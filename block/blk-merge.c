--- conflicted
+++ resolved
@@ -97,15 +97,6 @@
 
 void blk_recount_segments(struct request_queue *q, struct bio *bio)
 {
-<<<<<<< HEAD
-	bool no_sg_merge = !!test_bit(QUEUE_FLAG_NO_SG_MERGE,
-			&q->queue_flags);
-	bool merge_not_need = bio->bi_vcnt < queue_max_segments(q);
-
-	if (no_sg_merge && !bio_flagged(bio, BIO_CLONED) &&
-			merge_not_need)
-		bio->bi_phys_segments = bio->bi_vcnt;
-=======
 	unsigned short seg_cnt;
 
 	/* estimate segment number by bi_vcnt for non-cloned bio */
@@ -117,17 +108,11 @@
 	if (test_bit(QUEUE_FLAG_NO_SG_MERGE, &q->queue_flags) &&
 			(seg_cnt < queue_max_segments(q)))
 		bio->bi_phys_segments = seg_cnt;
->>>>>>> e32efbfc
 	else {
 		struct bio *nxt = bio->bi_next;
 
 		bio->bi_next = NULL;
-<<<<<<< HEAD
-		bio->bi_phys_segments = __blk_recalc_rq_segments(q, bio,
-				no_sg_merge && merge_not_need);
-=======
 		bio->bi_phys_segments = __blk_recalc_rq_segments(q, bio, false);
->>>>>>> e32efbfc
 		bio->bi_next = nxt;
 	}
 
