// SPDX-License-Identifier: GPL-2.0
/*
 * Common Block IO controller cgroup interface
 *
 * Based on ideas and code from CFQ, CFS and BFQ:
 * Copyright (C) 2003 Jens Axboe <axboe@kernel.dk>
 *
 * Copyright (C) 2008 Fabio Checconi <fabio@gandalf.sssup.it>
 *		      Paolo Valente <paolo.valente@unimore.it>
 *
 * Copyright (C) 2009 Vivek Goyal <vgoyal@redhat.com>
 * 	              Nauman Rafique <nauman@google.com>
 *
 * For policy-specific per-blkcg data:
 * Copyright (C) 2015 Paolo Valente <paolo.valente@unimore.it>
 *                    Arianna Avanzini <avanzini.arianna@gmail.com>
 */
#include <linux/ioprio.h>
#include <linux/kdev_t.h>
#include <linux/module.h>
#include <linux/sched/signal.h>
#include <linux/err.h>
#include <linux/blkdev.h>
#include <linux/backing-dev.h>
#include <linux/slab.h>
#include <linux/genhd.h>
#include <linux/delay.h>
#include <linux/atomic.h>
#include <linux/ctype.h>
#include <linux/blk-cgroup.h>
#include <linux/tracehook.h>
#include "blk.h"

#define MAX_KEY_LEN 100

/*
 * blkcg_pol_mutex protects blkcg_policy[] and policy [de]activation.
 * blkcg_pol_register_mutex nests outside of it and synchronizes entire
 * policy [un]register operations including cgroup file additions /
 * removals.  Putting cgroup file registration outside blkcg_pol_mutex
 * allows grabbing it from cgroup callbacks.
 */
static DEFINE_MUTEX(blkcg_pol_register_mutex);
static DEFINE_MUTEX(blkcg_pol_mutex);

struct blkcg blkcg_root;
EXPORT_SYMBOL_GPL(blkcg_root);

struct cgroup_subsys_state * const blkcg_root_css = &blkcg_root.css;
EXPORT_SYMBOL_GPL(blkcg_root_css);

static struct blkcg_policy *blkcg_policy[BLKCG_MAX_POLS];

static LIST_HEAD(all_blkcgs);		/* protected by blkcg_pol_mutex */

static bool blkcg_debug_stats = false;
static struct workqueue_struct *blkcg_punt_bio_wq;

static bool blkcg_policy_enabled(struct request_queue *q,
				 const struct blkcg_policy *pol)
{
	return pol && test_bit(pol->plid, q->blkcg_pols);
}

/**
 * blkg_free - free a blkg
 * @blkg: blkg to free
 *
 * Free @blkg which may be partially allocated.
 */
static void blkg_free(struct blkcg_gq *blkg)
{
	int i;

	if (!blkg)
		return;

	for (i = 0; i < BLKCG_MAX_POLS; i++)
		if (blkg->pd[i])
			blkcg_policy[i]->pd_free_fn(blkg->pd[i]);

	blkg_rwstat_exit(&blkg->stat_ios);
	blkg_rwstat_exit(&blkg->stat_bytes);
	percpu_ref_exit(&blkg->refcnt);
	kfree(blkg);
}

static void __blkg_release(struct rcu_head *rcu)
{
	struct blkcg_gq *blkg = container_of(rcu, struct blkcg_gq, rcu_head);

<<<<<<< HEAD
=======
	percpu_ref_exit(&blkg->refcnt);

	WARN_ON(!bio_list_empty(&blkg->async_bios));

>>>>>>> 2c88e8ec
	/* release the blkcg and parent blkg refs this blkg has been holding */
	css_put(&blkg->blkcg->css);
	if (blkg->parent)
		blkg_put(blkg->parent);

	wb_congested_put(blkg->wb_congested);

	blkg_free(blkg);
}

/*
 * A group is RCU protected, but having an rcu lock does not mean that one
 * can access all the fields of blkg and assume these are valid.  For
 * example, don't try to follow throtl_data and request queue links.
 *
 * Having a reference to blkg under an rcu allows accesses to only values
 * local to groups like group stats and group rate limits.
 */
static void blkg_release(struct percpu_ref *ref)
{
	struct blkcg_gq *blkg = container_of(ref, struct blkcg_gq, refcnt);

	call_rcu(&blkg->rcu_head, __blkg_release);
}

static void blkg_async_bio_workfn(struct work_struct *work)
{
	struct blkcg_gq *blkg = container_of(work, struct blkcg_gq,
					     async_bio_work);
	struct bio_list bios = BIO_EMPTY_LIST;
	struct bio *bio;

	/* as long as there are pending bios, @blkg can't go away */
	spin_lock_bh(&blkg->async_bio_lock);
	bio_list_merge(&bios, &blkg->async_bios);
	bio_list_init(&blkg->async_bios);
	spin_unlock_bh(&blkg->async_bio_lock);

	while ((bio = bio_list_pop(&bios)))
		submit_bio(bio);
}

/**
 * blkg_alloc - allocate a blkg
 * @blkcg: block cgroup the new blkg is associated with
 * @q: request_queue the new blkg is associated with
 * @gfp_mask: allocation mask to use
 *
 * Allocate a new blkg assocating @blkcg and @q.
 */
static struct blkcg_gq *blkg_alloc(struct blkcg *blkcg, struct request_queue *q,
				   gfp_t gfp_mask)
{
	struct blkcg_gq *blkg;
	int i;

	/* alloc and init base part */
	blkg = kzalloc_node(sizeof(*blkg), gfp_mask, q->node);
	if (!blkg)
		return NULL;

	if (percpu_ref_init(&blkg->refcnt, blkg_release, 0, gfp_mask))
		goto err_free;

	if (blkg_rwstat_init(&blkg->stat_bytes, gfp_mask) ||
	    blkg_rwstat_init(&blkg->stat_ios, gfp_mask))
		goto err_free;

	blkg->q = q;
	INIT_LIST_HEAD(&blkg->q_node);
	spin_lock_init(&blkg->async_bio_lock);
	bio_list_init(&blkg->async_bios);
	INIT_WORK(&blkg->async_bio_work, blkg_async_bio_workfn);
	blkg->blkcg = blkcg;

	for (i = 0; i < BLKCG_MAX_POLS; i++) {
		struct blkcg_policy *pol = blkcg_policy[i];
		struct blkg_policy_data *pd;

		if (!blkcg_policy_enabled(q, pol))
			continue;

		/* alloc per-policy data and attach it to blkg */
		pd = pol->pd_alloc_fn(gfp_mask, q->node);
		if (!pd)
			goto err_free;

		blkg->pd[i] = pd;
		pd->blkg = blkg;
		pd->plid = i;
	}

	return blkg;

err_free:
	blkg_free(blkg);
	return NULL;
}

struct blkcg_gq *blkg_lookup_slowpath(struct blkcg *blkcg,
				      struct request_queue *q, bool update_hint)
{
	struct blkcg_gq *blkg;

	/*
	 * Hint didn't match.  Look up from the radix tree.  Note that the
	 * hint can only be updated under queue_lock as otherwise @blkg
	 * could have already been removed from blkg_tree.  The caller is
	 * responsible for grabbing queue_lock if @update_hint.
	 */
	blkg = radix_tree_lookup(&blkcg->blkg_tree, q->id);
	if (blkg && blkg->q == q) {
		if (update_hint) {
			lockdep_assert_held(&q->queue_lock);
			rcu_assign_pointer(blkcg->blkg_hint, blkg);
		}
		return blkg;
	}

	return NULL;
}
EXPORT_SYMBOL_GPL(blkg_lookup_slowpath);

/*
 * If @new_blkg is %NULL, this function tries to allocate a new one as
 * necessary using %GFP_NOWAIT.  @new_blkg is always consumed on return.
 */
static struct blkcg_gq *blkg_create(struct blkcg *blkcg,
				    struct request_queue *q,
				    struct blkcg_gq *new_blkg)
{
	struct blkcg_gq *blkg;
	struct bdi_writeback_congested *wb_congested;
	int i, ret;

	WARN_ON_ONCE(!rcu_read_lock_held());
	lockdep_assert_held(&q->queue_lock);

	/* request_queue is dying, do not create/recreate a blkg */
	if (blk_queue_dying(q)) {
		ret = -ENODEV;
		goto err_free_blkg;
	}

	/* blkg holds a reference to blkcg */
	if (!css_tryget_online(&blkcg->css)) {
		ret = -ENODEV;
		goto err_free_blkg;
	}

	wb_congested = wb_congested_get_create(q->backing_dev_info,
					       blkcg->css.id,
					       GFP_NOWAIT | __GFP_NOWARN);
	if (!wb_congested) {
		ret = -ENOMEM;
		goto err_put_css;
	}

	/* allocate */
	if (!new_blkg) {
		new_blkg = blkg_alloc(blkcg, q, GFP_NOWAIT | __GFP_NOWARN);
		if (unlikely(!new_blkg)) {
			ret = -ENOMEM;
			goto err_put_congested;
		}
	}
	blkg = new_blkg;
	blkg->wb_congested = wb_congested;

	/* link parent */
	if (blkcg_parent(blkcg)) {
		blkg->parent = __blkg_lookup(blkcg_parent(blkcg), q, false);
		if (WARN_ON_ONCE(!blkg->parent)) {
			ret = -ENODEV;
			goto err_put_congested;
		}
		blkg_get(blkg->parent);
	}

	/* invoke per-policy init */
	for (i = 0; i < BLKCG_MAX_POLS; i++) {
		struct blkcg_policy *pol = blkcg_policy[i];

		if (blkg->pd[i] && pol->pd_init_fn)
			pol->pd_init_fn(blkg->pd[i]);
	}

	/* insert */
	spin_lock(&blkcg->lock);
	ret = radix_tree_insert(&blkcg->blkg_tree, q->id, blkg);
	if (likely(!ret)) {
		hlist_add_head_rcu(&blkg->blkcg_node, &blkcg->blkg_list);
		list_add(&blkg->q_node, &q->blkg_list);

		for (i = 0; i < BLKCG_MAX_POLS; i++) {
			struct blkcg_policy *pol = blkcg_policy[i];

			if (blkg->pd[i] && pol->pd_online_fn)
				pol->pd_online_fn(blkg->pd[i]);
		}
	}
	blkg->online = true;
	spin_unlock(&blkcg->lock);

	if (!ret)
		return blkg;

	/* @blkg failed fully initialized, use the usual release path */
	blkg_put(blkg);
	return ERR_PTR(ret);

err_put_congested:
	wb_congested_put(wb_congested);
err_put_css:
	css_put(&blkcg->css);
err_free_blkg:
	blkg_free(new_blkg);
	return ERR_PTR(ret);
}

/**
 * __blkg_lookup_create - lookup blkg, try to create one if not there
 * @blkcg: blkcg of interest
 * @q: request_queue of interest
 *
 * Lookup blkg for the @blkcg - @q pair.  If it doesn't exist, try to
 * create one.  blkg creation is performed recursively from blkcg_root such
 * that all non-root blkg's have access to the parent blkg.  This function
 * should be called under RCU read lock and @q->queue_lock.
 *
 * Returns the blkg or the closest blkg if blkg_create() fails as it walks
 * down from root.
 */
struct blkcg_gq *__blkg_lookup_create(struct blkcg *blkcg,
				      struct request_queue *q)
{
	struct blkcg_gq *blkg;

	WARN_ON_ONCE(!rcu_read_lock_held());
	lockdep_assert_held(&q->queue_lock);

	blkg = __blkg_lookup(blkcg, q, true);
	if (blkg)
		return blkg;

	/*
	 * Create blkgs walking down from blkcg_root to @blkcg, so that all
	 * non-root blkgs have access to their parents.  Returns the closest
	 * blkg to the intended blkg should blkg_create() fail.
	 */
	while (true) {
		struct blkcg *pos = blkcg;
		struct blkcg *parent = blkcg_parent(blkcg);
		struct blkcg_gq *ret_blkg = q->root_blkg;

		while (parent) {
			blkg = __blkg_lookup(parent, q, false);
			if (blkg) {
				/* remember closest blkg */
				ret_blkg = blkg;
				break;
			}
			pos = parent;
			parent = blkcg_parent(parent);
		}

		blkg = blkg_create(pos, q, NULL);
		if (IS_ERR(blkg))
			return ret_blkg;
		if (pos == blkcg)
			return blkg;
	}
}

/**
 * blkg_lookup_create - find or create a blkg
 * @blkcg: target block cgroup
 * @q: target request_queue
 *
 * This looks up or creates the blkg representing the unique pair
 * of the blkcg and the request_queue.
 */
struct blkcg_gq *blkg_lookup_create(struct blkcg *blkcg,
				    struct request_queue *q)
{
	struct blkcg_gq *blkg = blkg_lookup(blkcg, q);

	if (unlikely(!blkg)) {
		unsigned long flags;

		spin_lock_irqsave(&q->queue_lock, flags);
		blkg = __blkg_lookup_create(blkcg, q);
		spin_unlock_irqrestore(&q->queue_lock, flags);
	}

	return blkg;
}

static void blkg_destroy(struct blkcg_gq *blkg)
{
	struct blkcg *blkcg = blkg->blkcg;
	struct blkcg_gq *parent = blkg->parent;
	int i;

	lockdep_assert_held(&blkg->q->queue_lock);
	lockdep_assert_held(&blkcg->lock);

	/* Something wrong if we are trying to remove same group twice */
	WARN_ON_ONCE(list_empty(&blkg->q_node));
	WARN_ON_ONCE(hlist_unhashed(&blkg->blkcg_node));

	for (i = 0; i < BLKCG_MAX_POLS; i++) {
		struct blkcg_policy *pol = blkcg_policy[i];

		if (blkg->pd[i] && pol->pd_offline_fn)
			pol->pd_offline_fn(blkg->pd[i]);
	}

	if (parent) {
		blkg_rwstat_add_aux(&parent->stat_bytes, &blkg->stat_bytes);
		blkg_rwstat_add_aux(&parent->stat_ios, &blkg->stat_ios);
	}

	blkg->online = false;

	radix_tree_delete(&blkcg->blkg_tree, blkg->q->id);
	list_del_init(&blkg->q_node);
	hlist_del_init_rcu(&blkg->blkcg_node);

	/*
	 * Both setting lookup hint to and clearing it from @blkg are done
	 * under queue_lock.  If it's not pointing to @blkg now, it never
	 * will.  Hint assignment itself can race safely.
	 */
	if (rcu_access_pointer(blkcg->blkg_hint) == blkg)
		rcu_assign_pointer(blkcg->blkg_hint, NULL);

	/*
	 * Put the reference taken at the time of creation so that when all
	 * queues are gone, group can be destroyed.
	 */
	percpu_ref_kill(&blkg->refcnt);
}

/**
 * blkg_destroy_all - destroy all blkgs associated with a request_queue
 * @q: request_queue of interest
 *
 * Destroy all blkgs associated with @q.
 */
static void blkg_destroy_all(struct request_queue *q)
{
	struct blkcg_gq *blkg, *n;

	spin_lock_irq(&q->queue_lock);
	list_for_each_entry_safe(blkg, n, &q->blkg_list, q_node) {
		struct blkcg *blkcg = blkg->blkcg;

		spin_lock(&blkcg->lock);
		blkg_destroy(blkg);
		spin_unlock(&blkcg->lock);
	}

	q->root_blkg = NULL;
	spin_unlock_irq(&q->queue_lock);
}

static int blkcg_reset_stats(struct cgroup_subsys_state *css,
			     struct cftype *cftype, u64 val)
{
	struct blkcg *blkcg = css_to_blkcg(css);
	struct blkcg_gq *blkg;
	int i;

	mutex_lock(&blkcg_pol_mutex);
	spin_lock_irq(&blkcg->lock);

	/*
	 * Note that stat reset is racy - it doesn't synchronize against
	 * stat updates.  This is a debug feature which shouldn't exist
	 * anyway.  If you get hit by a race, retry.
	 */
	hlist_for_each_entry(blkg, &blkcg->blkg_list, blkcg_node) {
		blkg_rwstat_reset(&blkg->stat_bytes);
		blkg_rwstat_reset(&blkg->stat_ios);

		for (i = 0; i < BLKCG_MAX_POLS; i++) {
			struct blkcg_policy *pol = blkcg_policy[i];

			if (blkg->pd[i] && pol->pd_reset_stats_fn)
				pol->pd_reset_stats_fn(blkg->pd[i]);
		}
	}

	spin_unlock_irq(&blkcg->lock);
	mutex_unlock(&blkcg_pol_mutex);
	return 0;
}

const char *blkg_dev_name(struct blkcg_gq *blkg)
{
	/* some drivers (floppy) instantiate a queue w/o disk registered */
	if (blkg->q->backing_dev_info->dev)
		return dev_name(blkg->q->backing_dev_info->dev);
	return NULL;
}

/**
 * blkcg_print_blkgs - helper for printing per-blkg data
 * @sf: seq_file to print to
 * @blkcg: blkcg of interest
 * @prfill: fill function to print out a blkg
 * @pol: policy in question
 * @data: data to be passed to @prfill
 * @show_total: to print out sum of prfill return values or not
 *
 * This function invokes @prfill on each blkg of @blkcg if pd for the
 * policy specified by @pol exists.  @prfill is invoked with @sf, the
 * policy data and @data and the matching queue lock held.  If @show_total
 * is %true, the sum of the return values from @prfill is printed with
 * "Total" label at the end.
 *
 * This is to be used to construct print functions for
 * cftype->read_seq_string method.
 */
void blkcg_print_blkgs(struct seq_file *sf, struct blkcg *blkcg,
		       u64 (*prfill)(struct seq_file *,
				     struct blkg_policy_data *, int),
		       const struct blkcg_policy *pol, int data,
		       bool show_total)
{
	struct blkcg_gq *blkg;
	u64 total = 0;

	rcu_read_lock();
	hlist_for_each_entry_rcu(blkg, &blkcg->blkg_list, blkcg_node) {
		spin_lock_irq(&blkg->q->queue_lock);
		if (blkcg_policy_enabled(blkg->q, pol))
			total += prfill(sf, blkg->pd[pol->plid], data);
		spin_unlock_irq(&blkg->q->queue_lock);
	}
	rcu_read_unlock();

	if (show_total)
		seq_printf(sf, "Total %llu\n", (unsigned long long)total);
}
EXPORT_SYMBOL_GPL(blkcg_print_blkgs);

/**
 * __blkg_prfill_u64 - prfill helper for a single u64 value
 * @sf: seq_file to print to
 * @pd: policy private data of interest
 * @v: value to print
 *
 * Print @v to @sf for the device assocaited with @pd.
 */
u64 __blkg_prfill_u64(struct seq_file *sf, struct blkg_policy_data *pd, u64 v)
{
	const char *dname = blkg_dev_name(pd->blkg);

	if (!dname)
		return 0;

	seq_printf(sf, "%s %llu\n", dname, (unsigned long long)v);
	return v;
}
EXPORT_SYMBOL_GPL(__blkg_prfill_u64);

/**
 * __blkg_prfill_rwstat - prfill helper for a blkg_rwstat
 * @sf: seq_file to print to
 * @pd: policy private data of interest
 * @rwstat: rwstat to print
 *
 * Print @rwstat to @sf for the device assocaited with @pd.
 */
u64 __blkg_prfill_rwstat(struct seq_file *sf, struct blkg_policy_data *pd,
			 const struct blkg_rwstat *rwstat)
{
	static const char *rwstr[] = {
		[BLKG_RWSTAT_READ]	= "Read",
		[BLKG_RWSTAT_WRITE]	= "Write",
		[BLKG_RWSTAT_SYNC]	= "Sync",
		[BLKG_RWSTAT_ASYNC]	= "Async",
		[BLKG_RWSTAT_DISCARD]	= "Discard",
	};
	const char *dname = blkg_dev_name(pd->blkg);
	u64 v;
	int i;

	if (!dname)
		return 0;

	for (i = 0; i < BLKG_RWSTAT_NR; i++)
		seq_printf(sf, "%s %s %llu\n", dname, rwstr[i],
			   (unsigned long long)atomic64_read(&rwstat->aux_cnt[i]));

	v = atomic64_read(&rwstat->aux_cnt[BLKG_RWSTAT_READ]) +
		atomic64_read(&rwstat->aux_cnt[BLKG_RWSTAT_WRITE]) +
		atomic64_read(&rwstat->aux_cnt[BLKG_RWSTAT_DISCARD]);
	seq_printf(sf, "%s Total %llu\n", dname, (unsigned long long)v);
	return v;
}
EXPORT_SYMBOL_GPL(__blkg_prfill_rwstat);

/**
 * blkg_prfill_stat - prfill callback for blkg_stat
 * @sf: seq_file to print to
 * @pd: policy private data of interest
 * @off: offset to the blkg_stat in @pd
 *
 * prfill callback for printing a blkg_stat.
 */
u64 blkg_prfill_stat(struct seq_file *sf, struct blkg_policy_data *pd, int off)
{
	return __blkg_prfill_u64(sf, pd, blkg_stat_read((void *)pd + off));
}
EXPORT_SYMBOL_GPL(blkg_prfill_stat);

/**
 * blkg_prfill_rwstat - prfill callback for blkg_rwstat
 * @sf: seq_file to print to
 * @pd: policy private data of interest
 * @off: offset to the blkg_rwstat in @pd
 *
 * prfill callback for printing a blkg_rwstat.
 */
u64 blkg_prfill_rwstat(struct seq_file *sf, struct blkg_policy_data *pd,
		       int off)
{
	struct blkg_rwstat rwstat = blkg_rwstat_read((void *)pd + off);

	return __blkg_prfill_rwstat(sf, pd, &rwstat);
}
EXPORT_SYMBOL_GPL(blkg_prfill_rwstat);

static u64 blkg_prfill_rwstat_field(struct seq_file *sf,
				    struct blkg_policy_data *pd, int off)
{
	struct blkg_rwstat rwstat = blkg_rwstat_read((void *)pd->blkg + off);

	return __blkg_prfill_rwstat(sf, pd, &rwstat);
}

/**
 * blkg_print_stat_bytes - seq_show callback for blkg->stat_bytes
 * @sf: seq_file to print to
 * @v: unused
 *
 * To be used as cftype->seq_show to print blkg->stat_bytes.
 * cftype->private must be set to the blkcg_policy.
 */
int blkg_print_stat_bytes(struct seq_file *sf, void *v)
{
	blkcg_print_blkgs(sf, css_to_blkcg(seq_css(sf)),
			  blkg_prfill_rwstat_field, (void *)seq_cft(sf)->private,
			  offsetof(struct blkcg_gq, stat_bytes), true);
	return 0;
}
EXPORT_SYMBOL_GPL(blkg_print_stat_bytes);

/**
 * blkg_print_stat_bytes - seq_show callback for blkg->stat_ios
 * @sf: seq_file to print to
 * @v: unused
 *
 * To be used as cftype->seq_show to print blkg->stat_ios.  cftype->private
 * must be set to the blkcg_policy.
 */
int blkg_print_stat_ios(struct seq_file *sf, void *v)
{
	blkcg_print_blkgs(sf, css_to_blkcg(seq_css(sf)),
			  blkg_prfill_rwstat_field, (void *)seq_cft(sf)->private,
			  offsetof(struct blkcg_gq, stat_ios), true);
	return 0;
}
EXPORT_SYMBOL_GPL(blkg_print_stat_ios);

static u64 blkg_prfill_rwstat_field_recursive(struct seq_file *sf,
					      struct blkg_policy_data *pd,
					      int off)
{
	struct blkg_rwstat rwstat = blkg_rwstat_recursive_sum(pd->blkg,
							      NULL, off);
	return __blkg_prfill_rwstat(sf, pd, &rwstat);
}

/**
 * blkg_print_stat_bytes_recursive - recursive version of blkg_print_stat_bytes
 * @sf: seq_file to print to
 * @v: unused
 */
int blkg_print_stat_bytes_recursive(struct seq_file *sf, void *v)
{
	blkcg_print_blkgs(sf, css_to_blkcg(seq_css(sf)),
			  blkg_prfill_rwstat_field_recursive,
			  (void *)seq_cft(sf)->private,
			  offsetof(struct blkcg_gq, stat_bytes), true);
	return 0;
}
EXPORT_SYMBOL_GPL(blkg_print_stat_bytes_recursive);

/**
 * blkg_print_stat_ios_recursive - recursive version of blkg_print_stat_ios
 * @sf: seq_file to print to
 * @v: unused
 */
int blkg_print_stat_ios_recursive(struct seq_file *sf, void *v)
{
	blkcg_print_blkgs(sf, css_to_blkcg(seq_css(sf)),
			  blkg_prfill_rwstat_field_recursive,
			  (void *)seq_cft(sf)->private,
			  offsetof(struct blkcg_gq, stat_ios), true);
	return 0;
}
EXPORT_SYMBOL_GPL(blkg_print_stat_ios_recursive);

/**
 * blkg_stat_recursive_sum - collect hierarchical blkg_stat
 * @blkg: blkg of interest
 * @pol: blkcg_policy which contains the blkg_stat
 * @off: offset to the blkg_stat in blkg_policy_data or @blkg
 *
 * Collect the blkg_stat specified by @blkg, @pol and @off and all its
 * online descendants and their aux counts.  The caller must be holding the
 * queue lock for online tests.
 *
 * If @pol is NULL, blkg_stat is at @off bytes into @blkg; otherwise, it is
 * at @off bytes into @blkg's blkg_policy_data of the policy.
 */
u64 blkg_stat_recursive_sum(struct blkcg_gq *blkg,
			    struct blkcg_policy *pol, int off)
{
	struct blkcg_gq *pos_blkg;
	struct cgroup_subsys_state *pos_css;
	u64 sum = 0;

	lockdep_assert_held(&blkg->q->queue_lock);

	rcu_read_lock();
	blkg_for_each_descendant_pre(pos_blkg, pos_css, blkg) {
		struct blkg_stat *stat;

		if (!pos_blkg->online)
			continue;

		if (pol)
			stat = (void *)blkg_to_pd(pos_blkg, pol) + off;
		else
			stat = (void *)blkg + off;

		sum += blkg_stat_read(stat) + atomic64_read(&stat->aux_cnt);
	}
	rcu_read_unlock();

	return sum;
}
EXPORT_SYMBOL_GPL(blkg_stat_recursive_sum);

/**
 * blkg_rwstat_recursive_sum - collect hierarchical blkg_rwstat
 * @blkg: blkg of interest
 * @pol: blkcg_policy which contains the blkg_rwstat
 * @off: offset to the blkg_rwstat in blkg_policy_data or @blkg
 *
 * Collect the blkg_rwstat specified by @blkg, @pol and @off and all its
 * online descendants and their aux counts.  The caller must be holding the
 * queue lock for online tests.
 *
 * If @pol is NULL, blkg_rwstat is at @off bytes into @blkg; otherwise, it
 * is at @off bytes into @blkg's blkg_policy_data of the policy.
 */
struct blkg_rwstat blkg_rwstat_recursive_sum(struct blkcg_gq *blkg,
					     struct blkcg_policy *pol, int off)
{
	struct blkcg_gq *pos_blkg;
	struct cgroup_subsys_state *pos_css;
	struct blkg_rwstat sum = { };
	int i;

	lockdep_assert_held(&blkg->q->queue_lock);

	rcu_read_lock();
	blkg_for_each_descendant_pre(pos_blkg, pos_css, blkg) {
		struct blkg_rwstat *rwstat;

		if (!pos_blkg->online)
			continue;

		if (pol)
			rwstat = (void *)blkg_to_pd(pos_blkg, pol) + off;
		else
			rwstat = (void *)pos_blkg + off;

		for (i = 0; i < BLKG_RWSTAT_NR; i++)
			atomic64_add(atomic64_read(&rwstat->aux_cnt[i]) +
				percpu_counter_sum_positive(&rwstat->cpu_cnt[i]),
				&sum.aux_cnt[i]);
	}
	rcu_read_unlock();

	return sum;
}
EXPORT_SYMBOL_GPL(blkg_rwstat_recursive_sum);

/* Performs queue bypass and policy enabled checks then looks up blkg. */
static struct blkcg_gq *blkg_lookup_check(struct blkcg *blkcg,
					  const struct blkcg_policy *pol,
					  struct request_queue *q)
{
	WARN_ON_ONCE(!rcu_read_lock_held());
	lockdep_assert_held(&q->queue_lock);

	if (!blkcg_policy_enabled(q, pol))
		return ERR_PTR(-EOPNOTSUPP);
	return __blkg_lookup(blkcg, q, true /* update_hint */);
}

/**
 * blkg_conf_prep - parse and prepare for per-blkg config update
 * @blkcg: target block cgroup
 * @pol: target policy
 * @input: input string
 * @ctx: blkg_conf_ctx to be filled
 *
 * Parse per-blkg config update from @input and initialize @ctx with the
 * result.  @ctx->blkg points to the blkg to be updated and @ctx->body the
 * part of @input following MAJ:MIN.  This function returns with RCU read
 * lock and queue lock held and must be paired with blkg_conf_finish().
 */
int blkg_conf_prep(struct blkcg *blkcg, const struct blkcg_policy *pol,
		   char *input, struct blkg_conf_ctx *ctx)
	__acquires(rcu) __acquires(&disk->queue->queue_lock)
{
	struct gendisk *disk;
	struct request_queue *q;
	struct blkcg_gq *blkg;
	unsigned int major, minor;
	int key_len, part, ret;
	char *body;

	if (sscanf(input, "%u:%u%n", &major, &minor, &key_len) != 2)
		return -EINVAL;

	body = input + key_len;
	if (!isspace(*body))
		return -EINVAL;
	body = skip_spaces(body);

	disk = get_gendisk(MKDEV(major, minor), &part);
	if (!disk)
		return -ENODEV;
	if (part) {
		ret = -ENODEV;
		goto fail;
	}

	q = disk->queue;

	rcu_read_lock();
	spin_lock_irq(&q->queue_lock);

	blkg = blkg_lookup_check(blkcg, pol, q);
	if (IS_ERR(blkg)) {
		ret = PTR_ERR(blkg);
		goto fail_unlock;
	}

	if (blkg)
		goto success;

	/*
	 * Create blkgs walking down from blkcg_root to @blkcg, so that all
	 * non-root blkgs have access to their parents.
	 */
	while (true) {
		struct blkcg *pos = blkcg;
		struct blkcg *parent;
		struct blkcg_gq *new_blkg;

		parent = blkcg_parent(blkcg);
		while (parent && !__blkg_lookup(parent, q, false)) {
			pos = parent;
			parent = blkcg_parent(parent);
		}

		/* Drop locks to do new blkg allocation with GFP_KERNEL. */
		spin_unlock_irq(&q->queue_lock);
		rcu_read_unlock();

		new_blkg = blkg_alloc(pos, q, GFP_KERNEL);
		if (unlikely(!new_blkg)) {
			ret = -ENOMEM;
			goto fail;
		}

		rcu_read_lock();
		spin_lock_irq(&q->queue_lock);

		blkg = blkg_lookup_check(pos, pol, q);
		if (IS_ERR(blkg)) {
			ret = PTR_ERR(blkg);
			goto fail_unlock;
		}

		if (blkg) {
			blkg_free(new_blkg);
		} else {
			blkg = blkg_create(pos, q, new_blkg);
			if (IS_ERR(blkg)) {
				ret = PTR_ERR(blkg);
				goto fail_unlock;
			}
		}

		if (pos == blkcg)
			goto success;
	}
success:
	ctx->disk = disk;
	ctx->blkg = blkg;
	ctx->body = body;
	return 0;

fail_unlock:
	spin_unlock_irq(&q->queue_lock);
	rcu_read_unlock();
fail:
	put_disk_and_module(disk);
	/*
	 * If queue was bypassing, we should retry.  Do so after a
	 * short msleep().  It isn't strictly necessary but queue
	 * can be bypassing for some time and it's always nice to
	 * avoid busy looping.
	 */
	if (ret == -EBUSY) {
		msleep(10);
		ret = restart_syscall();
	}
	return ret;
}

/**
 * blkg_conf_finish - finish up per-blkg config update
 * @ctx: blkg_conf_ctx intiailized by blkg_conf_prep()
 *
 * Finish up after per-blkg config update.  This function must be paired
 * with blkg_conf_prep().
 */
void blkg_conf_finish(struct blkg_conf_ctx *ctx)
	__releases(&ctx->disk->queue->queue_lock) __releases(rcu)
{
	spin_unlock_irq(&ctx->disk->queue->queue_lock);
	rcu_read_unlock();
	put_disk_and_module(ctx->disk);
}

static int blkcg_print_stat(struct seq_file *sf, void *v)
{
	struct blkcg *blkcg = css_to_blkcg(seq_css(sf));
	struct blkcg_gq *blkg;

	rcu_read_lock();

	hlist_for_each_entry_rcu(blkg, &blkcg->blkg_list, blkcg_node) {
		const char *dname;
		char *buf;
		struct blkg_rwstat rwstat;
		u64 rbytes, wbytes, rios, wios, dbytes, dios;
		size_t size = seq_get_buf(sf, &buf), off = 0;
		int i;
		bool has_stats = false;

		dname = blkg_dev_name(blkg);
		if (!dname)
			continue;

		/*
		 * Hooray string manipulation, count is the size written NOT
		 * INCLUDING THE \0, so size is now count+1 less than what we
		 * had before, but we want to start writing the next bit from
		 * the \0 so we only add count to buf.
		 */
		off += scnprintf(buf+off, size-off, "%s ", dname);

		spin_lock_irq(&blkg->q->queue_lock);

		rwstat = blkg_rwstat_recursive_sum(blkg, NULL,
					offsetof(struct blkcg_gq, stat_bytes));
		rbytes = atomic64_read(&rwstat.aux_cnt[BLKG_RWSTAT_READ]);
		wbytes = atomic64_read(&rwstat.aux_cnt[BLKG_RWSTAT_WRITE]);
		dbytes = atomic64_read(&rwstat.aux_cnt[BLKG_RWSTAT_DISCARD]);

		rwstat = blkg_rwstat_recursive_sum(blkg, NULL,
					offsetof(struct blkcg_gq, stat_ios));
		rios = atomic64_read(&rwstat.aux_cnt[BLKG_RWSTAT_READ]);
		wios = atomic64_read(&rwstat.aux_cnt[BLKG_RWSTAT_WRITE]);
		dios = atomic64_read(&rwstat.aux_cnt[BLKG_RWSTAT_DISCARD]);

		spin_unlock_irq(&blkg->q->queue_lock);

		if (rbytes || wbytes || rios || wios) {
			has_stats = true;
			off += scnprintf(buf+off, size-off,
					 "rbytes=%llu wbytes=%llu rios=%llu wios=%llu dbytes=%llu dios=%llu",
					 rbytes, wbytes, rios, wios,
					 dbytes, dios);
		}

		if (!blkcg_debug_stats)
			goto next;

		if (atomic_read(&blkg->use_delay)) {
			has_stats = true;
			off += scnprintf(buf+off, size-off,
					 " use_delay=%d delay_nsec=%llu",
					 atomic_read(&blkg->use_delay),
					(unsigned long long)atomic64_read(&blkg->delay_nsec));
		}

		for (i = 0; i < BLKCG_MAX_POLS; i++) {
			struct blkcg_policy *pol = blkcg_policy[i];
			size_t written;

			if (!blkg->pd[i] || !pol->pd_stat_fn)
				continue;

			written = pol->pd_stat_fn(blkg->pd[i], buf+off, size-off);
			if (written)
				has_stats = true;
			off += written;
		}
next:
		if (has_stats) {
			if (off < size - 1) {
				off += scnprintf(buf+off, size-off, "\n");
				seq_commit(sf, off);
			} else {
				seq_commit(sf, -1);
			}
		}
	}

	rcu_read_unlock();
	return 0;
}

static struct cftype blkcg_files[] = {
	{
		.name = "stat",
		.flags = CFTYPE_NOT_ON_ROOT,
		.seq_show = blkcg_print_stat,
	},
	{ }	/* terminate */
};

static struct cftype blkcg_legacy_files[] = {
	{
		.name = "reset_stats",
		.write_u64 = blkcg_reset_stats,
	},
	{ }	/* terminate */
};

/*
 * blkcg destruction is a three-stage process.
 *
 * 1. Destruction starts.  The blkcg_css_offline() callback is invoked
 *    which offlines writeback.  Here we tie the next stage of blkg destruction
 *    to the completion of writeback associated with the blkcg.  This lets us
 *    avoid punting potentially large amounts of outstanding writeback to root
 *    while maintaining any ongoing policies.  The next stage is triggered when
 *    the nr_cgwbs count goes to zero.
 *
 * 2. When the nr_cgwbs count goes to zero, blkcg_destroy_blkgs() is called
 *    and handles the destruction of blkgs.  Here the css reference held by
 *    the blkg is put back eventually allowing blkcg_css_free() to be called.
 *    This work may occur in cgwb_release_workfn() on the cgwb_release
 *    workqueue.  Any submitted ios that fail to get the blkg ref will be
 *    punted to the root_blkg.
 *
 * 3. Once the blkcg ref count goes to zero, blkcg_css_free() is called.
 *    This finally frees the blkcg.
 */

/**
 * blkcg_css_offline - cgroup css_offline callback
 * @css: css of interest
 *
 * This function is called when @css is about to go away.  Here the cgwbs are
 * offlined first and only once writeback associated with the blkcg has
 * finished do we start step 2 (see above).
 */
static void blkcg_css_offline(struct cgroup_subsys_state *css)
{
	struct blkcg *blkcg = css_to_blkcg(css);

	/* this prevents anyone from attaching or migrating to this blkcg */
	wb_blkcg_offline(blkcg);

	/* put the base cgwb reference allowing step 2 to be triggered */
	blkcg_cgwb_put(blkcg);
}

/**
 * blkcg_destroy_blkgs - responsible for shooting down blkgs
 * @blkcg: blkcg of interest
 *
 * blkgs should be removed while holding both q and blkcg locks.  As blkcg lock
 * is nested inside q lock, this function performs reverse double lock dancing.
 * Destroying the blkgs releases the reference held on the blkcg's css allowing
 * blkcg_css_free to eventually be called.
 *
 * This is the blkcg counterpart of ioc_release_fn().
 */
void blkcg_destroy_blkgs(struct blkcg *blkcg)
{
	spin_lock_irq(&blkcg->lock);

	while (!hlist_empty(&blkcg->blkg_list)) {
		struct blkcg_gq *blkg = hlist_entry(blkcg->blkg_list.first,
						struct blkcg_gq, blkcg_node);
		struct request_queue *q = blkg->q;

		if (spin_trylock(&q->queue_lock)) {
			blkg_destroy(blkg);
			spin_unlock(&q->queue_lock);
		} else {
			spin_unlock_irq(&blkcg->lock);
			cpu_relax();
			spin_lock_irq(&blkcg->lock);
		}
	}

	spin_unlock_irq(&blkcg->lock);
}

static void blkcg_css_free(struct cgroup_subsys_state *css)
{
	struct blkcg *blkcg = css_to_blkcg(css);
	int i;

	mutex_lock(&blkcg_pol_mutex);

	list_del(&blkcg->all_blkcgs_node);

	for (i = 0; i < BLKCG_MAX_POLS; i++)
		if (blkcg->cpd[i])
			blkcg_policy[i]->cpd_free_fn(blkcg->cpd[i]);

	mutex_unlock(&blkcg_pol_mutex);

	kfree(blkcg);
}

static struct cgroup_subsys_state *
blkcg_css_alloc(struct cgroup_subsys_state *parent_css)
{
	struct blkcg *blkcg;
	struct cgroup_subsys_state *ret;
	int i;

	mutex_lock(&blkcg_pol_mutex);

	if (!parent_css) {
		blkcg = &blkcg_root;
	} else {
		blkcg = kzalloc(sizeof(*blkcg), GFP_KERNEL);
		if (!blkcg) {
			ret = ERR_PTR(-ENOMEM);
			goto unlock;
		}
	}

	for (i = 0; i < BLKCG_MAX_POLS ; i++) {
		struct blkcg_policy *pol = blkcg_policy[i];
		struct blkcg_policy_data *cpd;

		/*
		 * If the policy hasn't been attached yet, wait for it
		 * to be attached before doing anything else. Otherwise,
		 * check if the policy requires any specific per-cgroup
		 * data: if it does, allocate and initialize it.
		 */
		if (!pol || !pol->cpd_alloc_fn)
			continue;

		cpd = pol->cpd_alloc_fn(GFP_KERNEL);
		if (!cpd) {
			ret = ERR_PTR(-ENOMEM);
			goto free_pd_blkcg;
		}
		blkcg->cpd[i] = cpd;
		cpd->blkcg = blkcg;
		cpd->plid = i;
		if (pol->cpd_init_fn)
			pol->cpd_init_fn(cpd);
	}

	spin_lock_init(&blkcg->lock);
	INIT_RADIX_TREE(&blkcg->blkg_tree, GFP_NOWAIT | __GFP_NOWARN);
	INIT_HLIST_HEAD(&blkcg->blkg_list);
#ifdef CONFIG_CGROUP_WRITEBACK
	INIT_LIST_HEAD(&blkcg->cgwb_list);
	refcount_set(&blkcg->cgwb_refcnt, 1);
#endif
	list_add_tail(&blkcg->all_blkcgs_node, &all_blkcgs);

	mutex_unlock(&blkcg_pol_mutex);
	return &blkcg->css;

free_pd_blkcg:
	for (i--; i >= 0; i--)
		if (blkcg->cpd[i])
			blkcg_policy[i]->cpd_free_fn(blkcg->cpd[i]);

	if (blkcg != &blkcg_root)
		kfree(blkcg);
unlock:
	mutex_unlock(&blkcg_pol_mutex);
	return ret;
}

/**
 * blkcg_init_queue - initialize blkcg part of request queue
 * @q: request_queue to initialize
 *
 * Called from blk_alloc_queue_node(). Responsible for initializing blkcg
 * part of new request_queue @q.
 *
 * RETURNS:
 * 0 on success, -errno on failure.
 */
int blkcg_init_queue(struct request_queue *q)
{
	struct blkcg_gq *new_blkg, *blkg;
	bool preloaded;
	int ret;

	new_blkg = blkg_alloc(&blkcg_root, q, GFP_KERNEL);
	if (!new_blkg)
		return -ENOMEM;

	preloaded = !radix_tree_preload(GFP_KERNEL);

	/* Make sure the root blkg exists. */
	rcu_read_lock();
	spin_lock_irq(&q->queue_lock);
	blkg = blkg_create(&blkcg_root, q, new_blkg);
	if (IS_ERR(blkg))
		goto err_unlock;
	q->root_blkg = blkg;
	spin_unlock_irq(&q->queue_lock);
	rcu_read_unlock();

	if (preloaded)
		radix_tree_preload_end();

	ret = blk_iolatency_init(q);
	if (ret)
		goto err_destroy_all;

	ret = blk_throtl_init(q);
	if (ret)
		goto err_destroy_all;
	return 0;

err_destroy_all:
	blkg_destroy_all(q);
	return ret;
err_unlock:
	spin_unlock_irq(&q->queue_lock);
	rcu_read_unlock();
	if (preloaded)
		radix_tree_preload_end();
	return PTR_ERR(blkg);
}

/**
 * blkcg_drain_queue - drain blkcg part of request_queue
 * @q: request_queue to drain
 *
 * Called from blk_drain_queue().  Responsible for draining blkcg part.
 */
void blkcg_drain_queue(struct request_queue *q)
{
	lockdep_assert_held(&q->queue_lock);

	/*
	 * @q could be exiting and already have destroyed all blkgs as
	 * indicated by NULL root_blkg.  If so, don't confuse policies.
	 */
	if (!q->root_blkg)
		return;

	blk_throtl_drain(q);
}

/**
 * blkcg_exit_queue - exit and release blkcg part of request_queue
 * @q: request_queue being released
 *
 * Called from blk_exit_queue().  Responsible for exiting blkcg part.
 */
void blkcg_exit_queue(struct request_queue *q)
{
	blkg_destroy_all(q);
	blk_throtl_exit(q);
}

/*
 * We cannot support shared io contexts, as we have no mean to support
 * two tasks with the same ioc in two different groups without major rework
 * of the main cic data structures.  For now we allow a task to change
 * its cgroup only if it's the only owner of its ioc.
 */
static int blkcg_can_attach(struct cgroup_taskset *tset)
{
	struct task_struct *task;
	struct cgroup_subsys_state *dst_css;
	struct io_context *ioc;
	int ret = 0;

	/* task_lock() is needed to avoid races with exit_io_context() */
	cgroup_taskset_for_each(task, dst_css, tset) {
		task_lock(task);
		ioc = task->io_context;
		if (ioc && atomic_read(&ioc->nr_tasks) > 1)
			ret = -EINVAL;
		task_unlock(task);
		if (ret)
			break;
	}
	return ret;
}

static void blkcg_bind(struct cgroup_subsys_state *root_css)
{
	int i;

	mutex_lock(&blkcg_pol_mutex);

	for (i = 0; i < BLKCG_MAX_POLS; i++) {
		struct blkcg_policy *pol = blkcg_policy[i];
		struct blkcg *blkcg;

		if (!pol || !pol->cpd_bind_fn)
			continue;

		list_for_each_entry(blkcg, &all_blkcgs, all_blkcgs_node)
			if (blkcg->cpd[pol->plid])
				pol->cpd_bind_fn(blkcg->cpd[pol->plid]);
	}
	mutex_unlock(&blkcg_pol_mutex);
}

static void blkcg_exit(struct task_struct *tsk)
{
	if (tsk->throttle_queue)
		blk_put_queue(tsk->throttle_queue);
	tsk->throttle_queue = NULL;
}

struct cgroup_subsys io_cgrp_subsys = {
	.css_alloc = blkcg_css_alloc,
	.css_offline = blkcg_css_offline,
	.css_free = blkcg_css_free,
	.can_attach = blkcg_can_attach,
	.bind = blkcg_bind,
	.dfl_cftypes = blkcg_files,
	.legacy_cftypes = blkcg_legacy_files,
	.legacy_name = "blkio",
	.exit = blkcg_exit,
#ifdef CONFIG_MEMCG
	/*
	 * This ensures that, if available, memcg is automatically enabled
	 * together on the default hierarchy so that the owner cgroup can
	 * be retrieved from writeback pages.
	 */
	.depends_on = 1 << memory_cgrp_id,
#endif
};
EXPORT_SYMBOL_GPL(io_cgrp_subsys);

/**
 * blkcg_activate_policy - activate a blkcg policy on a request_queue
 * @q: request_queue of interest
 * @pol: blkcg policy to activate
 *
 * Activate @pol on @q.  Requires %GFP_KERNEL context.  @q goes through
 * bypass mode to populate its blkgs with policy_data for @pol.
 *
 * Activation happens with @q bypassed, so nobody would be accessing blkgs
 * from IO path.  Update of each blkg is protected by both queue and blkcg
 * locks so that holding either lock and testing blkcg_policy_enabled() is
 * always enough for dereferencing policy data.
 *
 * The caller is responsible for synchronizing [de]activations and policy
 * [un]registerations.  Returns 0 on success, -errno on failure.
 */
int blkcg_activate_policy(struct request_queue *q,
			  const struct blkcg_policy *pol)
{
	struct blkg_policy_data *pd_prealloc = NULL;
	struct blkcg_gq *blkg;
	int ret;

	if (blkcg_policy_enabled(q, pol))
		return 0;

	if (queue_is_mq(q))
		blk_mq_freeze_queue(q);
pd_prealloc:
	if (!pd_prealloc) {
		pd_prealloc = pol->pd_alloc_fn(GFP_KERNEL, q->node);
		if (!pd_prealloc) {
			ret = -ENOMEM;
			goto out_bypass_end;
		}
	}

	spin_lock_irq(&q->queue_lock);

	/* blkg_list is pushed at the head, reverse walk to init parents first */
	list_for_each_entry_reverse(blkg, &q->blkg_list, q_node) {
		struct blkg_policy_data *pd;

		if (blkg->pd[pol->plid])
			continue;

		pd = pol->pd_alloc_fn(GFP_NOWAIT | __GFP_NOWARN, q->node);
		if (!pd)
			swap(pd, pd_prealloc);
		if (!pd) {
			spin_unlock_irq(&q->queue_lock);
			goto pd_prealloc;
		}

		blkg->pd[pol->plid] = pd;
		pd->blkg = blkg;
		pd->plid = pol->plid;
		if (pol->pd_init_fn)
			pol->pd_init_fn(pd);
	}

	__set_bit(pol->plid, q->blkcg_pols);
	ret = 0;

	spin_unlock_irq(&q->queue_lock);
out_bypass_end:
	if (queue_is_mq(q))
		blk_mq_unfreeze_queue(q);
	if (pd_prealloc)
		pol->pd_free_fn(pd_prealloc);
	return ret;
}
EXPORT_SYMBOL_GPL(blkcg_activate_policy);

/**
 * blkcg_deactivate_policy - deactivate a blkcg policy on a request_queue
 * @q: request_queue of interest
 * @pol: blkcg policy to deactivate
 *
 * Deactivate @pol on @q.  Follows the same synchronization rules as
 * blkcg_activate_policy().
 */
void blkcg_deactivate_policy(struct request_queue *q,
			     const struct blkcg_policy *pol)
{
	struct blkcg_gq *blkg;

	if (!blkcg_policy_enabled(q, pol))
		return;

	if (queue_is_mq(q))
		blk_mq_freeze_queue(q);

	spin_lock_irq(&q->queue_lock);

	__clear_bit(pol->plid, q->blkcg_pols);

	list_for_each_entry(blkg, &q->blkg_list, q_node) {
		if (blkg->pd[pol->plid]) {
			if (pol->pd_offline_fn)
				pol->pd_offline_fn(blkg->pd[pol->plid]);
			pol->pd_free_fn(blkg->pd[pol->plid]);
			blkg->pd[pol->plid] = NULL;
		}
	}

	spin_unlock_irq(&q->queue_lock);

	if (queue_is_mq(q))
		blk_mq_unfreeze_queue(q);
}
EXPORT_SYMBOL_GPL(blkcg_deactivate_policy);

/**
 * blkcg_policy_register - register a blkcg policy
 * @pol: blkcg policy to register
 *
 * Register @pol with blkcg core.  Might sleep and @pol may be modified on
 * successful registration.  Returns 0 on success and -errno on failure.
 */
int blkcg_policy_register(struct blkcg_policy *pol)
{
	struct blkcg *blkcg;
	int i, ret;

	mutex_lock(&blkcg_pol_register_mutex);
	mutex_lock(&blkcg_pol_mutex);

	/* find an empty slot */
	ret = -ENOSPC;
	for (i = 0; i < BLKCG_MAX_POLS; i++)
		if (!blkcg_policy[i])
			break;
	if (i >= BLKCG_MAX_POLS) {
		pr_warn("blkcg_policy_register: BLKCG_MAX_POLS too small\n");
		goto err_unlock;
	}

	/* Make sure cpd/pd_alloc_fn and cpd/pd_free_fn in pairs */
	if ((!pol->cpd_alloc_fn ^ !pol->cpd_free_fn) ||
		(!pol->pd_alloc_fn ^ !pol->pd_free_fn))
		goto err_unlock;

	/* register @pol */
	pol->plid = i;
	blkcg_policy[pol->plid] = pol;

	/* allocate and install cpd's */
	if (pol->cpd_alloc_fn) {
		list_for_each_entry(blkcg, &all_blkcgs, all_blkcgs_node) {
			struct blkcg_policy_data *cpd;

			cpd = pol->cpd_alloc_fn(GFP_KERNEL);
			if (!cpd)
				goto err_free_cpds;

			blkcg->cpd[pol->plid] = cpd;
			cpd->blkcg = blkcg;
			cpd->plid = pol->plid;
			pol->cpd_init_fn(cpd);
		}
	}

	mutex_unlock(&blkcg_pol_mutex);

	/* everything is in place, add intf files for the new policy */
	if (pol->dfl_cftypes)
		WARN_ON(cgroup_add_dfl_cftypes(&io_cgrp_subsys,
					       pol->dfl_cftypes));
	if (pol->legacy_cftypes)
		WARN_ON(cgroup_add_legacy_cftypes(&io_cgrp_subsys,
						  pol->legacy_cftypes));
	mutex_unlock(&blkcg_pol_register_mutex);
	return 0;

err_free_cpds:
	if (pol->cpd_free_fn) {
		list_for_each_entry(blkcg, &all_blkcgs, all_blkcgs_node) {
			if (blkcg->cpd[pol->plid]) {
				pol->cpd_free_fn(blkcg->cpd[pol->plid]);
				blkcg->cpd[pol->plid] = NULL;
			}
		}
	}
	blkcg_policy[pol->plid] = NULL;
err_unlock:
	mutex_unlock(&blkcg_pol_mutex);
	mutex_unlock(&blkcg_pol_register_mutex);
	return ret;
}
EXPORT_SYMBOL_GPL(blkcg_policy_register);

/**
 * blkcg_policy_unregister - unregister a blkcg policy
 * @pol: blkcg policy to unregister
 *
 * Undo blkcg_policy_register(@pol).  Might sleep.
 */
void blkcg_policy_unregister(struct blkcg_policy *pol)
{
	struct blkcg *blkcg;

	mutex_lock(&blkcg_pol_register_mutex);

	if (WARN_ON(blkcg_policy[pol->plid] != pol))
		goto out_unlock;

	/* kill the intf files first */
	if (pol->dfl_cftypes)
		cgroup_rm_cftypes(pol->dfl_cftypes);
	if (pol->legacy_cftypes)
		cgroup_rm_cftypes(pol->legacy_cftypes);

	/* remove cpds and unregister */
	mutex_lock(&blkcg_pol_mutex);

	if (pol->cpd_free_fn) {
		list_for_each_entry(blkcg, &all_blkcgs, all_blkcgs_node) {
			if (blkcg->cpd[pol->plid]) {
				pol->cpd_free_fn(blkcg->cpd[pol->plid]);
				blkcg->cpd[pol->plid] = NULL;
			}
		}
	}
	blkcg_policy[pol->plid] = NULL;

	mutex_unlock(&blkcg_pol_mutex);
out_unlock:
	mutex_unlock(&blkcg_pol_register_mutex);
}
EXPORT_SYMBOL_GPL(blkcg_policy_unregister);

bool __blkcg_punt_bio_submit(struct bio *bio)
{
	struct blkcg_gq *blkg = bio->bi_blkg;

	/* consume the flag first */
	bio->bi_opf &= ~REQ_CGROUP_PUNT;

	/* never bounce for the root cgroup */
	if (!blkg->parent)
		return false;

	spin_lock_bh(&blkg->async_bio_lock);
	bio_list_add(&blkg->async_bios, bio);
	spin_unlock_bh(&blkg->async_bio_lock);

	queue_work(blkcg_punt_bio_wq, &blkg->async_bio_work);
	return true;
}

/*
 * Scale the accumulated delay based on how long it has been since we updated
 * the delay.  We only call this when we are adding delay, in case it's been a
 * while since we added delay, and when we are checking to see if we need to
 * delay a task, to account for any delays that may have occurred.
 */
static void blkcg_scale_delay(struct blkcg_gq *blkg, u64 now)
{
	u64 old = atomic64_read(&blkg->delay_start);

	/*
	 * We only want to scale down every second.  The idea here is that we
	 * want to delay people for min(delay_nsec, NSEC_PER_SEC) in a certain
	 * time window.  We only want to throttle tasks for recent delay that
	 * has occurred, in 1 second time windows since that's the maximum
	 * things can be throttled.  We save the current delay window in
	 * blkg->last_delay so we know what amount is still left to be charged
	 * to the blkg from this point onward.  blkg->last_use keeps track of
	 * the use_delay counter.  The idea is if we're unthrottling the blkg we
	 * are ok with whatever is happening now, and we can take away more of
	 * the accumulated delay as we've already throttled enough that
	 * everybody is happy with their IO latencies.
	 */
	if (time_before64(old + NSEC_PER_SEC, now) &&
	    atomic64_cmpxchg(&blkg->delay_start, old, now) == old) {
		u64 cur = atomic64_read(&blkg->delay_nsec);
		u64 sub = min_t(u64, blkg->last_delay, now - old);
		int cur_use = atomic_read(&blkg->use_delay);

		/*
		 * We've been unthrottled, subtract a larger chunk of our
		 * accumulated delay.
		 */
		if (cur_use < blkg->last_use)
			sub = max_t(u64, sub, blkg->last_delay >> 1);

		/*
		 * This shouldn't happen, but handle it anyway.  Our delay_nsec
		 * should only ever be growing except here where we subtract out
		 * min(last_delay, 1 second), but lord knows bugs happen and I'd
		 * rather not end up with negative numbers.
		 */
		if (unlikely(cur < sub)) {
			atomic64_set(&blkg->delay_nsec, 0);
			blkg->last_delay = 0;
		} else {
			atomic64_sub(sub, &blkg->delay_nsec);
			blkg->last_delay = cur - sub;
		}
		blkg->last_use = cur_use;
	}
}

/*
 * This is called when we want to actually walk up the hierarchy and check to
 * see if we need to throttle, and then actually throttle if there is some
 * accumulated delay.  This should only be called upon return to user space so
 * we're not holding some lock that would induce a priority inversion.
 */
static void blkcg_maybe_throttle_blkg(struct blkcg_gq *blkg, bool use_memdelay)
{
	u64 now = ktime_to_ns(ktime_get());
	u64 exp;
	u64 delay_nsec = 0;
	int tok;

	while (blkg->parent) {
		if (atomic_read(&blkg->use_delay)) {
			blkcg_scale_delay(blkg, now);
			delay_nsec = max_t(u64, delay_nsec,
					   atomic64_read(&blkg->delay_nsec));
		}
		blkg = blkg->parent;
	}

	if (!delay_nsec)
		return;

	/*
	 * Let's not sleep for all eternity if we've amassed a huge delay.
	 * Swapping or metadata IO can accumulate 10's of seconds worth of
	 * delay, and we want userspace to be able to do _something_ so cap the
	 * delays at 1 second.  If there's 10's of seconds worth of delay then
	 * the tasks will be delayed for 1 second for every syscall.
	 */
	delay_nsec = min_t(u64, delay_nsec, 250 * NSEC_PER_MSEC);

	/*
	 * TODO: the use_memdelay flag is going to be for the upcoming psi stuff
	 * that hasn't landed upstream yet.  Once that stuff is in place we need
	 * to do a psi_memstall_enter/leave if memdelay is set.
	 */

	exp = ktime_add_ns(now, delay_nsec);
	tok = io_schedule_prepare();
	do {
		__set_current_state(TASK_KILLABLE);
		if (!schedule_hrtimeout(&exp, HRTIMER_MODE_ABS))
			break;
	} while (!fatal_signal_pending(current));
	io_schedule_finish(tok);
}

/**
 * blkcg_maybe_throttle_current - throttle the current task if it has been marked
 *
 * This is only called if we've been marked with set_notify_resume().  Obviously
 * we can be set_notify_resume() for reasons other than blkcg throttling, so we
 * check to see if current->throttle_queue is set and if not this doesn't do
 * anything.  This should only ever be called by the resume code, it's not meant
 * to be called by people willy-nilly as it will actually do the work to
 * throttle the task if it is setup for throttling.
 */
void blkcg_maybe_throttle_current(void)
{
	struct request_queue *q = current->throttle_queue;
	struct cgroup_subsys_state *css;
	struct blkcg *blkcg;
	struct blkcg_gq *blkg;
	bool use_memdelay = current->use_memdelay;

	if (!q)
		return;

	current->throttle_queue = NULL;
	current->use_memdelay = false;

	rcu_read_lock();
	css = kthread_blkcg();
	if (css)
		blkcg = css_to_blkcg(css);
	else
		blkcg = css_to_blkcg(task_css(current, io_cgrp_id));

	if (!blkcg)
		goto out;
	blkg = blkg_lookup(blkcg, q);
	if (!blkg)
		goto out;
	if (!blkg_tryget(blkg))
		goto out;
	rcu_read_unlock();

	blkcg_maybe_throttle_blkg(blkg, use_memdelay);
	blkg_put(blkg);
	blk_put_queue(q);
	return;
out:
	rcu_read_unlock();
	blk_put_queue(q);
}

/**
 * blkcg_schedule_throttle - this task needs to check for throttling
 * @q: the request queue IO was submitted on
 * @use_memdelay: do we charge this to memory delay for PSI
 *
 * This is called by the IO controller when we know there's delay accumulated
 * for the blkg for this task.  We do not pass the blkg because there are places
 * we call this that may not have that information, the swapping code for
 * instance will only have a request_queue at that point.  This set's the
 * notify_resume for the task to check and see if it requires throttling before
 * returning to user space.
 *
 * We will only schedule once per syscall.  You can call this over and over
 * again and it will only do the check once upon return to user space, and only
 * throttle once.  If the task needs to be throttled again it'll need to be
 * re-set at the next time we see the task.
 */
void blkcg_schedule_throttle(struct request_queue *q, bool use_memdelay)
{
	if (unlikely(current->flags & PF_KTHREAD))
		return;

	if (!blk_get_queue(q))
		return;

	if (current->throttle_queue)
		blk_put_queue(current->throttle_queue);
	current->throttle_queue = q;
	if (use_memdelay)
		current->use_memdelay = use_memdelay;
	set_notify_resume(current);
}

/**
 * blkcg_add_delay - add delay to this blkg
 * @blkg: blkg of interest
 * @now: the current time in nanoseconds
 * @delta: how many nanoseconds of delay to add
 *
 * Charge @delta to the blkg's current delay accumulation.  This is used to
 * throttle tasks if an IO controller thinks we need more throttling.
 */
void blkcg_add_delay(struct blkcg_gq *blkg, u64 now, u64 delta)
{
	blkcg_scale_delay(blkg, now);
	atomic64_add(delta, &blkg->delay_nsec);
}

static int __init blkcg_init(void)
{
	blkcg_punt_bio_wq = alloc_workqueue("blkcg_punt_bio",
					    WQ_MEM_RECLAIM | WQ_FREEZABLE |
					    WQ_UNBOUND | WQ_SYSFS, 0);
	if (!blkcg_punt_bio_wq)
		return -ENOMEM;
	return 0;
}
subsys_initcall(blkcg_init);

module_param(blkcg_debug_stats, bool, 0644);
MODULE_PARM_DESC(blkcg_debug_stats, "True if you want debug stats, false if not");<|MERGE_RESOLUTION|>--- conflicted
+++ resolved
@@ -89,13 +89,8 @@
 {
 	struct blkcg_gq *blkg = container_of(rcu, struct blkcg_gq, rcu_head);
 
-<<<<<<< HEAD
-=======
-	percpu_ref_exit(&blkg->refcnt);
-
 	WARN_ON(!bio_list_empty(&blkg->async_bios));
 
->>>>>>> 2c88e8ec
 	/* release the blkcg and parent blkg refs this blkg has been holding */
 	css_put(&blkg->blkcg->css);
 	if (blkg->parent)
