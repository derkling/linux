--- conflicted
+++ resolved
@@ -80,21 +80,14 @@
 int cap_capable(const struct cred *cred, struct user_namespace *targ_ns,
 		int cap, int audit)
 {
-<<<<<<< HEAD
+	struct user_namespace *ns = targ_ns;
+
 #ifdef CONFIG_ANDROID_PARANOID_NETWORK
 	if (cap == CAP_NET_RAW && in_egroup_p(AID_NET_RAW))
 		return 0;
 	if (cap == CAP_NET_ADMIN && in_egroup_p(AID_NET_ADMIN))
 		return 0;
 #endif
-
-	for (;;) {
-		/* The owner of the user namespace has all caps. */
-		if (targ_ns != &init_user_ns && uid_eq(targ_ns->owner, cred->euid))
-			return 0;
-=======
-	struct user_namespace *ns = targ_ns;
->>>>>>> 5f243b9b
 
 	/* See if cred has the capability in the target user namespace
 	 * by examining the target user namespace and all of the target
