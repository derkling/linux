--- conflicted
+++ resolved
@@ -881,11 +881,7 @@
 	 * the execve().
 	 */
 	if (get_user_pages_remote(current, bprm->mm, pos, 1,
-<<<<<<< HEAD
-				FOLL_FORCE, &page, NULL) <= 0)
-=======
 				FOLL_FORCE, &page, NULL, NULL) <= 0)
->>>>>>> c470abd4
 		return false;
 #else
 	page = bprm->page[pos / PAGE_SIZE];
