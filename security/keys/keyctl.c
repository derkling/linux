--- conflicted
+++ resolved
@@ -1293,11 +1293,7 @@
 
 	/* the keyrings must have the same UID */
 	if ((pcred->tgcred->session_keyring &&
-<<<<<<< HEAD
-	     pcred->tgcred->session_keyring->uid != mycred->euid) ||
-=======
 	    pcred->tgcred->session_keyring->uid != mycred->euid) ||
->>>>>>> eb17a015
 	    mycred->tgcred->session_keyring->uid != mycred->euid)
 		goto not_permitted;
 
