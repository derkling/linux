/*
 *  NSA Security-Enhanced Linux (SELinux) security module
 *
 *  This file contains the SELinux hook function implementations.
 *
 *  Authors:  Stephen Smalley, <sds@epoch.ncsc.mil>
 *	      Chris Vance, <cvance@nai.com>
 *	      Wayne Salamon, <wsalamon@nai.com>
 *	      James Morris <jmorris@redhat.com>
 *
 *  Copyright (C) 2001,2002 Networks Associates Technology, Inc.
 *  Copyright (C) 2003-2008 Red Hat, Inc., James Morris <jmorris@redhat.com>
 *					   Eric Paris <eparis@redhat.com>
 *  Copyright (C) 2004-2005 Trusted Computer Solutions, Inc.
 *			    <dgoeddel@trustedcs.com>
 *  Copyright (C) 2006, 2007, 2009 Hewlett-Packard Development Company, L.P.
 *	Paul Moore <paul@paul-moore.com>
 *  Copyright (C) 2007 Hitachi Software Engineering Co., Ltd.
 *		       Yuichi Nakamura <ynakam@hitachisoft.jp>
 *
 *	This program is free software; you can redistribute it and/or modify
 *	it under the terms of the GNU General Public License version 2,
 *	as published by the Free Software Foundation.
 */

#include <linux/init.h>
#include <linux/kd.h>
#include <linux/kernel.h>
#include <linux/tracehook.h>
#include <linux/errno.h>
#include <linux/sched.h>
#include <linux/lsm_hooks.h>
#include <linux/xattr.h>
#include <linux/capability.h>
#include <linux/unistd.h>
#include <linux/mm.h>
#include <linux/mman.h>
#include <linux/slab.h>
#include <linux/pagemap.h>
#include <linux/proc_fs.h>
#include <linux/swap.h>
#include <linux/spinlock.h>
#include <linux/syscalls.h>
#include <linux/dcache.h>
#include <linux/file.h>
#include <linux/fdtable.h>
#include <linux/namei.h>
#include <linux/mount.h>
#include <linux/netfilter_ipv4.h>
#include <linux/netfilter_ipv6.h>
#include <linux/tty.h>
#include <net/icmp.h>
#include <net/ip.h>		/* for local_port_range[] */
#include <net/tcp.h>		/* struct or_callable used in sock_rcv_skb */
#include <net/inet_connection_sock.h>
#include <net/net_namespace.h>
#include <net/netlabel.h>
#include <linux/uaccess.h>
#include <asm/ioctls.h>
#include <linux/atomic.h>
#include <linux/bitops.h>
#include <linux/interrupt.h>
#include <linux/netdevice.h>	/* for network interface checks */
#include <net/netlink.h>
#include <linux/tcp.h>
#include <linux/udp.h>
#include <linux/dccp.h>
#include <linux/quota.h>
#include <linux/un.h>		/* for Unix socket types */
#include <net/af_unix.h>	/* for Unix socket types */
#include <linux/parser.h>
#include <linux/nfs_mount.h>
#include <net/ipv6.h>
#include <linux/hugetlb.h>
#include <linux/personality.h>
#include <linux/audit.h>
#include <linux/string.h>
#include <linux/selinux.h>
#include <linux/mutex.h>
#include <linux/posix-timers.h>
#include <linux/syslog.h>
#include <linux/user_namespace.h>
#include <linux/export.h>
#include <linux/msg.h>
#include <linux/shm.h>
#include <linux/bpf.h>

#include "avc.h"
#include "objsec.h"
#include "netif.h"
#include "netnode.h"
#include "netport.h"
#include "xfrm.h"
#include "netlabel.h"
#include "audit.h"
#include "avc_ss.h"

/* SECMARK reference count */
static atomic_t selinux_secmark_refcount = ATOMIC_INIT(0);

#ifdef CONFIG_SECURITY_SELINUX_DEVELOP
int selinux_enforcing __aligned(0x1000) __attribute__((section(".bss_rtic")));

static int __init enforcing_setup(char *str)
{
	unsigned long enforcing;
	if (!kstrtoul(str, 0, &enforcing))
		selinux_enforcing = enforcing ? 1 : 0;
	return 1;
}
__setup("enforcing=", enforcing_setup);
#endif

#ifdef CONFIG_SECURITY_SELINUX_BOOTPARAM
int selinux_enabled = CONFIG_SECURITY_SELINUX_BOOTPARAM_VALUE;

static int __init selinux_enabled_setup(char *str)
{
	unsigned long enabled;
	if (!kstrtoul(str, 0, &enabled))
		selinux_enabled = enabled ? 1 : 0;
	return 1;
}
__setup("selinux=", selinux_enabled_setup);
#else
int selinux_enabled = 1;
#endif

static struct kmem_cache *sel_inode_cache;
static struct kmem_cache *file_security_cache;

/**
 * selinux_secmark_enabled - Check to see if SECMARK is currently enabled
 *
 * Description:
 * This function checks the SECMARK reference counter to see if any SECMARK
 * targets are currently configured, if the reference counter is greater than
 * zero SECMARK is considered to be enabled.  Returns true (1) if SECMARK is
 * enabled, false (0) if SECMARK is disabled.  If the always_check_network
 * policy capability is enabled, SECMARK is always considered enabled.
 *
 */
static int selinux_secmark_enabled(void)
{
	return (selinux_policycap_alwaysnetwork || atomic_read(&selinux_secmark_refcount));
}

/**
 * selinux_peerlbl_enabled - Check to see if peer labeling is currently enabled
 *
 * Description:
 * This function checks if NetLabel or labeled IPSEC is enabled.  Returns true
 * (1) if any are enabled or false (0) if neither are enabled.  If the
 * always_check_network policy capability is enabled, peer labeling
 * is always considered enabled.
 *
 */
static int selinux_peerlbl_enabled(void)
{
	return (selinux_policycap_alwaysnetwork || netlbl_enabled() || selinux_xfrm_enabled());
}

static int selinux_netcache_avc_callback(u32 event)
{
	if (event == AVC_CALLBACK_RESET) {
		sel_netif_flush();
		sel_netnode_flush();
		sel_netport_flush();
		synchronize_net();
	}
	return 0;
}

/*
 * initialise the security for the init task
 */
static void cred_init_security(void)
{
	struct cred *cred = (struct cred *) current->real_cred;
	struct task_security_struct *tsec;

	tsec = kzalloc(sizeof(struct task_security_struct), GFP_KERNEL);
	if (!tsec)
		panic("SELinux:  Failed to initialize initial task.\n");

	tsec->osid = tsec->sid = SECINITSID_KERNEL;
	cred->security = tsec;
}

/*
 * get the security ID of a set of credentials
 */
static inline u32 cred_sid(const struct cred *cred)
{
	const struct task_security_struct *tsec;

	tsec = cred->security;
	return tsec->sid;
}

/*
 * get the objective security ID of a task
 */
static inline u32 task_sid(const struct task_struct *task)
{
	u32 sid;

	rcu_read_lock();
	sid = cred_sid(__task_cred(task));
	rcu_read_unlock();
	return sid;
}

/*
 * get the subjective security ID of the current task
 */
static inline u32 current_sid(void)
{
	const struct task_security_struct *tsec = current_security();

	return tsec->sid;
}

/* Allocate and free functions for each kind of security blob. */

static int inode_alloc_security(struct inode *inode)
{
	struct inode_security_struct *isec;
	u32 sid = current_sid();

	isec = kmem_cache_zalloc(sel_inode_cache, GFP_NOFS);
	if (!isec)
		return -ENOMEM;

	mutex_init(&isec->lock);
	INIT_LIST_HEAD(&isec->list);
	isec->inode = inode;
	isec->sid = SECINITSID_UNLABELED;
	isec->sclass = SECCLASS_FILE;
	isec->task_sid = sid;
	inode->i_security = isec;

	return 0;
}

static int inode_doinit_with_dentry(struct inode *inode, struct dentry *opt_dentry);

/*
 * Try reloading inode security labels that have been marked as invalid.  The
 * @may_sleep parameter indicates when sleeping and thus reloading labels is
 * allowed; when set to false, returns ERR_PTR(-ECHILD) when the label is
 * invalid.  The @opt_dentry parameter should be set to a dentry of the inode;
 * when no dentry is available, set it to NULL instead.
 */
static int __inode_security_revalidate(struct inode *inode,
				       struct dentry *opt_dentry,
				       bool may_sleep)
{
	struct inode_security_struct *isec = inode->i_security;

	might_sleep_if(may_sleep);

	if (ss_initialized && isec->initialized != LABEL_INITIALIZED) {
		if (!may_sleep)
			return -ECHILD;

		/*
		 * Try reloading the inode security label.  This will fail if
		 * @opt_dentry is NULL and no dentry for this inode can be
		 * found; in that case, continue using the old label.
		 */
		inode_doinit_with_dentry(inode, opt_dentry);
	}
	return 0;
}

static struct inode_security_struct *inode_security_novalidate(struct inode *inode)
{
	return inode->i_security;
}

static struct inode_security_struct *inode_security_rcu(struct inode *inode, bool rcu)
{
	int error;

	error = __inode_security_revalidate(inode, NULL, !rcu);
	if (error)
		return ERR_PTR(error);
	return inode->i_security;
}

/*
 * Get the security label of an inode.
 */
static struct inode_security_struct *inode_security(struct inode *inode)
{
	__inode_security_revalidate(inode, NULL, true);
	return inode->i_security;
}

static struct inode_security_struct *backing_inode_security_novalidate(struct dentry *dentry)
{
	struct inode *inode = d_backing_inode(dentry);

	return inode->i_security;
}

/*
 * Get the security label of a dentry's backing inode.
 */
static struct inode_security_struct *backing_inode_security(struct dentry *dentry)
{
	struct inode *inode = d_backing_inode(dentry);

	__inode_security_revalidate(inode, dentry, true);
	return inode->i_security;
}

static void inode_free_rcu(struct rcu_head *head)
{
	struct inode_security_struct *isec;

	isec = container_of(head, struct inode_security_struct, rcu);
	kmem_cache_free(sel_inode_cache, isec);
}

static void inode_free_security(struct inode *inode)
{
	struct inode_security_struct *isec = inode->i_security;
	struct superblock_security_struct *sbsec = inode->i_sb->s_security;

	/*
	 * As not all inode security structures are in a list, we check for
	 * empty list outside of the lock to make sure that we won't waste
	 * time taking a lock doing nothing.
	 *
	 * The list_del_init() function can be safely called more than once.
	 * It should not be possible for this function to be called with
	 * concurrent list_add(), but for better safety against future changes
	 * in the code, we use list_empty_careful() here.
	 */
	if (!list_empty_careful(&isec->list)) {
		spin_lock(&sbsec->isec_lock);
		list_del_init(&isec->list);
		spin_unlock(&sbsec->isec_lock);
	}

	/*
	 * The inode may still be referenced in a path walk and
	 * a call to selinux_inode_permission() can be made
	 * after inode_free_security() is called. Ideally, the VFS
	 * wouldn't do this, but fixing that is a much harder
	 * job. For now, simply free the i_security via RCU, and
	 * leave the current inode->i_security pointer intact.
	 * The inode will be freed after the RCU grace period too.
	 */
	call_rcu(&isec->rcu, inode_free_rcu);
}

static int file_alloc_security(struct file *file)
{
	struct file_security_struct *fsec;
	u32 sid = current_sid();

	fsec = kmem_cache_zalloc(file_security_cache, GFP_KERNEL);
	if (!fsec)
		return -ENOMEM;

	fsec->sid = sid;
	fsec->fown_sid = sid;
	file->f_security = fsec;

	return 0;
}

static void file_free_security(struct file *file)
{
	struct file_security_struct *fsec = file->f_security;
	file->f_security = NULL;
	kmem_cache_free(file_security_cache, fsec);
}

static int superblock_alloc_security(struct super_block *sb)
{
	struct superblock_security_struct *sbsec;

	sbsec = kzalloc(sizeof(struct superblock_security_struct), GFP_KERNEL);
	if (!sbsec)
		return -ENOMEM;

	mutex_init(&sbsec->lock);
	INIT_LIST_HEAD(&sbsec->isec_head);
	spin_lock_init(&sbsec->isec_lock);
	sbsec->sb = sb;
	sbsec->sid = SECINITSID_UNLABELED;
	sbsec->def_sid = SECINITSID_FILE;
	sbsec->mntpoint_sid = SECINITSID_UNLABELED;
	sb->s_security = sbsec;

	return 0;
}

static void superblock_free_security(struct super_block *sb)
{
	struct superblock_security_struct *sbsec = sb->s_security;
	sb->s_security = NULL;
	kfree(sbsec);
}

/* The file system's label must be initialized prior to use. */

static const char *labeling_behaviors[7] = {
	"uses xattr",
	"uses transition SIDs",
	"uses task SIDs",
	"uses genfs_contexts",
	"not configured for labeling",
	"uses mountpoint labeling",
	"uses native labeling",
};

static inline int inode_doinit(struct inode *inode)
{
	return inode_doinit_with_dentry(inode, NULL);
}

enum {
	Opt_error = -1,
	Opt_context = 1,
	Opt_fscontext = 2,
	Opt_defcontext = 3,
	Opt_rootcontext = 4,
	Opt_labelsupport = 5,
	Opt_nextmntopt = 6,
};

#define NUM_SEL_MNT_OPTS	(Opt_nextmntopt - 1)

static const match_table_t tokens = {
	{Opt_context, CONTEXT_STR "%s"},
	{Opt_fscontext, FSCONTEXT_STR "%s"},
	{Opt_defcontext, DEFCONTEXT_STR "%s"},
	{Opt_rootcontext, ROOTCONTEXT_STR "%s"},
	{Opt_labelsupport, LABELSUPP_STR},
	{Opt_error, NULL},
};

#define SEL_MOUNT_FAIL_MSG "SELinux:  duplicate or incompatible mount options\n"

static int may_context_mount_sb_relabel(u32 sid,
			struct superblock_security_struct *sbsec,
			const struct cred *cred)
{
	const struct task_security_struct *tsec = cred->security;
	int rc;

	rc = avc_has_perm(tsec->sid, sbsec->sid, SECCLASS_FILESYSTEM,
			  FILESYSTEM__RELABELFROM, NULL);
	if (rc)
		return rc;

	rc = avc_has_perm(tsec->sid, sid, SECCLASS_FILESYSTEM,
			  FILESYSTEM__RELABELTO, NULL);
	return rc;
}

static int may_context_mount_inode_relabel(u32 sid,
			struct superblock_security_struct *sbsec,
			const struct cred *cred)
{
	const struct task_security_struct *tsec = cred->security;
	int rc;
	rc = avc_has_perm(tsec->sid, sbsec->sid, SECCLASS_FILESYSTEM,
			  FILESYSTEM__RELABELFROM, NULL);
	if (rc)
		return rc;

	rc = avc_has_perm(sid, sbsec->sid, SECCLASS_FILESYSTEM,
			  FILESYSTEM__ASSOCIATE, NULL);
	return rc;
}

static int selinux_is_sblabel_mnt(struct super_block *sb)
{
	struct superblock_security_struct *sbsec = sb->s_security;

	return sbsec->behavior == SECURITY_FS_USE_XATTR ||
		sbsec->behavior == SECURITY_FS_USE_TRANS ||
		sbsec->behavior == SECURITY_FS_USE_TASK ||
		sbsec->behavior == SECURITY_FS_USE_NATIVE ||
		/* Special handling. Genfs but also in-core setxattr handler */
		!strcmp(sb->s_type->name, "sysfs") ||
		!strcmp(sb->s_type->name, "pstore") ||
		!strcmp(sb->s_type->name, "debugfs") ||
		!strcmp(sb->s_type->name, "tracefs") ||
		!strcmp(sb->s_type->name, "rootfs");
}

static int sb_finish_set_opts(struct super_block *sb)
{
	struct superblock_security_struct *sbsec = sb->s_security;
	struct dentry *root = sb->s_root;
	struct inode *root_inode = d_backing_inode(root);
	int rc = 0;

	if (sbsec->behavior == SECURITY_FS_USE_XATTR) {
		/* Make sure that the xattr handler exists and that no
		   error other than -ENODATA is returned by getxattr on
		   the root directory.  -ENODATA is ok, as this may be
		   the first boot of the SELinux kernel before we have
		   assigned xattr values to the filesystem. */
		if (!(root_inode->i_opflags & IOP_XATTR)) {
			printk(KERN_WARNING "SELinux: (dev %s, type %s) has no "
			       "xattr support\n", sb->s_id, sb->s_type->name);
			rc = -EOPNOTSUPP;
			goto out;
		}

		rc = __vfs_getxattr(root, root_inode, XATTR_NAME_SELINUX, NULL, 0);
		if (rc < 0 && rc != -ENODATA) {
			if (rc == -EOPNOTSUPP)
				printk(KERN_WARNING "SELinux: (dev %s, type "
				       "%s) has no security xattr handler\n",
				       sb->s_id, sb->s_type->name);
			else
				printk(KERN_WARNING "SELinux: (dev %s, type "
				       "%s) getxattr errno %d\n", sb->s_id,
				       sb->s_type->name, -rc);
			goto out;
		}
	}

	if (sbsec->behavior > ARRAY_SIZE(labeling_behaviors))
		printk(KERN_ERR "SELinux: initialized (dev %s, type %s), unknown behavior\n",
		       sb->s_id, sb->s_type->name);

	sbsec->flags |= SE_SBINITIALIZED;
	if (selinux_is_sblabel_mnt(sb))
		sbsec->flags |= SBLABEL_MNT;

	/* Initialize the root inode. */
	rc = inode_doinit_with_dentry(root_inode, root);

	/* Initialize any other inodes associated with the superblock, e.g.
	   inodes created prior to initial policy load or inodes created
	   during get_sb by a pseudo filesystem that directly
	   populates itself. */
	spin_lock(&sbsec->isec_lock);
next_inode:
	if (!list_empty(&sbsec->isec_head)) {
		struct inode_security_struct *isec =
				list_entry(sbsec->isec_head.next,
					   struct inode_security_struct, list);
		struct inode *inode = isec->inode;
		list_del_init(&isec->list);
		spin_unlock(&sbsec->isec_lock);
		inode = igrab(inode);
		if (inode) {
			if (!IS_PRIVATE(inode))
				inode_doinit(inode);
			iput(inode);
		}
		spin_lock(&sbsec->isec_lock);
		goto next_inode;
	}
	spin_unlock(&sbsec->isec_lock);
out:
	return rc;
}

/*
 * This function should allow an FS to ask what it's mount security
 * options were so it can use those later for submounts, displaying
 * mount options, or whatever.
 */
static int selinux_get_mnt_opts(const struct super_block *sb,
				struct security_mnt_opts *opts)
{
	int rc = 0, i;
	struct superblock_security_struct *sbsec = sb->s_security;
	char *context = NULL;
	u32 len;
	char tmp;

	security_init_mnt_opts(opts);

	if (!(sbsec->flags & SE_SBINITIALIZED))
		return -EINVAL;

	if (!ss_initialized)
		return -EINVAL;

	/* make sure we always check enough bits to cover the mask */
	BUILD_BUG_ON(SE_MNTMASK >= (1 << NUM_SEL_MNT_OPTS));

	tmp = sbsec->flags & SE_MNTMASK;
	/* count the number of mount options for this sb */
	for (i = 0; i < NUM_SEL_MNT_OPTS; i++) {
		if (tmp & 0x01)
			opts->num_mnt_opts++;
		tmp >>= 1;
	}
	/* Check if the Label support flag is set */
	if (sbsec->flags & SBLABEL_MNT)
		opts->num_mnt_opts++;

	opts->mnt_opts = kcalloc(opts->num_mnt_opts, sizeof(char *), GFP_ATOMIC);
	if (!opts->mnt_opts) {
		rc = -ENOMEM;
		goto out_free;
	}

	opts->mnt_opts_flags = kcalloc(opts->num_mnt_opts, sizeof(int), GFP_ATOMIC);
	if (!opts->mnt_opts_flags) {
		rc = -ENOMEM;
		goto out_free;
	}

	i = 0;
	if (sbsec->flags & FSCONTEXT_MNT) {
		rc = security_sid_to_context(sbsec->sid, &context, &len);
		if (rc)
			goto out_free;
		opts->mnt_opts[i] = context;
		opts->mnt_opts_flags[i++] = FSCONTEXT_MNT;
	}
	if (sbsec->flags & CONTEXT_MNT) {
		rc = security_sid_to_context(sbsec->mntpoint_sid, &context, &len);
		if (rc)
			goto out_free;
		opts->mnt_opts[i] = context;
		opts->mnt_opts_flags[i++] = CONTEXT_MNT;
	}
	if (sbsec->flags & DEFCONTEXT_MNT) {
		rc = security_sid_to_context(sbsec->def_sid, &context, &len);
		if (rc)
			goto out_free;
		opts->mnt_opts[i] = context;
		opts->mnt_opts_flags[i++] = DEFCONTEXT_MNT;
	}
	if (sbsec->flags & ROOTCONTEXT_MNT) {
		struct dentry *root = sbsec->sb->s_root;
		struct inode_security_struct *isec = backing_inode_security(root);

		rc = security_sid_to_context(isec->sid, &context, &len);
		if (rc)
			goto out_free;
		opts->mnt_opts[i] = context;
		opts->mnt_opts_flags[i++] = ROOTCONTEXT_MNT;
	}
	if (sbsec->flags & SBLABEL_MNT) {
		opts->mnt_opts[i] = NULL;
		opts->mnt_opts_flags[i++] = SBLABEL_MNT;
	}

	BUG_ON(i != opts->num_mnt_opts);

	return 0;

out_free:
	security_free_mnt_opts(opts);
	return rc;
}

static int bad_option(struct superblock_security_struct *sbsec, char flag,
		      u32 old_sid, u32 new_sid)
{
	char mnt_flags = sbsec->flags & SE_MNTMASK;

	/* check if the old mount command had the same options */
	if (sbsec->flags & SE_SBINITIALIZED)
		if (!(sbsec->flags & flag) ||
		    (old_sid != new_sid))
			return 1;

	/* check if we were passed the same options twice,
	 * aka someone passed context=a,context=b
	 */
	if (!(sbsec->flags & SE_SBINITIALIZED))
		if (mnt_flags & flag)
			return 1;
	return 0;
}

/*
 * Allow filesystems with binary mount data to explicitly set mount point
 * labeling information.
 */
static int selinux_set_mnt_opts(struct super_block *sb,
				struct security_mnt_opts *opts,
				unsigned long kern_flags,
				unsigned long *set_kern_flags)
{
	const struct cred *cred = current_cred();
	int rc = 0, i;
	struct superblock_security_struct *sbsec = sb->s_security;
	const char *name = sb->s_type->name;
	struct dentry *root = sbsec->sb->s_root;
	struct inode_security_struct *root_isec;
	u32 fscontext_sid = 0, context_sid = 0, rootcontext_sid = 0;
	u32 defcontext_sid = 0;
	char **mount_options = opts->mnt_opts;
	int *flags = opts->mnt_opts_flags;
	int num_opts = opts->num_mnt_opts;

	mutex_lock(&sbsec->lock);

	if (!ss_initialized) {
		if (!num_opts) {
			/* Defer initialization until selinux_complete_init,
			   after the initial policy is loaded and the security
			   server is ready to handle calls. */
			goto out;
		}
		rc = -EINVAL;
		printk(KERN_WARNING "SELinux: Unable to set superblock options "
			"before the security server is initialized\n");
		goto out;
	}
	if (kern_flags && !set_kern_flags) {
		/* Specifying internal flags without providing a place to
		 * place the results is not allowed */
		rc = -EINVAL;
		goto out;
	}

	/*
	 * Binary mount data FS will come through this function twice.  Once
	 * from an explicit call and once from the generic calls from the vfs.
	 * Since the generic VFS calls will not contain any security mount data
	 * we need to skip the double mount verification.
	 *
	 * This does open a hole in which we will not notice if the first
	 * mount using this sb set explict options and a second mount using
	 * this sb does not set any security options.  (The first options
	 * will be used for both mounts)
	 */
	if ((sbsec->flags & SE_SBINITIALIZED) && (sb->s_type->fs_flags & FS_BINARY_MOUNTDATA)
	    && (num_opts == 0))
		goto out;

	root_isec = backing_inode_security_novalidate(root);

	/*
	 * parse the mount options, check if they are valid sids.
	 * also check if someone is trying to mount the same sb more
	 * than once with different security options.
	 */
	for (i = 0; i < num_opts; i++) {
		u32 sid;

		if (flags[i] == SBLABEL_MNT)
			continue;
		rc = security_context_str_to_sid(mount_options[i], &sid, GFP_KERNEL);
		if (rc) {
			printk(KERN_WARNING "SELinux: security_context_str_to_sid"
			       "(%s) failed for (dev %s, type %s) errno=%d\n",
			       mount_options[i], sb->s_id, name, rc);
			goto out;
		}
		switch (flags[i]) {
		case FSCONTEXT_MNT:
			fscontext_sid = sid;

			if (bad_option(sbsec, FSCONTEXT_MNT, sbsec->sid,
					fscontext_sid))
				goto out_double_mount;

			sbsec->flags |= FSCONTEXT_MNT;
			break;
		case CONTEXT_MNT:
			context_sid = sid;

			if (bad_option(sbsec, CONTEXT_MNT, sbsec->mntpoint_sid,
					context_sid))
				goto out_double_mount;

			sbsec->flags |= CONTEXT_MNT;
			break;
		case ROOTCONTEXT_MNT:
			rootcontext_sid = sid;

			if (bad_option(sbsec, ROOTCONTEXT_MNT, root_isec->sid,
					rootcontext_sid))
				goto out_double_mount;

			sbsec->flags |= ROOTCONTEXT_MNT;

			break;
		case DEFCONTEXT_MNT:
			defcontext_sid = sid;

			if (bad_option(sbsec, DEFCONTEXT_MNT, sbsec->def_sid,
					defcontext_sid))
				goto out_double_mount;

			sbsec->flags |= DEFCONTEXT_MNT;

			break;
		default:
			rc = -EINVAL;
			goto out;
		}
	}

	if (sbsec->flags & SE_SBINITIALIZED) {
		/* previously mounted with options, but not on this attempt? */
		if ((sbsec->flags & SE_MNTMASK) && !num_opts)
			goto out_double_mount;
		rc = 0;
		goto out;
	}

	if (strcmp(sb->s_type->name, "proc") == 0)
		sbsec->flags |= SE_SBPROC | SE_SBGENFS;

	if (!strcmp(sb->s_type->name, "debugfs") ||
	    !strcmp(sb->s_type->name, "tracefs") ||
	    !strcmp(sb->s_type->name, "sysfs") ||
	    !strcmp(sb->s_type->name, "pstore"))
		sbsec->flags |= SE_SBGENFS;

	if (!sbsec->behavior) {
		/*
		 * Determine the labeling behavior to use for this
		 * filesystem type.
		 */
		rc = security_fs_use(sb);
		if (rc) {
			printk(KERN_WARNING
				"%s: security_fs_use(%s) returned %d\n",
					__func__, sb->s_type->name, rc);
			goto out;
		}
	}

	/*
	 * If this is a user namespace mount, no contexts are allowed
	 * on the command line and security labels must be ignored.
	 */
	if (sb->s_user_ns != &init_user_ns) {
		if (context_sid || fscontext_sid || rootcontext_sid ||
		    defcontext_sid) {
			rc = -EACCES;
			goto out;
		}
		if (sbsec->behavior == SECURITY_FS_USE_XATTR) {
			sbsec->behavior = SECURITY_FS_USE_MNTPOINT;
			rc = security_transition_sid(current_sid(), current_sid(),
						     SECCLASS_FILE, NULL,
						     &sbsec->mntpoint_sid);
			if (rc)
				goto out;
		}
		goto out_set_opts;
	}

	/* sets the context of the superblock for the fs being mounted. */
	if (fscontext_sid) {
		rc = may_context_mount_sb_relabel(fscontext_sid, sbsec, cred);
		if (rc)
			goto out;

		sbsec->sid = fscontext_sid;
	}

	/*
	 * Switch to using mount point labeling behavior.
	 * sets the label used on all file below the mountpoint, and will set
	 * the superblock context if not already set.
	 */
	if (kern_flags & SECURITY_LSM_NATIVE_LABELS && !context_sid) {
		sbsec->behavior = SECURITY_FS_USE_NATIVE;
		*set_kern_flags |= SECURITY_LSM_NATIVE_LABELS;
	}

	if (context_sid) {
		if (!fscontext_sid) {
			rc = may_context_mount_sb_relabel(context_sid, sbsec,
							  cred);
			if (rc)
				goto out;
			sbsec->sid = context_sid;
		} else {
			rc = may_context_mount_inode_relabel(context_sid, sbsec,
							     cred);
			if (rc)
				goto out;
		}
		if (!rootcontext_sid)
			rootcontext_sid = context_sid;

		sbsec->mntpoint_sid = context_sid;
		sbsec->behavior = SECURITY_FS_USE_MNTPOINT;
	}

	if (rootcontext_sid) {
		rc = may_context_mount_inode_relabel(rootcontext_sid, sbsec,
						     cred);
		if (rc)
			goto out;

		root_isec->sid = rootcontext_sid;
		root_isec->initialized = LABEL_INITIALIZED;
	}

	if (defcontext_sid) {
		if (sbsec->behavior != SECURITY_FS_USE_XATTR &&
			sbsec->behavior != SECURITY_FS_USE_NATIVE) {
			rc = -EINVAL;
			printk(KERN_WARNING "SELinux: defcontext option is "
			       "invalid for this filesystem type\n");
			goto out;
		}

		if (defcontext_sid != sbsec->def_sid) {
			rc = may_context_mount_inode_relabel(defcontext_sid,
							     sbsec, cred);
			if (rc)
				goto out;
		}

		sbsec->def_sid = defcontext_sid;
	}

out_set_opts:
	rc = sb_finish_set_opts(sb);
out:
	mutex_unlock(&sbsec->lock);
	return rc;
out_double_mount:
	rc = -EINVAL;
	printk(KERN_WARNING "SELinux: mount invalid.  Same superblock, different "
	       "security settings for (dev %s, type %s)\n", sb->s_id, name);
	goto out;
}

static int selinux_cmp_sb_context(const struct super_block *oldsb,
				    const struct super_block *newsb)
{
	struct superblock_security_struct *old = oldsb->s_security;
	struct superblock_security_struct *new = newsb->s_security;
	char oldflags = old->flags & SE_MNTMASK;
	char newflags = new->flags & SE_MNTMASK;

	if (oldflags != newflags)
		goto mismatch;
	if ((oldflags & FSCONTEXT_MNT) && old->sid != new->sid)
		goto mismatch;
	if ((oldflags & CONTEXT_MNT) && old->mntpoint_sid != new->mntpoint_sid)
		goto mismatch;
	if ((oldflags & DEFCONTEXT_MNT) && old->def_sid != new->def_sid)
		goto mismatch;
	if (oldflags & ROOTCONTEXT_MNT) {
		struct inode_security_struct *oldroot = backing_inode_security(oldsb->s_root);
		struct inode_security_struct *newroot = backing_inode_security(newsb->s_root);
		if (oldroot->sid != newroot->sid)
			goto mismatch;
	}
	return 0;
mismatch:
	printk(KERN_WARNING "SELinux: mount invalid.  Same superblock, "
			    "different security settings for (dev %s, "
			    "type %s)\n", newsb->s_id, newsb->s_type->name);
	return -EBUSY;
}

static int selinux_sb_clone_mnt_opts(const struct super_block *oldsb,
					struct super_block *newsb)
{
	const struct superblock_security_struct *oldsbsec = oldsb->s_security;
	struct superblock_security_struct *newsbsec = newsb->s_security;

	int set_fscontext =	(oldsbsec->flags & FSCONTEXT_MNT);
	int set_context =	(oldsbsec->flags & CONTEXT_MNT);
	int set_rootcontext =	(oldsbsec->flags & ROOTCONTEXT_MNT);

	/*
	 * if the parent was able to be mounted it clearly had no special lsm
	 * mount options.  thus we can safely deal with this superblock later
	 */
	if (!ss_initialized)
		return 0;

	/* how can we clone if the old one wasn't set up?? */
	BUG_ON(!(oldsbsec->flags & SE_SBINITIALIZED));

	/* if fs is reusing a sb, make sure that the contexts match */
	if (newsbsec->flags & SE_SBINITIALIZED)
		return selinux_cmp_sb_context(oldsb, newsb);

	mutex_lock(&newsbsec->lock);

	newsbsec->flags = oldsbsec->flags;

	newsbsec->sid = oldsbsec->sid;
	newsbsec->def_sid = oldsbsec->def_sid;
	newsbsec->behavior = oldsbsec->behavior;

	if (set_context) {
		u32 sid = oldsbsec->mntpoint_sid;

		if (!set_fscontext)
			newsbsec->sid = sid;
		if (!set_rootcontext) {
			struct inode_security_struct *newisec = backing_inode_security(newsb->s_root);
			newisec->sid = sid;
		}
		newsbsec->mntpoint_sid = sid;
	}
	if (set_rootcontext) {
		const struct inode_security_struct *oldisec = backing_inode_security(oldsb->s_root);
		struct inode_security_struct *newisec = backing_inode_security(newsb->s_root);

		newisec->sid = oldisec->sid;
	}

	sb_finish_set_opts(newsb);
	mutex_unlock(&newsbsec->lock);
	return 0;
}

static int selinux_parse_opts_str(char *options,
				  struct security_mnt_opts *opts)
{
	char *p;
	char *context = NULL, *defcontext = NULL;
	char *fscontext = NULL, *rootcontext = NULL;
	int rc, num_mnt_opts = 0;

	opts->num_mnt_opts = 0;

	/* Standard string-based options. */
	while ((p = strsep(&options, "|")) != NULL) {
		int token;
		substring_t args[MAX_OPT_ARGS];

		if (!*p)
			continue;

		token = match_token(p, tokens, args);

		switch (token) {
		case Opt_context:
			if (context || defcontext) {
				rc = -EINVAL;
				printk(KERN_WARNING SEL_MOUNT_FAIL_MSG);
				goto out_err;
			}
			context = match_strdup(&args[0]);
			if (!context) {
				rc = -ENOMEM;
				goto out_err;
			}
			break;

		case Opt_fscontext:
			if (fscontext) {
				rc = -EINVAL;
				printk(KERN_WARNING SEL_MOUNT_FAIL_MSG);
				goto out_err;
			}
			fscontext = match_strdup(&args[0]);
			if (!fscontext) {
				rc = -ENOMEM;
				goto out_err;
			}
			break;

		case Opt_rootcontext:
			if (rootcontext) {
				rc = -EINVAL;
				printk(KERN_WARNING SEL_MOUNT_FAIL_MSG);
				goto out_err;
			}
			rootcontext = match_strdup(&args[0]);
			if (!rootcontext) {
				rc = -ENOMEM;
				goto out_err;
			}
			break;

		case Opt_defcontext:
			if (context || defcontext) {
				rc = -EINVAL;
				printk(KERN_WARNING SEL_MOUNT_FAIL_MSG);
				goto out_err;
			}
			defcontext = match_strdup(&args[0]);
			if (!defcontext) {
				rc = -ENOMEM;
				goto out_err;
			}
			break;
		case Opt_labelsupport:
			break;
		default:
			rc = -EINVAL;
			printk(KERN_WARNING "SELinux:  unknown mount option\n");
			goto out_err;

		}
	}

	rc = -ENOMEM;
	opts->mnt_opts = kcalloc(NUM_SEL_MNT_OPTS, sizeof(char *), GFP_ATOMIC);
	if (!opts->mnt_opts)
		goto out_err;

	opts->mnt_opts_flags = kcalloc(NUM_SEL_MNT_OPTS, sizeof(int), GFP_ATOMIC);
	if (!opts->mnt_opts_flags) {
		kfree(opts->mnt_opts);
		goto out_err;
	}

	if (fscontext) {
		opts->mnt_opts[num_mnt_opts] = fscontext;
		opts->mnt_opts_flags[num_mnt_opts++] = FSCONTEXT_MNT;
	}
	if (context) {
		opts->mnt_opts[num_mnt_opts] = context;
		opts->mnt_opts_flags[num_mnt_opts++] = CONTEXT_MNT;
	}
	if (rootcontext) {
		opts->mnt_opts[num_mnt_opts] = rootcontext;
		opts->mnt_opts_flags[num_mnt_opts++] = ROOTCONTEXT_MNT;
	}
	if (defcontext) {
		opts->mnt_opts[num_mnt_opts] = defcontext;
		opts->mnt_opts_flags[num_mnt_opts++] = DEFCONTEXT_MNT;
	}

	opts->num_mnt_opts = num_mnt_opts;
	return 0;

out_err:
	kfree(context);
	kfree(defcontext);
	kfree(fscontext);
	kfree(rootcontext);
	return rc;
}
/*
 * string mount options parsing and call set the sbsec
 */
static int superblock_doinit(struct super_block *sb, void *data)
{
	int rc = 0;
	char *options = data;
	struct security_mnt_opts opts;

	security_init_mnt_opts(&opts);

	if (!data)
		goto out;

	BUG_ON(sb->s_type->fs_flags & FS_BINARY_MOUNTDATA);

	rc = selinux_parse_opts_str(options, &opts);
	if (rc)
		goto out_err;

out:
	rc = selinux_set_mnt_opts(sb, &opts, 0, NULL);

out_err:
	security_free_mnt_opts(&opts);
	return rc;
}

static void selinux_write_opts(struct seq_file *m,
			       struct security_mnt_opts *opts)
{
	int i;
	char *prefix;

	for (i = 0; i < opts->num_mnt_opts; i++) {
		char *has_comma;

		if (opts->mnt_opts[i])
			has_comma = strchr(opts->mnt_opts[i], ',');
		else
			has_comma = NULL;

		switch (opts->mnt_opts_flags[i]) {
		case CONTEXT_MNT:
			prefix = CONTEXT_STR;
			break;
		case FSCONTEXT_MNT:
			prefix = FSCONTEXT_STR;
			break;
		case ROOTCONTEXT_MNT:
			prefix = ROOTCONTEXT_STR;
			break;
		case DEFCONTEXT_MNT:
			prefix = DEFCONTEXT_STR;
			break;
		case SBLABEL_MNT:
			seq_putc(m, ',');
			seq_puts(m, LABELSUPP_STR);
			continue;
		default:
			BUG();
			return;
		};
		/* we need a comma before each option */
		seq_putc(m, ',');
		seq_puts(m, prefix);
		if (has_comma)
			seq_putc(m, '\"');
		seq_escape(m, opts->mnt_opts[i], "\"\n\\");
		if (has_comma)
			seq_putc(m, '\"');
	}
}

static int selinux_sb_show_options(struct seq_file *m, struct super_block *sb)
{
	struct security_mnt_opts opts;
	int rc;

	rc = selinux_get_mnt_opts(sb, &opts);
	if (rc) {
		/* before policy load we may get EINVAL, don't show anything */
		if (rc == -EINVAL)
			rc = 0;
		return rc;
	}

	selinux_write_opts(m, &opts);

	security_free_mnt_opts(&opts);

	return rc;
}

static inline u16 inode_mode_to_security_class(umode_t mode)
{
	switch (mode & S_IFMT) {
	case S_IFSOCK:
		return SECCLASS_SOCK_FILE;
	case S_IFLNK:
		return SECCLASS_LNK_FILE;
	case S_IFREG:
		return SECCLASS_FILE;
	case S_IFBLK:
		return SECCLASS_BLK_FILE;
	case S_IFDIR:
		return SECCLASS_DIR;
	case S_IFCHR:
		return SECCLASS_CHR_FILE;
	case S_IFIFO:
		return SECCLASS_FIFO_FILE;

	}

	return SECCLASS_FILE;
}

static inline int default_protocol_stream(int protocol)
{
	return (protocol == IPPROTO_IP || protocol == IPPROTO_TCP);
}

static inline int default_protocol_dgram(int protocol)
{
	return (protocol == IPPROTO_IP || protocol == IPPROTO_UDP);
}

static inline u16 socket_type_to_security_class(int family, int type, int protocol)
{
	switch (family) {
	case PF_UNIX:
		switch (type) {
		case SOCK_STREAM:
		case SOCK_SEQPACKET:
			return SECCLASS_UNIX_STREAM_SOCKET;
		case SOCK_DGRAM:
			return SECCLASS_UNIX_DGRAM_SOCKET;
		}
		break;
	case PF_INET:
	case PF_INET6:
		switch (type) {
		case SOCK_STREAM:
			if (default_protocol_stream(protocol))
				return SECCLASS_TCP_SOCKET;
			else
				return SECCLASS_RAWIP_SOCKET;
		case SOCK_DGRAM:
			if (default_protocol_dgram(protocol))
				return SECCLASS_UDP_SOCKET;
			else
				return SECCLASS_RAWIP_SOCKET;
		case SOCK_DCCP:
			return SECCLASS_DCCP_SOCKET;
		default:
			return SECCLASS_RAWIP_SOCKET;
		}
		break;
	case PF_NETLINK:
		switch (protocol) {
		case NETLINK_ROUTE:
			return SECCLASS_NETLINK_ROUTE_SOCKET;
		case NETLINK_SOCK_DIAG:
			return SECCLASS_NETLINK_TCPDIAG_SOCKET;
		case NETLINK_NFLOG:
			return SECCLASS_NETLINK_NFLOG_SOCKET;
		case NETLINK_XFRM:
			return SECCLASS_NETLINK_XFRM_SOCKET;
		case NETLINK_SELINUX:
			return SECCLASS_NETLINK_SELINUX_SOCKET;
		case NETLINK_ISCSI:
			return SECCLASS_NETLINK_ISCSI_SOCKET;
		case NETLINK_AUDIT:
			return SECCLASS_NETLINK_AUDIT_SOCKET;
		case NETLINK_FIB_LOOKUP:
			return SECCLASS_NETLINK_FIB_LOOKUP_SOCKET;
		case NETLINK_CONNECTOR:
			return SECCLASS_NETLINK_CONNECTOR_SOCKET;
		case NETLINK_NETFILTER:
			return SECCLASS_NETLINK_NETFILTER_SOCKET;
		case NETLINK_DNRTMSG:
			return SECCLASS_NETLINK_DNRT_SOCKET;
		case NETLINK_KOBJECT_UEVENT:
			return SECCLASS_NETLINK_KOBJECT_UEVENT_SOCKET;
		case NETLINK_GENERIC:
			return SECCLASS_NETLINK_GENERIC_SOCKET;
		case NETLINK_SCSITRANSPORT:
			return SECCLASS_NETLINK_SCSITRANSPORT_SOCKET;
		case NETLINK_RDMA:
			return SECCLASS_NETLINK_RDMA_SOCKET;
		case NETLINK_CRYPTO:
			return SECCLASS_NETLINK_CRYPTO_SOCKET;
		default:
			return SECCLASS_NETLINK_SOCKET;
		}
	case PF_PACKET:
		return SECCLASS_PACKET_SOCKET;
	case PF_KEY:
		return SECCLASS_KEY_SOCKET;
	case PF_APPLETALK:
		return SECCLASS_APPLETALK_SOCKET;
	}

	return SECCLASS_SOCKET;
}

static int selinux_genfs_get_sid(struct dentry *dentry,
				 u16 tclass,
				 u16 flags,
				 u32 *sid)
{
	int rc;
	struct super_block *sb = dentry->d_sb;
	char *buffer, *path;

	buffer = (char *)__get_free_page(GFP_KERNEL);
	if (!buffer)
		return -ENOMEM;

	path = dentry_path_raw(dentry, buffer, PAGE_SIZE);
	if (IS_ERR(path))
		rc = PTR_ERR(path);
	else {
		if (flags & SE_SBPROC) {
			/* each process gets a /proc/PID/ entry. Strip off the
			 * PID part to get a valid selinux labeling.
			 * e.g. /proc/1/net/rpc/nfs -> /net/rpc/nfs */
			while (path[1] >= '0' && path[1] <= '9') {
				path[1] = '/';
				path++;
			}
		}
		rc = security_genfs_sid(sb->s_type->name, path, tclass, sid);
	}
	free_page((unsigned long)buffer);
	return rc;
}

/* The inode's security attributes must be initialized before first use. */
static int inode_doinit_with_dentry(struct inode *inode, struct dentry *opt_dentry)
{
	struct superblock_security_struct *sbsec = NULL;
	struct inode_security_struct *isec = inode->i_security;
	u32 sid;
	struct dentry *dentry;
#define INITCONTEXTLEN 255
	char *context = NULL;
	unsigned len = 0;
	int rc = 0;

	if (isec->initialized == LABEL_INITIALIZED)
		goto out;

	mutex_lock(&isec->lock);
	if (isec->initialized == LABEL_INITIALIZED)
		goto out_unlock;

	sbsec = inode->i_sb->s_security;
	if (!(sbsec->flags & SE_SBINITIALIZED)) {
		/* Defer initialization until selinux_complete_init,
		   after the initial policy is loaded and the security
		   server is ready to handle calls. */
		spin_lock(&sbsec->isec_lock);
		if (list_empty(&isec->list))
			list_add(&isec->list, &sbsec->isec_head);
		spin_unlock(&sbsec->isec_lock);
		goto out_unlock;
	}

	switch (sbsec->behavior) {
	case SECURITY_FS_USE_NATIVE:
		break;
	case SECURITY_FS_USE_XATTR:
		if (!(inode->i_opflags & IOP_XATTR)) {
			isec->sid = sbsec->def_sid;
			break;
		}
		/* Need a dentry, since the xattr API requires one.
		   Life would be simpler if we could just pass the inode. */
		if (opt_dentry) {
			/* Called from d_instantiate or d_splice_alias. */
			dentry = dget(opt_dentry);
		} else {
			/* Called from selinux_complete_init, try to find a dentry. */
			dentry = d_find_alias(inode);
		}
		if (!dentry) {
			/*
			 * this is can be hit on boot when a file is accessed
			 * before the policy is loaded.  When we load policy we
			 * may find inodes that have no dentry on the
			 * sbsec->isec_head list.  No reason to complain as these
			 * will get fixed up the next time we go through
			 * inode_doinit with a dentry, before these inodes could
			 * be used again by userspace.
			 */
			goto out_unlock;
		}

		len = INITCONTEXTLEN;
		context = kmalloc(len+1, GFP_NOFS);
		if (!context) {
			rc = -ENOMEM;
			dput(dentry);
			goto out_unlock;
		}
		context[len] = '\0';
		rc = __vfs_getxattr(dentry, inode, XATTR_NAME_SELINUX, context, len);
		if (rc == -ERANGE) {
			kfree(context);

			/* Need a larger buffer.  Query for the right size. */
			rc = __vfs_getxattr(dentry, inode, XATTR_NAME_SELINUX, NULL, 0);
			if (rc < 0) {
				dput(dentry);
				goto out_unlock;
			}
			len = rc;
			context = kmalloc(len+1, GFP_NOFS);
			if (!context) {
				rc = -ENOMEM;
				dput(dentry);
				goto out_unlock;
			}
			context[len] = '\0';
			rc = __vfs_getxattr(dentry, inode, XATTR_NAME_SELINUX, context, len);
		}
		dput(dentry);
		if (rc < 0) {
			if (rc != -ENODATA) {
				printk(KERN_WARNING "SELinux: %s:  getxattr returned "
				       "%d for dev=%s ino=%ld\n", __func__,
				       -rc, inode->i_sb->s_id, inode->i_ino);
				kfree(context);
				goto out_unlock;
			}
			/* Map ENODATA to the default file SID */
			sid = sbsec->def_sid;
			rc = 0;
		} else {
			rc = security_context_to_sid_default(context, rc, &sid,
							     sbsec->def_sid,
							     GFP_NOFS);
			if (rc) {
				char *dev = inode->i_sb->s_id;
				unsigned long ino = inode->i_ino;

				if (rc == -EINVAL) {
					if (printk_ratelimit())
						printk(KERN_NOTICE "SELinux: inode=%lu on dev=%s was found to have an invalid "
							"context=%s.  This indicates you may need to relabel the inode or the "
							"filesystem in question.\n", ino, dev, context);
				} else {
					printk(KERN_WARNING "SELinux: %s:  context_to_sid(%s) "
					       "returned %d for dev=%s ino=%ld\n",
					       __func__, context, -rc, dev, ino);
				}
				kfree(context);
				/* Leave with the unlabeled SID */
				rc = 0;
				break;
			}
		}
		kfree(context);
		isec->sid = sid;
		break;
	case SECURITY_FS_USE_TASK:
		isec->sid = isec->task_sid;
		break;
	case SECURITY_FS_USE_TRANS:
		/* Default to the fs SID. */
		isec->sid = sbsec->sid;

		/* Try to obtain a transition SID. */
		isec->sclass = inode_mode_to_security_class(inode->i_mode);
		rc = security_transition_sid(isec->task_sid, sbsec->sid,
					     isec->sclass, NULL, &sid);
		if (rc)
			goto out_unlock;
		isec->sid = sid;
		break;
	case SECURITY_FS_USE_MNTPOINT:
		isec->sid = sbsec->mntpoint_sid;
		break;
	default:
		/* Default to the fs superblock SID. */
		isec->sid = sbsec->sid;

		if ((sbsec->flags & SE_SBGENFS) && !S_ISLNK(inode->i_mode)) {
			/* We must have a dentry to determine the label on
			 * procfs inodes */
			if (opt_dentry)
				/* Called from d_instantiate or
				 * d_splice_alias. */
				dentry = dget(opt_dentry);
			else
				/* Called from selinux_complete_init, try to
				 * find a dentry. */
				dentry = d_find_alias(inode);
			/*
			 * This can be hit on boot when a file is accessed
			 * before the policy is loaded.  When we load policy we
			 * may find inodes that have no dentry on the
			 * sbsec->isec_head list.  No reason to complain as
			 * these will get fixed up the next time we go through
			 * inode_doinit() with a dentry, before these inodes
			 * could be used again by userspace.
			 */
			if (!dentry)
				goto out_unlock;
			isec->sclass = inode_mode_to_security_class(inode->i_mode);
			rc = selinux_genfs_get_sid(dentry, isec->sclass,
						   sbsec->flags, &sid);
			dput(dentry);
			if (rc)
				goto out_unlock;
			isec->sid = sid;
		}
		break;
	}

	isec->initialized = LABEL_INITIALIZED;

out_unlock:
	mutex_unlock(&isec->lock);
out:
	if (isec->sclass == SECCLASS_FILE)
		isec->sclass = inode_mode_to_security_class(inode->i_mode);
	return rc;
}

/* Convert a Linux signal to an access vector. */
static inline u32 signal_to_av(int sig)
{
	u32 perm = 0;

	switch (sig) {
	case SIGCHLD:
		/* Commonly granted from child to parent. */
		perm = PROCESS__SIGCHLD;
		break;
	case SIGKILL:
		/* Cannot be caught or ignored */
		perm = PROCESS__SIGKILL;
		break;
	case SIGSTOP:
		/* Cannot be caught or ignored */
		perm = PROCESS__SIGSTOP;
		break;
	default:
		/* All other signals. */
		perm = PROCESS__SIGNAL;
		break;
	}

	return perm;
}

/*
 * Check permission between a pair of credentials
 * fork check, ptrace check, etc.
 */
static int cred_has_perm(const struct cred *actor,
			 const struct cred *target,
			 u32 perms)
{
	u32 asid = cred_sid(actor), tsid = cred_sid(target);

	return avc_has_perm(asid, tsid, SECCLASS_PROCESS, perms, NULL);
}

/*
 * Check permission between a pair of tasks, e.g. signal checks,
 * fork check, ptrace check, etc.
 * tsk1 is the actor and tsk2 is the target
 * - this uses the default subjective creds of tsk1
 */
static int task_has_perm(const struct task_struct *tsk1,
			 const struct task_struct *tsk2,
			 u32 perms)
{
	const struct task_security_struct *__tsec1, *__tsec2;
	u32 sid1, sid2;

	rcu_read_lock();
	__tsec1 = __task_cred(tsk1)->security;	sid1 = __tsec1->sid;
	__tsec2 = __task_cred(tsk2)->security;	sid2 = __tsec2->sid;
	rcu_read_unlock();
	return avc_has_perm(sid1, sid2, SECCLASS_PROCESS, perms, NULL);
}

/*
 * Check permission between current and another task, e.g. signal checks,
 * fork check, ptrace check, etc.
 * current is the actor and tsk2 is the target
 * - this uses current's subjective creds
 */
static int current_has_perm(const struct task_struct *tsk,
			    u32 perms)
{
	u32 sid, tsid;

	sid = current_sid();
	tsid = task_sid(tsk);
	return avc_has_perm(sid, tsid, SECCLASS_PROCESS, perms, NULL);
}

#if CAP_LAST_CAP > 63
#error Fix SELinux to handle capabilities > 63.
#endif

/* Check whether a task is allowed to use a capability. */
static int cred_has_capability(const struct cred *cred,
			       int cap, int audit, bool initns)
{
	struct common_audit_data ad;
	struct av_decision avd;
	u16 sclass;
	u32 sid = cred_sid(cred);
	u32 av = CAP_TO_MASK(cap);
	int rc;

	ad.type = LSM_AUDIT_DATA_CAP;
	ad.u.cap = cap;

	switch (CAP_TO_INDEX(cap)) {
	case 0:
		sclass = initns ? SECCLASS_CAPABILITY : SECCLASS_CAP_USERNS;
		break;
	case 1:
		sclass = initns ? SECCLASS_CAPABILITY2 : SECCLASS_CAP2_USERNS;
		break;
	default:
		printk(KERN_ERR
		       "SELinux:  out of range capability %d\n", cap);
		BUG();
		return -EINVAL;
	}

	rc = avc_has_perm_noaudit(sid, sid, sclass, av, 0, &avd);
	if (audit == SECURITY_CAP_AUDIT) {
		int rc2 = avc_audit(sid, sid, sclass, av, &avd, rc, &ad, 0);
		if (rc2)
			return rc2;
	}
	return rc;
}

/* Check whether a task is allowed to use a system operation. */
static int task_has_system(struct task_struct *tsk,
			   u32 perms)
{
	u32 sid = task_sid(tsk);

	return avc_has_perm(sid, SECINITSID_KERNEL,
			    SECCLASS_SYSTEM, perms, NULL);
}

/* Check whether a task has a particular permission to an inode.
   The 'adp' parameter is optional and allows other audit
   data to be passed (e.g. the dentry). */
static int inode_has_perm(const struct cred *cred,
			  struct inode *inode,
			  u32 perms,
			  struct common_audit_data *adp)
{
	struct inode_security_struct *isec;
	u32 sid;

	validate_creds(cred);

	if (unlikely(IS_PRIVATE(inode)))
		return 0;

	sid = cred_sid(cred);
	isec = inode->i_security;

	return avc_has_perm(sid, isec->sid, isec->sclass, perms, adp);
}

/* Same as inode_has_perm, but pass explicit audit data containing
   the dentry to help the auditing code to more easily generate the
   pathname if needed. */
static inline int dentry_has_perm(const struct cred *cred,
				  struct dentry *dentry,
				  u32 av)
{
	struct inode *inode = d_backing_inode(dentry);
	struct common_audit_data ad;

	ad.type = LSM_AUDIT_DATA_DENTRY;
	ad.u.dentry = dentry;
	__inode_security_revalidate(inode, dentry, true);
	return inode_has_perm(cred, inode, av, &ad);
}

/* Same as inode_has_perm, but pass explicit audit data containing
   the path to help the auditing code to more easily generate the
   pathname if needed. */
static inline int path_has_perm(const struct cred *cred,
				const struct path *path,
				u32 av)
{
	struct inode *inode = d_backing_inode(path->dentry);
	struct common_audit_data ad;

	ad.type = LSM_AUDIT_DATA_PATH;
	ad.u.path = *path;
	__inode_security_revalidate(inode, path->dentry, true);
	return inode_has_perm(cred, inode, av, &ad);
}

/* Same as path_has_perm, but uses the inode from the file struct. */
static inline int file_path_has_perm(const struct cred *cred,
				     struct file *file,
				     u32 av)
{
	struct common_audit_data ad;

	ad.type = LSM_AUDIT_DATA_FILE;
	ad.u.file = file;
	return inode_has_perm(cred, file_inode(file), av, &ad);
}

#ifdef CONFIG_BPF_SYSCALL
static int bpf_fd_pass(struct file *file, u32 sid);
#endif

/* Check whether a task can use an open file descriptor to
   access an inode in a given way.  Check access to the
   descriptor itself, and then use dentry_has_perm to
   check a particular permission to the file.
   Access to the descriptor is implicitly granted if it
   has the same SID as the process.  If av is zero, then
   access to the file is not checked, e.g. for cases
   where only the descriptor is affected like seek. */
static int file_has_perm(const struct cred *cred,
			 struct file *file,
			 u32 av)
{
	struct file_security_struct *fsec = file->f_security;
	struct inode *inode = file_inode(file);
	struct common_audit_data ad;
	u32 sid = cred_sid(cred);
	int rc;

	ad.type = LSM_AUDIT_DATA_FILE;
	ad.u.file = file;

	if (sid != fsec->sid) {
		rc = avc_has_perm(sid, fsec->sid,
				  SECCLASS_FD,
				  FD__USE,
				  &ad);
		if (rc)
			goto out;
	}

#ifdef CONFIG_BPF_SYSCALL
	rc = bpf_fd_pass(file, cred_sid(cred));
	if (rc)
		return rc;
#endif

	/* av is zero if only checking access to the descriptor. */
	rc = 0;
	if (av)
		rc = inode_has_perm(cred, inode, av, &ad);

out:
	return rc;
}

/*
 * Determine the label for an inode that might be unioned.
 */
static int
selinux_determine_inode_label(const struct task_security_struct *tsec,
				 struct inode *dir,
				 const struct qstr *name, u16 tclass,
				 u32 *_new_isid)
{
	const struct superblock_security_struct *sbsec = dir->i_sb->s_security;

	if ((sbsec->flags & SE_SBINITIALIZED) &&
	    (sbsec->behavior == SECURITY_FS_USE_MNTPOINT)) {
		*_new_isid = sbsec->mntpoint_sid;
	} else if ((sbsec->flags & SBLABEL_MNT) &&
		   tsec->create_sid) {
		*_new_isid = tsec->create_sid;
	} else {
		const struct inode_security_struct *dsec = inode_security(dir);
		return security_transition_sid(tsec->sid, dsec->sid, tclass,
					       name, _new_isid);
	}

	return 0;
}

/* Check whether a task can create a file. */
static int may_create(struct inode *dir,
		      struct dentry *dentry,
		      u16 tclass)
{
	const struct task_security_struct *tsec = current_security();
	struct inode_security_struct *dsec;
	struct superblock_security_struct *sbsec;
	u32 sid, newsid;
	struct common_audit_data ad;
	int rc;

	dsec = inode_security(dir);
	sbsec = dir->i_sb->s_security;

	sid = tsec->sid;

	ad.type = LSM_AUDIT_DATA_DENTRY;
	ad.u.dentry = dentry;

	rc = avc_has_perm(sid, dsec->sid, SECCLASS_DIR,
			  DIR__ADD_NAME | DIR__SEARCH,
			  &ad);
	if (rc)
		return rc;

	rc = selinux_determine_inode_label(current_security(), dir,
					   &dentry->d_name, tclass, &newsid);
	if (rc)
		return rc;

	rc = avc_has_perm(sid, newsid, tclass, FILE__CREATE, &ad);
	if (rc)
		return rc;

	return avc_has_perm(newsid, sbsec->sid,
			    SECCLASS_FILESYSTEM,
			    FILESYSTEM__ASSOCIATE, &ad);
}

/* Check whether a task can create a key. */
static int may_create_key(u32 ksid,
			  struct task_struct *ctx)
{
	u32 sid = task_sid(ctx);

	return avc_has_perm(sid, ksid, SECCLASS_KEY, KEY__CREATE, NULL);
}

#define MAY_LINK	0
#define MAY_UNLINK	1
#define MAY_RMDIR	2

/* Check whether a task can link, unlink, or rmdir a file/directory. */
static int may_link(struct inode *dir,
		    struct dentry *dentry,
		    int kind)

{
	struct inode_security_struct *dsec, *isec;
	struct common_audit_data ad;
	u32 sid = current_sid();
	u32 av;
	int rc;

	dsec = inode_security(dir);
	isec = backing_inode_security(dentry);

	ad.type = LSM_AUDIT_DATA_DENTRY;
	ad.u.dentry = dentry;

	av = DIR__SEARCH;
	av |= (kind ? DIR__REMOVE_NAME : DIR__ADD_NAME);
	rc = avc_has_perm(sid, dsec->sid, SECCLASS_DIR, av, &ad);
	if (rc)
		return rc;

	switch (kind) {
	case MAY_LINK:
		av = FILE__LINK;
		break;
	case MAY_UNLINK:
		av = FILE__UNLINK;
		break;
	case MAY_RMDIR:
		av = DIR__RMDIR;
		break;
	default:
		printk(KERN_WARNING "SELinux: %s:  unrecognized kind %d\n",
			__func__, kind);
		return 0;
	}

	rc = avc_has_perm(sid, isec->sid, isec->sclass, av, &ad);
	return rc;
}

static inline int may_rename(struct inode *old_dir,
			     struct dentry *old_dentry,
			     struct inode *new_dir,
			     struct dentry *new_dentry)
{
	struct inode_security_struct *old_dsec, *new_dsec, *old_isec, *new_isec;
	struct common_audit_data ad;
	u32 sid = current_sid();
	u32 av;
	int old_is_dir, new_is_dir;
	int rc;

	old_dsec = inode_security(old_dir);
	old_isec = backing_inode_security(old_dentry);
	old_is_dir = d_is_dir(old_dentry);
	new_dsec = inode_security(new_dir);

	ad.type = LSM_AUDIT_DATA_DENTRY;

	ad.u.dentry = old_dentry;
	rc = avc_has_perm(sid, old_dsec->sid, SECCLASS_DIR,
			  DIR__REMOVE_NAME | DIR__SEARCH, &ad);
	if (rc)
		return rc;
	rc = avc_has_perm(sid, old_isec->sid,
			  old_isec->sclass, FILE__RENAME, &ad);
	if (rc)
		return rc;
	if (old_is_dir && new_dir != old_dir) {
		rc = avc_has_perm(sid, old_isec->sid,
				  old_isec->sclass, DIR__REPARENT, &ad);
		if (rc)
			return rc;
	}

	ad.u.dentry = new_dentry;
	av = DIR__ADD_NAME | DIR__SEARCH;
	if (d_is_positive(new_dentry))
		av |= DIR__REMOVE_NAME;
	rc = avc_has_perm(sid, new_dsec->sid, SECCLASS_DIR, av, &ad);
	if (rc)
		return rc;
	if (d_is_positive(new_dentry)) {
		new_isec = backing_inode_security(new_dentry);
		new_is_dir = d_is_dir(new_dentry);
		rc = avc_has_perm(sid, new_isec->sid,
				  new_isec->sclass,
				  (new_is_dir ? DIR__RMDIR : FILE__UNLINK), &ad);
		if (rc)
			return rc;
	}

	return 0;
}

/* Check whether a task can perform a filesystem operation. */
static int superblock_has_perm(const struct cred *cred,
			       struct super_block *sb,
			       u32 perms,
			       struct common_audit_data *ad)
{
	struct superblock_security_struct *sbsec;
	u32 sid = cred_sid(cred);

	sbsec = sb->s_security;
	return avc_has_perm(sid, sbsec->sid, SECCLASS_FILESYSTEM, perms, ad);
}

/* Convert a Linux mode and permission mask to an access vector. */
static inline u32 file_mask_to_av(int mode, int mask)
{
	u32 av = 0;

	if (!S_ISDIR(mode)) {
		if (mask & MAY_EXEC)
			av |= FILE__EXECUTE;
		if (mask & MAY_READ)
			av |= FILE__READ;

		if (mask & MAY_APPEND)
			av |= FILE__APPEND;
		else if (mask & MAY_WRITE)
			av |= FILE__WRITE;

	} else {
		if (mask & MAY_EXEC)
			av |= DIR__SEARCH;
		if (mask & MAY_WRITE)
			av |= DIR__WRITE;
		if (mask & MAY_READ)
			av |= DIR__READ;
	}

	return av;
}

/* Convert a Linux file to an access vector. */
static inline u32 file_to_av(struct file *file)
{
	u32 av = 0;

	if (file->f_mode & FMODE_READ)
		av |= FILE__READ;
	if (file->f_mode & FMODE_WRITE) {
		if (file->f_flags & O_APPEND)
			av |= FILE__APPEND;
		else
			av |= FILE__WRITE;
	}
	if (!av) {
		/*
		 * Special file opened with flags 3 for ioctl-only use.
		 */
		av = FILE__IOCTL;
	}

	return av;
}

/*
 * Convert a file to an access vector and include the correct open
 * open permission.
 */
static inline u32 open_file_to_av(struct file *file)
{
	u32 av = file_to_av(file);

	if (selinux_policycap_openperm)
		av |= FILE__OPEN;

	return av;
}

/* Hook functions begin here. */

static int selinux_binder_set_context_mgr(struct task_struct *mgr)
{
	u32 mysid = current_sid();
	u32 mgrsid = task_sid(mgr);

	return avc_has_perm(mysid, mgrsid, SECCLASS_BINDER,
			    BINDER__SET_CONTEXT_MGR, NULL);
}

static int selinux_binder_transaction(struct task_struct *from,
				      struct task_struct *to)
{
	u32 mysid = current_sid();
	u32 fromsid = task_sid(from);
	u32 tosid = task_sid(to);
	int rc;

	if (mysid != fromsid) {
		rc = avc_has_perm(mysid, fromsid, SECCLASS_BINDER,
				  BINDER__IMPERSONATE, NULL);
		if (rc)
			return rc;
	}

	return avc_has_perm(fromsid, tosid, SECCLASS_BINDER, BINDER__CALL,
			    NULL);
}

static int selinux_binder_transfer_binder(struct task_struct *from,
					  struct task_struct *to)
{
	u32 fromsid = task_sid(from);
	u32 tosid = task_sid(to);

	return avc_has_perm(fromsid, tosid, SECCLASS_BINDER, BINDER__TRANSFER,
			    NULL);
}

static int selinux_binder_transfer_file(struct task_struct *from,
					struct task_struct *to,
					struct file *file)
{
	u32 sid = task_sid(to);
	struct file_security_struct *fsec = file->f_security;
	struct dentry *dentry = file->f_path.dentry;
	struct inode_security_struct *isec;
	struct common_audit_data ad;
	int rc;

	ad.type = LSM_AUDIT_DATA_PATH;
	ad.u.path = file->f_path;

	if (sid != fsec->sid) {
		rc = avc_has_perm(sid, fsec->sid,
				  SECCLASS_FD,
				  FD__USE,
				  &ad);
		if (rc)
			return rc;
	}

#ifdef CONFIG_BPF_SYSCALL
	rc = bpf_fd_pass(file, sid);
	if (rc)
		return rc;
#endif

	if (unlikely(IS_PRIVATE(d_backing_inode(dentry))))
		return 0;

	isec = backing_inode_security(dentry);
	return avc_has_perm(sid, isec->sid, isec->sclass, file_to_av(file),
			    &ad);
}

static int selinux_ptrace_access_check(struct task_struct *child,
				     unsigned int mode)
{
	if (mode & PTRACE_MODE_READ) {
		u32 sid = current_sid();
		u32 csid = task_sid(child);
		return avc_has_perm(sid, csid, SECCLASS_FILE, FILE__READ, NULL);
	}

	return current_has_perm(child, PROCESS__PTRACE);
}

static int selinux_ptrace_traceme(struct task_struct *parent)
{
	return task_has_perm(parent, current, PROCESS__PTRACE);
}

static int selinux_capget(struct task_struct *target, kernel_cap_t *effective,
			  kernel_cap_t *inheritable, kernel_cap_t *permitted)
{
	return current_has_perm(target, PROCESS__GETCAP);
}

static int selinux_capset(struct cred *new, const struct cred *old,
			  const kernel_cap_t *effective,
			  const kernel_cap_t *inheritable,
			  const kernel_cap_t *permitted)
{
	return cred_has_perm(old, new, PROCESS__SETCAP);
}

/*
 * (This comment used to live with the selinux_task_setuid hook,
 * which was removed).
 *
 * Since setuid only affects the current process, and since the SELinux
 * controls are not based on the Linux identity attributes, SELinux does not
 * need to control this operation.  However, SELinux does control the use of
 * the CAP_SETUID and CAP_SETGID capabilities using the capable hook.
 */

static int selinux_capable(const struct cred *cred, struct user_namespace *ns,
			   int cap, int audit)
{
	return cred_has_capability(cred, cap, audit, ns == &init_user_ns);
}

static int selinux_quotactl(int cmds, int type, int id, struct super_block *sb)
{
	const struct cred *cred = current_cred();
	int rc = 0;

	if (!sb)
		return 0;

	switch (cmds) {
	case Q_SYNC:
	case Q_QUOTAON:
	case Q_QUOTAOFF:
	case Q_SETINFO:
	case Q_SETQUOTA:
		rc = superblock_has_perm(cred, sb, FILESYSTEM__QUOTAMOD, NULL);
		break;
	case Q_GETFMT:
	case Q_GETINFO:
	case Q_GETQUOTA:
		rc = superblock_has_perm(cred, sb, FILESYSTEM__QUOTAGET, NULL);
		break;
	default:
		rc = 0;  /* let the kernel handle invalid cmds */
		break;
	}
	return rc;
}

static int selinux_quota_on(struct dentry *dentry)
{
	const struct cred *cred = current_cred();

	return dentry_has_perm(cred, dentry, FILE__QUOTAON);
}

static int selinux_syslog(int type)
{
	int rc;

	switch (type) {
	case SYSLOG_ACTION_READ_ALL:	/* Read last kernel messages */
	case SYSLOG_ACTION_SIZE_BUFFER:	/* Return size of the log buffer */
		rc = task_has_system(current, SYSTEM__SYSLOG_READ);
		break;
	case SYSLOG_ACTION_CONSOLE_OFF:	/* Disable logging to console */
	case SYSLOG_ACTION_CONSOLE_ON:	/* Enable logging to console */
	/* Set level of messages printed to console */
	case SYSLOG_ACTION_CONSOLE_LEVEL:
		rc = task_has_system(current, SYSTEM__SYSLOG_CONSOLE);
		break;
	case SYSLOG_ACTION_CLOSE:	/* Close log */
	case SYSLOG_ACTION_OPEN:	/* Open log */
	case SYSLOG_ACTION_READ:	/* Read from log */
	case SYSLOG_ACTION_READ_CLEAR:	/* Read/clear last kernel messages */
	case SYSLOG_ACTION_CLEAR:	/* Clear ring buffer */
	default:
		rc = task_has_system(current, SYSTEM__SYSLOG_MOD);
		break;
	}
	return rc;
}

/*
 * Check that a process has enough memory to allocate a new virtual
 * mapping. 0 means there is enough memory for the allocation to
 * succeed and -ENOMEM implies there is not.
 *
 * Do not audit the selinux permission check, as this is applied to all
 * processes that allocate mappings.
 */
static int selinux_vm_enough_memory(struct mm_struct *mm, long pages)
{
	int rc, cap_sys_admin = 0;

	rc = cred_has_capability(current_cred(), CAP_SYS_ADMIN,
				 SECURITY_CAP_NOAUDIT, true);
	if (rc == 0)
		cap_sys_admin = 1;

	return cap_sys_admin;
}

/* binprm security operations */

static u32 ptrace_parent_sid(struct task_struct *task)
{
	u32 sid = 0;
	struct task_struct *tracer;

	rcu_read_lock();
	tracer = ptrace_parent(task);
	if (tracer)
		sid = task_sid(tracer);
	rcu_read_unlock();

	return sid;
}

static int check_nnp_nosuid(const struct linux_binprm *bprm,
			    const struct task_security_struct *old_tsec,
			    const struct task_security_struct *new_tsec)
{
	int nnp = (bprm->unsafe & LSM_UNSAFE_NO_NEW_PRIVS);
	int nosuid = !mnt_may_suid(bprm->file->f_path.mnt);
	int rc;

	if (!nnp && !nosuid)
		return 0; /* neither NNP nor nosuid */

	if (new_tsec->sid == old_tsec->sid)
		return 0; /* No change in credentials */

	/*
	 * The only transitions we permit under NNP or nosuid
	 * are transitions to bounded SIDs, i.e. SIDs that are
	 * guaranteed to only be allowed a subset of the permissions
	 * of the current SID.
	 */
	rc = security_bounded_transition(old_tsec->sid, new_tsec->sid);
	if (rc) {
		/*
		 * On failure, preserve the errno values for NNP vs nosuid.
		 * NNP:  Operation not permitted for caller.
		 * nosuid:  Permission denied to file.
		 */
		if (nnp)
			return -EPERM;
		else
			return -EACCES;
	}
	return 0;
}

static int selinux_bprm_set_creds(struct linux_binprm *bprm)
{
	const struct task_security_struct *old_tsec;
	struct task_security_struct *new_tsec;
	struct inode_security_struct *isec;
	struct common_audit_data ad;
	struct inode *inode = file_inode(bprm->file);
	int rc;

	/* SELinux context only depends on initial program or script and not
	 * the script interpreter */
	if (bprm->cred_prepared)
		return 0;

	old_tsec = current_security();
	new_tsec = bprm->cred->security;
	isec = inode_security(inode);

	/* Default to the current task SID. */
	new_tsec->sid = old_tsec->sid;
	new_tsec->osid = old_tsec->sid;

	/* Reset fs, key, and sock SIDs on execve. */
	new_tsec->create_sid = 0;
	new_tsec->keycreate_sid = 0;
	new_tsec->sockcreate_sid = 0;

	if (old_tsec->exec_sid) {
		new_tsec->sid = old_tsec->exec_sid;
		/* Reset exec SID on execve. */
		new_tsec->exec_sid = 0;

		/* Fail on NNP or nosuid if not an allowed transition. */
		rc = check_nnp_nosuid(bprm, old_tsec, new_tsec);
		if (rc)
			return rc;
	} else {
		/* Check for a default transition on this program. */
		rc = security_transition_sid(old_tsec->sid, isec->sid,
					     SECCLASS_PROCESS, NULL,
					     &new_tsec->sid);
		if (rc)
			return rc;

		/*
		 * Fallback to old SID on NNP or nosuid if not an allowed
		 * transition.
		 */
		rc = check_nnp_nosuid(bprm, old_tsec, new_tsec);
		if (rc)
			new_tsec->sid = old_tsec->sid;
	}

	ad.type = LSM_AUDIT_DATA_FILE;
	ad.u.file = bprm->file;

	if (new_tsec->sid == old_tsec->sid) {
		rc = avc_has_perm(old_tsec->sid, isec->sid,
				  SECCLASS_FILE, FILE__EXECUTE_NO_TRANS, &ad);
		if (rc)
			return rc;
	} else {
		/* Check permissions for the transition. */
		rc = avc_has_perm(old_tsec->sid, new_tsec->sid,
				  SECCLASS_PROCESS, PROCESS__TRANSITION, &ad);
		if (rc)
			return rc;

		rc = avc_has_perm(new_tsec->sid, isec->sid,
				  SECCLASS_FILE, FILE__ENTRYPOINT, &ad);
		if (rc)
			return rc;

		/* Check for shared state */
		if (bprm->unsafe & LSM_UNSAFE_SHARE) {
			rc = avc_has_perm(old_tsec->sid, new_tsec->sid,
					  SECCLASS_PROCESS, PROCESS__SHARE,
					  NULL);
			if (rc)
				return -EPERM;
		}

		/* Make sure that anyone attempting to ptrace over a task that
		 * changes its SID has the appropriate permit */
		if (bprm->unsafe &
		    (LSM_UNSAFE_PTRACE | LSM_UNSAFE_PTRACE_CAP)) {
			u32 ptsid = ptrace_parent_sid(current);
			if (ptsid != 0) {
				rc = avc_has_perm(ptsid, new_tsec->sid,
						  SECCLASS_PROCESS,
						  PROCESS__PTRACE, NULL);
				if (rc)
					return -EPERM;
			}
		}

		/* Clear any possibly unsafe personality bits on exec: */
		bprm->per_clear |= PER_CLEAR_ON_SETID;
	}

	return 0;
}

static int selinux_bprm_secureexec(struct linux_binprm *bprm)
{
	const struct task_security_struct *tsec = current_security();
	u32 sid, osid;
	int atsecure = 0;

	sid = tsec->sid;
	osid = tsec->osid;

	if (osid != sid) {
		/* Enable secure mode for SIDs transitions unless
		   the noatsecure permission is granted between
		   the two SIDs, i.e. ahp returns 0. */
		atsecure = avc_has_perm(osid, sid,
					SECCLASS_PROCESS,
					PROCESS__NOATSECURE, NULL);
	}

	return !!atsecure;
}

static int match_file(const void *p, struct file *file, unsigned fd)
{
	return file_has_perm(p, file, file_to_av(file)) ? fd + 1 : 0;
}

/* Derived from fs/exec.c:flush_old_files. */
static inline void flush_unauthorized_files(const struct cred *cred,
					    struct files_struct *files)
{
	struct file *file, *devnull = NULL;
	struct tty_struct *tty;
	int drop_tty = 0;
	unsigned n;

	tty = get_current_tty();
	if (tty) {
		spin_lock(&tty->files_lock);
		if (!list_empty(&tty->tty_files)) {
			struct tty_file_private *file_priv;

			/* Revalidate access to controlling tty.
			   Use file_path_has_perm on the tty path directly
			   rather than using file_has_perm, as this particular
			   open file may belong to another process and we are
			   only interested in the inode-based check here. */
			file_priv = list_first_entry(&tty->tty_files,
						struct tty_file_private, list);
			file = file_priv->file;
			if (file_path_has_perm(cred, file, FILE__READ | FILE__WRITE))
				drop_tty = 1;
		}
		spin_unlock(&tty->files_lock);
		tty_kref_put(tty);
	}
	/* Reset controlling tty. */
	if (drop_tty)
		no_tty();

	/* Revalidate access to inherited open files. */
	n = iterate_fd(files, 0, match_file, cred);
	if (!n) /* none found? */
		return;

	devnull = dentry_open(&selinux_null, O_RDWR, cred);
	if (IS_ERR(devnull))
		devnull = NULL;
	/* replace all the matching ones with this */
	do {
		replace_fd(n - 1, devnull, 0);
	} while ((n = iterate_fd(files, n, match_file, cred)) != 0);
	if (devnull)
		fput(devnull);
}

/*
 * Prepare a process for imminent new credential changes due to exec
 */
static void selinux_bprm_committing_creds(struct linux_binprm *bprm)
{
	struct task_security_struct *new_tsec;
	struct rlimit *rlim, *initrlim;
	int rc, i;

	new_tsec = bprm->cred->security;
	if (new_tsec->sid == new_tsec->osid)
		return;

	/* Close files for which the new task SID is not authorized. */
	flush_unauthorized_files(bprm->cred, current->files);

	/* Always clear parent death signal on SID transitions. */
	current->pdeath_signal = 0;

	/* Check whether the new SID can inherit resource limits from the old
	 * SID.  If not, reset all soft limits to the lower of the current
	 * task's hard limit and the init task's soft limit.
	 *
	 * Note that the setting of hard limits (even to lower them) can be
	 * controlled by the setrlimit check.  The inclusion of the init task's
	 * soft limit into the computation is to avoid resetting soft limits
	 * higher than the default soft limit for cases where the default is
	 * lower than the hard limit, e.g. RLIMIT_CORE or RLIMIT_STACK.
	 */
	rc = avc_has_perm(new_tsec->osid, new_tsec->sid, SECCLASS_PROCESS,
			  PROCESS__RLIMITINH, NULL);
	if (rc) {
		/* protect against do_prlimit() */
		task_lock(current);
		for (i = 0; i < RLIM_NLIMITS; i++) {
			rlim = current->signal->rlim + i;
			initrlim = init_task.signal->rlim + i;
			rlim->rlim_cur = min(rlim->rlim_max, initrlim->rlim_cur);
		}
		task_unlock(current);
		update_rlimit_cpu(current, rlimit(RLIMIT_CPU));
	}
}

/*
 * Clean up the process immediately after the installation of new credentials
 * due to exec
 */
static void selinux_bprm_committed_creds(struct linux_binprm *bprm)
{
	const struct task_security_struct *tsec = current_security();
	struct itimerval itimer;
	u32 osid, sid;
	int rc, i;

	osid = tsec->osid;
	sid = tsec->sid;

	if (sid == osid)
		return;

	/* Check whether the new SID can inherit signal state from the old SID.
	 * If not, clear itimers to avoid subsequent signal generation and
	 * flush and unblock signals.
	 *
	 * This must occur _after_ the task SID has been updated so that any
	 * kill done after the flush will be checked against the new SID.
	 */
	rc = avc_has_perm(osid, sid, SECCLASS_PROCESS, PROCESS__SIGINH, NULL);
	if (rc) {
		memset(&itimer, 0, sizeof itimer);
		for (i = 0; i < 3; i++)
			do_setitimer(i, &itimer, NULL);
		spin_lock_irq(&current->sighand->siglock);
		if (!fatal_signal_pending(current)) {
			flush_sigqueue(&current->pending);
			flush_sigqueue(&current->signal->shared_pending);
			flush_signal_handlers(current, 1);
			sigemptyset(&current->blocked);
			recalc_sigpending();
		}
		spin_unlock_irq(&current->sighand->siglock);
	}

	/* Wake up the parent if it is waiting so that it can recheck
	 * wait permission to the new task SID. */
	read_lock(&tasklist_lock);
	__wake_up_parent(current, current->real_parent);
	read_unlock(&tasklist_lock);
}

/* superblock security operations */

static int selinux_sb_alloc_security(struct super_block *sb)
{
	return superblock_alloc_security(sb);
}

static void selinux_sb_free_security(struct super_block *sb)
{
	superblock_free_security(sb);
}

static inline int match_prefix(char *prefix, int plen, char *option, int olen)
{
	if (plen > olen)
		return 0;

	return !memcmp(prefix, option, plen);
}

static inline int selinux_option(char *option, int len)
{
	return (match_prefix(CONTEXT_STR, sizeof(CONTEXT_STR)-1, option, len) ||
		match_prefix(FSCONTEXT_STR, sizeof(FSCONTEXT_STR)-1, option, len) ||
		match_prefix(DEFCONTEXT_STR, sizeof(DEFCONTEXT_STR)-1, option, len) ||
		match_prefix(ROOTCONTEXT_STR, sizeof(ROOTCONTEXT_STR)-1, option, len) ||
		match_prefix(LABELSUPP_STR, sizeof(LABELSUPP_STR)-1, option, len));
}

static inline void take_option(char **to, char *from, int *first, int len)
{
	if (!*first) {
		**to = ',';
		*to += 1;
	} else
		*first = 0;
	memcpy(*to, from, len);
	*to += len;
}

static inline void take_selinux_option(char **to, char *from, int *first,
				       int len)
{
	int current_size = 0;

	if (!*first) {
		**to = '|';
		*to += 1;
	} else
		*first = 0;

	while (current_size < len) {
		if (*from != '"') {
			**to = *from;
			*to += 1;
		}
		from += 1;
		current_size += 1;
	}
}

static int selinux_sb_copy_data(char *orig, char *copy)
{
	int fnosec, fsec, rc = 0;
	char *in_save, *in_curr, *in_end;
	char *sec_curr, *nosec_save, *nosec;
	int open_quote = 0;

	in_curr = orig;
	sec_curr = copy;

	nosec = (char *)get_zeroed_page(GFP_KERNEL);
	if (!nosec) {
		rc = -ENOMEM;
		goto out;
	}

	nosec_save = nosec;
	fnosec = fsec = 1;
	in_save = in_end = orig;

	do {
		if (*in_end == '"')
			open_quote = !open_quote;
		if ((*in_end == ',' && open_quote == 0) ||
				*in_end == '\0') {
			int len = in_end - in_curr;

			if (selinux_option(in_curr, len))
				take_selinux_option(&sec_curr, in_curr, &fsec, len);
			else
				take_option(&nosec, in_curr, &fnosec, len);

			in_curr = in_end + 1;
		}
	} while (*in_end++);

	strcpy(in_save, nosec_save);
	free_page((unsigned long)nosec_save);
out:
	return rc;
}

static int selinux_sb_remount(struct super_block *sb, void *data)
{
	int rc, i, *flags;
	struct security_mnt_opts opts;
	char *secdata, **mount_options;
	struct superblock_security_struct *sbsec = sb->s_security;

	if (!(sbsec->flags & SE_SBINITIALIZED))
		return 0;

	if (!data)
		return 0;

	if (sb->s_type->fs_flags & FS_BINARY_MOUNTDATA)
		return 0;

	security_init_mnt_opts(&opts);
	secdata = alloc_secdata();
	if (!secdata)
		return -ENOMEM;
	rc = selinux_sb_copy_data(data, secdata);
	if (rc)
		goto out_free_secdata;

	rc = selinux_parse_opts_str(secdata, &opts);
	if (rc)
		goto out_free_secdata;

	mount_options = opts.mnt_opts;
	flags = opts.mnt_opts_flags;

	for (i = 0; i < opts.num_mnt_opts; i++) {
		u32 sid;

		if (flags[i] == SBLABEL_MNT)
			continue;
		rc = security_context_str_to_sid(mount_options[i], &sid, GFP_KERNEL);
		if (rc) {
			printk(KERN_WARNING "SELinux: security_context_str_to_sid"
			       "(%s) failed for (dev %s, type %s) errno=%d\n",
			       mount_options[i], sb->s_id, sb->s_type->name, rc);
			goto out_free_opts;
		}
		rc = -EINVAL;
		switch (flags[i]) {
		case FSCONTEXT_MNT:
			if (bad_option(sbsec, FSCONTEXT_MNT, sbsec->sid, sid))
				goto out_bad_option;
			break;
		case CONTEXT_MNT:
			if (bad_option(sbsec, CONTEXT_MNT, sbsec->mntpoint_sid, sid))
				goto out_bad_option;
			break;
		case ROOTCONTEXT_MNT: {
			struct inode_security_struct *root_isec;
			root_isec = backing_inode_security(sb->s_root);

			if (bad_option(sbsec, ROOTCONTEXT_MNT, root_isec->sid, sid))
				goto out_bad_option;
			break;
		}
		case DEFCONTEXT_MNT:
			if (bad_option(sbsec, DEFCONTEXT_MNT, sbsec->def_sid, sid))
				goto out_bad_option;
			break;
		default:
			goto out_free_opts;
		}
	}

	rc = 0;
out_free_opts:
	security_free_mnt_opts(&opts);
out_free_secdata:
	free_secdata(secdata);
	return rc;
out_bad_option:
	printk(KERN_WARNING "SELinux: unable to change security options "
	       "during remount (dev %s, type=%s)\n", sb->s_id,
	       sb->s_type->name);
	goto out_free_opts;
}

static int selinux_sb_kern_mount(struct super_block *sb, int flags, void *data)
{
	const struct cred *cred = current_cred();
	struct common_audit_data ad;
	int rc;

	rc = superblock_doinit(sb, data);
	if (rc)
		return rc;

	/* Allow all mounts performed by the kernel */
	if (flags & MS_KERNMOUNT)
		return 0;

	ad.type = LSM_AUDIT_DATA_DENTRY;
	ad.u.dentry = sb->s_root;
	return superblock_has_perm(cred, sb, FILESYSTEM__MOUNT, &ad);
}

static int selinux_sb_statfs(struct dentry *dentry)
{
	const struct cred *cred = current_cred();
	struct common_audit_data ad;

	ad.type = LSM_AUDIT_DATA_DENTRY;
	ad.u.dentry = dentry->d_sb->s_root;
	return superblock_has_perm(cred, dentry->d_sb, FILESYSTEM__GETATTR, &ad);
}

static int selinux_mount(const char *dev_name,
			 const struct path *path,
			 const char *type,
			 unsigned long flags,
			 void *data)
{
	const struct cred *cred = current_cred();

	if (flags & MS_REMOUNT)
		return superblock_has_perm(cred, path->dentry->d_sb,
					   FILESYSTEM__REMOUNT, NULL);
	else
		return path_has_perm(cred, path, FILE__MOUNTON);
}

static int selinux_umount(struct vfsmount *mnt, int flags)
{
	const struct cred *cred = current_cred();

	return superblock_has_perm(cred, mnt->mnt_sb,
				   FILESYSTEM__UNMOUNT, NULL);
}

/* inode security operations */

static int selinux_inode_alloc_security(struct inode *inode)
{
	return inode_alloc_security(inode);
}

static void selinux_inode_free_security(struct inode *inode)
{
	inode_free_security(inode);
}

static int selinux_dentry_init_security(struct dentry *dentry, int mode,
					const struct qstr *name, void **ctx,
					u32 *ctxlen)
{
	u32 newsid;
	int rc;

	rc = selinux_determine_inode_label(current_security(),
					   d_inode(dentry->d_parent), name,
					   inode_mode_to_security_class(mode),
					   &newsid);
	if (rc)
		return rc;

	return security_sid_to_context(newsid, (char **)ctx, ctxlen);
}

static int selinux_dentry_create_files_as(struct dentry *dentry, int mode,
					  struct qstr *name,
					  const struct cred *old,
					  struct cred *new)
{
	u32 newsid;
	int rc;
	struct task_security_struct *tsec;

	rc = selinux_determine_inode_label(old->security,
					   d_inode(dentry->d_parent), name,
					   inode_mode_to_security_class(mode),
					   &newsid);
	if (rc)
		return rc;

	tsec = new->security;
	tsec->create_sid = newsid;
	return 0;
}

static int selinux_inode_init_security(struct inode *inode, struct inode *dir,
				       const struct qstr *qstr,
				       const char **name,
				       void **value, size_t *len)
{
	const struct task_security_struct *tsec = current_security();
	struct superblock_security_struct *sbsec;
	u32 sid, newsid, clen;
	int rc;
	char *context;

	sbsec = dir->i_sb->s_security;

	sid = tsec->sid;
	newsid = tsec->create_sid;

	rc = selinux_determine_inode_label(current_security(),
		dir, qstr,
		inode_mode_to_security_class(inode->i_mode),
		&newsid);
	if (rc)
		return rc;

	/* Possibly defer initialization to selinux_complete_init. */
	if (sbsec->flags & SE_SBINITIALIZED) {
		struct inode_security_struct *isec = inode->i_security;
		isec->sclass = inode_mode_to_security_class(inode->i_mode);
		isec->sid = newsid;
		isec->initialized = LABEL_INITIALIZED;
	}

	if (!ss_initialized || !(sbsec->flags & SBLABEL_MNT))
		return -EOPNOTSUPP;

	if (name)
		*name = XATTR_SELINUX_SUFFIX;

	if (value && len) {
		rc = security_sid_to_context_force(newsid, &context, &clen);
		if (rc)
			return rc;
		*value = context;
		*len = clen;
	}

	return 0;
}

static int selinux_inode_create(struct inode *dir, struct dentry *dentry, umode_t mode)
{
	return may_create(dir, dentry, SECCLASS_FILE);
}

static int selinux_inode_link(struct dentry *old_dentry, struct inode *dir, struct dentry *new_dentry)
{
	return may_link(dir, old_dentry, MAY_LINK);
}

static int selinux_inode_unlink(struct inode *dir, struct dentry *dentry)
{
	return may_link(dir, dentry, MAY_UNLINK);
}

static int selinux_inode_symlink(struct inode *dir, struct dentry *dentry, const char *name)
{
	return may_create(dir, dentry, SECCLASS_LNK_FILE);
}

static int selinux_inode_mkdir(struct inode *dir, struct dentry *dentry, umode_t mask)
{
	return may_create(dir, dentry, SECCLASS_DIR);
}

static int selinux_inode_rmdir(struct inode *dir, struct dentry *dentry)
{
	return may_link(dir, dentry, MAY_RMDIR);
}

static int selinux_inode_mknod(struct inode *dir, struct dentry *dentry, umode_t mode, dev_t dev)
{
	return may_create(dir, dentry, inode_mode_to_security_class(mode));
}

static int selinux_inode_rename(struct inode *old_inode, struct dentry *old_dentry,
				struct inode *new_inode, struct dentry *new_dentry)
{
	return may_rename(old_inode, old_dentry, new_inode, new_dentry);
}

static int selinux_inode_readlink(struct dentry *dentry)
{
	const struct cred *cred = current_cred();

	return dentry_has_perm(cred, dentry, FILE__READ);
}

static int selinux_inode_follow_link(struct dentry *dentry, struct inode *inode,
				     bool rcu)
{
	const struct cred *cred = current_cred();
	struct common_audit_data ad;
	struct inode_security_struct *isec;
	u32 sid;

	validate_creds(cred);

	ad.type = LSM_AUDIT_DATA_DENTRY;
	ad.u.dentry = dentry;
	sid = cred_sid(cred);
	isec = inode_security_rcu(inode, rcu);
	if (IS_ERR(isec))
		return PTR_ERR(isec);

	return avc_has_perm_flags(sid, isec->sid, isec->sclass, FILE__READ, &ad,
				  rcu ? MAY_NOT_BLOCK : 0);
}

static noinline int audit_inode_permission(struct inode *inode,
					   u32 perms, u32 audited, u32 denied,
					   int result,
					   unsigned flags)
{
	struct common_audit_data ad;
	struct inode_security_struct *isec = inode->i_security;
	int rc;

	ad.type = LSM_AUDIT_DATA_INODE;
	ad.u.inode = inode;

	rc = slow_avc_audit(current_sid(), isec->sid, isec->sclass, perms,
			    audited, denied, result, &ad, flags);
	if (rc)
		return rc;
	return 0;
}

static int selinux_inode_permission(struct inode *inode, int mask)
{
	const struct cred *cred = current_cred();
	u32 perms;
	bool from_access;
	unsigned flags = mask & MAY_NOT_BLOCK;
	struct inode_security_struct *isec;
	u32 sid;
	struct av_decision avd;
	int rc, rc2;
	u32 audited, denied;

	from_access = mask & MAY_ACCESS;
	mask &= (MAY_READ|MAY_WRITE|MAY_EXEC|MAY_APPEND);

	/* No permission to check.  Existence test. */
	if (!mask)
		return 0;

	validate_creds(cred);

	if (unlikely(IS_PRIVATE(inode)))
		return 0;

	perms = file_mask_to_av(inode->i_mode, mask);

	sid = cred_sid(cred);
	isec = inode_security_rcu(inode, flags & MAY_NOT_BLOCK);
	if (IS_ERR(isec))
		return PTR_ERR(isec);

	rc = avc_has_perm_noaudit(sid, isec->sid, isec->sclass, perms, 0, &avd);
	audited = avc_audit_required(perms, &avd, rc,
				     from_access ? FILE__AUDIT_ACCESS : 0,
				     &denied);
	if (likely(!audited))
		return rc;

	rc2 = audit_inode_permission(inode, perms, audited, denied, rc, flags);
	if (rc2)
		return rc2;
	return rc;
}

static int selinux_inode_setattr(struct dentry *dentry, struct iattr *iattr)
{
	const struct cred *cred = current_cred();
	unsigned int ia_valid = iattr->ia_valid;
	__u32 av = FILE__WRITE;

	/* ATTR_FORCE is just used for ATTR_KILL_S[UG]ID. */
	if (ia_valid & ATTR_FORCE) {
		ia_valid &= ~(ATTR_KILL_SUID | ATTR_KILL_SGID | ATTR_MODE |
			      ATTR_FORCE);
		if (!ia_valid)
			return 0;
	}

	if (ia_valid & (ATTR_MODE | ATTR_UID | ATTR_GID |
			ATTR_ATIME_SET | ATTR_MTIME_SET | ATTR_TIMES_SET))
		return dentry_has_perm(cred, dentry, FILE__SETATTR);

	if (selinux_policycap_openperm && (ia_valid & ATTR_SIZE)
			&& !(ia_valid & ATTR_FILE))
		av |= FILE__OPEN;

	return dentry_has_perm(cred, dentry, av);
}

static int selinux_inode_getattr(const struct path *path)
{
	return path_has_perm(current_cred(), path, FILE__GETATTR);
}

static int selinux_inode_setotherxattr(struct dentry *dentry, const char *name)
{
	const struct cred *cred = current_cred();

	if (!strncmp(name, XATTR_SECURITY_PREFIX,
		     sizeof XATTR_SECURITY_PREFIX - 1)) {
		if (!strcmp(name, XATTR_NAME_CAPS)) {
			if (!capable(CAP_SETFCAP))
				return -EPERM;
		} else if (!capable(CAP_SYS_ADMIN)) {
			/* A different attribute in the security namespace.
			   Restrict to administrator. */
			return -EPERM;
		}
	}

	/* Not an attribute we recognize, so just check the
	   ordinary setattr permission. */
	return dentry_has_perm(cred, dentry, FILE__SETATTR);
}

static int selinux_inode_setxattr(struct dentry *dentry, const char *name,
				  const void *value, size_t size, int flags)
{
	struct inode *inode = d_backing_inode(dentry);
	struct inode_security_struct *isec;
	struct superblock_security_struct *sbsec;
	struct common_audit_data ad;
	u32 newsid, sid = current_sid();
	int rc = 0;

	if (strcmp(name, XATTR_NAME_SELINUX))
		return selinux_inode_setotherxattr(dentry, name);

	sbsec = inode->i_sb->s_security;
	if (!(sbsec->flags & SBLABEL_MNT))
		return -EOPNOTSUPP;

	if (!inode_owner_or_capable(inode))
		return -EPERM;

	ad.type = LSM_AUDIT_DATA_DENTRY;
	ad.u.dentry = dentry;

	isec = backing_inode_security(dentry);
	rc = avc_has_perm(sid, isec->sid, isec->sclass,
			  FILE__RELABELFROM, &ad);
	if (rc)
		return rc;

	rc = security_context_to_sid(value, size, &newsid, GFP_KERNEL);
	if (rc == -EINVAL) {
		if (!capable(CAP_MAC_ADMIN)) {
			struct audit_buffer *ab;
			size_t audit_size;
			const char *str;

			/* We strip a nul only if it is at the end, otherwise the
			 * context contains a nul and we should audit that */
			if (value) {
				str = value;
				if (str[size - 1] == '\0')
					audit_size = size - 1;
				else
					audit_size = size;
			} else {
				str = "";
				audit_size = 0;
			}
			ab = audit_log_start(current->audit_context, GFP_ATOMIC, AUDIT_SELINUX_ERR);
			audit_log_format(ab, "op=setxattr invalid_context=");
			audit_log_n_untrustedstring(ab, value, audit_size);
			audit_log_end(ab);

			return rc;
		}
		rc = security_context_to_sid_force(value, size, &newsid);
	}
	if (rc)
		return rc;

	rc = avc_has_perm(sid, newsid, isec->sclass,
			  FILE__RELABELTO, &ad);
	if (rc)
		return rc;

	rc = security_validate_transition(isec->sid, newsid, sid,
					  isec->sclass);
	if (rc)
		return rc;

	return avc_has_perm(newsid,
			    sbsec->sid,
			    SECCLASS_FILESYSTEM,
			    FILESYSTEM__ASSOCIATE,
			    &ad);
}

static void selinux_inode_post_setxattr(struct dentry *dentry, const char *name,
					const void *value, size_t size,
					int flags)
{
	struct inode *inode = d_backing_inode(dentry);
	struct inode_security_struct *isec;
	u32 newsid;
	int rc;

	if (strcmp(name, XATTR_NAME_SELINUX)) {
		/* Not an attribute we recognize, so nothing to do. */
		return;
	}

	rc = security_context_to_sid_force(value, size, &newsid);
	if (rc) {
		printk(KERN_ERR "SELinux:  unable to map context to SID"
		       "for (%s, %lu), rc=%d\n",
		       inode->i_sb->s_id, inode->i_ino, -rc);
		return;
	}

	isec = backing_inode_security(dentry);
	isec->sclass = inode_mode_to_security_class(inode->i_mode);
	isec->sid = newsid;
	isec->initialized = LABEL_INITIALIZED;

	return;
}

static int selinux_inode_getxattr(struct dentry *dentry, const char *name)
{
	const struct cred *cred = current_cred();

	return dentry_has_perm(cred, dentry, FILE__GETATTR);
}

static int selinux_inode_listxattr(struct dentry *dentry)
{
	const struct cred *cred = current_cred();

	return dentry_has_perm(cred, dentry, FILE__GETATTR);
}

static int selinux_inode_removexattr(struct dentry *dentry, const char *name)
{
	if (strcmp(name, XATTR_NAME_SELINUX))
		return selinux_inode_setotherxattr(dentry, name);

	/* No one is allowed to remove a SELinux security label.
	   You can change the label, but all data must be labeled. */
	return -EACCES;
}

/*
 * Copy the inode security context value to the user.
 *
 * Permission check is handled by selinux_inode_getxattr hook.
 */
static int selinux_inode_getsecurity(struct inode *inode, const char *name, void **buffer, bool alloc)
{
	u32 size;
	int error;
	char *context = NULL;
	struct inode_security_struct *isec;

	if (strcmp(name, XATTR_SELINUX_SUFFIX))
		return -EOPNOTSUPP;

	/*
	 * If the caller has CAP_MAC_ADMIN, then get the raw context
	 * value even if it is not defined by current policy; otherwise,
	 * use the in-core value under current policy.
	 * Use the non-auditing forms of the permission checks since
	 * getxattr may be called by unprivileged processes commonly
	 * and lack of permission just means that we fall back to the
	 * in-core context value, not a denial.
	 */
	error = cap_capable(current_cred(), &init_user_ns, CAP_MAC_ADMIN,
			    SECURITY_CAP_NOAUDIT);
	if (!error)
		error = cred_has_capability(current_cred(), CAP_MAC_ADMIN,
					    SECURITY_CAP_NOAUDIT, true);
	isec = inode_security(inode);
	if (!error)
		error = security_sid_to_context_force(isec->sid, &context,
						      &size);
	else
		error = security_sid_to_context(isec->sid, &context, &size);
	if (error)
		return error;
	error = size;
	if (alloc) {
		*buffer = context;
		goto out_nofree;
	}
	kfree(context);
out_nofree:
	return error;
}

static int selinux_inode_setsecurity(struct inode *inode, const char *name,
				     const void *value, size_t size, int flags)
{
	struct inode_security_struct *isec = inode_security_novalidate(inode);
	u32 newsid;
	int rc;

	if (strcmp(name, XATTR_SELINUX_SUFFIX))
		return -EOPNOTSUPP;

	if (!value || !size)
		return -EACCES;

	rc = security_context_to_sid(value, size, &newsid, GFP_KERNEL);
	if (rc)
		return rc;

	isec->sclass = inode_mode_to_security_class(inode->i_mode);
	isec->sid = newsid;
	isec->initialized = LABEL_INITIALIZED;
	return 0;
}

static int selinux_inode_listsecurity(struct inode *inode, char *buffer, size_t buffer_size)
{
	const int len = sizeof(XATTR_NAME_SELINUX);
	if (buffer && len <= buffer_size)
		memcpy(buffer, XATTR_NAME_SELINUX, len);
	return len;
}

static void selinux_inode_getsecid(struct inode *inode, u32 *secid)
{
	struct inode_security_struct *isec = inode_security_novalidate(inode);
	*secid = isec->sid;
}

static int selinux_inode_copy_up(struct dentry *src, struct cred **new)
{
	u32 sid;
	struct task_security_struct *tsec;
	struct cred *new_creds = *new;

	if (new_creds == NULL) {
		new_creds = prepare_creds();
		if (!new_creds)
			return -ENOMEM;
	}

	tsec = new_creds->security;
	/* Get label from overlay inode and set it in create_sid */
	selinux_inode_getsecid(d_inode(src), &sid);
	tsec->create_sid = sid;
	*new = new_creds;
	return 0;
}

static int selinux_inode_copy_up_xattr(const char *name)
{
	/* The copy_up hook above sets the initial context on an inode, but we
	 * don't then want to overwrite it by blindly copying all the lower
	 * xattrs up.  Instead, we have to filter out SELinux-related xattrs.
	 */
	if (strcmp(name, XATTR_NAME_SELINUX) == 0)
		return 1; /* Discard */
	/*
	 * Any other attribute apart from SELINUX is not claimed, supported
	 * by selinux.
	 */
	return -EOPNOTSUPP;
}

/* file security operations */

static int selinux_revalidate_file_permission(struct file *file, int mask)
{
	const struct cred *cred = current_cred();
	struct inode *inode = file_inode(file);

	/* file_mask_to_av won't add FILE__WRITE if MAY_APPEND is set */
	if ((file->f_flags & O_APPEND) && (mask & MAY_WRITE))
		mask |= MAY_APPEND;

	return file_has_perm(cred, file,
			     file_mask_to_av(inode->i_mode, mask));
}

static int selinux_file_permission(struct file *file, int mask)
{
	struct inode *inode = file_inode(file);
	struct file_security_struct *fsec = file->f_security;
	struct inode_security_struct *isec;
	u32 sid = current_sid();

	if (!mask)
		/* No permission to check.  Existence test. */
		return 0;

	isec = inode_security(inode);
	if (sid == fsec->sid && fsec->isid == isec->sid &&
	    fsec->pseqno == avc_policy_seqno())
		/* No change since file_open check. */
		return 0;

	return selinux_revalidate_file_permission(file, mask);
}

static int selinux_file_alloc_security(struct file *file)
{
	return file_alloc_security(file);
}

static void selinux_file_free_security(struct file *file)
{
	file_free_security(file);
}

/*
 * Check whether a task has the ioctl permission and cmd
 * operation to an inode.
 */
static int ioctl_has_perm(const struct cred *cred, struct file *file,
		u32 requested, u16 cmd)
{
	struct common_audit_data ad;
	struct file_security_struct *fsec = file->f_security;
	struct inode *inode = file_inode(file);
	struct inode_security_struct *isec;
	struct lsm_ioctlop_audit ioctl;
	u32 ssid = cred_sid(cred);
	int rc;
	u8 driver = cmd >> 8;
	u8 xperm = cmd & 0xff;

	ad.type = LSM_AUDIT_DATA_IOCTL_OP;
	ad.u.op = &ioctl;
	ad.u.op->cmd = cmd;
	ad.u.op->path = file->f_path;

	if (ssid != fsec->sid) {
		rc = avc_has_perm(ssid, fsec->sid,
				SECCLASS_FD,
				FD__USE,
				&ad);
		if (rc)
			goto out;
	}

	if (unlikely(IS_PRIVATE(inode)))
		return 0;

	isec = inode_security(inode);
	rc = avc_has_extended_perms(ssid, isec->sid, isec->sclass,
			requested, driver, xperm, &ad);
out:
	return rc;
}

static int selinux_file_ioctl(struct file *file, unsigned int cmd,
			      unsigned long arg)
{
	const struct cred *cred = current_cred();
	int error = 0;

	switch (cmd) {
	case FIONREAD:
	/* fall through */
	case FIBMAP:
	/* fall through */
	case FIGETBSZ:
	/* fall through */
	case FS_IOC_GETFLAGS:
	/* fall through */
	case FS_IOC_GETVERSION:
		error = file_has_perm(cred, file, FILE__GETATTR);
		break;

	case FS_IOC_SETFLAGS:
	/* fall through */
	case FS_IOC_SETVERSION:
		error = file_has_perm(cred, file, FILE__SETATTR);
		break;

	/* sys_ioctl() checks */
	case FIONBIO:
	/* fall through */
	case FIOASYNC:
		error = file_has_perm(cred, file, 0);
		break;

	case KDSKBENT:
	case KDSKBSENT:
		error = cred_has_capability(cred, CAP_SYS_TTY_CONFIG,
					    SECURITY_CAP_AUDIT, true);
		break;

	/* default case assumes that the command will go
	 * to the file's ioctl() function.
	 */
	default:
		error = ioctl_has_perm(cred, file, FILE__IOCTL, (u16) cmd);
	}
	return error;
}

static int default_noexec;

static int file_map_prot_check(struct file *file, unsigned long prot, int shared)
{
	const struct cred *cred = current_cred();
	int rc = 0;

	if (default_noexec &&
	    (prot & PROT_EXEC) && (!file || IS_PRIVATE(file_inode(file)) ||
				   (!shared && (prot & PROT_WRITE)))) {
		/*
		 * We are making executable an anonymous mapping or a
		 * private file mapping that will also be writable.
		 * This has an additional check.
		 */
		rc = cred_has_perm(cred, cred, PROCESS__EXECMEM);
		if (rc)
			goto error;
	}

	if (file) {
		/* read access is always possible with a mapping */
		u32 av = FILE__READ;

		/* write access only matters if the mapping is shared */
		if (shared && (prot & PROT_WRITE))
			av |= FILE__WRITE;

		if (prot & PROT_EXEC)
			av |= FILE__EXECUTE;

		return file_has_perm(cred, file, av);
	}

error:
	return rc;
}

static int selinux_mmap_addr(unsigned long addr)
{
	int rc = 0;

	if (addr < CONFIG_LSM_MMAP_MIN_ADDR) {
		u32 sid = current_sid();
		rc = avc_has_perm(sid, sid, SECCLASS_MEMPROTECT,
				  MEMPROTECT__MMAP_ZERO, NULL);
	}

	return rc;
}

static int selinux_mmap_file(struct file *file, unsigned long reqprot,
			     unsigned long prot, unsigned long flags)
{
	if (selinux_checkreqprot)
		prot = reqprot;

	return file_map_prot_check(file, prot,
				   (flags & MAP_TYPE) == MAP_SHARED);
}

static int selinux_file_mprotect(struct vm_area_struct *vma,
				 unsigned long reqprot,
				 unsigned long prot)
{
	const struct cred *cred = current_cred();

	if (selinux_checkreqprot)
		prot = reqprot;

	if (default_noexec &&
	    (prot & PROT_EXEC) && !(vma->vm_flags & VM_EXEC)) {
		int rc = 0;
		if (vma->vm_start >= vma->vm_mm->start_brk &&
		    vma->vm_end <= vma->vm_mm->brk) {
			rc = cred_has_perm(cred, cred, PROCESS__EXECHEAP);
		} else if (!vma->vm_file &&
			   ((vma->vm_start <= vma->vm_mm->start_stack &&
			     vma->vm_end >= vma->vm_mm->start_stack) ||
			    vma_is_stack_for_current(vma))) {
			rc = current_has_perm(current, PROCESS__EXECSTACK);
		} else if (vma->vm_file && vma->anon_vma) {
			/*
			 * We are making executable a file mapping that has
			 * had some COW done. Since pages might have been
			 * written, check ability to execute the possibly
			 * modified content.  This typically should only
			 * occur for text relocations.
			 */
			rc = file_has_perm(cred, vma->vm_file, FILE__EXECMOD);
		}
		if (rc)
			return rc;
	}

	return file_map_prot_check(vma->vm_file, prot, vma->vm_flags&VM_SHARED);
}

static int selinux_file_lock(struct file *file, unsigned int cmd)
{
	const struct cred *cred = current_cred();

	return file_has_perm(cred, file, FILE__LOCK);
}

static int selinux_file_fcntl(struct file *file, unsigned int cmd,
			      unsigned long arg)
{
	const struct cred *cred = current_cred();
	int err = 0;

	switch (cmd) {
	case F_SETFL:
		if ((file->f_flags & O_APPEND) && !(arg & O_APPEND)) {
			err = file_has_perm(cred, file, FILE__WRITE);
			break;
		}
		/* fall through */
	case F_SETOWN:
	case F_SETSIG:
	case F_GETFL:
	case F_GETOWN:
	case F_GETSIG:
	case F_GETOWNER_UIDS:
		/* Just check FD__USE permission */
		err = file_has_perm(cred, file, 0);
		break;
	case F_GETLK:
	case F_SETLK:
	case F_SETLKW:
	case F_OFD_GETLK:
	case F_OFD_SETLK:
	case F_OFD_SETLKW:
#if BITS_PER_LONG == 32
	case F_GETLK64:
	case F_SETLK64:
	case F_SETLKW64:
#endif
		err = file_has_perm(cred, file, FILE__LOCK);
		break;
	}

	return err;
}

static void selinux_file_set_fowner(struct file *file)
{
	struct file_security_struct *fsec;

	fsec = file->f_security;
	fsec->fown_sid = current_sid();
}

static int selinux_file_send_sigiotask(struct task_struct *tsk,
				       struct fown_struct *fown, int signum)
{
	struct file *file;
	u32 sid = task_sid(tsk);
	u32 perm;
	struct file_security_struct *fsec;

	/* struct fown_struct is never outside the context of a struct file */
	file = container_of(fown, struct file, f_owner);

	fsec = file->f_security;

	if (!signum)
		perm = signal_to_av(SIGIO); /* as per send_sigio_to_task */
	else
		perm = signal_to_av(signum);

	return avc_has_perm(fsec->fown_sid, sid,
			    SECCLASS_PROCESS, perm, NULL);
}

static int selinux_file_receive(struct file *file)
{
	const struct cred *cred = current_cred();

	return file_has_perm(cred, file, file_to_av(file));
}

static int selinux_file_open(struct file *file, const struct cred *cred)
{
	struct file_security_struct *fsec;
	struct inode_security_struct *isec;

	fsec = file->f_security;
	isec = inode_security(file_inode(file));
	/*
	 * Save inode label and policy sequence number
	 * at open-time so that selinux_file_permission
	 * can determine whether revalidation is necessary.
	 * Task label is already saved in the file security
	 * struct as its SID.
	 */
	fsec->isid = isec->sid;
	fsec->pseqno = avc_policy_seqno();
	/*
	 * Since the inode label or policy seqno may have changed
	 * between the selinux_inode_permission check and the saving
	 * of state above, recheck that access is still permitted.
	 * Otherwise, access might never be revalidated against the
	 * new inode label or new policy.
	 * This check is not redundant - do not remove.
	 */
	return file_path_has_perm(cred, file, open_file_to_av(file));
}

/* task security operations */

static int selinux_task_create(unsigned long clone_flags)
{
	return current_has_perm(current, PROCESS__FORK);
}

/*
 * allocate the SELinux part of blank credentials
 */
static int selinux_cred_alloc_blank(struct cred *cred, gfp_t gfp)
{
	struct task_security_struct *tsec;

	tsec = kzalloc(sizeof(struct task_security_struct), gfp);
	if (!tsec)
		return -ENOMEM;

	cred->security = tsec;
	return 0;
}

/*
 * detach and free the LSM part of a set of credentials
 */
static void selinux_cred_free(struct cred *cred)
{
	struct task_security_struct *tsec = cred->security;

	/*
	 * cred->security == NULL if security_cred_alloc_blank() or
	 * security_prepare_creds() returned an error.
	 */
	BUG_ON(cred->security && (unsigned long) cred->security < PAGE_SIZE);
	cred->security = (void *) 0x7UL;
	kfree(tsec);
}

/*
 * prepare a new set of credentials for modification
 */
static int selinux_cred_prepare(struct cred *new, const struct cred *old,
				gfp_t gfp)
{
	const struct task_security_struct *old_tsec;
	struct task_security_struct *tsec;

	old_tsec = old->security;

	tsec = kmemdup(old_tsec, sizeof(struct task_security_struct), gfp);
	if (!tsec)
		return -ENOMEM;

	new->security = tsec;
	return 0;
}

/*
 * transfer the SELinux data to a blank set of creds
 */
static void selinux_cred_transfer(struct cred *new, const struct cred *old)
{
	const struct task_security_struct *old_tsec = old->security;
	struct task_security_struct *tsec = new->security;

	*tsec = *old_tsec;
}

/*
 * set the security data for a kernel service
 * - all the creation contexts are set to unlabelled
 */
static int selinux_kernel_act_as(struct cred *new, u32 secid)
{
	struct task_security_struct *tsec = new->security;
	u32 sid = current_sid();
	int ret;

	ret = avc_has_perm(sid, secid,
			   SECCLASS_KERNEL_SERVICE,
			   KERNEL_SERVICE__USE_AS_OVERRIDE,
			   NULL);
	if (ret == 0) {
		tsec->sid = secid;
		tsec->create_sid = 0;
		tsec->keycreate_sid = 0;
		tsec->sockcreate_sid = 0;
	}
	return ret;
}

/*
 * set the file creation context in a security record to the same as the
 * objective context of the specified inode
 */
static int selinux_kernel_create_files_as(struct cred *new, struct inode *inode)
{
	struct inode_security_struct *isec = inode_security(inode);
	struct task_security_struct *tsec = new->security;
	u32 sid = current_sid();
	int ret;

	ret = avc_has_perm(sid, isec->sid,
			   SECCLASS_KERNEL_SERVICE,
			   KERNEL_SERVICE__CREATE_FILES_AS,
			   NULL);

	if (ret == 0)
		tsec->create_sid = isec->sid;
	return ret;
}

static int selinux_kernel_module_request(char *kmod_name)
{
	u32 sid;
	struct common_audit_data ad;

	sid = task_sid(current);

	ad.type = LSM_AUDIT_DATA_KMOD;
	ad.u.kmod_name = kmod_name;

	return avc_has_perm(sid, SECINITSID_KERNEL, SECCLASS_SYSTEM,
			    SYSTEM__MODULE_REQUEST, &ad);
}

static int selinux_kernel_module_from_file(struct file *file)
{
	struct common_audit_data ad;
	struct inode_security_struct *isec;
	struct file_security_struct *fsec;
	u32 sid = current_sid();
	int rc;

	/* init_module */
	if (file == NULL)
		return avc_has_perm(sid, sid, SECCLASS_SYSTEM,
					SYSTEM__MODULE_LOAD, NULL);

	/* finit_module */

	ad.type = LSM_AUDIT_DATA_FILE;
	ad.u.file = file;

	fsec = file->f_security;
	if (sid != fsec->sid) {
		rc = avc_has_perm(sid, fsec->sid, SECCLASS_FD, FD__USE, &ad);
		if (rc)
			return rc;
	}

	isec = inode_security(file_inode(file));
	return avc_has_perm(sid, isec->sid, SECCLASS_SYSTEM,
				SYSTEM__MODULE_LOAD, &ad);
}

static int selinux_kernel_read_file(struct file *file,
				    enum kernel_read_file_id id)
{
	int rc = 0;

	switch (id) {
	case READING_MODULE:
		rc = selinux_kernel_module_from_file(file);
		break;
	default:
		break;
	}

	return rc;
}

static int selinux_task_setpgid(struct task_struct *p, pid_t pgid)
{
	return current_has_perm(p, PROCESS__SETPGID);
}

static int selinux_task_getpgid(struct task_struct *p)
{
	return current_has_perm(p, PROCESS__GETPGID);
}

static int selinux_task_getsid(struct task_struct *p)
{
	return current_has_perm(p, PROCESS__GETSESSION);
}

static void selinux_task_getsecid(struct task_struct *p, u32 *secid)
{
	*secid = task_sid(p);
}

static int selinux_task_setnice(struct task_struct *p, int nice)
{
	return current_has_perm(p, PROCESS__SETSCHED);
}

static int selinux_task_setioprio(struct task_struct *p, int ioprio)
{
	return current_has_perm(p, PROCESS__SETSCHED);
}

static int selinux_task_getioprio(struct task_struct *p)
{
	return current_has_perm(p, PROCESS__GETSCHED);
}

static int selinux_task_setrlimit(struct task_struct *p, unsigned int resource,
		struct rlimit *new_rlim)
{
	struct rlimit *old_rlim = p->signal->rlim + resource;

	/* Control the ability to change the hard limit (whether
	   lowering or raising it), so that the hard limit can
	   later be used as a safe reset point for the soft limit
	   upon context transitions.  See selinux_bprm_committing_creds. */
	if (old_rlim->rlim_max != new_rlim->rlim_max)
		return current_has_perm(p, PROCESS__SETRLIMIT);

	return 0;
}

static int selinux_task_setscheduler(struct task_struct *p)
{
	return current_has_perm(p, PROCESS__SETSCHED);
}

static int selinux_task_getscheduler(struct task_struct *p)
{
	return current_has_perm(p, PROCESS__GETSCHED);
}

static int selinux_task_movememory(struct task_struct *p)
{
	return current_has_perm(p, PROCESS__SETSCHED);
}

static int selinux_task_kill(struct task_struct *p, struct siginfo *info,
				int sig, u32 secid)
{
	u32 perm;
	int rc;

	if (!sig)
		perm = PROCESS__SIGNULL; /* null signal; existence test */
	else
		perm = signal_to_av(sig);
	if (secid)
		rc = avc_has_perm(secid, task_sid(p),
				  SECCLASS_PROCESS, perm, NULL);
	else
		rc = current_has_perm(p, perm);
	return rc;
}

static int selinux_task_wait(struct task_struct *p)
{
	return task_has_perm(p, current, PROCESS__SIGCHLD);
}

static void selinux_task_to_inode(struct task_struct *p,
				  struct inode *inode)
{
	struct inode_security_struct *isec = inode->i_security;
	u32 sid = task_sid(p);

	isec->sid = sid;
	isec->initialized = LABEL_INITIALIZED;
}

/* Returns error only if unable to parse addresses */
static int selinux_parse_skb_ipv4(struct sk_buff *skb,
			struct common_audit_data *ad, u8 *proto)
{
	int offset, ihlen, ret = -EINVAL;
	struct iphdr _iph, *ih;

	offset = skb_network_offset(skb);
	ih = skb_header_pointer(skb, offset, sizeof(_iph), &_iph);
	if (ih == NULL)
		goto out;

	ihlen = ih->ihl * 4;
	if (ihlen < sizeof(_iph))
		goto out;

	ad->u.net->v4info.saddr = ih->saddr;
	ad->u.net->v4info.daddr = ih->daddr;
	ret = 0;

	if (proto)
		*proto = ih->protocol;

	switch (ih->protocol) {
	case IPPROTO_TCP: {
		struct tcphdr _tcph, *th;

		if (ntohs(ih->frag_off) & IP_OFFSET)
			break;

		offset += ihlen;
		th = skb_header_pointer(skb, offset, sizeof(_tcph), &_tcph);
		if (th == NULL)
			break;

		ad->u.net->sport = th->source;
		ad->u.net->dport = th->dest;
		break;
	}

	case IPPROTO_UDP: {
		struct udphdr _udph, *uh;

		if (ntohs(ih->frag_off) & IP_OFFSET)
			break;

		offset += ihlen;
		uh = skb_header_pointer(skb, offset, sizeof(_udph), &_udph);
		if (uh == NULL)
			break;

		ad->u.net->sport = uh->source;
		ad->u.net->dport = uh->dest;
		break;
	}

	case IPPROTO_DCCP: {
		struct dccp_hdr _dccph, *dh;

		if (ntohs(ih->frag_off) & IP_OFFSET)
			break;

		offset += ihlen;
		dh = skb_header_pointer(skb, offset, sizeof(_dccph), &_dccph);
		if (dh == NULL)
			break;

		ad->u.net->sport = dh->dccph_sport;
		ad->u.net->dport = dh->dccph_dport;
		break;
	}

	default:
		break;
	}
out:
	return ret;
}

#if IS_ENABLED(CONFIG_IPV6)

/* Returns error only if unable to parse addresses */
static int selinux_parse_skb_ipv6(struct sk_buff *skb,
			struct common_audit_data *ad, u8 *proto)
{
	u8 nexthdr;
	int ret = -EINVAL, offset;
	struct ipv6hdr _ipv6h, *ip6;
	__be16 frag_off;

	offset = skb_network_offset(skb);
	ip6 = skb_header_pointer(skb, offset, sizeof(_ipv6h), &_ipv6h);
	if (ip6 == NULL)
		goto out;

	ad->u.net->v6info.saddr = ip6->saddr;
	ad->u.net->v6info.daddr = ip6->daddr;
	ret = 0;

	nexthdr = ip6->nexthdr;
	offset += sizeof(_ipv6h);
	offset = ipv6_skip_exthdr(skb, offset, &nexthdr, &frag_off);
	if (offset < 0)
		goto out;

	if (proto)
		*proto = nexthdr;

	switch (nexthdr) {
	case IPPROTO_TCP: {
		struct tcphdr _tcph, *th;

		th = skb_header_pointer(skb, offset, sizeof(_tcph), &_tcph);
		if (th == NULL)
			break;

		ad->u.net->sport = th->source;
		ad->u.net->dport = th->dest;
		break;
	}

	case IPPROTO_UDP: {
		struct udphdr _udph, *uh;

		uh = skb_header_pointer(skb, offset, sizeof(_udph), &_udph);
		if (uh == NULL)
			break;

		ad->u.net->sport = uh->source;
		ad->u.net->dport = uh->dest;
		break;
	}

	case IPPROTO_DCCP: {
		struct dccp_hdr _dccph, *dh;

		dh = skb_header_pointer(skb, offset, sizeof(_dccph), &_dccph);
		if (dh == NULL)
			break;

		ad->u.net->sport = dh->dccph_sport;
		ad->u.net->dport = dh->dccph_dport;
		break;
	}

	/* includes fragments */
	default:
		break;
	}
out:
	return ret;
}

#endif /* IPV6 */

static int selinux_parse_skb(struct sk_buff *skb, struct common_audit_data *ad,
			     char **_addrp, int src, u8 *proto)
{
	char *addrp;
	int ret;

	switch (ad->u.net->family) {
	case PF_INET:
		ret = selinux_parse_skb_ipv4(skb, ad, proto);
		if (ret)
			goto parse_error;
		addrp = (char *)(src ? &ad->u.net->v4info.saddr :
				       &ad->u.net->v4info.daddr);
		goto okay;

#if IS_ENABLED(CONFIG_IPV6)
	case PF_INET6:
		ret = selinux_parse_skb_ipv6(skb, ad, proto);
		if (ret)
			goto parse_error;
		addrp = (char *)(src ? &ad->u.net->v6info.saddr :
				       &ad->u.net->v6info.daddr);
		goto okay;
#endif	/* IPV6 */
	default:
		addrp = NULL;
		goto okay;
	}

parse_error:
	printk(KERN_WARNING
	       "SELinux: failure in selinux_parse_skb(),"
	       " unable to parse packet\n");
	return ret;

okay:
	if (_addrp)
		*_addrp = addrp;
	return 0;
}

/**
 * selinux_skb_peerlbl_sid - Determine the peer label of a packet
 * @skb: the packet
 * @family: protocol family
 * @sid: the packet's peer label SID
 *
 * Description:
 * Check the various different forms of network peer labeling and determine
 * the peer label/SID for the packet; most of the magic actually occurs in
 * the security server function security_net_peersid_cmp().  The function
 * returns zero if the value in @sid is valid (although it may be SECSID_NULL)
 * or -EACCES if @sid is invalid due to inconsistencies with the different
 * peer labels.
 *
 */
static int selinux_skb_peerlbl_sid(struct sk_buff *skb, u16 family, u32 *sid)
{
	int err;
	u32 xfrm_sid;
	u32 nlbl_sid;
	u32 nlbl_type;

	err = selinux_xfrm_skb_sid(skb, &xfrm_sid);
	if (unlikely(err))
		return -EACCES;
	err = selinux_netlbl_skbuff_getsid(skb, family, &nlbl_type, &nlbl_sid);
	if (unlikely(err))
		return -EACCES;

	err = security_net_peersid_resolve(nlbl_sid, nlbl_type, xfrm_sid, sid);
	if (unlikely(err)) {
		printk(KERN_WARNING
		       "SELinux: failure in selinux_skb_peerlbl_sid(),"
		       " unable to determine packet's peer label\n");
		return -EACCES;
	}

	return 0;
}

/**
 * selinux_conn_sid - Determine the child socket label for a connection
 * @sk_sid: the parent socket's SID
 * @skb_sid: the packet's SID
 * @conn_sid: the resulting connection SID
 *
 * If @skb_sid is valid then the user:role:type information from @sk_sid is
 * combined with the MLS information from @skb_sid in order to create
 * @conn_sid.  If @skb_sid is not valid then then @conn_sid is simply a copy
 * of @sk_sid.  Returns zero on success, negative values on failure.
 *
 */
static int selinux_conn_sid(u32 sk_sid, u32 skb_sid, u32 *conn_sid)
{
	int err = 0;

	if (skb_sid != SECSID_NULL)
		err = security_sid_mls_copy(sk_sid, skb_sid, conn_sid);
	else
		*conn_sid = sk_sid;

	return err;
}

/* socket security operations */

static int socket_sockcreate_sid(const struct task_security_struct *tsec,
				 u16 secclass, u32 *socksid)
{
	if (tsec->sockcreate_sid > SECSID_NULL) {
		*socksid = tsec->sockcreate_sid;
		return 0;
	}

	return security_transition_sid(tsec->sid, tsec->sid, secclass, NULL,
				       socksid);
}

static int sock_has_perm(struct task_struct *task, struct sock *sk, u32 perms)
{
	struct sk_security_struct *sksec = sk->sk_security;
	struct common_audit_data ad;
	struct lsm_network_audit net = {0,};
	u32 tsid = task_sid(task);

	if (sksec->sid == SECINITSID_KERNEL)
		return 0;

	ad.type = LSM_AUDIT_DATA_NET;
	ad.u.net = &net;
	ad.u.net->sk = sk;

	return avc_has_perm(tsid, sksec->sid, sksec->sclass, perms, &ad);
}

static int selinux_socket_create(int family, int type,
				 int protocol, int kern)
{
	const struct task_security_struct *tsec = current_security();
	u32 newsid;
	u16 secclass;
	int rc;

	if (kern)
		return 0;

	secclass = socket_type_to_security_class(family, type, protocol);
	rc = socket_sockcreate_sid(tsec, secclass, &newsid);
	if (rc)
		return rc;

	return avc_has_perm(tsec->sid, newsid, secclass, SOCKET__CREATE, NULL);
}

static int selinux_socket_post_create(struct socket *sock, int family,
				      int type, int protocol, int kern)
{
	const struct task_security_struct *tsec = current_security();
	struct inode_security_struct *isec = inode_security_novalidate(SOCK_INODE(sock));
	struct sk_security_struct *sksec;
	int err = 0;

	isec->sclass = socket_type_to_security_class(family, type, protocol);

	if (kern)
		isec->sid = SECINITSID_KERNEL;
	else {
		err = socket_sockcreate_sid(tsec, isec->sclass, &(isec->sid));
		if (err)
			return err;
	}

	isec->initialized = LABEL_INITIALIZED;

	if (sock->sk) {
		sksec = sock->sk->sk_security;
		sksec->sid = isec->sid;
		sksec->sclass = isec->sclass;
		err = selinux_netlbl_socket_post_create(sock->sk, family);
	}

	return err;
}

/* Range of port numbers used to automatically bind.
   Need to determine whether we should perform a name_bind
   permission check between the socket and the port number. */

static int selinux_socket_bind(struct socket *sock, struct sockaddr *address, int addrlen)
{
	struct sock *sk = sock->sk;
	u16 family;
	int err;

	err = sock_has_perm(current, sk, SOCKET__BIND);
	if (err)
		goto out;

	/*
	 * If PF_INET or PF_INET6, check name_bind permission for the port.
	 * Multiple address binding for SCTP is not supported yet: we just
	 * check the first address now.
	 */
	family = sk->sk_family;
	if (family == PF_INET || family == PF_INET6) {
		char *addrp;
		struct sk_security_struct *sksec = sk->sk_security;
		struct common_audit_data ad;
		struct lsm_network_audit net = {0,};
		struct sockaddr_in *addr4 = NULL;
		struct sockaddr_in6 *addr6 = NULL;
		unsigned short snum;
		u32 sid, node_perm;

		if (family == PF_INET) {
			addr4 = (struct sockaddr_in *)address;
			snum = ntohs(addr4->sin_port);
			addrp = (char *)&addr4->sin_addr.s_addr;
		} else {
			addr6 = (struct sockaddr_in6 *)address;
			snum = ntohs(addr6->sin6_port);
			addrp = (char *)&addr6->sin6_addr.s6_addr;
		}

		if (snum) {
			int low, high;

			inet_get_local_port_range(sock_net(sk), &low, &high);

			if (snum < max(PROT_SOCK, low) || snum > high) {
				err = sel_netport_sid(sk->sk_protocol,
						      snum, &sid);
				if (err)
					goto out;
				ad.type = LSM_AUDIT_DATA_NET;
				ad.u.net = &net;
				ad.u.net->sport = htons(snum);
				ad.u.net->family = family;
				err = avc_has_perm(sksec->sid, sid,
						   sksec->sclass,
						   SOCKET__NAME_BIND, &ad);
				if (err)
					goto out;
			}
		}

		switch (sksec->sclass) {
		case SECCLASS_TCP_SOCKET:
			node_perm = TCP_SOCKET__NODE_BIND;
			break;

		case SECCLASS_UDP_SOCKET:
			node_perm = UDP_SOCKET__NODE_BIND;
			break;

		case SECCLASS_DCCP_SOCKET:
			node_perm = DCCP_SOCKET__NODE_BIND;
			break;

		default:
			node_perm = RAWIP_SOCKET__NODE_BIND;
			break;
		}

		err = sel_netnode_sid(addrp, family, &sid);
		if (err)
			goto out;

		ad.type = LSM_AUDIT_DATA_NET;
		ad.u.net = &net;
		ad.u.net->sport = htons(snum);
		ad.u.net->family = family;

		if (family == PF_INET)
			ad.u.net->v4info.saddr = addr4->sin_addr.s_addr;
		else
			ad.u.net->v6info.saddr = addr6->sin6_addr;

		err = avc_has_perm(sksec->sid, sid,
				   sksec->sclass, node_perm, &ad);
		if (err)
			goto out;
	}
out:
	return err;
}

static int selinux_socket_connect(struct socket *sock, struct sockaddr *address, int addrlen)
{
	struct sock *sk = sock->sk;
	struct sk_security_struct *sksec = sk->sk_security;
	int err;

	err = sock_has_perm(current, sk, SOCKET__CONNECT);
	if (err)
		return err;

	/*
	 * If a TCP or DCCP socket, check name_connect permission for the port.
	 */
	if (sksec->sclass == SECCLASS_TCP_SOCKET ||
	    sksec->sclass == SECCLASS_DCCP_SOCKET) {
		struct common_audit_data ad;
		struct lsm_network_audit net = {0,};
		struct sockaddr_in *addr4 = NULL;
		struct sockaddr_in6 *addr6 = NULL;
		unsigned short snum;
		u32 sid, perm;

		if (sk->sk_family == PF_INET) {
			addr4 = (struct sockaddr_in *)address;
			if (addrlen < sizeof(struct sockaddr_in))
				return -EINVAL;
			snum = ntohs(addr4->sin_port);
		} else {
			addr6 = (struct sockaddr_in6 *)address;
			if (addrlen < SIN6_LEN_RFC2133)
				return -EINVAL;
			snum = ntohs(addr6->sin6_port);
		}

		err = sel_netport_sid(sk->sk_protocol, snum, &sid);
		if (err)
			goto out;

		perm = (sksec->sclass == SECCLASS_TCP_SOCKET) ?
		       TCP_SOCKET__NAME_CONNECT : DCCP_SOCKET__NAME_CONNECT;

		ad.type = LSM_AUDIT_DATA_NET;
		ad.u.net = &net;
		ad.u.net->dport = htons(snum);
		ad.u.net->family = sk->sk_family;
		err = avc_has_perm(sksec->sid, sid, sksec->sclass, perm, &ad);
		if (err)
			goto out;
	}

	err = selinux_netlbl_socket_connect(sk, address);

out:
	return err;
}

static int selinux_socket_listen(struct socket *sock, int backlog)
{
	return sock_has_perm(current, sock->sk, SOCKET__LISTEN);
}

static int selinux_socket_accept(struct socket *sock, struct socket *newsock)
{
	int err;
	struct inode_security_struct *isec;
	struct inode_security_struct *newisec;

	err = sock_has_perm(current, sock->sk, SOCKET__ACCEPT);
	if (err)
		return err;

	newisec = inode_security_novalidate(SOCK_INODE(newsock));

	isec = inode_security_novalidate(SOCK_INODE(sock));
	newisec->sclass = isec->sclass;
	newisec->sid = isec->sid;
	newisec->initialized = LABEL_INITIALIZED;

	return 0;
}

static int selinux_socket_sendmsg(struct socket *sock, struct msghdr *msg,
				  int size)
{
	return sock_has_perm(current, sock->sk, SOCKET__WRITE);
}

static int selinux_socket_recvmsg(struct socket *sock, struct msghdr *msg,
				  int size, int flags)
{
	return sock_has_perm(current, sock->sk, SOCKET__READ);
}

static int selinux_socket_getsockname(struct socket *sock)
{
	return sock_has_perm(current, sock->sk, SOCKET__GETATTR);
}

static int selinux_socket_getpeername(struct socket *sock)
{
	return sock_has_perm(current, sock->sk, SOCKET__GETATTR);
}

static int selinux_socket_setsockopt(struct socket *sock, int level, int optname)
{
	int err;

	err = sock_has_perm(current, sock->sk, SOCKET__SETOPT);
	if (err)
		return err;

	return selinux_netlbl_socket_setsockopt(sock, level, optname);
}

static int selinux_socket_getsockopt(struct socket *sock, int level,
				     int optname)
{
	return sock_has_perm(current, sock->sk, SOCKET__GETOPT);
}

static int selinux_socket_shutdown(struct socket *sock, int how)
{
	return sock_has_perm(current, sock->sk, SOCKET__SHUTDOWN);
}

static int selinux_socket_unix_stream_connect(struct sock *sock,
					      struct sock *other,
					      struct sock *newsk)
{
	struct sk_security_struct *sksec_sock = sock->sk_security;
	struct sk_security_struct *sksec_other = other->sk_security;
	struct sk_security_struct *sksec_new = newsk->sk_security;
	struct common_audit_data ad;
	struct lsm_network_audit net = {0,};
	int err;

	ad.type = LSM_AUDIT_DATA_NET;
	ad.u.net = &net;
	ad.u.net->sk = other;

	err = avc_has_perm(sksec_sock->sid, sksec_other->sid,
			   sksec_other->sclass,
			   UNIX_STREAM_SOCKET__CONNECTTO, &ad);
	if (err)
		return err;

	/* server child socket */
	sksec_new->peer_sid = sksec_sock->sid;
	err = security_sid_mls_copy(sksec_other->sid, sksec_sock->sid,
				    &sksec_new->sid);
	if (err)
		return err;

	/* connecting socket */
	sksec_sock->peer_sid = sksec_new->sid;

	return 0;
}

static int selinux_socket_unix_may_send(struct socket *sock,
					struct socket *other)
{
	struct sk_security_struct *ssec = sock->sk->sk_security;
	struct sk_security_struct *osec = other->sk->sk_security;
	struct common_audit_data ad;
	struct lsm_network_audit net = {0,};

	ad.type = LSM_AUDIT_DATA_NET;
	ad.u.net = &net;
	ad.u.net->sk = other->sk;

	return avc_has_perm(ssec->sid, osec->sid, osec->sclass, SOCKET__SENDTO,
			    &ad);
}

static int selinux_inet_sys_rcv_skb(struct net *ns, int ifindex,
				    char *addrp, u16 family, u32 peer_sid,
				    struct common_audit_data *ad)
{
	int err;
	u32 if_sid;
	u32 node_sid;

	err = sel_netif_sid(ns, ifindex, &if_sid);
	if (err)
		return err;
	err = avc_has_perm(peer_sid, if_sid,
			   SECCLASS_NETIF, NETIF__INGRESS, ad);
	if (err)
		return err;

	err = sel_netnode_sid(addrp, family, &node_sid);
	if (err)
		return err;
	return avc_has_perm(peer_sid, node_sid,
			    SECCLASS_NODE, NODE__RECVFROM, ad);
}

static int selinux_sock_rcv_skb_compat(struct sock *sk, struct sk_buff *skb,
				       u16 family)
{
	int err = 0;
	struct sk_security_struct *sksec = sk->sk_security;
	u32 sk_sid = sksec->sid;
	struct common_audit_data ad;
	struct lsm_network_audit net = {0,};
	char *addrp;

	ad.type = LSM_AUDIT_DATA_NET;
	ad.u.net = &net;
	ad.u.net->netif = skb->skb_iif;
	ad.u.net->family = family;
	err = selinux_parse_skb(skb, &ad, &addrp, 1, NULL);
	if (err)
		return err;

	if (selinux_secmark_enabled()) {
		err = avc_has_perm(sk_sid, skb->secmark, SECCLASS_PACKET,
				   PACKET__RECV, &ad);
		if (err)
			return err;
	}

	err = selinux_netlbl_sock_rcv_skb(sksec, skb, family, &ad);
	if (err)
		return err;
	err = selinux_xfrm_sock_rcv_skb(sksec->sid, skb, &ad);

	return err;
}

static int selinux_socket_sock_rcv_skb(struct sock *sk, struct sk_buff *skb)
{
	int err;
	struct sk_security_struct *sksec = sk->sk_security;
	u16 family = sk->sk_family;
	u32 sk_sid = sksec->sid;
	struct common_audit_data ad;
	struct lsm_network_audit net = {0,};
	char *addrp;
	u8 secmark_active;
	u8 peerlbl_active;

	if (family != PF_INET && family != PF_INET6)
		return 0;

	/* Handle mapped IPv4 packets arriving via IPv6 sockets */
	if (family == PF_INET6 && skb->protocol == htons(ETH_P_IP))
		family = PF_INET;

	/* If any sort of compatibility mode is enabled then handoff processing
	 * to the selinux_sock_rcv_skb_compat() function to deal with the
	 * special handling.  We do this in an attempt to keep this function
	 * as fast and as clean as possible. */
	if (!selinux_policycap_netpeer)
		return selinux_sock_rcv_skb_compat(sk, skb, family);

	secmark_active = selinux_secmark_enabled();
	peerlbl_active = selinux_peerlbl_enabled();
	if (!secmark_active && !peerlbl_active)
		return 0;

	ad.type = LSM_AUDIT_DATA_NET;
	ad.u.net = &net;
	ad.u.net->netif = skb->skb_iif;
	ad.u.net->family = family;
	err = selinux_parse_skb(skb, &ad, &addrp, 1, NULL);
	if (err)
		return err;

	if (peerlbl_active) {
		u32 peer_sid;

		err = selinux_skb_peerlbl_sid(skb, family, &peer_sid);
		if (err)
			return err;
		err = selinux_inet_sys_rcv_skb(sock_net(sk), skb->skb_iif,
					       addrp, family, peer_sid, &ad);
		if (err) {
			selinux_netlbl_err(skb, family, err, 0);
			return err;
		}
		err = avc_has_perm(sk_sid, peer_sid, SECCLASS_PEER,
				   PEER__RECV, &ad);
		if (err) {
			selinux_netlbl_err(skb, family, err, 0);
			return err;
		}
	}

	if (secmark_active) {
		err = avc_has_perm(sk_sid, skb->secmark, SECCLASS_PACKET,
				   PACKET__RECV, &ad);
		if (err)
			return err;
	}

	return err;
}

static int selinux_socket_getpeersec_stream(struct socket *sock, char __user *optval,
					    int __user *optlen, unsigned len)
{
	int err = 0;
	char *scontext;
	u32 scontext_len;
	struct sk_security_struct *sksec = sock->sk->sk_security;
	u32 peer_sid = SECSID_NULL;

	if (sksec->sclass == SECCLASS_UNIX_STREAM_SOCKET ||
	    sksec->sclass == SECCLASS_TCP_SOCKET)
		peer_sid = sksec->peer_sid;
	if (peer_sid == SECSID_NULL)
		return -ENOPROTOOPT;

	err = security_sid_to_context(peer_sid, &scontext, &scontext_len);
	if (err)
		return err;

	if (scontext_len > len) {
		err = -ERANGE;
		goto out_len;
	}

	if (copy_to_user(optval, scontext, scontext_len))
		err = -EFAULT;

out_len:
	if (put_user(scontext_len, optlen))
		err = -EFAULT;
	kfree(scontext);
	return err;
}

static int selinux_socket_getpeersec_dgram(struct socket *sock, struct sk_buff *skb, u32 *secid)
{
	u32 peer_secid = SECSID_NULL;
	u16 family;
	struct inode_security_struct *isec;

	if (skb && skb->protocol == htons(ETH_P_IP))
		family = PF_INET;
	else if (skb && skb->protocol == htons(ETH_P_IPV6))
		family = PF_INET6;
	else if (sock)
		family = sock->sk->sk_family;
	else
		goto out;

	if (sock && family == PF_UNIX) {
		isec = inode_security_novalidate(SOCK_INODE(sock));
		peer_secid = isec->sid;
	} else if (skb)
		selinux_skb_peerlbl_sid(skb, family, &peer_secid);

out:
	*secid = peer_secid;
	if (peer_secid == SECSID_NULL)
		return -EINVAL;
	return 0;
}

static int selinux_sk_alloc_security(struct sock *sk, int family, gfp_t priority)
{
	struct sk_security_struct *sksec;

	sksec = kzalloc(sizeof(*sksec), priority);
	if (!sksec)
		return -ENOMEM;

	sksec->peer_sid = SECINITSID_UNLABELED;
	sksec->sid = SECINITSID_UNLABELED;
	sksec->sclass = SECCLASS_SOCKET;
	selinux_netlbl_sk_security_reset(sksec);
	sk->sk_security = sksec;

	return 0;
}

static void selinux_sk_free_security(struct sock *sk)
{
	struct sk_security_struct *sksec = sk->sk_security;

	sk->sk_security = NULL;
	selinux_netlbl_sk_security_free(sksec);
	kfree(sksec);
}

static void selinux_sk_clone_security(const struct sock *sk, struct sock *newsk)
{
	struct sk_security_struct *sksec = sk->sk_security;
	struct sk_security_struct *newsksec = newsk->sk_security;

	newsksec->sid = sksec->sid;
	newsksec->peer_sid = sksec->peer_sid;
	newsksec->sclass = sksec->sclass;

	selinux_netlbl_sk_security_reset(newsksec);
}

static void selinux_sk_getsecid(struct sock *sk, u32 *secid)
{
	if (!sk)
		*secid = SECINITSID_ANY_SOCKET;
	else {
		struct sk_security_struct *sksec = sk->sk_security;

		*secid = sksec->sid;
	}
}

static void selinux_sock_graft(struct sock *sk, struct socket *parent)
{
	struct inode_security_struct *isec =
		inode_security_novalidate(SOCK_INODE(parent));
	struct sk_security_struct *sksec = sk->sk_security;

	if (sk->sk_family == PF_INET || sk->sk_family == PF_INET6 ||
	    sk->sk_family == PF_UNIX)
		isec->sid = sksec->sid;
	sksec->sclass = isec->sclass;
}

static int selinux_inet_conn_request(struct sock *sk, struct sk_buff *skb,
				     struct request_sock *req)
{
	struct sk_security_struct *sksec = sk->sk_security;
	int err;
	u16 family = req->rsk_ops->family;
	u32 connsid;
	u32 peersid;

	err = selinux_skb_peerlbl_sid(skb, family, &peersid);
	if (err)
		return err;
	err = selinux_conn_sid(sksec->sid, peersid, &connsid);
	if (err)
		return err;
	req->secid = connsid;
	req->peer_secid = peersid;

	return selinux_netlbl_inet_conn_request(req, family);
}

static void selinux_inet_csk_clone(struct sock *newsk,
				   const struct request_sock *req)
{
	struct sk_security_struct *newsksec = newsk->sk_security;

	newsksec->sid = req->secid;
	newsksec->peer_sid = req->peer_secid;
	/* NOTE: Ideally, we should also get the isec->sid for the
	   new socket in sync, but we don't have the isec available yet.
	   So we will wait until sock_graft to do it, by which
	   time it will have been created and available. */

	/* We don't need to take any sort of lock here as we are the only
	 * thread with access to newsksec */
	selinux_netlbl_inet_csk_clone(newsk, req->rsk_ops->family);
}

static void selinux_inet_conn_established(struct sock *sk, struct sk_buff *skb)
{
	u16 family = sk->sk_family;
	struct sk_security_struct *sksec = sk->sk_security;

	/* handle mapped IPv4 packets arriving via IPv6 sockets */
	if (family == PF_INET6 && skb->protocol == htons(ETH_P_IP))
		family = PF_INET;

	selinux_skb_peerlbl_sid(skb, family, &sksec->peer_sid);
}

static int selinux_secmark_relabel_packet(u32 sid)
{
	const struct task_security_struct *__tsec;
	u32 tsid;

	__tsec = current_security();
	tsid = __tsec->sid;

	return avc_has_perm(tsid, sid, SECCLASS_PACKET, PACKET__RELABELTO, NULL);
}

static void selinux_secmark_refcount_inc(void)
{
	atomic_inc(&selinux_secmark_refcount);
}

static void selinux_secmark_refcount_dec(void)
{
	atomic_dec(&selinux_secmark_refcount);
}

static void selinux_req_classify_flow(const struct request_sock *req,
				      struct flowi *fl)
{
	fl->flowi_secid = req->secid;
}

static int selinux_tun_dev_alloc_security(void **security)
{
	struct tun_security_struct *tunsec;

	tunsec = kzalloc(sizeof(*tunsec), GFP_KERNEL);
	if (!tunsec)
		return -ENOMEM;
	tunsec->sid = current_sid();

	*security = tunsec;
	return 0;
}

static void selinux_tun_dev_free_security(void *security)
{
	kfree(security);
}

static int selinux_tun_dev_create(void)
{
	u32 sid = current_sid();

	/* we aren't taking into account the "sockcreate" SID since the socket
	 * that is being created here is not a socket in the traditional sense,
	 * instead it is a private sock, accessible only to the kernel, and
	 * representing a wide range of network traffic spanning multiple
	 * connections unlike traditional sockets - check the TUN driver to
	 * get a better understanding of why this socket is special */

	return avc_has_perm(sid, sid, SECCLASS_TUN_SOCKET, TUN_SOCKET__CREATE,
			    NULL);
}

static int selinux_tun_dev_attach_queue(void *security)
{
	struct tun_security_struct *tunsec = security;

	return avc_has_perm(current_sid(), tunsec->sid, SECCLASS_TUN_SOCKET,
			    TUN_SOCKET__ATTACH_QUEUE, NULL);
}

static int selinux_tun_dev_attach(struct sock *sk, void *security)
{
	struct tun_security_struct *tunsec = security;
	struct sk_security_struct *sksec = sk->sk_security;

	/* we don't currently perform any NetLabel based labeling here and it
	 * isn't clear that we would want to do so anyway; while we could apply
	 * labeling without the support of the TUN user the resulting labeled
	 * traffic from the other end of the connection would almost certainly
	 * cause confusion to the TUN user that had no idea network labeling
	 * protocols were being used */

	sksec->sid = tunsec->sid;
	sksec->sclass = SECCLASS_TUN_SOCKET;

	return 0;
}

static int selinux_tun_dev_open(void *security)
{
	struct tun_security_struct *tunsec = security;
	u32 sid = current_sid();
	int err;

	err = avc_has_perm(sid, tunsec->sid, SECCLASS_TUN_SOCKET,
			   TUN_SOCKET__RELABELFROM, NULL);
	if (err)
		return err;
	err = avc_has_perm(sid, sid, SECCLASS_TUN_SOCKET,
			   TUN_SOCKET__RELABELTO, NULL);
	if (err)
		return err;
	tunsec->sid = sid;

	return 0;
}

static int selinux_nlmsg_perm(struct sock *sk, struct sk_buff *skb)
{
	int err = 0;
	u32 perm;
	struct nlmsghdr *nlh;
	struct sk_security_struct *sksec = sk->sk_security;

	if (skb->len < NLMSG_HDRLEN) {
		err = -EINVAL;
		goto out;
	}
	nlh = nlmsg_hdr(skb);

	err = selinux_nlmsg_lookup(sksec->sclass, nlh->nlmsg_type, &perm);
	if (err) {
		if (err == -EINVAL) {
			pr_warn_ratelimited("SELinux: unrecognized netlink"
			       " message: protocol=%hu nlmsg_type=%hu sclass=%s"
			       " pig=%d comm=%s\n",
			       sk->sk_protocol, nlh->nlmsg_type,
			       secclass_map[sksec->sclass - 1].name,
			       task_pid_nr(current), current->comm);
			if (!selinux_enforcing || security_get_allow_unknown())
				err = 0;
		}

		/* Ignore */
		if (err == -ENOENT)
			err = 0;
		goto out;
	}

	err = sock_has_perm(current, sk, perm);
out:
	return err;
}

#ifdef CONFIG_NETFILTER

static unsigned int selinux_ip_forward(struct sk_buff *skb,
				       const struct net_device *indev,
				       u16 family)
{
	int err;
	char *addrp;
	u32 peer_sid;
	struct common_audit_data ad;
	struct lsm_network_audit net = {0,};
	u8 secmark_active;
	u8 netlbl_active;
	u8 peerlbl_active;

	if (!selinux_policycap_netpeer)
		return NF_ACCEPT;

	secmark_active = selinux_secmark_enabled();
	netlbl_active = netlbl_enabled();
	peerlbl_active = selinux_peerlbl_enabled();
	if (!secmark_active && !peerlbl_active)
		return NF_ACCEPT;

	if (selinux_skb_peerlbl_sid(skb, family, &peer_sid) != 0)
		return NF_DROP;

	ad.type = LSM_AUDIT_DATA_NET;
	ad.u.net = &net;
	ad.u.net->netif = indev->ifindex;
	ad.u.net->family = family;
	if (selinux_parse_skb(skb, &ad, &addrp, 1, NULL) != 0)
		return NF_DROP;

	if (peerlbl_active) {
		err = selinux_inet_sys_rcv_skb(dev_net(indev), indev->ifindex,
					       addrp, family, peer_sid, &ad);
		if (err) {
			selinux_netlbl_err(skb, family, err, 1);
			return NF_DROP;
		}
	}

	if (secmark_active)
		if (avc_has_perm(peer_sid, skb->secmark,
				 SECCLASS_PACKET, PACKET__FORWARD_IN, &ad))
			return NF_DROP;

	if (netlbl_active)
		/* we do this in the FORWARD path and not the POST_ROUTING
		 * path because we want to make sure we apply the necessary
		 * labeling before IPsec is applied so we can leverage AH
		 * protection */
		if (selinux_netlbl_skbuff_setsid(skb, family, peer_sid) != 0)
			return NF_DROP;

	return NF_ACCEPT;
}

static unsigned int selinux_ipv4_forward(void *priv,
					 struct sk_buff *skb,
					 const struct nf_hook_state *state)
{
	return selinux_ip_forward(skb, state->in, PF_INET);
}

#if IS_ENABLED(CONFIG_IPV6)
static unsigned int selinux_ipv6_forward(void *priv,
					 struct sk_buff *skb,
					 const struct nf_hook_state *state)
{
	return selinux_ip_forward(skb, state->in, PF_INET6);
}
#endif	/* IPV6 */

static unsigned int selinux_ip_output(struct sk_buff *skb,
				      u16 family)
{
	struct sock *sk;
	u32 sid;

	if (!netlbl_enabled())
		return NF_ACCEPT;

	/* we do this in the LOCAL_OUT path and not the POST_ROUTING path
	 * because we want to make sure we apply the necessary labeling
	 * before IPsec is applied so we can leverage AH protection */
	sk = skb->sk;
	if (sk) {
		struct sk_security_struct *sksec;

		if (sk_listener(sk))
			/* if the socket is the listening state then this
			 * packet is a SYN-ACK packet which means it needs to
			 * be labeled based on the connection/request_sock and
			 * not the parent socket.  unfortunately, we can't
			 * lookup the request_sock yet as it isn't queued on
			 * the parent socket until after the SYN-ACK is sent.
			 * the "solution" is to simply pass the packet as-is
			 * as any IP option based labeling should be copied
			 * from the initial connection request (in the IP
			 * layer).  it is far from ideal, but until we get a
			 * security label in the packet itself this is the
			 * best we can do. */
			return NF_ACCEPT;

		/* standard practice, label using the parent socket */
		sksec = sk->sk_security;
		sid = sksec->sid;
	} else
		sid = SECINITSID_KERNEL;
	if (selinux_netlbl_skbuff_setsid(skb, family, sid) != 0)
		return NF_DROP;

	return NF_ACCEPT;
}

static unsigned int selinux_ipv4_output(void *priv,
					struct sk_buff *skb,
					const struct nf_hook_state *state)
{
	return selinux_ip_output(skb, PF_INET);
}

#if IS_ENABLED(CONFIG_IPV6)
static unsigned int selinux_ipv6_output(void *priv,
					struct sk_buff *skb,
					const struct nf_hook_state *state)
{
	return selinux_ip_output(skb, PF_INET6);
}
#endif	/* IPV6 */

static unsigned int selinux_ip_postroute_compat(struct sk_buff *skb,
						int ifindex,
						u16 family)
{
	struct sock *sk = skb_to_full_sk(skb);
	struct sk_security_struct *sksec;
	struct common_audit_data ad;
	struct lsm_network_audit net = {0,};
	char *addrp;
	u8 proto;

	if (sk == NULL)
		return NF_ACCEPT;
	sksec = sk->sk_security;

	ad.type = LSM_AUDIT_DATA_NET;
	ad.u.net = &net;
	ad.u.net->netif = ifindex;
	ad.u.net->family = family;
	if (selinux_parse_skb(skb, &ad, &addrp, 0, &proto))
		return NF_DROP;

	if (selinux_secmark_enabled())
		if (avc_has_perm(sksec->sid, skb->secmark,
				 SECCLASS_PACKET, PACKET__SEND, &ad))
			return NF_DROP_ERR(-ECONNREFUSED);

	if (selinux_xfrm_postroute_last(sksec->sid, skb, &ad, proto))
		return NF_DROP_ERR(-ECONNREFUSED);

	return NF_ACCEPT;
}

static unsigned int selinux_ip_postroute(struct sk_buff *skb,
					 const struct net_device *outdev,
					 u16 family)
{
	u32 secmark_perm;
	u32 peer_sid;
	int ifindex = outdev->ifindex;
	struct sock *sk;
	struct common_audit_data ad;
	struct lsm_network_audit net = {0,};
	char *addrp;
	u8 secmark_active;
	u8 peerlbl_active;

	/* If any sort of compatibility mode is enabled then handoff processing
	 * to the selinux_ip_postroute_compat() function to deal with the
	 * special handling.  We do this in an attempt to keep this function
	 * as fast and as clean as possible. */
	if (!selinux_policycap_netpeer)
		return selinux_ip_postroute_compat(skb, ifindex, family);

	secmark_active = selinux_secmark_enabled();
	peerlbl_active = selinux_peerlbl_enabled();
	if (!secmark_active && !peerlbl_active)
		return NF_ACCEPT;

	sk = skb_to_full_sk(skb);

#ifdef CONFIG_XFRM
	/* If skb->dst->xfrm is non-NULL then the packet is undergoing an IPsec
	 * packet transformation so allow the packet to pass without any checks
	 * since we'll have another chance to perform access control checks
	 * when the packet is on it's final way out.
	 * NOTE: there appear to be some IPv6 multicast cases where skb->dst
	 *       is NULL, in this case go ahead and apply access control.
	 * NOTE: if this is a local socket (skb->sk != NULL) that is in the
	 *       TCP listening state we cannot wait until the XFRM processing
	 *       is done as we will miss out on the SA label if we do;
	 *       unfortunately, this means more work, but it is only once per
	 *       connection. */
	if (skb_dst(skb) != NULL && skb_dst(skb)->xfrm != NULL &&
	    !(sk && sk_listener(sk)))
		return NF_ACCEPT;
#endif

	if (sk == NULL) {
		/* Without an associated socket the packet is either coming
		 * from the kernel or it is being forwarded; check the packet
		 * to determine which and if the packet is being forwarded
		 * query the packet directly to determine the security label. */
		if (skb->skb_iif) {
			secmark_perm = PACKET__FORWARD_OUT;
			if (selinux_skb_peerlbl_sid(skb, family, &peer_sid))
				return NF_DROP;
		} else {
			secmark_perm = PACKET__SEND;
			peer_sid = SECINITSID_KERNEL;
		}
	} else if (sk_listener(sk)) {
		/* Locally generated packet but the associated socket is in the
		 * listening state which means this is a SYN-ACK packet.  In
		 * this particular case the correct security label is assigned
		 * to the connection/request_sock but unfortunately we can't
		 * query the request_sock as it isn't queued on the parent
		 * socket until after the SYN-ACK packet is sent; the only
		 * viable choice is to regenerate the label like we do in
		 * selinux_inet_conn_request().  See also selinux_ip_output()
		 * for similar problems. */
		u32 skb_sid;
		struct sk_security_struct *sksec;

		sksec = sk->sk_security;
		if (selinux_skb_peerlbl_sid(skb, family, &skb_sid))
			return NF_DROP;
		/* At this point, if the returned skb peerlbl is SECSID_NULL
		 * and the packet has been through at least one XFRM
		 * transformation then we must be dealing with the "final"
		 * form of labeled IPsec packet; since we've already applied
		 * all of our access controls on this packet we can safely
		 * pass the packet. */
		if (skb_sid == SECSID_NULL) {
			switch (family) {
			case PF_INET:
				if (IPCB(skb)->flags & IPSKB_XFRM_TRANSFORMED)
					return NF_ACCEPT;
				break;
			case PF_INET6:
				if (IP6CB(skb)->flags & IP6SKB_XFRM_TRANSFORMED)
					return NF_ACCEPT;
				break;
			default:
				return NF_DROP_ERR(-ECONNREFUSED);
			}
		}
		if (selinux_conn_sid(sksec->sid, skb_sid, &peer_sid))
			return NF_DROP;
		secmark_perm = PACKET__SEND;
	} else {
		/* Locally generated packet, fetch the security label from the
		 * associated socket. */
		struct sk_security_struct *sksec = sk->sk_security;
		peer_sid = sksec->sid;
		secmark_perm = PACKET__SEND;
	}

	ad.type = LSM_AUDIT_DATA_NET;
	ad.u.net = &net;
	ad.u.net->netif = ifindex;
	ad.u.net->family = family;
	if (selinux_parse_skb(skb, &ad, &addrp, 0, NULL))
		return NF_DROP;

	if (secmark_active)
		if (avc_has_perm(peer_sid, skb->secmark,
				 SECCLASS_PACKET, secmark_perm, &ad))
			return NF_DROP_ERR(-ECONNREFUSED);

	if (peerlbl_active) {
		u32 if_sid;
		u32 node_sid;

		if (sel_netif_sid(dev_net(outdev), ifindex, &if_sid))
			return NF_DROP;
		if (avc_has_perm(peer_sid, if_sid,
				 SECCLASS_NETIF, NETIF__EGRESS, &ad))
			return NF_DROP_ERR(-ECONNREFUSED);

		if (sel_netnode_sid(addrp, family, &node_sid))
			return NF_DROP;
		if (avc_has_perm(peer_sid, node_sid,
				 SECCLASS_NODE, NODE__SENDTO, &ad))
			return NF_DROP_ERR(-ECONNREFUSED);
	}

	return NF_ACCEPT;
}

static unsigned int selinux_ipv4_postroute(void *priv,
					   struct sk_buff *skb,
					   const struct nf_hook_state *state)
{
	return selinux_ip_postroute(skb, state->out, PF_INET);
}

#if IS_ENABLED(CONFIG_IPV6)
static unsigned int selinux_ipv6_postroute(void *priv,
					   struct sk_buff *skb,
					   const struct nf_hook_state *state)
{
	return selinux_ip_postroute(skb, state->out, PF_INET6);
}
#endif	/* IPV6 */

#endif	/* CONFIG_NETFILTER */

static int selinux_netlink_send(struct sock *sk, struct sk_buff *skb)
{
	return selinux_nlmsg_perm(sk, skb);
}

static int ipc_alloc_security(struct task_struct *task,
			      struct kern_ipc_perm *perm,
			      u16 sclass)
{
	struct ipc_security_struct *isec;
	u32 sid;

	isec = kzalloc(sizeof(struct ipc_security_struct), GFP_KERNEL);
	if (!isec)
		return -ENOMEM;

	sid = task_sid(task);
	isec->sclass = sclass;
	isec->sid = sid;
	perm->security = isec;

	return 0;
}

static void ipc_free_security(struct kern_ipc_perm *perm)
{
	struct ipc_security_struct *isec = perm->security;
	perm->security = NULL;
	kfree(isec);
}

static int msg_msg_alloc_security(struct msg_msg *msg)
{
	struct msg_security_struct *msec;

	msec = kzalloc(sizeof(struct msg_security_struct), GFP_KERNEL);
	if (!msec)
		return -ENOMEM;

	msec->sid = SECINITSID_UNLABELED;
	msg->security = msec;

	return 0;
}

static void msg_msg_free_security(struct msg_msg *msg)
{
	struct msg_security_struct *msec = msg->security;

	msg->security = NULL;
	kfree(msec);
}

static int ipc_has_perm(struct kern_ipc_perm *ipc_perms,
			u32 perms)
{
	struct ipc_security_struct *isec;
	struct common_audit_data ad;
	u32 sid = current_sid();

	isec = ipc_perms->security;

	ad.type = LSM_AUDIT_DATA_IPC;
	ad.u.ipc_id = ipc_perms->key;

	return avc_has_perm(sid, isec->sid, isec->sclass, perms, &ad);
}

static int selinux_msg_msg_alloc_security(struct msg_msg *msg)
{
	return msg_msg_alloc_security(msg);
}

static void selinux_msg_msg_free_security(struct msg_msg *msg)
{
	msg_msg_free_security(msg);
}

/* message queue security operations */
static int selinux_msg_queue_alloc_security(struct msg_queue *msq)
{
	struct ipc_security_struct *isec;
	struct common_audit_data ad;
	u32 sid = current_sid();
	int rc;

	rc = ipc_alloc_security(current, &msq->q_perm, SECCLASS_MSGQ);
	if (rc)
		return rc;

	isec = msq->q_perm.security;

	ad.type = LSM_AUDIT_DATA_IPC;
	ad.u.ipc_id = msq->q_perm.key;

	rc = avc_has_perm(sid, isec->sid, SECCLASS_MSGQ,
			  MSGQ__CREATE, &ad);
	if (rc) {
		ipc_free_security(&msq->q_perm);
		return rc;
	}
	return 0;
}

static void selinux_msg_queue_free_security(struct msg_queue *msq)
{
	ipc_free_security(&msq->q_perm);
}

static int selinux_msg_queue_associate(struct msg_queue *msq, int msqflg)
{
	struct ipc_security_struct *isec;
	struct common_audit_data ad;
	u32 sid = current_sid();

	isec = msq->q_perm.security;

	ad.type = LSM_AUDIT_DATA_IPC;
	ad.u.ipc_id = msq->q_perm.key;

	return avc_has_perm(sid, isec->sid, SECCLASS_MSGQ,
			    MSGQ__ASSOCIATE, &ad);
}

static int selinux_msg_queue_msgctl(struct msg_queue *msq, int cmd)
{
	int err;
	int perms;

	switch (cmd) {
	case IPC_INFO:
	case MSG_INFO:
		/* No specific object, just general system-wide information. */
		return task_has_system(current, SYSTEM__IPC_INFO);
	case IPC_STAT:
	case MSG_STAT:
		perms = MSGQ__GETATTR | MSGQ__ASSOCIATE;
		break;
	case IPC_SET:
		perms = MSGQ__SETATTR;
		break;
	case IPC_RMID:
		perms = MSGQ__DESTROY;
		break;
	default:
		return 0;
	}

	err = ipc_has_perm(&msq->q_perm, perms);
	return err;
}

static int selinux_msg_queue_msgsnd(struct msg_queue *msq, struct msg_msg *msg, int msqflg)
{
	struct ipc_security_struct *isec;
	struct msg_security_struct *msec;
	struct common_audit_data ad;
	u32 sid = current_sid();
	int rc;

	isec = msq->q_perm.security;
	msec = msg->security;

	/*
	 * First time through, need to assign label to the message
	 */
	if (msec->sid == SECINITSID_UNLABELED) {
		/*
		 * Compute new sid based on current process and
		 * message queue this message will be stored in
		 */
		rc = security_transition_sid(sid, isec->sid, SECCLASS_MSG,
					     NULL, &msec->sid);
		if (rc)
			return rc;
	}

	ad.type = LSM_AUDIT_DATA_IPC;
	ad.u.ipc_id = msq->q_perm.key;

	/* Can this process write to the queue? */
	rc = avc_has_perm(sid, isec->sid, SECCLASS_MSGQ,
			  MSGQ__WRITE, &ad);
	if (!rc)
		/* Can this process send the message */
		rc = avc_has_perm(sid, msec->sid, SECCLASS_MSG,
				  MSG__SEND, &ad);
	if (!rc)
		/* Can the message be put in the queue? */
		rc = avc_has_perm(msec->sid, isec->sid, SECCLASS_MSGQ,
				  MSGQ__ENQUEUE, &ad);

	return rc;
}

static int selinux_msg_queue_msgrcv(struct msg_queue *msq, struct msg_msg *msg,
				    struct task_struct *target,
				    long type, int mode)
{
	struct ipc_security_struct *isec;
	struct msg_security_struct *msec;
	struct common_audit_data ad;
	u32 sid = task_sid(target);
	int rc;

	isec = msq->q_perm.security;
	msec = msg->security;

	ad.type = LSM_AUDIT_DATA_IPC;
	ad.u.ipc_id = msq->q_perm.key;

	rc = avc_has_perm(sid, isec->sid,
			  SECCLASS_MSGQ, MSGQ__READ, &ad);
	if (!rc)
		rc = avc_has_perm(sid, msec->sid,
				  SECCLASS_MSG, MSG__RECEIVE, &ad);
	return rc;
}

/* Shared Memory security operations */
static int selinux_shm_alloc_security(struct shmid_kernel *shp)
{
	struct ipc_security_struct *isec;
	struct common_audit_data ad;
	u32 sid = current_sid();
	int rc;

	rc = ipc_alloc_security(current, &shp->shm_perm, SECCLASS_SHM);
	if (rc)
		return rc;

	isec = shp->shm_perm.security;

	ad.type = LSM_AUDIT_DATA_IPC;
	ad.u.ipc_id = shp->shm_perm.key;

	rc = avc_has_perm(sid, isec->sid, SECCLASS_SHM,
			  SHM__CREATE, &ad);
	if (rc) {
		ipc_free_security(&shp->shm_perm);
		return rc;
	}
	return 0;
}

static void selinux_shm_free_security(struct shmid_kernel *shp)
{
	ipc_free_security(&shp->shm_perm);
}

static int selinux_shm_associate(struct shmid_kernel *shp, int shmflg)
{
	struct ipc_security_struct *isec;
	struct common_audit_data ad;
	u32 sid = current_sid();

	isec = shp->shm_perm.security;

	ad.type = LSM_AUDIT_DATA_IPC;
	ad.u.ipc_id = shp->shm_perm.key;

	return avc_has_perm(sid, isec->sid, SECCLASS_SHM,
			    SHM__ASSOCIATE, &ad);
}

/* Note, at this point, shp is locked down */
static int selinux_shm_shmctl(struct shmid_kernel *shp, int cmd)
{
	int perms;
	int err;

	switch (cmd) {
	case IPC_INFO:
	case SHM_INFO:
		/* No specific object, just general system-wide information. */
		return task_has_system(current, SYSTEM__IPC_INFO);
	case IPC_STAT:
	case SHM_STAT:
		perms = SHM__GETATTR | SHM__ASSOCIATE;
		break;
	case IPC_SET:
		perms = SHM__SETATTR;
		break;
	case SHM_LOCK:
	case SHM_UNLOCK:
		perms = SHM__LOCK;
		break;
	case IPC_RMID:
		perms = SHM__DESTROY;
		break;
	default:
		return 0;
	}

	err = ipc_has_perm(&shp->shm_perm, perms);
	return err;
}

static int selinux_shm_shmat(struct shmid_kernel *shp,
			     char __user *shmaddr, int shmflg)
{
	u32 perms;

	if (shmflg & SHM_RDONLY)
		perms = SHM__READ;
	else
		perms = SHM__READ | SHM__WRITE;

	return ipc_has_perm(&shp->shm_perm, perms);
}

/* Semaphore security operations */
static int selinux_sem_alloc_security(struct sem_array *sma)
{
	struct ipc_security_struct *isec;
	struct common_audit_data ad;
	u32 sid = current_sid();
	int rc;

	rc = ipc_alloc_security(current, &sma->sem_perm, SECCLASS_SEM);
	if (rc)
		return rc;

	isec = sma->sem_perm.security;

	ad.type = LSM_AUDIT_DATA_IPC;
	ad.u.ipc_id = sma->sem_perm.key;

	rc = avc_has_perm(sid, isec->sid, SECCLASS_SEM,
			  SEM__CREATE, &ad);
	if (rc) {
		ipc_free_security(&sma->sem_perm);
		return rc;
	}
	return 0;
}

static void selinux_sem_free_security(struct sem_array *sma)
{
	ipc_free_security(&sma->sem_perm);
}

static int selinux_sem_associate(struct sem_array *sma, int semflg)
{
	struct ipc_security_struct *isec;
	struct common_audit_data ad;
	u32 sid = current_sid();

	isec = sma->sem_perm.security;

	ad.type = LSM_AUDIT_DATA_IPC;
	ad.u.ipc_id = sma->sem_perm.key;

	return avc_has_perm(sid, isec->sid, SECCLASS_SEM,
			    SEM__ASSOCIATE, &ad);
}

/* Note, at this point, sma is locked down */
static int selinux_sem_semctl(struct sem_array *sma, int cmd)
{
	int err;
	u32 perms;

	switch (cmd) {
	case IPC_INFO:
	case SEM_INFO:
		/* No specific object, just general system-wide information. */
		return task_has_system(current, SYSTEM__IPC_INFO);
	case GETPID:
	case GETNCNT:
	case GETZCNT:
		perms = SEM__GETATTR;
		break;
	case GETVAL:
	case GETALL:
		perms = SEM__READ;
		break;
	case SETVAL:
	case SETALL:
		perms = SEM__WRITE;
		break;
	case IPC_RMID:
		perms = SEM__DESTROY;
		break;
	case IPC_SET:
		perms = SEM__SETATTR;
		break;
	case IPC_STAT:
	case SEM_STAT:
		perms = SEM__GETATTR | SEM__ASSOCIATE;
		break;
	default:
		return 0;
	}

	err = ipc_has_perm(&sma->sem_perm, perms);
	return err;
}

static int selinux_sem_semop(struct sem_array *sma,
			     struct sembuf *sops, unsigned nsops, int alter)
{
	u32 perms;

	if (alter)
		perms = SEM__READ | SEM__WRITE;
	else
		perms = SEM__READ;

	return ipc_has_perm(&sma->sem_perm, perms);
}

static int selinux_ipc_permission(struct kern_ipc_perm *ipcp, short flag)
{
	u32 av = 0;

	av = 0;
	if (flag & S_IRUGO)
		av |= IPC__UNIX_READ;
	if (flag & S_IWUGO)
		av |= IPC__UNIX_WRITE;

	if (av == 0)
		return 0;

	return ipc_has_perm(ipcp, av);
}

static void selinux_ipc_getsecid(struct kern_ipc_perm *ipcp, u32 *secid)
{
	struct ipc_security_struct *isec = ipcp->security;
	*secid = isec->sid;
}

static void selinux_d_instantiate(struct dentry *dentry, struct inode *inode)
{
	if (inode)
		inode_doinit_with_dentry(inode, dentry);
}

static int selinux_getprocattr(struct task_struct *p,
			       char *name, char **value)
{
	const struct task_security_struct *__tsec;
	u32 sid;
	int error;
	unsigned len;

	if (current != p) {
		error = current_has_perm(p, PROCESS__GETATTR);
		if (error)
			return error;
	}

	rcu_read_lock();
	__tsec = __task_cred(p)->security;

	if (!strcmp(name, "current"))
		sid = __tsec->sid;
	else if (!strcmp(name, "prev"))
		sid = __tsec->osid;
	else if (!strcmp(name, "exec"))
		sid = __tsec->exec_sid;
	else if (!strcmp(name, "fscreate"))
		sid = __tsec->create_sid;
	else if (!strcmp(name, "keycreate"))
		sid = __tsec->keycreate_sid;
	else if (!strcmp(name, "sockcreate"))
		sid = __tsec->sockcreate_sid;
	else
		goto invalid;
	rcu_read_unlock();

	if (!sid)
		return 0;

	error = security_sid_to_context(sid, value, &len);
	if (error)
		return error;
	return len;

invalid:
	rcu_read_unlock();
	return -EINVAL;
}

static int selinux_setprocattr(struct task_struct *p,
			       char *name, void *value, size_t size)
{
	struct task_security_struct *tsec;
	struct cred *new;
	u32 sid = 0, ptsid;
	int error;
	char *str = value;

	if (current != p) {
		/* SELinux only allows a process to change its own
		   security attributes. */
		return -EACCES;
	}

	/*
	 * Basic control over ability to set these attributes at all.
	 * current == p, but we'll pass them separately in case the
	 * above restriction is ever removed.
	 */
	if (!strcmp(name, "exec"))
		error = current_has_perm(p, PROCESS__SETEXEC);
	else if (!strcmp(name, "fscreate"))
		error = current_has_perm(p, PROCESS__SETFSCREATE);
	else if (!strcmp(name, "keycreate"))
		error = current_has_perm(p, PROCESS__SETKEYCREATE);
	else if (!strcmp(name, "sockcreate"))
		error = current_has_perm(p, PROCESS__SETSOCKCREATE);
	else if (!strcmp(name, "current"))
		error = current_has_perm(p, PROCESS__SETCURRENT);
	else
		error = -EINVAL;
	if (error)
		return error;

	/* Obtain a SID for the context, if one was specified. */
	if (size && str[0] && str[0] != '\n') {
		if (str[size-1] == '\n') {
			str[size-1] = 0;
			size--;
		}
		error = security_context_to_sid(value, size, &sid, GFP_KERNEL);
		if (error == -EINVAL && !strcmp(name, "fscreate")) {
			if (!capable(CAP_MAC_ADMIN)) {
				struct audit_buffer *ab;
				size_t audit_size;

				/* We strip a nul only if it is at the end, otherwise the
				 * context contains a nul and we should audit that */
				if (str[size - 1] == '\0')
					audit_size = size - 1;
				else
					audit_size = size;
				ab = audit_log_start(current->audit_context, GFP_ATOMIC, AUDIT_SELINUX_ERR);
				audit_log_format(ab, "op=fscreate invalid_context=");
				audit_log_n_untrustedstring(ab, value, audit_size);
				audit_log_end(ab);

				return error;
			}
			error = security_context_to_sid_force(value, size,
							      &sid);
		}
		if (error)
			return error;
	}

	new = prepare_creds();
	if (!new)
		return -ENOMEM;

	/* Permission checking based on the specified context is
	   performed during the actual operation (execve,
	   open/mkdir/...), when we know the full context of the
	   operation.  See selinux_bprm_set_creds for the execve
	   checks and may_create for the file creation checks. The
	   operation will then fail if the context is not permitted. */
	tsec = new->security;
	if (!strcmp(name, "exec")) {
		tsec->exec_sid = sid;
	} else if (!strcmp(name, "fscreate")) {
		tsec->create_sid = sid;
	} else if (!strcmp(name, "keycreate")) {
		error = may_create_key(sid, p);
		if (error)
			goto abort_change;
		tsec->keycreate_sid = sid;
	} else if (!strcmp(name, "sockcreate")) {
		tsec->sockcreate_sid = sid;
	} else if (!strcmp(name, "current")) {
		error = -EINVAL;
		if (sid == 0)
			goto abort_change;

		/* Only allow single threaded processes to change context */
		error = -EPERM;
		if (!current_is_single_threaded()) {
			error = security_bounded_transition(tsec->sid, sid);
			if (error)
				goto abort_change;
		}

		/* Check permissions for the transition. */
		error = avc_has_perm(tsec->sid, sid, SECCLASS_PROCESS,
				     PROCESS__DYNTRANSITION, NULL);
		if (error)
			goto abort_change;

		/* Check for ptracing, and update the task SID if ok.
		   Otherwise, leave SID unchanged and fail. */
		ptsid = ptrace_parent_sid(p);
		if (ptsid != 0) {
			error = avc_has_perm(ptsid, sid, SECCLASS_PROCESS,
					     PROCESS__PTRACE, NULL);
			if (error)
				goto abort_change;
		}

		tsec->sid = sid;
	} else {
		error = -EINVAL;
		goto abort_change;
	}

	commit_creds(new);
	return size;

abort_change:
	abort_creds(new);
	return error;
}

static int selinux_ismaclabel(const char *name)
{
	return (strcmp(name, XATTR_SELINUX_SUFFIX) == 0);
}

static int selinux_secid_to_secctx(u32 secid, char **secdata, u32 *seclen)
{
	return security_sid_to_context(secid, secdata, seclen);
}

static int selinux_secctx_to_secid(const char *secdata, u32 seclen, u32 *secid)
{
	return security_context_to_sid(secdata, seclen, secid, GFP_KERNEL);
}

static void selinux_release_secctx(char *secdata, u32 seclen)
{
	kfree(secdata);
}

static void selinux_inode_invalidate_secctx(struct inode *inode)
{
	struct inode_security_struct *isec = inode->i_security;

	mutex_lock(&isec->lock);
	isec->initialized = LABEL_INVALID;
	mutex_unlock(&isec->lock);
}

/*
 *	called with inode->i_mutex locked
 */
static int selinux_inode_notifysecctx(struct inode *inode, void *ctx, u32 ctxlen)
{
	return selinux_inode_setsecurity(inode, XATTR_SELINUX_SUFFIX, ctx, ctxlen, 0);
}

/*
 *	called with inode->i_mutex locked
 */
static int selinux_inode_setsecctx(struct dentry *dentry, void *ctx, u32 ctxlen)
{
	return __vfs_setxattr_noperm(dentry, XATTR_NAME_SELINUX, ctx, ctxlen, 0);
}

static int selinux_inode_getsecctx(struct inode *inode, void **ctx, u32 *ctxlen)
{
	int len = 0;
	len = selinux_inode_getsecurity(inode, XATTR_SELINUX_SUFFIX,
						ctx, true);
	if (len < 0)
		return len;
	*ctxlen = len;
	return 0;
}
#ifdef CONFIG_KEYS

static int selinux_key_alloc(struct key *k, const struct cred *cred,
			     unsigned long flags)
{
	const struct task_security_struct *tsec;
	struct key_security_struct *ksec;

	ksec = kzalloc(sizeof(struct key_security_struct), GFP_KERNEL);
	if (!ksec)
		return -ENOMEM;

	tsec = cred->security;
	if (tsec->keycreate_sid)
		ksec->sid = tsec->keycreate_sid;
	else
		ksec->sid = tsec->sid;

	k->security = ksec;
	return 0;
}

static void selinux_key_free(struct key *k)
{
	struct key_security_struct *ksec = k->security;

	k->security = NULL;
	kfree(ksec);
}

static int selinux_key_permission(key_ref_t key_ref,
				  const struct cred *cred,
				  unsigned perm)
{
	struct key *key;
	struct key_security_struct *ksec;
	u32 sid;

	/* if no specific permissions are requested, we skip the
	   permission check. No serious, additional covert channels
	   appear to be created. */
	if (perm == 0)
		return 0;

	sid = cred_sid(cred);

	key = key_ref_to_ptr(key_ref);
	ksec = key->security;

	return avc_has_perm(sid, ksec->sid, SECCLASS_KEY, perm, NULL);
}

static int selinux_key_getsecurity(struct key *key, char **_buffer)
{
	struct key_security_struct *ksec = key->security;
	char *context = NULL;
	unsigned len;
	int rc;

	rc = security_sid_to_context(ksec->sid, &context, &len);
	if (!rc)
		rc = len;
	*_buffer = context;
	return rc;
}

#endif

<<<<<<< HEAD
static struct security_hook_list selinux_hooks[] __lsm_ro_after_init = {
=======
#ifdef CONFIG_BPF_SYSCALL
static int selinux_bpf(int cmd, union bpf_attr *attr,
				     unsigned int size)
{
	u32 sid = current_sid();
	int ret;

	switch (cmd) {
	case BPF_MAP_CREATE:
		ret = avc_has_perm(sid, sid, SECCLASS_BPF, BPF__MAP_CREATE,
				   NULL);
		break;
	case BPF_PROG_LOAD:
		ret = avc_has_perm(sid, sid, SECCLASS_BPF, BPF__PROG_LOAD,
				   NULL);
		break;
	default:
		ret = 0;
		break;
	}

	return ret;
}

static u32 bpf_map_fmode_to_av(fmode_t fmode)
{
	u32 av = 0;

	if (fmode & FMODE_READ)
		av |= BPF__MAP_READ;
	if (fmode & FMODE_WRITE)
		av |= BPF__MAP_WRITE;
	return av;
}

/* This function will check the file pass through unix socket or binder to see
 * if it is a bpf related object. And apply correspinding checks on the bpf
 * object based on the type. The bpf maps and programs, not like other files and
 * socket, are using a shared anonymous inode inside the kernel as their inode.
 * So checking that inode cannot identify if the process have privilege to
 * access the bpf object and that's why we have to add this additional check in
 * selinux_file_receive and selinux_binder_transfer_files.
 */
static int bpf_fd_pass(struct file *file, u32 sid)
{
	struct bpf_security_struct *bpfsec;
	struct bpf_prog *prog;
	struct bpf_map *map;
	int ret;

	if (file->f_op == &bpf_map_fops) {
		map = file->private_data;
		bpfsec = map->security;
		ret = avc_has_perm(sid, bpfsec->sid, SECCLASS_BPF,
				   bpf_map_fmode_to_av(file->f_mode), NULL);
		if (ret)
			return ret;
	} else if (file->f_op == &bpf_prog_fops) {
		prog = file->private_data;
		bpfsec = prog->aux->security;
		ret = avc_has_perm(sid, bpfsec->sid, SECCLASS_BPF,
				   BPF__PROG_RUN, NULL);
		if (ret)
			return ret;
	}
	return 0;
}

static int selinux_bpf_map(struct bpf_map *map, fmode_t fmode)
{
	u32 sid = current_sid();
	struct bpf_security_struct *bpfsec;

	bpfsec = map->security;
	return avc_has_perm(sid, bpfsec->sid, SECCLASS_BPF,
			    bpf_map_fmode_to_av(fmode), NULL);
}

static int selinux_bpf_prog(struct bpf_prog *prog)
{
	u32 sid = current_sid();
	struct bpf_security_struct *bpfsec;

	bpfsec = prog->aux->security;
	return avc_has_perm(sid, bpfsec->sid, SECCLASS_BPF,
			    BPF__PROG_RUN, NULL);
}

static int selinux_bpf_map_alloc(struct bpf_map *map)
{
	struct bpf_security_struct *bpfsec;

	bpfsec = kzalloc(sizeof(*bpfsec), GFP_KERNEL);
	if (!bpfsec)
		return -ENOMEM;

	bpfsec->sid = current_sid();
	map->security = bpfsec;

	return 0;
}

static void selinux_bpf_map_free(struct bpf_map *map)
{
	struct bpf_security_struct *bpfsec = map->security;

	map->security = NULL;
	kfree(bpfsec);
}

static int selinux_bpf_prog_alloc(struct bpf_prog_aux *aux)
{
	struct bpf_security_struct *bpfsec;

	bpfsec = kzalloc(sizeof(*bpfsec), GFP_KERNEL);
	if (!bpfsec)
		return -ENOMEM;

	bpfsec->sid = current_sid();
	aux->security = bpfsec;

	return 0;
}

static void selinux_bpf_prog_free(struct bpf_prog_aux *aux)
{
	struct bpf_security_struct *bpfsec = aux->security;

	aux->security = NULL;
	kfree(bpfsec);
}
#endif

static struct security_hook_list selinux_hooks[] = {
>>>>>>> a9d02737
	LSM_HOOK_INIT(binder_set_context_mgr, selinux_binder_set_context_mgr),
	LSM_HOOK_INIT(binder_transaction, selinux_binder_transaction),
	LSM_HOOK_INIT(binder_transfer_binder, selinux_binder_transfer_binder),
	LSM_HOOK_INIT(binder_transfer_file, selinux_binder_transfer_file),

	LSM_HOOK_INIT(ptrace_access_check, selinux_ptrace_access_check),
	LSM_HOOK_INIT(ptrace_traceme, selinux_ptrace_traceme),
	LSM_HOOK_INIT(capget, selinux_capget),
	LSM_HOOK_INIT(capset, selinux_capset),
	LSM_HOOK_INIT(capable, selinux_capable),
	LSM_HOOK_INIT(quotactl, selinux_quotactl),
	LSM_HOOK_INIT(quota_on, selinux_quota_on),
	LSM_HOOK_INIT(syslog, selinux_syslog),
	LSM_HOOK_INIT(vm_enough_memory, selinux_vm_enough_memory),

	LSM_HOOK_INIT(netlink_send, selinux_netlink_send),

	LSM_HOOK_INIT(bprm_set_creds, selinux_bprm_set_creds),
	LSM_HOOK_INIT(bprm_committing_creds, selinux_bprm_committing_creds),
	LSM_HOOK_INIT(bprm_committed_creds, selinux_bprm_committed_creds),
	LSM_HOOK_INIT(bprm_secureexec, selinux_bprm_secureexec),

	LSM_HOOK_INIT(sb_alloc_security, selinux_sb_alloc_security),
	LSM_HOOK_INIT(sb_free_security, selinux_sb_free_security),
	LSM_HOOK_INIT(sb_copy_data, selinux_sb_copy_data),
	LSM_HOOK_INIT(sb_remount, selinux_sb_remount),
	LSM_HOOK_INIT(sb_kern_mount, selinux_sb_kern_mount),
	LSM_HOOK_INIT(sb_show_options, selinux_sb_show_options),
	LSM_HOOK_INIT(sb_statfs, selinux_sb_statfs),
	LSM_HOOK_INIT(sb_mount, selinux_mount),
	LSM_HOOK_INIT(sb_umount, selinux_umount),
	LSM_HOOK_INIT(sb_set_mnt_opts, selinux_set_mnt_opts),
	LSM_HOOK_INIT(sb_clone_mnt_opts, selinux_sb_clone_mnt_opts),
	LSM_HOOK_INIT(sb_parse_opts_str, selinux_parse_opts_str),

	LSM_HOOK_INIT(dentry_init_security, selinux_dentry_init_security),
	LSM_HOOK_INIT(dentry_create_files_as, selinux_dentry_create_files_as),

	LSM_HOOK_INIT(inode_alloc_security, selinux_inode_alloc_security),
	LSM_HOOK_INIT(inode_free_security, selinux_inode_free_security),
	LSM_HOOK_INIT(inode_init_security, selinux_inode_init_security),
	LSM_HOOK_INIT(inode_create, selinux_inode_create),
	LSM_HOOK_INIT(inode_link, selinux_inode_link),
	LSM_HOOK_INIT(inode_unlink, selinux_inode_unlink),
	LSM_HOOK_INIT(inode_symlink, selinux_inode_symlink),
	LSM_HOOK_INIT(inode_mkdir, selinux_inode_mkdir),
	LSM_HOOK_INIT(inode_rmdir, selinux_inode_rmdir),
	LSM_HOOK_INIT(inode_mknod, selinux_inode_mknod),
	LSM_HOOK_INIT(inode_rename, selinux_inode_rename),
	LSM_HOOK_INIT(inode_readlink, selinux_inode_readlink),
	LSM_HOOK_INIT(inode_follow_link, selinux_inode_follow_link),
	LSM_HOOK_INIT(inode_permission, selinux_inode_permission),
	LSM_HOOK_INIT(inode_setattr, selinux_inode_setattr),
	LSM_HOOK_INIT(inode_getattr, selinux_inode_getattr),
	LSM_HOOK_INIT(inode_setxattr, selinux_inode_setxattr),
	LSM_HOOK_INIT(inode_post_setxattr, selinux_inode_post_setxattr),
	LSM_HOOK_INIT(inode_getxattr, selinux_inode_getxattr),
	LSM_HOOK_INIT(inode_listxattr, selinux_inode_listxattr),
	LSM_HOOK_INIT(inode_removexattr, selinux_inode_removexattr),
	LSM_HOOK_INIT(inode_getsecurity, selinux_inode_getsecurity),
	LSM_HOOK_INIT(inode_setsecurity, selinux_inode_setsecurity),
	LSM_HOOK_INIT(inode_listsecurity, selinux_inode_listsecurity),
	LSM_HOOK_INIT(inode_getsecid, selinux_inode_getsecid),
	LSM_HOOK_INIT(inode_copy_up, selinux_inode_copy_up),
	LSM_HOOK_INIT(inode_copy_up_xattr, selinux_inode_copy_up_xattr),

	LSM_HOOK_INIT(file_permission, selinux_file_permission),
	LSM_HOOK_INIT(file_alloc_security, selinux_file_alloc_security),
	LSM_HOOK_INIT(file_free_security, selinux_file_free_security),
	LSM_HOOK_INIT(file_ioctl, selinux_file_ioctl),
	LSM_HOOK_INIT(mmap_file, selinux_mmap_file),
	LSM_HOOK_INIT(mmap_addr, selinux_mmap_addr),
	LSM_HOOK_INIT(file_mprotect, selinux_file_mprotect),
	LSM_HOOK_INIT(file_lock, selinux_file_lock),
	LSM_HOOK_INIT(file_fcntl, selinux_file_fcntl),
	LSM_HOOK_INIT(file_set_fowner, selinux_file_set_fowner),
	LSM_HOOK_INIT(file_send_sigiotask, selinux_file_send_sigiotask),
	LSM_HOOK_INIT(file_receive, selinux_file_receive),

	LSM_HOOK_INIT(file_open, selinux_file_open),

	LSM_HOOK_INIT(task_create, selinux_task_create),
	LSM_HOOK_INIT(cred_alloc_blank, selinux_cred_alloc_blank),
	LSM_HOOK_INIT(cred_free, selinux_cred_free),
	LSM_HOOK_INIT(cred_prepare, selinux_cred_prepare),
	LSM_HOOK_INIT(cred_transfer, selinux_cred_transfer),
	LSM_HOOK_INIT(kernel_act_as, selinux_kernel_act_as),
	LSM_HOOK_INIT(kernel_create_files_as, selinux_kernel_create_files_as),
	LSM_HOOK_INIT(kernel_module_request, selinux_kernel_module_request),
	LSM_HOOK_INIT(kernel_read_file, selinux_kernel_read_file),
	LSM_HOOK_INIT(task_setpgid, selinux_task_setpgid),
	LSM_HOOK_INIT(task_getpgid, selinux_task_getpgid),
	LSM_HOOK_INIT(task_getsid, selinux_task_getsid),
	LSM_HOOK_INIT(task_getsecid, selinux_task_getsecid),
	LSM_HOOK_INIT(task_setnice, selinux_task_setnice),
	LSM_HOOK_INIT(task_setioprio, selinux_task_setioprio),
	LSM_HOOK_INIT(task_getioprio, selinux_task_getioprio),
	LSM_HOOK_INIT(task_setrlimit, selinux_task_setrlimit),
	LSM_HOOK_INIT(task_setscheduler, selinux_task_setscheduler),
	LSM_HOOK_INIT(task_getscheduler, selinux_task_getscheduler),
	LSM_HOOK_INIT(task_movememory, selinux_task_movememory),
	LSM_HOOK_INIT(task_kill, selinux_task_kill),
	LSM_HOOK_INIT(task_wait, selinux_task_wait),
	LSM_HOOK_INIT(task_to_inode, selinux_task_to_inode),

	LSM_HOOK_INIT(ipc_permission, selinux_ipc_permission),
	LSM_HOOK_INIT(ipc_getsecid, selinux_ipc_getsecid),

	LSM_HOOK_INIT(msg_msg_alloc_security, selinux_msg_msg_alloc_security),
	LSM_HOOK_INIT(msg_msg_free_security, selinux_msg_msg_free_security),

	LSM_HOOK_INIT(msg_queue_alloc_security,
			selinux_msg_queue_alloc_security),
	LSM_HOOK_INIT(msg_queue_free_security, selinux_msg_queue_free_security),
	LSM_HOOK_INIT(msg_queue_associate, selinux_msg_queue_associate),
	LSM_HOOK_INIT(msg_queue_msgctl, selinux_msg_queue_msgctl),
	LSM_HOOK_INIT(msg_queue_msgsnd, selinux_msg_queue_msgsnd),
	LSM_HOOK_INIT(msg_queue_msgrcv, selinux_msg_queue_msgrcv),

	LSM_HOOK_INIT(shm_alloc_security, selinux_shm_alloc_security),
	LSM_HOOK_INIT(shm_free_security, selinux_shm_free_security),
	LSM_HOOK_INIT(shm_associate, selinux_shm_associate),
	LSM_HOOK_INIT(shm_shmctl, selinux_shm_shmctl),
	LSM_HOOK_INIT(shm_shmat, selinux_shm_shmat),

	LSM_HOOK_INIT(sem_alloc_security, selinux_sem_alloc_security),
	LSM_HOOK_INIT(sem_free_security, selinux_sem_free_security),
	LSM_HOOK_INIT(sem_associate, selinux_sem_associate),
	LSM_HOOK_INIT(sem_semctl, selinux_sem_semctl),
	LSM_HOOK_INIT(sem_semop, selinux_sem_semop),

	LSM_HOOK_INIT(d_instantiate, selinux_d_instantiate),

	LSM_HOOK_INIT(getprocattr, selinux_getprocattr),
	LSM_HOOK_INIT(setprocattr, selinux_setprocattr),

	LSM_HOOK_INIT(ismaclabel, selinux_ismaclabel),
	LSM_HOOK_INIT(secid_to_secctx, selinux_secid_to_secctx),
	LSM_HOOK_INIT(secctx_to_secid, selinux_secctx_to_secid),
	LSM_HOOK_INIT(release_secctx, selinux_release_secctx),
	LSM_HOOK_INIT(inode_invalidate_secctx, selinux_inode_invalidate_secctx),
	LSM_HOOK_INIT(inode_notifysecctx, selinux_inode_notifysecctx),
	LSM_HOOK_INIT(inode_setsecctx, selinux_inode_setsecctx),
	LSM_HOOK_INIT(inode_getsecctx, selinux_inode_getsecctx),

	LSM_HOOK_INIT(unix_stream_connect, selinux_socket_unix_stream_connect),
	LSM_HOOK_INIT(unix_may_send, selinux_socket_unix_may_send),

	LSM_HOOK_INIT(socket_create, selinux_socket_create),
	LSM_HOOK_INIT(socket_post_create, selinux_socket_post_create),
	LSM_HOOK_INIT(socket_bind, selinux_socket_bind),
	LSM_HOOK_INIT(socket_connect, selinux_socket_connect),
	LSM_HOOK_INIT(socket_listen, selinux_socket_listen),
	LSM_HOOK_INIT(socket_accept, selinux_socket_accept),
	LSM_HOOK_INIT(socket_sendmsg, selinux_socket_sendmsg),
	LSM_HOOK_INIT(socket_recvmsg, selinux_socket_recvmsg),
	LSM_HOOK_INIT(socket_getsockname, selinux_socket_getsockname),
	LSM_HOOK_INIT(socket_getpeername, selinux_socket_getpeername),
	LSM_HOOK_INIT(socket_getsockopt, selinux_socket_getsockopt),
	LSM_HOOK_INIT(socket_setsockopt, selinux_socket_setsockopt),
	LSM_HOOK_INIT(socket_shutdown, selinux_socket_shutdown),
	LSM_HOOK_INIT(socket_sock_rcv_skb, selinux_socket_sock_rcv_skb),
	LSM_HOOK_INIT(socket_getpeersec_stream,
			selinux_socket_getpeersec_stream),
	LSM_HOOK_INIT(socket_getpeersec_dgram, selinux_socket_getpeersec_dgram),
	LSM_HOOK_INIT(sk_alloc_security, selinux_sk_alloc_security),
	LSM_HOOK_INIT(sk_free_security, selinux_sk_free_security),
	LSM_HOOK_INIT(sk_clone_security, selinux_sk_clone_security),
	LSM_HOOK_INIT(sk_getsecid, selinux_sk_getsecid),
	LSM_HOOK_INIT(sock_graft, selinux_sock_graft),
	LSM_HOOK_INIT(inet_conn_request, selinux_inet_conn_request),
	LSM_HOOK_INIT(inet_csk_clone, selinux_inet_csk_clone),
	LSM_HOOK_INIT(inet_conn_established, selinux_inet_conn_established),
	LSM_HOOK_INIT(secmark_relabel_packet, selinux_secmark_relabel_packet),
	LSM_HOOK_INIT(secmark_refcount_inc, selinux_secmark_refcount_inc),
	LSM_HOOK_INIT(secmark_refcount_dec, selinux_secmark_refcount_dec),
	LSM_HOOK_INIT(req_classify_flow, selinux_req_classify_flow),
	LSM_HOOK_INIT(tun_dev_alloc_security, selinux_tun_dev_alloc_security),
	LSM_HOOK_INIT(tun_dev_free_security, selinux_tun_dev_free_security),
	LSM_HOOK_INIT(tun_dev_create, selinux_tun_dev_create),
	LSM_HOOK_INIT(tun_dev_attach_queue, selinux_tun_dev_attach_queue),
	LSM_HOOK_INIT(tun_dev_attach, selinux_tun_dev_attach),
	LSM_HOOK_INIT(tun_dev_open, selinux_tun_dev_open),

#ifdef CONFIG_SECURITY_NETWORK_XFRM
	LSM_HOOK_INIT(xfrm_policy_alloc_security, selinux_xfrm_policy_alloc),
	LSM_HOOK_INIT(xfrm_policy_clone_security, selinux_xfrm_policy_clone),
	LSM_HOOK_INIT(xfrm_policy_free_security, selinux_xfrm_policy_free),
	LSM_HOOK_INIT(xfrm_policy_delete_security, selinux_xfrm_policy_delete),
	LSM_HOOK_INIT(xfrm_state_alloc, selinux_xfrm_state_alloc),
	LSM_HOOK_INIT(xfrm_state_alloc_acquire,
			selinux_xfrm_state_alloc_acquire),
	LSM_HOOK_INIT(xfrm_state_free_security, selinux_xfrm_state_free),
	LSM_HOOK_INIT(xfrm_state_delete_security, selinux_xfrm_state_delete),
	LSM_HOOK_INIT(xfrm_policy_lookup, selinux_xfrm_policy_lookup),
	LSM_HOOK_INIT(xfrm_state_pol_flow_match,
			selinux_xfrm_state_pol_flow_match),
	LSM_HOOK_INIT(xfrm_decode_session, selinux_xfrm_decode_session),
#endif

#ifdef CONFIG_KEYS
	LSM_HOOK_INIT(key_alloc, selinux_key_alloc),
	LSM_HOOK_INIT(key_free, selinux_key_free),
	LSM_HOOK_INIT(key_permission, selinux_key_permission),
	LSM_HOOK_INIT(key_getsecurity, selinux_key_getsecurity),
#endif

#ifdef CONFIG_AUDIT
	LSM_HOOK_INIT(audit_rule_init, selinux_audit_rule_init),
	LSM_HOOK_INIT(audit_rule_known, selinux_audit_rule_known),
	LSM_HOOK_INIT(audit_rule_match, selinux_audit_rule_match),
	LSM_HOOK_INIT(audit_rule_free, selinux_audit_rule_free),
#endif

#ifdef CONFIG_BPF_SYSCALL
	LSM_HOOK_INIT(bpf, selinux_bpf),
	LSM_HOOK_INIT(bpf_map, selinux_bpf_map),
	LSM_HOOK_INIT(bpf_prog, selinux_bpf_prog),
	LSM_HOOK_INIT(bpf_map_alloc_security, selinux_bpf_map_alloc),
	LSM_HOOK_INIT(bpf_prog_alloc_security, selinux_bpf_prog_alloc),
	LSM_HOOK_INIT(bpf_map_free_security, selinux_bpf_map_free),
	LSM_HOOK_INIT(bpf_prog_free_security, selinux_bpf_prog_free),
#endif
};

static __init int selinux_init(void)
{
	if (!security_module_enable("selinux")) {
		selinux_enabled = 0;
		return 0;
	}

	if (!selinux_enabled) {
		printk(KERN_INFO "SELinux:  Disabled at boot.\n");
		return 0;
	}

	printk(KERN_INFO "SELinux:  Initializing.\n");

	/* Set the security state for the initial task. */
	cred_init_security();

	default_noexec = !(VM_DATA_DEFAULT_FLAGS & VM_EXEC);

	sel_inode_cache = kmem_cache_create("selinux_inode_security",
					    sizeof(struct inode_security_struct),
					    0, SLAB_PANIC, NULL);
	file_security_cache = kmem_cache_create("selinux_file_security",
					    sizeof(struct file_security_struct),
					    0, SLAB_PANIC, NULL);
	avc_init();

	security_add_hooks(selinux_hooks, ARRAY_SIZE(selinux_hooks));

	if (avc_add_callback(selinux_netcache_avc_callback, AVC_CALLBACK_RESET))
		panic("SELinux: Unable to register AVC netcache callback\n");

	if (selinux_enforcing)
		printk(KERN_DEBUG "SELinux:  Starting in enforcing mode\n");
	else
		printk(KERN_DEBUG "SELinux:  Starting in permissive mode\n");

	return 0;
}

static void delayed_superblock_init(struct super_block *sb, void *unused)
{
	superblock_doinit(sb, NULL);
}

void selinux_complete_init(void)
{
	printk(KERN_DEBUG "SELinux:  Completing initialization.\n");

	/* Set up any superblocks initialized prior to the policy load. */
	printk(KERN_DEBUG "SELinux:  Setting up existing superblocks.\n");
	iterate_supers(delayed_superblock_init, NULL);
}

/* SELinux requires early initialization in order to label
   all processes and objects when they are created. */
security_initcall(selinux_init);

#if defined(CONFIG_NETFILTER)

static struct nf_hook_ops selinux_nf_ops[] = {
	{
		.hook =		selinux_ipv4_postroute,
		.pf =		NFPROTO_IPV4,
		.hooknum =	NF_INET_POST_ROUTING,
		.priority =	NF_IP_PRI_SELINUX_LAST,
	},
	{
		.hook =		selinux_ipv4_forward,
		.pf =		NFPROTO_IPV4,
		.hooknum =	NF_INET_FORWARD,
		.priority =	NF_IP_PRI_SELINUX_FIRST,
	},
	{
		.hook =		selinux_ipv4_output,
		.pf =		NFPROTO_IPV4,
		.hooknum =	NF_INET_LOCAL_OUT,
		.priority =	NF_IP_PRI_SELINUX_FIRST,
	},
#if IS_ENABLED(CONFIG_IPV6)
	{
		.hook =		selinux_ipv6_postroute,
		.pf =		NFPROTO_IPV6,
		.hooknum =	NF_INET_POST_ROUTING,
		.priority =	NF_IP6_PRI_SELINUX_LAST,
	},
	{
		.hook =		selinux_ipv6_forward,
		.pf =		NFPROTO_IPV6,
		.hooknum =	NF_INET_FORWARD,
		.priority =	NF_IP6_PRI_SELINUX_FIRST,
	},
	{
		.hook =		selinux_ipv6_output,
		.pf =		NFPROTO_IPV6,
		.hooknum =	NF_INET_LOCAL_OUT,
		.priority =	NF_IP6_PRI_SELINUX_FIRST,
	},
#endif	/* IPV6 */
};

static int __init selinux_nf_ip_init(void)
{
	int err;

	if (!selinux_enabled)
		return 0;

	printk(KERN_DEBUG "SELinux:  Registering netfilter hooks\n");

	err = nf_register_hooks(selinux_nf_ops, ARRAY_SIZE(selinux_nf_ops));
	if (err)
		panic("SELinux: nf_register_hooks: error %d\n", err);

	return 0;
}

__initcall(selinux_nf_ip_init);

#ifdef CONFIG_SECURITY_SELINUX_DISABLE
static void selinux_nf_ip_exit(void)
{
	printk(KERN_DEBUG "SELinux:  Unregistering netfilter hooks\n");

	nf_unregister_hooks(selinux_nf_ops, ARRAY_SIZE(selinux_nf_ops));
}
#endif

#else /* CONFIG_NETFILTER */

#ifdef CONFIG_SECURITY_SELINUX_DISABLE
#define selinux_nf_ip_exit()
#endif

#endif /* CONFIG_NETFILTER */

#ifdef CONFIG_SECURITY_SELINUX_DISABLE
static int selinux_disabled;

int selinux_disable(void)
{
	if (ss_initialized) {
		/* Not permitted after initial policy load. */
		return -EINVAL;
	}

	if (selinux_disabled) {
		/* Only do this once. */
		return -EINVAL;
	}

	printk(KERN_INFO "SELinux:  Disabled at runtime.\n");

	selinux_disabled = 1;
	selinux_enabled = 0;

	security_delete_hooks(selinux_hooks, ARRAY_SIZE(selinux_hooks));

	/* Try to destroy the avc node cache */
	avc_disable();

	/* Unregister netfilter hooks. */
	selinux_nf_ip_exit();

	/* Unregister selinuxfs. */
	exit_sel_fs();

	return 0;
}
#endif<|MERGE_RESOLUTION|>--- conflicted
+++ resolved
@@ -6096,9 +6096,6 @@
 
 #endif
 
-<<<<<<< HEAD
-static struct security_hook_list selinux_hooks[] __lsm_ro_after_init = {
-=======
 #ifdef CONFIG_BPF_SYSCALL
 static int selinux_bpf(int cmd, union bpf_attr *attr,
 				     unsigned int size)
@@ -6232,8 +6229,7 @@
 }
 #endif
 
-static struct security_hook_list selinux_hooks[] = {
->>>>>>> a9d02737
+static struct security_hook_list selinux_hooks[] __lsm_ro_after_init = {
 	LSM_HOOK_INIT(binder_set_context_mgr, selinux_binder_set_context_mgr),
 	LSM_HOOK_INIT(binder_transaction, selinux_binder_transaction),
 	LSM_HOOK_INIT(binder_transfer_binder, selinux_binder_transfer_binder),
