--- conflicted
+++ resolved
@@ -165,11 +165,7 @@
 
 	p = kmalloc(n, GFP_ATOMIC);
 	if (!p)
-<<<<<<< HEAD
-		ablkcipher_walk_done(req, walk, -ENOMEM);
-=======
 		return ablkcipher_walk_done(req, walk, -ENOMEM);
->>>>>>> 772320e8
 
 	base = p + 1;
 
