--- conflicted
+++ resolved
@@ -494,10 +494,7 @@
 		return crypto_init_blkcipher_ops_async(tfm);
 }
 
-<<<<<<< HEAD
-=======
 #ifdef CONFIG_NET
->>>>>>> 6fe4c6d4
 static int crypto_blkcipher_report(struct sk_buff *skb, struct crypto_alg *alg)
 {
 	struct crypto_report_blkcipher rblkcipher;
@@ -519,15 +516,12 @@
 nla_put_failure:
 	return -EMSGSIZE;
 }
-<<<<<<< HEAD
-=======
 #else
 static int crypto_blkcipher_report(struct sk_buff *skb, struct crypto_alg *alg)
 {
 	return -ENOSYS;
 }
 #endif
->>>>>>> 6fe4c6d4
 
 static void crypto_blkcipher_show(struct seq_file *m, struct crypto_alg *alg)
 	__attribute__ ((unused));
