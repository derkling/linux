--- conflicted
+++ resolved
@@ -88,19 +88,11 @@
 	[FRA_FWMARK]	= { .type = NLA_U32 }, \
 	[FRA_FWMASK]	= { .type = NLA_U32 }, \
 	[FRA_TABLE]     = { .type = NLA_U32 }, \
-	[FRA_GOTO]	= { .type = NLA_U32 }, \
-	[FRA_UID_START]	= { .type = NLA_U32 }, \
-	[FRA_UID_END]	= { .type = NLA_U32 }, \
 	[FRA_SUPPRESS_PREFIXLEN] = { .type = NLA_U32 }, \
 	[FRA_SUPPRESS_IFGROUP] = { .type = NLA_U32 }, \
-<<<<<<< HEAD
-	[FRA_GOTO]	= { .type = NLA_U32 }
-	
-=======
 	[FRA_GOTO]	= { .type = NLA_U32 }, \
 	[FRA_UID_START]	= { .type = NLA_U32 }, \
 	[FRA_UID_END]	= { .type = NLA_U32 }
->>>>>>> a9fe5f5e
 
 static inline void fib_rule_get(struct fib_rule *rule)
 {
