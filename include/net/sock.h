--- conflicted
+++ resolved
@@ -1783,16 +1783,8 @@
 
 	sk_tx_queue_clear(sk);
 	sk->sk_dst_pending_confirm = 0;
-<<<<<<< HEAD
-	/*
-	 * This can be called while sk is owned by the caller only,
-	 * with no state that can be checked in a rcu_dereference_check() cond
-	 */
-	old_dst = rcu_dereference_raw(sk->sk_dst_cache);
-=======
 	old_dst = rcu_dereference_protected(sk->sk_dst_cache,
 					    lockdep_sock_is_held(sk));
->>>>>>> 2ac97f0f
 	rcu_assign_pointer(sk->sk_dst_cache, dst);
 	dst_release(old_dst);
 }
