--- conflicted
+++ resolved
@@ -57,10 +57,7 @@
 	spinlock_t		lock;
 	unsigned int		gc_candidate : 1;
 	unsigned int		gc_maybe_cycle : 1;
-<<<<<<< HEAD
-=======
 	unsigned char		recursion_level;
->>>>>>> 3cbea436
 	struct socket_wq	peer_wq;
 };
 #define unix_sk(__sk) ((struct unix_sock *)__sk)
