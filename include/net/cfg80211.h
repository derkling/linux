#ifndef __NET_CFG80211_H
#define __NET_CFG80211_H
/*
 * 802.11 device and configuration interface
 *
 * Copyright 2006-2010	Johannes Berg <johannes@sipsolutions.net>
 *
 * This program is free software; you can redistribute it and/or modify
 * it under the terms of the GNU General Public License version 2 as
 * published by the Free Software Foundation.
 */

#include <linux/netdevice.h>
#include <linux/debugfs.h>
#include <linux/list.h>
#include <linux/bug.h>
#include <linux/netlink.h>
#include <linux/skbuff.h>
#include <linux/nl80211.h>
#include <linux/if_ether.h>
#include <linux/ieee80211.h>
#include <net/regulatory.h>

/**
 * DOC: Introduction
 *
 * cfg80211 is the configuration API for 802.11 devices in Linux. It bridges
 * userspace and drivers, and offers some utility functionality associated
 * with 802.11. cfg80211 must, directly or indirectly via mac80211, be used
 * by all modern wireless drivers in Linux, so that they offer a consistent
 * API through nl80211. For backward compatibility, cfg80211 also offers
 * wireless extensions to userspace, but hides them from drivers completely.
 *
 * Additionally, cfg80211 contains code to help enforce regulatory spectrum
 * use restrictions.
 */


/**
 * DOC: Device registration
 *
 * In order for a driver to use cfg80211, it must register the hardware device
 * with cfg80211. This happens through a number of hardware capability structs
 * described below.
 *
 * The fundamental structure for each device is the 'wiphy', of which each
 * instance describes a physical wireless device connected to the system. Each
 * such wiphy can have zero, one, or many virtual interfaces associated with
 * it, which need to be identified as such by pointing the network interface's
 * @ieee80211_ptr pointer to a &struct wireless_dev which further describes
 * the wireless part of the interface, normally this struct is embedded in the
 * network interface's private data area. Drivers can optionally allow creating
 * or destroying virtual interfaces on the fly, but without at least one or the
 * ability to create some the wireless device isn't useful.
 *
 * Each wiphy structure contains device capability information, and also has
 * a pointer to the various operations the driver offers. The definitions and
 * structures here describe these capabilities in detail.
 */

/*
 * wireless hardware capability structures
 */

/**
 * enum ieee80211_band - supported frequency bands
 *
 * The bands are assigned this way because the supported
 * bitrates differ in these bands.
 *
 * @IEEE80211_BAND_2GHZ: 2.4GHz ISM band
 * @IEEE80211_BAND_5GHZ: around 5GHz band (4.9-5.7)
 * @IEEE80211_NUM_BANDS: number of defined bands
 */
enum ieee80211_band {
	IEEE80211_BAND_2GHZ = NL80211_BAND_2GHZ,
	IEEE80211_BAND_5GHZ = NL80211_BAND_5GHZ,

	/* keep last */
	IEEE80211_NUM_BANDS
};

/**
 * enum ieee80211_channel_flags - channel flags
 *
 * Channel flags set by the regulatory control code.
 *
 * @IEEE80211_CHAN_DISABLED: This channel is disabled.
 * @IEEE80211_CHAN_PASSIVE_SCAN: Only passive scanning is permitted
 *	on this channel.
 * @IEEE80211_CHAN_NO_IBSS: IBSS is not allowed on this channel.
 * @IEEE80211_CHAN_RADAR: Radar detection is required on this channel.
 * @IEEE80211_CHAN_NO_HT40PLUS: extension channel above this channel
 * 	is not permitted.
 * @IEEE80211_CHAN_NO_HT40MINUS: extension channel below this channel
 * 	is not permitted.
 */
enum ieee80211_channel_flags {
	IEEE80211_CHAN_DISABLED		= 1<<0,
	IEEE80211_CHAN_PASSIVE_SCAN	= 1<<1,
	IEEE80211_CHAN_NO_IBSS		= 1<<2,
	IEEE80211_CHAN_RADAR		= 1<<3,
	IEEE80211_CHAN_NO_HT40PLUS	= 1<<4,
	IEEE80211_CHAN_NO_HT40MINUS	= 1<<5,
};

#define IEEE80211_CHAN_NO_HT40 \
	(IEEE80211_CHAN_NO_HT40PLUS | IEEE80211_CHAN_NO_HT40MINUS)

/**
 * struct ieee80211_channel - channel definition
 *
 * This structure describes a single channel for use
 * with cfg80211.
 *
 * @center_freq: center frequency in MHz
 * @hw_value: hardware-specific value for the channel
 * @flags: channel flags from &enum ieee80211_channel_flags.
 * @orig_flags: channel flags at registration time, used by regulatory
 *	code to support devices with additional restrictions
 * @band: band this channel belongs to.
 * @max_antenna_gain: maximum antenna gain in dBi
 * @max_power: maximum transmission power (in dBm)
 * @max_reg_power: maximum regulatory transmission power (in dBm)
 * @beacon_found: helper to regulatory code to indicate when a beacon
 *	has been found on this channel. Use regulatory_hint_found_beacon()
 *	to enable this, this is useful only on 5 GHz band.
 * @orig_mag: internal use
 * @orig_mpwr: internal use
 */
struct ieee80211_channel {
	enum ieee80211_band band;
	u16 center_freq;
	u16 hw_value;
	u32 flags;
	int max_antenna_gain;
	int max_power;
	int max_reg_power;
	bool beacon_found;
	u32 orig_flags;
	int orig_mag, orig_mpwr;
};

/**
 * enum ieee80211_rate_flags - rate flags
 *
 * Hardware/specification flags for rates. These are structured
 * in a way that allows using the same bitrate structure for
 * different bands/PHY modes.
 *
 * @IEEE80211_RATE_SHORT_PREAMBLE: Hardware can send with short
 *	preamble on this bitrate; only relevant in 2.4GHz band and
 *	with CCK rates.
 * @IEEE80211_RATE_MANDATORY_A: This bitrate is a mandatory rate
 *	when used with 802.11a (on the 5 GHz band); filled by the
 *	core code when registering the wiphy.
 * @IEEE80211_RATE_MANDATORY_B: This bitrate is a mandatory rate
 *	when used with 802.11b (on the 2.4 GHz band); filled by the
 *	core code when registering the wiphy.
 * @IEEE80211_RATE_MANDATORY_G: This bitrate is a mandatory rate
 *	when used with 802.11g (on the 2.4 GHz band); filled by the
 *	core code when registering the wiphy.
 * @IEEE80211_RATE_ERP_G: This is an ERP rate in 802.11g mode.
 */
enum ieee80211_rate_flags {
	IEEE80211_RATE_SHORT_PREAMBLE	= 1<<0,
	IEEE80211_RATE_MANDATORY_A	= 1<<1,
	IEEE80211_RATE_MANDATORY_B	= 1<<2,
	IEEE80211_RATE_MANDATORY_G	= 1<<3,
	IEEE80211_RATE_ERP_G		= 1<<4,
};

/**
 * struct ieee80211_rate - bitrate definition
 *
 * This structure describes a bitrate that an 802.11 PHY can
 * operate with. The two values @hw_value and @hw_value_short
 * are only for driver use when pointers to this structure are
 * passed around.
 *
 * @flags: rate-specific flags
 * @bitrate: bitrate in units of 100 Kbps
 * @hw_value: driver/hardware value for this rate
 * @hw_value_short: driver/hardware value for this rate when
 *	short preamble is used
 */
struct ieee80211_rate {
	u32 flags;
	u16 bitrate;
	u16 hw_value, hw_value_short;
};

/**
 * struct ieee80211_sta_ht_cap - STA's HT capabilities
 *
 * This structure describes most essential parameters needed
 * to describe 802.11n HT capabilities for an STA.
 *
 * @ht_supported: is HT supported by the STA
 * @cap: HT capabilities map as described in 802.11n spec
 * @ampdu_factor: Maximum A-MPDU length factor
 * @ampdu_density: Minimum A-MPDU spacing
 * @mcs: Supported MCS rates
 */
struct ieee80211_sta_ht_cap {
	u16 cap; /* use IEEE80211_HT_CAP_ */
	bool ht_supported;
	u8 ampdu_factor;
	u8 ampdu_density;
	struct ieee80211_mcs_info mcs;
};

/**
 * struct ieee80211_supported_band - frequency band definition
 *
 * This structure describes a frequency band a wiphy
 * is able to operate in.
 *
 * @channels: Array of channels the hardware can operate in
 *	in this band.
 * @band: the band this structure represents
 * @n_channels: Number of channels in @channels
 * @bitrates: Array of bitrates the hardware can operate with
 *	in this band. Must be sorted to give a valid "supported
 *	rates" IE, i.e. CCK rates first, then OFDM.
 * @n_bitrates: Number of bitrates in @bitrates
 * @ht_cap: HT capabilities in this band
 */
struct ieee80211_supported_band {
	struct ieee80211_channel *channels;
	struct ieee80211_rate *bitrates;
	enum ieee80211_band band;
	int n_channels;
	int n_bitrates;
	struct ieee80211_sta_ht_cap ht_cap;
};

/*
 * Wireless hardware/device configuration structures and methods
 */

/**
 * DOC: Actions and configuration
 *
 * Each wireless device and each virtual interface offer a set of configuration
 * operations and other actions that are invoked by userspace. Each of these
 * actions is described in the operations structure, and the parameters these
 * operations use are described separately.
 *
 * Additionally, some operations are asynchronous and expect to get status
 * information via some functions that drivers need to call.
 *
 * Scanning and BSS list handling with its associated functionality is described
 * in a separate chapter.
 */

/**
 * struct vif_params - describes virtual interface parameters
 * @use_4addr: use 4-address frames
 */
struct vif_params {
       int use_4addr;
};

/**
 * struct key_params - key information
 *
 * Information about a key
 *
 * @key: key material
 * @key_len: length of key material
 * @cipher: cipher suite selector
 * @seq: sequence counter (IV/PN) for TKIP and CCMP keys, only used
 *	with the get_key() callback, must be in little endian,
 *	length given by @seq_len.
 * @seq_len: length of @seq.
 */
struct key_params {
	u8 *key;
	u8 *seq;
	int key_len;
	int seq_len;
	u32 cipher;
};

/**
 * enum survey_info_flags - survey information flags
 *
 * @SURVEY_INFO_NOISE_DBM: noise (in dBm) was filled in
 * @SURVEY_INFO_IN_USE: channel is currently being used
 * @SURVEY_INFO_CHANNEL_TIME: channel active time (in ms) was filled in
 * @SURVEY_INFO_CHANNEL_TIME_BUSY: channel busy time was filled in
 * @SURVEY_INFO_CHANNEL_TIME_EXT_BUSY: extension channel busy time was filled in
 * @SURVEY_INFO_CHANNEL_TIME_RX: channel receive time was filled in
 * @SURVEY_INFO_CHANNEL_TIME_TX: channel transmit time was filled in
 *
 * Used by the driver to indicate which info in &struct survey_info
 * it has filled in during the get_survey().
 */
enum survey_info_flags {
	SURVEY_INFO_NOISE_DBM = 1<<0,
	SURVEY_INFO_IN_USE = 1<<1,
	SURVEY_INFO_CHANNEL_TIME = 1<<2,
	SURVEY_INFO_CHANNEL_TIME_BUSY = 1<<3,
	SURVEY_INFO_CHANNEL_TIME_EXT_BUSY = 1<<4,
	SURVEY_INFO_CHANNEL_TIME_RX = 1<<5,
	SURVEY_INFO_CHANNEL_TIME_TX = 1<<6,
};

/**
 * struct survey_info - channel survey response
 *
 * @channel: the channel this survey record reports, mandatory
 * @filled: bitflag of flags from &enum survey_info_flags
 * @noise: channel noise in dBm. This and all following fields are
 *     optional
 * @channel_time: amount of time in ms the radio spent on the channel
 * @channel_time_busy: amount of time the primary channel was sensed busy
 * @channel_time_ext_busy: amount of time the extension channel was sensed busy
 * @channel_time_rx: amount of time the radio spent receiving data
 * @channel_time_tx: amount of time the radio spent transmitting data
 *
 * Used by dump_survey() to report back per-channel survey information.
 *
 * This structure can later be expanded with things like
 * channel duty cycle etc.
 */
struct survey_info {
	struct ieee80211_channel *channel;
	u64 channel_time;
	u64 channel_time_busy;
	u64 channel_time_ext_busy;
	u64 channel_time_rx;
	u64 channel_time_tx;
	u32 filled;
	s8 noise;
};

/**
 * struct cfg80211_crypto_settings - Crypto settings
 * @wpa_versions: indicates which, if any, WPA versions are enabled
 *	(from enum nl80211_wpa_versions)
 * @cipher_group: group key cipher suite (or 0 if unset)
 * @n_ciphers_pairwise: number of AP supported unicast ciphers
 * @ciphers_pairwise: unicast key cipher suites
 * @n_akm_suites: number of AKM suites
 * @akm_suites: AKM suites
 * @control_port: Whether user space controls IEEE 802.1X port, i.e.,
 *	sets/clears %NL80211_STA_FLAG_AUTHORIZED. If true, the driver is
 *	required to assume that the port is unauthorized until authorized by
 *	user space. Otherwise, port is marked authorized by default.
 * @control_port_ethertype: the control port protocol that should be
 *	allowed through even on unauthorized ports
 * @control_port_no_encrypt: TRUE to prevent encryption of control port
 *	protocol frames.
 */
struct cfg80211_crypto_settings {
	u32 wpa_versions;
	u32 cipher_group;
	int n_ciphers_pairwise;
	u32 ciphers_pairwise[NL80211_MAX_NR_CIPHER_SUITES];
	int n_akm_suites;
	u32 akm_suites[NL80211_MAX_NR_AKM_SUITES];
	bool control_port;
	__be16 control_port_ethertype;
	bool control_port_no_encrypt;
};

/**
<<<<<<< HEAD
 * struct cfg80211_beacon_data - beacon data
=======
 * struct beacon_parameters - beacon parameters
 *
 * Used to configure the beacon for an interface.
 *
>>>>>>> 3f6240f3
 * @head: head portion of beacon (before TIM IE)
 *     or %NULL if not changed
 * @tail: tail portion of beacon (after TIM IE)
 *     or %NULL if not changed
 * @head_len: length of @head
 * @tail_len: length of @tail
<<<<<<< HEAD
=======
 * @ssid: SSID to be used in the BSS (note: may be %NULL if not provided from
 *	user space)
 * @ssid_len: length of @ssid
 * @hidden_ssid: whether to hide the SSID in Beacon/Probe Response frames
 * @crypto: crypto settings
 * @privacy: the BSS uses privacy
 * @auth_type: Authentication type (algorithm)
>>>>>>> 3f6240f3
 * @beacon_ies: extra information element(s) to add into Beacon frames or %NULL
 * @beacon_ies_len: length of beacon_ies in octets
 * @proberesp_ies: extra information element(s) to add into Probe Response
 *	frames or %NULL
 * @proberesp_ies_len: length of proberesp_ies in octets
 * @assocresp_ies: extra information element(s) to add into (Re)Association
 *	Response frames or %NULL
 * @assocresp_ies_len: length of assocresp_ies in octets
<<<<<<< HEAD
 * @probe_resp_len: length of probe response template (@probe_resp)
 * @probe_resp: probe response template (AP mode only)
 */
struct cfg80211_beacon_data {
	const u8 *head, *tail;
	const u8 *beacon_ies;
	const u8 *proberesp_ies;
	const u8 *assocresp_ies;
	const u8 *probe_resp;

	size_t head_len, tail_len;
	size_t beacon_ies_len;
	size_t proberesp_ies_len;
	size_t assocresp_ies_len;
	size_t probe_resp_len;
};

/**
 * struct cfg80211_ap_settings - AP configuration
 *
 * Used to configure an AP interface.
 *
 * @beacon: beacon data
 * @beacon_interval: beacon interval
 * @dtim_period: DTIM period
 * @ssid: SSID to be used in the BSS (note: may be %NULL if not provided from
 *	user space)
 * @ssid_len: length of @ssid
 * @hidden_ssid: whether to hide the SSID in Beacon/Probe Response frames
 * @crypto: crypto settings
 * @privacy: the BSS uses privacy
 * @auth_type: Authentication type (algorithm)
 * @inactivity_timeout: time in seconds to determine station's inactivity.
 */
struct cfg80211_ap_settings {
	struct cfg80211_beacon_data beacon;

	int beacon_interval, dtim_period;
=======
 */
struct beacon_parameters {
	u8 *head, *tail;
	int interval, dtim_period;
	int head_len, tail_len;
>>>>>>> 3f6240f3
	const u8 *ssid;
	size_t ssid_len;
	enum nl80211_hidden_ssid hidden_ssid;
	struct cfg80211_crypto_settings crypto;
	bool privacy;
	enum nl80211_auth_type auth_type;
<<<<<<< HEAD
	int inactivity_timeout;
=======
	const u8 *beacon_ies;
	size_t beacon_ies_len;
	const u8 *proberesp_ies;
	size_t proberesp_ies_len;
	const u8 *assocresp_ies;
	size_t assocresp_ies_len;
>>>>>>> 3f6240f3
};

/**
 * enum plink_action - actions to perform in mesh peers
 *
 * @PLINK_ACTION_INVALID: action 0 is reserved
 * @PLINK_ACTION_OPEN: start mesh peer link establishment
 * @PLINK_ACTION_BLOCK: block traffic from this mesh peer
 */
enum plink_actions {
	PLINK_ACTION_INVALID,
	PLINK_ACTION_OPEN,
	PLINK_ACTION_BLOCK,
};

/**
 * enum station_parameters_apply_mask - station parameter values to apply
 * @STATION_PARAM_APPLY_UAPSD: apply new uAPSD parameters (uapsd_queues, max_sp)
 *
 * Not all station parameters have in-band "no change" signalling,
 * for those that don't these flags will are used.
 */
enum station_parameters_apply_mask {
	STATION_PARAM_APPLY_UAPSD = BIT(0),
};

/**
 * struct station_parameters - station parameters
 *
 * Used to change and create a new station.
 *
 * @vlan: vlan interface station should belong to
 * @supported_rates: supported rates in IEEE 802.11 format
 *	(or NULL for no change)
 * @supported_rates_len: number of supported rates
 * @sta_flags_mask: station flags that changed
 *	(bitmask of BIT(NL80211_STA_FLAG_...))
 * @sta_flags_set: station flags values
 *	(bitmask of BIT(NL80211_STA_FLAG_...))
 * @listen_interval: listen interval or -1 for no change
 * @aid: AID or zero for no change
 * @plink_action: plink action to take
 * @plink_state: set the peer link state for a station
 * @ht_capa: HT capabilities of station
 * @uapsd_queues: bitmap of queues configured for uapsd. same format
 *	as the AC bitmap in the QoS info field
 * @max_sp: max Service Period. same format as the MAX_SP in the
 *	QoS info field (but already shifted down)
 * @sta_modify_mask: bitmap indicating which parameters changed
 *	(for those that don't have a natural "no change" value),
 *	see &enum station_parameters_apply_mask
 */
struct station_parameters {
	u8 *supported_rates;
	struct net_device *vlan;
	u32 sta_flags_mask, sta_flags_set;
	u32 sta_modify_mask;
	int listen_interval;
	u16 aid;
	u8 supported_rates_len;
	u8 plink_action;
	u8 plink_state;
	struct ieee80211_ht_cap *ht_capa;
	u8 uapsd_queues;
	u8 max_sp;
};

/**
 * enum station_info_flags - station information flags
 *
 * Used by the driver to indicate which info in &struct station_info
 * it has filled in during get_station() or dump_station().
 *
 * @STATION_INFO_INACTIVE_TIME: @inactive_time filled
 * @STATION_INFO_RX_BYTES: @rx_bytes filled
 * @STATION_INFO_TX_BYTES: @tx_bytes filled
 * @STATION_INFO_LLID: @llid filled
 * @STATION_INFO_PLID: @plid filled
 * @STATION_INFO_PLINK_STATE: @plink_state filled
 * @STATION_INFO_SIGNAL: @signal filled
 * @STATION_INFO_TX_BITRATE: @txrate fields are filled
 *  (tx_bitrate, tx_bitrate_flags and tx_bitrate_mcs)
 * @STATION_INFO_RX_PACKETS: @rx_packets filled
 * @STATION_INFO_TX_PACKETS: @tx_packets filled
 * @STATION_INFO_TX_RETRIES: @tx_retries filled
 * @STATION_INFO_TX_FAILED: @tx_failed filled
 * @STATION_INFO_RX_DROP_MISC: @rx_dropped_misc filled
 * @STATION_INFO_SIGNAL_AVG: @signal_avg filled
 * @STATION_INFO_RX_BITRATE: @rxrate fields are filled
 * @STATION_INFO_BSS_PARAM: @bss_param filled
 * @STATION_INFO_CONNECTED_TIME: @connected_time filled
 * @STATION_INFO_ASSOC_REQ_IES: @assoc_req_ies filled
 * @STATION_INFO_STA_FLAGS: @sta_flags filled
 * @STATION_INFO_BEACON_LOSS_COUNT: @beacon_loss_count filled
 */
enum station_info_flags {
	STATION_INFO_INACTIVE_TIME	= 1<<0,
	STATION_INFO_RX_BYTES		= 1<<1,
	STATION_INFO_TX_BYTES		= 1<<2,
	STATION_INFO_LLID		= 1<<3,
	STATION_INFO_PLID		= 1<<4,
	STATION_INFO_PLINK_STATE	= 1<<5,
	STATION_INFO_SIGNAL		= 1<<6,
	STATION_INFO_TX_BITRATE		= 1<<7,
	STATION_INFO_RX_PACKETS		= 1<<8,
	STATION_INFO_TX_PACKETS		= 1<<9,
	STATION_INFO_TX_RETRIES		= 1<<10,
	STATION_INFO_TX_FAILED		= 1<<11,
	STATION_INFO_RX_DROP_MISC	= 1<<12,
	STATION_INFO_SIGNAL_AVG		= 1<<13,
	STATION_INFO_RX_BITRATE		= 1<<14,
	STATION_INFO_BSS_PARAM          = 1<<15,
	STATION_INFO_CONNECTED_TIME	= 1<<16,
	STATION_INFO_ASSOC_REQ_IES	= 1<<17,
	STATION_INFO_STA_FLAGS		= 1<<18,
	STATION_INFO_BEACON_LOSS_COUNT	= 1<<19
};

/**
 * enum station_info_rate_flags - bitrate info flags
 *
 * Used by the driver to indicate the specific rate transmission
 * type for 802.11n transmissions.
 *
 * @RATE_INFO_FLAGS_MCS: @tx_bitrate_mcs filled
 * @RATE_INFO_FLAGS_40_MHZ_WIDTH: 40 Mhz width transmission
 * @RATE_INFO_FLAGS_SHORT_GI: 400ns guard interval
 */
enum rate_info_flags {
	RATE_INFO_FLAGS_MCS		= 1<<0,
	RATE_INFO_FLAGS_40_MHZ_WIDTH	= 1<<1,
	RATE_INFO_FLAGS_SHORT_GI	= 1<<2,
};

/**
 * struct rate_info - bitrate information
 *
 * Information about a receiving or transmitting bitrate
 *
 * @flags: bitflag of flags from &enum rate_info_flags
 * @mcs: mcs index if struct describes a 802.11n bitrate
 * @legacy: bitrate in 100kbit/s for 802.11abg
 */
struct rate_info {
	u8 flags;
	u8 mcs;
	u16 legacy;
};

/**
 * enum station_info_rate_flags - bitrate info flags
 *
 * Used by the driver to indicate the specific rate transmission
 * type for 802.11n transmissions.
 *
 * @BSS_PARAM_FLAGS_CTS_PROT: whether CTS protection is enabled
 * @BSS_PARAM_FLAGS_SHORT_PREAMBLE: whether short preamble is enabled
 * @BSS_PARAM_FLAGS_SHORT_SLOT_TIME: whether short slot time is enabled
 */
enum bss_param_flags {
	BSS_PARAM_FLAGS_CTS_PROT	= 1<<0,
	BSS_PARAM_FLAGS_SHORT_PREAMBLE	= 1<<1,
	BSS_PARAM_FLAGS_SHORT_SLOT_TIME	= 1<<2,
};

/**
 * struct sta_bss_parameters - BSS parameters for the attached station
 *
 * Information about the currently associated BSS
 *
 * @flags: bitflag of flags from &enum bss_param_flags
 * @dtim_period: DTIM period for the BSS
 * @beacon_interval: beacon interval
 */
struct sta_bss_parameters {
	u8 flags;
	u8 dtim_period;
	u16 beacon_interval;
};

/**
 * struct station_info - station information
 *
 * Station information filled by driver for get_station() and dump_station.
 *
 * @filled: bitflag of flags from &enum station_info_flags
 * @connected_time: time(in secs) since a station is last connected
 * @inactive_time: time since last station activity (tx/rx) in milliseconds
 * @rx_bytes: bytes received from this station
 * @tx_bytes: bytes transmitted to this station
 * @llid: mesh local link id
 * @plid: mesh peer link id
 * @plink_state: mesh peer link state
 * @signal: the signal strength, type depends on the wiphy's signal_type
	NOTE: For CFG80211_SIGNAL_TYPE_MBM, value is expressed in _dBm_.
 * @signal_avg: avg signal strength, type depends on the wiphy's signal_type
	NOTE: For CFG80211_SIGNAL_TYPE_MBM, value is expressed in _dBm_.
 * @txrate: current unicast bitrate from this station
 * @rxrate: current unicast bitrate to this station
 * @rx_packets: packets received from this station
 * @tx_packets: packets transmitted to this station
 * @tx_retries: cumulative retry counts
 * @tx_failed: number of failed transmissions (retries exceeded, no ACK)
 * @rx_dropped_misc:  Dropped for un-specified reason.
 * @bss_param: current BSS parameters
 * @generation: generation number for nl80211 dumps.
 *	This number should increase every time the list of stations
 *	changes, i.e. when a station is added or removed, so that
 *	userspace can tell whether it got a consistent snapshot.
 * @assoc_req_ies: IEs from (Re)Association Request.
 *	This is used only when in AP mode with drivers that do not use
 *	user space MLME/SME implementation. The information is provided for
 *	the cfg80211_new_sta() calls to notify user space of the IEs.
 * @assoc_req_ies_len: Length of assoc_req_ies buffer in octets.
<<<<<<< HEAD
 * @sta_flags: station flags mask & values
 * @beacon_loss_count: Number of times beacon loss event has triggered.
=======
>>>>>>> 3f6240f3
 */
struct station_info {
	u32 filled;
	u32 connected_time;
	u32 inactive_time;
	u32 rx_bytes;
	u32 tx_bytes;
	u16 llid;
	u16 plid;
	u8 plink_state;
	s8 signal;
	s8 signal_avg;
	struct rate_info txrate;
	struct rate_info rxrate;
	u32 rx_packets;
	u32 tx_packets;
	u32 tx_retries;
	u32 tx_failed;
	u32 rx_dropped_misc;
	struct sta_bss_parameters bss_param;
	struct nl80211_sta_flag_update sta_flags;

	int generation;

	const u8 *assoc_req_ies;
	size_t assoc_req_ies_len;

<<<<<<< HEAD
	u32 beacon_loss_count;

=======
>>>>>>> 3f6240f3
	/*
	 * Note: Add a new enum station_info_flags value for each new field and
	 * use it to check which fields are initialized.
	 */
};

/**
 * enum monitor_flags - monitor flags
 *
 * Monitor interface configuration flags. Note that these must be the bits
 * according to the nl80211 flags.
 *
 * @MONITOR_FLAG_FCSFAIL: pass frames with bad FCS
 * @MONITOR_FLAG_PLCPFAIL: pass frames with bad PLCP
 * @MONITOR_FLAG_CONTROL: pass control frames
 * @MONITOR_FLAG_OTHER_BSS: disable BSSID filtering
 * @MONITOR_FLAG_COOK_FRAMES: report frames after processing
 */
enum monitor_flags {
	MONITOR_FLAG_FCSFAIL		= 1<<NL80211_MNTR_FLAG_FCSFAIL,
	MONITOR_FLAG_PLCPFAIL		= 1<<NL80211_MNTR_FLAG_PLCPFAIL,
	MONITOR_FLAG_CONTROL		= 1<<NL80211_MNTR_FLAG_CONTROL,
	MONITOR_FLAG_OTHER_BSS		= 1<<NL80211_MNTR_FLAG_OTHER_BSS,
	MONITOR_FLAG_COOK_FRAMES	= 1<<NL80211_MNTR_FLAG_COOK_FRAMES,
};

/**
 * enum mpath_info_flags -  mesh path information flags
 *
 * Used by the driver to indicate which info in &struct mpath_info it has filled
 * in during get_station() or dump_station().
 *
 * @MPATH_INFO_FRAME_QLEN: @frame_qlen filled
 * @MPATH_INFO_SN: @sn filled
 * @MPATH_INFO_METRIC: @metric filled
 * @MPATH_INFO_EXPTIME: @exptime filled
 * @MPATH_INFO_DISCOVERY_TIMEOUT: @discovery_timeout filled
 * @MPATH_INFO_DISCOVERY_RETRIES: @discovery_retries filled
 * @MPATH_INFO_FLAGS: @flags filled
 */
enum mpath_info_flags {
	MPATH_INFO_FRAME_QLEN		= BIT(0),
	MPATH_INFO_SN			= BIT(1),
	MPATH_INFO_METRIC		= BIT(2),
	MPATH_INFO_EXPTIME		= BIT(3),
	MPATH_INFO_DISCOVERY_TIMEOUT	= BIT(4),
	MPATH_INFO_DISCOVERY_RETRIES	= BIT(5),
	MPATH_INFO_FLAGS		= BIT(6),
};

/**
 * struct mpath_info - mesh path information
 *
 * Mesh path information filled by driver for get_mpath() and dump_mpath().
 *
 * @filled: bitfield of flags from &enum mpath_info_flags
 * @frame_qlen: number of queued frames for this destination
 * @sn: target sequence number
 * @metric: metric (cost) of this mesh path
 * @exptime: expiration time for the mesh path from now, in msecs
 * @flags: mesh path flags
 * @discovery_timeout: total mesh path discovery timeout, in msecs
 * @discovery_retries: mesh path discovery retries
 * @generation: generation number for nl80211 dumps.
 *	This number should increase every time the list of mesh paths
 *	changes, i.e. when a station is added or removed, so that
 *	userspace can tell whether it got a consistent snapshot.
 */
struct mpath_info {
	u32 filled;
	u32 frame_qlen;
	u32 sn;
	u32 metric;
	u32 exptime;
	u32 discovery_timeout;
	u8 discovery_retries;
	u8 flags;

	int generation;
};

/**
 * struct bss_parameters - BSS parameters
 *
 * Used to change BSS parameters (mainly for AP mode).
 *
 * @use_cts_prot: Whether to use CTS protection
 *	(0 = no, 1 = yes, -1 = do not change)
 * @use_short_preamble: Whether the use of short preambles is allowed
 *	(0 = no, 1 = yes, -1 = do not change)
 * @use_short_slot_time: Whether the use of short slot time is allowed
 *	(0 = no, 1 = yes, -1 = do not change)
 * @basic_rates: basic rates in IEEE 802.11 format
 *	(or NULL for no change)
 * @basic_rates_len: number of basic rates
 * @ap_isolate: do not forward packets between connected stations
 * @ht_opmode: HT Operation mode
 * 	(u16 = opmode, -1 = do not change)
 */
struct bss_parameters {
	int use_cts_prot;
	int use_short_preamble;
	int use_short_slot_time;
	u8 *basic_rates;
	u8 basic_rates_len;
	int ap_isolate;
	int ht_opmode;
};

/*
 * struct mesh_config - 802.11s mesh configuration
 *
 * These parameters can be changed while the mesh is active.
 */
struct mesh_config {
	/* Timeouts in ms */
	/* Mesh plink management parameters */
	u16 dot11MeshRetryTimeout;
	u16 dot11MeshConfirmTimeout;
	u16 dot11MeshHoldingTimeout;
	u16 dot11MeshMaxPeerLinks;
	u8  dot11MeshMaxRetries;
	u8  dot11MeshTTL;
	/* ttl used in path selection information elements */
	u8  element_ttl;
	bool auto_open_plinks;
	/* HWMP parameters */
	u8  dot11MeshHWMPmaxPREQretries;
	u32 path_refresh_time;
	u16 min_discovery_timeout;
	u32 dot11MeshHWMPactivePathTimeout;
	u16 dot11MeshHWMPpreqMinInterval;
	u16 dot11MeshHWMPperrMinInterval;
	u16 dot11MeshHWMPnetDiameterTraversalTime;
	u8  dot11MeshHWMPRootMode;
	u16 dot11MeshHWMPRannInterval;
	/* This is missnamed in draft 12.0: dot11MeshGateAnnouncementProtocol
	 * set to true only means that the station will announce others it's a
	 * mesh gate, but not necessarily using the gate announcement protocol.
	 * Still keeping the same nomenclature to be in sync with the spec. */
	bool  dot11MeshGateAnnouncementProtocol;
	bool dot11MeshForwarding;
	s32 rssi_threshold;
};

/**
 * struct mesh_setup - 802.11s mesh setup configuration
 * @mesh_id: the mesh ID
 * @mesh_id_len: length of the mesh ID, at least 1 and at most 32 bytes
 * @path_sel_proto: which path selection protocol to use
 * @path_metric: which metric to use
 * @ie: vendor information elements (optional)
 * @ie_len: length of vendor information elements
 * @is_authenticated: this mesh requires authentication
 * @is_secure: this mesh uses security
 * @mcast_rate: multicat rate for Mesh Node [6Mbps is the default for 802.11a]
 *
 * These parameters are fixed when the mesh is created.
 */
struct mesh_setup {
	const u8 *mesh_id;
	u8 mesh_id_len;
	u8  path_sel_proto;
	u8  path_metric;
	const u8 *ie;
	u8 ie_len;
	bool is_authenticated;
	bool is_secure;
	int mcast_rate[IEEE80211_NUM_BANDS];
};

/**
 * struct ieee80211_txq_params - TX queue parameters
 * @queue: TX queue identifier (NL80211_TXQ_Q_*)
 * @txop: Maximum burst time in units of 32 usecs, 0 meaning disabled
 * @cwmin: Minimum contention window [a value of the form 2^n-1 in the range
 *	1..32767]
 * @cwmax: Maximum contention window [a value of the form 2^n-1 in the range
 *	1..32767]
 * @aifs: Arbitration interframe space [0..255]
 */
struct ieee80211_txq_params {
	enum nl80211_txq_q queue;
	u16 txop;
	u16 cwmin;
	u16 cwmax;
	u8 aifs;
};

/* from net/wireless.h */
struct wiphy;

/**
 * DOC: Scanning and BSS list handling
 *
 * The scanning process itself is fairly simple, but cfg80211 offers quite
 * a bit of helper functionality. To start a scan, the scan operation will
 * be invoked with a scan definition. This scan definition contains the
 * channels to scan, and the SSIDs to send probe requests for (including the
 * wildcard, if desired). A passive scan is indicated by having no SSIDs to
 * probe. Additionally, a scan request may contain extra information elements
 * that should be added to the probe request. The IEs are guaranteed to be
 * well-formed, and will not exceed the maximum length the driver advertised
 * in the wiphy structure.
 *
 * When scanning finds a BSS, cfg80211 needs to be notified of that, because
 * it is responsible for maintaining the BSS list; the driver should not
 * maintain a list itself. For this notification, various functions exist.
 *
 * Since drivers do not maintain a BSS list, there are also a number of
 * functions to search for a BSS and obtain information about it from the
 * BSS structure cfg80211 maintains. The BSS list is also made available
 * to userspace.
 */

/**
 * struct cfg80211_ssid - SSID description
 * @ssid: the SSID
 * @ssid_len: length of the ssid
 */
struct cfg80211_ssid {
	u8 ssid[IEEE80211_MAX_SSID_LEN];
	u8 ssid_len;
};

/**
 * struct cfg80211_scan_request - scan request description
 *
 * @ssids: SSIDs to scan for (active scan only)
 * @n_ssids: number of SSIDs
 * @channels: channels to scan on.
 * @n_channels: total number of channels to scan
 * @ie: optional information element(s) to add into Probe Request or %NULL
 * @ie_len: length of ie in octets
 * @rates: bitmap of rates to advertise for each band
 * @wiphy: the wiphy this was for
 * @dev: the interface
 * @aborted: (internal) scan request was notified as aborted
 * @no_cck: used to send probe requests at non CCK rate in 2GHz band
 */
struct cfg80211_scan_request {
	struct cfg80211_ssid *ssids;
	int n_ssids;
	u32 n_channels;
	const u8 *ie;
	size_t ie_len;

	u32 rates[IEEE80211_NUM_BANDS];

	/* internal */
	struct wiphy *wiphy;
	struct net_device *dev;
	bool aborted;
	bool no_cck;

	/* keep last */
	struct ieee80211_channel *channels[0];
};

/**
 * struct cfg80211_match_set - sets of attributes to match
 *
 * @ssid: SSID to be matched
 */
struct cfg80211_match_set {
	struct cfg80211_ssid ssid;
};

/**
 * struct cfg80211_sched_scan_request - scheduled scan request description
 *
 * @ssids: SSIDs to scan for (passed in the probe_reqs in active scans)
 * @n_ssids: number of SSIDs
 * @n_channels: total number of channels to scan
 * @interval: interval between each scheduled scan cycle
 * @ie: optional information element(s) to add into Probe Request or %NULL
 * @ie_len: length of ie in octets
 * @match_sets: sets of parameters to be matched for a scan result
 * 	entry to be considered valid and to be passed to the host
 * 	(others are filtered out).
 *	If ommited, all results are passed.
 * @n_match_sets: number of match sets
 * @wiphy: the wiphy this was for
 * @dev: the interface
 * @channels: channels to scan
 */
struct cfg80211_sched_scan_request {
	struct cfg80211_ssid *ssids;
	int n_ssids;
	u32 n_channels;
	u32 interval;
	const u8 *ie;
	size_t ie_len;
	struct cfg80211_match_set *match_sets;
	int n_match_sets;

	/* internal */
	struct wiphy *wiphy;
	struct net_device *dev;

	/* keep last */
	struct ieee80211_channel *channels[0];
};

/**
 * enum cfg80211_signal_type - signal type
 *
 * @CFG80211_SIGNAL_TYPE_NONE: no signal strength information available
 * @CFG80211_SIGNAL_TYPE_MBM: signal strength in mBm (100*dBm)
 * @CFG80211_SIGNAL_TYPE_UNSPEC: signal strength, increasing from 0 through 100
 */
enum cfg80211_signal_type {
	CFG80211_SIGNAL_TYPE_NONE,
	CFG80211_SIGNAL_TYPE_MBM,
	CFG80211_SIGNAL_TYPE_UNSPEC,
};

/**
 * struct cfg80211_bss - BSS description
 *
 * This structure describes a BSS (which may also be a mesh network)
 * for use in scan results and similar.
 *
 * @channel: channel this BSS is on
 * @bssid: BSSID of the BSS
 * @tsf: timestamp of last received update
 * @beacon_interval: the beacon interval as from the frame
 * @capability: the capability field in host byte order
 * @information_elements: the information elements (Note that there
 *	is no guarantee that these are well-formed!); this is a pointer to
 *	either the beacon_ies or proberesp_ies depending on whether Probe
 *	Response frame has been received
 * @len_information_elements: total length of the information elements
 * @beacon_ies: the information elements from the last Beacon frame
 * @len_beacon_ies: total length of the beacon_ies
 * @proberesp_ies: the information elements from the last Probe Response frame
 * @len_proberesp_ies: total length of the proberesp_ies
 * @signal: signal strength value (type depends on the wiphy's signal_type)
 * @free_priv: function pointer to free private data
 * @priv: private area for driver use, has at least wiphy->bss_priv_size bytes
 */
struct cfg80211_bss {
	struct ieee80211_channel *channel;

	u8 bssid[ETH_ALEN];
	u64 tsf;
	u16 beacon_interval;
	u16 capability;
	u8 *information_elements;
	size_t len_information_elements;
	u8 *beacon_ies;
	size_t len_beacon_ies;
	u8 *proberesp_ies;
	size_t len_proberesp_ies;

	s32 signal;

	void (*free_priv)(struct cfg80211_bss *bss);
	u8 priv[0] __attribute__((__aligned__(sizeof(void *))));
};

/**
 * ieee80211_bss_get_ie - find IE with given ID
 * @bss: the bss to search
 * @ie: the IE ID
 * Returns %NULL if not found.
 */
const u8 *ieee80211_bss_get_ie(struct cfg80211_bss *bss, u8 ie);


/**
 * struct cfg80211_auth_request - Authentication request data
 *
 * This structure provides information needed to complete IEEE 802.11
 * authentication.
 *
 * @bss: The BSS to authenticate with.
 * @auth_type: Authentication type (algorithm)
 * @ie: Extra IEs to add to Authentication frame or %NULL
 * @ie_len: Length of ie buffer in octets
 * @key_len: length of WEP key for shared key authentication
 * @key_idx: index of WEP key for shared key authentication
 * @key: WEP key for shared key authentication
 */
struct cfg80211_auth_request {
	struct cfg80211_bss *bss;
	const u8 *ie;
	size_t ie_len;
	enum nl80211_auth_type auth_type;
	const u8 *key;
	u8 key_len, key_idx;
};

/**
 * enum cfg80211_assoc_req_flags - Over-ride default behaviour in association.
 *
 * @ASSOC_REQ_DISABLE_HT:  Disable HT (802.11n)
 */
enum cfg80211_assoc_req_flags {
	ASSOC_REQ_DISABLE_HT		= BIT(0),
};

/**
 * struct cfg80211_assoc_request - (Re)Association request data
 *
 * This structure provides information needed to complete IEEE 802.11
 * (re)association.
 * @bss: The BSS to associate with. If the call is successful the driver
 *	is given a reference that it must release, normally via a call to
 *	cfg80211_send_rx_assoc(), or, if association timed out, with a
 *	call to cfg80211_put_bss() (in addition to calling
 *	cfg80211_send_assoc_timeout())
 * @ie: Extra IEs to add to (Re)Association Request frame or %NULL
 * @ie_len: Length of ie buffer in octets
 * @use_mfp: Use management frame protection (IEEE 802.11w) in this association
 * @crypto: crypto settings
 * @prev_bssid: previous BSSID, if not %NULL use reassociate frame
 * @flags:  See &enum cfg80211_assoc_req_flags
 * @ht_capa:  HT Capabilities over-rides.  Values set in ht_capa_mask
 *   will be used in ht_capa.  Un-supported values will be ignored.
 * @ht_capa_mask:  The bits of ht_capa which are to be used.
 */
struct cfg80211_assoc_request {
	struct cfg80211_bss *bss;
	const u8 *ie, *prev_bssid;
	size_t ie_len;
	struct cfg80211_crypto_settings crypto;
	bool use_mfp;
	u32 flags;
	struct ieee80211_ht_cap ht_capa;
	struct ieee80211_ht_cap ht_capa_mask;
};

/**
 * struct cfg80211_deauth_request - Deauthentication request data
 *
 * This structure provides information needed to complete IEEE 802.11
 * deauthentication.
 *
 * @bssid: the BSSID of the BSS to deauthenticate from
 * @ie: Extra IEs to add to Deauthentication frame or %NULL
 * @ie_len: Length of ie buffer in octets
 * @reason_code: The reason code for the deauthentication
 */
struct cfg80211_deauth_request {
	const u8 *bssid;
	const u8 *ie;
	size_t ie_len;
	u16 reason_code;
};

/**
 * struct cfg80211_disassoc_request - Disassociation request data
 *
 * This structure provides information needed to complete IEEE 802.11
 * disassocation.
 *
 * @bss: the BSS to disassociate from
 * @ie: Extra IEs to add to Disassociation frame or %NULL
 * @ie_len: Length of ie buffer in octets
 * @reason_code: The reason code for the disassociation
 * @local_state_change: This is a request for a local state only, i.e., no
 *	Disassociation frame is to be transmitted.
 */
struct cfg80211_disassoc_request {
	struct cfg80211_bss *bss;
	const u8 *ie;
	size_t ie_len;
	u16 reason_code;
	bool local_state_change;
};

/**
 * struct cfg80211_ibss_params - IBSS parameters
 *
 * This structure defines the IBSS parameters for the join_ibss()
 * method.
 *
 * @ssid: The SSID, will always be non-null.
 * @ssid_len: The length of the SSID, will always be non-zero.
 * @bssid: Fixed BSSID requested, maybe be %NULL, if set do not
 *	search for IBSSs with a different BSSID.
 * @channel: The channel to use if no IBSS can be found to join.
 * @channel_type: channel type (HT mode)
 * @channel_fixed: The channel should be fixed -- do not search for
 *	IBSSs to join on other channels.
 * @ie: information element(s) to include in the beacon
 * @ie_len: length of that
 * @beacon_interval: beacon interval to use
 * @privacy: this is a protected network, keys will be configured
 *	after joining
 * @control_port: whether user space controls IEEE 802.1X port, i.e.,
 *	sets/clears %NL80211_STA_FLAG_AUTHORIZED. If true, the driver is
 *	required to assume that the port is unauthorized until authorized by
 *	user space. Otherwise, port is marked authorized by default.
 * @basic_rates: bitmap of basic rates to use when creating the IBSS
 * @mcast_rate: per-band multicast rate index + 1 (0: disabled)
 */
struct cfg80211_ibss_params {
	u8 *ssid;
	u8 *bssid;
	struct ieee80211_channel *channel;
	enum nl80211_channel_type channel_type;
	u8 *ie;
	u8 ssid_len, ie_len;
	u16 beacon_interval;
	u32 basic_rates;
	bool channel_fixed;
	bool privacy;
	bool control_port;
	int mcast_rate[IEEE80211_NUM_BANDS];
};

/**
 * struct cfg80211_connect_params - Connection parameters
 *
 * This structure provides information needed to complete IEEE 802.11
 * authentication and association.
 *
 * @channel: The channel to use or %NULL if not specified (auto-select based
 *	on scan results)
 * @bssid: The AP BSSID or %NULL if not specified (auto-select based on scan
 *	results)
 * @ssid: SSID
 * @ssid_len: Length of ssid in octets
 * @auth_type: Authentication type (algorithm)
 * @ie: IEs for association request
 * @ie_len: Length of assoc_ie in octets
 * @privacy: indicates whether privacy-enabled APs should be used
 * @crypto: crypto settings
 * @key_len: length of WEP key for shared key authentication
 * @key_idx: index of WEP key for shared key authentication
 * @key: WEP key for shared key authentication
 * @flags:  See &enum cfg80211_assoc_req_flags
 * @bg_scan_period:  Background scan period in seconds
 *   or -1 to indicate that default value is to be used.
 * @ht_capa:  HT Capabilities over-rides.  Values set in ht_capa_mask
 *   will be used in ht_capa.  Un-supported values will be ignored.
 * @ht_capa_mask:  The bits of ht_capa which are to be used.
 */
struct cfg80211_connect_params {
	struct ieee80211_channel *channel;
	u8 *bssid;
	u8 *ssid;
	size_t ssid_len;
	enum nl80211_auth_type auth_type;
	u8 *ie;
	size_t ie_len;
	bool privacy;
	struct cfg80211_crypto_settings crypto;
	const u8 *key;
	u8 key_len, key_idx;
	u32 flags;
	int bg_scan_period;
	struct ieee80211_ht_cap ht_capa;
	struct ieee80211_ht_cap ht_capa_mask;
};

/**
 * enum wiphy_params_flags - set_wiphy_params bitfield values
 * @WIPHY_PARAM_RETRY_SHORT: wiphy->retry_short has changed
 * @WIPHY_PARAM_RETRY_LONG: wiphy->retry_long has changed
 * @WIPHY_PARAM_FRAG_THRESHOLD: wiphy->frag_threshold has changed
 * @WIPHY_PARAM_RTS_THRESHOLD: wiphy->rts_threshold has changed
 * @WIPHY_PARAM_COVERAGE_CLASS: coverage class changed
 */
enum wiphy_params_flags {
	WIPHY_PARAM_RETRY_SHORT		= 1 << 0,
	WIPHY_PARAM_RETRY_LONG		= 1 << 1,
	WIPHY_PARAM_FRAG_THRESHOLD	= 1 << 2,
	WIPHY_PARAM_RTS_THRESHOLD	= 1 << 3,
	WIPHY_PARAM_COVERAGE_CLASS	= 1 << 4,
};

/*
 * cfg80211_bitrate_mask - masks for bitrate control
 */
struct cfg80211_bitrate_mask {
	struct {
		u32 legacy;
		u8 mcs[IEEE80211_HT_MCS_MASK_LEN];
	} control[IEEE80211_NUM_BANDS];
};
/**
 * struct cfg80211_pmksa - PMK Security Association
 *
 * This structure is passed to the set/del_pmksa() method for PMKSA
 * caching.
 *
 * @bssid: The AP's BSSID.
 * @pmkid: The PMK material itself.
 */
struct cfg80211_pmksa {
	u8 *bssid;
	u8 *pmkid;
};

/**
 * struct cfg80211_wowlan_trig_pkt_pattern - packet pattern
 * @mask: bitmask where to match pattern and where to ignore bytes,
 *	one bit per byte, in same format as nl80211
 * @pattern: bytes to match where bitmask is 1
 * @pattern_len: length of pattern (in bytes)
 *
 * Internal note: @mask and @pattern are allocated in one chunk of
 * memory, free @mask only!
 */
struct cfg80211_wowlan_trig_pkt_pattern {
	u8 *mask, *pattern;
	int pattern_len;
};

/**
 * struct cfg80211_wowlan - Wake on Wireless-LAN support info
 *
 * This structure defines the enabled WoWLAN triggers for the device.
 * @any: wake up on any activity -- special trigger if device continues
 *	operating as normal during suspend
 * @disconnect: wake up if getting disconnected
 * @magic_pkt: wake up on receiving magic packet
 * @patterns: wake up on receiving packet matching a pattern
 * @n_patterns: number of patterns
 * @gtk_rekey_failure: wake up on GTK rekey failure
 * @eap_identity_req: wake up on EAP identity request packet
 * @four_way_handshake: wake up on 4-way handshake
 * @rfkill_release: wake up when rfkill is released
 */
struct cfg80211_wowlan {
	bool any, disconnect, magic_pkt, gtk_rekey_failure,
	     eap_identity_req, four_way_handshake,
	     rfkill_release;
	struct cfg80211_wowlan_trig_pkt_pattern *patterns;
	int n_patterns;
};

/**
 * struct cfg80211_gtk_rekey_data - rekey data
 * @kek: key encryption key
 * @kck: key confirmation key
 * @replay_ctr: replay counter
 */
struct cfg80211_gtk_rekey_data {
	u8 kek[NL80211_KEK_LEN];
	u8 kck[NL80211_KCK_LEN];
	u8 replay_ctr[NL80211_REPLAY_CTR_LEN];
};

/**
 * struct cfg80211_ops - backend description for wireless configuration
 *
 * This struct is registered by fullmac card drivers and/or wireless stacks
 * in order to handle configuration requests on their interfaces.
 *
 * All callbacks except where otherwise noted should return 0
 * on success or a negative error code.
 *
 * All operations are currently invoked under rtnl for consistency with the
 * wireless extensions but this is subject to reevaluation as soon as this
 * code is used more widely and we have a first user without wext.
 *
 * @suspend: wiphy device needs to be suspended. The variable @wow will
 *	be %NULL or contain the enabled Wake-on-Wireless triggers that are
 *	configured for the device.
 * @resume: wiphy device needs to be resumed
 *
 * @add_virtual_intf: create a new virtual interface with the given name,
 *	must set the struct wireless_dev's iftype. Beware: You must create
 *	the new netdev in the wiphy's network namespace! Returns the netdev,
 *	or an ERR_PTR.
 *
 * @del_virtual_intf: remove the virtual interface determined by ifindex.
 *
 * @change_virtual_intf: change type/configuration of virtual interface,
 *	keep the struct wireless_dev's iftype updated.
 *
 * @add_key: add a key with the given parameters. @mac_addr will be %NULL
 *	when adding a group key.
 *
 * @get_key: get information about the key with the given parameters.
 *	@mac_addr will be %NULL when requesting information for a group
 *	key. All pointers given to the @callback function need not be valid
 *	after it returns. This function should return an error if it is
 *	not possible to retrieve the key, -ENOENT if it doesn't exist.
 *
 * @del_key: remove a key given the @mac_addr (%NULL for a group key)
 *	and @key_index, return -ENOENT if the key doesn't exist.
 *
 * @set_default_key: set the default key on an interface
 *
 * @set_default_mgmt_key: set the default management frame key on an interface
 *
 * @set_rekey_data: give the data necessary for GTK rekeying to the driver
 *
 * @start_ap: Start acting in AP mode defined by the parameters.
 * @change_beacon: Change the beacon parameters for an access point mode
 *	interface. This should reject the call when AP mode wasn't started.
 * @stop_ap: Stop being an AP, including stopping beaconing.
 *
 * @add_station: Add a new station.
 * @del_station: Remove a station; @mac may be NULL to remove all stations.
 * @change_station: Modify a given station. Note that flags changes are not much
 *	validated in cfg80211, in particular the auth/assoc/authorized flags
 *	might come to the driver in invalid combinations -- make sure to check
 *	them, also against the existing state! Also, supported_rates changes are
 *	not checked in station mode -- drivers need to reject (or ignore) them
 *	for anything but TDLS peers.
 * @get_station: get station information for the station identified by @mac
 * @dump_station: dump station callback -- resume dump at index @idx
 *
 * @add_mpath: add a fixed mesh path
 * @del_mpath: delete a given mesh path
 * @change_mpath: change a given mesh path
 * @get_mpath: get a mesh path for the given parameters
 * @dump_mpath: dump mesh path callback -- resume dump at index @idx
 * @join_mesh: join the mesh network with the specified parameters
 * @leave_mesh: leave the current mesh network
 *
 * @get_mesh_config: Get the current mesh configuration
 *
 * @update_mesh_config: Update mesh parameters on a running mesh.
 *	The mask is a bitfield which tells us which parameters to
 *	set, and which to leave alone.
 *
 * @change_bss: Modify parameters for a given BSS.
 *
 * @set_txq_params: Set TX queue parameters
 *
 * @set_channel: Set channel for a given wireless interface. Some devices
 *	may support multi-channel operation (by channel hopping) so cfg80211
 *	doesn't verify much. Note, however, that the passed netdev may be
 *	%NULL as well if the user requested changing the channel for the
 *	device itself, or for a monitor interface.
 * @get_channel: Get the current operating channel, should return %NULL if
 *	there's no single defined operating channel if for example the
 *	device implements channel hopping for multi-channel virtual interfaces.
 *
 * @scan: Request to do a scan. If returning zero, the scan request is given
 *	the driver, and will be valid until passed to cfg80211_scan_done().
 *	For scan results, call cfg80211_inform_bss(); you can call this outside
 *	the scan/scan_done bracket too.
 *
 * @auth: Request to authenticate with the specified peer
 * @assoc: Request to (re)associate with the specified peer
 * @deauth: Request to deauthenticate from the specified peer
 * @disassoc: Request to disassociate from the specified peer
 *
 * @connect: Connect to the ESS with the specified parameters. When connected,
 *	call cfg80211_connect_result() with status code %WLAN_STATUS_SUCCESS.
 *	If the connection fails for some reason, call cfg80211_connect_result()
 *	with the status from the AP.
 * @disconnect: Disconnect from the BSS/ESS.
 *
 * @join_ibss: Join the specified IBSS (or create if necessary). Once done, call
 *	cfg80211_ibss_joined(), also call that function when changing BSSID due
 *	to a merge.
 * @leave_ibss: Leave the IBSS.
 *
 * @set_wiphy_params: Notify that wiphy parameters have changed;
 *	@changed bitfield (see &enum wiphy_params_flags) describes which values
 *	have changed. The actual parameter values are available in
 *	struct wiphy. If returning an error, no value should be changed.
 *
 * @set_tx_power: set the transmit power according to the parameters,
 *	the power passed is in mBm, to get dBm use MBM_TO_DBM().
 * @get_tx_power: store the current TX power into the dbm variable;
 *	return 0 if successful
 *
 * @set_wds_peer: set the WDS peer for a WDS interface
 *
 * @rfkill_poll: polls the hw rfkill line, use cfg80211 reporting
 *	functions to adjust rfkill hw state
 *
 * @dump_survey: get site survey information.
 *
 * @remain_on_channel: Request the driver to remain awake on the specified
 *	channel for the specified duration to complete an off-channel
 *	operation (e.g., public action frame exchange). When the driver is
 *	ready on the requested channel, it must indicate this with an event
 *	notification by calling cfg80211_ready_on_channel().
 * @cancel_remain_on_channel: Cancel an on-going remain-on-channel operation.
 *	This allows the operation to be terminated prior to timeout based on
 *	the duration value.
 * @mgmt_tx: Transmit a management frame.
 * @mgmt_tx_cancel_wait: Cancel the wait time from transmitting a management
 *	frame on another channel
 *
 * @testmode_cmd: run a test mode command
 * @testmode_dump: Implement a test mode dump. The cb->args[2] and up may be
 *	used by the function, but 0 and 1 must not be touched. Additionally,
 *	return error codes other than -ENOBUFS and -ENOENT will terminate the
 *	dump and return to userspace with an error, so be careful. If any data
 *	was passed in from userspace then the data/len arguments will be present
 *	and point to the data contained in %NL80211_ATTR_TESTDATA.
 *
 * @set_bitrate_mask: set the bitrate mask configuration
 *
 * @set_pmksa: Cache a PMKID for a BSSID. This is mostly useful for fullmac
 *	devices running firmwares capable of generating the (re) association
 *	RSN IE. It allows for faster roaming between WPA2 BSSIDs.
 * @del_pmksa: Delete a cached PMKID.
 * @flush_pmksa: Flush all cached PMKIDs.
 * @set_power_mgmt: Configure WLAN power management. A timeout value of -1
 *	allows the driver to adjust the dynamic ps timeout value.
 * @set_cqm_rssi_config: Configure connection quality monitor RSSI threshold.
 * @sched_scan_start: Tell the driver to start a scheduled scan.
 * @sched_scan_stop: Tell the driver to stop an ongoing scheduled
 *	scan.  The driver_initiated flag specifies whether the driver
 *	itself has informed that the scan has stopped.
 *
 * @mgmt_frame_register: Notify driver that a management frame type was
 *	registered. Note that this callback may not sleep, and cannot run
 *	concurrently with itself.
 *
 * @set_antenna: Set antenna configuration (tx_ant, rx_ant) on the device.
 *	Parameters are bitmaps of allowed antennas to use for TX/RX. Drivers may
 *	reject TX/RX mask combinations they cannot support by returning -EINVAL
 *	(also see nl80211.h @NL80211_ATTR_WIPHY_ANTENNA_TX).
 *
 * @get_antenna: Get current antenna configuration from device (tx_ant, rx_ant).
 *
 * @set_ringparam: Set tx and rx ring sizes.
 *
 * @get_ringparam: Get tx and rx ring current and maximum sizes.
 *
 * @tdls_mgmt: Transmit a TDLS management frame.
 * @tdls_oper: Perform a high-level TDLS operation (e.g. TDLS link setup).
 *
 * @probe_client: probe an associated client, must return a cookie that it
 *	later passes to cfg80211_probe_status().
 *
 * @set_noack_map: Set the NoAck Map for the TIDs.
 */
struct cfg80211_ops {
	int	(*suspend)(struct wiphy *wiphy, struct cfg80211_wowlan *wow);
	int	(*resume)(struct wiphy *wiphy);

	struct net_device * (*add_virtual_intf)(struct wiphy *wiphy,
						char *name,
						enum nl80211_iftype type,
						u32 *flags,
						struct vif_params *params);
	int	(*del_virtual_intf)(struct wiphy *wiphy, struct net_device *dev);
	int	(*change_virtual_intf)(struct wiphy *wiphy,
				       struct net_device *dev,
				       enum nl80211_iftype type, u32 *flags,
				       struct vif_params *params);

	int	(*add_key)(struct wiphy *wiphy, struct net_device *netdev,
			   u8 key_index, bool pairwise, const u8 *mac_addr,
			   struct key_params *params);
	int	(*get_key)(struct wiphy *wiphy, struct net_device *netdev,
			   u8 key_index, bool pairwise, const u8 *mac_addr,
			   void *cookie,
			   void (*callback)(void *cookie, struct key_params*));
	int	(*del_key)(struct wiphy *wiphy, struct net_device *netdev,
			   u8 key_index, bool pairwise, const u8 *mac_addr);
	int	(*set_default_key)(struct wiphy *wiphy,
				   struct net_device *netdev,
				   u8 key_index, bool unicast, bool multicast);
	int	(*set_default_mgmt_key)(struct wiphy *wiphy,
					struct net_device *netdev,
					u8 key_index);

	int	(*start_ap)(struct wiphy *wiphy, struct net_device *dev,
			    struct cfg80211_ap_settings *settings);
	int	(*change_beacon)(struct wiphy *wiphy, struct net_device *dev,
				 struct cfg80211_beacon_data *info);
	int	(*stop_ap)(struct wiphy *wiphy, struct net_device *dev);


	int	(*add_station)(struct wiphy *wiphy, struct net_device *dev,
			       u8 *mac, struct station_parameters *params);
	int	(*del_station)(struct wiphy *wiphy, struct net_device *dev,
			       u8 *mac);
	int	(*change_station)(struct wiphy *wiphy, struct net_device *dev,
				  u8 *mac, struct station_parameters *params);
	int	(*get_station)(struct wiphy *wiphy, struct net_device *dev,
			       u8 *mac, struct station_info *sinfo);
	int	(*dump_station)(struct wiphy *wiphy, struct net_device *dev,
			       int idx, u8 *mac, struct station_info *sinfo);

	int	(*add_mpath)(struct wiphy *wiphy, struct net_device *dev,
			       u8 *dst, u8 *next_hop);
	int	(*del_mpath)(struct wiphy *wiphy, struct net_device *dev,
			       u8 *dst);
	int	(*change_mpath)(struct wiphy *wiphy, struct net_device *dev,
				  u8 *dst, u8 *next_hop);
	int	(*get_mpath)(struct wiphy *wiphy, struct net_device *dev,
			       u8 *dst, u8 *next_hop,
			       struct mpath_info *pinfo);
	int	(*dump_mpath)(struct wiphy *wiphy, struct net_device *dev,
			       int idx, u8 *dst, u8 *next_hop,
			       struct mpath_info *pinfo);
	int	(*get_mesh_config)(struct wiphy *wiphy,
				struct net_device *dev,
				struct mesh_config *conf);
	int	(*update_mesh_config)(struct wiphy *wiphy,
				      struct net_device *dev, u32 mask,
				      const struct mesh_config *nconf);
	int	(*join_mesh)(struct wiphy *wiphy, struct net_device *dev,
			     const struct mesh_config *conf,
			     const struct mesh_setup *setup);
	int	(*leave_mesh)(struct wiphy *wiphy, struct net_device *dev);

	int	(*change_bss)(struct wiphy *wiphy, struct net_device *dev,
			      struct bss_parameters *params);

	int	(*set_txq_params)(struct wiphy *wiphy, struct net_device *dev,
				  struct ieee80211_txq_params *params);

	int	(*set_channel)(struct wiphy *wiphy, struct net_device *dev,
			       struct ieee80211_channel *chan,
			       enum nl80211_channel_type channel_type);

	int	(*scan)(struct wiphy *wiphy, struct net_device *dev,
			struct cfg80211_scan_request *request);

	int	(*auth)(struct wiphy *wiphy, struct net_device *dev,
			struct cfg80211_auth_request *req);
	int	(*assoc)(struct wiphy *wiphy, struct net_device *dev,
			 struct cfg80211_assoc_request *req);
	int	(*deauth)(struct wiphy *wiphy, struct net_device *dev,
			  struct cfg80211_deauth_request *req);
	int	(*disassoc)(struct wiphy *wiphy, struct net_device *dev,
			    struct cfg80211_disassoc_request *req);

	int	(*connect)(struct wiphy *wiphy, struct net_device *dev,
			   struct cfg80211_connect_params *sme);
	int	(*disconnect)(struct wiphy *wiphy, struct net_device *dev,
			      u16 reason_code);

	int	(*join_ibss)(struct wiphy *wiphy, struct net_device *dev,
			     struct cfg80211_ibss_params *params);
	int	(*leave_ibss)(struct wiphy *wiphy, struct net_device *dev);

	int	(*set_wiphy_params)(struct wiphy *wiphy, u32 changed);

	int	(*set_tx_power)(struct wiphy *wiphy,
				enum nl80211_tx_power_setting type, int mbm);
	int	(*get_tx_power)(struct wiphy *wiphy, int *dbm);

	int	(*set_wds_peer)(struct wiphy *wiphy, struct net_device *dev,
				const u8 *addr);

	void	(*rfkill_poll)(struct wiphy *wiphy);

#ifdef CONFIG_NL80211_TESTMODE
	int	(*testmode_cmd)(struct wiphy *wiphy, void *data, int len);
	int	(*testmode_dump)(struct wiphy *wiphy, struct sk_buff *skb,
				 struct netlink_callback *cb,
				 void *data, int len);
#endif

	int	(*set_bitrate_mask)(struct wiphy *wiphy,
				    struct net_device *dev,
				    const u8 *peer,
				    const struct cfg80211_bitrate_mask *mask);

	int	(*dump_survey)(struct wiphy *wiphy, struct net_device *netdev,
			int idx, struct survey_info *info);

	int	(*set_pmksa)(struct wiphy *wiphy, struct net_device *netdev,
			     struct cfg80211_pmksa *pmksa);
	int	(*del_pmksa)(struct wiphy *wiphy, struct net_device *netdev,
			     struct cfg80211_pmksa *pmksa);
	int	(*flush_pmksa)(struct wiphy *wiphy, struct net_device *netdev);

	int	(*remain_on_channel)(struct wiphy *wiphy,
				     struct net_device *dev,
				     struct ieee80211_channel *chan,
				     enum nl80211_channel_type channel_type,
				     unsigned int duration,
				     u64 *cookie);
	int	(*cancel_remain_on_channel)(struct wiphy *wiphy,
					    struct net_device *dev,
					    u64 cookie);

	int	(*mgmt_tx)(struct wiphy *wiphy, struct net_device *dev,
			  struct ieee80211_channel *chan, bool offchan,
			  enum nl80211_channel_type channel_type,
			  bool channel_type_valid, unsigned int wait,
			  const u8 *buf, size_t len, bool no_cck,
			  bool dont_wait_for_ack, u64 *cookie);
	int	(*mgmt_tx_cancel_wait)(struct wiphy *wiphy,
				       struct net_device *dev,
				       u64 cookie);

	int	(*set_power_mgmt)(struct wiphy *wiphy, struct net_device *dev,
				  bool enabled, int timeout);

	int	(*set_cqm_rssi_config)(struct wiphy *wiphy,
				       struct net_device *dev,
				       s32 rssi_thold, u32 rssi_hyst);

	void	(*mgmt_frame_register)(struct wiphy *wiphy,
				       struct net_device *dev,
				       u16 frame_type, bool reg);

	int	(*set_antenna)(struct wiphy *wiphy, u32 tx_ant, u32 rx_ant);
	int	(*get_antenna)(struct wiphy *wiphy, u32 *tx_ant, u32 *rx_ant);

	int	(*set_ringparam)(struct wiphy *wiphy, u32 tx, u32 rx);
	void	(*get_ringparam)(struct wiphy *wiphy,
				 u32 *tx, u32 *tx_max, u32 *rx, u32 *rx_max);

	int	(*sched_scan_start)(struct wiphy *wiphy,
				struct net_device *dev,
				struct cfg80211_sched_scan_request *request);
	int	(*sched_scan_stop)(struct wiphy *wiphy, struct net_device *dev);

	int	(*set_rekey_data)(struct wiphy *wiphy, struct net_device *dev,
				  struct cfg80211_gtk_rekey_data *data);

	int	(*tdls_mgmt)(struct wiphy *wiphy, struct net_device *dev,
			     u8 *peer, u8 action_code,  u8 dialog_token,
			     u16 status_code, const u8 *buf, size_t len);
	int	(*tdls_oper)(struct wiphy *wiphy, struct net_device *dev,
			     u8 *peer, enum nl80211_tdls_operation oper);

	int	(*probe_client)(struct wiphy *wiphy, struct net_device *dev,
				const u8 *peer, u64 *cookie);

	int	(*set_noack_map)(struct wiphy *wiphy,
				  struct net_device *dev,
				  u16 noack_map);

	struct ieee80211_channel *(*get_channel)(struct wiphy *wiphy);
};

/*
 * wireless hardware and networking interfaces structures
 * and registration/helper functions
 */

/**
 * enum wiphy_flags - wiphy capability flags
 *
 * @WIPHY_FLAG_CUSTOM_REGULATORY:  tells us the driver for this device
 * 	has its own custom regulatory domain and cannot identify the
 * 	ISO / IEC 3166 alpha2 it belongs to. When this is enabled
 * 	we will disregard the first regulatory hint (when the
 * 	initiator is %REGDOM_SET_BY_CORE).
 * @WIPHY_FLAG_STRICT_REGULATORY: tells us the driver for this device will
 *	ignore regulatory domain settings until it gets its own regulatory
 *	domain via its regulatory_hint() unless the regulatory hint is
 *	from a country IE. After its gets its own regulatory domain it will
 *	only allow further regulatory domain settings to further enhance
 *	compliance. For example if channel 13 and 14 are disabled by this
 *	regulatory domain no user regulatory domain can enable these channels
 *	at a later time. This can be used for devices which do not have
 *	calibration information guaranteed for frequencies or settings
 *	outside of its regulatory domain. If used in combination with
 *	WIPHY_FLAG_CUSTOM_REGULATORY the inspected country IE power settings
 *	will be followed.
 * @WIPHY_FLAG_DISABLE_BEACON_HINTS: enable this if your driver needs to ensure
 *	that passive scan flags and beaconing flags may not be lifted by
 *	cfg80211 due to regulatory beacon hints. For more information on beacon
 *	hints read the documenation for regulatory_hint_found_beacon()
 * @WIPHY_FLAG_NETNS_OK: if not set, do not allow changing the netns of this
 *	wiphy at all
 * @WIPHY_FLAG_ENFORCE_COMBINATIONS: Set this flag to enforce interface
 *	combinations for this device. This flag is used for backward
 *	compatibility only until all drivers advertise combinations and
 *	they will always be enforced.
 * @WIPHY_FLAG_PS_ON_BY_DEFAULT: if set to true, powersave will be enabled
 *	by default -- this flag will be set depending on the kernel's default
 *	on wiphy_new(), but can be changed by the driver if it has a good
 *	reason to override the default
 * @WIPHY_FLAG_4ADDR_AP: supports 4addr mode even on AP (with a single station
 *	on a VLAN interface)
 * @WIPHY_FLAG_4ADDR_STATION: supports 4addr mode even as a station
 * @WIPHY_FLAG_CONTROL_PORT_PROTOCOL: This device supports setting the
 *	control port protocol ethertype. The device also honours the
 *	control_port_no_encrypt flag.
 * @WIPHY_FLAG_IBSS_RSN: The device supports IBSS RSN.
 * @WIPHY_FLAG_MESH_AUTH: The device supports mesh authentication by routing
 *	auth frames to userspace. See @NL80211_MESH_SETUP_USERSPACE_AUTH.
 * @WIPHY_FLAG_SUPPORTS_SCHED_SCAN: The device supports scheduled scans.
 * @WIPHY_FLAG_SUPPORTS_FW_ROAM: The device supports roaming feature in the
<<<<<<< HEAD
 *	firmware.
 * @WIPHY_FLAG_AP_UAPSD: The device supports uapsd on AP.
 * @WIPHY_FLAG_SUPPORTS_TDLS: The device supports TDLS (802.11z) operation.
 * @WIPHY_FLAG_TDLS_EXTERNAL_SETUP: The device does not handle TDLS (802.11z)
 *	link setup/discovery operations internally. Setup, discovery and
 *	teardown packets should be sent through the @NL80211_CMD_TDLS_MGMT
 *	command. When this flag is not set, @NL80211_CMD_TDLS_OPER should be
 *	used for asking the driver/firmware to perform a TDLS operation.
 * @WIPHY_FLAG_HAVE_AP_SME: device integrates AP SME
 * @WIPHY_FLAG_REPORTS_OBSS: the device will report beacons from other BSSes
 *	when there are virtual interfaces in AP mode by calling
 *	cfg80211_report_obss_beacon().
 * @WIPHY_FLAG_AP_PROBE_RESP_OFFLOAD: When operating as an AP, the device
 *	responds to probe-requests in hardware.
 * @WIPHY_FLAG_OFFCHAN_TX: Device supports direct off-channel TX.
 * @WIPHY_FLAG_HAS_REMAIN_ON_CHANNEL: Device supports remain-on-channel call.
=======
 *     firmware.
 * @WIPHY_FLAG_AP_UAPSD: The device supports uapsd on AP.
 * @WIPHY_FLAG_SUPPORTS_TDLS: The device supports TDLS (802.11z) operation.
 * @WIPHY_FLAG_TDLS_EXTERNAL_SETUP: The device does not handle TDLS (802.11z)
 *     link setup/discovery operations internally. Setup, discovery and
 *     teardown packets should be sent through the @NL80211_CMD_TDLS_MGMT
 *     command. When this flag is not set, @NL80211_CMD_TDLS_OPER should be
 *     used for asking the driver/firmware to perform a TDLS operation.
 * @WIPHY_FLAG_HAVE_AP_SME: device integrates AP SME
 * @WIPHY_FLAG_REPORTS_OBSS: the device will report beacons from other BSSes
 *      when there are virtual interfaces in AP mode by calling
 *      cfg80211_report_obss_beacon().
 * @WIPHY_FLAG_AP_PROBE_RESP_OFFLOAD: When operating as an AP, the device
 *      responds to probe-requests in hardware.
>>>>>>> 3f6240f3
 */
enum wiphy_flags {
	WIPHY_FLAG_CUSTOM_REGULATORY		= BIT(0),
	WIPHY_FLAG_STRICT_REGULATORY		= BIT(1),
	WIPHY_FLAG_DISABLE_BEACON_HINTS		= BIT(2),
	WIPHY_FLAG_NETNS_OK			= BIT(3),
	WIPHY_FLAG_PS_ON_BY_DEFAULT		= BIT(4),
	WIPHY_FLAG_4ADDR_AP			= BIT(5),
	WIPHY_FLAG_4ADDR_STATION		= BIT(6),
	WIPHY_FLAG_CONTROL_PORT_PROTOCOL	= BIT(7),
	WIPHY_FLAG_IBSS_RSN			= BIT(8),
	WIPHY_FLAG_MESH_AUTH			= BIT(10),
	WIPHY_FLAG_SUPPORTS_SCHED_SCAN		= BIT(11),
	WIPHY_FLAG_ENFORCE_COMBINATIONS		= BIT(12),
<<<<<<< HEAD
	WIPHY_FLAG_SUPPORTS_FW_ROAM		= BIT(13),
	WIPHY_FLAG_AP_UAPSD			= BIT(14),
	WIPHY_FLAG_SUPPORTS_TDLS		= BIT(15),
	WIPHY_FLAG_TDLS_EXTERNAL_SETUP		= BIT(16),
	WIPHY_FLAG_HAVE_AP_SME			= BIT(17),
	WIPHY_FLAG_REPORTS_OBSS			= BIT(18),
	WIPHY_FLAG_AP_PROBE_RESP_OFFLOAD	= BIT(19),
	WIPHY_FLAG_OFFCHAN_TX			= BIT(20),
	WIPHY_FLAG_HAS_REMAIN_ON_CHANNEL	= BIT(21),
=======
	WIPHY_FLAG_SUPPORTS_FW_ROAM             = BIT(13),
	WIPHY_FLAG_AP_UAPSD                     = BIT(14),
	WIPHY_FLAG_SUPPORTS_TDLS                = BIT(15),
	WIPHY_FLAG_TDLS_EXTERNAL_SETUP          = BIT(16),
	WIPHY_FLAG_HAVE_AP_SME                  = BIT(17),
	WIPHY_FLAG_REPORTS_OBSS                 = BIT(18),
	WIPHY_FLAG_AP_PROBE_RESP_OFFLOAD        = BIT(19),
>>>>>>> 3f6240f3
};

/**
 * struct ieee80211_iface_limit - limit on certain interface types
 * @max: maximum number of interfaces of these types
 * @types: interface types (bits)
 */
struct ieee80211_iface_limit {
	u16 max;
	u16 types;
};

/**
 * struct ieee80211_iface_combination - possible interface combination
 * @limits: limits for the given interface types
 * @n_limits: number of limitations
 * @num_different_channels: can use up to this many different channels
 * @max_interfaces: maximum number of interfaces in total allowed in this
 *	group
 * @beacon_int_infra_match: In this combination, the beacon intervals
 *	between infrastructure and AP types must match. This is required
 *	only in special cases.
 *
 * These examples can be expressed as follows:
 *
 * Allow #STA <= 1, #AP <= 1, matching BI, channels = 1, 2 total:
 *
 *  struct ieee80211_iface_limit limits1[] = {
 *	{ .max = 1, .types = BIT(NL80211_IFTYPE_STATION), },
 *	{ .max = 1, .types = BIT(NL80211_IFTYPE_AP}, },
 *  };
 *  struct ieee80211_iface_combination combination1 = {
 *	.limits = limits1,
 *	.n_limits = ARRAY_SIZE(limits1),
 *	.max_interfaces = 2,
 *	.beacon_int_infra_match = true,
 *  };
 *
 *
 * Allow #{AP, P2P-GO} <= 8, channels = 1, 8 total:
 *
 *  struct ieee80211_iface_limit limits2[] = {
 *	{ .max = 8, .types = BIT(NL80211_IFTYPE_AP) |
 *			     BIT(NL80211_IFTYPE_P2P_GO), },
 *  };
 *  struct ieee80211_iface_combination combination2 = {
 *	.limits = limits2,
 *	.n_limits = ARRAY_SIZE(limits2),
 *	.max_interfaces = 8,
 *	.num_different_channels = 1,
 *  };
 *
 *
 * Allow #STA <= 1, #{P2P-client,P2P-GO} <= 3 on two channels, 4 total.
 * This allows for an infrastructure connection and three P2P connections.
 *
 *  struct ieee80211_iface_limit limits3[] = {
 *	{ .max = 1, .types = BIT(NL80211_IFTYPE_STATION), },
 *	{ .max = 3, .types = BIT(NL80211_IFTYPE_P2P_GO) |
 *			     BIT(NL80211_IFTYPE_P2P_CLIENT), },
 *  };
 *  struct ieee80211_iface_combination combination3 = {
 *	.limits = limits3,
 *	.n_limits = ARRAY_SIZE(limits3),
 *	.max_interfaces = 4,
 *	.num_different_channels = 2,
 *  };
 */
struct ieee80211_iface_combination {
	const struct ieee80211_iface_limit *limits;
	u32 num_different_channels;
	u16 max_interfaces;
	u8 n_limits;
	bool beacon_int_infra_match;
};

struct mac_address {
	u8 addr[ETH_ALEN];
};

struct ieee80211_txrx_stypes {
	u16 tx, rx;
};

/**
 * enum wiphy_wowlan_support_flags - WoWLAN support flags
 * @WIPHY_WOWLAN_ANY: supports wakeup for the special "any"
 *	trigger that keeps the device operating as-is and
 *	wakes up the host on any activity, for example a
 *	received packet that passed filtering; note that the
 *	packet should be preserved in that case
 * @WIPHY_WOWLAN_MAGIC_PKT: supports wakeup on magic packet
 *	(see nl80211.h)
 * @WIPHY_WOWLAN_DISCONNECT: supports wakeup on disconnect
 * @WIPHY_WOWLAN_SUPPORTS_GTK_REKEY: supports GTK rekeying while asleep
 * @WIPHY_WOWLAN_GTK_REKEY_FAILURE: supports wakeup on GTK rekey failure
 * @WIPHY_WOWLAN_EAP_IDENTITY_REQ: supports wakeup on EAP identity request
 * @WIPHY_WOWLAN_4WAY_HANDSHAKE: supports wakeup on 4-way handshake failure
 * @WIPHY_WOWLAN_RFKILL_RELEASE: supports wakeup on RF-kill release
 */
enum wiphy_wowlan_support_flags {
	WIPHY_WOWLAN_ANY		= BIT(0),
	WIPHY_WOWLAN_MAGIC_PKT		= BIT(1),
	WIPHY_WOWLAN_DISCONNECT		= BIT(2),
	WIPHY_WOWLAN_SUPPORTS_GTK_REKEY	= BIT(3),
	WIPHY_WOWLAN_GTK_REKEY_FAILURE	= BIT(4),
	WIPHY_WOWLAN_EAP_IDENTITY_REQ	= BIT(5),
	WIPHY_WOWLAN_4WAY_HANDSHAKE	= BIT(6),
	WIPHY_WOWLAN_RFKILL_RELEASE	= BIT(7),
};

/**
 * struct wiphy_wowlan_support - WoWLAN support data
 * @flags: see &enum wiphy_wowlan_support_flags
 * @n_patterns: number of supported wakeup patterns
 *	(see nl80211.h for the pattern definition)
 * @pattern_max_len: maximum length of each pattern
 * @pattern_min_len: minimum length of each pattern
 */
struct wiphy_wowlan_support {
	u32 flags;
	int n_patterns;
	int pattern_max_len;
	int pattern_min_len;
};

/**
 * struct wiphy - wireless hardware description
 * @reg_notifier: the driver's regulatory notification callback,
 *	note that if your driver uses wiphy_apply_custom_regulatory()
 *	the reg_notifier's request can be passed as NULL
 * @regd: the driver's regulatory domain, if one was requested via
 * 	the regulatory_hint() API. This can be used by the driver
 *	on the reg_notifier() if it chooses to ignore future
 *	regulatory domain changes caused by other drivers.
 * @signal_type: signal type reported in &struct cfg80211_bss.
 * @cipher_suites: supported cipher suites
 * @n_cipher_suites: number of supported cipher suites
 * @retry_short: Retry limit for short frames (dot11ShortRetryLimit)
 * @retry_long: Retry limit for long frames (dot11LongRetryLimit)
 * @frag_threshold: Fragmentation threshold (dot11FragmentationThreshold);
 *	-1 = fragmentation disabled, only odd values >= 256 used
 * @rts_threshold: RTS threshold (dot11RTSThreshold); -1 = RTS/CTS disabled
 * @_net: the network namespace this wiphy currently lives in
 * @perm_addr: permanent MAC address of this device
 * @addr_mask: If the device supports multiple MAC addresses by masking,
 *	set this to a mask with variable bits set to 1, e.g. if the last
 *	four bits are variable then set it to 00:...:00:0f. The actual
 *	variable bits shall be determined by the interfaces added, with
 *	interfaces not matching the mask being rejected to be brought up.
 * @n_addresses: number of addresses in @addresses.
 * @addresses: If the device has more than one address, set this pointer
 *	to a list of addresses (6 bytes each). The first one will be used
 *	by default for perm_addr. In this case, the mask should be set to
 *	all-zeroes. In this case it is assumed that the device can handle
 *	the same number of arbitrary MAC addresses.
 * @registered: protects ->resume and ->suspend sysfs callbacks against
 *	unregister hardware
 * @debugfsdir: debugfs directory used for this wiphy, will be renamed
 *	automatically on wiphy renames
 * @dev: (virtual) struct device for this wiphy
 * @registered: helps synchronize suspend/resume with wiphy unregister
 * @wext: wireless extension handlers
 * @priv: driver private data (sized according to wiphy_new() parameter)
 * @interface_modes: bitmask of interfaces types valid for this wiphy,
 *	must be set by driver
 * @iface_combinations: Valid interface combinations array, should not
 *	list single interface types.
 * @n_iface_combinations: number of entries in @iface_combinations array.
 * @software_iftypes: bitmask of software interface types, these are not
 *	subject to any restrictions since they are purely managed in SW.
 * @flags: wiphy flags, see &enum wiphy_flags
 * @features: features advertised to nl80211, see &enum nl80211_feature_flags.
 * @bss_priv_size: each BSS struct has private data allocated with it,
 *	this variable determines its size
 * @max_scan_ssids: maximum number of SSIDs the device can scan for in
 *	any given scan
 * @max_sched_scan_ssids: maximum number of SSIDs the device can scan
 *	for in any given scheduled scan
 * @max_match_sets: maximum number of match sets the device can handle
 *	when performing a scheduled scan, 0 if filtering is not
 *	supported.
 * @max_scan_ie_len: maximum length of user-controlled IEs device can
 *	add to probe request frames transmitted during a scan, must not
 *	include fixed IEs like supported rates
 * @max_sched_scan_ie_len: same as max_scan_ie_len, but for scheduled
 *	scans
 * @coverage_class: current coverage class
 * @fw_version: firmware version for ethtool reporting
 * @hw_version: hardware version for ethtool reporting
 * @max_num_pmkids: maximum number of PMKIDs supported by device
 * @privid: a pointer that drivers can use to identify if an arbitrary
 *	wiphy is theirs, e.g. in global notifiers
 * @bands: information about bands/channels supported by this device
 *
 * @mgmt_stypes: bitmasks of frame subtypes that can be subscribed to or
 *	transmitted through nl80211, points to an array indexed by interface
 *	type
 *
 * @available_antennas_tx: bitmap of antennas which are available to be
 *	configured as TX antennas. Antenna configuration commands will be
 *	rejected unless this or @available_antennas_rx is set.
 *
 * @available_antennas_rx: bitmap of antennas which are available to be
 *	configured as RX antennas. Antenna configuration commands will be
 *	rejected unless this or @available_antennas_tx is set.
 *
 * @probe_resp_offload:
 *	 Bitmap of supported protocols for probe response offloading.
 *	 See &enum nl80211_probe_resp_offload_support_attr. Only valid
 *	 when the wiphy flag @WIPHY_FLAG_AP_PROBE_RESP_OFFLOAD is set.
 *
 * @max_remain_on_channel_duration: Maximum time a remain-on-channel operation
 *	may request, if implemented.
 *
 * @wowlan: WoWLAN support information
<<<<<<< HEAD
 *
 * @ap_sme_capa: AP SME capabilities, flags from &enum nl80211_ap_sme_features.
 * @ht_capa_mod_mask:  Specify what ht_cap values can be over-ridden.
 *	If null, then none can be over-ridden.
=======
 * @ap_sme_capa: AP SME capabilities, flags from &enum nl80211_ap_sme_features.
>>>>>>> 3f6240f3
 */
struct wiphy {
	/* assign these fields before you register the wiphy */

	/* permanent MAC address(es) */
	u8 perm_addr[ETH_ALEN];
	u8 addr_mask[ETH_ALEN];

	struct mac_address *addresses;

	const struct ieee80211_txrx_stypes *mgmt_stypes;

	const struct ieee80211_iface_combination *iface_combinations;
	int n_iface_combinations;
	u16 software_iftypes;

	u16 n_addresses;

	/* Supported interface modes, OR together BIT(NL80211_IFTYPE_...) */
	u16 interface_modes;

	u32 flags, features;

	u32 ap_sme_capa;

	u32 ap_sme_capa;

	enum cfg80211_signal_type signal_type;

	int bss_priv_size;
	u8 max_scan_ssids;
	u8 max_sched_scan_ssids;
	u8 max_match_sets;
	u16 max_scan_ie_len;
	u16 max_sched_scan_ie_len;

	int n_cipher_suites;
	const u32 *cipher_suites;

	u8 retry_short;
	u8 retry_long;
	u32 frag_threshold;
	u32 rts_threshold;
	u8 coverage_class;

	char fw_version[ETHTOOL_BUSINFO_LEN];
	u32 hw_version;

	struct wiphy_wowlan_support wowlan;

	u16 max_remain_on_channel_duration;

	u8 max_num_pmkids;

	u32 available_antennas_tx;
	u32 available_antennas_rx;

	/*
<<<<<<< HEAD
	 * Bitmap of supported protocols for probe response offloading
	 * see &enum nl80211_probe_resp_offload_support_attr. Only valid
	 * when the wiphy flag @WIPHY_FLAG_AP_PROBE_RESP_OFFLOAD is set.
	 */
=======
	* Bitmap of supported protocols for probe response offloading
	* see &enum nl80211_probe_resp_offload_support_attr. Only valid
	* when the wiphy flag @WIPHY_FLAG_AP_PROBE_RESP_OFFLOAD is set.
	*/
>>>>>>> 3f6240f3
	u32 probe_resp_offload;

	/* If multiple wiphys are registered and you're handed e.g.
	 * a regular netdev with assigned ieee80211_ptr, you won't
	 * know whether it points to a wiphy your driver has registered
	 * or not. Assign this to something global to your driver to
	 * help determine whether you own this wiphy or not. */
	const void *privid;

	struct ieee80211_supported_band *bands[IEEE80211_NUM_BANDS];

	/* Lets us get back the wiphy on the callback */
	int (*reg_notifier)(struct wiphy *wiphy,
			    struct regulatory_request *request);

	/* fields below are read-only, assigned by cfg80211 */

	const struct ieee80211_regdomain *regd;

	/* the item in /sys/class/ieee80211/ points to this,
	 * you need use set_wiphy_dev() (see below) */
	struct device dev;

	/* protects ->resume, ->suspend sysfs callbacks against unregister hw */
	bool registered;

	/* dir in debugfs: ieee80211/<wiphyname> */
	struct dentry *debugfsdir;

	const struct ieee80211_ht_cap *ht_capa_mod_mask;

#ifdef CONFIG_NET_NS
	/* the network namespace this phy lives in currently */
	struct net *_net;
#endif

#ifdef CONFIG_CFG80211_WEXT
	const struct iw_handler_def *wext;
#endif

	char priv[0] __attribute__((__aligned__(NETDEV_ALIGN)));
};

static inline struct net *wiphy_net(struct wiphy *wiphy)
{
	return read_pnet(&wiphy->_net);
}

static inline void wiphy_net_set(struct wiphy *wiphy, struct net *net)
{
	write_pnet(&wiphy->_net, net);
}

/**
 * wiphy_priv - return priv from wiphy
 *
 * @wiphy: the wiphy whose priv pointer to return
 */
static inline void *wiphy_priv(struct wiphy *wiphy)
{
	BUG_ON(!wiphy);
	return &wiphy->priv;
}

/**
 * priv_to_wiphy - return the wiphy containing the priv
 *
 * @priv: a pointer previously returned by wiphy_priv
 */
static inline struct wiphy *priv_to_wiphy(void *priv)
{
	BUG_ON(!priv);
	return container_of(priv, struct wiphy, priv);
}

/**
 * set_wiphy_dev - set device pointer for wiphy
 *
 * @wiphy: The wiphy whose device to bind
 * @dev: The device to parent it to
 */
static inline void set_wiphy_dev(struct wiphy *wiphy, struct device *dev)
{
	wiphy->dev.parent = dev;
}

/**
 * wiphy_dev - get wiphy dev pointer
 *
 * @wiphy: The wiphy whose device struct to look up
 */
static inline struct device *wiphy_dev(struct wiphy *wiphy)
{
	return wiphy->dev.parent;
}

/**
 * wiphy_name - get wiphy name
 *
 * @wiphy: The wiphy whose name to return
 */
static inline const char *wiphy_name(const struct wiphy *wiphy)
{
	return dev_name(&wiphy->dev);
}

/**
 * wiphy_new - create a new wiphy for use with cfg80211
 *
 * @ops: The configuration operations for this device
 * @sizeof_priv: The size of the private area to allocate
 *
 * Create a new wiphy and associate the given operations with it.
 * @sizeof_priv bytes are allocated for private use.
 *
 * The returned pointer must be assigned to each netdev's
 * ieee80211_ptr for proper operation.
 */
struct wiphy *wiphy_new(const struct cfg80211_ops *ops, int sizeof_priv);

/**
 * wiphy_register - register a wiphy with cfg80211
 *
 * @wiphy: The wiphy to register.
 *
 * Returns a non-negative wiphy index or a negative error code.
 */
extern int wiphy_register(struct wiphy *wiphy);

/**
 * wiphy_unregister - deregister a wiphy from cfg80211
 *
 * @wiphy: The wiphy to unregister.
 *
 * After this call, no more requests can be made with this priv
 * pointer, but the call may sleep to wait for an outstanding
 * request that is being handled.
 */
extern void wiphy_unregister(struct wiphy *wiphy);

/**
 * wiphy_free - free wiphy
 *
 * @wiphy: The wiphy to free
 */
extern void wiphy_free(struct wiphy *wiphy);

/* internal structs */
struct cfg80211_conn;
struct cfg80211_internal_bss;
struct cfg80211_cached_keys;

/**
 * struct wireless_dev - wireless per-netdev state
 *
 * This structure must be allocated by the driver/stack
 * that uses the ieee80211_ptr field in struct net_device
 * (this is intentional so it can be allocated along with
 * the netdev.)
 *
 * @wiphy: pointer to hardware description
 * @iftype: interface type
 * @list: (private) Used to collect the interfaces
 * @netdev: (private) Used to reference back to the netdev
 * @current_bss: (private) Used by the internal configuration code
 * @channel: (private) Used by the internal configuration code to track
 *	user-set AP, monitor and WDS channels for wireless extensions
 * @bssid: (private) Used by the internal configuration code
 * @ssid: (private) Used by the internal configuration code
 * @ssid_len: (private) Used by the internal configuration code
 * @mesh_id_len: (private) Used by the internal configuration code
 * @mesh_id_up_len: (private) Used by the internal configuration code
 * @wext: (private) Used by the internal wireless extensions compat code
 * @use_4addr: indicates 4addr mode is used on this interface, must be
 *	set by driver (if supported) on add_interface BEFORE registering the
 *	netdev and may otherwise be used by driver read-only, will be update
 *	by cfg80211 on change_interface
 * @mgmt_registrations: list of registrations for management frames
 * @mgmt_registrations_lock: lock for the list
 * @mtx: mutex used to lock data in this struct
 * @cleanup_work: work struct used for cleanup that can't be done directly
 * @beacon_interval: beacon interval used on this device for transmitting
 *	beacons, 0 when not valid
 */
struct wireless_dev {
	struct wiphy *wiphy;
	enum nl80211_iftype iftype;

	/* the remainder of this struct should be private to cfg80211 */
	struct list_head list;
	struct net_device *netdev;

	struct list_head mgmt_registrations;
	spinlock_t mgmt_registrations_lock;

	struct mutex mtx;

	struct work_struct cleanup_work;

	bool use_4addr;

	/* currently used for IBSS and SME - might be rearranged later */
	u8 ssid[IEEE80211_MAX_SSID_LEN];
	u8 ssid_len, mesh_id_len, mesh_id_up_len;
	enum {
		CFG80211_SME_IDLE,
		CFG80211_SME_CONNECTING,
		CFG80211_SME_CONNECTED,
	} sme_state;
	struct cfg80211_conn *conn;
	struct cfg80211_cached_keys *connect_keys;

	struct list_head event_list;
	spinlock_t event_lock;

	struct cfg80211_internal_bss *current_bss; /* associated / joined */
	struct ieee80211_channel *channel;

	bool ps;
	int ps_timeout;

	int beacon_interval;

	u32 ap_unexpected_nlpid;

#ifdef CONFIG_CFG80211_WEXT
	/* wext data */
	struct {
		struct cfg80211_ibss_params ibss;
		struct cfg80211_connect_params connect;
		struct cfg80211_cached_keys *keys;
		u8 *ie;
		size_t ie_len;
		u8 bssid[ETH_ALEN], prev_bssid[ETH_ALEN];
		u8 ssid[IEEE80211_MAX_SSID_LEN];
		s8 default_key, default_mgmt_key;
		bool prev_bssid_valid;
	} wext;
#endif
};

/**
 * wdev_priv - return wiphy priv from wireless_dev
 *
 * @wdev: The wireless device whose wiphy's priv pointer to return
 */
static inline void *wdev_priv(struct wireless_dev *wdev)
{
	BUG_ON(!wdev);
	return wiphy_priv(wdev->wiphy);
}

/**
 * DOC: Utility functions
 *
 * cfg80211 offers a number of utility functions that can be useful.
 */

/**
 * ieee80211_channel_to_frequency - convert channel number to frequency
 * @chan: channel number
 * @band: band, necessary due to channel number overlap
 */
extern int ieee80211_channel_to_frequency(int chan, enum ieee80211_band band);

/**
 * ieee80211_frequency_to_channel - convert frequency to channel number
 * @freq: center frequency
 */
extern int ieee80211_frequency_to_channel(int freq);

/*
 * Name indirection necessary because the ieee80211 code also has
 * a function named "ieee80211_get_channel", so if you include
 * cfg80211's header file you get cfg80211's version, if you try
 * to include both header files you'll (rightfully!) get a symbol
 * clash.
 */
extern struct ieee80211_channel *__ieee80211_get_channel(struct wiphy *wiphy,
							 int freq);
/**
 * ieee80211_get_channel - get channel struct from wiphy for specified frequency
 * @wiphy: the struct wiphy to get the channel for
 * @freq: the center frequency of the channel
 */
static inline struct ieee80211_channel *
ieee80211_get_channel(struct wiphy *wiphy, int freq)
{
	return __ieee80211_get_channel(wiphy, freq);
}

/**
 * ieee80211_get_response_rate - get basic rate for a given rate
 *
 * @sband: the band to look for rates in
 * @basic_rates: bitmap of basic rates
 * @bitrate: the bitrate for which to find the basic rate
 *
 * This function returns the basic rate corresponding to a given
 * bitrate, that is the next lower bitrate contained in the basic
 * rate map, which is, for this function, given as a bitmap of
 * indices of rates in the band's bitrate table.
 */
struct ieee80211_rate *
ieee80211_get_response_rate(struct ieee80211_supported_band *sband,
			    u32 basic_rates, int bitrate);

/*
 * Radiotap parsing functions -- for controlled injection support
 *
 * Implemented in net/wireless/radiotap.c
 * Documentation in Documentation/networking/radiotap-headers.txt
 */

struct radiotap_align_size {
	uint8_t align:4, size:4;
};

struct ieee80211_radiotap_namespace {
	const struct radiotap_align_size *align_size;
	int n_bits;
	uint32_t oui;
	uint8_t subns;
};

struct ieee80211_radiotap_vendor_namespaces {
	const struct ieee80211_radiotap_namespace *ns;
	int n_ns;
};

/**
 * struct ieee80211_radiotap_iterator - tracks walk thru present radiotap args
 * @this_arg_index: index of current arg, valid after each successful call
 *	to ieee80211_radiotap_iterator_next()
 * @this_arg: pointer to current radiotap arg; it is valid after each
 *	call to ieee80211_radiotap_iterator_next() but also after
 *	ieee80211_radiotap_iterator_init() where it will point to
 *	the beginning of the actual data portion
 * @this_arg_size: length of the current arg, for convenience
 * @current_namespace: pointer to the current namespace definition
 *	(or internally %NULL if the current namespace is unknown)
 * @is_radiotap_ns: indicates whether the current namespace is the default
 *	radiotap namespace or not
 *
 * @_rtheader: pointer to the radiotap header we are walking through
 * @_max_length: length of radiotap header in cpu byte ordering
 * @_arg_index: next argument index
 * @_arg: next argument pointer
 * @_next_bitmap: internal pointer to next present u32
 * @_bitmap_shifter: internal shifter for curr u32 bitmap, b0 set == arg present
 * @_vns: vendor namespace definitions
 * @_next_ns_data: beginning of the next namespace's data
 * @_reset_on_ext: internal; reset the arg index to 0 when going to the
 *	next bitmap word
 *
 * Describes the radiotap parser state. Fields prefixed with an underscore
 * must not be used by users of the parser, only by the parser internally.
 */

struct ieee80211_radiotap_iterator {
	struct ieee80211_radiotap_header *_rtheader;
	const struct ieee80211_radiotap_vendor_namespaces *_vns;
	const struct ieee80211_radiotap_namespace *current_namespace;

	unsigned char *_arg, *_next_ns_data;
	__le32 *_next_bitmap;

	unsigned char *this_arg;
	int this_arg_index;
	int this_arg_size;

	int is_radiotap_ns;

	int _max_length;
	int _arg_index;
	uint32_t _bitmap_shifter;
	int _reset_on_ext;
};

extern int ieee80211_radiotap_iterator_init(
	struct ieee80211_radiotap_iterator *iterator,
	struct ieee80211_radiotap_header *radiotap_header,
	int max_length, const struct ieee80211_radiotap_vendor_namespaces *vns);

extern int ieee80211_radiotap_iterator_next(
	struct ieee80211_radiotap_iterator *iterator);


extern const unsigned char rfc1042_header[6];
extern const unsigned char bridge_tunnel_header[6];

/**
 * ieee80211_get_hdrlen_from_skb - get header length from data
 *
 * Given an skb with a raw 802.11 header at the data pointer this function
 * returns the 802.11 header length in bytes (not including encryption
 * headers). If the data in the sk_buff is too short to contain a valid 802.11
 * header the function returns 0.
 *
 * @skb: the frame
 */
unsigned int ieee80211_get_hdrlen_from_skb(const struct sk_buff *skb);

/**
 * ieee80211_hdrlen - get header length in bytes from frame control
 * @fc: frame control field in little-endian format
 */
unsigned int __attribute_const__ ieee80211_hdrlen(__le16 fc);

/**
 * DOC: Data path helpers
 *
 * In addition to generic utilities, cfg80211 also offers
 * functions that help implement the data path for devices
 * that do not do the 802.11/802.3 conversion on the device.
 */

/**
 * ieee80211_data_to_8023 - convert an 802.11 data frame to 802.3
 * @skb: the 802.11 data frame
 * @addr: the device MAC address
 * @iftype: the virtual interface type
 */
int ieee80211_data_to_8023(struct sk_buff *skb, const u8 *addr,
			   enum nl80211_iftype iftype);

/**
 * ieee80211_data_from_8023 - convert an 802.3 frame to 802.11
 * @skb: the 802.3 frame
 * @addr: the device MAC address
 * @iftype: the virtual interface type
 * @bssid: the network bssid (used only for iftype STATION and ADHOC)
 * @qos: build 802.11 QoS data frame
 */
int ieee80211_data_from_8023(struct sk_buff *skb, const u8 *addr,
			     enum nl80211_iftype iftype, u8 *bssid, bool qos);

/**
 * ieee80211_amsdu_to_8023s - decode an IEEE 802.11n A-MSDU frame
 *
 * Decode an IEEE 802.11n A-MSDU frame and convert it to a list of
 * 802.3 frames. The @list will be empty if the decode fails. The
 * @skb is consumed after the function returns.
 *
 * @skb: The input IEEE 802.11n A-MSDU frame.
 * @list: The output list of 802.3 frames. It must be allocated and
 *	initialized by by the caller.
 * @addr: The device MAC address.
 * @iftype: The device interface type.
 * @extra_headroom: The hardware extra headroom for SKBs in the @list.
 * @has_80211_header: Set it true if SKB is with IEEE 802.11 header.
 */
void ieee80211_amsdu_to_8023s(struct sk_buff *skb, struct sk_buff_head *list,
			      const u8 *addr, enum nl80211_iftype iftype,
			      const unsigned int extra_headroom,
			      bool has_80211_header);

/**
 * cfg80211_classify8021d - determine the 802.1p/1d tag for a data frame
 * @skb: the data frame
 */
unsigned int cfg80211_classify8021d(struct sk_buff *skb);

/**
 * cfg80211_find_ie - find information element in data
 *
 * @eid: element ID
 * @ies: data consisting of IEs
 * @len: length of data
 *
 * This function will return %NULL if the element ID could
 * not be found or if the element is invalid (claims to be
 * longer than the given data), or a pointer to the first byte
 * of the requested element, that is the byte containing the
 * element ID. There are no checks on the element length
 * other than having to fit into the given data.
 */
const u8 *cfg80211_find_ie(u8 eid, const u8 *ies, int len);

/**
 * cfg80211_find_vendor_ie - find vendor specific information element in data
 *
 * @oui: vendor OUI
 * @oui_type: vendor-specific OUI type
 * @ies: data consisting of IEs
 * @len: length of data
 *
 * This function will return %NULL if the vendor specific element ID
 * could not be found or if the element is invalid (claims to be
 * longer than the given data), or a pointer to the first byte
 * of the requested element, that is the byte containing the
 * element ID. There are no checks on the element length
 * other than having to fit into the given data.
 */
const u8 *cfg80211_find_vendor_ie(unsigned int oui, u8 oui_type,
				  const u8 *ies, int len);

/**
 * DOC: Regulatory enforcement infrastructure
 *
 * TODO
 */

/**
 * regulatory_hint - driver hint to the wireless core a regulatory domain
 * @wiphy: the wireless device giving the hint (used only for reporting
 *	conflicts)
 * @alpha2: the ISO/IEC 3166 alpha2 the driver claims its regulatory domain
 * 	should be in. If @rd is set this should be NULL. Note that if you
 * 	set this to NULL you should still set rd->alpha2 to some accepted
 * 	alpha2.
 *
 * Wireless drivers can use this function to hint to the wireless core
 * what it believes should be the current regulatory domain by
 * giving it an ISO/IEC 3166 alpha2 country code it knows its regulatory
 * domain should be in or by providing a completely build regulatory domain.
 * If the driver provides an ISO/IEC 3166 alpha2 userspace will be queried
 * for a regulatory domain structure for the respective country.
 *
 * The wiphy must have been registered to cfg80211 prior to this call.
 * For cfg80211 drivers this means you must first use wiphy_register(),
 * for mac80211 drivers you must first use ieee80211_register_hw().
 *
 * Drivers should check the return value, its possible you can get
 * an -ENOMEM.
 */
extern int regulatory_hint(struct wiphy *wiphy, const char *alpha2);

/**
 * wiphy_apply_custom_regulatory - apply a custom driver regulatory domain
 * @wiphy: the wireless device we want to process the regulatory domain on
 * @regd: the custom regulatory domain to use for this wiphy
 *
 * Drivers can sometimes have custom regulatory domains which do not apply
 * to a specific country. Drivers can use this to apply such custom regulatory
 * domains. This routine must be called prior to wiphy registration. The
 * custom regulatory domain will be trusted completely and as such previous
 * default channel settings will be disregarded. If no rule is found for a
 * channel on the regulatory domain the channel will be disabled.
 */
extern void wiphy_apply_custom_regulatory(
	struct wiphy *wiphy,
	const struct ieee80211_regdomain *regd);

/**
 * freq_reg_info - get regulatory information for the given frequency
 * @wiphy: the wiphy for which we want to process this rule for
 * @center_freq: Frequency in KHz for which we want regulatory information for
 * @desired_bw_khz: the desired max bandwidth you want to use per
 *	channel. Note that this is still 20 MHz if you want to use HT40
 *	as HT40 makes use of two channels for its 40 MHz width bandwidth.
 *	If set to 0 we'll assume you want the standard 20 MHz.
 * @reg_rule: the regulatory rule which we have for this frequency
 *
 * Use this function to get the regulatory rule for a specific frequency on
 * a given wireless device. If the device has a specific regulatory domain
 * it wants to follow we respect that unless a country IE has been received
 * and processed already.
 *
 * Returns 0 if it was able to find a valid regulatory rule which does
 * apply to the given center_freq otherwise it returns non-zero. It will
 * also return -ERANGE if we determine the given center_freq does not even have
 * a regulatory rule for a frequency range in the center_freq's band. See
 * freq_in_rule_band() for our current definition of a band -- this is purely
 * subjective and right now its 802.11 specific.
 */
extern int freq_reg_info(struct wiphy *wiphy,
			 u32 center_freq,
			 u32 desired_bw_khz,
			 const struct ieee80211_reg_rule **reg_rule);

/*
 * callbacks for asynchronous cfg80211 methods, notification
 * functions and BSS handling helpers
 */

/**
 * cfg80211_scan_done - notify that scan finished
 *
 * @request: the corresponding scan request
 * @aborted: set to true if the scan was aborted for any reason,
 *	userspace will be notified of that
 */
void cfg80211_scan_done(struct cfg80211_scan_request *request, bool aborted);

/**
 * cfg80211_sched_scan_results - notify that new scan results are available
 *
 * @wiphy: the wiphy which got scheduled scan results
 */
void cfg80211_sched_scan_results(struct wiphy *wiphy);

/**
 * cfg80211_sched_scan_stopped - notify that the scheduled scan has stopped
 *
 * @wiphy: the wiphy on which the scheduled scan stopped
 *
 * The driver can call this function to inform cfg80211 that the
 * scheduled scan had to be stopped, for whatever reason.  The driver
 * is then called back via the sched_scan_stop operation when done.
 */
void cfg80211_sched_scan_stopped(struct wiphy *wiphy);

/**
 * cfg80211_inform_bss_frame - inform cfg80211 of a received BSS frame
 *
 * @wiphy: the wiphy reporting the BSS
 * @channel: The channel the frame was received on
 * @mgmt: the management frame (probe response or beacon)
 * @len: length of the management frame
 * @signal: the signal strength, type depends on the wiphy's signal_type
 * @gfp: context flags
 *
 * This informs cfg80211 that BSS information was found and
 * the BSS should be updated/added.
 *
 * NOTE: Returns a referenced struct, must be released with cfg80211_put_bss()!
 */
struct cfg80211_bss * __must_check
cfg80211_inform_bss_frame(struct wiphy *wiphy,
			  struct ieee80211_channel *channel,
			  struct ieee80211_mgmt *mgmt, size_t len,
			  s32 signal, gfp_t gfp);

/**
 * cfg80211_inform_bss - inform cfg80211 of a new BSS
 *
 * @wiphy: the wiphy reporting the BSS
 * @channel: The channel the frame was received on
 * @bssid: the BSSID of the BSS
 * @tsf: the TSF sent by the peer in the beacon/probe response (or 0)
 * @capability: the capability field sent by the peer
 * @beacon_interval: the beacon interval announced by the peer
 * @ie: additional IEs sent by the peer
 * @ielen: length of the additional IEs
 * @signal: the signal strength, type depends on the wiphy's signal_type
 * @gfp: context flags
 *
 * This informs cfg80211 that BSS information was found and
 * the BSS should be updated/added.
 *
 * NOTE: Returns a referenced struct, must be released with cfg80211_put_bss()!
 */
struct cfg80211_bss * __must_check
cfg80211_inform_bss(struct wiphy *wiphy,
		    struct ieee80211_channel *channel,
		    const u8 *bssid, u64 tsf, u16 capability,
		    u16 beacon_interval, const u8 *ie, size_t ielen,
		    s32 signal, gfp_t gfp);

struct cfg80211_bss *cfg80211_get_bss(struct wiphy *wiphy,
				      struct ieee80211_channel *channel,
				      const u8 *bssid,
				      const u8 *ssid, size_t ssid_len,
				      u16 capa_mask, u16 capa_val);
static inline struct cfg80211_bss *
cfg80211_get_ibss(struct wiphy *wiphy,
		  struct ieee80211_channel *channel,
		  const u8 *ssid, size_t ssid_len)
{
	return cfg80211_get_bss(wiphy, channel, NULL, ssid, ssid_len,
				WLAN_CAPABILITY_IBSS, WLAN_CAPABILITY_IBSS);
}

struct cfg80211_bss *cfg80211_get_mesh(struct wiphy *wiphy,
				       struct ieee80211_channel *channel,
				       const u8 *meshid, size_t meshidlen,
				       const u8 *meshcfg);
/**
 * cfg80211_ref_bss - reference BSS struct
 * @bss: the BSS struct to reference
 *
 * Increments the refcount of the given BSS struct.
 */
void cfg80211_ref_bss(struct cfg80211_bss *bss);

/**
 * cfg80211_put_bss - unref BSS struct
 * @bss: the BSS struct
 *
 * Decrements the refcount of the given BSS struct.
 */
void cfg80211_put_bss(struct cfg80211_bss *bss);

/**
 * cfg80211_unlink_bss - unlink BSS from internal data structures
 * @wiphy: the wiphy
 * @bss: the bss to remove
 *
 * This function removes the given BSS from the internal data structures
 * thereby making it no longer show up in scan results etc. Use this
 * function when you detect a BSS is gone. Normally BSSes will also time
 * out, so it is not necessary to use this function at all.
 */
void cfg80211_unlink_bss(struct wiphy *wiphy, struct cfg80211_bss *bss);

/**
 * cfg80211_send_rx_auth - notification of processed authentication
 * @dev: network device
 * @buf: authentication frame (header + body)
 * @len: length of the frame data
 *
 * This function is called whenever an authentication has been processed in
 * station mode. The driver is required to call either this function or
 * cfg80211_send_auth_timeout() to indicate the result of cfg80211_ops::auth()
 * call. This function may sleep.
 */
void cfg80211_send_rx_auth(struct net_device *dev, const u8 *buf, size_t len);

/**
 * cfg80211_send_auth_timeout - notification of timed out authentication
 * @dev: network device
 * @addr: The MAC address of the device with which the authentication timed out
 *
 * This function may sleep.
 */
void cfg80211_send_auth_timeout(struct net_device *dev, const u8 *addr);

/**
 * cfg80211_send_rx_assoc - notification of processed association
 * @dev: network device
 * @bss: the BSS struct association was requested for, the struct reference
 *	is owned by cfg80211 after this call
 * @buf: (re)association response frame (header + body)
 * @len: length of the frame data
 *
 * This function is called whenever a (re)association response has been
 * processed in station mode. The driver is required to call either this
 * function or cfg80211_send_assoc_timeout() to indicate the result of
 * cfg80211_ops::assoc() call. This function may sleep.
 */
void cfg80211_send_rx_assoc(struct net_device *dev, struct cfg80211_bss *bss,
			    const u8 *buf, size_t len);

/**
 * cfg80211_send_assoc_timeout - notification of timed out association
 * @dev: network device
 * @addr: The MAC address of the device with which the association timed out
 *
 * This function may sleep.
 */
void cfg80211_send_assoc_timeout(struct net_device *dev, const u8 *addr);

/**
 * cfg80211_send_deauth - notification of processed deauthentication
 * @dev: network device
 * @buf: deauthentication frame (header + body)
 * @len: length of the frame data
 *
 * This function is called whenever deauthentication has been processed in
 * station mode. This includes both received deauthentication frames and
 * locally generated ones. This function may sleep.
 */
void cfg80211_send_deauth(struct net_device *dev, const u8 *buf, size_t len);

/**
 * __cfg80211_send_deauth - notification of processed deauthentication
 * @dev: network device
 * @buf: deauthentication frame (header + body)
 * @len: length of the frame data
 *
 * Like cfg80211_send_deauth(), but doesn't take the wdev lock.
 */
void __cfg80211_send_deauth(struct net_device *dev, const u8 *buf, size_t len);

/**
 * cfg80211_send_disassoc - notification of processed disassociation
 * @dev: network device
 * @buf: disassociation response frame (header + body)
 * @len: length of the frame data
 *
 * This function is called whenever disassociation has been processed in
 * station mode. This includes both received disassociation frames and locally
 * generated ones. This function may sleep.
 */
void cfg80211_send_disassoc(struct net_device *dev, const u8 *buf, size_t len);

/**
 * __cfg80211_send_disassoc - notification of processed disassociation
 * @dev: network device
 * @buf: disassociation response frame (header + body)
 * @len: length of the frame data
 *
 * Like cfg80211_send_disassoc(), but doesn't take the wdev lock.
 */
void __cfg80211_send_disassoc(struct net_device *dev, const u8 *buf,
	size_t len);

/**
 * cfg80211_send_unprot_deauth - notification of unprotected deauthentication
 * @dev: network device
 * @buf: deauthentication frame (header + body)
 * @len: length of the frame data
 *
 * This function is called whenever a received Deauthentication frame has been
 * dropped in station mode because of MFP being used but the Deauthentication
 * frame was not protected. This function may sleep.
 */
void cfg80211_send_unprot_deauth(struct net_device *dev, const u8 *buf,
				 size_t len);

/**
 * cfg80211_send_unprot_disassoc - notification of unprotected disassociation
 * @dev: network device
 * @buf: disassociation frame (header + body)
 * @len: length of the frame data
 *
 * This function is called whenever a received Disassociation frame has been
 * dropped in station mode because of MFP being used but the Disassociation
 * frame was not protected. This function may sleep.
 */
void cfg80211_send_unprot_disassoc(struct net_device *dev, const u8 *buf,
				   size_t len);

/**
 * cfg80211_michael_mic_failure - notification of Michael MIC failure (TKIP)
 * @dev: network device
 * @addr: The source MAC address of the frame
 * @key_type: The key type that the received frame used
 * @key_id: Key identifier (0..3). Can be -1 if missing.
 * @tsc: The TSC value of the frame that generated the MIC failure (6 octets)
 * @gfp: allocation flags
 *
 * This function is called whenever the local MAC detects a MIC failure in a
 * received frame. This matches with MLME-MICHAELMICFAILURE.indication()
 * primitive.
 */
void cfg80211_michael_mic_failure(struct net_device *dev, const u8 *addr,
				  enum nl80211_key_type key_type, int key_id,
				  const u8 *tsc, gfp_t gfp);

/**
 * cfg80211_ibss_joined - notify cfg80211 that device joined an IBSS
 *
 * @dev: network device
 * @bssid: the BSSID of the IBSS joined
 * @gfp: allocation flags
 *
 * This function notifies cfg80211 that the device joined an IBSS or
 * switched to a different BSSID. Before this function can be called,
 * either a beacon has to have been received from the IBSS, or one of
 * the cfg80211_inform_bss{,_frame} functions must have been called
 * with the locally generated beacon -- this guarantees that there is
 * always a scan result for this IBSS. cfg80211 will handle the rest.
 */
void cfg80211_ibss_joined(struct net_device *dev, const u8 *bssid, gfp_t gfp);

/**
 * cfg80211_notify_new_candidate - notify cfg80211 of a new mesh peer candidate
 *
 * @dev: network device
 * @macaddr: the MAC address of the new candidate
 * @ie: information elements advertised by the peer candidate
 * @ie_len: lenght of the information elements buffer
 * @gfp: allocation flags
 *
 * This function notifies cfg80211 that the mesh peer candidate has been
 * detected, most likely via a beacon or, less likely, via a probe response.
 * cfg80211 then sends a notification to userspace.
 */
void cfg80211_notify_new_peer_candidate(struct net_device *dev,
		const u8 *macaddr, const u8 *ie, u8 ie_len, gfp_t gfp);

/**
 * DOC: RFkill integration
 *
 * RFkill integration in cfg80211 is almost invisible to drivers,
 * as cfg80211 automatically registers an rfkill instance for each
 * wireless device it knows about. Soft kill is also translated
 * into disconnecting and turning all interfaces off, drivers are
 * expected to turn off the device when all interfaces are down.
 *
 * However, devices may have a hard RFkill line, in which case they
 * also need to interact with the rfkill subsystem, via cfg80211.
 * They can do this with a few helper functions documented here.
 */

/**
 * wiphy_rfkill_set_hw_state - notify cfg80211 about hw block state
 * @wiphy: the wiphy
 * @blocked: block status
 */
void wiphy_rfkill_set_hw_state(struct wiphy *wiphy, bool blocked);

/**
 * wiphy_rfkill_start_polling - start polling rfkill
 * @wiphy: the wiphy
 */
void wiphy_rfkill_start_polling(struct wiphy *wiphy);

/**
 * wiphy_rfkill_stop_polling - stop polling rfkill
 * @wiphy: the wiphy
 */
void wiphy_rfkill_stop_polling(struct wiphy *wiphy);

#ifdef CONFIG_NL80211_TESTMODE
/**
 * DOC: Test mode
 *
 * Test mode is a set of utility functions to allow drivers to
 * interact with driver-specific tools to aid, for instance,
 * factory programming.
 *
 * This chapter describes how drivers interact with it, for more
 * information see the nl80211 book's chapter on it.
 */

/**
 * cfg80211_testmode_alloc_reply_skb - allocate testmode reply
 * @wiphy: the wiphy
 * @approxlen: an upper bound of the length of the data that will
 *	be put into the skb
 *
 * This function allocates and pre-fills an skb for a reply to
 * the testmode command. Since it is intended for a reply, calling
 * it outside of the @testmode_cmd operation is invalid.
 *
 * The returned skb (or %NULL if any errors happen) is pre-filled
 * with the wiphy index and set up in a way that any data that is
 * put into the skb (with skb_put(), nla_put() or similar) will end
 * up being within the %NL80211_ATTR_TESTDATA attribute, so all that
 * needs to be done with the skb is adding data for the corresponding
 * userspace tool which can then read that data out of the testdata
 * attribute. You must not modify the skb in any other way.
 *
 * When done, call cfg80211_testmode_reply() with the skb and return
 * its error code as the result of the @testmode_cmd operation.
 */
struct sk_buff *cfg80211_testmode_alloc_reply_skb(struct wiphy *wiphy,
						  int approxlen);

/**
 * cfg80211_testmode_reply - send the reply skb
 * @skb: The skb, must have been allocated with
 *	cfg80211_testmode_alloc_reply_skb()
 *
 * Returns an error code or 0 on success, since calling this
 * function will usually be the last thing before returning
 * from the @testmode_cmd you should return the error code.
 * Note that this function consumes the skb regardless of the
 * return value.
 */
int cfg80211_testmode_reply(struct sk_buff *skb);

/**
 * cfg80211_testmode_alloc_event_skb - allocate testmode event
 * @wiphy: the wiphy
 * @approxlen: an upper bound of the length of the data that will
 *	be put into the skb
 * @gfp: allocation flags
 *
 * This function allocates and pre-fills an skb for an event on the
 * testmode multicast group.
 *
 * The returned skb (or %NULL if any errors happen) is set up in the
 * same way as with cfg80211_testmode_alloc_reply_skb() but prepared
 * for an event. As there, you should simply add data to it that will
 * then end up in the %NL80211_ATTR_TESTDATA attribute. Again, you must
 * not modify the skb in any other way.
 *
 * When done filling the skb, call cfg80211_testmode_event() with the
 * skb to send the event.
 */
struct sk_buff *cfg80211_testmode_alloc_event_skb(struct wiphy *wiphy,
						  int approxlen, gfp_t gfp);

/**
 * cfg80211_testmode_event - send the event
 * @skb: The skb, must have been allocated with
 *	cfg80211_testmode_alloc_event_skb()
 * @gfp: allocation flags
 *
 * This function sends the given @skb, which must have been allocated
 * by cfg80211_testmode_alloc_event_skb(), as an event. It always
 * consumes it.
 */
void cfg80211_testmode_event(struct sk_buff *skb, gfp_t gfp);

#define CFG80211_TESTMODE_CMD(cmd)	.testmode_cmd = (cmd),
#define CFG80211_TESTMODE_DUMP(cmd)	.testmode_dump = (cmd),
#else
#define CFG80211_TESTMODE_CMD(cmd)
#define CFG80211_TESTMODE_DUMP(cmd)
#endif

/**
 * cfg80211_connect_result - notify cfg80211 of connection result
 *
 * @dev: network device
 * @bssid: the BSSID of the AP
 * @req_ie: association request IEs (maybe be %NULL)
 * @req_ie_len: association request IEs length
 * @resp_ie: association response IEs (may be %NULL)
 * @resp_ie_len: assoc response IEs length
 * @status: status code, 0 for successful connection, use
 *	%WLAN_STATUS_UNSPECIFIED_FAILURE if your device cannot give you
 *	the real status code for failures.
 * @gfp: allocation flags
 *
 * It should be called by the underlying driver whenever connect() has
 * succeeded.
 */
void cfg80211_connect_result(struct net_device *dev, const u8 *bssid,
			     const u8 *req_ie, size_t req_ie_len,
			     const u8 *resp_ie, size_t resp_ie_len,
			     u16 status, gfp_t gfp);

/**
 * cfg80211_roamed - notify cfg80211 of roaming
 *
 * @dev: network device
 * @channel: the channel of the new AP
 * @bssid: the BSSID of the new AP
 * @req_ie: association request IEs (maybe be %NULL)
 * @req_ie_len: association request IEs length
 * @resp_ie: association response IEs (may be %NULL)
 * @resp_ie_len: assoc response IEs length
 * @gfp: allocation flags
 *
 * It should be called by the underlying driver whenever it roamed
 * from one AP to another while connected.
 */
void cfg80211_roamed(struct net_device *dev,
		     struct ieee80211_channel *channel,
		     const u8 *bssid,
		     const u8 *req_ie, size_t req_ie_len,
		     const u8 *resp_ie, size_t resp_ie_len, gfp_t gfp);

/**
 * cfg80211_roamed_bss - notify cfg80211 of roaming
 *
 * @dev: network device
 * @bss: entry of bss to which STA got roamed
 * @req_ie: association request IEs (maybe be %NULL)
 * @req_ie_len: association request IEs length
 * @resp_ie: association response IEs (may be %NULL)
 * @resp_ie_len: assoc response IEs length
 * @gfp: allocation flags
 *
 * This is just a wrapper to notify cfg80211 of roaming event with driver
 * passing bss to avoid a race in timeout of the bss entry. It should be
 * called by the underlying driver whenever it roamed from one AP to another
 * while connected. Drivers which have roaming implemented in firmware
 * may use this function to avoid a race in bss entry timeout where the bss
 * entry of the new AP is seen in the driver, but gets timed out by the time
 * it is accessed in __cfg80211_roamed() due to delay in scheduling
 * rdev->event_work. In case of any failures, the reference is released
 * either in cfg80211_roamed_bss() or in __cfg80211_romed(), Otherwise,
 * it will be released while diconneting from the current bss.
 */
void cfg80211_roamed_bss(struct net_device *dev, struct cfg80211_bss *bss,
			 const u8 *req_ie, size_t req_ie_len,
			 const u8 *resp_ie, size_t resp_ie_len, gfp_t gfp);

/**
 * cfg80211_disconnected - notify cfg80211 that connection was dropped
 *
 * @dev: network device
 * @ie: information elements of the deauth/disassoc frame (may be %NULL)
 * @ie_len: length of IEs
 * @reason: reason code for the disconnection, set it to 0 if unknown
 * @gfp: allocation flags
 *
 * After it calls this function, the driver should enter an idle state
 * and not try to connect to any AP any more.
 */
void cfg80211_disconnected(struct net_device *dev, u16 reason,
			   u8 *ie, size_t ie_len, gfp_t gfp);

/**
 * cfg80211_ready_on_channel - notification of remain_on_channel start
 * @dev: network device
 * @cookie: the request cookie
 * @chan: The current channel (from remain_on_channel request)
 * @channel_type: Channel type
 * @duration: Duration in milliseconds that the driver intents to remain on the
 *	channel
 * @gfp: allocation flags
 */
void cfg80211_ready_on_channel(struct net_device *dev, u64 cookie,
			       struct ieee80211_channel *chan,
			       enum nl80211_channel_type channel_type,
			       unsigned int duration, gfp_t gfp);

/**
 * cfg80211_remain_on_channel_expired - remain_on_channel duration expired
 * @dev: network device
 * @cookie: the request cookie
 * @chan: The current channel (from remain_on_channel request)
 * @channel_type: Channel type
 * @gfp: allocation flags
 */
void cfg80211_remain_on_channel_expired(struct net_device *dev,
					u64 cookie,
					struct ieee80211_channel *chan,
					enum nl80211_channel_type channel_type,
					gfp_t gfp);


/**
 * cfg80211_new_sta - notify userspace about station
 *
 * @dev: the netdev
 * @mac_addr: the station's address
 * @sinfo: the station information
 * @gfp: allocation flags
 */
void cfg80211_new_sta(struct net_device *dev, const u8 *mac_addr,
		      struct station_info *sinfo, gfp_t gfp);

/**
 * cfg80211_del_sta - notify userspace about deletion of a station
 *
 * @dev: the netdev
 * @mac_addr: the station's address
 * @gfp: allocation flags
 */
void cfg80211_del_sta(struct net_device *dev, const u8 *mac_addr, gfp_t gfp);

/**
 * cfg80211_rx_mgmt - notification of received, unprocessed management frame
 * @dev: network device
 * @freq: Frequency on which the frame was received in MHz
 * @sig_dbm: signal strength in mBm, or 0 if unknown
 * @buf: Management frame (header + body)
 * @len: length of the frame data
 * @gfp: context flags
 *
 * Returns %true if a user space application has registered for this frame.
 * For action frames, that makes it responsible for rejecting unrecognized
 * action frames; %false otherwise, in which case for action frames the
 * driver is responsible for rejecting the frame.
 *
 * This function is called whenever an Action frame is received for a station
 * mode interface, but is not processed in kernel.
 */
bool cfg80211_rx_mgmt(struct net_device *dev, int freq, int sig_dbm,
		      const u8 *buf, size_t len, gfp_t gfp);

/**
 * cfg80211_mgmt_tx_status - notification of TX status for management frame
 * @dev: network device
 * @cookie: Cookie returned by cfg80211_ops::mgmt_tx()
 * @buf: Management frame (header + body)
 * @len: length of the frame data
 * @ack: Whether frame was acknowledged
 * @gfp: context flags
 *
 * This function is called whenever a management frame was requested to be
 * transmitted with cfg80211_ops::mgmt_tx() to report the TX status of the
 * transmission attempt.
 */
void cfg80211_mgmt_tx_status(struct net_device *dev, u64 cookie,
			     const u8 *buf, size_t len, bool ack, gfp_t gfp);


/**
 * cfg80211_cqm_rssi_notify - connection quality monitoring rssi event
 * @dev: network device
 * @rssi_event: the triggered RSSI event
 * @gfp: context flags
 *
 * This function is called when a configured connection quality monitoring
 * rssi threshold reached event occurs.
 */
void cfg80211_cqm_rssi_notify(struct net_device *dev,
			      enum nl80211_cqm_rssi_threshold_event rssi_event,
			      gfp_t gfp);

/**
 * cfg80211_cqm_pktloss_notify - notify userspace about packetloss to peer
 * @dev: network device
 * @peer: peer's MAC address
 * @num_packets: how many packets were lost -- should be a fixed threshold
 *	but probably no less than maybe 50, or maybe a throughput dependent
 *	threshold (to account for temporary interference)
 * @gfp: context flags
 */
void cfg80211_cqm_pktloss_notify(struct net_device *dev,
				 const u8 *peer, u32 num_packets, gfp_t gfp);

/**
 * cfg80211_gtk_rekey_notify - notify userspace about driver rekeying
 * @dev: network device
 * @bssid: BSSID of AP (to avoid races)
 * @replay_ctr: new replay counter
 * @gfp: allocation flags
 */
void cfg80211_gtk_rekey_notify(struct net_device *dev, const u8 *bssid,
			       const u8 *replay_ctr, gfp_t gfp);

/**
 * cfg80211_pmksa_candidate_notify - notify about PMKSA caching candidate
 * @dev: network device
 * @index: candidate index (the smaller the index, the higher the priority)
 * @bssid: BSSID of AP
 * @preauth: Whether AP advertises support for RSN pre-authentication
 * @gfp: allocation flags
 */
void cfg80211_pmksa_candidate_notify(struct net_device *dev, int index,
				     const u8 *bssid, bool preauth, gfp_t gfp);

/**
 * cfg80211_rx_spurious_frame - inform userspace about a spurious frame
 * @dev: The device the frame matched to
 * @addr: the transmitter address
 * @gfp: context flags
 *
 * This function is used in AP mode (only!) to inform userspace that
 * a spurious class 3 frame was received, to be able to deauth the
 * sender.
 * Returns %true if the frame was passed to userspace (or this failed
 * for a reason other than not having a subscription.)
 */
bool cfg80211_rx_spurious_frame(struct net_device *dev,
				const u8 *addr, gfp_t gfp);

/**
 * cfg80211_rx_unexpected_4addr_frame - inform about unexpected WDS frame
 * @dev: The device the frame matched to
 * @addr: the transmitter address
 * @gfp: context flags
 *
 * This function is used in AP mode (only!) to inform userspace that
 * an associated station sent a 4addr frame but that wasn't expected.
 * It is allowed and desirable to send this event only once for each
 * station to avoid event flooding.
 * Returns %true if the frame was passed to userspace (or this failed
 * for a reason other than not having a subscription.)
 */
bool cfg80211_rx_unexpected_4addr_frame(struct net_device *dev,
					const u8 *addr, gfp_t gfp);

/**
 * cfg80211_probe_status - notify userspace about probe status
 * @dev: the device the probe was sent on
 * @addr: the address of the peer
 * @cookie: the cookie filled in @probe_client previously
 * @acked: indicates whether probe was acked or not
 * @gfp: allocation flags
 */
void cfg80211_probe_status(struct net_device *dev, const u8 *addr,
			   u64 cookie, bool acked, gfp_t gfp);

/**
 * cfg80211_report_obss_beacon - report beacon from other APs
 * @wiphy: The wiphy that received the beacon
 * @frame: the frame
 * @len: length of the frame
 * @freq: frequency the frame was received on
 * @sig_dbm: signal strength in mBm, or 0 if unknown
 * @gfp: allocation flags
 *
 * Use this function to report to userspace when a beacon was
 * received. It is not useful to call this when there is no
 * netdev that is in AP/GO mode.
 */
void cfg80211_report_obss_beacon(struct wiphy *wiphy,
				 const u8 *frame, size_t len,
				 int freq, int sig_dbm, gfp_t gfp);

/*
 * cfg80211_can_beacon_sec_chan - test if ht40 on extension channel can be used
 * @wiphy: the wiphy
 * @chan: main channel
 * @channel_type: HT mode
 */
int cfg80211_can_beacon_sec_chan(struct wiphy *wiphy,
				 struct ieee80211_channel *chan,
				 enum nl80211_channel_type channel_type);

/*
 * cfg80211_calculate_bitrate - calculate actual bitrate (in 100Kbps units)
 * @rate: given rate_info to calculate bitrate from
 *
 * return 0 if MCS index >= 32
 */
u16 cfg80211_calculate_bitrate(struct rate_info *rate);

/* Logging, debugging and troubleshooting/diagnostic helpers. */

/* wiphy_printk helpers, similar to dev_printk */

#define wiphy_printk(level, wiphy, format, args...)		\
	dev_printk(level, &(wiphy)->dev, format, ##args)
#define wiphy_emerg(wiphy, format, args...)			\
	dev_emerg(&(wiphy)->dev, format, ##args)
#define wiphy_alert(wiphy, format, args...)			\
	dev_alert(&(wiphy)->dev, format, ##args)
#define wiphy_crit(wiphy, format, args...)			\
	dev_crit(&(wiphy)->dev, format, ##args)
#define wiphy_err(wiphy, format, args...)			\
	dev_err(&(wiphy)->dev, format, ##args)
#define wiphy_warn(wiphy, format, args...)			\
	dev_warn(&(wiphy)->dev, format, ##args)
#define wiphy_notice(wiphy, format, args...)			\
	dev_notice(&(wiphy)->dev, format, ##args)
#define wiphy_info(wiphy, format, args...)			\
	dev_info(&(wiphy)->dev, format, ##args)

#define wiphy_debug(wiphy, format, args...)			\
	wiphy_printk(KERN_DEBUG, wiphy, format, ##args)

#define wiphy_dbg(wiphy, format, args...)			\
	dev_dbg(&(wiphy)->dev, format, ##args)

#if defined(VERBOSE_DEBUG)
#define wiphy_vdbg	wiphy_dbg
#else
#define wiphy_vdbg(wiphy, format, args...)				\
({									\
	if (0)								\
		wiphy_printk(KERN_DEBUG, wiphy, format, ##args);	\
	0;								\
})
#endif

/*
 * wiphy_WARN() acts like wiphy_printk(), but with the key difference
 * of using a WARN/WARN_ON to get the message out, including the
 * file/line information and a backtrace.
 */
#define wiphy_WARN(wiphy, format, args...)			\
	WARN(1, "wiphy: %s\n" format, wiphy_name(wiphy), ##args);

#endif /* __NET_CFG80211_H */<|MERGE_RESOLUTION|>--- conflicted
+++ resolved
@@ -367,30 +367,13 @@
 };
 
 /**
-<<<<<<< HEAD
  * struct cfg80211_beacon_data - beacon data
-=======
- * struct beacon_parameters - beacon parameters
- *
- * Used to configure the beacon for an interface.
- *
->>>>>>> 3f6240f3
  * @head: head portion of beacon (before TIM IE)
  *     or %NULL if not changed
  * @tail: tail portion of beacon (after TIM IE)
  *     or %NULL if not changed
  * @head_len: length of @head
  * @tail_len: length of @tail
-<<<<<<< HEAD
-=======
- * @ssid: SSID to be used in the BSS (note: may be %NULL if not provided from
- *	user space)
- * @ssid_len: length of @ssid
- * @hidden_ssid: whether to hide the SSID in Beacon/Probe Response frames
- * @crypto: crypto settings
- * @privacy: the BSS uses privacy
- * @auth_type: Authentication type (algorithm)
->>>>>>> 3f6240f3
  * @beacon_ies: extra information element(s) to add into Beacon frames or %NULL
  * @beacon_ies_len: length of beacon_ies in octets
  * @proberesp_ies: extra information element(s) to add into Probe Response
@@ -399,7 +382,6 @@
  * @assocresp_ies: extra information element(s) to add into (Re)Association
  *	Response frames or %NULL
  * @assocresp_ies_len: length of assocresp_ies in octets
-<<<<<<< HEAD
  * @probe_resp_len: length of probe response template (@probe_resp)
  * @probe_resp: probe response template (AP mode only)
  */
@@ -438,29 +420,13 @@
 	struct cfg80211_beacon_data beacon;
 
 	int beacon_interval, dtim_period;
-=======
- */
-struct beacon_parameters {
-	u8 *head, *tail;
-	int interval, dtim_period;
-	int head_len, tail_len;
->>>>>>> 3f6240f3
 	const u8 *ssid;
 	size_t ssid_len;
 	enum nl80211_hidden_ssid hidden_ssid;
 	struct cfg80211_crypto_settings crypto;
 	bool privacy;
 	enum nl80211_auth_type auth_type;
-<<<<<<< HEAD
 	int inactivity_timeout;
-=======
-	const u8 *beacon_ies;
-	size_t beacon_ies_len;
-	const u8 *proberesp_ies;
-	size_t proberesp_ies_len;
-	const u8 *assocresp_ies;
-	size_t assocresp_ies_len;
->>>>>>> 3f6240f3
 };
 
 /**
@@ -675,11 +641,8 @@
  *	user space MLME/SME implementation. The information is provided for
  *	the cfg80211_new_sta() calls to notify user space of the IEs.
  * @assoc_req_ies_len: Length of assoc_req_ies buffer in octets.
-<<<<<<< HEAD
  * @sta_flags: station flags mask & values
  * @beacon_loss_count: Number of times beacon loss event has triggered.
-=======
->>>>>>> 3f6240f3
  */
 struct station_info {
 	u32 filled;
@@ -706,12 +669,7 @@
 
 	const u8 *assoc_req_ies;
 	size_t assoc_req_ies_len;
-
-<<<<<<< HEAD
 	u32 beacon_loss_count;
-
-=======
->>>>>>> 3f6240f3
 	/*
 	 * Note: Add a new enum station_info_flags value for each new field and
 	 * use it to check which fields are initialized.
@@ -1791,7 +1749,6 @@
  *	auth frames to userspace. See @NL80211_MESH_SETUP_USERSPACE_AUTH.
  * @WIPHY_FLAG_SUPPORTS_SCHED_SCAN: The device supports scheduled scans.
  * @WIPHY_FLAG_SUPPORTS_FW_ROAM: The device supports roaming feature in the
-<<<<<<< HEAD
  *	firmware.
  * @WIPHY_FLAG_AP_UAPSD: The device supports uapsd on AP.
  * @WIPHY_FLAG_SUPPORTS_TDLS: The device supports TDLS (802.11z) operation.
@@ -1808,22 +1765,6 @@
  *	responds to probe-requests in hardware.
  * @WIPHY_FLAG_OFFCHAN_TX: Device supports direct off-channel TX.
  * @WIPHY_FLAG_HAS_REMAIN_ON_CHANNEL: Device supports remain-on-channel call.
-=======
- *     firmware.
- * @WIPHY_FLAG_AP_UAPSD: The device supports uapsd on AP.
- * @WIPHY_FLAG_SUPPORTS_TDLS: The device supports TDLS (802.11z) operation.
- * @WIPHY_FLAG_TDLS_EXTERNAL_SETUP: The device does not handle TDLS (802.11z)
- *     link setup/discovery operations internally. Setup, discovery and
- *     teardown packets should be sent through the @NL80211_CMD_TDLS_MGMT
- *     command. When this flag is not set, @NL80211_CMD_TDLS_OPER should be
- *     used for asking the driver/firmware to perform a TDLS operation.
- * @WIPHY_FLAG_HAVE_AP_SME: device integrates AP SME
- * @WIPHY_FLAG_REPORTS_OBSS: the device will report beacons from other BSSes
- *      when there are virtual interfaces in AP mode by calling
- *      cfg80211_report_obss_beacon().
- * @WIPHY_FLAG_AP_PROBE_RESP_OFFLOAD: When operating as an AP, the device
- *      responds to probe-requests in hardware.
->>>>>>> 3f6240f3
  */
 enum wiphy_flags {
 	WIPHY_FLAG_CUSTOM_REGULATORY		= BIT(0),
@@ -1838,7 +1779,6 @@
 	WIPHY_FLAG_MESH_AUTH			= BIT(10),
 	WIPHY_FLAG_SUPPORTS_SCHED_SCAN		= BIT(11),
 	WIPHY_FLAG_ENFORCE_COMBINATIONS		= BIT(12),
-<<<<<<< HEAD
 	WIPHY_FLAG_SUPPORTS_FW_ROAM		= BIT(13),
 	WIPHY_FLAG_AP_UAPSD			= BIT(14),
 	WIPHY_FLAG_SUPPORTS_TDLS		= BIT(15),
@@ -1848,15 +1788,6 @@
 	WIPHY_FLAG_AP_PROBE_RESP_OFFLOAD	= BIT(19),
 	WIPHY_FLAG_OFFCHAN_TX			= BIT(20),
 	WIPHY_FLAG_HAS_REMAIN_ON_CHANNEL	= BIT(21),
-=======
-	WIPHY_FLAG_SUPPORTS_FW_ROAM             = BIT(13),
-	WIPHY_FLAG_AP_UAPSD                     = BIT(14),
-	WIPHY_FLAG_SUPPORTS_TDLS                = BIT(15),
-	WIPHY_FLAG_TDLS_EXTERNAL_SETUP          = BIT(16),
-	WIPHY_FLAG_HAVE_AP_SME                  = BIT(17),
-	WIPHY_FLAG_REPORTS_OBSS                 = BIT(18),
-	WIPHY_FLAG_AP_PROBE_RESP_OFFLOAD        = BIT(19),
->>>>>>> 3f6240f3
 };
 
 /**
@@ -2073,14 +2004,10 @@
  *	may request, if implemented.
  *
  * @wowlan: WoWLAN support information
-<<<<<<< HEAD
  *
  * @ap_sme_capa: AP SME capabilities, flags from &enum nl80211_ap_sme_features.
  * @ht_capa_mod_mask:  Specify what ht_cap values can be over-ridden.
  *	If null, then none can be over-ridden.
-=======
- * @ap_sme_capa: AP SME capabilities, flags from &enum nl80211_ap_sme_features.
->>>>>>> 3f6240f3
  */
 struct wiphy {
 	/* assign these fields before you register the wiphy */
@@ -2103,8 +2030,6 @@
 	u16 interface_modes;
 
 	u32 flags, features;
-
-	u32 ap_sme_capa;
 
 	u32 ap_sme_capa;
 
@@ -2139,17 +2064,10 @@
 	u32 available_antennas_rx;
 
 	/*
-<<<<<<< HEAD
 	 * Bitmap of supported protocols for probe response offloading
 	 * see &enum nl80211_probe_resp_offload_support_attr. Only valid
 	 * when the wiphy flag @WIPHY_FLAG_AP_PROBE_RESP_OFFLOAD is set.
 	 */
-=======
-	* Bitmap of supported protocols for probe response offloading
-	* see &enum nl80211_probe_resp_offload_support_attr. Only valid
-	* when the wiphy flag @WIPHY_FLAG_AP_PROBE_RESP_OFFLOAD is set.
-	*/
->>>>>>> 3f6240f3
 	u32 probe_resp_offload;
 
 	/* If multiple wiphys are registered and you're handed e.g.
