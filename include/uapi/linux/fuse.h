/*
    This file defines the kernel interface of FUSE
    Copyright (C) 2001-2008  Miklos Szeredi <miklos@szeredi.hu>

    This program can be distributed under the terms of the GNU GPL.
    See the file COPYING.

    This -- and only this -- header file may also be distributed under
    the terms of the BSD Licence as follows:

    Copyright (C) 2001-2007 Miklos Szeredi. All rights reserved.

    Redistribution and use in source and binary forms, with or without
    modification, are permitted provided that the following conditions
    are met:
    1. Redistributions of source code must retain the above copyright
       notice, this list of conditions and the following disclaimer.
    2. Redistributions in binary form must reproduce the above copyright
       notice, this list of conditions and the following disclaimer in the
       documentation and/or other materials provided with the distribution.

    THIS SOFTWARE IS PROVIDED BY AUTHOR AND CONTRIBUTORS ``AS IS'' AND
    ANY EXPRESS OR IMPLIED WARRANTIES, INCLUDING, BUT NOT LIMITED TO, THE
    IMPLIED WARRANTIES OF MERCHANTABILITY AND FITNESS FOR A PARTICULAR PURPOSE
    ARE DISCLAIMED.  IN NO EVENT SHALL AUTHOR OR CONTRIBUTORS BE LIABLE
    FOR ANY DIRECT, INDIRECT, INCIDENTAL, SPECIAL, EXEMPLARY, OR CONSEQUENTIAL
    DAMAGES (INCLUDING, BUT NOT LIMITED TO, PROCUREMENT OF SUBSTITUTE GOODS
    OR SERVICES; LOSS OF USE, DATA, OR PROFITS; OR BUSINESS INTERRUPTION)
    HOWEVER CAUSED AND ON ANY THEORY OF LIABILITY, WHETHER IN CONTRACT, STRICT
    LIABILITY, OR TORT (INCLUDING NEGLIGENCE OR OTHERWISE) ARISING IN ANY WAY
    OUT OF THE USE OF THIS SOFTWARE, EVEN IF ADVISED OF THE POSSIBILITY OF
    SUCH DAMAGE.
*/

/*
 * This file defines the kernel interface of FUSE
 *
 * Protocol changelog:
 *
 * 7.9:
 *  - new fuse_getattr_in input argument of GETATTR
 *  - add lk_flags in fuse_lk_in
 *  - add lock_owner field to fuse_setattr_in, fuse_read_in and fuse_write_in
 *  - add blksize field to fuse_attr
 *  - add file flags field to fuse_read_in and fuse_write_in
 *
 * 7.10
 *  - add nonseekable open flag
 *
 * 7.11
 *  - add IOCTL message
 *  - add unsolicited notification support
 *  - add POLL message and NOTIFY_POLL notification
 *
 * 7.12
 *  - add umask flag to input argument of open, mknod and mkdir
 *  - add notification messages for invalidation of inodes and
 *    directory entries
 *
 * 7.13
 *  - make max number of background requests and congestion threshold
 *    tunables
 *
 * 7.14
 *  - add splice support to fuse device
 *
 * 7.15
 *  - add store notify
 *  - add retrieve notify
 *
 * 7.16
 *  - add BATCH_FORGET request
 *  - FUSE_IOCTL_UNRESTRICTED shall now return with array of 'struct
 *    fuse_ioctl_iovec' instead of ambiguous 'struct iovec'
 *  - add FUSE_IOCTL_32BIT flag
 *
 * 7.17
 *  - add FUSE_FLOCK_LOCKS and FUSE_RELEASE_FLOCK_UNLOCK
 *
 * 7.18
 *  - add FUSE_IOCTL_DIR flag
 *  - add FUSE_NOTIFY_DELETE
 *
 * 7.19
 *  - add FUSE_FALLOCATE
 *
 * 7.20
 *  - add FUSE_AUTO_INVAL_DATA
 *
 * 7.21
 *  - add FUSE_READDIRPLUS
 *  - send the requested events in POLL request
 */

#ifndef _LINUX_FUSE_H
#define _LINUX_FUSE_H

<<<<<<< HEAD
#ifdef __KERNEL__
=======
#if defined(__KERNEL__) || defined(__linux__)
>>>>>>> 35f89b1c
#include <linux/types.h>
#else
#include <stdint.h>
#endif

/*
 * Version negotiation:
 *
 * Both the kernel and userspace send the version they support in the
 * INIT request and reply respectively.
 *
 * If the major versions match then both shall use the smallest
 * of the two minor versions for communication.
 *
 * If the kernel supports a larger major version, then userspace shall
 * reply with the major version it supports, ignore the rest of the
 * INIT message and expect a new INIT message from the kernel with a
 * matching major version.
 *
 * If the library supports a larger major version, then it shall fall
 * back to the major protocol version sent by the kernel for
 * communication and reply with that major version (and an arbitrary
 * supported minor version).
 */

/** Version number of this interface */
#define FUSE_KERNEL_VERSION 7

/** Minor version number of this interface */
#define FUSE_KERNEL_MINOR_VERSION 21

/** The node ID of the root inode */
#define FUSE_ROOT_ID 1

/* Make sure all structures are padded to 64bit boundary, so 32bit
   userspace works under 64bit kernels */

struct fuse_attr {
	uint64_t	ino;
	uint64_t	size;
	uint64_t	blocks;
	uint64_t	atime;
	uint64_t	mtime;
	uint64_t	ctime;
	uint32_t	atimensec;
	uint32_t	mtimensec;
	uint32_t	ctimensec;
	uint32_t	mode;
	uint32_t	nlink;
	uint32_t	uid;
	uint32_t	gid;
	uint32_t	rdev;
	uint32_t	blksize;
	uint32_t	padding;
};

struct fuse_kstatfs {
	uint64_t	blocks;
	uint64_t	bfree;
	uint64_t	bavail;
	uint64_t	files;
	uint64_t	ffree;
	uint32_t	bsize;
	uint32_t	namelen;
	uint32_t	frsize;
	uint32_t	padding;
	uint32_t	spare[6];
};

struct fuse_file_lock {
	uint64_t	start;
	uint64_t	end;
	uint32_t	type;
	uint32_t	pid; /* tgid */
};

/**
 * Bitmasks for fuse_setattr_in.valid
 */
#define FATTR_MODE	(1 << 0)
#define FATTR_UID	(1 << 1)
#define FATTR_GID	(1 << 2)
#define FATTR_SIZE	(1 << 3)
#define FATTR_ATIME	(1 << 4)
#define FATTR_MTIME	(1 << 5)
#define FATTR_FH	(1 << 6)
#define FATTR_ATIME_NOW	(1 << 7)
#define FATTR_MTIME_NOW	(1 << 8)
#define FATTR_LOCKOWNER	(1 << 9)

/**
 * Flags returned by the OPEN request
 *
 * FOPEN_DIRECT_IO: bypass page cache for this open file
 * FOPEN_KEEP_CACHE: don't invalidate the data cache on open
 * FOPEN_NONSEEKABLE: the file is not seekable
 */
#define FOPEN_DIRECT_IO		(1 << 0)
#define FOPEN_KEEP_CACHE	(1 << 1)
#define FOPEN_NONSEEKABLE	(1 << 2)

/**
 * INIT request/reply flags
 *
 * FUSE_ASYNC_READ: asynchronous read requests
 * FUSE_POSIX_LOCKS: remote locking for POSIX file locks
 * FUSE_FILE_OPS: kernel sends file handle for fstat, etc... (not yet supported)
 * FUSE_ATOMIC_O_TRUNC: handles the O_TRUNC open flag in the filesystem
 * FUSE_EXPORT_SUPPORT: filesystem handles lookups of "." and ".."
 * FUSE_BIG_WRITES: filesystem can handle write size larger than 4kB
 * FUSE_DONT_MASK: don't apply umask to file mode on create operations
 * FUSE_SPLICE_WRITE: kernel supports splice write on the device
 * FUSE_SPLICE_MOVE: kernel supports splice move on the device
 * FUSE_SPLICE_READ: kernel supports splice read on the device
 * FUSE_FLOCK_LOCKS: remote locking for BSD style file locks
 * FUSE_HAS_IOCTL_DIR: kernel supports ioctl on directories
 * FUSE_AUTO_INVAL_DATA: automatically invalidate cached pages
 * FUSE_DO_READDIRPLUS: do READDIRPLUS (READDIR+LOOKUP in one)
 * FUSE_READDIRPLUS_AUTO: adaptive readdirplus
 */
#define FUSE_ASYNC_READ		(1 << 0)
#define FUSE_POSIX_LOCKS	(1 << 1)
#define FUSE_FILE_OPS		(1 << 2)
#define FUSE_ATOMIC_O_TRUNC	(1 << 3)
#define FUSE_EXPORT_SUPPORT	(1 << 4)
#define FUSE_BIG_WRITES		(1 << 5)
#define FUSE_DONT_MASK		(1 << 6)
#define FUSE_SPLICE_WRITE	(1 << 7)
#define FUSE_SPLICE_MOVE	(1 << 8)
#define FUSE_SPLICE_READ	(1 << 9)
#define FUSE_FLOCK_LOCKS	(1 << 10)
#define FUSE_HAS_IOCTL_DIR	(1 << 11)
#define FUSE_AUTO_INVAL_DATA	(1 << 12)
#define FUSE_DO_READDIRPLUS	(1 << 13)
#define FUSE_READDIRPLUS_AUTO	(1 << 14)

/**
 * CUSE INIT request/reply flags
 *
 * CUSE_UNRESTRICTED_IOCTL:  use unrestricted ioctl
 */
#define CUSE_UNRESTRICTED_IOCTL	(1 << 0)

/**
 * Release flags
 */
#define FUSE_RELEASE_FLUSH	(1 << 0)
#define FUSE_RELEASE_FLOCK_UNLOCK	(1 << 1)

/**
 * Getattr flags
 */
#define FUSE_GETATTR_FH		(1 << 0)

/**
 * Lock flags
 */
#define FUSE_LK_FLOCK		(1 << 0)

/**
 * WRITE flags
 *
 * FUSE_WRITE_CACHE: delayed write from page cache, file handle is guessed
 * FUSE_WRITE_LOCKOWNER: lock_owner field is valid
 */
#define FUSE_WRITE_CACHE	(1 << 0)
#define FUSE_WRITE_LOCKOWNER	(1 << 1)

/**
 * Read flags
 */
#define FUSE_READ_LOCKOWNER	(1 << 1)

/**
 * Ioctl flags
 *
 * FUSE_IOCTL_COMPAT: 32bit compat ioctl on 64bit machine
 * FUSE_IOCTL_UNRESTRICTED: not restricted to well-formed ioctls, retry allowed
 * FUSE_IOCTL_RETRY: retry with new iovecs
 * FUSE_IOCTL_32BIT: 32bit ioctl
 * FUSE_IOCTL_DIR: is a directory
 *
 * FUSE_IOCTL_MAX_IOV: maximum of in_iovecs + out_iovecs
 */
#define FUSE_IOCTL_COMPAT	(1 << 0)
#define FUSE_IOCTL_UNRESTRICTED	(1 << 1)
#define FUSE_IOCTL_RETRY	(1 << 2)
#define FUSE_IOCTL_32BIT	(1 << 3)
#define FUSE_IOCTL_DIR		(1 << 4)

#define FUSE_IOCTL_MAX_IOV	256

/**
 * Poll flags
 *
 * FUSE_POLL_SCHEDULE_NOTIFY: request poll notify
 */
#define FUSE_POLL_SCHEDULE_NOTIFY (1 << 0)

enum fuse_opcode {
	FUSE_LOOKUP	   = 1,
	FUSE_FORGET	   = 2,  /* no reply */
	FUSE_GETATTR	   = 3,
	FUSE_SETATTR	   = 4,
	FUSE_READLINK	   = 5,
	FUSE_SYMLINK	   = 6,
	FUSE_MKNOD	   = 8,
	FUSE_MKDIR	   = 9,
	FUSE_UNLINK	   = 10,
	FUSE_RMDIR	   = 11,
	FUSE_RENAME	   = 12,
	FUSE_LINK	   = 13,
	FUSE_OPEN	   = 14,
	FUSE_READ	   = 15,
	FUSE_WRITE	   = 16,
	FUSE_STATFS	   = 17,
	FUSE_RELEASE       = 18,
	FUSE_FSYNC         = 20,
	FUSE_SETXATTR      = 21,
	FUSE_GETXATTR      = 22,
	FUSE_LISTXATTR     = 23,
	FUSE_REMOVEXATTR   = 24,
	FUSE_FLUSH         = 25,
	FUSE_INIT          = 26,
	FUSE_OPENDIR       = 27,
	FUSE_READDIR       = 28,
	FUSE_RELEASEDIR    = 29,
	FUSE_FSYNCDIR      = 30,
	FUSE_GETLK         = 31,
	FUSE_SETLK         = 32,
	FUSE_SETLKW        = 33,
	FUSE_ACCESS        = 34,
	FUSE_CREATE        = 35,
	FUSE_INTERRUPT     = 36,
	FUSE_BMAP          = 37,
	FUSE_DESTROY       = 38,
	FUSE_IOCTL         = 39,
	FUSE_POLL          = 40,
	FUSE_NOTIFY_REPLY  = 41,
	FUSE_BATCH_FORGET  = 42,
	FUSE_FALLOCATE     = 43,
	FUSE_READDIRPLUS   = 44,

	/* CUSE specific operations */
	CUSE_INIT          = 4096,
};

enum fuse_notify_code {
	FUSE_NOTIFY_POLL   = 1,
	FUSE_NOTIFY_INVAL_INODE = 2,
	FUSE_NOTIFY_INVAL_ENTRY = 3,
	FUSE_NOTIFY_STORE = 4,
	FUSE_NOTIFY_RETRIEVE = 5,
	FUSE_NOTIFY_DELETE = 6,
	FUSE_NOTIFY_CODE_MAX,
};

/* The read buffer is required to be at least 8k, but may be much larger */
#define FUSE_MIN_READ_BUFFER 8192

#define FUSE_COMPAT_ENTRY_OUT_SIZE 120

struct fuse_entry_out {
	uint64_t	nodeid;		/* Inode ID */
	uint64_t	generation;	/* Inode generation: nodeid:gen must
					   be unique for the fs's lifetime */
	uint64_t	entry_valid;	/* Cache timeout for the name */
	uint64_t	attr_valid;	/* Cache timeout for the attributes */
	uint32_t	entry_valid_nsec;
	uint32_t	attr_valid_nsec;
	struct fuse_attr attr;
};

struct fuse_forget_in {
	uint64_t	nlookup;
};

struct fuse_forget_one {
	uint64_t	nodeid;
	uint64_t	nlookup;
};

struct fuse_batch_forget_in {
	uint32_t	count;
	uint32_t	dummy;
};

struct fuse_getattr_in {
	uint32_t	getattr_flags;
	uint32_t	dummy;
	uint64_t	fh;
};

#define FUSE_COMPAT_ATTR_OUT_SIZE 96

struct fuse_attr_out {
	uint64_t	attr_valid;	/* Cache timeout for the attributes */
	uint32_t	attr_valid_nsec;
	uint32_t	dummy;
	struct fuse_attr attr;
};

#define FUSE_COMPAT_MKNOD_IN_SIZE 8

struct fuse_mknod_in {
	uint32_t	mode;
	uint32_t	rdev;
	uint32_t	umask;
	uint32_t	padding;
};

struct fuse_mkdir_in {
	uint32_t	mode;
	uint32_t	umask;
};

struct fuse_rename_in {
	uint64_t	newdir;
};

struct fuse_link_in {
	uint64_t	oldnodeid;
};

struct fuse_setattr_in {
	uint32_t	valid;
	uint32_t	padding;
	uint64_t	fh;
	uint64_t	size;
	uint64_t	lock_owner;
	uint64_t	atime;
	uint64_t	mtime;
	uint64_t	unused2;
	uint32_t	atimensec;
	uint32_t	mtimensec;
	uint32_t	unused3;
	uint32_t	mode;
	uint32_t	unused4;
	uint32_t	uid;
	uint32_t	gid;
	uint32_t	unused5;
};

struct fuse_open_in {
	uint32_t	flags;
	uint32_t	unused;
};

struct fuse_create_in {
	uint32_t	flags;
	uint32_t	mode;
	uint32_t	umask;
	uint32_t	padding;
};

struct fuse_open_out {
	uint64_t	fh;
	uint32_t	open_flags;
	uint32_t	padding;
};

struct fuse_release_in {
	uint64_t	fh;
	uint32_t	flags;
	uint32_t	release_flags;
	uint64_t	lock_owner;
};

struct fuse_flush_in {
	uint64_t	fh;
	uint32_t	unused;
	uint32_t	padding;
	uint64_t	lock_owner;
};

struct fuse_read_in {
	uint64_t	fh;
	uint64_t	offset;
	uint32_t	size;
	uint32_t	read_flags;
	uint64_t	lock_owner;
	uint32_t	flags;
	uint32_t	padding;
};

#define FUSE_COMPAT_WRITE_IN_SIZE 24

struct fuse_write_in {
	uint64_t	fh;
	uint64_t	offset;
	uint32_t	size;
	uint32_t	write_flags;
	uint64_t	lock_owner;
	uint32_t	flags;
	uint32_t	padding;
};

struct fuse_write_out {
	uint32_t	size;
	uint32_t	padding;
};

#define FUSE_COMPAT_STATFS_SIZE 48

struct fuse_statfs_out {
	struct fuse_kstatfs st;
};

struct fuse_fsync_in {
	uint64_t	fh;
	uint32_t	fsync_flags;
	uint32_t	padding;
};

struct fuse_setxattr_in {
	uint32_t	size;
	uint32_t	flags;
};

struct fuse_getxattr_in {
	uint32_t	size;
	uint32_t	padding;
};

struct fuse_getxattr_out {
	uint32_t	size;
	uint32_t	padding;
};

struct fuse_lk_in {
	uint64_t	fh;
	uint64_t	owner;
	struct fuse_file_lock lk;
	uint32_t	lk_flags;
	uint32_t	padding;
};

struct fuse_lk_out {
	struct fuse_file_lock lk;
};

struct fuse_access_in {
	uint32_t	mask;
	uint32_t	padding;
};

struct fuse_init_in {
	uint32_t	major;
	uint32_t	minor;
	uint32_t	max_readahead;
	uint32_t	flags;
};

struct fuse_init_out {
	uint32_t	major;
	uint32_t	minor;
	uint32_t	max_readahead;
	uint32_t	flags;
	uint16_t	max_background;
	uint16_t	congestion_threshold;
	uint32_t	max_write;
};

#define CUSE_INIT_INFO_MAX 4096

struct cuse_init_in {
	uint32_t	major;
	uint32_t	minor;
	uint32_t	unused;
	uint32_t	flags;
};

struct cuse_init_out {
	uint32_t	major;
	uint32_t	minor;
	uint32_t	unused;
	uint32_t	flags;
	uint32_t	max_read;
	uint32_t	max_write;
	uint32_t	dev_major;		/* chardev major */
	uint32_t	dev_minor;		/* chardev minor */
	uint32_t	spare[10];
};

struct fuse_interrupt_in {
	uint64_t	unique;
};

struct fuse_bmap_in {
	uint64_t	block;
	uint32_t	blocksize;
	uint32_t	padding;
};

struct fuse_bmap_out {
	uint64_t	block;
};

struct fuse_ioctl_in {
	uint64_t	fh;
	uint32_t	flags;
	uint32_t	cmd;
	uint64_t	arg;
	uint32_t	in_size;
	uint32_t	out_size;
};

struct fuse_ioctl_iovec {
	uint64_t	base;
	uint64_t	len;
};

struct fuse_ioctl_out {
	int32_t		result;
	uint32_t	flags;
	uint32_t	in_iovs;
	uint32_t	out_iovs;
};

struct fuse_poll_in {
	uint64_t	fh;
	uint64_t	kh;
	uint32_t	flags;
	uint32_t	events;
};

struct fuse_poll_out {
	uint32_t	revents;
	uint32_t	padding;
};

struct fuse_notify_poll_wakeup_out {
	uint64_t	kh;
};

struct fuse_fallocate_in {
	uint64_t	fh;
	uint64_t	offset;
	uint64_t	length;
	uint32_t	mode;
	uint32_t	padding;
};

struct fuse_in_header {
	uint32_t	len;
	uint32_t	opcode;
	uint64_t	unique;
	uint64_t	nodeid;
	uint32_t	uid;
	uint32_t	gid;
	uint32_t	pid;
	uint32_t	padding;
};

struct fuse_out_header {
	uint32_t	len;
	int32_t		error;
	uint64_t	unique;
};

struct fuse_dirent {
	uint64_t	ino;
	uint64_t	off;
	uint32_t	namelen;
	uint32_t	type;
	char name[];
};

#define FUSE_NAME_OFFSET offsetof(struct fuse_dirent, name)
#define FUSE_DIRENT_ALIGN(x) \
	(((x) + sizeof(uint64_t) - 1) & ~(sizeof(uint64_t) - 1))
#define FUSE_DIRENT_SIZE(d) \
	FUSE_DIRENT_ALIGN(FUSE_NAME_OFFSET + (d)->namelen)

struct fuse_direntplus {
	struct fuse_entry_out entry_out;
	struct fuse_dirent dirent;
};

#define FUSE_NAME_OFFSET_DIRENTPLUS \
	offsetof(struct fuse_direntplus, dirent.name)
#define FUSE_DIRENTPLUS_SIZE(d) \
	FUSE_DIRENT_ALIGN(FUSE_NAME_OFFSET_DIRENTPLUS + (d)->dirent.namelen)

struct fuse_notify_inval_inode_out {
	uint64_t	ino;
	int64_t		off;
	int64_t		len;
};

struct fuse_notify_inval_entry_out {
	uint64_t	parent;
	uint32_t	namelen;
	uint32_t	padding;
};

struct fuse_notify_delete_out {
	uint64_t	parent;
	uint64_t	child;
	uint32_t	namelen;
	uint32_t	padding;
};

struct fuse_notify_store_out {
	uint64_t	nodeid;
	uint64_t	offset;
	uint32_t	size;
	uint32_t	padding;
};

struct fuse_notify_retrieve_out {
	uint64_t	notify_unique;
	uint64_t	nodeid;
	uint64_t	offset;
	uint32_t	size;
	uint32_t	padding;
};

/* Matches the size of fuse_write_in */
struct fuse_notify_retrieve_in {
	uint64_t	dummy1;
	uint64_t	offset;
	uint32_t	size;
	uint32_t	dummy2;
	uint64_t	dummy3;
	uint64_t	dummy4;
};

#endif /* _LINUX_FUSE_H */<|MERGE_RESOLUTION|>--- conflicted
+++ resolved
@@ -95,11 +95,7 @@
 #ifndef _LINUX_FUSE_H
 #define _LINUX_FUSE_H
 
-<<<<<<< HEAD
-#ifdef __KERNEL__
-=======
 #if defined(__KERNEL__) || defined(__linux__)
->>>>>>> 35f89b1c
 #include <linux/types.h>
 #else
 #include <stdint.h>
