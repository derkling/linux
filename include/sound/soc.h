/*
 * linux/sound/soc.h -- ALSA SoC Layer
 *
 * Author:		Liam Girdwood
 * Created:		Aug 11th 2005
 * Copyright:	Wolfson Microelectronics. PLC.
 *
 * This program is free software; you can redistribute it and/or modify
 * it under the terms of the GNU General Public License version 2 as
 * published by the Free Software Foundation.
 */

#ifndef __LINUX_SND_SOC_H
#define __LINUX_SND_SOC_H

#include <linux/of.h>
#include <linux/platform_device.h>
#include <linux/types.h>
#include <linux/notifier.h>
#include <linux/workqueue.h>
#include <linux/interrupt.h>
#include <linux/kernel.h>
#include <linux/regmap.h>
#include <linux/log2.h>
#include <sound/core.h>
#include <sound/pcm.h>
#include <sound/compress_driver.h>
#include <sound/control.h>
#include <sound/ac97_codec.h>

/*
 * Convenience kcontrol builders
 */
#define SOC_DOUBLE_VALUE(xreg, shift_left, shift_right, xmax, xinvert, xautodisable) \
	((unsigned long)&(struct soc_mixer_control) \
	{.reg = xreg, .rreg = xreg, .shift = shift_left, \
	.rshift = shift_right, .max = xmax, .platform_max = xmax, \
	.invert = xinvert, .autodisable = xautodisable})
#define SOC_DOUBLE_S_VALUE(xreg, shift_left, shift_right, xmin, xmax, xsign_bit, xinvert, xautodisable) \
	((unsigned long)&(struct soc_mixer_control) \
	{.reg = xreg, .rreg = xreg, .shift = shift_left, \
	.rshift = shift_right, .min = xmin, .max = xmax, .platform_max = xmax, \
	.sign_bit = xsign_bit, .invert = xinvert, .autodisable = xautodisable})
#define SOC_SINGLE_VALUE(xreg, xshift, xmax, xinvert, xautodisable) \
	SOC_DOUBLE_VALUE(xreg, xshift, xshift, xmax, xinvert, xautodisable)
#define SOC_SINGLE_VALUE_EXT(xreg, xmax, xinvert) \
	((unsigned long)&(struct soc_mixer_control) \
	{.reg = xreg, .max = xmax, .platform_max = xmax, .invert = xinvert})
#define SOC_DOUBLE_R_VALUE(xlreg, xrreg, xshift, xmax, xinvert) \
	((unsigned long)&(struct soc_mixer_control) \
	{.reg = xlreg, .rreg = xrreg, .shift = xshift, .rshift = xshift, \
	.max = xmax, .platform_max = xmax, .invert = xinvert})
#define SOC_DOUBLE_R_S_VALUE(xlreg, xrreg, xshift, xmin, xmax, xsign_bit, xinvert) \
	((unsigned long)&(struct soc_mixer_control) \
	{.reg = xlreg, .rreg = xrreg, .shift = xshift, .rshift = xshift, \
	.max = xmax, .min = xmin, .platform_max = xmax, .sign_bit = xsign_bit, \
	.invert = xinvert})
#define SOC_DOUBLE_R_RANGE_VALUE(xlreg, xrreg, xshift, xmin, xmax, xinvert) \
	((unsigned long)&(struct soc_mixer_control) \
	{.reg = xlreg, .rreg = xrreg, .shift = xshift, .rshift = xshift, \
	.min = xmin, .max = xmax, .platform_max = xmax, .invert = xinvert})
#define SOC_SINGLE(xname, reg, shift, max, invert) \
{	.iface = SNDRV_CTL_ELEM_IFACE_MIXER, .name = xname, \
	.info = snd_soc_info_volsw, .get = snd_soc_get_volsw,\
	.put = snd_soc_put_volsw, \
	.private_value = SOC_SINGLE_VALUE(reg, shift, max, invert, 0) }
#define SOC_SINGLE_RANGE(xname, xreg, xshift, xmin, xmax, xinvert) \
{	.iface = SNDRV_CTL_ELEM_IFACE_MIXER, .name = (xname),\
	.info = snd_soc_info_volsw_range, .get = snd_soc_get_volsw_range, \
	.put = snd_soc_put_volsw_range, \
	.private_value = (unsigned long)&(struct soc_mixer_control) \
		{.reg = xreg, .rreg = xreg, .shift = xshift, \
		 .rshift = xshift,  .min = xmin, .max = xmax, \
		 .platform_max = xmax, .invert = xinvert} }
#define SOC_SINGLE_TLV(xname, reg, shift, max, invert, tlv_array) \
{	.iface = SNDRV_CTL_ELEM_IFACE_MIXER, .name = xname, \
	.access = SNDRV_CTL_ELEM_ACCESS_TLV_READ |\
		 SNDRV_CTL_ELEM_ACCESS_READWRITE,\
	.tlv.p = (tlv_array), \
	.info = snd_soc_info_volsw, .get = snd_soc_get_volsw,\
	.put = snd_soc_put_volsw, \
	.private_value = SOC_SINGLE_VALUE(reg, shift, max, invert, 0) }
#define SOC_SINGLE_SX_TLV(xname, xreg, xshift, xmin, xmax, tlv_array) \
{       .iface = SNDRV_CTL_ELEM_IFACE_MIXER, .name = xname, \
	.access = SNDRV_CTL_ELEM_ACCESS_TLV_READ | \
	SNDRV_CTL_ELEM_ACCESS_READWRITE, \
	.tlv.p  = (tlv_array),\
	.info = snd_soc_info_volsw_sx, \
	.get = snd_soc_get_volsw_sx,\
	.put = snd_soc_put_volsw_sx, \
	.private_value = (unsigned long)&(struct soc_mixer_control) \
		{.reg = xreg, .rreg = xreg, \
		.shift = xshift, .rshift = xshift, \
		.max = xmax, .min = xmin} }
#define SOC_SINGLE_RANGE_TLV(xname, xreg, xshift, xmin, xmax, xinvert, tlv_array) \
{	.iface = SNDRV_CTL_ELEM_IFACE_MIXER, .name = (xname),\
	.access = SNDRV_CTL_ELEM_ACCESS_TLV_READ |\
		 SNDRV_CTL_ELEM_ACCESS_READWRITE,\
	.tlv.p = (tlv_array), \
	.info = snd_soc_info_volsw_range, \
	.get = snd_soc_get_volsw_range, .put = snd_soc_put_volsw_range, \
	.private_value = (unsigned long)&(struct soc_mixer_control) \
		{.reg = xreg, .rreg = xreg, .shift = xshift, \
		 .rshift = xshift, .min = xmin, .max = xmax, \
		 .platform_max = xmax, .invert = xinvert} }
#define SOC_DOUBLE(xname, reg, shift_left, shift_right, max, invert) \
{	.iface = SNDRV_CTL_ELEM_IFACE_MIXER, .name = (xname),\
	.info = snd_soc_info_volsw, .get = snd_soc_get_volsw, \
	.put = snd_soc_put_volsw, \
	.private_value = SOC_DOUBLE_VALUE(reg, shift_left, shift_right, \
					  max, invert, 0) }
#define SOC_DOUBLE_STS(xname, reg, shift_left, shift_right, max, invert) \
{									\
	.iface = SNDRV_CTL_ELEM_IFACE_MIXER, .name = (xname),		\
	.info = snd_soc_info_volsw, .get = snd_soc_get_volsw,		\
	.access = SNDRV_CTL_ELEM_ACCESS_READ |				\
		SNDRV_CTL_ELEM_ACCESS_VOLATILE,				\
	.private_value = SOC_DOUBLE_VALUE(reg, shift_left, shift_right,	\
					  max, invert, 0) }
#define SOC_DOUBLE_R(xname, reg_left, reg_right, xshift, xmax, xinvert) \
{	.iface = SNDRV_CTL_ELEM_IFACE_MIXER, .name = (xname), \
	.info = snd_soc_info_volsw, \
	.get = snd_soc_get_volsw, .put = snd_soc_put_volsw, \
	.private_value = SOC_DOUBLE_R_VALUE(reg_left, reg_right, xshift, \
					    xmax, xinvert) }
#define SOC_DOUBLE_R_RANGE(xname, reg_left, reg_right, xshift, xmin, \
			   xmax, xinvert)		\
{	.iface = SNDRV_CTL_ELEM_IFACE_MIXER, .name = (xname),\
	.info = snd_soc_info_volsw_range, \
	.get = snd_soc_get_volsw_range, .put = snd_soc_put_volsw_range, \
	.private_value = SOC_DOUBLE_R_RANGE_VALUE(reg_left, reg_right, \
					    xshift, xmin, xmax, xinvert) }
#define SOC_DOUBLE_TLV(xname, reg, shift_left, shift_right, max, invert, tlv_array) \
{	.iface = SNDRV_CTL_ELEM_IFACE_MIXER, .name = (xname),\
	.access = SNDRV_CTL_ELEM_ACCESS_TLV_READ |\
		 SNDRV_CTL_ELEM_ACCESS_READWRITE,\
	.tlv.p = (tlv_array), \
	.info = snd_soc_info_volsw, .get = snd_soc_get_volsw, \
	.put = snd_soc_put_volsw, \
	.private_value = SOC_DOUBLE_VALUE(reg, shift_left, shift_right, \
					  max, invert, 0) }
#define SOC_DOUBLE_R_TLV(xname, reg_left, reg_right, xshift, xmax, xinvert, tlv_array) \
{	.iface = SNDRV_CTL_ELEM_IFACE_MIXER, .name = (xname),\
	.access = SNDRV_CTL_ELEM_ACCESS_TLV_READ |\
		 SNDRV_CTL_ELEM_ACCESS_READWRITE,\
	.tlv.p = (tlv_array), \
	.info = snd_soc_info_volsw, \
	.get = snd_soc_get_volsw, .put = snd_soc_put_volsw, \
	.private_value = SOC_DOUBLE_R_VALUE(reg_left, reg_right, xshift, \
					    xmax, xinvert) }
#define SOC_DOUBLE_R_RANGE_TLV(xname, reg_left, reg_right, xshift, xmin, \
			       xmax, xinvert, tlv_array)		\
{	.iface = SNDRV_CTL_ELEM_IFACE_MIXER, .name = (xname),\
	.access = SNDRV_CTL_ELEM_ACCESS_TLV_READ |\
		 SNDRV_CTL_ELEM_ACCESS_READWRITE,\
	.tlv.p = (tlv_array), \
	.info = snd_soc_info_volsw_range, \
	.get = snd_soc_get_volsw_range, .put = snd_soc_put_volsw_range, \
	.private_value = SOC_DOUBLE_R_RANGE_VALUE(reg_left, reg_right, \
					    xshift, xmin, xmax, xinvert) }
#define SOC_DOUBLE_R_SX_TLV(xname, xreg, xrreg, xshift, xmin, xmax, tlv_array) \
{       .iface = SNDRV_CTL_ELEM_IFACE_MIXER, .name = (xname), \
	.access = SNDRV_CTL_ELEM_ACCESS_TLV_READ | \
	SNDRV_CTL_ELEM_ACCESS_READWRITE, \
	.tlv.p  = (tlv_array), \
	.info = snd_soc_info_volsw_sx, \
	.get = snd_soc_get_volsw_sx, \
	.put = snd_soc_put_volsw_sx, \
	.private_value = (unsigned long)&(struct soc_mixer_control) \
		{.reg = xreg, .rreg = xrreg, \
		.shift = xshift, .rshift = xshift, \
		.max = xmax, .min = xmin} }
#define SOC_DOUBLE_R_S_TLV(xname, reg_left, reg_right, xshift, xmin, xmax, xsign_bit, xinvert, tlv_array) \
{	.iface = SNDRV_CTL_ELEM_IFACE_MIXER, .name = (xname),\
	.access = SNDRV_CTL_ELEM_ACCESS_TLV_READ |\
		 SNDRV_CTL_ELEM_ACCESS_READWRITE,\
	.tlv.p = (tlv_array), \
	.info = snd_soc_info_volsw, \
	.get = snd_soc_get_volsw, .put = snd_soc_put_volsw, \
	.private_value = SOC_DOUBLE_R_S_VALUE(reg_left, reg_right, xshift, \
					    xmin, xmax, xsign_bit, xinvert) }
#define SOC_SINGLE_S8_TLV(xname, xreg, xmin, xmax, tlv_array) \
{	.iface  = SNDRV_CTL_ELEM_IFACE_MIXER, .name = (xname), \
	.access = SNDRV_CTL_ELEM_ACCESS_TLV_READ | \
		  SNDRV_CTL_ELEM_ACCESS_READWRITE, \
	.tlv.p  = (tlv_array), \
	.info = snd_soc_info_volsw, .get = snd_soc_get_volsw,\
	.put = snd_soc_put_volsw, \
	.private_value = (unsigned long)&(struct soc_mixer_control) \
	{.reg = xreg, .rreg = xreg,  \
	 .min = xmin, .max = xmax, .platform_max = xmax, \
	.sign_bit = 7,} }
#define SOC_DOUBLE_S8_TLV(xname, xreg, xmin, xmax, tlv_array) \
{	.iface  = SNDRV_CTL_ELEM_IFACE_MIXER, .name = (xname), \
	.access = SNDRV_CTL_ELEM_ACCESS_TLV_READ | \
		  SNDRV_CTL_ELEM_ACCESS_READWRITE, \
	.tlv.p  = (tlv_array), \
	.info = snd_soc_info_volsw, .get = snd_soc_get_volsw,\
	.put = snd_soc_put_volsw, \
	.private_value = SOC_DOUBLE_S_VALUE(xreg, 0, 8, xmin, xmax, 7, 0, 0) }
#define SOC_ENUM_DOUBLE(xreg, xshift_l, xshift_r, xitems, xtexts) \
{	.reg = xreg, .shift_l = xshift_l, .shift_r = xshift_r, \
	.items = xitems, .texts = xtexts, \
	.mask = xitems ? roundup_pow_of_two(xitems) - 1 : 0}
#define SOC_ENUM_SINGLE(xreg, xshift, xitems, xtexts) \
	SOC_ENUM_DOUBLE(xreg, xshift, xshift, xitems, xtexts)
#define SOC_ENUM_SINGLE_EXT(xitems, xtexts) \
{	.items = xitems, .texts = xtexts }
#define SOC_VALUE_ENUM_DOUBLE(xreg, xshift_l, xshift_r, xmask, xitems, xtexts, xvalues) \
{	.reg = xreg, .shift_l = xshift_l, .shift_r = xshift_r, \
	.mask = xmask, .items = xitems, .texts = xtexts, .values = xvalues}
#define SOC_VALUE_ENUM_SINGLE(xreg, xshift, xmask, xitems, xtexts, xvalues) \
	SOC_VALUE_ENUM_DOUBLE(xreg, xshift, xshift, xmask, xitems, xtexts, xvalues)
#define SOC_VALUE_ENUM_SINGLE_AUTODISABLE(xreg, xshift, xmask, xitems, xtexts, xvalues) \
{	.reg = xreg, .shift_l = xshift, .shift_r = xshift, \
	.mask = xmask, .items = xitems, .texts = xtexts, \
	.values = xvalues, .autodisable = 1}
#define SOC_ENUM_SINGLE_VIRT(xitems, xtexts) \
	SOC_ENUM_SINGLE(SND_SOC_NOPM, 0, xitems, xtexts)
#define SOC_ENUM(xname, xenum) \
{	.iface = SNDRV_CTL_ELEM_IFACE_MIXER, .name = xname,\
	.info = snd_soc_info_enum_double, \
	.get = snd_soc_get_enum_double, .put = snd_soc_put_enum_double, \
	.private_value = (unsigned long)&xenum }
#define SOC_SINGLE_EXT(xname, xreg, xshift, xmax, xinvert,\
	 xhandler_get, xhandler_put) \
{	.iface = SNDRV_CTL_ELEM_IFACE_MIXER, .name = xname, \
	.info = snd_soc_info_volsw, \
	.get = xhandler_get, .put = xhandler_put, \
	.private_value = SOC_SINGLE_VALUE(xreg, xshift, xmax, xinvert, 0) }
#define SOC_DOUBLE_EXT(xname, reg, shift_left, shift_right, max, invert,\
	 xhandler_get, xhandler_put) \
{	.iface = SNDRV_CTL_ELEM_IFACE_MIXER, .name = (xname),\
	.info = snd_soc_info_volsw, \
	.get = xhandler_get, .put = xhandler_put, \
	.private_value = \
		SOC_DOUBLE_VALUE(reg, shift_left, shift_right, max, invert, 0) }
#define SOC_DOUBLE_R_EXT(xname, reg_left, reg_right, xshift, xmax, xinvert,\
	 xhandler_get, xhandler_put) \
{	.iface = SNDRV_CTL_ELEM_IFACE_MIXER, .name = (xname), \
	.info = snd_soc_info_volsw, \
	.get = xhandler_get, .put = xhandler_put, \
	.private_value = SOC_DOUBLE_R_VALUE(reg_left, reg_right, xshift, \
					    xmax, xinvert) }
#define SOC_SINGLE_EXT_TLV(xname, xreg, xshift, xmax, xinvert,\
	 xhandler_get, xhandler_put, tlv_array) \
{	.iface = SNDRV_CTL_ELEM_IFACE_MIXER, .name = xname, \
	.access = SNDRV_CTL_ELEM_ACCESS_TLV_READ |\
		 SNDRV_CTL_ELEM_ACCESS_READWRITE,\
	.tlv.p = (tlv_array), \
	.info = snd_soc_info_volsw, \
	.get = xhandler_get, .put = xhandler_put, \
	.private_value = SOC_SINGLE_VALUE(xreg, xshift, xmax, xinvert, 0) }
#define SOC_SINGLE_RANGE_EXT_TLV(xname, xreg, xshift, xmin, xmax, xinvert, \
				 xhandler_get, xhandler_put, tlv_array) \
{	.iface = SNDRV_CTL_ELEM_IFACE_MIXER, .name = (xname),\
	.access = SNDRV_CTL_ELEM_ACCESS_TLV_READ |\
		 SNDRV_CTL_ELEM_ACCESS_READWRITE,\
	.tlv.p = (tlv_array), \
	.info = snd_soc_info_volsw_range, \
	.get = xhandler_get, .put = xhandler_put, \
	.private_value = (unsigned long)&(struct soc_mixer_control) \
		{.reg = xreg, .rreg = xreg, .shift = xshift, \
		 .rshift = xshift, .min = xmin, .max = xmax, \
		 .platform_max = xmax, .invert = xinvert} }
#define SOC_DOUBLE_EXT_TLV(xname, xreg, shift_left, shift_right, xmax, xinvert,\
	 xhandler_get, xhandler_put, tlv_array) \
{	.iface = SNDRV_CTL_ELEM_IFACE_MIXER, .name = (xname), \
	.access = SNDRV_CTL_ELEM_ACCESS_TLV_READ | \
		 SNDRV_CTL_ELEM_ACCESS_READWRITE, \
	.tlv.p = (tlv_array), \
	.info = snd_soc_info_volsw, \
	.get = xhandler_get, .put = xhandler_put, \
	.private_value = SOC_DOUBLE_VALUE(xreg, shift_left, shift_right, \
					  xmax, xinvert, 0) }
#define SOC_DOUBLE_R_EXT_TLV(xname, reg_left, reg_right, xshift, xmax, xinvert,\
	 xhandler_get, xhandler_put, tlv_array) \
{	.iface = SNDRV_CTL_ELEM_IFACE_MIXER, .name = (xname), \
	.access = SNDRV_CTL_ELEM_ACCESS_TLV_READ | \
		 SNDRV_CTL_ELEM_ACCESS_READWRITE, \
	.tlv.p = (tlv_array), \
	.info = snd_soc_info_volsw, \
	.get = xhandler_get, .put = xhandler_put, \
	.private_value = SOC_DOUBLE_R_VALUE(reg_left, reg_right, xshift, \
					    xmax, xinvert) }
#define SOC_SINGLE_BOOL_EXT(xname, xdata, xhandler_get, xhandler_put) \
{	.iface = SNDRV_CTL_ELEM_IFACE_MIXER, .name = xname, \
	.info = snd_soc_info_bool_ext, \
	.get = xhandler_get, .put = xhandler_put, \
	.private_value = xdata }
#define SOC_ENUM_EXT(xname, xenum, xhandler_get, xhandler_put) \
{	.iface = SNDRV_CTL_ELEM_IFACE_MIXER, .name = xname, \
	.info = snd_soc_info_enum_double, \
	.get = xhandler_get, .put = xhandler_put, \
	.private_value = (unsigned long)&xenum }
#define SOC_VALUE_ENUM_EXT(xname, xenum, xhandler_get, xhandler_put) \
	SOC_ENUM_EXT(xname, xenum, xhandler_get, xhandler_put)

#define SND_SOC_BYTES(xname, xbase, xregs)		      \
{	.iface = SNDRV_CTL_ELEM_IFACE_MIXER, .name = xname,   \
	.info = snd_soc_bytes_info, .get = snd_soc_bytes_get, \
	.put = snd_soc_bytes_put, .private_value =	      \
		((unsigned long)&(struct soc_bytes)           \
		{.base = xbase, .num_regs = xregs }) }

#define SND_SOC_BYTES_MASK(xname, xbase, xregs, xmask)	      \
{	.iface = SNDRV_CTL_ELEM_IFACE_MIXER, .name = xname,   \
	.info = snd_soc_bytes_info, .get = snd_soc_bytes_get, \
	.put = snd_soc_bytes_put, .private_value =	      \
		((unsigned long)&(struct soc_bytes)           \
		{.base = xbase, .num_regs = xregs,	      \
		 .mask = xmask }) }

/*
 * SND_SOC_BYTES_EXT is deprecated, please USE SND_SOC_BYTES_TLV instead
 */
#define SND_SOC_BYTES_EXT(xname, xcount, xhandler_get, xhandler_put) \
{	.iface = SNDRV_CTL_ELEM_IFACE_MIXER, .name = xname, \
	.info = snd_soc_bytes_info_ext, \
	.get = xhandler_get, .put = xhandler_put, \
	.private_value = (unsigned long)&(struct soc_bytes_ext) \
		{.max = xcount} }
#define SND_SOC_BYTES_TLV(xname, xcount, xhandler_get, xhandler_put) \
{	.iface = SNDRV_CTL_ELEM_IFACE_MIXER, .name = xname, \
	.access = SNDRV_CTL_ELEM_ACCESS_TLV_READWRITE | \
		  SNDRV_CTL_ELEM_ACCESS_TLV_CALLBACK, \
	.tlv.c = (snd_soc_bytes_tlv_callback), \
	.info = snd_soc_bytes_info_ext, \
	.private_value = (unsigned long)&(struct soc_bytes_ext) \
		{.max = xcount, .get = xhandler_get, .put = xhandler_put, } }
#define SOC_SINGLE_XR_SX(xname, xregbase, xregcount, xnbits, \
		xmin, xmax, xinvert) \
{	.iface = SNDRV_CTL_ELEM_IFACE_MIXER, .name = (xname), \
	.info = snd_soc_info_xr_sx, .get = snd_soc_get_xr_sx, \
	.put = snd_soc_put_xr_sx, \
	.private_value = (unsigned long)&(struct soc_mreg_control) \
		{.regbase = xregbase, .regcount = xregcount, .nbits = xnbits, \
		.invert = xinvert, .min = xmin, .max = xmax} }

#define SOC_SINGLE_STROBE(xname, xreg, xshift, xinvert) \
	SOC_SINGLE_EXT(xname, xreg, xshift, 1, xinvert, \
		snd_soc_get_strobe, snd_soc_put_strobe)

/*
 * Simplified versions of above macros, declaring a struct and calculating
 * ARRAY_SIZE internally
 */
#define SOC_ENUM_DOUBLE_DECL(name, xreg, xshift_l, xshift_r, xtexts) \
	const struct soc_enum name = SOC_ENUM_DOUBLE(xreg, xshift_l, xshift_r, \
						ARRAY_SIZE(xtexts), xtexts)
#define SOC_ENUM_SINGLE_DECL(name, xreg, xshift, xtexts) \
	SOC_ENUM_DOUBLE_DECL(name, xreg, xshift, xshift, xtexts)
#define SOC_ENUM_SINGLE_EXT_DECL(name, xtexts) \
	const struct soc_enum name = SOC_ENUM_SINGLE_EXT(ARRAY_SIZE(xtexts), xtexts)
#define SOC_VALUE_ENUM_DOUBLE_DECL(name, xreg, xshift_l, xshift_r, xmask, xtexts, xvalues) \
	const struct soc_enum name = SOC_VALUE_ENUM_DOUBLE(xreg, xshift_l, xshift_r, xmask, \
							ARRAY_SIZE(xtexts), xtexts, xvalues)
#define SOC_VALUE_ENUM_SINGLE_DECL(name, xreg, xshift, xmask, xtexts, xvalues) \
	SOC_VALUE_ENUM_DOUBLE_DECL(name, xreg, xshift, xshift, xmask, xtexts, xvalues)

#define SOC_VALUE_ENUM_SINGLE_AUTODISABLE_DECL(name, xreg, xshift, xmask, xtexts, xvalues) \
	const struct soc_enum name = SOC_VALUE_ENUM_SINGLE_AUTODISABLE(xreg, \
		xshift, xmask, ARRAY_SIZE(xtexts), xtexts, xvalues)

#define SOC_ENUM_SINGLE_VIRT_DECL(name, xtexts) \
	const struct soc_enum name = SOC_ENUM_SINGLE_VIRT(ARRAY_SIZE(xtexts), xtexts)

/*
 * Component probe and remove ordering levels for components with runtime
 * dependencies.
 */
#define SND_SOC_COMP_ORDER_FIRST		-2
#define SND_SOC_COMP_ORDER_EARLY		-1
#define SND_SOC_COMP_ORDER_NORMAL		0
#define SND_SOC_COMP_ORDER_LATE		1
#define SND_SOC_COMP_ORDER_LAST		2

/*
 * Bias levels
 *
 * @ON:      Bias is fully on for audio playback and capture operations.
 * @PREPARE: Prepare for audio operations. Called before DAPM switching for
 *           stream start and stop operations.
 * @STANDBY: Low power standby state when no playback/capture operations are
 *           in progress. NOTE: The transition time between STANDBY and ON
 *           should be as fast as possible and no longer than 10ms.
 * @OFF:     Power Off. No restrictions on transition times.
 */
enum snd_soc_bias_level {
	SND_SOC_BIAS_OFF = 0,
	SND_SOC_BIAS_STANDBY = 1,
	SND_SOC_BIAS_PREPARE = 2,
	SND_SOC_BIAS_ON = 3,
};

struct device_node;
struct snd_jack;
struct snd_soc_card;
struct snd_soc_pcm_stream;
struct snd_soc_ops;
struct snd_soc_pcm_runtime;
struct snd_soc_dai;
struct snd_soc_dai_driver;
struct snd_soc_platform;
struct snd_soc_dai_link;
struct snd_soc_platform_driver;
struct snd_soc_codec;
struct snd_soc_codec_driver;
struct snd_soc_component;
struct snd_soc_component_driver;
struct soc_enum;
struct snd_soc_jack;
struct snd_soc_jack_zone;
struct snd_soc_jack_pin;
#include <sound/soc-dapm.h>
#include <sound/soc-dpcm.h>
#include <sound/soc-topology.h>

struct snd_soc_jack_gpio;

typedef int (*hw_write_t)(void *,const char* ,int);

enum snd_soc_pcm_subclass {
	SND_SOC_PCM_CLASS_PCM	= 0,
	SND_SOC_PCM_CLASS_BE	= 1,
};

enum snd_soc_card_subclass {
	SND_SOC_CARD_CLASS_INIT		= 0,
	SND_SOC_CARD_CLASS_RUNTIME	= 1,
};

int snd_soc_codec_set_sysclk(struct snd_soc_codec *codec, int clk_id,
			     int source, unsigned int freq, int dir);
int snd_soc_codec_set_pll(struct snd_soc_codec *codec, int pll_id, int source,
			  unsigned int freq_in, unsigned int freq_out);
int snd_soc_codec_set_jack(struct snd_soc_codec *codec,
			   struct snd_soc_jack *jack, void *data);

int snd_soc_register_card(struct snd_soc_card *card);
int snd_soc_unregister_card(struct snd_soc_card *card);
int devm_snd_soc_register_card(struct device *dev, struct snd_soc_card *card);
#ifdef CONFIG_PM_SLEEP
int snd_soc_suspend(struct device *dev);
int snd_soc_resume(struct device *dev);
#else
static inline int snd_soc_suspend(struct device *dev)
{
	return 0;
}

static inline int snd_soc_resume(struct device *dev)
{
	return 0;
}
#endif
int snd_soc_poweroff(struct device *dev);
int snd_soc_register_platform(struct device *dev,
		const struct snd_soc_platform_driver *platform_drv);
int devm_snd_soc_register_platform(struct device *dev,
		const struct snd_soc_platform_driver *platform_drv);
void snd_soc_unregister_platform(struct device *dev);
int snd_soc_add_platform(struct device *dev, struct snd_soc_platform *platform,
		const struct snd_soc_platform_driver *platform_drv);
void snd_soc_remove_platform(struct snd_soc_platform *platform);
struct snd_soc_platform *snd_soc_lookup_platform(struct device *dev);
int snd_soc_register_codec(struct device *dev,
		const struct snd_soc_codec_driver *codec_drv,
		struct snd_soc_dai_driver *dai_drv, int num_dai);
void snd_soc_unregister_codec(struct device *dev);
int snd_soc_add_component(struct device *dev,
		struct snd_soc_component *component,
		const struct snd_soc_component_driver *component_driver,
		struct snd_soc_dai_driver *dai_drv,
		int num_dai);
int snd_soc_register_component(struct device *dev,
			 const struct snd_soc_component_driver *component_driver,
			 struct snd_soc_dai_driver *dai_drv, int num_dai);
int devm_snd_soc_register_component(struct device *dev,
			 const struct snd_soc_component_driver *component_driver,
			 struct snd_soc_dai_driver *dai_drv, int num_dai);
void snd_soc_unregister_component(struct device *dev);
struct snd_soc_component *snd_soc_lookup_component(struct device *dev,
						   const char *driver_name);
int snd_soc_cache_init(struct snd_soc_codec *codec);
int snd_soc_cache_exit(struct snd_soc_codec *codec);

int snd_soc_platform_read(struct snd_soc_platform *platform,
					unsigned int reg);
int snd_soc_platform_write(struct snd_soc_platform *platform,
					unsigned int reg, unsigned int val);
int soc_new_pcm(struct snd_soc_pcm_runtime *rtd, int num);
#ifdef CONFIG_SND_SOC_COMPRESS
int snd_soc_new_compress(struct snd_soc_pcm_runtime *rtd, int num);
#endif

struct snd_pcm_substream *snd_soc_get_dai_substream(struct snd_soc_card *card,
		const char *dai_link, int stream);
struct snd_soc_pcm_runtime *snd_soc_get_pcm_runtime(struct snd_soc_card *card,
		const char *dai_link);

bool snd_soc_runtime_ignore_pmdown_time(struct snd_soc_pcm_runtime *rtd);
void snd_soc_runtime_activate(struct snd_soc_pcm_runtime *rtd, int stream);
void snd_soc_runtime_deactivate(struct snd_soc_pcm_runtime *rtd, int stream);

int snd_soc_runtime_set_dai_fmt(struct snd_soc_pcm_runtime *rtd,
	unsigned int dai_fmt);

#ifdef CONFIG_DMI
int snd_soc_set_dmi_name(struct snd_soc_card *card, const char *flavour);
#else
static inline int snd_soc_set_dmi_name(struct snd_soc_card *card,
				       const char *flavour)
{
	return 0;
}
#endif

/* Utility functions to get clock rates from various things */
int snd_soc_calc_frame_size(int sample_size, int channels, int tdm_slots);
int snd_soc_params_to_frame_size(struct snd_pcm_hw_params *params);
int snd_soc_calc_bclk(int fs, int sample_size, int channels, int tdm_slots);
int snd_soc_params_to_bclk(struct snd_pcm_hw_params *parms);

/* set runtime hw params */
int snd_soc_set_runtime_hwparams(struct snd_pcm_substream *substream,
	const struct snd_pcm_hardware *hw);

int soc_dai_hw_params(struct snd_pcm_substream *substream,
		      struct snd_pcm_hw_params *params,
		      struct snd_soc_dai *dai);

/* Jack reporting */
int snd_soc_card_jack_new(struct snd_soc_card *card, const char *id, int type,
	struct snd_soc_jack *jack, struct snd_soc_jack_pin *pins,
	unsigned int num_pins);

void snd_soc_jack_report(struct snd_soc_jack *jack, int status, int mask);
int snd_soc_jack_add_pins(struct snd_soc_jack *jack, int count,
			  struct snd_soc_jack_pin *pins);
void snd_soc_jack_notifier_register(struct snd_soc_jack *jack,
				    struct notifier_block *nb);
void snd_soc_jack_notifier_unregister(struct snd_soc_jack *jack,
				      struct notifier_block *nb);
int snd_soc_jack_add_zones(struct snd_soc_jack *jack, int count,
			  struct snd_soc_jack_zone *zones);
int snd_soc_jack_get_type(struct snd_soc_jack *jack, int micbias_voltage);
#ifdef CONFIG_GPIOLIB
int snd_soc_jack_add_gpios(struct snd_soc_jack *jack, int count,
			struct snd_soc_jack_gpio *gpios);
int snd_soc_jack_add_gpiods(struct device *gpiod_dev,
			    struct snd_soc_jack *jack,
			    int count, struct snd_soc_jack_gpio *gpios);
void snd_soc_jack_free_gpios(struct snd_soc_jack *jack, int count,
			struct snd_soc_jack_gpio *gpios);
#else
static inline int snd_soc_jack_add_gpios(struct snd_soc_jack *jack, int count,
					 struct snd_soc_jack_gpio *gpios)
{
	return 0;
}

static inline int snd_soc_jack_add_gpiods(struct device *gpiod_dev,
					  struct snd_soc_jack *jack,
					  int count,
					  struct snd_soc_jack_gpio *gpios)
{
	return 0;
}

static inline void snd_soc_jack_free_gpios(struct snd_soc_jack *jack, int count,
					   struct snd_soc_jack_gpio *gpios)
{
}
#endif

/* codec register bit access */
int snd_soc_update_bits(struct snd_soc_codec *codec, unsigned int reg,
				unsigned int mask, unsigned int value);
int snd_soc_update_bits_locked(struct snd_soc_codec *codec,
			       unsigned int reg, unsigned int mask,
			       unsigned int value);
int snd_soc_test_bits(struct snd_soc_codec *codec, unsigned int reg,
				unsigned int mask, unsigned int value);

#ifdef CONFIG_SND_SOC_AC97_BUS
struct snd_ac97 *snd_soc_alloc_ac97_codec(struct snd_soc_codec *codec);
struct snd_ac97 *snd_soc_new_ac97_codec(struct snd_soc_codec *codec,
	unsigned int id, unsigned int id_mask);
void snd_soc_free_ac97_codec(struct snd_ac97 *ac97);

int snd_soc_set_ac97_ops(struct snd_ac97_bus_ops *ops);
int snd_soc_set_ac97_ops_of_reset(struct snd_ac97_bus_ops *ops,
		struct platform_device *pdev);

extern struct snd_ac97_bus_ops *soc_ac97_ops;
#else
static inline int snd_soc_set_ac97_ops_of_reset(struct snd_ac97_bus_ops *ops,
	struct platform_device *pdev)
{
	return 0;
}

static inline int snd_soc_set_ac97_ops(struct snd_ac97_bus_ops *ops)
{
	return 0;
}
#endif

/*
 *Controls
 */
struct snd_kcontrol *snd_soc_cnew(const struct snd_kcontrol_new *_template,
				  void *data, const char *long_name,
				  const char *prefix);
struct snd_kcontrol *snd_soc_card_get_kcontrol(struct snd_soc_card *soc_card,
					       const char *name);
int snd_soc_add_component_controls(struct snd_soc_component *component,
	const struct snd_kcontrol_new *controls, unsigned int num_controls);
int snd_soc_add_codec_controls(struct snd_soc_codec *codec,
	const struct snd_kcontrol_new *controls, unsigned int num_controls);
int snd_soc_add_platform_controls(struct snd_soc_platform *platform,
	const struct snd_kcontrol_new *controls, unsigned int num_controls);
int snd_soc_add_card_controls(struct snd_soc_card *soc_card,
	const struct snd_kcontrol_new *controls, int num_controls);
int snd_soc_add_dai_controls(struct snd_soc_dai *dai,
	const struct snd_kcontrol_new *controls, int num_controls);
int snd_soc_info_enum_double(struct snd_kcontrol *kcontrol,
	struct snd_ctl_elem_info *uinfo);
int snd_soc_get_enum_double(struct snd_kcontrol *kcontrol,
	struct snd_ctl_elem_value *ucontrol);
int snd_soc_put_enum_double(struct snd_kcontrol *kcontrol,
	struct snd_ctl_elem_value *ucontrol);
int snd_soc_info_volsw(struct snd_kcontrol *kcontrol,
	struct snd_ctl_elem_info *uinfo);
int snd_soc_info_volsw_sx(struct snd_kcontrol *kcontrol,
			  struct snd_ctl_elem_info *uinfo);
#define snd_soc_info_bool_ext		snd_ctl_boolean_mono_info
int snd_soc_get_volsw(struct snd_kcontrol *kcontrol,
	struct snd_ctl_elem_value *ucontrol);
int snd_soc_put_volsw(struct snd_kcontrol *kcontrol,
	struct snd_ctl_elem_value *ucontrol);
#define snd_soc_get_volsw_2r snd_soc_get_volsw
#define snd_soc_put_volsw_2r snd_soc_put_volsw
int snd_soc_get_volsw_sx(struct snd_kcontrol *kcontrol,
	struct snd_ctl_elem_value *ucontrol);
int snd_soc_put_volsw_sx(struct snd_kcontrol *kcontrol,
	struct snd_ctl_elem_value *ucontrol);
int snd_soc_info_volsw_range(struct snd_kcontrol *kcontrol,
	struct snd_ctl_elem_info *uinfo);
int snd_soc_put_volsw_range(struct snd_kcontrol *kcontrol,
	struct snd_ctl_elem_value *ucontrol);
int snd_soc_get_volsw_range(struct snd_kcontrol *kcontrol,
	struct snd_ctl_elem_value *ucontrol);
int snd_soc_limit_volume(struct snd_soc_card *card,
	const char *name, int max);
int snd_soc_bytes_info(struct snd_kcontrol *kcontrol,
		       struct snd_ctl_elem_info *uinfo);
int snd_soc_bytes_get(struct snd_kcontrol *kcontrol,
		      struct snd_ctl_elem_value *ucontrol);
int snd_soc_bytes_put(struct snd_kcontrol *kcontrol,
		      struct snd_ctl_elem_value *ucontrol);
int snd_soc_bytes_info_ext(struct snd_kcontrol *kcontrol,
	struct snd_ctl_elem_info *ucontrol);
int snd_soc_bytes_tlv_callback(struct snd_kcontrol *kcontrol, int op_flag,
	unsigned int size, unsigned int __user *tlv);
int snd_soc_info_xr_sx(struct snd_kcontrol *kcontrol,
	struct snd_ctl_elem_info *uinfo);
int snd_soc_get_xr_sx(struct snd_kcontrol *kcontrol,
	struct snd_ctl_elem_value *ucontrol);
int snd_soc_put_xr_sx(struct snd_kcontrol *kcontrol,
	struct snd_ctl_elem_value *ucontrol);
int snd_soc_get_strobe(struct snd_kcontrol *kcontrol,
	struct snd_ctl_elem_value *ucontrol);
int snd_soc_put_strobe(struct snd_kcontrol *kcontrol,
	struct snd_ctl_elem_value *ucontrol);

/**
 * struct snd_soc_jack_pin - Describes a pin to update based on jack detection
 *
 * @pin:    name of the pin to update
 * @mask:   bits to check for in reported jack status
 * @invert: if non-zero then pin is enabled when status is not reported
 * @list:   internal list entry
 */
struct snd_soc_jack_pin {
	struct list_head list;
	const char *pin;
	int mask;
	bool invert;
};

/**
 * struct snd_soc_jack_zone - Describes voltage zones of jack detection
 *
 * @min_mv: start voltage in mv
 * @max_mv: end voltage in mv
 * @jack_type: type of jack that is expected for this voltage
 * @debounce_time: debounce_time for jack, codec driver should wait for this
 *		duration before reading the adc for voltages
 * @list:   internal list entry
 */
struct snd_soc_jack_zone {
	unsigned int min_mv;
	unsigned int max_mv;
	unsigned int jack_type;
	unsigned int debounce_time;
	struct list_head list;
};

/**
 * struct snd_soc_jack_gpio - Describes a gpio pin for jack detection
 *
 * @gpio:         legacy gpio number
 * @idx:          gpio descriptor index within the function of the GPIO
 *                consumer device
 * @gpiod_dev:    GPIO consumer device
 * @name:         gpio name. Also as connection ID for the GPIO consumer
 *                device function name lookup
 * @report:       value to report when jack detected
 * @invert:       report presence in low state
 * @debounce_time: debounce time in ms
 * @wake:	  enable as wake source
 * @jack_status_check: callback function which overrides the detection
 *		       to provide more complex checks (eg, reading an
 *		       ADC).
 */
struct snd_soc_jack_gpio {
	unsigned int gpio;
	unsigned int idx;
	struct device *gpiod_dev;
	const char *name;
	int report;
	int invert;
	int debounce_time;
	bool wake;

	/* private: */
	struct snd_soc_jack *jack;
	struct delayed_work work;
	struct notifier_block pm_notifier;
	struct gpio_desc *desc;

	void *data;
	/* public: */
	int (*jack_status_check)(void *data);
};

struct snd_soc_jack {
	struct mutex mutex;
	struct snd_jack *jack;
	struct snd_soc_card *card;
	struct list_head pins;
	int status;
	struct blocking_notifier_head notifier;
	struct list_head jack_zones;
};

/* SoC PCM stream information */
struct snd_soc_pcm_stream {
	const char *stream_name;
	u64 formats;			/* SNDRV_PCM_FMTBIT_* */
	unsigned int rates;		/* SNDRV_PCM_RATE_* */
	unsigned int rate_min;		/* min rate */
	unsigned int rate_max;		/* max rate */
	unsigned int channels_min;	/* min channels */
	unsigned int channels_max;	/* max channels */
	unsigned int sig_bits;		/* number of bits of content */
};

/* SoC audio ops */
struct snd_soc_ops {
	int (*startup)(struct snd_pcm_substream *);
	void (*shutdown)(struct snd_pcm_substream *);
	int (*hw_params)(struct snd_pcm_substream *, struct snd_pcm_hw_params *);
	int (*hw_free)(struct snd_pcm_substream *);
	int (*prepare)(struct snd_pcm_substream *);
	int (*trigger)(struct snd_pcm_substream *, int);
};

struct snd_soc_compr_ops {
	int (*startup)(struct snd_compr_stream *);
	void (*shutdown)(struct snd_compr_stream *);
	int (*set_params)(struct snd_compr_stream *);
	int (*trigger)(struct snd_compr_stream *);
};

/* component interface */
struct snd_soc_component_driver {
	const char *name;

	/* Default control and setup, added after probe() is run */
	const struct snd_kcontrol_new *controls;
	unsigned int num_controls;
	const struct snd_soc_dapm_widget *dapm_widgets;
	unsigned int num_dapm_widgets;
	const struct snd_soc_dapm_route *dapm_routes;
	unsigned int num_dapm_routes;

	int (*probe)(struct snd_soc_component *);
	void (*remove)(struct snd_soc_component *);
	int (*suspend)(struct snd_soc_component *);
	int (*resume)(struct snd_soc_component *);

<<<<<<< HEAD
=======
	/* pcm creation and destruction */
	int (*pcm_new)(struct snd_soc_pcm_runtime *);
	void (*pcm_free)(struct snd_pcm *);

>>>>>>> 9abd04af
	/* component wide operations */
	int (*set_sysclk)(struct snd_soc_component *component,
			  int clk_id, int source, unsigned int freq, int dir);
	int (*set_pll)(struct snd_soc_component *component, int pll_id,
		       int source, unsigned int freq_in, unsigned int freq_out);
	int (*set_jack)(struct snd_soc_component *component,
			struct snd_soc_jack *jack,  void *data);

	/* DT */
	int (*of_xlate_dai_name)(struct snd_soc_component *component,
				 struct of_phandle_args *args,
				 const char **dai_name);
	int (*of_xlate_dai_id)(struct snd_soc_component *comment,
			       struct device_node *endpoint);
	void (*seq_notifier)(struct snd_soc_component *, enum snd_soc_dapm_type,
		int subseq);
	int (*stream_event)(struct snd_soc_component *, int event);
	int (*set_bias_level)(struct snd_soc_component *component,
			      enum snd_soc_bias_level level);

	const struct snd_pcm_ops *ops;
	const struct snd_compr_ops *compr_ops;

	/* probe ordering - for components with runtime dependencies */
	int probe_order;
	int remove_order;

	/* bits */
	unsigned int idle_bias_on:1;
	unsigned int suspend_bias_off:1;
	unsigned int pmdown_time:1; /* care pmdown_time at stop */
	unsigned int endianness:1;
	unsigned int non_legacy_dai_naming:1;
};

struct snd_soc_component {
	const char *name;
	int id;
	const char *name_prefix;
	struct device *dev;
	struct snd_soc_card *card;

	unsigned int active;

	unsigned int ignore_pmdown_time:1; /* pmdown_time is ignored at stop */
	unsigned int registered_as_component:1;
	unsigned int suspended:1; /* is in suspend PM state */

	struct list_head list;
	struct list_head card_aux_list; /* for auxiliary bound components */
	struct list_head card_list;

	struct snd_soc_dai_driver *dai_drv;
	int num_dai;

	const struct snd_soc_component_driver *driver;

	struct list_head dai_list;

	int (*read)(struct snd_soc_component *, unsigned int, unsigned int *);
	int (*write)(struct snd_soc_component *, unsigned int, unsigned int);

	struct regmap *regmap;
	int val_bytes;

	struct mutex io_mutex;

	/* attached dynamic objects */
	struct list_head dobj_list;

#ifdef CONFIG_DEBUG_FS
	struct dentry *debugfs_root;
#endif

	/*
	* DO NOT use any of the fields below in drivers, they are temporary and
	* are going to be removed again soon. If you use them in driver code the
	* driver will be marked as BROKEN when these fields are removed.
	*/

	/* Don't use these, use snd_soc_component_get_dapm() */
	struct snd_soc_dapm_context dapm;

	struct snd_soc_codec *codec;

	int (*probe)(struct snd_soc_component *);
	void (*remove)(struct snd_soc_component *);
	int (*suspend)(struct snd_soc_component *);
	int (*resume)(struct snd_soc_component *);
	int (*pcm_new)(struct snd_soc_component *, struct snd_soc_pcm_runtime *);
	void (*pcm_free)(struct snd_soc_component *, struct snd_pcm *);

	int (*set_sysclk)(struct snd_soc_component *component,
			  int clk_id, int source, unsigned int freq, int dir);
	int (*set_pll)(struct snd_soc_component *component, int pll_id,
		       int source, unsigned int freq_in, unsigned int freq_out);
	int (*set_jack)(struct snd_soc_component *component,
			struct snd_soc_jack *jack,  void *data);
	int (*set_bias_level)(struct snd_soc_component *component,
			      enum snd_soc_bias_level level);

	int (*set_sysclk)(struct snd_soc_component *component,
			  int clk_id, int source, unsigned int freq, int dir);
	int (*set_pll)(struct snd_soc_component *component, int pll_id,
		       int source, unsigned int freq_in, unsigned int freq_out);
	int (*set_jack)(struct snd_soc_component *component,
			struct snd_soc_jack *jack,  void *data);

	/* machine specific init */
	int (*init)(struct snd_soc_component *component);

#ifdef CONFIG_DEBUG_FS
	void (*init_debugfs)(struct snd_soc_component *component);
	const char *debugfs_prefix;
#endif
};

struct snd_soc_rtdcom_list {
	struct snd_soc_component *component;
	struct list_head list; /* rtd::component_list */
};
struct snd_soc_component*
snd_soc_rtdcom_lookup(struct snd_soc_pcm_runtime *rtd,
		       const char *driver_name);
#define for_each_rtdcom(rtd, rtdcom) \
	list_for_each_entry(rtdcom, &(rtd)->component_list, list)
#define for_each_rtdcom_safe(rtd, rtdcom1, rtdcom2) \
	list_for_each_entry_safe(rtdcom1, rtdcom2, &(rtd)->component_list, list)

/* SoC Audio Codec device */
struct snd_soc_codec {
	struct device *dev;
	const struct snd_soc_codec_driver *driver;

	struct list_head list;

	/* runtime */
	unsigned int cache_init:1; /* codec cache has been initialized */

	/* codec IO */
	void *control_data; /* codec control (i2c/3wire) data */
	hw_write_t hw_write;
	void *reg_cache;

	/* component */
	struct snd_soc_component component;
};

/* codec driver */
struct snd_soc_codec_driver {

	/* driver ops */
	int (*probe)(struct snd_soc_codec *);
	int (*remove)(struct snd_soc_codec *);
	int (*suspend)(struct snd_soc_codec *);
	int (*resume)(struct snd_soc_codec *);
	struct snd_soc_component_driver component_driver;

	/* codec wide operations */
	int (*set_sysclk)(struct snd_soc_codec *codec,
			  int clk_id, int source, unsigned int freq, int dir);
	int (*set_pll)(struct snd_soc_codec *codec, int pll_id, int source,
		unsigned int freq_in, unsigned int freq_out);
	int (*set_jack)(struct snd_soc_codec *codec,
			struct snd_soc_jack *jack,  void *data);

	/* codec IO */
	struct regmap *(*get_regmap)(struct device *);
	unsigned int (*read)(struct snd_soc_codec *, unsigned int);
	int (*write)(struct snd_soc_codec *, unsigned int, unsigned int);
	unsigned int reg_cache_size;
	short reg_cache_step;
	short reg_word_size;
	const void *reg_cache_default;

	/* codec bias level */
	int (*set_bias_level)(struct snd_soc_codec *,
			      enum snd_soc_bias_level level);
	bool idle_bias_off;
	bool suspend_bias_off;

	void (*seq_notifier)(struct snd_soc_dapm_context *,
			     enum snd_soc_dapm_type, int);

	bool ignore_pmdown_time;  /* Doesn't benefit from pmdown delay */
};

/* SoC platform interface */
struct snd_soc_platform_driver {

	int (*probe)(struct snd_soc_platform *);
	int (*remove)(struct snd_soc_platform *);
	struct snd_soc_component_driver component_driver;

	/* pcm creation and destruction */
	int (*pcm_new)(struct snd_soc_pcm_runtime *);
	void (*pcm_free)(struct snd_pcm *);

	/* platform stream pcm ops */
	const struct snd_pcm_ops *ops;

	/* platform stream compress ops */
	const struct snd_compr_ops *compr_ops;
};

struct snd_soc_dai_link_component {
	const char *name;
	struct device_node *of_node;
	const char *dai_name;
};

struct snd_soc_platform {
	struct device *dev;
	const struct snd_soc_platform_driver *driver;

	struct list_head list;

	struct snd_soc_component component;
};

struct snd_soc_dai_link {
	/* config - must be set by machine driver */
	const char *name;			/* Codec name */
	const char *stream_name;		/* Stream name */
	/*
	 * You MAY specify the link's CPU-side device, either by device name,
	 * or by DT/OF node, but not both. If this information is omitted,
	 * the CPU-side DAI is matched using .cpu_dai_name only, which hence
	 * must be globally unique. These fields are currently typically used
	 * only for codec to codec links, or systems using device tree.
	 */
	const char *cpu_name;
	struct device_node *cpu_of_node;
	/*
	 * You MAY specify the DAI name of the CPU DAI. If this information is
	 * omitted, the CPU-side DAI is matched using .cpu_name/.cpu_of_node
	 * only, which only works well when that device exposes a single DAI.
	 */
	const char *cpu_dai_name;
	/*
	 * You MUST specify the link's codec, either by device name, or by
	 * DT/OF node, but not both.
	 */
	const char *codec_name;
	struct device_node *codec_of_node;
	/* You MUST specify the DAI name within the codec */
	const char *codec_dai_name;

	struct snd_soc_dai_link_component *codecs;
	unsigned int num_codecs;

	/*
	 * You MAY specify the link's platform/PCM/DMA driver, either by
	 * device name, or by DT/OF node, but not both. Some forms of link
	 * do not need a platform.
	 */
	const char *platform_name;
	struct device_node *platform_of_node;
	int id;	/* optional ID for machine driver link identification */

	const struct snd_soc_pcm_stream *params;
	unsigned int num_params;

	unsigned int dai_fmt;           /* format to set on init */

	enum snd_soc_dpcm_trigger trigger[2]; /* trigger type for DPCM */

	/* codec/machine specific init - e.g. add machine controls */
	int (*init)(struct snd_soc_pcm_runtime *rtd);

	/* optional hw_params re-writing for BE and FE sync */
	int (*be_hw_params_fixup)(struct snd_soc_pcm_runtime *rtd,
			struct snd_pcm_hw_params *params);

	/* machine stream operations */
	const struct snd_soc_ops *ops;
	const struct snd_soc_compr_ops *compr_ops;

	/* Mark this pcm with non atomic ops */
	bool nonatomic;

	/* For unidirectional dai links */
	unsigned int playback_only:1;
	unsigned int capture_only:1;

	/* Keep DAI active over suspend */
	unsigned int ignore_suspend:1;

	/* Symmetry requirements */
	unsigned int symmetric_rates:1;
	unsigned int symmetric_channels:1;
	unsigned int symmetric_samplebits:1;

	/* Do not create a PCM for this DAI link (Backend link) */
	unsigned int no_pcm:1;

	/* This DAI link can route to other DAI links at runtime (Frontend)*/
	unsigned int dynamic:1;

	/* DPCM capture and Playback support */
	unsigned int dpcm_capture:1;
	unsigned int dpcm_playback:1;

	/* DPCM used FE & BE merged format */
	unsigned int dpcm_merged_format:1;

	/* pmdown_time is ignored at stop */
	unsigned int ignore_pmdown_time:1;

	struct list_head list; /* DAI link list of the soc card */
	struct snd_soc_dobj dobj; /* For topology */
};

struct snd_soc_codec_conf {
	/*
	 * specify device either by device name, or by
	 * DT/OF node, but not both.
	 */
	const char *dev_name;
	struct device_node *of_node;

	/*
	 * optional map of kcontrol, widget and path name prefixes that are
	 * associated per device
	 */
	const char *name_prefix;
};

struct snd_soc_aux_dev {
	const char *name;		/* Codec name */

	/*
	 * specify multi-codec either by device name, or by
	 * DT/OF node, but not both.
	 */
	const char *codec_name;
	struct device_node *codec_of_node;

	/* codec/machine specific init - e.g. add machine controls */
	int (*init)(struct snd_soc_component *component);
};

/* SoC card */
struct snd_soc_card {
	const char *name;
	const char *long_name;
	const char *driver_name;
	char dmi_longname[80];

	struct device *dev;
	struct snd_card *snd_card;
	struct module *owner;

	struct mutex mutex;
	struct mutex dapm_mutex;

	bool instantiated;

	int (*probe)(struct snd_soc_card *card);
	int (*late_probe)(struct snd_soc_card *card);
	int (*remove)(struct snd_soc_card *card);

	/* the pre and post PM functions are used to do any PM work before and
	 * after the codec and DAI's do any PM work. */
	int (*suspend_pre)(struct snd_soc_card *card);
	int (*suspend_post)(struct snd_soc_card *card);
	int (*resume_pre)(struct snd_soc_card *card);
	int (*resume_post)(struct snd_soc_card *card);

	/* callbacks */
	int (*set_bias_level)(struct snd_soc_card *,
			      struct snd_soc_dapm_context *dapm,
			      enum snd_soc_bias_level level);
	int (*set_bias_level_post)(struct snd_soc_card *,
				   struct snd_soc_dapm_context *dapm,
				   enum snd_soc_bias_level level);

	int (*add_dai_link)(struct snd_soc_card *,
			    struct snd_soc_dai_link *link);
	void (*remove_dai_link)(struct snd_soc_card *,
			    struct snd_soc_dai_link *link);

	long pmdown_time;

	/* CPU <--> Codec DAI links  */
	struct snd_soc_dai_link *dai_link;  /* predefined links only */
	int num_links;  /* predefined links only */
	struct list_head dai_link_list; /* all links */
	int num_dai_links;

	struct list_head rtd_list;
	int num_rtd;

	/* optional codec specific configuration */
	struct snd_soc_codec_conf *codec_conf;
	int num_configs;

	/*
	 * optional auxiliary devices such as amplifiers or codecs with DAI
	 * link unused
	 */
	struct snd_soc_aux_dev *aux_dev;
	int num_aux_devs;
	struct list_head aux_comp_list;

	const struct snd_kcontrol_new *controls;
	int num_controls;

	/*
	 * Card-specific routes and widgets.
	 * Note: of_dapm_xxx for Device Tree; Otherwise for driver build-in.
	 */
	const struct snd_soc_dapm_widget *dapm_widgets;
	int num_dapm_widgets;
	const struct snd_soc_dapm_route *dapm_routes;
	int num_dapm_routes;
	const struct snd_soc_dapm_widget *of_dapm_widgets;
	int num_of_dapm_widgets;
	const struct snd_soc_dapm_route *of_dapm_routes;
	int num_of_dapm_routes;
	bool fully_routed;

	struct work_struct deferred_resume_work;

	/* lists of probed devices belonging to this card */
	struct list_head component_dev_list;

	struct list_head widgets;
	struct list_head paths;
	struct list_head dapm_list;
	struct list_head dapm_dirty;

	/* attached dynamic objects */
	struct list_head dobj_list;

	/* Generic DAPM context for the card */
	struct snd_soc_dapm_context dapm;
	struct snd_soc_dapm_stats dapm_stats;
	struct snd_soc_dapm_update *update;

#ifdef CONFIG_DEBUG_FS
	struct dentry *debugfs_card_root;
	struct dentry *debugfs_pop_time;
#endif
	u32 pop_time;

	void *drvdata;
};

/* SoC machine DAI configuration, glues a codec and cpu DAI together */
struct snd_soc_pcm_runtime {
	struct device *dev;
	struct snd_soc_card *card;
	struct snd_soc_dai_link *dai_link;
	struct mutex pcm_mutex;
	enum snd_soc_pcm_subclass pcm_subclass;
	struct snd_pcm_ops ops;

	/* Dynamic PCM BE runtime data */
	struct snd_soc_dpcm_runtime dpcm[2];
	int fe_compr;

	long pmdown_time;

	/* runtime devices */
	struct snd_pcm *pcm;
	struct snd_compr *compr;
	struct snd_soc_codec *codec;
	struct snd_soc_platform *platform; /* will be removed */
	struct snd_soc_dai *codec_dai;
	struct snd_soc_dai *cpu_dai;

	struct snd_soc_dai **codec_dais;
	unsigned int num_codecs;

	struct delayed_work delayed_work;
#ifdef CONFIG_DEBUG_FS
	struct dentry *debugfs_dpcm_root;
#endif

	unsigned int num; /* 0-based and monotonic increasing */
	struct list_head list; /* rtd list of the soc card */
	struct list_head component_list; /* list of connected components */

	/* bit field */
	unsigned int dev_registered:1;
	unsigned int pop_wait:1;
};

/* mixer control */
struct soc_mixer_control {
	int min, max, platform_max;
	int reg, rreg;
	unsigned int shift, rshift;
	unsigned int sign_bit;
	unsigned int invert:1;
	unsigned int autodisable:1;
	struct snd_soc_dobj dobj;
};

struct soc_bytes {
	int base;
	int num_regs;
	u32 mask;
};

struct soc_bytes_ext {
	int max;
	struct snd_soc_dobj dobj;

	/* used for TLV byte control */
	int (*get)(struct snd_kcontrol *kcontrol, unsigned int __user *bytes,
			unsigned int size);
	int (*put)(struct snd_kcontrol *kcontrol, const unsigned int __user *bytes,
			unsigned int size);
};

/* multi register control */
struct soc_mreg_control {
	long min, max;
	unsigned int regbase, regcount, nbits, invert;
};

/* enumerated kcontrol */
struct soc_enum {
	int reg;
	unsigned char shift_l;
	unsigned char shift_r;
	unsigned int items;
	unsigned int mask;
	const char * const *texts;
	const unsigned int *values;
	unsigned int autodisable:1;
	struct snd_soc_dobj dobj;
};

/**
 * snd_soc_component_to_codec() - Casts a component to the CODEC it is embedded in
 * @component: The component to cast to a CODEC
 *
 * This function must only be used on components that are known to be CODECs.
 * Otherwise the behavior is undefined.
 */
static inline struct snd_soc_codec *snd_soc_component_to_codec(
	struct snd_soc_component *component)
{
	return container_of(component, struct snd_soc_codec, component);
}

/**
 * snd_soc_component_to_platform() - Casts a component to the platform it is embedded in
 * @component: The component to cast to a platform
 *
 * This function must only be used on components that are known to be platforms.
 * Otherwise the behavior is undefined.
 */
static inline struct snd_soc_platform *snd_soc_component_to_platform(
	struct snd_soc_component *component)
{
	return container_of(component, struct snd_soc_platform, component);
}

/**
 * snd_soc_dapm_to_component() - Casts a DAPM context to the component it is
 *  embedded in
 * @dapm: The DAPM context to cast to the component
 *
 * This function must only be used on DAPM contexts that are known to be part of
 * a component (e.g. in a component driver). Otherwise the behavior is
 * undefined.
 */
static inline struct snd_soc_component *snd_soc_dapm_to_component(
	struct snd_soc_dapm_context *dapm)
{
	return container_of(dapm, struct snd_soc_component, dapm);
}

/**
 * snd_soc_dapm_to_codec() - Casts a DAPM context to the CODEC it is embedded in
 * @dapm: The DAPM context to cast to the CODEC
 *
 * This function must only be used on DAPM contexts that are known to be part of
 * a CODEC (e.g. in a CODEC driver). Otherwise the behavior is undefined.
 */
static inline struct snd_soc_codec *snd_soc_dapm_to_codec(
	struct snd_soc_dapm_context *dapm)
{
	return snd_soc_component_to_codec(snd_soc_dapm_to_component(dapm));
}

/**
 * snd_soc_dapm_to_platform() - Casts a DAPM context to the platform it is
 *  embedded in
 * @dapm: The DAPM context to cast to the platform.
 *
 * This function must only be used on DAPM contexts that are known to be part of
 * a platform (e.g. in a platform driver). Otherwise the behavior is undefined.
 */
static inline struct snd_soc_platform *snd_soc_dapm_to_platform(
	struct snd_soc_dapm_context *dapm)
{
	return snd_soc_component_to_platform(snd_soc_dapm_to_component(dapm));
}

/**
 * snd_soc_component_get_dapm() - Returns the DAPM context associated with a
 *  component
 * @component: The component for which to get the DAPM context
 */
static inline struct snd_soc_dapm_context *snd_soc_component_get_dapm(
	struct snd_soc_component *component)
{
	return &component->dapm;
}

/**
 * snd_soc_codec_get_dapm() - Returns the DAPM context for the CODEC
 * @codec: The CODEC for which to get the DAPM context
 *
 * Note: Use this function instead of directly accessing the CODEC's dapm field
 */
static inline struct snd_soc_dapm_context *snd_soc_codec_get_dapm(
	struct snd_soc_codec *codec)
{
	return snd_soc_component_get_dapm(&codec->component);
}

/**
 * snd_soc_dapm_init_bias_level() - Initialize CODEC DAPM bias level
 * @codec: The CODEC for which to initialize the DAPM bias level
 * @level: The DAPM level to initialize to
 *
 * Initializes the CODEC DAPM bias level. See snd_soc_dapm_init_bias_level().
 */
static inline void snd_soc_codec_init_bias_level(struct snd_soc_codec *codec,
	enum snd_soc_bias_level level)
{
	snd_soc_dapm_init_bias_level(snd_soc_codec_get_dapm(codec), level);
}

/**
 * snd_soc_component_init_bias_level() - Initialize COMPONENT DAPM bias level
 * @component: The COMPONENT for which to initialize the DAPM bias level
 * @level: The DAPM level to initialize to
 *
 * Initializes the COMPONENT DAPM bias level. See snd_soc_dapm_init_bias_level().
 */
static inline void
snd_soc_component_init_bias_level(struct snd_soc_component *component,
				  enum snd_soc_bias_level level)
{
	snd_soc_dapm_init_bias_level(
		snd_soc_component_get_dapm(component), level);
}

/**
 * snd_soc_dapm_get_bias_level() - Get current CODEC DAPM bias level
 * @codec: The CODEC for which to get the DAPM bias level
 *
 * Returns: The current DAPM bias level of the CODEC.
 */
static inline enum snd_soc_bias_level snd_soc_codec_get_bias_level(
	struct snd_soc_codec *codec)
{
	return snd_soc_dapm_get_bias_level(snd_soc_codec_get_dapm(codec));
}

/**
 * snd_soc_component_get_bias_level() - Get current COMPONENT DAPM bias level
 * @component: The COMPONENT for which to get the DAPM bias level
 *
 * Returns: The current DAPM bias level of the COMPONENT.
 */
static inline enum snd_soc_bias_level
snd_soc_component_get_bias_level(struct snd_soc_component *component)
{
	return snd_soc_dapm_get_bias_level(
		snd_soc_component_get_dapm(component));
}

/**
 * snd_soc_codec_force_bias_level() - Set the CODEC DAPM bias level
 * @codec: The CODEC for which to set the level
 * @level: The level to set to
 *
 * Forces the CODEC bias level to a specific state. See
 * snd_soc_dapm_force_bias_level().
 */
static inline int snd_soc_codec_force_bias_level(struct snd_soc_codec *codec,
	enum snd_soc_bias_level level)
{
	return snd_soc_dapm_force_bias_level(snd_soc_codec_get_dapm(codec),
		level);
}

/**
 * snd_soc_component_force_bias_level() - Set the COMPONENT DAPM bias level
 * @component: The COMPONENT for which to set the level
 * @level: The level to set to
 *
 * Forces the COMPONENT bias level to a specific state. See
 * snd_soc_dapm_force_bias_level().
 */
static inline int
snd_soc_component_force_bias_level(struct snd_soc_component *component,
				   enum snd_soc_bias_level level)
{
	return snd_soc_dapm_force_bias_level(
		snd_soc_component_get_dapm(component),
		level);
}

/**
 * snd_soc_dapm_kcontrol_codec() - Returns the codec associated to a kcontrol
 * @kcontrol: The kcontrol
 *
 * This function must only be used on DAPM contexts that are known to be part of
 * a CODEC (e.g. in a CODEC driver). Otherwise the behavior is undefined.
 */
static inline struct snd_soc_codec *snd_soc_dapm_kcontrol_codec(
	struct snd_kcontrol *kcontrol)
{
	return snd_soc_dapm_to_codec(snd_soc_dapm_kcontrol_dapm(kcontrol));
}

/**
 * snd_soc_dapm_kcontrol_component() - Returns the component associated to a kcontrol
 * @kcontrol: The kcontrol
 *
 * This function must only be used on DAPM contexts that are known to be part of
 * a COMPONENT (e.g. in a COMPONENT driver). Otherwise the behavior is undefined.
 */
static inline struct snd_soc_component *snd_soc_dapm_kcontrol_component(
	struct snd_kcontrol *kcontrol)
{
	return snd_soc_dapm_to_component(snd_soc_dapm_kcontrol_dapm(kcontrol));
}

/* codec IO */
unsigned int snd_soc_read(struct snd_soc_codec *codec, unsigned int reg);
int snd_soc_write(struct snd_soc_codec *codec, unsigned int reg,
	unsigned int val);

/**
 * snd_soc_cache_sync() - Sync the register cache with the hardware
 * @codec: CODEC to sync
 *
 * Note: This function will call regcache_sync()
 */
static inline int snd_soc_cache_sync(struct snd_soc_codec *codec)
{
	return regcache_sync(codec->component.regmap);
}

/**
 * snd_soc_component_cache_sync() - Sync the register cache with the hardware
 * @component: COMPONENT to sync
 *
 * Note: This function will call regcache_sync()
 */
static inline int snd_soc_component_cache_sync(
	struct snd_soc_component *component)
{
	return regcache_sync(component->regmap);
}

/* component IO */
int snd_soc_component_read(struct snd_soc_component *component,
	unsigned int reg, unsigned int *val);
unsigned int snd_soc_component_read32(struct snd_soc_component *component,
				      unsigned int reg);
int snd_soc_component_write(struct snd_soc_component *component,
	unsigned int reg, unsigned int val);
int snd_soc_component_update_bits(struct snd_soc_component *component,
	unsigned int reg, unsigned int mask, unsigned int val);
int snd_soc_component_update_bits_async(struct snd_soc_component *component,
	unsigned int reg, unsigned int mask, unsigned int val);
void snd_soc_component_async_complete(struct snd_soc_component *component);
int snd_soc_component_test_bits(struct snd_soc_component *component,
	unsigned int reg, unsigned int mask, unsigned int value);

/* component wide operations */
int snd_soc_component_set_sysclk(struct snd_soc_component *component,
			int clk_id, int source, unsigned int freq, int dir);
int snd_soc_component_set_pll(struct snd_soc_component *component, int pll_id,
			      int source, unsigned int freq_in,
			      unsigned int freq_out);
<<<<<<< HEAD
=======
int snd_soc_component_set_jack(struct snd_soc_component *component,
			       struct snd_soc_jack *jack, void *data);
>>>>>>> 9abd04af

#ifdef CONFIG_REGMAP

void snd_soc_component_init_regmap(struct snd_soc_component *component,
	struct regmap *regmap);
void snd_soc_component_exit_regmap(struct snd_soc_component *component);

/**
 * snd_soc_codec_init_regmap() - Initialize regmap instance for the CODEC
 * @codec: The CODEC for which to initialize the regmap instance
 * @regmap: The regmap instance that should be used by the CODEC
 *
 * This function allows deferred assignment of the regmap instance that is
 * associated with the CODEC. Only use this if the regmap instance is not yet
 * ready when the CODEC is registered. The function must also be called before
 * the first IO attempt of the CODEC.
 */
static inline void snd_soc_codec_init_regmap(struct snd_soc_codec *codec,
	struct regmap *regmap)
{
	snd_soc_component_init_regmap(&codec->component, regmap);
}

/**
 * snd_soc_codec_exit_regmap() - De-initialize regmap instance for the CODEC
 * @codec: The CODEC for which to de-initialize the regmap instance
 *
 * Calls regmap_exit() on the regmap instance associated to the CODEC and
 * removes the regmap instance from the CODEC.
 *
 * This function should only be used if snd_soc_codec_init_regmap() was used to
 * initialize the regmap instance.
 */
static inline void snd_soc_codec_exit_regmap(struct snd_soc_codec *codec)
{
	snd_soc_component_exit_regmap(&codec->component);
}

#endif

/* device driver data */

static inline void snd_soc_card_set_drvdata(struct snd_soc_card *card,
		void *data)
{
	card->drvdata = data;
}

static inline void *snd_soc_card_get_drvdata(struct snd_soc_card *card)
{
	return card->drvdata;
}

static inline void snd_soc_component_set_drvdata(struct snd_soc_component *c,
		void *data)
{
	dev_set_drvdata(c->dev, data);
}

static inline void *snd_soc_component_get_drvdata(struct snd_soc_component *c)
{
	return dev_get_drvdata(c->dev);
}

static inline void snd_soc_codec_set_drvdata(struct snd_soc_codec *codec,
		void *data)
{
	snd_soc_component_set_drvdata(&codec->component, data);
}

static inline void *snd_soc_codec_get_drvdata(struct snd_soc_codec *codec)
{
	return snd_soc_component_get_drvdata(&codec->component);
}

static inline void snd_soc_platform_set_drvdata(struct snd_soc_platform *platform,
		void *data)
{
	snd_soc_component_set_drvdata(&platform->component, data);
}

static inline void *snd_soc_platform_get_drvdata(struct snd_soc_platform *platform)
{
	return snd_soc_component_get_drvdata(&platform->component);
}

static inline void snd_soc_initialize_card_lists(struct snd_soc_card *card)
{
	INIT_LIST_HEAD(&card->widgets);
	INIT_LIST_HEAD(&card->paths);
	INIT_LIST_HEAD(&card->dapm_list);
	INIT_LIST_HEAD(&card->aux_comp_list);
	INIT_LIST_HEAD(&card->component_dev_list);
}

static inline bool snd_soc_volsw_is_stereo(struct soc_mixer_control *mc)
{
	if (mc->reg == mc->rreg && mc->shift == mc->rshift)
		return 0;
	/*
	 * mc->reg == mc->rreg && mc->shift != mc->rshift, or
	 * mc->reg != mc->rreg means that the control is
	 * stereo (bits in one register or in two registers)
	 */
	return 1;
}

static inline unsigned int snd_soc_enum_val_to_item(struct soc_enum *e,
	unsigned int val)
{
	unsigned int i;

	if (!e->values)
		return val;

	for (i = 0; i < e->items; i++)
		if (val == e->values[i])
			return i;

	return 0;
}

static inline unsigned int snd_soc_enum_item_to_val(struct soc_enum *e,
	unsigned int item)
{
	if (!e->values)
		return item;

	return e->values[item];
}

static inline bool snd_soc_component_is_active(
	struct snd_soc_component *component)
{
	return component->active != 0;
}

static inline bool snd_soc_codec_is_active(struct snd_soc_codec *codec)
{
	return snd_soc_component_is_active(&codec->component);
}

/**
 * snd_soc_kcontrol_component() - Returns the component that registered the
 *  control
 * @kcontrol: The control for which to get the component
 *
 * Note: This function will work correctly if the control has been registered
 * for a component. Either with snd_soc_add_codec_controls() or
 * snd_soc_add_platform_controls() or via  table based setup for either a
 * CODEC, a platform or component driver. Otherwise the behavior is undefined.
 */
static inline struct snd_soc_component *snd_soc_kcontrol_component(
	struct snd_kcontrol *kcontrol)
{
	return snd_kcontrol_chip(kcontrol);
}

/**
 * snd_soc_kcontrol_codec() - Returns the CODEC that registered the control
 * @kcontrol: The control for which to get the CODEC
 *
 * Note: This function will only work correctly if the control has been
 * registered with snd_soc_add_codec_controls() or via table based setup of
 * snd_soc_codec_driver. Otherwise the behavior is undefined.
 */
static inline struct snd_soc_codec *snd_soc_kcontrol_codec(
	struct snd_kcontrol *kcontrol)
{
	return snd_soc_component_to_codec(snd_soc_kcontrol_component(kcontrol));
}

/**
 * snd_soc_kcontrol_platform() - Returns the platform that registered the control
 * @kcontrol: The control for which to get the platform
 *
 * Note: This function will only work correctly if the control has been
 * registered with snd_soc_add_platform_controls() or via table based setup of
 * a snd_soc_platform_driver. Otherwise the behavior is undefined.
 */
static inline struct snd_soc_platform *snd_soc_kcontrol_platform(
	struct snd_kcontrol *kcontrol)
{
	return snd_soc_component_to_platform(snd_soc_kcontrol_component(kcontrol));
}

int snd_soc_util_init(void);
void snd_soc_util_exit(void);

int snd_soc_of_parse_card_name(struct snd_soc_card *card,
			       const char *propname);
int snd_soc_of_parse_audio_simple_widgets(struct snd_soc_card *card,
					  const char *propname);
int snd_soc_of_parse_tdm_slot(struct device_node *np,
			      unsigned int *tx_mask,
			      unsigned int *rx_mask,
			      unsigned int *slots,
			      unsigned int *slot_width);
void snd_soc_of_parse_audio_prefix(struct snd_soc_card *card,
				   struct snd_soc_codec_conf *codec_conf,
				   struct device_node *of_node,
				   const char *propname);
int snd_soc_of_parse_audio_routing(struct snd_soc_card *card,
				   const char *propname);
unsigned int snd_soc_of_parse_daifmt(struct device_node *np,
				     const char *prefix,
				     struct device_node **bitclkmaster,
				     struct device_node **framemaster);
int snd_soc_get_dai_id(struct device_node *ep);
int snd_soc_get_dai_name(struct of_phandle_args *args,
			 const char **dai_name);
int snd_soc_of_get_dai_name(struct device_node *of_node,
			    const char **dai_name);
int snd_soc_of_get_dai_link_codecs(struct device *dev,
				   struct device_node *of_node,
				   struct snd_soc_dai_link *dai_link);

int snd_soc_add_dai_link(struct snd_soc_card *card,
				struct snd_soc_dai_link *dai_link);
void snd_soc_remove_dai_link(struct snd_soc_card *card,
			     struct snd_soc_dai_link *dai_link);
struct snd_soc_dai_link *snd_soc_find_dai_link(struct snd_soc_card *card,
					       int id, const char *name,
					       const char *stream_name);

int snd_soc_register_dai(struct snd_soc_component *component,
	struct snd_soc_dai_driver *dai_drv);

struct snd_soc_dai *snd_soc_find_dai(
	const struct snd_soc_dai_link_component *dlc);

#include <sound/soc-dai.h>

static inline
struct snd_soc_dai *snd_soc_card_get_codec_dai(struct snd_soc_card *card,
					       const char *dai_name)
{
	struct snd_soc_pcm_runtime *rtd;

	list_for_each_entry(rtd, &card->rtd_list, list) {
		if (!strcmp(rtd->codec_dai->name, dai_name))
			return rtd->codec_dai;
	}

	return NULL;
}

#ifdef CONFIG_DEBUG_FS
extern struct dentry *snd_soc_debugfs_root;
#endif

extern const struct dev_pm_ops snd_soc_pm_ops;

/* Helper functions */
static inline void snd_soc_dapm_mutex_lock(struct snd_soc_dapm_context *dapm)
{
	mutex_lock_nested(&dapm->card->dapm_mutex, SND_SOC_DAPM_CLASS_RUNTIME);
}

static inline void snd_soc_dapm_mutex_unlock(struct snd_soc_dapm_context *dapm)
{
	mutex_unlock(&dapm->card->dapm_mutex);
}

int snd_soc_component_enable_pin(struct snd_soc_component *component,
				 const char *pin);
int snd_soc_component_enable_pin_unlocked(struct snd_soc_component *component,
					  const char *pin);
int snd_soc_component_disable_pin(struct snd_soc_component *component,
				  const char *pin);
int snd_soc_component_disable_pin_unlocked(struct snd_soc_component *component,
					   const char *pin);
int snd_soc_component_nc_pin(struct snd_soc_component *component,
			     const char *pin);
int snd_soc_component_nc_pin_unlocked(struct snd_soc_component *component,
				      const char *pin);
int snd_soc_component_get_pin_status(struct snd_soc_component *component,
				     const char *pin);
int snd_soc_component_force_enable_pin(struct snd_soc_component *component,
				       const char *pin);
int snd_soc_component_force_enable_pin_unlocked(
					struct snd_soc_component *component,
					const char *pin);

#endif<|MERGE_RESOLUTION|>--- conflicted
+++ resolved
@@ -802,13 +802,10 @@
 	int (*suspend)(struct snd_soc_component *);
 	int (*resume)(struct snd_soc_component *);
 
-<<<<<<< HEAD
-=======
 	/* pcm creation and destruction */
 	int (*pcm_new)(struct snd_soc_pcm_runtime *);
 	void (*pcm_free)(struct snd_pcm *);
 
->>>>>>> 9abd04af
 	/* component wide operations */
 	int (*set_sysclk)(struct snd_soc_component *component,
 			  int clk_id, int source, unsigned int freq, int dir);
@@ -909,13 +906,6 @@
 			struct snd_soc_jack *jack,  void *data);
 	int (*set_bias_level)(struct snd_soc_component *component,
 			      enum snd_soc_bias_level level);
-
-	int (*set_sysclk)(struct snd_soc_component *component,
-			  int clk_id, int source, unsigned int freq, int dir);
-	int (*set_pll)(struct snd_soc_component *component, int pll_id,
-		       int source, unsigned int freq_in, unsigned int freq_out);
-	int (*set_jack)(struct snd_soc_component *component,
-			struct snd_soc_jack *jack,  void *data);
 
 	/* machine specific init */
 	int (*init)(struct snd_soc_component *component);
@@ -1596,11 +1586,8 @@
 int snd_soc_component_set_pll(struct snd_soc_component *component, int pll_id,
 			      int source, unsigned int freq_in,
 			      unsigned int freq_out);
-<<<<<<< HEAD
-=======
 int snd_soc_component_set_jack(struct snd_soc_component *component,
 			       struct snd_soc_jack *jack, void *data);
->>>>>>> 9abd04af
 
 #ifdef CONFIG_REGMAP
 
