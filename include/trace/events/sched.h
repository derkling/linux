/* SPDX-License-Identifier: GPL-2.0 */
#undef TRACE_SYSTEM
#define TRACE_SYSTEM sched

#if !defined(_TRACE_SCHED_H) || defined(TRACE_HEADER_MULTI_READ)
#define _TRACE_SCHED_H

#include <linux/sched/numa_balancing.h>
#include <linux/tracepoint.h>
#include <linux/binfmts.h>

/*
 * Tracepoint for calling kthread_stop, performed to end a kthread:
 */
TRACE_EVENT(sched_kthread_stop,

	TP_PROTO(struct task_struct *t),

	TP_ARGS(t),

	TP_STRUCT__entry(
		__array(	char,	comm,	TASK_COMM_LEN	)
		__field(	pid_t,	pid			)
	),

	TP_fast_assign(
		memcpy(__entry->comm, t->comm, TASK_COMM_LEN);
		__entry->pid	= t->pid;
	),

	TP_printk("comm=%s pid=%d", __entry->comm, __entry->pid)
);

/*
 * Tracepoint for the return value of the kthread stopping:
 */
TRACE_EVENT(sched_kthread_stop_ret,

	TP_PROTO(int ret),

	TP_ARGS(ret),

	TP_STRUCT__entry(
		__field(	int,	ret	)
	),

	TP_fast_assign(
		__entry->ret	= ret;
	),

	TP_printk("ret=%d", __entry->ret)
);

/*
 * Tracepoint for waking up a task:
 */
DECLARE_EVENT_CLASS(sched_wakeup_template,

	TP_PROTO(struct task_struct *p),

	TP_ARGS(__perf_task(p)),

	TP_STRUCT__entry(
		__array(	char,	comm,	TASK_COMM_LEN	)
		__field(	pid_t,	pid			)
		__field(	int,	prio			)
		__field(	int,	success			)
		__field(	int,	target_cpu		)
	),

	TP_fast_assign(
		memcpy(__entry->comm, p->comm, TASK_COMM_LEN);
		__entry->pid		= p->pid;
		__entry->prio		= p->prio; /* XXX SCHED_DEADLINE */
		__entry->success	= 1; /* rudiment, kill when possible */
		__entry->target_cpu	= task_cpu(p);
	),

	TP_printk("comm=%s pid=%d prio=%d target_cpu=%03d",
		  __entry->comm, __entry->pid, __entry->prio,
		  __entry->target_cpu)
);

/*
 * Tracepoint called when waking a task; this tracepoint is guaranteed to be
 * called from the waking context.
 */
DEFINE_EVENT(sched_wakeup_template, sched_waking,
	     TP_PROTO(struct task_struct *p),
	     TP_ARGS(p));

/*
 * Tracepoint called when the task is actually woken; p->state == TASK_RUNNNG.
 * It it not always called from the waking context.
 */
DEFINE_EVENT(sched_wakeup_template, sched_wakeup,
	     TP_PROTO(struct task_struct *p),
	     TP_ARGS(p));

/*
 * Tracepoint for waking up a new task:
 */
DEFINE_EVENT(sched_wakeup_template, sched_wakeup_new,
	     TP_PROTO(struct task_struct *p),
	     TP_ARGS(p));

#ifdef CREATE_TRACE_POINTS
static inline long __trace_sched_switch_state(bool preempt, struct task_struct *p)
{
#ifdef CONFIG_SCHED_DEBUG
	BUG_ON(p != current);
#endif /* CONFIG_SCHED_DEBUG */

	/*
	 * Preemption ignores task state, therefore preempted tasks are always
	 * RUNNING (we will not have dequeued if state != RUNNING).
	 */
	if (preempt)
		return TASK_STATE_MAX;

<<<<<<< HEAD
	return __get_task_state(p);
=======
	return task_state_index(p);
>>>>>>> 9abd04af
}
#endif /* CREATE_TRACE_POINTS */

/*
 * Tracepoint for task switches, performed by the scheduler:
 */
TRACE_EVENT(sched_switch,

	TP_PROTO(bool preempt,
		 struct task_struct *prev,
		 struct task_struct *next),

	TP_ARGS(preempt, prev, next),

	TP_STRUCT__entry(
		__array(	char,	prev_comm,	TASK_COMM_LEN	)
		__field(	pid_t,	prev_pid			)
		__field(	int,	prev_prio			)
		__field(	long,	prev_state			)
		__array(	char,	next_comm,	TASK_COMM_LEN	)
		__field(	pid_t,	next_pid			)
		__field(	int,	next_prio			)
	),

	TP_fast_assign(
		memcpy(__entry->next_comm, next->comm, TASK_COMM_LEN);
		__entry->prev_pid	= prev->pid;
		__entry->prev_prio	= prev->prio;
		__entry->prev_state	= __trace_sched_switch_state(preempt, prev);
		memcpy(__entry->prev_comm, prev->comm, TASK_COMM_LEN);
		__entry->next_pid	= next->pid;
		__entry->next_prio	= next->prio;
		/* XXX SCHED_DEADLINE */
	),

	TP_printk("prev_comm=%s prev_pid=%d prev_prio=%d prev_state=%s%s ==> next_comm=%s next_pid=%d next_prio=%d",
		__entry->prev_comm, __entry->prev_pid, __entry->prev_prio,

		(__entry->prev_state & (TASK_REPORT_MAX - 1)) ?
		  __print_flags(__entry->prev_state & (TASK_REPORT_MAX - 1), "|",
				{ 0x01, "S" }, { 0x02, "D" }, { 0x04, "T" },
				{ 0x08, "t" }, { 0x10, "X" }, { 0x20, "Z" },
				{ 0x40, "P" }, { 0x80, "I" }) :
		  "R",

		__entry->prev_state & TASK_STATE_MAX ? "+" : "",
		__entry->next_comm, __entry->next_pid, __entry->next_prio)
);

/*
 * Tracepoint for a task being migrated:
 */
TRACE_EVENT(sched_migrate_task,

	TP_PROTO(struct task_struct *p, int dest_cpu),

	TP_ARGS(p, dest_cpu),

	TP_STRUCT__entry(
		__array(	char,	comm,	TASK_COMM_LEN	)
		__field(	pid_t,	pid			)
		__field(	int,	prio			)
		__field(	int,	orig_cpu		)
		__field(	int,	dest_cpu		)
	),

	TP_fast_assign(
		memcpy(__entry->comm, p->comm, TASK_COMM_LEN);
		__entry->pid		= p->pid;
		__entry->prio		= p->prio; /* XXX SCHED_DEADLINE */
		__entry->orig_cpu	= task_cpu(p);
		__entry->dest_cpu	= dest_cpu;
	),

	TP_printk("comm=%s pid=%d prio=%d orig_cpu=%d dest_cpu=%d",
		  __entry->comm, __entry->pid, __entry->prio,
		  __entry->orig_cpu, __entry->dest_cpu)
);

DECLARE_EVENT_CLASS(sched_process_template,

	TP_PROTO(struct task_struct *p),

	TP_ARGS(p),

	TP_STRUCT__entry(
		__array(	char,	comm,	TASK_COMM_LEN	)
		__field(	pid_t,	pid			)
		__field(	int,	prio			)
	),

	TP_fast_assign(
		memcpy(__entry->comm, p->comm, TASK_COMM_LEN);
		__entry->pid		= p->pid;
		__entry->prio		= p->prio; /* XXX SCHED_DEADLINE */
	),

	TP_printk("comm=%s pid=%d prio=%d",
		  __entry->comm, __entry->pid, __entry->prio)
);

/*
 * Tracepoint for freeing a task:
 */
DEFINE_EVENT(sched_process_template, sched_process_free,
	     TP_PROTO(struct task_struct *p),
	     TP_ARGS(p));
	     

/*
 * Tracepoint for a task exiting:
 */
DEFINE_EVENT(sched_process_template, sched_process_exit,
	     TP_PROTO(struct task_struct *p),
	     TP_ARGS(p));

/*
 * Tracepoint for waiting on task to unschedule:
 */
DEFINE_EVENT(sched_process_template, sched_wait_task,
	TP_PROTO(struct task_struct *p),
	TP_ARGS(p));

/*
 * Tracepoint for a waiting task:
 */
TRACE_EVENT(sched_process_wait,

	TP_PROTO(struct pid *pid),

	TP_ARGS(pid),

	TP_STRUCT__entry(
		__array(	char,	comm,	TASK_COMM_LEN	)
		__field(	pid_t,	pid			)
		__field(	int,	prio			)
	),

	TP_fast_assign(
		memcpy(__entry->comm, current->comm, TASK_COMM_LEN);
		__entry->pid		= pid_nr(pid);
		__entry->prio		= current->prio; /* XXX SCHED_DEADLINE */
	),

	TP_printk("comm=%s pid=%d prio=%d",
		  __entry->comm, __entry->pid, __entry->prio)
);

/*
 * Tracepoint for do_fork:
 */
TRACE_EVENT(sched_process_fork,

	TP_PROTO(struct task_struct *parent, struct task_struct *child),

	TP_ARGS(parent, child),

	TP_STRUCT__entry(
		__array(	char,	parent_comm,	TASK_COMM_LEN	)
		__field(	pid_t,	parent_pid			)
		__array(	char,	child_comm,	TASK_COMM_LEN	)
		__field(	pid_t,	child_pid			)
	),

	TP_fast_assign(
		memcpy(__entry->parent_comm, parent->comm, TASK_COMM_LEN);
		__entry->parent_pid	= parent->pid;
		memcpy(__entry->child_comm, child->comm, TASK_COMM_LEN);
		__entry->child_pid	= child->pid;
	),

	TP_printk("comm=%s pid=%d child_comm=%s child_pid=%d",
		__entry->parent_comm, __entry->parent_pid,
		__entry->child_comm, __entry->child_pid)
);

/*
 * Tracepoint for exec:
 */
TRACE_EVENT(sched_process_exec,

	TP_PROTO(struct task_struct *p, pid_t old_pid,
		 struct linux_binprm *bprm),

	TP_ARGS(p, old_pid, bprm),

	TP_STRUCT__entry(
		__string(	filename,	bprm->filename	)
		__field(	pid_t,		pid		)
		__field(	pid_t,		old_pid		)
	),

	TP_fast_assign(
		__assign_str(filename, bprm->filename);
		__entry->pid		= p->pid;
		__entry->old_pid	= old_pid;
	),

	TP_printk("filename=%s pid=%d old_pid=%d", __get_str(filename),
		  __entry->pid, __entry->old_pid)
);

/*
 * XXX the below sched_stat tracepoints only apply to SCHED_OTHER/BATCH/IDLE
 *     adding sched_stat support to SCHED_FIFO/RR would be welcome.
 */
DECLARE_EVENT_CLASS(sched_stat_template,

	TP_PROTO(struct task_struct *tsk, u64 delay),

	TP_ARGS(__perf_task(tsk), __perf_count(delay)),

	TP_STRUCT__entry(
		__array( char,	comm,	TASK_COMM_LEN	)
		__field( pid_t,	pid			)
		__field( u64,	delay			)
	),

	TP_fast_assign(
		memcpy(__entry->comm, tsk->comm, TASK_COMM_LEN);
		__entry->pid	= tsk->pid;
		__entry->delay	= delay;
	),

	TP_printk("comm=%s pid=%d delay=%Lu [ns]",
			__entry->comm, __entry->pid,
			(unsigned long long)__entry->delay)
);


/*
 * Tracepoint for accounting wait time (time the task is runnable
 * but not actually running due to scheduler contention).
 */
DEFINE_EVENT(sched_stat_template, sched_stat_wait,
	     TP_PROTO(struct task_struct *tsk, u64 delay),
	     TP_ARGS(tsk, delay));

/*
 * Tracepoint for accounting sleep time (time the task is not runnable,
 * including iowait, see below).
 */
DEFINE_EVENT(sched_stat_template, sched_stat_sleep,
	     TP_PROTO(struct task_struct *tsk, u64 delay),
	     TP_ARGS(tsk, delay));

/*
 * Tracepoint for accounting iowait time (time the task is not runnable
 * due to waiting on IO to complete).
 */
DEFINE_EVENT(sched_stat_template, sched_stat_iowait,
	     TP_PROTO(struct task_struct *tsk, u64 delay),
	     TP_ARGS(tsk, delay));

/*
 * Tracepoint for accounting blocked time (time the task is in uninterruptible).
 */
DEFINE_EVENT(sched_stat_template, sched_stat_blocked,
	     TP_PROTO(struct task_struct *tsk, u64 delay),
	     TP_ARGS(tsk, delay));

/*
 * Tracepoint for accounting runtime (time the task is executing
 * on a CPU).
 */
DECLARE_EVENT_CLASS(sched_stat_runtime,

	TP_PROTO(struct task_struct *tsk, u64 runtime, u64 vruntime),

	TP_ARGS(tsk, __perf_count(runtime), vruntime),

	TP_STRUCT__entry(
		__array( char,	comm,	TASK_COMM_LEN	)
		__field( pid_t,	pid			)
		__field( u64,	runtime			)
		__field( u64,	vruntime			)
	),

	TP_fast_assign(
		memcpy(__entry->comm, tsk->comm, TASK_COMM_LEN);
		__entry->pid		= tsk->pid;
		__entry->runtime	= runtime;
		__entry->vruntime	= vruntime;
	),

	TP_printk("comm=%s pid=%d runtime=%Lu [ns] vruntime=%Lu [ns]",
			__entry->comm, __entry->pid,
			(unsigned long long)__entry->runtime,
			(unsigned long long)__entry->vruntime)
);

DEFINE_EVENT(sched_stat_runtime, sched_stat_runtime,
	     TP_PROTO(struct task_struct *tsk, u64 runtime, u64 vruntime),
	     TP_ARGS(tsk, runtime, vruntime));

/*
 * Tracepoint for showing priority inheritance modifying a tasks
 * priority.
 */
TRACE_EVENT(sched_pi_setprio,

	TP_PROTO(struct task_struct *tsk, struct task_struct *pi_task),

	TP_ARGS(tsk, pi_task),

	TP_STRUCT__entry(
		__array( char,	comm,	TASK_COMM_LEN	)
		__field( pid_t,	pid			)
		__field( int,	oldprio			)
		__field( int,	newprio			)
	),

	TP_fast_assign(
		memcpy(__entry->comm, tsk->comm, TASK_COMM_LEN);
		__entry->pid		= tsk->pid;
		__entry->oldprio	= tsk->prio;
		__entry->newprio	= pi_task ? pi_task->prio : tsk->prio;
		/* XXX SCHED_DEADLINE bits missing */
	),

	TP_printk("comm=%s pid=%d oldprio=%d newprio=%d",
			__entry->comm, __entry->pid,
			__entry->oldprio, __entry->newprio)
);

#ifdef CONFIG_DETECT_HUNG_TASK
TRACE_EVENT(sched_process_hang,
	TP_PROTO(struct task_struct *tsk),
	TP_ARGS(tsk),

	TP_STRUCT__entry(
		__array( char,	comm,	TASK_COMM_LEN	)
		__field( pid_t,	pid			)
	),

	TP_fast_assign(
		memcpy(__entry->comm, tsk->comm, TASK_COMM_LEN);
		__entry->pid = tsk->pid;
	),

	TP_printk("comm=%s pid=%d", __entry->comm, __entry->pid)
);
#endif /* CONFIG_DETECT_HUNG_TASK */

DECLARE_EVENT_CLASS(sched_move_task_template,

	TP_PROTO(struct task_struct *tsk, int src_cpu, int dst_cpu),

	TP_ARGS(tsk, src_cpu, dst_cpu),

	TP_STRUCT__entry(
		__field( pid_t,	pid			)
		__field( pid_t,	tgid			)
		__field( pid_t,	ngid			)
		__field( int,	src_cpu			)
		__field( int,	src_nid			)
		__field( int,	dst_cpu			)
		__field( int,	dst_nid			)
	),

	TP_fast_assign(
		__entry->pid		= task_pid_nr(tsk);
		__entry->tgid		= task_tgid_nr(tsk);
		__entry->ngid		= task_numa_group_id(tsk);
		__entry->src_cpu	= src_cpu;
		__entry->src_nid	= cpu_to_node(src_cpu);
		__entry->dst_cpu	= dst_cpu;
		__entry->dst_nid	= cpu_to_node(dst_cpu);
	),

	TP_printk("pid=%d tgid=%d ngid=%d src_cpu=%d src_nid=%d dst_cpu=%d dst_nid=%d",
			__entry->pid, __entry->tgid, __entry->ngid,
			__entry->src_cpu, __entry->src_nid,
			__entry->dst_cpu, __entry->dst_nid)
);

/*
 * Tracks migration of tasks from one runqueue to another. Can be used to
 * detect if automatic NUMA balancing is bouncing between nodes
 */
DEFINE_EVENT(sched_move_task_template, sched_move_numa,
	TP_PROTO(struct task_struct *tsk, int src_cpu, int dst_cpu),

	TP_ARGS(tsk, src_cpu, dst_cpu)
);

DEFINE_EVENT(sched_move_task_template, sched_stick_numa,
	TP_PROTO(struct task_struct *tsk, int src_cpu, int dst_cpu),

	TP_ARGS(tsk, src_cpu, dst_cpu)
);

TRACE_EVENT(sched_swap_numa,

	TP_PROTO(struct task_struct *src_tsk, int src_cpu,
		 struct task_struct *dst_tsk, int dst_cpu),

	TP_ARGS(src_tsk, src_cpu, dst_tsk, dst_cpu),

	TP_STRUCT__entry(
		__field( pid_t,	src_pid			)
		__field( pid_t,	src_tgid		)
		__field( pid_t,	src_ngid		)
		__field( int,	src_cpu			)
		__field( int,	src_nid			)
		__field( pid_t,	dst_pid			)
		__field( pid_t,	dst_tgid		)
		__field( pid_t,	dst_ngid		)
		__field( int,	dst_cpu			)
		__field( int,	dst_nid			)
	),

	TP_fast_assign(
		__entry->src_pid	= task_pid_nr(src_tsk);
		__entry->src_tgid	= task_tgid_nr(src_tsk);
		__entry->src_ngid	= task_numa_group_id(src_tsk);
		__entry->src_cpu	= src_cpu;
		__entry->src_nid	= cpu_to_node(src_cpu);
		__entry->dst_pid	= task_pid_nr(dst_tsk);
		__entry->dst_tgid	= task_tgid_nr(dst_tsk);
		__entry->dst_ngid	= task_numa_group_id(dst_tsk);
		__entry->dst_cpu	= dst_cpu;
		__entry->dst_nid	= cpu_to_node(dst_cpu);
	),

	TP_printk("src_pid=%d src_tgid=%d src_ngid=%d src_cpu=%d src_nid=%d dst_pid=%d dst_tgid=%d dst_ngid=%d dst_cpu=%d dst_nid=%d",
			__entry->src_pid, __entry->src_tgid, __entry->src_ngid,
			__entry->src_cpu, __entry->src_nid,
			__entry->dst_pid, __entry->dst_tgid, __entry->dst_ngid,
			__entry->dst_cpu, __entry->dst_nid)
);

/*
 * Tracepoint for waking a polling cpu without an IPI.
 */
TRACE_EVENT(sched_wake_idle_without_ipi,

	TP_PROTO(int cpu),

	TP_ARGS(cpu),

	TP_STRUCT__entry(
		__field(	int,	cpu	)
	),

	TP_fast_assign(
		__entry->cpu	= cpu;
	),

	TP_printk("cpu=%d", __entry->cpu)
);
#endif /* _TRACE_SCHED_H */

/* This part must be outside protection */
#include <trace/define_trace.h><|MERGE_RESOLUTION|>--- conflicted
+++ resolved
@@ -118,11 +118,7 @@
 	if (preempt)
 		return TASK_STATE_MAX;
 
-<<<<<<< HEAD
-	return __get_task_state(p);
-=======
 	return task_state_index(p);
->>>>>>> 9abd04af
 }
 #endif /* CREATE_TRACE_POINTS */
 
