--- conflicted
+++ resolved
@@ -115,12 +115,9 @@
 
 	/* For cpufreq driver's internal use */
 	void			*driver_data;
-<<<<<<< HEAD
-=======
 
 	/* For cpufreq governor's internal use */
 	void			*gov_data;
->>>>>>> 7c2684ba
 };
 
 /* Only for ACPI */
