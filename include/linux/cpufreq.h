/*
 * linux/include/linux/cpufreq.h
 *
 * Copyright (C) 2001 Russell King
 *           (C) 2002 - 2003 Dominik Brodowski <linux@brodo.de>
 *
 * This program is free software; you can redistribute it and/or modify
 * it under the terms of the GNU General Public License version 2 as
 * published by the Free Software Foundation.
 */
#ifndef _LINUX_CPUFREQ_H
#define _LINUX_CPUFREQ_H

#include <linux/clk.h>
#include <linux/cpumask.h>
#include <linux/completion.h>
#include <linux/kobject.h>
#include <linux/notifier.h>
#include <linux/spinlock.h>
#include <linux/sysfs.h>
#include <asm/cputime.h>


/*********************************************************************
 *                        CPUFREQ INTERFACE                          *
 *********************************************************************/
/*
 * Frequency values here are CPU kHz
 *
 * Maximum transition latency is in nanoseconds - if it's unknown,
 * CPUFREQ_ETERNAL shall be used.
 */

#define CPUFREQ_ETERNAL			(-1)
#define CPUFREQ_NAME_LEN		16
/* Print length for names. Extra 1 space for accomodating '\n' in prints */
#define CPUFREQ_NAME_PLEN		(CPUFREQ_NAME_LEN + 1)

struct cpufreq_governor;

struct cpufreq_freqs {
	unsigned int cpu;	/* cpu nr */
	unsigned int old;
	unsigned int new;
	u8 flags;		/* flags of cpufreq_driver, see below. */
};

struct cpufreq_cpuinfo {
	unsigned int		max_freq;
	unsigned int		min_freq;

	/* in 10^(-9) s = nanoseconds */
	unsigned int		transition_latency;
};

struct cpufreq_real_policy {
	unsigned int		min;    /* in kHz */
	unsigned int		max;    /* in kHz */
	unsigned int		policy; /* see above */
	struct cpufreq_governor	*governor; /* see below */
};

struct cpufreq_policy {
	/* CPUs sharing clock, require sw coordination */
	cpumask_var_t		cpus;	/* Online CPUs only */
	cpumask_var_t		related_cpus; /* Online + Offline CPUs */

	unsigned int		shared_type; /* ACPI: ANY or ALL affected CPUs
						should set cpufreq */
	unsigned int		cpu;    /* cpu nr of CPU managing this policy */
	unsigned int		last_cpu; /* cpu nr of previous CPU that managed
					   * this policy */
	struct clk		*clk;
	struct cpufreq_cpuinfo	cpuinfo;/* see above */

	unsigned int		min;    /* in kHz */
	unsigned int		max;    /* in kHz */
	unsigned int		cur;    /* in kHz, only needed if cpufreq
					 * governors are used */
	unsigned int		restore_freq; /* = policy->cur before transition */
	unsigned int		suspend_freq; /* freq to set during suspend */

	unsigned int		policy; /* see above */
	struct cpufreq_governor	*governor; /* see below */
	void			*governor_data;
	bool			governor_enabled; /* governor start/stop flag */

	struct work_struct	update; /* if update_policy() needs to be
					 * called, but you're in IRQ context */

	struct cpufreq_real_policy	user_policy;
	struct cpufreq_frequency_table	*freq_table;

	struct list_head        policy_list;
	struct kobject		kobj;
	struct completion	kobj_unregister;

	/*
	 * The rules for this semaphore:
	 * - Any routine that wants to read from the policy structure will
	 *   do a down_read on this semaphore.
	 * - Any routine that will write to the policy structure and/or may take away
	 *   the policy altogether (eg. CPU hotplug), will hold this lock in write
	 *   mode before doing so.
	 *
	 * Additional rules:
	 * - Lock should not be held across
	 *     __cpufreq_governor(data, CPUFREQ_GOV_POLICY_EXIT);
	 */
	struct rw_semaphore	rwsem;

	/* Synchronization for frequency transitions */
	bool			transition_ongoing; /* Tracks transition status */
	spinlock_t		transition_lock;
	wait_queue_head_t	transition_wait;
	struct task_struct	*transition_task; /* Task which is doing the transition */

	/* For cpufreq driver's internal use */
	void			*driver_data;
};

/* Only for ACPI */
#define CPUFREQ_SHARED_TYPE_NONE (0) /* None */
#define CPUFREQ_SHARED_TYPE_HW	 (1) /* HW does needed coordination */
#define CPUFREQ_SHARED_TYPE_ALL	 (2) /* All dependent CPUs should set freq */
#define CPUFREQ_SHARED_TYPE_ANY	 (3) /* Freq can be set from any dependent CPU*/

#ifdef CONFIG_CPU_FREQ
struct cpufreq_policy *cpufreq_cpu_get(unsigned int cpu);
void cpufreq_cpu_put(struct cpufreq_policy *policy);
#else
static inline struct cpufreq_policy *cpufreq_cpu_get(unsigned int cpu)
{
	return NULL;
}
static inline void cpufreq_cpu_put(struct cpufreq_policy *policy) { }
#endif

static inline bool policy_is_shared(struct cpufreq_policy *policy)
{
	return cpumask_weight(policy->cpus) > 1;
}

/* /sys/devices/system/cpu/cpufreq: entry point for global variables */
extern struct kobject *cpufreq_global_kobject;
int cpufreq_get_global_kobject(void);
void cpufreq_put_global_kobject(void);
int cpufreq_sysfs_create_file(const struct attribute *attr);
void cpufreq_sysfs_remove_file(const struct attribute *attr);

#ifdef CONFIG_CPU_FREQ
unsigned int cpufreq_get(unsigned int cpu);
unsigned int cpufreq_quick_get(unsigned int cpu);
unsigned int cpufreq_quick_get_max(unsigned int cpu);
void disable_cpufreq(void);

u64 get_cpu_idle_time(unsigned int cpu, u64 *wall, int io_busy);
int cpufreq_get_policy(struct cpufreq_policy *policy, unsigned int cpu);
int cpufreq_update_policy(unsigned int cpu);
bool have_governor_per_policy(void);
bool cpufreq_driver_is_slow(void);
struct kobject *get_governor_parent_kobj(struct cpufreq_policy *policy);
#else
static inline unsigned int cpufreq_get(unsigned int cpu)
{
	return 0;
}
static inline unsigned int cpufreq_quick_get(unsigned int cpu)
{
	return 0;
}
static inline unsigned int cpufreq_quick_get_max(unsigned int cpu)
{
	return 0;
}
static inline void disable_cpufreq(void) { }
#endif

/*********************************************************************
 *                      CPUFREQ DRIVER INTERFACE                     *
 *********************************************************************/

#define CPUFREQ_RELATION_L 0  /* lowest frequency at or above target */
#define CPUFREQ_RELATION_H 1  /* highest frequency below or at target */
#define CPUFREQ_RELATION_C 2  /* closest frequency to target */

struct freq_attr {
	struct attribute attr;
	ssize_t (*show)(struct cpufreq_policy *, char *);
	ssize_t (*store)(struct cpufreq_policy *, const char *, size_t count);
};

#define cpufreq_freq_attr_ro(_name)		\
static struct freq_attr _name =			\
__ATTR(_name, 0444, show_##_name, NULL)

#define cpufreq_freq_attr_ro_perm(_name, _perm)	\
static struct freq_attr _name =			\
__ATTR(_name, _perm, show_##_name, NULL)

#define cpufreq_freq_attr_rw(_name)		\
static struct freq_attr _name =			\
__ATTR(_name, 0644, show_##_name, store_##_name)

struct global_attr {
	struct attribute attr;
	ssize_t (*show)(struct kobject *kobj,
			struct attribute *attr, char *buf);
	ssize_t (*store)(struct kobject *a, struct attribute *b,
			 const char *c, size_t count);
};

#define define_one_global_ro(_name)		\
static struct global_attr _name =		\
__ATTR(_name, 0444, show_##_name, NULL)

#define define_one_global_rw(_name)		\
static struct global_attr _name =		\
__ATTR(_name, 0644, show_##_name, store_##_name)


struct cpufreq_driver {
	char		name[CPUFREQ_NAME_LEN];
	u8		flags;
	void		*driver_data;

	/* needed by all drivers */
	int		(*init)(struct cpufreq_policy *policy);
	int		(*verify)(struct cpufreq_policy *policy);

	/* define one out of two */
	int		(*setpolicy)(struct cpufreq_policy *policy);

	/*
	 * On failure, should always restore frequency to policy->restore_freq
	 * (i.e. old freq).
	 */
	int		(*target)(struct cpufreq_policy *policy,
				  unsigned int target_freq,
				  unsigned int relation);	/* Deprecated */
	int		(*target_index)(struct cpufreq_policy *policy,
					unsigned int index);
	/*
	 * Only for drivers with target_index() and CPUFREQ_ASYNC_NOTIFICATION
	 * unset.
	 *
	 * get_intermediate should return a stable intermediate frequency
	 * platform wants to switch to and target_intermediate() should set CPU
	 * to to that frequency, before jumping to the frequency corresponding
	 * to 'index'. Core will take care of sending notifications and driver
	 * doesn't have to handle them in target_intermediate() or
	 * target_index().
	 *
	 * Drivers can return '0' from get_intermediate() in case they don't
	 * wish to switch to intermediate frequency for some target frequency.
	 * In that case core will directly call ->target_index().
	 */
	unsigned int	(*get_intermediate)(struct cpufreq_policy *policy,
					    unsigned int index);
	int		(*target_intermediate)(struct cpufreq_policy *policy,
					       unsigned int index);

	/* should be defined, if possible */
	unsigned int	(*get)(unsigned int cpu);

	/* optional */
	int		(*bios_limit)(int cpu, unsigned int *limit);

	int		(*exit)(struct cpufreq_policy *policy);
	void		(*stop_cpu)(struct cpufreq_policy *policy);
	int		(*suspend)(struct cpufreq_policy *policy);
	int		(*resume)(struct cpufreq_policy *policy);

	/* Will be called after the driver is fully initialized */
	void		(*ready)(struct cpufreq_policy *policy);

	struct freq_attr **attr;

	/* platform specific boost support code */
	bool		boost_supported;
	bool		boost_enabled;
	int		(*set_boost)(int state);
};

/* flags */
#define CPUFREQ_STICKY		(1 << 0)	/* driver isn't removed even if
						   all ->init() calls failed */
#define CPUFREQ_CONST_LOOPS	(1 << 1)	/* loops_per_jiffy or other
						   kernel "constants" aren't
						   affected by frequency
						   transitions */
#define CPUFREQ_PM_NO_WARN	(1 << 2)	/* don't warn on suspend/resume
						   speed mismatches */

/*
 * This should be set by platforms having multiple clock-domains, i.e.
 * supporting multiple policies. With this sysfs directories of governor would
 * be created in cpu/cpu<num>/cpufreq/ directory and so they can use the same
 * governor with different tunables for different clusters.
 */
#define CPUFREQ_HAVE_GOVERNOR_PER_POLICY (1 << 3)

/*
 * Driver will do POSTCHANGE notifications from outside of their ->target()
 * routine and so must set cpufreq_driver->flags with this flag, so that core
 * can handle them specially.
 */
#define CPUFREQ_ASYNC_NOTIFICATION  (1 << 4)

/*
 * Set by drivers which want cpufreq core to check if CPU is running at a
 * frequency present in freq-table exposed by the driver. For these drivers if
 * CPU is found running at an out of table freq, we will try to set it to a freq
 * from the table. And if that fails, we will stop further boot process by
 * issuing a BUG_ON().
 */
#define CPUFREQ_NEED_INITIAL_FREQ_CHECK	(1 << 5)

/*
 * Indicates that it is safe to call cpufreq_driver_target from
 * non-interruptable context in scheduler hot paths.  Drivers must
 * opt-in to this flag, as the safe default is that they might sleep
 * or be too slow for hot path use.
 */
#define CPUFREQ_DRIVER_FAST		(1 << 6)

int cpufreq_register_driver(struct cpufreq_driver *driver_data);
int cpufreq_unregister_driver(struct cpufreq_driver *driver_data);

const char *cpufreq_get_current_driver(void);
void *cpufreq_get_driver_data(void);

static inline void cpufreq_verify_within_limits(struct cpufreq_policy *policy,
		unsigned int min, unsigned int max)
{
	if (policy->min < min)
		policy->min = min;
	if (policy->max < min)
		policy->max = min;
	if (policy->min > max)
		policy->min = max;
	if (policy->max > max)
		policy->max = max;
	if (policy->min > policy->max)
		policy->min = policy->max;
	return;
}

static inline void
cpufreq_verify_within_cpu_limits(struct cpufreq_policy *policy)
{
	cpufreq_verify_within_limits(policy, policy->cpuinfo.min_freq,
			policy->cpuinfo.max_freq);
}

#ifdef CONFIG_CPU_FREQ
void cpufreq_suspend(void);
void cpufreq_resume(void);
int cpufreq_generic_suspend(struct cpufreq_policy *policy);
#else
static inline void cpufreq_suspend(void) {}
static inline void cpufreq_resume(void) {}
#endif

/*********************************************************************
 *                     CPUFREQ NOTIFIER INTERFACE                    *
 *********************************************************************/

#define CPUFREQ_TRANSITION_NOTIFIER	(0)
#define CPUFREQ_POLICY_NOTIFIER		(1)

/* Transition notifiers */
#define CPUFREQ_PRECHANGE		(0)
#define CPUFREQ_POSTCHANGE		(1)

/* Policy Notifiers  */
#define CPUFREQ_ADJUST			(0)
#define CPUFREQ_INCOMPATIBLE		(1)
#define CPUFREQ_NOTIFY			(2)
#define CPUFREQ_START			(3)
#define CPUFREQ_UPDATE_POLICY_CPU	(4)
#define CPUFREQ_CREATE_POLICY		(5)
#define CPUFREQ_REMOVE_POLICY		(6)

#ifdef CONFIG_CPU_FREQ
int cpufreq_register_notifier(struct notifier_block *nb, unsigned int list);
int cpufreq_unregister_notifier(struct notifier_block *nb, unsigned int list);

void cpufreq_freq_transition_begin(struct cpufreq_policy *policy,
		struct cpufreq_freqs *freqs);
void cpufreq_freq_transition_end(struct cpufreq_policy *policy,
		struct cpufreq_freqs *freqs, int transition_failed);

#else /* CONFIG_CPU_FREQ */
static inline int cpufreq_register_notifier(struct notifier_block *nb,
						unsigned int list)
{
	return 0;
}
static inline int cpufreq_unregister_notifier(struct notifier_block *nb,
						unsigned int list)
{
	return 0;
}
#endif /* !CONFIG_CPU_FREQ */

/**
 * cpufreq_scale - "old * mult / div" calculation for large values (32-bit-arch
 * safe)
 * @old:   old value
 * @div:   divisor
 * @mult:  multiplier
 *
 *
 * new = old * mult / div
 */
static inline unsigned long cpufreq_scale(unsigned long old, u_int div,
		u_int mult)
{
#if BITS_PER_LONG == 32
	u64 result = ((u64) old) * ((u64) mult);
	do_div(result, div);
	return (unsigned long) result;

#elif BITS_PER_LONG == 64
	unsigned long result = old * ((u64) mult);
	result /= div;
	return result;
#endif
}

/*********************************************************************
 *                          CPUFREQ GOVERNORS                        *
 *********************************************************************/

/*
 * If (cpufreq_driver->target) exists, the ->governor decides what frequency
 * within the limits is used. If (cpufreq_driver->setpolicy> exists, these
 * two generic policies are available:
 */
#define CPUFREQ_POLICY_POWERSAVE	(1)
#define CPUFREQ_POLICY_PERFORMANCE	(2)

/* Governor Events */
#define CPUFREQ_GOV_START	1
#define CPUFREQ_GOV_STOP	2
#define CPUFREQ_GOV_LIMITS	3
#define CPUFREQ_GOV_POLICY_INIT	4
#define CPUFREQ_GOV_POLICY_EXIT	5

struct cpufreq_governor {
	char	name[CPUFREQ_NAME_LEN];
	int	initialized;
	int	(*governor)	(struct cpufreq_policy *policy,
				 unsigned int event);
	ssize_t	(*show_setspeed)	(struct cpufreq_policy *policy,
					 char *buf);
	int	(*store_setspeed)	(struct cpufreq_policy *policy,
					 unsigned int freq);
	unsigned int max_transition_latency; /* HW must be able to switch to
			next freq faster than this value in nano secs or we
			will fallback to performance governor */
	struct list_head	governor_list;
	struct module		*owner;
};

/* Pass a target to the cpufreq driver */
int cpufreq_driver_target(struct cpufreq_policy *policy,
				 unsigned int target_freq,
				 unsigned int relation);
int __cpufreq_driver_target(struct cpufreq_policy *policy,
				   unsigned int target_freq,
				   unsigned int relation);
int cpufreq_register_governor(struct cpufreq_governor *governor);
void cpufreq_unregister_governor(struct cpufreq_governor *governor);

/* CPUFREQ DEFAULT GOVERNOR */
/*
 * Performance governor is fallback governor if any other gov failed to auto
 * load due latency restrictions
 */
#ifdef CONFIG_CPU_FREQ_GOV_PERFORMANCE
extern struct cpufreq_governor cpufreq_gov_performance;
#endif
#ifdef CONFIG_CPU_FREQ_DEFAULT_GOV_PERFORMANCE
#define CPUFREQ_DEFAULT_GOVERNOR	(&cpufreq_gov_performance)
#elif defined(CONFIG_CPU_FREQ_DEFAULT_GOV_POWERSAVE)
extern struct cpufreq_governor cpufreq_gov_powersave;
#define CPUFREQ_DEFAULT_GOVERNOR	(&cpufreq_gov_powersave)
#elif defined(CONFIG_CPU_FREQ_DEFAULT_GOV_USERSPACE)
extern struct cpufreq_governor cpufreq_gov_userspace;
#define CPUFREQ_DEFAULT_GOVERNOR	(&cpufreq_gov_userspace)
#elif defined(CONFIG_CPU_FREQ_DEFAULT_GOV_ONDEMAND)
extern struct cpufreq_governor cpufreq_gov_ondemand;
#define CPUFREQ_DEFAULT_GOVERNOR	(&cpufreq_gov_ondemand)
#elif defined(CONFIG_CPU_FREQ_DEFAULT_GOV_CONSERVATIVE)
extern struct cpufreq_governor cpufreq_gov_conservative;
#define CPUFREQ_DEFAULT_GOVERNOR	(&cpufreq_gov_conservative)
<<<<<<< HEAD
#elif defined(CONFIG_CPU_FREQ_DEFAULT_GOV_INTERACTIVE)
extern struct cpufreq_governor cpufreq_gov_interactive;
#define CPUFREQ_DEFAULT_GOVERNOR	(&cpufreq_gov_interactive)
=======
#elif defined(CONFIG_CPU_FREQ_DEFAULT_GOV_SCHED)
extern struct cpufreq_governor cpufreq_gov_sched;
#define CPUFREQ_DEFAULT_GOVERNOR	(&cpufreq_gov_sched)
>>>>>>> d75d1d52
#endif

/*********************************************************************
 *                     FREQUENCY TABLE HELPERS                       *
 *********************************************************************/

/* Special Values of .frequency field */
#define CPUFREQ_ENTRY_INVALID	~0u
#define CPUFREQ_TABLE_END	~1u
/* Special Values of .flags field */
#define CPUFREQ_BOOST_FREQ	(1 << 0)

struct cpufreq_frequency_table {
	unsigned int	flags;
	unsigned int	driver_data; /* driver specific data, not used by core */
	unsigned int	frequency; /* kHz - doesn't need to be in ascending
				    * order */
};

#if defined(CONFIG_CPU_FREQ) && defined(CONFIG_PM_OPP)
int dev_pm_opp_init_cpufreq_table(struct device *dev,
				  struct cpufreq_frequency_table **table);
void dev_pm_opp_free_cpufreq_table(struct device *dev,
				   struct cpufreq_frequency_table **table);
#else
static inline int dev_pm_opp_init_cpufreq_table(struct device *dev,
						struct cpufreq_frequency_table
						**table)
{
	return -EINVAL;
}

static inline void dev_pm_opp_free_cpufreq_table(struct device *dev,
						 struct cpufreq_frequency_table
						 **table)
{
}
#endif

static inline bool cpufreq_next_valid(struct cpufreq_frequency_table **pos)
{
	while ((*pos)->frequency != CPUFREQ_TABLE_END)
		if ((*pos)->frequency != CPUFREQ_ENTRY_INVALID)
			return true;
		else
			(*pos)++;
	return false;
}

/*
 * cpufreq_for_each_entry -	iterate over a cpufreq_frequency_table
 * @pos:	the cpufreq_frequency_table * to use as a loop cursor.
 * @table:	the cpufreq_frequency_table * to iterate over.
 */

#define cpufreq_for_each_entry(pos, table)	\
	for (pos = table; pos->frequency != CPUFREQ_TABLE_END; pos++)

/*
 * cpufreq_for_each_valid_entry -     iterate over a cpufreq_frequency_table
 *	excluding CPUFREQ_ENTRY_INVALID frequencies.
 * @pos:        the cpufreq_frequency_table * to use as a loop cursor.
 * @table:      the cpufreq_frequency_table * to iterate over.
 */

#define cpufreq_for_each_valid_entry(pos, table)	\
	for (pos = table; cpufreq_next_valid(&pos); pos++)

int cpufreq_frequency_table_cpuinfo(struct cpufreq_policy *policy,
				    struct cpufreq_frequency_table *table);

int cpufreq_frequency_table_verify(struct cpufreq_policy *policy,
				   struct cpufreq_frequency_table *table);
int cpufreq_generic_frequency_table_verify(struct cpufreq_policy *policy);

int cpufreq_frequency_table_target(struct cpufreq_policy *policy,
				   struct cpufreq_frequency_table *table,
				   unsigned int target_freq,
				   unsigned int relation,
				   unsigned int *index);
int cpufreq_frequency_table_get_index(struct cpufreq_policy *policy,
		unsigned int freq);

ssize_t cpufreq_show_cpus(const struct cpumask *mask, char *buf);

#ifdef CONFIG_CPU_FREQ
int cpufreq_boost_trigger_state(int state);
int cpufreq_boost_supported(void);
int cpufreq_boost_enabled(void);
int cpufreq_enable_boost_support(void);
bool policy_has_boost_freq(struct cpufreq_policy *policy);
#else
static inline int cpufreq_boost_trigger_state(int state)
{
	return 0;
}
static inline int cpufreq_boost_supported(void)
{
	return 0;
}
static inline int cpufreq_boost_enabled(void)
{
	return 0;
}

static inline int cpufreq_enable_boost_support(void)
{
	return -EINVAL;
}

static inline bool policy_has_boost_freq(struct cpufreq_policy *policy)
{
	return false;
}
#endif
/* the following funtion is for cpufreq core use only */
struct cpufreq_frequency_table *cpufreq_frequency_get_table(unsigned int cpu);

/* the following are really really optional */
extern struct freq_attr cpufreq_freq_attr_scaling_available_freqs;
extern struct freq_attr cpufreq_freq_attr_scaling_boost_freqs;
extern struct freq_attr *cpufreq_generic_attr[];
int cpufreq_table_validate_and_show(struct cpufreq_policy *policy,
				      struct cpufreq_frequency_table *table);

unsigned int cpufreq_generic_get(unsigned int cpu);
int cpufreq_generic_init(struct cpufreq_policy *policy,
		struct cpufreq_frequency_table *table,
		unsigned int transition_latency);

<<<<<<< HEAD
/*********************************************************************
 *                         CPUFREQ STATS                             *
 *********************************************************************/

void acct_update_power(struct task_struct *p, cputime_t cputime);

=======
struct sched_domain;
unsigned long cpufreq_scale_freq_capacity(struct sched_domain *sd, int cpu);
unsigned long cpufreq_scale_max_freq_capacity(int cpu);
>>>>>>> d75d1d52
#endif /* _LINUX_CPUFREQ_H */<|MERGE_RESOLUTION|>--- conflicted
+++ resolved
@@ -496,15 +496,12 @@
 #elif defined(CONFIG_CPU_FREQ_DEFAULT_GOV_CONSERVATIVE)
 extern struct cpufreq_governor cpufreq_gov_conservative;
 #define CPUFREQ_DEFAULT_GOVERNOR	(&cpufreq_gov_conservative)
-<<<<<<< HEAD
 #elif defined(CONFIG_CPU_FREQ_DEFAULT_GOV_INTERACTIVE)
 extern struct cpufreq_governor cpufreq_gov_interactive;
 #define CPUFREQ_DEFAULT_GOVERNOR	(&cpufreq_gov_interactive)
-=======
 #elif defined(CONFIG_CPU_FREQ_DEFAULT_GOV_SCHED)
 extern struct cpufreq_governor cpufreq_gov_sched;
 #define CPUFREQ_DEFAULT_GOVERNOR	(&cpufreq_gov_sched)
->>>>>>> d75d1d52
 #endif
 
 /*********************************************************************
@@ -635,16 +632,13 @@
 		struct cpufreq_frequency_table *table,
 		unsigned int transition_latency);
 
-<<<<<<< HEAD
 /*********************************************************************
  *                         CPUFREQ STATS                             *
  *********************************************************************/
 
 void acct_update_power(struct task_struct *p, cputime_t cputime);
 
-=======
 struct sched_domain;
 unsigned long cpufreq_scale_freq_capacity(struct sched_domain *sd, int cpu);
 unsigned long cpufreq_scale_max_freq_capacity(int cpu);
->>>>>>> d75d1d52
 #endif /* _LINUX_CPUFREQ_H */