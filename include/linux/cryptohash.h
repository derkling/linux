#ifndef __CRYPTOHASH_H
#define __CRYPTOHASH_H

#include <uapi/linux/types.h>

#define SHA_DIGEST_WORDS 5
#define SHA_MESSAGE_BYTES (512 /*bits*/ / 8)
#define SHA_WORKSPACE_WORDS 16

void sha_init(__u32 *buf);
void sha_transform(__u32 *digest, const char *data, __u32 *W);

<<<<<<< HEAD
#define MD5_DIGEST_WORDS 4
#define MD5_MESSAGE_BYTES 64

void md5_transform(__u32 *hash, __u32 const *in);

=======
>>>>>>> 2ac97f0f
#endif<|MERGE_RESOLUTION|>--- conflicted
+++ resolved
@@ -10,12 +10,4 @@
 void sha_init(__u32 *buf);
 void sha_transform(__u32 *digest, const char *data, __u32 *W);
 
-<<<<<<< HEAD
-#define MD5_DIGEST_WORDS 4
-#define MD5_MESSAGE_BYTES 64
-
-void md5_transform(__u32 *hash, __u32 const *in);
-
-=======
->>>>>>> 2ac97f0f
 #endif