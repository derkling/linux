/*
 * cpuidle.h - a generic framework for CPU idle power management
 *
 * (C) 2007 Venkatesh Pallipadi <venkatesh.pallipadi@intel.com>
 *          Shaohua Li <shaohua.li@intel.com>
 *          Adam Belay <abelay@novell.com>
 *
 * This code is licenced under the GPL.
 */

#ifndef _LINUX_CPUIDLE_H
#define _LINUX_CPUIDLE_H

#include <linux/percpu.h>
#include <linux/list.h>
#include <linux/hrtimer.h>

#define CPUIDLE_STATE_MAX	10
#define CPUIDLE_NAME_LEN	16
#define CPUIDLE_DESC_LEN	32

struct module;

struct cpuidle_device;
struct cpuidle_driver;


/****************************
 * CPUIDLE DEVICE INTERFACE *
 ****************************/

struct cpuidle_state_usage {
	unsigned long long	disable;
	unsigned long long	usage;
	unsigned long long	time; /* in US */
};

struct cpuidle_state {
	char		name[CPUIDLE_NAME_LEN];
	char		desc[CPUIDLE_DESC_LEN];

	unsigned int	flags;
	unsigned int	exit_latency; /* in US */
	int		power_usage; /* in mW */
	unsigned int	target_residency; /* in US */
	bool		disabled; /* disabled on all CPUs */
	u64             idle_stamp;

	int (*enter)	(struct cpuidle_device *dev,
			struct cpuidle_driver *drv,
			int index);

	int (*enter_dead) (struct cpuidle_device *dev, int index);
};

/* Idle State Flags */
<<<<<<< HEAD
=======
#define CPUIDLE_FLAG_TIME_INVALID	(0x01) /* is residency time measurable? */
>>>>>>> 20d24c44
#define CPUIDLE_FLAG_COUPLED	(0x02) /* state applies to multiple cpus */
#define CPUIDLE_FLAG_TIMER_STOP (0x04)  /* timer is stopped on this state */

#define CPUIDLE_DRIVER_FLAGS_MASK (0xFFFF0000)

struct cpuidle_device_kobj;
struct cpuidle_state_kobj;
struct cpuidle_driver_kobj;
struct cpuidle_stats_kobj;

struct cpuidle_device {
	unsigned int		registered:1;
	unsigned int		enabled:1;
	unsigned int		cpu;

	int			last_residency;
	int			state_count;
	struct cpuidle_state_usage	states_usage[CPUIDLE_STATE_MAX];
	struct cpuidle_state_kobj *kobjs[CPUIDLE_STATE_MAX];
	struct cpuidle_driver_kobj *kobj_driver;
	struct cpuidle_device_kobj *kobj_dev;
	struct cpuidle_stats_kobj  *kobj_stats;
	struct list_head 	device_list;

	atomic_t right_estimate;
	atomic_t under_estimate;
	atomic_t over_estimate;

#ifdef CONFIG_ARCH_NEEDS_CPU_IDLE_COUPLED
	int			safe_state_index;
	cpumask_t		coupled_cpus;
	struct cpuidle_coupled	*coupled;
#endif
};

DECLARE_PER_CPU(struct cpuidle_device *, cpuidle_devices);
DECLARE_PER_CPU(struct cpuidle_device, cpuidle_dev);

/**
 * cpuidle_get_last_residency - retrieves the last state's residency time
 * @dev: the target CPU
<<<<<<< HEAD
=======
 *
 * NOTE: this value is invalid if CPUIDLE_FLAG_TIME_INVALID is set
>>>>>>> 20d24c44
 */
static inline int cpuidle_get_last_residency(struct cpuidle_device *dev)
{
	return dev->last_residency;
}


/****************************
 * CPUIDLE DRIVER INTERFACE *
 ****************************/

struct cpuidle_driver {
	const char		*name;
	struct module 		*owner;
	int                     refcnt;

        /* used by the cpuidle framework to setup the broadcast timer */
	unsigned int            bctimer:1;
	/* states array must be ordered in decreasing power consumption */
	struct cpuidle_state	states[CPUIDLE_STATE_MAX];
	int			state_count;
	int			safe_state_index;

	/* the driver handles the cpus in cpumask */
	struct cpumask		*cpumask;
};

#ifdef CONFIG_CPU_IDLE
extern void disable_cpuidle(void);

extern int cpuidle_find_state(struct cpuidle_driver *drv,
			      struct cpuidle_device *dev,
			      unsigned int sleep_time,
			      unsigned int latency_req);

extern int cpuidle_select(struct cpuidle_driver *drv,
			  struct cpuidle_device *dev,
			  int latency_req, s64 next_timer_event);
extern int cpuidle_enter(struct cpuidle_driver *drv,
			 struct cpuidle_device *dev, int index);
extern void cpuidle_reflect(struct cpuidle_device *dev, int index);

extern int cpuidle_register_driver(struct cpuidle_driver *drv);
extern struct cpuidle_driver *cpuidle_get_driver(void);
extern struct cpuidle_driver *cpuidle_driver_ref(void);
extern void cpuidle_driver_unref(void);
extern void cpuidle_unregister_driver(struct cpuidle_driver *drv);
extern int cpuidle_register_device(struct cpuidle_device *dev);
extern void cpuidle_unregister_device(struct cpuidle_device *dev);
extern int cpuidle_register(struct cpuidle_driver *drv,
			    const struct cpumask *const coupled_cpus);
extern void cpuidle_unregister(struct cpuidle_driver *drv);
extern void cpuidle_pause_and_lock(void);
extern void cpuidle_resume_and_unlock(void);
extern void cpuidle_pause(void);
extern void cpuidle_resume(void);
extern int cpuidle_enable_device(struct cpuidle_device *dev);
extern void cpuidle_disable_device(struct cpuidle_device *dev);
extern int cpuidle_play_dead(void);
extern void cpuidle_use_deepest_state(bool enable);

extern struct cpuidle_driver *cpuidle_get_cpu_driver(struct cpuidle_device *dev);
#else
static inline void disable_cpuidle(void) { }
static inline int cpuidle_find_state(struct cpuidle_driver *drv,
				     struct cpuidle_device *dev,
				     unsigned int sleep_time,
				     unsigned int latency_req)
{return -ENODEV; }
static inline int cpuidle_select(struct cpuidle_driver *drv,
				 struct cpuidle_device *dev,
				 int latency_req, s64 next_timer_event)
{return -ENODEV; }
static inline int cpuidle_enter(struct cpuidle_driver *drv,
				struct cpuidle_device *dev, int index)
{return -ENODEV; }
static inline void cpuidle_reflect(struct cpuidle_device *dev, int index) { }
static inline int cpuidle_register_driver(struct cpuidle_driver *drv)
{return -ENODEV; }
static inline struct cpuidle_driver *cpuidle_get_driver(void) {return NULL; }
static inline struct cpuidle_driver *cpuidle_driver_ref(void) {return NULL; }
static inline void cpuidle_driver_unref(void) {}
static inline void cpuidle_unregister_driver(struct cpuidle_driver *drv) { }
static inline int cpuidle_register_device(struct cpuidle_device *dev)
{return -ENODEV; }
static inline void cpuidle_unregister_device(struct cpuidle_device *dev) { }
static inline int cpuidle_register(struct cpuidle_driver *drv,
				   const struct cpumask *const coupled_cpus)
{return -ENODEV; }
static inline void cpuidle_unregister(struct cpuidle_driver *drv) { }
static inline void cpuidle_pause_and_lock(void) { }
static inline void cpuidle_resume_and_unlock(void) { }
static inline void cpuidle_pause(void) { }
static inline void cpuidle_resume(void) { }
static inline int cpuidle_enable_device(struct cpuidle_device *dev)
{return -ENODEV; }
static inline void cpuidle_disable_device(struct cpuidle_device *dev) { }
static inline int cpuidle_play_dead(void) {return -ENODEV; }
static inline void cpuidle_use_deepest_state(bool enable) {}
static inline struct cpuidle_driver *cpuidle_get_cpu_driver(
	struct cpuidle_device *dev) {return NULL; }
#endif

#ifdef CONFIG_ARCH_NEEDS_CPU_IDLE_COUPLED
void cpuidle_coupled_parallel_barrier(struct cpuidle_device *dev, atomic_t *a);
#else
static inline void cpuidle_coupled_parallel_barrier(struct cpuidle_device *dev, atomic_t *a)
{
}
#endif

/******************************
 * CPUIDLE GOVERNOR INTERFACE *
 ******************************/

struct cpuidle_governor {
	char			name[CPUIDLE_NAME_LEN];
	struct list_head 	governor_list;
	unsigned int		rating;

	int  (*enable)		(struct cpuidle_driver *drv,
					struct cpuidle_device *dev);
	void (*disable)		(struct cpuidle_driver *drv,
					struct cpuidle_device *dev);

	int  (*select)		(struct cpuidle_driver *drv,
				 struct cpuidle_device *dev,
				 int latency_req, s64 next_timer_event);
	void (*reflect)		(struct cpuidle_device *dev, int index);

	struct module 		*owner;
};

#ifdef CONFIG_CPU_IDLE
extern int cpuidle_register_governor(struct cpuidle_governor *gov);
#else
static inline int cpuidle_register_governor(struct cpuidle_governor *gov)
{return 0;}
#endif

#endif /* _LINUX_CPUIDLE_H */<|MERGE_RESOLUTION|>--- conflicted
+++ resolved
@@ -54,10 +54,7 @@
 };
 
 /* Idle State Flags */
-<<<<<<< HEAD
-=======
 #define CPUIDLE_FLAG_TIME_INVALID	(0x01) /* is residency time measurable? */
->>>>>>> 20d24c44
 #define CPUIDLE_FLAG_COUPLED	(0x02) /* state applies to multiple cpus */
 #define CPUIDLE_FLAG_TIMER_STOP (0x04)  /* timer is stopped on this state */
 
@@ -99,11 +96,8 @@
 /**
  * cpuidle_get_last_residency - retrieves the last state's residency time
  * @dev: the target CPU
-<<<<<<< HEAD
-=======
  *
  * NOTE: this value is invalid if CPUIDLE_FLAG_TIME_INVALID is set
->>>>>>> 20d24c44
  */
 static inline int cpuidle_get_last_residency(struct cpuidle_device *dev)
 {
