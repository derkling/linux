#ifndef _LINUX_KERNEL_H
#define _LINUX_KERNEL_H


#include <stdarg.h>
#include <linux/linkage.h>
#include <linux/stddef.h>
#include <linux/types.h>
#include <linux/compiler.h>
#include <linux/bitops.h>
#include <linux/log2.h>
#include <linux/typecheck.h>
#include <linux/printk.h>
#include <linux/dynamic_debug.h>
#include <asm/byteorder.h>
#include <uapi/linux/kernel.h>

#define USHRT_MAX	((u16)(~0U))
#define SHRT_MAX	((s16)(USHRT_MAX>>1))
#define SHRT_MIN	((s16)(-SHRT_MAX - 1))
#define INT_MAX		((int)(~0U>>1))
#define INT_MIN		(-INT_MAX - 1)
#define UINT_MAX	(~0U)
#define LONG_MAX	((long)(~0UL>>1))
#define LONG_MIN	(-LONG_MAX - 1)
#define ULONG_MAX	(~0UL)
#define LLONG_MAX	((long long)(~0ULL>>1))
#define LLONG_MIN	(-LLONG_MAX - 1)
#define ULLONG_MAX	(~0ULL)
#define SIZE_MAX	(~(size_t)0)

#define STACK_MAGIC	0xdeadbeef

#define REPEAT_BYTE(x)	((~0ul / 0xff) * (x))

#define ALIGN(x, a)		__ALIGN_KERNEL((x), (a))
#define __ALIGN_MASK(x, mask)	__ALIGN_KERNEL_MASK((x), (mask))
#define PTR_ALIGN(p, a)		((typeof(p))ALIGN((unsigned long)(p), (a)))
#define IS_ALIGNED(x, a)		(((x) & ((typeof(x))(a) - 1)) == 0)

#define ARRAY_SIZE(arr) (sizeof(arr) / sizeof((arr)[0]) + __must_be_array(arr))

/*
 * This looks more complex than it should be. But we need to
 * get the type for the ~ right in round_down (it needs to be
 * as wide as the result!), and we want to evaluate the macro
 * arguments just once each.
 */
#define __round_mask(x, y) ((__typeof__(x))((y)-1))
#define round_up(x, y) ((((x)-1) | __round_mask(x, y))+1)
#define round_down(x, y) ((x) & ~__round_mask(x, y))

#define FIELD_SIZEOF(t, f) (sizeof(((t*)0)->f))
#define DIV_ROUND_UP(n,d) (((n) + (d) - 1) / (d))
#define DIV_ROUND_UP_ULL(ll,d) \
	({ unsigned long long _tmp = (ll)+(d)-1; do_div(_tmp, d); _tmp; })

#if BITS_PER_LONG == 32
# define DIV_ROUND_UP_SECTOR_T(ll,d) DIV_ROUND_UP_ULL(ll, d)
#else
# define DIV_ROUND_UP_SECTOR_T(ll,d) DIV_ROUND_UP(ll,d)
#endif

/* The `const' in roundup() prevents gcc-3.3 from calling __divdi3 */
#define roundup(x, y) (					\
{							\
	const typeof(y) __y = y;			\
	(((x) + (__y - 1)) / __y) * __y;		\
}							\
)
#define rounddown(x, y) (				\
{							\
	typeof(x) __x = (x);				\
	__x - (__x % (y));				\
}							\
)

/*
 * Divide positive or negative dividend by positive divisor and round
 * to closest integer. Result is undefined for negative divisors and
 * for negative dividends if the divisor variable type is unsigned.
 */
#define DIV_ROUND_CLOSEST(x, divisor)(			\
{							\
	typeof(x) __x = x;				\
	typeof(divisor) __d = divisor;			\
	(((typeof(x))-1) > 0 ||				\
	 ((typeof(divisor))-1) > 0 || (__x) > 0) ?	\
		(((__x) + ((__d) / 2)) / (__d)) :	\
		(((__x) - ((__d) / 2)) / (__d));	\
}							\
)

/*
 * Multiplies an integer by a fraction, while avoiding unnecessary
 * overflow or loss of precision.
 */
#define mult_frac(x, numer, denom)(			\
{							\
	typeof(x) quot = (x) / (denom);			\
	typeof(x) rem  = (x) % (denom);			\
	(quot * (numer)) + ((rem * (numer)) / (denom));	\
}							\
)


#define _RET_IP_		(unsigned long)__builtin_return_address(0)
#define _THIS_IP_  ({ __label__ __here; __here: (unsigned long)&&__here; })

#ifdef CONFIG_LBDAF
# include <asm/div64.h>
# define sector_div(a, b) do_div(a, b)
#else
# define sector_div(n, b)( \
{ \
	int _res; \
	_res = (n) % (b); \
	(n) /= (b); \
	_res; \
} \
)
#endif

/**
 * upper_32_bits - return bits 32-63 of a number
 * @n: the number we're accessing
 *
 * A basic shift-right of a 64- or 32-bit quantity.  Use this to suppress
 * the "right shift count >= width of type" warning when that quantity is
 * 32-bits.
 */
#define upper_32_bits(n) ((u32)(((n) >> 16) >> 16))

/**
 * lower_32_bits - return bits 0-31 of a number
 * @n: the number we're accessing
 */
#define lower_32_bits(n) ((u32)(n))

struct completion;
struct pt_regs;
struct user;

#ifdef CONFIG_PREEMPT_VOLUNTARY
extern int _cond_resched(void);
# define might_resched() _cond_resched()
#else
# define might_resched() do { } while (0)
#endif

#ifdef CONFIG_DEBUG_ATOMIC_SLEEP
  void __might_sleep(const char *file, int line, int preempt_offset);
/**
 * might_sleep - annotation for functions that can sleep
 *
 * this macro will print a stack trace if it is executed in an atomic
 * context (spinlock, irq-handler, ...).
 *
 * This is a useful debugging help to be able to catch problems early and not
 * be bitten later when the calling function happens to sleep when it is not
 * supposed to.
 */
# define might_sleep() \
	do { __might_sleep(__FILE__, __LINE__, 0); might_resched(); } while (0)
#else
  static inline void __might_sleep(const char *file, int line,
				   int preempt_offset) { }
# define might_sleep() do { might_resched(); } while (0)
#endif

#define might_sleep_if(cond) do { if (cond) might_sleep(); } while (0)

/*
 * abs() handles unsigned and signed longs, ints, shorts and chars.  For all
 * input types abs() returns a signed long.
 * abs() should not be used for 64-bit types (s64, u64, long long) - use abs64()
 * for those.
 */
#define abs(x) ({						\
		long ret;					\
		if (sizeof(x) == sizeof(long)) {		\
			long __x = (x);				\
			ret = (__x < 0) ? -__x : __x;		\
		} else {					\
			int __x = (x);				\
			ret = (__x < 0) ? -__x : __x;		\
		}						\
		ret;						\
	})

#define abs64(x) ({				\
		s64 __x = (x);			\
		(__x < 0) ? -__x : __x;		\
	})

#ifdef CONFIG_PROVE_LOCKING
void might_fault(void);
#else
static inline void might_fault(void)
{
	might_sleep();
}
#endif

extern struct atomic_notifier_head panic_notifier_list;
extern long (*panic_blink)(int state);
__printf(1, 2)
void panic(const char *fmt, ...)
	__noreturn __cold;
extern void oops_enter(void);
extern void oops_exit(void);
void print_oops_end_marker(void);
extern int oops_may_print(void);
void do_exit(long error_code)
	__noreturn;
void complete_and_exit(struct completion *, long)
	__noreturn;

/* Internal, do not use. */
int __must_check _kstrtoul(const char *s, unsigned int base, unsigned long *res);
int __must_check _kstrtol(const char *s, unsigned int base, long *res);

int __must_check kstrtoull(const char *s, unsigned int base, unsigned long long *res);
int __must_check kstrtoll(const char *s, unsigned int base, long long *res);

/**
 * kstrtoul - convert a string to an unsigned long
 * @s: The start of the string. The string must be null-terminated, and may also
 *  include a single newline before its terminating null. The first character
 *  may also be a plus sign, but not a minus sign.
 * @base: The number base to use. The maximum supported base is 16. If base is
 *  given as 0, then the base of the string is automatically detected with the
 *  conventional semantics - If it begins with 0x the number will be parsed as a
 *  hexadecimal (case insensitive), if it otherwise begins with 0, it will be
 *  parsed as an octal number. Otherwise it will be parsed as a decimal.
 * @res: Where to write the result of the conversion on success.
 *
 * Returns 0 on success, -ERANGE on overflow and -EINVAL on parsing error.
 * Used as a replacement for the obsolete simple_strtoull. Return code must
 * be checked.
*/
static inline int __must_check kstrtoul(const char *s, unsigned int base, unsigned long *res)
{
	/*
	 * We want to shortcut function call, but
	 * __builtin_types_compatible_p(unsigned long, unsigned long long) = 0.
	 */
	if (sizeof(unsigned long) == sizeof(unsigned long long) &&
	    __alignof__(unsigned long) == __alignof__(unsigned long long))
		return kstrtoull(s, base, (unsigned long long *)res);
	else
		return _kstrtoul(s, base, res);
}

/**
 * kstrtol - convert a string to a long
 * @s: The start of the string. The string must be null-terminated, and may also
 *  include a single newline before its terminating null. The first character
 *  may also be a plus sign or a minus sign.
 * @base: The number base to use. The maximum supported base is 16. If base is
 *  given as 0, then the base of the string is automatically detected with the
 *  conventional semantics - If it begins with 0x the number will be parsed as a
 *  hexadecimal (case insensitive), if it otherwise begins with 0, it will be
 *  parsed as an octal number. Otherwise it will be parsed as a decimal.
 * @res: Where to write the result of the conversion on success.
 *
 * Returns 0 on success, -ERANGE on overflow and -EINVAL on parsing error.
 * Used as a replacement for the obsolete simple_strtoull. Return code must
 * be checked.
 */
static inline int __must_check kstrtol(const char *s, unsigned int base, long *res)
{
	/*
	 * We want to shortcut function call, but
	 * __builtin_types_compatible_p(long, long long) = 0.
	 */
	if (sizeof(long) == sizeof(long long) &&
	    __alignof__(long) == __alignof__(long long))
		return kstrtoll(s, base, (long long *)res);
	else
		return _kstrtol(s, base, res);
}

int __must_check kstrtouint(const char *s, unsigned int base, unsigned int *res);
int __must_check kstrtoint(const char *s, unsigned int base, int *res);

static inline int __must_check kstrtou64(const char *s, unsigned int base, u64 *res)
{
	return kstrtoull(s, base, res);
}

static inline int __must_check kstrtos64(const char *s, unsigned int base, s64 *res)
{
	return kstrtoll(s, base, res);
}

static inline int __must_check kstrtou32(const char *s, unsigned int base, u32 *res)
{
	return kstrtouint(s, base, res);
}

static inline int __must_check kstrtos32(const char *s, unsigned int base, s32 *res)
{
	return kstrtoint(s, base, res);
}

int __must_check kstrtou16(const char *s, unsigned int base, u16 *res);
int __must_check kstrtos16(const char *s, unsigned int base, s16 *res);
int __must_check kstrtou8(const char *s, unsigned int base, u8 *res);
int __must_check kstrtos8(const char *s, unsigned int base, s8 *res);

int __must_check kstrtoull_from_user(const char __user *s, size_t count, unsigned int base, unsigned long long *res);
int __must_check kstrtoll_from_user(const char __user *s, size_t count, unsigned int base, long long *res);
int __must_check kstrtoul_from_user(const char __user *s, size_t count, unsigned int base, unsigned long *res);
int __must_check kstrtol_from_user(const char __user *s, size_t count, unsigned int base, long *res);
int __must_check kstrtouint_from_user(const char __user *s, size_t count, unsigned int base, unsigned int *res);
int __must_check kstrtoint_from_user(const char __user *s, size_t count, unsigned int base, int *res);
int __must_check kstrtou16_from_user(const char __user *s, size_t count, unsigned int base, u16 *res);
int __must_check kstrtos16_from_user(const char __user *s, size_t count, unsigned int base, s16 *res);
int __must_check kstrtou8_from_user(const char __user *s, size_t count, unsigned int base, u8 *res);
int __must_check kstrtos8_from_user(const char __user *s, size_t count, unsigned int base, s8 *res);

static inline int __must_check kstrtou64_from_user(const char __user *s, size_t count, unsigned int base, u64 *res)
{
	return kstrtoull_from_user(s, count, base, res);
}

static inline int __must_check kstrtos64_from_user(const char __user *s, size_t count, unsigned int base, s64 *res)
{
	return kstrtoll_from_user(s, count, base, res);
}

static inline int __must_check kstrtou32_from_user(const char __user *s, size_t count, unsigned int base, u32 *res)
{
	return kstrtouint_from_user(s, count, base, res);
}

static inline int __must_check kstrtos32_from_user(const char __user *s, size_t count, unsigned int base, s32 *res)
{
	return kstrtoint_from_user(s, count, base, res);
}

/* Obsolete, do not use.  Use kstrto<foo> instead */

extern unsigned long simple_strtoul(const char *,char **,unsigned int);
extern long simple_strtol(const char *,char **,unsigned int);
extern unsigned long long simple_strtoull(const char *,char **,unsigned int);
extern long long simple_strtoll(const char *,char **,unsigned int);
#define strict_strtoul	kstrtoul
#define strict_strtol	kstrtol
#define strict_strtoull	kstrtoull
#define strict_strtoll	kstrtoll

extern int num_to_str(char *buf, int size, unsigned long long num);

/* lib/printf utilities */

extern __printf(2, 3) int sprintf(char *buf, const char * fmt, ...);
extern __printf(2, 0) int vsprintf(char *buf, const char *, va_list);
extern __printf(3, 4)
int snprintf(char *buf, size_t size, const char *fmt, ...);
extern __printf(3, 0)
int vsnprintf(char *buf, size_t size, const char *fmt, va_list args);
extern __printf(3, 4)
int scnprintf(char *buf, size_t size, const char *fmt, ...);
extern __printf(3, 0)
int vscnprintf(char *buf, size_t size, const char *fmt, va_list args);
extern __printf(2, 3)
char *kasprintf(gfp_t gfp, const char *fmt, ...);
extern char *kvasprintf(gfp_t gfp, const char *fmt, va_list args);

extern __scanf(2, 3)
int sscanf(const char *, const char *, ...);
extern __scanf(2, 0)
int vsscanf(const char *, const char *, va_list);

extern int get_option(char **str, int *pint);
extern char *get_options(const char *str, int nints, int *ints);
extern unsigned long long memparse(const char *ptr, char **retptr);

extern int core_kernel_text(unsigned long addr);
extern int core_kernel_data(unsigned long addr);
extern int __kernel_text_address(unsigned long addr);
extern int kernel_text_address(unsigned long addr);
extern int func_ptr_is_kernel_text(void *ptr);

struct pid;
extern struct pid *session_of_pgrp(struct pid *pgrp);

unsigned long int_sqrt(unsigned long);

extern void bust_spinlocks(int yes);
extern int oops_in_progress;		/* If set, an oops, panic(), BUG() or die() is in progress */
extern int panic_timeout;
extern int panic_on_oops;
extern int panic_on_unrecovered_nmi;
extern int panic_on_io_nmi;
extern int sysctl_panic_on_stackoverflow;
extern const char *print_tainted(void);
enum lockdep_ok {
	LOCKDEP_STILL_OK,
	LOCKDEP_NOW_UNRELIABLE
};
extern void add_taint(unsigned flag, enum lockdep_ok);
extern int test_taint(unsigned flag);
extern unsigned long get_taint(void);
extern int root_mountflags;

extern bool early_boot_irqs_disabled;

/* Values used for system_state */
extern enum system_states {
	SYSTEM_BOOTING,
	SYSTEM_RUNNING,
	SYSTEM_HALT,
	SYSTEM_POWER_OFF,
	SYSTEM_RESTART,
} system_state;

#define TAINT_PROPRIETARY_MODULE	0
#define TAINT_FORCED_MODULE		1
#define TAINT_UNSAFE_SMP		2
#define TAINT_FORCED_RMMOD		3
#define TAINT_MACHINE_CHECK		4
#define TAINT_BAD_PAGE			5
#define TAINT_USER			6
#define TAINT_DIE			7
#define TAINT_OVERRIDDEN_ACPI_TABLE	8
#define TAINT_WARN			9
#define TAINT_CRAP			10
#define TAINT_FIRMWARE_WORKAROUND	11
#define TAINT_OOT_MODULE		12

extern const char hex_asc[];
#define hex_asc_lo(x)	hex_asc[((x) & 0x0f)]
#define hex_asc_hi(x)	hex_asc[((x) & 0xf0) >> 4]

static inline char *hex_byte_pack(char *buf, u8 byte)
{
	*buf++ = hex_asc_hi(byte);
	*buf++ = hex_asc_lo(byte);
	return buf;
}

static inline char * __deprecated pack_hex_byte(char *buf, u8 byte)
{
	return hex_byte_pack(buf, byte);
}

extern int hex_to_bin(char ch);
extern int __must_check hex2bin(u8 *dst, const char *src, size_t count);

/*
 * General tracing related utility functions - trace_printk(),
 * tracing_on/tracing_off and tracing_start()/tracing_stop
 *
 * Use tracing_on/tracing_off when you want to quickly turn on or off
 * tracing. It simply enables or disables the recording of the trace events.
 * This also corresponds to the user space /sys/kernel/debug/tracing/tracing_on
 * file, which gives a means for the kernel and userspace to interact.
 * Place a tracing_off() in the kernel where you want tracing to end.
 * From user space, examine the trace, and then echo 1 > tracing_on
 * to continue tracing.
 *
 * tracing_stop/tracing_start has slightly more overhead. It is used
 * by things like suspend to ram where disabling the recording of the
 * trace is not enough, but tracing must actually stop because things
 * like calling smp_processor_id() may crash the system.
 *
 * Most likely, you want to use tracing_on/tracing_off.
 */
#ifdef CONFIG_RING_BUFFER
/* trace_off_permanent stops recording with no way to bring it back */
void tracing_off_permanent(void);
#else
static inline void tracing_off_permanent(void) { }
#endif

enum ftrace_dump_mode {
	DUMP_NONE,
	DUMP_ALL,
	DUMP_ORIG,
};

#ifdef CONFIG_TRACING
void tracing_on(void);
void tracing_off(void);
int tracing_is_on(void);
void tracing_snapshot(void);
void tracing_snapshot_alloc(void);

extern void tracing_start(void);
extern void tracing_stop(void);
extern void ftrace_off_permanent(void);

static inline __printf(1, 2)
void ____trace_printk_check_format(const char *fmt, ...)
{
}
#define __trace_printk_check_format(fmt, args...)			\
do {									\
	if (0)								\
		____trace_printk_check_format(fmt, ##args);		\
} while (0)

/**
 * trace_printk - printf formatting in the ftrace buffer
 * @fmt: the printf format for printing
 *
 * Note: __trace_printk is an internal function for trace_printk and
 *       the @ip is passed in via the trace_printk macro.
 *
 * This function allows a kernel developer to debug fast path sections
 * that printk is not appropriate for. By scattering in various
 * printk like tracing in the code, a developer can quickly see
 * where problems are occurring.
 *
 * This is intended as a debugging tool for the developer only.
 * Please refrain from leaving trace_printks scattered around in
 * your code. (Extra memory is used for special buffers that are
 * allocated when trace_printk() is used)
 *
 * A little optization trick is done here. If there's only one
 * argument, there's no need to scan the string for printf formats.
 * The trace_puts() will suffice. But how can we take advantage of
 * using trace_puts() when trace_printk() has only one argument?
 * By stringifying the args and checking the size we can tell
 * whether or not there are args. __stringify((__VA_ARGS__)) will
 * turn into "()\0" with a size of 3 when there are no args, anything
 * else will be bigger. All we need to do is define a string to this,
 * and then take its size and compare to 3. If it's bigger, use
 * do_trace_printk() otherwise, optimize it to trace_puts(). Then just
 * let gcc optimize the rest.
 */

#define trace_printk(fmt, ...)				\
do {							\
	char _______STR[] = __stringify((__VA_ARGS__));	\
	if (sizeof(_______STR) > 3)			\
		do_trace_printk(fmt, ##__VA_ARGS__);	\
	else						\
		trace_puts(fmt);			\
} while (0)

#define do_trace_printk(fmt, args...)					\
do {									\
	static const char *trace_printk_fmt				\
		__attribute__((section("__trace_printk_fmt"))) =	\
		__builtin_constant_p(fmt) ? fmt : NULL;			\
									\
	__trace_printk_check_format(fmt, ##args);			\
									\
	if (__builtin_constant_p(fmt))					\
		__trace_bprintk(_THIS_IP_, trace_printk_fmt, ##args);	\
	else								\
		__trace_printk(_THIS_IP_, fmt, ##args);			\
} while (0)

extern __printf(2, 3)
int __trace_bprintk(unsigned long ip, const char *fmt, ...);

extern __printf(2, 3)
int __trace_printk(unsigned long ip, const char *fmt, ...);

/**
 * trace_puts - write a string into the ftrace buffer
 * @str: the string to record
 *
 * Note: __trace_bputs is an internal function for trace_puts and
 *       the @ip is passed in via the trace_puts macro.
 *
 * This is similar to trace_printk() but is made for those really fast
 * paths that a developer wants the least amount of "Heisenbug" affects,
 * where the processing of the print format is still too much.
 *
 * This function allows a kernel developer to debug fast path sections
 * that printk is not appropriate for. By scattering in various
 * printk like tracing in the code, a developer can quickly see
 * where problems are occurring.
 *
 * This is intended as a debugging tool for the developer only.
 * Please refrain from leaving trace_puts scattered around in
 * your code. (Extra memory is used for special buffers that are
 * allocated when trace_puts() is used)
 *
 * Returns: 0 if nothing was written, positive # if string was.
 *  (1 when __trace_bputs is used, strlen(str) when __trace_puts is used)
 */

extern int __trace_bputs(unsigned long ip, const char *str);
extern int __trace_puts(unsigned long ip, const char *str, int size);
#define trace_puts(str) ({						\
	static const char *trace_printk_fmt				\
		__attribute__((section("__trace_printk_fmt"))) =	\
		__builtin_constant_p(str) ? str : NULL;			\
									\
	if (__builtin_constant_p(str))					\
		__trace_bputs(_THIS_IP_, trace_printk_fmt);		\
	else								\
		__trace_puts(_THIS_IP_, str, strlen(str));		\
})

extern void trace_dump_stack(int skip);

/*
 * The double __builtin_constant_p is because gcc will give us an error
 * if we try to allocate the static variable to fmt if it is not a
 * constant. Even with the outer if statement.
 */
#define ftrace_vprintk(fmt, vargs)					\
do {									\
	if (__builtin_constant_p(fmt)) {				\
		static const char *trace_printk_fmt			\
		  __attribute__((section("__trace_printk_fmt"))) =	\
			__builtin_constant_p(fmt) ? fmt : NULL;		\
									\
		__ftrace_vbprintk(_THIS_IP_, trace_printk_fmt, vargs);	\
	} else								\
		__ftrace_vprintk(_THIS_IP_, fmt, vargs);		\
} while (0)

extern int
__ftrace_vbprintk(unsigned long ip, const char *fmt, va_list ap);

extern int
__ftrace_vprintk(unsigned long ip, const char *fmt, va_list ap);

extern void ftrace_dump(enum ftrace_dump_mode oops_dump_mode);
#else
static inline void tracing_start(void) { }
static inline void tracing_stop(void) { }
static inline void ftrace_off_permanent(void) { }
static inline void trace_dump_stack(void) { }

static inline void tracing_on(void) { }
static inline void tracing_off(void) { }
static inline int tracing_is_on(void) { return 0; }
static inline void tracing_snapshot(void) { }
static inline void tracing_snapshot_alloc(void) { }

static inline __printf(1, 2)
int trace_printk(const char *fmt, ...)
{
	return 0;
}
static inline int
ftrace_vprintk(const char *fmt, va_list ap)
{
	return 0;
}
static inline void ftrace_dump(enum ftrace_dump_mode oops_dump_mode) { }
#endif /* CONFIG_TRACING */

/*
 * min()/max()/clamp() macros that also do
 * strict type-checking.. See the
 * "unnecessary" pointer comparison.
 */
#define min(x, y) ({				\
	typeof(x) _min1 = (x);			\
	typeof(y) _min2 = (y);			\
	(void) (&_min1 == &_min2);		\
	_min1 < _min2 ? _min1 : _min2; })

#define max(x, y) ({				\
	typeof(x) _max1 = (x);			\
	typeof(y) _max2 = (y);			\
	(void) (&_max1 == &_max2);		\
	_max1 > _max2 ? _max1 : _max2; })

#define min3(x, y, z) ({			\
	typeof(x) _min1 = (x);			\
	typeof(y) _min2 = (y);			\
	typeof(z) _min3 = (z);			\
	(void) (&_min1 == &_min2);		\
	(void) (&_min1 == &_min3);		\
	_min1 < _min2 ? (_min1 < _min3 ? _min1 : _min3) : \
		(_min2 < _min3 ? _min2 : _min3); })

#define max3(x, y, z) ({			\
	typeof(x) _max1 = (x);			\
	typeof(y) _max2 = (y);			\
	typeof(z) _max3 = (z);			\
	(void) (&_max1 == &_max2);		\
	(void) (&_max1 == &_max3);		\
	_max1 > _max2 ? (_max1 > _max3 ? _max1 : _max3) : \
		(_max2 > _max3 ? _max2 : _max3); })

/**
 * min_not_zero - return the minimum that is _not_ zero, unless both are zero
 * @x: value1
 * @y: value2
 */
#define min_not_zero(x, y) ({			\
	typeof(x) __x = (x);			\
	typeof(y) __y = (y);			\
	__x == 0 ? __y : ((__y == 0) ? __x : min(__x, __y)); })

/**
 * clamp - return a value clamped to a given range with strict typechecking
 * @val: current value
 * @min: minimum allowable value
 * @max: maximum allowable value
 *
 * This macro does strict typechecking of min/max to make sure they are of the
 * same type as val.  See the unnecessary pointer comparisons.
 */
#define clamp(val, min, max) ({			\
	typeof(val) __val = (val);		\
	typeof(min) __min = (min);		\
	typeof(max) __max = (max);		\
	(void) (&__val == &__min);		\
	(void) (&__val == &__max);		\
	__val = __val < __min ? __min: __val;	\
	__val > __max ? __max: __val; })

/*
 * ..and if you can't take the strict
 * types, you can specify one yourself.
 *
 * Or not use min/max/clamp at all, of course.
 */
#define min_t(type, x, y) ({			\
	type __min1 = (x);			\
	type __min2 = (y);			\
	__min1 < __min2 ? __min1: __min2; })

#define max_t(type, x, y) ({			\
	type __max1 = (x);			\
	type __max2 = (y);			\
	__max1 > __max2 ? __max1: __max2; })

/**
 * clamp_t - return a value clamped to a given range using a given type
 * @type: the type of variable to use
 * @val: current value
 * @min: minimum allowable value
 * @max: maximum allowable value
 *
 * This macro does no typechecking and uses temporary variables of type
 * 'type' to make all the comparisons.
 */
#define clamp_t(type, val, min, max) ({		\
	type __val = (val);			\
	type __min = (min);			\
	type __max = (max);			\
	__val = __val < __min ? __min: __val;	\
	__val > __max ? __max: __val; })

/**
 * clamp_val - return a value clamped to a given range using val's type
 * @val: current value
 * @min: minimum allowable value
 * @max: maximum allowable value
 *
 * This macro does no typechecking and uses temporary variables of whatever
 * type the input argument 'val' is.  This is useful when val is an unsigned
 * type and min and max are literals that will otherwise be assigned a signed
 * integer type.
 */
#define clamp_val(val, min, max) ({		\
	typeof(val) __val = (val);		\
	typeof(val) __min = (min);		\
	typeof(val) __max = (max);		\
	__val = __val < __min ? __min: __val;	\
	__val > __max ? __max: __val; })


/*
 * swap - swap value of @a and @b
 */
#define swap(a, b) \
	do { typeof(a) __tmp = (a); (a) = (b); (b) = __tmp; } while (0)

/**
 * container_of - cast a member of a structure out to the containing structure
 * @ptr:	the pointer to the member.
 * @type:	the type of the container struct this is embedded in.
 * @member:	the name of the member within the struct.
 *
 */
#define container_of(ptr, type, member) ({			\
	const typeof( ((type *)0)->member ) *__mptr = (ptr);	\
	(type *)( (char *)__mptr - offsetof(type,member) );})

/* Trap pasters of __FUNCTION__ at compile-time */
#define __FUNCTION__ (__func__)

/* This helps us to avoid #ifdef CONFIG_SYMBOL_PREFIX */
#ifdef CONFIG_SYMBOL_PREFIX
#define SYMBOL_PREFIX CONFIG_SYMBOL_PREFIX
#else
#define SYMBOL_PREFIX ""
#endif

/* Rebuild everything on CONFIG_FTRACE_MCOUNT_RECORD */
#ifdef CONFIG_FTRACE_MCOUNT_RECORD
# define REBUILD_DUE_TO_FTRACE_MCOUNT_RECORD
#endif

<<<<<<< HEAD
extern int do_sysinfo(struct sysinfo *info);

/* To identify board information in panic logs, set this */
extern char *mach_panic_string;

=======
>>>>>>> 1db77221
#endif<|MERGE_RESOLUTION|>--- conflicted
+++ resolved
@@ -798,12 +798,7 @@
 # define REBUILD_DUE_TO_FTRACE_MCOUNT_RECORD
 #endif
 
-<<<<<<< HEAD
-extern int do_sysinfo(struct sysinfo *info);
-
 /* To identify board information in panic logs, set this */
 extern char *mach_panic_string;
 
-=======
->>>>>>> 1db77221
 #endif