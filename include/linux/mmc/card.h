/*
 *  linux/include/linux/mmc/card.h
 *
 * This program is free software; you can redistribute it and/or modify
 * it under the terms of the GNU General Public License version 2 as
 * published by the Free Software Foundation.
 *
 *  Card driver specific definitions.
 */
#ifndef LINUX_MMC_CARD_H
#define LINUX_MMC_CARD_H

#include <linux/mmc/core.h>

struct mmc_cid {
	unsigned int		manfid;
	char			prod_name[8];
	unsigned int		serial;
	unsigned short		oemid;
	unsigned short		year;
	unsigned char		hwrev;
	unsigned char		fwrev;
	unsigned char		month;
};

struct mmc_csd {
	unsigned char		structure;
	unsigned char		mmca_vsn;
	unsigned short		cmdclass;
	unsigned short		tacc_clks;
	unsigned int		tacc_ns;
	unsigned int		r2w_factor;
	unsigned int		max_dtr;
	unsigned int		erase_size;		/* In sectors */
	unsigned int		read_blkbits;
	unsigned int		write_blkbits;
	unsigned int		capacity;
	unsigned int		read_partial:1,
				read_misalign:1,
				write_partial:1,
				write_misalign:1;
};

struct mmc_ext_csd {
	u8			rev;
	u8			erase_group_def;
	u8			sec_feature_support;
	unsigned int		sa_timeout;		/* Units: 100ns */
	unsigned int		hs_max_dtr;
	unsigned int		sectors;
<<<<<<< HEAD
=======
	unsigned int		card_type;
>>>>>>> 45f53cc9
	unsigned int		hc_erase_size;		/* In sectors */
	unsigned int		hc_erase_timeout;	/* In milliseconds */
	unsigned int		sec_trim_mult;	/* Secure trim multiplier  */
	unsigned int		sec_erase_mult;	/* Secure erase multiplier */
	unsigned int		trim_timeout;		/* In milliseconds */
};

struct sd_scr {
	unsigned char		sda_vsn;
	unsigned char		bus_widths;
#define SD_SCR_BUS_WIDTH_1	(1<<0)
#define SD_SCR_BUS_WIDTH_4	(1<<2)
};

struct sd_ssr {
	unsigned int		au;			/* In sectors */
	unsigned int		erase_timeout;		/* In milliseconds */
	unsigned int		erase_offset;		/* In milliseconds */
};

struct sd_switch_caps {
	unsigned int		hs_max_dtr;
};

struct sdio_cccr {
	unsigned int		sdio_vsn;
	unsigned int		sd_vsn;
	unsigned int		multi_block:1,
				low_speed:1,
				wide_bus:1,
				high_power:1,
				high_speed:1,
				disable_cd:1;
};

struct sdio_cis {
	unsigned short		vendor;
	unsigned short		device;
	unsigned short		blksize;
	unsigned int		max_dtr;
};

struct mmc_host;
struct sdio_func;
struct sdio_func_tuple;

#define SDIO_MAX_FUNCS		7

/*
 * MMC device
 */
struct mmc_card {
	struct mmc_host		*host;		/* the host this device belongs to */
	struct device		dev;		/* the device */
	unsigned int		rca;		/* relative card address of device */
	unsigned int		type;		/* card type */
#define MMC_TYPE_MMC		0		/* MMC card */
#define MMC_TYPE_SD		1		/* SD card */
#define MMC_TYPE_SDIO		2		/* SDIO card */
#define MMC_TYPE_SD_COMBO	3		/* SD combo (IO+mem) card */
	unsigned int		state;		/* (our) card state */
#define MMC_STATE_PRESENT	(1<<0)		/* present in sysfs */
#define MMC_STATE_READONLY	(1<<1)		/* card is read-only */
#define MMC_STATE_HIGHSPEED	(1<<2)		/* card is in high speed mode */
#define MMC_STATE_BLOCKADDR	(1<<3)		/* card uses block-addressing */
#define MMC_STATE_HIGHSPEED_DDR (1<<4)		/* card is in high speed mode */
	unsigned int		quirks; 	/* card quirks */
#define MMC_QUIRK_LENIENT_FN0	(1<<0)		/* allow SDIO FN0 writes outside of the VS CCCR range */
#define MMC_QUIRK_BLKSZ_FOR_BYTE_MODE (1<<1)	/* use func->cur_blksize */
						/* for byte mode */
#define MMC_QUIRK_NONSTD_SDIO	(1<<2)		/* non-standard SDIO card attached */
						/* (missing CIA registers) */

	unsigned int		erase_size;	/* erase size in sectors */
 	unsigned int		erase_shift;	/* if erase unit is power 2 */
 	unsigned int		pref_erase;	/* in sectors */
 	u8			erased_byte;	/* value of erased bytes */

	u32			raw_cid[4];	/* raw card CID */
	u32			raw_csd[4];	/* raw card CSD */
	u32			raw_scr[2];	/* raw card SCR */
	struct mmc_cid		cid;		/* card identification */
	struct mmc_csd		csd;		/* card specific */
	struct mmc_ext_csd	ext_csd;	/* mmc v4 extended card specific */
	struct sd_scr		scr;		/* extra SD information */
	struct sd_ssr		ssr;		/* yet more SD information */
	struct sd_switch_caps	sw_caps;	/* switch (CMD6) caps */

	unsigned int		sdio_funcs;	/* number of SDIO functions */
	struct sdio_cccr	cccr;		/* common card info */
	struct sdio_cis		cis;		/* common tuple info */
	struct sdio_func	*sdio_func[SDIO_MAX_FUNCS]; /* SDIO functions (devices) */
	unsigned		num_info;	/* number of info strings */
	const char		**info;		/* info strings */
	struct sdio_func_tuple	*tuples;	/* unknown common tuples */

	struct dentry		*debugfs_root;
};

#define mmc_card_mmc(c)		((c)->type == MMC_TYPE_MMC)
#define mmc_card_sd(c)		((c)->type == MMC_TYPE_SD)
#define mmc_card_sdio(c)	((c)->type == MMC_TYPE_SDIO)

#define mmc_card_present(c)	((c)->state & MMC_STATE_PRESENT)
#define mmc_card_readonly(c)	((c)->state & MMC_STATE_READONLY)
#define mmc_card_highspeed(c)	((c)->state & MMC_STATE_HIGHSPEED)
#define mmc_card_blockaddr(c)	((c)->state & MMC_STATE_BLOCKADDR)
#define mmc_card_ddr_mode(c)	((c)->state & MMC_STATE_HIGHSPEED_DDR)

#define mmc_card_set_present(c)	((c)->state |= MMC_STATE_PRESENT)
#define mmc_card_set_readonly(c) ((c)->state |= MMC_STATE_READONLY)
#define mmc_card_set_highspeed(c) ((c)->state |= MMC_STATE_HIGHSPEED)
#define mmc_card_set_blockaddr(c) ((c)->state |= MMC_STATE_BLOCKADDR)
#define mmc_card_set_ddr_mode(c) ((c)->state |= MMC_STATE_HIGHSPEED_DDR)

static inline int mmc_card_lenient_fn0(const struct mmc_card *c)
{
	return c->quirks & MMC_QUIRK_LENIENT_FN0;
}

static inline int mmc_blksz_for_byte_mode(const struct mmc_card *c)
{
	return c->quirks & MMC_QUIRK_BLKSZ_FOR_BYTE_MODE;
}

#define mmc_card_name(c)	((c)->cid.prod_name)
#define mmc_card_id(c)		(dev_name(&(c)->dev))

#define mmc_dev_to_card(d)	container_of(d, struct mmc_card, dev)

#define mmc_list_to_card(l)	container_of(l, struct mmc_card, node)
#define mmc_get_drvdata(c)	dev_get_drvdata(&(c)->dev)
#define mmc_set_drvdata(c,d)	dev_set_drvdata(&(c)->dev, d)

/*
 * MMC device driver (e.g., Flash card, I/O card...)
 */
struct mmc_driver {
	struct device_driver drv;
	int (*probe)(struct mmc_card *);
	void (*remove)(struct mmc_card *);
	int (*suspend)(struct mmc_card *, pm_message_t);
	int (*resume)(struct mmc_card *);
};

extern int mmc_register_driver(struct mmc_driver *);
extern void mmc_unregister_driver(struct mmc_driver *);

#endif<|MERGE_RESOLUTION|>--- conflicted
+++ resolved
@@ -48,10 +48,7 @@
 	unsigned int		sa_timeout;		/* Units: 100ns */
 	unsigned int		hs_max_dtr;
 	unsigned int		sectors;
-<<<<<<< HEAD
-=======
 	unsigned int		card_type;
->>>>>>> 45f53cc9
 	unsigned int		hc_erase_size;		/* In sectors */
 	unsigned int		hc_erase_timeout;	/* In milliseconds */
 	unsigned int		sec_trim_mult;	/* Secure trim multiplier  */
