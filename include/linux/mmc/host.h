--- conflicted
+++ resolved
@@ -372,10 +372,9 @@
 
 	unsigned int		slotno;	/* used for sdio acpi binding */
 
-<<<<<<< HEAD
 	int			dsr_req;	/* DSR value is valid */
 	u32			dsr;	/* optional driver stage (DSR) value */
-=======
+
 #ifdef CONFIG_MMC_EMBEDDED_SDIO
 	struct {
 		struct sdio_cis			*cis;
@@ -384,7 +383,6 @@
 		int				num_funcs;
 	} embedded_sdio_data;
 #endif
->>>>>>> 93ee0f4d
 
 	unsigned long		private[0] ____cacheline_aligned;
 };
