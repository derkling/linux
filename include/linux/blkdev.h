#ifndef _LINUX_BLKDEV_H
#define _LINUX_BLKDEV_H

#ifdef CONFIG_BLOCK

#include <linux/sched.h>
#include <linux/major.h>
#include <linux/genhd.h>
#include <linux/list.h>
#include <linux/timer.h>
#include <linux/workqueue.h>
#include <linux/pagemap.h>
#include <linux/backing-dev.h>
#include <linux/wait.h>
#include <linux/mempool.h>
#include <linux/bio.h>
#include <linux/module.h>
#include <linux/stringify.h>
#include <linux/gfp.h>
#include <linux/bsg.h>
#include <linux/smp.h>

#include <asm/scatterlist.h>

struct scsi_ioctl_command;

struct request_queue;
struct elevator_queue;
struct request_pm_state;
struct blk_trace;
struct request;
struct sg_io_hdr;

#define BLKDEV_MIN_RQ	4
#define BLKDEV_MAX_RQ	128	/* Default maximum */

struct request;
typedef void (rq_end_io_fn)(struct request *, int);

struct request_list {
	/*
	 * count[], starved[], and wait[] are indexed by
	 * BLK_RW_SYNC/BLK_RW_ASYNC
	 */
	int count[2];
	int starved[2];
	int elvpriv;
	mempool_t *rq_pool;
	wait_queue_head_t wait[2];
};

/*
 * request command types
 */
enum rq_cmd_type_bits {
	REQ_TYPE_FS		= 1,	/* fs request */
	REQ_TYPE_BLOCK_PC,		/* scsi command */
	REQ_TYPE_SENSE,			/* sense request */
	REQ_TYPE_PM_SUSPEND,		/* suspend request */
	REQ_TYPE_PM_RESUME,		/* resume request */
	REQ_TYPE_PM_SHUTDOWN,		/* shutdown request */
	REQ_TYPE_SPECIAL,		/* driver defined type */
	/*
	 * for ATA/ATAPI devices. this really doesn't belong here, ide should
	 * use REQ_TYPE_SPECIAL and use rq->cmd[0] with the range of driver
	 * private REQ_LB opcodes to differentiate what type of request this is
	 */
	REQ_TYPE_ATA_TASKFILE,
	REQ_TYPE_ATA_PC,
};

#define BLK_MAX_CDB	16

/*
 * try to put the fields that are referenced together in the same cacheline.
 * if you modify this structure, be sure to check block/blk-core.c:rq_init()
 * as well!
 */
struct request {
	struct list_head queuelist;
	struct call_single_data csd;

	struct request_queue *q;

	unsigned int cmd_flags;
	enum rq_cmd_type_bits cmd_type;
	unsigned long atomic_flags;

	int cpu;

	/* the following two fields are internal, NEVER access directly */
	unsigned int __data_len;	/* total data len */
	sector_t __sector;		/* sector cursor */

	struct bio *bio;
	struct bio *biotail;

	struct hlist_node hash;	/* merge hash */
	/*
	 * The rb_node is only used inside the io scheduler, requests
	 * are pruned when moved to the dispatch queue. So let the
	 * completion_data share space with the rb_node.
	 */
	union {
		struct rb_node rb_node;	/* sort/lookup */
		void *completion_data;
	};

	/*
	 * Three pointers are available for the IO schedulers, if they need
	 * more they have to dynamically allocate it.
	 */
	void *elevator_private;
	void *elevator_private2;
	void *elevator_private3;

	struct gendisk *rq_disk;
	unsigned long start_time;
#ifdef CONFIG_BLK_CGROUP
	unsigned long long start_time_ns;
	unsigned long long io_start_time_ns;    /* when passed to hardware */
#endif
	/* Number of scatter-gather DMA addr+len pairs after
	 * physical address coalescing is performed.
	 */
	unsigned short nr_phys_segments;
#if defined(CONFIG_BLK_DEV_INTEGRITY)
	unsigned short nr_integrity_segments;
#endif

	unsigned short ioprio;

	int ref_count;

	void *special;		/* opaque pointer available for LLD use */
	char *buffer;		/* kaddr of the current segment if available */

	int tag;
	int errors;

	/*
	 * when request is used as a packet command carrier
	 */
	unsigned char __cmd[BLK_MAX_CDB];
	unsigned char *cmd;
	unsigned short cmd_len;

	unsigned int extra_len;	/* length of alignment and padding */
	unsigned int sense_len;
	unsigned int resid_len;	/* residual count */
	void *sense;

	unsigned long deadline;
	struct list_head timeout_list;
	unsigned int timeout;
	int retries;

	/*
	 * completion callback.
	 */
	rq_end_io_fn *end_io;
	void *end_io_data;

	/* for bidi */
	struct request *next_rq;
};

static inline unsigned short req_get_ioprio(struct request *req)
{
	return req->ioprio;
}

/*
 * State information carried for REQ_TYPE_PM_SUSPEND and REQ_TYPE_PM_RESUME
 * requests. Some step values could eventually be made generic.
 */
struct request_pm_state
{
	/* PM state machine step value, currently driver specific */
	int	pm_step;
	/* requested PM state value (S1, S2, S3, S4, ...) */
	u32	pm_state;
	void*	data;		/* for driver use */
};

#include <linux/elevator.h>

typedef void (request_fn_proc) (struct request_queue *q);
typedef int (make_request_fn) (struct request_queue *q, struct bio *bio);
typedef int (prep_rq_fn) (struct request_queue *, struct request *);
typedef void (unprep_rq_fn) (struct request_queue *, struct request *);
typedef void (unplug_fn) (struct request_queue *);

struct bio_vec;
struct bvec_merge_data {
	struct block_device *bi_bdev;
	sector_t bi_sector;
	unsigned bi_size;
	unsigned long bi_rw;
};
typedef int (merge_bvec_fn) (struct request_queue *, struct bvec_merge_data *,
			     struct bio_vec *);
typedef void (softirq_done_fn)(struct request *);
typedef int (dma_drain_needed_fn)(struct request *);
typedef int (lld_busy_fn) (struct request_queue *q);

enum blk_eh_timer_return {
	BLK_EH_NOT_HANDLED,
	BLK_EH_HANDLED,
	BLK_EH_RESET_TIMER,
};

typedef enum blk_eh_timer_return (rq_timed_out_fn)(struct request *);

enum blk_queue_state {
	Queue_down,
	Queue_up,
};

struct blk_queue_tag {
	struct request **tag_index;	/* map of busy tags */
	unsigned long *tag_map;		/* bit map of free/busy tags */
	int busy;			/* current depth */
	int max_depth;			/* what we will send to device */
	int real_max_depth;		/* what the array can hold */
	atomic_t refcnt;		/* map can be shared */
};

#define BLK_SCSI_MAX_CMDS	(256)
#define BLK_SCSI_CMD_PER_LONG	(BLK_SCSI_MAX_CMDS / (sizeof(long) * 8))

struct queue_limits {
	unsigned long		bounce_pfn;
	unsigned long		seg_boundary_mask;

	unsigned int		max_hw_sectors;
	unsigned int		max_sectors;
	unsigned int		max_segment_size;
	unsigned int		physical_block_size;
	unsigned int		alignment_offset;
	unsigned int		io_min;
	unsigned int		io_opt;
	unsigned int		max_discard_sectors;
	unsigned int		discard_granularity;
	unsigned int		discard_alignment;

	unsigned short		logical_block_size;
	unsigned short		max_segments;
	unsigned short		max_integrity_segments;

	unsigned char		misaligned;
	unsigned char		discard_misaligned;
	unsigned char		no_cluster;
	signed char		discard_zeroes_data;
};

struct request_queue
{
	/*
	 * Together with queue_head for cacheline sharing
	 */
	struct list_head	queue_head;
	struct request		*last_merge;
	struct elevator_queue	*elevator;

	/*
	 * the queue request freelist, one for reads and one for writes
	 */
	struct request_list	rq;

	request_fn_proc		*request_fn;
	make_request_fn		*make_request_fn;
	prep_rq_fn		*prep_rq_fn;
	unprep_rq_fn		*unprep_rq_fn;
	unplug_fn		*unplug_fn;
	merge_bvec_fn		*merge_bvec_fn;
	softirq_done_fn		*softirq_done_fn;
	rq_timed_out_fn		*rq_timed_out_fn;
	dma_drain_needed_fn	*dma_drain_needed;
	lld_busy_fn		*lld_busy_fn;

	/*
	 * Dispatch queue sorting
	 */
	sector_t		end_sector;
	struct request		*boundary_rq;

	/*
	 * Auto-unplugging state
	 */
	struct timer_list	unplug_timer;
	int			unplug_thresh;	/* After this many requests */
	unsigned long		unplug_delay;	/* After this many jiffies */
	struct work_struct	unplug_work;

	struct backing_dev_info	backing_dev_info;

	/*
	 * The queue owner gets to use this for whatever they like.
	 * ll_rw_blk doesn't touch it.
	 */
	void			*queuedata;

	/*
	 * queue needs bounce pages for pages above this limit
	 */
	gfp_t			bounce_gfp;

	/*
	 * various queue flags, see QUEUE_* below
	 */
	unsigned long		queue_flags;

	/*
	 * protects queue structures from reentrancy. ->__queue_lock should
	 * _never_ be used directly, it is queue private. always use
	 * ->queue_lock.
	 */
	spinlock_t		__queue_lock;
	spinlock_t		*queue_lock;

	/*
	 * queue kobject
	 */
	struct kobject kobj;

	/*
	 * queue settings
	 */
	unsigned long		nr_requests;	/* Max # of requests */
	unsigned int		nr_congestion_on;
	unsigned int		nr_congestion_off;
	unsigned int		nr_batching;

	void			*dma_drain_buffer;
	unsigned int		dma_drain_size;
	unsigned int		dma_pad_mask;
	unsigned int		dma_alignment;

	struct blk_queue_tag	*queue_tags;
	struct list_head	tag_busy_list;

	unsigned int		nr_sorted;
	unsigned int		in_flight[2];

	unsigned int		rq_timeout;
	struct timer_list	timeout;
	struct list_head	timeout_list;

	struct queue_limits	limits;

	/*
	 * sg stuff
	 */
	unsigned int		sg_timeout;
	unsigned int		sg_reserved_size;
	int			node;
#ifdef CONFIG_BLK_DEV_IO_TRACE
	struct blk_trace	*blk_trace;
#endif
	/*
	 * for flush operations
	 */
	unsigned int		flush_flags;
	unsigned int		flush_seq;
	int			flush_err;
	struct request		flush_rq;
	struct request		*orig_flush_rq;
	struct list_head	pending_flushes;

	struct mutex		sysfs_lock;

#if defined(CONFIG_BLK_DEV_BSG)
	struct bsg_class_device bsg_dev;
#endif

#ifdef CONFIG_BLK_DEV_THROTTLING
	/* Throttle data */
	struct throtl_data *td;
#endif
};

#define QUEUE_FLAG_CLUSTER	0	/* cluster several segments into 1 */
#define QUEUE_FLAG_QUEUED	1	/* uses generic tag queueing */
#define QUEUE_FLAG_STOPPED	2	/* queue is stopped */
#define	QUEUE_FLAG_SYNCFULL	3	/* read queue has been filled */
#define QUEUE_FLAG_ASYNCFULL	4	/* write queue has been filled */
#define QUEUE_FLAG_DEAD		5	/* queue being torn down */
#define QUEUE_FLAG_REENTER	6	/* Re-entrancy avoidance */
#define QUEUE_FLAG_PLUGGED	7	/* queue is plugged */
#define QUEUE_FLAG_ELVSWITCH	8	/* don't use elevator, just do FIFO */
#define QUEUE_FLAG_BIDI		9	/* queue supports bidi requests */
#define QUEUE_FLAG_NOMERGES    10	/* disable merge attempts */
#define QUEUE_FLAG_SAME_COMP   11	/* force complete on same CPU */
#define QUEUE_FLAG_FAIL_IO     12	/* fake timeout */
#define QUEUE_FLAG_STACKABLE   13	/* supports request stacking */
#define QUEUE_FLAG_NONROT      14	/* non-rotational device (SSD) */
#define QUEUE_FLAG_VIRT        QUEUE_FLAG_NONROT /* paravirt device */
#define QUEUE_FLAG_IO_STAT     15	/* do IO stats */
#define QUEUE_FLAG_DISCARD     16	/* supports DISCARD */
#define QUEUE_FLAG_NOXMERGES   17	/* No extended merges */
#define QUEUE_FLAG_ADD_RANDOM  18	/* Contributes to random pool */
#define QUEUE_FLAG_SECDISCARD  19	/* supports SECDISCARD */

#define QUEUE_FLAG_DEFAULT	((1 << QUEUE_FLAG_IO_STAT) |		\
				 (1 << QUEUE_FLAG_CLUSTER) |		\
				 (1 << QUEUE_FLAG_STACKABLE)	|	\
				 (1 << QUEUE_FLAG_SAME_COMP)	|	\
				 (1 << QUEUE_FLAG_ADD_RANDOM))

static inline int queue_is_locked(struct request_queue *q)
{
#ifdef CONFIG_SMP
	spinlock_t *lock = q->queue_lock;
	return lock && spin_is_locked(lock);
#else
	return 1;
#endif
}

static inline void queue_flag_set_unlocked(unsigned int flag,
					   struct request_queue *q)
{
	__set_bit(flag, &q->queue_flags);
}

static inline int queue_flag_test_and_clear(unsigned int flag,
					    struct request_queue *q)
{
	WARN_ON_ONCE(!queue_is_locked(q));

	if (test_bit(flag, &q->queue_flags)) {
		__clear_bit(flag, &q->queue_flags);
		return 1;
	}

	return 0;
}

static inline int queue_flag_test_and_set(unsigned int flag,
					  struct request_queue *q)
{
	WARN_ON_ONCE(!queue_is_locked(q));

	if (!test_bit(flag, &q->queue_flags)) {
		__set_bit(flag, &q->queue_flags);
		return 0;
	}

	return 1;
}

static inline void queue_flag_set(unsigned int flag, struct request_queue *q)
{
	WARN_ON_ONCE(!queue_is_locked(q));
	__set_bit(flag, &q->queue_flags);
}

static inline void queue_flag_clear_unlocked(unsigned int flag,
					     struct request_queue *q)
{
	__clear_bit(flag, &q->queue_flags);
}

static inline int queue_in_flight(struct request_queue *q)
{
	return q->in_flight[0] + q->in_flight[1];
}

static inline void queue_flag_clear(unsigned int flag, struct request_queue *q)
{
	WARN_ON_ONCE(!queue_is_locked(q));
	__clear_bit(flag, &q->queue_flags);
}

#define blk_queue_plugged(q)	test_bit(QUEUE_FLAG_PLUGGED, &(q)->queue_flags)
#define blk_queue_tagged(q)	test_bit(QUEUE_FLAG_QUEUED, &(q)->queue_flags)
#define blk_queue_stopped(q)	test_bit(QUEUE_FLAG_STOPPED, &(q)->queue_flags)
#define blk_queue_nomerges(q)	test_bit(QUEUE_FLAG_NOMERGES, &(q)->queue_flags)
#define blk_queue_noxmerges(q)	\
	test_bit(QUEUE_FLAG_NOXMERGES, &(q)->queue_flags)
#define blk_queue_nonrot(q)	test_bit(QUEUE_FLAG_NONROT, &(q)->queue_flags)
#define blk_queue_io_stat(q)	test_bit(QUEUE_FLAG_IO_STAT, &(q)->queue_flags)
#define blk_queue_add_random(q)	test_bit(QUEUE_FLAG_ADD_RANDOM, &(q)->queue_flags)
<<<<<<< HEAD
#define blk_queue_flushing(q)	((q)->ordseq)
=======
>>>>>>> 45f53cc9
#define blk_queue_stackable(q)	\
	test_bit(QUEUE_FLAG_STACKABLE, &(q)->queue_flags)
#define blk_queue_discard(q)	test_bit(QUEUE_FLAG_DISCARD, &(q)->queue_flags)
#define blk_queue_secdiscard(q)	(blk_queue_discard(q) && \
	test_bit(QUEUE_FLAG_SECDISCARD, &(q)->queue_flags))

#define blk_noretry_request(rq) \
	((rq)->cmd_flags & (REQ_FAILFAST_DEV|REQ_FAILFAST_TRANSPORT| \
			     REQ_FAILFAST_DRIVER))

#define blk_account_rq(rq) \
	(((rq)->cmd_flags & REQ_STARTED) && \
	 ((rq)->cmd_type == REQ_TYPE_FS || \
	  ((rq)->cmd_flags & REQ_DISCARD)))

#define blk_pm_request(rq)	\
	((rq)->cmd_type == REQ_TYPE_PM_SUSPEND || \
	 (rq)->cmd_type == REQ_TYPE_PM_RESUME)

#define blk_rq_cpu_valid(rq)	((rq)->cpu != -1)
#define blk_bidi_rq(rq)		((rq)->next_rq != NULL)
/* rq->queuelist of dequeued request must be list_empty() */
#define blk_queued_rq(rq)	(!list_empty(&(rq)->queuelist))

#define list_entry_rq(ptr)	list_entry((ptr), struct request, queuelist)

#define rq_data_dir(rq)		((rq)->cmd_flags & 1)

/*
 * We regard a request as sync, if either a read or a sync write
 */
static inline bool rw_is_sync(unsigned int rw_flags)
{
	return !(rw_flags & REQ_WRITE) || (rw_flags & REQ_SYNC);
}

static inline bool rq_is_sync(struct request *rq)
{
	return rw_is_sync(rq->cmd_flags);
}

static inline int blk_queue_full(struct request_queue *q, int sync)
{
	if (sync)
		return test_bit(QUEUE_FLAG_SYNCFULL, &q->queue_flags);
	return test_bit(QUEUE_FLAG_ASYNCFULL, &q->queue_flags);
}

static inline void blk_set_queue_full(struct request_queue *q, int sync)
{
	if (sync)
		queue_flag_set(QUEUE_FLAG_SYNCFULL, q);
	else
		queue_flag_set(QUEUE_FLAG_ASYNCFULL, q);
}

static inline void blk_clear_queue_full(struct request_queue *q, int sync)
{
	if (sync)
		queue_flag_clear(QUEUE_FLAG_SYNCFULL, q);
	else
		queue_flag_clear(QUEUE_FLAG_ASYNCFULL, q);
}


/*
 * mergeable request must not have _NOMERGE or _BARRIER bit set, nor may
 * it already be started by driver.
 */
#define RQ_NOMERGE_FLAGS	\
	(REQ_NOMERGE | REQ_STARTED | REQ_HARDBARRIER | REQ_SOFTBARRIER | \
	 REQ_FLUSH | REQ_FUA)
#define rq_mergeable(rq)	\
	(!((rq)->cmd_flags & RQ_NOMERGE_FLAGS) && \
	 (((rq)->cmd_flags & REQ_DISCARD) || \
	  (rq)->cmd_type == REQ_TYPE_FS))

/*
 * q->prep_rq_fn return values
 */
#define BLKPREP_OK		0	/* serve it */
#define BLKPREP_KILL		1	/* fatal error, kill */
#define BLKPREP_DEFER		2	/* leave on queue */

extern unsigned long blk_max_low_pfn, blk_max_pfn;

/*
 * standard bounce addresses:
 *
 * BLK_BOUNCE_HIGH	: bounce all highmem pages
 * BLK_BOUNCE_ANY	: don't bounce anything
 * BLK_BOUNCE_ISA	: bounce pages above ISA DMA boundary
 */

#if BITS_PER_LONG == 32
#define BLK_BOUNCE_HIGH		((u64)blk_max_low_pfn << PAGE_SHIFT)
#else
#define BLK_BOUNCE_HIGH		-1ULL
#endif
#define BLK_BOUNCE_ANY		(-1ULL)
#define BLK_BOUNCE_ISA		(DMA_BIT_MASK(24))

/*
 * default timeout for SG_IO if none specified
 */
#define BLK_DEFAULT_SG_TIMEOUT	(60 * HZ)
#define BLK_MIN_SG_TIMEOUT	(7 * HZ)

#ifdef CONFIG_BOUNCE
extern int init_emergency_isa_pool(void);
extern void blk_queue_bounce(struct request_queue *q, struct bio **bio);
#else
static inline int init_emergency_isa_pool(void)
{
	return 0;
}
static inline void blk_queue_bounce(struct request_queue *q, struct bio **bio)
{
}
#endif /* CONFIG_MMU */

struct rq_map_data {
	struct page **pages;
	int page_order;
	int nr_entries;
	unsigned long offset;
	int null_mapped;
	int from_user;
};

struct req_iterator {
	int i;
	struct bio *bio;
};

/* This should not be used directly - use rq_for_each_segment */
#define for_each_bio(_bio)		\
	for (; _bio; _bio = _bio->bi_next)
#define __rq_for_each_bio(_bio, rq)	\
	if ((rq->bio))			\
		for (_bio = (rq)->bio; _bio; _bio = _bio->bi_next)

#define rq_for_each_segment(bvl, _rq, _iter)			\
	__rq_for_each_bio(_iter.bio, _rq)			\
		bio_for_each_segment(bvl, _iter.bio, _iter.i)

#define rq_iter_last(rq, _iter)					\
		(_iter.bio->bi_next == NULL && _iter.i == _iter.bio->bi_vcnt-1)

#ifndef ARCH_IMPLEMENTS_FLUSH_DCACHE_PAGE
# error	"You should define ARCH_IMPLEMENTS_FLUSH_DCACHE_PAGE for your platform"
#endif
#if ARCH_IMPLEMENTS_FLUSH_DCACHE_PAGE
extern void rq_flush_dcache_pages(struct request *rq);
#else
static inline void rq_flush_dcache_pages(struct request *rq)
{
}
#endif

extern int blk_register_queue(struct gendisk *disk);
extern void blk_unregister_queue(struct gendisk *disk);
extern void register_disk(struct gendisk *dev);
extern void generic_make_request(struct bio *bio);
extern void blk_rq_init(struct request_queue *q, struct request *rq);
extern void blk_put_request(struct request *);
extern void __blk_put_request(struct request_queue *, struct request *);
extern struct request *blk_get_request(struct request_queue *, int, gfp_t);
extern struct request *blk_make_request(struct request_queue *, struct bio *,
					gfp_t);
extern void blk_insert_request(struct request_queue *, struct request *, int, void *);
extern void blk_requeue_request(struct request_queue *, struct request *);
extern void blk_add_request_payload(struct request *rq, struct page *page,
		unsigned int len);
extern int blk_rq_check_limits(struct request_queue *q, struct request *rq);
extern int blk_lld_busy(struct request_queue *q);
extern int blk_rq_prep_clone(struct request *rq, struct request *rq_src,
			     struct bio_set *bs, gfp_t gfp_mask,
			     int (*bio_ctr)(struct bio *, struct bio *, void *),
			     void *data);
extern void blk_rq_unprep_clone(struct request *rq);
extern int blk_insert_cloned_request(struct request_queue *q,
				     struct request *rq);
extern void blk_plug_device(struct request_queue *);
extern void blk_plug_device_unlocked(struct request_queue *);
extern int blk_remove_plug(struct request_queue *);
extern void blk_recount_segments(struct request_queue *, struct bio *);
extern int scsi_cmd_ioctl(struct request_queue *, struct gendisk *, fmode_t,
			  unsigned int, void __user *);
extern int sg_scsi_ioctl(struct request_queue *, struct gendisk *, fmode_t,
			 struct scsi_ioctl_command __user *);

/*
 * A queue has just exitted congestion.  Note this in the global counter of
 * congested queues, and wake up anyone who was waiting for requests to be
 * put back.
 */
static inline void blk_clear_queue_congested(struct request_queue *q, int sync)
{
	clear_bdi_congested(&q->backing_dev_info, sync);
}

/*
 * A queue has just entered congestion.  Flag that in the queue's VM-visible
 * state flags and increment the global gounter of congested queues.
 */
static inline void blk_set_queue_congested(struct request_queue *q, int sync)
{
	set_bdi_congested(&q->backing_dev_info, sync);
}

extern void blk_start_queue(struct request_queue *q);
extern void blk_stop_queue(struct request_queue *q);
extern void blk_sync_queue(struct request_queue *q);
extern void __blk_stop_queue(struct request_queue *q);
extern void __blk_run_queue(struct request_queue *);
extern void blk_run_queue(struct request_queue *);
extern int blk_rq_map_user(struct request_queue *, struct request *,
			   struct rq_map_data *, void __user *, unsigned long,
			   gfp_t);
extern int blk_rq_unmap_user(struct bio *);
extern int blk_rq_map_kern(struct request_queue *, struct request *, void *, unsigned int, gfp_t);
extern int blk_rq_map_user_iov(struct request_queue *, struct request *,
			       struct rq_map_data *, struct sg_iovec *, int,
			       unsigned int, gfp_t);
extern int blk_execute_rq(struct request_queue *, struct gendisk *,
			  struct request *, int);
extern void blk_execute_rq_nowait(struct request_queue *, struct gendisk *,
				  struct request *, int, rq_end_io_fn *);
extern void blk_unplug(struct request_queue *q);

static inline struct request_queue *bdev_get_queue(struct block_device *bdev)
{
	return bdev->bd_disk->queue;
}

/*
 * blk_rq_pos()			: the current sector
 * blk_rq_bytes()		: bytes left in the entire request
 * blk_rq_cur_bytes()		: bytes left in the current segment
 * blk_rq_err_bytes()		: bytes left till the next error boundary
 * blk_rq_sectors()		: sectors left in the entire request
 * blk_rq_cur_sectors()		: sectors left in the current segment
 */
static inline sector_t blk_rq_pos(const struct request *rq)
{
	return rq->__sector;
}

static inline unsigned int blk_rq_bytes(const struct request *rq)
{
	return rq->__data_len;
}

static inline int blk_rq_cur_bytes(const struct request *rq)
{
	return rq->bio ? bio_cur_bytes(rq->bio) : 0;
}

extern unsigned int blk_rq_err_bytes(const struct request *rq);

static inline unsigned int blk_rq_sectors(const struct request *rq)
{
	return blk_rq_bytes(rq) >> 9;
}

static inline unsigned int blk_rq_cur_sectors(const struct request *rq)
{
	return blk_rq_cur_bytes(rq) >> 9;
}

/*
 * Request issue related functions.
 */
extern struct request *blk_peek_request(struct request_queue *q);
extern void blk_start_request(struct request *rq);
extern struct request *blk_fetch_request(struct request_queue *q);

/*
 * Request completion related functions.
 *
 * blk_update_request() completes given number of bytes and updates
 * the request without completing it.
 *
 * blk_end_request() and friends.  __blk_end_request() must be called
 * with the request queue spinlock acquired.
 *
 * Several drivers define their own end_request and call
 * blk_end_request() for parts of the original function.
 * This prevents code duplication in drivers.
 */
extern bool blk_update_request(struct request *rq, int error,
			       unsigned int nr_bytes);
extern bool blk_end_request(struct request *rq, int error,
			    unsigned int nr_bytes);
extern void blk_end_request_all(struct request *rq, int error);
extern bool blk_end_request_cur(struct request *rq, int error);
extern bool blk_end_request_err(struct request *rq, int error);
extern bool __blk_end_request(struct request *rq, int error,
			      unsigned int nr_bytes);
extern void __blk_end_request_all(struct request *rq, int error);
extern bool __blk_end_request_cur(struct request *rq, int error);
extern bool __blk_end_request_err(struct request *rq, int error);

extern void blk_complete_request(struct request *);
extern void __blk_complete_request(struct request *);
extern void blk_abort_request(struct request *);
extern void blk_abort_queue(struct request_queue *);
extern void blk_unprep_request(struct request *);

/*
 * Access functions for manipulating queue properties
 */
extern struct request_queue *blk_init_queue_node(request_fn_proc *rfn,
					spinlock_t *lock, int node_id);
extern struct request_queue *blk_init_allocated_queue_node(struct request_queue *,
							   request_fn_proc *,
							   spinlock_t *, int node_id);
extern struct request_queue *blk_init_queue(request_fn_proc *, spinlock_t *);
extern struct request_queue *blk_init_allocated_queue(struct request_queue *,
						      request_fn_proc *, spinlock_t *);
extern void blk_cleanup_queue(struct request_queue *);
extern void blk_queue_make_request(struct request_queue *, make_request_fn *);
extern void blk_queue_bounce_limit(struct request_queue *, u64);
extern void blk_queue_max_hw_sectors(struct request_queue *, unsigned int);
extern void blk_queue_max_segments(struct request_queue *, unsigned short);
extern void blk_queue_max_segment_size(struct request_queue *, unsigned int);
extern void blk_queue_max_discard_sectors(struct request_queue *q,
		unsigned int max_discard_sectors);
extern void blk_queue_logical_block_size(struct request_queue *, unsigned short);
extern void blk_queue_physical_block_size(struct request_queue *, unsigned int);
extern void blk_queue_alignment_offset(struct request_queue *q,
				       unsigned int alignment);
extern void blk_limits_io_min(struct queue_limits *limits, unsigned int min);
extern void blk_queue_io_min(struct request_queue *q, unsigned int min);
extern void blk_limits_io_opt(struct queue_limits *limits, unsigned int opt);
extern void blk_queue_io_opt(struct request_queue *q, unsigned int opt);
extern void blk_set_default_limits(struct queue_limits *lim);
extern int blk_stack_limits(struct queue_limits *t, struct queue_limits *b,
			    sector_t offset);
extern int bdev_stack_limits(struct queue_limits *t, struct block_device *bdev,
			    sector_t offset);
extern void disk_stack_limits(struct gendisk *disk, struct block_device *bdev,
			      sector_t offset);
extern void blk_queue_stack_limits(struct request_queue *t, struct request_queue *b);
extern void blk_queue_dma_pad(struct request_queue *, unsigned int);
extern void blk_queue_update_dma_pad(struct request_queue *, unsigned int);
extern int blk_queue_dma_drain(struct request_queue *q,
			       dma_drain_needed_fn *dma_drain_needed,
			       void *buf, unsigned int size);
extern void blk_queue_lld_busy(struct request_queue *q, lld_busy_fn *fn);
extern void blk_queue_segment_boundary(struct request_queue *, unsigned long);
extern void blk_queue_prep_rq(struct request_queue *, prep_rq_fn *pfn);
extern void blk_queue_unprep_rq(struct request_queue *, unprep_rq_fn *ufn);
extern void blk_queue_merge_bvec(struct request_queue *, merge_bvec_fn *);
extern void blk_queue_dma_alignment(struct request_queue *, int);
extern void blk_queue_update_dma_alignment(struct request_queue *, int);
extern void blk_queue_softirq_done(struct request_queue *, softirq_done_fn *);
extern void blk_queue_rq_timed_out(struct request_queue *, rq_timed_out_fn *);
extern void blk_queue_rq_timeout(struct request_queue *, unsigned int);
extern void blk_queue_flush(struct request_queue *q, unsigned int flush);
extern struct backing_dev_info *blk_get_backing_dev_info(struct block_device *bdev);
<<<<<<< HEAD
extern int blk_queue_ordered(struct request_queue *, unsigned);
extern bool blk_do_ordered(struct request_queue *, struct request **);
extern unsigned blk_ordered_cur_seq(struct request_queue *);
extern unsigned blk_ordered_req_seq(struct request *);
extern bool blk_ordered_complete_seq(struct request_queue *, unsigned, int);
=======
>>>>>>> 45f53cc9

extern int blk_rq_map_sg(struct request_queue *, struct request *, struct scatterlist *);
extern void blk_dump_rq_flags(struct request *, char *);
extern void generic_unplug_device(struct request_queue *);
extern long nr_blockdev_pages(void);

int blk_get_queue(struct request_queue *);
struct request_queue *blk_alloc_queue(gfp_t);
struct request_queue *blk_alloc_queue_node(gfp_t, int);
extern void blk_put_queue(struct request_queue *);

/*
 * tag stuff
 */
#define blk_rq_tagged(rq)		((rq)->cmd_flags & REQ_QUEUED)
extern int blk_queue_start_tag(struct request_queue *, struct request *);
extern struct request *blk_queue_find_tag(struct request_queue *, int);
extern void blk_queue_end_tag(struct request_queue *, struct request *);
extern int blk_queue_init_tags(struct request_queue *, int, struct blk_queue_tag *);
extern void blk_queue_free_tags(struct request_queue *);
extern int blk_queue_resize_tags(struct request_queue *, int);
extern void blk_queue_invalidate_tags(struct request_queue *);
extern struct blk_queue_tag *blk_init_tags(int);
extern void blk_free_tags(struct blk_queue_tag *);

static inline struct request *blk_map_queue_find_tag(struct blk_queue_tag *bqt,
						int tag)
{
	if (unlikely(bqt == NULL || tag >= bqt->real_max_depth))
		return NULL;
	return bqt->tag_index[tag];
}
<<<<<<< HEAD
enum{
	BLKDEV_WAIT,	/* wait for completion */
	BLKDEV_BARRIER,	/* issue request with barrier */
	BLKDEV_SECURE,	/* secure discard */
};
#define BLKDEV_IFL_WAIT		(1 << BLKDEV_WAIT)
#define BLKDEV_IFL_BARRIER	(1 << BLKDEV_BARRIER)
#define BLKDEV_IFL_SECURE	(1 << BLKDEV_SECURE)
extern int blkdev_issue_flush(struct block_device *, gfp_t, sector_t *,
			unsigned long);
=======

#define BLKDEV_DISCARD_SECURE  0x01    /* secure discard */

extern int blkdev_issue_flush(struct block_device *, gfp_t, sector_t *);
>>>>>>> 45f53cc9
extern int blkdev_issue_discard(struct block_device *bdev, sector_t sector,
		sector_t nr_sects, gfp_t gfp_mask, unsigned long flags);
extern int blkdev_issue_zeroout(struct block_device *bdev, sector_t sector,
			sector_t nr_sects, gfp_t gfp_mask);
static inline int sb_issue_discard(struct super_block *sb, sector_t block,
		sector_t nr_blocks, gfp_t gfp_mask, unsigned long flags)
{
<<<<<<< HEAD
	block <<= (sb->s_blocksize_bits - 9);
	nr_blocks <<= (sb->s_blocksize_bits - 9);
	return blkdev_issue_discard(sb->s_bdev, block, nr_blocks, GFP_NOFS,
				   BLKDEV_IFL_WAIT | BLKDEV_IFL_BARRIER);
=======
	return blkdev_issue_discard(sb->s_bdev, block << (sb->s_blocksize_bits - 9),
				    nr_blocks << (sb->s_blocksize_bits - 9),
				    gfp_mask, flags);
}
static inline int sb_issue_zeroout(struct super_block *sb, sector_t block,
		sector_t nr_blocks, gfp_t gfp_mask)
{
	return blkdev_issue_zeroout(sb->s_bdev,
				    block << (sb->s_blocksize_bits - 9),
				    nr_blocks << (sb->s_blocksize_bits - 9),
				    gfp_mask);
>>>>>>> 45f53cc9
}

extern int blk_verify_command(unsigned char *cmd, fmode_t has_write_perm);

enum blk_default_limits {
	BLK_MAX_SEGMENTS	= 128,
	BLK_SAFE_MAX_SECTORS	= 255,
	BLK_DEF_MAX_SECTORS	= 1024,
	BLK_MAX_SEGMENT_SIZE	= 65536,
	BLK_SEG_BOUNDARY_MASK	= 0xFFFFFFFFUL,
};

#define blkdev_entry_to_request(entry) list_entry((entry), struct request, queuelist)

static inline unsigned long queue_bounce_pfn(struct request_queue *q)
{
	return q->limits.bounce_pfn;
}

static inline unsigned long queue_segment_boundary(struct request_queue *q)
{
	return q->limits.seg_boundary_mask;
}

static inline unsigned int queue_max_sectors(struct request_queue *q)
{
	return q->limits.max_sectors;
}

static inline unsigned int queue_max_hw_sectors(struct request_queue *q)
{
	return q->limits.max_hw_sectors;
}

static inline unsigned short queue_max_segments(struct request_queue *q)
{
	return q->limits.max_segments;
}

static inline unsigned int queue_max_segment_size(struct request_queue *q)
{
	return q->limits.max_segment_size;
}

static inline unsigned short queue_logical_block_size(struct request_queue *q)
{
	int retval = 512;

	if (q && q->limits.logical_block_size)
		retval = q->limits.logical_block_size;

	return retval;
}

static inline unsigned short bdev_logical_block_size(struct block_device *bdev)
{
	return queue_logical_block_size(bdev_get_queue(bdev));
}

static inline unsigned int queue_physical_block_size(struct request_queue *q)
{
	return q->limits.physical_block_size;
}

static inline unsigned int bdev_physical_block_size(struct block_device *bdev)
{
	return queue_physical_block_size(bdev_get_queue(bdev));
}

static inline unsigned int queue_io_min(struct request_queue *q)
{
	return q->limits.io_min;
}

static inline int bdev_io_min(struct block_device *bdev)
{
	return queue_io_min(bdev_get_queue(bdev));
}

static inline unsigned int queue_io_opt(struct request_queue *q)
{
	return q->limits.io_opt;
}

static inline int bdev_io_opt(struct block_device *bdev)
{
	return queue_io_opt(bdev_get_queue(bdev));
}

static inline int queue_alignment_offset(struct request_queue *q)
{
	if (q->limits.misaligned)
		return -1;

	return q->limits.alignment_offset;
}

static inline int queue_limit_alignment_offset(struct queue_limits *lim, sector_t sector)
{
	unsigned int granularity = max(lim->physical_block_size, lim->io_min);
	unsigned int alignment = (sector << 9) & (granularity - 1);

	return (granularity + lim->alignment_offset - alignment)
		& (granularity - 1);
}

static inline int bdev_alignment_offset(struct block_device *bdev)
{
	struct request_queue *q = bdev_get_queue(bdev);

	if (q->limits.misaligned)
		return -1;

	if (bdev != bdev->bd_contains)
		return bdev->bd_part->alignment_offset;

	return q->limits.alignment_offset;
}

static inline int queue_discard_alignment(struct request_queue *q)
{
	if (q->limits.discard_misaligned)
		return -1;

	return q->limits.discard_alignment;
}

static inline int queue_limit_discard_alignment(struct queue_limits *lim, sector_t sector)
{
	unsigned int alignment = (sector << 9) & (lim->discard_granularity - 1);

	return (lim->discard_granularity + lim->discard_alignment - alignment)
		& (lim->discard_granularity - 1);
}

static inline unsigned int queue_discard_zeroes_data(struct request_queue *q)
{
	if (q->limits.discard_zeroes_data == 1)
		return 1;

	return 0;
}

static inline unsigned int bdev_discard_zeroes_data(struct block_device *bdev)
{
	return queue_discard_zeroes_data(bdev_get_queue(bdev));
}

static inline int queue_dma_alignment(struct request_queue *q)
{
	return q ? q->dma_alignment : 511;
}

static inline int blk_rq_aligned(struct request_queue *q, unsigned long addr,
				 unsigned int len)
{
	unsigned int alignment = queue_dma_alignment(q) | q->dma_pad_mask;
	return !(addr & alignment) && !(len & alignment);
}

/* assumes size > 256 */
static inline unsigned int blksize_bits(unsigned int size)
{
	unsigned int bits = 8;
	do {
		bits++;
		size >>= 1;
	} while (size > 256);
	return bits;
}

static inline unsigned int block_size(struct block_device *bdev)
{
	return bdev->bd_block_size;
}

typedef struct {struct page *v;} Sector;

unsigned char *read_dev_sector(struct block_device *, sector_t, Sector *);

static inline void put_dev_sector(Sector p)
{
	page_cache_release(p.v);
}

struct work_struct;
int kblockd_schedule_work(struct request_queue *q, struct work_struct *work);
int kblockd_schedule_delayed_work(struct request_queue *q, struct delayed_work *dwork, unsigned long delay);

#ifdef CONFIG_BLK_CGROUP
/*
 * This should not be using sched_clock(). A real patch is in progress
 * to fix this up, until that is in place we need to disable preemption
 * around sched_clock() in this function and set_io_start_time_ns().
 */
static inline void set_start_time_ns(struct request *req)
{
	preempt_disable();
	req->start_time_ns = sched_clock();
	preempt_enable();
}

static inline void set_io_start_time_ns(struct request *req)
{
	preempt_disable();
	req->io_start_time_ns = sched_clock();
	preempt_enable();
}

static inline uint64_t rq_start_time_ns(struct request *req)
{
        return req->start_time_ns;
}

static inline uint64_t rq_io_start_time_ns(struct request *req)
{
        return req->io_start_time_ns;
}
#else
static inline void set_start_time_ns(struct request *req) {}
static inline void set_io_start_time_ns(struct request *req) {}
static inline uint64_t rq_start_time_ns(struct request *req)
{
	return 0;
}
static inline uint64_t rq_io_start_time_ns(struct request *req)
{
	return 0;
}
#endif

#ifdef CONFIG_BLK_DEV_THROTTLING
extern int blk_throtl_init(struct request_queue *q);
extern void blk_throtl_exit(struct request_queue *q);
extern int blk_throtl_bio(struct request_queue *q, struct bio **bio);
extern void throtl_schedule_delayed_work(struct request_queue *q, unsigned long delay);
extern void throtl_shutdown_timer_wq(struct request_queue *q);
#else /* CONFIG_BLK_DEV_THROTTLING */
static inline int blk_throtl_bio(struct request_queue *q, struct bio **bio)
{
	return 0;
}

static inline int blk_throtl_init(struct request_queue *q) { return 0; }
static inline int blk_throtl_exit(struct request_queue *q) { return 0; }
static inline void throtl_schedule_delayed_work(struct request_queue *q, unsigned long delay) {}
static inline void throtl_shutdown_timer_wq(struct request_queue *q) {}
#endif /* CONFIG_BLK_DEV_THROTTLING */

#define MODULE_ALIAS_BLOCKDEV(major,minor) \
	MODULE_ALIAS("block-major-" __stringify(major) "-" __stringify(minor))
#define MODULE_ALIAS_BLOCKDEV_MAJOR(major) \
	MODULE_ALIAS("block-major-" __stringify(major) "-*")

#if defined(CONFIG_BLK_DEV_INTEGRITY)

#define INTEGRITY_FLAG_READ	2	/* verify data integrity on read */
#define INTEGRITY_FLAG_WRITE	4	/* generate data integrity on write */

struct blk_integrity_exchg {
	void			*prot_buf;
	void			*data_buf;
	sector_t		sector;
	unsigned int		data_size;
	unsigned short		sector_size;
	const char		*disk_name;
};

typedef void (integrity_gen_fn) (struct blk_integrity_exchg *);
typedef int (integrity_vrfy_fn) (struct blk_integrity_exchg *);
typedef void (integrity_set_tag_fn) (void *, void *, unsigned int);
typedef void (integrity_get_tag_fn) (void *, void *, unsigned int);

struct blk_integrity {
	integrity_gen_fn	*generate_fn;
	integrity_vrfy_fn	*verify_fn;
	integrity_set_tag_fn	*set_tag_fn;
	integrity_get_tag_fn	*get_tag_fn;

	unsigned short		flags;
	unsigned short		tuple_size;
	unsigned short		sector_size;
	unsigned short		tag_size;

	const char		*name;

	struct kobject		kobj;
};

extern int blk_integrity_register(struct gendisk *, struct blk_integrity *);
extern void blk_integrity_unregister(struct gendisk *);
extern int blk_integrity_compare(struct gendisk *, struct gendisk *);
extern int blk_rq_map_integrity_sg(struct request_queue *, struct bio *,
				   struct scatterlist *);
extern int blk_rq_count_integrity_sg(struct request_queue *, struct bio *);
extern int blk_integrity_merge_rq(struct request_queue *, struct request *,
				  struct request *);
extern int blk_integrity_merge_bio(struct request_queue *, struct request *,
				   struct bio *);

static inline
struct blk_integrity *bdev_get_integrity(struct block_device *bdev)
{
	return bdev->bd_disk->integrity;
}

static inline struct blk_integrity *blk_get_integrity(struct gendisk *disk)
{
	return disk->integrity;
}

static inline int blk_integrity_rq(struct request *rq)
{
	if (rq->bio == NULL)
		return 0;

	return bio_integrity(rq->bio);
}

static inline void blk_queue_max_integrity_segments(struct request_queue *q,
						    unsigned int segs)
{
	q->limits.max_integrity_segments = segs;
}

static inline unsigned short
queue_max_integrity_segments(struct request_queue *q)
{
	return q->limits.max_integrity_segments;
}

#else /* CONFIG_BLK_DEV_INTEGRITY */

#define blk_integrity_rq(rq)			(0)
#define blk_rq_count_integrity_sg(a, b)		(0)
#define blk_rq_map_integrity_sg(a, b, c)	(0)
#define bdev_get_integrity(a)			(0)
#define blk_get_integrity(a)			(0)
#define blk_integrity_compare(a, b)		(0)
#define blk_integrity_register(a, b)		(0)
#define blk_integrity_unregister(a)		do { } while (0);
#define blk_queue_max_integrity_segments(a, b)	do { } while (0);
#define queue_max_integrity_segments(a)		(0)
#define blk_integrity_merge_rq(a, b, c)		(0)
#define blk_integrity_merge_bio(a, b, c)	(0)

#endif /* CONFIG_BLK_DEV_INTEGRITY */

struct block_device_operations {
	int (*open) (struct block_device *, fmode_t);
	int (*release) (struct gendisk *, fmode_t);
	int (*ioctl) (struct block_device *, fmode_t, unsigned, unsigned long);
	int (*compat_ioctl) (struct block_device *, fmode_t, unsigned, unsigned long);
	int (*direct_access) (struct block_device *, sector_t,
						void **, unsigned long *);
	int (*media_changed) (struct gendisk *);
	void (*unlock_native_capacity) (struct gendisk *);
	int (*revalidate_disk) (struct gendisk *);
	int (*getgeo)(struct block_device *, struct hd_geometry *);
	/* this callback is with swap_lock and sometimes page table lock held */
	void (*swap_slot_free_notify) (struct block_device *, unsigned long);
	struct module *owner;
};

extern int __blkdev_driver_ioctl(struct block_device *, fmode_t, unsigned int,
				 unsigned long);
#else /* CONFIG_BLOCK */
/*
 * stubs for when the block layer is configured out
 */
#define buffer_heads_over_limit 0

static inline long nr_blockdev_pages(void)
{
	return 0;
}

#endif /* CONFIG_BLOCK */

#endif<|MERGE_RESOLUTION|>--- conflicted
+++ resolved
@@ -482,10 +482,6 @@
 #define blk_queue_nonrot(q)	test_bit(QUEUE_FLAG_NONROT, &(q)->queue_flags)
 #define blk_queue_io_stat(q)	test_bit(QUEUE_FLAG_IO_STAT, &(q)->queue_flags)
 #define blk_queue_add_random(q)	test_bit(QUEUE_FLAG_ADD_RANDOM, &(q)->queue_flags)
-<<<<<<< HEAD
-#define blk_queue_flushing(q)	((q)->ordseq)
-=======
->>>>>>> 45f53cc9
 #define blk_queue_stackable(q)	\
 	test_bit(QUEUE_FLAG_STACKABLE, &(q)->queue_flags)
 #define blk_queue_discard(q)	test_bit(QUEUE_FLAG_DISCARD, &(q)->queue_flags)
@@ -848,14 +844,6 @@
 extern void blk_queue_rq_timeout(struct request_queue *, unsigned int);
 extern void blk_queue_flush(struct request_queue *q, unsigned int flush);
 extern struct backing_dev_info *blk_get_backing_dev_info(struct block_device *bdev);
-<<<<<<< HEAD
-extern int blk_queue_ordered(struct request_queue *, unsigned);
-extern bool blk_do_ordered(struct request_queue *, struct request **);
-extern unsigned blk_ordered_cur_seq(struct request_queue *);
-extern unsigned blk_ordered_req_seq(struct request *);
-extern bool blk_ordered_complete_seq(struct request_queue *, unsigned, int);
-=======
->>>>>>> 45f53cc9
 
 extern int blk_rq_map_sg(struct request_queue *, struct request *, struct scatterlist *);
 extern void blk_dump_rq_flags(struct request *, char *);
@@ -888,23 +876,10 @@
 		return NULL;
 	return bqt->tag_index[tag];
 }
-<<<<<<< HEAD
-enum{
-	BLKDEV_WAIT,	/* wait for completion */
-	BLKDEV_BARRIER,	/* issue request with barrier */
-	BLKDEV_SECURE,	/* secure discard */
-};
-#define BLKDEV_IFL_WAIT		(1 << BLKDEV_WAIT)
-#define BLKDEV_IFL_BARRIER	(1 << BLKDEV_BARRIER)
-#define BLKDEV_IFL_SECURE	(1 << BLKDEV_SECURE)
-extern int blkdev_issue_flush(struct block_device *, gfp_t, sector_t *,
-			unsigned long);
-=======
 
 #define BLKDEV_DISCARD_SECURE  0x01    /* secure discard */
 
 extern int blkdev_issue_flush(struct block_device *, gfp_t, sector_t *);
->>>>>>> 45f53cc9
 extern int blkdev_issue_discard(struct block_device *bdev, sector_t sector,
 		sector_t nr_sects, gfp_t gfp_mask, unsigned long flags);
 extern int blkdev_issue_zeroout(struct block_device *bdev, sector_t sector,
@@ -912,12 +887,6 @@
 static inline int sb_issue_discard(struct super_block *sb, sector_t block,
 		sector_t nr_blocks, gfp_t gfp_mask, unsigned long flags)
 {
-<<<<<<< HEAD
-	block <<= (sb->s_blocksize_bits - 9);
-	nr_blocks <<= (sb->s_blocksize_bits - 9);
-	return blkdev_issue_discard(sb->s_bdev, block, nr_blocks, GFP_NOFS,
-				   BLKDEV_IFL_WAIT | BLKDEV_IFL_BARRIER);
-=======
 	return blkdev_issue_discard(sb->s_bdev, block << (sb->s_blocksize_bits - 9),
 				    nr_blocks << (sb->s_blocksize_bits - 9),
 				    gfp_mask, flags);
@@ -929,7 +898,6 @@
 				    block << (sb->s_blocksize_bits - 9),
 				    nr_blocks << (sb->s_blocksize_bits - 9),
 				    gfp_mask);
->>>>>>> 45f53cc9
 }
 
 extern int blk_verify_command(unsigned char *cmd, fmode_t has_write_perm);
