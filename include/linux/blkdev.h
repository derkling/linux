--- conflicted
+++ resolved
@@ -219,17 +219,10 @@
 
 	unsigned short ioprio;
 
-<<<<<<< HEAD
+	unsigned int timeout;
+
 	void *special;		/* opaque pointer available for LLD use */
 
-	int errors;
-
-=======
-	unsigned int timeout;
-
-	void *special;		/* opaque pointer available for LLD use */
-
->>>>>>> 2ac97f0f
 	unsigned int extra_len;	/* length of alignment and padding */
 
 	unsigned long deadline;
@@ -623,12 +616,8 @@
 #define QUEUE_FLAG_FLUSH_NQ    25	/* flush not queueuable */
 #define QUEUE_FLAG_DAX         26	/* device supports DAX */
 #define QUEUE_FLAG_STATS       27	/* track rq completion times */
-<<<<<<< HEAD
-#define QUEUE_FLAG_RESTART     28	/* queue needs restart at completion */
-=======
 #define QUEUE_FLAG_POLL_STATS  28	/* collecting stats for hybrid polling */
 #define QUEUE_FLAG_REGISTERED  29	/* queue has been registered to a disk */
->>>>>>> 2ac97f0f
 
 #define QUEUE_FLAG_DEFAULT	((1 << QUEUE_FLAG_IO_STAT) |		\
 				 (1 << QUEUE_FLAG_STACKABLE)	|	\
@@ -1666,15 +1655,10 @@
 	return true;
 }
 
-<<<<<<< HEAD
-static inline bool bio_will_gap(struct request_queue *q, struct bio *prev,
-			 struct bio *next)
-=======
 static inline bool bio_will_gap(struct request_queue *q,
 				struct request *prev_rq,
 				struct bio *prev,
 				struct bio *next)
->>>>>>> 2ac97f0f
 {
 	if (bio_has_data(prev) && queue_virt_boundary(q)) {
 		struct bio_vec pb, nb;
