/*
 * Copyright (c) 2013-2015, Mellanox Technologies, Ltd.  All rights reserved.
 *
 * This software is available to you under a choice of one of two
 * licenses.  You may choose to be licensed under the terms of the GNU
 * General Public License (GPL) Version 2, available from the file
 * COPYING in the main directory of this source tree, or the
 * OpenIB.org BSD license below:
 *
 *     Redistribution and use in source and binary forms, with or
 *     without modification, are permitted provided that the following
 *     conditions are met:
 *
 *      - Redistributions of source code must retain the above
 *        copyright notice, this list of conditions and the following
 *        disclaimer.
 *
 *      - Redistributions in binary form must reproduce the above
 *        copyright notice, this list of conditions and the following
 *        disclaimer in the documentation and/or other materials
 *        provided with the distribution.
 *
 * THE SOFTWARE IS PROVIDED "AS IS", WITHOUT WARRANTY OF ANY KIND,
 * EXPRESS OR IMPLIED, INCLUDING BUT NOT LIMITED TO THE WARRANTIES OF
 * MERCHANTABILITY, FITNESS FOR A PARTICULAR PURPOSE AND
 * NONINFRINGEMENT. IN NO EVENT SHALL THE AUTHORS OR COPYRIGHT HOLDERS
 * BE LIABLE FOR ANY CLAIM, DAMAGES OR OTHER LIABILITY, WHETHER IN AN
 * ACTION OF CONTRACT, TORT OR OTHERWISE, ARISING FROM, OUT OF OR IN
 * CONNECTION WITH THE SOFTWARE OR THE USE OR OTHER DEALINGS IN THE
 * SOFTWARE.
*/
#ifndef MLX5_IFC_H
#define MLX5_IFC_H

enum {
	MLX5_EVENT_TYPE_CODING_COMPLETION_EVENTS                   = 0x0,
	MLX5_EVENT_TYPE_CODING_PATH_MIGRATED_SUCCEEDED             = 0x1,
	MLX5_EVENT_TYPE_CODING_COMMUNICATION_ESTABLISHED           = 0x2,
	MLX5_EVENT_TYPE_CODING_SEND_QUEUE_DRAINED                  = 0x3,
	MLX5_EVENT_TYPE_CODING_LAST_WQE_REACHED                    = 0x13,
	MLX5_EVENT_TYPE_CODING_SRQ_LIMIT                           = 0x14,
	MLX5_EVENT_TYPE_CODING_DCT_ALL_CONNECTIONS_CLOSED          = 0x1c,
	MLX5_EVENT_TYPE_CODING_DCT_ACCESS_KEY_VIOLATION            = 0x1d,
	MLX5_EVENT_TYPE_CODING_CQ_ERROR                            = 0x4,
	MLX5_EVENT_TYPE_CODING_LOCAL_WQ_CATASTROPHIC_ERROR         = 0x5,
	MLX5_EVENT_TYPE_CODING_PATH_MIGRATION_FAILED               = 0x7,
	MLX5_EVENT_TYPE_CODING_PAGE_FAULT_EVENT                    = 0xc,
	MLX5_EVENT_TYPE_CODING_INVALID_REQUEST_LOCAL_WQ_ERROR      = 0x10,
	MLX5_EVENT_TYPE_CODING_LOCAL_ACCESS_VIOLATION_WQ_ERROR     = 0x11,
	MLX5_EVENT_TYPE_CODING_LOCAL_SRQ_CATASTROPHIC_ERROR        = 0x12,
	MLX5_EVENT_TYPE_CODING_INTERNAL_ERROR                      = 0x8,
	MLX5_EVENT_TYPE_CODING_PORT_STATE_CHANGE                   = 0x9,
	MLX5_EVENT_TYPE_CODING_GPIO_EVENT                          = 0x15,
	MLX5_EVENT_TYPE_CODING_REMOTE_CONFIGURATION_PROTOCOL_EVENT = 0x19,
	MLX5_EVENT_TYPE_CODING_DOORBELL_BLUEFLAME_CONGESTION_EVENT = 0x1a,
	MLX5_EVENT_TYPE_CODING_STALL_VL_EVENT                      = 0x1b,
	MLX5_EVENT_TYPE_CODING_DROPPED_PACKET_LOGGED_EVENT         = 0x1f,
	MLX5_EVENT_TYPE_CODING_COMMAND_INTERFACE_COMPLETION        = 0xa,
	MLX5_EVENT_TYPE_CODING_PAGE_REQUEST                        = 0xb
};

enum {
	MLX5_MODIFY_TIR_BITMASK_LRO                   = 0x0,
	MLX5_MODIFY_TIR_BITMASK_INDIRECT_TABLE        = 0x1,
	MLX5_MODIFY_TIR_BITMASK_HASH                  = 0x2,
	MLX5_MODIFY_TIR_BITMASK_TUNNELED_OFFLOAD_EN   = 0x3
};

enum {
	MLX5_SET_HCA_CAP_OP_MOD_GENERAL_DEVICE        = 0x0,
	MLX5_SET_HCA_CAP_OP_MOD_ATOMIC                = 0x3,
};

enum {
	MLX5_CMD_OP_QUERY_HCA_CAP                 = 0x100,
	MLX5_CMD_OP_QUERY_ADAPTER                 = 0x101,
	MLX5_CMD_OP_INIT_HCA                      = 0x102,
	MLX5_CMD_OP_TEARDOWN_HCA                  = 0x103,
	MLX5_CMD_OP_ENABLE_HCA                    = 0x104,
	MLX5_CMD_OP_DISABLE_HCA                   = 0x105,
	MLX5_CMD_OP_QUERY_PAGES                   = 0x107,
	MLX5_CMD_OP_MANAGE_PAGES                  = 0x108,
	MLX5_CMD_OP_SET_HCA_CAP                   = 0x109,
	MLX5_CMD_OP_QUERY_ISSI                    = 0x10a,
	MLX5_CMD_OP_SET_ISSI                      = 0x10b,
	MLX5_CMD_OP_SET_DRIVER_VERSION            = 0x10d,
	MLX5_CMD_OP_CREATE_MKEY                   = 0x200,
	MLX5_CMD_OP_QUERY_MKEY                    = 0x201,
	MLX5_CMD_OP_DESTROY_MKEY                  = 0x202,
	MLX5_CMD_OP_QUERY_SPECIAL_CONTEXTS        = 0x203,
	MLX5_CMD_OP_PAGE_FAULT_RESUME             = 0x204,
	MLX5_CMD_OP_CREATE_EQ                     = 0x301,
	MLX5_CMD_OP_DESTROY_EQ                    = 0x302,
	MLX5_CMD_OP_QUERY_EQ                      = 0x303,
	MLX5_CMD_OP_GEN_EQE                       = 0x304,
	MLX5_CMD_OP_CREATE_CQ                     = 0x400,
	MLX5_CMD_OP_DESTROY_CQ                    = 0x401,
	MLX5_CMD_OP_QUERY_CQ                      = 0x402,
	MLX5_CMD_OP_MODIFY_CQ                     = 0x403,
	MLX5_CMD_OP_CREATE_QP                     = 0x500,
	MLX5_CMD_OP_DESTROY_QP                    = 0x501,
	MLX5_CMD_OP_RST2INIT_QP                   = 0x502,
	MLX5_CMD_OP_INIT2RTR_QP                   = 0x503,
	MLX5_CMD_OP_RTR2RTS_QP                    = 0x504,
	MLX5_CMD_OP_RTS2RTS_QP                    = 0x505,
	MLX5_CMD_OP_SQERR2RTS_QP                  = 0x506,
	MLX5_CMD_OP_2ERR_QP                       = 0x507,
	MLX5_CMD_OP_2RST_QP                       = 0x50a,
	MLX5_CMD_OP_QUERY_QP                      = 0x50b,
	MLX5_CMD_OP_SQD_RTS_QP                    = 0x50c,
	MLX5_CMD_OP_INIT2INIT_QP                  = 0x50e,
	MLX5_CMD_OP_CREATE_PSV                    = 0x600,
	MLX5_CMD_OP_DESTROY_PSV                   = 0x601,
	MLX5_CMD_OP_CREATE_SRQ                    = 0x700,
	MLX5_CMD_OP_DESTROY_SRQ                   = 0x701,
	MLX5_CMD_OP_QUERY_SRQ                     = 0x702,
	MLX5_CMD_OP_ARM_RQ                        = 0x703,
	MLX5_CMD_OP_CREATE_XRC_SRQ                = 0x705,
	MLX5_CMD_OP_DESTROY_XRC_SRQ               = 0x706,
	MLX5_CMD_OP_QUERY_XRC_SRQ                 = 0x707,
	MLX5_CMD_OP_ARM_XRC_SRQ                   = 0x708,
	MLX5_CMD_OP_CREATE_DCT                    = 0x710,
	MLX5_CMD_OP_DESTROY_DCT                   = 0x711,
	MLX5_CMD_OP_DRAIN_DCT                     = 0x712,
	MLX5_CMD_OP_QUERY_DCT                     = 0x713,
	MLX5_CMD_OP_ARM_DCT_FOR_KEY_VIOLATION     = 0x714,
	MLX5_CMD_OP_CREATE_XRQ                    = 0x717,
	MLX5_CMD_OP_DESTROY_XRQ                   = 0x718,
	MLX5_CMD_OP_QUERY_XRQ                     = 0x719,
	MLX5_CMD_OP_ARM_XRQ                       = 0x71a,
	MLX5_CMD_OP_QUERY_VPORT_STATE             = 0x750,
	MLX5_CMD_OP_MODIFY_VPORT_STATE            = 0x751,
	MLX5_CMD_OP_QUERY_ESW_VPORT_CONTEXT       = 0x752,
	MLX5_CMD_OP_MODIFY_ESW_VPORT_CONTEXT      = 0x753,
	MLX5_CMD_OP_QUERY_NIC_VPORT_CONTEXT       = 0x754,
	MLX5_CMD_OP_MODIFY_NIC_VPORT_CONTEXT      = 0x755,
	MLX5_CMD_OP_QUERY_ROCE_ADDRESS            = 0x760,
	MLX5_CMD_OP_SET_ROCE_ADDRESS              = 0x761,
	MLX5_CMD_OP_QUERY_HCA_VPORT_CONTEXT       = 0x762,
	MLX5_CMD_OP_MODIFY_HCA_VPORT_CONTEXT      = 0x763,
	MLX5_CMD_OP_QUERY_HCA_VPORT_GID           = 0x764,
	MLX5_CMD_OP_QUERY_HCA_VPORT_PKEY          = 0x765,
	MLX5_CMD_OP_QUERY_VPORT_COUNTER           = 0x770,
	MLX5_CMD_OP_ALLOC_Q_COUNTER               = 0x771,
	MLX5_CMD_OP_DEALLOC_Q_COUNTER             = 0x772,
	MLX5_CMD_OP_QUERY_Q_COUNTER               = 0x773,
	MLX5_CMD_OP_SET_RATE_LIMIT                = 0x780,
	MLX5_CMD_OP_QUERY_RATE_LIMIT              = 0x781,
	MLX5_CMD_OP_CREATE_SCHEDULING_ELEMENT      = 0x782,
	MLX5_CMD_OP_DESTROY_SCHEDULING_ELEMENT     = 0x783,
	MLX5_CMD_OP_QUERY_SCHEDULING_ELEMENT       = 0x784,
	MLX5_CMD_OP_MODIFY_SCHEDULING_ELEMENT      = 0x785,
	MLX5_CMD_OP_CREATE_QOS_PARA_VPORT         = 0x786,
	MLX5_CMD_OP_DESTROY_QOS_PARA_VPORT        = 0x787,
	MLX5_CMD_OP_ALLOC_PD                      = 0x800,
	MLX5_CMD_OP_DEALLOC_PD                    = 0x801,
	MLX5_CMD_OP_ALLOC_UAR                     = 0x802,
	MLX5_CMD_OP_DEALLOC_UAR                   = 0x803,
	MLX5_CMD_OP_CONFIG_INT_MODERATION         = 0x804,
	MLX5_CMD_OP_ACCESS_REG                    = 0x805,
	MLX5_CMD_OP_ATTACH_TO_MCG                 = 0x806,
	MLX5_CMD_OP_DETACH_FROM_MCG               = 0x807,
	MLX5_CMD_OP_GET_DROPPED_PACKET_LOG        = 0x80a,
	MLX5_CMD_OP_MAD_IFC                       = 0x50d,
	MLX5_CMD_OP_QUERY_MAD_DEMUX               = 0x80b,
	MLX5_CMD_OP_SET_MAD_DEMUX                 = 0x80c,
	MLX5_CMD_OP_NOP                           = 0x80d,
	MLX5_CMD_OP_ALLOC_XRCD                    = 0x80e,
	MLX5_CMD_OP_DEALLOC_XRCD                  = 0x80f,
	MLX5_CMD_OP_ALLOC_TRANSPORT_DOMAIN        = 0x816,
	MLX5_CMD_OP_DEALLOC_TRANSPORT_DOMAIN      = 0x817,
	MLX5_CMD_OP_QUERY_CONG_STATUS             = 0x822,
	MLX5_CMD_OP_MODIFY_CONG_STATUS            = 0x823,
	MLX5_CMD_OP_QUERY_CONG_PARAMS             = 0x824,
	MLX5_CMD_OP_MODIFY_CONG_PARAMS            = 0x825,
	MLX5_CMD_OP_QUERY_CONG_STATISTICS         = 0x826,
	MLX5_CMD_OP_ADD_VXLAN_UDP_DPORT           = 0x827,
	MLX5_CMD_OP_DELETE_VXLAN_UDP_DPORT        = 0x828,
	MLX5_CMD_OP_SET_L2_TABLE_ENTRY            = 0x829,
	MLX5_CMD_OP_QUERY_L2_TABLE_ENTRY          = 0x82a,
	MLX5_CMD_OP_DELETE_L2_TABLE_ENTRY         = 0x82b,
	MLX5_CMD_OP_SET_WOL_ROL                   = 0x830,
	MLX5_CMD_OP_QUERY_WOL_ROL                 = 0x831,
	MLX5_CMD_OP_CREATE_LAG                    = 0x840,
	MLX5_CMD_OP_MODIFY_LAG                    = 0x841,
	MLX5_CMD_OP_QUERY_LAG                     = 0x842,
	MLX5_CMD_OP_DESTROY_LAG                   = 0x843,
	MLX5_CMD_OP_CREATE_VPORT_LAG              = 0x844,
	MLX5_CMD_OP_DESTROY_VPORT_LAG             = 0x845,
	MLX5_CMD_OP_CREATE_TIR                    = 0x900,
	MLX5_CMD_OP_MODIFY_TIR                    = 0x901,
	MLX5_CMD_OP_DESTROY_TIR                   = 0x902,
	MLX5_CMD_OP_QUERY_TIR                     = 0x903,
	MLX5_CMD_OP_CREATE_SQ                     = 0x904,
	MLX5_CMD_OP_MODIFY_SQ                     = 0x905,
	MLX5_CMD_OP_DESTROY_SQ                    = 0x906,
	MLX5_CMD_OP_QUERY_SQ                      = 0x907,
	MLX5_CMD_OP_CREATE_RQ                     = 0x908,
	MLX5_CMD_OP_MODIFY_RQ                     = 0x909,
	MLX5_CMD_OP_DESTROY_RQ                    = 0x90a,
	MLX5_CMD_OP_QUERY_RQ                      = 0x90b,
	MLX5_CMD_OP_CREATE_RMP                    = 0x90c,
	MLX5_CMD_OP_MODIFY_RMP                    = 0x90d,
	MLX5_CMD_OP_DESTROY_RMP                   = 0x90e,
	MLX5_CMD_OP_QUERY_RMP                     = 0x90f,
	MLX5_CMD_OP_CREATE_TIS                    = 0x912,
	MLX5_CMD_OP_MODIFY_TIS                    = 0x913,
	MLX5_CMD_OP_DESTROY_TIS                   = 0x914,
	MLX5_CMD_OP_QUERY_TIS                     = 0x915,
	MLX5_CMD_OP_CREATE_RQT                    = 0x916,
	MLX5_CMD_OP_MODIFY_RQT                    = 0x917,
	MLX5_CMD_OP_DESTROY_RQT                   = 0x918,
	MLX5_CMD_OP_QUERY_RQT                     = 0x919,
	MLX5_CMD_OP_SET_FLOW_TABLE_ROOT		  = 0x92f,
	MLX5_CMD_OP_CREATE_FLOW_TABLE             = 0x930,
	MLX5_CMD_OP_DESTROY_FLOW_TABLE            = 0x931,
	MLX5_CMD_OP_QUERY_FLOW_TABLE              = 0x932,
	MLX5_CMD_OP_CREATE_FLOW_GROUP             = 0x933,
	MLX5_CMD_OP_DESTROY_FLOW_GROUP            = 0x934,
	MLX5_CMD_OP_QUERY_FLOW_GROUP              = 0x935,
	MLX5_CMD_OP_SET_FLOW_TABLE_ENTRY          = 0x936,
	MLX5_CMD_OP_QUERY_FLOW_TABLE_ENTRY        = 0x937,
	MLX5_CMD_OP_DELETE_FLOW_TABLE_ENTRY       = 0x938,
	MLX5_CMD_OP_ALLOC_FLOW_COUNTER            = 0x939,
	MLX5_CMD_OP_DEALLOC_FLOW_COUNTER          = 0x93a,
	MLX5_CMD_OP_QUERY_FLOW_COUNTER            = 0x93b,
	MLX5_CMD_OP_MODIFY_FLOW_TABLE             = 0x93c,
	MLX5_CMD_OP_ALLOC_ENCAP_HEADER            = 0x93d,
	MLX5_CMD_OP_DEALLOC_ENCAP_HEADER          = 0x93e,
	MLX5_CMD_OP_ALLOC_MODIFY_HEADER_CONTEXT   = 0x940,
	MLX5_CMD_OP_DEALLOC_MODIFY_HEADER_CONTEXT = 0x941,
	MLX5_CMD_OP_MAX
};

struct mlx5_ifc_flow_table_fields_supported_bits {
	u8         outer_dmac[0x1];
	u8         outer_smac[0x1];
	u8         outer_ether_type[0x1];
	u8         reserved_at_3[0x1];
	u8         outer_first_prio[0x1];
	u8         outer_first_cfi[0x1];
	u8         outer_first_vid[0x1];
	u8         reserved_at_7[0x1];
	u8         outer_second_prio[0x1];
	u8         outer_second_cfi[0x1];
	u8         outer_second_vid[0x1];
	u8         reserved_at_b[0x1];
	u8         outer_sip[0x1];
	u8         outer_dip[0x1];
	u8         outer_frag[0x1];
	u8         outer_ip_protocol[0x1];
	u8         outer_ip_ecn[0x1];
	u8         outer_ip_dscp[0x1];
	u8         outer_udp_sport[0x1];
	u8         outer_udp_dport[0x1];
	u8         outer_tcp_sport[0x1];
	u8         outer_tcp_dport[0x1];
	u8         outer_tcp_flags[0x1];
	u8         outer_gre_protocol[0x1];
	u8         outer_gre_key[0x1];
	u8         outer_vxlan_vni[0x1];
	u8         reserved_at_1a[0x5];
	u8         source_eswitch_port[0x1];

	u8         inner_dmac[0x1];
	u8         inner_smac[0x1];
	u8         inner_ether_type[0x1];
	u8         reserved_at_23[0x1];
	u8         inner_first_prio[0x1];
	u8         inner_first_cfi[0x1];
	u8         inner_first_vid[0x1];
	u8         reserved_at_27[0x1];
	u8         inner_second_prio[0x1];
	u8         inner_second_cfi[0x1];
	u8         inner_second_vid[0x1];
	u8         reserved_at_2b[0x1];
	u8         inner_sip[0x1];
	u8         inner_dip[0x1];
	u8         inner_frag[0x1];
	u8         inner_ip_protocol[0x1];
	u8         inner_ip_ecn[0x1];
	u8         inner_ip_dscp[0x1];
	u8         inner_udp_sport[0x1];
	u8         inner_udp_dport[0x1];
	u8         inner_tcp_sport[0x1];
	u8         inner_tcp_dport[0x1];
	u8         inner_tcp_flags[0x1];
	u8         reserved_at_37[0x9];

	u8         reserved_at_40[0x40];
};

struct mlx5_ifc_flow_table_prop_layout_bits {
	u8         ft_support[0x1];
	u8         reserved_at_1[0x1];
	u8         flow_counter[0x1];
	u8	   flow_modify_en[0x1];
	u8         modify_root[0x1];
	u8         identified_miss_table_mode[0x1];
	u8         flow_table_modify[0x1];
	u8         encap[0x1];
	u8         decap[0x1];
	u8         reserved_at_9[0x17];

	u8         reserved_at_20[0x2];
	u8         log_max_ft_size[0x6];
	u8         log_max_modify_header_context[0x8];
	u8         max_modify_header_actions[0x8];
	u8         max_ft_level[0x8];

	u8         reserved_at_40[0x20];

	u8         reserved_at_60[0x18];
	u8         log_max_ft_num[0x8];

	u8         reserved_at_80[0x18];
	u8         log_max_destination[0x8];

	u8         reserved_at_a0[0x18];
	u8         log_max_flow[0x8];

	u8         reserved_at_c0[0x40];

	struct mlx5_ifc_flow_table_fields_supported_bits ft_field_support;

	struct mlx5_ifc_flow_table_fields_supported_bits ft_field_bitmask_support;
};

struct mlx5_ifc_odp_per_transport_service_cap_bits {
	u8         send[0x1];
	u8         receive[0x1];
	u8         write[0x1];
	u8         read[0x1];
	u8         atomic[0x1];
	u8         srq_receive[0x1];
	u8         reserved_at_6[0x1a];
};

struct mlx5_ifc_ipv4_layout_bits {
	u8         reserved_at_0[0x60];

	u8         ipv4[0x20];
};

struct mlx5_ifc_ipv6_layout_bits {
	u8         ipv6[16][0x8];
};

union mlx5_ifc_ipv6_layout_ipv4_layout_auto_bits {
	struct mlx5_ifc_ipv6_layout_bits ipv6_layout;
	struct mlx5_ifc_ipv4_layout_bits ipv4_layout;
	u8         reserved_at_0[0x80];
};

struct mlx5_ifc_fte_match_set_lyr_2_4_bits {
	u8         smac_47_16[0x20];

	u8         smac_15_0[0x10];
	u8         ethertype[0x10];

	u8         dmac_47_16[0x20];

	u8         dmac_15_0[0x10];
	u8         first_prio[0x3];
	u8         first_cfi[0x1];
	u8         first_vid[0xc];

	u8         ip_protocol[0x8];
	u8         ip_dscp[0x6];
	u8         ip_ecn[0x2];
	u8         cvlan_tag[0x1];
	u8         svlan_tag[0x1];
	u8         frag[0x1];
	u8         reserved_at_93[0x4];
	u8         tcp_flags[0x9];

	u8         tcp_sport[0x10];
	u8         tcp_dport[0x10];

	u8         reserved_at_c0[0x20];

	u8         udp_sport[0x10];
	u8         udp_dport[0x10];

	union mlx5_ifc_ipv6_layout_ipv4_layout_auto_bits src_ipv4_src_ipv6;

	union mlx5_ifc_ipv6_layout_ipv4_layout_auto_bits dst_ipv4_dst_ipv6;
};

struct mlx5_ifc_fte_match_set_misc_bits {
	u8         reserved_at_0[0x8];
	u8         source_sqn[0x18];

	u8         reserved_at_20[0x10];
	u8         source_port[0x10];

	u8         outer_second_prio[0x3];
	u8         outer_second_cfi[0x1];
	u8         outer_second_vid[0xc];
	u8         inner_second_prio[0x3];
	u8         inner_second_cfi[0x1];
	u8         inner_second_vid[0xc];

	u8         outer_second_cvlan_tag[0x1];
	u8         inner_second_cvlan_tag[0x1];
	u8         outer_second_svlan_tag[0x1];
	u8         inner_second_svlan_tag[0x1];
	u8         reserved_at_64[0xc];
	u8         gre_protocol[0x10];

	u8         gre_key_h[0x18];
	u8         gre_key_l[0x8];

	u8         vxlan_vni[0x18];
	u8         reserved_at_b8[0x8];

	u8         reserved_at_c0[0x20];

	u8         reserved_at_e0[0xc];
	u8         outer_ipv6_flow_label[0x14];

	u8         reserved_at_100[0xc];
	u8         inner_ipv6_flow_label[0x14];

	u8         reserved_at_120[0xe0];
};

struct mlx5_ifc_cmd_pas_bits {
	u8         pa_h[0x20];

	u8         pa_l[0x14];
	u8         reserved_at_34[0xc];
};

struct mlx5_ifc_uint64_bits {
	u8         hi[0x20];

	u8         lo[0x20];
};

enum {
	MLX5_ADS_STAT_RATE_NO_LIMIT  = 0x0,
	MLX5_ADS_STAT_RATE_2_5GBPS   = 0x7,
	MLX5_ADS_STAT_RATE_10GBPS    = 0x8,
	MLX5_ADS_STAT_RATE_30GBPS    = 0x9,
	MLX5_ADS_STAT_RATE_5GBPS     = 0xa,
	MLX5_ADS_STAT_RATE_20GBPS    = 0xb,
	MLX5_ADS_STAT_RATE_40GBPS    = 0xc,
	MLX5_ADS_STAT_RATE_60GBPS    = 0xd,
	MLX5_ADS_STAT_RATE_80GBPS    = 0xe,
	MLX5_ADS_STAT_RATE_120GBPS   = 0xf,
};

struct mlx5_ifc_ads_bits {
	u8         fl[0x1];
	u8         free_ar[0x1];
	u8         reserved_at_2[0xe];
	u8         pkey_index[0x10];

	u8         reserved_at_20[0x8];
	u8         grh[0x1];
	u8         mlid[0x7];
	u8         rlid[0x10];

	u8         ack_timeout[0x5];
	u8         reserved_at_45[0x3];
	u8         src_addr_index[0x8];
	u8         reserved_at_50[0x4];
	u8         stat_rate[0x4];
	u8         hop_limit[0x8];

	u8         reserved_at_60[0x4];
	u8         tclass[0x8];
	u8         flow_label[0x14];

	u8         rgid_rip[16][0x8];

	u8         reserved_at_100[0x4];
	u8         f_dscp[0x1];
	u8         f_ecn[0x1];
	u8         reserved_at_106[0x1];
	u8         f_eth_prio[0x1];
	u8         ecn[0x2];
	u8         dscp[0x6];
	u8         udp_sport[0x10];

	u8         dei_cfi[0x1];
	u8         eth_prio[0x3];
	u8         sl[0x4];
	u8         port[0x8];
	u8         rmac_47_32[0x10];

	u8         rmac_31_0[0x20];
};

struct mlx5_ifc_flow_table_nic_cap_bits {
	u8         nic_rx_multi_path_tirs[0x1];
	u8         nic_rx_multi_path_tirs_fts[0x1];
	u8         allow_sniffer_and_nic_rx_shared_tir[0x1];
	u8         reserved_at_3[0x1fd];

	struct mlx5_ifc_flow_table_prop_layout_bits flow_table_properties_nic_receive;

	u8         reserved_at_400[0x200];

	struct mlx5_ifc_flow_table_prop_layout_bits flow_table_properties_nic_receive_sniffer;

	struct mlx5_ifc_flow_table_prop_layout_bits flow_table_properties_nic_transmit;

	u8         reserved_at_a00[0x200];

	struct mlx5_ifc_flow_table_prop_layout_bits flow_table_properties_nic_transmit_sniffer;

	u8         reserved_at_e00[0x7200];
};

struct mlx5_ifc_flow_table_eswitch_cap_bits {
	u8     reserved_at_0[0x200];

	struct mlx5_ifc_flow_table_prop_layout_bits flow_table_properties_nic_esw_fdb;

	struct mlx5_ifc_flow_table_prop_layout_bits flow_table_properties_esw_acl_ingress;

	struct mlx5_ifc_flow_table_prop_layout_bits flow_table_properties_esw_acl_egress;

	u8      reserved_at_800[0x7800];
};

struct mlx5_ifc_e_switch_cap_bits {
	u8         vport_svlan_strip[0x1];
	u8         vport_cvlan_strip[0x1];
	u8         vport_svlan_insert[0x1];
	u8         vport_cvlan_insert_if_not_exist[0x1];
	u8         vport_cvlan_insert_overwrite[0x1];
	u8         reserved_at_5[0x19];
	u8         nic_vport_node_guid_modify[0x1];
	u8         nic_vport_port_guid_modify[0x1];

	u8         vxlan_encap_decap[0x1];
	u8         nvgre_encap_decap[0x1];
	u8         reserved_at_22[0x9];
	u8         log_max_encap_headers[0x5];
	u8         reserved_2b[0x6];
	u8         max_encap_header_size[0xa];

	u8         reserved_40[0x7c0];

};

struct mlx5_ifc_qos_cap_bits {
	u8         packet_pacing[0x1];
	u8         esw_scheduling[0x1];
	u8         esw_bw_share[0x1];
	u8         esw_rate_limit[0x1];
	u8         reserved_at_4[0x1c];

	u8         reserved_at_20[0x20];

	u8         packet_pacing_max_rate[0x20];

	u8         packet_pacing_min_rate[0x20];

	u8         reserved_at_80[0x10];
	u8         packet_pacing_rate_table_size[0x10];

	u8         esw_element_type[0x10];
	u8         esw_tsar_type[0x10];

	u8         reserved_at_c0[0x10];
	u8         max_qos_para_vport[0x10];

	u8         max_tsar_bw_share[0x20];

	u8         reserved_at_100[0x700];
};

struct mlx5_ifc_per_protocol_networking_offload_caps_bits {
	u8         csum_cap[0x1];
	u8         vlan_cap[0x1];
	u8         lro_cap[0x1];
	u8         lro_psh_flag[0x1];
	u8         lro_time_stamp[0x1];
	u8         reserved_at_5[0x2];
	u8         wqe_vlan_insert[0x1];
	u8         self_lb_en_modifiable[0x1];
	u8         reserved_at_9[0x2];
	u8         max_lso_cap[0x5];
	u8         multi_pkt_send_wqe[0x2];
	u8	   wqe_inline_mode[0x2];
	u8         rss_ind_tbl_cap[0x4];
	u8         reg_umr_sq[0x1];
	u8         scatter_fcs[0x1];
	u8         reserved_at_1a[0x1];
	u8         tunnel_lso_const_out_ip_id[0x1];
	u8         reserved_at_1c[0x2];
	u8         tunnel_statless_gre[0x1];
	u8         tunnel_stateless_vxlan[0x1];

	u8         reserved_at_20[0x20];

	u8         reserved_at_40[0x10];
	u8         lro_min_mss_size[0x10];

	u8         reserved_at_60[0x120];

	u8         lro_timer_supported_periods[4][0x20];

	u8         reserved_at_200[0x600];
};

struct mlx5_ifc_roce_cap_bits {
	u8         roce_apm[0x1];
	u8         reserved_at_1[0x1f];

	u8         reserved_at_20[0x60];

	u8         reserved_at_80[0xc];
	u8         l3_type[0x4];
	u8         reserved_at_90[0x8];
	u8         roce_version[0x8];

	u8         reserved_at_a0[0x10];
	u8         r_roce_dest_udp_port[0x10];

	u8         r_roce_max_src_udp_port[0x10];
	u8         r_roce_min_src_udp_port[0x10];

	u8         reserved_at_e0[0x10];
	u8         roce_address_table_size[0x10];

	u8         reserved_at_100[0x700];
};

enum {
	MLX5_ATOMIC_CAPS_ATOMIC_SIZE_QP_1_BYTE     = 0x0,
	MLX5_ATOMIC_CAPS_ATOMIC_SIZE_QP_2_BYTES    = 0x2,
	MLX5_ATOMIC_CAPS_ATOMIC_SIZE_QP_4_BYTES    = 0x4,
	MLX5_ATOMIC_CAPS_ATOMIC_SIZE_QP_8_BYTES    = 0x8,
	MLX5_ATOMIC_CAPS_ATOMIC_SIZE_QP_16_BYTES   = 0x10,
	MLX5_ATOMIC_CAPS_ATOMIC_SIZE_QP_32_BYTES   = 0x20,
	MLX5_ATOMIC_CAPS_ATOMIC_SIZE_QP_64_BYTES   = 0x40,
	MLX5_ATOMIC_CAPS_ATOMIC_SIZE_QP_128_BYTES  = 0x80,
	MLX5_ATOMIC_CAPS_ATOMIC_SIZE_QP_256_BYTES  = 0x100,
};

enum {
	MLX5_ATOMIC_CAPS_ATOMIC_SIZE_DC_1_BYTE     = 0x1,
	MLX5_ATOMIC_CAPS_ATOMIC_SIZE_DC_2_BYTES    = 0x2,
	MLX5_ATOMIC_CAPS_ATOMIC_SIZE_DC_4_BYTES    = 0x4,
	MLX5_ATOMIC_CAPS_ATOMIC_SIZE_DC_8_BYTES    = 0x8,
	MLX5_ATOMIC_CAPS_ATOMIC_SIZE_DC_16_BYTES   = 0x10,
	MLX5_ATOMIC_CAPS_ATOMIC_SIZE_DC_32_BYTES   = 0x20,
	MLX5_ATOMIC_CAPS_ATOMIC_SIZE_DC_64_BYTES   = 0x40,
	MLX5_ATOMIC_CAPS_ATOMIC_SIZE_DC_128_BYTES  = 0x80,
	MLX5_ATOMIC_CAPS_ATOMIC_SIZE_DC_256_BYTES  = 0x100,
};

struct mlx5_ifc_atomic_caps_bits {
	u8         reserved_at_0[0x40];

	u8         atomic_req_8B_endianess_mode[0x2];
	u8         reserved_at_42[0x4];
	u8         supported_atomic_req_8B_endianess_mode_1[0x1];

	u8         reserved_at_47[0x19];

	u8         reserved_at_60[0x20];

	u8         reserved_at_80[0x10];
	u8         atomic_operations[0x10];

	u8         reserved_at_a0[0x10];
	u8         atomic_size_qp[0x10];

	u8         reserved_at_c0[0x10];
	u8         atomic_size_dc[0x10];

	u8         reserved_at_e0[0x720];
};

struct mlx5_ifc_odp_cap_bits {
	u8         reserved_at_0[0x40];

	u8         sig[0x1];
	u8         reserved_at_41[0x1f];

	u8         reserved_at_60[0x20];

	struct mlx5_ifc_odp_per_transport_service_cap_bits rc_odp_caps;

	struct mlx5_ifc_odp_per_transport_service_cap_bits uc_odp_caps;

	struct mlx5_ifc_odp_per_transport_service_cap_bits ud_odp_caps;

	u8         reserved_at_e0[0x720];
};

struct mlx5_ifc_calc_op {
	u8        reserved_at_0[0x10];
	u8        reserved_at_10[0x9];
	u8        op_swap_endianness[0x1];
	u8        op_min[0x1];
	u8        op_xor[0x1];
	u8        op_or[0x1];
	u8        op_and[0x1];
	u8        op_max[0x1];
	u8        op_add[0x1];
};

struct mlx5_ifc_vector_calc_cap_bits {
	u8         calc_matrix[0x1];
	u8         reserved_at_1[0x1f];
	u8         reserved_at_20[0x8];
	u8         max_vec_count[0x8];
	u8         reserved_at_30[0xd];
	u8         max_chunk_size[0x3];
	struct mlx5_ifc_calc_op calc0;
	struct mlx5_ifc_calc_op calc1;
	struct mlx5_ifc_calc_op calc2;
	struct mlx5_ifc_calc_op calc3;

	u8         reserved_at_e0[0x720];
};

enum {
	MLX5_WQ_TYPE_LINKED_LIST  = 0x0,
	MLX5_WQ_TYPE_CYCLIC       = 0x1,
	MLX5_WQ_TYPE_LINKED_LIST_STRIDING_RQ = 0x2,
};

enum {
	MLX5_WQ_END_PAD_MODE_NONE   = 0x0,
	MLX5_WQ_END_PAD_MODE_ALIGN  = 0x1,
};

enum {
	MLX5_CMD_HCA_CAP_GID_TABLE_SIZE_8_GID_ENTRIES    = 0x0,
	MLX5_CMD_HCA_CAP_GID_TABLE_SIZE_16_GID_ENTRIES   = 0x1,
	MLX5_CMD_HCA_CAP_GID_TABLE_SIZE_32_GID_ENTRIES   = 0x2,
	MLX5_CMD_HCA_CAP_GID_TABLE_SIZE_64_GID_ENTRIES   = 0x3,
	MLX5_CMD_HCA_CAP_GID_TABLE_SIZE_128_GID_ENTRIES  = 0x4,
};

enum {
	MLX5_CMD_HCA_CAP_PKEY_TABLE_SIZE_128_ENTRIES  = 0x0,
	MLX5_CMD_HCA_CAP_PKEY_TABLE_SIZE_256_ENTRIES  = 0x1,
	MLX5_CMD_HCA_CAP_PKEY_TABLE_SIZE_512_ENTRIES  = 0x2,
	MLX5_CMD_HCA_CAP_PKEY_TABLE_SIZE_1K_ENTRIES   = 0x3,
	MLX5_CMD_HCA_CAP_PKEY_TABLE_SIZE_2K_ENTRIES   = 0x4,
	MLX5_CMD_HCA_CAP_PKEY_TABLE_SIZE_4K_ENTRIES   = 0x5,
};

enum {
	MLX5_CMD_HCA_CAP_PORT_TYPE_IB        = 0x0,
	MLX5_CMD_HCA_CAP_PORT_TYPE_ETHERNET  = 0x1,
};

enum {
	MLX5_CMD_HCA_CAP_CMDIF_CHECKSUM_DISABLED       = 0x0,
	MLX5_CMD_HCA_CAP_CMDIF_CHECKSUM_INITIAL_STATE  = 0x1,
	MLX5_CMD_HCA_CAP_CMDIF_CHECKSUM_ENABLED        = 0x3,
};

enum {
	MLX5_CAP_PORT_TYPE_IB  = 0x0,
	MLX5_CAP_PORT_TYPE_ETH = 0x1,
};

struct mlx5_ifc_cmd_hca_cap_bits {
	u8         reserved_at_0[0x80];

	u8         log_max_srq_sz[0x8];
	u8         log_max_qp_sz[0x8];
	u8         reserved_at_90[0xb];
	u8         log_max_qp[0x5];

	u8         reserved_at_a0[0xb];
	u8         log_max_srq[0x5];
	u8         reserved_at_b0[0x10];

	u8         reserved_at_c0[0x8];
	u8         log_max_cq_sz[0x8];
	u8         reserved_at_d0[0xb];
	u8         log_max_cq[0x5];

	u8         log_max_eq_sz[0x8];
	u8         reserved_at_e8[0x2];
	u8         log_max_mkey[0x6];
	u8         reserved_at_f0[0xc];
	u8         log_max_eq[0x4];

	u8         max_indirection[0x8];
	u8         fixed_buffer_size[0x1];
	u8         log_max_mrw_sz[0x7];
	u8         reserved_at_110[0x2];
	u8         log_max_bsf_list_size[0x6];
	u8         umr_extended_translation_offset[0x1];
	u8         null_mkey[0x1];
	u8         log_max_klm_list_size[0x6];

	u8         reserved_at_120[0xa];
	u8         log_max_ra_req_dc[0x6];
	u8         reserved_at_130[0xa];
	u8         log_max_ra_res_dc[0x6];

	u8         reserved_at_140[0xa];
	u8         log_max_ra_req_qp[0x6];
	u8         reserved_at_150[0xa];
	u8         log_max_ra_res_qp[0x6];

	u8         end_pad[0x1];
	u8         cc_query_allowed[0x1];
	u8         cc_modify_allowed[0x1];
	u8         start_pad[0x1];
	u8         cache_line_128byte[0x1];
	u8         reserved_at_163[0xb];
	u8         gid_table_size[0x10];

	u8         out_of_seq_cnt[0x1];
	u8         vport_counters[0x1];
	u8         retransmission_q_counters[0x1];
	u8         reserved_at_183[0x1];
	u8         modify_rq_counter_set_id[0x1];
	u8         reserved_at_185[0x1];
	u8         max_qp_cnt[0xa];
	u8         pkey_table_size[0x10];

	u8         vport_group_manager[0x1];
	u8         vhca_group_manager[0x1];
	u8         ib_virt[0x1];
	u8         eth_virt[0x1];
	u8         reserved_at_1a4[0x1];
	u8         ets[0x1];
	u8         nic_flow_table[0x1];
	u8         eswitch_flow_table[0x1];
	u8	   early_vf_enable[0x1];
	u8         mcam_reg[0x1];
	u8         pcam_reg[0x1];
	u8         local_ca_ack_delay[0x5];
	u8         port_module_event[0x1];
	u8         reserved_at_1b1[0x1];
	u8         ports_check[0x1];
	u8         reserved_at_1b3[0x1];
	u8         disable_link_up[0x1];
	u8         beacon_led[0x1];
	u8         port_type[0x2];
	u8         num_ports[0x8];

	u8         reserved_at_1c0[0x1];
	u8         pps[0x1];
	u8         pps_modify[0x1];
	u8         log_max_msg[0x5];
	u8         reserved_at_1c8[0x4];
	u8         max_tc[0x4];
	u8         reserved_at_1d0[0x1];
	u8         dcbx[0x1];
	u8         reserved_at_1d2[0x4];
	u8         rol_s[0x1];
	u8         rol_g[0x1];
	u8         reserved_at_1d8[0x1];
	u8         wol_s[0x1];
	u8         wol_g[0x1];
	u8         wol_a[0x1];
	u8         wol_b[0x1];
	u8         wol_m[0x1];
	u8         wol_u[0x1];
	u8         wol_p[0x1];

	u8         stat_rate_support[0x10];
	u8         reserved_at_1f0[0xc];
	u8         cqe_version[0x4];

	u8         compact_address_vector[0x1];
	u8         striding_rq[0x1];
<<<<<<< HEAD
	u8         reserved_at_202[0x2];
=======
	u8         reserved_at_202[0x1];
	u8         ipoib_enhanced_offloads[0x1];
>>>>>>> 2ac97f0f
	u8         ipoib_basic_offloads[0x1];
	u8         reserved_at_205[0xa];
	u8         drain_sigerr[0x1];
	u8         cmdif_checksum[0x2];
	u8         sigerr_cqe[0x1];
	u8         reserved_at_213[0x1];
	u8         wq_signature[0x1];
	u8         sctr_data_cqe[0x1];
	u8         reserved_at_216[0x1];
	u8         sho[0x1];
	u8         tph[0x1];
	u8         rf[0x1];
	u8         dct[0x1];
	u8         qos[0x1];
	u8         eth_net_offloads[0x1];
	u8         roce[0x1];
	u8         atomic[0x1];
	u8         reserved_at_21f[0x1];

	u8         cq_oi[0x1];
	u8         cq_resize[0x1];
	u8         cq_moderation[0x1];
	u8         reserved_at_223[0x3];
	u8         cq_eq_remap[0x1];
	u8         pg[0x1];
	u8         block_lb_mc[0x1];
	u8         reserved_at_229[0x1];
	u8         scqe_break_moderation[0x1];
	u8         cq_period_start_from_cqe[0x1];
	u8         cd[0x1];
	u8         reserved_at_22d[0x1];
	u8         apm[0x1];
	u8         vector_calc[0x1];
	u8         umr_ptr_rlky[0x1];
	u8	   imaicl[0x1];
	u8         reserved_at_232[0x4];
	u8         qkv[0x1];
	u8         pkv[0x1];
	u8         set_deth_sqpn[0x1];
	u8         reserved_at_239[0x3];
	u8         xrc[0x1];
	u8         ud[0x1];
	u8         uc[0x1];
	u8         rc[0x1];

	u8         uar_4k[0x1];
	u8         reserved_at_241[0x9];
	u8         uar_sz[0x6];
	u8         reserved_at_250[0x8];
	u8         log_pg_sz[0x8];

	u8         bf[0x1];
	u8         driver_version[0x1];
	u8         pad_tx_eth_packet[0x1];
	u8         reserved_at_263[0x8];
	u8         log_bf_reg_size[0x5];

	u8         reserved_at_270[0xb];
	u8         lag_master[0x1];
	u8         num_lag_ports[0x4];

	u8         reserved_at_280[0x10];
	u8         max_wqe_sz_sq[0x10];

	u8         reserved_at_2a0[0x10];
	u8         max_wqe_sz_rq[0x10];

	u8         reserved_at_2c0[0x10];
	u8         max_wqe_sz_sq_dc[0x10];

	u8         reserved_at_2e0[0x7];
	u8         max_qp_mcg[0x19];

	u8         reserved_at_300[0x18];
	u8         log_max_mcg[0x8];

	u8         reserved_at_320[0x3];
	u8         log_max_transport_domain[0x5];
	u8         reserved_at_328[0x3];
	u8         log_max_pd[0x5];
	u8         reserved_at_330[0xb];
	u8         log_max_xrcd[0x5];

	u8         reserved_at_340[0x8];
	u8         log_max_flow_counter_bulk[0x8];
	u8         max_flow_counter[0x10];


	u8         reserved_at_360[0x3];
	u8         log_max_rq[0x5];
	u8         reserved_at_368[0x3];
	u8         log_max_sq[0x5];
	u8         reserved_at_370[0x3];
	u8         log_max_tir[0x5];
	u8         reserved_at_378[0x3];
	u8         log_max_tis[0x5];

	u8         basic_cyclic_rcv_wqe[0x1];
	u8         reserved_at_381[0x2];
	u8         log_max_rmp[0x5];
	u8         reserved_at_388[0x3];
	u8         log_max_rqt[0x5];
	u8         reserved_at_390[0x3];
	u8         log_max_rqt_size[0x5];
	u8         reserved_at_398[0x3];
	u8         log_max_tis_per_sq[0x5];

	u8         reserved_at_3a0[0x3];
	u8         log_max_stride_sz_rq[0x5];
	u8         reserved_at_3a8[0x3];
	u8         log_min_stride_sz_rq[0x5];
	u8         reserved_at_3b0[0x3];
	u8         log_max_stride_sz_sq[0x5];
	u8         reserved_at_3b8[0x3];
	u8         log_min_stride_sz_sq[0x5];

	u8         reserved_at_3c0[0x1b];
	u8         log_max_wq_sz[0x5];

	u8         nic_vport_change_event[0x1];
	u8         reserved_at_3e1[0xa];
	u8         log_max_vlan_list[0x5];
	u8         reserved_at_3f0[0x3];
	u8         log_max_current_mc_list[0x5];
	u8         reserved_at_3f8[0x3];
	u8         log_max_current_uc_list[0x5];

	u8         reserved_at_400[0x80];

	u8         reserved_at_480[0x3];
	u8         log_max_l2_table[0x5];
	u8         reserved_at_488[0x8];
	u8         log_uar_page_sz[0x10];

	u8         reserved_at_4a0[0x20];
	u8         device_frequency_mhz[0x20];
	u8         device_frequency_khz[0x20];

	u8         reserved_at_500[0x20];
	u8	   num_of_uars_per_page[0x20];
	u8         reserved_at_540[0x40];

	u8         reserved_at_580[0x3f];
	u8         cqe_compression[0x1];

	u8         cqe_compression_timeout[0x10];
	u8         cqe_compression_max_num[0x10];

	u8         reserved_at_5e0[0x10];
	u8         tag_matching[0x1];
	u8         rndv_offload_rc[0x1];
	u8         rndv_offload_dc[0x1];
	u8         log_tag_matching_list_sz[0x5];
	u8         reserved_at_5f8[0x3];
	u8         log_max_xrq[0x5];

	u8         reserved_at_600[0x200];
};

enum mlx5_flow_destination_type {
	MLX5_FLOW_DESTINATION_TYPE_VPORT        = 0x0,
	MLX5_FLOW_DESTINATION_TYPE_FLOW_TABLE   = 0x1,
	MLX5_FLOW_DESTINATION_TYPE_TIR          = 0x2,

	MLX5_FLOW_DESTINATION_TYPE_COUNTER      = 0x100,
};

struct mlx5_ifc_dest_format_struct_bits {
	u8         destination_type[0x8];
	u8         destination_id[0x18];

	u8         reserved_at_20[0x20];
};

struct mlx5_ifc_flow_counter_list_bits {
	u8         clear[0x1];
	u8         num_of_counters[0xf];
	u8         flow_counter_id[0x10];

	u8         reserved_at_20[0x20];
};

union mlx5_ifc_dest_format_struct_flow_counter_list_auto_bits {
	struct mlx5_ifc_dest_format_struct_bits dest_format_struct;
	struct mlx5_ifc_flow_counter_list_bits flow_counter_list;
	u8         reserved_at_0[0x40];
};

struct mlx5_ifc_fte_match_param_bits {
	struct mlx5_ifc_fte_match_set_lyr_2_4_bits outer_headers;

	struct mlx5_ifc_fte_match_set_misc_bits misc_parameters;

	struct mlx5_ifc_fte_match_set_lyr_2_4_bits inner_headers;

	u8         reserved_at_600[0xa00];
};

enum {
	MLX5_RX_HASH_FIELD_SELECT_SELECTED_FIELDS_SRC_IP     = 0x0,
	MLX5_RX_HASH_FIELD_SELECT_SELECTED_FIELDS_DST_IP     = 0x1,
	MLX5_RX_HASH_FIELD_SELECT_SELECTED_FIELDS_L4_SPORT   = 0x2,
	MLX5_RX_HASH_FIELD_SELECT_SELECTED_FIELDS_L4_DPORT   = 0x3,
	MLX5_RX_HASH_FIELD_SELECT_SELECTED_FIELDS_IPSEC_SPI  = 0x4,
};

struct mlx5_ifc_rx_hash_field_select_bits {
	u8         l3_prot_type[0x1];
	u8         l4_prot_type[0x1];
	u8         selected_fields[0x1e];
};

enum {
	MLX5_WQ_WQ_TYPE_WQ_LINKED_LIST  = 0x0,
	MLX5_WQ_WQ_TYPE_WQ_CYCLIC       = 0x1,
};

enum {
	MLX5_WQ_END_PADDING_MODE_END_PAD_NONE   = 0x0,
	MLX5_WQ_END_PADDING_MODE_END_PAD_ALIGN  = 0x1,
};

struct mlx5_ifc_wq_bits {
	u8         wq_type[0x4];
	u8         wq_signature[0x1];
	u8         end_padding_mode[0x2];
	u8         cd_slave[0x1];
	u8         reserved_at_8[0x18];

	u8         hds_skip_first_sge[0x1];
	u8         log2_hds_buf_size[0x3];
	u8         reserved_at_24[0x7];
	u8         page_offset[0x5];
	u8         lwm[0x10];

	u8         reserved_at_40[0x8];
	u8         pd[0x18];

	u8         reserved_at_60[0x8];
	u8         uar_page[0x18];

	u8         dbr_addr[0x40];

	u8         hw_counter[0x20];

	u8         sw_counter[0x20];

	u8         reserved_at_100[0xc];
	u8         log_wq_stride[0x4];
	u8         reserved_at_110[0x3];
	u8         log_wq_pg_sz[0x5];
	u8         reserved_at_118[0x3];
	u8         log_wq_sz[0x5];

	u8         reserved_at_120[0x15];
	u8         log_wqe_num_of_strides[0x3];
	u8         two_byte_shift_en[0x1];
	u8         reserved_at_139[0x4];
	u8         log_wqe_stride_size[0x3];

	u8         reserved_at_140[0x4c0];

	struct mlx5_ifc_cmd_pas_bits pas[0];
};

struct mlx5_ifc_rq_num_bits {
	u8         reserved_at_0[0x8];
	u8         rq_num[0x18];
};

struct mlx5_ifc_mac_address_layout_bits {
	u8         reserved_at_0[0x10];
	u8         mac_addr_47_32[0x10];

	u8         mac_addr_31_0[0x20];
};

struct mlx5_ifc_vlan_layout_bits {
	u8         reserved_at_0[0x14];
	u8         vlan[0x0c];

	u8         reserved_at_20[0x20];
};

struct mlx5_ifc_cong_control_r_roce_ecn_np_bits {
	u8         reserved_at_0[0xa0];

	u8         min_time_between_cnps[0x20];

	u8         reserved_at_c0[0x12];
	u8         cnp_dscp[0x6];
	u8         reserved_at_d8[0x5];
	u8         cnp_802p_prio[0x3];

	u8         reserved_at_e0[0x720];
};

struct mlx5_ifc_cong_control_r_roce_ecn_rp_bits {
	u8         reserved_at_0[0x60];

	u8         reserved_at_60[0x4];
	u8         clamp_tgt_rate[0x1];
	u8         reserved_at_65[0x3];
	u8         clamp_tgt_rate_after_time_inc[0x1];
	u8         reserved_at_69[0x17];

	u8         reserved_at_80[0x20];

	u8         rpg_time_reset[0x20];

	u8         rpg_byte_reset[0x20];

	u8         rpg_threshold[0x20];

	u8         rpg_max_rate[0x20];

	u8         rpg_ai_rate[0x20];

	u8         rpg_hai_rate[0x20];

	u8         rpg_gd[0x20];

	u8         rpg_min_dec_fac[0x20];

	u8         rpg_min_rate[0x20];

	u8         reserved_at_1c0[0xe0];

	u8         rate_to_set_on_first_cnp[0x20];

	u8         dce_tcp_g[0x20];

	u8         dce_tcp_rtt[0x20];

	u8         rate_reduce_monitor_period[0x20];

	u8         reserved_at_320[0x20];

	u8         initial_alpha_value[0x20];

	u8         reserved_at_360[0x4a0];
};

struct mlx5_ifc_cong_control_802_1qau_rp_bits {
	u8         reserved_at_0[0x80];

	u8         rppp_max_rps[0x20];

	u8         rpg_time_reset[0x20];

	u8         rpg_byte_reset[0x20];

	u8         rpg_threshold[0x20];

	u8         rpg_max_rate[0x20];

	u8         rpg_ai_rate[0x20];

	u8         rpg_hai_rate[0x20];

	u8         rpg_gd[0x20];

	u8         rpg_min_dec_fac[0x20];

	u8         rpg_min_rate[0x20];

	u8         reserved_at_1c0[0x640];
};

enum {
	MLX5_RESIZE_FIELD_SELECT_RESIZE_FIELD_SELECT_LOG_CQ_SIZE    = 0x1,
	MLX5_RESIZE_FIELD_SELECT_RESIZE_FIELD_SELECT_PAGE_OFFSET    = 0x2,
	MLX5_RESIZE_FIELD_SELECT_RESIZE_FIELD_SELECT_LOG_PAGE_SIZE  = 0x4,
};

struct mlx5_ifc_resize_field_select_bits {
	u8         resize_field_select[0x20];
};

enum {
	MLX5_MODIFY_FIELD_SELECT_MODIFY_FIELD_SELECT_CQ_PERIOD     = 0x1,
	MLX5_MODIFY_FIELD_SELECT_MODIFY_FIELD_SELECT_CQ_MAX_COUNT  = 0x2,
	MLX5_MODIFY_FIELD_SELECT_MODIFY_FIELD_SELECT_OI            = 0x4,
	MLX5_MODIFY_FIELD_SELECT_MODIFY_FIELD_SELECT_C_EQN         = 0x8,
};

struct mlx5_ifc_modify_field_select_bits {
	u8         modify_field_select[0x20];
};

struct mlx5_ifc_field_select_r_roce_np_bits {
	u8         field_select_r_roce_np[0x20];
};

struct mlx5_ifc_field_select_r_roce_rp_bits {
	u8         field_select_r_roce_rp[0x20];
};

enum {
	MLX5_FIELD_SELECT_802_1QAU_RP_FIELD_SELECT_8021QAURP_RPPP_MAX_RPS     = 0x4,
	MLX5_FIELD_SELECT_802_1QAU_RP_FIELD_SELECT_8021QAURP_RPG_TIME_RESET   = 0x8,
	MLX5_FIELD_SELECT_802_1QAU_RP_FIELD_SELECT_8021QAURP_RPG_BYTE_RESET   = 0x10,
	MLX5_FIELD_SELECT_802_1QAU_RP_FIELD_SELECT_8021QAURP_RPG_THRESHOLD    = 0x20,
	MLX5_FIELD_SELECT_802_1QAU_RP_FIELD_SELECT_8021QAURP_RPG_MAX_RATE     = 0x40,
	MLX5_FIELD_SELECT_802_1QAU_RP_FIELD_SELECT_8021QAURP_RPG_AI_RATE      = 0x80,
	MLX5_FIELD_SELECT_802_1QAU_RP_FIELD_SELECT_8021QAURP_RPG_HAI_RATE     = 0x100,
	MLX5_FIELD_SELECT_802_1QAU_RP_FIELD_SELECT_8021QAURP_RPG_GD           = 0x200,
	MLX5_FIELD_SELECT_802_1QAU_RP_FIELD_SELECT_8021QAURP_RPG_MIN_DEC_FAC  = 0x400,
	MLX5_FIELD_SELECT_802_1QAU_RP_FIELD_SELECT_8021QAURP_RPG_MIN_RATE     = 0x800,
};

struct mlx5_ifc_field_select_802_1qau_rp_bits {
	u8         field_select_8021qaurp[0x20];
};

struct mlx5_ifc_phys_layer_cntrs_bits {
	u8         time_since_last_clear_high[0x20];

	u8         time_since_last_clear_low[0x20];

	u8         symbol_errors_high[0x20];

	u8         symbol_errors_low[0x20];

	u8         sync_headers_errors_high[0x20];

	u8         sync_headers_errors_low[0x20];

	u8         edpl_bip_errors_lane0_high[0x20];

	u8         edpl_bip_errors_lane0_low[0x20];

	u8         edpl_bip_errors_lane1_high[0x20];

	u8         edpl_bip_errors_lane1_low[0x20];

	u8         edpl_bip_errors_lane2_high[0x20];

	u8         edpl_bip_errors_lane2_low[0x20];

	u8         edpl_bip_errors_lane3_high[0x20];

	u8         edpl_bip_errors_lane3_low[0x20];

	u8         fc_fec_corrected_blocks_lane0_high[0x20];

	u8         fc_fec_corrected_blocks_lane0_low[0x20];

	u8         fc_fec_corrected_blocks_lane1_high[0x20];

	u8         fc_fec_corrected_blocks_lane1_low[0x20];

	u8         fc_fec_corrected_blocks_lane2_high[0x20];

	u8         fc_fec_corrected_blocks_lane2_low[0x20];

	u8         fc_fec_corrected_blocks_lane3_high[0x20];

	u8         fc_fec_corrected_blocks_lane3_low[0x20];

	u8         fc_fec_uncorrectable_blocks_lane0_high[0x20];

	u8         fc_fec_uncorrectable_blocks_lane0_low[0x20];

	u8         fc_fec_uncorrectable_blocks_lane1_high[0x20];

	u8         fc_fec_uncorrectable_blocks_lane1_low[0x20];

	u8         fc_fec_uncorrectable_blocks_lane2_high[0x20];

	u8         fc_fec_uncorrectable_blocks_lane2_low[0x20];

	u8         fc_fec_uncorrectable_blocks_lane3_high[0x20];

	u8         fc_fec_uncorrectable_blocks_lane3_low[0x20];

	u8         rs_fec_corrected_blocks_high[0x20];

	u8         rs_fec_corrected_blocks_low[0x20];

	u8         rs_fec_uncorrectable_blocks_high[0x20];

	u8         rs_fec_uncorrectable_blocks_low[0x20];

	u8         rs_fec_no_errors_blocks_high[0x20];

	u8         rs_fec_no_errors_blocks_low[0x20];

	u8         rs_fec_single_error_blocks_high[0x20];

	u8         rs_fec_single_error_blocks_low[0x20];

	u8         rs_fec_corrected_symbols_total_high[0x20];

	u8         rs_fec_corrected_symbols_total_low[0x20];

	u8         rs_fec_corrected_symbols_lane0_high[0x20];

	u8         rs_fec_corrected_symbols_lane0_low[0x20];

	u8         rs_fec_corrected_symbols_lane1_high[0x20];

	u8         rs_fec_corrected_symbols_lane1_low[0x20];

	u8         rs_fec_corrected_symbols_lane2_high[0x20];

	u8         rs_fec_corrected_symbols_lane2_low[0x20];

	u8         rs_fec_corrected_symbols_lane3_high[0x20];

	u8         rs_fec_corrected_symbols_lane3_low[0x20];

	u8         link_down_events[0x20];

	u8         successful_recovery_events[0x20];

	u8         reserved_at_640[0x180];
};

struct mlx5_ifc_phys_layer_statistical_cntrs_bits {
	u8         time_since_last_clear_high[0x20];

	u8         time_since_last_clear_low[0x20];

	u8         phy_received_bits_high[0x20];

	u8         phy_received_bits_low[0x20];

	u8         phy_symbol_errors_high[0x20];

	u8         phy_symbol_errors_low[0x20];

	u8         phy_corrected_bits_high[0x20];

	u8         phy_corrected_bits_low[0x20];

	u8         phy_corrected_bits_lane0_high[0x20];

	u8         phy_corrected_bits_lane0_low[0x20];

	u8         phy_corrected_bits_lane1_high[0x20];

	u8         phy_corrected_bits_lane1_low[0x20];

	u8         phy_corrected_bits_lane2_high[0x20];

	u8         phy_corrected_bits_lane2_low[0x20];

	u8         phy_corrected_bits_lane3_high[0x20];

	u8         phy_corrected_bits_lane3_low[0x20];

	u8         reserved_at_200[0x5c0];
};

struct mlx5_ifc_ib_port_cntrs_grp_data_layout_bits {
	u8	   symbol_error_counter[0x10];

	u8         link_error_recovery_counter[0x8];

	u8         link_downed_counter[0x8];

	u8         port_rcv_errors[0x10];

	u8         port_rcv_remote_physical_errors[0x10];

	u8         port_rcv_switch_relay_errors[0x10];

	u8         port_xmit_discards[0x10];

	u8         port_xmit_constraint_errors[0x8];

	u8         port_rcv_constraint_errors[0x8];

	u8         reserved_at_70[0x8];

	u8         link_overrun_errors[0x8];

	u8	   reserved_at_80[0x10];

	u8         vl_15_dropped[0x10];

	u8	   reserved_at_a0[0xa0];
};

struct mlx5_ifc_eth_per_traffic_grp_data_layout_bits {
	u8         transmit_queue_high[0x20];

	u8         transmit_queue_low[0x20];

	u8         reserved_at_40[0x780];
};

struct mlx5_ifc_eth_per_prio_grp_data_layout_bits {
	u8         rx_octets_high[0x20];

	u8         rx_octets_low[0x20];

	u8         reserved_at_40[0xc0];

	u8         rx_frames_high[0x20];

	u8         rx_frames_low[0x20];

	u8         tx_octets_high[0x20];

	u8         tx_octets_low[0x20];

	u8         reserved_at_180[0xc0];

	u8         tx_frames_high[0x20];

	u8         tx_frames_low[0x20];

	u8         rx_pause_high[0x20];

	u8         rx_pause_low[0x20];

	u8         rx_pause_duration_high[0x20];

	u8         rx_pause_duration_low[0x20];

	u8         tx_pause_high[0x20];

	u8         tx_pause_low[0x20];

	u8         tx_pause_duration_high[0x20];

	u8         tx_pause_duration_low[0x20];

	u8         rx_pause_transition_high[0x20];

	u8         rx_pause_transition_low[0x20];

	u8         reserved_at_3c0[0x400];
};

struct mlx5_ifc_eth_extended_cntrs_grp_data_layout_bits {
	u8         port_transmit_wait_high[0x20];

	u8         port_transmit_wait_low[0x20];

	u8         reserved_at_40[0x780];
};

struct mlx5_ifc_eth_3635_cntrs_grp_data_layout_bits {
	u8         dot3stats_alignment_errors_high[0x20];

	u8         dot3stats_alignment_errors_low[0x20];

	u8         dot3stats_fcs_errors_high[0x20];

	u8         dot3stats_fcs_errors_low[0x20];

	u8         dot3stats_single_collision_frames_high[0x20];

	u8         dot3stats_single_collision_frames_low[0x20];

	u8         dot3stats_multiple_collision_frames_high[0x20];

	u8         dot3stats_multiple_collision_frames_low[0x20];

	u8         dot3stats_sqe_test_errors_high[0x20];

	u8         dot3stats_sqe_test_errors_low[0x20];

	u8         dot3stats_deferred_transmissions_high[0x20];

	u8         dot3stats_deferred_transmissions_low[0x20];

	u8         dot3stats_late_collisions_high[0x20];

	u8         dot3stats_late_collisions_low[0x20];

	u8         dot3stats_excessive_collisions_high[0x20];

	u8         dot3stats_excessive_collisions_low[0x20];

	u8         dot3stats_internal_mac_transmit_errors_high[0x20];

	u8         dot3stats_internal_mac_transmit_errors_low[0x20];

	u8         dot3stats_carrier_sense_errors_high[0x20];

	u8         dot3stats_carrier_sense_errors_low[0x20];

	u8         dot3stats_frame_too_longs_high[0x20];

	u8         dot3stats_frame_too_longs_low[0x20];

	u8         dot3stats_internal_mac_receive_errors_high[0x20];

	u8         dot3stats_internal_mac_receive_errors_low[0x20];

	u8         dot3stats_symbol_errors_high[0x20];

	u8         dot3stats_symbol_errors_low[0x20];

	u8         dot3control_in_unknown_opcodes_high[0x20];

	u8         dot3control_in_unknown_opcodes_low[0x20];

	u8         dot3in_pause_frames_high[0x20];

	u8         dot3in_pause_frames_low[0x20];

	u8         dot3out_pause_frames_high[0x20];

	u8         dot3out_pause_frames_low[0x20];

	u8         reserved_at_400[0x3c0];
};

struct mlx5_ifc_eth_2819_cntrs_grp_data_layout_bits {
	u8         ether_stats_drop_events_high[0x20];

	u8         ether_stats_drop_events_low[0x20];

	u8         ether_stats_octets_high[0x20];

	u8         ether_stats_octets_low[0x20];

	u8         ether_stats_pkts_high[0x20];

	u8         ether_stats_pkts_low[0x20];

	u8         ether_stats_broadcast_pkts_high[0x20];

	u8         ether_stats_broadcast_pkts_low[0x20];

	u8         ether_stats_multicast_pkts_high[0x20];

	u8         ether_stats_multicast_pkts_low[0x20];

	u8         ether_stats_crc_align_errors_high[0x20];

	u8         ether_stats_crc_align_errors_low[0x20];

	u8         ether_stats_undersize_pkts_high[0x20];

	u8         ether_stats_undersize_pkts_low[0x20];

	u8         ether_stats_oversize_pkts_high[0x20];

	u8         ether_stats_oversize_pkts_low[0x20];

	u8         ether_stats_fragments_high[0x20];

	u8         ether_stats_fragments_low[0x20];

	u8         ether_stats_jabbers_high[0x20];

	u8         ether_stats_jabbers_low[0x20];

	u8         ether_stats_collisions_high[0x20];

	u8         ether_stats_collisions_low[0x20];

	u8         ether_stats_pkts64octets_high[0x20];

	u8         ether_stats_pkts64octets_low[0x20];

	u8         ether_stats_pkts65to127octets_high[0x20];

	u8         ether_stats_pkts65to127octets_low[0x20];

	u8         ether_stats_pkts128to255octets_high[0x20];

	u8         ether_stats_pkts128to255octets_low[0x20];

	u8         ether_stats_pkts256to511octets_high[0x20];

	u8         ether_stats_pkts256to511octets_low[0x20];

	u8         ether_stats_pkts512to1023octets_high[0x20];

	u8         ether_stats_pkts512to1023octets_low[0x20];

	u8         ether_stats_pkts1024to1518octets_high[0x20];

	u8         ether_stats_pkts1024to1518octets_low[0x20];

	u8         ether_stats_pkts1519to2047octets_high[0x20];

	u8         ether_stats_pkts1519to2047octets_low[0x20];

	u8         ether_stats_pkts2048to4095octets_high[0x20];

	u8         ether_stats_pkts2048to4095octets_low[0x20];

	u8         ether_stats_pkts4096to8191octets_high[0x20];

	u8         ether_stats_pkts4096to8191octets_low[0x20];

	u8         ether_stats_pkts8192to10239octets_high[0x20];

	u8         ether_stats_pkts8192to10239octets_low[0x20];

	u8         reserved_at_540[0x280];
};

struct mlx5_ifc_eth_2863_cntrs_grp_data_layout_bits {
	u8         if_in_octets_high[0x20];

	u8         if_in_octets_low[0x20];

	u8         if_in_ucast_pkts_high[0x20];

	u8         if_in_ucast_pkts_low[0x20];

	u8         if_in_discards_high[0x20];

	u8         if_in_discards_low[0x20];

	u8         if_in_errors_high[0x20];

	u8         if_in_errors_low[0x20];

	u8         if_in_unknown_protos_high[0x20];

	u8         if_in_unknown_protos_low[0x20];

	u8         if_out_octets_high[0x20];

	u8         if_out_octets_low[0x20];

	u8         if_out_ucast_pkts_high[0x20];

	u8         if_out_ucast_pkts_low[0x20];

	u8         if_out_discards_high[0x20];

	u8         if_out_discards_low[0x20];

	u8         if_out_errors_high[0x20];

	u8         if_out_errors_low[0x20];

	u8         if_in_multicast_pkts_high[0x20];

	u8         if_in_multicast_pkts_low[0x20];

	u8         if_in_broadcast_pkts_high[0x20];

	u8         if_in_broadcast_pkts_low[0x20];

	u8         if_out_multicast_pkts_high[0x20];

	u8         if_out_multicast_pkts_low[0x20];

	u8         if_out_broadcast_pkts_high[0x20];

	u8         if_out_broadcast_pkts_low[0x20];

	u8         reserved_at_340[0x480];
};

struct mlx5_ifc_eth_802_3_cntrs_grp_data_layout_bits {
	u8         a_frames_transmitted_ok_high[0x20];

	u8         a_frames_transmitted_ok_low[0x20];

	u8         a_frames_received_ok_high[0x20];

	u8         a_frames_received_ok_low[0x20];

	u8         a_frame_check_sequence_errors_high[0x20];

	u8         a_frame_check_sequence_errors_low[0x20];

	u8         a_alignment_errors_high[0x20];

	u8         a_alignment_errors_low[0x20];

	u8         a_octets_transmitted_ok_high[0x20];

	u8         a_octets_transmitted_ok_low[0x20];

	u8         a_octets_received_ok_high[0x20];

	u8         a_octets_received_ok_low[0x20];

	u8         a_multicast_frames_xmitted_ok_high[0x20];

	u8         a_multicast_frames_xmitted_ok_low[0x20];

	u8         a_broadcast_frames_xmitted_ok_high[0x20];

	u8         a_broadcast_frames_xmitted_ok_low[0x20];

	u8         a_multicast_frames_received_ok_high[0x20];

	u8         a_multicast_frames_received_ok_low[0x20];

	u8         a_broadcast_frames_received_ok_high[0x20];

	u8         a_broadcast_frames_received_ok_low[0x20];

	u8         a_in_range_length_errors_high[0x20];

	u8         a_in_range_length_errors_low[0x20];

	u8         a_out_of_range_length_field_high[0x20];

	u8         a_out_of_range_length_field_low[0x20];

	u8         a_frame_too_long_errors_high[0x20];

	u8         a_frame_too_long_errors_low[0x20];

	u8         a_symbol_error_during_carrier_high[0x20];

	u8         a_symbol_error_during_carrier_low[0x20];

	u8         a_mac_control_frames_transmitted_high[0x20];

	u8         a_mac_control_frames_transmitted_low[0x20];

	u8         a_mac_control_frames_received_high[0x20];

	u8         a_mac_control_frames_received_low[0x20];

	u8         a_unsupported_opcodes_received_high[0x20];

	u8         a_unsupported_opcodes_received_low[0x20];

	u8         a_pause_mac_ctrl_frames_received_high[0x20];

	u8         a_pause_mac_ctrl_frames_received_low[0x20];

	u8         a_pause_mac_ctrl_frames_transmitted_high[0x20];

	u8         a_pause_mac_ctrl_frames_transmitted_low[0x20];

	u8         reserved_at_4c0[0x300];
};

struct mlx5_ifc_pcie_perf_cntrs_grp_data_layout_bits {
	u8         life_time_counter_high[0x20];

	u8         life_time_counter_low[0x20];

	u8         rx_errors[0x20];

	u8         tx_errors[0x20];

	u8         l0_to_recovery_eieos[0x20];

	u8         l0_to_recovery_ts[0x20];

	u8         l0_to_recovery_framing[0x20];

	u8         l0_to_recovery_retrain[0x20];

	u8         crc_error_dllp[0x20];

	u8         crc_error_tlp[0x20];

	u8         reserved_at_140[0x680];
};

struct mlx5_ifc_cmd_inter_comp_event_bits {
	u8         command_completion_vector[0x20];

	u8         reserved_at_20[0xc0];
};

struct mlx5_ifc_stall_vl_event_bits {
	u8         reserved_at_0[0x18];
	u8         port_num[0x1];
	u8         reserved_at_19[0x3];
	u8         vl[0x4];

	u8         reserved_at_20[0xa0];
};

struct mlx5_ifc_db_bf_congestion_event_bits {
	u8         event_subtype[0x8];
	u8         reserved_at_8[0x8];
	u8         congestion_level[0x8];
	u8         reserved_at_18[0x8];

	u8         reserved_at_20[0xa0];
};

struct mlx5_ifc_gpio_event_bits {
	u8         reserved_at_0[0x60];

	u8         gpio_event_hi[0x20];

	u8         gpio_event_lo[0x20];

	u8         reserved_at_a0[0x40];
};

struct mlx5_ifc_port_state_change_event_bits {
	u8         reserved_at_0[0x40];

	u8         port_num[0x4];
	u8         reserved_at_44[0x1c];

	u8         reserved_at_60[0x80];
};

struct mlx5_ifc_dropped_packet_logged_bits {
	u8         reserved_at_0[0xe0];
};

enum {
	MLX5_CQ_ERROR_SYNDROME_CQ_OVERRUN                 = 0x1,
	MLX5_CQ_ERROR_SYNDROME_CQ_ACCESS_VIOLATION_ERROR  = 0x2,
};

struct mlx5_ifc_cq_error_bits {
	u8         reserved_at_0[0x8];
	u8         cqn[0x18];

	u8         reserved_at_20[0x20];

	u8         reserved_at_40[0x18];
	u8         syndrome[0x8];

	u8         reserved_at_60[0x80];
};

struct mlx5_ifc_rdma_page_fault_event_bits {
	u8         bytes_committed[0x20];

	u8         r_key[0x20];

	u8         reserved_at_40[0x10];
	u8         packet_len[0x10];

	u8         rdma_op_len[0x20];

	u8         rdma_va[0x40];

	u8         reserved_at_c0[0x5];
	u8         rdma[0x1];
	u8         write[0x1];
	u8         requestor[0x1];
	u8         qp_number[0x18];
};

struct mlx5_ifc_wqe_associated_page_fault_event_bits {
	u8         bytes_committed[0x20];

	u8         reserved_at_20[0x10];
	u8         wqe_index[0x10];

	u8         reserved_at_40[0x10];
	u8         len[0x10];

	u8         reserved_at_60[0x60];

	u8         reserved_at_c0[0x5];
	u8         rdma[0x1];
	u8         write_read[0x1];
	u8         requestor[0x1];
	u8         qpn[0x18];
};

struct mlx5_ifc_qp_events_bits {
	u8         reserved_at_0[0xa0];

	u8         type[0x8];
	u8         reserved_at_a8[0x18];

	u8         reserved_at_c0[0x8];
	u8         qpn_rqn_sqn[0x18];
};

struct mlx5_ifc_dct_events_bits {
	u8         reserved_at_0[0xc0];

	u8         reserved_at_c0[0x8];
	u8         dct_number[0x18];
};

struct mlx5_ifc_comp_event_bits {
	u8         reserved_at_0[0xc0];

	u8         reserved_at_c0[0x8];
	u8         cq_number[0x18];
};

enum {
	MLX5_QPC_STATE_RST        = 0x0,
	MLX5_QPC_STATE_INIT       = 0x1,
	MLX5_QPC_STATE_RTR        = 0x2,
	MLX5_QPC_STATE_RTS        = 0x3,
	MLX5_QPC_STATE_SQER       = 0x4,
	MLX5_QPC_STATE_ERR        = 0x6,
	MLX5_QPC_STATE_SQD        = 0x7,
	MLX5_QPC_STATE_SUSPENDED  = 0x9,
};

enum {
	MLX5_QPC_ST_RC            = 0x0,
	MLX5_QPC_ST_UC            = 0x1,
	MLX5_QPC_ST_UD            = 0x2,
	MLX5_QPC_ST_XRC           = 0x3,
	MLX5_QPC_ST_DCI           = 0x5,
	MLX5_QPC_ST_QP0           = 0x7,
	MLX5_QPC_ST_QP1           = 0x8,
	MLX5_QPC_ST_RAW_DATAGRAM  = 0x9,
	MLX5_QPC_ST_REG_UMR       = 0xc,
};

enum {
	MLX5_QPC_PM_STATE_ARMED     = 0x0,
	MLX5_QPC_PM_STATE_REARM     = 0x1,
	MLX5_QPC_PM_STATE_RESERVED  = 0x2,
	MLX5_QPC_PM_STATE_MIGRATED  = 0x3,
};

enum {
	MLX5_QPC_END_PADDING_MODE_SCATTER_AS_IS                = 0x0,
	MLX5_QPC_END_PADDING_MODE_PAD_TO_CACHE_LINE_ALIGNMENT  = 0x1,
};

enum {
	MLX5_QPC_MTU_256_BYTES        = 0x1,
	MLX5_QPC_MTU_512_BYTES        = 0x2,
	MLX5_QPC_MTU_1K_BYTES         = 0x3,
	MLX5_QPC_MTU_2K_BYTES         = 0x4,
	MLX5_QPC_MTU_4K_BYTES         = 0x5,
	MLX5_QPC_MTU_RAW_ETHERNET_QP  = 0x7,
};

enum {
	MLX5_QPC_ATOMIC_MODE_IB_SPEC     = 0x1,
	MLX5_QPC_ATOMIC_MODE_ONLY_8B     = 0x2,
	MLX5_QPC_ATOMIC_MODE_UP_TO_8B    = 0x3,
	MLX5_QPC_ATOMIC_MODE_UP_TO_16B   = 0x4,
	MLX5_QPC_ATOMIC_MODE_UP_TO_32B   = 0x5,
	MLX5_QPC_ATOMIC_MODE_UP_TO_64B   = 0x6,
	MLX5_QPC_ATOMIC_MODE_UP_TO_128B  = 0x7,
	MLX5_QPC_ATOMIC_MODE_UP_TO_256B  = 0x8,
};

enum {
	MLX5_QPC_CS_REQ_DISABLE    = 0x0,
	MLX5_QPC_CS_REQ_UP_TO_32B  = 0x11,
	MLX5_QPC_CS_REQ_UP_TO_64B  = 0x22,
};

enum {
	MLX5_QPC_CS_RES_DISABLE    = 0x0,
	MLX5_QPC_CS_RES_UP_TO_32B  = 0x1,
	MLX5_QPC_CS_RES_UP_TO_64B  = 0x2,
};

struct mlx5_ifc_qpc_bits {
	u8         state[0x4];
	u8         lag_tx_port_affinity[0x4];
	u8         st[0x8];
	u8         reserved_at_10[0x3];
	u8         pm_state[0x2];
	u8         reserved_at_15[0x7];
	u8         end_padding_mode[0x2];
	u8         reserved_at_1e[0x2];

	u8         wq_signature[0x1];
	u8         block_lb_mc[0x1];
	u8         atomic_like_write_en[0x1];
	u8         latency_sensitive[0x1];
	u8         reserved_at_24[0x1];
	u8         drain_sigerr[0x1];
	u8         reserved_at_26[0x2];
	u8         pd[0x18];

	u8         mtu[0x3];
	u8         log_msg_max[0x5];
	u8         reserved_at_48[0x1];
	u8         log_rq_size[0x4];
	u8         log_rq_stride[0x3];
	u8         no_sq[0x1];
	u8         log_sq_size[0x4];
	u8         reserved_at_55[0x6];
	u8         rlky[0x1];
	u8         ulp_stateless_offload_mode[0x4];

	u8         counter_set_id[0x8];
	u8         uar_page[0x18];

	u8         reserved_at_80[0x8];
	u8         user_index[0x18];

	u8         reserved_at_a0[0x3];
	u8         log_page_size[0x5];
	u8         remote_qpn[0x18];

	struct mlx5_ifc_ads_bits primary_address_path;

	struct mlx5_ifc_ads_bits secondary_address_path;

	u8         log_ack_req_freq[0x4];
	u8         reserved_at_384[0x4];
	u8         log_sra_max[0x3];
	u8         reserved_at_38b[0x2];
	u8         retry_count[0x3];
	u8         rnr_retry[0x3];
	u8         reserved_at_393[0x1];
	u8         fre[0x1];
	u8         cur_rnr_retry[0x3];
	u8         cur_retry_count[0x3];
	u8         reserved_at_39b[0x5];

	u8         reserved_at_3a0[0x20];

	u8         reserved_at_3c0[0x8];
	u8         next_send_psn[0x18];

	u8         reserved_at_3e0[0x8];
	u8         cqn_snd[0x18];

	u8         reserved_at_400[0x8];
	u8         deth_sqpn[0x18];

	u8         reserved_at_420[0x20];

	u8         reserved_at_440[0x8];
	u8         last_acked_psn[0x18];

	u8         reserved_at_460[0x8];
	u8         ssn[0x18];

	u8         reserved_at_480[0x8];
	u8         log_rra_max[0x3];
	u8         reserved_at_48b[0x1];
	u8         atomic_mode[0x4];
	u8         rre[0x1];
	u8         rwe[0x1];
	u8         rae[0x1];
	u8         reserved_at_493[0x1];
	u8         page_offset[0x6];
	u8         reserved_at_49a[0x3];
	u8         cd_slave_receive[0x1];
	u8         cd_slave_send[0x1];
	u8         cd_master[0x1];

	u8         reserved_at_4a0[0x3];
	u8         min_rnr_nak[0x5];
	u8         next_rcv_psn[0x18];

	u8         reserved_at_4c0[0x8];
	u8         xrcd[0x18];

	u8         reserved_at_4e0[0x8];
	u8         cqn_rcv[0x18];

	u8         dbr_addr[0x40];

	u8         q_key[0x20];

	u8         reserved_at_560[0x5];
	u8         rq_type[0x3];
	u8         srqn_rmpn_xrqn[0x18];

	u8         reserved_at_580[0x8];
	u8         rmsn[0x18];

	u8         hw_sq_wqebb_counter[0x10];
	u8         sw_sq_wqebb_counter[0x10];

	u8         hw_rq_counter[0x20];

	u8         sw_rq_counter[0x20];

	u8         reserved_at_600[0x20];

	u8         reserved_at_620[0xf];
	u8         cgs[0x1];
	u8         cs_req[0x8];
	u8         cs_res[0x8];

	u8         dc_access_key[0x40];

	u8         reserved_at_680[0xc0];
};

struct mlx5_ifc_roce_addr_layout_bits {
	u8         source_l3_address[16][0x8];

	u8         reserved_at_80[0x3];
	u8         vlan_valid[0x1];
	u8         vlan_id[0xc];
	u8         source_mac_47_32[0x10];

	u8         source_mac_31_0[0x20];

	u8         reserved_at_c0[0x14];
	u8         roce_l3_type[0x4];
	u8         roce_version[0x8];

	u8         reserved_at_e0[0x20];
};

union mlx5_ifc_hca_cap_union_bits {
	struct mlx5_ifc_cmd_hca_cap_bits cmd_hca_cap;
	struct mlx5_ifc_odp_cap_bits odp_cap;
	struct mlx5_ifc_atomic_caps_bits atomic_caps;
	struct mlx5_ifc_roce_cap_bits roce_cap;
	struct mlx5_ifc_per_protocol_networking_offload_caps_bits per_protocol_networking_offload_caps;
	struct mlx5_ifc_flow_table_nic_cap_bits flow_table_nic_cap;
	struct mlx5_ifc_flow_table_eswitch_cap_bits flow_table_eswitch_cap;
	struct mlx5_ifc_e_switch_cap_bits e_switch_cap;
	struct mlx5_ifc_vector_calc_cap_bits vector_calc_cap;
	struct mlx5_ifc_qos_cap_bits qos_cap;
	u8         reserved_at_0[0x8000];
};

enum {
	MLX5_FLOW_CONTEXT_ACTION_ALLOW     = 0x1,
	MLX5_FLOW_CONTEXT_ACTION_DROP      = 0x2,
	MLX5_FLOW_CONTEXT_ACTION_FWD_DEST  = 0x4,
	MLX5_FLOW_CONTEXT_ACTION_COUNT     = 0x8,
	MLX5_FLOW_CONTEXT_ACTION_ENCAP     = 0x10,
	MLX5_FLOW_CONTEXT_ACTION_DECAP     = 0x20,
	MLX5_FLOW_CONTEXT_ACTION_MOD_HDR   = 0x40,
};

struct mlx5_ifc_flow_context_bits {
	u8         reserved_at_0[0x20];

	u8         group_id[0x20];

	u8         reserved_at_40[0x8];
	u8         flow_tag[0x18];

	u8         reserved_at_60[0x10];
	u8         action[0x10];

	u8         reserved_at_80[0x8];
	u8         destination_list_size[0x18];

	u8         reserved_at_a0[0x8];
	u8         flow_counter_list_size[0x18];

	u8         encap_id[0x20];

	u8         modify_header_id[0x20];

	u8         reserved_at_100[0x100];

	struct mlx5_ifc_fte_match_param_bits match_value;

	u8         reserved_at_1200[0x600];

	union mlx5_ifc_dest_format_struct_flow_counter_list_auto_bits destination[0];
};

enum {
	MLX5_XRC_SRQC_STATE_GOOD   = 0x0,
	MLX5_XRC_SRQC_STATE_ERROR  = 0x1,
};

struct mlx5_ifc_xrc_srqc_bits {
	u8         state[0x4];
	u8         log_xrc_srq_size[0x4];
	u8         reserved_at_8[0x18];

	u8         wq_signature[0x1];
	u8         cont_srq[0x1];
	u8         reserved_at_22[0x1];
	u8         rlky[0x1];
	u8         basic_cyclic_rcv_wqe[0x1];
	u8         log_rq_stride[0x3];
	u8         xrcd[0x18];

	u8         page_offset[0x6];
	u8         reserved_at_46[0x2];
	u8         cqn[0x18];

	u8         reserved_at_60[0x20];

	u8         user_index_equal_xrc_srqn[0x1];
	u8         reserved_at_81[0x1];
	u8         log_page_size[0x6];
	u8         user_index[0x18];

	u8         reserved_at_a0[0x20];

	u8         reserved_at_c0[0x8];
	u8         pd[0x18];

	u8         lwm[0x10];
	u8         wqe_cnt[0x10];

	u8         reserved_at_100[0x40];

	u8         db_record_addr_h[0x20];

	u8         db_record_addr_l[0x1e];
	u8         reserved_at_17e[0x2];

	u8         reserved_at_180[0x80];
};

struct mlx5_ifc_traffic_counter_bits {
	u8         packets[0x40];

	u8         octets[0x40];
};

struct mlx5_ifc_tisc_bits {
	u8         strict_lag_tx_port_affinity[0x1];
	u8         reserved_at_1[0x3];
	u8         lag_tx_port_affinity[0x04];

	u8         reserved_at_8[0x4];
	u8         prio[0x4];
	u8         reserved_at_10[0x10];

	u8         reserved_at_20[0x100];

	u8         reserved_at_120[0x8];
	u8         transport_domain[0x18];

	u8         reserved_at_140[0x8];
	u8         underlay_qpn[0x18];
	u8         reserved_at_160[0x3a0];
};

enum {
	MLX5_TIRC_DISP_TYPE_DIRECT    = 0x0,
	MLX5_TIRC_DISP_TYPE_INDIRECT  = 0x1,
};

enum {
	MLX5_TIRC_LRO_ENABLE_MASK_IPV4_LRO  = 0x1,
	MLX5_TIRC_LRO_ENABLE_MASK_IPV6_LRO  = 0x2,
};

enum {
	MLX5_RX_HASH_FN_NONE           = 0x0,
	MLX5_RX_HASH_FN_INVERTED_XOR8  = 0x1,
	MLX5_RX_HASH_FN_TOEPLITZ       = 0x2,
};

enum {
	MLX5_TIRC_SELF_LB_BLOCK_BLOCK_UNICAST_    = 0x1,
	MLX5_TIRC_SELF_LB_BLOCK_BLOCK_MULTICAST_  = 0x2,
};

struct mlx5_ifc_tirc_bits {
	u8         reserved_at_0[0x20];

	u8         disp_type[0x4];
	u8         reserved_at_24[0x1c];

	u8         reserved_at_40[0x40];

	u8         reserved_at_80[0x4];
	u8         lro_timeout_period_usecs[0x10];
	u8         lro_enable_mask[0x4];
	u8         lro_max_ip_payload_size[0x8];

	u8         reserved_at_a0[0x40];

	u8         reserved_at_e0[0x8];
	u8         inline_rqn[0x18];

	u8         rx_hash_symmetric[0x1];
	u8         reserved_at_101[0x1];
	u8         tunneled_offload_en[0x1];
	u8         reserved_at_103[0x5];
	u8         indirect_table[0x18];

	u8         rx_hash_fn[0x4];
	u8         reserved_at_124[0x2];
	u8         self_lb_block[0x2];
	u8         transport_domain[0x18];

	u8         rx_hash_toeplitz_key[10][0x20];

	struct mlx5_ifc_rx_hash_field_select_bits rx_hash_field_selector_outer;

	struct mlx5_ifc_rx_hash_field_select_bits rx_hash_field_selector_inner;

	u8         reserved_at_2c0[0x4c0];
};

enum {
	MLX5_SRQC_STATE_GOOD   = 0x0,
	MLX5_SRQC_STATE_ERROR  = 0x1,
};

struct mlx5_ifc_srqc_bits {
	u8         state[0x4];
	u8         log_srq_size[0x4];
	u8         reserved_at_8[0x18];

	u8         wq_signature[0x1];
	u8         cont_srq[0x1];
	u8         reserved_at_22[0x1];
	u8         rlky[0x1];
	u8         reserved_at_24[0x1];
	u8         log_rq_stride[0x3];
	u8         xrcd[0x18];

	u8         page_offset[0x6];
	u8         reserved_at_46[0x2];
	u8         cqn[0x18];

	u8         reserved_at_60[0x20];

	u8         reserved_at_80[0x2];
	u8         log_page_size[0x6];
	u8         reserved_at_88[0x18];

	u8         reserved_at_a0[0x20];

	u8         reserved_at_c0[0x8];
	u8         pd[0x18];

	u8         lwm[0x10];
	u8         wqe_cnt[0x10];

	u8         reserved_at_100[0x40];

	u8         dbr_addr[0x40];

	u8         reserved_at_180[0x80];
};

enum {
	MLX5_SQC_STATE_RST  = 0x0,
	MLX5_SQC_STATE_RDY  = 0x1,
	MLX5_SQC_STATE_ERR  = 0x3,
};

struct mlx5_ifc_sqc_bits {
	u8         rlky[0x1];
	u8         cd_master[0x1];
	u8         fre[0x1];
	u8         flush_in_error_en[0x1];
	u8         reserved_at_4[0x1];
	u8	   min_wqe_inline_mode[0x3];
	u8         state[0x4];
	u8         reg_umr[0x1];
	u8         reserved_at_d[0x13];

	u8         reserved_at_20[0x8];
	u8         user_index[0x18];

	u8         reserved_at_40[0x8];
	u8         cqn[0x18];

	u8         reserved_at_60[0x90];

	u8         packet_pacing_rate_limit_index[0x10];
	u8         tis_lst_sz[0x10];
	u8         reserved_at_110[0x10];

	u8         reserved_at_120[0x40];

	u8         reserved_at_160[0x8];
	u8         tis_num_0[0x18];

	struct mlx5_ifc_wq_bits wq;
};

enum {
	SCHEDULING_CONTEXT_ELEMENT_TYPE_TSAR = 0x0,
	SCHEDULING_CONTEXT_ELEMENT_TYPE_VPORT = 0x1,
	SCHEDULING_CONTEXT_ELEMENT_TYPE_VPORT_TC = 0x2,
	SCHEDULING_CONTEXT_ELEMENT_TYPE_PARA_VPORT_TC = 0x3,
};

struct mlx5_ifc_scheduling_context_bits {
	u8         element_type[0x8];
	u8         reserved_at_8[0x18];

	u8         element_attributes[0x20];

	u8         parent_element_id[0x20];

	u8         reserved_at_60[0x40];

	u8         bw_share[0x20];

	u8         max_average_bw[0x20];

	u8         reserved_at_e0[0x120];
};

struct mlx5_ifc_rqtc_bits {
	u8         reserved_at_0[0xa0];

	u8         reserved_at_a0[0x10];
	u8         rqt_max_size[0x10];

	u8         reserved_at_c0[0x10];
	u8         rqt_actual_size[0x10];

	u8         reserved_at_e0[0x6a0];

	struct mlx5_ifc_rq_num_bits rq_num[0];
};

enum {
	MLX5_RQC_MEM_RQ_TYPE_MEMORY_RQ_INLINE  = 0x0,
	MLX5_RQC_MEM_RQ_TYPE_MEMORY_RQ_RMP     = 0x1,
};

enum {
	MLX5_RQC_STATE_RST  = 0x0,
	MLX5_RQC_STATE_RDY  = 0x1,
	MLX5_RQC_STATE_ERR  = 0x3,
};

struct mlx5_ifc_rqc_bits {
	u8         rlky[0x1];
	u8         reserved_at_1[0x1];
	u8         scatter_fcs[0x1];
	u8         vsd[0x1];
	u8         mem_rq_type[0x4];
	u8         state[0x4];
	u8         reserved_at_c[0x1];
	u8         flush_in_error_en[0x1];
	u8         reserved_at_e[0x12];

	u8         reserved_at_20[0x8];
	u8         user_index[0x18];

	u8         reserved_at_40[0x8];
	u8         cqn[0x18];

	u8         counter_set_id[0x8];
	u8         reserved_at_68[0x18];

	u8         reserved_at_80[0x8];
	u8         rmpn[0x18];

	u8         reserved_at_a0[0xe0];

	struct mlx5_ifc_wq_bits wq;
};

enum {
	MLX5_RMPC_STATE_RDY  = 0x1,
	MLX5_RMPC_STATE_ERR  = 0x3,
};

struct mlx5_ifc_rmpc_bits {
	u8         reserved_at_0[0x8];
	u8         state[0x4];
	u8         reserved_at_c[0x14];

	u8         basic_cyclic_rcv_wqe[0x1];
	u8         reserved_at_21[0x1f];

	u8         reserved_at_40[0x140];

	struct mlx5_ifc_wq_bits wq;
};

struct mlx5_ifc_nic_vport_context_bits {
	u8         reserved_at_0[0x5];
	u8         min_wqe_inline_mode[0x3];
	u8         reserved_at_8[0x17];
	u8         roce_en[0x1];

	u8         arm_change_event[0x1];
	u8         reserved_at_21[0x1a];
	u8         event_on_mtu[0x1];
	u8         event_on_promisc_change[0x1];
	u8         event_on_vlan_change[0x1];
	u8         event_on_mc_address_change[0x1];
	u8         event_on_uc_address_change[0x1];

	u8         reserved_at_40[0xf0];

	u8         mtu[0x10];

	u8         system_image_guid[0x40];
	u8         port_guid[0x40];
	u8         node_guid[0x40];

	u8         reserved_at_200[0x140];
	u8         qkey_violation_counter[0x10];
	u8         reserved_at_350[0x430];

	u8         promisc_uc[0x1];
	u8         promisc_mc[0x1];
	u8         promisc_all[0x1];
	u8         reserved_at_783[0x2];
	u8         allowed_list_type[0x3];
	u8         reserved_at_788[0xc];
	u8         allowed_list_size[0xc];

	struct mlx5_ifc_mac_address_layout_bits permanent_address;

	u8         reserved_at_7e0[0x20];

	u8         current_uc_mac_address[0][0x40];
};

enum {
	MLX5_MKC_ACCESS_MODE_PA    = 0x0,
	MLX5_MKC_ACCESS_MODE_MTT   = 0x1,
	MLX5_MKC_ACCESS_MODE_KLMS  = 0x2,
	MLX5_MKC_ACCESS_MODE_KSM   = 0x3,
};

struct mlx5_ifc_mkc_bits {
	u8         reserved_at_0[0x1];
	u8         free[0x1];
	u8         reserved_at_2[0xd];
	u8         small_fence_on_rdma_read_response[0x1];
	u8         umr_en[0x1];
	u8         a[0x1];
	u8         rw[0x1];
	u8         rr[0x1];
	u8         lw[0x1];
	u8         lr[0x1];
	u8         access_mode[0x2];
	u8         reserved_at_18[0x8];

	u8         qpn[0x18];
	u8         mkey_7_0[0x8];

	u8         reserved_at_40[0x20];

	u8         length64[0x1];
	u8         bsf_en[0x1];
	u8         sync_umr[0x1];
	u8         reserved_at_63[0x2];
	u8         expected_sigerr_count[0x1];
	u8         reserved_at_66[0x1];
	u8         en_rinval[0x1];
	u8         pd[0x18];

	u8         start_addr[0x40];

	u8         len[0x40];

	u8         bsf_octword_size[0x20];

	u8         reserved_at_120[0x80];

	u8         translations_octword_size[0x20];

	u8         reserved_at_1c0[0x1b];
	u8         log_page_size[0x5];

	u8         reserved_at_1e0[0x20];
};

struct mlx5_ifc_pkey_bits {
	u8         reserved_at_0[0x10];
	u8         pkey[0x10];
};

struct mlx5_ifc_array128_auto_bits {
	u8         array128_auto[16][0x8];
};

struct mlx5_ifc_hca_vport_context_bits {
	u8         field_select[0x20];

	u8         reserved_at_20[0xe0];

	u8         sm_virt_aware[0x1];
	u8         has_smi[0x1];
	u8         has_raw[0x1];
	u8         grh_required[0x1];
	u8         reserved_at_104[0xc];
	u8         port_physical_state[0x4];
	u8         vport_state_policy[0x4];
	u8         port_state[0x4];
	u8         vport_state[0x4];

	u8         reserved_at_120[0x20];

	u8         system_image_guid[0x40];

	u8         port_guid[0x40];

	u8         node_guid[0x40];

	u8         cap_mask1[0x20];

	u8         cap_mask1_field_select[0x20];

	u8         cap_mask2[0x20];

	u8         cap_mask2_field_select[0x20];

	u8         reserved_at_280[0x80];

	u8         lid[0x10];
	u8         reserved_at_310[0x4];
	u8         init_type_reply[0x4];
	u8         lmc[0x3];
	u8         subnet_timeout[0x5];

	u8         sm_lid[0x10];
	u8         sm_sl[0x4];
	u8         reserved_at_334[0xc];

	u8         qkey_violation_counter[0x10];
	u8         pkey_violation_counter[0x10];

	u8         reserved_at_360[0xca0];
};

struct mlx5_ifc_esw_vport_context_bits {
	u8         reserved_at_0[0x3];
	u8         vport_svlan_strip[0x1];
	u8         vport_cvlan_strip[0x1];
	u8         vport_svlan_insert[0x1];
	u8         vport_cvlan_insert[0x2];
	u8         reserved_at_8[0x18];

	u8         reserved_at_20[0x20];

	u8         svlan_cfi[0x1];
	u8         svlan_pcp[0x3];
	u8         svlan_id[0xc];
	u8         cvlan_cfi[0x1];
	u8         cvlan_pcp[0x3];
	u8         cvlan_id[0xc];

	u8         reserved_at_60[0x7a0];
};

enum {
	MLX5_EQC_STATUS_OK                = 0x0,
	MLX5_EQC_STATUS_EQ_WRITE_FAILURE  = 0xa,
};

enum {
	MLX5_EQC_ST_ARMED  = 0x9,
	MLX5_EQC_ST_FIRED  = 0xa,
};

struct mlx5_ifc_eqc_bits {
	u8         status[0x4];
	u8         reserved_at_4[0x9];
	u8         ec[0x1];
	u8         oi[0x1];
	u8         reserved_at_f[0x5];
	u8         st[0x4];
	u8         reserved_at_18[0x8];

	u8         reserved_at_20[0x20];

	u8         reserved_at_40[0x14];
	u8         page_offset[0x6];
	u8         reserved_at_5a[0x6];

	u8         reserved_at_60[0x3];
	u8         log_eq_size[0x5];
	u8         uar_page[0x18];

	u8         reserved_at_80[0x20];

	u8         reserved_at_a0[0x18];
	u8         intr[0x8];

	u8         reserved_at_c0[0x3];
	u8         log_page_size[0x5];
	u8         reserved_at_c8[0x18];

	u8         reserved_at_e0[0x60];

	u8         reserved_at_140[0x8];
	u8         consumer_counter[0x18];

	u8         reserved_at_160[0x8];
	u8         producer_counter[0x18];

	u8         reserved_at_180[0x80];
};

enum {
	MLX5_DCTC_STATE_ACTIVE    = 0x0,
	MLX5_DCTC_STATE_DRAINING  = 0x1,
	MLX5_DCTC_STATE_DRAINED   = 0x2,
};

enum {
	MLX5_DCTC_CS_RES_DISABLE    = 0x0,
	MLX5_DCTC_CS_RES_NA         = 0x1,
	MLX5_DCTC_CS_RES_UP_TO_64B  = 0x2,
};

enum {
	MLX5_DCTC_MTU_256_BYTES  = 0x1,
	MLX5_DCTC_MTU_512_BYTES  = 0x2,
	MLX5_DCTC_MTU_1K_BYTES   = 0x3,
	MLX5_DCTC_MTU_2K_BYTES   = 0x4,
	MLX5_DCTC_MTU_4K_BYTES   = 0x5,
};

struct mlx5_ifc_dctc_bits {
	u8         reserved_at_0[0x4];
	u8         state[0x4];
	u8         reserved_at_8[0x18];

	u8         reserved_at_20[0x8];
	u8         user_index[0x18];

	u8         reserved_at_40[0x8];
	u8         cqn[0x18];

	u8         counter_set_id[0x8];
	u8         atomic_mode[0x4];
	u8         rre[0x1];
	u8         rwe[0x1];
	u8         rae[0x1];
	u8         atomic_like_write_en[0x1];
	u8         latency_sensitive[0x1];
	u8         rlky[0x1];
	u8         free_ar[0x1];
	u8         reserved_at_73[0xd];

	u8         reserved_at_80[0x8];
	u8         cs_res[0x8];
	u8         reserved_at_90[0x3];
	u8         min_rnr_nak[0x5];
	u8         reserved_at_98[0x8];

	u8         reserved_at_a0[0x8];
	u8         srqn_xrqn[0x18];

	u8         reserved_at_c0[0x8];
	u8         pd[0x18];

	u8         tclass[0x8];
	u8         reserved_at_e8[0x4];
	u8         flow_label[0x14];

	u8         dc_access_key[0x40];

	u8         reserved_at_140[0x5];
	u8         mtu[0x3];
	u8         port[0x8];
	u8         pkey_index[0x10];

	u8         reserved_at_160[0x8];
	u8         my_addr_index[0x8];
	u8         reserved_at_170[0x8];
	u8         hop_limit[0x8];

	u8         dc_access_key_violation_count[0x20];

	u8         reserved_at_1a0[0x14];
	u8         dei_cfi[0x1];
	u8         eth_prio[0x3];
	u8         ecn[0x2];
	u8         dscp[0x6];

	u8         reserved_at_1c0[0x40];
};

enum {
	MLX5_CQC_STATUS_OK             = 0x0,
	MLX5_CQC_STATUS_CQ_OVERFLOW    = 0x9,
	MLX5_CQC_STATUS_CQ_WRITE_FAIL  = 0xa,
};

enum {
	MLX5_CQC_CQE_SZ_64_BYTES   = 0x0,
	MLX5_CQC_CQE_SZ_128_BYTES  = 0x1,
};

enum {
	MLX5_CQC_ST_SOLICITED_NOTIFICATION_REQUEST_ARMED  = 0x6,
	MLX5_CQC_ST_NOTIFICATION_REQUEST_ARMED            = 0x9,
	MLX5_CQC_ST_FIRED                                 = 0xa,
};

enum {
	MLX5_CQ_PERIOD_MODE_START_FROM_EQE = 0x0,
	MLX5_CQ_PERIOD_MODE_START_FROM_CQE = 0x1,
	MLX5_CQ_PERIOD_NUM_MODES
};

struct mlx5_ifc_cqc_bits {
	u8         status[0x4];
	u8         reserved_at_4[0x4];
	u8         cqe_sz[0x3];
	u8         cc[0x1];
	u8         reserved_at_c[0x1];
	u8         scqe_break_moderation_en[0x1];
	u8         oi[0x1];
	u8         cq_period_mode[0x2];
	u8         cqe_comp_en[0x1];
	u8         mini_cqe_res_format[0x2];
	u8         st[0x4];
	u8         reserved_at_18[0x8];

	u8         reserved_at_20[0x20];

	u8         reserved_at_40[0x14];
	u8         page_offset[0x6];
	u8         reserved_at_5a[0x6];

	u8         reserved_at_60[0x3];
	u8         log_cq_size[0x5];
	u8         uar_page[0x18];

	u8         reserved_at_80[0x4];
	u8         cq_period[0xc];
	u8         cq_max_count[0x10];

	u8         reserved_at_a0[0x18];
	u8         c_eqn[0x8];

	u8         reserved_at_c0[0x3];
	u8         log_page_size[0x5];
	u8         reserved_at_c8[0x18];

	u8         reserved_at_e0[0x20];

	u8         reserved_at_100[0x8];
	u8         last_notified_index[0x18];

	u8         reserved_at_120[0x8];
	u8         last_solicit_index[0x18];

	u8         reserved_at_140[0x8];
	u8         consumer_counter[0x18];

	u8         reserved_at_160[0x8];
	u8         producer_counter[0x18];

	u8         reserved_at_180[0x40];

	u8         dbr_addr[0x40];
};

union mlx5_ifc_cong_control_roce_ecn_auto_bits {
	struct mlx5_ifc_cong_control_802_1qau_rp_bits cong_control_802_1qau_rp;
	struct mlx5_ifc_cong_control_r_roce_ecn_rp_bits cong_control_r_roce_ecn_rp;
	struct mlx5_ifc_cong_control_r_roce_ecn_np_bits cong_control_r_roce_ecn_np;
	u8         reserved_at_0[0x800];
};

struct mlx5_ifc_query_adapter_param_block_bits {
	u8         reserved_at_0[0xc0];

	u8         reserved_at_c0[0x8];
	u8         ieee_vendor_id[0x18];

	u8         reserved_at_e0[0x10];
	u8         vsd_vendor_id[0x10];

	u8         vsd[208][0x8];

	u8         vsd_contd_psid[16][0x8];
};

enum {
	MLX5_XRQC_STATE_GOOD   = 0x0,
	MLX5_XRQC_STATE_ERROR  = 0x1,
};

enum {
	MLX5_XRQC_TOPOLOGY_NO_SPECIAL_TOPOLOGY = 0x0,
	MLX5_XRQC_TOPOLOGY_TAG_MATCHING        = 0x1,
};

enum {
	MLX5_XRQC_OFFLOAD_RNDV = 0x1,
};

struct mlx5_ifc_tag_matching_topology_context_bits {
	u8         log_matching_list_sz[0x4];
	u8         reserved_at_4[0xc];
	u8         append_next_index[0x10];

	u8         sw_phase_cnt[0x10];
	u8         hw_phase_cnt[0x10];

	u8         reserved_at_40[0x40];
};

struct mlx5_ifc_xrqc_bits {
	u8         state[0x4];
	u8         rlkey[0x1];
	u8         reserved_at_5[0xf];
	u8         topology[0x4];
	u8         reserved_at_18[0x4];
	u8         offload[0x4];

	u8         reserved_at_20[0x8];
	u8         user_index[0x18];

	u8         reserved_at_40[0x8];
	u8         cqn[0x18];

	u8         reserved_at_60[0xa0];

	struct mlx5_ifc_tag_matching_topology_context_bits tag_matching_topology_context;

	u8         reserved_at_180[0x880];

	struct mlx5_ifc_wq_bits wq;
};

union mlx5_ifc_modify_field_select_resize_field_select_auto_bits {
	struct mlx5_ifc_modify_field_select_bits modify_field_select;
	struct mlx5_ifc_resize_field_select_bits resize_field_select;
	u8         reserved_at_0[0x20];
};

union mlx5_ifc_field_select_802_1_r_roce_auto_bits {
	struct mlx5_ifc_field_select_802_1qau_rp_bits field_select_802_1qau_rp;
	struct mlx5_ifc_field_select_r_roce_rp_bits field_select_r_roce_rp;
	struct mlx5_ifc_field_select_r_roce_np_bits field_select_r_roce_np;
	u8         reserved_at_0[0x20];
};

union mlx5_ifc_eth_cntrs_grp_data_layout_auto_bits {
	struct mlx5_ifc_eth_802_3_cntrs_grp_data_layout_bits eth_802_3_cntrs_grp_data_layout;
	struct mlx5_ifc_eth_2863_cntrs_grp_data_layout_bits eth_2863_cntrs_grp_data_layout;
	struct mlx5_ifc_eth_2819_cntrs_grp_data_layout_bits eth_2819_cntrs_grp_data_layout;
	struct mlx5_ifc_eth_3635_cntrs_grp_data_layout_bits eth_3635_cntrs_grp_data_layout;
	struct mlx5_ifc_eth_extended_cntrs_grp_data_layout_bits eth_extended_cntrs_grp_data_layout;
	struct mlx5_ifc_eth_per_prio_grp_data_layout_bits eth_per_prio_grp_data_layout;
	struct mlx5_ifc_eth_per_traffic_grp_data_layout_bits eth_per_traffic_grp_data_layout;
	struct mlx5_ifc_ib_port_cntrs_grp_data_layout_bits ib_port_cntrs_grp_data_layout;
	struct mlx5_ifc_phys_layer_cntrs_bits phys_layer_cntrs;
	struct mlx5_ifc_phys_layer_statistical_cntrs_bits phys_layer_statistical_cntrs;
	u8         reserved_at_0[0x7c0];
};

union mlx5_ifc_pcie_cntrs_grp_data_layout_auto_bits {
	struct mlx5_ifc_pcie_perf_cntrs_grp_data_layout_bits pcie_perf_cntrs_grp_data_layout;
	u8         reserved_at_0[0x7c0];
};

union mlx5_ifc_event_auto_bits {
	struct mlx5_ifc_comp_event_bits comp_event;
	struct mlx5_ifc_dct_events_bits dct_events;
	struct mlx5_ifc_qp_events_bits qp_events;
	struct mlx5_ifc_wqe_associated_page_fault_event_bits wqe_associated_page_fault_event;
	struct mlx5_ifc_rdma_page_fault_event_bits rdma_page_fault_event;
	struct mlx5_ifc_cq_error_bits cq_error;
	struct mlx5_ifc_dropped_packet_logged_bits dropped_packet_logged;
	struct mlx5_ifc_port_state_change_event_bits port_state_change_event;
	struct mlx5_ifc_gpio_event_bits gpio_event;
	struct mlx5_ifc_db_bf_congestion_event_bits db_bf_congestion_event;
	struct mlx5_ifc_stall_vl_event_bits stall_vl_event;
	struct mlx5_ifc_cmd_inter_comp_event_bits cmd_inter_comp_event;
	u8         reserved_at_0[0xe0];
};

struct mlx5_ifc_health_buffer_bits {
	u8         reserved_at_0[0x100];

	u8         assert_existptr[0x20];

	u8         assert_callra[0x20];

	u8         reserved_at_140[0x40];

	u8         fw_version[0x20];

	u8         hw_id[0x20];

	u8         reserved_at_1c0[0x20];

	u8         irisc_index[0x8];
	u8         synd[0x8];
	u8         ext_synd[0x10];
};

struct mlx5_ifc_register_loopback_control_bits {
	u8         no_lb[0x1];
	u8         reserved_at_1[0x7];
	u8         port[0x8];
	u8         reserved_at_10[0x10];

	u8         reserved_at_20[0x60];
};

struct mlx5_ifc_vport_tc_element_bits {
	u8         traffic_class[0x4];
	u8         reserved_at_4[0xc];
	u8         vport_number[0x10];
};

struct mlx5_ifc_vport_element_bits {
	u8         reserved_at_0[0x10];
	u8         vport_number[0x10];
};

enum {
	TSAR_ELEMENT_TSAR_TYPE_DWRR = 0x0,
	TSAR_ELEMENT_TSAR_TYPE_ROUND_ROBIN = 0x1,
	TSAR_ELEMENT_TSAR_TYPE_ETS = 0x2,
};

struct mlx5_ifc_tsar_element_bits {
	u8         reserved_at_0[0x8];
	u8         tsar_type[0x8];
	u8         reserved_at_10[0x10];
};

struct mlx5_ifc_teardown_hca_out_bits {
	u8         status[0x8];
	u8         reserved_at_8[0x18];

	u8         syndrome[0x20];

	u8         reserved_at_40[0x40];
};

enum {
	MLX5_TEARDOWN_HCA_IN_PROFILE_GRACEFUL_CLOSE  = 0x0,
	MLX5_TEARDOWN_HCA_IN_PROFILE_PANIC_CLOSE     = 0x1,
};

struct mlx5_ifc_teardown_hca_in_bits {
	u8         opcode[0x10];
	u8         reserved_at_10[0x10];

	u8         reserved_at_20[0x10];
	u8         op_mod[0x10];

	u8         reserved_at_40[0x10];
	u8         profile[0x10];

	u8         reserved_at_60[0x20];
};

struct mlx5_ifc_sqerr2rts_qp_out_bits {
	u8         status[0x8];
	u8         reserved_at_8[0x18];

	u8         syndrome[0x20];

	u8         reserved_at_40[0x40];
};

struct mlx5_ifc_sqerr2rts_qp_in_bits {
	u8         opcode[0x10];
	u8         reserved_at_10[0x10];

	u8         reserved_at_20[0x10];
	u8         op_mod[0x10];

	u8         reserved_at_40[0x8];
	u8         qpn[0x18];

	u8         reserved_at_60[0x20];

	u8         opt_param_mask[0x20];

	u8         reserved_at_a0[0x20];

	struct mlx5_ifc_qpc_bits qpc;

	u8         reserved_at_800[0x80];
};

struct mlx5_ifc_sqd2rts_qp_out_bits {
	u8         status[0x8];
	u8         reserved_at_8[0x18];

	u8         syndrome[0x20];

	u8         reserved_at_40[0x40];
};

struct mlx5_ifc_sqd2rts_qp_in_bits {
	u8         opcode[0x10];
	u8         reserved_at_10[0x10];

	u8         reserved_at_20[0x10];
	u8         op_mod[0x10];

	u8         reserved_at_40[0x8];
	u8         qpn[0x18];

	u8         reserved_at_60[0x20];

	u8         opt_param_mask[0x20];

	u8         reserved_at_a0[0x20];

	struct mlx5_ifc_qpc_bits qpc;

	u8         reserved_at_800[0x80];
};

struct mlx5_ifc_set_roce_address_out_bits {
	u8         status[0x8];
	u8         reserved_at_8[0x18];

	u8         syndrome[0x20];

	u8         reserved_at_40[0x40];
};

struct mlx5_ifc_set_roce_address_in_bits {
	u8         opcode[0x10];
	u8         reserved_at_10[0x10];

	u8         reserved_at_20[0x10];
	u8         op_mod[0x10];

	u8         roce_address_index[0x10];
	u8         reserved_at_50[0x10];

	u8         reserved_at_60[0x20];

	struct mlx5_ifc_roce_addr_layout_bits roce_address;
};

struct mlx5_ifc_set_mad_demux_out_bits {
	u8         status[0x8];
	u8         reserved_at_8[0x18];

	u8         syndrome[0x20];

	u8         reserved_at_40[0x40];
};

enum {
	MLX5_SET_MAD_DEMUX_IN_DEMUX_MODE_PASS_ALL   = 0x0,
	MLX5_SET_MAD_DEMUX_IN_DEMUX_MODE_SELECTIVE  = 0x2,
};

struct mlx5_ifc_set_mad_demux_in_bits {
	u8         opcode[0x10];
	u8         reserved_at_10[0x10];

	u8         reserved_at_20[0x10];
	u8         op_mod[0x10];

	u8         reserved_at_40[0x20];

	u8         reserved_at_60[0x6];
	u8         demux_mode[0x2];
	u8         reserved_at_68[0x18];
};

struct mlx5_ifc_set_l2_table_entry_out_bits {
	u8         status[0x8];
	u8         reserved_at_8[0x18];

	u8         syndrome[0x20];

	u8         reserved_at_40[0x40];
};

struct mlx5_ifc_set_l2_table_entry_in_bits {
	u8         opcode[0x10];
	u8         reserved_at_10[0x10];

	u8         reserved_at_20[0x10];
	u8         op_mod[0x10];

	u8         reserved_at_40[0x60];

	u8         reserved_at_a0[0x8];
	u8         table_index[0x18];

	u8         reserved_at_c0[0x20];

	u8         reserved_at_e0[0x13];
	u8         vlan_valid[0x1];
	u8         vlan[0xc];

	struct mlx5_ifc_mac_address_layout_bits mac_address;

	u8         reserved_at_140[0xc0];
};

struct mlx5_ifc_set_issi_out_bits {
	u8         status[0x8];
	u8         reserved_at_8[0x18];

	u8         syndrome[0x20];

	u8         reserved_at_40[0x40];
};

struct mlx5_ifc_set_issi_in_bits {
	u8         opcode[0x10];
	u8         reserved_at_10[0x10];

	u8         reserved_at_20[0x10];
	u8         op_mod[0x10];

	u8         reserved_at_40[0x10];
	u8         current_issi[0x10];

	u8         reserved_at_60[0x20];
};

struct mlx5_ifc_set_hca_cap_out_bits {
	u8         status[0x8];
	u8         reserved_at_8[0x18];

	u8         syndrome[0x20];

	u8         reserved_at_40[0x40];
};

struct mlx5_ifc_set_hca_cap_in_bits {
	u8         opcode[0x10];
	u8         reserved_at_10[0x10];

	u8         reserved_at_20[0x10];
	u8         op_mod[0x10];

	u8         reserved_at_40[0x40];

	union mlx5_ifc_hca_cap_union_bits capability;
};

enum {
	MLX5_SET_FTE_MODIFY_ENABLE_MASK_ACTION    = 0x0,
	MLX5_SET_FTE_MODIFY_ENABLE_MASK_FLOW_TAG  = 0x1,
	MLX5_SET_FTE_MODIFY_ENABLE_MASK_DESTINATION_LIST    = 0x2,
	MLX5_SET_FTE_MODIFY_ENABLE_MASK_FLOW_COUNTERS    = 0x3
};

struct mlx5_ifc_set_fte_out_bits {
	u8         status[0x8];
	u8         reserved_at_8[0x18];

	u8         syndrome[0x20];

	u8         reserved_at_40[0x40];
};

struct mlx5_ifc_set_fte_in_bits {
	u8         opcode[0x10];
	u8         reserved_at_10[0x10];

	u8         reserved_at_20[0x10];
	u8         op_mod[0x10];

	u8         other_vport[0x1];
	u8         reserved_at_41[0xf];
	u8         vport_number[0x10];

	u8         reserved_at_60[0x20];

	u8         table_type[0x8];
	u8         reserved_at_88[0x18];

	u8         reserved_at_a0[0x8];
	u8         table_id[0x18];

	u8         reserved_at_c0[0x18];
	u8         modify_enable_mask[0x8];

	u8         reserved_at_e0[0x20];

	u8         flow_index[0x20];

	u8         reserved_at_120[0xe0];

	struct mlx5_ifc_flow_context_bits flow_context;
};

struct mlx5_ifc_rts2rts_qp_out_bits {
	u8         status[0x8];
	u8         reserved_at_8[0x18];

	u8         syndrome[0x20];

	u8         reserved_at_40[0x40];
};

struct mlx5_ifc_rts2rts_qp_in_bits {
	u8         opcode[0x10];
	u8         reserved_at_10[0x10];

	u8         reserved_at_20[0x10];
	u8         op_mod[0x10];

	u8         reserved_at_40[0x8];
	u8         qpn[0x18];

	u8         reserved_at_60[0x20];

	u8         opt_param_mask[0x20];

	u8         reserved_at_a0[0x20];

	struct mlx5_ifc_qpc_bits qpc;

	u8         reserved_at_800[0x80];
};

struct mlx5_ifc_rtr2rts_qp_out_bits {
	u8         status[0x8];
	u8         reserved_at_8[0x18];

	u8         syndrome[0x20];

	u8         reserved_at_40[0x40];
};

struct mlx5_ifc_rtr2rts_qp_in_bits {
	u8         opcode[0x10];
	u8         reserved_at_10[0x10];

	u8         reserved_at_20[0x10];
	u8         op_mod[0x10];

	u8         reserved_at_40[0x8];
	u8         qpn[0x18];

	u8         reserved_at_60[0x20];

	u8         opt_param_mask[0x20];

	u8         reserved_at_a0[0x20];

	struct mlx5_ifc_qpc_bits qpc;

	u8         reserved_at_800[0x80];
};

struct mlx5_ifc_rst2init_qp_out_bits {
	u8         status[0x8];
	u8         reserved_at_8[0x18];

	u8         syndrome[0x20];

	u8         reserved_at_40[0x40];
};

struct mlx5_ifc_rst2init_qp_in_bits {
	u8         opcode[0x10];
	u8         reserved_at_10[0x10];

	u8         reserved_at_20[0x10];
	u8         op_mod[0x10];

	u8         reserved_at_40[0x8];
	u8         qpn[0x18];

	u8         reserved_at_60[0x20];

	u8         opt_param_mask[0x20];

	u8         reserved_at_a0[0x20];

	struct mlx5_ifc_qpc_bits qpc;

	u8         reserved_at_800[0x80];
};

struct mlx5_ifc_query_xrq_out_bits {
	u8         status[0x8];
	u8         reserved_at_8[0x18];

	u8         syndrome[0x20];

	u8         reserved_at_40[0x40];

	struct mlx5_ifc_xrqc_bits xrq_context;
};

struct mlx5_ifc_query_xrq_in_bits {
	u8         opcode[0x10];
	u8         reserved_at_10[0x10];

	u8         reserved_at_20[0x10];
	u8         op_mod[0x10];

	u8         reserved_at_40[0x8];
	u8         xrqn[0x18];

	u8         reserved_at_60[0x20];
};

struct mlx5_ifc_query_xrc_srq_out_bits {
	u8         status[0x8];
	u8         reserved_at_8[0x18];

	u8         syndrome[0x20];

	u8         reserved_at_40[0x40];

	struct mlx5_ifc_xrc_srqc_bits xrc_srq_context_entry;

	u8         reserved_at_280[0x600];

	u8         pas[0][0x40];
};

struct mlx5_ifc_query_xrc_srq_in_bits {
	u8         opcode[0x10];
	u8         reserved_at_10[0x10];

	u8         reserved_at_20[0x10];
	u8         op_mod[0x10];

	u8         reserved_at_40[0x8];
	u8         xrc_srqn[0x18];

	u8         reserved_at_60[0x20];
};

enum {
	MLX5_QUERY_VPORT_STATE_OUT_STATE_DOWN  = 0x0,
	MLX5_QUERY_VPORT_STATE_OUT_STATE_UP    = 0x1,
};

struct mlx5_ifc_query_vport_state_out_bits {
	u8         status[0x8];
	u8         reserved_at_8[0x18];

	u8         syndrome[0x20];

	u8         reserved_at_40[0x20];

	u8         reserved_at_60[0x18];
	u8         admin_state[0x4];
	u8         state[0x4];
};

enum {
	MLX5_QUERY_VPORT_STATE_IN_OP_MOD_VNIC_VPORT  = 0x0,
	MLX5_QUERY_VPORT_STATE_IN_OP_MOD_ESW_VPORT   = 0x1,
};

struct mlx5_ifc_query_vport_state_in_bits {
	u8         opcode[0x10];
	u8         reserved_at_10[0x10];

	u8         reserved_at_20[0x10];
	u8         op_mod[0x10];

	u8         other_vport[0x1];
	u8         reserved_at_41[0xf];
	u8         vport_number[0x10];

	u8         reserved_at_60[0x20];
};

struct mlx5_ifc_query_vport_counter_out_bits {
	u8         status[0x8];
	u8         reserved_at_8[0x18];

	u8         syndrome[0x20];

	u8         reserved_at_40[0x40];

	struct mlx5_ifc_traffic_counter_bits received_errors;

	struct mlx5_ifc_traffic_counter_bits transmit_errors;

	struct mlx5_ifc_traffic_counter_bits received_ib_unicast;

	struct mlx5_ifc_traffic_counter_bits transmitted_ib_unicast;

	struct mlx5_ifc_traffic_counter_bits received_ib_multicast;

	struct mlx5_ifc_traffic_counter_bits transmitted_ib_multicast;

	struct mlx5_ifc_traffic_counter_bits received_eth_broadcast;

	struct mlx5_ifc_traffic_counter_bits transmitted_eth_broadcast;

	struct mlx5_ifc_traffic_counter_bits received_eth_unicast;

	struct mlx5_ifc_traffic_counter_bits transmitted_eth_unicast;

	struct mlx5_ifc_traffic_counter_bits received_eth_multicast;

	struct mlx5_ifc_traffic_counter_bits transmitted_eth_multicast;

	u8         reserved_at_680[0xa00];
};

enum {
	MLX5_QUERY_VPORT_COUNTER_IN_OP_MOD_VPORT_COUNTERS  = 0x0,
};

struct mlx5_ifc_query_vport_counter_in_bits {
	u8         opcode[0x10];
	u8         reserved_at_10[0x10];

	u8         reserved_at_20[0x10];
	u8         op_mod[0x10];

	u8         other_vport[0x1];
	u8         reserved_at_41[0xb];
	u8	   port_num[0x4];
	u8         vport_number[0x10];

	u8         reserved_at_60[0x60];

	u8         clear[0x1];
	u8         reserved_at_c1[0x1f];

	u8         reserved_at_e0[0x20];
};

struct mlx5_ifc_query_tis_out_bits {
	u8         status[0x8];
	u8         reserved_at_8[0x18];

	u8         syndrome[0x20];

	u8         reserved_at_40[0x40];

	struct mlx5_ifc_tisc_bits tis_context;
};

struct mlx5_ifc_query_tis_in_bits {
	u8         opcode[0x10];
	u8         reserved_at_10[0x10];

	u8         reserved_at_20[0x10];
	u8         op_mod[0x10];

	u8         reserved_at_40[0x8];
	u8         tisn[0x18];

	u8         reserved_at_60[0x20];
};

struct mlx5_ifc_query_tir_out_bits {
	u8         status[0x8];
	u8         reserved_at_8[0x18];

	u8         syndrome[0x20];

	u8         reserved_at_40[0xc0];

	struct mlx5_ifc_tirc_bits tir_context;
};

struct mlx5_ifc_query_tir_in_bits {
	u8         opcode[0x10];
	u8         reserved_at_10[0x10];

	u8         reserved_at_20[0x10];
	u8         op_mod[0x10];

	u8         reserved_at_40[0x8];
	u8         tirn[0x18];

	u8         reserved_at_60[0x20];
};

struct mlx5_ifc_query_srq_out_bits {
	u8         status[0x8];
	u8         reserved_at_8[0x18];

	u8         syndrome[0x20];

	u8         reserved_at_40[0x40];

	struct mlx5_ifc_srqc_bits srq_context_entry;

	u8         reserved_at_280[0x600];

	u8         pas[0][0x40];
};

struct mlx5_ifc_query_srq_in_bits {
	u8         opcode[0x10];
	u8         reserved_at_10[0x10];

	u8         reserved_at_20[0x10];
	u8         op_mod[0x10];

	u8         reserved_at_40[0x8];
	u8         srqn[0x18];

	u8         reserved_at_60[0x20];
};

struct mlx5_ifc_query_sq_out_bits {
	u8         status[0x8];
	u8         reserved_at_8[0x18];

	u8         syndrome[0x20];

	u8         reserved_at_40[0xc0];

	struct mlx5_ifc_sqc_bits sq_context;
};

struct mlx5_ifc_query_sq_in_bits {
	u8         opcode[0x10];
	u8         reserved_at_10[0x10];

	u8         reserved_at_20[0x10];
	u8         op_mod[0x10];

	u8         reserved_at_40[0x8];
	u8         sqn[0x18];

	u8         reserved_at_60[0x20];
};

struct mlx5_ifc_query_special_contexts_out_bits {
	u8         status[0x8];
	u8         reserved_at_8[0x18];

	u8         syndrome[0x20];

	u8         dump_fill_mkey[0x20];

	u8         resd_lkey[0x20];

	u8         null_mkey[0x20];

	u8         reserved_at_a0[0x60];
};

struct mlx5_ifc_query_special_contexts_in_bits {
	u8         opcode[0x10];
	u8         reserved_at_10[0x10];

	u8         reserved_at_20[0x10];
	u8         op_mod[0x10];

	u8         reserved_at_40[0x40];
};

struct mlx5_ifc_query_scheduling_element_out_bits {
	u8         opcode[0x10];
	u8         reserved_at_10[0x10];

	u8         reserved_at_20[0x10];
	u8         op_mod[0x10];

	u8         reserved_at_40[0xc0];

	struct mlx5_ifc_scheduling_context_bits scheduling_context;

	u8         reserved_at_300[0x100];
};

enum {
	SCHEDULING_HIERARCHY_E_SWITCH = 0x2,
};

struct mlx5_ifc_query_scheduling_element_in_bits {
	u8         opcode[0x10];
	u8         reserved_at_10[0x10];

	u8         reserved_at_20[0x10];
	u8         op_mod[0x10];

	u8         scheduling_hierarchy[0x8];
	u8         reserved_at_48[0x18];

	u8         scheduling_element_id[0x20];

	u8         reserved_at_80[0x180];
};

struct mlx5_ifc_query_rqt_out_bits {
	u8         status[0x8];
	u8         reserved_at_8[0x18];

	u8         syndrome[0x20];

	u8         reserved_at_40[0xc0];

	struct mlx5_ifc_rqtc_bits rqt_context;
};

struct mlx5_ifc_query_rqt_in_bits {
	u8         opcode[0x10];
	u8         reserved_at_10[0x10];

	u8         reserved_at_20[0x10];
	u8         op_mod[0x10];

	u8         reserved_at_40[0x8];
	u8         rqtn[0x18];

	u8         reserved_at_60[0x20];
};

struct mlx5_ifc_query_rq_out_bits {
	u8         status[0x8];
	u8         reserved_at_8[0x18];

	u8         syndrome[0x20];

	u8         reserved_at_40[0xc0];

	struct mlx5_ifc_rqc_bits rq_context;
};

struct mlx5_ifc_query_rq_in_bits {
	u8         opcode[0x10];
	u8         reserved_at_10[0x10];

	u8         reserved_at_20[0x10];
	u8         op_mod[0x10];

	u8         reserved_at_40[0x8];
	u8         rqn[0x18];

	u8         reserved_at_60[0x20];
};

struct mlx5_ifc_query_roce_address_out_bits {
	u8         status[0x8];
	u8         reserved_at_8[0x18];

	u8         syndrome[0x20];

	u8         reserved_at_40[0x40];

	struct mlx5_ifc_roce_addr_layout_bits roce_address;
};

struct mlx5_ifc_query_roce_address_in_bits {
	u8         opcode[0x10];
	u8         reserved_at_10[0x10];

	u8         reserved_at_20[0x10];
	u8         op_mod[0x10];

	u8         roce_address_index[0x10];
	u8         reserved_at_50[0x10];

	u8         reserved_at_60[0x20];
};

struct mlx5_ifc_query_rmp_out_bits {
	u8         status[0x8];
	u8         reserved_at_8[0x18];

	u8         syndrome[0x20];

	u8         reserved_at_40[0xc0];

	struct mlx5_ifc_rmpc_bits rmp_context;
};

struct mlx5_ifc_query_rmp_in_bits {
	u8         opcode[0x10];
	u8         reserved_at_10[0x10];

	u8         reserved_at_20[0x10];
	u8         op_mod[0x10];

	u8         reserved_at_40[0x8];
	u8         rmpn[0x18];

	u8         reserved_at_60[0x20];
};

struct mlx5_ifc_query_qp_out_bits {
	u8         status[0x8];
	u8         reserved_at_8[0x18];

	u8         syndrome[0x20];

	u8         reserved_at_40[0x40];

	u8         opt_param_mask[0x20];

	u8         reserved_at_a0[0x20];

	struct mlx5_ifc_qpc_bits qpc;

	u8         reserved_at_800[0x80];

	u8         pas[0][0x40];
};

struct mlx5_ifc_query_qp_in_bits {
	u8         opcode[0x10];
	u8         reserved_at_10[0x10];

	u8         reserved_at_20[0x10];
	u8         op_mod[0x10];

	u8         reserved_at_40[0x8];
	u8         qpn[0x18];

	u8         reserved_at_60[0x20];
};

struct mlx5_ifc_query_q_counter_out_bits {
	u8         status[0x8];
	u8         reserved_at_8[0x18];

	u8         syndrome[0x20];

	u8         reserved_at_40[0x40];

	u8         rx_write_requests[0x20];

	u8         reserved_at_a0[0x20];

	u8         rx_read_requests[0x20];

	u8         reserved_at_e0[0x20];

	u8         rx_atomic_requests[0x20];

	u8         reserved_at_120[0x20];

	u8         rx_dct_connect[0x20];

	u8         reserved_at_160[0x20];

	u8         out_of_buffer[0x20];

	u8         reserved_at_1a0[0x20];

	u8         out_of_sequence[0x20];

	u8         reserved_at_1e0[0x20];

	u8         duplicate_request[0x20];

	u8         reserved_at_220[0x20];

	u8         rnr_nak_retry_err[0x20];

	u8         reserved_at_260[0x20];

	u8         packet_seq_err[0x20];

	u8         reserved_at_2a0[0x20];

	u8         implied_nak_seq_err[0x20];

	u8         reserved_at_2e0[0x20];

	u8         local_ack_timeout_err[0x20];

	u8         reserved_at_320[0x4e0];
};

struct mlx5_ifc_query_q_counter_in_bits {
	u8         opcode[0x10];
	u8         reserved_at_10[0x10];

	u8         reserved_at_20[0x10];
	u8         op_mod[0x10];

	u8         reserved_at_40[0x80];

	u8         clear[0x1];
	u8         reserved_at_c1[0x1f];

	u8         reserved_at_e0[0x18];
	u8         counter_set_id[0x8];
};

struct mlx5_ifc_query_pages_out_bits {
	u8         status[0x8];
	u8         reserved_at_8[0x18];

	u8         syndrome[0x20];

	u8         reserved_at_40[0x10];
	u8         function_id[0x10];

	u8         num_pages[0x20];
};

enum {
	MLX5_QUERY_PAGES_IN_OP_MOD_BOOT_PAGES     = 0x1,
	MLX5_QUERY_PAGES_IN_OP_MOD_INIT_PAGES     = 0x2,
	MLX5_QUERY_PAGES_IN_OP_MOD_REGULAR_PAGES  = 0x3,
};

struct mlx5_ifc_query_pages_in_bits {
	u8         opcode[0x10];
	u8         reserved_at_10[0x10];

	u8         reserved_at_20[0x10];
	u8         op_mod[0x10];

	u8         reserved_at_40[0x10];
	u8         function_id[0x10];

	u8         reserved_at_60[0x20];
};

struct mlx5_ifc_query_nic_vport_context_out_bits {
	u8         status[0x8];
	u8         reserved_at_8[0x18];

	u8         syndrome[0x20];

	u8         reserved_at_40[0x40];

	struct mlx5_ifc_nic_vport_context_bits nic_vport_context;
};

struct mlx5_ifc_query_nic_vport_context_in_bits {
	u8         opcode[0x10];
	u8         reserved_at_10[0x10];

	u8         reserved_at_20[0x10];
	u8         op_mod[0x10];

	u8         other_vport[0x1];
	u8         reserved_at_41[0xf];
	u8         vport_number[0x10];

	u8         reserved_at_60[0x5];
	u8         allowed_list_type[0x3];
	u8         reserved_at_68[0x18];
};

struct mlx5_ifc_query_mkey_out_bits {
	u8         status[0x8];
	u8         reserved_at_8[0x18];

	u8         syndrome[0x20];

	u8         reserved_at_40[0x40];

	struct mlx5_ifc_mkc_bits memory_key_mkey_entry;

	u8         reserved_at_280[0x600];

	u8         bsf0_klm0_pas_mtt0_1[16][0x8];

	u8         bsf1_klm1_pas_mtt2_3[16][0x8];
};

struct mlx5_ifc_query_mkey_in_bits {
	u8         opcode[0x10];
	u8         reserved_at_10[0x10];

	u8         reserved_at_20[0x10];
	u8         op_mod[0x10];

	u8         reserved_at_40[0x8];
	u8         mkey_index[0x18];

	u8         pg_access[0x1];
	u8         reserved_at_61[0x1f];
};

struct mlx5_ifc_query_mad_demux_out_bits {
	u8         status[0x8];
	u8         reserved_at_8[0x18];

	u8         syndrome[0x20];

	u8         reserved_at_40[0x40];

	u8         mad_dumux_parameters_block[0x20];
};

struct mlx5_ifc_query_mad_demux_in_bits {
	u8         opcode[0x10];
	u8         reserved_at_10[0x10];

	u8         reserved_at_20[0x10];
	u8         op_mod[0x10];

	u8         reserved_at_40[0x40];
};

struct mlx5_ifc_query_l2_table_entry_out_bits {
	u8         status[0x8];
	u8         reserved_at_8[0x18];

	u8         syndrome[0x20];

	u8         reserved_at_40[0xa0];

	u8         reserved_at_e0[0x13];
	u8         vlan_valid[0x1];
	u8         vlan[0xc];

	struct mlx5_ifc_mac_address_layout_bits mac_address;

	u8         reserved_at_140[0xc0];
};

struct mlx5_ifc_query_l2_table_entry_in_bits {
	u8         opcode[0x10];
	u8         reserved_at_10[0x10];

	u8         reserved_at_20[0x10];
	u8         op_mod[0x10];

	u8         reserved_at_40[0x60];

	u8         reserved_at_a0[0x8];
	u8         table_index[0x18];

	u8         reserved_at_c0[0x140];
};

struct mlx5_ifc_query_issi_out_bits {
	u8         status[0x8];
	u8         reserved_at_8[0x18];

	u8         syndrome[0x20];

	u8         reserved_at_40[0x10];
	u8         current_issi[0x10];

	u8         reserved_at_60[0xa0];

	u8         reserved_at_100[76][0x8];
	u8         supported_issi_dw0[0x20];
};

struct mlx5_ifc_query_issi_in_bits {
	u8         opcode[0x10];
	u8         reserved_at_10[0x10];

	u8         reserved_at_20[0x10];
	u8         op_mod[0x10];

	u8         reserved_at_40[0x40];
};

struct mlx5_ifc_set_driver_version_out_bits {
	u8         status[0x8];
	u8         reserved_0[0x18];

	u8         syndrome[0x20];
	u8         reserved_1[0x40];
};

struct mlx5_ifc_set_driver_version_in_bits {
	u8         opcode[0x10];
	u8         reserved_0[0x10];

	u8         reserved_1[0x10];
	u8         op_mod[0x10];

	u8         reserved_2[0x40];
	u8         driver_version[64][0x8];
};

struct mlx5_ifc_query_hca_vport_pkey_out_bits {
	u8         status[0x8];
	u8         reserved_at_8[0x18];

	u8         syndrome[0x20];

	u8         reserved_at_40[0x40];

	struct mlx5_ifc_pkey_bits pkey[0];
};

struct mlx5_ifc_query_hca_vport_pkey_in_bits {
	u8         opcode[0x10];
	u8         reserved_at_10[0x10];

	u8         reserved_at_20[0x10];
	u8         op_mod[0x10];

	u8         other_vport[0x1];
	u8         reserved_at_41[0xb];
	u8         port_num[0x4];
	u8         vport_number[0x10];

	u8         reserved_at_60[0x10];
	u8         pkey_index[0x10];
};

enum {
	MLX5_HCA_VPORT_SEL_PORT_GUID	= 1 << 0,
	MLX5_HCA_VPORT_SEL_NODE_GUID	= 1 << 1,
	MLX5_HCA_VPORT_SEL_STATE_POLICY	= 1 << 2,
};

struct mlx5_ifc_query_hca_vport_gid_out_bits {
	u8         status[0x8];
	u8         reserved_at_8[0x18];

	u8         syndrome[0x20];

	u8         reserved_at_40[0x20];

	u8         gids_num[0x10];
	u8         reserved_at_70[0x10];

	struct mlx5_ifc_array128_auto_bits gid[0];
};

struct mlx5_ifc_query_hca_vport_gid_in_bits {
	u8         opcode[0x10];
	u8         reserved_at_10[0x10];

	u8         reserved_at_20[0x10];
	u8         op_mod[0x10];

	u8         other_vport[0x1];
	u8         reserved_at_41[0xb];
	u8         port_num[0x4];
	u8         vport_number[0x10];

	u8         reserved_at_60[0x10];
	u8         gid_index[0x10];
};

struct mlx5_ifc_query_hca_vport_context_out_bits {
	u8         status[0x8];
	u8         reserved_at_8[0x18];

	u8         syndrome[0x20];

	u8         reserved_at_40[0x40];

	struct mlx5_ifc_hca_vport_context_bits hca_vport_context;
};

struct mlx5_ifc_query_hca_vport_context_in_bits {
	u8         opcode[0x10];
	u8         reserved_at_10[0x10];

	u8         reserved_at_20[0x10];
	u8         op_mod[0x10];

	u8         other_vport[0x1];
	u8         reserved_at_41[0xb];
	u8         port_num[0x4];
	u8         vport_number[0x10];

	u8         reserved_at_60[0x20];
};

struct mlx5_ifc_query_hca_cap_out_bits {
	u8         status[0x8];
	u8         reserved_at_8[0x18];

	u8         syndrome[0x20];

	u8         reserved_at_40[0x40];

	union mlx5_ifc_hca_cap_union_bits capability;
};

struct mlx5_ifc_query_hca_cap_in_bits {
	u8         opcode[0x10];
	u8         reserved_at_10[0x10];

	u8         reserved_at_20[0x10];
	u8         op_mod[0x10];

	u8         reserved_at_40[0x40];
};

struct mlx5_ifc_query_flow_table_out_bits {
	u8         status[0x8];
	u8         reserved_at_8[0x18];

	u8         syndrome[0x20];

	u8         reserved_at_40[0x80];

	u8         reserved_at_c0[0x8];
	u8         level[0x8];
	u8         reserved_at_d0[0x8];
	u8         log_size[0x8];

	u8         reserved_at_e0[0x120];
};

struct mlx5_ifc_query_flow_table_in_bits {
	u8         opcode[0x10];
	u8         reserved_at_10[0x10];

	u8         reserved_at_20[0x10];
	u8         op_mod[0x10];

	u8         reserved_at_40[0x40];

	u8         table_type[0x8];
	u8         reserved_at_88[0x18];

	u8         reserved_at_a0[0x8];
	u8         table_id[0x18];

	u8         reserved_at_c0[0x140];
};

struct mlx5_ifc_query_fte_out_bits {
	u8         status[0x8];
	u8         reserved_at_8[0x18];

	u8         syndrome[0x20];

	u8         reserved_at_40[0x1c0];

	struct mlx5_ifc_flow_context_bits flow_context;
};

struct mlx5_ifc_query_fte_in_bits {
	u8         opcode[0x10];
	u8         reserved_at_10[0x10];

	u8         reserved_at_20[0x10];
	u8         op_mod[0x10];

	u8         reserved_at_40[0x40];

	u8         table_type[0x8];
	u8         reserved_at_88[0x18];

	u8         reserved_at_a0[0x8];
	u8         table_id[0x18];

	u8         reserved_at_c0[0x40];

	u8         flow_index[0x20];

	u8         reserved_at_120[0xe0];
};

enum {
	MLX5_QUERY_FLOW_GROUP_OUT_MATCH_CRITERIA_ENABLE_OUTER_HEADERS    = 0x0,
	MLX5_QUERY_FLOW_GROUP_OUT_MATCH_CRITERIA_ENABLE_MISC_PARAMETERS  = 0x1,
	MLX5_QUERY_FLOW_GROUP_OUT_MATCH_CRITERIA_ENABLE_INNER_HEADERS    = 0x2,
};

struct mlx5_ifc_query_flow_group_out_bits {
	u8         status[0x8];
	u8         reserved_at_8[0x18];

	u8         syndrome[0x20];

	u8         reserved_at_40[0xa0];

	u8         start_flow_index[0x20];

	u8         reserved_at_100[0x20];

	u8         end_flow_index[0x20];

	u8         reserved_at_140[0xa0];

	u8         reserved_at_1e0[0x18];
	u8         match_criteria_enable[0x8];

	struct mlx5_ifc_fte_match_param_bits match_criteria;

	u8         reserved_at_1200[0xe00];
};

struct mlx5_ifc_query_flow_group_in_bits {
	u8         opcode[0x10];
	u8         reserved_at_10[0x10];

	u8         reserved_at_20[0x10];
	u8         op_mod[0x10];

	u8         reserved_at_40[0x40];

	u8         table_type[0x8];
	u8         reserved_at_88[0x18];

	u8         reserved_at_a0[0x8];
	u8         table_id[0x18];

	u8         group_id[0x20];

	u8         reserved_at_e0[0x120];
};

struct mlx5_ifc_query_flow_counter_out_bits {
	u8         status[0x8];
	u8         reserved_at_8[0x18];

	u8         syndrome[0x20];

	u8         reserved_at_40[0x40];

	struct mlx5_ifc_traffic_counter_bits flow_statistics[0];
};

struct mlx5_ifc_query_flow_counter_in_bits {
	u8         opcode[0x10];
	u8         reserved_at_10[0x10];

	u8         reserved_at_20[0x10];
	u8         op_mod[0x10];

	u8         reserved_at_40[0x80];

	u8         clear[0x1];
	u8         reserved_at_c1[0xf];
	u8         num_of_counters[0x10];

	u8         reserved_at_e0[0x10];
	u8         flow_counter_id[0x10];
};

struct mlx5_ifc_query_esw_vport_context_out_bits {
	u8         status[0x8];
	u8         reserved_at_8[0x18];

	u8         syndrome[0x20];

	u8         reserved_at_40[0x40];

	struct mlx5_ifc_esw_vport_context_bits esw_vport_context;
};

struct mlx5_ifc_query_esw_vport_context_in_bits {
	u8         opcode[0x10];
	u8         reserved_at_10[0x10];

	u8         reserved_at_20[0x10];
	u8         op_mod[0x10];

	u8         other_vport[0x1];
	u8         reserved_at_41[0xf];
	u8         vport_number[0x10];

	u8         reserved_at_60[0x20];
};

struct mlx5_ifc_modify_esw_vport_context_out_bits {
	u8         status[0x8];
	u8         reserved_at_8[0x18];

	u8         syndrome[0x20];

	u8         reserved_at_40[0x40];
};

struct mlx5_ifc_esw_vport_context_fields_select_bits {
	u8         reserved_at_0[0x1c];
	u8         vport_cvlan_insert[0x1];
	u8         vport_svlan_insert[0x1];
	u8         vport_cvlan_strip[0x1];
	u8         vport_svlan_strip[0x1];
};

struct mlx5_ifc_modify_esw_vport_context_in_bits {
	u8         opcode[0x10];
	u8         reserved_at_10[0x10];

	u8         reserved_at_20[0x10];
	u8         op_mod[0x10];

	u8         other_vport[0x1];
	u8         reserved_at_41[0xf];
	u8         vport_number[0x10];

	struct mlx5_ifc_esw_vport_context_fields_select_bits field_select;

	struct mlx5_ifc_esw_vport_context_bits esw_vport_context;
};

struct mlx5_ifc_query_eq_out_bits {
	u8         status[0x8];
	u8         reserved_at_8[0x18];

	u8         syndrome[0x20];

	u8         reserved_at_40[0x40];

	struct mlx5_ifc_eqc_bits eq_context_entry;

	u8         reserved_at_280[0x40];

	u8         event_bitmask[0x40];

	u8         reserved_at_300[0x580];

	u8         pas[0][0x40];
};

struct mlx5_ifc_query_eq_in_bits {
	u8         opcode[0x10];
	u8         reserved_at_10[0x10];

	u8         reserved_at_20[0x10];
	u8         op_mod[0x10];

	u8         reserved_at_40[0x18];
	u8         eq_number[0x8];

	u8         reserved_at_60[0x20];
};

struct mlx5_ifc_encap_header_in_bits {
	u8         reserved_at_0[0x5];
	u8         header_type[0x3];
	u8         reserved_at_8[0xe];
	u8         encap_header_size[0xa];

	u8         reserved_at_20[0x10];
	u8         encap_header[2][0x8];

	u8         more_encap_header[0][0x8];
};

struct mlx5_ifc_query_encap_header_out_bits {
	u8         status[0x8];
	u8         reserved_at_8[0x18];

	u8         syndrome[0x20];

	u8         reserved_at_40[0xa0];

	struct mlx5_ifc_encap_header_in_bits encap_header[0];
};

struct mlx5_ifc_query_encap_header_in_bits {
	u8         opcode[0x10];
	u8         reserved_at_10[0x10];

	u8         reserved_at_20[0x10];
	u8         op_mod[0x10];

	u8         encap_id[0x20];

	u8         reserved_at_60[0xa0];
};

struct mlx5_ifc_alloc_encap_header_out_bits {
	u8         status[0x8];
	u8         reserved_at_8[0x18];

	u8         syndrome[0x20];

	u8         encap_id[0x20];

	u8         reserved_at_60[0x20];
};

struct mlx5_ifc_alloc_encap_header_in_bits {
	u8         opcode[0x10];
	u8         reserved_at_10[0x10];

	u8         reserved_at_20[0x10];
	u8         op_mod[0x10];

	u8         reserved_at_40[0xa0];

	struct mlx5_ifc_encap_header_in_bits encap_header;
};

struct mlx5_ifc_dealloc_encap_header_out_bits {
	u8         status[0x8];
	u8         reserved_at_8[0x18];

	u8         syndrome[0x20];

	u8         reserved_at_40[0x40];
};

struct mlx5_ifc_dealloc_encap_header_in_bits {
	u8         opcode[0x10];
	u8         reserved_at_10[0x10];

	u8         reserved_20[0x10];
	u8         op_mod[0x10];

	u8         encap_id[0x20];

	u8         reserved_60[0x20];
};

struct mlx5_ifc_set_action_in_bits {
	u8         action_type[0x4];
	u8         field[0xc];
	u8         reserved_at_10[0x3];
	u8         offset[0x5];
	u8         reserved_at_18[0x3];
	u8         length[0x5];

	u8         data[0x20];
};

struct mlx5_ifc_add_action_in_bits {
	u8         action_type[0x4];
	u8         field[0xc];
	u8         reserved_at_10[0x10];

	u8         data[0x20];
};

union mlx5_ifc_set_action_in_add_action_in_auto_bits {
	struct mlx5_ifc_set_action_in_bits set_action_in;
	struct mlx5_ifc_add_action_in_bits add_action_in;
	u8         reserved_at_0[0x40];
};

enum {
	MLX5_ACTION_TYPE_SET   = 0x1,
	MLX5_ACTION_TYPE_ADD   = 0x2,
};

enum {
	MLX5_ACTION_IN_FIELD_OUT_SMAC_47_16    = 0x1,
	MLX5_ACTION_IN_FIELD_OUT_SMAC_15_0     = 0x2,
	MLX5_ACTION_IN_FIELD_OUT_ETHERTYPE     = 0x3,
	MLX5_ACTION_IN_FIELD_OUT_DMAC_47_16    = 0x4,
	MLX5_ACTION_IN_FIELD_OUT_DMAC_15_0     = 0x5,
	MLX5_ACTION_IN_FIELD_OUT_IP_DSCP       = 0x6,
	MLX5_ACTION_IN_FIELD_OUT_TCP_FLAGS     = 0x7,
	MLX5_ACTION_IN_FIELD_OUT_TCP_SPORT     = 0x8,
	MLX5_ACTION_IN_FIELD_OUT_TCP_DPORT     = 0x9,
	MLX5_ACTION_IN_FIELD_OUT_IP_TTL        = 0xa,
	MLX5_ACTION_IN_FIELD_OUT_UDP_SPORT     = 0xb,
	MLX5_ACTION_IN_FIELD_OUT_UDP_DPORT     = 0xc,
	MLX5_ACTION_IN_FIELD_OUT_SIPV6_127_96  = 0xd,
	MLX5_ACTION_IN_FIELD_OUT_SIPV6_95_64   = 0xe,
	MLX5_ACTION_IN_FIELD_OUT_SIPV6_63_32   = 0xf,
	MLX5_ACTION_IN_FIELD_OUT_SIPV6_31_0    = 0x10,
	MLX5_ACTION_IN_FIELD_OUT_DIPV6_127_96  = 0x11,
	MLX5_ACTION_IN_FIELD_OUT_DIPV6_95_64   = 0x12,
	MLX5_ACTION_IN_FIELD_OUT_DIPV6_63_32   = 0x13,
	MLX5_ACTION_IN_FIELD_OUT_DIPV6_31_0    = 0x14,
	MLX5_ACTION_IN_FIELD_OUT_SIPV4         = 0x15,
	MLX5_ACTION_IN_FIELD_OUT_DIPV4         = 0x16,
};

struct mlx5_ifc_alloc_modify_header_context_out_bits {
	u8         status[0x8];
	u8         reserved_at_8[0x18];

	u8         syndrome[0x20];

	u8         modify_header_id[0x20];

	u8         reserved_at_60[0x20];
};

struct mlx5_ifc_alloc_modify_header_context_in_bits {
	u8         opcode[0x10];
	u8         reserved_at_10[0x10];

	u8         reserved_at_20[0x10];
	u8         op_mod[0x10];

	u8         reserved_at_40[0x20];

	u8         table_type[0x8];
	u8         reserved_at_68[0x10];
	u8         num_of_actions[0x8];

	union mlx5_ifc_set_action_in_add_action_in_auto_bits actions[0];
};

struct mlx5_ifc_dealloc_modify_header_context_out_bits {
	u8         status[0x8];
	u8         reserved_at_8[0x18];

	u8         syndrome[0x20];

	u8         reserved_at_40[0x40];
};

struct mlx5_ifc_dealloc_modify_header_context_in_bits {
	u8         opcode[0x10];
	u8         reserved_at_10[0x10];

	u8         reserved_at_20[0x10];
	u8         op_mod[0x10];

	u8         modify_header_id[0x20];

	u8         reserved_at_60[0x20];
};

struct mlx5_ifc_query_dct_out_bits {
	u8         status[0x8];
	u8         reserved_at_8[0x18];

	u8         syndrome[0x20];

	u8         reserved_at_40[0x40];

	struct mlx5_ifc_dctc_bits dct_context_entry;

	u8         reserved_at_280[0x180];
};

struct mlx5_ifc_query_dct_in_bits {
	u8         opcode[0x10];
	u8         reserved_at_10[0x10];

	u8         reserved_at_20[0x10];
	u8         op_mod[0x10];

	u8         reserved_at_40[0x8];
	u8         dctn[0x18];

	u8         reserved_at_60[0x20];
};

struct mlx5_ifc_query_cq_out_bits {
	u8         status[0x8];
	u8         reserved_at_8[0x18];

	u8         syndrome[0x20];

	u8         reserved_at_40[0x40];

	struct mlx5_ifc_cqc_bits cq_context;

	u8         reserved_at_280[0x600];

	u8         pas[0][0x40];
};

struct mlx5_ifc_query_cq_in_bits {
	u8         opcode[0x10];
	u8         reserved_at_10[0x10];

	u8         reserved_at_20[0x10];
	u8         op_mod[0x10];

	u8         reserved_at_40[0x8];
	u8         cqn[0x18];

	u8         reserved_at_60[0x20];
};

struct mlx5_ifc_query_cong_status_out_bits {
	u8         status[0x8];
	u8         reserved_at_8[0x18];

	u8         syndrome[0x20];

	u8         reserved_at_40[0x20];

	u8         enable[0x1];
	u8         tag_enable[0x1];
	u8         reserved_at_62[0x1e];
};

struct mlx5_ifc_query_cong_status_in_bits {
	u8         opcode[0x10];
	u8         reserved_at_10[0x10];

	u8         reserved_at_20[0x10];
	u8         op_mod[0x10];

	u8         reserved_at_40[0x18];
	u8         priority[0x4];
	u8         cong_protocol[0x4];

	u8         reserved_at_60[0x20];
};

struct mlx5_ifc_query_cong_statistics_out_bits {
	u8         status[0x8];
	u8         reserved_at_8[0x18];

	u8         syndrome[0x20];

	u8         reserved_at_40[0x40];

	u8         cur_flows[0x20];

	u8         sum_flows[0x20];

	u8         cnp_ignored_high[0x20];

	u8         cnp_ignored_low[0x20];

	u8         cnp_handled_high[0x20];

	u8         cnp_handled_low[0x20];

	u8         reserved_at_140[0x100];

	u8         time_stamp_high[0x20];

	u8         time_stamp_low[0x20];

	u8         accumulators_period[0x20];

	u8         ecn_marked_roce_packets_high[0x20];

	u8         ecn_marked_roce_packets_low[0x20];

	u8         cnps_sent_high[0x20];

	u8         cnps_sent_low[0x20];

	u8         reserved_at_320[0x560];
};

struct mlx5_ifc_query_cong_statistics_in_bits {
	u8         opcode[0x10];
	u8         reserved_at_10[0x10];

	u8         reserved_at_20[0x10];
	u8         op_mod[0x10];

	u8         clear[0x1];
	u8         reserved_at_41[0x1f];

	u8         reserved_at_60[0x20];
};

struct mlx5_ifc_query_cong_params_out_bits {
	u8         status[0x8];
	u8         reserved_at_8[0x18];

	u8         syndrome[0x20];

	u8         reserved_at_40[0x40];

	union mlx5_ifc_cong_control_roce_ecn_auto_bits congestion_parameters;
};

struct mlx5_ifc_query_cong_params_in_bits {
	u8         opcode[0x10];
	u8         reserved_at_10[0x10];

	u8         reserved_at_20[0x10];
	u8         op_mod[0x10];

	u8         reserved_at_40[0x1c];
	u8         cong_protocol[0x4];

	u8         reserved_at_60[0x20];
};

struct mlx5_ifc_query_adapter_out_bits {
	u8         status[0x8];
	u8         reserved_at_8[0x18];

	u8         syndrome[0x20];

	u8         reserved_at_40[0x40];

	struct mlx5_ifc_query_adapter_param_block_bits query_adapter_struct;
};

struct mlx5_ifc_query_adapter_in_bits {
	u8         opcode[0x10];
	u8         reserved_at_10[0x10];

	u8         reserved_at_20[0x10];
	u8         op_mod[0x10];

	u8         reserved_at_40[0x40];
};

struct mlx5_ifc_qp_2rst_out_bits {
	u8         status[0x8];
	u8         reserved_at_8[0x18];

	u8         syndrome[0x20];

	u8         reserved_at_40[0x40];
};

struct mlx5_ifc_qp_2rst_in_bits {
	u8         opcode[0x10];
	u8         reserved_at_10[0x10];

	u8         reserved_at_20[0x10];
	u8         op_mod[0x10];

	u8         reserved_at_40[0x8];
	u8         qpn[0x18];

	u8         reserved_at_60[0x20];
};

struct mlx5_ifc_qp_2err_out_bits {
	u8         status[0x8];
	u8         reserved_at_8[0x18];

	u8         syndrome[0x20];

	u8         reserved_at_40[0x40];
};

struct mlx5_ifc_qp_2err_in_bits {
	u8         opcode[0x10];
	u8         reserved_at_10[0x10];

	u8         reserved_at_20[0x10];
	u8         op_mod[0x10];

	u8         reserved_at_40[0x8];
	u8         qpn[0x18];

	u8         reserved_at_60[0x20];
};

struct mlx5_ifc_page_fault_resume_out_bits {
	u8         status[0x8];
	u8         reserved_at_8[0x18];

	u8         syndrome[0x20];

	u8         reserved_at_40[0x40];
};

struct mlx5_ifc_page_fault_resume_in_bits {
	u8         opcode[0x10];
	u8         reserved_at_10[0x10];

	u8         reserved_at_20[0x10];
	u8         op_mod[0x10];

	u8         error[0x1];
	u8         reserved_at_41[0x4];
	u8         page_fault_type[0x3];
	u8         wq_number[0x18];

	u8         reserved_at_60[0x8];
	u8         token[0x18];
};

struct mlx5_ifc_nop_out_bits {
	u8         status[0x8];
	u8         reserved_at_8[0x18];

	u8         syndrome[0x20];

	u8         reserved_at_40[0x40];
};

struct mlx5_ifc_nop_in_bits {
	u8         opcode[0x10];
	u8         reserved_at_10[0x10];

	u8         reserved_at_20[0x10];
	u8         op_mod[0x10];

	u8         reserved_at_40[0x40];
};

struct mlx5_ifc_modify_vport_state_out_bits {
	u8         status[0x8];
	u8         reserved_at_8[0x18];

	u8         syndrome[0x20];

	u8         reserved_at_40[0x40];
};

struct mlx5_ifc_modify_vport_state_in_bits {
	u8         opcode[0x10];
	u8         reserved_at_10[0x10];

	u8         reserved_at_20[0x10];
	u8         op_mod[0x10];

	u8         other_vport[0x1];
	u8         reserved_at_41[0xf];
	u8         vport_number[0x10];

	u8         reserved_at_60[0x18];
	u8         admin_state[0x4];
	u8         reserved_at_7c[0x4];
};

struct mlx5_ifc_modify_tis_out_bits {
	u8         status[0x8];
	u8         reserved_at_8[0x18];

	u8         syndrome[0x20];

	u8         reserved_at_40[0x40];
};

struct mlx5_ifc_modify_tis_bitmask_bits {
	u8         reserved_at_0[0x20];

	u8         reserved_at_20[0x1d];
	u8         lag_tx_port_affinity[0x1];
	u8         strict_lag_tx_port_affinity[0x1];
	u8         prio[0x1];
};

struct mlx5_ifc_modify_tis_in_bits {
	u8         opcode[0x10];
	u8         reserved_at_10[0x10];

	u8         reserved_at_20[0x10];
	u8         op_mod[0x10];

	u8         reserved_at_40[0x8];
	u8         tisn[0x18];

	u8         reserved_at_60[0x20];

	struct mlx5_ifc_modify_tis_bitmask_bits bitmask;

	u8         reserved_at_c0[0x40];

	struct mlx5_ifc_tisc_bits ctx;
};

struct mlx5_ifc_modify_tir_bitmask_bits {
	u8	   reserved_at_0[0x20];

	u8         reserved_at_20[0x1b];
	u8         self_lb_en[0x1];
	u8         reserved_at_3c[0x1];
	u8         hash[0x1];
	u8         reserved_at_3e[0x1];
	u8         lro[0x1];
};

struct mlx5_ifc_modify_tir_out_bits {
	u8         status[0x8];
	u8         reserved_at_8[0x18];

	u8         syndrome[0x20];

	u8         reserved_at_40[0x40];
};

struct mlx5_ifc_modify_tir_in_bits {
	u8         opcode[0x10];
	u8         reserved_at_10[0x10];

	u8         reserved_at_20[0x10];
	u8         op_mod[0x10];

	u8         reserved_at_40[0x8];
	u8         tirn[0x18];

	u8         reserved_at_60[0x20];

	struct mlx5_ifc_modify_tir_bitmask_bits bitmask;

	u8         reserved_at_c0[0x40];

	struct mlx5_ifc_tirc_bits ctx;
};

struct mlx5_ifc_modify_sq_out_bits {
	u8         status[0x8];
	u8         reserved_at_8[0x18];

	u8         syndrome[0x20];

	u8         reserved_at_40[0x40];
};

struct mlx5_ifc_modify_sq_in_bits {
	u8         opcode[0x10];
	u8         reserved_at_10[0x10];

	u8         reserved_at_20[0x10];
	u8         op_mod[0x10];

	u8         sq_state[0x4];
	u8         reserved_at_44[0x4];
	u8         sqn[0x18];

	u8         reserved_at_60[0x20];

	u8         modify_bitmask[0x40];

	u8         reserved_at_c0[0x40];

	struct mlx5_ifc_sqc_bits ctx;
};

struct mlx5_ifc_modify_scheduling_element_out_bits {
	u8         status[0x8];
	u8         reserved_at_8[0x18];

	u8         syndrome[0x20];

	u8         reserved_at_40[0x1c0];
};

enum {
	MODIFY_SCHEDULING_ELEMENT_IN_MODIFY_BITMASK_BW_SHARE = 0x1,
	MODIFY_SCHEDULING_ELEMENT_IN_MODIFY_BITMASK_MAX_AVERAGE_BW = 0x2,
};

struct mlx5_ifc_modify_scheduling_element_in_bits {
	u8         opcode[0x10];
	u8         reserved_at_10[0x10];

	u8         reserved_at_20[0x10];
	u8         op_mod[0x10];

	u8         scheduling_hierarchy[0x8];
	u8         reserved_at_48[0x18];

	u8         scheduling_element_id[0x20];

	u8         reserved_at_80[0x20];

	u8         modify_bitmask[0x20];

	u8         reserved_at_c0[0x40];

	struct mlx5_ifc_scheduling_context_bits scheduling_context;

	u8         reserved_at_300[0x100];
};

struct mlx5_ifc_modify_rqt_out_bits {
	u8         status[0x8];
	u8         reserved_at_8[0x18];

	u8         syndrome[0x20];

	u8         reserved_at_40[0x40];
};

struct mlx5_ifc_rqt_bitmask_bits {
	u8	   reserved_at_0[0x20];

	u8         reserved_at_20[0x1f];
	u8         rqn_list[0x1];
};

struct mlx5_ifc_modify_rqt_in_bits {
	u8         opcode[0x10];
	u8         reserved_at_10[0x10];

	u8         reserved_at_20[0x10];
	u8         op_mod[0x10];

	u8         reserved_at_40[0x8];
	u8         rqtn[0x18];

	u8         reserved_at_60[0x20];

	struct mlx5_ifc_rqt_bitmask_bits bitmask;

	u8         reserved_at_c0[0x40];

	struct mlx5_ifc_rqtc_bits ctx;
};

struct mlx5_ifc_modify_rq_out_bits {
	u8         status[0x8];
	u8         reserved_at_8[0x18];

	u8         syndrome[0x20];

	u8         reserved_at_40[0x40];
};

enum {
	MLX5_MODIFY_RQ_IN_MODIFY_BITMASK_VSD = 1ULL << 1,
<<<<<<< HEAD
=======
	MLX5_MODIFY_RQ_IN_MODIFY_BITMASK_SCATTER_FCS = 1ULL << 2,
>>>>>>> 2ac97f0f
	MLX5_MODIFY_RQ_IN_MODIFY_BITMASK_RQ_COUNTER_SET_ID = 1ULL << 3,
};

struct mlx5_ifc_modify_rq_in_bits {
	u8         opcode[0x10];
	u8         reserved_at_10[0x10];

	u8         reserved_at_20[0x10];
	u8         op_mod[0x10];

	u8         rq_state[0x4];
	u8         reserved_at_44[0x4];
	u8         rqn[0x18];

	u8         reserved_at_60[0x20];

	u8         modify_bitmask[0x40];

	u8         reserved_at_c0[0x40];

	struct mlx5_ifc_rqc_bits ctx;
};

struct mlx5_ifc_modify_rmp_out_bits {
	u8         status[0x8];
	u8         reserved_at_8[0x18];

	u8         syndrome[0x20];

	u8         reserved_at_40[0x40];
};

struct mlx5_ifc_rmp_bitmask_bits {
	u8	   reserved_at_0[0x20];

	u8         reserved_at_20[0x1f];
	u8         lwm[0x1];
};

struct mlx5_ifc_modify_rmp_in_bits {
	u8         opcode[0x10];
	u8         reserved_at_10[0x10];

	u8         reserved_at_20[0x10];
	u8         op_mod[0x10];

	u8         rmp_state[0x4];
	u8         reserved_at_44[0x4];
	u8         rmpn[0x18];

	u8         reserved_at_60[0x20];

	struct mlx5_ifc_rmp_bitmask_bits bitmask;

	u8         reserved_at_c0[0x40];

	struct mlx5_ifc_rmpc_bits ctx;
};

struct mlx5_ifc_modify_nic_vport_context_out_bits {
	u8         status[0x8];
	u8         reserved_at_8[0x18];

	u8         syndrome[0x20];

	u8         reserved_at_40[0x40];
};

struct mlx5_ifc_modify_nic_vport_field_select_bits {
	u8         reserved_at_0[0x16];
	u8         node_guid[0x1];
	u8         port_guid[0x1];
	u8         min_inline[0x1];
	u8         mtu[0x1];
	u8         change_event[0x1];
	u8         promisc[0x1];
	u8         permanent_address[0x1];
	u8         addresses_list[0x1];
	u8         roce_en[0x1];
	u8         reserved_at_1f[0x1];
};

struct mlx5_ifc_modify_nic_vport_context_in_bits {
	u8         opcode[0x10];
	u8         reserved_at_10[0x10];

	u8         reserved_at_20[0x10];
	u8         op_mod[0x10];

	u8         other_vport[0x1];
	u8         reserved_at_41[0xf];
	u8         vport_number[0x10];

	struct mlx5_ifc_modify_nic_vport_field_select_bits field_select;

	u8         reserved_at_80[0x780];

	struct mlx5_ifc_nic_vport_context_bits nic_vport_context;
};

struct mlx5_ifc_modify_hca_vport_context_out_bits {
	u8         status[0x8];
	u8         reserved_at_8[0x18];

	u8         syndrome[0x20];

	u8         reserved_at_40[0x40];
};

struct mlx5_ifc_modify_hca_vport_context_in_bits {
	u8         opcode[0x10];
	u8         reserved_at_10[0x10];

	u8         reserved_at_20[0x10];
	u8         op_mod[0x10];

	u8         other_vport[0x1];
	u8         reserved_at_41[0xb];
	u8         port_num[0x4];
	u8         vport_number[0x10];

	u8         reserved_at_60[0x20];

	struct mlx5_ifc_hca_vport_context_bits hca_vport_context;
};

struct mlx5_ifc_modify_cq_out_bits {
	u8         status[0x8];
	u8         reserved_at_8[0x18];

	u8         syndrome[0x20];

	u8         reserved_at_40[0x40];
};

enum {
	MLX5_MODIFY_CQ_IN_OP_MOD_MODIFY_CQ  = 0x0,
	MLX5_MODIFY_CQ_IN_OP_MOD_RESIZE_CQ  = 0x1,
};

struct mlx5_ifc_modify_cq_in_bits {
	u8         opcode[0x10];
	u8         reserved_at_10[0x10];

	u8         reserved_at_20[0x10];
	u8         op_mod[0x10];

	u8         reserved_at_40[0x8];
	u8         cqn[0x18];

	union mlx5_ifc_modify_field_select_resize_field_select_auto_bits modify_field_select_resize_field_select;

	struct mlx5_ifc_cqc_bits cq_context;

	u8         reserved_at_280[0x600];

	u8         pas[0][0x40];
};

struct mlx5_ifc_modify_cong_status_out_bits {
	u8         status[0x8];
	u8         reserved_at_8[0x18];

	u8         syndrome[0x20];

	u8         reserved_at_40[0x40];
};

struct mlx5_ifc_modify_cong_status_in_bits {
	u8         opcode[0x10];
	u8         reserved_at_10[0x10];

	u8         reserved_at_20[0x10];
	u8         op_mod[0x10];

	u8         reserved_at_40[0x18];
	u8         priority[0x4];
	u8         cong_protocol[0x4];

	u8         enable[0x1];
	u8         tag_enable[0x1];
	u8         reserved_at_62[0x1e];
};

struct mlx5_ifc_modify_cong_params_out_bits {
	u8         status[0x8];
	u8         reserved_at_8[0x18];

	u8         syndrome[0x20];

	u8         reserved_at_40[0x40];
};

struct mlx5_ifc_modify_cong_params_in_bits {
	u8         opcode[0x10];
	u8         reserved_at_10[0x10];

	u8         reserved_at_20[0x10];
	u8         op_mod[0x10];

	u8         reserved_at_40[0x1c];
	u8         cong_protocol[0x4];

	union mlx5_ifc_field_select_802_1_r_roce_auto_bits field_select;

	u8         reserved_at_80[0x80];

	union mlx5_ifc_cong_control_roce_ecn_auto_bits congestion_parameters;
};

struct mlx5_ifc_manage_pages_out_bits {
	u8         status[0x8];
	u8         reserved_at_8[0x18];

	u8         syndrome[0x20];

	u8         output_num_entries[0x20];

	u8         reserved_at_60[0x20];

	u8         pas[0][0x40];
};

enum {
	MLX5_MANAGE_PAGES_IN_OP_MOD_ALLOCATION_FAIL     = 0x0,
	MLX5_MANAGE_PAGES_IN_OP_MOD_ALLOCATION_SUCCESS  = 0x1,
	MLX5_MANAGE_PAGES_IN_OP_MOD_HCA_RETURN_PAGES    = 0x2,
};

struct mlx5_ifc_manage_pages_in_bits {
	u8         opcode[0x10];
	u8         reserved_at_10[0x10];

	u8         reserved_at_20[0x10];
	u8         op_mod[0x10];

	u8         reserved_at_40[0x10];
	u8         function_id[0x10];

	u8         input_num_entries[0x20];

	u8         pas[0][0x40];
};

struct mlx5_ifc_mad_ifc_out_bits {
	u8         status[0x8];
	u8         reserved_at_8[0x18];

	u8         syndrome[0x20];

	u8         reserved_at_40[0x40];

	u8         response_mad_packet[256][0x8];
};

struct mlx5_ifc_mad_ifc_in_bits {
	u8         opcode[0x10];
	u8         reserved_at_10[0x10];

	u8         reserved_at_20[0x10];
	u8         op_mod[0x10];

	u8         remote_lid[0x10];
	u8         reserved_at_50[0x8];
	u8         port[0x8];

	u8         reserved_at_60[0x20];

	u8         mad[256][0x8];
};

struct mlx5_ifc_init_hca_out_bits {
	u8         status[0x8];
	u8         reserved_at_8[0x18];

	u8         syndrome[0x20];

	u8         reserved_at_40[0x40];
};

struct mlx5_ifc_init_hca_in_bits {
	u8         opcode[0x10];
	u8         reserved_at_10[0x10];

	u8         reserved_at_20[0x10];
	u8         op_mod[0x10];

	u8         reserved_at_40[0x40];
};

struct mlx5_ifc_init2rtr_qp_out_bits {
	u8         status[0x8];
	u8         reserved_at_8[0x18];

	u8         syndrome[0x20];

	u8         reserved_at_40[0x40];
};

struct mlx5_ifc_init2rtr_qp_in_bits {
	u8         opcode[0x10];
	u8         reserved_at_10[0x10];

	u8         reserved_at_20[0x10];
	u8         op_mod[0x10];

	u8         reserved_at_40[0x8];
	u8         qpn[0x18];

	u8         reserved_at_60[0x20];

	u8         opt_param_mask[0x20];

	u8         reserved_at_a0[0x20];

	struct mlx5_ifc_qpc_bits qpc;

	u8         reserved_at_800[0x80];
};

struct mlx5_ifc_init2init_qp_out_bits {
	u8         status[0x8];
	u8         reserved_at_8[0x18];

	u8         syndrome[0x20];

	u8         reserved_at_40[0x40];
};

struct mlx5_ifc_init2init_qp_in_bits {
	u8         opcode[0x10];
	u8         reserved_at_10[0x10];

	u8         reserved_at_20[0x10];
	u8         op_mod[0x10];

	u8         reserved_at_40[0x8];
	u8         qpn[0x18];

	u8         reserved_at_60[0x20];

	u8         opt_param_mask[0x20];

	u8         reserved_at_a0[0x20];

	struct mlx5_ifc_qpc_bits qpc;

	u8         reserved_at_800[0x80];
};

struct mlx5_ifc_get_dropped_packet_log_out_bits {
	u8         status[0x8];
	u8         reserved_at_8[0x18];

	u8         syndrome[0x20];

	u8         reserved_at_40[0x40];

	u8         packet_headers_log[128][0x8];

	u8         packet_syndrome[64][0x8];
};

struct mlx5_ifc_get_dropped_packet_log_in_bits {
	u8         opcode[0x10];
	u8         reserved_at_10[0x10];

	u8         reserved_at_20[0x10];
	u8         op_mod[0x10];

	u8         reserved_at_40[0x40];
};

struct mlx5_ifc_gen_eqe_in_bits {
	u8         opcode[0x10];
	u8         reserved_at_10[0x10];

	u8         reserved_at_20[0x10];
	u8         op_mod[0x10];

	u8         reserved_at_40[0x18];
	u8         eq_number[0x8];

	u8         reserved_at_60[0x20];

	u8         eqe[64][0x8];
};

struct mlx5_ifc_gen_eq_out_bits {
	u8         status[0x8];
	u8         reserved_at_8[0x18];

	u8         syndrome[0x20];

	u8         reserved_at_40[0x40];
};

struct mlx5_ifc_enable_hca_out_bits {
	u8         status[0x8];
	u8         reserved_at_8[0x18];

	u8         syndrome[0x20];

	u8         reserved_at_40[0x20];
};

struct mlx5_ifc_enable_hca_in_bits {
	u8         opcode[0x10];
	u8         reserved_at_10[0x10];

	u8         reserved_at_20[0x10];
	u8         op_mod[0x10];

	u8         reserved_at_40[0x10];
	u8         function_id[0x10];

	u8         reserved_at_60[0x20];
};

struct mlx5_ifc_drain_dct_out_bits {
	u8         status[0x8];
	u8         reserved_at_8[0x18];

	u8         syndrome[0x20];

	u8         reserved_at_40[0x40];
};

struct mlx5_ifc_drain_dct_in_bits {
	u8         opcode[0x10];
	u8         reserved_at_10[0x10];

	u8         reserved_at_20[0x10];
	u8         op_mod[0x10];

	u8         reserved_at_40[0x8];
	u8         dctn[0x18];

	u8         reserved_at_60[0x20];
};

struct mlx5_ifc_disable_hca_out_bits {
	u8         status[0x8];
	u8         reserved_at_8[0x18];

	u8         syndrome[0x20];

	u8         reserved_at_40[0x20];
};

struct mlx5_ifc_disable_hca_in_bits {
	u8         opcode[0x10];
	u8         reserved_at_10[0x10];

	u8         reserved_at_20[0x10];
	u8         op_mod[0x10];

	u8         reserved_at_40[0x10];
	u8         function_id[0x10];

	u8         reserved_at_60[0x20];
};

struct mlx5_ifc_detach_from_mcg_out_bits {
	u8         status[0x8];
	u8         reserved_at_8[0x18];

	u8         syndrome[0x20];

	u8         reserved_at_40[0x40];
};

struct mlx5_ifc_detach_from_mcg_in_bits {
	u8         opcode[0x10];
	u8         reserved_at_10[0x10];

	u8         reserved_at_20[0x10];
	u8         op_mod[0x10];

	u8         reserved_at_40[0x8];
	u8         qpn[0x18];

	u8         reserved_at_60[0x20];

	u8         multicast_gid[16][0x8];
};

struct mlx5_ifc_destroy_xrq_out_bits {
	u8         status[0x8];
	u8         reserved_at_8[0x18];

	u8         syndrome[0x20];

	u8         reserved_at_40[0x40];
};

struct mlx5_ifc_destroy_xrq_in_bits {
	u8         opcode[0x10];
	u8         reserved_at_10[0x10];

	u8         reserved_at_20[0x10];
	u8         op_mod[0x10];

	u8         reserved_at_40[0x8];
	u8         xrqn[0x18];

	u8         reserved_at_60[0x20];
};

struct mlx5_ifc_destroy_xrc_srq_out_bits {
	u8         status[0x8];
	u8         reserved_at_8[0x18];

	u8         syndrome[0x20];

	u8         reserved_at_40[0x40];
};

struct mlx5_ifc_destroy_xrc_srq_in_bits {
	u8         opcode[0x10];
	u8         reserved_at_10[0x10];

	u8         reserved_at_20[0x10];
	u8         op_mod[0x10];

	u8         reserved_at_40[0x8];
	u8         xrc_srqn[0x18];

	u8         reserved_at_60[0x20];
};

struct mlx5_ifc_destroy_tis_out_bits {
	u8         status[0x8];
	u8         reserved_at_8[0x18];

	u8         syndrome[0x20];

	u8         reserved_at_40[0x40];
};

struct mlx5_ifc_destroy_tis_in_bits {
	u8         opcode[0x10];
	u8         reserved_at_10[0x10];

	u8         reserved_at_20[0x10];
	u8         op_mod[0x10];

	u8         reserved_at_40[0x8];
	u8         tisn[0x18];

	u8         reserved_at_60[0x20];
};

struct mlx5_ifc_destroy_tir_out_bits {
	u8         status[0x8];
	u8         reserved_at_8[0x18];

	u8         syndrome[0x20];

	u8         reserved_at_40[0x40];
};

struct mlx5_ifc_destroy_tir_in_bits {
	u8         opcode[0x10];
	u8         reserved_at_10[0x10];

	u8         reserved_at_20[0x10];
	u8         op_mod[0x10];

	u8         reserved_at_40[0x8];
	u8         tirn[0x18];

	u8         reserved_at_60[0x20];
};

struct mlx5_ifc_destroy_srq_out_bits {
	u8         status[0x8];
	u8         reserved_at_8[0x18];

	u8         syndrome[0x20];

	u8         reserved_at_40[0x40];
};

struct mlx5_ifc_destroy_srq_in_bits {
	u8         opcode[0x10];
	u8         reserved_at_10[0x10];

	u8         reserved_at_20[0x10];
	u8         op_mod[0x10];

	u8         reserved_at_40[0x8];
	u8         srqn[0x18];

	u8         reserved_at_60[0x20];
};

struct mlx5_ifc_destroy_sq_out_bits {
	u8         status[0x8];
	u8         reserved_at_8[0x18];

	u8         syndrome[0x20];

	u8         reserved_at_40[0x40];
};

struct mlx5_ifc_destroy_sq_in_bits {
	u8         opcode[0x10];
	u8         reserved_at_10[0x10];

	u8         reserved_at_20[0x10];
	u8         op_mod[0x10];

	u8         reserved_at_40[0x8];
	u8         sqn[0x18];

	u8         reserved_at_60[0x20];
};

struct mlx5_ifc_destroy_scheduling_element_out_bits {
	u8         status[0x8];
	u8         reserved_at_8[0x18];

	u8         syndrome[0x20];

	u8         reserved_at_40[0x1c0];
};

struct mlx5_ifc_destroy_scheduling_element_in_bits {
	u8         opcode[0x10];
	u8         reserved_at_10[0x10];

	u8         reserved_at_20[0x10];
	u8         op_mod[0x10];

	u8         scheduling_hierarchy[0x8];
	u8         reserved_at_48[0x18];

	u8         scheduling_element_id[0x20];

	u8         reserved_at_80[0x180];
};

struct mlx5_ifc_destroy_rqt_out_bits {
	u8         status[0x8];
	u8         reserved_at_8[0x18];

	u8         syndrome[0x20];

	u8         reserved_at_40[0x40];
};

struct mlx5_ifc_destroy_rqt_in_bits {
	u8         opcode[0x10];
	u8         reserved_at_10[0x10];

	u8         reserved_at_20[0x10];
	u8         op_mod[0x10];

	u8         reserved_at_40[0x8];
	u8         rqtn[0x18];

	u8         reserved_at_60[0x20];
};

struct mlx5_ifc_destroy_rq_out_bits {
	u8         status[0x8];
	u8         reserved_at_8[0x18];

	u8         syndrome[0x20];

	u8         reserved_at_40[0x40];
};

struct mlx5_ifc_destroy_rq_in_bits {
	u8         opcode[0x10];
	u8         reserved_at_10[0x10];

	u8         reserved_at_20[0x10];
	u8         op_mod[0x10];

	u8         reserved_at_40[0x8];
	u8         rqn[0x18];

	u8         reserved_at_60[0x20];
};

struct mlx5_ifc_destroy_rmp_out_bits {
	u8         status[0x8];
	u8         reserved_at_8[0x18];

	u8         syndrome[0x20];

	u8         reserved_at_40[0x40];
};

struct mlx5_ifc_destroy_rmp_in_bits {
	u8         opcode[0x10];
	u8         reserved_at_10[0x10];

	u8         reserved_at_20[0x10];
	u8         op_mod[0x10];

	u8         reserved_at_40[0x8];
	u8         rmpn[0x18];

	u8         reserved_at_60[0x20];
};

struct mlx5_ifc_destroy_qp_out_bits {
	u8         status[0x8];
	u8         reserved_at_8[0x18];

	u8         syndrome[0x20];

	u8         reserved_at_40[0x40];
};

struct mlx5_ifc_destroy_qp_in_bits {
	u8         opcode[0x10];
	u8         reserved_at_10[0x10];

	u8         reserved_at_20[0x10];
	u8         op_mod[0x10];

	u8         reserved_at_40[0x8];
	u8         qpn[0x18];

	u8         reserved_at_60[0x20];
};

struct mlx5_ifc_destroy_psv_out_bits {
	u8         status[0x8];
	u8         reserved_at_8[0x18];

	u8         syndrome[0x20];

	u8         reserved_at_40[0x40];
};

struct mlx5_ifc_destroy_psv_in_bits {
	u8         opcode[0x10];
	u8         reserved_at_10[0x10];

	u8         reserved_at_20[0x10];
	u8         op_mod[0x10];

	u8         reserved_at_40[0x8];
	u8         psvn[0x18];

	u8         reserved_at_60[0x20];
};

struct mlx5_ifc_destroy_mkey_out_bits {
	u8         status[0x8];
	u8         reserved_at_8[0x18];

	u8         syndrome[0x20];

	u8         reserved_at_40[0x40];
};

struct mlx5_ifc_destroy_mkey_in_bits {
	u8         opcode[0x10];
	u8         reserved_at_10[0x10];

	u8         reserved_at_20[0x10];
	u8         op_mod[0x10];

	u8         reserved_at_40[0x8];
	u8         mkey_index[0x18];

	u8         reserved_at_60[0x20];
};

struct mlx5_ifc_destroy_flow_table_out_bits {
	u8         status[0x8];
	u8         reserved_at_8[0x18];

	u8         syndrome[0x20];

	u8         reserved_at_40[0x40];
};

struct mlx5_ifc_destroy_flow_table_in_bits {
	u8         opcode[0x10];
	u8         reserved_at_10[0x10];

	u8         reserved_at_20[0x10];
	u8         op_mod[0x10];

	u8         other_vport[0x1];
	u8         reserved_at_41[0xf];
	u8         vport_number[0x10];

	u8         reserved_at_60[0x20];

	u8         table_type[0x8];
	u8         reserved_at_88[0x18];

	u8         reserved_at_a0[0x8];
	u8         table_id[0x18];

	u8         reserved_at_c0[0x140];
};

struct mlx5_ifc_destroy_flow_group_out_bits {
	u8         status[0x8];
	u8         reserved_at_8[0x18];

	u8         syndrome[0x20];

	u8         reserved_at_40[0x40];
};

struct mlx5_ifc_destroy_flow_group_in_bits {
	u8         opcode[0x10];
	u8         reserved_at_10[0x10];

	u8         reserved_at_20[0x10];
	u8         op_mod[0x10];

	u8         other_vport[0x1];
	u8         reserved_at_41[0xf];
	u8         vport_number[0x10];

	u8         reserved_at_60[0x20];

	u8         table_type[0x8];
	u8         reserved_at_88[0x18];

	u8         reserved_at_a0[0x8];
	u8         table_id[0x18];

	u8         group_id[0x20];

	u8         reserved_at_e0[0x120];
};

struct mlx5_ifc_destroy_eq_out_bits {
	u8         status[0x8];
	u8         reserved_at_8[0x18];

	u8         syndrome[0x20];

	u8         reserved_at_40[0x40];
};

struct mlx5_ifc_destroy_eq_in_bits {
	u8         opcode[0x10];
	u8         reserved_at_10[0x10];

	u8         reserved_at_20[0x10];
	u8         op_mod[0x10];

	u8         reserved_at_40[0x18];
	u8         eq_number[0x8];

	u8         reserved_at_60[0x20];
};

struct mlx5_ifc_destroy_dct_out_bits {
	u8         status[0x8];
	u8         reserved_at_8[0x18];

	u8         syndrome[0x20];

	u8         reserved_at_40[0x40];
};

struct mlx5_ifc_destroy_dct_in_bits {
	u8         opcode[0x10];
	u8         reserved_at_10[0x10];

	u8         reserved_at_20[0x10];
	u8         op_mod[0x10];

	u8         reserved_at_40[0x8];
	u8         dctn[0x18];

	u8         reserved_at_60[0x20];
};

struct mlx5_ifc_destroy_cq_out_bits {
	u8         status[0x8];
	u8         reserved_at_8[0x18];

	u8         syndrome[0x20];

	u8         reserved_at_40[0x40];
};

struct mlx5_ifc_destroy_cq_in_bits {
	u8         opcode[0x10];
	u8         reserved_at_10[0x10];

	u8         reserved_at_20[0x10];
	u8         op_mod[0x10];

	u8         reserved_at_40[0x8];
	u8         cqn[0x18];

	u8         reserved_at_60[0x20];
};

struct mlx5_ifc_delete_vxlan_udp_dport_out_bits {
	u8         status[0x8];
	u8         reserved_at_8[0x18];

	u8         syndrome[0x20];

	u8         reserved_at_40[0x40];
};

struct mlx5_ifc_delete_vxlan_udp_dport_in_bits {
	u8         opcode[0x10];
	u8         reserved_at_10[0x10];

	u8         reserved_at_20[0x10];
	u8         op_mod[0x10];

	u8         reserved_at_40[0x20];

	u8         reserved_at_60[0x10];
	u8         vxlan_udp_port[0x10];
};

struct mlx5_ifc_delete_l2_table_entry_out_bits {
	u8         status[0x8];
	u8         reserved_at_8[0x18];

	u8         syndrome[0x20];

	u8         reserved_at_40[0x40];
};

struct mlx5_ifc_delete_l2_table_entry_in_bits {
	u8         opcode[0x10];
	u8         reserved_at_10[0x10];

	u8         reserved_at_20[0x10];
	u8         op_mod[0x10];

	u8         reserved_at_40[0x60];

	u8         reserved_at_a0[0x8];
	u8         table_index[0x18];

	u8         reserved_at_c0[0x140];
};

struct mlx5_ifc_delete_fte_out_bits {
	u8         status[0x8];
	u8         reserved_at_8[0x18];

	u8         syndrome[0x20];

	u8         reserved_at_40[0x40];
};

struct mlx5_ifc_delete_fte_in_bits {
	u8         opcode[0x10];
	u8         reserved_at_10[0x10];

	u8         reserved_at_20[0x10];
	u8         op_mod[0x10];

	u8         other_vport[0x1];
	u8         reserved_at_41[0xf];
	u8         vport_number[0x10];

	u8         reserved_at_60[0x20];

	u8         table_type[0x8];
	u8         reserved_at_88[0x18];

	u8         reserved_at_a0[0x8];
	u8         table_id[0x18];

	u8         reserved_at_c0[0x40];

	u8         flow_index[0x20];

	u8         reserved_at_120[0xe0];
};

struct mlx5_ifc_dealloc_xrcd_out_bits {
	u8         status[0x8];
	u8         reserved_at_8[0x18];

	u8         syndrome[0x20];

	u8         reserved_at_40[0x40];
};

struct mlx5_ifc_dealloc_xrcd_in_bits {
	u8         opcode[0x10];
	u8         reserved_at_10[0x10];

	u8         reserved_at_20[0x10];
	u8         op_mod[0x10];

	u8         reserved_at_40[0x8];
	u8         xrcd[0x18];

	u8         reserved_at_60[0x20];
};

struct mlx5_ifc_dealloc_uar_out_bits {
	u8         status[0x8];
	u8         reserved_at_8[0x18];

	u8         syndrome[0x20];

	u8         reserved_at_40[0x40];
};

struct mlx5_ifc_dealloc_uar_in_bits {
	u8         opcode[0x10];
	u8         reserved_at_10[0x10];

	u8         reserved_at_20[0x10];
	u8         op_mod[0x10];

	u8         reserved_at_40[0x8];
	u8         uar[0x18];

	u8         reserved_at_60[0x20];
};

struct mlx5_ifc_dealloc_transport_domain_out_bits {
	u8         status[0x8];
	u8         reserved_at_8[0x18];

	u8         syndrome[0x20];

	u8         reserved_at_40[0x40];
};

struct mlx5_ifc_dealloc_transport_domain_in_bits {
	u8         opcode[0x10];
	u8         reserved_at_10[0x10];

	u8         reserved_at_20[0x10];
	u8         op_mod[0x10];

	u8         reserved_at_40[0x8];
	u8         transport_domain[0x18];

	u8         reserved_at_60[0x20];
};

struct mlx5_ifc_dealloc_q_counter_out_bits {
	u8         status[0x8];
	u8         reserved_at_8[0x18];

	u8         syndrome[0x20];

	u8         reserved_at_40[0x40];
};

struct mlx5_ifc_dealloc_q_counter_in_bits {
	u8         opcode[0x10];
	u8         reserved_at_10[0x10];

	u8         reserved_at_20[0x10];
	u8         op_mod[0x10];

	u8         reserved_at_40[0x18];
	u8         counter_set_id[0x8];

	u8         reserved_at_60[0x20];
};

struct mlx5_ifc_dealloc_pd_out_bits {
	u8         status[0x8];
	u8         reserved_at_8[0x18];

	u8         syndrome[0x20];

	u8         reserved_at_40[0x40];
};

struct mlx5_ifc_dealloc_pd_in_bits {
	u8         opcode[0x10];
	u8         reserved_at_10[0x10];

	u8         reserved_at_20[0x10];
	u8         op_mod[0x10];

	u8         reserved_at_40[0x8];
	u8         pd[0x18];

	u8         reserved_at_60[0x20];
};

struct mlx5_ifc_dealloc_flow_counter_out_bits {
	u8         status[0x8];
	u8         reserved_at_8[0x18];

	u8         syndrome[0x20];

	u8         reserved_at_40[0x40];
};

struct mlx5_ifc_dealloc_flow_counter_in_bits {
	u8         opcode[0x10];
	u8         reserved_at_10[0x10];

	u8         reserved_at_20[0x10];
	u8         op_mod[0x10];

	u8         reserved_at_40[0x10];
	u8         flow_counter_id[0x10];

	u8         reserved_at_60[0x20];
};

struct mlx5_ifc_create_xrq_out_bits {
	u8         status[0x8];
	u8         reserved_at_8[0x18];

	u8         syndrome[0x20];

	u8         reserved_at_40[0x8];
	u8         xrqn[0x18];

	u8         reserved_at_60[0x20];
};

struct mlx5_ifc_create_xrq_in_bits {
	u8         opcode[0x10];
	u8         reserved_at_10[0x10];

	u8         reserved_at_20[0x10];
	u8         op_mod[0x10];

	u8         reserved_at_40[0x40];

	struct mlx5_ifc_xrqc_bits xrq_context;
};

struct mlx5_ifc_create_xrc_srq_out_bits {
	u8         status[0x8];
	u8         reserved_at_8[0x18];

	u8         syndrome[0x20];

	u8         reserved_at_40[0x8];
	u8         xrc_srqn[0x18];

	u8         reserved_at_60[0x20];
};

struct mlx5_ifc_create_xrc_srq_in_bits {
	u8         opcode[0x10];
	u8         reserved_at_10[0x10];

	u8         reserved_at_20[0x10];
	u8         op_mod[0x10];

	u8         reserved_at_40[0x40];

	struct mlx5_ifc_xrc_srqc_bits xrc_srq_context_entry;

	u8         reserved_at_280[0x600];

	u8         pas[0][0x40];
};

struct mlx5_ifc_create_tis_out_bits {
	u8         status[0x8];
	u8         reserved_at_8[0x18];

	u8         syndrome[0x20];

	u8         reserved_at_40[0x8];
	u8         tisn[0x18];

	u8         reserved_at_60[0x20];
};

struct mlx5_ifc_create_tis_in_bits {
	u8         opcode[0x10];
	u8         reserved_at_10[0x10];

	u8         reserved_at_20[0x10];
	u8         op_mod[0x10];

	u8         reserved_at_40[0xc0];

	struct mlx5_ifc_tisc_bits ctx;
};

struct mlx5_ifc_create_tir_out_bits {
	u8         status[0x8];
	u8         reserved_at_8[0x18];

	u8         syndrome[0x20];

	u8         reserved_at_40[0x8];
	u8         tirn[0x18];

	u8         reserved_at_60[0x20];
};

struct mlx5_ifc_create_tir_in_bits {
	u8         opcode[0x10];
	u8         reserved_at_10[0x10];

	u8         reserved_at_20[0x10];
	u8         op_mod[0x10];

	u8         reserved_at_40[0xc0];

	struct mlx5_ifc_tirc_bits ctx;
};

struct mlx5_ifc_create_srq_out_bits {
	u8         status[0x8];
	u8         reserved_at_8[0x18];

	u8         syndrome[0x20];

	u8         reserved_at_40[0x8];
	u8         srqn[0x18];

	u8         reserved_at_60[0x20];
};

struct mlx5_ifc_create_srq_in_bits {
	u8         opcode[0x10];
	u8         reserved_at_10[0x10];

	u8         reserved_at_20[0x10];
	u8         op_mod[0x10];

	u8         reserved_at_40[0x40];

	struct mlx5_ifc_srqc_bits srq_context_entry;

	u8         reserved_at_280[0x600];

	u8         pas[0][0x40];
};

struct mlx5_ifc_create_sq_out_bits {
	u8         status[0x8];
	u8         reserved_at_8[0x18];

	u8         syndrome[0x20];

	u8         reserved_at_40[0x8];
	u8         sqn[0x18];

	u8         reserved_at_60[0x20];
};

struct mlx5_ifc_create_sq_in_bits {
	u8         opcode[0x10];
	u8         reserved_at_10[0x10];

	u8         reserved_at_20[0x10];
	u8         op_mod[0x10];

	u8         reserved_at_40[0xc0];

	struct mlx5_ifc_sqc_bits ctx;
};

struct mlx5_ifc_create_scheduling_element_out_bits {
	u8         status[0x8];
	u8         reserved_at_8[0x18];

	u8         syndrome[0x20];

	u8         reserved_at_40[0x40];

	u8         scheduling_element_id[0x20];

	u8         reserved_at_a0[0x160];
};

struct mlx5_ifc_create_scheduling_element_in_bits {
	u8         opcode[0x10];
	u8         reserved_at_10[0x10];

	u8         reserved_at_20[0x10];
	u8         op_mod[0x10];

	u8         scheduling_hierarchy[0x8];
	u8         reserved_at_48[0x18];

	u8         reserved_at_60[0xa0];

	struct mlx5_ifc_scheduling_context_bits scheduling_context;

	u8         reserved_at_300[0x100];
};

struct mlx5_ifc_create_rqt_out_bits {
	u8         status[0x8];
	u8         reserved_at_8[0x18];

	u8         syndrome[0x20];

	u8         reserved_at_40[0x8];
	u8         rqtn[0x18];

	u8         reserved_at_60[0x20];
};

struct mlx5_ifc_create_rqt_in_bits {
	u8         opcode[0x10];
	u8         reserved_at_10[0x10];

	u8         reserved_at_20[0x10];
	u8         op_mod[0x10];

	u8         reserved_at_40[0xc0];

	struct mlx5_ifc_rqtc_bits rqt_context;
};

struct mlx5_ifc_create_rq_out_bits {
	u8         status[0x8];
	u8         reserved_at_8[0x18];

	u8         syndrome[0x20];

	u8         reserved_at_40[0x8];
	u8         rqn[0x18];

	u8         reserved_at_60[0x20];
};

struct mlx5_ifc_create_rq_in_bits {
	u8         opcode[0x10];
	u8         reserved_at_10[0x10];

	u8         reserved_at_20[0x10];
	u8         op_mod[0x10];

	u8         reserved_at_40[0xc0];

	struct mlx5_ifc_rqc_bits ctx;
};

struct mlx5_ifc_create_rmp_out_bits {
	u8         status[0x8];
	u8         reserved_at_8[0x18];

	u8         syndrome[0x20];

	u8         reserved_at_40[0x8];
	u8         rmpn[0x18];

	u8         reserved_at_60[0x20];
};

struct mlx5_ifc_create_rmp_in_bits {
	u8         opcode[0x10];
	u8         reserved_at_10[0x10];

	u8         reserved_at_20[0x10];
	u8         op_mod[0x10];

	u8         reserved_at_40[0xc0];

	struct mlx5_ifc_rmpc_bits ctx;
};

struct mlx5_ifc_create_qp_out_bits {
	u8         status[0x8];
	u8         reserved_at_8[0x18];

	u8         syndrome[0x20];

	u8         reserved_at_40[0x8];
	u8         qpn[0x18];

	u8         reserved_at_60[0x20];
};

struct mlx5_ifc_create_qp_in_bits {
	u8         opcode[0x10];
	u8         reserved_at_10[0x10];

	u8         reserved_at_20[0x10];
	u8         op_mod[0x10];

	u8         reserved_at_40[0x40];

	u8         opt_param_mask[0x20];

	u8         reserved_at_a0[0x20];

	struct mlx5_ifc_qpc_bits qpc;

	u8         reserved_at_800[0x80];

	u8         pas[0][0x40];
};

struct mlx5_ifc_create_psv_out_bits {
	u8         status[0x8];
	u8         reserved_at_8[0x18];

	u8         syndrome[0x20];

	u8         reserved_at_40[0x40];

	u8         reserved_at_80[0x8];
	u8         psv0_index[0x18];

	u8         reserved_at_a0[0x8];
	u8         psv1_index[0x18];

	u8         reserved_at_c0[0x8];
	u8         psv2_index[0x18];

	u8         reserved_at_e0[0x8];
	u8         psv3_index[0x18];
};

struct mlx5_ifc_create_psv_in_bits {
	u8         opcode[0x10];
	u8         reserved_at_10[0x10];

	u8         reserved_at_20[0x10];
	u8         op_mod[0x10];

	u8         num_psv[0x4];
	u8         reserved_at_44[0x4];
	u8         pd[0x18];

	u8         reserved_at_60[0x20];
};

struct mlx5_ifc_create_mkey_out_bits {
	u8         status[0x8];
	u8         reserved_at_8[0x18];

	u8         syndrome[0x20];

	u8         reserved_at_40[0x8];
	u8         mkey_index[0x18];

	u8         reserved_at_60[0x20];
};

struct mlx5_ifc_create_mkey_in_bits {
	u8         opcode[0x10];
	u8         reserved_at_10[0x10];

	u8         reserved_at_20[0x10];
	u8         op_mod[0x10];

	u8         reserved_at_40[0x20];

	u8         pg_access[0x1];
	u8         reserved_at_61[0x1f];

	struct mlx5_ifc_mkc_bits memory_key_mkey_entry;

	u8         reserved_at_280[0x80];

	u8         translations_octword_actual_size[0x20];

	u8         reserved_at_320[0x560];

	u8         klm_pas_mtt[0][0x20];
};

struct mlx5_ifc_create_flow_table_out_bits {
	u8         status[0x8];
	u8         reserved_at_8[0x18];

	u8         syndrome[0x20];

	u8         reserved_at_40[0x8];
	u8         table_id[0x18];

	u8         reserved_at_60[0x20];
};

struct mlx5_ifc_create_flow_table_in_bits {
	u8         opcode[0x10];
	u8         reserved_at_10[0x10];

	u8         reserved_at_20[0x10];
	u8         op_mod[0x10];

	u8         other_vport[0x1];
	u8         reserved_at_41[0xf];
	u8         vport_number[0x10];

	u8         reserved_at_60[0x20];

	u8         table_type[0x8];
	u8         reserved_at_88[0x18];

	u8         reserved_at_a0[0x20];

	u8         encap_en[0x1];
	u8         decap_en[0x1];
	u8         reserved_at_c2[0x2];
	u8         table_miss_mode[0x4];
	u8         level[0x8];
	u8         reserved_at_d0[0x8];
	u8         log_size[0x8];

	u8         reserved_at_e0[0x8];
	u8         table_miss_id[0x18];

	u8         reserved_at_100[0x8];
	u8         lag_master_next_table_id[0x18];

	u8         reserved_at_120[0x80];
};

struct mlx5_ifc_create_flow_group_out_bits {
	u8         status[0x8];
	u8         reserved_at_8[0x18];

	u8         syndrome[0x20];

	u8         reserved_at_40[0x8];
	u8         group_id[0x18];

	u8         reserved_at_60[0x20];
};

enum {
	MLX5_CREATE_FLOW_GROUP_IN_MATCH_CRITERIA_ENABLE_OUTER_HEADERS    = 0x0,
	MLX5_CREATE_FLOW_GROUP_IN_MATCH_CRITERIA_ENABLE_MISC_PARAMETERS  = 0x1,
	MLX5_CREATE_FLOW_GROUP_IN_MATCH_CRITERIA_ENABLE_INNER_HEADERS    = 0x2,
};

struct mlx5_ifc_create_flow_group_in_bits {
	u8         opcode[0x10];
	u8         reserved_at_10[0x10];

	u8         reserved_at_20[0x10];
	u8         op_mod[0x10];

	u8         other_vport[0x1];
	u8         reserved_at_41[0xf];
	u8         vport_number[0x10];

	u8         reserved_at_60[0x20];

	u8         table_type[0x8];
	u8         reserved_at_88[0x18];

	u8         reserved_at_a0[0x8];
	u8         table_id[0x18];

	u8         reserved_at_c0[0x20];

	u8         start_flow_index[0x20];

	u8         reserved_at_100[0x20];

	u8         end_flow_index[0x20];

	u8         reserved_at_140[0xa0];

	u8         reserved_at_1e0[0x18];
	u8         match_criteria_enable[0x8];

	struct mlx5_ifc_fte_match_param_bits match_criteria;

	u8         reserved_at_1200[0xe00];
};

struct mlx5_ifc_create_eq_out_bits {
	u8         status[0x8];
	u8         reserved_at_8[0x18];

	u8         syndrome[0x20];

	u8         reserved_at_40[0x18];
	u8         eq_number[0x8];

	u8         reserved_at_60[0x20];
};

struct mlx5_ifc_create_eq_in_bits {
	u8         opcode[0x10];
	u8         reserved_at_10[0x10];

	u8         reserved_at_20[0x10];
	u8         op_mod[0x10];

	u8         reserved_at_40[0x40];

	struct mlx5_ifc_eqc_bits eq_context_entry;

	u8         reserved_at_280[0x40];

	u8         event_bitmask[0x40];

	u8         reserved_at_300[0x580];

	u8         pas[0][0x40];
};

struct mlx5_ifc_create_dct_out_bits {
	u8         status[0x8];
	u8         reserved_at_8[0x18];

	u8         syndrome[0x20];

	u8         reserved_at_40[0x8];
	u8         dctn[0x18];

	u8         reserved_at_60[0x20];
};

struct mlx5_ifc_create_dct_in_bits {
	u8         opcode[0x10];
	u8         reserved_at_10[0x10];

	u8         reserved_at_20[0x10];
	u8         op_mod[0x10];

	u8         reserved_at_40[0x40];

	struct mlx5_ifc_dctc_bits dct_context_entry;

	u8         reserved_at_280[0x180];
};

struct mlx5_ifc_create_cq_out_bits {
	u8         status[0x8];
	u8         reserved_at_8[0x18];

	u8         syndrome[0x20];

	u8         reserved_at_40[0x8];
	u8         cqn[0x18];

	u8         reserved_at_60[0x20];
};

struct mlx5_ifc_create_cq_in_bits {
	u8         opcode[0x10];
	u8         reserved_at_10[0x10];

	u8         reserved_at_20[0x10];
	u8         op_mod[0x10];

	u8         reserved_at_40[0x40];

	struct mlx5_ifc_cqc_bits cq_context;

	u8         reserved_at_280[0x600];

	u8         pas[0][0x40];
};

struct mlx5_ifc_config_int_moderation_out_bits {
	u8         status[0x8];
	u8         reserved_at_8[0x18];

	u8         syndrome[0x20];

	u8         reserved_at_40[0x4];
	u8         min_delay[0xc];
	u8         int_vector[0x10];

	u8         reserved_at_60[0x20];
};

enum {
	MLX5_CONFIG_INT_MODERATION_IN_OP_MOD_WRITE  = 0x0,
	MLX5_CONFIG_INT_MODERATION_IN_OP_MOD_READ   = 0x1,
};

struct mlx5_ifc_config_int_moderation_in_bits {
	u8         opcode[0x10];
	u8         reserved_at_10[0x10];

	u8         reserved_at_20[0x10];
	u8         op_mod[0x10];

	u8         reserved_at_40[0x4];
	u8         min_delay[0xc];
	u8         int_vector[0x10];

	u8         reserved_at_60[0x20];
};

struct mlx5_ifc_attach_to_mcg_out_bits {
	u8         status[0x8];
	u8         reserved_at_8[0x18];

	u8         syndrome[0x20];

	u8         reserved_at_40[0x40];
};

struct mlx5_ifc_attach_to_mcg_in_bits {
	u8         opcode[0x10];
	u8         reserved_at_10[0x10];

	u8         reserved_at_20[0x10];
	u8         op_mod[0x10];

	u8         reserved_at_40[0x8];
	u8         qpn[0x18];

	u8         reserved_at_60[0x20];

	u8         multicast_gid[16][0x8];
};

struct mlx5_ifc_arm_xrq_out_bits {
	u8         status[0x8];
	u8         reserved_at_8[0x18];

	u8         syndrome[0x20];

	u8         reserved_at_40[0x40];
};

struct mlx5_ifc_arm_xrq_in_bits {
	u8         opcode[0x10];
	u8         reserved_at_10[0x10];

	u8         reserved_at_20[0x10];
	u8         op_mod[0x10];

	u8         reserved_at_40[0x8];
	u8         xrqn[0x18];

	u8         reserved_at_60[0x10];
	u8         lwm[0x10];
};

struct mlx5_ifc_arm_xrc_srq_out_bits {
	u8         status[0x8];
	u8         reserved_at_8[0x18];

	u8         syndrome[0x20];

	u8         reserved_at_40[0x40];
};

enum {
	MLX5_ARM_XRC_SRQ_IN_OP_MOD_XRC_SRQ  = 0x1,
};

struct mlx5_ifc_arm_xrc_srq_in_bits {
	u8         opcode[0x10];
	u8         reserved_at_10[0x10];

	u8         reserved_at_20[0x10];
	u8         op_mod[0x10];

	u8         reserved_at_40[0x8];
	u8         xrc_srqn[0x18];

	u8         reserved_at_60[0x10];
	u8         lwm[0x10];
};

struct mlx5_ifc_arm_rq_out_bits {
	u8         status[0x8];
	u8         reserved_at_8[0x18];

	u8         syndrome[0x20];

	u8         reserved_at_40[0x40];
};

enum {
	MLX5_ARM_RQ_IN_OP_MOD_SRQ = 0x1,
	MLX5_ARM_RQ_IN_OP_MOD_XRQ = 0x2,
};

struct mlx5_ifc_arm_rq_in_bits {
	u8         opcode[0x10];
	u8         reserved_at_10[0x10];

	u8         reserved_at_20[0x10];
	u8         op_mod[0x10];

	u8         reserved_at_40[0x8];
	u8         srq_number[0x18];

	u8         reserved_at_60[0x10];
	u8         lwm[0x10];
};

struct mlx5_ifc_arm_dct_out_bits {
	u8         status[0x8];
	u8         reserved_at_8[0x18];

	u8         syndrome[0x20];

	u8         reserved_at_40[0x40];
};

struct mlx5_ifc_arm_dct_in_bits {
	u8         opcode[0x10];
	u8         reserved_at_10[0x10];

	u8         reserved_at_20[0x10];
	u8         op_mod[0x10];

	u8         reserved_at_40[0x8];
	u8         dct_number[0x18];

	u8         reserved_at_60[0x20];
};

struct mlx5_ifc_alloc_xrcd_out_bits {
	u8         status[0x8];
	u8         reserved_at_8[0x18];

	u8         syndrome[0x20];

	u8         reserved_at_40[0x8];
	u8         xrcd[0x18];

	u8         reserved_at_60[0x20];
};

struct mlx5_ifc_alloc_xrcd_in_bits {
	u8         opcode[0x10];
	u8         reserved_at_10[0x10];

	u8         reserved_at_20[0x10];
	u8         op_mod[0x10];

	u8         reserved_at_40[0x40];
};

struct mlx5_ifc_alloc_uar_out_bits {
	u8         status[0x8];
	u8         reserved_at_8[0x18];

	u8         syndrome[0x20];

	u8         reserved_at_40[0x8];
	u8         uar[0x18];

	u8         reserved_at_60[0x20];
};

struct mlx5_ifc_alloc_uar_in_bits {
	u8         opcode[0x10];
	u8         reserved_at_10[0x10];

	u8         reserved_at_20[0x10];
	u8         op_mod[0x10];

	u8         reserved_at_40[0x40];
};

struct mlx5_ifc_alloc_transport_domain_out_bits {
	u8         status[0x8];
	u8         reserved_at_8[0x18];

	u8         syndrome[0x20];

	u8         reserved_at_40[0x8];
	u8         transport_domain[0x18];

	u8         reserved_at_60[0x20];
};

struct mlx5_ifc_alloc_transport_domain_in_bits {
	u8         opcode[0x10];
	u8         reserved_at_10[0x10];

	u8         reserved_at_20[0x10];
	u8         op_mod[0x10];

	u8         reserved_at_40[0x40];
};

struct mlx5_ifc_alloc_q_counter_out_bits {
	u8         status[0x8];
	u8         reserved_at_8[0x18];

	u8         syndrome[0x20];

	u8         reserved_at_40[0x18];
	u8         counter_set_id[0x8];

	u8         reserved_at_60[0x20];
};

struct mlx5_ifc_alloc_q_counter_in_bits {
	u8         opcode[0x10];
	u8         reserved_at_10[0x10];

	u8         reserved_at_20[0x10];
	u8         op_mod[0x10];

	u8         reserved_at_40[0x40];
};

struct mlx5_ifc_alloc_pd_out_bits {
	u8         status[0x8];
	u8         reserved_at_8[0x18];

	u8         syndrome[0x20];

	u8         reserved_at_40[0x8];
	u8         pd[0x18];

	u8         reserved_at_60[0x20];
};

struct mlx5_ifc_alloc_pd_in_bits {
	u8         opcode[0x10];
	u8         reserved_at_10[0x10];

	u8         reserved_at_20[0x10];
	u8         op_mod[0x10];

	u8         reserved_at_40[0x40];
};

struct mlx5_ifc_alloc_flow_counter_out_bits {
	u8         status[0x8];
	u8         reserved_at_8[0x18];

	u8         syndrome[0x20];

	u8         reserved_at_40[0x10];
	u8         flow_counter_id[0x10];

	u8         reserved_at_60[0x20];
};

struct mlx5_ifc_alloc_flow_counter_in_bits {
	u8         opcode[0x10];
	u8         reserved_at_10[0x10];

	u8         reserved_at_20[0x10];
	u8         op_mod[0x10];

	u8         reserved_at_40[0x40];
};

struct mlx5_ifc_add_vxlan_udp_dport_out_bits {
	u8         status[0x8];
	u8         reserved_at_8[0x18];

	u8         syndrome[0x20];

	u8         reserved_at_40[0x40];
};

struct mlx5_ifc_add_vxlan_udp_dport_in_bits {
	u8         opcode[0x10];
	u8         reserved_at_10[0x10];

	u8         reserved_at_20[0x10];
	u8         op_mod[0x10];

	u8         reserved_at_40[0x20];

	u8         reserved_at_60[0x10];
	u8         vxlan_udp_port[0x10];
};

struct mlx5_ifc_set_rate_limit_out_bits {
	u8         status[0x8];
	u8         reserved_at_8[0x18];

	u8         syndrome[0x20];

	u8         reserved_at_40[0x40];
};

struct mlx5_ifc_set_rate_limit_in_bits {
	u8         opcode[0x10];
	u8         reserved_at_10[0x10];

	u8         reserved_at_20[0x10];
	u8         op_mod[0x10];

	u8         reserved_at_40[0x10];
	u8         rate_limit_index[0x10];

	u8         reserved_at_60[0x20];

	u8         rate_limit[0x20];
};

struct mlx5_ifc_access_register_out_bits {
	u8         status[0x8];
	u8         reserved_at_8[0x18];

	u8         syndrome[0x20];

	u8         reserved_at_40[0x40];

	u8         register_data[0][0x20];
};

enum {
	MLX5_ACCESS_REGISTER_IN_OP_MOD_WRITE  = 0x0,
	MLX5_ACCESS_REGISTER_IN_OP_MOD_READ   = 0x1,
};

struct mlx5_ifc_access_register_in_bits {
	u8         opcode[0x10];
	u8         reserved_at_10[0x10];

	u8         reserved_at_20[0x10];
	u8         op_mod[0x10];

	u8         reserved_at_40[0x10];
	u8         register_id[0x10];

	u8         argument[0x20];

	u8         register_data[0][0x20];
};

struct mlx5_ifc_sltp_reg_bits {
	u8         status[0x4];
	u8         version[0x4];
	u8         local_port[0x8];
	u8         pnat[0x2];
	u8         reserved_at_12[0x2];
	u8         lane[0x4];
	u8         reserved_at_18[0x8];

	u8         reserved_at_20[0x20];

	u8         reserved_at_40[0x7];
	u8         polarity[0x1];
	u8         ob_tap0[0x8];
	u8         ob_tap1[0x8];
	u8         ob_tap2[0x8];

	u8         reserved_at_60[0xc];
	u8         ob_preemp_mode[0x4];
	u8         ob_reg[0x8];
	u8         ob_bias[0x8];

	u8         reserved_at_80[0x20];
};

struct mlx5_ifc_slrg_reg_bits {
	u8         status[0x4];
	u8         version[0x4];
	u8         local_port[0x8];
	u8         pnat[0x2];
	u8         reserved_at_12[0x2];
	u8         lane[0x4];
	u8         reserved_at_18[0x8];

	u8         time_to_link_up[0x10];
	u8         reserved_at_30[0xc];
	u8         grade_lane_speed[0x4];

	u8         grade_version[0x8];
	u8         grade[0x18];

	u8         reserved_at_60[0x4];
	u8         height_grade_type[0x4];
	u8         height_grade[0x18];

	u8         height_dz[0x10];
	u8         height_dv[0x10];

	u8         reserved_at_a0[0x10];
	u8         height_sigma[0x10];

	u8         reserved_at_c0[0x20];

	u8         reserved_at_e0[0x4];
	u8         phase_grade_type[0x4];
	u8         phase_grade[0x18];

	u8         reserved_at_100[0x8];
	u8         phase_eo_pos[0x8];
	u8         reserved_at_110[0x8];
	u8         phase_eo_neg[0x8];

	u8         ffe_set_tested[0x10];
	u8         test_errors_per_lane[0x10];
};

struct mlx5_ifc_pvlc_reg_bits {
	u8         reserved_at_0[0x8];
	u8         local_port[0x8];
	u8         reserved_at_10[0x10];

	u8         reserved_at_20[0x1c];
	u8         vl_hw_cap[0x4];

	u8         reserved_at_40[0x1c];
	u8         vl_admin[0x4];

	u8         reserved_at_60[0x1c];
	u8         vl_operational[0x4];
};

struct mlx5_ifc_pude_reg_bits {
	u8         swid[0x8];
	u8         local_port[0x8];
	u8         reserved_at_10[0x4];
	u8         admin_status[0x4];
	u8         reserved_at_18[0x4];
	u8         oper_status[0x4];

	u8         reserved_at_20[0x60];
};

struct mlx5_ifc_ptys_reg_bits {
	u8         reserved_at_0[0x1];
	u8         an_disable_admin[0x1];
	u8         an_disable_cap[0x1];
	u8         reserved_at_3[0x5];
	u8         local_port[0x8];
	u8         reserved_at_10[0xd];
	u8         proto_mask[0x3];

	u8         an_status[0x4];
	u8         reserved_at_24[0x3c];

	u8         eth_proto_capability[0x20];

	u8         ib_link_width_capability[0x10];
	u8         ib_proto_capability[0x10];

	u8         reserved_at_a0[0x20];

	u8         eth_proto_admin[0x20];

	u8         ib_link_width_admin[0x10];
	u8         ib_proto_admin[0x10];

	u8         reserved_at_100[0x20];

	u8         eth_proto_oper[0x20];

	u8         ib_link_width_oper[0x10];
	u8         ib_proto_oper[0x10];

	u8         reserved_at_160[0x20];

	u8         eth_proto_lp_advertise[0x20];

	u8         reserved_at_1a0[0x60];
};

struct mlx5_ifc_mlcr_reg_bits {
	u8         reserved_at_0[0x8];
	u8         local_port[0x8];
	u8         reserved_at_10[0x20];

	u8         beacon_duration[0x10];
	u8         reserved_at_40[0x10];

	u8         beacon_remain[0x10];
};

struct mlx5_ifc_ptas_reg_bits {
	u8         reserved_at_0[0x20];

	u8         algorithm_options[0x10];
	u8         reserved_at_30[0x4];
	u8         repetitions_mode[0x4];
	u8         num_of_repetitions[0x8];

	u8         grade_version[0x8];
	u8         height_grade_type[0x4];
	u8         phase_grade_type[0x4];
	u8         height_grade_weight[0x8];
	u8         phase_grade_weight[0x8];

	u8         gisim_measure_bits[0x10];
	u8         adaptive_tap_measure_bits[0x10];

	u8         ber_bath_high_error_threshold[0x10];
	u8         ber_bath_mid_error_threshold[0x10];

	u8         ber_bath_low_error_threshold[0x10];
	u8         one_ratio_high_threshold[0x10];

	u8         one_ratio_high_mid_threshold[0x10];
	u8         one_ratio_low_mid_threshold[0x10];

	u8         one_ratio_low_threshold[0x10];
	u8         ndeo_error_threshold[0x10];

	u8         mixer_offset_step_size[0x10];
	u8         reserved_at_110[0x8];
	u8         mix90_phase_for_voltage_bath[0x8];

	u8         mixer_offset_start[0x10];
	u8         mixer_offset_end[0x10];

	u8         reserved_at_140[0x15];
	u8         ber_test_time[0xb];
};

struct mlx5_ifc_pspa_reg_bits {
	u8         swid[0x8];
	u8         local_port[0x8];
	u8         sub_port[0x8];
	u8         reserved_at_18[0x8];

	u8         reserved_at_20[0x20];
};

struct mlx5_ifc_pqdr_reg_bits {
	u8         reserved_at_0[0x8];
	u8         local_port[0x8];
	u8         reserved_at_10[0x5];
	u8         prio[0x3];
	u8         reserved_at_18[0x6];
	u8         mode[0x2];

	u8         reserved_at_20[0x20];

	u8         reserved_at_40[0x10];
	u8         min_threshold[0x10];

	u8         reserved_at_60[0x10];
	u8         max_threshold[0x10];

	u8         reserved_at_80[0x10];
	u8         mark_probability_denominator[0x10];

	u8         reserved_at_a0[0x60];
};

struct mlx5_ifc_ppsc_reg_bits {
	u8         reserved_at_0[0x8];
	u8         local_port[0x8];
	u8         reserved_at_10[0x10];

	u8         reserved_at_20[0x60];

	u8         reserved_at_80[0x1c];
	u8         wrps_admin[0x4];

	u8         reserved_at_a0[0x1c];
	u8         wrps_status[0x4];

	u8         reserved_at_c0[0x8];
	u8         up_threshold[0x8];
	u8         reserved_at_d0[0x8];
	u8         down_threshold[0x8];

	u8         reserved_at_e0[0x20];

	u8         reserved_at_100[0x1c];
	u8         srps_admin[0x4];

	u8         reserved_at_120[0x1c];
	u8         srps_status[0x4];

	u8         reserved_at_140[0x40];
};

struct mlx5_ifc_pplr_reg_bits {
	u8         reserved_at_0[0x8];
	u8         local_port[0x8];
	u8         reserved_at_10[0x10];

	u8         reserved_at_20[0x8];
	u8         lb_cap[0x8];
	u8         reserved_at_30[0x8];
	u8         lb_en[0x8];
};

struct mlx5_ifc_pplm_reg_bits {
	u8         reserved_at_0[0x8];
	u8         local_port[0x8];
	u8         reserved_at_10[0x10];

	u8         reserved_at_20[0x20];

	u8         port_profile_mode[0x8];
	u8         static_port_profile[0x8];
	u8         active_port_profile[0x8];
	u8         reserved_at_58[0x8];

	u8         retransmission_active[0x8];
	u8         fec_mode_active[0x18];

	u8         reserved_at_80[0x20];
};

struct mlx5_ifc_ppcnt_reg_bits {
	u8         swid[0x8];
	u8         local_port[0x8];
	u8         pnat[0x2];
	u8         reserved_at_12[0x8];
	u8         grp[0x6];

	u8         clr[0x1];
	u8         reserved_at_21[0x1c];
	u8         prio_tc[0x3];

	union mlx5_ifc_eth_cntrs_grp_data_layout_auto_bits counter_set;
};

struct mlx5_ifc_mpcnt_reg_bits {
	u8         reserved_at_0[0x8];
	u8         pcie_index[0x8];
	u8         reserved_at_10[0xa];
	u8         grp[0x6];

	u8         clr[0x1];
	u8         reserved_at_21[0x1f];

	union mlx5_ifc_pcie_cntrs_grp_data_layout_auto_bits counter_set;
};

struct mlx5_ifc_ppad_reg_bits {
	u8         reserved_at_0[0x3];
	u8         single_mac[0x1];
	u8         reserved_at_4[0x4];
	u8         local_port[0x8];
	u8         mac_47_32[0x10];

	u8         mac_31_0[0x20];

	u8         reserved_at_40[0x40];
};

struct mlx5_ifc_pmtu_reg_bits {
	u8         reserved_at_0[0x8];
	u8         local_port[0x8];
	u8         reserved_at_10[0x10];

	u8         max_mtu[0x10];
	u8         reserved_at_30[0x10];

	u8         admin_mtu[0x10];
	u8         reserved_at_50[0x10];

	u8         oper_mtu[0x10];
	u8         reserved_at_70[0x10];
};

struct mlx5_ifc_pmpr_reg_bits {
	u8         reserved_at_0[0x8];
	u8         module[0x8];
	u8         reserved_at_10[0x10];

	u8         reserved_at_20[0x18];
	u8         attenuation_5g[0x8];

	u8         reserved_at_40[0x18];
	u8         attenuation_7g[0x8];

	u8         reserved_at_60[0x18];
	u8         attenuation_12g[0x8];
};

struct mlx5_ifc_pmpe_reg_bits {
	u8         reserved_at_0[0x8];
	u8         module[0x8];
	u8         reserved_at_10[0xc];
	u8         module_status[0x4];

	u8         reserved_at_20[0x60];
};

struct mlx5_ifc_pmpc_reg_bits {
	u8         module_state_updated[32][0x8];
};

struct mlx5_ifc_pmlpn_reg_bits {
	u8         reserved_at_0[0x4];
	u8         mlpn_status[0x4];
	u8         local_port[0x8];
	u8         reserved_at_10[0x10];

	u8         e[0x1];
	u8         reserved_at_21[0x1f];
};

struct mlx5_ifc_pmlp_reg_bits {
	u8         rxtx[0x1];
	u8         reserved_at_1[0x7];
	u8         local_port[0x8];
	u8         reserved_at_10[0x8];
	u8         width[0x8];

	u8         lane0_module_mapping[0x20];

	u8         lane1_module_mapping[0x20];

	u8         lane2_module_mapping[0x20];

	u8         lane3_module_mapping[0x20];

	u8         reserved_at_a0[0x160];
};

struct mlx5_ifc_pmaos_reg_bits {
	u8         reserved_at_0[0x8];
	u8         module[0x8];
	u8         reserved_at_10[0x4];
	u8         admin_status[0x4];
	u8         reserved_at_18[0x4];
	u8         oper_status[0x4];

	u8         ase[0x1];
	u8         ee[0x1];
	u8         reserved_at_22[0x1c];
	u8         e[0x2];

	u8         reserved_at_40[0x40];
};

struct mlx5_ifc_plpc_reg_bits {
	u8         reserved_at_0[0x4];
	u8         profile_id[0xc];
	u8         reserved_at_10[0x4];
	u8         proto_mask[0x4];
	u8         reserved_at_18[0x8];

	u8         reserved_at_20[0x10];
	u8         lane_speed[0x10];

	u8         reserved_at_40[0x17];
	u8         lpbf[0x1];
	u8         fec_mode_policy[0x8];

	u8         retransmission_capability[0x8];
	u8         fec_mode_capability[0x18];

	u8         retransmission_support_admin[0x8];
	u8         fec_mode_support_admin[0x18];

	u8         retransmission_request_admin[0x8];
	u8         fec_mode_request_admin[0x18];

	u8         reserved_at_c0[0x80];
};

struct mlx5_ifc_plib_reg_bits {
	u8         reserved_at_0[0x8];
	u8         local_port[0x8];
	u8         reserved_at_10[0x8];
	u8         ib_port[0x8];

	u8         reserved_at_20[0x60];
};

struct mlx5_ifc_plbf_reg_bits {
	u8         reserved_at_0[0x8];
	u8         local_port[0x8];
	u8         reserved_at_10[0xd];
	u8         lbf_mode[0x3];

	u8         reserved_at_20[0x20];
};

struct mlx5_ifc_pipg_reg_bits {
	u8         reserved_at_0[0x8];
	u8         local_port[0x8];
	u8         reserved_at_10[0x10];

	u8         dic[0x1];
	u8         reserved_at_21[0x19];
	u8         ipg[0x4];
	u8         reserved_at_3e[0x2];
};

struct mlx5_ifc_pifr_reg_bits {
	u8         reserved_at_0[0x8];
	u8         local_port[0x8];
	u8         reserved_at_10[0x10];

	u8         reserved_at_20[0xe0];

	u8         port_filter[8][0x20];

	u8         port_filter_update_en[8][0x20];
};

struct mlx5_ifc_pfcc_reg_bits {
	u8         reserved_at_0[0x8];
	u8         local_port[0x8];
	u8         reserved_at_10[0x10];

	u8         ppan[0x4];
	u8         reserved_at_24[0x4];
	u8         prio_mask_tx[0x8];
	u8         reserved_at_30[0x8];
	u8         prio_mask_rx[0x8];

	u8         pptx[0x1];
	u8         aptx[0x1];
	u8         reserved_at_42[0x6];
	u8         pfctx[0x8];
	u8         reserved_at_50[0x10];

	u8         pprx[0x1];
	u8         aprx[0x1];
	u8         reserved_at_62[0x6];
	u8         pfcrx[0x8];
	u8         reserved_at_70[0x10];

	u8         reserved_at_80[0x80];
};

struct mlx5_ifc_pelc_reg_bits {
	u8         op[0x4];
	u8         reserved_at_4[0x4];
	u8         local_port[0x8];
	u8         reserved_at_10[0x10];

	u8         op_admin[0x8];
	u8         op_capability[0x8];
	u8         op_request[0x8];
	u8         op_active[0x8];

	u8         admin[0x40];

	u8         capability[0x40];

	u8         request[0x40];

	u8         active[0x40];

	u8         reserved_at_140[0x80];
};

struct mlx5_ifc_peir_reg_bits {
	u8         reserved_at_0[0x8];
	u8         local_port[0x8];
	u8         reserved_at_10[0x10];

	u8         reserved_at_20[0xc];
	u8         error_count[0x4];
	u8         reserved_at_30[0x10];

	u8         reserved_at_40[0xc];
	u8         lane[0x4];
	u8         reserved_at_50[0x8];
	u8         error_type[0x8];
};

struct mlx5_ifc_pcam_enhanced_features_bits {
	u8         reserved_at_0[0x7e];

	u8         ppcnt_discard_group[0x1];
	u8         ppcnt_statistical_group[0x1];
};

struct mlx5_ifc_pcam_reg_bits {
	u8         reserved_at_0[0x8];
	u8         feature_group[0x8];
	u8         reserved_at_10[0x8];
	u8         access_reg_group[0x8];

	u8         reserved_at_20[0x20];

	union {
		u8         reserved_at_0[0x80];
	} port_access_reg_cap_mask;

	u8         reserved_at_c0[0x80];

	union {
		struct mlx5_ifc_pcam_enhanced_features_bits enhanced_features;
		u8         reserved_at_0[0x80];
	} feature_cap_mask;

	u8         reserved_at_1c0[0xc0];
};

struct mlx5_ifc_mcam_enhanced_features_bits {
	u8         reserved_at_0[0x7f];

	u8         pcie_performance_group[0x1];
};

struct mlx5_ifc_mcam_reg_bits {
	u8         reserved_at_0[0x8];
	u8         feature_group[0x8];
	u8         reserved_at_10[0x8];
	u8         access_reg_group[0x8];

	u8         reserved_at_20[0x20];

	union {
		u8         reserved_at_0[0x80];
	} mng_access_reg_cap_mask;

	u8         reserved_at_c0[0x80];

	union {
		struct mlx5_ifc_mcam_enhanced_features_bits enhanced_features;
		u8         reserved_at_0[0x80];
	} mng_feature_cap_mask;

	u8         reserved_at_1c0[0x80];
};

struct mlx5_ifc_pcap_reg_bits {
	u8         reserved_at_0[0x8];
	u8         local_port[0x8];
	u8         reserved_at_10[0x10];

	u8         port_capability_mask[4][0x20];
};

struct mlx5_ifc_paos_reg_bits {
	u8         swid[0x8];
	u8         local_port[0x8];
	u8         reserved_at_10[0x4];
	u8         admin_status[0x4];
	u8         reserved_at_18[0x4];
	u8         oper_status[0x4];

	u8         ase[0x1];
	u8         ee[0x1];
	u8         reserved_at_22[0x1c];
	u8         e[0x2];

	u8         reserved_at_40[0x40];
};

struct mlx5_ifc_pamp_reg_bits {
	u8         reserved_at_0[0x8];
	u8         opamp_group[0x8];
	u8         reserved_at_10[0xc];
	u8         opamp_group_type[0x4];

	u8         start_index[0x10];
	u8         reserved_at_30[0x4];
	u8         num_of_indices[0xc];

	u8         index_data[18][0x10];
};

struct mlx5_ifc_pcmr_reg_bits {
	u8         reserved_at_0[0x8];
	u8         local_port[0x8];
	u8         reserved_at_10[0x2e];
	u8         fcs_cap[0x1];
	u8         reserved_at_3f[0x1f];
	u8         fcs_chk[0x1];
	u8         reserved_at_5f[0x1];
};

struct mlx5_ifc_lane_2_module_mapping_bits {
	u8         reserved_at_0[0x6];
	u8         rx_lane[0x2];
	u8         reserved_at_8[0x6];
	u8         tx_lane[0x2];
	u8         reserved_at_10[0x8];
	u8         module[0x8];
};

struct mlx5_ifc_bufferx_reg_bits {
	u8         reserved_at_0[0x6];
	u8         lossy[0x1];
	u8         epsb[0x1];
	u8         reserved_at_8[0xc];
	u8         size[0xc];

	u8         xoff_threshold[0x10];
	u8         xon_threshold[0x10];
};

struct mlx5_ifc_set_node_in_bits {
	u8         node_description[64][0x8];
};

struct mlx5_ifc_register_power_settings_bits {
	u8         reserved_at_0[0x18];
	u8         power_settings_level[0x8];

	u8         reserved_at_20[0x60];
};

struct mlx5_ifc_register_host_endianness_bits {
	u8         he[0x1];
	u8         reserved_at_1[0x1f];

	u8         reserved_at_20[0x60];
};

struct mlx5_ifc_umr_pointer_desc_argument_bits {
	u8         reserved_at_0[0x20];

	u8         mkey[0x20];

	u8         addressh_63_32[0x20];

	u8         addressl_31_0[0x20];
};

struct mlx5_ifc_ud_adrs_vector_bits {
	u8         dc_key[0x40];

	u8         ext[0x1];
	u8         reserved_at_41[0x7];
	u8         destination_qp_dct[0x18];

	u8         static_rate[0x4];
	u8         sl_eth_prio[0x4];
	u8         fl[0x1];
	u8         mlid[0x7];
	u8         rlid_udp_sport[0x10];

	u8         reserved_at_80[0x20];

	u8         rmac_47_16[0x20];

	u8         rmac_15_0[0x10];
	u8         tclass[0x8];
	u8         hop_limit[0x8];

	u8         reserved_at_e0[0x1];
	u8         grh[0x1];
	u8         reserved_at_e2[0x2];
	u8         src_addr_index[0x8];
	u8         flow_label[0x14];

	u8         rgid_rip[16][0x8];
};

struct mlx5_ifc_pages_req_event_bits {
	u8         reserved_at_0[0x10];
	u8         function_id[0x10];

	u8         num_pages[0x20];

	u8         reserved_at_40[0xa0];
};

struct mlx5_ifc_eqe_bits {
	u8         reserved_at_0[0x8];
	u8         event_type[0x8];
	u8         reserved_at_10[0x8];
	u8         event_sub_type[0x8];

	u8         reserved_at_20[0xe0];

	union mlx5_ifc_event_auto_bits event_data;

	u8         reserved_at_1e0[0x10];
	u8         signature[0x8];
	u8         reserved_at_1f8[0x7];
	u8         owner[0x1];
};

enum {
	MLX5_CMD_QUEUE_ENTRY_TYPE_PCIE_CMD_IF_TRANSPORT  = 0x7,
};

struct mlx5_ifc_cmd_queue_entry_bits {
	u8         type[0x8];
	u8         reserved_at_8[0x18];

	u8         input_length[0x20];

	u8         input_mailbox_pointer_63_32[0x20];

	u8         input_mailbox_pointer_31_9[0x17];
	u8         reserved_at_77[0x9];

	u8         command_input_inline_data[16][0x8];

	u8         command_output_inline_data[16][0x8];

	u8         output_mailbox_pointer_63_32[0x20];

	u8         output_mailbox_pointer_31_9[0x17];
	u8         reserved_at_1b7[0x9];

	u8         output_length[0x20];

	u8         token[0x8];
	u8         signature[0x8];
	u8         reserved_at_1f0[0x8];
	u8         status[0x7];
	u8         ownership[0x1];
};

struct mlx5_ifc_cmd_out_bits {
	u8         status[0x8];
	u8         reserved_at_8[0x18];

	u8         syndrome[0x20];

	u8         command_output[0x20];
};

struct mlx5_ifc_cmd_in_bits {
	u8         opcode[0x10];
	u8         reserved_at_10[0x10];

	u8         reserved_at_20[0x10];
	u8         op_mod[0x10];

	u8         command[0][0x20];
};

struct mlx5_ifc_cmd_if_box_bits {
	u8         mailbox_data[512][0x8];

	u8         reserved_at_1000[0x180];

	u8         next_pointer_63_32[0x20];

	u8         next_pointer_31_10[0x16];
	u8         reserved_at_11b6[0xa];

	u8         block_number[0x20];

	u8         reserved_at_11e0[0x8];
	u8         token[0x8];
	u8         ctrl_signature[0x8];
	u8         signature[0x8];
};

struct mlx5_ifc_mtt_bits {
	u8         ptag_63_32[0x20];

	u8         ptag_31_8[0x18];
	u8         reserved_at_38[0x6];
	u8         wr_en[0x1];
	u8         rd_en[0x1];
};

struct mlx5_ifc_query_wol_rol_out_bits {
	u8         status[0x8];
	u8         reserved_at_8[0x18];

	u8         syndrome[0x20];

	u8         reserved_at_40[0x10];
	u8         rol_mode[0x8];
	u8         wol_mode[0x8];

	u8         reserved_at_60[0x20];
};

struct mlx5_ifc_query_wol_rol_in_bits {
	u8         opcode[0x10];
	u8         reserved_at_10[0x10];

	u8         reserved_at_20[0x10];
	u8         op_mod[0x10];

	u8         reserved_at_40[0x40];
};

struct mlx5_ifc_set_wol_rol_out_bits {
	u8         status[0x8];
	u8         reserved_at_8[0x18];

	u8         syndrome[0x20];

	u8         reserved_at_40[0x40];
};

struct mlx5_ifc_set_wol_rol_in_bits {
	u8         opcode[0x10];
	u8         reserved_at_10[0x10];

	u8         reserved_at_20[0x10];
	u8         op_mod[0x10];

	u8         rol_mode_valid[0x1];
	u8         wol_mode_valid[0x1];
	u8         reserved_at_42[0xe];
	u8         rol_mode[0x8];
	u8         wol_mode[0x8];

	u8         reserved_at_60[0x20];
};

enum {
	MLX5_INITIAL_SEG_NIC_INTERFACE_FULL_DRIVER  = 0x0,
	MLX5_INITIAL_SEG_NIC_INTERFACE_DISABLED     = 0x1,
	MLX5_INITIAL_SEG_NIC_INTERFACE_NO_DRAM_NIC  = 0x2,
};

enum {
	MLX5_INITIAL_SEG_NIC_INTERFACE_SUPPORTED_FULL_DRIVER  = 0x0,
	MLX5_INITIAL_SEG_NIC_INTERFACE_SUPPORTED_DISABLED     = 0x1,
	MLX5_INITIAL_SEG_NIC_INTERFACE_SUPPORTED_NO_DRAM_NIC  = 0x2,
};

enum {
	MLX5_INITIAL_SEG_HEALTH_SYNDROME_FW_INTERNAL_ERR              = 0x1,
	MLX5_INITIAL_SEG_HEALTH_SYNDROME_DEAD_IRISC                   = 0x7,
	MLX5_INITIAL_SEG_HEALTH_SYNDROME_HW_FATAL_ERR                 = 0x8,
	MLX5_INITIAL_SEG_HEALTH_SYNDROME_FW_CRC_ERR                   = 0x9,
	MLX5_INITIAL_SEG_HEALTH_SYNDROME_ICM_FETCH_PCI_ERR            = 0xa,
	MLX5_INITIAL_SEG_HEALTH_SYNDROME_ICM_PAGE_ERR                 = 0xb,
	MLX5_INITIAL_SEG_HEALTH_SYNDROME_ASYNCHRONOUS_EQ_BUF_OVERRUN  = 0xc,
	MLX5_INITIAL_SEG_HEALTH_SYNDROME_EQ_IN_ERR                    = 0xd,
	MLX5_INITIAL_SEG_HEALTH_SYNDROME_EQ_INV                       = 0xe,
	MLX5_INITIAL_SEG_HEALTH_SYNDROME_FFSER_ERR                    = 0xf,
	MLX5_INITIAL_SEG_HEALTH_SYNDROME_HIGH_TEMP_ERR                = 0x10,
};

struct mlx5_ifc_initial_seg_bits {
	u8         fw_rev_minor[0x10];
	u8         fw_rev_major[0x10];

	u8         cmd_interface_rev[0x10];
	u8         fw_rev_subminor[0x10];

	u8         reserved_at_40[0x40];

	u8         cmdq_phy_addr_63_32[0x20];

	u8         cmdq_phy_addr_31_12[0x14];
	u8         reserved_at_b4[0x2];
	u8         nic_interface[0x2];
	u8         log_cmdq_size[0x4];
	u8         log_cmdq_stride[0x4];

	u8         command_doorbell_vector[0x20];

	u8         reserved_at_e0[0xf00];

	u8         initializing[0x1];
	u8         reserved_at_fe1[0x4];
	u8         nic_interface_supported[0x3];
	u8         reserved_at_fe8[0x18];

	struct mlx5_ifc_health_buffer_bits health_buffer;

	u8         no_dram_nic_offset[0x20];

	u8         reserved_at_1220[0x6e40];

	u8         reserved_at_8060[0x1f];
	u8         clear_int[0x1];

	u8         health_syndrome[0x8];
	u8         health_counter[0x18];

	u8         reserved_at_80a0[0x17fc0];
};

struct mlx5_ifc_mtpps_reg_bits {
	u8         reserved_at_0[0xc];
	u8         cap_number_of_pps_pins[0x4];
	u8         reserved_at_10[0x4];
	u8         cap_max_num_of_pps_in_pins[0x4];
	u8         reserved_at_18[0x4];
	u8         cap_max_num_of_pps_out_pins[0x4];

	u8         reserved_at_20[0x24];
	u8         cap_pin_3_mode[0x4];
	u8         reserved_at_48[0x4];
	u8         cap_pin_2_mode[0x4];
	u8         reserved_at_50[0x4];
	u8         cap_pin_1_mode[0x4];
	u8         reserved_at_58[0x4];
	u8         cap_pin_0_mode[0x4];

	u8         reserved_at_60[0x4];
	u8         cap_pin_7_mode[0x4];
	u8         reserved_at_68[0x4];
	u8         cap_pin_6_mode[0x4];
	u8         reserved_at_70[0x4];
	u8         cap_pin_5_mode[0x4];
	u8         reserved_at_78[0x4];
	u8         cap_pin_4_mode[0x4];

	u8         reserved_at_80[0x80];

	u8         enable[0x1];
	u8         reserved_at_101[0xb];
	u8         pattern[0x4];
	u8         reserved_at_110[0x4];
	u8         pin_mode[0x4];
	u8         pin[0x8];

	u8         reserved_at_120[0x20];

	u8         time_stamp[0x40];

	u8         out_pulse_duration[0x10];
	u8         out_periodic_adjustment[0x10];

	u8         reserved_at_1a0[0x60];
};

struct mlx5_ifc_mtppse_reg_bits {
	u8         reserved_at_0[0x18];
	u8         pin[0x8];
	u8         event_arm[0x1];
	u8         reserved_at_21[0x1b];
	u8         event_generation_mode[0x4];
	u8         reserved_at_40[0x40];
};

union mlx5_ifc_ports_control_registers_document_bits {
	struct mlx5_ifc_bufferx_reg_bits bufferx_reg;
	struct mlx5_ifc_eth_2819_cntrs_grp_data_layout_bits eth_2819_cntrs_grp_data_layout;
	struct mlx5_ifc_eth_2863_cntrs_grp_data_layout_bits eth_2863_cntrs_grp_data_layout;
	struct mlx5_ifc_eth_3635_cntrs_grp_data_layout_bits eth_3635_cntrs_grp_data_layout;
	struct mlx5_ifc_eth_802_3_cntrs_grp_data_layout_bits eth_802_3_cntrs_grp_data_layout;
	struct mlx5_ifc_eth_extended_cntrs_grp_data_layout_bits eth_extended_cntrs_grp_data_layout;
	struct mlx5_ifc_eth_per_prio_grp_data_layout_bits eth_per_prio_grp_data_layout;
	struct mlx5_ifc_eth_per_traffic_grp_data_layout_bits eth_per_traffic_grp_data_layout;
	struct mlx5_ifc_lane_2_module_mapping_bits lane_2_module_mapping;
	struct mlx5_ifc_pamp_reg_bits pamp_reg;
	struct mlx5_ifc_paos_reg_bits paos_reg;
	struct mlx5_ifc_pcap_reg_bits pcap_reg;
	struct mlx5_ifc_peir_reg_bits peir_reg;
	struct mlx5_ifc_pelc_reg_bits pelc_reg;
	struct mlx5_ifc_pfcc_reg_bits pfcc_reg;
	struct mlx5_ifc_ib_port_cntrs_grp_data_layout_bits ib_port_cntrs_grp_data_layout;
	struct mlx5_ifc_phys_layer_cntrs_bits phys_layer_cntrs;
	struct mlx5_ifc_pifr_reg_bits pifr_reg;
	struct mlx5_ifc_pipg_reg_bits pipg_reg;
	struct mlx5_ifc_plbf_reg_bits plbf_reg;
	struct mlx5_ifc_plib_reg_bits plib_reg;
	struct mlx5_ifc_plpc_reg_bits plpc_reg;
	struct mlx5_ifc_pmaos_reg_bits pmaos_reg;
	struct mlx5_ifc_pmlp_reg_bits pmlp_reg;
	struct mlx5_ifc_pmlpn_reg_bits pmlpn_reg;
	struct mlx5_ifc_pmpc_reg_bits pmpc_reg;
	struct mlx5_ifc_pmpe_reg_bits pmpe_reg;
	struct mlx5_ifc_pmpr_reg_bits pmpr_reg;
	struct mlx5_ifc_pmtu_reg_bits pmtu_reg;
	struct mlx5_ifc_ppad_reg_bits ppad_reg;
	struct mlx5_ifc_ppcnt_reg_bits ppcnt_reg;
	struct mlx5_ifc_mpcnt_reg_bits mpcnt_reg;
	struct mlx5_ifc_pplm_reg_bits pplm_reg;
	struct mlx5_ifc_pplr_reg_bits pplr_reg;
	struct mlx5_ifc_ppsc_reg_bits ppsc_reg;
	struct mlx5_ifc_pqdr_reg_bits pqdr_reg;
	struct mlx5_ifc_pspa_reg_bits pspa_reg;
	struct mlx5_ifc_ptas_reg_bits ptas_reg;
	struct mlx5_ifc_ptys_reg_bits ptys_reg;
	struct mlx5_ifc_mlcr_reg_bits mlcr_reg;
	struct mlx5_ifc_pude_reg_bits pude_reg;
	struct mlx5_ifc_pvlc_reg_bits pvlc_reg;
	struct mlx5_ifc_slrg_reg_bits slrg_reg;
	struct mlx5_ifc_sltp_reg_bits sltp_reg;
	struct mlx5_ifc_mtpps_reg_bits mtpps_reg;
	struct mlx5_ifc_mtppse_reg_bits mtppse_reg;
	u8         reserved_at_0[0x60e0];
};

union mlx5_ifc_debug_enhancements_document_bits {
	struct mlx5_ifc_health_buffer_bits health_buffer;
	u8         reserved_at_0[0x200];
};

union mlx5_ifc_uplink_pci_interface_document_bits {
	struct mlx5_ifc_initial_seg_bits initial_seg;
	u8         reserved_at_0[0x20060];
};

struct mlx5_ifc_set_flow_table_root_out_bits {
	u8         status[0x8];
	u8         reserved_at_8[0x18];

	u8         syndrome[0x20];

	u8         reserved_at_40[0x40];
};

struct mlx5_ifc_set_flow_table_root_in_bits {
	u8         opcode[0x10];
	u8         reserved_at_10[0x10];

	u8         reserved_at_20[0x10];
	u8         op_mod[0x10];

	u8         other_vport[0x1];
	u8         reserved_at_41[0xf];
	u8         vport_number[0x10];

	u8         reserved_at_60[0x20];

	u8         table_type[0x8];
	u8         reserved_at_88[0x18];

	u8         reserved_at_a0[0x8];
	u8         table_id[0x18];

	u8         reserved_at_c0[0x8];
	u8         underlay_qpn[0x18];
	u8         reserved_at_e0[0x120];
};

enum {
	MLX5_MODIFY_FLOW_TABLE_MISS_TABLE_ID     = (1UL << 0),
	MLX5_MODIFY_FLOW_TABLE_LAG_NEXT_TABLE_ID = (1UL << 15),
};

struct mlx5_ifc_modify_flow_table_out_bits {
	u8         status[0x8];
	u8         reserved_at_8[0x18];

	u8         syndrome[0x20];

	u8         reserved_at_40[0x40];
};

struct mlx5_ifc_modify_flow_table_in_bits {
	u8         opcode[0x10];
	u8         reserved_at_10[0x10];

	u8         reserved_at_20[0x10];
	u8         op_mod[0x10];

	u8         other_vport[0x1];
	u8         reserved_at_41[0xf];
	u8         vport_number[0x10];

	u8         reserved_at_60[0x10];
	u8         modify_field_select[0x10];

	u8         table_type[0x8];
	u8         reserved_at_88[0x18];

	u8         reserved_at_a0[0x8];
	u8         table_id[0x18];

	u8         reserved_at_c0[0x4];
	u8         table_miss_mode[0x4];
	u8         reserved_at_c8[0x18];

	u8         reserved_at_e0[0x8];
	u8         table_miss_id[0x18];

	u8         reserved_at_100[0x8];
	u8         lag_master_next_table_id[0x18];

	u8         reserved_at_120[0x80];
};

struct mlx5_ifc_ets_tcn_config_reg_bits {
	u8         g[0x1];
	u8         b[0x1];
	u8         r[0x1];
	u8         reserved_at_3[0x9];
	u8         group[0x4];
	u8         reserved_at_10[0x9];
	u8         bw_allocation[0x7];

	u8         reserved_at_20[0xc];
	u8         max_bw_units[0x4];
	u8         reserved_at_30[0x8];
	u8         max_bw_value[0x8];
};

struct mlx5_ifc_ets_global_config_reg_bits {
	u8         reserved_at_0[0x2];
	u8         r[0x1];
	u8         reserved_at_3[0x1d];

	u8         reserved_at_20[0xc];
	u8         max_bw_units[0x4];
	u8         reserved_at_30[0x8];
	u8         max_bw_value[0x8];
};

struct mlx5_ifc_qetc_reg_bits {
	u8                                         reserved_at_0[0x8];
	u8                                         port_number[0x8];
	u8                                         reserved_at_10[0x30];

	struct mlx5_ifc_ets_tcn_config_reg_bits    tc_configuration[0x8];
	struct mlx5_ifc_ets_global_config_reg_bits global_configuration;
};

struct mlx5_ifc_qtct_reg_bits {
	u8         reserved_at_0[0x8];
	u8         port_number[0x8];
	u8         reserved_at_10[0xd];
	u8         prio[0x3];

	u8         reserved_at_20[0x1d];
	u8         tclass[0x3];
};

struct mlx5_ifc_mcia_reg_bits {
	u8         l[0x1];
	u8         reserved_at_1[0x7];
	u8         module[0x8];
	u8         reserved_at_10[0x8];
	u8         status[0x8];

	u8         i2c_device_address[0x8];
	u8         page_number[0x8];
	u8         device_address[0x10];

	u8         reserved_at_40[0x10];
	u8         size[0x10];

	u8         reserved_at_60[0x20];

	u8         dword_0[0x20];
	u8         dword_1[0x20];
	u8         dword_2[0x20];
	u8         dword_3[0x20];
	u8         dword_4[0x20];
	u8         dword_5[0x20];
	u8         dword_6[0x20];
	u8         dword_7[0x20];
	u8         dword_8[0x20];
	u8         dword_9[0x20];
	u8         dword_10[0x20];
	u8         dword_11[0x20];
};

struct mlx5_ifc_dcbx_param_bits {
	u8         dcbx_cee_cap[0x1];
	u8         dcbx_ieee_cap[0x1];
	u8         dcbx_standby_cap[0x1];
	u8         reserved_at_0[0x5];
	u8         port_number[0x8];
	u8         reserved_at_10[0xa];
	u8         max_application_table_size[6];
	u8         reserved_at_20[0x15];
	u8         version_oper[0x3];
	u8         reserved_at_38[5];
	u8         version_admin[0x3];
	u8         willing_admin[0x1];
	u8         reserved_at_41[0x3];
	u8         pfc_cap_oper[0x4];
	u8         reserved_at_48[0x4];
	u8         pfc_cap_admin[0x4];
	u8         reserved_at_50[0x4];
	u8         num_of_tc_oper[0x4];
	u8         reserved_at_58[0x4];
	u8         num_of_tc_admin[0x4];
	u8         remote_willing[0x1];
	u8         reserved_at_61[3];
	u8         remote_pfc_cap[4];
	u8         reserved_at_68[0x14];
	u8         remote_num_of_tc[0x4];
	u8         reserved_at_80[0x18];
	u8         error[0x8];
	u8         reserved_at_a0[0x160];
};

struct mlx5_ifc_lagc_bits {
	u8         reserved_at_0[0x1d];
	u8         lag_state[0x3];

	u8         reserved_at_20[0x14];
	u8         tx_remap_affinity_2[0x4];
	u8         reserved_at_38[0x4];
	u8         tx_remap_affinity_1[0x4];
};

struct mlx5_ifc_create_lag_out_bits {
	u8         status[0x8];
	u8         reserved_at_8[0x18];

	u8         syndrome[0x20];

	u8         reserved_at_40[0x40];
};

struct mlx5_ifc_create_lag_in_bits {
	u8         opcode[0x10];
	u8         reserved_at_10[0x10];

	u8         reserved_at_20[0x10];
	u8         op_mod[0x10];

	struct mlx5_ifc_lagc_bits ctx;
};

struct mlx5_ifc_modify_lag_out_bits {
	u8         status[0x8];
	u8         reserved_at_8[0x18];

	u8         syndrome[0x20];

	u8         reserved_at_40[0x40];
};

struct mlx5_ifc_modify_lag_in_bits {
	u8         opcode[0x10];
	u8         reserved_at_10[0x10];

	u8         reserved_at_20[0x10];
	u8         op_mod[0x10];

	u8         reserved_at_40[0x20];
	u8         field_select[0x20];

	struct mlx5_ifc_lagc_bits ctx;
};

struct mlx5_ifc_query_lag_out_bits {
	u8         status[0x8];
	u8         reserved_at_8[0x18];

	u8         syndrome[0x20];

	u8         reserved_at_40[0x40];

	struct mlx5_ifc_lagc_bits ctx;
};

struct mlx5_ifc_query_lag_in_bits {
	u8         opcode[0x10];
	u8         reserved_at_10[0x10];

	u8         reserved_at_20[0x10];
	u8         op_mod[0x10];

	u8         reserved_at_40[0x40];
};

struct mlx5_ifc_destroy_lag_out_bits {
	u8         status[0x8];
	u8         reserved_at_8[0x18];

	u8         syndrome[0x20];

	u8         reserved_at_40[0x40];
};

struct mlx5_ifc_destroy_lag_in_bits {
	u8         opcode[0x10];
	u8         reserved_at_10[0x10];

	u8         reserved_at_20[0x10];
	u8         op_mod[0x10];

	u8         reserved_at_40[0x40];
};

struct mlx5_ifc_create_vport_lag_out_bits {
	u8         status[0x8];
	u8         reserved_at_8[0x18];

	u8         syndrome[0x20];

	u8         reserved_at_40[0x40];
};

struct mlx5_ifc_create_vport_lag_in_bits {
	u8         opcode[0x10];
	u8         reserved_at_10[0x10];

	u8         reserved_at_20[0x10];
	u8         op_mod[0x10];

	u8         reserved_at_40[0x40];
};

struct mlx5_ifc_destroy_vport_lag_out_bits {
	u8         status[0x8];
	u8         reserved_at_8[0x18];

	u8         syndrome[0x20];

	u8         reserved_at_40[0x40];
};

struct mlx5_ifc_destroy_vport_lag_in_bits {
	u8         opcode[0x10];
	u8         reserved_at_10[0x10];

	u8         reserved_at_20[0x10];
	u8         op_mod[0x10];

	u8         reserved_at_40[0x40];
};

#endif /* MLX5_IFC_H */<|MERGE_RESOLUTION|>--- conflicted
+++ resolved
@@ -872,12 +872,8 @@
 
 	u8         compact_address_vector[0x1];
 	u8         striding_rq[0x1];
-<<<<<<< HEAD
-	u8         reserved_at_202[0x2];
-=======
 	u8         reserved_at_202[0x1];
 	u8         ipoib_enhanced_offloads[0x1];
->>>>>>> 2ac97f0f
 	u8         ipoib_basic_offloads[0x1];
 	u8         reserved_at_205[0xa];
 	u8         drain_sigerr[0x1];
@@ -5129,10 +5125,7 @@
 
 enum {
 	MLX5_MODIFY_RQ_IN_MODIFY_BITMASK_VSD = 1ULL << 1,
-<<<<<<< HEAD
-=======
 	MLX5_MODIFY_RQ_IN_MODIFY_BITMASK_SCATTER_FCS = 1ULL << 2,
->>>>>>> 2ac97f0f
 	MLX5_MODIFY_RQ_IN_MODIFY_BITMASK_RQ_COUNTER_SET_ID = 1ULL << 3,
 };
 
