/* interrupt.h */
#ifndef _LINUX_INTERRUPT_H
#define _LINUX_INTERRUPT_H

#include <linux/kernel.h>
#include <linux/linkage.h>
#include <linux/bitops.h>
#include <linux/preempt.h>
#include <linux/cpumask.h>
#include <linux/irqreturn.h>
#include <linux/irqnr.h>
#include <linux/hardirq.h>
#include <linux/irqflags.h>
#include <linux/hrtimer.h>
#include <linux/kref.h>
#include <linux/workqueue.h>

#include <linux/atomic.h>
#include <asm/ptrace.h>

/*
 * These correspond to the IORESOURCE_IRQ_* defines in
 * linux/ioport.h to select the interrupt line behaviour.  When
 * requesting an interrupt without specifying a IRQF_TRIGGER, the
 * setting should be assumed to be "as already configured", which
 * may be as per machine or firmware initialisation.
 */
#define IRQF_TRIGGER_NONE	0x00000000
#define IRQF_TRIGGER_RISING	0x00000001
#define IRQF_TRIGGER_FALLING	0x00000002
#define IRQF_TRIGGER_HIGH	0x00000004
#define IRQF_TRIGGER_LOW	0x00000008
#define IRQF_TRIGGER_MASK	(IRQF_TRIGGER_HIGH | IRQF_TRIGGER_LOW | \
				 IRQF_TRIGGER_RISING | IRQF_TRIGGER_FALLING)
#define IRQF_TRIGGER_PROBE	0x00000010

/*
 * These flags used only by the kernel as part of the
 * irq handling routines.
 *
 * IRQF_DISABLED - keep irqs disabled when calling the action handler.
 *                 DEPRECATED. This flag is a NOOP and scheduled to be removed
 * IRQF_SHARED - allow sharing the irq among several devices
 * IRQF_PROBE_SHARED - set by callers when they expect sharing mismatches to occur
 * IRQF_TIMER - Flag to mark this interrupt as timer interrupt
 * IRQF_PERCPU - Interrupt is per cpu
 * IRQF_NOBALANCING - Flag to exclude this interrupt from irq balancing
 * IRQF_IRQPOLL - Interrupt is used for polling (only the interrupt that is
 *                registered first in an shared interrupt is considered for
 *                performance reasons)
 * IRQF_ONESHOT - Interrupt is not reenabled after the hardirq handler finished.
 *                Used by threaded interrupts which need to keep the
 *                irq line disabled until the threaded handler has been run.
 * IRQF_NO_SUSPEND - Do not disable this IRQ during suspend
 * IRQF_FORCE_RESUME - Force enable it on resume even if IRQF_NO_SUSPEND is set
 * IRQF_NO_THREAD - Interrupt cannot be threaded
 * IRQF_EARLY_RESUME - Resume IRQ early during syscore instead of at device
 *                resume time.
 * IRQF_NO_SOFTIRQ_CALL - Do not process softirqs in the irq thread context (RT)
 */
#define IRQF_DISABLED		0x00000020
#define IRQF_SHARED		0x00000080
#define IRQF_PROBE_SHARED	0x00000100
#define __IRQF_TIMER		0x00000200
#define IRQF_PERCPU		0x00000400
#define IRQF_NOBALANCING	0x00000800
#define IRQF_IRQPOLL		0x00001000
#define IRQF_ONESHOT		0x00002000
#define IRQF_NO_SUSPEND		0x00004000
#define IRQF_FORCE_RESUME	0x00008000
#define IRQF_NO_THREAD		0x00010000
#define IRQF_EARLY_RESUME	0x00020000
#define IRQF_NO_SOFTIRQ_CALL	0x00040000

#define IRQF_TIMER		(__IRQF_TIMER | IRQF_NO_SUSPEND | IRQF_NO_THREAD)

/*
 * These values can be returned by request_any_context_irq() and
 * describe the context the interrupt will be run in.
 *
 * IRQC_IS_HARDIRQ - interrupt runs in hardirq context
 * IRQC_IS_NESTED - interrupt runs in a nested threaded context
 */
enum {
	IRQC_IS_HARDIRQ	= 0,
	IRQC_IS_NESTED,
};

typedef irqreturn_t (*irq_handler_t)(int, void *);

/**
 * struct irqaction - per interrupt action descriptor
 * @handler:	interrupt handler function
 * @name:	name of the device
 * @dev_id:	cookie to identify the device
 * @percpu_dev_id:	cookie to identify the device
 * @next:	pointer to the next irqaction for shared interrupts
 * @irq:	interrupt number
 * @flags:	flags (see IRQF_* above)
 * @thread_fn:	interrupt handler function for threaded interrupts
 * @thread:	thread pointer for threaded interrupts
 * @thread_flags:	flags related to @thread
 * @thread_mask:	bitmask for keeping track of @thread activity
 * @dir:	pointer to the proc/irq/NN/name entry
 */
struct irqaction {
	irq_handler_t		handler;
	void			*dev_id;
	void __percpu		*percpu_dev_id;
	struct irqaction	*next;
	irq_handler_t		thread_fn;
	struct task_struct	*thread;
	unsigned int		irq;
	unsigned int		flags;
	unsigned long		thread_flags;
	unsigned long		thread_mask;
	const char		*name;
	struct proc_dir_entry	*dir;
} ____cacheline_internodealigned_in_smp;

extern irqreturn_t no_action(int cpl, void *dev_id);

#ifdef CONFIG_GENERIC_HARDIRQS
extern int __must_check
request_threaded_irq(unsigned int irq, irq_handler_t handler,
		     irq_handler_t thread_fn,
		     unsigned long flags, const char *name, void *dev);

static inline int __must_check
request_irq(unsigned int irq, irq_handler_t handler, unsigned long flags,
	    const char *name, void *dev)
{
	return request_threaded_irq(irq, handler, NULL, flags, name, dev);
}

extern int __must_check
request_any_context_irq(unsigned int irq, irq_handler_t handler,
			unsigned long flags, const char *name, void *dev_id);

extern int __must_check
request_percpu_irq(unsigned int irq, irq_handler_t handler,
		   const char *devname, void __percpu *percpu_dev_id);
#else

extern int __must_check
request_irq(unsigned int irq, irq_handler_t handler, unsigned long flags,
	    const char *name, void *dev);

/*
 * Special function to avoid ifdeffery in kernel/irq/devres.c which
 * gets magically built by GENERIC_HARDIRQS=n architectures (sparc,
 * m68k). I really love these $@%#!* obvious Makefile references:
 * ../../../kernel/irq/devres.o
 */
static inline int __must_check
request_threaded_irq(unsigned int irq, irq_handler_t handler,
		     irq_handler_t thread_fn,
		     unsigned long flags, const char *name, void *dev)
{
	return request_irq(irq, handler, flags, name, dev);
}

static inline int __must_check
request_any_context_irq(unsigned int irq, irq_handler_t handler,
			unsigned long flags, const char *name, void *dev_id)
{
	return request_irq(irq, handler, flags, name, dev_id);
}

static inline int __must_check
request_percpu_irq(unsigned int irq, irq_handler_t handler,
		   const char *devname, void __percpu *percpu_dev_id)
{
	return request_irq(irq, handler, 0, devname, percpu_dev_id);
}
#endif

extern void free_irq(unsigned int, void *);
extern void free_percpu_irq(unsigned int, void __percpu *);

struct device;

extern int __must_check
devm_request_threaded_irq(struct device *dev, unsigned int irq,
			  irq_handler_t handler, irq_handler_t thread_fn,
			  unsigned long irqflags, const char *devname,
			  void *dev_id);

static inline int __must_check
devm_request_irq(struct device *dev, unsigned int irq, irq_handler_t handler,
		 unsigned long irqflags, const char *devname, void *dev_id)
{
	return devm_request_threaded_irq(dev, irq, handler, NULL, irqflags,
					 devname, dev_id);
}

extern void devm_free_irq(struct device *dev, unsigned int irq, void *dev_id);

/*
 * On lockdep we dont want to enable hardirqs in hardirq
 * context. Use local_irq_enable_in_hardirq() to annotate
 * kernel code that has to do this nevertheless (pretty much
 * the only valid case is for old/broken hardware that is
 * insanely slow).
 *
 * NOTE: in theory this might break fragile code that relies
 * on hardirq delivery - in practice we dont seem to have such
 * places left. So the only effect should be slightly increased
 * irqs-off latencies.
 */
#ifdef CONFIG_LOCKDEP
# define local_irq_enable_in_hardirq()	do { } while (0)
#else
# define local_irq_enable_in_hardirq()	local_irq_enable_nort()
#endif

extern void disable_irq_nosync(unsigned int irq);
extern void disable_irq(unsigned int irq);
extern void disable_percpu_irq(unsigned int irq);
extern void enable_irq(unsigned int irq);
extern void enable_percpu_irq(unsigned int irq, unsigned int type);

/* The following three functions are for the core kernel use only. */
#ifdef CONFIG_GENERIC_HARDIRQS
extern void suspend_device_irqs(void);
extern void resume_device_irqs(void);
#ifdef CONFIG_PM_SLEEP
extern int check_wakeup_irqs(void);
#else
static inline int check_wakeup_irqs(void) { return 0; }
#endif
#else
static inline void suspend_device_irqs(void) { };
static inline void resume_device_irqs(void) { };
static inline int check_wakeup_irqs(void) { return 0; }
#endif

#if defined(CONFIG_SMP) && defined(CONFIG_GENERIC_HARDIRQS)

extern cpumask_var_t irq_default_affinity;

/* Internal implementation. Use the helpers below */
extern int __irq_set_affinity(unsigned int irq, const struct cpumask *cpumask,
			      bool force);

/**
 * irq_set_affinity - Set the irq affinity of a given irq
 * @irq:	Interrupt to set affinity
 * @mask:	cpumask
 *
 * Fails if cpumask does not contain an online CPU
 */
static inline int
irq_set_affinity(unsigned int irq, const struct cpumask *cpumask)
{
	return __irq_set_affinity(irq, cpumask, false);
}

/**
 * irq_force_affinity - Force the irq affinity of a given irq
 * @irq:	Interrupt to set affinity
 * @mask:	cpumask
 *
 * Same as irq_set_affinity, but without checking the mask against
 * online cpus.
 *
 * Solely for low level cpu hotplug code, where we need to make per
 * cpu interrupts affine before the cpu becomes online.
 */
static inline int
irq_force_affinity(unsigned int irq, const struct cpumask *cpumask)
{
	return __irq_set_affinity(irq, cpumask, true);
}

extern int irq_can_set_affinity(unsigned int irq);
extern int irq_select_affinity(unsigned int irq);

extern int irq_set_affinity_hint(unsigned int irq, const struct cpumask *m);

/**
 * struct irq_affinity_notify - context for notification of IRQ affinity changes
 * @irq:		Interrupt to which notification applies
 * @kref:		Reference count, for internal use
 * @work:		Work item, for internal use
 * @notify:		Function to be called on change.  This will be
 *			called in process context.
 * @release:		Function to be called on release.  This will be
 *			called in process context.  Once registered, the
 *			structure must only be freed when this function is
 *			called or later.
 */
struct irq_affinity_notify {
	unsigned int irq;
	struct kref kref;
	struct work_struct work;
	struct list_head list;
	void (*notify)(struct irq_affinity_notify *, const cpumask_t *mask);
	void (*release)(struct kref *ref);
};

extern int
irq_set_affinity_notifier(unsigned int irq, struct irq_affinity_notify *notify);

#else /* CONFIG_SMP */

static inline int irq_set_affinity(unsigned int irq, const struct cpumask *m)
{
	return -EINVAL;
}

static inline int irq_force_affinity(unsigned int irq, const struct cpumask *cpumask)
{
	return 0;
}

static inline int irq_can_set_affinity(unsigned int irq)
{
	return 0;
}

static inline int irq_select_affinity(unsigned int irq)  { return 0; }

static inline int irq_set_affinity_hint(unsigned int irq,
					const struct cpumask *m)
{
	return -EINVAL;
}
#endif /* CONFIG_SMP && CONFIG_GENERIC_HARDIRQS */

#ifdef CONFIG_GENERIC_HARDIRQS
/*
 * Special lockdep variants of irq disabling/enabling.
 * These should be used for locking constructs that
 * know that a particular irq context which is disabled,
 * and which is the only irq-context user of a lock,
 * that it's safe to take the lock in the irq-disabled
 * section without disabling hardirqs.
 *
 * On !CONFIG_LOCKDEP they are equivalent to the normal
 * irq disable/enable methods.
 */
static inline void disable_irq_nosync_lockdep(unsigned int irq)
{
	disable_irq_nosync(irq);
#ifdef CONFIG_LOCKDEP
	local_irq_disable();
#endif
}

static inline void disable_irq_nosync_lockdep_irqsave(unsigned int irq, unsigned long *flags)
{
	disable_irq_nosync(irq);
#ifdef CONFIG_LOCKDEP
	local_irq_save(*flags);
#endif
}

static inline void disable_irq_lockdep(unsigned int irq)
{
	disable_irq(irq);
#ifdef CONFIG_LOCKDEP
	local_irq_disable();
#endif
}

static inline void enable_irq_lockdep(unsigned int irq)
{
#ifdef CONFIG_LOCKDEP
	local_irq_enable();
#endif
	enable_irq(irq);
}

static inline void enable_irq_lockdep_irqrestore(unsigned int irq, unsigned long *flags)
{
#ifdef CONFIG_LOCKDEP
	local_irq_restore(*flags);
#endif
	enable_irq(irq);
}

/* IRQ wakeup (PM) control: */
extern int irq_set_irq_wake(unsigned int irq, unsigned int on);

static inline int enable_irq_wake(unsigned int irq)
{
	return irq_set_irq_wake(irq, 1);
}

static inline int disable_irq_wake(unsigned int irq)
{
	return irq_set_irq_wake(irq, 0);
}

#else /* !CONFIG_GENERIC_HARDIRQS */
/*
 * NOTE: non-genirq architectures, if they want to support the lock
 * validator need to define the methods below in their asm/irq.h
 * files, under an #ifdef CONFIG_LOCKDEP section.
 */
#ifndef CONFIG_LOCKDEP
#  define disable_irq_nosync_lockdep(irq)	disable_irq_nosync(irq)
#  define disable_irq_nosync_lockdep_irqsave(irq, flags) \
						disable_irq_nosync(irq)
#  define disable_irq_lockdep(irq)		disable_irq(irq)
#  define enable_irq_lockdep(irq)		enable_irq(irq)
#  define enable_irq_lockdep_irqrestore(irq, flags) \
						enable_irq(irq)
# endif

static inline int enable_irq_wake(unsigned int irq)
{
	return 0;
}

static inline int disable_irq_wake(unsigned int irq)
{
	return 0;
}
#endif /* CONFIG_GENERIC_HARDIRQS */


#ifdef CONFIG_IRQ_FORCED_THREADING
# ifndef CONFIG_PREEMPT_RT_BASE
   extern bool force_irqthreads;
# else
#  define force_irqthreads	(true)
# endif
#else
#define force_irqthreads	(false)
#endif

#ifndef __ARCH_SET_SOFTIRQ_PENDING
#define set_softirq_pending(x) (local_softirq_pending() = (x))
#define or_softirq_pending(x)  (local_softirq_pending() |= (x))
#endif

/* Some architectures might implement lazy enabling/disabling of
 * interrupts. In some cases, such as stop_machine, we might want
 * to ensure that after a local_irq_disable(), interrupts have
 * really been disabled in hardware. Such architectures need to
 * implement the following hook.
 */
#ifndef hard_irq_disable
#define hard_irq_disable()	do { } while(0)
#endif

/* PLEASE, avoid to allocate new softirqs, if you need not _really_ high
   frequency threaded job scheduling. For almost all the purposes
   tasklets are more than enough. F.e. all serial device BHs et
   al. should be converted to tasklets, not to softirqs.
 */

enum
{
	HI_SOFTIRQ=0,
	TIMER_SOFTIRQ,
	NET_TX_SOFTIRQ,
	NET_RX_SOFTIRQ,
	BLOCK_SOFTIRQ,
	BLOCK_IOPOLL_SOFTIRQ,
	TASKLET_SOFTIRQ,
	SCHED_SOFTIRQ,
	HRTIMER_SOFTIRQ,
	RCU_SOFTIRQ,    /* Preferable RCU should always be the last softirq */

	NR_SOFTIRQS
};

#define SOFTIRQ_STOP_IDLE_MASK (~(1 << RCU_SOFTIRQ))

/* map softirq index to softirq name. update 'softirq_to_name' in
 * kernel/softirq.c when adding a new softirq.
 */
extern char *softirq_to_name[NR_SOFTIRQS];

/* softirq mask and active fields moved to irq_cpustat_t in
 * asm/hardirq.h to get better cache usage.  KAO
 */

struct softirq_action
{
	void	(*action)(struct softirq_action *);
};

#ifndef CONFIG_PREEMPT_RT_FULL
asmlinkage void do_softirq(void);
asmlinkage void __do_softirq(void);
static inline void thread_do_softirq(void) { do_softirq(); }
#else
extern void thread_do_softirq(void);
#endif

extern void open_softirq(int nr, void (*action)(struct softirq_action *));
extern void softirq_init(void);
extern void __raise_softirq_irqoff(unsigned int nr);

extern void raise_softirq_irqoff(unsigned int nr);
extern void raise_softirq(unsigned int nr);

<<<<<<< HEAD
extern void softirq_check_pending_idle(void);

/* This is the worklist that queues up per-cpu softirq work.
 *
 * send_remote_sendirq() adds work to these lists, and
 * the softirq handler itself dequeues from them.  The queues
 * are protected by disabling local cpu interrupts and they must
 * only be accessed by the local cpu that they are for.
 */
DECLARE_PER_CPU(struct list_head [NR_SOFTIRQS], softirq_work_list);

=======
>>>>>>> baf41996
DECLARE_PER_CPU(struct task_struct *, ksoftirqd);

static inline struct task_struct *this_cpu_ksoftirqd(void)
{
	return this_cpu_read(ksoftirqd);
}

/* Tasklets --- multithreaded analogue of BHs.

   Main feature differing them of generic softirqs: tasklet
   is running only on one CPU simultaneously.

   Main feature differing them of BHs: different tasklets
   may be run simultaneously on different CPUs.

   Properties:
   * If tasklet_schedule() is called, then tasklet is guaranteed
     to be executed on some cpu at least once after this.
   * If the tasklet is already scheduled, but its execution is still not
     started, it will be executed only once.
   * If this tasklet is already running on another CPU, it is rescheduled
     for later.
   * Schedule must not be called from the tasklet itself (a lockup occurs)
   * Tasklet is strictly serialized wrt itself, but not
     wrt another tasklets. If client needs some intertask synchronization,
     he makes it with spinlocks.
 */

struct tasklet_struct
{
	struct tasklet_struct *next;
	unsigned long state;
	atomic_t count;
	void (*func)(unsigned long);
	unsigned long data;
};

#define DECLARE_TASKLET(name, func, data) \
struct tasklet_struct name = { NULL, 0, ATOMIC_INIT(0), func, data }

#define DECLARE_TASKLET_DISABLED(name, func, data) \
struct tasklet_struct name = { NULL, 0, ATOMIC_INIT(1), func, data }


enum
{
	TASKLET_STATE_SCHED,	/* Tasklet is scheduled for execution */
	TASKLET_STATE_RUN,	/* Tasklet is running (SMP only) */
	TASKLET_STATE_PENDING	/* Tasklet is pending */
};

#define TASKLET_STATEF_SCHED	(1 << TASKLET_STATE_SCHED)
#define TASKLET_STATEF_RUN	(1 << TASKLET_STATE_RUN)
#define TASKLET_STATEF_PENDING	(1 << TASKLET_STATE_PENDING)

#if defined(CONFIG_SMP) || defined(CONFIG_PREEMPT_RT_FULL)
static inline int tasklet_trylock(struct tasklet_struct *t)
{
	return !test_and_set_bit(TASKLET_STATE_RUN, &(t)->state);
}

static inline int tasklet_tryunlock(struct tasklet_struct *t)
{
	return cmpxchg(&t->state, TASKLET_STATEF_RUN, 0) == TASKLET_STATEF_RUN;
}

static inline void tasklet_unlock(struct tasklet_struct *t)
{
	smp_mb__before_clear_bit(); 
	clear_bit(TASKLET_STATE_RUN, &(t)->state);
}

extern void tasklet_unlock_wait(struct tasklet_struct *t);

#else
#define tasklet_trylock(t) 1
#define tasklet_tryunlock(t)	1
#define tasklet_unlock_wait(t) do { } while (0)
#define tasklet_unlock(t) do { } while (0)
#endif

extern void __tasklet_schedule(struct tasklet_struct *t);

static inline void tasklet_schedule(struct tasklet_struct *t)
{
	if (!test_and_set_bit(TASKLET_STATE_SCHED, &t->state))
		__tasklet_schedule(t);
}

extern void __tasklet_hi_schedule(struct tasklet_struct *t);

static inline void tasklet_hi_schedule(struct tasklet_struct *t)
{
	if (!test_and_set_bit(TASKLET_STATE_SCHED, &t->state))
		__tasklet_hi_schedule(t);
}

extern void __tasklet_hi_schedule_first(struct tasklet_struct *t);

/*
 * This version avoids touching any other tasklets. Needed for kmemcheck
 * in order not to take any page faults while enqueueing this tasklet;
 * consider VERY carefully whether you really need this or
 * tasklet_hi_schedule()...
 */
static inline void tasklet_hi_schedule_first(struct tasklet_struct *t)
{
	if (!test_and_set_bit(TASKLET_STATE_SCHED, &t->state))
		__tasklet_hi_schedule_first(t);
}


static inline void tasklet_disable_nosync(struct tasklet_struct *t)
{
	atomic_inc(&t->count);
	smp_mb__after_atomic_inc();
}

static inline void tasklet_disable(struct tasklet_struct *t)
{
	tasklet_disable_nosync(t);
	tasklet_unlock_wait(t);
	smp_mb();
}

extern  void tasklet_enable(struct tasklet_struct *t);
extern  void tasklet_hi_enable(struct tasklet_struct *t);

extern void tasklet_kill(struct tasklet_struct *t);
extern void tasklet_kill_immediate(struct tasklet_struct *t, unsigned int cpu);
extern void tasklet_init(struct tasklet_struct *t,
			 void (*func)(unsigned long), unsigned long data);

struct tasklet_hrtimer {
	struct hrtimer		timer;
	struct tasklet_struct	tasklet;
	enum hrtimer_restart	(*function)(struct hrtimer *);
};

extern void
tasklet_hrtimer_init(struct tasklet_hrtimer *ttimer,
		     enum hrtimer_restart (*function)(struct hrtimer *),
		     clockid_t which_clock, enum hrtimer_mode mode);

static inline
int tasklet_hrtimer_start(struct tasklet_hrtimer *ttimer, ktime_t time,
			  const enum hrtimer_mode mode)
{
	return hrtimer_start(&ttimer->timer, time, mode);
}

static inline
void tasklet_hrtimer_cancel(struct tasklet_hrtimer *ttimer)
{
	hrtimer_cancel(&ttimer->timer);
	tasklet_kill(&ttimer->tasklet);
}

#ifdef CONFIG_PREEMPT_RT_FULL
extern void softirq_early_init(void);
#else
static inline void softirq_early_init(void) { }
#endif

/*
 * Autoprobing for irqs:
 *
 * probe_irq_on() and probe_irq_off() provide robust primitives
 * for accurate IRQ probing during kernel initialization.  They are
 * reasonably simple to use, are not "fooled" by spurious interrupts,
 * and, unlike other attempts at IRQ probing, they do not get hung on
 * stuck interrupts (such as unused PS2 mouse interfaces on ASUS boards).
 *
 * For reasonably foolproof probing, use them as follows:
 *
 * 1. clear and/or mask the device's internal interrupt.
 * 2. sti();
 * 3. irqs = probe_irq_on();      // "take over" all unassigned idle IRQs
 * 4. enable the device and cause it to trigger an interrupt.
 * 5. wait for the device to interrupt, using non-intrusive polling or a delay.
 * 6. irq = probe_irq_off(irqs);  // get IRQ number, 0=none, negative=multiple
 * 7. service the device to clear its pending interrupt.
 * 8. loop again if paranoia is required.
 *
 * probe_irq_on() returns a mask of allocated irq's.
 *
 * probe_irq_off() takes the mask as a parameter,
 * and returns the irq number which occurred,
 * or zero if none occurred, or a negative irq number
 * if more than one irq occurred.
 */

#if defined(CONFIG_GENERIC_HARDIRQS) && !defined(CONFIG_GENERIC_IRQ_PROBE) 
static inline unsigned long probe_irq_on(void)
{
	return 0;
}
static inline int probe_irq_off(unsigned long val)
{
	return 0;
}
static inline unsigned int probe_irq_mask(unsigned long val)
{
	return 0;
}
#else
extern unsigned long probe_irq_on(void);	/* returns 0 on failure */
extern int probe_irq_off(unsigned long);	/* returns 0 or negative on failure */
extern unsigned int probe_irq_mask(unsigned long);	/* returns mask of ISA interrupts */
#endif

#ifdef CONFIG_PROC_FS
/* Initialize /proc/irq/ */
extern void init_irq_proc(void);
#else
static inline void init_irq_proc(void)
{
}
#endif

struct seq_file;
int show_interrupts(struct seq_file *p, void *v);
int arch_show_interrupts(struct seq_file *p, int prec);

extern int early_irq_init(void);
extern int arch_probe_nr_irqs(void);
extern int arch_early_irq_init(void);

#endif<|MERGE_RESOLUTION|>--- conflicted
+++ resolved
@@ -499,7 +499,6 @@
 extern void raise_softirq_irqoff(unsigned int nr);
 extern void raise_softirq(unsigned int nr);
 
-<<<<<<< HEAD
 extern void softirq_check_pending_idle(void);
 
 /* This is the worklist that queues up per-cpu softirq work.
@@ -511,8 +510,6 @@
  */
 DECLARE_PER_CPU(struct list_head [NR_SOFTIRQS], softirq_work_list);
 
-=======
->>>>>>> baf41996
 DECLARE_PER_CPU(struct task_struct *, ksoftirqd);
 
 static inline struct task_struct *this_cpu_ksoftirqd(void)
