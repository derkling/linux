/* Copyright (c) 2012, 2015, The Linux Foundation. All rights reserved.
 *
 * This program is free software; you can redistribute it and/or modify
 * it under the terms of the GNU General Public License version 2 and
 * only version 2 as published by the Free Software Foundation.
 *
 * This program is distributed in the hope that it will be useful,
 * but WITHOUT ANY WARRANTY; without even the implied warranty of
 * MERCHANTABILITY or FITNESS FOR A PARTICULAR PURPOSE.  See the
 * GNU General Public License for more details.
 */

#ifndef __MDSS_IO_UTIL_H__
#define __MDSS_IO_UTIL_H__

#include <linux/gpio.h>
#include <linux/platform_device.h>
#include <linux/regulator/consumer.h>
#include <linux/i2c.h>
#include <linux/types.h>

#ifdef DEBUG
#define DEV_DBG(fmt, args...)   pr_err(fmt, ##args)
#else
#define DEV_DBG(fmt, args...)   pr_debug(fmt, ##args)
#endif
#define DEV_INFO(fmt, args...)  pr_info(fmt, ##args)
#define DEV_WARN(fmt, args...)  pr_warn(fmt, ##args)
#define DEV_ERR(fmt, args...)   pr_err(fmt, ##args)

struct dss_io_data {
	u32 len;
	void __iomem *base;
};

void dss_reg_w(struct dss_io_data *io, u32 offset, u32 value, u32 debug);
u32 dss_reg_r(struct dss_io_data *io, u32 offset, u32 debug);
void dss_reg_dump(void __iomem *base, u32 len, const char *prefix, u32 debug);

#define DSS_REG_W_ND(io, offset, val)  dss_reg_w(io, offset, val, false)
#define DSS_REG_W(io, offset, val)     dss_reg_w(io, offset, val, true)
#define DSS_REG_R_ND(io, offset)       dss_reg_r(io, offset, false)
#define DSS_REG_R(io, offset)          dss_reg_r(io, offset, true)

enum dss_vreg_type {
	DSS_REG_LDO,
	DSS_REG_VS,
};

enum dss_vreg_mode {
	DSS_REG_MODE_ENABLE,
	DSS_REG_MODE_DISABLE,
	DSS_REG_MODE_LP,
	DSS_REG_MODE_ULP,
	DSS_REG_MODE_MAX,
};

struct dss_vreg {
	struct regulator *vreg; /* vreg handle */
	char vreg_name[32];
	int min_voltage;
	int max_voltage;
	u32 load[DSS_REG_MODE_MAX];
	int pre_on_sleep;
	int post_on_sleep;
	int pre_off_sleep;
	int post_off_sleep;
};

struct dss_gpio {
	unsigned gpio;
	unsigned value;
	char gpio_name[32];
};

enum dss_clk_type {
	DSS_CLK_AHB, /* no set rate. rate controlled through rpm */
	DSS_CLK_PCLK,
	DSS_CLK_OTHER,
};

struct dss_clk {
	struct clk *clk; /* clk handle */
	char clk_name[32];
	enum dss_clk_type type;
	unsigned long rate;
};

struct dss_module_power {
	unsigned num_vreg;
	struct dss_vreg *vreg_config;
	unsigned num_gpio;
	struct dss_gpio *gpio_config;
	unsigned num_clk;
	struct dss_clk *clk_config;
};

int msm_dss_ioremap_byname(struct platform_device *pdev,
	struct dss_io_data *io_data, const char *name);
void msm_dss_iounmap(struct dss_io_data *io_data);

int msm_dss_enable_gpio(struct dss_gpio *in_gpio, int num_gpio, int enable);
int msm_dss_gpio_enable(struct dss_gpio *in_gpio, int num_gpio, int enable);

int msm_dss_config_vreg(struct device *dev, struct dss_vreg *in_vreg,
	int num_vreg, int config);
int msm_dss_enable_vreg(struct dss_vreg *in_vreg, int num_vreg,	int enable);
<<<<<<< HEAD
void msm_dss_set_vreg_idle(struct dss_vreg *in_vreg, int num_vreg, bool idle);
=======
int msm_dss_config_vreg_opt_mode(struct dss_vreg *in_vreg, int num_vreg,
	enum dss_vreg_mode mode);
>>>>>>> bc0695d8

int msm_dss_get_clk(struct device *dev, struct dss_clk *clk_arry, int num_clk);
void msm_dss_put_clk(struct dss_clk *clk_arry, int num_clk);
int msm_dss_clk_set_rate(struct dss_clk *clk_arry, int num_clk);
int msm_dss_enable_clk(struct dss_clk *clk_arry, int num_clk, int enable);

int mdss_i2c_byte_read(struct i2c_client *client, uint8_t slave_addr,
		       uint8_t reg_offset, uint8_t *read_buf);
int mdss_i2c_byte_write(struct i2c_client *client, uint8_t slave_addr,
			uint8_t reg_offset, uint8_t *value);

#endif /* __MDSS_IO_UTIL_H__ */<|MERGE_RESOLUTION|>--- conflicted
+++ resolved
@@ -105,12 +105,9 @@
 int msm_dss_config_vreg(struct device *dev, struct dss_vreg *in_vreg,
 	int num_vreg, int config);
 int msm_dss_enable_vreg(struct dss_vreg *in_vreg, int num_vreg,	int enable);
-<<<<<<< HEAD
 void msm_dss_set_vreg_idle(struct dss_vreg *in_vreg, int num_vreg, bool idle);
-=======
 int msm_dss_config_vreg_opt_mode(struct dss_vreg *in_vreg, int num_vreg,
 	enum dss_vreg_mode mode);
->>>>>>> bc0695d8
 
 int msm_dss_get_clk(struct device *dev, struct dss_clk *clk_arry, int num_clk);
 void msm_dss_put_clk(struct dss_clk *clk_arry, int num_clk);
