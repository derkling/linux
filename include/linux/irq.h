#ifndef _LINUX_IRQ_H
#define _LINUX_IRQ_H

/*
 * Please do not include this file in generic code.  There is currently
 * no requirement for any architecture to implement anything held
 * within this file.
 *
 * Thanks. --rmk
 */

#include <linux/smp.h>
#include <linux/linkage.h>
#include <linux/cache.h>
#include <linux/spinlock.h>
#include <linux/cpumask.h>
#include <linux/gfp.h>
#include <linux/irqhandler.h>
#include <linux/irqreturn.h>
#include <linux/irqnr.h>
#include <linux/errno.h>
#include <linux/topology.h>
#include <linux/wait.h>
#include <linux/io.h>

#include <asm/irq.h>
#include <asm/ptrace.h>
#include <asm/irq_regs.h>

struct seq_file;
struct module;
struct msi_msg;

/*
 * IRQ line status.
 *
 * Bits 0-7 are the same as the IRQF_* bits in linux/interrupt.h
 *
 * IRQ_TYPE_NONE		- default, unspecified type
 * IRQ_TYPE_EDGE_RISING		- rising edge triggered
 * IRQ_TYPE_EDGE_FALLING	- falling edge triggered
 * IRQ_TYPE_EDGE_BOTH		- rising and falling edge triggered
 * IRQ_TYPE_LEVEL_HIGH		- high level triggered
 * IRQ_TYPE_LEVEL_LOW		- low level triggered
 * IRQ_TYPE_LEVEL_MASK		- Mask to filter out the level bits
 * IRQ_TYPE_SENSE_MASK		- Mask for all the above bits
 * IRQ_TYPE_DEFAULT		- For use by some PICs to ask irq_set_type
 *				  to setup the HW to a sane default (used
 *                                by irqdomain map() callbacks to synchronize
 *                                the HW state and SW flags for a newly
 *                                allocated descriptor).
 *
 * IRQ_TYPE_PROBE		- Special flag for probing in progress
 *
 * Bits which can be modified via irq_set/clear/modify_status_flags()
 * IRQ_LEVEL			- Interrupt is level type. Will be also
 *				  updated in the code when the above trigger
 *				  bits are modified via irq_set_irq_type()
 * IRQ_PER_CPU			- Mark an interrupt PER_CPU. Will protect
 *				  it from affinity setting
 * IRQ_NOPROBE			- Interrupt cannot be probed by autoprobing
 * IRQ_NOREQUEST		- Interrupt cannot be requested via
 *				  request_irq()
 * IRQ_NOTHREAD			- Interrupt cannot be threaded
 * IRQ_NOAUTOEN			- Interrupt is not automatically enabled in
 *				  request/setup_irq()
 * IRQ_NO_BALANCING		- Interrupt cannot be balanced (affinity set)
 * IRQ_MOVE_PCNTXT		- Interrupt can be migrated from process context
 * IRQ_NESTED_TRHEAD		- Interrupt nests into another thread
 * IRQ_PER_CPU_DEVID		- Dev_id is a per-cpu variable
 * IRQ_IS_POLLED		- Always polled by another interrupt. Exclude
 *				  it from the spurious interrupt detection
 *				  mechanism and from core side polling.
 */
enum {
	IRQ_TYPE_NONE		= 0x00000000,
	IRQ_TYPE_EDGE_RISING	= 0x00000001,
	IRQ_TYPE_EDGE_FALLING	= 0x00000002,
	IRQ_TYPE_EDGE_BOTH	= (IRQ_TYPE_EDGE_FALLING | IRQ_TYPE_EDGE_RISING),
	IRQ_TYPE_LEVEL_HIGH	= 0x00000004,
	IRQ_TYPE_LEVEL_LOW	= 0x00000008,
	IRQ_TYPE_LEVEL_MASK	= (IRQ_TYPE_LEVEL_LOW | IRQ_TYPE_LEVEL_HIGH),
	IRQ_TYPE_SENSE_MASK	= 0x0000000f,
	IRQ_TYPE_DEFAULT	= IRQ_TYPE_SENSE_MASK,

	IRQ_TYPE_PROBE		= 0x00000010,

	IRQ_LEVEL		= (1 <<  8),
	IRQ_PER_CPU		= (1 <<  9),
	IRQ_NOPROBE		= (1 << 10),
	IRQ_NOREQUEST		= (1 << 11),
	IRQ_NOAUTOEN		= (1 << 12),
	IRQ_NO_BALANCING	= (1 << 13),
	IRQ_MOVE_PCNTXT		= (1 << 14),
	IRQ_NESTED_THREAD	= (1 << 15),
	IRQ_NOTHREAD		= (1 << 16),
	IRQ_PER_CPU_DEVID	= (1 << 17),
	IRQ_IS_POLLED		= (1 << 18),
};

#define IRQF_MODIFY_MASK	\
	(IRQ_TYPE_SENSE_MASK | IRQ_NOPROBE | IRQ_NOREQUEST | \
	 IRQ_NOAUTOEN | IRQ_MOVE_PCNTXT | IRQ_LEVEL | IRQ_NO_BALANCING | \
	 IRQ_PER_CPU | IRQ_NESTED_THREAD | IRQ_NOTHREAD | IRQ_PER_CPU_DEVID | \
	 IRQ_IS_POLLED)

#define IRQ_NO_BALANCING_MASK	(IRQ_PER_CPU | IRQ_NO_BALANCING)

/*
 * Return value for chip->irq_set_affinity()
 *
 * IRQ_SET_MASK_OK	- OK, core updates irq_data.affinity
 * IRQ_SET_MASK_NOCPY	- OK, chip did update irq_data.affinity
 * IRQ_SET_MASK_OK_DONE	- Same as IRQ_SET_MASK_OK for core. Special code to
 *			  support stacked irqchips, which indicates skipping
 *			  all descendent irqchips.
 */
enum {
	IRQ_SET_MASK_OK = 0,
	IRQ_SET_MASK_OK_NOCOPY,
	IRQ_SET_MASK_OK_DONE,
};

struct msi_desc;
struct irq_domain;

/**
 * struct irq_data - per irq and irq chip data passed down to chip functions
 * @mask:		precomputed bitmask for accessing the chip registers
 * @irq:		interrupt number
 * @hwirq:		hardware interrupt number, local to the interrupt domain
 * @node:		node index useful for balancing
 * @state_use_accessors: status information for irq chip functions.
 *			Use accessor functions to deal with it
 * @chip:		low level interrupt hardware access
 * @domain:		Interrupt translation domain; responsible for mapping
 *			between hwirq number and linux irq number.
 * @parent_data:	pointer to parent struct irq_data to support hierarchy
 *			irq_domain
 * @handler_data:	per-IRQ data for the irq_chip methods
 * @chip_data:		platform-specific per-chip private data for the chip
 *			methods, to allow shared chip implementations
 * @msi_desc:		MSI descriptor
 * @affinity:		IRQ affinity on SMP
 *
 * The fields here need to overlay the ones in irq_desc until we
 * cleaned up the direct references and switched everything over to
 * irq_data.
 */
struct irq_data {
	u32			mask;
	unsigned int		irq;
	unsigned long		hwirq;
	unsigned int		node;
	unsigned int		state_use_accessors;
	struct irq_chip		*chip;
	struct irq_domain	*domain;
#ifdef	CONFIG_IRQ_DOMAIN_HIERARCHY
	struct irq_data		*parent_data;
#endif
	void			*handler_data;
	void			*chip_data;
	struct msi_desc		*msi_desc;
	cpumask_var_t		affinity;
};

/*
 * Bit masks for irq_data.state
 *
 * IRQD_TRIGGER_MASK		- Mask for the trigger type bits
 * IRQD_SETAFFINITY_PENDING	- Affinity setting is pending
 * IRQD_NO_BALANCING		- Balancing disabled for this IRQ
 * IRQD_PER_CPU			- Interrupt is per cpu
 * IRQD_AFFINITY_SET		- Interrupt affinity was set
 * IRQD_LEVEL			- Interrupt is level triggered
 * IRQD_WAKEUP_STATE		- Interrupt is configured for wakeup
 *				  from suspend
 * IRDQ_MOVE_PCNTXT		- Interrupt can be moved in process
 *				  context
 * IRQD_IRQ_DISABLED		- Disabled state of the interrupt
 * IRQD_IRQ_MASKED		- Masked state of the interrupt
 * IRQD_IRQ_INPROGRESS		- In progress state of the interrupt
 * IRQD_WAKEUP_ARMED		- Wakeup mode armed
 */
enum {
	IRQD_TRIGGER_MASK		= 0xf,
	IRQD_SETAFFINITY_PENDING	= (1 <<  8),
	IRQD_NO_BALANCING		= (1 << 10),
	IRQD_PER_CPU			= (1 << 11),
	IRQD_AFFINITY_SET		= (1 << 12),
	IRQD_LEVEL			= (1 << 13),
	IRQD_WAKEUP_STATE		= (1 << 14),
	IRQD_MOVE_PCNTXT		= (1 << 15),
	IRQD_IRQ_DISABLED		= (1 << 16),
	IRQD_IRQ_MASKED			= (1 << 17),
	IRQD_IRQ_INPROGRESS		= (1 << 18),
	IRQD_WAKEUP_ARMED		= (1 << 19),
};

static inline bool irqd_is_setaffinity_pending(struct irq_data *d)
{
	return d->state_use_accessors & IRQD_SETAFFINITY_PENDING;
}

static inline bool irqd_is_per_cpu(struct irq_data *d)
{
	return d->state_use_accessors & IRQD_PER_CPU;
}

static inline bool irqd_can_balance(struct irq_data *d)
{
	return !(d->state_use_accessors & (IRQD_PER_CPU | IRQD_NO_BALANCING));
}

static inline bool irqd_affinity_was_set(struct irq_data *d)
{
	return d->state_use_accessors & IRQD_AFFINITY_SET;
}

static inline void irqd_mark_affinity_was_set(struct irq_data *d)
{
	d->state_use_accessors |= IRQD_AFFINITY_SET;
}

static inline u32 irqd_get_trigger_type(struct irq_data *d)
{
	return d->state_use_accessors & IRQD_TRIGGER_MASK;
}

/*
 * Must only be called inside irq_chip.irq_set_type() functions.
 */
static inline void irqd_set_trigger_type(struct irq_data *d, u32 type)
{
	d->state_use_accessors &= ~IRQD_TRIGGER_MASK;
	d->state_use_accessors |= type & IRQD_TRIGGER_MASK;
}

static inline bool irqd_is_level_type(struct irq_data *d)
{
	return d->state_use_accessors & IRQD_LEVEL;
}

static inline bool irqd_is_wakeup_set(struct irq_data *d)
{
	return d->state_use_accessors & IRQD_WAKEUP_STATE;
}

static inline bool irqd_can_move_in_process_context(struct irq_data *d)
{
	return d->state_use_accessors & IRQD_MOVE_PCNTXT;
}

static inline bool irqd_irq_disabled(struct irq_data *d)
{
	return d->state_use_accessors & IRQD_IRQ_DISABLED;
}

static inline bool irqd_irq_masked(struct irq_data *d)
{
	return d->state_use_accessors & IRQD_IRQ_MASKED;
}

static inline bool irqd_irq_inprogress(struct irq_data *d)
{
	return d->state_use_accessors & IRQD_IRQ_INPROGRESS;
}

static inline bool irqd_is_wakeup_armed(struct irq_data *d)
{
	return d->state_use_accessors & IRQD_WAKEUP_ARMED;
}


/*
 * Functions for chained handlers which can be enabled/disabled by the
 * standard disable_irq/enable_irq calls. Must be called with
 * irq_desc->lock held.
 */
static inline void irqd_set_chained_irq_inprogress(struct irq_data *d)
{
	d->state_use_accessors |= IRQD_IRQ_INPROGRESS;
}

static inline void irqd_clr_chained_irq_inprogress(struct irq_data *d)
{
	d->state_use_accessors &= ~IRQD_IRQ_INPROGRESS;
}

static inline irq_hw_number_t irqd_to_hwirq(struct irq_data *d)
{
	return d->hwirq;
}

/**
 * struct irq_chip - hardware interrupt chip descriptor
 *
 * @name:		name for /proc/interrupts
 * @irq_startup:	start up the interrupt (defaults to ->enable if NULL)
 * @irq_shutdown:	shut down the interrupt (defaults to ->disable if NULL)
 * @irq_enable:		enable the interrupt (defaults to chip->unmask if NULL)
 * @irq_disable:	disable the interrupt
 * @irq_ack:		start of a new interrupt
 * @irq_mask:		mask an interrupt source
 * @irq_mask_ack:	ack and mask an interrupt source
 * @irq_unmask:		unmask an interrupt source
 * @irq_eoi:		end of interrupt
 * @irq_set_affinity:	set the CPU affinity on SMP machines
 * @irq_retrigger:	resend an IRQ to the CPU
 * @irq_set_type:	set the flow type (IRQ_TYPE_LEVEL/etc.) of an IRQ
 * @irq_set_wake:	enable/disable power-management wake-on of an IRQ
 * @irq_bus_lock:	function to lock access to slow bus (i2c) chips
 * @irq_bus_sync_unlock:function to sync and unlock slow bus (i2c) chips
 * @irq_cpu_online:	configure an interrupt source for a secondary CPU
 * @irq_cpu_offline:	un-configure an interrupt source for a secondary CPU
 * @irq_suspend:	function called from core code on suspend once per chip
 * @irq_resume:		function called from core code on resume once per chip
 * @irq_pm_shutdown:	function called from core code on shutdown once per chip
 * @irq_calc_mask:	Optional function to set irq_data.mask for special cases
 * @irq_print_chip:	optional to print special chip info in show_interrupts
 * @irq_request_resources:	optional to request resources before calling
 *				any other callback related to this irq
 * @irq_release_resources:	optional to release resources acquired with
 *				irq_request_resources
 * @irq_compose_msi_msg:	optional to compose message content for MSI
 * @irq_write_msi_msg:	optional to write message content for MSI
 * @flags:		chip specific flags
 */
struct irq_chip {
	const char	*name;
	unsigned int	(*irq_startup)(struct irq_data *data);
	void		(*irq_shutdown)(struct irq_data *data);
	void		(*irq_enable)(struct irq_data *data);
	void		(*irq_disable)(struct irq_data *data);

	void		(*irq_ack)(struct irq_data *data);
	void		(*irq_mask)(struct irq_data *data);
	void		(*irq_mask_ack)(struct irq_data *data);
	void		(*irq_unmask)(struct irq_data *data);
	void		(*irq_eoi)(struct irq_data *data);

	int		(*irq_set_affinity)(struct irq_data *data, const struct cpumask *dest, bool force);
	int		(*irq_retrigger)(struct irq_data *data);
	int		(*irq_set_type)(struct irq_data *data, unsigned int flow_type);
	int		(*irq_set_wake)(struct irq_data *data, unsigned int on);

	void		(*irq_bus_lock)(struct irq_data *data);
	void		(*irq_bus_sync_unlock)(struct irq_data *data);

	void		(*irq_cpu_online)(struct irq_data *data);
	void		(*irq_cpu_offline)(struct irq_data *data);

	void		(*irq_suspend)(struct irq_data *data);
	void		(*irq_resume)(struct irq_data *data);
	void		(*irq_pm_shutdown)(struct irq_data *data);

	void		(*irq_calc_mask)(struct irq_data *data);

	void		(*irq_print_chip)(struct irq_data *data, struct seq_file *p);
	int		(*irq_request_resources)(struct irq_data *data);
	void		(*irq_release_resources)(struct irq_data *data);

	void		(*irq_compose_msi_msg)(struct irq_data *data, struct msi_msg *msg);
	void		(*irq_write_msi_msg)(struct irq_data *data, struct msi_msg *msg);

	unsigned long	flags;
};

/*
 * irq_chip specific flags
 *
 * IRQCHIP_SET_TYPE_MASKED:	Mask before calling chip.irq_set_type()
 * IRQCHIP_EOI_IF_HANDLED:	Only issue irq_eoi() when irq was handled
 * IRQCHIP_MASK_ON_SUSPEND:	Mask non wake irqs in the suspend path
 * IRQCHIP_ONOFFLINE_ENABLED:	Only call irq_on/off_line callbacks
 *				when irq enabled
 * IRQCHIP_SKIP_SET_WAKE:	Skip chip.irq_set_wake(), for this irq chip
 * IRQCHIP_ONESHOT_SAFE:	One shot does not require mask/unmask
 * IRQCHIP_EOI_THREADED:	Chip requires eoi() on unmask in threaded mode
 */
enum {
	IRQCHIP_SET_TYPE_MASKED		= (1 <<  0),
	IRQCHIP_EOI_IF_HANDLED		= (1 <<  1),
	IRQCHIP_MASK_ON_SUSPEND		= (1 <<  2),
	IRQCHIP_ONOFFLINE_ENABLED	= (1 <<  3),
	IRQCHIP_SKIP_SET_WAKE		= (1 <<  4),
	IRQCHIP_ONESHOT_SAFE		= (1 <<  5),
	IRQCHIP_EOI_THREADED		= (1 <<  6),
};

/* This include will go away once we isolated irq_desc usage to core code */
#include <linux/irqdesc.h>

/*
 * Pick up the arch-dependent methods:
 */
#include <asm/hw_irq.h>

#ifndef NR_IRQS_LEGACY
# define NR_IRQS_LEGACY 0
#endif

#ifndef ARCH_IRQ_INIT_FLAGS
# define ARCH_IRQ_INIT_FLAGS	0
#endif

#define IRQ_DEFAULT_INIT_FLAGS	ARCH_IRQ_INIT_FLAGS

struct irqaction;
extern int setup_irq(unsigned int irq, struct irqaction *new);
extern void remove_irq(unsigned int irq, struct irqaction *act);
extern int setup_percpu_irq(unsigned int irq, struct irqaction *new);
extern void remove_percpu_irq(unsigned int irq, struct irqaction *act);

extern void irq_cpu_online(void);
extern void irq_cpu_offline(void);
extern int irq_set_affinity_locked(struct irq_data *data,
				   const struct cpumask *cpumask, bool force);

#if defined(CONFIG_SMP) && defined(CONFIG_GENERIC_PENDING_IRQ)
void irq_move_irq(struct irq_data *data);
void irq_move_masked_irq(struct irq_data *data);
#else
static inline void irq_move_irq(struct irq_data *data) { }
static inline void irq_move_masked_irq(struct irq_data *data) { }
#endif

extern int no_irq_affinity;

#ifdef CONFIG_HARDIRQS_SW_RESEND
int irq_set_parent(int irq, int parent_irq);
#else
static inline int irq_set_parent(int irq, int parent_irq)
{
	return 0;
}
#endif

/*
 * Built-in IRQ handlers for various IRQ types,
 * callable via desc->handle_irq()
 */
extern void handle_level_irq(unsigned int irq, struct irq_desc *desc);
extern void handle_fasteoi_irq(unsigned int irq, struct irq_desc *desc);
extern void handle_edge_irq(unsigned int irq, struct irq_desc *desc);
extern void handle_edge_eoi_irq(unsigned int irq, struct irq_desc *desc);
extern void handle_simple_irq(unsigned int irq, struct irq_desc *desc);
extern void handle_percpu_irq(unsigned int irq, struct irq_desc *desc);
extern void handle_percpu_devid_irq(unsigned int irq, struct irq_desc *desc);
extern void handle_bad_irq(unsigned int irq, struct irq_desc *desc);
extern void handle_nested_irq(unsigned int irq);

extern int irq_chip_compose_msi_msg(struct irq_data *data, struct msi_msg *msg);
#ifdef	CONFIG_IRQ_DOMAIN_HIERARCHY
extern void irq_chip_ack_parent(struct irq_data *data);
extern int irq_chip_retrigger_hierarchy(struct irq_data *data);
extern void irq_chip_mask_parent(struct irq_data *data);
extern void irq_chip_unmask_parent(struct irq_data *data);
extern void irq_chip_eoi_parent(struct irq_data *data);
extern int irq_chip_set_affinity_parent(struct irq_data *data,
					const struct cpumask *dest,
					bool force);
#endif

/* Handling of unhandled and spurious interrupts: */
extern void note_interrupt(unsigned int irq, struct irq_desc *desc,
			   irqreturn_t action_ret);


/* Enable/disable irq debugging output: */
extern int noirqdebug_setup(char *str);

/* Checks whether the interrupt can be requested by request_irq(): */
extern int can_request_irq(unsigned int irq, unsigned long irqflags);

/* Dummy irq-chip implementations: */
extern struct irq_chip no_irq_chip;
extern struct irq_chip dummy_irq_chip;

extern void
irq_set_chip_and_handler_name(unsigned int irq, struct irq_chip *chip,
			      irq_flow_handler_t handle, const char *name);

static inline void irq_set_chip_and_handler(unsigned int irq, struct irq_chip *chip,
					    irq_flow_handler_t handle)
{
	irq_set_chip_and_handler_name(irq, chip, handle, NULL);
}

extern int irq_set_percpu_devid(unsigned int irq);

extern void
__irq_set_handler(unsigned int irq, irq_flow_handler_t handle, int is_chained,
		  const char *name);

static inline void
irq_set_handler(unsigned int irq, irq_flow_handler_t handle)
{
	__irq_set_handler(irq, handle, 0, NULL);
}

/*
 * Set a highlevel chained flow handler for a given IRQ.
 * (a chained handler is automatically enabled and set to
 *  IRQ_NOREQUEST, IRQ_NOPROBE, and IRQ_NOTHREAD)
 */
static inline void
irq_set_chained_handler(unsigned int irq, irq_flow_handler_t handle)
{
	__irq_set_handler(irq, handle, 1, NULL);
}

void irq_modify_status(unsigned int irq, unsigned long clr, unsigned long set);

static inline void irq_set_status_flags(unsigned int irq, unsigned long set)
{
	irq_modify_status(irq, 0, set);
}

static inline void irq_clear_status_flags(unsigned int irq, unsigned long clr)
{
	irq_modify_status(irq, clr, 0);
}

static inline void irq_set_noprobe(unsigned int irq)
{
	irq_modify_status(irq, 0, IRQ_NOPROBE);
}

static inline void irq_set_probe(unsigned int irq)
{
	irq_modify_status(irq, IRQ_NOPROBE, 0);
}

static inline void irq_set_nothread(unsigned int irq)
{
	irq_modify_status(irq, 0, IRQ_NOTHREAD);
}

static inline void irq_set_thread(unsigned int irq)
{
	irq_modify_status(irq, IRQ_NOTHREAD, 0);
}

static inline void irq_set_nested_thread(unsigned int irq, bool nest)
{
	if (nest)
		irq_set_status_flags(irq, IRQ_NESTED_THREAD);
	else
		irq_clear_status_flags(irq, IRQ_NESTED_THREAD);
}

static inline void irq_set_percpu_devid_flags(unsigned int irq)
{
	irq_set_status_flags(irq,
			     IRQ_NOAUTOEN | IRQ_PER_CPU | IRQ_NOTHREAD |
			     IRQ_NOPROBE | IRQ_PER_CPU_DEVID);
}

/* Set/get chip/data for an IRQ: */
extern int irq_set_chip(unsigned int irq, struct irq_chip *chip);
extern int irq_set_handler_data(unsigned int irq, void *data);
extern int irq_set_chip_data(unsigned int irq, void *data);
extern int irq_set_irq_type(unsigned int irq, unsigned int type);
extern int irq_set_msi_desc(unsigned int irq, struct msi_desc *entry);
extern int irq_set_msi_desc_off(unsigned int irq_base, unsigned int irq_offset,
				struct msi_desc *entry);
extern struct irq_data *irq_get_irq_data(unsigned int irq);

static inline struct irq_chip *irq_get_chip(unsigned int irq)
{
	struct irq_data *d = irq_get_irq_data(irq);
	return d ? d->chip : NULL;
}

static inline struct irq_chip *irq_data_get_irq_chip(struct irq_data *d)
{
	return d->chip;
}

static inline void *irq_get_chip_data(unsigned int irq)
{
	struct irq_data *d = irq_get_irq_data(irq);
	return d ? d->chip_data : NULL;
}

static inline void *irq_data_get_irq_chip_data(struct irq_data *d)
{
	return d->chip_data;
}

static inline void *irq_get_handler_data(unsigned int irq)
{
	struct irq_data *d = irq_get_irq_data(irq);
	return d ? d->handler_data : NULL;
}

static inline void *irq_data_get_irq_handler_data(struct irq_data *d)
{
	return d->handler_data;
}

static inline struct msi_desc *irq_get_msi_desc(unsigned int irq)
{
	struct irq_data *d = irq_get_irq_data(irq);
	return d ? d->msi_desc : NULL;
}

static inline struct msi_desc *irq_data_get_msi(struct irq_data *d)
{
	return d->msi_desc;
}

static inline u32 irq_get_trigger_type(unsigned int irq)
{
	struct irq_data *d = irq_get_irq_data(irq);
	return d ? irqd_get_trigger_type(d) : 0;
}

unsigned int arch_dynirq_lower_bound(unsigned int from);

int __irq_alloc_descs(int irq, unsigned int from, unsigned int cnt, int node,
		struct module *owner);

/* use macros to avoid needing export.h for THIS_MODULE */
#define irq_alloc_descs(irq, from, cnt, node)	\
	__irq_alloc_descs(irq, from, cnt, node, THIS_MODULE)

#define irq_alloc_desc(node)			\
	irq_alloc_descs(-1, 0, 1, node)

#define irq_alloc_desc_at(at, node)		\
	irq_alloc_descs(at, at, 1, node)

#define irq_alloc_desc_from(from, node)		\
	irq_alloc_descs(-1, from, 1, node)

#define irq_alloc_descs_from(from, cnt, node)	\
	irq_alloc_descs(-1, from, cnt, node)

void irq_free_descs(unsigned int irq, unsigned int cnt);
static inline void irq_free_desc(unsigned int irq)
{
	irq_free_descs(irq, 1);
}

#ifdef CONFIG_GENERIC_IRQ_LEGACY_ALLOC_HWIRQ
unsigned int irq_alloc_hwirqs(int cnt, int node);
static inline unsigned int irq_alloc_hwirq(int node)
{
	return irq_alloc_hwirqs(1, node);
}
void irq_free_hwirqs(unsigned int from, int cnt);
static inline void irq_free_hwirq(unsigned int irq)
{
	return irq_free_hwirqs(irq, 1);
}
int arch_setup_hwirq(unsigned int irq, int node);
void arch_teardown_hwirq(unsigned int irq);
#endif

#ifdef CONFIG_GENERIC_IRQ_LEGACY
void irq_init_desc(unsigned int irq);
#endif

/**
 * struct irq_chip_regs - register offsets for struct irq_gci
 * @enable:	Enable register offset to reg_base
 * @disable:	Disable register offset to reg_base
 * @mask:	Mask register offset to reg_base
 * @ack:	Ack register offset to reg_base
 * @eoi:	Eoi register offset to reg_base
 * @type:	Type configuration register offset to reg_base
 * @polarity:	Polarity configuration register offset to reg_base
 */
struct irq_chip_regs {
	unsigned long		enable;
	unsigned long		disable;
	unsigned long		mask;
	unsigned long		ack;
	unsigned long		eoi;
	unsigned long		type;
	unsigned long		polarity;
};

/**
 * struct irq_chip_type - Generic interrupt chip instance for a flow type
 * @chip:		The real interrupt chip which provides the callbacks
 * @regs:		Register offsets for this chip
 * @handler:		Flow handler associated with this chip
 * @type:		Chip can handle these flow types
 * @mask_cache_priv:	Cached mask register private to the chip type
 * @mask_cache:		Pointer to cached mask register
 *
 * A irq_generic_chip can have several instances of irq_chip_type when
 * it requires different functions and register offsets for different
 * flow types.
 */
struct irq_chip_type {
	struct irq_chip		chip;
	struct irq_chip_regs	regs;
	irq_flow_handler_t	handler;
	u32			type;
	u32			mask_cache_priv;
	u32			*mask_cache;
};

/**
 * struct irq_chip_generic - Generic irq chip data structure
 * @lock:		Lock to protect register and cache data access
 * @reg_base:		Register base address (virtual)
 * @reg_readl:		Alternate I/O accessor (defaults to readl if NULL)
 * @reg_writel:		Alternate I/O accessor (defaults to writel if NULL)
 * @irq_base:		Interrupt base nr for this chip
 * @irq_cnt:		Number of interrupts handled by this chip
 * @mask_cache:		Cached mask register shared between all chip types
 * @type_cache:		Cached type register
 * @polarity_cache:	Cached polarity register
 * @wake_enabled:	Interrupt can wakeup from suspend
 * @wake_active:	Interrupt is marked as an wakeup from suspend source
 * @num_ct:		Number of available irq_chip_type instances (usually 1)
 * @private:		Private data for non generic chip callbacks
 * @installed:		bitfield to denote installed interrupts
 * @unused:		bitfield to denote unused interrupts
 * @domain:		irq domain pointer
 * @list:		List head for keeping track of instances
 * @chip_types:		Array of interrupt irq_chip_types
 *
 * Note, that irq_chip_generic can have multiple irq_chip_type
 * implementations which can be associated to a particular irq line of
 * an irq_chip_generic instance. That allows to share and protect
 * state in an irq_chip_generic instance when we need to implement
 * different flow mechanisms (level/edge) for it.
 */
struct irq_chip_generic {
	raw_spinlock_t		lock;
	void __iomem		*reg_base;
	u32			(*reg_readl)(void __iomem *addr);
	void			(*reg_writel)(u32 val, void __iomem *addr);
	unsigned int		irq_base;
	unsigned int		irq_cnt;
	u32			mask_cache;
	u32			type_cache;
	u32			polarity_cache;
	u32			wake_enabled;
	u32			wake_active;
	unsigned int		num_ct;
	void			*private;
	unsigned long		installed;
	unsigned long		unused;
	struct irq_domain	*domain;
	struct list_head	list;
	struct irq_chip_type	chip_types[0];
};

/**
 * enum irq_gc_flags - Initialization flags for generic irq chips
 * @IRQ_GC_INIT_MASK_CACHE:	Initialize the mask_cache by reading mask reg
 * @IRQ_GC_INIT_NESTED_LOCK:	Set the lock class of the irqs to nested for
 *				irq chips which need to call irq_set_wake() on
 *				the parent irq. Usually GPIO implementations
 * @IRQ_GC_MASK_CACHE_PER_TYPE:	Mask cache is chip type private
 * @IRQ_GC_NO_MASK:		Do not calculate irq_data->mask
 * @IRQ_GC_BE_IO:		Use big-endian register accesses (default: LE)
 */
enum irq_gc_flags {
	IRQ_GC_INIT_MASK_CACHE		= 1 << 0,
	IRQ_GC_INIT_NESTED_LOCK		= 1 << 1,
	IRQ_GC_MASK_CACHE_PER_TYPE	= 1 << 2,
	IRQ_GC_NO_MASK			= 1 << 3,
	IRQ_GC_BE_IO			= 1 << 4,
};

/*
 * struct irq_domain_chip_generic - Generic irq chip data structure for irq domains
 * @irqs_per_chip:	Number of interrupts per chip
 * @num_chips:		Number of chips
 * @irq_flags_to_set:	IRQ* flags to set on irq setup
 * @irq_flags_to_clear:	IRQ* flags to clear on irq setup
 * @gc_flags:		Generic chip specific setup flags
 * @gc:			Array of pointers to generic interrupt chips
 */
struct irq_domain_chip_generic {
	unsigned int		irqs_per_chip;
	unsigned int		num_chips;
	unsigned int		irq_flags_to_clear;
	unsigned int		irq_flags_to_set;
	enum irq_gc_flags	gc_flags;
	struct irq_chip_generic	*gc[0];
};

/* Generic chip callback functions */
void irq_gc_noop(struct irq_data *d);
void irq_gc_mask_disable_reg(struct irq_data *d);
void irq_gc_mask_set_bit(struct irq_data *d);
void irq_gc_mask_clr_bit(struct irq_data *d);
void irq_gc_unmask_enable_reg(struct irq_data *d);
void irq_gc_ack_set_bit(struct irq_data *d);
void irq_gc_ack_clr_bit(struct irq_data *d);
void irq_gc_mask_disable_reg_and_ack(struct irq_data *d);
void irq_gc_eoi(struct irq_data *d);
int irq_gc_set_wake(struct irq_data *d, unsigned int on);

/* Setup functions for irq_chip_generic */
int irq_map_generic_chip(struct irq_domain *d, unsigned int virq,
			 irq_hw_number_t hw_irq);
struct irq_chip_generic *
irq_alloc_generic_chip(const char *name, int nr_ct, unsigned int irq_base,
		       void __iomem *reg_base, irq_flow_handler_t handler);
void irq_setup_generic_chip(struct irq_chip_generic *gc, u32 msk,
			    enum irq_gc_flags flags, unsigned int clr,
			    unsigned int set);
int irq_setup_alt_chip(struct irq_data *d, unsigned int type);
void irq_remove_generic_chip(struct irq_chip_generic *gc, u32 msk,
			     unsigned int clr, unsigned int set);

struct irq_chip_generic *irq_get_domain_generic_chip(struct irq_domain *d, unsigned int hw_irq);
int irq_alloc_domain_generic_chips(struct irq_domain *d, int irqs_per_chip,
				   int num_ct, const char *name,
				   irq_flow_handler_t handler,
				   unsigned int clr, unsigned int set,
				   enum irq_gc_flags flags);


static inline struct irq_chip_type *irq_data_get_chip_type(struct irq_data *d)
{
	return container_of(d->chip, struct irq_chip_type, chip);
}

#define IRQ_MSK(n) (u32)((n) < 32 ? ((1 << (n)) - 1) : UINT_MAX)

#ifdef CONFIG_SMP
static inline void irq_gc_lock(struct irq_chip_generic *gc)
{
	raw_spin_lock(&gc->lock);
}

static inline void irq_gc_unlock(struct irq_chip_generic *gc)
{
	raw_spin_unlock(&gc->lock);
}
#else
static inline void irq_gc_lock(struct irq_chip_generic *gc) { }
static inline void irq_gc_unlock(struct irq_chip_generic *gc) { }
#endif

<<<<<<< HEAD
static inline void irq_reg_writel(struct irq_chip_generic *gc,
				  u32 val, int reg_offset)
{
	if (gc->reg_writel)
		gc->reg_writel(val, gc->reg_base + reg_offset);
	else
		writel(val, gc->reg_base + reg_offset);
}

static inline u32 irq_reg_readl(struct irq_chip_generic *gc,
				int reg_offset)
{
	if (gc->reg_readl)
		return gc->reg_readl(gc->reg_base + reg_offset);
	else
		return readl(gc->reg_base + reg_offset);
}
=======
#ifdef CONFIG_IRQ_TIMINGS
extern s64 irqt_get_next_prediction(int cpu);
#else
static inline s64 irqt_get_next_prediction(int cpu) { return 0; }
#endif
>>>>>>> 20d24c44

#endif /* _LINUX_IRQ_H */<|MERGE_RESOLUTION|>--- conflicted
+++ resolved
@@ -844,7 +844,6 @@
 static inline void irq_gc_unlock(struct irq_chip_generic *gc) { }
 #endif
 
-<<<<<<< HEAD
 static inline void irq_reg_writel(struct irq_chip_generic *gc,
 				  u32 val, int reg_offset)
 {
@@ -862,12 +861,11 @@
 	else
 		return readl(gc->reg_base + reg_offset);
 }
-=======
+
 #ifdef CONFIG_IRQ_TIMINGS
 extern s64 irqt_get_next_prediction(int cpu);
 #else
 static inline s64 irqt_get_next_prediction(int cpu) { return 0; }
 #endif
->>>>>>> 20d24c44
 
 #endif /* _LINUX_IRQ_H */