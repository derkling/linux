--- conflicted
+++ resolved
@@ -844,7 +844,6 @@
 static inline void irq_gc_unlock(struct irq_chip_generic *gc) { }
 #endif
 
-<<<<<<< HEAD
 static inline void irq_reg_writel(struct irq_chip_generic *gc,
 				  u32 val, int reg_offset)
 {
@@ -852,7 +851,6 @@
 		gc->reg_writel(val, gc->reg_base + reg_offset);
 	else
 		writel(val, gc->reg_base + reg_offset);
-=======
 /*
  * The irqsave variants are for usage in non interrupt code. Do not use
  * them in irq_chip callbacks. Use irq_gc_lock() instead.
@@ -863,24 +861,15 @@
 #define irq_gc_unlock_irqrestore(gc, flags)	\
 	raw_spin_unlock_irqrestore(&(gc)->lock, flags)
 
-static inline void irq_reg_writel(struct irq_chip_generic *gc,
-				  u32 val, int reg_offset)
-{
-	writel(val, gc->reg_base + reg_offset);
->>>>>>> 3cab355c
 }
 
 static inline u32 irq_reg_readl(struct irq_chip_generic *gc,
 				int reg_offset)
 {
-<<<<<<< HEAD
 	if (gc->reg_readl)
 		return gc->reg_readl(gc->reg_base + reg_offset);
 	else
 		return readl(gc->reg_base + reg_offset);
-=======
-	return readl(gc->reg_base + reg_offset);
->>>>>>> 3cab355c
 }
 
 #endif /* _LINUX_IRQ_H */