--- conflicted
+++ resolved
@@ -862,13 +862,10 @@
 		return readl(gc->reg_base + reg_offset);
 }
 
-<<<<<<< HEAD
-=======
 #ifdef CONFIG_IRQ_TIMINGS
 extern s64 irqt_get_next_prediction(int cpu);
 #else
 static inline s64 irqt_get_next_prediction(int cpu) { return 0; }
 #endif
 
->>>>>>> 30ae92e2
 #endif /* _LINUX_IRQ_H */