/*
 * Performance events:
 *
 *    Copyright (C) 2008-2009, Thomas Gleixner <tglx@linutronix.de>
 *    Copyright (C) 2008-2011, Red Hat, Inc., Ingo Molnar
 *    Copyright (C) 2008-2011, Red Hat, Inc., Peter Zijlstra
 *
 * Data type definitions, declarations, prototypes.
 *
 *    Started by: Thomas Gleixner and Ingo Molnar
 *
 * For licencing details see kernel-base/COPYING
 */
#ifndef _LINUX_PERF_EVENT_H
#define _LINUX_PERF_EVENT_H

#include <linux/types.h>
#include <linux/ioctl.h>
#include <asm/byteorder.h>

/*
 * User-space ABI bits:
 */

/*
 * attr.type
 */
enum perf_type_id {
	PERF_TYPE_HARDWARE			= 0,
	PERF_TYPE_SOFTWARE			= 1,
	PERF_TYPE_TRACEPOINT			= 2,
	PERF_TYPE_HW_CACHE			= 3,
	PERF_TYPE_RAW				= 4,
	PERF_TYPE_BREAKPOINT			= 5,

	PERF_TYPE_MAX,				/* non-ABI */
};

/*
 * Generalized performance event event_id types, used by the
 * attr.event_id parameter of the sys_perf_event_open()
 * syscall:
 */
enum perf_hw_id {
	/*
	 * Common hardware events, generalized by the kernel:
	 */
	PERF_COUNT_HW_CPU_CYCLES		= 0,
	PERF_COUNT_HW_INSTRUCTIONS		= 1,
	PERF_COUNT_HW_CACHE_REFERENCES		= 2,
	PERF_COUNT_HW_CACHE_MISSES		= 3,
	PERF_COUNT_HW_BRANCH_INSTRUCTIONS	= 4,
	PERF_COUNT_HW_BRANCH_MISSES		= 5,
	PERF_COUNT_HW_BUS_CYCLES		= 6,
	PERF_COUNT_HW_STALLED_CYCLES_FRONTEND	= 7,
	PERF_COUNT_HW_STALLED_CYCLES_BACKEND	= 8,
	PERF_COUNT_HW_REF_CPU_CYCLES		= 9,

	PERF_COUNT_HW_MAX,			/* non-ABI */
};

/*
 * Generalized hardware cache events:
 *
 *       { L1-D, L1-I, LLC, ITLB, DTLB, BPU, NODE } x
 *       { read, write, prefetch } x
 *       { accesses, misses }
 */
enum perf_hw_cache_id {
	PERF_COUNT_HW_CACHE_L1D			= 0,
	PERF_COUNT_HW_CACHE_L1I			= 1,
	PERF_COUNT_HW_CACHE_LL			= 2,
	PERF_COUNT_HW_CACHE_DTLB		= 3,
	PERF_COUNT_HW_CACHE_ITLB		= 4,
	PERF_COUNT_HW_CACHE_BPU			= 5,
	PERF_COUNT_HW_CACHE_NODE		= 6,

	PERF_COUNT_HW_CACHE_MAX,		/* non-ABI */
};

enum perf_hw_cache_op_id {
	PERF_COUNT_HW_CACHE_OP_READ		= 0,
	PERF_COUNT_HW_CACHE_OP_WRITE		= 1,
	PERF_COUNT_HW_CACHE_OP_PREFETCH		= 2,

	PERF_COUNT_HW_CACHE_OP_MAX,		/* non-ABI */
};

enum perf_hw_cache_op_result_id {
	PERF_COUNT_HW_CACHE_RESULT_ACCESS	= 0,
	PERF_COUNT_HW_CACHE_RESULT_MISS		= 1,

	PERF_COUNT_HW_CACHE_RESULT_MAX,		/* non-ABI */
};

/*
 * Special "software" events provided by the kernel, even if the hardware
 * does not support performance events. These events measure various
 * physical and sw events of the kernel (and allow the profiling of them as
 * well):
 */
enum perf_sw_ids {
	PERF_COUNT_SW_CPU_CLOCK			= 0,
	PERF_COUNT_SW_TASK_CLOCK		= 1,
	PERF_COUNT_SW_PAGE_FAULTS		= 2,
	PERF_COUNT_SW_CONTEXT_SWITCHES		= 3,
	PERF_COUNT_SW_CPU_MIGRATIONS		= 4,
	PERF_COUNT_SW_PAGE_FAULTS_MIN		= 5,
	PERF_COUNT_SW_PAGE_FAULTS_MAJ		= 6,
	PERF_COUNT_SW_ALIGNMENT_FAULTS		= 7,
	PERF_COUNT_SW_EMULATION_FAULTS		= 8,

	PERF_COUNT_SW_MAX,			/* non-ABI */
};

/*
 * Bits that can be set in attr.sample_type to request information
 * in the overflow packets.
 */
enum perf_event_sample_format {
	PERF_SAMPLE_IP				= 1U << 0,
	PERF_SAMPLE_TID				= 1U << 1,
	PERF_SAMPLE_TIME			= 1U << 2,
	PERF_SAMPLE_ADDR			= 1U << 3,
	PERF_SAMPLE_READ			= 1U << 4,
	PERF_SAMPLE_CALLCHAIN			= 1U << 5,
	PERF_SAMPLE_ID				= 1U << 6,
	PERF_SAMPLE_CPU				= 1U << 7,
	PERF_SAMPLE_PERIOD			= 1U << 8,
	PERF_SAMPLE_STREAM_ID			= 1U << 9,
	PERF_SAMPLE_RAW				= 1U << 10,

	PERF_SAMPLE_MAX = 1U << 11,		/* non-ABI */
};

/*
 * The format of the data returned by read() on a perf event fd,
 * as specified by attr.read_format:
 *
 * struct read_format {
 *	{ u64		value;
 *	  { u64		time_enabled; } && PERF_FORMAT_TOTAL_TIME_ENABLED
 *	  { u64		time_running; } && PERF_FORMAT_TOTAL_TIME_RUNNING
 *	  { u64		id;           } && PERF_FORMAT_ID
 *	} && !PERF_FORMAT_GROUP
 *
 *	{ u64		nr;
 *	  { u64		time_enabled; } && PERF_FORMAT_TOTAL_TIME_ENABLED
 *	  { u64		time_running; } && PERF_FORMAT_TOTAL_TIME_RUNNING
 *	  { u64		value;
 *	    { u64	id;           } && PERF_FORMAT_ID
 *	  }		cntr[nr];
 *	} && PERF_FORMAT_GROUP
 * };
 */
enum perf_event_read_format {
	PERF_FORMAT_TOTAL_TIME_ENABLED		= 1U << 0,
	PERF_FORMAT_TOTAL_TIME_RUNNING		= 1U << 1,
	PERF_FORMAT_ID				= 1U << 2,
	PERF_FORMAT_GROUP			= 1U << 3,

	PERF_FORMAT_MAX = 1U << 4,		/* non-ABI */
};

#define PERF_ATTR_SIZE_VER0	64	/* sizeof first published struct */

/*
 * Hardware event_id to monitor via a performance monitoring event:
 */
struct perf_event_attr {

	/*
	 * Major type: hardware/software/tracepoint/etc.
	 */
	__u32			type;

	/*
	 * Size of the attr structure, for fwd/bwd compat.
	 */
	__u32			size;

	/*
	 * Type specific configuration information.
	 */
	__u64			config;

	union {
		__u64		sample_period;
		__u64		sample_freq;
	};

	__u64			sample_type;
	__u64			read_format;

	__u64			disabled       :  1, /* off by default        */
				inherit	       :  1, /* children inherit it   */
				pinned	       :  1, /* must always be on PMU */
				exclusive      :  1, /* only group on PMU     */
				exclude_user   :  1, /* don't count user      */
				exclude_kernel :  1, /* ditto kernel          */
				exclude_hv     :  1, /* ditto hypervisor      */
				exclude_idle   :  1, /* don't count when idle */
				mmap           :  1, /* include mmap data     */
				comm	       :  1, /* include comm data     */
				freq           :  1, /* use freq, not period  */
				inherit_stat   :  1, /* per task counts       */
				enable_on_exec :  1, /* next exec enables     */
				task           :  1, /* trace fork/exit       */
				watermark      :  1, /* wakeup_watermark      */
				/*
				 * precise_ip:
				 *
				 *  0 - SAMPLE_IP can have arbitrary skid
				 *  1 - SAMPLE_IP must have constant skid
				 *  2 - SAMPLE_IP requested to have 0 skid
				 *  3 - SAMPLE_IP must have 0 skid
				 *
				 *  See also PERF_RECORD_MISC_EXACT_IP
				 */
				precise_ip     :  2, /* skid constraint       */
				mmap_data      :  1, /* non-exec mmap data    */
				sample_id_all  :  1, /* sample_type all events */

				exclude_host   :  1, /* don't count in host   */
				exclude_guest  :  1, /* don't count in guest  */

				__reserved_1   : 43;

	union {
		__u32		wakeup_events;	  /* wakeup every n events */
		__u32		wakeup_watermark; /* bytes before wakeup   */
	};

	__u32			bp_type;
	union {
		__u64		bp_addr;
		__u64		config1; /* extension of config */
	};
	union {
		__u64		bp_len;
		__u64		config2; /* extension of config1 */
	};
};

/*
 * Ioctls that can be done on a perf event fd:
 */
#define PERF_EVENT_IOC_ENABLE		_IO ('$', 0)
#define PERF_EVENT_IOC_DISABLE		_IO ('$', 1)
#define PERF_EVENT_IOC_REFRESH		_IO ('$', 2)
#define PERF_EVENT_IOC_RESET		_IO ('$', 3)
#define PERF_EVENT_IOC_PERIOD		_IOW('$', 4, __u64)
#define PERF_EVENT_IOC_SET_OUTPUT	_IO ('$', 5)
#define PERF_EVENT_IOC_SET_FILTER	_IOW('$', 6, char *)

enum perf_event_ioc_flags {
	PERF_IOC_FLAG_GROUP		= 1U << 0,
};

/*
 * Structure of the page that can be mapped via mmap
 */
struct perf_event_mmap_page {
	__u32	version;		/* version number of this structure */
	__u32	compat_version;		/* lowest version this is compat with */

	/*
	 * Bits needed to read the hw events in user-space.
	 *
	 *   u32 seq;
	 *   s64 count;
	 *
	 *   do {
	 *     seq = pc->lock;
	 *
	 *     barrier()
	 *     if (pc->index) {
	 *       count = pmc_read(pc->index - 1);
	 *       count += pc->offset;
	 *     } else
	 *       goto regular_read;
	 *
	 *     barrier();
	 *   } while (pc->lock != seq);
	 *
	 * NOTE: for obvious reason this only works on self-monitoring
	 *       processes.
	 */
	__u32	lock;			/* seqlock for synchronization */
	__u32	index;			/* hardware event identifier */
	__s64	offset;			/* add to hardware event value */
	__u64	time_enabled;		/* time event active */
	__u64	time_running;		/* time event on cpu */

		/*
		 * Hole for extension of the self monitor capabilities
		 */

	__u64	__reserved[123];	/* align to 1k */

	/*
	 * Control data for the mmap() data buffer.
	 *
	 * User-space reading the @data_head value should issue an rmb(), on
	 * SMP capable platforms, after reading this value -- see
	 * perf_event_wakeup().
	 *
	 * When the mapping is PROT_WRITE the @data_tail value should be
	 * written by userspace to reflect the last read data. In this case
	 * the kernel will not over-write unread data.
	 */
	__u64   data_head;		/* head in the data section */
	__u64	data_tail;		/* user-space written tail */
};

#define PERF_RECORD_MISC_CPUMODE_MASK		(7 << 0)
#define PERF_RECORD_MISC_CPUMODE_UNKNOWN	(0 << 0)
#define PERF_RECORD_MISC_KERNEL			(1 << 0)
#define PERF_RECORD_MISC_USER			(2 << 0)
#define PERF_RECORD_MISC_HYPERVISOR		(3 << 0)
#define PERF_RECORD_MISC_GUEST_KERNEL		(4 << 0)
#define PERF_RECORD_MISC_GUEST_USER		(5 << 0)

/*
 * Indicates that the content of PERF_SAMPLE_IP points to
 * the actual instruction that triggered the event. See also
 * perf_event_attr::precise_ip.
 */
#define PERF_RECORD_MISC_EXACT_IP		(1 << 14)
/*
 * Reserve the last bit to indicate some extended misc field
 */
#define PERF_RECORD_MISC_EXT_RESERVED		(1 << 15)

struct perf_event_header {
	__u32	type;
	__u16	misc;
	__u16	size;
};

enum perf_event_type {

	/*
	 * If perf_event_attr.sample_id_all is set then all event types will
	 * have the sample_type selected fields related to where/when
	 * (identity) an event took place (TID, TIME, ID, CPU, STREAM_ID)
	 * described in PERF_RECORD_SAMPLE below, it will be stashed just after
	 * the perf_event_header and the fields already present for the existing
	 * fields, i.e. at the end of the payload. That way a newer perf.data
	 * file will be supported by older perf tools, with these new optional
	 * fields being ignored.
	 *
	 * The MMAP events record the PROT_EXEC mappings so that we can
	 * correlate userspace IPs to code. They have the following structure:
	 *
	 * struct {
	 *	struct perf_event_header	header;
	 *
	 *	u32				pid, tid;
	 *	u64				addr;
	 *	u64				len;
	 *	u64				pgoff;
	 *	char				filename[];
	 * };
	 */
	PERF_RECORD_MMAP			= 1,

	/*
	 * struct {
	 *	struct perf_event_header	header;
	 *	u64				id;
	 *	u64				lost;
	 * };
	 */
	PERF_RECORD_LOST			= 2,

	/*
	 * struct {
	 *	struct perf_event_header	header;
	 *
	 *	u32				pid, tid;
	 *	char				comm[];
	 * };
	 */
	PERF_RECORD_COMM			= 3,

	/*
	 * struct {
	 *	struct perf_event_header	header;
	 *	u32				pid, ppid;
	 *	u32				tid, ptid;
	 *	u64				time;
	 * };
	 */
	PERF_RECORD_EXIT			= 4,

	/*
	 * struct {
	 *	struct perf_event_header	header;
	 *	u64				time;
	 *	u64				id;
	 *	u64				stream_id;
	 * };
	 */
	PERF_RECORD_THROTTLE			= 5,
	PERF_RECORD_UNTHROTTLE			= 6,

	/*
	 * struct {
	 *	struct perf_event_header	header;
	 *	u32				pid, ppid;
	 *	u32				tid, ptid;
	 *	u64				time;
	 * };
	 */
	PERF_RECORD_FORK			= 7,

	/*
	 * struct {
	 *	struct perf_event_header	header;
	 *	u32				pid, tid;
	 *
	 *	struct read_format		values;
	 * };
	 */
	PERF_RECORD_READ			= 8,

	/*
	 * struct {
	 *	struct perf_event_header	header;
	 *
	 *	{ u64			ip;	  } && PERF_SAMPLE_IP
	 *	{ u32			pid, tid; } && PERF_SAMPLE_TID
	 *	{ u64			time;     } && PERF_SAMPLE_TIME
	 *	{ u64			addr;     } && PERF_SAMPLE_ADDR
	 *	{ u64			id;	  } && PERF_SAMPLE_ID
	 *	{ u64			stream_id;} && PERF_SAMPLE_STREAM_ID
	 *	{ u32			cpu, res; } && PERF_SAMPLE_CPU
	 *	{ u64			period;   } && PERF_SAMPLE_PERIOD
	 *
	 *	{ struct read_format	values;	  } && PERF_SAMPLE_READ
	 *
	 *	{ u64			nr,
	 *	  u64			ips[nr];  } && PERF_SAMPLE_CALLCHAIN
	 *
	 *	#
	 *	# The RAW record below is opaque data wrt the ABI
	 *	#
	 *	# That is, the ABI doesn't make any promises wrt to
	 *	# the stability of its content, it may vary depending
	 *	# on event, hardware, kernel version and phase of
	 *	# the moon.
	 *	#
	 *	# In other words, PERF_SAMPLE_RAW contents are not an ABI.
	 *	#
	 *
	 *	{ u32			size;
	 *	  char                  data[size];}&& PERF_SAMPLE_RAW
	 * };
	 */
	PERF_RECORD_SAMPLE			= 9,

	PERF_RECORD_MAX,			/* non-ABI */
};

enum perf_callchain_context {
	PERF_CONTEXT_HV			= (__u64)-32,
	PERF_CONTEXT_KERNEL		= (__u64)-128,
	PERF_CONTEXT_USER		= (__u64)-512,

	PERF_CONTEXT_GUEST		= (__u64)-2048,
	PERF_CONTEXT_GUEST_KERNEL	= (__u64)-2176,
	PERF_CONTEXT_GUEST_USER		= (__u64)-2560,

	PERF_CONTEXT_MAX		= (__u64)-4095,
};

#define PERF_FLAG_FD_NO_GROUP		(1U << 0)
#define PERF_FLAG_FD_OUTPUT		(1U << 1)
#define PERF_FLAG_PID_CGROUP		(1U << 2) /* pid=cgroup id, per-cpu mode only */

#ifdef __KERNEL__
/*
 * Kernel-internal data types and definitions:
 */

#ifdef CONFIG_PERF_EVENTS
# include <linux/cgroup.h>
# include <asm/perf_event.h>
# include <asm/local64.h>
#endif

struct perf_guest_info_callbacks {
	int				(*is_in_guest)(void);
	int				(*is_user_mode)(void);
	unsigned long			(*get_guest_ip)(void);
};

#ifdef CONFIG_HAVE_HW_BREAKPOINT
#include <asm/hw_breakpoint.h>
#endif

#include <linux/list.h>
#include <linux/mutex.h>
#include <linux/rculist.h>
#include <linux/rcupdate.h>
#include <linux/spinlock.h>
#include <linux/hrtimer.h>
#include <linux/fs.h>
#include <linux/pid_namespace.h>
#include <linux/workqueue.h>
#include <linux/ftrace.h>
#include <linux/cpu.h>
#include <linux/irq_work.h>
#include <linux/jump_label.h>
#include <linux/atomic.h>
#include <asm/local.h>

#define PERF_MAX_STACK_DEPTH		255

struct perf_callchain_entry {
	__u64				nr;
	__u64				ip[PERF_MAX_STACK_DEPTH];
};

struct perf_raw_record {
	u32				size;
	void				*data;
};

struct perf_branch_entry {
	__u64				from;
	__u64				to;
	__u64				flags;
};

struct perf_branch_stack {
	__u64				nr;
	struct perf_branch_entry	entries[0];
};

struct task_struct;

/*
 * extra PMU register associated with an event
 */
struct hw_perf_event_extra {
	u64		config;	/* register value */
	unsigned int	reg;	/* register address or index */
	int		alloc;	/* extra register already allocated */
	int		idx;	/* index in shared_regs->regs[] */
};

/**
 * struct hw_perf_event - performance event hardware details:
 */
struct hw_perf_event {
#ifdef CONFIG_PERF_EVENTS
	union {
		struct { /* hardware */
			u64		config;
			u64		last_tag;
			unsigned long	config_base;
			unsigned long	event_base;
			int		idx;
			int		last_cpu;
			struct hw_perf_event_extra extra_reg;
		};
		struct { /* software */
			struct hrtimer	hrtimer;
		};
#ifdef CONFIG_HAVE_HW_BREAKPOINT
		struct { /* breakpoint */
			struct arch_hw_breakpoint	info;
			struct list_head		bp_list;
			/*
			 * Crufty hack to avoid the chicken and egg
			 * problem hw_breakpoint has with context
			 * creation and event initalization.
			 */
			struct task_struct		*bp_target;
		};
#endif
	};
	int				state;
	local64_t			prev_count;
	u64				sample_period;
	u64				last_period;
	local64_t			period_left;
	u64				interrupts;

	u64				freq_time_stamp;
	u64				freq_count_stamp;
#endif
};

/*
 * hw_perf_event::state flags
 */
#define PERF_HES_STOPPED	0x01 /* the counter is stopped */
#define PERF_HES_UPTODATE	0x02 /* event->count up-to-date */
#define PERF_HES_ARCH		0x04

struct perf_event;

/*
 * Common implementation detail of pmu::{start,commit,cancel}_txn
 */
#define PERF_EVENT_TXN 0x1

/**
 * struct pmu - generic performance monitoring unit
 */
struct pmu {
	struct list_head		entry;

	struct device			*dev;
	char				*name;
	int				type;

	int * __percpu			pmu_disable_count;
	struct perf_cpu_context * __percpu pmu_cpu_context;
	int				task_ctx_nr;

	/*
	 * Fully disable/enable this PMU, can be used to protect from the PMI
	 * as well as for lazy/batch writing of the MSRs.
	 */
	void (*pmu_enable)		(struct pmu *pmu); /* optional */
	void (*pmu_disable)		(struct pmu *pmu); /* optional */

	/*
	 * Try and initialize the event for this PMU.
	 * Should return -ENOENT when the @event doesn't match this PMU.
	 */
	int (*event_init)		(struct perf_event *event);

#define PERF_EF_START	0x01		/* start the counter when adding    */
#define PERF_EF_RELOAD	0x02		/* reload the counter when starting */
#define PERF_EF_UPDATE	0x04		/* update the counter when stopping */

	/*
	 * Adds/Removes a counter to/from the PMU, can be done inside
	 * a transaction, see the ->*_txn() methods.
	 */
	int  (*add)			(struct perf_event *event, int flags);
	void (*del)			(struct perf_event *event, int flags);

	/*
	 * Starts/Stops a counter present on the PMU. The PMI handler
	 * should stop the counter when perf_event_overflow() returns
	 * !0. ->start() will be used to continue.
	 */
	void (*start)			(struct perf_event *event, int flags);
	void (*stop)			(struct perf_event *event, int flags);

	/*
	 * Updates the counter value of the event.
	 */
	void (*read)			(struct perf_event *event);

	/*
	 * Group events scheduling is treated as a transaction, add
	 * group events as a whole and perform one schedulability test.
	 * If the test fails, roll back the whole group
	 *
	 * Start the transaction, after this ->add() doesn't need to
	 * do schedulability tests.
	 */
	void (*start_txn)		(struct pmu *pmu); /* optional */
	/*
	 * If ->start_txn() disabled the ->add() schedulability test
	 * then ->commit_txn() is required to perform one. On success
	 * the transaction is closed. On error the transaction is kept
	 * open until ->cancel_txn() is called.
	 */
	int  (*commit_txn)		(struct pmu *pmu); /* optional */
	/*
	 * Will cancel the transaction, assumes ->del() is called
	 * for each successful ->add() during the transaction.
	 */
	void (*cancel_txn)		(struct pmu *pmu); /* optional */
};

/**
 * enum perf_event_active_state - the states of a event
 */
enum perf_event_active_state {
	PERF_EVENT_STATE_ERROR		= -2,
	PERF_EVENT_STATE_OFF		= -1,
	PERF_EVENT_STATE_INACTIVE	=  0,
	PERF_EVENT_STATE_ACTIVE		=  1,
};

struct file;
struct perf_sample_data;

typedef void (*perf_overflow_handler_t)(struct perf_event *,
					struct perf_sample_data *,
					struct pt_regs *regs);

enum perf_group_flag {
	PERF_GROUP_SOFTWARE		= 0x1,
};

#define SWEVENT_HLIST_BITS		8
#define SWEVENT_HLIST_SIZE		(1 << SWEVENT_HLIST_BITS)

struct swevent_hlist {
	struct hlist_head		heads[SWEVENT_HLIST_SIZE];
	struct rcu_head			rcu_head;
};

#define PERF_ATTACH_CONTEXT	0x01
#define PERF_ATTACH_GROUP	0x02
#define PERF_ATTACH_TASK	0x04

#ifdef CONFIG_CGROUP_PERF
/*
 * perf_cgroup_info keeps track of time_enabled for a cgroup.
 * This is a per-cpu dynamically allocated data structure.
 */
struct perf_cgroup_info {
	u64				time;
	u64				timestamp;
};

struct perf_cgroup {
	struct				cgroup_subsys_state css;
	struct				perf_cgroup_info *info;	/* timing info, one per cpu */
};
#endif

struct ring_buffer;

/**
 * struct perf_event - performance event kernel representation:
 */
struct perf_event {
#ifdef CONFIG_PERF_EVENTS
	struct list_head		group_entry;
	struct list_head		event_entry;
	struct list_head		sibling_list;
	struct hlist_node		hlist_entry;
	int				nr_siblings;
	int				group_flags;
	struct perf_event		*group_leader;
	struct pmu			*pmu;

	enum perf_event_active_state	state;
	unsigned int			attach_state;
	local64_t			count;
	atomic64_t			child_count;

	/*
	 * These are the total time in nanoseconds that the event
	 * has been enabled (i.e. eligible to run, and the task has
	 * been scheduled in, if this is a per-task event)
	 * and running (scheduled onto the CPU), respectively.
	 *
	 * They are computed from tstamp_enabled, tstamp_running and
	 * tstamp_stopped when the event is in INACTIVE or ACTIVE state.
	 */
	u64				total_time_enabled;
	u64				total_time_running;

	/*
	 * These are timestamps used for computing total_time_enabled
	 * and total_time_running when the event is in INACTIVE or
	 * ACTIVE state, measured in nanoseconds from an arbitrary point
	 * in time.
	 * tstamp_enabled: the notional time when the event was enabled
	 * tstamp_running: the notional time when the event was scheduled on
	 * tstamp_stopped: in INACTIVE state, the notional time when the
	 *	event was scheduled off.
	 */
	u64				tstamp_enabled;
	u64				tstamp_running;
	u64				tstamp_stopped;

	/*
	 * timestamp shadows the actual context timing but it can
	 * be safely used in NMI interrupt context. It reflects the
	 * context time as it was when the event was last scheduled in.
	 *
	 * ctx_time already accounts for ctx->timestamp. Therefore to
	 * compute ctx_time for a sample, simply add perf_clock().
	 */
	u64				shadow_ctx_time;

	struct perf_event_attr		attr;
	u16				header_size;
	u16				id_header_size;
	u16				read_size;
	struct hw_perf_event		hw;

	struct perf_event_context	*ctx;
	struct file			*filp;

	/*
	 * These accumulate total time (in nanoseconds) that children
	 * events have been enabled and running, respectively.
	 */
	atomic64_t			child_total_time_enabled;
	atomic64_t			child_total_time_running;

	/*
	 * Protect attach/detach and child_list:
	 */
	struct mutex			child_mutex;
	struct list_head		child_list;
	struct perf_event		*parent;

	int				oncpu;
	int				cpu;

	struct list_head		owner_entry;
	struct task_struct		*owner;

	/* mmap bits */
	struct mutex			mmap_mutex;
	atomic_t			mmap_count;
	int				mmap_locked;
	struct user_struct		*mmap_user;
	struct ring_buffer		*rb;
	struct list_head		rb_entry;

	/* poll related */
	wait_queue_head_t		waitq;
	struct fasync_struct		*fasync;

	/* delayed work for NMIs and such */
	int				pending_wakeup;
	int				pending_kill;
	int				pending_disable;
	struct irq_work			pending;

	atomic_t			event_limit;

	void (*destroy)(struct perf_event *);
	struct rcu_head			rcu_head;

	struct pid_namespace		*ns;
	u64				id;

	perf_overflow_handler_t		overflow_handler;
	void				*overflow_handler_context;

#ifdef CONFIG_EVENT_TRACING
	struct ftrace_event_call	*tp_event;
	struct event_filter		*filter;
#endif

#ifdef CONFIG_CGROUP_PERF
	struct perf_cgroup		*cgrp; /* cgroup event is attach to */
	int				cgrp_defer_enabled;
#endif

#endif /* CONFIG_PERF_EVENTS */
};

enum perf_event_context_type {
	task_context,
	cpu_context,
};

/**
 * struct perf_event_context - event context structure
 *
 * Used as a container for task events and CPU events as well:
 */
struct perf_event_context {
	struct pmu			*pmu;
	enum perf_event_context_type	type;
	/*
	 * Protect the states of the events in the list,
	 * nr_active, and the list:
	 */
	raw_spinlock_t			lock;
	/*
	 * Protect the list of events.  Locking either mutex or lock
	 * is sufficient to ensure the list doesn't change; to change
	 * the list you need to lock both the mutex and the spinlock.
	 */
	struct mutex			mutex;

	struct list_head		pinned_groups;
	struct list_head		flexible_groups;
	struct list_head		event_list;
	int				nr_events;
	int				nr_active;
	int				is_active;
	int				nr_stat;
	int				nr_freq;
	int				rotate_disable;
	atomic_t			refcount;
	struct task_struct		*task;

	/*
	 * Context clock, runs when context enabled.
	 */
	u64				time;
	u64				timestamp;

	/*
	 * These fields let us detect when two contexts have both
	 * been cloned (inherited) from a common ancestor.
	 */
	struct perf_event_context	*parent_ctx;
	u64				parent_gen;
	u64				generation;
	int				pin_count;
	int				nr_cgroups; /* cgroup events present */
	struct rcu_head			rcu_head;
};

/*
 * Number of contexts where an event can trigger:
 *	task, softirq, hardirq, nmi.
 */
#define PERF_NR_CONTEXTS	4

/**
 * struct perf_event_cpu_context - per cpu event context structure
 */
struct perf_cpu_context {
	struct perf_event_context	ctx;
	struct perf_event_context	*task_ctx;
	int				active_oncpu;
	int				exclusive;
	struct list_head		rotation_list;
	int				jiffies_interval;
	struct pmu			*active_pmu;
	struct perf_cgroup		*cgrp;
};

struct perf_output_handle {
	struct perf_event		*event;
	struct ring_buffer		*rb;
	unsigned long			wakeup;
	unsigned long			size;
	void				*addr;
	int				page;
};

#ifdef CONFIG_PERF_EVENTS

extern int perf_pmu_register(struct pmu *pmu, char *name, int type);
extern void perf_pmu_unregister(struct pmu *pmu);

extern int perf_num_counters(void);
extern const char *perf_pmu_name(void);
extern void __perf_event_task_sched_in(struct task_struct *prev,
				       struct task_struct *task);
extern void __perf_event_task_sched_out(struct task_struct *prev,
					struct task_struct *next);
extern int perf_event_init_task(struct task_struct *child);
extern void perf_event_exit_task(struct task_struct *child);
extern void perf_event_free_task(struct task_struct *task);
extern void perf_event_delayed_put(struct task_struct *task);
extern void perf_event_print_debug(void);
extern void perf_pmu_disable(struct pmu *pmu);
extern void perf_pmu_enable(struct pmu *pmu);
extern int perf_event_task_disable(void);
extern int perf_event_task_enable(void);
extern int perf_event_refresh(struct perf_event *event, int refresh);
extern void perf_event_update_userpage(struct perf_event *event);
extern int perf_event_release_kernel(struct perf_event *event);
extern struct perf_event *
perf_event_create_kernel_counter(struct perf_event_attr *attr,
				int cpu,
				struct task_struct *task,
				perf_overflow_handler_t callback,
				void *context);
extern u64 perf_event_read_value(struct perf_event *event,
				 u64 *enabled, u64 *running);

struct perf_sample_data {
	u64				type;

	u64				ip;
	struct {
		u32	pid;
		u32	tid;
	}				tid_entry;
	u64				time;
	u64				addr;
	u64				id;
	u64				stream_id;
	struct {
		u32	cpu;
		u32	reserved;
	}				cpu_entry;
	u64				period;
	struct perf_callchain_entry	*callchain;
	struct perf_raw_record		*raw;
};

static inline void perf_sample_data_init(struct perf_sample_data *data, u64 addr)
{
	data->addr = addr;
	data->raw  = NULL;
}

extern void perf_output_sample(struct perf_output_handle *handle,
			       struct perf_event_header *header,
			       struct perf_sample_data *data,
			       struct perf_event *event);
extern void perf_prepare_sample(struct perf_event_header *header,
				struct perf_sample_data *data,
				struct perf_event *event,
				struct pt_regs *regs);

extern int perf_event_overflow(struct perf_event *event,
				 struct perf_sample_data *data,
				 struct pt_regs *regs);

static inline bool is_sampling_event(struct perf_event *event)
{
	return event->attr.sample_period != 0;
}

/*
 * Return 1 for a software event, 0 for a hardware event
 */
static inline int is_software_event(struct perf_event *event)
{
	return event->pmu->task_ctx_nr == perf_sw_context;
}

extern struct jump_label_key perf_swevent_enabled[PERF_COUNT_SW_MAX];

extern void __perf_sw_event(u32, u64, struct pt_regs *, u64);

#ifndef perf_arch_fetch_caller_regs
static inline void perf_arch_fetch_caller_regs(struct pt_regs *regs, unsigned long ip) { }
#endif

/*
 * Take a snapshot of the regs. Skip ip and frame pointer to
 * the nth caller. We only need a few of the regs:
 * - ip for PERF_SAMPLE_IP
 * - cs for user_mode() tests
 * - bp for callchains
 * - eflags, for future purposes, just in case
 */
static inline void perf_fetch_caller_regs(struct pt_regs *regs)
{
	memset(regs, 0, sizeof(*regs));

	perf_arch_fetch_caller_regs(regs, CALLER_ADDR0);
}

static __always_inline void
perf_sw_event(u32 event_id, u64 nr, struct pt_regs *regs, u64 addr)
{
	struct pt_regs hot_regs;

	if (static_branch(&perf_swevent_enabled[event_id])) {
		if (!regs) {
			perf_fetch_caller_regs(&hot_regs);
			regs = &hot_regs;
		}
		__perf_sw_event(event_id, nr, regs, addr);
	}
}

extern struct jump_label_key_deferred perf_sched_events;

static inline void perf_event_task_sched_in(struct task_struct *prev,
					    struct task_struct *task)
{
<<<<<<< HEAD
	if (static_branch(&perf_sched_events))
=======
	if (static_branch(&perf_sched_events.key))
>>>>>>> dcd6c922
		__perf_event_task_sched_in(prev, task);
}

static inline void perf_event_task_sched_out(struct task_struct *prev,
					     struct task_struct *next)
{
	perf_sw_event(PERF_COUNT_SW_CONTEXT_SWITCHES, 1, NULL, 0);

<<<<<<< HEAD
	if (static_branch(&perf_sched_events))
=======
	if (static_branch(&perf_sched_events.key))
>>>>>>> dcd6c922
		__perf_event_task_sched_out(prev, next);
}

extern void perf_event_mmap(struct vm_area_struct *vma);
extern struct perf_guest_info_callbacks *perf_guest_cbs;
extern int perf_register_guest_info_callbacks(struct perf_guest_info_callbacks *callbacks);
extern int perf_unregister_guest_info_callbacks(struct perf_guest_info_callbacks *callbacks);

extern void perf_event_comm(struct task_struct *tsk);
extern void perf_event_fork(struct task_struct *tsk);

/* Callchains */
DECLARE_PER_CPU(struct perf_callchain_entry, perf_callchain_entry);

extern void perf_callchain_user(struct perf_callchain_entry *entry, struct pt_regs *regs);
extern void perf_callchain_kernel(struct perf_callchain_entry *entry, struct pt_regs *regs);

static inline void perf_callchain_store(struct perf_callchain_entry *entry, u64 ip)
{
	if (entry->nr < PERF_MAX_STACK_DEPTH)
		entry->ip[entry->nr++] = ip;
}

extern int sysctl_perf_event_paranoid;
extern int sysctl_perf_event_mlock;
extern int sysctl_perf_event_sample_rate;

extern int perf_proc_update_handler(struct ctl_table *table, int write,
		void __user *buffer, size_t *lenp,
		loff_t *ppos);

static inline bool perf_paranoid_tracepoint_raw(void)
{
	return sysctl_perf_event_paranoid > -1;
}

static inline bool perf_paranoid_cpu(void)
{
	return sysctl_perf_event_paranoid > 0;
}

static inline bool perf_paranoid_kernel(void)
{
	return sysctl_perf_event_paranoid > 1;
}

extern void perf_event_init(void);
extern void perf_tp_event(u64 addr, u64 count, void *record,
			  int entry_size, struct pt_regs *regs,
			  struct hlist_head *head, int rctx);
extern void perf_bp_event(struct perf_event *event, void *data);

#ifndef perf_misc_flags
# define perf_misc_flags(regs) \
		(user_mode(regs) ? PERF_RECORD_MISC_USER : PERF_RECORD_MISC_KERNEL)
# define perf_instruction_pointer(regs)	instruction_pointer(regs)
#endif

extern int perf_output_begin(struct perf_output_handle *handle,
			     struct perf_event *event, unsigned int size);
extern void perf_output_end(struct perf_output_handle *handle);
extern void perf_output_copy(struct perf_output_handle *handle,
			     const void *buf, unsigned int len);
extern int perf_swevent_get_recursion_context(void);
extern void perf_swevent_put_recursion_context(int rctx);
extern void perf_event_enable(struct perf_event *event);
extern void perf_event_disable(struct perf_event *event);
extern void perf_event_task_tick(void);
#else
static inline void
perf_event_task_sched_in(struct task_struct *prev,
			 struct task_struct *task)			{ }
static inline void
perf_event_task_sched_out(struct task_struct *prev,
			  struct task_struct *next)			{ }
static inline int perf_event_init_task(struct task_struct *child)	{ return 0; }
static inline void perf_event_exit_task(struct task_struct *child)	{ }
static inline void perf_event_free_task(struct task_struct *task)	{ }
static inline void perf_event_delayed_put(struct task_struct *task)	{ }
static inline void perf_event_print_debug(void)				{ }
static inline int perf_event_task_disable(void)				{ return -EINVAL; }
static inline int perf_event_task_enable(void)				{ return -EINVAL; }
static inline int perf_event_refresh(struct perf_event *event, int refresh)
{
	return -EINVAL;
}

static inline void
perf_sw_event(u32 event_id, u64 nr, struct pt_regs *regs, u64 addr)	{ }
static inline void
perf_bp_event(struct perf_event *event, void *data)			{ }

static inline int perf_register_guest_info_callbacks
(struct perf_guest_info_callbacks *callbacks)				{ return 0; }
static inline int perf_unregister_guest_info_callbacks
(struct perf_guest_info_callbacks *callbacks)				{ return 0; }

static inline void perf_event_mmap(struct vm_area_struct *vma)		{ }
static inline void perf_event_comm(struct task_struct *tsk)		{ }
static inline void perf_event_fork(struct task_struct *tsk)		{ }
static inline void perf_event_init(void)				{ }
static inline int  perf_swevent_get_recursion_context(void)		{ return -1; }
static inline void perf_swevent_put_recursion_context(int rctx)		{ }
static inline void perf_event_enable(struct perf_event *event)		{ }
static inline void perf_event_disable(struct perf_event *event)		{ }
static inline void perf_event_task_tick(void)				{ }
#endif

#define perf_output_put(handle, x) perf_output_copy((handle), &(x), sizeof(x))

/*
 * This has to have a higher priority than migration_notifier in sched.c.
 */
#define perf_cpu_notifier(fn)						\
do {									\
	static struct notifier_block fn##_nb __cpuinitdata =		\
		{ .notifier_call = fn, .priority = CPU_PRI_PERF };	\
	fn(&fn##_nb, (unsigned long)CPU_UP_PREPARE,			\
		(void *)(unsigned long)smp_processor_id());		\
	fn(&fn##_nb, (unsigned long)CPU_STARTING,			\
		(void *)(unsigned long)smp_processor_id());		\
	fn(&fn##_nb, (unsigned long)CPU_ONLINE,				\
		(void *)(unsigned long)smp_processor_id());		\
	register_cpu_notifier(&fn##_nb);				\
} while (0)

#endif /* __KERNEL__ */
#endif /* _LINUX_PERF_EVENT_H */<|MERGE_RESOLUTION|>--- conflicted
+++ resolved
@@ -1070,11 +1070,7 @@
 static inline void perf_event_task_sched_in(struct task_struct *prev,
 					    struct task_struct *task)
 {
-<<<<<<< HEAD
-	if (static_branch(&perf_sched_events))
-=======
 	if (static_branch(&perf_sched_events.key))
->>>>>>> dcd6c922
 		__perf_event_task_sched_in(prev, task);
 }
 
@@ -1083,11 +1079,7 @@
 {
 	perf_sw_event(PERF_COUNT_SW_CONTEXT_SWITCHES, 1, NULL, 0);
 
-<<<<<<< HEAD
-	if (static_branch(&perf_sched_events))
-=======
 	if (static_branch(&perf_sched_events.key))
->>>>>>> dcd6c922
 		__perf_event_task_sched_out(prev, next);
 }
 
