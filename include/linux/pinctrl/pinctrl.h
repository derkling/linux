--- conflicted
+++ resolved
@@ -145,14 +145,9 @@
 extern int pinctrl_register_and_init(struct pinctrl_desc *pctldesc,
 				     struct device *dev, void *driver_data,
 				     struct pinctrl_dev **pctldev);
-<<<<<<< HEAD
-
-/* Please use pinctrl_register_and_init() instead */
-=======
 extern int pinctrl_enable(struct pinctrl_dev *pctldev);
 
 /* Please use pinctrl_register_and_init() and pinctrl_enable() instead */
->>>>>>> 2ac97f0f
 extern struct pinctrl_dev *pinctrl_register(struct pinctrl_desc *pctldesc,
 				struct device *dev, void *driver_data);
 
