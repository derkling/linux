--- conflicted
+++ resolved
@@ -289,12 +289,9 @@
 				int user_alloc);
 void kvm_disable_largepages(void);
 void kvm_arch_flush_shadow(struct kvm *kvm);
-<<<<<<< HEAD
-=======
 
 int gfn_to_page_many_atomic(struct kvm *kvm, gfn_t gfn, struct page **pages,
 			    int nr_pages);
->>>>>>> 45f53cc9
 
 struct page *gfn_to_page(struct kvm *kvm, gfn_t gfn);
 unsigned long gfn_to_hva(struct kvm *kvm, gfn_t gfn);
