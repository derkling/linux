--- conflicted
+++ resolved
@@ -14,11 +14,8 @@
 #define CLKID_MPLL2		15
 #define CLKID_I2C		22
 #define CLKID_SAR_ADC		23
-<<<<<<< HEAD
-=======
 #define CLKID_RNG0		25
 #define CLKID_SPI		34
->>>>>>> 2ac97f0f
 #define CLKID_ETH		36
 #define CLKID_USB0		50
 #define CLKID_USB1		51
