/*
 *  Timers abstract layer
 *  Copyright (c) by Jaroslav Kysela <perex@perex.cz>
 *
 *
 *   This program is free software; you can redistribute it and/or modify
 *   it under the terms of the GNU General Public License as published by
 *   the Free Software Foundation; either version 2 of the License, or
 *   (at your option) any later version.
 *
 *   This program is distributed in the hope that it will be useful,
 *   but WITHOUT ANY WARRANTY; without even the implied warranty of
 *   MERCHANTABILITY or FITNESS FOR A PARTICULAR PURPOSE.  See the
 *   GNU General Public License for more details.
 *
 *   You should have received a copy of the GNU General Public License
 *   along with this program; if not, write to the Free Software
 *   Foundation, Inc., 59 Temple Place, Suite 330, Boston, MA  02111-1307 USA
 *
 */

#include <linux/delay.h>
#include <linux/init.h>
#include <linux/slab.h>
#include <linux/time.h>
#include <linux/mutex.h>
#include <linux/device.h>
#include <linux/module.h>
#include <linux/string.h>
#include <sound/core.h>
#include <sound/timer.h>
#include <sound/control.h>
#include <sound/info.h>
#include <sound/minors.h>
#include <sound/initval.h>
#include <linux/kmod.h>

#if IS_ENABLED(CONFIG_SND_HRTIMER)
#define DEFAULT_TIMER_LIMIT 4
#elif IS_ENABLED(CONFIG_SND_RTCTIMER)
#define DEFAULT_TIMER_LIMIT 2
#else
#define DEFAULT_TIMER_LIMIT 1
#endif

static int timer_limit = DEFAULT_TIMER_LIMIT;
static int timer_tstamp_monotonic = 1;
MODULE_AUTHOR("Jaroslav Kysela <perex@perex.cz>, Takashi Iwai <tiwai@suse.de>");
MODULE_DESCRIPTION("ALSA timer interface");
MODULE_LICENSE("GPL");
module_param(timer_limit, int, 0444);
MODULE_PARM_DESC(timer_limit, "Maximum global timers in system.");
module_param(timer_tstamp_monotonic, int, 0444);
MODULE_PARM_DESC(timer_tstamp_monotonic, "Use posix monotonic clock source for timestamps (default).");

MODULE_ALIAS_CHARDEV(CONFIG_SND_MAJOR, SNDRV_MINOR_TIMER);
MODULE_ALIAS("devname:snd/timer");

struct snd_timer_user {
	struct snd_timer_instance *timeri;
	int tread;		/* enhanced read with timestamps and events */
	unsigned long ticks;
	unsigned long overrun;
	int qhead;
	int qtail;
	int qused;
	int queue_size;
	bool disconnected;
	struct snd_timer_read *queue;
	struct snd_timer_tread *tqueue;
	spinlock_t qlock;
	unsigned long last_resolution;
	unsigned int filter;
	struct timespec tstamp;		/* trigger tstamp */
	wait_queue_head_t qchange_sleep;
	struct fasync_struct *fasync;
	struct mutex ioctl_lock;
};

/* list of timers */
static LIST_HEAD(snd_timer_list);

/* list of slave instances */
static LIST_HEAD(snd_timer_slave_list);

/* lock for slave active lists */
static DEFINE_SPINLOCK(slave_active_lock);

static DEFINE_MUTEX(register_mutex);

static int snd_timer_free(struct snd_timer *timer);
static int snd_timer_dev_free(struct snd_device *device);
static int snd_timer_dev_register(struct snd_device *device);
static int snd_timer_dev_disconnect(struct snd_device *device);

static void snd_timer_reschedule(struct snd_timer * timer, unsigned long ticks_left);

/*
 * create a timer instance with the given owner string.
 * when timer is not NULL, increments the module counter
 */
static struct snd_timer_instance *snd_timer_instance_new(char *owner,
							 struct snd_timer *timer)
{
	struct snd_timer_instance *timeri;
	timeri = kzalloc(sizeof(*timeri), GFP_KERNEL);
	if (timeri == NULL)
		return NULL;
	timeri->owner = kstrdup(owner, GFP_KERNEL);
	if (! timeri->owner) {
		kfree(timeri);
		return NULL;
	}
	INIT_LIST_HEAD(&timeri->open_list);
	INIT_LIST_HEAD(&timeri->active_list);
	INIT_LIST_HEAD(&timeri->ack_list);
	INIT_LIST_HEAD(&timeri->slave_list_head);
	INIT_LIST_HEAD(&timeri->slave_active_head);

	timeri->timer = timer;
	if (timer && !try_module_get(timer->module)) {
		kfree(timeri->owner);
		kfree(timeri);
		return NULL;
	}

	return timeri;
}

/*
 * find a timer instance from the given timer id
 */
static struct snd_timer *snd_timer_find(struct snd_timer_id *tid)
{
	struct snd_timer *timer = NULL;

	list_for_each_entry(timer, &snd_timer_list, device_list) {
		if (timer->tmr_class != tid->dev_class)
			continue;
		if ((timer->tmr_class == SNDRV_TIMER_CLASS_CARD ||
		     timer->tmr_class == SNDRV_TIMER_CLASS_PCM) &&
		    (timer->card == NULL ||
		     timer->card->number != tid->card))
			continue;
		if (timer->tmr_device != tid->device)
			continue;
		if (timer->tmr_subdevice != tid->subdevice)
			continue;
		return timer;
	}
	return NULL;
}

#ifdef CONFIG_MODULES

static void snd_timer_request(struct snd_timer_id *tid)
{
	switch (tid->dev_class) {
	case SNDRV_TIMER_CLASS_GLOBAL:
		if (tid->device < timer_limit)
			request_module("snd-timer-%i", tid->device);
		break;
	case SNDRV_TIMER_CLASS_CARD:
	case SNDRV_TIMER_CLASS_PCM:
		if (tid->card < snd_ecards_limit)
			request_module("snd-card-%i", tid->card);
		break;
	default:
		break;
	}
}

#endif

/*
 * look for a master instance matching with the slave id of the given slave.
 * when found, relink the open_link of the slave.
 *
 * call this with register_mutex down.
 */
static void snd_timer_check_slave(struct snd_timer_instance *slave)
{
	struct snd_timer *timer;
	struct snd_timer_instance *master;

	/* FIXME: it's really dumb to look up all entries.. */
	list_for_each_entry(timer, &snd_timer_list, device_list) {
		list_for_each_entry(master, &timer->open_list_head, open_list) {
			if (slave->slave_class == master->slave_class &&
			    slave->slave_id == master->slave_id) {
				list_move_tail(&slave->open_list,
					       &master->slave_list_head);
				spin_lock_irq(&slave_active_lock);
				slave->master = master;
				slave->timer = master->timer;
				spin_unlock_irq(&slave_active_lock);
				return;
			}
		}
	}
}

/*
 * look for slave instances matching with the slave id of the given master.
 * when found, relink the open_link of slaves.
 *
 * call this with register_mutex down.
 */
static void snd_timer_check_master(struct snd_timer_instance *master)
{
	struct snd_timer_instance *slave, *tmp;

	/* check all pending slaves */
	list_for_each_entry_safe(slave, tmp, &snd_timer_slave_list, open_list) {
		if (slave->slave_class == master->slave_class &&
		    slave->slave_id == master->slave_id) {
			list_move_tail(&slave->open_list, &master->slave_list_head);
			spin_lock_irq(&slave_active_lock);
			spin_lock(&master->timer->lock);
			slave->master = master;
			slave->timer = master->timer;
			if (slave->flags & SNDRV_TIMER_IFLG_RUNNING)
				list_add_tail(&slave->active_list,
					      &master->slave_active_head);
			spin_unlock(&master->timer->lock);
			spin_unlock_irq(&slave_active_lock);
		}
	}
}

/*
 * open a timer instance
 * when opening a master, the slave id must be here given.
 */
int snd_timer_open(struct snd_timer_instance **ti,
		   char *owner, struct snd_timer_id *tid,
		   unsigned int slave_id)
{
	struct snd_timer *timer;
	struct snd_timer_instance *timeri = NULL;

	if (tid->dev_class == SNDRV_TIMER_CLASS_SLAVE) {
		/* open a slave instance */
		if (tid->dev_sclass <= SNDRV_TIMER_SCLASS_NONE ||
		    tid->dev_sclass > SNDRV_TIMER_SCLASS_OSS_SEQUENCER) {
			pr_debug("ALSA: timer: invalid slave class %i\n",
				 tid->dev_sclass);
			return -EINVAL;
		}
		mutex_lock(&register_mutex);
		timeri = snd_timer_instance_new(owner, NULL);
		if (!timeri) {
			mutex_unlock(&register_mutex);
			return -ENOMEM;
		}
		timeri->slave_class = tid->dev_sclass;
		timeri->slave_id = tid->device;
		timeri->flags |= SNDRV_TIMER_IFLG_SLAVE;
		list_add_tail(&timeri->open_list, &snd_timer_slave_list);
		snd_timer_check_slave(timeri);
		mutex_unlock(&register_mutex);
		*ti = timeri;
		return 0;
	}

	/* open a master instance */
	mutex_lock(&register_mutex);
	timer = snd_timer_find(tid);
#ifdef CONFIG_MODULES
	if (!timer) {
		mutex_unlock(&register_mutex);
		snd_timer_request(tid);
		mutex_lock(&register_mutex);
		timer = snd_timer_find(tid);
	}
#endif
	if (!timer) {
		mutex_unlock(&register_mutex);
		return -ENODEV;
	}
	if (!list_empty(&timer->open_list_head)) {
		timeri = list_entry(timer->open_list_head.next,
				    struct snd_timer_instance, open_list);
		if (timeri->flags & SNDRV_TIMER_IFLG_EXCLUSIVE) {
			mutex_unlock(&register_mutex);
			return -EBUSY;
		}
	}
	timeri = snd_timer_instance_new(owner, timer);
	if (!timeri) {
		mutex_unlock(&register_mutex);
		return -ENOMEM;
	}
	/* take a card refcount for safe disconnection */
	if (timer->card)
		get_device(&timer->card->card_dev);
	timeri->slave_class = tid->dev_sclass;
	timeri->slave_id = slave_id;
	if (list_empty(&timer->open_list_head) && timer->hw.open)
		timer->hw.open(timer);
	list_add_tail(&timeri->open_list, &timer->open_list_head);
	snd_timer_check_master(timeri);
	mutex_unlock(&register_mutex);
	*ti = timeri;
	return 0;
}

static int _snd_timer_stop(struct snd_timer_instance *timeri, int event);

/*
 * close a timer instance
 */
int snd_timer_close(struct snd_timer_instance *timeri)
{
	struct snd_timer *timer = NULL;
	struct snd_timer_instance *slave, *tmp;

	if (snd_BUG_ON(!timeri))
		return -ENXIO;

	/* force to stop the timer */
	snd_timer_stop(timeri);

	if (timeri->flags & SNDRV_TIMER_IFLG_SLAVE) {
		/* wait, until the active callback is finished */
		spin_lock_irq(&slave_active_lock);
		while (timeri->flags & SNDRV_TIMER_IFLG_CALLBACK) {
			spin_unlock_irq(&slave_active_lock);
			udelay(10);
			spin_lock_irq(&slave_active_lock);
		}
		spin_unlock_irq(&slave_active_lock);
		mutex_lock(&register_mutex);
		list_del(&timeri->open_list);
		mutex_unlock(&register_mutex);
	} else {
		timer = timeri->timer;
		if (snd_BUG_ON(!timer))
			goto out;
		/* wait, until the active callback is finished */
		spin_lock_irq(&timer->lock);
		while (timeri->flags & SNDRV_TIMER_IFLG_CALLBACK) {
			spin_unlock_irq(&timer->lock);
			udelay(10);
			spin_lock_irq(&timer->lock);
		}
		spin_unlock_irq(&timer->lock);
		mutex_lock(&register_mutex);
		list_del(&timeri->open_list);
		if (list_empty(&timer->open_list_head) &&
		    timer->hw.close)
			timer->hw.close(timer);
		/* remove slave links */
		spin_lock_irq(&slave_active_lock);
		spin_lock(&timer->lock);
		list_for_each_entry_safe(slave, tmp, &timeri->slave_list_head,
					 open_list) {
			list_move_tail(&slave->open_list, &snd_timer_slave_list);
			slave->master = NULL;
			slave->timer = NULL;
			list_del_init(&slave->ack_list);
			list_del_init(&slave->active_list);
		}
		spin_unlock(&timer->lock);
		spin_unlock_irq(&slave_active_lock);
		/* release a card refcount for safe disconnection */
		if (timer->card)
			put_device(&timer->card->card_dev);
		mutex_unlock(&register_mutex);
	}
 out:
	if (timeri->private_free)
		timeri->private_free(timeri);
	kfree(timeri->owner);
	kfree(timeri);
	if (timer)
		module_put(timer->module);
	return 0;
}

unsigned long snd_timer_resolution(struct snd_timer_instance *timeri)
{
	struct snd_timer * timer;

	if (timeri == NULL)
		return 0;
	if ((timer = timeri->timer) != NULL) {
		if (timer->hw.c_resolution)
			return timer->hw.c_resolution(timer);
		return timer->hw.resolution;
	}
	return 0;
}

static void snd_timer_notify1(struct snd_timer_instance *ti, int event)
{
	struct snd_timer *timer;
	unsigned long flags;
	unsigned long resolution = 0;
	struct snd_timer_instance *ts;
	struct timespec tstamp;

	if (timer_tstamp_monotonic)
		ktime_get_ts(&tstamp);
	else
		getnstimeofday(&tstamp);
	if (snd_BUG_ON(event < SNDRV_TIMER_EVENT_START ||
		       event > SNDRV_TIMER_EVENT_PAUSE))
		return;
	if (event == SNDRV_TIMER_EVENT_START ||
	    event == SNDRV_TIMER_EVENT_CONTINUE)
		resolution = snd_timer_resolution(ti);
	if (ti->ccallback)
		ti->ccallback(ti, event, &tstamp, resolution);
	if (ti->flags & SNDRV_TIMER_IFLG_SLAVE)
		return;
	timer = ti->timer;
	if (timer == NULL)
		return;
	if (timer->hw.flags & SNDRV_TIMER_HW_SLAVE)
		return;
	spin_lock_irqsave(&timer->lock, flags);
	list_for_each_entry(ts, &ti->slave_active_head, active_list)
		if (ts->ccallback)
			ts->ccallback(ts, event + 100, &tstamp, resolution);
	spin_unlock_irqrestore(&timer->lock, flags);
}

static int snd_timer_start1(struct snd_timer *timer, struct snd_timer_instance *timeri,
			    unsigned long sticks)
{
	list_move_tail(&timeri->active_list, &timer->active_list_head);
	if (timer->running) {
		if (timer->hw.flags & SNDRV_TIMER_HW_SLAVE)
			goto __start_now;
		timer->flags |= SNDRV_TIMER_FLG_RESCHED;
		timeri->flags |= SNDRV_TIMER_IFLG_START;
		return 1;	/* delayed start */
	} else {
		timer->sticks = sticks;
		timer->hw.start(timer);
	      __start_now:
		timer->running++;
		timeri->flags |= SNDRV_TIMER_IFLG_RUNNING;
		return 0;
	}
}

static int snd_timer_start_slave(struct snd_timer_instance *timeri)
{
	unsigned long flags;

	spin_lock_irqsave(&slave_active_lock, flags);
	if (timeri->flags & SNDRV_TIMER_IFLG_RUNNING) {
		spin_unlock_irqrestore(&slave_active_lock, flags);
		return -EBUSY;
	}
	timeri->flags |= SNDRV_TIMER_IFLG_RUNNING;
	if (timeri->master && timeri->timer) {
		spin_lock(&timeri->timer->lock);
		list_add_tail(&timeri->active_list,
			      &timeri->master->slave_active_head);
		spin_unlock(&timeri->timer->lock);
	}
	spin_unlock_irqrestore(&slave_active_lock, flags);
	return 1; /* delayed start */
}

/*
 *  start the timer instance
 */
int snd_timer_start(struct snd_timer_instance *timeri, unsigned int ticks)
{
	struct snd_timer *timer;
	int result = -EINVAL;
	unsigned long flags;

	if (timeri == NULL || ticks < 1)
		return -EINVAL;
	if (timeri->flags & SNDRV_TIMER_IFLG_SLAVE) {
		result = snd_timer_start_slave(timeri);
		if (result >= 0)
			snd_timer_notify1(timeri, SNDRV_TIMER_EVENT_START);
		return result;
	}
	timer = timeri->timer;
	if (timer == NULL)
		return -EINVAL;
	if (timer->card && timer->card->shutdown)
		return -ENODEV;
	spin_lock_irqsave(&timer->lock, flags);
	if (timeri->flags & (SNDRV_TIMER_IFLG_RUNNING |
			     SNDRV_TIMER_IFLG_START)) {
		result = -EBUSY;
		goto unlock;
	}
	timeri->ticks = timeri->cticks = ticks;
	timeri->pticks = 0;
	result = snd_timer_start1(timer, timeri, ticks);
 unlock:
	spin_unlock_irqrestore(&timer->lock, flags);
	if (result >= 0)
		snd_timer_notify1(timeri, SNDRV_TIMER_EVENT_START);
	return result;
}

static int _snd_timer_stop(struct snd_timer_instance *timeri, int event)
{
	struct snd_timer *timer;
	unsigned long flags;

	if (snd_BUG_ON(!timeri))
		return -ENXIO;

	if (timeri->flags & SNDRV_TIMER_IFLG_SLAVE) {
		spin_lock_irqsave(&slave_active_lock, flags);
		if (!(timeri->flags & SNDRV_TIMER_IFLG_RUNNING)) {
			spin_unlock_irqrestore(&slave_active_lock, flags);
			return -EBUSY;
		}
		if (timeri->timer)
			spin_lock(&timeri->timer->lock);
		timeri->flags &= ~SNDRV_TIMER_IFLG_RUNNING;
		list_del_init(&timeri->ack_list);
		list_del_init(&timeri->active_list);
		if (timeri->timer)
			spin_unlock(&timeri->timer->lock);
		spin_unlock_irqrestore(&slave_active_lock, flags);
		goto __end;
	}
	timer = timeri->timer;
	if (!timer)
		return -EINVAL;
	spin_lock_irqsave(&timer->lock, flags);
	if (!(timeri->flags & (SNDRV_TIMER_IFLG_RUNNING |
			       SNDRV_TIMER_IFLG_START))) {
		spin_unlock_irqrestore(&timer->lock, flags);
		return -EBUSY;
	}
	list_del_init(&timeri->ack_list);
	list_del_init(&timeri->active_list);
	if (timer->card && timer->card->shutdown) {
		spin_unlock_irqrestore(&timer->lock, flags);
		return 0;
	}
	if ((timeri->flags & SNDRV_TIMER_IFLG_RUNNING) &&
	    !(--timer->running)) {
		timer->hw.stop(timer);
		if (timer->flags & SNDRV_TIMER_FLG_RESCHED) {
			timer->flags &= ~SNDRV_TIMER_FLG_RESCHED;
			snd_timer_reschedule(timer, 0);
			if (timer->flags & SNDRV_TIMER_FLG_CHANGE) {
				timer->flags &= ~SNDRV_TIMER_FLG_CHANGE;
				timer->hw.start(timer);
			}
		}
	}
	timeri->flags &= ~(SNDRV_TIMER_IFLG_RUNNING | SNDRV_TIMER_IFLG_START);
	spin_unlock_irqrestore(&timer->lock, flags);
      __end:
	if (event != SNDRV_TIMER_EVENT_RESOLUTION)
		snd_timer_notify1(timeri, event);
	return 0;
}

/*
 * stop the timer instance.
 *
 * do not call this from the timer callback!
 */
int snd_timer_stop(struct snd_timer_instance *timeri)
{
	struct snd_timer *timer;
	unsigned long flags;
	int err;

	err = _snd_timer_stop(timeri, SNDRV_TIMER_EVENT_STOP);
	if (err < 0)
		return err;
	timer = timeri->timer;
	if (!timer)
		return -EINVAL;
	spin_lock_irqsave(&timer->lock, flags);
	timeri->cticks = timeri->ticks;
	timeri->pticks = 0;
	spin_unlock_irqrestore(&timer->lock, flags);
	return 0;
}

/*
 * start again..  the tick is kept.
 */
int snd_timer_continue(struct snd_timer_instance *timeri)
{
	struct snd_timer *timer;
	int result = -EINVAL;
	unsigned long flags;

	if (timeri == NULL)
		return result;
	if (timeri->flags & SNDRV_TIMER_IFLG_SLAVE)
		return snd_timer_start_slave(timeri);
	timer = timeri->timer;
	if (! timer)
		return -EINVAL;
	if (timer->card && timer->card->shutdown)
		return -ENODEV;
	spin_lock_irqsave(&timer->lock, flags);
	if (timeri->flags & SNDRV_TIMER_IFLG_RUNNING) {
		result = -EBUSY;
		goto unlock;
	}
	if (!timeri->cticks)
		timeri->cticks = 1;
	timeri->pticks = 0;
	result = snd_timer_start1(timer, timeri, timer->sticks);
 unlock:
	spin_unlock_irqrestore(&timer->lock, flags);
	snd_timer_notify1(timeri, SNDRV_TIMER_EVENT_CONTINUE);
	return result;
}

/*
 * pause.. remember the ticks left
 */
int snd_timer_pause(struct snd_timer_instance * timeri)
{
	return _snd_timer_stop(timeri, SNDRV_TIMER_EVENT_PAUSE);
}

/*
 * reschedule the timer
 *
 * start pending instances and check the scheduling ticks.
 * when the scheduling ticks is changed set CHANGE flag to reprogram the timer.
 */
static void snd_timer_reschedule(struct snd_timer * timer, unsigned long ticks_left)
{
	struct snd_timer_instance *ti;
	unsigned long ticks = ~0UL;

	list_for_each_entry(ti, &timer->active_list_head, active_list) {
		if (ti->flags & SNDRV_TIMER_IFLG_START) {
			ti->flags &= ~SNDRV_TIMER_IFLG_START;
			ti->flags |= SNDRV_TIMER_IFLG_RUNNING;
			timer->running++;
		}
		if (ti->flags & SNDRV_TIMER_IFLG_RUNNING) {
			if (ticks > ti->cticks)
				ticks = ti->cticks;
		}
	}
	if (ticks == ~0UL) {
		timer->flags &= ~SNDRV_TIMER_FLG_RESCHED;
		return;
	}
	if (ticks > timer->hw.ticks)
		ticks = timer->hw.ticks;
	if (ticks_left != ticks)
		timer->flags |= SNDRV_TIMER_FLG_CHANGE;
	timer->sticks = ticks;
}

/*
 * timer tasklet
 *
 */
static void snd_timer_tasklet(unsigned long arg)
{
	struct snd_timer *timer = (struct snd_timer *) arg;
	struct snd_timer_instance *ti;
	struct list_head *p;
	unsigned long resolution, ticks;
	unsigned long flags;

	if (timer->card && timer->card->shutdown)
		return;

	spin_lock_irqsave(&timer->lock, flags);
	/* now process all callbacks */
	while (!list_empty(&timer->sack_list_head)) {
		p = timer->sack_list_head.next;		/* get first item */
		ti = list_entry(p, struct snd_timer_instance, ack_list);

		/* remove from ack_list and make empty */
		list_del_init(p);

		ticks = ti->pticks;
		ti->pticks = 0;
		resolution = ti->resolution;

		ti->flags |= SNDRV_TIMER_IFLG_CALLBACK;
		spin_unlock(&timer->lock);
		if (ti->callback)
			ti->callback(ti, resolution, ticks);
		spin_lock(&timer->lock);
		ti->flags &= ~SNDRV_TIMER_IFLG_CALLBACK;
	}
	spin_unlock_irqrestore(&timer->lock, flags);
}

/*
 * timer interrupt
 *
 * ticks_left is usually equal to timer->sticks.
 *
 */
void snd_timer_interrupt(struct snd_timer * timer, unsigned long ticks_left)
{
	struct snd_timer_instance *ti, *ts, *tmp;
	unsigned long resolution, ticks;
	struct list_head *p, *ack_list_head;
	unsigned long flags;
	int use_tasklet = 0;

	if (timer == NULL)
		return;

	if (timer->card && timer->card->shutdown)
		return;

	spin_lock_irqsave(&timer->lock, flags);

	/* remember the current resolution */
	if (timer->hw.c_resolution)
		resolution = timer->hw.c_resolution(timer);
	else
		resolution = timer->hw.resolution;

	/* loop for all active instances
	 * Here we cannot use list_for_each_entry because the active_list of a
	 * processed instance is relinked to done_list_head before the callback
	 * is called.
	 */
	list_for_each_entry_safe(ti, tmp, &timer->active_list_head,
				 active_list) {
		if (!(ti->flags & SNDRV_TIMER_IFLG_RUNNING))
			continue;
		ti->pticks += ticks_left;
		ti->resolution = resolution;
		if (ti->cticks < ticks_left)
			ti->cticks = 0;
		else
			ti->cticks -= ticks_left;
		if (ti->cticks) /* not expired */
			continue;
		if (ti->flags & SNDRV_TIMER_IFLG_AUTO) {
			ti->cticks = ti->ticks;
		} else {
			ti->flags &= ~SNDRV_TIMER_IFLG_RUNNING;
			--timer->running;
			list_del_init(&ti->active_list);
		}
		if ((timer->hw.flags & SNDRV_TIMER_HW_TASKLET) ||
		    (ti->flags & SNDRV_TIMER_IFLG_FAST))
			ack_list_head = &timer->ack_list_head;
		else
			ack_list_head = &timer->sack_list_head;
		if (list_empty(&ti->ack_list))
			list_add_tail(&ti->ack_list, ack_list_head);
		list_for_each_entry(ts, &ti->slave_active_head, active_list) {
			ts->pticks = ti->pticks;
			ts->resolution = resolution;
			if (list_empty(&ts->ack_list))
				list_add_tail(&ts->ack_list, ack_list_head);
		}
	}
	if (timer->flags & SNDRV_TIMER_FLG_RESCHED)
		snd_timer_reschedule(timer, timer->sticks);
	if (timer->running) {
		if (timer->hw.flags & SNDRV_TIMER_HW_STOP) {
			timer->hw.stop(timer);
			timer->flags |= SNDRV_TIMER_FLG_CHANGE;
		}
		if (!(timer->hw.flags & SNDRV_TIMER_HW_AUTO) ||
		    (timer->flags & SNDRV_TIMER_FLG_CHANGE)) {
			/* restart timer */
			timer->flags &= ~SNDRV_TIMER_FLG_CHANGE;
			timer->hw.start(timer);
		}
	} else {
		timer->hw.stop(timer);
	}

	/* now process all fast callbacks */
	while (!list_empty(&timer->ack_list_head)) {
		p = timer->ack_list_head.next;		/* get first item */
		ti = list_entry(p, struct snd_timer_instance, ack_list);

		/* remove from ack_list and make empty */
		list_del_init(p);

		ticks = ti->pticks;
		ti->pticks = 0;

		ti->flags |= SNDRV_TIMER_IFLG_CALLBACK;
		spin_unlock(&timer->lock);
		if (ti->callback)
			ti->callback(ti, resolution, ticks);
		spin_lock(&timer->lock);
		ti->flags &= ~SNDRV_TIMER_IFLG_CALLBACK;
	}

	/* do we have any slow callbacks? */
	use_tasklet = !list_empty(&timer->sack_list_head);
	spin_unlock_irqrestore(&timer->lock, flags);

	if (use_tasklet)
		tasklet_schedule(&timer->task_queue);
}

/*

 */

int snd_timer_new(struct snd_card *card, char *id, struct snd_timer_id *tid,
		  struct snd_timer **rtimer)
{
	struct snd_timer *timer;
	int err;
	static struct snd_device_ops ops = {
		.dev_free = snd_timer_dev_free,
		.dev_register = snd_timer_dev_register,
		.dev_disconnect = snd_timer_dev_disconnect,
	};

	if (snd_BUG_ON(!tid))
		return -EINVAL;
	if (rtimer)
		*rtimer = NULL;
	timer = kzalloc(sizeof(*timer), GFP_KERNEL);
	if (!timer)
		return -ENOMEM;
	timer->tmr_class = tid->dev_class;
	timer->card = card;
	timer->tmr_device = tid->device;
	timer->tmr_subdevice = tid->subdevice;
	if (id)
		strlcpy(timer->id, id, sizeof(timer->id));
	INIT_LIST_HEAD(&timer->device_list);
	INIT_LIST_HEAD(&timer->open_list_head);
	INIT_LIST_HEAD(&timer->active_list_head);
	INIT_LIST_HEAD(&timer->ack_list_head);
	INIT_LIST_HEAD(&timer->sack_list_head);
	spin_lock_init(&timer->lock);
	tasklet_init(&timer->task_queue, snd_timer_tasklet,
		     (unsigned long)timer);
	if (card != NULL) {
		timer->module = card->module;
		err = snd_device_new(card, SNDRV_DEV_TIMER, timer, &ops);
		if (err < 0) {
			snd_timer_free(timer);
			return err;
		}
	}
	if (rtimer)
		*rtimer = timer;
	return 0;
}

static int snd_timer_free(struct snd_timer *timer)
{
	if (!timer)
		return 0;

	mutex_lock(&register_mutex);
	if (! list_empty(&timer->open_list_head)) {
		struct list_head *p, *n;
		struct snd_timer_instance *ti;
		pr_warn("ALSA: timer %p is busy?\n", timer);
		list_for_each_safe(p, n, &timer->open_list_head) {
			list_del_init(p);
			ti = list_entry(p, struct snd_timer_instance, open_list);
			ti->timer = NULL;
		}
	}
	list_del(&timer->device_list);
	mutex_unlock(&register_mutex);

	if (timer->private_free)
		timer->private_free(timer);
	kfree(timer);
	return 0;
}

static int snd_timer_dev_free(struct snd_device *device)
{
	struct snd_timer *timer = device->device_data;
	return snd_timer_free(timer);
}

static int snd_timer_dev_register(struct snd_device *dev)
{
	struct snd_timer *timer = dev->device_data;
	struct snd_timer *timer1;

	if (snd_BUG_ON(!timer || !timer->hw.start || !timer->hw.stop))
		return -ENXIO;
	if (!(timer->hw.flags & SNDRV_TIMER_HW_SLAVE) &&
	    !timer->hw.resolution && timer->hw.c_resolution == NULL)
	    	return -EINVAL;

	mutex_lock(&register_mutex);
	list_for_each_entry(timer1, &snd_timer_list, device_list) {
		if (timer1->tmr_class > timer->tmr_class)
			break;
		if (timer1->tmr_class < timer->tmr_class)
			continue;
		if (timer1->card && timer->card) {
			if (timer1->card->number > timer->card->number)
				break;
			if (timer1->card->number < timer->card->number)
				continue;
		}
		if (timer1->tmr_device > timer->tmr_device)
			break;
		if (timer1->tmr_device < timer->tmr_device)
			continue;
		if (timer1->tmr_subdevice > timer->tmr_subdevice)
			break;
		if (timer1->tmr_subdevice < timer->tmr_subdevice)
			continue;
		/* conflicts.. */
		mutex_unlock(&register_mutex);
		return -EBUSY;
	}
	list_add_tail(&timer->device_list, &timer1->device_list);
	mutex_unlock(&register_mutex);
	return 0;
}

/* just for reference in snd_timer_dev_disconnect() below */
static void snd_timer_user_ccallback(struct snd_timer_instance *timeri,
				     int event, struct timespec *tstamp,
				     unsigned long resolution);

static int snd_timer_dev_disconnect(struct snd_device *device)
{
	struct snd_timer *timer = device->device_data;
	struct snd_timer_instance *ti;

	mutex_lock(&register_mutex);
	list_del_init(&timer->device_list);
	/* wake up pending sleepers */
	list_for_each_entry(ti, &timer->open_list_head, open_list) {
		/* FIXME: better to have a ti.disconnect() op */
		if (ti->ccallback == snd_timer_user_ccallback) {
			struct snd_timer_user *tu = ti->callback_data;

			tu->disconnected = true;
			wake_up(&tu->qchange_sleep);
		}
	}
	mutex_unlock(&register_mutex);
	return 0;
}

void snd_timer_notify(struct snd_timer *timer, int event, struct timespec *tstamp)
{
	unsigned long flags;
	unsigned long resolution = 0;
	struct snd_timer_instance *ti, *ts;

	if (timer->card && timer->card->shutdown)
		return;
	if (! (timer->hw.flags & SNDRV_TIMER_HW_SLAVE))
		return;
	if (snd_BUG_ON(event < SNDRV_TIMER_EVENT_MSTART ||
		       event > SNDRV_TIMER_EVENT_MRESUME))
		return;
	spin_lock_irqsave(&timer->lock, flags);
	if (event == SNDRV_TIMER_EVENT_MSTART ||
	    event == SNDRV_TIMER_EVENT_MCONTINUE ||
	    event == SNDRV_TIMER_EVENT_MRESUME) {
		if (timer->hw.c_resolution)
			resolution = timer->hw.c_resolution(timer);
		else
			resolution = timer->hw.resolution;
	}
	list_for_each_entry(ti, &timer->active_list_head, active_list) {
		if (ti->ccallback)
			ti->ccallback(ti, event, tstamp, resolution);
		list_for_each_entry(ts, &ti->slave_active_head, active_list)
			if (ts->ccallback)
				ts->ccallback(ts, event, tstamp, resolution);
	}
	spin_unlock_irqrestore(&timer->lock, flags);
}

/*
 * exported functions for global timers
 */
int snd_timer_global_new(char *id, int device, struct snd_timer **rtimer)
{
	struct snd_timer_id tid;

	tid.dev_class = SNDRV_TIMER_CLASS_GLOBAL;
	tid.dev_sclass = SNDRV_TIMER_SCLASS_NONE;
	tid.card = -1;
	tid.device = device;
	tid.subdevice = 0;
	return snd_timer_new(NULL, id, &tid, rtimer);
}

int snd_timer_global_free(struct snd_timer *timer)
{
	return snd_timer_free(timer);
}

int snd_timer_global_register(struct snd_timer *timer)
{
	struct snd_device dev;

	memset(&dev, 0, sizeof(dev));
	dev.device_data = timer;
	return snd_timer_dev_register(&dev);
}

/*
 *  System timer
 */

struct snd_timer_system_private {
	struct timer_list tlist;
	unsigned long last_expires;
	unsigned long last_jiffies;
	unsigned long correction;
};

static void snd_timer_s_function(unsigned long data)
{
	struct snd_timer *timer = (struct snd_timer *)data;
	struct snd_timer_system_private *priv = timer->private_data;
	unsigned long jiff = jiffies;
	if (time_after(jiff, priv->last_expires))
		priv->correction += (long)jiff - (long)priv->last_expires;
	snd_timer_interrupt(timer, (long)jiff - (long)priv->last_jiffies);
}

static int snd_timer_s_start(struct snd_timer * timer)
{
	struct snd_timer_system_private *priv;
	unsigned long njiff;

	priv = (struct snd_timer_system_private *) timer->private_data;
	njiff = (priv->last_jiffies = jiffies);
	if (priv->correction > timer->sticks - 1) {
		priv->correction -= timer->sticks - 1;
		njiff++;
	} else {
		njiff += timer->sticks - priv->correction;
		priv->correction = 0;
	}
	priv->last_expires = njiff;
	mod_timer(&priv->tlist, njiff);
	return 0;
}

static int snd_timer_s_stop(struct snd_timer * timer)
{
	struct snd_timer_system_private *priv;
	unsigned long jiff;

	priv = (struct snd_timer_system_private *) timer->private_data;
	del_timer(&priv->tlist);
	jiff = jiffies;
	if (time_before(jiff, priv->last_expires))
		timer->sticks = priv->last_expires - jiff;
	else
		timer->sticks = 1;
	priv->correction = 0;
	return 0;
}

static struct snd_timer_hardware snd_timer_system =
{
	.flags =	SNDRV_TIMER_HW_FIRST | SNDRV_TIMER_HW_TASKLET,
	.resolution =	1000000000L / HZ,
	.ticks =	10000000L,
	.start =	snd_timer_s_start,
	.stop =		snd_timer_s_stop
};

static void snd_timer_free_system(struct snd_timer *timer)
{
	kfree(timer->private_data);
}

static int snd_timer_register_system(void)
{
	struct snd_timer *timer;
	struct snd_timer_system_private *priv;
	int err;

	err = snd_timer_global_new("system", SNDRV_TIMER_GLOBAL_SYSTEM, &timer);
	if (err < 0)
		return err;
	strcpy(timer->name, "system timer");
	timer->hw = snd_timer_system;
	priv = kzalloc(sizeof(*priv), GFP_KERNEL);
	if (priv == NULL) {
		snd_timer_free(timer);
		return -ENOMEM;
	}
	setup_timer(&priv->tlist, snd_timer_s_function, (unsigned long) timer);
	timer->private_data = priv;
	timer->private_free = snd_timer_free_system;
	return snd_timer_global_register(timer);
}

#ifdef CONFIG_SND_PROC_FS
/*
 *  Info interface
 */

static void snd_timer_proc_read(struct snd_info_entry *entry,
				struct snd_info_buffer *buffer)
{
	struct snd_timer *timer;
	struct snd_timer_instance *ti;

	mutex_lock(&register_mutex);
	list_for_each_entry(timer, &snd_timer_list, device_list) {
		if (timer->card && timer->card->shutdown)
			continue;
		switch (timer->tmr_class) {
		case SNDRV_TIMER_CLASS_GLOBAL:
			snd_iprintf(buffer, "G%i: ", timer->tmr_device);
			break;
		case SNDRV_TIMER_CLASS_CARD:
			snd_iprintf(buffer, "C%i-%i: ",
				    timer->card->number, timer->tmr_device);
			break;
		case SNDRV_TIMER_CLASS_PCM:
			snd_iprintf(buffer, "P%i-%i-%i: ", timer->card->number,
				    timer->tmr_device, timer->tmr_subdevice);
			break;
		default:
			snd_iprintf(buffer, "?%i-%i-%i-%i: ", timer->tmr_class,
				    timer->card ? timer->card->number : -1,
				    timer->tmr_device, timer->tmr_subdevice);
		}
		snd_iprintf(buffer, "%s :", timer->name);
		if (timer->hw.resolution)
			snd_iprintf(buffer, " %lu.%03luus (%lu ticks)",
				    timer->hw.resolution / 1000,
				    timer->hw.resolution % 1000,
				    timer->hw.ticks);
		if (timer->hw.flags & SNDRV_TIMER_HW_SLAVE)
			snd_iprintf(buffer, " SLAVE");
		snd_iprintf(buffer, "\n");
		list_for_each_entry(ti, &timer->open_list_head, open_list)
			snd_iprintf(buffer, "  Client %s : %s\n",
				    ti->owner ? ti->owner : "unknown",
				    ti->flags & (SNDRV_TIMER_IFLG_START |
						 SNDRV_TIMER_IFLG_RUNNING)
				    ? "running" : "stopped");
	}
	mutex_unlock(&register_mutex);
}

static struct snd_info_entry *snd_timer_proc_entry;

static void __init snd_timer_proc_init(void)
{
	struct snd_info_entry *entry;

	entry = snd_info_create_module_entry(THIS_MODULE, "timers", NULL);
	if (entry != NULL) {
		entry->c.text.read = snd_timer_proc_read;
		if (snd_info_register(entry) < 0) {
			snd_info_free_entry(entry);
			entry = NULL;
		}
	}
	snd_timer_proc_entry = entry;
}

static void __exit snd_timer_proc_done(void)
{
	snd_info_free_entry(snd_timer_proc_entry);
}
#else /* !CONFIG_SND_PROC_FS */
#define snd_timer_proc_init()
#define snd_timer_proc_done()
#endif

/*
 *  USER SPACE interface
 */

static void snd_timer_user_interrupt(struct snd_timer_instance *timeri,
				     unsigned long resolution,
				     unsigned long ticks)
{
	struct snd_timer_user *tu = timeri->callback_data;
	struct snd_timer_read *r;
	int prev;

	spin_lock(&tu->qlock);
	if (tu->qused > 0) {
		prev = tu->qtail == 0 ? tu->queue_size - 1 : tu->qtail - 1;
		r = &tu->queue[prev];
		if (r->resolution == resolution) {
			r->ticks += ticks;
			goto __wake;
		}
	}
	if (tu->qused >= tu->queue_size) {
		tu->overrun++;
	} else {
		r = &tu->queue[tu->qtail++];
		tu->qtail %= tu->queue_size;
		r->resolution = resolution;
		r->ticks = ticks;
		tu->qused++;
	}
      __wake:
	spin_unlock(&tu->qlock);
	kill_fasync(&tu->fasync, SIGIO, POLL_IN);
	wake_up(&tu->qchange_sleep);
}

static void snd_timer_user_append_to_tqueue(struct snd_timer_user *tu,
					    struct snd_timer_tread *tread)
{
	if (tu->qused >= tu->queue_size) {
		tu->overrun++;
	} else {
		memcpy(&tu->tqueue[tu->qtail++], tread, sizeof(*tread));
		tu->qtail %= tu->queue_size;
		tu->qused++;
	}
}

static void snd_timer_user_ccallback(struct snd_timer_instance *timeri,
				     int event,
				     struct timespec *tstamp,
				     unsigned long resolution)
{
	struct snd_timer_user *tu = timeri->callback_data;
	struct snd_timer_tread r1;
	unsigned long flags;

	if (event >= SNDRV_TIMER_EVENT_START &&
	    event <= SNDRV_TIMER_EVENT_PAUSE)
		tu->tstamp = *tstamp;
	if ((tu->filter & (1 << event)) == 0 || !tu->tread)
		return;
	memset(&r1, 0, sizeof(r1));
	r1.event = event;
	r1.tstamp = *tstamp;
	r1.val = resolution;
	spin_lock_irqsave(&tu->qlock, flags);
	snd_timer_user_append_to_tqueue(tu, &r1);
	spin_unlock_irqrestore(&tu->qlock, flags);
	kill_fasync(&tu->fasync, SIGIO, POLL_IN);
	wake_up(&tu->qchange_sleep);
}

static void snd_timer_user_tinterrupt(struct snd_timer_instance *timeri,
				      unsigned long resolution,
				      unsigned long ticks)
{
	struct snd_timer_user *tu = timeri->callback_data;
	struct snd_timer_tread *r, r1;
	struct timespec tstamp;
	int prev, append = 0;

	memset(&tstamp, 0, sizeof(tstamp));
	spin_lock(&tu->qlock);
	if ((tu->filter & ((1 << SNDRV_TIMER_EVENT_RESOLUTION) |
			   (1 << SNDRV_TIMER_EVENT_TICK))) == 0) {
		spin_unlock(&tu->qlock);
		return;
	}
	if (tu->last_resolution != resolution || ticks > 0) {
		if (timer_tstamp_monotonic)
			ktime_get_ts(&tstamp);
		else
			getnstimeofday(&tstamp);
	}
	if ((tu->filter & (1 << SNDRV_TIMER_EVENT_RESOLUTION)) &&
	    tu->last_resolution != resolution) {
		memset(&r1, 0, sizeof(r1));
		r1.event = SNDRV_TIMER_EVENT_RESOLUTION;
		r1.tstamp = tstamp;
		r1.val = resolution;
		snd_timer_user_append_to_tqueue(tu, &r1);
		tu->last_resolution = resolution;
		append++;
	}
	if ((tu->filter & (1 << SNDRV_TIMER_EVENT_TICK)) == 0)
		goto __wake;
	if (ticks == 0)
		goto __wake;
	if (tu->qused > 0) {
		prev = tu->qtail == 0 ? tu->queue_size - 1 : tu->qtail - 1;
		r = &tu->tqueue[prev];
		if (r->event == SNDRV_TIMER_EVENT_TICK) {
			r->tstamp = tstamp;
			r->val += ticks;
			append++;
			goto __wake;
		}
	}
	r1.event = SNDRV_TIMER_EVENT_TICK;
	r1.tstamp = tstamp;
	r1.val = ticks;
	snd_timer_user_append_to_tqueue(tu, &r1);
	append++;
      __wake:
	spin_unlock(&tu->qlock);
	if (append == 0)
		return;
	kill_fasync(&tu->fasync, SIGIO, POLL_IN);
	wake_up(&tu->qchange_sleep);
}

static int snd_timer_user_open(struct inode *inode, struct file *file)
{
	struct snd_timer_user *tu;
	int err;

	err = nonseekable_open(inode, file);
	if (err < 0)
		return err;

	tu = kzalloc(sizeof(*tu), GFP_KERNEL);
	if (tu == NULL)
		return -ENOMEM;
	spin_lock_init(&tu->qlock);
	init_waitqueue_head(&tu->qchange_sleep);
	mutex_init(&tu->ioctl_lock);
	tu->ticks = 1;
	tu->queue_size = 128;
	tu->queue = kmalloc(tu->queue_size * sizeof(struct snd_timer_read),
			    GFP_KERNEL);
	if (tu->queue == NULL) {
		kfree(tu);
		return -ENOMEM;
	}
	file->private_data = tu;
	return 0;
}

static int snd_timer_user_release(struct inode *inode, struct file *file)
{
	struct snd_timer_user *tu;

	if (file->private_data) {
		tu = file->private_data;
		file->private_data = NULL;
		mutex_lock(&tu->ioctl_lock);
		if (tu->timeri)
			snd_timer_close(tu->timeri);
		mutex_unlock(&tu->ioctl_lock);
		kfree(tu->queue);
		kfree(tu->tqueue);
		kfree(tu);
	}
	return 0;
}

static void snd_timer_user_zero_id(struct snd_timer_id *id)
{
	id->dev_class = SNDRV_TIMER_CLASS_NONE;
	id->dev_sclass = SNDRV_TIMER_SCLASS_NONE;
	id->card = -1;
	id->device = -1;
	id->subdevice = -1;
}

static void snd_timer_user_copy_id(struct snd_timer_id *id, struct snd_timer *timer)
{
	id->dev_class = timer->tmr_class;
	id->dev_sclass = SNDRV_TIMER_SCLASS_NONE;
	id->card = timer->card ? timer->card->number : -1;
	id->device = timer->tmr_device;
	id->subdevice = timer->tmr_subdevice;
}

static int snd_timer_user_next_device(struct snd_timer_id __user *_tid)
{
	struct snd_timer_id id;
	struct snd_timer *timer;
	struct list_head *p;

	if (copy_from_user(&id, _tid, sizeof(id)))
		return -EFAULT;
	mutex_lock(&register_mutex);
	if (id.dev_class < 0) {		/* first item */
		if (list_empty(&snd_timer_list))
			snd_timer_user_zero_id(&id);
		else {
			timer = list_entry(snd_timer_list.next,
					   struct snd_timer, device_list);
			snd_timer_user_copy_id(&id, timer);
		}
	} else {
		switch (id.dev_class) {
		case SNDRV_TIMER_CLASS_GLOBAL:
			id.device = id.device < 0 ? 0 : id.device + 1;
			list_for_each(p, &snd_timer_list) {
				timer = list_entry(p, struct snd_timer, device_list);
				if (timer->tmr_class > SNDRV_TIMER_CLASS_GLOBAL) {
					snd_timer_user_copy_id(&id, timer);
					break;
				}
				if (timer->tmr_device >= id.device) {
					snd_timer_user_copy_id(&id, timer);
					break;
				}
			}
			if (p == &snd_timer_list)
				snd_timer_user_zero_id(&id);
			break;
		case SNDRV_TIMER_CLASS_CARD:
		case SNDRV_TIMER_CLASS_PCM:
			if (id.card < 0) {
				id.card = 0;
			} else {
				if (id.card < 0) {
					id.card = 0;
				} else {
					if (id.device < 0) {
						id.device = 0;
					} else {
						if (id.subdevice < 0) {
							id.subdevice = 0;
						} else {
							id.subdevice++;
						}
					}
				}
			}
			list_for_each(p, &snd_timer_list) {
				timer = list_entry(p, struct snd_timer, device_list);
				if (timer->tmr_class > id.dev_class) {
					snd_timer_user_copy_id(&id, timer);
					break;
				}
				if (timer->tmr_class < id.dev_class)
					continue;
				if (timer->card->number > id.card) {
					snd_timer_user_copy_id(&id, timer);
					break;
				}
				if (timer->card->number < id.card)
					continue;
				if (timer->tmr_device > id.device) {
					snd_timer_user_copy_id(&id, timer);
					break;
				}
				if (timer->tmr_device < id.device)
					continue;
				if (timer->tmr_subdevice > id.subdevice) {
					snd_timer_user_copy_id(&id, timer);
					break;
				}
				if (timer->tmr_subdevice < id.subdevice)
					continue;
				snd_timer_user_copy_id(&id, timer);
				break;
			}
			if (p == &snd_timer_list)
				snd_timer_user_zero_id(&id);
			break;
		default:
			snd_timer_user_zero_id(&id);
		}
	}
	mutex_unlock(&register_mutex);
	if (copy_to_user(_tid, &id, sizeof(*_tid)))
		return -EFAULT;
	return 0;
}

static int snd_timer_user_ginfo(struct file *file,
				struct snd_timer_ginfo __user *_ginfo)
{
	struct snd_timer_ginfo *ginfo;
	struct snd_timer_id tid;
	struct snd_timer *t;
	struct list_head *p;
	int err = 0;

	ginfo = memdup_user(_ginfo, sizeof(*ginfo));
	if (IS_ERR(ginfo))
		return PTR_ERR(ginfo);

	tid = ginfo->tid;
	memset(ginfo, 0, sizeof(*ginfo));
	ginfo->tid = tid;
	mutex_lock(&register_mutex);
	t = snd_timer_find(&tid);
	if (t != NULL) {
		ginfo->card = t->card ? t->card->number : -1;
		if (t->hw.flags & SNDRV_TIMER_HW_SLAVE)
			ginfo->flags |= SNDRV_TIMER_FLG_SLAVE;
		strlcpy(ginfo->id, t->id, sizeof(ginfo->id));
		strlcpy(ginfo->name, t->name, sizeof(ginfo->name));
		ginfo->resolution = t->hw.resolution;
		if (t->hw.resolution_min > 0) {
			ginfo->resolution_min = t->hw.resolution_min;
			ginfo->resolution_max = t->hw.resolution_max;
		}
		list_for_each(p, &t->open_list_head) {
			ginfo->clients++;
		}
	} else {
		err = -ENODEV;
	}
	mutex_unlock(&register_mutex);
	if (err >= 0 && copy_to_user(_ginfo, ginfo, sizeof(*ginfo)))
		err = -EFAULT;
	kfree(ginfo);
	return err;
}

static int snd_timer_user_gparams(struct file *file,
				  struct snd_timer_gparams __user *_gparams)
{
	struct snd_timer_gparams gparams;
	struct snd_timer *t;
	int err;

	if (copy_from_user(&gparams, _gparams, sizeof(gparams)))
		return -EFAULT;
	mutex_lock(&register_mutex);
	t = snd_timer_find(&gparams.tid);
	if (!t) {
		err = -ENODEV;
		goto _error;
	}
	if (!list_empty(&t->open_list_head)) {
		err = -EBUSY;
		goto _error;
	}
	if (!t->hw.set_period) {
		err = -ENOSYS;
		goto _error;
	}
	err = t->hw.set_period(t, gparams.period_num, gparams.period_den);
_error:
	mutex_unlock(&register_mutex);
	return err;
}

static int snd_timer_user_gstatus(struct file *file,
				  struct snd_timer_gstatus __user *_gstatus)
{
	struct snd_timer_gstatus gstatus;
	struct snd_timer_id tid;
	struct snd_timer *t;
	int err = 0;

	if (copy_from_user(&gstatus, _gstatus, sizeof(gstatus)))
		return -EFAULT;
	tid = gstatus.tid;
	memset(&gstatus, 0, sizeof(gstatus));
	gstatus.tid = tid;
	mutex_lock(&register_mutex);
	t = snd_timer_find(&tid);
	if (t != NULL) {
		if (t->hw.c_resolution)
			gstatus.resolution = t->hw.c_resolution(t);
		else
			gstatus.resolution = t->hw.resolution;
		if (t->hw.precise_resolution) {
			t->hw.precise_resolution(t, &gstatus.resolution_num,
						 &gstatus.resolution_den);
		} else {
			gstatus.resolution_num = gstatus.resolution;
			gstatus.resolution_den = 1000000000uL;
		}
	} else {
		err = -ENODEV;
	}
	mutex_unlock(&register_mutex);
	if (err >= 0 && copy_to_user(_gstatus, &gstatus, sizeof(gstatus)))
		err = -EFAULT;
	return err;
}

static int snd_timer_user_tselect(struct file *file,
				  struct snd_timer_select __user *_tselect)
{
	struct snd_timer_user *tu;
	struct snd_timer_select tselect;
	char str[32];
	int err = 0;

	tu = file->private_data;
	if (tu->timeri) {
		snd_timer_close(tu->timeri);
		tu->timeri = NULL;
	}
	if (copy_from_user(&tselect, _tselect, sizeof(tselect))) {
		err = -EFAULT;
		goto __err;
	}
	sprintf(str, "application %i", current->pid);
	if (tselect.id.dev_class != SNDRV_TIMER_CLASS_SLAVE)
		tselect.id.dev_sclass = SNDRV_TIMER_SCLASS_APPLICATION;
	err = snd_timer_open(&tu->timeri, str, &tselect.id, current->pid);
	if (err < 0)
		goto __err;

	kfree(tu->queue);
	tu->queue = NULL;
	kfree(tu->tqueue);
	tu->tqueue = NULL;
	if (tu->tread) {
		tu->tqueue = kmalloc(tu->queue_size * sizeof(struct snd_timer_tread),
				     GFP_KERNEL);
		if (tu->tqueue == NULL)
			err = -ENOMEM;
	} else {
		tu->queue = kmalloc(tu->queue_size * sizeof(struct snd_timer_read),
				    GFP_KERNEL);
		if (tu->queue == NULL)
			err = -ENOMEM;
	}

      	if (err < 0) {
		snd_timer_close(tu->timeri);
      		tu->timeri = NULL;
      	} else {
		tu->timeri->flags |= SNDRV_TIMER_IFLG_FAST;
		tu->timeri->callback = tu->tread
			? snd_timer_user_tinterrupt : snd_timer_user_interrupt;
		tu->timeri->ccallback = snd_timer_user_ccallback;
		tu->timeri->callback_data = (void *)tu;
	}

      __err:
	return err;
}

static int snd_timer_user_info(struct file *file,
			       struct snd_timer_info __user *_info)
{
	struct snd_timer_user *tu;
	struct snd_timer_info *info;
	struct snd_timer *t;
	int err = 0;

	tu = file->private_data;
	if (!tu->timeri)
		return -EBADFD;
	t = tu->timeri->timer;
	if (!t)
		return -EBADFD;

	info = kzalloc(sizeof(*info), GFP_KERNEL);
	if (! info)
		return -ENOMEM;
	info->card = t->card ? t->card->number : -1;
	if (t->hw.flags & SNDRV_TIMER_HW_SLAVE)
		info->flags |= SNDRV_TIMER_FLG_SLAVE;
	strlcpy(info->id, t->id, sizeof(info->id));
	strlcpy(info->name, t->name, sizeof(info->name));
	info->resolution = t->hw.resolution;
	if (copy_to_user(_info, info, sizeof(*_info)))
		err = -EFAULT;
	kfree(info);
	return err;
}

static int snd_timer_user_params(struct file *file,
				 struct snd_timer_params __user *_params)
{
	struct snd_timer_user *tu;
	struct snd_timer_params params;
	struct snd_timer *t;
	struct snd_timer_read *tr;
	struct snd_timer_tread *ttr;
	int err;

	tu = file->private_data;
	if (!tu->timeri)
		return -EBADFD;
	t = tu->timeri->timer;
	if (!t)
		return -EBADFD;
	if (copy_from_user(&params, _params, sizeof(params)))
		return -EFAULT;
	if (!(t->hw.flags & SNDRV_TIMER_HW_SLAVE) && params.ticks < 1) {
		err = -EINVAL;
		goto _end;
	}
	if (params.queue_size > 0 &&
	    (params.queue_size < 32 || params.queue_size > 1024)) {
		err = -EINVAL;
		goto _end;
	}
	if (params.filter & ~((1<<SNDRV_TIMER_EVENT_RESOLUTION)|
			      (1<<SNDRV_TIMER_EVENT_TICK)|
			      (1<<SNDRV_TIMER_EVENT_START)|
			      (1<<SNDRV_TIMER_EVENT_STOP)|
			      (1<<SNDRV_TIMER_EVENT_CONTINUE)|
			      (1<<SNDRV_TIMER_EVENT_PAUSE)|
			      (1<<SNDRV_TIMER_EVENT_SUSPEND)|
			      (1<<SNDRV_TIMER_EVENT_RESUME)|
			      (1<<SNDRV_TIMER_EVENT_MSTART)|
			      (1<<SNDRV_TIMER_EVENT_MSTOP)|
			      (1<<SNDRV_TIMER_EVENT_MCONTINUE)|
			      (1<<SNDRV_TIMER_EVENT_MPAUSE)|
			      (1<<SNDRV_TIMER_EVENT_MSUSPEND)|
			      (1<<SNDRV_TIMER_EVENT_MRESUME))) {
		err = -EINVAL;
		goto _end;
	}
	snd_timer_stop(tu->timeri);
	spin_lock_irq(&t->lock);
	tu->timeri->flags &= ~(SNDRV_TIMER_IFLG_AUTO|
			       SNDRV_TIMER_IFLG_EXCLUSIVE|
			       SNDRV_TIMER_IFLG_EARLY_EVENT);
	if (params.flags & SNDRV_TIMER_PSFLG_AUTO)
		tu->timeri->flags |= SNDRV_TIMER_IFLG_AUTO;
	if (params.flags & SNDRV_TIMER_PSFLG_EXCLUSIVE)
		tu->timeri->flags |= SNDRV_TIMER_IFLG_EXCLUSIVE;
	if (params.flags & SNDRV_TIMER_PSFLG_EARLY_EVENT)
		tu->timeri->flags |= SNDRV_TIMER_IFLG_EARLY_EVENT;
	spin_unlock_irq(&t->lock);
	if (params.queue_size > 0 &&
	    (unsigned int)tu->queue_size != params.queue_size) {
		if (tu->tread) {
			ttr = kmalloc(params.queue_size * sizeof(*ttr),
				      GFP_KERNEL);
			if (ttr) {
				kfree(tu->tqueue);
				tu->queue_size = params.queue_size;
				tu->tqueue = ttr;
			}
		} else {
			tr = kmalloc(params.queue_size * sizeof(*tr),
				     GFP_KERNEL);
			if (tr) {
				kfree(tu->queue);
				tu->queue_size = params.queue_size;
				tu->queue = tr;
			}
		}
	}
	tu->qhead = tu->qtail = tu->qused = 0;
	if (tu->timeri->flags & SNDRV_TIMER_IFLG_EARLY_EVENT) {
		if (tu->tread) {
			struct snd_timer_tread tread;
			memset(&tread, 0, sizeof(tread));
			tread.event = SNDRV_TIMER_EVENT_EARLY;
			tread.tstamp.tv_sec = 0;
			tread.tstamp.tv_nsec = 0;
			tread.val = 0;
			snd_timer_user_append_to_tqueue(tu, &tread);
		} else {
			struct snd_timer_read *r = &tu->queue[0];
			r->resolution = 0;
			r->ticks = 0;
			tu->qused++;
			tu->qtail++;
		}
	}
	tu->filter = params.filter;
	tu->ticks = params.ticks;
	err = 0;
 _end:
	if (copy_to_user(_params, &params, sizeof(params)))
		return -EFAULT;
	return err;
}

static int snd_timer_user_status(struct file *file,
				 struct snd_timer_status __user *_status)
{
	struct snd_timer_user *tu;
	struct snd_timer_status status;

	tu = file->private_data;
	if (!tu->timeri)
		return -EBADFD;
	memset(&status, 0, sizeof(status));
	status.tstamp = tu->tstamp;
	status.resolution = snd_timer_resolution(tu->timeri);
	status.lost = tu->timeri->lost;
	status.overrun = tu->overrun;
	spin_lock_irq(&tu->qlock);
	status.queue = tu->qused;
	spin_unlock_irq(&tu->qlock);
	if (copy_to_user(_status, &status, sizeof(status)))
		return -EFAULT;
	return 0;
}

static int snd_timer_user_start(struct file *file)
{
	int err;
	struct snd_timer_user *tu;

	tu = file->private_data;
	if (!tu->timeri)
		return -EBADFD;
	snd_timer_stop(tu->timeri);
	tu->timeri->lost = 0;
	tu->last_resolution = 0;
	return (err = snd_timer_start(tu->timeri, tu->ticks)) < 0 ? err : 0;
}

static int snd_timer_user_stop(struct file *file)
{
	int err;
	struct snd_timer_user *tu;

	tu = file->private_data;
	if (!tu->timeri)
		return -EBADFD;
	return (err = snd_timer_stop(tu->timeri)) < 0 ? err : 0;
}

static int snd_timer_user_continue(struct file *file)
{
	int err;
	struct snd_timer_user *tu;

	tu = file->private_data;
	if (!tu->timeri)
		return -EBADFD;
	tu->timeri->lost = 0;
	return (err = snd_timer_continue(tu->timeri)) < 0 ? err : 0;
}

static int snd_timer_user_pause(struct file *file)
{
	int err;
	struct snd_timer_user *tu;

	tu = file->private_data;
	if (!tu->timeri)
		return -EBADFD;
	return (err = snd_timer_pause(tu->timeri)) < 0 ? err : 0;
}

enum {
	SNDRV_TIMER_IOCTL_START_OLD = _IO('T', 0x20),
	SNDRV_TIMER_IOCTL_STOP_OLD = _IO('T', 0x21),
	SNDRV_TIMER_IOCTL_CONTINUE_OLD = _IO('T', 0x22),
	SNDRV_TIMER_IOCTL_PAUSE_OLD = _IO('T', 0x23),
};

static long __snd_timer_user_ioctl(struct file *file, unsigned int cmd,
				 unsigned long arg)
{
	struct snd_timer_user *tu;
	void __user *argp = (void __user *)arg;
	int __user *p = argp;

	tu = file->private_data;
	switch (cmd) {
	case SNDRV_TIMER_IOCTL_PVERSION:
		return put_user(SNDRV_TIMER_VERSION, p) ? -EFAULT : 0;
	case SNDRV_TIMER_IOCTL_NEXT_DEVICE:
		return snd_timer_user_next_device(argp);
	case SNDRV_TIMER_IOCTL_TREAD:
	{
		int xarg;

		if (tu->timeri)	/* too late */
			return -EBUSY;
		if (get_user(xarg, p))
			return -EFAULT;
		tu->tread = xarg ? 1 : 0;
		return 0;
	}
	case SNDRV_TIMER_IOCTL_GINFO:
		return snd_timer_user_ginfo(file, argp);
	case SNDRV_TIMER_IOCTL_GPARAMS:
		return snd_timer_user_gparams(file, argp);
	case SNDRV_TIMER_IOCTL_GSTATUS:
		return snd_timer_user_gstatus(file, argp);
	case SNDRV_TIMER_IOCTL_SELECT:
		return snd_timer_user_tselect(file, argp);
	case SNDRV_TIMER_IOCTL_INFO:
		return snd_timer_user_info(file, argp);
	case SNDRV_TIMER_IOCTL_PARAMS:
		return snd_timer_user_params(file, argp);
	case SNDRV_TIMER_IOCTL_STATUS:
		return snd_timer_user_status(file, argp);
	case SNDRV_TIMER_IOCTL_START:
	case SNDRV_TIMER_IOCTL_START_OLD:
		return snd_timer_user_start(file);
	case SNDRV_TIMER_IOCTL_STOP:
	case SNDRV_TIMER_IOCTL_STOP_OLD:
		return snd_timer_user_stop(file);
	case SNDRV_TIMER_IOCTL_CONTINUE:
	case SNDRV_TIMER_IOCTL_CONTINUE_OLD:
		return snd_timer_user_continue(file);
	case SNDRV_TIMER_IOCTL_PAUSE:
	case SNDRV_TIMER_IOCTL_PAUSE_OLD:
		return snd_timer_user_pause(file);
	}
	return -ENOTTY;
}

static long snd_timer_user_ioctl(struct file *file, unsigned int cmd,
				 unsigned long arg)
{
	struct snd_timer_user *tu = file->private_data;
	long ret;

	mutex_lock(&tu->ioctl_lock);
	ret = __snd_timer_user_ioctl(file, cmd, arg);
	mutex_unlock(&tu->ioctl_lock);
	return ret;
}

static int snd_timer_user_fasync(int fd, struct file * file, int on)
{
	struct snd_timer_user *tu;

	tu = file->private_data;
	return fasync_helper(fd, file, on, &tu->fasync);
}

static ssize_t snd_timer_user_read(struct file *file, char __user *buffer,
				   size_t count, loff_t *offset)
{
	struct snd_timer_user *tu;
	long result = 0, unit;
	int qhead;
	int err = 0;

	tu = file->private_data;
	unit = tu->tread ? sizeof(struct snd_timer_tread) : sizeof(struct snd_timer_read);
	spin_lock_irq(&tu->qlock);
	while ((long)count - result >= unit) {
		while (!tu->qused) {
			wait_queue_t wait;

			if ((file->f_flags & O_NONBLOCK) != 0 || result > 0) {
				err = -EAGAIN;
				goto _error;
			}

			set_current_state(TASK_INTERRUPTIBLE);
			init_waitqueue_entry(&wait, current);
			add_wait_queue(&tu->qchange_sleep, &wait);

			spin_unlock_irq(&tu->qlock);
			schedule();
			spin_lock_irq(&tu->qlock);

			remove_wait_queue(&tu->qchange_sleep, &wait);

			if (tu->disconnected) {
				err = -ENODEV;
				goto _error;
			}
			if (signal_pending(current)) {
				err = -ERESTARTSYS;
				goto _error;
			}
		}

		qhead = tu->qhead++;
		tu->qhead %= tu->queue_size;
<<<<<<< HEAD
=======
		tu->qused--;
>>>>>>> d4f47e60
		spin_unlock_irq(&tu->qlock);

		if (tu->tread) {
			if (copy_to_user(buffer, &tu->tqueue[qhead],
					 sizeof(struct snd_timer_tread)))
				err = -EFAULT;
		} else {
			if (copy_to_user(buffer, &tu->queue[qhead],
					 sizeof(struct snd_timer_read)))
				err = -EFAULT;
		}

		spin_lock_irq(&tu->qlock);
<<<<<<< HEAD
		tu->qused--;
=======
>>>>>>> d4f47e60
		if (err < 0)
			goto _error;
		result += unit;
		buffer += unit;
	}
 _error:
	spin_unlock_irq(&tu->qlock);
	return result > 0 ? result : err;
}

static unsigned int snd_timer_user_poll(struct file *file, poll_table * wait)
{
        unsigned int mask;
        struct snd_timer_user *tu;

        tu = file->private_data;

        poll_wait(file, &tu->qchange_sleep, wait);

	mask = 0;
	if (tu->qused)
		mask |= POLLIN | POLLRDNORM;
	if (tu->disconnected)
		mask |= POLLERR;

	return mask;
}

#ifdef CONFIG_COMPAT
#include "timer_compat.c"
#else
#define snd_timer_user_ioctl_compat	NULL
#endif

static const struct file_operations snd_timer_f_ops =
{
	.owner =	THIS_MODULE,
	.read =		snd_timer_user_read,
	.open =		snd_timer_user_open,
	.release =	snd_timer_user_release,
	.llseek =	no_llseek,
	.poll =		snd_timer_user_poll,
	.unlocked_ioctl =	snd_timer_user_ioctl,
	.compat_ioctl =	snd_timer_user_ioctl_compat,
	.fasync = 	snd_timer_user_fasync,
};

/* unregister the system timer */
static void snd_timer_free_all(void)
{
	struct snd_timer *timer, *n;

	list_for_each_entry_safe(timer, n, &snd_timer_list, device_list)
		snd_timer_free(timer);
}

static struct device timer_dev;

/*
 *  ENTRY functions
 */

static int __init alsa_timer_init(void)
{
	int err;

	snd_device_initialize(&timer_dev, NULL);
	dev_set_name(&timer_dev, "timer");

#ifdef SNDRV_OSS_INFO_DEV_TIMERS
	snd_oss_info_register(SNDRV_OSS_INFO_DEV_TIMERS, SNDRV_CARDS - 1,
			      "system timer");
#endif

	err = snd_timer_register_system();
	if (err < 0) {
		pr_err("ALSA: unable to register system timer (%i)\n", err);
		put_device(&timer_dev);
		return err;
	}

	err = snd_register_device(SNDRV_DEVICE_TYPE_TIMER, NULL, 0,
				  &snd_timer_f_ops, NULL, &timer_dev);
	if (err < 0) {
		pr_err("ALSA: unable to register timer device (%i)\n", err);
		snd_timer_free_all();
		put_device(&timer_dev);
		return err;
	}

	snd_timer_proc_init();
	return 0;
}

static void __exit alsa_timer_exit(void)
{
	snd_unregister_device(&timer_dev);
	snd_timer_free_all();
	put_device(&timer_dev);
	snd_timer_proc_done();
#ifdef SNDRV_OSS_INFO_DEV_TIMERS
	snd_oss_info_unregister(SNDRV_OSS_INFO_DEV_TIMERS, SNDRV_CARDS - 1);
#endif
}

module_init(alsa_timer_init)
module_exit(alsa_timer_exit)

EXPORT_SYMBOL(snd_timer_open);
EXPORT_SYMBOL(snd_timer_close);
EXPORT_SYMBOL(snd_timer_resolution);
EXPORT_SYMBOL(snd_timer_start);
EXPORT_SYMBOL(snd_timer_stop);
EXPORT_SYMBOL(snd_timer_continue);
EXPORT_SYMBOL(snd_timer_pause);
EXPORT_SYMBOL(snd_timer_new);
EXPORT_SYMBOL(snd_timer_notify);
EXPORT_SYMBOL(snd_timer_global_new);
EXPORT_SYMBOL(snd_timer_global_free);
EXPORT_SYMBOL(snd_timer_global_register);
EXPORT_SYMBOL(snd_timer_interrupt);<|MERGE_RESOLUTION|>--- conflicted
+++ resolved
@@ -1964,10 +1964,7 @@
 
 		qhead = tu->qhead++;
 		tu->qhead %= tu->queue_size;
-<<<<<<< HEAD
-=======
 		tu->qused--;
->>>>>>> d4f47e60
 		spin_unlock_irq(&tu->qlock);
 
 		if (tu->tread) {
@@ -1981,10 +1978,6 @@
 		}
 
 		spin_lock_irq(&tu->qlock);
-<<<<<<< HEAD
-		tu->qused--;
-=======
->>>>>>> d4f47e60
 		if (err < 0)
 			goto _error;
 		result += unit;
