/*
 *
 *  hda_intel.c - Implementation of primary alsa driver code base
 *                for Intel HD Audio.
 *
 *  Copyright(c) 2004 Intel Corporation. All rights reserved.
 *
 *  Copyright (c) 2004 Takashi Iwai <tiwai@suse.de>
 *                     PeiSen Hou <pshou@realtek.com.tw>
 *
 *  This program is free software; you can redistribute it and/or modify it
 *  under the terms of the GNU General Public License as published by the Free
 *  Software Foundation; either version 2 of the License, or (at your option)
 *  any later version.
 *
 *  This program is distributed in the hope that it will be useful, but WITHOUT
 *  ANY WARRANTY; without even the implied warranty of MERCHANTABILITY or
 *  FITNESS FOR A PARTICULAR PURPOSE.  See the GNU General Public License for
 *  more details.
 *
 *  You should have received a copy of the GNU General Public License along with
 *  this program; if not, write to the Free Software Foundation, Inc., 59
 *  Temple Place - Suite 330, Boston, MA  02111-1307, USA.
 *
 *  CONTACTS:
 *
 *  Matt Jared		matt.jared@intel.com
 *  Andy Kopp		andy.kopp@intel.com
 *  Dan Kogan		dan.d.kogan@intel.com
 *
 *  CHANGES:
 *
 *  2004.12.01	Major rewrite by tiwai, merged the work of pshou
 * 
 */

#include <asm/io.h>
#include <linux/delay.h>
#include <linux/interrupt.h>
#include <linux/kernel.h>
#include <linux/module.h>
#include <linux/dma-mapping.h>
#include <linux/moduleparam.h>
#include <linux/init.h>
#include <linux/slab.h>
#include <linux/pci.h>
#include <linux/mutex.h>
#include <linux/reboot.h>
#include <sound/core.h>
#include <sound/initval.h>
#include "hda_codec.h"


static int index[SNDRV_CARDS] = SNDRV_DEFAULT_IDX;
static char *id[SNDRV_CARDS] = SNDRV_DEFAULT_STR;
static int enable[SNDRV_CARDS] = SNDRV_DEFAULT_ENABLE_PNP;
static char *model[SNDRV_CARDS];
static int position_fix[SNDRV_CARDS];
static int bdl_pos_adj[SNDRV_CARDS] = {[0 ... (SNDRV_CARDS-1)] = -1};
static int probe_mask[SNDRV_CARDS] = {[0 ... (SNDRV_CARDS-1)] = -1};
static int probe_only[SNDRV_CARDS];
static int single_cmd;
static int enable_msi = -1;
#ifdef CONFIG_SND_HDA_PATCH_LOADER
static char *patch[SNDRV_CARDS];
#endif
#ifdef CONFIG_SND_HDA_INPUT_BEEP
static int beep_mode[SNDRV_CARDS] = {[0 ... (SNDRV_CARDS-1)] =
					CONFIG_SND_HDA_INPUT_BEEP_MODE};
#endif

module_param_array(index, int, NULL, 0444);
MODULE_PARM_DESC(index, "Index value for Intel HD audio interface.");
module_param_array(id, charp, NULL, 0444);
MODULE_PARM_DESC(id, "ID string for Intel HD audio interface.");
module_param_array(enable, bool, NULL, 0444);
MODULE_PARM_DESC(enable, "Enable Intel HD audio interface.");
module_param_array(model, charp, NULL, 0444);
MODULE_PARM_DESC(model, "Use the given board model.");
module_param_array(position_fix, int, NULL, 0444);
MODULE_PARM_DESC(position_fix, "Fix DMA pointer "
		 "(0 = auto, 1 = none, 2 = POSBUF).");
module_param_array(bdl_pos_adj, int, NULL, 0644);
MODULE_PARM_DESC(bdl_pos_adj, "BDL position adjustment offset.");
module_param_array(probe_mask, int, NULL, 0444);
MODULE_PARM_DESC(probe_mask, "Bitmask to probe codecs (default = -1).");
module_param_array(probe_only, int, NULL, 0444);
MODULE_PARM_DESC(probe_only, "Only probing and no codec initialization.");
module_param(single_cmd, bool, 0444);
MODULE_PARM_DESC(single_cmd, "Use single command to communicate with codecs "
		 "(for debugging only).");
module_param(enable_msi, int, 0444);
MODULE_PARM_DESC(enable_msi, "Enable Message Signaled Interrupt (MSI)");
#ifdef CONFIG_SND_HDA_PATCH_LOADER
module_param_array(patch, charp, NULL, 0444);
MODULE_PARM_DESC(patch, "Patch file for Intel HD audio interface.");
#endif
#ifdef CONFIG_SND_HDA_INPUT_BEEP
module_param_array(beep_mode, int, NULL, 0444);
MODULE_PARM_DESC(beep_mode, "Select HDA Beep registration mode "
			    "(0=off, 1=on, 2=mute switch on/off) (default=1).");
#endif

#ifdef CONFIG_SND_HDA_POWER_SAVE
static int power_save = CONFIG_SND_HDA_POWER_SAVE_DEFAULT;
module_param(power_save, int, 0644);
MODULE_PARM_DESC(power_save, "Automatic power-saving timeout "
		 "(in second, 0 = disable).");

/* reset the HD-audio controller in power save mode.
 * this may give more power-saving, but will take longer time to
 * wake up.
 */
static int power_save_controller = 1;
module_param(power_save_controller, bool, 0644);
MODULE_PARM_DESC(power_save_controller, "Reset controller in power save mode.");
#endif

MODULE_LICENSE("GPL");
MODULE_SUPPORTED_DEVICE("{{Intel, ICH6},"
			 "{Intel, ICH6M},"
			 "{Intel, ICH7},"
			 "{Intel, ESB2},"
			 "{Intel, ICH8},"
			 "{Intel, ICH9},"
			 "{Intel, ICH10},"
			 "{Intel, PCH},"
			 "{Intel, CPT},"
			 "{Intel, SCH},"
			 "{ATI, SB450},"
			 "{ATI, SB600},"
			 "{ATI, RS600},"
			 "{ATI, RS690},"
			 "{ATI, RS780},"
			 "{ATI, R600},"
			 "{ATI, RV630},"
			 "{ATI, RV610},"
			 "{ATI, RV670},"
			 "{ATI, RV635},"
			 "{ATI, RV620},"
			 "{ATI, RV770},"
			 "{VIA, VT8251},"
			 "{VIA, VT8237A},"
			 "{SiS, SIS966},"
			 "{ULI, M5461}}");
MODULE_DESCRIPTION("Intel HDA driver");

#ifdef CONFIG_SND_VERBOSE_PRINTK
#define SFX	/* nop */
#else
#define SFX	"hda-intel: "
#endif

/*
 * registers
 */
#define ICH6_REG_GCAP			0x00
#define   ICH6_GCAP_64OK	(1 << 0)   /* 64bit address support */
#define   ICH6_GCAP_NSDO	(3 << 1)   /* # of serial data out signals */
#define   ICH6_GCAP_BSS		(31 << 3)  /* # of bidirectional streams */
#define   ICH6_GCAP_ISS		(15 << 8)  /* # of input streams */
#define   ICH6_GCAP_OSS		(15 << 12) /* # of output streams */
#define ICH6_REG_VMIN			0x02
#define ICH6_REG_VMAJ			0x03
#define ICH6_REG_OUTPAY			0x04
#define ICH6_REG_INPAY			0x06
#define ICH6_REG_GCTL			0x08
#define   ICH6_GCTL_RESET	(1 << 0)   /* controller reset */
#define   ICH6_GCTL_FCNTRL	(1 << 1)   /* flush control */
#define   ICH6_GCTL_UNSOL	(1 << 8)   /* accept unsol. response enable */
#define ICH6_REG_WAKEEN			0x0c
#define ICH6_REG_STATESTS		0x0e
#define ICH6_REG_GSTS			0x10
#define   ICH6_GSTS_FSTS	(1 << 1)   /* flush status */
#define ICH6_REG_INTCTL			0x20
#define ICH6_REG_INTSTS			0x24
#define ICH6_REG_WALLCLK		0x30	/* 24Mhz source */
#define ICH6_REG_SYNC			0x34	
#define ICH6_REG_CORBLBASE		0x40
#define ICH6_REG_CORBUBASE		0x44
#define ICH6_REG_CORBWP			0x48
#define ICH6_REG_CORBRP			0x4a
#define   ICH6_CORBRP_RST	(1 << 15)  /* read pointer reset */
#define ICH6_REG_CORBCTL		0x4c
#define   ICH6_CORBCTL_RUN	(1 << 1)   /* enable DMA */
#define   ICH6_CORBCTL_CMEIE	(1 << 0)   /* enable memory error irq */
#define ICH6_REG_CORBSTS		0x4d
#define   ICH6_CORBSTS_CMEI	(1 << 0)   /* memory error indication */
#define ICH6_REG_CORBSIZE		0x4e

#define ICH6_REG_RIRBLBASE		0x50
#define ICH6_REG_RIRBUBASE		0x54
#define ICH6_REG_RIRBWP			0x58
#define   ICH6_RIRBWP_RST	(1 << 15)  /* write pointer reset */
#define ICH6_REG_RINTCNT		0x5a
#define ICH6_REG_RIRBCTL		0x5c
#define   ICH6_RBCTL_IRQ_EN	(1 << 0)   /* enable IRQ */
#define   ICH6_RBCTL_DMA_EN	(1 << 1)   /* enable DMA */
#define   ICH6_RBCTL_OVERRUN_EN	(1 << 2)   /* enable overrun irq */
#define ICH6_REG_RIRBSTS		0x5d
#define   ICH6_RBSTS_IRQ	(1 << 0)   /* response irq */
#define   ICH6_RBSTS_OVERRUN	(1 << 2)   /* overrun irq */
#define ICH6_REG_RIRBSIZE		0x5e

#define ICH6_REG_IC			0x60
#define ICH6_REG_IR			0x64
#define ICH6_REG_IRS			0x68
#define   ICH6_IRS_VALID	(1<<1)
#define   ICH6_IRS_BUSY		(1<<0)

#define ICH6_REG_DPLBASE		0x70
#define ICH6_REG_DPUBASE		0x74
#define   ICH6_DPLBASE_ENABLE	0x1	/* Enable position buffer */

/* SD offset: SDI0=0x80, SDI1=0xa0, ... SDO3=0x160 */
enum { SDI0, SDI1, SDI2, SDI3, SDO0, SDO1, SDO2, SDO3 };

/* stream register offsets from stream base */
#define ICH6_REG_SD_CTL			0x00
#define ICH6_REG_SD_STS			0x03
#define ICH6_REG_SD_LPIB		0x04
#define ICH6_REG_SD_CBL			0x08
#define ICH6_REG_SD_LVI			0x0c
#define ICH6_REG_SD_FIFOW		0x0e
#define ICH6_REG_SD_FIFOSIZE		0x10
#define ICH6_REG_SD_FORMAT		0x12
#define ICH6_REG_SD_BDLPL		0x18
#define ICH6_REG_SD_BDLPU		0x1c

/* PCI space */
#define ICH6_PCIREG_TCSEL	0x44

/*
 * other constants
 */

/* max number of SDs */
/* ICH, ATI and VIA have 4 playback and 4 capture */
#define ICH6_NUM_CAPTURE	4
#define ICH6_NUM_PLAYBACK	4

/* ULI has 6 playback and 5 capture */
#define ULI_NUM_CAPTURE		5
#define ULI_NUM_PLAYBACK	6

/* ATI HDMI has 1 playback and 0 capture */
#define ATIHDMI_NUM_CAPTURE	0
#define ATIHDMI_NUM_PLAYBACK	1

/* TERA has 4 playback and 3 capture */
#define TERA_NUM_CAPTURE	3
#define TERA_NUM_PLAYBACK	4

/* this number is statically defined for simplicity */
#define MAX_AZX_DEV		16

/* max number of fragments - we may use more if allocating more pages for BDL */
#define BDL_SIZE		4096
#define AZX_MAX_BDL_ENTRIES	(BDL_SIZE / 16)
#define AZX_MAX_FRAG		32
/* max buffer size - no h/w limit, you can increase as you like */
#define AZX_MAX_BUF_SIZE	(1024*1024*1024)

/* RIRB int mask: overrun[2], response[0] */
#define RIRB_INT_RESPONSE	0x01
#define RIRB_INT_OVERRUN	0x04
#define RIRB_INT_MASK		0x05

/* STATESTS int mask: S3,SD2,SD1,SD0 */
#define AZX_MAX_CODECS		8
#define AZX_DEFAULT_CODECS	4
#define STATESTS_INT_MASK	((1 << AZX_MAX_CODECS) - 1)

/* SD_CTL bits */
#define SD_CTL_STREAM_RESET	0x01	/* stream reset bit */
#define SD_CTL_DMA_START	0x02	/* stream DMA start bit */
#define SD_CTL_STRIPE		(3 << 16)	/* stripe control */
#define SD_CTL_TRAFFIC_PRIO	(1 << 18)	/* traffic priority */
#define SD_CTL_DIR		(1 << 19)	/* bi-directional stream */
#define SD_CTL_STREAM_TAG_MASK	(0xf << 20)
#define SD_CTL_STREAM_TAG_SHIFT	20

/* SD_CTL and SD_STS */
#define SD_INT_DESC_ERR		0x10	/* descriptor error interrupt */
#define SD_INT_FIFO_ERR		0x08	/* FIFO error interrupt */
#define SD_INT_COMPLETE		0x04	/* completion interrupt */
#define SD_INT_MASK		(SD_INT_DESC_ERR|SD_INT_FIFO_ERR|\
				 SD_INT_COMPLETE)

/* SD_STS */
#define SD_STS_FIFO_READY	0x20	/* FIFO ready */

/* INTCTL and INTSTS */
#define ICH6_INT_ALL_STREAM	0xff	   /* all stream interrupts */
#define ICH6_INT_CTRL_EN	0x40000000 /* controller interrupt enable bit */
#define ICH6_INT_GLOBAL_EN	0x80000000 /* global interrupt enable bit */

/* below are so far hardcoded - should read registers in future */
#define ICH6_MAX_CORB_ENTRIES	256
#define ICH6_MAX_RIRB_ENTRIES	256

/* position fix mode */
enum {
	POS_FIX_AUTO,
	POS_FIX_LPIB,
	POS_FIX_POSBUF,
};

/* Defines for ATI HD Audio support in SB450 south bridge */
#define ATI_SB450_HDAUDIO_MISC_CNTR2_ADDR   0x42
#define ATI_SB450_HDAUDIO_ENABLE_SNOOP      0x02

/* Defines for Nvidia HDA support */
#define NVIDIA_HDA_TRANSREG_ADDR      0x4e
#define NVIDIA_HDA_ENABLE_COHBITS     0x0f
#define NVIDIA_HDA_ISTRM_COH          0x4d
#define NVIDIA_HDA_OSTRM_COH          0x4c
#define NVIDIA_HDA_ENABLE_COHBIT      0x01

/* Defines for Intel SCH HDA snoop control */
#define INTEL_SCH_HDA_DEVC      0x78
#define INTEL_SCH_HDA_DEVC_NOSNOOP       (0x1<<11)

/* Define IN stream 0 FIFO size offset in VIA controller */
#define VIA_IN_STREAM0_FIFO_SIZE_OFFSET	0x90
/* Define VIA HD Audio Device ID*/
#define VIA_HDAC_DEVICE_ID		0x3288

/* HD Audio class code */
#define PCI_CLASS_MULTIMEDIA_HD_AUDIO	0x0403

/*
 */

struct azx_dev {
	struct snd_dma_buffer bdl; /* BDL buffer */
	u32 *posbuf;		/* position buffer pointer */

	unsigned int bufsize;	/* size of the play buffer in bytes */
	unsigned int period_bytes; /* size of the period in bytes */
	unsigned int frags;	/* number for period in the play buffer */
	unsigned int fifo_size;	/* FIFO size */
	unsigned long start_wallclk;	/* start + minimum wallclk */
	unsigned long period_wallclk;	/* wallclk for period */

	void __iomem *sd_addr;	/* stream descriptor pointer */

	u32 sd_int_sta_mask;	/* stream int status mask */

	/* pcm support */
	struct snd_pcm_substream *substream;	/* assigned substream,
						 * set in PCM open
						 */
	unsigned int format_val;	/* format value to be set in the
					 * controller and the codec
					 */
	unsigned char stream_tag;	/* assigned stream */
	unsigned char index;		/* stream index */
	int device;			/* last device number assigned to */

	unsigned int opened :1;
	unsigned int running :1;
	unsigned int irq_pending :1;
	/*
	 * For VIA:
	 *  A flag to ensure DMA position is 0
	 *  when link position is not greater than FIFO size
	 */
	unsigned int insufficient :1;
};

/* CORB/RIRB */
struct azx_rb {
	u32 *buf;		/* CORB/RIRB buffer
				 * Each CORB entry is 4byte, RIRB is 8byte
				 */
	dma_addr_t addr;	/* physical address of CORB/RIRB buffer */
	/* for RIRB */
	unsigned short rp, wp;	/* read/write pointers */
	int cmds[AZX_MAX_CODECS];	/* number of pending requests */
	u32 res[AZX_MAX_CODECS];	/* last read value */
};

struct azx {
	struct snd_card *card;
	struct pci_dev *pci;
	int dev_index;

	/* chip type specific */
	int driver_type;
	int playback_streams;
	int playback_index_offset;
	int capture_streams;
	int capture_index_offset;
	int num_streams;

	/* pci resources */
	unsigned long addr;
	void __iomem *remap_addr;
	int irq;

	/* locks */
	spinlock_t reg_lock;
	struct mutex open_mutex;

	/* streams (x num_streams) */
	struct azx_dev *azx_dev;

	/* PCM */
	struct snd_pcm *pcm[HDA_MAX_PCMS];

	/* HD codec */
	unsigned short codec_mask;
	int  codec_probe_mask; /* copied from probe_mask option */
	struct hda_bus *bus;
	unsigned int beep_mode;

	/* CORB/RIRB */
	struct azx_rb corb;
	struct azx_rb rirb;

	/* CORB/RIRB and position buffers */
	struct snd_dma_buffer rb;
	struct snd_dma_buffer posbuf;

	/* flags */
	int position_fix[2]; /* for both playback/capture streams */
	int poll_count;
	unsigned int running :1;
	unsigned int initialized :1;
	unsigned int single_cmd :1;
	unsigned int polling_mode :1;
	unsigned int msi :1;
	unsigned int irq_pending_warned :1;
	unsigned int via_dmapos_patch :1; /* enable DMA-position fix for VIA */
	unsigned int probing :1; /* codec probing phase */

	/* for debugging */
	unsigned int last_cmd[AZX_MAX_CODECS];

	/* for pending irqs */
	struct work_struct irq_pending_work;

	/* reboot notifier (for mysterious hangup problem at power-down) */
	struct notifier_block reboot_notifier;
};

/* driver types */
enum {
	AZX_DRIVER_ICH,
	AZX_DRIVER_PCH,
	AZX_DRIVER_SCH,
	AZX_DRIVER_ATI,
	AZX_DRIVER_ATIHDMI,
	AZX_DRIVER_VIA,
	AZX_DRIVER_SIS,
	AZX_DRIVER_ULI,
	AZX_DRIVER_NVIDIA,
	AZX_DRIVER_TERA,
	AZX_DRIVER_GENERIC,
	AZX_NUM_DRIVERS, /* keep this as last entry */
};

static char *driver_short_names[] __devinitdata = {
	[AZX_DRIVER_ICH] = "HDA Intel",
	[AZX_DRIVER_PCH] = "HDA Intel PCH",
	[AZX_DRIVER_SCH] = "HDA Intel MID",
	[AZX_DRIVER_ATI] = "HDA ATI SB",
	[AZX_DRIVER_ATIHDMI] = "HDA ATI HDMI",
	[AZX_DRIVER_VIA] = "HDA VIA VT82xx",
	[AZX_DRIVER_SIS] = "HDA SIS966",
	[AZX_DRIVER_ULI] = "HDA ULI M5461",
	[AZX_DRIVER_NVIDIA] = "HDA NVidia",
	[AZX_DRIVER_TERA] = "HDA Teradici", 
	[AZX_DRIVER_GENERIC] = "HD-Audio Generic",
};

/*
 * macros for easy use
 */
#define azx_writel(chip,reg,value) \
	writel(value, (chip)->remap_addr + ICH6_REG_##reg)
#define azx_readl(chip,reg) \
	readl((chip)->remap_addr + ICH6_REG_##reg)
#define azx_writew(chip,reg,value) \
	writew(value, (chip)->remap_addr + ICH6_REG_##reg)
#define azx_readw(chip,reg) \
	readw((chip)->remap_addr + ICH6_REG_##reg)
#define azx_writeb(chip,reg,value) \
	writeb(value, (chip)->remap_addr + ICH6_REG_##reg)
#define azx_readb(chip,reg) \
	readb((chip)->remap_addr + ICH6_REG_##reg)

#define azx_sd_writel(dev,reg,value) \
	writel(value, (dev)->sd_addr + ICH6_REG_##reg)
#define azx_sd_readl(dev,reg) \
	readl((dev)->sd_addr + ICH6_REG_##reg)
#define azx_sd_writew(dev,reg,value) \
	writew(value, (dev)->sd_addr + ICH6_REG_##reg)
#define azx_sd_readw(dev,reg) \
	readw((dev)->sd_addr + ICH6_REG_##reg)
#define azx_sd_writeb(dev,reg,value) \
	writeb(value, (dev)->sd_addr + ICH6_REG_##reg)
#define azx_sd_readb(dev,reg) \
	readb((dev)->sd_addr + ICH6_REG_##reg)

/* for pcm support */
#define get_azx_dev(substream) (substream->runtime->private_data)

static int azx_acquire_irq(struct azx *chip, int do_disconnect);
static int azx_send_cmd(struct hda_bus *bus, unsigned int val);
/*
 * Interface for HD codec
 */

/*
 * CORB / RIRB interface
 */
static int azx_alloc_cmd_io(struct azx *chip)
{
	int err;

	/* single page (at least 4096 bytes) must suffice for both ringbuffes */
	err = snd_dma_alloc_pages(SNDRV_DMA_TYPE_DEV,
				  snd_dma_pci_data(chip->pci),
				  PAGE_SIZE, &chip->rb);
	if (err < 0) {
		snd_printk(KERN_ERR SFX "cannot allocate CORB/RIRB\n");
		return err;
	}
	return 0;
}

static void azx_init_cmd_io(struct azx *chip)
{
	spin_lock_irq(&chip->reg_lock);
	/* CORB set up */
	chip->corb.addr = chip->rb.addr;
	chip->corb.buf = (u32 *)chip->rb.area;
	azx_writel(chip, CORBLBASE, (u32)chip->corb.addr);
	azx_writel(chip, CORBUBASE, upper_32_bits(chip->corb.addr));

	/* set the corb size to 256 entries (ULI requires explicitly) */
	azx_writeb(chip, CORBSIZE, 0x02);
	/* set the corb write pointer to 0 */
	azx_writew(chip, CORBWP, 0);
	/* reset the corb hw read pointer */
	azx_writew(chip, CORBRP, ICH6_CORBRP_RST);
	/* enable corb dma */
	azx_writeb(chip, CORBCTL, ICH6_CORBCTL_RUN);

	/* RIRB set up */
	chip->rirb.addr = chip->rb.addr + 2048;
	chip->rirb.buf = (u32 *)(chip->rb.area + 2048);
	chip->rirb.wp = chip->rirb.rp = 0;
	memset(chip->rirb.cmds, 0, sizeof(chip->rirb.cmds));
	azx_writel(chip, RIRBLBASE, (u32)chip->rirb.addr);
	azx_writel(chip, RIRBUBASE, upper_32_bits(chip->rirb.addr));

	/* set the rirb size to 256 entries (ULI requires explicitly) */
	azx_writeb(chip, RIRBSIZE, 0x02);
	/* reset the rirb hw write pointer */
	azx_writew(chip, RIRBWP, ICH6_RIRBWP_RST);
	/* set N=1, get RIRB response interrupt for new entry */
	azx_writew(chip, RINTCNT, 1);
	/* enable rirb dma and response irq */
	azx_writeb(chip, RIRBCTL, ICH6_RBCTL_DMA_EN | ICH6_RBCTL_IRQ_EN);
	spin_unlock_irq(&chip->reg_lock);
}

static void azx_free_cmd_io(struct azx *chip)
{
	spin_lock_irq(&chip->reg_lock);
	/* disable ringbuffer DMAs */
	azx_writeb(chip, RIRBCTL, 0);
	azx_writeb(chip, CORBCTL, 0);
	spin_unlock_irq(&chip->reg_lock);
}

static unsigned int azx_command_addr(u32 cmd)
{
	unsigned int addr = cmd >> 28;

	if (addr >= AZX_MAX_CODECS) {
		snd_BUG();
		addr = 0;
	}

	return addr;
}

static unsigned int azx_response_addr(u32 res)
{
	unsigned int addr = res & 0xf;

	if (addr >= AZX_MAX_CODECS) {
		snd_BUG();
		addr = 0;
	}

	return addr;
}

/* send a command */
static int azx_corb_send_cmd(struct hda_bus *bus, u32 val)
{
	struct azx *chip = bus->private_data;
	unsigned int addr = azx_command_addr(val);
	unsigned int wp;

	spin_lock_irq(&chip->reg_lock);

	/* add command to corb */
	wp = azx_readb(chip, CORBWP);
	wp++;
	wp %= ICH6_MAX_CORB_ENTRIES;

	chip->rirb.cmds[addr]++;
	chip->corb.buf[wp] = cpu_to_le32(val);
	azx_writel(chip, CORBWP, wp);

	spin_unlock_irq(&chip->reg_lock);

	return 0;
}

#define ICH6_RIRB_EX_UNSOL_EV	(1<<4)

/* retrieve RIRB entry - called from interrupt handler */
static void azx_update_rirb(struct azx *chip)
{
	unsigned int rp, wp;
	unsigned int addr;
	u32 res, res_ex;

	wp = azx_readb(chip, RIRBWP);
	if (wp == chip->rirb.wp)
		return;
	chip->rirb.wp = wp;

	while (chip->rirb.rp != wp) {
		chip->rirb.rp++;
		chip->rirb.rp %= ICH6_MAX_RIRB_ENTRIES;

		rp = chip->rirb.rp << 1; /* an RIRB entry is 8-bytes */
		res_ex = le32_to_cpu(chip->rirb.buf[rp + 1]);
		res = le32_to_cpu(chip->rirb.buf[rp]);
		addr = azx_response_addr(res_ex);
		if (res_ex & ICH6_RIRB_EX_UNSOL_EV)
			snd_hda_queue_unsol_event(chip->bus, res, res_ex);
		else if (chip->rirb.cmds[addr]) {
			chip->rirb.res[addr] = res;
			smp_wmb();
			chip->rirb.cmds[addr]--;
		} else
			snd_printk(KERN_ERR SFX "spurious response %#x:%#x, "
				   "last cmd=%#08x\n",
				   res, res_ex,
				   chip->last_cmd[addr]);
	}
}

/* receive a response */
static unsigned int azx_rirb_get_response(struct hda_bus *bus,
					  unsigned int addr)
{
	struct azx *chip = bus->private_data;
	unsigned long timeout;
	int do_poll = 0;

 again:
	timeout = jiffies + msecs_to_jiffies(1000);
	for (;;) {
		if (chip->polling_mode || do_poll) {
			spin_lock_irq(&chip->reg_lock);
			azx_update_rirb(chip);
			spin_unlock_irq(&chip->reg_lock);
		}
		if (!chip->rirb.cmds[addr]) {
			smp_rmb();
			bus->rirb_error = 0;

			if (!do_poll)
				chip->poll_count = 0;
			return chip->rirb.res[addr]; /* the last value */
		}
		if (time_after(jiffies, timeout))
			break;
		if (bus->needs_damn_long_delay)
			msleep(2); /* temporary workaround */
		else {
			udelay(10);
			cond_resched();
		}
	}

	if (!chip->polling_mode && chip->poll_count < 2) {
		snd_printdd(SFX "azx_get_response timeout, "
			   "polling the codec once: last cmd=0x%08x\n",
			   chip->last_cmd[addr]);
		do_poll = 1;
		chip->poll_count++;
		goto again;
	}


	if (!chip->polling_mode) {
		snd_printk(KERN_WARNING SFX "azx_get_response timeout, "
			   "switching to polling mode: last cmd=0x%08x\n",
			   chip->last_cmd[addr]);
		chip->polling_mode = 1;
		goto again;
	}

	if (chip->msi) {
		snd_printk(KERN_WARNING SFX "No response from codec, "
			   "disabling MSI: last cmd=0x%08x\n",
			   chip->last_cmd[addr]);
		free_irq(chip->irq, chip);
		chip->irq = -1;
		pci_disable_msi(chip->pci);
		chip->msi = 0;
		if (azx_acquire_irq(chip, 1) < 0) {
			bus->rirb_error = 1;
			return -1;
		}
		goto again;
	}

	if (chip->probing) {
		/* If this critical timeout happens during the codec probing
		 * phase, this is likely an access to a non-existing codec
		 * slot.  Better to return an error and reset the system.
		 */
		return -1;
	}

	/* a fatal communication error; need either to reset or to fallback
	 * to the single_cmd mode
	 */
	bus->rirb_error = 1;
	if (bus->allow_bus_reset && !bus->response_reset && !bus->in_reset) {
		bus->response_reset = 1;
		return -1; /* give a chance to retry */
	}

	snd_printk(KERN_ERR "hda_intel: azx_get_response timeout, "
		   "switching to single_cmd mode: last cmd=0x%08x\n",
		   chip->last_cmd[addr]);
	chip->single_cmd = 1;
	bus->response_reset = 0;
	/* release CORB/RIRB */
	azx_free_cmd_io(chip);
	/* disable unsolicited responses */
	azx_writel(chip, GCTL, azx_readl(chip, GCTL) & ~ICH6_GCTL_UNSOL);
	return -1;
}

/*
 * Use the single immediate command instead of CORB/RIRB for simplicity
 *
 * Note: according to Intel, this is not preferred use.  The command was
 *       intended for the BIOS only, and may get confused with unsolicited
 *       responses.  So, we shouldn't use it for normal operation from the
 *       driver.
 *       I left the codes, however, for debugging/testing purposes.
 */

/* receive a response */
static int azx_single_wait_for_response(struct azx *chip, unsigned int addr)
{
	int timeout = 50;

	while (timeout--) {
		/* check IRV busy bit */
		if (azx_readw(chip, IRS) & ICH6_IRS_VALID) {
			/* reuse rirb.res as the response return value */
			chip->rirb.res[addr] = azx_readl(chip, IR);
			return 0;
		}
		udelay(1);
	}
	if (printk_ratelimit())
		snd_printd(SFX "get_response timeout: IRS=0x%x\n",
			   azx_readw(chip, IRS));
	chip->rirb.res[addr] = -1;
	return -EIO;
}

/* send a command */
static int azx_single_send_cmd(struct hda_bus *bus, u32 val)
{
	struct azx *chip = bus->private_data;
	unsigned int addr = azx_command_addr(val);
	int timeout = 50;

	bus->rirb_error = 0;
	while (timeout--) {
		/* check ICB busy bit */
		if (!((azx_readw(chip, IRS) & ICH6_IRS_BUSY))) {
			/* Clear IRV valid bit */
			azx_writew(chip, IRS, azx_readw(chip, IRS) |
				   ICH6_IRS_VALID);
			azx_writel(chip, IC, val);
			azx_writew(chip, IRS, azx_readw(chip, IRS) |
				   ICH6_IRS_BUSY);
			return azx_single_wait_for_response(chip, addr);
		}
		udelay(1);
	}
	if (printk_ratelimit())
		snd_printd(SFX "send_cmd timeout: IRS=0x%x, val=0x%x\n",
			   azx_readw(chip, IRS), val);
	return -EIO;
}

/* receive a response */
static unsigned int azx_single_get_response(struct hda_bus *bus,
					    unsigned int addr)
{
	struct azx *chip = bus->private_data;
	return chip->rirb.res[addr];
}

/*
 * The below are the main callbacks from hda_codec.
 *
 * They are just the skeleton to call sub-callbacks according to the
 * current setting of chip->single_cmd.
 */

/* send a command */
static int azx_send_cmd(struct hda_bus *bus, unsigned int val)
{
	struct azx *chip = bus->private_data;

	chip->last_cmd[azx_command_addr(val)] = val;
	if (chip->single_cmd)
		return azx_single_send_cmd(bus, val);
	else
		return azx_corb_send_cmd(bus, val);
}

/* get a response */
static unsigned int azx_get_response(struct hda_bus *bus,
				     unsigned int addr)
{
	struct azx *chip = bus->private_data;
	if (chip->single_cmd)
		return azx_single_get_response(bus, addr);
	else
		return azx_rirb_get_response(bus, addr);
}

#ifdef CONFIG_SND_HDA_POWER_SAVE
static void azx_power_notify(struct hda_bus *bus);
#endif

/* reset codec link */
static int azx_reset(struct azx *chip, int full_reset)
{
	int count;

	if (!full_reset)
		goto __skip;

	/* clear STATESTS */
	azx_writeb(chip, STATESTS, STATESTS_INT_MASK);

	/* reset controller */
	azx_writel(chip, GCTL, azx_readl(chip, GCTL) & ~ICH6_GCTL_RESET);

	count = 50;
	while (azx_readb(chip, GCTL) && --count)
		msleep(1);

	/* delay for >= 100us for codec PLL to settle per spec
	 * Rev 0.9 section 5.5.1
	 */
	msleep(1);

	/* Bring controller out of reset */
	azx_writeb(chip, GCTL, azx_readb(chip, GCTL) | ICH6_GCTL_RESET);

	count = 50;
	while (!azx_readb(chip, GCTL) && --count)
		msleep(1);

	/* Brent Chartrand said to wait >= 540us for codecs to initialize */
	msleep(1);

      __skip:
	/* check to see if controller is ready */
	if (!azx_readb(chip, GCTL)) {
		snd_printd(SFX "azx_reset: controller not ready!\n");
		return -EBUSY;
	}

	/* Accept unsolicited responses */
	if (!chip->single_cmd)
		azx_writel(chip, GCTL, azx_readl(chip, GCTL) |
			   ICH6_GCTL_UNSOL);

	/* detect codecs */
	if (!chip->codec_mask) {
		chip->codec_mask = azx_readw(chip, STATESTS);
		snd_printdd(SFX "codec_mask = 0x%x\n", chip->codec_mask);
	}

	return 0;
}


/*
 * Lowlevel interface
 */  

/* enable interrupts */
static void azx_int_enable(struct azx *chip)
{
	/* enable controller CIE and GIE */
	azx_writel(chip, INTCTL, azx_readl(chip, INTCTL) |
		   ICH6_INT_CTRL_EN | ICH6_INT_GLOBAL_EN);
}

/* disable interrupts */
static void azx_int_disable(struct azx *chip)
{
	int i;

	/* disable interrupts in stream descriptor */
	for (i = 0; i < chip->num_streams; i++) {
		struct azx_dev *azx_dev = &chip->azx_dev[i];
		azx_sd_writeb(azx_dev, SD_CTL,
			      azx_sd_readb(azx_dev, SD_CTL) & ~SD_INT_MASK);
	}

	/* disable SIE for all streams */
	azx_writeb(chip, INTCTL, 0);

	/* disable controller CIE and GIE */
	azx_writel(chip, INTCTL, azx_readl(chip, INTCTL) &
		   ~(ICH6_INT_CTRL_EN | ICH6_INT_GLOBAL_EN));
}

/* clear interrupts */
static void azx_int_clear(struct azx *chip)
{
	int i;

	/* clear stream status */
	for (i = 0; i < chip->num_streams; i++) {
		struct azx_dev *azx_dev = &chip->azx_dev[i];
		azx_sd_writeb(azx_dev, SD_STS, SD_INT_MASK);
	}

	/* clear STATESTS */
	azx_writeb(chip, STATESTS, STATESTS_INT_MASK);

	/* clear rirb status */
	azx_writeb(chip, RIRBSTS, RIRB_INT_MASK);

	/* clear int status */
	azx_writel(chip, INTSTS, ICH6_INT_CTRL_EN | ICH6_INT_ALL_STREAM);
}

/* start a stream */
static void azx_stream_start(struct azx *chip, struct azx_dev *azx_dev)
{
	/*
	 * Before stream start, initialize parameter
	 */
	azx_dev->insufficient = 1;

	/* enable SIE */
	azx_writel(chip, INTCTL,
		   azx_readl(chip, INTCTL) | (1 << azx_dev->index));
	/* set DMA start and interrupt mask */
	azx_sd_writeb(azx_dev, SD_CTL, azx_sd_readb(azx_dev, SD_CTL) |
		      SD_CTL_DMA_START | SD_INT_MASK);
}

/* stop DMA */
static void azx_stream_clear(struct azx *chip, struct azx_dev *azx_dev)
{
	azx_sd_writeb(azx_dev, SD_CTL, azx_sd_readb(azx_dev, SD_CTL) &
		      ~(SD_CTL_DMA_START | SD_INT_MASK));
	azx_sd_writeb(azx_dev, SD_STS, SD_INT_MASK); /* to be sure */
}

/* stop a stream */
static void azx_stream_stop(struct azx *chip, struct azx_dev *azx_dev)
{
	azx_stream_clear(chip, azx_dev);
	/* disable SIE */
	azx_writel(chip, INTCTL,
		   azx_readl(chip, INTCTL) & ~(1 << azx_dev->index));
}


/*
 * reset and start the controller registers
 */
static void azx_init_chip(struct azx *chip, int full_reset)
{
	if (chip->initialized)
		return;

	/* reset controller */
	azx_reset(chip, full_reset);

	/* initialize interrupts */
	azx_int_clear(chip);
	azx_int_enable(chip);

	/* initialize the codec command I/O */
	if (!chip->single_cmd)
		azx_init_cmd_io(chip);

	/* program the position buffer */
	azx_writel(chip, DPLBASE, (u32)chip->posbuf.addr);
	azx_writel(chip, DPUBASE, upper_32_bits(chip->posbuf.addr));

	chip->initialized = 1;
}

/*
 * initialize the PCI registers
 */
/* update bits in a PCI register byte */
static void update_pci_byte(struct pci_dev *pci, unsigned int reg,
			    unsigned char mask, unsigned char val)
{
	unsigned char data;

	pci_read_config_byte(pci, reg, &data);
	data &= ~mask;
	data |= (val & mask);
	pci_write_config_byte(pci, reg, data);
}

static void azx_init_pci(struct azx *chip)
{
	unsigned short snoop;

	/* Clear bits 0-2 of PCI register TCSEL (at offset 0x44)
	 * TCSEL == Traffic Class Select Register, which sets PCI express QOS
	 * Ensuring these bits are 0 clears playback static on some HD Audio
	 * codecs
	 */
	update_pci_byte(chip->pci, ICH6_PCIREG_TCSEL, 0x07, 0);

	switch (chip->driver_type) {
	case AZX_DRIVER_ATI:
		/* For ATI SB450 azalia HD audio, we need to enable snoop */
		update_pci_byte(chip->pci,
				ATI_SB450_HDAUDIO_MISC_CNTR2_ADDR, 
				0x07, ATI_SB450_HDAUDIO_ENABLE_SNOOP);
		break;
	case AZX_DRIVER_NVIDIA:
		/* For NVIDIA HDA, enable snoop */
		update_pci_byte(chip->pci,
				NVIDIA_HDA_TRANSREG_ADDR,
				0x0f, NVIDIA_HDA_ENABLE_COHBITS);
		update_pci_byte(chip->pci,
				NVIDIA_HDA_ISTRM_COH,
				0x01, NVIDIA_HDA_ENABLE_COHBIT);
		update_pci_byte(chip->pci,
				NVIDIA_HDA_OSTRM_COH,
				0x01, NVIDIA_HDA_ENABLE_COHBIT);
		break;
	case AZX_DRIVER_SCH:
	case AZX_DRIVER_PCH:
		pci_read_config_word(chip->pci, INTEL_SCH_HDA_DEVC, &snoop);
		if (snoop & INTEL_SCH_HDA_DEVC_NOSNOOP) {
			pci_write_config_word(chip->pci, INTEL_SCH_HDA_DEVC,
				snoop & (~INTEL_SCH_HDA_DEVC_NOSNOOP));
			pci_read_config_word(chip->pci,
				INTEL_SCH_HDA_DEVC, &snoop);
			snd_printdd(SFX "HDA snoop disabled, enabling ... %s\n",
				(snoop & INTEL_SCH_HDA_DEVC_NOSNOOP)
				? "Failed" : "OK");
		}
		break;

        }
}


static int azx_position_ok(struct azx *chip, struct azx_dev *azx_dev);

/*
 * interrupt handler
 */
static irqreturn_t azx_interrupt(int irq, void *dev_id)
{
	struct azx *chip = dev_id;
	struct azx_dev *azx_dev;
	u32 status;
	u8 sd_status;
	int i, ok;

	spin_lock(&chip->reg_lock);

	status = azx_readl(chip, INTSTS);
	if (status == 0) {
		spin_unlock(&chip->reg_lock);
		return IRQ_NONE;
	}
	
	for (i = 0; i < chip->num_streams; i++) {
		azx_dev = &chip->azx_dev[i];
		if (status & azx_dev->sd_int_sta_mask) {
			sd_status = azx_sd_readb(azx_dev, SD_STS);
			azx_sd_writeb(azx_dev, SD_STS, SD_INT_MASK);
			if (!azx_dev->substream || !azx_dev->running ||
			    !(sd_status & SD_INT_COMPLETE))
				continue;
			/* check whether this IRQ is really acceptable */
			ok = azx_position_ok(chip, azx_dev);
			if (ok == 1) {
				azx_dev->irq_pending = 0;
				spin_unlock(&chip->reg_lock);
				snd_pcm_period_elapsed(azx_dev->substream);
				spin_lock(&chip->reg_lock);
			} else if (ok == 0 && chip->bus && chip->bus->workq) {
				/* bogus IRQ, process it later */
				azx_dev->irq_pending = 1;
				queue_work(chip->bus->workq,
					   &chip->irq_pending_work);
			}
		}
	}

	/* clear rirb int */
	status = azx_readb(chip, RIRBSTS);
	if (status & RIRB_INT_MASK) {
		if (status & RIRB_INT_RESPONSE)
			azx_update_rirb(chip);
		azx_writeb(chip, RIRBSTS, RIRB_INT_MASK);
	}

#if 0
	/* clear state status int */
	if (azx_readb(chip, STATESTS) & 0x04)
		azx_writeb(chip, STATESTS, 0x04);
#endif
	spin_unlock(&chip->reg_lock);
	
	return IRQ_HANDLED;
}


/*
 * set up a BDL entry
 */
static int setup_bdle(struct snd_pcm_substream *substream,
		      struct azx_dev *azx_dev, u32 **bdlp,
		      int ofs, int size, int with_ioc)
{
	u32 *bdl = *bdlp;

	while (size > 0) {
		dma_addr_t addr;
		int chunk;

		if (azx_dev->frags >= AZX_MAX_BDL_ENTRIES)
			return -EINVAL;

		addr = snd_pcm_sgbuf_get_addr(substream, ofs);
		/* program the address field of the BDL entry */
		bdl[0] = cpu_to_le32((u32)addr);
		bdl[1] = cpu_to_le32(upper_32_bits(addr));
		/* program the size field of the BDL entry */
		chunk = snd_pcm_sgbuf_get_chunk_size(substream, ofs, size);
		bdl[2] = cpu_to_le32(chunk);
		/* program the IOC to enable interrupt
		 * only when the whole fragment is processed
		 */
		size -= chunk;
		bdl[3] = (size || !with_ioc) ? 0 : cpu_to_le32(0x01);
		bdl += 4;
		azx_dev->frags++;
		ofs += chunk;
	}
	*bdlp = bdl;
	return ofs;
}

/*
 * set up BDL entries
 */
static int azx_setup_periods(struct azx *chip,
			     struct snd_pcm_substream *substream,
			     struct azx_dev *azx_dev)
{
	u32 *bdl;
	int i, ofs, periods, period_bytes;
	int pos_adj;

	/* reset BDL address */
	azx_sd_writel(azx_dev, SD_BDLPL, 0);
	azx_sd_writel(azx_dev, SD_BDLPU, 0);

	period_bytes = azx_dev->period_bytes;
	periods = azx_dev->bufsize / period_bytes;

	/* program the initial BDL entries */
	bdl = (u32 *)azx_dev->bdl.area;
	ofs = 0;
	azx_dev->frags = 0;
	pos_adj = bdl_pos_adj[chip->dev_index];
	if (pos_adj > 0) {
		struct snd_pcm_runtime *runtime = substream->runtime;
		int pos_align = pos_adj;
		pos_adj = (pos_adj * runtime->rate + 47999) / 48000;
		if (!pos_adj)
			pos_adj = pos_align;
		else
			pos_adj = ((pos_adj + pos_align - 1) / pos_align) *
				pos_align;
		pos_adj = frames_to_bytes(runtime, pos_adj);
		if (pos_adj >= period_bytes) {
			snd_printk(KERN_WARNING SFX "Too big adjustment %d\n",
				   bdl_pos_adj[chip->dev_index]);
			pos_adj = 0;
		} else {
			ofs = setup_bdle(substream, azx_dev,
					 &bdl, ofs, pos_adj, 1);
			if (ofs < 0)
				goto error;
		}
	} else
		pos_adj = 0;
	for (i = 0; i < periods; i++) {
		if (i == periods - 1 && pos_adj)
			ofs = setup_bdle(substream, azx_dev, &bdl, ofs,
					 period_bytes - pos_adj, 0);
		else
			ofs = setup_bdle(substream, azx_dev, &bdl, ofs,
					 period_bytes, 1);
		if (ofs < 0)
			goto error;
	}
	return 0;

 error:
	snd_printk(KERN_ERR SFX "Too many BDL entries: buffer=%d, period=%d\n",
		   azx_dev->bufsize, period_bytes);
	return -EINVAL;
}

/* reset stream */
static void azx_stream_reset(struct azx *chip, struct azx_dev *azx_dev)
{
	unsigned char val;
	int timeout;

	azx_stream_clear(chip, azx_dev);

	azx_sd_writeb(azx_dev, SD_CTL, azx_sd_readb(azx_dev, SD_CTL) |
		      SD_CTL_STREAM_RESET);
	udelay(3);
	timeout = 300;
	while (!((val = azx_sd_readb(azx_dev, SD_CTL)) & SD_CTL_STREAM_RESET) &&
	       --timeout)
		;
	val &= ~SD_CTL_STREAM_RESET;
	azx_sd_writeb(azx_dev, SD_CTL, val);
	udelay(3);

	timeout = 300;
	/* waiting for hardware to report that the stream is out of reset */
	while (((val = azx_sd_readb(azx_dev, SD_CTL)) & SD_CTL_STREAM_RESET) &&
	       --timeout)
		;

	/* reset first position - may not be synced with hw at this time */
	*azx_dev->posbuf = 0;
}

/*
 * set up the SD for streaming
 */
static int azx_setup_controller(struct azx *chip, struct azx_dev *azx_dev)
{
	/* make sure the run bit is zero for SD */
	azx_stream_clear(chip, azx_dev);
	/* program the stream_tag */
	azx_sd_writel(azx_dev, SD_CTL,
		      (azx_sd_readl(azx_dev, SD_CTL) & ~SD_CTL_STREAM_TAG_MASK)|
		      (azx_dev->stream_tag << SD_CTL_STREAM_TAG_SHIFT));

	/* program the length of samples in cyclic buffer */
	azx_sd_writel(azx_dev, SD_CBL, azx_dev->bufsize);

	/* program the stream format */
	/* this value needs to be the same as the one programmed */
	azx_sd_writew(azx_dev, SD_FORMAT, azx_dev->format_val);

	/* program the stream LVI (last valid index) of the BDL */
	azx_sd_writew(azx_dev, SD_LVI, azx_dev->frags - 1);

	/* program the BDL address */
	/* lower BDL address */
	azx_sd_writel(azx_dev, SD_BDLPL, (u32)azx_dev->bdl.addr);
	/* upper BDL address */
	azx_sd_writel(azx_dev, SD_BDLPU, upper_32_bits(azx_dev->bdl.addr));

	/* enable the position buffer */
	if (chip->position_fix[0] == POS_FIX_POSBUF ||
	    chip->position_fix[0] == POS_FIX_AUTO ||
	    chip->position_fix[1] == POS_FIX_POSBUF ||
	    chip->position_fix[1] == POS_FIX_AUTO ||
	    chip->via_dmapos_patch) {
		if (!(azx_readl(chip, DPLBASE) & ICH6_DPLBASE_ENABLE))
			azx_writel(chip, DPLBASE,
				(u32)chip->posbuf.addr | ICH6_DPLBASE_ENABLE);
	}

	/* set the interrupt enable bits in the descriptor control register */
	azx_sd_writel(azx_dev, SD_CTL,
		      azx_sd_readl(azx_dev, SD_CTL) | SD_INT_MASK);

	return 0;
}

/*
 * Probe the given codec address
 */
static int probe_codec(struct azx *chip, int addr)
{
	unsigned int cmd = (addr << 28) | (AC_NODE_ROOT << 20) |
		(AC_VERB_PARAMETERS << 8) | AC_PAR_VENDOR_ID;
	unsigned int res;

	mutex_lock(&chip->bus->cmd_mutex);
	chip->probing = 1;
	azx_send_cmd(chip->bus, cmd);
	res = azx_get_response(chip->bus, addr);
	chip->probing = 0;
	mutex_unlock(&chip->bus->cmd_mutex);
	if (res == -1)
		return -EIO;
	snd_printdd(SFX "codec #%d probed OK\n", addr);
	return 0;
}

static int azx_attach_pcm_stream(struct hda_bus *bus, struct hda_codec *codec,
				 struct hda_pcm *cpcm);
static void azx_stop_chip(struct azx *chip);

static void azx_bus_reset(struct hda_bus *bus)
{
	struct azx *chip = bus->private_data;

	bus->in_reset = 1;
	azx_stop_chip(chip);
	azx_init_chip(chip, 1);
#ifdef CONFIG_PM
	if (chip->initialized) {
		int i;

		for (i = 0; i < HDA_MAX_PCMS; i++)
			snd_pcm_suspend_all(chip->pcm[i]);
		snd_hda_suspend(chip->bus);
		snd_hda_resume(chip->bus);
	}
#endif
	bus->in_reset = 0;
}

/*
 * Codec initialization
 */

/* number of codec slots for each chipset: 0 = default slots (i.e. 4) */
static unsigned int azx_max_codecs[AZX_NUM_DRIVERS] __devinitdata = {
	[AZX_DRIVER_NVIDIA] = 8,
	[AZX_DRIVER_TERA] = 1,
};

static int __devinit azx_codec_create(struct azx *chip, const char *model)
{
	struct hda_bus_template bus_temp;
	int c, codecs, err;
	int max_slots;

	memset(&bus_temp, 0, sizeof(bus_temp));
	bus_temp.private_data = chip;
	bus_temp.modelname = model;
	bus_temp.pci = chip->pci;
	bus_temp.ops.command = azx_send_cmd;
	bus_temp.ops.get_response = azx_get_response;
	bus_temp.ops.attach_pcm = azx_attach_pcm_stream;
	bus_temp.ops.bus_reset = azx_bus_reset;
#ifdef CONFIG_SND_HDA_POWER_SAVE
	bus_temp.power_save = &power_save;
	bus_temp.ops.pm_notify = azx_power_notify;
#endif

	err = snd_hda_bus_new(chip->card, &bus_temp, &chip->bus);
	if (err < 0)
		return err;

	if (chip->driver_type == AZX_DRIVER_NVIDIA)
		chip->bus->needs_damn_long_delay = 1;

	codecs = 0;
	max_slots = azx_max_codecs[chip->driver_type];
	if (!max_slots)
		max_slots = AZX_DEFAULT_CODECS;

	/* First try to probe all given codec slots */
	for (c = 0; c < max_slots; c++) {
		if ((chip->codec_mask & (1 << c)) & chip->codec_probe_mask) {
			if (probe_codec(chip, c) < 0) {
				/* Some BIOSen give you wrong codec addresses
				 * that don't exist
				 */
				snd_printk(KERN_WARNING SFX
					   "Codec #%d probe error; "
					   "disabling it...\n", c);
				chip->codec_mask &= ~(1 << c);
				/* More badly, accessing to a non-existing
				 * codec often screws up the controller chip,
				 * and disturbs the further communications.
				 * Thus if an error occurs during probing,
				 * better to reset the controller chip to
				 * get back to the sanity state.
				 */
				azx_stop_chip(chip);
				azx_init_chip(chip, 1);
			}
		}
	}

	/* Then create codec instances */
	for (c = 0; c < max_slots; c++) {
		if ((chip->codec_mask & (1 << c)) & chip->codec_probe_mask) {
			struct hda_codec *codec;
			err = snd_hda_codec_new(chip->bus, c, &codec);
			if (err < 0)
				continue;
			codec->beep_mode = chip->beep_mode;
			codecs++;
		}
	}
	if (!codecs) {
		snd_printk(KERN_ERR SFX "no codecs initialized\n");
		return -ENXIO;
	}
	return 0;
}

/* configure each codec instance */
static int __devinit azx_codec_configure(struct azx *chip)
{
	struct hda_codec *codec;
	list_for_each_entry(codec, &chip->bus->codec_list, list) {
		snd_hda_codec_configure(codec);
	}
	return 0;
}


/*
 * PCM support
 */

/* assign a stream for the PCM */
static inline struct azx_dev *
azx_assign_device(struct azx *chip, struct snd_pcm_substream *substream)
{
	int dev, i, nums;
	struct azx_dev *res = NULL;

	if (substream->stream == SNDRV_PCM_STREAM_PLAYBACK) {
		dev = chip->playback_index_offset;
		nums = chip->playback_streams;
	} else {
		dev = chip->capture_index_offset;
		nums = chip->capture_streams;
	}
	for (i = 0; i < nums; i++, dev++)
		if (!chip->azx_dev[dev].opened) {
			res = &chip->azx_dev[dev];
			if (res->device == substream->pcm->device)
				break;
		}
	if (res) {
		res->opened = 1;
		res->device = substream->pcm->device;
	}
	return res;
}

/* release the assigned stream */
static inline void azx_release_device(struct azx_dev *azx_dev)
{
	azx_dev->opened = 0;
}

static struct snd_pcm_hardware azx_pcm_hw = {
	.info =			(SNDRV_PCM_INFO_MMAP |
				 SNDRV_PCM_INFO_INTERLEAVED |
				 SNDRV_PCM_INFO_BLOCK_TRANSFER |
				 SNDRV_PCM_INFO_MMAP_VALID |
				 /* No full-resume yet implemented */
				 /* SNDRV_PCM_INFO_RESUME |*/
				 SNDRV_PCM_INFO_PAUSE |
				 SNDRV_PCM_INFO_SYNC_START),
	.formats =		SNDRV_PCM_FMTBIT_S16_LE,
	.rates =		SNDRV_PCM_RATE_48000,
	.rate_min =		48000,
	.rate_max =		48000,
	.channels_min =		2,
	.channels_max =		2,
	.buffer_bytes_max =	AZX_MAX_BUF_SIZE,
	.period_bytes_min =	128,
	.period_bytes_max =	AZX_MAX_BUF_SIZE / 2,
	.periods_min =		2,
	.periods_max =		AZX_MAX_FRAG,
	.fifo_size =		0,
};

struct azx_pcm {
	struct azx *chip;
	struct hda_codec *codec;
	struct hda_pcm_stream *hinfo[2];
};

static int azx_pcm_open(struct snd_pcm_substream *substream)
{
	struct azx_pcm *apcm = snd_pcm_substream_chip(substream);
	struct hda_pcm_stream *hinfo = apcm->hinfo[substream->stream];
	struct azx *chip = apcm->chip;
	struct azx_dev *azx_dev;
	struct snd_pcm_runtime *runtime = substream->runtime;
	unsigned long flags;
	int err;

	mutex_lock(&chip->open_mutex);
	azx_dev = azx_assign_device(chip, substream);
	if (azx_dev == NULL) {
		mutex_unlock(&chip->open_mutex);
		return -EBUSY;
	}
	runtime->hw = azx_pcm_hw;
	runtime->hw.channels_min = hinfo->channels_min;
	runtime->hw.channels_max = hinfo->channels_max;
	runtime->hw.formats = hinfo->formats;
	runtime->hw.rates = hinfo->rates;
	snd_pcm_limit_hw_rates(runtime);
	snd_pcm_hw_constraint_integer(runtime, SNDRV_PCM_HW_PARAM_PERIODS);
	snd_pcm_hw_constraint_step(runtime, 0, SNDRV_PCM_HW_PARAM_BUFFER_BYTES,
				   128);
	snd_pcm_hw_constraint_step(runtime, 0, SNDRV_PCM_HW_PARAM_PERIOD_BYTES,
				   128);
	snd_hda_power_up(apcm->codec);
	err = hinfo->ops.open(hinfo, apcm->codec, substream);
	if (err < 0) {
		azx_release_device(azx_dev);
		snd_hda_power_down(apcm->codec);
		mutex_unlock(&chip->open_mutex);
		return err;
	}
	snd_pcm_limit_hw_rates(runtime);
	/* sanity check */
	if (snd_BUG_ON(!runtime->hw.channels_min) ||
	    snd_BUG_ON(!runtime->hw.channels_max) ||
	    snd_BUG_ON(!runtime->hw.formats) ||
	    snd_BUG_ON(!runtime->hw.rates)) {
		azx_release_device(azx_dev);
		hinfo->ops.close(hinfo, apcm->codec, substream);
		snd_hda_power_down(apcm->codec);
		mutex_unlock(&chip->open_mutex);
		return -EINVAL;
	}
	spin_lock_irqsave(&chip->reg_lock, flags);
	azx_dev->substream = substream;
	azx_dev->running = 0;
	spin_unlock_irqrestore(&chip->reg_lock, flags);

	runtime->private_data = azx_dev;
	snd_pcm_set_sync(substream);
	mutex_unlock(&chip->open_mutex);
	return 0;
}

static int azx_pcm_close(struct snd_pcm_substream *substream)
{
	struct azx_pcm *apcm = snd_pcm_substream_chip(substream);
	struct hda_pcm_stream *hinfo = apcm->hinfo[substream->stream];
	struct azx *chip = apcm->chip;
	struct azx_dev *azx_dev = get_azx_dev(substream);
	unsigned long flags;

	mutex_lock(&chip->open_mutex);
	spin_lock_irqsave(&chip->reg_lock, flags);
	azx_dev->substream = NULL;
	azx_dev->running = 0;
	spin_unlock_irqrestore(&chip->reg_lock, flags);
	azx_release_device(azx_dev);
	hinfo->ops.close(hinfo, apcm->codec, substream);
	snd_hda_power_down(apcm->codec);
	mutex_unlock(&chip->open_mutex);
	return 0;
}

static int azx_pcm_hw_params(struct snd_pcm_substream *substream,
			     struct snd_pcm_hw_params *hw_params)
{
	struct azx_dev *azx_dev = get_azx_dev(substream);

	azx_dev->bufsize = 0;
	azx_dev->period_bytes = 0;
	azx_dev->format_val = 0;
	return snd_pcm_lib_malloc_pages(substream,
					params_buffer_bytes(hw_params));
}

static int azx_pcm_hw_free(struct snd_pcm_substream *substream)
{
	struct azx_pcm *apcm = snd_pcm_substream_chip(substream);
	struct azx_dev *azx_dev = get_azx_dev(substream);
	struct hda_pcm_stream *hinfo = apcm->hinfo[substream->stream];

	/* reset BDL address */
	azx_sd_writel(azx_dev, SD_BDLPL, 0);
	azx_sd_writel(azx_dev, SD_BDLPU, 0);
	azx_sd_writel(azx_dev, SD_CTL, 0);
	azx_dev->bufsize = 0;
	azx_dev->period_bytes = 0;
	azx_dev->format_val = 0;

	hinfo->ops.cleanup(hinfo, apcm->codec, substream);

	return snd_pcm_lib_free_pages(substream);
}

static int azx_pcm_prepare(struct snd_pcm_substream *substream)
{
	struct azx_pcm *apcm = snd_pcm_substream_chip(substream);
	struct azx *chip = apcm->chip;
	struct azx_dev *azx_dev = get_azx_dev(substream);
	struct hda_pcm_stream *hinfo = apcm->hinfo[substream->stream];
	struct snd_pcm_runtime *runtime = substream->runtime;
	unsigned int bufsize, period_bytes, format_val;
	int err;

	azx_stream_reset(chip, azx_dev);
	format_val = snd_hda_calc_stream_format(runtime->rate,
						runtime->channels,
						runtime->format,
						hinfo->maxbps);
	if (!format_val) {
		snd_printk(KERN_ERR SFX
			   "invalid format_val, rate=%d, ch=%d, format=%d\n",
			   runtime->rate, runtime->channels, runtime->format);
		return -EINVAL;
	}

	bufsize = snd_pcm_lib_buffer_bytes(substream);
	period_bytes = snd_pcm_lib_period_bytes(substream);

	snd_printdd(SFX "azx_pcm_prepare: bufsize=0x%x, format=0x%x\n",
		    bufsize, format_val);

	if (bufsize != azx_dev->bufsize ||
	    period_bytes != azx_dev->period_bytes ||
	    format_val != azx_dev->format_val) {
		azx_dev->bufsize = bufsize;
		azx_dev->period_bytes = period_bytes;
		azx_dev->format_val = format_val;
		err = azx_setup_periods(chip, substream, azx_dev);
		if (err < 0)
			return err;
	}

	/* wallclk has 24Mhz clock source */
	azx_dev->period_wallclk = (((runtime->period_size * 24000) /
						runtime->rate) * 1000);
	azx_setup_controller(chip, azx_dev);
	if (substream->stream == SNDRV_PCM_STREAM_PLAYBACK)
		azx_dev->fifo_size = azx_sd_readw(azx_dev, SD_FIFOSIZE) + 1;
	else
		azx_dev->fifo_size = 0;

	return hinfo->ops.prepare(hinfo, apcm->codec, azx_dev->stream_tag,
				  azx_dev->format_val, substream);
}

static int azx_pcm_trigger(struct snd_pcm_substream *substream, int cmd)
{
	struct azx_pcm *apcm = snd_pcm_substream_chip(substream);
	struct azx *chip = apcm->chip;
	struct azx_dev *azx_dev;
	struct snd_pcm_substream *s;
	int rstart = 0, start, nsync = 0, sbits = 0;
	int nwait, timeout;

	switch (cmd) {
	case SNDRV_PCM_TRIGGER_START:
		rstart = 1;
	case SNDRV_PCM_TRIGGER_PAUSE_RELEASE:
	case SNDRV_PCM_TRIGGER_RESUME:
		start = 1;
		break;
	case SNDRV_PCM_TRIGGER_PAUSE_PUSH:
	case SNDRV_PCM_TRIGGER_SUSPEND:
	case SNDRV_PCM_TRIGGER_STOP:
		start = 0;
		break;
	default:
		return -EINVAL;
	}

	snd_pcm_group_for_each_entry(s, substream) {
		if (s->pcm->card != substream->pcm->card)
			continue;
		azx_dev = get_azx_dev(s);
		sbits |= 1 << azx_dev->index;
		nsync++;
		snd_pcm_trigger_done(s, substream);
	}

	spin_lock(&chip->reg_lock);
	if (nsync > 1) {
		/* first, set SYNC bits of corresponding streams */
		azx_writel(chip, SYNC, azx_readl(chip, SYNC) | sbits);
	}
	snd_pcm_group_for_each_entry(s, substream) {
		if (s->pcm->card != substream->pcm->card)
			continue;
		azx_dev = get_azx_dev(s);
		if (start) {
			azx_dev->start_wallclk = azx_readl(chip, WALLCLK);
			if (!rstart)
				azx_dev->start_wallclk -=
						azx_dev->period_wallclk;
			azx_stream_start(chip, azx_dev);
		} else {
			azx_stream_stop(chip, azx_dev);
		}
		azx_dev->running = start;
	}
	spin_unlock(&chip->reg_lock);
	if (start) {
		if (nsync == 1)
			return 0;
		/* wait until all FIFOs get ready */
		for (timeout = 5000; timeout; timeout--) {
			nwait = 0;
			snd_pcm_group_for_each_entry(s, substream) {
				if (s->pcm->card != substream->pcm->card)
					continue;
				azx_dev = get_azx_dev(s);
				if (!(azx_sd_readb(azx_dev, SD_STS) &
				      SD_STS_FIFO_READY))
					nwait++;
			}
			if (!nwait)
				break;
			cpu_relax();
		}
	} else {
		/* wait until all RUN bits are cleared */
		for (timeout = 5000; timeout; timeout--) {
			nwait = 0;
			snd_pcm_group_for_each_entry(s, substream) {
				if (s->pcm->card != substream->pcm->card)
					continue;
				azx_dev = get_azx_dev(s);
				if (azx_sd_readb(azx_dev, SD_CTL) &
				    SD_CTL_DMA_START)
					nwait++;
			}
			if (!nwait)
				break;
			cpu_relax();
		}
	}
	if (nsync > 1) {
		spin_lock(&chip->reg_lock);
		/* reset SYNC bits */
		azx_writel(chip, SYNC, azx_readl(chip, SYNC) & ~sbits);
		spin_unlock(&chip->reg_lock);
	}
	return 0;
}

/* get the current DMA position with correction on VIA chips */
static unsigned int azx_via_get_position(struct azx *chip,
					 struct azx_dev *azx_dev)
{
	unsigned int link_pos, mini_pos, bound_pos;
	unsigned int mod_link_pos, mod_dma_pos, mod_mini_pos;
	unsigned int fifo_size;

	link_pos = azx_sd_readl(azx_dev, SD_LPIB);
	if (azx_dev->index >= 4) {
		/* Playback, no problem using link position */
		return link_pos;
	}

	/* Capture */
	/* For new chipset,
	 * use mod to get the DMA position just like old chipset
	 */
	mod_dma_pos = le32_to_cpu(*azx_dev->posbuf);
	mod_dma_pos %= azx_dev->period_bytes;

	/* azx_dev->fifo_size can't get FIFO size of in stream.
	 * Get from base address + offset.
	 */
	fifo_size = readw(chip->remap_addr + VIA_IN_STREAM0_FIFO_SIZE_OFFSET);

	if (azx_dev->insufficient) {
		/* Link position never gather than FIFO size */
		if (link_pos <= fifo_size)
			return 0;

		azx_dev->insufficient = 0;
	}

	if (link_pos <= fifo_size)
		mini_pos = azx_dev->bufsize + link_pos - fifo_size;
	else
		mini_pos = link_pos - fifo_size;

	/* Find nearest previous boudary */
	mod_mini_pos = mini_pos % azx_dev->period_bytes;
	mod_link_pos = link_pos % azx_dev->period_bytes;
	if (mod_link_pos >= fifo_size)
		bound_pos = link_pos - mod_link_pos;
	else if (mod_dma_pos >= mod_mini_pos)
		bound_pos = mini_pos - mod_mini_pos;
	else {
		bound_pos = mini_pos - mod_mini_pos + azx_dev->period_bytes;
		if (bound_pos >= azx_dev->bufsize)
			bound_pos = 0;
	}

	/* Calculate real DMA position we want */
	return bound_pos + mod_dma_pos;
}

static unsigned int azx_get_position(struct azx *chip,
				     struct azx_dev *azx_dev)
{
	unsigned int pos;

	if (chip->via_dmapos_patch)
		pos = azx_via_get_position(chip, azx_dev);
	else {
		int stream = azx_dev->substream->stream;
		if (chip->position_fix[stream] == POS_FIX_POSBUF ||
		    chip->position_fix[stream] == POS_FIX_AUTO) {
			/* use the position buffer */
			pos = le32_to_cpu(*azx_dev->posbuf);
		} else {
			/* read LPIB */
			pos = azx_sd_readl(azx_dev, SD_LPIB);
		}
	}
	if (pos >= azx_dev->bufsize)
		pos = 0;
	return pos;
}

static snd_pcm_uframes_t azx_pcm_pointer(struct snd_pcm_substream *substream)
{
	struct azx_pcm *apcm = snd_pcm_substream_chip(substream);
	struct azx *chip = apcm->chip;
	struct azx_dev *azx_dev = get_azx_dev(substream);
	return bytes_to_frames(substream->runtime,
			       azx_get_position(chip, azx_dev));
}

/*
 * Check whether the current DMA position is acceptable for updating
 * periods.  Returns non-zero if it's OK.
 *
 * Many HD-audio controllers appear pretty inaccurate about
 * the update-IRQ timing.  The IRQ is issued before actually the
 * data is processed.  So, we need to process it afterwords in a
 * workqueue.
 */
static int azx_position_ok(struct azx *chip, struct azx_dev *azx_dev)
{
	u32 wallclk;
	unsigned int pos;
	int stream;

	wallclk = azx_readl(chip, WALLCLK) - azx_dev->start_wallclk;
	if (wallclk < (azx_dev->period_wallclk * 2) / 3)
		return -1;	/* bogus (too early) interrupt */

	stream = azx_dev->substream->stream;
	pos = azx_get_position(chip, azx_dev);
	if (chip->position_fix[stream] == POS_FIX_AUTO) {
		if (!pos) {
			printk(KERN_WARNING
			       "hda-intel: Invalid position buffer, "
			       "using LPIB read method instead.\n");
			chip->position_fix[stream] = POS_FIX_LPIB;
			pos = azx_get_position(chip, azx_dev);
		} else
			chip->position_fix[stream] = POS_FIX_POSBUF;
	}

	if (WARN_ONCE(!azx_dev->period_bytes,
		      "hda-intel: zero azx_dev->period_bytes"))
		return -1; /* this shouldn't happen! */
	if (wallclk < (azx_dev->period_wallclk * 5) / 4 &&
	    pos % azx_dev->period_bytes > azx_dev->period_bytes / 2)
		/* NG - it's below the first next period boundary */
		return bdl_pos_adj[chip->dev_index] ? 0 : -1;
	azx_dev->start_wallclk += wallclk;
	return 1; /* OK, it's fine */
}

/*
 * The work for pending PCM period updates.
 */
static void azx_irq_pending_work(struct work_struct *work)
{
	struct azx *chip = container_of(work, struct azx, irq_pending_work);
	int i, pending, ok;

	if (!chip->irq_pending_warned) {
		printk(KERN_WARNING
		       "hda-intel: IRQ timing workaround is activated "
		       "for card #%d. Suggest a bigger bdl_pos_adj.\n",
		       chip->card->number);
		chip->irq_pending_warned = 1;
	}

	for (;;) {
		pending = 0;
		spin_lock_irq(&chip->reg_lock);
		for (i = 0; i < chip->num_streams; i++) {
			struct azx_dev *azx_dev = &chip->azx_dev[i];
			if (!azx_dev->irq_pending ||
			    !azx_dev->substream ||
			    !azx_dev->running)
				continue;
			ok = azx_position_ok(chip, azx_dev);
			if (ok > 0) {
				azx_dev->irq_pending = 0;
				spin_unlock(&chip->reg_lock);
				snd_pcm_period_elapsed(azx_dev->substream);
				spin_lock(&chip->reg_lock);
			} else if (ok < 0) {
				pending = 0;	/* too early */
			} else
				pending++;
		}
		spin_unlock_irq(&chip->reg_lock);
		if (!pending)
			return;
		cond_resched();
	}
}

/* clear irq_pending flags and assure no on-going workq */
static void azx_clear_irq_pending(struct azx *chip)
{
	int i;

	spin_lock_irq(&chip->reg_lock);
	for (i = 0; i < chip->num_streams; i++)
		chip->azx_dev[i].irq_pending = 0;
	spin_unlock_irq(&chip->reg_lock);
}

static struct snd_pcm_ops azx_pcm_ops = {
	.open = azx_pcm_open,
	.close = azx_pcm_close,
	.ioctl = snd_pcm_lib_ioctl,
	.hw_params = azx_pcm_hw_params,
	.hw_free = azx_pcm_hw_free,
	.prepare = azx_pcm_prepare,
	.trigger = azx_pcm_trigger,
	.pointer = azx_pcm_pointer,
	.page = snd_pcm_sgbuf_ops_page,
};

static void azx_pcm_free(struct snd_pcm *pcm)
{
	struct azx_pcm *apcm = pcm->private_data;
	if (apcm) {
		apcm->chip->pcm[pcm->device] = NULL;
		kfree(apcm);
	}
}

static int
azx_attach_pcm_stream(struct hda_bus *bus, struct hda_codec *codec,
		      struct hda_pcm *cpcm)
{
	struct azx *chip = bus->private_data;
	struct snd_pcm *pcm;
	struct azx_pcm *apcm;
	int pcm_dev = cpcm->device;
	int s, err;

	if (pcm_dev >= HDA_MAX_PCMS) {
		snd_printk(KERN_ERR SFX "Invalid PCM device number %d\n",
			   pcm_dev);
		return -EINVAL;
	}
	if (chip->pcm[pcm_dev]) {
		snd_printk(KERN_ERR SFX "PCM %d already exists\n", pcm_dev);
		return -EBUSY;
	}
	err = snd_pcm_new(chip->card, cpcm->name, pcm_dev,
			  cpcm->stream[SNDRV_PCM_STREAM_PLAYBACK].substreams,
			  cpcm->stream[SNDRV_PCM_STREAM_CAPTURE].substreams,
			  &pcm);
	if (err < 0)
		return err;
	strlcpy(pcm->name, cpcm->name, sizeof(pcm->name));
	apcm = kzalloc(sizeof(*apcm), GFP_KERNEL);
	if (apcm == NULL)
		return -ENOMEM;
	apcm->chip = chip;
	apcm->codec = codec;
	pcm->private_data = apcm;
	pcm->private_free = azx_pcm_free;
	if (cpcm->pcm_type == HDA_PCM_TYPE_MODEM)
		pcm->dev_class = SNDRV_PCM_CLASS_MODEM;
	chip->pcm[pcm_dev] = pcm;
	cpcm->pcm = pcm;
	for (s = 0; s < 2; s++) {
		apcm->hinfo[s] = &cpcm->stream[s];
		if (cpcm->stream[s].substreams)
			snd_pcm_set_ops(pcm, s, &azx_pcm_ops);
	}
	/* buffer pre-allocation */
	snd_pcm_lib_preallocate_pages_for_all(pcm, SNDRV_DMA_TYPE_DEV_SG,
					      snd_dma_pci_data(chip->pci),
					      1024 * 64, 32 * 1024 * 1024);
	return 0;
}

/*
 * mixer creation - all stuff is implemented in hda module
 */
static int __devinit azx_mixer_create(struct azx *chip)
{
	return snd_hda_build_controls(chip->bus);
}


/*
 * initialize SD streams
 */
static int __devinit azx_init_stream(struct azx *chip)
{
	int i;

	/* initialize each stream (aka device)
	 * assign the starting bdl address to each stream (device)
	 * and initialize
	 */
	for (i = 0; i < chip->num_streams; i++) {
		struct azx_dev *azx_dev = &chip->azx_dev[i];
		azx_dev->posbuf = (u32 __iomem *)(chip->posbuf.area + i * 8);
		/* offset: SDI0=0x80, SDI1=0xa0, ... SDO3=0x160 */
		azx_dev->sd_addr = chip->remap_addr + (0x20 * i + 0x80);
		/* int mask: SDI0=0x01, SDI1=0x02, ... SDO3=0x80 */
		azx_dev->sd_int_sta_mask = 1 << i;
		/* stream tag: must be non-zero and unique */
		azx_dev->index = i;
		azx_dev->stream_tag = i + 1;
	}

	return 0;
}

static int azx_acquire_irq(struct azx *chip, int do_disconnect)
{
	if (request_irq(chip->pci->irq, azx_interrupt,
			chip->msi ? 0 : IRQF_SHARED,
			"hda_intel", chip)) {
		printk(KERN_ERR "hda-intel: unable to grab IRQ %d, "
		       "disabling device\n", chip->pci->irq);
		if (do_disconnect)
			snd_card_disconnect(chip->card);
		return -1;
	}
	chip->irq = chip->pci->irq;
	pci_intx(chip->pci, !chip->msi);
	return 0;
}


static void azx_stop_chip(struct azx *chip)
{
	if (!chip->initialized)
		return;

	/* disable interrupts */
	azx_int_disable(chip);
	azx_int_clear(chip);

	/* disable CORB/RIRB */
	azx_free_cmd_io(chip);

	/* disable position buffer */
	azx_writel(chip, DPLBASE, 0);
	azx_writel(chip, DPUBASE, 0);

	chip->initialized = 0;
}

#ifdef CONFIG_SND_HDA_POWER_SAVE
/* power-up/down the controller */
static void azx_power_notify(struct hda_bus *bus)
{
	struct azx *chip = bus->private_data;
	struct hda_codec *c;
	int power_on = 0;

	list_for_each_entry(c, &bus->codec_list, list) {
		if (c->power_on) {
			power_on = 1;
			break;
		}
	}
	if (power_on)
		azx_init_chip(chip, 1);
	else if (chip->running && power_save_controller &&
		 !bus->power_keep_link_on)
		azx_stop_chip(chip);
}
#endif /* CONFIG_SND_HDA_POWER_SAVE */

#ifdef CONFIG_PM
/*
 * power management
 */

static int snd_hda_codecs_inuse(struct hda_bus *bus)
{
	struct hda_codec *codec;

	list_for_each_entry(codec, &bus->codec_list, list) {
		if (snd_hda_codec_needs_resume(codec))
			return 1;
	}
	return 0;
}

static int azx_suspend(struct pci_dev *pci, pm_message_t state)
{
	struct snd_card *card = pci_get_drvdata(pci);
	struct azx *chip = card->private_data;
	int i;

	snd_power_change_state(card, SNDRV_CTL_POWER_D3hot);
	azx_clear_irq_pending(chip);
	for (i = 0; i < HDA_MAX_PCMS; i++)
		snd_pcm_suspend_all(chip->pcm[i]);
	if (chip->initialized)
		snd_hda_suspend(chip->bus);
	azx_stop_chip(chip);
	if (chip->irq >= 0) {
		free_irq(chip->irq, chip);
		chip->irq = -1;
	}
	if (chip->msi)
		pci_disable_msi(chip->pci);
	pci_disable_device(pci);
	pci_save_state(pci);
	pci_set_power_state(pci, pci_choose_state(pci, state));
	return 0;
}

static int azx_resume(struct pci_dev *pci)
{
	struct snd_card *card = pci_get_drvdata(pci);
	struct azx *chip = card->private_data;

	pci_set_power_state(pci, PCI_D0);
	pci_restore_state(pci);
	if (pci_enable_device(pci) < 0) {
		printk(KERN_ERR "hda-intel: pci_enable_device failed, "
		       "disabling device\n");
		snd_card_disconnect(card);
		return -EIO;
	}
	pci_set_master(pci);
	if (chip->msi)
		if (pci_enable_msi(pci) < 0)
			chip->msi = 0;
	if (azx_acquire_irq(chip, 1) < 0)
		return -EIO;
	azx_init_pci(chip);

	if (snd_hda_codecs_inuse(chip->bus))
		azx_init_chip(chip, 1);

	snd_hda_resume(chip->bus);
	snd_power_change_state(card, SNDRV_CTL_POWER_D0);
	return 0;
}
#endif /* CONFIG_PM */


/*
 * reboot notifier for hang-up problem at power-down
 */
static int azx_halt(struct notifier_block *nb, unsigned long event, void *buf)
{
	struct azx *chip = container_of(nb, struct azx, reboot_notifier);
	snd_hda_bus_reboot_notify(chip->bus);
	azx_stop_chip(chip);
	return NOTIFY_OK;
}

static void azx_notifier_register(struct azx *chip)
{
	chip->reboot_notifier.notifier_call = azx_halt;
	register_reboot_notifier(&chip->reboot_notifier);
}

static void azx_notifier_unregister(struct azx *chip)
{
	if (chip->reboot_notifier.notifier_call)
		unregister_reboot_notifier(&chip->reboot_notifier);
}

/*
 * destructor
 */
static int azx_free(struct azx *chip)
{
	int i;

	azx_notifier_unregister(chip);

	if (chip->initialized) {
		azx_clear_irq_pending(chip);
		for (i = 0; i < chip->num_streams; i++)
			azx_stream_stop(chip, &chip->azx_dev[i]);
		azx_stop_chip(chip);
	}

	if (chip->irq >= 0)
		free_irq(chip->irq, (void*)chip);
	if (chip->msi)
		pci_disable_msi(chip->pci);
	if (chip->remap_addr)
		iounmap(chip->remap_addr);

	if (chip->azx_dev) {
		for (i = 0; i < chip->num_streams; i++)
			if (chip->azx_dev[i].bdl.area)
				snd_dma_free_pages(&chip->azx_dev[i].bdl);
	}
	if (chip->rb.area)
		snd_dma_free_pages(&chip->rb);
	if (chip->posbuf.area)
		snd_dma_free_pages(&chip->posbuf);
	pci_release_regions(chip->pci);
	pci_disable_device(chip->pci);
	kfree(chip->azx_dev);
	kfree(chip);

	return 0;
}

static int azx_dev_free(struct snd_device *device)
{
	return azx_free(device->device_data);
}

/*
 * white/black-listing for position_fix
 */
static struct snd_pci_quirk position_fix_list[] __devinitdata = {
	SND_PCI_QUIRK(0x1025, 0x009f, "Acer Aspire 5110", POS_FIX_LPIB),
	SND_PCI_QUIRK(0x1028, 0x01cc, "Dell D820", POS_FIX_LPIB),
	SND_PCI_QUIRK(0x1028, 0x01de, "Dell Precision 390", POS_FIX_LPIB),
	SND_PCI_QUIRK(0x1028, 0x01f6, "Dell Latitude 131L", POS_FIX_LPIB),
	SND_PCI_QUIRK(0x103c, 0x306d, "HP dv3", POS_FIX_LPIB),
<<<<<<< HEAD
=======
	SND_PCI_QUIRK(0x1028, 0x01f6, "Dell Latitude 131L", POS_FIX_LPIB),
>>>>>>> bd9fca8e
	SND_PCI_QUIRK(0x1043, 0x813d, "ASUS P5AD2", POS_FIX_LPIB),
	SND_PCI_QUIRK(0x1043, 0x81b3, "ASUS", POS_FIX_LPIB),
	SND_PCI_QUIRK(0x1043, 0x81e7, "ASUS M2V", POS_FIX_LPIB),
	SND_PCI_QUIRK(0x104d, 0x9069, "Sony VPCS11V9E", POS_FIX_LPIB),
	SND_PCI_QUIRK(0x1106, 0x3288, "ASUS M2V-MX SE", POS_FIX_LPIB),
	SND_PCI_QUIRK(0x1179, 0xff10, "Toshiba A100-259", POS_FIX_LPIB),
	SND_PCI_QUIRK(0x1297, 0x3166, "Shuttle", POS_FIX_LPIB),
	SND_PCI_QUIRK(0x1458, 0xa022, "ga-ma770-ud3", POS_FIX_LPIB),
	SND_PCI_QUIRK(0x1462, 0x1002, "MSI Wind U115", POS_FIX_LPIB),
	SND_PCI_QUIRK(0x1565, 0x820f, "Biostar Microtech", POS_FIX_LPIB),
	SND_PCI_QUIRK(0x1565, 0x8218, "Biostar Microtech", POS_FIX_LPIB),
	SND_PCI_QUIRK(0x1849, 0x0888, "775Dual-VSTA", POS_FIX_LPIB),
	SND_PCI_QUIRK(0x8086, 0x2503, "DG965OT AAD63733-203", POS_FIX_LPIB),
	SND_PCI_QUIRK(0x8086, 0xd601, "eMachines T5212", POS_FIX_LPIB),
	{}
};

static int __devinit check_position_fix(struct azx *chip, int fix)
{
	const struct snd_pci_quirk *q;

	switch (fix) {
	case POS_FIX_LPIB:
	case POS_FIX_POSBUF:
		return fix;
	}

	/* Check VIA/ATI HD Audio Controller exist */
	switch (chip->driver_type) {
	case AZX_DRIVER_VIA:
	case AZX_DRIVER_ATI:
		chip->via_dmapos_patch = 1;
		/* Use link position directly, avoid any transfer problem. */
		return POS_FIX_LPIB;
	}
	chip->via_dmapos_patch = 0;

	q = snd_pci_quirk_lookup(chip->pci, position_fix_list);
	if (q) {
		printk(KERN_INFO
		       "hda_intel: position_fix set to %d "
		       "for device %04x:%04x\n",
		       q->value, q->subvendor, q->subdevice);
		return q->value;
	}
	return POS_FIX_AUTO;
}

/*
 * black-lists for probe_mask
 */
static struct snd_pci_quirk probe_mask_list[] __devinitdata = {
	/* Thinkpad often breaks the controller communication when accessing
	 * to the non-working (or non-existing) modem codec slot.
	 */
	SND_PCI_QUIRK(0x1014, 0x05b7, "Thinkpad Z60", 0x01),
	SND_PCI_QUIRK(0x17aa, 0x2010, "Thinkpad X/T/R60", 0x01),
	SND_PCI_QUIRK(0x17aa, 0x20ac, "Thinkpad X/T/R61", 0x01),
	/* broken BIOS */
	SND_PCI_QUIRK(0x1028, 0x20ac, "Dell Studio Desktop", 0x01),
	/* including bogus ALC268 in slot#2 that conflicts with ALC888 */
	SND_PCI_QUIRK(0x17c0, 0x4085, "Medion MD96630", 0x01),
	/* forced codec slots */
	SND_PCI_QUIRK(0x1043, 0x1262, "ASUS W5Fm", 0x103),
	SND_PCI_QUIRK(0x1046, 0x1262, "ASUS W5F", 0x103),
	{}
};

#define AZX_FORCE_CODEC_MASK	0x100

static void __devinit check_probe_mask(struct azx *chip, int dev)
{
	const struct snd_pci_quirk *q;

	chip->codec_probe_mask = probe_mask[dev];
	if (chip->codec_probe_mask == -1) {
		q = snd_pci_quirk_lookup(chip->pci, probe_mask_list);
		if (q) {
			printk(KERN_INFO
			       "hda_intel: probe_mask set to 0x%x "
			       "for device %04x:%04x\n",
			       q->value, q->subvendor, q->subdevice);
			chip->codec_probe_mask = q->value;
		}
	}

	/* check forced option */
	if (chip->codec_probe_mask != -1 &&
	    (chip->codec_probe_mask & AZX_FORCE_CODEC_MASK)) {
		chip->codec_mask = chip->codec_probe_mask & 0xff;
		printk(KERN_INFO "hda_intel: codec_mask forced to 0x%x\n",
		       chip->codec_mask);
	}
}

/*
 * white/black-list for enable_msi
 */
static struct snd_pci_quirk msi_black_list[] __devinitdata = {
	SND_PCI_QUIRK(0x1043, 0x81f2, "ASUS", 0), /* Athlon64 X2 + nvidia */
	SND_PCI_QUIRK(0x1043, 0x81f6, "ASUS", 0), /* nvidia */
	SND_PCI_QUIRK(0x1043, 0x822d, "ASUS", 0), /* Athlon64 X2 + nvidia MCP55 */
	SND_PCI_QUIRK(0x1849, 0x0888, "ASRock", 0), /* Athlon64 X2 + nvidia */
	SND_PCI_QUIRK(0xa0a0, 0x0575, "Aopen MZ915-M", 0), /* ICH6 */
	{}
};

static void __devinit check_msi(struct azx *chip)
{
	const struct snd_pci_quirk *q;

	if (enable_msi >= 0) {
		chip->msi = !!enable_msi;
		return;
	}
	chip->msi = 1;	/* enable MSI as default */
	q = snd_pci_quirk_lookup(chip->pci, msi_black_list);
	if (q) {
		printk(KERN_INFO
		       "hda_intel: msi for device %04x:%04x set to %d\n",
		       q->subvendor, q->subdevice, q->value);
		chip->msi = q->value;
		return;
	}

	/* NVidia chipsets seem to cause troubles with MSI */
	if (chip->driver_type == AZX_DRIVER_NVIDIA) {
		printk(KERN_INFO "hda_intel: Disable MSI for Nvidia chipset\n");
		chip->msi = 0;
	}
}


/*
 * constructor
 */
static int __devinit azx_create(struct snd_card *card, struct pci_dev *pci,
				int dev, int driver_type,
				struct azx **rchip)
{
	struct azx *chip;
	int i, err;
	unsigned short gcap;
	static struct snd_device_ops ops = {
		.dev_free = azx_dev_free,
	};

	*rchip = NULL;

	err = pci_enable_device(pci);
	if (err < 0)
		return err;

	chip = kzalloc(sizeof(*chip), GFP_KERNEL);
	if (!chip) {
		snd_printk(KERN_ERR SFX "cannot allocate chip\n");
		pci_disable_device(pci);
		return -ENOMEM;
	}

	spin_lock_init(&chip->reg_lock);
	mutex_init(&chip->open_mutex);
	chip->card = card;
	chip->pci = pci;
	chip->irq = -1;
	chip->driver_type = driver_type;
	check_msi(chip);
	chip->dev_index = dev;
	INIT_WORK(&chip->irq_pending_work, azx_irq_pending_work);

	chip->position_fix[0] = chip->position_fix[1] =
		check_position_fix(chip, position_fix[dev]);
	check_probe_mask(chip, dev);

	chip->single_cmd = single_cmd;

	if (bdl_pos_adj[dev] < 0) {
		switch (chip->driver_type) {
		case AZX_DRIVER_ICH:
		case AZX_DRIVER_PCH:
			bdl_pos_adj[dev] = 1;
			break;
		default:
			bdl_pos_adj[dev] = 32;
			break;
		}
	}

#if BITS_PER_LONG != 64
	/* Fix up base address on ULI M5461 */
	if (chip->driver_type == AZX_DRIVER_ULI) {
		u16 tmp3;
		pci_read_config_word(pci, 0x40, &tmp3);
		pci_write_config_word(pci, 0x40, tmp3 | 0x10);
		pci_write_config_dword(pci, PCI_BASE_ADDRESS_1, 0);
	}
#endif

	err = pci_request_regions(pci, "ICH HD audio");
	if (err < 0) {
		kfree(chip);
		pci_disable_device(pci);
		return err;
	}

	chip->addr = pci_resource_start(pci, 0);
	chip->remap_addr = pci_ioremap_bar(pci, 0);
	if (chip->remap_addr == NULL) {
		snd_printk(KERN_ERR SFX "ioremap error\n");
		err = -ENXIO;
		goto errout;
	}

	if (chip->msi)
		if (pci_enable_msi(pci) < 0)
			chip->msi = 0;

	if (azx_acquire_irq(chip, 0) < 0) {
		err = -EBUSY;
		goto errout;
	}

	pci_set_master(pci);
	synchronize_irq(chip->irq);

	gcap = azx_readw(chip, GCAP);
	snd_printdd(SFX "chipset global capabilities = 0x%x\n", gcap);

	/* disable SB600 64bit support for safety */
	if ((chip->driver_type == AZX_DRIVER_ATI) ||
	    (chip->driver_type == AZX_DRIVER_ATIHDMI)) {
		struct pci_dev *p_smbus;
		p_smbus = pci_get_device(PCI_VENDOR_ID_ATI,
					 PCI_DEVICE_ID_ATI_SBX00_SMBUS,
					 NULL);
		if (p_smbus) {
			if (p_smbus->revision < 0x30)
				gcap &= ~ICH6_GCAP_64OK;
			pci_dev_put(p_smbus);
		}
	}

	/* disable 64bit DMA address for Teradici */
	/* it does not work with device 6549:1200 subsys e4a2:040b */
	if (chip->driver_type == AZX_DRIVER_TERA)
		gcap &= ~ICH6_GCAP_64OK;

	/* allow 64bit DMA address if supported by H/W */
	if ((gcap & ICH6_GCAP_64OK) && !pci_set_dma_mask(pci, DMA_BIT_MASK(64)))
		pci_set_consistent_dma_mask(pci, DMA_BIT_MASK(64));
	else {
		pci_set_dma_mask(pci, DMA_BIT_MASK(32));
		pci_set_consistent_dma_mask(pci, DMA_BIT_MASK(32));
	}

	/* read number of streams from GCAP register instead of using
	 * hardcoded value
	 */
	chip->capture_streams = (gcap >> 8) & 0x0f;
	chip->playback_streams = (gcap >> 12) & 0x0f;
	if (!chip->playback_streams && !chip->capture_streams) {
		/* gcap didn't give any info, switching to old method */

		switch (chip->driver_type) {
		case AZX_DRIVER_ULI:
			chip->playback_streams = ULI_NUM_PLAYBACK;
			chip->capture_streams = ULI_NUM_CAPTURE;
			break;
		case AZX_DRIVER_ATIHDMI:
			chip->playback_streams = ATIHDMI_NUM_PLAYBACK;
			chip->capture_streams = ATIHDMI_NUM_CAPTURE;
			break;
		case AZX_DRIVER_GENERIC:
		default:
			chip->playback_streams = ICH6_NUM_PLAYBACK;
			chip->capture_streams = ICH6_NUM_CAPTURE;
			break;
		}
	}
	chip->capture_index_offset = 0;
	chip->playback_index_offset = chip->capture_streams;
	chip->num_streams = chip->playback_streams + chip->capture_streams;
	chip->azx_dev = kcalloc(chip->num_streams, sizeof(*chip->azx_dev),
				GFP_KERNEL);
	if (!chip->azx_dev) {
		snd_printk(KERN_ERR SFX "cannot malloc azx_dev\n");
		goto errout;
	}

	for (i = 0; i < chip->num_streams; i++) {
		/* allocate memory for the BDL for each stream */
		err = snd_dma_alloc_pages(SNDRV_DMA_TYPE_DEV,
					  snd_dma_pci_data(chip->pci),
					  BDL_SIZE, &chip->azx_dev[i].bdl);
		if (err < 0) {
			snd_printk(KERN_ERR SFX "cannot allocate BDL\n");
			goto errout;
		}
	}
	/* allocate memory for the position buffer */
	err = snd_dma_alloc_pages(SNDRV_DMA_TYPE_DEV,
				  snd_dma_pci_data(chip->pci),
				  chip->num_streams * 8, &chip->posbuf);
	if (err < 0) {
		snd_printk(KERN_ERR SFX "cannot allocate posbuf\n");
		goto errout;
	}
	/* allocate CORB/RIRB */
	err = azx_alloc_cmd_io(chip);
	if (err < 0)
		goto errout;

	/* initialize streams */
	azx_init_stream(chip);

	/* initialize chip */
	azx_init_pci(chip);
	azx_init_chip(chip, (probe_only[dev] & 2) == 0);

	/* codec detection */
	if (!chip->codec_mask) {
		snd_printk(KERN_ERR SFX "no codecs found!\n");
		err = -ENODEV;
		goto errout;
	}

	err = snd_device_new(card, SNDRV_DEV_LOWLEVEL, chip, &ops);
	if (err <0) {
		snd_printk(KERN_ERR SFX "Error creating device [card]!\n");
		goto errout;
	}

	strcpy(card->driver, "HDA-Intel");
	strlcpy(card->shortname, driver_short_names[chip->driver_type],
		sizeof(card->shortname));
	snprintf(card->longname, sizeof(card->longname),
		 "%s at 0x%lx irq %i",
		 card->shortname, chip->addr, chip->irq);

	*rchip = chip;
	return 0;

 errout:
	azx_free(chip);
	return err;
}

static void power_down_all_codecs(struct azx *chip)
{
#ifdef CONFIG_SND_HDA_POWER_SAVE
	/* The codecs were powered up in snd_hda_codec_new().
	 * Now all initialization done, so turn them down if possible
	 */
	struct hda_codec *codec;
	list_for_each_entry(codec, &chip->bus->codec_list, list) {
		snd_hda_power_down(codec);
	}
#endif
}

static int __devinit azx_probe(struct pci_dev *pci,
			       const struct pci_device_id *pci_id)
{
	static int dev;
	struct snd_card *card;
	struct azx *chip;
	int err;

	if (dev >= SNDRV_CARDS)
		return -ENODEV;
	if (!enable[dev]) {
		dev++;
		return -ENOENT;
	}

	err = snd_card_create(index[dev], id[dev], THIS_MODULE, 0, &card);
	if (err < 0) {
		snd_printk(KERN_ERR SFX "Error creating card!\n");
		return err;
	}

	/* set this here since it's referred in snd_hda_load_patch() */
	snd_card_set_dev(card, &pci->dev);

	err = azx_create(card, pci, dev, pci_id->driver_data, &chip);
	if (err < 0)
		goto out_free;
	card->private_data = chip;

#ifdef CONFIG_SND_HDA_INPUT_BEEP
	chip->beep_mode = beep_mode[dev];
#endif

	/* create codec instances */
	err = azx_codec_create(chip, model[dev]);
	if (err < 0)
		goto out_free;
#ifdef CONFIG_SND_HDA_PATCH_LOADER
	if (patch[dev]) {
		snd_printk(KERN_ERR SFX "Applying patch firmware '%s'\n",
			   patch[dev]);
		err = snd_hda_load_patch(chip->bus, patch[dev]);
		if (err < 0)
			goto out_free;
	}
#endif
	if ((probe_only[dev] & 1) == 0) {
		err = azx_codec_configure(chip);
		if (err < 0)
			goto out_free;
	}

	/* create PCM streams */
	err = snd_hda_build_pcms(chip->bus);
	if (err < 0)
		goto out_free;

	/* create mixer controls */
	err = azx_mixer_create(chip);
	if (err < 0)
		goto out_free;

	err = snd_card_register(card);
	if (err < 0)
		goto out_free;

	pci_set_drvdata(pci, card);
	chip->running = 1;
	power_down_all_codecs(chip);
	azx_notifier_register(chip);

	dev++;
	return err;
out_free:
	snd_card_free(card);
	return err;
}

static void __devexit azx_remove(struct pci_dev *pci)
{
	snd_card_free(pci_get_drvdata(pci));
	pci_set_drvdata(pci, NULL);
}

/* PCI IDs */
static DEFINE_PCI_DEVICE_TABLE(azx_ids) = {
	/* ICH 6..10 */
	{ PCI_DEVICE(0x8086, 0x2668), .driver_data = AZX_DRIVER_ICH },
	{ PCI_DEVICE(0x8086, 0x27d8), .driver_data = AZX_DRIVER_ICH },
	{ PCI_DEVICE(0x8086, 0x269a), .driver_data = AZX_DRIVER_ICH },
	{ PCI_DEVICE(0x8086, 0x284b), .driver_data = AZX_DRIVER_ICH },
	{ PCI_DEVICE(0x8086, 0x2911), .driver_data = AZX_DRIVER_ICH },
	{ PCI_DEVICE(0x8086, 0x293e), .driver_data = AZX_DRIVER_ICH },
	{ PCI_DEVICE(0x8086, 0x293f), .driver_data = AZX_DRIVER_ICH },
	{ PCI_DEVICE(0x8086, 0x3a3e), .driver_data = AZX_DRIVER_ICH },
	{ PCI_DEVICE(0x8086, 0x3a6e), .driver_data = AZX_DRIVER_ICH },
	/* PCH */
	{ PCI_DEVICE(0x8086, 0x3b56), .driver_data = AZX_DRIVER_ICH },
	{ PCI_DEVICE(0x8086, 0x3b57), .driver_data = AZX_DRIVER_ICH },
	/* CPT */
	{ PCI_DEVICE(0x8086, 0x1c20), .driver_data = AZX_DRIVER_PCH },
	/* SCH */
	{ PCI_DEVICE(0x8086, 0x811b), .driver_data = AZX_DRIVER_SCH },
	/* ATI SB 450/600 */
	{ PCI_DEVICE(0x1002, 0x437b), .driver_data = AZX_DRIVER_ATI },
	{ PCI_DEVICE(0x1002, 0x4383), .driver_data = AZX_DRIVER_ATI },
	/* ATI HDMI */
	{ PCI_DEVICE(0x1002, 0x793b), .driver_data = AZX_DRIVER_ATIHDMI },
	{ PCI_DEVICE(0x1002, 0x7919), .driver_data = AZX_DRIVER_ATIHDMI },
	{ PCI_DEVICE(0x1002, 0x960f), .driver_data = AZX_DRIVER_ATIHDMI },
	{ PCI_DEVICE(0x1002, 0x970f), .driver_data = AZX_DRIVER_ATIHDMI },
	{ PCI_DEVICE(0x1002, 0xaa00), .driver_data = AZX_DRIVER_ATIHDMI },
	{ PCI_DEVICE(0x1002, 0xaa08), .driver_data = AZX_DRIVER_ATIHDMI },
	{ PCI_DEVICE(0x1002, 0xaa10), .driver_data = AZX_DRIVER_ATIHDMI },
	{ PCI_DEVICE(0x1002, 0xaa18), .driver_data = AZX_DRIVER_ATIHDMI },
	{ PCI_DEVICE(0x1002, 0xaa20), .driver_data = AZX_DRIVER_ATIHDMI },
	{ PCI_DEVICE(0x1002, 0xaa28), .driver_data = AZX_DRIVER_ATIHDMI },
	{ PCI_DEVICE(0x1002, 0xaa30), .driver_data = AZX_DRIVER_ATIHDMI },
	{ PCI_DEVICE(0x1002, 0xaa38), .driver_data = AZX_DRIVER_ATIHDMI },
	{ PCI_DEVICE(0x1002, 0xaa40), .driver_data = AZX_DRIVER_ATIHDMI },
	{ PCI_DEVICE(0x1002, 0xaa48), .driver_data = AZX_DRIVER_ATIHDMI },
	/* VIA VT8251/VT8237A */
	{ PCI_DEVICE(0x1106, 0x3288), .driver_data = AZX_DRIVER_VIA },
	/* SIS966 */
	{ PCI_DEVICE(0x1039, 0x7502), .driver_data = AZX_DRIVER_SIS },
	/* ULI M5461 */
	{ PCI_DEVICE(0x10b9, 0x5461), .driver_data = AZX_DRIVER_ULI },
	/* NVIDIA MCP */
	{ PCI_DEVICE(PCI_VENDOR_ID_NVIDIA, PCI_ANY_ID),
	  .class = PCI_CLASS_MULTIMEDIA_HD_AUDIO << 8,
	  .class_mask = 0xffffff,
	  .driver_data = AZX_DRIVER_NVIDIA },
	/* Teradici */
	{ PCI_DEVICE(0x6549, 0x1200), .driver_data = AZX_DRIVER_TERA },
	/* Creative X-Fi (CA0110-IBG) */
#if !defined(CONFIG_SND_CTXFI) && !defined(CONFIG_SND_CTXFI_MODULE)
	/* the following entry conflicts with snd-ctxfi driver,
	 * as ctxfi driver mutates from HD-audio to native mode with
	 * a special command sequence.
	 */
	{ PCI_DEVICE(PCI_VENDOR_ID_CREATIVE, PCI_ANY_ID),
	  .class = PCI_CLASS_MULTIMEDIA_HD_AUDIO << 8,
	  .class_mask = 0xffffff,
	  .driver_data = AZX_DRIVER_GENERIC },
#else
	/* this entry seems still valid -- i.e. without emu20kx chip */
	{ PCI_DEVICE(0x1102, 0x0009), .driver_data = AZX_DRIVER_GENERIC },
#endif
	/* AMD/ATI Generic, PCI class code and Vendor ID for HD Audio */
	{ PCI_DEVICE(PCI_VENDOR_ID_ATI, PCI_ANY_ID),
	  .class = PCI_CLASS_MULTIMEDIA_HD_AUDIO << 8,
	  .class_mask = 0xffffff,
	  .driver_data = AZX_DRIVER_GENERIC },
	{ PCI_DEVICE(PCI_VENDOR_ID_AMD, PCI_ANY_ID),
	  .class = PCI_CLASS_MULTIMEDIA_HD_AUDIO << 8,
	  .class_mask = 0xffffff,
	  .driver_data = AZX_DRIVER_GENERIC },
	{ 0, }
};
MODULE_DEVICE_TABLE(pci, azx_ids);

/* pci_driver definition */
static struct pci_driver driver = {
	.name = "HDA Intel",
	.id_table = azx_ids,
	.probe = azx_probe,
	.remove = __devexit_p(azx_remove),
#ifdef CONFIG_PM
	.suspend = azx_suspend,
	.resume = azx_resume,
#endif
};

static int __init alsa_card_azx_init(void)
{
	return pci_register_driver(&driver);
}

static void __exit alsa_card_azx_exit(void)
{
	pci_unregister_driver(&driver);
}

module_init(alsa_card_azx_init)
module_exit(alsa_card_azx_exit)<|MERGE_RESOLUTION|>--- conflicted
+++ resolved
@@ -2287,10 +2287,7 @@
 	SND_PCI_QUIRK(0x1028, 0x01de, "Dell Precision 390", POS_FIX_LPIB),
 	SND_PCI_QUIRK(0x1028, 0x01f6, "Dell Latitude 131L", POS_FIX_LPIB),
 	SND_PCI_QUIRK(0x103c, 0x306d, "HP dv3", POS_FIX_LPIB),
-<<<<<<< HEAD
-=======
 	SND_PCI_QUIRK(0x1028, 0x01f6, "Dell Latitude 131L", POS_FIX_LPIB),
->>>>>>> bd9fca8e
 	SND_PCI_QUIRK(0x1043, 0x813d, "ASUS P5AD2", POS_FIX_LPIB),
 	SND_PCI_QUIRK(0x1043, 0x81b3, "ASUS", POS_FIX_LPIB),
 	SND_PCI_QUIRK(0x1043, 0x81e7, "ASUS M2V", POS_FIX_LPIB),
