/*
 * Universal Interface for Intel High Definition Audio Codec
 *
 * Generic widget tree parser
 *
 * Copyright (c) 2004 Takashi Iwai <tiwai@suse.de>
 *
 *  This driver is free software; you can redistribute it and/or modify
 *  it under the terms of the GNU General Public License as published by
 *  the Free Software Foundation; either version 2 of the License, or
 *  (at your option) any later version.
 *
 *  This driver is distributed in the hope that it will be useful,
 *  but WITHOUT ANY WARRANTY; without even the implied warranty of
 *  MERCHANTABILITY or FITNESS FOR A PARTICULAR PURPOSE.  See the
 *  GNU General Public License for more details.
 *
 *  You should have received a copy of the GNU General Public License
 *  along with this program; if not, write to the Free Software
 *  Foundation, Inc., 59 Temple Place, Suite 330, Boston, MA  02111-1307 USA
 */

#include <linux/init.h>
#include <linux/slab.h>
#include <linux/export.h>
#include <linux/sort.h>
#include <linux/delay.h>
#include <linux/ctype.h>
#include <linux/string.h>
#include <linux/bitops.h>
#include <linux/module.h>
#include <sound/core.h>
#include <sound/jack.h>
#include <sound/tlv.h>
#include "hda_codec.h"
#include "hda_local.h"
#include "hda_auto_parser.h"
#include "hda_jack.h"
#include "hda_beep.h"
#include "hda_generic.h"


/**
 * snd_hda_gen_spec_init - initialize hda_gen_spec struct
 * @spec: hda_gen_spec object to initialize
 *
 * Initialize the given hda_gen_spec object.
 */
int snd_hda_gen_spec_init(struct hda_gen_spec *spec)
{
	snd_array_init(&spec->kctls, sizeof(struct snd_kcontrol_new), 32);
	snd_array_init(&spec->paths, sizeof(struct nid_path), 8);
	snd_array_init(&spec->loopback_list, sizeof(struct hda_amp_list), 8);
	mutex_init(&spec->pcm_mutex);
	return 0;
}
EXPORT_SYMBOL_GPL(snd_hda_gen_spec_init);

/**
 * snd_hda_gen_add_kctl - Add a new kctl_new struct from the template
 * @spec: hda_gen_spec object
 * @name: name string to override the template, NULL if unchanged
 * @temp: template for the new kctl
 *
 * Add a new kctl (actually snd_kcontrol_new to be instantiated later)
 * element based on the given snd_kcontrol_new template @temp and the
 * name string @name to the list in @spec.
 * Returns the newly created object or NULL as error.
 */
struct snd_kcontrol_new *
snd_hda_gen_add_kctl(struct hda_gen_spec *spec, const char *name,
		     const struct snd_kcontrol_new *temp)
{
	struct snd_kcontrol_new *knew = snd_array_new(&spec->kctls);
	if (!knew)
		return NULL;
	*knew = *temp;
	if (name)
		knew->name = kstrdup(name, GFP_KERNEL);
	else if (knew->name)
		knew->name = kstrdup(knew->name, GFP_KERNEL);
	if (!knew->name)
		return NULL;
	return knew;
}
EXPORT_SYMBOL_GPL(snd_hda_gen_add_kctl);

static void free_kctls(struct hda_gen_spec *spec)
{
	if (spec->kctls.list) {
		struct snd_kcontrol_new *kctl = spec->kctls.list;
		int i;
		for (i = 0; i < spec->kctls.used; i++)
			kfree(kctl[i].name);
	}
	snd_array_free(&spec->kctls);
}

static void snd_hda_gen_spec_free(struct hda_gen_spec *spec)
{
	if (!spec)
		return;
	free_kctls(spec);
	snd_array_free(&spec->paths);
	snd_array_free(&spec->loopback_list);
}

/*
 * store user hints
 */
static void parse_user_hints(struct hda_codec *codec)
{
	struct hda_gen_spec *spec = codec->spec;
	int val;

	val = snd_hda_get_bool_hint(codec, "jack_detect");
	if (val >= 0)
		codec->no_jack_detect = !val;
	val = snd_hda_get_bool_hint(codec, "inv_jack_detect");
	if (val >= 0)
		codec->inv_jack_detect = !!val;
	val = snd_hda_get_bool_hint(codec, "trigger_sense");
	if (val >= 0)
		codec->no_trigger_sense = !val;
	val = snd_hda_get_bool_hint(codec, "inv_eapd");
	if (val >= 0)
		codec->inv_eapd = !!val;
	val = snd_hda_get_bool_hint(codec, "pcm_format_first");
	if (val >= 0)
		codec->pcm_format_first = !!val;
	val = snd_hda_get_bool_hint(codec, "sticky_stream");
	if (val >= 0)
		codec->no_sticky_stream = !val;
	val = snd_hda_get_bool_hint(codec, "spdif_status_reset");
	if (val >= 0)
		codec->spdif_status_reset = !!val;
	val = snd_hda_get_bool_hint(codec, "pin_amp_workaround");
	if (val >= 0)
		codec->pin_amp_workaround = !!val;
	val = snd_hda_get_bool_hint(codec, "single_adc_amp");
	if (val >= 0)
		codec->single_adc_amp = !!val;
	val = snd_hda_get_bool_hint(codec, "power_save_node");
	if (val >= 0)
		codec->power_save_node = !!val;

	val = snd_hda_get_bool_hint(codec, "auto_mute");
	if (val >= 0)
		spec->suppress_auto_mute = !val;
	val = snd_hda_get_bool_hint(codec, "auto_mic");
	if (val >= 0)
		spec->suppress_auto_mic = !val;
	val = snd_hda_get_bool_hint(codec, "line_in_auto_switch");
	if (val >= 0)
		spec->line_in_auto_switch = !!val;
	val = snd_hda_get_bool_hint(codec, "auto_mute_via_amp");
	if (val >= 0)
		spec->auto_mute_via_amp = !!val;
	val = snd_hda_get_bool_hint(codec, "need_dac_fix");
	if (val >= 0)
		spec->need_dac_fix = !!val;
	val = snd_hda_get_bool_hint(codec, "primary_hp");
	if (val >= 0)
		spec->no_primary_hp = !val;
	val = snd_hda_get_bool_hint(codec, "multi_io");
	if (val >= 0)
		spec->no_multi_io = !val;
	val = snd_hda_get_bool_hint(codec, "multi_cap_vol");
	if (val >= 0)
		spec->multi_cap_vol = !!val;
	val = snd_hda_get_bool_hint(codec, "inv_dmic_split");
	if (val >= 0)
		spec->inv_dmic_split = !!val;
	val = snd_hda_get_bool_hint(codec, "indep_hp");
	if (val >= 0)
		spec->indep_hp = !!val;
	val = snd_hda_get_bool_hint(codec, "add_stereo_mix_input");
	if (val >= 0)
		spec->add_stereo_mix_input = !!val;
	/* the following two are just for compatibility */
	val = snd_hda_get_bool_hint(codec, "add_out_jack_modes");
	if (val >= 0)
		spec->add_jack_modes = !!val;
	val = snd_hda_get_bool_hint(codec, "add_in_jack_modes");
	if (val >= 0)
		spec->add_jack_modes = !!val;
	val = snd_hda_get_bool_hint(codec, "add_jack_modes");
	if (val >= 0)
		spec->add_jack_modes = !!val;
	val = snd_hda_get_bool_hint(codec, "power_down_unused");
	if (val >= 0)
		spec->power_down_unused = !!val;
	val = snd_hda_get_bool_hint(codec, "add_hp_mic");
	if (val >= 0)
		spec->hp_mic = !!val;
	val = snd_hda_get_bool_hint(codec, "hp_mic_detect");
	if (val >= 0)
		spec->suppress_hp_mic_detect = !val;

	if (!snd_hda_get_int_hint(codec, "mixer_nid", &val))
		spec->mixer_nid = val;
}

/*
 * pin control value accesses
 */

#define update_pin_ctl(codec, pin, val) \
	snd_hda_codec_update_cache(codec, pin, 0, \
				   AC_VERB_SET_PIN_WIDGET_CONTROL, val)

/* restore the pinctl based on the cached value */
static inline void restore_pin_ctl(struct hda_codec *codec, hda_nid_t pin)
{
	update_pin_ctl(codec, pin, snd_hda_codec_get_pin_target(codec, pin));
}

/* set the pinctl target value and write it if requested */
static void set_pin_target(struct hda_codec *codec, hda_nid_t pin,
			   unsigned int val, bool do_write)
{
	if (!pin)
		return;
	val = snd_hda_correct_pin_ctl(codec, pin, val);
	snd_hda_codec_set_pin_target(codec, pin, val);
	if (do_write)
		update_pin_ctl(codec, pin, val);
}

/* set pinctl target values for all given pins */
static void set_pin_targets(struct hda_codec *codec, int num_pins,
			    hda_nid_t *pins, unsigned int val)
{
	int i;
	for (i = 0; i < num_pins; i++)
		set_pin_target(codec, pins[i], val, false);
}

/*
 * parsing paths
 */

/* return the position of NID in the list, or -1 if not found */
static int find_idx_in_nid_list(hda_nid_t nid, const hda_nid_t *list, int nums)
{
	int i;
	for (i = 0; i < nums; i++)
		if (list[i] == nid)
			return i;
	return -1;
}

/* return true if the given NID is contained in the path */
static bool is_nid_contained(struct nid_path *path, hda_nid_t nid)
{
	return find_idx_in_nid_list(nid, path->path, path->depth) >= 0;
}

static struct nid_path *get_nid_path(struct hda_codec *codec,
				     hda_nid_t from_nid, hda_nid_t to_nid,
				     int anchor_nid)
{
	struct hda_gen_spec *spec = codec->spec;
	int i;

	for (i = 0; i < spec->paths.used; i++) {
		struct nid_path *path = snd_array_elem(&spec->paths, i);
		if (path->depth <= 0)
			continue;
		if ((!from_nid || path->path[0] == from_nid) &&
		    (!to_nid || path->path[path->depth - 1] == to_nid)) {
			if (!anchor_nid ||
			    (anchor_nid > 0 && is_nid_contained(path, anchor_nid)) ||
			    (anchor_nid < 0 && !is_nid_contained(path, anchor_nid)))
				return path;
		}
	}
	return NULL;
}

/**
 * snd_hda_get_nid_path - get the path between the given NIDs
 * @codec: the HDA codec
 * @from_nid: the NID where the path start from
 * @to_nid: the NID where the path ends at
 *
 * Return the found nid_path object or NULL for error.
 * Passing 0 to either @from_nid or @to_nid behaves as a wildcard.
 */
struct nid_path *snd_hda_get_nid_path(struct hda_codec *codec,
				      hda_nid_t from_nid, hda_nid_t to_nid)
{
	return get_nid_path(codec, from_nid, to_nid, 0);
}
EXPORT_SYMBOL_GPL(snd_hda_get_nid_path);

/**
 * snd_hda_get_path_idx - get the index number corresponding to the path
 * instance
 * @codec: the HDA codec
 * @path: nid_path object
 *
 * The returned index starts from 1, i.e. the actual array index with offset 1,
 * and zero is handled as an invalid path
 */
int snd_hda_get_path_idx(struct hda_codec *codec, struct nid_path *path)
{
	struct hda_gen_spec *spec = codec->spec;
	struct nid_path *array = spec->paths.list;
	ssize_t idx;

	if (!spec->paths.used)
		return 0;
	idx = path - array;
	if (idx < 0 || idx >= spec->paths.used)
		return 0;
	return idx + 1;
}
EXPORT_SYMBOL_GPL(snd_hda_get_path_idx);

/**
 * snd_hda_get_path_from_idx - get the path instance corresponding to the
 * given index number
 * @codec: the HDA codec
 * @idx: the path index
 */
struct nid_path *snd_hda_get_path_from_idx(struct hda_codec *codec, int idx)
{
	struct hda_gen_spec *spec = codec->spec;

	if (idx <= 0 || idx > spec->paths.used)
		return NULL;
	return snd_array_elem(&spec->paths, idx - 1);
}
EXPORT_SYMBOL_GPL(snd_hda_get_path_from_idx);

/* check whether the given DAC is already found in any existing paths */
static bool is_dac_already_used(struct hda_codec *codec, hda_nid_t nid)
{
	struct hda_gen_spec *spec = codec->spec;
	int i;

	for (i = 0; i < spec->paths.used; i++) {
		struct nid_path *path = snd_array_elem(&spec->paths, i);
		if (path->path[0] == nid)
			return true;
	}
	return false;
}

/* check whether the given two widgets can be connected */
static bool is_reachable_path(struct hda_codec *codec,
			      hda_nid_t from_nid, hda_nid_t to_nid)
{
	if (!from_nid || !to_nid)
		return false;
	return snd_hda_get_conn_index(codec, to_nid, from_nid, true) >= 0;
}

/* nid, dir and idx */
#define AMP_VAL_COMPARE_MASK	(0xffff | (1U << 18) | (0x0f << 19))

/* check whether the given ctl is already assigned in any path elements */
static bool is_ctl_used(struct hda_codec *codec, unsigned int val, int type)
{
	struct hda_gen_spec *spec = codec->spec;
	int i;

	val &= AMP_VAL_COMPARE_MASK;
	for (i = 0; i < spec->paths.used; i++) {
		struct nid_path *path = snd_array_elem(&spec->paths, i);
		if ((path->ctls[type] & AMP_VAL_COMPARE_MASK) == val)
			return true;
	}
	return false;
}

/* check whether a control with the given (nid, dir, idx) was assigned */
static bool is_ctl_associated(struct hda_codec *codec, hda_nid_t nid,
			      int dir, int idx, int type)
{
	unsigned int val = HDA_COMPOSE_AMP_VAL(nid, 3, idx, dir);
	return is_ctl_used(codec, val, type);
}

static void print_nid_path(struct hda_codec *codec,
			   const char *pfx, struct nid_path *path)
{
	char buf[40];
	char *pos = buf;
	int i;

	*pos = 0;
	for (i = 0; i < path->depth; i++)
		pos += scnprintf(pos, sizeof(buf) - (pos - buf), "%s%02x",
				 pos != buf ? ":" : "",
				 path->path[i]);

	codec_dbg(codec, "%s path: depth=%d '%s'\n", pfx, path->depth, buf);
}

/* called recursively */
static bool __parse_nid_path(struct hda_codec *codec,
			     hda_nid_t from_nid, hda_nid_t to_nid,
			     int anchor_nid, struct nid_path *path,
			     int depth)
{
	const hda_nid_t *conn;
	int i, nums;

	if (to_nid == anchor_nid)
		anchor_nid = 0; /* anchor passed */
	else if (to_nid == (hda_nid_t)(-anchor_nid))
		return false; /* hit the exclusive nid */

	nums = snd_hda_get_conn_list(codec, to_nid, &conn);
	for (i = 0; i < nums; i++) {
		if (conn[i] != from_nid) {
			/* special case: when from_nid is 0,
			 * try to find an empty DAC
			 */
			if (from_nid ||
			    get_wcaps_type(get_wcaps(codec, conn[i])) != AC_WID_AUD_OUT ||
			    is_dac_already_used(codec, conn[i]))
				continue;
		}
		/* anchor is not requested or already passed? */
		if (anchor_nid <= 0)
			goto found;
	}
	if (depth >= MAX_NID_PATH_DEPTH)
		return false;
	for (i = 0; i < nums; i++) {
		unsigned int type;
		type = get_wcaps_type(get_wcaps(codec, conn[i]));
		if (type == AC_WID_AUD_OUT || type == AC_WID_AUD_IN ||
		    type == AC_WID_PIN)
			continue;
		if (__parse_nid_path(codec, from_nid, conn[i],
				     anchor_nid, path, depth + 1))
			goto found;
	}
	return false;

 found:
	path->path[path->depth] = conn[i];
	path->idx[path->depth + 1] = i;
	if (nums > 1 && get_wcaps_type(get_wcaps(codec, to_nid)) != AC_WID_AUD_MIX)
		path->multi[path->depth + 1] = 1;
	path->depth++;
	return true;
}

/**
 * snd_hda_parse_nid_path - parse the widget path from the given nid to
 * the target nid
 * @codec: the HDA codec
 * @from_nid: the NID where the path start from
 * @to_nid: the NID where the path ends at
 * @anchor_nid: the anchor indication
 * @path: the path object to store the result
 *
 * Returns true if a matching path is found.
 *
 * The parsing behavior depends on parameters:
 * when @from_nid is 0, try to find an empty DAC;
 * when @anchor_nid is set to a positive value, only paths through the widget
 * with the given value are evaluated.
 * when @anchor_nid is set to a negative value, paths through the widget
 * with the negative of given value are excluded, only other paths are chosen.
 * when @anchor_nid is zero, no special handling about path selection.
 */
bool snd_hda_parse_nid_path(struct hda_codec *codec, hda_nid_t from_nid,
			    hda_nid_t to_nid, int anchor_nid,
			    struct nid_path *path)
{
	if (__parse_nid_path(codec, from_nid, to_nid, anchor_nid, path, 1)) {
		path->path[path->depth] = to_nid;
		path->depth++;
		return true;
	}
	return false;
}
EXPORT_SYMBOL_GPL(snd_hda_parse_nid_path);

/**
 * snd_hda_add_new_path - parse the path between the given NIDs and
 * add to the path list
 * @codec: the HDA codec
 * @from_nid: the NID where the path start from
 * @to_nid: the NID where the path ends at
 * @anchor_nid: the anchor indication, see snd_hda_parse_nid_path()
 *
 * If no valid path is found, returns NULL.
 */
struct nid_path *
snd_hda_add_new_path(struct hda_codec *codec, hda_nid_t from_nid,
		     hda_nid_t to_nid, int anchor_nid)
{
	struct hda_gen_spec *spec = codec->spec;
	struct nid_path *path;

	if (from_nid && to_nid && !is_reachable_path(codec, from_nid, to_nid))
		return NULL;

	/* check whether the path has been already added */
	path = get_nid_path(codec, from_nid, to_nid, anchor_nid);
	if (path)
		return path;

	path = snd_array_new(&spec->paths);
	if (!path)
		return NULL;
	memset(path, 0, sizeof(*path));
	if (snd_hda_parse_nid_path(codec, from_nid, to_nid, anchor_nid, path))
		return path;
	/* push back */
	spec->paths.used--;
	return NULL;
}
EXPORT_SYMBOL_GPL(snd_hda_add_new_path);

/* clear the given path as invalid so that it won't be picked up later */
static void invalidate_nid_path(struct hda_codec *codec, int idx)
{
	struct nid_path *path = snd_hda_get_path_from_idx(codec, idx);
	if (!path)
		return;
	memset(path, 0, sizeof(*path));
}

/* return a DAC if paired to the given pin by codec driver */
static hda_nid_t get_preferred_dac(struct hda_codec *codec, hda_nid_t pin)
{
	struct hda_gen_spec *spec = codec->spec;
	const hda_nid_t *list = spec->preferred_dacs;

	if (!list)
		return 0;
	for (; *list; list += 2)
		if (*list == pin)
			return list[1];
	return 0;
}

/* look for an empty DAC slot */
static hda_nid_t look_for_dac(struct hda_codec *codec, hda_nid_t pin,
			      bool is_digital)
{
	struct hda_gen_spec *spec = codec->spec;
	bool cap_digital;
	int i;

	for (i = 0; i < spec->num_all_dacs; i++) {
		hda_nid_t nid = spec->all_dacs[i];
		if (!nid || is_dac_already_used(codec, nid))
			continue;
		cap_digital = !!(get_wcaps(codec, nid) & AC_WCAP_DIGITAL);
		if (is_digital != cap_digital)
			continue;
		if (is_reachable_path(codec, nid, pin))
			return nid;
	}
	return 0;
}

/* replace the channels in the composed amp value with the given number */
static unsigned int amp_val_replace_channels(unsigned int val, unsigned int chs)
{
	val &= ~(0x3U << 16);
	val |= chs << 16;
	return val;
}

static bool same_amp_caps(struct hda_codec *codec, hda_nid_t nid1,
			  hda_nid_t nid2, int dir)
{
	if (!(get_wcaps(codec, nid1) & (1 << (dir + 1))))
		return !(get_wcaps(codec, nid2) & (1 << (dir + 1)));
	return (query_amp_caps(codec, nid1, dir) ==
		query_amp_caps(codec, nid2, dir));
}

/* look for a widget suitable for assigning a mute switch in the path */
static hda_nid_t look_for_out_mute_nid(struct hda_codec *codec,
				       struct nid_path *path)
{
	int i;

	for (i = path->depth - 1; i >= 0; i--) {
		if (nid_has_mute(codec, path->path[i], HDA_OUTPUT))
			return path->path[i];
		if (i != path->depth - 1 && i != 0 &&
		    nid_has_mute(codec, path->path[i], HDA_INPUT))
			return path->path[i];
	}
	return 0;
}

/* look for a widget suitable for assigning a volume ctl in the path */
static hda_nid_t look_for_out_vol_nid(struct hda_codec *codec,
				      struct nid_path *path)
{
	struct hda_gen_spec *spec = codec->spec;
	int i;

	for (i = path->depth - 1; i >= 0; i--) {
		hda_nid_t nid = path->path[i];
		if ((spec->out_vol_mask >> nid) & 1)
			continue;
		if (nid_has_volume(codec, nid, HDA_OUTPUT))
			return nid;
	}
	return 0;
}

/*
 * path activation / deactivation
 */

/* can have the amp-in capability? */
static bool has_amp_in(struct hda_codec *codec, struct nid_path *path, int idx)
{
	hda_nid_t nid = path->path[idx];
	unsigned int caps = get_wcaps(codec, nid);
	unsigned int type = get_wcaps_type(caps);

	if (!(caps & AC_WCAP_IN_AMP))
		return false;
	if (type == AC_WID_PIN && idx > 0) /* only for input pins */
		return false;
	return true;
}

/* can have the amp-out capability? */
static bool has_amp_out(struct hda_codec *codec, struct nid_path *path, int idx)
{
	hda_nid_t nid = path->path[idx];
	unsigned int caps = get_wcaps(codec, nid);
	unsigned int type = get_wcaps_type(caps);

	if (!(caps & AC_WCAP_OUT_AMP))
		return false;
	if (type == AC_WID_PIN && !idx) /* only for output pins */
		return false;
	return true;
}

/* check whether the given (nid,dir,idx) is active */
static bool is_active_nid(struct hda_codec *codec, hda_nid_t nid,
			  unsigned int dir, unsigned int idx)
{
	struct hda_gen_spec *spec = codec->spec;
	int type = get_wcaps_type(get_wcaps(codec, nid));
	int i, n;

	if (nid == codec->core.afg)
		return true;

	for (n = 0; n < spec->paths.used; n++) {
		struct nid_path *path = snd_array_elem(&spec->paths, n);
		if (!path->active)
			continue;
		if (codec->power_save_node) {
			if (!path->stream_enabled)
				continue;
			/* ignore unplugged paths except for DAC/ADC */
			if (!(path->pin_enabled || path->pin_fixed) &&
			    type != AC_WID_AUD_OUT && type != AC_WID_AUD_IN)
				continue;
		}
		for (i = 0; i < path->depth; i++) {
			if (path->path[i] == nid) {
				if (dir == HDA_OUTPUT || path->idx[i] == idx)
					return true;
				break;
			}
		}
	}
	return false;
}

/* check whether the NID is referred by any active paths */
#define is_active_nid_for_any(codec, nid) \
	is_active_nid(codec, nid, HDA_OUTPUT, 0)

/* get the default amp value for the target state */
static int get_amp_val_to_activate(struct hda_codec *codec, hda_nid_t nid,
				   int dir, unsigned int caps, bool enable)
{
	unsigned int val = 0;

	if (caps & AC_AMPCAP_NUM_STEPS) {
		/* set to 0dB */
		if (enable)
			val = (caps & AC_AMPCAP_OFFSET) >> AC_AMPCAP_OFFSET_SHIFT;
	}
	if (caps & (AC_AMPCAP_MUTE | AC_AMPCAP_MIN_MUTE)) {
		if (!enable)
			val |= HDA_AMP_MUTE;
	}
	return val;
}

/* is this a stereo widget or a stereo-to-mono mix? */
static bool is_stereo_amps(struct hda_codec *codec, hda_nid_t nid, int dir)
{
	unsigned int wcaps = get_wcaps(codec, nid);
	hda_nid_t conn;

	if (wcaps & AC_WCAP_STEREO)
		return true;
	if (dir != HDA_INPUT || get_wcaps_type(wcaps) != AC_WID_AUD_MIX)
		return false;
	if (snd_hda_get_num_conns(codec, nid) != 1)
		return false;
	if (snd_hda_get_connections(codec, nid, &conn, 1) < 0)
		return false;
	return !!(get_wcaps(codec, conn) & AC_WCAP_STEREO);
}

/* initialize the amp value (only at the first time) */
static void init_amp(struct hda_codec *codec, hda_nid_t nid, int dir, int idx)
{
	unsigned int caps = query_amp_caps(codec, nid, dir);
	int val = get_amp_val_to_activate(codec, nid, dir, caps, false);

	if (is_stereo_amps(codec, nid, dir))
		snd_hda_codec_amp_init_stereo(codec, nid, dir, idx, 0xff, val);
	else
		snd_hda_codec_amp_init(codec, nid, 0, dir, idx, 0xff, val);
}

/* update the amp, doing in stereo or mono depending on NID */
static int update_amp(struct hda_codec *codec, hda_nid_t nid, int dir, int idx,
		      unsigned int mask, unsigned int val)
{
	if (is_stereo_amps(codec, nid, dir))
		return snd_hda_codec_amp_stereo(codec, nid, dir, idx,
						mask, val);
	else
		return snd_hda_codec_amp_update(codec, nid, 0, dir, idx,
						mask, val);
}

/* calculate amp value mask we can modify;
 * if the given amp is controlled by mixers, don't touch it
 */
static unsigned int get_amp_mask_to_modify(struct hda_codec *codec,
					   hda_nid_t nid, int dir, int idx,
					   unsigned int caps)
{
	unsigned int mask = 0xff;

	if (caps & (AC_AMPCAP_MUTE | AC_AMPCAP_MIN_MUTE)) {
		if (is_ctl_associated(codec, nid, dir, idx, NID_PATH_MUTE_CTL))
			mask &= ~0x80;
	}
	if (caps & AC_AMPCAP_NUM_STEPS) {
		if (is_ctl_associated(codec, nid, dir, idx, NID_PATH_VOL_CTL) ||
		    is_ctl_associated(codec, nid, dir, idx, NID_PATH_BOOST_CTL))
			mask &= ~0x7f;
	}
	return mask;
}

static void activate_amp(struct hda_codec *codec, hda_nid_t nid, int dir,
			 int idx, int idx_to_check, bool enable)
{
	unsigned int caps;
	unsigned int mask, val;

	if (!enable && is_active_nid(codec, nid, dir, idx_to_check))
		return;

	caps = query_amp_caps(codec, nid, dir);
	val = get_amp_val_to_activate(codec, nid, dir, caps, enable);
	mask = get_amp_mask_to_modify(codec, nid, dir, idx_to_check, caps);
	if (!mask)
		return;

	val &= mask;
	update_amp(codec, nid, dir, idx, mask, val);
}

static void activate_amp_out(struct hda_codec *codec, struct nid_path *path,
			     int i, bool enable)
{
	hda_nid_t nid = path->path[i];
	init_amp(codec, nid, HDA_OUTPUT, 0);
	activate_amp(codec, nid, HDA_OUTPUT, 0, 0, enable);
}

static void activate_amp_in(struct hda_codec *codec, struct nid_path *path,
			    int i, bool enable, bool add_aamix)
{
	struct hda_gen_spec *spec = codec->spec;
	const hda_nid_t *conn;
	int n, nums, idx;
	int type;
	hda_nid_t nid = path->path[i];

	nums = snd_hda_get_conn_list(codec, nid, &conn);
	type = get_wcaps_type(get_wcaps(codec, nid));
	if (type == AC_WID_PIN ||
	    (type == AC_WID_AUD_IN && codec->single_adc_amp)) {
		nums = 1;
		idx = 0;
	} else
		idx = path->idx[i];

	for (n = 0; n < nums; n++)
		init_amp(codec, nid, HDA_INPUT, n);

	/* here is a little bit tricky in comparison with activate_amp_out();
	 * when aa-mixer is available, we need to enable the path as well
	 */
	for (n = 0; n < nums; n++) {
		if (n != idx && (!add_aamix || conn[n] != spec->mixer_merge_nid))
			continue;
		activate_amp(codec, nid, HDA_INPUT, n, idx, enable);
	}
}

/* sync power of each widget in the the given path */
static hda_nid_t path_power_update(struct hda_codec *codec,
				   struct nid_path *path,
				   bool allow_powerdown)
{
	hda_nid_t nid, changed = 0;
	int i, state;

	for (i = 0; i < path->depth; i++) {
		nid = path->path[i];
		if (!(get_wcaps(codec, nid) & AC_WCAP_POWER))
			continue;
		if (nid == codec->core.afg)
			continue;
		if (!allow_powerdown || is_active_nid_for_any(codec, nid))
			state = AC_PWRST_D0;
		else
			state = AC_PWRST_D3;
		if (!snd_hda_check_power_state(codec, nid, state)) {
			snd_hda_codec_write(codec, nid, 0,
					    AC_VERB_SET_POWER_STATE, state);
			changed = nid;
<<<<<<< HEAD
			if (state == AC_PWRST_D0)
				snd_hdac_regmap_sync_node(&codec->core, nid);
=======
			/* all known codecs seem to be capable to handl
			 * widgets state even in D3, so far.
			 * if any new codecs need to restore the widget
			 * states after D0 transition, call the function
			 * below.
			 */
#if 0 /* disabled */
			if (state == AC_PWRST_D0)
				snd_hdac_regmap_sync_node(&codec->core, nid);
#endif
>>>>>>> 4b8a8262
		}
	}
	return changed;
}

/* do sync with the last power state change */
static void sync_power_state_change(struct hda_codec *codec, hda_nid_t nid)
{
	if (nid) {
		msleep(10);
		snd_hda_codec_read(codec, nid, 0, AC_VERB_GET_POWER_STATE, 0);
	}
}

/**
 * snd_hda_activate_path - activate or deactivate the given path
 * @codec: the HDA codec
 * @path: the path to activate/deactivate
 * @enable: flag to activate or not
 * @add_aamix: enable the input from aamix NID
 *
 * If @add_aamix is set, enable the input from aa-mix NID as well (if any).
 */
void snd_hda_activate_path(struct hda_codec *codec, struct nid_path *path,
			   bool enable, bool add_aamix)
{
	struct hda_gen_spec *spec = codec->spec;
	int i;

	if (!enable)
		path->active = false;

	/* make sure the widget is powered up */
	if (enable && (spec->power_down_unused || codec->power_save_node))
		path_power_update(codec, path, codec->power_save_node);

	for (i = path->depth - 1; i >= 0; i--) {
		hda_nid_t nid = path->path[i];

		if (enable && path->multi[i])
			snd_hda_codec_update_cache(codec, nid, 0,
					    AC_VERB_SET_CONNECT_SEL,
					    path->idx[i]);
		if (has_amp_in(codec, path, i))
			activate_amp_in(codec, path, i, enable, add_aamix);
		if (has_amp_out(codec, path, i))
			activate_amp_out(codec, path, i, enable);
	}

	if (enable)
		path->active = true;
}
EXPORT_SYMBOL_GPL(snd_hda_activate_path);

/* if the given path is inactive, put widgets into D3 (only if suitable) */
static void path_power_down_sync(struct hda_codec *codec, struct nid_path *path)
{
	struct hda_gen_spec *spec = codec->spec;

	if (!(spec->power_down_unused || codec->power_save_node) || path->active)
		return;
	sync_power_state_change(codec, path_power_update(codec, path, true));
}

/* turn on/off EAPD on the given pin */
static void set_pin_eapd(struct hda_codec *codec, hda_nid_t pin, bool enable)
{
	struct hda_gen_spec *spec = codec->spec;
	if (spec->own_eapd_ctl ||
	    !(snd_hda_query_pin_caps(codec, pin) & AC_PINCAP_EAPD))
		return;
	if (spec->keep_eapd_on && !enable)
		return;
	if (codec->inv_eapd)
		enable = !enable;
	snd_hda_codec_update_cache(codec, pin, 0,
				   AC_VERB_SET_EAPD_BTLENABLE,
				   enable ? 0x02 : 0x00);
}

/* re-initialize the path specified by the given path index */
static void resume_path_from_idx(struct hda_codec *codec, int path_idx)
{
	struct nid_path *path = snd_hda_get_path_from_idx(codec, path_idx);
	if (path)
		snd_hda_activate_path(codec, path, path->active, false);
}


/*
 * Helper functions for creating mixer ctl elements
 */

static int hda_gen_mixer_mute_put(struct snd_kcontrol *kcontrol,
				  struct snd_ctl_elem_value *ucontrol);
static int hda_gen_bind_mute_put(struct snd_kcontrol *kcontrol,
				 struct snd_ctl_elem_value *ucontrol);

enum {
	HDA_CTL_WIDGET_VOL,
	HDA_CTL_WIDGET_MUTE,
	HDA_CTL_BIND_MUTE,
};
static const struct snd_kcontrol_new control_templates[] = {
	HDA_CODEC_VOLUME(NULL, 0, 0, 0),
	/* only the put callback is replaced for handling the special mute */
	{
		.iface = SNDRV_CTL_ELEM_IFACE_MIXER,
		.subdevice = HDA_SUBDEV_AMP_FLAG,
		.info = snd_hda_mixer_amp_switch_info,
		.get = snd_hda_mixer_amp_switch_get,
		.put = hda_gen_mixer_mute_put, /* replaced */
		.private_value = HDA_COMPOSE_AMP_VAL(0, 3, 0, 0),
	},
	{
		.iface = SNDRV_CTL_ELEM_IFACE_MIXER,
		.info = snd_hda_mixer_amp_switch_info,
		.get = snd_hda_mixer_bind_switch_get,
		.put = hda_gen_bind_mute_put, /* replaced */
		.private_value = HDA_COMPOSE_AMP_VAL(0, 3, 0, 0),
	},
};

/* add dynamic controls from template */
static struct snd_kcontrol_new *
add_control(struct hda_gen_spec *spec, int type, const char *name,
		       int cidx, unsigned long val)
{
	struct snd_kcontrol_new *knew;

	knew = snd_hda_gen_add_kctl(spec, name, &control_templates[type]);
	if (!knew)
		return NULL;
	knew->index = cidx;
	if (get_amp_nid_(val))
		knew->subdevice = HDA_SUBDEV_AMP_FLAG;
	knew->private_value = val;
	return knew;
}

static int add_control_with_pfx(struct hda_gen_spec *spec, int type,
				const char *pfx, const char *dir,
				const char *sfx, int cidx, unsigned long val)
{
	char name[SNDRV_CTL_ELEM_ID_NAME_MAXLEN];
	snprintf(name, sizeof(name), "%s %s %s", pfx, dir, sfx);
	if (!add_control(spec, type, name, cidx, val))
		return -ENOMEM;
	return 0;
}

#define add_pb_vol_ctrl(spec, type, pfx, val)			\
	add_control_with_pfx(spec, type, pfx, "Playback", "Volume", 0, val)
#define add_pb_sw_ctrl(spec, type, pfx, val)			\
	add_control_with_pfx(spec, type, pfx, "Playback", "Switch", 0, val)
#define __add_pb_vol_ctrl(spec, type, pfx, cidx, val)			\
	add_control_with_pfx(spec, type, pfx, "Playback", "Volume", cidx, val)
#define __add_pb_sw_ctrl(spec, type, pfx, cidx, val)			\
	add_control_with_pfx(spec, type, pfx, "Playback", "Switch", cidx, val)

static int add_vol_ctl(struct hda_codec *codec, const char *pfx, int cidx,
		       unsigned int chs, struct nid_path *path)
{
	unsigned int val;
	if (!path)
		return 0;
	val = path->ctls[NID_PATH_VOL_CTL];
	if (!val)
		return 0;
	val = amp_val_replace_channels(val, chs);
	return __add_pb_vol_ctrl(codec->spec, HDA_CTL_WIDGET_VOL, pfx, cidx, val);
}

/* return the channel bits suitable for the given path->ctls[] */
static int get_default_ch_nums(struct hda_codec *codec, struct nid_path *path,
			       int type)
{
	int chs = 1; /* mono (left only) */
	if (path) {
		hda_nid_t nid = get_amp_nid_(path->ctls[type]);
		if (nid && (get_wcaps(codec, nid) & AC_WCAP_STEREO))
			chs = 3; /* stereo */
	}
	return chs;
}

static int add_stereo_vol(struct hda_codec *codec, const char *pfx, int cidx,
			  struct nid_path *path)
{
	int chs = get_default_ch_nums(codec, path, NID_PATH_VOL_CTL);
	return add_vol_ctl(codec, pfx, cidx, chs, path);
}

/* create a mute-switch for the given mixer widget;
 * if it has multiple sources (e.g. DAC and loopback), create a bind-mute
 */
static int add_sw_ctl(struct hda_codec *codec, const char *pfx, int cidx,
		      unsigned int chs, struct nid_path *path)
{
	unsigned int val;
	int type = HDA_CTL_WIDGET_MUTE;

	if (!path)
		return 0;
	val = path->ctls[NID_PATH_MUTE_CTL];
	if (!val)
		return 0;
	val = amp_val_replace_channels(val, chs);
	if (get_amp_direction_(val) == HDA_INPUT) {
		hda_nid_t nid = get_amp_nid_(val);
		int nums = snd_hda_get_num_conns(codec, nid);
		if (nums > 1) {
			type = HDA_CTL_BIND_MUTE;
			val |= nums << 19;
		}
	}
	return __add_pb_sw_ctrl(codec->spec, type, pfx, cidx, val);
}

static int add_stereo_sw(struct hda_codec *codec, const char *pfx,
				  int cidx, struct nid_path *path)
{
	int chs = get_default_ch_nums(codec, path, NID_PATH_MUTE_CTL);
	return add_sw_ctl(codec, pfx, cidx, chs, path);
}

/* playback mute control with the software mute bit check */
static void sync_auto_mute_bits(struct snd_kcontrol *kcontrol,
				struct snd_ctl_elem_value *ucontrol)
{
	struct hda_codec *codec = snd_kcontrol_chip(kcontrol);
	struct hda_gen_spec *spec = codec->spec;

	if (spec->auto_mute_via_amp) {
		hda_nid_t nid = get_amp_nid(kcontrol);
		bool enabled = !((spec->mute_bits >> nid) & 1);
		ucontrol->value.integer.value[0] &= enabled;
		ucontrol->value.integer.value[1] &= enabled;
	}
}

static int hda_gen_mixer_mute_put(struct snd_kcontrol *kcontrol,
				  struct snd_ctl_elem_value *ucontrol)
{
	sync_auto_mute_bits(kcontrol, ucontrol);
	return snd_hda_mixer_amp_switch_put(kcontrol, ucontrol);
}

static int hda_gen_bind_mute_put(struct snd_kcontrol *kcontrol,
				 struct snd_ctl_elem_value *ucontrol)
{
	sync_auto_mute_bits(kcontrol, ucontrol);
	return snd_hda_mixer_bind_switch_put(kcontrol, ucontrol);
}

/* any ctl assigned to the path with the given index? */
static bool path_has_mixer(struct hda_codec *codec, int path_idx, int ctl_type)
{
	struct nid_path *path = snd_hda_get_path_from_idx(codec, path_idx);
	return path && path->ctls[ctl_type];
}

static const char * const channel_name[4] = {
	"Front", "Surround", "CLFE", "Side"
};

/* give some appropriate ctl name prefix for the given line out channel */
static const char *get_line_out_pfx(struct hda_codec *codec, int ch,
				    int *index, int ctl_type)
{
	struct hda_gen_spec *spec = codec->spec;
	struct auto_pin_cfg *cfg = &spec->autocfg;

	*index = 0;
	if (cfg->line_outs == 1 && !spec->multi_ios &&
	    !cfg->hp_outs && !cfg->speaker_outs)
		return spec->vmaster_mute.hook ? "PCM" : "Master";

	/* if there is really a single DAC used in the whole output paths,
	 * use it master (or "PCM" if a vmaster hook is present)
	 */
	if (spec->multiout.num_dacs == 1 && !spec->mixer_nid &&
	    !spec->multiout.hp_out_nid[0] && !spec->multiout.extra_out_nid[0])
		return spec->vmaster_mute.hook ? "PCM" : "Master";

	/* multi-io channels */
	if (ch >= cfg->line_outs)
		return channel_name[ch];

	switch (cfg->line_out_type) {
	case AUTO_PIN_SPEAKER_OUT:
		/* if the primary channel vol/mute is shared with HP volume,
		 * don't name it as Speaker
		 */
		if (!ch && cfg->hp_outs &&
		    !path_has_mixer(codec, spec->hp_paths[0], ctl_type))
			break;
		if (cfg->line_outs == 1)
			return "Speaker";
		if (cfg->line_outs == 2)
			return ch ? "Bass Speaker" : "Speaker";
		break;
	case AUTO_PIN_HP_OUT:
		/* if the primary channel vol/mute is shared with spk volume,
		 * don't name it as Headphone
		 */
		if (!ch && cfg->speaker_outs &&
		    !path_has_mixer(codec, spec->speaker_paths[0], ctl_type))
			break;
		/* for multi-io case, only the primary out */
		if (ch && spec->multi_ios)
			break;
		*index = ch;
		return "Headphone";
	case AUTO_PIN_LINE_OUT:
		/* This deals with the case where we have two DACs and
		 * one LO, one HP and one Speaker */
		if (!ch && cfg->speaker_outs && cfg->hp_outs) {
			bool hp_lo_shared = !path_has_mixer(codec, spec->hp_paths[0], ctl_type);
			bool spk_lo_shared = !path_has_mixer(codec, spec->speaker_paths[0], ctl_type);
			if (hp_lo_shared && spk_lo_shared)
				return spec->vmaster_mute.hook ? "PCM" : "Master";
			if (hp_lo_shared)
				return "Headphone+LO";
			if (spk_lo_shared)
				return "Speaker+LO";
		}
	}

	/* for a single channel output, we don't have to name the channel */
	if (cfg->line_outs == 1 && !spec->multi_ios)
		return "Line Out";

	if (ch >= ARRAY_SIZE(channel_name)) {
		snd_BUG();
		return "PCM";
	}

	return channel_name[ch];
}

/*
 * Parse output paths
 */

/* badness definition */
enum {
	/* No primary DAC is found for the main output */
	BAD_NO_PRIMARY_DAC = 0x10000,
	/* No DAC is found for the extra output */
	BAD_NO_DAC = 0x4000,
	/* No possible multi-ios */
	BAD_MULTI_IO = 0x120,
	/* No individual DAC for extra output */
	BAD_NO_EXTRA_DAC = 0x102,
	/* No individual DAC for extra surrounds */
	BAD_NO_EXTRA_SURR_DAC = 0x101,
	/* Primary DAC shared with main surrounds */
	BAD_SHARED_SURROUND = 0x100,
	/* No independent HP possible */
	BAD_NO_INDEP_HP = 0x10,
	/* Primary DAC shared with main CLFE */
	BAD_SHARED_CLFE = 0x10,
	/* Primary DAC shared with extra surrounds */
	BAD_SHARED_EXTRA_SURROUND = 0x10,
	/* Volume widget is shared */
	BAD_SHARED_VOL = 0x10,
};

/* look for widgets in the given path which are appropriate for
 * volume and mute controls, and assign the values to ctls[].
 *
 * When no appropriate widget is found in the path, the badness value
 * is incremented depending on the situation.  The function returns the
 * total badness for both volume and mute controls.
 */
static int assign_out_path_ctls(struct hda_codec *codec, struct nid_path *path)
{
	struct hda_gen_spec *spec = codec->spec;
	hda_nid_t nid;
	unsigned int val;
	int badness = 0;

	if (!path)
		return BAD_SHARED_VOL * 2;

	if (path->ctls[NID_PATH_VOL_CTL] ||
	    path->ctls[NID_PATH_MUTE_CTL])
		return 0; /* already evaluated */

	nid = look_for_out_vol_nid(codec, path);
	if (nid) {
		val = HDA_COMPOSE_AMP_VAL(nid, 3, 0, HDA_OUTPUT);
		if (spec->dac_min_mute)
			val |= HDA_AMP_VAL_MIN_MUTE;
		if (is_ctl_used(codec, val, NID_PATH_VOL_CTL))
			badness += BAD_SHARED_VOL;
		else
			path->ctls[NID_PATH_VOL_CTL] = val;
	} else
		badness += BAD_SHARED_VOL;
	nid = look_for_out_mute_nid(codec, path);
	if (nid) {
		unsigned int wid_type = get_wcaps_type(get_wcaps(codec, nid));
		if (wid_type == AC_WID_PIN || wid_type == AC_WID_AUD_OUT ||
		    nid_has_mute(codec, nid, HDA_OUTPUT))
			val = HDA_COMPOSE_AMP_VAL(nid, 3, 0, HDA_OUTPUT);
		else
			val = HDA_COMPOSE_AMP_VAL(nid, 3, 0, HDA_INPUT);
		if (is_ctl_used(codec, val, NID_PATH_MUTE_CTL))
			badness += BAD_SHARED_VOL;
		else
			path->ctls[NID_PATH_MUTE_CTL] = val;
	} else
		badness += BAD_SHARED_VOL;
	return badness;
}

const struct badness_table hda_main_out_badness = {
	.no_primary_dac = BAD_NO_PRIMARY_DAC,
	.no_dac = BAD_NO_DAC,
	.shared_primary = BAD_NO_PRIMARY_DAC,
	.shared_surr = BAD_SHARED_SURROUND,
	.shared_clfe = BAD_SHARED_CLFE,
	.shared_surr_main = BAD_SHARED_SURROUND,
};
EXPORT_SYMBOL_GPL(hda_main_out_badness);

const struct badness_table hda_extra_out_badness = {
	.no_primary_dac = BAD_NO_DAC,
	.no_dac = BAD_NO_DAC,
	.shared_primary = BAD_NO_EXTRA_DAC,
	.shared_surr = BAD_SHARED_EXTRA_SURROUND,
	.shared_clfe = BAD_SHARED_EXTRA_SURROUND,
	.shared_surr_main = BAD_NO_EXTRA_SURR_DAC,
};
EXPORT_SYMBOL_GPL(hda_extra_out_badness);

/* get the DAC of the primary output corresponding to the given array index */
static hda_nid_t get_primary_out(struct hda_codec *codec, int idx)
{
	struct hda_gen_spec *spec = codec->spec;
	struct auto_pin_cfg *cfg = &spec->autocfg;

	if (cfg->line_outs > idx)
		return spec->private_dac_nids[idx];
	idx -= cfg->line_outs;
	if (spec->multi_ios > idx)
		return spec->multi_io[idx].dac;
	return 0;
}

/* return the DAC if it's reachable, otherwise zero */
static inline hda_nid_t try_dac(struct hda_codec *codec,
				hda_nid_t dac, hda_nid_t pin)
{
	return is_reachable_path(codec, dac, pin) ? dac : 0;
}

/* try to assign DACs to pins and return the resultant badness */
static int try_assign_dacs(struct hda_codec *codec, int num_outs,
			   const hda_nid_t *pins, hda_nid_t *dacs,
			   int *path_idx,
			   const struct badness_table *bad)
{
	struct hda_gen_spec *spec = codec->spec;
	int i, j;
	int badness = 0;
	hda_nid_t dac;

	if (!num_outs)
		return 0;

	for (i = 0; i < num_outs; i++) {
		struct nid_path *path;
		hda_nid_t pin = pins[i];

		path = snd_hda_get_path_from_idx(codec, path_idx[i]);
		if (path) {
			badness += assign_out_path_ctls(codec, path);
			continue;
		}

		dacs[i] = get_preferred_dac(codec, pin);
		if (dacs[i]) {
			if (is_dac_already_used(codec, dacs[i]))
				badness += bad->shared_primary;
		}

		if (!dacs[i])
			dacs[i] = look_for_dac(codec, pin, false);
		if (!dacs[i] && !i) {
			/* try to steal the DAC of surrounds for the front */
			for (j = 1; j < num_outs; j++) {
				if (is_reachable_path(codec, dacs[j], pin)) {
					dacs[0] = dacs[j];
					dacs[j] = 0;
					invalidate_nid_path(codec, path_idx[j]);
					path_idx[j] = 0;
					break;
				}
			}
		}
		dac = dacs[i];
		if (!dac) {
			if (num_outs > 2)
				dac = try_dac(codec, get_primary_out(codec, i), pin);
			if (!dac)
				dac = try_dac(codec, dacs[0], pin);
			if (!dac)
				dac = try_dac(codec, get_primary_out(codec, i), pin);
			if (dac) {
				if (!i)
					badness += bad->shared_primary;
				else if (i == 1)
					badness += bad->shared_surr;
				else
					badness += bad->shared_clfe;
			} else if (is_reachable_path(codec, spec->private_dac_nids[0], pin)) {
				dac = spec->private_dac_nids[0];
				badness += bad->shared_surr_main;
			} else if (!i)
				badness += bad->no_primary_dac;
			else
				badness += bad->no_dac;
		}
		if (!dac)
			continue;
		path = snd_hda_add_new_path(codec, dac, pin, -spec->mixer_nid);
		if (!path && !i && spec->mixer_nid) {
			/* try with aamix */
			path = snd_hda_add_new_path(codec, dac, pin, 0);
		}
		if (!path) {
			dac = dacs[i] = 0;
			badness += bad->no_dac;
		} else {
			/* print_nid_path(codec, "output", path); */
			path->active = true;
			path_idx[i] = snd_hda_get_path_idx(codec, path);
			badness += assign_out_path_ctls(codec, path);
		}
	}

	return badness;
}

/* return NID if the given pin has only a single connection to a certain DAC */
static hda_nid_t get_dac_if_single(struct hda_codec *codec, hda_nid_t pin)
{
	struct hda_gen_spec *spec = codec->spec;
	int i;
	hda_nid_t nid_found = 0;

	for (i = 0; i < spec->num_all_dacs; i++) {
		hda_nid_t nid = spec->all_dacs[i];
		if (!nid || is_dac_already_used(codec, nid))
			continue;
		if (is_reachable_path(codec, nid, pin)) {
			if (nid_found)
				return 0;
			nid_found = nid;
		}
	}
	return nid_found;
}

/* check whether the given pin can be a multi-io pin */
static bool can_be_multiio_pin(struct hda_codec *codec,
			       unsigned int location, hda_nid_t nid)
{
	unsigned int defcfg, caps;

	defcfg = snd_hda_codec_get_pincfg(codec, nid);
	if (get_defcfg_connect(defcfg) != AC_JACK_PORT_COMPLEX)
		return false;
	if (location && get_defcfg_location(defcfg) != location)
		return false;
	caps = snd_hda_query_pin_caps(codec, nid);
	if (!(caps & AC_PINCAP_OUT))
		return false;
	return true;
}

/* count the number of input pins that are capable to be multi-io */
static int count_multiio_pins(struct hda_codec *codec, hda_nid_t reference_pin)
{
	struct hda_gen_spec *spec = codec->spec;
	struct auto_pin_cfg *cfg = &spec->autocfg;
	unsigned int defcfg = snd_hda_codec_get_pincfg(codec, reference_pin);
	unsigned int location = get_defcfg_location(defcfg);
	int type, i;
	int num_pins = 0;

	for (type = AUTO_PIN_LINE_IN; type >= AUTO_PIN_MIC; type--) {
		for (i = 0; i < cfg->num_inputs; i++) {
			if (cfg->inputs[i].type != type)
				continue;
			if (can_be_multiio_pin(codec, location,
					       cfg->inputs[i].pin))
				num_pins++;
		}
	}
	return num_pins;
}

/*
 * multi-io helper
 *
 * When hardwired is set, try to fill ony hardwired pins, and returns
 * zero if any pins are filled, non-zero if nothing found.
 * When hardwired is off, try to fill possible input pins, and returns
 * the badness value.
 */
static int fill_multi_ios(struct hda_codec *codec,
			  hda_nid_t reference_pin,
			  bool hardwired)
{
	struct hda_gen_spec *spec = codec->spec;
	struct auto_pin_cfg *cfg = &spec->autocfg;
	int type, i, j, num_pins, old_pins;
	unsigned int defcfg = snd_hda_codec_get_pincfg(codec, reference_pin);
	unsigned int location = get_defcfg_location(defcfg);
	int badness = 0;
	struct nid_path *path;

	old_pins = spec->multi_ios;
	if (old_pins >= 2)
		goto end_fill;

	num_pins = count_multiio_pins(codec, reference_pin);
	if (num_pins < 2)
		goto end_fill;

	for (type = AUTO_PIN_LINE_IN; type >= AUTO_PIN_MIC; type--) {
		for (i = 0; i < cfg->num_inputs; i++) {
			hda_nid_t nid = cfg->inputs[i].pin;
			hda_nid_t dac = 0;

			if (cfg->inputs[i].type != type)
				continue;
			if (!can_be_multiio_pin(codec, location, nid))
				continue;
			for (j = 0; j < spec->multi_ios; j++) {
				if (nid == spec->multi_io[j].pin)
					break;
			}
			if (j < spec->multi_ios)
				continue;

			if (hardwired)
				dac = get_dac_if_single(codec, nid);
			else if (!dac)
				dac = look_for_dac(codec, nid, false);
			if (!dac) {
				badness++;
				continue;
			}
			path = snd_hda_add_new_path(codec, dac, nid,
						    -spec->mixer_nid);
			if (!path) {
				badness++;
				continue;
			}
			/* print_nid_path(codec, "multiio", path); */
			spec->multi_io[spec->multi_ios].pin = nid;
			spec->multi_io[spec->multi_ios].dac = dac;
			spec->out_paths[cfg->line_outs + spec->multi_ios] =
				snd_hda_get_path_idx(codec, path);
			spec->multi_ios++;
			if (spec->multi_ios >= 2)
				break;
		}
	}
 end_fill:
	if (badness)
		badness = BAD_MULTI_IO;
	if (old_pins == spec->multi_ios) {
		if (hardwired)
			return 1; /* nothing found */
		else
			return badness; /* no badness if nothing found */
	}
	if (!hardwired && spec->multi_ios < 2) {
		/* cancel newly assigned paths */
		spec->paths.used -= spec->multi_ios - old_pins;
		spec->multi_ios = old_pins;
		return badness;
	}

	/* assign volume and mute controls */
	for (i = old_pins; i < spec->multi_ios; i++) {
		path = snd_hda_get_path_from_idx(codec, spec->out_paths[cfg->line_outs + i]);
		badness += assign_out_path_ctls(codec, path);
	}

	return badness;
}

/* map DACs for all pins in the list if they are single connections */
static bool map_singles(struct hda_codec *codec, int outs,
			const hda_nid_t *pins, hda_nid_t *dacs, int *path_idx)
{
	struct hda_gen_spec *spec = codec->spec;
	int i;
	bool found = false;
	for (i = 0; i < outs; i++) {
		struct nid_path *path;
		hda_nid_t dac;
		if (dacs[i])
			continue;
		dac = get_dac_if_single(codec, pins[i]);
		if (!dac)
			continue;
		path = snd_hda_add_new_path(codec, dac, pins[i],
					    -spec->mixer_nid);
		if (!path && !i && spec->mixer_nid)
			path = snd_hda_add_new_path(codec, dac, pins[i], 0);
		if (path) {
			dacs[i] = dac;
			found = true;
			/* print_nid_path(codec, "output", path); */
			path->active = true;
			path_idx[i] = snd_hda_get_path_idx(codec, path);
		}
	}
	return found;
}

/* create a new path including aamix if available, and return its index */
static int check_aamix_out_path(struct hda_codec *codec, int path_idx)
{
	struct hda_gen_spec *spec = codec->spec;
	struct nid_path *path;
	hda_nid_t path_dac, dac, pin;

	path = snd_hda_get_path_from_idx(codec, path_idx);
	if (!path || !path->depth ||
	    is_nid_contained(path, spec->mixer_nid))
		return 0;
	path_dac = path->path[0];
	dac = spec->private_dac_nids[0];
	pin = path->path[path->depth - 1];
	path = snd_hda_add_new_path(codec, dac, pin, spec->mixer_nid);
	if (!path) {
		if (dac != path_dac)
			dac = path_dac;
		else if (spec->multiout.hp_out_nid[0])
			dac = spec->multiout.hp_out_nid[0];
		else if (spec->multiout.extra_out_nid[0])
			dac = spec->multiout.extra_out_nid[0];
		else
			dac = 0;
		if (dac)
			path = snd_hda_add_new_path(codec, dac, pin,
						    spec->mixer_nid);
	}
	if (!path)
		return 0;
	/* print_nid_path(codec, "output-aamix", path); */
	path->active = false; /* unused as default */
	path->pin_fixed = true; /* static route */
	return snd_hda_get_path_idx(codec, path);
}

/* check whether the independent HP is available with the current config */
static bool indep_hp_possible(struct hda_codec *codec)
{
	struct hda_gen_spec *spec = codec->spec;
	struct auto_pin_cfg *cfg = &spec->autocfg;
	struct nid_path *path;
	int i, idx;

	if (cfg->line_out_type == AUTO_PIN_HP_OUT)
		idx = spec->out_paths[0];
	else
		idx = spec->hp_paths[0];
	path = snd_hda_get_path_from_idx(codec, idx);
	if (!path)
		return false;

	/* assume no path conflicts unless aamix is involved */
	if (!spec->mixer_nid || !is_nid_contained(path, spec->mixer_nid))
		return true;

	/* check whether output paths contain aamix */
	for (i = 0; i < cfg->line_outs; i++) {
		if (spec->out_paths[i] == idx)
			break;
		path = snd_hda_get_path_from_idx(codec, spec->out_paths[i]);
		if (path && is_nid_contained(path, spec->mixer_nid))
			return false;
	}
	for (i = 0; i < cfg->speaker_outs; i++) {
		path = snd_hda_get_path_from_idx(codec, spec->speaker_paths[i]);
		if (path && is_nid_contained(path, spec->mixer_nid))
			return false;
	}

	return true;
}

/* fill the empty entries in the dac array for speaker/hp with the
 * shared dac pointed by the paths
 */
static void refill_shared_dacs(struct hda_codec *codec, int num_outs,
			       hda_nid_t *dacs, int *path_idx)
{
	struct nid_path *path;
	int i;

	for (i = 0; i < num_outs; i++) {
		if (dacs[i])
			continue;
		path = snd_hda_get_path_from_idx(codec, path_idx[i]);
		if (!path)
			continue;
		dacs[i] = path->path[0];
	}
}

/* fill in the dac_nids table from the parsed pin configuration */
static int fill_and_eval_dacs(struct hda_codec *codec,
			      bool fill_hardwired,
			      bool fill_mio_first)
{
	struct hda_gen_spec *spec = codec->spec;
	struct auto_pin_cfg *cfg = &spec->autocfg;
	int i, err, badness;

	/* set num_dacs once to full for look_for_dac() */
	spec->multiout.num_dacs = cfg->line_outs;
	spec->multiout.dac_nids = spec->private_dac_nids;
	memset(spec->private_dac_nids, 0, sizeof(spec->private_dac_nids));
	memset(spec->multiout.hp_out_nid, 0, sizeof(spec->multiout.hp_out_nid));
	memset(spec->multiout.extra_out_nid, 0, sizeof(spec->multiout.extra_out_nid));
	spec->multi_ios = 0;
	snd_array_free(&spec->paths);

	/* clear path indices */
	memset(spec->out_paths, 0, sizeof(spec->out_paths));
	memset(spec->hp_paths, 0, sizeof(spec->hp_paths));
	memset(spec->speaker_paths, 0, sizeof(spec->speaker_paths));
	memset(spec->aamix_out_paths, 0, sizeof(spec->aamix_out_paths));
	memset(spec->digout_paths, 0, sizeof(spec->digout_paths));
	memset(spec->input_paths, 0, sizeof(spec->input_paths));
	memset(spec->loopback_paths, 0, sizeof(spec->loopback_paths));
	memset(&spec->digin_path, 0, sizeof(spec->digin_path));

	badness = 0;

	/* fill hard-wired DACs first */
	if (fill_hardwired) {
		bool mapped;
		do {
			mapped = map_singles(codec, cfg->line_outs,
					     cfg->line_out_pins,
					     spec->private_dac_nids,
					     spec->out_paths);
			mapped |= map_singles(codec, cfg->hp_outs,
					      cfg->hp_pins,
					      spec->multiout.hp_out_nid,
					      spec->hp_paths);
			mapped |= map_singles(codec, cfg->speaker_outs,
					      cfg->speaker_pins,
					      spec->multiout.extra_out_nid,
					      spec->speaker_paths);
			if (!spec->no_multi_io &&
			    fill_mio_first && cfg->line_outs == 1 &&
			    cfg->line_out_type != AUTO_PIN_SPEAKER_OUT) {
				err = fill_multi_ios(codec, cfg->line_out_pins[0], true);
				if (!err)
					mapped = true;
			}
		} while (mapped);
	}

	badness += try_assign_dacs(codec, cfg->line_outs, cfg->line_out_pins,
				   spec->private_dac_nids, spec->out_paths,
				   spec->main_out_badness);

	if (!spec->no_multi_io && fill_mio_first &&
	    cfg->line_outs == 1 && cfg->line_out_type != AUTO_PIN_SPEAKER_OUT) {
		/* try to fill multi-io first */
		err = fill_multi_ios(codec, cfg->line_out_pins[0], false);
		if (err < 0)
			return err;
		/* we don't count badness at this stage yet */
	}

	if (cfg->line_out_type != AUTO_PIN_HP_OUT) {
		err = try_assign_dacs(codec, cfg->hp_outs, cfg->hp_pins,
				      spec->multiout.hp_out_nid,
				      spec->hp_paths,
				      spec->extra_out_badness);
		if (err < 0)
			return err;
		badness += err;
	}
	if (cfg->line_out_type != AUTO_PIN_SPEAKER_OUT) {
		err = try_assign_dacs(codec, cfg->speaker_outs,
				      cfg->speaker_pins,
				      spec->multiout.extra_out_nid,
				      spec->speaker_paths,
				      spec->extra_out_badness);
		if (err < 0)
			return err;
		badness += err;
	}
	if (!spec->no_multi_io &&
	    cfg->line_outs == 1 && cfg->line_out_type != AUTO_PIN_SPEAKER_OUT) {
		err = fill_multi_ios(codec, cfg->line_out_pins[0], false);
		if (err < 0)
			return err;
		badness += err;
	}

	if (spec->mixer_nid) {
		spec->aamix_out_paths[0] =
			check_aamix_out_path(codec, spec->out_paths[0]);
		if (cfg->line_out_type != AUTO_PIN_HP_OUT)
			spec->aamix_out_paths[1] =
				check_aamix_out_path(codec, spec->hp_paths[0]);
		if (cfg->line_out_type != AUTO_PIN_SPEAKER_OUT)
			spec->aamix_out_paths[2] =
				check_aamix_out_path(codec, spec->speaker_paths[0]);
	}

	if (!spec->no_multi_io &&
	    cfg->hp_outs && cfg->line_out_type == AUTO_PIN_SPEAKER_OUT)
		if (count_multiio_pins(codec, cfg->hp_pins[0]) >= 2)
			spec->multi_ios = 1; /* give badness */

	/* re-count num_dacs and squash invalid entries */
	spec->multiout.num_dacs = 0;
	for (i = 0; i < cfg->line_outs; i++) {
		if (spec->private_dac_nids[i])
			spec->multiout.num_dacs++;
		else {
			memmove(spec->private_dac_nids + i,
				spec->private_dac_nids + i + 1,
				sizeof(hda_nid_t) * (cfg->line_outs - i - 1));
			spec->private_dac_nids[cfg->line_outs - 1] = 0;
		}
	}

	spec->ext_channel_count = spec->min_channel_count =
		spec->multiout.num_dacs * 2;

	if (spec->multi_ios == 2) {
		for (i = 0; i < 2; i++)
			spec->private_dac_nids[spec->multiout.num_dacs++] =
				spec->multi_io[i].dac;
	} else if (spec->multi_ios) {
		spec->multi_ios = 0;
		badness += BAD_MULTI_IO;
	}

	if (spec->indep_hp && !indep_hp_possible(codec))
		badness += BAD_NO_INDEP_HP;

	/* re-fill the shared DAC for speaker / headphone */
	if (cfg->line_out_type != AUTO_PIN_HP_OUT)
		refill_shared_dacs(codec, cfg->hp_outs,
				   spec->multiout.hp_out_nid,
				   spec->hp_paths);
	if (cfg->line_out_type != AUTO_PIN_SPEAKER_OUT)
		refill_shared_dacs(codec, cfg->speaker_outs,
				   spec->multiout.extra_out_nid,
				   spec->speaker_paths);

	return badness;
}

#define DEBUG_BADNESS

#ifdef DEBUG_BADNESS
#define debug_badness(fmt, ...)						\
	codec_dbg(codec, fmt, ##__VA_ARGS__)
#else
#define debug_badness(fmt, ...)						\
	do { if (0) codec_dbg(codec, fmt, ##__VA_ARGS__); } while (0)
#endif

#ifdef DEBUG_BADNESS
static inline void print_nid_path_idx(struct hda_codec *codec,
				      const char *pfx, int idx)
{
	struct nid_path *path;

	path = snd_hda_get_path_from_idx(codec, idx);
	if (path)
		print_nid_path(codec, pfx, path);
}

static void debug_show_configs(struct hda_codec *codec,
			       struct auto_pin_cfg *cfg)
{
	struct hda_gen_spec *spec = codec->spec;
	static const char * const lo_type[3] = { "LO", "SP", "HP" };
	int i;

	debug_badness("multi_outs = %x/%x/%x/%x : %x/%x/%x/%x (type %s)\n",
		      cfg->line_out_pins[0], cfg->line_out_pins[1],
		      cfg->line_out_pins[2], cfg->line_out_pins[3],
		      spec->multiout.dac_nids[0],
		      spec->multiout.dac_nids[1],
		      spec->multiout.dac_nids[2],
		      spec->multiout.dac_nids[3],
		      lo_type[cfg->line_out_type]);
	for (i = 0; i < cfg->line_outs; i++)
		print_nid_path_idx(codec, "  out", spec->out_paths[i]);
	if (spec->multi_ios > 0)
		debug_badness("multi_ios(%d) = %x/%x : %x/%x\n",
			      spec->multi_ios,
			      spec->multi_io[0].pin, spec->multi_io[1].pin,
			      spec->multi_io[0].dac, spec->multi_io[1].dac);
	for (i = 0; i < spec->multi_ios; i++)
		print_nid_path_idx(codec, "  mio",
				   spec->out_paths[cfg->line_outs + i]);
	if (cfg->hp_outs)
		debug_badness("hp_outs = %x/%x/%x/%x : %x/%x/%x/%x\n",
		      cfg->hp_pins[0], cfg->hp_pins[1],
		      cfg->hp_pins[2], cfg->hp_pins[3],
		      spec->multiout.hp_out_nid[0],
		      spec->multiout.hp_out_nid[1],
		      spec->multiout.hp_out_nid[2],
		      spec->multiout.hp_out_nid[3]);
	for (i = 0; i < cfg->hp_outs; i++)
		print_nid_path_idx(codec, "  hp ", spec->hp_paths[i]);
	if (cfg->speaker_outs)
		debug_badness("spk_outs = %x/%x/%x/%x : %x/%x/%x/%x\n",
		      cfg->speaker_pins[0], cfg->speaker_pins[1],
		      cfg->speaker_pins[2], cfg->speaker_pins[3],
		      spec->multiout.extra_out_nid[0],
		      spec->multiout.extra_out_nid[1],
		      spec->multiout.extra_out_nid[2],
		      spec->multiout.extra_out_nid[3]);
	for (i = 0; i < cfg->speaker_outs; i++)
		print_nid_path_idx(codec, "  spk", spec->speaker_paths[i]);
	for (i = 0; i < 3; i++)
		print_nid_path_idx(codec, "  mix", spec->aamix_out_paths[i]);
}
#else
#define debug_show_configs(codec, cfg) /* NOP */
#endif

/* find all available DACs of the codec */
static void fill_all_dac_nids(struct hda_codec *codec)
{
	struct hda_gen_spec *spec = codec->spec;
	hda_nid_t nid;

	spec->num_all_dacs = 0;
	memset(spec->all_dacs, 0, sizeof(spec->all_dacs));
	for_each_hda_codec_node(nid, codec) {
		if (get_wcaps_type(get_wcaps(codec, nid)) != AC_WID_AUD_OUT)
			continue;
		if (spec->num_all_dacs >= ARRAY_SIZE(spec->all_dacs)) {
			codec_err(codec, "Too many DACs!\n");
			break;
		}
		spec->all_dacs[spec->num_all_dacs++] = nid;
	}
}

static int parse_output_paths(struct hda_codec *codec)
{
	struct hda_gen_spec *spec = codec->spec;
	struct auto_pin_cfg *cfg = &spec->autocfg;
	struct auto_pin_cfg *best_cfg;
	unsigned int val;
	int best_badness = INT_MAX;
	int badness;
	bool fill_hardwired = true, fill_mio_first = true;
	bool best_wired = true, best_mio = true;
	bool hp_spk_swapped = false;

	best_cfg = kmalloc(sizeof(*best_cfg), GFP_KERNEL);
	if (!best_cfg)
		return -ENOMEM;
	*best_cfg = *cfg;

	for (;;) {
		badness = fill_and_eval_dacs(codec, fill_hardwired,
					     fill_mio_first);
		if (badness < 0) {
			kfree(best_cfg);
			return badness;
		}
		debug_badness("==> lo_type=%d, wired=%d, mio=%d, badness=0x%x\n",
			      cfg->line_out_type, fill_hardwired, fill_mio_first,
			      badness);
		debug_show_configs(codec, cfg);
		if (badness < best_badness) {
			best_badness = badness;
			*best_cfg = *cfg;
			best_wired = fill_hardwired;
			best_mio = fill_mio_first;
		}
		if (!badness)
			break;
		fill_mio_first = !fill_mio_first;
		if (!fill_mio_first)
			continue;
		fill_hardwired = !fill_hardwired;
		if (!fill_hardwired)
			continue;
		if (hp_spk_swapped)
			break;
		hp_spk_swapped = true;
		if (cfg->speaker_outs > 0 &&
		    cfg->line_out_type == AUTO_PIN_HP_OUT) {
			cfg->hp_outs = cfg->line_outs;
			memcpy(cfg->hp_pins, cfg->line_out_pins,
			       sizeof(cfg->hp_pins));
			cfg->line_outs = cfg->speaker_outs;
			memcpy(cfg->line_out_pins, cfg->speaker_pins,
			       sizeof(cfg->speaker_pins));
			cfg->speaker_outs = 0;
			memset(cfg->speaker_pins, 0, sizeof(cfg->speaker_pins));
			cfg->line_out_type = AUTO_PIN_SPEAKER_OUT;
			fill_hardwired = true;
			continue;
		}
		if (cfg->hp_outs > 0 &&
		    cfg->line_out_type == AUTO_PIN_SPEAKER_OUT) {
			cfg->speaker_outs = cfg->line_outs;
			memcpy(cfg->speaker_pins, cfg->line_out_pins,
			       sizeof(cfg->speaker_pins));
			cfg->line_outs = cfg->hp_outs;
			memcpy(cfg->line_out_pins, cfg->hp_pins,
			       sizeof(cfg->hp_pins));
			cfg->hp_outs = 0;
			memset(cfg->hp_pins, 0, sizeof(cfg->hp_pins));
			cfg->line_out_type = AUTO_PIN_HP_OUT;
			fill_hardwired = true;
			continue;
		}
		break;
	}

	if (badness) {
		debug_badness("==> restoring best_cfg\n");
		*cfg = *best_cfg;
		fill_and_eval_dacs(codec, best_wired, best_mio);
	}
	debug_badness("==> Best config: lo_type=%d, wired=%d, mio=%d\n",
		      cfg->line_out_type, best_wired, best_mio);
	debug_show_configs(codec, cfg);

	if (cfg->line_out_pins[0]) {
		struct nid_path *path;
		path = snd_hda_get_path_from_idx(codec, spec->out_paths[0]);
		if (path)
			spec->vmaster_nid = look_for_out_vol_nid(codec, path);
		if (spec->vmaster_nid) {
			snd_hda_set_vmaster_tlv(codec, spec->vmaster_nid,
						HDA_OUTPUT, spec->vmaster_tlv);
			if (spec->dac_min_mute)
				spec->vmaster_tlv[3] |= TLV_DB_SCALE_MUTE;
		}
	}

	/* set initial pinctl targets */
	if (spec->prefer_hp_amp || cfg->line_out_type == AUTO_PIN_HP_OUT)
		val = PIN_HP;
	else
		val = PIN_OUT;
	set_pin_targets(codec, cfg->line_outs, cfg->line_out_pins, val);
	if (cfg->line_out_type != AUTO_PIN_HP_OUT)
		set_pin_targets(codec, cfg->hp_outs, cfg->hp_pins, PIN_HP);
	if (cfg->line_out_type != AUTO_PIN_SPEAKER_OUT) {
		val = spec->prefer_hp_amp ? PIN_HP : PIN_OUT;
		set_pin_targets(codec, cfg->speaker_outs,
				cfg->speaker_pins, val);
	}

	/* clear indep_hp flag if not available */
	if (spec->indep_hp && !indep_hp_possible(codec))
		spec->indep_hp = 0;

	kfree(best_cfg);
	return 0;
}

/* add playback controls from the parsed DAC table */
static int create_multi_out_ctls(struct hda_codec *codec,
				 const struct auto_pin_cfg *cfg)
{
	struct hda_gen_spec *spec = codec->spec;
	int i, err, noutputs;

	noutputs = cfg->line_outs;
	if (spec->multi_ios > 0 && cfg->line_outs < 3)
		noutputs += spec->multi_ios;

	for (i = 0; i < noutputs; i++) {
		const char *name;
		int index;
		struct nid_path *path;

		path = snd_hda_get_path_from_idx(codec, spec->out_paths[i]);
		if (!path)
			continue;

		name = get_line_out_pfx(codec, i, &index, NID_PATH_VOL_CTL);
		if (!name || !strcmp(name, "CLFE")) {
			/* Center/LFE */
			err = add_vol_ctl(codec, "Center", 0, 1, path);
			if (err < 0)
				return err;
			err = add_vol_ctl(codec, "LFE", 0, 2, path);
			if (err < 0)
				return err;
		} else {
			err = add_stereo_vol(codec, name, index, path);
			if (err < 0)
				return err;
		}

		name = get_line_out_pfx(codec, i, &index, NID_PATH_MUTE_CTL);
		if (!name || !strcmp(name, "CLFE")) {
			err = add_sw_ctl(codec, "Center", 0, 1, path);
			if (err < 0)
				return err;
			err = add_sw_ctl(codec, "LFE", 0, 2, path);
			if (err < 0)
				return err;
		} else {
			err = add_stereo_sw(codec, name, index, path);
			if (err < 0)
				return err;
		}
	}
	return 0;
}

static int create_extra_out(struct hda_codec *codec, int path_idx,
			    const char *pfx, int cidx)
{
	struct nid_path *path;
	int err;

	path = snd_hda_get_path_from_idx(codec, path_idx);
	if (!path)
		return 0;
	err = add_stereo_vol(codec, pfx, cidx, path);
	if (err < 0)
		return err;
	err = add_stereo_sw(codec, pfx, cidx, path);
	if (err < 0)
		return err;
	return 0;
}

/* add playback controls for speaker and HP outputs */
static int create_extra_outs(struct hda_codec *codec, int num_pins,
			     const int *paths, const char *pfx)
{
	int i;

	for (i = 0; i < num_pins; i++) {
		const char *name;
		char tmp[SNDRV_CTL_ELEM_ID_NAME_MAXLEN];
		int err, idx = 0;

		if (num_pins == 2 && i == 1 && !strcmp(pfx, "Speaker"))
			name = "Bass Speaker";
		else if (num_pins >= 3) {
			snprintf(tmp, sizeof(tmp), "%s %s",
				 pfx, channel_name[i]);
			name = tmp;
		} else {
			name = pfx;
			idx = i;
		}
		err = create_extra_out(codec, paths[i], name, idx);
		if (err < 0)
			return err;
	}
	return 0;
}

static int create_hp_out_ctls(struct hda_codec *codec)
{
	struct hda_gen_spec *spec = codec->spec;
	return create_extra_outs(codec, spec->autocfg.hp_outs,
				 spec->hp_paths,
				 "Headphone");
}

static int create_speaker_out_ctls(struct hda_codec *codec)
{
	struct hda_gen_spec *spec = codec->spec;
	return create_extra_outs(codec, spec->autocfg.speaker_outs,
				 spec->speaker_paths,
				 "Speaker");
}

/*
 * independent HP controls
 */

static void call_hp_automute(struct hda_codec *codec,
			     struct hda_jack_callback *jack);
static int indep_hp_info(struct snd_kcontrol *kcontrol,
			 struct snd_ctl_elem_info *uinfo)
{
	return snd_hda_enum_bool_helper_info(kcontrol, uinfo);
}

static int indep_hp_get(struct snd_kcontrol *kcontrol,
			struct snd_ctl_elem_value *ucontrol)
{
	struct hda_codec *codec = snd_kcontrol_chip(kcontrol);
	struct hda_gen_spec *spec = codec->spec;
	ucontrol->value.enumerated.item[0] = spec->indep_hp_enabled;
	return 0;
}

static void update_aamix_paths(struct hda_codec *codec, bool do_mix,
			       int nomix_path_idx, int mix_path_idx,
			       int out_type);

static int indep_hp_put(struct snd_kcontrol *kcontrol,
			struct snd_ctl_elem_value *ucontrol)
{
	struct hda_codec *codec = snd_kcontrol_chip(kcontrol);
	struct hda_gen_spec *spec = codec->spec;
	unsigned int select = ucontrol->value.enumerated.item[0];
	int ret = 0;

	mutex_lock(&spec->pcm_mutex);
	if (spec->active_streams) {
		ret = -EBUSY;
		goto unlock;
	}

	if (spec->indep_hp_enabled != select) {
		hda_nid_t *dacp;
		if (spec->autocfg.line_out_type == AUTO_PIN_HP_OUT)
			dacp = &spec->private_dac_nids[0];
		else
			dacp = &spec->multiout.hp_out_nid[0];

		/* update HP aamix paths in case it conflicts with indep HP */
		if (spec->have_aamix_ctl) {
			if (spec->autocfg.line_out_type == AUTO_PIN_HP_OUT)
				update_aamix_paths(codec, spec->aamix_mode,
						   spec->out_paths[0],
						   spec->aamix_out_paths[0],
						   spec->autocfg.line_out_type);
			else
				update_aamix_paths(codec, spec->aamix_mode,
						   spec->hp_paths[0],
						   spec->aamix_out_paths[1],
						   AUTO_PIN_HP_OUT);
		}

		spec->indep_hp_enabled = select;
		if (spec->indep_hp_enabled)
			*dacp = 0;
		else
			*dacp = spec->alt_dac_nid;

		call_hp_automute(codec, NULL);
		ret = 1;
	}
 unlock:
	mutex_unlock(&spec->pcm_mutex);
	return ret;
}

static const struct snd_kcontrol_new indep_hp_ctl = {
	.iface = SNDRV_CTL_ELEM_IFACE_MIXER,
	.name = "Independent HP",
	.info = indep_hp_info,
	.get = indep_hp_get,
	.put = indep_hp_put,
};


static int create_indep_hp_ctls(struct hda_codec *codec)
{
	struct hda_gen_spec *spec = codec->spec;
	hda_nid_t dac;

	if (!spec->indep_hp)
		return 0;
	if (spec->autocfg.line_out_type == AUTO_PIN_HP_OUT)
		dac = spec->multiout.dac_nids[0];
	else
		dac = spec->multiout.hp_out_nid[0];
	if (!dac) {
		spec->indep_hp = 0;
		return 0;
	}

	spec->indep_hp_enabled = false;
	spec->alt_dac_nid = dac;
	if (!snd_hda_gen_add_kctl(spec, NULL, &indep_hp_ctl))
		return -ENOMEM;
	return 0;
}

/*
 * channel mode enum control
 */

static int ch_mode_info(struct snd_kcontrol *kcontrol,
			struct snd_ctl_elem_info *uinfo)
{
	struct hda_codec *codec = snd_kcontrol_chip(kcontrol);
	struct hda_gen_spec *spec = codec->spec;
	int chs;

	uinfo->type = SNDRV_CTL_ELEM_TYPE_ENUMERATED;
	uinfo->count = 1;
	uinfo->value.enumerated.items = spec->multi_ios + 1;
	if (uinfo->value.enumerated.item > spec->multi_ios)
		uinfo->value.enumerated.item = spec->multi_ios;
	chs = uinfo->value.enumerated.item * 2 + spec->min_channel_count;
	sprintf(uinfo->value.enumerated.name, "%dch", chs);
	return 0;
}

static int ch_mode_get(struct snd_kcontrol *kcontrol,
		       struct snd_ctl_elem_value *ucontrol)
{
	struct hda_codec *codec = snd_kcontrol_chip(kcontrol);
	struct hda_gen_spec *spec = codec->spec;
	ucontrol->value.enumerated.item[0] =
		(spec->ext_channel_count - spec->min_channel_count) / 2;
	return 0;
}

static inline struct nid_path *
get_multiio_path(struct hda_codec *codec, int idx)
{
	struct hda_gen_spec *spec = codec->spec;
	return snd_hda_get_path_from_idx(codec,
		spec->out_paths[spec->autocfg.line_outs + idx]);
}

static void update_automute_all(struct hda_codec *codec);

/* Default value to be passed as aamix argument for snd_hda_activate_path();
 * used for output paths
 */
static bool aamix_default(struct hda_gen_spec *spec)
{
	return !spec->have_aamix_ctl || spec->aamix_mode;
}

static int set_multi_io(struct hda_codec *codec, int idx, bool output)
{
	struct hda_gen_spec *spec = codec->spec;
	hda_nid_t nid = spec->multi_io[idx].pin;
	struct nid_path *path;

	path = get_multiio_path(codec, idx);
	if (!path)
		return -EINVAL;

	if (path->active == output)
		return 0;

	if (output) {
		set_pin_target(codec, nid, PIN_OUT, true);
		snd_hda_activate_path(codec, path, true, aamix_default(spec));
		set_pin_eapd(codec, nid, true);
	} else {
		set_pin_eapd(codec, nid, false);
		snd_hda_activate_path(codec, path, false, aamix_default(spec));
		set_pin_target(codec, nid, spec->multi_io[idx].ctl_in, true);
		path_power_down_sync(codec, path);
	}

	/* update jack retasking in case it modifies any of them */
	update_automute_all(codec);

	return 0;
}

static int ch_mode_put(struct snd_kcontrol *kcontrol,
		       struct snd_ctl_elem_value *ucontrol)
{
	struct hda_codec *codec = snd_kcontrol_chip(kcontrol);
	struct hda_gen_spec *spec = codec->spec;
	int i, ch;

	ch = ucontrol->value.enumerated.item[0];
	if (ch < 0 || ch > spec->multi_ios)
		return -EINVAL;
	if (ch == (spec->ext_channel_count - spec->min_channel_count) / 2)
		return 0;
	spec->ext_channel_count = ch * 2 + spec->min_channel_count;
	for (i = 0; i < spec->multi_ios; i++)
		set_multi_io(codec, i, i < ch);
	spec->multiout.max_channels = max(spec->ext_channel_count,
					  spec->const_channel_count);
	if (spec->need_dac_fix)
		spec->multiout.num_dacs = spec->multiout.max_channels / 2;
	return 1;
}

static const struct snd_kcontrol_new channel_mode_enum = {
	.iface = SNDRV_CTL_ELEM_IFACE_MIXER,
	.name = "Channel Mode",
	.info = ch_mode_info,
	.get = ch_mode_get,
	.put = ch_mode_put,
};

static int create_multi_channel_mode(struct hda_codec *codec)
{
	struct hda_gen_spec *spec = codec->spec;

	if (spec->multi_ios > 0) {
		if (!snd_hda_gen_add_kctl(spec, NULL, &channel_mode_enum))
			return -ENOMEM;
	}
	return 0;
}

/*
 * aamix loopback enable/disable switch
 */

#define loopback_mixing_info	indep_hp_info

static int loopback_mixing_get(struct snd_kcontrol *kcontrol,
			       struct snd_ctl_elem_value *ucontrol)
{
	struct hda_codec *codec = snd_kcontrol_chip(kcontrol);
	struct hda_gen_spec *spec = codec->spec;
	ucontrol->value.enumerated.item[0] = spec->aamix_mode;
	return 0;
}

static void update_aamix_paths(struct hda_codec *codec, bool do_mix,
			       int nomix_path_idx, int mix_path_idx,
			       int out_type)
{
	struct hda_gen_spec *spec = codec->spec;
	struct nid_path *nomix_path, *mix_path;

	nomix_path = snd_hda_get_path_from_idx(codec, nomix_path_idx);
	mix_path = snd_hda_get_path_from_idx(codec, mix_path_idx);
	if (!nomix_path || !mix_path)
		return;

	/* if HP aamix path is driven from a different DAC and the
	 * independent HP mode is ON, can't turn on aamix path
	 */
	if (out_type == AUTO_PIN_HP_OUT && spec->indep_hp_enabled &&
	    mix_path->path[0] != spec->alt_dac_nid)
		do_mix = false;

	if (do_mix) {
		snd_hda_activate_path(codec, nomix_path, false, true);
		snd_hda_activate_path(codec, mix_path, true, true);
		path_power_down_sync(codec, nomix_path);
	} else {
		snd_hda_activate_path(codec, mix_path, false, false);
		snd_hda_activate_path(codec, nomix_path, true, false);
		path_power_down_sync(codec, mix_path);
	}
}

static int loopback_mixing_put(struct snd_kcontrol *kcontrol,
			       struct snd_ctl_elem_value *ucontrol)
{
	struct hda_codec *codec = snd_kcontrol_chip(kcontrol);
	struct hda_gen_spec *spec = codec->spec;
	unsigned int val = ucontrol->value.enumerated.item[0];

	if (val == spec->aamix_mode)
		return 0;
	spec->aamix_mode = val;
	update_aamix_paths(codec, val, spec->out_paths[0],
			   spec->aamix_out_paths[0],
			   spec->autocfg.line_out_type);
	update_aamix_paths(codec, val, spec->hp_paths[0],
			   spec->aamix_out_paths[1],
			   AUTO_PIN_HP_OUT);
	update_aamix_paths(codec, val, spec->speaker_paths[0],
			   spec->aamix_out_paths[2],
			   AUTO_PIN_SPEAKER_OUT);
	return 1;
}

static const struct snd_kcontrol_new loopback_mixing_enum = {
	.iface = SNDRV_CTL_ELEM_IFACE_MIXER,
	.name = "Loopback Mixing",
	.info = loopback_mixing_info,
	.get = loopback_mixing_get,
	.put = loopback_mixing_put,
};

static int create_loopback_mixing_ctl(struct hda_codec *codec)
{
	struct hda_gen_spec *spec = codec->spec;

	if (!spec->mixer_nid)
		return 0;
	if (!(spec->aamix_out_paths[0] || spec->aamix_out_paths[1] ||
	      spec->aamix_out_paths[2]))
		return 0;
	if (!snd_hda_gen_add_kctl(spec, NULL, &loopback_mixing_enum))
		return -ENOMEM;
	spec->have_aamix_ctl = 1;
	return 0;
}

/*
 * shared headphone/mic handling
 */

static void call_update_outputs(struct hda_codec *codec);

/* for shared I/O, change the pin-control accordingly */
static void update_hp_mic(struct hda_codec *codec, int adc_mux, bool force)
{
	struct hda_gen_spec *spec = codec->spec;
	bool as_mic;
	unsigned int val;
	hda_nid_t pin;

	pin = spec->hp_mic_pin;
	as_mic = spec->cur_mux[adc_mux] == spec->hp_mic_mux_idx;

	if (!force) {
		val = snd_hda_codec_get_pin_target(codec, pin);
		if (as_mic) {
			if (val & PIN_IN)
				return;
		} else {
			if (val & PIN_OUT)
				return;
		}
	}

	val = snd_hda_get_default_vref(codec, pin);
	/* if the HP pin doesn't support VREF and the codec driver gives an
	 * alternative pin, set up the VREF on that pin instead
	 */
	if (val == AC_PINCTL_VREF_HIZ && spec->shared_mic_vref_pin) {
		const hda_nid_t vref_pin = spec->shared_mic_vref_pin;
		unsigned int vref_val = snd_hda_get_default_vref(codec, vref_pin);
		if (vref_val != AC_PINCTL_VREF_HIZ)
			snd_hda_set_pin_ctl_cache(codec, vref_pin,
						  PIN_IN | (as_mic ? vref_val : 0));
	}

	if (!spec->hp_mic_jack_modes) {
		if (as_mic)
			val |= PIN_IN;
		else
			val = PIN_HP;
		set_pin_target(codec, pin, val, true);
		call_hp_automute(codec, NULL);
	}
}

/* create a shared input with the headphone out */
static int create_hp_mic(struct hda_codec *codec)
{
	struct hda_gen_spec *spec = codec->spec;
	struct auto_pin_cfg *cfg = &spec->autocfg;
	unsigned int defcfg;
	hda_nid_t nid;

	if (!spec->hp_mic) {
		if (spec->suppress_hp_mic_detect)
			return 0;
		/* automatic detection: only if no input or a single internal
		 * input pin is found, try to detect the shared hp/mic
		 */
		if (cfg->num_inputs > 1)
			return 0;
		else if (cfg->num_inputs == 1) {
			defcfg = snd_hda_codec_get_pincfg(codec, cfg->inputs[0].pin);
			if (snd_hda_get_input_pin_attr(defcfg) != INPUT_PIN_ATTR_INT)
				return 0;
		}
	}

	spec->hp_mic = 0; /* clear once */
	if (cfg->num_inputs >= AUTO_CFG_MAX_INS)
		return 0;

	nid = 0;
	if (cfg->line_out_type == AUTO_PIN_HP_OUT && cfg->line_outs > 0)
		nid = cfg->line_out_pins[0];
	else if (cfg->hp_outs > 0)
		nid = cfg->hp_pins[0];
	if (!nid)
		return 0;

	if (!(snd_hda_query_pin_caps(codec, nid) & AC_PINCAP_IN))
		return 0; /* no input */

	cfg->inputs[cfg->num_inputs].pin = nid;
	cfg->inputs[cfg->num_inputs].type = AUTO_PIN_MIC;
	cfg->inputs[cfg->num_inputs].is_headphone_mic = 1;
	cfg->num_inputs++;
	spec->hp_mic = 1;
	spec->hp_mic_pin = nid;
	/* we can't handle auto-mic together with HP-mic */
	spec->suppress_auto_mic = 1;
	codec_dbg(codec, "Enable shared I/O jack on NID 0x%x\n", nid);
	return 0;
}

/*
 * output jack mode
 */

static int create_hp_mic_jack_mode(struct hda_codec *codec, hda_nid_t pin);

static const char * const out_jack_texts[] = {
	"Line Out", "Headphone Out",
};

static int out_jack_mode_info(struct snd_kcontrol *kcontrol,
			      struct snd_ctl_elem_info *uinfo)
{
	return snd_hda_enum_helper_info(kcontrol, uinfo, 2, out_jack_texts);
}

static int out_jack_mode_get(struct snd_kcontrol *kcontrol,
			     struct snd_ctl_elem_value *ucontrol)
{
	struct hda_codec *codec = snd_kcontrol_chip(kcontrol);
	hda_nid_t nid = kcontrol->private_value;
	if (snd_hda_codec_get_pin_target(codec, nid) == PIN_HP)
		ucontrol->value.enumerated.item[0] = 1;
	else
		ucontrol->value.enumerated.item[0] = 0;
	return 0;
}

static int out_jack_mode_put(struct snd_kcontrol *kcontrol,
			     struct snd_ctl_elem_value *ucontrol)
{
	struct hda_codec *codec = snd_kcontrol_chip(kcontrol);
	hda_nid_t nid = kcontrol->private_value;
	unsigned int val;

	val = ucontrol->value.enumerated.item[0] ? PIN_HP : PIN_OUT;
	if (snd_hda_codec_get_pin_target(codec, nid) == val)
		return 0;
	snd_hda_set_pin_ctl_cache(codec, nid, val);
	return 1;
}

static const struct snd_kcontrol_new out_jack_mode_enum = {
	.iface = SNDRV_CTL_ELEM_IFACE_MIXER,
	.info = out_jack_mode_info,
	.get = out_jack_mode_get,
	.put = out_jack_mode_put,
};

static bool find_kctl_name(struct hda_codec *codec, const char *name, int idx)
{
	struct hda_gen_spec *spec = codec->spec;
	int i;

	for (i = 0; i < spec->kctls.used; i++) {
		struct snd_kcontrol_new *kctl = snd_array_elem(&spec->kctls, i);
		if (!strcmp(kctl->name, name) && kctl->index == idx)
			return true;
	}
	return false;
}

static void get_jack_mode_name(struct hda_codec *codec, hda_nid_t pin,
			       char *name, size_t name_len)
{
	struct hda_gen_spec *spec = codec->spec;
	int idx = 0;

	snd_hda_get_pin_label(codec, pin, &spec->autocfg, name, name_len, &idx);
	strlcat(name, " Jack Mode", name_len);

	for (; find_kctl_name(codec, name, idx); idx++)
		;
}

static int get_out_jack_num_items(struct hda_codec *codec, hda_nid_t pin)
{
	struct hda_gen_spec *spec = codec->spec;
	if (spec->add_jack_modes) {
		unsigned int pincap = snd_hda_query_pin_caps(codec, pin);
		if ((pincap & AC_PINCAP_OUT) && (pincap & AC_PINCAP_HP_DRV))
			return 2;
	}
	return 1;
}

static int create_out_jack_modes(struct hda_codec *codec, int num_pins,
				 hda_nid_t *pins)
{
	struct hda_gen_spec *spec = codec->spec;
	int i;

	for (i = 0; i < num_pins; i++) {
		hda_nid_t pin = pins[i];
		if (pin == spec->hp_mic_pin)
			continue;
		if (get_out_jack_num_items(codec, pin) > 1) {
			struct snd_kcontrol_new *knew;
			char name[SNDRV_CTL_ELEM_ID_NAME_MAXLEN];
			get_jack_mode_name(codec, pin, name, sizeof(name));
			knew = snd_hda_gen_add_kctl(spec, name,
						    &out_jack_mode_enum);
			if (!knew)
				return -ENOMEM;
			knew->private_value = pin;
		}
	}

	return 0;
}

/*
 * input jack mode
 */

/* from AC_PINCTL_VREF_HIZ to AC_PINCTL_VREF_100 */
#define NUM_VREFS	6

static const char * const vref_texts[NUM_VREFS] = {
	"Line In", "Mic 50pc Bias", "Mic 0V Bias",
	"", "Mic 80pc Bias", "Mic 100pc Bias"
};

static unsigned int get_vref_caps(struct hda_codec *codec, hda_nid_t pin)
{
	unsigned int pincap;

	pincap = snd_hda_query_pin_caps(codec, pin);
	pincap = (pincap & AC_PINCAP_VREF) >> AC_PINCAP_VREF_SHIFT;
	/* filter out unusual vrefs */
	pincap &= ~(AC_PINCAP_VREF_GRD | AC_PINCAP_VREF_100);
	return pincap;
}

/* convert from the enum item index to the vref ctl index (0=HIZ, 1=50%...) */
static int get_vref_idx(unsigned int vref_caps, unsigned int item_idx)
{
	unsigned int i, n = 0;

	for (i = 0; i < NUM_VREFS; i++) {
		if (vref_caps & (1 << i)) {
			if (n == item_idx)
				return i;
			n++;
		}
	}
	return 0;
}

/* convert back from the vref ctl index to the enum item index */
static int cvt_from_vref_idx(unsigned int vref_caps, unsigned int idx)
{
	unsigned int i, n = 0;

	for (i = 0; i < NUM_VREFS; i++) {
		if (i == idx)
			return n;
		if (vref_caps & (1 << i))
			n++;
	}
	return 0;
}

static int in_jack_mode_info(struct snd_kcontrol *kcontrol,
			     struct snd_ctl_elem_info *uinfo)
{
	struct hda_codec *codec = snd_kcontrol_chip(kcontrol);
	hda_nid_t nid = kcontrol->private_value;
	unsigned int vref_caps = get_vref_caps(codec, nid);

	snd_hda_enum_helper_info(kcontrol, uinfo, hweight32(vref_caps),
				 vref_texts);
	/* set the right text */
	strcpy(uinfo->value.enumerated.name,
	       vref_texts[get_vref_idx(vref_caps, uinfo->value.enumerated.item)]);
	return 0;
}

static int in_jack_mode_get(struct snd_kcontrol *kcontrol,
			    struct snd_ctl_elem_value *ucontrol)
{
	struct hda_codec *codec = snd_kcontrol_chip(kcontrol);
	hda_nid_t nid = kcontrol->private_value;
	unsigned int vref_caps = get_vref_caps(codec, nid);
	unsigned int idx;

	idx = snd_hda_codec_get_pin_target(codec, nid) & AC_PINCTL_VREFEN;
	ucontrol->value.enumerated.item[0] = cvt_from_vref_idx(vref_caps, idx);
	return 0;
}

static int in_jack_mode_put(struct snd_kcontrol *kcontrol,
			    struct snd_ctl_elem_value *ucontrol)
{
	struct hda_codec *codec = snd_kcontrol_chip(kcontrol);
	hda_nid_t nid = kcontrol->private_value;
	unsigned int vref_caps = get_vref_caps(codec, nid);
	unsigned int val, idx;

	val = snd_hda_codec_get_pin_target(codec, nid);
	idx = cvt_from_vref_idx(vref_caps, val & AC_PINCTL_VREFEN);
	if (idx == ucontrol->value.enumerated.item[0])
		return 0;

	val &= ~AC_PINCTL_VREFEN;
	val |= get_vref_idx(vref_caps, ucontrol->value.enumerated.item[0]);
	snd_hda_set_pin_ctl_cache(codec, nid, val);
	return 1;
}

static const struct snd_kcontrol_new in_jack_mode_enum = {
	.iface = SNDRV_CTL_ELEM_IFACE_MIXER,
	.info = in_jack_mode_info,
	.get = in_jack_mode_get,
	.put = in_jack_mode_put,
};

static int get_in_jack_num_items(struct hda_codec *codec, hda_nid_t pin)
{
	struct hda_gen_spec *spec = codec->spec;
	int nitems = 0;
	if (spec->add_jack_modes)
		nitems = hweight32(get_vref_caps(codec, pin));
	return nitems ? nitems : 1;
}

static int create_in_jack_mode(struct hda_codec *codec, hda_nid_t pin)
{
	struct hda_gen_spec *spec = codec->spec;
	struct snd_kcontrol_new *knew;
	char name[SNDRV_CTL_ELEM_ID_NAME_MAXLEN];
	unsigned int defcfg;

	if (pin == spec->hp_mic_pin)
		return 0; /* already done in create_out_jack_mode() */

	/* no jack mode for fixed pins */
	defcfg = snd_hda_codec_get_pincfg(codec, pin);
	if (snd_hda_get_input_pin_attr(defcfg) == INPUT_PIN_ATTR_INT)
		return 0;

	/* no multiple vref caps? */
	if (get_in_jack_num_items(codec, pin) <= 1)
		return 0;

	get_jack_mode_name(codec, pin, name, sizeof(name));
	knew = snd_hda_gen_add_kctl(spec, name, &in_jack_mode_enum);
	if (!knew)
		return -ENOMEM;
	knew->private_value = pin;
	return 0;
}

/*
 * HP/mic shared jack mode
 */
static int hp_mic_jack_mode_info(struct snd_kcontrol *kcontrol,
				 struct snd_ctl_elem_info *uinfo)
{
	struct hda_codec *codec = snd_kcontrol_chip(kcontrol);
	hda_nid_t nid = kcontrol->private_value;
	int out_jacks = get_out_jack_num_items(codec, nid);
	int in_jacks = get_in_jack_num_items(codec, nid);
	const char *text = NULL;
	int idx;

	uinfo->type = SNDRV_CTL_ELEM_TYPE_ENUMERATED;
	uinfo->count = 1;
	uinfo->value.enumerated.items = out_jacks + in_jacks;
	if (uinfo->value.enumerated.item >= uinfo->value.enumerated.items)
		uinfo->value.enumerated.item = uinfo->value.enumerated.items - 1;
	idx = uinfo->value.enumerated.item;
	if (idx < out_jacks) {
		if (out_jacks > 1)
			text = out_jack_texts[idx];
		else
			text = "Headphone Out";
	} else {
		idx -= out_jacks;
		if (in_jacks > 1) {
			unsigned int vref_caps = get_vref_caps(codec, nid);
			text = vref_texts[get_vref_idx(vref_caps, idx)];
		} else
			text = "Mic In";
	}

	strcpy(uinfo->value.enumerated.name, text);
	return 0;
}

static int get_cur_hp_mic_jack_mode(struct hda_codec *codec, hda_nid_t nid)
{
	int out_jacks = get_out_jack_num_items(codec, nid);
	int in_jacks = get_in_jack_num_items(codec, nid);
	unsigned int val = snd_hda_codec_get_pin_target(codec, nid);
	int idx = 0;

	if (val & PIN_OUT) {
		if (out_jacks > 1 && val == PIN_HP)
			idx = 1;
	} else if (val & PIN_IN) {
		idx = out_jacks;
		if (in_jacks > 1) {
			unsigned int vref_caps = get_vref_caps(codec, nid);
			val &= AC_PINCTL_VREFEN;
			idx += cvt_from_vref_idx(vref_caps, val);
		}
	}
	return idx;
}

static int hp_mic_jack_mode_get(struct snd_kcontrol *kcontrol,
				struct snd_ctl_elem_value *ucontrol)
{
	struct hda_codec *codec = snd_kcontrol_chip(kcontrol);
	hda_nid_t nid = kcontrol->private_value;
	ucontrol->value.enumerated.item[0] =
		get_cur_hp_mic_jack_mode(codec, nid);
	return 0;
}

static int hp_mic_jack_mode_put(struct snd_kcontrol *kcontrol,
				struct snd_ctl_elem_value *ucontrol)
{
	struct hda_codec *codec = snd_kcontrol_chip(kcontrol);
	hda_nid_t nid = kcontrol->private_value;
	int out_jacks = get_out_jack_num_items(codec, nid);
	int in_jacks = get_in_jack_num_items(codec, nid);
	unsigned int val, oldval, idx;

	oldval = get_cur_hp_mic_jack_mode(codec, nid);
	idx = ucontrol->value.enumerated.item[0];
	if (oldval == idx)
		return 0;

	if (idx < out_jacks) {
		if (out_jacks > 1)
			val = idx ? PIN_HP : PIN_OUT;
		else
			val = PIN_HP;
	} else {
		idx -= out_jacks;
		if (in_jacks > 1) {
			unsigned int vref_caps = get_vref_caps(codec, nid);
			val = snd_hda_codec_get_pin_target(codec, nid);
			val &= ~(AC_PINCTL_VREFEN | PIN_HP);
			val |= get_vref_idx(vref_caps, idx) | PIN_IN;
		} else
			val = snd_hda_get_default_vref(codec, nid) | PIN_IN;
	}
	snd_hda_set_pin_ctl_cache(codec, nid, val);
	call_hp_automute(codec, NULL);

	return 1;
}

static const struct snd_kcontrol_new hp_mic_jack_mode_enum = {
	.iface = SNDRV_CTL_ELEM_IFACE_MIXER,
	.info = hp_mic_jack_mode_info,
	.get = hp_mic_jack_mode_get,
	.put = hp_mic_jack_mode_put,
};

static int create_hp_mic_jack_mode(struct hda_codec *codec, hda_nid_t pin)
{
	struct hda_gen_spec *spec = codec->spec;
	struct snd_kcontrol_new *knew;

	knew = snd_hda_gen_add_kctl(spec, "Headphone Mic Jack Mode",
				    &hp_mic_jack_mode_enum);
	if (!knew)
		return -ENOMEM;
	knew->private_value = pin;
	spec->hp_mic_jack_modes = 1;
	return 0;
}

/*
 * Parse input paths
 */

/* add the powersave loopback-list entry */
static int add_loopback_list(struct hda_gen_spec *spec, hda_nid_t mix, int idx)
{
	struct hda_amp_list *list;

	list = snd_array_new(&spec->loopback_list);
	if (!list)
		return -ENOMEM;
	list->nid = mix;
	list->dir = HDA_INPUT;
	list->idx = idx;
	spec->loopback.amplist = spec->loopback_list.list;
	return 0;
}

/* return true if either a volume or a mute amp is found for the given
 * aamix path; the amp has to be either in the mixer node or its direct leaf
 */
static bool look_for_mix_leaf_ctls(struct hda_codec *codec, hda_nid_t mix_nid,
				   hda_nid_t pin, unsigned int *mix_val,
				   unsigned int *mute_val)
{
	int idx, num_conns;
	const hda_nid_t *list;
	hda_nid_t nid;

	idx = snd_hda_get_conn_index(codec, mix_nid, pin, true);
	if (idx < 0)
		return false;

	*mix_val = *mute_val = 0;
	if (nid_has_volume(codec, mix_nid, HDA_INPUT))
		*mix_val = HDA_COMPOSE_AMP_VAL(mix_nid, 3, idx, HDA_INPUT);
	if (nid_has_mute(codec, mix_nid, HDA_INPUT))
		*mute_val = HDA_COMPOSE_AMP_VAL(mix_nid, 3, idx, HDA_INPUT);
	if (*mix_val && *mute_val)
		return true;

	/* check leaf node */
	num_conns = snd_hda_get_conn_list(codec, mix_nid, &list);
	if (num_conns < idx)
		return false;
	nid = list[idx];
	if (!*mix_val && nid_has_volume(codec, nid, HDA_OUTPUT) &&
	    !is_ctl_associated(codec, nid, HDA_OUTPUT, 0, NID_PATH_VOL_CTL))
		*mix_val = HDA_COMPOSE_AMP_VAL(nid, 3, 0, HDA_OUTPUT);
	if (!*mute_val && nid_has_mute(codec, nid, HDA_OUTPUT) &&
	    !is_ctl_associated(codec, nid, HDA_OUTPUT, 0, NID_PATH_MUTE_CTL))
		*mute_val = HDA_COMPOSE_AMP_VAL(nid, 3, 0, HDA_OUTPUT);

	return *mix_val || *mute_val;
}

/* create input playback/capture controls for the given pin */
static int new_analog_input(struct hda_codec *codec, int input_idx,
			    hda_nid_t pin, const char *ctlname, int ctlidx,
			    hda_nid_t mix_nid)
{
	struct hda_gen_spec *spec = codec->spec;
	struct nid_path *path;
	unsigned int mix_val, mute_val;
	int err, idx;

	if (!look_for_mix_leaf_ctls(codec, mix_nid, pin, &mix_val, &mute_val))
		return 0;

	path = snd_hda_add_new_path(codec, pin, mix_nid, 0);
	if (!path)
		return -EINVAL;
	print_nid_path(codec, "loopback", path);
	spec->loopback_paths[input_idx] = snd_hda_get_path_idx(codec, path);

	idx = path->idx[path->depth - 1];
	if (mix_val) {
		err = __add_pb_vol_ctrl(spec, HDA_CTL_WIDGET_VOL, ctlname, ctlidx, mix_val);
		if (err < 0)
			return err;
		path->ctls[NID_PATH_VOL_CTL] = mix_val;
	}

	if (mute_val) {
		err = __add_pb_sw_ctrl(spec, HDA_CTL_WIDGET_MUTE, ctlname, ctlidx, mute_val);
		if (err < 0)
			return err;
		path->ctls[NID_PATH_MUTE_CTL] = mute_val;
	}

	path->active = true;
	path->stream_enabled = true; /* no DAC/ADC involved */
	err = add_loopback_list(spec, mix_nid, idx);
	if (err < 0)
		return err;

	if (spec->mixer_nid != spec->mixer_merge_nid &&
	    !spec->loopback_merge_path) {
		path = snd_hda_add_new_path(codec, spec->mixer_nid,
					    spec->mixer_merge_nid, 0);
		if (path) {
			print_nid_path(codec, "loopback-merge", path);
			path->active = true;
			path->pin_fixed = true; /* static route */
			path->stream_enabled = true; /* no DAC/ADC involved */
			spec->loopback_merge_path =
				snd_hda_get_path_idx(codec, path);
		}
	}

	return 0;
}

static int is_input_pin(struct hda_codec *codec, hda_nid_t nid)
{
	unsigned int pincap = snd_hda_query_pin_caps(codec, nid);
	return (pincap & AC_PINCAP_IN) != 0;
}

/* Parse the codec tree and retrieve ADCs */
static int fill_adc_nids(struct hda_codec *codec)
{
	struct hda_gen_spec *spec = codec->spec;
	hda_nid_t nid;
	hda_nid_t *adc_nids = spec->adc_nids;
	int max_nums = ARRAY_SIZE(spec->adc_nids);
	int nums = 0;

	for_each_hda_codec_node(nid, codec) {
		unsigned int caps = get_wcaps(codec, nid);
		int type = get_wcaps_type(caps);

		if (type != AC_WID_AUD_IN || (caps & AC_WCAP_DIGITAL))
			continue;
		adc_nids[nums] = nid;
		if (++nums >= max_nums)
			break;
	}
	spec->num_adc_nids = nums;

	/* copy the detected ADCs to all_adcs[] */
	spec->num_all_adcs = nums;
	memcpy(spec->all_adcs, spec->adc_nids, nums * sizeof(hda_nid_t));

	return nums;
}

/* filter out invalid adc_nids that don't give all active input pins;
 * if needed, check whether dynamic ADC-switching is available
 */
static int check_dyn_adc_switch(struct hda_codec *codec)
{
	struct hda_gen_spec *spec = codec->spec;
	struct hda_input_mux *imux = &spec->input_mux;
	unsigned int ok_bits;
	int i, n, nums;

	nums = 0;
	ok_bits = 0;
	for (n = 0; n < spec->num_adc_nids; n++) {
		for (i = 0; i < imux->num_items; i++) {
			if (!spec->input_paths[i][n])
				break;
		}
		if (i >= imux->num_items) {
			ok_bits |= (1 << n);
			nums++;
		}
	}

	if (!ok_bits) {
		/* check whether ADC-switch is possible */
		for (i = 0; i < imux->num_items; i++) {
			for (n = 0; n < spec->num_adc_nids; n++) {
				if (spec->input_paths[i][n]) {
					spec->dyn_adc_idx[i] = n;
					break;
				}
			}
		}

		codec_dbg(codec, "enabling ADC switching\n");
		spec->dyn_adc_switch = 1;
	} else if (nums != spec->num_adc_nids) {
		/* shrink the invalid adcs and input paths */
		nums = 0;
		for (n = 0; n < spec->num_adc_nids; n++) {
			if (!(ok_bits & (1 << n)))
				continue;
			if (n != nums) {
				spec->adc_nids[nums] = spec->adc_nids[n];
				for (i = 0; i < imux->num_items; i++) {
					invalidate_nid_path(codec,
						spec->input_paths[i][nums]);
					spec->input_paths[i][nums] =
						spec->input_paths[i][n];
				}
			}
			nums++;
		}
		spec->num_adc_nids = nums;
	}

	if (imux->num_items == 1 ||
	    (imux->num_items == 2 && spec->hp_mic)) {
		codec_dbg(codec, "reducing to a single ADC\n");
		spec->num_adc_nids = 1; /* reduce to a single ADC */
	}

	/* single index for individual volumes ctls */
	if (!spec->dyn_adc_switch && spec->multi_cap_vol)
		spec->num_adc_nids = 1;

	return 0;
}

/* parse capture source paths from the given pin and create imux items */
static int parse_capture_source(struct hda_codec *codec, hda_nid_t pin,
				int cfg_idx, int num_adcs,
				const char *label, int anchor)
{
	struct hda_gen_spec *spec = codec->spec;
	struct hda_input_mux *imux = &spec->input_mux;
	int imux_idx = imux->num_items;
	bool imux_added = false;
	int c;

	for (c = 0; c < num_adcs; c++) {
		struct nid_path *path;
		hda_nid_t adc = spec->adc_nids[c];

		if (!is_reachable_path(codec, pin, adc))
			continue;
		path = snd_hda_add_new_path(codec, pin, adc, anchor);
		if (!path)
			continue;
		print_nid_path(codec, "input", path);
		spec->input_paths[imux_idx][c] =
			snd_hda_get_path_idx(codec, path);

		if (!imux_added) {
			if (spec->hp_mic_pin == pin)
				spec->hp_mic_mux_idx = imux->num_items;
			spec->imux_pins[imux->num_items] = pin;
			snd_hda_add_imux_item(codec, imux, label, cfg_idx, NULL);
			imux_added = true;
			if (spec->dyn_adc_switch)
				spec->dyn_adc_idx[imux_idx] = c;
		}
	}

	return 0;
}

/*
 * create playback/capture controls for input pins
 */

/* fill the label for each input at first */
static int fill_input_pin_labels(struct hda_codec *codec)
{
	struct hda_gen_spec *spec = codec->spec;
	const struct auto_pin_cfg *cfg = &spec->autocfg;
	int i;

	for (i = 0; i < cfg->num_inputs; i++) {
		hda_nid_t pin = cfg->inputs[i].pin;
		const char *label;
		int j, idx;

		if (!is_input_pin(codec, pin))
			continue;

		label = hda_get_autocfg_input_label(codec, cfg, i);
		idx = 0;
		for (j = i - 1; j >= 0; j--) {
			if (spec->input_labels[j] &&
			    !strcmp(spec->input_labels[j], label)) {
				idx = spec->input_label_idxs[j] + 1;
				break;
			}
		}

		spec->input_labels[i] = label;
		spec->input_label_idxs[i] = idx;
	}

	return 0;
}

#define CFG_IDX_MIX	99	/* a dummy cfg->input idx for stereo mix */

static int create_input_ctls(struct hda_codec *codec)
{
	struct hda_gen_spec *spec = codec->spec;
	const struct auto_pin_cfg *cfg = &spec->autocfg;
	hda_nid_t mixer = spec->mixer_nid;
	int num_adcs;
	int i, err;
	unsigned int val;

	num_adcs = fill_adc_nids(codec);
	if (num_adcs < 0)
		return 0;

	err = fill_input_pin_labels(codec);
	if (err < 0)
		return err;

	for (i = 0; i < cfg->num_inputs; i++) {
		hda_nid_t pin;

		pin = cfg->inputs[i].pin;
		if (!is_input_pin(codec, pin))
			continue;

		val = PIN_IN;
		if (cfg->inputs[i].type == AUTO_PIN_MIC)
			val |= snd_hda_get_default_vref(codec, pin);
		if (pin != spec->hp_mic_pin &&
		    !snd_hda_codec_get_pin_target(codec, pin))
			set_pin_target(codec, pin, val, false);

		if (mixer) {
			if (is_reachable_path(codec, pin, mixer)) {
				err = new_analog_input(codec, i, pin,
						       spec->input_labels[i],
						       spec->input_label_idxs[i],
						       mixer);
				if (err < 0)
					return err;
			}
		}

		err = parse_capture_source(codec, pin, i, num_adcs,
					   spec->input_labels[i], -mixer);
		if (err < 0)
			return err;

		if (spec->add_jack_modes) {
			err = create_in_jack_mode(codec, pin);
			if (err < 0)
				return err;
		}
	}

	/* add stereo mix when explicitly enabled via hint */
	if (mixer && spec->add_stereo_mix_input == HDA_HINT_STEREO_MIX_ENABLE) {
		err = parse_capture_source(codec, mixer, CFG_IDX_MIX, num_adcs,
					   "Stereo Mix", 0);
		if (err < 0)
			return err;
		else
			spec->suppress_auto_mic = 1;
	}

	return 0;
}


/*
 * input source mux
 */

/* get the input path specified by the given adc and imux indices */
static struct nid_path *get_input_path(struct hda_codec *codec, int adc_idx, int imux_idx)
{
	struct hda_gen_spec *spec = codec->spec;
	if (imux_idx < 0 || imux_idx >= HDA_MAX_NUM_INPUTS) {
		snd_BUG();
		return NULL;
	}
	if (spec->dyn_adc_switch)
		adc_idx = spec->dyn_adc_idx[imux_idx];
	if (adc_idx < 0 || adc_idx >= AUTO_CFG_MAX_INS) {
		snd_BUG();
		return NULL;
	}
	return snd_hda_get_path_from_idx(codec, spec->input_paths[imux_idx][adc_idx]);
}

static int mux_select(struct hda_codec *codec, unsigned int adc_idx,
		      unsigned int idx);

static int mux_enum_info(struct snd_kcontrol *kcontrol,
			 struct snd_ctl_elem_info *uinfo)
{
	struct hda_codec *codec = snd_kcontrol_chip(kcontrol);
	struct hda_gen_spec *spec = codec->spec;
	return snd_hda_input_mux_info(&spec->input_mux, uinfo);
}

static int mux_enum_get(struct snd_kcontrol *kcontrol,
			struct snd_ctl_elem_value *ucontrol)
{
	struct hda_codec *codec = snd_kcontrol_chip(kcontrol);
	struct hda_gen_spec *spec = codec->spec;
	/* the ctls are created at once with multiple counts */
	unsigned int adc_idx = snd_ctl_get_ioffidx(kcontrol, &ucontrol->id);

	ucontrol->value.enumerated.item[0] = spec->cur_mux[adc_idx];
	return 0;
}

static int mux_enum_put(struct snd_kcontrol *kcontrol,
			    struct snd_ctl_elem_value *ucontrol)
{
	struct hda_codec *codec = snd_kcontrol_chip(kcontrol);
	unsigned int adc_idx = snd_ctl_get_ioffidx(kcontrol, &ucontrol->id);
	return mux_select(codec, adc_idx,
			  ucontrol->value.enumerated.item[0]);
}

static const struct snd_kcontrol_new cap_src_temp = {
	.iface = SNDRV_CTL_ELEM_IFACE_MIXER,
	.name = "Input Source",
	.info = mux_enum_info,
	.get = mux_enum_get,
	.put = mux_enum_put,
};

/*
 * capture volume and capture switch ctls
 */

typedef int (*put_call_t)(struct snd_kcontrol *kcontrol,
			  struct snd_ctl_elem_value *ucontrol);

/* call the given amp update function for all amps in the imux list at once */
static int cap_put_caller(struct snd_kcontrol *kcontrol,
			  struct snd_ctl_elem_value *ucontrol,
			  put_call_t func, int type)
{
	struct hda_codec *codec = snd_kcontrol_chip(kcontrol);
	struct hda_gen_spec *spec = codec->spec;
	const struct hda_input_mux *imux;
	struct nid_path *path;
	int i, adc_idx, err = 0;

	imux = &spec->input_mux;
	adc_idx = kcontrol->id.index;
	mutex_lock(&codec->control_mutex);
	for (i = 0; i < imux->num_items; i++) {
		path = get_input_path(codec, adc_idx, i);
		if (!path || !path->ctls[type])
			continue;
		kcontrol->private_value = path->ctls[type];
		err = func(kcontrol, ucontrol);
		if (err < 0)
			break;
	}
	mutex_unlock(&codec->control_mutex);
	if (err >= 0 && spec->cap_sync_hook)
		spec->cap_sync_hook(codec, kcontrol, ucontrol);
	return err;
}

/* capture volume ctl callbacks */
#define cap_vol_info		snd_hda_mixer_amp_volume_info
#define cap_vol_get		snd_hda_mixer_amp_volume_get
#define cap_vol_tlv		snd_hda_mixer_amp_tlv

static int cap_vol_put(struct snd_kcontrol *kcontrol,
		       struct snd_ctl_elem_value *ucontrol)
{
	return cap_put_caller(kcontrol, ucontrol,
			      snd_hda_mixer_amp_volume_put,
			      NID_PATH_VOL_CTL);
}

static const struct snd_kcontrol_new cap_vol_temp = {
	.iface = SNDRV_CTL_ELEM_IFACE_MIXER,
	.name = "Capture Volume",
	.access = (SNDRV_CTL_ELEM_ACCESS_READWRITE |
		   SNDRV_CTL_ELEM_ACCESS_TLV_READ |
		   SNDRV_CTL_ELEM_ACCESS_TLV_CALLBACK),
	.info = cap_vol_info,
	.get = cap_vol_get,
	.put = cap_vol_put,
	.tlv = { .c = cap_vol_tlv },
};

/* capture switch ctl callbacks */
#define cap_sw_info		snd_ctl_boolean_stereo_info
#define cap_sw_get		snd_hda_mixer_amp_switch_get

static int cap_sw_put(struct snd_kcontrol *kcontrol,
		      struct snd_ctl_elem_value *ucontrol)
{
	return cap_put_caller(kcontrol, ucontrol,
			      snd_hda_mixer_amp_switch_put,
			      NID_PATH_MUTE_CTL);
}

static const struct snd_kcontrol_new cap_sw_temp = {
	.iface = SNDRV_CTL_ELEM_IFACE_MIXER,
	.name = "Capture Switch",
	.info = cap_sw_info,
	.get = cap_sw_get,
	.put = cap_sw_put,
};

static int parse_capvol_in_path(struct hda_codec *codec, struct nid_path *path)
{
	hda_nid_t nid;
	int i, depth;

	path->ctls[NID_PATH_VOL_CTL] = path->ctls[NID_PATH_MUTE_CTL] = 0;
	for (depth = 0; depth < 3; depth++) {
		if (depth >= path->depth)
			return -EINVAL;
		i = path->depth - depth - 1;
		nid = path->path[i];
		if (!path->ctls[NID_PATH_VOL_CTL]) {
			if (nid_has_volume(codec, nid, HDA_OUTPUT))
				path->ctls[NID_PATH_VOL_CTL] =
					HDA_COMPOSE_AMP_VAL(nid, 3, 0, HDA_OUTPUT);
			else if (nid_has_volume(codec, nid, HDA_INPUT)) {
				int idx = path->idx[i];
				if (!depth && codec->single_adc_amp)
					idx = 0;
				path->ctls[NID_PATH_VOL_CTL] =
					HDA_COMPOSE_AMP_VAL(nid, 3, idx, HDA_INPUT);
			}
		}
		if (!path->ctls[NID_PATH_MUTE_CTL]) {
			if (nid_has_mute(codec, nid, HDA_OUTPUT))
				path->ctls[NID_PATH_MUTE_CTL] =
					HDA_COMPOSE_AMP_VAL(nid, 3, 0, HDA_OUTPUT);
			else if (nid_has_mute(codec, nid, HDA_INPUT)) {
				int idx = path->idx[i];
				if (!depth && codec->single_adc_amp)
					idx = 0;
				path->ctls[NID_PATH_MUTE_CTL] =
					HDA_COMPOSE_AMP_VAL(nid, 3, idx, HDA_INPUT);
			}
		}
	}
	return 0;
}

static bool is_inv_dmic_pin(struct hda_codec *codec, hda_nid_t nid)
{
	struct hda_gen_spec *spec = codec->spec;
	struct auto_pin_cfg *cfg = &spec->autocfg;
	unsigned int val;
	int i;

	if (!spec->inv_dmic_split)
		return false;
	for (i = 0; i < cfg->num_inputs; i++) {
		if (cfg->inputs[i].pin != nid)
			continue;
		if (cfg->inputs[i].type != AUTO_PIN_MIC)
			return false;
		val = snd_hda_codec_get_pincfg(codec, nid);
		return snd_hda_get_input_pin_attr(val) == INPUT_PIN_ATTR_INT;
	}
	return false;
}

/* capture switch put callback for a single control with hook call */
static int cap_single_sw_put(struct snd_kcontrol *kcontrol,
			     struct snd_ctl_elem_value *ucontrol)
{
	struct hda_codec *codec = snd_kcontrol_chip(kcontrol);
	struct hda_gen_spec *spec = codec->spec;
	int ret;

	ret = snd_hda_mixer_amp_switch_put(kcontrol, ucontrol);
	if (ret < 0)
		return ret;

	if (spec->cap_sync_hook)
		spec->cap_sync_hook(codec, kcontrol, ucontrol);

	return ret;
}

static int add_single_cap_ctl(struct hda_codec *codec, const char *label,
			      int idx, bool is_switch, unsigned int ctl,
			      bool inv_dmic)
{
	struct hda_gen_spec *spec = codec->spec;
	char tmpname[SNDRV_CTL_ELEM_ID_NAME_MAXLEN];
	int type = is_switch ? HDA_CTL_WIDGET_MUTE : HDA_CTL_WIDGET_VOL;
	const char *sfx = is_switch ? "Switch" : "Volume";
	unsigned int chs = inv_dmic ? 1 : 3;
	struct snd_kcontrol_new *knew;

	if (!ctl)
		return 0;

	if (label)
		snprintf(tmpname, sizeof(tmpname),
			 "%s Capture %s", label, sfx);
	else
		snprintf(tmpname, sizeof(tmpname),
			 "Capture %s", sfx);
	knew = add_control(spec, type, tmpname, idx,
			   amp_val_replace_channels(ctl, chs));
	if (!knew)
		return -ENOMEM;
	if (is_switch)
		knew->put = cap_single_sw_put;
	if (!inv_dmic)
		return 0;

	/* Make independent right kcontrol */
	if (label)
		snprintf(tmpname, sizeof(tmpname),
			 "Inverted %s Capture %s", label, sfx);
	else
		snprintf(tmpname, sizeof(tmpname),
			 "Inverted Capture %s", sfx);
	knew = add_control(spec, type, tmpname, idx,
			   amp_val_replace_channels(ctl, 2));
	if (!knew)
		return -ENOMEM;
	if (is_switch)
		knew->put = cap_single_sw_put;
	return 0;
}

/* create single (and simple) capture volume and switch controls */
static int create_single_cap_vol_ctl(struct hda_codec *codec, int idx,
				     unsigned int vol_ctl, unsigned int sw_ctl,
				     bool inv_dmic)
{
	int err;
	err = add_single_cap_ctl(codec, NULL, idx, false, vol_ctl, inv_dmic);
	if (err < 0)
		return err;
	err = add_single_cap_ctl(codec, NULL, idx, true, sw_ctl, inv_dmic);
	if (err < 0)
		return err;
	return 0;
}

/* create bound capture volume and switch controls */
static int create_bind_cap_vol_ctl(struct hda_codec *codec, int idx,
				   unsigned int vol_ctl, unsigned int sw_ctl)
{
	struct hda_gen_spec *spec = codec->spec;
	struct snd_kcontrol_new *knew;

	if (vol_ctl) {
		knew = snd_hda_gen_add_kctl(spec, NULL, &cap_vol_temp);
		if (!knew)
			return -ENOMEM;
		knew->index = idx;
		knew->private_value = vol_ctl;
		knew->subdevice = HDA_SUBDEV_AMP_FLAG;
	}
	if (sw_ctl) {
		knew = snd_hda_gen_add_kctl(spec, NULL, &cap_sw_temp);
		if (!knew)
			return -ENOMEM;
		knew->index = idx;
		knew->private_value = sw_ctl;
		knew->subdevice = HDA_SUBDEV_AMP_FLAG;
	}
	return 0;
}

/* return the vol ctl when used first in the imux list */
static unsigned int get_first_cap_ctl(struct hda_codec *codec, int idx, int type)
{
	struct nid_path *path;
	unsigned int ctl;
	int i;

	path = get_input_path(codec, 0, idx);
	if (!path)
		return 0;
	ctl = path->ctls[type];
	if (!ctl)
		return 0;
	for (i = 0; i < idx - 1; i++) {
		path = get_input_path(codec, 0, i);
		if (path && path->ctls[type] == ctl)
			return 0;
	}
	return ctl;
}

/* create individual capture volume and switch controls per input */
static int create_multi_cap_vol_ctl(struct hda_codec *codec)
{
	struct hda_gen_spec *spec = codec->spec;
	struct hda_input_mux *imux = &spec->input_mux;
	int i, err, type;

	for (i = 0; i < imux->num_items; i++) {
		bool inv_dmic;
		int idx;

		idx = imux->items[i].index;
		if (idx >= spec->autocfg.num_inputs)
			continue;
		inv_dmic = is_inv_dmic_pin(codec, spec->imux_pins[i]);

		for (type = 0; type < 2; type++) {
			err = add_single_cap_ctl(codec,
						 spec->input_labels[idx],
						 spec->input_label_idxs[idx],
						 type,
						 get_first_cap_ctl(codec, i, type),
						 inv_dmic);
			if (err < 0)
				return err;
		}
	}
	return 0;
}

static int create_capture_mixers(struct hda_codec *codec)
{
	struct hda_gen_spec *spec = codec->spec;
	struct hda_input_mux *imux = &spec->input_mux;
	int i, n, nums, err;

	if (spec->dyn_adc_switch)
		nums = 1;
	else
		nums = spec->num_adc_nids;

	if (!spec->auto_mic && imux->num_items > 1) {
		struct snd_kcontrol_new *knew;
		const char *name;
		name = nums > 1 ? "Input Source" : "Capture Source";
		knew = snd_hda_gen_add_kctl(spec, name, &cap_src_temp);
		if (!knew)
			return -ENOMEM;
		knew->count = nums;
	}

	for (n = 0; n < nums; n++) {
		bool multi = false;
		bool multi_cap_vol = spec->multi_cap_vol;
		bool inv_dmic = false;
		int vol, sw;

		vol = sw = 0;
		for (i = 0; i < imux->num_items; i++) {
			struct nid_path *path;
			path = get_input_path(codec, n, i);
			if (!path)
				continue;
			parse_capvol_in_path(codec, path);
			if (!vol)
				vol = path->ctls[NID_PATH_VOL_CTL];
			else if (vol != path->ctls[NID_PATH_VOL_CTL]) {
				multi = true;
				if (!same_amp_caps(codec, vol,
				    path->ctls[NID_PATH_VOL_CTL], HDA_INPUT))
					multi_cap_vol = true;
			}
			if (!sw)
				sw = path->ctls[NID_PATH_MUTE_CTL];
			else if (sw != path->ctls[NID_PATH_MUTE_CTL]) {
				multi = true;
				if (!same_amp_caps(codec, sw,
				    path->ctls[NID_PATH_MUTE_CTL], HDA_INPUT))
					multi_cap_vol = true;
			}
			if (is_inv_dmic_pin(codec, spec->imux_pins[i]))
				inv_dmic = true;
		}

		if (!multi)
			err = create_single_cap_vol_ctl(codec, n, vol, sw,
							inv_dmic);
		else if (!multi_cap_vol && !inv_dmic)
			err = create_bind_cap_vol_ctl(codec, n, vol, sw);
		else
			err = create_multi_cap_vol_ctl(codec);
		if (err < 0)
			return err;
	}

	return 0;
}

/*
 * add mic boosts if needed
 */

/* check whether the given amp is feasible as a boost volume */
static bool check_boost_vol(struct hda_codec *codec, hda_nid_t nid,
			    int dir, int idx)
{
	unsigned int step;

	if (!nid_has_volume(codec, nid, dir) ||
	    is_ctl_associated(codec, nid, dir, idx, NID_PATH_VOL_CTL) ||
	    is_ctl_associated(codec, nid, dir, idx, NID_PATH_BOOST_CTL))
		return false;

	step = (query_amp_caps(codec, nid, dir) & AC_AMPCAP_STEP_SIZE)
		>> AC_AMPCAP_STEP_SIZE_SHIFT;
	if (step < 0x20)
		return false;
	return true;
}

/* look for a boost amp in a widget close to the pin */
static unsigned int look_for_boost_amp(struct hda_codec *codec,
				       struct nid_path *path)
{
	unsigned int val = 0;
	hda_nid_t nid;
	int depth;

	for (depth = 0; depth < 3; depth++) {
		if (depth >= path->depth - 1)
			break;
		nid = path->path[depth];
		if (depth && check_boost_vol(codec, nid, HDA_OUTPUT, 0)) {
			val = HDA_COMPOSE_AMP_VAL(nid, 3, 0, HDA_OUTPUT);
			break;
		} else if (check_boost_vol(codec, nid, HDA_INPUT,
					   path->idx[depth])) {
			val = HDA_COMPOSE_AMP_VAL(nid, 3, path->idx[depth],
						  HDA_INPUT);
			break;
		}
	}

	return val;
}

static int parse_mic_boost(struct hda_codec *codec)
{
	struct hda_gen_spec *spec = codec->spec;
	struct auto_pin_cfg *cfg = &spec->autocfg;
	struct hda_input_mux *imux = &spec->input_mux;
	int i;

	if (!spec->num_adc_nids)
		return 0;

	for (i = 0; i < imux->num_items; i++) {
		struct nid_path *path;
		unsigned int val;
		int idx;
		char boost_label[SNDRV_CTL_ELEM_ID_NAME_MAXLEN];

		idx = imux->items[i].index;
		if (idx >= imux->num_items)
			continue;

		/* check only line-in and mic pins */
		if (cfg->inputs[idx].type > AUTO_PIN_LINE_IN)
			continue;

		path = get_input_path(codec, 0, i);
		if (!path)
			continue;

		val = look_for_boost_amp(codec, path);
		if (!val)
			continue;

		/* create a boost control */
		snprintf(boost_label, sizeof(boost_label),
			 "%s Boost Volume", spec->input_labels[idx]);
		if (!add_control(spec, HDA_CTL_WIDGET_VOL, boost_label,
				 spec->input_label_idxs[idx], val))
			return -ENOMEM;

		path->ctls[NID_PATH_BOOST_CTL] = val;
	}
	return 0;
}

/*
 * parse digital I/Os and set up NIDs in BIOS auto-parse mode
 */
static void parse_digital(struct hda_codec *codec)
{
	struct hda_gen_spec *spec = codec->spec;
	struct nid_path *path;
	int i, nums;
	hda_nid_t dig_nid, pin;

	/* support multiple SPDIFs; the secondary is set up as a slave */
	nums = 0;
	for (i = 0; i < spec->autocfg.dig_outs; i++) {
		pin = spec->autocfg.dig_out_pins[i];
		dig_nid = look_for_dac(codec, pin, true);
		if (!dig_nid)
			continue;
		path = snd_hda_add_new_path(codec, dig_nid, pin, 0);
		if (!path)
			continue;
		print_nid_path(codec, "digout", path);
		path->active = true;
		path->pin_fixed = true; /* no jack detection */
		spec->digout_paths[i] = snd_hda_get_path_idx(codec, path);
		set_pin_target(codec, pin, PIN_OUT, false);
		if (!nums) {
			spec->multiout.dig_out_nid = dig_nid;
			spec->dig_out_type = spec->autocfg.dig_out_type[0];
		} else {
			spec->multiout.slave_dig_outs = spec->slave_dig_outs;
			if (nums >= ARRAY_SIZE(spec->slave_dig_outs) - 1)
				break;
			spec->slave_dig_outs[nums - 1] = dig_nid;
		}
		nums++;
	}

	if (spec->autocfg.dig_in_pin) {
		pin = spec->autocfg.dig_in_pin;
		for_each_hda_codec_node(dig_nid, codec) {
			unsigned int wcaps = get_wcaps(codec, dig_nid);
			if (get_wcaps_type(wcaps) != AC_WID_AUD_IN)
				continue;
			if (!(wcaps & AC_WCAP_DIGITAL))
				continue;
			path = snd_hda_add_new_path(codec, pin, dig_nid, 0);
			if (path) {
				print_nid_path(codec, "digin", path);
				path->active = true;
				path->pin_fixed = true; /* no jack */
				spec->dig_in_nid = dig_nid;
				spec->digin_path = snd_hda_get_path_idx(codec, path);
				set_pin_target(codec, pin, PIN_IN, false);
				break;
			}
		}
	}
}


/*
 * input MUX handling
 */

static bool dyn_adc_pcm_resetup(struct hda_codec *codec, int cur);

/* select the given imux item; either unmute exclusively or select the route */
static int mux_select(struct hda_codec *codec, unsigned int adc_idx,
		      unsigned int idx)
{
	struct hda_gen_spec *spec = codec->spec;
	const struct hda_input_mux *imux;
	struct nid_path *old_path, *path;

	imux = &spec->input_mux;
	if (!imux->num_items)
		return 0;

	if (idx >= imux->num_items)
		idx = imux->num_items - 1;
	if (spec->cur_mux[adc_idx] == idx)
		return 0;

	old_path = get_input_path(codec, adc_idx, spec->cur_mux[adc_idx]);
	if (!old_path)
		return 0;
	if (old_path->active)
		snd_hda_activate_path(codec, old_path, false, false);

	spec->cur_mux[adc_idx] = idx;

	if (spec->hp_mic)
		update_hp_mic(codec, adc_idx, false);

	if (spec->dyn_adc_switch)
		dyn_adc_pcm_resetup(codec, idx);

	path = get_input_path(codec, adc_idx, idx);
	if (!path)
		return 0;
	if (path->active)
		return 0;
	snd_hda_activate_path(codec, path, true, false);
	if (spec->cap_sync_hook)
		spec->cap_sync_hook(codec, NULL, NULL);
	path_power_down_sync(codec, old_path);
	return 1;
}

/* power up/down widgets in the all paths that match with the given NID
 * as terminals (either start- or endpoint)
 *
 * returns the last changed NID, or zero if unchanged.
 */
static hda_nid_t set_path_power(struct hda_codec *codec, hda_nid_t nid,
				int pin_state, int stream_state)
{
	struct hda_gen_spec *spec = codec->spec;
	hda_nid_t last, changed = 0;
	struct nid_path *path;
	int n;

	for (n = 0; n < spec->paths.used; n++) {
		path = snd_array_elem(&spec->paths, n);
		if (path->path[0] == nid ||
		    path->path[path->depth - 1] == nid) {
			bool pin_old = path->pin_enabled;
			bool stream_old = path->stream_enabled;

			if (pin_state >= 0)
				path->pin_enabled = pin_state;
			if (stream_state >= 0)
				path->stream_enabled = stream_state;
			if ((!path->pin_fixed && path->pin_enabled != pin_old)
			    || path->stream_enabled != stream_old) {
				last = path_power_update(codec, path, true);
				if (last)
					changed = last;
			}
		}
	}
	return changed;
}

/* check the jack status for power control */
static bool detect_pin_state(struct hda_codec *codec, hda_nid_t pin)
{
	if (!is_jack_detectable(codec, pin))
		return true;
	return snd_hda_jack_detect_state(codec, pin) != HDA_JACK_NOT_PRESENT;
}

/* power up/down the paths of the given pin according to the jack state;
 * power = 0/1 : only power up/down if it matches with the jack state,
 *       < 0   : force power up/down to follow the jack sate
 *
 * returns the last changed NID, or zero if unchanged.
 */
static hda_nid_t set_pin_power_jack(struct hda_codec *codec, hda_nid_t pin,
				    int power)
{
	bool on;

	if (!codec->power_save_node)
		return 0;

	on = detect_pin_state(codec, pin);

	if (power >= 0 && on != power)
		return 0;
	return set_path_power(codec, pin, on, -1);
}

static void pin_power_callback(struct hda_codec *codec,
			       struct hda_jack_callback *jack,
			       bool on)
{
	if (jack && jack->tbl->nid)
		sync_power_state_change(codec,
					set_pin_power_jack(codec, jack->tbl->nid, on));
}

/* callback only doing power up -- called at first */
static void pin_power_up_callback(struct hda_codec *codec,
				  struct hda_jack_callback *jack)
{
	pin_power_callback(codec, jack, true);
}

/* callback only doing power down -- called at last */
static void pin_power_down_callback(struct hda_codec *codec,
				    struct hda_jack_callback *jack)
{
	pin_power_callback(codec, jack, false);
}

/* set up the power up/down callbacks */
static void add_pin_power_ctls(struct hda_codec *codec, int num_pins,
			       const hda_nid_t *pins, bool on)
{
	int i;
	hda_jack_callback_fn cb =
		on ? pin_power_up_callback : pin_power_down_callback;

	for (i = 0; i < num_pins && pins[i]; i++) {
		if (is_jack_detectable(codec, pins[i]))
			snd_hda_jack_detect_enable_callback(codec, pins[i], cb);
		else
			set_path_power(codec, pins[i], true, -1);
	}
}

/* enabled power callback to each available I/O pin with jack detections;
 * the digital I/O pins are excluded because of the unreliable detectsion
 */
static void add_all_pin_power_ctls(struct hda_codec *codec, bool on)
{
	struct hda_gen_spec *spec = codec->spec;
	struct auto_pin_cfg *cfg = &spec->autocfg;
	int i;

	if (!codec->power_save_node)
		return;
	add_pin_power_ctls(codec, cfg->line_outs, cfg->line_out_pins, on);
	if (cfg->line_out_type != AUTO_PIN_HP_OUT)
		add_pin_power_ctls(codec, cfg->hp_outs, cfg->hp_pins, on);
	if (cfg->line_out_type != AUTO_PIN_SPEAKER_OUT)
		add_pin_power_ctls(codec, cfg->speaker_outs, cfg->speaker_pins, on);
	for (i = 0; i < cfg->num_inputs; i++)
		add_pin_power_ctls(codec, 1, &cfg->inputs[i].pin, on);
}

/* sync path power up/down with the jack states of given pins */
static void sync_pin_power_ctls(struct hda_codec *codec, int num_pins,
				const hda_nid_t *pins)
{
	int i;

	for (i = 0; i < num_pins && pins[i]; i++)
		if (is_jack_detectable(codec, pins[i]))
			set_pin_power_jack(codec, pins[i], -1);
}

/* sync path power up/down with pins; called at init and resume */
static void sync_all_pin_power_ctls(struct hda_codec *codec)
{
	struct hda_gen_spec *spec = codec->spec;
	struct auto_pin_cfg *cfg = &spec->autocfg;
	int i;

	if (!codec->power_save_node)
		return;
	sync_pin_power_ctls(codec, cfg->line_outs, cfg->line_out_pins);
	if (cfg->line_out_type != AUTO_PIN_HP_OUT)
		sync_pin_power_ctls(codec, cfg->hp_outs, cfg->hp_pins);
	if (cfg->line_out_type != AUTO_PIN_SPEAKER_OUT)
		sync_pin_power_ctls(codec, cfg->speaker_outs, cfg->speaker_pins);
	for (i = 0; i < cfg->num_inputs; i++)
		sync_pin_power_ctls(codec, 1, &cfg->inputs[i].pin);
}

/* add fake paths if not present yet */
static int add_fake_paths(struct hda_codec *codec, hda_nid_t nid,
			   int num_pins, const hda_nid_t *pins)
{
	struct hda_gen_spec *spec = codec->spec;
	struct nid_path *path;
	int i;

	for (i = 0; i < num_pins; i++) {
		if (!pins[i])
			break;
		if (get_nid_path(codec, nid, pins[i], 0))
			continue;
		path = snd_array_new(&spec->paths);
		if (!path)
			return -ENOMEM;
		memset(path, 0, sizeof(*path));
		path->depth = 2;
		path->path[0] = nid;
		path->path[1] = pins[i];
		path->active = true;
	}
	return 0;
}

/* create fake paths to all outputs from beep */
static int add_fake_beep_paths(struct hda_codec *codec)
{
	struct hda_gen_spec *spec = codec->spec;
	struct auto_pin_cfg *cfg = &spec->autocfg;
	hda_nid_t nid = spec->beep_nid;
	int err;

	if (!codec->power_save_node || !nid)
		return 0;
	err = add_fake_paths(codec, nid, cfg->line_outs, cfg->line_out_pins);
	if (err < 0)
		return err;
	if (cfg->line_out_type != AUTO_PIN_HP_OUT) {
		err = add_fake_paths(codec, nid, cfg->hp_outs, cfg->hp_pins);
		if (err < 0)
			return err;
	}
	if (cfg->line_out_type != AUTO_PIN_SPEAKER_OUT) {
		err = add_fake_paths(codec, nid, cfg->speaker_outs,
				     cfg->speaker_pins);
		if (err < 0)
			return err;
	}
	return 0;
}

/* power up/down beep widget and its output paths */
static void beep_power_hook(struct hda_beep *beep, bool on)
{
	set_path_power(beep->codec, beep->nid, -1, on);
}

/**
 * snd_hda_gen_fix_pin_power - Fix the power of the given pin widget to D0
 * @codec: the HDA codec
 * @pin: NID of pin to fix
 */
int snd_hda_gen_fix_pin_power(struct hda_codec *codec, hda_nid_t pin)
{
	struct hda_gen_spec *spec = codec->spec;
	struct nid_path *path;

	path = snd_array_new(&spec->paths);
	if (!path)
		return -ENOMEM;
	memset(path, 0, sizeof(*path));
	path->depth = 1;
	path->path[0] = pin;
	path->active = true;
	path->pin_fixed = true;
	path->stream_enabled = true;
	return 0;
}
EXPORT_SYMBOL_GPL(snd_hda_gen_fix_pin_power);

/*
 * Jack detections for HP auto-mute and mic-switch
 */

/* check each pin in the given array; returns true if any of them is plugged */
static bool detect_jacks(struct hda_codec *codec, int num_pins, hda_nid_t *pins)
{
	int i;
	bool present = false;

	for (i = 0; i < num_pins; i++) {
		hda_nid_t nid = pins[i];
		if (!nid)
			break;
		/* don't detect pins retasked as inputs */
		if (snd_hda_codec_get_pin_target(codec, nid) & AC_PINCTL_IN_EN)
			continue;
		if (snd_hda_jack_detect_state(codec, nid) == HDA_JACK_PRESENT)
			present = true;
	}
	return present;
}

/* standard HP/line-out auto-mute helper */
static void do_automute(struct hda_codec *codec, int num_pins, hda_nid_t *pins,
			int *paths, bool mute)
{
	struct hda_gen_spec *spec = codec->spec;
	int i;

	for (i = 0; i < num_pins; i++) {
		hda_nid_t nid = pins[i];
		unsigned int val, oldval;
		if (!nid)
			break;

		oldval = snd_hda_codec_get_pin_target(codec, nid);
		if (oldval & PIN_IN)
			continue; /* no mute for inputs */

		if (spec->auto_mute_via_amp) {
			struct nid_path *path;
			hda_nid_t mute_nid;

			path = snd_hda_get_path_from_idx(codec, paths[i]);
			if (!path)
				continue;
			mute_nid = get_amp_nid_(path->ctls[NID_PATH_MUTE_CTL]);
			if (!mute_nid)
				continue;
			if (mute)
				spec->mute_bits |= (1ULL << mute_nid);
			else
				spec->mute_bits &= ~(1ULL << mute_nid);
			continue;
		} else {
			/* don't reset VREF value in case it's controlling
			 * the amp (see alc861_fixup_asus_amp_vref_0f())
			 */
			if (spec->keep_vref_in_automute)
				val = oldval & ~PIN_HP;
			else
				val = 0;
			if (!mute)
				val |= oldval;
			/* here we call update_pin_ctl() so that the pinctl is
			 * changed without changing the pinctl target value;
			 * the original target value will be still referred at
			 * the init / resume again
			 */
			update_pin_ctl(codec, nid, val);
		}

		set_pin_eapd(codec, nid, !mute);
		if (codec->power_save_node) {
			bool on = !mute;
			if (on)
				on = detect_pin_state(codec, nid);
			set_path_power(codec, nid, on, -1);
		}
	}
}

/**
 * snd_hda_gen_update_outputs - Toggle outputs muting
 * @codec: the HDA codec
 *
 * Update the mute status of all outputs based on the current jack states.
 */
void snd_hda_gen_update_outputs(struct hda_codec *codec)
{
	struct hda_gen_spec *spec = codec->spec;
	int *paths;
	int on;

	/* Control HP pins/amps depending on master_mute state;
	 * in general, HP pins/amps control should be enabled in all cases,
	 * but currently set only for master_mute, just to be safe
	 */
	if (spec->autocfg.line_out_type == AUTO_PIN_HP_OUT)
		paths = spec->out_paths;
	else
		paths = spec->hp_paths;
	do_automute(codec, ARRAY_SIZE(spec->autocfg.hp_pins),
		    spec->autocfg.hp_pins, paths, spec->master_mute);

	if (!spec->automute_speaker)
		on = 0;
	else
		on = spec->hp_jack_present | spec->line_jack_present;
	on |= spec->master_mute;
	spec->speaker_muted = on;
	if (spec->autocfg.line_out_type == AUTO_PIN_SPEAKER_OUT)
		paths = spec->out_paths;
	else
		paths = spec->speaker_paths;
	do_automute(codec, ARRAY_SIZE(spec->autocfg.speaker_pins),
		    spec->autocfg.speaker_pins, paths, on);

	/* toggle line-out mutes if needed, too */
	/* if LO is a copy of either HP or Speaker, don't need to handle it */
	if (spec->autocfg.line_out_pins[0] == spec->autocfg.hp_pins[0] ||
	    spec->autocfg.line_out_pins[0] == spec->autocfg.speaker_pins[0])
		return;
	if (!spec->automute_lo)
		on = 0;
	else
		on = spec->hp_jack_present;
	on |= spec->master_mute;
	spec->line_out_muted = on;
	paths = spec->out_paths;
	do_automute(codec, ARRAY_SIZE(spec->autocfg.line_out_pins),
		    spec->autocfg.line_out_pins, paths, on);
}
EXPORT_SYMBOL_GPL(snd_hda_gen_update_outputs);

static void call_update_outputs(struct hda_codec *codec)
{
	struct hda_gen_spec *spec = codec->spec;
	if (spec->automute_hook)
		spec->automute_hook(codec);
	else
		snd_hda_gen_update_outputs(codec);

	/* sync the whole vmaster slaves to reflect the new auto-mute status */
	if (spec->auto_mute_via_amp && !codec->bus->shutdown)
		snd_ctl_sync_vmaster(spec->vmaster_mute.sw_kctl, false);
}

/**
 * snd_hda_gen_hp_automute - standard HP-automute helper
 * @codec: the HDA codec
 * @jack: jack object, NULL for the whole
 */
void snd_hda_gen_hp_automute(struct hda_codec *codec,
			     struct hda_jack_callback *jack)
{
	struct hda_gen_spec *spec = codec->spec;
	hda_nid_t *pins = spec->autocfg.hp_pins;
	int num_pins = ARRAY_SIZE(spec->autocfg.hp_pins);

	/* No detection for the first HP jack during indep-HP mode */
	if (spec->indep_hp_enabled) {
		pins++;
		num_pins--;
	}

	spec->hp_jack_present = detect_jacks(codec, num_pins, pins);
	if (!spec->detect_hp || (!spec->automute_speaker && !spec->automute_lo))
		return;
	call_update_outputs(codec);
}
EXPORT_SYMBOL_GPL(snd_hda_gen_hp_automute);

/**
 * snd_hda_gen_line_automute - standard line-out-automute helper
 * @codec: the HDA codec
 * @jack: jack object, NULL for the whole
 */
void snd_hda_gen_line_automute(struct hda_codec *codec,
			       struct hda_jack_callback *jack)
{
	struct hda_gen_spec *spec = codec->spec;

	if (spec->autocfg.line_out_type == AUTO_PIN_SPEAKER_OUT)
		return;
	/* check LO jack only when it's different from HP */
	if (spec->autocfg.line_out_pins[0] == spec->autocfg.hp_pins[0])
		return;

	spec->line_jack_present =
		detect_jacks(codec, ARRAY_SIZE(spec->autocfg.line_out_pins),
			     spec->autocfg.line_out_pins);
	if (!spec->automute_speaker || !spec->detect_lo)
		return;
	call_update_outputs(codec);
}
EXPORT_SYMBOL_GPL(snd_hda_gen_line_automute);

/**
 * snd_hda_gen_mic_autoswitch - standard mic auto-switch helper
 * @codec: the HDA codec
 * @jack: jack object, NULL for the whole
 */
void snd_hda_gen_mic_autoswitch(struct hda_codec *codec,
				struct hda_jack_callback *jack)
{
	struct hda_gen_spec *spec = codec->spec;
	int i;

	if (!spec->auto_mic)
		return;

	for (i = spec->am_num_entries - 1; i > 0; i--) {
		hda_nid_t pin = spec->am_entry[i].pin;
		/* don't detect pins retasked as outputs */
		if (snd_hda_codec_get_pin_target(codec, pin) & AC_PINCTL_OUT_EN)
			continue;
		if (snd_hda_jack_detect_state(codec, pin) == HDA_JACK_PRESENT) {
			mux_select(codec, 0, spec->am_entry[i].idx);
			return;
		}
	}
	mux_select(codec, 0, spec->am_entry[0].idx);
}
EXPORT_SYMBOL_GPL(snd_hda_gen_mic_autoswitch);

/* call appropriate hooks */
static void call_hp_automute(struct hda_codec *codec,
			     struct hda_jack_callback *jack)
{
	struct hda_gen_spec *spec = codec->spec;
	if (spec->hp_automute_hook)
		spec->hp_automute_hook(codec, jack);
	else
		snd_hda_gen_hp_automute(codec, jack);
}

static void call_line_automute(struct hda_codec *codec,
			       struct hda_jack_callback *jack)
{
	struct hda_gen_spec *spec = codec->spec;
	if (spec->line_automute_hook)
		spec->line_automute_hook(codec, jack);
	else
		snd_hda_gen_line_automute(codec, jack);
}

static void call_mic_autoswitch(struct hda_codec *codec,
				struct hda_jack_callback *jack)
{
	struct hda_gen_spec *spec = codec->spec;
	if (spec->mic_autoswitch_hook)
		spec->mic_autoswitch_hook(codec, jack);
	else
		snd_hda_gen_mic_autoswitch(codec, jack);
}

/* update jack retasking */
static void update_automute_all(struct hda_codec *codec)
{
	call_hp_automute(codec, NULL);
	call_line_automute(codec, NULL);
	call_mic_autoswitch(codec, NULL);
}

/*
 * Auto-Mute mode mixer enum support
 */
static int automute_mode_info(struct snd_kcontrol *kcontrol,
			      struct snd_ctl_elem_info *uinfo)
{
	struct hda_codec *codec = snd_kcontrol_chip(kcontrol);
	struct hda_gen_spec *spec = codec->spec;
	static const char * const texts3[] = {
		"Disabled", "Speaker Only", "Line Out+Speaker"
	};

	if (spec->automute_speaker_possible && spec->automute_lo_possible)
		return snd_hda_enum_helper_info(kcontrol, uinfo, 3, texts3);
	return snd_hda_enum_bool_helper_info(kcontrol, uinfo);
}

static int automute_mode_get(struct snd_kcontrol *kcontrol,
			     struct snd_ctl_elem_value *ucontrol)
{
	struct hda_codec *codec = snd_kcontrol_chip(kcontrol);
	struct hda_gen_spec *spec = codec->spec;
	unsigned int val = 0;
	if (spec->automute_speaker)
		val++;
	if (spec->automute_lo)
		val++;

	ucontrol->value.enumerated.item[0] = val;
	return 0;
}

static int automute_mode_put(struct snd_kcontrol *kcontrol,
			     struct snd_ctl_elem_value *ucontrol)
{
	struct hda_codec *codec = snd_kcontrol_chip(kcontrol);
	struct hda_gen_spec *spec = codec->spec;

	switch (ucontrol->value.enumerated.item[0]) {
	case 0:
		if (!spec->automute_speaker && !spec->automute_lo)
			return 0;
		spec->automute_speaker = 0;
		spec->automute_lo = 0;
		break;
	case 1:
		if (spec->automute_speaker_possible) {
			if (!spec->automute_lo && spec->automute_speaker)
				return 0;
			spec->automute_speaker = 1;
			spec->automute_lo = 0;
		} else if (spec->automute_lo_possible) {
			if (spec->automute_lo)
				return 0;
			spec->automute_lo = 1;
		} else
			return -EINVAL;
		break;
	case 2:
		if (!spec->automute_lo_possible || !spec->automute_speaker_possible)
			return -EINVAL;
		if (spec->automute_speaker && spec->automute_lo)
			return 0;
		spec->automute_speaker = 1;
		spec->automute_lo = 1;
		break;
	default:
		return -EINVAL;
	}
	call_update_outputs(codec);
	return 1;
}

static const struct snd_kcontrol_new automute_mode_enum = {
	.iface = SNDRV_CTL_ELEM_IFACE_MIXER,
	.name = "Auto-Mute Mode",
	.info = automute_mode_info,
	.get = automute_mode_get,
	.put = automute_mode_put,
};

static int add_automute_mode_enum(struct hda_codec *codec)
{
	struct hda_gen_spec *spec = codec->spec;

	if (!snd_hda_gen_add_kctl(spec, NULL, &automute_mode_enum))
		return -ENOMEM;
	return 0;
}

/*
 * Check the availability of HP/line-out auto-mute;
 * Set up appropriately if really supported
 */
static int check_auto_mute_availability(struct hda_codec *codec)
{
	struct hda_gen_spec *spec = codec->spec;
	struct auto_pin_cfg *cfg = &spec->autocfg;
	int present = 0;
	int i, err;

	if (spec->suppress_auto_mute)
		return 0;

	if (cfg->hp_pins[0])
		present++;
	if (cfg->line_out_pins[0])
		present++;
	if (cfg->speaker_pins[0])
		present++;
	if (present < 2) /* need two different output types */
		return 0;

	if (!cfg->speaker_pins[0] &&
	    cfg->line_out_type == AUTO_PIN_SPEAKER_OUT) {
		memcpy(cfg->speaker_pins, cfg->line_out_pins,
		       sizeof(cfg->speaker_pins));
		cfg->speaker_outs = cfg->line_outs;
	}

	if (!cfg->hp_pins[0] &&
	    cfg->line_out_type == AUTO_PIN_HP_OUT) {
		memcpy(cfg->hp_pins, cfg->line_out_pins,
		       sizeof(cfg->hp_pins));
		cfg->hp_outs = cfg->line_outs;
	}

	for (i = 0; i < cfg->hp_outs; i++) {
		hda_nid_t nid = cfg->hp_pins[i];
		if (!is_jack_detectable(codec, nid))
			continue;
		codec_dbg(codec, "Enable HP auto-muting on NID 0x%x\n", nid);
		snd_hda_jack_detect_enable_callback(codec, nid,
						    call_hp_automute);
		spec->detect_hp = 1;
	}

	if (cfg->line_out_type == AUTO_PIN_LINE_OUT && cfg->line_outs) {
		if (cfg->speaker_outs)
			for (i = 0; i < cfg->line_outs; i++) {
				hda_nid_t nid = cfg->line_out_pins[i];
				if (!is_jack_detectable(codec, nid))
					continue;
				codec_dbg(codec, "Enable Line-Out auto-muting on NID 0x%x\n", nid);
				snd_hda_jack_detect_enable_callback(codec, nid,
								    call_line_automute);
				spec->detect_lo = 1;
			}
		spec->automute_lo_possible = spec->detect_hp;
	}

	spec->automute_speaker_possible = cfg->speaker_outs &&
		(spec->detect_hp || spec->detect_lo);

	spec->automute_lo = spec->automute_lo_possible;
	spec->automute_speaker = spec->automute_speaker_possible;

	if (spec->automute_speaker_possible || spec->automute_lo_possible) {
		/* create a control for automute mode */
		err = add_automute_mode_enum(codec);
		if (err < 0)
			return err;
	}
	return 0;
}

/* check whether all auto-mic pins are valid; setup indices if OK */
static bool auto_mic_check_imux(struct hda_codec *codec)
{
	struct hda_gen_spec *spec = codec->spec;
	const struct hda_input_mux *imux;
	int i;

	imux = &spec->input_mux;
	for (i = 0; i < spec->am_num_entries; i++) {
		spec->am_entry[i].idx =
			find_idx_in_nid_list(spec->am_entry[i].pin,
					     spec->imux_pins, imux->num_items);
		if (spec->am_entry[i].idx < 0)
			return false; /* no corresponding imux */
	}

	/* we don't need the jack detection for the first pin */
	for (i = 1; i < spec->am_num_entries; i++)
		snd_hda_jack_detect_enable_callback(codec,
						    spec->am_entry[i].pin,
						    call_mic_autoswitch);
	return true;
}

static int compare_attr(const void *ap, const void *bp)
{
	const struct automic_entry *a = ap;
	const struct automic_entry *b = bp;
	return (int)(a->attr - b->attr);
}

/*
 * Check the availability of auto-mic switch;
 * Set up if really supported
 */
static int check_auto_mic_availability(struct hda_codec *codec)
{
	struct hda_gen_spec *spec = codec->spec;
	struct auto_pin_cfg *cfg = &spec->autocfg;
	unsigned int types;
	int i, num_pins;

	if (spec->suppress_auto_mic)
		return 0;

	types = 0;
	num_pins = 0;
	for (i = 0; i < cfg->num_inputs; i++) {
		hda_nid_t nid = cfg->inputs[i].pin;
		unsigned int attr;
		attr = snd_hda_codec_get_pincfg(codec, nid);
		attr = snd_hda_get_input_pin_attr(attr);
		if (types & (1 << attr))
			return 0; /* already occupied */
		switch (attr) {
		case INPUT_PIN_ATTR_INT:
			if (cfg->inputs[i].type != AUTO_PIN_MIC)
				return 0; /* invalid type */
			break;
		case INPUT_PIN_ATTR_UNUSED:
			return 0; /* invalid entry */
		default:
			if (cfg->inputs[i].type > AUTO_PIN_LINE_IN)
				return 0; /* invalid type */
			if (!spec->line_in_auto_switch &&
			    cfg->inputs[i].type != AUTO_PIN_MIC)
				return 0; /* only mic is allowed */
			if (!is_jack_detectable(codec, nid))
				return 0; /* no unsol support */
			break;
		}
		if (num_pins >= MAX_AUTO_MIC_PINS)
			return 0;
		types |= (1 << attr);
		spec->am_entry[num_pins].pin = nid;
		spec->am_entry[num_pins].attr = attr;
		num_pins++;
	}

	if (num_pins < 2)
		return 0;

	spec->am_num_entries = num_pins;
	/* sort the am_entry in the order of attr so that the pin with a
	 * higher attr will be selected when the jack is plugged.
	 */
	sort(spec->am_entry, num_pins, sizeof(spec->am_entry[0]),
	     compare_attr, NULL);

	if (!auto_mic_check_imux(codec))
		return 0;

	spec->auto_mic = 1;
	spec->num_adc_nids = 1;
	spec->cur_mux[0] = spec->am_entry[0].idx;
	codec_dbg(codec, "Enable auto-mic switch on NID 0x%x/0x%x/0x%x\n",
		    spec->am_entry[0].pin,
		    spec->am_entry[1].pin,
		    spec->am_entry[2].pin);

	return 0;
}

/**
 * snd_hda_gen_path_power_filter - power_filter hook to make inactive widgets
 * into power down
 * @codec: the HDA codec
 * @nid: NID to evalute
 * @power_state: target power state
 */
unsigned int snd_hda_gen_path_power_filter(struct hda_codec *codec,
						  hda_nid_t nid,
						  unsigned int power_state)
{
	struct hda_gen_spec *spec = codec->spec;

	if (!spec->power_down_unused && !codec->power_save_node)
		return power_state;
	if (power_state != AC_PWRST_D0 || nid == codec->core.afg)
		return power_state;
	if (get_wcaps_type(get_wcaps(codec, nid)) >= AC_WID_POWER)
		return power_state;
	if (is_active_nid_for_any(codec, nid))
		return power_state;
	return AC_PWRST_D3;
}
EXPORT_SYMBOL_GPL(snd_hda_gen_path_power_filter);

/* mute all aamix inputs initially; parse up to the first leaves */
static void mute_all_mixer_nid(struct hda_codec *codec, hda_nid_t mix)
{
	int i, nums;
	const hda_nid_t *conn;
	bool has_amp;

	nums = snd_hda_get_conn_list(codec, mix, &conn);
	has_amp = nid_has_mute(codec, mix, HDA_INPUT);
	for (i = 0; i < nums; i++) {
		if (has_amp)
			update_amp(codec, mix, HDA_INPUT, i,
				   0xff, HDA_AMP_MUTE);
		else if (nid_has_volume(codec, conn[i], HDA_OUTPUT))
			update_amp(codec, conn[i], HDA_OUTPUT, 0,
				   0xff, HDA_AMP_MUTE);
	}
}

/**
 * snd_hda_gen_stream_pm - Stream power management callback
 * @codec: the HDA codec
 * @nid: audio widget
 * @on: power on/off flag
 *
 * Set this in patch_ops.stream_pm.  Only valid with power_save_node flag.
 */
void snd_hda_gen_stream_pm(struct hda_codec *codec, hda_nid_t nid, bool on)
{
	if (codec->power_save_node)
		set_path_power(codec, nid, -1, on);
}
EXPORT_SYMBOL_GPL(snd_hda_gen_stream_pm);

/**
 * snd_hda_gen_parse_auto_config - Parse the given BIOS configuration and
 * set up the hda_gen_spec
 * @codec: the HDA codec
 * @cfg: Parsed pin configuration
 *
 * return 1 if successful, 0 if the proper config is not found,
 * or a negative error code
 */
int snd_hda_gen_parse_auto_config(struct hda_codec *codec,
				  struct auto_pin_cfg *cfg)
{
	struct hda_gen_spec *spec = codec->spec;
	int err;

	parse_user_hints(codec);

	if (spec->mixer_nid && !spec->mixer_merge_nid)
		spec->mixer_merge_nid = spec->mixer_nid;

	if (cfg != &spec->autocfg) {
		spec->autocfg = *cfg;
		cfg = &spec->autocfg;
	}

	if (!spec->main_out_badness)
		spec->main_out_badness = &hda_main_out_badness;
	if (!spec->extra_out_badness)
		spec->extra_out_badness = &hda_extra_out_badness;

	fill_all_dac_nids(codec);

	if (!cfg->line_outs) {
		if (cfg->dig_outs || cfg->dig_in_pin) {
			spec->multiout.max_channels = 2;
			spec->no_analog = 1;
			goto dig_only;
		}
		if (!cfg->num_inputs && !cfg->dig_in_pin)
			return 0; /* can't find valid BIOS pin config */
	}

	if (!spec->no_primary_hp &&
	    cfg->line_out_type == AUTO_PIN_SPEAKER_OUT &&
	    cfg->line_outs <= cfg->hp_outs) {
		/* use HP as primary out */
		cfg->speaker_outs = cfg->line_outs;
		memcpy(cfg->speaker_pins, cfg->line_out_pins,
		       sizeof(cfg->speaker_pins));
		cfg->line_outs = cfg->hp_outs;
		memcpy(cfg->line_out_pins, cfg->hp_pins, sizeof(cfg->hp_pins));
		cfg->hp_outs = 0;
		memset(cfg->hp_pins, 0, sizeof(cfg->hp_pins));
		cfg->line_out_type = AUTO_PIN_HP_OUT;
	}

	err = parse_output_paths(codec);
	if (err < 0)
		return err;
	err = create_multi_channel_mode(codec);
	if (err < 0)
		return err;
	err = create_multi_out_ctls(codec, cfg);
	if (err < 0)
		return err;
	err = create_hp_out_ctls(codec);
	if (err < 0)
		return err;
	err = create_speaker_out_ctls(codec);
	if (err < 0)
		return err;
	err = create_indep_hp_ctls(codec);
	if (err < 0)
		return err;
	err = create_loopback_mixing_ctl(codec);
	if (err < 0)
		return err;
	err = create_hp_mic(codec);
	if (err < 0)
		return err;
	err = create_input_ctls(codec);
	if (err < 0)
		return err;

	/* add power-down pin callbacks at first */
	add_all_pin_power_ctls(codec, false);

	spec->const_channel_count = spec->ext_channel_count;
	/* check the multiple speaker and headphone pins */
	if (cfg->line_out_type != AUTO_PIN_SPEAKER_OUT)
		spec->const_channel_count = max(spec->const_channel_count,
						cfg->speaker_outs * 2);
	if (cfg->line_out_type != AUTO_PIN_HP_OUT)
		spec->const_channel_count = max(spec->const_channel_count,
						cfg->hp_outs * 2);
	spec->multiout.max_channels = max(spec->ext_channel_count,
					  spec->const_channel_count);

	err = check_auto_mute_availability(codec);
	if (err < 0)
		return err;

	err = check_dyn_adc_switch(codec);
	if (err < 0)
		return err;

	err = check_auto_mic_availability(codec);
	if (err < 0)
		return err;

	/* add stereo mix if available and not enabled yet */
	if (!spec->auto_mic && spec->mixer_nid &&
	    spec->add_stereo_mix_input == HDA_HINT_STEREO_MIX_AUTO &&
	    spec->input_mux.num_items > 1) {
		err = parse_capture_source(codec, spec->mixer_nid,
					   CFG_IDX_MIX, spec->num_all_adcs,
					   "Stereo Mix", 0);
		if (err < 0)
			return err;
	}


	err = create_capture_mixers(codec);
	if (err < 0)
		return err;

	err = parse_mic_boost(codec);
	if (err < 0)
		return err;

	/* create "Headphone Mic Jack Mode" if no input selection is
	 * available (or user specifies add_jack_modes hint)
	 */
	if (spec->hp_mic_pin &&
	    (spec->auto_mic || spec->input_mux.num_items == 1 ||
	     spec->add_jack_modes)) {
		err = create_hp_mic_jack_mode(codec, spec->hp_mic_pin);
		if (err < 0)
			return err;
	}

	if (spec->add_jack_modes) {
		if (cfg->line_out_type != AUTO_PIN_SPEAKER_OUT) {
			err = create_out_jack_modes(codec, cfg->line_outs,
						    cfg->line_out_pins);
			if (err < 0)
				return err;
		}
		if (cfg->line_out_type != AUTO_PIN_HP_OUT) {
			err = create_out_jack_modes(codec, cfg->hp_outs,
						    cfg->hp_pins);
			if (err < 0)
				return err;
		}
	}

	/* add power-up pin callbacks at last */
	add_all_pin_power_ctls(codec, true);

	/* mute all aamix input initially */
	if (spec->mixer_nid)
		mute_all_mixer_nid(codec, spec->mixer_nid);

 dig_only:
	parse_digital(codec);

<<<<<<< HEAD
	if (spec->power_down_unused || codec->power_save_node)
		if (!codec->power_filter)
			codec->power_filter = snd_hda_gen_path_power_filter;
=======
	if (spec->power_down_unused || codec->power_save_node) {
		if (!codec->power_filter)
			codec->power_filter = snd_hda_gen_path_power_filter;
		if (!codec->patch_ops.stream_pm)
			codec->patch_ops.stream_pm = snd_hda_gen_stream_pm;
	}
>>>>>>> 4b8a8262

	if (!spec->no_analog && spec->beep_nid) {
		err = snd_hda_attach_beep_device(codec, spec->beep_nid);
		if (err < 0)
			return err;
		if (codec->beep && codec->power_save_node) {
			err = add_fake_beep_paths(codec);
			if (err < 0)
				return err;
			codec->beep->power_hook = beep_power_hook;
		}
	}

	return 1;
}
EXPORT_SYMBOL_GPL(snd_hda_gen_parse_auto_config);


/*
 * Build control elements
 */

/* slave controls for virtual master */
static const char * const slave_pfxs[] = {
	"Front", "Surround", "Center", "LFE", "Side",
	"Headphone", "Speaker", "Mono", "Line Out",
	"CLFE", "Bass Speaker", "PCM",
	"Speaker Front", "Speaker Surround", "Speaker CLFE", "Speaker Side",
	"Headphone Front", "Headphone Surround", "Headphone CLFE",
	"Headphone Side", "Headphone+LO", "Speaker+LO",
	NULL,
};

/**
 * snd_hda_gen_build_controls - Build controls from the parsed results
 * @codec: the HDA codec
 *
 * Pass this to build_controls patch_ops.
 */
int snd_hda_gen_build_controls(struct hda_codec *codec)
{
	struct hda_gen_spec *spec = codec->spec;
	int err;

	if (spec->kctls.used) {
		err = snd_hda_add_new_ctls(codec, spec->kctls.list);
		if (err < 0)
			return err;
	}

	if (spec->multiout.dig_out_nid) {
		err = snd_hda_create_dig_out_ctls(codec,
						  spec->multiout.dig_out_nid,
						  spec->multiout.dig_out_nid,
						  spec->pcm_rec[1]->pcm_type);
		if (err < 0)
			return err;
		if (!spec->no_analog) {
			err = snd_hda_create_spdif_share_sw(codec,
							    &spec->multiout);
			if (err < 0)
				return err;
			spec->multiout.share_spdif = 1;
		}
	}
	if (spec->dig_in_nid) {
		err = snd_hda_create_spdif_in_ctls(codec, spec->dig_in_nid);
		if (err < 0)
			return err;
	}

	/* if we have no master control, let's create it */
	if (!spec->no_analog &&
	    !snd_hda_find_mixer_ctl(codec, "Master Playback Volume")) {
		err = snd_hda_add_vmaster(codec, "Master Playback Volume",
					  spec->vmaster_tlv, slave_pfxs,
					  "Playback Volume");
		if (err < 0)
			return err;
	}
	if (!spec->no_analog &&
	    !snd_hda_find_mixer_ctl(codec, "Master Playback Switch")) {
		err = __snd_hda_add_vmaster(codec, "Master Playback Switch",
					    NULL, slave_pfxs,
					    "Playback Switch",
					    true, &spec->vmaster_mute.sw_kctl);
		if (err < 0)
			return err;
		if (spec->vmaster_mute.hook) {
			snd_hda_add_vmaster_hook(codec, &spec->vmaster_mute,
						 spec->vmaster_mute_enum);
			snd_hda_sync_vmaster_hook(&spec->vmaster_mute);
		}
	}

	free_kctls(spec); /* no longer needed */

	err = snd_hda_jack_add_kctls(codec, &spec->autocfg);
	if (err < 0)
		return err;

	return 0;
}
EXPORT_SYMBOL_GPL(snd_hda_gen_build_controls);


/*
 * PCM definitions
 */

static void call_pcm_playback_hook(struct hda_pcm_stream *hinfo,
				   struct hda_codec *codec,
				   struct snd_pcm_substream *substream,
				   int action)
{
	struct hda_gen_spec *spec = codec->spec;
	if (spec->pcm_playback_hook)
		spec->pcm_playback_hook(hinfo, codec, substream, action);
}

static void call_pcm_capture_hook(struct hda_pcm_stream *hinfo,
				  struct hda_codec *codec,
				  struct snd_pcm_substream *substream,
				  int action)
{
	struct hda_gen_spec *spec = codec->spec;
	if (spec->pcm_capture_hook)
		spec->pcm_capture_hook(hinfo, codec, substream, action);
}

/*
 * Analog playback callbacks
 */
static int playback_pcm_open(struct hda_pcm_stream *hinfo,
			     struct hda_codec *codec,
			     struct snd_pcm_substream *substream)
{
	struct hda_gen_spec *spec = codec->spec;
	int err;

	mutex_lock(&spec->pcm_mutex);
	err = snd_hda_multi_out_analog_open(codec,
					    &spec->multiout, substream,
					     hinfo);
	if (!err) {
		spec->active_streams |= 1 << STREAM_MULTI_OUT;
		call_pcm_playback_hook(hinfo, codec, substream,
				       HDA_GEN_PCM_ACT_OPEN);
	}
	mutex_unlock(&spec->pcm_mutex);
	return err;
}

static int playback_pcm_prepare(struct hda_pcm_stream *hinfo,
				struct hda_codec *codec,
				unsigned int stream_tag,
				unsigned int format,
				struct snd_pcm_substream *substream)
{
	struct hda_gen_spec *spec = codec->spec;
	int err;

	err = snd_hda_multi_out_analog_prepare(codec, &spec->multiout,
					       stream_tag, format, substream);
	if (!err)
		call_pcm_playback_hook(hinfo, codec, substream,
				       HDA_GEN_PCM_ACT_PREPARE);
	return err;
}

static int playback_pcm_cleanup(struct hda_pcm_stream *hinfo,
				struct hda_codec *codec,
				struct snd_pcm_substream *substream)
{
	struct hda_gen_spec *spec = codec->spec;
	int err;

	err = snd_hda_multi_out_analog_cleanup(codec, &spec->multiout);
	if (!err)
		call_pcm_playback_hook(hinfo, codec, substream,
				       HDA_GEN_PCM_ACT_CLEANUP);
	return err;
}

static int playback_pcm_close(struct hda_pcm_stream *hinfo,
			      struct hda_codec *codec,
			      struct snd_pcm_substream *substream)
{
	struct hda_gen_spec *spec = codec->spec;
	mutex_lock(&spec->pcm_mutex);
	spec->active_streams &= ~(1 << STREAM_MULTI_OUT);
	call_pcm_playback_hook(hinfo, codec, substream,
			       HDA_GEN_PCM_ACT_CLOSE);
	mutex_unlock(&spec->pcm_mutex);
	return 0;
}

static int capture_pcm_open(struct hda_pcm_stream *hinfo,
			    struct hda_codec *codec,
			    struct snd_pcm_substream *substream)
{
	call_pcm_capture_hook(hinfo, codec, substream, HDA_GEN_PCM_ACT_OPEN);
	return 0;
}

static int capture_pcm_prepare(struct hda_pcm_stream *hinfo,
			       struct hda_codec *codec,
			       unsigned int stream_tag,
			       unsigned int format,
			       struct snd_pcm_substream *substream)
{
	snd_hda_codec_setup_stream(codec, hinfo->nid, stream_tag, 0, format);
	call_pcm_capture_hook(hinfo, codec, substream,
			      HDA_GEN_PCM_ACT_PREPARE);
	return 0;
}

static int capture_pcm_cleanup(struct hda_pcm_stream *hinfo,
			       struct hda_codec *codec,
			       struct snd_pcm_substream *substream)
{
	snd_hda_codec_cleanup_stream(codec, hinfo->nid);
	call_pcm_capture_hook(hinfo, codec, substream,
			      HDA_GEN_PCM_ACT_CLEANUP);
	return 0;
}

static int capture_pcm_close(struct hda_pcm_stream *hinfo,
			     struct hda_codec *codec,
			     struct snd_pcm_substream *substream)
{
	call_pcm_capture_hook(hinfo, codec, substream, HDA_GEN_PCM_ACT_CLOSE);
	return 0;
}

static int alt_playback_pcm_open(struct hda_pcm_stream *hinfo,
				 struct hda_codec *codec,
				 struct snd_pcm_substream *substream)
{
	struct hda_gen_spec *spec = codec->spec;
	int err = 0;

	mutex_lock(&spec->pcm_mutex);
	if (!spec->indep_hp_enabled)
		err = -EBUSY;
	else
		spec->active_streams |= 1 << STREAM_INDEP_HP;
	call_pcm_playback_hook(hinfo, codec, substream,
			       HDA_GEN_PCM_ACT_OPEN);
	mutex_unlock(&spec->pcm_mutex);
	return err;
}

static int alt_playback_pcm_close(struct hda_pcm_stream *hinfo,
				  struct hda_codec *codec,
				  struct snd_pcm_substream *substream)
{
	struct hda_gen_spec *spec = codec->spec;
	mutex_lock(&spec->pcm_mutex);
	spec->active_streams &= ~(1 << STREAM_INDEP_HP);
	call_pcm_playback_hook(hinfo, codec, substream,
			       HDA_GEN_PCM_ACT_CLOSE);
	mutex_unlock(&spec->pcm_mutex);
	return 0;
}

static int alt_playback_pcm_prepare(struct hda_pcm_stream *hinfo,
				    struct hda_codec *codec,
				    unsigned int stream_tag,
				    unsigned int format,
				    struct snd_pcm_substream *substream)
{
	snd_hda_codec_setup_stream(codec, hinfo->nid, stream_tag, 0, format);
	call_pcm_playback_hook(hinfo, codec, substream,
			       HDA_GEN_PCM_ACT_PREPARE);
	return 0;
}

static int alt_playback_pcm_cleanup(struct hda_pcm_stream *hinfo,
				    struct hda_codec *codec,
				    struct snd_pcm_substream *substream)
{
	snd_hda_codec_cleanup_stream(codec, hinfo->nid);
	call_pcm_playback_hook(hinfo, codec, substream,
			       HDA_GEN_PCM_ACT_CLEANUP);
	return 0;
}

/*
 * Digital out
 */
static int dig_playback_pcm_open(struct hda_pcm_stream *hinfo,
				 struct hda_codec *codec,
				 struct snd_pcm_substream *substream)
{
	struct hda_gen_spec *spec = codec->spec;
	return snd_hda_multi_out_dig_open(codec, &spec->multiout);
}

static int dig_playback_pcm_prepare(struct hda_pcm_stream *hinfo,
				    struct hda_codec *codec,
				    unsigned int stream_tag,
				    unsigned int format,
				    struct snd_pcm_substream *substream)
{
	struct hda_gen_spec *spec = codec->spec;
	return snd_hda_multi_out_dig_prepare(codec, &spec->multiout,
					     stream_tag, format, substream);
}

static int dig_playback_pcm_cleanup(struct hda_pcm_stream *hinfo,
				    struct hda_codec *codec,
				    struct snd_pcm_substream *substream)
{
	struct hda_gen_spec *spec = codec->spec;
	return snd_hda_multi_out_dig_cleanup(codec, &spec->multiout);
}

static int dig_playback_pcm_close(struct hda_pcm_stream *hinfo,
				  struct hda_codec *codec,
				  struct snd_pcm_substream *substream)
{
	struct hda_gen_spec *spec = codec->spec;
	return snd_hda_multi_out_dig_close(codec, &spec->multiout);
}

/*
 * Analog capture
 */
#define alt_capture_pcm_open	capture_pcm_open
#define alt_capture_pcm_close	capture_pcm_close

static int alt_capture_pcm_prepare(struct hda_pcm_stream *hinfo,
				   struct hda_codec *codec,
				   unsigned int stream_tag,
				   unsigned int format,
				   struct snd_pcm_substream *substream)
{
	struct hda_gen_spec *spec = codec->spec;

	snd_hda_codec_setup_stream(codec, spec->adc_nids[substream->number + 1],
				   stream_tag, 0, format);
	call_pcm_capture_hook(hinfo, codec, substream,
			      HDA_GEN_PCM_ACT_PREPARE);
	return 0;
}

static int alt_capture_pcm_cleanup(struct hda_pcm_stream *hinfo,
				   struct hda_codec *codec,
				   struct snd_pcm_substream *substream)
{
	struct hda_gen_spec *spec = codec->spec;

	snd_hda_codec_cleanup_stream(codec,
				     spec->adc_nids[substream->number + 1]);
	call_pcm_capture_hook(hinfo, codec, substream,
			      HDA_GEN_PCM_ACT_CLEANUP);
	return 0;
}

/*
 */
static const struct hda_pcm_stream pcm_analog_playback = {
	.substreams = 1,
	.channels_min = 2,
	.channels_max = 8,
	/* NID is set in build_pcms */
	.ops = {
		.open = playback_pcm_open,
		.close = playback_pcm_close,
		.prepare = playback_pcm_prepare,
		.cleanup = playback_pcm_cleanup
	},
};

static const struct hda_pcm_stream pcm_analog_capture = {
	.substreams = 1,
	.channels_min = 2,
	.channels_max = 2,
	/* NID is set in build_pcms */
	.ops = {
		.open = capture_pcm_open,
		.close = capture_pcm_close,
		.prepare = capture_pcm_prepare,
		.cleanup = capture_pcm_cleanup
	},
};

static const struct hda_pcm_stream pcm_analog_alt_playback = {
	.substreams = 1,
	.channels_min = 2,
	.channels_max = 2,
	/* NID is set in build_pcms */
	.ops = {
		.open = alt_playback_pcm_open,
		.close = alt_playback_pcm_close,
		.prepare = alt_playback_pcm_prepare,
		.cleanup = alt_playback_pcm_cleanup
	},
};

static const struct hda_pcm_stream pcm_analog_alt_capture = {
	.substreams = 2, /* can be overridden */
	.channels_min = 2,
	.channels_max = 2,
	/* NID is set in build_pcms */
	.ops = {
		.open = alt_capture_pcm_open,
		.close = alt_capture_pcm_close,
		.prepare = alt_capture_pcm_prepare,
		.cleanup = alt_capture_pcm_cleanup
	},
};

static const struct hda_pcm_stream pcm_digital_playback = {
	.substreams = 1,
	.channels_min = 2,
	.channels_max = 2,
	/* NID is set in build_pcms */
	.ops = {
		.open = dig_playback_pcm_open,
		.close = dig_playback_pcm_close,
		.prepare = dig_playback_pcm_prepare,
		.cleanup = dig_playback_pcm_cleanup
	},
};

static const struct hda_pcm_stream pcm_digital_capture = {
	.substreams = 1,
	.channels_min = 2,
	.channels_max = 2,
	/* NID is set in build_pcms */
};

/* Used by build_pcms to flag that a PCM has no playback stream */
static const struct hda_pcm_stream pcm_null_stream = {
	.substreams = 0,
	.channels_min = 0,
	.channels_max = 0,
};

/*
 * dynamic changing ADC PCM streams
 */
static bool dyn_adc_pcm_resetup(struct hda_codec *codec, int cur)
{
	struct hda_gen_spec *spec = codec->spec;
	hda_nid_t new_adc = spec->adc_nids[spec->dyn_adc_idx[cur]];

	if (spec->cur_adc && spec->cur_adc != new_adc) {
		/* stream is running, let's swap the current ADC */
		__snd_hda_codec_cleanup_stream(codec, spec->cur_adc, 1);
		spec->cur_adc = new_adc;
		snd_hda_codec_setup_stream(codec, new_adc,
					   spec->cur_adc_stream_tag, 0,
					   spec->cur_adc_format);
		return true;
	}
	return false;
}

/* analog capture with dynamic dual-adc changes */
static int dyn_adc_capture_pcm_prepare(struct hda_pcm_stream *hinfo,
				       struct hda_codec *codec,
				       unsigned int stream_tag,
				       unsigned int format,
				       struct snd_pcm_substream *substream)
{
	struct hda_gen_spec *spec = codec->spec;
	spec->cur_adc = spec->adc_nids[spec->dyn_adc_idx[spec->cur_mux[0]]];
	spec->cur_adc_stream_tag = stream_tag;
	spec->cur_adc_format = format;
	snd_hda_codec_setup_stream(codec, spec->cur_adc, stream_tag, 0, format);
	return 0;
}

static int dyn_adc_capture_pcm_cleanup(struct hda_pcm_stream *hinfo,
				       struct hda_codec *codec,
				       struct snd_pcm_substream *substream)
{
	struct hda_gen_spec *spec = codec->spec;
	snd_hda_codec_cleanup_stream(codec, spec->cur_adc);
	spec->cur_adc = 0;
	return 0;
}

static const struct hda_pcm_stream dyn_adc_pcm_analog_capture = {
	.substreams = 1,
	.channels_min = 2,
	.channels_max = 2,
	.nid = 0, /* fill later */
	.ops = {
		.prepare = dyn_adc_capture_pcm_prepare,
		.cleanup = dyn_adc_capture_pcm_cleanup
	},
};

static void fill_pcm_stream_name(char *str, size_t len, const char *sfx,
				 const char *chip_name)
{
	char *p;

	if (*str)
		return;
	strlcpy(str, chip_name, len);

	/* drop non-alnum chars after a space */
	for (p = strchr(str, ' '); p; p = strchr(p + 1, ' ')) {
		if (!isalnum(p[1])) {
			*p = 0;
			break;
		}
	}
	strlcat(str, sfx, len);
}

/* copy PCM stream info from @default_str, and override non-NULL entries
 * from @spec_str and @nid
 */
static void setup_pcm_stream(struct hda_pcm_stream *str,
			     const struct hda_pcm_stream *default_str,
			     const struct hda_pcm_stream *spec_str,
			     hda_nid_t nid)
{
	*str = *default_str;
	if (nid)
		str->nid = nid;
	if (spec_str) {
		if (spec_str->substreams)
			str->substreams = spec_str->substreams;
		if (spec_str->channels_min)
			str->channels_min = spec_str->channels_min;
		if (spec_str->channels_max)
			str->channels_max = spec_str->channels_max;
		if (spec_str->rates)
			str->rates = spec_str->rates;
		if (spec_str->formats)
			str->formats = spec_str->formats;
		if (spec_str->maxbps)
			str->maxbps = spec_str->maxbps;
	}
}

/**
 * snd_hda_gen_build_pcms - build PCM streams based on the parsed results
 * @codec: the HDA codec
 *
 * Pass this to build_pcms patch_ops.
 */
int snd_hda_gen_build_pcms(struct hda_codec *codec)
{
	struct hda_gen_spec *spec = codec->spec;
	struct hda_pcm *info;
	bool have_multi_adcs;

	if (spec->no_analog)
		goto skip_analog;

	fill_pcm_stream_name(spec->stream_name_analog,
			     sizeof(spec->stream_name_analog),
			     " Analog", codec->core.chip_name);
	info = snd_hda_codec_pcm_new(codec, "%s", spec->stream_name_analog);
	if (!info)
		return -ENOMEM;
	spec->pcm_rec[0] = info;

	if (spec->multiout.num_dacs > 0) {
		setup_pcm_stream(&info->stream[SNDRV_PCM_STREAM_PLAYBACK],
				 &pcm_analog_playback,
				 spec->stream_analog_playback,
				 spec->multiout.dac_nids[0]);
		info->stream[SNDRV_PCM_STREAM_PLAYBACK].channels_max =
			spec->multiout.max_channels;
		if (spec->autocfg.line_out_type == AUTO_PIN_SPEAKER_OUT &&
		    spec->autocfg.line_outs == 2)
			info->stream[SNDRV_PCM_STREAM_PLAYBACK].chmap =
				snd_pcm_2_1_chmaps;
	}
	if (spec->num_adc_nids) {
		setup_pcm_stream(&info->stream[SNDRV_PCM_STREAM_CAPTURE],
				 (spec->dyn_adc_switch ?
				  &dyn_adc_pcm_analog_capture : &pcm_analog_capture),
				 spec->stream_analog_capture,
				 spec->adc_nids[0]);
	}

 skip_analog:
	/* SPDIF for stream index #1 */
	if (spec->multiout.dig_out_nid || spec->dig_in_nid) {
		fill_pcm_stream_name(spec->stream_name_digital,
				     sizeof(spec->stream_name_digital),
				     " Digital", codec->core.chip_name);
		info = snd_hda_codec_pcm_new(codec, "%s",
					     spec->stream_name_digital);
		if (!info)
			return -ENOMEM;
		codec->slave_dig_outs = spec->multiout.slave_dig_outs;
		spec->pcm_rec[1] = info;
		if (spec->dig_out_type)
			info->pcm_type = spec->dig_out_type;
		else
			info->pcm_type = HDA_PCM_TYPE_SPDIF;
		if (spec->multiout.dig_out_nid)
			setup_pcm_stream(&info->stream[SNDRV_PCM_STREAM_PLAYBACK],
					 &pcm_digital_playback,
					 spec->stream_digital_playback,
					 spec->multiout.dig_out_nid);
		if (spec->dig_in_nid)
			setup_pcm_stream(&info->stream[SNDRV_PCM_STREAM_CAPTURE],
					 &pcm_digital_capture,
					 spec->stream_digital_capture,
					 spec->dig_in_nid);
	}

	if (spec->no_analog)
		return 0;

	/* If the use of more than one ADC is requested for the current
	 * model, configure a second analog capture-only PCM.
	 */
	have_multi_adcs = (spec->num_adc_nids > 1) &&
		!spec->dyn_adc_switch && !spec->auto_mic;
	/* Additional Analaog capture for index #2 */
	if (spec->alt_dac_nid || have_multi_adcs) {
		fill_pcm_stream_name(spec->stream_name_alt_analog,
				     sizeof(spec->stream_name_alt_analog),
			     " Alt Analog", codec->core.chip_name);
		info = snd_hda_codec_pcm_new(codec, "%s",
					     spec->stream_name_alt_analog);
		if (!info)
			return -ENOMEM;
		spec->pcm_rec[2] = info;
		if (spec->alt_dac_nid)
			setup_pcm_stream(&info->stream[SNDRV_PCM_STREAM_PLAYBACK],
					 &pcm_analog_alt_playback,
					 spec->stream_analog_alt_playback,
					 spec->alt_dac_nid);
		else
			setup_pcm_stream(&info->stream[SNDRV_PCM_STREAM_PLAYBACK],
					 &pcm_null_stream, NULL, 0);
		if (have_multi_adcs) {
			setup_pcm_stream(&info->stream[SNDRV_PCM_STREAM_CAPTURE],
					 &pcm_analog_alt_capture,
					 spec->stream_analog_alt_capture,
					 spec->adc_nids[1]);
			info->stream[SNDRV_PCM_STREAM_CAPTURE].substreams =
				spec->num_adc_nids - 1;
		} else {
			setup_pcm_stream(&info->stream[SNDRV_PCM_STREAM_CAPTURE],
					 &pcm_null_stream, NULL, 0);
		}
	}

	return 0;
}
EXPORT_SYMBOL_GPL(snd_hda_gen_build_pcms);


/*
 * Standard auto-parser initializations
 */

/* configure the given path as a proper output */
static void set_output_and_unmute(struct hda_codec *codec, int path_idx)
{
	struct nid_path *path;
	hda_nid_t pin;

	path = snd_hda_get_path_from_idx(codec, path_idx);
	if (!path || !path->depth)
		return;
	pin = path->path[path->depth - 1];
	restore_pin_ctl(codec, pin);
	snd_hda_activate_path(codec, path, path->active,
			      aamix_default(codec->spec));
	set_pin_eapd(codec, pin, path->active);
}

/* initialize primary output paths */
static void init_multi_out(struct hda_codec *codec)
{
	struct hda_gen_spec *spec = codec->spec;
	int i;

	for (i = 0; i < spec->autocfg.line_outs; i++)
		set_output_and_unmute(codec, spec->out_paths[i]);
}


static void __init_extra_out(struct hda_codec *codec, int num_outs, int *paths)
{
	int i;

	for (i = 0; i < num_outs; i++)
		set_output_and_unmute(codec, paths[i]);
}

/* initialize hp and speaker paths */
static void init_extra_out(struct hda_codec *codec)
{
	struct hda_gen_spec *spec = codec->spec;

	if (spec->autocfg.line_out_type != AUTO_PIN_HP_OUT)
		__init_extra_out(codec, spec->autocfg.hp_outs, spec->hp_paths);
	if (spec->autocfg.line_out_type != AUTO_PIN_SPEAKER_OUT)
		__init_extra_out(codec, spec->autocfg.speaker_outs,
				 spec->speaker_paths);
}

/* initialize multi-io paths */
static void init_multi_io(struct hda_codec *codec)
{
	struct hda_gen_spec *spec = codec->spec;
	int i;

	for (i = 0; i < spec->multi_ios; i++) {
		hda_nid_t pin = spec->multi_io[i].pin;
		struct nid_path *path;
		path = get_multiio_path(codec, i);
		if (!path)
			continue;
		if (!spec->multi_io[i].ctl_in)
			spec->multi_io[i].ctl_in =
				snd_hda_codec_get_pin_target(codec, pin);
		snd_hda_activate_path(codec, path, path->active,
				      aamix_default(spec));
	}
}

static void init_aamix_paths(struct hda_codec *codec)
{
	struct hda_gen_spec *spec = codec->spec;

	if (!spec->have_aamix_ctl)
		return;
	update_aamix_paths(codec, spec->aamix_mode, spec->out_paths[0],
			   spec->aamix_out_paths[0],
			   spec->autocfg.line_out_type);
	update_aamix_paths(codec, spec->aamix_mode, spec->hp_paths[0],
			   spec->aamix_out_paths[1],
			   AUTO_PIN_HP_OUT);
	update_aamix_paths(codec, spec->aamix_mode, spec->speaker_paths[0],
			   spec->aamix_out_paths[2],
			   AUTO_PIN_SPEAKER_OUT);
}

/* set up input pins and loopback paths */
static void init_analog_input(struct hda_codec *codec)
{
	struct hda_gen_spec *spec = codec->spec;
	struct auto_pin_cfg *cfg = &spec->autocfg;
	int i;

	for (i = 0; i < cfg->num_inputs; i++) {
		hda_nid_t nid = cfg->inputs[i].pin;
		if (is_input_pin(codec, nid))
			restore_pin_ctl(codec, nid);

		/* init loopback inputs */
		if (spec->mixer_nid) {
			resume_path_from_idx(codec, spec->loopback_paths[i]);
			resume_path_from_idx(codec, spec->loopback_merge_path);
		}
	}
}

/* initialize ADC paths */
static void init_input_src(struct hda_codec *codec)
{
	struct hda_gen_spec *spec = codec->spec;
	struct hda_input_mux *imux = &spec->input_mux;
	struct nid_path *path;
	int i, c, nums;

	if (spec->dyn_adc_switch)
		nums = 1;
	else
		nums = spec->num_adc_nids;

	for (c = 0; c < nums; c++) {
		for (i = 0; i < imux->num_items; i++) {
			path = get_input_path(codec, c, i);
			if (path) {
				bool active = path->active;
				if (i == spec->cur_mux[c])
					active = true;
				snd_hda_activate_path(codec, path, active, false);
			}
		}
		if (spec->hp_mic)
			update_hp_mic(codec, c, true);
	}

	if (spec->cap_sync_hook)
		spec->cap_sync_hook(codec, NULL, NULL);
}

/* set right pin controls for digital I/O */
static void init_digital(struct hda_codec *codec)
{
	struct hda_gen_spec *spec = codec->spec;
	int i;
	hda_nid_t pin;

	for (i = 0; i < spec->autocfg.dig_outs; i++)
		set_output_and_unmute(codec, spec->digout_paths[i]);
	pin = spec->autocfg.dig_in_pin;
	if (pin) {
		restore_pin_ctl(codec, pin);
		resume_path_from_idx(codec, spec->digin_path);
	}
}

/* clear unsol-event tags on unused pins; Conexant codecs seem to leave
 * invalid unsol tags by some reason
 */
static void clear_unsol_on_unused_pins(struct hda_codec *codec)
{
	int i;

	for (i = 0; i < codec->init_pins.used; i++) {
		struct hda_pincfg *pin = snd_array_elem(&codec->init_pins, i);
		hda_nid_t nid = pin->nid;
		if (is_jack_detectable(codec, nid) &&
		    !snd_hda_jack_tbl_get(codec, nid))
			snd_hda_codec_update_cache(codec, nid, 0,
					AC_VERB_SET_UNSOLICITED_ENABLE, 0);
	}
}

/**
 * snd_hda_gen_init - initialize the generic spec
 * @codec: the HDA codec
 *
 * This can be put as patch_ops init function.
 */
int snd_hda_gen_init(struct hda_codec *codec)
{
	struct hda_gen_spec *spec = codec->spec;

	if (spec->init_hook)
		spec->init_hook(codec);

	snd_hda_apply_verbs(codec);

	init_multi_out(codec);
	init_extra_out(codec);
	init_multi_io(codec);
	init_aamix_paths(codec);
	init_analog_input(codec);
	init_input_src(codec);
	init_digital(codec);

	clear_unsol_on_unused_pins(codec);

	sync_all_pin_power_ctls(codec);

	/* call init functions of standard auto-mute helpers */
	update_automute_all(codec);

	regcache_sync(codec->core.regmap);

	if (spec->vmaster_mute.sw_kctl && spec->vmaster_mute.hook)
		snd_hda_sync_vmaster_hook(&spec->vmaster_mute);

	hda_call_check_power_status(codec, 0x01);
	return 0;
}
EXPORT_SYMBOL_GPL(snd_hda_gen_init);

/**
 * snd_hda_gen_free - free the generic spec
 * @codec: the HDA codec
 *
 * This can be put as patch_ops free function.
 */
void snd_hda_gen_free(struct hda_codec *codec)
{
	snd_hda_apply_fixup(codec, HDA_FIXUP_ACT_FREE);
	snd_hda_gen_spec_free(codec->spec);
	kfree(codec->spec);
	codec->spec = NULL;
}
EXPORT_SYMBOL_GPL(snd_hda_gen_free);

#ifdef CONFIG_PM
/**
 * snd_hda_gen_check_power_status - check the loopback power save state
 * @codec: the HDA codec
 * @nid: NID to inspect
 *
 * This can be put as patch_ops check_power_status function.
 */
int snd_hda_gen_check_power_status(struct hda_codec *codec, hda_nid_t nid)
{
	struct hda_gen_spec *spec = codec->spec;
	return snd_hda_check_amp_list_power(codec, &spec->loopback, nid);
}
EXPORT_SYMBOL_GPL(snd_hda_gen_check_power_status);
#endif


/*
 * the generic codec support
 */

static const struct hda_codec_ops generic_patch_ops = {
	.build_controls = snd_hda_gen_build_controls,
	.build_pcms = snd_hda_gen_build_pcms,
	.init = snd_hda_gen_init,
	.free = snd_hda_gen_free,
	.unsol_event = snd_hda_jack_unsol_event,
#ifdef CONFIG_PM
	.check_power_status = snd_hda_gen_check_power_status,
#endif
};

/*
 * snd_hda_parse_generic_codec - Generic codec parser
 * @codec: the HDA codec
 */
static int snd_hda_parse_generic_codec(struct hda_codec *codec)
{
	struct hda_gen_spec *spec;
	int err;

	spec = kzalloc(sizeof(*spec), GFP_KERNEL);
	if (!spec)
		return -ENOMEM;
	snd_hda_gen_spec_init(spec);
	codec->spec = spec;

	err = snd_hda_parse_pin_defcfg(codec, &spec->autocfg, NULL, 0);
	if (err < 0)
		return err;

	err = snd_hda_gen_parse_auto_config(codec, &spec->autocfg);
	if (err < 0)
		goto error;

	codec->patch_ops = generic_patch_ops;
	return 0;

error:
	snd_hda_gen_free(codec);
	return err;
}

static const struct hda_codec_preset snd_hda_preset_generic[] = {
	{ .id = HDA_CODEC_ID_GENERIC, .patch = snd_hda_parse_generic_codec },
	{} /* terminator */
};

static struct hda_codec_driver generic_driver = {
	.preset = snd_hda_preset_generic,
};

module_hda_codec_driver(generic_driver);

MODULE_LICENSE("GPL");
MODULE_DESCRIPTION("Generic HD-audio codec parser");<|MERGE_RESOLUTION|>--- conflicted
+++ resolved
@@ -844,10 +844,6 @@
 			snd_hda_codec_write(codec, nid, 0,
 					    AC_VERB_SET_POWER_STATE, state);
 			changed = nid;
-<<<<<<< HEAD
-			if (state == AC_PWRST_D0)
-				snd_hdac_regmap_sync_node(&codec->core, nid);
-=======
 			/* all known codecs seem to be capable to handl
 			 * widgets state even in D3, so far.
 			 * if any new codecs need to restore the widget
@@ -858,7 +854,6 @@
 			if (state == AC_PWRST_D0)
 				snd_hdac_regmap_sync_node(&codec->core, nid);
 #endif
->>>>>>> 4b8a8262
 		}
 	}
 	return changed;
@@ -4931,18 +4926,12 @@
  dig_only:
 	parse_digital(codec);
 
-<<<<<<< HEAD
-	if (spec->power_down_unused || codec->power_save_node)
-		if (!codec->power_filter)
-			codec->power_filter = snd_hda_gen_path_power_filter;
-=======
 	if (spec->power_down_unused || codec->power_save_node) {
 		if (!codec->power_filter)
 			codec->power_filter = snd_hda_gen_path_power_filter;
 		if (!codec->patch_ops.stream_pm)
 			codec->patch_ops.stream_pm = snd_hda_gen_stream_pm;
 	}
->>>>>>> 4b8a8262
 
 	if (!spec->no_analog && spec->beep_nid) {
 		err = snd_hda_attach_beep_device(codec, spec->beep_nid);
