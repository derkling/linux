--- conflicted
+++ resolved
@@ -2197,11 +2197,7 @@
 	}
 	dai_data->rate = params_rate(params);
 
-<<<<<<< HEAD
-//ken_cheng@asus.com for WI500Q Digital MIC (ADMP441) +++
-=======
 //ASUS_BSP Ken_Cheng for WI500Q Digital MIC (ADMP441) +++
->>>>>>> 475703d5
 #if !defined(ASUS_WI500Q_PROJECT)
 	switch (params_format(params)) {
 	case SNDRV_PCM_FORMAT_S16_LE:
@@ -2220,11 +2216,7 @@
 		dai_data->port_config.i2s.bit_width = 24;
 		dai_data->bitwidth = 24;
 #endif
-<<<<<<< HEAD
-//ken_cheng@asus.com for WI500Q Digital MIC (ADMP441) ---
-=======
 //ASUS_BSP Ken_Cheng for WI500Q Digital MIC (ADMP441) ---
->>>>>>> 475703d5
 
 	dai_data->port_config.i2s.i2s_cfg_minor_version =
 			AFE_API_VERSION_I2S_CONFIG;
@@ -2374,21 +2366,13 @@
 			.aif_name = "PRI_MI2S_TX",
 			.rates = SNDRV_PCM_RATE_48000 | SNDRV_PCM_RATE_8000 |
 			SNDRV_PCM_RATE_16000,
-<<<<<<< HEAD
-//ken_cheng@asus.com for WI500Q Digital MIC (ADMP441) +++
-=======
 //ASUS_BSP Ken_Cheng for WI500Q Digital MIC (ADMP441) +++
->>>>>>> 475703d5
 #if !defined(ASUS_WI500Q_PROJECT)
 			.formats = SNDRV_PCM_FMTBIT_S16_LE,
 #else
 			.formats = SNDRV_PCM_FMTBIT_S24_LE,
 #endif
-<<<<<<< HEAD
-//ken_cheng@asus.com for WI500Q Digital MIC (ADMP441) ---
-=======
 //ASUS_BSP Ken_Cheng for WI500Q Digital MIC (ADMP441) ---
->>>>>>> 475703d5
 			.rate_min =     8000,
 			.rate_max =     48000,
 		},
