--- conflicted
+++ resolved
@@ -38,11 +38,7 @@
 #define ULL_SUPPORTED_BITS_PER_SAMPLE 16
 #define ULL_SUPPORTED_SAMPLE_RATE 48000
 
-<<<<<<< HEAD
-#define ASUS_ADJUST_AFE_TX_MIC_GAIN
-=======
 #define CMD_GET_HDR_SZ 16
->>>>>>> 62a3c2da
 
 enum {
 	ADM_CUSTOM_TOP_CAL = 0,
@@ -1400,108 +1396,7 @@
 	return result;
 }
 
-<<<<<<< HEAD
-/* ASUS_BSP +++ Ken_Cheng "adjust TX MIC_GAIN" */
-#ifdef ASUS_ADJUST_AFE_TX_MIC_GAIN
-/* send_adm_cal_tx_gain from Qualcomm's patch for adjusting TX MIC_GAIN */
-static int send_adm_cal_tx_gain(int port_id, struct acdb_cal_block *aud_cal,
-                                               int perf_mode)
-{
-	s32 result = 0;
-	struct adm_cmd_set_pp_params_v5 *adm_params = NULL;
-
-	uint32_t params[12] = {0x00010BFE,0x00010BFF,0x00000004,0x0000b3f3,  /* Tx mic gain b3f3 for 15db */
-				0x00010C3D,0x00010C3E,0x00000004,0x00000001,  /* TX HPF enable/disable */
-				0x00010C3D,0x00010C3F,0x00000004,0x00002000}; /* TX HPF PreGain */
-
-	uint32_t params_length;
-	int sz, index = afe_get_port_index(port_id);
-
-
-	params_length = sizeof(params);
-
-	if (index < 0 || index >= AFE_MAX_PORTS) {
-		pr_err("%s: invalid port idx %d portid %#x\n",
-			__func__, index, port_id);
-		return 0;
-	}
-
-	pr_debug("%s: Port id %#x, index %d\n", __func__, port_id, index);
-
-	pr_debug("%s: Tx_mic_gain %#x\n", __func__, (params[3]&0xffffff));
-	pr_debug("%s: TX HPF Enabled/Disable Flag %#x\n", __func__, (params[7]&0xffffff));
-	pr_debug("%s: TX HPF PreGain %#x\n", __func__, (params[11]&0xffffff));
-
-	sz = sizeof(struct adm_cmd_set_pp_params_v5) +
-		params_length;
-	adm_params = kzalloc(sz, GFP_KERNEL);
-	if (!adm_params) {
-		pr_err("%s, adm params memory alloc failed\n", __func__);
-		return -ENOMEM;
-	}
-
-	memcpy(((u8 *)adm_params +
-		sizeof(struct adm_cmd_set_pp_params_v5)),
-		params, params_length);
-
-
-	adm_params->hdr.hdr_field = APR_HDR_FIELD(APR_MSG_TYPE_SEQ_CMD,
-		APR_HDR_LEN(20), APR_PKT_VER);
-	adm_params->hdr.pkt_size = sz;
-	adm_params->hdr.src_svc = APR_SVC_ADM;
-	adm_params->hdr.src_domain = APR_DOMAIN_APPS;
-	adm_params->hdr.src_port = port_id;
-	adm_params->hdr.dest_svc = APR_SVC_ADM;
-	adm_params->hdr.dest_domain = APR_DOMAIN_ADSP;
-
-	if (perf_mode == LEGACY_PCM_MODE)
-		adm_params->hdr.dest_port =
-			atomic_read(&this_adm.copp_id[index]);
-	else
-		adm_params->hdr.dest_port =
-			atomic_read(&this_adm.copp_low_latency_id[index]);
-
-	adm_params->hdr.token = port_id;
-	adm_params->hdr.opcode = ADM_CMD_SET_PP_PARAMS_V5;
-	adm_params->payload_addr_lsw = 0;
-	adm_params->payload_addr_msw = 0;
-	adm_params->mem_map_handle = 0;
-	adm_params->payload_size = params_length;
-
-	atomic_set(&this_adm.copp_stat[index], 0);
-	pr_debug("%s: Sending SET_PARAMS payload = 0x%x, size = %d\n",
-		__func__, adm_params->payload_addr_lsw,
-		adm_params->payload_size);
-	result = apr_send_pkt(this_adm.apr, (uint32_t *)adm_params);
-	if (result < 0) {
-		pr_err("%s: Set params failed port = %#x payload = 0x%x\n",
-			__func__, port_id, aud_cal->cal_paddr);
-		result = -EINVAL;
-		goto done;
-	}
-	/* Wait for the callback */
-	result = wait_event_timeout(this_adm.wait[index],
-		atomic_read(&this_adm.copp_stat[index]),
-		msecs_to_jiffies(TIMEOUT_MS));
-	if (!result) {
-		pr_err("%s: Set params timed out port = %#x, payload = 0x%x\n",
-			__func__, port_id, aud_cal->cal_paddr);
-		result = -EINVAL;
-		goto done;
-	}
-
-	result = 0;
-done:
-	kfree(adm_params);
-	return result;
-}
-#endif
-/* ASUS_BSP --- Ken_Cheng "adjust TX MIC_GAIN" */
-
-static void send_adm_cal(int port_id, int path, int perf_mode)
-=======
 static struct cal_block_data *adm_find_cal_by_path(int cal_index, int path)
->>>>>>> 62a3c2da
 {
 	struct list_head		*ptr, *next;
 	struct cal_block_data		*cal_block = NULL;
@@ -1559,28 +1454,9 @@
 				return cal_block;
 		}
 	}
-<<<<<<< HEAD
-
-	if (!send_adm_cal_block(port_id, &aud_cal, perf_mode))
-		pr_debug("%s: Audvol cal sent for port id: %#x, path %d\n",
-			__func__, port_id, acdb_path);
-	else
-		pr_debug("%s: Audvol cal not sent for port id: %#x, path %d\n",
-			__func__, port_id, acdb_path);
-
-/* ASUS_BSP +++ Ken_Cheng "adjust TX MIC_GAIN" */
-#ifdef ASUS_ADJUST_AFE_TX_MIC_GAIN
-	if(port_id&1)  // to make sure apply calibration only the Tx path port(recording)
-	{
-		send_adm_cal_tx_gain(port_id, &aud_cal, perf_mode);
-	}
-#endif
-/* ASUS_BSP --- Ken_Cheng "adjust TX MIC_GAIN" */
-=======
 	pr_debug("%s: Can't find topology for cal_index %d, path %d, app %d, acdb_id %d defaulting to search by path\n",
 		__func__, cal_index, path, app_type, acdb_id);
 	return adm_find_cal_by_path(cal_index, path);
->>>>>>> 62a3c2da
 }
 
 static void send_adm_cal_type(int cal_index, int path, int port_id,
@@ -1814,27 +1690,6 @@
 		}
 
 		open.topology_id = topology;
-<<<<<<< HEAD
-		if ((open.topology_id == VPM_TX_SM_ECNS_COPP_TOPOLOGY) ||
-			(open.topology_id == VPM_TX_DM_FLUENCE_COPP_TOPOLOGY))
-				rate = 16000;
-
-		if (perf_mode == ULTRA_LOW_LATENCY_PCM_MODE) {
-			open.topology_id = NULL_COPP_TOPOLOGY;
-			rate = ULL_SUPPORTED_SAMPLE_RATE;
-		}
-
-/***********************************************************************************/
-/***** Hack the topology for MONO MIC here which has HPF module in it. *************/
-		if(path == ADM_PATH_LIVE_REC)
-		{
-			open.topology_id = ADM_CMD_COPP_OPENOPOLOGY_ID_MIC_MONO_AUDIO_COPP;
-			pr_debug("%s: Hacking topology ID in record path 0x%X\n", __func__, open.topology_id);
-		}
-/***********************************************************************************/
-
-=======
->>>>>>> 62a3c2da
 		open.dev_num_channel = channel_mode & 0x00FF;
 		open.bit_width = bit_width;
 		WARN_ON((perf_mode == ULTRA_LOW_LATENCY_PCM_MODE) &&
