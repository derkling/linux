--- conflicted
+++ resolved
@@ -1538,14 +1538,10 @@
 
 	if (enable) {
 		if (substream->stream == SNDRV_PCM_STREAM_PLAYBACK) {
-<<<<<<< HEAD
+                      mi2s_rx_clk.clk_val2 = Q6AFE_LPASS_OSR_CLK_12_P288_MHZ;
 			if ((mi2s_rx_bit_format == SNDRV_PCM_FORMAT_S24_LE) ||
 				(mi2s_rx_bit_format ==
 						SNDRV_PCM_FORMAT_S24_3LE))
-=======
-			mi2s_rx_clk.clk_val2 = Q6AFE_LPASS_OSR_CLK_12_P288_MHZ;
-			if (mi2s_rx_bit_format == SNDRV_PCM_FORMAT_S24_LE)
->>>>>>> 4742aa9e
 				mi2s_rx_clk.clk_val1 =
 					Q6AFE_LPASS_IBIT_CLK_3_P072_MHZ;
 			else
@@ -1597,14 +1593,10 @@
 
 	if (enable) {
 		if (substream->stream == SNDRV_PCM_STREAM_PLAYBACK) {
-<<<<<<< HEAD
-			if ((mi2s_rx_bit_format == SNDRV_PCM_FORMAT_S24_LE) ||
+                      mi2s_rx_clk.clk_val2 = Q6AFE_LPASS_OSR_CLK_12_P288_MHZ;
+                      if ((mi2s_rx_bit_format == SNDRV_PCM_FORMAT_S24_LE) ||
 				(mi2s_rx_bit_format ==
 					SNDRV_PCM_FORMAT_S24_3LE))
-=======
-			mi2s_rx_clk.clk_val2 = Q6AFE_LPASS_OSR_CLK_12_P288_MHZ;
-			if (mi2s_rx_bit_format == SNDRV_PCM_FORMAT_S24_LE)
->>>>>>> 4742aa9e
 				mi2s_rx_clk.clk_val1 =
 					Q6AFE_LPASS_IBIT_CLK_3_P072_MHZ;
 			else
