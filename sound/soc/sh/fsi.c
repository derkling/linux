--- conflicted
+++ resolved
@@ -132,14 +132,6 @@
 	struct fsi_stream playback;
 	struct fsi_stream capture;
 
-<<<<<<< HEAD
-	int byte_offset;
-	int period_len;
-	int buffer_len;
-	int periods;
-
-=======
->>>>>>> 45f53cc9
 	u32 mst_ctrl;
 };
 
@@ -512,32 +504,6 @@
 
 	/* clear interrupt factor */
 	fsi_master_mask_set(master, master->core->int_st, data, 0);
-<<<<<<< HEAD
-}
-
-/************************************************************************
-
-
-		SPDIF master clock function
-
-These functions are used later FSI2
-************************************************************************/
-static void fsi_spdif_clk_ctrl(struct fsi_priv *fsi, int enable)
-{
-	struct fsi_master *master = fsi_get_master(fsi);
-	u32 val = BP | SE;
-
-	if (master->core->ver < 2) {
-		pr_err("fsi: register access err (%s)\n", __func__);
-		return;
-	}
-
-	if (enable)
-		fsi_master_mask_set(master, fsi->mst_ctrl, val, val);
-	else
-		fsi_master_mask_set(master, fsi->mst_ctrl, val, 0);
-=======
->>>>>>> 45f53cc9
 }
 
 /*
@@ -792,13 +758,9 @@
 			   struct snd_soc_dai *dai)
 {
 	struct fsi_priv *fsi = fsi_get_priv(substream);
-<<<<<<< HEAD
-=======
 	struct fsi_master *master = fsi_get_master(fsi);
 	struct fsi_stream *io;
->>>>>>> 45f53cc9
 	u32 flags = fsi_get_info_flags(fsi);
-	struct fsi_master *master = fsi_get_master(fsi);
 	u32 fmt;
 	u32 reg;
 	u32 data;
@@ -837,31 +799,6 @@
 	switch (fmt) {
 	case SH_FSI_FMT_MONO:
 		data = CR_MONO;
-<<<<<<< HEAD
-		fsi->chan = 1;
-		break;
-	case SH_FSI_FMT_MONO_DELAY:
-		data = CR_MONO_D;
-		fsi->chan = 1;
-		break;
-	case SH_FSI_FMT_PCM:
-		data = CR_PCM;
-		fsi->chan = 2;
-		break;
-	case SH_FSI_FMT_I2S:
-		data = CR_I2S;
-		fsi->chan = 2;
-		break;
-	case SH_FSI_FMT_TDM:
-		fsi->chan = is_play ?
-			SH_FSI_GET_CH_O(flags) : SH_FSI_GET_CH_I(flags);
-		data = CR_TDM | (fsi->chan - 1);
-		break;
-	case SH_FSI_FMT_TDM_DELAY:
-		fsi->chan = is_play ?
-			SH_FSI_GET_CH_O(flags) : SH_FSI_GET_CH_I(flags);
-		data = CR_TDM_D | (fsi->chan - 1);
-=======
 		io->chan_num = 1;
 		break;
 	case SH_FSI_FMT_MONO_DELAY:
@@ -885,7 +822,6 @@
 		io->chan_num = is_play ?
 			SH_FSI_GET_CH_O(flags) : SH_FSI_GET_CH_I(flags);
 		data = CR_TDM_D | (io->chan_num - 1);
->>>>>>> 45f53cc9
 		break;
 	case SH_FSI_FMT_SPDIF:
 		if (master->core->ver < 2) {
@@ -893,11 +829,7 @@
 			return -EINVAL;
 		}
 		data = CR_SPDIF;
-<<<<<<< HEAD
-		fsi->chan = 2;
-=======
 		io->chan_num = 2;
->>>>>>> 45f53cc9
 		fsi_spdif_clk_ctrl(fsi, 1);
 		fsi_reg_mask_set(fsi, OUT_SEL, 0x0010, 0x0010);
 		break;
@@ -961,11 +893,7 @@
 	struct fsi_master *master = fsi_get_master(fsi);
 	int (*set_rate)(int is_porta, int rate) = master->info->set_rate;
 	int fsi_ver = master->core->ver;
-<<<<<<< HEAD
-	int is_play = (substream->stream == SNDRV_PCM_STREAM_PLAYBACK);
-=======
 	int is_play = fsi_is_play(substream);
->>>>>>> 45f53cc9
 	int ret;
 
 	/* if slave mode, set_rate is not needed */
@@ -1334,10 +1262,7 @@
 static struct platform_device_id fsi_id_table[] = {
 	{ "sh_fsi",	(kernel_ulong_t)&fsi1_core },
 	{ "sh_fsi2",	(kernel_ulong_t)&fsi2_core },
-<<<<<<< HEAD
-=======
 	{},
->>>>>>> 45f53cc9
 };
 MODULE_DEVICE_TABLE(platform, fsi_id_table);
 
