/*
 * zoom2.c  --  SoC audio for Zoom2
 *
 * Author: Misael Lopez Cruz <x0052729@ti.com>
 *
 * This program is free software; you can redistribute it and/or
 * modify it under the terms of the GNU General Public License
 * version 2 as published by the Free Software Foundation.
 *
 * This program is distributed in the hope that it will be useful, but
 * WITHOUT ANY WARRANTY; without even the implied warranty of
 * MERCHANTABILITY or FITNESS FOR A PARTICULAR PURPOSE.  See the GNU
 * General Public License for more details.
 *
 * You should have received a copy of the GNU General Public License
 * along with this program; if not, write to the Free Software
 * Foundation, Inc., 51 Franklin St, Fifth Floor, Boston, MA
 * 02110-1301 USA
 *
 */

#include <linux/clk.h>
#include <linux/platform_device.h>
#include <sound/core.h>
#include <sound/pcm.h>
#include <sound/soc.h>

#include <asm/mach-types.h>
#include <mach/hardware.h>
#include <mach/gpio.h>
#include <mach/board-zoom.h>
#include <plat/mcbsp.h>

/* Register descriptions for twl4030 codec part */
#include <linux/mfd/twl4030-codec.h>

#include "omap-mcbsp.h"
#include "omap-pcm.h"

#define ZOOM2_HEADSET_MUX_GPIO		(OMAP_MAX_GPIO_LINES + 15)

static int zoom2_hw_params(struct snd_pcm_substream *substream,
				struct snd_pcm_hw_params *params)
{
	struct snd_soc_pcm_runtime *rtd = substream->private_data;
	struct snd_soc_dai *codec_dai = rtd->codec_dai;
	struct snd_soc_dai *cpu_dai = rtd->cpu_dai;
	int ret;

	/* Set codec DAI configuration */
	ret = snd_soc_dai_set_fmt(codec_dai,
				  SND_SOC_DAIFMT_I2S |
				  SND_SOC_DAIFMT_NB_NF |
				  SND_SOC_DAIFMT_CBM_CFM);
	if (ret < 0) {
		printk(KERN_ERR "can't set codec DAI configuration\n");
		return ret;
	}

	/* Set cpu DAI configuration */
	ret = snd_soc_dai_set_fmt(cpu_dai,
				  SND_SOC_DAIFMT_I2S |
				  SND_SOC_DAIFMT_NB_NF |
				  SND_SOC_DAIFMT_CBM_CFM);
	if (ret < 0) {
		printk(KERN_ERR "can't set cpu DAI configuration\n");
		return ret;
	}

	/* Set the codec system clock for DAC and ADC */
	ret = snd_soc_dai_set_sysclk(codec_dai, 0, 26000000,
					SND_SOC_CLOCK_IN);
	if (ret < 0) {
		printk(KERN_ERR "can't set codec system clock\n");
		return ret;
	}

	return 0;
}

static struct snd_soc_ops zoom2_ops = {
	.hw_params = zoom2_hw_params,
};

static int zoom2_hw_voice_params(struct snd_pcm_substream *substream,
				struct snd_pcm_hw_params *params)
{
	struct snd_soc_pcm_runtime *rtd = substream->private_data;
	struct snd_soc_dai *codec_dai = rtd->codec_dai;
	struct snd_soc_dai *cpu_dai = rtd->cpu_dai;
	int ret;

	/* Set codec DAI configuration */
	ret = snd_soc_dai_set_fmt(codec_dai,
				SND_SOC_DAIFMT_DSP_A |
				SND_SOC_DAIFMT_IB_NF |
				SND_SOC_DAIFMT_CBM_CFM);
	if (ret) {
		printk(KERN_ERR "can't set codec DAI configuration\n");
		return ret;
	}

	/* Set cpu DAI configuration */
	ret = snd_soc_dai_set_fmt(cpu_dai,
				SND_SOC_DAIFMT_DSP_A |
				SND_SOC_DAIFMT_IB_NF |
				SND_SOC_DAIFMT_CBM_CFM);
	if (ret < 0) {
		printk(KERN_ERR "can't set cpu DAI configuration\n");
		return ret;
	}

	/* Set the codec system clock for DAC and ADC */
	ret = snd_soc_dai_set_sysclk(codec_dai, 0, 26000000,
					SND_SOC_CLOCK_IN);
	if (ret < 0) {
		printk(KERN_ERR "can't set codec system clock\n");
		return ret;
	}

	return 0;
}

static struct snd_soc_ops zoom2_voice_ops = {
	.hw_params = zoom2_hw_voice_params,
};

/* Zoom2 machine DAPM */
static const struct snd_soc_dapm_widget zoom2_twl4030_dapm_widgets[] = {
	SND_SOC_DAPM_MIC("Ext Mic", NULL),
	SND_SOC_DAPM_SPK("Ext Spk", NULL),
	SND_SOC_DAPM_MIC("Headset Mic", NULL),
	SND_SOC_DAPM_HP("Headset Stereophone", NULL),
	SND_SOC_DAPM_LINE("Aux In", NULL),
};

static const struct snd_soc_dapm_route audio_map[] = {
	/* External Mics: MAINMIC, SUBMIC with bias*/
	{"MAINMIC", NULL, "Mic Bias 1"},
	{"SUBMIC", NULL, "Mic Bias 2"},
	{"Mic Bias 1", NULL, "Ext Mic"},
	{"Mic Bias 2", NULL, "Ext Mic"},

	/* External Speakers: HFL, HFR */
	{"Ext Spk", NULL, "HFL"},
	{"Ext Spk", NULL, "HFR"},

	/* Headset Stereophone:  HSOL, HSOR */
	{"Headset Stereophone", NULL, "HSOL"},
	{"Headset Stereophone", NULL, "HSOR"},

	/* Headset Mic: HSMIC with bias */
	{"HSMIC", NULL, "Headset Mic Bias"},
	{"Headset Mic Bias", NULL, "Headset Mic"},

	/* Aux In: AUXL, AUXR */
	{"Aux In", NULL, "AUXL"},
	{"Aux In", NULL, "AUXR"},
};

static int zoom2_twl4030_init(struct snd_soc_pcm_runtime *rtd)
{
	struct snd_soc_codec *codec = rtd->codec;
<<<<<<< HEAD
=======
	struct snd_soc_dapm_context *dapm = &codec->dapm;
>>>>>>> 3cbea436
	int ret;

	/* Add Zoom2 specific widgets */
	ret = snd_soc_dapm_new_controls(dapm, zoom2_twl4030_dapm_widgets,
				ARRAY_SIZE(zoom2_twl4030_dapm_widgets));
	if (ret)
		return ret;

	/* Set up Zoom2 specific audio path audio_map */
	snd_soc_dapm_add_routes(dapm, audio_map, ARRAY_SIZE(audio_map));

	/* Zoom2 connected pins */
	snd_soc_dapm_enable_pin(dapm, "Ext Mic");
	snd_soc_dapm_enable_pin(dapm, "Ext Spk");
	snd_soc_dapm_enable_pin(dapm, "Headset Mic");
	snd_soc_dapm_enable_pin(dapm, "Headset Stereophone");
	snd_soc_dapm_enable_pin(dapm, "Aux In");

	/* TWL4030 not connected pins */
<<<<<<< HEAD
	snd_soc_dapm_nc_pin(codec, "CARKITMIC");
	snd_soc_dapm_nc_pin(codec, "DIGIMIC0");
	snd_soc_dapm_nc_pin(codec, "DIGIMIC1");
	snd_soc_dapm_nc_pin(codec, "EARPIECE");
	snd_soc_dapm_nc_pin(codec, "PREDRIVEL");
	snd_soc_dapm_nc_pin(codec, "PREDRIVER");
	snd_soc_dapm_nc_pin(codec, "CARKITL");
	snd_soc_dapm_nc_pin(codec, "CARKITR");
=======
	snd_soc_dapm_nc_pin(dapm, "CARKITMIC");
	snd_soc_dapm_nc_pin(dapm, "DIGIMIC0");
	snd_soc_dapm_nc_pin(dapm, "DIGIMIC1");
	snd_soc_dapm_nc_pin(dapm, "EARPIECE");
	snd_soc_dapm_nc_pin(dapm, "PREDRIVEL");
	snd_soc_dapm_nc_pin(dapm, "PREDRIVER");
	snd_soc_dapm_nc_pin(dapm, "CARKITL");
	snd_soc_dapm_nc_pin(dapm, "CARKITR");
>>>>>>> 3cbea436

	ret = snd_soc_dapm_sync(dapm);

	return ret;
}

static int zoom2_twl4030_voice_init(struct snd_soc_pcm_runtime *rtd)
{
	struct snd_soc_codec *codec = rtd->codec;
	unsigned short reg;

	/* Enable voice interface */
	reg = codec->driver->read(codec, TWL4030_REG_VOICE_IF);
	reg |= TWL4030_VIF_DIN_EN | TWL4030_VIF_DOUT_EN | TWL4030_VIF_EN;
	codec->driver->write(codec, TWL4030_REG_VOICE_IF, reg);

	return 0;
}

/* Digital audio interface glue - connects codec <--> CPU */
static struct snd_soc_dai_link zoom2_dai[] = {
	{
		.name = "TWL4030 I2S",
		.stream_name = "TWL4030 Audio",
		.cpu_dai_name = "omap-mcbsp-dai.1",
		.codec_dai_name = "twl4030-hifi",
		.platform_name = "omap-pcm-audio",
		.codec_name = "twl4030-codec",
		.init = zoom2_twl4030_init,
		.ops = &zoom2_ops,
	},
	{
		.name = "TWL4030 PCM",
		.stream_name = "TWL4030 Voice",
		.cpu_dai_name = "omap-mcbsp-dai.2",
		.codec_dai_name = "twl4030-voice",
		.platform_name = "omap-pcm-audio",
		.codec_name = "twl4030-codec",
		.init = zoom2_twl4030_voice_init,
		.ops = &zoom2_voice_ops,
	},
};

/* Audio machine driver */
static struct snd_soc_card snd_soc_zoom2 = {
	.name = "Zoom2",
	.dai_link = zoom2_dai,
	.num_links = ARRAY_SIZE(zoom2_dai),
};

static struct platform_device *zoom2_snd_device;

static int __init zoom2_soc_init(void)
{
	int ret;

	if (!machine_is_omap_zoom2())
		return -ENODEV;
	printk(KERN_INFO "Zoom2 SoC init\n");

	zoom2_snd_device = platform_device_alloc("soc-audio", -1);
	if (!zoom2_snd_device) {
		printk(KERN_ERR "Platform device allocation failed\n");
		return -ENOMEM;
	}

	platform_set_drvdata(zoom2_snd_device, &snd_soc_zoom2);
	ret = platform_device_add(zoom2_snd_device);
	if (ret)
		goto err1;

	BUG_ON(gpio_request(ZOOM2_HEADSET_MUX_GPIO, "hs_mux") < 0);
	gpio_direction_output(ZOOM2_HEADSET_MUX_GPIO, 0);

	BUG_ON(gpio_request(ZOOM2_HEADSET_EXTMUTE_GPIO, "ext_mute") < 0);
	gpio_direction_output(ZOOM2_HEADSET_EXTMUTE_GPIO, 0);

	return 0;

err1:
	printk(KERN_ERR "Unable to add platform device\n");
	platform_device_put(zoom2_snd_device);

	return ret;
}
module_init(zoom2_soc_init);

static void __exit zoom2_soc_exit(void)
{
	gpio_free(ZOOM2_HEADSET_MUX_GPIO);
	gpio_free(ZOOM2_HEADSET_EXTMUTE_GPIO);

	platform_device_unregister(zoom2_snd_device);
}
module_exit(zoom2_soc_exit);

MODULE_AUTHOR("Misael Lopez Cruz <x0052729@ti.com>");
MODULE_DESCRIPTION("ALSA SoC Zoom2");
MODULE_LICENSE("GPL");
<|MERGE_RESOLUTION|>--- conflicted
+++ resolved
@@ -161,10 +161,7 @@
 static int zoom2_twl4030_init(struct snd_soc_pcm_runtime *rtd)
 {
 	struct snd_soc_codec *codec = rtd->codec;
-<<<<<<< HEAD
-=======
 	struct snd_soc_dapm_context *dapm = &codec->dapm;
->>>>>>> 3cbea436
 	int ret;
 
 	/* Add Zoom2 specific widgets */
@@ -184,16 +181,6 @@
 	snd_soc_dapm_enable_pin(dapm, "Aux In");
 
 	/* TWL4030 not connected pins */
-<<<<<<< HEAD
-	snd_soc_dapm_nc_pin(codec, "CARKITMIC");
-	snd_soc_dapm_nc_pin(codec, "DIGIMIC0");
-	snd_soc_dapm_nc_pin(codec, "DIGIMIC1");
-	snd_soc_dapm_nc_pin(codec, "EARPIECE");
-	snd_soc_dapm_nc_pin(codec, "PREDRIVEL");
-	snd_soc_dapm_nc_pin(codec, "PREDRIVER");
-	snd_soc_dapm_nc_pin(codec, "CARKITL");
-	snd_soc_dapm_nc_pin(codec, "CARKITR");
-=======
 	snd_soc_dapm_nc_pin(dapm, "CARKITMIC");
 	snd_soc_dapm_nc_pin(dapm, "DIGIMIC0");
 	snd_soc_dapm_nc_pin(dapm, "DIGIMIC1");
@@ -202,7 +189,6 @@
 	snd_soc_dapm_nc_pin(dapm, "PREDRIVER");
 	snd_soc_dapm_nc_pin(dapm, "CARKITL");
 	snd_soc_dapm_nc_pin(dapm, "CARKITR");
->>>>>>> 3cbea436
 
 	ret = snd_soc_dapm_sync(dapm);
 
