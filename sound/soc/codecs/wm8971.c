/*
 * wm8971.c  --  WM8971 ALSA SoC Audio driver
 *
 * Copyright 2005 Lab126, Inc.
 *
 * Author: Kenneth Kiraly <kiraly@lab126.com>
 *
 * Based on wm8753.c by Liam Girdwood
 *
 *  This program is free software; you can redistribute  it and/or modify it
 *  under  the terms of  the GNU General  Public License as published by the
 *  Free Software Foundation;  either version 2 of the  License, or (at your
 *  option) any later version.
 */

#include <linux/module.h>
#include <linux/moduleparam.h>
#include <linux/init.h>
#include <linux/delay.h>
#include <linux/pm.h>
#include <linux/i2c.h>
#include <linux/platform_device.h>
#include <linux/slab.h>
#include <sound/core.h>
#include <sound/pcm.h>
#include <sound/pcm_params.h>
#include <sound/soc.h>
#include <sound/initval.h>

#include "wm8971.h"

#define	WM8971_REG_COUNT		43

static struct workqueue_struct *wm8971_workq = NULL;

/* codec private data */
struct wm8971_priv {
	enum snd_soc_control_type control_type;
	unsigned int sysclk;
};

/*
 * wm8971 register cache
 * We can't read the WM8971 register space when we
 * are using 2 wire for device control, so we cache them instead.
 */
static const u16 wm8971_reg[] = {
	0x0097, 0x0097, 0x0079, 0x0079,  /*  0 */
	0x0000, 0x0008, 0x0000, 0x000a,  /*  4 */
	0x0000, 0x0000, 0x00ff, 0x00ff,  /*  8 */
	0x000f, 0x000f, 0x0000, 0x0000,  /* 12 */
	0x0000, 0x007b, 0x0000, 0x0032,  /* 16 */
	0x0000, 0x00c3, 0x00c3, 0x00c0,  /* 20 */
	0x0000, 0x0000, 0x0000, 0x0000,  /* 24 */
	0x0000, 0x0000, 0x0000, 0x0000,  /* 28 */
	0x0000, 0x0000, 0x0050, 0x0050,  /* 32 */
	0x0050, 0x0050, 0x0050, 0x0050,  /* 36 */
	0x0079, 0x0079, 0x0079,          /* 40 */
};

#define wm8971_reset(c)	snd_soc_write(c, WM8971_RESET, 0)

/* WM8971 Controls */
static const char *wm8971_bass[] = { "Linear Control", "Adaptive Boost" };
static const char *wm8971_bass_filter[] = { "130Hz @ 48kHz",
	"200Hz @ 48kHz" };
static const char *wm8971_treble[] = { "8kHz", "4kHz" };
static const char *wm8971_alc_func[] = { "Off", "Right", "Left", "Stereo" };
static const char *wm8971_ng_type[] = { "Constant PGA Gain",
	"Mute ADC Output" };
static const char *wm8971_deemp[] = { "None", "32kHz", "44.1kHz", "48kHz" };
static const char *wm8971_mono_mux[] = {"Stereo", "Mono (Left)",
	"Mono (Right)", "Digital Mono"};
static const char *wm8971_dac_phase[] = { "Non Inverted", "Inverted" };
static const char *wm8971_lline_mux[] = {"Line", "NC", "NC", "PGA",
	"Differential"};
static const char *wm8971_rline_mux[] = {"Line", "Mic", "NC", "PGA",
	"Differential"};
static const char *wm8971_lpga_sel[] = {"Line", "NC", "NC", "Differential"};
static const char *wm8971_rpga_sel[] = {"Line", "Mic", "NC", "Differential"};
static const char *wm8971_adcpol[] = {"Normal", "L Invert", "R Invert",
	"L + R Invert"};

static const struct soc_enum wm8971_enum[] = {
	SOC_ENUM_SINGLE(WM8971_BASS, 7, 2, wm8971_bass),	/* 0 */
	SOC_ENUM_SINGLE(WM8971_BASS, 6, 2, wm8971_bass_filter),
	SOC_ENUM_SINGLE(WM8971_TREBLE, 6, 2, wm8971_treble),
	SOC_ENUM_SINGLE(WM8971_ALC1, 7, 4, wm8971_alc_func),
	SOC_ENUM_SINGLE(WM8971_NGATE, 1, 2, wm8971_ng_type),    /* 4 */
	SOC_ENUM_SINGLE(WM8971_ADCDAC, 1, 4, wm8971_deemp),
	SOC_ENUM_SINGLE(WM8971_ADCTL1, 4, 4, wm8971_mono_mux),
	SOC_ENUM_SINGLE(WM8971_ADCTL1, 1, 2, wm8971_dac_phase),
	SOC_ENUM_SINGLE(WM8971_LOUTM1, 0, 5, wm8971_lline_mux), /* 8 */
	SOC_ENUM_SINGLE(WM8971_ROUTM1, 0, 5, wm8971_rline_mux),
	SOC_ENUM_SINGLE(WM8971_LADCIN, 6, 4, wm8971_lpga_sel),
	SOC_ENUM_SINGLE(WM8971_RADCIN, 6, 4, wm8971_rpga_sel),
	SOC_ENUM_SINGLE(WM8971_ADCDAC, 5, 4, wm8971_adcpol),    /* 12 */
	SOC_ENUM_SINGLE(WM8971_ADCIN, 6, 4, wm8971_mono_mux),
};

static const struct snd_kcontrol_new wm8971_snd_controls[] = {
	SOC_DOUBLE_R("Capture Volume", WM8971_LINVOL, WM8971_RINVOL, 0, 63, 0),
	SOC_DOUBLE_R("Capture ZC Switch", WM8971_LINVOL, WM8971_RINVOL,
		     6, 1, 0),
	SOC_DOUBLE_R("Capture Switch", WM8971_LINVOL, WM8971_RINVOL, 7, 1, 1),

	SOC_DOUBLE_R("Headphone Playback ZC Switch", WM8971_LOUT1V,
		WM8971_ROUT1V, 7, 1, 0),
	SOC_DOUBLE_R("Speaker Playback ZC Switch", WM8971_LOUT2V,
		WM8971_ROUT2V, 7, 1, 0),
	SOC_SINGLE("Mono Playback ZC Switch", WM8971_MOUTV, 7, 1, 0),

	SOC_DOUBLE_R("PCM Volume", WM8971_LDAC, WM8971_RDAC, 0, 255, 0),

	SOC_DOUBLE_R("Bypass Left Playback Volume", WM8971_LOUTM1,
		WM8971_LOUTM2, 4, 7, 1),
	SOC_DOUBLE_R("Bypass Right Playback Volume", WM8971_ROUTM1,
		WM8971_ROUTM2, 4, 7, 1),
	SOC_DOUBLE_R("Bypass Mono Playback Volume", WM8971_MOUTM1,
		WM8971_MOUTM2, 4, 7, 1),

	SOC_DOUBLE_R("Headphone Playback Volume", WM8971_LOUT1V,
		WM8971_ROUT1V, 0, 127, 0),
	SOC_DOUBLE_R("Speaker Playback Volume", WM8971_LOUT2V,
		WM8971_ROUT2V, 0, 127, 0),

	SOC_ENUM("Bass Boost", wm8971_enum[0]),
	SOC_ENUM("Bass Filter", wm8971_enum[1]),
	SOC_SINGLE("Bass Volume", WM8971_BASS, 0, 7, 1),

	SOC_SINGLE("Treble Volume", WM8971_TREBLE, 0, 7, 0),
	SOC_ENUM("Treble Cut-off", wm8971_enum[2]),

	SOC_SINGLE("Capture Filter Switch", WM8971_ADCDAC, 0, 1, 1),

	SOC_SINGLE("ALC Target Volume", WM8971_ALC1, 0, 7, 0),
	SOC_SINGLE("ALC Max Volume", WM8971_ALC1, 4, 7, 0),

	SOC_SINGLE("ALC Capture Target Volume", WM8971_ALC1, 0, 7, 0),
	SOC_SINGLE("ALC Capture Max Volume", WM8971_ALC1, 4, 7, 0),
	SOC_ENUM("ALC Capture Function", wm8971_enum[3]),
	SOC_SINGLE("ALC Capture ZC Switch", WM8971_ALC2, 7, 1, 0),
	SOC_SINGLE("ALC Capture Hold Time", WM8971_ALC2, 0, 15, 0),
	SOC_SINGLE("ALC Capture Decay Time", WM8971_ALC3, 4, 15, 0),
	SOC_SINGLE("ALC Capture Attack Time", WM8971_ALC3, 0, 15, 0),
	SOC_SINGLE("ALC Capture NG Threshold", WM8971_NGATE, 3, 31, 0),
	SOC_ENUM("ALC Capture NG Type", wm8971_enum[4]),
	SOC_SINGLE("ALC Capture NG Switch", WM8971_NGATE, 0, 1, 0),

	SOC_SINGLE("Capture 6dB Attenuate", WM8971_ADCDAC, 8, 1, 0),
	SOC_SINGLE("Playback 6dB Attenuate", WM8971_ADCDAC, 7, 1, 0),

	SOC_ENUM("Playback De-emphasis", wm8971_enum[5]),
	SOC_ENUM("Playback Function", wm8971_enum[6]),
	SOC_ENUM("Playback Phase", wm8971_enum[7]),

	SOC_DOUBLE_R("Mic Boost", WM8971_LADCIN, WM8971_RADCIN, 4, 3, 0),
};

/*
 * DAPM Controls
 */

/* Left Mixer */
static const struct snd_kcontrol_new wm8971_left_mixer_controls[] = {
SOC_DAPM_SINGLE("Playback Switch", WM8971_LOUTM1, 8, 1, 0),
SOC_DAPM_SINGLE("Left Bypass Switch", WM8971_LOUTM1, 7, 1, 0),
SOC_DAPM_SINGLE("Right Playback Switch", WM8971_LOUTM2, 8, 1, 0),
SOC_DAPM_SINGLE("Right Bypass Switch", WM8971_LOUTM2, 7, 1, 0),
};

/* Right Mixer */
static const struct snd_kcontrol_new wm8971_right_mixer_controls[] = {
SOC_DAPM_SINGLE("Left Playback Switch", WM8971_ROUTM1, 8, 1, 0),
SOC_DAPM_SINGLE("Left Bypass Switch", WM8971_ROUTM1, 7, 1, 0),
SOC_DAPM_SINGLE("Playback Switch", WM8971_ROUTM2, 8, 1, 0),
SOC_DAPM_SINGLE("Right Bypass Switch", WM8971_ROUTM2, 7, 1, 0),
};

/* Mono Mixer */
static const struct snd_kcontrol_new wm8971_mono_mixer_controls[] = {
SOC_DAPM_SINGLE("Left Playback Switch", WM8971_MOUTM1, 8, 1, 0),
SOC_DAPM_SINGLE("Left Bypass Switch", WM8971_MOUTM1, 7, 1, 0),
SOC_DAPM_SINGLE("Right Playback Switch", WM8971_MOUTM2, 8, 1, 0),
SOC_DAPM_SINGLE("Right Bypass Switch", WM8971_MOUTM2, 7, 1, 0),
};

/* Left Line Mux */
static const struct snd_kcontrol_new wm8971_left_line_controls =
SOC_DAPM_ENUM("Route", wm8971_enum[8]);

/* Right Line Mux */
static const struct snd_kcontrol_new wm8971_right_line_controls =
SOC_DAPM_ENUM("Route", wm8971_enum[9]);

/* Left PGA Mux */
static const struct snd_kcontrol_new wm8971_left_pga_controls =
SOC_DAPM_ENUM("Route", wm8971_enum[10]);

/* Right PGA Mux */
static const struct snd_kcontrol_new wm8971_right_pga_controls =
SOC_DAPM_ENUM("Route", wm8971_enum[11]);

/* Mono ADC Mux */
static const struct snd_kcontrol_new wm8971_monomux_controls =
SOC_DAPM_ENUM("Route", wm8971_enum[13]);

static const struct snd_soc_dapm_widget wm8971_dapm_widgets[] = {
	SND_SOC_DAPM_MIXER("Left Mixer", SND_SOC_NOPM, 0, 0,
		&wm8971_left_mixer_controls[0],
		ARRAY_SIZE(wm8971_left_mixer_controls)),
	SND_SOC_DAPM_MIXER("Right Mixer", SND_SOC_NOPM, 0, 0,
		&wm8971_right_mixer_controls[0],
		ARRAY_SIZE(wm8971_right_mixer_controls)),
	SND_SOC_DAPM_MIXER("Mono Mixer", WM8971_PWR2, 2, 0,
		&wm8971_mono_mixer_controls[0],
		ARRAY_SIZE(wm8971_mono_mixer_controls)),

	SND_SOC_DAPM_PGA("Right Out 2", WM8971_PWR2, 3, 0, NULL, 0),
	SND_SOC_DAPM_PGA("Left Out 2", WM8971_PWR2, 4, 0, NULL, 0),
	SND_SOC_DAPM_PGA("Right Out 1", WM8971_PWR2, 5, 0, NULL, 0),
	SND_SOC_DAPM_PGA("Left Out 1", WM8971_PWR2, 6, 0, NULL, 0),
	SND_SOC_DAPM_DAC("Right DAC", "Right Playback", WM8971_PWR2, 7, 0),
	SND_SOC_DAPM_DAC("Left DAC", "Left Playback", WM8971_PWR2, 8, 0),
	SND_SOC_DAPM_PGA("Mono Out 1", WM8971_PWR2, 2, 0, NULL, 0),

	SND_SOC_DAPM_MICBIAS("Mic Bias", WM8971_PWR1, 1, 0),
	SND_SOC_DAPM_ADC("Right ADC", "Right Capture", WM8971_PWR1, 2, 0),
	SND_SOC_DAPM_ADC("Left ADC", "Left Capture", WM8971_PWR1, 3, 0),

	SND_SOC_DAPM_MUX("Left PGA Mux", WM8971_PWR1, 5, 0,
		&wm8971_left_pga_controls),
	SND_SOC_DAPM_MUX("Right PGA Mux", WM8971_PWR1, 4, 0,
		&wm8971_right_pga_controls),
	SND_SOC_DAPM_MUX("Left Line Mux", SND_SOC_NOPM, 0, 0,
		&wm8971_left_line_controls),
	SND_SOC_DAPM_MUX("Right Line Mux", SND_SOC_NOPM, 0, 0,
		&wm8971_right_line_controls),

	SND_SOC_DAPM_MUX("Left ADC Mux", SND_SOC_NOPM, 0, 0,
		&wm8971_monomux_controls),
	SND_SOC_DAPM_MUX("Right ADC Mux", SND_SOC_NOPM, 0, 0,
		&wm8971_monomux_controls),

	SND_SOC_DAPM_OUTPUT("LOUT1"),
	SND_SOC_DAPM_OUTPUT("ROUT1"),
	SND_SOC_DAPM_OUTPUT("LOUT2"),
	SND_SOC_DAPM_OUTPUT("ROUT2"),
	SND_SOC_DAPM_OUTPUT("MONO"),

	SND_SOC_DAPM_INPUT("LINPUT1"),
	SND_SOC_DAPM_INPUT("RINPUT1"),
	SND_SOC_DAPM_INPUT("MIC"),
};

static const struct snd_soc_dapm_route audio_map[] = {
	/* left mixer */
	{"Left Mixer", "Playback Switch", "Left DAC"},
	{"Left Mixer", "Left Bypass Switch", "Left Line Mux"},
	{"Left Mixer", "Right Playback Switch", "Right DAC"},
	{"Left Mixer", "Right Bypass Switch", "Right Line Mux"},

	/* right mixer */
	{"Right Mixer", "Left Playback Switch", "Left DAC"},
	{"Right Mixer", "Left Bypass Switch", "Left Line Mux"},
	{"Right Mixer", "Playback Switch", "Right DAC"},
	{"Right Mixer", "Right Bypass Switch", "Right Line Mux"},

	/* left out 1 */
	{"Left Out 1", NULL, "Left Mixer"},
	{"LOUT1", NULL, "Left Out 1"},

	/* left out 2 */
	{"Left Out 2", NULL, "Left Mixer"},
	{"LOUT2", NULL, "Left Out 2"},

	/* right out 1 */
	{"Right Out 1", NULL, "Right Mixer"},
	{"ROUT1", NULL, "Right Out 1"},

	/* right out 2 */
	{"Right Out 2", NULL, "Right Mixer"},
	{"ROUT2", NULL, "Right Out 2"},

	/* mono mixer */
	{"Mono Mixer", "Left Playback Switch", "Left DAC"},
	{"Mono Mixer", "Left Bypass Switch", "Left Line Mux"},
	{"Mono Mixer", "Right Playback Switch", "Right DAC"},
	{"Mono Mixer", "Right Bypass Switch", "Right Line Mux"},

	/* mono out */
	{"Mono Out", NULL, "Mono Mixer"},
	{"MONO1", NULL, "Mono Out"},

	/* Left Line Mux */
	{"Left Line Mux", "Line", "LINPUT1"},
	{"Left Line Mux", "PGA", "Left PGA Mux"},
	{"Left Line Mux", "Differential", "Differential Mux"},

	/* Right Line Mux */
	{"Right Line Mux", "Line", "RINPUT1"},
	{"Right Line Mux", "Mic", "MIC"},
	{"Right Line Mux", "PGA", "Right PGA Mux"},
	{"Right Line Mux", "Differential", "Differential Mux"},

	/* Left PGA Mux */
	{"Left PGA Mux", "Line", "LINPUT1"},
	{"Left PGA Mux", "Differential", "Differential Mux"},

	/* Right PGA Mux */
	{"Right PGA Mux", "Line", "RINPUT1"},
	{"Right PGA Mux", "Differential", "Differential Mux"},

	/* Differential Mux */
	{"Differential Mux", "Line", "LINPUT1"},
	{"Differential Mux", "Line", "RINPUT1"},

	/* Left ADC Mux */
	{"Left ADC Mux", "Stereo", "Left PGA Mux"},
	{"Left ADC Mux", "Mono (Left)", "Left PGA Mux"},
	{"Left ADC Mux", "Digital Mono", "Left PGA Mux"},

	/* Right ADC Mux */
	{"Right ADC Mux", "Stereo", "Right PGA Mux"},
	{"Right ADC Mux", "Mono (Right)", "Right PGA Mux"},
	{"Right ADC Mux", "Digital Mono", "Right PGA Mux"},

	/* ADC */
	{"Left ADC", NULL, "Left ADC Mux"},
	{"Right ADC", NULL, "Right ADC Mux"},
};

static int wm8971_add_widgets(struct snd_soc_codec *codec)
{
	struct snd_soc_dapm_context *dapm = &codec->dapm;

	snd_soc_dapm_new_controls(dapm, wm8971_dapm_widgets,
				  ARRAY_SIZE(wm8971_dapm_widgets));
	snd_soc_dapm_add_routes(dapm, audio_map, ARRAY_SIZE(audio_map));

	return 0;
}

struct _coeff_div {
	u32 mclk;
	u32 rate;
	u16 fs;
	u8 sr:5;
	u8 usb:1;
};

/* codec hifi mclk clock divider coefficients */
static const struct _coeff_div coeff_div[] = {
	/* 8k */
	{12288000, 8000, 1536, 0x6, 0x0},
	{11289600, 8000, 1408, 0x16, 0x0},
	{18432000, 8000, 2304, 0x7, 0x0},
	{16934400, 8000, 2112, 0x17, 0x0},
	{12000000, 8000, 1500, 0x6, 0x1},

	/* 11.025k */
	{11289600, 11025, 1024, 0x18, 0x0},
	{16934400, 11025, 1536, 0x19, 0x0},
	{12000000, 11025, 1088, 0x19, 0x1},

	/* 16k */
	{12288000, 16000, 768, 0xa, 0x0},
	{18432000, 16000, 1152, 0xb, 0x0},
	{12000000, 16000, 750, 0xa, 0x1},

	/* 22.05k */
	{11289600, 22050, 512, 0x1a, 0x0},
	{16934400, 22050, 768, 0x1b, 0x0},
	{12000000, 22050, 544, 0x1b, 0x1},

	/* 32k */
	{12288000, 32000, 384, 0xc, 0x0},
	{18432000, 32000, 576, 0xd, 0x0},
	{12000000, 32000, 375, 0xa, 0x1},

	/* 44.1k */
	{11289600, 44100, 256, 0x10, 0x0},
	{16934400, 44100, 384, 0x11, 0x0},
	{12000000, 44100, 272, 0x11, 0x1},

	/* 48k */
	{12288000, 48000, 256, 0x0, 0x0},
	{18432000, 48000, 384, 0x1, 0x0},
	{12000000, 48000, 250, 0x0, 0x1},

	/* 88.2k */
	{11289600, 88200, 128, 0x1e, 0x0},
	{16934400, 88200, 192, 0x1f, 0x0},
	{12000000, 88200, 136, 0x1f, 0x1},

	/* 96k */
	{12288000, 96000, 128, 0xe, 0x0},
	{18432000, 96000, 192, 0xf, 0x0},
	{12000000, 96000, 125, 0xe, 0x1},
};

static int get_coeff(int mclk, int rate)
{
	int i;

	for (i = 0; i < ARRAY_SIZE(coeff_div); i++) {
		if (coeff_div[i].rate == rate && coeff_div[i].mclk == mclk)
			return i;
	}
	return -EINVAL;
}

static int wm8971_set_dai_sysclk(struct snd_soc_dai *codec_dai,
		int clk_id, unsigned int freq, int dir)
{
	struct snd_soc_codec *codec = codec_dai->codec;
	struct wm8971_priv *wm8971 = snd_soc_codec_get_drvdata(codec);

	switch (freq) {
	case 11289600:
	case 12000000:
	case 12288000:
	case 16934400:
	case 18432000:
		wm8971->sysclk = freq;
		return 0;
	}
	return -EINVAL;
}

static int wm8971_set_dai_fmt(struct snd_soc_dai *codec_dai,
		unsigned int fmt)
{
	struct snd_soc_codec *codec = codec_dai->codec;
	u16 iface = 0;

	/* set master/slave audio interface */
	switch (fmt & SND_SOC_DAIFMT_MASTER_MASK) {
	case SND_SOC_DAIFMT_CBM_CFM:
		iface = 0x0040;
		break;
	case SND_SOC_DAIFMT_CBS_CFS:
		break;
	default:
		return -EINVAL;
	}

	/* interface format */
	switch (fmt & SND_SOC_DAIFMT_FORMAT_MASK) {
	case SND_SOC_DAIFMT_I2S:
		iface |= 0x0002;
		break;
	case SND_SOC_DAIFMT_RIGHT_J:
		break;
	case SND_SOC_DAIFMT_LEFT_J:
		iface |= 0x0001;
		break;
	case SND_SOC_DAIFMT_DSP_A:
		iface |= 0x0003;
		break;
	case SND_SOC_DAIFMT_DSP_B:
		iface |= 0x0013;
		break;
	default:
		return -EINVAL;
	}

	/* clock inversion */
	switch (fmt & SND_SOC_DAIFMT_INV_MASK) {
	case SND_SOC_DAIFMT_NB_NF:
		break;
	case SND_SOC_DAIFMT_IB_IF:
		iface |= 0x0090;
		break;
	case SND_SOC_DAIFMT_IB_NF:
		iface |= 0x0080;
		break;
	case SND_SOC_DAIFMT_NB_IF:
		iface |= 0x0010;
		break;
	default:
		return -EINVAL;
	}

	snd_soc_write(codec, WM8971_IFACE, iface);
	return 0;
}

static int wm8971_pcm_hw_params(struct snd_pcm_substream *substream,
	struct snd_pcm_hw_params *params,
	struct snd_soc_dai *dai)
{
	struct snd_soc_pcm_runtime *rtd = substream->private_data;
	struct snd_soc_codec *codec = rtd->codec;
	struct wm8971_priv *wm8971 = snd_soc_codec_get_drvdata(codec);
	u16 iface = snd_soc_read(codec, WM8971_IFACE) & 0x1f3;
	u16 srate = snd_soc_read(codec, WM8971_SRATE) & 0x1c0;
	int coeff = get_coeff(wm8971->sysclk, params_rate(params));

	/* bit size */
	switch (params_format(params)) {
	case SNDRV_PCM_FORMAT_S16_LE:
		break;
	case SNDRV_PCM_FORMAT_S20_3LE:
		iface |= 0x0004;
		break;
	case SNDRV_PCM_FORMAT_S24_LE:
		iface |= 0x0008;
		break;
	case SNDRV_PCM_FORMAT_S32_LE:
		iface |= 0x000c;
		break;
	}

	/* set iface & srate */
	snd_soc_write(codec, WM8971_IFACE, iface);
	if (coeff >= 0)
		snd_soc_write(codec, WM8971_SRATE, srate |
			(coeff_div[coeff].sr << 1) | coeff_div[coeff].usb);

	return 0;
}

static int wm8971_mute(struct snd_soc_dai *dai, int mute)
{
	struct snd_soc_codec *codec = dai->codec;
	u16 mute_reg = snd_soc_read(codec, WM8971_ADCDAC) & 0xfff7;

	if (mute)
		snd_soc_write(codec, WM8971_ADCDAC, mute_reg | 0x8);
	else
		snd_soc_write(codec, WM8971_ADCDAC, mute_reg);
	return 0;
}

static int wm8971_set_bias_level(struct snd_soc_codec *codec,
	enum snd_soc_bias_level level)
{
	u16 pwr_reg = snd_soc_read(codec, WM8971_PWR1) & 0xfe3e;

	switch (level) {
	case SND_SOC_BIAS_ON:
		/* set vmid to 50k and unmute dac */
		snd_soc_write(codec, WM8971_PWR1, pwr_reg | 0x00c1);
		break;
	case SND_SOC_BIAS_PREPARE:
		break;
	case SND_SOC_BIAS_STANDBY:
		/* mute dac and set vmid to 500k, enable VREF */
		snd_soc_write(codec, WM8971_PWR1, pwr_reg | 0x0140);
		break;
	case SND_SOC_BIAS_OFF:
		snd_soc_write(codec, WM8971_PWR1, 0x0001);
		break;
	}
	codec->dapm.bias_level = level;
	return 0;
}

#define WM8971_RATES (SNDRV_PCM_RATE_8000 | SNDRV_PCM_RATE_11025 |\
		SNDRV_PCM_RATE_16000 | SNDRV_PCM_RATE_22050 | SNDRV_PCM_RATE_44100 | \
		SNDRV_PCM_RATE_48000 | SNDRV_PCM_RATE_88200 | SNDRV_PCM_RATE_96000)

#define WM8971_FORMATS (SNDRV_PCM_FMTBIT_S16_LE | SNDRV_PCM_FMTBIT_S20_3LE |\
	SNDRV_PCM_FMTBIT_S24_LE)

static struct snd_soc_dai_ops wm8971_dai_ops = {
	.hw_params	= wm8971_pcm_hw_params,
	.digital_mute	= wm8971_mute,
	.set_fmt	= wm8971_set_dai_fmt,
	.set_sysclk	= wm8971_set_dai_sysclk,
};

static struct snd_soc_dai_driver wm8971_dai = {
	.name = "wm8971-hifi",
	.playback = {
		.stream_name = "Playback",
		.channels_min = 1,
		.channels_max = 2,
		.rates = WM8971_RATES,
		.formats = WM8971_FORMATS,},
	.capture = {
		.stream_name = "Capture",
		.channels_min = 1,
		.channels_max = 2,
		.rates = WM8971_RATES,
		.formats = WM8971_FORMATS,},
	.ops = &wm8971_dai_ops,
};

static void wm8971_work(struct work_struct *work)
{
	struct snd_soc_dapm_context *dapm =
		container_of(work, struct snd_soc_dapm_context,
			     delayed_work.work);
	struct snd_soc_codec *codec = dapm->codec;
	wm8971_set_bias_level(codec, codec->dapm.bias_level);
}

static int wm8971_suspend(struct snd_soc_codec *codec, pm_message_t state)
{
	wm8971_set_bias_level(codec, SND_SOC_BIAS_OFF);
	return 0;
}

static int wm8971_resume(struct snd_soc_codec *codec)
{
	int i;
	u8 data[2];
	u16 *cache = codec->reg_cache;
	u16 reg;

	/* Sync reg_cache with the hardware */
	for (i = 0; i < ARRAY_SIZE(wm8971_reg); i++) {
		if (i + 1 == WM8971_RESET)
			continue;
		data[0] = (i << 1) | ((cache[i] >> 8) & 0x0001);
		data[1] = cache[i] & 0x00ff;
		codec->hw_write(codec->control_data, data, 2);
	}

	wm8971_set_bias_level(codec, SND_SOC_BIAS_STANDBY);

	/* charge wm8971 caps */
	if (codec->dapm.suspend_bias_level == SND_SOC_BIAS_ON) {
		reg = snd_soc_read(codec, WM8971_PWR1) & 0xfe3e;
		snd_soc_write(codec, WM8971_PWR1, reg | 0x01c0);
		codec->dapm.bias_level = SND_SOC_BIAS_ON;
		queue_delayed_work(wm8971_workq, &codec->dapm.delayed_work,
			msecs_to_jiffies(1000));
	}

	return 0;
}

static int wm8971_probe(struct snd_soc_codec *codec)
{
	struct wm8971_priv *wm8971 = snd_soc_codec_get_drvdata(codec);
	int ret = 0;
	u16 reg;

	ret = snd_soc_codec_set_cache_io(codec, 7, 9, wm8971->control_type);
	if (ret < 0) {
		printk(KERN_ERR "wm8971: failed to set cache I/O: %d\n", ret);
		return ret;
	}

<<<<<<< HEAD
	INIT_DELAYED_WORK(&codec->delayed_work, wm8971_work);
=======
	INIT_DELAYED_WORK(&codec->dapm.delayed_work, wm8971_work);
>>>>>>> 3cbea436
	wm8971_workq = create_workqueue("wm8971");
	if (wm8971_workq == NULL)
		return -ENOMEM;

	wm8971_reset(codec);

	/* charge output caps - set vmid to 5k for quick power up */
	reg = snd_soc_read(codec, WM8971_PWR1) & 0xfe3e;
	snd_soc_write(codec, WM8971_PWR1, reg | 0x01c0);
	codec->dapm.bias_level = SND_SOC_BIAS_STANDBY;
	queue_delayed_work(wm8971_workq, &codec->dapm.delayed_work,
		msecs_to_jiffies(1000));

	/* set the update bits */
	reg = snd_soc_read(codec, WM8971_LDAC);
	snd_soc_write(codec, WM8971_LDAC, reg | 0x0100);
	reg = snd_soc_read(codec, WM8971_RDAC);
	snd_soc_write(codec, WM8971_RDAC, reg | 0x0100);

	reg = snd_soc_read(codec, WM8971_LOUT1V);
	snd_soc_write(codec, WM8971_LOUT1V, reg | 0x0100);
	reg = snd_soc_read(codec, WM8971_ROUT1V);
	snd_soc_write(codec, WM8971_ROUT1V, reg | 0x0100);

	reg = snd_soc_read(codec, WM8971_LOUT2V);
	snd_soc_write(codec, WM8971_LOUT2V, reg | 0x0100);
	reg = snd_soc_read(codec, WM8971_ROUT2V);
	snd_soc_write(codec, WM8971_ROUT2V, reg | 0x0100);

	reg = snd_soc_read(codec, WM8971_LINVOL);
	snd_soc_write(codec, WM8971_LINVOL, reg | 0x0100);
	reg = snd_soc_read(codec, WM8971_RINVOL);
	snd_soc_write(codec, WM8971_RINVOL, reg | 0x0100);

	snd_soc_add_controls(codec, wm8971_snd_controls,
				ARRAY_SIZE(wm8971_snd_controls));
	wm8971_add_widgets(codec);

	return ret;
}


/* power down chip */
static int wm8971_remove(struct snd_soc_codec *codec)
{
	wm8971_set_bias_level(codec, SND_SOC_BIAS_OFF);

	if (wm8971_workq)
		destroy_workqueue(wm8971_workq);
	return 0;
}

static struct snd_soc_codec_driver soc_codec_dev_wm8971 = {
	.probe =	wm8971_probe,
	.remove =	wm8971_remove,
	.suspend =	wm8971_suspend,
	.resume =	wm8971_resume,
	.set_bias_level = wm8971_set_bias_level,
	.reg_cache_size = ARRAY_SIZE(wm8971_reg),
	.reg_word_size = sizeof(u16),
	.reg_cache_default = wm8971_reg,
};

#if defined(CONFIG_I2C) || defined(CONFIG_I2C_MODULE)
static __devinit int wm8971_i2c_probe(struct i2c_client *i2c,
				      const struct i2c_device_id *id)
{
	struct wm8971_priv *wm8971;
	int ret;

	wm8971 = kzalloc(sizeof(struct wm8971_priv), GFP_KERNEL);
	if (wm8971 == NULL)
		return -ENOMEM;

<<<<<<< HEAD
=======
	wm8971->control_type = SND_SOC_I2C;
>>>>>>> 3cbea436
	i2c_set_clientdata(i2c, wm8971);

	ret = snd_soc_register_codec(&i2c->dev,
			&soc_codec_dev_wm8971, &wm8971_dai, 1);
	if (ret < 0)
		kfree(wm8971);
	return ret;
}

static __devexit int wm8971_i2c_remove(struct i2c_client *client)
{
	snd_soc_unregister_codec(&client->dev);
	kfree(i2c_get_clientdata(client));
	return 0;
}

static const struct i2c_device_id wm8971_i2c_id[] = {
	{ "wm8971", 0 },
	{ }
};
MODULE_DEVICE_TABLE(i2c, wm8971_i2c_id);

static struct i2c_driver wm8971_i2c_driver = {
	.driver = {
		.name = "wm8971-codec",
		.owner = THIS_MODULE,
	},
	.probe =    wm8971_i2c_probe,
	.remove =   __devexit_p(wm8971_i2c_remove),
	.id_table = wm8971_i2c_id,
};
#endif

static int __init wm8971_modinit(void)
{
	int ret = 0;
#if defined(CONFIG_I2C) || defined(CONFIG_I2C_MODULE)
	ret = i2c_add_driver(&wm8971_i2c_driver);
	if (ret != 0) {
		printk(KERN_ERR "Failed to register WM8971 I2C driver: %d\n",
		       ret);
	}
#endif
	return ret;
}
module_init(wm8971_modinit);

static void __exit wm8971_exit(void)
{
#if defined(CONFIG_I2C) || defined(CONFIG_I2C_MODULE)
	i2c_del_driver(&wm8971_i2c_driver);
#endif
}
module_exit(wm8971_exit);

MODULE_DESCRIPTION("ASoC WM8971 driver");
MODULE_AUTHOR("Lab126");
MODULE_LICENSE("GPL");<|MERGE_RESOLUTION|>--- conflicted
+++ resolved
@@ -645,11 +645,7 @@
 		return ret;
 	}
 
-<<<<<<< HEAD
-	INIT_DELAYED_WORK(&codec->delayed_work, wm8971_work);
-=======
 	INIT_DELAYED_WORK(&codec->dapm.delayed_work, wm8971_work);
->>>>>>> 3cbea436
 	wm8971_workq = create_workqueue("wm8971");
 	if (wm8971_workq == NULL)
 		return -ENOMEM;
@@ -724,10 +720,7 @@
 	if (wm8971 == NULL)
 		return -ENOMEM;
 
-<<<<<<< HEAD
-=======
 	wm8971->control_type = SND_SOC_I2C;
->>>>>>> 3cbea436
 	i2c_set_clientdata(i2c, wm8971);
 
 	ret = snd_soc_register_codec(&i2c->dev,
