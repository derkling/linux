--- conflicted
+++ resolved
@@ -225,10 +225,6 @@
 
 struct wm8993_priv {
 	struct wm_hubs_data hubs_data;
-<<<<<<< HEAD
-	u16 reg_cache[WM8993_REGISTER_COUNT];
-=======
->>>>>>> 3cbea436
 	struct regulator_bulk_data supplies[WM8993_NUM_SUPPLIES];
 	struct wm8993_platform_data pdata;
 	enum snd_soc_control_type control_type;
@@ -972,11 +968,7 @@
 		break;
 
 	case SND_SOC_BIAS_STANDBY:
-<<<<<<< HEAD
-		if (codec->bias_level == SND_SOC_BIAS_OFF) {
-=======
 		if (codec->dapm.bias_level == SND_SOC_BIAS_OFF) {
->>>>>>> 3cbea436
 			ret = regulator_bulk_enable(ARRAY_SIZE(wm8993->supplies),
 						    wm8993->supplies);
 			if (ret != 0)
@@ -1037,15 +1029,12 @@
 				    WM8993_VMID_SEL_MASK | WM8993_BIAS_ENA,
 				    0);
 
-<<<<<<< HEAD
-=======
 		snd_soc_update_bits(codec, WM8993_ANTIPOP2,
 				    WM8993_STARTUP_BIAS_ENA |
 				    WM8993_VMID_BUF_ENA |
 				    WM8993_VMID_RAMP_MASK |
 				    WM8993_BIAS_SRC, 0);
 
->>>>>>> 3cbea436
 #ifdef CONFIG_REGULATOR
                /* Post 2.6.34 we will be able to get a callback when
                 * the regulators are disabled which we can use but
@@ -1439,20 +1428,12 @@
 static int wm8993_probe(struct snd_soc_codec *codec)
 {
 	struct wm8993_priv *wm8993 = snd_soc_codec_get_drvdata(codec);
-<<<<<<< HEAD
+	struct snd_soc_dapm_context *dapm = &codec->dapm;
 	int ret, i, val;
 
 	wm8993->hubs_data.hp_startup_mode = 1;
 	wm8993->hubs_data.dcs_codes = -2;
 
-=======
-	struct snd_soc_dapm_context *dapm = &codec->dapm;
-	int ret, i, val;
-
-	wm8993->hubs_data.hp_startup_mode = 1;
-	wm8993->hubs_data.dcs_codes = -2;
-
->>>>>>> 3cbea436
 	ret = snd_soc_codec_set_cache_io(codec, 8, 16, SND_SOC_I2C);
 	if (ret != 0) {
 		dev_err(codec->dev, "Failed to set cache I/O: %d\n", ret);
@@ -1529,19 +1510,11 @@
 				     ARRAY_SIZE(wm8993_eq_controls));
 	}
 
-<<<<<<< HEAD
-	snd_soc_dapm_new_controls(codec, wm8993_dapm_widgets,
-				  ARRAY_SIZE(wm8993_dapm_widgets));
-	wm_hubs_add_analogue_controls(codec);
-
-	snd_soc_dapm_add_routes(codec, routes, ARRAY_SIZE(routes));
-=======
 	snd_soc_dapm_new_controls(dapm, wm8993_dapm_widgets,
 				  ARRAY_SIZE(wm8993_dapm_widgets));
 	wm_hubs_add_analogue_controls(codec);
 
 	snd_soc_dapm_add_routes(dapm, routes, ARRAY_SIZE(routes));
->>>>>>> 3cbea436
 	wm_hubs_add_analogue_routes(codec, wm8993->pdata.lineout1_diff,
 				    wm8993->pdata.lineout2_diff);
 
@@ -1587,27 +1560,6 @@
 }
 
 static int wm8993_resume(struct snd_soc_codec *codec)
-<<<<<<< HEAD
-{
-	struct wm8993_priv *wm8993 = snd_soc_codec_get_drvdata(codec);
-	int ret;
-
-	wm8993_set_bias_level(codec, SND_SOC_BIAS_STANDBY);
-
-	/* Restart the FLL? */
-	if (wm8993->fll_fout) {
-		int fll_fout = wm8993->fll_fout;
-		int fll_fref  = wm8993->fll_fref;
-
-		wm8993->fll_fref = 0;
-		wm8993->fll_fout = 0;
-
-		ret = _wm8993_set_fll(codec, 0, wm8993->fll_src,
-				     fll_fref, fll_fout);
-		if (ret != 0)
-			dev_err(codec->dev, "Failed to restart FLL\n");
-	}
-=======
 {
 	struct wm8993_priv *wm8993 = snd_soc_codec_get_drvdata(codec);
 	int ret;
@@ -1659,50 +1611,6 @@
 		return -ENOMEM;
 
 	i2c_set_clientdata(i2c, wm8993);
->>>>>>> 3cbea436
-
-	ret = snd_soc_register_codec(&i2c->dev,
-			&soc_codec_dev_wm8993, &wm8993_dai, 1);
-	if (ret < 0)
-		kfree(wm8993);
-	return ret;
-}
-
-static __devexit int wm8993_i2c_remove(struct i2c_client *client)
-{
-	snd_soc_unregister_codec(&client->dev);
-	kfree(i2c_get_clientdata(client));
-	return 0;
-}
-#else
-#define wm8993_suspend NULL
-#define wm8993_resume NULL
-#endif
-
-static struct snd_soc_codec_driver soc_codec_dev_wm8993 = {
-	.probe = 	wm8993_probe,
-	.remove = 	wm8993_remove,
-	.suspend =	wm8993_suspend,
-	.resume =	wm8993_resume,
-	.set_bias_level = wm8993_set_bias_level,
-	.reg_cache_size = ARRAY_SIZE(wm8993_reg_defaults),
-	.reg_word_size = sizeof(u16),
-	.reg_cache_default = wm8993_reg_defaults,
-	.volatile_register = wm8993_volatile,
-};
-
-#if defined(CONFIG_I2C) || defined(CONFIG_I2C_MODULE)
-static __devinit int wm8993_i2c_probe(struct i2c_client *i2c,
-				      const struct i2c_device_id *id)
-{
-	struct wm8993_priv *wm8993;
-	int ret;
-
-	wm8993 = kzalloc(sizeof(struct wm8993_priv), GFP_KERNEL);
-	if (wm8993 == NULL)
-		return -ENOMEM;
-
-	i2c_set_clientdata(i2c, wm8993);
 
 	ret = snd_soc_register_codec(&i2c->dev,
 			&soc_codec_dev_wm8993, &wm8993_dai, 1);
