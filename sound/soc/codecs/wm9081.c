/*
 * wm9081.c  --  WM9081 ALSA SoC Audio driver
 *
 * Author: Mark Brown
 *
 * Copyright 2009 Wolfson Microelectronics plc
 *
 * This program is free software; you can redistribute it and/or modify
 * it under the terms of the GNU General Public License version 2 as
 * published by the Free Software Foundation.
 *
 */

#include <linux/module.h>
#include <linux/moduleparam.h>
#include <linux/init.h>
#include <linux/delay.h>
#include <linux/device.h>
#include <linux/pm.h>
#include <linux/i2c.h>
#include <linux/platform_device.h>
#include <linux/slab.h>
#include <sound/core.h>
#include <sound/pcm.h>
#include <sound/pcm_params.h>
#include <sound/soc.h>
#include <sound/initval.h>
#include <sound/tlv.h>

#include <sound/wm9081.h>
#include "wm9081.h"

static u16 wm9081_reg_defaults[] = {
	0x0000,     /* R0  - Software Reset */
	0x0000,     /* R1 */
	0x00B9,     /* R2  - Analogue Lineout */
	0x00B9,     /* R3  - Analogue Speaker PGA */
	0x0001,     /* R4  - VMID Control */
	0x0068,     /* R5  - Bias Control 1 */
	0x0000,     /* R6 */
	0x0000,     /* R7  - Analogue Mixer */
	0x0000,     /* R8  - Anti Pop Control */
	0x01DB,     /* R9  - Analogue Speaker 1 */
	0x0018,     /* R10 - Analogue Speaker 2 */
	0x0180,     /* R11 - Power Management */
	0x0000,     /* R12 - Clock Control 1 */
	0x0038,     /* R13 - Clock Control 2 */
	0x4000,     /* R14 - Clock Control 3 */
	0x0000,     /* R15 */
	0x0000,     /* R16 - FLL Control 1 */
	0x0200,     /* R17 - FLL Control 2 */
	0x0000,     /* R18 - FLL Control 3 */
	0x0204,     /* R19 - FLL Control 4 */
	0x0000,     /* R20 - FLL Control 5 */
	0x0000,     /* R21 */
	0x0000,     /* R22 - Audio Interface 1 */
	0x0002,     /* R23 - Audio Interface 2 */
	0x0008,     /* R24 - Audio Interface 3 */
	0x0022,     /* R25 - Audio Interface 4 */
	0x0000,     /* R26 - Interrupt Status */
	0x0006,     /* R27 - Interrupt Status Mask */
	0x0000,     /* R28 - Interrupt Polarity */
	0x0000,     /* R29 - Interrupt Control */
	0x00C0,     /* R30 - DAC Digital 1 */
	0x0008,     /* R31 - DAC Digital 2 */
	0x09AF,     /* R32 - DRC 1 */
	0x4201,     /* R33 - DRC 2 */
	0x0000,     /* R34 - DRC 3 */
	0x0000,     /* R35 - DRC 4 */
	0x0000,     /* R36 */
	0x0000,     /* R37 */
	0x0000,     /* R38 - Write Sequencer 1 */
	0x0000,     /* R39 - Write Sequencer 2 */
	0x0002,     /* R40 - MW Slave 1 */
	0x0000,     /* R41 */
	0x0000,     /* R42 - EQ 1 */
	0x0000,     /* R43 - EQ 2 */
	0x0FCA,     /* R44 - EQ 3 */
	0x0400,     /* R45 - EQ 4 */
	0x00B8,     /* R46 - EQ 5 */
	0x1EB5,     /* R47 - EQ 6 */
	0xF145,     /* R48 - EQ 7 */
	0x0B75,     /* R49 - EQ 8 */
	0x01C5,     /* R50 - EQ 9 */
	0x169E,     /* R51 - EQ 10 */
	0xF829,     /* R52 - EQ 11 */
	0x07AD,     /* R53 - EQ 12 */
	0x1103,     /* R54 - EQ 13 */
	0x1C58,     /* R55 - EQ 14 */
	0xF373,     /* R56 - EQ 15 */
	0x0A54,     /* R57 - EQ 16 */
	0x0558,     /* R58 - EQ 17 */
	0x0564,     /* R59 - EQ 18 */
	0x0559,     /* R60 - EQ 19 */
	0x4000,     /* R61 - EQ 20 */
};

static struct {
	int ratio;
	int clk_sys_rate;
} clk_sys_rates[] = {
	{ 64,   0 },
	{ 128,  1 },
	{ 192,  2 },
	{ 256,  3 },
	{ 384,  4 },
	{ 512,  5 },
	{ 768,  6 },
	{ 1024, 7 },
	{ 1408, 8 },
	{ 1536, 9 },
};

static struct {
	int rate;
	int sample_rate;
} sample_rates[] = {
	{ 8000,  0  },
	{ 11025, 1  },
	{ 12000, 2  },
	{ 16000, 3  },
	{ 22050, 4  },
	{ 24000, 5  },
	{ 32000, 6  },
	{ 44100, 7  },
	{ 48000, 8  },
	{ 88200, 9  },
	{ 96000, 10 },
};

static struct {
	int div; /* *10 due to .5s */
	int bclk_div;
} bclk_divs[] = {
	{ 10,  0  },
	{ 15,  1  },
	{ 20,  2  },
	{ 30,  3  },
	{ 40,  4  },
	{ 50,  5  },
	{ 55,  6  },
	{ 60,  7  },
	{ 80,  8  },
	{ 100, 9  },
	{ 110, 10 },
	{ 120, 11 },
	{ 160, 12 },
	{ 200, 13 },
	{ 220, 14 },
	{ 240, 15 },
	{ 250, 16 },
	{ 300, 17 },
	{ 320, 18 },
	{ 440, 19 },
	{ 480, 20 },
};

struct wm9081_priv {
	enum snd_soc_control_type control_type;
	void *control_data;
	int sysclk_source;
	int mclk_rate;
	int sysclk_rate;
	int fs;
	int bclk;
	int master;
	int fll_fref;
	int fll_fout;
	int tdm_width;
	struct wm9081_pdata pdata;
};

static int wm9081_volatile_register(struct snd_soc_codec *codec, unsigned int reg)
{
	switch (reg) {
	case WM9081_SOFTWARE_RESET:
		return 1;
	default:
		return 0;
	}
}

static int wm9081_reset(struct snd_soc_codec *codec)
{
	return snd_soc_write(codec, WM9081_SOFTWARE_RESET, 0);
}

static const DECLARE_TLV_DB_SCALE(drc_in_tlv, -4500, 75, 0);
static const DECLARE_TLV_DB_SCALE(drc_out_tlv, -2250, 75, 0);
static const DECLARE_TLV_DB_SCALE(drc_min_tlv, -1800, 600, 0);
static unsigned int drc_max_tlv[] = {
	TLV_DB_RANGE_HEAD(4),
	0, 0, TLV_DB_SCALE_ITEM(1200, 0, 0),
	1, 1, TLV_DB_SCALE_ITEM(1800, 0, 0),
	2, 2, TLV_DB_SCALE_ITEM(2400, 0, 0),
	3, 3, TLV_DB_SCALE_ITEM(3600, 0, 0),
};
static const DECLARE_TLV_DB_SCALE(drc_qr_tlv, 1200, 600, 0);
static const DECLARE_TLV_DB_SCALE(drc_startup_tlv, -300, 50, 0);

static const DECLARE_TLV_DB_SCALE(eq_tlv, -1200, 100, 0);

static const DECLARE_TLV_DB_SCALE(in_tlv, -600, 600, 0);
static const DECLARE_TLV_DB_SCALE(dac_tlv, -7200, 75, 1);
static const DECLARE_TLV_DB_SCALE(out_tlv, -5700, 100, 0);

static const char *drc_high_text[] = {
	"1",
	"1/2",
	"1/4",
	"1/8",
	"1/16",
	"0",
};

static const struct soc_enum drc_high =
	SOC_ENUM_SINGLE(WM9081_DRC_3, 3, 6, drc_high_text);

static const char *drc_low_text[] = {
	"1",
	"1/2",
	"1/4",
	"1/8",
	"0",
};

static const struct soc_enum drc_low =
	SOC_ENUM_SINGLE(WM9081_DRC_3, 0, 5, drc_low_text);

static const char *drc_atk_text[] = {
	"181us",
	"181us",
	"363us",
	"726us",
	"1.45ms",
	"2.9ms",
	"5.8ms",
	"11.6ms",
	"23.2ms",
	"46.4ms",
	"92.8ms",
	"185.6ms",
};

static const struct soc_enum drc_atk =
	SOC_ENUM_SINGLE(WM9081_DRC_2, 12, 12, drc_atk_text);

static const char *drc_dcy_text[] = {
	"186ms",
	"372ms",
	"743ms",
	"1.49s",
	"2.97s",
	"5.94s",
	"11.89s",
	"23.78s",
	"47.56s",
};

static const struct soc_enum drc_dcy =
	SOC_ENUM_SINGLE(WM9081_DRC_2, 8, 9, drc_dcy_text);

static const char *drc_qr_dcy_text[] = {
	"0.725ms",
	"1.45ms",
	"5.8ms",
};

static const struct soc_enum drc_qr_dcy =
	SOC_ENUM_SINGLE(WM9081_DRC_2, 4, 3, drc_qr_dcy_text);

static const char *dac_deemph_text[] = {
	"None",
	"32kHz",
	"44.1kHz",
	"48kHz",
};

static const struct soc_enum dac_deemph =
	SOC_ENUM_SINGLE(WM9081_DAC_DIGITAL_2, 1, 4, dac_deemph_text);

static const char *speaker_mode_text[] = {
	"Class D",
	"Class AB",
};

static const struct soc_enum speaker_mode =
	SOC_ENUM_SINGLE(WM9081_ANALOGUE_SPEAKER_2, 6, 2, speaker_mode_text);

static int speaker_mode_get(struct snd_kcontrol *kcontrol,
			    struct snd_ctl_elem_value *ucontrol)
{
	struct snd_soc_codec *codec = snd_kcontrol_chip(kcontrol);
	unsigned int reg;

	reg = snd_soc_read(codec, WM9081_ANALOGUE_SPEAKER_2);
	if (reg & WM9081_SPK_MODE)
		ucontrol->value.integer.value[0] = 1;
	else
		ucontrol->value.integer.value[0] = 0;

	return 0;
}

/*
 * Stop any attempts to change speaker mode while the speaker is enabled.
 *
 * We also have some special anti-pop controls dependant on speaker
 * mode which must be changed along with the mode.
 */
static int speaker_mode_put(struct snd_kcontrol *kcontrol,
			    struct snd_ctl_elem_value *ucontrol)
{
	struct snd_soc_codec *codec = snd_kcontrol_chip(kcontrol);
	unsigned int reg_pwr = snd_soc_read(codec, WM9081_POWER_MANAGEMENT);
	unsigned int reg2 = snd_soc_read(codec, WM9081_ANALOGUE_SPEAKER_2);

	/* Are we changing anything? */
	if (ucontrol->value.integer.value[0] ==
	    ((reg2 & WM9081_SPK_MODE) != 0))
		return 0;

	/* Don't try to change modes while enabled */
	if (reg_pwr & WM9081_SPK_ENA)
		return -EINVAL;

	if (ucontrol->value.integer.value[0]) {
		/* Class AB */
		reg2 &= ~(WM9081_SPK_INV_MUTE | WM9081_OUT_SPK_CTRL);
		reg2 |= WM9081_SPK_MODE;
	} else {
		/* Class D */
		reg2 |= WM9081_SPK_INV_MUTE | WM9081_OUT_SPK_CTRL;
		reg2 &= ~WM9081_SPK_MODE;
	}

	snd_soc_write(codec, WM9081_ANALOGUE_SPEAKER_2, reg2);

	return 0;
}

static const struct snd_kcontrol_new wm9081_snd_controls[] = {
SOC_SINGLE_TLV("IN1 Volume", WM9081_ANALOGUE_MIXER, 1, 1, 1, in_tlv),
SOC_SINGLE_TLV("IN2 Volume", WM9081_ANALOGUE_MIXER, 3, 1, 1, in_tlv),

SOC_SINGLE_TLV("Playback Volume", WM9081_DAC_DIGITAL_1, 1, 96, 0, dac_tlv),

SOC_SINGLE("LINEOUT Switch", WM9081_ANALOGUE_LINEOUT, 7, 1, 1),
SOC_SINGLE("LINEOUT ZC Switch", WM9081_ANALOGUE_LINEOUT, 6, 1, 0),
SOC_SINGLE_TLV("LINEOUT Volume", WM9081_ANALOGUE_LINEOUT, 0, 63, 0, out_tlv),

SOC_SINGLE("DRC Switch", WM9081_DRC_1, 15, 1, 0),
SOC_ENUM("DRC High Slope", drc_high),
SOC_ENUM("DRC Low Slope", drc_low),
SOC_SINGLE_TLV("DRC Input Volume", WM9081_DRC_4, 5, 60, 1, drc_in_tlv),
SOC_SINGLE_TLV("DRC Output Volume", WM9081_DRC_4, 0, 30, 1, drc_out_tlv),
SOC_SINGLE_TLV("DRC Minimum Volume", WM9081_DRC_2, 2, 3, 1, drc_min_tlv),
SOC_SINGLE_TLV("DRC Maximum Volume", WM9081_DRC_2, 0, 3, 0, drc_max_tlv),
SOC_ENUM("DRC Attack", drc_atk),
SOC_ENUM("DRC Decay", drc_dcy),
SOC_SINGLE("DRC Quick Release Switch", WM9081_DRC_1, 2, 1, 0),
SOC_SINGLE_TLV("DRC Quick Release Volume", WM9081_DRC_2, 6, 3, 0, drc_qr_tlv),
SOC_ENUM("DRC Quick Release Decay", drc_qr_dcy),
SOC_SINGLE_TLV("DRC Startup Volume", WM9081_DRC_1, 6, 18, 0, drc_startup_tlv),

SOC_SINGLE("EQ Switch", WM9081_EQ_1, 0, 1, 0),

SOC_SINGLE("Speaker DC Volume", WM9081_ANALOGUE_SPEAKER_1, 3, 5, 0),
SOC_SINGLE("Speaker AC Volume", WM9081_ANALOGUE_SPEAKER_1, 0, 5, 0),
SOC_SINGLE("Speaker Switch", WM9081_ANALOGUE_SPEAKER_PGA, 7, 1, 1),
SOC_SINGLE("Speaker ZC Switch", WM9081_ANALOGUE_SPEAKER_PGA, 6, 1, 0),
SOC_SINGLE_TLV("Speaker Volume", WM9081_ANALOGUE_SPEAKER_PGA, 0, 63, 0,
	       out_tlv),
SOC_ENUM("DAC Deemphasis", dac_deemph),
SOC_ENUM_EXT("Speaker Mode", speaker_mode, speaker_mode_get, speaker_mode_put),
};

static const struct snd_kcontrol_new wm9081_eq_controls[] = {
SOC_SINGLE_TLV("EQ1 Volume", WM9081_EQ_1, 11, 24, 0, eq_tlv),
SOC_SINGLE_TLV("EQ2 Volume", WM9081_EQ_1, 6, 24, 0, eq_tlv),
SOC_SINGLE_TLV("EQ3 Volume", WM9081_EQ_1, 1, 24, 0, eq_tlv),
SOC_SINGLE_TLV("EQ4 Volume", WM9081_EQ_2, 11, 24, 0, eq_tlv),
SOC_SINGLE_TLV("EQ5 Volume", WM9081_EQ_2, 6, 24, 0, eq_tlv),
};

static const struct snd_kcontrol_new mixer[] = {
SOC_DAPM_SINGLE("IN1 Switch", WM9081_ANALOGUE_MIXER, 0, 1, 0),
SOC_DAPM_SINGLE("IN2 Switch", WM9081_ANALOGUE_MIXER, 2, 1, 0),
SOC_DAPM_SINGLE("Playback Switch", WM9081_ANALOGUE_MIXER, 4, 1, 0),
};

struct _fll_div {
	u16 fll_fratio;
	u16 fll_outdiv;
	u16 fll_clk_ref_div;
	u16 n;
	u16 k;
};

/* The size in bits of the FLL divide multiplied by 10
 * to allow rounding later */
#define FIXED_FLL_SIZE ((1 << 16) * 10)

static struct {
	unsigned int min;
	unsigned int max;
	u16 fll_fratio;
	int ratio;
} fll_fratios[] = {
	{       0,    64000, 4, 16 },
	{   64000,   128000, 3,  8 },
	{  128000,   256000, 2,  4 },
	{  256000,  1000000, 1,  2 },
	{ 1000000, 13500000, 0,  1 },
};

static int fll_factors(struct _fll_div *fll_div, unsigned int Fref,
		       unsigned int Fout)
{
	u64 Kpart;
	unsigned int K, Ndiv, Nmod, target;
	unsigned int div;
	int i;

	/* Fref must be <=13.5MHz */
	div = 1;
	while ((Fref / div) > 13500000) {
		div *= 2;

		if (div > 8) {
			pr_err("Can't scale %dMHz input down to <=13.5MHz\n",
			       Fref);
			return -EINVAL;
		}
	}
	fll_div->fll_clk_ref_div = div / 2;

	pr_debug("Fref=%u Fout=%u\n", Fref, Fout);

	/* Apply the division for our remaining calculations */
	Fref /= div;

	/* Fvco should be 90-100MHz; don't check the upper bound */
	div = 0;
	target = Fout * 2;
	while (target < 90000000) {
		div++;
		target *= 2;
		if (div > 7) {
			pr_err("Unable to find FLL_OUTDIV for Fout=%uHz\n",
			       Fout);
			return -EINVAL;
		}
	}
	fll_div->fll_outdiv = div;

	pr_debug("Fvco=%dHz\n", target);

	/* Find an appropraite FLL_FRATIO and factor it out of the target */
	for (i = 0; i < ARRAY_SIZE(fll_fratios); i++) {
		if (fll_fratios[i].min <= Fref && Fref <= fll_fratios[i].max) {
			fll_div->fll_fratio = fll_fratios[i].fll_fratio;
			target /= fll_fratios[i].ratio;
			break;
		}
	}
	if (i == ARRAY_SIZE(fll_fratios)) {
		pr_err("Unable to find FLL_FRATIO for Fref=%uHz\n", Fref);
		return -EINVAL;
	}

	/* Now, calculate N.K */
	Ndiv = target / Fref;

	fll_div->n = Ndiv;
	Nmod = target % Fref;
	pr_debug("Nmod=%d\n", Nmod);

	/* Calculate fractional part - scale up so we can round. */
	Kpart = FIXED_FLL_SIZE * (long long)Nmod;

	do_div(Kpart, Fref);

	K = Kpart & 0xFFFFFFFF;

	if ((K % 10) >= 5)
		K += 5;

	/* Move down to proper range now rounding is done */
	fll_div->k = K / 10;

	pr_debug("N=%x K=%x FLL_FRATIO=%x FLL_OUTDIV=%x FLL_CLK_REF_DIV=%x\n",
		 fll_div->n, fll_div->k,
		 fll_div->fll_fratio, fll_div->fll_outdiv,
		 fll_div->fll_clk_ref_div);

	return 0;
}

static int wm9081_set_fll(struct snd_soc_codec *codec, int fll_id,
			  unsigned int Fref, unsigned int Fout)
{
	struct wm9081_priv *wm9081 = snd_soc_codec_get_drvdata(codec);
	u16 reg1, reg4, reg5;
	struct _fll_div fll_div;
	int ret;
	int clk_sys_reg;

	/* Any change? */
	if (Fref == wm9081->fll_fref && Fout == wm9081->fll_fout)
		return 0;

	/* Disable the FLL */
	if (Fout == 0) {
		dev_dbg(codec->dev, "FLL disabled\n");
		wm9081->fll_fref = 0;
		wm9081->fll_fout = 0;

		return 0;
	}

	ret = fll_factors(&fll_div, Fref, Fout);
	if (ret != 0)
		return ret;

	reg5 = snd_soc_read(codec, WM9081_FLL_CONTROL_5);
	reg5 &= ~WM9081_FLL_CLK_SRC_MASK;

	switch (fll_id) {
	case WM9081_SYSCLK_FLL_MCLK:
		reg5 |= 0x1;
		break;

	default:
		dev_err(codec->dev, "Unknown FLL ID %d\n", fll_id);
		return -EINVAL;
	}

	/* Disable CLK_SYS while we reconfigure */
	clk_sys_reg = snd_soc_read(codec, WM9081_CLOCK_CONTROL_3);
	if (clk_sys_reg & WM9081_CLK_SYS_ENA)
		snd_soc_write(codec, WM9081_CLOCK_CONTROL_3,
			     clk_sys_reg & ~WM9081_CLK_SYS_ENA);

	/* Any FLL configuration change requires that the FLL be
	 * disabled first. */
	reg1 = snd_soc_read(codec, WM9081_FLL_CONTROL_1);
	reg1 &= ~WM9081_FLL_ENA;
	snd_soc_write(codec, WM9081_FLL_CONTROL_1, reg1);

	/* Apply the configuration */
	if (fll_div.k)
		reg1 |= WM9081_FLL_FRAC_MASK;
	else
		reg1 &= ~WM9081_FLL_FRAC_MASK;
	snd_soc_write(codec, WM9081_FLL_CONTROL_1, reg1);

	snd_soc_write(codec, WM9081_FLL_CONTROL_2,
		     (fll_div.fll_outdiv << WM9081_FLL_OUTDIV_SHIFT) |
		     (fll_div.fll_fratio << WM9081_FLL_FRATIO_SHIFT));
	snd_soc_write(codec, WM9081_FLL_CONTROL_3, fll_div.k);

	reg4 = snd_soc_read(codec, WM9081_FLL_CONTROL_4);
	reg4 &= ~WM9081_FLL_N_MASK;
	reg4 |= fll_div.n << WM9081_FLL_N_SHIFT;
	snd_soc_write(codec, WM9081_FLL_CONTROL_4, reg4);

	reg5 &= ~WM9081_FLL_CLK_REF_DIV_MASK;
	reg5 |= fll_div.fll_clk_ref_div << WM9081_FLL_CLK_REF_DIV_SHIFT;
	snd_soc_write(codec, WM9081_FLL_CONTROL_5, reg5);

	/* Set gain to the recommended value */
	snd_soc_update_bits(codec, WM9081_FLL_CONTROL_4,
			    WM9081_FLL_GAIN_MASK, 0);

	/* Enable the FLL */
	snd_soc_write(codec, WM9081_FLL_CONTROL_1, reg1 | WM9081_FLL_ENA);

	/* Then bring CLK_SYS up again if it was disabled */
	if (clk_sys_reg & WM9081_CLK_SYS_ENA)
		snd_soc_write(codec, WM9081_CLOCK_CONTROL_3, clk_sys_reg);

	dev_dbg(codec->dev, "FLL enabled at %dHz->%dHz\n", Fref, Fout);

	wm9081->fll_fref = Fref;
	wm9081->fll_fout = Fout;

	return 0;
}

static int configure_clock(struct snd_soc_codec *codec)
{
	struct wm9081_priv *wm9081 = snd_soc_codec_get_drvdata(codec);
	int new_sysclk, i, target;
	unsigned int reg;
	int ret = 0;
	int mclkdiv = 0;
	int fll = 0;

	switch (wm9081->sysclk_source) {
	case WM9081_SYSCLK_MCLK:
		if (wm9081->mclk_rate > 12225000) {
			mclkdiv = 1;
			wm9081->sysclk_rate = wm9081->mclk_rate / 2;
		} else {
			wm9081->sysclk_rate = wm9081->mclk_rate;
		}
		wm9081_set_fll(codec, WM9081_SYSCLK_FLL_MCLK, 0, 0);
		break;

	case WM9081_SYSCLK_FLL_MCLK:
		/* If we have a sample rate calculate a CLK_SYS that
		 * gives us a suitable DAC configuration, plus BCLK.
		 * Ideally we would check to see if we can clock
		 * directly from MCLK and only use the FLL if this is
		 * not the case, though care must be taken with free
		 * running mode.
		 */
		if (wm9081->master && wm9081->bclk) {
			/* Make sure we can generate CLK_SYS and BCLK
			 * and that we've got 3MHz for optimal
			 * performance. */
			for (i = 0; i < ARRAY_SIZE(clk_sys_rates); i++) {
				target = wm9081->fs * clk_sys_rates[i].ratio;
				new_sysclk = target;
				if (target >= wm9081->bclk &&
				    target > 3000000)
					break;
			}

			if (i == ARRAY_SIZE(clk_sys_rates))
				return -EINVAL;

		} else if (wm9081->fs) {
			for (i = 0; i < ARRAY_SIZE(clk_sys_rates); i++) {
				new_sysclk = clk_sys_rates[i].ratio
					* wm9081->fs;
				if (new_sysclk > 3000000)
					break;
			}

			if (i == ARRAY_SIZE(clk_sys_rates))
				return -EINVAL;

		} else {
			new_sysclk = 12288000;
		}

		ret = wm9081_set_fll(codec, WM9081_SYSCLK_FLL_MCLK,
				     wm9081->mclk_rate, new_sysclk);
		if (ret == 0) {
			wm9081->sysclk_rate = new_sysclk;

			/* Switch SYSCLK over to FLL */
			fll = 1;
		} else {
			wm9081->sysclk_rate = wm9081->mclk_rate;
		}
		break;

	default:
		return -EINVAL;
	}

	reg = snd_soc_read(codec, WM9081_CLOCK_CONTROL_1);
	if (mclkdiv)
		reg |= WM9081_MCLKDIV2;
	else
		reg &= ~WM9081_MCLKDIV2;
	snd_soc_write(codec, WM9081_CLOCK_CONTROL_1, reg);

	reg = snd_soc_read(codec, WM9081_CLOCK_CONTROL_3);
	if (fll)
		reg |= WM9081_CLK_SRC_SEL;
	else
		reg &= ~WM9081_CLK_SRC_SEL;
	snd_soc_write(codec, WM9081_CLOCK_CONTROL_3, reg);

	dev_dbg(codec->dev, "CLK_SYS is %dHz\n", wm9081->sysclk_rate);

	return ret;
}

static int clk_sys_event(struct snd_soc_dapm_widget *w,
			 struct snd_kcontrol *kcontrol, int event)
{
	struct snd_soc_codec *codec = w->codec;
	struct wm9081_priv *wm9081 = snd_soc_codec_get_drvdata(codec);

	/* This should be done on init() for bypass paths */
	switch (wm9081->sysclk_source) {
	case WM9081_SYSCLK_MCLK:
		dev_dbg(codec->dev, "Using %dHz MCLK\n", wm9081->mclk_rate);
		break;
	case WM9081_SYSCLK_FLL_MCLK:
		dev_dbg(codec->dev, "Using %dHz MCLK with FLL\n",
			wm9081->mclk_rate);
		break;
	default:
		dev_err(codec->dev, "System clock not configured\n");
		return -EINVAL;
	}

	switch (event) {
	case SND_SOC_DAPM_PRE_PMU:
		configure_clock(codec);
		break;

	case SND_SOC_DAPM_POST_PMD:
		/* Disable the FLL if it's running */
		wm9081_set_fll(codec, 0, 0, 0);
		break;
	}

	return 0;
}

static const struct snd_soc_dapm_widget wm9081_dapm_widgets[] = {
SND_SOC_DAPM_INPUT("IN1"),
SND_SOC_DAPM_INPUT("IN2"),

SND_SOC_DAPM_DAC("DAC", "HiFi Playback", WM9081_POWER_MANAGEMENT, 0, 0),

SND_SOC_DAPM_MIXER_NAMED_CTL("Mixer", SND_SOC_NOPM, 0, 0,
			     mixer, ARRAY_SIZE(mixer)),

SND_SOC_DAPM_PGA("LINEOUT PGA", WM9081_POWER_MANAGEMENT, 4, 0, NULL, 0),

SND_SOC_DAPM_PGA("Speaker PGA", WM9081_POWER_MANAGEMENT, 2, 0, NULL, 0),
SND_SOC_DAPM_PGA("Speaker", WM9081_POWER_MANAGEMENT, 1, 0, NULL, 0),

SND_SOC_DAPM_OUTPUT("LINEOUT"),
SND_SOC_DAPM_OUTPUT("SPKN"),
SND_SOC_DAPM_OUTPUT("SPKP"),

SND_SOC_DAPM_SUPPLY("CLK_SYS", WM9081_CLOCK_CONTROL_3, 0, 0, clk_sys_event,
		    SND_SOC_DAPM_PRE_PMU | SND_SOC_DAPM_POST_PMD),
SND_SOC_DAPM_SUPPLY("CLK_DSP", WM9081_CLOCK_CONTROL_3, 1, 0, NULL, 0),
SND_SOC_DAPM_SUPPLY("TOCLK", WM9081_CLOCK_CONTROL_3, 2, 0, NULL, 0),
};


static const struct snd_soc_dapm_route wm9081_audio_paths[] = {
	{ "DAC", NULL, "CLK_SYS" },
	{ "DAC", NULL, "CLK_DSP" },

	{ "Mixer", "IN1 Switch", "IN1" },
	{ "Mixer", "IN2 Switch", "IN2" },
	{ "Mixer", "Playback Switch", "DAC" },

	{ "LINEOUT PGA", NULL, "Mixer" },
	{ "LINEOUT PGA", NULL, "TOCLK" },
	{ "LINEOUT PGA", NULL, "CLK_SYS" },

	{ "LINEOUT", NULL, "LINEOUT PGA" },

	{ "Speaker PGA", NULL, "Mixer" },
	{ "Speaker PGA", NULL, "TOCLK" },
	{ "Speaker PGA", NULL, "CLK_SYS" },

	{ "Speaker", NULL, "Speaker PGA" },

	{ "SPKN", NULL, "Speaker" },
	{ "SPKP", NULL, "Speaker" },
};

static int wm9081_set_bias_level(struct snd_soc_codec *codec,
				 enum snd_soc_bias_level level)
{
	u16 reg;

	switch (level) {
	case SND_SOC_BIAS_ON:
		break;

	case SND_SOC_BIAS_PREPARE:
		/* VMID=2*40k */
		reg = snd_soc_read(codec, WM9081_VMID_CONTROL);
		reg &= ~WM9081_VMID_SEL_MASK;
		reg |= 0x2;
		snd_soc_write(codec, WM9081_VMID_CONTROL, reg);

		/* Normal bias current */
		reg = snd_soc_read(codec, WM9081_BIAS_CONTROL_1);
		reg &= ~WM9081_STBY_BIAS_ENA;
		snd_soc_write(codec, WM9081_BIAS_CONTROL_1, reg);
		break;

	case SND_SOC_BIAS_STANDBY:
		/* Initial cold start */
		if (codec->dapm.bias_level == SND_SOC_BIAS_OFF) {
			/* Disable LINEOUT discharge */
			reg = snd_soc_read(codec, WM9081_ANTI_POP_CONTROL);
			reg &= ~WM9081_LINEOUT_DISCH;
			snd_soc_write(codec, WM9081_ANTI_POP_CONTROL, reg);

			/* Select startup bias source */
			reg = snd_soc_read(codec, WM9081_BIAS_CONTROL_1);
			reg |= WM9081_BIAS_SRC | WM9081_BIAS_ENA;
			snd_soc_write(codec, WM9081_BIAS_CONTROL_1, reg);

			/* VMID 2*4k; Soft VMID ramp enable */
			reg = snd_soc_read(codec, WM9081_VMID_CONTROL);
			reg |= WM9081_VMID_RAMP | 0x6;
			snd_soc_write(codec, WM9081_VMID_CONTROL, reg);

			mdelay(100);

			/* Normal bias enable & soft start off */
			reg |= WM9081_BIAS_ENA;
			reg &= ~WM9081_VMID_RAMP;
			snd_soc_write(codec, WM9081_VMID_CONTROL, reg);

			/* Standard bias source */
			reg = snd_soc_read(codec, WM9081_BIAS_CONTROL_1);
			reg &= ~WM9081_BIAS_SRC;
			snd_soc_write(codec, WM9081_BIAS_CONTROL_1, reg);
		}

		/* VMID 2*240k */
		reg = snd_soc_read(codec, WM9081_BIAS_CONTROL_1);
		reg &= ~WM9081_VMID_SEL_MASK;
		reg |= 0x40;
		snd_soc_write(codec, WM9081_VMID_CONTROL, reg);

		/* Standby bias current on */
		reg = snd_soc_read(codec, WM9081_BIAS_CONTROL_1);
		reg |= WM9081_STBY_BIAS_ENA;
		snd_soc_write(codec, WM9081_BIAS_CONTROL_1, reg);
		break;

	case SND_SOC_BIAS_OFF:
		/* Startup bias source */
		reg = snd_soc_read(codec, WM9081_BIAS_CONTROL_1);
		reg |= WM9081_BIAS_SRC;
		snd_soc_write(codec, WM9081_BIAS_CONTROL_1, reg);

		/* Disable VMID and biases with soft ramping */
		reg = snd_soc_read(codec, WM9081_VMID_CONTROL);
		reg &= ~(WM9081_VMID_SEL_MASK | WM9081_BIAS_ENA);
		reg |= WM9081_VMID_RAMP;
		snd_soc_write(codec, WM9081_VMID_CONTROL, reg);

		/* Actively discharge LINEOUT */
		reg = snd_soc_read(codec, WM9081_ANTI_POP_CONTROL);
		reg |= WM9081_LINEOUT_DISCH;
		snd_soc_write(codec, WM9081_ANTI_POP_CONTROL, reg);
		break;
	}

	codec->dapm.bias_level = level;

	return 0;
}

static int wm9081_set_dai_fmt(struct snd_soc_dai *dai,
			      unsigned int fmt)
{
	struct snd_soc_codec *codec = dai->codec;
	struct wm9081_priv *wm9081 = snd_soc_codec_get_drvdata(codec);
	unsigned int aif2 = snd_soc_read(codec, WM9081_AUDIO_INTERFACE_2);

	aif2 &= ~(WM9081_AIF_BCLK_INV | WM9081_AIF_LRCLK_INV |
		  WM9081_BCLK_DIR | WM9081_LRCLK_DIR | WM9081_AIF_FMT_MASK);

	switch (fmt & SND_SOC_DAIFMT_MASTER_MASK) {
	case SND_SOC_DAIFMT_CBS_CFS:
		wm9081->master = 0;
		break;
	case SND_SOC_DAIFMT_CBS_CFM:
		aif2 |= WM9081_LRCLK_DIR;
		wm9081->master = 1;
		break;
	case SND_SOC_DAIFMT_CBM_CFS:
		aif2 |= WM9081_BCLK_DIR;
		wm9081->master = 1;
		break;
	case SND_SOC_DAIFMT_CBM_CFM:
		aif2 |= WM9081_LRCLK_DIR | WM9081_BCLK_DIR;
		wm9081->master = 1;
		break;
	default:
		return -EINVAL;
	}

	switch (fmt & SND_SOC_DAIFMT_FORMAT_MASK) {
	case SND_SOC_DAIFMT_DSP_B:
		aif2 |= WM9081_AIF_LRCLK_INV;
	case SND_SOC_DAIFMT_DSP_A:
		aif2 |= 0x3;
		break;
	case SND_SOC_DAIFMT_I2S:
		aif2 |= 0x2;
		break;
	case SND_SOC_DAIFMT_RIGHT_J:
		break;
	case SND_SOC_DAIFMT_LEFT_J:
		aif2 |= 0x1;
		break;
	default:
		return -EINVAL;
	}

	switch (fmt & SND_SOC_DAIFMT_FORMAT_MASK) {
	case SND_SOC_DAIFMT_DSP_A:
	case SND_SOC_DAIFMT_DSP_B:
		/* frame inversion not valid for DSP modes */
		switch (fmt & SND_SOC_DAIFMT_INV_MASK) {
		case SND_SOC_DAIFMT_NB_NF:
			break;
		case SND_SOC_DAIFMT_IB_NF:
			aif2 |= WM9081_AIF_BCLK_INV;
			break;
		default:
			return -EINVAL;
		}
		break;

	case SND_SOC_DAIFMT_I2S:
	case SND_SOC_DAIFMT_RIGHT_J:
	case SND_SOC_DAIFMT_LEFT_J:
		switch (fmt & SND_SOC_DAIFMT_INV_MASK) {
		case SND_SOC_DAIFMT_NB_NF:
			break;
		case SND_SOC_DAIFMT_IB_IF:
			aif2 |= WM9081_AIF_BCLK_INV | WM9081_AIF_LRCLK_INV;
			break;
		case SND_SOC_DAIFMT_IB_NF:
			aif2 |= WM9081_AIF_BCLK_INV;
			break;
		case SND_SOC_DAIFMT_NB_IF:
			aif2 |= WM9081_AIF_LRCLK_INV;
			break;
		default:
			return -EINVAL;
		}
		break;
	default:
		return -EINVAL;
	}

	snd_soc_write(codec, WM9081_AUDIO_INTERFACE_2, aif2);

	return 0;
}

static int wm9081_hw_params(struct snd_pcm_substream *substream,
			    struct snd_pcm_hw_params *params,
			    struct snd_soc_dai *dai)
{
	struct snd_soc_codec *codec = dai->codec;
	struct wm9081_priv *wm9081 = snd_soc_codec_get_drvdata(codec);
	int ret, i, best, best_val, cur_val;
	unsigned int clk_ctrl2, aif1, aif2, aif3, aif4;

	clk_ctrl2 = snd_soc_read(codec, WM9081_CLOCK_CONTROL_2);
	clk_ctrl2 &= ~(WM9081_CLK_SYS_RATE_MASK | WM9081_SAMPLE_RATE_MASK);

	aif1 = snd_soc_read(codec, WM9081_AUDIO_INTERFACE_1);

	aif2 = snd_soc_read(codec, WM9081_AUDIO_INTERFACE_2);
	aif2 &= ~WM9081_AIF_WL_MASK;

	aif3 = snd_soc_read(codec, WM9081_AUDIO_INTERFACE_3);
	aif3 &= ~WM9081_BCLK_DIV_MASK;

	aif4 = snd_soc_read(codec, WM9081_AUDIO_INTERFACE_4);
	aif4 &= ~WM9081_LRCLK_RATE_MASK;

	wm9081->fs = params_rate(params);

	if (wm9081->tdm_width) {
		/* If TDM is set up then that fixes our BCLK. */
		int slots = ((aif1 & WM9081_AIFDAC_TDM_MODE_MASK) >>
			     WM9081_AIFDAC_TDM_MODE_SHIFT) + 1;

		wm9081->bclk = wm9081->fs * wm9081->tdm_width * slots;
	} else {
		/* Otherwise work out a BCLK from the sample size */
		wm9081->bclk = 2 * wm9081->fs;

		switch (params_format(params)) {
		case SNDRV_PCM_FORMAT_S16_LE:
			wm9081->bclk *= 16;
			break;
		case SNDRV_PCM_FORMAT_S20_3LE:
			wm9081->bclk *= 20;
			aif2 |= 0x4;
			break;
		case SNDRV_PCM_FORMAT_S24_LE:
			wm9081->bclk *= 24;
			aif2 |= 0x8;
			break;
		case SNDRV_PCM_FORMAT_S32_LE:
			wm9081->bclk *= 32;
			aif2 |= 0xc;
			break;
		default:
			return -EINVAL;
		}
	}

	dev_dbg(codec->dev, "Target BCLK is %dHz\n", wm9081->bclk);

	ret = configure_clock(codec);
	if (ret != 0)
		return ret;

	/* Select nearest CLK_SYS_RATE */
	best = 0;
	best_val = abs((wm9081->sysclk_rate / clk_sys_rates[0].ratio)
		       - wm9081->fs);
	for (i = 1; i < ARRAY_SIZE(clk_sys_rates); i++) {
		cur_val = abs((wm9081->sysclk_rate /
			       clk_sys_rates[i].ratio) - wm9081->fs);
		if (cur_val < best_val) {
			best = i;
			best_val = cur_val;
		}
	}
	dev_dbg(codec->dev, "Selected CLK_SYS_RATIO of %d\n",
		clk_sys_rates[best].ratio);
	clk_ctrl2 |= (clk_sys_rates[best].clk_sys_rate
		      << WM9081_CLK_SYS_RATE_SHIFT);

	/* SAMPLE_RATE */
	best = 0;
	best_val = abs(wm9081->fs - sample_rates[0].rate);
	for (i = 1; i < ARRAY_SIZE(sample_rates); i++) {
		/* Closest match */
		cur_val = abs(wm9081->fs - sample_rates[i].rate);
		if (cur_val < best_val) {
			best = i;
			best_val = cur_val;
		}
	}
	dev_dbg(codec->dev, "Selected SAMPLE_RATE of %dHz\n",
		sample_rates[best].rate);
	clk_ctrl2 |= (sample_rates[best].sample_rate
			<< WM9081_SAMPLE_RATE_SHIFT);

	/* BCLK_DIV */
	best = 0;
	best_val = INT_MAX;
	for (i = 0; i < ARRAY_SIZE(bclk_divs); i++) {
		cur_val = ((wm9081->sysclk_rate * 10) / bclk_divs[i].div)
			- wm9081->bclk;
		if (cur_val < 0) /* Table is sorted */
			break;
		if (cur_val < best_val) {
			best = i;
			best_val = cur_val;
		}
	}
	wm9081->bclk = (wm9081->sysclk_rate * 10) / bclk_divs[best].div;
	dev_dbg(codec->dev, "Selected BCLK_DIV of %d for %dHz BCLK\n",
		bclk_divs[best].div, wm9081->bclk);
	aif3 |= bclk_divs[best].bclk_div;

	/* LRCLK is a simple fraction of BCLK */
	dev_dbg(codec->dev, "LRCLK_RATE is %d\n", wm9081->bclk / wm9081->fs);
	aif4 |= wm9081->bclk / wm9081->fs;

	/* Apply a ReTune Mobile configuration if it's in use */
	if (wm9081->pdata.num_retune_configs) {
		struct wm9081_pdata *pdata = &wm9081->pdata;
		struct wm9081_retune_mobile_setting *s;
		int eq1;

		best = 0;
		best_val = abs(pdata->retune_configs[0].rate - wm9081->fs);
		for (i = 0; i < pdata->num_retune_configs; i++) {
			cur_val = abs(pdata->retune_configs[i].rate -
				      wm9081->fs);
			if (cur_val < best_val) {
				best_val = cur_val;
				best = i;
			}
		}
		s = &pdata->retune_configs[best];

		dev_dbg(codec->dev, "ReTune Mobile %s tuned for %dHz\n",
			s->name, s->rate);

		/* If the EQ is enabled then disable it while we write out */
		eq1 = snd_soc_read(codec, WM9081_EQ_1) & WM9081_EQ_ENA;
		if (eq1 & WM9081_EQ_ENA)
			snd_soc_write(codec, WM9081_EQ_1, 0);

		/* Write out the other values */
		for (i = 1; i < ARRAY_SIZE(s->config); i++)
			snd_soc_write(codec, WM9081_EQ_1 + i, s->config[i]);

		eq1 |= (s->config[0] & ~WM9081_EQ_ENA);
		snd_soc_write(codec, WM9081_EQ_1, eq1);
	}

	snd_soc_write(codec, WM9081_CLOCK_CONTROL_2, clk_ctrl2);
	snd_soc_write(codec, WM9081_AUDIO_INTERFACE_2, aif2);
	snd_soc_write(codec, WM9081_AUDIO_INTERFACE_3, aif3);
	snd_soc_write(codec, WM9081_AUDIO_INTERFACE_4, aif4);

	return 0;
}

static int wm9081_digital_mute(struct snd_soc_dai *codec_dai, int mute)
{
	struct snd_soc_codec *codec = codec_dai->codec;
	unsigned int reg;

	reg = snd_soc_read(codec, WM9081_DAC_DIGITAL_2);

	if (mute)
		reg |= WM9081_DAC_MUTE;
	else
		reg &= ~WM9081_DAC_MUTE;

	snd_soc_write(codec, WM9081_DAC_DIGITAL_2, reg);

	return 0;
}

static int wm9081_set_sysclk(struct snd_soc_codec *codec,
			     int clk_id, unsigned int freq, int dir)
{
	struct wm9081_priv *wm9081 = snd_soc_codec_get_drvdata(codec);

	switch (clk_id) {
	case WM9081_SYSCLK_MCLK:
	case WM9081_SYSCLK_FLL_MCLK:
		wm9081->sysclk_source = clk_id;
		wm9081->mclk_rate = freq;
		break;

	default:
		return -EINVAL;
	}

	return 0;
}

static int wm9081_set_tdm_slot(struct snd_soc_dai *dai,
	unsigned int tx_mask, unsigned int rx_mask, int slots, int slot_width)
{
	struct snd_soc_codec *codec = dai->codec;
	struct wm9081_priv *wm9081 = snd_soc_codec_get_drvdata(codec);
	unsigned int aif1 = snd_soc_read(codec, WM9081_AUDIO_INTERFACE_1);

	aif1 &= ~(WM9081_AIFDAC_TDM_SLOT_MASK | WM9081_AIFDAC_TDM_MODE_MASK);

	if (slots < 0 || slots > 4)
		return -EINVAL;

	wm9081->tdm_width = slot_width;

	if (slots == 0)
		slots = 1;

	aif1 |= (slots - 1) << WM9081_AIFDAC_TDM_MODE_SHIFT;

	switch (rx_mask) {
	case 1:
		break;
	case 2:
		aif1 |= 0x10;
		break;
	case 4:
		aif1 |= 0x20;
		break;
	case 8:
		aif1 |= 0x30;
		break;
	default:
		return -EINVAL;
	}

	snd_soc_write(codec, WM9081_AUDIO_INTERFACE_1, aif1);

	return 0;
}

#define WM9081_RATES SNDRV_PCM_RATE_8000_96000

#define WM9081_FORMATS \
	(SNDRV_PCM_FMTBIT_S16_LE | SNDRV_PCM_FMTBIT_S20_3LE | \
	 SNDRV_PCM_FMTBIT_S24_LE | SNDRV_PCM_FMTBIT_S32_LE)

static struct snd_soc_dai_ops wm9081_dai_ops = {
	.hw_params = wm9081_hw_params,
	.set_fmt = wm9081_set_dai_fmt,
	.digital_mute = wm9081_digital_mute,
	.set_tdm_slot = wm9081_set_tdm_slot,
};

/* We report two channels because the CODEC processes a stereo signal, even
 * though it is only capable of handling a mono output.
 */
static struct snd_soc_dai_driver wm9081_dai = {
	.name = "wm9081-hifi",
	.playback = {
		.stream_name = "HiFi Playback",
		.channels_min = 1,
		.channels_max = 2,
		.rates = WM9081_RATES,
		.formats = WM9081_FORMATS,
	},
	.ops = &wm9081_dai_ops,
};

static int wm9081_probe(struct snd_soc_codec *codec)
{
	struct wm9081_priv *wm9081 = snd_soc_codec_get_drvdata(codec);
	int ret;
	u16 reg;

	codec->control_data = wm9081->control_data;
	ret = snd_soc_codec_set_cache_io(codec, 8, 16, wm9081->control_type);
	if (ret != 0) {
		dev_err(codec->dev, "Failed to set cache I/O: %d\n", ret);
		return ret;
	}

	reg = snd_soc_read(codec, WM9081_SOFTWARE_RESET);
	if (reg != 0x9081) {
		dev_err(codec->dev, "Device is not a WM9081: ID=0x%x\n", reg);
		ret = -EINVAL;
		return ret;
	}

	ret = wm9081_reset(codec);
	if (ret < 0) {
		dev_err(codec->dev, "Failed to issue reset\n");
		return ret;
	}

	reg = 0;
	if (wm9081->pdata.irq_high)
		reg |= WM9081_IRQ_POL;
	if (!wm9081->pdata.irq_cmos)
		reg |= WM9081_IRQ_OP_CTRL;
	snd_soc_update_bits(codec, WM9081_INTERRUPT_CONTROL,
			    WM9081_IRQ_POL | WM9081_IRQ_OP_CTRL, reg);

	wm9081_set_bias_level(codec, SND_SOC_BIAS_STANDBY);

	/* Enable zero cross by default */
	reg = snd_soc_read(codec, WM9081_ANALOGUE_LINEOUT);
	snd_soc_write(codec, WM9081_ANALOGUE_LINEOUT, reg | WM9081_LINEOUTZC);
	reg = snd_soc_read(codec, WM9081_ANALOGUE_SPEAKER_PGA);
	snd_soc_write(codec, WM9081_ANALOGUE_SPEAKER_PGA,
		     reg | WM9081_SPKPGAZC);

	snd_soc_add_controls(codec, wm9081_snd_controls,
			     ARRAY_SIZE(wm9081_snd_controls));
	if (!wm9081->pdata.num_retune_configs) {
		dev_dbg(codec->dev,
			"No ReTune Mobile data, using normal EQ\n");
		snd_soc_add_controls(codec, wm9081_eq_controls,
				     ARRAY_SIZE(wm9081_eq_controls));
	}

	return ret;
}

static int wm9081_remove(struct snd_soc_codec *codec)
{
	wm9081_set_bias_level(codec, SND_SOC_BIAS_OFF);
	return 0;
}

#ifdef CONFIG_PM
static int wm9081_suspend(struct snd_soc_codec *codec, pm_message_t state)
{
	wm9081_set_bias_level(codec, SND_SOC_BIAS_OFF);

	return 0;
}

static int wm9081_resume(struct snd_soc_codec *codec)
{
	u16 *reg_cache = codec->reg_cache;
	int i;

	for (i = 0; i < codec->driver->reg_cache_size; i++) {
		if (i == WM9081_SOFTWARE_RESET)
			continue;

		snd_soc_write(codec, i, reg_cache[i]);
	}

	wm9081_set_bias_level(codec, SND_SOC_BIAS_STANDBY);

	return 0;
}
#else
#define wm9081_suspend NULL
#define wm9081_resume NULL
#endif

static struct snd_soc_codec_driver soc_codec_dev_wm9081 = {
	.probe = 	wm9081_probe,
	.remove = 	wm9081_remove,
	.suspend =	wm9081_suspend,
	.resume =	wm9081_resume,

	.set_sysclk = wm9081_set_sysclk,
	.set_bias_level = wm9081_set_bias_level,

	.reg_cache_size = ARRAY_SIZE(wm9081_reg_defaults),
	.reg_word_size = sizeof(u16),
	.reg_cache_default = wm9081_reg_defaults,
	.volatile_register = wm9081_volatile_register,

	.dapm_widgets	  = wm9081_dapm_widgets,
	.num_dapm_widgets = ARRAY_SIZE(wm9081_dapm_widgets),
	.dapm_routes     = wm9081_audio_paths,
	.num_dapm_routes = ARRAY_SIZE(wm9081_audio_paths),
};

#if defined(CONFIG_I2C) || defined(CONFIG_I2C_MODULE)
static __devinit int wm9081_i2c_probe(struct i2c_client *i2c,
				      const struct i2c_device_id *id)
{
	struct wm9081_priv *wm9081;
	int ret;

	wm9081 = kzalloc(sizeof(struct wm9081_priv), GFP_KERNEL);
	if (wm9081 == NULL)
		return -ENOMEM;

	i2c_set_clientdata(i2c, wm9081);
	wm9081->control_type = SND_SOC_I2C;
	wm9081->control_data = i2c;

	if (dev_get_platdata(&i2c->dev))
<<<<<<< HEAD
		memcpy(&wm9081->retune, dev_get_platdata(&i2c->dev),
		       sizeof(wm9081->retune));
=======
		memcpy(&wm9081->pdata, dev_get_platdata(&i2c->dev),
		       sizeof(wm9081->pdata));
>>>>>>> 0ce790e7

	ret = snd_soc_register_codec(&i2c->dev,
			&soc_codec_dev_wm9081, &wm9081_dai, 1);
	if (ret < 0)
		kfree(wm9081);
	return ret;
}

static __devexit int wm9081_i2c_remove(struct i2c_client *client)
{
	snd_soc_unregister_codec(&client->dev);
	kfree(i2c_get_clientdata(client));
	return 0;
}

static const struct i2c_device_id wm9081_i2c_id[] = {
	{ "wm9081", 0 },
	{ }
};
MODULE_DEVICE_TABLE(i2c, wm9081_i2c_id);

static struct i2c_driver wm9081_i2c_driver = {
	.driver = {
		.name = "wm9081",
		.owner = THIS_MODULE,
	},
	.probe =    wm9081_i2c_probe,
	.remove =   __devexit_p(wm9081_i2c_remove),
	.id_table = wm9081_i2c_id,
};
#endif

static int __init wm9081_modinit(void)
{
	int ret = 0;
#if defined(CONFIG_I2C) || defined(CONFIG_I2C_MODULE)
	ret = i2c_add_driver(&wm9081_i2c_driver);
	if (ret != 0) {
		printk(KERN_ERR "Failed to register WM9081 I2C driver: %d\n",
		       ret);
	}
#endif
	return ret;
}
module_init(wm9081_modinit);

static void __exit wm9081_exit(void)
{
#if defined(CONFIG_I2C) || defined(CONFIG_I2C_MODULE)
	i2c_del_driver(&wm9081_i2c_driver);
#endif
}
module_exit(wm9081_exit);


MODULE_DESCRIPTION("ASoC WM9081 driver");
MODULE_AUTHOR("Mark Brown <broonie@opensource.wolfsonmicro.com>");
MODULE_LICENSE("GPL");<|MERGE_RESOLUTION|>--- conflicted
+++ resolved
@@ -1333,13 +1333,8 @@
 	wm9081->control_data = i2c;
 
 	if (dev_get_platdata(&i2c->dev))
-<<<<<<< HEAD
-		memcpy(&wm9081->retune, dev_get_platdata(&i2c->dev),
-		       sizeof(wm9081->retune));
-=======
 		memcpy(&wm9081->pdata, dev_get_platdata(&i2c->dev),
 		       sizeof(wm9081->pdata));
->>>>>>> 0ce790e7
 
 	ret = snd_soc_register_codec(&i2c->dev,
 			&soc_codec_dev_wm9081, &wm9081_dai, 1);
