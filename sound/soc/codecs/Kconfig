# Helper to resolve issues with configs that have SPI enabled but I2C
# modular, meaning we can't build the codec driver in with I2C support.
# We use an ordered list of conditional defaults to pick the appropriate
# setting - SPI can't be modular so that case doesn't need to be covered.
config SND_SOC_I2C_AND_SPI
	tristate
	default m if I2C=m
	default y if I2C=y
	default y if SPI_MASTER=y

menu "CODEC drivers"

config SND_SOC_ALL_CODECS
	tristate "Build all ASoC CODEC drivers"
	depends on COMPILE_TEST
	select SND_SOC_88PM860X if MFD_88PM860X
	select SND_SOC_L3
	select SND_SOC_AB8500_CODEC if ABX500_CORE
	select SND_SOC_AC97_CODEC
	select SND_SOC_AD1836 if SPI_MASTER
	select SND_SOC_AD193X_SPI if SPI_MASTER
	select SND_SOC_AD193X_I2C if I2C
	select SND_SOC_AD1980 if SND_SOC_AC97_BUS
	select SND_SOC_AD73311
	select SND_SOC_ADAU1373 if I2C
	select SND_SOC_ADAU1761_I2C if I2C
	select SND_SOC_ADAU1761_SPI if SPI
	select SND_SOC_ADAU1781_I2C if I2C
	select SND_SOC_ADAU1781_SPI if SPI
	select SND_SOC_ADAV801 if SPI_MASTER
	select SND_SOC_ADAV803 if I2C
	select SND_SOC_ADAU1977_SPI if SPI_MASTER
	select SND_SOC_ADAU1977_I2C if I2C
	select SND_SOC_ADAU1701 if I2C
	select SND_SOC_ADS117X
	select SND_SOC_AK4104 if SPI_MASTER
	select SND_SOC_AK4535 if I2C
	select SND_SOC_AK4554
	select SND_SOC_AK4613 if I2C
	select SND_SOC_AK4641 if I2C
	select SND_SOC_AK4642 if I2C
	select SND_SOC_AK4671 if I2C
	select SND_SOC_AK5386
	select SND_SOC_ALC5623 if I2C
	select SND_SOC_ALC5632 if I2C
	select SND_SOC_CQ0093VC if MFD_DAVINCI_VOICECODEC
	select SND_SOC_CS35L32 if I2C
	select SND_SOC_CS42L51_I2C if I2C
	select SND_SOC_CS42L52 if I2C && INPUT
	select SND_SOC_CS42L56 if I2C && INPUT
	select SND_SOC_CS42L73 if I2C
	select SND_SOC_CS4265 if I2C
	select SND_SOC_CS4270 if I2C
	select SND_SOC_CS4271_I2C if I2C
	select SND_SOC_CS4271_SPI if SPI_MASTER
	select SND_SOC_CS42XX8_I2C if I2C
	select SND_SOC_CS4349 if I2C
	select SND_SOC_CX20442 if TTY
	select SND_SOC_DA7210 if SND_SOC_I2C_AND_SPI
	select SND_SOC_DA7213 if I2C
	select SND_SOC_DA7219 if I2C
	select SND_SOC_DA732X if I2C
	select SND_SOC_DA9055 if I2C
	select SND_SOC_DMIC
	select SND_SOC_BT_SCO
	select SND_SOC_ES8328_SPI if SPI_MASTER
	select SND_SOC_ES8328_I2C if I2C
	select SND_SOC_GTM601
	select SND_SOC_ICS43432
	select SND_SOC_ISABELLE if I2C
	select SND_SOC_JZ4740_CODEC
	select SND_SOC_LM4857 if I2C
	select SND_SOC_LM49453 if I2C
	select SND_SOC_MAX98088 if I2C
	select SND_SOC_MAX98090 if I2C
	select SND_SOC_MAX98095 if I2C
	select SND_SOC_MAX98357A if GPIOLIB
	select SND_SOC_MAX98925 if I2C
	select SND_SOC_MAX9850 if I2C
	select SND_SOC_MAX9768 if I2C
	select SND_SOC_MAX9877 if I2C
	select SND_SOC_MC13783 if MFD_MC13XXX
	select SND_SOC_ML26124 if I2C
	select SND_SOC_HDMI_CODEC
	select SND_SOC_NAU8825 if I2C
	select SND_SOC_PCM1681 if I2C
	select SND_SOC_PCM1792A if SPI_MASTER
	select SND_SOC_PCM3008
	select SND_SOC_PCM512x_I2C if I2C
	select SND_SOC_PCM512x_SPI if SPI_MASTER
	select SND_SOC_RT286 if I2C
	select SND_SOC_RT298 if I2C
	select SND_SOC_RT5631 if I2C
	select SND_SOC_RT5640 if I2C
	select SND_SOC_RT5645 if I2C
	select SND_SOC_RT5651 if I2C
	select SND_SOC_RT5670 if I2C
	select SND_SOC_RT5677 if I2C && SPI_MASTER
	select SND_SOC_SGTL5000 if I2C
	select SND_SOC_SI476X if MFD_SI476X_CORE
	select SND_SOC_SIRF_AUDIO_CODEC
	select SND_SOC_SN95031 if INTEL_SCU_IPC
	select SND_SOC_SPDIF
	select SND_SOC_SSM2518 if I2C
	select SND_SOC_SSM2602_SPI if SPI_MASTER
	select SND_SOC_SSM2602_I2C if I2C
	select SND_SOC_SSM4567 if I2C
	select SND_SOC_STA32X if I2C
	select SND_SOC_STA350 if I2C
	select SND_SOC_STA529 if I2C
	select SND_SOC_STAC9766 if SND_SOC_AC97_BUS
	select SND_SOC_STI_SAS
	select SND_SOC_TAS2552 if I2C
	select SND_SOC_TAS5086 if I2C
	select SND_SOC_TAS571X if I2C
	select SND_SOC_TFA9879 if I2C
	select SND_SOC_TLV320AIC23_I2C if I2C
	select SND_SOC_TLV320AIC23_SPI if SPI_MASTER
	select SND_SOC_TLV320AIC26 if SPI_MASTER
	select SND_SOC_TLV320AIC31XX if I2C
	select SND_SOC_TLV320AIC32X4 if I2C
	select SND_SOC_TLV320AIC3X if I2C
	select SND_SOC_TPA6130A2 if I2C
	select SND_SOC_TLV320DAC33 if I2C
	select SND_SOC_TS3A227E if I2C
	select SND_SOC_TWL4030 if TWL4030_CORE
	select SND_SOC_TWL6040 if TWL6040_CORE
	select SND_SOC_UDA134X
	select SND_SOC_UDA1380 if I2C
	select SND_SOC_WL1273 if MFD_WL1273_CORE
	select SND_SOC_WM0010 if SPI_MASTER
	select SND_SOC_WM1250_EV1 if I2C
	select SND_SOC_WM2000 if I2C
	select SND_SOC_WM2200 if I2C
	select SND_SOC_WM5100 if I2C
	select SND_SOC_WM5102 if MFD_WM5102
	select SND_SOC_WM5110 if MFD_WM5110
	select SND_SOC_WM8350 if MFD_WM8350
	select SND_SOC_WM8400 if MFD_WM8400
	select SND_SOC_WM8510 if SND_SOC_I2C_AND_SPI
	select SND_SOC_WM8523 if I2C
	select SND_SOC_WM8580 if I2C
	select SND_SOC_WM8711 if SND_SOC_I2C_AND_SPI
	select SND_SOC_WM8727
	select SND_SOC_WM8728 if SND_SOC_I2C_AND_SPI
	select SND_SOC_WM8731 if SND_SOC_I2C_AND_SPI
	select SND_SOC_WM8737 if SND_SOC_I2C_AND_SPI
	select SND_SOC_WM8741 if SND_SOC_I2C_AND_SPI
	select SND_SOC_WM8750 if SND_SOC_I2C_AND_SPI
	select SND_SOC_WM8753 if SND_SOC_I2C_AND_SPI
	select SND_SOC_WM8770 if SPI_MASTER
	select SND_SOC_WM8776 if SND_SOC_I2C_AND_SPI
	select SND_SOC_WM8782
	select SND_SOC_WM8804_I2C if I2C
	select SND_SOC_WM8804_SPI if SPI_MASTER
	select SND_SOC_WM8900 if I2C
	select SND_SOC_WM8903 if I2C
	select SND_SOC_WM8904 if I2C
	select SND_SOC_WM8940 if I2C
	select SND_SOC_WM8955 if I2C
	select SND_SOC_WM8960 if I2C
	select SND_SOC_WM8961 if I2C
	select SND_SOC_WM8962 if I2C && INPUT
	select SND_SOC_WM8971 if I2C
	select SND_SOC_WM8974 if I2C
	select SND_SOC_WM8978 if I2C
	select SND_SOC_WM8983 if SND_SOC_I2C_AND_SPI
	select SND_SOC_WM8985 if SND_SOC_I2C_AND_SPI
	select SND_SOC_WM8988 if SND_SOC_I2C_AND_SPI
	select SND_SOC_WM8990 if I2C
	select SND_SOC_WM8991 if I2C
	select SND_SOC_WM8993 if I2C
	select SND_SOC_WM8994 if MFD_WM8994
	select SND_SOC_WM8995 if SND_SOC_I2C_AND_SPI
	select SND_SOC_WM8996 if I2C
	select SND_SOC_WM8997 if MFD_WM8997
	select SND_SOC_WM8998 if MFD_WM8998
	select SND_SOC_WM9081 if I2C
	select SND_SOC_WM9090 if I2C
	select SND_SOC_WM9705 if SND_SOC_AC97_BUS
	select SND_SOC_WM9712 if SND_SOC_AC97_BUS
	select SND_SOC_WM9713 if SND_SOC_AC97_BUS
        help
          Normally ASoC codec drivers are only built if a machine driver which
          uses them is also built since they are only usable with a machine
          driver.  Selecting this option will allow these drivers to be built
          without an explicit machine driver for test and development purposes.

	  Support for the bus types used to access the codecs to be built must
	  be selected separately.

          If unsure select "N".

config SND_SOC_88PM860X
	tristate

config SND_SOC_ARIZONA
	tristate
	default y if SND_SOC_WM5102=y
	default y if SND_SOC_WM5110=y
	default y if SND_SOC_WM8997=y
	default y if SND_SOC_WM8998=y
	default m if SND_SOC_WM5102=m
	default m if SND_SOC_WM5110=m
	default m if SND_SOC_WM8997=m
	default m if SND_SOC_WM8998=m

config SND_SOC_WM_HUBS
	tristate
	default y if SND_SOC_WM8993=y || SND_SOC_WM8994=y
	default m if SND_SOC_WM8993=m || SND_SOC_WM8994=m

config SND_SOC_WM_ADSP
	tristate
	default y if SND_SOC_WM5102=y
	default y if SND_SOC_WM5110=y
	default y if SND_SOC_WM2200=y
	default m if SND_SOC_WM5102=m
	default m if SND_SOC_WM5110=m
	default m if SND_SOC_WM2200=m

config SND_SOC_AB8500_CODEC
	tristate

config SND_SOC_AC97_CODEC
	tristate "Build generic ASoC AC97 CODEC driver"
	select SND_AC97_CODEC
	select SND_SOC_AC97_BUS

config SND_SOC_AD1836
	tristate

config SND_SOC_AD193X
	tristate

config SND_SOC_AD193X_SPI
	tristate
	select SND_SOC_AD193X

config SND_SOC_AD193X_I2C
	tristate
	select SND_SOC_AD193X

config SND_SOC_AD1980
	select REGMAP_AC97
	tristate

config SND_SOC_AD73311
	tristate

config SND_SOC_ADAU1373
	tristate

config SND_SOC_ADAU1701
	tristate "Analog Devices ADAU1701 CODEC"
	depends on I2C
	select SND_SOC_SIGMADSP_I2C

config SND_SOC_ADAU17X1
	tristate
	select SND_SOC_SIGMADSP_REGMAP

config SND_SOC_ADAU1761
	tristate
	select SND_SOC_ADAU17X1

config SND_SOC_ADAU1761_I2C
	tristate
	select SND_SOC_ADAU1761
	select REGMAP_I2C

config SND_SOC_ADAU1761_SPI
	tristate
	select SND_SOC_ADAU1761
	select REGMAP_SPI

config SND_SOC_ADAU1781
	select SND_SOC_ADAU17X1
	tristate

config SND_SOC_ADAU1781_I2C
	tristate
	select SND_SOC_ADAU1781
	select REGMAP_I2C

config SND_SOC_ADAU1781_SPI
	tristate
	select SND_SOC_ADAU1781
	select REGMAP_SPI

config SND_SOC_ADAU1977
	tristate

config SND_SOC_ADAU1977_SPI
	tristate
	select SND_SOC_ADAU1977
	select REGMAP_SPI

config SND_SOC_ADAU1977_I2C
	tristate
	select SND_SOC_ADAU1977
	select REGMAP_I2C

config SND_SOC_ADAV80X
	tristate

config SND_SOC_ADAV801
	tristate
	select SND_SOC_ADAV80X

config SND_SOC_ADAV803
	tristate
	select SND_SOC_ADAV80X

config SND_SOC_ADS117X
	tristate

config SND_SOC_AK4104
	tristate "AKM AK4104 CODEC"
	depends on SPI_MASTER

config SND_SOC_AK4535
	tristate

config SND_SOC_AK4554
	tristate "AKM AK4554 CODEC"

config SND_SOC_AK4613
	tristate "AKM AK4613 CODEC"
	depends on I2C

config SND_SOC_AK4641
	tristate

config SND_SOC_AK4642
	tristate "AKM AK4642 CODEC"
	depends on I2C

config SND_SOC_AK4671
	tristate

config SND_SOC_AK5386
	tristate "AKM AK5638 CODEC"

config SND_SOC_ALC5623
       tristate "Realtek ALC5623 CODEC"
	depends on I2C

config SND_SOC_ALC5632
	tristate

config SND_SOC_CQ0093VC
	tristate

config SND_SOC_CS35L32
	tristate "Cirrus Logic CS35L32 CODEC"
	depends on I2C

config SND_SOC_CS42L51
	tristate

config SND_SOC_CS42L51_I2C
	tristate "Cirrus Logic CS42L51 CODEC (I2C)"
	depends on I2C
	select SND_SOC_CS42L51

config SND_SOC_CS42L52
	tristate "Cirrus Logic CS42L52 CODEC"
	depends on I2C && INPUT

config SND_SOC_CS42L56
	tristate "Cirrus Logic CS42L56 CODEC"
	depends on I2C && INPUT

config SND_SOC_CS42L73
	tristate "Cirrus Logic CS42L73 CODEC"
	depends on I2C

config SND_SOC_CS4265
	tristate "Cirrus Logic CS4265 CODEC"
	depends on I2C
	select REGMAP_I2C

# Cirrus Logic CS4270 Codec
config SND_SOC_CS4270
	tristate "Cirrus Logic CS4270 CODEC"
	depends on I2C

# Cirrus Logic CS4270 Codec VD = 3.3V Errata
# Select if you are affected by the errata where the part will not function
# if MCLK divide-by-1.5 is selected and VD is set to 3.3V.  The driver will
# not select any sample rates that require MCLK to be divided by 1.5.
config SND_SOC_CS4270_VD33_ERRATA
	bool
	depends on SND_SOC_CS4270

config SND_SOC_CS4271
	tristate

config SND_SOC_CS4271_I2C
	tristate "Cirrus Logic CS4271 CODEC (I2C)"
	depends on I2C
	select SND_SOC_CS4271
	select REGMAP_I2C

config SND_SOC_CS4271_SPI
	tristate "Cirrus Logic CS4271 CODEC (SPI)"
	depends on SPI_MASTER
	select SND_SOC_CS4271
	select REGMAP_SPI

config SND_SOC_CS42XX8
	tristate

config SND_SOC_CS42XX8_I2C
	tristate "Cirrus Logic CS42448/CS42888 CODEC (I2C)"
	depends on I2C
	select SND_SOC_CS42XX8
	select REGMAP_I2C

# Cirrus Logic CS4349 HiFi DAC
config SND_SOC_CS4349
	tristate "Cirrus Logic CS4349 CODEC"
	depends on I2C

config SND_SOC_CX20442
	tristate
	depends on TTY

config SND_SOC_JZ4740_CODEC
	select REGMAP_MMIO
	tristate

config SND_SOC_L3
       tristate

config SND_SOC_DA7210
        tristate

config SND_SOC_DA7213
        tristate

config SND_SOC_DA7219
        tristate

config SND_SOC_DA732X
        tristate

config SND_SOC_DA9055
	tristate

config SND_SOC_BT_SCO
	tristate

config SND_SOC_DMIC
	tristate

config SND_SOC_HDMI_CODEC
       tristate "HDMI stub CODEC"

config SND_SOC_ES8328
	tristate "Everest Semi ES8328 CODEC"

config SND_SOC_ES8328_I2C
	tristate
	select SND_SOC_ES8328

config SND_SOC_ES8328_SPI
	tristate
	select SND_SOC_ES8328

config SND_SOC_GTM601
	tristate 'GTM601 UMTS modem audio codec'

config SND_SOC_ICS43432
	tristate

config SND_SOC_ISABELLE
        tristate

config SND_SOC_LM49453
	tristate

config SND_SOC_MAX98088
       tristate

config SND_SOC_MAX98090
       tristate

config SND_SOC_MAX98095
       tristate

config SND_SOC_MAX98357A
       tristate

config SND_SOC_MAX98925
       tristate

config SND_SOC_MAX9850
	tristate

config SND_SOC_PCM1681
	tristate "Texas Instruments PCM1681 CODEC"
	depends on I2C

config SND_SOC_PCM1792A
	tristate "Texas Instruments PCM1792A CODEC"
	depends on SPI_MASTER

config SND_SOC_PCM3008
       tristate

config SND_SOC_PCM512x
	tristate

config SND_SOC_PCM512x_I2C
	tristate "Texas Instruments PCM512x CODECs - I2C"
	depends on I2C
	select SND_SOC_PCM512x
	select REGMAP_I2C

config SND_SOC_PCM512x_SPI
	tristate "Texas Instruments PCM512x CODECs - SPI"
	depends on SPI_MASTER
	select SND_SOC_PCM512x
	select REGMAP_SPI

config SND_SOC_RL6231
	tristate
	default y if SND_SOC_RT5640=y
	default y if SND_SOC_RT5645=y
	default y if SND_SOC_RT5651=y
	default y if SND_SOC_RT5670=y
	default y if SND_SOC_RT5677=y
	default m if SND_SOC_RT5640=m
	default m if SND_SOC_RT5645=m
	default m if SND_SOC_RT5651=m
	default m if SND_SOC_RT5670=m
	default m if SND_SOC_RT5677=m

config SND_SOC_RL6347A
	tristate
	default y if SND_SOC_RT286=y
	default y if SND_SOC_RT298=y
	default m if SND_SOC_RT286=m
	default m if SND_SOC_RT298=m

config SND_SOC_RT286
	tristate
	depends on I2C

config SND_SOC_RT298
	tristate
	depends on I2C

config SND_SOC_RT5631
	tristate "Realtek ALC5631/RT5631 CODEC"
	depends on I2C

config SND_SOC_RT5640
	tristate

config SND_SOC_RT5645
        tristate

config SND_SOC_RT5651
	tristate

config SND_SOC_RT5670
	tristate

config SND_SOC_RT5677
	tristate
	select REGMAP_I2C
	select REGMAP_IRQ

config SND_SOC_RT5677_SPI
	tristate
	default SND_SOC_RT5677 && SPI

#Freescale sgtl5000 codec
config SND_SOC_SGTL5000
	tristate "Freescale SGTL5000 CODEC"
	depends on I2C

config SND_SOC_SI476X
	tristate

config SND_SOC_SIGMADSP
	tristate
	select CRC32

config SND_SOC_SIGMADSP_I2C
	tristate
	select SND_SOC_SIGMADSP

config SND_SOC_SIGMADSP_REGMAP
	tristate
	select SND_SOC_SIGMADSP

config SND_SOC_SIRF_AUDIO_CODEC
	tristate "SiRF SoC internal audio codec"
	select REGMAP_MMIO

config SND_SOC_SN95031
	tristate

config SND_SOC_SPDIF
	tristate "S/PDIF CODEC"

config SND_SOC_SSM2518
	tristate

config SND_SOC_SSM2602
	tristate

config SND_SOC_SSM2602_SPI
	tristate "Analog Devices SSM2602 CODEC - SPI"
	depends on SPI_MASTER
	select SND_SOC_SSM2602
	select REGMAP_SPI

config SND_SOC_SSM2602_I2C
	tristate "Analog Devices SSM2602 CODEC - I2C"
	depends on I2C
	select SND_SOC_SSM2602
	select REGMAP_I2C

config SND_SOC_SSM4567
	tristate "Analog Devices ssm4567 amplifier driver support"
	depends on I2C

config SND_SOC_STA32X
	tristate "STA326, STA328 and STA329 speaker amplifier"
	depends on I2C
	select REGMAP_I2C

config SND_SOC_STA350
	tristate "STA350 speaker amplifier"
	depends on I2C

config SND_SOC_STA529
	tristate

config SND_SOC_STAC9766
	tristate

config SND_SOC_STI_SAS
	tristate "codec Audio support for STI SAS codec"

config SND_SOC_TAS2552
	tristate "Texas Instruments TAS2552 Mono Audio amplifier"
	depends on I2C

config SND_SOC_TAS5086
	tristate "Texas Instruments TAS5086 speaker amplifier"
	depends on I2C

config SND_SOC_TAS571X
	tristate "Texas Instruments TAS5711/TAS5717/TAS5719 power amplifiers"
	depends on I2C

config SND_SOC_TFA9879
	tristate "NXP Semiconductors TFA9879 amplifier"
	depends on I2C

config SND_SOC_TLV320AIC23
	tristate

config SND_SOC_TLV320AIC23_I2C
	tristate "Texas Instruments TLV320AIC23 audio CODEC - I2C"
	depends on I2C
	select SND_SOC_TLV320AIC23

config SND_SOC_TLV320AIC23_SPI
	tristate "Texas Instruments TLV320AIC23 audio CODEC - SPI"
	depends on SPI_MASTER
	select SND_SOC_TLV320AIC23

config SND_SOC_TLV320AIC26
	tristate
	depends on SPI

config SND_SOC_TLV320AIC31XX
	tristate "Texas Instruments TLV320AIC31xx CODECs"
	depends on I2C
	select REGMAP_I2C

config SND_SOC_TLV320AIC32X4
	tristate

config SND_SOC_TLV320AIC3X
	tristate "Texas Instruments TLV320AIC3x CODECs"
	depends on I2C

config SND_SOC_TLV320DAC33
	tristate

config SND_SOC_TS3A227E
	tristate "TI Headset/Mic detect and keypress chip"
	depends on I2C

config SND_SOC_TWL4030
	select MFD_TWL4030_AUDIO
	tristate

config SND_SOC_TWL6040
	tristate

config SND_SOC_UDA134X
       tristate

config SND_SOC_UDA1380
        tristate

config SND_SOC_WCD934X_DSD
        tristate

config SND_SOC_WCD9320
        tristate

config SND_SOC_WCD9330
        tristate
	depends on WCD9330_CODEC

config SND_SOC_WCD9335
        tristate
	depends on WCD9335_CODEC

config SND_SOC_WCD934X
        tristate
	depends on WCD934X_CODEC
	select SND_SOC_WCD9XXX_V2
	select AUDIO_EXT_CLK
	select SND_SOC_WCD_DSP_MGR
	select SND_SOC_WCD_SPI
	select SND_SOC_WCD934X_MBHC
        select SND_SOC_WCD934X_DSD

config SND_SOC_WCD934X_MBHC
        tristate
	depends on SND_SOC_WCD934X
	select SND_SOC_WCD_MBHC

config SND_SOC_WSA881X
        tristate
	select MSM_CDC_PINCTRL
	select REGMAP_SWR

config SND_SOC_WSA881X_ANALOG
        tristate
	select REGMAP_I2C

config SND_SOC_WCD9XXX
	tristate
	default y if SND_SOC_WCD9320=y || SND_SOC_WCD9330=y || SND_SOC_WCD9335=y

config SND_SOC_WCD9XXX_V2
	tristate
	default y if SND_SOC_WCD9335=y

config SND_SOC_WCD_CPE
	tristate
	default y if SND_SOC_WCD9330=y || SND_SOC_WCD9335=y

config AUDIO_EXT_CLK
	tristate
	default y if SND_SOC_WCD9335=y || SND_SOC_WCD9330=y || SND_SOC_SDM660_CDC=y

config SND_SOC_WCD_MBHC
	tristate
	default y if (SND_SOC_MSM8909_WCD=y || SND_SOC_SDM660_CDC=y || SND_SOC_WCD9335=y) && SND_SOC_MDMCALIFORNIUM!=y

config SND_SOC_WCD_DSP_MGR
	tristate

config SND_SOC_WCD_SPI
	depends on SPI
	tristate

config SND_SOC_WL1273
	tristate

config SND_SOC_WM0010
	tristate

config SND_SOC_WM1250_EV1
	tristate

config SND_SOC_WM2000
	tristate

config SND_SOC_WM2200
	tristate

config SND_SOC_WM5100
	tristate

config SND_SOC_WM5102
	tristate

config SND_SOC_WM5110
	tristate

config SND_SOC_WM8350
	tristate

config SND_SOC_WM8400
	tristate

config SND_SOC_WM8510
	tristate "Wolfson Microelectronics WM8510 CODEC"
	depends on SND_SOC_I2C_AND_SPI

config SND_SOC_WM8523
	tristate "Wolfson Microelectronics WM8523 DAC"
	depends on I2C

config SND_SOC_WM8580
	tristate "Wolfson Microelectronics WM8523 CODEC"
	depends on I2C

config SND_SOC_WM8711
	tristate "Wolfson Microelectronics WM8711 CODEC"
	depends on SND_SOC_I2C_AND_SPI

config SND_SOC_WM8727
	tristate

config SND_SOC_WM8728
	tristate "Wolfson Microelectronics WM8728 DAC"
	depends on SND_SOC_I2C_AND_SPI

config SND_SOC_WM8731
	tristate "Wolfson Microelectronics WM8731 CODEC"
	depends on SND_SOC_I2C_AND_SPI

config SND_SOC_WM8737
	tristate "Wolfson Microelectronics WM8737 ADC"
	depends on SND_SOC_I2C_AND_SPI

config SND_SOC_WM8741
	tristate "Wolfson Microelectronics WM8737 DAC"
	depends on SND_SOC_I2C_AND_SPI

config SND_SOC_WM8750
	tristate "Wolfson Microelectronics WM8750 CODEC"
	depends on SND_SOC_I2C_AND_SPI

config SND_SOC_WM8753
	tristate "Wolfson Microelectronics WM8753 CODEC"
	depends on SND_SOC_I2C_AND_SPI

config SND_SOC_WM8770
	tristate "Wolfson Microelectronics WM8770 CODEC"
	depends on SPI_MASTER

config SND_SOC_WM8776
	tristate "Wolfson Microelectronics WM8776 CODEC"
	depends on SND_SOC_I2C_AND_SPI

config SND_SOC_WM8782
	tristate

config SND_SOC_WM8804
	tristate

config SND_SOC_WM8804_I2C
	tristate "Wolfson Microelectronics WM8804 S/PDIF transceiver I2C"
	depends on I2C
	select SND_SOC_WM8804
	select REGMAP_I2C

config SND_SOC_WM8804_SPI
	tristate "Wolfson Microelectronics WM8804 S/PDIF transceiver SPI"
	depends on SPI_MASTER
	select SND_SOC_WM8804
	select REGMAP_SPI

config SND_SOC_WM8900
	tristate

config SND_SOC_WM8903
	tristate "Wolfson Microelectronics WM8903 CODEC"
	depends on I2C

config SND_SOC_WM8904
	tristate

config SND_SOC_WM8940
        tristate

config SND_SOC_WM8955
	tristate

config SND_SOC_WM8960
	tristate

config SND_SOC_WM8961
	tristate

config SND_SOC_WM8962
	tristate "Wolfson Microelectronics WM8962 CODEC"
	depends on I2C && INPUT

config SND_SOC_WM8971
	tristate

config SND_SOC_WM8974
	tristate

config SND_SOC_WM8978
	tristate "Wolfson Microelectronics WM8978 codec"
	depends on I2C

config SND_SOC_WM8983
	tristate

config SND_SOC_WM8985
	tristate

config SND_SOC_WM8988
	tristate

config SND_SOC_WM8990
	tristate

config SND_SOC_WM8991
	tristate

config SND_SOC_WM8993
	tristate

config SND_SOC_WM8994
	tristate

config SND_SOC_WM8995
	tristate

config SND_SOC_WM8996
	tristate

config SND_SOC_WM8997
	tristate

config SND_SOC_WM8998
	tristate

config SND_SOC_WM9081
	tristate

config SND_SOC_WM9090
	tristate

config SND_SOC_WM9705
	tristate

config SND_SOC_WM9712
	tristate

config SND_SOC_WM9713
	tristate

# Amp
config SND_SOC_LM4857
	tristate

config SND_SOC_MAX9768
	tristate

config SND_SOC_MAX9877
	tristate

config SND_SOC_MC13783
	tristate

config SND_SOC_ML26124
	tristate

config SND_SOC_NAU8825
	tristate

config SND_SOC_TPA6130A2
	tristate "Texas Instruments TPA6130A2 headphone amplifier"
	depends on I2C

config SND_SOC_MSM_STUB
	tristate

config SND_SOC_MSM_HDMI_CODEC_RX
	bool "HDMI Audio Playback"
	depends on FB_MSM_MDSS_HDMI_PANEL && (SND_SOC_APQ8084 || SND_SOC_MSM8994 || SND_SOC_MSM8996 || SND_SOC_MSM8998)
	help
	HDMI audio drivers should be built only if the platform
        supports hdmi panel.

<<<<<<< HEAD
config SND_SOC_TAS2557_STEREO
	tristate "Texas Instruments TAS2557 SmartAmp(R)"

config TAS2557_REGMAP_STEREO
	bool "Use of RegMap API"
	depends on SND_SOC_TAS2557_STEREO
	default y

config TAS2557_CODEC_STEREO
	bool "Codec Driver support"
	depends on SND_SOC_TAS2557_STEREO
	default y

config TAS2557_MISC_STEREO
	bool "Misc Driver support"
	depends on SND_SOC_TAS2557_STEREO
	default y

source "sound/soc/codecs/msm8x16/Kconfig"
=======
source "sound/soc/codecs/sdm660_cdc/Kconfig"
source "sound/soc/codecs/msm_sdw/Kconfig"
>>>>>>> 33c5592d

endmenu<|MERGE_RESOLUTION|>--- conflicted
+++ resolved
@@ -994,7 +994,6 @@
 	HDMI audio drivers should be built only if the platform
         supports hdmi panel.
 
-<<<<<<< HEAD
 config SND_SOC_TAS2557_STEREO
 	tristate "Texas Instruments TAS2557 SmartAmp(R)"
 
@@ -1013,10 +1012,7 @@
 	depends on SND_SOC_TAS2557_STEREO
 	default y
 
-source "sound/soc/codecs/msm8x16/Kconfig"
-=======
 source "sound/soc/codecs/sdm660_cdc/Kconfig"
 source "sound/soc/codecs/msm_sdw/Kconfig"
->>>>>>> 33c5592d
 
 endmenu