--- conflicted
+++ resolved
@@ -369,12 +369,8 @@
 	.pcm_free	= &psc_dma_free,
 };
 
-<<<<<<< HEAD
-int mpc5200_audio_dma_create(struct platform_device *op)
-=======
 static int mpc5200_hpcd_probe(struct of_device *op,
 		const struct of_device_id *match)
->>>>>>> 45f53cc9
 {
 	phys_addr_t fifo;
 	struct psc_dma *psc_dma;
@@ -492,11 +488,7 @@
 	return ret;
 }
 
-<<<<<<< HEAD
-int mpc5200_audio_dma_destroy(struct platform_device *op)
-=======
 static int mpc5200_hpcd_remove(struct of_device *op)
->>>>>>> 45f53cc9
 {
 	struct psc_dma *psc_dma = dev_get_drvdata(&op->dev);
 
