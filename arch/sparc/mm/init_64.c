/*
 *  arch/sparc64/mm/init.c
 *
 *  Copyright (C) 1996-1999 David S. Miller (davem@caip.rutgers.edu)
 *  Copyright (C) 1997-1999 Jakub Jelinek (jj@sunsite.mff.cuni.cz)
 */
 
#include <linux/extable.h>
#include <linux/kernel.h>
#include <linux/sched.h>
#include <linux/string.h>
#include <linux/init.h>
#include <linux/bootmem.h>
#include <linux/mm.h>
#include <linux/hugetlb.h>
#include <linux/initrd.h>
#include <linux/swap.h>
#include <linux/pagemap.h>
#include <linux/poison.h>
#include <linux/fs.h>
#include <linux/seq_file.h>
#include <linux/kprobes.h>
#include <linux/cache.h>
#include <linux/sort.h>
#include <linux/ioport.h>
#include <linux/percpu.h>
#include <linux/memblock.h>
#include <linux/mmzone.h>
#include <linux/gfp.h>

#include <asm/head.h>
#include <asm/page.h>
#include <asm/pgalloc.h>
#include <asm/pgtable.h>
#include <asm/oplib.h>
#include <asm/iommu.h>
#include <asm/io.h>
#include <linux/uaccess.h>
#include <asm/mmu_context.h>
#include <asm/tlbflush.h>
#include <asm/dma.h>
#include <asm/starfire.h>
#include <asm/tlb.h>
#include <asm/spitfire.h>
#include <asm/sections.h>
#include <asm/tsb.h>
#include <asm/hypervisor.h>
#include <asm/prom.h>
#include <asm/mdesc.h>
#include <asm/cpudata.h>
#include <asm/setup.h>
#include <asm/irq.h>

#include "init_64.h"

unsigned long kern_linear_pte_xor[4] __read_mostly;
static unsigned long page_cache4v_flag;

/* A bitmap, two bits for every 256MB of physical memory.  These two
 * bits determine what page size we use for kernel linear
 * translations.  They form an index into kern_linear_pte_xor[].  The
 * value in the indexed slot is XOR'd with the TLB miss virtual
 * address to form the resulting TTE.  The mapping is:
 *
 *	0	==>	4MB
 *	1	==>	256MB
 *	2	==>	2GB
 *	3	==>	16GB
 *
 * All sun4v chips support 256MB pages.  Only SPARC-T4 and later
 * support 2GB pages, and hopefully future cpus will support the 16GB
 * pages as well.  For slots 2 and 3, we encode a 256MB TTE xor there
 * if these larger page sizes are not supported by the cpu.
 *
 * It would be nice to determine this from the machine description
 * 'cpu' properties, but we need to have this table setup before the
 * MDESC is initialized.
 */

#ifndef CONFIG_DEBUG_PAGEALLOC
/* A special kernel TSB for 4MB, 256MB, 2GB and 16GB linear mappings.
 * Space is allocated for this right after the trap table in
 * arch/sparc64/kernel/head.S
 */
extern struct tsb swapper_4m_tsb[KERNEL_TSB4M_NENTRIES];
#endif
extern struct tsb swapper_tsb[KERNEL_TSB_NENTRIES];

static unsigned long cpu_pgsz_mask;

#define MAX_BANKS	1024

static struct linux_prom64_registers pavail[MAX_BANKS];
static int pavail_ents;

u64 numa_latency[MAX_NUMNODES][MAX_NUMNODES];

static int cmp_p64(const void *a, const void *b)
{
	const struct linux_prom64_registers *x = a, *y = b;

	if (x->phys_addr > y->phys_addr)
		return 1;
	if (x->phys_addr < y->phys_addr)
		return -1;
	return 0;
}

static void __init read_obp_memory(const char *property,
				   struct linux_prom64_registers *regs,
				   int *num_ents)
{
	phandle node = prom_finddevice("/memory");
	int prop_size = prom_getproplen(node, property);
	int ents, ret, i;

	ents = prop_size / sizeof(struct linux_prom64_registers);
	if (ents > MAX_BANKS) {
		prom_printf("The machine has more %s property entries than "
			    "this kernel can support (%d).\n",
			    property, MAX_BANKS);
		prom_halt();
	}

	ret = prom_getproperty(node, property, (char *) regs, prop_size);
	if (ret == -1) {
		prom_printf("Couldn't get %s property from /memory.\n",
				property);
		prom_halt();
	}

	/* Sanitize what we got from the firmware, by page aligning
	 * everything.
	 */
	for (i = 0; i < ents; i++) {
		unsigned long base, size;

		base = regs[i].phys_addr;
		size = regs[i].reg_size;

		size &= PAGE_MASK;
		if (base & ~PAGE_MASK) {
			unsigned long new_base = PAGE_ALIGN(base);

			size -= new_base - base;
			if ((long) size < 0L)
				size = 0UL;
			base = new_base;
		}
		if (size == 0UL) {
			/* If it is empty, simply get rid of it.
			 * This simplifies the logic of the other
			 * functions that process these arrays.
			 */
			memmove(&regs[i], &regs[i + 1],
				(ents - i - 1) * sizeof(regs[0]));
			i--;
			ents--;
			continue;
		}
		regs[i].phys_addr = base;
		regs[i].reg_size = size;
	}

	*num_ents = ents;

	sort(regs, ents, sizeof(struct linux_prom64_registers),
	     cmp_p64, NULL);
}

/* Kernel physical address base and size in bytes.  */
unsigned long kern_base __read_mostly;
unsigned long kern_size __read_mostly;

/* Initial ramdisk setup */
extern unsigned long sparc_ramdisk_image64;
extern unsigned int sparc_ramdisk_image;
extern unsigned int sparc_ramdisk_size;

struct page *mem_map_zero __read_mostly;
EXPORT_SYMBOL(mem_map_zero);

unsigned int sparc64_highest_unlocked_tlb_ent __read_mostly;

unsigned long sparc64_kern_pri_context __read_mostly;
unsigned long sparc64_kern_pri_nuc_bits __read_mostly;
unsigned long sparc64_kern_sec_context __read_mostly;

int num_kernel_image_mappings;

#ifdef CONFIG_DEBUG_DCFLUSH
atomic_t dcpage_flushes = ATOMIC_INIT(0);
#ifdef CONFIG_SMP
atomic_t dcpage_flushes_xcall = ATOMIC_INIT(0);
#endif
#endif

inline void flush_dcache_page_impl(struct page *page)
{
	BUG_ON(tlb_type == hypervisor);
#ifdef CONFIG_DEBUG_DCFLUSH
	atomic_inc(&dcpage_flushes);
#endif

#ifdef DCACHE_ALIASING_POSSIBLE
	__flush_dcache_page(page_address(page),
			    ((tlb_type == spitfire) &&
			     page_mapping(page) != NULL));
#else
	if (page_mapping(page) != NULL &&
	    tlb_type == spitfire)
		__flush_icache_page(__pa(page_address(page)));
#endif
}

#define PG_dcache_dirty		PG_arch_1
#define PG_dcache_cpu_shift	32UL
#define PG_dcache_cpu_mask	\
	((1UL<<ilog2(roundup_pow_of_two(NR_CPUS)))-1UL)

#define dcache_dirty_cpu(page) \
	(((page)->flags >> PG_dcache_cpu_shift) & PG_dcache_cpu_mask)

static inline void set_dcache_dirty(struct page *page, int this_cpu)
{
	unsigned long mask = this_cpu;
	unsigned long non_cpu_bits;

	non_cpu_bits = ~(PG_dcache_cpu_mask << PG_dcache_cpu_shift);
	mask = (mask << PG_dcache_cpu_shift) | (1UL << PG_dcache_dirty);

	__asm__ __volatile__("1:\n\t"
			     "ldx	[%2], %%g7\n\t"
			     "and	%%g7, %1, %%g1\n\t"
			     "or	%%g1, %0, %%g1\n\t"
			     "casx	[%2], %%g7, %%g1\n\t"
			     "cmp	%%g7, %%g1\n\t"
			     "bne,pn	%%xcc, 1b\n\t"
			     " nop"
			     : /* no outputs */
			     : "r" (mask), "r" (non_cpu_bits), "r" (&page->flags)
			     : "g1", "g7");
}

static inline void clear_dcache_dirty_cpu(struct page *page, unsigned long cpu)
{
	unsigned long mask = (1UL << PG_dcache_dirty);

	__asm__ __volatile__("! test_and_clear_dcache_dirty\n"
			     "1:\n\t"
			     "ldx	[%2], %%g7\n\t"
			     "srlx	%%g7, %4, %%g1\n\t"
			     "and	%%g1, %3, %%g1\n\t"
			     "cmp	%%g1, %0\n\t"
			     "bne,pn	%%icc, 2f\n\t"
			     " andn	%%g7, %1, %%g1\n\t"
			     "casx	[%2], %%g7, %%g1\n\t"
			     "cmp	%%g7, %%g1\n\t"
			     "bne,pn	%%xcc, 1b\n\t"
			     " nop\n"
			     "2:"
			     : /* no outputs */
			     : "r" (cpu), "r" (mask), "r" (&page->flags),
			       "i" (PG_dcache_cpu_mask),
			       "i" (PG_dcache_cpu_shift)
			     : "g1", "g7");
}

static inline void tsb_insert(struct tsb *ent, unsigned long tag, unsigned long pte)
{
	unsigned long tsb_addr = (unsigned long) ent;

	if (tlb_type == cheetah_plus || tlb_type == hypervisor)
		tsb_addr = __pa(tsb_addr);

	__tsb_insert(tsb_addr, tag, pte);
}

unsigned long _PAGE_ALL_SZ_BITS __read_mostly;

static void flush_dcache(unsigned long pfn)
{
	struct page *page;

	page = pfn_to_page(pfn);
	if (page) {
		unsigned long pg_flags;

		pg_flags = page->flags;
		if (pg_flags & (1UL << PG_dcache_dirty)) {
			int cpu = ((pg_flags >> PG_dcache_cpu_shift) &
				   PG_dcache_cpu_mask);
			int this_cpu = get_cpu();

			/* This is just to optimize away some function calls
			 * in the SMP case.
			 */
			if (cpu == this_cpu)
				flush_dcache_page_impl(page);
			else
				smp_flush_dcache_page_impl(page, cpu);

			clear_dcache_dirty_cpu(page, cpu);

			put_cpu();
		}
	}
}

/* mm->context.lock must be held */
static void __update_mmu_tsb_insert(struct mm_struct *mm, unsigned long tsb_index,
				    unsigned long tsb_hash_shift, unsigned long address,
				    unsigned long tte)
{
	struct tsb *tsb = mm->context.tsb_block[tsb_index].tsb;
	unsigned long tag;

	if (unlikely(!tsb))
		return;

	tsb += ((address >> tsb_hash_shift) &
		(mm->context.tsb_block[tsb_index].tsb_nentries - 1UL));
	tag = (address >> 22UL);
	tsb_insert(tsb, tag, tte);
}

#ifdef CONFIG_HUGETLB_PAGE
static int __init setup_hugepagesz(char *string)
{
	unsigned long long hugepage_size;
	unsigned int hugepage_shift;
	unsigned short hv_pgsz_idx;
	unsigned int hv_pgsz_mask;
	int rc = 0;

	hugepage_size = memparse(string, &string);
	hugepage_shift = ilog2(hugepage_size);

	switch (hugepage_shift) {
<<<<<<< HEAD
=======
	case HPAGE_2GB_SHIFT:
		hv_pgsz_mask = HV_PGSZ_MASK_2GB;
		hv_pgsz_idx = HV_PGSZ_IDX_2GB;
		break;
>>>>>>> 2ac97f0f
	case HPAGE_256MB_SHIFT:
		hv_pgsz_mask = HV_PGSZ_MASK_256MB;
		hv_pgsz_idx = HV_PGSZ_IDX_256MB;
		break;
	case HPAGE_SHIFT:
		hv_pgsz_mask = HV_PGSZ_MASK_4MB;
		hv_pgsz_idx = HV_PGSZ_IDX_4MB;
		break;
	case HPAGE_64K_SHIFT:
		hv_pgsz_mask = HV_PGSZ_MASK_64K;
		hv_pgsz_idx = HV_PGSZ_IDX_64K;
		break;
	default:
		hv_pgsz_mask = 0;
	}

	if ((hv_pgsz_mask & cpu_pgsz_mask) == 0U) {
		pr_warn("hugepagesz=%llu not supported by MMU.\n",
			hugepage_size);
		goto out;
	}

	hugetlb_add_hstate(hugepage_shift - PAGE_SHIFT);
	rc = 1;

out:
	return rc;
}
__setup("hugepagesz=", setup_hugepagesz);
#endif	/* CONFIG_HUGETLB_PAGE */

void update_mmu_cache(struct vm_area_struct *vma, unsigned long address, pte_t *ptep)
{
	struct mm_struct *mm;
	unsigned long flags;
	pte_t pte = *ptep;

	if (tlb_type != hypervisor) {
		unsigned long pfn = pte_pfn(pte);

		if (pfn_valid(pfn))
			flush_dcache(pfn);
	}

	mm = vma->vm_mm;

	/* Don't insert a non-valid PTE into the TSB, we'll deadlock.  */
	if (!pte_accessible(mm, pte))
		return;

	spin_lock_irqsave(&mm->context.lock, flags);

#if defined(CONFIG_HUGETLB_PAGE) || defined(CONFIG_TRANSPARENT_HUGEPAGE)
	if ((mm->context.hugetlb_pte_count || mm->context.thp_pte_count) &&
	    is_hugetlb_pmd(__pmd(pte_val(pte)))) {
		/* We are fabricating 8MB pages using 4MB real hw pages.  */
		pte_val(pte) |= (address & (1UL << REAL_HPAGE_SHIFT));
		__update_mmu_tsb_insert(mm, MM_TSB_HUGE, REAL_HPAGE_SHIFT,
					address, pte_val(pte));
	} else
#endif
		__update_mmu_tsb_insert(mm, MM_TSB_BASE, PAGE_SHIFT,
					address, pte_val(pte));

	spin_unlock_irqrestore(&mm->context.lock, flags);
}

void flush_dcache_page(struct page *page)
{
	struct address_space *mapping;
	int this_cpu;

	if (tlb_type == hypervisor)
		return;

	/* Do not bother with the expensive D-cache flush if it
	 * is merely the zero page.  The 'bigcore' testcase in GDB
	 * causes this case to run millions of times.
	 */
	if (page == ZERO_PAGE(0))
		return;

	this_cpu = get_cpu();

	mapping = page_mapping(page);
	if (mapping && !mapping_mapped(mapping)) {
		int dirty = test_bit(PG_dcache_dirty, &page->flags);
		if (dirty) {
			int dirty_cpu = dcache_dirty_cpu(page);

			if (dirty_cpu == this_cpu)
				goto out;
			smp_flush_dcache_page_impl(page, dirty_cpu);
		}
		set_dcache_dirty(page, this_cpu);
	} else {
		/* We could delay the flush for the !page_mapping
		 * case too.  But that case is for exec env/arg
		 * pages and those are %99 certainly going to get
		 * faulted into the tlb (and thus flushed) anyways.
		 */
		flush_dcache_page_impl(page);
	}

out:
	put_cpu();
}
EXPORT_SYMBOL(flush_dcache_page);

void __kprobes flush_icache_range(unsigned long start, unsigned long end)
{
	/* Cheetah and Hypervisor platform cpus have coherent I-cache. */
	if (tlb_type == spitfire) {
		unsigned long kaddr;

		/* This code only runs on Spitfire cpus so this is
		 * why we can assume _PAGE_PADDR_4U.
		 */
		for (kaddr = start; kaddr < end; kaddr += PAGE_SIZE) {
			unsigned long paddr, mask = _PAGE_PADDR_4U;

			if (kaddr >= PAGE_OFFSET)
				paddr = kaddr & mask;
			else {
				pgd_t *pgdp = pgd_offset_k(kaddr);
				pud_t *pudp = pud_offset(pgdp, kaddr);
				pmd_t *pmdp = pmd_offset(pudp, kaddr);
				pte_t *ptep = pte_offset_kernel(pmdp, kaddr);

				paddr = pte_val(*ptep) & mask;
			}
			__flush_icache_page(paddr);
		}
	}
}
EXPORT_SYMBOL(flush_icache_range);

void mmu_info(struct seq_file *m)
{
	static const char *pgsz_strings[] = {
		"8K", "64K", "512K", "4MB", "32MB",
		"256MB", "2GB", "16GB",
	};
	int i, printed;

	if (tlb_type == cheetah)
		seq_printf(m, "MMU Type\t: Cheetah\n");
	else if (tlb_type == cheetah_plus)
		seq_printf(m, "MMU Type\t: Cheetah+\n");
	else if (tlb_type == spitfire)
		seq_printf(m, "MMU Type\t: Spitfire\n");
	else if (tlb_type == hypervisor)
		seq_printf(m, "MMU Type\t: Hypervisor (sun4v)\n");
	else
		seq_printf(m, "MMU Type\t: ???\n");

	seq_printf(m, "MMU PGSZs\t: ");
	printed = 0;
	for (i = 0; i < ARRAY_SIZE(pgsz_strings); i++) {
		if (cpu_pgsz_mask & (1UL << i)) {
			seq_printf(m, "%s%s",
				   printed ? "," : "", pgsz_strings[i]);
			printed++;
		}
	}
	seq_putc(m, '\n');

#ifdef CONFIG_DEBUG_DCFLUSH
	seq_printf(m, "DCPageFlushes\t: %d\n",
		   atomic_read(&dcpage_flushes));
#ifdef CONFIG_SMP
	seq_printf(m, "DCPageFlushesXC\t: %d\n",
		   atomic_read(&dcpage_flushes_xcall));
#endif /* CONFIG_SMP */
#endif /* CONFIG_DEBUG_DCFLUSH */
}

struct linux_prom_translation prom_trans[512] __read_mostly;
unsigned int prom_trans_ents __read_mostly;

unsigned long kern_locked_tte_data;

/* The obp translations are saved based on 8k pagesize, since obp can
 * use a mixture of pagesizes. Misses to the LOW_OBP_ADDRESS ->
 * HI_OBP_ADDRESS range are handled in ktlb.S.
 */
static inline int in_obp_range(unsigned long vaddr)
{
	return (vaddr >= LOW_OBP_ADDRESS &&
		vaddr < HI_OBP_ADDRESS);
}

static int cmp_ptrans(const void *a, const void *b)
{
	const struct linux_prom_translation *x = a, *y = b;

	if (x->virt > y->virt)
		return 1;
	if (x->virt < y->virt)
		return -1;
	return 0;
}

/* Read OBP translations property into 'prom_trans[]'.  */
static void __init read_obp_translations(void)
{
	int n, node, ents, first, last, i;

	node = prom_finddevice("/virtual-memory");
	n = prom_getproplen(node, "translations");
	if (unlikely(n == 0 || n == -1)) {
		prom_printf("prom_mappings: Couldn't get size.\n");
		prom_halt();
	}
	if (unlikely(n > sizeof(prom_trans))) {
		prom_printf("prom_mappings: Size %d is too big.\n", n);
		prom_halt();
	}

	if ((n = prom_getproperty(node, "translations",
				  (char *)&prom_trans[0],
				  sizeof(prom_trans))) == -1) {
		prom_printf("prom_mappings: Couldn't get property.\n");
		prom_halt();
	}

	n = n / sizeof(struct linux_prom_translation);

	ents = n;

	sort(prom_trans, ents, sizeof(struct linux_prom_translation),
	     cmp_ptrans, NULL);

	/* Now kick out all the non-OBP entries.  */
	for (i = 0; i < ents; i++) {
		if (in_obp_range(prom_trans[i].virt))
			break;
	}
	first = i;
	for (; i < ents; i++) {
		if (!in_obp_range(prom_trans[i].virt))
			break;
	}
	last = i;

	for (i = 0; i < (last - first); i++) {
		struct linux_prom_translation *src = &prom_trans[i + first];
		struct linux_prom_translation *dest = &prom_trans[i];

		*dest = *src;
	}
	for (; i < ents; i++) {
		struct linux_prom_translation *dest = &prom_trans[i];
		dest->virt = dest->size = dest->data = 0x0UL;
	}

	prom_trans_ents = last - first;

	if (tlb_type == spitfire) {
		/* Clear diag TTE bits. */
		for (i = 0; i < prom_trans_ents; i++)
			prom_trans[i].data &= ~0x0003fe0000000000UL;
	}

	/* Force execute bit on.  */
	for (i = 0; i < prom_trans_ents; i++)
		prom_trans[i].data |= (tlb_type == hypervisor ?
				       _PAGE_EXEC_4V : _PAGE_EXEC_4U);
}

static void __init hypervisor_tlb_lock(unsigned long vaddr,
				       unsigned long pte,
				       unsigned long mmu)
{
	unsigned long ret = sun4v_mmu_map_perm_addr(vaddr, 0, pte, mmu);

	if (ret != 0) {
		prom_printf("hypervisor_tlb_lock[%lx:%x:%lx:%lx]: "
			    "errors with %lx\n", vaddr, 0, pte, mmu, ret);
		prom_halt();
	}
}

static unsigned long kern_large_tte(unsigned long paddr);

static void __init remap_kernel(void)
{
	unsigned long phys_page, tte_vaddr, tte_data;
	int i, tlb_ent = sparc64_highest_locked_tlbent();

	tte_vaddr = (unsigned long) KERNBASE;
	phys_page = (prom_boot_mapping_phys_low >> ILOG2_4MB) << ILOG2_4MB;
	tte_data = kern_large_tte(phys_page);

	kern_locked_tte_data = tte_data;

	/* Now lock us into the TLBs via Hypervisor or OBP. */
	if (tlb_type == hypervisor) {
		for (i = 0; i < num_kernel_image_mappings; i++) {
			hypervisor_tlb_lock(tte_vaddr, tte_data, HV_MMU_DMMU);
			hypervisor_tlb_lock(tte_vaddr, tte_data, HV_MMU_IMMU);
			tte_vaddr += 0x400000;
			tte_data += 0x400000;
		}
	} else {
		for (i = 0; i < num_kernel_image_mappings; i++) {
			prom_dtlb_load(tlb_ent - i, tte_data, tte_vaddr);
			prom_itlb_load(tlb_ent - i, tte_data, tte_vaddr);
			tte_vaddr += 0x400000;
			tte_data += 0x400000;
		}
		sparc64_highest_unlocked_tlb_ent = tlb_ent - i;
	}
	if (tlb_type == cheetah_plus) {
		sparc64_kern_pri_context = (CTX_CHEETAH_PLUS_CTX0 |
					    CTX_CHEETAH_PLUS_NUC);
		sparc64_kern_pri_nuc_bits = CTX_CHEETAH_PLUS_NUC;
		sparc64_kern_sec_context = CTX_CHEETAH_PLUS_CTX0;
	}
}


static void __init inherit_prom_mappings(void)
{
	/* Now fixup OBP's idea about where we really are mapped. */
	printk("Remapping the kernel... ");
	remap_kernel();
	printk("done.\n");
}

void prom_world(int enter)
{
	if (!enter)
		set_fs(get_fs());

	__asm__ __volatile__("flushw");
}

void __flush_dcache_range(unsigned long start, unsigned long end)
{
	unsigned long va;

	if (tlb_type == spitfire) {
		int n = 0;

		for (va = start; va < end; va += 32) {
			spitfire_put_dcache_tag(va & 0x3fe0, 0x0);
			if (++n >= 512)
				break;
		}
	} else if (tlb_type == cheetah || tlb_type == cheetah_plus) {
		start = __pa(start);
		end = __pa(end);
		for (va = start; va < end; va += 32)
			__asm__ __volatile__("stxa %%g0, [%0] %1\n\t"
					     "membar #Sync"
					     : /* no outputs */
					     : "r" (va),
					       "i" (ASI_DCACHE_INVALIDATE));
	}
}
EXPORT_SYMBOL(__flush_dcache_range);

/* get_new_mmu_context() uses "cache + 1".  */
DEFINE_SPINLOCK(ctx_alloc_lock);
unsigned long tlb_context_cache = CTX_FIRST_VERSION - 1;
#define MAX_CTX_NR	(1UL << CTX_NR_BITS)
#define CTX_BMAP_SLOTS	BITS_TO_LONGS(MAX_CTX_NR)
DECLARE_BITMAP(mmu_context_bmap, MAX_CTX_NR);

/* Caller does TLB context flushing on local CPU if necessary.
 * The caller also ensures that CTX_VALID(mm->context) is false.
 *
 * We must be careful about boundary cases so that we never
 * let the user have CTX 0 (nucleus) or we ever use a CTX
 * version of zero (and thus NO_CONTEXT would not be caught
 * by version mis-match tests in mmu_context.h).
 *
 * Always invoked with interrupts disabled.
 */
void get_new_mmu_context(struct mm_struct *mm)
{
	unsigned long ctx, new_ctx;
	unsigned long orig_pgsz_bits;
	int new_version;

	spin_lock(&ctx_alloc_lock);
	orig_pgsz_bits = (mm->context.sparc64_ctx_val & CTX_PGSZ_MASK);
	ctx = (tlb_context_cache + 1) & CTX_NR_MASK;
	new_ctx = find_next_zero_bit(mmu_context_bmap, 1 << CTX_NR_BITS, ctx);
	new_version = 0;
	if (new_ctx >= (1 << CTX_NR_BITS)) {
		new_ctx = find_next_zero_bit(mmu_context_bmap, ctx, 1);
		if (new_ctx >= ctx) {
			int i;
			new_ctx = (tlb_context_cache & CTX_VERSION_MASK) +
				CTX_FIRST_VERSION;
			if (new_ctx == 1)
				new_ctx = CTX_FIRST_VERSION;

			/* Don't call memset, for 16 entries that's just
			 * plain silly...
			 */
			mmu_context_bmap[0] = 3;
			mmu_context_bmap[1] = 0;
			mmu_context_bmap[2] = 0;
			mmu_context_bmap[3] = 0;
			for (i = 4; i < CTX_BMAP_SLOTS; i += 4) {
				mmu_context_bmap[i + 0] = 0;
				mmu_context_bmap[i + 1] = 0;
				mmu_context_bmap[i + 2] = 0;
				mmu_context_bmap[i + 3] = 0;
			}
			new_version = 1;
			goto out;
		}
	}
	mmu_context_bmap[new_ctx>>6] |= (1UL << (new_ctx & 63));
	new_ctx |= (tlb_context_cache & CTX_VERSION_MASK);
out:
	tlb_context_cache = new_ctx;
	mm->context.sparc64_ctx_val = new_ctx | orig_pgsz_bits;
	spin_unlock(&ctx_alloc_lock);

	if (unlikely(new_version))
		smp_new_mmu_context_version();
}

static int numa_enabled = 1;
static int numa_debug;

static int __init early_numa(char *p)
{
	if (!p)
		return 0;

	if (strstr(p, "off"))
		numa_enabled = 0;

	if (strstr(p, "debug"))
		numa_debug = 1;

	return 0;
}
early_param("numa", early_numa);

#define numadbg(f, a...) \
do {	if (numa_debug) \
		printk(KERN_INFO f, ## a); \
} while (0)

static void __init find_ramdisk(unsigned long phys_base)
{
#ifdef CONFIG_BLK_DEV_INITRD
	if (sparc_ramdisk_image || sparc_ramdisk_image64) {
		unsigned long ramdisk_image;

		/* Older versions of the bootloader only supported a
		 * 32-bit physical address for the ramdisk image
		 * location, stored at sparc_ramdisk_image.  Newer
		 * SILO versions set sparc_ramdisk_image to zero and
		 * provide a full 64-bit physical address at
		 * sparc_ramdisk_image64.
		 */
		ramdisk_image = sparc_ramdisk_image;
		if (!ramdisk_image)
			ramdisk_image = sparc_ramdisk_image64;

		/* Another bootloader quirk.  The bootloader normalizes
		 * the physical address to KERNBASE, so we have to
		 * factor that back out and add in the lowest valid
		 * physical page address to get the true physical address.
		 */
		ramdisk_image -= KERNBASE;
		ramdisk_image += phys_base;

		numadbg("Found ramdisk at physical address 0x%lx, size %u\n",
			ramdisk_image, sparc_ramdisk_size);

		initrd_start = ramdisk_image;
		initrd_end = ramdisk_image + sparc_ramdisk_size;

		memblock_reserve(initrd_start, sparc_ramdisk_size);

		initrd_start += PAGE_OFFSET;
		initrd_end += PAGE_OFFSET;
	}
#endif
}

struct node_mem_mask {
	unsigned long mask;
	unsigned long match;
};
static struct node_mem_mask node_masks[MAX_NUMNODES];
static int num_node_masks;

#ifdef CONFIG_NEED_MULTIPLE_NODES

struct mdesc_mlgroup {
	u64	node;
	u64	latency;
	u64	match;
	u64	mask;
};

static struct mdesc_mlgroup *mlgroups;
static int num_mlgroups;

int numa_cpu_lookup_table[NR_CPUS];
cpumask_t numa_cpumask_lookup_table[MAX_NUMNODES];

struct mdesc_mblock {
	u64	base;
	u64	size;
	u64	offset; /* RA-to-PA */
};
static struct mdesc_mblock *mblocks;
static int num_mblocks;

static struct mdesc_mblock * __init addr_to_mblock(unsigned long addr)
{
	struct mdesc_mblock *m = NULL;
	int i;

	for (i = 0; i < num_mblocks; i++) {
		m = &mblocks[i];

		if (addr >= m->base &&
		    addr < (m->base + m->size)) {
			break;
		}
	}

	return m;
}

static u64 __init memblock_nid_range_sun4u(u64 start, u64 end, int *nid)
{
	int prev_nid, new_nid;

	prev_nid = -1;
	for ( ; start < end; start += PAGE_SIZE) {
		for (new_nid = 0; new_nid < num_node_masks; new_nid++) {
			struct node_mem_mask *p = &node_masks[new_nid];

			if ((start & p->mask) == p->match) {
				if (prev_nid == -1)
					prev_nid = new_nid;
				break;
			}
		}

		if (new_nid == num_node_masks) {
			prev_nid = 0;
			WARN_ONCE(1, "addr[%Lx] doesn't match a NUMA node rule. Some memory will be owned by node 0.",
				  start);
			break;
		}

		if (prev_nid != new_nid)
			break;
	}
	*nid = prev_nid;

	return start > end ? end : start;
}

static u64 __init memblock_nid_range(u64 start, u64 end, int *nid)
{
	u64 ret_end, pa_start, m_mask, m_match, m_end;
	struct mdesc_mblock *mblock;
	int _nid, i;

	if (tlb_type != hypervisor)
		return memblock_nid_range_sun4u(start, end, nid);

	mblock = addr_to_mblock(start);
	if (!mblock) {
		WARN_ONCE(1, "memblock_nid_range: Can't find mblock addr[%Lx]",
			  start);

		_nid = 0;
		ret_end = end;
		goto done;
	}

	pa_start = start + mblock->offset;
	m_match = 0;
	m_mask = 0;
<<<<<<< HEAD

	for (_nid = 0; _nid < num_node_masks; _nid++) {
		struct node_mem_mask *const m = &node_masks[_nid];

=======

	for (_nid = 0; _nid < num_node_masks; _nid++) {
		struct node_mem_mask *const m = &node_masks[_nid];

>>>>>>> 2ac97f0f
		if ((pa_start & m->mask) == m->match) {
			m_match = m->match;
			m_mask = m->mask;
			break;
		}
<<<<<<< HEAD
	}

	if (num_node_masks == _nid) {
		/* We could not find NUMA group, so default to 0, but lets
		 * search for latency group, so we could calculate the correct
		 * end address that we return
		 */
		_nid = 0;

		for (i = 0; i < num_mlgroups; i++) {
			struct mdesc_mlgroup *const m = &mlgroups[i];

			if ((pa_start & m->mask) == m->match) {
				m_match = m->match;
				m_mask = m->mask;
				break;
			}
		}

		if (i == num_mlgroups) {
			WARN_ONCE(1, "memblock_nid_range: Can't find latency group addr[%Lx]",
				  start);

			ret_end = end;
			goto done;
		}
	}

	/*
	 * Each latency group has match and mask, and each memory block has an
	 * offset.  An address belongs to a latency group if its address matches
	 * the following formula: ((addr + offset) & mask) == match
	 * It is, however, slow to check every single page if it matches a
	 * particular latency group. As optimization we calculate end value by
	 * using bit arithmetics.
	 */
	m_end = m_match + (1ul << __ffs(m_mask)) - mblock->offset;
	m_end += pa_start & ~((1ul << fls64(m_mask)) - 1);
	ret_end = m_end > end ? end : m_end;

=======
	}

	if (num_node_masks == _nid) {
		/* We could not find NUMA group, so default to 0, but lets
		 * search for latency group, so we could calculate the correct
		 * end address that we return
		 */
		_nid = 0;

		for (i = 0; i < num_mlgroups; i++) {
			struct mdesc_mlgroup *const m = &mlgroups[i];

			if ((pa_start & m->mask) == m->match) {
				m_match = m->match;
				m_mask = m->mask;
				break;
			}
		}

		if (i == num_mlgroups) {
			WARN_ONCE(1, "memblock_nid_range: Can't find latency group addr[%Lx]",
				  start);

			ret_end = end;
			goto done;
		}
	}

	/*
	 * Each latency group has match and mask, and each memory block has an
	 * offset.  An address belongs to a latency group if its address matches
	 * the following formula: ((addr + offset) & mask) == match
	 * It is, however, slow to check every single page if it matches a
	 * particular latency group. As optimization we calculate end value by
	 * using bit arithmetics.
	 */
	m_end = m_match + (1ul << __ffs(m_mask)) - mblock->offset;
	m_end += pa_start & ~((1ul << fls64(m_mask)) - 1);
	ret_end = m_end > end ? end : m_end;

>>>>>>> 2ac97f0f
done:
	*nid = _nid;
	return ret_end;
}
#endif

/* This must be invoked after performing all of the necessary
 * memblock_set_node() calls for 'nid'.  We need to be able to get
 * correct data from get_pfn_range_for_nid().
 */
static void __init allocate_node_data(int nid)
{
	struct pglist_data *p;
	unsigned long start_pfn, end_pfn;
#ifdef CONFIG_NEED_MULTIPLE_NODES
	unsigned long paddr;

	paddr = memblock_alloc_try_nid(sizeof(struct pglist_data), SMP_CACHE_BYTES, nid);
	if (!paddr) {
		prom_printf("Cannot allocate pglist_data for nid[%d]\n", nid);
		prom_halt();
	}
	NODE_DATA(nid) = __va(paddr);
	memset(NODE_DATA(nid), 0, sizeof(struct pglist_data));

	NODE_DATA(nid)->node_id = nid;
#endif

	p = NODE_DATA(nid);

	get_pfn_range_for_nid(nid, &start_pfn, &end_pfn);
	p->node_start_pfn = start_pfn;
	p->node_spanned_pages = end_pfn - start_pfn;
}

static void init_node_masks_nonnuma(void)
{
#ifdef CONFIG_NEED_MULTIPLE_NODES
	int i;
#endif

	numadbg("Initializing tables for non-numa.\n");

	node_masks[0].mask = 0;
	node_masks[0].match = 0;
	num_node_masks = 1;

#ifdef CONFIG_NEED_MULTIPLE_NODES
	for (i = 0; i < NR_CPUS; i++)
		numa_cpu_lookup_table[i] = 0;

	cpumask_setall(&numa_cpumask_lookup_table[0]);
#endif
}

#ifdef CONFIG_NEED_MULTIPLE_NODES
struct pglist_data *node_data[MAX_NUMNODES];

EXPORT_SYMBOL(numa_cpu_lookup_table);
EXPORT_SYMBOL(numa_cpumask_lookup_table);
EXPORT_SYMBOL(node_data);

static int scan_pio_for_cfg_handle(struct mdesc_handle *md, u64 pio,
				   u32 cfg_handle)
{
	u64 arc;

	mdesc_for_each_arc(arc, md, pio, MDESC_ARC_TYPE_FWD) {
		u64 target = mdesc_arc_target(md, arc);
		const u64 *val;

		val = mdesc_get_property(md, target,
					 "cfg-handle", NULL);
		if (val && *val == cfg_handle)
			return 0;
	}
	return -ENODEV;
}

static int scan_arcs_for_cfg_handle(struct mdesc_handle *md, u64 grp,
				    u32 cfg_handle)
{
	u64 arc, candidate, best_latency = ~(u64)0;

	candidate = MDESC_NODE_NULL;
	mdesc_for_each_arc(arc, md, grp, MDESC_ARC_TYPE_FWD) {
		u64 target = mdesc_arc_target(md, arc);
		const char *name = mdesc_node_name(md, target);
		const u64 *val;

		if (strcmp(name, "pio-latency-group"))
			continue;

		val = mdesc_get_property(md, target, "latency", NULL);
		if (!val)
			continue;

		if (*val < best_latency) {
			candidate = target;
			best_latency = *val;
		}
	}

	if (candidate == MDESC_NODE_NULL)
		return -ENODEV;

	return scan_pio_for_cfg_handle(md, candidate, cfg_handle);
}

int of_node_to_nid(struct device_node *dp)
{
	const struct linux_prom64_registers *regs;
	struct mdesc_handle *md;
	u32 cfg_handle;
	int count, nid;
	u64 grp;

	/* This is the right thing to do on currently supported
	 * SUN4U NUMA platforms as well, as the PCI controller does
	 * not sit behind any particular memory controller.
	 */
	if (!mlgroups)
		return -1;

	regs = of_get_property(dp, "reg", NULL);
	if (!regs)
		return -1;

	cfg_handle = (regs->phys_addr >> 32UL) & 0x0fffffff;

	md = mdesc_grab();

	count = 0;
	nid = -1;
	mdesc_for_each_node_by_name(md, grp, "group") {
		if (!scan_arcs_for_cfg_handle(md, grp, cfg_handle)) {
			nid = count;
			break;
		}
		count++;
	}

	mdesc_release(md);

	return nid;
}

static void __init add_node_ranges(void)
{
	struct memblock_region *reg;
	unsigned long prev_max;

memblock_resized:
	prev_max = memblock.memory.max;

	for_each_memblock(memory, reg) {
		unsigned long size = reg->size;
		unsigned long start, end;

		start = reg->base;
		end = start + size;
		while (start < end) {
			unsigned long this_end;
			int nid;

			this_end = memblock_nid_range(start, end, &nid);

			numadbg("Setting memblock NUMA node nid[%d] "
				"start[%lx] end[%lx]\n",
				nid, start, this_end);

			memblock_set_node(start, this_end - start,
					  &memblock.memory, nid);
			if (memblock.memory.max != prev_max)
				goto memblock_resized;
			start = this_end;
		}
	}
}

static int __init grab_mlgroups(struct mdesc_handle *md)
{
	unsigned long paddr;
	int count = 0;
	u64 node;

	mdesc_for_each_node_by_name(md, node, "memory-latency-group")
		count++;
	if (!count)
		return -ENOENT;

	paddr = memblock_alloc(count * sizeof(struct mdesc_mlgroup),
			  SMP_CACHE_BYTES);
	if (!paddr)
		return -ENOMEM;

	mlgroups = __va(paddr);
	num_mlgroups = count;

	count = 0;
	mdesc_for_each_node_by_name(md, node, "memory-latency-group") {
		struct mdesc_mlgroup *m = &mlgroups[count++];
		const u64 *val;

		m->node = node;

		val = mdesc_get_property(md, node, "latency", NULL);
		m->latency = *val;
		val = mdesc_get_property(md, node, "address-match", NULL);
		m->match = *val;
		val = mdesc_get_property(md, node, "address-mask", NULL);
		m->mask = *val;

		numadbg("MLGROUP[%d]: node[%llx] latency[%llx] "
			"match[%llx] mask[%llx]\n",
			count - 1, m->node, m->latency, m->match, m->mask);
	}

	return 0;
}

static int __init grab_mblocks(struct mdesc_handle *md)
{
	unsigned long paddr;
	int count = 0;
	u64 node;

	mdesc_for_each_node_by_name(md, node, "mblock")
		count++;
	if (!count)
		return -ENOENT;

	paddr = memblock_alloc(count * sizeof(struct mdesc_mblock),
			  SMP_CACHE_BYTES);
	if (!paddr)
		return -ENOMEM;

	mblocks = __va(paddr);
	num_mblocks = count;

	count = 0;
	mdesc_for_each_node_by_name(md, node, "mblock") {
		struct mdesc_mblock *m = &mblocks[count++];
		const u64 *val;

		val = mdesc_get_property(md, node, "base", NULL);
		m->base = *val;
		val = mdesc_get_property(md, node, "size", NULL);
		m->size = *val;
		val = mdesc_get_property(md, node,
					 "address-congruence-offset", NULL);

		/* The address-congruence-offset property is optional.
		 * Explicity zero it be identifty this.
		 */
		if (val)
			m->offset = *val;
		else
			m->offset = 0UL;

		numadbg("MBLOCK[%d]: base[%llx] size[%llx] offset[%llx]\n",
			count - 1, m->base, m->size, m->offset);
	}

	return 0;
}

static void __init numa_parse_mdesc_group_cpus(struct mdesc_handle *md,
					       u64 grp, cpumask_t *mask)
{
	u64 arc;

	cpumask_clear(mask);

	mdesc_for_each_arc(arc, md, grp, MDESC_ARC_TYPE_BACK) {
		u64 target = mdesc_arc_target(md, arc);
		const char *name = mdesc_node_name(md, target);
		const u64 *id;

		if (strcmp(name, "cpu"))
			continue;
		id = mdesc_get_property(md, target, "id", NULL);
		if (*id < nr_cpu_ids)
			cpumask_set_cpu(*id, mask);
	}
}

static struct mdesc_mlgroup * __init find_mlgroup(u64 node)
{
	int i;

	for (i = 0; i < num_mlgroups; i++) {
		struct mdesc_mlgroup *m = &mlgroups[i];
		if (m->node == node)
			return m;
	}
	return NULL;
}

int __node_distance(int from, int to)
{
	if ((from >= MAX_NUMNODES) || (to >= MAX_NUMNODES)) {
		pr_warn("Returning default NUMA distance value for %d->%d\n",
			from, to);
		return (from == to) ? LOCAL_DISTANCE : REMOTE_DISTANCE;
	}
	return numa_latency[from][to];
}

static int __init find_best_numa_node_for_mlgroup(struct mdesc_mlgroup *grp)
{
	int i;

	for (i = 0; i < MAX_NUMNODES; i++) {
		struct node_mem_mask *n = &node_masks[i];

		if ((grp->mask == n->mask) && (grp->match == n->match))
			break;
	}
	return i;
}

static void __init find_numa_latencies_for_group(struct mdesc_handle *md,
						 u64 grp, int index)
{
	u64 arc;

	mdesc_for_each_arc(arc, md, grp, MDESC_ARC_TYPE_FWD) {
		int tnode;
		u64 target = mdesc_arc_target(md, arc);
		struct mdesc_mlgroup *m = find_mlgroup(target);

		if (!m)
			continue;
		tnode = find_best_numa_node_for_mlgroup(m);
		if (tnode == MAX_NUMNODES)
			continue;
		numa_latency[index][tnode] = m->latency;
	}
}

static int __init numa_attach_mlgroup(struct mdesc_handle *md, u64 grp,
				      int index)
{
	struct mdesc_mlgroup *candidate = NULL;
	u64 arc, best_latency = ~(u64)0;
	struct node_mem_mask *n;

	mdesc_for_each_arc(arc, md, grp, MDESC_ARC_TYPE_FWD) {
		u64 target = mdesc_arc_target(md, arc);
		struct mdesc_mlgroup *m = find_mlgroup(target);
		if (!m)
			continue;
		if (m->latency < best_latency) {
			candidate = m;
			best_latency = m->latency;
		}
	}
	if (!candidate)
		return -ENOENT;

	if (num_node_masks != index) {
		printk(KERN_ERR "Inconsistent NUMA state, "
		       "index[%d] != num_node_masks[%d]\n",
		       index, num_node_masks);
		return -EINVAL;
	}

	n = &node_masks[num_node_masks++];

	n->mask = candidate->mask;
	n->match = candidate->match;

	numadbg("NUMA NODE[%d]: mask[%lx] match[%lx] (latency[%llx])\n",
		index, n->mask, n->match, candidate->latency);

	return 0;
}

static int __init numa_parse_mdesc_group(struct mdesc_handle *md, u64 grp,
					 int index)
{
	cpumask_t mask;
	int cpu;

	numa_parse_mdesc_group_cpus(md, grp, &mask);

	for_each_cpu(cpu, &mask)
		numa_cpu_lookup_table[cpu] = index;
	cpumask_copy(&numa_cpumask_lookup_table[index], &mask);

	if (numa_debug) {
		printk(KERN_INFO "NUMA GROUP[%d]: cpus [ ", index);
		for_each_cpu(cpu, &mask)
			printk("%d ", cpu);
		printk("]\n");
	}

	return numa_attach_mlgroup(md, grp, index);
}

static int __init numa_parse_mdesc(void)
{
	struct mdesc_handle *md = mdesc_grab();
	int i, j, err, count;
	u64 node;

	node = mdesc_node_by_name(md, MDESC_NODE_NULL, "latency-groups");
	if (node == MDESC_NODE_NULL) {
		mdesc_release(md);
		return -ENOENT;
	}

	err = grab_mblocks(md);
	if (err < 0)
		goto out;

	err = grab_mlgroups(md);
	if (err < 0)
		goto out;

	count = 0;
	mdesc_for_each_node_by_name(md, node, "group") {
		err = numa_parse_mdesc_group(md, node, count);
		if (err < 0)
			break;
		count++;
	}

	count = 0;
	mdesc_for_each_node_by_name(md, node, "group") {
		find_numa_latencies_for_group(md, node, count);
		count++;
	}

	/* Normalize numa latency matrix according to ACPI SLIT spec. */
	for (i = 0; i < MAX_NUMNODES; i++) {
		u64 self_latency = numa_latency[i][i];

		for (j = 0; j < MAX_NUMNODES; j++) {
			numa_latency[i][j] =
				(numa_latency[i][j] * LOCAL_DISTANCE) /
				self_latency;
		}
	}

	add_node_ranges();

	for (i = 0; i < num_node_masks; i++) {
		allocate_node_data(i);
		node_set_online(i);
	}

	err = 0;
out:
	mdesc_release(md);
	return err;
}

static int __init numa_parse_jbus(void)
{
	unsigned long cpu, index;

	/* NUMA node id is encoded in bits 36 and higher, and there is
	 * a 1-to-1 mapping from CPU ID to NUMA node ID.
	 */
	index = 0;
	for_each_present_cpu(cpu) {
		numa_cpu_lookup_table[cpu] = index;
		cpumask_copy(&numa_cpumask_lookup_table[index], cpumask_of(cpu));
		node_masks[index].mask = ~((1UL << 36UL) - 1UL);
		node_masks[index].match = cpu << 36UL;

		index++;
	}
	num_node_masks = index;

	add_node_ranges();

	for (index = 0; index < num_node_masks; index++) {
		allocate_node_data(index);
		node_set_online(index);
	}

	return 0;
}

static int __init numa_parse_sun4u(void)
{
	if (tlb_type == cheetah || tlb_type == cheetah_plus) {
		unsigned long ver;

		__asm__ ("rdpr %%ver, %0" : "=r" (ver));
		if ((ver >> 32UL) == __JALAPENO_ID ||
		    (ver >> 32UL) == __SERRANO_ID)
			return numa_parse_jbus();
	}
	return -1;
}

static int __init bootmem_init_numa(void)
{
	int i, j;
	int err = -1;

	numadbg("bootmem_init_numa()\n");

	/* Some sane defaults for numa latency values */
	for (i = 0; i < MAX_NUMNODES; i++) {
		for (j = 0; j < MAX_NUMNODES; j++)
			numa_latency[i][j] = (i == j) ?
				LOCAL_DISTANCE : REMOTE_DISTANCE;
	}

	if (numa_enabled) {
		if (tlb_type == hypervisor)
			err = numa_parse_mdesc();
		else
			err = numa_parse_sun4u();
	}
	return err;
}

#else

static int bootmem_init_numa(void)
{
	return -1;
}

#endif

static void __init bootmem_init_nonnuma(void)
{
	unsigned long top_of_ram = memblock_end_of_DRAM();
	unsigned long total_ram = memblock_phys_mem_size();

	numadbg("bootmem_init_nonnuma()\n");

	printk(KERN_INFO "Top of RAM: 0x%lx, Total RAM: 0x%lx\n",
	       top_of_ram, total_ram);
	printk(KERN_INFO "Memory hole size: %ldMB\n",
	       (top_of_ram - total_ram) >> 20);

	init_node_masks_nonnuma();
	memblock_set_node(0, (phys_addr_t)ULLONG_MAX, &memblock.memory, 0);
	allocate_node_data(0);
	node_set_online(0);
}

static unsigned long __init bootmem_init(unsigned long phys_base)
{
	unsigned long end_pfn;

	end_pfn = memblock_end_of_DRAM() >> PAGE_SHIFT;
	max_pfn = max_low_pfn = end_pfn;
	min_low_pfn = (phys_base >> PAGE_SHIFT);

	if (bootmem_init_numa() < 0)
		bootmem_init_nonnuma();

	/* Dump memblock with node info. */
	memblock_dump_all();

	/* XXX cpu notifier XXX */

	sparse_memory_present_with_active_regions(MAX_NUMNODES);
	sparse_init();

	return end_pfn;
}

static struct linux_prom64_registers pall[MAX_BANKS] __initdata;
static int pall_ents __initdata;

static unsigned long max_phys_bits = 40;

bool kern_addr_valid(unsigned long addr)
{
	pgd_t *pgd;
	pud_t *pud;
	pmd_t *pmd;
	pte_t *pte;

	if ((long)addr < 0L) {
		unsigned long pa = __pa(addr);

		if ((pa >> max_phys_bits) != 0UL)
			return false;

		return pfn_valid(pa >> PAGE_SHIFT);
	}

	if (addr >= (unsigned long) KERNBASE &&
	    addr < (unsigned long)&_end)
		return true;

	pgd = pgd_offset_k(addr);
	if (pgd_none(*pgd))
		return 0;

	pud = pud_offset(pgd, addr);
	if (pud_none(*pud))
		return 0;

	if (pud_large(*pud))
		return pfn_valid(pud_pfn(*pud));

	pmd = pmd_offset(pud, addr);
	if (pmd_none(*pmd))
		return 0;

	if (pmd_large(*pmd))
		return pfn_valid(pmd_pfn(*pmd));

	pte = pte_offset_kernel(pmd, addr);
	if (pte_none(*pte))
		return 0;

	return pfn_valid(pte_pfn(*pte));
}
EXPORT_SYMBOL(kern_addr_valid);

static unsigned long __ref kernel_map_hugepud(unsigned long vstart,
					      unsigned long vend,
					      pud_t *pud)
{
	const unsigned long mask16gb = (1UL << 34) - 1UL;
	u64 pte_val = vstart;

	/* Each PUD is 8GB */
	if ((vstart & mask16gb) ||
	    (vend - vstart <= mask16gb)) {
		pte_val ^= kern_linear_pte_xor[2];
		pud_val(*pud) = pte_val | _PAGE_PUD_HUGE;

		return vstart + PUD_SIZE;
	}

	pte_val ^= kern_linear_pte_xor[3];
	pte_val |= _PAGE_PUD_HUGE;

	vend = vstart + mask16gb + 1UL;
	while (vstart < vend) {
		pud_val(*pud) = pte_val;

		pte_val += PUD_SIZE;
		vstart += PUD_SIZE;
		pud++;
	}
	return vstart;
}

static bool kernel_can_map_hugepud(unsigned long vstart, unsigned long vend,
				   bool guard)
{
	if (guard && !(vstart & ~PUD_MASK) && (vend - vstart) >= PUD_SIZE)
		return true;

	return false;
}

static unsigned long __ref kernel_map_hugepmd(unsigned long vstart,
					      unsigned long vend,
					      pmd_t *pmd)
{
	const unsigned long mask256mb = (1UL << 28) - 1UL;
	const unsigned long mask2gb = (1UL << 31) - 1UL;
	u64 pte_val = vstart;

	/* Each PMD is 8MB */
	if ((vstart & mask256mb) ||
	    (vend - vstart <= mask256mb)) {
		pte_val ^= kern_linear_pte_xor[0];
		pmd_val(*pmd) = pte_val | _PAGE_PMD_HUGE;

		return vstart + PMD_SIZE;
	}

	if ((vstart & mask2gb) ||
	    (vend - vstart <= mask2gb)) {
		pte_val ^= kern_linear_pte_xor[1];
		pte_val |= _PAGE_PMD_HUGE;
		vend = vstart + mask256mb + 1UL;
	} else {
		pte_val ^= kern_linear_pte_xor[2];
		pte_val |= _PAGE_PMD_HUGE;
		vend = vstart + mask2gb + 1UL;
	}

	while (vstart < vend) {
		pmd_val(*pmd) = pte_val;

		pte_val += PMD_SIZE;
		vstart += PMD_SIZE;
		pmd++;
	}

	return vstart;
}

static bool kernel_can_map_hugepmd(unsigned long vstart, unsigned long vend,
				   bool guard)
{
	if (guard && !(vstart & ~PMD_MASK) && (vend - vstart) >= PMD_SIZE)
		return true;

	return false;
}

static unsigned long __ref kernel_map_range(unsigned long pstart,
					    unsigned long pend, pgprot_t prot,
					    bool use_huge)
{
	unsigned long vstart = PAGE_OFFSET + pstart;
	unsigned long vend = PAGE_OFFSET + pend;
	unsigned long alloc_bytes = 0UL;

	if ((vstart & ~PAGE_MASK) || (vend & ~PAGE_MASK)) {
		prom_printf("kernel_map: Unaligned physmem[%lx:%lx]\n",
			    vstart, vend);
		prom_halt();
	}

	while (vstart < vend) {
		unsigned long this_end, paddr = __pa(vstart);
		pgd_t *pgd = pgd_offset_k(vstart);
		pud_t *pud;
		pmd_t *pmd;
		pte_t *pte;

		if (pgd_none(*pgd)) {
			pud_t *new;

			new = __alloc_bootmem(PAGE_SIZE, PAGE_SIZE, PAGE_SIZE);
			alloc_bytes += PAGE_SIZE;
			pgd_populate(&init_mm, pgd, new);
		}
		pud = pud_offset(pgd, vstart);
		if (pud_none(*pud)) {
			pmd_t *new;

			if (kernel_can_map_hugepud(vstart, vend, use_huge)) {
				vstart = kernel_map_hugepud(vstart, vend, pud);
				continue;
			}
			new = __alloc_bootmem(PAGE_SIZE, PAGE_SIZE, PAGE_SIZE);
			alloc_bytes += PAGE_SIZE;
			pud_populate(&init_mm, pud, new);
		}

		pmd = pmd_offset(pud, vstart);
		if (pmd_none(*pmd)) {
			pte_t *new;

			if (kernel_can_map_hugepmd(vstart, vend, use_huge)) {
				vstart = kernel_map_hugepmd(vstart, vend, pmd);
				continue;
			}
			new = __alloc_bootmem(PAGE_SIZE, PAGE_SIZE, PAGE_SIZE);
			alloc_bytes += PAGE_SIZE;
			pmd_populate_kernel(&init_mm, pmd, new);
		}

		pte = pte_offset_kernel(pmd, vstart);
		this_end = (vstart + PMD_SIZE) & PMD_MASK;
		if (this_end > vend)
			this_end = vend;

		while (vstart < this_end) {
			pte_val(*pte) = (paddr | pgprot_val(prot));

			vstart += PAGE_SIZE;
			paddr += PAGE_SIZE;
			pte++;
		}
	}

	return alloc_bytes;
}

static void __init flush_all_kernel_tsbs(void)
{
	int i;

	for (i = 0; i < KERNEL_TSB_NENTRIES; i++) {
		struct tsb *ent = &swapper_tsb[i];

		ent->tag = (1UL << TSB_TAG_INVALID_BIT);
	}
#ifndef CONFIG_DEBUG_PAGEALLOC
	for (i = 0; i < KERNEL_TSB4M_NENTRIES; i++) {
		struct tsb *ent = &swapper_4m_tsb[i];

		ent->tag = (1UL << TSB_TAG_INVALID_BIT);
	}
#endif
}

extern unsigned int kvmap_linear_patch[1];

static void __init kernel_physical_mapping_init(void)
{
	unsigned long i, mem_alloced = 0UL;
	bool use_huge = true;

#ifdef CONFIG_DEBUG_PAGEALLOC
	use_huge = false;
#endif
	for (i = 0; i < pall_ents; i++) {
		unsigned long phys_start, phys_end;

		phys_start = pall[i].phys_addr;
		phys_end = phys_start + pall[i].reg_size;

		mem_alloced += kernel_map_range(phys_start, phys_end,
						PAGE_KERNEL, use_huge);
	}

	printk("Allocated %ld bytes for kernel page tables.\n",
	       mem_alloced);

	kvmap_linear_patch[0] = 0x01000000; /* nop */
	flushi(&kvmap_linear_patch[0]);

	flush_all_kernel_tsbs();

	__flush_tlb_all();
}

#ifdef CONFIG_DEBUG_PAGEALLOC
void __kernel_map_pages(struct page *page, int numpages, int enable)
{
	unsigned long phys_start = page_to_pfn(page) << PAGE_SHIFT;
	unsigned long phys_end = phys_start + (numpages * PAGE_SIZE);

	kernel_map_range(phys_start, phys_end,
			 (enable ? PAGE_KERNEL : __pgprot(0)), false);

	flush_tsb_kernel_range(PAGE_OFFSET + phys_start,
			       PAGE_OFFSET + phys_end);

	/* we should perform an IPI and flush all tlbs,
	 * but that can deadlock->flush only current cpu.
	 */
	__flush_tlb_kernel_range(PAGE_OFFSET + phys_start,
				 PAGE_OFFSET + phys_end);
}
#endif

unsigned long __init find_ecache_flush_span(unsigned long size)
{
	int i;

	for (i = 0; i < pavail_ents; i++) {
		if (pavail[i].reg_size >= size)
			return pavail[i].phys_addr;
	}

	return ~0UL;
}

unsigned long PAGE_OFFSET;
EXPORT_SYMBOL(PAGE_OFFSET);

unsigned long VMALLOC_END   = 0x0000010000000000UL;
EXPORT_SYMBOL(VMALLOC_END);

unsigned long sparc64_va_hole_top =    0xfffff80000000000UL;
unsigned long sparc64_va_hole_bottom = 0x0000080000000000UL;

static void __init setup_page_offset(void)
{
	if (tlb_type == cheetah || tlb_type == cheetah_plus) {
		/* Cheetah/Panther support a full 64-bit virtual
		 * address, so we can use all that our page tables
		 * support.
		 */
		sparc64_va_hole_top =    0xfff0000000000000UL;
		sparc64_va_hole_bottom = 0x0010000000000000UL;

		max_phys_bits = 42;
	} else if (tlb_type == hypervisor) {
		switch (sun4v_chip_type) {
		case SUN4V_CHIP_NIAGARA1:
		case SUN4V_CHIP_NIAGARA2:
			/* T1 and T2 support 48-bit virtual addresses.  */
			sparc64_va_hole_top =    0xffff800000000000UL;
			sparc64_va_hole_bottom = 0x0000800000000000UL;

			max_phys_bits = 39;
			break;
		case SUN4V_CHIP_NIAGARA3:
			/* T3 supports 48-bit virtual addresses.  */
			sparc64_va_hole_top =    0xffff800000000000UL;
			sparc64_va_hole_bottom = 0x0000800000000000UL;

			max_phys_bits = 43;
			break;
		case SUN4V_CHIP_NIAGARA4:
		case SUN4V_CHIP_NIAGARA5:
		case SUN4V_CHIP_SPARC64X:
		case SUN4V_CHIP_SPARC_M6:
			/* T4 and later support 52-bit virtual addresses.  */
			sparc64_va_hole_top =    0xfff8000000000000UL;
			sparc64_va_hole_bottom = 0x0008000000000000UL;
			max_phys_bits = 47;
			break;
		case SUN4V_CHIP_SPARC_M7:
		case SUN4V_CHIP_SPARC_SN:
		default:
			/* M7 and later support 52-bit virtual addresses.  */
			sparc64_va_hole_top =    0xfff8000000000000UL;
			sparc64_va_hole_bottom = 0x0008000000000000UL;
			max_phys_bits = 49;
			break;
		}
	}

	if (max_phys_bits > MAX_PHYS_ADDRESS_BITS) {
		prom_printf("MAX_PHYS_ADDRESS_BITS is too small, need %lu\n",
			    max_phys_bits);
		prom_halt();
	}

	PAGE_OFFSET = sparc64_va_hole_top;
	VMALLOC_END = ((sparc64_va_hole_bottom >> 1) +
		       (sparc64_va_hole_bottom >> 2));

	pr_info("MM: PAGE_OFFSET is 0x%016lx (max_phys_bits == %lu)\n",
		PAGE_OFFSET, max_phys_bits);
	pr_info("MM: VMALLOC [0x%016lx --> 0x%016lx]\n",
		VMALLOC_START, VMALLOC_END);
	pr_info("MM: VMEMMAP [0x%016lx --> 0x%016lx]\n",
		VMEMMAP_BASE, VMEMMAP_BASE << 1);
}

static void __init tsb_phys_patch(void)
{
	struct tsb_ldquad_phys_patch_entry *pquad;
	struct tsb_phys_patch_entry *p;

	pquad = &__tsb_ldquad_phys_patch;
	while (pquad < &__tsb_ldquad_phys_patch_end) {
		unsigned long addr = pquad->addr;

		if (tlb_type == hypervisor)
			*(unsigned int *) addr = pquad->sun4v_insn;
		else
			*(unsigned int *) addr = pquad->sun4u_insn;
		wmb();
		__asm__ __volatile__("flush	%0"
				     : /* no outputs */
				     : "r" (addr));

		pquad++;
	}

	p = &__tsb_phys_patch;
	while (p < &__tsb_phys_patch_end) {
		unsigned long addr = p->addr;

		*(unsigned int *) addr = p->insn;
		wmb();
		__asm__ __volatile__("flush	%0"
				     : /* no outputs */
				     : "r" (addr));

		p++;
	}
}

/* Don't mark as init, we give this to the Hypervisor.  */
#ifndef CONFIG_DEBUG_PAGEALLOC
#define NUM_KTSB_DESCR	2
#else
#define NUM_KTSB_DESCR	1
#endif
static struct hv_tsb_descr ktsb_descr[NUM_KTSB_DESCR];

/* The swapper TSBs are loaded with a base sequence of:
 *
 *	sethi	%uhi(SYMBOL), REG1
 *	sethi	%hi(SYMBOL), REG2
 *	or	REG1, %ulo(SYMBOL), REG1
 *	or	REG2, %lo(SYMBOL), REG2
 *	sllx	REG1, 32, REG1
 *	or	REG1, REG2, REG1
 *
 * When we use physical addressing for the TSB accesses, we patch the
 * first four instructions in the above sequence.
 */

static void patch_one_ktsb_phys(unsigned int *start, unsigned int *end, unsigned long pa)
{
	unsigned long high_bits, low_bits;

	high_bits = (pa >> 32) & 0xffffffff;
	low_bits = (pa >> 0) & 0xffffffff;

	while (start < end) {
		unsigned int *ia = (unsigned int *)(unsigned long)*start;

		ia[0] = (ia[0] & ~0x3fffff) | (high_bits >> 10);
		__asm__ __volatile__("flush	%0" : : "r" (ia));

		ia[1] = (ia[1] & ~0x3fffff) | (low_bits >> 10);
		__asm__ __volatile__("flush	%0" : : "r" (ia + 1));

		ia[2] = (ia[2] & ~0x1fff) | (high_bits & 0x3ff);
		__asm__ __volatile__("flush	%0" : : "r" (ia + 2));

		ia[3] = (ia[3] & ~0x1fff) | (low_bits & 0x3ff);
		__asm__ __volatile__("flush	%0" : : "r" (ia + 3));

		start++;
	}
}

static void ktsb_phys_patch(void)
{
	extern unsigned int __swapper_tsb_phys_patch;
	extern unsigned int __swapper_tsb_phys_patch_end;
	unsigned long ktsb_pa;

	ktsb_pa = kern_base + ((unsigned long)&swapper_tsb[0] - KERNBASE);
	patch_one_ktsb_phys(&__swapper_tsb_phys_patch,
			    &__swapper_tsb_phys_patch_end, ktsb_pa);
#ifndef CONFIG_DEBUG_PAGEALLOC
	{
	extern unsigned int __swapper_4m_tsb_phys_patch;
	extern unsigned int __swapper_4m_tsb_phys_patch_end;
	ktsb_pa = (kern_base +
		   ((unsigned long)&swapper_4m_tsb[0] - KERNBASE));
	patch_one_ktsb_phys(&__swapper_4m_tsb_phys_patch,
			    &__swapper_4m_tsb_phys_patch_end, ktsb_pa);
	}
#endif
}

static void __init sun4v_ktsb_init(void)
{
	unsigned long ktsb_pa;

	/* First KTSB for PAGE_SIZE mappings.  */
	ktsb_pa = kern_base + ((unsigned long)&swapper_tsb[0] - KERNBASE);

	switch (PAGE_SIZE) {
	case 8 * 1024:
	default:
		ktsb_descr[0].pgsz_idx = HV_PGSZ_IDX_8K;
		ktsb_descr[0].pgsz_mask = HV_PGSZ_MASK_8K;
		break;

	case 64 * 1024:
		ktsb_descr[0].pgsz_idx = HV_PGSZ_IDX_64K;
		ktsb_descr[0].pgsz_mask = HV_PGSZ_MASK_64K;
		break;

	case 512 * 1024:
		ktsb_descr[0].pgsz_idx = HV_PGSZ_IDX_512K;
		ktsb_descr[0].pgsz_mask = HV_PGSZ_MASK_512K;
		break;

	case 4 * 1024 * 1024:
		ktsb_descr[0].pgsz_idx = HV_PGSZ_IDX_4MB;
		ktsb_descr[0].pgsz_mask = HV_PGSZ_MASK_4MB;
		break;
	}

	ktsb_descr[0].assoc = 1;
	ktsb_descr[0].num_ttes = KERNEL_TSB_NENTRIES;
	ktsb_descr[0].ctx_idx = 0;
	ktsb_descr[0].tsb_base = ktsb_pa;
	ktsb_descr[0].resv = 0;

#ifndef CONFIG_DEBUG_PAGEALLOC
	/* Second KTSB for 4MB/256MB/2GB/16GB mappings.  */
	ktsb_pa = (kern_base +
		   ((unsigned long)&swapper_4m_tsb[0] - KERNBASE));

	ktsb_descr[1].pgsz_idx = HV_PGSZ_IDX_4MB;
	ktsb_descr[1].pgsz_mask = ((HV_PGSZ_MASK_4MB |
				    HV_PGSZ_MASK_256MB |
				    HV_PGSZ_MASK_2GB |
				    HV_PGSZ_MASK_16GB) &
				   cpu_pgsz_mask);
	ktsb_descr[1].assoc = 1;
	ktsb_descr[1].num_ttes = KERNEL_TSB4M_NENTRIES;
	ktsb_descr[1].ctx_idx = 0;
	ktsb_descr[1].tsb_base = ktsb_pa;
	ktsb_descr[1].resv = 0;
#endif
}

void sun4v_ktsb_register(void)
{
	unsigned long pa, ret;

	pa = kern_base + ((unsigned long)&ktsb_descr[0] - KERNBASE);

	ret = sun4v_mmu_tsb_ctx0(NUM_KTSB_DESCR, pa);
	if (ret != 0) {
		prom_printf("hypervisor_mmu_tsb_ctx0[%lx]: "
			    "errors with %lx\n", pa, ret);
		prom_halt();
	}
}

static void __init sun4u_linear_pte_xor_finalize(void)
{
#ifndef CONFIG_DEBUG_PAGEALLOC
	/* This is where we would add Panther support for
	 * 32MB and 256MB pages.
	 */
#endif
}

static void __init sun4v_linear_pte_xor_finalize(void)
{
	unsigned long pagecv_flag;

	/* Bit 9 of TTE is no longer CV bit on M7 processor and it instead
	 * enables MCD error. Do not set bit 9 on M7 processor.
	 */
	switch (sun4v_chip_type) {
	case SUN4V_CHIP_SPARC_M7:
	case SUN4V_CHIP_SPARC_SN:
		pagecv_flag = 0x00;
		break;
	default:
		pagecv_flag = _PAGE_CV_4V;
		break;
	}
#ifndef CONFIG_DEBUG_PAGEALLOC
	if (cpu_pgsz_mask & HV_PGSZ_MASK_256MB) {
		kern_linear_pte_xor[1] = (_PAGE_VALID | _PAGE_SZ256MB_4V) ^
			PAGE_OFFSET;
		kern_linear_pte_xor[1] |= (_PAGE_CP_4V | pagecv_flag |
					   _PAGE_P_4V | _PAGE_W_4V);
	} else {
		kern_linear_pte_xor[1] = kern_linear_pte_xor[0];
	}

	if (cpu_pgsz_mask & HV_PGSZ_MASK_2GB) {
		kern_linear_pte_xor[2] = (_PAGE_VALID | _PAGE_SZ2GB_4V) ^
			PAGE_OFFSET;
		kern_linear_pte_xor[2] |= (_PAGE_CP_4V | pagecv_flag |
					   _PAGE_P_4V | _PAGE_W_4V);
	} else {
		kern_linear_pte_xor[2] = kern_linear_pte_xor[1];
	}

	if (cpu_pgsz_mask & HV_PGSZ_MASK_16GB) {
		kern_linear_pte_xor[3] = (_PAGE_VALID | _PAGE_SZ16GB_4V) ^
			PAGE_OFFSET;
		kern_linear_pte_xor[3] |= (_PAGE_CP_4V | pagecv_flag |
					   _PAGE_P_4V | _PAGE_W_4V);
	} else {
		kern_linear_pte_xor[3] = kern_linear_pte_xor[2];
	}
#endif
}

/* paging_init() sets up the page tables */

static unsigned long last_valid_pfn;

static void sun4u_pgprot_init(void);
static void sun4v_pgprot_init(void);

static phys_addr_t __init available_memory(void)
{
	phys_addr_t available = 0ULL;
	phys_addr_t pa_start, pa_end;
	u64 i;

	for_each_free_mem_range(i, NUMA_NO_NODE, MEMBLOCK_NONE, &pa_start,
				&pa_end, NULL)
		available = available + (pa_end  - pa_start);

	return available;
}

#define _PAGE_CACHE_4U	(_PAGE_CP_4U | _PAGE_CV_4U)
#define _PAGE_CACHE_4V	(_PAGE_CP_4V | _PAGE_CV_4V)
#define __DIRTY_BITS_4U	 (_PAGE_MODIFIED_4U | _PAGE_WRITE_4U | _PAGE_W_4U)
#define __DIRTY_BITS_4V	 (_PAGE_MODIFIED_4V | _PAGE_WRITE_4V | _PAGE_W_4V)
#define __ACCESS_BITS_4U (_PAGE_ACCESSED_4U | _PAGE_READ_4U | _PAGE_R)
#define __ACCESS_BITS_4V (_PAGE_ACCESSED_4V | _PAGE_READ_4V | _PAGE_R)

/* We need to exclude reserved regions. This exclusion will include
 * vmlinux and initrd. To be more precise the initrd size could be used to
 * compute a new lower limit because it is freed later during initialization.
 */
static void __init reduce_memory(phys_addr_t limit_ram)
{
	phys_addr_t avail_ram = available_memory();
	phys_addr_t pa_start, pa_end;
	u64 i;

	if (limit_ram >= avail_ram)
		return;

	for_each_free_mem_range(i, NUMA_NO_NODE, MEMBLOCK_NONE, &pa_start,
				&pa_end, NULL) {
		phys_addr_t region_size = pa_end - pa_start;
		phys_addr_t clip_start = pa_start;

		avail_ram = avail_ram - region_size;
		/* Are we consuming too much? */
		if (avail_ram < limit_ram) {
			phys_addr_t give_back = limit_ram - avail_ram;

			region_size = region_size - give_back;
			clip_start = clip_start + give_back;
		}

		memblock_remove(clip_start, region_size);

		if (avail_ram <= limit_ram)
			break;
		i = 0UL;
	}
}

void __init paging_init(void)
{
	unsigned long end_pfn, shift, phys_base;
	unsigned long real_end, i;

	setup_page_offset();

	/* These build time checkes make sure that the dcache_dirty_cpu()
	 * page->flags usage will work.
	 *
	 * When a page gets marked as dcache-dirty, we store the
	 * cpu number starting at bit 32 in the page->flags.  Also,
	 * functions like clear_dcache_dirty_cpu use the cpu mask
	 * in 13-bit signed-immediate instruction fields.
	 */

	/*
	 * Page flags must not reach into upper 32 bits that are used
	 * for the cpu number
	 */
	BUILD_BUG_ON(NR_PAGEFLAGS > 32);

	/*
	 * The bit fields placed in the high range must not reach below
	 * the 32 bit boundary. Otherwise we cannot place the cpu field
	 * at the 32 bit boundary.
	 */
	BUILD_BUG_ON(SECTIONS_WIDTH + NODES_WIDTH + ZONES_WIDTH +
		ilog2(roundup_pow_of_two(NR_CPUS)) > 32);

	BUILD_BUG_ON(NR_CPUS > 4096);

	kern_base = (prom_boot_mapping_phys_low >> ILOG2_4MB) << ILOG2_4MB;
	kern_size = (unsigned long)&_end - (unsigned long)KERNBASE;

	/* Invalidate both kernel TSBs.  */
	memset(swapper_tsb, 0x40, sizeof(swapper_tsb));
#ifndef CONFIG_DEBUG_PAGEALLOC
	memset(swapper_4m_tsb, 0x40, sizeof(swapper_4m_tsb));
#endif

	/* TTE.cv bit on sparc v9 occupies the same position as TTE.mcde
	 * bit on M7 processor. This is a conflicting usage of the same
	 * bit. Enabling TTE.cv on M7 would turn on Memory Corruption
	 * Detection error on all pages and this will lead to problems
	 * later. Kernel does not run with MCD enabled and hence rest
	 * of the required steps to fully configure memory corruption
	 * detection are not taken. We need to ensure TTE.mcde is not
	 * set on M7 processor. Compute the value of cacheability
	 * flag for use later taking this into consideration.
	 */
	switch (sun4v_chip_type) {
	case SUN4V_CHIP_SPARC_M7:
	case SUN4V_CHIP_SPARC_SN:
		page_cache4v_flag = _PAGE_CP_4V;
		break;
	default:
		page_cache4v_flag = _PAGE_CACHE_4V;
		break;
	}

	if (tlb_type == hypervisor)
		sun4v_pgprot_init();
	else
		sun4u_pgprot_init();

	if (tlb_type == cheetah_plus ||
	    tlb_type == hypervisor) {
		tsb_phys_patch();
		ktsb_phys_patch();
	}

	if (tlb_type == hypervisor)
		sun4v_patch_tlb_handlers();

	/* Find available physical memory...
	 *
	 * Read it twice in order to work around a bug in openfirmware.
	 * The call to grab this table itself can cause openfirmware to
	 * allocate memory, which in turn can take away some space from
	 * the list of available memory.  Reading it twice makes sure
	 * we really do get the final value.
	 */
	read_obp_translations();
	read_obp_memory("reg", &pall[0], &pall_ents);
	read_obp_memory("available", &pavail[0], &pavail_ents);
	read_obp_memory("available", &pavail[0], &pavail_ents);

	phys_base = 0xffffffffffffffffUL;
	for (i = 0; i < pavail_ents; i++) {
		phys_base = min(phys_base, pavail[i].phys_addr);
		memblock_add(pavail[i].phys_addr, pavail[i].reg_size);
	}

	memblock_reserve(kern_base, kern_size);

	find_ramdisk(phys_base);

	if (cmdline_memory_size)
		reduce_memory(cmdline_memory_size);

	memblock_allow_resize();
	memblock_dump_all();

	set_bit(0, mmu_context_bmap);

	shift = kern_base + PAGE_OFFSET - ((unsigned long)KERNBASE);

	real_end = (unsigned long)_end;
	num_kernel_image_mappings = DIV_ROUND_UP(real_end - KERNBASE, 1 << ILOG2_4MB);
	printk("Kernel: Using %d locked TLB entries for main kernel image.\n",
	       num_kernel_image_mappings);

	/* Set kernel pgd to upper alias so physical page computations
	 * work.
	 */
	init_mm.pgd += ((shift) / (sizeof(pgd_t)));
	
	memset(swapper_pg_dir, 0, sizeof(swapper_pg_dir));

	inherit_prom_mappings();
	
	/* Ok, we can use our TLB miss and window trap handlers safely.  */
	setup_tba();

	__flush_tlb_all();

	prom_build_devicetree();
	of_populate_present_mask();
#ifndef CONFIG_SMP
	of_fill_in_cpu_data();
#endif

	if (tlb_type == hypervisor) {
		sun4v_mdesc_init();
		mdesc_populate_present_mask(cpu_all_mask);
#ifndef CONFIG_SMP
		mdesc_fill_in_cpu_data(cpu_all_mask);
#endif
		mdesc_get_page_sizes(cpu_all_mask, &cpu_pgsz_mask);

		sun4v_linear_pte_xor_finalize();

		sun4v_ktsb_init();
		sun4v_ktsb_register();
	} else {
		unsigned long impl, ver;

		cpu_pgsz_mask = (HV_PGSZ_MASK_8K | HV_PGSZ_MASK_64K |
				 HV_PGSZ_MASK_512K | HV_PGSZ_MASK_4MB);

		__asm__ __volatile__("rdpr %%ver, %0" : "=r" (ver));
		impl = ((ver >> 32) & 0xffff);
		if (impl == PANTHER_IMPL)
			cpu_pgsz_mask |= (HV_PGSZ_MASK_32MB |
					  HV_PGSZ_MASK_256MB);

		sun4u_linear_pte_xor_finalize();
	}

	/* Flush the TLBs and the 4M TSB so that the updated linear
	 * pte XOR settings are realized for all mappings.
	 */
	__flush_tlb_all();
#ifndef CONFIG_DEBUG_PAGEALLOC
	memset(swapper_4m_tsb, 0x40, sizeof(swapper_4m_tsb));
#endif
	__flush_tlb_all();

	/* Setup bootmem... */
	last_valid_pfn = end_pfn = bootmem_init(phys_base);

	kernel_physical_mapping_init();

	{
		unsigned long max_zone_pfns[MAX_NR_ZONES];

		memset(max_zone_pfns, 0, sizeof(max_zone_pfns));

		max_zone_pfns[ZONE_NORMAL] = end_pfn;

		free_area_init_nodes(max_zone_pfns);
	}

	printk("Booting Linux...\n");
}

int page_in_phys_avail(unsigned long paddr)
{
	int i;

	paddr &= PAGE_MASK;

	for (i = 0; i < pavail_ents; i++) {
		unsigned long start, end;

		start = pavail[i].phys_addr;
		end = start + pavail[i].reg_size;

		if (paddr >= start && paddr < end)
			return 1;
	}
	if (paddr >= kern_base && paddr < (kern_base + kern_size))
		return 1;
#ifdef CONFIG_BLK_DEV_INITRD
	if (paddr >= __pa(initrd_start) &&
	    paddr < __pa(PAGE_ALIGN(initrd_end)))
		return 1;
#endif

	return 0;
}

static void __init register_page_bootmem_info(void)
{
#ifdef CONFIG_NEED_MULTIPLE_NODES
	int i;

	for_each_online_node(i)
		if (NODE_DATA(i)->node_spanned_pages)
			register_page_bootmem_info_node(NODE_DATA(i));
#endif
}
void __init mem_init(void)
{
	high_memory = __va(last_valid_pfn << PAGE_SHIFT);

	register_page_bootmem_info();
	free_all_bootmem();

	/*
	 * Set up the zero page, mark it reserved, so that page count
	 * is not manipulated when freeing the page from user ptes.
	 */
	mem_map_zero = alloc_pages(GFP_KERNEL|__GFP_ZERO, 0);
	if (mem_map_zero == NULL) {
		prom_printf("paging_init: Cannot alloc zero page.\n");
		prom_halt();
	}
	mark_page_reserved(mem_map_zero);

	mem_init_print_info(NULL);

	if (tlb_type == cheetah || tlb_type == cheetah_plus)
		cheetah_ecache_flush_init();
}

void free_initmem(void)
{
	unsigned long addr, initend;
	int do_free = 1;

	/* If the physical memory maps were trimmed by kernel command
	 * line options, don't even try freeing this initmem stuff up.
	 * The kernel image could have been in the trimmed out region
	 * and if so the freeing below will free invalid page structs.
	 */
	if (cmdline_memory_size)
		do_free = 0;

	/*
	 * The init section is aligned to 8k in vmlinux.lds. Page align for >8k pagesizes.
	 */
	addr = PAGE_ALIGN((unsigned long)(__init_begin));
	initend = (unsigned long)(__init_end) & PAGE_MASK;
	for (; addr < initend; addr += PAGE_SIZE) {
		unsigned long page;

		page = (addr +
			((unsigned long) __va(kern_base)) -
			((unsigned long) KERNBASE));
		memset((void *)addr, POISON_FREE_INITMEM, PAGE_SIZE);

		if (do_free)
			free_reserved_page(virt_to_page(page));
	}
}

#ifdef CONFIG_BLK_DEV_INITRD
void free_initrd_mem(unsigned long start, unsigned long end)
{
	free_reserved_area((void *)start, (void *)end, POISON_FREE_INITMEM,
			   "initrd");
}
#endif

pgprot_t PAGE_KERNEL __read_mostly;
EXPORT_SYMBOL(PAGE_KERNEL);

pgprot_t PAGE_KERNEL_LOCKED __read_mostly;
pgprot_t PAGE_COPY __read_mostly;

pgprot_t PAGE_SHARED __read_mostly;
EXPORT_SYMBOL(PAGE_SHARED);

unsigned long pg_iobits __read_mostly;

unsigned long _PAGE_IE __read_mostly;
EXPORT_SYMBOL(_PAGE_IE);

unsigned long _PAGE_E __read_mostly;
EXPORT_SYMBOL(_PAGE_E);

unsigned long _PAGE_CACHE __read_mostly;
EXPORT_SYMBOL(_PAGE_CACHE);

#ifdef CONFIG_SPARSEMEM_VMEMMAP
int __meminit vmemmap_populate(unsigned long vstart, unsigned long vend,
			       int node)
{
	unsigned long pte_base;

	pte_base = (_PAGE_VALID | _PAGE_SZ4MB_4U |
		    _PAGE_CP_4U | _PAGE_CV_4U |
		    _PAGE_P_4U | _PAGE_W_4U);
	if (tlb_type == hypervisor)
		pte_base = (_PAGE_VALID | _PAGE_SZ4MB_4V |
			    page_cache4v_flag | _PAGE_P_4V | _PAGE_W_4V);

	pte_base |= _PAGE_PMD_HUGE;

	vstart = vstart & PMD_MASK;
	vend = ALIGN(vend, PMD_SIZE);
	for (; vstart < vend; vstart += PMD_SIZE) {
		pgd_t *pgd = pgd_offset_k(vstart);
		unsigned long pte;
		pud_t *pud;
		pmd_t *pmd;

		if (pgd_none(*pgd)) {
			pud_t *new = vmemmap_alloc_block(PAGE_SIZE, node);

			if (!new)
				return -ENOMEM;
			pgd_populate(&init_mm, pgd, new);
		}

		pud = pud_offset(pgd, vstart);
		if (pud_none(*pud)) {
			pmd_t *new = vmemmap_alloc_block(PAGE_SIZE, node);

			if (!new)
				return -ENOMEM;
			pud_populate(&init_mm, pud, new);
		}

		pmd = pmd_offset(pud, vstart);

		pte = pmd_val(*pmd);
		if (!(pte & _PAGE_VALID)) {
			void *block = vmemmap_alloc_block(PMD_SIZE, node);

			if (!block)
				return -ENOMEM;

			pmd_val(*pmd) = pte_base | __pa(block);
		}
	}

	return 0;
}

void vmemmap_free(unsigned long start, unsigned long end)
{
}
#endif /* CONFIG_SPARSEMEM_VMEMMAP */

static void prot_init_common(unsigned long page_none,
			     unsigned long page_shared,
			     unsigned long page_copy,
			     unsigned long page_readonly,
			     unsigned long page_exec_bit)
{
	PAGE_COPY = __pgprot(page_copy);
	PAGE_SHARED = __pgprot(page_shared);

	protection_map[0x0] = __pgprot(page_none);
	protection_map[0x1] = __pgprot(page_readonly & ~page_exec_bit);
	protection_map[0x2] = __pgprot(page_copy & ~page_exec_bit);
	protection_map[0x3] = __pgprot(page_copy & ~page_exec_bit);
	protection_map[0x4] = __pgprot(page_readonly);
	protection_map[0x5] = __pgprot(page_readonly);
	protection_map[0x6] = __pgprot(page_copy);
	protection_map[0x7] = __pgprot(page_copy);
	protection_map[0x8] = __pgprot(page_none);
	protection_map[0x9] = __pgprot(page_readonly & ~page_exec_bit);
	protection_map[0xa] = __pgprot(page_shared & ~page_exec_bit);
	protection_map[0xb] = __pgprot(page_shared & ~page_exec_bit);
	protection_map[0xc] = __pgprot(page_readonly);
	protection_map[0xd] = __pgprot(page_readonly);
	protection_map[0xe] = __pgprot(page_shared);
	protection_map[0xf] = __pgprot(page_shared);
}

static void __init sun4u_pgprot_init(void)
{
	unsigned long page_none, page_shared, page_copy, page_readonly;
	unsigned long page_exec_bit;
	int i;

	PAGE_KERNEL = __pgprot (_PAGE_PRESENT_4U | _PAGE_VALID |
				_PAGE_CACHE_4U | _PAGE_P_4U |
				__ACCESS_BITS_4U | __DIRTY_BITS_4U |
				_PAGE_EXEC_4U);
	PAGE_KERNEL_LOCKED = __pgprot (_PAGE_PRESENT_4U | _PAGE_VALID |
				       _PAGE_CACHE_4U | _PAGE_P_4U |
				       __ACCESS_BITS_4U | __DIRTY_BITS_4U |
				       _PAGE_EXEC_4U | _PAGE_L_4U);

	_PAGE_IE = _PAGE_IE_4U;
	_PAGE_E = _PAGE_E_4U;
	_PAGE_CACHE = _PAGE_CACHE_4U;

	pg_iobits = (_PAGE_VALID | _PAGE_PRESENT_4U | __DIRTY_BITS_4U |
		     __ACCESS_BITS_4U | _PAGE_E_4U);

#ifdef CONFIG_DEBUG_PAGEALLOC
	kern_linear_pte_xor[0] = _PAGE_VALID ^ PAGE_OFFSET;
#else
	kern_linear_pte_xor[0] = (_PAGE_VALID | _PAGE_SZ4MB_4U) ^
		PAGE_OFFSET;
#endif
	kern_linear_pte_xor[0] |= (_PAGE_CP_4U | _PAGE_CV_4U |
				   _PAGE_P_4U | _PAGE_W_4U);

	for (i = 1; i < 4; i++)
		kern_linear_pte_xor[i] = kern_linear_pte_xor[0];

	_PAGE_ALL_SZ_BITS =  (_PAGE_SZ4MB_4U | _PAGE_SZ512K_4U |
			      _PAGE_SZ64K_4U | _PAGE_SZ8K_4U |
			      _PAGE_SZ32MB_4U | _PAGE_SZ256MB_4U);


	page_none = _PAGE_PRESENT_4U | _PAGE_ACCESSED_4U | _PAGE_CACHE_4U;
	page_shared = (_PAGE_VALID | _PAGE_PRESENT_4U | _PAGE_CACHE_4U |
		       __ACCESS_BITS_4U | _PAGE_WRITE_4U | _PAGE_EXEC_4U);
	page_copy   = (_PAGE_VALID | _PAGE_PRESENT_4U | _PAGE_CACHE_4U |
		       __ACCESS_BITS_4U | _PAGE_EXEC_4U);
	page_readonly   = (_PAGE_VALID | _PAGE_PRESENT_4U | _PAGE_CACHE_4U |
			   __ACCESS_BITS_4U | _PAGE_EXEC_4U);

	page_exec_bit = _PAGE_EXEC_4U;

	prot_init_common(page_none, page_shared, page_copy, page_readonly,
			 page_exec_bit);
}

static void __init sun4v_pgprot_init(void)
{
	unsigned long page_none, page_shared, page_copy, page_readonly;
	unsigned long page_exec_bit;
	int i;

	PAGE_KERNEL = __pgprot (_PAGE_PRESENT_4V | _PAGE_VALID |
				page_cache4v_flag | _PAGE_P_4V |
				__ACCESS_BITS_4V | __DIRTY_BITS_4V |
				_PAGE_EXEC_4V);
	PAGE_KERNEL_LOCKED = PAGE_KERNEL;

	_PAGE_IE = _PAGE_IE_4V;
	_PAGE_E = _PAGE_E_4V;
	_PAGE_CACHE = page_cache4v_flag;

#ifdef CONFIG_DEBUG_PAGEALLOC
	kern_linear_pte_xor[0] = _PAGE_VALID ^ PAGE_OFFSET;
#else
	kern_linear_pte_xor[0] = (_PAGE_VALID | _PAGE_SZ4MB_4V) ^
		PAGE_OFFSET;
#endif
	kern_linear_pte_xor[0] |= (page_cache4v_flag | _PAGE_P_4V |
				   _PAGE_W_4V);

	for (i = 1; i < 4; i++)
		kern_linear_pte_xor[i] = kern_linear_pte_xor[0];

	pg_iobits = (_PAGE_VALID | _PAGE_PRESENT_4V | __DIRTY_BITS_4V |
		     __ACCESS_BITS_4V | _PAGE_E_4V);

	_PAGE_ALL_SZ_BITS = (_PAGE_SZ16GB_4V | _PAGE_SZ2GB_4V |
			     _PAGE_SZ256MB_4V | _PAGE_SZ32MB_4V |
			     _PAGE_SZ4MB_4V | _PAGE_SZ512K_4V |
			     _PAGE_SZ64K_4V | _PAGE_SZ8K_4V);

	page_none = _PAGE_PRESENT_4V | _PAGE_ACCESSED_4V | page_cache4v_flag;
	page_shared = (_PAGE_VALID | _PAGE_PRESENT_4V | page_cache4v_flag |
		       __ACCESS_BITS_4V | _PAGE_WRITE_4V | _PAGE_EXEC_4V);
	page_copy   = (_PAGE_VALID | _PAGE_PRESENT_4V | page_cache4v_flag |
		       __ACCESS_BITS_4V | _PAGE_EXEC_4V);
	page_readonly = (_PAGE_VALID | _PAGE_PRESENT_4V | page_cache4v_flag |
			 __ACCESS_BITS_4V | _PAGE_EXEC_4V);

	page_exec_bit = _PAGE_EXEC_4V;

	prot_init_common(page_none, page_shared, page_copy, page_readonly,
			 page_exec_bit);
}

unsigned long pte_sz_bits(unsigned long sz)
{
	if (tlb_type == hypervisor) {
		switch (sz) {
		case 8 * 1024:
		default:
			return _PAGE_SZ8K_4V;
		case 64 * 1024:
			return _PAGE_SZ64K_4V;
		case 512 * 1024:
			return _PAGE_SZ512K_4V;
		case 4 * 1024 * 1024:
			return _PAGE_SZ4MB_4V;
		}
	} else {
		switch (sz) {
		case 8 * 1024:
		default:
			return _PAGE_SZ8K_4U;
		case 64 * 1024:
			return _PAGE_SZ64K_4U;
		case 512 * 1024:
			return _PAGE_SZ512K_4U;
		case 4 * 1024 * 1024:
			return _PAGE_SZ4MB_4U;
		}
	}
}

pte_t mk_pte_io(unsigned long page, pgprot_t prot, int space, unsigned long page_size)
{
	pte_t pte;

	pte_val(pte)  = page | pgprot_val(pgprot_noncached(prot));
	pte_val(pte) |= (((unsigned long)space) << 32);
	pte_val(pte) |= pte_sz_bits(page_size);

	return pte;
}

static unsigned long kern_large_tte(unsigned long paddr)
{
	unsigned long val;

	val = (_PAGE_VALID | _PAGE_SZ4MB_4U |
	       _PAGE_CP_4U | _PAGE_CV_4U | _PAGE_P_4U |
	       _PAGE_EXEC_4U | _PAGE_L_4U | _PAGE_W_4U);
	if (tlb_type == hypervisor)
		val = (_PAGE_VALID | _PAGE_SZ4MB_4V |
		       page_cache4v_flag | _PAGE_P_4V |
		       _PAGE_EXEC_4V | _PAGE_W_4V);

	return val | paddr;
}

/* If not locked, zap it. */
void __flush_tlb_all(void)
{
	unsigned long pstate;
	int i;

	__asm__ __volatile__("flushw\n\t"
			     "rdpr	%%pstate, %0\n\t"
			     "wrpr	%0, %1, %%pstate"
			     : "=r" (pstate)
			     : "i" (PSTATE_IE));
	if (tlb_type == hypervisor) {
		sun4v_mmu_demap_all();
	} else if (tlb_type == spitfire) {
		for (i = 0; i < 64; i++) {
			/* Spitfire Errata #32 workaround */
			/* NOTE: Always runs on spitfire, so no
			 *       cheetah+ page size encodings.
			 */
			__asm__ __volatile__("stxa	%0, [%1] %2\n\t"
					     "flush	%%g6"
					     : /* No outputs */
					     : "r" (0),
					     "r" (PRIMARY_CONTEXT), "i" (ASI_DMMU));

			if (!(spitfire_get_dtlb_data(i) & _PAGE_L_4U)) {
				__asm__ __volatile__("stxa %%g0, [%0] %1\n\t"
						     "membar #Sync"
						     : /* no outputs */
						     : "r" (TLB_TAG_ACCESS), "i" (ASI_DMMU));
				spitfire_put_dtlb_data(i, 0x0UL);
			}

			/* Spitfire Errata #32 workaround */
			/* NOTE: Always runs on spitfire, so no
			 *       cheetah+ page size encodings.
			 */
			__asm__ __volatile__("stxa	%0, [%1] %2\n\t"
					     "flush	%%g6"
					     : /* No outputs */
					     : "r" (0),
					     "r" (PRIMARY_CONTEXT), "i" (ASI_DMMU));

			if (!(spitfire_get_itlb_data(i) & _PAGE_L_4U)) {
				__asm__ __volatile__("stxa %%g0, [%0] %1\n\t"
						     "membar #Sync"
						     : /* no outputs */
						     : "r" (TLB_TAG_ACCESS), "i" (ASI_IMMU));
				spitfire_put_itlb_data(i, 0x0UL);
			}
		}
	} else if (tlb_type == cheetah || tlb_type == cheetah_plus) {
		cheetah_flush_dtlb_all();
		cheetah_flush_itlb_all();
	}
	__asm__ __volatile__("wrpr	%0, 0, %%pstate"
			     : : "r" (pstate));
}

pte_t *pte_alloc_one_kernel(struct mm_struct *mm,
			    unsigned long address)
{
	struct page *page = alloc_page(GFP_KERNEL | __GFP_NOTRACK | __GFP_ZERO);
	pte_t *pte = NULL;

	if (page)
		pte = (pte_t *) page_address(page);

	return pte;
}

pgtable_t pte_alloc_one(struct mm_struct *mm,
			unsigned long address)
{
	struct page *page = alloc_page(GFP_KERNEL | __GFP_NOTRACK | __GFP_ZERO);
	if (!page)
		return NULL;
	if (!pgtable_page_ctor(page)) {
		free_hot_cold_page(page, 0);
		return NULL;
	}
	return (pte_t *) page_address(page);
}

void pte_free_kernel(struct mm_struct *mm, pte_t *pte)
{
	free_page((unsigned long)pte);
}

static void __pte_free(pgtable_t pte)
{
	struct page *page = virt_to_page(pte);

	pgtable_page_dtor(page);
	__free_page(page);
}

void pte_free(struct mm_struct *mm, pgtable_t pte)
{
	__pte_free(pte);
}

void pgtable_free(void *table, bool is_page)
{
	if (is_page)
		__pte_free(table);
	else
		kmem_cache_free(pgtable_cache, table);
}

#ifdef CONFIG_TRANSPARENT_HUGEPAGE
void update_mmu_cache_pmd(struct vm_area_struct *vma, unsigned long addr,
			  pmd_t *pmd)
{
	unsigned long pte, flags;
	struct mm_struct *mm;
	pmd_t entry = *pmd;

	if (!pmd_large(entry) || !pmd_young(entry))
		return;

	pte = pmd_val(entry);

	/* Don't insert a non-valid PMD into the TSB, we'll deadlock.  */
	if (!(pte & _PAGE_VALID))
		return;

	/* We are fabricating 8MB pages using 4MB real hw pages.  */
	pte |= (addr & (1UL << REAL_HPAGE_SHIFT));

	mm = vma->vm_mm;

	spin_lock_irqsave(&mm->context.lock, flags);

	if (mm->context.tsb_block[MM_TSB_HUGE].tsb != NULL)
		__update_mmu_tsb_insert(mm, MM_TSB_HUGE, REAL_HPAGE_SHIFT,
					addr, pte);

	spin_unlock_irqrestore(&mm->context.lock, flags);
}
#endif /* CONFIG_TRANSPARENT_HUGEPAGE */

#if defined(CONFIG_HUGETLB_PAGE) || defined(CONFIG_TRANSPARENT_HUGEPAGE)
static void context_reload(void *__data)
{
	struct mm_struct *mm = __data;

	if (mm == current->mm)
		load_secondary_context(mm);
}

void hugetlb_setup(struct pt_regs *regs)
{
	struct mm_struct *mm = current->mm;
	struct tsb_config *tp;

	if (faulthandler_disabled() || !mm) {
		const struct exception_table_entry *entry;

		entry = search_exception_tables(regs->tpc);
		if (entry) {
			regs->tpc = entry->fixup;
			regs->tnpc = regs->tpc + 4;
			return;
		}
		pr_alert("Unexpected HugeTLB setup in atomic context.\n");
		die_if_kernel("HugeTSB in atomic", regs);
	}

	tp = &mm->context.tsb_block[MM_TSB_HUGE];
	if (likely(tp->tsb == NULL))
		tsb_grow(mm, MM_TSB_HUGE, 0);

	tsb_context_switch(mm);
	smp_tsb_sync(mm);

	/* On UltraSPARC-III+ and later, configure the second half of
	 * the Data-TLB for huge pages.
	 */
	if (tlb_type == cheetah_plus) {
		bool need_context_reload = false;
		unsigned long ctx;

		spin_lock_irq(&ctx_alloc_lock);
		ctx = mm->context.sparc64_ctx_val;
		ctx &= ~CTX_PGSZ_MASK;
		ctx |= CTX_PGSZ_BASE << CTX_PGSZ0_SHIFT;
		ctx |= CTX_PGSZ_HUGE << CTX_PGSZ1_SHIFT;

		if (ctx != mm->context.sparc64_ctx_val) {
			/* When changing the page size fields, we
			 * must perform a context flush so that no
			 * stale entries match.  This flush must
			 * occur with the original context register
			 * settings.
			 */
			do_flush_tlb_mm(mm);

			/* Reload the context register of all processors
			 * also executing in this address space.
			 */
			mm->context.sparc64_ctx_val = ctx;
			need_context_reload = true;
		}
		spin_unlock_irq(&ctx_alloc_lock);

		if (need_context_reload)
			on_each_cpu(context_reload, mm, 0);
	}
}
#endif

static struct resource code_resource = {
	.name	= "Kernel code",
	.flags	= IORESOURCE_BUSY | IORESOURCE_SYSTEM_RAM
};

static struct resource data_resource = {
	.name	= "Kernel data",
	.flags	= IORESOURCE_BUSY | IORESOURCE_SYSTEM_RAM
};

static struct resource bss_resource = {
	.name	= "Kernel bss",
	.flags	= IORESOURCE_BUSY | IORESOURCE_SYSTEM_RAM
};

static inline resource_size_t compute_kern_paddr(void *addr)
{
	return (resource_size_t) (addr - KERNBASE + kern_base);
}

static void __init kernel_lds_init(void)
{
	code_resource.start = compute_kern_paddr(_text);
	code_resource.end   = compute_kern_paddr(_etext - 1);
	data_resource.start = compute_kern_paddr(_etext);
	data_resource.end   = compute_kern_paddr(_edata - 1);
	bss_resource.start  = compute_kern_paddr(__bss_start);
	bss_resource.end    = compute_kern_paddr(_end - 1);
}

static int __init report_memory(void)
{
	int i;
	struct resource *res;

	kernel_lds_init();

	for (i = 0; i < pavail_ents; i++) {
		res = kzalloc(sizeof(struct resource), GFP_KERNEL);

		if (!res) {
			pr_warn("Failed to allocate source.\n");
			break;
		}

		res->name = "System RAM";
		res->start = pavail[i].phys_addr;
		res->end = pavail[i].phys_addr + pavail[i].reg_size - 1;
		res->flags = IORESOURCE_BUSY | IORESOURCE_SYSTEM_RAM;

		if (insert_resource(&iomem_resource, res) < 0) {
			pr_warn("Resource insertion failed.\n");
			break;
		}

		insert_resource(res, &code_resource);
		insert_resource(res, &data_resource);
		insert_resource(res, &bss_resource);
	}

	return 0;
}
arch_initcall(report_memory);

#ifdef CONFIG_SMP
#define do_flush_tlb_kernel_range	smp_flush_tlb_kernel_range
#else
#define do_flush_tlb_kernel_range	__flush_tlb_kernel_range
#endif

void flush_tlb_kernel_range(unsigned long start, unsigned long end)
{
	if (start < HI_OBP_ADDRESS && end > LOW_OBP_ADDRESS) {
		if (start < LOW_OBP_ADDRESS) {
			flush_tsb_kernel_range(start, LOW_OBP_ADDRESS);
			do_flush_tlb_kernel_range(start, LOW_OBP_ADDRESS);
		}
		if (end > HI_OBP_ADDRESS) {
			flush_tsb_kernel_range(HI_OBP_ADDRESS, end);
			do_flush_tlb_kernel_range(HI_OBP_ADDRESS, end);
		}
	} else {
		flush_tsb_kernel_range(start, end);
		do_flush_tlb_kernel_range(start, end);
	}
}<|MERGE_RESOLUTION|>--- conflicted
+++ resolved
@@ -337,13 +337,10 @@
 	hugepage_shift = ilog2(hugepage_size);
 
 	switch (hugepage_shift) {
-<<<<<<< HEAD
-=======
 	case HPAGE_2GB_SHIFT:
 		hv_pgsz_mask = HV_PGSZ_MASK_2GB;
 		hv_pgsz_idx = HV_PGSZ_IDX_2GB;
 		break;
->>>>>>> 2ac97f0f
 	case HPAGE_256MB_SHIFT:
 		hv_pgsz_mask = HV_PGSZ_MASK_256MB;
 		hv_pgsz_idx = HV_PGSZ_IDX_256MB;
@@ -934,23 +931,15 @@
 	pa_start = start + mblock->offset;
 	m_match = 0;
 	m_mask = 0;
-<<<<<<< HEAD
 
 	for (_nid = 0; _nid < num_node_masks; _nid++) {
 		struct node_mem_mask *const m = &node_masks[_nid];
 
-=======
-
-	for (_nid = 0; _nid < num_node_masks; _nid++) {
-		struct node_mem_mask *const m = &node_masks[_nid];
-
->>>>>>> 2ac97f0f
 		if ((pa_start & m->mask) == m->match) {
 			m_match = m->match;
 			m_mask = m->mask;
 			break;
 		}
-<<<<<<< HEAD
 	}
 
 	if (num_node_masks == _nid) {
@@ -991,48 +980,6 @@
 	m_end += pa_start & ~((1ul << fls64(m_mask)) - 1);
 	ret_end = m_end > end ? end : m_end;
 
-=======
-	}
-
-	if (num_node_masks == _nid) {
-		/* We could not find NUMA group, so default to 0, but lets
-		 * search for latency group, so we could calculate the correct
-		 * end address that we return
-		 */
-		_nid = 0;
-
-		for (i = 0; i < num_mlgroups; i++) {
-			struct mdesc_mlgroup *const m = &mlgroups[i];
-
-			if ((pa_start & m->mask) == m->match) {
-				m_match = m->match;
-				m_mask = m->mask;
-				break;
-			}
-		}
-
-		if (i == num_mlgroups) {
-			WARN_ONCE(1, "memblock_nid_range: Can't find latency group addr[%Lx]",
-				  start);
-
-			ret_end = end;
-			goto done;
-		}
-	}
-
-	/*
-	 * Each latency group has match and mask, and each memory block has an
-	 * offset.  An address belongs to a latency group if its address matches
-	 * the following formula: ((addr + offset) & mask) == match
-	 * It is, however, slow to check every single page if it matches a
-	 * particular latency group. As optimization we calculate end value by
-	 * using bit arithmetics.
-	 */
-	m_end = m_match + (1ul << __ffs(m_mask)) - mblock->offset;
-	m_end += pa_start & ~((1ul << fls64(m_mask)) - 1);
-	ret_end = m_end > end ? end : m_end;
-
->>>>>>> 2ac97f0f
 done:
 	*nid = _nid;
 	return ret_end;
