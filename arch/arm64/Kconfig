config ARM64
	def_bool y
	select ARCH_HAS_ATOMIC64_DEC_IF_POSITIVE
	select ARCH_USE_CMPXCHG_LOCKREF
	select ARCH_WANT_OPTIONAL_GPIOLIB
	select ARCH_WANT_COMPAT_IPC_PARSE_VERSION
	select ARCH_WANT_FRAME_POINTERS
	select ARM_AMBA
	select ARM_ARCH_TIMER
	select ARM_GIC
	select BUILDTIME_EXTABLE_SORT
	select CLONE_BACKWARDS
	select COMMON_CLK
	select DCACHE_WORD_ACCESS
	select GENERIC_CLOCKEVENTS
	select GENERIC_EARLY_IOREMAP
	select GENERIC_IOMAP
	select GENERIC_IRQ_PROBE
	select GENERIC_IRQ_SHOW
	select GENERIC_SMP_IDLE_THREAD
	select GENERIC_STRNCPY_FROM_USER
	select GENERIC_STRNLEN_USER
	select GENERIC_TIME_VSYSCALL
	select HARDIRQS_SW_RESEND
	select HAVE_ARCH_KGDB
	select HAVE_ARCH_JUMP_LABEL
	select HAVE_ARCH_TRACEHOOK
	select HAVE_DEBUG_BUGVERBOSE
	select HAVE_DEBUG_KMEMLEAK
	select HAVE_DMA_API_DEBUG
	select HAVE_DMA_ATTRS
	select HAVE_DMA_CONTIGUOUS
	select HAVE_EFFICIENT_UNALIGNED_ACCESS
	select HAVE_GENERIC_DMA_COHERENT
	select HAVE_GENERIC_HARDIRQS
	select HAVE_HW_BREAKPOINT if PERF_EVENTS
	select HAVE_MEMBLOCK
	select HAVE_PATA_PLATFORM
	select HAVE_PERF_EVENTS
	select HAVE_PERF_REGS
	select HAVE_PERF_USER_STACK_DUMP
	select IRQ_DOMAIN
	select MODULES_USE_ELF_RELA
	select NO_BOOTMEM
	select OF
	select OF_EARLY_FLATTREE
	select PERF_USE_VMALLOC
	select POWER_RESET
	select POWER_SUPPLY
	select RTC_LIB
	select SPARSE_IRQ
	select SYSCTL_EXCEPTION_TRACE
	help
	  ARM 64-bit (AArch64) Linux support.

config 64BIT
	def_bool y

config ARCH_PHYS_ADDR_T_64BIT
	def_bool y

config MMU
	def_bool y

config NO_IOPORT
	def_bool y

config STACKTRACE_SUPPORT
	def_bool y

config LOCKDEP_SUPPORT
	def_bool y

config TRACE_IRQFLAGS_SUPPORT
	def_bool y

config RWSEM_XCHGADD_ALGORITHM
	def_bool y

config GENERIC_HWEIGHT
	def_bool y

config GENERIC_CSUM
        def_bool y

config GENERIC_CALIBRATE_DELAY
	def_bool y

config ZONE_DMA
	def_bool y

config ARCH_DMA_ADDR_T_64BIT
	def_bool y

config NEED_DMA_MAP_STATE
	def_bool y

config NEED_SG_DMA_LENGTH
	def_bool y

config SWIOTLB
	def_bool y

config IOMMU_HELPER
	def_bool SWIOTLB

<<<<<<< HEAD
config FIX_EARLYCON_MEM
=======
config KERNEL_MODE_NEON
>>>>>>> 92732acc
	def_bool y

source "init/Kconfig"

source "kernel/Kconfig.freezer"

menu "Platform selection"

config ARCH_VEXPRESS
	bool "ARMv8 software model (Versatile Express)"
	select ARCH_REQUIRE_GPIOLIB
	select COMMON_CLK_VERSATILE
	select POWER_RESET_VEXPRESS
	select VEXPRESS_CONFIG
	help
	  This enables support for the ARMv8 software model (Versatile
	  Express).

config ARCH_XGENE
	bool "AppliedMicro X-Gene SOC Family"
	help
	  This enables support for AppliedMicro X-Gene SOC Family

endmenu

menu "Bus support"

config ARM_AMBA
	bool

endmenu

menu "Kernel Features"

config ARM64_64K_PAGES
	bool "Enable 64KB pages support"
	help
	  This feature enables 64KB pages support (4KB by default)
	  allowing only two levels of page tables and faster TLB
	  look-up. AArch32 emulation is not available when this feature
	  is enabled.

config SMP
	bool "Symmetric Multi-Processing"
	select USE_GENERIC_SMP_HELPERS
	help
	  This enables support for systems with more than one CPU.  If
	  you say N here, the kernel will run on single and
	  multiprocessor machines, but will use only one CPU of a
	  multiprocessor machine. If you say Y here, the kernel will run
	  on many, but not all, single processor machines. On a single
	  processor machine, the kernel will run faster if you say N
	  here.

	  If you don't know what to do here, say N.

config SCHED_MC
	bool "Multi-core scheduler support"
	depends on SMP
	help
	  Multi-core scheduler support improves the CPU scheduler's decision
	  making when dealing with multi-core CPU chips at a cost of slightly
	  increased overhead in some places. If unsure say N here.

config SCHED_SMT
	bool "SMT scheduler support"
	depends on SMP
	help
	  Improves the CPU scheduler's decision making when dealing with
	  MultiThreading at a cost of slightly increased overhead in some
	  places. If unsure say N here.

config NR_CPUS
	int "Maximum number of CPUs (2-32)"
	range 2 32
	depends on SMP
	# These have to remain sorted largest to smallest
	default "8"

config HOTPLUG_CPU
	bool "Support for hot-pluggable CPUs"
	depends on SMP
	help
	  Say Y here to experiment with turning CPUs off and on.  CPUs
	  can be controlled through /sys/devices/system/cpu.

source kernel/Kconfig.preempt

config HZ
	int
	default 100

config ARCH_HAS_HOLES_MEMORYMODEL
	def_bool y if SPARSEMEM

config ARCH_SPARSEMEM_ENABLE
	def_bool y
	select SPARSEMEM_VMEMMAP_ENABLE

config ARCH_SPARSEMEM_DEFAULT
	def_bool ARCH_SPARSEMEM_ENABLE

config ARCH_SELECT_MEMORY_MODEL
	def_bool ARCH_SPARSEMEM_ENABLE

config HAVE_ARCH_PFN_VALID
	def_bool ARCH_HAS_HOLES_MEMORYMODEL || !SPARSEMEM

config HW_PERF_EVENTS
	bool "Enable hardware performance counter support for perf events"
	depends on PERF_EVENTS
	default y
	help
	  Enable hardware performance counter support for perf events. If
	  disabled, perf events will use software events only.

config SYS_SUPPORTS_HUGETLBFS
	def_bool y

config ARCH_WANT_GENERAL_HUGETLB
	def_bool y

config ARCH_WANT_HUGE_PMD_SHARE
	def_bool y if !ARM64_64K_PAGES

config HAVE_ARCH_TRANSPARENT_HUGEPAGE
	def_bool y

source "mm/Kconfig"

config FORCE_MAX_ZONEORDER
	int
	default "14" if (ARM64_64K_PAGES && TRANSPARENT_HUGEPAGE)
	default "11"

endmenu

menu "Boot options"

config CMDLINE
	string "Default kernel command string"
	default ""
	help
	  Provide a set of default command-line options at build time by
	  entering them here. As a minimum, you should specify the the
	  root device (e.g. root=/dev/nfs).

config CMDLINE_FORCE
	bool "Always use the default kernel command string"
	help
	  Always use the default kernel command string, even if the boot
	  loader passes other arguments to the kernel.
	  This is useful if you cannot or don't want to change the
	  command-line options your boot loader passes to the kernel.

endmenu

menu "Userspace binary formats"

source "fs/Kconfig.binfmt"

config COMPAT
	bool "Kernel support for 32-bit EL0"
	depends on !ARM64_64K_PAGES
	select COMPAT_BINFMT_ELF
	select HAVE_UID16
	select OLD_SIGSUSPEND3
	select COMPAT_OLD_SIGACTION
	help
	  This option enables support for a 32-bit EL0 running under a 64-bit
	  kernel at EL1. AArch32-specific components such as system calls,
	  the user helper functions, VFP support and the ptrace interface are
	  handled appropriately by the kernel.

	  If you want to execute 32-bit userspace applications, say Y.

config SYSVIPC_COMPAT
	def_bool y
	depends on COMPAT && SYSVIPC

endmenu

source "net/Kconfig"

source "drivers/Kconfig"

source "fs/Kconfig"

source "arch/arm64/Kconfig.debug"

source "security/Kconfig"

source "crypto/Kconfig"

source "lib/Kconfig"<|MERGE_RESOLUTION|>--- conflicted
+++ resolved
@@ -104,11 +104,10 @@
 config IOMMU_HELPER
 	def_bool SWIOTLB
 
-<<<<<<< HEAD
 config FIX_EARLYCON_MEM
-=======
+	def_bool y
+
 config KERNEL_MODE_NEON
->>>>>>> 92732acc
 	def_bool y
 
 source "init/Kconfig"
