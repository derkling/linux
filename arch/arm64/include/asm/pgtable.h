/*
 * Copyright (C) 2012 ARM Ltd.
 *
 * This program is free software; you can redistribute it and/or modify
 * it under the terms of the GNU General Public License version 2 as
 * published by the Free Software Foundation.
 *
 * This program is distributed in the hope that it will be useful,
 * but WITHOUT ANY WARRANTY; without even the implied warranty of
 * MERCHANTABILITY or FITNESS FOR A PARTICULAR PURPOSE.  See the
 * GNU General Public License for more details.
 *
 * You should have received a copy of the GNU General Public License
 * along with this program.  If not, see <http://www.gnu.org/licenses/>.
 */
#ifndef __ASM_PGTABLE_H
#define __ASM_PGTABLE_H

#include <asm/proc-fns.h>

#include <asm/memory.h>
#include <asm/pgtable-hwdef.h>

/*
 * Software defined PTE bits definition.
 */
#define PTE_VALID		(_AT(pteval_t, 1) << 0)
#define PTE_FILE		(_AT(pteval_t, 1) << 2)	/* only when !pte_present() */
#define PTE_DIRTY		(_AT(pteval_t, 1) << 55)
#define PTE_SPECIAL		(_AT(pteval_t, 1) << 56)
#define PTE_WRITE		(_AT(pteval_t, 1) << 57)
#define PTE_PROT_NONE		(_AT(pteval_t, 1) << 58) /* only when !PTE_VALID */

/*
 * VMALLOC and SPARSEMEM_VMEMMAP ranges.
 */
#define VMALLOC_START		(UL(0xffffffffffffffff) << VA_BITS)
#define VMALLOC_END		(PAGE_OFFSET - UL(0x400000000) - SZ_64K)

#define vmemmap			((struct page *)(VMALLOC_END + SZ_64K))

#define FIRST_USER_ADDRESS	0

#ifndef __ASSEMBLY__
extern void __pte_error(const char *file, int line, unsigned long val);
extern void __pmd_error(const char *file, int line, unsigned long val);
extern void __pgd_error(const char *file, int line, unsigned long val);

#define pte_ERROR(pte)		__pte_error(__FILE__, __LINE__, pte_val(pte))
#ifndef CONFIG_ARM64_64K_PAGES
#define pmd_ERROR(pmd)		__pmd_error(__FILE__, __LINE__, pmd_val(pmd))
#endif
#define pgd_ERROR(pgd)		__pgd_error(__FILE__, __LINE__, pgd_val(pgd))

#ifdef CONFIG_SMP
#define PROT_DEFAULT		(PTE_TYPE_PAGE | PTE_AF | PTE_SHARED)
#define PROT_SECT_DEFAULT	(PMD_TYPE_SECT | PMD_SECT_AF | PMD_SECT_S)
#else
#define PROT_DEFAULT		(PTE_TYPE_PAGE | PTE_AF)
#define PROT_SECT_DEFAULT	(PMD_TYPE_SECT | PMD_SECT_AF)
#endif

<<<<<<< HEAD
#define _MOD_PROT(p, b)		__pgprot_modify(p, 0, b)

#define PAGE_NONE		__pgprot_modify(pgprot_default, PTE_TYPE_MASK, PTE_PROT_NONE | PTE_PXN | PTE_UXN)
#define PAGE_SHARED		_MOD_PROT(pgprot_default, PTE_USER | PTE_NG | PTE_PXN | PTE_UXN | PTE_WRITE)
#define PAGE_SHARED_EXEC	_MOD_PROT(pgprot_default, PTE_USER | PTE_NG | PTE_PXN | PTE_WRITE)
#define PAGE_COPY		_MOD_PROT(pgprot_default, PTE_USER | PTE_NG | PTE_PXN | PTE_UXN)
#define PAGE_COPY_EXEC		_MOD_PROT(pgprot_default, PTE_USER | PTE_NG | PTE_PXN)
#define PAGE_READONLY		_MOD_PROT(pgprot_default, PTE_USER | PTE_NG | PTE_PXN | PTE_UXN)
#define PAGE_READONLY_EXEC	_MOD_PROT(pgprot_default, PTE_USER | PTE_NG | PTE_PXN)
#define PAGE_KERNEL		_MOD_PROT(pgprot_default, PTE_PXN | PTE_UXN | PTE_DIRTY | PTE_WRITE)
#define PAGE_KERNEL_EXEC	_MOD_PROT(pgprot_default, PTE_UXN | PTE_DIRTY | PTE_WRITE)

#define __PAGE_NONE		__pgprot(((_PAGE_DEFAULT) & ~PTE_TYPE_MASK) | PTE_PROT_NONE | PTE_PXN | PTE_UXN)
#define __PAGE_SHARED		__pgprot(_PAGE_DEFAULT | PTE_USER | PTE_NG | PTE_PXN | PTE_UXN | PTE_WRITE)
#define __PAGE_SHARED_EXEC	__pgprot(_PAGE_DEFAULT | PTE_USER | PTE_NG | PTE_PXN | PTE_WRITE)
#define __PAGE_COPY		__pgprot(_PAGE_DEFAULT | PTE_USER | PTE_NG | PTE_PXN | PTE_UXN)
#define __PAGE_COPY_EXEC	__pgprot(_PAGE_DEFAULT | PTE_USER | PTE_NG | PTE_PXN)
#define __PAGE_READONLY		__pgprot(_PAGE_DEFAULT | PTE_USER | PTE_NG | PTE_PXN | PTE_UXN)
#define __PAGE_READONLY_EXEC	__pgprot(_PAGE_DEFAULT | PTE_USER | PTE_NG | PTE_PXN)

#endif /* __ASSEMBLY__ */

#define __P000  __PAGE_NONE
#define __P001  __PAGE_READONLY
#define __P010  __PAGE_COPY
#define __P011  __PAGE_COPY
#define __P100  __PAGE_READONLY_EXEC
#define __P101  __PAGE_READONLY_EXEC
#define __P110  __PAGE_COPY_EXEC
#define __P111  __PAGE_COPY_EXEC

#define __S000  __PAGE_NONE
#define __S001  __PAGE_READONLY
#define __S010  __PAGE_SHARED
#define __S011  __PAGE_SHARED
#define __S100  __PAGE_READONLY_EXEC
#define __S101  __PAGE_READONLY_EXEC
#define __S110  __PAGE_SHARED_EXEC
#define __S111  __PAGE_SHARED_EXEC
=======
#define PROT_DEVICE_nGnRE	(PROT_DEFAULT | PTE_PXN | PTE_UXN | PTE_ATTRINDX(MT_DEVICE_nGnRE))
#define PROT_NORMAL_NC		(PROT_DEFAULT | PTE_PXN | PTE_UXN | PTE_ATTRINDX(MT_NORMAL_NC))
#define PROT_NORMAL		(PROT_DEFAULT | PTE_PXN | PTE_UXN | PTE_ATTRINDX(MT_NORMAL))

#define PROT_SECT_DEVICE_nGnRE	(PROT_SECT_DEFAULT | PMD_SECT_PXN | PMD_SECT_UXN | PMD_ATTRINDX(MT_DEVICE_nGnRE))
#define PROT_SECT_NORMAL	(PROT_SECT_DEFAULT | PMD_SECT_PXN | PMD_SECT_UXN | PMD_ATTRINDX(MT_NORMAL))
#define PROT_SECT_NORMAL_EXEC	(PROT_SECT_DEFAULT | PMD_SECT_UXN | PMD_ATTRINDX(MT_NORMAL))

#define _PAGE_DEFAULT		(PROT_DEFAULT | PTE_ATTRINDX(MT_NORMAL))

#define PAGE_KERNEL		__pgprot(_PAGE_DEFAULT | PTE_PXN | PTE_UXN | PTE_DIRTY | PTE_WRITE)
#define PAGE_KERNEL_EXEC	__pgprot(_PAGE_DEFAULT | PTE_UXN | PTE_DIRTY | PTE_WRITE)

#define PAGE_HYP		__pgprot(_PAGE_DEFAULT | PTE_HYP)
#define PAGE_HYP_DEVICE		__pgprot(PROT_DEVICE_nGnRE | PTE_HYP)

#define PAGE_S2			__pgprot(PROT_DEFAULT | PTE_S2_MEMATTR(MT_S2_NORMAL) | PTE_S2_RDONLY)
#define PAGE_S2_DEVICE		__pgprot(PROT_DEFAULT | PTE_S2_MEMATTR(MT_S2_DEVICE_nGnRE) | PTE_S2_RDWR | PTE_UXN)

#define PAGE_NONE		__pgprot(((_PAGE_DEFAULT) & ~PTE_TYPE_MASK) | PTE_PROT_NONE | PTE_PXN | PTE_UXN)
#define PAGE_SHARED		__pgprot(_PAGE_DEFAULT | PTE_USER | PTE_NG | PTE_PXN | PTE_UXN | PTE_WRITE)
#define PAGE_SHARED_EXEC	__pgprot(_PAGE_DEFAULT | PTE_USER | PTE_NG | PTE_PXN | PTE_WRITE)
#define PAGE_COPY		__pgprot(_PAGE_DEFAULT | PTE_USER | PTE_NG | PTE_PXN | PTE_UXN)
#define PAGE_COPY_EXEC		__pgprot(_PAGE_DEFAULT | PTE_USER | PTE_NG | PTE_PXN)
#define PAGE_READONLY		__pgprot(_PAGE_DEFAULT | PTE_USER | PTE_NG | PTE_PXN | PTE_UXN)
#define PAGE_READONLY_EXEC	__pgprot(_PAGE_DEFAULT | PTE_USER | PTE_NG | PTE_PXN)
#define PAGE_EXECONLY		__pgprot(_PAGE_DEFAULT | PTE_NG | PTE_PXN)

#define __P000  PAGE_NONE
#define __P001  PAGE_READONLY
#define __P010  PAGE_COPY
#define __P011  PAGE_COPY
#define __P100  PAGE_EXECONLY
#define __P101  PAGE_READONLY_EXEC
#define __P110  PAGE_COPY_EXEC
#define __P111  PAGE_COPY_EXEC

#define __S000  PAGE_NONE
#define __S001  PAGE_READONLY
#define __S010  PAGE_SHARED
#define __S011  PAGE_SHARED
#define __S100  PAGE_EXECONLY
#define __S101  PAGE_READONLY_EXEC
#define __S110  PAGE_SHARED_EXEC
#define __S111  PAGE_SHARED_EXEC
>>>>>>> 3698e46b

/*
 * ZERO_PAGE is a global shared page that is always zero: used
 * for zero-mapped memory areas etc..
 */
extern struct page *empty_zero_page;
#define ZERO_PAGE(vaddr)	(empty_zero_page)

#define pte_pfn(pte)		((pte_val(pte) & PHYS_MASK) >> PAGE_SHIFT)

#define pfn_pte(pfn,prot)	(__pte(((phys_addr_t)(pfn) << PAGE_SHIFT) | pgprot_val(prot)))

#define pte_none(pte)		(!pte_val(pte))
#define pte_clear(mm,addr,ptep)	set_pte(ptep, __pte(0))
#define pte_page(pte)		(pfn_to_page(pte_pfn(pte)))
#define pte_offset_kernel(dir,addr)	(pmd_page_vaddr(*(dir)) + pte_index(addr))

#define pte_offset_map(dir,addr)	pte_offset_kernel((dir), (addr))
#define pte_offset_map_nested(dir,addr)	pte_offset_kernel((dir), (addr))
#define pte_unmap(pte)			do { } while (0)
#define pte_unmap_nested(pte)		do { } while (0)

/*
 * The following only work if pte_present(). Undefined behaviour otherwise.
 */
#define pte_present(pte)	(!!(pte_val(pte) & (PTE_VALID | PTE_PROT_NONE)))
#define pte_dirty(pte)		(!!(pte_val(pte) & PTE_DIRTY))
#define pte_young(pte)		(!!(pte_val(pte) & PTE_AF))
#define pte_special(pte)	(!!(pte_val(pte) & PTE_SPECIAL))
#define pte_write(pte)		(!!(pte_val(pte) & PTE_WRITE))
#define pte_exec(pte)		(!(pte_val(pte) & PTE_UXN))

#define pte_valid_ng(pte) \
	((pte_val(pte) & (PTE_VALID | PTE_NG)) == (PTE_VALID | PTE_NG))

static inline pte_t pte_wrprotect(pte_t pte)
{
	pte_val(pte) &= ~PTE_WRITE;
	return pte;
}

static inline pte_t pte_mkwrite(pte_t pte)
{
	pte_val(pte) |= PTE_WRITE;
	return pte;
}

<<<<<<< HEAD
static inline pte_t pte_wrprotect(pte_t pte)
{
	pte_val(pte) &= ~PTE_WRITE;
	return pte;
}

static inline pte_t pte_mkwrite(pte_t pte)
{
	pte_val(pte) |= PTE_WRITE;
	return pte;
}

static inline pte_t pte_mkclean(pte_t pte)
{
	pte_val(pte) &= ~PTE_DIRTY;
	return pte;
}

static inline pte_t pte_mkdirty(pte_t pte)
{
	pte_val(pte) |= PTE_DIRTY;
	return pte;
}

static inline pte_t pte_mkold(pte_t pte)
{
	pte_val(pte) &= ~PTE_AF;
	return pte;
}

static inline pte_t pte_mkyoung(pte_t pte)
{
	pte_val(pte) |= PTE_AF;
	return pte;
}

=======
static inline pte_t pte_mkclean(pte_t pte)
{
	pte_val(pte) &= ~PTE_DIRTY;
	return pte;
}

static inline pte_t pte_mkdirty(pte_t pte)
{
	pte_val(pte) |= PTE_DIRTY;
	return pte;
}

static inline pte_t pte_mkold(pte_t pte)
{
	pte_val(pte) &= ~PTE_AF;
	return pte;
}

static inline pte_t pte_mkyoung(pte_t pte)
{
	pte_val(pte) |= PTE_AF;
	return pte;
}

>>>>>>> 3698e46b
static inline pte_t pte_mkspecial(pte_t pte)
{
	pte_val(pte) |= PTE_SPECIAL;
	return pte;
}

static inline void set_pte(pte_t *ptep, pte_t pte)
{
	*ptep = pte;
}

extern void __sync_icache_dcache(pte_t pteval, unsigned long addr);

static inline void set_pte_at(struct mm_struct *mm, unsigned long addr,
			      pte_t *ptep, pte_t pte)
{
	if (pte_valid_ng(pte)) {
		if (!pte_special(pte) && pte_exec(pte))
			__sync_icache_dcache(pte, addr);
		if (pte_dirty(pte) && pte_write(pte))
			pte_val(pte) &= ~PTE_RDONLY;
		else
			pte_val(pte) |= PTE_RDONLY;
	}

	set_pte(ptep, pte);
}

/*
 * Huge pte definitions.
 */
#define pte_huge(pte)		(!(pte_val(pte) & PTE_TABLE_BIT))
#define pte_mkhuge(pte)		(__pte(pte_val(pte) & ~PTE_TABLE_BIT))

/*
 * Hugetlb definitions.
 */
#define HUGE_MAX_HSTATE		2
#define HPAGE_SHIFT		PMD_SHIFT
#define HPAGE_SIZE		(_AC(1, UL) << HPAGE_SHIFT)
#define HPAGE_MASK		(~(HPAGE_SIZE - 1))
#define HUGETLB_PAGE_ORDER	(HPAGE_SHIFT - PAGE_SHIFT)

#define __HAVE_ARCH_PTE_SPECIAL

/*
 * Software PMD bits for THP
 */

#define PMD_SECT_DIRTY		(_AT(pmdval_t, 1) << 55)
#define PMD_SECT_SPLITTING	(_AT(pmdval_t, 1) << 57)

/*
 * THP definitions.
 */
#define pmd_young(pmd)		(pmd_val(pmd) & PMD_SECT_AF)

#define __HAVE_ARCH_PMD_WRITE
#define pmd_write(pmd)		(!(pmd_val(pmd) & PMD_SECT_RDONLY))

#ifdef CONFIG_TRANSPARENT_HUGEPAGE
#define pmd_trans_huge(pmd)	(pmd_val(pmd) && !(pmd_val(pmd) & PMD_TABLE_BIT))
#define pmd_trans_splitting(pmd) (pmd_val(pmd) & PMD_SECT_SPLITTING)
#endif

#define PMD_BIT_FUNC(fn,op) \
static inline pmd_t pmd_##fn(pmd_t pmd) { pmd_val(pmd) op; return pmd; }

PMD_BIT_FUNC(wrprotect,	|= PMD_SECT_RDONLY);
PMD_BIT_FUNC(mkold,	&= ~PMD_SECT_AF);
PMD_BIT_FUNC(mksplitting, |= PMD_SECT_SPLITTING);
PMD_BIT_FUNC(mkwrite,   &= ~PMD_SECT_RDONLY);
PMD_BIT_FUNC(mkdirty,   |= PMD_SECT_DIRTY);
PMD_BIT_FUNC(mkyoung,   |= PMD_SECT_AF);
PMD_BIT_FUNC(mknotpresent, &= ~PMD_TYPE_MASK);

#define pmd_mkhuge(pmd)		(__pmd(pmd_val(pmd) & ~PMD_TABLE_BIT))

#define pmd_pfn(pmd)		(((pmd_val(pmd) & PMD_MASK) & PHYS_MASK) >> PAGE_SHIFT)
#define pfn_pmd(pfn,prot)	(__pmd(((phys_addr_t)(pfn) << PAGE_SHIFT) | pgprot_val(prot)))
#define mk_pmd(page,prot)	pfn_pmd(page_to_pfn(page),prot)

#define pmd_page(pmd)           pfn_to_page(__phys_to_pfn(pmd_val(pmd) & PHYS_MASK))

static inline pmd_t pmd_modify(pmd_t pmd, pgprot_t newprot)
{
	const pmdval_t mask = PMD_SECT_USER | PMD_SECT_PXN | PMD_SECT_UXN |
			      PMD_SECT_RDONLY | PMD_SECT_PROT_NONE |
			      PMD_SECT_VALID;
	pmd_val(pmd) = (pmd_val(pmd) & ~mask) | (pgprot_val(newprot) & mask);
	return pmd;
}

#define set_pmd_at(mm, addr, pmdp, pmd)	set_pmd(pmdp, pmd)

static inline int has_transparent_hugepage(void)
{
	return 1;
}

<<<<<<< HEAD
=======
#define __pgprot_modify(prot,mask,bits) \
	__pgprot((pgprot_val(prot) & ~(mask)) | (bits))

>>>>>>> 3698e46b
/*
 * Mark the prot value as uncacheable and unbufferable.
 */
#define pgprot_noncached(prot) \
	__pgprot_modify(prot, PTE_ATTRINDX_MASK, PTE_ATTRINDX(MT_DEVICE_nGnRnE) | PTE_PXN | PTE_UXN)
#define pgprot_writecombine(prot) \
	__pgprot_modify(prot, PTE_ATTRINDX_MASK, PTE_ATTRINDX(MT_NORMAL_NC) | PTE_PXN | PTE_UXN)
#define pgprot_dmacoherent(prot) \
	__pgprot_modify(prot, PTE_ATTRINDX_MASK, PTE_ATTRINDX(MT_NORMAL_NC) | PTE_PXN | PTE_UXN)
#define __HAVE_PHYS_MEM_ACCESS_PROT
struct file;
extern pgprot_t phys_mem_access_prot(struct file *file, unsigned long pfn,
				     unsigned long size, pgprot_t vma_prot);

#define pmd_none(pmd)		(!pmd_val(pmd))
#define pmd_present(pmd)	(pmd_val(pmd))

#define pmd_bad(pmd)		(!(pmd_val(pmd) & 2))

static inline void set_pmd(pmd_t *pmdp, pmd_t pmd)
{
	*pmdp = pmd;
	dsb(ishst);
}

static inline void pmd_clear(pmd_t *pmdp)
{
	set_pmd(pmdp, __pmd(0));
}

static inline pte_t *pmd_page_vaddr(pmd_t pmd)
{
	return __va(pmd_val(pmd) & PHYS_MASK & (s32)PAGE_MASK);
}

#define pmd_page(pmd)		pfn_to_page(__phys_to_pfn(pmd_val(pmd) & PHYS_MASK))

/*
 * Conversion functions: convert a page and protection to a page entry,
 * and a page entry and page directory to the page they refer to.
 */
#define mk_pte(page,prot)	pfn_pte(page_to_pfn(page),prot)

#ifndef CONFIG_ARM64_64K_PAGES

#define pud_none(pud)		(!pud_val(pud))
#define pud_bad(pud)		(!(pud_val(pud) & 2))
#define pud_present(pud)	(pud_val(pud))

static inline void set_pud(pud_t *pudp, pud_t pud)
{
	*pudp = pud;
	dsb(ishst);
}

static inline void pud_clear(pud_t *pudp)
{
	set_pud(pudp, __pud(0));
}

static inline pmd_t *pud_page_vaddr(pud_t pud)
{
	return __va(pud_val(pud) & PHYS_MASK & (s32)PAGE_MASK);
}

#endif	/* CONFIG_ARM64_64K_PAGES */

/* to find an entry in a page-table-directory */
#define pgd_index(addr)		(((addr) >> PGDIR_SHIFT) & (PTRS_PER_PGD - 1))

#define pgd_offset(mm, addr)	((mm)->pgd+pgd_index(addr))

/* to find an entry in a kernel page-table-directory */
#define pgd_offset_k(addr)	pgd_offset(&init_mm, addr)

/* Find an entry in the second-level page table.. */
#ifndef CONFIG_ARM64_64K_PAGES
#define pmd_index(addr)		(((addr) >> PMD_SHIFT) & (PTRS_PER_PMD - 1))
static inline pmd_t *pmd_offset(pud_t *pud, unsigned long addr)
{
	return (pmd_t *)pud_page_vaddr(*pud) + pmd_index(addr);
}
#endif

/* Find an entry in the third-level page table.. */
#define pte_index(addr)		(((addr) >> PAGE_SHIFT) & (PTRS_PER_PTE - 1))

static inline pte_t pte_modify(pte_t pte, pgprot_t newprot)
{
	const pteval_t mask = PTE_USER | PTE_PXN | PTE_UXN | PTE_RDONLY |
			      PTE_PROT_NONE | PTE_VALID | PTE_WRITE;
	pte_val(pte) = (pte_val(pte) & ~mask) | (pgprot_val(newprot) & mask);
	return pte;
}

extern pgd_t swapper_pg_dir[PTRS_PER_PGD];
extern pgd_t idmap_pg_dir[PTRS_PER_PGD];

#define SWAPPER_DIR_SIZE	(3 * PAGE_SIZE)
#define IDMAP_DIR_SIZE		(2 * PAGE_SIZE)

/*
 * Encode and decode a swap entry:
 *	bits 0-1:	present (must be zero)
 *	bit  2:		PTE_FILE
 *	bits 3-8:	swap type
 *	bits 9-57:	swap offset
 */
#define __SWP_TYPE_SHIFT	3
#define __SWP_TYPE_BITS		6
#define __SWP_OFFSET_BITS	49
#define __SWP_TYPE_MASK		((1 << __SWP_TYPE_BITS) - 1)
#define __SWP_OFFSET_SHIFT	(__SWP_TYPE_BITS + __SWP_TYPE_SHIFT)
#define __SWP_OFFSET_MASK	((1UL << __SWP_OFFSET_BITS) - 1)

#define __swp_type(x)		(((x).val >> __SWP_TYPE_SHIFT) & __SWP_TYPE_MASK)
#define __swp_offset(x)		(((x).val >> __SWP_OFFSET_SHIFT) & __SWP_OFFSET_MASK)
#define __swp_entry(type,offset) ((swp_entry_t) { ((type) << __SWP_TYPE_SHIFT) | ((offset) << __SWP_OFFSET_SHIFT) })

#define __pte_to_swp_entry(pte)	((swp_entry_t) { pte_val(pte) })
#define __swp_entry_to_pte(swp)	((pte_t) { (swp).val })

/*
 * Ensure that there are not more swap files than can be encoded in the kernel
 * PTEs.
 */
#define MAX_SWAPFILES_CHECK() BUILD_BUG_ON(MAX_SWAPFILES_SHIFT > __SWP_TYPE_BITS)

/*
 * Encode and decode a file entry:
 *	bits 0-1:	present (must be zero)
 *	bit  2:		PTE_FILE
 *	bits 3-57:	file offset / PAGE_SIZE
 */
#define pte_file(pte)		(pte_val(pte) & PTE_FILE)
#define pte_to_pgoff(x)		(pte_val(x) >> 3)
#define pgoff_to_pte(x)		__pte(((x) << 3) | PTE_FILE)

#define PTE_FILE_MAX_BITS	55

extern int kern_addr_valid(unsigned long addr);

#include <asm-generic/pgtable.h>

/*
 * remap a physical page `pfn' of size `size' with page protection `prot'
 * into virtual address `from'
 */
#define io_remap_pfn_range(vma,from,pfn,size,prot) \
		remap_pfn_range(vma, from, pfn, size, prot)

#define pgtable_cache_init() do { } while (0)

#endif /* !__ASSEMBLY__ */

#endif /* __ASM_PGTABLE_H */<|MERGE_RESOLUTION|>--- conflicted
+++ resolved
@@ -60,47 +60,6 @@
 #define PROT_SECT_DEFAULT	(PMD_TYPE_SECT | PMD_SECT_AF)
 #endif
 
-<<<<<<< HEAD
-#define _MOD_PROT(p, b)		__pgprot_modify(p, 0, b)
-
-#define PAGE_NONE		__pgprot_modify(pgprot_default, PTE_TYPE_MASK, PTE_PROT_NONE | PTE_PXN | PTE_UXN)
-#define PAGE_SHARED		_MOD_PROT(pgprot_default, PTE_USER | PTE_NG | PTE_PXN | PTE_UXN | PTE_WRITE)
-#define PAGE_SHARED_EXEC	_MOD_PROT(pgprot_default, PTE_USER | PTE_NG | PTE_PXN | PTE_WRITE)
-#define PAGE_COPY		_MOD_PROT(pgprot_default, PTE_USER | PTE_NG | PTE_PXN | PTE_UXN)
-#define PAGE_COPY_EXEC		_MOD_PROT(pgprot_default, PTE_USER | PTE_NG | PTE_PXN)
-#define PAGE_READONLY		_MOD_PROT(pgprot_default, PTE_USER | PTE_NG | PTE_PXN | PTE_UXN)
-#define PAGE_READONLY_EXEC	_MOD_PROT(pgprot_default, PTE_USER | PTE_NG | PTE_PXN)
-#define PAGE_KERNEL		_MOD_PROT(pgprot_default, PTE_PXN | PTE_UXN | PTE_DIRTY | PTE_WRITE)
-#define PAGE_KERNEL_EXEC	_MOD_PROT(pgprot_default, PTE_UXN | PTE_DIRTY | PTE_WRITE)
-
-#define __PAGE_NONE		__pgprot(((_PAGE_DEFAULT) & ~PTE_TYPE_MASK) | PTE_PROT_NONE | PTE_PXN | PTE_UXN)
-#define __PAGE_SHARED		__pgprot(_PAGE_DEFAULT | PTE_USER | PTE_NG | PTE_PXN | PTE_UXN | PTE_WRITE)
-#define __PAGE_SHARED_EXEC	__pgprot(_PAGE_DEFAULT | PTE_USER | PTE_NG | PTE_PXN | PTE_WRITE)
-#define __PAGE_COPY		__pgprot(_PAGE_DEFAULT | PTE_USER | PTE_NG | PTE_PXN | PTE_UXN)
-#define __PAGE_COPY_EXEC	__pgprot(_PAGE_DEFAULT | PTE_USER | PTE_NG | PTE_PXN)
-#define __PAGE_READONLY		__pgprot(_PAGE_DEFAULT | PTE_USER | PTE_NG | PTE_PXN | PTE_UXN)
-#define __PAGE_READONLY_EXEC	__pgprot(_PAGE_DEFAULT | PTE_USER | PTE_NG | PTE_PXN)
-
-#endif /* __ASSEMBLY__ */
-
-#define __P000  __PAGE_NONE
-#define __P001  __PAGE_READONLY
-#define __P010  __PAGE_COPY
-#define __P011  __PAGE_COPY
-#define __P100  __PAGE_READONLY_EXEC
-#define __P101  __PAGE_READONLY_EXEC
-#define __P110  __PAGE_COPY_EXEC
-#define __P111  __PAGE_COPY_EXEC
-
-#define __S000  __PAGE_NONE
-#define __S001  __PAGE_READONLY
-#define __S010  __PAGE_SHARED
-#define __S011  __PAGE_SHARED
-#define __S100  __PAGE_READONLY_EXEC
-#define __S101  __PAGE_READONLY_EXEC
-#define __S110  __PAGE_SHARED_EXEC
-#define __S111  __PAGE_SHARED_EXEC
-=======
 #define PROT_DEVICE_nGnRE	(PROT_DEFAULT | PTE_PXN | PTE_UXN | PTE_ATTRINDX(MT_DEVICE_nGnRE))
 #define PROT_NORMAL_NC		(PROT_DEFAULT | PTE_PXN | PTE_UXN | PTE_ATTRINDX(MT_NORMAL_NC))
 #define PROT_NORMAL		(PROT_DEFAULT | PTE_PXN | PTE_UXN | PTE_ATTRINDX(MT_NORMAL))
@@ -146,7 +105,6 @@
 #define __S101  PAGE_READONLY_EXEC
 #define __S110  PAGE_SHARED_EXEC
 #define __S111  PAGE_SHARED_EXEC
->>>>>>> 3698e46b
 
 /*
  * ZERO_PAGE is a global shared page that is always zero: used
@@ -194,19 +152,6 @@
 	return pte;
 }
 
-<<<<<<< HEAD
-static inline pte_t pte_wrprotect(pte_t pte)
-{
-	pte_val(pte) &= ~PTE_WRITE;
-	return pte;
-}
-
-static inline pte_t pte_mkwrite(pte_t pte)
-{
-	pte_val(pte) |= PTE_WRITE;
-	return pte;
-}
-
 static inline pte_t pte_mkclean(pte_t pte)
 {
 	pte_val(pte) &= ~PTE_DIRTY;
@@ -231,32 +176,6 @@
 	return pte;
 }
 
-=======
-static inline pte_t pte_mkclean(pte_t pte)
-{
-	pte_val(pte) &= ~PTE_DIRTY;
-	return pte;
-}
-
-static inline pte_t pte_mkdirty(pte_t pte)
-{
-	pte_val(pte) |= PTE_DIRTY;
-	return pte;
-}
-
-static inline pte_t pte_mkold(pte_t pte)
-{
-	pte_val(pte) &= ~PTE_AF;
-	return pte;
-}
-
-static inline pte_t pte_mkyoung(pte_t pte)
-{
-	pte_val(pte) |= PTE_AF;
-	return pte;
-}
-
->>>>>>> 3698e46b
 static inline pte_t pte_mkspecial(pte_t pte)
 {
 	pte_val(pte) |= PTE_SPECIAL;
@@ -357,12 +276,9 @@
 	return 1;
 }
 
-<<<<<<< HEAD
-=======
 #define __pgprot_modify(prot,mask,bits) \
 	__pgprot((pgprot_val(prot) & ~(mask)) | (bits))
 
->>>>>>> 3698e46b
 /*
  * Mark the prot value as uncacheable and unbufferable.
  */
