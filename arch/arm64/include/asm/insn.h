/*
 * Copyright (C) 2013 Huawei Ltd.
 * Author: Jiang Liu <liuj97@gmail.com>
 *
 * This program is free software; you can redistribute it and/or modify
 * it under the terms of the GNU General Public License version 2 as
 * published by the Free Software Foundation.
 *
 * This program is distributed in the hope that it will be useful,
 * but WITHOUT ANY WARRANTY; without even the implied warranty of
 * MERCHANTABILITY or FITNESS FOR A PARTICULAR PURPOSE.  See the
 * GNU General Public License for more details.
 *
 * You should have received a copy of the GNU General Public License
 * along with this program.  If not, see <http://www.gnu.org/licenses/>.
 */
#ifndef	__ASM_INSN_H
#define	__ASM_INSN_H

#include <linux/types.h>

/* A64 instructions are always 32 bits. */
#define	AARCH64_INSN_SIZE		4

#ifndef __ASSEMBLY__

/*
 * ARM Architecture Reference Manual for ARMv8 Profile-A, Issue A.a
 * Section C3.1 "A64 instruction index by encoding":
 * AArch64 main encoding table
 *  Bit position
 *   28 27 26 25	Encoding Group
 *   0  0  -  -		Unallocated
 *   1  0  0  -		Data processing, immediate
 *   1  0  1  -		Branch, exception generation and system instructions
 *   -  1  -  0		Loads and stores
 *   -  1  0  1		Data processing - register
 *   0  1  1  1		Data processing - SIMD and floating point
 *   1  1  1  1		Data processing - SIMD and floating point
 * "-" means "don't care"
 */
enum aarch64_insn_encoding_class {
	AARCH64_INSN_CLS_UNKNOWN,	/* UNALLOCATED */
	AARCH64_INSN_CLS_DP_IMM,	/* Data processing - immediate */
	AARCH64_INSN_CLS_DP_REG,	/* Data processing - register */
	AARCH64_INSN_CLS_DP_FPSIMD,	/* Data processing - SIMD and FP */
	AARCH64_INSN_CLS_LDST,		/* Loads and stores */
	AARCH64_INSN_CLS_BR_SYS,	/* Branch, exception generation and
					 * system instructions */
};

enum aarch64_insn_hint_op {
	AARCH64_INSN_HINT_NOP	= 0x0 << 5,
	AARCH64_INSN_HINT_YIELD	= 0x1 << 5,
	AARCH64_INSN_HINT_WFE	= 0x2 << 5,
	AARCH64_INSN_HINT_WFI	= 0x3 << 5,
	AARCH64_INSN_HINT_SEV	= 0x4 << 5,
	AARCH64_INSN_HINT_SEVL	= 0x5 << 5,
};

enum aarch64_insn_imm_type {
	AARCH64_INSN_IMM_ADR,
	AARCH64_INSN_IMM_26,
	AARCH64_INSN_IMM_19,
	AARCH64_INSN_IMM_16,
	AARCH64_INSN_IMM_14,
	AARCH64_INSN_IMM_12,
	AARCH64_INSN_IMM_9,
	AARCH64_INSN_IMM_MAX
};

enum aarch64_insn_branch_type {
	AARCH64_INSN_BRANCH_NOLINK,
	AARCH64_INSN_BRANCH_LINK,
};

#define	__AARCH64_INSN_FUNCS(abbr, mask, val)	\
static __always_inline bool aarch64_insn_is_##abbr(u32 code) \
{ return (code & (mask)) == (val); } \
static __always_inline u32 aarch64_insn_get_##abbr##_value(void) \
{ return (val); }

__AARCH64_INSN_FUNCS(b,		0xFC000000, 0x14000000)
__AARCH64_INSN_FUNCS(bl,	0xFC000000, 0x94000000)
__AARCH64_INSN_FUNCS(svc,	0xFFE0001F, 0xD4000001)
__AARCH64_INSN_FUNCS(hvc,	0xFFE0001F, 0xD4000002)
__AARCH64_INSN_FUNCS(smc,	0xFFE0001F, 0xD4000003)
__AARCH64_INSN_FUNCS(brk,	0xFFE0001F, 0xD4200000)
__AARCH64_INSN_FUNCS(hint,	0xFFFFF01F, 0xD503201F)

#undef	__AARCH64_INSN_FUNCS

bool aarch64_insn_is_nop(u32 insn);

int aarch64_insn_read(void *addr, u32 *insnp);
int aarch64_insn_write(void *addr, u32 insn);
enum aarch64_insn_encoding_class aarch64_get_insn_class(u32 insn);
u32 aarch64_insn_encode_immediate(enum aarch64_insn_imm_type type,
				  u32 insn, u64 imm);
u32 aarch64_insn_gen_branch_imm(unsigned long pc, unsigned long addr,
				enum aarch64_insn_branch_type type);
u32 aarch64_insn_gen_hint(enum aarch64_insn_hint_op op);
u32 aarch64_insn_gen_nop(void);

bool aarch64_insn_hotpatch_safe(u32 old_insn, u32 new_insn);

int aarch64_insn_patch_text_nosync(void *addr, u32 insn);
int aarch64_insn_patch_text_sync(void *addrs[], u32 insns[], int cnt);
int aarch64_insn_patch_text(void *addrs[], u32 insns[], int cnt);

<<<<<<< HEAD
#endif  /* __ASSEMBLY__ */
=======
bool aarch32_insn_is_wide(u32 insn);

#define A32_RN_OFFSET	16
#define A32_RT_OFFSET	12
#define A32_RT2_OFFSET	 0

u32 aarch32_insn_extract_reg_num(u32 insn, int offset);
u32 aarch32_insn_mcr_extract_opc2(u32 insn);
u32 aarch32_insn_mcr_extract_crm(u32 insn);
>>>>>>> eec24866

#endif	/* __ASM_INSN_H */<|MERGE_RESOLUTION|>--- conflicted
+++ resolved
@@ -108,9 +108,8 @@
 int aarch64_insn_patch_text_sync(void *addrs[], u32 insns[], int cnt);
 int aarch64_insn_patch_text(void *addrs[], u32 insns[], int cnt);
 
-<<<<<<< HEAD
 #endif  /* __ASSEMBLY__ */
-=======
+
 bool aarch32_insn_is_wide(u32 insn);
 
 #define A32_RN_OFFSET	16
@@ -120,6 +119,5 @@
 u32 aarch32_insn_extract_reg_num(u32 insn, int offset);
 u32 aarch32_insn_mcr_extract_opc2(u32 insn);
 u32 aarch32_insn_mcr_extract_crm(u32 insn);
->>>>>>> eec24866
 
 #endif	/* __ASM_INSN_H */