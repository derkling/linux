/*
 * This program is free software; you can redistribute it and/or modify
 * it under the terms of the GNU General Public License version 2 as
 * published by the Free Software Foundation.
 *
 * This program is distributed in the hope that it will be useful,
 * but WITHOUT ANY WARRANTY; without even the implied warranty of
 * MERCHANTABILITY or FITNESS FOR A PARTICULAR PURPOSE.  See the
 * GNU General Public License for more details.
 *
 * Copyright (C) 2013 ARM Limited
 */

#ifndef __ASM_PSCI_H
#define __ASM_PSCI_H

<<<<<<< HEAD
struct cpuidle_driver;
void psci_init(void);
=======
int psci_init(void);
>>>>>>> c0131386

int __init psci_dt_register_idle_states(struct cpuidle_driver *,
					struct device_node *[]);

#endif /* __ASM_PSCI_H */<|MERGE_RESOLUTION|>--- conflicted
+++ resolved
@@ -14,14 +14,6 @@
 #ifndef __ASM_PSCI_H
 #define __ASM_PSCI_H
 
-<<<<<<< HEAD
-struct cpuidle_driver;
-void psci_init(void);
-=======
 int psci_init(void);
->>>>>>> c0131386
-
-int __init psci_dt_register_idle_states(struct cpuidle_driver *,
-					struct device_node *[]);
 
 #endif /* __ASM_PSCI_H */