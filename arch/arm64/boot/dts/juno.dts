/*
 * ARM Ltd. Juno Platform
 *
 * Copyright (c) 2013-2014 ARM Ltd.
 *
 * This file is licensed under a dual GPLv2 or BSD license.
 */

/dts-v1/;

#include <dt-bindings/interrupt-controller/arm-gic.h>

/ {
	model = "ARM Juno development board (r0)";
	compatible = "arm,juno", "arm,vexpress";
	interrupt-parent = <&gic>;
	#address-cells = <2>;
	#size-cells = <2>;

	aliases {
		serial0 = &soc_uart0;
	};

	chosen {
		stdout-path = &soc_uart0;
	};

	psci {
		compatible = "arm,psci-0.2";
		method = "smc";
	};

	cpus {
		#address-cells = <2>;
		#size-cells = <0>;

		cpu-map {
			cluster0 {
				core0 {
					cpu = <&A57_0>;
				};
				core1 {
					cpu = <&A57_1>;
				};
			};

			cluster1 {
				core0 {
					cpu = <&A53_0>;
				};
				core1 {
					cpu = <&A53_1>;
				};
				core2 {
					cpu = <&A53_2>;
				};
				core3 {
					cpu = <&A53_3>;
				};
			};
		};

		idle-states {
			entry-method = "arm,psci";

			CPU_SLEEP_0: cpu-sleep-0 {
				compatible = "arm,idle-state";
				arm,psci-suspend-param = <0x0010000>;
				local-timer-stop;
				entry-latency-us = <40>;
				exit-latency-us = <100>;
				min-residency-us = <150>;
			};

			CLUSTER_SLEEP_0: cluster-sleep-0 {
				compatible = "arm,idle-state";
				arm,psci-suspend-param = <0x1010000>;
				local-timer-stop;
				entry-latency-us = <500>;
				exit-latency-us = <1000>;
				min-residency-us = <2500>;
			};
		};

		A57_0: cpu@0 {
			compatible = "arm,cortex-a57","arm,armv8";
			reg = <0x0 0x0>;
			device_type = "cpu";
			enable-method = "psci";
			cpu-idle-states = <&CPU_SLEEP_0 &CLUSTER_SLEEP_0>;
			clocks = <&scpi_dvfs 0>;
			clock-names = "vbig";
		};

		A57_1: cpu@1 {
			compatible = "arm,cortex-a57","arm,armv8";
			reg = <0x0 0x1>;
			device_type = "cpu";
			enable-method = "psci";
			cpu-idle-states = <&CPU_SLEEP_0 &CLUSTER_SLEEP_0>;
			clocks = <&scpi_dvfs 0>;
			clock-names = "vbig";
		};

		A53_0: cpu@100 {
			compatible = "arm,cortex-a53","arm,armv8";
			reg = <0x0 0x100>;
			device_type = "cpu";
			enable-method = "psci";
			cpu-idle-states = <&CPU_SLEEP_0 &CLUSTER_SLEEP_0>;
			clocks = <&scpi_dvfs 1>;
			clock-names = "vlittle";
		};

		A53_1: cpu@101 {
			compatible = "arm,cortex-a53","arm,armv8";
			reg = <0x0 0x101>;
			device_type = "cpu";
			enable-method = "psci";
			cpu-idle-states = <&CPU_SLEEP_0 &CLUSTER_SLEEP_0>;
			clocks = <&scpi_dvfs 1>;
			clock-names = "vlittle";
		};

		A53_2: cpu@102 {
			compatible = "arm,cortex-a53","arm,armv8";
			reg = <0x0 0x102>;
			device_type = "cpu";
			enable-method = "psci";
			cpu-idle-states = <&CPU_SLEEP_0 &CLUSTER_SLEEP_0>;
			clocks = <&scpi_dvfs 1>;
			clock-names = "vlittle";
		};

		A53_3: cpu@103 {
			compatible = "arm,cortex-a53","arm,armv8";
			reg = <0x0 0x103>;
			device_type = "cpu";
			enable-method = "psci";
			cpu-idle-states = <&CPU_SLEEP_0 &CLUSTER_SLEEP_0>;
			clocks = <&scpi_dvfs 1>;
			clock-names = "vlittle";
		};
	};

	memory@80000000 {
		device_type = "memory";
		/* last 16MB of the first memory area is reserved for secure world use by firmware */
		reg = <0x00000000 0x80000000 0x0 0x7f000000>,
		      <0x00000008 0x80000000 0x1 0x80000000>;
	};

	gic: interrupt-controller@2c001000 {
		compatible = "arm,gic-400", "arm,cortex-a15-gic";
		reg = <0x0 0x2c010000 0 0x1000>,
		      <0x0 0x2c02f000 0 0x2000>,
		      <0x0 0x2c04f000 0 0x2000>,
		      <0x0 0x2c06f000 0 0x2000>;
		#address-cells = <0>;
		#interrupt-cells = <3>;
		interrupt-controller;
		interrupts = <GIC_PPI 9 (GIC_CPU_MASK_SIMPLE(6) | IRQ_TYPE_LEVEL_HIGH)>;
	};

	timer {
		compatible = "arm,armv8-timer";
		interrupts = <GIC_PPI 13 (GIC_CPU_MASK_SIMPLE(6) | IRQ_TYPE_LEVEL_LOW)>,
			     <GIC_PPI 14 (GIC_CPU_MASK_SIMPLE(6) | IRQ_TYPE_LEVEL_LOW)>,
			     <GIC_PPI 11 (GIC_CPU_MASK_SIMPLE(6) | IRQ_TYPE_LEVEL_LOW)>,
			     <GIC_PPI 10 (GIC_CPU_MASK_SIMPLE(6) | IRQ_TYPE_LEVEL_LOW)>;
	};

	timer@2a810000 {
		compatible = "arm,armv7-timer-mem";
		reg = <0x0 0x2a810000 0x0 0x10000>;
		clock-frequency = <100000000>;
		#address-cells = <2>;
		#size-cells = <2>;
		ranges;
		frame@2a830000 {
			frame-number = <1>;
			interrupts = <0 60 4>;
			reg = <0x0 0x2a830000 0x0 0x10000>;
		};
	};

	pmu {
		compatible = "arm,armv8-pmuv3";
		interrupts = <GIC_SPI 18 IRQ_TYPE_LEVEL_HIGH>,
			     <GIC_SPI 22 IRQ_TYPE_LEVEL_HIGH>,
			     <GIC_SPI 26 IRQ_TYPE_LEVEL_HIGH>,
			     <GIC_SPI 30 IRQ_TYPE_LEVEL_HIGH>,
			     <GIC_SPI 02 IRQ_TYPE_LEVEL_HIGH>,
			     <GIC_SPI 06 IRQ_TYPE_LEVEL_HIGH>;
	};

<<<<<<< HEAD
	mailbox: mhu@2b1f0000 {
		compatible = "arm,mhu";
		reg = <0x0 0x2b1f0000 0x0 0x10000>,   /* MHU registers */
		      <0x0 0x2e000000 0x0 0x10000>;   /* Payload area */
		interrupts = <0 36 4>,   /* low priority interrupt */
			     <0 35 4>;   /* high priority interrupt */
		#mbox-cells = <1>;
		mbox-names = "cpu_to_scp_low", "cpu_to_scp_high";
		mboxes = <&mailbox 0 &mailbox 1>;
	};

	clocks {
		compatible = "arm,scpi-clks";

		scpi_dvfs: scpi_clocks@0 {
			compatible = "arm,scpi-clk-indexed";
			#clock-cells = <1>;
			clock-indices = <0>, <1>, <2>;
			clock-output-names = "vbig", "vlittle", "vgpu";
		};

		scpi_clk: scpi_clocks@3 {
			compatible = "arm,scpi-clk-range";
			#clock-cells = <1>;
			clock-indices = <3>, <4>;
			frequency-range = <23750000 165000000>;
			clock-output-names = "pxlclk0", "pxlclk1";
		};

		scpi_i2sclk: scpi_clocks@5 {
			compatible = "arm,scpi-clk-range";
			#clock-cells = <1>;
			clock-indices = <5>;
			frequency-range = <1536000 9216000>;
			clock-output-names = "i2s_clock";
		};
=======
	cpufreq {
		compatible = "arm,scpi-cpufreq";
>>>>>>> 369ab4a9
	};

	/include/ "juno-clocks.dtsi"

	hwmon@1c010000 {
		compatible = "arm,v2m-juno-meters";
		reg = <0x0 0x1c010000 0x0 0x1000>;
	};

	dma@7ff00000 {
		compatible = "arm,pl330", "arm,primecell";
		reg = <0x0 0x7ff00000 0 0x1000>;
		#dma-cells = <1>;
		#dma-channels = <8>;
		#dma-requests = <32>;
		interrupts = <GIC_SPI 88 IRQ_TYPE_LEVEL_HIGH>,
			     <GIC_SPI 89 IRQ_TYPE_LEVEL_HIGH>,
			     <GIC_SPI 90 IRQ_TYPE_LEVEL_HIGH>,
			     <GIC_SPI 91 IRQ_TYPE_LEVEL_HIGH>,
			     <GIC_SPI 108 IRQ_TYPE_LEVEL_HIGH>,
			     <GIC_SPI 109 IRQ_TYPE_LEVEL_HIGH>,
			     <GIC_SPI 110 IRQ_TYPE_LEVEL_HIGH>,
			     <GIC_SPI 111 IRQ_TYPE_LEVEL_HIGH>;
		clocks = <&soc_faxiclk>;
		clock-names = "apb_pclk";
	};

	soc_uart0: uart@7ff80000 {
		compatible = "arm,pl011", "arm,primecell";
		reg = <0x0 0x7ff80000 0x0 0x1000>;
		interrupts = <GIC_SPI 83 IRQ_TYPE_LEVEL_HIGH>;
		clocks = <&soc_uartclk>, <&soc_refclk100mhz>;
		clock-names = "uartclk", "apb_pclk";
	};

	i2c@7ffa0000 {
		compatible = "snps,designware-i2c";
		reg = <0x0 0x7ffa0000 0x0 0x1000>;
		#address-cells = <1>;
		#size-cells = <0>;
		interrupts = <GIC_SPI 104 IRQ_TYPE_LEVEL_HIGH>;
		clock-frequency = <100000>;
		i2c-sda-hold-time-ns = <500>;
		clocks = <&soc_smc50mhz>;

		dvi0: dvi-transmitter@70 {
			compatible = "nxp,tda998x";
			reg = <0x70>;
		};

		dvi1: dvi-transmitter@71 {
			compatible = "nxp,tda998x";
			reg = <0x71>;
		};
	};

	ohci@7ffb0000 {
		compatible = "generic-ohci";
		reg = <0x0 0x7ffb0000 0x0 0x10000>;
		interrupts = <GIC_SPI 116 IRQ_TYPE_LEVEL_HIGH>;
		clocks = <&soc_usb48mhz>;
	};

	ulpi_phy: phy@0 {
		compatible = "phy-ulpi-generic";
		reg = <0x0 0x94 0x0 0x4>;
		phy-id = <0>;
	};

	ehci@7ffc0000 {
		compatible = "snps,ehci-h20ahb";
		reg = <0x0 0x7ffc0000 0x0 0x10000>;
		interrupts = <GIC_SPI 117 IRQ_TYPE_LEVEL_HIGH>;
		clocks = <&soc_usb48mhz>;
		phys = <&ulpi_phy>;
	};

	memory-controller@7ffd0000 {
		compatible = "arm,pl354", "arm,primecell";
		reg = <0 0x7ffd0000 0 0x1000>;
		interrupts = <GIC_SPI 86 IRQ_TYPE_LEVEL_HIGH>,
			     <GIC_SPI 87 IRQ_TYPE_LEVEL_HIGH>;
		clocks = <&soc_smc50mhz>;
		clock-names = "apb_pclk";
	};

	gpu@0x2d000000 {
		compatible = "arm,malit6xx", "arm,mali";
		reg = <0x0 0x2d000000 0x0 0x4000>;
		interrupts = <0 33 4>, <0 34 4>, <0 32 4>;
		interrupt-names = "JOB", "MMU", "GPU";
		clocks = <&scpi_dvfs 2>;
		clock-names = "clk_mali";
	};

	smb {
		compatible = "simple-bus";
		#address-cells = <2>;
		#size-cells = <1>;
		ranges = <0 0 0 0x08000000 0x04000000>,
			 <1 0 0 0x14000000 0x04000000>,
			 <2 0 0 0x18000000 0x04000000>,
			 <3 0 0 0x1c000000 0x04000000>,
			 <4 0 0 0x0c000000 0x04000000>,
			 <5 0 0 0x10000000 0x04000000>;

		#interrupt-cells = <1>;
		interrupt-map-mask = <0 0 15>;
		interrupt-map = <0 0  0 &gic 0  68 IRQ_TYPE_LEVEL_HIGH>,
				<0 0  1 &gic 0  69 IRQ_TYPE_LEVEL_HIGH>,
				<0 0  2 &gic 0  70 IRQ_TYPE_LEVEL_HIGH>,
				<0 0  3 &gic 0 160 IRQ_TYPE_LEVEL_HIGH>,
				<0 0  4 &gic 0 161 IRQ_TYPE_LEVEL_HIGH>,
				<0 0  5 &gic 0 162 IRQ_TYPE_LEVEL_HIGH>,
				<0 0  6 &gic 0 163 IRQ_TYPE_LEVEL_HIGH>,
				<0 0  7 &gic 0 164 IRQ_TYPE_LEVEL_HIGH>,
				<0 0  8 &gic 0 165 IRQ_TYPE_LEVEL_HIGH>,
				<0 0  9 &gic 0 166 IRQ_TYPE_LEVEL_HIGH>,
				<0 0 10 &gic 0 167 IRQ_TYPE_LEVEL_HIGH>,
				<0 0 11 &gic 0 168 IRQ_TYPE_LEVEL_HIGH>,
				<0 0 12 &gic 0 169 IRQ_TYPE_LEVEL_HIGH>;

		/include/ "juno-motherboard.dtsi"
	};
};<|MERGE_RESOLUTION|>--- conflicted
+++ resolved
@@ -194,7 +194,6 @@
 			     <GIC_SPI 06 IRQ_TYPE_LEVEL_HIGH>;
 	};
 
-<<<<<<< HEAD
 	mailbox: mhu@2b1f0000 {
 		compatible = "arm,mhu";
 		reg = <0x0 0x2b1f0000 0x0 0x10000>,   /* MHU registers */
@@ -231,10 +230,10 @@
 			frequency-range = <1536000 9216000>;
 			clock-output-names = "i2s_clock";
 		};
-=======
+	};
+
 	cpufreq {
 		compatible = "arm,scpi-cpufreq";
->>>>>>> 369ab4a9
 	};
 
 	/include/ "juno-clocks.dtsi"
