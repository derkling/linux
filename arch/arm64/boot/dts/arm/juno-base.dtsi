	/*
	 *  Devices shared by all Juno boards
	 */

	memtimer: timer@2a810000 {
		compatible = "arm,armv7-timer-mem";
		reg = <0x0 0x2a810000 0x0 0x10000>;
		clock-frequency = <50000000>;
		#address-cells = <2>;
		#size-cells = <2>;
		ranges;
		status = "disabled";
		frame@2a830000 {
			frame-number = <1>;
			interrupts = <0 60 4>;
			reg = <0x0 0x2a830000 0x0 0x10000>;
		};
	};

	mailbox: mhu@2b1f0000 {
		compatible = "arm,mhu", "arm,primecell";
		reg = <0x0 0x2b1f0000 0x0 0x1000>;
		interrupts = <GIC_SPI 36 IRQ_TYPE_LEVEL_HIGH>,
			     <GIC_SPI 35 IRQ_TYPE_LEVEL_HIGH>;
		interrupt-names = "mhu_lpri_rx",
				  "mhu_hpri_rx";
		#mbox-cells = <1>;
		clocks = <&soc_refclk100mhz>;
		clock-names = "apb_pclk";
	};

	gic: interrupt-controller@2c010000 {
		compatible = "arm,gic-400", "arm,cortex-a15-gic";
		reg = <0x0 0x2c010000 0 0x1000>,
		      <0x0 0x2c02f000 0 0x2000>,
		      <0x0 0x2c04f000 0 0x2000>,
		      <0x0 0x2c06f000 0 0x2000>;
		#address-cells = <2>;
		#interrupt-cells = <3>;
		#size-cells = <2>;
		interrupt-controller;
		interrupts = <GIC_PPI 9 (GIC_CPU_MASK_SIMPLE(6) | IRQ_TYPE_LEVEL_HIGH)>;
		ranges = <0 0 0 0x2c1c0000 0 0x40000>;
		v2m_0: v2m@0 {
			compatible = "arm,gic-v2m-frame";
			msi-controller;
			reg = <0 0 0 0x1000>;
		};
	};

	timer {
		compatible = "arm,armv8-timer";
		interrupts = <GIC_PPI 13 (GIC_CPU_MASK_SIMPLE(6) | IRQ_TYPE_LEVEL_LOW)>,
			     <GIC_PPI 14 (GIC_CPU_MASK_SIMPLE(6) | IRQ_TYPE_LEVEL_LOW)>,
			     <GIC_PPI 11 (GIC_CPU_MASK_SIMPLE(6) | IRQ_TYPE_LEVEL_LOW)>,
			     <GIC_PPI 10 (GIC_CPU_MASK_SIMPLE(6) | IRQ_TYPE_LEVEL_LOW)>;
	};

	sram: sram@2e000000 {
		compatible = "arm,juno-sram-ns", "mmio-sram";
		reg = <0x0 0x2e000000 0x0 0x8000>;

		#address-cells = <1>;
		#size-cells = <1>;
		ranges = <0 0x0 0x2e000000 0x8000>;

		cpu_scp_lpri: scp-shmem@0 {
			compatible = "arm,juno-scp-shmem";
			reg = <0x0 0x200>;
		};

		cpu_scp_hpri: scp-shmem@200 {
			compatible = "arm,juno-scp-shmem";
			reg = <0x200 0x200>;
		};
	};

	pcie_ctlr: pcie-controller@40000000 {
		compatible = "arm,juno-r1-pcie", "plda,xpressrich3-axi", "pci-host-ecam-generic";
		device_type = "pci";
		reg = <0 0x40000000 0 0x10000000>;	/* ECAM config space */
		bus-range = <0 255>;
		linux,pci-domain = <0>;
		#address-cells = <3>;
		#size-cells = <2>;
		dma-coherent;
		ranges = <0x01000000 0x00 0x5f800000 0x00 0x5f800000 0x0 0x00800000>,
			 <0x02000000 0x00 0x50000000 0x00 0x50000000 0x0 0x08000000>,
			 <0x42000000 0x40 0x00000000 0x40 0x00000000 0x1 0x00000000>;
		#interrupt-cells = <1>;
		interrupt-map-mask = <0 0 0 7>;
		interrupt-map = <0 0 0 1 &gic 0 0 0 136 4>,
				<0 0 0 2 &gic 0 0 0 137 4>,
				<0 0 0 3 &gic 0 0 0 138 4>,
				<0 0 0 4 &gic 0 0 0 139 4>;
		msi-parent = <&v2m_0>;
		status = "disabled";
	};

	scpi {
		compatible = "arm,scpi";
		mboxes = <&mailbox 1>;
		shmem = <&cpu_scp_hpri>;

		clocks {
			compatible = "arm,scpi-clocks";

			scpi_dvfs: scpi_clocks@0 {
				compatible = "arm,scpi-dvfs-clocks";
				#clock-cells = <1>;
				clock-indices = <0>, <1>, <2>;
				clock-output-names = "atlclk", "aplclk","clk_mali";
			};
			scpi_clk: scpi_clocks@3 {
				compatible = "arm,scpi-variable-clocks";
				#clock-cells = <1>;
				clock-indices = <3>, <4>, <5>;
				clock-output-names = "pxlclk0", "pxlclk1", "i2sclk";
			};
		};

		scpi_sensors0: sensors {
			compatible = "arm,scpi-sensors";
			#thermal-sensor-cells = <1>;
		};
	};

	/include/ "juno-clocks.dtsi"

	dma0: dma@7ff00000 {
		compatible = "arm,pl330", "arm,primecell";
		reg = <0x0 0x7ff00000 0 0x1000>;
		#dma-cells = <1>;
		#dma-channels = <8>;
		#dma-requests = <32>;
		interrupts = <GIC_SPI 88 IRQ_TYPE_LEVEL_HIGH>,
			     <GIC_SPI 89 IRQ_TYPE_LEVEL_HIGH>,
			     <GIC_SPI 90 IRQ_TYPE_LEVEL_HIGH>,
			     <GIC_SPI 91 IRQ_TYPE_LEVEL_HIGH>,
			     <GIC_SPI 92 IRQ_TYPE_LEVEL_HIGH>,
			     <GIC_SPI 108 IRQ_TYPE_LEVEL_HIGH>,
			     <GIC_SPI 109 IRQ_TYPE_LEVEL_HIGH>,
			     <GIC_SPI 110 IRQ_TYPE_LEVEL_HIGH>,
			     <GIC_SPI 111 IRQ_TYPE_LEVEL_HIGH>;
		clocks = <&soc_faxiclk>;
		clock-names = "apb_pclk";
	};
/*
	hdlcd@7ff50000 {
		compatible = "arm,hdlcd";
		reg = <0 0x7ff50000 0 0x1000>;
		interrupts = <GIC_SPI 93 IRQ_TYPE_LEVEL_HIGH>;
		clocks = <&scpi_clk 3>;
		clock-names = "pxlclk";

		port {
			hdlcd1_output: endpoint@0 {
				remote-endpoint = <&tda998x_1_input>;
			};
		};
	};
*/
	hdlcd@7ff60000 {
		compatible = "arm,hdlcd";
		reg = <0 0x7ff60000 0 0x1000>;
		interrupts = <GIC_SPI 85 IRQ_TYPE_LEVEL_HIGH>;
		clocks = <&scpi_clk 4>;
		clock-names = "pxlclk";

		port {
			hdlcd0_output: endpoint@0 {
				remote-endpoint = <&tda998x_0_input>;
			};
		};
	};

	soc_uart0: uart@7ff80000 {
		compatible = "arm,pl011", "arm,primecell";
		reg = <0x0 0x7ff80000 0x0 0x1000>;
		interrupts = <GIC_SPI 83 IRQ_TYPE_LEVEL_HIGH>;
		clocks = <&soc_uartclk>, <&soc_refclk100mhz>;
		clock-names = "uartclk", "apb_pclk";
	};

	i2c@7ffa0000 {
		compatible = "snps,designware-i2c";
		reg = <0x0 0x7ffa0000 0x0 0x1000>;
		#address-cells = <1>;
		#size-cells = <0>;
		interrupts = <GIC_SPI 104 IRQ_TYPE_LEVEL_HIGH>;
		clock-frequency = <100000>;
		i2c-sda-hold-time-ns = <500>;
		clocks = <&soc_smc50mhz>;

		hdmi_transmitter0: hdmi-transmitter@70 {
			compatible = "nxp,tda998x";
			reg = <0x70>;
			audio-ports = <0x03>, <0x04>;
			audio-port-names = "i2s", "spdif";
			#sound-dai-cells = <1>;
			port {
				tda998x_0_input: endpoint@0 {
					remote-endpoint = <&hdlcd0_output>;
				};

				tda998x_0_output: endpoint@1 {
					remote-endpoint = <&hdmi0_connector_output>;
				};
			};
		};

		hdmi-transmitter@71 {
			compatible = "nxp,tda998x";
			reg = <0x71>;
			port {
/*				tda998x_1_input: endpoint@0 {
					remote-endpoint = <&hdlcd1_output>;
				};
*/
				tda998x_1_output: endpoint@1 {
					remote-endpoint = <&hdmi1_connector_output>;
				};
			};
		};
	};

	ohci@7ffb0000 {
		compatible = "generic-ohci";
		reg = <0x0 0x7ffb0000 0x0 0x10000>;
		interrupts = <GIC_SPI 116 IRQ_TYPE_LEVEL_HIGH>;
		clocks = <&soc_usb48mhz>;
	};

	ehci@7ffc0000 {
		compatible = "generic-ehci";
		reg = <0x0 0x7ffc0000 0x0 0x10000>;
		interrupts = <GIC_SPI 117 IRQ_TYPE_LEVEL_HIGH>;
		clocks = <&soc_usb48mhz>;
	};

	memory-controller@7ffd0000 {
		compatible = "arm,pl354", "arm,primecell";
		reg = <0 0x7ffd0000 0 0x1000>;
		interrupts = <GIC_SPI 86 IRQ_TYPE_LEVEL_HIGH>,
			     <GIC_SPI 87 IRQ_TYPE_LEVEL_HIGH>;
		clocks = <&soc_smc50mhz>;
		clock-names = "apb_pclk";
	};

	memory@80000000 {
		device_type = "memory";
		/* last 16MB of the first memory area is reserved for secure world use by firmware */
		reg = <0x00000000 0x80000000 0x0 0x7f000000>,
		      <0x00000008 0x80000000 0x1 0x80000000>;
	};

<<<<<<< HEAD
	reserved-memory {
		#address-cells = <2>;
		#size-cells = <2>;
		ranges;

		/* Shared memory between secure and non-secure world */
		optee@0xfee00000 {
			reg = <0x00000000 0xfee00000 0 0x00200000>;
			no-map;
		};
	};

	soc_i2s: i2s@7ff90000 {
		compatible = "snps,designware-i2s";
		reg = <0x0 0x7ff90000 0x0 0x1000>;
		clocks = <&scpi_clk 5>, <&soc_refclk100mhz>;
		clock-names = "i2sclk", "apb_pclk";
		#sound-dai-cells = <0>;
		dmas = <&dma0 5>;
		dma-names = "tx";
	};

	hdmi_audio: hdmi_audio@0 {
		compatible = "linux,hdmi-audio";
		#sound-dai-cells = <0>;
		status = "okay";
	};

	sound {
		compatible = "simple-audio-card";

		simple-audio-card,format = "i2s";

		simple-audio-card,cpu {
			sound-dai = <&soc_i2s>;
		};

		simple-audio-card,codec {
			sound-dai = <&hdmi_transmitter0 0>;
		};

	};

	hdmi0: connector@0 {
		compatible = "hdmi-connector";
		type = "a";
		port {
			hdmi0_connector_output: endpoint {
				remote-endpoint = <&tda998x_0_output>;
			};
		};
	};

	hdmi1: connector@1 {
		compatible = "hdmi-connector";
		type = "a";
		port {
			hdmi1_connector_output: endpoint {
				remote-endpoint = <&tda998x_1_output>;
			};
=======
	gpu: gpu@0x2d000000 {
		compatible = "arm,malit6xx", "arm,mali-midgard";
		#cooling-cells = <2>; /* min followed by max */
		reg = <0x0 0x2d000000 0x0 0x4000>;
		interrupts = <0 33 4>, <0 34 4>, <0 32 4>;
		interrupt-names = "JOB", "MMU", "GPU";
		clocks = <&scpi_dvfs 2>;
		clock-names = "clk_mali";
		power_model {
			compatible = "arm,mali-simple-power-model";
			voltage = <800>;
			frequency = <500>;
			static-power = <500>;
			dynamic-power = <1500>;
			ts = <20000 2000 (-20) 2>;
			thermal-zone = "gpu";
>>>>>>> 873f62e4
		};
	};

	smb {
		compatible = "simple-bus";
		#address-cells = <2>;
		#size-cells = <1>;
		ranges = <0 0 0 0x08000000 0x04000000>,
			 <1 0 0 0x14000000 0x04000000>,
			 <2 0 0 0x18000000 0x04000000>,
			 <3 0 0 0x1c000000 0x04000000>,
			 <4 0 0 0x0c000000 0x04000000>,
			 <5 0 0 0x10000000 0x04000000>;

		#interrupt-cells = <1>;
		interrupt-map-mask = <0 0 15>;
		interrupt-map = <0 0  0 &gic 0 0 0  68 IRQ_TYPE_LEVEL_HIGH>,
				<0 0  1 &gic 0 0 0  69 IRQ_TYPE_LEVEL_HIGH>,
				<0 0  2 &gic 0 0 0  70 IRQ_TYPE_LEVEL_HIGH>,
				<0 0  3 &gic 0 0 0 160 IRQ_TYPE_LEVEL_HIGH>,
				<0 0  4 &gic 0 0 0 161 IRQ_TYPE_LEVEL_HIGH>,
				<0 0  5 &gic 0 0 0 162 IRQ_TYPE_LEVEL_HIGH>,
				<0 0  6 &gic 0 0 0 163 IRQ_TYPE_LEVEL_HIGH>,
				<0 0  7 &gic 0 0 0 164 IRQ_TYPE_LEVEL_HIGH>,
				<0 0  8 &gic 0 0 0 165 IRQ_TYPE_LEVEL_HIGH>,
				<0 0  9 &gic 0 0 0 166 IRQ_TYPE_LEVEL_HIGH>,
				<0 0 10 &gic 0 0 0 167 IRQ_TYPE_LEVEL_HIGH>,
				<0 0 11 &gic 0 0 0 168 IRQ_TYPE_LEVEL_HIGH>,
				<0 0 12 &gic 0 0 0 169 IRQ_TYPE_LEVEL_HIGH>;

		/include/ "juno-motherboard.dtsi"
	};

	firmware {
		optee {
			compatible = "linaro,optee-tz";
			method = "smc";
		};
	};<|MERGE_RESOLUTION|>--- conflicted
+++ resolved
@@ -254,7 +254,6 @@
 		      <0x00000008 0x80000000 0x1 0x80000000>;
 	};
 
-<<<<<<< HEAD
 	reserved-memory {
 		#address-cells = <2>;
 		#size-cells = <2>;
@@ -315,7 +314,9 @@
 			hdmi1_connector_output: endpoint {
 				remote-endpoint = <&tda998x_1_output>;
 			};
-=======
+		};
+	};
+
 	gpu: gpu@0x2d000000 {
 		compatible = "arm,malit6xx", "arm,mali-midgard";
 		#cooling-cells = <2>; /* min followed by max */
@@ -332,7 +333,6 @@
 			dynamic-power = <1500>;
 			ts = <20000 2000 (-20) 2>;
 			thermal-zone = "gpu";
->>>>>>> 873f62e4
 		};
 	};
 
