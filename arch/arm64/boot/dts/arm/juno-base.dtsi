--- conflicted
+++ resolved
@@ -325,7 +325,6 @@
 		      <0x00000008 0x80000000 0x1 0x80000000>;
 	};
 
-<<<<<<< HEAD
 	reserved-memory {
 		#address-cells = <2>;
 		#size-cells = <2>;
@@ -365,7 +364,9 @@
 
 		simple-audio-card,codec {
 			sound-dai = <&hdmi_transmitter0 0>;
-=======
+		};
+	};
+
 	gpu: gpu@0x2d000000 {
 		compatible = "arm,malit6xx", "arm,mali-midgard";
 		#cooling-cells = <2>; /* min followed by max */
@@ -410,7 +411,6 @@
 			 * (This doesn't appear to happen).
 			 */
 			thermal-zone = "soc";
->>>>>>> daeac977
 		};
 	};
 
