	/*
	 *  Devices shared by all Juno boards
	 */

	memtimer: timer@2a810000 {
		compatible = "arm,armv7-timer-mem";
		reg = <0x0 0x2a810000 0x0 0x10000>;
		clock-frequency = <50000000>;
		#address-cells = <2>;
		#size-cells = <2>;
		ranges;
		status = "disabled";
		frame@2a830000 {
			frame-number = <1>;
			interrupts = <0 60 4>;
			reg = <0x0 0x2a830000 0x0 0x10000>;
		};
	};

	mailbox: mhu@2b1f0000 {
		compatible = "arm,mhu", "arm,primecell";
		reg = <0x0 0x2b1f0000 0x0 0x1000>;
		interrupts = <GIC_SPI 36 IRQ_TYPE_LEVEL_HIGH>,
			     <GIC_SPI 35 IRQ_TYPE_LEVEL_HIGH>;
		interrupt-names = "mhu_lpri_rx",
				  "mhu_hpri_rx";
		#mbox-cells = <1>;
		clocks = <&soc_refclk100mhz>;
		clock-names = "apb_pclk";
	};

	gic: interrupt-controller@2c010000 {
		compatible = "arm,gic-400", "arm,cortex-a15-gic";
		reg = <0x0 0x2c010000 0 0x1000>,
		      <0x0 0x2c02f000 0 0x2000>,
		      <0x0 0x2c04f000 0 0x2000>,
		      <0x0 0x2c06f000 0 0x2000>;
		#address-cells = <2>;
		#interrupt-cells = <3>;
		#size-cells = <2>;
		interrupt-controller;
		interrupts = <GIC_PPI 9 (GIC_CPU_MASK_SIMPLE(6) | IRQ_TYPE_LEVEL_HIGH)>;
		ranges = <0 0 0 0x2c1c0000 0 0x40000>;
		v2m_0: v2m@0 {
			compatible = "arm,gic-v2m-frame";
			msi-controller;
			reg = <0 0 0 0x1000>;
		};
	};

	timer {
		compatible = "arm,armv8-timer";
		interrupts = <GIC_PPI 13 (GIC_CPU_MASK_SIMPLE(6) | IRQ_TYPE_LEVEL_LOW)>,
			     <GIC_PPI 14 (GIC_CPU_MASK_SIMPLE(6) | IRQ_TYPE_LEVEL_LOW)>,
			     <GIC_PPI 11 (GIC_CPU_MASK_SIMPLE(6) | IRQ_TYPE_LEVEL_LOW)>,
			     <GIC_PPI 10 (GIC_CPU_MASK_SIMPLE(6) | IRQ_TYPE_LEVEL_LOW)>;
	};

	sram: sram@2e000000 {
		compatible = "arm,juno-sram-ns", "mmio-sram";
		reg = <0x0 0x2e000000 0x0 0x8000>;

		#address-cells = <1>;
		#size-cells = <1>;
		ranges = <0 0x0 0x2e000000 0x8000>;

		cpu_scp_lpri: scp-shmem@0 {
			compatible = "arm,juno-scp-shmem";
			reg = <0x0 0x200>;
		};

		cpu_scp_hpri: scp-shmem@200 {
			compatible = "arm,juno-scp-shmem";
			reg = <0x200 0x200>;
		};
	};

	pcie_ctlr: pcie-controller@40000000 {
		compatible = "arm,juno-r1-pcie", "plda,xpressrich3-axi", "pci-host-ecam-generic";
		device_type = "pci";
		reg = <0 0x40000000 0 0x10000000>;	/* ECAM config space */
		bus-range = <0 255>;
		linux,pci-domain = <0>;
		#address-cells = <3>;
		#size-cells = <2>;
		dma-coherent;
		ranges = <0x01000000 0x00 0x00000000 0x00 0x5f800000 0x0 0x00800000>,
			 <0x02000000 0x00 0x50000000 0x00 0x50000000 0x0 0x08000000>,
			 <0x42000000 0x40 0x00000000 0x40 0x00000000 0x1 0x00000000>;
		#interrupt-cells = <1>;
		interrupt-map-mask = <0 0 0 7>;
		interrupt-map = <0 0 0 1 &gic 0 0 0 136 4>,
				<0 0 0 2 &gic 0 0 0 137 4>,
				<0 0 0 3 &gic 0 0 0 138 4>,
				<0 0 0 4 &gic 0 0 0 139 4>;
		msi-parent = <&v2m_0>;
		status = "disabled";
	};

	scpi {
		compatible = "arm,scpi";
		mboxes = <&mailbox 1>;
		shmem = <&cpu_scp_hpri>;

		clocks {
			compatible = "arm,scpi-clocks";

			scpi_dvfs: scpi-dvfs {
				compatible = "arm,scpi-dvfs-clocks";
				#clock-cells = <1>;
				clock-indices = <0>, <1>, <2>;
				clock-output-names = "atlclk", "aplclk","gpuclk";
			};
			scpi_clk: scpi-clk {
				compatible = "arm,scpi-variable-clocks";
				#clock-cells = <1>;
				clock-indices = <3>, <4>, <5>;
				clock-output-names = "pxlclk", "pxlclk1", "i2sclk";
			};
		};

		scpi_sensors0: sensors {
			compatible = "arm,scpi-sensors";
			#thermal-sensor-cells = <1>;
		};
	};

	thermal-zones {
		pmic {
			polling-delay = <1000>;
			polling-delay-passive = <100>;
			thermal-sensors = <&scpi_sensors0 0>;
		};

		soc {
			polling-delay = <1000>;
			polling-delay-passive = <100>;
			sustainable-power = <2500>;
			thermal-sensors = <&scpi_sensors0 3>;

			trips {
				threshold: threshold {
					temperature = <55000>;
					hysteresis = <1000>;
					type = "passive";
				};
				target: target {
					temperature = <65000>;
					hysteresis = <1000>;
					type = "passive";
				};
			};

			cooling-maps {
				map0 {
					trip = <&target>;
					cooling-device = <&A53_0 THERMAL_NO_LIMIT THERMAL_NO_LIMIT>;
					contribution = <2048>;
				};
				big_cluster_cooling_map: map1 {
					trip = <&target>;
					contribution = <1024>;
				};
			};
		};

		big_cluster_thermal_zone: big_cluster {
			polling-delay = <1000>;
			polling-delay-passive = <100>;
			thermal-sensors = <&scpi_sensors0 21>;
			status = "disabled";
		};

		little_cluster_thermal_zone: little_cluster {
			polling-delay = <1000>;
			polling-delay-passive = <100>;
			thermal-sensors = <&scpi_sensors0 22>;
			status = "disabled";
		};

		gpu0_thermal_zone: gpu0 {
			polling-delay = <1000>;
			polling-delay-passive = <100>;
			thermal-sensors = <&scpi_sensors0 23>;
			status = "disabled";
		};

		gpu1_thermal_zone: gpu1 {
			polling-delay = <1000>;
			polling-delay-passive = <100>;
			thermal-sensors = <&scpi_sensors0 24>;
			status = "disabled";
		};
	};

	/include/ "juno-clocks.dtsi"

	dma0: dma@7ff00000 {
		compatible = "arm,pl330", "arm,primecell";
		reg = <0x0 0x7ff00000 0 0x1000>;
		#dma-cells = <1>;
		#dma-channels = <8>;
		#dma-requests = <32>;
		interrupts = <GIC_SPI 88 IRQ_TYPE_LEVEL_HIGH>,
			     <GIC_SPI 89 IRQ_TYPE_LEVEL_HIGH>,
			     <GIC_SPI 90 IRQ_TYPE_LEVEL_HIGH>,
			     <GIC_SPI 91 IRQ_TYPE_LEVEL_HIGH>,
			     <GIC_SPI 92 IRQ_TYPE_LEVEL_HIGH>,
			     <GIC_SPI 108 IRQ_TYPE_LEVEL_HIGH>,
			     <GIC_SPI 109 IRQ_TYPE_LEVEL_HIGH>,
			     <GIC_SPI 110 IRQ_TYPE_LEVEL_HIGH>,
			     <GIC_SPI 111 IRQ_TYPE_LEVEL_HIGH>;
		clocks = <&soc_faxiclk>;
		clock-names = "apb_pclk";
	};
/*
	hdlcd@7ff50000 {
		compatible = "arm,hdlcd";
		reg = <0 0x7ff50000 0 0x1000>;
		interrupts = <GIC_SPI 93 IRQ_TYPE_LEVEL_HIGH>;
		clocks = <&scpi_clk 3>;
		clock-names = "pxlclk";

		port {
			hdlcd1_output: hdlcd1-endpoint {
				remote-endpoint = <&tda998x_1_input>;
			};
		};
	};
*/
	hdlcd@7ff60000 {
		compatible = "arm,hdlcd";
		reg = <0 0x7ff60000 0 0x1000>;
		interrupts = <GIC_SPI 85 IRQ_TYPE_LEVEL_HIGH>;
		clocks = <&scpi_clk 3>;
		clock-names = "pxlclk";

		port {
			hdlcd0_output: hdlcd0-endpoint {
				remote-endpoint = <&tda998x_0_input>;
			};
		};
	};

	soc_uart0: uart@7ff80000 {
		compatible = "arm,pl011", "arm,primecell";
		reg = <0x0 0x7ff80000 0x0 0x1000>;
		interrupts = <GIC_SPI 83 IRQ_TYPE_LEVEL_HIGH>;
		clocks = <&soc_uartclk>, <&soc_refclk100mhz>;
		clock-names = "uartclk", "apb_pclk";
	};

	i2c@7ffa0000 {
		compatible = "snps,designware-i2c";
		reg = <0x0 0x7ffa0000 0x0 0x1000>;
		#address-cells = <1>;
		#size-cells = <0>;
		interrupts = <GIC_SPI 104 IRQ_TYPE_LEVEL_HIGH>;
		clock-frequency = <100000>;
		i2c-sda-hold-time-ns = <500>;
		clocks = <&soc_smc50mhz>;

		hdmi_transmitter0: hdmi-transmitter@70 {
			compatible = "nxp,tda998x";
			reg = <0x70>;
			audio-ports = <0x03>, <0x04>;
			audio-port-names = "i2s", "spdif";
			#sound-dai-cells = <1>;
			port {
				tda998x_0_input: tda998x-0-endpoint {
					remote-endpoint = <&hdlcd0_output>;
				};
			};
		};

		hdmi-transmitter@71 {
			compatible = "nxp,tda998x";
			reg = <0x71>;
			port {
/*				tda998x_1_input: tda998x-1-endpoint {
					remote-endpoint = <&hdlcd1_output>;
				};
*/			};
		};
	};

	ohci@7ffb0000 {
		compatible = "generic-ohci";
		reg = <0x0 0x7ffb0000 0x0 0x10000>;
		interrupts = <GIC_SPI 116 IRQ_TYPE_LEVEL_HIGH>;
		clocks = <&soc_usb48mhz>;
	};

	ehci@7ffc0000 {
		compatible = "generic-ehci";
		reg = <0x0 0x7ffc0000 0x0 0x10000>;
		interrupts = <GIC_SPI 117 IRQ_TYPE_LEVEL_HIGH>;
		clocks = <&soc_usb48mhz>;
	};

	memory-controller@7ffd0000 {
		compatible = "arm,pl354", "arm,primecell";
		reg = <0 0x7ffd0000 0 0x1000>;
		interrupts = <GIC_SPI 86 IRQ_TYPE_LEVEL_HIGH>,
			     <GIC_SPI 87 IRQ_TYPE_LEVEL_HIGH>;
		clocks = <&soc_smc50mhz>;
		clock-names = "apb_pclk";
	};

	memory@80000000 {
		device_type = "memory";
		/* last 16MB of the first memory area is reserved for secure world use by firmware */
		reg = <0x00000000 0x80000000 0x0 0x7f000000>,
		      <0x00000008 0x80000000 0x1 0x80000000>;
	};

<<<<<<< HEAD
	reserved-memory {
		#address-cells = <2>;
		#size-cells = <2>;
		ranges;

		/* Shared memory between secure and non-secure world */
		optee@0xfee00000 {
			reg = <0x00000000 0xfee00000 0 0x00200000>;
			no-map;
		};
=======
	soc_i2s: i2s@7ff90000 {
		compatible = "snps,designware-i2s";
		reg = <0x0 0x7ff90000 0x0 0x1000>;
		clocks = <&scpi_clk 5>, <&soc_refclk100mhz>;
		clock-names = "i2sclk", "apb_pclk";
		#sound-dai-cells = <0>;
		dmas = <&dma0 5>;
		dma-names = "tx";
	};

	hdmi_audio: hdmi_audio@0 {
		compatible = "linux,hdmi-audio";
		#sound-dai-cells = <0>;
		status = "okay";
	};

	sound {
		compatible = "simple-audio-card";

		simple-audio-card,format = "i2s";

		simple-audio-card,cpu {
			sound-dai = <&soc_i2s>;
		};

		simple-audio-card,codec {
			sound-dai = <&hdmi_transmitter0 0>;
		};

>>>>>>> 9818e36e
	};

	smb@08000000 {
		compatible = "simple-bus";
		#address-cells = <2>;
		#size-cells = <1>;
		ranges = <0 0 0 0x08000000 0x04000000>,
			 <1 0 0 0x14000000 0x04000000>,
			 <2 0 0 0x18000000 0x04000000>,
			 <3 0 0 0x1c000000 0x04000000>,
			 <4 0 0 0x0c000000 0x04000000>,
			 <5 0 0 0x10000000 0x04000000>;

		#interrupt-cells = <1>;
		interrupt-map-mask = <0 0 15>;
		interrupt-map = <0 0  0 &gic 0 0 0  68 IRQ_TYPE_LEVEL_HIGH>,
				<0 0  1 &gic 0 0 0  69 IRQ_TYPE_LEVEL_HIGH>,
				<0 0  2 &gic 0 0 0  70 IRQ_TYPE_LEVEL_HIGH>,
				<0 0  3 &gic 0 0 0 160 IRQ_TYPE_LEVEL_HIGH>,
				<0 0  4 &gic 0 0 0 161 IRQ_TYPE_LEVEL_HIGH>,
				<0 0  5 &gic 0 0 0 162 IRQ_TYPE_LEVEL_HIGH>,
				<0 0  6 &gic 0 0 0 163 IRQ_TYPE_LEVEL_HIGH>,
				<0 0  7 &gic 0 0 0 164 IRQ_TYPE_LEVEL_HIGH>,
				<0 0  8 &gic 0 0 0 165 IRQ_TYPE_LEVEL_HIGH>,
				<0 0  9 &gic 0 0 0 166 IRQ_TYPE_LEVEL_HIGH>,
				<0 0 10 &gic 0 0 0 167 IRQ_TYPE_LEVEL_HIGH>,
				<0 0 11 &gic 0 0 0 168 IRQ_TYPE_LEVEL_HIGH>,
				<0 0 12 &gic 0 0 0 169 IRQ_TYPE_LEVEL_HIGH>;

		/include/ "juno-motherboard.dtsi"
	};

	site2: tlx@60000000 {
		compatible = "simple-bus";
		#address-cells = <1>;
		#size-cells = <1>;
		ranges = <0 0 0x60000000 0x10000000>;
		#interrupt-cells = <1>;
		interrupt-map-mask = <0 0>;
		interrupt-map = <0 0 &gic 0 0 0 168 IRQ_TYPE_LEVEL_HIGH>;
	};

	firmware {
		optee {
			compatible = "linaro,optee-tz";
			method = "smc";
		};
	};<|MERGE_RESOLUTION|>--- conflicted
+++ resolved
@@ -314,7 +314,6 @@
 		      <0x00000008 0x80000000 0x1 0x80000000>;
 	};
 
-<<<<<<< HEAD
 	reserved-memory {
 		#address-cells = <2>;
 		#size-cells = <2>;
@@ -325,7 +324,8 @@
 			reg = <0x00000000 0xfee00000 0 0x00200000>;
 			no-map;
 		};
-=======
+	};
+
 	soc_i2s: i2s@7ff90000 {
 		compatible = "snps,designware-i2s";
 		reg = <0x0 0x7ff90000 0x0 0x1000>;
@@ -354,8 +354,6 @@
 		simple-audio-card,codec {
 			sound-dai = <&hdmi_transmitter0 0>;
 		};
-
->>>>>>> 9818e36e
 	};
 
 	smb@08000000 {
