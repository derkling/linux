/* Copyright (c) 2017, The Linux Foundation. All rights reserved.
 *
 * This program is free software; you can redistribute it and/or modify
 * it under the terms of the GNU General Public License version 2 and
 * only version 2 as published by the Free Software Foundation.
 *
 * This program is distributed in the hope that it will be useful,
 * but WITHOUT ANY WARRANTY; without even the implied warranty of
 * MERCHANTABILITY or FITNESS FOR A PARTICULAR PURPOSE.  See the
 * GNU General Public License for more details.
 */

#include "sdm845.dtsi"
#include "sdm845-v2-camera.dtsi"

/ {
	model = "Qualcomm Technologies, Inc. SDM845 V2";
	qcom,msm-id = <321 0x20000>;
};

&sdhc_2 {
	/delete-property/ qcom,sdr104-wa;
};

/delete-node/ &apc0_cpr;
/delete-node/ &apc1_cpr;

&soc {
	/* CPR controller regulators */
	apc0_cpr: cprh-ctrl@17dc0000 {
		compatible = "qcom,cprh-sdm845-v2-kbss-regulator";
		reg =	<0x17dc0000 0x4000>,
			<0x00784000 0x1000>,
			<0x17840000 0x1000>;
		reg-names = "cpr_ctrl", "fuse_base", "saw";
		clocks = <&clock_gcc GCC_CPUSS_RBCPR_CLK>;
		clock-names = "core_clk";
		qcom,cpr-ctrl-name = "apc0";
		qcom,cpr-controller-id = <0>;

		qcom,cpr-sensor-time = <1000>;
		qcom,cpr-loop-time = <5000000>;
		qcom,cpr-idle-cycles = <15>;
		qcom,cpr-up-down-delay-time = <3000>;
		qcom,cpr-step-quot-init-min = <11>;
		qcom,cpr-step-quot-init-max = <12>;
		qcom,cpr-count-mode = <0>;		/* All at once */
		qcom,cpr-count-repeat = <20>;
		qcom,cpr-down-error-step-limit = <1>;
		qcom,cpr-up-error-step-limit = <1>;
		qcom,cpr-corner-switch-delay-time = <1042>;
		qcom,cpr-voltage-settling-time = <1760>;
		qcom,cpr-reset-step-quot-loop-en;

		qcom,voltage-step = <4000>;
		qcom,voltage-base = <352000>;
		qcom,cpr-saw-use-unit-mV;

		qcom,saw-avs-ctrl = <0x101C031>;
		qcom,saw-avs-limit = <0x3B803B8>;

		qcom,cpr-enable;
		qcom,cpr-hw-closed-loop;

		qcom,cpr-panic-reg-addr-list =
			<0x17dc3a84 0x17dc3a88 0x17840c18>;
		qcom,cpr-panic-reg-name-list =
			"APSS_SILVER_CPRH_STATUS_0",
			"APSS_SILVER_CPRH_STATUS_1",
			"SILVER_SAW4_PMIC_STS";

		qcom,cpr-aging-ref-voltage = <1000000>;
		vdd-supply = <&pm8998_s13>;

		thread@0 {
			qcom,cpr-thread-id = <0>;
			qcom,cpr-consecutive-up = <0>;
			qcom,cpr-consecutive-down = <0>;
			qcom,cpr-up-threshold = <2>;
			qcom,cpr-down-threshold = <2>;

			apc0_pwrcl_vreg: regulator {
				regulator-name = "apc0_pwrcl_corner";
				regulator-min-microvolt = <1>;
				regulator-max-microvolt = <18>;

				qcom,cpr-fuse-corners = <4>;
				qcom,cpr-fuse-combos = <16>;
				qcom,cpr-speed-bins = <2>;
				qcom,cpr-speed-bin-corners = <18 18>;
				qcom,cpr-corners = <18>;

				qcom,cpr-corner-fmax-map = <6 12 15 18>;

				qcom,cpr-voltage-ceiling =
					<828000  828000  828000  828000  828000
					 828000  828000  828000  828000  828000
					 828000  828000  828000  828000  828000
					 932000 1000000 1000000>;

				qcom,cpr-voltage-floor =
					<568000  568000  568000  568000  568000
					 568000  568000  568000  568000  568000
					 568000  568000  568000  568000  568000
					 568000  568000  568000>;

				qcom,cpr-floor-to-ceiling-max-range =
					<32000  32000  32000  32000  32000
					 32000  32000  32000  32000  32000
					 32000  32000  32000  32000  32000
					 32000  40000  40000>;

				qcom,corner-frequencies =
					<300000000  403200000  480000000
					 576000000  652800000  748800000
					 825600000  902400000  979200000
					1056000000 1132800000 1228800000
					1324800000 1420800000 1516800000
					1612800000 1689600000 1766400000>;

				qcom,cpr-ro-scaling-factor =
					<2594 2795 2576 2761 2469 2673 2198
					 2553 3188 3255 3191 2962 3055 2984
					 2043 2947>,
					<2594 2795 2576 2761 2469 2673 2198
					 2553 3188 3255 3191 2962 3055 2984
					 2043 2947>,
					<2259 2389 2387 2531 2294 2464 2218
					 2476 2525 2855 2817 2836 2740 2490
					 1950 2632>,
					<2259 2389 2387 2531 2294 2464 2218
					 2476 2525 2855 2817 2836 2740 2490
					 1950 2632>;

				qcom,cpr-open-loop-voltage-fuse-adjustment =
					<     0      0  12000  12000>;

				qcom,cpr-closed-loop-voltage-fuse-adjustment =
					<     0      0  12000  10000>;

				qcom,allow-voltage-interpolation;
				qcom,allow-quotient-interpolation;
				qcom,cpr-scaled-open-loop-voltage-as-ceiling;

				qcom,cpr-aging-max-voltage-adjustment = <15000>;
				qcom,cpr-aging-ref-corner = <18>;
				qcom,cpr-aging-ro-scaling-factor = <1620>;
				qcom,allow-aging-voltage-adjustment =
					/* Speed bin 0 */
					<0 1 1 1 1 1 1 1>,
					/* Speed bin 1 */
					<0 1 1 1 1 1 1 1>;
				qcom,allow-aging-open-loop-voltage-adjustment =
					<1>;
			};
		};

		thread@1 {
			qcom,cpr-thread-id = <1>;
			qcom,cpr-consecutive-up = <0>;
			qcom,cpr-consecutive-down = <0>;
			qcom,cpr-up-threshold = <2>;
			qcom,cpr-down-threshold = <2>;

			apc0_l3_vreg: regulator {
				regulator-name = "apc0_l3_corner";
				regulator-min-microvolt = <1>;
				regulator-max-microvolt = <15>;

				qcom,cpr-fuse-corners = <4>;
				qcom,cpr-fuse-combos = <16>;
				qcom,cpr-speed-bins = <2>;
				qcom,cpr-speed-bin-corners = <14 15>;
				qcom,cpr-corners =
					/* Speed bin 0 */
					<14 14 14 14 14 14 14 14>,
					/* Speed bin 1 */
					<15 15 15 15 15 15 15 15>;

				qcom,cpr-corner-fmax-map =
					/* Speed bin 0 */
					<4 8 11 14>,
					/* Speed bin 1 */
					<4 8 11 15>;

				qcom,cpr-voltage-ceiling =
					/* Speed bin 0 */
					<828000  828000  828000  828000  828000
					 828000  828000  828000  828000  828000
					 828000  932000  932000 1000000>,
					/* Speed bin 1 */
					<828000  828000  828000  828000  828000
					 828000  828000  828000  828000  828000
					 828000  932000  932000 1000000
					1000000>;

				qcom,cpr-voltage-floor =
					/* Speed bin 0 */
					<568000  568000  568000  568000  568000
					 568000  568000  568000  568000  568000
					 568000  568000  568000  568000>,
					/* Speed bin 1 */
					<568000  568000  568000  568000  568000
					 568000  568000  568000  568000  568000
					 568000  568000  568000  568000
					 568000>;

				qcom,cpr-floor-to-ceiling-max-range =
					/* Speed bin 0 */
					<32000  32000  32000  32000  32000
					 32000  32000  32000  32000  32000
					 32000  32000  32000  40000>,
					/* Speed bin 1 */
					<32000  32000  32000  32000  32000
					 32000  32000  32000  32000  32000
					 32000  32000  32000  40000  40000>;

				qcom,corner-frequencies =
					/* Speed bin 0 */
					<300000000  403200000  480000000
					 576000000  652800000  748800000
					 844800000  940800000 1036800000
					1132800000 1209600000 1305600000
					1401600000 1478400000>,
					/* Speed bin 1 */
					<300000000  403200000  480000000
					 576000000  652800000  748800000
					 844800000  940800000 1036800000
					1132800000 1209600000 1305600000
					1401600000 1497600000 1593600000>;

				qcom,cpr-ro-scaling-factor =
					<2857 3056 2828 2952 2699 2796 2447
					 2631 2630 2579 2244 3343 3287 3137
					 3164 2656>,
					<2857 3056 2828 2952 2699 2796 2447
					 2631 2630 2579 2244 3343 3287 3137
					 3164 2656>,
					<2439 2577 2552 2667 2461 2577 2394
					 2536 2132 2307 2191 2903 2838 2912
					 2501 2095>,
					<2439 2577 2552 2667 2461 2577 2394
					 2536 2132 2307 2191 2903 2838 2912
					 2501 2095>;

				qcom,cpr-open-loop-voltage-fuse-adjustment =
					<  8000  16000  16000  12000>;

				qcom,cpr-closed-loop-voltage-fuse-adjustment =
					<  6000  14000  16000  12000>;

				qcom,allow-voltage-interpolation;
				qcom,allow-quotient-interpolation;
				qcom,cpr-scaled-open-loop-voltage-as-ceiling;

				qcom,cpr-aging-max-voltage-adjustment = <15000>;
				qcom,cpr-aging-ref-corner = <14 15>;
				qcom,cpr-aging-ro-scaling-factor = <1620>;
				qcom,allow-aging-voltage-adjustment =
					/* Speed bin 0 */
					<0 1 1 1 1 1 1 1>,
					/* Speed bin 1 */
					<0 1 1 1 1 1 1 1>;
				qcom,allow-aging-open-loop-voltage-adjustment =
					<1>;
			};
		};
	};

	apc1_cpr: cprh-ctrl@17db0000 {
		compatible = "qcom,cprh-sdm845-v2-kbss-regulator";
		reg =	<0x17db0000 0x4000>,
			<0x00784000 0x1000>,
			<0x17830000 0x1000>;
		reg-names = "cpr_ctrl", "fuse_base", "saw";
		clocks = <&clock_gcc GCC_CPUSS_RBCPR_CLK>;
		clock-names = "core_clk";
		qcom,cpr-ctrl-name = "apc1";
		qcom,cpr-controller-id = <1>;

		qcom,cpr-sensor-time = <1000>;
		qcom,cpr-loop-time = <5000000>;
		qcom,cpr-idle-cycles = <15>;
		qcom,cpr-up-down-delay-time = <3000>;
		qcom,cpr-step-quot-init-min = <9>;
		qcom,cpr-step-quot-init-max = <14>;
		qcom,cpr-count-mode = <0>;		/* All at once */
		qcom,cpr-count-repeat = <20>;
		qcom,cpr-down-error-step-limit = <1>;
		qcom,cpr-up-error-step-limit = <1>;
		qcom,cpr-corner-switch-delay-time = <1042>;
		qcom,cpr-voltage-settling-time = <1760>;
		qcom,cpr-reset-step-quot-loop-en;

		qcom,apm-threshold-voltage = <800000>;
		qcom,apm-crossover-voltage = <880000>;
		qcom,mem-acc-threshold-voltage = <852000>;
		qcom,mem-acc-crossover-voltage = <852000>;

		qcom,voltage-step = <4000>;
		qcom,voltage-base = <352000>;
		qcom,cpr-saw-use-unit-mV;

		qcom,saw-avs-ctrl = <0x101C031>;
		qcom,saw-avs-limit = <0x4700470>;

		qcom,cpr-enable;
		qcom,cpr-hw-closed-loop;

		qcom,cpr-panic-reg-addr-list =
			<0x17db3a84 0x17830c18>;
		qcom,cpr-panic-reg-name-list =
			"APSS_GOLD_CPRH_STATUS_0", "GOLD_SAW4_PMIC_STS";

		qcom,cpr-aging-ref-voltage = <1136000>;
		vdd-supply = <&pm8998_s12>;

		thread@0 {
			qcom,cpr-thread-id = <0>;
			qcom,cpr-consecutive-up = <0>;
			qcom,cpr-consecutive-down = <0>;
			qcom,cpr-up-threshold = <2>;
			qcom,cpr-down-threshold = <2>;

			apc1_perfcl_vreg: regulator {
				regulator-name = "apc1_perfcl_corner";
				regulator-min-microvolt = <1>;
				regulator-max-microvolt = <33>;

				qcom,cpr-fuse-corners = <5>;
				qcom,cpr-fuse-combos = <16>;
				qcom,cpr-speed-bins = <2>;
				qcom,cpr-speed-bin-corners = <28 31>;
				qcom,cpr-corners =
					/* Speed bin 0 */
					<28 28 28 28 28 28 28 28>,
					/* Speed bin 1 */
					<31 31 31 31 31 31 31 31>;

				qcom,cpr-corner-fmax-map =
					/* Speed bin 0 */
					<7 14 22 27 28>,
					/* Speed bin 1 */
					<7 14 22 27 31>;

				qcom,cpr-voltage-ceiling =
					/* Speed bin 0 */
					<828000  828000  828000  828000  828000
					 828000  828000  828000  828000  828000
					 828000  828000  828000  828000  828000
					 828000  828000  828000  932000  932000
					 932000  932000 1104000 1104000 1104000
					1104000 1136000 1136000>,
					/* Speed bin 1 */
					<828000  828000  828000  828000  828000
					 828000  828000  828000  828000  828000
					 828000  828000  828000  828000  828000
					 828000  828000  828000  932000  932000
					 932000  932000 1104000 1104000 1104000
					1104000 1136000 1136000 1136000 1136000
					1136000>;

				qcom,cpr-voltage-floor =
					/* Speed bin 0 */
					<568000  568000  568000  568000  568000
					 568000  568000  568000  568000  568000
					 568000  568000  568000  568000  568000
					 568000  568000  568000  568000  568000
					 568000  568000  568000  568000  568000
					 568000  568000  568000>,
					/* Speed bin 1 */
					<568000  568000  568000  568000  568000
					 568000  568000  568000  568000  568000
					 568000  568000  568000  568000  568000
					 568000  568000  568000  568000  568000
					 568000  568000  568000  568000  568000
					 568000  568000  568000  568000  568000
					 568000>;

				qcom,cpr-floor-to-ceiling-max-range =
					/* Speed bin 0 */
					<32000  32000  32000  32000  32000
					 32000  32000  32000  32000  32000
					 32000  32000  32000  32000  32000
					 32000  32000  32000  32000  32000
					 32000  32000  32000  32000  32000
					 32000  32000  32000>,
					/* Speed bin 1 */
					<32000  32000  32000  32000  32000
					 32000  32000  32000  32000  32000
					 32000  32000  32000  32000  32000
					 32000  32000  32000  32000  32000
					 32000  32000  32000  32000  32000
					 32000  32000  40000  40000  40000
					 40000>;

				qcom,corner-frequencies =
					/* Speed bin 0 */
					<300000000  403200000  480000000
					 576000000  652800000  748800000
					 825600000  902400000  979200000
					1056000000 1132800000 1209600000
					1286400000 1363200000 1459200000
					1536000000 1612800000 1689600000
					1766400000 1843200000 1920000000
					1996800000 2092800000 2169600000
					2246400000 2323200000 2400000000
					2400000000>,
					/* Speed bin 1 */
					<300000000  403200000  480000000
					 576000000  652800000  748800000
					 825600000  902400000  979200000
					1056000000 1132800000 1209600000
					1286400000 1363200000 1459200000
					1536000000 1612800000 1689600000
					1766400000 1843200000 1920000000
					1996800000 2092800000 2169600000
					2246400000 2323200000 2400000000
					2476800000 2553600000 2649600000
					2707200000>;

				qcom,cpr-ro-scaling-factor =
					<2857 3056 2828 2952 2699 2796 2447
					 2631 2630 2579 2244 3343 3287 3137
					 3164 2656>,
					<2857 3056 2828 2952 2699 2796 2447
					 2631 2630 2579 2244 3343 3287 3137
					 3164 2656>,
					<2086 2208 2273 2408 2203 2327 2213
					 2340 1755 2039 2049 2474 2437 2618
					 2003 1675>,
					<2086 2208 2273 2408 2203 2327 2213
					 2340 1755 2039 2049 2474 2437 2618
					 2003 1675>,
					<2086 2208 2273 2408 2203 2327 2213
					 2340 1755 2039 2049 2474 2437 2618
					 2003 1675>;

				qcom,cpr-open-loop-voltage-fuse-adjustment =
					/* Speed bin 0 */
					<  8000   8000   8000      0      0>,
					/* Speed bin 1 */
					<  8000   8000   8000      0  16000>;

				qcom,cpr-closed-loop-voltage-fuse-adjustment =
					/* Speed bin 0 */
					<  6000   6000   8000      0      0>,
					/* Speed bin 1 */
					<  6000   6000   8000      0  16000>;

				qcom,allow-voltage-interpolation;
				qcom,allow-quotient-interpolation;
				qcom,cpr-scaled-open-loop-voltage-as-ceiling;

				qcom,cpr-aging-max-voltage-adjustment = <15000>;
				qcom,cpr-aging-ref-corner = <27 31>;
				qcom,cpr-aging-ro-scaling-factor = <1700>;
				qcom,allow-aging-voltage-adjustment =
					/* Speed bin 0 */
					<0 1 1 1 1 1 1 1>,
					/* Speed bin 1 */
					<0 1 1 1 1 1 1 1>;
				qcom,allow-aging-open-loop-voltage-adjustment =
					<1>;
			};
		};
	};

	gpu_gx_domain_addr: syscon@0x5091508 {
		compatible = "syscon";
		reg = <0x5091508 0x4>;
	};

	gpu_gx_sw_reset: syscon@0x5091008 {
		compatible = "syscon";
		reg = <0x5091008 0x4>;
	};
<<<<<<< HEAD
=======
};

/* VDD_APC0 */
&pm8998_s13 {
	regulator-min-microvolt = <568000>;
	regulator-max-microvolt = <1000000>;
};

/* VDD_APC1 */
&pm8998_s12 {
	regulator-min-microvolt = <568000>;
	regulator-max-microvolt = <1136000>;
>>>>>>> 7cf6dd03
};

&clock_cpucc {
	compatible = "qcom,clk-cpu-osm-v2";

	vdd-l3-supply = <&apc0_l3_vreg>;
	vdd-pwrcl-supply = <&apc0_pwrcl_vreg>;
	vdd-perfcl-supply = <&apc1_perfcl_vreg>;

	qcom,l3-speedbin0-v0 =
		<   300000000 0x000c000f 0x00002020 0x1 1 >,
		<   403200000 0x500c0115 0x00002020 0x1 2 >,
		<   480000000 0x50140219 0x00002020 0x1 3 >,
		<   576000000 0x5014031e 0x00002020 0x1 4 >,
		<   652800000 0x401c0422 0x00002020 0x1 5 >,
		<   748800000 0x401c0527 0x00002020 0x1 6 >,
		<   844800000 0x4024062c 0x00002323 0x2 7 >,
		<   940800000 0x40240731 0x00002727 0x2 8 >,
		<  1036800000 0x40240836 0x00002b2b 0x2 9 >,
		<  1132800000 0x402c093b 0x00002f2f 0x2 10 >,
		<  1209600000 0x402c0a3f 0x00003232 0x2 11 >,
		<  1305600000 0x40340b44 0x00003636 0x2 12 >,
		<  1401600000 0x40340c49 0x00003a3a 0x2 13 >,
		<  1478400000 0x403c0d4d 0x00003e3e 0x2 14 >;

	qcom,l3-speedbin1-v0 =
		<   300000000 0x000c000f 0x00002020 0x1 1 >,
		<   403200000 0x500c0115 0x00002020 0x1 2 >,
		<   480000000 0x50140219 0x00002020 0x1 3 >,
		<   576000000 0x5014031e 0x00002020 0x1 4 >,
		<   652800000 0x401c0422 0x00002020 0x1 5 >,
		<   748800000 0x401c0527 0x00002020 0x1 6 >,
		<   844800000 0x4024062c 0x00002323 0x2 7 >,
		<   940800000 0x40240731 0x00002727 0x2 8 >,
		<  1036800000 0x40240836 0x00002b2b 0x2 9 >,
		<  1132800000 0x402c093b 0x00002f2f 0x2 10 >,
		<  1209600000 0x402c0a3f 0x00003232 0x2 11 >,
		<  1305600000 0x40340b44 0x00003636 0x2 12 >,
		<  1401600000 0x40340c49 0x00003a3a 0x2 13 >,
		<  1497600000 0x403c0d4e 0x00003e3e 0x2 14 >,
		<  1593600000 0x403c0e53 0x00004242 0x2 15 >;

	qcom,pwrcl-speedbin0-v0 =
		<   300000000 0x000c000f 0x00002020 0x1 1 >,
		<   403200000 0x500c0115 0x00002020 0x1 2 >,
		<   480000000 0x50140219 0x00002020 0x1 3 >,
		<   576000000 0x5014031e 0x00002020 0x1 4 >,
		<   652800000 0x401c0422 0x00002020 0x1 5 >,
		<   748800000 0x401c0527 0x00002020 0x1 6 >,
		<   825600000 0x401c062b 0x00002222 0x1 7 >,
		<   902400000 0x4024072f 0x00002626 0x1 8 >,
		<   979200000 0x40240833 0x00002929 0x1 9 >,
		<  1056000000 0x402c0937 0x00002c2c 0x2 10 >,
		<  1132800000 0x402c0a3b 0x00002f2f 0x2 11 >,
		<  1228800000 0x402c0b40 0x00003333 0x2 12 >,
		<  1324800000 0x40340c45 0x00003737 0x2 13 >,
		<  1420800000 0x40340d4a 0x00003b3b 0x2 14 >,
		<  1516800000 0x403c0e4f 0x00003f3f 0x2 15 >,
		<  1612800000 0x403c0f54 0x00004343 0x2 16 >,
		<  1689600000 0x40441058 0x00004646 0x2 17 >,
		<  1766400000 0x4044115c 0x00004a4a 0x2 18 >;

	qcom,pwrcl-speedbin1-v0 =
		<   300000000 0x000c000f 0x00002020 0x1 1 >,
		<   403200000 0x500c0115 0x00002020 0x1 2 >,
		<   480000000 0x50140219 0x00002020 0x1 3 >,
		<   576000000 0x5014031e 0x00002020 0x1 4 >,
		<   652800000 0x401c0422 0x00002020 0x1 5 >,
		<   748800000 0x401c0527 0x00002020 0x1 6 >,
		<   825600000 0x401c062b 0x00002222 0x1 7 >,
		<   902400000 0x4024072f 0x00002626 0x1 8 >,
		<   979200000 0x40240833 0x00002929 0x1 9 >,
		<  1056000000 0x402c0937 0x00002c2c 0x2 10 >,
		<  1132800000 0x402c0a3b 0x00002f2f 0x2 11 >,
		<  1228800000 0x402c0b40 0x00003333 0x2 12 >,
		<  1324800000 0x40340c45 0x00003737 0x2 13 >,
		<  1420800000 0x40340d4a 0x00003b3b 0x2 14 >,
		<  1516800000 0x403c0e4f 0x00003f3f 0x2 15 >,
		<  1612800000 0x403c0f54 0x00004343 0x2 16 >,
		<  1689600000 0x40441058 0x00004646 0x2 17 >,
		<  1766400000 0x4044115c 0x00004a4a 0x2 18 >;

	qcom,perfcl-speedbin0-v0 =
		<   300000000 0x000c000f 0x00002020 0x1 1 >,
		<   403200000 0x500c0115 0x00002020 0x1 2 >,
		<   480000000 0x50140219 0x00002020 0x1 3 >,
		<   576000000 0x5014031e 0x00002020 0x1 4 >,
		<   652800000 0x401c0422 0x00002020 0x1 5 >,
		<   748800000 0x401c0527 0x00002020 0x1 6 >,
		<   825600000 0x401c062b 0x00002222 0x1 7 >,
		<   902400000 0x4024072f 0x00002626 0x1 8 >,
		<   979200000 0x40240833 0x00002929 0x1 9 >,
		<  1056000000 0x402c0937 0x00002c2c 0x1 10 >,
		<  1132800000 0x402c0a3b 0x00002f2f 0x1 11 >,
		<  1209600000 0x402c0b3f 0x00003232 0x2 12 >,
		<  1286400000 0x40340c43 0x00003636 0x2 13 >,
		<  1363200000 0x40340d47 0x00003939 0x2 14 >,
		<  1459200000 0x403c0e4c 0x00003d3d 0x2 15 >,
		<  1536000000 0x403c0f50 0x00004040 0x2 16 >,
		<  1612800000 0x403c1054 0x00004343 0x2 17 >,
		<  1689600000 0x40441158 0x00004646 0x2 18 >,
		<  1766400000 0x4044125c 0x00004a4a 0x2 19 >,
		<  1843200000 0x40441360 0x00004d4d 0x2 20 >,
		<  1920000000 0x404c1464 0x00005050 0x2 21 >,
		<  1996800000 0x404c1568 0x00005353 0x2 22 >,
		<  2092800000 0x4054166d 0x00005757 0x2 23 >,
		<  2169600000 0x40541771 0x00005a5a 0x2 24 >,
		<  2246400000 0x40541875 0x00005e5e 0x2 25 >,
		<  2323200000 0x40541979 0x00006161 0x2 26 >,
		<  2400000000 0x40541a7d 0x00006464 0x2 27 >;

	qcom,perfcl-speedbin1-v0 =
		<   300000000 0x000c000f 0x00002020 0x1 1 >,
		<   403200000 0x500c0115 0x00002020 0x1 2 >,
		<   480000000 0x50140219 0x00002020 0x1 3 >,
		<   576000000 0x5014031e 0x00002020 0x1 4 >,
		<   652800000 0x401c0422 0x00002020 0x1 5 >,
		<   748800000 0x401c0527 0x00002020 0x1 6 >,
		<   825600000 0x401c062b 0x00002222 0x1 7 >,
		<   902400000 0x4024072f 0x00002626 0x1 8 >,
		<   979200000 0x40240833 0x00002929 0x1 9 >,
		<  1056000000 0x402c0937 0x00002c2c 0x1 10 >,
		<  1132800000 0x402c0a3b 0x00002f2f 0x1 11 >,
		<  1209600000 0x402c0b3f 0x00003232 0x2 12 >,
		<  1286400000 0x40340c43 0x00003636 0x2 13 >,
		<  1363200000 0x40340d47 0x00003939 0x2 14 >,
		<  1459200000 0x403c0e4c 0x00003d3d 0x2 15 >,
		<  1536000000 0x403c0f50 0x00004040 0x2 16 >,
		<  1612800000 0x403c1054 0x00004343 0x2 17 >,
		<  1689600000 0x40441158 0x00004646 0x2 18 >,
		<  1766400000 0x4044125c 0x00004a4a 0x2 19 >,
		<  1843200000 0x40441360 0x00004d4d 0x2 20 >,
		<  1920000000 0x404c1464 0x00005050 0x2 21 >,
		<  1996800000 0x404c1568 0x00005353 0x2 22 >,
		<  2092800000 0x4054166d 0x00005757 0x2 23 >,
		<  2169600000 0x40541771 0x00005a5a 0x2 24 >,
		<  2246400000 0x40541875 0x00005e5e 0x2 25 >,
		<  2323200000 0x40541979 0x00006161 0x2 26 >,
		<  2400000000 0x40541a7d 0x00006464 0x2 27 >,
		<  2476800000 0x40541b81 0x00006767 0x2 28 >,
		<  2553600000 0x40541c85 0x00006a6a 0x2 29 >,
		<  2649600000 0x40541d8a 0x00006e6e 0x2 30 >,
		<  2745600000 0x40511e8f 0x00007272 0x2 31 >;

	qcom,l3-memacc-level-vc-bin0 = <8 13>;
	qcom,l3-memacc-level-vc-bin1 = <8 13>;

	qcom,pwrcl-memacc-level-vc-bin0 = <12 16>;
	qcom,pwrcl-memacc-level-vc-bin1 = <12 16>;

	qcom,perfcl-memacc-level-vc-bin0 = <14 22>;
	qcom,perfcl-memacc-level-vc-bin1 = <14 22>;
};

&pcie1 {
	qcom,phy-sequence = <0x1804 0x03 0x0
				0x00dc 0x27 0x0
				0x0014 0x01 0x0
				0x0020 0x31 0x0
				0x0024 0x01 0x0
				0x0028 0xde 0x0
				0x002c 0x07 0x0
				0x0034 0x4c 0x0
				0x0038 0x06 0x0
				0x0054 0x18 0x0
				0x0058 0xb0 0x0
				0x006c 0x8c 0x0
				0x0070 0x20 0x0
				0x0078 0x14 0x0
				0x007c 0x34 0x0
				0x00b4 0x06 0x0
				0x00b8 0x06 0x0
				0x00c0 0x16 0x0
				0x00c4 0x16 0x0
				0x00cc 0x36 0x0
				0x00d0 0x36 0x0
				0x00f0 0x05 0x0
				0x00f8 0x42 0x0
				0x0100 0x82 0x0
				0x0108 0x68 0x0
				0x011c 0x55 0x0
				0x0120 0x55 0x0
				0x0124 0x03 0x0
				0x0128 0xab 0x0
				0x012c 0xaa 0x0
				0x0130 0x02 0x0
				0x0150 0x3f 0x0
				0x0158 0x3f 0x0
				0x0178 0x10 0x0
				0x01cc 0x04 0x0
				0x01d0 0x30 0x0
				0x01e0 0x04 0x0
				0x01e8 0x73 0x0
				0x01f0 0x1c 0x0
				0x01fc 0x15 0x0
				0x021c 0x04 0x0
				0x0224 0x01 0x0
				0x0228 0x22 0x0
				0x022c 0x00 0x0
				0x0098 0x05 0x0
				0x080c 0x00 0x0
				0x0818 0x0d 0x0
				0x0860 0x01 0x0
				0x0864 0x3a 0x0
				0x087c 0x2f 0x0
				0x08c0 0x09 0x0
				0x08c4 0x09 0x0
				0x08c8 0x1a 0x0
				0x08d0 0x01 0x0
				0x08d4 0x07 0x0
				0x08d8 0x31 0x0
				0x08dc 0x31 0x0
				0x08e0 0x03 0x0
				0x08fc 0x02 0x0
				0x0900 0x01 0x0
				0x0908 0x12 0x0
				0x0914 0x25 0x0
				0x0918 0x00 0x0
				0x091c 0x05 0x0
				0x0920 0x01 0x0
				0x0924 0x26 0x0
				0x0928 0x12 0x0
				0x0930 0x04 0x0
				0x0934 0x04 0x0
				0x0938 0x09 0x0
				0x0954 0x15 0x0
				0x0960 0x32 0x0
				0x0968 0x7f 0x0
				0x096c 0x07 0x0
				0x0978 0x04 0x0
				0x0980 0x70 0x0
				0x0984 0x8b 0x0
				0x0988 0x08 0x0
				0x098c 0x09 0x0
				0x0990 0x03 0x0
				0x0994 0x04 0x0
				0x0998 0x02 0x0
				0x099c 0x0c 0x0
				0x09a4 0x02 0x0
				0x09c0 0x5c 0x0
				0x09c4 0x3e 0x0
				0x09c8 0x3f 0x0
				0x0a30 0x01 0x0
				0x0a34 0xa0 0x0
				0x0a38 0x08 0x0
				0x0aa4 0x01 0x0
				0x0aac 0xc3 0x0
				0x0ab0 0x00 0x0
				0x0ab8 0x8c 0x0
				0x0ac0 0x7f 0x0
				0x0ac4 0x2a 0x0
				0x0810 0x0c 0x0
				0x0814 0x00 0x0
				0x0acc 0x04 0x0
				0x093c 0x20 0x0
				0x100c 0x00 0x0
				0x1018 0x0d 0x0
				0x1060 0x01 0x0
				0x1064 0x3a 0x0
				0x107c 0x2f 0x0
				0x10c0 0x09 0x0
				0x10c4 0x09 0x0
				0x10c8 0x1a 0x0
				0x10d0 0x01 0x0
				0x10d4 0x07 0x0
				0x10d8 0x31 0x0
				0x10dc 0x31 0x0
				0x10e0 0x03 0x0
				0x10fc 0x02 0x0
				0x1100 0x01 0x0
				0x1108 0x12 0x0
				0x1114 0x25 0x0
				0x1118 0x00 0x0
				0x111c 0x05 0x0
				0x1120 0x01 0x0
				0x1124 0x26 0x0
				0x1128 0x12 0x0
				0x1130 0x04 0x0
				0x1134 0x04 0x0
				0x1138 0x09 0x0
				0x1154 0x15 0x0
				0x1160 0x32 0x0
				0x1168 0x7f 0x0
				0x116c 0x07 0x0
				0x1178 0x04 0x0
				0x1180 0x70 0x0
				0x1184 0x8b 0x0
				0x1188 0x08 0x0
				0x118c 0x09 0x0
				0x1190 0x03 0x0
				0x1194 0x04 0x0
				0x1198 0x02 0x0
				0x119c 0x0c 0x0
				0x11a4 0x02 0x0
				0x11c0 0x5c 0x0
				0x11c4 0x3e 0x0
				0x11c8 0x3f 0x0
				0x1230 0x01 0x0
				0x1234 0xa0 0x0
				0x1238 0x08 0x0
				0x12a4 0x01 0x0
				0x12ac 0xc3 0x0
				0x12b0 0x00 0x0
				0x12b8 0x8c 0x0
				0x12c0 0x7f 0x0
				0x12c4 0x2a 0x0
				0x1010 0x0c 0x0
				0x1014 0x0f 0x0
				0x12cc 0x04 0x0
				0x113c 0x20 0x0
				0x195c 0x3f 0x0
				0x1974 0x50 0x0
				0x196c 0x9f 0x0
				0x182c 0x19 0x0
				0x1840 0x07 0x0
				0x1854 0x17 0x0
				0x1868 0x09 0x0
				0x1800 0x00 0x0
				0x0aa8 0x01 0x0
				0x12a8 0x01 0x0
				0x1808 0x01 0x0>;
};

&devfreq_l3lat_0 {
	qcom,core-dev-table =
		<  300000  300000000 >,
		<  480000  403200000 >,
		<  652800  480000000 >,
		<  748800  576000000 >,
		<  902400  652800000 >,
		<  979200  748800000 >,
		< 1132800  844800000 >,
		< 1228800  940800000 >,
		< 1324800 1036800000 >,
		< 1420800 1132800000 >,
		< 1516800 1209600000 >,
		< 1612800 1401600000 >,
		< 1689600 1497600000 >,
		< 1766400 1593600000 >;
};

&devfreq_l3lat_4 {
	qcom,core-dev-table =
		<  300000  300000000 >,
		<  825600  576000000 >,
		< 1132800  748800000 >,
		< 1363200  940800000 >,
		< 1689600 1209600000 >,
		< 1996800 1401600000 >,
		< 2400000 1593600000 >;
};

&bwmon {
	qcom,count-unit = <0x10000>;
};

&clock_gcc {
	compatible = "qcom,gcc-sdm845-v2", "syscon";
};

&clock_camcc {
	compatible = "qcom,cam_cc-sdm845-v2", "syscon";
};

&clock_dispcc {
	compatible = "qcom,dispcc-sdm845-v2", "syscon";
};

&clock_gpucc {
	compatible = "qcom,gpucc-sdm845-v2", "syscon";
};

&clock_gfx {
	compatible = "qcom,gfxcc-sdm845-v2";
};

&clock_videocc {
	compatible = "qcom,video_cc-sdm845-v2", "syscon";
};

&msm_vidc {
	qcom,allowed-clock-rates = <100000000 200000000 330000000
		404000000 444000000 533000000>;
};

&refgen {
	status = "ok";
	regulator-always-on;
};

&spss_utils {
	qcom,spss-dev-firmware-name  = "spss2d";	/* 8 chars max */
	qcom,spss-test-firmware-name = "spss2t";	/* 8 chars max */
	qcom,spss-prod-firmware-name = "spss2p";	/* 8 chars max */
};

&mdss_mdp {
	clock-max-rate = <0 0 0 0 430000000 19200000 0>;
};

&energy_costs {
	CPU_COST_0: core-cost0 {
		busy-cost-data = <
			 300000 11
			 403200 17
			 480000 21
			 576000 26
			 652800 31
			 748800 37
			 825600 42
			 902400 47
			 979200 52
			1056000 57
			1132800 62
			1228800 69
			1324800 78
			1420800 89
			1516800 103
			1612800 122
			1689600 140
			1766400 159
		>;
		idle-cost-data = <
			22 18 14 12
		>;
	};
	CPU_COST_1: core-cost1 {
		busy-cost-data = <
			 300000 130
			 403200 480
			 480000 730
			 576000 1030
			 652800 1260
			 748800 1530
			 825600 1740
			 902400 1930
			 979200 2110
			1056000 2290
			1132800 2460
			1209600 2630
			1286400 2800
			1363200 2980
			1459200 3240
			1536000 3490
			1612800 3780
			1689600 4120
			1766400 4530
			1843200 5020
			1920000 5590
			1996800 6230
			2092800 7120
			2169600 7870
			2246400 8620
			2323200 9330
			2400000 10030
			2476800 10830
			2553600 12080
			2630400 14580
			2707200 19960
		>;
		idle-cost-data = <
			100 80 60 40
		>;
	};
	CLUSTER_COST_0: cluster-cost0 {
		busy-cost-data = <
			 300000  3
			 403200  4
			 480000  4
			 576000  4
			 652800  5
			 748800  5
			 825600  6
			 902400  7
			 979200  7
			1056000  8
			1132800  9
			1228800  9
			1324800 10
			1420800 11
			1516800 12
			1612800 13
			1689600 15
			1766400 17
		>;
		idle-cost-data = <
			4 3 2 1
		>;
	};
	CLUSTER_COST_1: cluster-cost1 {
		busy-cost-data = <
			 300000  24
			 403200  24
			 480000  25
			 576000  25
			 652800  26
			 748800  27
			 825600  28
			 902400  29
			 979200  30
			1056000  32
			1132800  34
			1209600  37
			1286400  40
			1363200  45
			1459200  50
			1536000  57
			1612800  64
			1689600  74
			1766400  84
			1843200  96
			1920000 106
			1996800 113
			2092800 120
			2169600 125
			2246400 127
			2323200 130
			2400000 135
			2476800 140
			2553600 145
			2630400 150
			2707200 155
		>;
		idle-cost-data = <
			4 3 2 1
		>;
	};
};

&gpu_gx_gdsc {
	domain-addr = <&gpu_gx_domain_addr>;
	sw-reset = <&gpu_gx_sw_reset>;
	qcom,reset-aon-logic;
};

/* GPU overrides */
&msm_gpu {
	/* Updated chip ID */
	qcom,chipid = <0x06030001>;
	qcom,initial-pwrlevel = <5>;

	qcom,gpu-pwrlevels {
		#address-cells = <1>;
		#size-cells = <0>;

		compatible = "qcom,gpu-pwrlevels";

		qcom,gpu-pwrlevel@0 {
			reg = <0>;
			qcom,gpu-freq = <675000000>;
			qcom,bus-freq = <12>;
			qcom,bus-min = <10>;
			qcom,bus-max = <12>;
		};

		qcom,gpu-pwrlevel@1 {
			reg = <1>;
			qcom,gpu-freq = <596000000>;
			qcom,bus-freq = <10>;
			qcom,bus-min = <9>;
			qcom,bus-max = <11>;
		};

		qcom,gpu-pwrlevel@2 {
			reg = <2>;
			qcom,gpu-freq = <520000000>;
			qcom,bus-freq = <9>;
			qcom,bus-min = <8>;
			qcom,bus-max = <10>;
		};

		qcom,gpu-pwrlevel@3 {
			reg = <3>;
			qcom,gpu-freq = <414000000>;
			qcom,bus-freq = <8>;
			qcom,bus-min = <7>;
			qcom,bus-max = <9>;
		};

		qcom,gpu-pwrlevel@4 {
			reg = <4>;
			qcom,gpu-freq = <342000000>;
			qcom,bus-freq = <6>;
			qcom,bus-min = <5>;
			qcom,bus-max = <7>;
		};

		qcom,gpu-pwrlevel@5 {
			reg = <5>;
			qcom,gpu-freq = <257000000>;
			qcom,bus-freq = <4>;
			qcom,bus-min = <3>;
			qcom,bus-max = <5>;
		};

		qcom,gpu-pwrlevel@6 {
			reg = <6>;
			qcom,gpu-freq = <0>;
			qcom,bus-freq = <0>;
			qcom,bus-min = <0>;
			qcom,bus-max = <0>;
		};
	};
};

&gmu {
	qcom,gmu-pwrlevels {
		#address-cells = <1>;
		#size-cells = <0>;

		compatible = "qcom,gmu-pwrlevels";

		qcom,gmu-pwrlevel@0 {
			reg = <0>;
			qcom,gmu-freq = <500000000>;
		};

		qcom,gmu-pwrlevel@1 {
			reg = <1>;
			qcom,gmu-freq = <200000000>;
		};

		qcom,gmu-pwrlevel@2 {
			reg = <2>;
			qcom,gmu-freq = <0>;
		};
	};
};<|MERGE_RESOLUTION|>--- conflicted
+++ resolved
@@ -475,8 +475,6 @@
 		compatible = "syscon";
 		reg = <0x5091008 0x4>;
 	};
-<<<<<<< HEAD
-=======
 };
 
 /* VDD_APC0 */
@@ -489,7 +487,6 @@
 &pm8998_s12 {
 	regulator-min-microvolt = <568000>;
 	regulator-max-microvolt = <1136000>;
->>>>>>> 7cf6dd03
 };
 
 &clock_cpucc {
