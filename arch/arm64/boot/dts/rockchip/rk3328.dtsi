--- conflicted
+++ resolved
@@ -582,11 +582,7 @@
 	vop_mmu: iommu@ff373f00 {
 		compatible = "rockchip,iommu";
 		reg = <0x0 0xff373f00 0x0 0x100>;
-<<<<<<< HEAD
-		interrupts = <GIC_SPI 32 IRQ_TYPE_LEVEL_HIGH 0>;
-=======
 		interrupts = <GIC_SPI 32 IRQ_TYPE_LEVEL_HIGH>;
->>>>>>> 9abd04af
 		interrupt-names = "vop_mmu";
 		#iommu-cells = <0>;
 		status = "disabled";
