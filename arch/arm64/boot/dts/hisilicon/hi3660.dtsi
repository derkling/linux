--- conflicted
+++ resolved
@@ -440,17 +440,17 @@
 			pinctrl-0 = <&i2c1_pmx_func &i2c1_cfg_func>;
 			status = "ok";
 
-<<<<<<< HEAD
-			rt1711h: rt1711h@4e {
-				compatible = "richtek,rt1711h";
-				reg = <0x4e>;
-				status = "ok";
-				interrupt-parent = <&gpio27>;
-				interrupts = <3 IRQ_TYPE_LEVEL_LOW>;
-				pinctrl-names = "default";
-				pinctrl-0 = <&usb_cfg_func>;
-			};
-=======
+// <<<<<<< HEAD
+// 			rt1711h: rt1711h@4e {
+// 				compatible = "richtek,rt1711h";
+// 				reg = <0x4e>;
+// 				status = "ok";
+// 				interrupt-parent = <&gpio27>;
+// 				interrupts = <3 IRQ_TYPE_LEVEL_LOW>;
+// 				pinctrl-names = "default";
+// 				pinctrl-0 = <&usb_cfg_func>;
+// 			};
+// =======
 			rt1711@4e {
 				compatible = "richtek,rt1711";
 				reg = <0x4e>;
@@ -549,7 +549,7 @@
 			hub_reset_en_gpio = <&gpio4 4 0>;
 			pinctrl-names = "default";
 			pinctrl-0 = <&usbhub5734_pmx_func>;
->>>>>>> a7627b86
+// >>>>>>> remotes/aosp-hikey-dev/dev/hikey960-mainline-WIP
 		};
 
 		i2c3: i2c@fdf0c000 {
@@ -1247,17 +1247,17 @@
 			};
 		};
 
-<<<<<<< HEAD
-		hisi_hikey_usb: hisi_hikey_usb {
-			compatible = "hisilicon,hikey960_usb";
-			typc_vbus_int_gpio,typec-gpios = <&gpio25 2 0>;
-			typc_vbus_enable_val = <1>;
-			otg_gpio = <&gpio25 6 0>;
-			hub_vdd33_en_gpio = <&gpio5 6 0>;
-=======
+// <<<<<<< HEAD
+// 		hisi_hikey_usb: hisi_hikey_usb {
+// 			compatible = "hisilicon,hikey960_usb";
+// 			typc_vbus_int_gpio,typec-gpios = <&gpio25 2 0>;
+// 			typc_vbus_enable_val = <1>;
+// 			otg_gpio = <&gpio25 6 0>;
+// 			hub_vdd33_en_gpio = <&gpio5 6 0>;
+// =======
 		hub5734_gpio:hub5734_gpio {
 			compatible = "hub5734_gpio";
->>>>>>> a7627b86
+// >>>>>>> remotes/aosp-hikey-dev/dev/hikey960-mainline-WIP
 			pinctrl-names = "default";
 			pinctrl-0 = <&usbhub5734_pmx_func>;
 		};
@@ -1309,10 +1309,10 @@
 				snps,tx_de_emphasis_quirk;
 				snps,tx_de_emphasis = <1>;
 				snps,dis_enblslpm_quirk;
-<<<<<<< HEAD
-				snps,gctl-reset-quirk;
-				extcon = <&hisi_hikey_usb>;
-=======
+// <<<<<<< HEAD
+// 				snps,gctl-reset-quirk;
+// 				extcon = <&hisi_hikey_usb>;
+// =======
 				extcon = <&hisi_pd>;
 			};
 		};
@@ -1356,7 +1356,7 @@
 
 			simple-audio-card,codec {
 				sound-dai = <&adv7533>;
->>>>>>> a7627b86
+// >>>>>>> remotes/aosp-hikey-dev/dev/hikey960-mainline-WIP
 			};
 		};
 	};
