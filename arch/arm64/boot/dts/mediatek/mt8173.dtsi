/*
 * Copyright (c) 2014 MediaTek Inc.
 * Author: Eddie Huang <eddie.huang@mediatek.com>
 *
 * This program is free software; you can redistribute it and/or modify
 * it under the terms of the GNU General Public License version 2 as
 * published by the Free Software Foundation.
 *
 * This program is distributed in the hope that it will be useful,
 * MERCHANTABILITY or FITNESS FOR A PARTICULAR PURPOSE.  See the
 * GNU General Public License for more details.
 */

#include <dt-bindings/clock/mt8173-clk.h>
#include <dt-bindings/interrupt-controller/irq.h>
#include <dt-bindings/interrupt-controller/arm-gic.h>
#include <dt-bindings/memory/mt8173-larb-port.h>
#include <dt-bindings/phy/phy.h>
#include <dt-bindings/power/mt8173-power.h>
#include <dt-bindings/reset/mt8173-resets.h>
#include "mt8173-pinfunc.h"

/ {
	compatible = "mediatek,mt8173";
	interrupt-parent = <&sysirq>;
	#address-cells = <2>;
	#size-cells = <2>;

	aliases {
		ovl0 = &ovl0;
		ovl1 = &ovl1;
		rdma0 = &rdma0;
		rdma1 = &rdma1;
		rdma2 = &rdma2;
		wdma0 = &wdma0;
		wdma1 = &wdma1;
		color0 = &color0;
		color1 = &color1;
		split0 = &split0;
		split1 = &split1;
		dpi0 = &dpi0;
		dsi0 = &dsi0;
		dsi1 = &dsi1;
	};

	cpus {
		#address-cells = <1>;
		#size-cells = <0>;

		cpu-map {
			cluster0 {
				core0 {
					cpu = <&cpu0>;
				};
				core1 {
					cpu = <&cpu1>;
				};
			};

			cluster1 {
				core0 {
					cpu = <&cpu2>;
				};
				core1 {
					cpu = <&cpu3>;
				};
			};
		};

		cpu0: cpu@0 {
			device_type = "cpu";
			compatible = "arm,cortex-a53";
			reg = <0x000>;
			enable-method = "psci";
			cpu-idle-states = <&CPU_SLEEP_0>;
<<<<<<< HEAD
			clocks = <&infracfg CLK_INFRA_CA53SEL>,
				 <&apmixedsys CLK_APMIXED_MAINPLL>;
			clock-names = "cpu", "intermediate";
			operating-points = <
				507000	859000
				702000	908000
				1001000	983000
				1105000	1009000
				1183000	1028000
				1404000	1083000
			>;
			#cooling-cells = <2>;
			#cooling-min-level = <0>;
			#cooling-max-level = <7>;
			dynamic-power-coefficient = <263>;
=======
			sched-energy-costs = <&CPU_COST_0 &CLUSTER_COST_0>;
>>>>>>> dcd12807
		};

		cpu1: cpu@1 {
			device_type = "cpu";
			compatible = "arm,cortex-a53";
			reg = <0x001>;
			enable-method = "psci";
			cpu-idle-states = <&CPU_SLEEP_0>;
<<<<<<< HEAD
			clocks = <&infracfg CLK_INFRA_CA53SEL>,
				 <&apmixedsys CLK_APMIXED_MAINPLL>;
			clock-names = "cpu", "intermediate";
			operating-points = <
				507000	859000
				702000	908000
				1001000	983000
				1105000	1009000
				1183000	1028000
				1404000	1083000
			>;
			#cooling-cells = <2>;
			#cooling-min-level = <0>;
			#cooling-max-level = <7>;
			dynamic-power-coefficient = <263>;
=======
			sched-energy-costs = <&CPU_COST_0 &CLUSTER_COST_0>;
>>>>>>> dcd12807
		};

		cpu2: cpu@100 {
			device_type = "cpu";
			compatible = "arm,cortex-a57";
			reg = <0x100>;
			enable-method = "psci";
			cpu-idle-states = <&CPU_SLEEP_0>;
<<<<<<< HEAD
			clocks = <&infracfg CLK_INFRA_CA57SEL>,
				 <&apmixedsys CLK_APMIXED_MAINPLL>;
			clock-names = "cpu", "intermediate";
			operating-points = <
				507000	828000
				702000	867000
				1001000	927000
				1209000	968000
				1404000	1007000
				1612000	1049000
				1807000	1089000
			>;
			#cooling-cells = <2>;
			#cooling-min-level = <0>;
			#cooling-max-level = <7>;
			dynamic-power-coefficient = <530>;
=======
			sched-energy-costs = <&CPU_COST_1 &CLUSTER_COST_1>;
>>>>>>> dcd12807
		};

		cpu3: cpu@101 {
			device_type = "cpu";
			compatible = "arm,cortex-a57";
			reg = <0x101>;
			enable-method = "psci";
			cpu-idle-states = <&CPU_SLEEP_0>;
<<<<<<< HEAD
			clocks = <&infracfg CLK_INFRA_CA57SEL>,
				 <&apmixedsys CLK_APMIXED_MAINPLL>;
			clock-names = "cpu", "intermediate";
			operating-points = <
				507000	828000
				702000	867000
				1001000	927000
				1209000	968000
				1404000	1007000
				1612000	1049000
				1807000	1089000
			>;
			#cooling-cells = <2>;
			#cooling-min-level = <0>;
			#cooling-max-level = <7>;
			dynamic-power-coefficient = <530>;
=======
			sched-energy-costs = <&CPU_COST_1 &CLUSTER_COST_1>;
>>>>>>> dcd12807
		};

		idle-states {
			entry-method = "psci";

			CPU_SLEEP_0: cpu-sleep-0 {
				compatible = "arm,idle-state";
				local-timer-stop;
				entry-latency-us = <639>;
				exit-latency-us = <680>;
				min-residency-us = <1088>;
				arm,psci-suspend-param = <0x0010000>;
			};
		};

		/include/ "mt8173-sched-energy.dtsi"

	};

	psci {
		compatible = "arm,psci-1.0", "arm,psci-0.2", "arm,psci";
		method = "smc";
		cpu_suspend   = <0x84000001>;
		cpu_off	      = <0x84000002>;
		cpu_on	      = <0x84000003>;
	};

	clk26m: oscillator@0 {
		compatible = "fixed-clock";
		#clock-cells = <0>;
		clock-frequency = <26000000>;
		clock-output-names = "clk26m";
	};

	clk32k: oscillator@1 {
		compatible = "fixed-clock";
		#clock-cells = <0>;
		clock-frequency = <32000>;
		clock-output-names = "clk32k";
	};

	cpum_ck: oscillator@2 {
		compatible = "fixed-clock";
		#clock-cells = <0>;
		clock-frequency = <0>;
		clock-output-names = "cpum_ck";
	};

	thermal-zones {
		cpu_thermal: cpu_thermal {
			polling-delay-passive = <1000>; /* milliseconds */
			polling-delay = <1000>; /* milliseconds */

			thermal-sensors = <&thermal 0>;
			sustainable-power = <1500>; /* milliwatts */

			trips {
				threshold: trip-point@0 {
					temperature = <68000>;
					hysteresis = <2000>;
					type = "passive";
				};

				target: trip-point@1 {
					temperature = <85000>;
					hysteresis = <2000>;
					type = "passive";
				};

				cpu_crit: cpu_crit@0 {
					temperature = <115000>;
					hysteresis = <2000>;
					type = "critical";
				};
			};

			cooling-maps {
				map@0 {
					trip = <&target>;
					cooling-device = <&cpu0 0 0>;
					contribution = <1024>;
				};
				map@1 {
					trip = <&target>;
					cooling-device = <&cpu2 0 0>;
					contribution = <2048>;
				};
				map@2 {
					trip = <&target>;
					cooling-device = <&gpu 0 0>;
					contribution = <2048>;
				};
			};
		};
	};

	timer {
		compatible = "arm,armv8-timer";
		interrupt-parent = <&gic>;
		interrupts = <GIC_PPI 13
			      (GIC_CPU_MASK_SIMPLE(4) | IRQ_TYPE_LEVEL_LOW)>,
			     <GIC_PPI 14
			      (GIC_CPU_MASK_SIMPLE(4) | IRQ_TYPE_LEVEL_LOW)>,
			     <GIC_PPI 11
			      (GIC_CPU_MASK_SIMPLE(4) | IRQ_TYPE_LEVEL_LOW)>,
			     <GIC_PPI 10
			      (GIC_CPU_MASK_SIMPLE(4) | IRQ_TYPE_LEVEL_LOW)>;
	};

	soc {
		#address-cells = <2>;
		#size-cells = <2>;
		compatible = "simple-bus";
		ranges;

		topckgen: clock-controller@10000000 {
			compatible = "mediatek,mt8173-topckgen";
			reg = <0 0x10000000 0 0x1000>;
			#clock-cells = <1>;
		};

		infracfg: power-controller@10001000 {
			compatible = "mediatek,mt8173-infracfg", "syscon";
			reg = <0 0x10001000 0 0x1000>;
			#clock-cells = <1>;
			#reset-cells = <1>;
		};

		pericfg: power-controller@10003000 {
			compatible = "mediatek,mt8173-pericfg", "syscon";
			reg = <0 0x10003000 0 0x1000>;
			#clock-cells = <1>;
			#reset-cells = <1>;
		};

		/*
		 * Pinctrl access register at 0x10005000 through regmap.
		 * Register 0x1000b000 is used by EINT.
		 */
		pio: pinctrl@10005000 {
			compatible = "mediatek,mt8173-pinctrl";
			reg = <0 0x1000b000 0 0x1000>;
			mediatek,pctl-regmap = <&syscfg_pctl_a>;
			pins-are-numbered;
			gpio-controller;
			#gpio-cells = <2>;
			interrupt-controller;
			#interrupt-cells = <2>;
			interrupts = <GIC_SPI 145 IRQ_TYPE_LEVEL_HIGH>,
				     <GIC_SPI 146 IRQ_TYPE_LEVEL_HIGH>,
				     <GIC_SPI 147 IRQ_TYPE_LEVEL_HIGH>;

			hdmi_pin: xxx {

				/*hdmi htplg pin*/
				pins1 {
					pinmux = <MT8173_PIN_21_HTPLG__FUNC_HTPLG>;
					input-enable;
					bias-pull-down;
				};

				/*hdmi flt 5v pin*/
				pins2 {
					pinmux = <MT8173_PIN_42_DSI_TE__FUNC_GPIO42>;
					input-enable;
					bias-pull-up;
				};

				/*hdmi 5v pin*/
				pins3 {
					pinmux = <MT8173_PIN_127_LCM_RST__FUNC_GPIO127>;
					output-enable;
					bias-pull-up;
				};
			};

			i2c0_pins_a: i2c0 {
				pins1 {
					pinmux = <MT8173_PIN_45_SDA0__FUNC_SDA0>,
						 <MT8173_PIN_46_SCL0__FUNC_SCL0>;
					bias-disable;
				};
			};

			i2c1_pins_a: i2c1 {
				pins1 {
					pinmux = <MT8173_PIN_125_SDA1__FUNC_SDA1>,
						 <MT8173_PIN_126_SCL1__FUNC_SCL1>;
					bias-disable;
				};
			};

			i2c2_pins_a: i2c2 {
				pins1 {
					pinmux = <MT8173_PIN_43_SDA2__FUNC_SDA2>,
						 <MT8173_PIN_44_SCL2__FUNC_SCL2>;
					bias-disable;
				};
			};

			i2c3_pins_a: i2c3 {
				pins1 {
					pinmux = <MT8173_PIN_106_SDA3__FUNC_SDA3>,
						 <MT8173_PIN_107_SCL3__FUNC_SCL3>;
					bias-disable;
				};
			};

			i2c4_pins_a: i2c4 {
				pins1 {
					pinmux = <MT8173_PIN_133_SDA4__FUNC_SDA4>,
						 <MT8173_PIN_134_SCL4__FUNC_SCL4>;
					bias-disable;
				};
			};

			i2c6_pins_a: i2c6 {
				pins1 {
					pinmux = <MT8173_PIN_100_MSDC2_DAT0__FUNC_SDA5>,
						 <MT8173_PIN_101_MSDC2_DAT1__FUNC_SCL5>;
					bias-disable;
				};
			};
		};

		syscfg_pctl_a: syscfg_pctl_a@10005000 {
			compatible = "mediatek,mt8173-pctl-a-syscfg", "syscon";
			reg = <0 0x10005000 0 0x1000>;
		};

		scpsys: scpsys@10006000 {
			compatible = "mediatek,mt8173-scpsys";
			#power-domain-cells = <1>;
			reg = <0 0x10006000 0 0x1000>;
			clocks = <&clk26m>,
				 <&topckgen CLK_TOP_MM_SEL>,
				 <&topckgen CLK_TOP_VENC_SEL>,
				 <&topckgen CLK_TOP_VENC_LT_SEL>;
			clock-names = "mfg", "mm", "venc", "venc_lt";
			infracfg = <&infracfg>;
		};

		watchdog: watchdog@10007000 {
			compatible = "mediatek,mt8173-wdt",
				     "mediatek,mt6589-wdt";
			reg = <0 0x10007000 0 0x100>;
		};

		timer: timer@10008000 {
			compatible = "mediatek,mt8173-timer",
				     "mediatek,mt6577-timer";
			reg = <0 0x10008000 0 0x1000>;
			interrupts = <GIC_SPI 144 IRQ_TYPE_LEVEL_LOW>;
			clocks = <&infracfg CLK_INFRA_CLK_13M>,
				 <&topckgen CLK_TOP_RTC_SEL>;
		};

		pwrap: pwrap@1000d000 {
			compatible = "mediatek,mt8173-pwrap";
			reg = <0 0x1000d000 0 0x1000>;
			reg-names = "pwrap";
			interrupts = <GIC_SPI 153 IRQ_TYPE_LEVEL_HIGH>;
			resets = <&infracfg MT8173_INFRA_PMIC_WRAP_RST>;
			reset-names = "pwrap";
			clocks = <&infracfg CLK_INFRA_PMICSPI>, <&infracfg CLK_INFRA_PMICWRAP>;
			clock-names = "spi", "wrap";
		};

		cec: cec@10013000 {
			compatible = "mediatek,mt8173-cec";
			reg = <0 0x10013000 0 0xbc>;
			interrupts = <GIC_SPI 167 IRQ_TYPE_LEVEL_LOW>;
			clocks = <&infracfg CLK_INFRA_CEC>;
		};

		vpu: vpu@10020000 {
			compatible = "mediatek,mt8173-vpu";
			reg = <0 0x10020000 0 0x30000>,
			      <0 0x10050000 0 0x100>;
			reg-names = "tcm", "cfg_reg";
			interrupts = <GIC_SPI 166 IRQ_TYPE_LEVEL_HIGH>;
			clocks = <&topckgen CLK_TOP_SCP_SEL>;
			clock-names = "main";
			iommus = <&iommu M4U_PORT_VENC_RCPU>;
		};

		sysirq: intpol-controller@10200620 {
			compatible = "mediatek,mt8173-sysirq",
				     "mediatek,mt6577-sysirq";
			interrupt-controller;
			#interrupt-cells = <3>;
			interrupt-parent = <&gic>;
			reg = <0 0x10200620 0 0x20>;
		};

		iommu: iommu@10205000 {
			compatible = "mediatek,mt8173-m4u";
			reg = <0 0x10205000 0 0x1000>;
			interrupts = <GIC_SPI 139 IRQ_TYPE_LEVEL_LOW>;
			clocks = <&infracfg CLK_INFRA_M4U>;
			clock-names = "bclk";
			mediatek,larbs = <&larb0 &larb1 &larb2
					  &larb3 &larb4 &larb5>;
			#iommu-cells = <1>;
		};

		efuse: efuse@10206000 {
			compatible = "mediatek,mt8173-efuse";
			reg = <0 0x10206000 0 0x1000>;
			#address-cells = <1>;
			#size-cells = <1>;
			thermal_calibration: calib@528 {
				reg = <0x528 0xc>;
			};
		};

		apmixedsys: clock-controller@10209000 {
			compatible = "mediatek,mt8173-apmixedsys";
			reg = <0 0x10209000 0 0x1000>;
			#clock-cells = <1>;
		};

		hdmi_phy: hdmi-phy@10209100 {
			compatible = "mediatek,mt8173-hdmi-phy";
			reg = <0 0x10209100 0 0x24>;
			clocks = <&apmixedsys CLK_APMIXED_HDMI_REF>;
			clock-names = "pll_ref";
			clock-output-names = "hdmitx_dig_cts";
			mediatek,ibias = <0xa>;
			mediatek,ibias_up = <0x1c>;
			#clock-cells = <0>;
			#phy-cells = <0>;
		};

		gce: gce@10212000 {
			compatible = "mediatek,mt8173-gce";
			reg = <0 0x10212000 0 0x1000>;
			interrupts = <GIC_SPI 135 IRQ_TYPE_LEVEL_LOW>;
			clocks = <&infracfg CLK_INFRA_GCE>;
			clock-names = "gce";
		};

		mipi_tx0: mipi-dphy@10215000 {
			compatible = "mediatek,mt8173-mipi-tx";
			reg = <0 0x10215000 0 0x1000>;
			clocks = <&clk26m>;
			clock-output-names = "mipi_tx0_pll";
			#clock-cells = <0>;
			#phy-cells = <0>;
		};

		mipi_tx1: mipi-dphy@10216000 {
			compatible = "mediatek,mt8173-mipi-tx";
			reg = <0 0x10216000 0 0x1000>;
			clocks = <&clk26m>;
			clock-output-names = "mipi_tx1_pll";
			#clock-cells = <0>;
			#phy-cells = <0>;
		};

		gic: interrupt-controller@10220000 {
			compatible = "arm,gic-400";
			#interrupt-cells = <3>;
			interrupt-parent = <&gic>;
			interrupt-controller;
			reg = <0 0x10221000 0 0x1000>,
			      <0 0x10222000 0 0x2000>,
			      <0 0x10224000 0 0x2000>,
			      <0 0x10226000 0 0x2000>;
			interrupts = <GIC_PPI 9
				(GIC_CPU_MASK_SIMPLE(4) | IRQ_TYPE_LEVEL_HIGH)>;
		};

		auxadc: auxadc@11001000 {
			compatible = "mediatek,mt8173-auxadc";
			reg = <0 0x11001000 0 0x1000>;
		};

		uart0: serial@11002000 {
			compatible = "mediatek,mt8173-uart",
				     "mediatek,mt6577-uart";
			reg = <0 0x11002000 0 0x400>;
			interrupts = <GIC_SPI 83 IRQ_TYPE_LEVEL_LOW>;
			clocks = <&pericfg CLK_PERI_UART0_SEL>, <&pericfg CLK_PERI_UART0>;
			clock-names = "baud", "bus";
			status = "disabled";
		};

		uart1: serial@11003000 {
			compatible = "mediatek,mt8173-uart",
				     "mediatek,mt6577-uart";
			reg = <0 0x11003000 0 0x400>;
			interrupts = <GIC_SPI 84 IRQ_TYPE_LEVEL_LOW>;
			clocks = <&pericfg CLK_PERI_UART1_SEL>, <&pericfg CLK_PERI_UART1>;
			clock-names = "baud", "bus";
			status = "disabled";
		};

		uart2: serial@11004000 {
			compatible = "mediatek,mt8173-uart",
				     "mediatek,mt6577-uart";
			reg = <0 0x11004000 0 0x400>;
			interrupts = <GIC_SPI 85 IRQ_TYPE_LEVEL_LOW>;
			clocks = <&pericfg CLK_PERI_UART2_SEL>, <&pericfg CLK_PERI_UART2>;
			clock-names = "baud", "bus";
			status = "disabled";
		};

		uart3: serial@11005000 {
			compatible = "mediatek,mt8173-uart",
				     "mediatek,mt6577-uart";
			reg = <0 0x11005000 0 0x400>;
			interrupts = <GIC_SPI 86 IRQ_TYPE_LEVEL_LOW>;
			clocks = <&pericfg CLK_PERI_UART3_SEL>, <&pericfg CLK_PERI_UART3>;
			clock-names = "baud", "bus";
			status = "disabled";
		};

		i2c0: i2c@11007000 {
			compatible = "mediatek,mt8173-i2c";
			reg = <0 0x11007000 0 0x70>,
			      <0 0x11000100 0 0x80>;
			interrupts = <GIC_SPI 76 IRQ_TYPE_LEVEL_LOW>;
			clock-div = <16>;
			clocks = <&pericfg CLK_PERI_I2C0>,
				 <&pericfg CLK_PERI_AP_DMA>;
			clock-names = "main", "dma";
			pinctrl-names = "default";
			pinctrl-0 = <&i2c0_pins_a>;
			#address-cells = <1>;
			#size-cells = <0>;
			status = "disabled";
		};

		i2c1: i2c@11008000 {
			compatible = "mediatek,mt8173-i2c";
			reg = <0 0x11008000 0 0x70>,
			      <0 0x11000180 0 0x80>;
			interrupts = <GIC_SPI 77 IRQ_TYPE_LEVEL_LOW>;
			clock-div = <16>;
			clocks = <&pericfg CLK_PERI_I2C1>,
				 <&pericfg CLK_PERI_AP_DMA>;
			clock-names = "main", "dma";
			pinctrl-names = "default";
			pinctrl-0 = <&i2c1_pins_a>;
			#address-cells = <1>;
			#size-cells = <0>;
			status = "disabled";
		};

		i2c2: i2c@11009000 {
			compatible = "mediatek,mt8173-i2c";
			reg = <0 0x11009000 0 0x70>,
			      <0 0x11000200 0 0x80>;
			interrupts = <GIC_SPI 78 IRQ_TYPE_LEVEL_LOW>;
			clock-div = <16>;
			clocks = <&pericfg CLK_PERI_I2C2>,
				 <&pericfg CLK_PERI_AP_DMA>;
			clock-names = "main", "dma";
			pinctrl-names = "default";
			pinctrl-0 = <&i2c2_pins_a>;
			#address-cells = <1>;
			#size-cells = <0>;
			status = "disabled";
		};

		spi: spi@1100a000 {
			compatible = "mediatek,mt8173-spi";
			#address-cells = <1>;
			#size-cells = <0>;
			reg = <0 0x1100a000 0 0x1000>;
			interrupts = <GIC_SPI 110 IRQ_TYPE_LEVEL_LOW>;
			clocks = <&topckgen CLK_TOP_SYSPLL3_D2>,
				 <&topckgen CLK_TOP_SPI_SEL>,
				 <&pericfg CLK_PERI_SPI0>;
			clock-names = "parent-clk", "sel-clk", "spi-clk";
			status = "disabled";
		};

		thermal: thermal@1100b000 {
			#thermal-sensor-cells = <0>;
			compatible = "mediatek,mt8173-thermal";
			reg = <0 0x1100b000 0 0x1000>;
			interrupts = <0 70 IRQ_TYPE_LEVEL_LOW>;
			clocks = <&pericfg CLK_PERI_THERM>, <&pericfg CLK_PERI_AUXADC>;
			clock-names = "therm", "auxadc";
			resets = <&pericfg MT8173_PERI_THERM_SW_RST>;
			mediatek,auxadc = <&auxadc>;
			mediatek,apmixedsys = <&apmixedsys>;
			nvmem-cells = <&thermal_calibration>;
			nvmem-cell-names = "calibration-data";
		};

		nor_flash: spi@1100d000 {
			compatible = "mediatek,mt8173-nor";
			reg = <0 0x1100d000 0 0xe0>;
			clocks = <&pericfg CLK_PERI_SPI>,
				 <&topckgen CLK_TOP_SPINFI_IFR_SEL>;
			clock-names = "spi", "sf";
			#address-cells = <1>;
			#size-cells = <0>;
			status = "disabled";
		};

		i2c3: i2c@11010000 {
			compatible = "mediatek,mt8173-i2c";
			reg = <0 0x11010000 0 0x70>,
			      <0 0x11000280 0 0x80>;
			interrupts = <GIC_SPI 79 IRQ_TYPE_LEVEL_LOW>;
			clock-div = <16>;
			clocks = <&pericfg CLK_PERI_I2C3>,
				 <&pericfg CLK_PERI_AP_DMA>;
			clock-names = "main", "dma";
			pinctrl-names = "default";
			pinctrl-0 = <&i2c3_pins_a>;
			#address-cells = <1>;
			#size-cells = <0>;
			status = "disabled";
		};

		i2c4: i2c@11011000 {
			compatible = "mediatek,mt8173-i2c";
			reg = <0 0x11011000 0 0x70>,
			      <0 0x11000300 0 0x80>;
			interrupts = <GIC_SPI 80 IRQ_TYPE_LEVEL_LOW>;
			clock-div = <16>;
			clocks = <&pericfg CLK_PERI_I2C4>,
				 <&pericfg CLK_PERI_AP_DMA>;
			clock-names = "main", "dma";
			pinctrl-names = "default";
			pinctrl-0 = <&i2c4_pins_a>;
			#address-cells = <1>;
			#size-cells = <0>;
			status = "disabled";
		};

		hdmiddc0: i2c@11012000 {
			compatible = "mediatek,mt8173-hdmi-ddc";
			interrupts = <GIC_SPI 81 IRQ_TYPE_LEVEL_LOW>;
			reg = <0 0x11012000 0 0x1C>;
			clocks = <&pericfg CLK_PERI_I2C5>;
			clock-names = "ddc-i2c";
		};

		i2c6: i2c@11013000 {
			compatible = "mediatek,mt8173-i2c";
			reg = <0 0x11013000 0 0x70>,
			      <0 0x11000080 0 0x80>;
			interrupts = <GIC_SPI 82 IRQ_TYPE_LEVEL_LOW>;
			clock-div = <16>;
			clocks = <&pericfg CLK_PERI_I2C6>,
				 <&pericfg CLK_PERI_AP_DMA>;
			clock-names = "main", "dma";
			pinctrl-names = "default";
			pinctrl-0 = <&i2c6_pins_a>;
			#address-cells = <1>;
			#size-cells = <0>;
			status = "disabled";
		};

		afe: audio-controller@11220000  {
			compatible = "mediatek,mt8173-afe-pcm";
			reg = <0 0x11220000 0 0x1000>;
			interrupts = <GIC_SPI 134 IRQ_TYPE_EDGE_FALLING>;
			power-domains = <&scpsys MT8173_POWER_DOMAIN_AUDIO>;
			clocks = <&infracfg CLK_INFRA_AUDIO>,
				 <&topckgen CLK_TOP_AUDIO_SEL>,
				 <&topckgen CLK_TOP_AUD_INTBUS_SEL>,
				 <&topckgen CLK_TOP_APLL1_DIV0>,
				 <&topckgen CLK_TOP_APLL2_DIV0>,
				 <&topckgen CLK_TOP_I2S0_M_SEL>,
				 <&topckgen CLK_TOP_I2S1_M_SEL>,
				 <&topckgen CLK_TOP_I2S2_M_SEL>,
				 <&topckgen CLK_TOP_I2S3_M_SEL>,
				 <&topckgen CLK_TOP_I2S3_B_SEL>;
			clock-names = "infra_sys_audio_clk",
				      "top_pdn_audio",
				      "top_pdn_aud_intbus",
				      "bck0",
				      "bck1",
				      "i2s0_m",
				      "i2s1_m",
				      "i2s2_m",
				      "i2s3_m",
				      "i2s3_b";
			assigned-clocks = <&topckgen CLK_TOP_AUD_1_SEL>,
					  <&topckgen CLK_TOP_AUD_2_SEL>;
			assigned-clock-parents = <&topckgen CLK_TOP_APLL1>,
						 <&topckgen CLK_TOP_APLL2>;
		};

		mmc0: mmc@11230000 {
			compatible = "mediatek,mt8173-mmc",
				     "mediatek,mt8135-mmc";
			reg = <0 0x11230000 0 0x1000>;
			interrupts = <GIC_SPI 71 IRQ_TYPE_LEVEL_LOW>;
			clocks = <&pericfg CLK_PERI_MSDC30_0>,
				 <&topckgen CLK_TOP_MSDC50_0_H_SEL>;
			clock-names = "source", "hclk";
			status = "disabled";
		};

		mmc1: mmc@11240000 {
			compatible = "mediatek,mt8173-mmc",
				     "mediatek,mt8135-mmc";
			reg = <0 0x11240000 0 0x1000>;
			interrupts = <GIC_SPI 72 IRQ_TYPE_LEVEL_LOW>;
			clocks = <&pericfg CLK_PERI_MSDC30_1>,
				 <&topckgen CLK_TOP_AXI_SEL>;
			clock-names = "source", "hclk";
			status = "disabled";
		};

		mmc2: mmc@11250000 {
			compatible = "mediatek,mt8173-mmc",
				     "mediatek,mt8135-mmc";
			reg = <0 0x11250000 0 0x1000>;
			interrupts = <GIC_SPI 73 IRQ_TYPE_LEVEL_LOW>;
			clocks = <&pericfg CLK_PERI_MSDC30_2>,
				 <&topckgen CLK_TOP_AXI_SEL>;
			clock-names = "source", "hclk";
			status = "disabled";
		};

		mmc3: mmc@11260000 {
			compatible = "mediatek,mt8173-mmc",
				     "mediatek,mt8135-mmc";
			reg = <0 0x11260000 0 0x1000>;
			interrupts = <GIC_SPI 74 IRQ_TYPE_LEVEL_LOW>;
			clocks = <&pericfg CLK_PERI_MSDC30_3>,
				 <&topckgen CLK_TOP_MSDC50_2_H_SEL>;
			clock-names = "source", "hclk";
			status = "disabled";
		};

		usb30: usb@11270000 {
			compatible = "mediatek,mt8173-xhci";
			reg = <0 0x11270000 0 0x1000>,
			      <0 0x11280700 0 0x0100>;
			interrupts = <GIC_SPI 115 IRQ_TYPE_LEVEL_LOW>;
			power-domains = <&scpsys MT8173_POWER_DOMAIN_USB>;
			clocks = <&topckgen CLK_TOP_USB30_SEL>,
				 <&pericfg CLK_PERI_USB0>,
				 <&pericfg CLK_PERI_USB1>;
			clock-names = "sys_ck",
				      "wakeup_deb_p0",
				      "wakeup_deb_p1";
			phys = <&phy_port0 PHY_TYPE_USB3>,
			       <&phy_port1 PHY_TYPE_USB2>;
			mediatek,syscon-wakeup = <&pericfg>;
			status = "okay";
		};

		u3phy: usb-phy@11290000 {
			compatible = "mediatek,mt8173-u3phy";
			reg = <0 0x11290000 0 0x800>;
			clocks = <&apmixedsys CLK_APMIXED_REF2USB_TX>;
			clock-names = "u3phya_ref";
			#address-cells = <2>;
			#size-cells = <2>;
			ranges;
			status = "okay";

			phy_port0: port@11290800 {
				reg = <0 0x11290800 0 0x800>;
				#phy-cells = <1>;
				status = "okay";
			};

			phy_port1: port@11291000 {
				reg = <0 0x11291000 0 0x800>;
				#phy-cells = <1>;
				status = "okay";
			};
		};

		gpu: mfgsys-gpu@13000000 {
			compatible = "mediatek,mt8173-gpu";
			reg = <0 0x13000000 0 0xffff>, <0 0x13fff000 0 0x1000>;
			power-domains =	<&scpsys MT8173_POWER_DOMAIN_MFG>;
			clocks = <&apmixedsys CLK_APMIXED_MMPLL>,
				 <&topckgen CLK_TOP_MEM_MFG_IN_SEL>,
				 <&topckgen CLK_TOP_AXI_MFG_IN_SEL>,
				 <&topckgen CLK_TOP_AXI_SEL>,
				 <&topckgen CLK_TOP_MEM_SEL>,
				 <&topckgen CLK_TOP_MFG_SEL>;
			clock-names = "mmpll_clk",
				      "mfg_mem_in_sel",
				      "mfg_axi_in_sel",
				      "top_axi",
				      "top_mem",
				      "top_mfg";
			interrupts = <0 217 IRQ_TYPE_LEVEL_LOW>;
			interrupt-names = "RGX";
			status = "disabled";
			#cooling-cells = <2>;
			#cooling-min-level = <0>;
			#cooling-max-level = <3>;
		};

		mfgsys: mfgsys@13fff000 {
			compatible = "mediatek,mt8173-mfgsys", "syscon";
			reg = <0 0x13fff000 0 0x1000>;
			#clock-cells = <1>;
		};

		mdp: mediatek-mdp@14001000 {
			compatible = "mediatek,mt8173-mdp";
			clocks = <&mmsys CLK_MM_MDP_RDMA0>,
				 <&mmsys CLK_MM_MDP_RDMA1>,
				 <&mmsys CLK_MM_MDP_RSZ0>,
				 <&mmsys CLK_MM_MDP_RSZ1>,
				 <&mmsys CLK_MM_MDP_RSZ2>,
				 <&mmsys CLK_MM_MDP_WDMA>,
				 <&mmsys CLK_MM_MDP_WROT0>,
				 <&mmsys CLK_MM_MDP_WROT1>,
				 <&mmsys CLK_MM_MUTEX_32K>;
			clock-names = "mdp_rdma0_clk",
				      "mdp_rdma1_clk",
				      "mdp_rsz0_clk",
				      "mdp_rsz1_clk",
				      "mdp_rsz2_clk",
				      "mdp_wdma_clk",
				      "mdp_wrot0_clk",
				      "mdp_wrot1_clk",
				      "mdp_mutex_clk";
			power-domains = <&scpsys MT8173_POWER_DOMAIN_MM>;
			mediatek,larb = <&larb0 &larb4>;
			iommus = <&iommu M4U_PORT_MDP_RDMA0>,
				 <&iommu M4U_PORT_MDP_WDMA>,
				 <&iommu M4U_PORT_MDP_WROT0>,
				 <&iommu M4U_PORT_MDP_RDMA1>,
				 <&iommu M4U_PORT_MDP_WROT1>;
			mediatek,vpu = <&vpu>;
		};

		mmsys: clock-controller@14000000 {
			compatible = "mediatek,mt8173-mmsys", "syscon";
			reg = <0 0x14000000 0 0x1000>;
			power-domains = <&scpsys MT8173_POWER_DOMAIN_MM>;
			#clock-cells = <1>;

			/* FIXME - remove iommus here */
			iommus = <&iommu M4U_PORT_DISP_OVL0>,
				 <&iommu M4U_PORT_DISP_OVL1>;
			mediatek,gce = <&gce>;
		};

		ovl0: ovl@1400c000 {
			compatible = "mediatek,mt8173-disp-ovl";
			reg = <0 0x1400c000 0 0x1000>;
			interrupts = <GIC_SPI 180 IRQ_TYPE_LEVEL_LOW>;
			power-domains = <&scpsys MT8173_POWER_DOMAIN_MM>;
			clocks = <&mmsys CLK_MM_DISP_OVL0>;
			iommus = <&iommu M4U_PORT_DISP_OVL0>;
			mediatek,larb = <&larb0>;
		};

		ovl1: ovl@1400d000 {
			compatible = "mediatek,mt8173-disp-ovl";
			reg = <0 0x1400d000 0 0x1000>;
			interrupts = <GIC_SPI 181 IRQ_TYPE_LEVEL_LOW>;
			power-domains = <&scpsys MT8173_POWER_DOMAIN_MM>;
			clocks = <&mmsys CLK_MM_DISP_OVL1>;
			iommus = <&iommu M4U_PORT_DISP_OVL1>;
			mediatek,larb = <&larb4>;
		};

		rdma0: rdma@1400e000 {
			compatible = "mediatek,mt8173-disp-rdma";
			reg = <0 0x1400e000 0 0x1000>;
			interrupts = <GIC_SPI 182 IRQ_TYPE_LEVEL_LOW>;
			power-domains = <&scpsys MT8173_POWER_DOMAIN_MM>;
			clocks = <&mmsys CLK_MM_DISP_RDMA0>;
			iommus = <&iommu M4U_PORT_DISP_RDMA0>;
			mediatek,larb = <&larb0>;
		};

		rdma1: rdma@1400f000 {
			compatible = "mediatek,mt8173-disp-rdma";
			reg = <0 0x1400f000 0 0x1000>;
			interrupts = <GIC_SPI 183 IRQ_TYPE_LEVEL_LOW>;
			power-domains = <&scpsys MT8173_POWER_DOMAIN_MM>;
			clocks = <&mmsys CLK_MM_DISP_RDMA1>;
			iommus = <&iommu M4U_PORT_DISP_RDMA1>;
			mediatek,larb = <&larb4>;
		};

		rdma2: rdma@14010000 {
			compatible = "mediatek,mt8173-disp-rdma";
			reg = <0 0x14010000 0 0x1000>;
			interrupts = <GIC_SPI 184 IRQ_TYPE_LEVEL_LOW>;
			power-domains = <&scpsys MT8173_POWER_DOMAIN_MM>;
			clocks = <&mmsys CLK_MM_DISP_RDMA2>;
			iommus = <&iommu M4U_PORT_DISP_RDMA2>;
			mediatek,larb = <&larb4>;
		};

		wdma0: wdma@14011000 {
			compatible = "mediatek,mt8173-disp-wdma";
			reg = <0 0x14011000 0 0x1000>;
			interrupts = <GIC_SPI 185 IRQ_TYPE_LEVEL_LOW>;
			power-domains = <&scpsys MT8173_POWER_DOMAIN_MM>;
			clocks = <&mmsys CLK_MM_DISP_WDMA0>;
			iommus = <&iommu M4U_PORT_DISP_WDMA0>;
			mediatek,larb = <&larb0>;
		};

		wdma1: wdma@14012000 {
			compatible = "mediatek,mt8173-disp-wdma";
			reg = <0 0x14012000 0 0x1000>;
			interrupts = <GIC_SPI 186 IRQ_TYPE_LEVEL_LOW>;
			power-domains = <&scpsys MT8173_POWER_DOMAIN_MM>;
			clocks = <&mmsys CLK_MM_DISP_WDMA1>;
			iommus = <&iommu M4U_PORT_DISP_WDMA1>;
			mediatek,larb = <&larb4>;
		};

		color0: color@14013000 {
			compatible = "mediatek,mt8173-disp-color";
			reg = <0 0x14013000 0 0x1000>;
			interrupts = <GIC_SPI 187 IRQ_TYPE_LEVEL_LOW>;
			power-domains = <&scpsys MT8173_POWER_DOMAIN_MM>;
			clocks = <&mmsys CLK_MM_DISP_COLOR0>;
		};

		color1: color@14014000 {
			compatible = "mediatek,mt8173-disp-color";
			reg = <0 0x14014000 0 0x1000>;
			interrupts = <GIC_SPI 188 IRQ_TYPE_LEVEL_LOW>;
			power-domains = <&scpsys MT8173_POWER_DOMAIN_MM>;
			clocks = <&mmsys CLK_MM_DISP_COLOR1>;
		};

		aal@14015000 {
			compatible = "mediatek,mt8173-disp-aal";
			reg = <0 0x14015000 0 0x1000>;
			interrupts = <GIC_SPI 189 IRQ_TYPE_LEVEL_LOW>;
			power-domains = <&scpsys MT8173_POWER_DOMAIN_MM>;
			clocks = <&mmsys CLK_MM_DISP_AAL>;
		};

		gamma@14016000 {
			compatible = "mediatek,mt8173-disp-gamma";
			reg = <0 0x14016000 0 0x1000>;
			interrupts = <GIC_SPI 190 IRQ_TYPE_LEVEL_LOW>;
			power-domains = <&scpsys MT8173_POWER_DOMAIN_MM>;
			clocks = <&mmsys CLK_MM_DISP_GAMMA>;
		};

		merge@14017000 {
			compatible = "mediatek,mt8173-disp-merge";
			reg = <0 0x14017000 0 0x1000>;
			power-domains = <&scpsys MT8173_POWER_DOMAIN_MM>;
			clocks = <&mmsys CLK_MM_DISP_MERGE>;
		};

		split0: split@14018000 {
			compatible = "mediatek,mt8173-disp-split";
			reg = <0 0x14018000 0 0x1000>;
			power-domains = <&scpsys MT8173_POWER_DOMAIN_MM>;
			clocks = <&mmsys CLK_MM_DISP_SPLIT0>;
		};

		split1: split@14019000 {
			compatible = "mediatek,mt8173-disp-split";
			reg = <0 0x14019000 0 0x1000>;
			power-domains = <&scpsys MT8173_POWER_DOMAIN_MM>;
			clocks = <&mmsys CLK_MM_DISP_SPLIT1>;
		};

		ufoe@1401a000 {
			compatible = "mediatek,mt8173-disp-ufoe";
			reg = <0 0x1401a000 0 0x1000>;
			interrupts = <GIC_SPI 191 IRQ_TYPE_LEVEL_LOW>;
			power-domains = <&scpsys MT8173_POWER_DOMAIN_MM>;
			clocks = <&mmsys CLK_MM_DISP_UFOE>;
		};

		dsi0: dsi@1401b000 {
			compatible = "mediatek,mt8173-dsi";
			reg = <0 0x1401b000 0 0x1000>;
			interrupts = <GIC_SPI 192 IRQ_TYPE_LEVEL_LOW>;
			power-domains = <&scpsys MT8173_POWER_DOMAIN_MM>;
			clocks = <&mmsys CLK_MM_DSI0_ENGINE>,
				 <&mmsys CLK_MM_DSI0_DIGITAL>,
				 <&mipi_tx0>;
			clock-names = "engine", "digital", "hs";
			phys = <&mipi_tx0>;
			phy-names = "dphy";
		};

		dsi1: dsi@1401c000 {
			compatible = "mediatek,mt8173-dsi";
			reg = <0 0x1401c000 0 0x1000>;
			interrupts = <GIC_SPI 193 IRQ_TYPE_LEVEL_LOW>;
			power-domains = <&scpsys MT8173_POWER_DOMAIN_MM>;
			clocks = <&mmsys CLK_MM_DSI1_ENGINE>,
				 <&mmsys CLK_MM_DSI1_DIGITAL>,
				 <&mipi_tx1>;
			clock-names = "engine", "digital", "hs";
			phy = <&mipi_tx1>;
			phy-names = "dphy";
			status = "disabled";
		};

		dpi0: dpi@1401d000 {
			compatible = "mediatek,mt8173-dpi";
			reg = <0 0x1401d000 0 0x1000>;
			interrupts = <GIC_SPI 194 IRQ_TYPE_LEVEL_LOW>;
			power-domains = <&scpsys MT8173_POWER_DOMAIN_MM>;
			clocks = <&mmsys CLK_MM_DPI_PIXEL>,
				 <&mmsys CLK_MM_DPI_ENGINE>,
				 <&apmixedsys CLK_APMIXED_TVDPLL>;
			clock-names = "pixel", "engine", "pll";

			port {
				dpi0_out: endpoint {
					remote-endpoint = <&hdmi0_in>;
				};
			};
		};

		pwm0: pwm@1401e000 {
			compatible = "mediatek,mt8173-disp-pwm",
				     "mediatek,mt6595-disp-pwm";
			reg = <0 0x1401e000 0 0x1000>;
			#pwm-cells = <2>;
			clocks = <&mmsys CLK_MM_DISP_PWM026M>,
				 <&mmsys CLK_MM_DISP_PWM0MM>;
			clock-names = "main", "mm";
			status = "disabled";
		};

		pwm1: pwm@1401f000 {
			compatible = "mediatek,mt8173-disp-pwm",
				     "mediatek,mt6595-disp-pwm";
			reg = <0 0x1401f000 0 0x1000>;
			#pwm-cells = <2>;
			clocks = <&mmsys CLK_MM_DISP_PWM126M>,
				 <&mmsys CLK_MM_DISP_PWM1MM>;
			clock-names = "main", "mm";
			status = "disabled";
		};

		mutex: mutex@14020000 {
			compatible = "mediatek,mt8173-disp-mutex";
			reg = <0 0x14020000 0 0x1000>;
			interrupts = <GIC_SPI 169 IRQ_TYPE_LEVEL_LOW>;
			power-domains = <&scpsys MT8173_POWER_DOMAIN_MM>;
			clocks = <&mmsys CLK_MM_MUTEX_32K>;
		};

		od@14023000 {
			compatible = "mediatek,mt8173-disp-od";
			reg = <0 0x14023000 0 0x1000>;
			clocks = <&mmsys CLK_MM_DISP_OD>;
		};

		larb0: larb@14021000 {
			compatible = "mediatek,mt8173-smi-larb";
			reg = <0 0x14021000 0 0x1000>;
			mediatek,smi = <&smi_common>;
			power-domains = <&scpsys MT8173_POWER_DOMAIN_MM>;
			clocks = <&mmsys CLK_MM_SMI_LARB0>,
				 <&mmsys CLK_MM_SMI_LARB0>;
			clock-names = "apb", "smi";
		};

		smi_common: smi@14022000 {
			compatible = "mediatek,mt8173-smi-common";
			reg = <0 0x14022000 0 0x1000>;
			power-domains = <&scpsys MT8173_POWER_DOMAIN_MM>;
			clocks = <&mmsys CLK_MM_SMI_COMMON>,
				 <&mmsys CLK_MM_SMI_COMMON>;
			clock-names = "apb", "smi";
		};

		hdmi0: hdmi@14025000 {
			compatible = "mediatek,mt8173-hdmi";
			reg = <0 0x14025000 0 0x400>;
			interrupts = <GIC_SPI 206 IRQ_TYPE_LEVEL_LOW>;
			clocks = <&mmsys CLK_MM_HDMI_PIXEL>,
				 <&mmsys CLK_MM_HDMI_PLLCK>,
				 <&mmsys CLK_MM_HDMI_AUDIO>,
				 <&mmsys CLK_MM_HDMI_SPDIF>;
			clock-names = "pixel", "pll", "bclk", "spdif";
			pinctrl-names = "default";
			pinctrl-0 = <&hdmi_pin>;
			phys = <&hdmi_phy>;
			phy-names = "hdmi";
			mediatek,syscon-hdmi = <&mmsys 0x900>;
			assigned-clocks = <&topckgen CLK_TOP_HDMI_SEL>;
			assigned-clock-parents = <&hdmi_phy>;
			status = "disabled";

			ports {
				#address-cells = <1>;
				#size-cells = <0>;

				port@0 {
					reg = <0>;

					hdmi0_in: endpoint {
						remote-endpoint = <&dpi0_out>;
					};
				};
			};
		};

		larb4: larb@14027000 {
			compatible = "mediatek,mt8173-smi-larb";
			reg = <0 0x14027000 0 0x1000>;
			mediatek,smi = <&smi_common>;
			power-domains = <&scpsys MT8173_POWER_DOMAIN_MM>;
			clocks = <&mmsys CLK_MM_SMI_LARB4>,
				 <&mmsys CLK_MM_SMI_LARB4>;
			clock-names = "apb", "smi";
		};

		imgsys: clock-controller@15000000 {
			compatible = "mediatek,mt8173-imgsys", "syscon";
			reg = <0 0x15000000 0 0x1000>;
			#clock-cells = <1>;
		};

		larb2: larb@15001000 {
			compatible = "mediatek,mt8173-smi-larb";
			reg = <0 0x15001000 0 0x1000>;
			mediatek,smi = <&smi_common>;
			power-domains = <&scpsys MT8173_POWER_DOMAIN_ISP>;
			clocks = <&imgsys CLK_IMG_LARB2_SMI>,
				 <&imgsys CLK_IMG_LARB2_SMI>;
			clock-names = "apb", "smi";
		};

		vdecsys: clock-controller@16000000 {
			compatible = "mediatek,mt8173-vdecsys", "syscon";
			reg = <0 0x16000000 0 0x1000>;
			#clock-cells = <1>;
		};

		vcodec_dec: vcodec@16000000 {
			compatible = "mediatek,mt8173-vcodec-dec";
			reg = <0 0x16000000 0 0x100>,	/* VDEC_SYS */
			      <0 0x16020000 0 0x1000>,	/* VDEC_MISC */
			      <0 0x16021000 0 0x800>,	/* VDEC_LD */
			      <0 0x16021800 0 0x800>,	/* VDEC_TOP */
			      <0 0x16022000 0 0x1000>,	/* VDEC_CM */
			      <0 0x16023000 0 0x1000>,	/* VDEC_AD */
			      <0 0x16024000 0 0x1000>,	/* VDEC_AV */
			      <0 0x16025000 0 0x1000>,	/* VDEC_PP */
			      <0 0x16026800 0 0x800>,	/* VDEC_HWD */
			      <0 0x16027000 0 0x800>,	/* VDEC_HWQ */
			      <0 0x16027800 0 0x800>,	/* VDEC_HWB */
			      <0 0x16028400 0 0x400>;	/* VDEC_HWG */
			interrupts = <GIC_SPI 204 IRQ_TYPE_LEVEL_LOW>;
			mediatek,larb = <&larb1>;
			iommus = <&iommu M4U_PORT_HW_VDEC_MC_EXT>,
				 <&iommu M4U_PORT_HW_VDEC_PP_EXT>,
				 <&iommu M4U_PORT_HW_VDEC_AVC_MV_EXT>,
				 <&iommu M4U_PORT_HW_VDEC_PRED_RD_EXT>,
				 <&iommu M4U_PORT_HW_VDEC_PRED_WR_EXT>,
				 <&iommu M4U_PORT_HW_VDEC_UFO_EXT>,
				 <&iommu M4U_PORT_HW_VDEC_VLD_EXT>,
				 <&iommu M4U_PORT_HW_VDEC_VLD2_EXT>;
			mediatek,vpu = <&vpu>;
			power-domains = <&scpsys MT8173_POWER_DOMAIN_VDEC>;
			clocks = <&apmixedsys CLK_APMIXED_VCODECPLL>,
				 <&topckgen CLK_TOP_UNIVPLL_D2>,
				 <&topckgen CLK_TOP_CCI400_SEL>,
				 <&topckgen CLK_TOP_VDEC_SEL>,
				 <&topckgen CLK_TOP_VCODECPLL>;
			clock-names = "vcodecpll",
				      "univpll_d2",
				      "clk_cci400_sel",
				      "vdec_sel",
				      "vdecpll";
		};

		larb1: larb@16010000 {
			compatible = "mediatek,mt8173-smi-larb";
			reg = <0 0x16010000 0 0x1000>;
			mediatek,smi = <&smi_common>;
			power-domains = <&scpsys MT8173_POWER_DOMAIN_VDEC>;
			clocks = <&vdecsys CLK_VDEC_CKEN>,
				 <&vdecsys CLK_VDEC_LARB_CKEN>;
			clock-names = "apb", "smi";
		};

		vencsys: clock-controller@18000000 {
			compatible = "mediatek,mt8173-vencsys", "syscon";
			reg = <0 0x18000000 0 0x1000>;
			#clock-cells = <1>;
		};

		larb3: larb@18001000 {
			compatible = "mediatek,mt8173-smi-larb";
			reg = <0 0x18001000 0 0x1000>;
			mediatek,smi = <&smi_common>;
			power-domains = <&scpsys MT8173_POWER_DOMAIN_VENC>;
			clocks = <&vencsys CLK_VENC_CKE1>,
				 <&vencsys CLK_VENC_CKE0>;
			clock-names = "apb", "smi";
		};

		vcodec_enc: vcodec@18002000 {
			compatible = "mediatek,mt8173-vcodec-enc";
			reg = <0 0x18002000 0 0x1000>,	/* VENC_SYS */
			      <0 0x19002000 0 0x1000>;	/* VENC_LT_SYS */
			interrupts = <GIC_SPI 198 IRQ_TYPE_LEVEL_LOW>,
				     <GIC_SPI 202 IRQ_TYPE_LEVEL_LOW>;
			mediatek,larb = <&larb3>,
					<&larb5>;
			iommus = <&iommu M4U_PORT_VENC_RCPU>,
				 <&iommu M4U_PORT_VENC_REC>,
				 <&iommu M4U_PORT_VENC_BSDMA>,
				 <&iommu M4U_PORT_VENC_SV_COMV>,
				 <&iommu M4U_PORT_VENC_RD_COMV>,
				 <&iommu M4U_PORT_VENC_CUR_LUMA>,
				 <&iommu M4U_PORT_VENC_CUR_CHROMA>,
				 <&iommu M4U_PORT_VENC_REF_LUMA>,
				 <&iommu M4U_PORT_VENC_REF_CHROMA>,
				 <&iommu M4U_PORT_VENC_NBM_RDMA>,
				 <&iommu M4U_PORT_VENC_NBM_WDMA>,
				 <&iommu M4U_PORT_VENC_RCPU_SET2>,
				 <&iommu M4U_PORT_VENC_REC_FRM_SET2>,
				 <&iommu M4U_PORT_VENC_BSDMA_SET2>,
				 <&iommu M4U_PORT_VENC_SV_COMA_SET2>,
				 <&iommu M4U_PORT_VENC_RD_COMA_SET2>,
				 <&iommu M4U_PORT_VENC_CUR_LUMA_SET2>,
				 <&iommu M4U_PORT_VENC_CUR_CHROMA_SET2>,
				 <&iommu M4U_PORT_VENC_REF_LUMA_SET2>,
				 <&iommu M4U_PORT_VENC_REC_CHROMA_SET2>;
			mediatek,vpu = <&vpu>;
			clocks = <&apmixedsys CLK_APMIXED_VENCPLL>,
				 <&topckgen CLK_TOP_VENC_LT_SEL>,
				 <&topckgen CLK_TOP_VCODECPLL_370P5>;
			clock-names = "vencpll",
				      "venc_lt_sel",
				      "vcodecpll_370p5_ck";
		};

		vencltsys: clock-controller@19000000 {
			compatible = "mediatek,mt8173-vencltsys", "syscon";
			reg = <0 0x19000000 0 0x1000>;
			#clock-cells = <1>;
		};

		larb5: larb@19001000 {
			compatible = "mediatek,mt8173-smi-larb";
			reg = <0 0x19001000 0 0x1000>;
			mediatek,smi = <&smi_common>;
			power-domains = <&scpsys MT8173_POWER_DOMAIN_VENC_LT>;
			clocks = <&vencltsys CLK_VENCLT_CKE1>,
				 <&vencltsys CLK_VENCLT_CKE0>;
			clock-names = "apb", "smi";
		};
	};
};
<|MERGE_RESOLUTION|>--- conflicted
+++ resolved
@@ -73,7 +73,6 @@
 			reg = <0x000>;
 			enable-method = "psci";
 			cpu-idle-states = <&CPU_SLEEP_0>;
-<<<<<<< HEAD
 			clocks = <&infracfg CLK_INFRA_CA53SEL>,
 				 <&apmixedsys CLK_APMIXED_MAINPLL>;
 			clock-names = "cpu", "intermediate";
@@ -89,9 +88,7 @@
 			#cooling-min-level = <0>;
 			#cooling-max-level = <7>;
 			dynamic-power-coefficient = <263>;
-=======
 			sched-energy-costs = <&CPU_COST_0 &CLUSTER_COST_0>;
->>>>>>> dcd12807
 		};
 
 		cpu1: cpu@1 {
@@ -100,7 +97,6 @@
 			reg = <0x001>;
 			enable-method = "psci";
 			cpu-idle-states = <&CPU_SLEEP_0>;
-<<<<<<< HEAD
 			clocks = <&infracfg CLK_INFRA_CA53SEL>,
 				 <&apmixedsys CLK_APMIXED_MAINPLL>;
 			clock-names = "cpu", "intermediate";
@@ -116,9 +112,7 @@
 			#cooling-min-level = <0>;
 			#cooling-max-level = <7>;
 			dynamic-power-coefficient = <263>;
-=======
 			sched-energy-costs = <&CPU_COST_0 &CLUSTER_COST_0>;
->>>>>>> dcd12807
 		};
 
 		cpu2: cpu@100 {
@@ -127,7 +121,6 @@
 			reg = <0x100>;
 			enable-method = "psci";
 			cpu-idle-states = <&CPU_SLEEP_0>;
-<<<<<<< HEAD
 			clocks = <&infracfg CLK_INFRA_CA57SEL>,
 				 <&apmixedsys CLK_APMIXED_MAINPLL>;
 			clock-names = "cpu", "intermediate";
@@ -144,9 +137,7 @@
 			#cooling-min-level = <0>;
 			#cooling-max-level = <7>;
 			dynamic-power-coefficient = <530>;
-=======
 			sched-energy-costs = <&CPU_COST_1 &CLUSTER_COST_1>;
->>>>>>> dcd12807
 		};
 
 		cpu3: cpu@101 {
@@ -155,7 +146,6 @@
 			reg = <0x101>;
 			enable-method = "psci";
 			cpu-idle-states = <&CPU_SLEEP_0>;
-<<<<<<< HEAD
 			clocks = <&infracfg CLK_INFRA_CA57SEL>,
 				 <&apmixedsys CLK_APMIXED_MAINPLL>;
 			clock-names = "cpu", "intermediate";
@@ -172,9 +162,7 @@
 			#cooling-min-level = <0>;
 			#cooling-max-level = <7>;
 			dynamic-power-coefficient = <530>;
-=======
 			sched-energy-costs = <&CPU_COST_1 &CLUSTER_COST_1>;
->>>>>>> dcd12807
 		};
 
 		idle-states {
