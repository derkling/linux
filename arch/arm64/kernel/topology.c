--- conflicted
+++ resolved
@@ -19,41 +19,13 @@
 #include <linux/nodemask.h>
 #include <linux/of.h>
 #include <linux/sched.h>
-<<<<<<< HEAD
-=======
-#include <linux/slab.h>
->>>>>>> aea90f89
 #include <linux/sched.h>
 #include <linux/sched_energy.h>
 
 #include <asm/cputype.h>
 #include <asm/topology.h>
 
-<<<<<<< HEAD
-=======
-/*
- * cpu power table
- * This per cpu data structure describes the relative capacity of each core.
- * On a heteregenous system, cores don't have the same computation capacity
- * and we reflect that difference in the cpu_power field so the scheduler can
- * take this difference into account during load balance. A per cpu structure
- * is preferred because each CPU updates its own cpu_power field during the
- * load balance except for idle cores. One idle core is selected to run the
- * rebalance_domains for all idle cores and the cpu_power can be updated
- * during this sequence.
- */
->>>>>>> aea90f89
 static DEFINE_PER_CPU(unsigned long, cpu_scale) = SCHED_CAPACITY_SCALE;
-
-unsigned long scale_cpu_capacity(struct sched_domain *sd, int cpu)
-{
-	return per_cpu(cpu_scale, cpu);
-}
-
-static void set_capacity_scale(unsigned int cpu, unsigned long capacity)
-{
-	per_cpu(cpu_scale, cpu) = capacity;
-}
 
 unsigned long scale_cpu_capacity(struct sched_domain *sd, int cpu)
 {
@@ -300,71 +272,11 @@
 	{ NULL, },
 };
 
-<<<<<<< HEAD
 static void update_cpu_capacity(unsigned int cpu)
-=======
-/* sd energy functions */
-static inline
-const struct sched_group_energy * const cpu_cluster_energy(int cpu)
-{
-	struct sched_group_energy *sge = sge_array[cpu][SD_LEVEL1];
-
-	if (!sge) {
-		pr_warn("Invalid sched_group_energy for Cluster%d\n", cpu);
-		return NULL;
-	}
-
-	return sge;
-}
-
-static inline
-const struct sched_group_energy * const cpu_core_energy(int cpu)
-{
-	struct sched_group_energy *sge = sge_array[cpu][SD_LEVEL0];
-
-	if (!sge) {
-		pr_warn("Invalid sched_group_energy for CPU%d\n", cpu);
-		return NULL;
-	}
-
-	return sge;
-}
-
-const struct cpumask *cpu_coregroup_mask(int cpu)
->>>>>>> aea90f89
 {
 	unsigned long capacity = SCHED_CAPACITY_SCALE;
 
 	if (cpu_core_energy(cpu)) {
-		int max_cap_idx = cpu_core_energy(cpu)->nr_cap_states - 1;
-		capacity = cpu_core_energy(cpu)->cap_states[max_cap_idx].cap;
-	}
-
-	set_capacity_scale(cpu, capacity);
-
-	pr_info("CPU%d: update cpu_capacity %lu\n",
-		cpu, arch_scale_cpu_capacity(NULL, cpu));
-}
-
-static inline int cpu_corepower_flags(void)
-{
-	return SD_SHARE_PKG_RESOURCES  | SD_SHARE_POWERDOMAIN | \
-	       SD_SHARE_CAP_STATES;
-}
-
-static struct sched_domain_topology_level arm64_topology[] = {
-#ifdef CONFIG_SCHED_MC
-	{ cpu_coregroup_mask, cpu_corepower_flags, cpu_core_energy, SD_INIT_NAME(MC) },
-#endif
-	{ cpu_cpu_mask, NULL, cpu_cluster_energy, SD_INIT_NAME(DIE) },
-	{ NULL, },
-};
-
-static void update_cpu_capacity(unsigned int cpu)
-{
-	unsigned long capacity = SCHED_CAPACITY_SCALE;
-
-	if (sched_energy_aware && cpu_core_energy(cpu)) {
 		int max_cap_idx = cpu_core_energy(cpu)->nr_cap_states - 1;
 		capacity = cpu_core_energy(cpu)->cap_states[max_cap_idx].cap;
 	}
@@ -436,10 +348,6 @@
 
 topology_populated:
 	update_siblings_masks(cpuid);
-<<<<<<< HEAD
-=======
-	update_cpu_power(cpuid);
->>>>>>> aea90f89
 	update_cpu_capacity(cpuid);
 }
 
@@ -471,19 +379,8 @@
 	 */
 	if (of_have_populated_dt() && parse_dt_topology())
 		reset_cpu_topology();
-<<<<<<< HEAD
 	else
 		set_sched_topology(arm64_topology);
 
-=======
-	} else {
-		set_sched_topology(arm64_topology);
-		for_each_possible_cpu(cpu)
-			update_siblings_masks(cpu);
-	}
-
-	reset_cpu_power();
-	parse_dt_cpu_power();
->>>>>>> aea90f89
 	init_sched_energy_costs();
 }