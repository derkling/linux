#include <linux/errno.h>
#include <linux/linkage.h>
#include <asm/asm-offsets.h>
#include <asm/assembler.h>

	.text
/*
 * Implementation of MPIDR_EL1 hash algorithm through shifting
 * and OR'ing.
 *
 * @dst: register containing hash result
 * @rs0: register containing affinity level 0 bit shift
 * @rs1: register containing affinity level 1 bit shift
 * @rs2: register containing affinity level 2 bit shift
 * @rs3: register containing affinity level 3 bit shift
 * @mpidr: register containing MPIDR_EL1 value
 * @mask: register containing MPIDR mask
 *
 * Pseudo C-code:
 *
 *u32 dst;
 *
 *compute_mpidr_hash(u32 rs0, u32 rs1, u32 rs2, u32 rs3, u64 mpidr, u64 mask) {
 *	u32 aff0, aff1, aff2, aff3;
 *	u64 mpidr_masked = mpidr & mask;
 *	aff0 = mpidr_masked & 0xff;
 *	aff1 = mpidr_masked & 0xff00;
 *	aff2 = mpidr_masked & 0xff0000;
 *	aff2 = mpidr_masked & 0xff00000000;
 *	dst = (aff0 >> rs0 | aff1 >> rs1 | aff2 >> rs2 | aff3 >> rs3);
 *}
 * Input registers: rs0, rs1, rs2, rs3, mpidr, mask
 * Output register: dst
 * Note: input and output registers must be disjoint register sets
         (eg: a macro instance with mpidr = x1 and dst = x1 is invalid)
 */
	.macro compute_mpidr_hash dst, rs0, rs1, rs2, rs3, mpidr, mask
	and	\mpidr, \mpidr, \mask		// mask out MPIDR bits
	and	\dst, \mpidr, #0xff		// mask=aff0
	lsr	\dst ,\dst, \rs0		// dst=aff0>>rs0
	and	\mask, \mpidr, #0xff00		// mask = aff1
	lsr	\mask ,\mask, \rs1
	orr	\dst, \dst, \mask		// dst|=(aff1>>rs1)
	and	\mask, \mpidr, #0xff0000	// mask = aff2
	lsr	\mask ,\mask, \rs2
	orr	\dst, \dst, \mask		// dst|=(aff2>>rs2)
	and	\mask, \mpidr, #0xff00000000	// mask = aff3
	lsr	\mask ,\mask, \rs3
	orr	\dst, \dst, \mask		// dst|=(aff3>>rs3)
	.endm
/*
 * Save CPU state for a suspend and execute the suspend finisher.
 * On success it will return 0 through cpu_resume - ie through a CPU
 * soft/hard reboot from the reset vector.
 * On failure it returns the suspend finisher return value or force
 * -EOPNOTSUPP if the finisher erroneously returns 0 (the suspend finisher
 * is not allowed to return, if it does this must be considered failure).
 * It saves callee registers, and allocates space on the kernel stack
 * to save the CPU specific registers + some other data for resume.
 *
 *  x0 = suspend finisher argument
 *  x1 = suspend finisher function pointer
 */
ENTRY(__cpu_suspend_enter)
	stp	x29, lr, [sp, #-96]!
	stp	x19, x20, [sp,#16]
	stp	x21, x22, [sp,#32]
	stp	x23, x24, [sp,#48]
	stp	x25, x26, [sp,#64]
	stp	x27, x28, [sp,#80]
	/*
	 * Stash suspend finisher and its argument in x20 and x19
	 */
	mov	x19, x0
	mov	x20, x1
	mov	x2, sp
	sub	sp, sp, #CPU_SUSPEND_SZ	// allocate cpu_suspend_ctx
	mov	x0, sp
	/*
	 * x0 now points to struct cpu_suspend_ctx allocated on the stack
	 */
	str	x2, [x0, #CPU_CTX_SP]
	ldr	x1, =sleep_save_sp
	ldr	x1, [x1, #SLEEP_SAVE_SP_VIRT]
#ifdef CONFIG_SMP
	mrs	x7, mpidr_el1
	ldr	x9, =mpidr_hash
	ldr	x10, [x9, #MPIDR_HASH_MASK]
	/*
	 * Following code relies on the struct mpidr_hash
	 * members size.
	 */
	ldp	w3, w4, [x9, #MPIDR_HASH_SHIFTS]
	ldp	w5, w6, [x9, #(MPIDR_HASH_SHIFTS + 8)]
	compute_mpidr_hash x8, x3, x4, x5, x6, x7, x10
	add	x1, x1, x8, lsl #3
#endif
	bl	__cpu_suspend_save
	/*
	 * Grab suspend finisher in x20 and its argument in x19
	 */
	mov	x0, x19
	mov	x1, x20
	/*
	 * We are ready for power down, fire off the suspend finisher
	 * in x1, with argument in x0
	 */
	blr	x1
        /*
	 * Never gets here, unless suspend finisher fails.
	 * Successful cpu_suspend should return from cpu_resume, returning
	 * through this code path is considered an error
	 * If the return value is set to 0 force x0 = -EOPNOTSUPP
	 * to make sure a proper error condition is propagated
	 */
	cmp	x0, #0
	mov	x3, #-EOPNOTSUPP
	csel	x0, x3, x0, eq
	add	sp, sp, #CPU_SUSPEND_SZ	// rewind stack pointer
	ldp	x19, x20, [sp, #16]
	ldp	x21, x22, [sp, #32]
	ldp	x23, x24, [sp, #48]
	ldp	x25, x26, [sp, #64]
	ldp	x27, x28, [sp, #80]
	ldp	x29, lr, [sp], #96
	ret
ENDPROC(__cpu_suspend_enter)
	.ltorg

/*
 * x0 must contain the sctlr value retrieved from restored context
 */
ENTRY(cpu_resume_mmu)
	ldr	x3, =cpu_resume_after_mmu
	msr	sctlr_el1, x0		// restore sctlr_el1
	isb
	br	x3			// global jump to virtual address
ENDPROC(cpu_resume_mmu)
cpu_resume_after_mmu:
	mov	x0, #0			// return zero on success
	ldp	x19, x20, [sp, #16]
	ldp	x21, x22, [sp, #32]
	ldp	x23, x24, [sp, #48]
	ldp	x25, x26, [sp, #64]
	ldp	x27, x28, [sp, #80]
	ldp	x29, lr, [sp], #96
	ret
ENDPROC(cpu_resume_after_mmu)

ENTRY(cpu_resume)
	bl	el2_setup		// if in EL2 drop to EL1 cleanly
#ifdef CONFIG_SMP
	mrs	x1, mpidr_el1
<<<<<<< HEAD
	adrp	x4, mpidr_hash_ptr
	add	x4, x4, #:lo12:mpidr_hash_ptr
	ldr	x5, [x4]
	add	x8, x4, x5		// x8 = struct mpidr_hash phys address
=======
	adrp	x8, mpidr_hash
	add x8, x8, #:lo12:mpidr_hash // x8 = struct mpidr_hash phys address
>>>>>>> 219b188d
        /* retrieve mpidr_hash members to compute the hash */
	ldr	x2, [x8, #MPIDR_HASH_MASK]
	ldp	w3, w4, [x8, #MPIDR_HASH_SHIFTS]
	ldp	w5, w6, [x8, #(MPIDR_HASH_SHIFTS + 8)]
	compute_mpidr_hash x7, x3, x4, x5, x6, x1, x2
        /* x7 contains hash index, let's use it to grab context pointer */
#else
	mov	x7, xzr
#endif
	adrp	x0, sleep_save_sp
	add	x0, x0, #:lo12:sleep_save_sp
	ldr	x0, [x0, #SLEEP_SAVE_SP_PHYS]
	ldr	x0, [x0, x7, lsl #3]
	/* load sp from context */
	ldr	x2, [x0, #CPU_CTX_SP]
	adrp	x1, sleep_idmap_phys
	/* load physical address of identity map page table in x1 */
	ldr	x1, [x1, #:lo12:sleep_idmap_phys]
	mov	sp, x2
	/*
	 * cpu_do_resume expects x0 to contain context physical address
	 * pointer and x1 to contain physical address of 1:1 page tables
	 */
	bl	cpu_do_resume		// PC relative jump, MMU off
	b	cpu_resume_mmu		// Resume MMU, never returns
<<<<<<< HEAD
ENDPROC(cpu_resume)

	.data
	.align 3
mpidr_hash_ptr:
	/*
	 * offset of mpidr_hash symbol from current location
	 * used to obtain run-time mpidr_hash address with MMU off
         */
	.quad	mpidr_hash - .
/*
 * physical address of identity mapped page tables
 */
	.type	sleep_idmap_phys, #object
ENTRY(sleep_idmap_phys)
	.quad	0
/*
 * struct sleep_save_sp {
 *	phys_addr_t *save_ptr_stash;
 *	phys_addr_t save_ptr_stash_phys;
 * };
 */
	.type	sleep_save_sp, #object
ENTRY(sleep_save_sp)
	.space	SLEEP_SAVE_SP_SZ	// struct sleep_save_sp
=======
ENDPROC(cpu_resume)
>>>>>>> 219b188d
<|MERGE_RESOLUTION|>--- conflicted
+++ resolved
@@ -151,15 +151,8 @@
 	bl	el2_setup		// if in EL2 drop to EL1 cleanly
 #ifdef CONFIG_SMP
 	mrs	x1, mpidr_el1
-<<<<<<< HEAD
-	adrp	x4, mpidr_hash_ptr
-	add	x4, x4, #:lo12:mpidr_hash_ptr
-	ldr	x5, [x4]
-	add	x8, x4, x5		// x8 = struct mpidr_hash phys address
-=======
 	adrp	x8, mpidr_hash
 	add x8, x8, #:lo12:mpidr_hash // x8 = struct mpidr_hash phys address
->>>>>>> 219b188d
         /* retrieve mpidr_hash members to compute the hash */
 	ldr	x2, [x8, #MPIDR_HASH_MASK]
 	ldp	w3, w4, [x8, #MPIDR_HASH_SHIFTS]
@@ -185,32 +178,4 @@
 	 */
 	bl	cpu_do_resume		// PC relative jump, MMU off
 	b	cpu_resume_mmu		// Resume MMU, never returns
-<<<<<<< HEAD
-ENDPROC(cpu_resume)
-
-	.data
-	.align 3
-mpidr_hash_ptr:
-	/*
-	 * offset of mpidr_hash symbol from current location
-	 * used to obtain run-time mpidr_hash address with MMU off
-         */
-	.quad	mpidr_hash - .
-/*
- * physical address of identity mapped page tables
- */
-	.type	sleep_idmap_phys, #object
-ENTRY(sleep_idmap_phys)
-	.quad	0
-/*
- * struct sleep_save_sp {
- *	phys_addr_t *save_ptr_stash;
- *	phys_addr_t save_ptr_stash_phys;
- * };
- */
-	.type	sleep_save_sp, #object
-ENTRY(sleep_save_sp)
-	.space	SLEEP_SAVE_SP_SZ	// struct sleep_save_sp
-=======
-ENDPROC(cpu_resume)
->>>>>>> 219b188d
+ENDPROC(cpu_resume)