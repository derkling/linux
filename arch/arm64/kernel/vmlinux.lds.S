--- conflicted
+++ resolved
@@ -119,11 +119,8 @@
 			*(.exception.text)
 			__exception_text_end = .;
 			IRQENTRY_TEXT
-<<<<<<< HEAD
 			SOFTIRQENTRY_TEXT
-=======
 			ENTRY_TEXT
->>>>>>> ab757a98
 			TEXT_TEXT
 			SCHED_TEXT
 			LOCK_TEXT
