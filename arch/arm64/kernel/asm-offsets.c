--- conflicted
+++ resolved
@@ -44,24 +44,16 @@
   DEFINE(TI_FLAGS,		offsetof(struct thread_info, flags));
   DEFINE(TI_PREEMPT,		offsetof(struct thread_info, preempt_count));
   DEFINE(TI_ADDR_LIMIT,		offsetof(struct thread_info, addr_limit));
-<<<<<<< HEAD
-#endif
-#ifdef CONFIG_ARM64_SW_TTBR0_PAN
-  DEFINE(TI_TTBR0,		offsetof(struct thread_info, ttbr0));
 #endif
 #ifndef CONFIG_THREAD_INFO_IN_TASK
-=======
->>>>>>> 0de87126
   DEFINE(TI_TASK,		offsetof(struct thread_info, task));
 #endif
   DEFINE(TI_EXEC_DOMAIN,	offsetof(struct thread_info, exec_domain));
 #ifndef CONFIG_THREAD_INFO_IN_TASK
   DEFINE(TI_CPU,		offsetof(struct thread_info, cpu));
-<<<<<<< HEAD
-=======
+#endif
 #ifdef CONFIG_ARM64_SW_TTBR0_PAN
   DEFINE(TSK_TI_TTBR0,		offsetof(struct thread_info, ttbr0));
->>>>>>> 0de87126
 #endif
   BLANK();
   DEFINE(THREAD_CPU_CONTEXT,	offsetof(struct task_struct, thread.cpu_context));
