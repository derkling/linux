--- conflicted
+++ resolved
@@ -156,11 +156,7 @@
 
 void fpsimd_flush_thread(void)
 {
-	preempt_disable();
 	memset(&current->thread.fpsimd_state, 0, sizeof(struct fpsimd_state));
-<<<<<<< HEAD
-	fpsimd_load_state(&current->thread.fpsimd_state);
-=======
 	set_thread_flag(TIF_FOREIGN_FPSTATE);
 }
 
@@ -191,7 +187,6 @@
 		this_cpu_write(fpsimd_last_state, st);
 		st->cpu = smp_processor_id();
 	}
->>>>>>> 92732acc
 	preempt_enable();
 }
 
