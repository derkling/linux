#
# Makefile for the linux kernel.
#

CPPFLAGS_vmlinux.lds	:= -DTEXT_OFFSET=$(TEXT_OFFSET)
AFLAGS_head.o		:= -DTEXT_OFFSET=$(TEXT_OFFSET)
CFLAGS_armv8_deprecated.o := -I$(src)

# Object file lists.
arm64-obj-y		:= cputable.o debug-monitors.o entry.o irq.o fpsimd.o	\
			   entry-fpsimd.o process.o ptrace.o setup.o signal.o	\
			   sys.o stacktrace.o time.o traps.o io.o vdso.o	\
			   hyp-stub.o psci.o cpu_ops.o insn.o cpuinfo.o

arm64-obj-$(CONFIG_COMPAT)		+= sys32.o kuser32.o signal32.o 	\
					   sys_compat.o 			\
					   ../../arm/kernel/opcodes.o
arm64-obj-$(CONFIG_MODULES)		+= arm64ksyms.o module.o
arm64-obj-$(CONFIG_SMP)			+= smp.o smp_spin_table.o
arm64-obj-$(CONFIG_HW_PERF_EVENTS)	+= perf_event.o
arm64-obj-$(CONFIG_HAVE_HW_BREAKPOINT)+= hw_breakpoint.o
arm64-obj-$(CONFIG_EARLY_PRINTK)	+= early_printk.o
arm64-obj-$(CONFIG_ARM64_CPU_SUSPEND)	+= sleep.o suspend.o
arm64-obj-$(CONFIG_JUMP_LABEL)		+= jump_label.o
<<<<<<< HEAD
obj-$(CONFIG_SWP_EMULATE)	+= swp_emulate.o
=======
arm64-obj-$(CONFIG_ARMV8_DEPRECATED)	+= armv8_deprecated.o
>>>>>>> 551780fc

obj-y					+= $(arm64-obj-y) vdso/
obj-m					+= $(arm64-obj-m)
head-y					:= head.o
extra-y					:= $(head-y) vmlinux.lds

# vDSO - this must be built first to generate the symbol offsets
$(call objectify,$(arm64-obj-y)): $(obj)/vdso/vdso-offsets.h
$(obj)/vdso/vdso-offsets.h: $(obj)/vdso<|MERGE_RESOLUTION|>--- conflicted
+++ resolved
@@ -22,11 +22,7 @@
 arm64-obj-$(CONFIG_EARLY_PRINTK)	+= early_printk.o
 arm64-obj-$(CONFIG_ARM64_CPU_SUSPEND)	+= sleep.o suspend.o
 arm64-obj-$(CONFIG_JUMP_LABEL)		+= jump_label.o
-<<<<<<< HEAD
-obj-$(CONFIG_SWP_EMULATE)	+= swp_emulate.o
-=======
 arm64-obj-$(CONFIG_ARMV8_DEPRECATED)	+= armv8_deprecated.o
->>>>>>> 551780fc
 
 obj-y					+= $(arm64-obj-y) vdso/
 obj-m					+= $(arm64-obj-m)
