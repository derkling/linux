--- conflicted
+++ resolved
@@ -13,11 +13,7 @@
 arm64-obj-y		:= cputable.o debug-monitors.o entry.o irq.o fpsimd.o	\
 			   entry-fpsimd.o process.o ptrace.o setup.o signal.o	\
 			   sys.o stacktrace.o time.o traps.o io.o vdso.o	\
-<<<<<<< HEAD
-			   hyp-stub.o psci.o cpu_ops.o insn.o
-=======
-			   hyp-stub.o psci.o insn.o return_address.o
->>>>>>> 0cc5286f
+			   hyp-stub.o psci.o cpu_ops.o insn.o return_address.o
 
 arm64-obj-$(CONFIG_COMPAT)		+= sys32.o kuser32.o signal32.o 	\
 					   sys_compat.o
