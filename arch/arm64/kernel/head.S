--- conflicted
+++ resolved
@@ -349,11 +349,8 @@
 	b.ne	1f
 	add	x1, x1, #4
 1:	str	w20, [x1]			// This CPU has booted in EL1
-<<<<<<< HEAD
-=======
 	dmb	sy
 	dc	ivac, x1			// Invalidate potentially stale cache line
->>>>>>> c0131386
 	ret
 ENDPROC(set_cpu_boot_mode_flag)
 
