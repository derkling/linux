/*
 * Based on arch/arm/mm/fault.c
 *
 * Copyright (C) 1995  Linus Torvalds
 * Copyright (C) 1995-2004 Russell King
 * Copyright (C) 2012 ARM Ltd.
 *
 * This program is free software; you can redistribute it and/or modify
 * it under the terms of the GNU General Public License version 2 as
 * published by the Free Software Foundation.
 *
 * This program is distributed in the hope that it will be useful,
 * but WITHOUT ANY WARRANTY; without even the implied warranty of
 * MERCHANTABILITY or FITNESS FOR A PARTICULAR PURPOSE.  See the
 * GNU General Public License for more details.
 *
 * You should have received a copy of the GNU General Public License
 * along with this program.  If not, see <http://www.gnu.org/licenses/>.
 */

#include <linux/module.h>
#include <linux/signal.h>
#include <linux/mm.h>
#include <linux/hardirq.h>
#include <linux/init.h>
#include <linux/kprobes.h>
#include <linux/uaccess.h>
#include <linux/page-flags.h>
#include <linux/sched.h>
#include <linux/highmem.h>
#include <linux/perf_event.h>
#include <linux/preempt.h>

#include <asm/bug.h>
#include <asm/cpufeature.h>
#include <asm/exception.h>
#include <asm/debug-monitors.h>
#include <asm/esr.h>
#include <asm/sysreg.h>
#include <asm/system_misc.h>
#include <asm/pgtable.h>
#include <asm/tlbflush.h>
#include <asm/edac.h>
#include <soc/qcom/scm.h>

#include <trace/events/exception.h>

static const char *fault_name(unsigned int esr);

#ifdef CONFIG_KPROBES
static inline int notify_page_fault(struct pt_regs *regs, unsigned int esr)
{
	int ret = 0;

	/* kprobe_running() needs smp_processor_id() */
	if (!user_mode(regs)) {
		preempt_disable();
		if (kprobe_running() && kprobe_fault_handler(regs, esr))
			ret = 1;
		preempt_enable();
	}

	return ret;
}
#else
static inline int notify_page_fault(struct pt_regs *regs, unsigned int esr)
{
	return 0;
}
#endif

/*
 * Dump out the page tables associated with 'addr' in mm 'mm'.
 */
void show_pte(struct mm_struct *mm, unsigned long addr)
{
	pgd_t *pgd;

	if (!mm)
		mm = &init_mm;

	pr_alert("pgd = %p\n", mm->pgd);
	pgd = pgd_offset(mm, addr);
	pr_alert("[%08lx] *pgd=%016llx", addr, pgd_val(*pgd));

	do {
		pud_t *pud;
		pmd_t *pmd;
		pte_t *pte;

		if (pgd_none(*pgd) || pgd_bad(*pgd))
			break;

		pud = pud_offset(pgd, addr);
		printk(", *pud=%016llx", pud_val(*pud));
		if (pud_none(*pud) || pud_bad(*pud))
			break;

		pmd = pmd_offset(pud, addr);
		printk(", *pmd=%016llx", pmd_val(*pmd));
		if (pmd_none(*pmd) || pmd_bad(*pmd))
			break;

		pte = pte_offset_map(pmd, addr);
		printk(", *pte=%016llx", pte_val(*pte));
		pte_unmap(pte);
	} while(0);

	printk("\n");
}

#ifdef CONFIG_ARM64_HW_AFDBM
/*
 * This function sets the access flags (dirty, accessed), as well as write
 * permission, and only to a more permissive setting.
 *
 * It needs to cope with hardware update of the accessed/dirty state by other
 * agents in the system and can safely skip the __sync_icache_dcache() call as,
 * like set_pte_at(), the PTE is never changed from no-exec to exec here.
 *
 * Returns whether or not the PTE actually changed.
 */
int ptep_set_access_flags(struct vm_area_struct *vma,
			  unsigned long address, pte_t *ptep,
			  pte_t entry, int dirty)
{
	pteval_t old_pteval;
	unsigned int tmp;

	if (pte_same(*ptep, entry))
		return 0;

	/* only preserve the access flags and write permission */
	pte_val(entry) &= PTE_AF | PTE_WRITE | PTE_DIRTY;

	/*
	 * PTE_RDONLY is cleared by default in the asm below, so set it in
	 * back if necessary (read-only or clean PTE).
	 */
	if (!pte_write(entry) || !pte_sw_dirty(entry))
		pte_val(entry) |= PTE_RDONLY;

	/*
	 * Setting the flags must be done atomically to avoid racing with the
	 * hardware update of the access/dirty state.
	 */
	asm volatile("//	ptep_set_access_flags\n"
	"	prfm	pstl1strm, %2\n"
	"1:	ldxr	%0, %2\n"
	"	and	%0, %0, %3		// clear PTE_RDONLY\n"
	"	orr	%0, %0, %4		// set flags\n"
	"	stxr	%w1, %0, %2\n"
	"	cbnz	%w1, 1b\n"
	: "=&r" (old_pteval), "=&r" (tmp), "+Q" (pte_val(*ptep))
	: "L" (~PTE_RDONLY), "r" (pte_val(entry)));

	flush_tlb_fix_spurious_fault(vma, address);
	return 1;
}
#endif

static bool is_el1_instruction_abort(unsigned int esr)
{
	return ESR_ELx_EC(esr) == ESR_ELx_EC_IABT_CUR;
}

/*
 * The kernel tried to access some page that wasn't present.
 */
static void __do_kernel_fault(struct mm_struct *mm, unsigned long addr,
			      unsigned int esr, struct pt_regs *regs)
{
	/*
	 * Are we prepared to handle this kernel fault?
	 * We are almost certainly not prepared to handle instruction faults.
	 */
	if (!is_el1_instruction_abort(esr) && fixup_exception(regs))
		return;

	/*
	 * No handler, we'll have to terminate things with extreme prejudice.
	 */
	bust_spinlocks(1);
	pr_alert("Unable to handle kernel %s at virtual address %08lx\n",
		 (addr < PAGE_SIZE) ? "NULL pointer dereference" :
		 "paging request", addr);

	show_pte(mm, addr);
	die("Oops", regs, esr);
	bust_spinlocks(0);
	do_exit(SIGKILL);
}

/*
 * Something tried to access memory that isn't in our memory map. User mode
 * accesses just cause a SIGSEGV
 */
static void __do_user_fault(struct task_struct *tsk, unsigned long addr,
			    unsigned int esr, unsigned int sig, int code,
			    struct pt_regs *regs)
{
	struct siginfo si;

	trace_user_fault(tsk, addr, esr);

	if (unhandled_signal(tsk, sig) && show_unhandled_signals_ratelimited()) {
		pr_info("%s[%d]: unhandled %s (%d) at 0x%08lx, esr 0x%03x\n",
			tsk->comm, task_pid_nr(tsk), fault_name(esr), sig,
			addr, esr);
		show_pte(tsk->mm, addr);
		show_regs(regs);
	}

	tsk->thread.fault_address = addr;
	tsk->thread.fault_code = esr;
	si.si_signo = sig;
	si.si_errno = 0;
	si.si_code = code;
	si.si_addr = (void __user *)addr;
	force_sig_info(sig, &si, tsk);
}

static void do_bad_area(unsigned long addr, unsigned int esr, struct pt_regs *regs)
{
	struct task_struct *tsk = current;
	struct mm_struct *mm = tsk->active_mm;

	/*
	 * If we are in kernel mode at this point, we have no context to
	 * handle this fault with.
	 */
	if (user_mode(regs))
		__do_user_fault(tsk, addr, esr, SIGSEGV, SEGV_MAPERR, regs);
	else
		__do_kernel_fault(mm, addr, esr, regs);
}

#define VM_FAULT_BADMAP		0x010000
#define VM_FAULT_BADACCESS	0x020000

static int __do_page_fault(struct mm_struct *mm, unsigned long addr,
			   unsigned int mm_flags, unsigned long vm_flags,
			   struct task_struct *tsk)
{
	struct vm_area_struct *vma;
	int fault;

	vma = find_vma(mm, addr);
	fault = VM_FAULT_BADMAP;
	if (unlikely(!vma))
		goto out;
	if (unlikely(vma->vm_start > addr))
		goto check_stack;

	/*
	 * Ok, we have a good vm_area for this memory access, so we can handle
	 * it.
	 */
good_area:
	/*
	 * Check that the permissions on the VMA allow for the fault which
	 * occurred. If we encountered a write or exec fault, we must have
	 * appropriate permissions, otherwise we allow any permission.
	 */
	if (!(vma->vm_flags & vm_flags)) {
		fault = VM_FAULT_BADACCESS;
		goto out;
	}

	return handle_mm_fault(mm, vma, addr & PAGE_MASK, mm_flags);

check_stack:
	if (vma->vm_flags & VM_GROWSDOWN && !expand_stack(vma, addr))
		goto good_area;
out:
	return fault;
}

static inline bool is_permission_fault(unsigned int esr, struct pt_regs *regs)
{
	unsigned int ec       = ESR_ELx_EC(esr);
	unsigned int fsc_type = esr & ESR_ELx_FSC_TYPE;

	if (ec != ESR_ELx_EC_DABT_CUR && ec != ESR_ELx_EC_IABT_CUR)
		return false;

	if (system_uses_ttbr0_pan())
		return fsc_type == ESR_ELx_FSC_FAULT &&
			(regs->pstate & PSR_PAN_BIT);
	else
		return fsc_type == ESR_ELx_FSC_PERM;
}

static bool is_el0_instruction_abort(unsigned int esr)
{
	return ESR_ELx_EC(esr) == ESR_ELx_EC_IABT_LOW;
}

static int __kprobes do_page_fault(unsigned long addr, unsigned int esr,
				   struct pt_regs *regs)
{
	struct task_struct *tsk;
	struct mm_struct *mm;
	int fault, sig, code;
	unsigned long vm_flags = VM_READ | VM_WRITE | VM_EXEC;
	unsigned int mm_flags = FAULT_FLAG_ALLOW_RETRY | FAULT_FLAG_KILLABLE;

	if (notify_page_fault(regs, esr))
		return 0;

	tsk = current;
	mm  = tsk->mm;

	/* Enable interrupts if they were enabled in the parent context. */
	if (interrupts_enabled(regs))
		local_irq_enable();

	/*
	 * If we're in an interrupt or have no user context, we must not take
	 * the fault.
	 */
	if (faulthandler_disabled() || !mm)
		goto no_context;

	if (user_mode(regs))
		mm_flags |= FAULT_FLAG_USER;

	if (is_el0_instruction_abort(esr)) {
		vm_flags = VM_EXEC;
	} else if (((esr & ESR_ELx_WNR) && !(esr & ESR_ELx_CM)) ||
			((esr & ESR_ELx_CM) && !(mm_flags & FAULT_FLAG_USER))) {
		vm_flags = VM_WRITE;
		mm_flags |= FAULT_FLAG_WRITE;
	}

	if (addr < USER_DS && is_permission_fault(esr, regs)) {
<<<<<<< HEAD
=======
		/* regs->orig_addr_limit may be 0 if we entered from EL0 */
		if (regs->orig_addr_limit == KERNEL_DS)
			die("Accessing user space memory with fs=KERNEL_DS", regs, esr);

>>>>>>> c71ad0f6
		if (is_el1_instruction_abort(esr))
			die("Attempting to execute userspace memory", regs, esr);

		if (!search_exception_tables(regs->pc))
			die("Accessing user space memory outside uaccess.h routines", regs, esr);
	}

	/*
	 * As per x86, we may deadlock here. However, since the kernel only
	 * validly references user space from well defined areas of the code,
	 * we can bug out early if this is from code which shouldn't.
	 */
	if (!down_read_trylock(&mm->mmap_sem)) {
		if (!user_mode(regs) && !search_exception_tables(regs->pc))
			goto no_context;
retry:
		down_read(&mm->mmap_sem);
	} else {
		/*
		 * The above down_read_trylock() might have succeeded in which
		 * case, we'll have missed the might_sleep() from down_read().
		 */
		might_sleep();
#ifdef CONFIG_DEBUG_VM
		if (!user_mode(regs) && !search_exception_tables(regs->pc))
			goto no_context;
#endif
	}

	fault = __do_page_fault(mm, addr, mm_flags, vm_flags, tsk);

	/*
	 * If we need to retry but a fatal signal is pending, handle the
	 * signal first. We do not need to release the mmap_sem because it
	 * would already be released in __lock_page_or_retry in mm/filemap.c.
	 */
	if ((fault & VM_FAULT_RETRY) && fatal_signal_pending(current))
		return 0;

	/*
	 * Major/minor page fault accounting is only done on the initial
	 * attempt. If we go through a retry, it is extremely likely that the
	 * page will be found in page cache at that point.
	 */

	perf_sw_event(PERF_COUNT_SW_PAGE_FAULTS, 1, regs, addr);
	if (mm_flags & FAULT_FLAG_ALLOW_RETRY) {
		if (fault & VM_FAULT_MAJOR) {
			tsk->maj_flt++;
			perf_sw_event(PERF_COUNT_SW_PAGE_FAULTS_MAJ, 1, regs,
				      addr);
		} else {
			tsk->min_flt++;
			perf_sw_event(PERF_COUNT_SW_PAGE_FAULTS_MIN, 1, regs,
				      addr);
		}
		if (fault & VM_FAULT_RETRY) {
			/*
			 * Clear FAULT_FLAG_ALLOW_RETRY to avoid any risk of
			 * starvation.
			 */
			mm_flags &= ~FAULT_FLAG_ALLOW_RETRY;
			mm_flags |= FAULT_FLAG_TRIED;
			goto retry;
		}
	}

	up_read(&mm->mmap_sem);

	/*
	 * Handle the "normal" case first - VM_FAULT_MAJOR / VM_FAULT_MINOR
	 */
	if (likely(!(fault & (VM_FAULT_ERROR | VM_FAULT_BADMAP |
			      VM_FAULT_BADACCESS))))
		return 0;

	/*
	 * If we are in kernel mode at this point, we have no context to
	 * handle this fault with.
	 */
	if (!user_mode(regs))
		goto no_context;

	if (fault & VM_FAULT_OOM) {
		/*
		 * We ran out of memory, call the OOM killer, and return to
		 * userspace (which will retry the fault, or kill us if we got
		 * oom-killed).
		 */
		pagefault_out_of_memory();
		return 0;
	}

	if (fault & VM_FAULT_SIGBUS) {
		/*
		 * We had some memory, but were unable to successfully fix up
		 * this page fault.
		 */
		sig = SIGBUS;
		code = BUS_ADRERR;
	} else {
		/*
		 * Something tried to access memory that isn't in our memory
		 * map.
		 */
		sig = SIGSEGV;
		code = fault == VM_FAULT_BADACCESS ?
			SEGV_ACCERR : SEGV_MAPERR;
	}

	__do_user_fault(tsk, addr, esr, sig, code, regs);
	return 0;

no_context:
	__do_kernel_fault(mm, addr, esr, regs);
	return 0;
}

/*
 * TLB conflict is already handled in EL2. This rourtine should return zero
 * so that, do_mem_abort would not crash kernel thinking TLB conflict not
 * handled.
*/
#ifdef CONFIG_QCOM_TLB_EL2_HANDLER
static int do_tlb_conf_fault(unsigned long addr,
				unsigned int esr,
				struct pt_regs *regs)
{
	return 0;
}
#endif
/*
 * First Level Translation Fault Handler
 *
 * We enter here because the first level page table doesn't contain a valid
 * entry for the address.
 *
 * If the address is in kernel space (>= TASK_SIZE), then we are probably
 * faulting in the vmalloc() area.
 *
 * If the init_task's first level page tables contains the relevant entry, we
 * copy the it to this task.  If not, we send the process a signal, fixup the
 * exception, or oops the kernel.
 *
 * NOTE! We MUST NOT take any locks for this case. We may be in an interrupt
 * or a critical region, and should only copy the information from the master
 * page table, nothing more.
 */
static int __kprobes do_translation_fault(unsigned long addr,
					  unsigned int esr,
					  struct pt_regs *regs)
{
	if (addr < TASK_SIZE)
		return do_page_fault(addr, esr, regs);

	do_bad_area(addr, esr, regs);
	return 0;
}

/*
 * This abort handler always returns "fault".
 */
static int do_bad(unsigned long addr, unsigned int esr, struct pt_regs *regs)
{
	arm64_check_cache_ecc(NULL);
	return 1;
}

static const struct fault_info {
	int	(*fn)(unsigned long addr, unsigned int esr, struct pt_regs *regs);
	int	sig;
	int	code;
	const char *name;
} fault_info[] = {
	{ do_bad,		SIGBUS,  0,		"ttbr address size fault"	},
	{ do_bad,		SIGBUS,  0,		"level 1 address size fault"	},
	{ do_bad,		SIGBUS,  0,		"level 2 address size fault"	},
	{ do_bad,		SIGBUS,  0,		"level 3 address size fault"	},
	{ do_translation_fault,	SIGSEGV, SEGV_MAPERR,	"level 0 translation fault"	},
	{ do_translation_fault,	SIGSEGV, SEGV_MAPERR,	"level 1 translation fault"	},
	{ do_translation_fault,	SIGSEGV, SEGV_MAPERR,	"level 2 translation fault"	},
	{ do_page_fault,	SIGSEGV, SEGV_MAPERR,	"level 3 translation fault"	},
	{ do_bad,		SIGBUS,  0,		"unknown 8"			},
	{ do_page_fault,	SIGSEGV, SEGV_ACCERR,	"level 1 access flag fault"	},
	{ do_page_fault,	SIGSEGV, SEGV_ACCERR,	"level 2 access flag fault"	},
	{ do_page_fault,	SIGSEGV, SEGV_ACCERR,	"level 3 access flag fault"	},
	{ do_bad,		SIGBUS,  0,		"unknown 12"			},
	{ do_page_fault,	SIGSEGV, SEGV_ACCERR,	"level 1 permission fault"	},
	{ do_page_fault,	SIGSEGV, SEGV_ACCERR,	"level 2 permission fault"	},
	{ do_page_fault,	SIGSEGV, SEGV_ACCERR,	"level 3 permission fault"	},
	{ do_bad,		SIGBUS,  0,		"synchronous external abort"	},
	{ do_bad,		SIGBUS,  0,		"unknown 17"			},
	{ do_bad,		SIGBUS,  0,		"unknown 18"			},
	{ do_bad,		SIGBUS,  0,		"unknown 19"			},
	{ do_bad,		SIGBUS,  0,		"synchronous abort (translation table walk)" },
	{ do_bad,		SIGBUS,  0,		"synchronous abort (translation table walk)" },
	{ do_bad,		SIGBUS,  0,		"synchronous abort (translation table walk)" },
	{ do_bad,		SIGBUS,  0,		"synchronous abort (translation table walk)" },
	{ do_bad,		SIGBUS,  0,		"synchronous parity error"	},
	{ do_bad,		SIGBUS,  0,		"unknown 25"			},
	{ do_bad,		SIGBUS,  0,		"unknown 26"			},
	{ do_bad,		SIGBUS,  0,		"unknown 27"			},
	{ do_bad,		SIGBUS,  0,		"synchronous parity error (translation table walk)" },
	{ do_bad,		SIGBUS,  0,		"synchronous parity error (translation table walk)" },
	{ do_bad,		SIGBUS,  0,		"synchronous parity error (translation table walk)" },
	{ do_bad,		SIGBUS,  0,		"synchronous parity error (translation table walk)" },
	{ do_bad,		SIGBUS,  0,		"unknown 32"			},
	{ do_bad,		SIGBUS,  BUS_ADRALN,	"alignment fault"		},
	{ do_bad,		SIGBUS,  0,		"unknown 34"			},
	{ do_bad,		SIGBUS,  0,		"unknown 35"			},
	{ do_bad,		SIGBUS,  0,		"unknown 36"			},
	{ do_bad,		SIGBUS,  0,		"unknown 37"			},
	{ do_bad,		SIGBUS,  0,		"unknown 38"			},
	{ do_bad,		SIGBUS,  0,		"unknown 39"			},
	{ do_bad,		SIGBUS,  0,		"unknown 40"			},
	{ do_bad,		SIGBUS,  0,		"unknown 41"			},
	{ do_bad,		SIGBUS,  0,		"unknown 42"			},
	{ do_bad,		SIGBUS,  0,		"unknown 43"			},
	{ do_bad,		SIGBUS,  0,		"unknown 44"			},
	{ do_bad,		SIGBUS,  0,		"unknown 45"			},
	{ do_bad,		SIGBUS,  0,		"unknown 46"			},
	{ do_bad,		SIGBUS,  0,		"unknown 47"			},
#ifdef CONFIG_QCOM_TLB_EL2_HANDLER
	{ do_tlb_conf_fault,	SIGBUS,  0,		"TLB conflict abort"		},
#else
	{ do_bad,		SIGBUS,  0,		"TLB conflict abort"		},
#endif
	{ do_bad,		SIGBUS,  0,		"unknown 49"			},
	{ do_bad,		SIGBUS,  0,		"unknown 50"			},
	{ do_bad,		SIGBUS,  0,		"unknown 51"			},
	{ do_bad,		SIGBUS,  0,		"implementation fault (lockdown abort)" },
	{ do_bad,		SIGBUS,  0,		"implementation fault (unsupported exclusive)" },
	{ do_bad,		SIGBUS,  0,		"unknown 54"			},
	{ do_bad,		SIGBUS,  0,		"unknown 55"			},
	{ do_bad,		SIGBUS,  0,		"unknown 56"			},
	{ do_bad,		SIGBUS,  0,		"unknown 57"			},
	{ do_bad,		SIGBUS,  0,		"unknown 58" 			},
	{ do_bad,		SIGBUS,  0,		"unknown 59"			},
	{ do_bad,		SIGBUS,  0,		"unknown 60"			},
	{ do_bad,		SIGBUS,  0,		"section domain fault"		},
	{ do_bad,		SIGBUS,  0,		"page domain fault"		},
	{ do_bad,		SIGBUS,  0,		"unknown 63"			},
};

static const char *fault_name(unsigned int esr)
{
	const struct fault_info *inf = fault_info + (esr & 63);
	return inf->name;
}

/*
 * Dispatch a data abort to the relevant handler.
 */
asmlinkage void __exception do_mem_abort(unsigned long addr, unsigned int esr,
					 struct pt_regs *regs)
{
	const struct fault_info *inf = fault_info + (esr & 63);
	struct siginfo info;

	if (!inf->fn(addr, esr, regs))
		return;

	pr_alert("Unhandled fault: %s (0x%08x) at 0x%016lx\n",
		 inf->name, esr, addr);

	info.si_signo = inf->sig;
	info.si_errno = 0;
	info.si_code  = inf->code;
	info.si_addr  = (void __user *)addr;
	arm64_notify_die("", regs, &info, esr);
}

/*
 * Handle stack alignment exceptions.
 */
asmlinkage void __exception do_sp_pc_abort(unsigned long addr,
					   unsigned int esr,
					   struct pt_regs *regs)
{
	struct siginfo info;
	struct task_struct *tsk = current;

	if (show_unhandled_signals && unhandled_signal(tsk, SIGBUS))
		pr_info_ratelimited("%s[%d]: %s exception: pc=%p sp=%p\n",
				    tsk->comm, task_pid_nr(tsk),
				    esr_get_class_string(esr), (void *)regs->pc,
				    (void *)regs->sp);

	info.si_signo = SIGBUS;
	info.si_errno = 0;
	info.si_code  = BUS_ADRALN;
	info.si_addr  = (void __user *)addr;
	arm64_notify_die("Oops - SP/PC alignment exception", regs, &info, esr);
}

int __init early_brk64(unsigned long addr, unsigned int esr,
		       struct pt_regs *regs);

/*
 * __refdata because early_brk64 is __init, but the reference to it is
 * clobbered at arch_initcall time.
 * See traps.c and debug-monitors.c:debug_traps_init().
 */
static struct fault_info __refdata debug_fault_info[] = {
	{ do_bad,	SIGTRAP,	TRAP_HWBKPT,	"hardware breakpoint"	},
	{ do_bad,	SIGTRAP,	TRAP_HWBKPT,	"hardware single-step"	},
	{ do_bad,	SIGTRAP,	TRAP_HWBKPT,	"hardware watchpoint"	},
	{ do_bad,	SIGBUS,		0,		"unknown 3"		},
	{ do_bad,	SIGTRAP,	TRAP_BRKPT,	"aarch32 BKPT"		},
	{ do_bad,	SIGTRAP,	0,		"aarch32 vector catch"	},
	{ early_brk64,	SIGTRAP,	TRAP_BRKPT,	"aarch64 BRK"		},
	{ do_bad,	SIGBUS,		0,		"unknown 7"		},
};

void __init hook_debug_fault_code(int nr,
				  int (*fn)(unsigned long, unsigned int, struct pt_regs *),
				  int sig, int code, const char *name)
{
	BUG_ON(nr < 0 || nr >= ARRAY_SIZE(debug_fault_info));

	debug_fault_info[nr].fn		= fn;
	debug_fault_info[nr].sig	= sig;
	debug_fault_info[nr].code	= code;
	debug_fault_info[nr].name	= name;
}

asmlinkage int __exception do_debug_exception(unsigned long addr,
					      unsigned int esr,
					      struct pt_regs *regs)
{
	const struct fault_info *inf = debug_fault_info + DBG_ESR_EVT(esr);
	struct siginfo info;

	if (!inf->fn(addr, esr, regs))
		return 1;

	pr_alert("Unhandled debug exception: %s (0x%08x) at 0x%016lx\n",
		 inf->name, esr, addr);

	info.si_signo = inf->sig;
	info.si_errno = 0;
	info.si_code  = inf->code;
	info.si_addr  = (void __user *)addr;
	arm64_notify_die("", regs, &info, 0);

	return 0;
}
NOKPROBE_SYMBOL(do_debug_exception);

#ifdef CONFIG_ARM64_PAN
int cpu_enable_pan(void *__unused)
{
	/*
	 * We modify PSTATE. This won't work from irq context as the PSTATE
	 * is discarded once we return from the exception.
	 */
	WARN_ON_ONCE(in_interrupt());

	config_sctlr_el1(SCTLR_EL1_SPAN, 0);
	asm(SET_PSTATE_PAN(1));
	return 0;
}
#endif /* CONFIG_ARM64_PAN */

#ifdef CONFIG_ARM64_UAO
/*
 * Kernel threads have fs=KERNEL_DS by default, and don't need to call
 * set_fs(), devtmpfs in particular relies on this behaviour.
 * We need to enable the feature at runtime (instead of adding it to
 * PSR_MODE_EL1h) as the feature may not be implemented by the cpu.
 */
int cpu_enable_uao(void *__unused)
{
	asm(SET_PSTATE_UAO(1));
<<<<<<< HEAD
=======
	return 0;
>>>>>>> c71ad0f6
}
#endif /* CONFIG_ARM64_UAO */<|MERGE_RESOLUTION|>--- conflicted
+++ resolved
@@ -334,13 +334,6 @@
 	}
 
 	if (addr < USER_DS && is_permission_fault(esr, regs)) {
-<<<<<<< HEAD
-=======
-		/* regs->orig_addr_limit may be 0 if we entered from EL0 */
-		if (regs->orig_addr_limit == KERNEL_DS)
-			die("Accessing user space memory with fs=KERNEL_DS", regs, esr);
-
->>>>>>> c71ad0f6
 		if (is_el1_instruction_abort(esr))
 			die("Attempting to execute userspace memory", regs, esr);
 
@@ -715,9 +708,6 @@
 int cpu_enable_uao(void *__unused)
 {
 	asm(SET_PSTATE_UAO(1));
-<<<<<<< HEAD
-=======
 	return 0;
->>>>>>> c71ad0f6
 }
 #endif /* CONFIG_ARM64_UAO */