--- conflicted
+++ resolved
@@ -480,7 +480,6 @@
 	}
 	return (void *)addr + offset;
 }
-<<<<<<< HEAD
 
 static void arm64_dma_unremap(struct device *dev, void *remapped_addr,
 				size_t size)
@@ -489,16 +488,6 @@
 
 	remapped_addr = (void *)((unsigned long)remapped_addr & PAGE_MASK);
 
-=======
-
-static void arm64_dma_unremap(struct device *dev, void *remapped_addr,
-				size_t size)
-{
-	struct vm_struct *area;
-
-	remapped_addr = (void *)((unsigned long)remapped_addr & PAGE_MASK);
-
->>>>>>> 6b6cff37
 	area = find_vm_area(remapped_addr);
 	if (!area) {
 		WARN(1, "trying to free invalid coherent area: %p\n",
