--- conflicted
+++ resolved
@@ -123,21 +123,8 @@
 						 &asid_generation);
 	flush_context(cpu);
 
-<<<<<<< HEAD
-	/*
-	 * current->active_mm could be init_mm for the idle thread immediately
-	 * after secondary CPU boot or hotplug. TTBR0_EL1 is already set to
-	 * the reserved value, so no need to reset any context.
-	 */
-	if (mm == &init_mm)
-		return;
-
-	smp_rmb();
-	asid = cpu_last_asid + cpu;
-=======
 	/* We have at least 1 ASID per CPU, so this will always succeed */
 	asid = find_next_zero_bit(asid_map, NUM_USER_ASIDS, 1);
->>>>>>> 8353a088
 
 set_asid:
 	__set_bit(asid, asid_map);
