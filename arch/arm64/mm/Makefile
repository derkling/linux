obj-y				:= dma-mapping.o extable.o fault.o init.o \
				   cache.o copypage.o flush.o \
				   ioremap.o mmap.o pgd.o mmu.o \
<<<<<<< HEAD
				   context.o proc.o
=======
				   context.o proc.o pageattr.o
>>>>>>> 9698ac7c
obj-$(CONFIG_HUGETLB_PAGE)	+= hugetlbpage.o<|MERGE_RESOLUTION|>--- conflicted
+++ resolved
@@ -1,9 +1,5 @@
 obj-y				:= dma-mapping.o extable.o fault.o init.o \
 				   cache.o copypage.o flush.o \
 				   ioremap.o mmap.o pgd.o mmu.o \
-<<<<<<< HEAD
-				   context.o proc.o
-=======
 				   context.o proc.o pageattr.o
->>>>>>> 9698ac7c
 obj-$(CONFIG_HUGETLB_PAGE)	+= hugetlbpage.o