--- conflicted
+++ resolved
@@ -3,13 +3,11 @@
 				   ioremap.o mmap.o pgd.o mmu.o \
 				   context.o proc.o pageattr.o
 obj-$(CONFIG_HUGETLB_PAGE)	+= hugetlbpage.o
-<<<<<<< HEAD
 
 MTK_PLATFORM := $(CONFIG_MTK_PLATFORM:"%"=%)
 KBUILD_CPPFLAGS += -Werror -I$(srctree)/drivers/misc/mediatek/include
 
 obj-$(CONFIG_MEDIATEK_SOLUTION)	+= mt_cache_v8.o
 obj-$(CONFIG_MEDIATEK_SOLUTION)	+= mt_innercache.o
-=======
-obj-$(CONFIG_ARM64_PTDUMP)	+= dump.o
->>>>>>> 2ccf4f4f
+
+obj-$(CONFIG_ARM64_PTDUMP)	+= dump.o