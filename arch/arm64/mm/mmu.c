--- conflicted
+++ resolved
@@ -441,14 +441,6 @@
 
 	bootmem_init();
 
-<<<<<<< HEAD
-	empty_zero_page = virt_to_page(zero_page);
-
-	/* Ensure the zero page is visible to the page table walker */
-	dsb(ishst);
-
-=======
->>>>>>> 8353a088
 	/*
 	 * TTBR0 is only used for the identity mapping at this stage. Make it
 	 * point to zero page to avoid speculatively fetching new entries.
