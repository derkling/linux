menu "Platform selection"

config ARCH_BCM_IPROC
	bool "Broadcom iProc SoC Family"
	help
	  This enables support for Broadcom iProc based SoCs

config ARCH_BERLIN
	bool "Marvell Berlin SoC Family"
	select ARCH_REQUIRE_GPIOLIB
	select DW_APB_ICTL
	help
	  This enables support for Marvell Berlin SoC Family

config ARCH_EXYNOS
	bool
	help
	  This enables support for Samsung Exynos SoC family

config ARCH_EXYNOS7
	bool "ARMv8 based Samsung Exynos7"
	select ARCH_EXYNOS
	select COMMON_CLK_SAMSUNG
	select HAVE_S3C2410_WATCHDOG if WATCHDOG
	select HAVE_S3C_RTC if RTC_CLASS
	select PINCTRL
	select PINCTRL_EXYNOS

	help
	  This enables support for Samsung Exynos7 SoC family

config ARCH_LAYERSCAPE
	bool "ARMv8 based Freescale Layerscape SoC family"
	help
	  This enables support for the Freescale Layerscape SoC family.

config ARCH_HISI
	bool "Hisilicon SoC Family"
<<<<<<< HEAD
	select HI6220_SYSCFG
=======
	select ARM_TIMER_SP804
>>>>>>> dd841fa0
	help
	  This enables support for Hisilicon ARMv8 SoC family

config ARCH_MEDIATEK
	bool "Mediatek MT65xx & MT81xx ARMv8 SoC"
	select ARM_GIC
	select PINCTRL
	help
	  Support for Mediatek MT65xx & MT81xx ARMv8 SoCs

config ARCH_QCOM
	bool "Qualcomm Platforms"
	select PINCTRL
	help
	  This enables support for the ARMv8 based Qualcomm chipsets.

config ARCH_ROCKCHIP
	bool "Rockchip Platforms"
	select ARCH_HAS_RESET_CONTROLLER
	select ARCH_REQUIRE_GPIOLIB
	select PINCTRL
	select PINCTRL_ROCKCHIP
	help
	  This enables support for the ARMv8 based Rockchip chipsets,
	  like the RK3368.

config ARCH_SEATTLE
	bool "AMD Seattle SoC Family"
	help
	  This enables support for AMD Seattle SOC Family

config ARCH_STRATIX10
	bool "Altera's Stratix 10 SoCFPGA Family"
	help
	  This enables support for Altera's Stratix 10 SoCFPGA Family.

config ARCH_TEGRA
	bool "NVIDIA Tegra SoC Family"
	select ARCH_HAS_RESET_CONTROLLER
	select ARCH_REQUIRE_GPIOLIB
	select CLKDEV_LOOKUP
	select CLKSRC_MMIO
	select CLKSRC_OF
	select GENERIC_CLOCKEVENTS
	select HAVE_CLK
	select PINCTRL
	select RESET_CONTROLLER
	help
	  This enables support for the NVIDIA Tegra SoC family.

config ARCH_TEGRA_132_SOC
	bool "NVIDIA Tegra132 SoC"
	depends on ARCH_TEGRA
	select PINCTRL_TEGRA124
	select USB_ULPI if USB_PHY
	select USB_ULPI_VIEWPORT if USB_PHY
	help
	  Enable support for NVIDIA Tegra132 SoC, based on the Denver
	  ARMv8 CPU.  The Tegra132 SoC is similar to the Tegra124 SoC,
	  but contains an NVIDIA Denver CPU complex in place of
	  Tegra124's "4+1" Cortex-A15 CPU complex.

config ARCH_SPRD
	bool "Spreadtrum SoC platform"
	help
	  Support for Spreadtrum ARM based SoCs

config ARCH_THUNDER
	bool "Cavium Inc. Thunder SoC Family"
	help
	  This enables support for Cavium's Thunder Family of SoCs.

config ARCH_VEXPRESS
	bool "ARMv8 software model (Versatile Express)"
	select ARCH_REQUIRE_GPIOLIB
	select COMMON_CLK_VERSATILE
	select POWER_RESET_VEXPRESS
	select VEXPRESS_CONFIG
	help
	  This enables support for the ARMv8 software model (Versatile
	  Express).

config ARCH_XGENE
	bool "AppliedMicro X-Gene SOC Family"
	help
	  This enables support for AppliedMicro X-Gene SOC Family

config ARCH_ZYNQMP
	bool "Xilinx ZynqMP Family"
	help
	  This enables support for Xilinx ZynqMP Family

endmenu<|MERGE_RESOLUTION|>--- conflicted
+++ resolved
@@ -36,11 +36,8 @@
 
 config ARCH_HISI
 	bool "Hisilicon SoC Family"
-<<<<<<< HEAD
 	select HI6220_SYSCFG
-=======
 	select ARM_TIMER_SP804
->>>>>>> dd841fa0
 	help
 	  This enables support for Hisilicon ARMv8 SoC family
 
