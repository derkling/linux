menu "Kernel hacking"

config TRACE_IRQFLAGS_SUPPORT
	def_bool y

source "lib/Kconfig.debug"

config STRICT_DEVMEM
	bool "Filter access to /dev/mem"
	---help---
	  If this option is disabled, you allow userspace (root) access to all
	  of memory, including kernel and userspace memory. Accidental
	  access to this is obviously disastrous, but specific access can
	  be used by people debugging the kernel. Note that with PAT support
	  enabled, even in this case there are restrictions on /dev/mem
	  use due to the cache aliasing requirements.

	  If this option is switched on, the /dev/mem file only allows
	  userspace access to PCI space and the BIOS code and data regions.
	  This is sufficient for dosemu and X and all common users of
	  /dev/mem.

	  If in doubt, say Y.

config X86_VERBOSE_BOOTUP
	bool "Enable verbose x86 bootup info messages"
	default y
	---help---
	  Enables the informational output from the decompression stage
	  (e.g. bzImage) of the boot. If you disable this you will still
	  see errors. Disable this if you want silent bootup.

config EARLY_PRINTK
	bool "Early printk" if EMBEDDED
	default y
	---help---
	  Write kernel log output directly into the VGA buffer or to a serial
	  port.

	  This is useful for kernel debugging when your machine crashes very
	  early before the console code is initialized. For normal operation
	  it is not recommended because it looks ugly and doesn't cooperate
	  with klogd/syslogd or the X server. You should normally N here,
	  unless you want to debug such a crash.

config EARLY_PRINTK_DBGP
	bool "Early printk via EHCI debug port"
	default n
	depends on EARLY_PRINTK && PCI
	---help---
	  Write kernel log output directly into the EHCI debug port.

	  This is useful for kernel debugging when your machine crashes very
	  early before the console code is initialized. For normal operation
	  it is not recommended because it looks ugly and doesn't cooperate
	  with klogd/syslogd or the X server. You should normally N here,
	  unless you want to debug such a crash. You need usb debug device.

config DEBUG_STACKOVERFLOW
	bool "Check for stack overflows"
	depends on DEBUG_KERNEL
	---help---
	  This option will cause messages to be printed if free stack space
	  drops below a certain limit.

config DEBUG_STACK_USAGE
	bool "Stack utilization instrumentation"
	depends on DEBUG_KERNEL
	---help---
	  Enables the display of the minimum amount of free stack which each
	  task has ever had available in the sysrq-T and sysrq-P debug output.

	  This option will slow down process creation somewhat.

config DEBUG_PER_CPU_MAPS
	bool "Debug access to per_cpu maps"
	depends on DEBUG_KERNEL
	depends on SMP
	default n
	---help---
	  Say Y to verify that the per_cpu map being accessed has
	  been setup.  Adds a fair amount of code to kernel memory
	  and decreases performance.

	  Say N if unsure.

config X86_PTDUMP
	bool "Export kernel pagetable layout to userspace via debugfs"
	depends on DEBUG_KERNEL
	select DEBUG_FS
	---help---
	  Say Y here if you want to show the kernel pagetable layout in a
	  debugfs file. This information is only useful for kernel developers
	  who are working in architecture specific areas of the kernel.
	  It is probably not a good idea to enable this feature in a production
	  kernel.
	  If in doubt, say "N"

config DEBUG_RODATA
	bool "Write protect kernel read-only data structures"
	default y
	depends on DEBUG_KERNEL
	---help---
	  Mark the kernel read-only data as write-protected in the pagetables,
	  in order to catch accidental (and incorrect) writes to such const
	  data. This is recommended so that we can catch kernel bugs sooner.
	  If in doubt, say "Y".

config DEBUG_RODATA_TEST
	bool "Testcase for the DEBUG_RODATA feature"
	depends on DEBUG_RODATA
	default y
	---help---
	  This option enables a testcase for the DEBUG_RODATA
	  feature as well as for the change_page_attr() infrastructure.
	  If in doubt, say "N"

config DEBUG_NX_TEST
	tristate "Testcase for the NX non-executable stack feature"
	depends on DEBUG_KERNEL && m
	---help---
	  This option enables a testcase for the CPU NX capability
	  and the software setup of this feature.
	  If in doubt, say "N"

config 4KSTACKS
	bool "Use 4Kb for kernel stacks instead of 8Kb"
	depends on X86_32
	---help---
	  If you say Y here the kernel will use a 4Kb stacksize for the
	  kernel stack attached to each process/thread. This facilitates
	  running more threads on a system and also reduces the pressure
	  on the VM subsystem for higher order allocations. This option
	  will also use IRQ stacks to compensate for the reduced stackspace.

config DOUBLEFAULT
	default y
	bool "Enable doublefault exception handler" if EMBEDDED
	depends on X86_32
	---help---
	  This option allows trapping of rare doublefault exceptions that
	  would otherwise cause a system to silently reboot. Disabling this
	  option saves about 4k and might cause you much additional grey
	  hair.

config IOMMU_DEBUG
	bool "Enable IOMMU debugging"
	depends on GART_IOMMU && DEBUG_KERNEL
	depends on X86_64
	---help---
	  Force the IOMMU to on even when you have less than 4GB of
	  memory and add debugging code. On overflow always panic. And
	  allow to enable IOMMU leak tracing. Can be disabled at boot
	  time with iommu=noforce. This will also enable scatter gather
	  list merging.  Currently not recommended for production
	  code. When you use it make sure you have a big enough
	  IOMMU/AGP aperture.  Most of the options enabled by this can
	  be set more finegrained using the iommu= command line
	  options. See Documentation/x86_64/boot-options.txt for more
	  details.

config IOMMU_STRESS
	bool "Enable IOMMU stress-test mode"
	---help---
	  This option disables various optimizations in IOMMU related
	  code to do real stress testing of the IOMMU code. This option
	  will cause a performance drop and should only be enabled for
	  testing.

config IOMMU_LEAK
	bool "IOMMU leak tracing"
	depends on IOMMU_DEBUG && DMA_API_DEBUG
	---help---
	  Add a simple leak tracer to the IOMMU code. This is useful when you
	  are debugging a buggy device driver that leaks IOMMU mappings.

config X86_DS_SELFTEST
    bool "DS selftest"
    default y
    depends on DEBUG_KERNEL
    depends on X86_DS
	---help---
	  Perform Debug Store selftests at boot time.
	  If in doubt, say "N".

config HAVE_MMIOTRACE_SUPPORT
	def_bool y

config X86_DECODER_SELFTEST
     bool "x86 instruction decoder selftest"
     depends on DEBUG_KERNEL
	---help---
	 Perform x86 instruction decoder selftests at build time.
	 This option is useful for checking the sanity of x86 instruction
	 decoder code.
	 If unsure, say "N".

#
# IO delay types:
#

config IO_DELAY_TYPE_0X80
	int
	default "0"

config IO_DELAY_TYPE_0XED
	int
	default "1"

config IO_DELAY_TYPE_UDELAY
	int
	default "2"

config IO_DELAY_TYPE_NONE
	int
	default "3"

choice
	prompt "IO delay type"
	default IO_DELAY_0X80

config IO_DELAY_0X80
	bool "port 0x80 based port-IO delay [recommended]"
	---help---
	  This is the traditional Linux IO delay used for in/out_p.
	  It is the most tested hence safest selection here.

config IO_DELAY_0XED
	bool "port 0xed based port-IO delay"
	---help---
	  Use port 0xed as the IO delay. This frees up port 0x80 which is
	  often used as a hardware-debug port.

config IO_DELAY_UDELAY
	bool "udelay based port-IO delay"
	---help---
	  Use udelay(2) as the IO delay method. This provides the delay
	  while not having any side-effect on the IO port space.

config IO_DELAY_NONE
	bool "no port-IO delay"
	---help---
	  No port-IO delay. Will break on old boxes that require port-IO
	  delay for certain operations. Should work on most new machines.

endchoice

if IO_DELAY_0X80
config DEFAULT_IO_DELAY_TYPE
	int
	default IO_DELAY_TYPE_0X80
endif

if IO_DELAY_0XED
config DEFAULT_IO_DELAY_TYPE
	int
	default IO_DELAY_TYPE_0XED
endif

if IO_DELAY_UDELAY
config DEFAULT_IO_DELAY_TYPE
	int
	default IO_DELAY_TYPE_UDELAY
endif

if IO_DELAY_NONE
config DEFAULT_IO_DELAY_TYPE
	int
	default IO_DELAY_TYPE_NONE
endif

config DEBUG_BOOT_PARAMS
	bool "Debug boot parameters"
	depends on DEBUG_KERNEL
	depends on DEBUG_FS
	---help---
	  This option will cause struct boot_params to be exported via debugfs.

config CPA_DEBUG
	bool "CPA self-test code"
	depends on DEBUG_KERNEL
	---help---
	  Do change_page_attr() self-tests every 30 seconds.

config OPTIMIZE_INLINING
	bool "Allow gcc to uninline functions marked 'inline'"
	---help---
	  This option determines if the kernel forces gcc to inline the functions
	  developers have marked 'inline'. Doing so takes away freedom from gcc to
	  do what it thinks is best, which is desirable for the gcc 3.x series of
	  compilers. The gcc 4.x series have a rewritten inlining algorithm and
	  enabling this option will generate a smaller kernel there. Hopefully
	  this algorithm is so good that allowing gcc 4.x and above to make the
	  decision will become the default in the future. Until then this option
	  is there to test gcc for this.

	  If unsure, say N.

config DEBUG_STRICT_USER_COPY_CHECKS
	bool "Strict copy size checks"
	depends on DEBUG_KERNEL && !TRACE_BRANCH_PROFILING
<<<<<<< HEAD
	depends on BROKEN
=======
>>>>>>> 6035ccd8
	---help---
	  Enabling this option turns a certain set of sanity checks for user
	  copy operations into compile time failures.

	  The copy_from_user() etc checks are there to help test if there
	  are sufficient security checks on the length argument of
	  the copy operation, by having gcc prove that the argument is
	  within bounds.

	  If unsure, or if you run an older (pre 4.4) gcc, say N.

endmenu<|MERGE_RESOLUTION|>--- conflicted
+++ resolved
@@ -299,10 +299,7 @@
 config DEBUG_STRICT_USER_COPY_CHECKS
 	bool "Strict copy size checks"
 	depends on DEBUG_KERNEL && !TRACE_BRANCH_PROFILING
-<<<<<<< HEAD
 	depends on BROKEN
-=======
->>>>>>> 6035ccd8
 	---help---
 	  Enabling this option turns a certain set of sanity checks for user
 	  copy operations into compile time failures.
