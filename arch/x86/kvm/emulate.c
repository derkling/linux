--- conflicted
+++ resolved
@@ -127,11 +127,7 @@
 #define No64	    (1<<28)
 #define PageTable   (1 << 29)   /* instruction used to write page table */
 /* Source 2 operand type */
-<<<<<<< HEAD
-#define Src2Shift   (29)
-=======
 #define Src2Shift   (30)
->>>>>>> dcd6c922
 #define Src2None    (OpNone << Src2Shift)
 #define Src2CL      (OpCL << Src2Shift)
 #define Src2ImmByte (OpImmByte << Src2Shift)
@@ -1831,10 +1827,6 @@
 	return rc;
 }
 
-<<<<<<< HEAD
-static int em_lseg(struct x86_emulate_ctxt *ctxt)
-{
-=======
 static int em_cmpxchg(struct x86_emulate_ctxt *ctxt)
 {
 	/* Save real source value, then compare EAX against destination. */
@@ -1855,7 +1847,6 @@
 
 static int em_lseg(struct x86_emulate_ctxt *ctxt)
 {
->>>>>>> dcd6c922
 	int seg = ctxt->src2.val;
 	unsigned short sel;
 	int rc;
@@ -3301,11 +3292,7 @@
 	I(ImplicitOps | Stack | No64 | Src2ES, em_push_sreg),
 	I(ImplicitOps | Stack | No64 | Src2ES, em_pop_sreg),
 	/* 0x08 - 0x0F */
-<<<<<<< HEAD
-	I6ALU(Lock, em_or),
-=======
 	I6ALU(Lock | PageTable, em_or),
->>>>>>> dcd6c922
 	I(ImplicitOps | Stack | No64 | Src2CS, em_push_sreg),
 	N,
 	/* 0x10 - 0x17 */
@@ -3460,34 +3447,20 @@
 	X16(D(ByteOp | DstMem | SrcNone | ModRM| Mov)),
 	/* 0xA0 - 0xA7 */
 	I(Stack | Src2FS, em_push_sreg), I(Stack | Src2FS, em_pop_sreg),
-<<<<<<< HEAD
-	DI(ImplicitOps, cpuid), D(DstMem | SrcReg | ModRM | BitOp),
-=======
 	DI(ImplicitOps, cpuid), I(DstMem | SrcReg | ModRM | BitOp, em_bt),
->>>>>>> dcd6c922
 	D(DstMem | SrcReg | Src2ImmByte | ModRM),
 	D(DstMem | SrcReg | Src2CL | ModRM), N, N,
 	/* 0xA8 - 0xAF */
 	I(Stack | Src2GS, em_push_sreg), I(Stack | Src2GS, em_pop_sreg),
-<<<<<<< HEAD
-	DI(ImplicitOps, rsm), D(DstMem | SrcReg | ModRM | BitOp | Lock),
-=======
 	DI(ImplicitOps, rsm),
 	I(DstMem | SrcReg | ModRM | BitOp | Lock | PageTable, em_bts),
->>>>>>> dcd6c922
 	D(DstMem | SrcReg | Src2ImmByte | ModRM),
 	D(DstMem | SrcReg | Src2CL | ModRM),
 	D(ModRM), I(DstReg | SrcMem | ModRM, em_imul),
 	/* 0xB0 - 0xB7 */
-<<<<<<< HEAD
-	D2bv(DstMem | SrcReg | ModRM | Lock),
-	I(DstReg | SrcMemFAddr | ModRM | Src2SS, em_lseg),
-	D(DstMem | SrcReg | ModRM | BitOp | Lock),
-=======
 	I2bv(DstMem | SrcReg | ModRM | Lock | PageTable, em_cmpxchg),
 	I(DstReg | SrcMemFAddr | ModRM | Src2SS, em_lseg),
 	I(DstMem | SrcReg | ModRM | BitOp | Lock, em_btr),
->>>>>>> dcd6c922
 	I(DstReg | SrcMemFAddr | ModRM | Src2FS, em_lseg),
 	I(DstReg | SrcMemFAddr | ModRM | Src2GS, em_lseg),
 	D(ByteOp | DstReg | SrcMem | ModRM | Mov), D(DstReg | SrcMem16 | ModRM | Mov),
@@ -3897,14 +3870,11 @@
 		ctxt->memopp->addr.mem.ea += ctxt->_eip;
 
 	return (rc != X86EMUL_CONTINUE) ? EMULATION_FAILED : EMULATION_OK;
-<<<<<<< HEAD
-=======
 }
 
 bool x86_page_table_writing_insn(struct x86_emulate_ctxt *ctxt)
 {
 	return ctxt->d & PageTable;
->>>>>>> dcd6c922
 }
 
 static bool string_insn_completed(struct x86_emulate_ctxt *ctxt)
@@ -4212,105 +4182,21 @@
 	case 0x90 ... 0x9f:     /* setcc r/m8 */
 		ctxt->dst.val = test_cc(ctxt->b, ctxt->eflags);
 		break;
-<<<<<<< HEAD
-	case 0xa3:
-	      bt:		/* bt */
-		ctxt->dst.type = OP_NONE;
-		/* only subword offset */
-		ctxt->src.val &= (ctxt->dst.bytes << 3) - 1;
-		emulate_2op_SrcV_nobyte(ctxt, "bt");
-		break;
 	case 0xa4: /* shld imm8, r, r/m */
 	case 0xa5: /* shld cl, r, r/m */
 		emulate_2op_cl(ctxt, "shld");
 		break;
-	case 0xab:
-	      bts:		/* bts */
-		emulate_2op_SrcV_nobyte(ctxt, "bts");
-=======
-	case 0xa4: /* shld imm8, r, r/m */
-	case 0xa5: /* shld cl, r, r/m */
-		emulate_2op_cl(ctxt, "shld");
->>>>>>> dcd6c922
-		break;
 	case 0xac: /* shrd imm8, r, r/m */
 	case 0xad: /* shrd cl, r, r/m */
 		emulate_2op_cl(ctxt, "shrd");
 		break;
 	case 0xae:              /* clflush */
 		break;
-<<<<<<< HEAD
-	case 0xb0 ... 0xb1:	/* cmpxchg */
-		/*
-		 * Save real source value, then compare EAX against
-		 * destination.
-		 */
-		ctxt->src.orig_val = ctxt->src.val;
-		ctxt->src.val = ctxt->regs[VCPU_REGS_RAX];
-		emulate_2op_SrcV(ctxt, "cmp");
-		if (ctxt->eflags & EFLG_ZF) {
-			/* Success: write back to memory. */
-			ctxt->dst.val = ctxt->src.orig_val;
-		} else {
-			/* Failure: write the value we saw to EAX. */
-			ctxt->dst.type = OP_REG;
-			ctxt->dst.addr.reg = (unsigned long *)&ctxt->regs[VCPU_REGS_RAX];
-		}
-		break;
-	case 0xb3:
-	      btr:		/* btr */
-		emulate_2op_SrcV_nobyte(ctxt, "btr");
-		break;
-=======
->>>>>>> dcd6c922
 	case 0xb6 ... 0xb7:	/* movzx */
 		ctxt->dst.bytes = ctxt->op_bytes;
 		ctxt->dst.val = (ctxt->d & ByteOp) ? (u8) ctxt->src.val
 						       : (u16) ctxt->src.val;
 		break;
-<<<<<<< HEAD
-	case 0xba:		/* Grp8 */
-		switch (ctxt->modrm_reg & 3) {
-		case 0:
-			goto bt;
-		case 1:
-			goto bts;
-		case 2:
-			goto btr;
-		case 3:
-			goto btc;
-		}
-		break;
-	case 0xbb:
-	      btc:		/* btc */
-		emulate_2op_SrcV_nobyte(ctxt, "btc");
-		break;
-	case 0xbc: {		/* bsf */
-		u8 zf;
-		__asm__ ("bsf %2, %0; setz %1"
-			 : "=r"(ctxt->dst.val), "=q"(zf)
-			 : "r"(ctxt->src.val));
-		ctxt->eflags &= ~X86_EFLAGS_ZF;
-		if (zf) {
-			ctxt->eflags |= X86_EFLAGS_ZF;
-			ctxt->dst.type = OP_NONE;	/* Disable writeback. */
-		}
-		break;
-	}
-	case 0xbd: {		/* bsr */
-		u8 zf;
-		__asm__ ("bsr %2, %0; setz %1"
-			 : "=r"(ctxt->dst.val), "=q"(zf)
-			 : "r"(ctxt->src.val));
-		ctxt->eflags &= ~X86_EFLAGS_ZF;
-		if (zf) {
-			ctxt->eflags |= X86_EFLAGS_ZF;
-			ctxt->dst.type = OP_NONE;	/* Disable writeback. */
-		}
-		break;
-	}
-=======
->>>>>>> dcd6c922
 	case 0xbe ... 0xbf:	/* movsx */
 		ctxt->dst.bytes = ctxt->op_bytes;
 		ctxt->dst.val = (ctxt->d & ByteOp) ? (s8) ctxt->src.val :
