/*
 * Kernel-based Virtual Machine driver for Linux
 *
 * This module enables machines with Intel VT-x extensions to run virtual
 * machines without emulation or binary translation.
 *
 * MMU support
 *
 * Copyright (C) 2006 Qumranet, Inc.
<<<<<<< HEAD
 * Copyright 2010 Red Hat, Inc. and/or its affilates.
=======
 * Copyright 2010 Red Hat, Inc. and/or its affiliates.
>>>>>>> 45f53cc9
 *
 * Authors:
 *   Yaniv Kamay  <yaniv@qumranet.com>
 *   Avi Kivity   <avi@qumranet.com>
 *
 * This work is licensed under the terms of the GNU GPL, version 2.  See
 * the COPYING file in the top-level directory.
 *
 */

#include "mmu.h"
#include "x86.h"
#include "kvm_cache_regs.h"

#include <linux/kvm_host.h>
#include <linux/types.h>
#include <linux/string.h>
#include <linux/mm.h>
#include <linux/highmem.h>
#include <linux/module.h>
#include <linux/swap.h>
#include <linux/hugetlb.h>
#include <linux/compiler.h>
#include <linux/srcu.h>
#include <linux/slab.h>
#include <linux/uaccess.h>

#include <asm/page.h>
#include <asm/cmpxchg.h>
#include <asm/io.h>
#include <asm/vmx.h>

/*
 * When setting this variable to true it enables Two-Dimensional-Paging
 * where the hardware walks 2 page tables:
 * 1. the guest-virtual to guest-physical
 * 2. while doing 1. it walks guest-physical to host-physical
 * If the hardware supports that we don't need to do shadow paging.
 */
bool tdp_enabled = false;

enum {
	AUDIT_PRE_PAGE_FAULT,
	AUDIT_POST_PAGE_FAULT,
	AUDIT_PRE_PTE_WRITE,
	AUDIT_POST_PTE_WRITE,
	AUDIT_PRE_SYNC,
	AUDIT_POST_SYNC
};

char *audit_point_name[] = {
	"pre page fault",
	"post page fault",
	"pre pte write",
	"post pte write",
	"pre sync",
	"post sync"
};

#undef MMU_DEBUG

#ifdef MMU_DEBUG

#define pgprintk(x...) do { if (dbg) printk(x); } while (0)
#define rmap_printk(x...) do { if (dbg) printk(x); } while (0)

#else

#define pgprintk(x...) do { } while (0)
#define rmap_printk(x...) do { } while (0)

#endif

#ifdef MMU_DEBUG
static int dbg = 0;
module_param(dbg, bool, 0644);
#endif

static int oos_shadow = 1;
module_param(oos_shadow, bool, 0644);

#ifndef MMU_DEBUG
#define ASSERT(x) do { } while (0)
#else
#define ASSERT(x)							\
	if (!(x)) {							\
		printk(KERN_WARNING "assertion failed %s:%d: %s\n",	\
		       __FILE__, __LINE__, #x);				\
	}
#endif

#define PTE_PREFETCH_NUM		8

#define PT_FIRST_AVAIL_BITS_SHIFT 9
#define PT64_SECOND_AVAIL_BITS_SHIFT 52

#define PT64_LEVEL_BITS 9

#define PT64_LEVEL_SHIFT(level) \
		(PAGE_SHIFT + (level - 1) * PT64_LEVEL_BITS)

#define PT64_LEVEL_MASK(level) \
		(((1ULL << PT64_LEVEL_BITS) - 1) << PT64_LEVEL_SHIFT(level))

#define PT64_INDEX(address, level)\
	(((address) >> PT64_LEVEL_SHIFT(level)) & ((1 << PT64_LEVEL_BITS) - 1))


#define PT32_LEVEL_BITS 10

#define PT32_LEVEL_SHIFT(level) \
		(PAGE_SHIFT + (level - 1) * PT32_LEVEL_BITS)

#define PT32_LEVEL_MASK(level) \
		(((1ULL << PT32_LEVEL_BITS) - 1) << PT32_LEVEL_SHIFT(level))
#define PT32_LVL_OFFSET_MASK(level) \
	(PT32_BASE_ADDR_MASK & ((1ULL << (PAGE_SHIFT + (((level) - 1) \
						* PT32_LEVEL_BITS))) - 1))

#define PT32_INDEX(address, level)\
	(((address) >> PT32_LEVEL_SHIFT(level)) & ((1 << PT32_LEVEL_BITS) - 1))


#define PT64_BASE_ADDR_MASK (((1ULL << 52) - 1) & ~(u64)(PAGE_SIZE-1))
#define PT64_DIR_BASE_ADDR_MASK \
	(PT64_BASE_ADDR_MASK & ~((1ULL << (PAGE_SHIFT + PT64_LEVEL_BITS)) - 1))
#define PT64_LVL_ADDR_MASK(level) \
	(PT64_BASE_ADDR_MASK & ~((1ULL << (PAGE_SHIFT + (((level) - 1) \
						* PT64_LEVEL_BITS))) - 1))
#define PT64_LVL_OFFSET_MASK(level) \
	(PT64_BASE_ADDR_MASK & ((1ULL << (PAGE_SHIFT + (((level) - 1) \
						* PT64_LEVEL_BITS))) - 1))

#define PT32_BASE_ADDR_MASK PAGE_MASK
#define PT32_DIR_BASE_ADDR_MASK \
	(PAGE_MASK & ~((1ULL << (PAGE_SHIFT + PT32_LEVEL_BITS)) - 1))
#define PT32_LVL_ADDR_MASK(level) \
	(PAGE_MASK & ~((1ULL << (PAGE_SHIFT + (((level) - 1) \
					    * PT32_LEVEL_BITS))) - 1))

#define PT64_PERM_MASK (PT_PRESENT_MASK | PT_WRITABLE_MASK | PT_USER_MASK \
			| PT64_NX_MASK)

#define RMAP_EXT 4

#define ACC_EXEC_MASK    1
#define ACC_WRITE_MASK   PT_WRITABLE_MASK
#define ACC_USER_MASK    PT_USER_MASK
#define ACC_ALL          (ACC_EXEC_MASK | ACC_WRITE_MASK | ACC_USER_MASK)

#include <trace/events/kvm.h>

#define CREATE_TRACE_POINTS
#include "mmutrace.h"

#define SPTE_HOST_WRITEABLE (1ULL << PT_FIRST_AVAIL_BITS_SHIFT)

#define SHADOW_PT_INDEX(addr, level) PT64_INDEX(addr, level)

struct kvm_rmap_desc {
	u64 *sptes[RMAP_EXT];
	struct kvm_rmap_desc *more;
};

struct kvm_shadow_walk_iterator {
	u64 addr;
	hpa_t shadow_addr;
	int level;
	u64 *sptep;
	unsigned index;
};

#define for_each_shadow_entry(_vcpu, _addr, _walker)    \
	for (shadow_walk_init(&(_walker), _vcpu, _addr);	\
	     shadow_walk_okay(&(_walker));			\
	     shadow_walk_next(&(_walker)))

typedef void (*mmu_parent_walk_fn) (struct kvm_mmu_page *sp, u64 *spte);

static struct kmem_cache *pte_chain_cache;
static struct kmem_cache *rmap_desc_cache;
static struct kmem_cache *mmu_page_header_cache;
static struct percpu_counter kvm_total_used_mmu_pages;

static u64 __read_mostly shadow_trap_nonpresent_pte;
static u64 __read_mostly shadow_notrap_nonpresent_pte;
static u64 __read_mostly shadow_base_present_pte;
static u64 __read_mostly shadow_nx_mask;
static u64 __read_mostly shadow_x_mask;	/* mutual exclusive with nx_mask */
static u64 __read_mostly shadow_user_mask;
static u64 __read_mostly shadow_accessed_mask;
static u64 __read_mostly shadow_dirty_mask;

static inline u64 rsvd_bits(int s, int e)
{
	return ((1ULL << (e - s + 1)) - 1) << s;
}

void kvm_mmu_set_nonpresent_ptes(u64 trap_pte, u64 notrap_pte)
{
	shadow_trap_nonpresent_pte = trap_pte;
	shadow_notrap_nonpresent_pte = notrap_pte;
}
EXPORT_SYMBOL_GPL(kvm_mmu_set_nonpresent_ptes);

void kvm_mmu_set_base_ptes(u64 base_pte)
{
	shadow_base_present_pte = base_pte;
}
EXPORT_SYMBOL_GPL(kvm_mmu_set_base_ptes);

void kvm_mmu_set_mask_ptes(u64 user_mask, u64 accessed_mask,
		u64 dirty_mask, u64 nx_mask, u64 x_mask)
{
	shadow_user_mask = user_mask;
	shadow_accessed_mask = accessed_mask;
	shadow_dirty_mask = dirty_mask;
	shadow_nx_mask = nx_mask;
	shadow_x_mask = x_mask;
}
EXPORT_SYMBOL_GPL(kvm_mmu_set_mask_ptes);

static bool is_write_protection(struct kvm_vcpu *vcpu)
{
	return kvm_read_cr0_bits(vcpu, X86_CR0_WP);
}

static int is_cpuid_PSE36(void)
{
	return 1;
}

static int is_nx(struct kvm_vcpu *vcpu)
{
	return vcpu->arch.efer & EFER_NX;
}

static int is_shadow_present_pte(u64 pte)
{
	return pte != shadow_trap_nonpresent_pte
		&& pte != shadow_notrap_nonpresent_pte;
}

static int is_large_pte(u64 pte)
{
	return pte & PT_PAGE_SIZE_MASK;
}

static int is_writable_pte(unsigned long pte)
{
	return pte & PT_WRITABLE_MASK;
}

static int is_dirty_gpte(unsigned long pte)
{
	return pte & PT_DIRTY_MASK;
}

static int is_rmap_spte(u64 pte)
{
	return is_shadow_present_pte(pte);
}

static int is_last_spte(u64 pte, int level)
{
	if (level == PT_PAGE_TABLE_LEVEL)
		return 1;
	if (is_large_pte(pte))
		return 1;
	return 0;
}

static pfn_t spte_to_pfn(u64 pte)
{
	return (pte & PT64_BASE_ADDR_MASK) >> PAGE_SHIFT;
}

static gfn_t pse36_gfn_delta(u32 gpte)
{
	int shift = 32 - PT32_DIR_PSE36_SHIFT - PAGE_SHIFT;

	return (gpte & PT32_DIR_PSE36_MASK) << shift;
}

static void __set_spte(u64 *sptep, u64 spte)
{
	set_64bit(sptep, spte);
}

static u64 __xchg_spte(u64 *sptep, u64 new_spte)
{
#ifdef CONFIG_X86_64
	return xchg(sptep, new_spte);
#else
	u64 old_spte;

	do {
		old_spte = *sptep;
	} while (cmpxchg64(sptep, old_spte, new_spte) != old_spte);

	return old_spte;
#endif
}

<<<<<<< HEAD
static void update_spte(u64 *sptep, u64 new_spte)
{
	u64 old_spte;

	if (!shadow_accessed_mask || (new_spte & shadow_accessed_mask) ||
	      !is_rmap_spte(*sptep))
		__set_spte(sptep, new_spte);
	else {
		old_spte = __xchg_spte(sptep, new_spte);
		if (old_spte & shadow_accessed_mask)
			mark_page_accessed(pfn_to_page(spte_to_pfn(old_spte)));
	}
=======
static bool spte_has_volatile_bits(u64 spte)
{
	if (!shadow_accessed_mask)
		return false;

	if (!is_shadow_present_pte(spte))
		return false;

	if ((spte & shadow_accessed_mask) &&
	      (!is_writable_pte(spte) || (spte & shadow_dirty_mask)))
		return false;

	return true;
}

static bool spte_is_bit_cleared(u64 old_spte, u64 new_spte, u64 bit_mask)
{
	return (old_spte & bit_mask) && !(new_spte & bit_mask);
}

static void update_spte(u64 *sptep, u64 new_spte)
{
	u64 mask, old_spte = *sptep;

	WARN_ON(!is_rmap_spte(new_spte));

	new_spte |= old_spte & shadow_dirty_mask;

	mask = shadow_accessed_mask;
	if (is_writable_pte(old_spte))
		mask |= shadow_dirty_mask;

	if (!spte_has_volatile_bits(old_spte) || (new_spte & mask) == mask)
		__set_spte(sptep, new_spte);
	else
		old_spte = __xchg_spte(sptep, new_spte);

	if (!shadow_accessed_mask)
		return;

	if (spte_is_bit_cleared(old_spte, new_spte, shadow_accessed_mask))
		kvm_set_pfn_accessed(spte_to_pfn(old_spte));
	if (spte_is_bit_cleared(old_spte, new_spte, shadow_dirty_mask))
		kvm_set_pfn_dirty(spte_to_pfn(old_spte));
>>>>>>> 45f53cc9
}

static int mmu_topup_memory_cache(struct kvm_mmu_memory_cache *cache,
				  struct kmem_cache *base_cache, int min)
{
	void *obj;

	if (cache->nobjs >= min)
		return 0;
	while (cache->nobjs < ARRAY_SIZE(cache->objects)) {
		obj = kmem_cache_zalloc(base_cache, GFP_KERNEL);
		if (!obj)
			return -ENOMEM;
		cache->objects[cache->nobjs++] = obj;
	}
	return 0;
}

static void mmu_free_memory_cache(struct kvm_mmu_memory_cache *mc,
				  struct kmem_cache *cache)
{
	while (mc->nobjs)
		kmem_cache_free(cache, mc->objects[--mc->nobjs]);
}

static int mmu_topup_memory_cache_page(struct kvm_mmu_memory_cache *cache,
				       int min)
{
	struct page *page;

	if (cache->nobjs >= min)
		return 0;
	while (cache->nobjs < ARRAY_SIZE(cache->objects)) {
		page = alloc_page(GFP_KERNEL);
		if (!page)
			return -ENOMEM;
		cache->objects[cache->nobjs++] = page_address(page);
	}
	return 0;
}

static void mmu_free_memory_cache_page(struct kvm_mmu_memory_cache *mc)
{
	while (mc->nobjs)
		free_page((unsigned long)mc->objects[--mc->nobjs]);
}

static int mmu_topup_memory_caches(struct kvm_vcpu *vcpu)
{
	int r;

	r = mmu_topup_memory_cache(&vcpu->arch.mmu_pte_chain_cache,
				   pte_chain_cache, 4);
	if (r)
		goto out;
	r = mmu_topup_memory_cache(&vcpu->arch.mmu_rmap_desc_cache,
				   rmap_desc_cache, 4 + PTE_PREFETCH_NUM);
	if (r)
		goto out;
	r = mmu_topup_memory_cache_page(&vcpu->arch.mmu_page_cache, 8);
	if (r)
		goto out;
	r = mmu_topup_memory_cache(&vcpu->arch.mmu_page_header_cache,
				   mmu_page_header_cache, 4);
out:
	return r;
}

static void mmu_free_memory_caches(struct kvm_vcpu *vcpu)
{
	mmu_free_memory_cache(&vcpu->arch.mmu_pte_chain_cache, pte_chain_cache);
	mmu_free_memory_cache(&vcpu->arch.mmu_rmap_desc_cache, rmap_desc_cache);
	mmu_free_memory_cache_page(&vcpu->arch.mmu_page_cache);
	mmu_free_memory_cache(&vcpu->arch.mmu_page_header_cache,
				mmu_page_header_cache);
}

static void *mmu_memory_cache_alloc(struct kvm_mmu_memory_cache *mc,
				    size_t size)
{
	void *p;

	BUG_ON(!mc->nobjs);
	p = mc->objects[--mc->nobjs];
	return p;
}

static struct kvm_pte_chain *mmu_alloc_pte_chain(struct kvm_vcpu *vcpu)
{
	return mmu_memory_cache_alloc(&vcpu->arch.mmu_pte_chain_cache,
				      sizeof(struct kvm_pte_chain));
}

static void mmu_free_pte_chain(struct kvm_pte_chain *pc)
{
	kmem_cache_free(pte_chain_cache, pc);
}

static struct kvm_rmap_desc *mmu_alloc_rmap_desc(struct kvm_vcpu *vcpu)
{
	return mmu_memory_cache_alloc(&vcpu->arch.mmu_rmap_desc_cache,
				      sizeof(struct kvm_rmap_desc));
}

static void mmu_free_rmap_desc(struct kvm_rmap_desc *rd)
{
	kmem_cache_free(rmap_desc_cache, rd);
}

static gfn_t kvm_mmu_page_get_gfn(struct kvm_mmu_page *sp, int index)
{
	if (!sp->role.direct)
		return sp->gfns[index];

	return sp->gfn + (index << ((sp->role.level - 1) * PT64_LEVEL_BITS));
}

static void kvm_mmu_page_set_gfn(struct kvm_mmu_page *sp, int index, gfn_t gfn)
{
	if (sp->role.direct)
		BUG_ON(gfn != kvm_mmu_page_get_gfn(sp, index));
	else
		sp->gfns[index] = gfn;
}

/*
 * Return the pointer to the largepage write count for a given
 * gfn, handling slots that are not large page aligned.
 */
static int *slot_largepage_idx(gfn_t gfn,
			       struct kvm_memory_slot *slot,
			       int level)
{
	unsigned long idx;

	idx = (gfn >> KVM_HPAGE_GFN_SHIFT(level)) -
	      (slot->base_gfn >> KVM_HPAGE_GFN_SHIFT(level));
	return &slot->lpage_info[level - 2][idx].write_count;
}

static void account_shadowed(struct kvm *kvm, gfn_t gfn)
{
	struct kvm_memory_slot *slot;
	int *write_count;
	int i;

	slot = gfn_to_memslot(kvm, gfn);
	for (i = PT_DIRECTORY_LEVEL;
	     i < PT_PAGE_TABLE_LEVEL + KVM_NR_PAGE_SIZES; ++i) {
		write_count   = slot_largepage_idx(gfn, slot, i);
		*write_count += 1;
	}
}

static void unaccount_shadowed(struct kvm *kvm, gfn_t gfn)
{
	struct kvm_memory_slot *slot;
	int *write_count;
	int i;

	slot = gfn_to_memslot(kvm, gfn);
	for (i = PT_DIRECTORY_LEVEL;
	     i < PT_PAGE_TABLE_LEVEL + KVM_NR_PAGE_SIZES; ++i) {
		write_count   = slot_largepage_idx(gfn, slot, i);
		*write_count -= 1;
		WARN_ON(*write_count < 0);
	}
}

static int has_wrprotected_page(struct kvm *kvm,
				gfn_t gfn,
				int level)
{
	struct kvm_memory_slot *slot;
	int *largepage_idx;

	slot = gfn_to_memslot(kvm, gfn);
	if (slot) {
		largepage_idx = slot_largepage_idx(gfn, slot, level);
		return *largepage_idx;
	}

	return 1;
}

static int host_mapping_level(struct kvm *kvm, gfn_t gfn)
{
	unsigned long page_size;
	int i, ret = 0;

	page_size = kvm_host_page_size(kvm, gfn);

	for (i = PT_PAGE_TABLE_LEVEL;
	     i < (PT_PAGE_TABLE_LEVEL + KVM_NR_PAGE_SIZES); ++i) {
		if (page_size >= KVM_HPAGE_SIZE(i))
			ret = i;
		else
			break;
	}

	return ret;
}

static int mapping_level(struct kvm_vcpu *vcpu, gfn_t large_gfn)
{
	struct kvm_memory_slot *slot;
	int host_level, level, max_level;

	slot = gfn_to_memslot(vcpu->kvm, large_gfn);
	if (slot && slot->dirty_bitmap)
		return PT_PAGE_TABLE_LEVEL;

	host_level = host_mapping_level(vcpu->kvm, large_gfn);

	if (host_level == PT_PAGE_TABLE_LEVEL)
		return host_level;

	max_level = kvm_x86_ops->get_lpage_level() < host_level ?
		kvm_x86_ops->get_lpage_level() : host_level;

	for (level = PT_DIRECTORY_LEVEL; level <= max_level; ++level)
		if (has_wrprotected_page(vcpu->kvm, large_gfn, level))
			break;

	return level - 1;
}

/*
 * Take gfn and return the reverse mapping to it.
 */

static unsigned long *gfn_to_rmap(struct kvm *kvm, gfn_t gfn, int level)
{
	struct kvm_memory_slot *slot;
	unsigned long idx;

	slot = gfn_to_memslot(kvm, gfn);
	if (likely(level == PT_PAGE_TABLE_LEVEL))
		return &slot->rmap[gfn - slot->base_gfn];

	idx = (gfn >> KVM_HPAGE_GFN_SHIFT(level)) -
		(slot->base_gfn >> KVM_HPAGE_GFN_SHIFT(level));

	return &slot->lpage_info[level - 2][idx].rmap_pde;
}

/*
 * Reverse mapping data structures:
 *
 * If rmapp bit zero is zero, then rmapp point to the shadw page table entry
 * that points to page_address(page).
 *
 * If rmapp bit zero is one, (then rmap & ~1) points to a struct kvm_rmap_desc
 * containing more mappings.
 *
 * Returns the number of rmap entries before the spte was added or zero if
 * the spte was not added.
 *
 */
static int rmap_add(struct kvm_vcpu *vcpu, u64 *spte, gfn_t gfn)
{
	struct kvm_mmu_page *sp;
	struct kvm_rmap_desc *desc;
	unsigned long *rmapp;
	int i, count = 0;

	if (!is_rmap_spte(*spte))
		return count;
	sp = page_header(__pa(spte));
	kvm_mmu_page_set_gfn(sp, spte - sp->spt, gfn);
	rmapp = gfn_to_rmap(vcpu->kvm, gfn, sp->role.level);
	if (!*rmapp) {
		rmap_printk("rmap_add: %p %llx 0->1\n", spte, *spte);
		*rmapp = (unsigned long)spte;
	} else if (!(*rmapp & 1)) {
		rmap_printk("rmap_add: %p %llx 1->many\n", spte, *spte);
		desc = mmu_alloc_rmap_desc(vcpu);
		desc->sptes[0] = (u64 *)*rmapp;
		desc->sptes[1] = spte;
		*rmapp = (unsigned long)desc | 1;
		++count;
	} else {
		rmap_printk("rmap_add: %p %llx many->many\n", spte, *spte);
		desc = (struct kvm_rmap_desc *)(*rmapp & ~1ul);
		while (desc->sptes[RMAP_EXT-1] && desc->more) {
			desc = desc->more;
			count += RMAP_EXT;
		}
		if (desc->sptes[RMAP_EXT-1]) {
			desc->more = mmu_alloc_rmap_desc(vcpu);
			desc = desc->more;
		}
		for (i = 0; desc->sptes[i]; ++i)
			++count;
		desc->sptes[i] = spte;
	}
	return count;
}

static void rmap_desc_remove_entry(unsigned long *rmapp,
				   struct kvm_rmap_desc *desc,
				   int i,
				   struct kvm_rmap_desc *prev_desc)
{
	int j;

	for (j = RMAP_EXT - 1; !desc->sptes[j] && j > i; --j)
		;
	desc->sptes[i] = desc->sptes[j];
	desc->sptes[j] = NULL;
	if (j != 0)
		return;
	if (!prev_desc && !desc->more)
		*rmapp = (unsigned long)desc->sptes[0];
	else
		if (prev_desc)
			prev_desc->more = desc->more;
		else
			*rmapp = (unsigned long)desc->more | 1;
	mmu_free_rmap_desc(desc);
}

static void rmap_remove(struct kvm *kvm, u64 *spte)
{
	struct kvm_rmap_desc *desc;
	struct kvm_rmap_desc *prev_desc;
	struct kvm_mmu_page *sp;
	gfn_t gfn;
	unsigned long *rmapp;
	int i;

	sp = page_header(__pa(spte));
	gfn = kvm_mmu_page_get_gfn(sp, spte - sp->spt);
	rmapp = gfn_to_rmap(kvm, gfn, sp->role.level);
	if (!*rmapp) {
		printk(KERN_ERR "rmap_remove: %p 0->BUG\n", spte);
		BUG();
	} else if (!(*rmapp & 1)) {
		rmap_printk("rmap_remove:  %p 1->0\n", spte);
		if ((u64 *)*rmapp != spte) {
			printk(KERN_ERR "rmap_remove:  %p 1->BUG\n", spte);
			BUG();
		}
		*rmapp = 0;
	} else {
		rmap_printk("rmap_remove:  %p many->many\n", spte);
		desc = (struct kvm_rmap_desc *)(*rmapp & ~1ul);
		prev_desc = NULL;
		while (desc) {
			for (i = 0; i < RMAP_EXT && desc->sptes[i]; ++i)
				if (desc->sptes[i] == spte) {
					rmap_desc_remove_entry(rmapp,
							       desc, i,
							       prev_desc);
					return;
				}
			prev_desc = desc;
			desc = desc->more;
		}
		pr_err("rmap_remove: %p many->many\n", spte);
		BUG();
	}
}

static void set_spte_track_bits(u64 *sptep, u64 new_spte)
{
	pfn_t pfn;
	u64 old_spte = *sptep;

<<<<<<< HEAD
	if (!shadow_accessed_mask || !is_shadow_present_pte(old_spte) ||
	      old_spte & shadow_accessed_mask) {
		__set_spte(sptep, new_spte);
	} else
=======
	if (!spte_has_volatile_bits(old_spte))
		__set_spte(sptep, new_spte);
	else
>>>>>>> 45f53cc9
		old_spte = __xchg_spte(sptep, new_spte);

	if (!is_rmap_spte(old_spte))
		return;
<<<<<<< HEAD
	pfn = spte_to_pfn(old_spte);
	if (!shadow_accessed_mask || old_spte & shadow_accessed_mask)
		kvm_set_pfn_accessed(pfn);
	if (is_writable_pte(old_spte))
=======

	pfn = spte_to_pfn(old_spte);
	if (!shadow_accessed_mask || old_spte & shadow_accessed_mask)
		kvm_set_pfn_accessed(pfn);
	if (!shadow_dirty_mask || (old_spte & shadow_dirty_mask))
>>>>>>> 45f53cc9
		kvm_set_pfn_dirty(pfn);
}

static void drop_spte(struct kvm *kvm, u64 *sptep, u64 new_spte)
{
	set_spte_track_bits(sptep, new_spte);
	rmap_remove(kvm, sptep);
}

static u64 *rmap_next(struct kvm *kvm, unsigned long *rmapp, u64 *spte)
{
	struct kvm_rmap_desc *desc;
	u64 *prev_spte;
	int i;

	if (!*rmapp)
		return NULL;
	else if (!(*rmapp & 1)) {
		if (!spte)
			return (u64 *)*rmapp;
		return NULL;
	}
	desc = (struct kvm_rmap_desc *)(*rmapp & ~1ul);
	prev_spte = NULL;
	while (desc) {
		for (i = 0; i < RMAP_EXT && desc->sptes[i]; ++i) {
			if (prev_spte == spte)
				return desc->sptes[i];
			prev_spte = desc->sptes[i];
		}
		desc = desc->more;
	}
	return NULL;
}

static int rmap_write_protect(struct kvm *kvm, u64 gfn)
{
	unsigned long *rmapp;
	u64 *spte;
	int i, write_protected = 0;

	rmapp = gfn_to_rmap(kvm, gfn, PT_PAGE_TABLE_LEVEL);

	spte = rmap_next(kvm, rmapp, NULL);
	while (spte) {
		BUG_ON(!spte);
		BUG_ON(!(*spte & PT_PRESENT_MASK));
		rmap_printk("rmap_write_protect: spte %p %llx\n", spte, *spte);
		if (is_writable_pte(*spte)) {
			update_spte(spte, *spte & ~PT_WRITABLE_MASK);
			write_protected = 1;
		}
		spte = rmap_next(kvm, rmapp, spte);
	}

	/* check for huge page mappings */
	for (i = PT_DIRECTORY_LEVEL;
	     i < PT_PAGE_TABLE_LEVEL + KVM_NR_PAGE_SIZES; ++i) {
		rmapp = gfn_to_rmap(kvm, gfn, i);
		spte = rmap_next(kvm, rmapp, NULL);
		while (spte) {
			BUG_ON(!spte);
			BUG_ON(!(*spte & PT_PRESENT_MASK));
			BUG_ON((*spte & (PT_PAGE_SIZE_MASK|PT_PRESENT_MASK)) != (PT_PAGE_SIZE_MASK|PT_PRESENT_MASK));
			pgprintk("rmap_write_protect(large): spte %p %llx %lld\n", spte, *spte, gfn);
			if (is_writable_pte(*spte)) {
				drop_spte(kvm, spte,
					  shadow_trap_nonpresent_pte);
				--kvm->stat.lpages;
				spte = NULL;
				write_protected = 1;
			}
			spte = rmap_next(kvm, rmapp, spte);
		}
	}

	return write_protected;
}

static int kvm_unmap_rmapp(struct kvm *kvm, unsigned long *rmapp,
			   unsigned long data)
{
	u64 *spte;
	int need_tlb_flush = 0;

	while ((spte = rmap_next(kvm, rmapp, NULL))) {
		BUG_ON(!(*spte & PT_PRESENT_MASK));
		rmap_printk("kvm_rmap_unmap_hva: spte %p %llx\n", spte, *spte);
		drop_spte(kvm, spte, shadow_trap_nonpresent_pte);
		need_tlb_flush = 1;
	}
	return need_tlb_flush;
}

static int kvm_set_pte_rmapp(struct kvm *kvm, unsigned long *rmapp,
			     unsigned long data)
{
	int need_flush = 0;
	u64 *spte, new_spte;
	pte_t *ptep = (pte_t *)data;
	pfn_t new_pfn;

	WARN_ON(pte_huge(*ptep));
	new_pfn = pte_pfn(*ptep);
	spte = rmap_next(kvm, rmapp, NULL);
	while (spte) {
		BUG_ON(!is_shadow_present_pte(*spte));
		rmap_printk("kvm_set_pte_rmapp: spte %p %llx\n", spte, *spte);
		need_flush = 1;
		if (pte_write(*ptep)) {
			drop_spte(kvm, spte, shadow_trap_nonpresent_pte);
			spte = rmap_next(kvm, rmapp, NULL);
		} else {
			new_spte = *spte &~ (PT64_BASE_ADDR_MASK);
			new_spte |= (u64)new_pfn << PAGE_SHIFT;

			new_spte &= ~PT_WRITABLE_MASK;
			new_spte &= ~SPTE_HOST_WRITEABLE;
			new_spte &= ~shadow_accessed_mask;
			set_spte_track_bits(spte, new_spte);
			spte = rmap_next(kvm, rmapp, spte);
		}
	}
	if (need_flush)
		kvm_flush_remote_tlbs(kvm);

	return 0;
}

static int kvm_handle_hva(struct kvm *kvm, unsigned long hva,
			  unsigned long data,
			  int (*handler)(struct kvm *kvm, unsigned long *rmapp,
					 unsigned long data))
{
	int i, j;
	int ret;
	int retval = 0;
	struct kvm_memslots *slots;

	slots = kvm_memslots(kvm);

	for (i = 0; i < slots->nmemslots; i++) {
		struct kvm_memory_slot *memslot = &slots->memslots[i];
		unsigned long start = memslot->userspace_addr;
		unsigned long end;

		end = start + (memslot->npages << PAGE_SHIFT);
		if (hva >= start && hva < end) {
			gfn_t gfn_offset = (hva - start) >> PAGE_SHIFT;

			ret = handler(kvm, &memslot->rmap[gfn_offset], data);

			for (j = 0; j < KVM_NR_PAGE_SIZES - 1; ++j) {
				unsigned long idx;
				int sh;

				sh = KVM_HPAGE_GFN_SHIFT(PT_DIRECTORY_LEVEL+j);
				idx = ((memslot->base_gfn+gfn_offset) >> sh) -
					(memslot->base_gfn >> sh);
				ret |= handler(kvm,
					&memslot->lpage_info[j][idx].rmap_pde,
					data);
			}
			trace_kvm_age_page(hva, memslot, ret);
			retval |= ret;
		}
	}

	return retval;
}

int kvm_unmap_hva(struct kvm *kvm, unsigned long hva)
{
	return kvm_handle_hva(kvm, hva, 0, kvm_unmap_rmapp);
}

void kvm_set_spte_hva(struct kvm *kvm, unsigned long hva, pte_t pte)
{
	kvm_handle_hva(kvm, hva, (unsigned long)&pte, kvm_set_pte_rmapp);
}

static int kvm_age_rmapp(struct kvm *kvm, unsigned long *rmapp,
			 unsigned long data)
{
	u64 *spte;
	int young = 0;

	/*
	 * Emulate the accessed bit for EPT, by checking if this page has
	 * an EPT mapping, and clearing it if it does. On the next access,
	 * a new EPT mapping will be established.
	 * This has some overhead, but not as much as the cost of swapping
	 * out actively used pages or breaking up actively used hugepages.
	 */
	if (!shadow_accessed_mask)
		return kvm_unmap_rmapp(kvm, rmapp, data);

	spte = rmap_next(kvm, rmapp, NULL);
	while (spte) {
		int _young;
		u64 _spte = *spte;
		BUG_ON(!(_spte & PT_PRESENT_MASK));
		_young = _spte & PT_ACCESSED_MASK;
		if (_young) {
			young = 1;
			clear_bit(PT_ACCESSED_SHIFT, (unsigned long *)spte);
		}
		spte = rmap_next(kvm, rmapp, spte);
	}
	return young;
}

#define RMAP_RECYCLE_THRESHOLD 1000

static void rmap_recycle(struct kvm_vcpu *vcpu, u64 *spte, gfn_t gfn)
{
	unsigned long *rmapp;
	struct kvm_mmu_page *sp;

	sp = page_header(__pa(spte));

	rmapp = gfn_to_rmap(vcpu->kvm, gfn, sp->role.level);

	kvm_unmap_rmapp(vcpu->kvm, rmapp, 0);
	kvm_flush_remote_tlbs(vcpu->kvm);
}

int kvm_age_hva(struct kvm *kvm, unsigned long hva)
{
	return kvm_handle_hva(kvm, hva, 0, kvm_age_rmapp);
}

#ifdef MMU_DEBUG
static int is_empty_shadow_page(u64 *spt)
{
	u64 *pos;
	u64 *end;

	for (pos = spt, end = pos + PAGE_SIZE / sizeof(u64); pos != end; pos++)
		if (is_shadow_present_pte(*pos)) {
			printk(KERN_ERR "%s: %p %llx\n", __func__,
			       pos, *pos);
			return 0;
		}
	return 1;
}
#endif

/*
 * This value is the sum of all of the kvm instances's
 * kvm->arch.n_used_mmu_pages values.  We need a global,
 * aggregate version in order to make the slab shrinker
 * faster
 */
static inline void kvm_mod_used_mmu_pages(struct kvm *kvm, int nr)
{
	kvm->arch.n_used_mmu_pages += nr;
	percpu_counter_add(&kvm_total_used_mmu_pages, nr);
}

static void kvm_mmu_free_page(struct kvm *kvm, struct kvm_mmu_page *sp)
{
	ASSERT(is_empty_shadow_page(sp->spt));
	hlist_del(&sp->hash_link);
	list_del(&sp->link);
	__free_page(virt_to_page(sp->spt));
	if (!sp->role.direct)
		__free_page(virt_to_page(sp->gfns));
	kmem_cache_free(mmu_page_header_cache, sp);
<<<<<<< HEAD
	++kvm->arch.n_free_mmu_pages;
=======
	kvm_mod_used_mmu_pages(kvm, -1);
>>>>>>> 45f53cc9
}

static unsigned kvm_page_table_hashfn(gfn_t gfn)
{
	return gfn & ((1 << KVM_MMU_HASH_SHIFT) - 1);
}

static struct kvm_mmu_page *kvm_mmu_alloc_page(struct kvm_vcpu *vcpu,
					       u64 *parent_pte, int direct)
{
	struct kvm_mmu_page *sp;

	sp = mmu_memory_cache_alloc(&vcpu->arch.mmu_page_header_cache, sizeof *sp);
	sp->spt = mmu_memory_cache_alloc(&vcpu->arch.mmu_page_cache, PAGE_SIZE);
	if (!direct)
		sp->gfns = mmu_memory_cache_alloc(&vcpu->arch.mmu_page_cache,
						  PAGE_SIZE);
	set_page_private(virt_to_page(sp->spt), (unsigned long)sp);
	list_add(&sp->link, &vcpu->kvm->arch.active_mmu_pages);
	bitmap_zero(sp->slot_bitmap, KVM_MEMORY_SLOTS + KVM_PRIVATE_MEM_SLOTS);
	sp->multimapped = 0;
	sp->parent_pte = parent_pte;
	kvm_mod_used_mmu_pages(vcpu->kvm, +1);
	return sp;
}

static void mmu_page_add_parent_pte(struct kvm_vcpu *vcpu,
				    struct kvm_mmu_page *sp, u64 *parent_pte)
{
	struct kvm_pte_chain *pte_chain;
	struct hlist_node *node;
	int i;

	if (!parent_pte)
		return;
	if (!sp->multimapped) {
		u64 *old = sp->parent_pte;

		if (!old) {
			sp->parent_pte = parent_pte;
			return;
		}
		sp->multimapped = 1;
		pte_chain = mmu_alloc_pte_chain(vcpu);
		INIT_HLIST_HEAD(&sp->parent_ptes);
		hlist_add_head(&pte_chain->link, &sp->parent_ptes);
		pte_chain->parent_ptes[0] = old;
	}
	hlist_for_each_entry(pte_chain, node, &sp->parent_ptes, link) {
		if (pte_chain->parent_ptes[NR_PTE_CHAIN_ENTRIES-1])
			continue;
		for (i = 0; i < NR_PTE_CHAIN_ENTRIES; ++i)
			if (!pte_chain->parent_ptes[i]) {
				pte_chain->parent_ptes[i] = parent_pte;
				return;
			}
	}
	pte_chain = mmu_alloc_pte_chain(vcpu);
	BUG_ON(!pte_chain);
	hlist_add_head(&pte_chain->link, &sp->parent_ptes);
	pte_chain->parent_ptes[0] = parent_pte;
}

static void mmu_page_remove_parent_pte(struct kvm_mmu_page *sp,
				       u64 *parent_pte)
{
	struct kvm_pte_chain *pte_chain;
	struct hlist_node *node;
	int i;

	if (!sp->multimapped) {
		BUG_ON(sp->parent_pte != parent_pte);
		sp->parent_pte = NULL;
		return;
	}
	hlist_for_each_entry(pte_chain, node, &sp->parent_ptes, link)
		for (i = 0; i < NR_PTE_CHAIN_ENTRIES; ++i) {
			if (!pte_chain->parent_ptes[i])
				break;
			if (pte_chain->parent_ptes[i] != parent_pte)
				continue;
			while (i + 1 < NR_PTE_CHAIN_ENTRIES
				&& pte_chain->parent_ptes[i + 1]) {
				pte_chain->parent_ptes[i]
					= pte_chain->parent_ptes[i + 1];
				++i;
			}
			pte_chain->parent_ptes[i] = NULL;
			if (i == 0) {
				hlist_del(&pte_chain->link);
				mmu_free_pte_chain(pte_chain);
				if (hlist_empty(&sp->parent_ptes)) {
					sp->multimapped = 0;
					sp->parent_pte = NULL;
				}
			}
			return;
		}
	BUG();
}

static void mmu_parent_walk(struct kvm_mmu_page *sp, mmu_parent_walk_fn fn)
{
	struct kvm_pte_chain *pte_chain;
	struct hlist_node *node;
	struct kvm_mmu_page *parent_sp;
	int i;

	if (!sp->multimapped && sp->parent_pte) {
		parent_sp = page_header(__pa(sp->parent_pte));
		fn(parent_sp, sp->parent_pte);
		return;
	}

	hlist_for_each_entry(pte_chain, node, &sp->parent_ptes, link)
		for (i = 0; i < NR_PTE_CHAIN_ENTRIES; ++i) {
			u64 *spte = pte_chain->parent_ptes[i];

			if (!spte)
				break;
			parent_sp = page_header(__pa(spte));
			fn(parent_sp, spte);
		}
}

static void mark_unsync(struct kvm_mmu_page *sp, u64 *spte);
static void kvm_mmu_mark_parents_unsync(struct kvm_mmu_page *sp)
{
	mmu_parent_walk(sp, mark_unsync);
}

static void mark_unsync(struct kvm_mmu_page *sp, u64 *spte)
{
	unsigned int index;

	index = spte - sp->spt;
	if (__test_and_set_bit(index, sp->unsync_child_bitmap))
		return;
	if (sp->unsync_children++)
		return;
	kvm_mmu_mark_parents_unsync(sp);
}

static void nonpaging_prefetch_page(struct kvm_vcpu *vcpu,
				    struct kvm_mmu_page *sp)
{
	int i;

	for (i = 0; i < PT64_ENT_PER_PAGE; ++i)
		sp->spt[i] = shadow_trap_nonpresent_pte;
}

static int nonpaging_sync_page(struct kvm_vcpu *vcpu,
			       struct kvm_mmu_page *sp, bool clear_unsync)
{
	return 1;
}

static void nonpaging_invlpg(struct kvm_vcpu *vcpu, gva_t gva)
{
}

#define KVM_PAGE_ARRAY_NR 16

struct kvm_mmu_pages {
	struct mmu_page_and_offset {
		struct kvm_mmu_page *sp;
		unsigned int idx;
	} page[KVM_PAGE_ARRAY_NR];
	unsigned int nr;
};

#define for_each_unsync_children(bitmap, idx)		\
	for (idx = find_first_bit(bitmap, 512);		\
	     idx < 512;					\
	     idx = find_next_bit(bitmap, 512, idx+1))

static int mmu_pages_add(struct kvm_mmu_pages *pvec, struct kvm_mmu_page *sp,
			 int idx)
{
	int i;

	if (sp->unsync)
		for (i=0; i < pvec->nr; i++)
			if (pvec->page[i].sp == sp)
				return 0;

	pvec->page[pvec->nr].sp = sp;
	pvec->page[pvec->nr].idx = idx;
	pvec->nr++;
	return (pvec->nr == KVM_PAGE_ARRAY_NR);
}

static int __mmu_unsync_walk(struct kvm_mmu_page *sp,
			   struct kvm_mmu_pages *pvec)
{
	int i, ret, nr_unsync_leaf = 0;

	for_each_unsync_children(sp->unsync_child_bitmap, i) {
		struct kvm_mmu_page *child;
		u64 ent = sp->spt[i];

		if (!is_shadow_present_pte(ent) || is_large_pte(ent))
			goto clear_child_bitmap;

		child = page_header(ent & PT64_BASE_ADDR_MASK);

		if (child->unsync_children) {
			if (mmu_pages_add(pvec, child, i))
				return -ENOSPC;

			ret = __mmu_unsync_walk(child, pvec);
			if (!ret)
				goto clear_child_bitmap;
			else if (ret > 0)
				nr_unsync_leaf += ret;
			else
				return ret;
		} else if (child->unsync) {
			nr_unsync_leaf++;
			if (mmu_pages_add(pvec, child, i))
				return -ENOSPC;
		} else
			 goto clear_child_bitmap;

		continue;

clear_child_bitmap:
		__clear_bit(i, sp->unsync_child_bitmap);
		sp->unsync_children--;
		WARN_ON((int)sp->unsync_children < 0);
	}


	return nr_unsync_leaf;
}

static int mmu_unsync_walk(struct kvm_mmu_page *sp,
			   struct kvm_mmu_pages *pvec)
{
	if (!sp->unsync_children)
		return 0;

	mmu_pages_add(pvec, sp, 0);
	return __mmu_unsync_walk(sp, pvec);
}

static void kvm_unlink_unsync_page(struct kvm *kvm, struct kvm_mmu_page *sp)
{
	WARN_ON(!sp->unsync);
	trace_kvm_mmu_sync_page(sp);
	sp->unsync = 0;
	--kvm->stat.mmu_unsync;
}

static int kvm_mmu_prepare_zap_page(struct kvm *kvm, struct kvm_mmu_page *sp,
				    struct list_head *invalid_list);
static void kvm_mmu_commit_zap_page(struct kvm *kvm,
				    struct list_head *invalid_list);
<<<<<<< HEAD

#define for_each_gfn_sp(kvm, sp, gfn, pos)				\
  hlist_for_each_entry(sp, pos,						\
   &(kvm)->arch.mmu_page_hash[kvm_page_table_hashfn(gfn)], hash_link)	\
	if ((sp)->gfn != (gfn)) {} else

#define for_each_gfn_indirect_valid_sp(kvm, sp, gfn, pos)		\
  hlist_for_each_entry(sp, pos,						\
   &(kvm)->arch.mmu_page_hash[kvm_page_table_hashfn(gfn)], hash_link)	\
		if ((sp)->gfn != (gfn) || (sp)->role.direct ||		\
			(sp)->role.invalid) {} else

=======

#define for_each_gfn_sp(kvm, sp, gfn, pos)				\
  hlist_for_each_entry(sp, pos,						\
   &(kvm)->arch.mmu_page_hash[kvm_page_table_hashfn(gfn)], hash_link)	\
	if ((sp)->gfn != (gfn)) {} else

#define for_each_gfn_indirect_valid_sp(kvm, sp, gfn, pos)		\
  hlist_for_each_entry(sp, pos,						\
   &(kvm)->arch.mmu_page_hash[kvm_page_table_hashfn(gfn)], hash_link)	\
		if ((sp)->gfn != (gfn) || (sp)->role.direct ||		\
			(sp)->role.invalid) {} else

>>>>>>> 45f53cc9
/* @sp->gfn should be write-protected at the call site */
static int __kvm_sync_page(struct kvm_vcpu *vcpu, struct kvm_mmu_page *sp,
			   struct list_head *invalid_list, bool clear_unsync)
{
	if (sp->role.cr4_pae != !!is_pae(vcpu)) {
		kvm_mmu_prepare_zap_page(vcpu->kvm, sp, invalid_list);
		return 1;
	}

	if (clear_unsync)
		kvm_unlink_unsync_page(vcpu->kvm, sp);

	if (vcpu->arch.mmu.sync_page(vcpu, sp, clear_unsync)) {
		kvm_mmu_prepare_zap_page(vcpu->kvm, sp, invalid_list);
		return 1;
	}

	kvm_mmu_flush_tlb(vcpu);
	return 0;
}

static int kvm_sync_page_transient(struct kvm_vcpu *vcpu,
				   struct kvm_mmu_page *sp)
{
	LIST_HEAD(invalid_list);
	int ret;

	ret = __kvm_sync_page(vcpu, sp, &invalid_list, false);
	if (ret)
		kvm_mmu_commit_zap_page(vcpu->kvm, &invalid_list);

	return ret;
}

static int kvm_sync_page(struct kvm_vcpu *vcpu, struct kvm_mmu_page *sp,
			 struct list_head *invalid_list)
{
	return __kvm_sync_page(vcpu, sp, invalid_list, true);
}

/* @gfn should be write-protected at the call site */
static void kvm_sync_pages(struct kvm_vcpu *vcpu,  gfn_t gfn)
{
	struct kvm_mmu_page *s;
	struct hlist_node *node;
	LIST_HEAD(invalid_list);
	bool flush = false;

	for_each_gfn_indirect_valid_sp(vcpu->kvm, s, gfn, node) {
		if (!s->unsync)
			continue;

		WARN_ON(s->role.level != PT_PAGE_TABLE_LEVEL);
		if ((s->role.cr4_pae != !!is_pae(vcpu)) ||
			(vcpu->arch.mmu.sync_page(vcpu, s, true))) {
			kvm_mmu_prepare_zap_page(vcpu->kvm, s, &invalid_list);
			continue;
		}
		kvm_unlink_unsync_page(vcpu->kvm, s);
		flush = true;
	}

	kvm_mmu_commit_zap_page(vcpu->kvm, &invalid_list);
	if (flush)
		kvm_mmu_flush_tlb(vcpu);
}

struct mmu_page_path {
	struct kvm_mmu_page *parent[PT64_ROOT_LEVEL-1];
	unsigned int idx[PT64_ROOT_LEVEL-1];
};

#define for_each_sp(pvec, sp, parents, i)			\
		for (i = mmu_pages_next(&pvec, &parents, -1),	\
			sp = pvec.page[i].sp;			\
			i < pvec.nr && ({ sp = pvec.page[i].sp; 1;});	\
			i = mmu_pages_next(&pvec, &parents, i))

static int mmu_pages_next(struct kvm_mmu_pages *pvec,
			  struct mmu_page_path *parents,
			  int i)
{
	int n;

	for (n = i+1; n < pvec->nr; n++) {
		struct kvm_mmu_page *sp = pvec->page[n].sp;

		if (sp->role.level == PT_PAGE_TABLE_LEVEL) {
			parents->idx[0] = pvec->page[n].idx;
			return n;
		}

		parents->parent[sp->role.level-2] = sp;
		parents->idx[sp->role.level-1] = pvec->page[n].idx;
	}

	return n;
}

static void mmu_pages_clear_parents(struct mmu_page_path *parents)
{
	struct kvm_mmu_page *sp;
	unsigned int level = 0;

	do {
		unsigned int idx = parents->idx[level];

		sp = parents->parent[level];
		if (!sp)
			return;

		--sp->unsync_children;
		WARN_ON((int)sp->unsync_children < 0);
		__clear_bit(idx, sp->unsync_child_bitmap);
		level++;
	} while (level < PT64_ROOT_LEVEL-1 && !sp->unsync_children);
}

static void kvm_mmu_pages_init(struct kvm_mmu_page *parent,
			       struct mmu_page_path *parents,
			       struct kvm_mmu_pages *pvec)
{
	parents->parent[parent->role.level-1] = NULL;
	pvec->nr = 0;
}

static void mmu_sync_children(struct kvm_vcpu *vcpu,
			      struct kvm_mmu_page *parent)
{
	int i;
	struct kvm_mmu_page *sp;
	struct mmu_page_path parents;
	struct kvm_mmu_pages pages;
	LIST_HEAD(invalid_list);

	kvm_mmu_pages_init(parent, &parents, &pages);
	while (mmu_unsync_walk(parent, &pages)) {
		int protected = 0;

		for_each_sp(pages, sp, parents, i)
			protected |= rmap_write_protect(vcpu->kvm, sp->gfn);

		if (protected)
			kvm_flush_remote_tlbs(vcpu->kvm);

		for_each_sp(pages, sp, parents, i) {
			kvm_sync_page(vcpu, sp, &invalid_list);
			mmu_pages_clear_parents(&parents);
		}
		kvm_mmu_commit_zap_page(vcpu->kvm, &invalid_list);
		cond_resched_lock(&vcpu->kvm->mmu_lock);
		kvm_mmu_pages_init(parent, &parents, &pages);
	}
}

static struct kvm_mmu_page *kvm_mmu_get_page(struct kvm_vcpu *vcpu,
					     gfn_t gfn,
					     gva_t gaddr,
					     unsigned level,
					     int direct,
					     unsigned access,
					     u64 *parent_pte)
{
	union kvm_mmu_page_role role;
	unsigned quadrant;
	struct kvm_mmu_page *sp;
	struct hlist_node *node;
	bool need_sync = false;

	role = vcpu->arch.mmu.base_role;
	role.level = level;
	role.direct = direct;
	if (role.direct)
		role.cr4_pae = 0;
	role.access = access;
<<<<<<< HEAD
	if (!tdp_enabled && vcpu->arch.mmu.root_level <= PT32_ROOT_LEVEL) {
=======
	if (!vcpu->arch.mmu.direct_map
	    && vcpu->arch.mmu.root_level <= PT32_ROOT_LEVEL) {
>>>>>>> 45f53cc9
		quadrant = gaddr >> (PAGE_SHIFT + (PT64_PT_BITS * level));
		quadrant &= (1 << ((PT32_PT_BITS - PT64_PT_BITS) * level)) - 1;
		role.quadrant = quadrant;
	}
	for_each_gfn_sp(vcpu->kvm, sp, gfn, node) {
		if (!need_sync && sp->unsync)
			need_sync = true;

		if (sp->role.word != role.word)
			continue;

		if (sp->unsync && kvm_sync_page_transient(vcpu, sp))
			break;

		mmu_page_add_parent_pte(vcpu, sp, parent_pte);
		if (sp->unsync_children) {
			kvm_make_request(KVM_REQ_MMU_SYNC, vcpu);
			kvm_mmu_mark_parents_unsync(sp);
		} else if (sp->unsync)
			kvm_mmu_mark_parents_unsync(sp);

		trace_kvm_mmu_get_page(sp, false);
		return sp;
	}
	++vcpu->kvm->stat.mmu_cache_miss;
	sp = kvm_mmu_alloc_page(vcpu, parent_pte, direct);
	if (!sp)
		return sp;
	sp->gfn = gfn;
	sp->role = role;
	hlist_add_head(&sp->hash_link,
		&vcpu->kvm->arch.mmu_page_hash[kvm_page_table_hashfn(gfn)]);
	if (!direct) {
		if (rmap_write_protect(vcpu->kvm, gfn))
			kvm_flush_remote_tlbs(vcpu->kvm);
		if (level > PT_PAGE_TABLE_LEVEL && need_sync)
			kvm_sync_pages(vcpu, gfn);

		account_shadowed(vcpu->kvm, gfn);
	}
	if (shadow_trap_nonpresent_pte != shadow_notrap_nonpresent_pte)
		vcpu->arch.mmu.prefetch_page(vcpu, sp);
	else
		nonpaging_prefetch_page(vcpu, sp);
	trace_kvm_mmu_get_page(sp, true);
	return sp;
}

static void shadow_walk_init(struct kvm_shadow_walk_iterator *iterator,
			     struct kvm_vcpu *vcpu, u64 addr)
{
	iterator->addr = addr;
	iterator->shadow_addr = vcpu->arch.mmu.root_hpa;
	iterator->level = vcpu->arch.mmu.shadow_root_level;

	if (iterator->level == PT64_ROOT_LEVEL &&
	    vcpu->arch.mmu.root_level < PT64_ROOT_LEVEL &&
	    !vcpu->arch.mmu.direct_map)
		--iterator->level;

	if (iterator->level == PT32E_ROOT_LEVEL) {
		iterator->shadow_addr
			= vcpu->arch.mmu.pae_root[(addr >> 30) & 3];
		iterator->shadow_addr &= PT64_BASE_ADDR_MASK;
		--iterator->level;
		if (!iterator->shadow_addr)
			iterator->level = 0;
	}
}

static bool shadow_walk_okay(struct kvm_shadow_walk_iterator *iterator)
{
	if (iterator->level < PT_PAGE_TABLE_LEVEL)
		return false;

	if (iterator->level == PT_PAGE_TABLE_LEVEL)
		if (is_large_pte(*iterator->sptep))
			return false;

	iterator->index = SHADOW_PT_INDEX(iterator->addr, iterator->level);
	iterator->sptep	= ((u64 *)__va(iterator->shadow_addr)) + iterator->index;
	return true;
}

static void shadow_walk_next(struct kvm_shadow_walk_iterator *iterator)
{
	iterator->shadow_addr = *iterator->sptep & PT64_BASE_ADDR_MASK;
	--iterator->level;
}

static void link_shadow_page(u64 *sptep, struct kvm_mmu_page *sp)
{
	u64 spte;

	spte = __pa(sp->spt)
		| PT_PRESENT_MASK | PT_ACCESSED_MASK
		| PT_WRITABLE_MASK | PT_USER_MASK;
	__set_spte(sptep, spte);
}

static void drop_large_spte(struct kvm_vcpu *vcpu, u64 *sptep)
{
	if (is_large_pte(*sptep)) {
		drop_spte(vcpu->kvm, sptep, shadow_trap_nonpresent_pte);
		kvm_flush_remote_tlbs(vcpu->kvm);
	}
}

static void validate_direct_spte(struct kvm_vcpu *vcpu, u64 *sptep,
				   unsigned direct_access)
{
	if (is_shadow_present_pte(*sptep) && !is_large_pte(*sptep)) {
		struct kvm_mmu_page *child;

		/*
		 * For the direct sp, if the guest pte's dirty bit
		 * changed form clean to dirty, it will corrupt the
		 * sp's access: allow writable in the read-only sp,
		 * so we should update the spte at this point to get
		 * a new sp with the correct access.
		 */
		child = page_header(*sptep & PT64_BASE_ADDR_MASK);
		if (child->role.access == direct_access)
			return;

		mmu_page_remove_parent_pte(child, sptep);
		__set_spte(sptep, shadow_trap_nonpresent_pte);
		kvm_flush_remote_tlbs(vcpu->kvm);
	}
}

static void kvm_mmu_page_unlink_children(struct kvm *kvm,
					 struct kvm_mmu_page *sp)
{
	unsigned i;
	u64 *pt;
	u64 ent;

	pt = sp->spt;

	for (i = 0; i < PT64_ENT_PER_PAGE; ++i) {
		ent = pt[i];

		if (is_shadow_present_pte(ent)) {
			if (!is_last_spte(ent, sp->role.level)) {
				ent &= PT64_BASE_ADDR_MASK;
				mmu_page_remove_parent_pte(page_header(ent),
							   &pt[i]);
			} else {
				if (is_large_pte(ent))
					--kvm->stat.lpages;
				drop_spte(kvm, &pt[i],
					  shadow_trap_nonpresent_pte);
			}
		}
		pt[i] = shadow_trap_nonpresent_pte;
	}
}

static void kvm_mmu_put_page(struct kvm_mmu_page *sp, u64 *parent_pte)
{
	mmu_page_remove_parent_pte(sp, parent_pte);
}

static void kvm_mmu_reset_last_pte_updated(struct kvm *kvm)
{
	int i;
	struct kvm_vcpu *vcpu;

	kvm_for_each_vcpu(i, vcpu, kvm)
		vcpu->arch.last_pte_updated = NULL;
}

static void kvm_mmu_unlink_parents(struct kvm *kvm, struct kvm_mmu_page *sp)
{
	u64 *parent_pte;

	while (sp->multimapped || sp->parent_pte) {
		if (!sp->multimapped)
			parent_pte = sp->parent_pte;
		else {
			struct kvm_pte_chain *chain;

			chain = container_of(sp->parent_ptes.first,
					     struct kvm_pte_chain, link);
			parent_pte = chain->parent_ptes[0];
		}
		BUG_ON(!parent_pte);
		kvm_mmu_put_page(sp, parent_pte);
		__set_spte(parent_pte, shadow_trap_nonpresent_pte);
	}
}

static int mmu_zap_unsync_children(struct kvm *kvm,
				   struct kvm_mmu_page *parent,
				   struct list_head *invalid_list)
{
	int i, zapped = 0;
	struct mmu_page_path parents;
	struct kvm_mmu_pages pages;

	if (parent->role.level == PT_PAGE_TABLE_LEVEL)
		return 0;

	kvm_mmu_pages_init(parent, &parents, &pages);
	while (mmu_unsync_walk(parent, &pages)) {
		struct kvm_mmu_page *sp;

		for_each_sp(pages, sp, parents, i) {
			kvm_mmu_prepare_zap_page(kvm, sp, invalid_list);
			mmu_pages_clear_parents(&parents);
			zapped++;
		}
		kvm_mmu_pages_init(parent, &parents, &pages);
	}

	return zapped;
}

static int kvm_mmu_prepare_zap_page(struct kvm *kvm, struct kvm_mmu_page *sp,
				    struct list_head *invalid_list)
{
	int ret;

	trace_kvm_mmu_prepare_zap_page(sp);
	++kvm->stat.mmu_shadow_zapped;
	ret = mmu_zap_unsync_children(kvm, sp, invalid_list);
	kvm_mmu_page_unlink_children(kvm, sp);
	kvm_mmu_unlink_parents(kvm, sp);
	if (!sp->role.invalid && !sp->role.direct)
		unaccount_shadowed(kvm, sp->gfn);
	if (sp->unsync)
		kvm_unlink_unsync_page(kvm, sp);
	if (!sp->root_count) {
		/* Count self */
		ret++;
		list_move(&sp->link, invalid_list);
	} else {
		list_move(&sp->link, &kvm->arch.active_mmu_pages);
		kvm_reload_remote_mmus(kvm);
	}

	sp->role.invalid = 1;
	kvm_mmu_reset_last_pte_updated(kvm);
	return ret;
}

static void kvm_mmu_commit_zap_page(struct kvm *kvm,
				    struct list_head *invalid_list)
{
	struct kvm_mmu_page *sp;

	if (list_empty(invalid_list))
		return;

	kvm_flush_remote_tlbs(kvm);

	do {
		sp = list_first_entry(invalid_list, struct kvm_mmu_page, link);
		WARN_ON(!sp->role.invalid || sp->root_count);
		kvm_mmu_free_page(kvm, sp);
	} while (!list_empty(invalid_list));

}

/*
 * Changing the number of mmu pages allocated to the vm
 * Note: if goal_nr_mmu_pages is too small, you will get dead lock
 */
void kvm_mmu_change_mmu_pages(struct kvm *kvm, unsigned int goal_nr_mmu_pages)
{
<<<<<<< HEAD
	int used_pages;
	LIST_HEAD(invalid_list);

	used_pages = kvm->arch.n_alloc_mmu_pages - kvm->arch.n_free_mmu_pages;
	used_pages = max(0, used_pages);

=======
	LIST_HEAD(invalid_list);
>>>>>>> 45f53cc9
	/*
	 * If we set the number of mmu pages to be smaller be than the
	 * number of actived pages , we must to free some mmu pages before we
	 * change the value
	 */

	if (kvm->arch.n_used_mmu_pages > goal_nr_mmu_pages) {
		while (kvm->arch.n_used_mmu_pages > goal_nr_mmu_pages &&
			!list_empty(&kvm->arch.active_mmu_pages)) {
			struct kvm_mmu_page *page;

			page = container_of(kvm->arch.active_mmu_pages.prev,
					    struct kvm_mmu_page, link);
<<<<<<< HEAD
			used_pages -= kvm_mmu_prepare_zap_page(kvm, page,
							       &invalid_list);
		}
		kvm_mmu_commit_zap_page(kvm, &invalid_list);
		kvm_nr_mmu_pages = used_pages;
		kvm->arch.n_free_mmu_pages = 0;
=======
			kvm_mmu_prepare_zap_page(kvm, page, &invalid_list);
			kvm_mmu_commit_zap_page(kvm, &invalid_list);
		}
		goal_nr_mmu_pages = kvm->arch.n_used_mmu_pages;
>>>>>>> 45f53cc9
	}

	kvm->arch.n_max_mmu_pages = goal_nr_mmu_pages;
}

static int kvm_mmu_unprotect_page(struct kvm *kvm, gfn_t gfn)
{
	struct kvm_mmu_page *sp;
	struct hlist_node *node;
	LIST_HEAD(invalid_list);
	int r;

	pgprintk("%s: looking for gfn %llx\n", __func__, gfn);
	r = 0;

	for_each_gfn_indirect_valid_sp(kvm, sp, gfn, node) {
<<<<<<< HEAD
		pgprintk("%s: gfn %lx role %x\n", __func__, gfn,
=======
		pgprintk("%s: gfn %llx role %x\n", __func__, gfn,
>>>>>>> 45f53cc9
			 sp->role.word);
		r = 1;
		kvm_mmu_prepare_zap_page(kvm, sp, &invalid_list);
	}
	kvm_mmu_commit_zap_page(kvm, &invalid_list);
	return r;
}

static void mmu_unshadow(struct kvm *kvm, gfn_t gfn)
{
	struct kvm_mmu_page *sp;
	struct hlist_node *node;
	LIST_HEAD(invalid_list);

	for_each_gfn_indirect_valid_sp(kvm, sp, gfn, node) {
<<<<<<< HEAD
		pgprintk("%s: zap %lx %x\n",
=======
		pgprintk("%s: zap %llx %x\n",
>>>>>>> 45f53cc9
			 __func__, gfn, sp->role.word);
		kvm_mmu_prepare_zap_page(kvm, sp, &invalid_list);
	}
	kvm_mmu_commit_zap_page(kvm, &invalid_list);
}

static void page_header_update_slot(struct kvm *kvm, void *pte, gfn_t gfn)
{
	int slot = memslot_id(kvm, gfn);
	struct kvm_mmu_page *sp = page_header(__pa(pte));

	__set_bit(slot, sp->slot_bitmap);
}

static void mmu_convert_notrap(struct kvm_mmu_page *sp)
{
	int i;
	u64 *pt = sp->spt;

	if (shadow_trap_nonpresent_pte == shadow_notrap_nonpresent_pte)
		return;

	for (i = 0; i < PT64_ENT_PER_PAGE; ++i) {
		if (pt[i] == shadow_notrap_nonpresent_pte)
			__set_spte(&pt[i], shadow_trap_nonpresent_pte);
	}
}

/*
 * The function is based on mtrr_type_lookup() in
 * arch/x86/kernel/cpu/mtrr/generic.c
 */
static int get_mtrr_type(struct mtrr_state_type *mtrr_state,
			 u64 start, u64 end)
{
	int i;
	u64 base, mask;
	u8 prev_match, curr_match;
	int num_var_ranges = KVM_NR_VAR_MTRR;

	if (!mtrr_state->enabled)
		return 0xFF;

	/* Make end inclusive end, instead of exclusive */
	end--;

	/* Look in fixed ranges. Just return the type as per start */
	if (mtrr_state->have_fixed && (start < 0x100000)) {
		int idx;

		if (start < 0x80000) {
			idx = 0;
			idx += (start >> 16);
			return mtrr_state->fixed_ranges[idx];
		} else if (start < 0xC0000) {
			idx = 1 * 8;
			idx += ((start - 0x80000) >> 14);
			return mtrr_state->fixed_ranges[idx];
		} else if (start < 0x1000000) {
			idx = 3 * 8;
			idx += ((start - 0xC0000) >> 12);
			return mtrr_state->fixed_ranges[idx];
		}
	}

	/*
	 * Look in variable ranges
	 * Look of multiple ranges matching this address and pick type
	 * as per MTRR precedence
	 */
	if (!(mtrr_state->enabled & 2))
		return mtrr_state->def_type;

	prev_match = 0xFF;
	for (i = 0; i < num_var_ranges; ++i) {
		unsigned short start_state, end_state;

		if (!(mtrr_state->var_ranges[i].mask_lo & (1 << 11)))
			continue;

		base = (((u64)mtrr_state->var_ranges[i].base_hi) << 32) +
		       (mtrr_state->var_ranges[i].base_lo & PAGE_MASK);
		mask = (((u64)mtrr_state->var_ranges[i].mask_hi) << 32) +
		       (mtrr_state->var_ranges[i].mask_lo & PAGE_MASK);

		start_state = ((start & mask) == (base & mask));
		end_state = ((end & mask) == (base & mask));
		if (start_state != end_state)
			return 0xFE;

		if ((start & mask) != (base & mask))
			continue;

		curr_match = mtrr_state->var_ranges[i].base_lo & 0xff;
		if (prev_match == 0xFF) {
			prev_match = curr_match;
			continue;
		}

		if (prev_match == MTRR_TYPE_UNCACHABLE ||
		    curr_match == MTRR_TYPE_UNCACHABLE)
			return MTRR_TYPE_UNCACHABLE;

		if ((prev_match == MTRR_TYPE_WRBACK &&
		     curr_match == MTRR_TYPE_WRTHROUGH) ||
		    (prev_match == MTRR_TYPE_WRTHROUGH &&
		     curr_match == MTRR_TYPE_WRBACK)) {
			prev_match = MTRR_TYPE_WRTHROUGH;
			curr_match = MTRR_TYPE_WRTHROUGH;
		}

		if (prev_match != curr_match)
			return MTRR_TYPE_UNCACHABLE;
	}

	if (prev_match != 0xFF)
		return prev_match;

	return mtrr_state->def_type;
}

u8 kvm_get_guest_memory_type(struct kvm_vcpu *vcpu, gfn_t gfn)
{
	u8 mtrr;

	mtrr = get_mtrr_type(&vcpu->arch.mtrr_state, gfn << PAGE_SHIFT,
			     (gfn << PAGE_SHIFT) + PAGE_SIZE);
	if (mtrr == 0xfe || mtrr == 0xff)
		mtrr = MTRR_TYPE_WRBACK;
	return mtrr;
}
EXPORT_SYMBOL_GPL(kvm_get_guest_memory_type);

static void __kvm_unsync_page(struct kvm_vcpu *vcpu, struct kvm_mmu_page *sp)
{
	trace_kvm_mmu_unsync_page(sp);
	++vcpu->kvm->stat.mmu_unsync;
	sp->unsync = 1;

	kvm_mmu_mark_parents_unsync(sp);
	mmu_convert_notrap(sp);
}

static void kvm_unsync_pages(struct kvm_vcpu *vcpu,  gfn_t gfn)
{
	struct kvm_mmu_page *s;
	struct hlist_node *node;

	for_each_gfn_indirect_valid_sp(vcpu->kvm, s, gfn, node) {
		if (s->unsync)
			continue;
		WARN_ON(s->role.level != PT_PAGE_TABLE_LEVEL);
		__kvm_unsync_page(vcpu, s);
	}
}

static int mmu_need_write_protect(struct kvm_vcpu *vcpu, gfn_t gfn,
				  bool can_unsync)
{
	struct kvm_mmu_page *s;
	struct hlist_node *node;
	bool need_unsync = false;

	for_each_gfn_indirect_valid_sp(vcpu->kvm, s, gfn, node) {
		if (!can_unsync)
			return 1;

		if (s->role.level != PT_PAGE_TABLE_LEVEL)
			return 1;

		if (!need_unsync && !s->unsync) {
			if (!oos_shadow)
				return 1;
			need_unsync = true;
		}
	}
	if (need_unsync)
		kvm_unsync_pages(vcpu, gfn);
	return 0;
}

static int set_spte(struct kvm_vcpu *vcpu, u64 *sptep,
		    unsigned pte_access, int user_fault,
		    int write_fault, int dirty, int level,
		    gfn_t gfn, pfn_t pfn, bool speculative,
		    bool can_unsync, bool reset_host_protection)
{
	u64 spte;
	int ret = 0;

	/*
	 * We don't set the accessed bit, since we sometimes want to see
	 * whether the guest actually used the pte (in order to detect
	 * demand paging).
	 */
	spte = shadow_base_present_pte;
	if (!speculative)
		spte |= shadow_accessed_mask;
	if (!dirty)
		pte_access &= ~ACC_WRITE_MASK;
	if (pte_access & ACC_EXEC_MASK)
		spte |= shadow_x_mask;
	else
		spte |= shadow_nx_mask;
	if (pte_access & ACC_USER_MASK)
		spte |= shadow_user_mask;
	if (level > PT_PAGE_TABLE_LEVEL)
		spte |= PT_PAGE_SIZE_MASK;
	if (tdp_enabled)
		spte |= kvm_x86_ops->get_mt_mask(vcpu, gfn,
			kvm_is_mmio_pfn(pfn));

	if (reset_host_protection)
		spte |= SPTE_HOST_WRITEABLE;

	spte |= (u64)pfn << PAGE_SHIFT;

	if ((pte_access & ACC_WRITE_MASK)
<<<<<<< HEAD
	    || (!tdp_enabled && write_fault && !is_write_protection(vcpu)
		&& !user_fault)) {
=======
	    || (!vcpu->arch.mmu.direct_map && write_fault
		&& !is_write_protection(vcpu) && !user_fault)) {
>>>>>>> 45f53cc9

		if (level > PT_PAGE_TABLE_LEVEL &&
		    has_wrprotected_page(vcpu->kvm, gfn, level)) {
			ret = 1;
			drop_spte(vcpu->kvm, sptep, shadow_trap_nonpresent_pte);
			goto done;
		}

		spte |= PT_WRITABLE_MASK;

		if (!vcpu->arch.mmu.direct_map
		    && !(pte_access & ACC_WRITE_MASK))
			spte &= ~PT_USER_MASK;

		/*
		 * Optimization: for pte sync, if spte was writable the hash
		 * lookup is unnecessary (and expensive). Write protection
		 * is responsibility of mmu_get_page / kvm_sync_page.
		 * Same reasoning can be applied to dirty page accounting.
		 */
		if (!can_unsync && is_writable_pte(*sptep))
			goto set_pte;

		if (mmu_need_write_protect(vcpu, gfn, can_unsync)) {
			pgprintk("%s: found shadow page for %llx, marking ro\n",
				 __func__, gfn);
			ret = 1;
			pte_access &= ~ACC_WRITE_MASK;
			if (is_writable_pte(spte))
				spte &= ~PT_WRITABLE_MASK;
		}
	}

	if (pte_access & ACC_WRITE_MASK)
		mark_page_dirty(vcpu->kvm, gfn);

set_pte:
<<<<<<< HEAD
	if (is_writable_pte(*sptep) && !is_writable_pte(spte))
		kvm_set_pfn_dirty(pfn);
=======
>>>>>>> 45f53cc9
	update_spte(sptep, spte);
done:
	return ret;
}

static void mmu_set_spte(struct kvm_vcpu *vcpu, u64 *sptep,
			 unsigned pt_access, unsigned pte_access,
			 int user_fault, int write_fault, int dirty,
			 int *ptwrite, int level, gfn_t gfn,
			 pfn_t pfn, bool speculative,
			 bool reset_host_protection)
{
	int was_rmapped = 0;
	int rmap_count;

	pgprintk("%s: spte %llx access %x write_fault %d"
		 " user_fault %d gfn %llx\n",
		 __func__, *sptep, pt_access,
		 write_fault, user_fault, gfn);

	if (is_rmap_spte(*sptep)) {
		/*
		 * If we overwrite a PTE page pointer with a 2MB PMD, unlink
		 * the parent of the now unreachable PTE.
		 */
		if (level > PT_PAGE_TABLE_LEVEL &&
		    !is_large_pte(*sptep)) {
			struct kvm_mmu_page *child;
			u64 pte = *sptep;

			child = page_header(pte & PT64_BASE_ADDR_MASK);
			mmu_page_remove_parent_pte(child, sptep);
			__set_spte(sptep, shadow_trap_nonpresent_pte);
			kvm_flush_remote_tlbs(vcpu->kvm);
		} else if (pfn != spte_to_pfn(*sptep)) {
			pgprintk("hfn old %llx new %llx\n",
				 spte_to_pfn(*sptep), pfn);
			drop_spte(vcpu->kvm, sptep, shadow_trap_nonpresent_pte);
			kvm_flush_remote_tlbs(vcpu->kvm);
		} else
			was_rmapped = 1;
	}

	if (set_spte(vcpu, sptep, pte_access, user_fault, write_fault,
		      dirty, level, gfn, pfn, speculative, true,
		      reset_host_protection)) {
		if (write_fault)
			*ptwrite = 1;
		kvm_mmu_flush_tlb(vcpu);
	}

	pgprintk("%s: setting spte %llx\n", __func__, *sptep);
	pgprintk("instantiating %s PTE (%s) at %llx (%llx) addr %p\n",
		 is_large_pte(*sptep)? "2MB" : "4kB",
		 *sptep & PT_PRESENT_MASK ?"RW":"R", gfn,
		 *sptep, sptep);
	if (!was_rmapped && is_large_pte(*sptep))
		++vcpu->kvm->stat.lpages;

	page_header_update_slot(vcpu->kvm, sptep, gfn);
	if (!was_rmapped) {
		rmap_count = rmap_add(vcpu, sptep, gfn);
		if (rmap_count > RMAP_RECYCLE_THRESHOLD)
			rmap_recycle(vcpu, sptep, gfn);
	}
	kvm_release_pfn_clean(pfn);
	if (speculative) {
		vcpu->arch.last_pte_updated = sptep;
		vcpu->arch.last_pte_gfn = gfn;
	}
}

static void nonpaging_new_cr3(struct kvm_vcpu *vcpu)
{
}

static struct kvm_memory_slot *
pte_prefetch_gfn_to_memslot(struct kvm_vcpu *vcpu, gfn_t gfn, bool no_dirty_log)
{
	struct kvm_memory_slot *slot;

	slot = gfn_to_memslot(vcpu->kvm, gfn);
	if (!slot || slot->flags & KVM_MEMSLOT_INVALID ||
	      (no_dirty_log && slot->dirty_bitmap))
		slot = NULL;

	return slot;
}

static pfn_t pte_prefetch_gfn_to_pfn(struct kvm_vcpu *vcpu, gfn_t gfn,
				     bool no_dirty_log)
{
	struct kvm_memory_slot *slot;
	unsigned long hva;

	slot = pte_prefetch_gfn_to_memslot(vcpu, gfn, no_dirty_log);
	if (!slot) {
		get_page(bad_page);
		return page_to_pfn(bad_page);
	}

	hva = gfn_to_hva_memslot(slot, gfn);

	return hva_to_pfn_atomic(vcpu->kvm, hva);
}

static int direct_pte_prefetch_many(struct kvm_vcpu *vcpu,
				    struct kvm_mmu_page *sp,
				    u64 *start, u64 *end)
{
	struct page *pages[PTE_PREFETCH_NUM];
	unsigned access = sp->role.access;
	int i, ret;
	gfn_t gfn;

	gfn = kvm_mmu_page_get_gfn(sp, start - sp->spt);
	if (!pte_prefetch_gfn_to_memslot(vcpu, gfn, access & ACC_WRITE_MASK))
		return -1;

	ret = gfn_to_page_many_atomic(vcpu->kvm, gfn, pages, end - start);
	if (ret <= 0)
		return -1;

	for (i = 0; i < ret; i++, gfn++, start++)
		mmu_set_spte(vcpu, start, ACC_ALL,
			     access, 0, 0, 1, NULL,
			     sp->role.level, gfn,
			     page_to_pfn(pages[i]), true, true);

	return 0;
}

static void __direct_pte_prefetch(struct kvm_vcpu *vcpu,
				  struct kvm_mmu_page *sp, u64 *sptep)
{
	u64 *spte, *start = NULL;
	int i;

	WARN_ON(!sp->role.direct);

	i = (sptep - sp->spt) & ~(PTE_PREFETCH_NUM - 1);
	spte = sp->spt + i;

	for (i = 0; i < PTE_PREFETCH_NUM; i++, spte++) {
		if (*spte != shadow_trap_nonpresent_pte || spte == sptep) {
			if (!start)
				continue;
			if (direct_pte_prefetch_many(vcpu, sp, start, spte) < 0)
				break;
			start = NULL;
		} else if (!start)
			start = spte;
	}
}

static void direct_pte_prefetch(struct kvm_vcpu *vcpu, u64 *sptep)
{
	struct kvm_mmu_page *sp;

	/*
	 * Since it's no accessed bit on EPT, it's no way to
	 * distinguish between actually accessed translations
	 * and prefetched, so disable pte prefetch if EPT is
	 * enabled.
	 */
	if (!shadow_accessed_mask)
		return;

	sp = page_header(__pa(sptep));
	if (sp->role.level > PT_PAGE_TABLE_LEVEL)
		return;

	__direct_pte_prefetch(vcpu, sp, sptep);
}

static int __direct_map(struct kvm_vcpu *vcpu, gpa_t v, int write,
			int level, gfn_t gfn, pfn_t pfn)
{
	struct kvm_shadow_walk_iterator iterator;
	struct kvm_mmu_page *sp;
	int pt_write = 0;
	gfn_t pseudo_gfn;

	for_each_shadow_entry(vcpu, (u64)gfn << PAGE_SHIFT, iterator) {
		if (iterator.level == level) {
			mmu_set_spte(vcpu, iterator.sptep, ACC_ALL, ACC_ALL,
				     0, write, 1, &pt_write,
				     level, gfn, pfn, false, true);
			direct_pte_prefetch(vcpu, iterator.sptep);
			++vcpu->stat.pf_fixed;
			break;
		}

		if (*iterator.sptep == shadow_trap_nonpresent_pte) {
			u64 base_addr = iterator.addr;

			base_addr &= PT64_LVL_ADDR_MASK(iterator.level);
			pseudo_gfn = base_addr >> PAGE_SHIFT;
			sp = kvm_mmu_get_page(vcpu, pseudo_gfn, iterator.addr,
					      iterator.level - 1,
					      1, ACC_ALL, iterator.sptep);
			if (!sp) {
				pgprintk("nonpaging_map: ENOMEM\n");
				kvm_release_pfn_clean(pfn);
				return -ENOMEM;
			}

			__set_spte(iterator.sptep,
				   __pa(sp->spt)
				   | PT_PRESENT_MASK | PT_WRITABLE_MASK
				   | shadow_user_mask | shadow_x_mask
				   | shadow_accessed_mask);
		}
	}
	return pt_write;
}

<<<<<<< HEAD
static void kvm_send_hwpoison_signal(struct kvm *kvm, gfn_t gfn)
{
	char buf[1];
	void __user *hva;
	int r;

	/* Touch the page, so send SIGBUS */
	hva = (void __user *)gfn_to_hva(kvm, gfn);
	r = copy_from_user(buf, hva, 1);
=======
static void kvm_send_hwpoison_signal(unsigned long address, struct task_struct *tsk)
{
	siginfo_t info;

	info.si_signo	= SIGBUS;
	info.si_errno	= 0;
	info.si_code	= BUS_MCEERR_AR;
	info.si_addr	= (void __user *)address;
	info.si_addr_lsb = PAGE_SHIFT;

	send_sig_info(SIGBUS, &info, tsk);
>>>>>>> 45f53cc9
}

static int kvm_handle_bad_page(struct kvm *kvm, gfn_t gfn, pfn_t pfn)
{
	kvm_release_pfn_clean(pfn);
	if (is_hwpoison_pfn(pfn)) {
<<<<<<< HEAD
		kvm_send_hwpoison_signal(kvm, gfn);
=======
		kvm_send_hwpoison_signal(gfn_to_hva(kvm, gfn), current);
>>>>>>> 45f53cc9
		return 0;
	} else if (is_fault_pfn(pfn))
		return -EFAULT;

	return 1;
}

static int nonpaging_map(struct kvm_vcpu *vcpu, gva_t v, int write, gfn_t gfn)
{
	int r;
	int level;
	pfn_t pfn;
	unsigned long mmu_seq;

	level = mapping_level(vcpu, gfn);

	/*
	 * This path builds a PAE pagetable - so we can map 2mb pages at
	 * maximum. Therefore check if the level is larger than that.
	 */
	if (level > PT_DIRECTORY_LEVEL)
		level = PT_DIRECTORY_LEVEL;

	gfn &= ~(KVM_PAGES_PER_HPAGE(level) - 1);

	mmu_seq = vcpu->kvm->mmu_notifier_seq;
	smp_rmb();
	pfn = gfn_to_pfn(vcpu->kvm, gfn);

	/* mmio */
	if (is_error_pfn(pfn))
		return kvm_handle_bad_page(vcpu->kvm, gfn, pfn);

	spin_lock(&vcpu->kvm->mmu_lock);
	if (mmu_notifier_retry(vcpu, mmu_seq))
		goto out_unlock;
	kvm_mmu_free_some_pages(vcpu);
	r = __direct_map(vcpu, v, write, level, gfn, pfn);
	spin_unlock(&vcpu->kvm->mmu_lock);


	return r;

out_unlock:
	spin_unlock(&vcpu->kvm->mmu_lock);
	kvm_release_pfn_clean(pfn);
	return 0;
}


static void mmu_free_roots(struct kvm_vcpu *vcpu)
{
	int i;
	struct kvm_mmu_page *sp;
	LIST_HEAD(invalid_list);

	if (!VALID_PAGE(vcpu->arch.mmu.root_hpa))
		return;
	spin_lock(&vcpu->kvm->mmu_lock);
	if (vcpu->arch.mmu.shadow_root_level == PT64_ROOT_LEVEL &&
	    (vcpu->arch.mmu.root_level == PT64_ROOT_LEVEL ||
	     vcpu->arch.mmu.direct_map)) {
		hpa_t root = vcpu->arch.mmu.root_hpa;

		sp = page_header(root);
		--sp->root_count;
		if (!sp->root_count && sp->role.invalid) {
			kvm_mmu_prepare_zap_page(vcpu->kvm, sp, &invalid_list);
			kvm_mmu_commit_zap_page(vcpu->kvm, &invalid_list);
		}
		vcpu->arch.mmu.root_hpa = INVALID_PAGE;
		spin_unlock(&vcpu->kvm->mmu_lock);
		return;
	}
	for (i = 0; i < 4; ++i) {
		hpa_t root = vcpu->arch.mmu.pae_root[i];

		if (root) {
			root &= PT64_BASE_ADDR_MASK;
			sp = page_header(root);
			--sp->root_count;
			if (!sp->root_count && sp->role.invalid)
				kvm_mmu_prepare_zap_page(vcpu->kvm, sp,
							 &invalid_list);
		}
		vcpu->arch.mmu.pae_root[i] = INVALID_PAGE;
	}
	kvm_mmu_commit_zap_page(vcpu->kvm, &invalid_list);
	spin_unlock(&vcpu->kvm->mmu_lock);
	vcpu->arch.mmu.root_hpa = INVALID_PAGE;
}

static int mmu_check_root(struct kvm_vcpu *vcpu, gfn_t root_gfn)
{
	int ret = 0;

	if (!kvm_is_visible_gfn(vcpu->kvm, root_gfn)) {
		kvm_make_request(KVM_REQ_TRIPLE_FAULT, vcpu);
		ret = 1;
	}

	return ret;
}

static int mmu_alloc_direct_roots(struct kvm_vcpu *vcpu)
{
	struct kvm_mmu_page *sp;
	unsigned i;

	if (vcpu->arch.mmu.shadow_root_level == PT64_ROOT_LEVEL) {
		spin_lock(&vcpu->kvm->mmu_lock);
		kvm_mmu_free_some_pages(vcpu);
		sp = kvm_mmu_get_page(vcpu, 0, 0, PT64_ROOT_LEVEL,
				      1, ACC_ALL, NULL);
		++sp->root_count;
		spin_unlock(&vcpu->kvm->mmu_lock);
		vcpu->arch.mmu.root_hpa = __pa(sp->spt);
	} else if (vcpu->arch.mmu.shadow_root_level == PT32E_ROOT_LEVEL) {
		for (i = 0; i < 4; ++i) {
			hpa_t root = vcpu->arch.mmu.pae_root[i];

			ASSERT(!VALID_PAGE(root));
			spin_lock(&vcpu->kvm->mmu_lock);
			kvm_mmu_free_some_pages(vcpu);
			sp = kvm_mmu_get_page(vcpu, i << 30, i << 30,
					      PT32_ROOT_LEVEL, 1, ACC_ALL,
					      NULL);
			root = __pa(sp->spt);
			++sp->root_count;
			spin_unlock(&vcpu->kvm->mmu_lock);
			vcpu->arch.mmu.pae_root[i] = root | PT_PRESENT_MASK;
		}
		vcpu->arch.mmu.root_hpa = __pa(vcpu->arch.mmu.pae_root);
	} else
		BUG();

	return 0;
}

static int mmu_alloc_shadow_roots(struct kvm_vcpu *vcpu)
{
	struct kvm_mmu_page *sp;
	u64 pdptr, pm_mask;
	gfn_t root_gfn;
	int i;

	root_gfn = vcpu->arch.mmu.get_cr3(vcpu) >> PAGE_SHIFT;

	if (mmu_check_root(vcpu, root_gfn))
		return 1;

	/*
	 * Do we shadow a long mode page table? If so we need to
	 * write-protect the guests page table root.
	 */
	if (vcpu->arch.mmu.root_level == PT64_ROOT_LEVEL) {
		hpa_t root = vcpu->arch.mmu.root_hpa;

		ASSERT(!VALID_PAGE(root));

		spin_lock(&vcpu->kvm->mmu_lock);
		kvm_mmu_free_some_pages(vcpu);
<<<<<<< HEAD
		sp = kvm_mmu_get_page(vcpu, root_gfn, 0,
				      PT64_ROOT_LEVEL, direct,
				      ACC_ALL, NULL);
=======
		sp = kvm_mmu_get_page(vcpu, root_gfn, 0, PT64_ROOT_LEVEL,
				      0, ACC_ALL, NULL);
>>>>>>> 45f53cc9
		root = __pa(sp->spt);
		++sp->root_count;
		spin_unlock(&vcpu->kvm->mmu_lock);
		vcpu->arch.mmu.root_hpa = root;
		return 0;
	}

	/*
	 * We shadow a 32 bit page table. This may be a legacy 2-level
	 * or a PAE 3-level page table. In either case we need to be aware that
	 * the shadow page table may be a PAE or a long mode page table.
	 */
	pm_mask = PT_PRESENT_MASK;
	if (vcpu->arch.mmu.shadow_root_level == PT64_ROOT_LEVEL)
		pm_mask |= PT_ACCESSED_MASK | PT_WRITABLE_MASK | PT_USER_MASK;

	for (i = 0; i < 4; ++i) {
		hpa_t root = vcpu->arch.mmu.pae_root[i];

		ASSERT(!VALID_PAGE(root));
		if (vcpu->arch.mmu.root_level == PT32E_ROOT_LEVEL) {
			pdptr = kvm_pdptr_read_mmu(vcpu, &vcpu->arch.mmu, i);
			if (!is_present_gpte(pdptr)) {
				vcpu->arch.mmu.pae_root[i] = 0;
				continue;
			}
			root_gfn = pdptr >> PAGE_SHIFT;
			if (mmu_check_root(vcpu, root_gfn))
				return 1;
		}
		spin_lock(&vcpu->kvm->mmu_lock);
		kvm_mmu_free_some_pages(vcpu);
		sp = kvm_mmu_get_page(vcpu, root_gfn, i << 30,
				      PT32_ROOT_LEVEL, 0,
				      ACC_ALL, NULL);
		root = __pa(sp->spt);
		++sp->root_count;
		spin_unlock(&vcpu->kvm->mmu_lock);

		vcpu->arch.mmu.pae_root[i] = root | pm_mask;
	}
	vcpu->arch.mmu.root_hpa = __pa(vcpu->arch.mmu.pae_root);

	/*
	 * If we shadow a 32 bit page table with a long mode page
	 * table we enter this path.
	 */
	if (vcpu->arch.mmu.shadow_root_level == PT64_ROOT_LEVEL) {
		if (vcpu->arch.mmu.lm_root == NULL) {
			/*
			 * The additional page necessary for this is only
			 * allocated on demand.
			 */

			u64 *lm_root;

			lm_root = (void*)get_zeroed_page(GFP_KERNEL);
			if (lm_root == NULL)
				return 1;

			lm_root[0] = __pa(vcpu->arch.mmu.pae_root) | pm_mask;

			vcpu->arch.mmu.lm_root = lm_root;
		}

		vcpu->arch.mmu.root_hpa = __pa(vcpu->arch.mmu.lm_root);
	}

	return 0;
}

static int mmu_alloc_roots(struct kvm_vcpu *vcpu)
{
	if (vcpu->arch.mmu.direct_map)
		return mmu_alloc_direct_roots(vcpu);
	else
		return mmu_alloc_shadow_roots(vcpu);
}

static void mmu_sync_roots(struct kvm_vcpu *vcpu)
{
	int i;
	struct kvm_mmu_page *sp;

	if (vcpu->arch.mmu.direct_map)
		return;

	if (!VALID_PAGE(vcpu->arch.mmu.root_hpa))
		return;

	trace_kvm_mmu_audit(vcpu, AUDIT_PRE_SYNC);
	if (vcpu->arch.mmu.root_level == PT64_ROOT_LEVEL) {
		hpa_t root = vcpu->arch.mmu.root_hpa;
		sp = page_header(root);
		mmu_sync_children(vcpu, sp);
		return;
	}
	for (i = 0; i < 4; ++i) {
		hpa_t root = vcpu->arch.mmu.pae_root[i];

		if (root && VALID_PAGE(root)) {
			root &= PT64_BASE_ADDR_MASK;
			sp = page_header(root);
			mmu_sync_children(vcpu, sp);
		}
	}
	trace_kvm_mmu_audit(vcpu, AUDIT_POST_SYNC);
}

void kvm_mmu_sync_roots(struct kvm_vcpu *vcpu)
{
	spin_lock(&vcpu->kvm->mmu_lock);
	mmu_sync_roots(vcpu);
	spin_unlock(&vcpu->kvm->mmu_lock);
}

static gpa_t nonpaging_gva_to_gpa(struct kvm_vcpu *vcpu, gva_t vaddr,
				  u32 access, u32 *error)
{
	if (error)
		*error = 0;
	return vaddr;
}

static gpa_t nonpaging_gva_to_gpa_nested(struct kvm_vcpu *vcpu, gva_t vaddr,
					 u32 access, u32 *error)
{
	if (error)
		*error = 0;
	return vcpu->arch.nested_mmu.translate_gpa(vcpu, vaddr, access);
}

static int nonpaging_page_fault(struct kvm_vcpu *vcpu, gva_t gva,
				u32 error_code)
{
	gfn_t gfn;
	int r;

	pgprintk("%s: gva %lx error %x\n", __func__, gva, error_code);
	r = mmu_topup_memory_caches(vcpu);
	if (r)
		return r;

	ASSERT(vcpu);
	ASSERT(VALID_PAGE(vcpu->arch.mmu.root_hpa));

	gfn = gva >> PAGE_SHIFT;

	return nonpaging_map(vcpu, gva & PAGE_MASK,
			     error_code & PFERR_WRITE_MASK, gfn);
}

static int tdp_page_fault(struct kvm_vcpu *vcpu, gva_t gpa,
				u32 error_code)
{
	pfn_t pfn;
	int r;
	int level;
	gfn_t gfn = gpa >> PAGE_SHIFT;
	unsigned long mmu_seq;

	ASSERT(vcpu);
	ASSERT(VALID_PAGE(vcpu->arch.mmu.root_hpa));

	r = mmu_topup_memory_caches(vcpu);
	if (r)
		return r;

	level = mapping_level(vcpu, gfn);

	gfn &= ~(KVM_PAGES_PER_HPAGE(level) - 1);

	mmu_seq = vcpu->kvm->mmu_notifier_seq;
	smp_rmb();
	pfn = gfn_to_pfn(vcpu->kvm, gfn);
	if (is_error_pfn(pfn))
		return kvm_handle_bad_page(vcpu->kvm, gfn, pfn);
	spin_lock(&vcpu->kvm->mmu_lock);
	if (mmu_notifier_retry(vcpu, mmu_seq))
		goto out_unlock;
	kvm_mmu_free_some_pages(vcpu);
	r = __direct_map(vcpu, gpa, error_code & PFERR_WRITE_MASK,
			 level, gfn, pfn);
	spin_unlock(&vcpu->kvm->mmu_lock);

	return r;

out_unlock:
	spin_unlock(&vcpu->kvm->mmu_lock);
	kvm_release_pfn_clean(pfn);
	return 0;
}

static void nonpaging_free(struct kvm_vcpu *vcpu)
{
	mmu_free_roots(vcpu);
}

static int nonpaging_init_context(struct kvm_vcpu *vcpu,
				  struct kvm_mmu *context)
{
	context->new_cr3 = nonpaging_new_cr3;
	context->page_fault = nonpaging_page_fault;
	context->gva_to_gpa = nonpaging_gva_to_gpa;
	context->free = nonpaging_free;
	context->prefetch_page = nonpaging_prefetch_page;
	context->sync_page = nonpaging_sync_page;
	context->invlpg = nonpaging_invlpg;
	context->root_level = 0;
	context->shadow_root_level = PT32E_ROOT_LEVEL;
	context->root_hpa = INVALID_PAGE;
	context->direct_map = true;
	context->nx = false;
	return 0;
}

void kvm_mmu_flush_tlb(struct kvm_vcpu *vcpu)
{
	++vcpu->stat.tlb_flush;
	kvm_make_request(KVM_REQ_TLB_FLUSH, vcpu);
}

static void paging_new_cr3(struct kvm_vcpu *vcpu)
{
	pgprintk("%s: cr3 %lx\n", __func__, vcpu->arch.cr3);
	mmu_free_roots(vcpu);
}

static unsigned long get_cr3(struct kvm_vcpu *vcpu)
{
	return vcpu->arch.cr3;
}

static void inject_page_fault(struct kvm_vcpu *vcpu)
{
	vcpu->arch.mmu.inject_page_fault(vcpu);
}

static void paging_free(struct kvm_vcpu *vcpu)
{
	nonpaging_free(vcpu);
}

static bool is_rsvd_bits_set(struct kvm_mmu *mmu, u64 gpte, int level)
{
	int bit7;

	bit7 = (gpte >> 7) & 1;
	return (gpte & mmu->rsvd_bits_mask[bit7][level-1]) != 0;
}

#define PTTYPE 64
#include "paging_tmpl.h"
#undef PTTYPE

#define PTTYPE 32
#include "paging_tmpl.h"
#undef PTTYPE

static void reset_rsvds_bits_mask(struct kvm_vcpu *vcpu,
				  struct kvm_mmu *context,
				  int level)
{
	int maxphyaddr = cpuid_maxphyaddr(vcpu);
	u64 exb_bit_rsvd = 0;

	if (!context->nx)
		exb_bit_rsvd = rsvd_bits(63, 63);
	switch (level) {
	case PT32_ROOT_LEVEL:
		/* no rsvd bits for 2 level 4K page table entries */
		context->rsvd_bits_mask[0][1] = 0;
		context->rsvd_bits_mask[0][0] = 0;
		context->rsvd_bits_mask[1][0] = context->rsvd_bits_mask[0][0];

		if (!is_pse(vcpu)) {
			context->rsvd_bits_mask[1][1] = 0;
			break;
		}

		if (is_cpuid_PSE36())
			/* 36bits PSE 4MB page */
			context->rsvd_bits_mask[1][1] = rsvd_bits(17, 21);
		else
			/* 32 bits PSE 4MB page */
			context->rsvd_bits_mask[1][1] = rsvd_bits(13, 21);
		break;
	case PT32E_ROOT_LEVEL:
		context->rsvd_bits_mask[0][2] =
			rsvd_bits(maxphyaddr, 63) |
			rsvd_bits(7, 8) | rsvd_bits(1, 2);	/* PDPTE */
		context->rsvd_bits_mask[0][1] = exb_bit_rsvd |
			rsvd_bits(maxphyaddr, 62);	/* PDE */
		context->rsvd_bits_mask[0][0] = exb_bit_rsvd |
			rsvd_bits(maxphyaddr, 62); 	/* PTE */
		context->rsvd_bits_mask[1][1] = exb_bit_rsvd |
			rsvd_bits(maxphyaddr, 62) |
			rsvd_bits(13, 20);		/* large page */
		context->rsvd_bits_mask[1][0] = context->rsvd_bits_mask[0][0];
		break;
	case PT64_ROOT_LEVEL:
		context->rsvd_bits_mask[0][3] = exb_bit_rsvd |
			rsvd_bits(maxphyaddr, 51) | rsvd_bits(7, 8);
		context->rsvd_bits_mask[0][2] = exb_bit_rsvd |
			rsvd_bits(maxphyaddr, 51) | rsvd_bits(7, 8);
		context->rsvd_bits_mask[0][1] = exb_bit_rsvd |
			rsvd_bits(maxphyaddr, 51);
		context->rsvd_bits_mask[0][0] = exb_bit_rsvd |
			rsvd_bits(maxphyaddr, 51);
		context->rsvd_bits_mask[1][3] = context->rsvd_bits_mask[0][3];
		context->rsvd_bits_mask[1][2] = exb_bit_rsvd |
			rsvd_bits(maxphyaddr, 51) |
			rsvd_bits(13, 29);
		context->rsvd_bits_mask[1][1] = exb_bit_rsvd |
			rsvd_bits(maxphyaddr, 51) |
			rsvd_bits(13, 20);		/* large page */
		context->rsvd_bits_mask[1][0] = context->rsvd_bits_mask[0][0];
		break;
	}
}

static int paging64_init_context_common(struct kvm_vcpu *vcpu,
					struct kvm_mmu *context,
					int level)
{
	context->nx = is_nx(vcpu);

	reset_rsvds_bits_mask(vcpu, context, level);

	ASSERT(is_pae(vcpu));
	context->new_cr3 = paging_new_cr3;
	context->page_fault = paging64_page_fault;
	context->gva_to_gpa = paging64_gva_to_gpa;
	context->prefetch_page = paging64_prefetch_page;
	context->sync_page = paging64_sync_page;
	context->invlpg = paging64_invlpg;
	context->free = paging_free;
	context->root_level = level;
	context->shadow_root_level = level;
	context->root_hpa = INVALID_PAGE;
	context->direct_map = false;
	return 0;
}

static int paging64_init_context(struct kvm_vcpu *vcpu,
				 struct kvm_mmu *context)
{
	return paging64_init_context_common(vcpu, context, PT64_ROOT_LEVEL);
}

static int paging32_init_context(struct kvm_vcpu *vcpu,
				 struct kvm_mmu *context)
{
	context->nx = false;

	reset_rsvds_bits_mask(vcpu, context, PT32_ROOT_LEVEL);

	context->new_cr3 = paging_new_cr3;
	context->page_fault = paging32_page_fault;
	context->gva_to_gpa = paging32_gva_to_gpa;
	context->free = paging_free;
	context->prefetch_page = paging32_prefetch_page;
	context->sync_page = paging32_sync_page;
	context->invlpg = paging32_invlpg;
	context->root_level = PT32_ROOT_LEVEL;
	context->shadow_root_level = PT32E_ROOT_LEVEL;
	context->root_hpa = INVALID_PAGE;
	context->direct_map = false;
	return 0;
}

static int paging32E_init_context(struct kvm_vcpu *vcpu,
				  struct kvm_mmu *context)
{
	return paging64_init_context_common(vcpu, context, PT32E_ROOT_LEVEL);
}

static int init_kvm_tdp_mmu(struct kvm_vcpu *vcpu)
{
	struct kvm_mmu *context = vcpu->arch.walk_mmu;

	context->new_cr3 = nonpaging_new_cr3;
	context->page_fault = tdp_page_fault;
	context->free = nonpaging_free;
	context->prefetch_page = nonpaging_prefetch_page;
	context->sync_page = nonpaging_sync_page;
	context->invlpg = nonpaging_invlpg;
	context->shadow_root_level = kvm_x86_ops->get_tdp_level();
	context->root_hpa = INVALID_PAGE;
	context->direct_map = true;
	context->set_cr3 = kvm_x86_ops->set_tdp_cr3;
	context->get_cr3 = get_cr3;
	context->inject_page_fault = kvm_inject_page_fault;
	context->nx = is_nx(vcpu);

	if (!is_paging(vcpu)) {
		context->nx = false;
		context->gva_to_gpa = nonpaging_gva_to_gpa;
		context->root_level = 0;
	} else if (is_long_mode(vcpu)) {
		context->nx = is_nx(vcpu);
		reset_rsvds_bits_mask(vcpu, context, PT64_ROOT_LEVEL);
		context->gva_to_gpa = paging64_gva_to_gpa;
		context->root_level = PT64_ROOT_LEVEL;
	} else if (is_pae(vcpu)) {
		context->nx = is_nx(vcpu);
		reset_rsvds_bits_mask(vcpu, context, PT32E_ROOT_LEVEL);
		context->gva_to_gpa = paging64_gva_to_gpa;
		context->root_level = PT32E_ROOT_LEVEL;
	} else {
		context->nx = false;
		reset_rsvds_bits_mask(vcpu, context, PT32_ROOT_LEVEL);
		context->gva_to_gpa = paging32_gva_to_gpa;
		context->root_level = PT32_ROOT_LEVEL;
	}

	return 0;
}

int kvm_init_shadow_mmu(struct kvm_vcpu *vcpu, struct kvm_mmu *context)
{
	int r;
	ASSERT(vcpu);
	ASSERT(!VALID_PAGE(vcpu->arch.mmu.root_hpa));

	if (!is_paging(vcpu))
		r = nonpaging_init_context(vcpu, context);
	else if (is_long_mode(vcpu))
		r = paging64_init_context(vcpu, context);
	else if (is_pae(vcpu))
		r = paging32E_init_context(vcpu, context);
	else
		r = paging32_init_context(vcpu, context);

	vcpu->arch.mmu.base_role.cr4_pae = !!is_pae(vcpu);
	vcpu->arch.mmu.base_role.cr0_wp  = is_write_protection(vcpu);

	return r;
}
EXPORT_SYMBOL_GPL(kvm_init_shadow_mmu);

static int init_kvm_softmmu(struct kvm_vcpu *vcpu)
{
	int r = kvm_init_shadow_mmu(vcpu, vcpu->arch.walk_mmu);

	vcpu->arch.walk_mmu->set_cr3           = kvm_x86_ops->set_cr3;
	vcpu->arch.walk_mmu->get_cr3           = get_cr3;
	vcpu->arch.walk_mmu->inject_page_fault = kvm_inject_page_fault;

	return r;
}

static int init_kvm_nested_mmu(struct kvm_vcpu *vcpu)
{
	struct kvm_mmu *g_context = &vcpu->arch.nested_mmu;

	g_context->get_cr3           = get_cr3;
	g_context->inject_page_fault = kvm_inject_page_fault;

	/*
	 * Note that arch.mmu.gva_to_gpa translates l2_gva to l1_gpa. The
	 * translation of l2_gpa to l1_gpa addresses is done using the
	 * arch.nested_mmu.gva_to_gpa function. Basically the gva_to_gpa
	 * functions between mmu and nested_mmu are swapped.
	 */
	if (!is_paging(vcpu)) {
		g_context->nx = false;
		g_context->root_level = 0;
		g_context->gva_to_gpa = nonpaging_gva_to_gpa_nested;
	} else if (is_long_mode(vcpu)) {
		g_context->nx = is_nx(vcpu);
		reset_rsvds_bits_mask(vcpu, g_context, PT64_ROOT_LEVEL);
		g_context->root_level = PT64_ROOT_LEVEL;
		g_context->gva_to_gpa = paging64_gva_to_gpa_nested;
	} else if (is_pae(vcpu)) {
		g_context->nx = is_nx(vcpu);
		reset_rsvds_bits_mask(vcpu, g_context, PT32E_ROOT_LEVEL);
		g_context->root_level = PT32E_ROOT_LEVEL;
		g_context->gva_to_gpa = paging64_gva_to_gpa_nested;
	} else {
		g_context->nx = false;
		reset_rsvds_bits_mask(vcpu, g_context, PT32_ROOT_LEVEL);
		g_context->root_level = PT32_ROOT_LEVEL;
		g_context->gva_to_gpa = paging32_gva_to_gpa_nested;
	}

	return 0;
}

static int init_kvm_mmu(struct kvm_vcpu *vcpu)
{
	vcpu->arch.update_pte.pfn = bad_pfn;

	if (mmu_is_nested(vcpu))
		return init_kvm_nested_mmu(vcpu);
	else if (tdp_enabled)
		return init_kvm_tdp_mmu(vcpu);
	else
		return init_kvm_softmmu(vcpu);
}

static void destroy_kvm_mmu(struct kvm_vcpu *vcpu)
{
	ASSERT(vcpu);
	if (VALID_PAGE(vcpu->arch.mmu.root_hpa))
		/* mmu.free() should set root_hpa = INVALID_PAGE */
		vcpu->arch.mmu.free(vcpu);
}

int kvm_mmu_reset_context(struct kvm_vcpu *vcpu)
{
	destroy_kvm_mmu(vcpu);
	return init_kvm_mmu(vcpu);
}
EXPORT_SYMBOL_GPL(kvm_mmu_reset_context);

int kvm_mmu_load(struct kvm_vcpu *vcpu)
{
	int r;

	r = mmu_topup_memory_caches(vcpu);
	if (r)
		goto out;
	r = mmu_alloc_roots(vcpu);
	spin_lock(&vcpu->kvm->mmu_lock);
	mmu_sync_roots(vcpu);
	spin_unlock(&vcpu->kvm->mmu_lock);
	if (r)
		goto out;
	/* set_cr3() should ensure TLB has been flushed */
	vcpu->arch.mmu.set_cr3(vcpu, vcpu->arch.mmu.root_hpa);
out:
	return r;
}
EXPORT_SYMBOL_GPL(kvm_mmu_load);

void kvm_mmu_unload(struct kvm_vcpu *vcpu)
{
	mmu_free_roots(vcpu);
}
EXPORT_SYMBOL_GPL(kvm_mmu_unload);

static void mmu_pte_write_zap_pte(struct kvm_vcpu *vcpu,
				  struct kvm_mmu_page *sp,
				  u64 *spte)
{
	u64 pte;
	struct kvm_mmu_page *child;

	pte = *spte;
	if (is_shadow_present_pte(pte)) {
		if (is_last_spte(pte, sp->role.level))
			drop_spte(vcpu->kvm, spte, shadow_trap_nonpresent_pte);
		else {
			child = page_header(pte & PT64_BASE_ADDR_MASK);
			mmu_page_remove_parent_pte(child, spte);
		}
	}
	__set_spte(spte, shadow_trap_nonpresent_pte);
	if (is_large_pte(pte))
		--vcpu->kvm->stat.lpages;
}

static void mmu_pte_write_new_pte(struct kvm_vcpu *vcpu,
				  struct kvm_mmu_page *sp,
				  u64 *spte,
				  const void *new)
{
	if (sp->role.level != PT_PAGE_TABLE_LEVEL) {
		++vcpu->kvm->stat.mmu_pde_zapped;
		return;
        }

<<<<<<< HEAD
	if (is_rsvd_bits_set(vcpu, *(u64 *)new, PT_PAGE_TABLE_LEVEL))
=======
	if (is_rsvd_bits_set(&vcpu->arch.mmu, *(u64 *)new, PT_PAGE_TABLE_LEVEL))
>>>>>>> 45f53cc9
		return;

	++vcpu->kvm->stat.mmu_pte_updated;
	if (!sp->role.cr4_pae)
		paging32_update_pte(vcpu, sp, spte, new);
	else
		paging64_update_pte(vcpu, sp, spte, new);
}

static bool need_remote_flush(u64 old, u64 new)
{
	if (!is_shadow_present_pte(old))
		return false;
	if (!is_shadow_present_pte(new))
		return true;
	if ((old ^ new) & PT64_BASE_ADDR_MASK)
		return true;
	old ^= PT64_NX_MASK;
	new ^= PT64_NX_MASK;
	return (old & ~new & PT64_PERM_MASK) != 0;
}

static void mmu_pte_write_flush_tlb(struct kvm_vcpu *vcpu, bool zap_page,
				    bool remote_flush, bool local_flush)
{
	if (zap_page)
		return;

	if (remote_flush)
		kvm_flush_remote_tlbs(vcpu->kvm);
	else if (local_flush)
		kvm_mmu_flush_tlb(vcpu);
}

static bool last_updated_pte_accessed(struct kvm_vcpu *vcpu)
{
	u64 *spte = vcpu->arch.last_pte_updated;

	return !!(spte && (*spte & shadow_accessed_mask));
}

static void mmu_guess_page_from_pte_write(struct kvm_vcpu *vcpu, gpa_t gpa,
					  u64 gpte)
{
	gfn_t gfn;
	pfn_t pfn;

	if (!is_present_gpte(gpte))
		return;
	gfn = (gpte & PT64_BASE_ADDR_MASK) >> PAGE_SHIFT;

	vcpu->arch.update_pte.mmu_seq = vcpu->kvm->mmu_notifier_seq;
	smp_rmb();
	pfn = gfn_to_pfn(vcpu->kvm, gfn);

	if (is_error_pfn(pfn)) {
		kvm_release_pfn_clean(pfn);
		return;
	}
	vcpu->arch.update_pte.gfn = gfn;
	vcpu->arch.update_pte.pfn = pfn;
}

static void kvm_mmu_access_page(struct kvm_vcpu *vcpu, gfn_t gfn)
{
	u64 *spte = vcpu->arch.last_pte_updated;

	if (spte
	    && vcpu->arch.last_pte_gfn == gfn
	    && shadow_accessed_mask
	    && !(*spte & shadow_accessed_mask)
	    && is_shadow_present_pte(*spte))
		set_bit(PT_ACCESSED_SHIFT, (unsigned long *)spte);
}

void kvm_mmu_pte_write(struct kvm_vcpu *vcpu, gpa_t gpa,
		       const u8 *new, int bytes,
		       bool guest_initiated)
{
	gfn_t gfn = gpa >> PAGE_SHIFT;
	union kvm_mmu_page_role mask = { .word = 0 };
	struct kvm_mmu_page *sp;
	struct hlist_node *node;
	LIST_HEAD(invalid_list);
	u64 entry, gentry;
	u64 *spte;
	unsigned offset = offset_in_page(gpa);
	unsigned pte_size;
	unsigned page_offset;
	unsigned misaligned;
	unsigned quadrant;
	int level;
	int flooded = 0;
	int npte;
	int r;
	int invlpg_counter;
	bool remote_flush, local_flush, zap_page;

	zap_page = remote_flush = local_flush = false;

	pgprintk("%s: gpa %llx bytes %d\n", __func__, gpa, bytes);

	invlpg_counter = atomic_read(&vcpu->kvm->arch.invlpg_counter);

	/*
	 * Assume that the pte write on a page table of the same type
	 * as the current vcpu paging mode.  This is nearly always true
	 * (might be false while changing modes).  Note it is verified later
	 * by update_pte().
	 */
	if ((is_pae(vcpu) && bytes == 4) || !new) {
		/* Handle a 32-bit guest writing two halves of a 64-bit gpte */
		if (is_pae(vcpu)) {
			gpa &= ~(gpa_t)7;
			bytes = 8;
		}
		r = kvm_read_guest(vcpu->kvm, gpa, &gentry, min(bytes, 8));
		if (r)
			gentry = 0;
		new = (const u8 *)&gentry;
	}

	switch (bytes) {
	case 4:
		gentry = *(const u32 *)new;
		break;
	case 8:
		gentry = *(const u64 *)new;
		break;
	default:
		gentry = 0;
		break;
	}

	mmu_guess_page_from_pte_write(vcpu, gpa, gentry);
	spin_lock(&vcpu->kvm->mmu_lock);
	if (atomic_read(&vcpu->kvm->arch.invlpg_counter) != invlpg_counter)
		gentry = 0;
	kvm_mmu_access_page(vcpu, gfn);
	kvm_mmu_free_some_pages(vcpu);
	++vcpu->kvm->stat.mmu_pte_write;
	trace_kvm_mmu_audit(vcpu, AUDIT_PRE_PTE_WRITE);
	if (guest_initiated) {
		if (gfn == vcpu->arch.last_pt_write_gfn
		    && !last_updated_pte_accessed(vcpu)) {
			++vcpu->arch.last_pt_write_count;
			if (vcpu->arch.last_pt_write_count >= 3)
				flooded = 1;
		} else {
			vcpu->arch.last_pt_write_gfn = gfn;
			vcpu->arch.last_pt_write_count = 1;
			vcpu->arch.last_pte_updated = NULL;
		}
	}

	mask.cr0_wp = mask.cr4_pae = mask.nxe = 1;
	for_each_gfn_indirect_valid_sp(vcpu->kvm, sp, gfn, node) {
		pte_size = sp->role.cr4_pae ? 8 : 4;
		misaligned = (offset ^ (offset + bytes - 1)) & ~(pte_size - 1);
		misaligned |= bytes < 4;
		if (misaligned || flooded) {
			/*
			 * Misaligned accesses are too much trouble to fix
			 * up; also, they usually indicate a page is not used
			 * as a page table.
			 *
			 * If we're seeing too many writes to a page,
			 * it may no longer be a page table, or we may be
			 * forking, in which case it is better to unmap the
			 * page.
			 */
			pgprintk("misaligned: gpa %llx bytes %d role %x\n",
				 gpa, bytes, sp->role.word);
			zap_page |= !!kvm_mmu_prepare_zap_page(vcpu->kvm, sp,
						     &invalid_list);
			++vcpu->kvm->stat.mmu_flooded;
			continue;
		}
		page_offset = offset;
		level = sp->role.level;
		npte = 1;
		if (!sp->role.cr4_pae) {
			page_offset <<= 1;	/* 32->64 */
			/*
			 * A 32-bit pde maps 4MB while the shadow pdes map
			 * only 2MB.  So we need to double the offset again
			 * and zap two pdes instead of one.
			 */
			if (level == PT32_ROOT_LEVEL) {
				page_offset &= ~7; /* kill rounding error */
				page_offset <<= 1;
				npte = 2;
			}
			quadrant = page_offset >> PAGE_SHIFT;
			page_offset &= ~PAGE_MASK;
			if (quadrant != sp->role.quadrant)
				continue;
		}
		local_flush = true;
		spte = &sp->spt[page_offset / sizeof(*spte)];
		while (npte--) {
			entry = *spte;
			mmu_pte_write_zap_pte(vcpu, sp, spte);
			if (gentry &&
			      !((sp->role.word ^ vcpu->arch.mmu.base_role.word)
			      & mask.word))
				mmu_pte_write_new_pte(vcpu, sp, spte, &gentry);
			if (!remote_flush && need_remote_flush(entry, *spte))
				remote_flush = true;
			++spte;
		}
	}
	mmu_pte_write_flush_tlb(vcpu, zap_page, remote_flush, local_flush);
	kvm_mmu_commit_zap_page(vcpu->kvm, &invalid_list);
<<<<<<< HEAD
	kvm_mmu_audit(vcpu, "post pte write");
=======
	trace_kvm_mmu_audit(vcpu, AUDIT_POST_PTE_WRITE);
>>>>>>> 45f53cc9
	spin_unlock(&vcpu->kvm->mmu_lock);
	if (!is_error_pfn(vcpu->arch.update_pte.pfn)) {
		kvm_release_pfn_clean(vcpu->arch.update_pte.pfn);
		vcpu->arch.update_pte.pfn = bad_pfn;
	}
}

int kvm_mmu_unprotect_page_virt(struct kvm_vcpu *vcpu, gva_t gva)
{
	gpa_t gpa;
	int r;

	if (vcpu->arch.mmu.direct_map)
		return 0;

	gpa = kvm_mmu_gva_to_gpa_read(vcpu, gva, NULL);

	spin_lock(&vcpu->kvm->mmu_lock);
	r = kvm_mmu_unprotect_page(vcpu->kvm, gpa >> PAGE_SHIFT);
	spin_unlock(&vcpu->kvm->mmu_lock);
	return r;
}
EXPORT_SYMBOL_GPL(kvm_mmu_unprotect_page_virt);

void __kvm_mmu_free_some_pages(struct kvm_vcpu *vcpu)
{
<<<<<<< HEAD
	int free_pages;
	LIST_HEAD(invalid_list);

	free_pages = vcpu->kvm->arch.n_free_mmu_pages;
	while (free_pages < KVM_REFILL_PAGES &&
=======
	LIST_HEAD(invalid_list);

	while (kvm_mmu_available_pages(vcpu->kvm) < KVM_REFILL_PAGES &&
>>>>>>> 45f53cc9
	       !list_empty(&vcpu->kvm->arch.active_mmu_pages)) {
		struct kvm_mmu_page *sp;

		sp = container_of(vcpu->kvm->arch.active_mmu_pages.prev,
				  struct kvm_mmu_page, link);
<<<<<<< HEAD
		free_pages += kvm_mmu_prepare_zap_page(vcpu->kvm, sp,
						       &invalid_list);
=======
		kvm_mmu_prepare_zap_page(vcpu->kvm, sp, &invalid_list);
		kvm_mmu_commit_zap_page(vcpu->kvm, &invalid_list);
>>>>>>> 45f53cc9
		++vcpu->kvm->stat.mmu_recycled;
	}
	kvm_mmu_commit_zap_page(vcpu->kvm, &invalid_list);
}

int kvm_mmu_page_fault(struct kvm_vcpu *vcpu, gva_t cr2, u32 error_code)
{
	int r;
	enum emulation_result er;

	r = vcpu->arch.mmu.page_fault(vcpu, cr2, error_code);
	if (r < 0)
		goto out;

	if (!r) {
		r = 1;
		goto out;
	}

	r = mmu_topup_memory_caches(vcpu);
	if (r)
		goto out;

	er = emulate_instruction(vcpu, cr2, error_code, 0);

	switch (er) {
	case EMULATE_DONE:
		return 1;
	case EMULATE_DO_MMIO:
		++vcpu->stat.mmio_exits;
		/* fall through */
	case EMULATE_FAIL:
		return 0;
	default:
		BUG();
	}
out:
	return r;
}
EXPORT_SYMBOL_GPL(kvm_mmu_page_fault);

void kvm_mmu_invlpg(struct kvm_vcpu *vcpu, gva_t gva)
{
	vcpu->arch.mmu.invlpg(vcpu, gva);
	kvm_mmu_flush_tlb(vcpu);
	++vcpu->stat.invlpg;
}
EXPORT_SYMBOL_GPL(kvm_mmu_invlpg);

void kvm_enable_tdp(void)
{
	tdp_enabled = true;
}
EXPORT_SYMBOL_GPL(kvm_enable_tdp);

void kvm_disable_tdp(void)
{
	tdp_enabled = false;
}
EXPORT_SYMBOL_GPL(kvm_disable_tdp);

static void free_mmu_pages(struct kvm_vcpu *vcpu)
{
	free_page((unsigned long)vcpu->arch.mmu.pae_root);
	if (vcpu->arch.mmu.lm_root != NULL)
		free_page((unsigned long)vcpu->arch.mmu.lm_root);
}

static int alloc_mmu_pages(struct kvm_vcpu *vcpu)
{
	struct page *page;
	int i;

	ASSERT(vcpu);

	/*
	 * When emulating 32-bit mode, cr3 is only 32 bits even on x86_64.
	 * Therefore we need to allocate shadow page tables in the first
	 * 4GB of memory, which happens to fit the DMA32 zone.
	 */
	page = alloc_page(GFP_KERNEL | __GFP_DMA32);
	if (!page)
		return -ENOMEM;

	vcpu->arch.mmu.pae_root = page_address(page);
	for (i = 0; i < 4; ++i)
		vcpu->arch.mmu.pae_root[i] = INVALID_PAGE;

	return 0;
}

int kvm_mmu_create(struct kvm_vcpu *vcpu)
{
	ASSERT(vcpu);
	ASSERT(!VALID_PAGE(vcpu->arch.mmu.root_hpa));

	return alloc_mmu_pages(vcpu);
}

int kvm_mmu_setup(struct kvm_vcpu *vcpu)
{
	ASSERT(vcpu);
	ASSERT(!VALID_PAGE(vcpu->arch.mmu.root_hpa));

	return init_kvm_mmu(vcpu);
}

void kvm_mmu_slot_remove_write_access(struct kvm *kvm, int slot)
{
	struct kvm_mmu_page *sp;

	list_for_each_entry(sp, &kvm->arch.active_mmu_pages, link) {
		int i;
		u64 *pt;

		if (!test_bit(slot, sp->slot_bitmap))
			continue;

		pt = sp->spt;
		for (i = 0; i < PT64_ENT_PER_PAGE; ++i)
			/* avoid RMW */
			if (is_writable_pte(pt[i]))
				pt[i] &= ~PT_WRITABLE_MASK;
	}
	kvm_flush_remote_tlbs(kvm);
}

void kvm_mmu_zap_all(struct kvm *kvm)
{
	struct kvm_mmu_page *sp, *node;
	LIST_HEAD(invalid_list);

	spin_lock(&kvm->mmu_lock);
restart:
	list_for_each_entry_safe(sp, node, &kvm->arch.active_mmu_pages, link)
		if (kvm_mmu_prepare_zap_page(kvm, sp, &invalid_list))
			goto restart;

	kvm_mmu_commit_zap_page(kvm, &invalid_list);
	spin_unlock(&kvm->mmu_lock);
}

static int kvm_mmu_remove_some_alloc_mmu_pages(struct kvm *kvm,
					       struct list_head *invalid_list)
{
	struct kvm_mmu_page *page;

	page = container_of(kvm->arch.active_mmu_pages.prev,
			    struct kvm_mmu_page, link);
	return kvm_mmu_prepare_zap_page(kvm, page, invalid_list);
}

static int mmu_shrink(struct shrinker *shrink, int nr_to_scan, gfp_t gfp_mask)
{
	struct kvm *kvm;
	struct kvm *kvm_freed = NULL;

	if (nr_to_scan == 0)
		goto out;

	spin_lock(&kvm_lock);

	list_for_each_entry(kvm, &vm_list, vm_list) {
<<<<<<< HEAD
		int npages, idx, freed_pages;
=======
		int idx, freed_pages;
>>>>>>> 45f53cc9
		LIST_HEAD(invalid_list);

		idx = srcu_read_lock(&kvm->srcu);
		spin_lock(&kvm->mmu_lock);
<<<<<<< HEAD
		npages = kvm->arch.n_alloc_mmu_pages -
			 kvm->arch.n_free_mmu_pages;
		cache_count += npages;
		if (!kvm_freed && nr_to_scan > 0 && npages > 0) {
			freed_pages = kvm_mmu_remove_some_alloc_mmu_pages(kvm,
							  &invalid_list);
			cache_count -= freed_pages;
=======
		if (!kvm_freed && nr_to_scan > 0 &&
		    kvm->arch.n_used_mmu_pages > 0) {
			freed_pages = kvm_mmu_remove_some_alloc_mmu_pages(kvm,
							  &invalid_list);
>>>>>>> 45f53cc9
			kvm_freed = kvm;
		}
		nr_to_scan--;

		kvm_mmu_commit_zap_page(kvm, &invalid_list);
		spin_unlock(&kvm->mmu_lock);
		srcu_read_unlock(&kvm->srcu, idx);
	}
	if (kvm_freed)
		list_move_tail(&kvm_freed->vm_list, &vm_list);

	spin_unlock(&kvm_lock);

out:
	return percpu_counter_read_positive(&kvm_total_used_mmu_pages);
}

static struct shrinker mmu_shrinker = {
	.shrink = mmu_shrink,
	.seeks = DEFAULT_SEEKS * 10,
};

static void mmu_destroy_caches(void)
{
	if (pte_chain_cache)
		kmem_cache_destroy(pte_chain_cache);
	if (rmap_desc_cache)
		kmem_cache_destroy(rmap_desc_cache);
	if (mmu_page_header_cache)
		kmem_cache_destroy(mmu_page_header_cache);
}

void kvm_mmu_module_exit(void)
{
	mmu_destroy_caches();
	percpu_counter_destroy(&kvm_total_used_mmu_pages);
	unregister_shrinker(&mmu_shrinker);
}

int kvm_mmu_module_init(void)
{
	pte_chain_cache = kmem_cache_create("kvm_pte_chain",
					    sizeof(struct kvm_pte_chain),
					    0, 0, NULL);
	if (!pte_chain_cache)
		goto nomem;
	rmap_desc_cache = kmem_cache_create("kvm_rmap_desc",
					    sizeof(struct kvm_rmap_desc),
					    0, 0, NULL);
	if (!rmap_desc_cache)
		goto nomem;

	mmu_page_header_cache = kmem_cache_create("kvm_mmu_page_header",
						  sizeof(struct kvm_mmu_page),
						  0, 0, NULL);
	if (!mmu_page_header_cache)
		goto nomem;

	if (percpu_counter_init(&kvm_total_used_mmu_pages, 0))
		goto nomem;

	register_shrinker(&mmu_shrinker);

	return 0;

nomem:
	mmu_destroy_caches();
	return -ENOMEM;
}

/*
 * Caculate mmu pages needed for kvm.
 */
unsigned int kvm_mmu_calculate_mmu_pages(struct kvm *kvm)
{
	int i;
	unsigned int nr_mmu_pages;
	unsigned int  nr_pages = 0;
	struct kvm_memslots *slots;

	slots = kvm_memslots(kvm);

	for (i = 0; i < slots->nmemslots; i++)
		nr_pages += slots->memslots[i].npages;

	nr_mmu_pages = nr_pages * KVM_PERMILLE_MMU_PAGES / 1000;
	nr_mmu_pages = max(nr_mmu_pages,
			(unsigned int) KVM_MIN_ALLOC_MMU_PAGES);

	return nr_mmu_pages;
}

static void *pv_mmu_peek_buffer(struct kvm_pv_mmu_op_buffer *buffer,
				unsigned len)
{
	if (len > buffer->len)
		return NULL;
	return buffer->ptr;
}

static void *pv_mmu_read_buffer(struct kvm_pv_mmu_op_buffer *buffer,
				unsigned len)
{
	void *ret;

	ret = pv_mmu_peek_buffer(buffer, len);
	if (!ret)
		return ret;
	buffer->ptr += len;
	buffer->len -= len;
	buffer->processed += len;
	return ret;
}

static int kvm_pv_mmu_write(struct kvm_vcpu *vcpu,
			     gpa_t addr, gpa_t value)
{
	int bytes = 8;
	int r;

	if (!is_long_mode(vcpu) && !is_pae(vcpu))
		bytes = 4;

	r = mmu_topup_memory_caches(vcpu);
	if (r)
		return r;

	if (!emulator_write_phys(vcpu, addr, &value, bytes))
		return -EFAULT;

	return 1;
}

static int kvm_pv_mmu_flush_tlb(struct kvm_vcpu *vcpu)
{
	(void)kvm_set_cr3(vcpu, vcpu->arch.cr3);
	return 1;
}

static int kvm_pv_mmu_release_pt(struct kvm_vcpu *vcpu, gpa_t addr)
{
	spin_lock(&vcpu->kvm->mmu_lock);
	mmu_unshadow(vcpu->kvm, addr >> PAGE_SHIFT);
	spin_unlock(&vcpu->kvm->mmu_lock);
	return 1;
}

static int kvm_pv_mmu_op_one(struct kvm_vcpu *vcpu,
			     struct kvm_pv_mmu_op_buffer *buffer)
{
	struct kvm_mmu_op_header *header;

	header = pv_mmu_peek_buffer(buffer, sizeof *header);
	if (!header)
		return 0;
	switch (header->op) {
	case KVM_MMU_OP_WRITE_PTE: {
		struct kvm_mmu_op_write_pte *wpte;

		wpte = pv_mmu_read_buffer(buffer, sizeof *wpte);
		if (!wpte)
			return 0;
		return kvm_pv_mmu_write(vcpu, wpte->pte_phys,
					wpte->pte_val);
	}
	case KVM_MMU_OP_FLUSH_TLB: {
		struct kvm_mmu_op_flush_tlb *ftlb;

		ftlb = pv_mmu_read_buffer(buffer, sizeof *ftlb);
		if (!ftlb)
			return 0;
		return kvm_pv_mmu_flush_tlb(vcpu);
	}
	case KVM_MMU_OP_RELEASE_PT: {
		struct kvm_mmu_op_release_pt *rpt;

		rpt = pv_mmu_read_buffer(buffer, sizeof *rpt);
		if (!rpt)
			return 0;
		return kvm_pv_mmu_release_pt(vcpu, rpt->pt_phys);
	}
	default: return 0;
	}
}

int kvm_pv_mmu_op(struct kvm_vcpu *vcpu, unsigned long bytes,
		  gpa_t addr, unsigned long *ret)
{
	int r;
	struct kvm_pv_mmu_op_buffer *buffer = &vcpu->arch.mmu_op_buffer;

	buffer->ptr = buffer->buf;
	buffer->len = min_t(unsigned long, bytes, sizeof buffer->buf);
	buffer->processed = 0;

	r = kvm_read_guest(vcpu->kvm, addr, buffer->buf, buffer->len);
	if (r)
		goto out;

	while (buffer->len) {
		r = kvm_pv_mmu_op_one(vcpu, buffer);
		if (r < 0)
			goto out;
		if (r == 0)
			break;
	}

	r = 1;
out:
	*ret = buffer->processed;
	return r;
}

int kvm_mmu_get_spte_hierarchy(struct kvm_vcpu *vcpu, u64 addr, u64 sptes[4])
{
	struct kvm_shadow_walk_iterator iterator;
	int nr_sptes = 0;

	spin_lock(&vcpu->kvm->mmu_lock);
	for_each_shadow_entry(vcpu, addr, iterator) {
		sptes[iterator.level-1] = *iterator.sptep;
		nr_sptes++;
		if (!is_shadow_present_pte(*iterator.sptep))
			break;
	}
	spin_unlock(&vcpu->kvm->mmu_lock);

	return nr_sptes;
}
EXPORT_SYMBOL_GPL(kvm_mmu_get_spte_hierarchy);

#ifdef CONFIG_KVM_MMU_AUDIT
#include "mmu_audit.c"
#else
static void mmu_audit_disable(void) { }
#endif

<<<<<<< HEAD
			if (is_shadow_present_pte(ent)
			    && (ent & PT64_BASE_ADDR_MASK) != hpa)
				printk(KERN_ERR "xx audit error: (%s) levels %d"
				       " gva %lx gpa %llx hpa %llx ent %llx %d\n",
				       audit_msg, vcpu->arch.mmu.root_level,
				       va, gpa, hpa, ent,
				       is_shadow_present_pte(ent));
			else if (ent == shadow_notrap_nonpresent_pte
				 && !is_error_hpa(hpa))
				printk(KERN_ERR "audit: (%s) notrap shadow,"
				       " valid guest gva %lx\n", audit_msg, va);
			kvm_release_pfn_clean(pfn);

		}
	}
}

static void audit_mappings(struct kvm_vcpu *vcpu)
{
	unsigned i;

	if (vcpu->arch.mmu.root_level == 4)
		audit_mappings_page(vcpu, vcpu->arch.mmu.root_hpa, 0, 4);
	else
		for (i = 0; i < 4; ++i)
			if (vcpu->arch.mmu.pae_root[i] & PT_PRESENT_MASK)
				audit_mappings_page(vcpu,
						    vcpu->arch.mmu.pae_root[i],
						    i << 30,
						    2);
}

static int count_rmaps(struct kvm_vcpu *vcpu)
{
	struct kvm *kvm = vcpu->kvm;
	struct kvm_memslots *slots;
	int nmaps = 0;
	int i, j, k, idx;

	idx = srcu_read_lock(&kvm->srcu);
	slots = kvm_memslots(kvm);
	for (i = 0; i < KVM_MEMORY_SLOTS; ++i) {
		struct kvm_memory_slot *m = &slots->memslots[i];
		struct kvm_rmap_desc *d;

		for (j = 0; j < m->npages; ++j) {
			unsigned long *rmapp = &m->rmap[j];

			if (!*rmapp)
				continue;
			if (!(*rmapp & 1)) {
				++nmaps;
				continue;
			}
			d = (struct kvm_rmap_desc *)(*rmapp & ~1ul);
			while (d) {
				for (k = 0; k < RMAP_EXT; ++k)
					if (d->sptes[k])
						++nmaps;
					else
						break;
				d = d->more;
			}
		}
	}
	srcu_read_unlock(&kvm->srcu, idx);
	return nmaps;
}

void inspect_spte_has_rmap(struct kvm *kvm, u64 *sptep)
{
	unsigned long *rmapp;
	struct kvm_mmu_page *rev_sp;
	gfn_t gfn;

	if (is_writable_pte(*sptep)) {
		rev_sp = page_header(__pa(sptep));
		gfn = kvm_mmu_page_get_gfn(rev_sp, sptep - rev_sp->spt);

		if (!gfn_to_memslot(kvm, gfn)) {
			if (!printk_ratelimit())
				return;
			printk(KERN_ERR "%s: no memslot for gfn %ld\n",
					 audit_msg, gfn);
			printk(KERN_ERR "%s: index %ld of sp (gfn=%lx)\n",
			       audit_msg, (long int)(sptep - rev_sp->spt),
					rev_sp->gfn);
			dump_stack();
			return;
		}

		rmapp = gfn_to_rmap(kvm, gfn, rev_sp->role.level);
		if (!*rmapp) {
			if (!printk_ratelimit())
				return;
			printk(KERN_ERR "%s: no rmap for writable spte %llx\n",
					 audit_msg, *sptep);
			dump_stack();
		}
	}

}

void audit_writable_sptes_have_rmaps(struct kvm_vcpu *vcpu)
{
	mmu_spte_walk(vcpu, inspect_spte_has_rmap);
}

static void check_writable_mappings_rmap(struct kvm_vcpu *vcpu)
{
	struct kvm_mmu_page *sp;
	int i;

	list_for_each_entry(sp, &vcpu->kvm->arch.active_mmu_pages, link) {
		u64 *pt = sp->spt;

		if (sp->role.level != PT_PAGE_TABLE_LEVEL)
			continue;

		for (i = 0; i < PT64_ENT_PER_PAGE; ++i) {
			u64 ent = pt[i];

			if (!(ent & PT_PRESENT_MASK))
				continue;
			if (!is_writable_pte(ent))
				continue;
			inspect_spte_has_rmap(vcpu->kvm, &pt[i]);
		}
	}
	return;
}

static void audit_rmap(struct kvm_vcpu *vcpu)
{
	check_writable_mappings_rmap(vcpu);
	count_rmaps(vcpu);
}

static void audit_write_protection(struct kvm_vcpu *vcpu)
{
	struct kvm_mmu_page *sp;
	struct kvm_memory_slot *slot;
	unsigned long *rmapp;
	u64 *spte;
	gfn_t gfn;

	list_for_each_entry(sp, &vcpu->kvm->arch.active_mmu_pages, link) {
		if (sp->role.direct)
			continue;
		if (sp->unsync)
			continue;

		slot = gfn_to_memslot(vcpu->kvm, sp->gfn);
		rmapp = &slot->rmap[gfn - slot->base_gfn];

		spte = rmap_next(vcpu->kvm, rmapp, NULL);
		while (spte) {
			if (is_writable_pte(*spte))
				printk(KERN_ERR "%s: (%s) shadow page has "
				"writable mappings: gfn %lx role %x\n",
			       __func__, audit_msg, sp->gfn,
			       sp->role.word);
			spte = rmap_next(vcpu->kvm, rmapp, spte);
		}
	}
}

static void kvm_mmu_audit(struct kvm_vcpu *vcpu, const char *msg)
=======
void kvm_mmu_destroy(struct kvm_vcpu *vcpu)
>>>>>>> 45f53cc9
{
	ASSERT(vcpu);

	destroy_kvm_mmu(vcpu);
	free_mmu_pages(vcpu);
	mmu_free_memory_caches(vcpu);
	mmu_audit_disable();
}<|MERGE_RESOLUTION|>--- conflicted
+++ resolved
@@ -7,11 +7,7 @@
  * MMU support
  *
  * Copyright (C) 2006 Qumranet, Inc.
-<<<<<<< HEAD
- * Copyright 2010 Red Hat, Inc. and/or its affilates.
-=======
  * Copyright 2010 Red Hat, Inc. and/or its affiliates.
->>>>>>> 45f53cc9
  *
  * Authors:
  *   Yaniv Kamay  <yaniv@qumranet.com>
@@ -316,20 +312,6 @@
 #endif
 }
 
-<<<<<<< HEAD
-static void update_spte(u64 *sptep, u64 new_spte)
-{
-	u64 old_spte;
-
-	if (!shadow_accessed_mask || (new_spte & shadow_accessed_mask) ||
-	      !is_rmap_spte(*sptep))
-		__set_spte(sptep, new_spte);
-	else {
-		old_spte = __xchg_spte(sptep, new_spte);
-		if (old_spte & shadow_accessed_mask)
-			mark_page_accessed(pfn_to_page(spte_to_pfn(old_spte)));
-	}
-=======
 static bool spte_has_volatile_bits(u64 spte)
 {
 	if (!shadow_accessed_mask)
@@ -374,7 +356,6 @@
 		kvm_set_pfn_accessed(spte_to_pfn(old_spte));
 	if (spte_is_bit_cleared(old_spte, new_spte, shadow_dirty_mask))
 		kvm_set_pfn_dirty(spte_to_pfn(old_spte));
->>>>>>> 45f53cc9
 }
 
 static int mmu_topup_memory_cache(struct kvm_mmu_memory_cache *cache,
@@ -744,32 +725,18 @@
 	pfn_t pfn;
 	u64 old_spte = *sptep;
 
-<<<<<<< HEAD
-	if (!shadow_accessed_mask || !is_shadow_present_pte(old_spte) ||
-	      old_spte & shadow_accessed_mask) {
-		__set_spte(sptep, new_spte);
-	} else
-=======
 	if (!spte_has_volatile_bits(old_spte))
 		__set_spte(sptep, new_spte);
 	else
->>>>>>> 45f53cc9
 		old_spte = __xchg_spte(sptep, new_spte);
 
 	if (!is_rmap_spte(old_spte))
 		return;
-<<<<<<< HEAD
-	pfn = spte_to_pfn(old_spte);
-	if (!shadow_accessed_mask || old_spte & shadow_accessed_mask)
-		kvm_set_pfn_accessed(pfn);
-	if (is_writable_pte(old_spte))
-=======
 
 	pfn = spte_to_pfn(old_spte);
 	if (!shadow_accessed_mask || old_spte & shadow_accessed_mask)
 		kvm_set_pfn_accessed(pfn);
 	if (!shadow_dirty_mask || (old_spte & shadow_dirty_mask))
->>>>>>> 45f53cc9
 		kvm_set_pfn_dirty(pfn);
 }
 
@@ -1039,11 +1006,7 @@
 	if (!sp->role.direct)
 		__free_page(virt_to_page(sp->gfns));
 	kmem_cache_free(mmu_page_header_cache, sp);
-<<<<<<< HEAD
-	++kvm->arch.n_free_mmu_pages;
-=======
 	kvm_mod_used_mmu_pages(kvm, -1);
->>>>>>> 45f53cc9
 }
 
 static unsigned kvm_page_table_hashfn(gfn_t gfn)
@@ -1303,7 +1266,6 @@
 				    struct list_head *invalid_list);
 static void kvm_mmu_commit_zap_page(struct kvm *kvm,
 				    struct list_head *invalid_list);
-<<<<<<< HEAD
 
 #define for_each_gfn_sp(kvm, sp, gfn, pos)				\
   hlist_for_each_entry(sp, pos,						\
@@ -1316,20 +1278,6 @@
 		if ((sp)->gfn != (gfn) || (sp)->role.direct ||		\
 			(sp)->role.invalid) {} else
 
-=======
-
-#define for_each_gfn_sp(kvm, sp, gfn, pos)				\
-  hlist_for_each_entry(sp, pos,						\
-   &(kvm)->arch.mmu_page_hash[kvm_page_table_hashfn(gfn)], hash_link)	\
-	if ((sp)->gfn != (gfn)) {} else
-
-#define for_each_gfn_indirect_valid_sp(kvm, sp, gfn, pos)		\
-  hlist_for_each_entry(sp, pos,						\
-   &(kvm)->arch.mmu_page_hash[kvm_page_table_hashfn(gfn)], hash_link)	\
-		if ((sp)->gfn != (gfn) || (sp)->role.direct ||		\
-			(sp)->role.invalid) {} else
-
->>>>>>> 45f53cc9
 /* @sp->gfn should be write-protected at the call site */
 static int __kvm_sync_page(struct kvm_vcpu *vcpu, struct kvm_mmu_page *sp,
 			   struct list_head *invalid_list, bool clear_unsync)
@@ -1505,12 +1453,8 @@
 	if (role.direct)
 		role.cr4_pae = 0;
 	role.access = access;
-<<<<<<< HEAD
-	if (!tdp_enabled && vcpu->arch.mmu.root_level <= PT32_ROOT_LEVEL) {
-=======
 	if (!vcpu->arch.mmu.direct_map
 	    && vcpu->arch.mmu.root_level <= PT32_ROOT_LEVEL) {
->>>>>>> 45f53cc9
 		quadrant = gaddr >> (PAGE_SHIFT + (PT64_PT_BITS * level));
 		quadrant &= (1 << ((PT32_PT_BITS - PT64_PT_BITS) * level)) - 1;
 		role.quadrant = quadrant;
@@ -1782,16 +1726,7 @@
  */
 void kvm_mmu_change_mmu_pages(struct kvm *kvm, unsigned int goal_nr_mmu_pages)
 {
-<<<<<<< HEAD
-	int used_pages;
 	LIST_HEAD(invalid_list);
-
-	used_pages = kvm->arch.n_alloc_mmu_pages - kvm->arch.n_free_mmu_pages;
-	used_pages = max(0, used_pages);
-
-=======
-	LIST_HEAD(invalid_list);
->>>>>>> 45f53cc9
 	/*
 	 * If we set the number of mmu pages to be smaller be than the
 	 * number of actived pages , we must to free some mmu pages before we
@@ -1805,19 +1740,10 @@
 
 			page = container_of(kvm->arch.active_mmu_pages.prev,
 					    struct kvm_mmu_page, link);
-<<<<<<< HEAD
-			used_pages -= kvm_mmu_prepare_zap_page(kvm, page,
-							       &invalid_list);
-		}
-		kvm_mmu_commit_zap_page(kvm, &invalid_list);
-		kvm_nr_mmu_pages = used_pages;
-		kvm->arch.n_free_mmu_pages = 0;
-=======
 			kvm_mmu_prepare_zap_page(kvm, page, &invalid_list);
 			kvm_mmu_commit_zap_page(kvm, &invalid_list);
 		}
 		goal_nr_mmu_pages = kvm->arch.n_used_mmu_pages;
->>>>>>> 45f53cc9
 	}
 
 	kvm->arch.n_max_mmu_pages = goal_nr_mmu_pages;
@@ -1834,11 +1760,7 @@
 	r = 0;
 
 	for_each_gfn_indirect_valid_sp(kvm, sp, gfn, node) {
-<<<<<<< HEAD
-		pgprintk("%s: gfn %lx role %x\n", __func__, gfn,
-=======
 		pgprintk("%s: gfn %llx role %x\n", __func__, gfn,
->>>>>>> 45f53cc9
 			 sp->role.word);
 		r = 1;
 		kvm_mmu_prepare_zap_page(kvm, sp, &invalid_list);
@@ -1854,11 +1776,7 @@
 	LIST_HEAD(invalid_list);
 
 	for_each_gfn_indirect_valid_sp(kvm, sp, gfn, node) {
-<<<<<<< HEAD
-		pgprintk("%s: zap %lx %x\n",
-=======
 		pgprintk("%s: zap %llx %x\n",
->>>>>>> 45f53cc9
 			 __func__, gfn, sp->role.word);
 		kvm_mmu_prepare_zap_page(kvm, sp, &invalid_list);
 	}
@@ -2077,13 +1995,8 @@
 	spte |= (u64)pfn << PAGE_SHIFT;
 
 	if ((pte_access & ACC_WRITE_MASK)
-<<<<<<< HEAD
-	    || (!tdp_enabled && write_fault && !is_write_protection(vcpu)
-		&& !user_fault)) {
-=======
 	    || (!vcpu->arch.mmu.direct_map && write_fault
 		&& !is_write_protection(vcpu) && !user_fault)) {
->>>>>>> 45f53cc9
 
 		if (level > PT_PAGE_TABLE_LEVEL &&
 		    has_wrprotected_page(vcpu->kvm, gfn, level)) {
@@ -2121,11 +2034,6 @@
 		mark_page_dirty(vcpu->kvm, gfn);
 
 set_pte:
-<<<<<<< HEAD
-	if (is_writable_pte(*sptep) && !is_writable_pte(spte))
-		kvm_set_pfn_dirty(pfn);
-=======
->>>>>>> 45f53cc9
 	update_spte(sptep, spte);
 done:
 	return ret;
@@ -2343,17 +2251,6 @@
 	return pt_write;
 }
 
-<<<<<<< HEAD
-static void kvm_send_hwpoison_signal(struct kvm *kvm, gfn_t gfn)
-{
-	char buf[1];
-	void __user *hva;
-	int r;
-
-	/* Touch the page, so send SIGBUS */
-	hva = (void __user *)gfn_to_hva(kvm, gfn);
-	r = copy_from_user(buf, hva, 1);
-=======
 static void kvm_send_hwpoison_signal(unsigned long address, struct task_struct *tsk)
 {
 	siginfo_t info;
@@ -2365,18 +2262,13 @@
 	info.si_addr_lsb = PAGE_SHIFT;
 
 	send_sig_info(SIGBUS, &info, tsk);
->>>>>>> 45f53cc9
 }
 
 static int kvm_handle_bad_page(struct kvm *kvm, gfn_t gfn, pfn_t pfn)
 {
 	kvm_release_pfn_clean(pfn);
 	if (is_hwpoison_pfn(pfn)) {
-<<<<<<< HEAD
-		kvm_send_hwpoison_signal(kvm, gfn);
-=======
 		kvm_send_hwpoison_signal(gfn_to_hva(kvm, gfn), current);
->>>>>>> 45f53cc9
 		return 0;
 	} else if (is_fault_pfn(pfn))
 		return -EFAULT;
@@ -2539,14 +2431,8 @@
 
 		spin_lock(&vcpu->kvm->mmu_lock);
 		kvm_mmu_free_some_pages(vcpu);
-<<<<<<< HEAD
-		sp = kvm_mmu_get_page(vcpu, root_gfn, 0,
-				      PT64_ROOT_LEVEL, direct,
-				      ACC_ALL, NULL);
-=======
 		sp = kvm_mmu_get_page(vcpu, root_gfn, 0, PT64_ROOT_LEVEL,
 				      0, ACC_ALL, NULL);
->>>>>>> 45f53cc9
 		root = __pa(sp->spt);
 		++sp->root_count;
 		spin_unlock(&vcpu->kvm->mmu_lock);
@@ -3120,11 +3006,7 @@
 		return;
         }
 
-<<<<<<< HEAD
-	if (is_rsvd_bits_set(vcpu, *(u64 *)new, PT_PAGE_TABLE_LEVEL))
-=======
 	if (is_rsvd_bits_set(&vcpu->arch.mmu, *(u64 *)new, PT_PAGE_TABLE_LEVEL))
->>>>>>> 45f53cc9
 		return;
 
 	++vcpu->kvm->stat.mmu_pte_updated;
@@ -3339,11 +3221,7 @@
 	}
 	mmu_pte_write_flush_tlb(vcpu, zap_page, remote_flush, local_flush);
 	kvm_mmu_commit_zap_page(vcpu->kvm, &invalid_list);
-<<<<<<< HEAD
-	kvm_mmu_audit(vcpu, "post pte write");
-=======
 	trace_kvm_mmu_audit(vcpu, AUDIT_POST_PTE_WRITE);
->>>>>>> 45f53cc9
 	spin_unlock(&vcpu->kvm->mmu_lock);
 	if (!is_error_pfn(vcpu->arch.update_pte.pfn)) {
 		kvm_release_pfn_clean(vcpu->arch.update_pte.pfn);
@@ -3370,32 +3248,18 @@
 
 void __kvm_mmu_free_some_pages(struct kvm_vcpu *vcpu)
 {
-<<<<<<< HEAD
-	int free_pages;
 	LIST_HEAD(invalid_list);
 
-	free_pages = vcpu->kvm->arch.n_free_mmu_pages;
-	while (free_pages < KVM_REFILL_PAGES &&
-=======
-	LIST_HEAD(invalid_list);
-
 	while (kvm_mmu_available_pages(vcpu->kvm) < KVM_REFILL_PAGES &&
->>>>>>> 45f53cc9
 	       !list_empty(&vcpu->kvm->arch.active_mmu_pages)) {
 		struct kvm_mmu_page *sp;
 
 		sp = container_of(vcpu->kvm->arch.active_mmu_pages.prev,
 				  struct kvm_mmu_page, link);
-<<<<<<< HEAD
-		free_pages += kvm_mmu_prepare_zap_page(vcpu->kvm, sp,
-						       &invalid_list);
-=======
 		kvm_mmu_prepare_zap_page(vcpu->kvm, sp, &invalid_list);
 		kvm_mmu_commit_zap_page(vcpu->kvm, &invalid_list);
->>>>>>> 45f53cc9
 		++vcpu->kvm->stat.mmu_recycled;
 	}
-	kvm_mmu_commit_zap_page(vcpu->kvm, &invalid_list);
 }
 
 int kvm_mmu_page_fault(struct kvm_vcpu *vcpu, gva_t cr2, u32 error_code)
@@ -3556,29 +3420,15 @@
 	spin_lock(&kvm_lock);
 
 	list_for_each_entry(kvm, &vm_list, vm_list) {
-<<<<<<< HEAD
-		int npages, idx, freed_pages;
-=======
 		int idx, freed_pages;
->>>>>>> 45f53cc9
 		LIST_HEAD(invalid_list);
 
 		idx = srcu_read_lock(&kvm->srcu);
 		spin_lock(&kvm->mmu_lock);
-<<<<<<< HEAD
-		npages = kvm->arch.n_alloc_mmu_pages -
-			 kvm->arch.n_free_mmu_pages;
-		cache_count += npages;
-		if (!kvm_freed && nr_to_scan > 0 && npages > 0) {
-			freed_pages = kvm_mmu_remove_some_alloc_mmu_pages(kvm,
-							  &invalid_list);
-			cache_count -= freed_pages;
-=======
 		if (!kvm_freed && nr_to_scan > 0 &&
 		    kvm->arch.n_used_mmu_pages > 0) {
 			freed_pages = kvm_mmu_remove_some_alloc_mmu_pages(kvm,
 							  &invalid_list);
->>>>>>> 45f53cc9
 			kvm_freed = kvm;
 		}
 		nr_to_scan--;
@@ -3816,178 +3666,7 @@
 static void mmu_audit_disable(void) { }
 #endif
 
-<<<<<<< HEAD
-			if (is_shadow_present_pte(ent)
-			    && (ent & PT64_BASE_ADDR_MASK) != hpa)
-				printk(KERN_ERR "xx audit error: (%s) levels %d"
-				       " gva %lx gpa %llx hpa %llx ent %llx %d\n",
-				       audit_msg, vcpu->arch.mmu.root_level,
-				       va, gpa, hpa, ent,
-				       is_shadow_present_pte(ent));
-			else if (ent == shadow_notrap_nonpresent_pte
-				 && !is_error_hpa(hpa))
-				printk(KERN_ERR "audit: (%s) notrap shadow,"
-				       " valid guest gva %lx\n", audit_msg, va);
-			kvm_release_pfn_clean(pfn);
-
-		}
-	}
-}
-
-static void audit_mappings(struct kvm_vcpu *vcpu)
-{
-	unsigned i;
-
-	if (vcpu->arch.mmu.root_level == 4)
-		audit_mappings_page(vcpu, vcpu->arch.mmu.root_hpa, 0, 4);
-	else
-		for (i = 0; i < 4; ++i)
-			if (vcpu->arch.mmu.pae_root[i] & PT_PRESENT_MASK)
-				audit_mappings_page(vcpu,
-						    vcpu->arch.mmu.pae_root[i],
-						    i << 30,
-						    2);
-}
-
-static int count_rmaps(struct kvm_vcpu *vcpu)
-{
-	struct kvm *kvm = vcpu->kvm;
-	struct kvm_memslots *slots;
-	int nmaps = 0;
-	int i, j, k, idx;
-
-	idx = srcu_read_lock(&kvm->srcu);
-	slots = kvm_memslots(kvm);
-	for (i = 0; i < KVM_MEMORY_SLOTS; ++i) {
-		struct kvm_memory_slot *m = &slots->memslots[i];
-		struct kvm_rmap_desc *d;
-
-		for (j = 0; j < m->npages; ++j) {
-			unsigned long *rmapp = &m->rmap[j];
-
-			if (!*rmapp)
-				continue;
-			if (!(*rmapp & 1)) {
-				++nmaps;
-				continue;
-			}
-			d = (struct kvm_rmap_desc *)(*rmapp & ~1ul);
-			while (d) {
-				for (k = 0; k < RMAP_EXT; ++k)
-					if (d->sptes[k])
-						++nmaps;
-					else
-						break;
-				d = d->more;
-			}
-		}
-	}
-	srcu_read_unlock(&kvm->srcu, idx);
-	return nmaps;
-}
-
-void inspect_spte_has_rmap(struct kvm *kvm, u64 *sptep)
-{
-	unsigned long *rmapp;
-	struct kvm_mmu_page *rev_sp;
-	gfn_t gfn;
-
-	if (is_writable_pte(*sptep)) {
-		rev_sp = page_header(__pa(sptep));
-		gfn = kvm_mmu_page_get_gfn(rev_sp, sptep - rev_sp->spt);
-
-		if (!gfn_to_memslot(kvm, gfn)) {
-			if (!printk_ratelimit())
-				return;
-			printk(KERN_ERR "%s: no memslot for gfn %ld\n",
-					 audit_msg, gfn);
-			printk(KERN_ERR "%s: index %ld of sp (gfn=%lx)\n",
-			       audit_msg, (long int)(sptep - rev_sp->spt),
-					rev_sp->gfn);
-			dump_stack();
-			return;
-		}
-
-		rmapp = gfn_to_rmap(kvm, gfn, rev_sp->role.level);
-		if (!*rmapp) {
-			if (!printk_ratelimit())
-				return;
-			printk(KERN_ERR "%s: no rmap for writable spte %llx\n",
-					 audit_msg, *sptep);
-			dump_stack();
-		}
-	}
-
-}
-
-void audit_writable_sptes_have_rmaps(struct kvm_vcpu *vcpu)
-{
-	mmu_spte_walk(vcpu, inspect_spte_has_rmap);
-}
-
-static void check_writable_mappings_rmap(struct kvm_vcpu *vcpu)
-{
-	struct kvm_mmu_page *sp;
-	int i;
-
-	list_for_each_entry(sp, &vcpu->kvm->arch.active_mmu_pages, link) {
-		u64 *pt = sp->spt;
-
-		if (sp->role.level != PT_PAGE_TABLE_LEVEL)
-			continue;
-
-		for (i = 0; i < PT64_ENT_PER_PAGE; ++i) {
-			u64 ent = pt[i];
-
-			if (!(ent & PT_PRESENT_MASK))
-				continue;
-			if (!is_writable_pte(ent))
-				continue;
-			inspect_spte_has_rmap(vcpu->kvm, &pt[i]);
-		}
-	}
-	return;
-}
-
-static void audit_rmap(struct kvm_vcpu *vcpu)
-{
-	check_writable_mappings_rmap(vcpu);
-	count_rmaps(vcpu);
-}
-
-static void audit_write_protection(struct kvm_vcpu *vcpu)
-{
-	struct kvm_mmu_page *sp;
-	struct kvm_memory_slot *slot;
-	unsigned long *rmapp;
-	u64 *spte;
-	gfn_t gfn;
-
-	list_for_each_entry(sp, &vcpu->kvm->arch.active_mmu_pages, link) {
-		if (sp->role.direct)
-			continue;
-		if (sp->unsync)
-			continue;
-
-		slot = gfn_to_memslot(vcpu->kvm, sp->gfn);
-		rmapp = &slot->rmap[gfn - slot->base_gfn];
-
-		spte = rmap_next(vcpu->kvm, rmapp, NULL);
-		while (spte) {
-			if (is_writable_pte(*spte))
-				printk(KERN_ERR "%s: (%s) shadow page has "
-				"writable mappings: gfn %lx role %x\n",
-			       __func__, audit_msg, sp->gfn,
-			       sp->role.word);
-			spte = rmap_next(vcpu->kvm, rmapp, spte);
-		}
-	}
-}
-
-static void kvm_mmu_audit(struct kvm_vcpu *vcpu, const char *msg)
-=======
 void kvm_mmu_destroy(struct kvm_vcpu *vcpu)
->>>>>>> 45f53cc9
 {
 	ASSERT(vcpu);
 
