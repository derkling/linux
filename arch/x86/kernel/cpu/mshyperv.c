--- conflicted
+++ resolved
@@ -186,12 +186,10 @@
 	no_timer_check = 1;
 #endif
 
-<<<<<<< HEAD
 	mark_tsc_unstable("running on Hyper-V");
-=======
+
 	machine_ops.shutdown = hv_machine_shutdown;
 	machine_ops.crash_shutdown = hv_machine_crash_shutdown;
->>>>>>> 672cfeeb
 }
 
 const __refconst struct hypervisor_x86 x86_hyper_ms_hyperv = {
