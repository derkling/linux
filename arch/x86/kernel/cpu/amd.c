--- conflicted
+++ resolved
@@ -447,8 +447,6 @@
 
 static void __cpuinit early_init_amd(struct cpuinfo_x86 *c)
 {
-	u32 dummy;
-
 	early_init_amd_mc(c);
 
 	/*
@@ -478,11 +476,6 @@
 			set_cpu_cap(c, X86_FEATURE_EXTD_APICID);
 	}
 #endif
-<<<<<<< HEAD
-
-	rdmsr_safe(MSR_AMD64_PATCH_LEVEL, &c->microcode, &dummy);
-=======
->>>>>>> dcd6c922
 }
 
 static void __cpuinit init_amd(struct cpuinfo_x86 *c)
