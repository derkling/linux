/*
 * User interface for Resource Alloction in Resource Director Technology(RDT)
 *
 * Copyright (C) 2016 Intel Corporation
 *
 * Author: Fenghua Yu <fenghua.yu@intel.com>
 *
 * This program is free software; you can redistribute it and/or modify it
 * under the terms and conditions of the GNU General Public License,
 * version 2, as published by the Free Software Foundation.
 *
 * This program is distributed in the hope it will be useful, but WITHOUT
 * ANY WARRANTY; without even the implied warranty of MERCHANTABILITY or
 * FITNESS FOR A PARTICULAR PURPOSE.  See the GNU General Public License for
 * more details.
 *
 * More information about RDT be found in the Intel (R) x86 Architecture
 * Software Developer Manual.
 */

#define pr_fmt(fmt)	KBUILD_MODNAME ": " fmt

#include <linux/cpu.h>
#include <linux/fs.h>
#include <linux/sysfs.h>
#include <linux/kernfs.h>
#include <linux/seq_buf.h>
#include <linux/seq_file.h>
#include <linux/sched/signal.h>
#include <linux/sched/task.h>
#include <linux/slab.h>
#include <linux/task_work.h>

#include <uapi/linux/magic.h>

#include <asm/intel_rdt_sched.h>
#include "intel_rdt.h"

DEFINE_STATIC_KEY_FALSE(rdt_enable_key);
DEFINE_STATIC_KEY_FALSE(rdt_mon_enable_key);
DEFINE_STATIC_KEY_FALSE(rdt_alloc_enable_key);
static struct kernfs_root *rdt_root;
struct rdtgroup rdtgroup_default;
LIST_HEAD(rdt_all_groups);

/* Kernel fs node for "info" directory under root */
static struct kernfs_node *kn_info;

/* Kernel fs node for "mon_groups" directory under root */
static struct kernfs_node *kn_mongrp;

/* Kernel fs node for "mon_data" directory under root */
static struct kernfs_node *kn_mondata;

static struct seq_buf last_cmd_status;
static char last_cmd_status_buf[512];

void rdt_last_cmd_clear(void)
{
	lockdep_assert_held(&rdtgroup_mutex);
	seq_buf_clear(&last_cmd_status);
}

void rdt_last_cmd_puts(const char *s)
{
	lockdep_assert_held(&rdtgroup_mutex);
	seq_buf_puts(&last_cmd_status, s);
}

void rdt_last_cmd_printf(const char *fmt, ...)
{
	va_list ap;

	va_start(ap, fmt);
	lockdep_assert_held(&rdtgroup_mutex);
	seq_buf_vprintf(&last_cmd_status, fmt, ap);
	va_end(ap);
}

/*
 * Trivial allocator for CLOSIDs. Since h/w only supports a small number,
 * we can keep a bitmap of free CLOSIDs in a single integer.
 *
 * Using a global CLOSID across all resources has some advantages and
 * some drawbacks:
 * + We can simply set "current->closid" to assign a task to a resource
 *   group.
 * + Context switch code can avoid extra memory references deciding which
 *   CLOSID to load into the PQR_ASSOC MSR
 * - We give up some options in configuring resource groups across multi-socket
 *   systems.
 * - Our choices on how to configure each resource become progressively more
 *   limited as the number of resources grows.
 */
static int closid_free_map;

static void closid_init(void)
{
	struct rdt_resource *r;
	int rdt_min_closid = 32;

	/* Compute rdt_min_closid across all resources */
	for_each_alloc_enabled_rdt_resource(r)
		rdt_min_closid = min(rdt_min_closid, r->num_closid);

	closid_free_map = BIT_MASK(rdt_min_closid) - 1;

	/* CLOSID 0 is always reserved for the default group */
	closid_free_map &= ~1;
}

static int closid_alloc(void)
{
	u32 closid = ffs(closid_free_map);

	if (closid == 0)
		return -ENOSPC;
	closid--;
	closid_free_map &= ~(1 << closid);

	return closid;
}

static void closid_free(int closid)
{
	closid_free_map |= 1 << closid;
}

/* set uid and gid of rdtgroup dirs and files to that of the creator */
static int rdtgroup_kn_set_ugid(struct kernfs_node *kn)
{
	struct iattr iattr = { .ia_valid = ATTR_UID | ATTR_GID,
				.ia_uid = current_fsuid(),
				.ia_gid = current_fsgid(), };

	if (uid_eq(iattr.ia_uid, GLOBAL_ROOT_UID) &&
	    gid_eq(iattr.ia_gid, GLOBAL_ROOT_GID))
		return 0;

	return kernfs_setattr(kn, &iattr);
}

static int rdtgroup_add_file(struct kernfs_node *parent_kn, struct rftype *rft)
{
	struct kernfs_node *kn;
	int ret;

	kn = __kernfs_create_file(parent_kn, rft->name, rft->mode,
				  0, rft->kf_ops, rft, NULL, NULL);
	if (IS_ERR(kn))
		return PTR_ERR(kn);

	ret = rdtgroup_kn_set_ugid(kn);
	if (ret) {
		kernfs_remove(kn);
		return ret;
	}

	return 0;
}

static int rdtgroup_seqfile_show(struct seq_file *m, void *arg)
{
	struct kernfs_open_file *of = m->private;
	struct rftype *rft = of->kn->priv;

	if (rft->seq_show)
		return rft->seq_show(of, m, arg);
	return 0;
}

static ssize_t rdtgroup_file_write(struct kernfs_open_file *of, char *buf,
				   size_t nbytes, loff_t off)
{
	struct rftype *rft = of->kn->priv;

	if (rft->write)
		return rft->write(of, buf, nbytes, off);

	return -EINVAL;
}

static struct kernfs_ops rdtgroup_kf_single_ops = {
	.atomic_write_len	= PAGE_SIZE,
	.write			= rdtgroup_file_write,
	.seq_show		= rdtgroup_seqfile_show,
};

static struct kernfs_ops kf_mondata_ops = {
	.atomic_write_len	= PAGE_SIZE,
	.seq_show		= rdtgroup_mondata_show,
};

static bool is_cpu_list(struct kernfs_open_file *of)
{
	struct rftype *rft = of->kn->priv;

	return rft->flags & RFTYPE_FLAGS_CPUS_LIST;
}

static int rdtgroup_cpus_show(struct kernfs_open_file *of,
			      struct seq_file *s, void *v)
{
	struct rdtgroup *rdtgrp;
	int ret = 0;

	rdtgrp = rdtgroup_kn_lock_live(of->kn);

	if (rdtgrp) {
		seq_printf(s, is_cpu_list(of) ? "%*pbl\n" : "%*pb\n",
			   cpumask_pr_args(&rdtgrp->cpu_mask));
	} else {
		ret = -ENOENT;
	}
	rdtgroup_kn_unlock(of->kn);

	return ret;
}

/*
 * This is safe against intel_rdt_sched_in() called from __switch_to()
 * because __switch_to() is executed with interrupts disabled. A local call
 * from update_closid_rmid() is proteced against __switch_to() because
 * preemption is disabled.
 */
static void update_cpu_closid_rmid(void *info)
{
	struct rdtgroup *r = info;

	if (r) {
		this_cpu_write(pqr_state.default_closid, r->closid);
		this_cpu_write(pqr_state.default_rmid, r->mon.rmid);
	}

	/*
	 * We cannot unconditionally write the MSR because the current
	 * executing task might have its own closid selected. Just reuse
	 * the context switch code.
	 */
	intel_rdt_sched_in();
}

/*
 * Update the PGR_ASSOC MSR on all cpus in @cpu_mask,
 *
 * Per task closids/rmids must have been set up before calling this function.
 */
static void
update_closid_rmid(const struct cpumask *cpu_mask, struct rdtgroup *r)
{
	int cpu = get_cpu();

	if (cpumask_test_cpu(cpu, cpu_mask))
		update_cpu_closid_rmid(r);
	smp_call_function_many(cpu_mask, update_cpu_closid_rmid, r, 1);
	put_cpu();
}

static int cpus_mon_write(struct rdtgroup *rdtgrp, cpumask_var_t newmask,
			  cpumask_var_t tmpmask)
{
	struct rdtgroup *prgrp = rdtgrp->mon.parent, *crgrp;
	struct list_head *head;

	/* Check whether cpus belong to parent ctrl group */
	cpumask_andnot(tmpmask, newmask, &prgrp->cpu_mask);
	if (cpumask_weight(tmpmask)) {
		rdt_last_cmd_puts("can only add CPUs to mongroup that belong to parent\n");
		return -EINVAL;
	}

	/* Check whether cpus are dropped from this group */
	cpumask_andnot(tmpmask, &rdtgrp->cpu_mask, newmask);
	if (cpumask_weight(tmpmask)) {
		/* Give any dropped cpus to parent rdtgroup */
		cpumask_or(&prgrp->cpu_mask, &prgrp->cpu_mask, tmpmask);
		update_closid_rmid(tmpmask, prgrp);
	}

	/*
	 * If we added cpus, remove them from previous group that owned them
	 * and update per-cpu rmid
	 */
	cpumask_andnot(tmpmask, newmask, &rdtgrp->cpu_mask);
	if (cpumask_weight(tmpmask)) {
		head = &prgrp->mon.crdtgrp_list;
		list_for_each_entry(crgrp, head, mon.crdtgrp_list) {
			if (crgrp == rdtgrp)
				continue;
			cpumask_andnot(&crgrp->cpu_mask, &crgrp->cpu_mask,
				       tmpmask);
		}
		update_closid_rmid(tmpmask, rdtgrp);
	}

	/* Done pushing/pulling - update this group with new mask */
	cpumask_copy(&rdtgrp->cpu_mask, newmask);

	return 0;
}

static void cpumask_rdtgrp_clear(struct rdtgroup *r, struct cpumask *m)
{
	struct rdtgroup *crgrp;

	cpumask_andnot(&r->cpu_mask, &r->cpu_mask, m);
	/* update the child mon group masks as well*/
	list_for_each_entry(crgrp, &r->mon.crdtgrp_list, mon.crdtgrp_list)
		cpumask_and(&crgrp->cpu_mask, &r->cpu_mask, &crgrp->cpu_mask);
}

static int cpus_ctrl_write(struct rdtgroup *rdtgrp, cpumask_var_t newmask,
			   cpumask_var_t tmpmask, cpumask_var_t tmpmask1)
{
	struct rdtgroup *r, *crgrp;
	struct list_head *head;

	/* Check whether cpus are dropped from this group */
	cpumask_andnot(tmpmask, &rdtgrp->cpu_mask, newmask);
	if (cpumask_weight(tmpmask)) {
		/* Can't drop from default group */
		if (rdtgrp == &rdtgroup_default) {
			rdt_last_cmd_puts("Can't drop CPUs from default group\n");
			return -EINVAL;
		}

		/* Give any dropped cpus to rdtgroup_default */
		cpumask_or(&rdtgroup_default.cpu_mask,
			   &rdtgroup_default.cpu_mask, tmpmask);
		update_closid_rmid(tmpmask, &rdtgroup_default);
	}

	/*
	 * If we added cpus, remove them from previous group and
	 * the prev group's child groups that owned them
	 * and update per-cpu closid/rmid.
	 */
	cpumask_andnot(tmpmask, newmask, &rdtgrp->cpu_mask);
	if (cpumask_weight(tmpmask)) {
		list_for_each_entry(r, &rdt_all_groups, rdtgroup_list) {
			if (r == rdtgrp)
				continue;
			cpumask_and(tmpmask1, &r->cpu_mask, tmpmask);
			if (cpumask_weight(tmpmask1))
				cpumask_rdtgrp_clear(r, tmpmask1);
		}
		update_closid_rmid(tmpmask, rdtgrp);
	}

	/* Done pushing/pulling - update this group with new mask */
	cpumask_copy(&rdtgrp->cpu_mask, newmask);

	/*
	 * Clear child mon group masks since there is a new parent mask
	 * now and update the rmid for the cpus the child lost.
	 */
	head = &rdtgrp->mon.crdtgrp_list;
	list_for_each_entry(crgrp, head, mon.crdtgrp_list) {
		cpumask_and(tmpmask, &rdtgrp->cpu_mask, &crgrp->cpu_mask);
		update_closid_rmid(tmpmask, rdtgrp);
		cpumask_clear(&crgrp->cpu_mask);
	}

	return 0;
}

static ssize_t rdtgroup_cpus_write(struct kernfs_open_file *of,
				   char *buf, size_t nbytes, loff_t off)
{
	cpumask_var_t tmpmask, newmask, tmpmask1;
	struct rdtgroup *rdtgrp;
	int ret;

	if (!buf)
		return -EINVAL;

	if (!zalloc_cpumask_var(&tmpmask, GFP_KERNEL))
		return -ENOMEM;
	if (!zalloc_cpumask_var(&newmask, GFP_KERNEL)) {
		free_cpumask_var(tmpmask);
		return -ENOMEM;
	}
	if (!zalloc_cpumask_var(&tmpmask1, GFP_KERNEL)) {
		free_cpumask_var(tmpmask);
		free_cpumask_var(newmask);
		return -ENOMEM;
	}

	rdtgrp = rdtgroup_kn_lock_live(of->kn);
	rdt_last_cmd_clear();
	if (!rdtgrp) {
		ret = -ENOENT;
		rdt_last_cmd_puts("directory was removed\n");
		goto unlock;
	}

	if (is_cpu_list(of))
		ret = cpulist_parse(buf, newmask);
	else
		ret = cpumask_parse(buf, newmask);

	if (ret) {
		rdt_last_cmd_puts("bad cpu list/mask\n");
		goto unlock;
	}

	/* check that user didn't specify any offline cpus */
	cpumask_andnot(tmpmask, newmask, cpu_online_mask);
	if (cpumask_weight(tmpmask)) {
		ret = -EINVAL;
		rdt_last_cmd_puts("can only assign online cpus\n");
		goto unlock;
	}

	if (rdtgrp->type == RDTCTRL_GROUP)
		ret = cpus_ctrl_write(rdtgrp, newmask, tmpmask, tmpmask1);
	else if (rdtgrp->type == RDTMON_GROUP)
		ret = cpus_mon_write(rdtgrp, newmask, tmpmask);
	else
		ret = -EINVAL;

unlock:
	rdtgroup_kn_unlock(of->kn);
	free_cpumask_var(tmpmask);
	free_cpumask_var(newmask);
	free_cpumask_var(tmpmask1);

	return ret ?: nbytes;
}

struct task_move_callback {
	struct callback_head	work;
	struct rdtgroup		*rdtgrp;
};

static void move_myself(struct callback_head *head)
{
	struct task_move_callback *callback;
	struct rdtgroup *rdtgrp;

	callback = container_of(head, struct task_move_callback, work);
	rdtgrp = callback->rdtgrp;

	/*
	 * If resource group was deleted before this task work callback
	 * was invoked, then assign the task to root group and free the
	 * resource group.
	 */
	if (atomic_dec_and_test(&rdtgrp->waitcount) &&
	    (rdtgrp->flags & RDT_DELETED)) {
		current->closid = 0;
		current->rmid = 0;
		kfree(rdtgrp);
	}

	preempt_disable();
	/* update PQR_ASSOC MSR to make resource group go into effect */
	intel_rdt_sched_in();
	preempt_enable();

	kfree(callback);
}

static int __rdtgroup_move_task(struct task_struct *tsk,
				struct rdtgroup *rdtgrp)
{
	struct task_move_callback *callback;
	int ret;

	callback = kzalloc(sizeof(*callback), GFP_KERNEL);
	if (!callback)
		return -ENOMEM;
	callback->work.func = move_myself;
	callback->rdtgrp = rdtgrp;

	/*
	 * Take a refcount, so rdtgrp cannot be freed before the
	 * callback has been invoked.
	 */
	atomic_inc(&rdtgrp->waitcount);
	ret = task_work_add(tsk, &callback->work, true);
	if (ret) {
		/*
		 * Task is exiting. Drop the refcount and free the callback.
		 * No need to check the refcount as the group cannot be
		 * deleted before the write function unlocks rdtgroup_mutex.
		 */
		atomic_dec(&rdtgrp->waitcount);
		kfree(callback);
		rdt_last_cmd_puts("task exited\n");
	} else {
		/*
		 * For ctrl_mon groups move both closid and rmid.
		 * For monitor groups, can move the tasks only from
		 * their parent CTRL group.
		 */
		if (rdtgrp->type == RDTCTRL_GROUP) {
			tsk->closid = rdtgrp->closid;
			tsk->rmid = rdtgrp->mon.rmid;
		} else if (rdtgrp->type == RDTMON_GROUP) {
			if (rdtgrp->mon.parent->closid == tsk->closid) {
				tsk->rmid = rdtgrp->mon.rmid;
			} else {
				rdt_last_cmd_puts("Can't move task to different control group\n");
				ret = -EINVAL;
			}
		}
	}
	return ret;
}

static int rdtgroup_task_write_permission(struct task_struct *task,
					  struct kernfs_open_file *of)
{
	const struct cred *tcred = get_task_cred(task);
	const struct cred *cred = current_cred();
	int ret = 0;

	/*
	 * Even if we're attaching all tasks in the thread group, we only
	 * need to check permissions on one of them.
	 */
	if (!uid_eq(cred->euid, GLOBAL_ROOT_UID) &&
	    !uid_eq(cred->euid, tcred->uid) &&
	    !uid_eq(cred->euid, tcred->suid)) {
		rdt_last_cmd_printf("No permission to move task %d\n", task->pid);
		ret = -EPERM;
	}

	put_cred(tcred);
	return ret;
}

static int rdtgroup_move_task(pid_t pid, struct rdtgroup *rdtgrp,
			      struct kernfs_open_file *of)
{
	struct task_struct *tsk;
	int ret;

	rcu_read_lock();
	if (pid) {
		tsk = find_task_by_vpid(pid);
		if (!tsk) {
			rcu_read_unlock();
			rdt_last_cmd_printf("No task %d\n", pid);
			return -ESRCH;
		}
	} else {
		tsk = current;
	}

	get_task_struct(tsk);
	rcu_read_unlock();

	ret = rdtgroup_task_write_permission(tsk, of);
	if (!ret)
		ret = __rdtgroup_move_task(tsk, rdtgrp);

	put_task_struct(tsk);
	return ret;
}

static ssize_t rdtgroup_tasks_write(struct kernfs_open_file *of,
				    char *buf, size_t nbytes, loff_t off)
{
	struct rdtgroup *rdtgrp;
	int ret = 0;
	pid_t pid;

	if (kstrtoint(strstrip(buf), 0, &pid) || pid < 0)
		return -EINVAL;
	rdtgrp = rdtgroup_kn_lock_live(of->kn);
	rdt_last_cmd_clear();

	if (rdtgrp)
		ret = rdtgroup_move_task(pid, rdtgrp, of);
	else
		ret = -ENOENT;

	rdtgroup_kn_unlock(of->kn);

	return ret ?: nbytes;
}

static void show_rdt_tasks(struct rdtgroup *r, struct seq_file *s)
{
	struct task_struct *p, *t;

	rcu_read_lock();
	for_each_process_thread(p, t) {
		if ((r->type == RDTCTRL_GROUP && t->closid == r->closid) ||
		    (r->type == RDTMON_GROUP && t->rmid == r->mon.rmid))
			seq_printf(s, "%d\n", t->pid);
	}
	rcu_read_unlock();
}

static int rdtgroup_tasks_show(struct kernfs_open_file *of,
			       struct seq_file *s, void *v)
{
	struct rdtgroup *rdtgrp;
	int ret = 0;

	rdtgrp = rdtgroup_kn_lock_live(of->kn);
	if (rdtgrp)
		show_rdt_tasks(rdtgrp, s);
	else
		ret = -ENOENT;
	rdtgroup_kn_unlock(of->kn);

	return ret;
}

static int rdt_last_cmd_status_show(struct kernfs_open_file *of,
				    struct seq_file *seq, void *v)
{
	int len;

	mutex_lock(&rdtgroup_mutex);
	len = seq_buf_used(&last_cmd_status);
	if (len)
		seq_printf(seq, "%.*s", len, last_cmd_status_buf);
	else
		seq_puts(seq, "ok\n");
	mutex_unlock(&rdtgroup_mutex);
	return 0;
}

static int rdt_num_closids_show(struct kernfs_open_file *of,
				struct seq_file *seq, void *v)
{
	struct rdt_resource *r = of->kn->parent->priv;

	seq_printf(seq, "%d\n", r->num_closid);
	return 0;
}

static int rdt_default_ctrl_show(struct kernfs_open_file *of,
			     struct seq_file *seq, void *v)
{
	struct rdt_resource *r = of->kn->parent->priv;

	seq_printf(seq, "%x\n", r->default_ctrl);
	return 0;
}

static int rdt_min_cbm_bits_show(struct kernfs_open_file *of,
			     struct seq_file *seq, void *v)
{
	struct rdt_resource *r = of->kn->parent->priv;

	seq_printf(seq, "%u\n", r->cache.min_cbm_bits);
	return 0;
}

static int rdt_shareable_bits_show(struct kernfs_open_file *of,
				   struct seq_file *seq, void *v)
{
	struct rdt_resource *r = of->kn->parent->priv;

	seq_printf(seq, "%x\n", r->cache.shareable_bits);
	return 0;
}

static int rdt_min_bw_show(struct kernfs_open_file *of,
			     struct seq_file *seq, void *v)
{
	struct rdt_resource *r = of->kn->parent->priv;

	seq_printf(seq, "%u\n", r->membw.min_bw);
	return 0;
}

static int rdt_num_rmids_show(struct kernfs_open_file *of,
			      struct seq_file *seq, void *v)
{
	struct rdt_resource *r = of->kn->parent->priv;

	seq_printf(seq, "%d\n", r->num_rmid);

	return 0;
}

static int rdt_mon_features_show(struct kernfs_open_file *of,
				 struct seq_file *seq, void *v)
{
	struct rdt_resource *r = of->kn->parent->priv;
	struct mon_evt *mevt;

	list_for_each_entry(mevt, &r->evt_list, list)
		seq_printf(seq, "%s\n", mevt->name);

	return 0;
}

static int rdt_bw_gran_show(struct kernfs_open_file *of,
			     struct seq_file *seq, void *v)
{
	struct rdt_resource *r = of->kn->parent->priv;

	seq_printf(seq, "%u\n", r->membw.bw_gran);
	return 0;
}

static int rdt_delay_linear_show(struct kernfs_open_file *of,
			     struct seq_file *seq, void *v)
{
	struct rdt_resource *r = of->kn->parent->priv;

	seq_printf(seq, "%u\n", r->membw.delay_linear);
	return 0;
}

static int max_threshold_occ_show(struct kernfs_open_file *of,
				  struct seq_file *seq, void *v)
{
	struct rdt_resource *r = of->kn->parent->priv;

	seq_printf(seq, "%u\n", intel_cqm_threshold * r->mon_scale);

	return 0;
}

static ssize_t max_threshold_occ_write(struct kernfs_open_file *of,
				       char *buf, size_t nbytes, loff_t off)
{
	struct rdt_resource *r = of->kn->parent->priv;
	unsigned int bytes;
	int ret;

	ret = kstrtouint(buf, 0, &bytes);
	if (ret)
		return ret;

	if (bytes > (boot_cpu_data.x86_cache_size * 1024))
		return -EINVAL;

	intel_cqm_threshold = bytes / r->mon_scale;

	return nbytes;
}

/* rdtgroup information files for one cache resource. */
static struct rftype res_common_files[] = {
	{
		.name		= "last_cmd_status",
		.mode		= 0444,
		.kf_ops		= &rdtgroup_kf_single_ops,
		.seq_show	= rdt_last_cmd_status_show,
		.fflags		= RF_TOP_INFO,
	},
	{
		.name		= "num_closids",
		.mode		= 0444,
		.kf_ops		= &rdtgroup_kf_single_ops,
		.seq_show	= rdt_num_closids_show,
		.fflags		= RF_CTRL_INFO,
	},
	{
		.name		= "mon_features",
		.mode		= 0444,
		.kf_ops		= &rdtgroup_kf_single_ops,
		.seq_show	= rdt_mon_features_show,
		.fflags		= RF_MON_INFO,
	},
	{
		.name		= "num_rmids",
		.mode		= 0444,
		.kf_ops		= &rdtgroup_kf_single_ops,
		.seq_show	= rdt_num_rmids_show,
		.fflags		= RF_MON_INFO,
	},
	{
		.name		= "cbm_mask",
		.mode		= 0444,
		.kf_ops		= &rdtgroup_kf_single_ops,
		.seq_show	= rdt_default_ctrl_show,
		.fflags		= RF_CTRL_INFO | RFTYPE_RES_CACHE,
	},
	{
		.name		= "min_cbm_bits",
		.mode		= 0444,
		.kf_ops		= &rdtgroup_kf_single_ops,
		.seq_show	= rdt_min_cbm_bits_show,
		.fflags		= RF_CTRL_INFO | RFTYPE_RES_CACHE,
	},
	{
		.name		= "shareable_bits",
		.mode		= 0444,
		.kf_ops		= &rdtgroup_kf_single_ops,
		.seq_show	= rdt_shareable_bits_show,
		.fflags		= RF_CTRL_INFO | RFTYPE_RES_CACHE,
	},
	{
		.name		= "min_bandwidth",
		.mode		= 0444,
		.kf_ops		= &rdtgroup_kf_single_ops,
		.seq_show	= rdt_min_bw_show,
		.fflags		= RF_CTRL_INFO | RFTYPE_RES_MB,
	},
	{
		.name		= "bandwidth_gran",
		.mode		= 0444,
		.kf_ops		= &rdtgroup_kf_single_ops,
		.seq_show	= rdt_bw_gran_show,
		.fflags		= RF_CTRL_INFO | RFTYPE_RES_MB,
	},
	{
		.name		= "delay_linear",
		.mode		= 0444,
		.kf_ops		= &rdtgroup_kf_single_ops,
		.seq_show	= rdt_delay_linear_show,
		.fflags		= RF_CTRL_INFO | RFTYPE_RES_MB,
	},
	{
		.name		= "max_threshold_occupancy",
		.mode		= 0644,
		.kf_ops		= &rdtgroup_kf_single_ops,
		.write		= max_threshold_occ_write,
		.seq_show	= max_threshold_occ_show,
		.fflags		= RF_MON_INFO | RFTYPE_RES_CACHE,
	},
	{
		.name		= "cpus",
		.mode		= 0644,
		.kf_ops		= &rdtgroup_kf_single_ops,
		.write		= rdtgroup_cpus_write,
		.seq_show	= rdtgroup_cpus_show,
		.fflags		= RFTYPE_BASE,
	},
	{
		.name		= "cpus_list",
		.mode		= 0644,
		.kf_ops		= &rdtgroup_kf_single_ops,
		.write		= rdtgroup_cpus_write,
		.seq_show	= rdtgroup_cpus_show,
		.flags		= RFTYPE_FLAGS_CPUS_LIST,
		.fflags		= RFTYPE_BASE,
	},
	{
		.name		= "tasks",
		.mode		= 0644,
		.kf_ops		= &rdtgroup_kf_single_ops,
		.write		= rdtgroup_tasks_write,
		.seq_show	= rdtgroup_tasks_show,
		.fflags		= RFTYPE_BASE,
	},
	{
		.name		= "schemata",
		.mode		= 0644,
		.kf_ops		= &rdtgroup_kf_single_ops,
		.write		= rdtgroup_schemata_write,
		.seq_show	= rdtgroup_schemata_show,
		.fflags		= RF_CTRL_BASE,
	},
};

static int rdtgroup_add_files(struct kernfs_node *kn, unsigned long fflags)
{
	struct rftype *rfts, *rft;
	int ret, len;

	rfts = res_common_files;
	len = ARRAY_SIZE(res_common_files);

	lockdep_assert_held(&rdtgroup_mutex);

	for (rft = rfts; rft < rfts + len; rft++) {
		if ((fflags & rft->fflags) == rft->fflags) {
			ret = rdtgroup_add_file(kn, rft);
			if (ret)
				goto error;
		}
	}

	return 0;
error:
	pr_warn("Failed to add %s, err=%d\n", rft->name, ret);
	while (--rft >= rfts) {
		if ((fflags & rft->fflags) == rft->fflags)
			kernfs_remove_by_name(kn, rft->name);
	}
	return ret;
}

static int rdtgroup_mkdir_info_resdir(struct rdt_resource *r, char *name,
				      unsigned long fflags)
{
	struct kernfs_node *kn_subdir;
	int ret;

	kn_subdir = kernfs_create_dir(kn_info, name,
				      kn_info->mode, r);
	if (IS_ERR(kn_subdir))
		return PTR_ERR(kn_subdir);

	kernfs_get(kn_subdir);
	ret = rdtgroup_kn_set_ugid(kn_subdir);
	if (ret)
		return ret;

	ret = rdtgroup_add_files(kn_subdir, fflags);
	if (!ret)
		kernfs_activate(kn_subdir);

	return ret;
}

static int rdtgroup_create_info_dir(struct kernfs_node *parent_kn)
{
	struct rdt_resource *r;
	unsigned long fflags;
	char name[32];
	int ret;

	/* create the directory */
	kn_info = kernfs_create_dir(parent_kn, "info", parent_kn->mode, NULL);
	if (IS_ERR(kn_info))
		return PTR_ERR(kn_info);
	kernfs_get(kn_info);

	ret = rdtgroup_add_files(kn_info, RF_TOP_INFO);
	if (ret)
		goto out_destroy;

	for_each_alloc_enabled_rdt_resource(r) {
		fflags =  r->fflags | RF_CTRL_INFO;
		ret = rdtgroup_mkdir_info_resdir(r, r->name, fflags);
		if (ret)
			goto out_destroy;
	}

	for_each_mon_enabled_rdt_resource(r) {
		fflags =  r->fflags | RF_MON_INFO;
		sprintf(name, "%s_MON", r->name);
		ret = rdtgroup_mkdir_info_resdir(r, name, fflags);
		if (ret)
			goto out_destroy;
	}

	/*
	 * This extra ref will be put in kernfs_remove() and guarantees
	 * that @rdtgrp->kn is always accessible.
	 */
	kernfs_get(kn_info);

	ret = rdtgroup_kn_set_ugid(kn_info);
	if (ret)
		goto out_destroy;

	kernfs_activate(kn_info);

	return 0;

out_destroy:
	kernfs_remove(kn_info);
	return ret;
}

static int
mongroup_create_dir(struct kernfs_node *parent_kn, struct rdtgroup *prgrp,
		    char *name, struct kernfs_node **dest_kn)
{
	struct kernfs_node *kn;
	int ret;

	/* create the directory */
	kn = kernfs_create_dir(parent_kn, name, parent_kn->mode, prgrp);
	if (IS_ERR(kn))
		return PTR_ERR(kn);

	if (dest_kn)
		*dest_kn = kn;

	/*
	 * This extra ref will be put in kernfs_remove() and guarantees
	 * that @rdtgrp->kn is always accessible.
	 */
	kernfs_get(kn);

	ret = rdtgroup_kn_set_ugid(kn);
	if (ret)
		goto out_destroy;

	kernfs_activate(kn);

	return 0;

out_destroy:
	kernfs_remove(kn);
	return ret;
}

static void l3_qos_cfg_update(void *arg)
{
	bool *enable = arg;

	wrmsrl(IA32_L3_QOS_CFG, *enable ? L3_QOS_CDP_ENABLE : 0ULL);
}

static void l2_qos_cfg_update(void *arg)
{
	bool *enable = arg;

	wrmsrl(IA32_L2_QOS_CFG, *enable ? L2_QOS_CDP_ENABLE : 0ULL);
}

static inline bool is_mba_linear(void)
{
	return rdt_resources_all[RDT_RESOURCE_MBA].membw.delay_linear;
}

static int set_cache_qos_cfg(int level, bool enable)
{
	void (*update)(void *arg);
	struct rdt_resource *r_l;
	cpumask_var_t cpu_mask;
	struct rdt_domain *d;
	int cpu;

	if (!zalloc_cpumask_var(&cpu_mask, GFP_KERNEL))
		return -ENOMEM;

	if (level == RDT_RESOURCE_L3)
		update = l3_qos_cfg_update;
	else if (level == RDT_RESOURCE_L2)
		update = l2_qos_cfg_update;
	else
		return -EINVAL;

	r_l = &rdt_resources_all[level];
	list_for_each_entry(d, &r_l->domains, list) {
		/* Pick one CPU from each domain instance to update MSR */
		cpumask_set_cpu(cpumask_any(&d->cpu_mask), cpu_mask);
	}
	cpu = get_cpu();
	/* Update QOS_CFG MSR on this cpu if it's in cpu_mask. */
	if (cpumask_test_cpu(cpu, cpu_mask))
		update(&enable);
	/* Update QOS_CFG MSR on all other cpus in cpu_mask. */
	smp_call_function_many(cpu_mask, update, &enable, 1);
	put_cpu();

	free_cpumask_var(cpu_mask);

	return 0;
}

/*
 * Enable or disable the MBA software controller
 * which helps user specify bandwidth in MBps.
 * MBA software controller is supported only if
 * MBM is supported and MBA is in linear scale.
 */
static int set_mba_sc(bool mba_sc)
{
	struct rdt_resource *r = &rdt_resources_all[RDT_RESOURCE_MBA];
	struct rdt_domain *d;

	if (!is_mbm_enabled() || !is_mba_linear() ||
	    mba_sc == is_mba_sc(r))
		return -EINVAL;

	r->membw.mba_sc = mba_sc;
	list_for_each_entry(d, &r->domains, list)
		setup_default_ctrlval(r, d->ctrl_val, d->mbps_val);

	return 0;
}

static int cdp_enable(int level, int data_type, int code_type)
{
	struct rdt_resource *r_ldata = &rdt_resources_all[data_type];
	struct rdt_resource *r_lcode = &rdt_resources_all[code_type];
	struct rdt_resource *r_l = &rdt_resources_all[level];
	int ret;

	if (!r_l->alloc_capable || !r_ldata->alloc_capable ||
	    !r_lcode->alloc_capable)
		return -EINVAL;

	ret = set_cache_qos_cfg(level, true);
	if (!ret) {
		r_l->alloc_enabled = false;
		r_ldata->alloc_enabled = true;
		r_lcode->alloc_enabled = true;
	}
	return ret;
}

static int cdpl3_enable(void)
{
	return cdp_enable(RDT_RESOURCE_L3, RDT_RESOURCE_L3DATA,
			  RDT_RESOURCE_L3CODE);
}

static int cdpl2_enable(void)
{
	return cdp_enable(RDT_RESOURCE_L2, RDT_RESOURCE_L2DATA,
			  RDT_RESOURCE_L2CODE);
}

static void cdp_disable(int level, int data_type, int code_type)
{
	struct rdt_resource *r = &rdt_resources_all[level];

	r->alloc_enabled = r->alloc_capable;

	if (rdt_resources_all[data_type].alloc_enabled) {
		rdt_resources_all[data_type].alloc_enabled = false;
		rdt_resources_all[code_type].alloc_enabled = false;
		set_cache_qos_cfg(level, false);
	}
}

static void cdpl3_disable(void)
{
	cdp_disable(RDT_RESOURCE_L3, RDT_RESOURCE_L3DATA, RDT_RESOURCE_L3CODE);
}

static void cdpl2_disable(void)
{
	cdp_disable(RDT_RESOURCE_L2, RDT_RESOURCE_L2DATA, RDT_RESOURCE_L2CODE);
}

static void cdp_disable_all(void)
{
	if (rdt_resources_all[RDT_RESOURCE_L3DATA].alloc_enabled)
		cdpl3_disable();
	if (rdt_resources_all[RDT_RESOURCE_L2DATA].alloc_enabled)
		cdpl2_disable();
}

/*
 * We don't allow rdtgroup directories to be created anywhere
 * except the root directory. Thus when looking for the rdtgroup
 * structure for a kernfs node we are either looking at a directory,
 * in which case the rdtgroup structure is pointed at by the "priv"
 * field, otherwise we have a file, and need only look to the parent
 * to find the rdtgroup.
 */
static struct rdtgroup *kernfs_to_rdtgroup(struct kernfs_node *kn)
{
	if (kernfs_type(kn) == KERNFS_DIR) {
		/*
		 * All the resource directories use "kn->priv"
		 * to point to the "struct rdtgroup" for the
		 * resource. "info" and its subdirectories don't
		 * have rdtgroup structures, so return NULL here.
		 */
		if (kn == kn_info || kn->parent == kn_info)
			return NULL;
		else
			return kn->priv;
	} else {
		return kn->parent->priv;
	}
}

struct rdtgroup *rdtgroup_kn_lock_live(struct kernfs_node *kn)
{
	struct rdtgroup *rdtgrp = kernfs_to_rdtgroup(kn);

	if (!rdtgrp)
		return NULL;

	atomic_inc(&rdtgrp->waitcount);
	kernfs_break_active_protection(kn);

	mutex_lock(&rdtgroup_mutex);

	/* Was this group deleted while we waited? */
	if (rdtgrp->flags & RDT_DELETED)
		return NULL;

	return rdtgrp;
}

void rdtgroup_kn_unlock(struct kernfs_node *kn)
{
	struct rdtgroup *rdtgrp = kernfs_to_rdtgroup(kn);

	if (!rdtgrp)
		return;

	mutex_unlock(&rdtgroup_mutex);

	if (atomic_dec_and_test(&rdtgrp->waitcount) &&
	    (rdtgrp->flags & RDT_DELETED)) {
		kernfs_unbreak_active_protection(kn);
		kernfs_put(rdtgrp->kn);
		kfree(rdtgrp);
	} else {
		kernfs_unbreak_active_protection(kn);
	}
}

static int mkdir_mondata_all(struct kernfs_node *parent_kn,
			     struct rdtgroup *prgrp,
			     struct kernfs_node **mon_data_kn);

static int rdt_enable_ctx(struct rdt_fs_context *ctx)
{
	int ret = 0;

	if (ctx->enable_cdpl2)
		ret = cdpl2_enable();

	if (!ret && ctx->enable_cdpl3)
		ret = cdpl3_enable();

	if (!ret && ctx->enable_mba_mbps)
		ret = set_mba_sc(true);

	return ret;
}

static int rdt_get_tree(struct fs_context *fc)
{
	struct rdt_fs_context *ctx = rdt_fc2context(fc);
	struct rdt_domain *dom;
	struct rdt_resource *r;
	int ret;

	cpus_read_lock();
	mutex_lock(&rdtgroup_mutex);
	/*
	 * resctrl file system can only be mounted once.
	 */
	if (static_branch_unlikely(&rdt_enable_key)) {
		ret = -EBUSY;
		goto out;
	}

	ret = rdt_enable_ctx(ctx);
	if (ret < 0)
		goto out_cdp;

	closid_init();

	ret = rdtgroup_create_info_dir(rdtgroup_default.kn);
	if (ret < 0)
		goto out_mba;

	if (rdt_mon_capable) {
		ret = mongroup_create_dir(rdtgroup_default.kn,
					  NULL, "mon_groups",
					  &kn_mongrp);
		if (ret < 0)
			goto out_info;
		kernfs_get(kn_mongrp);

		ret = mkdir_mondata_all(rdtgroup_default.kn,
					&rdtgroup_default, &kn_mondata);
		if (ret < 0)
			goto out_mongrp;
		kernfs_get(kn_mondata);
		rdtgroup_default.mon.mon_data_kn = kn_mondata;
	}

<<<<<<< HEAD
	ret = kernfs_get_tree(fc);
	if (ret < 0)
		goto out_mondata;
=======
	ret = rdt_pseudo_lock_init();
	if (ret) {
		dentry = ERR_PTR(ret);
		goto out_mondata;
	}

	dentry = kernfs_mount(fs_type, flags, rdt_root,
			      RDTGROUP_SUPER_MAGIC, NULL);
	if (IS_ERR(dentry))
		goto out_psl;
>>>>>>> 32206ab3

	if (rdt_alloc_capable)
		static_branch_enable_cpuslocked(&rdt_alloc_enable_key);
	if (rdt_mon_capable)
		static_branch_enable_cpuslocked(&rdt_mon_enable_key);

	if (rdt_alloc_capable || rdt_mon_capable)
		static_branch_enable_cpuslocked(&rdt_enable_key);

	if (is_mbm_enabled()) {
		r = &rdt_resources_all[RDT_RESOURCE_L3];
		list_for_each_entry(dom, &r->domains, list)
			mbm_setup_overflow_handler(dom, MBM_OVERFLOW_INTERVAL);
	}

	goto out;

out_psl:
	rdt_pseudo_lock_release();
out_mondata:
	if (rdt_mon_capable)
		kernfs_remove(kn_mondata);
out_mongrp:
	if (rdt_mon_capable)
		kernfs_remove(kn_mongrp);
out_info:
	kernfs_remove(kn_info);
out_mba:
	if (ctx->enable_mba_mbps)
		set_mba_sc(false);
out_cdp:
	cdp_disable_all();
out:
	rdt_last_cmd_clear();
	mutex_unlock(&rdtgroup_mutex);
	cpus_read_unlock();
	return ret;
}

static int rdt_parse_option(struct fs_context *fc, char *opt, size_t len)
{
	struct rdt_fs_context *ctx = rdt_fc2context(fc);

	if (strcmp(opt, "cdp") == 0) {
		ctx->enable_cdpl3 = true;
		return 0;
	}
	if (strcmp(opt, "cdpl2") == 0) {
		ctx->enable_cdpl2 = true;
		return 0;
	}
	if (strcmp(opt, "mba_MBps") == 0) {
		ctx->enable_mba_mbps = true;
		return 0;
	}

	return -EINVAL;
}

static void rdt_fs_context_free(struct fs_context *fc)
{
	struct rdt_fs_context *ctx = rdt_fc2context(fc);

	kernfs_free_fs_context(fc);
	kfree(ctx);
}

static const struct fs_context_operations rdt_fs_context_ops = {
	.free		= rdt_fs_context_free,
	.parse_option	= rdt_parse_option,
	.get_tree	= rdt_get_tree,
};

static int rdt_init_fs_context(struct fs_context *fc, struct dentry *reference)
{
	struct rdt_fs_context *ctx;

	ctx = kzalloc(sizeof(struct rdt_fs_context), GFP_KERNEL);
	if (!ctx)
		return -ENOMEM;

	ctx->kfc.root = rdt_root;
	ctx->kfc.magic = RDTGROUP_SUPER_MAGIC;
	fc->fs_private = &ctx->kfc;
	fc->ops = &rdt_fs_context_ops;
	return 0;
}

static int reset_all_ctrls(struct rdt_resource *r)
{
	struct msr_param msr_param;
	cpumask_var_t cpu_mask;
	struct rdt_domain *d;
	int i, cpu;

	if (!zalloc_cpumask_var(&cpu_mask, GFP_KERNEL))
		return -ENOMEM;

	msr_param.res = r;
	msr_param.low = 0;
	msr_param.high = r->num_closid;

	/*
	 * Disable resource control for this resource by setting all
	 * CBMs in all domains to the maximum mask value. Pick one CPU
	 * from each domain to update the MSRs below.
	 */
	list_for_each_entry(d, &r->domains, list) {
		cpumask_set_cpu(cpumask_any(&d->cpu_mask), cpu_mask);

		for (i = 0; i < r->num_closid; i++)
			d->ctrl_val[i] = r->default_ctrl;
	}
	cpu = get_cpu();
	/* Update CBM on this cpu if it's in cpu_mask. */
	if (cpumask_test_cpu(cpu, cpu_mask))
		rdt_ctrl_update(&msr_param);
	/* Update CBM on all other cpus in cpu_mask. */
	smp_call_function_many(cpu_mask, rdt_ctrl_update, &msr_param, 1);
	put_cpu();

	free_cpumask_var(cpu_mask);

	return 0;
}

static bool is_closid_match(struct task_struct *t, struct rdtgroup *r)
{
	return (rdt_alloc_capable &&
		(r->type == RDTCTRL_GROUP) && (t->closid == r->closid));
}

static bool is_rmid_match(struct task_struct *t, struct rdtgroup *r)
{
	return (rdt_mon_capable &&
		(r->type == RDTMON_GROUP) && (t->rmid == r->mon.rmid));
}

/*
 * Move tasks from one to the other group. If @from is NULL, then all tasks
 * in the systems are moved unconditionally (used for teardown).
 *
 * If @mask is not NULL the cpus on which moved tasks are running are set
 * in that mask so the update smp function call is restricted to affected
 * cpus.
 */
static void rdt_move_group_tasks(struct rdtgroup *from, struct rdtgroup *to,
				 struct cpumask *mask)
{
	struct task_struct *p, *t;

	read_lock(&tasklist_lock);
	for_each_process_thread(p, t) {
		if (!from || is_closid_match(t, from) ||
		    is_rmid_match(t, from)) {
			t->closid = to->closid;
			t->rmid = to->mon.rmid;

#ifdef CONFIG_SMP
			/*
			 * This is safe on x86 w/o barriers as the ordering
			 * of writing to task_cpu() and t->on_cpu is
			 * reverse to the reading here. The detection is
			 * inaccurate as tasks might move or schedule
			 * before the smp function call takes place. In
			 * such a case the function call is pointless, but
			 * there is no other side effect.
			 */
			if (mask && t->on_cpu)
				cpumask_set_cpu(task_cpu(t), mask);
#endif
		}
	}
	read_unlock(&tasklist_lock);
}

static void free_all_child_rdtgrp(struct rdtgroup *rdtgrp)
{
	struct rdtgroup *sentry, *stmp;
	struct list_head *head;

	head = &rdtgrp->mon.crdtgrp_list;
	list_for_each_entry_safe(sentry, stmp, head, mon.crdtgrp_list) {
		free_rmid(sentry->mon.rmid);
		list_del(&sentry->mon.crdtgrp_list);
		kfree(sentry);
	}
}

/*
 * Forcibly remove all of subdirectories under root.
 */
static void rmdir_all_sub(void)
{
	struct rdtgroup *rdtgrp, *tmp;

	/* Move all tasks to the default resource group */
	rdt_move_group_tasks(NULL, &rdtgroup_default, NULL);

	list_for_each_entry_safe(rdtgrp, tmp, &rdt_all_groups, rdtgroup_list) {
		/* Free any child rmids */
		free_all_child_rdtgrp(rdtgrp);

		/* Remove each rdtgroup other than root */
		if (rdtgrp == &rdtgroup_default)
			continue;

		/*
		 * Give any CPUs back to the default group. We cannot copy
		 * cpu_online_mask because a CPU might have executed the
		 * offline callback already, but is still marked online.
		 */
		cpumask_or(&rdtgroup_default.cpu_mask,
			   &rdtgroup_default.cpu_mask, &rdtgrp->cpu_mask);

		free_rmid(rdtgrp->mon.rmid);

		kernfs_remove(rdtgrp->kn);
		list_del(&rdtgrp->rdtgroup_list);
		kfree(rdtgrp);
	}
	/* Notify online CPUs to update per cpu storage and PQR_ASSOC MSR */
	update_closid_rmid(cpu_online_mask, &rdtgroup_default);

	kernfs_remove(kn_info);
	kernfs_remove(kn_mongrp);
	kernfs_remove(kn_mondata);
}

static void rdt_kill_sb(struct super_block *sb)
{
	struct rdt_resource *r;

	cpus_read_lock();
	mutex_lock(&rdtgroup_mutex);

	set_mba_sc(false);

	/*Put everything back to default values. */
	for_each_alloc_enabled_rdt_resource(r)
		reset_all_ctrls(r);
	cdp_disable_all();
	rmdir_all_sub();
	static_branch_disable_cpuslocked(&rdt_alloc_enable_key);
	static_branch_disable_cpuslocked(&rdt_mon_enable_key);
	static_branch_disable_cpuslocked(&rdt_enable_key);
	kernfs_kill_sb(sb);
	mutex_unlock(&rdtgroup_mutex);
	cpus_read_unlock();
}

static struct file_system_type rdt_fs_type = {
	.name			= "resctrl",
	.init_fs_context	= rdt_init_fs_context,
	.kill_sb		= rdt_kill_sb,
};

static int mon_addfile(struct kernfs_node *parent_kn, const char *name,
		       void *priv)
{
	struct kernfs_node *kn;
	int ret = 0;

	kn = __kernfs_create_file(parent_kn, name, 0444, 0,
				  &kf_mondata_ops, priv, NULL, NULL);
	if (IS_ERR(kn))
		return PTR_ERR(kn);

	ret = rdtgroup_kn_set_ugid(kn);
	if (ret) {
		kernfs_remove(kn);
		return ret;
	}

	return ret;
}

/*
 * Remove all subdirectories of mon_data of ctrl_mon groups
 * and monitor groups with given domain id.
 */
void rmdir_mondata_subdir_allrdtgrp(struct rdt_resource *r, unsigned int dom_id)
{
	struct rdtgroup *prgrp, *crgrp;
	char name[32];

	if (!r->mon_enabled)
		return;

	list_for_each_entry(prgrp, &rdt_all_groups, rdtgroup_list) {
		sprintf(name, "mon_%s_%02d", r->name, dom_id);
		kernfs_remove_by_name(prgrp->mon.mon_data_kn, name);

		list_for_each_entry(crgrp, &prgrp->mon.crdtgrp_list, mon.crdtgrp_list)
			kernfs_remove_by_name(crgrp->mon.mon_data_kn, name);
	}
}

static int mkdir_mondata_subdir(struct kernfs_node *parent_kn,
				struct rdt_domain *d,
				struct rdt_resource *r, struct rdtgroup *prgrp)
{
	union mon_data_bits priv;
	struct kernfs_node *kn;
	struct mon_evt *mevt;
	struct rmid_read rr;
	char name[32];
	int ret;

	sprintf(name, "mon_%s_%02d", r->name, d->id);
	/* create the directory */
	kn = kernfs_create_dir(parent_kn, name, parent_kn->mode, prgrp);
	if (IS_ERR(kn))
		return PTR_ERR(kn);

	/*
	 * This extra ref will be put in kernfs_remove() and guarantees
	 * that kn is always accessible.
	 */
	kernfs_get(kn);
	ret = rdtgroup_kn_set_ugid(kn);
	if (ret)
		goto out_destroy;

	if (WARN_ON(list_empty(&r->evt_list))) {
		ret = -EPERM;
		goto out_destroy;
	}

	priv.u.rid = r->rid;
	priv.u.domid = d->id;
	list_for_each_entry(mevt, &r->evt_list, list) {
		priv.u.evtid = mevt->evtid;
		ret = mon_addfile(kn, mevt->name, priv.priv);
		if (ret)
			goto out_destroy;

		if (is_mbm_event(mevt->evtid))
			mon_event_read(&rr, d, prgrp, mevt->evtid, true);
	}
	kernfs_activate(kn);
	return 0;

out_destroy:
	kernfs_remove(kn);
	return ret;
}

/*
 * Add all subdirectories of mon_data for "ctrl_mon" groups
 * and "monitor" groups with given domain id.
 */
void mkdir_mondata_subdir_allrdtgrp(struct rdt_resource *r,
				    struct rdt_domain *d)
{
	struct kernfs_node *parent_kn;
	struct rdtgroup *prgrp, *crgrp;
	struct list_head *head;

	if (!r->mon_enabled)
		return;

	list_for_each_entry(prgrp, &rdt_all_groups, rdtgroup_list) {
		parent_kn = prgrp->mon.mon_data_kn;
		mkdir_mondata_subdir(parent_kn, d, r, prgrp);

		head = &prgrp->mon.crdtgrp_list;
		list_for_each_entry(crgrp, head, mon.crdtgrp_list) {
			parent_kn = crgrp->mon.mon_data_kn;
			mkdir_mondata_subdir(parent_kn, d, r, crgrp);
		}
	}
}

static int mkdir_mondata_subdir_alldom(struct kernfs_node *parent_kn,
				       struct rdt_resource *r,
				       struct rdtgroup *prgrp)
{
	struct rdt_domain *dom;
	int ret;

	list_for_each_entry(dom, &r->domains, list) {
		ret = mkdir_mondata_subdir(parent_kn, dom, r, prgrp);
		if (ret)
			return ret;
	}

	return 0;
}

/*
 * This creates a directory mon_data which contains the monitored data.
 *
 * mon_data has one directory for each domain whic are named
 * in the format mon_<domain_name>_<domain_id>. For ex: A mon_data
 * with L3 domain looks as below:
 * ./mon_data:
 * mon_L3_00
 * mon_L3_01
 * mon_L3_02
 * ...
 *
 * Each domain directory has one file per event:
 * ./mon_L3_00/:
 * llc_occupancy
 *
 */
static int mkdir_mondata_all(struct kernfs_node *parent_kn,
			     struct rdtgroup *prgrp,
			     struct kernfs_node **dest_kn)
{
	struct rdt_resource *r;
	struct kernfs_node *kn;
	int ret;

	/*
	 * Create the mon_data directory first.
	 */
	ret = mongroup_create_dir(parent_kn, NULL, "mon_data", &kn);
	if (ret)
		return ret;

	if (dest_kn)
		*dest_kn = kn;

	/*
	 * Create the subdirectories for each domain. Note that all events
	 * in a domain like L3 are grouped into a resource whose domain is L3
	 */
	for_each_mon_enabled_rdt_resource(r) {
		ret = mkdir_mondata_subdir_alldom(kn, r, prgrp);
		if (ret)
			goto out_destroy;
	}

	return 0;

out_destroy:
	kernfs_remove(kn);
	return ret;
}

static int mkdir_rdt_prepare(struct kernfs_node *parent_kn,
			     struct kernfs_node *prgrp_kn,
			     const char *name, umode_t mode,
			     enum rdt_group_type rtype, struct rdtgroup **r)
{
	struct rdtgroup *prdtgrp, *rdtgrp;
	struct kernfs_node *kn;
	uint files = 0;
	int ret;

	prdtgrp = rdtgroup_kn_lock_live(prgrp_kn);
	rdt_last_cmd_clear();
	if (!prdtgrp) {
		ret = -ENODEV;
		rdt_last_cmd_puts("directory was removed\n");
		goto out_unlock;
	}

	/* allocate the rdtgroup. */
	rdtgrp = kzalloc(sizeof(*rdtgrp), GFP_KERNEL);
	if (!rdtgrp) {
		ret = -ENOSPC;
		rdt_last_cmd_puts("kernel out of memory\n");
		goto out_unlock;
	}
	*r = rdtgrp;
	rdtgrp->mon.parent = prdtgrp;
	rdtgrp->type = rtype;
	INIT_LIST_HEAD(&rdtgrp->mon.crdtgrp_list);

	/* kernfs creates the directory for rdtgrp */
	kn = kernfs_create_dir(parent_kn, name, mode, rdtgrp);
	if (IS_ERR(kn)) {
		ret = PTR_ERR(kn);
		rdt_last_cmd_puts("kernfs create error\n");
		goto out_free_rgrp;
	}
	rdtgrp->kn = kn;

	/*
	 * kernfs_remove() will drop the reference count on "kn" which
	 * will free it. But we still need it to stick around for the
	 * rdtgroup_kn_unlock(kn} call below. Take one extra reference
	 * here, which will be dropped inside rdtgroup_kn_unlock().
	 */
	kernfs_get(kn);

	ret = rdtgroup_kn_set_ugid(kn);
	if (ret) {
		rdt_last_cmd_puts("kernfs perm error\n");
		goto out_destroy;
	}

	files = RFTYPE_BASE | BIT(RF_CTRLSHIFT + rtype);
	ret = rdtgroup_add_files(kn, files);
	if (ret) {
		rdt_last_cmd_puts("kernfs fill error\n");
		goto out_destroy;
	}

	if (rdt_mon_capable) {
		ret = alloc_rmid();
		if (ret < 0) {
			rdt_last_cmd_puts("out of RMIDs\n");
			goto out_destroy;
		}
		rdtgrp->mon.rmid = ret;

		ret = mkdir_mondata_all(kn, rdtgrp, &rdtgrp->mon.mon_data_kn);
		if (ret) {
			rdt_last_cmd_puts("kernfs subdir error\n");
			goto out_idfree;
		}
	}
	kernfs_activate(kn);

	/*
	 * The caller unlocks the prgrp_kn upon success.
	 */
	return 0;

out_idfree:
	free_rmid(rdtgrp->mon.rmid);
out_destroy:
	kernfs_remove(rdtgrp->kn);
out_free_rgrp:
	kfree(rdtgrp);
out_unlock:
	rdtgroup_kn_unlock(prgrp_kn);
	return ret;
}

static void mkdir_rdt_prepare_clean(struct rdtgroup *rgrp)
{
	kernfs_remove(rgrp->kn);
	free_rmid(rgrp->mon.rmid);
	kfree(rgrp);
}

/*
 * Create a monitor group under "mon_groups" directory of a control
 * and monitor group(ctrl_mon). This is a resource group
 * to monitor a subset of tasks and cpus in its parent ctrl_mon group.
 */
static int rdtgroup_mkdir_mon(struct kernfs_node *parent_kn,
			      struct kernfs_node *prgrp_kn,
			      const char *name,
			      umode_t mode)
{
	struct rdtgroup *rdtgrp, *prgrp;
	int ret;

	ret = mkdir_rdt_prepare(parent_kn, prgrp_kn, name, mode, RDTMON_GROUP,
				&rdtgrp);
	if (ret)
		return ret;

	prgrp = rdtgrp->mon.parent;
	rdtgrp->closid = prgrp->closid;

	/*
	 * Add the rdtgrp to the list of rdtgrps the parent
	 * ctrl_mon group has to track.
	 */
	list_add_tail(&rdtgrp->mon.crdtgrp_list, &prgrp->mon.crdtgrp_list);

	rdtgroup_kn_unlock(prgrp_kn);
	return ret;
}

/*
 * These are rdtgroups created under the root directory. Can be used
 * to allocate and monitor resources.
 */
static int rdtgroup_mkdir_ctrl_mon(struct kernfs_node *parent_kn,
				   struct kernfs_node *prgrp_kn,
				   const char *name, umode_t mode)
{
	struct rdtgroup *rdtgrp;
	struct kernfs_node *kn;
	u32 closid;
	int ret;

	ret = mkdir_rdt_prepare(parent_kn, prgrp_kn, name, mode, RDTCTRL_GROUP,
				&rdtgrp);
	if (ret)
		return ret;

	kn = rdtgrp->kn;
	ret = closid_alloc();
	if (ret < 0) {
		rdt_last_cmd_puts("out of CLOSIDs\n");
		goto out_common_fail;
	}
	closid = ret;
	ret = 0;

	rdtgrp->closid = closid;
	list_add(&rdtgrp->rdtgroup_list, &rdt_all_groups);

	if (rdt_mon_capable) {
		/*
		 * Create an empty mon_groups directory to hold the subset
		 * of tasks and cpus to monitor.
		 */
		ret = mongroup_create_dir(kn, NULL, "mon_groups", NULL);
		if (ret) {
			rdt_last_cmd_puts("kernfs subdir error\n");
			goto out_id_free;
		}
	}

	goto out_unlock;

out_id_free:
	closid_free(closid);
	list_del(&rdtgrp->rdtgroup_list);
out_common_fail:
	mkdir_rdt_prepare_clean(rdtgrp);
out_unlock:
	rdtgroup_kn_unlock(prgrp_kn);
	return ret;
}

/*
 * We allow creating mon groups only with in a directory called "mon_groups"
 * which is present in every ctrl_mon group. Check if this is a valid
 * "mon_groups" directory.
 *
 * 1. The directory should be named "mon_groups".
 * 2. The mon group itself should "not" be named "mon_groups".
 *   This makes sure "mon_groups" directory always has a ctrl_mon group
 *   as parent.
 */
static bool is_mon_groups(struct kernfs_node *kn, const char *name)
{
	return (!strcmp(kn->name, "mon_groups") &&
		strcmp(name, "mon_groups"));
}

static int rdtgroup_mkdir(struct kernfs_node *parent_kn, const char *name,
			  umode_t mode)
{
	/* Do not accept '\n' to avoid unparsable situation. */
	if (strchr(name, '\n'))
		return -EINVAL;

	/*
	 * If the parent directory is the root directory and RDT
	 * allocation is supported, add a control and monitoring
	 * subdirectory
	 */
	if (rdt_alloc_capable && parent_kn == rdtgroup_default.kn)
		return rdtgroup_mkdir_ctrl_mon(parent_kn, parent_kn, name, mode);

	/*
	 * If RDT monitoring is supported and the parent directory is a valid
	 * "mon_groups" directory, add a monitoring subdirectory.
	 */
	if (rdt_mon_capable && is_mon_groups(parent_kn, name))
		return rdtgroup_mkdir_mon(parent_kn, parent_kn->parent, name, mode);

	return -EPERM;
}

static int rdtgroup_rmdir_mon(struct kernfs_node *kn, struct rdtgroup *rdtgrp,
			      cpumask_var_t tmpmask)
{
	struct rdtgroup *prdtgrp = rdtgrp->mon.parent;
	int cpu;

	/* Give any tasks back to the parent group */
	rdt_move_group_tasks(rdtgrp, prdtgrp, tmpmask);

	/* Update per cpu rmid of the moved CPUs first */
	for_each_cpu(cpu, &rdtgrp->cpu_mask)
		per_cpu(pqr_state.default_rmid, cpu) = prdtgrp->mon.rmid;
	/*
	 * Update the MSR on moved CPUs and CPUs which have moved
	 * task running on them.
	 */
	cpumask_or(tmpmask, tmpmask, &rdtgrp->cpu_mask);
	update_closid_rmid(tmpmask, NULL);

	rdtgrp->flags = RDT_DELETED;
	free_rmid(rdtgrp->mon.rmid);

	/*
	 * Remove the rdtgrp from the parent ctrl_mon group's list
	 */
	WARN_ON(list_empty(&prdtgrp->mon.crdtgrp_list));
	list_del(&rdtgrp->mon.crdtgrp_list);

	/*
	 * one extra hold on this, will drop when we kfree(rdtgrp)
	 * in rdtgroup_kn_unlock()
	 */
	kernfs_get(kn);
	kernfs_remove(rdtgrp->kn);

	return 0;
}

static int rdtgroup_rmdir_ctrl(struct kernfs_node *kn, struct rdtgroup *rdtgrp,
			       cpumask_var_t tmpmask)
{
	int cpu;

	/* Give any tasks back to the default group */
	rdt_move_group_tasks(rdtgrp, &rdtgroup_default, tmpmask);

	/* Give any CPUs back to the default group */
	cpumask_or(&rdtgroup_default.cpu_mask,
		   &rdtgroup_default.cpu_mask, &rdtgrp->cpu_mask);

	/* Update per cpu closid and rmid of the moved CPUs first */
	for_each_cpu(cpu, &rdtgrp->cpu_mask) {
		per_cpu(pqr_state.default_closid, cpu) = rdtgroup_default.closid;
		per_cpu(pqr_state.default_rmid, cpu) = rdtgroup_default.mon.rmid;
	}

	/*
	 * Update the MSR on moved CPUs and CPUs which have moved
	 * task running on them.
	 */
	cpumask_or(tmpmask, tmpmask, &rdtgrp->cpu_mask);
	update_closid_rmid(tmpmask, NULL);

	rdtgrp->flags = RDT_DELETED;
	closid_free(rdtgrp->closid);
	free_rmid(rdtgrp->mon.rmid);

	/*
	 * Free all the child monitor group rmids.
	 */
	free_all_child_rdtgrp(rdtgrp);

	list_del(&rdtgrp->rdtgroup_list);

	/*
	 * one extra hold on this, will drop when we kfree(rdtgrp)
	 * in rdtgroup_kn_unlock()
	 */
	kernfs_get(kn);
	kernfs_remove(rdtgrp->kn);

	return 0;
}

static int rdtgroup_rmdir(struct kernfs_node *kn)
{
	struct kernfs_node *parent_kn = kn->parent;
	struct rdtgroup *rdtgrp;
	cpumask_var_t tmpmask;
	int ret = 0;

	if (!zalloc_cpumask_var(&tmpmask, GFP_KERNEL))
		return -ENOMEM;

	rdtgrp = rdtgroup_kn_lock_live(kn);
	if (!rdtgrp) {
		ret = -EPERM;
		goto out;
	}

	/*
	 * If the rdtgroup is a ctrl_mon group and parent directory
	 * is the root directory, remove the ctrl_mon group.
	 *
	 * If the rdtgroup is a mon group and parent directory
	 * is a valid "mon_groups" directory, remove the mon group.
	 */
	if (rdtgrp->type == RDTCTRL_GROUP && parent_kn == rdtgroup_default.kn)
		ret = rdtgroup_rmdir_ctrl(kn, rdtgrp, tmpmask);
	else if (rdtgrp->type == RDTMON_GROUP &&
		 is_mon_groups(parent_kn, kn->name))
		ret = rdtgroup_rmdir_mon(kn, rdtgrp, tmpmask);
	else
		ret = -EPERM;

out:
	rdtgroup_kn_unlock(kn);
	free_cpumask_var(tmpmask);
	return ret;
}

static int rdtgroup_show_options(struct seq_file *seq, struct kernfs_root *kf)
{
	if (rdt_resources_all[RDT_RESOURCE_L3DATA].alloc_enabled)
		seq_puts(seq, ",cdp");
	return 0;
}

static struct kernfs_syscall_ops rdtgroup_kf_syscall_ops = {
	.mkdir		= rdtgroup_mkdir,
	.rmdir		= rdtgroup_rmdir,
	.show_options	= rdtgroup_show_options,
};

static int __init rdtgroup_setup_root(void)
{
	int ret;

	rdt_root = kernfs_create_root(&rdtgroup_kf_syscall_ops,
				      KERNFS_ROOT_CREATE_DEACTIVATED,
				      &rdtgroup_default);
	if (IS_ERR(rdt_root))
		return PTR_ERR(rdt_root);

	mutex_lock(&rdtgroup_mutex);

	rdtgroup_default.closid = 0;
	rdtgroup_default.mon.rmid = 0;
	rdtgroup_default.type = RDTCTRL_GROUP;
	INIT_LIST_HEAD(&rdtgroup_default.mon.crdtgrp_list);

	list_add(&rdtgroup_default.rdtgroup_list, &rdt_all_groups);

	ret = rdtgroup_add_files(rdt_root->kn, RF_CTRL_BASE);
	if (ret) {
		kernfs_destroy_root(rdt_root);
		goto out;
	}

	rdtgroup_default.kn = rdt_root->kn;
	kernfs_activate(rdtgroup_default.kn);

out:
	mutex_unlock(&rdtgroup_mutex);

	return ret;
}

/*
 * rdtgroup_init - rdtgroup initialization
 *
 * Setup resctrl file system including set up root, create mount point,
 * register rdtgroup filesystem, and initialize files under root directory.
 *
 * Return: 0 on success or -errno
 */
int __init rdtgroup_init(void)
{
	int ret = 0;

	seq_buf_init(&last_cmd_status, last_cmd_status_buf,
		     sizeof(last_cmd_status_buf));

	ret = rdtgroup_setup_root();
	if (ret)
		return ret;

	ret = sysfs_create_mount_point(fs_kobj, "resctrl");
	if (ret)
		goto cleanup_root;

	ret = register_filesystem(&rdt_fs_type);
	if (ret)
		goto cleanup_mountpoint;

	return 0;

cleanup_mountpoint:
	sysfs_remove_mount_point(fs_kobj, "resctrl");
cleanup_root:
	kernfs_destroy_root(rdt_root);

	return ret;
}<|MERGE_RESOLUTION|>--- conflicted
+++ resolved
@@ -1258,22 +1258,13 @@
 		rdtgroup_default.mon.mon_data_kn = kn_mondata;
 	}
 
-<<<<<<< HEAD
+	ret = rdt_pseudo_lock_init();
+	if (ret)
+		goto out_mondata;
+
 	ret = kernfs_get_tree(fc);
 	if (ret < 0)
-		goto out_mondata;
-=======
-	ret = rdt_pseudo_lock_init();
-	if (ret) {
-		dentry = ERR_PTR(ret);
-		goto out_mondata;
-	}
-
-	dentry = kernfs_mount(fs_type, flags, rdt_root,
-			      RDTGROUP_SUPER_MAGIC, NULL);
-	if (IS_ERR(dentry))
 		goto out_psl;
->>>>>>> 32206ab3
 
 	if (rdt_alloc_capable)
 		static_branch_enable_cpuslocked(&rdt_alloc_enable_key);
