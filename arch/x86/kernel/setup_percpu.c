--- conflicted
+++ resolved
@@ -266,17 +266,6 @@
 	early_per_cpu_ptr(x86_cpu_to_node_map) = NULL;
 #endif
 
-<<<<<<< HEAD
-#if defined(CONFIG_X86_64) && defined(CONFIG_NUMA)
-	/*
-	 * make sure boot cpu numa_node is right, when boot cpu is on the
-	 * node that doesn't have mem installed
-	 */
-	set_cpu_numa_node(boot_cpu_id, early_cpu_to_node(boot_cpu_id));
-#endif
-
-=======
->>>>>>> 772320e8
 	/* Setup node to cpumask map */
 	setup_node_to_cpumask_map();
 
