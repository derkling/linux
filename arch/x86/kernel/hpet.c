--- conflicted
+++ resolved
@@ -387,40 +387,6 @@
 	hpet_writel(cnt, HPET_Tn_CMP(timer));
 
 	/*
-<<<<<<< HEAD
-	 * We need to read back the CMP register on certain HPET
-	 * implementations (ATI chipsets) which seem to delay the
-	 * transfer of the compare register into the internal compare
-	 * logic. With small deltas this might actually be too late as
-	 * the counter could already be higher than the compare value
-	 * at that point and we would wait for the next hpet interrupt
-	 * forever. We found out that reading the CMP register back
-	 * forces the transfer so we can rely on the comparison with
-	 * the counter register below. If the read back from the
-	 * compare register does not match the value we programmed
-	 * then we might have a real hardware problem. We can not do
-	 * much about it here, but at least alert the user/admin with
-	 * a prominent warning.
-	 *
-	 * An erratum on some chipsets (ICH9,..), results in
-	 * comparator read immediately following a write returning old
-	 * value. Workaround for this is to read this value second
-	 * time, when first read returns old value.
-	 *
-	 * In fact the write to the comparator register is delayed up
-	 * to two HPET cycles so the workaround we tried to restrict
-	 * the readback to those known to be borked ATI chipsets
-	 * failed miserably. So we give up on optimizations forever
-	 * and penalize all HPET incarnations unconditionally.
-	 */
-	if (unlikely((u32)hpet_readl(HPET_Tn_CMP(timer)) != cnt)) {
-		if (hpet_readl(HPET_Tn_CMP(timer)) != cnt)
-			printk_once(KERN_WARNING
-				"hpet: compare register read back failed.\n");
-	}
-
-	return (s32)(hpet_readl(HPET_COUNTER) - cnt) >= 0 ? -ETIME : 0;
-=======
 	 * HPETs are a complete disaster. The compare register is
 	 * based on a equal comparison and neither provides a less
 	 * than or equal functionality (which would require to take
@@ -443,7 +409,6 @@
 	res = (s32)(cnt - hpet_readl(HPET_COUNTER));
 
 	return res < 8 ? -ETIME : 0;
->>>>>>> 45f53cc9
 }
 
 static void hpet_legacy_set_mode(enum clock_event_mode mode,
