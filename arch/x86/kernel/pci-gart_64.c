--- conflicted
+++ resolved
@@ -561,29 +561,17 @@
 {
 	int i;
 
-<<<<<<< HEAD
-	if (!k8_northbridges.gart_supported)
-		return;
-
-	for (i = 0; i < k8_northbridges.num; i++) {
-		struct pci_dev *dev = k8_northbridges.nb_misc[i];
-=======
 	if (!amd_nb_has_feature(AMD_NB_GART))
 		return;
 
 	for (i = 0; i < amd_nb_num(); i++) {
 		struct pci_dev *dev = node_to_amd_nb(i)->misc;
->>>>>>> 3cbea436
 
 		enable_gart_translation(dev, __pa(agp_gatt_table));
 	}
 
 	/* Flush the GART-TLB to remove stale entries */
-<<<<<<< HEAD
-	k8_flush_garts();
-=======
 	amd_flush_garts();
->>>>>>> 3cbea436
 }
 
 /*
@@ -608,22 +596,13 @@
 	if (!fix_up_north_bridges)
 		return;
 
-<<<<<<< HEAD
-	if (!k8_northbridges.gart_supported)
-=======
 	if (!amd_nb_has_feature(AMD_NB_GART))
->>>>>>> 3cbea436
 		return;
 
 	pr_info("PCI-DMA: Restoring GART aperture settings\n");
 
-<<<<<<< HEAD
-	for (i = 0; i < k8_northbridges.num; i++) {
-		struct pci_dev *dev = k8_northbridges.nb_misc[i];
-=======
 	for (i = 0; i < amd_nb_num(); i++) {
 		struct pci_dev *dev = node_to_amd_nb(i)->misc;
->>>>>>> 3cbea436
 
 		/*
 		 * Don't enable translations just yet.  That is the next
@@ -677,13 +656,8 @@
 
 	aper_size = aper_base = info->aper_size = 0;
 	dev = NULL;
-<<<<<<< HEAD
-	for (i = 0; i < k8_northbridges.num; i++) {
-		dev = k8_northbridges.nb_misc[i];
-=======
 	for (i = 0; i < amd_nb_num(); i++) {
 		dev = node_to_amd_nb(i)->misc;
->>>>>>> 3cbea436
 		new_aper_base = read_aperture(dev, &new_aper_size);
 		if (!new_aper_base)
 			goto nommu;
@@ -751,15 +725,6 @@
 	if (!no_agp)
 		return;
 
-<<<<<<< HEAD
-	if (!k8_northbridges.gart_supported)
-		return;
-
-	for (i = 0; i < k8_northbridges.num; i++) {
-		u32 ctl;
-
-		dev = k8_northbridges.nb_misc[i];
-=======
 	if (!amd_nb_has_feature(AMD_NB_GART))
 		return;
 
@@ -767,7 +732,6 @@
 		u32 ctl;
 
 		dev = node_to_amd_nb(i)->misc;
->>>>>>> 3cbea436
 		pci_read_config_dword(dev, AMD64_GARTAPERTURECTL, &ctl);
 
 		ctl &= ~GARTEN;
@@ -785,11 +749,7 @@
 	unsigned long scratch;
 	long i;
 
-<<<<<<< HEAD
-	if (!k8_northbridges.gart_supported)
-=======
 	if (!amd_nb_has_feature(AMD_NB_GART))
->>>>>>> 3cbea436
 		return 0;
 
 #ifndef CONFIG_AGP_AMD64
