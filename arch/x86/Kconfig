# Select 32 or 64 bit
config 64BIT
	bool "64-bit kernel" if ARCH = "x86"
	default ARCH != "i386"
	---help---
	  Say yes to build a 64-bit kernel - formerly known as x86_64
	  Say no to build a 32-bit kernel - formerly known as i386

config X86_32
	def_bool y
	depends on !64BIT
	select CLKSRC_I8253
	select HAVE_UID16

config X86_64
	def_bool y
	depends on 64BIT
	select X86_DEV_DMA_OPS

### Arch settings
config X86
	def_bool y
	select ARCH_HAS_DEBUG_STRICT_USER_COPY_CHECKS
	select HAVE_AOUT if X86_32
	select HAVE_UNSTABLE_SCHED_CLOCK
	select ARCH_SUPPORTS_NUMA_BALANCING
	select ARCH_WANTS_PROT_NUMA_PROT_NONE
	select HAVE_IDE
	select HAVE_OPROFILE
	select HAVE_PCSPKR_PLATFORM
	select HAVE_PERF_EVENTS
	select HAVE_IOREMAP_PROT
	select HAVE_KPROBES
	select HAVE_MEMBLOCK
	select HAVE_MEMBLOCK_NODE_MAP
	select ARCH_DISCARD_MEMBLOCK
	select ARCH_WANT_OPTIONAL_GPIOLIB
	select ARCH_WANT_FRAME_POINTERS
	select HAVE_DMA_ATTRS
	select HAVE_DMA_CONTIGUOUS if !SWIOTLB
	select HAVE_KRETPROBES
	select HAVE_OPTPROBES
	select HAVE_KPROBES_ON_FTRACE
	select HAVE_FTRACE_MCOUNT_RECORD
	select HAVE_FENTRY if X86_64
	select HAVE_C_RECORDMCOUNT
	select HAVE_DYNAMIC_FTRACE
	select HAVE_DYNAMIC_FTRACE_WITH_REGS
	select HAVE_FUNCTION_TRACER
	select HAVE_FUNCTION_GRAPH_TRACER
	select HAVE_FUNCTION_GRAPH_FP_TEST
	select HAVE_FUNCTION_TRACE_MCOUNT_TEST
	select HAVE_SYSCALL_TRACEPOINTS
	select SYSCTL_EXCEPTION_TRACE
	select HAVE_KVM
	select HAVE_ARCH_KGDB
	select HAVE_ARCH_TRACEHOOK
	select HAVE_GENERIC_DMA_COHERENT if X86_32
	select HAVE_EFFICIENT_UNALIGNED_ACCESS
	select USER_STACKTRACE_SUPPORT
	select HAVE_REGS_AND_STACK_ACCESS_API
	select HAVE_DMA_API_DEBUG
	select HAVE_KERNEL_GZIP
	select HAVE_KERNEL_BZIP2
	select HAVE_KERNEL_LZMA
	select HAVE_KERNEL_XZ
	select HAVE_KERNEL_LZO
	select HAVE_HW_BREAKPOINT
	select HAVE_MIXED_BREAKPOINTS_REGS
	select PERF_EVENTS
	select HAVE_PERF_EVENTS_NMI
	select HAVE_PERF_REGS
	select HAVE_PERF_USER_STACK_DUMP
	select HAVE_DEBUG_KMEMLEAK
	select ANON_INODES
	select HAVE_ALIGNED_STRUCT_PAGE if SLUB
	select HAVE_CMPXCHG_LOCAL
	select HAVE_CMPXCHG_DOUBLE
	select HAVE_ARCH_KMEMCHECK
	select HAVE_USER_RETURN_NOTIFIER
	select ARCH_BINFMT_ELF_RANDOMIZE_PIE
	select HAVE_ARCH_JUMP_LABEL
	select HAVE_TEXT_POKE_SMP
	select HAVE_GENERIC_HARDIRQS
	select ARCH_HAS_ATOMIC64_DEC_IF_POSITIVE
	select SPARSE_IRQ
	select GENERIC_FIND_FIRST_BIT
	select GENERIC_IRQ_PROBE
	select GENERIC_PENDING_IRQ if SMP
	select GENERIC_IRQ_SHOW
	select GENERIC_CLOCKEVENTS_MIN_ADJUST
	select IRQ_FORCED_THREADING
	select USE_GENERIC_SMP_HELPERS if SMP
	select HAVE_BPF_JIT if X86_64
	select HAVE_ARCH_TRANSPARENT_HUGEPAGE
	select CLKEVT_I8253
	select ARCH_HAVE_NMI_SAFE_CMPXCHG
	select GENERIC_IOMAP
	select DCACHE_WORD_ACCESS
	select GENERIC_SMP_IDLE_THREAD
	select ARCH_WANT_IPC_PARSE_VERSION if X86_32
	select HAVE_ARCH_SECCOMP_FILTER
	select BUILDTIME_EXTABLE_SORT
	select GENERIC_CMOS_UPDATE
	select CLOCKSOURCE_WATCHDOG
	select GENERIC_CLOCKEVENTS
	select ARCH_CLOCKSOURCE_DATA if X86_64
	select GENERIC_CLOCKEVENTS_BROADCAST if X86_64 || (X86_32 && X86_LOCAL_APIC)
	select GENERIC_TIME_VSYSCALL if X86_64
	select KTIME_SCALAR if X86_32
	select GENERIC_STRNCPY_FROM_USER
	select GENERIC_STRNLEN_USER
	select HAVE_CONTEXT_TRACKING if X86_64
	select HAVE_IRQ_TIME_ACCOUNTING
	select VIRT_TO_BUS
	select MODULES_USE_ELF_REL if X86_32
	select MODULES_USE_ELF_RELA if X86_64
	select CLONE_BACKWARDS if X86_32
	select ARCH_USE_BUILTIN_BSWAP
	select OLD_SIGSUSPEND3 if X86_32 || IA32_EMULATION
	select OLD_SIGACTION if X86_32
	select COMPAT_OLD_SIGACTION if IA32_EMULATION
	select RTC_LIB
<<<<<<< HEAD
	select HAVE_PREEMPT_LAZY
=======
	select ARCH_SUPPORTS_ATOMIC_RMW
>>>>>>> 77917eca

config INSTRUCTION_DECODER
	def_bool y
	depends on KPROBES || PERF_EVENTS || UPROBES

config OUTPUT_FORMAT
	string
	default "elf32-i386" if X86_32
	default "elf64-x86-64" if X86_64

config ARCH_DEFCONFIG
	string
	default "arch/x86/configs/i386_defconfig" if X86_32
	default "arch/x86/configs/x86_64_defconfig" if X86_64

config LOCKDEP_SUPPORT
	def_bool y

config STACKTRACE_SUPPORT
	def_bool y

config HAVE_LATENCYTOP_SUPPORT
	def_bool y

config MMU
	def_bool y

config SBUS
	bool

config NEED_DMA_MAP_STATE
	def_bool y
	depends on X86_64 || INTEL_IOMMU || DMA_API_DEBUG

config NEED_SG_DMA_LENGTH
	def_bool y

config GENERIC_ISA_DMA
	def_bool y
	depends on ISA_DMA_API

config GENERIC_BUG
	def_bool y
	depends on BUG
	select GENERIC_BUG_RELATIVE_POINTERS if X86_64

config GENERIC_BUG_RELATIVE_POINTERS
	bool

config GENERIC_HWEIGHT
	def_bool y

config ARCH_MAY_HAVE_PC_FDC
	def_bool y
	depends on ISA_DMA_API

config RWSEM_GENERIC_SPINLOCK
	def_bool PREEMPT_RT_FULL

config RWSEM_XCHGADD_ALGORITHM
	def_bool !RWSEM_GENERIC_SPINLOCK && !PREEMPT_RT_FULL

config GENERIC_CALIBRATE_DELAY
	def_bool y

config ARCH_HAS_CPU_RELAX
	def_bool y

config ARCH_HAS_CACHE_LINE_SIZE
	def_bool y

config ARCH_HAS_CPU_AUTOPROBE
	def_bool y

config HAVE_SETUP_PER_CPU_AREA
	def_bool y

config NEED_PER_CPU_EMBED_FIRST_CHUNK
	def_bool y

config NEED_PER_CPU_PAGE_FIRST_CHUNK
	def_bool y

config ARCH_HIBERNATION_POSSIBLE
	def_bool y

config ARCH_SUSPEND_POSSIBLE
	def_bool y

config ARCH_WANT_HUGE_PMD_SHARE
	def_bool y

config ARCH_WANT_GENERAL_HUGETLB
	def_bool y

config ZONE_DMA32
	bool
	default X86_64

config AUDIT_ARCH
	bool
	default X86_64

config ARCH_SUPPORTS_OPTIMIZED_INLINING
	def_bool y

config ARCH_SUPPORTS_DEBUG_PAGEALLOC
	def_bool y

config HAVE_INTEL_TXT
	def_bool y
	depends on INTEL_IOMMU && ACPI

config X86_32_SMP
	def_bool y
	depends on X86_32 && SMP

config X86_64_SMP
	def_bool y
	depends on X86_64 && SMP

config X86_HT
	def_bool y
	depends on SMP

config X86_32_LAZY_GS
	def_bool y
	depends on X86_32 && !CC_STACKPROTECTOR

config ARCH_HWEIGHT_CFLAGS
	string
	default "-fcall-saved-ecx -fcall-saved-edx" if X86_32
	default "-fcall-saved-rdi -fcall-saved-rsi -fcall-saved-rdx -fcall-saved-rcx -fcall-saved-r8 -fcall-saved-r9 -fcall-saved-r10 -fcall-saved-r11" if X86_64

config ARCH_CPU_PROBE_RELEASE
	def_bool y
	depends on HOTPLUG_CPU

config ARCH_SUPPORTS_UPROBES
	def_bool y

source "init/Kconfig"
source "kernel/Kconfig.freezer"

menu "Processor type and features"

config ZONE_DMA
	bool "DMA memory allocation support" if EXPERT
	default y
	help
	  DMA memory allocation support allows devices with less than 32-bit
	  addressing to allocate within the first 16MB of address space.
	  Disable if no such devices will be used.

	  If unsure, say Y.

config SMP
	bool "Symmetric multi-processing support"
	---help---
	  This enables support for systems with more than one CPU. If you have
	  a system with only one CPU, like most personal computers, say N. If
	  you have a system with more than one CPU, say Y.

	  If you say N here, the kernel will run on single and multiprocessor
	  machines, but will use only one CPU of a multiprocessor machine. If
	  you say Y here, the kernel will run on many, but not all,
	  singleprocessor machines. On a singleprocessor machine, the kernel
	  will run faster if you say N here.

	  Note that if you say Y here and choose architecture "586" or
	  "Pentium" under "Processor family", the kernel will not work on 486
	  architectures. Similarly, multiprocessor kernels for the "PPro"
	  architecture may not work on all Pentium based boards.

	  People using multiprocessor machines who say Y here should also say
	  Y to "Enhanced Real Time Clock Support", below. The "Advanced Power
	  Management" code will be disabled if you say Y here.

	  See also <file:Documentation/x86/i386/IO-APIC.txt>,
	  <file:Documentation/nmi_watchdog.txt> and the SMP-HOWTO available at
	  <http://www.tldp.org/docs.html#howto>.

	  If you don't know what to do here, say N.

config X86_X2APIC
	bool "Support x2apic"
	depends on X86_LOCAL_APIC && X86_64 && IRQ_REMAP
	---help---
	  This enables x2apic support on CPUs that have this feature.

	  This allows 32-bit apic IDs (so it can support very large systems),
	  and accesses the local apic via MSRs not via mmio.

	  If you don't know what to do here, say N.

config X86_MPPARSE
	bool "Enable MPS table" if ACPI || SFI
	default y
	depends on X86_LOCAL_APIC
	---help---
	  For old smp systems that do not have proper acpi support. Newer systems
	  (esp with 64bit cpus) with acpi support, MADT and DSDT will override it

config X86_BIGSMP
	bool "Support for big SMP systems with more than 8 CPUs"
	depends on X86_32 && SMP
	---help---
	  This option is needed for the systems that have more than 8 CPUs

config GOLDFISH
       def_bool y
       depends on X86_GOLDFISH

if X86_32
config X86_EXTENDED_PLATFORM
	bool "Support for extended (non-PC) x86 platforms"
	default y
	---help---
	  If you disable this option then the kernel will only support
	  standard PC platforms. (which covers the vast majority of
	  systems out there.)

	  If you enable this option then you'll be able to select support
	  for the following (non-PC) 32 bit x86 platforms:
		AMD Elan
		NUMAQ (IBM/Sequent)
		RDC R-321x SoC
		SGI 320/540 (Visual Workstation)
		STA2X11-based (e.g. Northville)
		Summit/EXA (IBM x440)
		Unisys ES7000 IA32 series
		Moorestown MID devices

	  If you have one of these systems, or if you want to build a
	  generic distribution kernel, say Y here - otherwise say N.
endif

if X86_64
config X86_EXTENDED_PLATFORM
	bool "Support for extended (non-PC) x86 platforms"
	default y
	---help---
	  If you disable this option then the kernel will only support
	  standard PC platforms. (which covers the vast majority of
	  systems out there.)

	  If you enable this option then you'll be able to select support
	  for the following (non-PC) 64 bit x86 platforms:
		Numascale NumaChip
		ScaleMP vSMP
		SGI Ultraviolet

	  If you have one of these systems, or if you want to build a
	  generic distribution kernel, say Y here - otherwise say N.
endif
# This is an alphabetically sorted list of 64 bit extended platforms
# Please maintain the alphabetic order if and when there are additions
config X86_NUMACHIP
	bool "Numascale NumaChip"
	depends on X86_64
	depends on X86_EXTENDED_PLATFORM
	depends on NUMA
	depends on SMP
	depends on X86_X2APIC
	depends on PCI_MMCONFIG
	---help---
	  Adds support for Numascale NumaChip large-SMP systems. Needed to
	  enable more than ~168 cores.
	  If you don't have one of these, you should say N here.

config X86_VSMP
	bool "ScaleMP vSMP"
	select HYPERVISOR_GUEST
	select PARAVIRT
	depends on X86_64 && PCI
	depends on X86_EXTENDED_PLATFORM
	depends on SMP
	---help---
	  Support for ScaleMP vSMP systems.  Say 'Y' here if this kernel is
	  supposed to run on these EM64T-based machines.  Only choose this option
	  if you have one of these machines.

config X86_UV
	bool "SGI Ultraviolet"
	depends on X86_64
	depends on X86_EXTENDED_PLATFORM
	depends on NUMA
	depends on X86_X2APIC
	---help---
	  This option is needed in order to support SGI Ultraviolet systems.
	  If you don't have one of these, you should say N here.

# Following is an alphabetically sorted list of 32 bit extended platforms
# Please maintain the alphabetic order if and when there are additions

config X86_GOLDFISH
       bool "Goldfish (Virtual Platform)"
       depends on X86_32
       ---help---
	 Enable support for the Goldfish virtual platform used primarily
	 for Android development. Unless you are building for the Android
	 Goldfish emulator say N here.

config X86_INTEL_CE
	bool "CE4100 TV platform"
	depends on PCI
	depends on PCI_GODIRECT
	depends on X86_32
	depends on X86_EXTENDED_PLATFORM
	select X86_REBOOTFIXUPS
	select OF
	select OF_EARLY_FLATTREE
	select IRQ_DOMAIN
	---help---
	  Select for the Intel CE media processor (CE4100) SOC.
	  This option compiles in support for the CE4100 SOC for settop
	  boxes and media devices.

config X86_WANT_INTEL_MID
	bool "Intel MID platform support"
	depends on X86_32
	depends on X86_EXTENDED_PLATFORM
	---help---
	  Select to build a kernel capable of supporting Intel MID platform
	  systems which do not have the PCI legacy interfaces (Moorestown,
	  Medfield). If you are building for a PC class system say N here.

if X86_WANT_INTEL_MID

config X86_INTEL_MID
	bool

config X86_MDFLD
       bool "Medfield MID platform"
	depends on PCI
	depends on PCI_GOANY
	depends on X86_IO_APIC
	select X86_INTEL_MID
	select SFI
	select DW_APB_TIMER
	select APB_TIMER
	select I2C
	select SPI
	select INTEL_SCU_IPC
	select X86_PLATFORM_DEVICES
	select MFD_INTEL_MSIC
	---help---
	  Medfield is Intel's Low Power Intel Architecture (LPIA) based Moblin
	  Internet Device(MID) platform.
	  Unlike standard x86 PCs, Medfield does not have many legacy devices
	  nor standard legacy replacement devices/features. e.g. Medfield does
	  not contain i8259, i8254, HPET, legacy BIOS, most of the io ports.

endif

config X86_INTEL_LPSS
	bool "Intel Low Power Subsystem Support"
	depends on ACPI
	select COMMON_CLK
	---help---
	  Select to build support for Intel Low Power Subsystem such as
	  found on Intel Lynxpoint PCH. Selecting this option enables
	  things like clock tree (common clock framework) which are needed
	  by the LPSS peripheral drivers.

config X86_RDC321X
	bool "RDC R-321x SoC"
	depends on X86_32
	depends on X86_EXTENDED_PLATFORM
	select M486
	select X86_REBOOTFIXUPS
	---help---
	  This option is needed for RDC R-321x system-on-chip, also known
	  as R-8610-(G).
	  If you don't have one of these chips, you should say N here.

config X86_32_NON_STANDARD
	bool "Support non-standard 32-bit SMP architectures"
	depends on X86_32 && SMP
	depends on X86_EXTENDED_PLATFORM
	---help---
	  This option compiles in the NUMAQ, Summit, bigsmp, ES7000,
	  STA2X11, default subarchitectures.  It is intended for a generic
	  binary kernel. If you select them all, kernel will probe it
	  one by one and will fallback to default.

# Alphabetically sorted list of Non standard 32 bit platforms

config X86_NUMAQ
	bool "NUMAQ (IBM/Sequent)"
	depends on X86_32_NON_STANDARD
	depends on PCI
	select NUMA
	select X86_MPPARSE
	---help---
	  This option is used for getting Linux to run on a NUMAQ (IBM/Sequent)
	  NUMA multiquad box. This changes the way that processors are
	  bootstrapped, and uses Clustered Logical APIC addressing mode instead
	  of Flat Logical.  You will need a new lynxer.elf file to flash your
	  firmware with - send email to <Martin.Bligh@us.ibm.com>.

config X86_SUPPORTS_MEMORY_FAILURE
	def_bool y
	# MCE code calls memory_failure():
	depends on X86_MCE
	# On 32-bit this adds too big of NODES_SHIFT and we run out of page flags:
	depends on !X86_NUMAQ
	# On 32-bit SPARSEMEM adds too big of SECTIONS_WIDTH:
	depends on X86_64 || !SPARSEMEM
	select ARCH_SUPPORTS_MEMORY_FAILURE

config X86_VISWS
	bool "SGI 320/540 (Visual Workstation)"
	depends on X86_32 && PCI && X86_MPPARSE && PCI_GODIRECT
	depends on X86_32_NON_STANDARD
	---help---
	  The SGI Visual Workstation series is an IA32-based workstation
	  based on SGI systems chips with some legacy PC hardware attached.

	  Say Y here to create a kernel to run on the SGI 320 or 540.

	  A kernel compiled for the Visual Workstation will run on general
	  PCs as well. See <file:Documentation/sgi-visws.txt> for details.

config STA2X11
	bool "STA2X11 Companion Chip Support"
	depends on X86_32_NON_STANDARD && PCI
	select X86_DEV_DMA_OPS
	select X86_DMA_REMAP
	select SWIOTLB
	select MFD_STA2X11
	select ARCH_REQUIRE_GPIOLIB
	default n
	---help---
	  This adds support for boards based on the STA2X11 IO-Hub,
	  a.k.a. "ConneXt". The chip is used in place of the standard
	  PC chipset, so all "standard" peripherals are missing. If this
	  option is selected the kernel will still be able to boot on
	  standard PC machines.

config X86_SUMMIT
	bool "Summit/EXA (IBM x440)"
	depends on X86_32_NON_STANDARD
	---help---
	  This option is needed for IBM systems that use the Summit/EXA chipset.
	  In particular, it is needed for the x440.

config X86_ES7000
	bool "Unisys ES7000 IA32 series"
	depends on X86_32_NON_STANDARD && X86_BIGSMP
	---help---
	  Support for Unisys ES7000 systems.  Say 'Y' here if this kernel is
	  supposed to run on an IA32-based Unisys ES7000 system.

config X86_32_IRIS
	tristate "Eurobraille/Iris poweroff module"
	depends on X86_32
	---help---
	  The Iris machines from EuroBraille do not have APM or ACPI support
	  to shut themselves down properly.  A special I/O sequence is
	  needed to do so, which is what this module does at
	  kernel shutdown.

	  This is only for Iris machines from EuroBraille.

	  If unused, say N.

config SCHED_OMIT_FRAME_POINTER
	def_bool y
	prompt "Single-depth WCHAN output"
	depends on X86
	---help---
	  Calculate simpler /proc/<PID>/wchan values. If this option
	  is disabled then wchan values will recurse back to the
	  caller function. This provides more accurate wchan values,
	  at the expense of slightly more scheduling overhead.

	  If in doubt, say "Y".

menuconfig HYPERVISOR_GUEST
	bool "Linux guest support"
	---help---
	  Say Y here to enable options for running Linux under various hyper-
	  visors. This option enables basic hypervisor detection and platform
	  setup.

	  If you say N, all options in this submenu will be skipped and
	  disabled, and Linux guest support won't be built in.

if HYPERVISOR_GUEST

config PARAVIRT
	bool "Enable paravirtualization code"
	---help---
	  This changes the kernel so it can modify itself when it is run
	  under a hypervisor, potentially improving performance significantly
	  over full virtualization.  However, when run without a hypervisor
	  the kernel is theoretically slower and slightly larger.

config PARAVIRT_DEBUG
	bool "paravirt-ops debugging"
	depends on PARAVIRT && DEBUG_KERNEL
	---help---
	  Enable to debug paravirt_ops internals.  Specifically, BUG if
	  a paravirt_op is missing when it is called.

config PARAVIRT_SPINLOCKS
	bool "Paravirtualization layer for spinlocks"
	depends on PARAVIRT && SMP
	---help---
	  Paravirtualized spinlocks allow a pvops backend to replace the
	  spinlock implementation with something virtualization-friendly
	  (for example, block the virtual CPU rather than spinning).

	  Unfortunately the downside is an up to 5% performance hit on
	  native kernels, with various workloads.

	  If you are unsure how to answer this question, answer N.

source "arch/x86/xen/Kconfig"

config KVM_GUEST
	bool "KVM Guest support (including kvmclock)"
	depends on PARAVIRT
	select PARAVIRT_CLOCK
	default y
	---help---
	  This option enables various optimizations for running under the KVM
	  hypervisor. It includes a paravirtualized clock, so that instead
	  of relying on a PIT (or probably other) emulation by the
	  underlying device model, the host provides the guest with
	  timing infrastructure such as time of day, and system time

source "arch/x86/lguest/Kconfig"

config PARAVIRT_TIME_ACCOUNTING
	bool "Paravirtual steal time accounting"
	depends on PARAVIRT
	default n
	---help---
	  Select this option to enable fine granularity task steal time
	  accounting. Time spent executing other tasks in parallel with
	  the current vCPU is discounted from the vCPU power. To account for
	  that, there can be a small performance impact.

	  If in doubt, say N here.

config PARAVIRT_CLOCK
	bool

endif #HYPERVISOR_GUEST

config NO_BOOTMEM
	def_bool y

config MEMTEST
	bool "Memtest"
	---help---
	  This option adds a kernel parameter 'memtest', which allows memtest
	  to be set.
	        memtest=0, mean disabled; -- default
	        memtest=1, mean do 1 test pattern;
	        ...
	        memtest=4, mean do 4 test patterns.
	  If you are unsure how to answer this question, answer N.

config X86_SUMMIT_NUMA
	def_bool y
	depends on X86_32 && NUMA && X86_32_NON_STANDARD

config X86_CYCLONE_TIMER
	def_bool y
	depends on X86_SUMMIT

source "arch/x86/Kconfig.cpu"

config HPET_TIMER
	def_bool X86_64
	prompt "HPET Timer Support" if X86_32
	---help---
	  Use the IA-PC HPET (High Precision Event Timer) to manage
	  time in preference to the PIT and RTC, if a HPET is
	  present.
	  HPET is the next generation timer replacing legacy 8254s.
	  The HPET provides a stable time base on SMP
	  systems, unlike the TSC, but it is more expensive to access,
	  as it is off-chip.  You can find the HPET spec at
	  <http://www.intel.com/hardwaredesign/hpetspec_1.pdf>.

	  You can safely choose Y here.  However, HPET will only be
	  activated if the platform and the BIOS support this feature.
	  Otherwise the 8254 will be used for timing services.

	  Choose N to continue using the legacy 8254 timer.

config HPET_EMULATE_RTC
	def_bool y
	depends on HPET_TIMER && (RTC=y || RTC=m || RTC_DRV_CMOS=m || RTC_DRV_CMOS=y)

config APB_TIMER
       def_bool y if X86_INTEL_MID
       prompt "Intel MID APB Timer Support" if X86_INTEL_MID
       select DW_APB_TIMER
       depends on X86_INTEL_MID && SFI
       help
         APB timer is the replacement for 8254, HPET on X86 MID platforms.
         The APBT provides a stable time base on SMP
         systems, unlike the TSC, but it is more expensive to access,
         as it is off-chip. APB timers are always running regardless of CPU
         C states, they are used as per CPU clockevent device when possible.

# Mark as expert because too many people got it wrong.
# The code disables itself when not needed.
config DMI
	default y
	bool "Enable DMI scanning" if EXPERT
	---help---
	  Enabled scanning of DMI to identify machine quirks. Say Y
	  here unless you have verified that your setup is not
	  affected by entries in the DMI blacklist. Required by PNP
	  BIOS code.

config GART_IOMMU
	bool "GART IOMMU support" if EXPERT
	default y
	select SWIOTLB
	depends on X86_64 && PCI && AMD_NB
	---help---
	  Support for full DMA access of devices with 32bit memory access only
	  on systems with more than 3GB. This is usually needed for USB,
	  sound, many IDE/SATA chipsets and some other devices.
	  Provides a driver for the AMD Athlon64/Opteron/Turion/Sempron GART
	  based hardware IOMMU and a software bounce buffer based IOMMU used
	  on Intel systems and as fallback.
	  The code is only active when needed (enough memory and limited
	  device) unless CONFIG_IOMMU_DEBUG or iommu=force is specified
	  too.

config CALGARY_IOMMU
	bool "IBM Calgary IOMMU support"
	select SWIOTLB
	depends on X86_64 && PCI
	---help---
	  Support for hardware IOMMUs in IBM's xSeries x366 and x460
	  systems. Needed to run systems with more than 3GB of memory
	  properly with 32-bit PCI devices that do not support DAC
	  (Double Address Cycle). Calgary also supports bus level
	  isolation, where all DMAs pass through the IOMMU.  This
	  prevents them from going anywhere except their intended
	  destination. This catches hard-to-find kernel bugs and
	  mis-behaving drivers and devices that do not use the DMA-API
	  properly to set up their DMA buffers.  The IOMMU can be
	  turned off at boot time with the iommu=off parameter.
	  Normally the kernel will make the right choice by itself.
	  If unsure, say Y.

config CALGARY_IOMMU_ENABLED_BY_DEFAULT
	def_bool y
	prompt "Should Calgary be enabled by default?"
	depends on CALGARY_IOMMU
	---help---
	  Should Calgary be enabled by default? if you choose 'y', Calgary
	  will be used (if it exists). If you choose 'n', Calgary will not be
	  used even if it exists. If you choose 'n' and would like to use
	  Calgary anyway, pass 'iommu=calgary' on the kernel command line.
	  If unsure, say Y.

# need this always selected by IOMMU for the VIA workaround
config SWIOTLB
	def_bool y if X86_64
	---help---
	  Support for software bounce buffers used on x86-64 systems
	  which don't have a hardware IOMMU. Using this PCI devices
	  which can only access 32-bits of memory can be used on systems
	  with more than 3 GB of memory.
	  If unsure, say Y.

config IOMMU_HELPER
	def_bool y
	depends on CALGARY_IOMMU || GART_IOMMU || SWIOTLB || AMD_IOMMU

config MAXSMP
	bool "Enable Maximum number of SMP Processors and NUMA Nodes"
	depends on X86_64 && SMP && DEBUG_KERNEL
	select CPUMASK_OFFSTACK if !PREEMPT_RT_FULL
	---help---
	  Enable maximum number of CPUS and NUMA Nodes for this architecture.
	  If unsure, say N.

config NR_CPUS
	int "Maximum number of CPUs" if SMP && !MAXSMP
	range 2 8 if SMP && X86_32 && !X86_BIGSMP
	range 2 512 if SMP && !MAXSMP
	default "1" if !SMP
	default "4096" if MAXSMP
	default "32" if SMP && (X86_NUMAQ || X86_SUMMIT || X86_BIGSMP || X86_ES7000)
	default "8" if SMP
	---help---
	  This allows you to specify the maximum number of CPUs which this
	  kernel will support.  The maximum supported value is 512 and the
	  minimum value which makes sense is 2.

	  This is purely to save memory - each supported CPU adds
	  approximately eight kilobytes to the kernel image.

config SCHED_SMT
	bool "SMT (Hyperthreading) scheduler support"
	depends on X86_HT
	---help---
	  SMT scheduler support improves the CPU scheduler's decision making
	  when dealing with Intel Pentium 4 chips with HyperThreading at a
	  cost of slightly increased overhead in some places. If unsure say
	  N here.

config SCHED_MC
	def_bool y
	prompt "Multi-core scheduler support"
	depends on X86_HT
	---help---
	  Multi-core scheduler support improves the CPU scheduler's decision
	  making when dealing with multi-core CPU chips at a cost of slightly
	  increased overhead in some places. If unsure say N here.

source "kernel/Kconfig.preempt"

config X86_UP_APIC
	bool "Local APIC support on uniprocessors"
	depends on X86_32 && !SMP && !X86_32_NON_STANDARD
	---help---
	  A local APIC (Advanced Programmable Interrupt Controller) is an
	  integrated interrupt controller in the CPU. If you have a single-CPU
	  system which has a processor with a local APIC, you can say Y here to
	  enable and use it. If you say Y here even though your machine doesn't
	  have a local APIC, then the kernel will still run with no slowdown at
	  all. The local APIC supports CPU-generated self-interrupts (timer,
	  performance counters), and the NMI watchdog which detects hard
	  lockups.

config X86_UP_IOAPIC
	bool "IO-APIC support on uniprocessors"
	depends on X86_UP_APIC
	---help---
	  An IO-APIC (I/O Advanced Programmable Interrupt Controller) is an
	  SMP-capable replacement for PC-style interrupt controllers. Most
	  SMP systems and many recent uniprocessor systems have one.

	  If you have a single-CPU system with an IO-APIC, you can say Y here
	  to use it. If you say Y here even though your machine doesn't have
	  an IO-APIC, then the kernel will still run with no slowdown at all.

config X86_LOCAL_APIC
	def_bool y
	depends on X86_64 || SMP || X86_32_NON_STANDARD || X86_UP_APIC

config X86_IO_APIC
	def_bool y
	depends on X86_64 || SMP || X86_32_NON_STANDARD || X86_UP_IOAPIC

config X86_VISWS_APIC
	def_bool y
	depends on X86_32 && X86_VISWS

config X86_REROUTE_FOR_BROKEN_BOOT_IRQS
	bool "Reroute for broken boot IRQs"
	depends on X86_IO_APIC
	---help---
	  This option enables a workaround that fixes a source of
	  spurious interrupts. This is recommended when threaded
	  interrupt handling is used on systems where the generation of
	  superfluous "boot interrupts" cannot be disabled.

	  Some chipsets generate a legacy INTx "boot IRQ" when the IRQ
	  entry in the chipset's IO-APIC is masked (as, e.g. the RT
	  kernel does during interrupt handling). On chipsets where this
	  boot IRQ generation cannot be disabled, this workaround keeps
	  the original IRQ line masked so that only the equivalent "boot
	  IRQ" is delivered to the CPUs. The workaround also tells the
	  kernel to set up the IRQ handler on the boot IRQ line. In this
	  way only one interrupt is delivered to the kernel. Otherwise
	  the spurious second interrupt may cause the kernel to bring
	  down (vital) interrupt lines.

	  Only affects "broken" chipsets. Interrupt sharing may be
	  increased on these systems.

config X86_MCE
	bool "Machine Check / overheating reporting"
	default y
	---help---
	  Machine Check support allows the processor to notify the
	  kernel if it detects a problem (e.g. overheating, data corruption).
	  The action the kernel takes depends on the severity of the problem,
	  ranging from warning messages to halting the machine.

config X86_MCE_INTEL
	def_bool y
	prompt "Intel MCE features"
	depends on X86_MCE && X86_LOCAL_APIC
	---help---
	   Additional support for intel specific MCE features such as
	   the thermal monitor.

config X86_MCE_AMD
	def_bool y
	prompt "AMD MCE features"
	depends on X86_MCE && X86_LOCAL_APIC
	---help---
	   Additional support for AMD specific MCE features such as
	   the DRAM Error Threshold.

config X86_ANCIENT_MCE
	bool "Support for old Pentium 5 / WinChip machine checks"
	depends on X86_32 && X86_MCE
	---help---
	  Include support for machine check handling on old Pentium 5 or WinChip
	  systems. These typically need to be enabled explicitely on the command
	  line.

config X86_MCE_THRESHOLD
	depends on X86_MCE_AMD || X86_MCE_INTEL
	def_bool y

config X86_MCE_INJECT
	depends on X86_MCE
	tristate "Machine check injector support"
	---help---
	  Provide support for injecting machine checks for testing purposes.
	  If you don't know what a machine check is and you don't do kernel
	  QA it is safe to say n.

config X86_THERMAL_VECTOR
	def_bool y
	depends on X86_MCE_INTEL

config VM86
	bool "Enable VM86 support" if EXPERT
	default y
	depends on X86_32
	---help---
	  This option is required by programs like DOSEMU to run 16-bit legacy
	  code on X86 processors. It also may be needed by software like
	  XFree86 to initialize some video cards via BIOS. Disabling this
	  option saves about 6k.

config TOSHIBA
	tristate "Toshiba Laptop support"
	depends on X86_32
	---help---
	  This adds a driver to safely access the System Management Mode of
	  the CPU on Toshiba portables with a genuine Toshiba BIOS. It does
	  not work on models with a Phoenix BIOS. The System Management Mode
	  is used to set the BIOS and power saving options on Toshiba portables.

	  For information on utilities to make use of this driver see the
	  Toshiba Linux utilities web site at:
	  <http://www.buzzard.org.uk/toshiba/>.

	  Say Y if you intend to run this kernel on a Toshiba portable.
	  Say N otherwise.

config I8K
	tristate "Dell laptop support"
	select HWMON
	---help---
	  This adds a driver to safely access the System Management Mode
	  of the CPU on the Dell Inspiron 8000. The System Management Mode
	  is used to read cpu temperature and cooling fan status and to
	  control the fans on the I8K portables.

	  This driver has been tested only on the Inspiron 8000 but it may
	  also work with other Dell laptops. You can force loading on other
	  models by passing the parameter `force=1' to the module. Use at
	  your own risk.

	  For information on utilities to make use of this driver see the
	  I8K Linux utilities web site at:
	  <http://people.debian.org/~dz/i8k/>

	  Say Y if you intend to run this kernel on a Dell Inspiron 8000.
	  Say N otherwise.

config X86_REBOOTFIXUPS
	bool "Enable X86 board specific fixups for reboot"
	depends on X86_32
	---help---
	  This enables chipset and/or board specific fixups to be done
	  in order to get reboot to work correctly. This is only needed on
	  some combinations of hardware and BIOS. The symptom, for which
	  this config is intended, is when reboot ends with a stalled/hung
	  system.

	  Currently, the only fixup is for the Geode machines using
	  CS5530A and CS5536 chipsets and the RDC R-321x SoC.

	  Say Y if you want to enable the fixup. Currently, it's safe to
	  enable this option even if you don't need it.
	  Say N otherwise.

config MICROCODE
	tristate "CPU microcode loading support"
	select FW_LOADER
	---help---

	  If you say Y here, you will be able to update the microcode on
	  certain Intel and AMD processors. The Intel support is for the
	  IA32 family, e.g. Pentium Pro, Pentium II, Pentium III, Pentium 4,
	  Xeon etc. The AMD support is for families 0x10 and later. You will
	  obviously need the actual microcode binary data itself which is not
	  shipped with the Linux kernel.

	  This option selects the general module only, you need to select
	  at least one vendor specific module as well.

	  To compile this driver as a module, choose M here: the module
	  will be called microcode.

config MICROCODE_INTEL
	bool "Intel microcode loading support"
	depends on MICROCODE
	default MICROCODE
	select FW_LOADER
	---help---
	  This options enables microcode patch loading support for Intel
	  processors.

	  For latest news and information on obtaining all the required
	  Intel ingredients for this driver, check:
	  <http://www.urbanmyth.org/microcode/>.

config MICROCODE_AMD
	bool "AMD microcode loading support"
	depends on MICROCODE
	select FW_LOADER
	---help---
	  If you select this option, microcode patch loading support for AMD
	  processors will be enabled.

config MICROCODE_OLD_INTERFACE
	def_bool y
	depends on MICROCODE

config MICROCODE_INTEL_LIB
	def_bool y
	depends on MICROCODE_INTEL

config MICROCODE_INTEL_EARLY
	bool "Early load microcode"
	depends on MICROCODE_INTEL && BLK_DEV_INITRD
	default y
	help
	  This option provides functionality to read additional microcode data
	  at the beginning of initrd image. The data tells kernel to load
	  microcode to CPU's as early as possible. No functional change if no
	  microcode data is glued to the initrd, therefore it's safe to say Y.

config MICROCODE_EARLY
	def_bool y
	depends on MICROCODE_INTEL_EARLY

config X86_MSR
	tristate "/dev/cpu/*/msr - Model-specific register support"
	---help---
	  This device gives privileged processes access to the x86
	  Model-Specific Registers (MSRs).  It is a character device with
	  major 202 and minors 0 to 31 for /dev/cpu/0/msr to /dev/cpu/31/msr.
	  MSR accesses are directed to a specific CPU on multi-processor
	  systems.

config X86_CPUID
	tristate "/dev/cpu/*/cpuid - CPU information support"
	---help---
	  This device gives processes access to the x86 CPUID instruction to
	  be executed on a specific processor.  It is a character device
	  with major 203 and minors 0 to 31 for /dev/cpu/0/cpuid to
	  /dev/cpu/31/cpuid.

choice
	prompt "High Memory Support"
	default HIGHMEM64G if X86_NUMAQ
	default HIGHMEM4G
	depends on X86_32

config NOHIGHMEM
	bool "off"
	depends on !X86_NUMAQ
	---help---
	  Linux can use up to 64 Gigabytes of physical memory on x86 systems.
	  However, the address space of 32-bit x86 processors is only 4
	  Gigabytes large. That means that, if you have a large amount of
	  physical memory, not all of it can be "permanently mapped" by the
	  kernel. The physical memory that's not permanently mapped is called
	  "high memory".

	  If you are compiling a kernel which will never run on a machine with
	  more than 1 Gigabyte total physical RAM, answer "off" here (default
	  choice and suitable for most users). This will result in a "3GB/1GB"
	  split: 3GB are mapped so that each process sees a 3GB virtual memory
	  space and the remaining part of the 4GB virtual memory space is used
	  by the kernel to permanently map as much physical memory as
	  possible.

	  If the machine has between 1 and 4 Gigabytes physical RAM, then
	  answer "4GB" here.

	  If more than 4 Gigabytes is used then answer "64GB" here. This
	  selection turns Intel PAE (Physical Address Extension) mode on.
	  PAE implements 3-level paging on IA32 processors. PAE is fully
	  supported by Linux, PAE mode is implemented on all recent Intel
	  processors (Pentium Pro and better). NOTE: If you say "64GB" here,
	  then the kernel will not boot on CPUs that don't support PAE!

	  The actual amount of total physical memory will either be
	  auto detected or can be forced by using a kernel command line option
	  such as "mem=256M". (Try "man bootparam" or see the documentation of
	  your boot loader (lilo or loadlin) about how to pass options to the
	  kernel at boot time.)

	  If unsure, say "off".

config HIGHMEM4G
	bool "4GB"
	depends on !X86_NUMAQ
	---help---
	  Select this if you have a 32-bit processor and between 1 and 4
	  gigabytes of physical RAM.

config HIGHMEM64G
	bool "64GB"
	depends on !M486
	select X86_PAE
	---help---
	  Select this if you have a 32-bit processor and more than 4
	  gigabytes of physical RAM.

endchoice

choice
	prompt "Memory split" if EXPERT
	default VMSPLIT_3G
	depends on X86_32
	---help---
	  Select the desired split between kernel and user memory.

	  If the address range available to the kernel is less than the
	  physical memory installed, the remaining memory will be available
	  as "high memory". Accessing high memory is a little more costly
	  than low memory, as it needs to be mapped into the kernel first.
	  Note that increasing the kernel address space limits the range
	  available to user programs, making the address space there
	  tighter.  Selecting anything other than the default 3G/1G split
	  will also likely make your kernel incompatible with binary-only
	  kernel modules.

	  If you are not absolutely sure what you are doing, leave this
	  option alone!

	config VMSPLIT_3G
		bool "3G/1G user/kernel split"
	config VMSPLIT_3G_OPT
		depends on !X86_PAE
		bool "3G/1G user/kernel split (for full 1G low memory)"
	config VMSPLIT_2G
		bool "2G/2G user/kernel split"
	config VMSPLIT_2G_OPT
		depends on !X86_PAE
		bool "2G/2G user/kernel split (for full 2G low memory)"
	config VMSPLIT_1G
		bool "1G/3G user/kernel split"
endchoice

config PAGE_OFFSET
	hex
	default 0xB0000000 if VMSPLIT_3G_OPT
	default 0x80000000 if VMSPLIT_2G
	default 0x78000000 if VMSPLIT_2G_OPT
	default 0x40000000 if VMSPLIT_1G
	default 0xC0000000
	depends on X86_32

config HIGHMEM
	def_bool y
	depends on X86_32 && (HIGHMEM64G || HIGHMEM4G)

config X86_PAE
	bool "PAE (Physical Address Extension) Support"
	depends on X86_32 && !HIGHMEM4G
	---help---
	  PAE is required for NX support, and furthermore enables
	  larger swapspace support for non-overcommit purposes. It
	  has the cost of more pagetable lookup overhead, and also
	  consumes more pagetable space per process.

config ARCH_PHYS_ADDR_T_64BIT
	def_bool y
	depends on X86_64 || X86_PAE

config ARCH_DMA_ADDR_T_64BIT
	def_bool y
	depends on X86_64 || HIGHMEM64G

config DIRECT_GBPAGES
	bool "Enable 1GB pages for kernel pagetables" if EXPERT
	default y
	depends on X86_64
	---help---
	  Allow the kernel linear mapping to use 1GB pages on CPUs that
	  support it. This can improve the kernel's performance a tiny bit by
	  reducing TLB pressure. If in doubt, say "Y".

# Common NUMA Features
config NUMA
	bool "Numa Memory Allocation and Scheduler Support"
	depends on SMP
	depends on X86_64 || (X86_32 && HIGHMEM64G && (X86_NUMAQ || X86_BIGSMP || X86_SUMMIT && ACPI))
	default y if (X86_NUMAQ || X86_SUMMIT || X86_BIGSMP)
	---help---
	  Enable NUMA (Non Uniform Memory Access) support.

	  The kernel will try to allocate memory used by a CPU on the
	  local memory controller of the CPU and add some more
	  NUMA awareness to the kernel.

	  For 64-bit this is recommended if the system is Intel Core i7
	  (or later), AMD Opteron, or EM64T NUMA.

	  For 32-bit this is only needed on (rare) 32-bit-only platforms
	  that support NUMA topologies, such as NUMAQ / Summit, or if you
	  boot a 32-bit kernel on a 64-bit NUMA platform.

	  Otherwise, you should say N.

comment "NUMA (Summit) requires SMP, 64GB highmem support, ACPI"
	depends on X86_32 && X86_SUMMIT && (!HIGHMEM64G || !ACPI)

config AMD_NUMA
	def_bool y
	prompt "Old style AMD Opteron NUMA detection"
	depends on X86_64 && NUMA && PCI
	---help---
	  Enable AMD NUMA node topology detection.  You should say Y here if
	  you have a multi processor AMD system. This uses an old method to
	  read the NUMA configuration directly from the builtin Northbridge
	  of Opteron. It is recommended to use X86_64_ACPI_NUMA instead,
	  which also takes priority if both are compiled in.

config X86_64_ACPI_NUMA
	def_bool y
	prompt "ACPI NUMA detection"
	depends on X86_64 && NUMA && ACPI && PCI
	select ACPI_NUMA
	---help---
	  Enable ACPI SRAT based node topology detection.

# Some NUMA nodes have memory ranges that span
# other nodes.  Even though a pfn is valid and
# between a node's start and end pfns, it may not
# reside on that node.  See memmap_init_zone()
# for details.
config NODES_SPAN_OTHER_NODES
	def_bool y
	depends on X86_64_ACPI_NUMA

config NUMA_EMU
	bool "NUMA emulation"
	depends on NUMA
	---help---
	  Enable NUMA emulation. A flat machine will be split
	  into virtual nodes when booted with "numa=fake=N", where N is the
	  number of nodes. This is only useful for debugging.

config NODES_SHIFT
	int "Maximum NUMA Nodes (as a power of 2)" if !MAXSMP
	range 1 10
	default "10" if MAXSMP
	default "6" if X86_64
	default "4" if X86_NUMAQ
	default "3"
	depends on NEED_MULTIPLE_NODES
	---help---
	  Specify the maximum number of NUMA Nodes available on the target
	  system.  Increases memory reserved to accommodate various tables.

config ARCH_HAVE_MEMORY_PRESENT
	def_bool y
	depends on X86_32 && DISCONTIGMEM

config NEED_NODE_MEMMAP_SIZE
	def_bool y
	depends on X86_32 && (DISCONTIGMEM || SPARSEMEM)

config ARCH_FLATMEM_ENABLE
	def_bool y
	depends on X86_32 && !NUMA

config ARCH_DISCONTIGMEM_ENABLE
	def_bool y
	depends on NUMA && X86_32

config ARCH_DISCONTIGMEM_DEFAULT
	def_bool y
	depends on NUMA && X86_32

config ARCH_SPARSEMEM_ENABLE
	def_bool y
	depends on X86_64 || NUMA || X86_32 || X86_32_NON_STANDARD
	select SPARSEMEM_STATIC if X86_32
	select SPARSEMEM_VMEMMAP_ENABLE if X86_64

config ARCH_SPARSEMEM_DEFAULT
	def_bool y
	depends on X86_64

config ARCH_SELECT_MEMORY_MODEL
	def_bool y
	depends on ARCH_SPARSEMEM_ENABLE

config ARCH_MEMORY_PROBE
	def_bool y
	depends on X86_64 && MEMORY_HOTPLUG

config ARCH_PROC_KCORE_TEXT
	def_bool y
	depends on X86_64 && PROC_KCORE

config ILLEGAL_POINTER_VALUE
       hex
       default 0 if X86_32
       default 0xdead000000000000 if X86_64

source "mm/Kconfig"

config HIGHPTE
	bool "Allocate 3rd-level pagetables from highmem"
	depends on HIGHMEM
	---help---
	  The VM uses one page table entry for each page of physical memory.
	  For systems with a lot of RAM, this can be wasteful of precious
	  low memory.  Setting this option will put user-space page table
	  entries in high memory.

config X86_CHECK_BIOS_CORRUPTION
	bool "Check for low memory corruption"
	---help---
	  Periodically check for memory corruption in low memory, which
	  is suspected to be caused by BIOS.  Even when enabled in the
	  configuration, it is disabled at runtime.  Enable it by
	  setting "memory_corruption_check=1" on the kernel command
	  line.  By default it scans the low 64k of memory every 60
	  seconds; see the memory_corruption_check_size and
	  memory_corruption_check_period parameters in
	  Documentation/kernel-parameters.txt to adjust this.

	  When enabled with the default parameters, this option has
	  almost no overhead, as it reserves a relatively small amount
	  of memory and scans it infrequently.  It both detects corruption
	  and prevents it from affecting the running system.

	  It is, however, intended as a diagnostic tool; if repeatable
	  BIOS-originated corruption always affects the same memory,
	  you can use memmap= to prevent the kernel from using that
	  memory.

config X86_BOOTPARAM_MEMORY_CORRUPTION_CHECK
	bool "Set the default setting of memory_corruption_check"
	depends on X86_CHECK_BIOS_CORRUPTION
	default y
	---help---
	  Set whether the default state of memory_corruption_check is
	  on or off.

config X86_RESERVE_LOW
	int "Amount of low memory, in kilobytes, to reserve for the BIOS"
	default 64
	range 4 640
	---help---
	  Specify the amount of low memory to reserve for the BIOS.

	  The first page contains BIOS data structures that the kernel
	  must not use, so that page must always be reserved.

	  By default we reserve the first 64K of physical RAM, as a
	  number of BIOSes are known to corrupt that memory range
	  during events such as suspend/resume or monitor cable
	  insertion, so it must not be used by the kernel.

	  You can set this to 4 if you are absolutely sure that you
	  trust the BIOS to get all its memory reservations and usages
	  right.  If you know your BIOS have problems beyond the
	  default 64K area, you can set this to 640 to avoid using the
	  entire low memory range.

	  If you have doubts about the BIOS (e.g. suspend/resume does
	  not work or there's kernel crashes after certain hardware
	  hotplug events) then you might want to enable
	  X86_CHECK_BIOS_CORRUPTION=y to allow the kernel to check
	  typical corruption patterns.

	  Leave this to the default value of 64 if you are unsure.

config MATH_EMULATION
	bool
	prompt "Math emulation" if X86_32
	---help---
	  Linux can emulate a math coprocessor (used for floating point
	  operations) if you don't have one. 486DX and Pentium processors have
	  a math coprocessor built in, 486SX and 386 do not, unless you added
	  a 487DX or 387, respectively. (The messages during boot time can
	  give you some hints here ["man dmesg"].) Everyone needs either a
	  coprocessor or this emulation.

	  If you don't have a math coprocessor, you need to say Y here; if you
	  say Y here even though you have a coprocessor, the coprocessor will
	  be used nevertheless. (This behavior can be changed with the kernel
	  command line option "no387", which comes handy if your coprocessor
	  is broken. Try "man bootparam" or see the documentation of your boot
	  loader (lilo or loadlin) about how to pass options to the kernel at
	  boot time.) This means that it is a good idea to say Y here if you
	  intend to use this kernel on different machines.

	  More information about the internals of the Linux math coprocessor
	  emulation can be found in <file:arch/x86/math-emu/README>.

	  If you are not sure, say Y; apart from resulting in a 66 KB bigger
	  kernel, it won't hurt.

config MTRR
	def_bool y
	prompt "MTRR (Memory Type Range Register) support" if EXPERT
	---help---
	  On Intel P6 family processors (Pentium Pro, Pentium II and later)
	  the Memory Type Range Registers (MTRRs) may be used to control
	  processor access to memory ranges. This is most useful if you have
	  a video (VGA) card on a PCI or AGP bus. Enabling write-combining
	  allows bus write transfers to be combined into a larger transfer
	  before bursting over the PCI/AGP bus. This can increase performance
	  of image write operations 2.5 times or more. Saying Y here creates a
	  /proc/mtrr file which may be used to manipulate your processor's
	  MTRRs. Typically the X server should use this.

	  This code has a reasonably generic interface so that similar
	  control registers on other processors can be easily supported
	  as well:

	  The Cyrix 6x86, 6x86MX and M II processors have Address Range
	  Registers (ARRs) which provide a similar functionality to MTRRs. For
	  these, the ARRs are used to emulate the MTRRs.
	  The AMD K6-2 (stepping 8 and above) and K6-3 processors have two
	  MTRRs. The Centaur C6 (WinChip) has 8 MCRs, allowing
	  write-combining. All of these processors are supported by this code
	  and it makes sense to say Y here if you have one of them.

	  Saying Y here also fixes a problem with buggy SMP BIOSes which only
	  set the MTRRs for the boot CPU and not for the secondary CPUs. This
	  can lead to all sorts of problems, so it's good to say Y here.

	  You can safely say Y even if your machine doesn't have MTRRs, you'll
	  just add about 9 KB to your kernel.

	  See <file:Documentation/x86/mtrr.txt> for more information.

config MTRR_SANITIZER
	def_bool y
	prompt "MTRR cleanup support"
	depends on MTRR
	---help---
	  Convert MTRR layout from continuous to discrete, so X drivers can
	  add writeback entries.

	  Can be disabled with disable_mtrr_cleanup on the kernel command line.
	  The largest mtrr entry size for a continuous block can be set with
	  mtrr_chunk_size.

	  If unsure, say Y.

config MTRR_SANITIZER_ENABLE_DEFAULT
	int "MTRR cleanup enable value (0-1)"
	range 0 1
	default "0"
	depends on MTRR_SANITIZER
	---help---
	  Enable mtrr cleanup default value

config MTRR_SANITIZER_SPARE_REG_NR_DEFAULT
	int "MTRR cleanup spare reg num (0-7)"
	range 0 7
	default "1"
	depends on MTRR_SANITIZER
	---help---
	  mtrr cleanup spare entries default, it can be changed via
	  mtrr_spare_reg_nr=N on the kernel command line.

config X86_PAT
	def_bool y
	prompt "x86 PAT support" if EXPERT
	depends on MTRR
	---help---
	  Use PAT attributes to setup page level cache control.

	  PATs are the modern equivalents of MTRRs and are much more
	  flexible than MTRRs.

	  Say N here if you see bootup problems (boot crash, boot hang,
	  spontaneous reboots) or a non-working video driver.

	  If unsure, say Y.

config ARCH_USES_PG_UNCACHED
	def_bool y
	depends on X86_PAT

config ARCH_RANDOM
	def_bool y
	prompt "x86 architectural random number generator" if EXPERT
	---help---
	  Enable the x86 architectural RDRAND instruction
	  (Intel Bull Mountain technology) to generate random numbers.
	  If supported, this is a high bandwidth, cryptographically
	  secure hardware random number generator.

config X86_SMAP
	def_bool y
	prompt "Supervisor Mode Access Prevention" if EXPERT
	---help---
	  Supervisor Mode Access Prevention (SMAP) is a security
	  feature in newer Intel processors.  There is a small
	  performance cost if this enabled and turned on; there is
	  also a small increase in the kernel size if this is enabled.

	  If unsure, say Y.

config EFI
	bool "EFI runtime service support"
	depends on ACPI
	select UCS2_STRING
	---help---
	  This enables the kernel to use EFI runtime services that are
	  available (such as the EFI variable services).

	  This option is only useful on systems that have EFI firmware.
	  In addition, you should use the latest ELILO loader available
	  at <http://elilo.sourceforge.net> in order to take advantage
	  of EFI runtime services. However, even with this option, the
	  resultant kernel should continue to boot on existing non-EFI
	  platforms.

config EFI_STUB
       bool "EFI stub support"
       depends on EFI
       ---help---
          This kernel feature allows a bzImage to be loaded directly
	  by EFI firmware without the use of a bootloader.

	  See Documentation/x86/efi-stub.txt for more information.

config SECCOMP
	def_bool y
	prompt "Enable seccomp to safely compute untrusted bytecode"
	---help---
	  This kernel feature is useful for number crunching applications
	  that may need to compute untrusted bytecode during their
	  execution. By using pipes or other transports made available to
	  the process as file descriptors supporting the read/write
	  syscalls, it's possible to isolate those applications in
	  their own address space using seccomp. Once seccomp is
	  enabled via prctl(PR_SET_SECCOMP), it cannot be disabled
	  and the task is only allowed to execute a few safe syscalls
	  defined by each seccomp mode.

	  If unsure, say Y. Only embedded should say N here.

config CC_STACKPROTECTOR
	bool "Enable -fstack-protector buffer overflow detection"
	---help---
	  This option turns on the -fstack-protector GCC feature. This
	  feature puts, at the beginning of functions, a canary value on
	  the stack just before the return address, and validates
	  the value just before actually returning.  Stack based buffer
	  overflows (that need to overwrite this return address) now also
	  overwrite the canary, which gets detected and the attack is then
	  neutralized via a kernel panic.

	  This feature requires gcc version 4.2 or above, or a distribution
	  gcc with the feature backported. Older versions are automatically
	  detected and for those versions, this configuration option is
	  ignored. (and a warning is printed during bootup)

source kernel/Kconfig.hz

config KEXEC
	bool "kexec system call"
	---help---
	  kexec is a system call that implements the ability to shutdown your
	  current kernel, and to start another kernel.  It is like a reboot
	  but it is independent of the system firmware.   And like a reboot
	  you can start any kernel with it, not just Linux.

	  The name comes from the similarity to the exec system call.

	  It is an ongoing process to be certain the hardware in a machine
	  is properly shutdown, so do not be surprised if this code does not
	  initially work for you.  It may help to enable device hotplugging
	  support.  As of this writing the exact hardware interface is
	  strongly in flux, so no good recommendation can be made.

config CRASH_DUMP
	bool "kernel crash dumps"
	depends on X86_64 || (X86_32 && HIGHMEM)
	---help---
	  Generate crash dump after being started by kexec.
	  This should be normally only set in special crash dump kernels
	  which are loaded in the main kernel with kexec-tools into
	  a specially reserved region and then later executed after
	  a crash by kdump/kexec. The crash dump kernel must be compiled
	  to a memory address not used by the main kernel or BIOS using
	  PHYSICAL_START, or it must be built as a relocatable image
	  (CONFIG_RELOCATABLE=y).
	  For more details see Documentation/kdump/kdump.txt

config KEXEC_JUMP
	bool "kexec jump"
	depends on KEXEC && HIBERNATION
	---help---
	  Jump between original kernel and kexeced kernel and invoke
	  code in physical address mode via KEXEC

config PHYSICAL_START
	hex "Physical address where the kernel is loaded" if (EXPERT || CRASH_DUMP)
	default "0x1000000"
	---help---
	  This gives the physical address where the kernel is loaded.

	  If kernel is a not relocatable (CONFIG_RELOCATABLE=n) then
	  bzImage will decompress itself to above physical address and
	  run from there. Otherwise, bzImage will run from the address where
	  it has been loaded by the boot loader and will ignore above physical
	  address.

	  In normal kdump cases one does not have to set/change this option
	  as now bzImage can be compiled as a completely relocatable image
	  (CONFIG_RELOCATABLE=y) and be used to load and run from a different
	  address. This option is mainly useful for the folks who don't want
	  to use a bzImage for capturing the crash dump and want to use a
	  vmlinux instead. vmlinux is not relocatable hence a kernel needs
	  to be specifically compiled to run from a specific memory area
	  (normally a reserved region) and this option comes handy.

	  So if you are using bzImage for capturing the crash dump,
	  leave the value here unchanged to 0x1000000 and set
	  CONFIG_RELOCATABLE=y.  Otherwise if you plan to use vmlinux
	  for capturing the crash dump change this value to start of
	  the reserved region.  In other words, it can be set based on
	  the "X" value as specified in the "crashkernel=YM@XM"
	  command line boot parameter passed to the panic-ed
	  kernel. Please take a look at Documentation/kdump/kdump.txt
	  for more details about crash dumps.

	  Usage of bzImage for capturing the crash dump is recommended as
	  one does not have to build two kernels. Same kernel can be used
	  as production kernel and capture kernel. Above option should have
	  gone away after relocatable bzImage support is introduced. But it
	  is present because there are users out there who continue to use
	  vmlinux for dump capture. This option should go away down the
	  line.

	  Don't change this unless you know what you are doing.

config RELOCATABLE
	bool "Build a relocatable kernel"
	default y
	---help---
	  This builds a kernel image that retains relocation information
	  so it can be loaded someplace besides the default 1MB.
	  The relocations tend to make the kernel binary about 10% larger,
	  but are discarded at runtime.

	  One use is for the kexec on panic case where the recovery kernel
	  must live at a different physical address than the primary
	  kernel.

	  Note: If CONFIG_RELOCATABLE=y, then the kernel runs from the address
	  it has been loaded at and the compile time physical address
	  (CONFIG_PHYSICAL_START) is ignored.

# Relocation on x86-32 needs some additional build support
config X86_NEED_RELOCS
	def_bool y
	depends on X86_32 && RELOCATABLE

config PHYSICAL_ALIGN
	hex "Alignment value to which kernel should be aligned" if X86_32
	default "0x1000000"
	range 0x2000 0x1000000
	---help---
	  This value puts the alignment restrictions on physical address
	  where kernel is loaded and run from. Kernel is compiled for an
	  address which meets above alignment restriction.

	  If bootloader loads the kernel at a non-aligned address and
	  CONFIG_RELOCATABLE is set, kernel will move itself to nearest
	  address aligned to above value and run from there.

	  If bootloader loads the kernel at a non-aligned address and
	  CONFIG_RELOCATABLE is not set, kernel will ignore the run time
	  load address and decompress itself to the address it has been
	  compiled for and run from there. The address for which kernel is
	  compiled already meets above alignment restrictions. Hence the
	  end result is that kernel runs from a physical address meeting
	  above alignment restrictions.

	  Don't change this unless you know what you are doing.

config HOTPLUG_CPU
	bool "Support for hot-pluggable CPUs"
	depends on SMP && HOTPLUG
	---help---
	  Say Y here to allow turning CPUs off and on. CPUs can be
	  controlled through /sys/devices/system/cpu.
	  ( Note: power management support will enable this option
	    automatically on SMP systems. )
	  Say N if you want to disable CPU hotplug.

config BOOTPARAM_HOTPLUG_CPU0
	bool "Set default setting of cpu0_hotpluggable"
	default n
	depends on HOTPLUG_CPU
	---help---
	  Set whether default state of cpu0_hotpluggable is on or off.

	  Say Y here to enable CPU0 hotplug by default. If this switch
	  is turned on, there is no need to give cpu0_hotplug kernel
	  parameter and the CPU0 hotplug feature is enabled by default.

	  Please note: there are two known CPU0 dependencies if you want
	  to enable the CPU0 hotplug feature either by this switch or by
	  cpu0_hotplug kernel parameter.

	  First, resume from hibernate or suspend always starts from CPU0.
	  So hibernate and suspend are prevented if CPU0 is offline.

	  Second dependency is PIC interrupts always go to CPU0. CPU0 can not
	  offline if any interrupt can not migrate out of CPU0. There may
	  be other CPU0 dependencies.

	  Please make sure the dependencies are under your control before
	  you enable this feature.

	  Say N if you don't want to enable CPU0 hotplug feature by default.
	  You still can enable the CPU0 hotplug feature at boot by kernel
	  parameter cpu0_hotplug.

config DEBUG_HOTPLUG_CPU0
	def_bool n
	prompt "Debug CPU0 hotplug"
	depends on HOTPLUG_CPU
	---help---
	  Enabling this option offlines CPU0 (if CPU0 can be offlined) as
	  soon as possible and boots up userspace with CPU0 offlined. User
	  can online CPU0 back after boot time.

	  To debug CPU0 hotplug, you need to enable CPU0 offline/online
	  feature by either turning on CONFIG_BOOTPARAM_HOTPLUG_CPU0 during
	  compilation or giving cpu0_hotplug kernel parameter at boot.

	  If unsure, say N.

config COMPAT_VDSO
	def_bool y
	prompt "Compat VDSO support"
	depends on X86_32 || IA32_EMULATION
	---help---
	  Map the 32-bit VDSO to the predictable old-style address too.

	  Say N here if you are running a sufficiently recent glibc
	  version (2.3.3 or later), to remove the high-mapped
	  VDSO mapping and to exclusively use the randomized VDSO.

	  If unsure, say Y.

config CMDLINE_BOOL
	bool "Built-in kernel command line"
	---help---
	  Allow for specifying boot arguments to the kernel at
	  build time.  On some systems (e.g. embedded ones), it is
	  necessary or convenient to provide some or all of the
	  kernel boot arguments with the kernel itself (that is,
	  to not rely on the boot loader to provide them.)

	  To compile command line arguments into the kernel,
	  set this option to 'Y', then fill in the
	  the boot arguments in CONFIG_CMDLINE.

	  Systems with fully functional boot loaders (i.e. non-embedded)
	  should leave this option set to 'N'.

config CMDLINE
	string "Built-in kernel command string"
	depends on CMDLINE_BOOL
	default ""
	---help---
	  Enter arguments here that should be compiled into the kernel
	  image and used at boot time.  If the boot loader provides a
	  command line at boot time, it is appended to this string to
	  form the full kernel command line, when the system boots.

	  However, you can use the CONFIG_CMDLINE_OVERRIDE option to
	  change this behavior.

	  In most cases, the command line (whether built-in or provided
	  by the boot loader) should specify the device for the root
	  file system.

config CMDLINE_OVERRIDE
	bool "Built-in command line overrides boot loader arguments"
	depends on CMDLINE_BOOL
	---help---
	  Set this option to 'Y' to have the kernel ignore the boot loader
	  command line, and use ONLY the built-in command line.

	  This is used to work around broken boot loaders.  This should
	  be set to 'N' under normal conditions.

endmenu

config ARCH_ENABLE_MEMORY_HOTPLUG
	def_bool y
	depends on X86_64 || (X86_32 && HIGHMEM)

config ARCH_ENABLE_MEMORY_HOTREMOVE
	def_bool y
	depends on MEMORY_HOTPLUG

config USE_PERCPU_NUMA_NODE_ID
	def_bool y
	depends on NUMA

menu "Power management and ACPI options"

config ARCH_HIBERNATION_HEADER
	def_bool y
	depends on X86_64 && HIBERNATION

source "kernel/power/Kconfig"

source "drivers/acpi/Kconfig"

source "drivers/sfi/Kconfig"

config X86_APM_BOOT
	def_bool y
	depends on APM

menuconfig APM
	tristate "APM (Advanced Power Management) BIOS support"
	depends on X86_32 && PM_SLEEP
	---help---
	  APM is a BIOS specification for saving power using several different
	  techniques. This is mostly useful for battery powered laptops with
	  APM compliant BIOSes. If you say Y here, the system time will be
	  reset after a RESUME operation, the /proc/apm device will provide
	  battery status information, and user-space programs will receive
	  notification of APM "events" (e.g. battery status change).

	  If you select "Y" here, you can disable actual use of the APM
	  BIOS by passing the "apm=off" option to the kernel at boot time.

	  Note that the APM support is almost completely disabled for
	  machines with more than one CPU.

	  In order to use APM, you will need supporting software. For location
	  and more information, read <file:Documentation/power/apm-acpi.txt>
	  and the Battery Powered Linux mini-HOWTO, available from
	  <http://www.tldp.org/docs.html#howto>.

	  This driver does not spin down disk drives (see the hdparm(8)
	  manpage ("man 8 hdparm") for that), and it doesn't turn off
	  VESA-compliant "green" monitors.

	  This driver does not support the TI 4000M TravelMate and the ACER
	  486/DX4/75 because they don't have compliant BIOSes. Many "green"
	  desktop machines also don't have compliant BIOSes, and this driver
	  may cause those machines to panic during the boot phase.

	  Generally, if you don't have a battery in your machine, there isn't
	  much point in using this driver and you should say N. If you get
	  random kernel OOPSes or reboots that don't seem to be related to
	  anything, try disabling/enabling this option (or disabling/enabling
	  APM in your BIOS).

	  Some other things you should try when experiencing seemingly random,
	  "weird" problems:

	  1) make sure that you have enough swap space and that it is
	  enabled.
	  2) pass the "no-hlt" option to the kernel
	  3) switch on floating point emulation in the kernel and pass
	  the "no387" option to the kernel
	  4) pass the "floppy=nodma" option to the kernel
	  5) pass the "mem=4M" option to the kernel (thereby disabling
	  all but the first 4 MB of RAM)
	  6) make sure that the CPU is not over clocked.
	  7) read the sig11 FAQ at <http://www.bitwizard.nl/sig11/>
	  8) disable the cache from your BIOS settings
	  9) install a fan for the video card or exchange video RAM
	  10) install a better fan for the CPU
	  11) exchange RAM chips
	  12) exchange the motherboard.

	  To compile this driver as a module, choose M here: the
	  module will be called apm.

if APM

config APM_IGNORE_USER_SUSPEND
	bool "Ignore USER SUSPEND"
	---help---
	  This option will ignore USER SUSPEND requests. On machines with a
	  compliant APM BIOS, you want to say N. However, on the NEC Versa M
	  series notebooks, it is necessary to say Y because of a BIOS bug.

config APM_DO_ENABLE
	bool "Enable PM at boot time"
	---help---
	  Enable APM features at boot time. From page 36 of the APM BIOS
	  specification: "When disabled, the APM BIOS does not automatically
	  power manage devices, enter the Standby State, enter the Suspend
	  State, or take power saving steps in response to CPU Idle calls."
	  This driver will make CPU Idle calls when Linux is idle (unless this
	  feature is turned off -- see "Do CPU IDLE calls", below). This
	  should always save battery power, but more complicated APM features
	  will be dependent on your BIOS implementation. You may need to turn
	  this option off if your computer hangs at boot time when using APM
	  support, or if it beeps continuously instead of suspending. Turn
	  this off if you have a NEC UltraLite Versa 33/C or a Toshiba
	  T400CDT. This is off by default since most machines do fine without
	  this feature.

config APM_CPU_IDLE
	depends on CPU_IDLE
	bool "Make CPU Idle calls when idle"
	---help---
	  Enable calls to APM CPU Idle/CPU Busy inside the kernel's idle loop.
	  On some machines, this can activate improved power savings, such as
	  a slowed CPU clock rate, when the machine is idle. These idle calls
	  are made after the idle loop has run for some length of time (e.g.,
	  333 mS). On some machines, this will cause a hang at boot time or
	  whenever the CPU becomes idle. (On machines with more than one CPU,
	  this option does nothing.)

config APM_DISPLAY_BLANK
	bool "Enable console blanking using APM"
	---help---
	  Enable console blanking using the APM. Some laptops can use this to
	  turn off the LCD backlight when the screen blanker of the Linux
	  virtual console blanks the screen. Note that this is only used by
	  the virtual console screen blanker, and won't turn off the backlight
	  when using the X Window system. This also doesn't have anything to
	  do with your VESA-compliant power-saving monitor. Further, this
	  option doesn't work for all laptops -- it might not turn off your
	  backlight at all, or it might print a lot of errors to the console,
	  especially if you are using gpm.

config APM_ALLOW_INTS
	bool "Allow interrupts during APM BIOS calls"
	---help---
	  Normally we disable external interrupts while we are making calls to
	  the APM BIOS as a measure to lessen the effects of a badly behaving
	  BIOS implementation.  The BIOS should reenable interrupts if it
	  needs to.  Unfortunately, some BIOSes do not -- especially those in
	  many of the newer IBM Thinkpads.  If you experience hangs when you
	  suspend, try setting this to Y.  Otherwise, say N.

endif # APM

source "drivers/cpufreq/Kconfig"

source "drivers/cpuidle/Kconfig"

source "drivers/idle/Kconfig"

endmenu


menu "Bus options (PCI etc.)"

config PCI
	bool "PCI support"
	default y
	select ARCH_SUPPORTS_MSI if (X86_LOCAL_APIC && X86_IO_APIC)
	---help---
	  Find out whether you have a PCI motherboard. PCI is the name of a
	  bus system, i.e. the way the CPU talks to the other stuff inside
	  your box. Other bus systems are ISA, EISA, MicroChannel (MCA) or
	  VESA. If you have PCI, say Y, otherwise N.

choice
	prompt "PCI access mode"
	depends on X86_32 && PCI
	default PCI_GOANY
	---help---
	  On PCI systems, the BIOS can be used to detect the PCI devices and
	  determine their configuration. However, some old PCI motherboards
	  have BIOS bugs and may crash if this is done. Also, some embedded
	  PCI-based systems don't have any BIOS at all. Linux can also try to
	  detect the PCI hardware directly without using the BIOS.

	  With this option, you can specify how Linux should detect the
	  PCI devices. If you choose "BIOS", the BIOS will be used,
	  if you choose "Direct", the BIOS won't be used, and if you
	  choose "MMConfig", then PCI Express MMCONFIG will be used.
	  If you choose "Any", the kernel will try MMCONFIG, then the
	  direct access method and falls back to the BIOS if that doesn't
	  work. If unsure, go with the default, which is "Any".

config PCI_GOBIOS
	bool "BIOS"

config PCI_GOMMCONFIG
	bool "MMConfig"

config PCI_GODIRECT
	bool "Direct"

config PCI_GOOLPC
	bool "OLPC XO-1"
	depends on OLPC

config PCI_GOANY
	bool "Any"

endchoice

config PCI_BIOS
	def_bool y
	depends on X86_32 && PCI && (PCI_GOBIOS || PCI_GOANY)

# x86-64 doesn't support PCI BIOS access from long mode so always go direct.
config PCI_DIRECT
	def_bool y
	depends on PCI && (X86_64 || (PCI_GODIRECT || PCI_GOANY || PCI_GOOLPC || PCI_GOMMCONFIG))

config PCI_MMCONFIG
	def_bool y
	depends on X86_32 && PCI && (ACPI || SFI) && (PCI_GOMMCONFIG || PCI_GOANY)

config PCI_OLPC
	def_bool y
	depends on PCI && OLPC && (PCI_GOOLPC || PCI_GOANY)

config PCI_XEN
	def_bool y
	depends on PCI && XEN
	select SWIOTLB_XEN

config PCI_DOMAINS
	def_bool y
	depends on PCI

config PCI_MMCONFIG
	bool "Support mmconfig PCI config space access"
	depends on X86_64 && PCI && ACPI

config PCI_CNB20LE_QUIRK
	bool "Read CNB20LE Host Bridge Windows" if EXPERT
	depends on PCI
	help
	  Read the PCI windows out of the CNB20LE host bridge. This allows
	  PCI hotplug to work on systems with the CNB20LE chipset which do
	  not have ACPI.

	  There's no public spec for this chipset, and this functionality
	  is known to be incomplete.

	  You should say N unless you know you need this.

source "drivers/pci/pcie/Kconfig"

source "drivers/pci/Kconfig"

# x86_64 have no ISA slots, but can have ISA-style DMA.
config ISA_DMA_API
	bool "ISA-style DMA support" if (X86_64 && EXPERT)
	default y
	help
	  Enables ISA-style DMA support for devices requiring such controllers.
	  If unsure, say Y.

if X86_32

config ISA
	bool "ISA support"
	---help---
	  Find out whether you have ISA slots on your motherboard.  ISA is the
	  name of a bus system, i.e. the way the CPU talks to the other stuff
	  inside your box.  Other bus systems are PCI, EISA, MicroChannel
	  (MCA) or VESA.  ISA is an older system, now being displaced by PCI;
	  newer boards don't support it.  If you have ISA, say Y, otherwise N.

config EISA
	bool "EISA support"
	depends on ISA
	---help---
	  The Extended Industry Standard Architecture (EISA) bus was
	  developed as an open alternative to the IBM MicroChannel bus.

	  The EISA bus provided some of the features of the IBM MicroChannel
	  bus while maintaining backward compatibility with cards made for
	  the older ISA bus.  The EISA bus saw limited use between 1988 and
	  1995 when it was made obsolete by the PCI bus.

	  Say Y here if you are building a kernel for an EISA-based machine.

	  Otherwise, say N.

source "drivers/eisa/Kconfig"

config SCx200
	tristate "NatSemi SCx200 support"
	---help---
	  This provides basic support for National Semiconductor's
	  (now AMD's) Geode processors.  The driver probes for the
	  PCI-IDs of several on-chip devices, so its a good dependency
	  for other scx200_* drivers.

	  If compiled as a module, the driver is named scx200.

config SCx200HR_TIMER
	tristate "NatSemi SCx200 27MHz High-Resolution Timer Support"
	depends on SCx200
	default y
	---help---
	  This driver provides a clocksource built upon the on-chip
	  27MHz high-resolution timer.  Its also a workaround for
	  NSC Geode SC-1100's buggy TSC, which loses time when the
	  processor goes idle (as is done by the scheduler).  The
	  other workaround is idle=poll boot option.

config OLPC
	bool "One Laptop Per Child support"
	depends on !X86_PAE
	select GPIOLIB
	select OF
	select OF_PROMTREE
	select IRQ_DOMAIN
	---help---
	  Add support for detecting the unique features of the OLPC
	  XO hardware.

config OLPC_XO1_PM
	bool "OLPC XO-1 Power Management"
	depends on OLPC && MFD_CS5535 && PM_SLEEP
	select MFD_CORE
	---help---
	  Add support for poweroff and suspend of the OLPC XO-1 laptop.

config OLPC_XO1_RTC
	bool "OLPC XO-1 Real Time Clock"
	depends on OLPC_XO1_PM && RTC_DRV_CMOS
	---help---
	  Add support for the XO-1 real time clock, which can be used as a
	  programmable wakeup source.

config OLPC_XO1_SCI
	bool "OLPC XO-1 SCI extras"
	depends on OLPC && OLPC_XO1_PM
	depends on INPUT=y
	select POWER_SUPPLY
	select GPIO_CS5535
	select MFD_CORE
	---help---
	  Add support for SCI-based features of the OLPC XO-1 laptop:
	   - EC-driven system wakeups
	   - Power button
	   - Ebook switch
	   - Lid switch
	   - AC adapter status updates
	   - Battery status updates

config OLPC_XO15_SCI
	bool "OLPC XO-1.5 SCI extras"
	depends on OLPC && ACPI
	select POWER_SUPPLY
	---help---
	  Add support for SCI-based features of the OLPC XO-1.5 laptop:
	   - EC-driven system wakeups
	   - AC adapter status updates
	   - Battery status updates

config ALIX
	bool "PCEngines ALIX System Support (LED setup)"
	select GPIOLIB
	---help---
	  This option enables system support for the PCEngines ALIX.
	  At present this just sets up LEDs for GPIO control on
	  ALIX2/3/6 boards.  However, other system specific setup should
	  get added here.

	  Note: You must still enable the drivers for GPIO and LED support
	  (GPIO_CS5535 & LEDS_GPIO) to actually use the LEDs

	  Note: You have to set alix.force=1 for boards with Award BIOS.

config NET5501
	bool "Soekris Engineering net5501 System Support (LEDS, GPIO, etc)"
	select GPIOLIB
	---help---
	  This option enables system support for the Soekris Engineering net5501.

config GEOS
	bool "Traverse Technologies GEOS System Support (LEDS, GPIO, etc)"
	select GPIOLIB
	depends on DMI
	---help---
	  This option enables system support for the Traverse Technologies GEOS.

config TS5500
	bool "Technologic Systems TS-5500 platform support"
	depends on MELAN
	select CHECK_SIGNATURE
	select NEW_LEDS
	select LEDS_CLASS
	---help---
	  This option enables system support for the Technologic Systems TS-5500.

endif # X86_32

config AMD_NB
	def_bool y
	depends on CPU_SUP_AMD && PCI

source "drivers/pcmcia/Kconfig"

source "drivers/pci/hotplug/Kconfig"

config RAPIDIO
	bool "RapidIO support"
	depends on PCI
	default n
	help
	  If you say Y here, the kernel will include drivers and
	  infrastructure code to support RapidIO interconnect devices.

source "drivers/rapidio/Kconfig"

endmenu


menu "Executable file formats / Emulations"

source "fs/Kconfig.binfmt"

config IA32_EMULATION
	bool "IA32 Emulation"
	depends on X86_64
	select BINFMT_ELF
	select COMPAT_BINFMT_ELF
	select HAVE_UID16
	---help---
	  Include code to run legacy 32-bit programs under a
	  64-bit kernel. You should likely turn this on, unless you're
	  100% sure that you don't have any 32-bit programs left.

config IA32_AOUT
	tristate "IA32 a.out support"
	depends on IA32_EMULATION
	---help---
	  Support old a.out binaries in the 32bit emulation.

config X86_X32
	bool "x32 ABI for 64-bit mode"
	depends on X86_64 && IA32_EMULATION
	---help---
	  Include code to run binaries for the x32 native 32-bit ABI
	  for 64-bit processors.  An x32 process gets access to the
	  full 64-bit register file and wide data path while leaving
	  pointers at 32 bits for smaller memory footprint.

	  You will need a recent binutils (2.22 or later) with
	  elf32_x86_64 support enabled to compile a kernel with this
	  option set.

config COMPAT
	def_bool y
	depends on IA32_EMULATION || X86_X32
	select ARCH_WANT_OLD_COMPAT_IPC

if COMPAT
config COMPAT_FOR_U64_ALIGNMENT
	def_bool y

config SYSVIPC_COMPAT
	def_bool y
	depends on SYSVIPC

config KEYS_COMPAT
	def_bool y
	depends on KEYS
endif

endmenu


config HAVE_ATOMIC_IOMAP
	def_bool y
	depends on X86_32

config HAVE_TEXT_POKE_SMP
	bool
	select STOP_MACHINE if SMP

config X86_DEV_DMA_OPS
	bool
	depends on X86_64 || STA2X11

config X86_DMA_REMAP
	bool
	depends on STA2X11

source "net/Kconfig"

source "drivers/Kconfig"

source "drivers/firmware/Kconfig"

source "fs/Kconfig"

source "arch/x86/Kconfig.debug"

source "security/Kconfig"

source "crypto/Kconfig"

source "arch/x86/kvm/Kconfig"

source "lib/Kconfig"<|MERGE_RESOLUTION|>--- conflicted
+++ resolved
@@ -121,11 +121,8 @@
 	select OLD_SIGACTION if X86_32
 	select COMPAT_OLD_SIGACTION if IA32_EMULATION
 	select RTC_LIB
-<<<<<<< HEAD
 	select HAVE_PREEMPT_LAZY
-=======
 	select ARCH_SUPPORTS_ATOMIC_RMW
->>>>>>> 77917eca
 
 config INSTRUCTION_DECODER
 	def_bool y
