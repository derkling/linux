--- conflicted
+++ resolved
@@ -49,41 +49,25 @@
 
 		switch (n) {
 		case 1:
-<<<<<<< HEAD
-			__uaccess_begin();
-=======
-			__uaccess_begin_nospec();
->>>>>>> d3c67a52
+			__uaccess_begin_nospec();
 			__put_user_size(*(u8 *)from, (u8 __user *)to,
 					1, ret, 1);
 			__uaccess_end();
 			return ret;
 		case 2:
-<<<<<<< HEAD
-			__uaccess_begin();
-=======
-			__uaccess_begin_nospec();
->>>>>>> d3c67a52
+			__uaccess_begin_nospec();
 			__put_user_size(*(u16 *)from, (u16 __user *)to,
 					2, ret, 2);
 			__uaccess_end();
 			return ret;
 		case 4:
-<<<<<<< HEAD
-			__uaccess_begin();
-=======
-			__uaccess_begin_nospec();
->>>>>>> d3c67a52
+			__uaccess_begin_nospec();
 			__put_user_size(*(u32 *)from, (u32 __user *)to,
 					4, ret, 4);
 			__uaccess_end();
 			return ret;
 		case 8:
-<<<<<<< HEAD
-			__uaccess_begin();
-=======
-			__uaccess_begin_nospec();
->>>>>>> d3c67a52
+			__uaccess_begin_nospec();
 			__put_user_size(*(u64 *)from, (u64 __user *)to,
 					8, ret, 8);
 			__uaccess_end();
@@ -128,29 +112,17 @@
 
 		switch (n) {
 		case 1:
-<<<<<<< HEAD
-			__uaccess_begin();
-=======
-			__uaccess_begin_nospec();
->>>>>>> d3c67a52
+			__uaccess_begin_nospec();
 			__get_user_size(*(u8 *)to, from, 1, ret, 1);
 			__uaccess_end();
 			return ret;
 		case 2:
-<<<<<<< HEAD
-			__uaccess_begin();
-=======
-			__uaccess_begin_nospec();
->>>>>>> d3c67a52
+			__uaccess_begin_nospec();
 			__get_user_size(*(u16 *)to, from, 2, ret, 2);
 			__uaccess_end();
 			return ret;
 		case 4:
-<<<<<<< HEAD
-			__uaccess_begin();
-=======
-			__uaccess_begin_nospec();
->>>>>>> d3c67a52
+			__uaccess_begin_nospec();
 			__get_user_size(*(u32 *)to, from, 4, ret, 4);
 			__uaccess_end();
 			return ret;
@@ -192,29 +164,17 @@
 
 		switch (n) {
 		case 1:
-<<<<<<< HEAD
-			__uaccess_begin();
-=======
-			__uaccess_begin_nospec();
->>>>>>> d3c67a52
+			__uaccess_begin_nospec();
 			__get_user_size(*(u8 *)to, from, 1, ret, 1);
 			__uaccess_end();
 			return ret;
 		case 2:
-<<<<<<< HEAD
-			__uaccess_begin();
-=======
-			__uaccess_begin_nospec();
->>>>>>> d3c67a52
+			__uaccess_begin_nospec();
 			__get_user_size(*(u16 *)to, from, 2, ret, 2);
 			__uaccess_end();
 			return ret;
 		case 4:
-<<<<<<< HEAD
-			__uaccess_begin();
-=======
-			__uaccess_begin_nospec();
->>>>>>> d3c67a52
+			__uaccess_begin_nospec();
 			__get_user_size(*(u32 *)to, from, 4, ret, 4);
 			__uaccess_end();
 			return ret;
@@ -232,29 +192,17 @@
 
 		switch (n) {
 		case 1:
-<<<<<<< HEAD
-			__uaccess_begin();
-=======
-			__uaccess_begin_nospec();
->>>>>>> d3c67a52
+			__uaccess_begin_nospec();
 			__get_user_size(*(u8 *)to, from, 1, ret, 1);
 			__uaccess_end();
 			return ret;
 		case 2:
-<<<<<<< HEAD
-			__uaccess_begin();
-=======
-			__uaccess_begin_nospec();
->>>>>>> d3c67a52
+			__uaccess_begin_nospec();
 			__get_user_size(*(u16 *)to, from, 2, ret, 2);
 			__uaccess_end();
 			return ret;
 		case 4:
-<<<<<<< HEAD
-			__uaccess_begin();
-=======
-			__uaccess_begin_nospec();
->>>>>>> d3c67a52
+			__uaccess_begin_nospec();
 			__get_user_size(*(u32 *)to, from, 4, ret, 4);
 			__uaccess_end();
 			return ret;
