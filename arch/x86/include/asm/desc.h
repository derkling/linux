#ifndef _ASM_X86_DESC_H
#define _ASM_X86_DESC_H

#include <asm/desc_defs.h>
#include <asm/ldt.h>
#include <asm/mmu.h>
#include <asm/fixmap.h>

#include <linux/smp.h>
#include <linux/percpu.h>

static inline void fill_ldt(struct desc_struct *desc, const struct user_desc *info)
{
	desc->limit0		= info->limit & 0x0ffff;

	desc->base0		= (info->base_addr & 0x0000ffff);
	desc->base1		= (info->base_addr & 0x00ff0000) >> 16;

	desc->type		= (info->read_exec_only ^ 1) << 1;
	desc->type	       |= info->contents << 2;

	desc->s			= 1;
	desc->dpl		= 0x3;
	desc->p			= info->seg_not_present ^ 1;
	desc->limit		= (info->limit & 0xf0000) >> 16;
	desc->avl		= info->useable;
	desc->d			= info->seg_32bit;
	desc->g			= info->limit_in_pages;

	desc->base2		= (info->base_addr & 0xff000000) >> 24;
	/*
	 * Don't allow setting of the lm bit. It would confuse
	 * user_64bit_mode and would get overridden by sysret anyway.
	 */
	desc->l			= 0;
}

extern struct desc_ptr idt_descr;
extern gate_desc idt_table[];
extern const struct desc_ptr debug_idt_descr;
extern gate_desc debug_idt_table[];

struct gdt_page {
	struct desc_struct gdt[GDT_ENTRIES];
} __attribute__((aligned(PAGE_SIZE)));

DECLARE_PER_CPU_PAGE_ALIGNED(struct gdt_page, gdt_page);

/* Provide the original GDT */
static inline struct desc_struct *get_cpu_gdt_rw(unsigned int cpu)
{
	return per_cpu(gdt_page, cpu).gdt;
}

/* Provide the current original GDT */
static inline struct desc_struct *get_current_gdt_rw(void)
{
	return this_cpu_ptr(&gdt_page)->gdt;
}

/* Get the fixmap index for a specific processor */
static inline unsigned int get_cpu_gdt_ro_index(int cpu)
{
	return FIX_GDT_REMAP_BEGIN + cpu;
}

/* Provide the fixmap address of the remapped GDT */
static inline struct desc_struct *get_cpu_gdt_ro(int cpu)
{
	unsigned int idx = get_cpu_gdt_ro_index(cpu);
	return (struct desc_struct *)__fix_to_virt(idx);
}

/* Provide the current read-only GDT */
static inline struct desc_struct *get_current_gdt_ro(void)
{
	return get_cpu_gdt_ro(smp_processor_id());
}

/* Provide the physical address of the GDT page. */
static inline phys_addr_t get_cpu_gdt_paddr(unsigned int cpu)
{
	return per_cpu_ptr_to_phys(get_cpu_gdt_rw(cpu));
}

#ifdef CONFIG_X86_64

static inline void pack_gate(gate_desc *gate, unsigned type, unsigned long func,
			     unsigned dpl, unsigned ist, unsigned seg)
{
	gate->offset_low	= PTR_LOW(func);
	gate->segment		= __KERNEL_CS;
	gate->ist		= ist;
	gate->p			= 1;
	gate->dpl		= dpl;
	gate->zero0		= 0;
	gate->zero1		= 0;
	gate->type		= type;
	gate->offset_middle	= PTR_MIDDLE(func);
	gate->offset_high	= PTR_HIGH(func);
}

#else
static inline void pack_gate(gate_desc *gate, unsigned char type,
			     unsigned long base, unsigned dpl, unsigned flags,
			     unsigned short seg)
{
	gate->a = (seg << 16) | (base & 0xffff);
	gate->b = (base & 0xffff0000) | (((0x80 | type | (dpl << 5)) & 0xff) << 8);
}

#endif

static inline int desc_empty(const void *ptr)
{
	const u32 *desc = ptr;

	return !(desc[0] | desc[1]);
}

#ifdef CONFIG_PARAVIRT
#include <asm/paravirt.h>
#else
#define load_TR_desc()				native_load_tr_desc()
#define load_gdt(dtr)				native_load_gdt(dtr)
#define load_idt(dtr)				native_load_idt(dtr)
#define load_tr(tr)				asm volatile("ltr %0"::"m" (tr))
#define load_ldt(ldt)				asm volatile("lldt %0"::"m" (ldt))

#define store_gdt(dtr)				native_store_gdt(dtr)
#define store_idt(dtr)				native_store_idt(dtr)
#define store_tr(tr)				(tr = native_store_tr())

#define load_TLS(t, cpu)			native_load_tls(t, cpu)
#define set_ldt					native_set_ldt

#define write_ldt_entry(dt, entry, desc)	native_write_ldt_entry(dt, entry, desc)
#define write_gdt_entry(dt, entry, desc, type)	native_write_gdt_entry(dt, entry, desc, type)
#define write_idt_entry(dt, entry, g)		native_write_idt_entry(dt, entry, g)

static inline void paravirt_alloc_ldt(struct desc_struct *ldt, unsigned entries)
{
}

static inline void paravirt_free_ldt(struct desc_struct *ldt, unsigned entries)
{
}
#endif	/* CONFIG_PARAVIRT */

#define store_ldt(ldt) asm("sldt %0" : "=m"(ldt))

static inline void native_write_idt_entry(gate_desc *idt, int entry, const gate_desc *gate)
{
	memcpy(&idt[entry], gate, sizeof(*gate));
}

static inline void native_write_ldt_entry(struct desc_struct *ldt, int entry, const void *desc)
{
	memcpy(&ldt[entry], desc, 8);
}

static inline void
native_write_gdt_entry(struct desc_struct *gdt, int entry, const void *desc, int type)
{
	unsigned int size;

	switch (type) {
	case DESC_TSS:	size = sizeof(tss_desc);	break;
	case DESC_LDT:	size = sizeof(ldt_desc);	break;
	default:	size = sizeof(*gdt);		break;
	}

	memcpy(&gdt[entry], desc, size);
}

static inline void pack_descriptor(struct desc_struct *desc, unsigned long base,
				   unsigned long limit, unsigned char type,
				   unsigned char flags)
{
	desc->a = ((base & 0xffff) << 16) | (limit & 0xffff);
	desc->b = (base & 0xff000000) | ((base & 0xff0000) >> 16) |
		(limit & 0x000f0000) | ((type & 0xff) << 8) |
		((flags & 0xf) << 20);
	desc->p = 1;
}


static inline void set_tssldt_descriptor(void *d, unsigned long addr, unsigned type, unsigned size)
{
#ifdef CONFIG_X86_64
	struct ldttss_desc64 *desc = d;

	memset(desc, 0, sizeof(*desc));

	desc->limit0		= size & 0xFFFF;
	desc->base0		= PTR_LOW(addr);
	desc->base1		= PTR_MIDDLE(addr) & 0xFF;
	desc->type		= type;
	desc->p			= 1;
	desc->limit1		= (size >> 16) & 0xF;
	desc->base2		= (PTR_MIDDLE(addr) >> 8) & 0xFF;
	desc->base3		= PTR_HIGH(addr);
#else
	pack_descriptor((struct desc_struct *)d, addr, size, 0x80 | type, 0);
#endif
}

static inline void __set_tss_desc(unsigned cpu, unsigned int entry, void *addr)
{
	struct desc_struct *d = get_cpu_gdt_rw(cpu);
	tss_desc tss;

	set_tssldt_descriptor(&tss, (unsigned long)addr, DESC_TSS,
			      __KERNEL_TSS_LIMIT);
	write_gdt_entry(d, entry, &tss, DESC_TSS);
}

#define set_tss_desc(cpu, addr) __set_tss_desc(cpu, GDT_ENTRY_TSS, addr)

static inline void native_set_ldt(const void *addr, unsigned int entries)
{
	if (likely(entries == 0))
		asm volatile("lldt %w0"::"q" (0));
	else {
		unsigned cpu = smp_processor_id();
		ldt_desc ldt;

		set_tssldt_descriptor(&ldt, (unsigned long)addr, DESC_LDT,
				      entries * LDT_ENTRY_SIZE - 1);
		write_gdt_entry(get_cpu_gdt_rw(cpu), GDT_ENTRY_LDT,
				&ldt, DESC_LDT);
		asm volatile("lldt %w0"::"q" (GDT_ENTRY_LDT*8));
	}
}

<<<<<<< HEAD
static inline void native_load_tr_desc(void)
{
	asm volatile("ltr %w0"::"q" (GDT_ENTRY_TSS*8));
}

DECLARE_PER_CPU(bool, __tss_limit_invalid);

static inline void force_reload_TR(void)
{
	struct desc_struct *d = get_cpu_gdt_table(smp_processor_id());
	tss_desc tss;

	memcpy(&tss, &d[GDT_ENTRY_TSS], sizeof(tss_desc));

	/*
	 * LTR requires an available TSS, and the TSS is currently
	 * busy.  Make it be available so that LTR will work.
	 */
	tss.type = DESC_TSS;
	write_gdt_entry(d, GDT_ENTRY_TSS, &tss, DESC_TSS);

	load_TR_desc();
	this_cpu_write(__tss_limit_invalid, false);
}

/*
 * Call this if you need the TSS limit to be correct, which should be the case
 * if and only if you have TIF_IO_BITMAP set or you're switching to a task
 * with TIF_IO_BITMAP set.
 */
static inline void refresh_tss_limit(void)
{
	DEBUG_LOCKS_WARN_ON(preemptible());

	if (unlikely(this_cpu_read(__tss_limit_invalid)))
		force_reload_TR();
}

/*
 * If you do something evil that corrupts the cached TSS limit (I'm looking
 * at you, VMX exits), call this function.
 *
 * The optimization here is that the TSS limit only matters for Linux if the
 * IO bitmap is in use.  If the TSS limit gets forced to its minimum value,
 * everything works except that IO bitmap will be ignored and all CPL 3 IO
 * instructions will #GP, which is exactly what we want for normal tasks.
 */
static inline void invalidate_tss_limit(void)
{
	DEBUG_LOCKS_WARN_ON(preemptible());

	if (unlikely(test_thread_flag(TIF_IO_BITMAP)))
		force_reload_TR();
	else
		this_cpu_write(__tss_limit_invalid, true);
}

=======
>>>>>>> 2ac97f0f
static inline void native_load_gdt(const struct desc_ptr *dtr)
{
	asm volatile("lgdt %0"::"m" (*dtr));
}

static inline void native_load_idt(const struct desc_ptr *dtr)
{
	asm volatile("lidt %0"::"m" (*dtr));
}

static inline void native_store_gdt(struct desc_ptr *dtr)
{
	asm volatile("sgdt %0":"=m" (*dtr));
}

static inline void native_store_idt(struct desc_ptr *dtr)
{
	asm volatile("sidt %0":"=m" (*dtr));
}

/*
 * The LTR instruction marks the TSS GDT entry as busy. On 64-bit, the GDT is
 * a read-only remapping. To prevent a page fault, the GDT is switched to the
 * original writeable version when needed.
 */
#ifdef CONFIG_X86_64
static inline void native_load_tr_desc(void)
{
	struct desc_ptr gdt;
	int cpu = raw_smp_processor_id();
	bool restore = 0;
	struct desc_struct *fixmap_gdt;

	native_store_gdt(&gdt);
	fixmap_gdt = get_cpu_gdt_ro(cpu);

	/*
	 * If the current GDT is the read-only fixmap, swap to the original
	 * writeable version. Swap back at the end.
	 */
	if (gdt.address == (unsigned long)fixmap_gdt) {
		load_direct_gdt(cpu);
		restore = 1;
	}
	asm volatile("ltr %w0"::"q" (GDT_ENTRY_TSS*8));
	if (restore)
		load_fixmap_gdt(cpu);
}
#else
static inline void native_load_tr_desc(void)
{
	asm volatile("ltr %w0"::"q" (GDT_ENTRY_TSS*8));
}
#endif

static inline unsigned long native_store_tr(void)
{
	unsigned long tr;

	asm volatile("str %0":"=r" (tr));

	return tr;
}

static inline void native_load_tls(struct thread_struct *t, unsigned int cpu)
{
	struct desc_struct *gdt = get_cpu_gdt_rw(cpu);
	unsigned int i;

	for (i = 0; i < GDT_ENTRY_TLS_ENTRIES; i++)
		gdt[GDT_ENTRY_TLS_MIN + i] = t->tls_array[i];
}

DECLARE_PER_CPU(bool, __tss_limit_invalid);

static inline void force_reload_TR(void)
{
	struct desc_struct *d = get_current_gdt_rw();
	tss_desc tss;

	memcpy(&tss, &d[GDT_ENTRY_TSS], sizeof(tss_desc));

	/*
	 * LTR requires an available TSS, and the TSS is currently
	 * busy.  Make it be available so that LTR will work.
	 */
	tss.type = DESC_TSS;
	write_gdt_entry(d, GDT_ENTRY_TSS, &tss, DESC_TSS);

	load_TR_desc();
	this_cpu_write(__tss_limit_invalid, false);
}

/*
 * Call this if you need the TSS limit to be correct, which should be the case
 * if and only if you have TIF_IO_BITMAP set or you're switching to a task
 * with TIF_IO_BITMAP set.
 */
static inline void refresh_tss_limit(void)
{
	DEBUG_LOCKS_WARN_ON(preemptible());

	if (unlikely(this_cpu_read(__tss_limit_invalid)))
		force_reload_TR();
}

/*
 * If you do something evil that corrupts the cached TSS limit (I'm looking
 * at you, VMX exits), call this function.
 *
 * The optimization here is that the TSS limit only matters for Linux if the
 * IO bitmap is in use.  If the TSS limit gets forced to its minimum value,
 * everything works except that IO bitmap will be ignored and all CPL 3 IO
 * instructions will #GP, which is exactly what we want for normal tasks.
 */
static inline void invalidate_tss_limit(void)
{
	DEBUG_LOCKS_WARN_ON(preemptible());

	if (unlikely(test_thread_flag(TIF_IO_BITMAP)))
		force_reload_TR();
	else
		this_cpu_write(__tss_limit_invalid, true);
}

/* This intentionally ignores lm, since 32-bit apps don't have that field. */
#define LDT_empty(info)					\
	((info)->base_addr		== 0	&&	\
	 (info)->limit			== 0	&&	\
	 (info)->contents		== 0	&&	\
	 (info)->read_exec_only		== 1	&&	\
	 (info)->seg_32bit		== 0	&&	\
	 (info)->limit_in_pages		== 0	&&	\
	 (info)->seg_not_present	== 1	&&	\
	 (info)->useable		== 0)

/* Lots of programs expect an all-zero user_desc to mean "no segment at all". */
static inline bool LDT_zero(const struct user_desc *info)
{
	return (info->base_addr		== 0 &&
		info->limit		== 0 &&
		info->contents		== 0 &&
		info->read_exec_only	== 0 &&
		info->seg_32bit		== 0 &&
		info->limit_in_pages	== 0 &&
		info->seg_not_present	== 0 &&
		info->useable		== 0);
}

static inline void clear_LDT(void)
{
	set_ldt(NULL, 0);
}

static inline unsigned long get_desc_base(const struct desc_struct *desc)
{
	return (unsigned)(desc->base0 | ((desc->base1) << 16) | ((desc->base2) << 24));
}

static inline void set_desc_base(struct desc_struct *desc, unsigned long base)
{
	desc->base0 = base & 0xffff;
	desc->base1 = (base >> 16) & 0xff;
	desc->base2 = (base >> 24) & 0xff;
}

static inline unsigned long get_desc_limit(const struct desc_struct *desc)
{
	return desc->limit0 | (desc->limit << 16);
}

static inline void set_desc_limit(struct desc_struct *desc, unsigned long limit)
{
	desc->limit0 = limit & 0xffff;
	desc->limit = (limit >> 16) & 0xf;
}

#ifdef CONFIG_X86_64
static inline void set_nmi_gate(int gate, void *addr)
{
	gate_desc s;

	pack_gate(&s, GATE_INTERRUPT, (unsigned long)addr, 0, 0, __KERNEL_CS);
	write_idt_entry(debug_idt_table, gate, &s);
}
#endif

#ifdef CONFIG_TRACING
extern struct desc_ptr trace_idt_descr;
extern gate_desc trace_idt_table[];
static inline void write_trace_idt_entry(int entry, const gate_desc *gate)
{
	write_idt_entry(trace_idt_table, entry, gate);
}

static inline void _trace_set_gate(int gate, unsigned type, void *addr,
				   unsigned dpl, unsigned ist, unsigned seg)
{
	gate_desc s;

	pack_gate(&s, type, (unsigned long)addr, dpl, ist, seg);
	/*
	 * does not need to be atomic because it is only done once at
	 * setup time
	 */
	write_trace_idt_entry(gate, &s);
}
#else
static inline void write_trace_idt_entry(int entry, const gate_desc *gate)
{
}

#define _trace_set_gate(gate, type, addr, dpl, ist, seg)
#endif

static inline void _set_gate(int gate, unsigned type, void *addr,
			     unsigned dpl, unsigned ist, unsigned seg)
{
	gate_desc s;

	pack_gate(&s, type, (unsigned long)addr, dpl, ist, seg);
	/*
	 * does not need to be atomic because it is only done once at
	 * setup time
	 */
	write_idt_entry(idt_table, gate, &s);
	write_trace_idt_entry(gate, &s);
}

/*
 * This needs to use 'idt_table' rather than 'idt', and
 * thus use the _nonmapped_ version of the IDT, as the
 * Pentium F0 0F bugfix can have resulted in the mapped
 * IDT being write-protected.
 */
#define set_intr_gate_notrace(n, addr)					\
	do {								\
		BUG_ON((unsigned)n > 0xFF);				\
		_set_gate(n, GATE_INTERRUPT, (void *)addr, 0, 0,	\
			  __KERNEL_CS);					\
	} while (0)

#define set_intr_gate(n, addr)						\
	do {								\
		set_intr_gate_notrace(n, addr);				\
		_trace_set_gate(n, GATE_INTERRUPT, (void *)trace_##addr,\
				0, 0, __KERNEL_CS);			\
	} while (0)

extern int first_system_vector;
/* used_vectors is BITMAP for irq is not managed by percpu vector_irq */
extern unsigned long used_vectors[];

static inline void alloc_system_vector(int vector)
{
	if (!test_bit(vector, used_vectors)) {
		set_bit(vector, used_vectors);
		if (first_system_vector > vector)
			first_system_vector = vector;
	} else {
		BUG();
	}
}

#define alloc_intr_gate(n, addr)				\
	do {							\
		alloc_system_vector(n);				\
		set_intr_gate(n, addr);				\
	} while (0)

/*
 * This routine sets up an interrupt gate at directory privilege level 3.
 */
static inline void set_system_intr_gate(unsigned int n, void *addr)
{
	BUG_ON((unsigned)n > 0xFF);
	_set_gate(n, GATE_INTERRUPT, addr, 0x3, 0, __KERNEL_CS);
}

static inline void set_system_trap_gate(unsigned int n, void *addr)
{
	BUG_ON((unsigned)n > 0xFF);
	_set_gate(n, GATE_TRAP, addr, 0x3, 0, __KERNEL_CS);
}

static inline void set_trap_gate(unsigned int n, void *addr)
{
	BUG_ON((unsigned)n > 0xFF);
	_set_gate(n, GATE_TRAP, addr, 0, 0, __KERNEL_CS);
}

static inline void set_task_gate(unsigned int n, unsigned int gdt_entry)
{
	BUG_ON((unsigned)n > 0xFF);
	_set_gate(n, GATE_TASK, (void *)0, 0, 0, (gdt_entry<<3));
}

static inline void set_intr_gate_ist(int n, void *addr, unsigned ist)
{
	BUG_ON((unsigned)n > 0xFF);
	_set_gate(n, GATE_INTERRUPT, addr, 0, ist, __KERNEL_CS);
}

static inline void set_system_intr_gate_ist(int n, void *addr, unsigned ist)
{
	BUG_ON((unsigned)n > 0xFF);
	_set_gate(n, GATE_INTERRUPT, addr, 0x3, ist, __KERNEL_CS);
}

#ifdef CONFIG_X86_64
DECLARE_PER_CPU(u32, debug_idt_ctr);
static inline bool is_debug_idt_enabled(void)
{
	if (this_cpu_read(debug_idt_ctr))
		return true;

	return false;
}

static inline void load_debug_idt(void)
{
	load_idt((const struct desc_ptr *)&debug_idt_descr);
}
#else
static inline bool is_debug_idt_enabled(void)
{
	return false;
}

static inline void load_debug_idt(void)
{
}
#endif

#ifdef CONFIG_TRACING
extern atomic_t trace_idt_ctr;
static inline bool is_trace_idt_enabled(void)
{
	if (atomic_read(&trace_idt_ctr))
		return true;

	return false;
}

static inline void load_trace_idt(void)
{
	load_idt((const struct desc_ptr *)&trace_idt_descr);
}
#else
static inline bool is_trace_idt_enabled(void)
{
	return false;
}

static inline void load_trace_idt(void)
{
}
#endif

/*
 * The load_current_idt() must be called with interrupts disabled
 * to avoid races. That way the IDT will always be set back to the expected
 * descriptor. It's also called when a CPU is being initialized, and
 * that doesn't need to disable interrupts, as nothing should be
 * bothering the CPU then.
 */
static inline void load_current_idt(void)
{
	if (is_debug_idt_enabled())
		load_debug_idt();
	else if (is_trace_idt_enabled())
		load_trace_idt();
	else
		load_idt((const struct desc_ptr *)&idt_descr);
}
#endif /* _ASM_X86_DESC_H */<|MERGE_RESOLUTION|>--- conflicted
+++ resolved
@@ -233,66 +233,6 @@
 	}
 }
 
-<<<<<<< HEAD
-static inline void native_load_tr_desc(void)
-{
-	asm volatile("ltr %w0"::"q" (GDT_ENTRY_TSS*8));
-}
-
-DECLARE_PER_CPU(bool, __tss_limit_invalid);
-
-static inline void force_reload_TR(void)
-{
-	struct desc_struct *d = get_cpu_gdt_table(smp_processor_id());
-	tss_desc tss;
-
-	memcpy(&tss, &d[GDT_ENTRY_TSS], sizeof(tss_desc));
-
-	/*
-	 * LTR requires an available TSS, and the TSS is currently
-	 * busy.  Make it be available so that LTR will work.
-	 */
-	tss.type = DESC_TSS;
-	write_gdt_entry(d, GDT_ENTRY_TSS, &tss, DESC_TSS);
-
-	load_TR_desc();
-	this_cpu_write(__tss_limit_invalid, false);
-}
-
-/*
- * Call this if you need the TSS limit to be correct, which should be the case
- * if and only if you have TIF_IO_BITMAP set or you're switching to a task
- * with TIF_IO_BITMAP set.
- */
-static inline void refresh_tss_limit(void)
-{
-	DEBUG_LOCKS_WARN_ON(preemptible());
-
-	if (unlikely(this_cpu_read(__tss_limit_invalid)))
-		force_reload_TR();
-}
-
-/*
- * If you do something evil that corrupts the cached TSS limit (I'm looking
- * at you, VMX exits), call this function.
- *
- * The optimization here is that the TSS limit only matters for Linux if the
- * IO bitmap is in use.  If the TSS limit gets forced to its minimum value,
- * everything works except that IO bitmap will be ignored and all CPL 3 IO
- * instructions will #GP, which is exactly what we want for normal tasks.
- */
-static inline void invalidate_tss_limit(void)
-{
-	DEBUG_LOCKS_WARN_ON(preemptible());
-
-	if (unlikely(test_thread_flag(TIF_IO_BITMAP)))
-		force_reload_TR();
-	else
-		this_cpu_write(__tss_limit_invalid, true);
-}
-
-=======
->>>>>>> 2ac97f0f
 static inline void native_load_gdt(const struct desc_ptr *dtr)
 {
 	asm volatile("lgdt %0"::"m" (*dtr));
