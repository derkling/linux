/*
 * Xen mmu operations
 *
 * This file contains the various mmu fetch and update operations.
 * The most important job they must perform is the mapping between the
 * domain's pfn and the overall machine mfns.
 *
 * Xen allows guests to directly update the pagetable, in a controlled
 * fashion.  In other words, the guest modifies the same pagetable
 * that the CPU actually uses, which eliminates the overhead of having
 * a separate shadow pagetable.
 *
 * In order to allow this, it falls on the guest domain to map its
 * notion of a "physical" pfn - which is just a domain-local linear
 * address - into a real "machine address" which the CPU's MMU can
 * use.
 *
 * A pgd_t/pmd_t/pte_t will typically contain an mfn, and so can be
 * inserted directly into the pagetable.  When creating a new
 * pte/pmd/pgd, it converts the passed pfn into an mfn.  Conversely,
 * when reading the content back with __(pgd|pmd|pte)_val, it converts
 * the mfn back into a pfn.
 *
 * The other constraint is that all pages which make up a pagetable
 * must be mapped read-only in the guest.  This prevents uncontrolled
 * guest updates to the pagetable.  Xen strictly enforces this, and
 * will disallow any pagetable update which will end up mapping a
 * pagetable page RW, and will disallow using any writable page as a
 * pagetable.
 *
 * Naively, when loading %cr3 with the base of a new pagetable, Xen
 * would need to validate the whole pagetable before going on.
 * Naturally, this is quite slow.  The solution is to "pin" a
 * pagetable, which enforces all the constraints on the pagetable even
 * when it is not actively in use.  This menas that Xen can be assured
 * that it is still valid when you do load it into %cr3, and doesn't
 * need to revalidate it.
 *
 * Jeremy Fitzhardinge <jeremy@xensource.com>, XenSource Inc, 2007
 */
#include <linux/sched.h>
#include <linux/highmem.h>
#include <linux/debugfs.h>
#include <linux/bug.h>
#include <linux/vmalloc.h>
#include <linux/module.h>
#include <linux/gfp.h>
#include <linux/memblock.h>
#include <linux/seq_file.h>
#include <linux/crash_dump.h>

#include <trace/events/xen.h>

#include <asm/pgtable.h>
#include <asm/tlbflush.h>
#include <asm/fixmap.h>
#include <asm/mmu_context.h>
#include <asm/setup.h>
#include <asm/paravirt.h>
#include <asm/e820.h>
#include <asm/linkage.h>
#include <asm/page.h>
#include <asm/init.h>
#include <asm/pat.h>
#include <asm/smp.h>

#include <asm/xen/hypercall.h>
#include <asm/xen/hypervisor.h>

#include <xen/xen.h>
#include <xen/page.h>
#include <xen/interface/xen.h>
#include <xen/interface/hvm/hvm_op.h>
#include <xen/interface/version.h>
#include <xen/interface/memory.h>
#include <xen/hvc-console.h>
#include <xen/balloon.h>

#include "multicalls.h"
#include "mmu.h"
#include "debugfs.h"

/*
 * Protects atomic reservation decrease/increase against concurrent increases.
 * Also protects non-atomic updates of current_pages and balloon lists.
 */
DEFINE_SPINLOCK(xen_reservation_lock);

#ifdef CONFIG_X86_32
/*
 * Identity map, in addition to plain kernel map.  This needs to be
 * large enough to allocate page table pages to allocate the rest.
 * Each page can map 2MB.
 */
#define LEVEL1_IDENT_ENTRIES	(PTRS_PER_PTE * 4)
static RESERVE_BRK_ARRAY(pte_t, level1_ident_pgt, LEVEL1_IDENT_ENTRIES);
#endif
#ifdef CONFIG_X86_64
/* l3 pud for userspace vsyscall mapping */
static pud_t level3_user_vsyscall[PTRS_PER_PUD] __page_aligned_bss;
#endif /* CONFIG_X86_64 */

/*
 * Note about cr3 (pagetable base) values:
 *
 * xen_cr3 contains the current logical cr3 value; it contains the
 * last set cr3.  This may not be the current effective cr3, because
 * its update may be being lazily deferred.  However, a vcpu looking
 * at its own cr3 can use this value knowing that it everything will
 * be self-consistent.
 *
 * xen_current_cr3 contains the actual vcpu cr3; it is set once the
 * hypercall to set the vcpu cr3 is complete (so it may be a little
 * out of date, but it will never be set early).  If one vcpu is
 * looking at another vcpu's cr3 value, it should use this variable.
 */
DEFINE_PER_CPU(unsigned long, xen_cr3);	 /* cr3 stored as physaddr */
DEFINE_PER_CPU(unsigned long, xen_current_cr3);	 /* actual vcpu cr3 */


/*
 * Just beyond the highest usermode address.  STACK_TOP_MAX has a
 * redzone above it, so round it up to a PGD boundary.
 */
#define USER_LIMIT	((STACK_TOP_MAX + PGDIR_SIZE - 1) & PGDIR_MASK)

unsigned long arbitrary_virt_to_mfn(void *vaddr)
{
	xmaddr_t maddr = arbitrary_virt_to_machine(vaddr);

	return PFN_DOWN(maddr.maddr);
}

xmaddr_t arbitrary_virt_to_machine(void *vaddr)
{
	unsigned long address = (unsigned long)vaddr;
	unsigned int level;
	pte_t *pte;
	unsigned offset;

	/*
	 * if the PFN is in the linear mapped vaddr range, we can just use
	 * the (quick) virt_to_machine() p2m lookup
	 */
	if (virt_addr_valid(vaddr))
		return virt_to_machine(vaddr);

	/* otherwise we have to do a (slower) full page-table walk */

	pte = lookup_address(address, &level);
	BUG_ON(pte == NULL);
	offset = address & ~PAGE_MASK;
	return XMADDR(((phys_addr_t)pte_mfn(*pte) << PAGE_SHIFT) + offset);
}
EXPORT_SYMBOL_GPL(arbitrary_virt_to_machine);

void make_lowmem_page_readonly(void *vaddr)
{
	pte_t *pte, ptev;
	unsigned long address = (unsigned long)vaddr;
	unsigned int level;

	pte = lookup_address(address, &level);
	if (pte == NULL)
		return;		/* vaddr missing */

	ptev = pte_wrprotect(*pte);

	if (HYPERVISOR_update_va_mapping(address, ptev, 0))
		BUG();
}

void make_lowmem_page_readwrite(void *vaddr)
{
	pte_t *pte, ptev;
	unsigned long address = (unsigned long)vaddr;
	unsigned int level;

	pte = lookup_address(address, &level);
	if (pte == NULL)
		return;		/* vaddr missing */

	ptev = pte_mkwrite(*pte);

	if (HYPERVISOR_update_va_mapping(address, ptev, 0))
		BUG();
}


static bool xen_page_pinned(void *ptr)
{
	struct page *page = virt_to_page(ptr);

	return PagePinned(page);
}

void xen_set_domain_pte(pte_t *ptep, pte_t pteval, unsigned domid)
{
	struct multicall_space mcs;
	struct mmu_update *u;

	trace_xen_mmu_set_domain_pte(ptep, pteval, domid);

	mcs = xen_mc_entry(sizeof(*u));
	u = mcs.args;

	/* ptep might be kmapped when using 32-bit HIGHPTE */
	u->ptr = virt_to_machine(ptep).maddr;
	u->val = pte_val_ma(pteval);

	MULTI_mmu_update(mcs.mc, mcs.args, 1, NULL, domid);

	xen_mc_issue(PARAVIRT_LAZY_MMU);
}
EXPORT_SYMBOL_GPL(xen_set_domain_pte);

static void xen_extend_mmu_update(const struct mmu_update *update)
{
	struct multicall_space mcs;
	struct mmu_update *u;

	mcs = xen_mc_extend_args(__HYPERVISOR_mmu_update, sizeof(*u));

	if (mcs.mc != NULL) {
		mcs.mc->args[1]++;
	} else {
		mcs = __xen_mc_entry(sizeof(*u));
		MULTI_mmu_update(mcs.mc, mcs.args, 1, NULL, DOMID_SELF);
	}

	u = mcs.args;
	*u = *update;
}

static void xen_extend_mmuext_op(const struct mmuext_op *op)
{
	struct multicall_space mcs;
	struct mmuext_op *u;

	mcs = xen_mc_extend_args(__HYPERVISOR_mmuext_op, sizeof(*u));

	if (mcs.mc != NULL) {
		mcs.mc->args[1]++;
	} else {
		mcs = __xen_mc_entry(sizeof(*u));
		MULTI_mmuext_op(mcs.mc, mcs.args, 1, NULL, DOMID_SELF);
	}

	u = mcs.args;
	*u = *op;
}

static void xen_set_pmd_hyper(pmd_t *ptr, pmd_t val)
{
	struct mmu_update u;

	preempt_disable();

	xen_mc_batch();

	/* ptr may be ioremapped for 64-bit pagetable setup */
	u.ptr = arbitrary_virt_to_machine(ptr).maddr;
	u.val = pmd_val_ma(val);
	xen_extend_mmu_update(&u);

	xen_mc_issue(PARAVIRT_LAZY_MMU);

	preempt_enable();
}

static void xen_set_pmd(pmd_t *ptr, pmd_t val)
{
	trace_xen_mmu_set_pmd(ptr, val);

	/* If page is not pinned, we can just update the entry
	   directly */
	if (!xen_page_pinned(ptr)) {
		*ptr = val;
		return;
	}

	xen_set_pmd_hyper(ptr, val);
}

/*
 * Associate a virtual page frame with a given physical page frame
 * and protection flags for that frame.
 */
void set_pte_mfn(unsigned long vaddr, unsigned long mfn, pgprot_t flags)
{
	set_pte_vaddr(vaddr, mfn_pte(mfn, flags));
}

static bool xen_batched_set_pte(pte_t *ptep, pte_t pteval)
{
	struct mmu_update u;

	if (paravirt_get_lazy_mode() != PARAVIRT_LAZY_MMU)
		return false;

	xen_mc_batch();

	u.ptr = virt_to_machine(ptep).maddr | MMU_NORMAL_PT_UPDATE;
	u.val = pte_val_ma(pteval);
	xen_extend_mmu_update(&u);

	xen_mc_issue(PARAVIRT_LAZY_MMU);

	return true;
}

static inline void __xen_set_pte(pte_t *ptep, pte_t pteval)
{
	if (!xen_batched_set_pte(ptep, pteval)) {
		/*
		 * Could call native_set_pte() here and trap and
		 * emulate the PTE write but with 32-bit guests this
		 * needs two traps (one for each of the two 32-bit
		 * words in the PTE) so do one hypercall directly
		 * instead.
		 */
		struct mmu_update u;

		u.ptr = virt_to_machine(ptep).maddr | MMU_NORMAL_PT_UPDATE;
		u.val = pte_val_ma(pteval);
		HYPERVISOR_mmu_update(&u, 1, NULL, DOMID_SELF);
	}
}

static void xen_set_pte(pte_t *ptep, pte_t pteval)
{
	trace_xen_mmu_set_pte(ptep, pteval);
	__xen_set_pte(ptep, pteval);
}

static void xen_set_pte_at(struct mm_struct *mm, unsigned long addr,
		    pte_t *ptep, pte_t pteval)
{
	trace_xen_mmu_set_pte_at(mm, addr, ptep, pteval);
	__xen_set_pte(ptep, pteval);
}

pte_t xen_ptep_modify_prot_start(struct mm_struct *mm,
				 unsigned long addr, pte_t *ptep)
{
	/* Just return the pte as-is.  We preserve the bits on commit */
	trace_xen_mmu_ptep_modify_prot_start(mm, addr, ptep, *ptep);
	return *ptep;
}

void xen_ptep_modify_prot_commit(struct mm_struct *mm, unsigned long addr,
				 pte_t *ptep, pte_t pte)
{
	struct mmu_update u;

	trace_xen_mmu_ptep_modify_prot_commit(mm, addr, ptep, pte);
	xen_mc_batch();

	u.ptr = virt_to_machine(ptep).maddr | MMU_PT_UPDATE_PRESERVE_AD;
	u.val = pte_val_ma(pte);
	xen_extend_mmu_update(&u);

	xen_mc_issue(PARAVIRT_LAZY_MMU);
}

/* Assume pteval_t is equivalent to all the other *val_t types. */
static pteval_t pte_mfn_to_pfn(pteval_t val)
{
	if (val & _PAGE_PRESENT) {
		unsigned long mfn = (val & PTE_PFN_MASK) >> PAGE_SHIFT;
		unsigned long pfn = mfn_to_pfn(mfn);

		pteval_t flags = val & PTE_FLAGS_MASK;
		if (unlikely(pfn == ~0))
			val = flags & ~_PAGE_PRESENT;
		else
			val = ((pteval_t)pfn << PAGE_SHIFT) | flags;
	}

	return val;
}

static pteval_t pte_pfn_to_mfn(pteval_t val)
{
	if (val & _PAGE_PRESENT) {
		unsigned long pfn = (val & PTE_PFN_MASK) >> PAGE_SHIFT;
		pteval_t flags = val & PTE_FLAGS_MASK;
		unsigned long mfn;

		if (!xen_feature(XENFEAT_auto_translated_physmap))
			mfn = get_phys_to_machine(pfn);
		else
			mfn = pfn;
		/*
		 * If there's no mfn for the pfn, then just create an
		 * empty non-present pte.  Unfortunately this loses
		 * information about the original pfn, so
		 * pte_mfn_to_pfn is asymmetric.
		 */
		if (unlikely(mfn == INVALID_P2M_ENTRY)) {
			mfn = 0;
			flags = 0;
		} else {
			/*
			 * Paramount to do this test _after_ the
			 * INVALID_P2M_ENTRY as INVALID_P2M_ENTRY &
			 * IDENTITY_FRAME_BIT resolves to true.
			 */
			mfn &= ~FOREIGN_FRAME_BIT;
			if (mfn & IDENTITY_FRAME_BIT) {
				mfn &= ~IDENTITY_FRAME_BIT;
				flags |= _PAGE_IOMAP;
			}
		}
		val = ((pteval_t)mfn << PAGE_SHIFT) | flags;
	}

	return val;
}

static pteval_t iomap_pte(pteval_t val)
{
	if (val & _PAGE_PRESENT) {
		unsigned long pfn = (val & PTE_PFN_MASK) >> PAGE_SHIFT;
		pteval_t flags = val & PTE_FLAGS_MASK;

		/* We assume the pte frame number is a MFN, so
		   just use it as-is. */
		val = ((pteval_t)pfn << PAGE_SHIFT) | flags;
	}

	return val;
}

static pteval_t xen_pte_val(pte_t pte)
{
	pteval_t pteval = pte.pte;
#if 0
	/* If this is a WC pte, convert back from Xen WC to Linux WC */
	if ((pteval & (_PAGE_PAT | _PAGE_PCD | _PAGE_PWT)) == _PAGE_PAT) {
		WARN_ON(!pat_enabled);
		pteval = (pteval & ~_PAGE_PAT) | _PAGE_PWT;
	}
#endif
	if (xen_initial_domain() && (pteval & _PAGE_IOMAP))
		return pteval;

	return pte_mfn_to_pfn(pteval);
}
PV_CALLEE_SAVE_REGS_THUNK(xen_pte_val);

static pgdval_t xen_pgd_val(pgd_t pgd)
{
	return pte_mfn_to_pfn(pgd.pgd);
}
PV_CALLEE_SAVE_REGS_THUNK(xen_pgd_val);

/*
 * Xen's PAT setup is part of its ABI, though I assume entries 6 & 7
 * are reserved for now, to correspond to the Intel-reserved PAT
 * types.
 *
 * We expect Linux's PAT set as follows:
 *
 * Idx  PTE flags        Linux    Xen    Default
 * 0                     WB       WB     WB
 * 1            PWT      WC       WT     WT
 * 2        PCD          UC-      UC-    UC-
 * 3        PCD PWT      UC       UC     UC
 * 4    PAT              WB       WC     WB
 * 5    PAT     PWT      WC       WP     WT
 * 6    PAT PCD          UC-      UC     UC-
 * 7    PAT PCD PWT      UC       UC     UC
 */

void xen_set_pat(u64 pat)
{
	/* We expect Linux to use a PAT setting of
	 * UC UC- WC WB (ignoring the PAT flag) */
	WARN_ON(pat != 0x0007010600070106ull);
}

static pte_t xen_make_pte(pteval_t pte)
{
	phys_addr_t addr = (pte & PTE_PFN_MASK);
#if 0
	/* If Linux is trying to set a WC pte, then map to the Xen WC.
	 * If _PAGE_PAT is set, then it probably means it is really
	 * _PAGE_PSE, so avoid fiddling with the PAT mapping and hope
	 * things work out OK...
	 *
	 * (We should never see kernel mappings with _PAGE_PSE set,
	 * but we could see hugetlbfs mappings, I think.).
	 */
	if (pat_enabled && !WARN_ON(pte & _PAGE_PAT)) {
		if ((pte & (_PAGE_PCD | _PAGE_PWT)) == _PAGE_PWT)
			pte = (pte & ~(_PAGE_PCD | _PAGE_PWT)) | _PAGE_PAT;
	}
#endif
	/*
	 * Unprivileged domains are allowed to do IOMAPpings for
	 * PCI passthrough, but not map ISA space.  The ISA
	 * mappings are just dummy local mappings to keep other
	 * parts of the kernel happy.
	 */
	if (unlikely(pte & _PAGE_IOMAP) &&
	    (xen_initial_domain() || addr >= ISA_END_ADDRESS)) {
		pte = iomap_pte(pte);
	} else {
		pte &= ~_PAGE_IOMAP;
		pte = pte_pfn_to_mfn(pte);
	}

	return native_make_pte(pte);
}
PV_CALLEE_SAVE_REGS_THUNK(xen_make_pte);

static pgd_t xen_make_pgd(pgdval_t pgd)
{
	pgd = pte_pfn_to_mfn(pgd);
	return native_make_pgd(pgd);
}
PV_CALLEE_SAVE_REGS_THUNK(xen_make_pgd);

static pmdval_t xen_pmd_val(pmd_t pmd)
{
	return pte_mfn_to_pfn(pmd.pmd);
}
PV_CALLEE_SAVE_REGS_THUNK(xen_pmd_val);

static void xen_set_pud_hyper(pud_t *ptr, pud_t val)
{
	struct mmu_update u;

	preempt_disable();

	xen_mc_batch();

	/* ptr may be ioremapped for 64-bit pagetable setup */
	u.ptr = arbitrary_virt_to_machine(ptr).maddr;
	u.val = pud_val_ma(val);
	xen_extend_mmu_update(&u);

	xen_mc_issue(PARAVIRT_LAZY_MMU);

	preempt_enable();
}

static void xen_set_pud(pud_t *ptr, pud_t val)
{
	trace_xen_mmu_set_pud(ptr, val);

	/* If page is not pinned, we can just update the entry
	   directly */
	if (!xen_page_pinned(ptr)) {
		*ptr = val;
		return;
	}

	xen_set_pud_hyper(ptr, val);
}

#ifdef CONFIG_X86_PAE
static void xen_set_pte_atomic(pte_t *ptep, pte_t pte)
{
	trace_xen_mmu_set_pte_atomic(ptep, pte);
	set_64bit((u64 *)ptep, native_pte_val(pte));
}

static void xen_pte_clear(struct mm_struct *mm, unsigned long addr, pte_t *ptep)
{
	trace_xen_mmu_pte_clear(mm, addr, ptep);
	if (!xen_batched_set_pte(ptep, native_make_pte(0)))
		native_pte_clear(mm, addr, ptep);
}

static void xen_pmd_clear(pmd_t *pmdp)
{
	trace_xen_mmu_pmd_clear(pmdp);
	set_pmd(pmdp, __pmd(0));
}
#endif	/* CONFIG_X86_PAE */

static pmd_t xen_make_pmd(pmdval_t pmd)
{
	pmd = pte_pfn_to_mfn(pmd);
	return native_make_pmd(pmd);
}
PV_CALLEE_SAVE_REGS_THUNK(xen_make_pmd);

#if PAGETABLE_LEVELS == 4
static pudval_t xen_pud_val(pud_t pud)
{
	return pte_mfn_to_pfn(pud.pud);
}
PV_CALLEE_SAVE_REGS_THUNK(xen_pud_val);

static pud_t xen_make_pud(pudval_t pud)
{
	pud = pte_pfn_to_mfn(pud);

	return native_make_pud(pud);
}
PV_CALLEE_SAVE_REGS_THUNK(xen_make_pud);

static pgd_t *xen_get_user_pgd(pgd_t *pgd)
{
	pgd_t *pgd_page = (pgd_t *)(((unsigned long)pgd) & PAGE_MASK);
	unsigned offset = pgd - pgd_page;
	pgd_t *user_ptr = NULL;

	if (offset < pgd_index(USER_LIMIT)) {
		struct page *page = virt_to_page(pgd_page);
		user_ptr = (pgd_t *)page->private;
		if (user_ptr)
			user_ptr += offset;
	}

	return user_ptr;
}

static void __xen_set_pgd_hyper(pgd_t *ptr, pgd_t val)
{
	struct mmu_update u;

	u.ptr = virt_to_machine(ptr).maddr;
	u.val = pgd_val_ma(val);
	xen_extend_mmu_update(&u);
}

/*
 * Raw hypercall-based set_pgd, intended for in early boot before
 * there's a page structure.  This implies:
 *  1. The only existing pagetable is the kernel's
 *  2. It is always pinned
 *  3. It has no user pagetable attached to it
 */
static void __init xen_set_pgd_hyper(pgd_t *ptr, pgd_t val)
{
	preempt_disable();

	xen_mc_batch();

	__xen_set_pgd_hyper(ptr, val);

	xen_mc_issue(PARAVIRT_LAZY_MMU);

	preempt_enable();
}

static void xen_set_pgd(pgd_t *ptr, pgd_t val)
{
	pgd_t *user_ptr = xen_get_user_pgd(ptr);

	trace_xen_mmu_set_pgd(ptr, user_ptr, val);

	/* If page is not pinned, we can just update the entry
	   directly */
	if (!xen_page_pinned(ptr)) {
		*ptr = val;
		if (user_ptr) {
			WARN_ON(xen_page_pinned(user_ptr));
			*user_ptr = val;
		}
		return;
	}

	/* If it's pinned, then we can at least batch the kernel and
	   user updates together. */
	xen_mc_batch();

	__xen_set_pgd_hyper(ptr, val);
	if (user_ptr)
		__xen_set_pgd_hyper(user_ptr, val);

	xen_mc_issue(PARAVIRT_LAZY_MMU);
}
#endif	/* PAGETABLE_LEVELS == 4 */

/*
 * (Yet another) pagetable walker.  This one is intended for pinning a
 * pagetable.  This means that it walks a pagetable and calls the
 * callback function on each page it finds making up the page table,
 * at every level.  It walks the entire pagetable, but it only bothers
 * pinning pte pages which are below limit.  In the normal case this
 * will be STACK_TOP_MAX, but at boot we need to pin up to
 * FIXADDR_TOP.
 *
 * For 32-bit the important bit is that we don't pin beyond there,
 * because then we start getting into Xen's ptes.
 *
 * For 64-bit, we must skip the Xen hole in the middle of the address
 * space, just after the big x86-64 virtual hole.
 */
static int __xen_pgd_walk(struct mm_struct *mm, pgd_t *pgd,
			  int (*func)(struct mm_struct *mm, struct page *,
				      enum pt_level),
			  unsigned long limit)
{
	int flush = 0;
	unsigned hole_low, hole_high;
	unsigned pgdidx_limit, pudidx_limit, pmdidx_limit;
	unsigned pgdidx, pudidx, pmdidx;

	/* The limit is the last byte to be touched */
	limit--;
	BUG_ON(limit >= FIXADDR_TOP);

	if (xen_feature(XENFEAT_auto_translated_physmap))
		return 0;

	/*
	 * 64-bit has a great big hole in the middle of the address
	 * space, which contains the Xen mappings.  On 32-bit these
	 * will end up making a zero-sized hole and so is a no-op.
	 */
	hole_low = pgd_index(USER_LIMIT);
	hole_high = pgd_index(PAGE_OFFSET);

	pgdidx_limit = pgd_index(limit);
#if PTRS_PER_PUD > 1
	pudidx_limit = pud_index(limit);
#else
	pudidx_limit = 0;
#endif
#if PTRS_PER_PMD > 1
	pmdidx_limit = pmd_index(limit);
#else
	pmdidx_limit = 0;
#endif

	for (pgdidx = 0; pgdidx <= pgdidx_limit; pgdidx++) {
		pud_t *pud;

		if (pgdidx >= hole_low && pgdidx < hole_high)
			continue;

		if (!pgd_val(pgd[pgdidx]))
			continue;

		pud = pud_offset(&pgd[pgdidx], 0);

		if (PTRS_PER_PUD > 1) /* not folded */
			flush |= (*func)(mm, virt_to_page(pud), PT_PUD);

		for (pudidx = 0; pudidx < PTRS_PER_PUD; pudidx++) {
			pmd_t *pmd;

			if (pgdidx == pgdidx_limit &&
			    pudidx > pudidx_limit)
				goto out;

			if (pud_none(pud[pudidx]))
				continue;

			pmd = pmd_offset(&pud[pudidx], 0);

			if (PTRS_PER_PMD > 1) /* not folded */
				flush |= (*func)(mm, virt_to_page(pmd), PT_PMD);

			for (pmdidx = 0; pmdidx < PTRS_PER_PMD; pmdidx++) {
				struct page *pte;

				if (pgdidx == pgdidx_limit &&
				    pudidx == pudidx_limit &&
				    pmdidx > pmdidx_limit)
					goto out;

				if (pmd_none(pmd[pmdidx]))
					continue;

				pte = pmd_page(pmd[pmdidx]);
				flush |= (*func)(mm, pte, PT_PTE);
			}
		}
	}

out:
	/* Do the top level last, so that the callbacks can use it as
	   a cue to do final things like tlb flushes. */
	flush |= (*func)(mm, virt_to_page(pgd), PT_PGD);

	return flush;
}

static int xen_pgd_walk(struct mm_struct *mm,
			int (*func)(struct mm_struct *mm, struct page *,
				    enum pt_level),
			unsigned long limit)
{
	return __xen_pgd_walk(mm, mm->pgd, func, limit);
}

/* If we're using split pte locks, then take the page's lock and
   return a pointer to it.  Otherwise return NULL. */
static spinlock_t *xen_pte_lock(struct page *page, struct mm_struct *mm)
{
	spinlock_t *ptl = NULL;

#if USE_SPLIT_PTLOCKS
	ptl = __pte_lockptr(page);
	spin_lock_nest_lock(ptl, &mm->page_table_lock);
#endif

	return ptl;
}

static void xen_pte_unlock(void *v)
{
	spinlock_t *ptl = v;
	spin_unlock(ptl);
}

static void xen_do_pin(unsigned level, unsigned long pfn)
{
	struct mmuext_op op;

	op.cmd = level;
	op.arg1.mfn = pfn_to_mfn(pfn);

	xen_extend_mmuext_op(&op);
}

static int xen_pin_page(struct mm_struct *mm, struct page *page,
			enum pt_level level)
{
	unsigned pgfl = TestSetPagePinned(page);
	int flush;

	if (pgfl)
		flush = 0;		/* already pinned */
	else if (PageHighMem(page))
		/* kmaps need flushing if we found an unpinned
		   highpage */
		flush = 1;
	else {
		void *pt = lowmem_page_address(page);
		unsigned long pfn = page_to_pfn(page);
		struct multicall_space mcs = __xen_mc_entry(0);
		spinlock_t *ptl;

		flush = 0;

		/*
		 * We need to hold the pagetable lock between the time
		 * we make the pagetable RO and when we actually pin
		 * it.  If we don't, then other users may come in and
		 * attempt to update the pagetable by writing it,
		 * which will fail because the memory is RO but not
		 * pinned, so Xen won't do the trap'n'emulate.
		 *
		 * If we're using split pte locks, we can't hold the
		 * entire pagetable's worth of locks during the
		 * traverse, because we may wrap the preempt count (8
		 * bits).  The solution is to mark RO and pin each PTE
		 * page while holding the lock.  This means the number
		 * of locks we end up holding is never more than a
		 * batch size (~32 entries, at present).
		 *
		 * If we're not using split pte locks, we needn't pin
		 * the PTE pages independently, because we're
		 * protected by the overall pagetable lock.
		 */
		ptl = NULL;
		if (level == PT_PTE)
			ptl = xen_pte_lock(page, mm);

		MULTI_update_va_mapping(mcs.mc, (unsigned long)pt,
					pfn_pte(pfn, PAGE_KERNEL_RO),
					level == PT_PGD ? UVMF_TLB_FLUSH : 0);

		if (ptl) {
			xen_do_pin(MMUEXT_PIN_L1_TABLE, pfn);

			/* Queue a deferred unlock for when this batch
			   is completed. */
			xen_mc_callback(xen_pte_unlock, ptl);
		}
	}

	return flush;
}

/* This is called just after a mm has been created, but it has not
   been used yet.  We need to make sure that its pagetable is all
   read-only, and can be pinned. */
static void __xen_pgd_pin(struct mm_struct *mm, pgd_t *pgd)
{
	trace_xen_mmu_pgd_pin(mm, pgd);

	xen_mc_batch();

	if (__xen_pgd_walk(mm, pgd, xen_pin_page, USER_LIMIT)) {
		/* re-enable interrupts for flushing */
		xen_mc_issue(0);

		kmap_flush_unused();

		xen_mc_batch();
	}

#ifdef CONFIG_X86_64
	{
		pgd_t *user_pgd = xen_get_user_pgd(pgd);

		xen_do_pin(MMUEXT_PIN_L4_TABLE, PFN_DOWN(__pa(pgd)));

		if (user_pgd) {
			xen_pin_page(mm, virt_to_page(user_pgd), PT_PGD);
			xen_do_pin(MMUEXT_PIN_L4_TABLE,
				   PFN_DOWN(__pa(user_pgd)));
		}
	}
#else /* CONFIG_X86_32 */
#ifdef CONFIG_X86_PAE
	/* Need to make sure unshared kernel PMD is pinnable */
	xen_pin_page(mm, pgd_page(pgd[pgd_index(TASK_SIZE)]),
		     PT_PMD);
#endif
	xen_do_pin(MMUEXT_PIN_L3_TABLE, PFN_DOWN(__pa(pgd)));
#endif /* CONFIG_X86_64 */
	xen_mc_issue(0);
}

static void xen_pgd_pin(struct mm_struct *mm)
{
	__xen_pgd_pin(mm, mm->pgd);
}

/*
 * On save, we need to pin all pagetables to make sure they get their
 * mfns turned into pfns.  Search the list for any unpinned pgds and pin
 * them (unpinned pgds are not currently in use, probably because the
 * process is under construction or destruction).
 *
 * Expected to be called in stop_machine() ("equivalent to taking
 * every spinlock in the system"), so the locking doesn't really
 * matter all that much.
 */
void xen_mm_pin_all(void)
{
	struct page *page;

	spin_lock(&pgd_lock);

	list_for_each_entry(page, &pgd_list, lru) {
		if (!PagePinned(page)) {
			__xen_pgd_pin(&init_mm, (pgd_t *)page_address(page));
			SetPageSavePinned(page);
		}
	}

	spin_unlock(&pgd_lock);
}

/*
 * The init_mm pagetable is really pinned as soon as its created, but
 * that's before we have page structures to store the bits.  So do all
 * the book-keeping now.
 */
static int __init xen_mark_pinned(struct mm_struct *mm, struct page *page,
				  enum pt_level level)
{
	SetPagePinned(page);
	return 0;
}

static void __init xen_mark_init_mm_pinned(void)
{
	xen_pgd_walk(&init_mm, xen_mark_pinned, FIXADDR_TOP);
}

static int xen_unpin_page(struct mm_struct *mm, struct page *page,
			  enum pt_level level)
{
	unsigned pgfl = TestClearPagePinned(page);

	if (pgfl && !PageHighMem(page)) {
		void *pt = lowmem_page_address(page);
		unsigned long pfn = page_to_pfn(page);
		spinlock_t *ptl = NULL;
		struct multicall_space mcs;

		/*
		 * Do the converse to pin_page.  If we're using split
		 * pte locks, we must be holding the lock for while
		 * the pte page is unpinned but still RO to prevent
		 * concurrent updates from seeing it in this
		 * partially-pinned state.
		 */
		if (level == PT_PTE) {
			ptl = xen_pte_lock(page, mm);

			if (ptl)
				xen_do_pin(MMUEXT_UNPIN_TABLE, pfn);
		}

		mcs = __xen_mc_entry(0);

		MULTI_update_va_mapping(mcs.mc, (unsigned long)pt,
					pfn_pte(pfn, PAGE_KERNEL),
					level == PT_PGD ? UVMF_TLB_FLUSH : 0);

		if (ptl) {
			/* unlock when batch completed */
			xen_mc_callback(xen_pte_unlock, ptl);
		}
	}

	return 0;		/* never need to flush on unpin */
}

/* Release a pagetables pages back as normal RW */
static void __xen_pgd_unpin(struct mm_struct *mm, pgd_t *pgd)
{
	trace_xen_mmu_pgd_unpin(mm, pgd);

	xen_mc_batch();

	xen_do_pin(MMUEXT_UNPIN_TABLE, PFN_DOWN(__pa(pgd)));

#ifdef CONFIG_X86_64
	{
		pgd_t *user_pgd = xen_get_user_pgd(pgd);

		if (user_pgd) {
			xen_do_pin(MMUEXT_UNPIN_TABLE,
				   PFN_DOWN(__pa(user_pgd)));
			xen_unpin_page(mm, virt_to_page(user_pgd), PT_PGD);
		}
	}
#endif

#ifdef CONFIG_X86_PAE
	/* Need to make sure unshared kernel PMD is unpinned */
	xen_unpin_page(mm, pgd_page(pgd[pgd_index(TASK_SIZE)]),
		       PT_PMD);
#endif

	__xen_pgd_walk(mm, pgd, xen_unpin_page, USER_LIMIT);

	xen_mc_issue(0);
}

static void xen_pgd_unpin(struct mm_struct *mm)
{
	__xen_pgd_unpin(mm, mm->pgd);
}

/*
 * On resume, undo any pinning done at save, so that the rest of the
 * kernel doesn't see any unexpected pinned pagetables.
 */
void xen_mm_unpin_all(void)
{
	struct page *page;

	spin_lock(&pgd_lock);

	list_for_each_entry(page, &pgd_list, lru) {
		if (PageSavePinned(page)) {
			BUG_ON(!PagePinned(page));
			__xen_pgd_unpin(&init_mm, (pgd_t *)page_address(page));
			ClearPageSavePinned(page);
		}
	}

	spin_unlock(&pgd_lock);
}

static void xen_activate_mm(struct mm_struct *prev, struct mm_struct *next)
{
	spin_lock(&next->page_table_lock);
	xen_pgd_pin(next);
	spin_unlock(&next->page_table_lock);
}

static void xen_dup_mmap(struct mm_struct *oldmm, struct mm_struct *mm)
{
	spin_lock(&mm->page_table_lock);
	xen_pgd_pin(mm);
	spin_unlock(&mm->page_table_lock);
}


#ifdef CONFIG_SMP
/* Another cpu may still have their %cr3 pointing at the pagetable, so
   we need to repoint it somewhere else before we can unpin it. */
static void drop_other_mm_ref(void *info)
{
	struct mm_struct *mm = info;
	struct mm_struct *active_mm;

	active_mm = this_cpu_read(cpu_tlbstate.active_mm);

	if (active_mm == mm && this_cpu_read(cpu_tlbstate.state) != TLBSTATE_OK)
		leave_mm(smp_processor_id());

	/* If this cpu still has a stale cr3 reference, then make sure
	   it has been flushed. */
	if (this_cpu_read(xen_current_cr3) == __pa(mm->pgd))
		load_cr3(swapper_pg_dir);
}

static void xen_drop_mm_ref(struct mm_struct *mm)
{
	cpumask_var_t mask;
	unsigned cpu;

	if (current->active_mm == mm) {
		if (current->mm == mm)
			load_cr3(swapper_pg_dir);
		else
			leave_mm(smp_processor_id());
	}

	/* Get the "official" set of cpus referring to our pagetable. */
	if (!alloc_cpumask_var(&mask, GFP_ATOMIC)) {
		for_each_online_cpu(cpu) {
			if (!cpumask_test_cpu(cpu, mm_cpumask(mm))
			    && per_cpu(xen_current_cr3, cpu) != __pa(mm->pgd))
				continue;
			smp_call_function_single(cpu, drop_other_mm_ref, mm, 1);
		}
		return;
	}
	cpumask_copy(mask, mm_cpumask(mm));

	/* It's possible that a vcpu may have a stale reference to our
	   cr3, because its in lazy mode, and it hasn't yet flushed
	   its set of pending hypercalls yet.  In this case, we can
	   look at its actual current cr3 value, and force it to flush
	   if needed. */
	for_each_online_cpu(cpu) {
		if (per_cpu(xen_current_cr3, cpu) == __pa(mm->pgd))
			cpumask_set_cpu(cpu, mask);
	}

	if (!cpumask_empty(mask))
		smp_call_function_many(mask, drop_other_mm_ref, mm, 1);
	free_cpumask_var(mask);
}
#else
static void xen_drop_mm_ref(struct mm_struct *mm)
{
	if (current->active_mm == mm)
		load_cr3(swapper_pg_dir);
}
#endif

/*
 * While a process runs, Xen pins its pagetables, which means that the
 * hypervisor forces it to be read-only, and it controls all updates
 * to it.  This means that all pagetable updates have to go via the
 * hypervisor, which is moderately expensive.
 *
 * Since we're pulling the pagetable down, we switch to use init_mm,
 * unpin old process pagetable and mark it all read-write, which
 * allows further operations on it to be simple memory accesses.
 *
 * The only subtle point is that another CPU may be still using the
 * pagetable because of lazy tlb flushing.  This means we need need to
 * switch all CPUs off this pagetable before we can unpin it.
 */
static void xen_exit_mmap(struct mm_struct *mm)
{
	get_cpu();		/* make sure we don't move around */
	xen_drop_mm_ref(mm);
	put_cpu();

	spin_lock(&mm->page_table_lock);

	/* pgd may not be pinned in the error exit path of execve */
	if (xen_page_pinned(mm->pgd))
		xen_pgd_unpin(mm);

	spin_unlock(&mm->page_table_lock);
}

static void xen_post_allocator_init(void);

#ifdef CONFIG_X86_64
static void __init xen_cleanhighmap(unsigned long vaddr,
				    unsigned long vaddr_end)
{
	unsigned long kernel_end = roundup((unsigned long)_brk_end, PMD_SIZE) - 1;
	pmd_t *pmd = level2_kernel_pgt + pmd_index(vaddr);

	/* NOTE: The loop is more greedy than the cleanup_highmap variant.
	 * We include the PMD passed in on _both_ boundaries. */
	for (; vaddr <= vaddr_end && (pmd < (level2_kernel_pgt + PAGE_SIZE));
			pmd++, vaddr += PMD_SIZE) {
		if (pmd_none(*pmd))
			continue;
		if (vaddr < (unsigned long) _text || vaddr > kernel_end)
			set_pmd(pmd, __pmd(0));
	}
	/* In case we did something silly, we should crash in this function
	 * instead of somewhere later and be confusing. */
	xen_mc_flush();
}
#endif
static void __init xen_pagetable_init(void)
{
#ifdef CONFIG_X86_64
	unsigned long size;
	unsigned long addr;
#endif
	paging_init();
	xen_setup_shared_info();
	if (xen_feature(XENFEAT_auto_translated_physmap))
		return;
#ifdef CONFIG_X86_64
	if (!xen_feature(XENFEAT_auto_translated_physmap)) {
		unsigned long new_mfn_list;

		size = PAGE_ALIGN(xen_start_info->nr_pages * sizeof(unsigned long));

		/* On 32-bit, we get zero so this never gets executed. */
		new_mfn_list = xen_revector_p2m_tree();
		if (new_mfn_list && new_mfn_list != xen_start_info->mfn_list) {
			/* using __ka address and sticking INVALID_P2M_ENTRY! */
			memset((void *)xen_start_info->mfn_list, 0xff, size);

			/* We should be in __ka space. */
			BUG_ON(xen_start_info->mfn_list < __START_KERNEL_map);
			addr = xen_start_info->mfn_list;
			/* We roundup to the PMD, which means that if anybody at this stage is
			 * using the __ka address of xen_start_info or xen_start_info->shared_info
			 * they are in going to crash. Fortunatly we have already revectored
			 * in xen_setup_kernel_pagetable and in xen_setup_shared_info. */
			size = roundup(size, PMD_SIZE);
			xen_cleanhighmap(addr, addr + size);

			size = PAGE_ALIGN(xen_start_info->nr_pages * sizeof(unsigned long));
			memblock_free(__pa(xen_start_info->mfn_list), size);
			/* And revector! Bye bye old array */
			xen_start_info->mfn_list = new_mfn_list;
		} else
			goto skip;
	}
	/* At this stage, cleanup_highmap has already cleaned __ka space
	 * from _brk_limit way up to the max_pfn_mapped (which is the end of
	 * the ramdisk). We continue on, erasing PMD entries that point to page
	 * tables - do note that they are accessible at this stage via __va.
	 * For good measure we also round up to the PMD - which means that if
	 * anybody is using __ka address to the initial boot-stack - and try
	 * to use it - they are going to crash. The xen_start_info has been
	 * taken care of already in xen_setup_kernel_pagetable. */
	addr = xen_start_info->pt_base;
	size = roundup(xen_start_info->nr_pt_frames * PAGE_SIZE, PMD_SIZE);

	xen_cleanhighmap(addr, addr + size);
	xen_start_info->pt_base = (unsigned long)__va(__pa(xen_start_info->pt_base));
#ifdef DEBUG
	/* This is superflous and is not neccessary, but you know what
	 * lets do it. The MODULES_VADDR -> MODULES_END should be clear of
	 * anything at this stage. */
	xen_cleanhighmap(MODULES_VADDR, roundup(MODULES_VADDR, PUD_SIZE) - 1);
#endif
skip:
#endif
	xen_post_allocator_init();
}
static void xen_write_cr2(unsigned long cr2)
{
	this_cpu_read(xen_vcpu)->arch.cr2 = cr2;
}

static unsigned long xen_read_cr2(void)
{
	return this_cpu_read(xen_vcpu)->arch.cr2;
}

unsigned long xen_read_cr2_direct(void)
{
	return this_cpu_read(xen_vcpu_info.arch.cr2);
}

void xen_flush_tlb_all(void)
{
	struct mmuext_op *op;
	struct multicall_space mcs;

	trace_xen_mmu_flush_tlb_all(0);

	preempt_disable();

	mcs = xen_mc_entry(sizeof(*op));

	op = mcs.args;
	op->cmd = MMUEXT_TLB_FLUSH_ALL;
	MULTI_mmuext_op(mcs.mc, op, 1, NULL, DOMID_SELF);

	xen_mc_issue(PARAVIRT_LAZY_MMU);

	preempt_enable();
}
static void xen_flush_tlb(void)
{
	struct mmuext_op *op;
	struct multicall_space mcs;

	trace_xen_mmu_flush_tlb(0);

	preempt_disable();

	mcs = xen_mc_entry(sizeof(*op));

	op = mcs.args;
	op->cmd = MMUEXT_TLB_FLUSH_LOCAL;
	MULTI_mmuext_op(mcs.mc, op, 1, NULL, DOMID_SELF);

	xen_mc_issue(PARAVIRT_LAZY_MMU);

	preempt_enable();
}

static void xen_flush_tlb_single(unsigned long addr)
{
	struct mmuext_op *op;
	struct multicall_space mcs;

	trace_xen_mmu_flush_tlb_single(addr);

	preempt_disable();

	mcs = xen_mc_entry(sizeof(*op));
	op = mcs.args;
	op->cmd = MMUEXT_INVLPG_LOCAL;
	op->arg1.linear_addr = addr & PAGE_MASK;
	MULTI_mmuext_op(mcs.mc, op, 1, NULL, DOMID_SELF);

	xen_mc_issue(PARAVIRT_LAZY_MMU);

	preempt_enable();
}

static void xen_flush_tlb_others(const struct cpumask *cpus,
				 struct mm_struct *mm, unsigned long start,
				 unsigned long end)
{
	struct {
		struct mmuext_op op;
#ifdef CONFIG_SMP
		DECLARE_BITMAP(mask, num_processors);
#else
		DECLARE_BITMAP(mask, NR_CPUS);
#endif
	} *args;
	struct multicall_space mcs;

	trace_xen_mmu_flush_tlb_others(cpus, mm, start, end);

	if (cpumask_empty(cpus))
		return;		/* nothing to do */

	mcs = xen_mc_entry(sizeof(*args));
	args = mcs.args;
	args->op.arg2.vcpumask = to_cpumask(args->mask);

	/* Remove us, and any offline CPUS. */
	cpumask_and(to_cpumask(args->mask), cpus, cpu_online_mask);
	cpumask_clear_cpu(smp_processor_id(), to_cpumask(args->mask));

	args->op.cmd = MMUEXT_TLB_FLUSH_MULTI;
	if (end != TLB_FLUSH_ALL && (end - start) <= PAGE_SIZE) {
		args->op.cmd = MMUEXT_INVLPG_MULTI;
		args->op.arg1.linear_addr = start;
	}

	MULTI_mmuext_op(mcs.mc, &args->op, 1, NULL, DOMID_SELF);

	xen_mc_issue(PARAVIRT_LAZY_MMU);
}

static unsigned long xen_read_cr3(void)
{
	return this_cpu_read(xen_cr3);
}

static void set_current_cr3(void *v)
{
	this_cpu_write(xen_current_cr3, (unsigned long)v);
}

static void __xen_write_cr3(bool kernel, unsigned long cr3)
{
	struct mmuext_op op;
	unsigned long mfn;

	trace_xen_mmu_write_cr3(kernel, cr3);

	if (cr3)
		mfn = pfn_to_mfn(PFN_DOWN(cr3));
	else
		mfn = 0;

	WARN_ON(mfn == 0 && kernel);

	op.cmd = kernel ? MMUEXT_NEW_BASEPTR : MMUEXT_NEW_USER_BASEPTR;
	op.arg1.mfn = mfn;

	xen_extend_mmuext_op(&op);

	if (kernel) {
		this_cpu_write(xen_cr3, cr3);

		/* Update xen_current_cr3 once the batch has actually
		   been submitted. */
		xen_mc_callback(set_current_cr3, (void *)cr3);
	}
}
static void xen_write_cr3(unsigned long cr3)
{
	BUG_ON(preemptible());

	xen_mc_batch();  /* disables interrupts */

	/* Update while interrupts are disabled, so its atomic with
	   respect to ipis */
	this_cpu_write(xen_cr3, cr3);

	__xen_write_cr3(true, cr3);

#ifdef CONFIG_X86_64
	{
		pgd_t *user_pgd = xen_get_user_pgd(__va(cr3));
		if (user_pgd)
			__xen_write_cr3(false, __pa(user_pgd));
		else
			__xen_write_cr3(false, 0);
	}
#endif

	xen_mc_issue(PARAVIRT_LAZY_CPU);  /* interrupts restored */
}

#ifdef CONFIG_X86_64
/*
 * At the start of the day - when Xen launches a guest, it has already
 * built pagetables for the guest. We diligently look over them
 * in xen_setup_kernel_pagetable and graft as appropiate them in the
 * init_level4_pgt and its friends. Then when we are happy we load
 * the new init_level4_pgt - and continue on.
 *
 * The generic code starts (start_kernel) and 'init_mem_mapping' sets
 * up the rest of the pagetables. When it has completed it loads the cr3.
 * N.B. that baremetal would start at 'start_kernel' (and the early
 * #PF handler would create bootstrap pagetables) - so we are running
 * with the same assumptions as what to do when write_cr3 is executed
 * at this point.
 *
 * Since there are no user-page tables at all, we have two variants
 * of xen_write_cr3 - the early bootup (this one), and the late one
 * (xen_write_cr3). The reason we have to do that is that in 64-bit
 * the Linux kernel and user-space are both in ring 3 while the
 * hypervisor is in ring 0.
 */
static void __init xen_write_cr3_init(unsigned long cr3)
{
	BUG_ON(preemptible());

	xen_mc_batch();  /* disables interrupts */

	/* Update while interrupts are disabled, so its atomic with
	   respect to ipis */
	this_cpu_write(xen_cr3, cr3);

	__xen_write_cr3(true, cr3);

	xen_mc_issue(PARAVIRT_LAZY_CPU);  /* interrupts restored */
}
#endif

static int xen_pgd_alloc(struct mm_struct *mm)
{
	pgd_t *pgd = mm->pgd;
	int ret = 0;

	BUG_ON(PagePinned(virt_to_page(pgd)));

#ifdef CONFIG_X86_64
	{
		struct page *page = virt_to_page(pgd);
		pgd_t *user_pgd;

		BUG_ON(page->private != 0);

		ret = -ENOMEM;

		user_pgd = (pgd_t *)__get_free_page(GFP_KERNEL | __GFP_ZERO);
		page->private = (unsigned long)user_pgd;

		if (user_pgd != NULL) {
			user_pgd[pgd_index(VSYSCALL_START)] =
				__pgd(__pa_symbol(level3_user_vsyscall) |
				      _PAGE_TABLE);
			ret = 0;
		}

		BUG_ON(PagePinned(virt_to_page(xen_get_user_pgd(pgd))));
	}
#endif

	return ret;
}

static void xen_pgd_free(struct mm_struct *mm, pgd_t *pgd)
{
#ifdef CONFIG_X86_64
	pgd_t *user_pgd = xen_get_user_pgd(pgd);

	if (user_pgd)
		free_page((unsigned long)user_pgd);
#endif
}

#ifdef CONFIG_X86_32
static pte_t __init mask_rw_pte(pte_t *ptep, pte_t pte)
{
	/* If there's an existing pte, then don't allow _PAGE_RW to be set */
	if (pte_val_ma(*ptep) & _PAGE_PRESENT)
		pte = __pte_ma(((pte_val_ma(*ptep) & _PAGE_RW) | ~_PAGE_RW) &
			       pte_val_ma(pte));

	return pte;
}
#else /* CONFIG_X86_64 */
static pte_t __init mask_rw_pte(pte_t *ptep, pte_t pte)
{
	return pte;
}
#endif /* CONFIG_X86_64 */

/*
 * Init-time set_pte while constructing initial pagetables, which
 * doesn't allow RO page table pages to be remapped RW.
 *
 * If there is no MFN for this PFN then this page is initially
 * ballooned out so clear the PTE (as in decrease_reservation() in
 * drivers/xen/balloon.c).
 *
 * Many of these PTE updates are done on unpinned and writable pages
 * and doing a hypercall for these is unnecessary and expensive.  At
 * this point it is not possible to tell if a page is pinned or not,
 * so always write the PTE directly and rely on Xen trapping and
 * emulating any updates as necessary.
 */
static void __init xen_set_pte_init(pte_t *ptep, pte_t pte)
{
	if (pte_mfn(pte) != INVALID_P2M_ENTRY)
		pte = mask_rw_pte(ptep, pte);
	else
		pte = __pte_ma(0);

	native_set_pte(ptep, pte);
}

static void pin_pagetable_pfn(unsigned cmd, unsigned long pfn)
{
	struct mmuext_op op;

	if (xen_feature(XENFEAT_writable_page_tables))
		return;

	op.cmd = cmd;
	op.arg1.mfn = pfn_to_mfn(pfn);
	if (HYPERVISOR_mmuext_op(&op, 1, NULL, DOMID_SELF))
		BUG();
}

/* Early in boot, while setting up the initial pagetable, assume
   everything is pinned. */
static void __init xen_alloc_pte_init(struct mm_struct *mm, unsigned long pfn)
{
#ifdef CONFIG_FLATMEM
	BUG_ON(mem_map);	/* should only be used early */
#endif
	make_lowmem_page_readonly(__va(PFN_PHYS(pfn)));
	pin_pagetable_pfn(MMUEXT_PIN_L1_TABLE, pfn);
}

/* Used for pmd and pud */
static void __init xen_alloc_pmd_init(struct mm_struct *mm, unsigned long pfn)
{
#ifdef CONFIG_FLATMEM
	BUG_ON(mem_map);	/* should only be used early */
#endif
	make_lowmem_page_readonly(__va(PFN_PHYS(pfn)));
}

/* Early release_pte assumes that all pts are pinned, since there's
   only init_mm and anything attached to that is pinned. */
static void __init xen_release_pte_init(unsigned long pfn)
{
	pin_pagetable_pfn(MMUEXT_UNPIN_TABLE, pfn);
	make_lowmem_page_readwrite(__va(PFN_PHYS(pfn)));
}

static void __init xen_release_pmd_init(unsigned long pfn)
{
	make_lowmem_page_readwrite(__va(PFN_PHYS(pfn)));
}

static inline void __pin_pagetable_pfn(unsigned cmd, unsigned long pfn)
{
	struct multicall_space mcs;
	struct mmuext_op *op;

	mcs = __xen_mc_entry(sizeof(*op));
	op = mcs.args;
	op->cmd = cmd;
	op->arg1.mfn = pfn_to_mfn(pfn);

	MULTI_mmuext_op(mcs.mc, mcs.args, 1, NULL, DOMID_SELF);
}

static inline void __set_pfn_prot(unsigned long pfn, pgprot_t prot)
{
	struct multicall_space mcs;
	unsigned long addr = (unsigned long)__va(pfn << PAGE_SHIFT);

	mcs = __xen_mc_entry(0);
	MULTI_update_va_mapping(mcs.mc, (unsigned long)addr,
				pfn_pte(pfn, prot), 0);
}

/* This needs to make sure the new pte page is pinned iff its being
   attached to a pinned pagetable. */
static inline void xen_alloc_ptpage(struct mm_struct *mm, unsigned long pfn,
				    unsigned level)
{
	bool pinned = PagePinned(virt_to_page(mm->pgd));

	trace_xen_mmu_alloc_ptpage(mm, pfn, level, pinned);

	if (pinned) {
		struct page *page = pfn_to_page(pfn);

		SetPagePinned(page);

		if (!PageHighMem(page)) {
			xen_mc_batch();

			__set_pfn_prot(pfn, PAGE_KERNEL_RO);

			if (level == PT_PTE && USE_SPLIT_PTLOCKS)
				__pin_pagetable_pfn(MMUEXT_PIN_L1_TABLE, pfn);

			xen_mc_issue(PARAVIRT_LAZY_MMU);
		} else {
			/* make sure there are no stray mappings of
			   this page */
			kmap_flush_unused();
		}
	}
}

static void xen_alloc_pte(struct mm_struct *mm, unsigned long pfn)
{
	xen_alloc_ptpage(mm, pfn, PT_PTE);
}

static void xen_alloc_pmd(struct mm_struct *mm, unsigned long pfn)
{
	xen_alloc_ptpage(mm, pfn, PT_PMD);
}

/* This should never happen until we're OK to use struct page */
static inline void xen_release_ptpage(unsigned long pfn, unsigned level)
{
	struct page *page = pfn_to_page(pfn);
	bool pinned = PagePinned(page);

	trace_xen_mmu_release_ptpage(pfn, level, pinned);

	if (pinned) {
		if (!PageHighMem(page)) {
			xen_mc_batch();

			if (level == PT_PTE && USE_SPLIT_PTLOCKS)
				__pin_pagetable_pfn(MMUEXT_UNPIN_TABLE, pfn);

			__set_pfn_prot(pfn, PAGE_KERNEL);

			xen_mc_issue(PARAVIRT_LAZY_MMU);
		}
		ClearPagePinned(page);
	}
}

static void xen_release_pte(unsigned long pfn)
{
	xen_release_ptpage(pfn, PT_PTE);
}

static void xen_release_pmd(unsigned long pfn)
{
	xen_release_ptpage(pfn, PT_PMD);
}

#if PAGETABLE_LEVELS == 4
static void xen_alloc_pud(struct mm_struct *mm, unsigned long pfn)
{
	xen_alloc_ptpage(mm, pfn, PT_PUD);
}

static void xen_release_pud(unsigned long pfn)
{
	xen_release_ptpage(pfn, PT_PUD);
}
#endif

void __init xen_reserve_top(void)
{
#ifdef CONFIG_X86_32
	unsigned long top = HYPERVISOR_VIRT_START;
	struct xen_platform_parameters pp;

	if (HYPERVISOR_xen_version(XENVER_platform_parameters, &pp) == 0)
		top = pp.virt_start;

	reserve_top_address(-top);
#endif	/* CONFIG_X86_32 */
}

/*
 * Like __va(), but returns address in the kernel mapping (which is
 * all we have until the physical memory mapping has been set up.
 */
static void *__ka(phys_addr_t paddr)
{
#ifdef CONFIG_X86_64
	return (void *)(paddr + __START_KERNEL_map);
#else
	return __va(paddr);
#endif
}

/* Convert a machine address to physical address */
static unsigned long m2p(phys_addr_t maddr)
{
	phys_addr_t paddr;

	maddr &= PTE_PFN_MASK;
	paddr = mfn_to_pfn(maddr >> PAGE_SHIFT) << PAGE_SHIFT;

	return paddr;
}

/* Convert a machine address to kernel virtual */
static void *m2v(phys_addr_t maddr)
{
	return __ka(m2p(maddr));
}

/* Set the page permissions on an identity-mapped pages */
static void set_page_prot_flags(void *addr, pgprot_t prot, unsigned long flags)
{
	unsigned long pfn = __pa(addr) >> PAGE_SHIFT;
	pte_t pte = pfn_pte(pfn, prot);

<<<<<<< HEAD
=======
	/* recall for PVH, page tables are native. */
	if (xen_feature(XENFEAT_auto_translated_physmap))
		return;

>>>>>>> 57f28550
	if (HYPERVISOR_update_va_mapping((unsigned long)addr, pte, flags))
		BUG();
}
static void set_page_prot(void *addr, pgprot_t prot)
{
	return set_page_prot_flags(addr, prot, UVMF_NONE);
}
#ifdef CONFIG_X86_32
static void __init xen_map_identity_early(pmd_t *pmd, unsigned long max_pfn)
{
	unsigned pmdidx, pteidx;
	unsigned ident_pte;
	unsigned long pfn;

	level1_ident_pgt = extend_brk(sizeof(pte_t) * LEVEL1_IDENT_ENTRIES,
				      PAGE_SIZE);

	ident_pte = 0;
	pfn = 0;
	for (pmdidx = 0; pmdidx < PTRS_PER_PMD && pfn < max_pfn; pmdidx++) {
		pte_t *pte_page;

		/* Reuse or allocate a page of ptes */
		if (pmd_present(pmd[pmdidx]))
			pte_page = m2v(pmd[pmdidx].pmd);
		else {
			/* Check for free pte pages */
			if (ident_pte == LEVEL1_IDENT_ENTRIES)
				break;

			pte_page = &level1_ident_pgt[ident_pte];
			ident_pte += PTRS_PER_PTE;

			pmd[pmdidx] = __pmd(__pa(pte_page) | _PAGE_TABLE);
		}

		/* Install mappings */
		for (pteidx = 0; pteidx < PTRS_PER_PTE; pteidx++, pfn++) {
			pte_t pte;

#ifdef CONFIG_X86_32
			if (pfn > max_pfn_mapped)
				max_pfn_mapped = pfn;
#endif

			if (!pte_none(pte_page[pteidx]))
				continue;

			pte = pfn_pte(pfn, PAGE_KERNEL_EXEC);
			pte_page[pteidx] = pte;
		}
	}

	for (pteidx = 0; pteidx < ident_pte; pteidx += PTRS_PER_PTE)
		set_page_prot(&level1_ident_pgt[pteidx], PAGE_KERNEL_RO);

	set_page_prot(pmd, PAGE_KERNEL_RO);
}
#endif
void __init xen_setup_machphys_mapping(void)
{
	struct xen_machphys_mapping mapping;

	if (HYPERVISOR_memory_op(XENMEM_machphys_mapping, &mapping) == 0) {
		machine_to_phys_mapping = (unsigned long *)mapping.v_start;
		machine_to_phys_nr = mapping.max_mfn + 1;
	} else {
		machine_to_phys_nr = MACH2PHYS_NR_ENTRIES;
	}
#ifdef CONFIG_X86_32
	WARN_ON((machine_to_phys_mapping + (machine_to_phys_nr - 1))
		< machine_to_phys_mapping);
#endif
}

#ifdef CONFIG_X86_64
static void convert_pfn_mfn(void *v)
{
	pte_t *pte = v;
	int i;

	if (xen_feature(XENFEAT_auto_translated_physmap))
		return;

	/* All levels are converted the same way, so just treat them
	   as ptes. */
	for (i = 0; i < PTRS_PER_PTE; i++)
		pte[i] = xen_make_pte(pte[i].pte);
}
static void __init check_pt_base(unsigned long *pt_base, unsigned long *pt_end,
				 unsigned long addr)
{
	if (*pt_base == PFN_DOWN(__pa(addr))) {
		set_page_prot_flags((void *)addr, PAGE_KERNEL, UVMF_INVLPG);
		clear_page((void *)addr);
		(*pt_base)++;
	}
	if (*pt_end == PFN_DOWN(__pa(addr))) {
		set_page_prot_flags((void *)addr, PAGE_KERNEL, UVMF_INVLPG);
		clear_page((void *)addr);
		(*pt_end)--;
	}
}

/*
 * Set up the initial kernel pagetable.
 *
 * We can construct this by grafting the Xen provided pagetable into
 * head_64.S's preconstructed pagetables.  We copy the Xen L2's into
 * level2_ident_pgt, level2_kernel_pgt and level2_fixmap_pgt.  This
 * means that only the kernel has a physical mapping to start with -
 * but that's enough to get __va working.  We need to fill in the rest
 * of the physical mapping once some sort of allocator has been set
 * up.
 * NOTE: for PVH, the page tables are native.
 */
void __init xen_setup_kernel_pagetable(pgd_t *pgd, unsigned long max_pfn)
{
	pud_t *l3;
	pmd_t *l2;
	unsigned long addr[3];
	unsigned long pt_base, pt_end;
	unsigned i;

	/* max_pfn_mapped is the last pfn mapped in the initial memory
	 * mappings. Considering that on Xen after the kernel mappings we
	 * have the mappings of some pages that don't exist in pfn space, we
	 * set max_pfn_mapped to the last real pfn mapped. */
	max_pfn_mapped = PFN_DOWN(__pa(xen_start_info->mfn_list));

	pt_base = PFN_DOWN(__pa(xen_start_info->pt_base));
	pt_end = pt_base + xen_start_info->nr_pt_frames;

	/* Zap identity mapping */
	init_level4_pgt[0] = __pgd(0);

	/* Pre-constructed entries are in pfn, so convert to mfn */
	/* L4[272] -> level3_ident_pgt
	 * L4[511] -> level3_kernel_pgt */
	convert_pfn_mfn(init_level4_pgt);

	/* L3_i[0] -> level2_ident_pgt */
	convert_pfn_mfn(level3_ident_pgt);
	/* L3_k[510] -> level2_kernel_pgt
	 * L3_i[511] -> level2_fixmap_pgt */
	convert_pfn_mfn(level3_kernel_pgt);

	/* We get [511][511] and have Xen's version of level2_kernel_pgt */
	l3 = m2v(pgd[pgd_index(__START_KERNEL_map)].pgd);
	l2 = m2v(l3[pud_index(__START_KERNEL_map)].pud);

	addr[0] = (unsigned long)pgd;
	addr[1] = (unsigned long)l3;
	addr[2] = (unsigned long)l2;
	/* Graft it onto L4[272][0]. Note that we creating an aliasing problem:
	 * Both L4[272][0] and L4[511][511] have entries that point to the same
	 * L2 (PMD) tables. Meaning that if you modify it in __va space
	 * it will be also modified in the __ka space! (But if you just
	 * modify the PMD table to point to other PTE's or none, then you
	 * are OK - which is what cleanup_highmap does) */
	copy_page(level2_ident_pgt, l2);
	/* Graft it onto L4[511][511] */
	copy_page(level2_kernel_pgt, l2);

	/* Get [511][510] and graft that in level2_fixmap_pgt */
	l3 = m2v(pgd[pgd_index(__START_KERNEL_map + PMD_SIZE)].pgd);
	l2 = m2v(l3[pud_index(__START_KERNEL_map + PMD_SIZE)].pud);
	copy_page(level2_fixmap_pgt, l2);
	/* Note that we don't do anything with level1_fixmap_pgt which
	 * we don't need. */

	/* Make pagetable pieces RO */
	set_page_prot(init_level4_pgt, PAGE_KERNEL_RO);
	set_page_prot(level3_ident_pgt, PAGE_KERNEL_RO);
	set_page_prot(level3_kernel_pgt, PAGE_KERNEL_RO);
	set_page_prot(level3_user_vsyscall, PAGE_KERNEL_RO);
	set_page_prot(level2_ident_pgt, PAGE_KERNEL_RO);
	set_page_prot(level2_kernel_pgt, PAGE_KERNEL_RO);
	set_page_prot(level2_fixmap_pgt, PAGE_KERNEL_RO);

	/* Pin down new L4 */
	pin_pagetable_pfn(MMUEXT_PIN_L4_TABLE,
			  PFN_DOWN(__pa_symbol(init_level4_pgt)));

	/* Unpin Xen-provided one */
	pin_pagetable_pfn(MMUEXT_UNPIN_TABLE, PFN_DOWN(__pa(pgd)));

	/*
	 * At this stage there can be no user pgd, and no page
	 * structure to attach it to, so make sure we just set kernel
	 * pgd.
	 */
	if (xen_feature(XENFEAT_writable_page_tables)) {
		native_write_cr3(__pa_symbol(init_level4_pgt));
	} else {
		xen_mc_batch();
		__xen_write_cr3(true, __pa_symbol(init_level4_pgt));
		xen_mc_issue(PARAVIRT_LAZY_CPU);
	}
	/* We can't that easily rip out L3 and L2, as the Xen pagetables are
	 * set out this way: [L4], [L1], [L2], [L3], [L1], [L1] ...  for
	 * the initial domain. For guests using the toolstack, they are in:
	 * [L4], [L3], [L2], [L1], [L1], order .. So for dom0 we can only
	 * rip out the [L4] (pgd), but for guests we shave off three pages.
	 */
	for (i = 0; i < ARRAY_SIZE(addr); i++)
		check_pt_base(&pt_base, &pt_end, addr[i]);

	/* Our (by three pages) smaller Xen pagetable that we are using */
	memblock_reserve(PFN_PHYS(pt_base), (pt_end - pt_base) * PAGE_SIZE);
	/* Revector the xen_start_info */
	xen_start_info = (struct start_info *)__va(__pa(xen_start_info));
}
#else	/* !CONFIG_X86_64 */
static RESERVE_BRK_ARRAY(pmd_t, initial_kernel_pmd, PTRS_PER_PMD);
static RESERVE_BRK_ARRAY(pmd_t, swapper_kernel_pmd, PTRS_PER_PMD);

static void __init xen_write_cr3_init(unsigned long cr3)
{
	unsigned long pfn = PFN_DOWN(__pa_symbol(swapper_pg_dir));

	BUG_ON(read_cr3() != __pa_symbol(initial_page_table));
	BUG_ON(cr3 != __pa_symbol(swapper_pg_dir));

	/*
	 * We are switching to swapper_pg_dir for the first time (from
	 * initial_page_table) and therefore need to mark that page
	 * read-only and then pin it.
	 *
	 * Xen disallows sharing of kernel PMDs for PAE
	 * guests. Therefore we must copy the kernel PMD from
	 * initial_page_table into a new kernel PMD to be used in
	 * swapper_pg_dir.
	 */
	swapper_kernel_pmd =
		extend_brk(sizeof(pmd_t) * PTRS_PER_PMD, PAGE_SIZE);
	copy_page(swapper_kernel_pmd, initial_kernel_pmd);
	swapper_pg_dir[KERNEL_PGD_BOUNDARY] =
		__pgd(__pa(swapper_kernel_pmd) | _PAGE_PRESENT);
	set_page_prot(swapper_kernel_pmd, PAGE_KERNEL_RO);

	set_page_prot(swapper_pg_dir, PAGE_KERNEL_RO);
	xen_write_cr3(cr3);
	pin_pagetable_pfn(MMUEXT_PIN_L3_TABLE, pfn);

	pin_pagetable_pfn(MMUEXT_UNPIN_TABLE,
			  PFN_DOWN(__pa_symbol(initial_page_table)));
	set_page_prot(initial_page_table, PAGE_KERNEL);
	set_page_prot(initial_kernel_pmd, PAGE_KERNEL);

	pv_mmu_ops.write_cr3 = &xen_write_cr3;
}

void __init xen_setup_kernel_pagetable(pgd_t *pgd, unsigned long max_pfn)
{
	pmd_t *kernel_pmd;

	initial_kernel_pmd =
		extend_brk(sizeof(pmd_t) * PTRS_PER_PMD, PAGE_SIZE);

	max_pfn_mapped = PFN_DOWN(__pa(xen_start_info->pt_base) +
				  xen_start_info->nr_pt_frames * PAGE_SIZE +
				  512*1024);

	kernel_pmd = m2v(pgd[KERNEL_PGD_BOUNDARY].pgd);
	copy_page(initial_kernel_pmd, kernel_pmd);

	xen_map_identity_early(initial_kernel_pmd, max_pfn);

	copy_page(initial_page_table, pgd);
	initial_page_table[KERNEL_PGD_BOUNDARY] =
		__pgd(__pa_symbol(initial_kernel_pmd) | _PAGE_PRESENT);

	set_page_prot(initial_kernel_pmd, PAGE_KERNEL_RO);
	set_page_prot(initial_page_table, PAGE_KERNEL_RO);
	set_page_prot(empty_zero_page, PAGE_KERNEL_RO);

	pin_pagetable_pfn(MMUEXT_UNPIN_TABLE, PFN_DOWN(__pa(pgd)));

	pin_pagetable_pfn(MMUEXT_PIN_L3_TABLE,
			  PFN_DOWN(__pa_symbol(initial_page_table)));
	xen_write_cr3(__pa_symbol(initial_page_table));

	memblock_reserve(__pa(xen_start_info->pt_base),
			 xen_start_info->nr_pt_frames * PAGE_SIZE);
}
#endif	/* CONFIG_X86_64 */

static unsigned char dummy_mapping[PAGE_SIZE] __page_aligned_bss;

static void xen_set_fixmap(unsigned idx, phys_addr_t phys, pgprot_t prot)
{
	pte_t pte;

	phys >>= PAGE_SHIFT;

	switch (idx) {
	case FIX_BTMAP_END ... FIX_BTMAP_BEGIN:
#ifdef CONFIG_X86_F00F_BUG
	case FIX_F00F_IDT:
#endif
#ifdef CONFIG_X86_32
	case FIX_WP_TEST:
	case FIX_VDSO:
# ifdef CONFIG_HIGHMEM
	case FIX_KMAP_BEGIN ... FIX_KMAP_END:
# endif
#else
	case VSYSCALL_LAST_PAGE ... VSYSCALL_FIRST_PAGE:
	case VVAR_PAGE:
#endif
	case FIX_TEXT_POKE0:
	case FIX_TEXT_POKE1:
		/* All local page mappings */
		pte = pfn_pte(phys, prot);
		break;

#ifdef CONFIG_X86_LOCAL_APIC
	case FIX_APIC_BASE:	/* maps dummy local APIC */
		pte = pfn_pte(PFN_DOWN(__pa(dummy_mapping)), PAGE_KERNEL);
		break;
#endif

#ifdef CONFIG_X86_IO_APIC
	case FIX_IO_APIC_BASE_0 ... FIX_IO_APIC_BASE_END:
		/*
		 * We just don't map the IO APIC - all access is via
		 * hypercalls.  Keep the address in the pte for reference.
		 */
		pte = pfn_pte(PFN_DOWN(__pa(dummy_mapping)), PAGE_KERNEL);
		break;
#endif

	case FIX_PARAVIRT_BOOTMAP:
		/* This is an MFN, but it isn't an IO mapping from the
		   IO domain */
		pte = mfn_pte(phys, prot);
		break;

	default:
		/* By default, set_fixmap is used for hardware mappings */
		pte = mfn_pte(phys, __pgprot(pgprot_val(prot) | _PAGE_IOMAP));
		break;
	}

	__native_set_fixmap(idx, pte);

#ifdef CONFIG_X86_64
	/* Replicate changes to map the vsyscall page into the user
	   pagetable vsyscall mapping. */
	if ((idx >= VSYSCALL_LAST_PAGE && idx <= VSYSCALL_FIRST_PAGE) ||
	    idx == VVAR_PAGE) {
		unsigned long vaddr = __fix_to_virt(idx);
		set_pte_vaddr_pud(level3_user_vsyscall, vaddr, pte);
	}
#endif
}

static void __init xen_post_allocator_init(void)
{
	pv_mmu_ops.set_pte = xen_set_pte;
	pv_mmu_ops.set_pmd = xen_set_pmd;
	pv_mmu_ops.set_pud = xen_set_pud;
#if PAGETABLE_LEVELS == 4
	pv_mmu_ops.set_pgd = xen_set_pgd;
#endif

	/* This will work as long as patching hasn't happened yet
	   (which it hasn't) */
	pv_mmu_ops.alloc_pte = xen_alloc_pte;
	pv_mmu_ops.alloc_pmd = xen_alloc_pmd;
	pv_mmu_ops.release_pte = xen_release_pte;
	pv_mmu_ops.release_pmd = xen_release_pmd;
#if PAGETABLE_LEVELS == 4
	pv_mmu_ops.alloc_pud = xen_alloc_pud;
	pv_mmu_ops.release_pud = xen_release_pud;
#endif

#ifdef CONFIG_X86_64
	pv_mmu_ops.write_cr3 = &xen_write_cr3;
	SetPagePinned(virt_to_page(level3_user_vsyscall));
#endif
	xen_mark_init_mm_pinned();
}

static void xen_leave_lazy_mmu(void)
{
	preempt_disable();
	xen_mc_flush();
	paravirt_leave_lazy_mmu();
	preempt_enable();
}

static const struct pv_mmu_ops xen_mmu_ops __initconst = {
	.read_cr2 = xen_read_cr2,
	.write_cr2 = xen_write_cr2,

	.read_cr3 = xen_read_cr3,
	.write_cr3 = xen_write_cr3_init,

	.flush_tlb_user = xen_flush_tlb,
	.flush_tlb_kernel = xen_flush_tlb,
	.flush_tlb_single = xen_flush_tlb_single,
	.flush_tlb_others = xen_flush_tlb_others,

	.pte_update = paravirt_nop,
	.pte_update_defer = paravirt_nop,

	.pgd_alloc = xen_pgd_alloc,
	.pgd_free = xen_pgd_free,

	.alloc_pte = xen_alloc_pte_init,
	.release_pte = xen_release_pte_init,
	.alloc_pmd = xen_alloc_pmd_init,
	.release_pmd = xen_release_pmd_init,

	.set_pte = xen_set_pte_init,
	.set_pte_at = xen_set_pte_at,
	.set_pmd = xen_set_pmd_hyper,

	.ptep_modify_prot_start = __ptep_modify_prot_start,
	.ptep_modify_prot_commit = __ptep_modify_prot_commit,

	.pte_val = PV_CALLEE_SAVE(xen_pte_val),
	.pgd_val = PV_CALLEE_SAVE(xen_pgd_val),

	.make_pte = PV_CALLEE_SAVE(xen_make_pte),
	.make_pgd = PV_CALLEE_SAVE(xen_make_pgd),

#ifdef CONFIG_X86_PAE
	.set_pte_atomic = xen_set_pte_atomic,
	.pte_clear = xen_pte_clear,
	.pmd_clear = xen_pmd_clear,
#endif	/* CONFIG_X86_PAE */
	.set_pud = xen_set_pud_hyper,

	.make_pmd = PV_CALLEE_SAVE(xen_make_pmd),
	.pmd_val = PV_CALLEE_SAVE(xen_pmd_val),

#if PAGETABLE_LEVELS == 4
	.pud_val = PV_CALLEE_SAVE(xen_pud_val),
	.make_pud = PV_CALLEE_SAVE(xen_make_pud),
	.set_pgd = xen_set_pgd_hyper,

	.alloc_pud = xen_alloc_pmd_init,
	.release_pud = xen_release_pmd_init,
#endif	/* PAGETABLE_LEVELS == 4 */

	.activate_mm = xen_activate_mm,
	.dup_mmap = xen_dup_mmap,
	.exit_mmap = xen_exit_mmap,

	.lazy_mode = {
		.enter = paravirt_enter_lazy_mmu,
		.leave = xen_leave_lazy_mmu,
	},

	.set_fixmap = xen_set_fixmap,
};

void __init xen_init_mmu_ops(void)
{
	x86_init.paging.pagetable_init = xen_pagetable_init;

	if (xen_feature(XENFEAT_auto_translated_physmap)) {
		pv_mmu_ops.flush_tlb_others = xen_flush_tlb_others;
		return;
	}
	pv_mmu_ops = xen_mmu_ops;

	memset(dummy_mapping, 0xff, PAGE_SIZE);
}

/* Protected by xen_reservation_lock. */
#define MAX_CONTIG_ORDER 9 /* 2MB */
static unsigned long discontig_frames[1<<MAX_CONTIG_ORDER];

#define VOID_PTE (mfn_pte(0, __pgprot(0)))
static void xen_zap_pfn_range(unsigned long vaddr, unsigned int order,
				unsigned long *in_frames,
				unsigned long *out_frames)
{
	int i;
	struct multicall_space mcs;

	xen_mc_batch();
	for (i = 0; i < (1UL<<order); i++, vaddr += PAGE_SIZE) {
		mcs = __xen_mc_entry(0);

		if (in_frames)
			in_frames[i] = virt_to_mfn(vaddr);

		MULTI_update_va_mapping(mcs.mc, vaddr, VOID_PTE, 0);
		__set_phys_to_machine(virt_to_pfn(vaddr), INVALID_P2M_ENTRY);

		if (out_frames)
			out_frames[i] = virt_to_pfn(vaddr);
	}
	xen_mc_issue(0);
}

/*
 * Update the pfn-to-mfn mappings for a virtual address range, either to
 * point to an array of mfns, or contiguously from a single starting
 * mfn.
 */
static void xen_remap_exchanged_ptes(unsigned long vaddr, int order,
				     unsigned long *mfns,
				     unsigned long first_mfn)
{
	unsigned i, limit;
	unsigned long mfn;

	xen_mc_batch();

	limit = 1u << order;
	for (i = 0; i < limit; i++, vaddr += PAGE_SIZE) {
		struct multicall_space mcs;
		unsigned flags;

		mcs = __xen_mc_entry(0);
		if (mfns)
			mfn = mfns[i];
		else
			mfn = first_mfn + i;

		if (i < (limit - 1))
			flags = 0;
		else {
			if (order == 0)
				flags = UVMF_INVLPG | UVMF_ALL;
			else
				flags = UVMF_TLB_FLUSH | UVMF_ALL;
		}

		MULTI_update_va_mapping(mcs.mc, vaddr,
				mfn_pte(mfn, PAGE_KERNEL), flags);

		set_phys_to_machine(virt_to_pfn(vaddr), mfn);
	}

	xen_mc_issue(0);
}

/*
 * Perform the hypercall to exchange a region of our pfns to point to
 * memory with the required contiguous alignment.  Takes the pfns as
 * input, and populates mfns as output.
 *
 * Returns a success code indicating whether the hypervisor was able to
 * satisfy the request or not.
 */
static int xen_exchange_memory(unsigned long extents_in, unsigned int order_in,
			       unsigned long *pfns_in,
			       unsigned long extents_out,
			       unsigned int order_out,
			       unsigned long *mfns_out,
			       unsigned int address_bits)
{
	long rc;
	int success;

	struct xen_memory_exchange exchange = {
		.in = {
			.nr_extents   = extents_in,
			.extent_order = order_in,
			.extent_start = pfns_in,
			.domid        = DOMID_SELF
		},
		.out = {
			.nr_extents   = extents_out,
			.extent_order = order_out,
			.extent_start = mfns_out,
			.address_bits = address_bits,
			.domid        = DOMID_SELF
		}
	};

	BUG_ON(extents_in << order_in != extents_out << order_out);

	rc = HYPERVISOR_memory_op(XENMEM_exchange, &exchange);
	success = (exchange.nr_exchanged == extents_in);

	BUG_ON(!success && ((exchange.nr_exchanged != 0) || (rc == 0)));
	BUG_ON(success && (rc != 0));

	return success;
}

int xen_create_contiguous_region(unsigned long vstart, unsigned int order,
				 unsigned int address_bits)
{
	unsigned long *in_frames = discontig_frames, out_frame;
	unsigned long  flags;
	int            success;

	/*
	 * Currently an auto-translated guest will not perform I/O, nor will
	 * it require PAE page directories below 4GB. Therefore any calls to
	 * this function are redundant and can be ignored.
	 */

	if (xen_feature(XENFEAT_auto_translated_physmap))
		return 0;

	if (unlikely(order > MAX_CONTIG_ORDER))
		return -ENOMEM;

	memset((void *) vstart, 0, PAGE_SIZE << order);

	spin_lock_irqsave(&xen_reservation_lock, flags);

	/* 1. Zap current PTEs, remembering MFNs. */
	xen_zap_pfn_range(vstart, order, in_frames, NULL);

	/* 2. Get a new contiguous memory extent. */
	out_frame = virt_to_pfn(vstart);
	success = xen_exchange_memory(1UL << order, 0, in_frames,
				      1, order, &out_frame,
				      address_bits);

	/* 3. Map the new extent in place of old pages. */
	if (success)
		xen_remap_exchanged_ptes(vstart, order, NULL, out_frame);
	else
		xen_remap_exchanged_ptes(vstart, order, in_frames, 0);

	spin_unlock_irqrestore(&xen_reservation_lock, flags);

	return success ? 0 : -ENOMEM;
}
EXPORT_SYMBOL_GPL(xen_create_contiguous_region);

void xen_destroy_contiguous_region(unsigned long vstart, unsigned int order)
{
	unsigned long *out_frames = discontig_frames, in_frame;
	unsigned long  flags;
	int success;

	if (xen_feature(XENFEAT_auto_translated_physmap))
		return;

	if (unlikely(order > MAX_CONTIG_ORDER))
		return;

	memset((void *) vstart, 0, PAGE_SIZE << order);

	spin_lock_irqsave(&xen_reservation_lock, flags);

	/* 1. Find start MFN of contiguous extent. */
	in_frame = virt_to_mfn(vstart);

	/* 2. Zap current PTEs. */
	xen_zap_pfn_range(vstart, order, NULL, out_frames);

	/* 3. Do the exchange for non-contiguous MFNs. */
	success = xen_exchange_memory(1, order, &in_frame, 1UL << order,
					0, out_frames, 0);

	/* 4. Map new pages in place of old pages. */
	if (success)
		xen_remap_exchanged_ptes(vstart, order, out_frames, 0);
	else
		xen_remap_exchanged_ptes(vstart, order, NULL, in_frame);

	spin_unlock_irqrestore(&xen_reservation_lock, flags);
}
EXPORT_SYMBOL_GPL(xen_destroy_contiguous_region);

#ifdef CONFIG_XEN_PVHVM
#ifdef CONFIG_PROC_VMCORE
/*
 * This function is used in two contexts:
 * - the kdump kernel has to check whether a pfn of the crashed kernel
 *   was a ballooned page. vmcore is using this function to decide
 *   whether to access a pfn of the crashed kernel.
 * - the kexec kernel has to check whether a pfn was ballooned by the
 *   previous kernel. If the pfn is ballooned, handle it properly.
 * Returns 0 if the pfn is not backed by a RAM page, the caller may
 * handle the pfn special in this case.
 */
static int xen_oldmem_pfn_is_ram(unsigned long pfn)
{
	struct xen_hvm_get_mem_type a = {
		.domid = DOMID_SELF,
		.pfn = pfn,
	};
	int ram;

	if (HYPERVISOR_hvm_op(HVMOP_get_mem_type, &a))
		return -ENXIO;

	switch (a.mem_type) {
		case HVMMEM_mmio_dm:
			ram = 0;
			break;
		case HVMMEM_ram_rw:
		case HVMMEM_ram_ro:
		default:
			ram = 1;
			break;
	}

	return ram;
}
#endif

static void xen_hvm_exit_mmap(struct mm_struct *mm)
{
	struct xen_hvm_pagetable_dying a;
	int rc;

	a.domid = DOMID_SELF;
	a.gpa = __pa(mm->pgd);
	rc = HYPERVISOR_hvm_op(HVMOP_pagetable_dying, &a);
	WARN_ON_ONCE(rc < 0);
}

static int is_pagetable_dying_supported(void)
{
	struct xen_hvm_pagetable_dying a;
	int rc = 0;

	a.domid = DOMID_SELF;
	a.gpa = 0x00;
	rc = HYPERVISOR_hvm_op(HVMOP_pagetable_dying, &a);
	if (rc < 0) {
		printk(KERN_DEBUG "HVMOP_pagetable_dying not supported\n");
		return 0;
	}
	return 1;
}

void __init xen_hvm_init_mmu_ops(void)
{
	if (is_pagetable_dying_supported())
		pv_mmu_ops.exit_mmap = xen_hvm_exit_mmap;
#ifdef CONFIG_PROC_VMCORE
	register_oldmem_pfn_is_ram(&xen_oldmem_pfn_is_ram);
#endif
}
#endif

/* Map foreign gmfn, fgmfn, to local pfn, lpfn. This for the user space
 * creating new guest on PVH dom0 and needs to map domU pages.
 */
static int pvh_add_to_xen_p2m(unsigned long lpfn, unsigned long fgmfn,
			      unsigned int domid)
{
	int rc;
	struct xen_add_to_physmap_range xatp = {
		.domid = DOMID_SELF,
		.foreign_domid = domid,
		.size = 1,
		.space = XENMAPSPACE_gmfn_foreign,
	};
	xen_ulong_t idx = fgmfn;
	xen_pfn_t gpfn = lpfn;
	int err = 0;

	set_xen_guest_handle(xatp.idxs, &idx);
	set_xen_guest_handle(xatp.gpfns, &gpfn);
	set_xen_guest_handle(xatp.errs, &err);

	rc = HYPERVISOR_memory_op(XENMEM_add_to_physmap_range, &xatp);
	if (rc || err)
		pr_warn("d0: Failed to map pfn (0x%lx) to mfn (0x%lx) rc:%d:%d\n",
			lpfn, fgmfn, rc, err);
	return rc;
}

static int pvh_rem_xen_p2m(unsigned long spfn, int count)
{
	struct xen_remove_from_physmap xrp;
	int i, rc;

	for (i = 0; i < count; i++) {
		xrp.domid = DOMID_SELF;
		xrp.gpfn = spfn+i;
		rc = HYPERVISOR_memory_op(XENMEM_remove_from_physmap, &xrp);
		if (rc) {
			pr_warn("Failed to unmap pfn:%lx rc:%d done:%d\n",
				spfn+i, rc, i);
			return 1;
		}
	}
	return 0;
}

struct pvh_remap_data {
	unsigned long fgmfn;		/* foreign domain's gmfn */
	pgprot_t prot;
	domid_t  domid;
	int	 index;
	struct page **pages;
};

static int pvh_map_pte_fn(pte_t *ptep, pgtable_t token, unsigned long addr,
			void *data)
{
	int rc;
	struct pvh_remap_data *remap = data;
	unsigned long pfn = page_to_pfn(remap->pages[remap->index++]);
	pte_t pteval = pte_mkspecial(pfn_pte(pfn, remap->prot));

	rc = pvh_add_to_xen_p2m(pfn, remap->fgmfn, remap->domid);
	if (rc)
		return rc;
	native_set_pte(ptep, pteval);

	return 0;
}

static int pvh_remap_gmfn_range(struct vm_area_struct *vma,
				unsigned long addr, unsigned long mfn, int nr,
				pgprot_t prot, unsigned domid,
				struct page **pages)
{
	int err;
	struct pvh_remap_data pvhdata;

	BUG_ON(!pages);

	pvhdata.fgmfn = mfn;
	pvhdata.prot = prot;
	pvhdata.domid = domid;
	pvhdata.index = 0;
	pvhdata.pages = pages;
	err = apply_to_page_range(vma->vm_mm, addr, nr << PAGE_SHIFT,
				  pvh_map_pte_fn, &pvhdata);
	flush_tlb_all();
	return err;
}

#define REMAP_BATCH_SIZE 16

struct remap_data {
	unsigned long mfn;
	pgprot_t prot;
	struct mmu_update *mmu_update;
};

static int remap_area_mfn_pte_fn(pte_t *ptep, pgtable_t token,
				 unsigned long addr, void *data)
{
	struct remap_data *rmd = data;
	pte_t pte = pte_mkspecial(pfn_pte(rmd->mfn++, rmd->prot));

	rmd->mmu_update->ptr = virt_to_machine(ptep).maddr;
	rmd->mmu_update->val = pte_val_ma(pte);
	rmd->mmu_update++;

	return 0;
}

int xen_remap_domain_mfn_range(struct vm_area_struct *vma,
			       unsigned long addr,
			       xen_pfn_t mfn, int nr,
			       pgprot_t prot, unsigned domid,
			       struct page **pages)

{
	struct remap_data rmd;
	struct mmu_update mmu_update[REMAP_BATCH_SIZE];
	int batch;
	unsigned long range;
	int err = 0;

	if (xen_feature(XENFEAT_auto_translated_physmap))
		return -EINVAL;

	prot = __pgprot(pgprot_val(prot) | _PAGE_IOMAP);

	BUG_ON(!((vma->vm_flags & (VM_PFNMAP | VM_IO)) == (VM_PFNMAP | VM_IO)));

	if (xen_feature(XENFEAT_auto_translated_physmap)) {
		/* We need to update the local page tables and the xen HAP */
		return pvh_remap_gmfn_range(vma, addr, mfn, nr, prot, domid, pages);
	}
	rmd.mfn = mfn;
	rmd.prot = prot;

	while (nr) {
		batch = min(REMAP_BATCH_SIZE, nr);
		range = (unsigned long)batch << PAGE_SHIFT;

		rmd.mmu_update = mmu_update;
		err = apply_to_page_range(vma->vm_mm, addr, range,
					  remap_area_mfn_pte_fn, &rmd);
		if (err)
			goto out;

		err = HYPERVISOR_mmu_update(mmu_update, batch, NULL, domid);
		if (err < 0)
			goto out;

		nr -= batch;
		addr += range;
	}

	err = 0;
out:

	xen_flush_tlb_all();

	return err;
}
EXPORT_SYMBOL_GPL(xen_remap_domain_mfn_range);

/* Returns: 0 success */
int xen_unmap_domain_mfn_range(struct vm_area_struct *vma,
			       int numpgs, struct page **pages)
{
	if (!pages || !xen_feature(XENFEAT_auto_translated_physmap))
		return 0;

	while (numpgs--) {

		/* the mmu has already cleaned up the process mmu resources at
		 * this point (lookup_address will return NULL). */
		unsigned long pfn = page_to_pfn(pages[numpgs]);

		pvh_rem_xen_p2m(pfn, 1);
	}
	/* We don't need to flush tlbs because as part of pvh_rem_xen_p2m(),
	 * the hypervisor will do tlb flushes after removing the p2m entries
	 * from the EPT/NPT */

	return 0;
}
EXPORT_SYMBOL_GPL(xen_unmap_domain_mfn_range);<|MERGE_RESOLUTION|>--- conflicted
+++ resolved
@@ -1761,13 +1761,10 @@
 	unsigned long pfn = __pa(addr) >> PAGE_SHIFT;
 	pte_t pte = pfn_pte(pfn, prot);
 
-<<<<<<< HEAD
-=======
 	/* recall for PVH, page tables are native. */
 	if (xen_feature(XENFEAT_auto_translated_physmap))
 		return;
 
->>>>>>> 57f28550
 	if (HYPERVISOR_update_va_mapping((unsigned long)addr, pte, flags))
 		BUG();
 }
