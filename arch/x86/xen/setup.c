/*
 * Machine specific setup for xen
 *
 * Jeremy Fitzhardinge <jeremy@xensource.com>, XenSource Inc, 2007
 */

#include <linux/init.h>
#include <linux/sched.h>
#include <linux/mm.h>
#include <linux/pm.h>
#include <linux/memblock.h>
#include <linux/cpuidle.h>
#include <linux/cpufreq.h>

#include <asm/elf.h>
#include <asm/vdso.h>
#include <asm/e820/api.h>
#include <asm/setup.h>
#include <asm/acpi.h>
#include <asm/numa.h>
#include <asm/xen/hypervisor.h>
#include <asm/xen/hypercall.h>

#include <xen/xen.h>
#include <xen/page.h>
#include <xen/interface/callback.h>
#include <xen/interface/memory.h>
#include <xen/interface/physdev.h>
#include <xen/features.h>
#include <xen/hvc-console.h>
#include "xen-ops.h"
#include "vdso.h"
#include "mmu.h"

#define GB(x) ((uint64_t)(x) * 1024 * 1024 * 1024)

/* Amount of extra memory space we add to the e820 ranges */
struct xen_memory_region xen_extra_mem[XEN_EXTRA_MEM_MAX_REGIONS] __initdata;

/* Number of pages released from the initial allocation. */
unsigned long xen_released_pages;

/* E820 map used during setting up memory. */
static struct e820_table xen_e820_table __initdata;

/*
 * Buffer used to remap identity mapped pages. We only need the virtual space.
 * The physical page behind this address is remapped as needed to different
 * buffer pages.
 */
#define REMAP_SIZE	(P2M_PER_PAGE - 3)
static struct {
	unsigned long	next_area_mfn;
	unsigned long	target_pfn;
	unsigned long	size;
	unsigned long	mfns[REMAP_SIZE];
} xen_remap_buf __initdata __aligned(PAGE_SIZE);
static unsigned long xen_remap_mfn __initdata = INVALID_P2M_ENTRY;

/* 
 * The maximum amount of extra memory compared to the base size.  The
 * main scaling factor is the size of struct page.  At extreme ratios
 * of base:extra, all the base memory can be filled with page
 * structures for the extra memory, leaving no space for anything
 * else.
 * 
 * 10x seems like a reasonable balance between scaling flexibility and
 * leaving a practically usable system.
 */
#define EXTRA_MEM_RATIO		(10)

static bool xen_512gb_limit __initdata = IS_ENABLED(CONFIG_XEN_512GB);

static void __init xen_parse_512gb(void)
{
	bool val = false;
	char *arg;

	arg = strstr(xen_start_info->cmd_line, "xen_512gb_limit");
	if (!arg)
		return;

	arg = strstr(xen_start_info->cmd_line, "xen_512gb_limit=");
	if (!arg)
		val = true;
	else if (strtobool(arg + strlen("xen_512gb_limit="), &val))
		return;

	xen_512gb_limit = val;
}

static void __init xen_add_extra_mem(unsigned long start_pfn,
				     unsigned long n_pfns)
{
	int i;

	/*
	 * No need to check for zero size, should happen rarely and will only
	 * write a new entry regarded to be unused due to zero size.
	 */
	for (i = 0; i < XEN_EXTRA_MEM_MAX_REGIONS; i++) {
		/* Add new region. */
		if (xen_extra_mem[i].n_pfns == 0) {
			xen_extra_mem[i].start_pfn = start_pfn;
			xen_extra_mem[i].n_pfns = n_pfns;
			break;
		}
		/* Append to existing region. */
		if (xen_extra_mem[i].start_pfn + xen_extra_mem[i].n_pfns ==
		    start_pfn) {
			xen_extra_mem[i].n_pfns += n_pfns;
			break;
		}
	}
	if (i == XEN_EXTRA_MEM_MAX_REGIONS)
		printk(KERN_WARNING "Warning: not enough extra memory regions\n");

	memblock_reserve(PFN_PHYS(start_pfn), PFN_PHYS(n_pfns));
}

static void __init xen_del_extra_mem(unsigned long start_pfn,
				     unsigned long n_pfns)
{
	int i;
	unsigned long start_r, size_r;

	for (i = 0; i < XEN_EXTRA_MEM_MAX_REGIONS; i++) {
		start_r = xen_extra_mem[i].start_pfn;
		size_r = xen_extra_mem[i].n_pfns;

		/* Start of region. */
		if (start_r == start_pfn) {
			BUG_ON(n_pfns > size_r);
			xen_extra_mem[i].start_pfn += n_pfns;
			xen_extra_mem[i].n_pfns -= n_pfns;
			break;
		}
		/* End of region. */
		if (start_r + size_r == start_pfn + n_pfns) {
			BUG_ON(n_pfns > size_r);
			xen_extra_mem[i].n_pfns -= n_pfns;
			break;
		}
		/* Mid of region. */
		if (start_pfn > start_r && start_pfn < start_r + size_r) {
			BUG_ON(start_pfn + n_pfns > start_r + size_r);
			xen_extra_mem[i].n_pfns = start_pfn - start_r;
			/* Calling memblock_reserve() again is okay. */
			xen_add_extra_mem(start_pfn + n_pfns, start_r + size_r -
					  (start_pfn + n_pfns));
			break;
		}
	}
	memblock_free(PFN_PHYS(start_pfn), PFN_PHYS(n_pfns));
}

/*
 * Called during boot before the p2m list can take entries beyond the
 * hypervisor supplied p2m list. Entries in extra mem are to be regarded as
 * invalid.
 */
unsigned long __ref xen_chk_extra_mem(unsigned long pfn)
{
	int i;

	for (i = 0; i < XEN_EXTRA_MEM_MAX_REGIONS; i++) {
		if (pfn >= xen_extra_mem[i].start_pfn &&
		    pfn < xen_extra_mem[i].start_pfn + xen_extra_mem[i].n_pfns)
			return INVALID_P2M_ENTRY;
	}

	return IDENTITY_FRAME(pfn);
}

/*
 * Mark all pfns of extra mem as invalid in p2m list.
 */
void __init xen_inv_extra_mem(void)
{
	unsigned long pfn, pfn_s, pfn_e;
	int i;

	for (i = 0; i < XEN_EXTRA_MEM_MAX_REGIONS; i++) {
		if (!xen_extra_mem[i].n_pfns)
			continue;
		pfn_s = xen_extra_mem[i].start_pfn;
		pfn_e = pfn_s + xen_extra_mem[i].n_pfns;
		for (pfn = pfn_s; pfn < pfn_e; pfn++)
			set_phys_to_machine(pfn, INVALID_P2M_ENTRY);
	}
}

/*
 * Finds the next RAM pfn available in the E820 map after min_pfn.
 * This function updates min_pfn with the pfn found and returns
 * the size of that range or zero if not found.
 */
static unsigned long __init xen_find_pfn_range(unsigned long *min_pfn)
{
	const struct e820_entry *entry = xen_e820_table.entries;
	unsigned int i;
	unsigned long done = 0;

	for (i = 0; i < xen_e820_table.nr_entries; i++, entry++) {
		unsigned long s_pfn;
		unsigned long e_pfn;

		if (entry->type != E820_TYPE_RAM)
			continue;

		e_pfn = PFN_DOWN(entry->addr + entry->size);

		/* We only care about E820 after this */
		if (e_pfn <= *min_pfn)
			continue;

		s_pfn = PFN_UP(entry->addr);

		/* If min_pfn falls within the E820 entry, we want to start
		 * at the min_pfn PFN.
		 */
		if (s_pfn <= *min_pfn) {
			done = e_pfn - *min_pfn;
		} else {
			done = e_pfn - s_pfn;
			*min_pfn = s_pfn;
		}
		break;
	}

	return done;
}

static int __init xen_free_mfn(unsigned long mfn)
{
	struct xen_memory_reservation reservation = {
		.address_bits = 0,
		.extent_order = 0,
		.domid        = DOMID_SELF
	};

	set_xen_guest_handle(reservation.extent_start, &mfn);
	reservation.nr_extents = 1;

	return HYPERVISOR_memory_op(XENMEM_decrease_reservation, &reservation);
}

/*
 * This releases a chunk of memory and then does the identity map. It's used
 * as a fallback if the remapping fails.
 */
static void __init xen_set_identity_and_release_chunk(unsigned long start_pfn,
			unsigned long end_pfn, unsigned long nr_pages)
{
	unsigned long pfn, end;
	int ret;

	WARN_ON(start_pfn > end_pfn);

	/* Release pages first. */
	end = min(end_pfn, nr_pages);
	for (pfn = start_pfn; pfn < end; pfn++) {
		unsigned long mfn = pfn_to_mfn(pfn);

		/* Make sure pfn exists to start with */
		if (mfn == INVALID_P2M_ENTRY || mfn_to_pfn(mfn) != pfn)
			continue;

		ret = xen_free_mfn(mfn);
		WARN(ret != 1, "Failed to release pfn %lx err=%d\n", pfn, ret);

		if (ret == 1) {
			xen_released_pages++;
			if (!__set_phys_to_machine(pfn, INVALID_P2M_ENTRY))
				break;
		} else
			break;
	}

	set_phys_range_identity(start_pfn, end_pfn);
}

/*
 * Helper function to update the p2m and m2p tables and kernel mapping.
 */
static void __init xen_update_mem_tables(unsigned long pfn, unsigned long mfn)
{
	struct mmu_update update = {
		.ptr = ((uint64_t)mfn << PAGE_SHIFT) | MMU_MACHPHYS_UPDATE,
		.val = pfn
	};

	/* Update p2m */
	if (!set_phys_to_machine(pfn, mfn)) {
		WARN(1, "Failed to set p2m mapping for pfn=%ld mfn=%ld\n",
		     pfn, mfn);
		BUG();
	}

	/* Update m2p */
	if (HYPERVISOR_mmu_update(&update, 1, NULL, DOMID_SELF) < 0) {
		WARN(1, "Failed to set m2p mapping for mfn=%ld pfn=%ld\n",
		     mfn, pfn);
		BUG();
	}

	/* Update kernel mapping, but not for highmem. */
	if (pfn >= PFN_UP(__pa(high_memory - 1)))
		return;

	if (HYPERVISOR_update_va_mapping((unsigned long)__va(pfn << PAGE_SHIFT),
					 mfn_pte(mfn, PAGE_KERNEL), 0)) {
		WARN(1, "Failed to update kernel mapping for mfn=%ld pfn=%ld\n",
		      mfn, pfn);
		BUG();
	}
}

/*
 * This function updates the p2m and m2p tables with an identity map from
 * start_pfn to start_pfn+size and prepares remapping the underlying RAM of the
 * original allocation at remap_pfn. The information needed for remapping is
 * saved in the memory itself to avoid the need for allocating buffers. The
 * complete remap information is contained in a list of MFNs each containing
 * up to REMAP_SIZE MFNs and the start target PFN for doing the remap.
 * This enables us to preserve the original mfn sequence while doing the
 * remapping at a time when the memory management is capable of allocating
 * virtual and physical memory in arbitrary amounts, see 'xen_remap_memory' and
 * its callers.
 */
static void __init xen_do_set_identity_and_remap_chunk(
        unsigned long start_pfn, unsigned long size, unsigned long remap_pfn)
{
	unsigned long buf = (unsigned long)&xen_remap_buf;
	unsigned long mfn_save, mfn;
	unsigned long ident_pfn_iter, remap_pfn_iter;
	unsigned long ident_end_pfn = start_pfn + size;
	unsigned long left = size;
	unsigned int i, chunk;

	WARN_ON(size == 0);

	BUG_ON(xen_feature(XENFEAT_auto_translated_physmap));

	mfn_save = virt_to_mfn(buf);

	for (ident_pfn_iter = start_pfn, remap_pfn_iter = remap_pfn;
	     ident_pfn_iter < ident_end_pfn;
	     ident_pfn_iter += REMAP_SIZE, remap_pfn_iter += REMAP_SIZE) {
		chunk = (left < REMAP_SIZE) ? left : REMAP_SIZE;

		/* Map first pfn to xen_remap_buf */
		mfn = pfn_to_mfn(ident_pfn_iter);
		set_pte_mfn(buf, mfn, PAGE_KERNEL);

		/* Save mapping information in page */
		xen_remap_buf.next_area_mfn = xen_remap_mfn;
		xen_remap_buf.target_pfn = remap_pfn_iter;
		xen_remap_buf.size = chunk;
		for (i = 0; i < chunk; i++)
			xen_remap_buf.mfns[i] = pfn_to_mfn(ident_pfn_iter + i);

		/* Put remap buf into list. */
		xen_remap_mfn = mfn;

		/* Set identity map */
		set_phys_range_identity(ident_pfn_iter, ident_pfn_iter + chunk);

		left -= chunk;
	}

	/* Restore old xen_remap_buf mapping */
	set_pte_mfn(buf, mfn_save, PAGE_KERNEL);
}

/*
 * This function takes a contiguous pfn range that needs to be identity mapped
 * and:
 *
 *  1) Finds a new range of pfns to use to remap based on E820 and remap_pfn.
 *  2) Calls the do_ function to actually do the mapping/remapping work.
 *
 * The goal is to not allocate additional memory but to remap the existing
 * pages. In the case of an error the underlying memory is simply released back
 * to Xen and not remapped.
 */
static unsigned long __init xen_set_identity_and_remap_chunk(
	unsigned long start_pfn, unsigned long end_pfn, unsigned long nr_pages,
	unsigned long remap_pfn)
{
	unsigned long pfn;
	unsigned long i = 0;
	unsigned long n = end_pfn - start_pfn;

	if (remap_pfn == 0)
		remap_pfn = nr_pages;

	while (i < n) {
		unsigned long cur_pfn = start_pfn + i;
		unsigned long left = n - i;
		unsigned long size = left;
		unsigned long remap_range_size;

		/* Do not remap pages beyond the current allocation */
		if (cur_pfn >= nr_pages) {
			/* Identity map remaining pages */
			set_phys_range_identity(cur_pfn, cur_pfn + size);
			break;
		}
		if (cur_pfn + size > nr_pages)
			size = nr_pages - cur_pfn;

		remap_range_size = xen_find_pfn_range(&remap_pfn);
		if (!remap_range_size) {
			pr_warning("Unable to find available pfn range, not remapping identity pages\n");
			xen_set_identity_and_release_chunk(cur_pfn,
						cur_pfn + left, nr_pages);
			break;
		}
		/* Adjust size to fit in current e820 RAM region */
		if (size > remap_range_size)
			size = remap_range_size;

		xen_do_set_identity_and_remap_chunk(cur_pfn, size, remap_pfn);

		/* Update variables to reflect new mappings. */
		i += size;
		remap_pfn += size;
	}

	/*
	 * If the PFNs are currently mapped, the VA mapping also needs
	 * to be updated to be 1:1.
	 */
	for (pfn = start_pfn; pfn <= max_pfn_mapped && pfn < end_pfn; pfn++)
		(void)HYPERVISOR_update_va_mapping(
			(unsigned long)__va(pfn << PAGE_SHIFT),
			mfn_pte(pfn, PAGE_KERNEL_IO), 0);

	return remap_pfn;
}

static unsigned long __init xen_count_remap_pages(
	unsigned long start_pfn, unsigned long end_pfn, unsigned long nr_pages,
	unsigned long remap_pages)
{
	if (start_pfn >= nr_pages)
		return remap_pages;

	return remap_pages + min(end_pfn, nr_pages) - start_pfn;
}

static unsigned long __init xen_foreach_remap_area(unsigned long nr_pages,
	unsigned long (*func)(unsigned long start_pfn, unsigned long end_pfn,
			      unsigned long nr_pages, unsigned long last_val))
{
	phys_addr_t start = 0;
	unsigned long ret_val = 0;
	const struct e820_entry *entry = xen_e820_table.entries;
	int i;

	/*
	 * Combine non-RAM regions and gaps until a RAM region (or the
	 * end of the map) is reached, then call the provided function
	 * to perform its duty on the non-RAM region.
	 *
	 * The combined non-RAM regions are rounded to a whole number
	 * of pages so any partial pages are accessible via the 1:1
	 * mapping.  This is needed for some BIOSes that put (for
	 * example) the DMI tables in a reserved region that begins on
	 * a non-page boundary.
	 */
	for (i = 0; i < xen_e820_table.nr_entries; i++, entry++) {
		phys_addr_t end = entry->addr + entry->size;
		if (entry->type == E820_TYPE_RAM || i == xen_e820_table.nr_entries - 1) {
			unsigned long start_pfn = PFN_DOWN(start);
			unsigned long end_pfn = PFN_UP(end);

			if (entry->type == E820_TYPE_RAM)
				end_pfn = PFN_UP(entry->addr);

			if (start_pfn < end_pfn)
				ret_val = func(start_pfn, end_pfn, nr_pages,
					       ret_val);
			start = end;
		}
	}

	return ret_val;
}

/*
 * Remap the memory prepared in xen_do_set_identity_and_remap_chunk().
 * The remap information (which mfn remap to which pfn) is contained in the
 * to be remapped memory itself in a linked list anchored at xen_remap_mfn.
 * This scheme allows to remap the different chunks in arbitrary order while
 * the resulting mapping will be independant from the order.
 */
void __init xen_remap_memory(void)
{
	unsigned long buf = (unsigned long)&xen_remap_buf;
	unsigned long mfn_save, mfn, pfn;
	unsigned long remapped = 0;
	unsigned int i;
	unsigned long pfn_s = ~0UL;
	unsigned long len = 0;

	mfn_save = virt_to_mfn(buf);

	while (xen_remap_mfn != INVALID_P2M_ENTRY) {
		/* Map the remap information */
		set_pte_mfn(buf, xen_remap_mfn, PAGE_KERNEL);

		BUG_ON(xen_remap_mfn != xen_remap_buf.mfns[0]);

		pfn = xen_remap_buf.target_pfn;
		for (i = 0; i < xen_remap_buf.size; i++) {
			mfn = xen_remap_buf.mfns[i];
			xen_update_mem_tables(pfn, mfn);
			remapped++;
			pfn++;
		}
		if (pfn_s == ~0UL || pfn == pfn_s) {
			pfn_s = xen_remap_buf.target_pfn;
			len += xen_remap_buf.size;
		} else if (pfn_s + len == xen_remap_buf.target_pfn) {
			len += xen_remap_buf.size;
		} else {
			xen_del_extra_mem(pfn_s, len);
			pfn_s = xen_remap_buf.target_pfn;
			len = xen_remap_buf.size;
		}

		mfn = xen_remap_mfn;
		xen_remap_mfn = xen_remap_buf.next_area_mfn;
	}

	if (pfn_s != ~0UL && len)
		xen_del_extra_mem(pfn_s, len);

	set_pte_mfn(buf, mfn_save, PAGE_KERNEL);

	pr_info("Remapped %ld page(s)\n", remapped);
}

static unsigned long __init xen_get_pages_limit(void)
{
	unsigned long limit;

#ifdef CONFIG_X86_32
	limit = GB(64) / PAGE_SIZE;
#else
	limit = MAXMEM / PAGE_SIZE;
	if (!xen_initial_domain() && xen_512gb_limit)
		limit = GB(512) / PAGE_SIZE;
#endif
	return limit;
}

static unsigned long __init xen_get_max_pages(void)
{
	unsigned long max_pages, limit;
	domid_t domid = DOMID_SELF;
	long ret;

	limit = xen_get_pages_limit();
	max_pages = limit;

	/*
	 * For the initial domain we use the maximum reservation as
	 * the maximum page.
	 *
	 * For guest domains the current maximum reservation reflects
	 * the current maximum rather than the static maximum. In this
	 * case the e820 map provided to us will cover the static
	 * maximum region.
	 */
	if (xen_initial_domain()) {
		ret = HYPERVISOR_memory_op(XENMEM_maximum_reservation, &domid);
		if (ret > 0)
			max_pages = ret;
	}

	return min(max_pages, limit);
}

static void __init xen_align_and_add_e820_region(phys_addr_t start,
						 phys_addr_t size, int type)
{
	phys_addr_t end = start + size;

	/* Align RAM regions to page boundaries. */
	if (type == E820_TYPE_RAM) {
		start = PAGE_ALIGN(start);
		end &= ~((phys_addr_t)PAGE_SIZE - 1);
	}

	e820__range_add(start, end - start, type);
}

static void __init xen_ignore_unusable(void)
{
	struct e820_entry *entry = xen_e820_table.entries;
	unsigned int i;

	for (i = 0; i < xen_e820_table.nr_entries; i++, entry++) {
		if (entry->type == E820_TYPE_UNUSABLE)
			entry->type = E820_TYPE_RAM;
	}
}

bool __init xen_is_e820_reserved(phys_addr_t start, phys_addr_t size)
{
	struct e820_entry *entry;
	unsigned mapcnt;
	phys_addr_t end;

	if (!size)
		return false;

	end = start + size;
	entry = xen_e820_table.entries;

	for (mapcnt = 0; mapcnt < xen_e820_table.nr_entries; mapcnt++) {
		if (entry->type == E820_TYPE_RAM && entry->addr <= start &&
		    (entry->addr + entry->size) >= end)
			return false;

		entry++;
	}

	return true;
}

/*
 * Find a free area in physical memory not yet reserved and compliant with
 * E820 map.
 * Used to relocate pre-allocated areas like initrd or p2m list which are in
 * conflict with the to be used E820 map.
 * In case no area is found, return 0. Otherwise return the physical address
 * of the area which is already reserved for convenience.
 */
phys_addr_t __init xen_find_free_area(phys_addr_t size)
{
	unsigned mapcnt;
	phys_addr_t addr, start;
	struct e820_entry *entry = xen_e820_table.entries;

	for (mapcnt = 0; mapcnt < xen_e820_table.nr_entries; mapcnt++, entry++) {
		if (entry->type != E820_TYPE_RAM || entry->size < size)
			continue;
		start = entry->addr;
		for (addr = start; addr < start + size; addr += PAGE_SIZE) {
			if (!memblock_is_reserved(addr))
				continue;
			start = addr + PAGE_SIZE;
			if (start + size > entry->addr + entry->size)
				break;
		}
		if (addr >= start + size) {
			memblock_reserve(start, size);
			return start;
		}
	}

	return 0;
}

/*
 * Like memcpy, but with physical addresses for dest and src.
 */
static void __init xen_phys_memcpy(phys_addr_t dest, phys_addr_t src,
				   phys_addr_t n)
{
	phys_addr_t dest_off, src_off, dest_len, src_len, len;
	void *from, *to;

	while (n) {
		dest_off = dest & ~PAGE_MASK;
		src_off = src & ~PAGE_MASK;
		dest_len = n;
		if (dest_len > (NR_FIX_BTMAPS << PAGE_SHIFT) - dest_off)
			dest_len = (NR_FIX_BTMAPS << PAGE_SHIFT) - dest_off;
		src_len = n;
		if (src_len > (NR_FIX_BTMAPS << PAGE_SHIFT) - src_off)
			src_len = (NR_FIX_BTMAPS << PAGE_SHIFT) - src_off;
		len = min(dest_len, src_len);
		to = early_memremap(dest - dest_off, dest_len + dest_off);
		from = early_memremap(src - src_off, src_len + src_off);
		memcpy(to, from, len);
		early_memunmap(to, dest_len + dest_off);
		early_memunmap(from, src_len + src_off);
		n -= len;
		dest += len;
		src += len;
	}
}

/*
 * Reserve Xen mfn_list.
 */
static void __init xen_reserve_xen_mfnlist(void)
{
	phys_addr_t start, size;

	if (xen_start_info->mfn_list >= __START_KERNEL_map) {
		start = __pa(xen_start_info->mfn_list);
		size = PFN_ALIGN(xen_start_info->nr_pages *
				 sizeof(unsigned long));
	} else {
		start = PFN_PHYS(xen_start_info->first_p2m_pfn);
		size = PFN_PHYS(xen_start_info->nr_p2m_frames);
	}

	memblock_reserve(start, size);
	if (!xen_is_e820_reserved(start, size))
		return;

#ifdef CONFIG_X86_32
	/*
	 * Relocating the p2m on 32 bit system to an arbitrary virtual address
	 * is not supported, so just give up.
	 */
	xen_raw_console_write("Xen hypervisor allocated p2m list conflicts with E820 map\n");
	BUG();
#else
	xen_relocate_p2m();
	memblock_free(start, size);
#endif
}

/**
 * machine_specific_memory_setup - Hook for machine specific memory setup.
 **/
char * __init xen_memory_setup(void)
{
	unsigned long max_pfn, pfn_s, n_pfns;
	phys_addr_t mem_end, addr, size, chunk_size;
	u32 type;
	int rc;
	struct xen_memory_map memmap;
	unsigned long max_pages;
	unsigned long extra_pages = 0;
	int i;
	int op;

	xen_parse_512gb();
	max_pfn = xen_get_pages_limit();
	max_pfn = min(max_pfn, xen_start_info->nr_pages);
	mem_end = PFN_PHYS(max_pfn);

	memmap.nr_entries = ARRAY_SIZE(xen_e820_table.entries);
	set_xen_guest_handle(memmap.buffer, xen_e820_table.entries);

	op = xen_initial_domain() ?
		XENMEM_machine_memory_map :
		XENMEM_memory_map;
	rc = HYPERVISOR_memory_op(op, &memmap);
	if (rc == -ENOSYS) {
		BUG_ON(xen_initial_domain());
		memmap.nr_entries = 1;
		xen_e820_table.entries[0].addr = 0ULL;
		xen_e820_table.entries[0].size = mem_end;
		/* 8MB slack (to balance backend allocations). */
		xen_e820_table.entries[0].size += 8ULL << 20;
		xen_e820_table.entries[0].type = E820_TYPE_RAM;
		rc = 0;
	}
	BUG_ON(rc);
	BUG_ON(memmap.nr_entries == 0);
	xen_e820_table.nr_entries = memmap.nr_entries;

	/*
	 * Xen won't allow a 1:1 mapping to be created to UNUSABLE
	 * regions, so if we're using the machine memory map leave the
	 * region as RAM as it is in the pseudo-physical map.
	 *
	 * UNUSABLE regions in domUs are not handled and will need
	 * a patch in the future.
	 */
	if (xen_initial_domain())
		xen_ignore_unusable();

	/* Make sure the Xen-supplied memory map is well-ordered. */
	e820__update_table(&xen_e820_table);

	max_pages = xen_get_max_pages();

	/* How many extra pages do we need due to remapping? */
	max_pages += xen_foreach_remap_area(max_pfn, xen_count_remap_pages);

	if (max_pages > max_pfn)
		extra_pages += max_pages - max_pfn;

	/*
	 * Clamp the amount of extra memory to a EXTRA_MEM_RATIO
	 * factor the base size.  On non-highmem systems, the base
	 * size is the full initial memory allocation; on highmem it
	 * is limited to the max size of lowmem, so that it doesn't
	 * get completely filled.
	 *
	 * Make sure we have no memory above max_pages, as this area
	 * isn't handled by the p2m management.
	 *
	 * In principle there could be a problem in lowmem systems if
	 * the initial memory is also very large with respect to
	 * lowmem, but we won't try to deal with that here.
	 */
	extra_pages = min3(EXTRA_MEM_RATIO * min(max_pfn, PFN_DOWN(MAXMEM)),
			   extra_pages, max_pages - max_pfn);
	i = 0;
	addr = xen_e820_table.entries[0].addr;
	size = xen_e820_table.entries[0].size;
	while (i < xen_e820_table.nr_entries) {
		bool discard = false;

		chunk_size = size;
		type = xen_e820_table.entries[i].type;

		if (type == E820_TYPE_RAM) {
			if (addr < mem_end) {
				chunk_size = min(size, mem_end - addr);
			} else if (extra_pages) {
				chunk_size = min(size, PFN_PHYS(extra_pages));
				pfn_s = PFN_UP(addr);
				n_pfns = PFN_DOWN(addr + chunk_size) - pfn_s;
				extra_pages -= n_pfns;
				xen_add_extra_mem(pfn_s, n_pfns);
				xen_max_p2m_pfn = pfn_s + n_pfns;
			} else
				discard = true;
		}

		if (!discard)
			xen_align_and_add_e820_region(addr, chunk_size, type);

		addr += chunk_size;
		size -= chunk_size;
		if (size == 0) {
			i++;
			if (i < xen_e820_table.nr_entries) {
				addr = xen_e820_table.entries[i].addr;
				size = xen_e820_table.entries[i].size;
			}
		}
	}

	/*
	 * Set the rest as identity mapped, in case PCI BARs are
	 * located here.
	 */
	set_phys_range_identity(addr / PAGE_SIZE, ~0ul);

	/*
	 * In domU, the ISA region is normal, usable memory, but we
	 * reserve ISA memory anyway because too many things poke
	 * about in there.
	 */
	e820__range_add(ISA_START_ADDRESS, ISA_END_ADDRESS - ISA_START_ADDRESS, E820_TYPE_RESERVED);

	e820__update_table(e820_table);

	/*
	 * Check whether the kernel itself conflicts with the target E820 map.
	 * Failing now is better than running into weird problems later due
	 * to relocating (and even reusing) pages with kernel text or data.
	 */
	if (xen_is_e820_reserved(__pa_symbol(_text),
			__pa_symbol(__bss_stop) - __pa_symbol(_text))) {
		xen_raw_console_write("Xen hypervisor allocated kernel memory conflicts with E820 map\n");
		BUG();
	}

	/*
	 * Check for a conflict of the hypervisor supplied page tables with
	 * the target E820 map.
	 */
	xen_pt_check_e820();

	xen_reserve_xen_mfnlist();

	/* Check for a conflict of the initrd with the target E820 map. */
	if (xen_is_e820_reserved(boot_params.hdr.ramdisk_image,
				 boot_params.hdr.ramdisk_size)) {
		phys_addr_t new_area, start, size;

		new_area = xen_find_free_area(boot_params.hdr.ramdisk_size);
		if (!new_area) {
			xen_raw_console_write("Can't find new memory area for initrd needed due to E820 map conflict\n");
			BUG();
		}

		start = boot_params.hdr.ramdisk_image;
		size = boot_params.hdr.ramdisk_size;
		xen_phys_memcpy(new_area, start, size);
		pr_info("initrd moved from [mem %#010llx-%#010llx] to [mem %#010llx-%#010llx]\n",
			start, start + size, new_area, new_area + size);
		memblock_free(start, size);
		boot_params.hdr.ramdisk_image = new_area;
		boot_params.ext_ramdisk_image = new_area >> 32;
	}

	/*
	 * Set identity map on non-RAM pages and prepare remapping the
	 * underlying RAM.
	 */
	xen_foreach_remap_area(max_pfn, xen_set_identity_and_remap_chunk);

	pr_info("Released %ld page(s)\n", xen_released_pages);

	return "Xen";
}

/*
<<<<<<< HEAD
=======
 * Machine specific memory setup for auto-translated guests.
 */
char * __init xen_auto_xlated_memory_setup(void)
{
	struct xen_memory_map memmap;
	int i;
	int rc;

	memmap.nr_entries = ARRAY_SIZE(xen_e820_table.entries);
	set_xen_guest_handle(memmap.buffer, xen_e820_table.entries);

	rc = HYPERVISOR_memory_op(XENMEM_memory_map, &memmap);
	if (rc < 0)
		panic("No memory map (%d)\n", rc);

	xen_e820_table.nr_entries = memmap.nr_entries;

	e820__update_table(&xen_e820_table);

	for (i = 0; i < xen_e820_table.nr_entries; i++)
		e820__range_add(xen_e820_table.entries[i].addr, xen_e820_table.entries[i].size, xen_e820_table.entries[i].type);

	/* Remove p2m info, it is not needed. */
	xen_start_info->mfn_list = 0;
	xen_start_info->first_p2m_pfn = 0;
	xen_start_info->nr_p2m_frames = 0;

	return "Xen";
}

/*
>>>>>>> 2ac97f0f
 * Set the bit indicating "nosegneg" library variants should be used.
 * We only need to bother in pure 32-bit mode; compat 32-bit processes
 * can have un-truncated segments, so wrapping around is allowed.
 */
static void __init fiddle_vdso(void)
{
#ifdef CONFIG_X86_32
	u32 *mask = vdso_image_32.data +
		vdso_image_32.sym_VDSO32_NOTE_MASK;
	*mask |= 1 << VDSO_NOTE_NONEGSEG_BIT;
#endif
}

static int register_callback(unsigned type, const void *func)
{
	struct callback_register callback = {
		.type = type,
		.address = XEN_CALLBACK(__KERNEL_CS, func),
		.flags = CALLBACKF_mask_events,
	};

	return HYPERVISOR_callback_op(CALLBACKOP_register, &callback);
}

void xen_enable_sysenter(void)
{
	int ret;
	unsigned sysenter_feature;

#ifdef CONFIG_X86_32
	sysenter_feature = X86_FEATURE_SEP;
#else
	sysenter_feature = X86_FEATURE_SYSENTER32;
#endif

	if (!boot_cpu_has(sysenter_feature))
		return;

	ret = register_callback(CALLBACKTYPE_sysenter, xen_sysenter_target);
	if(ret != 0)
		setup_clear_cpu_cap(sysenter_feature);
}

void xen_enable_syscall(void)
{
#ifdef CONFIG_X86_64
	int ret;

	ret = register_callback(CALLBACKTYPE_syscall, xen_syscall_target);
	if (ret != 0) {
		printk(KERN_ERR "Failed to set syscall callback: %d\n", ret);
		/* Pretty fatal; 64-bit userspace has no other
		   mechanism for syscalls. */
	}

	if (boot_cpu_has(X86_FEATURE_SYSCALL32)) {
		ret = register_callback(CALLBACKTYPE_syscall32,
					xen_syscall32_target);
		if (ret != 0)
			setup_clear_cpu_cap(X86_FEATURE_SYSCALL32);
	}
#endif /* CONFIG_X86_64 */
}

void __init xen_pvmmu_arch_setup(void)
{
	HYPERVISOR_vm_assist(VMASST_CMD_enable, VMASST_TYPE_4gb_segments);
	HYPERVISOR_vm_assist(VMASST_CMD_enable, VMASST_TYPE_writable_pagetables);

	HYPERVISOR_vm_assist(VMASST_CMD_enable,
			     VMASST_TYPE_pae_extended_cr3);

	if (register_callback(CALLBACKTYPE_event, xen_hypervisor_callback) ||
	    register_callback(CALLBACKTYPE_failsafe, xen_failsafe_callback))
		BUG();

	xen_enable_sysenter();
	xen_enable_syscall();
}

/* This function is not called for HVM domains */
void __init xen_arch_setup(void)
{
	xen_panic_handler_init();

	xen_pvmmu_arch_setup();

#ifdef CONFIG_ACPI
	if (!(xen_start_info->flags & SIF_INITDOMAIN)) {
		printk(KERN_INFO "ACPI in unprivileged domain disabled\n");
		disable_acpi();
	}
#endif

	memcpy(boot_command_line, xen_start_info->cmd_line,
	       MAX_GUEST_CMDLINE > COMMAND_LINE_SIZE ?
	       COMMAND_LINE_SIZE : MAX_GUEST_CMDLINE);

	/* Set up idle, making sure it calls safe_halt() pvop */
	disable_cpuidle();
	disable_cpufreq();
	WARN_ON(xen_set_default_idle());
	fiddle_vdso();
#ifdef CONFIG_NUMA
	numa_off = 1;
#endif
}<|MERGE_RESOLUTION|>--- conflicted
+++ resolved
@@ -912,8 +912,6 @@
 }
 
 /*
-<<<<<<< HEAD
-=======
  * Machine specific memory setup for auto-translated guests.
  */
 char * __init xen_auto_xlated_memory_setup(void)
@@ -945,7 +943,6 @@
 }
 
 /*
->>>>>>> 2ac97f0f
  * Set the bit indicating "nosegneg" library variants should be used.
  * We only need to bother in pure 32-bit mode; compat 32-bit processes
  * can have un-truncated segments, so wrapping around is allowed.
@@ -1030,8 +1027,8 @@
 void __init xen_arch_setup(void)
 {
 	xen_panic_handler_init();
-
-	xen_pvmmu_arch_setup();
+	if (!xen_feature(XENFEAT_auto_translated_physmap))
+		xen_pvmmu_arch_setup();
 
 #ifdef CONFIG_ACPI
 	if (!(xen_start_info->flags & SIF_INITDOMAIN)) {
