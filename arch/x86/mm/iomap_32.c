/*
 * Copyright © 2008 Ingo Molnar
 *
 * This program is free software; you can redistribute it and/or modify
 * it under the terms of the GNU General Public License as published by
 * the Free Software Foundation; either version 2 of the License, or
 * (at your option) any later version.
 *
 * This program is distributed in the hope that it will be useful, but
 * WITHOUT ANY WARRANTY; without even the implied warranty of
 * MERCHANTABILITY or FITNESS FOR A PARTICULAR PURPOSE.  See the GNU
 * General Public License for more details.
 *
 * You should have received a copy of the GNU General Public License along
 * with this program; if not, write to the Free Software Foundation, Inc.,
 * 59 Temple Place, Suite 330, Boston, MA 02111-1307 USA.
 */

#include <asm/iomap.h>
#include <asm/pat.h>
#include <linux/module.h>
#include <linux/highmem.h>

static int is_io_mapping_possible(resource_size_t base, unsigned long size)
{
#if !defined(CONFIG_X86_PAE) && defined(CONFIG_PHYS_ADDR_T_64BIT)
	/* There is no way to map greater than 1 << 32 address without PAE */
	if (base + size > 0x100000000ULL)
		return 0;
#endif
	return 1;
}

int iomap_create_wc(resource_size_t base, unsigned long size, pgprot_t *prot)
{
	unsigned long flag = _PAGE_CACHE_WC;
	int ret;

	if (!is_io_mapping_possible(base, size))
		return -EINVAL;

	ret = io_reserve_memtype(base, base + size, &flag);
	if (ret)
		return ret;

	*prot = __pgprot(__PAGE_KERNEL | flag);
	return 0;
}
EXPORT_SYMBOL_GPL(iomap_create_wc);

void iomap_free(resource_size_t base, unsigned long size)
{
	io_free_memtype(base, base + size);
}
EXPORT_SYMBOL_GPL(iomap_free);

void *kmap_atomic_prot_pfn(unsigned long pfn, pgprot_t prot)
{
	unsigned long vaddr;
	int idx, type;

	pagefault_disable();

	type = kmap_atomic_idx_push();
	idx = type + KM_TYPE_NR * smp_processor_id();
	vaddr = __fix_to_virt(FIX_KMAP_BEGIN + idx);
	set_pte(kmap_pte - idx, pfn_pte(pfn, prot));
	arch_flush_lazy_mmu_mode();

	return (void *)vaddr;
}

/*
 * Map 'pfn' using protections 'prot'
 */
void __iomem *
<<<<<<< HEAD
iomap_atomic_prot_pfn(unsigned long pfn, enum km_type type, pgprot_t prot)
=======
iomap_atomic_prot_pfn(unsigned long pfn, pgprot_t prot)
>>>>>>> 45f53cc9
{
	/*
	 * For non-PAT systems, promote PAGE_KERNEL_WC to PAGE_KERNEL_UC_MINUS.
	 * PAGE_KERNEL_WC maps to PWT, which translates to uncached if the
	 * MTRR is UC or WC.  UC_MINUS gets the real intention, of the
	 * user, which is "WC if the MTRR is WC, UC if you can't do that."
	 */
	if (!pat_enabled && pgprot_val(prot) == pgprot_val(PAGE_KERNEL_WC))
		prot = PAGE_KERNEL_UC_MINUS;

<<<<<<< HEAD
	return (void __force __iomem *) kmap_atomic_prot_pfn(pfn, type, prot);
=======
	return (void __force __iomem *) kmap_atomic_prot_pfn(pfn, prot);
>>>>>>> 45f53cc9
}
EXPORT_SYMBOL_GPL(iomap_atomic_prot_pfn);

void
<<<<<<< HEAD
iounmap_atomic(void __iomem *kvaddr, enum km_type type)
=======
iounmap_atomic(void __iomem *kvaddr)
>>>>>>> 45f53cc9
{
	unsigned long vaddr = (unsigned long) kvaddr & PAGE_MASK;

	if (vaddr >= __fix_to_virt(FIX_KMAP_END) &&
	    vaddr <= __fix_to_virt(FIX_KMAP_BEGIN)) {
		int idx, type;

		type = kmap_atomic_idx();
		idx = type + KM_TYPE_NR * smp_processor_id();

#ifdef CONFIG_DEBUG_HIGHMEM
		WARN_ON_ONCE(vaddr != __fix_to_virt(FIX_KMAP_BEGIN + idx));
#endif
		/*
		 * Force other mappings to Oops if they'll try to access this
		 * pte without first remap it.  Keeping stale mappings around
		 * is a bad idea also, in case the page changes cacheability
		 * attributes or becomes a protected page in a hypervisor.
		 */
		kpte_clear_flush(kmap_pte-idx, vaddr);
		kmap_atomic_idx_pop();
	}

	pagefault_enable();
}
EXPORT_SYMBOL_GPL(iounmap_atomic);<|MERGE_RESOLUTION|>--- conflicted
+++ resolved
@@ -74,11 +74,7 @@
  * Map 'pfn' using protections 'prot'
  */
 void __iomem *
-<<<<<<< HEAD
-iomap_atomic_prot_pfn(unsigned long pfn, enum km_type type, pgprot_t prot)
-=======
 iomap_atomic_prot_pfn(unsigned long pfn, pgprot_t prot)
->>>>>>> 45f53cc9
 {
 	/*
 	 * For non-PAT systems, promote PAGE_KERNEL_WC to PAGE_KERNEL_UC_MINUS.
@@ -89,20 +85,12 @@
 	if (!pat_enabled && pgprot_val(prot) == pgprot_val(PAGE_KERNEL_WC))
 		prot = PAGE_KERNEL_UC_MINUS;
 
-<<<<<<< HEAD
-	return (void __force __iomem *) kmap_atomic_prot_pfn(pfn, type, prot);
-=======
 	return (void __force __iomem *) kmap_atomic_prot_pfn(pfn, prot);
->>>>>>> 45f53cc9
 }
 EXPORT_SYMBOL_GPL(iomap_atomic_prot_pfn);
 
 void
-<<<<<<< HEAD
-iounmap_atomic(void __iomem *kvaddr, enum km_type type)
-=======
 iounmap_atomic(void __iomem *kvaddr)
->>>>>>> 45f53cc9
 {
 	unsigned long vaddr = (unsigned long) kvaddr & PAGE_MASK;
 
