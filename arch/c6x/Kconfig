--- conflicted
+++ resolved
@@ -12,10 +12,7 @@
 	select HAVE_GENERIC_HARDIRQS
 	select HAVE_MEMBLOCK
 	select SPARSE_IRQ
-<<<<<<< HEAD
-=======
 	select IRQ_DOMAIN
->>>>>>> 76e10d15
 	select OF
 	select OF_EARLY_FLATTREE
 
