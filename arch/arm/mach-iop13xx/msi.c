--- conflicted
+++ resolved
@@ -163,11 +163,7 @@
 
 static struct irq_chip iop13xx_msi_chip = {
 	.name = "PCI-MSI",
-<<<<<<< HEAD
-	.ack = iop13xx_msi_nop,
-=======
 	.irq_ack = iop13xx_msi_nop,
->>>>>>> 3cbea436
 	.irq_enable = unmask_msi_irq,
 	.irq_disable = mask_msi_irq,
 	.irq_mask = mask_msi_irq,
