config ICST
	bool

config SA1111
	bool
	select DMABOUNCE if !ARCH_PXA

config DMABOUNCE
	bool
	select ZONE_DMA

config SHARP_LOCOMO
	bool

config SHARP_PARAM
	bool

config SHARP_SCOOP
	bool

<<<<<<< HEAD
config FIQ_GLUE
	bool
	select FIQ

config FIQ_DEBUGGER
	bool "FIQ Mode Serial Debugger"
	select FIQ
	select FIQ_GLUE
	default n
	help
	  The FIQ serial debugger can accept commands even when the
	  kernel is unresponsive due to being stuck with interrupts
	  disabled.


config FIQ_DEBUGGER_NO_SLEEP
	bool "Keep serial debugger active"
	depends on FIQ_DEBUGGER
	default n
	help
	  Enables the serial debugger at boot. Passing
	  fiq_debugger.no_sleep on the kernel commandline will
	  override this config option.

config FIQ_DEBUGGER_WAKEUP_IRQ_ALWAYS_ON
	bool "Don't disable wakeup IRQ when debugger is active"
	depends on FIQ_DEBUGGER
	default n
	help
	  Don't disable the wakeup irq when enabling the uart clock.  This will
	  cause extra interrupts, but it makes the serial debugger usable with
	  on some MSM radio builds that ignore the uart clock request in power
	  collapse.

config FIQ_DEBUGGER_CONSOLE
	bool "Console on FIQ Serial Debugger port"
	depends on FIQ_DEBUGGER
	default n
	help
	  Enables a console so that printk messages are displayed on
	  the debugger serial port as the occur.

config FIQ_DEBUGGER_CONSOLE_DEFAULT_ENABLE
	bool "Put the FIQ debugger into console mode by default"
	depends on FIQ_DEBUGGER_CONSOLE
	default n
	help
	  If enabled, this puts the fiq debugger into console mode by default.
	  Otherwise, the fiq debugger will start out in debug mode.
=======
config TI_PRIV_EDMA
	bool
>>>>>>> ad81f054
<|MERGE_RESOLUTION|>--- conflicted
+++ resolved
@@ -18,7 +18,6 @@
 config SHARP_SCOOP
 	bool
 
-<<<<<<< HEAD
 config FIQ_GLUE
 	bool
 	select FIQ
@@ -68,7 +67,6 @@
 	help
 	  If enabled, this puts the fiq debugger into console mode by default.
 	  Otherwise, the fiq debugger will start out in debug mode.
-=======
+
 config TI_PRIV_EDMA
 	bool
->>>>>>> ad81f054
