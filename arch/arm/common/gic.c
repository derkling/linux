--- conflicted
+++ resolved
@@ -149,7 +149,7 @@
 static void __init gic_init_if_maps(struct gic_chip_data *gic)
 {
 	struct device_node *ncpu, *gic_cpuif;
-	struct irq_domain *domain = &gic->domain;
+	struct irq_domain *domain = gic->domain;
 	int i;
 
 	if (WARN_ON(!domain || !domain->of_node))
@@ -723,28 +723,12 @@
 {
 	irq_hw_number_t hwirq_base;
 	struct gic_chip_data *gic;
-<<<<<<< HEAD
-	struct irq_domain *domain;
-	unsigned int gic_irqs;
-=======
 	int gic_irqs, irq_base;
->>>>>>> 76e10d15
 
 	BUG_ON(gic_nr >= MAX_GIC_NR);
 
 	gic = &gic_data[gic_nr];
-<<<<<<< HEAD
-	domain = &gic->domain;
-
-	/*
-	 * create the logical/physical mapping just for the
-	 * primary GIC
-	 */
-	if (gic_nr == 0)
-		gic_init_if_maps(gic);
-
-=======
->>>>>>> 76e10d15
+
 #ifdef CONFIG_GIC_NON_BANKED
 	if (percpu_offset) { /* Frankein-GIC without banked registers... */
 		unsigned int cpu;
@@ -811,6 +795,13 @@
 	if (WARN_ON(!gic->domain))
 		return;
 
+	/*
+	 * create the logical/physical mapping just for the
+	 * primary GIC
+	 */
+	if (gic_nr == 0)
+		gic_init_if_maps(gic);
+
 	gic_chip.flags |= gic_arch_extn.flags;
 	gic_dist_init(gic);
 	gic_cpu_init(gic);
