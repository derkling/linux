/*
 *  linux/arch/arm/kernel/smp.c
 *
 *  Copyright (C) 2002 ARM Limited, All Rights Reserved.
 *
 * This program is free software; you can redistribute it and/or modify
 * it under the terms of the GNU General Public License version 2 as
 * published by the Free Software Foundation.
 */
#include <linux/module.h>
#include <linux/delay.h>
#include <linux/init.h>
#include <linux/spinlock.h>
#include <linux/sched.h>
#include <linux/interrupt.h>
#include <linux/cache.h>
#include <linux/profile.h>
#include <linux/errno.h>
#include <linux/mm.h>
#include <linux/err.h>
#include <linux/cpu.h>
#include <linux/seq_file.h>
#include <linux/irq.h>
#include <linux/percpu.h>
#include <linux/clockchips.h>
#include <linux/completion.h>
#include <linux/cpufreq.h>

#include <linux/atomic.h>
#include <asm/smp.h>
#include <asm/cacheflush.h>
#include <asm/cpu.h>
#include <asm/cputype.h>
#include <asm/exception.h>
#include <asm/idmap.h>
#include <asm/topology.h>
#include <asm/mmu_context.h>
#include <asm/pgtable.h>
#include <asm/pgalloc.h>
#include <asm/processor.h>
#include <asm/sections.h>
#include <asm/tlbflush.h>
#include <asm/ptrace.h>
#include <asm/localtimer.h>
#include <asm/smp_plat.h>
#include <asm/virt.h>
#include <asm/mach/arch.h>
#include <asm/mpu.h>

/*
 * as from 2.5, kernels no longer have an init_tasks structure
 * so we need some other way of telling a new secondary core
 * where to place its SVC stack
 */
struct secondary_data secondary_data;

/*
 * control for which core is the next to come out of the secondary
 * boot "holding pen"
 */
volatile int pen_release = -1;

enum ipi_msg_type {
	IPI_WAKEUP,
	IPI_TIMER,
	IPI_RESCHEDULE,
	IPI_CALL_FUNC,
	IPI_CALL_FUNC_SINGLE,
	IPI_CPU_STOP,
<<<<<<< HEAD
	IPI_CPU_BACKTRACE,
=======
	IPI_COMPLETION,
>>>>>>> ed78cfc4
};

static DECLARE_COMPLETION(cpu_running);

static struct smp_operations smp_ops;

void __init smp_set_ops(struct smp_operations *ops)
{
	if (ops)
		smp_ops = *ops;
};

static unsigned long get_arch_pgd(pgd_t *pgd)
{
	phys_addr_t pgdir = virt_to_phys(pgd);
	BUG_ON(pgdir & ARCH_PGD_MASK);
	return pgdir >> ARCH_PGD_SHIFT;
}

int __cpu_up(unsigned int cpu, struct task_struct *idle)
{
	int ret;

	/*
	 * We need to tell the secondary core where to find
	 * its stack and the page tables.
	 */
	secondary_data.stack = task_stack_page(idle) + THREAD_START_SP;
#ifdef CONFIG_ARM_MPU
	secondary_data.mpu_rgn_szr = mpu_rgn_info.rgns[MPU_RAM_REGION].drsr;
#endif

#ifdef CONFIG_MMU
	secondary_data.pgdir = get_arch_pgd(idmap_pgd);
	secondary_data.swapper_pg_dir = get_arch_pgd(swapper_pg_dir);
#endif
	__cpuc_flush_dcache_area(&secondary_data, sizeof(secondary_data));
	outer_clean_range(__pa(&secondary_data), __pa(&secondary_data + 1));

	/*
	 * Now bring the CPU into our world.
	 */
	ret = boot_secondary(cpu, idle);
	if (ret == 0) {
		/*
		 * CPU was successfully started, wait for it
		 * to come online or time out.
		 */
		wait_for_completion_timeout(&cpu_running,
						 msecs_to_jiffies(1000));

		if (!cpu_online(cpu)) {
			pr_crit("CPU%u: failed to come online\n", cpu);
			ret = -EIO;
		}
	} else {
		pr_err("CPU%u: failed to boot: %d\n", cpu, ret);
	}


	memset(&secondary_data, 0, sizeof(secondary_data));
	return ret;
}

/* platform specific SMP operations */
void __init smp_init_cpus(void)
{
	if (smp_ops.smp_init_cpus)
		smp_ops.smp_init_cpus();
}

int boot_secondary(unsigned int cpu, struct task_struct *idle)
{
	if (smp_ops.smp_boot_secondary)
		return smp_ops.smp_boot_secondary(cpu, idle);
	return -ENOSYS;
}

#ifdef CONFIG_HOTPLUG_CPU
static void percpu_timer_stop(void);

static int platform_cpu_kill(unsigned int cpu)
{
	if (smp_ops.cpu_kill)
		return smp_ops.cpu_kill(cpu);
	return 1;
}

static int platform_cpu_disable(unsigned int cpu)
{
	if (smp_ops.cpu_disable)
		return smp_ops.cpu_disable(cpu);

	/*
	 * By default, allow disabling all CPUs except the first one,
	 * since this is special on a lot of platforms, e.g. because
	 * of clock tick interrupts.
	 */
	return cpu == 0 ? -EPERM : 0;
}
/*
 * __cpu_disable runs on the processor to be shutdown.
 */
int __cpu_disable(void)
{
	unsigned int cpu = smp_processor_id();
	int ret;

	ret = platform_cpu_disable(cpu);
	if (ret)
		return ret;

	/*
	 * Take this CPU offline.  Once we clear this, we can't return,
	 * and we must not schedule until we're ready to give up the cpu.
	 */
	set_cpu_online(cpu, false);

	/*
	 * OK - migrate IRQs away from this CPU
	 */
	migrate_irqs();

	/*
	 * Stop the local timer for this CPU.
	 */
	percpu_timer_stop();

	/*
	 * Flush user cache and TLB mappings, and then remove this CPU
	 * from the vm mask set of all processes.
	 *
	 * Caches are flushed to the Level of Unification Inner Shareable
	 * to write-back dirty lines to unified caches shared by all CPUs.
	 */
	flush_cache_louis();
	local_flush_tlb_all();

	clear_tasks_mm_cpumask(cpu);

	return 0;
}

static DECLARE_COMPLETION(cpu_died);

/*
 * called on the thread which is asking for a CPU to be shutdown -
 * waits until shutdown has completed, or it is timed out.
 */
void __cpu_die(unsigned int cpu)
{
	if (!wait_for_completion_timeout(&cpu_died, msecs_to_jiffies(5000))) {
		pr_err("CPU%u: cpu didn't die\n", cpu);
		return;
	}
	printk(KERN_NOTICE "CPU%u: shutdown\n", cpu);

	/*
	 * platform_cpu_kill() is generally expected to do the powering off
	 * and/or cutting of clocks to the dying CPU.  Optionally, this may
	 * be done by the CPU which is dying in preference to supporting
	 * this call, but that means there is _no_ synchronisation between
	 * the requesting CPU and the dying CPU actually losing power.
	 */
	if (!platform_cpu_kill(cpu))
		printk("CPU%u: unable to kill\n", cpu);
}

/*
 * Called from the idle thread for the CPU which has been shutdown.
 *
 * Note that we disable IRQs here, but do not re-enable them
 * before returning to the caller. This is also the behaviour
 * of the other hotplug-cpu capable cores, so presumably coming
 * out of idle fixes this.
 */
void __ref cpu_die(void)
{
	unsigned int cpu = smp_processor_id();

	idle_task_exit();

	local_irq_disable();

	/*
	 * Flush the data out of the L1 cache for this CPU.  This must be
	 * before the completion to ensure that data is safely written out
	 * before platform_cpu_kill() gets called - which may disable
	 * *this* CPU and power down its cache.
	 */
	flush_cache_louis();

	/*
	 * Tell __cpu_die() that this CPU is now safe to dispose of.  Once
	 * this returns, power and/or clocks can be removed at any point
	 * from this CPU and its cache by platform_cpu_kill().
	 */
	complete(&cpu_died);

	/*
	 * Ensure that the cache lines associated with that completion are
	 * written out.  This covers the case where _this_ CPU is doing the
	 * powering down, to ensure that the completion is visible to the
	 * CPU waiting for this one.
	 */
	flush_cache_louis();

	/*
	 * The actual CPU shutdown procedure is at least platform (if not
	 * CPU) specific.  This may remove power, or it may simply spin.
	 *
	 * Platforms are generally expected *NOT* to return from this call,
	 * although there are some which do because they have no way to
	 * power down the CPU.  These platforms are the _only_ reason we
	 * have a return path which uses the fragment of assembly below.
	 *
	 * The return path should not be used for platforms which can
	 * power off the CPU.
	 */
	if (smp_ops.cpu_die)
		smp_ops.cpu_die(cpu);

	/*
	 * Do not return to the idle loop - jump back to the secondary
	 * cpu initialisation.  There's some initialisation which needs
	 * to be repeated to undo the effects of taking the CPU offline.
	 */
	__asm__("mov	sp, %0\n"
	"	mov	fp, #0\n"
	"	b	secondary_start_kernel"
		:
		: "r" (task_stack_page(current) + THREAD_SIZE - 8));
}
#endif /* CONFIG_HOTPLUG_CPU */

/*
 * Called by both boot and secondaries to move global data into
 * per-processor storage.
 */
static void smp_store_cpu_info(unsigned int cpuid)
{
	struct cpuinfo_arm *cpu_info = &per_cpu(cpu_data, cpuid);

	cpu_info->loops_per_jiffy = loops_per_jiffy;
	cpu_info->cpuid = read_cpuid_id();

	store_cpu_topology(cpuid);
}

static void percpu_timer_setup(void);

/*
 * This is the secondary CPU boot entry.  We're using this CPUs
 * idle thread stack, but a set of temporary page tables.
 */
asmlinkage void secondary_start_kernel(void)
{
	struct mm_struct *mm = &init_mm;
	unsigned int cpu;

	/*
	 * The identity mapping is uncached (strongly ordered), so
	 * switch away from it before attempting any exclusive accesses.
	 */
	cpu_switch_mm(mm->pgd, mm);
	local_flush_bp_all();
	enter_lazy_tlb(mm, current);
	local_flush_tlb_all();

	/*
	 * All kernel threads share the same mm context; grab a
	 * reference and switch to it.
	 */
	cpu = smp_processor_id();
	atomic_inc(&mm->mm_count);
	current->active_mm = mm;
	cpumask_set_cpu(cpu, mm_cpumask(mm));

	cpu_init();

	printk("CPU%u: Booted secondary processor\n", cpu);

	preempt_disable();
	trace_hardirqs_off();

	/*
	 * Give the platform a chance to do its own initialisation.
	 */
	if (smp_ops.smp_secondary_init)
		smp_ops.smp_secondary_init(cpu);

	notify_cpu_starting(cpu);

	calibrate_delay();

	smp_store_cpu_info(cpu);

	/*
	 * OK, now it's safe to let the boot CPU continue.  Wait for
	 * the CPU migration code to notice that the CPU is online
	 * before we continue - which happens after __cpu_up returns.
	 */
	set_cpu_online(cpu, true);
	complete(&cpu_running);

	/*
	 * Setup the percpu timer for this CPU.
	 */
	percpu_timer_setup();

	local_irq_enable();
	local_fiq_enable();

	/*
	 * OK, it's off to the idle thread for us
	 */
	cpu_startup_entry(CPUHP_ONLINE);
}

void __init smp_cpus_done(unsigned int max_cpus)
{
	int cpu;
	unsigned long bogosum = 0;

	for_each_online_cpu(cpu)
		bogosum += per_cpu(cpu_data, cpu).loops_per_jiffy;

	printk(KERN_INFO "SMP: Total of %d processors activated "
	       "(%lu.%02lu BogoMIPS).\n",
	       num_online_cpus(),
	       bogosum / (500000/HZ),
	       (bogosum / (5000/HZ)) % 100);

	hyp_mode_check();
}

void __init smp_prepare_boot_cpu(void)
{
	set_my_cpu_offset(per_cpu_offset(smp_processor_id()));
}

void __init smp_prepare_cpus(unsigned int max_cpus)
{
	unsigned int ncores = num_possible_cpus();

	init_cpu_topology();

	smp_store_cpu_info(smp_processor_id());

	/*
	 * are we trying to boot more cores than exist?
	 */
	if (max_cpus > ncores)
		max_cpus = ncores;
	if (ncores > 1 && max_cpus) {
		/*
		 * Enable the local timer or broadcast device for the
		 * boot CPU, but only if we have more than one CPU.
		 */
		percpu_timer_setup();

		/*
		 * Initialise the present map, which describes the set of CPUs
		 * actually populated at the present time. A platform should
		 * re-initialize the map in the platforms smp_prepare_cpus()
		 * if present != possible (e.g. physical hotplug).
		 */
		init_cpu_present(cpu_possible_mask);

		/*
		 * Initialise the SCU if there are more than one CPU
		 * and let them know where to start.
		 */
		if (smp_ops.smp_prepare_cpus)
			smp_ops.smp_prepare_cpus(max_cpus);
	}
}

static void (*smp_cross_call)(const struct cpumask *, unsigned int);

void __init set_smp_cross_call(void (*fn)(const struct cpumask *, unsigned int))
{
	if (!smp_cross_call)
		smp_cross_call = fn;
}

void arch_send_call_function_ipi_mask(const struct cpumask *mask)
{
	smp_cross_call(mask, IPI_CALL_FUNC);
}

void arch_send_wakeup_ipi_mask(const struct cpumask *mask)
{
	smp_cross_call(mask, IPI_WAKEUP);
}

void arch_send_call_function_single_ipi(int cpu)
{
	smp_cross_call(cpumask_of(cpu), IPI_CALL_FUNC_SINGLE);
}

static const char *ipi_types[NR_IPI] = {
#define S(x,s)	[x] = s
	S(IPI_WAKEUP, "CPU wakeup interrupts"),
	S(IPI_TIMER, "Timer broadcast interrupts"),
	S(IPI_RESCHEDULE, "Rescheduling interrupts"),
	S(IPI_CALL_FUNC, "Function call interrupts"),
	S(IPI_CALL_FUNC_SINGLE, "Single function call interrupts"),
	S(IPI_CPU_STOP, "CPU stop interrupts"),
<<<<<<< HEAD
	S(IPI_CPU_BACKTRACE, "CPU backtrace"),
=======
	S(IPI_COMPLETION, "completion interrupts"),
>>>>>>> ed78cfc4
};

void show_ipi_list(struct seq_file *p, int prec)
{
	unsigned int cpu, i;

	for (i = 0; i < NR_IPI; i++) {
		seq_printf(p, "%*s%u: ", prec - 1, "IPI", i);

		for_each_online_cpu(cpu)
			seq_printf(p, "%10u ",
				   __get_irq_stat(cpu, ipi_irqs[i]));

		seq_printf(p, " %s\n", ipi_types[i]);
	}
}

u64 smp_irq_stat_cpu(unsigned int cpu)
{
	u64 sum = 0;
	int i;

	for (i = 0; i < NR_IPI; i++)
		sum += __get_irq_stat(cpu, ipi_irqs[i]);

	return sum;
}

/*
 * Timer (local or broadcast) support
 */
static DEFINE_PER_CPU(struct clock_event_device, percpu_clockevent);

#ifdef CONFIG_GENERIC_CLOCKEVENTS_BROADCAST
void tick_broadcast(const struct cpumask *mask)
{
	smp_cross_call(mask, IPI_TIMER);
}
#endif

static void broadcast_timer_set_mode(enum clock_event_mode mode,
	struct clock_event_device *evt)
{
}

static void broadcast_timer_setup(struct clock_event_device *evt)
{
	evt->name	= "dummy_timer";
	evt->features	= CLOCK_EVT_FEAT_ONESHOT |
			  CLOCK_EVT_FEAT_PERIODIC |
			  CLOCK_EVT_FEAT_DUMMY;
	evt->rating	= 100;
	evt->mult	= 1;
	evt->set_mode	= broadcast_timer_set_mode;

	clockevents_register_device(evt);
}

static struct local_timer_ops *lt_ops;

#ifdef CONFIG_LOCAL_TIMERS
int local_timer_register(struct local_timer_ops *ops)
{
	if (!is_smp() || !setup_max_cpus)
		return -ENXIO;

	if (lt_ops)
		return -EBUSY;

	lt_ops = ops;
	return 0;
}
#endif

static void percpu_timer_setup(void)
{
	unsigned int cpu = smp_processor_id();
	struct clock_event_device *evt = &per_cpu(percpu_clockevent, cpu);

	evt->cpumask = cpumask_of(cpu);

	if (!lt_ops || lt_ops->setup(evt))
		broadcast_timer_setup(evt);
}

#ifdef CONFIG_HOTPLUG_CPU
/*
 * The generic clock events code purposely does not stop the local timer
 * on CPU_DEAD/CPU_DEAD_FROZEN hotplug events, so we have to do it
 * manually here.
 */
static void percpu_timer_stop(void)
{
	unsigned int cpu = smp_processor_id();
	struct clock_event_device *evt = &per_cpu(percpu_clockevent, cpu);

	if (lt_ops)
		lt_ops->stop(evt);
}
#endif

static DEFINE_RAW_SPINLOCK(stop_lock);

/*
 * ipi_cpu_stop - handle IPI from smp_send_stop()
 */
static void ipi_cpu_stop(unsigned int cpu)
{
	if (system_state == SYSTEM_BOOTING ||
	    system_state == SYSTEM_RUNNING) {
		raw_spin_lock(&stop_lock);
		printk(KERN_CRIT "CPU%u: stopping\n", cpu);
		dump_stack();
		raw_spin_unlock(&stop_lock);
	}

	set_cpu_online(cpu, false);

	local_fiq_disable();
	local_irq_disable();

	while (1)
		cpu_relax();
}

<<<<<<< HEAD
static cpumask_t backtrace_mask;
static DEFINE_RAW_SPINLOCK(backtrace_lock);

/* "in progress" flag of arch_trigger_all_cpu_backtrace */
static unsigned long backtrace_flag;

void smp_send_all_cpu_backtrace(void)
{
	unsigned int this_cpu = smp_processor_id();
	int i;

	if (test_and_set_bit(0, &backtrace_flag))
		/*
		 * If there is already a trigger_all_cpu_backtrace() in progress
		 * (backtrace_flag == 1), don't output double cpu dump infos.
		 */
		return;

	cpumask_copy(&backtrace_mask, cpu_online_mask);
	cpu_clear(this_cpu, backtrace_mask);

	pr_info("Backtrace for cpu %d (current):\n", this_cpu);
	dump_stack();

	pr_info("\nsending IPI to all other CPUs:\n");
	smp_cross_call(&backtrace_mask, IPI_CPU_BACKTRACE);

	/* Wait for up to 10 seconds for all other CPUs to do the backtrace */
	for (i = 0; i < 10 * 1000; i++) {
		if (cpumask_empty(&backtrace_mask))
			break;
		mdelay(1);
	}

	clear_bit(0, &backtrace_flag);
	smp_mb__after_clear_bit();
}

/*
 * ipi_cpu_backtrace - handle IPI from smp_send_all_cpu_backtrace()
 */
static void ipi_cpu_backtrace(unsigned int cpu, struct pt_regs *regs)
{
	if (cpu_isset(cpu, backtrace_mask)) {
		raw_spin_lock(&backtrace_lock);
		pr_warning("IPI backtrace for cpu %d\n", cpu);
		show_regs(regs);
		raw_spin_unlock(&backtrace_lock);
		cpu_clear(cpu, backtrace_mask);
	}
=======
static DEFINE_PER_CPU(struct completion *, cpu_completion);

int register_ipi_completion(struct completion *completion, int cpu)
{
	per_cpu(cpu_completion, cpu) = completion;
	return IPI_COMPLETION;
}

static void ipi_complete(unsigned int cpu)
{
	complete(per_cpu(cpu_completion, cpu));
>>>>>>> ed78cfc4
}

/*
 * Main handler for inter-processor interrupts
 */
asmlinkage void __exception_irq_entry do_IPI(int ipinr, struct pt_regs *regs)
{
	handle_IPI(ipinr, regs);
}

void handle_IPI(int ipinr, struct pt_regs *regs)
{
	unsigned int cpu = smp_processor_id();
	struct pt_regs *old_regs = set_irq_regs(regs);

	if (ipinr < NR_IPI)
		__inc_irq_stat(cpu, ipi_irqs[ipinr]);

	switch (ipinr) {
	case IPI_WAKEUP:
		break;

#ifdef CONFIG_GENERIC_CLOCKEVENTS_BROADCAST
	case IPI_TIMER:
		irq_enter();
		tick_receive_broadcast();
		irq_exit();
		break;
#endif

	case IPI_RESCHEDULE:
		scheduler_ipi();
		break;

	case IPI_CALL_FUNC:
		irq_enter();
		generic_smp_call_function_interrupt();
		irq_exit();
		break;

	case IPI_CALL_FUNC_SINGLE:
		irq_enter();
		generic_smp_call_function_single_interrupt();
		irq_exit();
		break;

	case IPI_CPU_STOP:
		irq_enter();
		ipi_cpu_stop(cpu);
		irq_exit();
		break;

<<<<<<< HEAD
	case IPI_CPU_BACKTRACE:
		ipi_cpu_backtrace(cpu, regs);
=======
	case IPI_COMPLETION:
		irq_enter();
		ipi_complete(cpu);
		irq_exit();
>>>>>>> ed78cfc4
		break;

	default:
		printk(KERN_CRIT "CPU%u: Unknown IPI message 0x%x\n",
		       cpu, ipinr);
		break;
	}
	set_irq_regs(old_regs);
}

void smp_send_reschedule(int cpu)
{
	smp_cross_call(cpumask_of(cpu), IPI_RESCHEDULE);
}

void smp_send_stop(void)
{
	unsigned long timeout;
	struct cpumask mask;

	cpumask_copy(&mask, cpu_online_mask);
	cpumask_clear_cpu(smp_processor_id(), &mask);
	if (!cpumask_empty(&mask))
		smp_cross_call(&mask, IPI_CPU_STOP);

	/* Wait up to one second for other CPUs to stop */
	timeout = USEC_PER_SEC;
	while (num_online_cpus() > 1 && timeout--)
		udelay(1);

	if (num_online_cpus() > 1)
		pr_warning("SMP: failed to stop secondary CPUs\n");
}

/*
 * not supported here
 */
int setup_profiling_timer(unsigned int multiplier)
{
	return -EINVAL;
}

#ifdef CONFIG_CPU_FREQ

static DEFINE_PER_CPU(unsigned long, l_p_j_ref);
static DEFINE_PER_CPU(unsigned long, l_p_j_ref_freq);
static unsigned long global_l_p_j_ref;
static unsigned long global_l_p_j_ref_freq;

static int cpufreq_callback(struct notifier_block *nb,
					unsigned long val, void *data)
{
	struct cpufreq_freqs *freq = data;
	int cpu = freq->cpu;

	if (freq->flags & CPUFREQ_CONST_LOOPS)
		return NOTIFY_OK;

	if (!per_cpu(l_p_j_ref, cpu)) {
		per_cpu(l_p_j_ref, cpu) =
			per_cpu(cpu_data, cpu).loops_per_jiffy;
		per_cpu(l_p_j_ref_freq, cpu) = freq->old;
		if (!global_l_p_j_ref) {
			global_l_p_j_ref = loops_per_jiffy;
			global_l_p_j_ref_freq = freq->old;
		}
	}

	if ((val == CPUFREQ_PRECHANGE  && freq->old < freq->new) ||
	    (val == CPUFREQ_POSTCHANGE && freq->old > freq->new) ||
	    (val == CPUFREQ_RESUMECHANGE || val == CPUFREQ_SUSPENDCHANGE)) {
		loops_per_jiffy = cpufreq_scale(global_l_p_j_ref,
						global_l_p_j_ref_freq,
						freq->new);
		per_cpu(cpu_data, cpu).loops_per_jiffy =
			cpufreq_scale(per_cpu(l_p_j_ref, cpu),
					per_cpu(l_p_j_ref_freq, cpu),
					freq->new);
	}
	return NOTIFY_OK;
}

static struct notifier_block cpufreq_notifier = {
	.notifier_call  = cpufreq_callback,
};

static int __init register_cpufreq_notifier(void)
{
	return cpufreq_register_notifier(&cpufreq_notifier,
						CPUFREQ_TRANSITION_NOTIFIER);
}
core_initcall(register_cpufreq_notifier);

#endif<|MERGE_RESOLUTION|>--- conflicted
+++ resolved
@@ -67,11 +67,8 @@
 	IPI_CALL_FUNC,
 	IPI_CALL_FUNC_SINGLE,
 	IPI_CPU_STOP,
-<<<<<<< HEAD
 	IPI_CPU_BACKTRACE,
-=======
 	IPI_COMPLETION,
->>>>>>> ed78cfc4
 };
 
 static DECLARE_COMPLETION(cpu_running);
@@ -481,11 +478,8 @@
 	S(IPI_CALL_FUNC, "Function call interrupts"),
 	S(IPI_CALL_FUNC_SINGLE, "Single function call interrupts"),
 	S(IPI_CPU_STOP, "CPU stop interrupts"),
-<<<<<<< HEAD
 	S(IPI_CPU_BACKTRACE, "CPU backtrace"),
-=======
 	S(IPI_COMPLETION, "completion interrupts"),
->>>>>>> ed78cfc4
 };
 
 void show_ipi_list(struct seq_file *p, int prec)
@@ -611,7 +605,6 @@
 		cpu_relax();
 }
 
-<<<<<<< HEAD
 static cpumask_t backtrace_mask;
 static DEFINE_RAW_SPINLOCK(backtrace_lock);
 
@@ -662,7 +655,8 @@
 		raw_spin_unlock(&backtrace_lock);
 		cpu_clear(cpu, backtrace_mask);
 	}
-=======
+}
+
 static DEFINE_PER_CPU(struct completion *, cpu_completion);
 
 int register_ipi_completion(struct completion *completion, int cpu)
@@ -674,7 +668,6 @@
 static void ipi_complete(unsigned int cpu)
 {
 	complete(per_cpu(cpu_completion, cpu));
->>>>>>> ed78cfc4
 }
 
 /*
@@ -727,15 +720,14 @@
 		irq_exit();
 		break;
 
-<<<<<<< HEAD
 	case IPI_CPU_BACKTRACE:
 		ipi_cpu_backtrace(cpu, regs);
-=======
+		break;
+
 	case IPI_COMPLETION:
 		irq_enter();
 		ipi_complete(cpu);
 		irq_exit();
->>>>>>> ed78cfc4
 		break;
 
 	default:
