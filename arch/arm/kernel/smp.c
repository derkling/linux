--- conflicted
+++ resolved
@@ -455,12 +455,9 @@
 #ifdef CONFIG_LOCAL_TIMERS
 int local_timer_register(struct local_timer_ops *ops)
 {
-<<<<<<< HEAD
 	if (!is_smp())
 		return -ENXIO;
 
-=======
->>>>>>> 76e10d15
 	if (lt_ops)
 		return -EBUSY;
 
