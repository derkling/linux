--- conflicted
+++ resolved
@@ -44,10 +44,7 @@
 #include <asm/localtimer.h>
 #include <asm/smp_plat.h>
 #include <asm/virt.h>
-<<<<<<< HEAD
-=======
 #include <asm/mach/arch.h>
->>>>>>> 6f0c0580
 
 /*
  * as from 2.5, kernels no longer have an init_tasks structure
