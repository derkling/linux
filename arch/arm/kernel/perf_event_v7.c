/*
 * ARMv7 Cortex-A8 and Cortex-A9 Performance Events handling code.
 *
 * ARMv7 support: Jean Pihet <jpihet@mvista.com>
 * 2010 (c) MontaVista Software, LLC.
 *
 * Copied from ARMv6 code, with the low level code inspired
 *  by the ARMv7 Oprofile code.
 *
 * Cortex-A8 has up to 4 configurable performance counters and
 *  a single cycle counter.
 * Cortex-A9 has up to 31 configurable performance counters and
 *  a single cycle counter.
 *
 * All counters can be enabled/disabled and IRQ masked separately. The cycle
 *  counter and all 4 performance counters together can be reset separately.
 */

#ifdef CONFIG_CPU_V7

struct armv7_pmu_logical_state {
	u32	PMCR;
	u32	PMCNTENSET;
	u32	PMCNTENCLR;
	u32	PMOVSR;
	u32	PMSWINC;
	u32	PMSELR;
	u32	PMCEID0;
	u32	PMCEID1;

	u32	PMCCNTR;

	u32	PMUSERENR;
	u32	PMINTENSET;
	u32	PMINTENCLR;
	u32	PMOVSSET;

	struct armv7_pmu_logical_cntr_state {
		u32	PMXEVTYPER;
		u32	PMXEVCNTR;
	} cntrs[1]; /* we will grow this during allocation */
};

#define __v7_logical_state(cpupmu) \
	((struct armv7_pmu_logical_state *)(cpupmu)->logical_state)

#define __v7_logical_state_single(cpupmu, name) \
	__v7_logical_state(cpupmu)->name
#define __v7_logical_state_cntr(cpupmu, name) \
	__v7_logical_state(cpupmu)->cntrs[__v7_logical_state(cpupmu)->PMSELR].name

#define __def_v7_pmu_reg_W(kind, name, op1, Cm, op2)			\
	static inline u32 __v7_pmu_write_physical_##name(u32 value)	\
	{								\
		asm volatile (						\
			"mcr p15, " #op1 ", %0, c9, " #Cm ", " #op2	\
			:: "r" (value)					\
		);							\
									\
		return value;						\
	}								\
									\
	static inline u32 __v7_pmu_write_logical_##name(		\
		struct arm_cpu_pmu *cpupmu, u32 value)			\
	{								\
		__v7_logical_state_##kind(cpupmu, name) = value;	\
		return value;						\
	}

#define __def_v7_pmu_reg_R(kind, name, op1, Cm, op2)			\
	static inline u32 __v7_pmu_read_physical_##name(void)		\
	{								\
		u32 result;						\
									\
		asm volatile (						\
			"mrc p15, " #op1 ", %0, c9, " #Cm ", " #op2	\
			: "=r" (result)					\
		);							\
									\
		return result;						\
	}								\
									\
	static inline u32 __v7_pmu_read_logical_##name(			\
		struct arm_cpu_pmu *cpupmu)				\
	{								\
		return __v7_logical_state_##kind(cpupmu, name);		\
	}

#define __def_v7_pmu_reg_WO(name, op1, Cm, op2)		\
	__def_v7_pmu_reg_W(single, name, op1, Cm, op2)
#define __def_v7_pmu_reg_RO(name, op1, Cm, op2)		\
	__def_v7_pmu_reg_R(single, name, op1, Cm, op2)

#define __def_v7_pmu_reg_RW(name, op1, Cm, op2) \
	__def_v7_pmu_reg_WO(name, op1, Cm, op2)	\
	__def_v7_pmu_reg_RO(name, op1, Cm, op2)

#define __def_v7_pmu_cntr_WO(name, op1, Cm, op2)	\
	__def_v7_pmu_reg_W(cntr, name, op1, Cm, op2)
#define __def_v7_pmu_cntr_RO(name, op1, Cm, op2)	\
	__def_v7_pmu_reg_R(cntr, name, op1, Cm, op2)

#define __def_v7_pmu_cntr_RW(name, op1, Cm, op2)	\
	__def_v7_pmu_cntr_WO(name, op1, Cm, op2)	\
	__def_v7_pmu_cntr_RO(name, op1, Cm, op2)

#define __def_v7_pmu_reg(name, prot, op1, Cm, op2)	\
	__def_v7_pmu_reg_##prot(name, op1, Cm, op2)
#define __def_v7_pmu_cntr(name, prot, op1, Cm, op2)	\
	__def_v7_pmu_cntr_##prot(name, op1, Cm, op2)

__def_v7_pmu_reg(PMCR,		RW, 0, c12, 0)
__def_v7_pmu_reg(PMCNTENSET,	RW, 0, c12, 1)
__def_v7_pmu_reg(PMCNTENCLR,	RW, 0, c12, 2)
__def_v7_pmu_reg(PMOVSR,	RW, 0, c12, 3)
__def_v7_pmu_reg(PMSWINC,	WO, 0, c12, 4)
__def_v7_pmu_reg(PMSELR,	RW, 0, c12, 5)
__def_v7_pmu_reg(PMCEID0,	RO, 0, c12, 6)
__def_v7_pmu_reg(PMCEID1,	RO, 0, c12, 7)

__def_v7_pmu_reg(PMCCNTR,	RW, 0, c13, 0)
__def_v7_pmu_cntr(PMXEVTYPER,	RW, 0, c13, 1)
__def_v7_pmu_cntr(PMXEVCNTR,	RW, 0, c13, 2)

__def_v7_pmu_reg(PMUSERENR,	RW, 0, c14, 0)
__def_v7_pmu_reg(PMINTENSET,	RW, 0, c14, 1)
__def_v7_pmu_reg(PMINTENCLR,	RW, 0, c14, 2)
__def_v7_pmu_reg(PMOVSSET,	RW, 0, c14, 3)

#define __v7_pmu_write_physical(name, value) \
	__v7_pmu_write_physical_##name(value)
#define __v7_pmu_read_physical(name) \
	__v7_pmu_read_physical_##name()

#define __v7_pmu_write_logical(cpupmu, name, value) \
	__v7_pmu_write_logical_##name(cpupmu, value)
#define __v7_pmu_read_logical(cpupmu, name) \
	__v7_pmu_read_logical_##name(cpupmu)

#define __v7_pmu_write_reg(cpupmu, name, value) do {		\
	if ((cpupmu)->active)					\
		__v7_pmu_write_physical(name, value);		\
	else							\
		__v7_pmu_write_logical(cpupmu, name, value);	\
} while(0)

#define __v7_pmu_read_reg(cpupmu, name) (		\
	(cpupmu)->active ?				\
		__v7_pmu_read_physical(name) :		\
		__v7_pmu_read_logical(cpupmu, name)	\
)

#define __v7_pmu_reg_set(cpupmu, name, logical_name, mask) do {		\
	if ((cpupmu)->active)						\
		__v7_pmu_write_physical(name, mask);			\
	else {								\
		u32 __value;						\
		__value =__v7_pmu_read_logical(cpupmu, logical_name) | (mask); \
		__v7_pmu_write_logical(cpupmu, logical_name, __value); \
	}								\
} while(0)

#define __v7_pmu_reg_clr(cpupmu, name, logical_name, mask) do {		\
	if ((cpupmu)->active)						\
		__v7_pmu_write_physical(name, mask);			\
	else {								\
		u32 __value;						\
		__value = __v7_pmu_read_logical(cpupmu, logical_name) & ~(mask); \
		__v7_pmu_write_logical(cpupmu, logical_name, __value);	\
	}								\
} while(0)

#define __v7_pmu_save_reg(cpupmu, name)					\
	__v7_pmu_write_logical(cpupmu, name,				\
				__v7_pmu_read_physical(name))
#define __v7_pmu_restore_reg(cpupmu, name)				\
	__v7_pmu_write_physical(name,					\
				__v7_pmu_read_logical(cpupmu, name))
static u32 read_mpidr(void)
{
	u32 result;

	asm volatile ("mrc p15, 0, %0, c0, c0, 5" : "=r" (result));

	return result;
}

static void armv7pmu_reset(void *info);

/*
 * Common ARMv7 event types
 *
 * Note: An implementation may not be able to count all of these events
 * but the encodings are considered to be `reserved' in the case that
 * they are not available.
 */
enum armv7_perf_types {
	ARMV7_PERFCTR_PMNC_SW_INCR			= 0x00,
	ARMV7_PERFCTR_L1_ICACHE_REFILL			= 0x01,
	ARMV7_PERFCTR_ITLB_REFILL			= 0x02,
	ARMV7_PERFCTR_L1_DCACHE_REFILL			= 0x03,
	ARMV7_PERFCTR_L1_DCACHE_ACCESS			= 0x04,
	ARMV7_PERFCTR_DTLB_REFILL			= 0x05,
	ARMV7_PERFCTR_MEM_READ				= 0x06,
	ARMV7_PERFCTR_MEM_WRITE				= 0x07,
	ARMV7_PERFCTR_INSTR_EXECUTED			= 0x08,
	ARMV7_PERFCTR_EXC_TAKEN				= 0x09,
	ARMV7_PERFCTR_EXC_EXECUTED			= 0x0A,
	ARMV7_PERFCTR_CID_WRITE				= 0x0B,

	/*
	 * ARMV7_PERFCTR_PC_WRITE is equivalent to HW_BRANCH_INSTRUCTIONS.
	 * It counts:
	 *  - all (taken) branch instructions,
	 *  - instructions that explicitly write the PC,
	 *  - exception generating instructions.
	 */
	ARMV7_PERFCTR_PC_WRITE				= 0x0C,
	ARMV7_PERFCTR_PC_IMM_BRANCH			= 0x0D,
	ARMV7_PERFCTR_PC_PROC_RETURN			= 0x0E,
	ARMV7_PERFCTR_MEM_UNALIGNED_ACCESS		= 0x0F,
	ARMV7_PERFCTR_PC_BRANCH_MIS_PRED		= 0x10,
	ARMV7_PERFCTR_CLOCK_CYCLES			= 0x11,
	ARMV7_PERFCTR_PC_BRANCH_PRED			= 0x12,

	/* These events are defined by the PMUv2 supplement (ARM DDI 0457A). */
	ARMV7_PERFCTR_MEM_ACCESS			= 0x13,
	ARMV7_PERFCTR_L1_ICACHE_ACCESS			= 0x14,
	ARMV7_PERFCTR_L1_DCACHE_WB			= 0x15,
	ARMV7_PERFCTR_L2_CACHE_ACCESS			= 0x16,
	ARMV7_PERFCTR_L2_CACHE_REFILL			= 0x17,
	ARMV7_PERFCTR_L2_CACHE_WB			= 0x18,
	ARMV7_PERFCTR_BUS_ACCESS			= 0x19,
	ARMV7_PERFCTR_MEM_ERROR				= 0x1A,
	ARMV7_PERFCTR_INSTR_SPEC			= 0x1B,
	ARMV7_PERFCTR_TTBR_WRITE			= 0x1C,
	ARMV7_PERFCTR_BUS_CYCLES			= 0x1D,

	ARMV7_PERFCTR_CPU_CYCLES			= 0xFF
};

/* ARMv7 Cortex-A8 specific event types */
enum armv7_a8_perf_types {
	ARMV7_A8_PERFCTR_L2_CACHE_ACCESS		= 0x43,
	ARMV7_A8_PERFCTR_L2_CACHE_REFILL		= 0x44,
	ARMV7_A8_PERFCTR_L1_ICACHE_ACCESS		= 0x50,
	ARMV7_A8_PERFCTR_STALL_ISIDE			= 0x56,
};

/* ARMv7 Cortex-A9 specific event types */
enum armv7_a9_perf_types {
	ARMV7_A9_PERFCTR_INSTR_CORE_RENAME		= 0x68,
	ARMV7_A9_PERFCTR_STALL_ICACHE			= 0x60,
	ARMV7_A9_PERFCTR_STALL_DISPATCH			= 0x66,
};

/* ARMv7 Cortex-A5 specific event types */
enum armv7_a5_perf_types {
	ARMV7_A5_PERFCTR_PREFETCH_LINEFILL		= 0xc2,
	ARMV7_A5_PERFCTR_PREFETCH_LINEFILL_DROP		= 0xc3,
};

/* ARMv7 Cortex-A15 specific event types */
enum armv7_a15_perf_types {
	ARMV7_A15_PERFCTR_L1_DCACHE_ACCESS_READ		= 0x40,
	ARMV7_A15_PERFCTR_L1_DCACHE_ACCESS_WRITE	= 0x41,
	ARMV7_A15_PERFCTR_L1_DCACHE_REFILL_READ		= 0x42,
	ARMV7_A15_PERFCTR_L1_DCACHE_REFILL_WRITE	= 0x43,

	ARMV7_A15_PERFCTR_DTLB_REFILL_L1_READ		= 0x4C,
	ARMV7_A15_PERFCTR_DTLB_REFILL_L1_WRITE		= 0x4D,

	ARMV7_A15_PERFCTR_L2_CACHE_ACCESS_READ		= 0x50,
	ARMV7_A15_PERFCTR_L2_CACHE_ACCESS_WRITE		= 0x51,
	ARMV7_A15_PERFCTR_L2_CACHE_REFILL_READ		= 0x52,
	ARMV7_A15_PERFCTR_L2_CACHE_REFILL_WRITE		= 0x53,

	ARMV7_A15_PERFCTR_PC_WRITE_SPEC			= 0x76,
};

/*
 * Cortex-A8 HW events mapping
 *
 * The hardware events that we support. We do support cache operations but
 * we have harvard caches and no way to combine instruction and data
 * accesses/misses in hardware.
 */
static const unsigned armv7_a8_perf_map[PERF_COUNT_HW_MAX] = {
	[PERF_COUNT_HW_CPU_CYCLES]		= ARMV7_PERFCTR_CPU_CYCLES,
	[PERF_COUNT_HW_INSTRUCTIONS]		= ARMV7_PERFCTR_INSTR_EXECUTED,
	[PERF_COUNT_HW_CACHE_REFERENCES]	= ARMV7_PERFCTR_L1_DCACHE_ACCESS,
	[PERF_COUNT_HW_CACHE_MISSES]		= ARMV7_PERFCTR_L1_DCACHE_REFILL,
	[PERF_COUNT_HW_BRANCH_INSTRUCTIONS]	= ARMV7_PERFCTR_PC_WRITE,
	[PERF_COUNT_HW_BRANCH_MISSES]		= ARMV7_PERFCTR_PC_BRANCH_MIS_PRED,
	[PERF_COUNT_HW_BUS_CYCLES]		= HW_OP_UNSUPPORTED,
	[PERF_COUNT_HW_STALLED_CYCLES_FRONTEND]	= ARMV7_A8_PERFCTR_STALL_ISIDE,
	[PERF_COUNT_HW_STALLED_CYCLES_BACKEND]	= HW_OP_UNSUPPORTED,
};

static const unsigned armv7_a8_perf_cache_map[PERF_COUNT_HW_CACHE_MAX]
					  [PERF_COUNT_HW_CACHE_OP_MAX]
					  [PERF_COUNT_HW_CACHE_RESULT_MAX] = {
	[C(L1D)] = {
		/*
		 * The performance counters don't differentiate between read
		 * and write accesses/misses so this isn't strictly correct,
		 * but it's the best we can do. Writes and reads get
		 * combined.
		 */
		[C(OP_READ)] = {
			[C(RESULT_ACCESS)]	= ARMV7_PERFCTR_L1_DCACHE_ACCESS,
			[C(RESULT_MISS)]	= ARMV7_PERFCTR_L1_DCACHE_REFILL,
		},
		[C(OP_WRITE)] = {
			[C(RESULT_ACCESS)]	= ARMV7_PERFCTR_L1_DCACHE_ACCESS,
			[C(RESULT_MISS)]	= ARMV7_PERFCTR_L1_DCACHE_REFILL,
		},
		[C(OP_PREFETCH)] = {
			[C(RESULT_ACCESS)]	= CACHE_OP_UNSUPPORTED,
			[C(RESULT_MISS)]	= CACHE_OP_UNSUPPORTED,
		},
	},
	[C(L1I)] = {
		[C(OP_READ)] = {
			[C(RESULT_ACCESS)]	= ARMV7_A8_PERFCTR_L1_ICACHE_ACCESS,
			[C(RESULT_MISS)]	= ARMV7_PERFCTR_L1_ICACHE_REFILL,
		},
		[C(OP_WRITE)] = {
			[C(RESULT_ACCESS)]	= CACHE_OP_UNSUPPORTED,
			[C(RESULT_MISS)]	= CACHE_OP_UNSUPPORTED,
		},
		[C(OP_PREFETCH)] = {
			[C(RESULT_ACCESS)]	= CACHE_OP_UNSUPPORTED,
			[C(RESULT_MISS)]	= CACHE_OP_UNSUPPORTED,
		},
	},
	[C(LL)] = {
		[C(OP_READ)] = {
			[C(RESULT_ACCESS)]	= ARMV7_A8_PERFCTR_L2_CACHE_ACCESS,
			[C(RESULT_MISS)]	= ARMV7_A8_PERFCTR_L2_CACHE_REFILL,
		},
		[C(OP_WRITE)] = {
			[C(RESULT_ACCESS)]	= ARMV7_A8_PERFCTR_L2_CACHE_ACCESS,
			[C(RESULT_MISS)]	= ARMV7_A8_PERFCTR_L2_CACHE_REFILL,
		},
		[C(OP_PREFETCH)] = {
			[C(RESULT_ACCESS)]	= CACHE_OP_UNSUPPORTED,
			[C(RESULT_MISS)]	= CACHE_OP_UNSUPPORTED,
		},
	},
	[C(DTLB)] = {
		[C(OP_READ)] = {
			[C(RESULT_ACCESS)]	= CACHE_OP_UNSUPPORTED,
			[C(RESULT_MISS)]	= ARMV7_PERFCTR_DTLB_REFILL,
		},
		[C(OP_WRITE)] = {
			[C(RESULT_ACCESS)]	= CACHE_OP_UNSUPPORTED,
			[C(RESULT_MISS)]	= ARMV7_PERFCTR_DTLB_REFILL,
		},
		[C(OP_PREFETCH)] = {
			[C(RESULT_ACCESS)]	= CACHE_OP_UNSUPPORTED,
			[C(RESULT_MISS)]	= CACHE_OP_UNSUPPORTED,
		},
	},
	[C(ITLB)] = {
		[C(OP_READ)] = {
			[C(RESULT_ACCESS)]	= CACHE_OP_UNSUPPORTED,
			[C(RESULT_MISS)]	= ARMV7_PERFCTR_ITLB_REFILL,
		},
		[C(OP_WRITE)] = {
			[C(RESULT_ACCESS)]	= CACHE_OP_UNSUPPORTED,
			[C(RESULT_MISS)]	= ARMV7_PERFCTR_ITLB_REFILL,
		},
		[C(OP_PREFETCH)] = {
			[C(RESULT_ACCESS)]	= CACHE_OP_UNSUPPORTED,
			[C(RESULT_MISS)]	= CACHE_OP_UNSUPPORTED,
		},
	},
	[C(BPU)] = {
		[C(OP_READ)] = {
			[C(RESULT_ACCESS)]	= ARMV7_PERFCTR_PC_BRANCH_PRED,
			[C(RESULT_MISS)]	= ARMV7_PERFCTR_PC_BRANCH_MIS_PRED,
		},
		[C(OP_WRITE)] = {
			[C(RESULT_ACCESS)]	= ARMV7_PERFCTR_PC_BRANCH_PRED,
			[C(RESULT_MISS)]	= ARMV7_PERFCTR_PC_BRANCH_MIS_PRED,
		},
		[C(OP_PREFETCH)] = {
			[C(RESULT_ACCESS)]	= CACHE_OP_UNSUPPORTED,
			[C(RESULT_MISS)]	= CACHE_OP_UNSUPPORTED,
		},
	},
	[C(NODE)] = {
		[C(OP_READ)] = {
			[C(RESULT_ACCESS)]	= CACHE_OP_UNSUPPORTED,
			[C(RESULT_MISS)]	= CACHE_OP_UNSUPPORTED,
		},
		[C(OP_WRITE)] = {
			[C(RESULT_ACCESS)]	= CACHE_OP_UNSUPPORTED,
			[C(RESULT_MISS)]	= CACHE_OP_UNSUPPORTED,
		},
		[C(OP_PREFETCH)] = {
			[C(RESULT_ACCESS)]	= CACHE_OP_UNSUPPORTED,
			[C(RESULT_MISS)]	= CACHE_OP_UNSUPPORTED,
		},
	},
};

/*
 * Cortex-A9 HW events mapping
 */
static const unsigned armv7_a9_perf_map[PERF_COUNT_HW_MAX] = {
	[PERF_COUNT_HW_CPU_CYCLES]		= ARMV7_PERFCTR_CPU_CYCLES,
	[PERF_COUNT_HW_INSTRUCTIONS]		= ARMV7_A9_PERFCTR_INSTR_CORE_RENAME,
	[PERF_COUNT_HW_CACHE_REFERENCES]	= ARMV7_PERFCTR_L1_DCACHE_ACCESS,
	[PERF_COUNT_HW_CACHE_MISSES]		= ARMV7_PERFCTR_L1_DCACHE_REFILL,
	[PERF_COUNT_HW_BRANCH_INSTRUCTIONS]	= ARMV7_PERFCTR_PC_WRITE,
	[PERF_COUNT_HW_BRANCH_MISSES]		= ARMV7_PERFCTR_PC_BRANCH_MIS_PRED,
	[PERF_COUNT_HW_BUS_CYCLES]		= HW_OP_UNSUPPORTED,
	[PERF_COUNT_HW_STALLED_CYCLES_FRONTEND]	= ARMV7_A9_PERFCTR_STALL_ICACHE,
	[PERF_COUNT_HW_STALLED_CYCLES_BACKEND]	= ARMV7_A9_PERFCTR_STALL_DISPATCH,
};

static const unsigned armv7_a9_perf_cache_map[PERF_COUNT_HW_CACHE_MAX]
					  [PERF_COUNT_HW_CACHE_OP_MAX]
					  [PERF_COUNT_HW_CACHE_RESULT_MAX] = {
	[C(L1D)] = {
		/*
		 * The performance counters don't differentiate between read
		 * and write accesses/misses so this isn't strictly correct,
		 * but it's the best we can do. Writes and reads get
		 * combined.
		 */
		[C(OP_READ)] = {
			[C(RESULT_ACCESS)]	= ARMV7_PERFCTR_L1_DCACHE_ACCESS,
			[C(RESULT_MISS)]	= ARMV7_PERFCTR_L1_DCACHE_REFILL,
		},
		[C(OP_WRITE)] = {
			[C(RESULT_ACCESS)]	= ARMV7_PERFCTR_L1_DCACHE_ACCESS,
			[C(RESULT_MISS)]	= ARMV7_PERFCTR_L1_DCACHE_REFILL,
		},
		[C(OP_PREFETCH)] = {
			[C(RESULT_ACCESS)]	= CACHE_OP_UNSUPPORTED,
			[C(RESULT_MISS)]	= CACHE_OP_UNSUPPORTED,
		},
	},
	[C(L1I)] = {
		[C(OP_READ)] = {
			[C(RESULT_ACCESS)]	= CACHE_OP_UNSUPPORTED,
			[C(RESULT_MISS)]	= ARMV7_PERFCTR_L1_ICACHE_REFILL,
		},
		[C(OP_WRITE)] = {
			[C(RESULT_ACCESS)]	= CACHE_OP_UNSUPPORTED,
			[C(RESULT_MISS)]	= CACHE_OP_UNSUPPORTED,
		},
		[C(OP_PREFETCH)] = {
			[C(RESULT_ACCESS)]	= CACHE_OP_UNSUPPORTED,
			[C(RESULT_MISS)]	= CACHE_OP_UNSUPPORTED,
		},
	},
	[C(LL)] = {
		[C(OP_READ)] = {
			[C(RESULT_ACCESS)]	= CACHE_OP_UNSUPPORTED,
			[C(RESULT_MISS)]	= CACHE_OP_UNSUPPORTED,
		},
		[C(OP_WRITE)] = {
			[C(RESULT_ACCESS)]	= CACHE_OP_UNSUPPORTED,
			[C(RESULT_MISS)]	= CACHE_OP_UNSUPPORTED,
		},
		[C(OP_PREFETCH)] = {
			[C(RESULT_ACCESS)]	= CACHE_OP_UNSUPPORTED,
			[C(RESULT_MISS)]	= CACHE_OP_UNSUPPORTED,
		},
	},
	[C(DTLB)] = {
		[C(OP_READ)] = {
			[C(RESULT_ACCESS)]	= CACHE_OP_UNSUPPORTED,
			[C(RESULT_MISS)]	= ARMV7_PERFCTR_DTLB_REFILL,
		},
		[C(OP_WRITE)] = {
			[C(RESULT_ACCESS)]	= CACHE_OP_UNSUPPORTED,
			[C(RESULT_MISS)]	= ARMV7_PERFCTR_DTLB_REFILL,
		},
		[C(OP_PREFETCH)] = {
			[C(RESULT_ACCESS)]	= CACHE_OP_UNSUPPORTED,
			[C(RESULT_MISS)]	= CACHE_OP_UNSUPPORTED,
		},
	},
	[C(ITLB)] = {
		[C(OP_READ)] = {
			[C(RESULT_ACCESS)]	= CACHE_OP_UNSUPPORTED,
			[C(RESULT_MISS)]	= ARMV7_PERFCTR_ITLB_REFILL,
		},
		[C(OP_WRITE)] = {
			[C(RESULT_ACCESS)]	= CACHE_OP_UNSUPPORTED,
			[C(RESULT_MISS)]	= ARMV7_PERFCTR_ITLB_REFILL,
		},
		[C(OP_PREFETCH)] = {
			[C(RESULT_ACCESS)]	= CACHE_OP_UNSUPPORTED,
			[C(RESULT_MISS)]	= CACHE_OP_UNSUPPORTED,
		},
	},
	[C(BPU)] = {
		[C(OP_READ)] = {
			[C(RESULT_ACCESS)]	= ARMV7_PERFCTR_PC_BRANCH_PRED,
			[C(RESULT_MISS)]	= ARMV7_PERFCTR_PC_BRANCH_MIS_PRED,
		},
		[C(OP_WRITE)] = {
			[C(RESULT_ACCESS)]	= ARMV7_PERFCTR_PC_BRANCH_PRED,
			[C(RESULT_MISS)]	= ARMV7_PERFCTR_PC_BRANCH_MIS_PRED,
		},
		[C(OP_PREFETCH)] = {
			[C(RESULT_ACCESS)]	= CACHE_OP_UNSUPPORTED,
			[C(RESULT_MISS)]	= CACHE_OP_UNSUPPORTED,
		},
	},
	[C(NODE)] = {
		[C(OP_READ)] = {
			[C(RESULT_ACCESS)]	= CACHE_OP_UNSUPPORTED,
			[C(RESULT_MISS)]	= CACHE_OP_UNSUPPORTED,
		},
		[C(OP_WRITE)] = {
			[C(RESULT_ACCESS)]	= CACHE_OP_UNSUPPORTED,
			[C(RESULT_MISS)]	= CACHE_OP_UNSUPPORTED,
		},
		[C(OP_PREFETCH)] = {
			[C(RESULT_ACCESS)]	= CACHE_OP_UNSUPPORTED,
			[C(RESULT_MISS)]	= CACHE_OP_UNSUPPORTED,
		},
	},
};

/*
 * Cortex-A5 HW events mapping
 */
static const unsigned armv7_a5_perf_map[PERF_COUNT_HW_MAX] = {
	[PERF_COUNT_HW_CPU_CYCLES]		= ARMV7_PERFCTR_CPU_CYCLES,
	[PERF_COUNT_HW_INSTRUCTIONS]		= ARMV7_PERFCTR_INSTR_EXECUTED,
	[PERF_COUNT_HW_CACHE_REFERENCES]	= ARMV7_PERFCTR_L1_DCACHE_ACCESS,
	[PERF_COUNT_HW_CACHE_MISSES]		= ARMV7_PERFCTR_L1_DCACHE_REFILL,
	[PERF_COUNT_HW_BRANCH_INSTRUCTIONS]	= ARMV7_PERFCTR_PC_WRITE,
	[PERF_COUNT_HW_BRANCH_MISSES]		= ARMV7_PERFCTR_PC_BRANCH_MIS_PRED,
	[PERF_COUNT_HW_BUS_CYCLES]		= HW_OP_UNSUPPORTED,
	[PERF_COUNT_HW_STALLED_CYCLES_FRONTEND]	= HW_OP_UNSUPPORTED,
	[PERF_COUNT_HW_STALLED_CYCLES_BACKEND]	= HW_OP_UNSUPPORTED,
};

static const unsigned armv7_a5_perf_cache_map[PERF_COUNT_HW_CACHE_MAX]
					[PERF_COUNT_HW_CACHE_OP_MAX]
					[PERF_COUNT_HW_CACHE_RESULT_MAX] = {
	[C(L1D)] = {
		[C(OP_READ)] = {
			[C(RESULT_ACCESS)]	= ARMV7_PERFCTR_L1_DCACHE_ACCESS,
			[C(RESULT_MISS)]	= ARMV7_PERFCTR_L1_DCACHE_REFILL,
		},
		[C(OP_WRITE)] = {
			[C(RESULT_ACCESS)]	= ARMV7_PERFCTR_L1_DCACHE_ACCESS,
			[C(RESULT_MISS)]	= ARMV7_PERFCTR_L1_DCACHE_REFILL,
		},
		[C(OP_PREFETCH)] = {
			[C(RESULT_ACCESS)]	= ARMV7_A5_PERFCTR_PREFETCH_LINEFILL,
			[C(RESULT_MISS)]	= ARMV7_A5_PERFCTR_PREFETCH_LINEFILL_DROP,
		},
	},
	[C(L1I)] = {
		[C(OP_READ)] = {
			[C(RESULT_ACCESS)]	= ARMV7_PERFCTR_L1_ICACHE_ACCESS,
			[C(RESULT_MISS)]	= ARMV7_PERFCTR_L1_ICACHE_REFILL,
		},
		[C(OP_WRITE)] = {
			[C(RESULT_ACCESS)]	= CACHE_OP_UNSUPPORTED,
			[C(RESULT_MISS)]	= CACHE_OP_UNSUPPORTED,
		},
		/*
		 * The prefetch counters don't differentiate between the I
		 * side and the D side.
		 */
		[C(OP_PREFETCH)] = {
			[C(RESULT_ACCESS)]	= ARMV7_A5_PERFCTR_PREFETCH_LINEFILL,
			[C(RESULT_MISS)]	= ARMV7_A5_PERFCTR_PREFETCH_LINEFILL_DROP,
		},
	},
	[C(LL)] = {
		[C(OP_READ)] = {
			[C(RESULT_ACCESS)]	= CACHE_OP_UNSUPPORTED,
			[C(RESULT_MISS)]	= CACHE_OP_UNSUPPORTED,
		},
		[C(OP_WRITE)] = {
			[C(RESULT_ACCESS)]	= CACHE_OP_UNSUPPORTED,
			[C(RESULT_MISS)]	= CACHE_OP_UNSUPPORTED,
		},
		[C(OP_PREFETCH)] = {
			[C(RESULT_ACCESS)]	= CACHE_OP_UNSUPPORTED,
			[C(RESULT_MISS)]	= CACHE_OP_UNSUPPORTED,
		},
	},
	[C(DTLB)] = {
		[C(OP_READ)] = {
			[C(RESULT_ACCESS)]	= CACHE_OP_UNSUPPORTED,
			[C(RESULT_MISS)]	= ARMV7_PERFCTR_DTLB_REFILL,
		},
		[C(OP_WRITE)] = {
			[C(RESULT_ACCESS)]	= CACHE_OP_UNSUPPORTED,
			[C(RESULT_MISS)]	= ARMV7_PERFCTR_DTLB_REFILL,
		},
		[C(OP_PREFETCH)] = {
			[C(RESULT_ACCESS)]	= CACHE_OP_UNSUPPORTED,
			[C(RESULT_MISS)]	= CACHE_OP_UNSUPPORTED,
		},
	},
	[C(ITLB)] = {
		[C(OP_READ)] = {
			[C(RESULT_ACCESS)]	= CACHE_OP_UNSUPPORTED,
			[C(RESULT_MISS)]	= ARMV7_PERFCTR_ITLB_REFILL,
		},
		[C(OP_WRITE)] = {
			[C(RESULT_ACCESS)]	= CACHE_OP_UNSUPPORTED,
			[C(RESULT_MISS)]	= ARMV7_PERFCTR_ITLB_REFILL,
		},
		[C(OP_PREFETCH)] = {
			[C(RESULT_ACCESS)]	= CACHE_OP_UNSUPPORTED,
			[C(RESULT_MISS)]	= CACHE_OP_UNSUPPORTED,
		},
	},
	[C(BPU)] = {
		[C(OP_READ)] = {
			[C(RESULT_ACCESS)]	= ARMV7_PERFCTR_PC_BRANCH_PRED,
			[C(RESULT_MISS)]	= ARMV7_PERFCTR_PC_BRANCH_MIS_PRED,
		},
		[C(OP_WRITE)] = {
			[C(RESULT_ACCESS)]	= ARMV7_PERFCTR_PC_BRANCH_PRED,
			[C(RESULT_MISS)]	= ARMV7_PERFCTR_PC_BRANCH_MIS_PRED,
		},
		[C(OP_PREFETCH)] = {
			[C(RESULT_ACCESS)]	= CACHE_OP_UNSUPPORTED,
			[C(RESULT_MISS)]	= CACHE_OP_UNSUPPORTED,
		},
	},
	[C(NODE)] = {
		[C(OP_READ)] = {
			[C(RESULT_ACCESS)]	= CACHE_OP_UNSUPPORTED,
			[C(RESULT_MISS)]	= CACHE_OP_UNSUPPORTED,
		},
		[C(OP_WRITE)] = {
			[C(RESULT_ACCESS)]	= CACHE_OP_UNSUPPORTED,
			[C(RESULT_MISS)]	= CACHE_OP_UNSUPPORTED,
		},
		[C(OP_PREFETCH)] = {
			[C(RESULT_ACCESS)]	= CACHE_OP_UNSUPPORTED,
			[C(RESULT_MISS)]	= CACHE_OP_UNSUPPORTED,
		},
	},
};

/*
 * Cortex-A15 HW events mapping
 */
static const unsigned armv7_a15_perf_map[PERF_COUNT_HW_MAX] = {
	[PERF_COUNT_HW_CPU_CYCLES]		= ARMV7_PERFCTR_CPU_CYCLES,
	[PERF_COUNT_HW_INSTRUCTIONS]		= ARMV7_PERFCTR_INSTR_EXECUTED,
	[PERF_COUNT_HW_CACHE_REFERENCES]	= ARMV7_PERFCTR_L1_DCACHE_ACCESS,
	[PERF_COUNT_HW_CACHE_MISSES]		= ARMV7_PERFCTR_L1_DCACHE_REFILL,
	[PERF_COUNT_HW_BRANCH_INSTRUCTIONS]	= ARMV7_A15_PERFCTR_PC_WRITE_SPEC,
	[PERF_COUNT_HW_BRANCH_MISSES]		= ARMV7_PERFCTR_PC_BRANCH_MIS_PRED,
	[PERF_COUNT_HW_BUS_CYCLES]		= ARMV7_PERFCTR_BUS_CYCLES,
	[PERF_COUNT_HW_STALLED_CYCLES_FRONTEND]	= HW_OP_UNSUPPORTED,
	[PERF_COUNT_HW_STALLED_CYCLES_BACKEND]	= HW_OP_UNSUPPORTED,
};

static const unsigned armv7_a15_perf_cache_map[PERF_COUNT_HW_CACHE_MAX]
					[PERF_COUNT_HW_CACHE_OP_MAX]
					[PERF_COUNT_HW_CACHE_RESULT_MAX] = {
	[C(L1D)] = {
		[C(OP_READ)] = {
			[C(RESULT_ACCESS)]	= ARMV7_A15_PERFCTR_L1_DCACHE_ACCESS_READ,
			[C(RESULT_MISS)]	= ARMV7_A15_PERFCTR_L1_DCACHE_REFILL_READ,
		},
		[C(OP_WRITE)] = {
			[C(RESULT_ACCESS)]	= ARMV7_A15_PERFCTR_L1_DCACHE_ACCESS_WRITE,
			[C(RESULT_MISS)]	= ARMV7_A15_PERFCTR_L1_DCACHE_REFILL_WRITE,
		},
		[C(OP_PREFETCH)] = {
			[C(RESULT_ACCESS)]	= CACHE_OP_UNSUPPORTED,
			[C(RESULT_MISS)]	= CACHE_OP_UNSUPPORTED,
		},
	},
	[C(L1I)] = {
		/*
		 * Not all performance counters differentiate between read
		 * and write accesses/misses so we're not always strictly
		 * correct, but it's the best we can do. Writes and reads get
		 * combined in these cases.
		 */
		[C(OP_READ)] = {
			[C(RESULT_ACCESS)]	= ARMV7_PERFCTR_L1_ICACHE_ACCESS,
			[C(RESULT_MISS)]	= ARMV7_PERFCTR_L1_ICACHE_REFILL,
		},
		[C(OP_WRITE)] = {
			[C(RESULT_ACCESS)]	= CACHE_OP_UNSUPPORTED,
			[C(RESULT_MISS)]	= CACHE_OP_UNSUPPORTED,
		},
		[C(OP_PREFETCH)] = {
			[C(RESULT_ACCESS)]	= CACHE_OP_UNSUPPORTED,
			[C(RESULT_MISS)]	= CACHE_OP_UNSUPPORTED,
		},
	},
	[C(LL)] = {
		[C(OP_READ)] = {
			[C(RESULT_ACCESS)]	= ARMV7_A15_PERFCTR_L2_CACHE_ACCESS_READ,
			[C(RESULT_MISS)]	= ARMV7_A15_PERFCTR_L2_CACHE_REFILL_READ,
		},
		[C(OP_WRITE)] = {
			[C(RESULT_ACCESS)]	= ARMV7_A15_PERFCTR_L2_CACHE_ACCESS_WRITE,
			[C(RESULT_MISS)]	= ARMV7_A15_PERFCTR_L2_CACHE_REFILL_WRITE,
		},
		[C(OP_PREFETCH)] = {
			[C(RESULT_ACCESS)]	= CACHE_OP_UNSUPPORTED,
			[C(RESULT_MISS)]	= CACHE_OP_UNSUPPORTED,
		},
	},
	[C(DTLB)] = {
		[C(OP_READ)] = {
			[C(RESULT_ACCESS)]	= CACHE_OP_UNSUPPORTED,
			[C(RESULT_MISS)]	= ARMV7_A15_PERFCTR_DTLB_REFILL_L1_READ,
		},
		[C(OP_WRITE)] = {
			[C(RESULT_ACCESS)]	= CACHE_OP_UNSUPPORTED,
			[C(RESULT_MISS)]	= ARMV7_A15_PERFCTR_DTLB_REFILL_L1_WRITE,
		},
		[C(OP_PREFETCH)] = {
			[C(RESULT_ACCESS)]	= CACHE_OP_UNSUPPORTED,
			[C(RESULT_MISS)]	= CACHE_OP_UNSUPPORTED,
		},
	},
	[C(ITLB)] = {
		[C(OP_READ)] = {
			[C(RESULT_ACCESS)]	= CACHE_OP_UNSUPPORTED,
			[C(RESULT_MISS)]	= ARMV7_PERFCTR_ITLB_REFILL,
		},
		[C(OP_WRITE)] = {
			[C(RESULT_ACCESS)]	= CACHE_OP_UNSUPPORTED,
			[C(RESULT_MISS)]	= ARMV7_PERFCTR_ITLB_REFILL,
		},
		[C(OP_PREFETCH)] = {
			[C(RESULT_ACCESS)]	= CACHE_OP_UNSUPPORTED,
			[C(RESULT_MISS)]	= CACHE_OP_UNSUPPORTED,
		},
	},
	[C(BPU)] = {
		[C(OP_READ)] = {
			[C(RESULT_ACCESS)]	= ARMV7_PERFCTR_PC_BRANCH_PRED,
			[C(RESULT_MISS)]	= ARMV7_PERFCTR_PC_BRANCH_MIS_PRED,
		},
		[C(OP_WRITE)] = {
			[C(RESULT_ACCESS)]	= ARMV7_PERFCTR_PC_BRANCH_PRED,
			[C(RESULT_MISS)]	= ARMV7_PERFCTR_PC_BRANCH_MIS_PRED,
		},
		[C(OP_PREFETCH)] = {
			[C(RESULT_ACCESS)]	= CACHE_OP_UNSUPPORTED,
			[C(RESULT_MISS)]	= CACHE_OP_UNSUPPORTED,
		},
	},
	[C(NODE)] = {
		[C(OP_READ)] = {
			[C(RESULT_ACCESS)]	= CACHE_OP_UNSUPPORTED,
			[C(RESULT_MISS)]	= CACHE_OP_UNSUPPORTED,
		},
		[C(OP_WRITE)] = {
			[C(RESULT_ACCESS)]	= CACHE_OP_UNSUPPORTED,
			[C(RESULT_MISS)]	= CACHE_OP_UNSUPPORTED,
		},
		[C(OP_PREFETCH)] = {
			[C(RESULT_ACCESS)]	= CACHE_OP_UNSUPPORTED,
			[C(RESULT_MISS)]	= CACHE_OP_UNSUPPORTED,
		},
	},
};

/*
 * Cortex-A7 HW events mapping
 */
static const unsigned armv7_a7_perf_map[PERF_COUNT_HW_MAX] = {
	[PERF_COUNT_HW_CPU_CYCLES]		= ARMV7_PERFCTR_CPU_CYCLES,
	[PERF_COUNT_HW_INSTRUCTIONS]		= ARMV7_PERFCTR_INSTR_EXECUTED,
	[PERF_COUNT_HW_CACHE_REFERENCES]	= ARMV7_PERFCTR_L1_DCACHE_ACCESS,
	[PERF_COUNT_HW_CACHE_MISSES]		= ARMV7_PERFCTR_L1_DCACHE_REFILL,
	[PERF_COUNT_HW_BRANCH_INSTRUCTIONS]	= ARMV7_PERFCTR_PC_WRITE,
	[PERF_COUNT_HW_BRANCH_MISSES]		= ARMV7_PERFCTR_PC_BRANCH_MIS_PRED,
	[PERF_COUNT_HW_BUS_CYCLES]		= ARMV7_PERFCTR_BUS_CYCLES,
	[PERF_COUNT_HW_STALLED_CYCLES_FRONTEND]	= HW_OP_UNSUPPORTED,
	[PERF_COUNT_HW_STALLED_CYCLES_BACKEND]	= HW_OP_UNSUPPORTED,
};

static const unsigned armv7_a7_perf_cache_map[PERF_COUNT_HW_CACHE_MAX]
					[PERF_COUNT_HW_CACHE_OP_MAX]
					[PERF_COUNT_HW_CACHE_RESULT_MAX] = {
	[C(L1D)] = {
		/*
		 * The performance counters don't differentiate between read
		 * and write accesses/misses so this isn't strictly correct,
		 * but it's the best we can do. Writes and reads get
		 * combined.
		 */
		[C(OP_READ)] = {
			[C(RESULT_ACCESS)]	= ARMV7_PERFCTR_L1_DCACHE_ACCESS,
			[C(RESULT_MISS)]	= ARMV7_PERFCTR_L1_DCACHE_REFILL,
		},
		[C(OP_WRITE)] = {
			[C(RESULT_ACCESS)]	= ARMV7_PERFCTR_L1_DCACHE_ACCESS,
			[C(RESULT_MISS)]	= ARMV7_PERFCTR_L1_DCACHE_REFILL,
		},
		[C(OP_PREFETCH)] = {
			[C(RESULT_ACCESS)]	= CACHE_OP_UNSUPPORTED,
			[C(RESULT_MISS)]	= CACHE_OP_UNSUPPORTED,
		},
	},
	[C(L1I)] = {
		[C(OP_READ)] = {
			[C(RESULT_ACCESS)]	= ARMV7_PERFCTR_L1_ICACHE_ACCESS,
			[C(RESULT_MISS)]	= ARMV7_PERFCTR_L1_ICACHE_REFILL,
		},
		[C(OP_WRITE)] = {
			[C(RESULT_ACCESS)]	= CACHE_OP_UNSUPPORTED,
			[C(RESULT_MISS)]	= CACHE_OP_UNSUPPORTED,
		},
		[C(OP_PREFETCH)] = {
			[C(RESULT_ACCESS)]	= CACHE_OP_UNSUPPORTED,
			[C(RESULT_MISS)]	= CACHE_OP_UNSUPPORTED,
		},
	},
	[C(LL)] = {
		[C(OP_READ)] = {
			[C(RESULT_ACCESS)]	= ARMV7_PERFCTR_L2_CACHE_ACCESS,
			[C(RESULT_MISS)]	= ARMV7_PERFCTR_L2_CACHE_REFILL,
		},
		[C(OP_WRITE)] = {
			[C(RESULT_ACCESS)]	= ARMV7_PERFCTR_L2_CACHE_ACCESS,
			[C(RESULT_MISS)]	= ARMV7_PERFCTR_L2_CACHE_REFILL,
		},
		[C(OP_PREFETCH)] = {
			[C(RESULT_ACCESS)]	= CACHE_OP_UNSUPPORTED,
			[C(RESULT_MISS)]	= CACHE_OP_UNSUPPORTED,
		},
	},
	[C(DTLB)] = {
		[C(OP_READ)] = {
			[C(RESULT_ACCESS)]	= CACHE_OP_UNSUPPORTED,
			[C(RESULT_MISS)]	= ARMV7_PERFCTR_DTLB_REFILL,
		},
		[C(OP_WRITE)] = {
			[C(RESULT_ACCESS)]	= CACHE_OP_UNSUPPORTED,
			[C(RESULT_MISS)]	= ARMV7_PERFCTR_DTLB_REFILL,
		},
		[C(OP_PREFETCH)] = {
			[C(RESULT_ACCESS)]	= CACHE_OP_UNSUPPORTED,
			[C(RESULT_MISS)]	= CACHE_OP_UNSUPPORTED,
		},
	},
	[C(ITLB)] = {
		[C(OP_READ)] = {
			[C(RESULT_ACCESS)]	= CACHE_OP_UNSUPPORTED,
			[C(RESULT_MISS)]	= ARMV7_PERFCTR_ITLB_REFILL,
		},
		[C(OP_WRITE)] = {
			[C(RESULT_ACCESS)]	= CACHE_OP_UNSUPPORTED,
			[C(RESULT_MISS)]	= ARMV7_PERFCTR_ITLB_REFILL,
		},
		[C(OP_PREFETCH)] = {
			[C(RESULT_ACCESS)]	= CACHE_OP_UNSUPPORTED,
			[C(RESULT_MISS)]	= CACHE_OP_UNSUPPORTED,
		},
	},
	[C(BPU)] = {
		[C(OP_READ)] = {
			[C(RESULT_ACCESS)]	= ARMV7_PERFCTR_PC_BRANCH_PRED,
			[C(RESULT_MISS)]	= ARMV7_PERFCTR_PC_BRANCH_MIS_PRED,
		},
		[C(OP_WRITE)] = {
			[C(RESULT_ACCESS)]	= ARMV7_PERFCTR_PC_BRANCH_PRED,
			[C(RESULT_MISS)]	= ARMV7_PERFCTR_PC_BRANCH_MIS_PRED,
		},
		[C(OP_PREFETCH)] = {
			[C(RESULT_ACCESS)]	= CACHE_OP_UNSUPPORTED,
			[C(RESULT_MISS)]	= CACHE_OP_UNSUPPORTED,
		},
	},
	[C(NODE)] = {
		[C(OP_READ)] = {
			[C(RESULT_ACCESS)]	= CACHE_OP_UNSUPPORTED,
			[C(RESULT_MISS)]	= CACHE_OP_UNSUPPORTED,
		},
		[C(OP_WRITE)] = {
			[C(RESULT_ACCESS)]	= CACHE_OP_UNSUPPORTED,
			[C(RESULT_MISS)]	= CACHE_OP_UNSUPPORTED,
		},
		[C(OP_PREFETCH)] = {
			[C(RESULT_ACCESS)]	= CACHE_OP_UNSUPPORTED,
			[C(RESULT_MISS)]	= CACHE_OP_UNSUPPORTED,
		},
	},
};

/*
 * Perf Events' indices
 */
#define	ARMV7_IDX_CYCLE_COUNTER	0
#define	ARMV7_IDX_COUNTER0	1
#define	ARMV7_IDX_COUNTER_LAST(cpu_pmu) \
	(ARMV7_IDX_CYCLE_COUNTER + cpu_pmu->num_events - 1)

#define	ARMV7_MAX_COUNTERS	32
#define	ARMV7_COUNTER_MASK	(ARMV7_MAX_COUNTERS - 1)

/*
 * ARMv7 low level PMNC access
 */

/*
 * Perf Event to low level counters mapping
 */
#define	ARMV7_IDX_TO_COUNTER(x)	\
	(((x) - ARMV7_IDX_COUNTER0) & ARMV7_COUNTER_MASK)

/*
 * Per-CPU PMNC: config reg
 */
#define ARMV7_PMNC_E		(1 << 0) /* Enable all counters */
#define ARMV7_PMNC_P		(1 << 1) /* Reset all counters */
#define ARMV7_PMNC_C		(1 << 2) /* Cycle counter reset */
#define ARMV7_PMNC_D		(1 << 3) /* CCNT counts every 64th cpu cycle */
#define ARMV7_PMNC_X		(1 << 4) /* Export to ETM */
#define ARMV7_PMNC_DP		(1 << 5) /* Disable CCNT if non-invasive debug*/
#define	ARMV7_PMNC_N_SHIFT	11	 /* Number of counters supported */
#define	ARMV7_PMNC_N_MASK	0x1f
#define	ARMV7_PMNC_MASK		0x3f	 /* Mask for writable bits */

/*
 * FLAG: counters overflow flag status reg
 */
#define	ARMV7_FLAG_MASK		0xffffffff	/* Mask for writable bits */
#define	ARMV7_OVERFLOWED_MASK	ARMV7_FLAG_MASK

/*
 * PMXEVTYPER: Event selection reg
 */
#define	ARMV7_EVTYPE_MASK	0xc80000ff	/* Mask for writable bits */
#define	ARMV7_EVTYPE_EVENT	0xff		/* Mask for EVENT bits */

/*
 * Event filters for PMUv2
 */
#define	ARMV7_EXCLUDE_PL1	(1 << 31)
#define	ARMV7_EXCLUDE_USER	(1 << 30)
#define	ARMV7_INCLUDE_HYP	(1 << 27)

static inline u32 armv7_pmnc_read(struct arm_cpu_pmu *cpupmu)
{
	return __v7_pmu_read_reg(cpupmu, PMCR);
}

static inline void armv7_pmnc_write(struct arm_cpu_pmu *cpupmu, u32 val)
{
	val &= ARMV7_PMNC_MASK;
	isb();
	__v7_pmu_write_reg(cpupmu, PMCR, val);
}

static inline int armv7_pmnc_has_overflowed(u32 pmnc)
{
	return pmnc & ARMV7_OVERFLOWED_MASK;
}

static inline int armv7_pmnc_counter_valid(struct arm_pmu *cpu_pmu, int idx)
{
	return idx >= ARMV7_IDX_CYCLE_COUNTER &&
		idx <= ARMV7_IDX_COUNTER_LAST(cpu_pmu);
}

static inline int armv7_pmnc_counter_has_overflowed(u32 pmnc, int idx)
{
	return pmnc & BIT(ARMV7_IDX_TO_COUNTER(idx));
}

static inline int armv7_pmnc_select_counter(struct arm_cpu_pmu *cpupmu, int idx)
{
	u32 counter = ARMV7_IDX_TO_COUNTER(idx);
	__v7_pmu_write_reg(cpupmu, PMSELR, counter);
	isb();

	return idx;
}

static inline u32 armv7pmu_read_counter(struct perf_event *event)
{
	struct arm_pmu *pmu = to_arm_pmu(event->pmu);
	struct arm_cpu_pmu *cpupmu = to_this_cpu_pmu(pmu);
	struct hw_perf_event *hwc = &event->hw;
	int idx = hwc->idx;
	u32 value = 0;

	if (!armv7_pmnc_counter_valid(pmu, idx))
		pr_err("CPU%u reading wrong counter %d\n",
			smp_processor_id(), idx);
	else if (idx == ARMV7_IDX_CYCLE_COUNTER)
		value = __v7_pmu_read_reg(cpupmu, PMCCNTR);
	else if (armv7_pmnc_select_counter(cpupmu, idx) == idx)
		value = __v7_pmu_read_reg(cpupmu, PMXEVCNTR);

	return value;
}

static inline void armv7pmu_write_counter(struct perf_event *event, u32 value)
{
	struct arm_pmu *pmu = to_arm_pmu(event->pmu);
	struct arm_cpu_pmu *cpupmu = to_this_cpu_pmu(pmu);
	struct hw_perf_event *hwc = &event->hw;
	int idx = hwc->idx;

	if (!armv7_pmnc_counter_valid(pmu, idx))
		pr_err("CPU%u writing wrong counter %d\n",
			smp_processor_id(), idx);
	else if (idx == ARMV7_IDX_CYCLE_COUNTER)
		__v7_pmu_write_reg(cpupmu, PMCCNTR, value);
	else if (armv7_pmnc_select_counter(cpupmu, idx) == idx)
		__v7_pmu_write_reg(cpupmu, PMXEVCNTR, value);
}

static inline void armv7_pmnc_write_evtsel(struct arm_cpu_pmu *cpupmu, int idx, u32 val)
{
	if (armv7_pmnc_select_counter(cpupmu, idx) == idx) {
		val &= ARMV7_EVTYPE_MASK;
		__v7_pmu_write_reg(cpupmu, PMXEVTYPER, val);
	}
}

static inline int armv7_pmnc_enable_counter(struct arm_cpu_pmu *cpupmu, int idx)
{
	u32 counter = ARMV7_IDX_TO_COUNTER(idx);
	__v7_pmu_reg_set(cpupmu, PMCNTENSET, PMCNTENSET, BIT(counter));
	return idx;
}

static inline int armv7_pmnc_disable_counter(struct arm_cpu_pmu *cpupmu, int idx)
{
	u32 counter = ARMV7_IDX_TO_COUNTER(idx);
	__v7_pmu_reg_clr(cpupmu, PMCNTENCLR, PMCNTENSET, BIT(counter));
	return idx;
}

static inline int armv7_pmnc_enable_intens(struct arm_cpu_pmu *cpupmu, int idx)
{
	u32 counter = ARMV7_IDX_TO_COUNTER(idx);
	__v7_pmu_reg_set(cpupmu, PMINTENSET, PMCNTENSET, BIT(counter));
	return idx;
}

static inline int armv7_pmnc_disable_intens(struct arm_cpu_pmu *cpupmu, int idx)
{
	u32 counter = ARMV7_IDX_TO_COUNTER(idx);
	__v7_pmu_reg_clr(cpupmu, PMINTENCLR, PMINTENSET, BIT(counter));
	isb();
	/* Clear the overflow flag in case an interrupt is pending. */
	__v7_pmu_reg_clr(cpupmu, PMOVSR, PMOVSR, BIT(counter));
	isb();

	return idx;
}

static inline u32 armv7_pmnc_getreset_flags(struct arm_cpu_pmu *cpupmu)
{
	u32 val;

	/* Read */
	val = __v7_pmu_read_reg(cpupmu, PMOVSR);

	/* Write to clear flags */
	val &= ARMV7_FLAG_MASK;
	__v7_pmu_reg_clr(cpupmu, PMOVSR, PMOVSR, val);

	return val;
}

#ifdef DEBUG
static void armv7_pmnc_dump_regs(struct arm_pmu *pmu)
{
	u32 val;
	unsigned int cnt;
	struct arm_cpu_pmu *cpupmu = to_this_cpu_pmu(pmu);

	printk(KERN_INFO "PMNC registers dump:\n");
	printk(KERN_INFO "PMNC  =0x%08x\n", __v7_pmu_read_reg(PMCR));
	printk(KERN_INFO "CNTENS=0x%08x\n", __v7_pmu_read_reg(PMCNTENSET));
	printk(KERN_INFO "INTENS=0x%08x\n", __v7_pmu_read_reg(PMINTENSET));
	printk(KERN_INFO "FLAGS =0x%08x\n", __v7_pmu_read_reg(PMOVSR));
	printk(KERN_INFO "SELECT=0x%08x\n", __v7_pmu_read_reg(PMSELR));
	printk(KERN_INFO "CCNT  =0x%08x\n", __v7_pmu_read_reg(PMCCNTR));

	for (cnt = ARMV7_IDX_COUNTER0;
			cnt <= ARMV7_IDX_COUNTER_LAST(pmu); cnt++) {
		armv7_pmnc_select_counter(cpupmu, cnt);
		printk(KERN_INFO "CNT[%d] count =0x%08x\n",
			ARMV7_IDX_TO_COUNTER(cnt),
			__v7_pmu_read_reg(cpupmu, PMXEVCNTR));
		printk(KERN_INFO "CNT[%d] evtsel=0x%08x\n",
			ARMV7_IDX_TO_COUNTER(cnt),
			__v7_pmu_read_reg(cpupmu, PMXEVTYPER));
	}
}
#endif

static void armv7pmu_save_regs(struct arm_pmu *pmu,
					struct cpupmu_regs *regs)
{
	unsigned int cnt;
	struct arm_cpu_pmu *cpupmu = to_this_cpu_pmu(pmu);

	if (!cpupmu->active)
		return;

	if (!*cpupmu->cpu_hw_events.used_mask)
		return;

	if (!__v7_pmu_save_reg(cpupmu, PMCR) & ARMV7_PMNC_E)
		return;

	__v7_pmu_save_reg(cpupmu, PMCNTENSET);
	__v7_pmu_save_reg(cpupmu, PMUSERENR);
	__v7_pmu_save_reg(cpupmu, PMINTENSET);
	__v7_pmu_save_reg(cpupmu, PMCCNTR);

	for (cnt = ARMV7_IDX_COUNTER0;
			cnt <= ARMV7_IDX_COUNTER_LAST(pmu); cnt++) {
		armv7_pmnc_select_counter(cpupmu, cnt);
		__v7_pmu_save_reg(cpupmu, PMSELR); /* mirror physical PMSELR */
		__v7_pmu_save_reg(cpupmu, PMXEVTYPER);
		__v7_pmu_save_reg(cpupmu, PMXEVCNTR);
	}
	return;
}

/* armv7pmu_reset() must be called before calling this funtion */
static void armv7pmu_restore_regs(struct arm_pmu *pmu,
					struct cpupmu_regs *regs)
{
	unsigned int cnt;
	u32 pmcr;
	struct arm_cpu_pmu *cpupmu = to_this_cpu_pmu(pmu);

	armv7pmu_reset(pmu);

	if (!cpupmu->active)
		return;

	if (!*cpupmu->cpu_hw_events.used_mask)
		return;

	pmcr = __v7_pmu_read_logical(cpupmu, PMCR);
	if (!pmcr & ARMV7_PMNC_E)
		return;

	__v7_pmu_restore_reg(cpupmu, PMCNTENSET);
	__v7_pmu_restore_reg(cpupmu, PMUSERENR);
	__v7_pmu_restore_reg(cpupmu, PMINTENSET);
	__v7_pmu_restore_reg(cpupmu, PMCCNTR);

	for (cnt = ARMV7_IDX_COUNTER0;
			cnt <= ARMV7_IDX_COUNTER_LAST(pmu); cnt++) {
		armv7_pmnc_select_counter(cpupmu, cnt);
		__v7_pmu_save_reg(cpupmu, PMSELR); /* mirror physical PMSELR */
		__v7_pmu_restore_reg(cpupmu, PMXEVTYPER);
		__v7_pmu_restore_reg(cpupmu, PMXEVCNTR);
	}
	__v7_pmu_write_reg(cpupmu, PMCR, pmcr);
}

static void armv7pmu_save_regs(struct arm_pmu *cpu_pmu,
					struct cpupmu_regs *regs)
{
	unsigned int cnt;
	asm volatile("mrc p15, 0, %0, c9, c12, 0" : "=r" (regs->pmc));
	if (!(regs->pmc & ARMV7_PMNC_E))
		return;

	asm volatile("mrc p15, 0, %0, c9, c12, 1" : "=r" (regs->pmcntenset));
	asm volatile("mrc p15, 0, %0, c9, c14, 0" : "=r" (regs->pmuseren));
	asm volatile("mrc p15, 0, %0, c9, c14, 1" : "=r" (regs->pmintenset));
	asm volatile("mrc p15, 0, %0, c9, c13, 0" : "=r" (regs->pmxevtcnt[0]));
	for (cnt = ARMV7_IDX_COUNTER0;
			cnt <= ARMV7_IDX_COUNTER_LAST(cpu_pmu); cnt++) {
		armv7_pmnc_select_counter(cnt);
		asm volatile("mrc p15, 0, %0, c9, c13, 1"
					: "=r"(regs->pmxevttype[cnt]));
		asm volatile("mrc p15, 0, %0, c9, c13, 2"
					: "=r"(regs->pmxevtcnt[cnt]));
	}
	return;
}

static void armv7pmu_restore_regs(struct arm_pmu *cpu_pmu,
					struct cpupmu_regs *regs)
{
	unsigned int cnt;
	if (!(regs->pmc & ARMV7_PMNC_E))
		return;

	asm volatile("mcr p15, 0, %0, c9, c12, 1" : : "r" (regs->pmcntenset));
	asm volatile("mcr p15, 0, %0, c9, c14, 0" : : "r" (regs->pmuseren));
	asm volatile("mcr p15, 0, %0, c9, c14, 1" : : "r" (regs->pmintenset));
	asm volatile("mcr p15, 0, %0, c9, c13, 0" : : "r" (regs->pmxevtcnt[0]));
	for (cnt = ARMV7_IDX_COUNTER0;
			cnt <= ARMV7_IDX_COUNTER_LAST(cpu_pmu); cnt++) {
		armv7_pmnc_select_counter(cnt);
		asm volatile("mcr p15, 0, %0, c9, c13, 1"
					: : "r"(regs->pmxevttype[cnt]));
		asm volatile("mcr p15, 0, %0, c9, c13, 2"
					: : "r"(regs->pmxevtcnt[cnt]));
	}
	asm volatile("mcr p15, 0, %0, c9, c12, 0" : : "r" (regs->pmc));
}

static void armv7pmu_enable_event(struct perf_event *event)
{
	unsigned long flags;
	struct hw_perf_event *hwc = &event->hw;
	struct arm_pmu *pmu = to_arm_pmu(event->pmu);
	struct arm_cpu_pmu *cpupmu = to_this_cpu_pmu(pmu);
	struct pmu_hw_events *events = pmu->get_hw_events(pmu);
	int idx = hwc->idx;

	if (!armv7_pmnc_counter_valid(pmu, idx)) {
		pr_err("CPU%u enabling wrong PMNC counter IRQ enable %d\n",
			smp_processor_id(), idx);
		return;
	}

	/*
	 * Enable counter and interrupt, and set the counter to count
	 * the event that we're interested in.
	 */
	raw_spin_lock_irqsave(&events->pmu_lock, flags);

	/*
	 * Disable counter
	 */
	armv7_pmnc_disable_counter(cpupmu, idx);

	/*
	 * Set event (if destined for PMNx counters)
	 * We only need to set the event for the cycle counter if we
	 * have the ability to perform event filtering.
	 */
	if (pmu->set_event_filter || idx != ARMV7_IDX_CYCLE_COUNTER)
		armv7_pmnc_write_evtsel(cpupmu, idx, hwc->config_base);

	/*
	 * Enable interrupt for this counter
	 */
	armv7_pmnc_enable_intens(cpupmu, idx);

	/*
	 * Enable counter
	 */
	armv7_pmnc_enable_counter(cpupmu,idx);

	raw_spin_unlock_irqrestore(&events->pmu_lock, flags);
}

static void armv7pmu_disable_event(struct perf_event *event)
{
	unsigned long flags;
	struct hw_perf_event *hwc = &event->hw;
	struct arm_pmu *pmu = to_arm_pmu(event->pmu);
	struct arm_cpu_pmu *cpupmu = to_this_cpu_pmu(pmu);
	struct pmu_hw_events *events = pmu->get_hw_events(pmu);
	int idx = hwc->idx;

	if (!armv7_pmnc_counter_valid(pmu, idx)) {
		pr_err("CPU%u disabling wrong PMNC counter IRQ enable %d\n",
			smp_processor_id(), idx);
		return;
	}

	/*
	 * Disable counter and interrupt
	 */
	raw_spin_lock_irqsave(&events->pmu_lock, flags);

	/*
	 * Disable counter
	 */
	armv7_pmnc_disable_counter(cpupmu, idx);

	/*
	 * Disable interrupt for this counter
	 */
	armv7_pmnc_disable_intens(cpupmu, idx);

	raw_spin_unlock_irqrestore(&events->pmu_lock, flags);
}

static irqreturn_t armv7pmu_handle_irq(int irq_num, void *dev)
{
	u32 pmnc;
	struct perf_sample_data data;
	struct arm_pmu *pmu = (struct arm_pmu *)dev;
	struct arm_cpu_pmu *cpupmu = to_this_cpu_pmu(pmu);
	struct pmu_hw_events *cpuc = pmu->get_hw_events(pmu);
	struct pt_regs *regs;
	int idx;

	if (!cpupmu->active) {
		pr_warn_ratelimited("%s: Spurious interrupt for inactive PMU %s: event counts will be wrong.\n",
			__func__, pmu->name);
		pr_warn_once("This is a known interrupt affinity bug in the b.L switcher perf support.\n");
		return IRQ_NONE;
	}

	/*
	 * Get and reset the IRQ flags
	 */
	pmnc = armv7_pmnc_getreset_flags(cpupmu);

	/*
	 * Did an overflow occur?
	 */
	if (!armv7_pmnc_has_overflowed(pmnc))
		return IRQ_NONE;

	/*
	 * Handle the counter(s) overflow(s)
	 */
	regs = get_irq_regs();

	for (idx = 0; idx < pmu->num_events; ++idx) {
		struct perf_event *event = cpuc->events[idx];
		struct hw_perf_event *hwc;

		/* Ignore if we don't have an event. */
		if (!event)
			continue;

		/*
		 * We have a single interrupt for all counters. Check that
		 * each counter has overflowed before we process it.
		 */
		if (!armv7_pmnc_counter_has_overflowed(pmnc, idx))
			continue;

		hwc = &event->hw;
		armpmu_event_update(event);
		perf_sample_data_init(&data, 0, hwc->last_period);
		if (!armpmu_event_set_period(event))
			continue;

		if (perf_event_overflow(event, &data, regs))
			pmu->disable(event);
	}

	/*
	 * Handle the pending perf events.
	 *
	 * Note: this call *must* be run with interrupts disabled. For
	 * platforms that can have the PMU interrupts raised as an NMI, this
	 * will not work.
	 */
	irq_work_run();

	return IRQ_HANDLED;
}

static void armv7pmu_start(struct arm_pmu *pmu)
{
	unsigned long flags;
	struct arm_cpu_pmu *cpupmu = to_this_cpu_pmu(pmu);
	struct pmu_hw_events *events = pmu->get_hw_events(pmu);

	raw_spin_lock_irqsave(&events->pmu_lock, flags);
	/* Enable all counters */
	armv7_pmnc_write(cpupmu, armv7_pmnc_read(cpupmu) | ARMV7_PMNC_E);
	raw_spin_unlock_irqrestore(&events->pmu_lock, flags);
}

static void armv7pmu_stop(struct arm_pmu *pmu)
{
	unsigned long flags;
	struct arm_cpu_pmu *cpupmu = to_this_cpu_pmu(pmu);
	struct pmu_hw_events *events = pmu->get_hw_events(pmu);

	raw_spin_lock_irqsave(&events->pmu_lock, flags);
	/* Disable all counters */
	armv7_pmnc_write(cpupmu, armv7_pmnc_read(cpupmu) & ~ARMV7_PMNC_E);
	raw_spin_unlock_irqrestore(&events->pmu_lock, flags);
}

static int armv7pmu_get_event_idx(struct pmu_hw_events *cpuc,
				  struct perf_event *event)
{
	int idx;
	struct arm_pmu *cpu_pmu = to_arm_pmu(event->pmu);
	struct hw_perf_event *hwc = &event->hw;
	unsigned long evtype = hwc->config_base & ARMV7_EVTYPE_EVENT;

	/* Always place a cycle counter into the cycle counter. */
	if (evtype == ARMV7_PERFCTR_CPU_CYCLES) {
		if (test_and_set_bit(ARMV7_IDX_CYCLE_COUNTER, cpuc->used_mask))
			return -EAGAIN;

		return ARMV7_IDX_CYCLE_COUNTER;
	}

	/*
	 * For anything other than a cycle counter, try and use
	 * the events counters
	 */
	for (idx = ARMV7_IDX_COUNTER0; idx < cpu_pmu->num_events; ++idx) {
		if (!test_and_set_bit(idx, cpuc->used_mask))
			return idx;
	}

	/* The counters are all in use. */
	return -EAGAIN;
}

/*
 * Add an event filter to a given event. This will only work for PMUv2 PMUs.
 */
static int armv7pmu_set_event_filter(struct hw_perf_event *event,
				     struct perf_event_attr *attr)
{
	unsigned long config_base = 0;

	if (attr->exclude_idle)
		return -EPERM;
	if (attr->exclude_user)
		config_base |= ARMV7_EXCLUDE_USER;
	if (attr->exclude_kernel)
		config_base |= ARMV7_EXCLUDE_PL1;
	if (!attr->exclude_hv)
		config_base |= ARMV7_INCLUDE_HYP;

	/*
	 * Install the filter into config_base as this is used to
	 * construct the event type.
	 */
	event->config_base = config_base;

	return 0;
}

static bool check_active(struct arm_cpu_pmu *cpupmu)
{
	u32 mpidr = read_mpidr();

	BUG_ON(!(mpidr & 0x80000000)); /* this won't work on uniprocessor */

	cpupmu->active = ((mpidr ^ cpupmu->mpidr) & 0xFFFFFF) == 0;
	return cpupmu->active;
}

static void armv7pmu_reset(void *info)
{
	struct arm_pmu *pmu = (struct arm_pmu *)info;
	struct arm_cpu_pmu *cpupmu = to_this_cpu_pmu(pmu);
	u32 idx, nb_cnt = pmu->num_events;

	if (!check_active(cpupmu))
		return;

	/* The counter and interrupt enable registers are unknown at reset. */
	for (idx = ARMV7_IDX_CYCLE_COUNTER; idx < nb_cnt; ++idx) {
		armv7_pmnc_disable_counter(cpupmu, idx);
		armv7_pmnc_disable_intens(cpupmu, idx);
	}

	/* Initialize & Reset PMNC: C and P bits */
	armv7_pmnc_write(cpupmu, ARMV7_PMNC_P | ARMV7_PMNC_C);
}

static int armv7_a8_map_event(struct perf_event *event)
{
	return armpmu_map_event(event, &armv7_a8_perf_map,
				&armv7_a8_perf_cache_map, 0xFF);
}

static int armv7_a9_map_event(struct perf_event *event)
{
	return armpmu_map_event(event, &armv7_a9_perf_map,
				&armv7_a9_perf_cache_map, 0xFF);
}

static int armv7_a5_map_event(struct perf_event *event)
{
	return armpmu_map_event(event, &armv7_a5_perf_map,
				&armv7_a5_perf_cache_map, 0xFF);
}

static int armv7_a15_map_event(struct perf_event *event)
{
	return armpmu_map_event(event, &armv7_a15_perf_map,
				&armv7_a15_perf_cache_map, 0xFF);
}

static int armv7_a7_map_event(struct perf_event *event)
{
	return armpmu_map_event(event, &armv7_a7_perf_map,
				&armv7_a7_perf_cache_map, 0xFF);
}

static void armv7pmu_cpu_init(struct arm_pmu *pmu,
					struct arm_cpu_pmu *cpupmu);

static void armv7pmu_init(struct arm_pmu *cpu_pmu)
{
	struct arm_cpu_pmu *cpu_pmus = cpu_pmu->cpu_pmus;

	cpu_pmu->handle_irq	= armv7pmu_handle_irq;
	cpu_pmu->enable		= armv7pmu_enable_event;
	cpu_pmu->disable	= armv7pmu_disable_event;
	cpu_pmu->read_counter	= armv7pmu_read_counter;
	cpu_pmu->write_counter	= armv7pmu_write_counter;
	cpu_pmu->get_event_idx	= armv7pmu_get_event_idx;
	cpu_pmu->start		= armv7pmu_start;
	cpu_pmu->stop		= armv7pmu_stop;
	cpu_pmu->reset		= armv7pmu_reset;
	cpu_pmu->save_regs	= armv7pmu_save_regs;
	cpu_pmu->restore_regs	= armv7pmu_restore_regs;
<<<<<<< HEAD
=======
	cpu_pmu->cpu_init	= armv7pmu_cpu_init;
>>>>>>> 90d0e0a1
	cpu_pmu->max_period	= (1LLU << 32) - 1;

	cpu_pmu->cpu_pmus = cpu_pmus;
};

static u32 armv7_read_num_pmnc_events(void)
{
	u32 nb_cnt;

	/* Read the nb of CNTx counters supported from PMNC */
	nb_cnt = (__v7_pmu_read_physical(PMCR) >> ARMV7_PMNC_N_SHIFT);
	nb_cnt &= ARMV7_PMNC_N_MASK;

	/* Add the CPU cycles counter and return */
	return nb_cnt + 1;
}

static void armv7pmu_cpu_init(struct arm_pmu *pmu,
			      struct arm_cpu_pmu *cpupmu)
{
	size_t size = offsetof(struct armv7_pmu_logical_state, cntrs) +
		pmu->num_events * sizeof(*__v7_logical_state(cpupmu));

	cpupmu->logical_state = kzalloc(size, GFP_KERNEL);

	/*
	 * We need a proper error return mechanism for these init functions.
	 * Until then, panicking the kernel is acceptable, since a failure
	 * here is indicative of crippling memory contstraints which will
	 * likely make the system unusable anyway:
	 */
	BUG_ON(!cpupmu->logical_state);

	/*
	 * Save the "read-only" ID registers in logical_state.
	 * Because they are read-only, there are no direct accessors,
	 * so poke them directly into the logical_state structure:
	 */
	__v7_logical_state(cpupmu)->PMCEID0 = __v7_pmu_read_physical(PMCEID0);
	__v7_logical_state(cpupmu)->PMCEID1 = __v7_pmu_read_physical(PMCEID1);
}

static int armv7_a8_pmu_init(struct arm_pmu *cpu_pmu)
{
	armv7pmu_init(cpu_pmu);
	cpu_pmu->name		= "ARMv7_Cortex_A8";
	cpu_pmu->map_event	= armv7_a8_map_event;
	cpu_pmu->num_events	= armv7_read_num_pmnc_events();
	return 0;
}

static int armv7_a9_pmu_init(struct arm_pmu *cpu_pmu)
{
	armv7pmu_init(cpu_pmu);
	cpu_pmu->name		= "ARMv7_Cortex_A9";
	cpu_pmu->map_event	= armv7_a9_map_event;
	cpu_pmu->num_events	= armv7_read_num_pmnc_events();
	return 0;
}

static int armv7_a5_pmu_init(struct arm_pmu *cpu_pmu)
{
	armv7pmu_init(cpu_pmu);
	cpu_pmu->name		= "ARMv7_Cortex_A5";
	cpu_pmu->map_event	= armv7_a5_map_event;
	cpu_pmu->num_events	= armv7_read_num_pmnc_events();
	return 0;
}

static int armv7_a15_pmu_init(struct arm_pmu *cpu_pmu)
{
	armv7pmu_init(cpu_pmu);
	cpu_pmu->name		= "ARMv7_Cortex_A15";
	cpu_pmu->map_event	= armv7_a15_map_event;
	cpu_pmu->num_events	= armv7_read_num_pmnc_events();
	cpu_pmu->set_event_filter = armv7pmu_set_event_filter;
	return 0;
}

static int armv7_a7_pmu_init(struct arm_pmu *cpu_pmu)
{
	armv7pmu_init(cpu_pmu);
	cpu_pmu->name		= "ARMv7_Cortex_A7";
	cpu_pmu->map_event	= armv7_a7_map_event;
	cpu_pmu->num_events	= armv7_read_num_pmnc_events();
	cpu_pmu->set_event_filter = armv7pmu_set_event_filter;
	return 0;
}
#else
static inline int armv7_a8_pmu_init(struct arm_pmu *cpu_pmu)
{
	return -ENODEV;
}

static inline int armv7_a9_pmu_init(struct arm_pmu *cpu_pmu)
{
	return -ENODEV;
}

static inline int armv7_a5_pmu_init(struct arm_pmu *cpu_pmu)
{
	return -ENODEV;
}

static inline int armv7_a15_pmu_init(struct arm_pmu *cpu_pmu)
{
	return -ENODEV;
}

static inline int armv7_a7_pmu_init(struct arm_pmu *cpu_pmu)
{
	return -ENODEV;
}
#endif	/* CONFIG_CPU_V7 */<|MERGE_RESOLUTION|>--- conflicted
+++ resolved
@@ -1173,51 +1173,6 @@
 	__v7_pmu_write_reg(cpupmu, PMCR, pmcr);
 }
 
-static void armv7pmu_save_regs(struct arm_pmu *cpu_pmu,
-					struct cpupmu_regs *regs)
-{
-	unsigned int cnt;
-	asm volatile("mrc p15, 0, %0, c9, c12, 0" : "=r" (regs->pmc));
-	if (!(regs->pmc & ARMV7_PMNC_E))
-		return;
-
-	asm volatile("mrc p15, 0, %0, c9, c12, 1" : "=r" (regs->pmcntenset));
-	asm volatile("mrc p15, 0, %0, c9, c14, 0" : "=r" (regs->pmuseren));
-	asm volatile("mrc p15, 0, %0, c9, c14, 1" : "=r" (regs->pmintenset));
-	asm volatile("mrc p15, 0, %0, c9, c13, 0" : "=r" (regs->pmxevtcnt[0]));
-	for (cnt = ARMV7_IDX_COUNTER0;
-			cnt <= ARMV7_IDX_COUNTER_LAST(cpu_pmu); cnt++) {
-		armv7_pmnc_select_counter(cnt);
-		asm volatile("mrc p15, 0, %0, c9, c13, 1"
-					: "=r"(regs->pmxevttype[cnt]));
-		asm volatile("mrc p15, 0, %0, c9, c13, 2"
-					: "=r"(regs->pmxevtcnt[cnt]));
-	}
-	return;
-}
-
-static void armv7pmu_restore_regs(struct arm_pmu *cpu_pmu,
-					struct cpupmu_regs *regs)
-{
-	unsigned int cnt;
-	if (!(regs->pmc & ARMV7_PMNC_E))
-		return;
-
-	asm volatile("mcr p15, 0, %0, c9, c12, 1" : : "r" (regs->pmcntenset));
-	asm volatile("mcr p15, 0, %0, c9, c14, 0" : : "r" (regs->pmuseren));
-	asm volatile("mcr p15, 0, %0, c9, c14, 1" : : "r" (regs->pmintenset));
-	asm volatile("mcr p15, 0, %0, c9, c13, 0" : : "r" (regs->pmxevtcnt[0]));
-	for (cnt = ARMV7_IDX_COUNTER0;
-			cnt <= ARMV7_IDX_COUNTER_LAST(cpu_pmu); cnt++) {
-		armv7_pmnc_select_counter(cnt);
-		asm volatile("mcr p15, 0, %0, c9, c13, 1"
-					: : "r"(regs->pmxevttype[cnt]));
-		asm volatile("mcr p15, 0, %0, c9, c13, 2"
-					: : "r"(regs->pmxevtcnt[cnt]));
-	}
-	asm volatile("mcr p15, 0, %0, c9, c12, 0" : : "r" (regs->pmc));
-}
-
 static void armv7pmu_enable_event(struct perf_event *event)
 {
 	unsigned long flags;
@@ -1524,10 +1479,7 @@
 	cpu_pmu->reset		= armv7pmu_reset;
 	cpu_pmu->save_regs	= armv7pmu_save_regs;
 	cpu_pmu->restore_regs	= armv7pmu_restore_regs;
-<<<<<<< HEAD
-=======
 	cpu_pmu->cpu_init	= armv7pmu_cpu_init;
->>>>>>> 90d0e0a1
 	cpu_pmu->max_period	= (1LLU << 32) - 1;
 
 	cpu_pmu->cpu_pmus = cpu_pmus;
