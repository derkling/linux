--- conflicted
+++ resolved
@@ -58,7 +58,6 @@
   "ARM" , "Thumb" , "Jazelle", "ThumbEE"
 };
 
-<<<<<<< HEAD
 static volatile int hlt_counter;
 
 #ifdef CONFIG_SMP
@@ -103,8 +102,6 @@
 __setup("nohlt", nohlt_setup);
 __setup("hlt", hlt_setup);
 
-=======
->>>>>>> 1db77221
 extern void call_with_stack(void (*fn)(void *), void *arg, void *sp);
 typedef void (*phys_reset_t)(unsigned long);
 
@@ -218,31 +215,21 @@
 	local_fiq_enable();
 }
 
-<<<<<<< HEAD
-	/* endless idle loop with no priority at all */
-	while (1) {
-		idle_notifier_call_chain(IDLE_START);
-		tick_nohz_idle_enter();
-		rcu_idle_enter();
-		ledtrig_cpu(CPU_LED_IDLE_START);
-		while (!need_resched()) {
-#ifdef CONFIG_HOTPLUG_CPU
-			if (cpu_is_offline(smp_processor_id()))
-				cpu_die();
-=======
 void arch_cpu_idle_enter(void)
 {
+	idle_notifier_call_chain(IDLE_START);
 	ledtrig_cpu(CPU_LED_IDLE_START);
 #ifdef CONFIG_PL310_ERRATA_769419
 	wmb();
->>>>>>> 1db77221
 #endif
 }
 
 void arch_cpu_idle_exit(void)
 {
 	ledtrig_cpu(CPU_LED_IDLE_END);
-}
+	idle_notifier_call_chain(IDLE_END);
+}
+
 
 #ifdef CONFIG_HOTPLUG_CPU
 void arch_cpu_idle_dead(void)
@@ -250,30 +237,6 @@
 	cpu_die();
 }
 #endif
-<<<<<<< HEAD
-			if (hlt_counter) {
-				local_irq_enable();
-				cpu_relax();
-			} else if (!need_resched()) {
-				stop_critical_timings();
-				if (cpuidle_idle_call())
-					default_idle();
-				start_critical_timings();
-				/*
-				 * default_idle functions must always
-				 * return with IRQs enabled.
-				 */
-				WARN_ON(irqs_disabled());
-			} else
-				local_irq_enable();
-		}
-		ledtrig_cpu(CPU_LED_IDLE_END);
-		rcu_idle_exit();
-		tick_nohz_idle_exit();
-		idle_notifier_call_chain(IDLE_END);
-		schedule_preempt_disabled();
-	}
-=======
 
 /*
  * Called from the core idle loop.
@@ -282,7 +245,6 @@
 {
 	if (cpuidle_idle_call())
 		default_idle();
->>>>>>> 1db77221
 }
 
 static char reboot_mode = 'h';
