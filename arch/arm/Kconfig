config ARM
	bool
	default y
	select ARCH_BINFMT_ELF_RANDOMIZE_PIE
	select ARCH_HAS_ATOMIC64_DEC_IF_POSITIVE
	select ARCH_HAVE_CUSTOM_GPIO_H
	select ARCH_HAS_TICK_BROADCAST if GENERIC_CLOCKEVENTS_BROADCAST
	select ARCH_WANT_IPC_PARSE_VERSION
	select BUILDTIME_EXTABLE_SORT if MMU
	select CPU_PM if (SUSPEND || CPU_IDLE)
	select DCACHE_WORD_ACCESS if (CPU_V6 || CPU_V6K || CPU_V7) && !CPU_BIG_ENDIAN && MMU
	select GENERIC_ATOMIC64 if (CPU_V6 || !CPU_32v6K || !AEABI)
	select GENERIC_CLOCKEVENTS_BROADCAST if SMP
	select GENERIC_IRQ_PROBE
	select GENERIC_IRQ_SHOW
	select GENERIC_PCI_IOMAP
	select GENERIC_SMP_IDLE_THREAD
	select GENERIC_STRNCPY_FROM_USER
	select GENERIC_STRNLEN_USER
	select HARDIRQS_SW_RESEND
	select HAVE_AOUT
	select HAVE_ARCH_JUMP_LABEL if !XIP_KERNEL
	select HAVE_ARCH_KGDB
	select HAVE_ARCH_SECCOMP_FILTER
	select HAVE_ARCH_TRACEHOOK
	select HAVE_BPF_JIT
	select HAVE_C_RECORDMCOUNT
	select HAVE_DEBUG_KMEMLEAK
	select HAVE_DMA_API_DEBUG
	select HAVE_DMA_ATTRS
	select HAVE_DMA_CONTIGUOUS if MMU
	select HAVE_DYNAMIC_FTRACE if (!XIP_KERNEL)
	select HAVE_FTRACE_MCOUNT_RECORD if (!XIP_KERNEL)
	select HAVE_FUNCTION_GRAPH_TRACER if (!THUMB2_KERNEL)
	select HAVE_FUNCTION_TRACER if (!XIP_KERNEL)
	select HAVE_GENERIC_DMA_COHERENT
	select HAVE_GENERIC_HARDIRQS
	select HAVE_HW_BREAKPOINT if (PERF_EVENTS && (CPU_V6 || CPU_V6K || CPU_V7))
	select HAVE_IDE if PCI || ISA || PCMCIA
	select HAVE_KERNEL_GZIP
	select HAVE_KERNEL_LZMA
	select HAVE_KERNEL_LZO
	select HAVE_KERNEL_XZ
	select HAVE_KPROBES if !XIP_KERNEL
	select HAVE_KRETPROBES if (HAVE_KPROBES)
	select HAVE_MEMBLOCK
	select HAVE_OPROFILE if (HAVE_PERF_EVENTS)
	select HAVE_PERF_EVENTS
	select HAVE_REGS_AND_STACK_ACCESS_API
	select HAVE_SYSCALL_TRACEPOINTS
	select HAVE_UID16
<<<<<<< HEAD
	select HAVE_VIRT_TO_BUS
=======
	select VIRT_TO_BUS
>>>>>>> a937536b
	select KTIME_SCALAR
	select PERF_USE_VMALLOC
	select RTC_LIB
	select SYS_SUPPORTS_APM_EMULATION
	select HAVE_MOD_ARCH_SPECIFIC if ARM_UNWIND
	select MODULES_USE_ELF_REL
	select CLONE_BACKWARDS
	select OLD_SIGSUSPEND3
	select OLD_SIGACTION
	help
	  The ARM series is a line of low-power-consumption RISC chip designs
	  licensed by ARM Ltd and targeted at embedded applications and
	  handhelds such as the Compaq IPAQ.  ARM-based PCs are no longer
	  manufactured, but legacy ARM-based PC hardware remains popular in
	  Europe.  There is an ARM Linux project with a web page at
	  <http://www.arm.linux.org.uk/>.

config ARM_HAS_SG_CHAIN
	bool

config NEED_SG_DMA_LENGTH
	bool

config ARM_DMA_USE_IOMMU
	bool
	select ARM_HAS_SG_CHAIN
	select NEED_SG_DMA_LENGTH

if ARM_DMA_USE_IOMMU

config ARM_DMA_IOMMU_ALIGNMENT
	int "Maximum PAGE_SIZE order of alignment for DMA IOMMU buffers"
	range 4 9
	default 8
	help
	  DMA mapping framework by default aligns all buffers to the smallest
	  PAGE_SIZE order which is greater than or equal to the requested buffer
	  size. This works well for buffers up to a few hundreds kilobytes, but
	  for larger buffers it just a waste of address space. Drivers which has
	  relatively small addressing window (like 64Mib) might run out of
	  virtual space with just a few allocations.

	  With this parameter you can specify the maximum PAGE_SIZE order for
	  DMA IOMMU buffers. Larger buffers will be aligned only to this
	  specified order. The order is expressed as a power of two multiplied
	  by the PAGE_SIZE.

endif

config HAVE_PWM
	bool

config MIGHT_HAVE_PCI
	bool

config SYS_SUPPORTS_APM_EMULATION
	bool

config GENERIC_GPIO
	bool

config HAVE_TCM
	bool
	select GENERIC_ALLOCATOR

config HAVE_PROC_CPU
	bool

config NO_IOPORT
	bool

config EISA
	bool
	---help---
	  The Extended Industry Standard Architecture (EISA) bus was
	  developed as an open alternative to the IBM MicroChannel bus.

	  The EISA bus provided some of the features of the IBM MicroChannel
	  bus while maintaining backward compatibility with cards made for
	  the older ISA bus.  The EISA bus saw limited use between 1988 and
	  1995 when it was made obsolete by the PCI bus.

	  Say Y here if you are building a kernel for an EISA-based machine.

	  Otherwise, say N.

config SBUS
	bool

config STACKTRACE_SUPPORT
	bool
	default y

config HAVE_LATENCYTOP_SUPPORT
	bool
	depends on !SMP
	default y

config LOCKDEP_SUPPORT
	bool
	default y

config TRACE_IRQFLAGS_SUPPORT
	bool
	default y

config RWSEM_GENERIC_SPINLOCK
	bool
	default y

config RWSEM_XCHGADD_ALGORITHM
	bool

config ARCH_HAS_ILOG2_U32
	bool

config ARCH_HAS_ILOG2_U64
	bool

config ARCH_HAS_CPUFREQ
	bool
	help
	  Internal node to signify that the ARCH has CPUFREQ support
	  and that the relevant menu configurations are displayed for
	  it.

config GENERIC_HWEIGHT
	bool
	default y

config GENERIC_CALIBRATE_DELAY
	bool
	default y

config ARCH_MAY_HAVE_PC_FDC
	bool

config ZONE_DMA
	bool

config NEED_DMA_MAP_STATE
       def_bool y

config ARCH_HAS_DMA_SET_COHERENT_MASK
	bool

config GENERIC_ISA_DMA
	bool

config FIQ
	bool

config NEED_RET_TO_USER
	bool

config ARCH_MTD_XIP
	bool

config VECTORS_BASE
	hex
	default 0xffff0000 if MMU || CPU_HIGH_VECTOR
	default DRAM_BASE if REMAP_VECTORS_TO_RAM
	default 0x00000000
	help
	  The base address of exception vectors.

config ARM_PATCH_PHYS_VIRT
	bool "Patch physical to virtual translations at runtime" if EMBEDDED
	default y
	depends on !XIP_KERNEL && MMU
	depends on !ARCH_REALVIEW || !SPARSEMEM
	help
	  Patch phys-to-virt and virt-to-phys translation functions at
	  boot and module load time according to the position of the
	  kernel in system memory.

	  This can only be used with non-XIP MMU kernels where the base
	  of physical memory is at a 16MB boundary.

	  Only disable this option if you know that you do not require
	  this feature (eg, building a kernel for a single machine) and
	  you need to shrink the kernel to the minimal size.

config NEED_MACH_GPIO_H
	bool
	help
	  Select this when mach/gpio.h is required to provide special
	  definitions for this platform. The need for mach/gpio.h should
	  be avoided when possible.

config NEED_MACH_IO_H
	bool
	help
	  Select this when mach/io.h is required to provide special
	  definitions for this platform.  The need for mach/io.h should
	  be avoided when possible.

config NEED_MACH_MEMORY_H
	bool
	help
	  Select this when mach/memory.h is required to provide special
	  definitions for this platform.  The need for mach/memory.h should
	  be avoided when possible.

config PHYS_OFFSET
	hex "Physical address of main memory" if MMU
	depends on !ARM_PATCH_PHYS_VIRT && !NEED_MACH_MEMORY_H
	default DRAM_BASE if !MMU
	help
	  Please provide the physical address corresponding to the
	  location of main memory in your system.

config GENERIC_BUG
	def_bool y
	depends on BUG

source "init/Kconfig"

source "kernel/Kconfig.freezer"

menu "System Type"

config MMU
	bool "MMU-based Paged Memory Management Support"
	default y
	help
	  Select if you want MMU-based virtualised addressing space
	  support by paged memory management. If unsure, say 'Y'.

#
# The "ARM system type" choice list is ordered alphabetically by option
# text.  Please add new entries in the option alphabetic order.
#
choice
	prompt "ARM system type"
	default ARCH_VERSATILE if !MMU
	default ARCH_MULTIPLATFORM if MMU

config ARCH_MULTIPLATFORM
	bool "Allow multiple platforms to be selected"
	depends on MMU
	select ARM_PATCH_PHYS_VIRT
	select AUTO_ZRELADDR
	select COMMON_CLK
	select MULTI_IRQ_HANDLER
	select SPARSE_IRQ
	select USE_OF

config ARCH_INTEGRATOR
	bool "ARM Ltd. Integrator family"
	select ARCH_HAS_CPUFREQ
	select ARM_AMBA
	select COMMON_CLK
	select COMMON_CLK_VERSATILE
	select GENERIC_CLOCKEVENTS
	select HAVE_TCM
	select ICST
	select MULTI_IRQ_HANDLER
	select NEED_MACH_MEMORY_H
	select PLAT_VERSATILE
	select SPARSE_IRQ
	select VERSATILE_FPGA_IRQ
	help
	  Support for ARM's Integrator platform.

config ARCH_REALVIEW
	bool "ARM Ltd. RealView family"
	select ARCH_WANT_OPTIONAL_GPIOLIB
	select ARM_AMBA
	select ARM_TIMER_SP804
	select COMMON_CLK
	select COMMON_CLK_VERSATILE
	select GENERIC_CLOCKEVENTS
	select GPIO_PL061 if GPIOLIB
	select ICST
	select NEED_MACH_MEMORY_H
	select PLAT_VERSATILE
	select PLAT_VERSATILE_CLCD
	help
	  This enables support for ARM Ltd RealView boards.

config ARCH_VERSATILE
	bool "ARM Ltd. Versatile family"
	select ARCH_WANT_OPTIONAL_GPIOLIB
	select ARM_AMBA
	select ARM_TIMER_SP804
	select ARM_VIC
	select CLKDEV_LOOKUP
	select GENERIC_CLOCKEVENTS
	select HAVE_MACH_CLKDEV
	select ICST
	select PLAT_VERSATILE
	select PLAT_VERSATILE_CLCD
	select PLAT_VERSATILE_CLOCK
	select VERSATILE_FPGA_IRQ
	help
	  This enables support for ARM Ltd Versatile board.

config ARCH_AT91
	bool "Atmel AT91"
	select ARCH_REQUIRE_GPIOLIB
	select CLKDEV_LOOKUP
	select HAVE_CLK
	select IRQ_DOMAIN
	select NEED_MACH_GPIO_H
	select NEED_MACH_IO_H if PCCARD
	select PINCTRL
	select PINCTRL_AT91 if USE_OF
	help
	  This enables support for systems based on Atmel
	  AT91RM9200 and AT91SAM9* processors.

config ARCH_BCM2835
	bool "Broadcom BCM2835 family"
	select ARCH_REQUIRE_GPIOLIB
	select ARM_AMBA
	select ARM_ERRATA_411920
	select ARM_TIMER_SP804
	select CLKDEV_LOOKUP
	select CLKSRC_OF
	select COMMON_CLK
	select CPU_V6
	select GENERIC_CLOCKEVENTS
	select MULTI_IRQ_HANDLER
	select PINCTRL
	select PINCTRL_BCM2835
	select SPARSE_IRQ
	select USE_OF
	help
	  This enables support for the Broadcom BCM2835 SoC. This SoC is
	  use in the Raspberry Pi, and Roku 2 devices.

config ARCH_CNS3XXX
	bool "Cavium Networks CNS3XXX family"
	select ARM_GIC
	select CPU_V6K
	select GENERIC_CLOCKEVENTS
	select MIGHT_HAVE_CACHE_L2X0
	select MIGHT_HAVE_PCI
	select PCI_DOMAINS if PCI
	help
	  Support for Cavium Networks CNS3XXX platform.

config ARCH_CLPS711X
	bool "Cirrus Logic CLPS711x/EP721x/EP731x-based"
	select ARCH_REQUIRE_GPIOLIB
	select AUTO_ZRELADDR
	select CLKDEV_LOOKUP
	select COMMON_CLK
	select CPU_ARM720T
	select GENERIC_CLOCKEVENTS
	select MULTI_IRQ_HANDLER
	select NEED_MACH_MEMORY_H
	select SPARSE_IRQ
	help
	  Support for Cirrus Logic 711x/721x/731x based boards.

config ARCH_GEMINI
	bool "Cortina Systems Gemini"
	select ARCH_REQUIRE_GPIOLIB
	select ARCH_USES_GETTIMEOFFSET
	select CPU_FA526
	help
	  Support for the Cortina Systems Gemini family SoCs

config ARCH_SIRF
	bool "CSR SiRF"
	select ARCH_REQUIRE_GPIOLIB
	select AUTO_ZRELADDR
	select COMMON_CLK
	select GENERIC_CLOCKEVENTS
	select GENERIC_IRQ_CHIP
	select MIGHT_HAVE_CACHE_L2X0
	select NO_IOPORT
	select PINCTRL
	select PINCTRL_SIRF
	select USE_OF
	help
	  Support for CSR SiRFprimaII/Marco/Polo platforms

config ARCH_EBSA110
	bool "EBSA-110"
	select ARCH_USES_GETTIMEOFFSET
	select CPU_SA110
	select ISA
	select NEED_MACH_IO_H
	select NEED_MACH_MEMORY_H
	select NO_IOPORT
	help
	  This is an evaluation board for the StrongARM processor available
	  from Digital. It has limited hardware on-board, including an
	  Ethernet interface, two PCMCIA sockets, two serial ports and a
	  parallel port.

config ARCH_EP93XX
	bool "EP93xx-based"
	select ARCH_HAS_HOLES_MEMORYMODEL
	select ARCH_REQUIRE_GPIOLIB
	select ARCH_USES_GETTIMEOFFSET
	select ARM_AMBA
	select ARM_VIC
	select CLKDEV_LOOKUP
	select CPU_ARM920T
	select NEED_MACH_MEMORY_H
	help
	  This enables support for the Cirrus EP93xx series of CPUs.

config ARCH_FOOTBRIDGE
	bool "FootBridge"
	select CPU_SA110
	select FOOTBRIDGE
	select GENERIC_CLOCKEVENTS
	select HAVE_IDE
	select NEED_MACH_IO_H if !MMU
	select NEED_MACH_MEMORY_H
	help
	  Support for systems based on the DC21285 companion chip
	  ("FootBridge"), such as the Simtec CATS and the Rebel NetWinder.

config ARCH_MXS
	bool "Freescale MXS-based"
	select ARCH_REQUIRE_GPIOLIB
	select CLKDEV_LOOKUP
	select CLKSRC_MMIO
	select COMMON_CLK
	select GENERIC_CLOCKEVENTS
	select HAVE_CLK_PREPARE
	select MULTI_IRQ_HANDLER
	select PINCTRL
	select SPARSE_IRQ
	select USE_OF
	help
	  Support for Freescale MXS-based family of processors

config ARCH_NETX
	bool "Hilscher NetX based"
	select ARM_VIC
	select CLKSRC_MMIO
	select CPU_ARM926T
	select GENERIC_CLOCKEVENTS
	help
	  This enables support for systems based on the Hilscher NetX Soc

config ARCH_H720X
	bool "Hynix HMS720x-based"
	select ARCH_USES_GETTIMEOFFSET
	select CPU_ARM720T
	select ISA_DMA_API
	help
	  This enables support for systems based on the Hynix HMS720x

config ARCH_IOP13XX
	bool "IOP13xx-based"
	depends on MMU
	select ARCH_SUPPORTS_MSI
	select CPU_XSC3
	select NEED_MACH_MEMORY_H
	select NEED_RET_TO_USER
	select PCI
	select PLAT_IOP
	select VMSPLIT_1G
	help
	  Support for Intel's IOP13XX (XScale) family of processors.

config ARCH_IOP32X
	bool "IOP32x-based"
	depends on MMU
	select ARCH_REQUIRE_GPIOLIB
	select CPU_XSCALE
	select NEED_MACH_GPIO_H
	select NEED_RET_TO_USER
	select PCI
	select PLAT_IOP
	help
	  Support for Intel's 80219 and IOP32X (XScale) family of
	  processors.

config ARCH_IOP33X
	bool "IOP33x-based"
	depends on MMU
	select ARCH_REQUIRE_GPIOLIB
	select CPU_XSCALE
	select NEED_MACH_GPIO_H
	select NEED_RET_TO_USER
	select PCI
	select PLAT_IOP
	help
	  Support for Intel's IOP33X (XScale) family of processors.

config ARCH_IXP4XX
	bool "IXP4xx-based"
	depends on MMU
	select ARCH_HAS_DMA_SET_COHERENT_MASK
	select ARCH_REQUIRE_GPIOLIB
	select CLKSRC_MMIO
	select CPU_XSCALE
	select DMABOUNCE if PCI
	select GENERIC_CLOCKEVENTS
	select MIGHT_HAVE_PCI
	select NEED_MACH_IO_H
	help
	  Support for Intel's IXP4XX (XScale) family of processors.

config ARCH_DOVE
	bool "Marvell Dove"
	select ARCH_REQUIRE_GPIOLIB
	select CPU_V7
	select GENERIC_CLOCKEVENTS
	select MIGHT_HAVE_PCI
	select PINCTRL
	select PINCTRL_DOVE
	select PLAT_ORION_LEGACY
	select USB_ARCH_HAS_EHCI
	help
	  Support for the Marvell Dove SoC 88AP510

config ARCH_KIRKWOOD
	bool "Marvell Kirkwood"
	select ARCH_REQUIRE_GPIOLIB
	select CPU_FEROCEON
	select GENERIC_CLOCKEVENTS
	select PCI
	select PCI_QUIRKS
	select PINCTRL
	select PINCTRL_KIRKWOOD
	select PLAT_ORION_LEGACY
	help
	  Support for the following Marvell Kirkwood series SoCs:
	  88F6180, 88F6192 and 88F6281.

config ARCH_MV78XX0
	bool "Marvell MV78xx0"
	select ARCH_REQUIRE_GPIOLIB
	select CPU_FEROCEON
	select GENERIC_CLOCKEVENTS
	select PCI
	select PLAT_ORION_LEGACY
	help
	  Support for the following Marvell MV78xx0 series SoCs:
	  MV781x0, MV782x0.

config ARCH_ORION5X
	bool "Marvell Orion"
	depends on MMU
	select ARCH_REQUIRE_GPIOLIB
	select CPU_FEROCEON
	select GENERIC_CLOCKEVENTS
	select PCI
	select PLAT_ORION_LEGACY
	help
	  Support for the following Marvell Orion 5x series SoCs:
	  Orion-1 (5181), Orion-VoIP (5181L), Orion-NAS (5182),
	  Orion-2 (5281), Orion-1-90 (6183).

config ARCH_MMP
	bool "Marvell PXA168/910/MMP2"
	depends on MMU
	select ARCH_REQUIRE_GPIOLIB
	select CLKDEV_LOOKUP
	select GENERIC_ALLOCATOR
	select GENERIC_CLOCKEVENTS
	select GPIO_PXA
	select IRQ_DOMAIN
	select NEED_MACH_GPIO_H
	select PINCTRL
	select PLAT_PXA
	select SPARSE_IRQ
	help
	  Support for Marvell's PXA168/PXA910(MMP) and MMP2 processor line.

config ARCH_KS8695
	bool "Micrel/Kendin KS8695"
	select ARCH_REQUIRE_GPIOLIB
	select CLKSRC_MMIO
	select CPU_ARM922T
	select GENERIC_CLOCKEVENTS
	select NEED_MACH_MEMORY_H
	help
	  Support for Micrel/Kendin KS8695 "Centaur" (ARM922T) based
	  System-on-Chip devices.

config ARCH_W90X900
	bool "Nuvoton W90X900 CPU"
	select ARCH_REQUIRE_GPIOLIB
	select CLKDEV_LOOKUP
	select CLKSRC_MMIO
	select CPU_ARM926T
	select GENERIC_CLOCKEVENTS
	help
	  Support for Nuvoton (Winbond logic dept.) ARM9 processor,
	  At present, the w90x900 has been renamed nuc900, regarding
	  the ARM series product line, you can login the following
	  link address to know more.

	  <http://www.nuvoton.com/hq/enu/ProductAndSales/ProductLines/
		ConsumerElectronicsIC/ARMMicrocontroller/ARMMicrocontroller>

config ARCH_LPC32XX
	bool "NXP LPC32XX"
	select ARCH_REQUIRE_GPIOLIB
	select ARM_AMBA
	select CLKDEV_LOOKUP
	select CLKSRC_MMIO
	select CPU_ARM926T
	select GENERIC_CLOCKEVENTS
	select HAVE_IDE
	select HAVE_PWM
	select USB_ARCH_HAS_OHCI
	select USE_OF
	help
	  Support for the NXP LPC32XX family of processors

config ARCH_TEGRA
	bool "NVIDIA Tegra"
	select ARCH_HAS_CPUFREQ
	select ARCH_REQUIRE_GPIOLIB
	select CLKDEV_LOOKUP
	select CLKSRC_MMIO
	select CLKSRC_OF
	select COMMON_CLK
	select GENERIC_CLOCKEVENTS
	select HAVE_CLK
	select HAVE_SMP
	select MIGHT_HAVE_CACHE_L2X0
	select SPARSE_IRQ
	select USE_OF
	help
	  This enables support for NVIDIA Tegra based systems (Tegra APX,
	  Tegra 6xx and Tegra 2 series).

config ARCH_PXA
	bool "PXA2xx/PXA3xx-based"
	depends on MMU
	select ARCH_HAS_CPUFREQ
	select ARCH_MTD_XIP
	select ARCH_REQUIRE_GPIOLIB
	select ARM_CPU_SUSPEND if PM
	select AUTO_ZRELADDR
	select CLKDEV_LOOKUP
	select CLKSRC_MMIO
	select GENERIC_CLOCKEVENTS
	select GPIO_PXA
	select HAVE_IDE
	select MULTI_IRQ_HANDLER
	select NEED_MACH_GPIO_H
	select PLAT_PXA
	select SPARSE_IRQ
	help
	  Support for Intel/Marvell's PXA2xx/PXA3xx processor line.

config ARCH_MSM
	bool "Qualcomm MSM"
	select ARCH_REQUIRE_GPIOLIB
	select CLKDEV_LOOKUP
	select GENERIC_CLOCKEVENTS
	select HAVE_CLK
	help
	  Support for Qualcomm MSM/QSD based systems.  This runs on the
	  apps processor of the MSM/QSD and depends on a shared memory
	  interface to the modem processor which runs the baseband
	  stack and controls some vital subsystems
	  (clock and power control, etc).

config ARCH_SHMOBILE
	bool "Renesas SH-Mobile / R-Mobile"
	select CLKDEV_LOOKUP
	select GENERIC_CLOCKEVENTS
	select HAVE_CLK
	select HAVE_MACH_CLKDEV
	select HAVE_SMP
	select MIGHT_HAVE_CACHE_L2X0
	select MULTI_IRQ_HANDLER
	select NEED_MACH_MEMORY_H
	select NO_IOPORT
	select PINCTRL
	select PM_GENERIC_DOMAINS if PM
	select SPARSE_IRQ
	help
	  Support for Renesas's SH-Mobile and R-Mobile ARM platforms.

config ARCH_RPC
	bool "RiscPC"
	select ARCH_ACORN
	select ARCH_MAY_HAVE_PC_FDC
	select ARCH_SPARSEMEM_ENABLE
	select ARCH_USES_GETTIMEOFFSET
	select FIQ
	select HAVE_IDE
	select HAVE_PATA_PLATFORM
	select ISA_DMA_API
	select NEED_MACH_IO_H
	select NEED_MACH_MEMORY_H
	select NO_IOPORT
	help
	  On the Acorn Risc-PC, Linux can support the internal IDE disk and
	  CD-ROM interface, serial and parallel port, and the floppy drive.

config ARCH_SA1100
	bool "SA1100-based"
	select ARCH_HAS_CPUFREQ
	select ARCH_MTD_XIP
	select ARCH_REQUIRE_GPIOLIB
	select ARCH_SPARSEMEM_ENABLE
	select CLKDEV_LOOKUP
	select CLKSRC_MMIO
	select CPU_FREQ
	select CPU_SA1100
	select GENERIC_CLOCKEVENTS
	select HAVE_IDE
	select ISA
	select NEED_MACH_GPIO_H
	select NEED_MACH_MEMORY_H
	select SPARSE_IRQ
	help
	  Support for StrongARM 11x0 based boards.

config ARCH_S3C24XX
	bool "Samsung S3C24XX SoCs"
	select ARCH_HAS_CPUFREQ
	select ARCH_USES_GETTIMEOFFSET
	select CLKDEV_LOOKUP
	select HAVE_CLK
	select HAVE_S3C2410_I2C if I2C
	select HAVE_S3C2410_WATCHDOG if WATCHDOG
	select HAVE_S3C_RTC if RTC_CLASS
	select NEED_MACH_GPIO_H
	select NEED_MACH_IO_H
	help
	  Samsung S3C2410, S3C2412, S3C2413, S3C2416, S3C2440, S3C2442, S3C2443
	  and S3C2450 SoCs based systems, such as the Simtec Electronics BAST
	  (<http://www.simtec.co.uk/products/EB110ITX/>), the IPAQ 1940 or the
	  Samsung SMDK2410 development board (and derivatives).

config ARCH_S3C64XX
	bool "Samsung S3C64XX"
	select ARCH_HAS_CPUFREQ
	select ARCH_REQUIRE_GPIOLIB
	select ARCH_USES_GETTIMEOFFSET
	select ARM_VIC
	select CLKDEV_LOOKUP
	select CPU_V6
	select HAVE_CLK
	select HAVE_S3C2410_I2C if I2C
	select HAVE_S3C2410_WATCHDOG if WATCHDOG
	select HAVE_TCM
	select NEED_MACH_GPIO_H
	select NO_IOPORT
	select PLAT_SAMSUNG
	select S3C_DEV_NAND
	select S3C_GPIO_TRACK
	select SAMSUNG_CLKSRC
	select SAMSUNG_GPIOLIB_4BIT
	select SAMSUNG_IRQ_VIC_TIMER
	select USB_ARCH_HAS_OHCI
	help
	  Samsung S3C64XX series based systems

config ARCH_S5P64X0
	bool "Samsung S5P6440 S5P6450"
	select CLKDEV_LOOKUP
	select CLKSRC_MMIO
	select CPU_V6
	select GENERIC_CLOCKEVENTS
	select HAVE_CLK
	select HAVE_S3C2410_I2C if I2C
	select HAVE_S3C2410_WATCHDOG if WATCHDOG
	select HAVE_S3C_RTC if RTC_CLASS
	select NEED_MACH_GPIO_H
	help
	  Samsung S5P64X0 CPU based systems, such as the Samsung SMDK6440,
	  SMDK6450.

config ARCH_S5PC100
	bool "Samsung S5PC100"
	select ARCH_USES_GETTIMEOFFSET
	select CLKDEV_LOOKUP
	select CPU_V7
	select HAVE_CLK
	select HAVE_S3C2410_I2C if I2C
	select HAVE_S3C2410_WATCHDOG if WATCHDOG
	select HAVE_S3C_RTC if RTC_CLASS
	select NEED_MACH_GPIO_H
	help
	  Samsung S5PC100 series based systems

config ARCH_S5PV210
	bool "Samsung S5PV210/S5PC110"
	select ARCH_HAS_CPUFREQ
	select ARCH_HAS_HOLES_MEMORYMODEL
	select ARCH_SPARSEMEM_ENABLE
	select CLKDEV_LOOKUP
	select CLKSRC_MMIO
	select CPU_V7
	select GENERIC_CLOCKEVENTS
	select HAVE_CLK
	select HAVE_S3C2410_I2C if I2C
	select HAVE_S3C2410_WATCHDOG if WATCHDOG
	select HAVE_S3C_RTC if RTC_CLASS
	select NEED_MACH_GPIO_H
	select NEED_MACH_MEMORY_H
	help
	  Samsung S5PV210/S5PC110 series based systems

config ARCH_EXYNOS
	bool "Samsung EXYNOS"
	select ARCH_HAS_CPUFREQ
	select ARCH_HAS_HOLES_MEMORYMODEL
	select ARCH_SPARSEMEM_ENABLE
	select CLKDEV_LOOKUP
	select CPU_V7
	select GENERIC_CLOCKEVENTS
	select HAVE_CLK
	select HAVE_S3C2410_I2C if I2C
	select HAVE_S3C2410_WATCHDOG if WATCHDOG
	select HAVE_S3C_RTC if RTC_CLASS
	select NEED_MACH_GPIO_H
	select NEED_MACH_MEMORY_H
	help
	  Support for SAMSUNG's EXYNOS SoCs (EXYNOS4/5)

config ARCH_SHARK
	bool "Shark"
	select ARCH_USES_GETTIMEOFFSET
	select CPU_SA110
	select ISA
	select ISA_DMA
	select NEED_MACH_MEMORY_H
	select PCI
	select ZONE_DMA
	help
	  Support for the StrongARM based Digital DNARD machine, also known
	  as "Shark" (<http://www.shark-linux.de/shark.html>).

config ARCH_U300
	bool "ST-Ericsson U300 Series"
	depends on MMU
	select ARCH_REQUIRE_GPIOLIB
	select ARM_AMBA
	select ARM_PATCH_PHYS_VIRT
	select ARM_VIC
	select CLKDEV_LOOKUP
	select CLKSRC_MMIO
	select COMMON_CLK
	select CPU_ARM926T
	select GENERIC_CLOCKEVENTS
	select HAVE_TCM
	select SPARSE_IRQ
	help
	  Support for ST-Ericsson U300 series mobile platforms.

config ARCH_U8500
	bool "ST-Ericsson U8500 Series"
	depends on MMU
	select ARCH_HAS_CPUFREQ
	select ARCH_REQUIRE_GPIOLIB
	select ARM_AMBA
	select CLKDEV_LOOKUP
	select CPU_V7
	select GENERIC_CLOCKEVENTS
	select HAVE_SMP
	select MIGHT_HAVE_CACHE_L2X0
	select SPARSE_IRQ
	help
	  Support for ST-Ericsson's Ux500 architecture

config ARCH_NOMADIK
	bool "STMicroelectronics Nomadik"
	select ARCH_REQUIRE_GPIOLIB
	select ARM_AMBA
	select ARM_VIC
	select CLKSRC_NOMADIK_MTU
	select COMMON_CLK
	select CPU_ARM926T
	select GENERIC_CLOCKEVENTS
	select MIGHT_HAVE_CACHE_L2X0
	select USE_OF
	select PINCTRL
	select PINCTRL_STN8815
	select SPARSE_IRQ
	help
	  Support for the Nomadik platform by ST-Ericsson

config PLAT_SPEAR
	bool "ST SPEAr"
	select ARCH_HAS_CPUFREQ
	select ARCH_REQUIRE_GPIOLIB
	select ARM_AMBA
	select CLKDEV_LOOKUP
	select CLKSRC_MMIO
	select COMMON_CLK
	select GENERIC_CLOCKEVENTS
	select HAVE_CLK
	help
	  Support for ST's SPEAr platform (SPEAr3xx, SPEAr6xx and SPEAr13xx).

config ARCH_DAVINCI
	bool "TI DaVinci"
	select ARCH_HAS_HOLES_MEMORYMODEL
	select ARCH_REQUIRE_GPIOLIB
	select CLKDEV_LOOKUP
	select GENERIC_ALLOCATOR
	select GENERIC_CLOCKEVENTS
	select GENERIC_IRQ_CHIP
	select HAVE_IDE
	select NEED_MACH_GPIO_H
	select USE_OF
	select ZONE_DMA
	help
	  Support for TI's DaVinci platform.

config ARCH_OMAP1
	bool "TI OMAP1"
	depends on MMU
	select ARCH_HAS_CPUFREQ
	select ARCH_HAS_HOLES_MEMORYMODEL
	select ARCH_OMAP
	select ARCH_REQUIRE_GPIOLIB
	select CLKDEV_LOOKUP
	select CLKSRC_MMIO
	select GENERIC_CLOCKEVENTS
	select GENERIC_IRQ_CHIP
	select HAVE_CLK
	select HAVE_IDE
	select IRQ_DOMAIN
	select NEED_MACH_IO_H if PCCARD
	select NEED_MACH_MEMORY_H
	help
	  Support for older TI OMAP1 (omap7xx, omap15xx or omap16xx)

endchoice

menu "Multiple platform selection"
	depends on ARCH_MULTIPLATFORM

comment "CPU Core family selection"

config ARCH_MULTI_V4
	bool "ARMv4 based platforms (FA526, StrongARM)"
	depends on !ARCH_MULTI_V6_V7
	select ARCH_MULTI_V4_V5

config ARCH_MULTI_V4T
	bool "ARMv4T based platforms (ARM720T, ARM920T, ...)"
	depends on !ARCH_MULTI_V6_V7
	select ARCH_MULTI_V4_V5

config ARCH_MULTI_V5
	bool "ARMv5 based platforms (ARM926T, XSCALE, PJ1, ...)"
	depends on !ARCH_MULTI_V6_V7
	select ARCH_MULTI_V4_V5

config ARCH_MULTI_V4_V5
	bool

config ARCH_MULTI_V6
	bool "ARMv6 based platforms (ARM11, Scorpion, ...)"
	select ARCH_MULTI_V6_V7
	select CPU_V6

config ARCH_MULTI_V7
	bool "ARMv7 based platforms (Cortex-A, PJ4, Krait)"
	default y
	select ARCH_MULTI_V6_V7
	select ARCH_VEXPRESS
	select CPU_V7

config ARCH_MULTI_V6_V7
	bool

config ARCH_MULTI_CPU_AUTO
	def_bool !(ARCH_MULTI_V4 || ARCH_MULTI_V4T || ARCH_MULTI_V6_V7)
	select ARCH_MULTI_V5

endmenu

#
# This is sorted alphabetically by mach-* pathname.  However, plat-*
# Kconfigs may be included either alphabetically (according to the
# plat- suffix) or along side the corresponding mach-* source.
#
source "arch/arm/mach-mvebu/Kconfig"

source "arch/arm/mach-at91/Kconfig"

source "arch/arm/mach-bcm/Kconfig"

source "arch/arm/mach-clps711x/Kconfig"

source "arch/arm/mach-cns3xxx/Kconfig"

source "arch/arm/mach-davinci/Kconfig"

source "arch/arm/mach-dove/Kconfig"

source "arch/arm/mach-ep93xx/Kconfig"

source "arch/arm/mach-footbridge/Kconfig"

source "arch/arm/mach-gemini/Kconfig"

source "arch/arm/mach-h720x/Kconfig"

source "arch/arm/mach-highbank/Kconfig"

source "arch/arm/mach-integrator/Kconfig"

source "arch/arm/mach-iop32x/Kconfig"

source "arch/arm/mach-iop33x/Kconfig"

source "arch/arm/mach-iop13xx/Kconfig"

source "arch/arm/mach-ixp4xx/Kconfig"

source "arch/arm/mach-kirkwood/Kconfig"

source "arch/arm/mach-ks8695/Kconfig"

source "arch/arm/mach-msm/Kconfig"

source "arch/arm/mach-mv78xx0/Kconfig"

source "arch/arm/mach-imx/Kconfig"

source "arch/arm/mach-mxs/Kconfig"

source "arch/arm/mach-netx/Kconfig"

source "arch/arm/mach-nomadik/Kconfig"

source "arch/arm/plat-omap/Kconfig"

source "arch/arm/mach-omap1/Kconfig"

source "arch/arm/mach-omap2/Kconfig"

source "arch/arm/mach-orion5x/Kconfig"

source "arch/arm/mach-picoxcell/Kconfig"

source "arch/arm/mach-pxa/Kconfig"
source "arch/arm/plat-pxa/Kconfig"

source "arch/arm/mach-mmp/Kconfig"

source "arch/arm/mach-realview/Kconfig"

source "arch/arm/mach-sa1100/Kconfig"

source "arch/arm/plat-samsung/Kconfig"

source "arch/arm/mach-socfpga/Kconfig"

source "arch/arm/plat-spear/Kconfig"

source "arch/arm/mach-s3c24xx/Kconfig"

if ARCH_S3C64XX
source "arch/arm/mach-s3c64xx/Kconfig"
endif

source "arch/arm/mach-s5p64x0/Kconfig"

source "arch/arm/mach-s5pc100/Kconfig"

source "arch/arm/mach-s5pv210/Kconfig"

source "arch/arm/mach-exynos/Kconfig"

source "arch/arm/mach-shmobile/Kconfig"

source "arch/arm/mach-sunxi/Kconfig"

source "arch/arm/mach-prima2/Kconfig"

source "arch/arm/mach-tegra/Kconfig"

source "arch/arm/mach-u300/Kconfig"

source "arch/arm/mach-ux500/Kconfig"

source "arch/arm/mach-versatile/Kconfig"

source "arch/arm/mach-vexpress/Kconfig"
source "arch/arm/plat-versatile/Kconfig"

source "arch/arm/mach-virt/Kconfig"

source "arch/arm/mach-vt8500/Kconfig"

source "arch/arm/mach-w90x900/Kconfig"

source "arch/arm/mach-zynq/Kconfig"

# Definitions to make life easier
config ARCH_ACORN
	bool

config PLAT_IOP
	bool
	select GENERIC_CLOCKEVENTS

config PLAT_ORION
	bool
	select CLKSRC_MMIO
	select COMMON_CLK
	select GENERIC_IRQ_CHIP
	select IRQ_DOMAIN

config PLAT_ORION_LEGACY
	bool
	select PLAT_ORION

config PLAT_PXA
	bool

config PLAT_VERSATILE
	bool

config ARM_TIMER_SP804
	bool
	select CLKSRC_MMIO
	select HAVE_SCHED_CLOCK

source arch/arm/mm/Kconfig

config ARM_NR_BANKS
	int
	default 16 if ARCH_EP93XX
	default 8

config IWMMXT
	bool "Enable iWMMXt support"
	depends on CPU_XSCALE || CPU_XSC3 || CPU_MOHAWK || CPU_PJ4
	default y if PXA27x || PXA3xx || ARCH_MMP
	help
	  Enable support for iWMMXt context switching at run time if
	  running on a CPU that supports it.

config XSCALE_PMU
	bool
	depends on CPU_XSCALE
	default y

config MULTI_IRQ_HANDLER
	bool
	help
	  Allow each machine to specify it's own IRQ handler at run time.

if !MMU
source "arch/arm/Kconfig-nommu"
endif

config ARM_ERRATA_326103
	bool "ARM errata: FSR write bit incorrect on a SWP to read-only memory"
	depends on CPU_V6
	help
	  Executing a SWP instruction to read-only memory does not set bit 11
	  of the FSR on the ARM 1136 prior to r1p0. This causes the kernel to
	  treat the access as a read, preventing a COW from occurring and
	  causing the faulting task to livelock.

config ARM_ERRATA_411920
	bool "ARM errata: Invalidation of the Instruction Cache operation can fail"
	depends on CPU_V6 || CPU_V6K
	help
	  Invalidation of the Instruction Cache operation can
	  fail. This erratum is present in 1136 (before r1p4), 1156 and 1176.
	  It does not affect the MPCore. This option enables the ARM Ltd.
	  recommended workaround.

config ARM_ERRATA_430973
	bool "ARM errata: Stale prediction on replaced interworking branch"
	depends on CPU_V7
	help
	  This option enables the workaround for the 430973 Cortex-A8
	  (r1p0..r1p2) erratum. If a code sequence containing an ARM/Thumb
	  interworking branch is replaced with another code sequence at the
	  same virtual address, whether due to self-modifying code or virtual
	  to physical address re-mapping, Cortex-A8 does not recover from the
	  stale interworking branch prediction. This results in Cortex-A8
	  executing the new code sequence in the incorrect ARM or Thumb state.
	  The workaround enables the BTB/BTAC operations by setting ACTLR.IBE
	  and also flushes the branch target cache at every context switch.
	  Note that setting specific bits in the ACTLR register may not be
	  available in non-secure mode.

config ARM_ERRATA_458693
	bool "ARM errata: Processor deadlock when a false hazard is created"
	depends on CPU_V7
	depends on !ARCH_MULTIPLATFORM
	help
	  This option enables the workaround for the 458693 Cortex-A8 (r2p0)
	  erratum. For very specific sequences of memory operations, it is
	  possible for a hazard condition intended for a cache line to instead
	  be incorrectly associated with a different cache line. This false
	  hazard might then cause a processor deadlock. The workaround enables
	  the L1 caching of the NEON accesses and disables the PLD instruction
	  in the ACTLR register. Note that setting specific bits in the ACTLR
	  register may not be available in non-secure mode.

config ARM_ERRATA_460075
	bool "ARM errata: Data written to the L2 cache can be overwritten with stale data"
	depends on CPU_V7
	depends on !ARCH_MULTIPLATFORM
	help
	  This option enables the workaround for the 460075 Cortex-A8 (r2p0)
	  erratum. Any asynchronous access to the L2 cache may encounter a
	  situation in which recent store transactions to the L2 cache are lost
	  and overwritten with stale memory contents from external memory. The
	  workaround disables the write-allocate mode for the L2 cache via the
	  ACTLR register. Note that setting specific bits in the ACTLR register
	  may not be available in non-secure mode.

config ARM_ERRATA_742230
	bool "ARM errata: DMB operation may be faulty"
	depends on CPU_V7 && SMP
	depends on !ARCH_MULTIPLATFORM
	help
	  This option enables the workaround for the 742230 Cortex-A9
	  (r1p0..r2p2) erratum. Under rare circumstances, a DMB instruction
	  between two write operations may not ensure the correct visibility
	  ordering of the two writes. This workaround sets a specific bit in
	  the diagnostic register of the Cortex-A9 which causes the DMB
	  instruction to behave as a DSB, ensuring the correct behaviour of
	  the two writes.

config ARM_ERRATA_742231
	bool "ARM errata: Incorrect hazard handling in the SCU may lead to data corruption"
	depends on CPU_V7 && SMP
	depends on !ARCH_MULTIPLATFORM
	help
	  This option enables the workaround for the 742231 Cortex-A9
	  (r2p0..r2p2) erratum. Under certain conditions, specific to the
	  Cortex-A9 MPCore micro-architecture, two CPUs working in SMP mode,
	  accessing some data located in the same cache line, may get corrupted
	  data due to bad handling of the address hazard when the line gets
	  replaced from one of the CPUs at the same time as another CPU is
	  accessing it. This workaround sets specific bits in the diagnostic
	  register of the Cortex-A9 which reduces the linefill issuing
	  capabilities of the processor.

config PL310_ERRATA_588369
	bool "PL310 errata: Clean & Invalidate maintenance operations do not invalidate clean lines"
	depends on CACHE_L2X0
	help
	   The PL310 L2 cache controller implements three types of Clean &
	   Invalidate maintenance operations: by Physical Address
	   (offset 0x7F0), by Index/Way (0x7F8) and by Way (0x7FC).
	   They are architecturally defined to behave as the execution of a
	   clean operation followed immediately by an invalidate operation,
	   both performing to the same memory location. This functionality
	   is not correctly implemented in PL310 as clean lines are not
	   invalidated as a result of these operations.

config ARM_ERRATA_720789
	bool "ARM errata: TLBIASIDIS and TLBIMVAIS operations can broadcast a faulty ASID"
	depends on CPU_V7
	help
	  This option enables the workaround for the 720789 Cortex-A9 (prior to
	  r2p0) erratum. A faulty ASID can be sent to the other CPUs for the
	  broadcasted CP15 TLB maintenance operations TLBIASIDIS and TLBIMVAIS.
	  As a consequence of this erratum, some TLB entries which should be
	  invalidated are not, resulting in an incoherency in the system page
	  tables. The workaround changes the TLB flushing routines to invalidate
	  entries regardless of the ASID.

config PL310_ERRATA_727915
	bool "PL310 errata: Background Clean & Invalidate by Way operation can cause data corruption"
	depends on CACHE_L2X0
	help
	  PL310 implements the Clean & Invalidate by Way L2 cache maintenance
	  operation (offset 0x7FC). This operation runs in background so that
	  PL310 can handle normal accesses while it is in progress. Under very
	  rare circumstances, due to this erratum, write data can be lost when
	  PL310 treats a cacheable write transaction during a Clean &
	  Invalidate by Way operation.

config ARM_ERRATA_743622
	bool "ARM errata: Faulty hazard checking in the Store Buffer may lead to data corruption"
	depends on CPU_V7
	depends on !ARCH_MULTIPLATFORM
	help
	  This option enables the workaround for the 743622 Cortex-A9
	  (r2p*) erratum. Under very rare conditions, a faulty
	  optimisation in the Cortex-A9 Store Buffer may lead to data
	  corruption. This workaround sets a specific bit in the diagnostic
	  register of the Cortex-A9 which disables the Store Buffer
	  optimisation, preventing the defect from occurring. This has no
	  visible impact on the overall performance or power consumption of the
	  processor.

config ARM_ERRATA_751472
	bool "ARM errata: Interrupted ICIALLUIS may prevent completion of broadcasted operation"
	depends on CPU_V7
	depends on !ARCH_MULTIPLATFORM
	help
	  This option enables the workaround for the 751472 Cortex-A9 (prior
	  to r3p0) erratum. An interrupted ICIALLUIS operation may prevent the
	  completion of a following broadcasted operation if the second
	  operation is received by a CPU before the ICIALLUIS has completed,
	  potentially leading to corrupted entries in the cache or TLB.

config PL310_ERRATA_753970
	bool "PL310 errata: cache sync operation may be faulty"
	depends on CACHE_PL310
	help
	  This option enables the workaround for the 753970 PL310 (r3p0) erratum.

	  Under some condition the effect of cache sync operation on
	  the store buffer still remains when the operation completes.
	  This means that the store buffer is always asked to drain and
	  this prevents it from merging any further writes. The workaround
	  is to replace the normal offset of cache sync operation (0x730)
	  by another offset targeting an unmapped PL310 register 0x740.
	  This has the same effect as the cache sync operation: store buffer
	  drain and waiting for all buffers empty.

config ARM_ERRATA_754322
	bool "ARM errata: possible faulty MMU translations following an ASID switch"
	depends on CPU_V7
	help
	  This option enables the workaround for the 754322 Cortex-A9 (r2p*,
	  r3p*) erratum. A speculative memory access may cause a page table walk
	  which starts prior to an ASID switch but completes afterwards. This
	  can populate the micro-TLB with a stale entry which may be hit with
	  the new ASID. This workaround places two dsb instructions in the mm
	  switching code so that no page table walks can cross the ASID switch.

config ARM_ERRATA_754327
	bool "ARM errata: no automatic Store Buffer drain"
	depends on CPU_V7 && SMP
	help
	  This option enables the workaround for the 754327 Cortex-A9 (prior to
	  r2p0) erratum. The Store Buffer does not have any automatic draining
	  mechanism and therefore a livelock may occur if an external agent
	  continuously polls a memory location waiting to observe an update.
	  This workaround defines cpu_relax() as smp_mb(), preventing correctly
	  written polling loops from denying visibility of updates to memory.

config ARM_ERRATA_364296
	bool "ARM errata: Possible cache data corruption with hit-under-miss enabled"
	depends on CPU_V6 && !SMP
	help
	  This options enables the workaround for the 364296 ARM1136
	  r0p2 erratum (possible cache data corruption with
	  hit-under-miss enabled). It sets the undocumented bit 31 in
	  the auxiliary control register and the FI bit in the control
	  register, thus disabling hit-under-miss without putting the
	  processor into full low interrupt latency mode. ARM11MPCore
	  is not affected.

config ARM_ERRATA_764369
	bool "ARM errata: Data cache line maintenance operation by MVA may not succeed"
	depends on CPU_V7 && SMP
	help
	  This option enables the workaround for erratum 764369
	  affecting Cortex-A9 MPCore with two or more processors (all
	  current revisions). Under certain timing circumstances, a data
	  cache line maintenance operation by MVA targeting an Inner
	  Shareable memory region may fail to proceed up to either the
	  Point of Coherency or to the Point of Unification of the
	  system. This workaround adds a DSB instruction before the
	  relevant cache maintenance functions and sets a specific bit
	  in the diagnostic control register of the SCU.

config PL310_ERRATA_769419
	bool "PL310 errata: no automatic Store Buffer drain"
	depends on CACHE_L2X0
	help
	  On revisions of the PL310 prior to r3p2, the Store Buffer does
	  not automatically drain. This can cause normal, non-cacheable
	  writes to be retained when the memory system is idle, leading
	  to suboptimal I/O performance for drivers using coherent DMA.
	  This option adds a write barrier to the cpu_idle loop so that,
	  on systems with an outer cache, the store buffer is drained
	  explicitly.

config ARM_ERRATA_775420
       bool "ARM errata: A data cache maintenance operation which aborts, might lead to deadlock"
       depends on CPU_V7
       help
	 This option enables the workaround for the 775420 Cortex-A9 (r2p2,
	 r2p6,r2p8,r2p10,r3p0) erratum. In case a date cache maintenance
	 operation aborts with MMU exception, it might cause the processor
	 to deadlock. This workaround puts DSB before executing ISB if
	 an abort may occur on cache maintenance.

endmenu

source "arch/arm/common/Kconfig"

menu "Bus support"

config ARM_AMBA
	bool

config ISA
	bool
	help
	  Find out whether you have ISA slots on your motherboard.  ISA is the
	  name of a bus system, i.e. the way the CPU talks to the other stuff
	  inside your box.  Other bus systems are PCI, EISA, MicroChannel
	  (MCA) or VESA.  ISA is an older system, now being displaced by PCI;
	  newer boards don't support it.  If you have ISA, say Y, otherwise N.

# Select ISA DMA controller support
config ISA_DMA
	bool
	select ISA_DMA_API

config ARCH_NO_VIRT_TO_BUS
	def_bool y
	depends on !ARCH_RPC && !ARCH_NETWINDER && !ARCH_SHARK

# Select ISA DMA interface
config ISA_DMA_API
	bool

config PCI
	bool "PCI support" if MIGHT_HAVE_PCI
	help
	  Find out whether you have a PCI motherboard. PCI is the name of a
	  bus system, i.e. the way the CPU talks to the other stuff inside
	  your box. Other bus systems are ISA, EISA, MicroChannel (MCA) or
	  VESA. If you have PCI, say Y, otherwise N.

config PCI_DOMAINS
	bool
	depends on PCI

config PCI_NANOENGINE
	bool "BSE nanoEngine PCI support"
	depends on SA1100_NANOENGINE
	help
	  Enable PCI on the BSE nanoEngine board.

config PCI_SYSCALL
	def_bool PCI

# Select the host bridge type
config PCI_HOST_VIA82C505
	bool
	depends on PCI && ARCH_SHARK
	default y

config PCI_HOST_ITE8152
	bool
	depends on PCI && MACH_ARMCORE
	default y
	select DMABOUNCE

source "drivers/pci/Kconfig"

source "drivers/pcmcia/Kconfig"

endmenu

menu "Kernel Features"

config HAVE_SMP
	bool
	help
	  This option should be selected by machines which have an SMP-
	  capable CPU.

	  The only effect of this option is to make the SMP-related
	  options available to the user for configuration.

config SMP
	bool "Symmetric Multi-Processing"
	depends on CPU_V6K || CPU_V7
	depends on GENERIC_CLOCKEVENTS
	depends on HAVE_SMP
	depends on MMU
	select HAVE_ARM_SCU if !ARCH_MSM_SCORPIONMP
	select USE_GENERIC_SMP_HELPERS
	help
	  This enables support for systems with more than one CPU. If you have
	  a system with only one CPU, like most personal computers, say N. If
	  you have a system with more than one CPU, say Y.

	  If you say N here, the kernel will run on single and multiprocessor
	  machines, but will use only one CPU of a multiprocessor machine. If
	  you say Y here, the kernel will run on many, but not all, single
	  processor machines. On a single processor machine, the kernel will
	  run faster if you say N here.

	  See also <file:Documentation/x86/i386/IO-APIC.txt>,
	  <file:Documentation/nmi_watchdog.txt> and the SMP-HOWTO available at
	  <http://tldp.org/HOWTO/SMP-HOWTO.html>.

	  If you don't know what to do here, say N.

config SMP_ON_UP
	bool "Allow booting SMP kernel on uniprocessor systems (EXPERIMENTAL)"
	depends on SMP && !XIP_KERNEL
	default y
	help
	  SMP kernels contain instructions which fail on non-SMP processors.
	  Enabling this option allows the kernel to modify itself to make
	  these instructions safe.  Disabling it allows about 1K of space
	  savings.

	  If you don't know what to do here, say Y.

config ARM_CPU_TOPOLOGY
	bool "Support cpu topology definition"
	depends on SMP && CPU_V7
	default y
	help
	  Support ARM cpu topology definition. The MPIDR register defines
	  affinity between processors which is then used to describe the cpu
	  topology of an ARM System.

config SCHED_MC
	bool "Multi-core scheduler support"
	depends on ARM_CPU_TOPOLOGY
	help
	  Multi-core scheduler support improves the CPU scheduler's decision
	  making when dealing with multi-core CPU chips at a cost of slightly
	  increased overhead in some places. If unsure say N here.

config SCHED_SMT
	bool "SMT scheduler support"
	depends on ARM_CPU_TOPOLOGY
	help
	  Improves the CPU scheduler's decision making when dealing with
	  MultiThreading at a cost of slightly increased overhead in some
	  places. If unsure say N here.

config HAVE_ARM_SCU
	bool
	help
	  This option enables support for the ARM system coherency unit

config HAVE_ARM_ARCH_TIMER
	bool "Architected timer support"
	depends on CPU_V7
	select ARM_ARCH_TIMER
	help
	  This option enables support for the ARM architected timer

config HAVE_ARM_TWD
	bool
	depends on SMP
	help
	  This options enables support for the ARM timer and watchdog unit

choice
	prompt "Memory split"
	default VMSPLIT_3G
	help
	  Select the desired split between kernel and user memory.

	  If you are not absolutely sure what you are doing, leave this
	  option alone!

	config VMSPLIT_3G
		bool "3G/1G user/kernel split"
	config VMSPLIT_2G
		bool "2G/2G user/kernel split"
	config VMSPLIT_1G
		bool "1G/3G user/kernel split"
endchoice

config PAGE_OFFSET
	hex
	default 0x40000000 if VMSPLIT_1G
	default 0x80000000 if VMSPLIT_2G
	default 0xC0000000

config NR_CPUS
	int "Maximum number of CPUs (2-32)"
	range 2 32
	depends on SMP
	default "4"

config HOTPLUG_CPU
	bool "Support for hot-pluggable CPUs"
	depends on SMP && HOTPLUG
	help
	  Say Y here to experiment with turning CPUs off and on.  CPUs
	  can be controlled through /sys/devices/system/cpu.

config ARM_PSCI
	bool "Support for the ARM Power State Coordination Interface (PSCI)"
	depends on CPU_V7
	help
	  Say Y here if you want Linux to communicate with system firmware
	  implementing the PSCI specification for CPU-centric power
	  management operations described in ARM document number ARM DEN
	  0022A ("Power State Coordination Interface System Software on
	  ARM processors").

config LOCAL_TIMERS
	bool "Use local timer interrupts"
	depends on SMP
	default y
	select HAVE_ARM_TWD if (!ARCH_MSM_SCORPIONMP && !EXYNOS4_MCT)
	help
	  Enable support for local timers on SMP platforms, rather then the
	  legacy IPI broadcast method.  Local timers allows the system
	  accounting to be spread across the timer interval, preventing a
	  "thundering herd" at every timer tick.

# The GPIO number here must be sorted by descending number. In case of
# a multiplatform kernel, we just want the highest value required by the
# selected platforms.
config ARCH_NR_GPIO
	int
	default 1024 if ARCH_SHMOBILE || ARCH_TEGRA
	default 512 if SOC_OMAP5
	default 355 if ARCH_U8500
	default 288 if ARCH_VT8500 || ARCH_SUNXI
	default 264 if MACH_H4700
<<<<<<< HEAD
	default 512 if SOC_OMAP5
	default 288 if ARCH_VT8500 || ARCH_SUNXI
=======
>>>>>>> a937536b
	default 0
	help
	  Maximum number of GPIOs in the system.

	  If unsure, leave the default value.

source kernel/Kconfig.preempt

config HZ
	int
	default 200 if ARCH_EBSA110 || ARCH_S3C24XX || ARCH_S5P64X0 || \
		ARCH_S5PV210 || ARCH_EXYNOS4
	default AT91_TIMER_HZ if ARCH_AT91
	default SHMOBILE_TIMER_HZ if ARCH_SHMOBILE
	default 100

config SCHED_HRTICK
	def_bool HIGH_RES_TIMERS

config THUMB2_KERNEL
	bool "Compile the kernel in Thumb-2 mode"
	depends on CPU_V7 && !CPU_V6 && !CPU_V6K
	select AEABI
	select ARM_ASM_UNIFIED
	select ARM_UNWIND
	help
	  By enabling this option, the kernel will be compiled in
	  Thumb-2 mode. A compiler/assembler that understand the unified
	  ARM-Thumb syntax is needed.

	  If unsure, say N.

config THUMB2_AVOID_R_ARM_THM_JUMP11
	bool "Work around buggy Thumb-2 short branch relocations in gas"
	depends on THUMB2_KERNEL && MODULES
	default y
	help
	  Various binutils versions can resolve Thumb-2 branches to
	  locally-defined, preemptible global symbols as short-range "b.n"
	  branch instructions.

	  This is a problem, because there's no guarantee the final
	  destination of the symbol, or any candidate locations for a
	  trampoline, are within range of the branch.  For this reason, the
	  kernel does not support fixing up the R_ARM_THM_JUMP11 (102)
	  relocation in modules at all, and it makes little sense to add
	  support.

	  The symptom is that the kernel fails with an "unsupported
	  relocation" error when loading some modules.

	  Until fixed tools are available, passing
	  -fno-optimize-sibling-calls to gcc should prevent gcc generating
	  code which hits this problem, at the cost of a bit of extra runtime
	  stack usage in some cases.

	  The problem is described in more detail at:
	      https://bugs.launchpad.net/binutils-linaro/+bug/725126

	  Only Thumb-2 kernels are affected.

	  Unless you are sure your tools don't have this problem, say Y.

config ARM_ASM_UNIFIED
	bool

config AEABI
	bool "Use the ARM EABI to compile the kernel"
	help
	  This option allows for the kernel to be compiled using the latest
	  ARM ABI (aka EABI).  This is only useful if you are using a user
	  space environment that is also compiled with EABI.

	  Since there are major incompatibilities between the legacy ABI and
	  EABI, especially with regard to structure member alignment, this
	  option also changes the kernel syscall calling convention to
	  disambiguate both ABIs and allow for backward compatibility support
	  (selected with CONFIG_OABI_COMPAT).

	  To use this you need GCC version 4.0.0 or later.

config OABI_COMPAT
	bool "Allow old ABI binaries to run with this kernel (EXPERIMENTAL)"
	depends on AEABI && !THUMB2_KERNEL
	default y
	help
	  This option preserves the old syscall interface along with the
	  new (ARM EABI) one. It also provides a compatibility layer to
	  intercept syscalls that have structure arguments which layout
	  in memory differs between the legacy ABI and the new ARM EABI
	  (only for non "thumb" binaries). This option adds a tiny
	  overhead to all syscalls and produces a slightly larger kernel.
	  If you know you'll be using only pure EABI user space then you
	  can say N here. If this option is not selected and you attempt
	  to execute a legacy ABI binary then the result will be
	  UNPREDICTABLE (in fact it can be predicted that it won't work
	  at all). If in doubt say Y.

config ARCH_HAS_HOLES_MEMORYMODEL
	bool

config ARCH_SPARSEMEM_ENABLE
	bool

config ARCH_SPARSEMEM_DEFAULT
	def_bool ARCH_SPARSEMEM_ENABLE

config ARCH_SELECT_MEMORY_MODEL
	def_bool ARCH_SPARSEMEM_ENABLE

config HAVE_ARCH_PFN_VALID
	def_bool ARCH_HAS_HOLES_MEMORYMODEL || !SPARSEMEM

config HIGHMEM
	bool "High Memory Support"
	depends on MMU
	help
	  The address space of ARM processors is only 4 Gigabytes large
	  and it has to accommodate user address space, kernel address
	  space as well as some memory mapped IO. That means that, if you
	  have a large amount of physical memory and/or IO, not all of the
	  memory can be "permanently mapped" by the kernel. The physical
	  memory that is not permanently mapped is called "high memory".

	  Depending on the selected kernel/user memory split, minimum
	  vmalloc space and actual amount of RAM, you may not need this
	  option which should result in a slightly faster kernel.

	  If unsure, say n.

config HIGHPTE
	bool "Allocate 2nd-level pagetables from highmem"
	depends on HIGHMEM

config HW_PERF_EVENTS
	bool "Enable hardware performance counter support for perf events"
	depends on PERF_EVENTS
	default y
	help
	  Enable hardware performance counter support for perf events. If
	  disabled, perf events will use software events only.

source "mm/Kconfig"

config FORCE_MAX_ZONEORDER
	int "Maximum zone order" if ARCH_SHMOBILE
	range 11 64 if ARCH_SHMOBILE
	default "12" if SOC_AM33XX
	default "9" if SA1111
	default "11"
	help
	  The kernel memory allocator divides physically contiguous memory
	  blocks into "zones", where each zone is a power of two number of
	  pages.  This option selects the largest power of two that the kernel
	  keeps in the memory allocator.  If you need to allocate very large
	  blocks of physically contiguous memory, then you may need to
	  increase this value.

	  This config option is actually maximum order plus one. For example,
	  a value of 11 means that the largest free memory block is 2^10 pages.

config ALIGNMENT_TRAP
	bool
	depends on CPU_CP15_MMU
	default y if !ARCH_EBSA110
	select HAVE_PROC_CPU if PROC_FS
	help
	  ARM processors cannot fetch/store information which is not
	  naturally aligned on the bus, i.e., a 4 byte fetch must start at an
	  address divisible by 4. On 32-bit ARM processors, these non-aligned
	  fetch/store instructions will be emulated in software if you say
	  here, which has a severe performance impact. This is necessary for
	  correct operation of some network protocols. With an IP-only
	  configuration it is safe to say N, otherwise say Y.

config UACCESS_WITH_MEMCPY
	bool "Use kernel mem{cpy,set}() for {copy_to,clear}_user()"
	depends on MMU
	default y if CPU_FEROCEON
	help
	  Implement faster copy_to_user and clear_user methods for CPU
	  cores where a 8-word STM instruction give significantly higher
	  memory write throughput than a sequence of individual 32bit stores.

	  A possible side effect is a slight increase in scheduling latency
	  between threads sharing the same address space if they invoke
	  such copy operations with large buffers.

	  However, if the CPU data cache is using a write-allocate mode,
	  this option is unlikely to provide any performance gain.

config SECCOMP
	bool
	prompt "Enable seccomp to safely compute untrusted bytecode"
	---help---
	  This kernel feature is useful for number crunching applications
	  that may need to compute untrusted bytecode during their
	  execution. By using pipes or other transports made available to
	  the process as file descriptors supporting the read/write
	  syscalls, it's possible to isolate those applications in
	  their own address space using seccomp. Once seccomp is
	  enabled via prctl(PR_SET_SECCOMP), it cannot be disabled
	  and the task is only allowed to execute a few safe syscalls
	  defined by each seccomp mode.

config CC_STACKPROTECTOR
	bool "Enable -fstack-protector buffer overflow detection (EXPERIMENTAL)"
	help
	  This option turns on the -fstack-protector GCC feature. This
	  feature puts, at the beginning of functions, a canary value on
	  the stack just before the return address, and validates
	  the value just before actually returning.  Stack based buffer
	  overflows (that need to overwrite this return address) now also
	  overwrite the canary, which gets detected and the attack is then
	  neutralized via a kernel panic.
	  This feature requires gcc version 4.2 or above.

config XEN_DOM0
	def_bool y
	depends on XEN

config XEN
	bool "Xen guest support on ARM (EXPERIMENTAL)"
<<<<<<< HEAD
	depends on ARM && OF
=======
	depends on ARM && AEABI && OF
>>>>>>> a937536b
	depends on CPU_V7 && !CPU_V6
	depends on !GENERIC_ATOMIC64
	help
	  Say Y if you want to run Linux in a Virtual Machine on Xen on ARM.

endmenu

menu "Boot options"

config USE_OF
	bool "Flattened Device Tree support"
	select IRQ_DOMAIN
	select OF
	select OF_EARLY_FLATTREE
	help
	  Include support for flattened device tree machine descriptions.

config ATAGS
	bool "Support for the traditional ATAGS boot data passing" if USE_OF
	default y
	help
	  This is the traditional way of passing data to the kernel at boot
	  time. If you are solely relying on the flattened device tree (or
	  the ARM_ATAG_DTB_COMPAT option) then you may unselect this option
	  to remove ATAGS support from your kernel binary.  If unsure,
	  leave this to y.

config DEPRECATED_PARAM_STRUCT
	bool "Provide old way to pass kernel parameters"
	depends on ATAGS
	help
	  This was deprecated in 2001 and announced to live on for 5 years.
	  Some old boot loaders still use this way.

# Compressed boot loader in ROM.  Yes, we really want to ask about
# TEXT and BSS so we preserve their values in the config files.
config ZBOOT_ROM_TEXT
	hex "Compressed ROM boot loader base address"
	default "0"
	help
	  The physical address at which the ROM-able zImage is to be
	  placed in the target.  Platforms which normally make use of
	  ROM-able zImage formats normally set this to a suitable
	  value in their defconfig file.

	  If ZBOOT_ROM is not enabled, this has no effect.

config ZBOOT_ROM_BSS
	hex "Compressed ROM boot loader BSS address"
	default "0"
	help
	  The base address of an area of read/write memory in the target
	  for the ROM-able zImage which must be available while the
	  decompressor is running. It must be large enough to hold the
	  entire decompressed kernel plus an additional 128 KiB.
	  Platforms which normally make use of ROM-able zImage formats
	  normally set this to a suitable value in their defconfig file.

	  If ZBOOT_ROM is not enabled, this has no effect.

config ZBOOT_ROM
	bool "Compressed boot loader in ROM/flash"
	depends on ZBOOT_ROM_TEXT != ZBOOT_ROM_BSS
	help
	  Say Y here if you intend to execute your compressed kernel image
	  (zImage) directly from ROM or flash.  If unsure, say N.

choice
	prompt "Include SD/MMC loader in zImage (EXPERIMENTAL)"
	depends on ZBOOT_ROM && ARCH_SH7372
	default ZBOOT_ROM_NONE
	help
	  Include experimental SD/MMC loading code in the ROM-able zImage.
	  With this enabled it is possible to write the ROM-able zImage
	  kernel image to an MMC or SD card and boot the kernel straight
	  from the reset vector. At reset the processor Mask ROM will load
	  the first part of the ROM-able zImage which in turn loads the
	  rest the kernel image to RAM.

config ZBOOT_ROM_NONE
	bool "No SD/MMC loader in zImage (EXPERIMENTAL)"
	help
	  Do not load image from SD or MMC

config ZBOOT_ROM_MMCIF
	bool "Include MMCIF loader in zImage (EXPERIMENTAL)"
	help
	  Load image from MMCIF hardware block.

config ZBOOT_ROM_SH_MOBILE_SDHI
	bool "Include SuperH Mobile SDHI loader in zImage (EXPERIMENTAL)"
	help
	  Load image from SDHI hardware block

endchoice

config ARM_APPENDED_DTB
	bool "Use appended device tree blob to zImage (EXPERIMENTAL)"
	depends on OF && !ZBOOT_ROM
	help
	  With this option, the boot code will look for a device tree binary
	  (DTB) appended to zImage
	  (e.g. cat zImage <filename>.dtb > zImage_w_dtb).

	  This is meant as a backward compatibility convenience for those
	  systems with a bootloader that can't be upgraded to accommodate
	  the documented boot protocol using a device tree.

	  Beware that there is very little in terms of protection against
	  this option being confused by leftover garbage in memory that might
	  look like a DTB header after a reboot if no actual DTB is appended
	  to zImage.  Do not leave this option active in a production kernel
	  if you don't intend to always append a DTB.  Proper passing of the
	  location into r2 of a bootloader provided DTB is always preferable
	  to this option.

config ARM_ATAG_DTB_COMPAT
	bool "Supplement the appended DTB with traditional ATAG information"
	depends on ARM_APPENDED_DTB
	help
	  Some old bootloaders can't be updated to a DTB capable one, yet
	  they provide ATAGs with memory configuration, the ramdisk address,
	  the kernel cmdline string, etc.  Such information is dynamically
	  provided by the bootloader and can't always be stored in a static
	  DTB.  To allow a device tree enabled kernel to be used with such
	  bootloaders, this option allows zImage to extract the information
	  from the ATAG list and store it at run time into the appended DTB.

choice
	prompt "Kernel command line type" if ARM_ATAG_DTB_COMPAT
	default ARM_ATAG_DTB_COMPAT_CMDLINE_FROM_BOOTLOADER

config ARM_ATAG_DTB_COMPAT_CMDLINE_FROM_BOOTLOADER
	bool "Use bootloader kernel arguments if available"
	help
	  Uses the command-line options passed by the boot loader instead of
	  the device tree bootargs property. If the boot loader doesn't provide
	  any, the device tree bootargs property will be used.

config ARM_ATAG_DTB_COMPAT_CMDLINE_EXTEND
	bool "Extend with bootloader kernel arguments"
	help
	  The command-line arguments provided by the boot loader will be
	  appended to the the device tree bootargs property.

endchoice

config CMDLINE
	string "Default kernel command string"
	default ""
	help
	  On some architectures (EBSA110 and CATS), there is currently no way
	  for the boot loader to pass arguments to the kernel. For these
	  architectures, you should supply some command-line options at build
	  time by entering them here. As a minimum, you should specify the
	  memory size and the root device (e.g., mem=64M root=/dev/nfs).

choice
	prompt "Kernel command line type" if CMDLINE != ""
	default CMDLINE_FROM_BOOTLOADER
	depends on ATAGS

config CMDLINE_FROM_BOOTLOADER
	bool "Use bootloader kernel arguments if available"
	help
	  Uses the command-line options passed by the boot loader. If
	  the boot loader doesn't provide any, the default kernel command
	  string provided in CMDLINE will be used.

config CMDLINE_EXTEND
	bool "Extend bootloader kernel arguments"
	help
	  The command-line arguments provided by the boot loader will be
	  appended to the default kernel command string.

config CMDLINE_FORCE
	bool "Always use the default kernel command string"
	help
	  Always use the default kernel command string, even if the boot
	  loader passes other arguments to the kernel.
	  This is useful if you cannot or don't want to change the
	  command-line options your boot loader passes to the kernel.
endchoice

config XIP_KERNEL
	bool "Kernel Execute-In-Place from ROM"
	depends on !ZBOOT_ROM && !ARM_LPAE && !ARCH_MULTIPLATFORM
	help
	  Execute-In-Place allows the kernel to run from non-volatile storage
	  directly addressable by the CPU, such as NOR flash. This saves RAM
	  space since the text section of the kernel is not loaded from flash
	  to RAM.  Read-write sections, such as the data section and stack,
	  are still copied to RAM.  The XIP kernel is not compressed since
	  it has to run directly from flash, so it will take more space to
	  store it.  The flash address used to link the kernel object files,
	  and for storing it, is configuration dependent. Therefore, if you
	  say Y here, you must know the proper physical address where to
	  store the kernel image depending on your own flash memory usage.

	  Also note that the make target becomes "make xipImage" rather than
	  "make zImage" or "make Image".  The final kernel binary to put in
	  ROM memory will be arch/arm/boot/xipImage.

	  If unsure, say N.

config XIP_PHYS_ADDR
	hex "XIP Kernel Physical Location"
	depends on XIP_KERNEL
	default "0x00080000"
	help
	  This is the physical address in your flash memory the kernel will
	  be linked for and stored to.  This address is dependent on your
	  own flash usage.

config KEXEC
	bool "Kexec system call (EXPERIMENTAL)"
	depends on (!SMP || HOTPLUG_CPU)
	help
	  kexec is a system call that implements the ability to shutdown your
	  current kernel, and to start another kernel.  It is like a reboot
	  but it is independent of the system firmware.   And like a reboot
	  you can start any kernel with it, not just Linux.

	  It is an ongoing process to be certain the hardware in a machine
	  is properly shutdown, so do not be surprised if this code does not
	  initially work for you.  It may help to enable device hotplugging
	  support.

config ATAGS_PROC
	bool "Export atags in procfs"
	depends on ATAGS && KEXEC
	default y
	help
	  Should the atags used to boot the kernel be exported in an "atags"
	  file in procfs. Useful with kexec.

config CRASH_DUMP
	bool "Build kdump crash kernel (EXPERIMENTAL)"
	help
	  Generate crash dump after being started by kexec. This should
	  be normally only set in special crash dump kernels which are
	  loaded in the main kernel with kexec-tools into a specially
	  reserved region and then later executed after a crash by
	  kdump/kexec. The crash dump kernel must be compiled to a
	  memory address not used by the main kernel

	  For more details see Documentation/kdump/kdump.txt

config AUTO_ZRELADDR
	bool "Auto calculation of the decompressed kernel image address"
	depends on !ZBOOT_ROM && !ARCH_U300
	help
	  ZRELADDR is the physical address where the decompressed kernel
	  image will be placed. If AUTO_ZRELADDR is selected, the address
	  will be determined at run-time by masking the current IP with
	  0xf8000000. This assumes the zImage being placed in the first 128MB
	  from start of memory.

endmenu

menu "CPU Power Management"

if ARCH_HAS_CPUFREQ

source "drivers/cpufreq/Kconfig"

config CPU_FREQ_IMX
	tristate "CPUfreq driver for i.MX CPUs"
	depends on ARCH_MXC && CPU_FREQ
	select CPU_FREQ_TABLE
	help
	  This enables the CPUfreq driver for i.MX CPUs.

config CPU_FREQ_SA1100
	bool

config CPU_FREQ_SA1110
	bool

config CPU_FREQ_INTEGRATOR
	tristate "CPUfreq driver for ARM Integrator CPUs"
	depends on ARCH_INTEGRATOR && CPU_FREQ
	default y
	help
	  This enables the CPUfreq driver for ARM Integrator CPUs.

	  For details, take a look at <file:Documentation/cpu-freq>.

	  If in doubt, say Y.

config CPU_FREQ_PXA
	bool
	depends on CPU_FREQ && ARCH_PXA && PXA25x
	default y
	select CPU_FREQ_DEFAULT_GOV_USERSPACE
	select CPU_FREQ_TABLE

config CPU_FREQ_S3C
	bool
	help
	  Internal configuration node for common cpufreq on Samsung SoC

config CPU_FREQ_S3C24XX
	bool "CPUfreq driver for Samsung S3C24XX series CPUs (EXPERIMENTAL)"
	depends on ARCH_S3C24XX && CPU_FREQ
	select CPU_FREQ_S3C
	help
	  This enables the CPUfreq driver for the Samsung S3C24XX family
	  of CPUs.

	  For details, take a look at <file:Documentation/cpu-freq>.

	  If in doubt, say N.

config CPU_FREQ_S3C24XX_PLL
	bool "Support CPUfreq changing of PLL frequency (EXPERIMENTAL)"
	depends on CPU_FREQ_S3C24XX
	help
	  Compile in support for changing the PLL frequency from the
	  S3C24XX series CPUfreq driver. The PLL takes time to settle
	  after a frequency change, so by default it is not enabled.

	  This also means that the PLL tables for the selected CPU(s) will
	  be built which may increase the size of the kernel image.

config CPU_FREQ_S3C24XX_DEBUG
	bool "Debug CPUfreq Samsung driver core"
	depends on CPU_FREQ_S3C24XX
	help
	  Enable s3c_freq_dbg for the Samsung S3C CPUfreq core

config CPU_FREQ_S3C24XX_IODEBUG
	bool "Debug CPUfreq Samsung driver IO timing"
	depends on CPU_FREQ_S3C24XX
	help
	  Enable s3c_freq_iodbg for the Samsung S3C CPUfreq core

config CPU_FREQ_S3C24XX_DEBUGFS
	bool "Export debugfs for CPUFreq"
	depends on CPU_FREQ_S3C24XX && DEBUG_FS
	help
	  Export status information via debugfs.

endif

source "drivers/cpuidle/Kconfig"

endmenu

menu "Floating point emulation"

comment "At least one emulation must be selected"

config FPE_NWFPE
	bool "NWFPE math emulation"
	depends on (!AEABI || OABI_COMPAT) && !THUMB2_KERNEL
	---help---
	  Say Y to include the NWFPE floating point emulator in the kernel.
	  This is necessary to run most binaries. Linux does not currently
	  support floating point hardware so you need to say Y here even if
	  your machine has an FPA or floating point co-processor podule.

	  You may say N here if you are going to load the Acorn FPEmulator
	  early in the bootup.

config FPE_NWFPE_XP
	bool "Support extended precision"
	depends on FPE_NWFPE
	help
	  Say Y to include 80-bit support in the kernel floating-point
	  emulator.  Otherwise, only 32 and 64-bit support is compiled in.
	  Note that gcc does not generate 80-bit operations by default,
	  so in most cases this option only enlarges the size of the
	  floating point emulator without any good reason.

	  You almost surely want to say N here.

config FPE_FASTFPE
	bool "FastFPE math emulation (EXPERIMENTAL)"
	depends on (!AEABI || OABI_COMPAT) && !CPU_32v3
	---help---
	  Say Y here to include the FAST floating point emulator in the kernel.
	  This is an experimental much faster emulator which now also has full
	  precision for the mantissa.  It does not support any exceptions.
	  It is very simple, and approximately 3-6 times faster than NWFPE.

	  It should be sufficient for most programs.  It may be not suitable
	  for scientific calculations, but you have to check this for yourself.
	  If you do not feel you need a faster FP emulation you should better
	  choose NWFPE.

config VFP
	bool "VFP-format floating point maths"
	depends on CPU_V6 || CPU_V6K || CPU_ARM926T || CPU_V7 || CPU_FEROCEON
	help
	  Say Y to include VFP support code in the kernel. This is needed
	  if your hardware includes a VFP unit.

	  Please see <file:Documentation/arm/VFP/release-notes.txt> for
	  release notes and additional status information.

	  Say N if your target does not have VFP hardware.

config VFPv3
	bool
	depends on VFP
	default y if CPU_V7

config NEON
	bool "Advanced SIMD (NEON) Extension support"
	depends on VFPv3 && CPU_V7
	help
	  Say Y to include support code for NEON, the ARMv7 Advanced SIMD
	  Extension.

endmenu

menu "Userspace binary formats"

source "fs/Kconfig.binfmt"

config ARTHUR
	tristate "RISC OS personality"
	depends on !AEABI
	help
	  Say Y here to include the kernel code necessary if you want to run
	  Acorn RISC OS/Arthur binaries under Linux. This code is still very
	  experimental; if this sounds frightening, say N and sleep in peace.
	  You can also say M here to compile this support as a module (which
	  will be called arthur).

endmenu

menu "Power management options"

source "kernel/power/Kconfig"

config ARCH_SUSPEND_POSSIBLE
	depends on !ARCH_S5PC100
	depends on CPU_ARM920T || CPU_ARM926T || CPU_SA1100 || \
		CPU_V6 || CPU_V6K || CPU_V7 || CPU_XSC3 || CPU_XSCALE || CPU_MOHAWK
	def_bool y

config ARM_CPU_SUSPEND
	def_bool PM_SLEEP

endmenu

source "net/Kconfig"

source "drivers/Kconfig"

source "fs/Kconfig"

source "arch/arm/Kconfig.debug"

source "security/Kconfig"

source "crypto/Kconfig"

source "lib/Kconfig"

source "arch/arm/kvm/Kconfig"<|MERGE_RESOLUTION|>--- conflicted
+++ resolved
@@ -49,11 +49,7 @@
 	select HAVE_REGS_AND_STACK_ACCESS_API
 	select HAVE_SYSCALL_TRACEPOINTS
 	select HAVE_UID16
-<<<<<<< HEAD
-	select HAVE_VIRT_TO_BUS
-=======
 	select VIRT_TO_BUS
->>>>>>> a937536b
 	select KTIME_SCALAR
 	select PERF_USE_VMALLOC
 	select RTC_LIB
@@ -1670,11 +1666,6 @@
 	default 355 if ARCH_U8500
 	default 288 if ARCH_VT8500 || ARCH_SUNXI
 	default 264 if MACH_H4700
-<<<<<<< HEAD
-	default 512 if SOC_OMAP5
-	default 288 if ARCH_VT8500 || ARCH_SUNXI
-=======
->>>>>>> a937536b
 	default 0
 	help
 	  Maximum number of GPIOs in the system.
@@ -1898,11 +1889,7 @@
 
 config XEN
 	bool "Xen guest support on ARM (EXPERIMENTAL)"
-<<<<<<< HEAD
-	depends on ARM && OF
-=======
 	depends on ARM && AEABI && OF
->>>>>>> a937536b
 	depends on CPU_V7 && !CPU_V6
 	depends on !GENERIC_ATOMIC64
 	help
