--- conflicted
+++ resolved
@@ -1402,7 +1402,6 @@
 	  on systems with an outer cache, the store buffer is drained
 	  explicitly.
 
-<<<<<<< HEAD
 config ARM_ERRATA_761320
 	bool "ARM errata: no direct eviction"
 	depends on CPU_V7 && SMP
@@ -1439,7 +1438,7 @@
 	  The workaround is to configure write streaming on versions of A15
 	  affected by this erratum such that no streaming-write ever allocates
 	  into the L2 cache.
-=======
+
 config ARM_ERRATA_775420
        bool "ARM errata: A data cache maintenance operation which aborts, might lead to deadlock"
        depends on CPU_V7
@@ -1449,7 +1448,6 @@
 	 operation aborts with MMU exception, it might cause the processor
 	 to deadlock. This workaround puts DSB before executing ISB if
 	 an abort may occur on cache maintenance.
->>>>>>> 553f672d
 
 endmenu
 
