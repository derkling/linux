config ARM
	bool
	default y
	select ARCH_BINFMT_ELF_RANDOMIZE_PIE
	select ARCH_HAS_ATOMIC64_DEC_IF_POSITIVE
	select ARCH_HAVE_CUSTOM_GPIO_H
	select ARCH_HAS_TICK_BROADCAST if GENERIC_CLOCKEVENTS_BROADCAST
	select ARCH_WANT_IPC_PARSE_VERSION
	select BUILDTIME_EXTABLE_SORT if MMU
	select CPU_PM if (SUSPEND || CPU_IDLE)
	select DCACHE_WORD_ACCESS if (CPU_V6 || CPU_V6K || CPU_V7) && !CPU_BIG_ENDIAN && MMU
	select GENERIC_ATOMIC64 if (CPU_V6 || !CPU_32v6K || !AEABI)
	select GENERIC_CLOCKEVENTS_BROADCAST if SMP
	select GENERIC_IRQ_PROBE
	select GENERIC_IRQ_SHOW
	select GENERIC_PCI_IOMAP
	select GENERIC_SMP_IDLE_THREAD
	select GENERIC_STRNCPY_FROM_USER
	select GENERIC_STRNLEN_USER
	select HARDIRQS_SW_RESEND
	select HAVE_AOUT
	select HAVE_ARCH_JUMP_LABEL if !XIP_KERNEL
	select HAVE_ARCH_KGDB
	select HAVE_ARCH_SECCOMP_FILTER
	select HAVE_ARCH_TRACEHOOK
	select HAVE_BPF_JIT
	select HAVE_C_RECORDMCOUNT
	select HAVE_DEBUG_KMEMLEAK
	select HAVE_DMA_API_DEBUG
	select HAVE_DMA_ATTRS
	select HAVE_DMA_CONTIGUOUS if MMU
	select HAVE_DYNAMIC_FTRACE if (!XIP_KERNEL)
	select HAVE_FTRACE_MCOUNT_RECORD if (!XIP_KERNEL)
	select HAVE_FUNCTION_GRAPH_TRACER if (!THUMB2_KERNEL)
	select HAVE_FUNCTION_TRACER if (!XIP_KERNEL)
	select HAVE_GENERIC_DMA_COHERENT
	select HAVE_GENERIC_HARDIRQS
	select HAVE_HW_BREAKPOINT if (PERF_EVENTS && (CPU_V6 || CPU_V6K || CPU_V7))
	select HAVE_IDE if PCI || ISA || PCMCIA
	select HAVE_KERNEL_GZIP
	select HAVE_KERNEL_LZMA
	select HAVE_KERNEL_LZO
	select HAVE_KERNEL_XZ
	select HAVE_KPROBES if !XIP_KERNEL
	select HAVE_KRETPROBES if (HAVE_KPROBES)
	select HAVE_MEMBLOCK
	select HAVE_OPROFILE if (HAVE_PERF_EVENTS)
	select HAVE_PERF_EVENTS
	select HAVE_REGS_AND_STACK_ACCESS_API
	select HAVE_SYSCALL_TRACEPOINTS
	select HAVE_UID16
	select KTIME_SCALAR
	select PERF_USE_VMALLOC
	select RTC_LIB
	select SYS_SUPPORTS_APM_EMULATION
	select HAVE_MOD_ARCH_SPECIFIC if ARM_UNWIND
	select MODULES_USE_ELF_REL
	select CLONE_BACKWARDS
	select OLD_SIGSUSPEND3
	select OLD_SIGACTION
	help
	  The ARM series is a line of low-power-consumption RISC chip designs
	  licensed by ARM Ltd and targeted at embedded applications and
	  handhelds such as the Compaq IPAQ.  ARM-based PCs are no longer
	  manufactured, but legacy ARM-based PC hardware remains popular in
	  Europe.  There is an ARM Linux project with a web page at
	  <http://www.arm.linux.org.uk/>.

config ARM_HAS_SG_CHAIN
	bool

config NEED_SG_DMA_LENGTH
	bool

config ARM_DMA_USE_IOMMU
	bool
	select ARM_HAS_SG_CHAIN
	select NEED_SG_DMA_LENGTH

if ARM_DMA_USE_IOMMU

config ARM_DMA_IOMMU_ALIGNMENT
	int "Maximum PAGE_SIZE order of alignment for DMA IOMMU buffers"
	range 4 9
	default 8
	help
	  DMA mapping framework by default aligns all buffers to the smallest
	  PAGE_SIZE order which is greater than or equal to the requested buffer
	  size. This works well for buffers up to a few hundreds kilobytes, but
	  for larger buffers it just a waste of address space. Drivers which has
	  relatively small addressing window (like 64Mib) might run out of
	  virtual space with just a few allocations.

	  With this parameter you can specify the maximum PAGE_SIZE order for
	  DMA IOMMU buffers. Larger buffers will be aligned only to this
	  specified order. The order is expressed as a power of two multiplied
	  by the PAGE_SIZE.

endif

config HAVE_PWM
	bool

config MIGHT_HAVE_PCI
	bool

config SYS_SUPPORTS_APM_EMULATION
	bool

config GENERIC_GPIO
	bool

config HAVE_TCM
	bool
	select GENERIC_ALLOCATOR

config HAVE_PROC_CPU
	bool

config NO_IOPORT
	bool

config EISA
	bool
	---help---
	  The Extended Industry Standard Architecture (EISA) bus was
	  developed as an open alternative to the IBM MicroChannel bus.

	  The EISA bus provided some of the features of the IBM MicroChannel
	  bus while maintaining backward compatibility with cards made for
	  the older ISA bus.  The EISA bus saw limited use between 1988 and
	  1995 when it was made obsolete by the PCI bus.

	  Say Y here if you are building a kernel for an EISA-based machine.

	  Otherwise, say N.

config SBUS
	bool

config STACKTRACE_SUPPORT
	bool
	default y

config HAVE_LATENCYTOP_SUPPORT
	bool
	depends on !SMP
	default y

config LOCKDEP_SUPPORT
	bool
	default y

config TRACE_IRQFLAGS_SUPPORT
	bool
	default y

config RWSEM_GENERIC_SPINLOCK
	bool
	default y

config RWSEM_XCHGADD_ALGORITHM
	bool

config ARCH_HAS_ILOG2_U32
	bool

config ARCH_HAS_ILOG2_U64
	bool

config ARCH_HAS_CPUFREQ
	bool
	help
	  Internal node to signify that the ARCH has CPUFREQ support
	  and that the relevant menu configurations are displayed for
	  it.

config GENERIC_HWEIGHT
	bool
	default y

config GENERIC_CALIBRATE_DELAY
	bool
	default y

config ARCH_MAY_HAVE_PC_FDC
	bool

config ZONE_DMA
	bool

config NEED_DMA_MAP_STATE
       def_bool y

config ARCH_HAS_DMA_SET_COHERENT_MASK
	bool

config GENERIC_ISA_DMA
	bool

config FIQ
	bool

config NEED_RET_TO_USER
	bool

config ARCH_MTD_XIP
	bool

config VECTORS_BASE
	hex
	default 0xffff0000 if MMU || CPU_HIGH_VECTOR
	default DRAM_BASE if REMAP_VECTORS_TO_RAM
	default 0x00000000
	help
	  The base address of exception vectors.

config ARM_PATCH_PHYS_VIRT
	bool "Patch physical to virtual translations at runtime" if EMBEDDED
	default y
	depends on !XIP_KERNEL && MMU
	depends on !ARCH_REALVIEW || !SPARSEMEM
	help
	  Patch phys-to-virt and virt-to-phys translation functions at
	  boot and module load time according to the position of the
	  kernel in system memory.

	  This can only be used with non-XIP MMU kernels where the base
	  of physical memory is at a 16MB boundary.

	  Only disable this option if you know that you do not require
	  this feature (eg, building a kernel for a single machine) and
	  you need to shrink the kernel to the minimal size.

config NEED_MACH_GPIO_H
	bool
	help
	  Select this when mach/gpio.h is required to provide special
	  definitions for this platform. The need for mach/gpio.h should
	  be avoided when possible.

config NEED_MACH_IO_H
	bool
	help
	  Select this when mach/io.h is required to provide special
	  definitions for this platform.  The need for mach/io.h should
	  be avoided when possible.

config NEED_MACH_MEMORY_H
	bool
	help
	  Select this when mach/memory.h is required to provide special
	  definitions for this platform.  The need for mach/memory.h should
	  be avoided when possible.

config PHYS_OFFSET
	hex "Physical address of main memory" if MMU
	depends on !ARM_PATCH_PHYS_VIRT && !NEED_MACH_MEMORY_H
	default DRAM_BASE if !MMU
	help
	  Please provide the physical address corresponding to the
	  location of main memory in your system.

config GENERIC_BUG
	def_bool y
	depends on BUG

source "init/Kconfig"

source "kernel/Kconfig.freezer"

menu "System Type"

config MMU
	bool "MMU-based Paged Memory Management Support"
	default y
	help
	  Select if you want MMU-based virtualised addressing space
	  support by paged memory management. If unsure, say 'Y'.

#
# The "ARM system type" choice list is ordered alphabetically by option
# text.  Please add new entries in the option alphabetic order.
#
choice
	prompt "ARM system type"
	default ARCH_VERSATILE if !MMU
	default ARCH_MULTIPLATFORM if MMU

config ARCH_MULTIPLATFORM
	bool "Allow multiple platforms to be selected"
	depends on MMU
	select ARM_PATCH_PHYS_VIRT
	select AUTO_ZRELADDR
	select COMMON_CLK
	select MULTI_IRQ_HANDLER
	select SPARSE_IRQ
	select USE_OF

config ARCH_INTEGRATOR
	bool "ARM Ltd. Integrator family"
	select ARCH_HAS_CPUFREQ
	select ARM_AMBA
	select COMMON_CLK
	select COMMON_CLK_VERSATILE
	select GENERIC_CLOCKEVENTS
	select HAVE_TCM
	select ICST
	select MULTI_IRQ_HANDLER
	select NEED_MACH_MEMORY_H
	select PLAT_VERSATILE
	select SPARSE_IRQ
	select VERSATILE_FPGA_IRQ
	help
	  Support for ARM's Integrator platform.

config ARCH_REALVIEW
	bool "ARM Ltd. RealView family"
	select ARCH_WANT_OPTIONAL_GPIOLIB
	select ARM_AMBA
	select ARM_TIMER_SP804
	select COMMON_CLK
	select COMMON_CLK_VERSATILE
	select GENERIC_CLOCKEVENTS
	select GPIO_PL061 if GPIOLIB
	select ICST
	select NEED_MACH_MEMORY_H
	select PLAT_VERSATILE
	select PLAT_VERSATILE_CLCD
	help
	  This enables support for ARM Ltd RealView boards.

config ARCH_VERSATILE
	bool "ARM Ltd. Versatile family"
	select ARCH_WANT_OPTIONAL_GPIOLIB
	select ARM_AMBA
	select ARM_TIMER_SP804
	select ARM_VIC
	select CLKDEV_LOOKUP
	select GENERIC_CLOCKEVENTS
	select HAVE_MACH_CLKDEV
	select ICST
	select PLAT_VERSATILE
	select PLAT_VERSATILE_CLCD
	select PLAT_VERSATILE_CLOCK
	select VERSATILE_FPGA_IRQ
	help
	  This enables support for ARM Ltd Versatile board.

config ARCH_AT91
	bool "Atmel AT91"
	select ARCH_REQUIRE_GPIOLIB
	select CLKDEV_LOOKUP
	select HAVE_CLK
	select IRQ_DOMAIN
	select NEED_MACH_GPIO_H
	select NEED_MACH_IO_H if PCCARD
	select PINCTRL
	select PINCTRL_AT91 if USE_OF
	help
	  This enables support for systems based on Atmel
	  AT91RM9200 and AT91SAM9* processors.

config ARCH_BCM2835
	bool "Broadcom BCM2835 family"
	select ARCH_REQUIRE_GPIOLIB
	select ARM_AMBA
	select ARM_ERRATA_411920
	select ARM_TIMER_SP804
	select CLKDEV_LOOKUP
	select CLKSRC_OF
	select COMMON_CLK
	select CPU_V6
	select GENERIC_CLOCKEVENTS
	select MULTI_IRQ_HANDLER
	select PINCTRL
	select PINCTRL_BCM2835
	select SPARSE_IRQ
	select USE_OF
	help
	  This enables support for the Broadcom BCM2835 SoC. This SoC is
	  use in the Raspberry Pi, and Roku 2 devices.

config ARCH_CNS3XXX
	bool "Cavium Networks CNS3XXX family"
	select ARM_GIC
	select CPU_V6K
	select GENERIC_CLOCKEVENTS
	select MIGHT_HAVE_CACHE_L2X0
	select MIGHT_HAVE_PCI
	select PCI_DOMAINS if PCI
	help
	  Support for Cavium Networks CNS3XXX platform.

config ARCH_CLPS711X
	bool "Cirrus Logic CLPS711x/EP721x/EP731x-based"
	select ARCH_REQUIRE_GPIOLIB
	select AUTO_ZRELADDR
	select CLKDEV_LOOKUP
	select COMMON_CLK
	select CPU_ARM720T
	select GENERIC_CLOCKEVENTS
	select MULTI_IRQ_HANDLER
	select NEED_MACH_MEMORY_H
	select SPARSE_IRQ
	help
	  Support for Cirrus Logic 711x/721x/731x based boards.

config ARCH_GEMINI
	bool "Cortina Systems Gemini"
	select ARCH_REQUIRE_GPIOLIB
	select ARCH_USES_GETTIMEOFFSET
	select CPU_FA526
	help
	  Support for the Cortina Systems Gemini family SoCs

config ARCH_SIRF
	bool "CSR SiRF"
	select ARCH_REQUIRE_GPIOLIB
	select AUTO_ZRELADDR
	select COMMON_CLK
	select GENERIC_CLOCKEVENTS
	select GENERIC_IRQ_CHIP
	select MIGHT_HAVE_CACHE_L2X0
	select NO_IOPORT
	select PINCTRL
	select PINCTRL_SIRF
	select USE_OF
	help
	  Support for CSR SiRFprimaII/Marco/Polo platforms

config ARCH_EBSA110
	bool "EBSA-110"
	select ARCH_USES_GETTIMEOFFSET
	select CPU_SA110
	select ISA
	select NEED_MACH_IO_H
	select NEED_MACH_MEMORY_H
	select NO_IOPORT
	help
	  This is an evaluation board for the StrongARM processor available
	  from Digital. It has limited hardware on-board, including an
	  Ethernet interface, two PCMCIA sockets, two serial ports and a
	  parallel port.

config ARCH_EP93XX
	bool "EP93xx-based"
	select ARCH_HAS_HOLES_MEMORYMODEL
	select ARCH_REQUIRE_GPIOLIB
	select ARCH_USES_GETTIMEOFFSET
	select ARM_AMBA
	select ARM_VIC
	select CLKDEV_LOOKUP
	select CPU_ARM920T
	select NEED_MACH_MEMORY_H
	help
	  This enables support for the Cirrus EP93xx series of CPUs.

config ARCH_FOOTBRIDGE
	bool "FootBridge"
	select CPU_SA110
	select FOOTBRIDGE
	select GENERIC_CLOCKEVENTS
	select HAVE_IDE
	select NEED_MACH_IO_H if !MMU
	select NEED_MACH_MEMORY_H
	help
	  Support for systems based on the DC21285 companion chip
	  ("FootBridge"), such as the Simtec CATS and the Rebel NetWinder.

config ARCH_MXS
	bool "Freescale MXS-based"
	select ARCH_REQUIRE_GPIOLIB
	select CLKDEV_LOOKUP
	select CLKSRC_MMIO
	select COMMON_CLK
	select GENERIC_CLOCKEVENTS
	select HAVE_CLK_PREPARE
	select MULTI_IRQ_HANDLER
	select PINCTRL
	select SPARSE_IRQ
	select USE_OF
	help
	  Support for Freescale MXS-based family of processors

config ARCH_NETX
	bool "Hilscher NetX based"
	select ARM_VIC
	select CLKSRC_MMIO
	select CPU_ARM926T
	select GENERIC_CLOCKEVENTS
	help
	  This enables support for systems based on the Hilscher NetX Soc

config ARCH_H720X
	bool "Hynix HMS720x-based"
	select ARCH_USES_GETTIMEOFFSET
	select CPU_ARM720T
	select ISA_DMA_API
	help
	  This enables support for systems based on the Hynix HMS720x

config ARCH_IOP13XX
	bool "IOP13xx-based"
	depends on MMU
	select ARCH_SUPPORTS_MSI
	select CPU_XSC3
	select NEED_MACH_MEMORY_H
	select NEED_RET_TO_USER
	select PCI
	select PLAT_IOP
	select VMSPLIT_1G
	help
	  Support for Intel's IOP13XX (XScale) family of processors.

config ARCH_IOP32X
	bool "IOP32x-based"
	depends on MMU
	select ARCH_REQUIRE_GPIOLIB
	select CPU_XSCALE
	select NEED_MACH_GPIO_H
	select NEED_RET_TO_USER
	select PCI
	select PLAT_IOP
	help
	  Support for Intel's 80219 and IOP32X (XScale) family of
	  processors.

config ARCH_IOP33X
	bool "IOP33x-based"
	depends on MMU
	select ARCH_REQUIRE_GPIOLIB
	select CPU_XSCALE
	select NEED_MACH_GPIO_H
	select NEED_RET_TO_USER
	select PCI
	select PLAT_IOP
	help
	  Support for Intel's IOP33X (XScale) family of processors.

config ARCH_IXP4XX
	bool "IXP4xx-based"
	depends on MMU
	select ARCH_HAS_DMA_SET_COHERENT_MASK
	select ARCH_REQUIRE_GPIOLIB
	select CLKSRC_MMIO
	select CPU_XSCALE
	select DMABOUNCE if PCI
	select GENERIC_CLOCKEVENTS
	select MIGHT_HAVE_PCI
	select NEED_MACH_IO_H
	help
	  Support for Intel's IXP4XX (XScale) family of processors.

config ARCH_DOVE
	bool "Marvell Dove"
	select ARCH_REQUIRE_GPIOLIB
	select CPU_V7
	select GENERIC_CLOCKEVENTS
	select MIGHT_HAVE_PCI
	select PINCTRL
	select PINCTRL_DOVE
	select PLAT_ORION_LEGACY
	select USB_ARCH_HAS_EHCI
	help
	  Support for the Marvell Dove SoC 88AP510

config ARCH_KIRKWOOD
	bool "Marvell Kirkwood"
	select ARCH_REQUIRE_GPIOLIB
	select CPU_FEROCEON
	select GENERIC_CLOCKEVENTS
	select PCI
	select PCI_QUIRKS
	select PINCTRL
	select PINCTRL_KIRKWOOD
	select PLAT_ORION_LEGACY
	help
	  Support for the following Marvell Kirkwood series SoCs:
	  88F6180, 88F6192 and 88F6281.

config ARCH_MV78XX0
	bool "Marvell MV78xx0"
	select ARCH_REQUIRE_GPIOLIB
	select CPU_FEROCEON
	select GENERIC_CLOCKEVENTS
	select PCI
	select PLAT_ORION_LEGACY
	help
	  Support for the following Marvell MV78xx0 series SoCs:
	  MV781x0, MV782x0.

config ARCH_ORION5X
	bool "Marvell Orion"
	depends on MMU
	select ARCH_REQUIRE_GPIOLIB
	select CPU_FEROCEON
	select GENERIC_CLOCKEVENTS
	select PCI
	select PLAT_ORION_LEGACY
	help
	  Support for the following Marvell Orion 5x series SoCs:
	  Orion-1 (5181), Orion-VoIP (5181L), Orion-NAS (5182),
	  Orion-2 (5281), Orion-1-90 (6183).

config ARCH_MMP
	bool "Marvell PXA168/910/MMP2"
	depends on MMU
	select ARCH_REQUIRE_GPIOLIB
	select CLKDEV_LOOKUP
	select GENERIC_ALLOCATOR
	select GENERIC_CLOCKEVENTS
	select GPIO_PXA
	select IRQ_DOMAIN
	select NEED_MACH_GPIO_H
	select PINCTRL
	select PLAT_PXA
	select SPARSE_IRQ
	help
	  Support for Marvell's PXA168/PXA910(MMP) and MMP2 processor line.

config ARCH_KS8695
	bool "Micrel/Kendin KS8695"
	select ARCH_REQUIRE_GPIOLIB
	select CLKSRC_MMIO
	select CPU_ARM922T
	select GENERIC_CLOCKEVENTS
	select NEED_MACH_MEMORY_H
	help
	  Support for Micrel/Kendin KS8695 "Centaur" (ARM922T) based
	  System-on-Chip devices.

config ARCH_W90X900
	bool "Nuvoton W90X900 CPU"
	select ARCH_REQUIRE_GPIOLIB
	select CLKDEV_LOOKUP
	select CLKSRC_MMIO
	select CPU_ARM926T
	select GENERIC_CLOCKEVENTS
	help
	  Support for Nuvoton (Winbond logic dept.) ARM9 processor,
	  At present, the w90x900 has been renamed nuc900, regarding
	  the ARM series product line, you can login the following
	  link address to know more.

	  <http://www.nuvoton.com/hq/enu/ProductAndSales/ProductLines/
		ConsumerElectronicsIC/ARMMicrocontroller/ARMMicrocontroller>

config ARCH_LPC32XX
	bool "NXP LPC32XX"
	select ARCH_REQUIRE_GPIOLIB
	select ARM_AMBA
	select CLKDEV_LOOKUP
	select CLKSRC_MMIO
	select CPU_ARM926T
	select GENERIC_CLOCKEVENTS
	select HAVE_IDE
	select HAVE_PWM
	select USB_ARCH_HAS_OHCI
	select USE_OF
	help
	  Support for the NXP LPC32XX family of processors

config ARCH_TEGRA
	bool "NVIDIA Tegra"
	select ARCH_HAS_CPUFREQ
	select ARCH_REQUIRE_GPIOLIB
	select CLKDEV_LOOKUP
	select CLKSRC_MMIO
	select CLKSRC_OF
	select COMMON_CLK
	select GENERIC_CLOCKEVENTS
	select HAVE_CLK
	select HAVE_SMP
	select MIGHT_HAVE_CACHE_L2X0
	select SPARSE_IRQ
	select USE_OF
	help
	  This enables support for NVIDIA Tegra based systems (Tegra APX,
	  Tegra 6xx and Tegra 2 series).

config ARCH_PXA
	bool "PXA2xx/PXA3xx-based"
	depends on MMU
	select ARCH_HAS_CPUFREQ
	select ARCH_MTD_XIP
	select ARCH_REQUIRE_GPIOLIB
	select ARM_CPU_SUSPEND if PM
	select AUTO_ZRELADDR
	select CLKDEV_LOOKUP
	select CLKSRC_MMIO
	select GENERIC_CLOCKEVENTS
	select GPIO_PXA
	select HAVE_IDE
	select MULTI_IRQ_HANDLER
	select NEED_MACH_GPIO_H
	select PLAT_PXA
	select SPARSE_IRQ
	help
	  Support for Intel/Marvell's PXA2xx/PXA3xx processor line.

config ARCH_MSM
	bool "Qualcomm MSM"
	select ARCH_REQUIRE_GPIOLIB
	select CLKDEV_LOOKUP
	select GENERIC_CLOCKEVENTS
	select HAVE_CLK
	help
	  Support for Qualcomm MSM/QSD based systems.  This runs on the
	  apps processor of the MSM/QSD and depends on a shared memory
	  interface to the modem processor which runs the baseband
	  stack and controls some vital subsystems
	  (clock and power control, etc).

config ARCH_SHMOBILE
	bool "Renesas SH-Mobile / R-Mobile"
	select CLKDEV_LOOKUP
	select GENERIC_CLOCKEVENTS
	select HAVE_CLK
	select HAVE_MACH_CLKDEV
	select HAVE_SMP
	select MIGHT_HAVE_CACHE_L2X0
	select MULTI_IRQ_HANDLER
	select NEED_MACH_MEMORY_H
	select NO_IOPORT
	select PINCTRL
	select PM_GENERIC_DOMAINS if PM
	select SPARSE_IRQ
	help
	  Support for Renesas's SH-Mobile and R-Mobile ARM platforms.

config ARCH_RPC
	bool "RiscPC"
	select ARCH_ACORN
	select ARCH_MAY_HAVE_PC_FDC
	select ARCH_SPARSEMEM_ENABLE
	select ARCH_USES_GETTIMEOFFSET
	select FIQ
	select HAVE_IDE
	select HAVE_PATA_PLATFORM
	select ISA_DMA_API
	select NEED_MACH_IO_H
	select NEED_MACH_MEMORY_H
	select NO_IOPORT
	select VIRT_TO_BUS
	help
	  On the Acorn Risc-PC, Linux can support the internal IDE disk and
	  CD-ROM interface, serial and parallel port, and the floppy drive.

config ARCH_SA1100
	bool "SA1100-based"
	select ARCH_HAS_CPUFREQ
	select ARCH_MTD_XIP
	select ARCH_REQUIRE_GPIOLIB
	select ARCH_SPARSEMEM_ENABLE
	select CLKDEV_LOOKUP
	select CLKSRC_MMIO
	select CPU_FREQ
	select CPU_SA1100
	select GENERIC_CLOCKEVENTS
	select HAVE_IDE
	select ISA
	select NEED_MACH_GPIO_H
	select NEED_MACH_MEMORY_H
	select SPARSE_IRQ
	help
	  Support for StrongARM 11x0 based boards.

config ARCH_S3C24XX
	bool "Samsung S3C24XX SoCs"
	select ARCH_HAS_CPUFREQ
	select ARCH_USES_GETTIMEOFFSET
	select CLKDEV_LOOKUP
	select HAVE_CLK
	select HAVE_S3C2410_I2C if I2C
	select HAVE_S3C2410_WATCHDOG if WATCHDOG
	select HAVE_S3C_RTC if RTC_CLASS
	select NEED_MACH_GPIO_H
	select NEED_MACH_IO_H
	help
	  Samsung S3C2410, S3C2412, S3C2413, S3C2416, S3C2440, S3C2442, S3C2443
	  and S3C2450 SoCs based systems, such as the Simtec Electronics BAST
	  (<http://www.simtec.co.uk/products/EB110ITX/>), the IPAQ 1940 or the
	  Samsung SMDK2410 development board (and derivatives).

config ARCH_S3C64XX
	bool "Samsung S3C64XX"
	select ARCH_HAS_CPUFREQ
	select ARCH_REQUIRE_GPIOLIB
	select ARCH_USES_GETTIMEOFFSET
	select ARM_VIC
	select CLKDEV_LOOKUP
	select CPU_V6
	select HAVE_CLK
	select HAVE_S3C2410_I2C if I2C
	select HAVE_S3C2410_WATCHDOG if WATCHDOG
	select HAVE_TCM
	select NEED_MACH_GPIO_H
	select NO_IOPORT
	select PLAT_SAMSUNG
	select S3C_DEV_NAND
	select S3C_GPIO_TRACK
	select SAMSUNG_CLKSRC
	select SAMSUNG_GPIOLIB_4BIT
	select SAMSUNG_IRQ_VIC_TIMER
	select USB_ARCH_HAS_OHCI
	help
	  Samsung S3C64XX series based systems

config ARCH_S5P64X0
	bool "Samsung S5P6440 S5P6450"
	select CLKDEV_LOOKUP
	select CLKSRC_MMIO
	select CPU_V6
	select GENERIC_CLOCKEVENTS
	select HAVE_CLK
	select HAVE_S3C2410_I2C if I2C
	select HAVE_S3C2410_WATCHDOG if WATCHDOG
	select HAVE_S3C_RTC if RTC_CLASS
	select NEED_MACH_GPIO_H
	help
	  Samsung S5P64X0 CPU based systems, such as the Samsung SMDK6440,
	  SMDK6450.

config ARCH_S5PC100
	bool "Samsung S5PC100"
	select ARCH_USES_GETTIMEOFFSET
	select CLKDEV_LOOKUP
	select CPU_V7
	select HAVE_CLK
	select HAVE_S3C2410_I2C if I2C
	select HAVE_S3C2410_WATCHDOG if WATCHDOG
	select HAVE_S3C_RTC if RTC_CLASS
	select NEED_MACH_GPIO_H
	help
	  Samsung S5PC100 series based systems

config ARCH_S5PV210
	bool "Samsung S5PV210/S5PC110"
	select ARCH_HAS_CPUFREQ
	select ARCH_HAS_HOLES_MEMORYMODEL
	select ARCH_SPARSEMEM_ENABLE
	select CLKDEV_LOOKUP
	select CLKSRC_MMIO
	select CPU_V7
	select GENERIC_CLOCKEVENTS
	select HAVE_CLK
	select HAVE_S3C2410_I2C if I2C
	select HAVE_S3C2410_WATCHDOG if WATCHDOG
	select HAVE_S3C_RTC if RTC_CLASS
	select NEED_MACH_GPIO_H
	select NEED_MACH_MEMORY_H
	help
	  Samsung S5PV210/S5PC110 series based systems

config ARCH_EXYNOS
	bool "Samsung EXYNOS"
	select ARCH_HAS_CPUFREQ
	select ARCH_HAS_HOLES_MEMORYMODEL
	select ARCH_SPARSEMEM_ENABLE
	select CLKDEV_LOOKUP
	select CPU_V7
	select GENERIC_CLOCKEVENTS
	select HAVE_CLK
	select HAVE_S3C2410_I2C if I2C
	select HAVE_S3C2410_WATCHDOG if WATCHDOG
	select HAVE_S3C_RTC if RTC_CLASS
	select NEED_MACH_GPIO_H
	select NEED_MACH_MEMORY_H
	help
	  Support for SAMSUNG's EXYNOS SoCs (EXYNOS4/5)

config ARCH_SHARK
	bool "Shark"
	select ARCH_USES_GETTIMEOFFSET
	select CPU_SA110
	select ISA
	select ISA_DMA
	select NEED_MACH_MEMORY_H
	select PCI
	select VIRT_TO_BUS
	select ZONE_DMA
	help
	  Support for the StrongARM based Digital DNARD machine, also known
	  as "Shark" (<http://www.shark-linux.de/shark.html>).

config ARCH_U300
	bool "ST-Ericsson U300 Series"
	depends on MMU
	select ARCH_REQUIRE_GPIOLIB
	select ARM_AMBA
	select ARM_PATCH_PHYS_VIRT
	select ARM_VIC
	select CLKDEV_LOOKUP
	select CLKSRC_MMIO
	select COMMON_CLK
	select CPU_ARM926T
	select GENERIC_CLOCKEVENTS
	select HAVE_TCM
	select SPARSE_IRQ
	help
	  Support for ST-Ericsson U300 series mobile platforms.

config ARCH_U8500
	bool "ST-Ericsson U8500 Series"
	depends on MMU
	select ARCH_HAS_CPUFREQ
	select ARCH_REQUIRE_GPIOLIB
	select ARM_AMBA
	select CLKDEV_LOOKUP
	select CPU_V7
	select GENERIC_CLOCKEVENTS
	select HAVE_SMP
	select MIGHT_HAVE_CACHE_L2X0
	select SPARSE_IRQ
	help
	  Support for ST-Ericsson's Ux500 architecture

config ARCH_NOMADIK
	bool "STMicroelectronics Nomadik"
	select ARCH_REQUIRE_GPIOLIB
	select ARM_AMBA
	select ARM_VIC
	select CLKSRC_NOMADIK_MTU
	select COMMON_CLK
	select CPU_ARM926T
	select GENERIC_CLOCKEVENTS
	select MIGHT_HAVE_CACHE_L2X0
	select USE_OF
	select PINCTRL
	select PINCTRL_STN8815
	select SPARSE_IRQ
	help
	  Support for the Nomadik platform by ST-Ericsson

config PLAT_SPEAR
	bool "ST SPEAr"
	select ARCH_HAS_CPUFREQ
	select ARCH_REQUIRE_GPIOLIB
	select ARM_AMBA
	select CLKDEV_LOOKUP
	select CLKSRC_MMIO
	select COMMON_CLK
	select GENERIC_CLOCKEVENTS
	select HAVE_CLK
	help
	  Support for ST's SPEAr platform (SPEAr3xx, SPEAr6xx and SPEAr13xx).

config ARCH_DAVINCI
	bool "TI DaVinci"
	select ARCH_HAS_HOLES_MEMORYMODEL
	select ARCH_REQUIRE_GPIOLIB
	select CLKDEV_LOOKUP
	select GENERIC_ALLOCATOR
	select GENERIC_CLOCKEVENTS
	select GENERIC_IRQ_CHIP
	select HAVE_IDE
	select NEED_MACH_GPIO_H
	select USE_OF
	select ZONE_DMA
	help
	  Support for TI's DaVinci platform.

config ARCH_OMAP1
	bool "TI OMAP1"
	depends on MMU
	select ARCH_HAS_CPUFREQ
	select ARCH_HAS_HOLES_MEMORYMODEL
	select ARCH_OMAP
	select ARCH_REQUIRE_GPIOLIB
	select CLKDEV_LOOKUP
	select CLKSRC_MMIO
	select GENERIC_CLOCKEVENTS
	select GENERIC_IRQ_CHIP
	select HAVE_CLK
	select HAVE_IDE
	select IRQ_DOMAIN
	select NEED_MACH_IO_H if PCCARD
	select NEED_MACH_MEMORY_H
	help
	  Support for older TI OMAP1 (omap7xx, omap15xx or omap16xx)

endchoice

menu "Multiple platform selection"
	depends on ARCH_MULTIPLATFORM

comment "CPU Core family selection"

config ARCH_MULTI_V4
	bool "ARMv4 based platforms (FA526, StrongARM)"
	depends on !ARCH_MULTI_V6_V7
	select ARCH_MULTI_V4_V5

config ARCH_MULTI_V4T
	bool "ARMv4T based platforms (ARM720T, ARM920T, ...)"
	depends on !ARCH_MULTI_V6_V7
	select ARCH_MULTI_V4_V5

config ARCH_MULTI_V5
	bool "ARMv5 based platforms (ARM926T, XSCALE, PJ1, ...)"
	depends on !ARCH_MULTI_V6_V7
	select ARCH_MULTI_V4_V5

config ARCH_MULTI_V4_V5
	bool

config ARCH_MULTI_V6
	bool "ARMv6 based platforms (ARM11)"
	select ARCH_MULTI_V6_V7
	select CPU_V6

config ARCH_MULTI_V7
	bool "ARMv7 based platforms (Cortex-A, PJ4, Scorpion, Krait)"
	default y
	select ARCH_MULTI_V6_V7
	select ARCH_VEXPRESS
	select CPU_V7

config ARCH_MULTI_V6_V7
	bool

config ARCH_MULTI_CPU_AUTO
	def_bool !(ARCH_MULTI_V4 || ARCH_MULTI_V4T || ARCH_MULTI_V6_V7)
	select ARCH_MULTI_V5

endmenu

#
# This is sorted alphabetically by mach-* pathname.  However, plat-*
# Kconfigs may be included either alphabetically (according to the
# plat- suffix) or along side the corresponding mach-* source.
#
source "arch/arm/mach-mvebu/Kconfig"

source "arch/arm/mach-at91/Kconfig"

source "arch/arm/mach-bcm/Kconfig"

source "arch/arm/mach-clps711x/Kconfig"

source "arch/arm/mach-cns3xxx/Kconfig"

source "arch/arm/mach-davinci/Kconfig"

source "arch/arm/mach-dove/Kconfig"

source "arch/arm/mach-ep93xx/Kconfig"

source "arch/arm/mach-footbridge/Kconfig"

source "arch/arm/mach-gemini/Kconfig"

source "arch/arm/mach-h720x/Kconfig"

source "arch/arm/mach-highbank/Kconfig"

source "arch/arm/mach-integrator/Kconfig"

source "arch/arm/mach-iop32x/Kconfig"

source "arch/arm/mach-iop33x/Kconfig"

source "arch/arm/mach-iop13xx/Kconfig"

source "arch/arm/mach-ixp4xx/Kconfig"

source "arch/arm/mach-kirkwood/Kconfig"

source "arch/arm/mach-ks8695/Kconfig"

source "arch/arm/mach-msm/Kconfig"

source "arch/arm/mach-mv78xx0/Kconfig"

source "arch/arm/mach-imx/Kconfig"

source "arch/arm/mach-mxs/Kconfig"

source "arch/arm/mach-netx/Kconfig"

source "arch/arm/mach-nomadik/Kconfig"

source "arch/arm/plat-omap/Kconfig"

source "arch/arm/mach-omap1/Kconfig"

source "arch/arm/mach-omap2/Kconfig"

source "arch/arm/mach-orion5x/Kconfig"

source "arch/arm/mach-picoxcell/Kconfig"

source "arch/arm/mach-pxa/Kconfig"
source "arch/arm/plat-pxa/Kconfig"

source "arch/arm/mach-mmp/Kconfig"

source "arch/arm/mach-realview/Kconfig"

source "arch/arm/mach-sa1100/Kconfig"

source "arch/arm/plat-samsung/Kconfig"

source "arch/arm/mach-socfpga/Kconfig"

source "arch/arm/plat-spear/Kconfig"

source "arch/arm/mach-s3c24xx/Kconfig"

if ARCH_S3C64XX
source "arch/arm/mach-s3c64xx/Kconfig"
endif

source "arch/arm/mach-s5p64x0/Kconfig"

source "arch/arm/mach-s5pc100/Kconfig"

source "arch/arm/mach-s5pv210/Kconfig"

source "arch/arm/mach-exynos/Kconfig"

source "arch/arm/mach-shmobile/Kconfig"

source "arch/arm/mach-sunxi/Kconfig"

source "arch/arm/mach-prima2/Kconfig"

source "arch/arm/mach-tegra/Kconfig"

source "arch/arm/mach-u300/Kconfig"

source "arch/arm/mach-ux500/Kconfig"

source "arch/arm/mach-versatile/Kconfig"

source "arch/arm/mach-vexpress/Kconfig"
source "arch/arm/plat-versatile/Kconfig"

source "arch/arm/mach-virt/Kconfig"

source "arch/arm/mach-vt8500/Kconfig"

source "arch/arm/mach-w90x900/Kconfig"

source "arch/arm/mach-zynq/Kconfig"

# Definitions to make life easier
config ARCH_ACORN
	bool

config PLAT_IOP
	bool
	select GENERIC_CLOCKEVENTS

config PLAT_ORION
	bool
	select CLKSRC_MMIO
	select COMMON_CLK
	select GENERIC_IRQ_CHIP
	select IRQ_DOMAIN

config PLAT_ORION_LEGACY
	bool
	select PLAT_ORION

config PLAT_PXA
	bool

config PLAT_VERSATILE
	bool

config ARM_TIMER_SP804
	bool
	select CLKSRC_MMIO
	select HAVE_SCHED_CLOCK

source arch/arm/mm/Kconfig

config ARM_NR_BANKS
	int
	default 16 if ARCH_EP93XX
	default 8

config IWMMXT
	bool "Enable iWMMXt support" if !CPU_PJ4
	depends on CPU_XSCALE || CPU_XSC3 || CPU_MOHAWK || CPU_PJ4
	default y if PXA27x || PXA3xx || ARCH_MMP || CPU_PJ4
	help
	  Enable support for iWMMXt context switching at run time if
	  running on a CPU that supports it.

config XSCALE_PMU
	bool
	depends on CPU_XSCALE
	default y

config MULTI_IRQ_HANDLER
	bool
	help
	  Allow each machine to specify it's own IRQ handler at run time.

if !MMU
source "arch/arm/Kconfig-nommu"
endif

config ARM_ERRATA_326103
	bool "ARM errata: FSR write bit incorrect on a SWP to read-only memory"
	depends on CPU_V6
	help
	  Executing a SWP instruction to read-only memory does not set bit 11
	  of the FSR on the ARM 1136 prior to r1p0. This causes the kernel to
	  treat the access as a read, preventing a COW from occurring and
	  causing the faulting task to livelock.

config ARM_ERRATA_411920
	bool "ARM errata: Invalidation of the Instruction Cache operation can fail"
	depends on CPU_V6 || CPU_V6K
	help
	  Invalidation of the Instruction Cache operation can
	  fail. This erratum is present in 1136 (before r1p4), 1156 and 1176.
	  It does not affect the MPCore. This option enables the ARM Ltd.
	  recommended workaround.

config ARM_ERRATA_430973
	bool "ARM errata: Stale prediction on replaced interworking branch"
	depends on CPU_V7
	help
	  This option enables the workaround for the 430973 Cortex-A8
	  (r1p0..r1p2) erratum. If a code sequence containing an ARM/Thumb
	  interworking branch is replaced with another code sequence at the
	  same virtual address, whether due to self-modifying code or virtual
	  to physical address re-mapping, Cortex-A8 does not recover from the
	  stale interworking branch prediction. This results in Cortex-A8
	  executing the new code sequence in the incorrect ARM or Thumb state.
	  The workaround enables the BTB/BTAC operations by setting ACTLR.IBE
	  and also flushes the branch target cache at every context switch.
	  Note that setting specific bits in the ACTLR register may not be
	  available in non-secure mode.

config ARM_ERRATA_458693
	bool "ARM errata: Processor deadlock when a false hazard is created"
	depends on CPU_V7
	depends on !ARCH_MULTIPLATFORM
	help
	  This option enables the workaround for the 458693 Cortex-A8 (r2p0)
	  erratum. For very specific sequences of memory operations, it is
	  possible for a hazard condition intended for a cache line to instead
	  be incorrectly associated with a different cache line. This false
	  hazard might then cause a processor deadlock. The workaround enables
	  the L1 caching of the NEON accesses and disables the PLD instruction
	  in the ACTLR register. Note that setting specific bits in the ACTLR
	  register may not be available in non-secure mode.

config ARM_ERRATA_460075
	bool "ARM errata: Data written to the L2 cache can be overwritten with stale data"
	depends on CPU_V7
	depends on !ARCH_MULTIPLATFORM
	help
	  This option enables the workaround for the 460075 Cortex-A8 (r2p0)
	  erratum. Any asynchronous access to the L2 cache may encounter a
	  situation in which recent store transactions to the L2 cache are lost
	  and overwritten with stale memory contents from external memory. The
	  workaround disables the write-allocate mode for the L2 cache via the
	  ACTLR register. Note that setting specific bits in the ACTLR register
	  may not be available in non-secure mode.

config ARM_ERRATA_742230
	bool "ARM errata: DMB operation may be faulty"
	depends on CPU_V7 && SMP
	depends on !ARCH_MULTIPLATFORM
	help
	  This option enables the workaround for the 742230 Cortex-A9
	  (r1p0..r2p2) erratum. Under rare circumstances, a DMB instruction
	  between two write operations may not ensure the correct visibility
	  ordering of the two writes. This workaround sets a specific bit in
	  the diagnostic register of the Cortex-A9 which causes the DMB
	  instruction to behave as a DSB, ensuring the correct behaviour of
	  the two writes.

config ARM_ERRATA_742231
	bool "ARM errata: Incorrect hazard handling in the SCU may lead to data corruption"
	depends on CPU_V7 && SMP
	depends on !ARCH_MULTIPLATFORM
	help
	  This option enables the workaround for the 742231 Cortex-A9
	  (r2p0..r2p2) erratum. Under certain conditions, specific to the
	  Cortex-A9 MPCore micro-architecture, two CPUs working in SMP mode,
	  accessing some data located in the same cache line, may get corrupted
	  data due to bad handling of the address hazard when the line gets
	  replaced from one of the CPUs at the same time as another CPU is
	  accessing it. This workaround sets specific bits in the diagnostic
	  register of the Cortex-A9 which reduces the linefill issuing
	  capabilities of the processor.

config PL310_ERRATA_588369
	bool "PL310 errata: Clean & Invalidate maintenance operations do not invalidate clean lines"
	depends on CACHE_L2X0
	help
	   The PL310 L2 cache controller implements three types of Clean &
	   Invalidate maintenance operations: by Physical Address
	   (offset 0x7F0), by Index/Way (0x7F8) and by Way (0x7FC).
	   They are architecturally defined to behave as the execution of a
	   clean operation followed immediately by an invalidate operation,
	   both performing to the same memory location. This functionality
	   is not correctly implemented in PL310 as clean lines are not
	   invalidated as a result of these operations.

config ARM_ERRATA_720789
	bool "ARM errata: TLBIASIDIS and TLBIMVAIS operations can broadcast a faulty ASID"
	depends on CPU_V7
	help
	  This option enables the workaround for the 720789 Cortex-A9 (prior to
	  r2p0) erratum. A faulty ASID can be sent to the other CPUs for the
	  broadcasted CP15 TLB maintenance operations TLBIASIDIS and TLBIMVAIS.
	  As a consequence of this erratum, some TLB entries which should be
	  invalidated are not, resulting in an incoherency in the system page
	  tables. The workaround changes the TLB flushing routines to invalidate
	  entries regardless of the ASID.

config PL310_ERRATA_727915
	bool "PL310 errata: Background Clean & Invalidate by Way operation can cause data corruption"
	depends on CACHE_L2X0
	help
	  PL310 implements the Clean & Invalidate by Way L2 cache maintenance
	  operation (offset 0x7FC). This operation runs in background so that
	  PL310 can handle normal accesses while it is in progress. Under very
	  rare circumstances, due to this erratum, write data can be lost when
	  PL310 treats a cacheable write transaction during a Clean &
	  Invalidate by Way operation.

config ARM_ERRATA_743622
	bool "ARM errata: Faulty hazard checking in the Store Buffer may lead to data corruption"
	depends on CPU_V7
	depends on !ARCH_MULTIPLATFORM
	help
	  This option enables the workaround for the 743622 Cortex-A9
	  (r2p*) erratum. Under very rare conditions, a faulty
	  optimisation in the Cortex-A9 Store Buffer may lead to data
	  corruption. This workaround sets a specific bit in the diagnostic
	  register of the Cortex-A9 which disables the Store Buffer
	  optimisation, preventing the defect from occurring. This has no
	  visible impact on the overall performance or power consumption of the
	  processor.

config ARM_ERRATA_751472
	bool "ARM errata: Interrupted ICIALLUIS may prevent completion of broadcasted operation"
	depends on CPU_V7
	depends on !ARCH_MULTIPLATFORM
	help
	  This option enables the workaround for the 751472 Cortex-A9 (prior
	  to r3p0) erratum. An interrupted ICIALLUIS operation may prevent the
	  completion of a following broadcasted operation if the second
	  operation is received by a CPU before the ICIALLUIS has completed,
	  potentially leading to corrupted entries in the cache or TLB.

config PL310_ERRATA_753970
	bool "PL310 errata: cache sync operation may be faulty"
	depends on CACHE_PL310
	help
	  This option enables the workaround for the 753970 PL310 (r3p0) erratum.

	  Under some condition the effect of cache sync operation on
	  the store buffer still remains when the operation completes.
	  This means that the store buffer is always asked to drain and
	  this prevents it from merging any further writes. The workaround
	  is to replace the normal offset of cache sync operation (0x730)
	  by another offset targeting an unmapped PL310 register 0x740.
	  This has the same effect as the cache sync operation: store buffer
	  drain and waiting for all buffers empty.

config ARM_ERRATA_754322
	bool "ARM errata: possible faulty MMU translations following an ASID switch"
	depends on CPU_V7
	help
	  This option enables the workaround for the 754322 Cortex-A9 (r2p*,
	  r3p*) erratum. A speculative memory access may cause a page table walk
	  which starts prior to an ASID switch but completes afterwards. This
	  can populate the micro-TLB with a stale entry which may be hit with
	  the new ASID. This workaround places two dsb instructions in the mm
	  switching code so that no page table walks can cross the ASID switch.

config ARM_ERRATA_754327
	bool "ARM errata: no automatic Store Buffer drain"
	depends on CPU_V7 && SMP
	help
	  This option enables the workaround for the 754327 Cortex-A9 (prior to
	  r2p0) erratum. The Store Buffer does not have any automatic draining
	  mechanism and therefore a livelock may occur if an external agent
	  continuously polls a memory location waiting to observe an update.
	  This workaround defines cpu_relax() as smp_mb(), preventing correctly
	  written polling loops from denying visibility of updates to memory.

config ARM_ERRATA_364296
	bool "ARM errata: Possible cache data corruption with hit-under-miss enabled"
	depends on CPU_V6 && !SMP
	help
	  This options enables the workaround for the 364296 ARM1136
	  r0p2 erratum (possible cache data corruption with
	  hit-under-miss enabled). It sets the undocumented bit 31 in
	  the auxiliary control register and the FI bit in the control
	  register, thus disabling hit-under-miss without putting the
	  processor into full low interrupt latency mode. ARM11MPCore
	  is not affected.

config ARM_ERRATA_764369
	bool "ARM errata: Data cache line maintenance operation by MVA may not succeed"
	depends on CPU_V7 && SMP
	help
	  This option enables the workaround for erratum 764369
	  affecting Cortex-A9 MPCore with two or more processors (all
	  current revisions). Under certain timing circumstances, a data
	  cache line maintenance operation by MVA targeting an Inner
	  Shareable memory region may fail to proceed up to either the
	  Point of Coherency or to the Point of Unification of the
	  system. This workaround adds a DSB instruction before the
	  relevant cache maintenance functions and sets a specific bit
	  in the diagnostic control register of the SCU.

config PL310_ERRATA_769419
	bool "PL310 errata: no automatic Store Buffer drain"
	depends on CACHE_L2X0
	help
	  On revisions of the PL310 prior to r3p2, the Store Buffer does
	  not automatically drain. This can cause normal, non-cacheable
	  writes to be retained when the memory system is idle, leading
	  to suboptimal I/O performance for drivers using coherent DMA.
	  This option adds a write barrier to the cpu_idle loop so that,
	  on systems with an outer cache, the store buffer is drained
	  explicitly.

config ARM_ERRATA_775420
       bool "ARM errata: A data cache maintenance operation which aborts, might lead to deadlock"
       depends on CPU_V7
       help
	 This option enables the workaround for the 775420 Cortex-A9 (r2p2,
	 r2p6,r2p8,r2p10,r3p0) erratum. In case a date cache maintenance
	 operation aborts with MMU exception, it might cause the processor
	 to deadlock. This workaround puts DSB before executing ISB if
	 an abort may occur on cache maintenance.

config ARM_ERRATA_798181
	bool "ARM errata: TLBI/DSB failure on Cortex-A15"
	depends on CPU_V7 && SMP
	help
	  On Cortex-A15 (r0p0..r3p2) the TLBI*IS/DSB operations are not
	  adequately shooting down all use of the old entries. This
	  option enables the Linux kernel workaround for this erratum
	  which sends an IPI to the CPUs that are running the same ASID
	  as the one being invalidated.

endmenu

source "arch/arm/common/Kconfig"

menu "Bus support"

config ARM_AMBA
	bool

config ISA
	bool
	help
	  Find out whether you have ISA slots on your motherboard.  ISA is the
	  name of a bus system, i.e. the way the CPU talks to the other stuff
	  inside your box.  Other bus systems are PCI, EISA, MicroChannel
	  (MCA) or VESA.  ISA is an older system, now being displaced by PCI;
	  newer boards don't support it.  If you have ISA, say Y, otherwise N.

# Select ISA DMA controller support
config ISA_DMA
	bool
	select ISA_DMA_API

# Select ISA DMA interface
config ISA_DMA_API
	bool

config PCI
	bool "PCI support" if MIGHT_HAVE_PCI
	help
	  Find out whether you have a PCI motherboard. PCI is the name of a
	  bus system, i.e. the way the CPU talks to the other stuff inside
	  your box. Other bus systems are ISA, EISA, MicroChannel (MCA) or
	  VESA. If you have PCI, say Y, otherwise N.

config PCI_DOMAINS
	bool
	depends on PCI

config PCI_NANOENGINE
	bool "BSE nanoEngine PCI support"
	depends on SA1100_NANOENGINE
	help
	  Enable PCI on the BSE nanoEngine board.

config PCI_SYSCALL
	def_bool PCI

# Select the host bridge type
config PCI_HOST_VIA82C505
	bool
	depends on PCI && ARCH_SHARK
	default y

config PCI_HOST_ITE8152
	bool
	depends on PCI && MACH_ARMCORE
	default y
	select DMABOUNCE

source "drivers/pci/Kconfig"

source "drivers/pcmcia/Kconfig"

endmenu

menu "Kernel Features"

config HAVE_SMP
	bool
	help
	  This option should be selected by machines which have an SMP-
	  capable CPU.

	  The only effect of this option is to make the SMP-related
	  options available to the user for configuration.

config SMP
	bool "Symmetric Multi-Processing"
	depends on CPU_V6K || CPU_V7
	depends on GENERIC_CLOCKEVENTS
	depends on HAVE_SMP
	depends on MMU
	select HAVE_ARM_SCU if !ARCH_MSM_SCORPIONMP
	select USE_GENERIC_SMP_HELPERS
	help
	  This enables support for systems with more than one CPU. If you have
	  a system with only one CPU, like most personal computers, say N. If
	  you have a system with more than one CPU, say Y.

	  If you say N here, the kernel will run on single and multiprocessor
	  machines, but will use only one CPU of a multiprocessor machine. If
	  you say Y here, the kernel will run on many, but not all, single
	  processor machines. On a single processor machine, the kernel will
	  run faster if you say N here.

	  See also <file:Documentation/x86/i386/IO-APIC.txt>,
	  <file:Documentation/nmi_watchdog.txt> and the SMP-HOWTO available at
	  <http://tldp.org/HOWTO/SMP-HOWTO.html>.

	  If you don't know what to do here, say N.

config SMP_ON_UP
	bool "Allow booting SMP kernel on uniprocessor systems (EXPERIMENTAL)"
	depends on SMP && !XIP_KERNEL
	default y
	help
	  SMP kernels contain instructions which fail on non-SMP processors.
	  Enabling this option allows the kernel to modify itself to make
	  these instructions safe.  Disabling it allows about 1K of space
	  savings.

	  If you don't know what to do here, say Y.

config ARM_CPU_TOPOLOGY
	bool "Support cpu topology definition"
	depends on SMP && CPU_V7
	default y
	help
	  Support ARM cpu topology definition. The MPIDR register defines
	  affinity between processors which is then used to describe the cpu
	  topology of an ARM System.

config SCHED_MC
	bool "Multi-core scheduler support"
	depends on ARM_CPU_TOPOLOGY
	help
	  Multi-core scheduler support improves the CPU scheduler's decision
	  making when dealing with multi-core CPU chips at a cost of slightly
	  increased overhead in some places. If unsure say N here.

config SCHED_SMT
	bool "SMT scheduler support"
	depends on ARM_CPU_TOPOLOGY
	help
	  Improves the CPU scheduler's decision making when dealing with
	  MultiThreading at a cost of slightly increased overhead in some
	  places. If unsure say N here.

config DISABLE_CPU_SCHED_DOMAIN_BALANCE
	bool "(EXPERIMENTAL) Disable CPU level scheduler load-balancing"
	help
	  Disables scheduler load-balancing at CPU sched domain level.

config SCHED_HMP
	bool "(EXPERIMENTAL) Heterogenous multiprocessor scheduling"
	depends on DISABLE_CPU_SCHED_DOMAIN_BALANCE && SCHED_MC && FAIR_GROUP_SCHED && !SCHED_AUTOGROUP
	help
	  Experimental scheduler optimizations for heterogeneous platforms.
	  Attempts to introspectively select task affinity to optimize power
	  and performance. Basic support for multiple (>2) cpu types is in place,
	  but it has only been tested with two types of cpus.
	  There is currently no support for migration of task groups, hence
	  !SCHED_AUTOGROUP. Furthermore, normal load-balancing must be disabled
	  between cpus of different type (DISABLE_CPU_SCHED_DOMAIN_BALANCE).

config SCHED_HMP_PRIO_FILTER
	bool "(EXPERIMENTAL) Filter HMP migrations by task priority"
	depends on SCHED_HMP
	default y
	help
	  Enables task priority based HMP migration filter. Any task with
	  a NICE value above the threshold will always be on low-power cpus
	  with less compute capacity.

config SCHED_HMP_PRIO_FILTER_VAL
	int "NICE priority threshold"
	default 5
	depends on SCHED_HMP_PRIO_FILTER

config HMP_FAST_CPU_MASK
	string "HMP scheduler fast CPU mask"
	depends on SCHED_HMP
	help
          Leave empty to use device tree information.
	  Specify the cpuids of the fast CPUs in the system as a list string,
	  e.g. cpuid 0+1 should be specified as 0-1.

config HMP_SLOW_CPU_MASK
	string "HMP scheduler slow CPU mask"
	depends on SCHED_HMP
	help
	  Leave empty to use device tree information.
	  Specify the cpuids of the slow CPUs in the system as a list string,
	  e.g. cpuid 0+1 should be specified as 0-1.

config HMP_VARIABLE_SCALE
	bool "Allows changing the load tracking scale through sysfs"
	depends on SCHED_HMP
	help
	  When turned on, this option exports the thresholds and load average
	  period value for the load tracking patches through sysfs.
	  The values can be modified to change the rate of load accumulation
	  and the thresholds used for HMP migration.
	  The load_avg_period_ms is the time in ms to reach a load average of
	  0.5 for an idle task of 0 load average ratio that start a busy loop.
	  The up_threshold and down_threshold is the value to go to a faster
	  CPU or to go back to a slower cpu.
	  The {up,down}_threshold are devided by 1024 before being compared
	  to the load average.
	  For examples, with load_avg_period_ms = 128 and up_threshold = 512,
	  a running task with a load of 0 will be migrated to a bigger CPU after
	  128ms, because after 128ms its load_avg_ratio is 0.5 and the real
	  up_threshold is 0.5.
	  This patch has the same behavior as changing the Y of the load
	  average computation to
	        (1002/1024)^(LOAD_AVG_PERIOD/load_avg_period_ms)
	  but it remove intermadiate overflows in computation.

config HMP_FREQUENCY_INVARIANT_SCALE
	bool "(EXPERIMENTAL) Frequency-Invariant Tracked Load for HMP"
	depends on HMP_VARIABLE_SCALE && CPU_FREQ
	help
	  Scales the current load contribution in line with the frequency
	  of the CPU that the task was executed on.
	  In this version, we use a simple linear scale derived from the
	  maximum frequency reported by CPUFreq.
	  Restricting tracked load to be scaled by the CPU's frequency
	  represents the consumption of possible compute capacity
	  (rather than consumption of actual instantaneous capacity as
	  normal) and allows the HMP migration's simple threshold
	  migration strategy to interact more predictably with CPUFreq's
	  asynchronous compute capacity changes.

config HAVE_ARM_SCU
	bool
	help
	  This option enables support for the ARM system coherency unit

config HAVE_ARM_ARCH_TIMER
	bool "Architected timer support"
	depends on CPU_V7
	select ARM_ARCH_TIMER
	help
	  This option enables support for the ARM architected timer

config HAVE_ARM_TWD
	bool
	depends on SMP
	help
	  This options enables support for the ARM timer and watchdog unit

config MCPM
	bool "Multi-Cluster Power Management"
	depends on CPU_V7 && SMP
	help
	  This option provides the common power management infrastructure
	  for (multi-)cluster based systems, such as big.LITTLE based
	  systems.

config BIG_LITTLE
	bool "big.LITTLE support (Experimental)"
	depends on CPU_V7 && SMP
	select MCPM
	help
	  This option enables support for the big.LITTLE architecture.

<<<<<<< HEAD
=======
config BL_SWITCHER
	bool "big.LITTLE switcher support"
	depends on BIG_LITTLE && MCPM && HOTPLUG_CPU
	select CPU_PM
	select ARM_CPU_SUSPEND
	help
	  The big.LITTLE "switcher" provides the core functionality to
	  transparently handle transition between a cluster of A15's
	  and a cluster of A7's in a big.LITTLE system.

config BL_SWITCHER_DUMMY_IF
	tristate "Simple big.LITTLE switcher user interface"
	depends on BL_SWITCHER && DEBUG_KERNEL
	help
	  This is a simple and dummy char dev interface to control
	  the big.LITTLE switcher core code.  It is meant for
	  debugging purposes only.

>>>>>>> 2be12549
choice
	prompt "Memory split"
	default VMSPLIT_3G
	help
	  Select the desired split between kernel and user memory.

	  If you are not absolutely sure what you are doing, leave this
	  option alone!

	config VMSPLIT_3G
		bool "3G/1G user/kernel split"
	config VMSPLIT_2G
		bool "2G/2G user/kernel split"
	config VMSPLIT_1G
		bool "1G/3G user/kernel split"
endchoice

config PAGE_OFFSET
	hex
	default 0x40000000 if VMSPLIT_1G
	default 0x80000000 if VMSPLIT_2G
	default 0xC0000000

config NR_CPUS
	int "Maximum number of CPUs (2-32)"
	range 2 32
	depends on SMP
	default "4"

config HOTPLUG_CPU
	bool "Support for hot-pluggable CPUs"
	depends on SMP && HOTPLUG
	help
	  Say Y here to experiment with turning CPUs off and on.  CPUs
	  can be controlled through /sys/devices/system/cpu.

config ARM_PSCI
	bool "Support for the ARM Power State Coordination Interface (PSCI)"
	depends on CPU_V7
	help
	  Say Y here if you want Linux to communicate with system firmware
	  implementing the PSCI specification for CPU-centric power
	  management operations described in ARM document number ARM DEN
	  0022A ("Power State Coordination Interface System Software on
	  ARM processors").

config LOCAL_TIMERS
	bool "Use local timer interrupts"
	depends on SMP
	default y
	select HAVE_ARM_TWD if (!ARCH_MSM_SCORPIONMP && !EXYNOS4_MCT)
	help
	  Enable support for local timers on SMP platforms, rather then the
	  legacy IPI broadcast method.  Local timers allows the system
	  accounting to be spread across the timer interval, preventing a
	  "thundering herd" at every timer tick.

# The GPIO number here must be sorted by descending number. In case of
# a multiplatform kernel, we just want the highest value required by the
# selected platforms.
config ARCH_NR_GPIO
	int
	default 1024 if ARCH_SHMOBILE || ARCH_TEGRA
	default 512 if SOC_OMAP5
	default 355 if ARCH_U8500
	default 288 if ARCH_VT8500 || ARCH_SUNXI
	default 264 if MACH_H4700
	default 0
	help
	  Maximum number of GPIOs in the system.

	  If unsure, leave the default value.

source kernel/Kconfig.preempt

config HZ
	int
	default 200 if ARCH_EBSA110 || ARCH_S3C24XX || ARCH_S5P64X0 || \
		ARCH_S5PV210 || ARCH_EXYNOS4
	default AT91_TIMER_HZ if ARCH_AT91
	default SHMOBILE_TIMER_HZ if ARCH_SHMOBILE
	default 100

config SCHED_HRTICK
	def_bool HIGH_RES_TIMERS

config THUMB2_KERNEL
	bool "Compile the kernel in Thumb-2 mode" if !CPU_THUMBONLY
	depends on CPU_V7 && !CPU_V6 && !CPU_V6K
	default y if CPU_THUMBONLY
	select AEABI
	select ARM_ASM_UNIFIED
	select ARM_UNWIND
	help
	  By enabling this option, the kernel will be compiled in
	  Thumb-2 mode. A compiler/assembler that understand the unified
	  ARM-Thumb syntax is needed.

	  If unsure, say N.

config THUMB2_AVOID_R_ARM_THM_JUMP11
	bool "Work around buggy Thumb-2 short branch relocations in gas"
	depends on THUMB2_KERNEL && MODULES
	default y
	help
	  Various binutils versions can resolve Thumb-2 branches to
	  locally-defined, preemptible global symbols as short-range "b.n"
	  branch instructions.

	  This is a problem, because there's no guarantee the final
	  destination of the symbol, or any candidate locations for a
	  trampoline, are within range of the branch.  For this reason, the
	  kernel does not support fixing up the R_ARM_THM_JUMP11 (102)
	  relocation in modules at all, and it makes little sense to add
	  support.

	  The symptom is that the kernel fails with an "unsupported
	  relocation" error when loading some modules.

	  Until fixed tools are available, passing
	  -fno-optimize-sibling-calls to gcc should prevent gcc generating
	  code which hits this problem, at the cost of a bit of extra runtime
	  stack usage in some cases.

	  The problem is described in more detail at:
	      https://bugs.launchpad.net/binutils-linaro/+bug/725126

	  Only Thumb-2 kernels are affected.

	  Unless you are sure your tools don't have this problem, say Y.

config ARM_ASM_UNIFIED
	bool

config AEABI
	bool "Use the ARM EABI to compile the kernel"
	help
	  This option allows for the kernel to be compiled using the latest
	  ARM ABI (aka EABI).  This is only useful if you are using a user
	  space environment that is also compiled with EABI.

	  Since there are major incompatibilities between the legacy ABI and
	  EABI, especially with regard to structure member alignment, this
	  option also changes the kernel syscall calling convention to
	  disambiguate both ABIs and allow for backward compatibility support
	  (selected with CONFIG_OABI_COMPAT).

	  To use this you need GCC version 4.0.0 or later.

config OABI_COMPAT
	bool "Allow old ABI binaries to run with this kernel (EXPERIMENTAL)"
	depends on AEABI && !THUMB2_KERNEL
	default y
	help
	  This option preserves the old syscall interface along with the
	  new (ARM EABI) one. It also provides a compatibility layer to
	  intercept syscalls that have structure arguments which layout
	  in memory differs between the legacy ABI and the new ARM EABI
	  (only for non "thumb" binaries). This option adds a tiny
	  overhead to all syscalls and produces a slightly larger kernel.
	  If you know you'll be using only pure EABI user space then you
	  can say N here. If this option is not selected and you attempt
	  to execute a legacy ABI binary then the result will be
	  UNPREDICTABLE (in fact it can be predicted that it won't work
	  at all). If in doubt say Y.

config ARCH_HAS_HOLES_MEMORYMODEL
	bool

config ARCH_SPARSEMEM_ENABLE
	bool

config ARCH_SPARSEMEM_DEFAULT
	def_bool ARCH_SPARSEMEM_ENABLE

config ARCH_SELECT_MEMORY_MODEL
	def_bool ARCH_SPARSEMEM_ENABLE

config HAVE_ARCH_PFN_VALID
	def_bool ARCH_HAS_HOLES_MEMORYMODEL || !SPARSEMEM

config HIGHMEM
	bool "High Memory Support"
	depends on MMU
	help
	  The address space of ARM processors is only 4 Gigabytes large
	  and it has to accommodate user address space, kernel address
	  space as well as some memory mapped IO. That means that, if you
	  have a large amount of physical memory and/or IO, not all of the
	  memory can be "permanently mapped" by the kernel. The physical
	  memory that is not permanently mapped is called "high memory".

	  Depending on the selected kernel/user memory split, minimum
	  vmalloc space and actual amount of RAM, you may not need this
	  option which should result in a slightly faster kernel.

	  If unsure, say n.

config HIGHPTE
	bool "Allocate 2nd-level pagetables from highmem"
	depends on HIGHMEM

config HW_PERF_EVENTS
	bool "Enable hardware performance counter support for perf events"
	depends on PERF_EVENTS
	default y
	help
	  Enable hardware performance counter support for perf events. If
	  disabled, perf events will use software events only.

source "mm/Kconfig"

config FORCE_MAX_ZONEORDER
	int "Maximum zone order" if ARCH_SHMOBILE
	range 11 64 if ARCH_SHMOBILE
	default "12" if SOC_AM33XX
	default "9" if SA1111
	default "11"
	help
	  The kernel memory allocator divides physically contiguous memory
	  blocks into "zones", where each zone is a power of two number of
	  pages.  This option selects the largest power of two that the kernel
	  keeps in the memory allocator.  If you need to allocate very large
	  blocks of physically contiguous memory, then you may need to
	  increase this value.

	  This config option is actually maximum order plus one. For example,
	  a value of 11 means that the largest free memory block is 2^10 pages.

config ALIGNMENT_TRAP
	bool
	depends on CPU_CP15_MMU
	default y if !ARCH_EBSA110
	select HAVE_PROC_CPU if PROC_FS
	help
	  ARM processors cannot fetch/store information which is not
	  naturally aligned on the bus, i.e., a 4 byte fetch must start at an
	  address divisible by 4. On 32-bit ARM processors, these non-aligned
	  fetch/store instructions will be emulated in software if you say
	  here, which has a severe performance impact. This is necessary for
	  correct operation of some network protocols. With an IP-only
	  configuration it is safe to say N, otherwise say Y.

config UACCESS_WITH_MEMCPY
	bool "Use kernel mem{cpy,set}() for {copy_to,clear}_user()"
	depends on MMU
	default y if CPU_FEROCEON
	help
	  Implement faster copy_to_user and clear_user methods for CPU
	  cores where a 8-word STM instruction give significantly higher
	  memory write throughput than a sequence of individual 32bit stores.

	  A possible side effect is a slight increase in scheduling latency
	  between threads sharing the same address space if they invoke
	  such copy operations with large buffers.

	  However, if the CPU data cache is using a write-allocate mode,
	  this option is unlikely to provide any performance gain.

config SECCOMP
	bool
	prompt "Enable seccomp to safely compute untrusted bytecode"
	---help---
	  This kernel feature is useful for number crunching applications
	  that may need to compute untrusted bytecode during their
	  execution. By using pipes or other transports made available to
	  the process as file descriptors supporting the read/write
	  syscalls, it's possible to isolate those applications in
	  their own address space using seccomp. Once seccomp is
	  enabled via prctl(PR_SET_SECCOMP), it cannot be disabled
	  and the task is only allowed to execute a few safe syscalls
	  defined by each seccomp mode.

config CC_STACKPROTECTOR
	bool "Enable -fstack-protector buffer overflow detection (EXPERIMENTAL)"
	help
	  This option turns on the -fstack-protector GCC feature. This
	  feature puts, at the beginning of functions, a canary value on
	  the stack just before the return address, and validates
	  the value just before actually returning.  Stack based buffer
	  overflows (that need to overwrite this return address) now also
	  overwrite the canary, which gets detected and the attack is then
	  neutralized via a kernel panic.
	  This feature requires gcc version 4.2 or above.

config XEN_DOM0
	def_bool y
	depends on XEN

config XEN
	bool "Xen guest support on ARM (EXPERIMENTAL)"
	depends on ARM && AEABI && OF
	depends on CPU_V7 && !CPU_V6
	depends on !GENERIC_ATOMIC64
	help
	  Say Y if you want to run Linux in a Virtual Machine on Xen on ARM.

endmenu

menu "Boot options"

config USE_OF
	bool "Flattened Device Tree support"
	select IRQ_DOMAIN
	select OF
	select OF_EARLY_FLATTREE
	help
	  Include support for flattened device tree machine descriptions.

config ATAGS
	bool "Support for the traditional ATAGS boot data passing" if USE_OF
	default y
	help
	  This is the traditional way of passing data to the kernel at boot
	  time. If you are solely relying on the flattened device tree (or
	  the ARM_ATAG_DTB_COMPAT option) then you may unselect this option
	  to remove ATAGS support from your kernel binary.  If unsure,
	  leave this to y.

config DEPRECATED_PARAM_STRUCT
	bool "Provide old way to pass kernel parameters"
	depends on ATAGS
	help
	  This was deprecated in 2001 and announced to live on for 5 years.
	  Some old boot loaders still use this way.

# Compressed boot loader in ROM.  Yes, we really want to ask about
# TEXT and BSS so we preserve their values in the config files.
config ZBOOT_ROM_TEXT
	hex "Compressed ROM boot loader base address"
	default "0"
	help
	  The physical address at which the ROM-able zImage is to be
	  placed in the target.  Platforms which normally make use of
	  ROM-able zImage formats normally set this to a suitable
	  value in their defconfig file.

	  If ZBOOT_ROM is not enabled, this has no effect.

config ZBOOT_ROM_BSS
	hex "Compressed ROM boot loader BSS address"
	default "0"
	help
	  The base address of an area of read/write memory in the target
	  for the ROM-able zImage which must be available while the
	  decompressor is running. It must be large enough to hold the
	  entire decompressed kernel plus an additional 128 KiB.
	  Platforms which normally make use of ROM-able zImage formats
	  normally set this to a suitable value in their defconfig file.

	  If ZBOOT_ROM is not enabled, this has no effect.

config ZBOOT_ROM
	bool "Compressed boot loader in ROM/flash"
	depends on ZBOOT_ROM_TEXT != ZBOOT_ROM_BSS
	help
	  Say Y here if you intend to execute your compressed kernel image
	  (zImage) directly from ROM or flash.  If unsure, say N.

choice
	prompt "Include SD/MMC loader in zImage (EXPERIMENTAL)"
	depends on ZBOOT_ROM && ARCH_SH7372
	default ZBOOT_ROM_NONE
	help
	  Include experimental SD/MMC loading code in the ROM-able zImage.
	  With this enabled it is possible to write the ROM-able zImage
	  kernel image to an MMC or SD card and boot the kernel straight
	  from the reset vector. At reset the processor Mask ROM will load
	  the first part of the ROM-able zImage which in turn loads the
	  rest the kernel image to RAM.

config ZBOOT_ROM_NONE
	bool "No SD/MMC loader in zImage (EXPERIMENTAL)"
	help
	  Do not load image from SD or MMC

config ZBOOT_ROM_MMCIF
	bool "Include MMCIF loader in zImage (EXPERIMENTAL)"
	help
	  Load image from MMCIF hardware block.

config ZBOOT_ROM_SH_MOBILE_SDHI
	bool "Include SuperH Mobile SDHI loader in zImage (EXPERIMENTAL)"
	help
	  Load image from SDHI hardware block

endchoice

config ARM_APPENDED_DTB
	bool "Use appended device tree blob to zImage (EXPERIMENTAL)"
	depends on OF && !ZBOOT_ROM
	help
	  With this option, the boot code will look for a device tree binary
	  (DTB) appended to zImage
	  (e.g. cat zImage <filename>.dtb > zImage_w_dtb).

	  This is meant as a backward compatibility convenience for those
	  systems with a bootloader that can't be upgraded to accommodate
	  the documented boot protocol using a device tree.

	  Beware that there is very little in terms of protection against
	  this option being confused by leftover garbage in memory that might
	  look like a DTB header after a reboot if no actual DTB is appended
	  to zImage.  Do not leave this option active in a production kernel
	  if you don't intend to always append a DTB.  Proper passing of the
	  location into r2 of a bootloader provided DTB is always preferable
	  to this option.

config ARM_ATAG_DTB_COMPAT
	bool "Supplement the appended DTB with traditional ATAG information"
	depends on ARM_APPENDED_DTB
	help
	  Some old bootloaders can't be updated to a DTB capable one, yet
	  they provide ATAGs with memory configuration, the ramdisk address,
	  the kernel cmdline string, etc.  Such information is dynamically
	  provided by the bootloader and can't always be stored in a static
	  DTB.  To allow a device tree enabled kernel to be used with such
	  bootloaders, this option allows zImage to extract the information
	  from the ATAG list and store it at run time into the appended DTB.

choice
	prompt "Kernel command line type" if ARM_ATAG_DTB_COMPAT
	default ARM_ATAG_DTB_COMPAT_CMDLINE_FROM_BOOTLOADER

config ARM_ATAG_DTB_COMPAT_CMDLINE_FROM_BOOTLOADER
	bool "Use bootloader kernel arguments if available"
	help
	  Uses the command-line options passed by the boot loader instead of
	  the device tree bootargs property. If the boot loader doesn't provide
	  any, the device tree bootargs property will be used.

config ARM_ATAG_DTB_COMPAT_CMDLINE_EXTEND
	bool "Extend with bootloader kernel arguments"
	help
	  The command-line arguments provided by the boot loader will be
	  appended to the the device tree bootargs property.

endchoice

config CMDLINE
	string "Default kernel command string"
	default ""
	help
	  On some architectures (EBSA110 and CATS), there is currently no way
	  for the boot loader to pass arguments to the kernel. For these
	  architectures, you should supply some command-line options at build
	  time by entering them here. As a minimum, you should specify the
	  memory size and the root device (e.g., mem=64M root=/dev/nfs).

choice
	prompt "Kernel command line type" if CMDLINE != ""
	default CMDLINE_FROM_BOOTLOADER
	depends on ATAGS

config CMDLINE_FROM_BOOTLOADER
	bool "Use bootloader kernel arguments if available"
	help
	  Uses the command-line options passed by the boot loader. If
	  the boot loader doesn't provide any, the default kernel command
	  string provided in CMDLINE will be used.

config CMDLINE_EXTEND
	bool "Extend bootloader kernel arguments"
	help
	  The command-line arguments provided by the boot loader will be
	  appended to the default kernel command string.

config CMDLINE_FORCE
	bool "Always use the default kernel command string"
	help
	  Always use the default kernel command string, even if the boot
	  loader passes other arguments to the kernel.
	  This is useful if you cannot or don't want to change the
	  command-line options your boot loader passes to the kernel.
endchoice

config XIP_KERNEL
	bool "Kernel Execute-In-Place from ROM"
	depends on !ZBOOT_ROM && !ARM_LPAE && !ARCH_MULTIPLATFORM
	help
	  Execute-In-Place allows the kernel to run from non-volatile storage
	  directly addressable by the CPU, such as NOR flash. This saves RAM
	  space since the text section of the kernel is not loaded from flash
	  to RAM.  Read-write sections, such as the data section and stack,
	  are still copied to RAM.  The XIP kernel is not compressed since
	  it has to run directly from flash, so it will take more space to
	  store it.  The flash address used to link the kernel object files,
	  and for storing it, is configuration dependent. Therefore, if you
	  say Y here, you must know the proper physical address where to
	  store the kernel image depending on your own flash memory usage.

	  Also note that the make target becomes "make xipImage" rather than
	  "make zImage" or "make Image".  The final kernel binary to put in
	  ROM memory will be arch/arm/boot/xipImage.

	  If unsure, say N.

config XIP_PHYS_ADDR
	hex "XIP Kernel Physical Location"
	depends on XIP_KERNEL
	default "0x00080000"
	help
	  This is the physical address in your flash memory the kernel will
	  be linked for and stored to.  This address is dependent on your
	  own flash usage.

config KEXEC
	bool "Kexec system call (EXPERIMENTAL)"
	depends on (!SMP || HOTPLUG_CPU)
	help
	  kexec is a system call that implements the ability to shutdown your
	  current kernel, and to start another kernel.  It is like a reboot
	  but it is independent of the system firmware.   And like a reboot
	  you can start any kernel with it, not just Linux.

	  It is an ongoing process to be certain the hardware in a machine
	  is properly shutdown, so do not be surprised if this code does not
	  initially work for you.  It may help to enable device hotplugging
	  support.

config ATAGS_PROC
	bool "Export atags in procfs"
	depends on ATAGS && KEXEC
	default y
	help
	  Should the atags used to boot the kernel be exported in an "atags"
	  file in procfs. Useful with kexec.

config CRASH_DUMP
	bool "Build kdump crash kernel (EXPERIMENTAL)"
	help
	  Generate crash dump after being started by kexec. This should
	  be normally only set in special crash dump kernels which are
	  loaded in the main kernel with kexec-tools into a specially
	  reserved region and then later executed after a crash by
	  kdump/kexec. The crash dump kernel must be compiled to a
	  memory address not used by the main kernel

	  For more details see Documentation/kdump/kdump.txt

config AUTO_ZRELADDR
	bool "Auto calculation of the decompressed kernel image address"
	depends on !ZBOOT_ROM && !ARCH_U300
	help
	  ZRELADDR is the physical address where the decompressed kernel
	  image will be placed. If AUTO_ZRELADDR is selected, the address
	  will be determined at run-time by masking the current IP with
	  0xf8000000. This assumes the zImage being placed in the first 128MB
	  from start of memory.

endmenu

menu "CPU Power Management"

if ARCH_HAS_CPUFREQ

source "drivers/cpufreq/Kconfig"

config CPU_FREQ_IMX
	tristate "CPUfreq driver for i.MX CPUs"
	depends on ARCH_MXC && CPU_FREQ
	select CPU_FREQ_TABLE
	help
	  This enables the CPUfreq driver for i.MX CPUs.

config CPU_FREQ_SA1100
	bool

config CPU_FREQ_SA1110
	bool

config CPU_FREQ_INTEGRATOR
	tristate "CPUfreq driver for ARM Integrator CPUs"
	depends on ARCH_INTEGRATOR && CPU_FREQ
	default y
	help
	  This enables the CPUfreq driver for ARM Integrator CPUs.

	  For details, take a look at <file:Documentation/cpu-freq>.

	  If in doubt, say Y.

config CPU_FREQ_PXA
	bool
	depends on CPU_FREQ && ARCH_PXA && PXA25x
	default y
	select CPU_FREQ_DEFAULT_GOV_USERSPACE
	select CPU_FREQ_TABLE

config CPU_FREQ_S3C
	bool
	help
	  Internal configuration node for common cpufreq on Samsung SoC

config CPU_FREQ_S3C24XX
	bool "CPUfreq driver for Samsung S3C24XX series CPUs (EXPERIMENTAL)"
	depends on ARCH_S3C24XX && CPU_FREQ
	select CPU_FREQ_S3C
	help
	  This enables the CPUfreq driver for the Samsung S3C24XX family
	  of CPUs.

	  For details, take a look at <file:Documentation/cpu-freq>.

	  If in doubt, say N.

config CPU_FREQ_S3C24XX_PLL
	bool "Support CPUfreq changing of PLL frequency (EXPERIMENTAL)"
	depends on CPU_FREQ_S3C24XX
	help
	  Compile in support for changing the PLL frequency from the
	  S3C24XX series CPUfreq driver. The PLL takes time to settle
	  after a frequency change, so by default it is not enabled.

	  This also means that the PLL tables for the selected CPU(s) will
	  be built which may increase the size of the kernel image.

config CPU_FREQ_S3C24XX_DEBUG
	bool "Debug CPUfreq Samsung driver core"
	depends on CPU_FREQ_S3C24XX
	help
	  Enable s3c_freq_dbg for the Samsung S3C CPUfreq core

config CPU_FREQ_S3C24XX_IODEBUG
	bool "Debug CPUfreq Samsung driver IO timing"
	depends on CPU_FREQ_S3C24XX
	help
	  Enable s3c_freq_iodbg for the Samsung S3C CPUfreq core

config CPU_FREQ_S3C24XX_DEBUGFS
	bool "Export debugfs for CPUFreq"
	depends on CPU_FREQ_S3C24XX && DEBUG_FS
	help
	  Export status information via debugfs.

endif

source "drivers/cpuidle/Kconfig"

endmenu

menu "Floating point emulation"

comment "At least one emulation must be selected"

config FPE_NWFPE
	bool "NWFPE math emulation"
	depends on (!AEABI || OABI_COMPAT) && !THUMB2_KERNEL
	---help---
	  Say Y to include the NWFPE floating point emulator in the kernel.
	  This is necessary to run most binaries. Linux does not currently
	  support floating point hardware so you need to say Y here even if
	  your machine has an FPA or floating point co-processor podule.

	  You may say N here if you are going to load the Acorn FPEmulator
	  early in the bootup.

config FPE_NWFPE_XP
	bool "Support extended precision"
	depends on FPE_NWFPE
	help
	  Say Y to include 80-bit support in the kernel floating-point
	  emulator.  Otherwise, only 32 and 64-bit support is compiled in.
	  Note that gcc does not generate 80-bit operations by default,
	  so in most cases this option only enlarges the size of the
	  floating point emulator without any good reason.

	  You almost surely want to say N here.

config FPE_FASTFPE
	bool "FastFPE math emulation (EXPERIMENTAL)"
	depends on (!AEABI || OABI_COMPAT) && !CPU_32v3
	---help---
	  Say Y here to include the FAST floating point emulator in the kernel.
	  This is an experimental much faster emulator which now also has full
	  precision for the mantissa.  It does not support any exceptions.
	  It is very simple, and approximately 3-6 times faster than NWFPE.

	  It should be sufficient for most programs.  It may be not suitable
	  for scientific calculations, but you have to check this for yourself.
	  If you do not feel you need a faster FP emulation you should better
	  choose NWFPE.

config VFP
	bool "VFP-format floating point maths"
	depends on CPU_V6 || CPU_V6K || CPU_ARM926T || CPU_V7 || CPU_FEROCEON
	help
	  Say Y to include VFP support code in the kernel. This is needed
	  if your hardware includes a VFP unit.

	  Please see <file:Documentation/arm/VFP/release-notes.txt> for
	  release notes and additional status information.

	  Say N if your target does not have VFP hardware.

config VFPv3
	bool
	depends on VFP
	default y if CPU_V7

config NEON
	bool "Advanced SIMD (NEON) Extension support"
	depends on VFPv3 && CPU_V7
	help
	  Say Y to include support code for NEON, the ARMv7 Advanced SIMD
	  Extension.

endmenu

menu "Userspace binary formats"

source "fs/Kconfig.binfmt"

config ARTHUR
	tristate "RISC OS personality"
	depends on !AEABI
	help
	  Say Y here to include the kernel code necessary if you want to run
	  Acorn RISC OS/Arthur binaries under Linux. This code is still very
	  experimental; if this sounds frightening, say N and sleep in peace.
	  You can also say M here to compile this support as a module (which
	  will be called arthur).

endmenu

menu "Power management options"

source "kernel/power/Kconfig"

config ARCH_SUSPEND_POSSIBLE
	depends on !ARCH_S5PC100
	depends on CPU_ARM920T || CPU_ARM926T || CPU_SA1100 || \
		CPU_V6 || CPU_V6K || CPU_V7 || CPU_XSC3 || CPU_XSCALE || CPU_MOHAWK
	def_bool y

config ARM_CPU_SUSPEND
	def_bool PM_SLEEP

endmenu

source "net/Kconfig"

source "drivers/Kconfig"

source "fs/Kconfig"

source "arch/arm/Kconfig.debug"

source "security/Kconfig"

source "crypto/Kconfig"

source "lib/Kconfig"

source "arch/arm/kvm/Kconfig"<|MERGE_RESOLUTION|>--- conflicted
+++ resolved
@@ -1706,8 +1706,6 @@
 	help
 	  This option enables support for the big.LITTLE architecture.
 
-<<<<<<< HEAD
-=======
 config BL_SWITCHER
 	bool "big.LITTLE switcher support"
 	depends on BIG_LITTLE && MCPM && HOTPLUG_CPU
@@ -1726,7 +1724,6 @@
 	  the big.LITTLE switcher core code.  It is meant for
 	  debugging purposes only.
 
->>>>>>> 2be12549
 choice
 	prompt "Memory split"
 	default VMSPLIT_3G
