config ARM
	bool
	default y
	select HAVE_AOUT
	select HAVE_DMA_API_DEBUG
	select HAVE_IDE if PCI || ISA || PCMCIA
	select HAVE_MEMBLOCK
	select RTC_LIB
	select SYS_SUPPORTS_APM_EMULATION
	select GENERIC_ATOMIC64 if (CPU_V6 || !CPU_32v6K || !AEABI)
	select HAVE_OPROFILE if (HAVE_PERF_EVENTS)
	select HAVE_ARCH_JUMP_LABEL if !XIP_KERNEL
	select HAVE_ARCH_KGDB
	select HAVE_KPROBES if !XIP_KERNEL
	select HAVE_KRETPROBES if (HAVE_KPROBES)
	select HAVE_FUNCTION_TRACER if (!XIP_KERNEL)
	select HAVE_FTRACE_MCOUNT_RECORD if (!XIP_KERNEL)
	select HAVE_DYNAMIC_FTRACE if (!XIP_KERNEL)
	select HAVE_FUNCTION_GRAPH_TRACER if (!THUMB2_KERNEL)
	select ARCH_BINFMT_ELF_RANDOMIZE_PIE
	select HAVE_GENERIC_DMA_COHERENT
	select HAVE_KERNEL_GZIP
	select HAVE_KERNEL_LZO
	select HAVE_KERNEL_LZMA
	select HAVE_KERNEL_XZ
	select HAVE_IRQ_WORK
	select HAVE_PERF_EVENTS
	select PERF_USE_VMALLOC
	select HAVE_REGS_AND_STACK_ACCESS_API
	select HAVE_HW_BREAKPOINT if (PERF_EVENTS && (CPU_V6 || CPU_V6K || CPU_V7))
	select HAVE_C_RECORDMCOUNT
	select HAVE_GENERIC_HARDIRQS
	select GENERIC_IRQ_SHOW
	select CPU_PM if (SUSPEND || CPU_IDLE)
	select GENERIC_PCI_IOMAP
	select HAVE_BPF_JIT if NET
	help
	  The ARM series is a line of low-power-consumption RISC chip designs
	  licensed by ARM Ltd and targeted at embedded applications and
	  handhelds such as the Compaq IPAQ.  ARM-based PCs are no longer
	  manufactured, but legacy ARM-based PC hardware remains popular in
	  Europe.  There is an ARM Linux project with a web page at
	  <http://www.arm.linux.org.uk/>.

config ARM_HAS_SG_CHAIN
	bool

config ARCH_HAS_RET_TO_USER
	bool

config HAVE_PWM
	bool

config MIGHT_HAVE_PCI
	bool

config SYS_SUPPORTS_APM_EMULATION
	bool

config GENERIC_GPIO
	bool

config ARCH_USES_GETTIMEOFFSET
	bool
	default n

config GENERIC_CLOCKEVENTS
	bool

config GENERIC_CLOCKEVENTS_BROADCAST
	bool
	depends on GENERIC_CLOCKEVENTS
	default y if SMP

config KTIME_SCALAR
	bool
	default y

config HAVE_TCM
	bool
	select GENERIC_ALLOCATOR

config HAVE_PROC_CPU
	bool

config NO_IOPORT
	bool

config EISA
	bool
	---help---
	  The Extended Industry Standard Architecture (EISA) bus was
	  developed as an open alternative to the IBM MicroChannel bus.

	  The EISA bus provided some of the features of the IBM MicroChannel
	  bus while maintaining backward compatibility with cards made for
	  the older ISA bus.  The EISA bus saw limited use between 1988 and
	  1995 when it was made obsolete by the PCI bus.

	  Say Y here if you are building a kernel for an EISA-based machine.

	  Otherwise, say N.

config SBUS
	bool

config MCA
	bool
	help
	  MicroChannel Architecture is found in some IBM PS/2 machines and
	  laptops.  It is a bus system similar to PCI or ISA. See
	  <file:Documentation/mca.txt> (and especially the web page given
	  there) before attempting to build an MCA bus kernel.

config STACKTRACE_SUPPORT
	bool
	default y

config HAVE_LATENCYTOP_SUPPORT
	bool
	depends on !SMP
	default y

config LOCKDEP_SUPPORT
	bool
	default y

config TRACE_IRQFLAGS_SUPPORT
	bool
	default y

config HARDIRQS_SW_RESEND
	bool
	default y

config GENERIC_IRQ_PROBE
	bool
	default y

config GENERIC_LOCKBREAK
	bool
	default y
	depends on SMP && PREEMPT

config RWSEM_GENERIC_SPINLOCK
	bool
	default y

config RWSEM_XCHGADD_ALGORITHM
	bool

config ARCH_HAS_ILOG2_U32
	bool

config ARCH_HAS_ILOG2_U64
	bool

config ARCH_HAS_CPUFREQ
	bool
	help
	  Internal node to signify that the ARCH has CPUFREQ support
	  and that the relevant menu configurations are displayed for
	  it.

config ARCH_HAS_CPU_IDLE_WAIT
       def_bool y

config GENERIC_HWEIGHT
	bool
	default y

config GENERIC_CALIBRATE_DELAY
	bool
	default y

config ARCH_MAY_HAVE_PC_FDC
	bool

config ZONE_DMA
	bool

config NEED_DMA_MAP_STATE
       def_bool y

config ARCH_HAS_DMA_SET_COHERENT_MASK
	bool

config GENERIC_ISA_DMA
	bool

config FIQ
	bool

config NEED_RET_TO_USER
	bool

config ARCH_MTD_XIP
	bool

config VECTORS_BASE
	hex
	default 0xffff0000 if MMU || CPU_HIGH_VECTOR
	default DRAM_BASE if REMAP_VECTORS_TO_RAM
	default 0x00000000
	help
	  The base address of exception vectors.

config ARM_PATCH_PHYS_VIRT
	bool "Patch physical to virtual translations at runtime" if EMBEDDED
	default y
	depends on !XIP_KERNEL && MMU
	depends on !ARCH_REALVIEW || !SPARSEMEM
	help
	  Patch phys-to-virt and virt-to-phys translation functions at
	  boot and module load time according to the position of the
	  kernel in system memory.

	  This can only be used with non-XIP MMU kernels where the base
	  of physical memory is at a 16MB boundary.

	  Only disable this option if you know that you do not require
	  this feature (eg, building a kernel for a single machine) and
	  you need to shrink the kernel to the minimal size.

config NEED_MACH_IO_H
	bool
	help
	  Select this when mach/io.h is required to provide special
	  definitions for this platform.  The need for mach/io.h should
	  be avoided when possible.

config NEED_MACH_MEMORY_H
	bool
	help
	  Select this when mach/memory.h is required to provide special
	  definitions for this platform.  The need for mach/memory.h should
	  be avoided when possible.

config PHYS_OFFSET
	hex "Physical address of main memory" if MMU
	depends on !ARM_PATCH_PHYS_VIRT && !NEED_MACH_MEMORY_H
	default DRAM_BASE if !MMU
	help
	  Please provide the physical address corresponding to the
	  location of main memory in your system.

config GENERIC_BUG
	def_bool y
	depends on BUG

source "init/Kconfig"

source "kernel/Kconfig.freezer"

menu "System Type"

config MMU
	bool "MMU-based Paged Memory Management Support"
	default y
	help
	  Select if you want MMU-based virtualised addressing space
	  support by paged memory management. If unsure, say 'Y'.

#
# The "ARM system type" choice list is ordered alphabetically by option
# text.  Please add new entries in the option alphabetic order.
#
choice
	prompt "ARM system type"
	default ARCH_VERSATILE

config ARCH_INTEGRATOR
	bool "ARM Ltd. Integrator family"
	select ARM_AMBA
	select ARCH_HAS_CPUFREQ
	select CLKDEV_LOOKUP
	select HAVE_MACH_CLKDEV
	select HAVE_TCM
	select ICST
	select GENERIC_CLOCKEVENTS
	select PLAT_VERSATILE
	select PLAT_VERSATILE_FPGA_IRQ
	select NEED_MACH_IO_H
	select NEED_MACH_MEMORY_H
	select SPARSE_IRQ
	help
	  Support for ARM's Integrator platform.

config ARCH_REALVIEW
	bool "ARM Ltd. RealView family"
	select ARM_AMBA
	select CLKDEV_LOOKUP
	select HAVE_MACH_CLKDEV
	select ICST
	select GENERIC_CLOCKEVENTS
	select ARCH_WANT_OPTIONAL_GPIOLIB
	select PLAT_VERSATILE
	select PLAT_VERSATILE_CLCD
	select ARM_TIMER_SP804
	select GPIO_PL061 if GPIOLIB
	select NEED_MACH_MEMORY_H
	help
	  This enables support for ARM Ltd RealView boards.

config ARCH_VERSATILE
	bool "ARM Ltd. Versatile family"
	select ARM_AMBA
	select ARM_VIC
	select CLKDEV_LOOKUP
	select HAVE_MACH_CLKDEV
	select ICST
	select GENERIC_CLOCKEVENTS
	select ARCH_WANT_OPTIONAL_GPIOLIB
	select PLAT_VERSATILE
	select PLAT_VERSATILE_CLCD
	select PLAT_VERSATILE_FPGA_IRQ
	select ARM_TIMER_SP804
	help
	  This enables support for ARM Ltd Versatile board.

config ARCH_VEXPRESS
	bool "ARM Ltd. Versatile Express family"
	select ARCH_WANT_OPTIONAL_GPIOLIB
	select ARM_AMBA
	select ARM_TIMER_SP804
	select CLKDEV_LOOKUP
	select HAVE_MACH_CLKDEV
	select GENERIC_CLOCKEVENTS
	select HAVE_CLK
	select HAVE_PATA_PLATFORM
	select ICST
	select NO_IOPORT
	select PLAT_VERSATILE
	select PLAT_VERSATILE_CLCD
	help
	  This enables support for the ARM Ltd Versatile Express boards.

config ARCH_COLUMBUS
	bool "ARM Ltd. Columbus Compute Subsystem family"
	select ARCH_HAS_CPUFREQ
	select ARM_LPAE
	select ARM_PATCH_PHYS_VIRT
	select AUTO_ZRELADDR
	select CLKDEV_LOOKUP
	select HAVE_SCHED_CLOCK
	select GENERIC_CLOCKEVENTS
	select USE_OF
	help
	  This enables support for the ARM Ltd Columbus Compute Subsystem boards.

config ARCH_AT91
	bool "Atmel AT91"
	select ARCH_REQUIRE_GPIOLIB
	select HAVE_CLK
	select CLKDEV_LOOKUP
	select IRQ_DOMAIN
	select NEED_MACH_IO_H if PCCARD
	help
	  This enables support for systems based on the Atmel AT91RM9200,
	  AT91SAM9 processors.

config ARCH_BCMRING
	bool "Broadcom BCMRING"
	depends on MMU
	select CPU_V6
	select ARM_AMBA
	select ARM_TIMER_SP804
	select CLKDEV_LOOKUP
	select GENERIC_CLOCKEVENTS
	select ARCH_WANT_OPTIONAL_GPIOLIB
	help
	  Support for Broadcom's BCMRing platform.

config ARCH_HIGHBANK
	bool "Calxeda Highbank-based"
	select ARCH_WANT_OPTIONAL_GPIOLIB
	select ARM_AMBA
	select ARM_GIC
	select ARM_TIMER_SP804
	select CACHE_L2X0
	select CLKDEV_LOOKUP
	select CPU_V7
	select GENERIC_CLOCKEVENTS
	select HAVE_ARM_SCU
	select HAVE_SMP
	select SPARSE_IRQ
	select USE_OF
	help
	  Support for the Calxeda Highbank SoC based boards.

config ARCH_CLPS711X
	bool "Cirrus Logic CLPS711x/EP721x-based"
	select CPU_ARM720T
	select ARCH_USES_GETTIMEOFFSET
	select NEED_MACH_MEMORY_H
	help
	  Support for Cirrus Logic 711x/721x based boards.

config ARCH_CNS3XXX
	bool "Cavium Networks CNS3XXX family"
	select CPU_V6K
	select GENERIC_CLOCKEVENTS
	select ARM_GIC
	select MIGHT_HAVE_CACHE_L2X0
	select MIGHT_HAVE_PCI
	select PCI_DOMAINS if PCI
	help
	  Support for Cavium Networks CNS3XXX platform.

config ARCH_GEMINI
	bool "Cortina Systems Gemini"
	select CPU_FA526
	select ARCH_REQUIRE_GPIOLIB
	select ARCH_USES_GETTIMEOFFSET
	help
	  Support for the Cortina Systems Gemini family SoCs

config ARCH_PRIMA2
	bool "CSR SiRFSoC PRIMA2 ARM Cortex A9 Platform"
	select CPU_V7
	select NO_IOPORT
	select GENERIC_CLOCKEVENTS
	select CLKDEV_LOOKUP
	select GENERIC_IRQ_CHIP
	select MIGHT_HAVE_CACHE_L2X0
	select USE_OF
	select ZONE_DMA
	help
          Support for CSR SiRFSoC ARM Cortex A9 Platform

config ARCH_EBSA110
	bool "EBSA-110"
	select CPU_SA110
	select ISA
	select NO_IOPORT
	select ARCH_USES_GETTIMEOFFSET
	select NEED_MACH_IO_H
	select NEED_MACH_MEMORY_H
	help
	  This is an evaluation board for the StrongARM processor available
	  from Digital. It has limited hardware on-board, including an
	  Ethernet interface, two PCMCIA sockets, two serial ports and a
	  parallel port.

config ARCH_EP93XX
	bool "EP93xx-based"
	select CPU_ARM920T
	select ARM_AMBA
	select ARM_VIC
	select CLKDEV_LOOKUP
	select ARCH_REQUIRE_GPIOLIB
	select ARCH_HAS_HOLES_MEMORYMODEL
	select ARCH_USES_GETTIMEOFFSET
	select NEED_MACH_MEMORY_H
	help
	  This enables support for the Cirrus EP93xx series of CPUs.

config ARCH_FOOTBRIDGE
	bool "FootBridge"
	select CPU_SA110
	select FOOTBRIDGE
	select GENERIC_CLOCKEVENTS
	select HAVE_IDE
	select NEED_MACH_IO_H
	select NEED_MACH_MEMORY_H
	help
	  Support for systems based on the DC21285 companion chip
	  ("FootBridge"), such as the Simtec CATS and the Rebel NetWinder.

config ARCH_MXC
	bool "Freescale MXC/iMX-based"
	select GENERIC_CLOCKEVENTS
	select ARCH_REQUIRE_GPIOLIB
	select CLKDEV_LOOKUP
	select CLKSRC_MMIO
	select GENERIC_IRQ_CHIP
	select MULTI_IRQ_HANDLER
	help
	  Support for Freescale MXC/iMX-based family of processors

config ARCH_MXS
	bool "Freescale MXS-based"
	select GENERIC_CLOCKEVENTS
	select ARCH_REQUIRE_GPIOLIB
	select CLKDEV_LOOKUP
	select CLKSRC_MMIO
	select HAVE_CLK_PREPARE
	help
	  Support for Freescale MXS-based family of processors

config ARCH_NETX
	bool "Hilscher NetX based"
	select CLKSRC_MMIO
	select CPU_ARM926T
	select ARM_VIC
	select GENERIC_CLOCKEVENTS
	help
	  This enables support for systems based on the Hilscher NetX Soc

config ARCH_H720X
	bool "Hynix HMS720x-based"
	select CPU_ARM720T
	select ISA_DMA_API
	select ARCH_USES_GETTIMEOFFSET
	help
	  This enables support for systems based on the Hynix HMS720x

config ARCH_IOP13XX
	bool "IOP13xx-based"
	depends on MMU
	select ARCH_HAS_RET_TO_USER
	select CPU_XSC3
	select PLAT_IOP
	select PCI
	select ARCH_SUPPORTS_MSI
	select VMSPLIT_1G
	select NEED_MACH_IO_H
	select NEED_MACH_MEMORY_H
	select NEED_RET_TO_USER
	help
	  Support for Intel's IOP13XX (XScale) family of processors.

config ARCH_IOP32X
	bool "IOP32x-based"
	depends on MMU
	select ARCH_HAS_RET_TO_USER
	select CPU_XSCALE
	select NEED_MACH_IO_H
	select NEED_RET_TO_USER
	select PLAT_IOP
	select PCI
	select ARCH_REQUIRE_GPIOLIB
	help
	  Support for Intel's 80219 and IOP32X (XScale) family of
	  processors.

config ARCH_IOP33X
	bool "IOP33x-based"
	depends on MMU
	select ARCH_HAS_RET_TO_USER
	select CPU_XSCALE
	select NEED_MACH_IO_H
	select NEED_RET_TO_USER
	select PLAT_IOP
	select PCI
	select ARCH_REQUIRE_GPIOLIB
	help
	  Support for Intel's IOP33X (XScale) family of processors.

config ARCH_IXP23XX
 	bool "IXP23XX-based"
	depends on MMU
	select CPU_XSC3
 	select PCI
	select ARCH_USES_GETTIMEOFFSET
	select NEED_MACH_IO_H
	select NEED_MACH_MEMORY_H
	help
	  Support for Intel's IXP23xx (XScale) family of processors.

config ARCH_IXP2000
	bool "IXP2400/2800-based"
	depends on MMU
	select CPU_XSCALE
	select PCI
	select ARCH_USES_GETTIMEOFFSET
	select NEED_MACH_IO_H
	select NEED_MACH_MEMORY_H
	help
	  Support for Intel's IXP2400/2800 (XScale) family of processors.

config ARCH_IXP4XX
	bool "IXP4xx-based"
	depends on MMU
	select ARCH_HAS_DMA_SET_COHERENT_MASK
	select CLKSRC_MMIO
	select CPU_XSCALE
	select GENERIC_GPIO
	select GENERIC_CLOCKEVENTS
	select MIGHT_HAVE_PCI
	select NEED_MACH_IO_H
	select DMABOUNCE if PCI
	help
	  Support for Intel's IXP4XX (XScale) family of processors.

config ARCH_DOVE
	bool "Marvell Dove"
	select CPU_V7
	select PCI
	select ARCH_REQUIRE_GPIOLIB
	select GENERIC_CLOCKEVENTS
	select NEED_MACH_IO_H
	select PLAT_ORION
	help
	  Support for the Marvell Dove SoC 88AP510

config ARCH_KIRKWOOD
	bool "Marvell Kirkwood"
	select CPU_FEROCEON
	select PCI
	select ARCH_REQUIRE_GPIOLIB
	select GENERIC_CLOCKEVENTS
	select NEED_MACH_IO_H
	select PLAT_ORION
	help
	  Support for the following Marvell Kirkwood series SoCs:
	  88F6180, 88F6192 and 88F6281.

config ARCH_LPC32XX
	bool "NXP LPC32XX"
	select CLKSRC_MMIO
	select CPU_ARM926T
	select ARCH_REQUIRE_GPIOLIB
	select HAVE_IDE
	select ARM_AMBA
	select USB_ARCH_HAS_OHCI
	select CLKDEV_LOOKUP
	select GENERIC_CLOCKEVENTS
	help
	  Support for the NXP LPC32XX family of processors

config ARCH_MV78XX0
	bool "Marvell MV78xx0"
	select CPU_FEROCEON
	select PCI
	select ARCH_REQUIRE_GPIOLIB
	select GENERIC_CLOCKEVENTS
	select NEED_MACH_IO_H
	select PLAT_ORION
	help
	  Support for the following Marvell MV78xx0 series SoCs:
	  MV781x0, MV782x0.

config ARCH_ORION5X
	bool "Marvell Orion"
	depends on MMU
	select CPU_FEROCEON
	select PCI
	select ARCH_REQUIRE_GPIOLIB
	select GENERIC_CLOCKEVENTS
	select PLAT_ORION
	help
	  Support for the following Marvell Orion 5x series SoCs:
	  Orion-1 (5181), Orion-VoIP (5181L), Orion-NAS (5182),
	  Orion-2 (5281), Orion-1-90 (6183).

config ARCH_MMP
	bool "Marvell PXA168/910/MMP2"
	depends on MMU
	select ARCH_REQUIRE_GPIOLIB
	select CLKDEV_LOOKUP
	select GENERIC_CLOCKEVENTS
	select GPIO_PXA
	select TICK_ONESHOT
	select PLAT_PXA
	select SPARSE_IRQ
	select GENERIC_ALLOCATOR
	help
	  Support for Marvell's PXA168/PXA910(MMP) and MMP2 processor line.

config ARCH_KS8695
	bool "Micrel/Kendin KS8695"
	select CPU_ARM922T
	select ARCH_REQUIRE_GPIOLIB
	select ARCH_USES_GETTIMEOFFSET
	select NEED_MACH_MEMORY_H
	help
	  Support for Micrel/Kendin KS8695 "Centaur" (ARM922T) based
	  System-on-Chip devices.

config ARCH_W90X900
	bool "Nuvoton W90X900 CPU"
	select CPU_ARM926T
	select ARCH_REQUIRE_GPIOLIB
	select CLKDEV_LOOKUP
	select CLKSRC_MMIO
	select GENERIC_CLOCKEVENTS
	help
	  Support for Nuvoton (Winbond logic dept.) ARM9 processor,
	  At present, the w90x900 has been renamed nuc900, regarding
	  the ARM series product line, you can login the following
	  link address to know more.

	  <http://www.nuvoton.com/hq/enu/ProductAndSales/ProductLines/
		ConsumerElectronicsIC/ARMMicrocontroller/ARMMicrocontroller>

config ARCH_TEGRA
	bool "NVIDIA Tegra"
	select CLKDEV_LOOKUP
	select CLKSRC_MMIO
	select GENERIC_CLOCKEVENTS
	select GENERIC_GPIO
	select HAVE_CLK
	select HAVE_SMP
	select MIGHT_HAVE_CACHE_L2X0
	select NEED_MACH_IO_H if PCI
	select ARCH_HAS_CPUFREQ
	help
	  This enables support for NVIDIA Tegra based systems (Tegra APX,
	  Tegra 6xx and Tegra 2 series).

config ARCH_PICOXCELL
	bool "Picochip picoXcell"
	select ARCH_REQUIRE_GPIOLIB
	select ARM_PATCH_PHYS_VIRT
	select ARM_VIC
	select CPU_V6K
	select DW_APB_TIMER
	select GENERIC_CLOCKEVENTS
	select GENERIC_GPIO
	select HAVE_TCM
	select NO_IOPORT
	select SPARSE_IRQ
	select USE_OF
	help
	  This enables support for systems based on the Picochip picoXcell
	  family of Femtocell devices.  The picoxcell support requires device tree
	  for all boards.

config ARCH_PNX4008
	bool "Philips Nexperia PNX4008 Mobile"
	select CPU_ARM926T
	select CLKDEV_LOOKUP
	select ARCH_USES_GETTIMEOFFSET
	help
	  This enables support for Philips PNX4008 mobile platform.

config ARCH_PXA
	bool "PXA2xx/PXA3xx-based"
	depends on MMU
	select ARCH_MTD_XIP
	select ARCH_HAS_CPUFREQ
	select CLKDEV_LOOKUP
	select CLKSRC_MMIO
	select ARCH_REQUIRE_GPIOLIB
	select GENERIC_CLOCKEVENTS
	select GPIO_PXA
	select TICK_ONESHOT
	select PLAT_PXA
	select SPARSE_IRQ
	select AUTO_ZRELADDR
	select MULTI_IRQ_HANDLER
	select ARM_CPU_SUSPEND if PM
	select HAVE_IDE
	help
	  Support for Intel/Marvell's PXA2xx/PXA3xx processor line.

config ARCH_MSM
	bool "Qualcomm MSM"
	select HAVE_CLK
	select GENERIC_CLOCKEVENTS
	select ARCH_REQUIRE_GPIOLIB
	select CLKDEV_LOOKUP
	help
	  Support for Qualcomm MSM/QSD based systems.  This runs on the
	  apps processor of the MSM/QSD and depends on a shared memory
	  interface to the modem processor which runs the baseband
	  stack and controls some vital subsystems
	  (clock and power control, etc).

config ARCH_SHMOBILE
	bool "Renesas SH-Mobile / R-Mobile"
	select HAVE_CLK
	select CLKDEV_LOOKUP
	select HAVE_MACH_CLKDEV
	select HAVE_SMP
	select GENERIC_CLOCKEVENTS
	select MIGHT_HAVE_CACHE_L2X0
	select NO_IOPORT
	select SPARSE_IRQ
	select MULTI_IRQ_HANDLER
	select PM_GENERIC_DOMAINS if PM
	select NEED_MACH_MEMORY_H
	help
	  Support for Renesas's SH-Mobile and R-Mobile ARM platforms.

config ARCH_RPC
	bool "RiscPC"
	select ARCH_ACORN
	select FIQ
	select ARCH_MAY_HAVE_PC_FDC
	select HAVE_PATA_PLATFORM
	select ISA_DMA_API
	select NO_IOPORT
	select ARCH_SPARSEMEM_ENABLE
	select ARCH_USES_GETTIMEOFFSET
	select HAVE_IDE
	select NEED_MACH_IO_H
	select NEED_MACH_MEMORY_H
	help
	  On the Acorn Risc-PC, Linux can support the internal IDE disk and
	  CD-ROM interface, serial and parallel port, and the floppy drive.

config ARCH_SA1100
	bool "SA1100-based"
	select CLKSRC_MMIO
	select CPU_SA1100
	select ISA
	select ARCH_SPARSEMEM_ENABLE
	select ARCH_MTD_XIP
	select ARCH_HAS_CPUFREQ
	select CPU_FREQ
	select GENERIC_CLOCKEVENTS
	select CLKDEV_LOOKUP
	select TICK_ONESHOT
	select ARCH_REQUIRE_GPIOLIB
	select HAVE_IDE
	select NEED_MACH_MEMORY_H
	select SPARSE_IRQ
	help
	  Support for StrongARM 11x0 based boards.

config ARCH_S3C24XX
	bool "Samsung S3C24XX SoCs"
	select GENERIC_GPIO
	select ARCH_HAS_CPUFREQ
	select HAVE_CLK
	select CLKDEV_LOOKUP
	select ARCH_USES_GETTIMEOFFSET
	select HAVE_S3C2410_I2C if I2C
	select HAVE_S3C_RTC if RTC_CLASS
	select HAVE_S3C2410_WATCHDOG if WATCHDOG
	select NEED_MACH_IO_H
	help
	  Samsung S3C2410, S3C2412, S3C2413, S3C2416, S3C2440, S3C2442, S3C2443
	  and S3C2450 SoCs based systems, such as the Simtec Electronics BAST
	  (<http://www.simtec.co.uk/products/EB110ITX/>), the IPAQ 1940 or the
	  Samsung SMDK2410 development board (and derivatives).

config ARCH_S3C64XX
	bool "Samsung S3C64XX"
	select PLAT_SAMSUNG
	select CPU_V6
	select ARM_VIC
	select HAVE_CLK
	select HAVE_TCM
	select CLKDEV_LOOKUP
	select NO_IOPORT
	select ARCH_USES_GETTIMEOFFSET
	select ARCH_HAS_CPUFREQ
	select ARCH_REQUIRE_GPIOLIB
	select SAMSUNG_CLKSRC
	select SAMSUNG_IRQ_VIC_TIMER
	select S3C_GPIO_TRACK
	select S3C_DEV_NAND
	select USB_ARCH_HAS_OHCI
	select SAMSUNG_GPIOLIB_4BIT
	select HAVE_S3C2410_I2C if I2C
	select HAVE_S3C2410_WATCHDOG if WATCHDOG
	help
	  Samsung S3C64XX series based systems

config ARCH_S5P64X0
	bool "Samsung S5P6440 S5P6450"
	select CPU_V6
	select GENERIC_GPIO
	select HAVE_CLK
	select CLKDEV_LOOKUP
	select CLKSRC_MMIO
	select HAVE_S3C2410_WATCHDOG if WATCHDOG
	select GENERIC_CLOCKEVENTS
	select HAVE_S3C2410_I2C if I2C
	select HAVE_S3C_RTC if RTC_CLASS
	help
	  Samsung S5P64X0 CPU based systems, such as the Samsung SMDK6440,
	  SMDK6450.

config ARCH_S5PC100
	bool "Samsung S5PC100"
	select GENERIC_GPIO
	select HAVE_CLK
	select CLKDEV_LOOKUP
	select CPU_V7
	select ARCH_USES_GETTIMEOFFSET
	select HAVE_S3C2410_I2C if I2C
	select HAVE_S3C_RTC if RTC_CLASS
	select HAVE_S3C2410_WATCHDOG if WATCHDOG
	help
	  Samsung S5PC100 series based systems

config ARCH_S5PV210
	bool "Samsung S5PV210/S5PC110"
	select CPU_V7
	select ARCH_SPARSEMEM_ENABLE
	select ARCH_HAS_HOLES_MEMORYMODEL
	select GENERIC_GPIO
	select HAVE_CLK
	select CLKDEV_LOOKUP
	select CLKSRC_MMIO
	select ARCH_HAS_CPUFREQ
	select GENERIC_CLOCKEVENTS
	select HAVE_S3C2410_I2C if I2C
	select HAVE_S3C_RTC if RTC_CLASS
	select HAVE_S3C2410_WATCHDOG if WATCHDOG
	select NEED_MACH_MEMORY_H
	help
	  Samsung S5PV210/S5PC110 series based systems

config ARCH_EXYNOS
	bool "SAMSUNG EXYNOS"
	select CPU_V7
	select ARCH_SPARSEMEM_ENABLE
	select ARCH_HAS_HOLES_MEMORYMODEL
	select GENERIC_GPIO
	select HAVE_CLK
	select CLKDEV_LOOKUP
	select ARCH_HAS_CPUFREQ
	select GENERIC_CLOCKEVENTS
	select HAVE_S3C_RTC if RTC_CLASS
	select HAVE_S3C2410_I2C if I2C
	select HAVE_S3C2410_WATCHDOG if WATCHDOG
	select NEED_MACH_MEMORY_H
	help
	  Support for SAMSUNG's EXYNOS SoCs (EXYNOS4/5)

config ARCH_SHARK
	bool "Shark"
	select CPU_SA110
	select ISA
	select ISA_DMA
	select ZONE_DMA
	select PCI
	select ARCH_USES_GETTIMEOFFSET
	select NEED_MACH_MEMORY_H
	select NEED_MACH_IO_H
	help
	  Support for the StrongARM based Digital DNARD machine, also known
	  as "Shark" (<http://www.shark-linux.de/shark.html>).

config ARCH_U300
	bool "ST-Ericsson U300 Series"
	depends on MMU
	select CLKSRC_MMIO
	select CPU_ARM926T
	select HAVE_TCM
	select ARM_AMBA
	select ARM_PATCH_PHYS_VIRT
	select ARM_VIC
	select GENERIC_CLOCKEVENTS
	select CLKDEV_LOOKUP
	select HAVE_MACH_CLKDEV
	select GENERIC_GPIO
	select ARCH_REQUIRE_GPIOLIB
	help
	  Support for ST-Ericsson U300 series mobile platforms.

config ARCH_U8500
	bool "ST-Ericsson U8500 Series"
	depends on MMU
	select CPU_V7
	select ARM_AMBA
	select GENERIC_CLOCKEVENTS
	select CLKDEV_LOOKUP
	select ARCH_REQUIRE_GPIOLIB
	select ARCH_HAS_CPUFREQ
	select HAVE_SMP
	select MIGHT_HAVE_CACHE_L2X0
	help
	  Support for ST-Ericsson's Ux500 architecture

config ARCH_NOMADIK
	bool "STMicroelectronics Nomadik"
	select ARM_AMBA
	select ARM_VIC
	select CPU_ARM926T
	select CLKDEV_LOOKUP
	select GENERIC_CLOCKEVENTS
	select MIGHT_HAVE_CACHE_L2X0
	select ARCH_REQUIRE_GPIOLIB
	help
	  Support for the Nomadik platform by ST-Ericsson

config ARCH_DAVINCI
	bool "TI DaVinci"
	select GENERIC_CLOCKEVENTS
	select ARCH_REQUIRE_GPIOLIB
	select ZONE_DMA
	select HAVE_IDE
	select CLKDEV_LOOKUP
	select GENERIC_ALLOCATOR
	select GENERIC_IRQ_CHIP
	select ARCH_HAS_HOLES_MEMORYMODEL
	help
	  Support for TI's DaVinci platform.

config ARCH_OMAP
	bool "TI OMAP"
	select HAVE_CLK
	select ARCH_REQUIRE_GPIOLIB
	select ARCH_HAS_CPUFREQ
	select CLKSRC_MMIO
	select GENERIC_CLOCKEVENTS
	select ARCH_HAS_HOLES_MEMORYMODEL
	help
	  Support for TI's OMAP platform (OMAP1/2/3/4).

config PLAT_SPEAR
	bool "ST SPEAr"
	select ARM_AMBA
	select ARCH_REQUIRE_GPIOLIB
	select CLKDEV_LOOKUP
	select CLKSRC_MMIO
	select GENERIC_CLOCKEVENTS
	select HAVE_CLK
	help
	  Support for ST's SPEAr platform (SPEAr3xx, SPEAr6xx and SPEAr13xx).

config ARCH_VT8500
	bool "VIA/WonderMedia 85xx"
	select CPU_ARM926T
	select GENERIC_GPIO
	select ARCH_HAS_CPUFREQ
	select GENERIC_CLOCKEVENTS
	select ARCH_REQUIRE_GPIOLIB
	select HAVE_PWM
	help
	  Support for VIA/WonderMedia VT8500/WM85xx System-on-Chip.

config ARCH_ZYNQ
	bool "Xilinx Zynq ARM Cortex A9 Platform"
	select CPU_V7
	select GENERIC_CLOCKEVENTS
	select CLKDEV_LOOKUP
	select ARM_GIC
	select ARM_AMBA
	select ICST
	select MIGHT_HAVE_CACHE_L2X0
	select USE_OF
	help
	  Support for Xilinx Zynq ARM Cortex A9 Platform
endchoice

#
# This is sorted alphabetically by mach-* pathname.  However, plat-*
# Kconfigs may be included either alphabetically (according to the
# plat- suffix) or along side the corresponding mach-* source.
#
source "arch/arm/mach-at91/Kconfig"

source "arch/arm/mach-bcmring/Kconfig"

source "arch/arm/mach-clps711x/Kconfig"

source "arch/arm/mach-cns3xxx/Kconfig"

source "arch/arm/mach-columbus/Kconfig"

source "arch/arm/mach-davinci/Kconfig"

source "arch/arm/mach-dove/Kconfig"

source "arch/arm/mach-ep93xx/Kconfig"

source "arch/arm/mach-footbridge/Kconfig"

source "arch/arm/mach-gemini/Kconfig"

source "arch/arm/mach-h720x/Kconfig"

source "arch/arm/mach-integrator/Kconfig"

source "arch/arm/mach-iop32x/Kconfig"

source "arch/arm/mach-iop33x/Kconfig"

source "arch/arm/mach-iop13xx/Kconfig"

source "arch/arm/mach-ixp4xx/Kconfig"

source "arch/arm/mach-ixp2000/Kconfig"

source "arch/arm/mach-ixp23xx/Kconfig"

source "arch/arm/mach-kirkwood/Kconfig"

source "arch/arm/mach-ks8695/Kconfig"

source "arch/arm/mach-lpc32xx/Kconfig"

source "arch/arm/mach-msm/Kconfig"

source "arch/arm/mach-mv78xx0/Kconfig"

source "arch/arm/plat-mxc/Kconfig"

source "arch/arm/mach-mxs/Kconfig"

source "arch/arm/mach-netx/Kconfig"

source "arch/arm/mach-nomadik/Kconfig"
source "arch/arm/plat-nomadik/Kconfig"

source "arch/arm/plat-omap/Kconfig"

source "arch/arm/mach-omap1/Kconfig"

source "arch/arm/mach-omap2/Kconfig"

source "arch/arm/mach-orion5x/Kconfig"

source "arch/arm/mach-pxa/Kconfig"
source "arch/arm/plat-pxa/Kconfig"

source "arch/arm/mach-mmp/Kconfig"

source "arch/arm/mach-realview/Kconfig"

source "arch/arm/mach-sa1100/Kconfig"

source "arch/arm/plat-samsung/Kconfig"
source "arch/arm/plat-s3c24xx/Kconfig"
source "arch/arm/plat-s5p/Kconfig"

source "arch/arm/plat-spear/Kconfig"

source "arch/arm/mach-s3c24xx/Kconfig"
if ARCH_S3C24XX
source "arch/arm/mach-s3c2412/Kconfig"
source "arch/arm/mach-s3c2440/Kconfig"
endif

if ARCH_S3C64XX
source "arch/arm/mach-s3c64xx/Kconfig"
endif

source "arch/arm/mach-s5p64x0/Kconfig"

source "arch/arm/mach-s5pc100/Kconfig"

source "arch/arm/mach-s5pv210/Kconfig"

source "arch/arm/mach-exynos/Kconfig"

source "arch/arm/mach-shmobile/Kconfig"

source "arch/arm/mach-tegra/Kconfig"

source "arch/arm/mach-u300/Kconfig"

source "arch/arm/mach-ux500/Kconfig"

source "arch/arm/mach-versatile/Kconfig"

source "arch/arm/mach-vexpress/Kconfig"
source "arch/arm/plat-versatile/Kconfig"

source "arch/arm/mach-vt8500/Kconfig"

source "arch/arm/mach-w90x900/Kconfig"

# Definitions to make life easier
config ARCH_ACORN
	bool

config PLAT_IOP
	bool
	select GENERIC_CLOCKEVENTS

config PLAT_ORION
	bool
	select CLKSRC_MMIO
	select GENERIC_IRQ_CHIP

config PLAT_PXA
	bool

config PLAT_VERSATILE
	bool

config ARM_TIMER_SP804
	bool
	select CLKSRC_MMIO
	select HAVE_SCHED_CLOCK

source arch/arm/mm/Kconfig

config ARM_NR_BANKS
	int
	default 16 if ARCH_EP93XX
	default 8

config IWMMXT
	bool "Enable iWMMXt support"
	depends on CPU_XSCALE || CPU_XSC3 || CPU_MOHAWK || CPU_PJ4
	default y if PXA27x || PXA3xx || PXA95x || ARCH_MMP
	help
	  Enable support for iWMMXt context switching at run time if
	  running on a CPU that supports it.

config XSCALE_PMU
	bool
	depends on CPU_XSCALE
	default y

config CPU_HAS_PMU
	depends on (CPU_V6 || CPU_V6K || CPU_V7 || XSCALE_PMU) && \
		   (!ARCH_OMAP3 || OMAP3_EMU)
	default y
	bool

config MULTI_IRQ_HANDLER
	bool
	help
	  Allow each machine to specify it's own IRQ handler at run time.

if !MMU
source "arch/arm/Kconfig-nommu"
endif

config ARM_ERRATA_326103
	bool "ARM errata: FSR write bit incorrect on a SWP to read-only memory"
	depends on CPU_V6
	help
	  Executing a SWP instruction to read-only memory does not set bit 11
	  of the FSR on the ARM 1136 prior to r1p0. This causes the kernel to
	  treat the access as a read, preventing a COW from occurring and
	  causing the faulting task to livelock.

config ARM_ERRATA_411920
	bool "ARM errata: Invalidation of the Instruction Cache operation can fail"
	depends on CPU_V6 || CPU_V6K
	help
	  Invalidation of the Instruction Cache operation can
	  fail. This erratum is present in 1136 (before r1p4), 1156 and 1176.
	  It does not affect the MPCore. This option enables the ARM Ltd.
	  recommended workaround.

config ARM_ERRATA_430973
	bool "ARM errata: Stale prediction on replaced interworking branch"
	depends on CPU_V7
	help
	  This option enables the workaround for the 430973 Cortex-A8
	  (r1p0..r1p2) erratum. If a code sequence containing an ARM/Thumb
	  interworking branch is replaced with another code sequence at the
	  same virtual address, whether due to self-modifying code or virtual
	  to physical address re-mapping, Cortex-A8 does not recover from the
	  stale interworking branch prediction. This results in Cortex-A8
	  executing the new code sequence in the incorrect ARM or Thumb state.
	  The workaround enables the BTB/BTAC operations by setting ACTLR.IBE
	  and also flushes the branch target cache at every context switch.
	  Note that setting specific bits in the ACTLR register may not be
	  available in non-secure mode.

config ARM_ERRATA_458693
	bool "ARM errata: Processor deadlock when a false hazard is created"
	depends on CPU_V7
	help
	  This option enables the workaround for the 458693 Cortex-A8 (r2p0)
	  erratum. For very specific sequences of memory operations, it is
	  possible for a hazard condition intended for a cache line to instead
	  be incorrectly associated with a different cache line. This false
	  hazard might then cause a processor deadlock. The workaround enables
	  the L1 caching of the NEON accesses and disables the PLD instruction
	  in the ACTLR register. Note that setting specific bits in the ACTLR
	  register may not be available in non-secure mode.

config ARM_ERRATA_460075
	bool "ARM errata: Data written to the L2 cache can be overwritten with stale data"
	depends on CPU_V7
	help
	  This option enables the workaround for the 460075 Cortex-A8 (r2p0)
	  erratum. Any asynchronous access to the L2 cache may encounter a
	  situation in which recent store transactions to the L2 cache are lost
	  and overwritten with stale memory contents from external memory. The
	  workaround disables the write-allocate mode for the L2 cache via the
	  ACTLR register. Note that setting specific bits in the ACTLR register
	  may not be available in non-secure mode.

config ARM_ERRATA_742230
	bool "ARM errata: DMB operation may be faulty"
	depends on CPU_V7 && SMP
	help
	  This option enables the workaround for the 742230 Cortex-A9
	  (r1p0..r2p2) erratum. Under rare circumstances, a DMB instruction
	  between two write operations may not ensure the correct visibility
	  ordering of the two writes. This workaround sets a specific bit in
	  the diagnostic register of the Cortex-A9 which causes the DMB
	  instruction to behave as a DSB, ensuring the correct behaviour of
	  the two writes.

config ARM_ERRATA_742231
	bool "ARM errata: Incorrect hazard handling in the SCU may lead to data corruption"
	depends on CPU_V7 && SMP
	help
	  This option enables the workaround for the 742231 Cortex-A9
	  (r2p0..r2p2) erratum. Under certain conditions, specific to the
	  Cortex-A9 MPCore micro-architecture, two CPUs working in SMP mode,
	  accessing some data located in the same cache line, may get corrupted
	  data due to bad handling of the address hazard when the line gets
	  replaced from one of the CPUs at the same time as another CPU is
	  accessing it. This workaround sets specific bits in the diagnostic
	  register of the Cortex-A9 which reduces the linefill issuing
	  capabilities of the processor.

config PL310_ERRATA_588369
	bool "PL310 errata: Clean & Invalidate maintenance operations do not invalidate clean lines"
	depends on CACHE_L2X0
	help
	   The PL310 L2 cache controller implements three types of Clean &
	   Invalidate maintenance operations: by Physical Address
	   (offset 0x7F0), by Index/Way (0x7F8) and by Way (0x7FC).
	   They are architecturally defined to behave as the execution of a
	   clean operation followed immediately by an invalidate operation,
	   both performing to the same memory location. This functionality
	   is not correctly implemented in PL310 as clean lines are not
	   invalidated as a result of these operations.

config ARM_ERRATA_720789
	bool "ARM errata: TLBIASIDIS and TLBIMVAIS operations can broadcast a faulty ASID"
	depends on CPU_V7
	help
	  This option enables the workaround for the 720789 Cortex-A9 (prior to
	  r2p0) erratum. A faulty ASID can be sent to the other CPUs for the
	  broadcasted CP15 TLB maintenance operations TLBIASIDIS and TLBIMVAIS.
	  As a consequence of this erratum, some TLB entries which should be
	  invalidated are not, resulting in an incoherency in the system page
	  tables. The workaround changes the TLB flushing routines to invalidate
	  entries regardless of the ASID.

config PL310_ERRATA_727915
	bool "PL310 errata: Background Clean & Invalidate by Way operation can cause data corruption"
	depends on CACHE_L2X0
	help
	  PL310 implements the Clean & Invalidate by Way L2 cache maintenance
	  operation (offset 0x7FC). This operation runs in background so that
	  PL310 can handle normal accesses while it is in progress. Under very
	  rare circumstances, due to this erratum, write data can be lost when
	  PL310 treats a cacheable write transaction during a Clean &
	  Invalidate by Way operation.

config ARM_ERRATA_743622
	bool "ARM errata: Faulty hazard checking in the Store Buffer may lead to data corruption"
	depends on CPU_V7
	help
	  This option enables the workaround for the 743622 Cortex-A9
	  (r2p*) erratum. Under very rare conditions, a faulty
	  optimisation in the Cortex-A9 Store Buffer may lead to data
	  corruption. This workaround sets a specific bit in the diagnostic
	  register of the Cortex-A9 which disables the Store Buffer
	  optimisation, preventing the defect from occurring. This has no
	  visible impact on the overall performance or power consumption of the
	  processor.

config ARM_ERRATA_751472
	bool "ARM errata: Interrupted ICIALLUIS may prevent completion of broadcasted operation"
	depends on CPU_V7
	help
	  This option enables the workaround for the 751472 Cortex-A9 (prior
	  to r3p0) erratum. An interrupted ICIALLUIS operation may prevent the
	  completion of a following broadcasted operation if the second
	  operation is received by a CPU before the ICIALLUIS has completed,
	  potentially leading to corrupted entries in the cache or TLB.

config PL310_ERRATA_753970
	bool "PL310 errata: cache sync operation may be faulty"
	depends on CACHE_PL310
	help
	  This option enables the workaround for the 753970 PL310 (r3p0) erratum.

	  Under some condition the effect of cache sync operation on
	  the store buffer still remains when the operation completes.
	  This means that the store buffer is always asked to drain and
	  this prevents it from merging any further writes. The workaround
	  is to replace the normal offset of cache sync operation (0x730)
	  by another offset targeting an unmapped PL310 register 0x740.
	  This has the same effect as the cache sync operation: store buffer
	  drain and waiting for all buffers empty.

config ARM_ERRATA_754322
	bool "ARM errata: possible faulty MMU translations following an ASID switch"
	depends on CPU_V7
	help
	  This option enables the workaround for the 754322 Cortex-A9 (r2p*,
	  r3p*) erratum. A speculative memory access may cause a page table walk
	  which starts prior to an ASID switch but completes afterwards. This
	  can populate the micro-TLB with a stale entry which may be hit with
	  the new ASID. This workaround places two dsb instructions in the mm
	  switching code so that no page table walks can cross the ASID switch.

config ARM_ERRATA_754327
	bool "ARM errata: no automatic Store Buffer drain"
	depends on CPU_V7 && SMP
	help
	  This option enables the workaround for the 754327 Cortex-A9 (prior to
	  r2p0) erratum. The Store Buffer does not have any automatic draining
	  mechanism and therefore a livelock may occur if an external agent
	  continuously polls a memory location waiting to observe an update.
	  This workaround defines cpu_relax() as smp_mb(), preventing correctly
	  written polling loops from denying visibility of updates to memory.

config ARM_ERRATA_364296
	bool "ARM errata: Possible cache data corruption with hit-under-miss enabled"
	depends on CPU_V6 && !SMP
	help
	  This options enables the workaround for the 364296 ARM1136
	  r0p2 erratum (possible cache data corruption with
	  hit-under-miss enabled). It sets the undocumented bit 31 in
	  the auxiliary control register and the FI bit in the control
	  register, thus disabling hit-under-miss without putting the
	  processor into full low interrupt latency mode. ARM11MPCore
	  is not affected.

config ARM_ERRATA_764369
	bool "ARM errata: Data cache line maintenance operation by MVA may not succeed"
	depends on CPU_V7 && SMP
	help
	  This option enables the workaround for erratum 764369
	  affecting Cortex-A9 MPCore with two or more processors (all
	  current revisions). Under certain timing circumstances, a data
	  cache line maintenance operation by MVA targeting an Inner
	  Shareable memory region may fail to proceed up to either the
	  Point of Coherency or to the Point of Unification of the
	  system. This workaround adds a DSB instruction before the
	  relevant cache maintenance functions and sets a specific bit
	  in the diagnostic control register of the SCU.

config PL310_ERRATA_769419
	bool "PL310 errata: no automatic Store Buffer drain"
	depends on CACHE_L2X0
	help
	  On revisions of the PL310 prior to r3p2, the Store Buffer does
	  not automatically drain. This can cause normal, non-cacheable
	  writes to be retained when the memory system is idle, leading
	  to suboptimal I/O performance for drivers using coherent DMA.
	  This option adds a write barrier to the cpu_idle loop so that,
	  on systems with an outer cache, the store buffer is drained
	  explicitly.

endmenu

source "arch/arm/common/Kconfig"

menu "Bus support"

config ARM_AMBA
	bool

config ISA
	bool
	help
	  Find out whether you have ISA slots on your motherboard.  ISA is the
	  name of a bus system, i.e. the way the CPU talks to the other stuff
	  inside your box.  Other bus systems are PCI, EISA, MicroChannel
	  (MCA) or VESA.  ISA is an older system, now being displaced by PCI;
	  newer boards don't support it.  If you have ISA, say Y, otherwise N.

# Select ISA DMA controller support
config ISA_DMA
	bool
	select ISA_DMA_API

# Select ISA DMA interface
config ISA_DMA_API
	bool

config PCI
	bool "PCI support" if MIGHT_HAVE_PCI
	help
	  Find out whether you have a PCI motherboard. PCI is the name of a
	  bus system, i.e. the way the CPU talks to the other stuff inside
	  your box. Other bus systems are ISA, EISA, MicroChannel (MCA) or
	  VESA. If you have PCI, say Y, otherwise N.

config PCI_DOMAINS
	bool
	depends on PCI

config PCI_NANOENGINE
	bool "BSE nanoEngine PCI support"
	depends on SA1100_NANOENGINE
	help
	  Enable PCI on the BSE nanoEngine board.

config PCI_SYSCALL
	def_bool PCI

# Select the host bridge type
config PCI_HOST_VIA82C505
	bool
	depends on PCI && ARCH_SHARK
	default y

config PCI_HOST_ITE8152
	bool
	depends on PCI && MACH_ARMCORE
	default y
	select DMABOUNCE

source "drivers/pci/Kconfig"

source "drivers/pcmcia/Kconfig"

endmenu

menu "Kernel Features"

source "kernel/time/Kconfig"

config HAVE_SMP
	bool
	help
	  This option should be selected by machines which have an SMP-
	  capable CPU.

	  The only effect of this option is to make the SMP-related
	  options available to the user for configuration.

config SMP
	bool "Symmetric Multi-Processing"
	depends on CPU_V6K || CPU_V7
	depends on GENERIC_CLOCKEVENTS
	depends on HAVE_SMP
	depends on MMU
	select USE_GENERIC_SMP_HELPERS
	select HAVE_ARM_SCU if !ARCH_MSM_SCORPIONMP
	help
	  This enables support for systems with more than one CPU. If you have
	  a system with only one CPU, like most personal computers, say N. If
	  you have a system with more than one CPU, say Y.

	  If you say N here, the kernel will run on single and multiprocessor
	  machines, but will use only one CPU of a multiprocessor machine. If
	  you say Y here, the kernel will run on many, but not all, single
	  processor machines. On a single processor machine, the kernel will
	  run faster if you say N here.

	  See also <file:Documentation/x86/i386/IO-APIC.txt>,
	  <file:Documentation/nmi_watchdog.txt> and the SMP-HOWTO available at
	  <http://tldp.org/HOWTO/SMP-HOWTO.html>.

	  If you don't know what to do here, say N.

config SMP_ON_UP
	bool "Allow booting SMP kernel on uniprocessor systems (EXPERIMENTAL)"
	depends on EXPERIMENTAL
	depends on SMP && !XIP_KERNEL
	default y
	help
	  SMP kernels contain instructions which fail on non-SMP processors.
	  Enabling this option allows the kernel to modify itself to make
	  these instructions safe.  Disabling it allows about 1K of space
	  savings.

	  If you don't know what to do here, say Y.

config ARM_CPU_TOPOLOGY
	bool "Support cpu topology definition"
	depends on SMP && CPU_V7
	default y
	help
	  Support ARM cpu topology definition. The MPIDR register defines
	  affinity between processors which is then used to describe the cpu
	  topology of an ARM System.

config SCHED_MC
	bool "Multi-core scheduler support"
	depends on ARM_CPU_TOPOLOGY
	help
	  Multi-core scheduler support improves the CPU scheduler's decision
	  making when dealing with multi-core CPU chips at a cost of slightly
	  increased overhead in some places. If unsure say N here.

config SCHED_SMT
	bool "SMT scheduler support"
	depends on ARM_CPU_TOPOLOGY
	help
	  Improves the CPU scheduler's decision making when dealing with
	  MultiThreading at a cost of slightly increased overhead in some
	  places. If unsure say N here.

config HAVE_ARM_SCU
	bool
	help
	  This option enables support for the ARM system coherency unit

config ARM_ARCH_TIMER
	bool "Architected timer support"
	depends on CPU_V7
	select TICK_ONESHOT
	help
	  This option enables support for the ARM architected timer

config HAVE_ARM_TWD
	bool
	depends on SMP
	select TICK_ONESHOT
	help
	  This options enables support for the ARM timer and watchdog unit

choice
	prompt "Memory split"
	default VMSPLIT_3G
	help
	  Select the desired split between kernel and user memory.

	  If you are not absolutely sure what you are doing, leave this
	  option alone!

	config VMSPLIT_3G
		bool "3G/1G user/kernel split"
	config VMSPLIT_2G
		bool "2G/2G user/kernel split"
	config VMSPLIT_1G
		bool "1G/3G user/kernel split"
endchoice

config PAGE_OFFSET
	hex
	default 0x40000000 if VMSPLIT_1G
	default 0x80000000 if VMSPLIT_2G
	default 0xC0000000

config NR_CPUS
	int "Maximum number of CPUs (2-32)"
	range 2 32
	depends on SMP
	default "4"

config HOTPLUG_CPU
	bool "Support for hot-pluggable CPUs (EXPERIMENTAL)"
	depends on SMP && HOTPLUG && EXPERIMENTAL
	help
	  Say Y here to experiment with turning CPUs off and on.  CPUs
	  can be controlled through /sys/devices/system/cpu.

config LOCAL_TIMERS
	bool "Use local timer interrupts"
	depends on SMP
	default y
	select HAVE_ARM_TWD if (!ARCH_MSM_SCORPIONMP && !EXYNOS4_MCT)
	help
	  Enable support for local timers on SMP platforms, rather then the
	  legacy IPI broadcast method.  Local timers allows the system
	  accounting to be spread across the timer interval, preventing a
	  "thundering herd" at every timer tick.

config ARCH_NR_GPIO
	int
	default 1024 if ARCH_SHMOBILE || ARCH_TEGRA
<<<<<<< HEAD
	default 350 if ARCH_U8500 || ARCH_COLUMBUS
=======
	default 355 if ARCH_U8500
	default 264 if MACH_H4700
>>>>>>> 76e10d15
	default 0
	help
	  Maximum number of GPIOs in the system.

	  If unsure, leave the default value.

source kernel/Kconfig.preempt

config HZ
	int
	default 200 if ARCH_EBSA110 || ARCH_S3C24XX || ARCH_S5P64X0 || \
		ARCH_S5PV210 || ARCH_EXYNOS4
	default OMAP_32K_TIMER_HZ if ARCH_OMAP && OMAP_32K_TIMER
	default AT91_TIMER_HZ if ARCH_AT91
	default SHMOBILE_TIMER_HZ if ARCH_SHMOBILE
	default 100

config THUMB2_KERNEL
	bool "Compile the kernel in Thumb-2 mode (EXPERIMENTAL)"
	depends on CPU_V7 && !CPU_V6 && !CPU_V6K && EXPERIMENTAL
	select AEABI
	select ARM_ASM_UNIFIED
	select ARM_UNWIND
	help
	  By enabling this option, the kernel will be compiled in
	  Thumb-2 mode. A compiler/assembler that understand the unified
	  ARM-Thumb syntax is needed.

	  If unsure, say N.

config THUMB2_AVOID_R_ARM_THM_JUMP11
	bool "Work around buggy Thumb-2 short branch relocations in gas"
	depends on THUMB2_KERNEL && MODULES
	default y
	help
	  Various binutils versions can resolve Thumb-2 branches to
	  locally-defined, preemptible global symbols as short-range "b.n"
	  branch instructions.

	  This is a problem, because there's no guarantee the final
	  destination of the symbol, or any candidate locations for a
	  trampoline, are within range of the branch.  For this reason, the
	  kernel does not support fixing up the R_ARM_THM_JUMP11 (102)
	  relocation in modules at all, and it makes little sense to add
	  support.

	  The symptom is that the kernel fails with an "unsupported
	  relocation" error when loading some modules.

	  Until fixed tools are available, passing
	  -fno-optimize-sibling-calls to gcc should prevent gcc generating
	  code which hits this problem, at the cost of a bit of extra runtime
	  stack usage in some cases.

	  The problem is described in more detail at:
	      https://bugs.launchpad.net/binutils-linaro/+bug/725126

	  Only Thumb-2 kernels are affected.

	  Unless you are sure your tools don't have this problem, say Y.

config ARM_ASM_UNIFIED
	bool

config AEABI
	bool "Use the ARM EABI to compile the kernel"
	help
	  This option allows for the kernel to be compiled using the latest
	  ARM ABI (aka EABI).  This is only useful if you are using a user
	  space environment that is also compiled with EABI.

	  Since there are major incompatibilities between the legacy ABI and
	  EABI, especially with regard to structure member alignment, this
	  option also changes the kernel syscall calling convention to
	  disambiguate both ABIs and allow for backward compatibility support
	  (selected with CONFIG_OABI_COMPAT).

	  To use this you need GCC version 4.0.0 or later.

config OABI_COMPAT
	bool "Allow old ABI binaries to run with this kernel (EXPERIMENTAL)"
	depends on AEABI && EXPERIMENTAL && !THUMB2_KERNEL
	default y
	help
	  This option preserves the old syscall interface along with the
	  new (ARM EABI) one. It also provides a compatibility layer to
	  intercept syscalls that have structure arguments which layout
	  in memory differs between the legacy ABI and the new ARM EABI
	  (only for non "thumb" binaries). This option adds a tiny
	  overhead to all syscalls and produces a slightly larger kernel.
	  If you know you'll be using only pure EABI user space then you
	  can say N here. If this option is not selected and you attempt
	  to execute a legacy ABI binary then the result will be
	  UNPREDICTABLE (in fact it can be predicted that it won't work
	  at all). If in doubt say Y.

config ARCH_HAS_HOLES_MEMORYMODEL
	bool

config ARCH_SPARSEMEM_ENABLE
	bool

config ARCH_SPARSEMEM_DEFAULT
	def_bool ARCH_SPARSEMEM_ENABLE

config ARCH_SELECT_MEMORY_MODEL
	def_bool ARCH_SPARSEMEM_ENABLE

config HAVE_ARCH_PFN_VALID
	def_bool ARCH_HAS_HOLES_MEMORYMODEL || !SPARSEMEM

config HIGHMEM
	bool "High Memory Support"
	depends on MMU
	help
	  The address space of ARM processors is only 4 Gigabytes large
	  and it has to accommodate user address space, kernel address
	  space as well as some memory mapped IO. That means that, if you
	  have a large amount of physical memory and/or IO, not all of the
	  memory can be "permanently mapped" by the kernel. The physical
	  memory that is not permanently mapped is called "high memory".

	  Depending on the selected kernel/user memory split, minimum
	  vmalloc space and actual amount of RAM, you may not need this
	  option which should result in a slightly faster kernel.

	  If unsure, say n.

config HIGHPTE
	bool "Allocate 2nd-level pagetables from highmem"
	depends on HIGHMEM

config HW_PERF_EVENTS
	bool "Enable hardware performance counter support for perf events"
	depends on PERF_EVENTS && CPU_HAS_PMU
	default y
	help
	  Enable hardware performance counter support for perf events. If
	  disabled, perf events will use software events only.

source "mm/Kconfig"

config FORCE_MAX_ZONEORDER
	int "Maximum zone order" if ARCH_SHMOBILE
	range 11 64 if ARCH_SHMOBILE
	default "9" if SA1111
	default "11"
	help
	  The kernel memory allocator divides physically contiguous memory
	  blocks into "zones", where each zone is a power of two number of
	  pages.  This option selects the largest power of two that the kernel
	  keeps in the memory allocator.  If you need to allocate very large
	  blocks of physically contiguous memory, then you may need to
	  increase this value.

	  This config option is actually maximum order plus one. For example,
	  a value of 11 means that the largest free memory block is 2^10 pages.

config LEDS
	bool "Timer and CPU usage LEDs"
	depends on ARCH_CDB89712 || ARCH_EBSA110 || \
		   ARCH_EBSA285 || ARCH_INTEGRATOR || \
		   ARCH_LUBBOCK || MACH_MAINSTONE || ARCH_NETWINDER || \
		   ARCH_OMAP || ARCH_P720T || ARCH_PXA_IDP || \
		   ARCH_SA1100 || ARCH_SHARK || ARCH_VERSATILE || \
		   ARCH_AT91 || ARCH_DAVINCI || \
		   ARCH_KS8695 || MACH_RD88F5182 || ARCH_REALVIEW
	help
	  If you say Y here, the LEDs on your machine will be used
	  to provide useful information about your current system status.

	  If you are compiling a kernel for a NetWinder or EBSA-285, you will
	  be able to select which LEDs are active using the options below. If
	  you are compiling a kernel for the EBSA-110 or the LART however, the
	  red LED will simply flash regularly to indicate that the system is
	  still functional. It is safe to say Y here if you have a CATS
	  system, but the driver will do nothing.

config LEDS_TIMER
	bool "Timer LED" if (!ARCH_CDB89712 && !ARCH_OMAP) || \
			    OMAP_OSK_MISTRAL || MACH_OMAP_H2 \
			    || MACH_OMAP_PERSEUS2
	depends on LEDS
	depends on !GENERIC_CLOCKEVENTS
	default y if ARCH_EBSA110
	help
	  If you say Y here, one of the system LEDs (the green one on the
	  NetWinder, the amber one on the EBSA285, or the red one on the LART)
	  will flash regularly to indicate that the system is still
	  operational. This is mainly useful to kernel hackers who are
	  debugging unstable kernels.

	  The LART uses the same LED for both Timer LED and CPU usage LED
	  functions. You may choose to use both, but the Timer LED function
	  will overrule the CPU usage LED.

config LEDS_CPU
	bool "CPU usage LED" if (!ARCH_CDB89712 && !ARCH_EBSA110 && \
			!ARCH_OMAP) \
			|| OMAP_OSK_MISTRAL || MACH_OMAP_H2 \
			|| MACH_OMAP_PERSEUS2
	depends on LEDS
	help
	  If you say Y here, the red LED will be used to give a good real
	  time indication of CPU usage, by lighting whenever the idle task
	  is not currently executing.

	  The LART uses the same LED for both Timer LED and CPU usage LED
	  functions. You may choose to use both, but the Timer LED function
	  will overrule the CPU usage LED.

config ALIGNMENT_TRAP
	bool
	depends on CPU_CP15_MMU
	default y if !ARCH_EBSA110
	select HAVE_PROC_CPU if PROC_FS
	help
	  ARM processors cannot fetch/store information which is not
	  naturally aligned on the bus, i.e., a 4 byte fetch must start at an
	  address divisible by 4. On 32-bit ARM processors, these non-aligned
	  fetch/store instructions will be emulated in software if you say
	  here, which has a severe performance impact. This is necessary for
	  correct operation of some network protocols. With an IP-only
	  configuration it is safe to say N, otherwise say Y.

config UACCESS_WITH_MEMCPY
	bool "Use kernel mem{cpy,set}() for {copy_to,clear}_user() (EXPERIMENTAL)"
	depends on MMU && EXPERIMENTAL
	default y if CPU_FEROCEON
	help
	  Implement faster copy_to_user and clear_user methods for CPU
	  cores where a 8-word STM instruction give significantly higher
	  memory write throughput than a sequence of individual 32bit stores.

	  A possible side effect is a slight increase in scheduling latency
	  between threads sharing the same address space if they invoke
	  such copy operations with large buffers.

	  However, if the CPU data cache is using a write-allocate mode,
	  this option is unlikely to provide any performance gain.

config SECCOMP
	bool
	prompt "Enable seccomp to safely compute untrusted bytecode"
	---help---
	  This kernel feature is useful for number crunching applications
	  that may need to compute untrusted bytecode during their
	  execution. By using pipes or other transports made available to
	  the process as file descriptors supporting the read/write
	  syscalls, it's possible to isolate those applications in
	  their own address space using seccomp. Once seccomp is
	  enabled via prctl(PR_SET_SECCOMP), it cannot be disabled
	  and the task is only allowed to execute a few safe syscalls
	  defined by each seccomp mode.

config CC_STACKPROTECTOR
	bool "Enable -fstack-protector buffer overflow detection (EXPERIMENTAL)"
	depends on EXPERIMENTAL
	help
	  This option turns on the -fstack-protector GCC feature. This
	  feature puts, at the beginning of functions, a canary value on
	  the stack just before the return address, and validates
	  the value just before actually returning.  Stack based buffer
	  overflows (that need to overwrite this return address) now also
	  overwrite the canary, which gets detected and the attack is then
	  neutralized via a kernel panic.
	  This feature requires gcc version 4.2 or above.

config DEPRECATED_PARAM_STRUCT
	bool "Provide old way to pass kernel parameters"
	help
	  This was deprecated in 2001 and announced to live on for 5 years.
	  Some old boot loaders still use this way.

endmenu

menu "Boot options"

config USE_OF
	bool "Flattened Device Tree support"
	select OF
	select OF_EARLY_FLATTREE
	select IRQ_DOMAIN
	help
	  Include support for flattened device tree machine descriptions.

# Compressed boot loader in ROM.  Yes, we really want to ask about
# TEXT and BSS so we preserve their values in the config files.
config ZBOOT_ROM_TEXT
	hex "Compressed ROM boot loader base address"
	default "0"
	help
	  The physical address at which the ROM-able zImage is to be
	  placed in the target.  Platforms which normally make use of
	  ROM-able zImage formats normally set this to a suitable
	  value in their defconfig file.

	  If ZBOOT_ROM is not enabled, this has no effect.

config ZBOOT_ROM_BSS
	hex "Compressed ROM boot loader BSS address"
	default "0"
	help
	  The base address of an area of read/write memory in the target
	  for the ROM-able zImage which must be available while the
	  decompressor is running. It must be large enough to hold the
	  entire decompressed kernel plus an additional 128 KiB.
	  Platforms which normally make use of ROM-able zImage formats
	  normally set this to a suitable value in their defconfig file.

	  If ZBOOT_ROM is not enabled, this has no effect.

config ZBOOT_ROM
	bool "Compressed boot loader in ROM/flash"
	depends on ZBOOT_ROM_TEXT != ZBOOT_ROM_BSS
	help
	  Say Y here if you intend to execute your compressed kernel image
	  (zImage) directly from ROM or flash.  If unsure, say N.

choice
	prompt "Include SD/MMC loader in zImage (EXPERIMENTAL)"
	depends on ZBOOT_ROM && ARCH_SH7372 && EXPERIMENTAL
	default ZBOOT_ROM_NONE
	help
	  Include experimental SD/MMC loading code in the ROM-able zImage.
	  With this enabled it is possible to write the the ROM-able zImage
	  kernel image to an MMC or SD card and boot the kernel straight
	  from the reset vector. At reset the processor Mask ROM will load
	  the first part of the the ROM-able zImage which in turn loads the
	  rest the kernel image to RAM.

config ZBOOT_ROM_NONE
	bool "No SD/MMC loader in zImage (EXPERIMENTAL)"
	help
	  Do not load image from SD or MMC

config ZBOOT_ROM_MMCIF
	bool "Include MMCIF loader in zImage (EXPERIMENTAL)"
	help
	  Load image from MMCIF hardware block.

config ZBOOT_ROM_SH_MOBILE_SDHI
	bool "Include SuperH Mobile SDHI loader in zImage (EXPERIMENTAL)"
	help
	  Load image from SDHI hardware block

endchoice

config ARM_APPENDED_DTB
	bool "Use appended device tree blob to zImage (EXPERIMENTAL)"
	depends on OF && !ZBOOT_ROM && EXPERIMENTAL
	help
	  With this option, the boot code will look for a device tree binary
	  (DTB) appended to zImage
	  (e.g. cat zImage <filename>.dtb > zImage_w_dtb).

	  This is meant as a backward compatibility convenience for those
	  systems with a bootloader that can't be upgraded to accommodate
	  the documented boot protocol using a device tree.

	  Beware that there is very little in terms of protection against
	  this option being confused by leftover garbage in memory that might
	  look like a DTB header after a reboot if no actual DTB is appended
	  to zImage.  Do not leave this option active in a production kernel
	  if you don't intend to always append a DTB.  Proper passing of the
	  location into r2 of a bootloader provided DTB is always preferable
	  to this option.

config ARM_ATAG_DTB_COMPAT
	bool "Supplement the appended DTB with traditional ATAG information"
	depends on ARM_APPENDED_DTB
	help
	  Some old bootloaders can't be updated to a DTB capable one, yet
	  they provide ATAGs with memory configuration, the ramdisk address,
	  the kernel cmdline string, etc.  Such information is dynamically
	  provided by the bootloader and can't always be stored in a static
	  DTB.  To allow a device tree enabled kernel to be used with such
	  bootloaders, this option allows zImage to extract the information
	  from the ATAG list and store it at run time into the appended DTB.

config CMDLINE
	string "Default kernel command string"
	default ""
	help
	  On some architectures (EBSA110 and CATS), there is currently no way
	  for the boot loader to pass arguments to the kernel. For these
	  architectures, you should supply some command-line options at build
	  time by entering them here. As a minimum, you should specify the
	  memory size and the root device (e.g., mem=64M root=/dev/nfs).

choice
	prompt "Kernel command line type" if CMDLINE != ""
	default CMDLINE_FROM_BOOTLOADER

config CMDLINE_FROM_BOOTLOADER
	bool "Use bootloader kernel arguments if available"
	help
	  Uses the command-line options passed by the boot loader. If
	  the boot loader doesn't provide any, the default kernel command
	  string provided in CMDLINE will be used.

config CMDLINE_EXTEND
	bool "Extend bootloader kernel arguments"
	help
	  The command-line arguments provided by the boot loader will be
	  appended to the default kernel command string.

config CMDLINE_FORCE
	bool "Always use the default kernel command string"
	help
	  Always use the default kernel command string, even if the boot
	  loader passes other arguments to the kernel.
	  This is useful if you cannot or don't want to change the
	  command-line options your boot loader passes to the kernel.
endchoice

config XIP_KERNEL
	bool "Kernel Execute-In-Place from ROM"
	depends on !ZBOOT_ROM && !ARM_LPAE
	help
	  Execute-In-Place allows the kernel to run from non-volatile storage
	  directly addressable by the CPU, such as NOR flash. This saves RAM
	  space since the text section of the kernel is not loaded from flash
	  to RAM.  Read-write sections, such as the data section and stack,
	  are still copied to RAM.  The XIP kernel is not compressed since
	  it has to run directly from flash, so it will take more space to
	  store it.  The flash address used to link the kernel object files,
	  and for storing it, is configuration dependent. Therefore, if you
	  say Y here, you must know the proper physical address where to
	  store the kernel image depending on your own flash memory usage.

	  Also note that the make target becomes "make xipImage" rather than
	  "make zImage" or "make Image".  The final kernel binary to put in
	  ROM memory will be arch/arm/boot/xipImage.

	  If unsure, say N.

config XIP_PHYS_ADDR
	hex "XIP Kernel Physical Location"
	depends on XIP_KERNEL
	default "0x00080000"
	help
	  This is the physical address in your flash memory the kernel will
	  be linked for and stored to.  This address is dependent on your
	  own flash usage.

config KEXEC
	bool "Kexec system call (EXPERIMENTAL)"
	depends on EXPERIMENTAL && (!SMP || HOTPLUG_CPU)
	help
	  kexec is a system call that implements the ability to shutdown your
	  current kernel, and to start another kernel.  It is like a reboot
	  but it is independent of the system firmware.   And like a reboot
	  you can start any kernel with it, not just Linux.

	  It is an ongoing process to be certain the hardware in a machine
	  is properly shutdown, so do not be surprised if this code does not
	  initially work for you.  It may help to enable device hotplugging
	  support.

config ATAGS_PROC
	bool "Export atags in procfs"
	depends on KEXEC
	default y
	help
	  Should the atags used to boot the kernel be exported in an "atags"
	  file in procfs. Useful with kexec.

config CRASH_DUMP
	bool "Build kdump crash kernel (EXPERIMENTAL)"
	depends on EXPERIMENTAL
	help
	  Generate crash dump after being started by kexec. This should
	  be normally only set in special crash dump kernels which are
	  loaded in the main kernel with kexec-tools into a specially
	  reserved region and then later executed after a crash by
	  kdump/kexec. The crash dump kernel must be compiled to a
	  memory address not used by the main kernel

	  For more details see Documentation/kdump/kdump.txt

config AUTO_ZRELADDR
	bool "Auto calculation of the decompressed kernel image address"
	depends on !ZBOOT_ROM && !ARCH_U300
	help
	  ZRELADDR is the physical address where the decompressed kernel
	  image will be placed. If AUTO_ZRELADDR is selected, the address
	  will be determined at run-time by masking the current IP with
	  0xf8000000. This assumes the zImage being placed in the first 128MB
	  from start of memory.

endmenu

menu "CPU Power Management"

if ARCH_HAS_CPUFREQ

source "drivers/cpufreq/Kconfig"

config CPU_FREQ_IMX
	tristate "CPUfreq driver for i.MX CPUs"
	depends on ARCH_MXC && CPU_FREQ
	help
	  This enables the CPUfreq driver for i.MX CPUs.

config CPU_FREQ_SA1100
	bool

config CPU_FREQ_SA1110
	bool

config CPU_FREQ_INTEGRATOR
	tristate "CPUfreq driver for ARM Integrator CPUs"
	depends on ARCH_INTEGRATOR && CPU_FREQ
	default y
	help
	  This enables the CPUfreq driver for ARM Integrator CPUs.

	  For details, take a look at <file:Documentation/cpu-freq>.

	  If in doubt, say Y.

config CPU_FREQ_COLUMBUS
	tristate "CPUfreq driver for ARM COLUMBUS CPUs"
	depends on ARCH_COLUMBUS && CPU_FREQ
	help
	  This enables the CPUfreq driver for ARM COLUMBUS CPUs.

	  For details, take a look at <file:Documentation/cpu-freq>.

	  If in doubt, say Y.

config CPU_FREQ_PXA
	bool
	depends on CPU_FREQ && ARCH_PXA && PXA25x
	default y
	select CPU_FREQ_TABLE
	select CPU_FREQ_DEFAULT_GOV_USERSPACE

config CPU_FREQ_S3C
	bool
	help
	  Internal configuration node for common cpufreq on Samsung SoC

config CPU_FREQ_S3C24XX
	bool "CPUfreq driver for Samsung S3C24XX series CPUs (EXPERIMENTAL)"
	depends on ARCH_S3C24XX && CPU_FREQ && EXPERIMENTAL
	select CPU_FREQ_S3C
	help
	  This enables the CPUfreq driver for the Samsung S3C24XX family
	  of CPUs.

	  For details, take a look at <file:Documentation/cpu-freq>.

	  If in doubt, say N.

config CPU_FREQ_S3C24XX_PLL
	bool "Support CPUfreq changing of PLL frequency (EXPERIMENTAL)"
	depends on CPU_FREQ_S3C24XX && EXPERIMENTAL
	help
	  Compile in support for changing the PLL frequency from the
	  S3C24XX series CPUfreq driver. The PLL takes time to settle
	  after a frequency change, so by default it is not enabled.

	  This also means that the PLL tables for the selected CPU(s) will
	  be built which may increase the size of the kernel image.

config CPU_FREQ_S3C24XX_DEBUG
	bool "Debug CPUfreq Samsung driver core"
	depends on CPU_FREQ_S3C24XX
	help
	  Enable s3c_freq_dbg for the Samsung S3C CPUfreq core

config CPU_FREQ_S3C24XX_IODEBUG
	bool "Debug CPUfreq Samsung driver IO timing"
	depends on CPU_FREQ_S3C24XX
	help
	  Enable s3c_freq_iodbg for the Samsung S3C CPUfreq core

config CPU_FREQ_S3C24XX_DEBUGFS
	bool "Export debugfs for CPUFreq"
	depends on CPU_FREQ_S3C24XX && DEBUG_FS
	help
	  Export status information via debugfs.

endif

source "drivers/cpuidle/Kconfig"

endmenu

menu "Floating point emulation"

comment "At least one emulation must be selected"

config FPE_NWFPE
	bool "NWFPE math emulation"
	depends on (!AEABI || OABI_COMPAT) && !THUMB2_KERNEL
	---help---
	  Say Y to include the NWFPE floating point emulator in the kernel.
	  This is necessary to run most binaries. Linux does not currently
	  support floating point hardware so you need to say Y here even if
	  your machine has an FPA or floating point co-processor podule.

	  You may say N here if you are going to load the Acorn FPEmulator
	  early in the bootup.

config FPE_NWFPE_XP
	bool "Support extended precision"
	depends on FPE_NWFPE
	help
	  Say Y to include 80-bit support in the kernel floating-point
	  emulator.  Otherwise, only 32 and 64-bit support is compiled in.
	  Note that gcc does not generate 80-bit operations by default,
	  so in most cases this option only enlarges the size of the
	  floating point emulator without any good reason.

	  You almost surely want to say N here.

config FPE_FASTFPE
	bool "FastFPE math emulation (EXPERIMENTAL)"
	depends on (!AEABI || OABI_COMPAT) && !CPU_32v3 && EXPERIMENTAL
	---help---
	  Say Y here to include the FAST floating point emulator in the kernel.
	  This is an experimental much faster emulator which now also has full
	  precision for the mantissa.  It does not support any exceptions.
	  It is very simple, and approximately 3-6 times faster than NWFPE.

	  It should be sufficient for most programs.  It may be not suitable
	  for scientific calculations, but you have to check this for yourself.
	  If you do not feel you need a faster FP emulation you should better
	  choose NWFPE.

config VFP
	bool "VFP-format floating point maths"
	depends on CPU_V6 || CPU_V6K || CPU_ARM926T || CPU_V7 || CPU_FEROCEON
	help
	  Say Y to include VFP support code in the kernel. This is needed
	  if your hardware includes a VFP unit.

	  Please see <file:Documentation/arm/VFP/release-notes.txt> for
	  release notes and additional status information.

	  Say N if your target does not have VFP hardware.

config VFPv3
	bool
	depends on VFP
	default y if CPU_V7

config NEON
	bool "Advanced SIMD (NEON) Extension support"
	depends on VFPv3 && CPU_V7
	help
	  Say Y to include support code for NEON, the ARMv7 Advanced SIMD
	  Extension.

endmenu

menu "Userspace binary formats"

source "fs/Kconfig.binfmt"

config ARTHUR
	tristate "RISC OS personality"
	depends on !AEABI
	help
	  Say Y here to include the kernel code necessary if you want to run
	  Acorn RISC OS/Arthur binaries under Linux. This code is still very
	  experimental; if this sounds frightening, say N and sleep in peace.
	  You can also say M here to compile this support as a module (which
	  will be called arthur).

endmenu

menu "Power management options"

source "kernel/power/Kconfig"

config ARCH_SUSPEND_POSSIBLE
	depends on !ARCH_S5PC100
	depends on CPU_ARM920T || CPU_ARM926T || CPU_SA1100 || \
		CPU_V6 || CPU_V6K || CPU_V7 || CPU_XSC3 || CPU_XSCALE
	def_bool y

config ARM_CPU_SUSPEND
	def_bool PM_SLEEP

endmenu

source "net/Kconfig"

source "drivers/Kconfig"

source "fs/Kconfig"

source "arch/arm/Kconfig.debug"

source "security/Kconfig"

source "crypto/Kconfig"

source "lib/Kconfig"<|MERGE_RESOLUTION|>--- conflicted
+++ resolved
@@ -1637,12 +1637,9 @@
 config ARCH_NR_GPIO
 	int
 	default 1024 if ARCH_SHMOBILE || ARCH_TEGRA
-<<<<<<< HEAD
-	default 350 if ARCH_U8500 || ARCH_COLUMBUS
-=======
+	default 350 if ARCH_COLUMBUS
 	default 355 if ARCH_U8500
 	default 264 if MACH_H4700
->>>>>>> 76e10d15
 	default 0
 	help
 	  Maximum number of GPIOs in the system.
