config ARM
	bool
	default y
	select ARCH_BINFMT_ELF_RANDOMIZE_PIE
	select ARCH_HAS_ATOMIC64_DEC_IF_POSITIVE
	select ARCH_HAVE_CUSTOM_GPIO_H
	select ARCH_HAS_TICK_BROADCAST if GENERIC_CLOCKEVENTS_BROADCAST
	select ARCH_WANT_IPC_PARSE_VERSION
	select BUILDTIME_EXTABLE_SORT if MMU
	select CPU_PM if (SUSPEND || CPU_IDLE)
	select DCACHE_WORD_ACCESS if (CPU_V6 || CPU_V6K || CPU_V7) && !CPU_BIG_ENDIAN && MMU
	select GENERIC_ATOMIC64 if (CPU_V6 || !CPU_32v6K || !AEABI)
	select GENERIC_CLOCKEVENTS_BROADCAST if SMP
	select GENERIC_IRQ_PROBE
	select GENERIC_IRQ_SHOW
	select GENERIC_PCI_IOMAP
	select GENERIC_SMP_IDLE_THREAD
	select GENERIC_STRNCPY_FROM_USER
	select GENERIC_STRNLEN_USER
	select HARDIRQS_SW_RESEND
	select HAVE_AOUT
	select HAVE_ARCH_JUMP_LABEL if !XIP_KERNEL
	select HAVE_ARCH_KGDB
	select HAVE_ARCH_SECCOMP_FILTER
	select HAVE_ARCH_TRACEHOOK
	select HAVE_BPF_JIT
	select HAVE_C_RECORDMCOUNT
	select HAVE_DEBUG_KMEMLEAK
	select HAVE_DMA_API_DEBUG
	select HAVE_DMA_ATTRS
	select HAVE_DMA_CONTIGUOUS if MMU
	select HAVE_DYNAMIC_FTRACE if (!XIP_KERNEL)
	select HAVE_FTRACE_MCOUNT_RECORD if (!XIP_KERNEL)
	select HAVE_FUNCTION_GRAPH_TRACER if (!THUMB2_KERNEL)
	select HAVE_FUNCTION_TRACER if (!XIP_KERNEL)
	select HAVE_GENERIC_DMA_COHERENT
	select HAVE_GENERIC_HARDIRQS
	select HAVE_HW_BREAKPOINT if (PERF_EVENTS && (CPU_V6 || CPU_V6K || CPU_V7))
	select HAVE_IDE if PCI || ISA || PCMCIA
	select HAVE_KERNEL_GZIP
	select HAVE_KERNEL_LZMA
	select HAVE_KERNEL_LZO
	select HAVE_KERNEL_XZ
	select HAVE_KPROBES if !XIP_KERNEL
	select HAVE_KRETPROBES if (HAVE_KPROBES)
	select HAVE_MEMBLOCK
	select HAVE_OPROFILE if (HAVE_PERF_EVENTS)
	select HAVE_PERF_EVENTS
	select HAVE_REGS_AND_STACK_ACCESS_API
	select HAVE_SYSCALL_TRACEPOINTS
	select HAVE_UID16
	select VIRT_TO_BUS
	select KTIME_SCALAR
	select PERF_USE_VMALLOC
	select RTC_LIB
	select SYS_SUPPORTS_APM_EMULATION
	select HAVE_MOD_ARCH_SPECIFIC if ARM_UNWIND
	select MODULES_USE_ELF_REL
	select CLONE_BACKWARDS
	select OLD_SIGSUSPEND3
	select OLD_SIGACTION
	help
	  The ARM series is a line of low-power-consumption RISC chip designs
	  licensed by ARM Ltd and targeted at embedded applications and
	  handhelds such as the Compaq IPAQ.  ARM-based PCs are no longer
	  manufactured, but legacy ARM-based PC hardware remains popular in
	  Europe.  There is an ARM Linux project with a web page at
	  <http://www.arm.linux.org.uk/>.

config ARM_HAS_SG_CHAIN
	bool

config NEED_SG_DMA_LENGTH
	bool

config ARM_DMA_USE_IOMMU
	bool
	select ARM_HAS_SG_CHAIN
	select NEED_SG_DMA_LENGTH

if ARM_DMA_USE_IOMMU

config ARM_DMA_IOMMU_ALIGNMENT
	int "Maximum PAGE_SIZE order of alignment for DMA IOMMU buffers"
	range 4 9
	default 8
	help
	  DMA mapping framework by default aligns all buffers to the smallest
	  PAGE_SIZE order which is greater than or equal to the requested buffer
	  size. This works well for buffers up to a few hundreds kilobytes, but
	  for larger buffers it just a waste of address space. Drivers which has
	  relatively small addressing window (like 64Mib) might run out of
	  virtual space with just a few allocations.

	  With this parameter you can specify the maximum PAGE_SIZE order for
	  DMA IOMMU buffers. Larger buffers will be aligned only to this
	  specified order. The order is expressed as a power of two multiplied
	  by the PAGE_SIZE.

endif

config HAVE_PWM
	bool

config MIGHT_HAVE_PCI
	bool

config SYS_SUPPORTS_APM_EMULATION
	bool

config GENERIC_GPIO
	bool

config HAVE_TCM
	bool
	select GENERIC_ALLOCATOR

config HAVE_PROC_CPU
	bool

config NO_IOPORT
	bool

config EISA
	bool
	---help---
	  The Extended Industry Standard Architecture (EISA) bus was
	  developed as an open alternative to the IBM MicroChannel bus.

	  The EISA bus provided some of the features of the IBM MicroChannel
	  bus while maintaining backward compatibility with cards made for
	  the older ISA bus.  The EISA bus saw limited use between 1988 and
	  1995 when it was made obsolete by the PCI bus.

	  Say Y here if you are building a kernel for an EISA-based machine.

	  Otherwise, say N.

config SBUS
	bool

config STACKTRACE_SUPPORT
	bool
	default y

config HAVE_LATENCYTOP_SUPPORT
	bool
	depends on !SMP
	default y

config LOCKDEP_SUPPORT
	bool
	default y

config TRACE_IRQFLAGS_SUPPORT
	bool
	default y

config RWSEM_GENERIC_SPINLOCK
	bool
	default y

config RWSEM_XCHGADD_ALGORITHM
	bool

config ARCH_HAS_ILOG2_U32
	bool

config ARCH_HAS_ILOG2_U64
	bool

config ARCH_HAS_CPUFREQ
	bool
	help
	  Internal node to signify that the ARCH has CPUFREQ support
	  and that the relevant menu configurations are displayed for
	  it.

config GENERIC_HWEIGHT
	bool
	default y

config GENERIC_CALIBRATE_DELAY
	bool
	default y

config ARCH_MAY_HAVE_PC_FDC
	bool

config ZONE_DMA
	bool

config NEED_DMA_MAP_STATE
       def_bool y

config ARCH_HAS_DMA_SET_COHERENT_MASK
	bool

config GENERIC_ISA_DMA
	bool

config FIQ
	bool

config NEED_RET_TO_USER
	bool

config ARCH_MTD_XIP
	bool

config VECTORS_BASE
	hex
	default 0xffff0000 if MMU || CPU_HIGH_VECTOR
	default DRAM_BASE if REMAP_VECTORS_TO_RAM
	default 0x00000000
	help
	  The base address of exception vectors.

config ARM_PATCH_PHYS_VIRT
	bool "Patch physical to virtual translations at runtime" if EMBEDDED
	default y
	depends on !XIP_KERNEL && MMU
	depends on !ARCH_REALVIEW || !SPARSEMEM
	help
	  Patch phys-to-virt and virt-to-phys translation functions at
	  boot and module load time according to the position of the
	  kernel in system memory.

	  This can only be used with non-XIP MMU kernels where the base
	  of physical memory is at a 16MB boundary.

	  Only disable this option if you know that you do not require
	  this feature (eg, building a kernel for a single machine) and
	  you need to shrink the kernel to the minimal size.

config NEED_MACH_GPIO_H
	bool
	help
	  Select this when mach/gpio.h is required to provide special
	  definitions for this platform. The need for mach/gpio.h should
	  be avoided when possible.

config NEED_MACH_IO_H
	bool
	help
	  Select this when mach/io.h is required to provide special
	  definitions for this platform.  The need for mach/io.h should
	  be avoided when possible.

config NEED_MACH_MEMORY_H
	bool
	help
	  Select this when mach/memory.h is required to provide special
	  definitions for this platform.  The need for mach/memory.h should
	  be avoided when possible.

config PHYS_OFFSET
	hex "Physical address of main memory" if MMU
	depends on !ARM_PATCH_PHYS_VIRT && !NEED_MACH_MEMORY_H
	default DRAM_BASE if !MMU
	help
	  Please provide the physical address corresponding to the
	  location of main memory in your system.

config GENERIC_BUG
	def_bool y
	depends on BUG

source "init/Kconfig"

source "kernel/Kconfig.freezer"

menu "System Type"

config MMU
	bool "MMU-based Paged Memory Management Support"
	default y
	help
	  Select if you want MMU-based virtualised addressing space
	  support by paged memory management. If unsure, say 'Y'.

#
# The "ARM system type" choice list is ordered alphabetically by option
# text.  Please add new entries in the option alphabetic order.
#
choice
	prompt "ARM system type"
	default ARCH_VERSATILE if !MMU
	default ARCH_MULTIPLATFORM if MMU

config ARCH_MULTIPLATFORM
	bool "Allow multiple platforms to be selected"
	depends on MMU
	select ARM_PATCH_PHYS_VIRT
	select AUTO_ZRELADDR
	select COMMON_CLK
	select MULTI_IRQ_HANDLER
	select SPARSE_IRQ
	select USE_OF

config ARCH_INTEGRATOR
	bool "ARM Ltd. Integrator family"
	select ARCH_HAS_CPUFREQ
	select ARM_AMBA
	select COMMON_CLK
	select COMMON_CLK_VERSATILE
	select GENERIC_CLOCKEVENTS
	select HAVE_TCM
	select ICST
	select MULTI_IRQ_HANDLER
	select NEED_MACH_MEMORY_H
	select PLAT_VERSATILE
	select SPARSE_IRQ
	select VERSATILE_FPGA_IRQ
	help
	  Support for ARM's Integrator platform.

config ARCH_REALVIEW
	bool "ARM Ltd. RealView family"
	select ARCH_WANT_OPTIONAL_GPIOLIB
	select ARM_AMBA
	select ARM_TIMER_SP804
	select COMMON_CLK
	select COMMON_CLK_VERSATILE
	select GENERIC_CLOCKEVENTS
	select GPIO_PL061 if GPIOLIB
	select ICST
	select NEED_MACH_MEMORY_H
	select PLAT_VERSATILE
	select PLAT_VERSATILE_CLCD
	help
	  This enables support for ARM Ltd RealView boards.

config ARCH_VERSATILE
	bool "ARM Ltd. Versatile family"
	select ARCH_WANT_OPTIONAL_GPIOLIB
	select ARM_AMBA
	select ARM_TIMER_SP804
	select ARM_VIC
	select CLKDEV_LOOKUP
	select GENERIC_CLOCKEVENTS
	select HAVE_MACH_CLKDEV
	select ICST
	select PLAT_VERSATILE
	select PLAT_VERSATILE_CLCD
	select PLAT_VERSATILE_CLOCK
	select VERSATILE_FPGA_IRQ
	help
	  This enables support for ARM Ltd Versatile board.

config ARCH_AT91
	bool "Atmel AT91"
	select ARCH_REQUIRE_GPIOLIB
	select CLKDEV_LOOKUP
	select HAVE_CLK
	select IRQ_DOMAIN
	select NEED_MACH_GPIO_H
	select NEED_MACH_IO_H if PCCARD
	select PINCTRL
	select PINCTRL_AT91 if USE_OF
	help
	  This enables support for systems based on Atmel
	  AT91RM9200 and AT91SAM9* processors.

config ARCH_BCM2835
	bool "Broadcom BCM2835 family"
	select ARCH_REQUIRE_GPIOLIB
	select ARM_AMBA
	select ARM_ERRATA_411920
	select ARM_TIMER_SP804
	select CLKDEV_LOOKUP
	select CLKSRC_OF
	select COMMON_CLK
	select CPU_V6
	select GENERIC_CLOCKEVENTS
	select MULTI_IRQ_HANDLER
	select PINCTRL
	select PINCTRL_BCM2835
	select SPARSE_IRQ
	select USE_OF
	help
	  This enables support for the Broadcom BCM2835 SoC. This SoC is
	  use in the Raspberry Pi, and Roku 2 devices.

config ARCH_CLPS711X
	bool "Cirrus Logic CLPS711x/EP721x/EP731x-based"
	select ARCH_REQUIRE_GPIOLIB
	select AUTO_ZRELADDR
	select CLKDEV_LOOKUP
	select COMMON_CLK
	select CPU_ARM720T
	select GENERIC_CLOCKEVENTS
	select MULTI_IRQ_HANDLER
	select NEED_MACH_MEMORY_H
	select SPARSE_IRQ
	help
	  Support for Cirrus Logic 711x/721x/731x based boards.

config ARCH_SIRF
	bool "CSR SiRF"
	select ARCH_REQUIRE_GPIOLIB
	select AUTO_ZRELADDR
	select COMMON_CLK
	select GENERIC_CLOCKEVENTS
	select GENERIC_IRQ_CHIP
	select MIGHT_HAVE_CACHE_L2X0
	select NO_IOPORT
	select PINCTRL
	select PINCTRL_SIRF
	select USE_OF
	help
	  Support for CSR SiRFprimaII/Marco/Polo platforms

config ARCH_EBSA110
	bool "EBSA-110"
	select ARCH_USES_GETTIMEOFFSET
	select CPU_SA110
	select ISA
	select NEED_MACH_IO_H
	select NEED_MACH_MEMORY_H
	select NO_IOPORT
	help
	  This is an evaluation board for the StrongARM processor available
	  from Digital. It has limited hardware on-board, including an
	  Ethernet interface, two PCMCIA sockets, two serial ports and a
	  parallel port.

config ARCH_EP93XX
	bool "EP93xx-based"
	select ARCH_HAS_HOLES_MEMORYMODEL
	select ARCH_REQUIRE_GPIOLIB
	select ARCH_USES_GETTIMEOFFSET
	select ARM_AMBA
	select ARM_VIC
	select CLKDEV_LOOKUP
	select CPU_ARM920T
	select NEED_MACH_MEMORY_H
	help
	  This enables support for the Cirrus EP93xx series of CPUs.

config ARCH_FOOTBRIDGE
	bool "FootBridge"
	select CPU_SA110
	select FOOTBRIDGE
	select GENERIC_CLOCKEVENTS
	select HAVE_IDE
	select NEED_MACH_IO_H if !MMU
	select NEED_MACH_MEMORY_H
	help
	  Support for systems based on the DC21285 companion chip
	  ("FootBridge"), such as the Simtec CATS and the Rebel NetWinder.

config ARCH_MXS
	bool "Freescale MXS-based"
	select ARCH_REQUIRE_GPIOLIB
	select CLKDEV_LOOKUP
	select CLKSRC_MMIO
	select COMMON_CLK
	select GENERIC_CLOCKEVENTS
	select HAVE_CLK_PREPARE
	select MULTI_IRQ_HANDLER
	select PINCTRL
	select SPARSE_IRQ
	select USE_OF
	help
	  Support for Freescale MXS-based family of processors

config ARCH_NETX
	bool "Hilscher NetX based"
	select ARM_VIC
	select CLKSRC_MMIO
	select CPU_ARM926T
	select GENERIC_CLOCKEVENTS
	help
	  This enables support for systems based on the Hilscher NetX Soc

config ARCH_IOP13XX
	bool "IOP13xx-based"
	depends on MMU
	select ARCH_SUPPORTS_MSI
	select CPU_XSC3
	select NEED_MACH_MEMORY_H
	select NEED_RET_TO_USER
	select PCI
	select PLAT_IOP
	select VMSPLIT_1G
	help
	  Support for Intel's IOP13XX (XScale) family of processors.

config ARCH_IOP32X
	bool "IOP32x-based"
	depends on MMU
	select ARCH_REQUIRE_GPIOLIB
	select CPU_XSCALE
	select NEED_MACH_GPIO_H
	select NEED_RET_TO_USER
	select PCI
	select PLAT_IOP
	help
	  Support for Intel's 80219 and IOP32X (XScale) family of
	  processors.

config ARCH_IOP33X
	bool "IOP33x-based"
	depends on MMU
	select ARCH_REQUIRE_GPIOLIB
	select CPU_XSCALE
	select NEED_MACH_GPIO_H
	select NEED_RET_TO_USER
	select PCI
	select PLAT_IOP
	help
	  Support for Intel's IOP33X (XScale) family of processors.

config ARCH_IXP4XX
	bool "IXP4xx-based"
	depends on MMU
	select ARCH_HAS_DMA_SET_COHERENT_MASK
	select ARCH_REQUIRE_GPIOLIB
	select CLKSRC_MMIO
	select CPU_XSCALE
	select DMABOUNCE if PCI
	select GENERIC_CLOCKEVENTS
	select MIGHT_HAVE_PCI
	select NEED_MACH_IO_H
	help
	  Support for Intel's IXP4XX (XScale) family of processors.

config ARCH_DOVE
	bool "Marvell Dove"
	select ARCH_REQUIRE_GPIOLIB
	select CPU_V7
	select GENERIC_CLOCKEVENTS
	select MIGHT_HAVE_PCI
	select PINCTRL
	select PINCTRL_DOVE
	select PLAT_ORION_LEGACY
	select USB_ARCH_HAS_EHCI
	help
	  Support for the Marvell Dove SoC 88AP510

config ARCH_KIRKWOOD
	bool "Marvell Kirkwood"
	select ARCH_REQUIRE_GPIOLIB
	select CPU_FEROCEON
	select GENERIC_CLOCKEVENTS
	select PCI
	select PCI_QUIRKS
	select PINCTRL
	select PINCTRL_KIRKWOOD
	select PLAT_ORION_LEGACY
	help
	  Support for the following Marvell Kirkwood series SoCs:
	  88F6180, 88F6192 and 88F6281.

config ARCH_MV78XX0
	bool "Marvell MV78xx0"
	select ARCH_REQUIRE_GPIOLIB
	select CPU_FEROCEON
	select GENERIC_CLOCKEVENTS
	select PCI
	select PLAT_ORION_LEGACY
	help
	  Support for the following Marvell MV78xx0 series SoCs:
	  MV781x0, MV782x0.

config ARCH_ORION5X
	bool "Marvell Orion"
	depends on MMU
	select ARCH_REQUIRE_GPIOLIB
	select CPU_FEROCEON
	select GENERIC_CLOCKEVENTS
	select PCI
	select PLAT_ORION_LEGACY
	help
	  Support for the following Marvell Orion 5x series SoCs:
	  Orion-1 (5181), Orion-VoIP (5181L), Orion-NAS (5182),
	  Orion-2 (5281), Orion-1-90 (6183).

config ARCH_MMP
	bool "Marvell PXA168/910/MMP2"
	depends on MMU
	select ARCH_REQUIRE_GPIOLIB
	select CLKDEV_LOOKUP
	select GENERIC_ALLOCATOR
	select GENERIC_CLOCKEVENTS
	select GPIO_PXA
	select IRQ_DOMAIN
	select NEED_MACH_GPIO_H
	select PINCTRL
	select PLAT_PXA
	select SPARSE_IRQ
	help
	  Support for Marvell's PXA168/PXA910(MMP) and MMP2 processor line.

config ARCH_KS8695
	bool "Micrel/Kendin KS8695"
	select ARCH_REQUIRE_GPIOLIB
	select CLKSRC_MMIO
	select CPU_ARM922T
	select GENERIC_CLOCKEVENTS
	select NEED_MACH_MEMORY_H
	help
	  Support for Micrel/Kendin KS8695 "Centaur" (ARM922T) based
	  System-on-Chip devices.

config ARCH_W90X900
	bool "Nuvoton W90X900 CPU"
	select ARCH_REQUIRE_GPIOLIB
	select CLKDEV_LOOKUP
	select CLKSRC_MMIO
	select CPU_ARM926T
	select GENERIC_CLOCKEVENTS
	help
	  Support for Nuvoton (Winbond logic dept.) ARM9 processor,
	  At present, the w90x900 has been renamed nuc900, regarding
	  the ARM series product line, you can login the following
	  link address to know more.

	  <http://www.nuvoton.com/hq/enu/ProductAndSales/ProductLines/
		ConsumerElectronicsIC/ARMMicrocontroller/ARMMicrocontroller>

config ARCH_LPC32XX
	bool "NXP LPC32XX"
	select ARCH_REQUIRE_GPIOLIB
	select ARM_AMBA
	select CLKDEV_LOOKUP
	select CLKSRC_MMIO
	select CPU_ARM926T
	select GENERIC_CLOCKEVENTS
	select HAVE_IDE
	select HAVE_PWM
	select USB_ARCH_HAS_OHCI
	select USE_OF
	help
	  Support for the NXP LPC32XX family of processors

config ARCH_TEGRA
	bool "NVIDIA Tegra"
	select ARCH_HAS_CPUFREQ
	select ARCH_REQUIRE_GPIOLIB
	select CLKDEV_LOOKUP
	select CLKSRC_MMIO
	select CLKSRC_OF
	select COMMON_CLK
	select GENERIC_CLOCKEVENTS
	select HAVE_CLK
	select HAVE_SMP
	select MIGHT_HAVE_CACHE_L2X0
	select SPARSE_IRQ
	select USE_OF
	help
	  This enables support for NVIDIA Tegra based systems (Tegra APX,
	  Tegra 6xx and Tegra 2 series).

config ARCH_PXA
	bool "PXA2xx/PXA3xx-based"
	depends on MMU
	select ARCH_HAS_CPUFREQ
	select ARCH_MTD_XIP
	select ARCH_REQUIRE_GPIOLIB
	select ARM_CPU_SUSPEND if PM
	select AUTO_ZRELADDR
	select CLKDEV_LOOKUP
	select CLKSRC_MMIO
	select GENERIC_CLOCKEVENTS
	select GPIO_PXA
	select HAVE_IDE
	select MULTI_IRQ_HANDLER
	select NEED_MACH_GPIO_H
	select PLAT_PXA
	select SPARSE_IRQ
	help
	  Support for Intel/Marvell's PXA2xx/PXA3xx processor line.

config ARCH_MSM
	bool "Qualcomm MSM"
	select ARCH_REQUIRE_GPIOLIB
	select CLKDEV_LOOKUP
	select GENERIC_CLOCKEVENTS
	select HAVE_CLK
	help
	  Support for Qualcomm MSM/QSD based systems.  This runs on the
	  apps processor of the MSM/QSD and depends on a shared memory
	  interface to the modem processor which runs the baseband
	  stack and controls some vital subsystems
	  (clock and power control, etc).

config ARCH_SHMOBILE
	bool "Renesas SH-Mobile / R-Mobile"
	select CLKDEV_LOOKUP
	select GENERIC_CLOCKEVENTS
	select HAVE_CLK
	select HAVE_MACH_CLKDEV
	select HAVE_SMP
	select MIGHT_HAVE_CACHE_L2X0
	select MULTI_IRQ_HANDLER
	select NEED_MACH_MEMORY_H
	select NO_IOPORT
	select PINCTRL
	select PM_GENERIC_DOMAINS if PM
	select SPARSE_IRQ
	help
	  Support for Renesas's SH-Mobile and R-Mobile ARM platforms.

config ARCH_RPC
	bool "RiscPC"
	select ARCH_ACORN
	select ARCH_MAY_HAVE_PC_FDC
	select ARCH_SPARSEMEM_ENABLE
	select ARCH_USES_GETTIMEOFFSET
	select FIQ
	select HAVE_IDE
	select HAVE_PATA_PLATFORM
	select ISA_DMA_API
	select NEED_MACH_IO_H
	select NEED_MACH_MEMORY_H
	select NO_IOPORT
	help
	  On the Acorn Risc-PC, Linux can support the internal IDE disk and
	  CD-ROM interface, serial and parallel port, and the floppy drive.

config ARCH_SA1100
	bool "SA1100-based"
	select ARCH_HAS_CPUFREQ
	select ARCH_MTD_XIP
	select ARCH_REQUIRE_GPIOLIB
	select ARCH_SPARSEMEM_ENABLE
	select CLKDEV_LOOKUP
	select CLKSRC_MMIO
	select CPU_FREQ
	select CPU_SA1100
	select GENERIC_CLOCKEVENTS
	select HAVE_IDE
	select ISA
	select NEED_MACH_GPIO_H
	select NEED_MACH_MEMORY_H
	select SPARSE_IRQ
	help
	  Support for StrongARM 11x0 based boards.

config ARCH_S3C24XX
	bool "Samsung S3C24XX SoCs"
	select ARCH_HAS_CPUFREQ
	select CLKDEV_LOOKUP
	select CLKSRC_MMIO
	select GENERIC_CLOCKEVENTS
	select GENERIC_GPIO
	select HAVE_CLK
	select HAVE_S3C2410_I2C if I2C
	select HAVE_S3C2410_WATCHDOG if WATCHDOG
	select HAVE_S3C_RTC if RTC_CLASS
	select NEED_MACH_GPIO_H
	select NEED_MACH_IO_H
	help
	  Samsung S3C2410, S3C2412, S3C2413, S3C2416, S3C2440, S3C2442, S3C2443
	  and S3C2450 SoCs based systems, such as the Simtec Electronics BAST
	  (<http://www.simtec.co.uk/products/EB110ITX/>), the IPAQ 1940 or the
	  Samsung SMDK2410 development board (and derivatives).

config ARCH_S3C64XX
	bool "Samsung S3C64XX"
	select ARCH_HAS_CPUFREQ
	select ARCH_REQUIRE_GPIOLIB
	select ARM_VIC
	select CLKDEV_LOOKUP
	select CLKSRC_MMIO
	select CPU_V6
	select GENERIC_CLOCKEVENTS
	select HAVE_CLK
	select HAVE_S3C2410_I2C if I2C
	select HAVE_S3C2410_WATCHDOG if WATCHDOG
	select HAVE_TCM
	select NEED_MACH_GPIO_H
	select NO_IOPORT
	select PLAT_SAMSUNG
	select S3C_DEV_NAND
	select S3C_GPIO_TRACK
	select SAMSUNG_CLKSRC
	select SAMSUNG_GPIOLIB_4BIT
	select SAMSUNG_IRQ_VIC_TIMER
	select USB_ARCH_HAS_OHCI
	help
	  Samsung S3C64XX series based systems

config ARCH_S5P64X0
	bool "Samsung S5P6440 S5P6450"
	select CLKDEV_LOOKUP
	select CLKSRC_MMIO
	select CPU_V6
	select GENERIC_CLOCKEVENTS
	select HAVE_CLK
	select HAVE_S3C2410_I2C if I2C
	select HAVE_S3C2410_WATCHDOG if WATCHDOG
	select HAVE_S3C_RTC if RTC_CLASS
	select NEED_MACH_GPIO_H
	help
	  Samsung S5P64X0 CPU based systems, such as the Samsung SMDK6440,
	  SMDK6450.

config ARCH_S5PC100
	bool "Samsung S5PC100"
	select CLKDEV_LOOKUP
	select CLKSRC_MMIO
	select CPU_V7
	select GENERIC_CLOCKEVENTS
	select GENERIC_GPIO
	select HAVE_CLK
	select HAVE_S3C2410_I2C if I2C
	select HAVE_S3C2410_WATCHDOG if WATCHDOG
	select HAVE_S3C_RTC if RTC_CLASS
	select NEED_MACH_GPIO_H
	help
	  Samsung S5PC100 series based systems

config ARCH_S5PV210
	bool "Samsung S5PV210/S5PC110"
	select ARCH_HAS_CPUFREQ
	select ARCH_HAS_HOLES_MEMORYMODEL
	select ARCH_SPARSEMEM_ENABLE
	select CLKDEV_LOOKUP
	select CLKSRC_MMIO
	select CPU_V7
	select GENERIC_CLOCKEVENTS
	select HAVE_CLK
	select HAVE_S3C2410_I2C if I2C
	select HAVE_S3C2410_WATCHDOG if WATCHDOG
	select HAVE_S3C_RTC if RTC_CLASS
	select NEED_MACH_GPIO_H
	select NEED_MACH_MEMORY_H
	help
	  Samsung S5PV210/S5PC110 series based systems

config ARCH_EXYNOS
	bool "Samsung EXYNOS"
	select ARCH_HAS_CPUFREQ
	select ARCH_HAS_HOLES_MEMORYMODEL
	select ARCH_SPARSEMEM_ENABLE
	select CLKDEV_LOOKUP
	select CPU_V7
	select GENERIC_CLOCKEVENTS
	select HAVE_CLK
	select HAVE_S3C2410_I2C if I2C
	select HAVE_S3C2410_WATCHDOG if WATCHDOG
	select HAVE_S3C_RTC if RTC_CLASS
	select NEED_MACH_GPIO_H
	select NEED_MACH_MEMORY_H
	help
	  Support for SAMSUNG's EXYNOS SoCs (EXYNOS4/5)

config ARCH_SHARK
	bool "Shark"
	select ARCH_USES_GETTIMEOFFSET
	select CPU_SA110
	select ISA
	select ISA_DMA
	select NEED_MACH_MEMORY_H
	select PCI
	select ZONE_DMA
	help
	  Support for the StrongARM based Digital DNARD machine, also known
	  as "Shark" (<http://www.shark-linux.de/shark.html>).

config ARCH_U300
	bool "ST-Ericsson U300 Series"
	depends on MMU
	select ARCH_REQUIRE_GPIOLIB
	select ARM_AMBA
	select ARM_PATCH_PHYS_VIRT
	select ARM_VIC
	select CLKDEV_LOOKUP
	select CLKSRC_MMIO
	select COMMON_CLK
	select CPU_ARM926T
	select GENERIC_CLOCKEVENTS
	select HAVE_TCM
	select SPARSE_IRQ
	help
	  Support for ST-Ericsson U300 series mobile platforms.

config ARCH_U8500
	bool "ST-Ericsson U8500 Series"
	depends on MMU
	select ARCH_HAS_CPUFREQ
	select ARCH_REQUIRE_GPIOLIB
	select ARM_AMBA
	select CLKDEV_LOOKUP
	select CPU_V7
	select GENERIC_CLOCKEVENTS
	select HAVE_SMP
	select MIGHT_HAVE_CACHE_L2X0
	select SPARSE_IRQ
	help
	  Support for ST-Ericsson's Ux500 architecture


config ARCH_DAVINCI
	bool "TI DaVinci"
	select ARCH_HAS_HOLES_MEMORYMODEL
	select ARCH_REQUIRE_GPIOLIB
	select CLKDEV_LOOKUP
	select GENERIC_ALLOCATOR
	select GENERIC_CLOCKEVENTS
	select GENERIC_IRQ_CHIP
	select HAVE_IDE
	select NEED_MACH_GPIO_H
	select USE_OF
	select ZONE_DMA
	help
	  Support for TI's DaVinci platform.

config ARCH_OMAP1
	bool "TI OMAP1"
	depends on MMU
	select ARCH_HAS_CPUFREQ
	select ARCH_HAS_HOLES_MEMORYMODEL
	select ARCH_OMAP
	select ARCH_REQUIRE_GPIOLIB
	select CLKDEV_LOOKUP
	select CLKSRC_MMIO
	select GENERIC_CLOCKEVENTS
	select GENERIC_IRQ_CHIP
	select HAVE_CLK
	select HAVE_IDE
	select IRQ_DOMAIN
	select NEED_MACH_IO_H if PCCARD
	select NEED_MACH_MEMORY_H
	help
	  Support for older TI OMAP1 (omap7xx, omap15xx or omap16xx)

endchoice

menu "Multiple platform selection"
	depends on ARCH_MULTIPLATFORM

comment "CPU Core family selection"

config ARCH_MULTI_V4
	bool "ARMv4 based platforms (FA526, StrongARM)"
	depends on !ARCH_MULTI_V6_V7
	select ARCH_MULTI_V4_V5

config ARCH_MULTI_V4T
	bool "ARMv4T based platforms (ARM720T, ARM920T, ...)"
	depends on !ARCH_MULTI_V6_V7
	select ARCH_MULTI_V4_V5

config ARCH_MULTI_V5
	bool "ARMv5 based platforms (ARM926T, XSCALE, PJ1, ...)"
	depends on !ARCH_MULTI_V6_V7
	select ARCH_MULTI_V4_V5

config ARCH_MULTI_V4_V5
	bool

config ARCH_MULTI_V6
	bool "ARMv6 based platforms (ARM11)"
	select ARCH_MULTI_V6_V7
	select CPU_V6

config ARCH_MULTI_V7
	bool "ARMv7 based platforms (Cortex-A, PJ4, Scorpion, Krait)"
	default y
	select ARCH_MULTI_V6_V7
	select ARCH_VEXPRESS
	select CPU_V7

config ARCH_MULTI_V6_V7
	bool

config ARCH_MULTI_CPU_AUTO
	def_bool !(ARCH_MULTI_V4 || ARCH_MULTI_V4T || ARCH_MULTI_V6_V7)
	select ARCH_MULTI_V5

endmenu

#
# This is sorted alphabetically by mach-* pathname.  However, plat-*
# Kconfigs may be included either alphabetically (according to the
# plat- suffix) or along side the corresponding mach-* source.
#
source "arch/arm/mach-mvebu/Kconfig"

source "arch/arm/mach-at91/Kconfig"

source "arch/arm/mach-bcm/Kconfig"

source "arch/arm/mach-clps711x/Kconfig"

source "arch/arm/mach-cns3xxx/Kconfig"

source "arch/arm/mach-davinci/Kconfig"

source "arch/arm/mach-dove/Kconfig"

source "arch/arm/mach-ep93xx/Kconfig"

source "arch/arm/mach-footbridge/Kconfig"

source "arch/arm/mach-highbank/Kconfig"

source "arch/arm/mach-integrator/Kconfig"

source "arch/arm/mach-iop32x/Kconfig"

source "arch/arm/mach-iop33x/Kconfig"

source "arch/arm/mach-iop13xx/Kconfig"

source "arch/arm/mach-ixp4xx/Kconfig"

source "arch/arm/mach-kirkwood/Kconfig"

source "arch/arm/mach-ks8695/Kconfig"

source "arch/arm/mach-msm/Kconfig"

source "arch/arm/mach-mv78xx0/Kconfig"

source "arch/arm/mach-imx/Kconfig"

source "arch/arm/mach-mxs/Kconfig"

source "arch/arm/mach-netx/Kconfig"

source "arch/arm/mach-nomadik/Kconfig"

source "arch/arm/plat-omap/Kconfig"

source "arch/arm/mach-omap1/Kconfig"

source "arch/arm/mach-omap2/Kconfig"

source "arch/arm/mach-orion5x/Kconfig"

source "arch/arm/mach-picoxcell/Kconfig"

source "arch/arm/mach-pxa/Kconfig"
source "arch/arm/plat-pxa/Kconfig"

source "arch/arm/mach-mmp/Kconfig"

source "arch/arm/mach-realview/Kconfig"

source "arch/arm/mach-sa1100/Kconfig"

source "arch/arm/plat-samsung/Kconfig"

source "arch/arm/mach-socfpga/Kconfig"

source "arch/arm/mach-spear/Kconfig"

source "arch/arm/mach-s3c24xx/Kconfig"

if ARCH_S3C64XX
source "arch/arm/mach-s3c64xx/Kconfig"
endif

source "arch/arm/mach-s5p64x0/Kconfig"

source "arch/arm/mach-s5pc100/Kconfig"

source "arch/arm/mach-s5pv210/Kconfig"

source "arch/arm/mach-exynos/Kconfig"

source "arch/arm/mach-shmobile/Kconfig"

source "arch/arm/mach-sunxi/Kconfig"

source "arch/arm/mach-prima2/Kconfig"

source "arch/arm/mach-tegra/Kconfig"

source "arch/arm/mach-u300/Kconfig"

source "arch/arm/mach-ux500/Kconfig"

source "arch/arm/mach-versatile/Kconfig"

source "arch/arm/mach-vexpress/Kconfig"
source "arch/arm/plat-versatile/Kconfig"

source "arch/arm/mach-virt/Kconfig"

source "arch/arm/mach-vt8500/Kconfig"

source "arch/arm/mach-w90x900/Kconfig"

source "arch/arm/mach-zynq/Kconfig"

# Definitions to make life easier
config ARCH_ACORN
	bool

config PLAT_IOP
	bool
	select GENERIC_CLOCKEVENTS

config PLAT_ORION
	bool
	select CLKSRC_MMIO
	select COMMON_CLK
	select GENERIC_IRQ_CHIP
	select IRQ_DOMAIN

config PLAT_ORION_LEGACY
	bool
	select PLAT_ORION

config PLAT_PXA
	bool

config PLAT_VERSATILE
	bool

config ARM_TIMER_SP804
	bool
	select CLKSRC_MMIO
	select HAVE_SCHED_CLOCK

source arch/arm/mm/Kconfig

config ARM_NR_BANKS
	int
	default 16 if ARCH_EP93XX
	default 8

config IWMMXT
	bool "Enable iWMMXt support"
	depends on CPU_XSCALE || CPU_XSC3 || CPU_MOHAWK || CPU_PJ4
	default y if PXA27x || PXA3xx || ARCH_MMP
	help
	  Enable support for iWMMXt context switching at run time if
	  running on a CPU that supports it.

config XSCALE_PMU
	bool
	depends on CPU_XSCALE
	default y

config MULTI_IRQ_HANDLER
	bool
	help
	  Allow each machine to specify it's own IRQ handler at run time.

if !MMU
source "arch/arm/Kconfig-nommu"
endif

config ARM_ERRATA_326103
	bool "ARM errata: FSR write bit incorrect on a SWP to read-only memory"
	depends on CPU_V6
	help
	  Executing a SWP instruction to read-only memory does not set bit 11
	  of the FSR on the ARM 1136 prior to r1p0. This causes the kernel to
	  treat the access as a read, preventing a COW from occurring and
	  causing the faulting task to livelock.

config ARM_ERRATA_411920
	bool "ARM errata: Invalidation of the Instruction Cache operation can fail"
	depends on CPU_V6 || CPU_V6K
	help
	  Invalidation of the Instruction Cache operation can
	  fail. This erratum is present in 1136 (before r1p4), 1156 and 1176.
	  It does not affect the MPCore. This option enables the ARM Ltd.
	  recommended workaround.

config ARM_ERRATA_430973
	bool "ARM errata: Stale prediction on replaced interworking branch"
	depends on CPU_V7
	help
	  This option enables the workaround for the 430973 Cortex-A8
	  (r1p0..r1p2) erratum. If a code sequence containing an ARM/Thumb
	  interworking branch is replaced with another code sequence at the
	  same virtual address, whether due to self-modifying code or virtual
	  to physical address re-mapping, Cortex-A8 does not recover from the
	  stale interworking branch prediction. This results in Cortex-A8
	  executing the new code sequence in the incorrect ARM or Thumb state.
	  The workaround enables the BTB/BTAC operations by setting ACTLR.IBE
	  and also flushes the branch target cache at every context switch.
	  Note that setting specific bits in the ACTLR register may not be
	  available in non-secure mode.

config ARM_ERRATA_458693
	bool "ARM errata: Processor deadlock when a false hazard is created"
	depends on CPU_V7
	depends on !ARCH_MULTIPLATFORM
	help
	  This option enables the workaround for the 458693 Cortex-A8 (r2p0)
	  erratum. For very specific sequences of memory operations, it is
	  possible for a hazard condition intended for a cache line to instead
	  be incorrectly associated with a different cache line. This false
	  hazard might then cause a processor deadlock. The workaround enables
	  the L1 caching of the NEON accesses and disables the PLD instruction
	  in the ACTLR register. Note that setting specific bits in the ACTLR
	  register may not be available in non-secure mode.

config ARM_ERRATA_460075
	bool "ARM errata: Data written to the L2 cache can be overwritten with stale data"
	depends on CPU_V7
	depends on !ARCH_MULTIPLATFORM
	help
	  This option enables the workaround for the 460075 Cortex-A8 (r2p0)
	  erratum. Any asynchronous access to the L2 cache may encounter a
	  situation in which recent store transactions to the L2 cache are lost
	  and overwritten with stale memory contents from external memory. The
	  workaround disables the write-allocate mode for the L2 cache via the
	  ACTLR register. Note that setting specific bits in the ACTLR register
	  may not be available in non-secure mode.

config ARM_ERRATA_742230
	bool "ARM errata: DMB operation may be faulty"
	depends on CPU_V7 && SMP
	depends on !ARCH_MULTIPLATFORM
	help
	  This option enables the workaround for the 742230 Cortex-A9
	  (r1p0..r2p2) erratum. Under rare circumstances, a DMB instruction
	  between two write operations may not ensure the correct visibility
	  ordering of the two writes. This workaround sets a specific bit in
	  the diagnostic register of the Cortex-A9 which causes the DMB
	  instruction to behave as a DSB, ensuring the correct behaviour of
	  the two writes.

config ARM_ERRATA_742231
	bool "ARM errata: Incorrect hazard handling in the SCU may lead to data corruption"
	depends on CPU_V7 && SMP
	depends on !ARCH_MULTIPLATFORM
	help
	  This option enables the workaround for the 742231 Cortex-A9
	  (r2p0..r2p2) erratum. Under certain conditions, specific to the
	  Cortex-A9 MPCore micro-architecture, two CPUs working in SMP mode,
	  accessing some data located in the same cache line, may get corrupted
	  data due to bad handling of the address hazard when the line gets
	  replaced from one of the CPUs at the same time as another CPU is
	  accessing it. This workaround sets specific bits in the diagnostic
	  register of the Cortex-A9 which reduces the linefill issuing
	  capabilities of the processor.

config PL310_ERRATA_588369
	bool "PL310 errata: Clean & Invalidate maintenance operations do not invalidate clean lines"
	depends on CACHE_L2X0
	help
	   The PL310 L2 cache controller implements three types of Clean &
	   Invalidate maintenance operations: by Physical Address
	   (offset 0x7F0), by Index/Way (0x7F8) and by Way (0x7FC).
	   They are architecturally defined to behave as the execution of a
	   clean operation followed immediately by an invalidate operation,
	   both performing to the same memory location. This functionality
	   is not correctly implemented in PL310 as clean lines are not
	   invalidated as a result of these operations.

config ARM_ERRATA_720789
	bool "ARM errata: TLBIASIDIS and TLBIMVAIS operations can broadcast a faulty ASID"
	depends on CPU_V7
	help
	  This option enables the workaround for the 720789 Cortex-A9 (prior to
	  r2p0) erratum. A faulty ASID can be sent to the other CPUs for the
	  broadcasted CP15 TLB maintenance operations TLBIASIDIS and TLBIMVAIS.
	  As a consequence of this erratum, some TLB entries which should be
	  invalidated are not, resulting in an incoherency in the system page
	  tables. The workaround changes the TLB flushing routines to invalidate
	  entries regardless of the ASID.

config PL310_ERRATA_727915
	bool "PL310 errata: Background Clean & Invalidate by Way operation can cause data corruption"
	depends on CACHE_L2X0
	help
	  PL310 implements the Clean & Invalidate by Way L2 cache maintenance
	  operation (offset 0x7FC). This operation runs in background so that
	  PL310 can handle normal accesses while it is in progress. Under very
	  rare circumstances, due to this erratum, write data can be lost when
	  PL310 treats a cacheable write transaction during a Clean &
	  Invalidate by Way operation.

config ARM_ERRATA_743622
	bool "ARM errata: Faulty hazard checking in the Store Buffer may lead to data corruption"
	depends on CPU_V7
	depends on !ARCH_MULTIPLATFORM
	help
	  This option enables the workaround for the 743622 Cortex-A9
	  (r2p*) erratum. Under very rare conditions, a faulty
	  optimisation in the Cortex-A9 Store Buffer may lead to data
	  corruption. This workaround sets a specific bit in the diagnostic
	  register of the Cortex-A9 which disables the Store Buffer
	  optimisation, preventing the defect from occurring. This has no
	  visible impact on the overall performance or power consumption of the
	  processor.

config ARM_ERRATA_751472
	bool "ARM errata: Interrupted ICIALLUIS may prevent completion of broadcasted operation"
	depends on CPU_V7
	depends on !ARCH_MULTIPLATFORM
	help
	  This option enables the workaround for the 751472 Cortex-A9 (prior
	  to r3p0) erratum. An interrupted ICIALLUIS operation may prevent the
	  completion of a following broadcasted operation if the second
	  operation is received by a CPU before the ICIALLUIS has completed,
	  potentially leading to corrupted entries in the cache or TLB.

config PL310_ERRATA_753970
	bool "PL310 errata: cache sync operation may be faulty"
	depends on CACHE_PL310
	help
	  This option enables the workaround for the 753970 PL310 (r3p0) erratum.

	  Under some condition the effect of cache sync operation on
	  the store buffer still remains when the operation completes.
	  This means that the store buffer is always asked to drain and
	  this prevents it from merging any further writes. The workaround
	  is to replace the normal offset of cache sync operation (0x730)
	  by another offset targeting an unmapped PL310 register 0x740.
	  This has the same effect as the cache sync operation: store buffer
	  drain and waiting for all buffers empty.

config ARM_ERRATA_754322
	bool "ARM errata: possible faulty MMU translations following an ASID switch"
	depends on CPU_V7
	help
	  This option enables the workaround for the 754322 Cortex-A9 (r2p*,
	  r3p*) erratum. A speculative memory access may cause a page table walk
	  which starts prior to an ASID switch but completes afterwards. This
	  can populate the micro-TLB with a stale entry which may be hit with
	  the new ASID. This workaround places two dsb instructions in the mm
	  switching code so that no page table walks can cross the ASID switch.

config ARM_ERRATA_754327
	bool "ARM errata: no automatic Store Buffer drain"
	depends on CPU_V7 && SMP
	help
	  This option enables the workaround for the 754327 Cortex-A9 (prior to
	  r2p0) erratum. The Store Buffer does not have any automatic draining
	  mechanism and therefore a livelock may occur if an external agent
	  continuously polls a memory location waiting to observe an update.
	  This workaround defines cpu_relax() as smp_mb(), preventing correctly
	  written polling loops from denying visibility of updates to memory.

config ARM_ERRATA_364296
	bool "ARM errata: Possible cache data corruption with hit-under-miss enabled"
	depends on CPU_V6 && !SMP
	help
	  This options enables the workaround for the 364296 ARM1136
	  r0p2 erratum (possible cache data corruption with
	  hit-under-miss enabled). It sets the undocumented bit 31 in
	  the auxiliary control register and the FI bit in the control
	  register, thus disabling hit-under-miss without putting the
	  processor into full low interrupt latency mode. ARM11MPCore
	  is not affected.

config ARM_ERRATA_764369
	bool "ARM errata: Data cache line maintenance operation by MVA may not succeed"
	depends on CPU_V7 && SMP
	help
	  This option enables the workaround for erratum 764369
	  affecting Cortex-A9 MPCore with two or more processors (all
	  current revisions). Under certain timing circumstances, a data
	  cache line maintenance operation by MVA targeting an Inner
	  Shareable memory region may fail to proceed up to either the
	  Point of Coherency or to the Point of Unification of the
	  system. This workaround adds a DSB instruction before the
	  relevant cache maintenance functions and sets a specific bit
	  in the diagnostic control register of the SCU.

config PL310_ERRATA_769419
	bool "PL310 errata: no automatic Store Buffer drain"
	depends on CACHE_L2X0
	help
	  On revisions of the PL310 prior to r3p2, the Store Buffer does
	  not automatically drain. This can cause normal, non-cacheable
	  writes to be retained when the memory system is idle, leading
	  to suboptimal I/O performance for drivers using coherent DMA.
	  This option adds a write barrier to the cpu_idle loop so that,
	  on systems with an outer cache, the store buffer is drained
	  explicitly.

config ARM_ERRATA_775420
       bool "ARM errata: A data cache maintenance operation which aborts, might lead to deadlock"
       depends on CPU_V7
       help
	 This option enables the workaround for the 775420 Cortex-A9 (r2p2,
	 r2p6,r2p8,r2p10,r3p0) erratum. In case a date cache maintenance
	 operation aborts with MMU exception, it might cause the processor
	 to deadlock. This workaround puts DSB before executing ISB if
	 an abort may occur on cache maintenance.

endmenu

source "arch/arm/common/Kconfig"

menu "Bus support"

config ARM_AMBA
	bool

config ISA
	bool
	help
	  Find out whether you have ISA slots on your motherboard.  ISA is the
	  name of a bus system, i.e. the way the CPU talks to the other stuff
	  inside your box.  Other bus systems are PCI, EISA, MicroChannel
	  (MCA) or VESA.  ISA is an older system, now being displaced by PCI;
	  newer boards don't support it.  If you have ISA, say Y, otherwise N.

# Select ISA DMA controller support
config ISA_DMA
	bool
	select ISA_DMA_API

config ARCH_NO_VIRT_TO_BUS
	def_bool y
	depends on !ARCH_RPC && !ARCH_NETWINDER && !ARCH_SHARK

# Select ISA DMA interface
config ISA_DMA_API
	bool

config PCI
	bool "PCI support" if MIGHT_HAVE_PCI
	help
	  Find out whether you have a PCI motherboard. PCI is the name of a
	  bus system, i.e. the way the CPU talks to the other stuff inside
	  your box. Other bus systems are ISA, EISA, MicroChannel (MCA) or
	  VESA. If you have PCI, say Y, otherwise N.

config PCI_DOMAINS
	bool
	depends on PCI

config PCI_NANOENGINE
	bool "BSE nanoEngine PCI support"
	depends on SA1100_NANOENGINE
	help
	  Enable PCI on the BSE nanoEngine board.

config PCI_SYSCALL
	def_bool PCI

# Select the host bridge type
config PCI_HOST_VIA82C505
	bool
	depends on PCI && ARCH_SHARK
	default y

config PCI_HOST_ITE8152
	bool
	depends on PCI && MACH_ARMCORE
	default y
	select DMABOUNCE

source "drivers/pci/Kconfig"

source "drivers/pcmcia/Kconfig"

endmenu

menu "Kernel Features"

config HAVE_SMP
	bool
	help
	  This option should be selected by machines which have an SMP-
	  capable CPU.

	  The only effect of this option is to make the SMP-related
	  options available to the user for configuration.

config SMP
	bool "Symmetric Multi-Processing"
	depends on CPU_V6K || CPU_V7
	depends on GENERIC_CLOCKEVENTS
	depends on HAVE_SMP
	depends on MMU
	select HAVE_ARM_SCU if !ARCH_MSM_SCORPIONMP
	select USE_GENERIC_SMP_HELPERS
	help
	  This enables support for systems with more than one CPU. If you have
	  a system with only one CPU, like most personal computers, say N. If
	  you have a system with more than one CPU, say Y.

	  If you say N here, the kernel will run on single and multiprocessor
	  machines, but will use only one CPU of a multiprocessor machine. If
	  you say Y here, the kernel will run on many, but not all, single
	  processor machines. On a single processor machine, the kernel will
	  run faster if you say N here.

	  See also <file:Documentation/x86/i386/IO-APIC.txt>,
	  <file:Documentation/nmi_watchdog.txt> and the SMP-HOWTO available at
	  <http://tldp.org/HOWTO/SMP-HOWTO.html>.

	  If you don't know what to do here, say N.

config SMP_ON_UP
	bool "Allow booting SMP kernel on uniprocessor systems (EXPERIMENTAL)"
	depends on SMP && !XIP_KERNEL
	default y
	help
	  SMP kernels contain instructions which fail on non-SMP processors.
	  Enabling this option allows the kernel to modify itself to make
	  these instructions safe.  Disabling it allows about 1K of space
	  savings.

	  If you don't know what to do here, say Y.

config ARM_CPU_TOPOLOGY
	bool "Support cpu topology definition"
	depends on SMP && CPU_V7
	default y
	help
	  Support ARM cpu topology definition. The MPIDR register defines
	  affinity between processors which is then used to describe the cpu
	  topology of an ARM System.

config SCHED_MC
	bool "Multi-core scheduler support"
	depends on ARM_CPU_TOPOLOGY
	help
	  Multi-core scheduler support improves the CPU scheduler's decision
	  making when dealing with multi-core CPU chips at a cost of slightly
	  increased overhead in some places. If unsure say N here.

config SCHED_SMT
	bool "SMT scheduler support"
	depends on ARM_CPU_TOPOLOGY
	help
	  Improves the CPU scheduler's decision making when dealing with
	  MultiThreading at a cost of slightly increased overhead in some
	  places. If unsure say N here.

config HAVE_ARM_SCU
	bool
	help
	  This option enables support for the ARM system coherency unit

config HAVE_ARM_ARCH_TIMER
	bool "Architected timer support"
	depends on CPU_V7
	select ARM_ARCH_TIMER
	help
	  This option enables support for the ARM architected timer

config HAVE_ARM_TWD
	bool
	depends on SMP
	select CLKSRC_OF if OF
	help
	  This options enables support for the ARM timer and watchdog unit

choice
	prompt "Memory split"
	default VMSPLIT_3G
	help
	  Select the desired split between kernel and user memory.

	  If you are not absolutely sure what you are doing, leave this
	  option alone!

	config VMSPLIT_3G
		bool "3G/1G user/kernel split"
	config VMSPLIT_2G
		bool "2G/2G user/kernel split"
	config VMSPLIT_1G
		bool "1G/3G user/kernel split"
endchoice

config PAGE_OFFSET
	hex
	default 0x40000000 if VMSPLIT_1G
	default 0x80000000 if VMSPLIT_2G
	default 0xC0000000

config NR_CPUS
	int "Maximum number of CPUs (2-32)"
	range 2 32
	depends on SMP
	default "4"

config HOTPLUG_CPU
	bool "Support for hot-pluggable CPUs"
	depends on SMP && HOTPLUG
	help
	  Say Y here to experiment with turning CPUs off and on.  CPUs
	  can be controlled through /sys/devices/system/cpu.

config ARM_PSCI
	bool "Support for the ARM Power State Coordination Interface (PSCI)"
	depends on CPU_V7
	help
	  Say Y here if you want Linux to communicate with system firmware
	  implementing the PSCI specification for CPU-centric power
	  management operations described in ARM document number ARM DEN
	  0022A ("Power State Coordination Interface System Software on
	  ARM processors").

config LOCAL_TIMERS
	bool "Use local timer interrupts"
	depends on SMP
	default y
	select HAVE_ARM_TWD if (!ARCH_MSM_SCORPIONMP && !EXYNOS4_MCT)
	help
	  Enable support for local timers on SMP platforms, rather then the
	  legacy IPI broadcast method.  Local timers allows the system
	  accounting to be spread across the timer interval, preventing a
	  "thundering herd" at every timer tick.

# The GPIO number here must be sorted by descending number. In case of
# a multiplatform kernel, we just want the highest value required by the
# selected platforms.
config ARCH_NR_GPIO
	int
	default 1024 if ARCH_SHMOBILE || ARCH_TEGRA
<<<<<<< HEAD
=======
	default 392 if ARCH_U8500
	default 264 if MACH_H4700
>>>>>>> f965ebda
	default 512 if SOC_OMAP5
	default 355 if ARCH_U8500
	default 288 if ARCH_VT8500 || ARCH_SUNXI
	default 264 if MACH_H4700
	default 0
	help
	  Maximum number of GPIOs in the system.

	  If unsure, leave the default value.

source kernel/Kconfig.preempt

config HZ
	int
	default 200 if ARCH_EBSA110 || ARCH_S3C24XX || ARCH_S5P64X0 || \
		ARCH_S5PV210 || ARCH_EXYNOS4
	default AT91_TIMER_HZ if ARCH_AT91
	default SHMOBILE_TIMER_HZ if ARCH_SHMOBILE
	default 100

config SCHED_HRTICK
	def_bool HIGH_RES_TIMERS

config THUMB2_KERNEL
	bool "Compile the kernel in Thumb-2 mode"
	depends on CPU_V7 && !CPU_V6 && !CPU_V6K
	select AEABI
	select ARM_ASM_UNIFIED
	select ARM_UNWIND
	help
	  By enabling this option, the kernel will be compiled in
	  Thumb-2 mode. A compiler/assembler that understand the unified
	  ARM-Thumb syntax is needed.

	  If unsure, say N.

config THUMB2_AVOID_R_ARM_THM_JUMP11
	bool "Work around buggy Thumb-2 short branch relocations in gas"
	depends on THUMB2_KERNEL && MODULES
	default y
	help
	  Various binutils versions can resolve Thumb-2 branches to
	  locally-defined, preemptible global symbols as short-range "b.n"
	  branch instructions.

	  This is a problem, because there's no guarantee the final
	  destination of the symbol, or any candidate locations for a
	  trampoline, are within range of the branch.  For this reason, the
	  kernel does not support fixing up the R_ARM_THM_JUMP11 (102)
	  relocation in modules at all, and it makes little sense to add
	  support.

	  The symptom is that the kernel fails with an "unsupported
	  relocation" error when loading some modules.

	  Until fixed tools are available, passing
	  -fno-optimize-sibling-calls to gcc should prevent gcc generating
	  code which hits this problem, at the cost of a bit of extra runtime
	  stack usage in some cases.

	  The problem is described in more detail at:
	      https://bugs.launchpad.net/binutils-linaro/+bug/725126

	  Only Thumb-2 kernels are affected.

	  Unless you are sure your tools don't have this problem, say Y.

config ARM_ASM_UNIFIED
	bool

config AEABI
	bool "Use the ARM EABI to compile the kernel"
	help
	  This option allows for the kernel to be compiled using the latest
	  ARM ABI (aka EABI).  This is only useful if you are using a user
	  space environment that is also compiled with EABI.

	  Since there are major incompatibilities between the legacy ABI and
	  EABI, especially with regard to structure member alignment, this
	  option also changes the kernel syscall calling convention to
	  disambiguate both ABIs and allow for backward compatibility support
	  (selected with CONFIG_OABI_COMPAT).

	  To use this you need GCC version 4.0.0 or later.

config OABI_COMPAT
	bool "Allow old ABI binaries to run with this kernel (EXPERIMENTAL)"
	depends on AEABI && !THUMB2_KERNEL
	default y
	help
	  This option preserves the old syscall interface along with the
	  new (ARM EABI) one. It also provides a compatibility layer to
	  intercept syscalls that have structure arguments which layout
	  in memory differs between the legacy ABI and the new ARM EABI
	  (only for non "thumb" binaries). This option adds a tiny
	  overhead to all syscalls and produces a slightly larger kernel.
	  If you know you'll be using only pure EABI user space then you
	  can say N here. If this option is not selected and you attempt
	  to execute a legacy ABI binary then the result will be
	  UNPREDICTABLE (in fact it can be predicted that it won't work
	  at all). If in doubt say Y.

config ARCH_HAS_HOLES_MEMORYMODEL
	bool

config ARCH_SPARSEMEM_ENABLE
	bool

config ARCH_SPARSEMEM_DEFAULT
	def_bool ARCH_SPARSEMEM_ENABLE

config ARCH_SELECT_MEMORY_MODEL
	def_bool ARCH_SPARSEMEM_ENABLE

config HAVE_ARCH_PFN_VALID
	def_bool ARCH_HAS_HOLES_MEMORYMODEL || !SPARSEMEM

config HIGHMEM
	bool "High Memory Support"
	depends on MMU
	help
	  The address space of ARM processors is only 4 Gigabytes large
	  and it has to accommodate user address space, kernel address
	  space as well as some memory mapped IO. That means that, if you
	  have a large amount of physical memory and/or IO, not all of the
	  memory can be "permanently mapped" by the kernel. The physical
	  memory that is not permanently mapped is called "high memory".

	  Depending on the selected kernel/user memory split, minimum
	  vmalloc space and actual amount of RAM, you may not need this
	  option which should result in a slightly faster kernel.

	  If unsure, say n.

config HIGHPTE
	bool "Allocate 2nd-level pagetables from highmem"
	depends on HIGHMEM

config HW_PERF_EVENTS
	bool "Enable hardware performance counter support for perf events"
	depends on PERF_EVENTS
	default y
	help
	  Enable hardware performance counter support for perf events. If
	  disabled, perf events will use software events only.

source "mm/Kconfig"

config FORCE_MAX_ZONEORDER
	int "Maximum zone order" if ARCH_SHMOBILE
	range 11 64 if ARCH_SHMOBILE
	default "12" if SOC_AM33XX
	default "9" if SA1111
	default "11"
	help
	  The kernel memory allocator divides physically contiguous memory
	  blocks into "zones", where each zone is a power of two number of
	  pages.  This option selects the largest power of two that the kernel
	  keeps in the memory allocator.  If you need to allocate very large
	  blocks of physically contiguous memory, then you may need to
	  increase this value.

	  This config option is actually maximum order plus one. For example,
	  a value of 11 means that the largest free memory block is 2^10 pages.

config ALIGNMENT_TRAP
	bool
	depends on CPU_CP15_MMU
	default y if !ARCH_EBSA110
	select HAVE_PROC_CPU if PROC_FS
	help
	  ARM processors cannot fetch/store information which is not
	  naturally aligned on the bus, i.e., a 4 byte fetch must start at an
	  address divisible by 4. On 32-bit ARM processors, these non-aligned
	  fetch/store instructions will be emulated in software if you say
	  here, which has a severe performance impact. This is necessary for
	  correct operation of some network protocols. With an IP-only
	  configuration it is safe to say N, otherwise say Y.

config UACCESS_WITH_MEMCPY
	bool "Use kernel mem{cpy,set}() for {copy_to,clear}_user()"
	depends on MMU
	default y if CPU_FEROCEON
	help
	  Implement faster copy_to_user and clear_user methods for CPU
	  cores where a 8-word STM instruction give significantly higher
	  memory write throughput than a sequence of individual 32bit stores.

	  A possible side effect is a slight increase in scheduling latency
	  between threads sharing the same address space if they invoke
	  such copy operations with large buffers.

	  However, if the CPU data cache is using a write-allocate mode,
	  this option is unlikely to provide any performance gain.

config SECCOMP
	bool
	prompt "Enable seccomp to safely compute untrusted bytecode"
	---help---
	  This kernel feature is useful for number crunching applications
	  that may need to compute untrusted bytecode during their
	  execution. By using pipes or other transports made available to
	  the process as file descriptors supporting the read/write
	  syscalls, it's possible to isolate those applications in
	  their own address space using seccomp. Once seccomp is
	  enabled via prctl(PR_SET_SECCOMP), it cannot be disabled
	  and the task is only allowed to execute a few safe syscalls
	  defined by each seccomp mode.

config CC_STACKPROTECTOR
	bool "Enable -fstack-protector buffer overflow detection (EXPERIMENTAL)"
	help
	  This option turns on the -fstack-protector GCC feature. This
	  feature puts, at the beginning of functions, a canary value on
	  the stack just before the return address, and validates
	  the value just before actually returning.  Stack based buffer
	  overflows (that need to overwrite this return address) now also
	  overwrite the canary, which gets detected and the attack is then
	  neutralized via a kernel panic.
	  This feature requires gcc version 4.2 or above.

config XEN_DOM0
	def_bool y
	depends on XEN

config XEN
	bool "Xen guest support on ARM (EXPERIMENTAL)"
	depends on ARM && AEABI && OF
	depends on CPU_V7 && !CPU_V6
	depends on !GENERIC_ATOMIC64
	help
	  Say Y if you want to run Linux in a Virtual Machine on Xen on ARM.

endmenu

menu "Boot options"

config USE_OF
	bool "Flattened Device Tree support"
	select IRQ_DOMAIN
	select OF
	select OF_EARLY_FLATTREE
	help
	  Include support for flattened device tree machine descriptions.

config ATAGS
	bool "Support for the traditional ATAGS boot data passing" if USE_OF
	default y
	help
	  This is the traditional way of passing data to the kernel at boot
	  time. If you are solely relying on the flattened device tree (or
	  the ARM_ATAG_DTB_COMPAT option) then you may unselect this option
	  to remove ATAGS support from your kernel binary.  If unsure,
	  leave this to y.

config DEPRECATED_PARAM_STRUCT
	bool "Provide old way to pass kernel parameters"
	depends on ATAGS
	help
	  This was deprecated in 2001 and announced to live on for 5 years.
	  Some old boot loaders still use this way.

# Compressed boot loader in ROM.  Yes, we really want to ask about
# TEXT and BSS so we preserve their values in the config files.
config ZBOOT_ROM_TEXT
	hex "Compressed ROM boot loader base address"
	default "0"
	help
	  The physical address at which the ROM-able zImage is to be
	  placed in the target.  Platforms which normally make use of
	  ROM-able zImage formats normally set this to a suitable
	  value in their defconfig file.

	  If ZBOOT_ROM is not enabled, this has no effect.

config ZBOOT_ROM_BSS
	hex "Compressed ROM boot loader BSS address"
	default "0"
	help
	  The base address of an area of read/write memory in the target
	  for the ROM-able zImage which must be available while the
	  decompressor is running. It must be large enough to hold the
	  entire decompressed kernel plus an additional 128 KiB.
	  Platforms which normally make use of ROM-able zImage formats
	  normally set this to a suitable value in their defconfig file.

	  If ZBOOT_ROM is not enabled, this has no effect.

config ZBOOT_ROM
	bool "Compressed boot loader in ROM/flash"
	depends on ZBOOT_ROM_TEXT != ZBOOT_ROM_BSS
	help
	  Say Y here if you intend to execute your compressed kernel image
	  (zImage) directly from ROM or flash.  If unsure, say N.

choice
	prompt "Include SD/MMC loader in zImage (EXPERIMENTAL)"
	depends on ZBOOT_ROM && ARCH_SH7372
	default ZBOOT_ROM_NONE
	help
	  Include experimental SD/MMC loading code in the ROM-able zImage.
	  With this enabled it is possible to write the ROM-able zImage
	  kernel image to an MMC or SD card and boot the kernel straight
	  from the reset vector. At reset the processor Mask ROM will load
	  the first part of the ROM-able zImage which in turn loads the
	  rest the kernel image to RAM.

config ZBOOT_ROM_NONE
	bool "No SD/MMC loader in zImage (EXPERIMENTAL)"
	help
	  Do not load image from SD or MMC

config ZBOOT_ROM_MMCIF
	bool "Include MMCIF loader in zImage (EXPERIMENTAL)"
	help
	  Load image from MMCIF hardware block.

config ZBOOT_ROM_SH_MOBILE_SDHI
	bool "Include SuperH Mobile SDHI loader in zImage (EXPERIMENTAL)"
	help
	  Load image from SDHI hardware block

endchoice

config ARM_APPENDED_DTB
	bool "Use appended device tree blob to zImage (EXPERIMENTAL)"
	depends on OF && !ZBOOT_ROM
	help
	  With this option, the boot code will look for a device tree binary
	  (DTB) appended to zImage
	  (e.g. cat zImage <filename>.dtb > zImage_w_dtb).

	  This is meant as a backward compatibility convenience for those
	  systems with a bootloader that can't be upgraded to accommodate
	  the documented boot protocol using a device tree.

	  Beware that there is very little in terms of protection against
	  this option being confused by leftover garbage in memory that might
	  look like a DTB header after a reboot if no actual DTB is appended
	  to zImage.  Do not leave this option active in a production kernel
	  if you don't intend to always append a DTB.  Proper passing of the
	  location into r2 of a bootloader provided DTB is always preferable
	  to this option.

config ARM_ATAG_DTB_COMPAT
	bool "Supplement the appended DTB with traditional ATAG information"
	depends on ARM_APPENDED_DTB
	help
	  Some old bootloaders can't be updated to a DTB capable one, yet
	  they provide ATAGs with memory configuration, the ramdisk address,
	  the kernel cmdline string, etc.  Such information is dynamically
	  provided by the bootloader and can't always be stored in a static
	  DTB.  To allow a device tree enabled kernel to be used with such
	  bootloaders, this option allows zImage to extract the information
	  from the ATAG list and store it at run time into the appended DTB.

choice
	prompt "Kernel command line type" if ARM_ATAG_DTB_COMPAT
	default ARM_ATAG_DTB_COMPAT_CMDLINE_FROM_BOOTLOADER

config ARM_ATAG_DTB_COMPAT_CMDLINE_FROM_BOOTLOADER
	bool "Use bootloader kernel arguments if available"
	help
	  Uses the command-line options passed by the boot loader instead of
	  the device tree bootargs property. If the boot loader doesn't provide
	  any, the device tree bootargs property will be used.

config ARM_ATAG_DTB_COMPAT_CMDLINE_EXTEND
	bool "Extend with bootloader kernel arguments"
	help
	  The command-line arguments provided by the boot loader will be
	  appended to the the device tree bootargs property.

endchoice

config CMDLINE
	string "Default kernel command string"
	default ""
	help
	  On some architectures (EBSA110 and CATS), there is currently no way
	  for the boot loader to pass arguments to the kernel. For these
	  architectures, you should supply some command-line options at build
	  time by entering them here. As a minimum, you should specify the
	  memory size and the root device (e.g., mem=64M root=/dev/nfs).

choice
	prompt "Kernel command line type" if CMDLINE != ""
	default CMDLINE_FROM_BOOTLOADER
	depends on ATAGS

config CMDLINE_FROM_BOOTLOADER
	bool "Use bootloader kernel arguments if available"
	help
	  Uses the command-line options passed by the boot loader. If
	  the boot loader doesn't provide any, the default kernel command
	  string provided in CMDLINE will be used.

config CMDLINE_EXTEND
	bool "Extend bootloader kernel arguments"
	help
	  The command-line arguments provided by the boot loader will be
	  appended to the default kernel command string.

config CMDLINE_FORCE
	bool "Always use the default kernel command string"
	help
	  Always use the default kernel command string, even if the boot
	  loader passes other arguments to the kernel.
	  This is useful if you cannot or don't want to change the
	  command-line options your boot loader passes to the kernel.
endchoice

config XIP_KERNEL
	bool "Kernel Execute-In-Place from ROM"
	depends on !ZBOOT_ROM && !ARM_LPAE && !ARCH_MULTIPLATFORM
	help
	  Execute-In-Place allows the kernel to run from non-volatile storage
	  directly addressable by the CPU, such as NOR flash. This saves RAM
	  space since the text section of the kernel is not loaded from flash
	  to RAM.  Read-write sections, such as the data section and stack,
	  are still copied to RAM.  The XIP kernel is not compressed since
	  it has to run directly from flash, so it will take more space to
	  store it.  The flash address used to link the kernel object files,
	  and for storing it, is configuration dependent. Therefore, if you
	  say Y here, you must know the proper physical address where to
	  store the kernel image depending on your own flash memory usage.

	  Also note that the make target becomes "make xipImage" rather than
	  "make zImage" or "make Image".  The final kernel binary to put in
	  ROM memory will be arch/arm/boot/xipImage.

	  If unsure, say N.

config XIP_PHYS_ADDR
	hex "XIP Kernel Physical Location"
	depends on XIP_KERNEL
	default "0x00080000"
	help
	  This is the physical address in your flash memory the kernel will
	  be linked for and stored to.  This address is dependent on your
	  own flash usage.

config KEXEC
	bool "Kexec system call (EXPERIMENTAL)"
	depends on (!SMP || HOTPLUG_CPU)
	help
	  kexec is a system call that implements the ability to shutdown your
	  current kernel, and to start another kernel.  It is like a reboot
	  but it is independent of the system firmware.   And like a reboot
	  you can start any kernel with it, not just Linux.

	  It is an ongoing process to be certain the hardware in a machine
	  is properly shutdown, so do not be surprised if this code does not
	  initially work for you.  It may help to enable device hotplugging
	  support.

config ATAGS_PROC
	bool "Export atags in procfs"
	depends on ATAGS && KEXEC
	default y
	help
	  Should the atags used to boot the kernel be exported in an "atags"
	  file in procfs. Useful with kexec.

config CRASH_DUMP
	bool "Build kdump crash kernel (EXPERIMENTAL)"
	help
	  Generate crash dump after being started by kexec. This should
	  be normally only set in special crash dump kernels which are
	  loaded in the main kernel with kexec-tools into a specially
	  reserved region and then later executed after a crash by
	  kdump/kexec. The crash dump kernel must be compiled to a
	  memory address not used by the main kernel

	  For more details see Documentation/kdump/kdump.txt

config AUTO_ZRELADDR
	bool "Auto calculation of the decompressed kernel image address"
	depends on !ZBOOT_ROM && !ARCH_U300
	help
	  ZRELADDR is the physical address where the decompressed kernel
	  image will be placed. If AUTO_ZRELADDR is selected, the address
	  will be determined at run-time by masking the current IP with
	  0xf8000000. This assumes the zImage being placed in the first 128MB
	  from start of memory.

endmenu

menu "CPU Power Management"

if ARCH_HAS_CPUFREQ

source "drivers/cpufreq/Kconfig"

config CPU_FREQ_IMX
	tristate "CPUfreq driver for i.MX CPUs"
	depends on ARCH_MXC && CPU_FREQ
	select CPU_FREQ_TABLE
	help
	  This enables the CPUfreq driver for i.MX CPUs.

config CPU_FREQ_SA1100
	bool

config CPU_FREQ_SA1110
	bool

config CPU_FREQ_INTEGRATOR
	tristate "CPUfreq driver for ARM Integrator CPUs"
	depends on ARCH_INTEGRATOR && CPU_FREQ
	default y
	help
	  This enables the CPUfreq driver for ARM Integrator CPUs.

	  For details, take a look at <file:Documentation/cpu-freq>.

	  If in doubt, say Y.

config CPU_FREQ_PXA
	bool
	depends on CPU_FREQ && ARCH_PXA && PXA25x
	default y
	select CPU_FREQ_DEFAULT_GOV_USERSPACE
	select CPU_FREQ_TABLE

config CPU_FREQ_S3C
	bool
	help
	  Internal configuration node for common cpufreq on Samsung SoC

config CPU_FREQ_S3C24XX
	bool "CPUfreq driver for Samsung S3C24XX series CPUs (EXPERIMENTAL)"
	depends on ARCH_S3C24XX && CPU_FREQ
	select CPU_FREQ_S3C
	help
	  This enables the CPUfreq driver for the Samsung S3C24XX family
	  of CPUs.

	  For details, take a look at <file:Documentation/cpu-freq>.

	  If in doubt, say N.

config CPU_FREQ_S3C24XX_PLL
	bool "Support CPUfreq changing of PLL frequency (EXPERIMENTAL)"
	depends on CPU_FREQ_S3C24XX
	help
	  Compile in support for changing the PLL frequency from the
	  S3C24XX series CPUfreq driver. The PLL takes time to settle
	  after a frequency change, so by default it is not enabled.

	  This also means that the PLL tables for the selected CPU(s) will
	  be built which may increase the size of the kernel image.

config CPU_FREQ_S3C24XX_DEBUG
	bool "Debug CPUfreq Samsung driver core"
	depends on CPU_FREQ_S3C24XX
	help
	  Enable s3c_freq_dbg for the Samsung S3C CPUfreq core

config CPU_FREQ_S3C24XX_IODEBUG
	bool "Debug CPUfreq Samsung driver IO timing"
	depends on CPU_FREQ_S3C24XX
	help
	  Enable s3c_freq_iodbg for the Samsung S3C CPUfreq core

config CPU_FREQ_S3C24XX_DEBUGFS
	bool "Export debugfs for CPUFreq"
	depends on CPU_FREQ_S3C24XX && DEBUG_FS
	help
	  Export status information via debugfs.

endif

source "drivers/cpuidle/Kconfig"

endmenu

menu "Floating point emulation"

comment "At least one emulation must be selected"

config FPE_NWFPE
	bool "NWFPE math emulation"
	depends on (!AEABI || OABI_COMPAT) && !THUMB2_KERNEL
	---help---
	  Say Y to include the NWFPE floating point emulator in the kernel.
	  This is necessary to run most binaries. Linux does not currently
	  support floating point hardware so you need to say Y here even if
	  your machine has an FPA or floating point co-processor podule.

	  You may say N here if you are going to load the Acorn FPEmulator
	  early in the bootup.

config FPE_NWFPE_XP
	bool "Support extended precision"
	depends on FPE_NWFPE
	help
	  Say Y to include 80-bit support in the kernel floating-point
	  emulator.  Otherwise, only 32 and 64-bit support is compiled in.
	  Note that gcc does not generate 80-bit operations by default,
	  so in most cases this option only enlarges the size of the
	  floating point emulator without any good reason.

	  You almost surely want to say N here.

config FPE_FASTFPE
	bool "FastFPE math emulation (EXPERIMENTAL)"
	depends on (!AEABI || OABI_COMPAT) && !CPU_32v3
	---help---
	  Say Y here to include the FAST floating point emulator in the kernel.
	  This is an experimental much faster emulator which now also has full
	  precision for the mantissa.  It does not support any exceptions.
	  It is very simple, and approximately 3-6 times faster than NWFPE.

	  It should be sufficient for most programs.  It may be not suitable
	  for scientific calculations, but you have to check this for yourself.
	  If you do not feel you need a faster FP emulation you should better
	  choose NWFPE.

config VFP
	bool "VFP-format floating point maths"
	depends on CPU_V6 || CPU_V6K || CPU_ARM926T || CPU_V7 || CPU_FEROCEON
	help
	  Say Y to include VFP support code in the kernel. This is needed
	  if your hardware includes a VFP unit.

	  Please see <file:Documentation/arm/VFP/release-notes.txt> for
	  release notes and additional status information.

	  Say N if your target does not have VFP hardware.

config VFPv3
	bool
	depends on VFP
	default y if CPU_V7

config NEON
	bool "Advanced SIMD (NEON) Extension support"
	depends on VFPv3 && CPU_V7
	help
	  Say Y to include support code for NEON, the ARMv7 Advanced SIMD
	  Extension.

endmenu

menu "Userspace binary formats"

source "fs/Kconfig.binfmt"

config ARTHUR
	tristate "RISC OS personality"
	depends on !AEABI
	help
	  Say Y here to include the kernel code necessary if you want to run
	  Acorn RISC OS/Arthur binaries under Linux. This code is still very
	  experimental; if this sounds frightening, say N and sleep in peace.
	  You can also say M here to compile this support as a module (which
	  will be called arthur).

endmenu

menu "Power management options"

source "kernel/power/Kconfig"

config ARCH_SUSPEND_POSSIBLE
	depends on !ARCH_S5PC100
	depends on CPU_ARM920T || CPU_ARM926T || CPU_SA1100 || \
		CPU_V6 || CPU_V6K || CPU_V7 || CPU_XSC3 || CPU_XSCALE || CPU_MOHAWK
	def_bool y

config ARM_CPU_SUSPEND
	def_bool PM_SLEEP

endmenu

source "net/Kconfig"

source "drivers/Kconfig"

source "fs/Kconfig"

source "arch/arm/Kconfig.debug"

source "security/Kconfig"

source "crypto/Kconfig"

source "lib/Kconfig"

source "arch/arm/kvm/Kconfig"<|MERGE_RESOLUTION|>--- conflicted
+++ resolved
@@ -1608,13 +1608,8 @@
 config ARCH_NR_GPIO
 	int
 	default 1024 if ARCH_SHMOBILE || ARCH_TEGRA
-<<<<<<< HEAD
-=======
+	default 512 if SOC_OMAP5
 	default 392 if ARCH_U8500
-	default 264 if MACH_H4700
->>>>>>> f965ebda
-	default 512 if SOC_OMAP5
-	default 355 if ARCH_U8500
 	default 288 if ARCH_VT8500 || ARCH_SUNXI
 	default 264 if MACH_H4700
 	default 0
