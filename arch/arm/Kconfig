--- conflicted
+++ resolved
@@ -423,26 +423,6 @@
 	  Support for systems based on the DC21285 companion chip
 	  ("FootBridge"), such as the Simtec CATS and the Rebel NetWinder.
 
-<<<<<<< HEAD
-config ARCH_MXS
-	bool "Freescale MXS-based"
-	select ARCH_REQUIRE_GPIOLIB
-	select CLKDEV_LOOKUP
-	select CLKSRC_MMIO
-	select CLKSRC_OF
-	select COMMON_CLK
-	select GENERIC_CLOCKEVENTS
-	select HAVE_CLK_PREPARE
-	select MULTI_IRQ_HANDLER
-	select PINCTRL
-	select SPARSE_IRQ
-	select STMP_DEVICE
-	select USE_OF
-	help
-	  Support for Freescale MXS-based family of processors
-
-=======
->>>>>>> d93bea00
 config ARCH_NETX
 	bool "Hilscher NetX based"
 	select ARM_VIC
@@ -1582,14 +1562,9 @@
 	int
 	default 1024 if ARCH_SHMOBILE || ARCH_TEGRA
 	default 512 if SOC_OMAP5
-<<<<<<< HEAD
 	default 392 if ARCH_U8500
 	default 352 if ARCH_VT8500
 	default 288 if ARCH_SUNXI
-=======
-	default 355 if ARCH_U8500
-	default 288 if ARCH_VT8500 || ARCH_SUNXI
->>>>>>> d93bea00
 	default 264 if MACH_H4700
 	default 0
 	help
