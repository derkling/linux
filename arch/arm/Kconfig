config ARM
	bool
	default y
	select ARCH_BINFMT_ELF_RANDOMIZE_PIE
	select ARCH_HAS_ATOMIC64_DEC_IF_POSITIVE
	select ARCH_HAVE_CUSTOM_GPIO_H
	select ARCH_HAS_TICK_BROADCAST if GENERIC_CLOCKEVENTS_BROADCAST
	select ARCH_WANT_IPC_PARSE_VERSION
	select BUILDTIME_EXTABLE_SORT if MMU
	select CPU_PM if (SUSPEND || CPU_IDLE)
	select DCACHE_WORD_ACCESS if (CPU_V6 || CPU_V6K || CPU_V7) && !CPU_BIG_ENDIAN && MMU
	select GENERIC_ATOMIC64 if (CPU_V6 || !CPU_32v6K || !AEABI)
	select GENERIC_CLOCKEVENTS_BROADCAST if SMP
	select GENERIC_IRQ_PROBE
	select GENERIC_IRQ_SHOW
	select GENERIC_PCI_IOMAP
	select GENERIC_SMP_IDLE_THREAD
	select GENERIC_IDLE_POLL_SETUP
	select GENERIC_STRNCPY_FROM_USER
	select GENERIC_STRNLEN_USER
	select HARDIRQS_SW_RESEND
	select HAVE_AOUT
	select HAVE_ARCH_JUMP_LABEL if !XIP_KERNEL
	select HAVE_ARCH_KGDB
	select HAVE_ARCH_SECCOMP_FILTER
	select HAVE_ARCH_TRACEHOOK
	select HAVE_BPF_JIT
	select HAVE_C_RECORDMCOUNT
	select HAVE_DEBUG_KMEMLEAK
	select HAVE_DMA_API_DEBUG
	select HAVE_DMA_ATTRS
	select HAVE_DMA_CONTIGUOUS if MMU
	select HAVE_DYNAMIC_FTRACE if (!XIP_KERNEL)
	select HAVE_FTRACE_MCOUNT_RECORD if (!XIP_KERNEL)
	select HAVE_FUNCTION_GRAPH_TRACER if (!THUMB2_KERNEL)
	select HAVE_FUNCTION_TRACER if (!XIP_KERNEL)
	select HAVE_GENERIC_DMA_COHERENT
	select HAVE_GENERIC_HARDIRQS
	select HAVE_HW_BREAKPOINT if (PERF_EVENTS && (CPU_V6 || CPU_V6K || CPU_V7))
	select HAVE_IDE if PCI || ISA || PCMCIA
	select HAVE_IRQ_TIME_ACCOUNTING
	select HAVE_KERNEL_GZIP
	select HAVE_KERNEL_LZMA
	select HAVE_KERNEL_LZO
	select HAVE_KERNEL_XZ
	select HAVE_KPROBES if !XIP_KERNEL
	select HAVE_KRETPROBES if (HAVE_KPROBES)
	select HAVE_MEMBLOCK
	select HAVE_OPROFILE if (HAVE_PERF_EVENTS)
	select HAVE_PERF_EVENTS
	select HAVE_REGS_AND_STACK_ACCESS_API
	select HAVE_SYSCALL_TRACEPOINTS
	select HAVE_UID16
	select KTIME_SCALAR
	select PERF_USE_VMALLOC
	select RTC_LIB
	select SYS_SUPPORTS_APM_EMULATION
	select HAVE_MOD_ARCH_SPECIFIC if ARM_UNWIND
	select MODULES_USE_ELF_REL
	select CLONE_BACKWARDS
	select OLD_SIGSUSPEND3
	select OLD_SIGACTION
<<<<<<< HEAD
	select HAVE_CONTEXT_TRACKING
=======
	select HAVE_MEMBLOCK_NODE_MAP
>>>>>>> 45fe1d6e
	help
	  The ARM series is a line of low-power-consumption RISC chip designs
	  licensed by ARM Ltd and targeted at embedded applications and
	  handhelds such as the Compaq IPAQ.  ARM-based PCs are no longer
	  manufactured, but legacy ARM-based PC hardware remains popular in
	  Europe.  There is an ARM Linux project with a web page at
	  <http://www.arm.linux.org.uk/>.

config ARM_HAS_SG_CHAIN
	bool

config NEED_SG_DMA_LENGTH
	bool

config ARM_DMA_USE_IOMMU
	bool
	select ARM_HAS_SG_CHAIN
	select NEED_SG_DMA_LENGTH

if ARM_DMA_USE_IOMMU

config ARM_DMA_IOMMU_ALIGNMENT
	int "Maximum PAGE_SIZE order of alignment for DMA IOMMU buffers"
	range 4 9
	default 8
	help
	  DMA mapping framework by default aligns all buffers to the smallest
	  PAGE_SIZE order which is greater than or equal to the requested buffer
	  size. This works well for buffers up to a few hundreds kilobytes, but
	  for larger buffers it just a waste of address space. Drivers which has
	  relatively small addressing window (like 64Mib) might run out of
	  virtual space with just a few allocations.

	  With this parameter you can specify the maximum PAGE_SIZE order for
	  DMA IOMMU buffers. Larger buffers will be aligned only to this
	  specified order. The order is expressed as a power of two multiplied
	  by the PAGE_SIZE.

endif

config HAVE_PWM
	bool

config MIGHT_HAVE_PCI
	bool

config SYS_SUPPORTS_APM_EMULATION
	bool

config HAVE_TCM
	bool
	select GENERIC_ALLOCATOR

config HAVE_PROC_CPU
	bool

config NO_IOPORT
	bool

config EISA
	bool
	---help---
	  The Extended Industry Standard Architecture (EISA) bus was
	  developed as an open alternative to the IBM MicroChannel bus.

	  The EISA bus provided some of the features of the IBM MicroChannel
	  bus while maintaining backward compatibility with cards made for
	  the older ISA bus.  The EISA bus saw limited use between 1988 and
	  1995 when it was made obsolete by the PCI bus.

	  Say Y here if you are building a kernel for an EISA-based machine.

	  Otherwise, say N.

config SBUS
	bool

config STACKTRACE_SUPPORT
	bool
	default y

config HAVE_LATENCYTOP_SUPPORT
	bool
	depends on !SMP
	default y

config LOCKDEP_SUPPORT
	bool
	default y

config TRACE_IRQFLAGS_SUPPORT
	bool
	default y

config RWSEM_GENERIC_SPINLOCK
	bool
	default y

config RWSEM_XCHGADD_ALGORITHM
	bool

config ARCH_HAS_ILOG2_U32
	bool

config ARCH_HAS_ILOG2_U64
	bool

config ARCH_HAS_CPUFREQ
	bool
	help
	  Internal node to signify that the ARCH has CPUFREQ support
	  and that the relevant menu configurations are displayed for
	  it.

config GENERIC_HWEIGHT
	bool
	default y

config GENERIC_CALIBRATE_DELAY
	bool
	default y

config ARCH_MAY_HAVE_PC_FDC
	bool

config ZONE_DMA
	bool

config NEED_DMA_MAP_STATE
       def_bool y

config ARCH_HAS_DMA_SET_COHERENT_MASK
	bool

config GENERIC_ISA_DMA
	bool

config FIQ
	bool

config NEED_RET_TO_USER
	bool

config ARCH_MTD_XIP
	bool

config VECTORS_BASE
	hex
	default 0xffff0000 if MMU || CPU_HIGH_VECTOR
	default DRAM_BASE if REMAP_VECTORS_TO_RAM
	default 0x00000000
	help
	  The base address of exception vectors.

config ARM_PATCH_PHYS_VIRT
	bool "Patch physical to virtual translations at runtime" if EMBEDDED
	default y
	depends on !XIP_KERNEL && MMU
	depends on !ARCH_REALVIEW || !SPARSEMEM
	help
	  Patch phys-to-virt and virt-to-phys translation functions at
	  boot and module load time according to the position of the
	  kernel in system memory.

	  This can only be used with non-XIP MMU kernels where the base
	  of physical memory is at a 16MB boundary.

	  Only disable this option if you know that you do not require
	  this feature (eg, building a kernel for a single machine) and
	  you need to shrink the kernel to the minimal size.

config NEED_MACH_GPIO_H
	bool
	help
	  Select this when mach/gpio.h is required to provide special
	  definitions for this platform. The need for mach/gpio.h should
	  be avoided when possible.

config NEED_MACH_IO_H
	bool
	help
	  Select this when mach/io.h is required to provide special
	  definitions for this platform.  The need for mach/io.h should
	  be avoided when possible.

config NEED_MACH_MEMORY_H
	bool
	help
	  Select this when mach/memory.h is required to provide special
	  definitions for this platform.  The need for mach/memory.h should
	  be avoided when possible.

config PHYS_OFFSET
	hex "Physical address of main memory" if MMU
	depends on !ARM_PATCH_PHYS_VIRT && !NEED_MACH_MEMORY_H
	default DRAM_BASE if !MMU
	help
	  Please provide the physical address corresponding to the
	  location of main memory in your system.

config GENERIC_BUG
	def_bool y
	depends on BUG

source "init/Kconfig"

source "kernel/Kconfig.freezer"

menu "System Type"

config MMU
	bool "MMU-based Paged Memory Management Support"
	default y
	help
	  Select if you want MMU-based virtualised addressing space
	  support by paged memory management. If unsure, say 'Y'.

#
# The "ARM system type" choice list is ordered alphabetically by option
# text.  Please add new entries in the option alphabetic order.
#
choice
	prompt "ARM system type"
	default ARCH_VERSATILE if !MMU
	default ARCH_MULTIPLATFORM if MMU

config ARCH_MULTIPLATFORM
	bool "Allow multiple platforms to be selected"
	depends on MMU
	select ARM_PATCH_PHYS_VIRT
	select AUTO_ZRELADDR
	select COMMON_CLK
	select MULTI_IRQ_HANDLER
	select SPARSE_IRQ
	select USE_OF

config ARCH_INTEGRATOR
	bool "ARM Ltd. Integrator family"
	select ARCH_HAS_CPUFREQ
	select ARM_AMBA
	select COMMON_CLK
	select COMMON_CLK_VERSATILE
	select GENERIC_CLOCKEVENTS
	select HAVE_TCM
	select ICST
	select MULTI_IRQ_HANDLER
	select NEED_MACH_MEMORY_H
	select PLAT_VERSATILE
	select SPARSE_IRQ
	select VERSATILE_FPGA_IRQ
	help
	  Support for ARM's Integrator platform.

config ARCH_REALVIEW
	bool "ARM Ltd. RealView family"
	select ARCH_WANT_OPTIONAL_GPIOLIB
	select ARM_AMBA
	select ARM_TIMER_SP804
	select COMMON_CLK
	select COMMON_CLK_VERSATILE
	select GENERIC_CLOCKEVENTS
	select GPIO_PL061 if GPIOLIB
	select ICST
	select NEED_MACH_MEMORY_H
	select PLAT_VERSATILE
	select PLAT_VERSATILE_CLCD
	help
	  This enables support for ARM Ltd RealView boards.

config ARCH_VERSATILE
	bool "ARM Ltd. Versatile family"
	select ARCH_WANT_OPTIONAL_GPIOLIB
	select ARM_AMBA
	select ARM_TIMER_SP804
	select ARM_VIC
	select CLKDEV_LOOKUP
	select GENERIC_CLOCKEVENTS
	select HAVE_MACH_CLKDEV
	select ICST
	select PLAT_VERSATILE
	select PLAT_VERSATILE_CLCD
	select PLAT_VERSATILE_CLOCK
	select VERSATILE_FPGA_IRQ
	help
	  This enables support for ARM Ltd Versatile board.

config ARCH_AT91
	bool "Atmel AT91"
	select ARCH_REQUIRE_GPIOLIB
	select CLKDEV_LOOKUP
	select HAVE_CLK
	select IRQ_DOMAIN
	select NEED_MACH_GPIO_H
	select NEED_MACH_IO_H if PCCARD
	select PINCTRL
	select PINCTRL_AT91 if USE_OF
	help
	  This enables support for systems based on Atmel
	  AT91RM9200 and AT91SAM9* processors.

config ARCH_CLPS711X
	bool "Cirrus Logic CLPS711x/EP721x/EP731x-based"
	select ARCH_REQUIRE_GPIOLIB
	select AUTO_ZRELADDR
	select CLKDEV_LOOKUP
	select COMMON_CLK
	select CPU_ARM720T
	select GENERIC_CLOCKEVENTS
	select MULTI_IRQ_HANDLER
	select NEED_MACH_MEMORY_H
	select SPARSE_IRQ
	help
	  Support for Cirrus Logic 711x/721x/731x based boards.

config ARCH_GEMINI
	bool "Cortina Systems Gemini"
	select ARCH_REQUIRE_GPIOLIB
	select ARCH_USES_GETTIMEOFFSET
	select NEED_MACH_GPIO_H
	select CPU_FA526
	help
	  Support for the Cortina Systems Gemini family SoCs

config ARCH_EBSA110
	bool "EBSA-110"
	select ARCH_USES_GETTIMEOFFSET
	select CPU_SA110
	select ISA
	select NEED_MACH_IO_H
	select NEED_MACH_MEMORY_H
	select NO_IOPORT
	help
	  This is an evaluation board for the StrongARM processor available
	  from Digital. It has limited hardware on-board, including an
	  Ethernet interface, two PCMCIA sockets, two serial ports and a
	  parallel port.

config ARCH_EP93XX
	bool "EP93xx-based"
	select ARCH_HAS_HOLES_MEMORYMODEL
	select ARCH_REQUIRE_GPIOLIB
	select ARCH_USES_GETTIMEOFFSET
	select ARM_AMBA
	select ARM_VIC
	select CLKDEV_LOOKUP
	select CPU_ARM920T
	select NEED_MACH_MEMORY_H
	help
	  This enables support for the Cirrus EP93xx series of CPUs.

config ARCH_FOOTBRIDGE
	bool "FootBridge"
	select CPU_SA110
	select FOOTBRIDGE
	select GENERIC_CLOCKEVENTS
	select HAVE_IDE
	select NEED_MACH_IO_H if !MMU
	select NEED_MACH_MEMORY_H
	help
	  Support for systems based on the DC21285 companion chip
	  ("FootBridge"), such as the Simtec CATS and the Rebel NetWinder.

config ARCH_NETX
	bool "Hilscher NetX based"
	select ARM_VIC
	select CLKSRC_MMIO
	select CPU_ARM926T
	select GENERIC_CLOCKEVENTS
	help
	  This enables support for systems based on the Hilscher NetX Soc

config ARCH_IOP13XX
	bool "IOP13xx-based"
	depends on MMU
	select ARCH_SUPPORTS_MSI
	select CPU_XSC3
	select NEED_MACH_MEMORY_H
	select NEED_RET_TO_USER
	select PCI
	select PLAT_IOP
	select VMSPLIT_1G
	help
	  Support for Intel's IOP13XX (XScale) family of processors.

config ARCH_IOP32X
	bool "IOP32x-based"
	depends on MMU
	select ARCH_REQUIRE_GPIOLIB
	select CPU_XSCALE
	select NEED_MACH_GPIO_H
	select NEED_RET_TO_USER
	select PCI
	select PLAT_IOP
	help
	  Support for Intel's 80219 and IOP32X (XScale) family of
	  processors.

config ARCH_IOP33X
	bool "IOP33x-based"
	depends on MMU
	select ARCH_REQUIRE_GPIOLIB
	select CPU_XSCALE
	select NEED_MACH_GPIO_H
	select NEED_RET_TO_USER
	select PCI
	select PLAT_IOP
	help
	  Support for Intel's IOP33X (XScale) family of processors.

config ARCH_IXP4XX
	bool "IXP4xx-based"
	depends on MMU
	select ARCH_HAS_DMA_SET_COHERENT_MASK
	select ARCH_REQUIRE_GPIOLIB
	select CLKSRC_MMIO
	select CPU_XSCALE
	select DMABOUNCE if PCI
	select GENERIC_CLOCKEVENTS
	select MIGHT_HAVE_PCI
	select NEED_MACH_IO_H
	select USB_EHCI_BIG_ENDIAN_MMIO
	select USB_EHCI_BIG_ENDIAN_DESC
	help
	  Support for Intel's IXP4XX (XScale) family of processors.

config ARCH_DOVE
	bool "Marvell Dove"
	select ARCH_REQUIRE_GPIOLIB
	select CPU_PJ4
	select GENERIC_CLOCKEVENTS
	select MIGHT_HAVE_PCI
	select PINCTRL
	select PINCTRL_DOVE
	select PLAT_ORION_LEGACY
	select USB_ARCH_HAS_EHCI
	select MVEBU_MBUS
	help
	  Support for the Marvell Dove SoC 88AP510

config ARCH_KIRKWOOD
	bool "Marvell Kirkwood"
	select ARCH_REQUIRE_GPIOLIB
	select CPU_FEROCEON
	select GENERIC_CLOCKEVENTS
	select PCI
	select PCI_QUIRKS
	select PINCTRL
	select PINCTRL_KIRKWOOD
	select PLAT_ORION_LEGACY
	select MVEBU_MBUS
	help
	  Support for the following Marvell Kirkwood series SoCs:
	  88F6180, 88F6192 and 88F6281.

config ARCH_MV78XX0
	bool "Marvell MV78xx0"
	select ARCH_REQUIRE_GPIOLIB
	select CPU_FEROCEON
	select GENERIC_CLOCKEVENTS
	select PCI
	select PLAT_ORION_LEGACY
	select MVEBU_MBUS
	help
	  Support for the following Marvell MV78xx0 series SoCs:
	  MV781x0, MV782x0.

config ARCH_ORION5X
	bool "Marvell Orion"
	depends on MMU
	select ARCH_REQUIRE_GPIOLIB
	select CPU_FEROCEON
	select GENERIC_CLOCKEVENTS
	select PCI
	select PLAT_ORION_LEGACY
	select MVEBU_MBUS
	help
	  Support for the following Marvell Orion 5x series SoCs:
	  Orion-1 (5181), Orion-VoIP (5181L), Orion-NAS (5182),
	  Orion-2 (5281), Orion-1-90 (6183).

config ARCH_MMP
	bool "Marvell PXA168/910/MMP2"
	depends on MMU
	select ARCH_REQUIRE_GPIOLIB
	select CLKDEV_LOOKUP
	select GENERIC_ALLOCATOR
	select GENERIC_CLOCKEVENTS
	select GPIO_PXA
	select IRQ_DOMAIN
	select NEED_MACH_GPIO_H
	select PINCTRL
	select PLAT_PXA
	select SPARSE_IRQ
	help
	  Support for Marvell's PXA168/PXA910(MMP) and MMP2 processor line.

config ARCH_KS8695
	bool "Micrel/Kendin KS8695"
	select ARCH_REQUIRE_GPIOLIB
	select CLKSRC_MMIO
	select CPU_ARM922T
	select GENERIC_CLOCKEVENTS
	select NEED_MACH_MEMORY_H
	help
	  Support for Micrel/Kendin KS8695 "Centaur" (ARM922T) based
	  System-on-Chip devices.

config ARCH_W90X900
	bool "Nuvoton W90X900 CPU"
	select ARCH_REQUIRE_GPIOLIB
	select CLKDEV_LOOKUP
	select CLKSRC_MMIO
	select CPU_ARM926T
	select GENERIC_CLOCKEVENTS
	help
	  Support for Nuvoton (Winbond logic dept.) ARM9 processor,
	  At present, the w90x900 has been renamed nuc900, regarding
	  the ARM series product line, you can login the following
	  link address to know more.

	  <http://www.nuvoton.com/hq/enu/ProductAndSales/ProductLines/
		ConsumerElectronicsIC/ARMMicrocontroller/ARMMicrocontroller>

config ARCH_LPC32XX
	bool "NXP LPC32XX"
	select ARCH_REQUIRE_GPIOLIB
	select ARM_AMBA
	select CLKDEV_LOOKUP
	select CLKSRC_MMIO
	select CPU_ARM926T
	select GENERIC_CLOCKEVENTS
	select HAVE_IDE
	select HAVE_PWM
	select USB_ARCH_HAS_OHCI
	select USE_OF
	help
	  Support for the NXP LPC32XX family of processors

config ARCH_PXA
	bool "PXA2xx/PXA3xx-based"
	depends on MMU
	select ARCH_HAS_CPUFREQ
	select ARCH_MTD_XIP
	select ARCH_REQUIRE_GPIOLIB
	select ARM_CPU_SUSPEND if PM
	select AUTO_ZRELADDR
	select CLKDEV_LOOKUP
	select CLKSRC_MMIO
	select GENERIC_CLOCKEVENTS
	select GPIO_PXA
	select HAVE_IDE
	select MULTI_IRQ_HANDLER
	select NEED_MACH_GPIO_H
	select PLAT_PXA
	select SPARSE_IRQ
	help
	  Support for Intel/Marvell's PXA2xx/PXA3xx processor line.

config ARCH_MSM
	bool "Qualcomm MSM"
	select ARCH_REQUIRE_GPIOLIB
	select CLKDEV_LOOKUP
	select GENERIC_CLOCKEVENTS
	select HAVE_CLK
	help
	  Support for Qualcomm MSM/QSD based systems.  This runs on the
	  apps processor of the MSM/QSD and depends on a shared memory
	  interface to the modem processor which runs the baseband
	  stack and controls some vital subsystems
	  (clock and power control, etc).

config ARCH_SHMOBILE
	bool "Renesas SH-Mobile / R-Mobile"
	select CLKDEV_LOOKUP
	select GENERIC_CLOCKEVENTS
	select HAVE_ARM_SCU if SMP
	select HAVE_ARM_TWD if LOCAL_TIMERS
	select HAVE_CLK
	select HAVE_MACH_CLKDEV
	select HAVE_SMP
	select MIGHT_HAVE_CACHE_L2X0
	select MULTI_IRQ_HANDLER
	select NEED_MACH_MEMORY_H
	select NO_IOPORT
	select PINCTRL if ARCH_WANT_OPTIONAL_GPIOLIB
	select PM_GENERIC_DOMAINS if PM
	select SPARSE_IRQ
	help
	  Support for Renesas's SH-Mobile and R-Mobile ARM platforms.

config ARCH_RPC
	bool "RiscPC"
	select ARCH_ACORN
	select ARCH_MAY_HAVE_PC_FDC
	select ARCH_SPARSEMEM_ENABLE
	select ARCH_USES_GETTIMEOFFSET
	select FIQ
	select HAVE_IDE
	select HAVE_PATA_PLATFORM
	select ISA_DMA_API
	select NEED_MACH_IO_H
	select NEED_MACH_MEMORY_H
	select NO_IOPORT
	select VIRT_TO_BUS
	help
	  On the Acorn Risc-PC, Linux can support the internal IDE disk and
	  CD-ROM interface, serial and parallel port, and the floppy drive.

config ARCH_SA1100
	bool "SA1100-based"
	select ARCH_HAS_CPUFREQ
	select ARCH_MTD_XIP
	select ARCH_REQUIRE_GPIOLIB
	select ARCH_SPARSEMEM_ENABLE
	select CLKDEV_LOOKUP
	select CLKSRC_MMIO
	select CPU_FREQ
	select CPU_SA1100
	select GENERIC_CLOCKEVENTS
	select HAVE_IDE
	select ISA
	select NEED_MACH_GPIO_H
	select NEED_MACH_MEMORY_H
	select SPARSE_IRQ
	help
	  Support for StrongARM 11x0 based boards.

config ARCH_S3C24XX
	bool "Samsung S3C24XX SoCs"
	select ARCH_HAS_CPUFREQ
	select ARCH_REQUIRE_GPIOLIB
	select CLKDEV_LOOKUP
	select CLKSRC_MMIO
	select GENERIC_CLOCKEVENTS
	select HAVE_CLK
	select HAVE_S3C2410_I2C if I2C
	select HAVE_S3C2410_WATCHDOG if WATCHDOG
	select HAVE_S3C_RTC if RTC_CLASS
	select MULTI_IRQ_HANDLER
	select NEED_MACH_GPIO_H
	select NEED_MACH_IO_H
	help
	  Samsung S3C2410, S3C2412, S3C2413, S3C2416, S3C2440, S3C2442, S3C2443
	  and S3C2450 SoCs based systems, such as the Simtec Electronics BAST
	  (<http://www.simtec.co.uk/products/EB110ITX/>), the IPAQ 1940 or the
	  Samsung SMDK2410 development board (and derivatives).

config ARCH_S3C64XX
	bool "Samsung S3C64XX"
	select ARCH_HAS_CPUFREQ
	select ARCH_REQUIRE_GPIOLIB
	select ARM_VIC
	select CLKDEV_LOOKUP
	select CLKSRC_MMIO
	select CPU_V6
	select GENERIC_CLOCKEVENTS
	select HAVE_CLK
	select HAVE_S3C2410_I2C if I2C
	select HAVE_S3C2410_WATCHDOG if WATCHDOG
	select HAVE_TCM
	select NEED_MACH_GPIO_H
	select NO_IOPORT
	select PLAT_SAMSUNG
	select S3C_DEV_NAND
	select S3C_GPIO_TRACK
	select SAMSUNG_CLKSRC
	select SAMSUNG_GPIOLIB_4BIT
	select SAMSUNG_IRQ_VIC_TIMER
	select USB_ARCH_HAS_OHCI
	help
	  Samsung S3C64XX series based systems

config ARCH_S5P64X0
	bool "Samsung S5P6440 S5P6450"
	select CLKDEV_LOOKUP
	select CLKSRC_MMIO
	select CPU_V6
	select GENERIC_CLOCKEVENTS
	select HAVE_CLK
	select HAVE_S3C2410_I2C if I2C
	select HAVE_S3C2410_WATCHDOG if WATCHDOG
	select HAVE_S3C_RTC if RTC_CLASS
	select NEED_MACH_GPIO_H
	help
	  Samsung S5P64X0 CPU based systems, such as the Samsung SMDK6440,
	  SMDK6450.

config ARCH_S5PC100
	bool "Samsung S5PC100"
	select ARCH_REQUIRE_GPIOLIB
	select CLKDEV_LOOKUP
	select CLKSRC_MMIO
	select CPU_V7
	select GENERIC_CLOCKEVENTS
	select HAVE_CLK
	select HAVE_S3C2410_I2C if I2C
	select HAVE_S3C2410_WATCHDOG if WATCHDOG
	select HAVE_S3C_RTC if RTC_CLASS
	select NEED_MACH_GPIO_H
	help
	  Samsung S5PC100 series based systems

config ARCH_S5PV210
	bool "Samsung S5PV210/S5PC110"
	select ARCH_HAS_CPUFREQ
	select ARCH_HAS_HOLES_MEMORYMODEL
	select ARCH_SPARSEMEM_ENABLE
	select CLKDEV_LOOKUP
	select CLKSRC_MMIO
	select CPU_V7
	select GENERIC_CLOCKEVENTS
	select HAVE_CLK
	select HAVE_S3C2410_I2C if I2C
	select HAVE_S3C2410_WATCHDOG if WATCHDOG
	select HAVE_S3C_RTC if RTC_CLASS
	select NEED_MACH_GPIO_H
	select NEED_MACH_MEMORY_H
	help
	  Samsung S5PV210/S5PC110 series based systems

config ARCH_EXYNOS
	bool "Samsung EXYNOS"
	select ARCH_HAS_CPUFREQ
	select ARCH_HAS_HOLES_MEMORYMODEL
	select ARCH_SPARSEMEM_ENABLE
	select CLKDEV_LOOKUP
	select COMMON_CLK
	select CPU_V7
	select GENERIC_CLOCKEVENTS
	select HAVE_CLK
	select HAVE_S3C2410_I2C if I2C
	select HAVE_S3C2410_WATCHDOG if WATCHDOG
	select HAVE_S3C_RTC if RTC_CLASS
	select NEED_MACH_GPIO_H
	select NEED_MACH_MEMORY_H
	help
	  Support for SAMSUNG's EXYNOS SoCs (EXYNOS4/5)

config ARCH_SHARK
	bool "Shark"
	select ARCH_USES_GETTIMEOFFSET
	select CPU_SA110
	select ISA
	select ISA_DMA
	select NEED_MACH_MEMORY_H
	select PCI
	select VIRT_TO_BUS
	select ZONE_DMA
	help
	  Support for the StrongARM based Digital DNARD machine, also known
	  as "Shark" (<http://www.shark-linux.de/shark.html>).

config ARCH_U300
	bool "ST-Ericsson U300 Series"
	depends on MMU
	select ARCH_REQUIRE_GPIOLIB
	select ARM_AMBA
	select ARM_PATCH_PHYS_VIRT
	select ARM_VIC
	select CLKDEV_LOOKUP
	select CLKSRC_MMIO
	select COMMON_CLK
	select CPU_ARM926T
	select GENERIC_CLOCKEVENTS
	select HAVE_TCM
	select SPARSE_IRQ
	help
	  Support for ST-Ericsson U300 series mobile platforms.

config ARCH_DAVINCI
	bool "TI DaVinci"
	select ARCH_HAS_HOLES_MEMORYMODEL
	select ARCH_REQUIRE_GPIOLIB
	select CLKDEV_LOOKUP
	select GENERIC_ALLOCATOR
	select GENERIC_CLOCKEVENTS
	select GENERIC_IRQ_CHIP
	select HAVE_IDE
	select NEED_MACH_GPIO_H
	select USE_OF
	select ZONE_DMA
	help
	  Support for TI's DaVinci platform.

config ARCH_OMAP1
	bool "TI OMAP1"
	depends on MMU
	select ARCH_HAS_CPUFREQ
	select ARCH_HAS_HOLES_MEMORYMODEL
	select ARCH_OMAP
	select ARCH_REQUIRE_GPIOLIB
	select CLKDEV_LOOKUP
	select CLKSRC_MMIO
	select GENERIC_CLOCKEVENTS
	select GENERIC_IRQ_CHIP
	select HAVE_CLK
	select HAVE_IDE
	select IRQ_DOMAIN
	select NEED_MACH_IO_H if PCCARD
	select NEED_MACH_MEMORY_H
	help
	  Support for older TI OMAP1 (omap7xx, omap15xx or omap16xx)

endchoice

menu "Multiple platform selection"
	depends on ARCH_MULTIPLATFORM

comment "CPU Core family selection"

config ARCH_MULTI_V4
	bool "ARMv4 based platforms (FA526, StrongARM)"
	depends on !ARCH_MULTI_V6_V7
	select ARCH_MULTI_V4_V5

config ARCH_MULTI_V4T
	bool "ARMv4T based platforms (ARM720T, ARM920T, ...)"
	depends on !ARCH_MULTI_V6_V7
	select ARCH_MULTI_V4_V5

config ARCH_MULTI_V5
	bool "ARMv5 based platforms (ARM926T, XSCALE, PJ1, ...)"
	depends on !ARCH_MULTI_V6_V7
	select ARCH_MULTI_V4_V5

config ARCH_MULTI_V4_V5
	bool

config ARCH_MULTI_V6
	bool "ARMv6 based platforms (ARM11)"
	select ARCH_MULTI_V6_V7
	select CPU_V6

config ARCH_MULTI_V7
	bool "ARMv7 based platforms (Cortex-A, PJ4, Scorpion, Krait)"
	default y
	select ARCH_MULTI_V6_V7
	select CPU_V7

config ARCH_MULTI_V6_V7
	bool

config ARCH_MULTI_CPU_AUTO
	def_bool !(ARCH_MULTI_V4 || ARCH_MULTI_V4T || ARCH_MULTI_V6_V7)
	select ARCH_MULTI_V5

endmenu

#
# This is sorted alphabetically by mach-* pathname.  However, plat-*
# Kconfigs may be included either alphabetically (according to the
# plat- suffix) or along side the corresponding mach-* source.
#
source "arch/arm/mach-mvebu/Kconfig"

source "arch/arm/mach-at91/Kconfig"

source "arch/arm/mach-bcm/Kconfig"

source "arch/arm/mach-bcm2835/Kconfig"

source "arch/arm/mach-clps711x/Kconfig"

source "arch/arm/mach-cns3xxx/Kconfig"

source "arch/arm/mach-davinci/Kconfig"

source "arch/arm/mach-dove/Kconfig"

source "arch/arm/mach-ep93xx/Kconfig"

source "arch/arm/mach-footbridge/Kconfig"

source "arch/arm/mach-gemini/Kconfig"

source "arch/arm/mach-highbank/Kconfig"

source "arch/arm/mach-integrator/Kconfig"

source "arch/arm/mach-iop32x/Kconfig"

source "arch/arm/mach-iop33x/Kconfig"

source "arch/arm/mach-iop13xx/Kconfig"

source "arch/arm/mach-ixp4xx/Kconfig"

source "arch/arm/mach-kirkwood/Kconfig"

source "arch/arm/mach-ks8695/Kconfig"

source "arch/arm/mach-msm/Kconfig"

source "arch/arm/mach-mv78xx0/Kconfig"

source "arch/arm/mach-imx/Kconfig"

source "arch/arm/mach-mxs/Kconfig"

source "arch/arm/mach-netx/Kconfig"

source "arch/arm/mach-nomadik/Kconfig"

source "arch/arm/plat-omap/Kconfig"

source "arch/arm/mach-omap1/Kconfig"

source "arch/arm/mach-omap2/Kconfig"

source "arch/arm/mach-orion5x/Kconfig"

source "arch/arm/mach-picoxcell/Kconfig"

source "arch/arm/mach-pxa/Kconfig"
source "arch/arm/plat-pxa/Kconfig"

source "arch/arm/mach-mmp/Kconfig"

source "arch/arm/mach-realview/Kconfig"

source "arch/arm/mach-sa1100/Kconfig"

source "arch/arm/plat-samsung/Kconfig"

source "arch/arm/mach-socfpga/Kconfig"

source "arch/arm/mach-spear/Kconfig"

source "arch/arm/mach-s3c24xx/Kconfig"

if ARCH_S3C64XX
source "arch/arm/mach-s3c64xx/Kconfig"
endif

source "arch/arm/mach-s5p64x0/Kconfig"

source "arch/arm/mach-s5pc100/Kconfig"

source "arch/arm/mach-s5pv210/Kconfig"

source "arch/arm/mach-exynos/Kconfig"

source "arch/arm/mach-shmobile/Kconfig"

source "arch/arm/mach-sunxi/Kconfig"

source "arch/arm/mach-prima2/Kconfig"

source "arch/arm/mach-tegra/Kconfig"

source "arch/arm/mach-u300/Kconfig"

source "arch/arm/mach-ux500/Kconfig"

source "arch/arm/mach-versatile/Kconfig"

source "arch/arm/mach-vexpress/Kconfig"
source "arch/arm/plat-versatile/Kconfig"

source "arch/arm/mach-virt/Kconfig"

source "arch/arm/mach-vt8500/Kconfig"

source "arch/arm/mach-w90x900/Kconfig"

source "arch/arm/mach-zynq/Kconfig"

# Definitions to make life easier
config ARCH_ACORN
	bool

config PLAT_IOP
	bool
	select GENERIC_CLOCKEVENTS

config PLAT_ORION
	bool
	select CLKSRC_MMIO
	select COMMON_CLK
	select GENERIC_IRQ_CHIP
	select IRQ_DOMAIN

config PLAT_ORION_LEGACY
	bool
	select PLAT_ORION

config PLAT_PXA
	bool

config PLAT_VERSATILE
	bool

config ARM_TIMER_SP804
	bool
	select CLKSRC_MMIO
	select CLKSRC_OF if OF

config ARCH_FLATMEM_ENABLE
	bool
	depends on MMU
	default y

config ARCH_DISCONTIGMEM_ENABLE
	bool
	depends on MMU
	default y

source arch/arm/mm/Kconfig

config NUMA
	bool "NUMA Support (EXPERIMENTAL)"
	depends on MMU && !FLATMEM && EXPERIMENTAL
	help
	  Say Y to compile the kernel to support NUMA (Non-Uniform Memory
	  Access). At the moment, one has to specify the number of nodes using
	  the commandline:
	  numa=fake=x,[size0],[size1],...,[sizeN-1],[usetopology]
	  where x is the number of nodes, and sizeY is the size of node Y in
	  bytes (one can suffix m or g for megabytes or gigabytes). If no sizes
	  are specified, the memory is distributed roughly evenly between nodes.
	  If "usetopology" is specified, the "topology_physical_package_id" is
	  used to assign CPUs to nodes (so for instance on the TC2, the A7s are
	  grouped together in one node and the A15s are grouped together in
	  another node).

config NODES_SHIFT
	int "Maximum NUMA Nodes (as a power of 2)" if NUMA
	range 1 10
	default "1"
	depends on NEED_MULTIPLE_NODES
	---help---
	  Specify the maximum number of NUMA Nodes available on the target
	  system.  Increases memory reserved to accommodate various tables.

config NUMA_ALLOC_NODES
	bool
	depends on DISCONTIGMEM || NUMA
	default y

config ARM_NR_BANKS
	int
	default 16 if ARCH_EP93XX
	default 8

config IWMMXT
	bool "Enable iWMMXt support" if !CPU_PJ4
	depends on CPU_XSCALE || CPU_XSC3 || CPU_MOHAWK || CPU_PJ4
	default y if PXA27x || PXA3xx || ARCH_MMP || CPU_PJ4
	help
	  Enable support for iWMMXt context switching at run time if
	  running on a CPU that supports it.

config XSCALE_PMU
	bool
	depends on CPU_XSCALE
	default y

config MULTI_IRQ_HANDLER
	bool
	help
	  Allow each machine to specify it's own IRQ handler at run time.

if !MMU
source "arch/arm/Kconfig-nommu"
endif

config ARM_ERRATA_326103
	bool "ARM errata: FSR write bit incorrect on a SWP to read-only memory"
	depends on CPU_V6
	help
	  Executing a SWP instruction to read-only memory does not set bit 11
	  of the FSR on the ARM 1136 prior to r1p0. This causes the kernel to
	  treat the access as a read, preventing a COW from occurring and
	  causing the faulting task to livelock.

config ARM_ERRATA_411920
	bool "ARM errata: Invalidation of the Instruction Cache operation can fail"
	depends on CPU_V6 || CPU_V6K
	help
	  Invalidation of the Instruction Cache operation can
	  fail. This erratum is present in 1136 (before r1p4), 1156 and 1176.
	  It does not affect the MPCore. This option enables the ARM Ltd.
	  recommended workaround.

config ARM_ERRATA_430973
	bool "ARM errata: Stale prediction on replaced interworking branch"
	depends on CPU_V7
	help
	  This option enables the workaround for the 430973 Cortex-A8
	  (r1p0..r1p2) erratum. If a code sequence containing an ARM/Thumb
	  interworking branch is replaced with another code sequence at the
	  same virtual address, whether due to self-modifying code or virtual
	  to physical address re-mapping, Cortex-A8 does not recover from the
	  stale interworking branch prediction. This results in Cortex-A8
	  executing the new code sequence in the incorrect ARM or Thumb state.
	  The workaround enables the BTB/BTAC operations by setting ACTLR.IBE
	  and also flushes the branch target cache at every context switch.
	  Note that setting specific bits in the ACTLR register may not be
	  available in non-secure mode.

config ARM_ERRATA_458693
	bool "ARM errata: Processor deadlock when a false hazard is created"
	depends on CPU_V7
	depends on !ARCH_MULTIPLATFORM
	help
	  This option enables the workaround for the 458693 Cortex-A8 (r2p0)
	  erratum. For very specific sequences of memory operations, it is
	  possible for a hazard condition intended for a cache line to instead
	  be incorrectly associated with a different cache line. This false
	  hazard might then cause a processor deadlock. The workaround enables
	  the L1 caching of the NEON accesses and disables the PLD instruction
	  in the ACTLR register. Note that setting specific bits in the ACTLR
	  register may not be available in non-secure mode.

config ARM_ERRATA_460075
	bool "ARM errata: Data written to the L2 cache can be overwritten with stale data"
	depends on CPU_V7
	depends on !ARCH_MULTIPLATFORM
	help
	  This option enables the workaround for the 460075 Cortex-A8 (r2p0)
	  erratum. Any asynchronous access to the L2 cache may encounter a
	  situation in which recent store transactions to the L2 cache are lost
	  and overwritten with stale memory contents from external memory. The
	  workaround disables the write-allocate mode for the L2 cache via the
	  ACTLR register. Note that setting specific bits in the ACTLR register
	  may not be available in non-secure mode.

config ARM_ERRATA_742230
	bool "ARM errata: DMB operation may be faulty"
	depends on CPU_V7 && SMP
	depends on !ARCH_MULTIPLATFORM
	help
	  This option enables the workaround for the 742230 Cortex-A9
	  (r1p0..r2p2) erratum. Under rare circumstances, a DMB instruction
	  between two write operations may not ensure the correct visibility
	  ordering of the two writes. This workaround sets a specific bit in
	  the diagnostic register of the Cortex-A9 which causes the DMB
	  instruction to behave as a DSB, ensuring the correct behaviour of
	  the two writes.

config ARM_ERRATA_742231
	bool "ARM errata: Incorrect hazard handling in the SCU may lead to data corruption"
	depends on CPU_V7 && SMP
	depends on !ARCH_MULTIPLATFORM
	help
	  This option enables the workaround for the 742231 Cortex-A9
	  (r2p0..r2p2) erratum. Under certain conditions, specific to the
	  Cortex-A9 MPCore micro-architecture, two CPUs working in SMP mode,
	  accessing some data located in the same cache line, may get corrupted
	  data due to bad handling of the address hazard when the line gets
	  replaced from one of the CPUs at the same time as another CPU is
	  accessing it. This workaround sets specific bits in the diagnostic
	  register of the Cortex-A9 which reduces the linefill issuing
	  capabilities of the processor.

config PL310_ERRATA_588369
	bool "PL310 errata: Clean & Invalidate maintenance operations do not invalidate clean lines"
	depends on CACHE_L2X0
	help
	   The PL310 L2 cache controller implements three types of Clean &
	   Invalidate maintenance operations: by Physical Address
	   (offset 0x7F0), by Index/Way (0x7F8) and by Way (0x7FC).
	   They are architecturally defined to behave as the execution of a
	   clean operation followed immediately by an invalidate operation,
	   both performing to the same memory location. This functionality
	   is not correctly implemented in PL310 as clean lines are not
	   invalidated as a result of these operations.

config ARM_ERRATA_720789
	bool "ARM errata: TLBIASIDIS and TLBIMVAIS operations can broadcast a faulty ASID"
	depends on CPU_V7
	help
	  This option enables the workaround for the 720789 Cortex-A9 (prior to
	  r2p0) erratum. A faulty ASID can be sent to the other CPUs for the
	  broadcasted CP15 TLB maintenance operations TLBIASIDIS and TLBIMVAIS.
	  As a consequence of this erratum, some TLB entries which should be
	  invalidated are not, resulting in an incoherency in the system page
	  tables. The workaround changes the TLB flushing routines to invalidate
	  entries regardless of the ASID.

config PL310_ERRATA_727915
	bool "PL310 errata: Background Clean & Invalidate by Way operation can cause data corruption"
	depends on CACHE_L2X0
	help
	  PL310 implements the Clean & Invalidate by Way L2 cache maintenance
	  operation (offset 0x7FC). This operation runs in background so that
	  PL310 can handle normal accesses while it is in progress. Under very
	  rare circumstances, due to this erratum, write data can be lost when
	  PL310 treats a cacheable write transaction during a Clean &
	  Invalidate by Way operation.

config ARM_ERRATA_743622
	bool "ARM errata: Faulty hazard checking in the Store Buffer may lead to data corruption"
	depends on CPU_V7
	depends on !ARCH_MULTIPLATFORM
	help
	  This option enables the workaround for the 743622 Cortex-A9
	  (r2p*) erratum. Under very rare conditions, a faulty
	  optimisation in the Cortex-A9 Store Buffer may lead to data
	  corruption. This workaround sets a specific bit in the diagnostic
	  register of the Cortex-A9 which disables the Store Buffer
	  optimisation, preventing the defect from occurring. This has no
	  visible impact on the overall performance or power consumption of the
	  processor.

config ARM_ERRATA_751472
	bool "ARM errata: Interrupted ICIALLUIS may prevent completion of broadcasted operation"
	depends on CPU_V7
	depends on !ARCH_MULTIPLATFORM
	help
	  This option enables the workaround for the 751472 Cortex-A9 (prior
	  to r3p0) erratum. An interrupted ICIALLUIS operation may prevent the
	  completion of a following broadcasted operation if the second
	  operation is received by a CPU before the ICIALLUIS has completed,
	  potentially leading to corrupted entries in the cache or TLB.

config PL310_ERRATA_753970
	bool "PL310 errata: cache sync operation may be faulty"
	depends on CACHE_PL310
	help
	  This option enables the workaround for the 753970 PL310 (r3p0) erratum.

	  Under some condition the effect of cache sync operation on
	  the store buffer still remains when the operation completes.
	  This means that the store buffer is always asked to drain and
	  this prevents it from merging any further writes. The workaround
	  is to replace the normal offset of cache sync operation (0x730)
	  by another offset targeting an unmapped PL310 register 0x740.
	  This has the same effect as the cache sync operation: store buffer
	  drain and waiting for all buffers empty.

config ARM_ERRATA_754322
	bool "ARM errata: possible faulty MMU translations following an ASID switch"
	depends on CPU_V7
	help
	  This option enables the workaround for the 754322 Cortex-A9 (r2p*,
	  r3p*) erratum. A speculative memory access may cause a page table walk
	  which starts prior to an ASID switch but completes afterwards. This
	  can populate the micro-TLB with a stale entry which may be hit with
	  the new ASID. This workaround places two dsb instructions in the mm
	  switching code so that no page table walks can cross the ASID switch.

config ARM_ERRATA_754327
	bool "ARM errata: no automatic Store Buffer drain"
	depends on CPU_V7 && SMP
	help
	  This option enables the workaround for the 754327 Cortex-A9 (prior to
	  r2p0) erratum. The Store Buffer does not have any automatic draining
	  mechanism and therefore a livelock may occur if an external agent
	  continuously polls a memory location waiting to observe an update.
	  This workaround defines cpu_relax() as smp_mb(), preventing correctly
	  written polling loops from denying visibility of updates to memory.

config ARM_ERRATA_364296
	bool "ARM errata: Possible cache data corruption with hit-under-miss enabled"
	depends on CPU_V6 && !SMP
	help
	  This options enables the workaround for the 364296 ARM1136
	  r0p2 erratum (possible cache data corruption with
	  hit-under-miss enabled). It sets the undocumented bit 31 in
	  the auxiliary control register and the FI bit in the control
	  register, thus disabling hit-under-miss without putting the
	  processor into full low interrupt latency mode. ARM11MPCore
	  is not affected.

config ARM_ERRATA_764369
	bool "ARM errata: Data cache line maintenance operation by MVA may not succeed"
	depends on CPU_V7 && SMP
	help
	  This option enables the workaround for erratum 764369
	  affecting Cortex-A9 MPCore with two or more processors (all
	  current revisions). Under certain timing circumstances, a data
	  cache line maintenance operation by MVA targeting an Inner
	  Shareable memory region may fail to proceed up to either the
	  Point of Coherency or to the Point of Unification of the
	  system. This workaround adds a DSB instruction before the
	  relevant cache maintenance functions and sets a specific bit
	  in the diagnostic control register of the SCU.

config PL310_ERRATA_769419
	bool "PL310 errata: no automatic Store Buffer drain"
	depends on CACHE_L2X0
	help
	  On revisions of the PL310 prior to r3p2, the Store Buffer does
	  not automatically drain. This can cause normal, non-cacheable
	  writes to be retained when the memory system is idle, leading
	  to suboptimal I/O performance for drivers using coherent DMA.
	  This option adds a write barrier to the cpu_idle loop so that,
	  on systems with an outer cache, the store buffer is drained
	  explicitly.

config ARM_ERRATA_775420
       bool "ARM errata: A data cache maintenance operation which aborts, might lead to deadlock"
       depends on CPU_V7
       help
	 This option enables the workaround for the 775420 Cortex-A9 (r2p2,
	 r2p6,r2p8,r2p10,r3p0) erratum. In case a date cache maintenance
	 operation aborts with MMU exception, it might cause the processor
	 to deadlock. This workaround puts DSB before executing ISB if
	 an abort may occur on cache maintenance.

config ARM_ERRATA_798181
	bool "ARM errata: TLBI/DSB failure on Cortex-A15"
	depends on CPU_V7 && SMP
	help
	  On Cortex-A15 (r0p0..r3p2) the TLBI*IS/DSB operations are not
	  adequately shooting down all use of the old entries. This
	  option enables the Linux kernel workaround for this erratum
	  which sends an IPI to the CPUs that are running the same ASID
	  as the one being invalidated.

endmenu

source "arch/arm/common/Kconfig"

menu "Bus support"

config ARM_AMBA
	bool

config ISA
	bool
	help
	  Find out whether you have ISA slots on your motherboard.  ISA is the
	  name of a bus system, i.e. the way the CPU talks to the other stuff
	  inside your box.  Other bus systems are PCI, EISA, MicroChannel
	  (MCA) or VESA.  ISA is an older system, now being displaced by PCI;
	  newer boards don't support it.  If you have ISA, say Y, otherwise N.

# Select ISA DMA controller support
config ISA_DMA
	bool
	select ISA_DMA_API

# Select ISA DMA interface
config ISA_DMA_API
	bool

config PCI
	bool "PCI support" if MIGHT_HAVE_PCI
	help
	  Find out whether you have a PCI motherboard. PCI is the name of a
	  bus system, i.e. the way the CPU talks to the other stuff inside
	  your box. Other bus systems are ISA, EISA, MicroChannel (MCA) or
	  VESA. If you have PCI, say Y, otherwise N.

config PCI_DOMAINS
	bool
	depends on PCI

config PCI_NANOENGINE
	bool "BSE nanoEngine PCI support"
	depends on SA1100_NANOENGINE
	help
	  Enable PCI on the BSE nanoEngine board.

config PCI_SYSCALL
	def_bool PCI

# Select the host bridge type
config PCI_HOST_VIA82C505
	bool
	depends on PCI && ARCH_SHARK
	default y

config PCI_HOST_ITE8152
	bool
	depends on PCI && MACH_ARMCORE
	default y
	select DMABOUNCE

source "drivers/pci/Kconfig"

source "drivers/pcmcia/Kconfig"

endmenu

menu "Kernel Features"

config HAVE_SMP
	bool
	help
	  This option should be selected by machines which have an SMP-
	  capable CPU.

	  The only effect of this option is to make the SMP-related
	  options available to the user for configuration.

config SMP
	bool "Symmetric Multi-Processing"
	depends on CPU_V6K || CPU_V7
	depends on GENERIC_CLOCKEVENTS
	depends on HAVE_SMP
	depends on MMU
	select USE_GENERIC_SMP_HELPERS
	help
	  This enables support for systems with more than one CPU. If you have
	  a system with only one CPU, like most personal computers, say N. If
	  you have a system with more than one CPU, say Y.

	  If you say N here, the kernel will run on single and multiprocessor
	  machines, but will use only one CPU of a multiprocessor machine. If
	  you say Y here, the kernel will run on many, but not all, single
	  processor machines. On a single processor machine, the kernel will
	  run faster if you say N here.

	  See also <file:Documentation/x86/i386/IO-APIC.txt>,
	  <file:Documentation/nmi_watchdog.txt> and the SMP-HOWTO available at
	  <http://tldp.org/HOWTO/SMP-HOWTO.html>.

	  If you don't know what to do here, say N.

config SMP_ON_UP
	bool "Allow booting SMP kernel on uniprocessor systems (EXPERIMENTAL)"
	depends on SMP && !XIP_KERNEL
	default y
	help
	  SMP kernels contain instructions which fail on non-SMP processors.
	  Enabling this option allows the kernel to modify itself to make
	  these instructions safe.  Disabling it allows about 1K of space
	  savings.

	  If you don't know what to do here, say Y.

config ARM_CPU_TOPOLOGY
	bool "Support cpu topology definition"
	depends on SMP && CPU_V7
	default y
	help
	  Support ARM cpu topology definition. The MPIDR register defines
	  affinity between processors which is then used to describe the cpu
	  topology of an ARM System.

config SCHED_MC
	bool "Multi-core scheduler support"
	depends on ARM_CPU_TOPOLOGY
	help
	  Multi-core scheduler support improves the CPU scheduler's decision
	  making when dealing with multi-core CPU chips at a cost of slightly
	  increased overhead in some places. If unsure say N here.

config SCHED_SMT
	bool "SMT scheduler support"
	depends on ARM_CPU_TOPOLOGY
	help
	  Improves the CPU scheduler's decision making when dealing with
	  MultiThreading at a cost of slightly increased overhead in some
	  places. If unsure say N here.

config DISABLE_CPU_SCHED_DOMAIN_BALANCE
	bool "(EXPERIMENTAL) Disable CPU level scheduler load-balancing"
	help
	  Disables scheduler load-balancing at CPU sched domain level.

config SCHED_HMP
	bool "(EXPERIMENTAL) Heterogenous multiprocessor scheduling"
	depends on DISABLE_CPU_SCHED_DOMAIN_BALANCE && SCHED_MC && FAIR_GROUP_SCHED && !SCHED_AUTOGROUP
	help
	  Experimental scheduler optimizations for heterogeneous platforms.
	  Attempts to introspectively select task affinity to optimize power
	  and performance. Basic support for multiple (>2) cpu types is in place,
	  but it has only been tested with two types of cpus.
	  There is currently no support for migration of task groups, hence
	  !SCHED_AUTOGROUP. Furthermore, normal load-balancing must be disabled
	  between cpus of different type (DISABLE_CPU_SCHED_DOMAIN_BALANCE).

config SCHED_HMP_PRIO_FILTER
	bool "(EXPERIMENTAL) Filter HMP migrations by task priority"
	depends on SCHED_HMP
	default y
	help
	  Enables task priority based HMP migration filter. Any task with
	  a NICE value above the threshold will always be on low-power cpus
	  with less compute capacity.

config SCHED_HMP_PRIO_FILTER_VAL
	int "NICE priority threshold"
	default 5
	depends on SCHED_HMP_PRIO_FILTER

config HMP_FAST_CPU_MASK
	string "HMP scheduler fast CPU mask"
	depends on SCHED_HMP
	help
          Leave empty to use device tree information.
	  Specify the cpuids of the fast CPUs in the system as a list string,
	  e.g. cpuid 0+1 should be specified as 0-1.

config HMP_SLOW_CPU_MASK
	string "HMP scheduler slow CPU mask"
	depends on SCHED_HMP
	help
	  Leave empty to use device tree information.
	  Specify the cpuids of the slow CPUs in the system as a list string,
	  e.g. cpuid 0+1 should be specified as 0-1.

config HMP_VARIABLE_SCALE
	bool "Allows changing the load tracking scale through sysfs"
	depends on SCHED_HMP
	help
	  When turned on, this option exports the thresholds and load average
	  period value for the load tracking patches through sysfs.
	  The values can be modified to change the rate of load accumulation
	  and the thresholds used for HMP migration.
	  The load_avg_period_ms is the time in ms to reach a load average of
	  0.5 for an idle task of 0 load average ratio that start a busy loop.
	  The up_threshold and down_threshold is the value to go to a faster
	  CPU or to go back to a slower cpu.
	  The {up,down}_threshold are devided by 1024 before being compared
	  to the load average.
	  For examples, with load_avg_period_ms = 128 and up_threshold = 512,
	  a running task with a load of 0 will be migrated to a bigger CPU after
	  128ms, because after 128ms its load_avg_ratio is 0.5 and the real
	  up_threshold is 0.5.
	  This patch has the same behavior as changing the Y of the load
	  average computation to
	        (1002/1024)^(LOAD_AVG_PERIOD/load_avg_period_ms)
	  but it remove intermadiate overflows in computation.

config HMP_FREQUENCY_INVARIANT_SCALE
	bool "(EXPERIMENTAL) Frequency-Invariant Tracked Load for HMP"
	depends on HMP_VARIABLE_SCALE && CPU_FREQ
	help
	  Scales the current load contribution in line with the frequency
	  of the CPU that the task was executed on.
	  In this version, we use a simple linear scale derived from the
	  maximum frequency reported by CPUFreq.
	  Restricting tracked load to be scaled by the CPU's frequency
	  represents the consumption of possible compute capacity
	  (rather than consumption of actual instantaneous capacity as
	  normal) and allows the HMP migration's simple threshold
	  migration strategy to interact more predictably with CPUFreq's
	  asynchronous compute capacity changes.

config HAVE_ARM_SCU
	bool
	help
	  This option enables support for the ARM system coherency unit

config HAVE_ARM_ARCH_TIMER
	bool "Architected timer support"
	depends on CPU_V7
	select ARM_ARCH_TIMER
	help
	  This option enables support for the ARM architected timer

config HAVE_ARM_TWD
	bool
	depends on SMP
	select CLKSRC_OF if OF
	help
	  This options enables support for the ARM timer and watchdog unit

config MCPM
	bool "Multi-Cluster Power Management"
	depends on CPU_V7 && SMP
	help
	  This option provides the common power management infrastructure
	  for (multi-)cluster based systems, such as big.LITTLE based
	  systems.

choice
	prompt "Memory split"
	default VMSPLIT_3G
	help
	  Select the desired split between kernel and user memory.

	  If you are not absolutely sure what you are doing, leave this
	  option alone!

	config VMSPLIT_3G
		bool "3G/1G user/kernel split"
	config VMSPLIT_2G
		bool "2G/2G user/kernel split"
	config VMSPLIT_1G
		bool "1G/3G user/kernel split"
endchoice

config PAGE_OFFSET
	hex
	default 0x40000000 if VMSPLIT_1G
	default 0x80000000 if VMSPLIT_2G
	default 0xC0000000

config NR_CPUS
	int "Maximum number of CPUs (2-32)"
	range 2 32
	depends on SMP
	default "4"

config HOTPLUG_CPU
	bool "Support for hot-pluggable CPUs"
	depends on SMP && HOTPLUG
	help
	  Say Y here to experiment with turning CPUs off and on.  CPUs
	  can be controlled through /sys/devices/system/cpu.

config ARM_PSCI
	bool "Support for the ARM Power State Coordination Interface (PSCI)"
	depends on CPU_V7
	help
	  Say Y here if you want Linux to communicate with system firmware
	  implementing the PSCI specification for CPU-centric power
	  management operations described in ARM document number ARM DEN
	  0022A ("Power State Coordination Interface System Software on
	  ARM processors").

config LOCAL_TIMERS
	bool "Use local timer interrupts"
	depends on SMP
	default y
	help
	  Enable support for local timers on SMP platforms, rather then the
	  legacy IPI broadcast method.  Local timers allows the system
	  accounting to be spread across the timer interval, preventing a
	  "thundering herd" at every timer tick.

# The GPIO number here must be sorted by descending number. In case of
# a multiplatform kernel, we just want the highest value required by the
# selected platforms.
config ARCH_NR_GPIO
	int
	default 1024 if ARCH_SHMOBILE || ARCH_TEGRA
	default 512 if SOC_OMAP5
	default 392 if ARCH_U8500
	default 352 if ARCH_VT8500
	default 288 if ARCH_SUNXI
	default 264 if MACH_H4700
	default 0
	help
	  Maximum number of GPIOs in the system.

	  If unsure, leave the default value.

source kernel/Kconfig.preempt

config HZ
	int
	default 200 if ARCH_EBSA110 || ARCH_S3C24XX || ARCH_S5P64X0 || \
		ARCH_S5PV210 || ARCH_EXYNOS4
	default AT91_TIMER_HZ if ARCH_AT91
	default SHMOBILE_TIMER_HZ if ARCH_SHMOBILE
	default 100

config SCHED_HRTICK
	def_bool HIGH_RES_TIMERS

config THUMB2_KERNEL
	bool "Compile the kernel in Thumb-2 mode" if !CPU_THUMBONLY
	depends on CPU_V7 && !CPU_V6 && !CPU_V6K
	default y if CPU_THUMBONLY
	select AEABI
	select ARM_ASM_UNIFIED
	select ARM_UNWIND
	help
	  By enabling this option, the kernel will be compiled in
	  Thumb-2 mode. A compiler/assembler that understand the unified
	  ARM-Thumb syntax is needed.

	  If unsure, say N.

config THUMB2_AVOID_R_ARM_THM_JUMP11
	bool "Work around buggy Thumb-2 short branch relocations in gas"
	depends on THUMB2_KERNEL && MODULES
	default y
	help
	  Various binutils versions can resolve Thumb-2 branches to
	  locally-defined, preemptible global symbols as short-range "b.n"
	  branch instructions.

	  This is a problem, because there's no guarantee the final
	  destination of the symbol, or any candidate locations for a
	  trampoline, are within range of the branch.  For this reason, the
	  kernel does not support fixing up the R_ARM_THM_JUMP11 (102)
	  relocation in modules at all, and it makes little sense to add
	  support.

	  The symptom is that the kernel fails with an "unsupported
	  relocation" error when loading some modules.

	  Until fixed tools are available, passing
	  -fno-optimize-sibling-calls to gcc should prevent gcc generating
	  code which hits this problem, at the cost of a bit of extra runtime
	  stack usage in some cases.

	  The problem is described in more detail at:
	      https://bugs.launchpad.net/binutils-linaro/+bug/725126

	  Only Thumb-2 kernels are affected.

	  Unless you are sure your tools don't have this problem, say Y.

config ARM_ASM_UNIFIED
	bool

config AEABI
	bool "Use the ARM EABI to compile the kernel"
	help
	  This option allows for the kernel to be compiled using the latest
	  ARM ABI (aka EABI).  This is only useful if you are using a user
	  space environment that is also compiled with EABI.

	  Since there are major incompatibilities between the legacy ABI and
	  EABI, especially with regard to structure member alignment, this
	  option also changes the kernel syscall calling convention to
	  disambiguate both ABIs and allow for backward compatibility support
	  (selected with CONFIG_OABI_COMPAT).

	  To use this you need GCC version 4.0.0 or later.

config OABI_COMPAT
	bool "Allow old ABI binaries to run with this kernel (EXPERIMENTAL)"
	depends on AEABI && !THUMB2_KERNEL
	default y
	help
	  This option preserves the old syscall interface along with the
	  new (ARM EABI) one. It also provides a compatibility layer to
	  intercept syscalls that have structure arguments which layout
	  in memory differs between the legacy ABI and the new ARM EABI
	  (only for non "thumb" binaries). This option adds a tiny
	  overhead to all syscalls and produces a slightly larger kernel.
	  If you know you'll be using only pure EABI user space then you
	  can say N here. If this option is not selected and you attempt
	  to execute a legacy ABI binary then the result will be
	  UNPREDICTABLE (in fact it can be predicted that it won't work
	  at all). If in doubt say Y.

config ARCH_HAS_HOLES_MEMORYMODEL
	bool

config ARCH_SPARSEMEM_ENABLE
	bool

config ARCH_SPARSEMEM_DEFAULT
	def_bool ARCH_SPARSEMEM_ENABLE

config ARCH_SELECT_MEMORY_MODEL
	def_bool ARCH_SPARSEMEM_ENABLE

config HAVE_ARCH_PFN_VALID
	def_bool ARCH_HAS_HOLES_MEMORYMODEL || !SPARSEMEM

config HIGHMEM
	bool "High Memory Support"
	depends on MMU
	help
	  The address space of ARM processors is only 4 Gigabytes large
	  and it has to accommodate user address space, kernel address
	  space as well as some memory mapped IO. That means that, if you
	  have a large amount of physical memory and/or IO, not all of the
	  memory can be "permanently mapped" by the kernel. The physical
	  memory that is not permanently mapped is called "high memory".

	  Depending on the selected kernel/user memory split, minimum
	  vmalloc space and actual amount of RAM, you may not need this
	  option which should result in a slightly faster kernel.

	  If unsure, say n.

config HIGHPTE
	bool "Allocate 2nd-level pagetables from highmem"
	depends on HIGHMEM

config HW_PERF_EVENTS
	bool "Enable hardware performance counter support for perf events"
	depends on PERF_EVENTS
	default y
	help
	  Enable hardware performance counter support for perf events. If
	  disabled, perf events will use software events only.

config SYS_SUPPORTS_HUGETLBFS
       def_bool y
       depends on ARM_LPAE || (!CPU_USE_DOMAINS && !MEMORY_FAILURE)

config HAVE_ARCH_TRANSPARENT_HUGEPAGE
       def_bool y
       depends on SYS_SUPPORTS_HUGETLBFS

source "mm/Kconfig"

config FORCE_MAX_ZONEORDER
	int "Maximum zone order" if ARCH_SHMOBILE
	range 11 64 if ARCH_SHMOBILE
	default "12" if SOC_AM33XX
	default "9" if SA1111
	default "11"
	help
	  The kernel memory allocator divides physically contiguous memory
	  blocks into "zones", where each zone is a power of two number of
	  pages.  This option selects the largest power of two that the kernel
	  keeps in the memory allocator.  If you need to allocate very large
	  blocks of physically contiguous memory, then you may need to
	  increase this value.

	  This config option is actually maximum order plus one. For example,
	  a value of 11 means that the largest free memory block is 2^10 pages.

config ALIGNMENT_TRAP
	bool
	depends on CPU_CP15_MMU
	default y if !ARCH_EBSA110
	select HAVE_PROC_CPU if PROC_FS
	help
	  ARM processors cannot fetch/store information which is not
	  naturally aligned on the bus, i.e., a 4 byte fetch must start at an
	  address divisible by 4. On 32-bit ARM processors, these non-aligned
	  fetch/store instructions will be emulated in software if you say
	  here, which has a severe performance impact. This is necessary for
	  correct operation of some network protocols. With an IP-only
	  configuration it is safe to say N, otherwise say Y.

config UACCESS_WITH_MEMCPY
	bool "Use kernel mem{cpy,set}() for {copy_to,clear}_user()"
	depends on MMU
	default y if CPU_FEROCEON
	help
	  Implement faster copy_to_user and clear_user methods for CPU
	  cores where a 8-word STM instruction give significantly higher
	  memory write throughput than a sequence of individual 32bit stores.

	  A possible side effect is a slight increase in scheduling latency
	  between threads sharing the same address space if they invoke
	  such copy operations with large buffers.

	  However, if the CPU data cache is using a write-allocate mode,
	  this option is unlikely to provide any performance gain.

config SECCOMP
	bool
	prompt "Enable seccomp to safely compute untrusted bytecode"
	---help---
	  This kernel feature is useful for number crunching applications
	  that may need to compute untrusted bytecode during their
	  execution. By using pipes or other transports made available to
	  the process as file descriptors supporting the read/write
	  syscalls, it's possible to isolate those applications in
	  their own address space using seccomp. Once seccomp is
	  enabled via prctl(PR_SET_SECCOMP), it cannot be disabled
	  and the task is only allowed to execute a few safe syscalls
	  defined by each seccomp mode.

config CC_STACKPROTECTOR
	bool "Enable -fstack-protector buffer overflow detection (EXPERIMENTAL)"
	help
	  This option turns on the -fstack-protector GCC feature. This
	  feature puts, at the beginning of functions, a canary value on
	  the stack just before the return address, and validates
	  the value just before actually returning.  Stack based buffer
	  overflows (that need to overwrite this return address) now also
	  overwrite the canary, which gets detected and the attack is then
	  neutralized via a kernel panic.
	  This feature requires gcc version 4.2 or above.

config XEN_DOM0
	def_bool y
	depends on XEN

config XEN
	bool "Xen guest support on ARM (EXPERIMENTAL)"
	depends on ARM && AEABI && OF
	depends on CPU_V7 && !CPU_V6
	depends on !GENERIC_ATOMIC64
	select ARM_PSCI
	help
	  Say Y if you want to run Linux in a Virtual Machine on Xen on ARM.

config ARM_FLUSH_CONSOLE_ON_RESTART
	bool "Force flush the console on restart"
	help
	  If the console is locked while the system is rebooted, the messages
	  in the temporary logbuffer would not have propogated to all the
	  console drivers. This option forces the console lock to be
	  released if it failed to be acquired, which will cause all the
	  pending messages to be flushed.

endmenu

menu "Boot options"

config USE_OF
	bool "Flattened Device Tree support"
	select IRQ_DOMAIN
	select OF
	select OF_EARLY_FLATTREE
	help
	  Include support for flattened device tree machine descriptions.

config ATAGS
	bool "Support for the traditional ATAGS boot data passing" if USE_OF
	default y
	help
	  This is the traditional way of passing data to the kernel at boot
	  time. If you are solely relying on the flattened device tree (or
	  the ARM_ATAG_DTB_COMPAT option) then you may unselect this option
	  to remove ATAGS support from your kernel binary.  If unsure,
	  leave this to y.

config DEPRECATED_PARAM_STRUCT
	bool "Provide old way to pass kernel parameters"
	depends on ATAGS
	help
	  This was deprecated in 2001 and announced to live on for 5 years.
	  Some old boot loaders still use this way.

config BUILD_ARM_APPENDED_DTB_IMAGE
	bool "Build a concatenated zImage/dtb by default"
	depends on OF
	help
	  Enabling this option will cause a concatenated zImage and DTB to
	  be built by default (instead of a standalone zImage.)  The image
	  will built in arch/arm/boot/zImage-dtb.<dtb name>

config BUILD_ARM_APPENDED_DTB_IMAGE_NAME
	string "Default dtb name"
	depends on BUILD_ARM_APPENDED_DTB_IMAGE
	help
	  name of the dtb to append when building a concatenated
	  zImage/dtb.

# Compressed boot loader in ROM.  Yes, we really want to ask about
# TEXT and BSS so we preserve their values in the config files.
config ZBOOT_ROM_TEXT
	hex "Compressed ROM boot loader base address"
	default "0"
	help
	  The physical address at which the ROM-able zImage is to be
	  placed in the target.  Platforms which normally make use of
	  ROM-able zImage formats normally set this to a suitable
	  value in their defconfig file.

	  If ZBOOT_ROM is not enabled, this has no effect.

config ZBOOT_ROM_BSS
	hex "Compressed ROM boot loader BSS address"
	default "0"
	help
	  The base address of an area of read/write memory in the target
	  for the ROM-able zImage which must be available while the
	  decompressor is running. It must be large enough to hold the
	  entire decompressed kernel plus an additional 128 KiB.
	  Platforms which normally make use of ROM-able zImage formats
	  normally set this to a suitable value in their defconfig file.

	  If ZBOOT_ROM is not enabled, this has no effect.

config ZBOOT_ROM
	bool "Compressed boot loader in ROM/flash"
	depends on ZBOOT_ROM_TEXT != ZBOOT_ROM_BSS
	help
	  Say Y here if you intend to execute your compressed kernel image
	  (zImage) directly from ROM or flash.  If unsure, say N.

choice
	prompt "Include SD/MMC loader in zImage (EXPERIMENTAL)"
	depends on ZBOOT_ROM && ARCH_SH7372
	default ZBOOT_ROM_NONE
	help
	  Include experimental SD/MMC loading code in the ROM-able zImage.
	  With this enabled it is possible to write the ROM-able zImage
	  kernel image to an MMC or SD card and boot the kernel straight
	  from the reset vector. At reset the processor Mask ROM will load
	  the first part of the ROM-able zImage which in turn loads the
	  rest the kernel image to RAM.

config ZBOOT_ROM_NONE
	bool "No SD/MMC loader in zImage (EXPERIMENTAL)"
	help
	  Do not load image from SD or MMC

config ZBOOT_ROM_MMCIF
	bool "Include MMCIF loader in zImage (EXPERIMENTAL)"
	help
	  Load image from MMCIF hardware block.

config ZBOOT_ROM_SH_MOBILE_SDHI
	bool "Include SuperH Mobile SDHI loader in zImage (EXPERIMENTAL)"
	help
	  Load image from SDHI hardware block

endchoice

config ARM_APPENDED_DTB
	bool "Use appended device tree blob to zImage (EXPERIMENTAL)"
	depends on OF && !ZBOOT_ROM
	help
	  With this option, the boot code will look for a device tree binary
	  (DTB) appended to zImage
	  (e.g. cat zImage <filename>.dtb > zImage_w_dtb).

	  This is meant as a backward compatibility convenience for those
	  systems with a bootloader that can't be upgraded to accommodate
	  the documented boot protocol using a device tree.

	  Beware that there is very little in terms of protection against
	  this option being confused by leftover garbage in memory that might
	  look like a DTB header after a reboot if no actual DTB is appended
	  to zImage.  Do not leave this option active in a production kernel
	  if you don't intend to always append a DTB.  Proper passing of the
	  location into r2 of a bootloader provided DTB is always preferable
	  to this option.

config ARM_ATAG_DTB_COMPAT
	bool "Supplement the appended DTB with traditional ATAG information"
	depends on ARM_APPENDED_DTB
	help
	  Some old bootloaders can't be updated to a DTB capable one, yet
	  they provide ATAGs with memory configuration, the ramdisk address,
	  the kernel cmdline string, etc.  Such information is dynamically
	  provided by the bootloader and can't always be stored in a static
	  DTB.  To allow a device tree enabled kernel to be used with such
	  bootloaders, this option allows zImage to extract the information
	  from the ATAG list and store it at run time into the appended DTB.

choice
	prompt "Kernel command line type" if ARM_ATAG_DTB_COMPAT
	default ARM_ATAG_DTB_COMPAT_CMDLINE_FROM_BOOTLOADER

config ARM_ATAG_DTB_COMPAT_CMDLINE_FROM_BOOTLOADER
	bool "Use bootloader kernel arguments if available"
	help
	  Uses the command-line options passed by the boot loader instead of
	  the device tree bootargs property. If the boot loader doesn't provide
	  any, the device tree bootargs property will be used.

config ARM_ATAG_DTB_COMPAT_CMDLINE_EXTEND
	bool "Extend with bootloader kernel arguments"
	help
	  The command-line arguments provided by the boot loader will be
	  appended to the the device tree bootargs property.

endchoice

config CMDLINE
	string "Default kernel command string"
	default ""
	help
	  On some architectures (EBSA110 and CATS), there is currently no way
	  for the boot loader to pass arguments to the kernel. For these
	  architectures, you should supply some command-line options at build
	  time by entering them here. As a minimum, you should specify the
	  memory size and the root device (e.g., mem=64M root=/dev/nfs).

choice
	prompt "Kernel command line type" if CMDLINE != ""
	default CMDLINE_FROM_BOOTLOADER
	depends on ATAGS

config CMDLINE_FROM_BOOTLOADER
	bool "Use bootloader kernel arguments if available"
	help
	  Uses the command-line options passed by the boot loader. If
	  the boot loader doesn't provide any, the default kernel command
	  string provided in CMDLINE will be used.

config CMDLINE_EXTEND
	bool "Extend bootloader kernel arguments"
	help
	  The command-line arguments provided by the boot loader will be
	  appended to the default kernel command string.

config CMDLINE_FORCE
	bool "Always use the default kernel command string"
	help
	  Always use the default kernel command string, even if the boot
	  loader passes other arguments to the kernel.
	  This is useful if you cannot or don't want to change the
	  command-line options your boot loader passes to the kernel.
endchoice

config XIP_KERNEL
	bool "Kernel Execute-In-Place from ROM"
	depends on !ZBOOT_ROM && !ARM_LPAE && !ARCH_MULTIPLATFORM
	help
	  Execute-In-Place allows the kernel to run from non-volatile storage
	  directly addressable by the CPU, such as NOR flash. This saves RAM
	  space since the text section of the kernel is not loaded from flash
	  to RAM.  Read-write sections, such as the data section and stack,
	  are still copied to RAM.  The XIP kernel is not compressed since
	  it has to run directly from flash, so it will take more space to
	  store it.  The flash address used to link the kernel object files,
	  and for storing it, is configuration dependent. Therefore, if you
	  say Y here, you must know the proper physical address where to
	  store the kernel image depending on your own flash memory usage.

	  Also note that the make target becomes "make xipImage" rather than
	  "make zImage" or "make Image".  The final kernel binary to put in
	  ROM memory will be arch/arm/boot/xipImage.

	  If unsure, say N.

config XIP_PHYS_ADDR
	hex "XIP Kernel Physical Location"
	depends on XIP_KERNEL
	default "0x00080000"
	help
	  This is the physical address in your flash memory the kernel will
	  be linked for and stored to.  This address is dependent on your
	  own flash usage.

config KEXEC
	bool "Kexec system call (EXPERIMENTAL)"
	depends on (!SMP || HOTPLUG_CPU)
	help
	  kexec is a system call that implements the ability to shutdown your
	  current kernel, and to start another kernel.  It is like a reboot
	  but it is independent of the system firmware.   And like a reboot
	  you can start any kernel with it, not just Linux.

	  It is an ongoing process to be certain the hardware in a machine
	  is properly shutdown, so do not be surprised if this code does not
	  initially work for you.  It may help to enable device hotplugging
	  support.

config ATAGS_PROC
	bool "Export atags in procfs"
	depends on ATAGS && KEXEC
	default y
	help
	  Should the atags used to boot the kernel be exported in an "atags"
	  file in procfs. Useful with kexec.

config CRASH_DUMP
	bool "Build kdump crash kernel (EXPERIMENTAL)"
	help
	  Generate crash dump after being started by kexec. This should
	  be normally only set in special crash dump kernels which are
	  loaded in the main kernel with kexec-tools into a specially
	  reserved region and then later executed after a crash by
	  kdump/kexec. The crash dump kernel must be compiled to a
	  memory address not used by the main kernel

	  For more details see Documentation/kdump/kdump.txt

config AUTO_ZRELADDR
	bool "Auto calculation of the decompressed kernel image address"
	depends on !ZBOOT_ROM && !ARCH_U300
	help
	  ZRELADDR is the physical address where the decompressed kernel
	  image will be placed. If AUTO_ZRELADDR is selected, the address
	  will be determined at run-time by masking the current IP with
	  0xf8000000. This assumes the zImage being placed in the first 128MB
	  from start of memory.

endmenu

menu "CPU Power Management"

if ARCH_HAS_CPUFREQ
source "drivers/cpufreq/Kconfig"

config CPU_FREQ_S3C
	bool
	help
	  Internal configuration node for common cpufreq on Samsung SoC

config CPU_FREQ_S3C24XX
	bool "CPUfreq driver for Samsung S3C24XX series CPUs (EXPERIMENTAL)"
	depends on ARCH_S3C24XX && CPU_FREQ
	select CPU_FREQ_S3C
	help
	  This enables the CPUfreq driver for the Samsung S3C24XX family
	  of CPUs.

	  For details, take a look at <file:Documentation/cpu-freq>.

	  If in doubt, say N.

config CPU_FREQ_S3C24XX_PLL
	bool "Support CPUfreq changing of PLL frequency (EXPERIMENTAL)"
	depends on CPU_FREQ_S3C24XX
	help
	  Compile in support for changing the PLL frequency from the
	  S3C24XX series CPUfreq driver. The PLL takes time to settle
	  after a frequency change, so by default it is not enabled.

	  This also means that the PLL tables for the selected CPU(s) will
	  be built which may increase the size of the kernel image.

config CPU_FREQ_S3C24XX_DEBUG
	bool "Debug CPUfreq Samsung driver core"
	depends on CPU_FREQ_S3C24XX
	help
	  Enable s3c_freq_dbg for the Samsung S3C CPUfreq core

config CPU_FREQ_S3C24XX_IODEBUG
	bool "Debug CPUfreq Samsung driver IO timing"
	depends on CPU_FREQ_S3C24XX
	help
	  Enable s3c_freq_iodbg for the Samsung S3C CPUfreq core

config CPU_FREQ_S3C24XX_DEBUGFS
	bool "Export debugfs for CPUFreq"
	depends on CPU_FREQ_S3C24XX && DEBUG_FS
	help
	  Export status information via debugfs.

endif

source "drivers/cpuidle/Kconfig"

endmenu

menu "Floating point emulation"

comment "At least one emulation must be selected"

config FPE_NWFPE
	bool "NWFPE math emulation"
	depends on (!AEABI || OABI_COMPAT) && !THUMB2_KERNEL
	---help---
	  Say Y to include the NWFPE floating point emulator in the kernel.
	  This is necessary to run most binaries. Linux does not currently
	  support floating point hardware so you need to say Y here even if
	  your machine has an FPA or floating point co-processor podule.

	  You may say N here if you are going to load the Acorn FPEmulator
	  early in the bootup.

config FPE_NWFPE_XP
	bool "Support extended precision"
	depends on FPE_NWFPE
	help
	  Say Y to include 80-bit support in the kernel floating-point
	  emulator.  Otherwise, only 32 and 64-bit support is compiled in.
	  Note that gcc does not generate 80-bit operations by default,
	  so in most cases this option only enlarges the size of the
	  floating point emulator without any good reason.

	  You almost surely want to say N here.

config FPE_FASTFPE
	bool "FastFPE math emulation (EXPERIMENTAL)"
	depends on (!AEABI || OABI_COMPAT) && !CPU_32v3
	---help---
	  Say Y here to include the FAST floating point emulator in the kernel.
	  This is an experimental much faster emulator which now also has full
	  precision for the mantissa.  It does not support any exceptions.
	  It is very simple, and approximately 3-6 times faster than NWFPE.

	  It should be sufficient for most programs.  It may be not suitable
	  for scientific calculations, but you have to check this for yourself.
	  If you do not feel you need a faster FP emulation you should better
	  choose NWFPE.

config VFP
	bool "VFP-format floating point maths"
	depends on CPU_V6 || CPU_V6K || CPU_ARM926T || CPU_V7 || CPU_FEROCEON
	help
	  Say Y to include VFP support code in the kernel. This is needed
	  if your hardware includes a VFP unit.

	  Please see <file:Documentation/arm/VFP/release-notes.txt> for
	  release notes and additional status information.

	  Say N if your target does not have VFP hardware.

config VFPv3
	bool
	depends on VFP
	default y if CPU_V7

config NEON
	bool "Advanced SIMD (NEON) Extension support"
	depends on VFPv3 && CPU_V7
	help
	  Say Y to include support code for NEON, the ARMv7 Advanced SIMD
	  Extension.

endmenu

menu "Userspace binary formats"

source "fs/Kconfig.binfmt"

config ARTHUR
	tristate "RISC OS personality"
	depends on !AEABI
	help
	  Say Y here to include the kernel code necessary if you want to run
	  Acorn RISC OS/Arthur binaries under Linux. This code is still very
	  experimental; if this sounds frightening, say N and sleep in peace.
	  You can also say M here to compile this support as a module (which
	  will be called arthur).

endmenu

menu "Power management options"

source "kernel/power/Kconfig"

config ARCH_SUSPEND_POSSIBLE
	depends on !ARCH_S5PC100
	depends on CPU_ARM920T || CPU_ARM926T || CPU_SA1100 || \
		CPU_V6 || CPU_V6K || CPU_V7 || CPU_XSC3 || CPU_XSCALE || CPU_MOHAWK
	def_bool y

config ARM_CPU_SUSPEND
	def_bool PM_SLEEP

endmenu

source "net/Kconfig"

source "drivers/Kconfig"

source "fs/Kconfig"

source "arch/arm/Kconfig.debug"

source "security/Kconfig"

source "crypto/Kconfig"

source "lib/Kconfig"

source "arch/arm/kvm/Kconfig"<|MERGE_RESOLUTION|>--- conflicted
+++ resolved
@@ -60,11 +60,8 @@
 	select CLONE_BACKWARDS
 	select OLD_SIGSUSPEND3
 	select OLD_SIGACTION
-<<<<<<< HEAD
 	select HAVE_CONTEXT_TRACKING
-=======
 	select HAVE_MEMBLOCK_NODE_MAP
->>>>>>> 45fe1d6e
 	help
 	  The ARM series is a line of low-power-consumption RISC chip designs
 	  licensed by ARM Ltd and targeted at embedded applications and
