--- conflicted
+++ resolved
@@ -1155,10 +1155,6 @@
 	 regulators running in ganged mode inside the PMIC. Enable
 	 this option to support such configurations.
 
-<<<<<<< HEAD
-source "arch/arm/mach-msm/sprat/Kconfig"
-
-=======
 config MSM_PP2S_FEMTO
 	bool "FSM99XX PP2S Interrupt Notification"
 	depends on ARCH_FSM9900
@@ -1166,5 +1162,7 @@
 	  Support for being notified relative to a PP2S pulse
 	  Select Y if you want this notification to manifest.
 	  If unsure, select N.
->>>>>>> bc45092a
+
+source "arch/arm/mach-msm/sprat/Kconfig"
+
 endif