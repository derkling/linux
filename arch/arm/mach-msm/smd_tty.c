/* arch/arm/mach-msm/smd_tty.c
 *
 * Copyright (C) 2007 Google, Inc.
 * Copyright (c) 2009-2013, The Linux Foundation. All rights reserved.
 * Author: Brian Swetland <swetland@google.com>
 *
 * This software is licensed under the terms of the GNU General Public
 * License version 2, as published by the Free Software Foundation, and
 * may be copied, distributed, and modified under those terms.
 *
 * This program is distributed in the hope that it will be useful,
 * but WITHOUT ANY WARRANTY; without even the implied warranty of
 * MERCHANTABILITY or FITNESS FOR A PARTICULAR PURPOSE.  See the
 * GNU General Public License for more details.
 *
 */

#include <linux/module.h>
#include <linux/fs.h>
#include <linux/cdev.h>
#include <linux/device.h>
#include <linux/interrupt.h>
#include <linux/delay.h>
#include <linux/wakelock.h>
#include <linux/platform_device.h>
#include <linux/sched.h>

#include <linux/tty.h>
#include <linux/tty_driver.h>
#include <linux/tty_flip.h>

#include <mach/msm_smd.h>
#include <mach/subsystem_restart.h>
#include <mach/socinfo.h>
#include <mach/msm_ipc_logging.h>

#include "smd_private.h"

#define MAX_SMD_TTYS 37
#define MAX_TTY_BUF_SIZE 2048
#define MAX_RA_WAKE_LOCK_NAME_LEN 32
#define SMD_TTY_LOG_PAGES 2

#define SMD_TTY_INFO(buf...) \
do { \
	if (smd_tty_log_ctx) { \
		ipc_log_string(smd_tty_log_ctx, buf); \
	} \
} while (0)

#define SMD_TTY_ERR(buf...) \
do { \
	if (smd_tty_log_ctx) \
		ipc_log_string(smd_tty_log_ctx, buf); \
	pr_err(buf); \
} while (0)

static void *smd_tty_log_ctx;
static DEFINE_MUTEX(smd_tty_lock);

static uint smd_tty_modem_wait;
module_param_named(modem_wait, smd_tty_modem_wait,
			uint, S_IRUGO | S_IWUSR | S_IWGRP);

#ifdef CONFIG_MSM_SMD_TTY_DS_LEGACY
static uint smd_tty_ds_modem_wait = 20;
module_param_named(ds_modem_wait, smd_tty_ds_modem_wait,
			uint, S_IRUGO | S_IWUSR | S_IWGRP);
#endif

struct smd_tty_info {
	smd_channel_t *ch;
	struct tty_port port;
	struct device *device_ptr;
	struct wake_lock wake_lock;
	struct tasklet_struct tty_tsklt;
	struct timer_list buf_req_timer;
	struct completion ch_allocated;
	struct platform_driver driver;
	void *pil;
	int in_reset;
	int in_reset_updated;
	int is_open;
	unsigned int open_wait;
#ifdef CONFIG_MSM_SMD_TTY_DS_LEGACY
	int is_dsmodem_ready;
#endif
	wait_queue_head_t ch_opened_wait_queue;
	spinlock_t reset_lock;
	spinlock_t ra_lock;		/* Read Available Lock*/
	char ra_wake_lock_name[MAX_RA_WAKE_LOCK_NAME_LEN];
	struct wake_lock ra_wake_lock;	/* Read Available Wakelock */
	struct smd_config *smd;
};

/**
 * SMD port configuration.
 *
 * @tty_dev_index   Index into smd_tty[]
 * @port_name       Name of the SMD port
 * @dev_name        Name of the TTY Device (if NULL, @port_name is used)
 * @edge            SMD edge
 */
struct smd_config {
	uint32_t tty_dev_index;
	const char *port_name;
	const char *dev_name;
	uint32_t edge;
};

static struct smd_config smd_configs[] = {
	{0, "DS", NULL, SMD_APPS_MODEM},
	{1, "APPS_FM", NULL, SMD_APPS_WCNSS},
	{2, "APPS_RIVA_BT_ACL", NULL, SMD_APPS_WCNSS},
	{3, "APPS_RIVA_BT_CMD", NULL, SMD_APPS_WCNSS},
	{4, "MBALBRIDGE", NULL, SMD_APPS_MODEM},
	{5, "APPS_RIVA_ANT_CMD", NULL, SMD_APPS_WCNSS},
	{6, "APPS_RIVA_ANT_DATA", NULL, SMD_APPS_WCNSS},
	{7, "DATA1", NULL, SMD_APPS_MODEM},
	{11, "DATA11", NULL, SMD_APPS_MODEM},
	{21, "DATA21", NULL, SMD_APPS_MODEM},
	{27, "GPSNMEA", NULL, SMD_APPS_MODEM},
	{36, "LOOPBACK", "LOOPBACK_TTY", SMD_APPS_MODEM},
};
#define DS_IDX 0
#define LOOPBACK_IDX 36

static struct delayed_work loopback_work;
static struct smd_tty_info smd_tty[MAX_SMD_TTYS];

static int is_in_reset(struct smd_tty_info *info)
{
	return info->in_reset;
}

static void buf_req_retry(unsigned long param)
{
	struct smd_tty_info *info = (struct smd_tty_info *)param;
	unsigned long flags;

	spin_lock_irqsave(&info->reset_lock, flags);
	if (info->is_open) {
		spin_unlock_irqrestore(&info->reset_lock, flags);
		tasklet_hi_schedule(&info->tty_tsklt);
		return;
	}
	spin_unlock_irqrestore(&info->reset_lock, flags);
}

static ssize_t open_timeout_store(struct device *dev,
				struct device_attribute *attr,
				const char *buf, size_t n)
{
	unsigned int num_dev;
	unsigned long wait;
	if (dev == NULL) {
		SMD_TTY_INFO("%s: Invalid Device passed", __func__);
		return -EINVAL;
	}
	for (num_dev = 0; num_dev < MAX_SMD_TTYS; num_dev++) {
		if (dev == smd_tty[num_dev].device_ptr)
			break;
	}
	if (num_dev >= MAX_SMD_TTYS) {
		SMD_TTY_ERR("[%s]: Device Not found", __func__);
		return -EINVAL;
	}
	if (!kstrtoul(buf, 10, &wait)) {
		smd_tty[num_dev].open_wait = wait;
		return n;
	} else {
		SMD_TTY_INFO("[%s]: Unable to convert %s to an int",
			__func__, buf);
		return -EINVAL;
	}
}

static ssize_t open_timeout_show(struct device *dev,
			struct device_attribute *attr, char *buf)
{
	unsigned int num_dev;

	if (dev == NULL) {
		SMD_TTY_INFO("%s: Invalid Device passed", __func__);
		return -EINVAL;
	}
	for (num_dev = 0; num_dev < MAX_SMD_TTYS; num_dev++) {
		if (dev == smd_tty[num_dev].device_ptr)
			break;
	}
	if (num_dev >= MAX_SMD_TTYS)
		SMD_TTY_ERR("[%s]: Device Not Found", __func__);

	return snprintf(buf, PAGE_SIZE, "%d\n",
			smd_tty[num_dev].open_wait);
}

static DEVICE_ATTR
	(open_timeout, 0664, open_timeout_show, open_timeout_store);

static void smd_tty_read(unsigned long param)
{
	unsigned char *ptr;
	int avail;
	struct smd_tty_info *info = (struct smd_tty_info *)param;
	struct tty_struct *tty = tty_port_tty_get(&info->port);
	unsigned long flags;

	if (!tty)
		return;

	for (;;) {
		if (is_in_reset(info)) {
			/* signal TTY clients using TTY_BREAK */
			tty_insert_flip_char(tty, 0x00, TTY_BREAK);
			tty_flip_buffer_push(tty);
			break;
		}

		if (test_bit(TTY_THROTTLED, &tty->flags)) break;
		spin_lock_irqsave(&info->ra_lock, flags);
		avail = smd_read_avail(info->ch);
		if (avail == 0) {
			wake_unlock(&info->ra_wake_lock);
			spin_unlock_irqrestore(&info->ra_lock, flags);
			break;
		}
		spin_unlock_irqrestore(&info->ra_lock, flags);

		if (avail > MAX_TTY_BUF_SIZE)
			avail = MAX_TTY_BUF_SIZE;

		avail = tty_prepare_flip_string(tty, &ptr, avail);
		if (avail <= 0) {
			mod_timer(&info->buf_req_timer,
					jiffies + msecs_to_jiffies(30));
			tty_kref_put(tty);
			return;
		}

		if (smd_read(info->ch, ptr, avail) != avail) {
			/* shouldn't be possible since we're in interrupt
			** context here and nobody else could 'steal' our
			** characters.
			*/
			SMD_TTY_ERR(
				"%s - Possible smd_tty_buffer mismatch for %s",
				__func__, info->ch->name);
		}

		wake_lock_timeout(&info->wake_lock, HZ / 2);
		tty_flip_buffer_push(tty);
	}

	/* XXX only when writable and necessary */
	tty_wakeup(tty);
	tty_kref_put(tty);
}

static void smd_tty_notify(void *priv, unsigned event)
{
	struct smd_tty_info *info = priv;
	struct tty_struct *tty;
	unsigned long flags;

	switch (event) {
	case SMD_EVENT_DATA:
		spin_lock_irqsave(&info->reset_lock, flags);
		if (!info->is_open) {
			spin_unlock_irqrestore(&info->reset_lock, flags);
			break;
		}
		spin_unlock_irqrestore(&info->reset_lock, flags);
		/* There may be clients (tty framework) that are blocked
		 * waiting for space to write data, so if a possible read
		 * interrupt came in wake anyone waiting and disable the
		 * interrupts
		 */
		if (smd_write_avail(info->ch)) {
			smd_disable_read_intr(info->ch);
			tty = tty_port_tty_get(&info->port);
			if (tty)
				wake_up_interruptible(&tty->write_wait);
			tty_kref_put(tty);
		}
		spin_lock_irqsave(&info->ra_lock, flags);
		if (smd_read_avail(info->ch)) {
			wake_lock(&info->ra_wake_lock);
			tasklet_hi_schedule(&info->tty_tsklt);
		}
		spin_unlock_irqrestore(&info->ra_lock, flags);
		break;

	case SMD_EVENT_OPEN:
		spin_lock_irqsave(&info->reset_lock, flags);
		info->in_reset = 0;
		info->in_reset_updated = 1;
		info->is_open = 1;
		wake_up_interruptible(&info->ch_opened_wait_queue);
		spin_unlock_irqrestore(&info->reset_lock, flags);
		break;

	case SMD_EVENT_CLOSE:
		spin_lock_irqsave(&info->reset_lock, flags);
		info->in_reset = 1;
		info->in_reset_updated = 1;
		info->is_open = 0;
		wake_up_interruptible(&info->ch_opened_wait_queue);
		spin_unlock_irqrestore(&info->reset_lock, flags);
		/* schedule task to send TTY_BREAK */
		tasklet_hi_schedule(&info->tty_tsklt);

		tty = tty_port_tty_get(&info->port);
		if (tty->index == LOOPBACK_IDX)
			schedule_delayed_work(&loopback_work,
					msecs_to_jiffies(1000));
		tty_kref_put(tty);
		break;
#ifdef CONFIG_MSM_SMD_TTY_DS_LEGACY
		/*
		 * At current smd_tty framework, if smd_tty_open()
		 * is invoked by process before smd_tty_close() is
		 * completely finished, smd_tty_open() may fail
		 * because smd_tty_close() does not wait to close smd
		 * channel from modem. To fix this situation, new SMD
		 * notify status, SMD_EVENT_REOPEN_READY is used.
		 * Until smd_tty receive this status, smd_tty_close()
		 * will be wait(in fact, process will be wait).
		 */
	case SMD_EVENT_REOPEN_READY:
		/* smd channel is closed completely */
		spin_lock_irqsave(&info->reset_lock, flags);
		info->in_reset = 1;
		info->in_reset_updated = 1;
		info->is_open = 0;
		wake_up_interruptible(&info->ch_opened_wait_queue);
		spin_unlock_irqrestore(&info->reset_lock, flags);
		break;
#endif
	}
}

static uint32_t is_modem_smsm_inited(void)
{
	uint32_t modem_state;
	uint32_t ready_state = (SMSM_INIT | SMSM_SMDINIT);

	modem_state = smsm_get_state(SMSM_MODEM_STATE);
	return (modem_state & ready_state) == ready_state;
}

static int smd_tty_port_activate(struct tty_port *tport,
				 struct tty_struct *tty)
{
	int res = 0;
	unsigned int n = tty->index;
	struct smd_tty_info *info;
	const char *peripheral = NULL;


	if (n >= MAX_SMD_TTYS || !smd_tty[n].smd)
		return -ENODEV;

	info = smd_tty + n;

	mutex_lock(&smd_tty_lock);
	tty->driver_data = info;

	peripheral = smd_edge_to_subsystem(smd_tty[n].smd->edge);
	if (peripheral) {
		info->pil = subsystem_get(peripheral);
		if (IS_ERR(info->pil)) {
			SMD_TTY_INFO(
				"%s failed on smd_tty device :%s subsystem_get failed for %s",
				__func__, smd_tty[n].smd->port_name,
				peripheral);

			/*
			 * Sleep, inorder to reduce the frequency of
			 * retry by user-space modules and to avoid
			 * possible watchdog bite.
			 */
			msleep((smd_tty[n].open_wait * 1000));
			res = PTR_ERR(info->pil);
			goto out;
		}

		/* Wait for the modem SMSM to be inited for the SMD
		 * Loopback channel to be allocated at the modem. Since
		 * the wait need to be done atmost once, using msleep
		 * doesn't degrade the performance.
		 */
		if (n == LOOPBACK_IDX) {
			if (!is_modem_smsm_inited())
				msleep(5000);
			smsm_change_state(SMSM_APPS_STATE,
					  0, SMSM_SMD_LOOPBACK);
			msleep(100);
		}

		/*
		 * Wait for a channel to be allocated so we know
		 * the modem is ready enough.
		 */
		if (smd_tty[n].open_wait) {
			res = wait_for_completion_interruptible_timeout(
					&info->ch_allocated,
					msecs_to_jiffies(smd_tty[n].open_wait *
									1000));

<<<<<<< HEAD
				if (res == 0) {
					SMD_TTY_INFO(
						"Timed out waiting for SMD channel %s",
						smd_tty[n].smd->port_name);
					res = -ETIMEDOUT;
					goto release_pil;
				} else if (res < 0) {
					SMD_TTY_INFO(
						"Error waiting for SMD channel %s : %d\n",
						smd_tty[n].smd->port_name, res);
					goto release_pil;
				}

				res = 0;
			}

#ifdef CONFIG_MSM_SMD_TTY_DS_LEGACY
			/*
			 * on boot, process tried to open smd0 sleeps until
			 * modem is ready or timeout.
			 */
			if (n == DS_IDX) {
				/* wait for open ready status in seconds */
				pr_info("%s: checking DS modem status\n", __func__);
				res = wait_event_interruptible_timeout(
						info->ch_opened_wait_queue,
						info->is_dsmodem_ready,
						(smd_tty_ds_modem_wait * HZ));
				if (!res) {
					res = -ETIMEDOUT;
					pr_err("%s: timeout to wait for %s modem: %d\n",
							__func__,
							smd_tty[n].smd->port_name,
							res);
					goto release_pil;
				} else if (res < 0) {
					pr_err("%s: Error waiting for %s modem: %d\n",
							__func__,
							smd_tty[n].smd->port_name,
							res);
					goto release_pil;
				}
				pr_info("%s: DS modem is OK, open smd0..\n",
						__func__);
			}
#endif
		}

		tasklet_init(&info->tty_tsklt, smd_tty_read,
			     (unsigned long)info);
		wake_lock_init(&info->wake_lock, WAKE_LOCK_SUSPEND,
				smd_tty[n].smd->port_name);
		scnprintf(info->ra_wake_lock_name,
			  MAX_RA_WAKE_LOCK_NAME_LEN,
			  "SMD_TTY_%s_RA", smd_tty[n].smd->port_name);
		wake_lock_init(&info->ra_wake_lock, WAKE_LOCK_SUSPEND,
				info->ra_wake_lock_name);
		if (!info->ch) {
			res = smd_named_open_on_edge(smd_tty[n].smd->port_name,
							smd_tty[n].smd->edge,
							&info->ch, info,
							smd_tty_notify);
			if (res < 0) {
=======
			if (res == 0) {
>>>>>>> cead2849
				SMD_TTY_INFO(
					"Timed out waiting for SMD channel %s",
					smd_tty[n].smd->port_name);
				res = -ETIMEDOUT;
				goto release_pil;
			} else if (res < 0) {
				SMD_TTY_INFO(
					"Error waiting for SMD channel %s : %d\n",
					smd_tty[n].smd->port_name, res);
				goto release_pil;
			}
		}
	}

	tasklet_init(&info->tty_tsklt, smd_tty_read, (unsigned long)info);
	wake_lock_init(&info->wake_lock, WAKE_LOCK_SUSPEND,
			smd_tty[n].smd->port_name);
	scnprintf(info->ra_wake_lock_name, MAX_RA_WAKE_LOCK_NAME_LEN,
		  "SMD_TTY_%s_RA", smd_tty[n].smd->port_name);
	wake_lock_init(&info->ra_wake_lock, WAKE_LOCK_SUSPEND,
			info->ra_wake_lock_name);

	res = smd_named_open_on_edge(smd_tty[n].smd->port_name,
				     smd_tty[n].smd->edge, &info->ch, info,
				     smd_tty_notify);
	if (res < 0) {
		SMD_TTY_INFO("%s: %s open failed %d\n",
			      __func__, smd_tty[n].smd->port_name, res);
		goto release_wl_tl;
	}

	res = wait_event_interruptible_timeout(info->ch_opened_wait_queue,
					       info->is_open, (2 * HZ));
	if (res == 0)
		res = -ETIMEDOUT;
	if (res < 0) {
		SMD_TTY_INFO("%s: wait for %s smd_open failed %d\n",
			      __func__, smd_tty[n].smd->port_name, res);
		goto close_ch;
	}
	SMD_TTY_INFO("%s with PID %u opened port %s",
		      current->comm, current->pid, smd_tty[n].smd->port_name);
	smd_disable_read_intr(info->ch);
	mutex_unlock(&smd_tty_lock);
	return 0;

close_ch:
	smd_close(info->ch);
	info->ch = NULL;

release_wl_tl:
	tasklet_kill(&info->tty_tsklt);
	wake_lock_destroy(&info->wake_lock);
	wake_lock_destroy(&info->ra_wake_lock);

release_pil:
	subsystem_put(info->pil);
out:
	mutex_unlock(&smd_tty_lock);

	return res;
}

static void smd_tty_port_shutdown(struct tty_port *tport)
{
	struct smd_tty_info *info;
	struct tty_struct *tty = tty_port_tty_get(tport);
	unsigned long flags;
#ifdef CONFIG_MSM_SMD_TTY_DS_LEGACY
	int res = 0;
	int n = tty->index;
#endif

	info = tty->driver_data;
	if (info == 0) {
		tty_kref_put(tty);
		return;
	}

	mutex_lock(&smd_tty_lock);
<<<<<<< HEAD
	if (--info->open_count == 0) {
		spin_lock_irqsave(&info->reset_lock, flags);
		info->is_open = 0;
		spin_unlock_irqrestore(&info->reset_lock, flags);
		if (tty) {
			tasklet_kill(&info->tty_tsklt);
			wake_lock_destroy(&info->wake_lock);
			wake_lock_destroy(&info->ra_wake_lock);
		}
		SMD_TTY_INFO("%s with PID %u closed port %s",
				current->comm, current->pid,
				info->smd->port_name);
		tty->driver_data = 0;
		del_timer(&info->buf_req_timer);
		if (info->ch) {
			smd_close(info->ch);
#ifdef CONFIG_MSM_SMD_TTY_DS_LEGACY
			/*
			 * At current smd_tty framework, if smd_tty_open()
			 * is invoked by process before smd_tty_close() is
			 * completely finished, smd_tty_open() may fail
			 * because smd_tty_close() does not wait to close smd
			 * channel from modem. To fix this situation, new SMD
			 * notify status, SMD_EVENT_REOPEN_READY is used.
			 * Until smd_tty receive this status, smd_tty_close()
			 * will be wait(in fact, process will be wait).
			 */
			pr_info("%s: waiting to close smd %s completely\n",
					__func__, smd_tty[n].smd->port_name);
			/* wait for reopen ready status in seconds */
			res = wait_event_interruptible_timeout(
				info->ch_opened_wait_queue,
				!info->is_open, (smd_tty_ds_modem_wait * HZ));
			if (res <= 0) {
				/* just in case, remain result value */
				pr_err("%s: timeout to wait for %s smd_close. "
						"next smd_open may fail\n",
						__func__, smd_tty[n].smd->port_name);
			}
#endif
			info->ch = 0;
			subsystem_put(info->pil);
		}
	}
=======

	spin_lock_irqsave(&info->reset_lock, flags);
	info->is_open = 0;
	spin_unlock_irqrestore(&info->reset_lock, flags);

	tasklet_kill(&info->tty_tsklt);
	wake_lock_destroy(&info->wake_lock);
	wake_lock_destroy(&info->ra_wake_lock);

	SMD_TTY_INFO("%s with PID %u closed port %s",
			current->comm, current->pid,
			info->smd->port_name);
	tty->driver_data = NULL;
	del_timer(&info->buf_req_timer);

	smd_close(info->ch);
	info->ch = NULL;
	subsystem_put(info->pil);

>>>>>>> cead2849
	mutex_unlock(&smd_tty_lock);
	tty_kref_put(tty);
}

static int smd_tty_open(struct tty_struct *tty, struct file *f)
{
	struct smd_tty_info *info = smd_tty + tty->index;

	return tty_port_open(&info->port, tty, f);
}

static void smd_tty_close(struct tty_struct *tty, struct file *f)
{
	struct smd_tty_info *info = tty->driver_data;

	tty_port_close(&info->port, tty, f);
}

static int smd_tty_write(struct tty_struct *tty, const unsigned char *buf, int len)
{
	struct smd_tty_info *info = tty->driver_data;
	int avail;

	/* if we're writing to a packet channel we will
	** never be able to write more data than there
	** is currently space for
	*/
	if (is_in_reset(info))
		return -ENETRESET;

	avail = smd_write_avail(info->ch);
	/* if no space, we'll have to setup a notification later to wake up the
	 * tty framework when space becomes avaliable
	 */
	if (!avail) {
		smd_enable_read_intr(info->ch);
		return 0;
	}
	if (len > avail)
		len = avail;
	SMD_TTY_INFO("[WRITE]: PID %u -> port %s %x bytes",
			current->pid, info->smd->port_name, len);

	return smd_write(info->ch, buf, len);
}

static int smd_tty_write_room(struct tty_struct *tty)
{
	struct smd_tty_info *info = tty->driver_data;
	return smd_write_avail(info->ch);
}

static int smd_tty_chars_in_buffer(struct tty_struct *tty)
{
	struct smd_tty_info *info = tty->driver_data;
	return smd_read_avail(info->ch);
}

static void smd_tty_unthrottle(struct tty_struct *tty)
{
	struct smd_tty_info *info = tty->driver_data;
	unsigned long flags;

	spin_lock_irqsave(&info->reset_lock, flags);
	if (info->is_open) {
		spin_unlock_irqrestore(&info->reset_lock, flags);
		tasklet_hi_schedule(&info->tty_tsklt);
		return;
	}
	spin_unlock_irqrestore(&info->reset_lock, flags);
}

/*
 * Returns the current TIOCM status bits including:
 *      SMD Signals (DTR/DSR, CTS/RTS, CD, RI)
 *      TIOCM_OUT1 - reset state (1=in reset)
 *      TIOCM_OUT2 - reset state updated (1=updated)
 */
static int smd_tty_tiocmget(struct tty_struct *tty)
{
	struct smd_tty_info *info = tty->driver_data;
	unsigned long flags;
	int tiocm;

	tiocm = smd_tiocmget(info->ch);

	spin_lock_irqsave(&info->reset_lock, flags);
	tiocm |= (info->in_reset ? TIOCM_OUT1 : 0);
	if (info->in_reset_updated) {
		tiocm |= TIOCM_OUT2;
		info->in_reset_updated = 0;
	}
	SMD_TTY_INFO("PID %u --> %s TIOCM is %x ",
			current->pid, __func__, tiocm);
	spin_unlock_irqrestore(&info->reset_lock, flags);

	return tiocm;
}

static int smd_tty_tiocmset(struct tty_struct *tty,
				unsigned int set, unsigned int clear)
{
	struct smd_tty_info *info = tty->driver_data;

	if (info->in_reset)
		return -ENETRESET;

	SMD_TTY_INFO("PID %u --> %s Set: %x Clear: %x",
			current->pid, __func__, set, clear);
	return smd_tiocmset(info->ch, set, clear);
}

static void loopback_probe_worker(struct work_struct *work)
{
	/* wait for modem to restart before requesting loopback server */
	if (!is_modem_smsm_inited())
		schedule_delayed_work(&loopback_work, msecs_to_jiffies(1000));
	else
		smsm_change_state(SMSM_APPS_STATE,
			  0, SMSM_SMD_LOOPBACK);
}

static const struct tty_port_operations smd_tty_port_ops = {
	.shutdown = smd_tty_port_shutdown,
	.activate = smd_tty_port_activate,
};

static struct tty_operations smd_tty_ops = {
	.open = smd_tty_open,
	.close = smd_tty_close,
	.write = smd_tty_write,
	.write_room = smd_tty_write_room,
	.chars_in_buffer = smd_tty_chars_in_buffer,
	.unthrottle = smd_tty_unthrottle,
	.tiocmget = smd_tty_tiocmget,
	.tiocmset = smd_tty_tiocmset,
};

static int smd_tty_dummy_probe(struct platform_device *pdev)
{
	int n;
	int idx;

	for (n = 0; n < ARRAY_SIZE(smd_configs); ++n) {
		idx = smd_configs[n].tty_dev_index;

		if (!smd_configs[n].dev_name)
			continue;

		if (pdev->id == smd_configs[n].edge &&
			!strncmp(pdev->name, smd_configs[n].dev_name,
					SMD_MAX_CH_NAME_LEN)) {
			complete_all(&smd_tty[idx].ch_allocated);
			return 0;
		}
	}
	SMD_TTY_ERR("[ERR]%s: unknown device '%s'\n", __func__, pdev->name);

	return -ENODEV;
}

/**
 * smd_tty_log_init()- Init function for IPC logging
 *
 * Initialize the buffer that is used to provide the log information
 * pertaining to the smd_tty module.
 */
static void smd_tty_log_init(void)
{
	smd_tty_log_ctx = ipc_log_context_create(SMD_TTY_LOG_PAGES,
						"smd_tty");
	if (!smd_tty_log_ctx)
		pr_err("%s: Unable to create IPC log", __func__);
}

#ifdef CONFIG_MSM_SMD_TTY_DS_LEGACY
static int smd_tty_ds_probe(struct platform_device *pdev)
{
	if (!smd_configs[DS_IDX].dev_name) {
		pr_err("%s: no device for DS\n", __func__);
		return -EINVAL;
	}

	if (strncmp(pdev->name, smd_configs[DS_IDX].dev_name,
				SMD_MAX_CH_NAME_LEN)) {
		pr_err("%s: smd device is not DS %s %s\n", __func__,
				pdev->name, smd_configs[DS_IDX].dev_name);
		return -EINVAL;
	}

	complete_all(&smd_tty[DS_IDX].ch_allocated);
	smd_tty[DS_IDX].is_dsmodem_ready = 1;
	wake_up_interruptible(&smd_tty[DS_IDX].ch_opened_wait_queue);
	pr_info("%s: probing of smd tty for DS modem is done\n", __func__);
	return 0;
}
#endif

static struct tty_driver *smd_tty_driver;

static int __init smd_tty_init(void)
{
	int ret;
	int n;
	int idx;
	struct tty_port *port;

	smd_tty_log_init();
	smd_tty_driver = alloc_tty_driver(MAX_SMD_TTYS);
	if (smd_tty_driver == 0) {
		SMD_TTY_ERR("%s - Driver allocation failed", __func__);
		return -ENOMEM;
	}

	smd_tty_driver->owner = THIS_MODULE;
	smd_tty_driver->driver_name = "smd_tty_driver";
	smd_tty_driver->name = "smd";
	smd_tty_driver->major = 0;
	smd_tty_driver->minor_start = 0;
	smd_tty_driver->type = TTY_DRIVER_TYPE_SERIAL;
	smd_tty_driver->subtype = SERIAL_TYPE_NORMAL;
	smd_tty_driver->init_termios = tty_std_termios;
	smd_tty_driver->init_termios.c_iflag = 0;
	smd_tty_driver->init_termios.c_oflag = 0;
	smd_tty_driver->init_termios.c_cflag = B38400 | CS8 | CREAD;
	smd_tty_driver->init_termios.c_lflag = 0;
	smd_tty_driver->flags = TTY_DRIVER_RESET_TERMIOS |
		TTY_DRIVER_REAL_RAW | TTY_DRIVER_DYNAMIC_DEV;
	tty_set_operations(smd_tty_driver, &smd_tty_ops);

	ret = tty_register_driver(smd_tty_driver);
	if (ret) {
		put_tty_driver(smd_tty_driver);
		SMD_TTY_ERR("%s: driver registration failed %d", __func__, ret);
		return ret;
	}

	for (n = 0; n < ARRAY_SIZE(smd_configs); ++n) {
		idx = smd_configs[n].tty_dev_index;

		if (smd_configs[n].dev_name == NULL)
			smd_configs[n].dev_name = smd_configs[n].port_name;

		if (idx == DS_IDX) {
			/*
			 * DS port uses the kernel API starting with
			 * 8660 Fusion.  Only register the userspace
			 * platform device for older targets.
			 */
			int legacy_ds = 0;

			legacy_ds |= cpu_is_msm7x01() || cpu_is_msm7x25();
			legacy_ds |= cpu_is_msm7x27() || cpu_is_msm7x30();
			legacy_ds |= cpu_is_qsd8x50() || cpu_is_msm8x55();
			/*
			 * use legacy mode for 8660 Standalone (subtype 0)
			 */
			legacy_ds |= cpu_is_msm8x60() &&
					(socinfo_get_platform_subtype() == 0x0);
#ifdef CONFIG_MSM_SMD_TTY_DS_LEGACY
			legacy_ds |= cpu_is_msm8974();
#endif

			if (!legacy_ds)
				continue;
		}

		port = &smd_tty[idx].port;
		tty_port_init(port);
		port->ops = &smd_tty_port_ops;
		/* TODO: For kernel >= 3.7 use tty_port_register_device */
		smd_tty[idx].device_ptr =
			tty_register_device(smd_tty_driver, idx, 0);
		if (device_create_file(smd_tty[idx].device_ptr,
					&dev_attr_open_timeout))
			SMD_TTY_ERR(
				"%s: Unable to create device attributes for %s",
				__func__, smd_configs[n].port_name);

		init_completion(&smd_tty[idx].ch_allocated);

		/* register platform device */
		smd_tty[idx].driver.probe = smd_tty_dummy_probe;
#ifdef CONFIG_MSM_SMD_TTY_DS_LEGACY
		if (idx == DS_IDX) {
			/* register platform device for DS */
			smd_tty[idx].driver.probe = smd_tty_ds_probe;
			smd_tty[idx].is_dsmodem_ready = 0;
		}
#endif
		smd_tty[idx].driver.driver.name = smd_configs[n].dev_name;
		smd_tty[idx].driver.driver.owner = THIS_MODULE;
		spin_lock_init(&smd_tty[idx].reset_lock);
		spin_lock_init(&smd_tty[idx].ra_lock);
		smd_tty[idx].is_open = 0;
		setup_timer(&smd_tty[idx].buf_req_timer, buf_req_retry,
				(unsigned long)&smd_tty[idx]);
		init_waitqueue_head(&smd_tty[idx].ch_opened_wait_queue);
		ret = platform_driver_register(&smd_tty[idx].driver);

		if (ret) {
			SMD_TTY_ERR(
				"%s: init failed %d (%d)", __func__, idx, ret);
			smd_tty[idx].driver.probe = NULL;
			goto out;
		}
		smd_tty[idx].smd = &smd_configs[n];
	}
	INIT_DELAYED_WORK(&loopback_work, loopback_probe_worker);
	return 0;

out:
	/* unregister platform devices */
	for (n = 0; n < ARRAY_SIZE(smd_configs); ++n) {
		idx = smd_configs[n].tty_dev_index;

		if (smd_tty[idx].driver.probe) {
			platform_driver_unregister(&smd_tty[idx].driver);
			tty_unregister_device(smd_tty_driver, idx);
		}
	}

	tty_unregister_driver(smd_tty_driver);
	put_tty_driver(smd_tty_driver);
	return ret;
}

module_init(smd_tty_init);<|MERGE_RESOLUTION|>--- conflicted
+++ resolved
@@ -408,23 +408,18 @@
 					msecs_to_jiffies(smd_tty[n].open_wait *
 									1000));
 
-<<<<<<< HEAD
-				if (res == 0) {
-					SMD_TTY_INFO(
-						"Timed out waiting for SMD channel %s",
-						smd_tty[n].smd->port_name);
-					res = -ETIMEDOUT;
-					goto release_pil;
-				} else if (res < 0) {
-					SMD_TTY_INFO(
-						"Error waiting for SMD channel %s : %d\n",
-						smd_tty[n].smd->port_name, res);
-					goto release_pil;
-				}
-
-				res = 0;
+			if (res == 0) {
+				SMD_TTY_INFO(
+					"Timed out waiting for SMD channel %s",
+					smd_tty[n].smd->port_name);
+				res = -ETIMEDOUT;
+				goto release_pil;
+			} else if (res < 0) {
+				SMD_TTY_INFO(
+					"Error waiting for SMD channel %s : %d\n",
+					smd_tty[n].smd->port_name, res);
+				goto release_pil;
 			}
-
 #ifdef CONFIG_MSM_SMD_TTY_DS_LEGACY
 			/*
 			 * on boot, process tried to open smd0 sleeps until
@@ -456,37 +451,6 @@
 			}
 #endif
 		}
-
-		tasklet_init(&info->tty_tsklt, smd_tty_read,
-			     (unsigned long)info);
-		wake_lock_init(&info->wake_lock, WAKE_LOCK_SUSPEND,
-				smd_tty[n].smd->port_name);
-		scnprintf(info->ra_wake_lock_name,
-			  MAX_RA_WAKE_LOCK_NAME_LEN,
-			  "SMD_TTY_%s_RA", smd_tty[n].smd->port_name);
-		wake_lock_init(&info->ra_wake_lock, WAKE_LOCK_SUSPEND,
-				info->ra_wake_lock_name);
-		if (!info->ch) {
-			res = smd_named_open_on_edge(smd_tty[n].smd->port_name,
-							smd_tty[n].smd->edge,
-							&info->ch, info,
-							smd_tty_notify);
-			if (res < 0) {
-=======
-			if (res == 0) {
->>>>>>> cead2849
-				SMD_TTY_INFO(
-					"Timed out waiting for SMD channel %s",
-					smd_tty[n].smd->port_name);
-				res = -ETIMEDOUT;
-				goto release_pil;
-			} else if (res < 0) {
-				SMD_TTY_INFO(
-					"Error waiting for SMD channel %s : %d\n",
-					smd_tty[n].smd->port_name, res);
-				goto release_pil;
-			}
-		}
 	}
 
 	tasklet_init(&info->tty_tsklt, smd_tty_read, (unsigned long)info);
@@ -555,52 +519,6 @@
 	}
 
 	mutex_lock(&smd_tty_lock);
-<<<<<<< HEAD
-	if (--info->open_count == 0) {
-		spin_lock_irqsave(&info->reset_lock, flags);
-		info->is_open = 0;
-		spin_unlock_irqrestore(&info->reset_lock, flags);
-		if (tty) {
-			tasklet_kill(&info->tty_tsklt);
-			wake_lock_destroy(&info->wake_lock);
-			wake_lock_destroy(&info->ra_wake_lock);
-		}
-		SMD_TTY_INFO("%s with PID %u closed port %s",
-				current->comm, current->pid,
-				info->smd->port_name);
-		tty->driver_data = 0;
-		del_timer(&info->buf_req_timer);
-		if (info->ch) {
-			smd_close(info->ch);
-#ifdef CONFIG_MSM_SMD_TTY_DS_LEGACY
-			/*
-			 * At current smd_tty framework, if smd_tty_open()
-			 * is invoked by process before smd_tty_close() is
-			 * completely finished, smd_tty_open() may fail
-			 * because smd_tty_close() does not wait to close smd
-			 * channel from modem. To fix this situation, new SMD
-			 * notify status, SMD_EVENT_REOPEN_READY is used.
-			 * Until smd_tty receive this status, smd_tty_close()
-			 * will be wait(in fact, process will be wait).
-			 */
-			pr_info("%s: waiting to close smd %s completely\n",
-					__func__, smd_tty[n].smd->port_name);
-			/* wait for reopen ready status in seconds */
-			res = wait_event_interruptible_timeout(
-				info->ch_opened_wait_queue,
-				!info->is_open, (smd_tty_ds_modem_wait * HZ));
-			if (res <= 0) {
-				/* just in case, remain result value */
-				pr_err("%s: timeout to wait for %s smd_close. "
-						"next smd_open may fail\n",
-						__func__, smd_tty[n].smd->port_name);
-			}
-#endif
-			info->ch = 0;
-			subsystem_put(info->pil);
-		}
-	}
-=======
 
 	spin_lock_irqsave(&info->reset_lock, flags);
 	info->is_open = 0;
@@ -617,10 +535,33 @@
 	del_timer(&info->buf_req_timer);
 
 	smd_close(info->ch);
+#ifdef CONFIG_MSM_SMD_TTY_DS_LEGACY
+	/*
+	 * At current smd_tty framework, if smd_tty_open()
+	 * is invoked by process before smd_tty_close() is
+	 * completely finished, smd_tty_open() may fail
+	 * because smd_tty_close() does not wait to close smd
+	 * channel from modem. To fix this situation, new SMD
+	 * notify status, SMD_EVENT_REOPEN_READY is used.
+	 * Until smd_tty receive this status, smd_tty_close()
+	 * will be wait(in fact, process will be wait).
+	 */
+	pr_info("%s: waiting to close smd %s completely\n",
+			__func__, smd_tty[n].smd->port_name);
+	/* wait for reopen ready status in seconds */
+	res = wait_event_interruptible_timeout(
+		info->ch_opened_wait_queue,
+		!info->is_open, (smd_tty_ds_modem_wait * HZ));
+	if (res <= 0) {
+		/* just in case, remain result value */
+		pr_err("%s: timeout to wait for %s smd_close. "
+				"next smd_open may fail\n",
+				__func__, smd_tty[n].smd->port_name);
+	}
+#endif
 	info->ch = NULL;
 	subsystem_put(info->pil);
 
->>>>>>> cead2849
 	mutex_unlock(&smd_tty_lock);
 	tty_kref_put(tty);
 }
