# arch/arm/mach-exynos/Kconfig
#
# Copyright (c) 2010-2011 Samsung Electronics Co., Ltd.
#		http://www.samsung.com/
#
# Licensed under GPLv2

# Configuration options for the EXYNOS4

if ARCH_EXYNOS

menu "SAMSUNG EXYNOS SoCs Support"

config ARCH_EXYNOS4
	bool "SAMSUNG EXYNOS4"
	default y
	select HAVE_ARM_SCU if SMP
	select HAVE_SMP
	select MIGHT_HAVE_CACHE_L2X0
	help
	  Samsung EXYNOS4 SoCs based systems

config ARCH_EXYNOS5
	bool "SAMSUNG EXYNOS5"
	select HAVE_ARM_SCU if SMP
	select HAVE_SMP
	help
	  Samsung EXYNOS5 (Cortex-A15) SoC based systems

comment "EXYNOS SoCs"

config CPU_EXYNOS4210
	bool "SAMSUNG EXYNOS4210"
	default y
	depends on ARCH_EXYNOS4
	select ARM_CPU_SUSPEND if PM
	select PM_GENERIC_DOMAINS
	select S5P_PM if PM
	select S5P_SLEEP if PM
	select SAMSUNG_DMADEV
	help
	  Enable EXYNOS4210 CPU support

config SOC_EXYNOS4212
	bool "SAMSUNG EXYNOS4212"
	default y
	depends on ARCH_EXYNOS4
	select S5P_PM if PM
	select S5P_SLEEP if PM
	select SAMSUNG_DMADEV
	help
	  Enable EXYNOS4212 SoC support

config SOC_EXYNOS4412
	bool "SAMSUNG EXYNOS4412"
	default y
	depends on ARCH_EXYNOS4
	select SAMSUNG_DMADEV
	help
	  Enable EXYNOS4412 SoC support

config SOC_EXYNOS5250
	bool "SAMSUNG EXYNOS5250"
	default y
	depends on ARCH_EXYNOS5
	select PM_GENERIC_DOMAINS if PM
	select S5P_PM if PM
	select S5P_SLEEP if PM
	select S5P_DEV_MFC
	select SAMSUNG_DMADEV
	help
	  Enable EXYNOS5250 SoC support

config SOC_EXYNOS5440
	bool "SAMSUNG EXYNOS5440"
	default y
	depends on ARCH_EXYNOS5
	select ARCH_HAS_OPP
	select ARM_ARCH_TIMER
	select AUTO_ZRELADDR
	select PINCTRL
	select PINCTRL_EXYNOS5440
	select PM_OPP
	help
	  Enable EXYNOS5440 SoC support

config EXYNOS_DEV_DMA
	bool
	help
	  Compile in amba device definitions for DMA controller

config EXYNOS4_DEV_AHCI
	bool
	help
	  Compile in platform device definitions for AHCI

config EXYNOS4_SETUP_FIMD0
	bool
	help
	  Common setup code for FIMD0.

config EXYNOS4_DEV_USB_OHCI
	bool
	help
	  Compile in platform device definition for USB OHCI

config EXYNOS4_SETUP_I2C1
	bool
	help
	  Common setup code for i2c bus 1.

config EXYNOS4_SETUP_I2C2
	bool
	help
	  Common setup code for i2c bus 2.

config EXYNOS4_SETUP_I2C3
	bool
	help
	  Common setup code for i2c bus 3.

config EXYNOS4_SETUP_I2C4
	bool
	help
	  Common setup code for i2c bus 4.

config EXYNOS4_SETUP_I2C5
	bool
	help
	  Common setup code for i2c bus 5.

config EXYNOS4_SETUP_I2C6
	bool
	help
	  Common setup code for i2c bus 6.

config EXYNOS4_SETUP_I2C7
	bool
	help
	  Common setup code for i2c bus 7.

config EXYNOS4_SETUP_KEYPAD
	bool
	help
	  Common setup code for keypad.

config EXYNOS4_SETUP_SDHCI
	bool
	select EXYNOS4_SETUP_SDHCI_GPIO
	help
	  Internal helper functions for EXYNOS4 based SDHCI systems.

config EXYNOS4_SETUP_SDHCI_GPIO
	bool
	help
	  Common setup code for SDHCI gpio.

config EXYNOS4_SETUP_FIMC
	bool
	help
	  Common setup code for the camera interfaces.

config EXYNOS4_SETUP_USB_PHY
	bool
	help
	  Common setup code for USB PHY controller

config EXYNOS_SETUP_SPI
	bool
	help
	  Common setup code for SPI GPIO configurations.

# machine support

if ARCH_EXYNOS4

comment "EXYNOS4210 Boards"

config MACH_SMDKC210
	bool "SMDKC210"
	select MACH_SMDKV310
	help
	  Machine support for Samsung SMDKC210

config MACH_SMDKV310
	bool "SMDKV310"
	select CPU_EXYNOS4210
	select EXYNOS4_DEV_AHCI
	select EXYNOS4_DEV_USB_OHCI
	select EXYNOS4_SETUP_FIMD0
	select EXYNOS4_SETUP_I2C1
	select EXYNOS4_SETUP_KEYPAD
	select EXYNOS4_SETUP_SDHCI
	select EXYNOS4_SETUP_USB_PHY
	select EXYNOS_DEV_DMA
	select EXYNOS_DEV_SYSMMU
	select S3C24XX_PWM
	select S3C_DEV_HSMMC
	select S3C_DEV_HSMMC1
	select S3C_DEV_HSMMC2
	select S3C_DEV_HSMMC3
	select S3C_DEV_I2C1
	select S3C_DEV_RTC
	select S3C_DEV_USB_HSOTG
	select S3C_DEV_WDT
	select S5P_DEV_FIMC0
	select S5P_DEV_FIMC1
	select S5P_DEV_FIMC2
	select S5P_DEV_FIMC3
	select S5P_DEV_FIMD0
	select S5P_DEV_G2D
	select S5P_DEV_I2C_HDMIPHY
	select S5P_DEV_JPEG
	select S5P_DEV_MFC
	select S5P_DEV_TV
	select S5P_DEV_USB_EHCI
	select SAMSUNG_DEV_BACKLIGHT
	select SAMSUNG_DEV_KEYPAD
	select SAMSUNG_DEV_PWM
	help
	  Machine support for Samsung SMDKV310

config MACH_ARMLEX4210
	bool "ARMLEX4210"
	select CPU_EXYNOS4210
	select EXYNOS4_DEV_AHCI
	select EXYNOS4_SETUP_SDHCI
	select EXYNOS_DEV_DMA
	select S3C_DEV_HSMMC
	select S3C_DEV_HSMMC2
	select S3C_DEV_HSMMC3
	select S3C_DEV_RTC
	select S3C_DEV_WDT
	help
	  Machine support for Samsung ARMLEX4210 based on EXYNOS4210

config MACH_UNIVERSAL_C210
	bool "Mobile UNIVERSAL_C210 Board"
	select CLKSRC_MMIO
	select CPU_EXYNOS4210
	select EXYNOS4_SETUP_FIMC
	select EXYNOS4_SETUP_FIMD0
	select EXYNOS4_SETUP_I2C1
	select EXYNOS4_SETUP_I2C3
	select EXYNOS4_SETUP_I2C5
	select EXYNOS4_SETUP_SDHCI
	select EXYNOS4_SETUP_USB_PHY
	select EXYNOS_DEV_DMA
	select EXYNOS_DEV_SYSMMU
	select S3C_DEV_HSMMC
	select S3C_DEV_HSMMC2
	select S3C_DEV_HSMMC3
	select S3C_DEV_I2C1
	select S3C_DEV_I2C3
	select S3C_DEV_I2C5
	select S3C_DEV_USB_HSOTG
	select S5P_DEV_CSIS0
	select S5P_DEV_FIMC0
	select S5P_DEV_FIMC1
	select S5P_DEV_FIMC2
	select S5P_DEV_FIMC3
	select S5P_DEV_FIMD0
	select S5P_DEV_G2D
	select S5P_DEV_I2C_HDMIPHY
	select S5P_DEV_JPEG
	select S5P_DEV_MFC
	select S5P_DEV_ONENAND
	select S5P_DEV_TV
	select S5P_GPIO_INT
	select S5P_SETUP_MIPIPHY
	select SAMSUNG_HRT
	help
	  Machine support for Samsung Mobile Universal S5PC210 Reference
	  Board.

config MACH_NURI
	bool "Mobile NURI Board"
	select CPU_EXYNOS4210
	select EXYNOS4_SETUP_FIMC
	select EXYNOS4_SETUP_FIMD0
	select EXYNOS4_SETUP_I2C1
	select EXYNOS4_SETUP_I2C3
	select EXYNOS4_SETUP_I2C5
	select EXYNOS4_SETUP_I2C6
	select EXYNOS4_SETUP_SDHCI
	select EXYNOS4_SETUP_USB_PHY
	select EXYNOS_DEV_DMA
	select S3C_DEV_HSMMC
	select S3C_DEV_HSMMC2
	select S3C_DEV_HSMMC3
	select S3C_DEV_I2C1
	select S3C_DEV_I2C3
	select S3C_DEV_I2C5
	select S3C_DEV_I2C6
	select S3C_DEV_RTC
	select S3C_DEV_USB_HSOTG
	select S3C_DEV_WDT
	select S5P_DEV_CSIS0
	select S5P_DEV_FIMC0
	select S5P_DEV_FIMC1
	select S5P_DEV_FIMC2
	select S5P_DEV_FIMC3
	select S5P_DEV_FIMD0
	select S5P_DEV_G2D
	select S5P_DEV_JPEG
	select S5P_DEV_MFC
	select S5P_DEV_USB_EHCI
	select S5P_GPIO_INT
	select S5P_SETUP_MIPIPHY
	select SAMSUNG_DEV_ADC
	select SAMSUNG_DEV_PWM
	help
	  Machine support for Samsung Mobile NURI Board.

config MACH_ORIGEN
	bool "ORIGEN"
	select CPU_EXYNOS4210
	select EXYNOS4_DEV_USB_OHCI
	select EXYNOS4_SETUP_FIMD0
	select EXYNOS4_SETUP_SDHCI
	select EXYNOS4_SETUP_USB_PHY
	select EXYNOS_DEV_DMA
	select EXYNOS_DEV_SYSMMU
	select S3C24XX_PWM
	select S3C_DEV_HSMMC
	select S3C_DEV_HSMMC2
	select S3C_DEV_RTC
	select S3C_DEV_USB_HSOTG
	select S3C_DEV_WDT
	select S5P_DEV_FIMC0
	select S5P_DEV_FIMC1
	select S5P_DEV_FIMC2
	select S5P_DEV_FIMC3
	select S5P_DEV_FIMD0
	select S5P_DEV_G2D
	select S5P_DEV_I2C_HDMIPHY
	select S5P_DEV_JPEG
	select S5P_DEV_MFC
	select S5P_DEV_TV
	select S5P_DEV_USB_EHCI
	select SAMSUNG_DEV_BACKLIGHT
	select SAMSUNG_DEV_PWM
	help
	  Machine support for ORIGEN based on Samsung EXYNOS4210

comment "EXYNOS4212 Boards"

config MACH_SMDK4212
	bool "SMDK4212"
	select EXYNOS4_SETUP_FIMD0
	select EXYNOS4_SETUP_I2C1
	select EXYNOS4_SETUP_I2C3
	select EXYNOS4_SETUP_I2C7
	select EXYNOS4_SETUP_KEYPAD
	select EXYNOS4_SETUP_SDHCI
	select EXYNOS4_SETUP_USB_PHY
	select EXYNOS_DEV_DMA
	select EXYNOS_DEV_SYSMMU
	select S3C24XX_PWM
	select S3C_DEV_HSMMC2
	select S3C_DEV_HSMMC3
	select S3C_DEV_I2C1
	select S3C_DEV_I2C3
	select S3C_DEV_I2C7
	select S3C_DEV_RTC
	select S3C_DEV_USB_HSOTG
	select S3C_DEV_WDT
	select S5P_DEV_FIMC0
	select S5P_DEV_FIMC1
	select S5P_DEV_FIMC2
	select S5P_DEV_FIMC3
	select S5P_DEV_FIMD0
	select S5P_DEV_MFC
	select SAMSUNG_DEV_BACKLIGHT
	select SAMSUNG_DEV_KEYPAD
	select SAMSUNG_DEV_PWM
	select SOC_EXYNOS4212
	help
	  Machine support for Samsung SMDK4212

comment "EXYNOS4412 Boards"

config MACH_SMDK4412
	bool "SMDK4412"
	select MACH_SMDK4212
	select SOC_EXYNOS4412
	help
	  Machine support for Samsung SMDK4412
endif

comment "Flattened Device Tree based board for EXYNOS SoCs"

config MACH_EXYNOS4_DT
	bool "Samsung Exynos4 Machine using device tree"
	depends on ARCH_EXYNOS4
	select ARM_AMBA
	select CLKSRC_OF
	select CPU_EXYNOS4210
	select KEYBOARD_SAMSUNG if INPUT_KEYBOARD
	select PINCTRL
	select PINCTRL_EXYNOS
	select S5P_DEV_MFC
	select USE_OF
	help
	  Machine support for Samsung Exynos4 machine with device tree enabled.
	  Select this if a fdt blob is available for the Exynos4 SoC based board.
	  Note: This is under development and not all peripherals can be supported
	  with this machine file.

config MACH_EXYNOS5_DT
	bool "SAMSUNG EXYNOS5 Machine using device tree"
	default y
	depends on ARCH_EXYNOS5
	select ARM_AMBA
	select CLKSRC_OF
<<<<<<< HEAD
=======
	select USB_ARCH_HAS_XHCI
>>>>>>> d4f71525
	select USE_OF
	help
	  Machine support for Samsung EXYNOS5 machine with device tree enabled.
	  Select this if a fdt blob is available for the EXYNOS5 SoC based board.

if ARCH_EXYNOS4

comment "Configuration for HSMMC 8-bit bus width"

config EXYNOS4_SDHCI_CH0_8BIT
	bool "Channel 0 with 8-bit bus"
	help
	  Support HSMMC Channel 0 8-bit bus.
	  If selected, Channel 1 is disabled.

config EXYNOS4_SDHCI_CH2_8BIT
	bool "Channel 2 with 8-bit bus"
	help
	  Support HSMMC Channel 2 8-bit bus.
	  If selected, Channel 3 is disabled.
endif

endmenu

endif<|MERGE_RESOLUTION|>--- conflicted
+++ resolved
@@ -413,10 +413,7 @@
 	depends on ARCH_EXYNOS5
 	select ARM_AMBA
 	select CLKSRC_OF
-<<<<<<< HEAD
-=======
 	select USB_ARCH_HAS_XHCI
->>>>>>> d4f71525
 	select USE_OF
 	help
 	  Machine support for Samsung EXYNOS5 machine with device tree enabled.
