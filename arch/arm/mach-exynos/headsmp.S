/*
 *  linux/arch/arm/mach-exynos4/headsmp.S
 *
 *  Cloned from linux/arch/arm/mach-realview/headsmp.S
 *
 *  Copyright (c) 2003 ARM Limited
 *  All Rights Reserved
 *
 * This program is free software; you can redistribute it and/or modify
 * it under the terms of the GNU General Public License version 2 as
 * published by the Free Software Foundation.
 */
#include <linux/linkage.h>
#include <linux/init.h>
#include <asm/assembler.h>

/*
 * exynos4 specific entry point for secondary CPUs.  This provides
 * a "holding pen" into which all secondary cores are held until we're
 * ready for them to initialise.
 */

.arch_extension sec
.arch_extension virt
.text

.align 5
/* We use the same vector table for Hyp and Monitor mode, since
 * we will only use each once and they don't overlap.
 */
mon_vectors:
	W(b)	.	/* reset */
	W(b)	.	/* undef */
	W(b)	2f	/* smc */
	W(b)	.	/* pabt */
	W(b)	.	/* dabt */
	W(b)	1f	/* hyp */
	W(b)	.	/* irq */
	W(b)	.	/* fiq */

/* Return directly back to the caller without leaving Hyp mode: */
<<<<<<< HEAD
1:	mrs	lr, elr_hyp
=======
1:
ARM_BE8(setend	be)
	mrs	lr, elr_hyp
>>>>>>> 041fa155
	mov	pc, lr

/* In monitor mode, set up HVBAR and SCR then return to caller in NS-SVC. */
2:
<<<<<<< HEAD
=======
ARM_BE8(setend	be)
>>>>>>> 041fa155
	mrc	p15, 0, r1, c1, c1, 0		@ SCR
	/*
	 * Set SCR.NS=1(needed for setting HVBAR and also returning to NS state)
	 *        .IRQ,FIQ,EA=0 (don't take aborts/exceptions to Monitor mode)
	 *        .FW,AW=1 (CPSR.A,F modifiable in NS state)
	 *        .nET=0 (early termination OK)
	 *        .SCD=0 (SMC in NS mode OK, so we can call secure firmware)
	 *        .HCE=1 (HVC does Hyp call)
	 */
	bic	r1, r1, #0x07f
	ldr	r2, =0x131
	orr	r1, r1, r2
	mcr	p15, 0, r2, c1, c1, 0		@ SCR
	isb
	ldr	r2, =mon_vectors


	adr	r4, 1f
	ldmia	r4, {r5}
	sub	r4, r4, r5
	add	r2, r2, r4

	mcr	p15, 4, r2, c12, c0, 0		@ set HVBAR

 THUMB(	mrc	p15, 4, r2, c1, c0, 0 )		@ ctrl register
 THUMB(	orr	r2, r2, #1 << 30 )		@ HSCTLR.TE (Thumb exceptions)
 THUMB(	mcr	p15, 4, r2, c1, c0, 0 )
 THUMB(	isb)

	/* ...and return to calling code in NS state */
	movs	pc, lr


	.globl monitor_init
monitor_init:
	ldr	ip, =mon_vectors

	adr	r4, 1f
	ldmia	r4, {r5}
	sub	r4, r4, r5
	add	ip, ip, r4
	mcr	p15, 0, ip, c12, c0, 1

 THUMB(	mrc     p15, 0, r1, c1, c0, 0 )		@ ctrl register
 THUMB( orr     r1, r1, #1 << 30 )		@ SCTLR.TE (Thumb exceptions)
 THUMB( mcr     p15, 0, r1, c1, c0, 0 )
 THUMB( isb )

	mov	pc, lr

	/* Try to go into NS-SVC: void enter_ns(void); */
	.globl enter_ns
enter_ns:
	smc	#0
	mov	pc, lr

	/* void enter_hyp(void); */
	.globl enter_hyp
enter_hyp:
	/* Now we're in NS-SVC, make a Hyp call to get into Hyp mode */
	mov	r0, lr
	mov	r1, sp
	hvc	#0
	/* We will end up here in NS-Hyp. */
	mov	sp, r1
	mov	pc, r0

ENTRY(exynos4_secondary_startup)
	/*
	* ROM code operates in little endian mode, when we get control we
	* need to switch it to big endian mode.
	*/
ARM_BE8(setend	be)
	mrc	p15, 0, r0, c0, c0, 5
	and	r0, r0, #0xffffff
	adr	r4, 1f
	ldmia	r4, {r5, r6}
	sub	r4, r4, r5
	add	r6, r6, r4
pen:	ldr	r7, [r6]
	cmp	r7, r0
	bne	pen

	ldr	r1, =__boot_cpu_mode
	add	r1, r1, r4
	ldr	r2, [r1]
	mrs     r0, cpsr
	ands	r0, r0, #MODE_MASK
	subs	r1, r0, r2
	beq	3f
	subs	r2, r2, #HYP_MODE
	bne	3f

	/* Setting NSACR to allow coprocessor access from non-secure mode */
	mrc	p15, 0, r0, c1, c1, 2
	movw	r1, #0x3fff
	orr	r0, r0, r1
	mcr	p15, 0, r0, c1, c1, 2
5:
	bl	monitor_init
	bl	enter_ns
	bl	enter_hyp

3:
	/*
	 * we've been released from the holding pen: secondary_stack
	 * should now contain the SVC stack for this core
	 */
	b	secondary_startup
ENDPROC(exynos4_secondary_startup)

	.align 2
1:	.long	.
	.long	pen_release<|MERGE_RESOLUTION|>--- conflicted
+++ resolved
@@ -39,21 +39,14 @@
 	W(b)	.	/* fiq */
 
 /* Return directly back to the caller without leaving Hyp mode: */
-<<<<<<< HEAD
-1:	mrs	lr, elr_hyp
-=======
 1:
 ARM_BE8(setend	be)
 	mrs	lr, elr_hyp
->>>>>>> 041fa155
 	mov	pc, lr
 
 /* In monitor mode, set up HVBAR and SCR then return to caller in NS-SVC. */
 2:
-<<<<<<< HEAD
-=======
 ARM_BE8(setend	be)
->>>>>>> 041fa155
 	mrc	p15, 0, r1, c1, c1, 0		@ SCR
 	/*
 	 * Set SCR.NS=1(needed for setting HVBAR and also returning to NS state)
