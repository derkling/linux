/*
 * Copyright (c) 2010-2012 Samsung Electronics Co., Ltd.
 *		http://www.samsung.com
 *
 * EXYNOS - Power management unit definition
 *
 * This program is free software; you can redistribute it and/or modify
 * it under the terms of the GNU General Public License version 2 as
 * published by the Free Software Foundation.
*/

#ifndef __ASM_ARCH_REGS_PMU_H
#define __ASM_ARCH_REGS_PMU_H __FILE__

#include <mach/map.h>

#define S5P_PMUREG(x)				(S5P_VA_PMU + (x))
#define S5P_SYSREG(x)				(S3C_VA_SYS + (x))

#define S5P_CENTRAL_SEQ_CONFIGURATION		S5P_PMUREG(0x0200)

#define S5P_CENTRAL_LOWPWR_CFG			(1 << 16)

#define S5P_CENTRAL_SEQ_OPTION			S5P_PMUREG(0x0208)

#define S5P_USE_STANDBY_WFI0			(1 << 16)
#define S5P_USE_STANDBY_WFI1			(1 << 17)
#define S5P_USE_STANDBYWFI_ISP_ARM		(1 << 18)
#define S5P_USE_STANDBY_WFE0			(1 << 24)
#define S5P_USE_STANDBY_WFE1			(1 << 25)
#define S5P_USE_STANDBYWFE_ISP_ARM		(1 << 26)

#define S5P_SWRESET				S5P_PMUREG(0x0400)
#define EXYNOS_SWRESET				S5P_PMUREG(0x0400)

#define S5P_WAKEUP_STAT				S5P_PMUREG(0x0600)
#define S5P_EINT_WAKEUP_MASK			S5P_PMUREG(0x0604)
#define S5P_WAKEUP_MASK				S5P_PMUREG(0x0608)

#define S5P_HDMI_PHY_CONTROL			S5P_PMUREG(0x0700)
#define S5P_HDMI_PHY_ENABLE			(1 << 0)

/* only for EXYNOS5250*/
#define S5P_USBDRD_PHY_CONTROL			S5P_PMUREG(0x0704)
#define S5P_USBDRD_PHY_ENABLE			(1 << 0)

#define S5P_DAC_PHY_CONTROL			S5P_PMUREG(0x070C)
#define S5P_DAC_PHY_ENABLE			(1 << 0)

#define S5P_MIPI_DPHY_CONTROL(n)		S5P_PMUREG(0x0710 + (n) * 4)
#define S5P_MIPI_DPHY_ENABLE			(1 << 0)
#define S5P_MIPI_DPHY_SRESETN			(1 << 1)
#define S5P_MIPI_DPHY_MRESETN			(1 << 2)

#define S5P_DPTX_PHY_CONTROL			S5P_PMUREG(0x720)
#define S5P_DPTX_PHY_ENABLE			(1 << 0)

#define S5P_INFORM0				S5P_PMUREG(0x0800)
#define S5P_INFORM1				S5P_PMUREG(0x0804)
#define S5P_INFORM2				S5P_PMUREG(0x0808)
#define S5P_INFORM3				S5P_PMUREG(0x080C)
#define S5P_INFORM4				S5P_PMUREG(0x0810)
#define S5P_INFORM5				S5P_PMUREG(0x0814)
#define S5P_INFORM6				S5P_PMUREG(0x0818)
#define S5P_INFORM7				S5P_PMUREG(0x081C)

#define S5P_ARM_CORE0_LOWPWR			S5P_PMUREG(0x1000)
#define S5P_DIS_IRQ_CORE0			S5P_PMUREG(0x1004)
#define S5P_DIS_IRQ_CENTRAL0			S5P_PMUREG(0x1008)
#define S5P_ARM_CORE1_LOWPWR			S5P_PMUREG(0x1010)
#define S5P_DIS_IRQ_CORE1			S5P_PMUREG(0x1014)
#define S5P_DIS_IRQ_CENTRAL1			S5P_PMUREG(0x1018)
#define S5P_ARM_COMMON_LOWPWR			S5P_PMUREG(0x1080)
#define S5P_L2_0_LOWPWR				S5P_PMUREG(0x10C0)
#define S5P_L2_1_LOWPWR				S5P_PMUREG(0x10C4)
#define S5P_CMU_ACLKSTOP_LOWPWR			S5P_PMUREG(0x1100)
#define S5P_CMU_SCLKSTOP_LOWPWR			S5P_PMUREG(0x1104)
#define S5P_CMU_RESET_LOWPWR			S5P_PMUREG(0x110C)
#define S5P_APLL_SYSCLK_LOWPWR			S5P_PMUREG(0x1120)
#define S5P_MPLL_SYSCLK_LOWPWR			S5P_PMUREG(0x1124)
#define S5P_VPLL_SYSCLK_LOWPWR			S5P_PMUREG(0x1128)
#define S5P_EPLL_SYSCLK_LOWPWR			S5P_PMUREG(0x112C)
#define S5P_CMU_CLKSTOP_GPS_ALIVE_LOWPWR	S5P_PMUREG(0x1138)
#define S5P_CMU_RESET_GPSALIVE_LOWPWR		S5P_PMUREG(0x113C)
#define S5P_CMU_CLKSTOP_CAM_LOWPWR		S5P_PMUREG(0x1140)
#define S5P_CMU_CLKSTOP_TV_LOWPWR		S5P_PMUREG(0x1144)
#define S5P_CMU_CLKSTOP_MFC_LOWPWR		S5P_PMUREG(0x1148)
#define S5P_CMU_CLKSTOP_G3D_LOWPWR		S5P_PMUREG(0x114C)
#define S5P_CMU_CLKSTOP_LCD0_LOWPWR		S5P_PMUREG(0x1150)
#define S5P_CMU_CLKSTOP_MAUDIO_LOWPWR		S5P_PMUREG(0x1158)
#define S5P_CMU_CLKSTOP_GPS_LOWPWR		S5P_PMUREG(0x115C)
#define S5P_CMU_RESET_CAM_LOWPWR		S5P_PMUREG(0x1160)
#define S5P_CMU_RESET_TV_LOWPWR			S5P_PMUREG(0x1164)
#define S5P_CMU_RESET_MFC_LOWPWR		S5P_PMUREG(0x1168)
#define S5P_CMU_RESET_G3D_LOWPWR		S5P_PMUREG(0x116C)
#define S5P_CMU_RESET_LCD0_LOWPWR		S5P_PMUREG(0x1170)
#define S5P_CMU_RESET_MAUDIO_LOWPWR		S5P_PMUREG(0x1178)
#define S5P_CMU_RESET_GPS_LOWPWR		S5P_PMUREG(0x117C)
#define S5P_TOP_BUS_LOWPWR			S5P_PMUREG(0x1180)
#define S5P_TOP_RETENTION_LOWPWR		S5P_PMUREG(0x1184)
#define S5P_TOP_PWR_LOWPWR			S5P_PMUREG(0x1188)
#define S5P_LOGIC_RESET_LOWPWR			S5P_PMUREG(0x11A0)
#define S5P_ONENAND_MEM_LOWPWR			S5P_PMUREG(0x11C0)
#define S5P_G2D_ACP_MEM_LOWPWR			S5P_PMUREG(0x11C8)
#define S5P_USBOTG_MEM_LOWPWR			S5P_PMUREG(0x11CC)
#define S5P_HSMMC_MEM_LOWPWR			S5P_PMUREG(0x11D0)
#define S5P_CSSYS_MEM_LOWPWR			S5P_PMUREG(0x11D4)
#define S5P_SECSS_MEM_LOWPWR			S5P_PMUREG(0x11D8)
#define S5P_PAD_RETENTION_DRAM_LOWPWR		S5P_PMUREG(0x1200)
#define S5P_PAD_RETENTION_MAUDIO_LOWPWR		S5P_PMUREG(0x1204)
#define S5P_PAD_RETENTION_GPIO_LOWPWR		S5P_PMUREG(0x1220)
#define S5P_PAD_RETENTION_UART_LOWPWR		S5P_PMUREG(0x1224)
#define S5P_PAD_RETENTION_MMCA_LOWPWR		S5P_PMUREG(0x1228)
#define S5P_PAD_RETENTION_MMCB_LOWPWR		S5P_PMUREG(0x122C)
#define S5P_PAD_RETENTION_EBIA_LOWPWR		S5P_PMUREG(0x1230)
#define S5P_PAD_RETENTION_EBIB_LOWPWR		S5P_PMUREG(0x1234)
#define S5P_PAD_RETENTION_ISOLATION_LOWPWR	S5P_PMUREG(0x1240)
#define S5P_PAD_RETENTION_ALV_SEL_LOWPWR	S5P_PMUREG(0x1260)
#define S5P_XUSBXTI_LOWPWR			S5P_PMUREG(0x1280)
#define S5P_XXTI_LOWPWR				S5P_PMUREG(0x1284)
#define S5P_EXT_REGULATOR_LOWPWR		S5P_PMUREG(0x12C0)
#define S5P_GPIO_MODE_LOWPWR			S5P_PMUREG(0x1300)
#define S5P_GPIO_MODE_MAUDIO_LOWPWR		S5P_PMUREG(0x1340)
#define S5P_CAM_LOWPWR				S5P_PMUREG(0x1380)
#define S5P_TV_LOWPWR				S5P_PMUREG(0x1384)
#define S5P_MFC_LOWPWR				S5P_PMUREG(0x1388)
#define S5P_G3D_LOWPWR				S5P_PMUREG(0x138C)
#define S5P_LCD0_LOWPWR				S5P_PMUREG(0x1390)
#define S5P_MAUDIO_LOWPWR			S5P_PMUREG(0x1398)
#define S5P_GPS_LOWPWR				S5P_PMUREG(0x139C)
#define S5P_GPS_ALIVE_LOWPWR			S5P_PMUREG(0x13A0)

#define S5P_ARM_CORE0_CONFIGURATION		S5P_PMUREG(0x2000)
#define S5P_ARM_CORE0_OPTION			S5P_PMUREG(0x2008)
#define S5P_ARM_CORE1_CONFIGURATION		S5P_PMUREG(0x2080)
#define S5P_ARM_CORE1_STATUS			S5P_PMUREG(0x2084)
#define S5P_ARM_CORE1_OPTION			S5P_PMUREG(0x2088)

#define S5P_ARM_COMMON_OPTION			S5P_PMUREG(0x2408)
#define S5P_TOP_PWR_OPTION			S5P_PMUREG(0x2C48)
#define S5P_CAM_OPTION				S5P_PMUREG(0x3C08)
#define S5P_TV_OPTION				S5P_PMUREG(0x3C28)
#define S5P_MFC_OPTION				S5P_PMUREG(0x3C48)
#define S5P_G3D_OPTION				S5P_PMUREG(0x3C68)
#define S5P_LCD0_OPTION				S5P_PMUREG(0x3C88)
#define S5P_LCD1_OPTION				S5P_PMUREG(0x3CA8)
#define S5P_MAUDIO_OPTION			S5P_PMUREG(0x3CC8)
#define S5P_GPS_OPTION				S5P_PMUREG(0x3CE8)
#define S5P_GPS_ALIVE_OPTION			S5P_PMUREG(0x3D08)

#define S5P_PAD_RET_MAUDIO_OPTION		S5P_PMUREG(0x3028)
#define S5P_PAD_RET_GPIO_OPTION			S5P_PMUREG(0x3108)
#define S5P_PAD_RET_UART_OPTION			S5P_PMUREG(0x3128)
#define S5P_PAD_RET_MMCA_OPTION			S5P_PMUREG(0x3148)
#define S5P_PAD_RET_MMCB_OPTION			S5P_PMUREG(0x3168)
#define S5P_PAD_RET_EBIA_OPTION			S5P_PMUREG(0x3188)
#define S5P_PAD_RET_EBIB_OPTION			S5P_PMUREG(0x31A8)

#define S5P_PMU_CAM_CONF			S5P_PMUREG(0x3C00)
#define S5P_PMU_TV_CONF				S5P_PMUREG(0x3C20)
#define S5P_PMU_MFC_CONF			S5P_PMUREG(0x3C40)
#define S5P_PMU_G3D_CONF			S5P_PMUREG(0x3C60)
#define S5P_PMU_LCD0_CONF			S5P_PMUREG(0x3C80)
#define S5P_PMU_GPS_CONF			S5P_PMUREG(0x3CE0)

#define S5P_PMU_SATA_PHY_CONTROL_EN		0x1
#define S5P_CORE_LOCAL_PWR_EN			0x3
#define S5P_INT_LOCAL_PWR_EN			0x7

#define S5P_CHECK_SLEEP				0x00000BAD

/* Only for EXYNOS4210 */
#define S5P_USBHOST_PHY_CONTROL		S5P_PMUREG(0x0708)
#define S5P_USBHOST_PHY_ENABLE		(1 << 0)

#define S5P_PMU_SATA_PHY_CONTROL	S5P_PMUREG(0x0720)

#define S5P_CMU_CLKSTOP_LCD1_LOWPWR	S5P_PMUREG(0x1154)
#define S5P_CMU_RESET_LCD1_LOWPWR	S5P_PMUREG(0x1174)
#define S5P_MODIMIF_MEM_LOWPWR		S5P_PMUREG(0x11C4)
#define S5P_PCIE_MEM_LOWPWR		S5P_PMUREG(0x11E0)
#define S5P_SATA_MEM_LOWPWR		S5P_PMUREG(0x11E4)
#define S5P_LCD1_LOWPWR			S5P_PMUREG(0x1394)

#define S5P_PMU_LCD1_CONF		S5P_PMUREG(0x3CA0)

/* Only for EXYNOS4212 */
#define S5P_ISP_ARM_LOWPWR			S5P_PMUREG(0x1050)
#define S5P_DIS_IRQ_ISP_ARM_LOCAL_LOWPWR	S5P_PMUREG(0x1054)
#define S5P_DIS_IRQ_ISP_ARM_CENTRAL_LOWPWR	S5P_PMUREG(0x1058)
#define S5P_CMU_ACLKSTOP_COREBLK_LOWPWR		S5P_PMUREG(0x1110)
#define S5P_CMU_SCLKSTOP_COREBLK_LOWPWR		S5P_PMUREG(0x1114)
#define S5P_CMU_RESET_COREBLK_LOWPWR		S5P_PMUREG(0x111C)
#define S5P_MPLLUSER_SYSCLK_LOWPWR		S5P_PMUREG(0x1130)
#define S5P_CMU_CLKSTOP_ISP_LOWPWR		S5P_PMUREG(0x1154)
#define S5P_CMU_RESET_ISP_LOWPWR		S5P_PMUREG(0x1174)
#define S5P_TOP_BUS_COREBLK_LOWPWR		S5P_PMUREG(0x1190)
#define S5P_TOP_RETENTION_COREBLK_LOWPWR	S5P_PMUREG(0x1194)
#define S5P_TOP_PWR_COREBLK_LOWPWR		S5P_PMUREG(0x1198)
#define S5P_OSCCLK_GATE_LOWPWR			S5P_PMUREG(0x11A4)
#define S5P_LOGIC_RESET_COREBLK_LOWPWR		S5P_PMUREG(0x11B0)
#define S5P_OSCCLK_GATE_COREBLK_LOWPWR		S5P_PMUREG(0x11B4)
#define S5P_HSI_MEM_LOWPWR			S5P_PMUREG(0x11C4)
#define S5P_ROTATOR_MEM_LOWPWR			S5P_PMUREG(0x11DC)
#define S5P_PAD_RETENTION_GPIO_COREBLK_LOWPWR	S5P_PMUREG(0x123C)
#define S5P_PAD_ISOLATION_COREBLK_LOWPWR	S5P_PMUREG(0x1250)
#define S5P_GPIO_MODE_COREBLK_LOWPWR		S5P_PMUREG(0x1320)
#define S5P_TOP_ASB_RESET_LOWPWR		S5P_PMUREG(0x1344)
#define S5P_TOP_ASB_ISOLATION_LOWPWR		S5P_PMUREG(0x1348)
#define S5P_ISP_LOWPWR				S5P_PMUREG(0x1394)
#define S5P_DRAM_FREQ_DOWN_LOWPWR		S5P_PMUREG(0x13B0)
#define S5P_DDRPHY_DLLOFF_LOWPWR		S5P_PMUREG(0x13B4)
#define S5P_CMU_SYSCLK_ISP_LOWPWR		S5P_PMUREG(0x13B8)
#define S5P_CMU_SYSCLK_GPS_LOWPWR		S5P_PMUREG(0x13BC)
#define S5P_LPDDR_PHY_DLL_LOCK_LOWPWR		S5P_PMUREG(0x13C0)

#define S5P_ARM_L2_0_OPTION			S5P_PMUREG(0x2608)
#define S5P_ARM_L2_1_OPTION			S5P_PMUREG(0x2628)
#define S5P_ONENAND_MEM_OPTION			S5P_PMUREG(0x2E08)
#define S5P_HSI_MEM_OPTION			S5P_PMUREG(0x2E28)
#define S5P_G2D_ACP_MEM_OPTION			S5P_PMUREG(0x2E48)
#define S5P_USBOTG_MEM_OPTION			S5P_PMUREG(0x2E68)
#define S5P_HSMMC_MEM_OPTION			S5P_PMUREG(0x2E88)
#define S5P_CSSYS_MEM_OPTION			S5P_PMUREG(0x2EA8)
#define S5P_SECSS_MEM_OPTION			S5P_PMUREG(0x2EC8)
#define S5P_ROTATOR_MEM_OPTION			S5P_PMUREG(0x2F48)

<<<<<<< HEAD
#define EXYNOS5_SYS_DISP1BLK_CFG		S5P_SYSREG(0x214)
#define ENABLE_FIMDBYPASS_DISP1			(1 << 15)
=======
/* For EXYNOS5 */

#define EXYNOS5_GPS_LPI					S5P_PMUREG(0x0004)

#define EXYNOS5_USB_CFG					S5P_PMUREG(0x0230)

#define EXYNOS5_SYS_WDTRESET				(1 << 20)
#define EXYNOS5_AUTOMATIC_WDT_RESET_DISABLE		S5P_PMUREG(0x0408)
#define EXYNOS5_MASK_WDT_RESET_REQUEST			S5P_PMUREG(0x040C)

#define EXYNOS5_ARM_CORE0_SYS_PWR_REG			S5P_PMUREG(0x1000)
#define EXYNOS5_DIS_IRQ_ARM_CORE0_LOCAL_SYS_PWR_REG	S5P_PMUREG(0x1004)
#define EXYNOS5_DIS_IRQ_ARM_CORE0_CENTRAL_SYS_PWR_REG	S5P_PMUREG(0x1008)
#define EXYNOS5_ARM_CORE1_SYS_PWR_REG			S5P_PMUREG(0x1010)
#define EXYNOS5_DIS_IRQ_ARM_CORE1_LOCAL_SYS_PWR_REG	S5P_PMUREG(0x1014)
#define EXYNOS5_DIS_IRQ_ARM_CORE1_CENTRAL_SYS_PWR_REG	S5P_PMUREG(0x1018)
#define EXYNOS5_FSYS_ARM_SYS_PWR_REG			S5P_PMUREG(0x1040)
#define EXYNOS5_DIS_IRQ_FSYS_ARM_CENTRAL_SYS_PWR_REG	S5P_PMUREG(0x1048)
#define EXYNOS5_ISP_ARM_SYS_PWR_REG			S5P_PMUREG(0x1050)
#define EXYNOS5_DIS_IRQ_ISP_ARM_LOCAL_SYS_PWR_REG	S5P_PMUREG(0x1054)
#define EXYNOS5_DIS_IRQ_ISP_ARM_CENTRAL_SYS_PWR_REG	S5P_PMUREG(0x1058)
#define EXYNOS5_ARM_COMMON_SYS_PWR_REG			S5P_PMUREG(0x1080)
#define EXYNOS5_ARM_L2_SYS_PWR_REG			S5P_PMUREG(0x10C0)
#define EXYNOS5_CMU_ACLKSTOP_SYS_PWR_REG		S5P_PMUREG(0x1100)
#define EXYNOS5_CMU_SCLKSTOP_SYS_PWR_REG		S5P_PMUREG(0x1104)
#define EXYNOS5_CMU_RESET_SYS_PWR_REG			S5P_PMUREG(0x110C)
#define EXYNOS5_CMU_ACLKSTOP_SYSMEM_SYS_PWR_REG		S5P_PMUREG(0x1120)
#define EXYNOS5_CMU_SCLKSTOP_SYSMEM_SYS_PWR_REG		S5P_PMUREG(0x1124)
#define EXYNOS5_CMU_RESET_SYSMEM_SYS_PWR_REG		S5P_PMUREG(0x112C)
#define EXYNOS5_DRAM_FREQ_DOWN_SYS_PWR_REG		S5P_PMUREG(0x1130)
#define EXYNOS5_DDRPHY_DLLOFF_SYS_PWR_REG		S5P_PMUREG(0x1134)
#define EXYNOS5_DDRPHY_DLLLOCK_SYS_PWR_REG		S5P_PMUREG(0x1138)
#define EXYNOS5_APLL_SYSCLK_SYS_PWR_REG			S5P_PMUREG(0x1140)
#define EXYNOS5_MPLL_SYSCLK_SYS_PWR_REG			S5P_PMUREG(0x1144)
#define EXYNOS5_VPLL_SYSCLK_SYS_PWR_REG			S5P_PMUREG(0x1148)
#define EXYNOS5_EPLL_SYSCLK_SYS_PWR_REG			S5P_PMUREG(0x114C)
#define EXYNOS5_BPLL_SYSCLK_SYS_PWR_REG			S5P_PMUREG(0x1150)
#define EXYNOS5_CPLL_SYSCLK_SYS_PWR_REG			S5P_PMUREG(0x1154)
#define EXYNOS5_MPLLUSER_SYSCLK_SYS_PWR_REG		S5P_PMUREG(0x1164)
#define EXYNOS5_BPLLUSER_SYSCLK_SYS_PWR_REG		S5P_PMUREG(0x1170)
#define EXYNOS5_TOP_BUS_SYS_PWR_REG			S5P_PMUREG(0x1180)
#define EXYNOS5_TOP_RETENTION_SYS_PWR_REG		S5P_PMUREG(0x1184)
#define EXYNOS5_TOP_PWR_SYS_PWR_REG			S5P_PMUREG(0x1188)
#define EXYNOS5_TOP_BUS_SYSMEM_SYS_PWR_REG		S5P_PMUREG(0x1190)
#define EXYNOS5_TOP_RETENTION_SYSMEM_SYS_PWR_REG	S5P_PMUREG(0x1194)
#define EXYNOS5_TOP_PWR_SYSMEM_SYS_PWR_REG		S5P_PMUREG(0x1198)
#define EXYNOS5_LOGIC_RESET_SYS_PWR_REG			S5P_PMUREG(0x11A0)
#define EXYNOS5_OSCCLK_GATE_SYS_PWR_REG			S5P_PMUREG(0x11A4)
#define EXYNOS5_LOGIC_RESET_SYSMEM_SYS_PWR_REG		S5P_PMUREG(0x11B0)
#define EXYNOS5_OSCCLK_GATE_SYSMEM_SYS_PWR_REG		S5P_PMUREG(0x11B4)
#define EXYNOS5_USBOTG_MEM_SYS_PWR_REG			S5P_PMUREG(0x11C0)
#define EXYNOS5_G2D_MEM_SYS_PWR_REG			S5P_PMUREG(0x11C8)
#define EXYNOS5_USBDRD_MEM_SYS_PWR_REG			S5P_PMUREG(0x11CC)
#define EXYNOS5_SDMMC_MEM_SYS_PWR_REG			S5P_PMUREG(0x11D0)
#define EXYNOS5_CSSYS_MEM_SYS_PWR_REG			S5P_PMUREG(0x11D4)
#define EXYNOS5_SECSS_MEM_SYS_PWR_REG			S5P_PMUREG(0x11D8)
#define EXYNOS5_ROTATOR_MEM_SYS_PWR_REG			S5P_PMUREG(0x11DC)
#define EXYNOS5_INTRAM_MEM_SYS_PWR_REG			S5P_PMUREG(0x11E0)
#define EXYNOS5_INTROM_MEM_SYS_PWR_REG			S5P_PMUREG(0x11E4)
#define EXYNOS5_JPEG_MEM_SYS_PWR_REG			S5P_PMUREG(0x11E8)
#define EXYNOS5_HSI_MEM_SYS_PWR_REG			S5P_PMUREG(0x11EC)
#define EXYNOS5_MCUIOP_MEM_SYS_PWR_REG			S5P_PMUREG(0x11F4)
#define EXYNOS5_SATA_MEM_SYS_PWR_REG			S5P_PMUREG(0x11FC)
#define EXYNOS5_PAD_RETENTION_DRAM_SYS_PWR_REG		S5P_PMUREG(0x1200)
#define EXYNOS5_PAD_RETENTION_MAU_SYS_PWR_REG		S5P_PMUREG(0x1204)
#define EXYNOS5_PAD_RETENTION_EFNAND_SYS_PWR_REG	S5P_PMUREG(0x1208)
#define EXYNOS5_PAD_RETENTION_GPIO_SYS_PWR_REG		S5P_PMUREG(0x1220)
#define EXYNOS5_PAD_RETENTION_UART_SYS_PWR_REG		S5P_PMUREG(0x1224)
#define EXYNOS5_PAD_RETENTION_MMCA_SYS_PWR_REG		S5P_PMUREG(0x1228)
#define EXYNOS5_PAD_RETENTION_MMCB_SYS_PWR_REG		S5P_PMUREG(0x122C)
#define EXYNOS5_PAD_RETENTION_EBIA_SYS_PWR_REG		S5P_PMUREG(0x1230)
#define EXYNOS5_PAD_RETENTION_EBIB_SYS_PWR_REG		S5P_PMUREG(0x1234)
#define EXYNOS5_PAD_RETENTION_SPI_SYS_PWR_REG		S5P_PMUREG(0x1238)
#define EXYNOS5_PAD_RETENTION_GPIO_SYSMEM_SYS_PWR_REG	S5P_PMUREG(0x123C)
#define EXYNOS5_PAD_ISOLATION_SYS_PWR_REG		S5P_PMUREG(0x1240)
#define EXYNOS5_PAD_ISOLATION_SYSMEM_SYS_PWR_REG	S5P_PMUREG(0x1250)
#define EXYNOS5_PAD_ALV_SEL_SYS_PWR_REG			S5P_PMUREG(0x1260)
#define EXYNOS5_XUSBXTI_SYS_PWR_REG			S5P_PMUREG(0x1280)
#define EXYNOS5_XXTI_SYS_PWR_REG			S5P_PMUREG(0x1284)
#define EXYNOS5_EXT_REGULATOR_SYS_PWR_REG		S5P_PMUREG(0x12C0)
#define EXYNOS5_GPIO_MODE_SYS_PWR_REG			S5P_PMUREG(0x1300)
#define EXYNOS5_GPIO_MODE_SYSMEM_SYS_PWR_REG		S5P_PMUREG(0x1320)
#define EXYNOS5_GPIO_MODE_MAU_SYS_PWR_REG		S5P_PMUREG(0x1340)
#define EXYNOS5_TOP_ASB_RESET_SYS_PWR_REG		S5P_PMUREG(0x1344)
#define EXYNOS5_TOP_ASB_ISOLATION_SYS_PWR_REG		S5P_PMUREG(0x1348)
#define EXYNOS5_GSCL_SYS_PWR_REG			S5P_PMUREG(0x1400)
#define EXYNOS5_ISP_SYS_PWR_REG				S5P_PMUREG(0x1404)
#define EXYNOS5_MFC_SYS_PWR_REG				S5P_PMUREG(0x1408)
#define EXYNOS5_G3D_SYS_PWR_REG				S5P_PMUREG(0x140C)
#define EXYNOS5_DISP1_SYS_PWR_REG			S5P_PMUREG(0x1414)
#define EXYNOS5_MAU_SYS_PWR_REG				S5P_PMUREG(0x1418)
#define EXYNOS5_GPS_SYS_PWR_REG				S5P_PMUREG(0x141C)
#define EXYNOS5_CMU_CLKSTOP_GSCL_SYS_PWR_REG		S5P_PMUREG(0x1480)
#define EXYNOS5_CMU_CLKSTOP_ISP_SYS_PWR_REG		S5P_PMUREG(0x1484)
#define EXYNOS5_CMU_CLKSTOP_MFC_SYS_PWR_REG		S5P_PMUREG(0x1488)
#define EXYNOS5_CMU_CLKSTOP_G3D_SYS_PWR_REG		S5P_PMUREG(0x148C)
#define EXYNOS5_CMU_CLKSTOP_DISP1_SYS_PWR_REG		S5P_PMUREG(0x1494)
#define EXYNOS5_CMU_CLKSTOP_MAU_SYS_PWR_REG		S5P_PMUREG(0x1498)
#define EXYNOS5_CMU_CLKSTOP_GPS_SYS_PWR_REG		S5P_PMUREG(0x149C)
#define EXYNOS5_CMU_SYSCLK_GSCL_SYS_PWR_REG		S5P_PMUREG(0x14C0)
#define EXYNOS5_CMU_SYSCLK_ISP_SYS_PWR_REG		S5P_PMUREG(0x14C4)
#define EXYNOS5_CMU_SYSCLK_MFC_SYS_PWR_REG		S5P_PMUREG(0x14C8)
#define EXYNOS5_CMU_SYSCLK_G3D_SYS_PWR_REG		S5P_PMUREG(0x14CC)
#define EXYNOS5_CMU_SYSCLK_DISP1_SYS_PWR_REG		S5P_PMUREG(0x14D4)
#define EXYNOS5_CMU_SYSCLK_MAU_SYS_PWR_REG		S5P_PMUREG(0x14D8)
#define EXYNOS5_CMU_SYSCLK_GPS_SYS_PWR_REG		S5P_PMUREG(0x14DC)
#define EXYNOS5_CMU_RESET_GSCL_SYS_PWR_REG		S5P_PMUREG(0x1580)
#define EXYNOS5_CMU_RESET_ISP_SYS_PWR_REG		S5P_PMUREG(0x1584)
#define EXYNOS5_CMU_RESET_MFC_SYS_PWR_REG		S5P_PMUREG(0x1588)
#define EXYNOS5_CMU_RESET_G3D_SYS_PWR_REG		S5P_PMUREG(0x158C)
#define EXYNOS5_CMU_RESET_DISP1_SYS_PWR_REG		S5P_PMUREG(0x1594)
#define EXYNOS5_CMU_RESET_MAU_SYS_PWR_REG		S5P_PMUREG(0x1598)
#define EXYNOS5_CMU_RESET_GPS_SYS_PWR_REG		S5P_PMUREG(0x159C)

#define EXYNOS5_ARM_CORE0_OPTION			S5P_PMUREG(0x2008)
#define EXYNOS5_ARM_CORE1_OPTION			S5P_PMUREG(0x2088)
#define EXYNOS5_FSYS_ARM_OPTION				S5P_PMUREG(0x2208)
#define EXYNOS5_ISP_ARM_OPTION				S5P_PMUREG(0x2288)
#define EXYNOS5_ARM_COMMON_OPTION			S5P_PMUREG(0x2408)
#define EXYNOS5_TOP_PWR_OPTION				S5P_PMUREG(0x2C48)
#define EXYNOS5_TOP_PWR_SYSMEM_OPTION			S5P_PMUREG(0x2CC8)
#define EXYNOS5_JPEG_MEM_OPTION				S5P_PMUREG(0x2F48)
#define EXYNOS5_GSCL_STATUS				S5P_PMUREG(0x4004)
#define EXYNOS5_ISP_STATUS				S5P_PMUREG(0x4024)
#define EXYNOS5_GSCL_OPTION				S5P_PMUREG(0x4008)
#define EXYNOS5_ISP_OPTION				S5P_PMUREG(0x4028)
#define EXYNOS5_MFC_OPTION				S5P_PMUREG(0x4048)
#define EXYNOS5_G3D_CONFIGURATION			S5P_PMUREG(0x4060)
#define EXYNOS5_G3D_STATUS				S5P_PMUREG(0x4064)
#define EXYNOS5_G3D_OPTION				S5P_PMUREG(0x4068)
#define EXYNOS5_DISP1_OPTION				S5P_PMUREG(0x40A8)
#define EXYNOS5_MAU_OPTION				S5P_PMUREG(0x40C8)
#define EXYNOS5_GPS_OPTION				S5P_PMUREG(0x40E8)

#define EXYNOS5_USE_SC_FEEDBACK					(1 << 1)
#define EXYNOS5_USE_SC_COUNTER					(1 << 0)

#define EXYNOS5_MANUAL_L2RSTDISABLE_CONTROL			(1 << 2)
#define EXYNOS5_SKIP_DEACTIVATE_ACEACP_IN_PWDN			(1 << 7)

#define EXYNOS5_OPTION_USE_STANDBYWFE				(1 << 24)
#define EXYNOS5_OPTION_USE_STANDBYWFI				(1 << 16)

#define EXYNOS5_OPTION_USE_RETENTION				(1 << 4)

#define EXYNOS5_SYS_I2C_CFG					S5P_SYSREG(0x234)
>>>>>>> f422ed18

#endif /* __ASM_ARCH_REGS_PMU_H */<|MERGE_RESOLUTION|>--- conflicted
+++ resolved
@@ -225,10 +225,6 @@
 #define S5P_SECSS_MEM_OPTION			S5P_PMUREG(0x2EC8)
 #define S5P_ROTATOR_MEM_OPTION			S5P_PMUREG(0x2F48)
 
-<<<<<<< HEAD
-#define EXYNOS5_SYS_DISP1BLK_CFG		S5P_SYSREG(0x214)
-#define ENABLE_FIMDBYPASS_DISP1			(1 << 15)
-=======
 /* For EXYNOS5 */
 
 #define EXYNOS5_GPS_LPI					S5P_PMUREG(0x0004)
@@ -375,6 +371,7 @@
 #define EXYNOS5_OPTION_USE_RETENTION				(1 << 4)
 
 #define EXYNOS5_SYS_I2C_CFG					S5P_SYSREG(0x234)
->>>>>>> f422ed18
+#define EXYNOS5_SYS_DISP1BLK_CFG		S5P_SYSREG(0x214)
+#define ENABLE_FIMDBYPASS_DISP1			(1 << 15)
 
 #endif /* __ASM_ARCH_REGS_PMU_H */