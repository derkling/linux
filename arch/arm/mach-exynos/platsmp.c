--- conflicted
+++ resolved
@@ -131,24 +131,12 @@
 	 */
 	write_pen_release(phys_cpu);
 
-<<<<<<< HEAD
-	if (!(__raw_readl(S5P_ARM_CORE1_STATUS + (0x80 * cpu) - 0x80) & S5P_CORE_LOCAL_PWR_EN)) {
-		__raw_writel(S5P_CORE_LOCAL_PWR_EN,
-			S5P_ARM_CORE1_CONFIGURATION + (0x80 * cpu) - 0x80);
-
-		timeout = 10;
-
-		/* wait max 10 ms until cpu1 is on */
-		while ((__raw_readl(S5P_ARM_CORE1_STATUS + (0x80 * cpu) - 0x80)
-			& S5P_CORE_LOCAL_PWR_EN) != S5P_CORE_LOCAL_PWR_EN) {
-=======
 	if (!exynos_cpu_power_state(cpu)) {
 		exynos_cpu_power_up(cpu);
 		timeout = 10;
 
 		/* wait max 10 ms until cpu1 is on */
 		while (exynos_cpu_power_state(cpu) != S5P_CORE_LOCAL_PWR_EN) {
->>>>>>> e871d50c
 			if (timeout-- == 0)
 				break;
 
