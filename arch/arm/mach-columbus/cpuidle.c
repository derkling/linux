--- conflicted
+++ resolved
@@ -105,13 +105,6 @@
 
 static cpumask_t idle_mask = CPU_MASK_NONE;
 
-<<<<<<< HEAD
-extern int _shutdown_smc(u32, u32, u32, u32);
-
-static inline int shutdown_smc(u32 cstate, u32 wakeup_h, u32 wakeup_l)
-{
-	return _shutdown_smc(0, cstate, wakeup_h, wakeup_l);
-=======
 extern int _smc_down(u32, u32, u32, u32);
 
 static inline int shutdown_smc(u32 cstate, u32 wakeup_h, u32 wakeup_l)
@@ -119,7 +112,6 @@
 	unsigned int value = 0x1 << 16 | (cstate & 0xFFFF);
 	/* TODO: Add a new SMC call to setup wake-up times once defined */
 	return _smc_down(0, value, virt_to_phys(cpu_resume), 0);
->>>>>>> f2d1eadc
 }
 
 static inline int arch_wakeup_ts(u64 *ts)
