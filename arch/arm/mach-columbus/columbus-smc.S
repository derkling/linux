/*
 * Columbus secure APIs file.
 *
 * Copyright (C) 2012 ARM Ltd.
 * Author: Lorenzo Pieralisi <lorenzo.pieralisi@arm.com>
 *
 * This program is free software,you can redistribute it and/or modify
 * it under the terms of the GNU General Public License version 2 as
 * published by the Free Software Foundation.
 */

#include <linux/linkage.h>

	.syntax unified
	.arch_extension sec

/*
 * This function implements the SMC call stub for powerdown API.
 *
 * Currently a stubbed out version just executing wfi for testing purposes.
 *
 * Function C-prototype is:
<<<<<<< HEAD
 * _shutdown_smc(u32 unused, u32 cstate, u32 wakeup_h, u32 wakeup_l)
 * r1: target C-state
 * r2: wake-up timestamp (63:32)
 * r3: wake-up timestamp (31:0)
=======
 * _smc_down(u32 unused, u32 pwr_exp, u32 resume_addr, u32 context_id)
 * _smc_up(u32 unused, u32 pwr_exp, u32 resume_addr, u32 context_id)
 * r1: [0:15] platform specific state ID (e.g. mpidr)
 *     [16:17] target C-state
 * r2: resume code/vector address where the core(s) must resume execution
 * r3: contextID value that will be placed in R0 when resumed @r2
>>>>>>> f2d1eadc
 *
 * Return value:
 * 	 0 on success (only for _smc_up)
 *	-1 invalid parameters
 *	-2 retry/already up
 */

<<<<<<< HEAD
ENTRY(_shutdown_smc)
	ldr 	r0, =#0x80100001
	smc #0
	mov	pc, lr
ENDPROC(_shutdown_smc)

=======
>>>>>>> f2d1eadc
ENTRY(_smc_down)
	ldr 	r0, =#0x80100001
	smc #0
	mov	pc, lr
ENDPROC(_smc_down)

ENTRY(_smc_up)
	ldr 	r0, =0x80100002
	smc #0
	mov	pc, lr
ENDPROC(_smc_up)<|MERGE_RESOLUTION|>--- conflicted
+++ resolved
@@ -20,19 +20,12 @@
  * Currently a stubbed out version just executing wfi for testing purposes.
  *
  * Function C-prototype is:
-<<<<<<< HEAD
- * _shutdown_smc(u32 unused, u32 cstate, u32 wakeup_h, u32 wakeup_l)
- * r1: target C-state
- * r2: wake-up timestamp (63:32)
- * r3: wake-up timestamp (31:0)
-=======
  * _smc_down(u32 unused, u32 pwr_exp, u32 resume_addr, u32 context_id)
  * _smc_up(u32 unused, u32 pwr_exp, u32 resume_addr, u32 context_id)
  * r1: [0:15] platform specific state ID (e.g. mpidr)
  *     [16:17] target C-state
  * r2: resume code/vector address where the core(s) must resume execution
  * r3: contextID value that will be placed in R0 when resumed @r2
->>>>>>> f2d1eadc
  *
  * Return value:
  * 	 0 on success (only for _smc_up)
@@ -40,15 +33,6 @@
  *	-2 retry/already up
  */
 
-<<<<<<< HEAD
-ENTRY(_shutdown_smc)
-	ldr 	r0, =#0x80100001
-	smc #0
-	mov	pc, lr
-ENDPROC(_shutdown_smc)
-
-=======
->>>>>>> f2d1eadc
 ENTRY(_smc_down)
 	ldr 	r0, =#0x80100001
 	smc #0
