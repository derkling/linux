--- conflicted
+++ resolved
@@ -30,12 +30,11 @@
  * 	-1 on failure
  */
 
-<<<<<<< HEAD
-ENTRY(shutdown_smc)
+ENTRY(_shutdown_smc)
 	ldr 	r0, =#0x80100001
 	smc #0
 	mov	pc, lr
-ENDPROC(shutdown_smc)
+ENDPROC(_shutdown_smc)
 
 ENTRY(_smc_down)
 	ldr 	r0, =#0x80100001
@@ -47,13 +46,4 @@
 	ldr 	r0, =0x80100002
 	smc #0
 	mov	pc, lr
-ENDPROC(_smc_up)
-=======
-ENTRY(_shutdown_smc)
-	mov 	r0, #0x84000000
-	dsb
-	wfi
-	mvn	r0, #1
-	mov	pc, lr
-ENDPROC(_shutdown_smc)
->>>>>>> fc7a9e64
+ENDPROC(_smc_up)