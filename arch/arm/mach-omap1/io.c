/*
 * linux/arch/arm/mach-omap1/io.c
 *
 * OMAP1 I/O mapping code
 *
 * This program is free software; you can redistribute it and/or modify
 * it under the terms of the GNU General Public License version 2 as
 * published by the Free Software Foundation.
 */

#include <linux/module.h>
#include <linux/kernel.h>
#include <linux/init.h>
#include <linux/io.h>

#include <asm/tlb.h>
#include <asm/mach/map.h>
#include <plat/mux.h>
#include <plat/tc.h>

#include "clock.h"

extern void omap_check_revision(void);

/*
 * The machine specific code may provide the extra mapping besides the
 * default mapping provided here.
 */
static struct map_desc omap_io_desc[] __initdata = {
	{
		.virtual	= OMAP1_IO_VIRT,
		.pfn		= __phys_to_pfn(OMAP1_IO_PHYS),
		.length		= OMAP1_IO_SIZE,
		.type		= MT_DEVICE
	}
};

#if defined (CONFIG_ARCH_OMAP730) || defined (CONFIG_ARCH_OMAP850)
static struct map_desc omap7xx_io_desc[] __initdata = {
	{
		.virtual	= OMAP7XX_DSP_BASE,
		.pfn		= __phys_to_pfn(OMAP7XX_DSP_START),
		.length		= OMAP7XX_DSP_SIZE,
		.type		= MT_DEVICE
	}, {
		.virtual	= OMAP7XX_DSPREG_BASE,
		.pfn		= __phys_to_pfn(OMAP7XX_DSPREG_START),
		.length		= OMAP7XX_DSPREG_SIZE,
		.type		= MT_DEVICE
	}
};
#endif

#ifdef CONFIG_ARCH_OMAP15XX
static struct map_desc omap1510_io_desc[] __initdata = {
	{
		.virtual	= OMAP1510_DSP_BASE,
		.pfn		= __phys_to_pfn(OMAP1510_DSP_START),
		.length		= OMAP1510_DSP_SIZE,
		.type		= MT_DEVICE
	}, {
		.virtual	= OMAP1510_DSPREG_BASE,
		.pfn		= __phys_to_pfn(OMAP1510_DSPREG_START),
		.length		= OMAP1510_DSPREG_SIZE,
		.type		= MT_DEVICE
	}
};
#endif

#if defined(CONFIG_ARCH_OMAP16XX)
static struct map_desc omap16xx_io_desc[] __initdata = {
	{
		.virtual	= OMAP16XX_DSP_BASE,
		.pfn		= __phys_to_pfn(OMAP16XX_DSP_START),
		.length		= OMAP16XX_DSP_SIZE,
		.type		= MT_DEVICE
	}, {
		.virtual	= OMAP16XX_DSPREG_BASE,
		.pfn		= __phys_to_pfn(OMAP16XX_DSPREG_START),
		.length		= OMAP16XX_DSPREG_SIZE,
		.type		= MT_DEVICE
	}
};
#endif

/*
 * Maps common IO regions for omap1
 */
static void __init omap1_map_common_io(void)
{
	iotable_init(omap_io_desc, ARRAY_SIZE(omap_io_desc));
}

#if defined (CONFIG_ARCH_OMAP730) || defined (CONFIG_ARCH_OMAP850)
void __init omap7xx_map_io(void)
{
	omap1_map_common_io();
	iotable_init(omap7xx_io_desc, ARRAY_SIZE(omap7xx_io_desc));
}
#endif

#ifdef CONFIG_ARCH_OMAP15XX
void __init omap15xx_map_io(void)
{
	omap1_map_common_io();
	iotable_init(omap1510_io_desc, ARRAY_SIZE(omap1510_io_desc));
}
#endif

#if defined(CONFIG_ARCH_OMAP16XX)
void __init omap16xx_map_io(void)
{
	omap1_map_common_io();
	iotable_init(omap16xx_io_desc, ARRAY_SIZE(omap16xx_io_desc));
}
#endif

/*
 * Common low-level hardware init for omap1.
 */
void omap1_init_early(void)
{
	omap_check_revision();
<<<<<<< HEAD
	omap_ioremap_init();
=======
>>>>>>> dcd6c922

	/* REVISIT: Refer to OMAP5910 Errata, Advisory SYS_1: "Timeout Abort
	 * on a Posted Write in the TIPB Bridge".
	 */
	omap_writew(0x0, MPU_PUBLIC_TIPB_CNTL);
	omap_writew(0x0, MPU_PRIVATE_TIPB_CNTL);

	/* Must init clocks early to assure that timer interrupt works
	 */
	omap1_clk_init();
	omap1_mux_init();
	omap_init_consistent_dma_size();
}

/*
 * NOTE: Please use ioremap + __raw_read/write where possible instead of these
 */

u8 omap_readb(u32 pa)
{
	return __raw_readb(OMAP1_IO_ADDRESS(pa));
}
EXPORT_SYMBOL(omap_readb);

u16 omap_readw(u32 pa)
{
	return __raw_readw(OMAP1_IO_ADDRESS(pa));
}
EXPORT_SYMBOL(omap_readw);

u32 omap_readl(u32 pa)
{
	return __raw_readl(OMAP1_IO_ADDRESS(pa));
}
EXPORT_SYMBOL(omap_readl);

void omap_writeb(u8 v, u32 pa)
{
	__raw_writeb(v, OMAP1_IO_ADDRESS(pa));
}
EXPORT_SYMBOL(omap_writeb);

void omap_writew(u16 v, u32 pa)
{
	__raw_writew(v, OMAP1_IO_ADDRESS(pa));
}
EXPORT_SYMBOL(omap_writew);

void omap_writel(u32 v, u32 pa)
{
	__raw_writel(v, OMAP1_IO_ADDRESS(pa));
}
EXPORT_SYMBOL(omap_writel);<|MERGE_RESOLUTION|>--- conflicted
+++ resolved
@@ -121,10 +121,6 @@
 void omap1_init_early(void)
 {
 	omap_check_revision();
-<<<<<<< HEAD
-	omap_ioremap_init();
-=======
->>>>>>> dcd6c922
 
 	/* REVISIT: Refer to OMAP5910 Errata, Advisory SYS_1: "Timeout Abort
 	 * on a Posted Write in the TIPB Bridge".
