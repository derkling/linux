--- conflicted
+++ resolved
@@ -14,27 +14,14 @@
 #include <asm/mach/time.h>
 #include <linux/init.h>
 
-<<<<<<< HEAD
-extern void __init ux500_map_io(void);
-extern void __init u5500_map_io(void);
-extern void __init u8500_map_io(void);
-
-extern void __init ux500_init_devices(void);
-=======
 void __init ux500_map_io(void);
 extern void __init u5500_map_io(void);
 extern void __init u8500_map_io(void);
 
->>>>>>> 3cbea436
 extern void __init u5500_init_devices(void);
 extern void __init u8500_init_devices(void);
 
 extern void __init ux500_init_irq(void);
-<<<<<<< HEAD
-/* We re-use nomadik_timer for this platform */
-extern void nmdk_timer_init(void);
-
-=======
 
 extern void __init u5500_sdi_init(void);
 
@@ -44,7 +31,6 @@
 extern void nmdk_timer_init(void);
 
 struct amba_device;
->>>>>>> 3cbea436
 extern void __init amba_add_devices(struct amba_device *devs[], int num);
 
 struct sys_timer;
