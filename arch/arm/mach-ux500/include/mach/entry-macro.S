/*
 * Low-level IRQ helper macros for U8500 platforms
 *
 * Copyright (C) 2009 ST-Ericsson.
 *
 * This file is a copy of ARM Realview platform.
 *	-just satisfied checkpatch script.
 *
 * This file is licensed under  the terms of the GNU General Public
 * License version 2. This program is licensed "as is" without any
 * warranty of any kind, whether express or implied.
 */
#include <mach/hardware.h>
#include <asm/hardware/entry-macro-gic.S>

		.macro	disable_fiq
		.endm

<<<<<<< HEAD
		.macro  get_irqnr_preamble, base, tmp
		ldr     \base, =IO_ADDRESS(UX500_GIC_CPU_BASE)
		.endm

=======
>>>>>>> 3cbea436
		.macro  arch_ret_to_user, tmp1, tmp2
		.endm<|MERGE_RESOLUTION|>--- conflicted
+++ resolved
@@ -16,12 +16,5 @@
 		.macro	disable_fiq
 		.endm
 
-<<<<<<< HEAD
-		.macro  get_irqnr_preamble, base, tmp
-		ldr     \base, =IO_ADDRESS(UX500_GIC_CPU_BASE)
-		.endm
-
-=======
->>>>>>> 3cbea436
 		.macro  arch_ret_to_user, tmp1, tmp2
 		.endm