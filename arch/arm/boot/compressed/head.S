--- conflicted
+++ resolved
@@ -177,11 +177,7 @@
 		and	r4, pc, #0xf8000000
 		add	r4, r4, #TEXT_OFFSET
 #else
-<<<<<<< HEAD
-		ldr	r4, =CONFIG_ZRELADDR
-=======
 		ldr	r4, =zreladdr
->>>>>>> 062c1825
 #endif
 		subs	r0, r0, r1		@ calculate the delta offset
 
