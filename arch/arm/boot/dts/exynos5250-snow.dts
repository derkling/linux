/*
 * Google Snow board device tree source
 *
 * Copyright (c) 2012 Google, Inc
 *
 * This program is free software; you can redistribute it and/or modify
 * it under the terms of the GNU General Public License version 2 as
 * published by the Free Software Foundation.
 */

/dts-v1/;
#include <dt-bindings/gpio/gpio.h>
#include <dt-bindings/clock/maxim,max77686.h>
#include <dt-bindings/interrupt-controller/irq.h>
#include <dt-bindings/input/input.h>
#include "exynos5250.dtsi"

/ {
	model = "Google Snow";
	compatible = "google,snow", "samsung,exynos5250", "samsung,exynos5";

	aliases {
		i2c104 = &i2c_104;
	};

	memory {
		reg = <0x40000000 0x80000000>;
	};

	chosen {
		bootargs = "console=tty1";
	};

	gpio-keys {
		compatible = "gpio-keys";

		power {
			label = "Power";
			gpios = <&gpx1 3 GPIO_ACTIVE_LOW>;
			linux,code = <KEY_POWER>;
			gpio-key,wakeup;
		};

		lid-switch {
			label = "Lid";
			gpios = <&gpx3 5 GPIO_ACTIVE_LOW>;
			linux,input-type = <5>; /* EV_SW */
			linux,code = <0>; /* SW_LID */
			debounce-interval = <1>;
			gpio-key,wakeup;
		};
	};

	vbat: vbat-fixed-regulator {
		compatible = "regulator-fixed";
		regulator-name = "vbat-supply";
		regulator-boot-on;
	};

	i2c-arbitrator {
		compatible = "i2c-arb-gpio-challenge";
		#address-cells = <1>;
		#size-cells = <0>;

		i2c-parent = <&{/i2c@12CA0000}>;

		our-claim-gpio = <&gpf0 3 GPIO_ACTIVE_LOW>;
		their-claim-gpios = <&gpe0 4 GPIO_ACTIVE_LOW>;
		slew-delay-us = <10>;
		wait-retry-us = <3000>;
		wait-free-us = <50000>;

		pinctrl-names = "default";
		pinctrl-0 = <&arb_our_claim &arb_their_claim>;

		/* Use ID 104 as a hint that we're on physical bus 4 */
		i2c_104: i2c@0 {
			reg = <0>;
			#address-cells = <1>;
			#size-cells = <0>;

			battery: sbs-battery@b {
				compatible = "sbs,sbs-battery";
				reg = <0xb>;
				sbs,poll-retry-count = <1>;
			};

			cros_ec: embedded-controller {
				compatible = "google,cros-ec-i2c";
				reg = <0x1e>;
				interrupts = <6 IRQ_TYPE_NONE>;
				interrupt-parent = <&gpx1>;
				pinctrl-names = "default";
				pinctrl-0 = <&ec_irq>;
				wakeup-source;
			};

			power-regulator {
				compatible = "ti,tps65090";
				reg = <0x48>;

				/*
				 * Config irq to disable internal pulls
				 * even though we run in polling mode.
				 */
				pinctrl-names = "default";
				pinctrl-0 = <&tps65090_irq>;

				vsys1-supply = <&vbat>;
				vsys2-supply = <&vbat>;
				vsys3-supply = <&vbat>;
				infet1-supply = <&vbat>;
				infet2-supply = <&vbat>;
				infet3-supply = <&vbat>;
				infet4-supply = <&vbat>;
				infet5-supply = <&vbat>;
				infet6-supply = <&vbat>;
				infet7-supply = <&vbat>;
				vsys-l1-supply = <&vbat>;
				vsys-l2-supply = <&vbat>;

				regulators {
					dcdc1 {
						ti,enable-ext-control;
					};
					dcdc2 {
						ti,enable-ext-control;
					};
					dcdc3 {
						ti,enable-ext-control;
					};
					fet1: fet1 {
						regulator-name = "vcd_led";
						ti,overcurrent-wait = <3>;
					};
					tps65090_fet2: fet2 {
						regulator-name = "video_mid";
						regulator-always-on;
						ti,overcurrent-wait = <3>;
					};
					fet3 {
						regulator-name = "wwan_r";
						regulator-always-on;
						ti,overcurrent-wait = <3>;
					};
					fet4 {
						regulator-name = "sdcard";
						ti,overcurrent-wait = <3>;
					};
					fet5 {
						regulator-name = "camout";
						regulator-always-on;
						ti,overcurrent-wait = <3>;
					};
					fet6: fet6 {
						regulator-name = "lcd_vdd";
						ti,overcurrent-wait = <3>;
					};
					tps65090_fet7: fet7 {
						regulator-name = "video_mid_1a";
						regulator-always-on;
						ti,overcurrent-wait = <3>;
					};
					ldo1 {
					};
					ldo2 {
					};
				};

				charger {
					compatible = "ti,tps65090-charger";
				};
			};
		};
	};

	i2c@12CD0000 {
		ptn3460: lvds-bridge@20 {
			compatible = "nxp,ptn3460";
			reg = <0x20>;
			powerdown-gpios = <&gpy2 5 GPIO_ACTIVE_HIGH>;
			reset-gpios = <&gpx1 5 GPIO_ACTIVE_HIGH>;
			edid-emulation = <5>;

			ports {
				port@0 {
					bridge_out: endpoint {
						remote-endpoint = <&panel_in>;
					};
				};

				port@1 {
					bridge_in: endpoint {
						remote-endpoint = <&dp_out>;
					};
				};
			};
		};
	};

	sound {
		compatible = "google,snow-audio-max98095";

		samsung,model = "Snow-I2S-MAX98095";
		samsung,i2s-controller = <&i2s0>;
		samsung,audio-codec = <&max98095>;
	};

	usb3_vbus_reg: regulator-usb3 {
		compatible = "regulator-fixed";
		regulator-name = "P5.0V_USB3CON";
		regulator-min-microvolt = <5000000>;
		regulator-max-microvolt = <5000000>;
		gpio = <&gpx2 7 GPIO_ACTIVE_HIGH>;
		pinctrl-names = "default";
		pinctrl-0 = <&usb3_vbus_en>;
		enable-active-high;
	};

	fixed-rate-clocks {
		xxti {
			compatible = "samsung,clock-xxti";
			clock-frequency = <24000000>;
		};
	};

	backlight: backlight {
		compatible = "pwm-backlight";
		pwms = <&pwm 0 1000000 0>;
		brightness-levels = <0 100 500 1000 1500 2000 2500 2800>;
		default-brightness-level = <7>;
		enable-gpios = <&gpx3 0 GPIO_ACTIVE_HIGH>;
		power-supply = <&fet1>;
		pinctrl-0 = <&pwm0_out>;
		pinctrl-names = "default";
	};

	panel: panel {
		compatible = "auo,b116xw03";
		power-supply = <&fet6>;
		backlight = <&backlight>;

		port {
			panel_in: endpoint {
				remote-endpoint = <&bridge_out>;
			};
		};
	};
};

<<<<<<< HEAD
&dp {
	status = "okay";
	pinctrl-names = "default";
	pinctrl-0 = <&dp_hpd>;
	samsung,color-space = <0>;
	samsung,dynamic-range = <0>;
	samsung,ycbcr-coeff = <0>;
	samsung,color-depth = <1>;
	samsung,link-rate = <0x0a>;
	samsung,lane-count = <2>;
	samsung,hpd-gpio = <&gpx0 7 GPIO_ACTIVE_HIGH>;
	bridge = <&ptn3460>;
};

&ehci {
	samsung,vbus-gpio = <&gpx1 1 GPIO_ACTIVE_HIGH>;
};

&fimd {
	status = "okay";
	samsung,invert-vclk;
};

&hdmi {
	hpd-gpio = <&gpx3 7 GPIO_ACTIVE_HIGH>;
	pinctrl-names = "default";
	pinctrl-0 = <&hdmi_hpd_irq>;
	phy = <&hdmiphy>;
	ddc = <&i2c_2>;
	hdmi-en-supply = <&tps65090_fet7>;
	vdd-supply = <&ldo8_reg>;
	vdd_osc-supply = <&ldo10_reg>;
	vdd_pll-supply = <&ldo8_reg>;
};

&cpu0 {
	cpu0-supply = <&buck2_reg>;
=======
	dp-controller@145B0000 {
		status = "okay";
		pinctrl-names = "default";
		pinctrl-0 = <&dp_hpd>;
		samsung,color-space = <0>;
		samsung,dynamic-range = <0>;
		samsung,ycbcr-coeff = <0>;
		samsung,color-depth = <1>;
		samsung,link-rate = <0x0a>;
		samsung,lane-count = <2>;
		samsung,hpd-gpio = <&gpx0 7 0>;

		ports {
			port@0 {
				dp_out: endpoint {
					remote-endpoint = <&bridge_in>;
				};
			};
		};
	};
>>>>>>> 744d5a73
};

&i2c_0 {
	status = "okay";
	samsung,i2c-sda-delay = <100>;
	samsung,i2c-max-bus-freq = <378000>;

	max77686: max77686@09 {
		compatible = "maxim,max77686";
		interrupt-parent = <&gpx3>;
		interrupts = <2 IRQ_TYPE_NONE>;
		pinctrl-names = "default";
		pinctrl-0 = <&max77686_irq>;
		wakeup-source;
		reg = <0x09>;
		#clock-cells = <1>;

		voltage-regulators {
			ldo1_reg: LDO1 {
				regulator-name = "P1.0V_LDO_OUT1";
				regulator-min-microvolt = <1000000>;
				regulator-max-microvolt = <1000000>;
				regulator-always-on;
			};

			ldo2_reg: LDO2 {
				regulator-name = "P1.8V_LDO_OUT2";
				regulator-min-microvolt = <1800000>;
				regulator-max-microvolt = <1800000>;
				regulator-always-on;
			};

			ldo3_reg: LDO3 {
				regulator-name = "P1.8V_LDO_OUT3";
				regulator-min-microvolt = <1800000>;
				regulator-max-microvolt = <1800000>;
				regulator-always-on;
			};

			ldo7_reg: LDO7 {
				regulator-name = "P1.1V_LDO_OUT7";
				regulator-min-microvolt = <1100000>;
				regulator-max-microvolt = <1100000>;
				regulator-always-on;
			};

			ldo8_reg: LDO8 {
				regulator-name = "P1.0V_LDO_OUT8";
				regulator-min-microvolt = <1000000>;
				regulator-max-microvolt = <1000000>;
				regulator-always-on;
			};

			ldo10_reg: LDO10 {
				regulator-name = "P1.8V_LDO_OUT10";
				regulator-min-microvolt = <1800000>;
				regulator-max-microvolt = <1800000>;
				regulator-always-on;
			};

			ldo12_reg: LDO12 {
				regulator-name = "P3.0V_LDO_OUT12";
				regulator-min-microvolt = <3000000>;
				regulator-max-microvolt = <3000000>;
				regulator-always-on;
			};

			ldo14_reg: LDO14 {
				regulator-name = "P1.8V_LDO_OUT14";
				regulator-min-microvolt = <1800000>;
				regulator-max-microvolt = <1800000>;
				regulator-always-on;
			};

			ldo15_reg: LDO15 {
				regulator-name = "P1.0V_LDO_OUT15";
				regulator-min-microvolt = <1000000>;
				regulator-max-microvolt = <1000000>;
				regulator-always-on;
			};

			ldo16_reg: LDO16 {
				regulator-name = "P1.8V_LDO_OUT16";
				regulator-min-microvolt = <1800000>;
				regulator-max-microvolt = <1800000>;
				regulator-always-on;
			};

			buck1_reg: BUCK1 {
				regulator-name = "vdd_mif";
				regulator-min-microvolt = <950000>;
				regulator-max-microvolt = <1300000>;
				regulator-always-on;
				regulator-boot-on;
			};

			buck2_reg: BUCK2 {
				regulator-name = "vdd_arm";
				regulator-min-microvolt = <850000>;
				regulator-max-microvolt = <1350000>;
				regulator-always-on;
				regulator-boot-on;
			};

			buck3_reg: BUCK3 {
				regulator-name = "vdd_int";
				regulator-min-microvolt = <900000>;
				regulator-max-microvolt = <1200000>;
				regulator-always-on;
				regulator-boot-on;
			};

			buck4_reg: BUCK4 {
				regulator-name = "vdd_g3d";
				regulator-min-microvolt = <850000>;
				regulator-max-microvolt = <1300000>;
				regulator-always-on;
				regulator-boot-on;
			};

			buck5_reg: BUCK5 {
				regulator-name = "P1.8V_BUCK_OUT5";
				regulator-min-microvolt = <1800000>;
				regulator-max-microvolt = <1800000>;
				regulator-always-on;
				regulator-boot-on;
			};

			buck6_reg: BUCK6 {
				regulator-name = "P1.35V_BUCK_OUT6";
				regulator-min-microvolt = <1350000>;
				regulator-max-microvolt = <1350000>;
				regulator-always-on;
			};

			buck7_reg: BUCK7 {
				regulator-name = "P2.0V_BUCK_OUT7";
				regulator-min-microvolt = <2000000>;
				regulator-max-microvolt = <2000000>;
				regulator-always-on;
			};

			buck8_reg: BUCK8 {
				regulator-name = "P2.85V_BUCK_OUT8";
				regulator-min-microvolt = <2850000>;
				regulator-max-microvolt = <2850000>;
				regulator-always-on;
			};
		};
	};
};

&i2c_1 {
	status = "okay";
	samsung,i2c-sda-delay = <100>;
	samsung,i2c-max-bus-freq = <378000>;

	trackpad {
		reg = <0x67>;
		compatible = "cypress,cyapa";
		interrupts = <2 IRQ_TYPE_NONE>;
		interrupt-parent = <&gpx1>;
		wakeup-source;
	};
};

/*
 * Disabled pullups since external part has its own pullups and
 * double-pulling gets us out of spec in some cases.
 */
&i2c2_bus {
	samsung,pin-pud = <0>;
};

&i2c_2 {
	status = "okay";
	samsung,i2c-sda-delay = <100>;
	samsung,i2c-max-bus-freq = <66000>;

	hdmiddc@50 {
		compatible = "samsung,exynos4210-hdmiddc";
		reg = <0x50>;
	};
};

&i2c_3 {
	status = "okay";
	samsung,i2c-sda-delay = <100>;
	samsung,i2c-max-bus-freq = <66000>;
};

&i2c_4 {
	status = "okay";
	samsung,i2c-sda-delay = <100>;
	samsung,i2c-max-bus-freq = <66000>;
};

&i2c_5 {
	status = "okay";
	samsung,i2c-sda-delay = <100>;
	samsung,i2c-max-bus-freq = <66000>;
};

&i2c_7 {
	status = "okay";
	samsung,i2c-sda-delay = <100>;
	samsung,i2c-max-bus-freq = <66000>;

	max98095: codec@11 {
		compatible = "maxim,max98095";
		reg = <0x11>;
		pinctrl-0 = <&max98095_en>;
		pinctrl-names = "default";
	};
};

&i2c_8 {
	status = "okay";
	samsung,i2c-sda-delay = <100>;
	samsung,i2c-max-bus-freq = <378000>;

	hdmiphy: hdmiphy@38 {
		compatible = "samsung,exynos4212-hdmiphy";
		reg = <0x38>;
	};
};

&i2s0 {
	status = "okay";
};

&mmc_0 {
	status = "okay";
	num-slots = <1>;
	broken-cd;
	card-detect-delay = <200>;
	samsung,dw-mshc-ciu-div = <3>;
	samsung,dw-mshc-sdr-timing = <2 3>;
	samsung,dw-mshc-ddr-timing = <1 2>;
	pinctrl-names = "default";
	pinctrl-0 = <&sd0_clk &sd0_cmd &sd0_cd &sd0_bus4 &sd0_bus8>;
	bus-width = <8>;
	cap-mmc-highspeed;
};

&mmc_2 {
	status = "okay";
	num-slots = <1>;
	card-detect-delay = <200>;
	samsung,dw-mshc-ciu-div = <3>;
	samsung,dw-mshc-sdr-timing = <2 3>;
	samsung,dw-mshc-ddr-timing = <1 2>;
	pinctrl-names = "default";
	pinctrl-0 = <&sd2_clk &sd2_cmd &sd2_cd &sd2_bus4>;
	bus-width = <4>;
	wp-gpios = <&gpc2 1 GPIO_ACTIVE_HIGH>;
	cap-sd-highspeed;
};

/*
 * On Snow we've got SIP WiFi and so can keep drive strengths low to
 * reduce EMI.
 */
&mmc_3 {
	status = "okay";
	num-slots = <1>;
	broken-cd;
	card-detect-delay = <200>;
	samsung,dw-mshc-ciu-div = <3>;
	samsung,dw-mshc-sdr-timing = <2 3>;
	samsung,dw-mshc-ddr-timing = <1 2>;
	pinctrl-names = "default";
	pinctrl-0 = <&sd3_clk &sd3_cmd &sd3_bus4>;
	bus-width = <4>;
	cap-sd-highspeed;
};

&pinctrl_0 {
	ec_irq: ec-irq {
		samsung,pins = "gpx1-6";
		samsung,pin-function = <0>;
		samsung,pin-pud = <0>;
		samsung,pin-drv = <0>;
	};

	max98095_en: max98095-en {
		samsung,pins = "gpx1-7";
		samsung,pin-function = <0>;
		samsung,pin-pud = <3>;
		samsung,pin-drv = <0>;
	};

	tps65090_irq: tps65090-irq {
		samsung,pins = "gpx2-6";
		samsung,pin-function = <0>;
		samsung,pin-pud = <0>;
		samsung,pin-drv = <0>;
	};

	usb3_vbus_en: usb3-vbus-en {
		samsung,pins = "gpx2-7";
		samsung,pin-function = <1>;
		samsung,pin-pud = <0>;
		samsung,pin-drv = <0>;
	};

	max77686_irq: max77686-irq {
		samsung,pins = "gpx3-2";
		samsung,pin-function = <0>;
		samsung,pin-pud = <0>;
		samsung,pin-drv = <0>;
	};

	hdmi_hpd_irq: hdmi-hpd-irq {
		samsung,pins = "gpx3-7";
		samsung,pin-function = <0>;
		samsung,pin-pud = <1>;
		samsung,pin-drv = <0>;
	};
};

&pinctrl_1 {
	arb_their_claim: arb-their-claim {
		samsung,pins = "gpe0-4";
		samsung,pin-function = <0>;
		samsung,pin-pud = <3>;
		samsung,pin-drv = <0>;
	};

	arb_our_claim: arb-our-claim {
		samsung,pins = "gpf0-3";
		samsung,pin-function = <1>;
		samsung,pin-pud = <0>;
		samsung,pin-drv = <0>;
	};
};

&rtc {
	status = "okay";
	clocks = <&clock CLK_RTC>, <&max77686 MAX77686_CLK_AP>;
	clock-names = "rtc", "rtc_src";
};

&sd3_bus4 {
	samsung,pin-drv = <0>;
};

&sd3_clk {
	samsung,pin-drv = <0>;
};

&sd3_cmd {
	samsung,pin-pud = <3>;
	samsung,pin-drv = <0>;
};

&spi_1 {
	status = "okay";
	samsung,spi-src-clk = <0>;
	num-cs = <1>;
};

&usbdrd_dwc3 {
	dr_mode = "host";
};

&usbdrd_phy {
	vbus-supply = <&usb3_vbus_reg>;
};

#include "cros-ec-keyboard.dtsi"<|MERGE_RESOLUTION|>--- conflicted
+++ resolved
@@ -248,7 +248,6 @@
 	};
 };
 
-<<<<<<< HEAD
 &dp {
 	status = "okay";
 	pinctrl-names = "default";
@@ -286,7 +285,6 @@
 
 &cpu0 {
 	cpu0-supply = <&buck2_reg>;
-=======
 	dp-controller@145B0000 {
 		status = "okay";
 		pinctrl-names = "default";
@@ -307,7 +305,6 @@
 			};
 		};
 	};
->>>>>>> 744d5a73
 };
 
 &i2c_0 {
