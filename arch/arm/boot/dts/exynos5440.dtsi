--- conflicted
+++ resolved
@@ -187,15 +187,10 @@
 
 		pdma0: pdma@00121000 {
 			compatible = "arm,pl330", "arm,primecell";
-<<<<<<< HEAD
-			reg = <0x120000 0x1000>;
-			interrupts = <0 34 0>;
-=======
 			reg = <0x121000 0x1000>;
 			interrupts = <0 46 0>;
 			clocks = <&clock 8>;
 			clock-names = "apb_pclk";
->>>>>>> 0e8ba051
 			#dma-cells = <1>;
 			#dma-channels = <8>;
 			#dma-requests = <32>;
@@ -203,15 +198,10 @@
 
 		pdma1: pdma@00120000 {
 			compatible = "arm,pl330", "arm,primecell";
-<<<<<<< HEAD
-			reg = <0x121000 0x1000>;
-			interrupts = <0 35 0>;
-=======
 			reg = <0x120000 0x1000>;
 			interrupts = <0 47 0>;
 			clocks = <&clock 8>;
 			clock-names = "apb_pclk";
->>>>>>> 0e8ba051
 			#dma-cells = <1>;
 			#dma-channels = <8>;
 			#dma-requests = <32>;
