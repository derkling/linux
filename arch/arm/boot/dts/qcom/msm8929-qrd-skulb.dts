/* Copyright (c) 2015, The Linux Foundation. All rights reserved.
 *
 * This program is free software; you can redistribute it and/or modify
 * it under the terms of the GNU General Public License version 2 and
 * only version 2 as published by the Free Software Foundation.
 *
 * This program is distributed in the hope that it will be useful,
 * but WITHOUT ANY WARRANTY; without even the implied warranty of
 * MERCHANTABILITY or FITNESS FOR A PARTICULAR PURPOSE.  See the
 * GNU General Public License for more details.
 */

/dts-v1/;

#include "msm8929.dtsi"
#include "msm8939-qrd-skul.dtsi"
#include "dsi-panel-r63417-1080p-video.dtsi"

/ {
	model = "Qualcomm Technologies, Inc. MSM8929 QRD SKULB";
	compatible = "qcom,msm8929-qrd-skulb", "qcom,msm8929-qrd", "qcom,msm8929", "qcom,qrd";
	qcom,board-id = <0x22000b 5>;
};

<<<<<<< HEAD
&tlmm_pinmux {
	tps65132-en-pin {
		qcom,pins = <&gp 97>, <&gp 98>;
		qcom,num-grp-pins = <2>;
		label = "tps65132_en_pins";
		qcom,pin-func = <0>;

		tps65132_en_default: en-default {
			drive-strength = <2>;
			bias-pull-down;
		};
	};
};

&i2c_0 { /* BLSP1 QUP2 */
	tps65132@3e {
		compatible = "ti,tps65132";
		reg = <0x3e>;
		i2c-pwr-supply = <&pm8916_l6>;
		ti,en-gpio-lpm;
		pinctrl-names = "default";
		pinctrl-0 = <&tps65132_en_default>;

		regulators {
			tps65132_pos: pos-boost {
				regulator-name = "tps65132-pos";
				regulator-min-microvolt = <5800000>;
				regulator-max-microvolt = <5800000>;
				ti,discharge-enable;
				ti,enable-time = <800>;
				ti,current-limit = <200000>;
				ti,en-gpio = <&msm_gpio 97 0>;
			};

			tps65132_neg: neg-boost {
				regulator-name = "tps65132-neg";
				regulator-min-microvolt = <5800000>;
				regulator-max-microvolt = <5800000>;
				ti,discharge-enable;
				ti,enable-time = <800>;
				ti,current-limit = <40000>;
				ti,en-gpio = <&msm_gpio 98 0>;
			};
		};
	};
};

&i2c_0 {
	bosch@18 { /* Accelerometer sensor */
		bosch,place = <5>;
=======
&i2c_5 {
	focaltech@38 {
		compatible = "focaltech,5x06";
		reg = <0x38>;
		interrupt-parent = <&msm_gpio>;
		interrupts = <13 0x2>;
		vdd-supply = <&pm8916_l17>;
		vcc_i2c-supply = <&pm8916_l6>;
		/* pins used by touchscreen */
		pinctrl-names = "pmx_ts_active","pmx_ts_suspend","pmx_ts_release";
		pinctrl-0 = <&ts_int_active &ts_reset_active>;
		pinctrl-1 = <&ts_int_suspend &ts_reset_suspend>;
		pinctrl-2 = <&ts_release>;
		focaltech,name = "ft5336";
		focaltech,family-id = <0x14>;
		focaltech,reset-gpio = <&msm_gpio 12 0x0>;
		focaltech,irq-gpio = <&msm_gpio 13 0x0>;
		focaltech,display-coords = <0 0 1080 1920>;
		focaltech,panel-coords = <0 0 1080 2098>;
		focaltech,button-map= <139 102 158>;
		focaltech,no-force-update;
		focaltech,i2c-pull-up;
		focaltech,group-id = <1>;
		focaltech,hard-reset-delay-ms = <20>;
		focaltech,soft-reset-delay-ms = <200>;
		focaltech,num-max-touches = <5>;
		focaltech,fw-delay-aa-ms = <30>;
		focaltech,fw-delay-55-ms = <30>;
		focaltech,fw-upgrade-id1 = <0x11>;
		focaltech,fw-upgrade-id2 = <0x11>;
		focaltech,fw-delay-readid-ms = <10>;
		focaltech,fw-delay-era-flsh-ms = <2000>;
		focaltech,fw-auto-cal;
		focaltech,ignore-id-check;
	};
};

&soc {
	gen-vkeys {
		compatible = "qcom,gen-vkeys";
		label = "ft5x06_ts";
		qcom,disp-maxx = <1080>;
		qcom,disp-maxy = <1920>;
		qcom,panel-maxx = <1080>;
		qcom,panel-maxy = <2098>;
		qcom,key-codes = <139 172 158>;
		qcom,y-offset = <0>;
>>>>>>> 13765fe6
	};
};

&i2c_4 {
	smb1357_otg_vreg: smb1357-charger@57 {
		compatible = "qcom,smb1357-charger";
		reg = <0x57>;
		interrupt-parent = <&msm_gpio>;
		interrupts = <62 8>;
		pinctrl-names = "default";
		pinctrl-0 = <&smb_int_default>;

		qcom,bmd-algo-disabled;
		qcom,float-voltage-mv = <4400>;
		qcom,charging-timeout = <1536>;
		qcom,recharge-thresh-mv = <100>;
		regulator-name = "smb1357_otg_vreg";
		qcom,soft-vfloat-comp-disabled;
		qcom,thermal-mitigation = <1500 700 600 0>;

		qcom,bms-psy-name = "bms";
		qcom,iterm-disabled;
		qcom,inhibit-disabled;
		qcom,bms-controlled-charging;
	};
};

&pm8916_chg {
	status = "ok";
	qcom,use-external-charger;
};

&pm8916_bms {
	status = "ok";
};

&mdss_dsi0 {
	qcom,dsi-pref-prim-pan = <&dsi_r63417_1080p_video>;

	vsp-supply = <&tps65132_pos>;
	vsn-supply = <&tps65132_neg>;

	qcom,ctrl-supply-entries {
		/delete-node/ qcom,ctrl-supply-entry@0;
	};

	qcom,panel-supply-entries {
		/delete-node/qcom,panel-supply-entry@0;

		qcom,panel-supply-entry@2 {
			reg = <2>;
			qcom,supply-name = "vsp";
			qcom,supply-min-voltage = <5800000>;
			qcom,supply-max-voltage = <5800000>;
			qcom,supply-enable-load = <200>;
			qcom,supply-disable-load = <0>;
		};

		qcom,panel-supply-entry@3 {
			reg = <3>;
			qcom,supply-name = "vsn";
			qcom,supply-min-voltage = <5800000>;
			qcom,supply-max-voltage = <5800000>;
			qcom,supply-enable-load = <40>;
			qcom,supply-disable-load = <0>;
		};
	};
};

&dsi_r63417_1080p_video {
	qcom,cont-splash-enabled;
	qcom,esd-check-enabled;
	qcom,mdss-dsi-pan-enable-dynamic-fps;
	qcom,mdss-dsi-pan-fps-update = "dfps_immediate_porch_mode_vfp";
};

&usb_otg {
	qcom,hsusb-otg-mode = <3>;
	qcom,usbid-gpio = <&msm_gpio 110 0>;
	pinctrl-names = "default";
	pinctrl-0 = <&usbid_default>;
	vbus_otg-supply = <&smb1357_otg_vreg>;
};<|MERGE_RESOLUTION|>--- conflicted
+++ resolved
@@ -22,7 +22,6 @@
 	qcom,board-id = <0x22000b 5>;
 };
 
-<<<<<<< HEAD
 &tlmm_pinmux {
 	tps65132-en-pin {
 		qcom,pins = <&gp 97>, <&gp 98>;
@@ -73,7 +72,9 @@
 &i2c_0 {
 	bosch@18 { /* Accelerometer sensor */
 		bosch,place = <5>;
-=======
+	};
+};
+
 &i2c_5 {
 	focaltech@38 {
 		compatible = "focaltech,5x06";
@@ -121,7 +122,6 @@
 		qcom,panel-maxy = <2098>;
 		qcom,key-codes = <139 172 158>;
 		qcom,y-offset = <0>;
->>>>>>> 13765fe6
 	};
 };
 
