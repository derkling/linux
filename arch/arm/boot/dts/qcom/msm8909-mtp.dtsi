/* Copyright (c) 2014-2016, The Linux Foundation. All rights reserved.
 *
 * This program is free software; you can redistribute it and/or modify
 * it under the terms of the GNU General Public License version 2 and
 * only version 2 as published by the Free Software Foundation.
 *
 * This program is distributed in the hope that it will be useful,
 * but WITHOUT ANY WARRANTY; without even the implied warranty of
 * MERCHANTABILITY or FITNESS FOR A PARTICULAR PURPOSE.  See the
 * GNU General Public License for more details.
 */

#include "msm8909.dtsi"
#include "msm8909-pinctrl.dtsi"
#include "touch-key-backlight-platy.dtsi"

&soc {
	/*
	 * DT node to add support for SMB135x charger and integrate
	 * with VM-BMS.
	 */
	i2c@78b8000 {
		smb1357_otg_vreg: smb1357-charger@57 {
			compatible = "qcom,smb1357-charger";
			reg = <0x57>;
			interrupt-parent = <&msm_gpio>;
			interrupts = <58 8>;
			pinctrl-names = "default";
			pinctrl-0 = <&smb_int_default>;

			qcom,bmd-algo-disabled;
			qcom,float-voltage-mv = <4200>;
			qcom,charging-timeout = <1536>;
			qcom,recharge-thresh-mv = <100>;
			regulator-name = "smb1357_otg_vreg";
			qcom,soft-vfloat-comp-disabled;
			qcom,thermal-mitigation = <1500 700 600 0>;

			qcom,bms-psy-name = "bms";

			/*
			 * Disable SMB1357 based charging termination as BMS
			 * controls charging.
			 */
			qcom,iterm-disabled;

			/*
			 * Disable charge inhibit feature to start chargin on
			 * charger insertion independent of battery voltage.
			 */
			qcom,inhibit-disabled;

			/* BMS is controlling charging/re-charge */
			qcom,bms-controlled-charging;

			/*
			 * To enable charger node:
			 * set status = "ok" and
			 * add 'qcom,use-external-charger' to pm8909_chg node
			 */
			status = "disabled";
		};
	};

	/*
	 * DT node to add support for SMB358 charger and integrate
	 * with VM-BMS.
	 */
	i2c@78b8000 {
		smb358_otg_vreg: smb358-charger@57 {
			compatible = "qcom,smb358-charger";
			reg = <0x57>;
			interrupt-parent = <&msm_gpio>;
			interrupts = <58 8>;
			pinctrl-names = "default";
			pinctrl-0 = <&smb_int_default>;

			qcom,float-voltage-mv = <4200>;
			qcom,recharge-mv = <100>;
			regulator-name = "smb358_otg_vreg";
			qcom,thermal-mitigation = <1500 700 600 0>;
			qcom,fastchg-current-max-ma = <1500>;

			qcom,disable-apsd;
			qcom,bms-psy-name = "bms";
			qcom,bms-controlled-charging;
			qcom,iterm-disabled;
			qcom,chg-inhibit-disabled;
			/*
			 * In some of designs, the battery thermistor
			 * is only connected to the PMIC THERM pin.
			 * In this condition, we should define 'qcom,using-pmic-therm'.
			 */
			qcom,using-pmic-therm;
			qcom,hot-bat-decidegc = <550>;
			qcom,cold-bat-decidegc = <0>;
			qcom,bat-present-decidegc = <200>;
			/*
			 * Below preperties are used for enable JEITA
			 */
			qcom,warm-bat-decidegc = <450>;
			qcom,cool-bat-decidegc = <100>;
			qcom,warm-bat-ma = <350>;
			qcom,cool-bat-ma = <350>;
			qcom,warm-bat-mv = <4100>;
			qcom,cool-bat-mv = <4100>;

			/*
			 * To enable charger node:
			 * set status = "ok" and
			 * add 'qcom,use-external-charger' to pm8909_chg node
			 */
			status = "disabled";
		};
	};

	gen-vkeys {
		compatible = "qcom,gen-vkeys";
		label = "synaptics_dsx";
		qcom,disp-maxx = <719>;
		qcom,disp-maxy = <1279>;
		qcom,panel-maxx = <719>;
		qcom,panel-maxy = <1405>;
		qcom,key-codes = <158 139 172 217>;
	};

<<<<<<< HEAD
	i2c@78b6000 { /* BLSP1 QUP2 */
		nq@28 {
			compatible = "qcom,nq-nci";
			reg = <0x28>;
			qcom,nq-irq = <&msm_gpio 21 0x00>;
			qcom,nq-ven = <&msm_gpio 20 0x00>;
			qcom,nq-firm = <&msm_gpio 34 0x00>;
			qcom,nq-esepwr = <&msm_gpio 31 0x00>;
			qcom,clk-src = "BBCLK2";
			interrupt-parent = <&msm_gpio>;
			interrupts = <21 0>;
			interrupt-names = "nfc_irq";
			pinctrl-names = "nfc_active","nfc_suspend";
			pinctrl-0 = <&nfc_int_active &nfc_enable_active>;
			pinctrl-1 = <&nfc_int_suspend &nfc_enable_suspend>;
			clocks = <&clock_rpm clk_bb_clk2_pin>;
			clock-names = "ref_clk";
			};
=======
	gpio_keys {
		compatible = "gpio-keys";
		input-name = "gpio-keys";
		pinctrl-names = "tlmm_gpio_key_active","tlmm_gpio_key_suspend";
		pinctrl-0 = <&gpio_key_active>;
		pinctrl-1 = <&gpio_key_suspend>;

		camera_focus {
			label = "camera_focus";
			gpios = <&msm_gpio 91 0x1>;
			linux,input-type = <1>;
			linux,code = <0x210>;
			gpio-key,wakeup;
			debounce-interval = <15>;
		};

		camera_snapshot {
			label = "camera_snapshot";
			gpios = <&msm_gpio 92 0x1>;
			linux,input-type = <1>;
			linux,code = <0x2fe>;
			gpio-key,wakeup;
			debounce-interval = <15>;
		};

		vol_up {
			label = "volume_up";
			gpios = <&msm_gpio 90 0x1>;
			linux,input-type = <1>;
			linux,code = <115>;
			gpio-key,wakeup;
			debounce-interval = <15>;
		};
>>>>>>> a0bfd9aa
	};

	audio_codec_mtp: sound {
		compatible = "qcom,msm8952-audio-codec";
		qcom,model = "msm8909-snd-card";
		reg = <0x7702000 0x4>,
		      <0x7702004 0x4>,
		      <0x7702008 0x4>;
		reg-names = "csr_gp_io_mux_mic_ctl",
			    "csr_gp_io_mux_spkr_ctl",
			    "csr_gp_io_lpaif_pri_pcm_pri_mode_muxsel";

		qcom,msm-snd-card-id = <0>;
		qcom,msm-codec-type = "internal";
		qcom,msm-ext-pa = "primary";
		qcom,msm-mclk-freq = <9600000>;
		qcom,msm-mbhc-hphl-swh = <0>;
		qcom,msm-mbhc-gnd-swh = <0>;
		qcom,msm-hs-micbias-type = "internal";
		qcom,msm-micbias1-ext-cap;
		qcom,split-a2dp;
		qcom,msm-afe-clk-ver = <1>;
		qcom,audio-routing =
			"RX_BIAS", "MCLK",
			"SPK_RX_BIAS", "MCLK",
			"INT_LDO_H", "MCLK",
			"MIC BIAS External", "Handset Mic",
			"MIC BIAS Internal2", "Headset Mic",
			"MIC BIAS External", "Secondary Mic",
			"AMIC1", "MIC BIAS External",
			"AMIC2", "MIC BIAS Internal2",
			"AMIC3", "MIC BIAS External";
		qcom,msm-gpios =
			"pri_i2s",
			"us_eu_gpio";
		qcom,pinctrl-names =
			"all_off",
			"pri_i2s_act",
			"us_eu_gpio_act",
			"pri_i2s_us_eu_gpio_act";
		pinctrl-names =
			"all_off",
			"pri_i2s_act",
			"us_eu_gpio_act",
			"pri_i2s_us_eu_gpio_act";
		pinctrl-0 = <&cdc_pdm_lines_sus &cross_conn_det_sus
							&vdd_spkdrv_sus>;
		pinctrl-1 = <&cdc_pdm_lines_act &cross_conn_det_sus
							&vdd_spkdrv_act>;
		pinctrl-2 = <&cdc_pdm_lines_sus &cross_conn_det_act
							&vdd_spkdrv_sus>;
		pinctrl-3 = <&cdc_pdm_lines_act &cross_conn_det_act
							&vdd_spkdrv_act>;
		qcom,cdc-us-euro-gpios = <&msm_gpio 97 0>;
		asoc-platform = <&pcm0>, <&pcm1>, <&pcm2>, <&voip>, <&voice>,
				<&loopback>, <&compress>, <&hostless>,
				<&afe>, <&lsm>, <&routing>, <&lpa>,
				<&voice_svc>;
		asoc-platform-names = "msm-pcm-dsp.0", "msm-pcm-dsp.1",
				"msm-pcm-dsp.2", "msm-voip-dsp",
				"msm-pcm-voice", "msm-pcm-loopback",
				"msm-compress-dsp", "msm-pcm-hostless",
				"msm-pcm-afe", "msm-lsm-client",
				"msm-pcm-routing", "msm-pcm-lpa",
				"msm-voice-svc";
		asoc-cpu = <&dai_pri_auxpcm>,
				<&dai_mi2s0>, <&dai_mi2s1>, <&dai_mi2s2>,
				<&dai_mi2s3>, <&dai_mi2s5>, <&dai_mi2s6>,
				<&bt_sco_rx>, <&bt_sco_tx>, <&bt_a2dp_rx>,
				<&int_fm_rx>, <&int_fm_tx>, <&afe_pcm_rx>,
				<&afe_pcm_tx>, <&afe_proxy_rx>, <&afe_proxy_tx>,
				<&incall_record_rx>, <&incall_record_tx>,
				<&incall_music_rx>, <&incall_music_2_rx>;
		asoc-cpu-names = "msm-dai-q6-auxpcm.1",
				"msm-dai-q6-mi2s.0", "msm-dai-q6-mi2s.1",
				"msm-dai-q6-mi2s.2", "msm-dai-q6-mi2s.3",
				"msm-dai-q6-mi2s.5", "msm-dai-q6-mi2s.6",
				"msm-dai-q6-dev.12288", "msm-dai-q6-dev.12289",
				"msm-dai-q6-dev.12290", "msm-dai-q6-dev.12292",
				"msm-dai-q6-dev.12293", "msm-dai-q6-dev.224",
				"msm-dai-q6-dev.225", "msm-dai-q6-dev.241",
				"msm-dai-q6-dev.240", "msm-dai-q6-dev.32771",
				"msm-dai-q6-dev.32772", "msm-dai-q6-dev.32773",
				"msm-dai-q6-dev.32770";
		asoc-codec = <&stub_codec>, <&pm8909_conga_dig>;
		asoc-codec-names = "msm-stub-codec.1", "cajon_codec";
	};
};

&blsp1_uart1 {
	status = "ok";
	pinctrl-names = "default";
	pinctrl-0 = <&uart_console_sleep>;
};

/ {
	mtp_batterydata: qcom,battery-data {
		qcom,rpull-up-kohm = <100>;
		qcom,vref-batt-therm = <1800000>;

		#include "batterydata_500mAh_platy.dtsi"
	};
};

&qcom_rng {
	status = "okay";
};

&qcom_crypto {
	status = "okay";
};

&qcom_cedev {
	status = "okay";
};

&qcom_seecom {
	status = "okay";
};

&qcom_tzlog {
	status = "okay";
};

&sdhc_1 {
	vdd-supply = <&pm8909_l8>;
	qcom,vdd-voltage-level = <2900000 2900000>;
	qcom,vdd-current-level = <200 400000>;

	vdd-io-supply = <&pm8909_l5>;
	qcom,vdd-io-always-on;
	qcom,vdd-io-lpm-sup;
	qcom,vdd-io-voltage-level = <1800000 1800000>;
	qcom,vdd-io-current-level = <200 60000>;

	pinctrl-names = "active", "sleep";
	pinctrl-0 = <&sdc1_clk_on &sdc1_cmd_on &sdc1_data_on>;
	pinctrl-1 = <&sdc1_clk_off &sdc1_cmd_off &sdc1_data_off>;

	qcom,bus-speed-mode = "HS200_1p8v", "DDR_1p8v";
	qcom,nonremovable;

	status = "ok";
};

&sdhc_2 {
	 #address-cells = <0>;
	interrupt-parent = <&sdhc_2>;
	interrupts = <0 1 2>;
	#interrupt-cells = <1>;
	interrupt-map-mask = <0xffffffff>;
	interrupt-map = <0 &intc 0 125 0
			1 &intc 0 221 0
			2 &msm_gpio 38 0>;
	interrupt-names = "hc_irq", "pwr_irq", "status_irq";
	cd-gpios = <&msm_gpio 38 0x1>;

	vdd-supply = <&pm8909_l11>;
	qcom,vdd-voltage-level = <1800000 2950000>;
	qcom,vdd-current-level = <15000 400000>;

	vdd-io-supply = <&pm8909_l12>;
	qcom,vdd-io-voltage-level = <1800000 2950000>;
	qcom,vdd-io-current-level = <200 50000>;

	pinctrl-names = "active", "sleep";
	pinctrl-0 = <&sdc2_clk_on &sdc2_cmd_on &sdc2_data_on &sdc2_cd_on>;
	pinctrl-1 = <&sdc2_clk_off &sdc2_cmd_off &sdc2_data_off &sdc2_cd_off>;

	status = "ok";
};

&mdss_mdp {
	qcom,mdss-pref-prim-intf = "dsi";
};

&dsi_auo_400p_cmd {
	qcom,mdss-dsi-bl-pmic-control-type = "bl_ctrl_dcs";
	qcom,mdss-dsi-bl-pmic-pwm-frequency = <100>;
	qcom,mdss-dsi-bl-pmic-bank-select = <0>;
	qcom,panel-supply-entries = <&dsi_panel_pwr_supply>;
};

&dsi_auo_cx_qvga_cmd {
	qcom,mdss-dsi-bl-pmic-control-type = "bl_ctrl_dcs";
	qcom,mdss-dsi-bl-pmic-pwm-frequency = <100>;
	qcom,mdss-dsi-bl-pmic-bank-select = <0>;
	qcom,mdss-dsi-pwm-gpio = <&pm8909_mpps 2 0>;
	qcom,panel-supply-entries = <&dsi_panel_pwr_supply>;
};

&dsi_auo_qvga_cmd {
	qcom,mdss-dsi-bl-pmic-control-type = "bl_ctrl_dcs";
	qcom,mdss-dsi-bl-pmic-pwm-frequency = <100>;
	qcom,mdss-dsi-bl-pmic-bank-select = <0>;
	qcom,mdss-dsi-pwm-gpio = <&pm8909_mpps 2 0>;
	qcom,panel-supply-entries = <&dsi_panel_pwr_supply>;
};

&dsi_hx8394d_480_vid {
	qcom,mdss-dsi-bl-pmic-control-type = "bl_ctrl_pwm";
	qcom,mdss-dsi-bl-pmic-pwm-frequency = <100>;
	qcom,mdss-dsi-bl-pmic-bank-select = <0>;
	qcom,mdss-dsi-pwm-gpio = <&pm8909_mpps 2 0>;
	qcom,panel-supply-entries = <&dsi_panel_pwr_supply>;
};

&dsi_hx8394d_720_vid {
	qcom,mdss-dsi-bl-pmic-control-type = "bl_ctrl_pwm";
	qcom,mdss-dsi-bl-pmic-pwm-frequency = <100>;
	qcom,mdss-dsi-bl-pmic-bank-select = <0>;
	qcom,mdss-dsi-pwm-gpio = <&pm8909_mpps 2 0>;
	qcom,panel-supply-entries = <&dsi_panel_pwr_supply>;
};

&dsi_hx8394d_qhd_vid {
	qcom,mdss-dsi-bl-pmic-control-type = "bl_ctrl_pwm";
	qcom,mdss-dsi-bl-pmic-pwm-frequency = <100>;
	qcom,mdss-dsi-bl-pmic-bank-select = <0>;
	qcom,mdss-dsi-pwm-gpio = <&pm8909_mpps 2 0>;
	qcom,panel-supply-entries = <&dsi_panel_pwr_supply>;
};

&dsi_auo_w020_1p4_vid {
	qcom,mdss-dsi-bl-pmic-control-type = "bl_ctrl_dcs";
	qcom,panel-supply-entries = <&dsi_panel_pwr_supply>;
};

&msm_gpio {
	pmx_mdss {
		mdss_dsi_active: mdss_dsi_active {
			mux {
				pins = "gpio25", "gpio37";
			};
			config {
				pins = "gpio25", "gpio37";
			};
		};
		mdss_dsi_suspend: mdss_dsi_suspend {
			mux {
				pins = "gpio25", "gpio37";
			};
			config {
				pins = "gpio25", "gpio37";
			};
		};
	};
	pmx_mdss_te {
		mdss_te_active: mdss_te_active {
			mux {
				pins = "gpio24";
			};
			config {
				pins = "gpio24";
			};
		};
		mdss_te_suspend: mdss_te_suspend {
			mux {
				pins = "gpio24";
			};
			config {
				pins = "gpio24";
			};
		};
	};
};


&mdss_dsi0 {
	qcom,dsi-pref-prim-pan = <&dsi_auo_w020_1p4_vid>;
	pinctrl-names = "mdss_default", "mdss_sleep";
	pinctrl-0 = <&mdss_dsi_active &mdss_te_active>;
	pinctrl-1 = <&mdss_dsi_suspend &mdss_te_suspend>;

	qcom,platform-reset-gpio = <&msm_gpio 25 0>;
	qcom,platform-bklight-en-gpio = <&msm_gpio 37 0>;
};

/* CoreSight */
&tpiu {
	pinctrl-names = "sdcard", "trace", "swduart",
			"swdtrc", "jtag", "spmi";
	/* NIDnT */
	pinctrl-0 = <&qdsd_clk_sdcard &qdsd_cmd_sdcard
		     &qdsd_data0_sdcard &qdsd_data1_sdcard
		     &qdsd_data2_sdcard &qdsd_data3_sdcard>;
	pinctrl-1 = <&qdsd_clk_trace &qdsd_cmd_trace
		     &qdsd_data0_trace &qdsd_data1_trace
		     &qdsd_data2_trace &qdsd_data3_trace>;
	pinctrl-2 = <&qdsd_cmd_swduart &qdsd_data0_swduart
		     &qdsd_data1_swduart &qdsd_data2_swduart
		     &qdsd_data3_swduart>;
	pinctrl-3 = <&qdsd_clk_swdtrc &qdsd_cmd_swdtrc
		     &qdsd_data0_swdtrc &qdsd_data1_swdtrc
		     &qdsd_data2_swdtrc &qdsd_data3_swdtrc>;
	pinctrl-4 = <&qdsd_cmd_jtag &qdsd_data0_jtag
		     &qdsd_data1_jtag &qdsd_data2_jtag
		     &qdsd_data3_jtag>;
	pinctrl-5 = <&qdsd_clk_spmi &qdsd_cmd_spmi
		     &qdsd_data0_spmi &qdsd_data3_spmi>;
};<|MERGE_RESOLUTION|>--- conflicted
+++ resolved
@@ -122,62 +122,6 @@
 		qcom,panel-maxx = <719>;
 		qcom,panel-maxy = <1405>;
 		qcom,key-codes = <158 139 172 217>;
-	};
-
-<<<<<<< HEAD
-	i2c@78b6000 { /* BLSP1 QUP2 */
-		nq@28 {
-			compatible = "qcom,nq-nci";
-			reg = <0x28>;
-			qcom,nq-irq = <&msm_gpio 21 0x00>;
-			qcom,nq-ven = <&msm_gpio 20 0x00>;
-			qcom,nq-firm = <&msm_gpio 34 0x00>;
-			qcom,nq-esepwr = <&msm_gpio 31 0x00>;
-			qcom,clk-src = "BBCLK2";
-			interrupt-parent = <&msm_gpio>;
-			interrupts = <21 0>;
-			interrupt-names = "nfc_irq";
-			pinctrl-names = "nfc_active","nfc_suspend";
-			pinctrl-0 = <&nfc_int_active &nfc_enable_active>;
-			pinctrl-1 = <&nfc_int_suspend &nfc_enable_suspend>;
-			clocks = <&clock_rpm clk_bb_clk2_pin>;
-			clock-names = "ref_clk";
-			};
-=======
-	gpio_keys {
-		compatible = "gpio-keys";
-		input-name = "gpio-keys";
-		pinctrl-names = "tlmm_gpio_key_active","tlmm_gpio_key_suspend";
-		pinctrl-0 = <&gpio_key_active>;
-		pinctrl-1 = <&gpio_key_suspend>;
-
-		camera_focus {
-			label = "camera_focus";
-			gpios = <&msm_gpio 91 0x1>;
-			linux,input-type = <1>;
-			linux,code = <0x210>;
-			gpio-key,wakeup;
-			debounce-interval = <15>;
-		};
-
-		camera_snapshot {
-			label = "camera_snapshot";
-			gpios = <&msm_gpio 92 0x1>;
-			linux,input-type = <1>;
-			linux,code = <0x2fe>;
-			gpio-key,wakeup;
-			debounce-interval = <15>;
-		};
-
-		vol_up {
-			label = "volume_up";
-			gpios = <&msm_gpio 90 0x1>;
-			linux,input-type = <1>;
-			linux,code = <115>;
-			gpio-key,wakeup;
-			debounce-interval = <15>;
-		};
->>>>>>> a0bfd9aa
 	};
 
 	audio_codec_mtp: sound {
