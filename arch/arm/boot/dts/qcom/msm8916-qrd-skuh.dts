/* Copyright (c) 2014, The Linux Foundation. All rights reserved.
 *
 * This program is free software; you can redistribute it and/or modify
 * it under the terms of the GNU General Public License version 2 and
 * only version 2 as published by the Free Software Foundation.
 *
 * This program is distributed in the hope that it will be useful,
 * but WITHOUT ANY WARRANTY; without even the implied warranty of
 * MERCHANTABILITY or FITNESS FOR A PARTICULAR PURPOSE.  See the
 * GNU General Public License for more details.
 */

/dts-v1/;

#include "msm8916-qrd-skuh.dtsi"
#include "msm8916-memory.dtsi"

/ {
	model = "Qualcomm Technologies, Inc. MSM 8916 QRD SKUH";
	compatible = "qcom,msm8916-qrd-skuh", "qcom,msm8916-qrd", "qcom,msm8916", "qcom,qrd";
<<<<<<< HEAD
	qcom,board-id = <0x1000b 0> , <0x1000b 4> , <0x1010b 0> , <0x1010b 4>;
};

&soc {

	sound {
		qcom,msm-hs-micbias-type = "external";
		qcom,audio-routing =
				"RX_BIAS", "MCLK",
				"SPK_RX_BIAS", "MCLK",
				"INT_LDO_H", "MCLK",
				"MIC BIAS External", "Handset Mic",
				"MIC BIAS External2", "Headset Mic",
				"MIC BIAS External", "Secondary Mic",
				"AMIC1", "MIC BIAS External",
				"AMIC2", "MIC BIAS External2",
				"AMIC3", "MIC BIAS External";
	};
=======
	qcom,board-id = <0x1000b 0>, <0x1000b 4>,
			<0x1010b 0>, <0x1010b 4>,
			<0x11010b 0>, <0x11010b 4>,
			<0x2010b 0>, <0x2010b 4>,
			<0x12010b 0>, <0x12010b 4>;
>>>>>>> 60f45875
};<|MERGE_RESOLUTION|>--- conflicted
+++ resolved
@@ -18,8 +18,11 @@
 / {
 	model = "Qualcomm Technologies, Inc. MSM 8916 QRD SKUH";
 	compatible = "qcom,msm8916-qrd-skuh", "qcom,msm8916-qrd", "qcom,msm8916", "qcom,qrd";
-<<<<<<< HEAD
-	qcom,board-id = <0x1000b 0> , <0x1000b 4> , <0x1010b 0> , <0x1010b 4>;
+	qcom,board-id = <0x1000b 0>, <0x1000b 4>,
+			<0x1010b 0>, <0x1010b 4>,
+			<0x11010b 0>, <0x11010b 4>,
+			<0x2010b 0>, <0x2010b 4>,
+			<0x12010b 0>, <0x12010b 4>;
 };
 
 &soc {
@@ -37,11 +40,4 @@
 				"AMIC2", "MIC BIAS External2",
 				"AMIC3", "MIC BIAS External";
 	};
-=======
-	qcom,board-id = <0x1000b 0>, <0x1000b 4>,
-			<0x1010b 0>, <0x1010b 4>,
-			<0x11010b 0>, <0x11010b 4>,
-			<0x2010b 0>, <0x2010b 4>,
-			<0x12010b 0>, <0x12010b 4>;
->>>>>>> 60f45875
 };