--- conflicted
+++ resolved
@@ -16,11 +16,7 @@
 #include "msm8226-memory.dtsi"
 #include "msm8226-qseecom.dtsi"
 #include "msm8226-1080p-mtp.dtsi"
-<<<<<<< HEAD
-#include "msm8x26w-gpu.dts"
-=======
 #include "msm8x26w-gpu.dtsi"
->>>>>>> 6b6cff37
 
 / {
 	model = "Qualcomm Technologies, Inc. APQ 8026v2 MTP";
