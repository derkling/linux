--- conflicted
+++ resolved
@@ -519,11 +519,6 @@
 		qcom,xprt-version = <1>;
 		qcom,fragmented-data;
 	};
-<<<<<<< HEAD
-};
-
-#include "msmtriton-ion.dtsi"
-=======
 
 	qcom,icnss@18800000 {
 		status = "disabled";
@@ -546,4 +541,5 @@
 		qcom,wlan-msa-memory = <0x100000>;
 	};
 };
->>>>>>> 6fc3c57c
+
+#include "msmtriton-ion.dtsi"