--- conflicted
+++ resolved
@@ -14,10 +14,7 @@
 #include "msm8226.dtsi"
 #include "msm8226-memory.dtsi"
 #include "msm8226-qseecom.dtsi"
-<<<<<<< HEAD
-=======
 #include "msm8226-sharedmem.dtsi"
->>>>>>> 62a3c2da
 
 / {
 	model = "Qualcomm Technologies, Inc. MSM 8226 Simulator";
