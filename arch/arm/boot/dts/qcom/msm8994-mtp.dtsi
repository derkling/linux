/* Copyright (c) 2014, The Linux Foundation. All rights reserved.
 *
 * This program is free software; you can redistribute it and/or modify
 * it under the terms of the GNU General Public License version 2 and
 * only version 2 as published by the Free Software Foundation.
 *
 * This program is distributed in the hope that it will be useful,
 * but WITHOUT ANY WARRANTY; without even the implied warranty of
 * MERCHANTABILITY or FITNESS FOR A PARTICULAR PURPOSE.  See the
 * GNU General Public License for more details.
 */

&sdhc_1 {
	vdd-supply = <&pm8994_l20>;
	qcom,vdd-voltage-level = <2950000 2950000>;
	qcom,vdd-current-level = <200 570000>;

	vdd-io-supply = <&pm8994_s4>;
	qcom,vdd-io-always-on;
	qcom,vdd-io-voltage-level = <1800000 1800000>;
	qcom,vdd-io-current-level = <200 325000>;

	pinctrl-names = "active", "sleep";
	pinctrl-0 = <&sdc1_clk_on &sdc1_cmd_on &sdc1_data_on &sdc1_rclk_on>;
	pinctrl-1 = <&sdc1_clk_off &sdc1_cmd_off &sdc1_data_off &sdc1_rclk_off>;

	qcom,nonremovable;

	qcom,clk-rates = <400000 20000000 25000000 50000000 100000000 192000000>;
	qcom,bus-speed-mode = "HS200_1p8v", "DDR_1p8v";
	status = "ok";
};

&sdhc_2 {
	vdd-supply = <&pm8994_l21>;
	qcom,vdd-voltage-level = <2950000 2950000>;
	qcom,vdd-current-level = <200 800000>;

	vdd-io-supply = <&pm8994_l13>;
	qcom,vdd-io-voltage-level = <1800000 2950000>;
	qcom,vdd-io-current-level = <200 22000>;

	pinctrl-names = "active", "sleep";
	pinctrl-0 = <&sdc2_clk_on &sdc2_cmd_on &sdc2_data_on>;
	pinctrl-1 = <&sdc2_clk_off &sdc2_cmd_off &sdc2_data_off>;

	qcom,clk-rates = <400000 20000000 25000000 50000000 100000000 200000000>;
	qcom,bus-speed-mode = "SDR12", "SDR25", "SDR50", "DDR50", "SDR104";
	status = "ok";
};

&pm8994_vadc {
	chan@5 {
		label = "vcoin";
		reg = <5>;
		qcom,decimation = <0>;
		qcom,pre-div-channel-scaling = <1>;
		qcom,calibration-type = "absolute";
		qcom,scale-function = <0>;
		qcom,hw-settle-time = <0>;
		qcom,fast-avg-setup = <0>;
	};

	chan@7 {
		label = "vph_pwr";
		reg = <7>;
		qcom,decimation = <0>;
		qcom,pre-div-channel-scaling = <1>;
		qcom,calibration-type = "absolute";
		qcom,scale-function = <0>;
		qcom,hw-settle-time = <0>;
		qcom,fast-avg-setup = <0>;
	};

	chan@73 {
		label = "msm_therm";
		reg = <0x73>;
		qcom,decimation = <0>;
		qcom,pre-div-channel-scaling = <0>;
		qcom,calibration-type = "ratiometric";
		qcom,scale-function = <2>;
		qcom,hw-settle-time = <2>;
		qcom,fast-avg-setup = <0>;
	};

	chan@74 {
		label = "emmc_therm";
		reg = <0x74>;
		qcom,decimation = <0>;
		qcom,pre-div-channel-scaling = <0>;
		qcom,calibration-type = "ratiometric";
		qcom,scale-function = <2>;
		qcom,hw-settle-time = <2>;
		qcom,fast-avg-setup = <0>;
	};

	chan@75 {
		label = "pa_therm0";
		reg = <0x75>;
		qcom,decimation = <0>;
		qcom,pre-div-channel-scaling = <0>;
		qcom,calibration-type = "ratiometric";
		qcom,scale-function = <2>;
		qcom,hw-settle-time = <2>;
		qcom,fast-avg-setup = <0>;
	};

	chan@77 {
		label = "pa_therm1";
		reg = <0x77>;
		qcom,decimation = <0>;
		qcom,pre-div-channel-scaling = <0>;
		qcom,calibration-type = "ratiometric";
		qcom,scale-function = <2>;
		qcom,hw-settle-time = <2>;
		qcom,fast-avg-setup = <0>;
	};

	chan@78 {
		label = "quiet_therm";
		reg = <0x78>;
		qcom,decimation = <0>;
		qcom,pre-div-channel-scaling = <0>;
		qcom,calibration-type = "ratiometric";
		qcom,scale-function = <2>;
		qcom,hw-settle-time = <2>;
		qcom,fast-avg-setup = <0>;
	};
};

&pm8994_adc_tm {
	chan@73 {
		label = "msm_therm";
		reg = <0x73>;
		qcom,decimation = <0>;
		qcom,pre-div-channel-scaling = <0>;
		qcom,calibration-type = "ratiometric";
		qcom,scale-function = <2>;
		qcom,hw-settle-time = <2>;
		qcom,fast-avg-setup = <0>;
		qcom,btm-channel-number = <0x48>;
		qcom,thermal-node;
	};

	chan@74 {
		label = "emmc_therm";
		reg = <0x74>;
		qcom,decimation = <0>;
		qcom,pre-div-channel-scaling = <0>;
		qcom,calibration-type = "ratiometric";
		qcom,scale-function = <2>;
		qcom,hw-settle-time = <2>;
		qcom,fast-avg-setup = <0>;
		qcom,btm-channel-number = <0x68>;
		qcom,thermal-node;
	};

	chan@75 {
		label = "pa_therm0";
		reg = <0x75>;
		qcom,decimation = <0>;
		qcom,pre-div-channel-scaling = <0>;
		qcom,calibration-type = "ratiometric";
		qcom,scale-function = <2>;
		qcom,hw-settle-time = <2>;
		qcom,fast-avg-setup = <0>;
		qcom,btm-channel-number = <0x70>;
		qcom,thermal-node;
	};

	chan@77 {
		label = "pa_therm1";
		reg = <0x77>;
		qcom,decimation = <0>;
		qcom,pre-div-channel-scaling = <0>;
		qcom,calibration-type = "ratiometric";
		qcom,scale-function = <2>;
		qcom,hw-settle-time = <2>;
		qcom,fast-avg-setup = <0>;
		qcom,btm-channel-number = <0x78>;
		qcom,thermal-node;
	};

	chan@78 {
		label = "quiet_therm";
		reg = <0x78>;
		qcom,decimation = <0>;
		qcom,pre-div-channel-scaling = <0>;
		qcom,calibration-type = "ratiometric";
		qcom,scale-function = <2>;
		qcom,hw-settle-time = <2>;
		qcom,fast-avg-setup = <0>;
		qcom,btm-channel-number = <0x80>;
		qcom,thermal-node;
	};
};

&pmi8994_vadc {
	chan@0 {
		label = "usbin";
		reg = <0>;
		qcom,decimation = <0>;
		qcom,pre-div-channel-scaling = <4>;
		qcom,calibration-type = "absolute";
		qcom,scale-function = <0>;
		qcom,hw-settle-time = <0>;
		qcom,fast-avg-setup = <0>;
	};

	chan@1 {
		label = "dcin";
		reg = <1>;
		qcom,decimation = <0>;
		qcom,pre-div-channel-scaling = <4>;
		qcom,calibration-type = "absolute";
		qcom,scale-function = <0>;
		qcom,hw-settle-time = <0>;
		qcom,fast-avg-setup = <0>;
	};
};

&soc {
	i2c@f9924000 {
		synaptics@20 {
			compatible = "synaptics,dsx";
			reg = <0x20>;
			interrupt-parent = <&msm_gpio>;
			interrupts = <61 0x2008>;
			vdd-supply = <&pm8994_l14>;
			avdd-supply = <&pm8994_l22>;
			synaptics,display-coords = <0 0 1599 2559>;
			synaptics,panel-coords = <0 0 1599 2703>;
			synaptics,reset-gpio = <&msm_gpio 60 0x00>;
			synaptics,irq-gpio = <&msm_gpio 61 0x2008>;
			synaptics,disable-gpios;
		};
	};

	gen-vkeys {
		compatible = "qcom,gen-vkeys";
		label = "synaptics_dsx";
		qcom,disp-maxx = <1599>;
		qcom,disp-maxy = <2559>;
		qcom,panel-maxx = <1599>;
		qcom,panel-maxy = <2703>;
		qcom,key-codes = <158 139 102 217>;
	};

	gpio_keys {
		compatible = "gpio-keys";
		input-name = "gpio-keys";

		vol_up {
			label = "volume_up";
			gpios = <&pm8994_gpios 3 0x1>;
			linux,input-type = <1>;
			linux,code = <115>;
			gpio-key,wakeup;
			debounce-interval = <15>;
		};

		cam_snapshot {
			label = "cam_snapshot";
			gpios = <&pm8994_gpios 4 0x1>;
			linux,input-type = <1>;
			linux,code = <766>;
			gpio-key,wakeup;
			debounce-interval = <15>;
		};

		cam_focus {
			label = "cam_focus";
			gpios = <&pm8994_gpios 5 0x1>;
			linux,input-type = <1>;
			linux,code = <528>;
			gpio-key,wakeup;
			debounce-interval = <15>;
		};


	};

	sound {
		qcom,model = "msm8994-tomtom-mtp-snd-card";
		qcom,us-euro-gpios = <&pm8994_mpps 2 0>;
		qcom,cdc-micbias2-headset-only;
		qcom,mbhc-audio-jack-type = "6-pole-jack";
	};
};

&pm8994_gpios {
	gpio@c200 { /* GPIO 3 */
		qcom,mode = <0>;
		qcom,pull = <0>;
		qcom,vin-sel = <2>;
		qcom,src-sel = <0>;
	};

	gpio@c300 { /* GPIO 4 */
		qcom,mode = <0>;
		qcom,pull = <0>;
		qcom,vin-sel = <2>;
		qcom,src-sel = <0>;
	};

	gpio@c400 { /* GPIO 5 */
		qcom,mode = <0>;
		qcom,pull = <0>;
		qcom,vin-sel = <2>;
		qcom,src-sel = <0>;
	};
<<<<<<< HEAD
};

&pmi8994_mpps {
	mpp@a300 { /* MPP 4 */
		/* WLED FET */
		qcom,mode = <1>;
		qcom,vin-sel = <2>;
=======

	gpio@ce00 { /* GPIO 15 */
		qcom,mode = <1>;
		qcom,output-type = <0>;
		qcom,pull = <5>;
		qcom,vin-sel = <2>;
		qcom,out-strength = <1>;
		qcom,src-sel = <2>;
>>>>>>> 490e8141
		qcom,master-en = <1>;
	};
};

<<<<<<< HEAD
&blsp2_uart2 {
	status = "ok";
=======
&pm8994_mpps {
	mpp@a000 { /* MPP 1 */
	};

	mpp@a100 { /* MPP 2 */
		qcom,mode = <1>;		/* Digital output */
		qcom,output-type = <0>;		/* CMOS logic */
		qcom,vin-sel = <2>;		/* S4 1.8V */
		qcom,src-sel = <0>;		/* Constant */
		qcom,master-en = <1>;		/* Enable GPIO */
	};

	mpp@a300 { /* MPP 4 */
		/* HDMI_5v_vreg regulator enable */
		qcom,mode = <1>;		/* Digital output */
		qcom,output-type = <0>;		/* CMOS logic */
		qcom,vin-sel = <2>;		/* S4 1.8V */
		qcom,src-sel = <0>;		/* Constant */
		qcom,master-en = <1>;		/* Enable GPIO */
	};
};

&slim_msm {
	tomtom_codec {
		cdc-vdd-spkdrv-supply = <&pmi8994_boost>;
		qcom,cdc-vdd-spkdrv-voltage = <5000000 5000000>;
		qcom,cdc-vdd-spkdrv-current = <600000>;

		cdc-vdd-spkdrv-2-supply = <&pmi8994_boost>;
		qcom,cdc-vdd-spkdrv-2-voltage = <5000000 5000000>;
		qcom,cdc-vdd-spkdrv-2-current = <600000>;

		qcom,cdc-on-demand-supplies = "cdc-vdd-spkdrv",
					      "cdc-vdd-spkdrv-2";
	};
>>>>>>> 490e8141
};<|MERGE_RESOLUTION|>--- conflicted
+++ resolved
@@ -309,15 +309,6 @@
 		qcom,vin-sel = <2>;
 		qcom,src-sel = <0>;
 	};
-<<<<<<< HEAD
-};
-
-&pmi8994_mpps {
-	mpp@a300 { /* MPP 4 */
-		/* WLED FET */
-		qcom,mode = <1>;
-		qcom,vin-sel = <2>;
-=======
 
 	gpio@ce00 { /* GPIO 15 */
 		qcom,mode = <1>;
@@ -326,15 +317,10 @@
 		qcom,vin-sel = <2>;
 		qcom,out-strength = <1>;
 		qcom,src-sel = <2>;
->>>>>>> 490e8141
 		qcom,master-en = <1>;
 	};
 };
 
-<<<<<<< HEAD
-&blsp2_uart2 {
-	status = "ok";
-=======
 &pm8994_mpps {
 	mpp@a000 { /* MPP 1 */
 	};
@@ -370,5 +356,17 @@
 		qcom,cdc-on-demand-supplies = "cdc-vdd-spkdrv",
 					      "cdc-vdd-spkdrv-2";
 	};
->>>>>>> 490e8141
+};
+
+&pmi8994_mpps {
+	mpp@a300 { /* MPP 4 */
+		/* WLED FET */
+		qcom,mode = <1>;
+		qcom,vin-sel = <2>;
+		qcom,master-en = <1>;
+	};
+};
+
+&blsp2_uart2 {
+	status = "ok";
 };