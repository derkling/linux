--- conflicted
+++ resolved
@@ -533,7 +533,6 @@
 	/delete-property/ linux,default-trigger;
 };
 
-<<<<<<< HEAD
 &green_led {
 	/delete-property/ linux,default-trigger;
 };
@@ -544,14 +543,10 @@
 
 &pmi8994_wled {
 	qcom,led-strings-list = [00 01];
-=======
-&pmi8994_haptics {
-	status = "okay";
 };
 
 &pm8994_l27{
 	regulator-min-microvolt = <1200000>;
 	regulator-max-microvolt = <1200000>;
 	qcom,init-voltage = <1200000>;
->>>>>>> 05a944df
 };