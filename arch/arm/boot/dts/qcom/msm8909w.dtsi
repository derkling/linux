/* Copyright (c) 2015-2016, The Linux Foundation. All rights reserved.
 *
 * This program is free software; you can redistribute it and/or modify
 * it under the terms of the GNU General Public License version 2 and
 * only version 2 as published by the Free Software Foundation.
 *
 * This program is distributed in the hope that it will be useful,
 * but WITHOUT ANY WARRANTY; without even the implied warranty of
 * MERCHANTABILITY or FITNESS FOR A PARTICULAR PURPOSE.  See the
 * GNU General Public License for more details.
 */

/ {
	chosen {
		bootargs="sched_enable_hmp=0";
	};
};

&soc {
	/delete-node/ qcom,clock-a7@0b011050;
	clock_cpu: qcom,clock-a7@0b011050 {
		compatible = "qcom,clock-a53-8916";
		reg = <0x0b011050 0x8>,
		      <0x0005c00c 0x8>;
		reg-names = "rcg-base", "efuse";
		qcom,safe-freq = < 400000000 >;
		cpu-vdd-supply = <&apc_vreg_corner>;
		clocks = <&clock_gcc clk_gpll0_ao_clk_src>,
			 <&clock_gcc clk_a7sspll>;
		clock-names = "clk-4", "clk-5";
		qcom,a7ssmux-opp-store-vcorner = <&CPU0>;
		qcom,speed0-bin-v0 =
			<          0 0>,
			<  800000000 4>,
			< 1267200000 9>;

		qcom,speed2-bin-v0 =
			<          0 0>,
			<  800000000 4>,
			< 1094400000 6>;
		#clock-cells = <1>;
	};

	/delete-node/ qcom,msm-cpufreq;
	qcom,msm-cpufreq {
		reg = <0 4>;
		compatible = "qcom,msm-cpufreq";
		clocks = <&clock_cpu  clk_a7ssmux>,
			 <&clock_cpu  clk_a7ssmux>,
			 <&clock_cpu  clk_a7ssmux>,
			 <&clock_cpu  clk_a7ssmux>;
		clock-names = "cpu0_clk", "cpu1_clk",
				"cpu2_clk", "cpu3_clk";
		qcom,cpufreq-table =
			 <  800000 >,
			 < 1094400 >,
			 < 1267200 >;
	};

	/delete-node/ qcom,cpubw;
	cpubw: qcom,cpubw {
		compatible = "qcom,devbw";
		governor = "cpufreq";
		qcom,src-dst-ports = <1 512>;
		qcom,active-only;
		qcom,bw-tbl =
			<  732 /*  96 MHz */>,
			< 1464 /* 192 MHz */>,
			< 2929 /* 384 MHz */>;
	};

	/delete-node/ devfreq-cpufreq;
	devfreq-cpufreq {
		cpubw-cpufreq {
			target-dev = <&cpubw>;
			cpu-to-dev-map =
				 <  800000  2929>,
				 < 1094400  2929>,
				 < 1267200  2929>;
		};
	};
};

&qcom_crypto {
	qcom,msm-bus,vectors-KBps =
		<55 512 0 0>,
		<55 512 393600 393600>; /* 49.2MHz & 49.2MHz */
};

&qcom_cedev {
	qcom,msm-bus,vectors-KBps =
		<55 512 0 0>,
		<55 512 393600 393600>; /* 49.2MHz & 49.2MHz */
};

&qcom_seecom {
	qcom,msm-bus,vectors-KBps =
		<55 512 0 0>,
		<55 512 0 0>,
		<55 512 196800 196800>,
		<55 512 393600 393600>;
};

&venus_qseecom_mem {
	size = <0 0x0400000>;
};
&mdss_dsi0 {
	qcom,dsi-pref-prim-pan = <&dsi_auo_cx_qvga_cmd>;
	pinctrl-names = "mdss_default", "mdss_sleep";
	pinctrl-0 = <&mdss_dsi_active &mdss_te_active>;
	pinctrl-1 = <&mdss_dsi_suspend &mdss_te_suspend>;

<<<<<<< HEAD
=======
	qcom,platform-te-gpio = <&msm_gpio 24 0>;
>>>>>>> 9f9fa26e
	qcom,platform-reset-gpio = <&msm_gpio 25 0>;
	qcom,platform-bklight-en-gpio = <&msm_gpio 37 0>;
};<|MERGE_RESOLUTION|>--- conflicted
+++ resolved
@@ -110,10 +110,7 @@
 	pinctrl-0 = <&mdss_dsi_active &mdss_te_active>;
 	pinctrl-1 = <&mdss_dsi_suspend &mdss_te_suspend>;
 
-<<<<<<< HEAD
-=======
 	qcom,platform-te-gpio = <&msm_gpio 24 0>;
->>>>>>> 9f9fa26e
 	qcom,platform-reset-gpio = <&msm_gpio 25 0>;
 	qcom,platform-bklight-en-gpio = <&msm_gpio 37 0>;
 };