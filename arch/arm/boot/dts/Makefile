ifeq ($(CONFIG_OF),y)

dtb-$(CONFIG_ARCH_ALPINE) += \
	alpine-db.dtb
dtb-$(CONFIG_MACH_ASM9260) += \
	alphascale-asm9260-devkit.dtb
# Keep at91 dtb files sorted alphabetically for each SoC
dtb-$(CONFIG_SOC_SAM_V4_V5) += \
	at91rm9200ek.dtb \
	mpa1600.dtb \
	animeo_ip.dtb \
	at91-qil_a9260.dtb \
	aks-cdu.dtb \
	ethernut5.dtb \
	evk-pro3.dtb \
	tny_a9260.dtb \
	usb_a9260.dtb \
	at91sam9261ek.dtb \
	at91sam9263ek.dtb \
	tny_a9263.dtb \
	usb_a9263.dtb \
	at91-foxg20.dtb \
	at91-kizbox.dtb \
	at91sam9g20ek.dtb \
	at91sam9g20ek_2mmc.dtb \
	tny_a9g20.dtb \
	usb_a9g20.dtb \
	usb_a9g20_lpw.dtb \
	at91sam9m10g45ek.dtb \
	pm9g45.dtb \
	at91sam9n12ek.dtb \
	at91sam9rlek.dtb \
	at91-ariag25.dtb \
	at91-ariettag25.dtb \
	at91-cosino_mega2560.dtb \
	at91-kizboxmini.dtb \
	at91sam9g15ek.dtb \
	at91sam9g25ek.dtb \
	at91sam9g35ek.dtb \
	at91sam9x25ek.dtb \
	at91sam9x35ek.dtb
dtb-$(CONFIG_SOC_SAM_V7) += \
	at91-kizbox2.dtb \
	at91-sama5d2_xplained.dtb \
	at91-sama5d3_xplained.dtb \
	sama5d31ek.dtb \
	sama5d33ek.dtb \
	sama5d34ek.dtb \
	sama5d35ek.dtb \
	sama5d36ek.dtb \
	at91-sama5d4_xplained.dtb \
	at91-sama5d4ek.dtb
dtb-$(CONFIG_ARCH_ATLAS6) += \
	atlas6-evb.dtb
dtb-$(CONFIG_ARCH_ATLAS7) += \
	atlas7-evb.dtb
dtb-$(CONFIG_ARCH_AXXIA) += \
	axm5516-amarillo.dtb
dtb-$(CONFIG_ARCH_BCM2835) += \
	bcm2835-rpi-b.dtb \
	bcm2835-rpi-b-rev2.dtb \
	bcm2835-rpi-b-plus.dtb \
	bcm2835-rpi-a-plus.dtb
dtb-$(CONFIG_ARCH_BCM_5301X) += \
	bcm4708-asus-rt-ac56u.dtb \
	bcm4708-asus-rt-ac68u.dtb \
	bcm4708-buffalo-wzr-1750dhp.dtb \
	bcm4708-luxul-xwc-1000.dtb \
	bcm4708-netgear-r6250.dtb \
	bcm4708-netgear-r6300-v2.dtb \
	bcm4708-smartrg-sr400ac.dtb \
	bcm47081-asus-rt-n18u.dtb \
	bcm47081-buffalo-wzr-600dhp2.dtb \
	bcm47081-buffalo-wzr-900dhp.dtb \
	bcm4709-asus-rt-ac87u.dtb \
	bcm4709-buffalo-wxr-1900dhp.dtb \
	bcm4709-netgear-r7000.dtb \
	bcm4709-netgear-r8000.dtb
dtb-$(CONFIG_ARCH_BCM_63XX) += \
	bcm963138dvt.dtb
dtb-$(CONFIG_ARCH_BCM_CYGNUS) += \
	bcm911360_entphn.dtb \
	bcm911360k.dtb \
	bcm958300k.dtb \
	bcm958305k.dtb
dtb-$(CONFIG_ARCH_BCM_MOBILE) += \
	bcm28155-ap.dtb \
	bcm21664-garnet.dtb
dtb-$(CONFIG_ARCH_BCM_NSP) += \
	bcm958625k.dtb
dtb-$(CONFIG_ARCH_BERLIN) += \
	berlin2-sony-nsz-gs7.dtb \
	berlin2cd-google-chromecast.dtb \
	berlin2q-marvell-dmp.dtb
dtb-$(CONFIG_ARCH_BRCMSTB) += \
	bcm7445-bcm97445svmb.dtb
dtb-$(CONFIG_ARCH_DAVINCI) += \
	da850-enbw-cmc.dtb \
	da850-evm.dtb
dtb-$(CONFIG_ARCH_DIGICOLOR) += \
	cx92755_equinox.dtb
dtb-$(CONFIG_ARCH_EFM32) += \
	efm32gg-dk3750.dtb
dtb-$(CONFIG_ARCH_EXYNOS3) += \
	exynos3250-monk.dtb \
	exynos3250-rinato.dtb
dtb-$(CONFIG_ARCH_EXYNOS4) += \
	exynos4210-origen.dtb \
	exynos4210-smdkv310.dtb \
	exynos4210-trats.dtb \
	exynos4210-universal_c210.dtb \
	exynos4412-odroidu3.dtb \
	exynos4412-odroidx.dtb \
	exynos4412-odroidx2.dtb \
	exynos4412-origen.dtb \
	exynos4412-smdk4412.dtb \
	exynos4412-tiny4412.dtb \
	exynos4412-trats2.dtb
dtb-$(CONFIG_ARCH_EXYNOS5) += \
	exynos5250-arndale.dtb \
	exynos5250-smdk5250.dtb \
	exynos5250-snow.dtb \
	exynos5250-snow-rev5.dtb \
	exynos5250-spring.dtb \
	exynos5260-xyref5260.dtb \
	exynos5410-smdk5410.dtb \
	exynos5420-arndale-octa.dtb \
	exynos5420-peach-pit.dtb \
	exynos5420-smdk5420.dtb \
	exynos5422-odroidxu3.dtb \
	exynos5422-odroidxu3-lite.dtb \
	exynos5422-odroidxu4.dtb \
	exynos5440-sd5v1.dtb \
	exynos5440-ssdk5440.dtb \
	exynos5800-peach-pi.dtb
dtb-$(CONFIG_ARCH_HI3xxx) += \
	hi3620-hi4511.dtb
dtb-$(CONFIG_ARCH_HIX5HD2) += \
	hisi-x5hd2-dkb.dtb
dtb-$(CONFIG_ARCH_HIGHBANK) += \
	highbank.dtb \
	ecx-2000.dtb
dtb-$(CONFIG_ARCH_HIP01) += \
	hip01-ca9x2.dtb
dtb-$(CONFIG_ARCH_HIP04) += \
	hip04-d01.dtb
dtb-$(CONFIG_ARCH_INTEGRATOR) += \
	integratorap.dtb \
	integratorcp.dtb
dtb-$(CONFIG_ARCH_KEYSTONE) += \
	k2hk-evm.dtb \
	k2l-evm.dtb \
	k2e-evm.dtb
dtb-$(CONFIG_MACH_KIRKWOOD) += \
	kirkwood-b3.dtb \
	kirkwood-blackarmor-nas220.dtb \
	kirkwood-cloudbox.dtb \
	kirkwood-d2net.dtb \
	kirkwood-db-88f6281.dtb \
	kirkwood-db-88f6282.dtb \
	kirkwood-dir665.dtb \
	kirkwood-dns320.dtb \
	kirkwood-dns325.dtb \
	kirkwood-dockstar.dtb \
	kirkwood-dreamplug.dtb \
	kirkwood-ds109.dtb \
	kirkwood-ds110jv10.dtb \
	kirkwood-ds111.dtb \
	kirkwood-ds209.dtb \
	kirkwood-ds210.dtb \
	kirkwood-ds212.dtb \
	kirkwood-ds212j.dtb \
	kirkwood-ds409.dtb \
	kirkwood-ds409slim.dtb \
	kirkwood-ds411.dtb \
	kirkwood-ds411j.dtb \
	kirkwood-ds411slim.dtb \
	kirkwood-goflexnet.dtb \
	kirkwood-guruplug-server-plus.dtb \
	kirkwood-ib62x0.dtb \
	kirkwood-iconnect.dtb \
	kirkwood-iomega_ix2_200.dtb \
	kirkwood-is2.dtb \
	kirkwood-km_kirkwood.dtb \
	kirkwood-laplug.dtb \
	kirkwood-lschlv2.dtb \
	kirkwood-lswvl.dtb \
	kirkwood-lswxl.dtb \
	kirkwood-lsxhl.dtb \
	kirkwood-mplcec4.dtb \
	kirkwood-mv88f6281gtw-ge.dtb \
	kirkwood-nas2big.dtb \
	kirkwood-net2big.dtb \
	kirkwood-net5big.dtb \
	kirkwood-netgear_readynas_duo_v2.dtb \
	kirkwood-netgear_readynas_nv+_v2.dtb \
	kirkwood-ns2.dtb \
	kirkwood-ns2lite.dtb \
	kirkwood-ns2max.dtb \
	kirkwood-ns2mini.dtb \
	kirkwood-nsa310.dtb \
	kirkwood-nsa310a.dtb \
	kirkwood-openblocks_a6.dtb \
	kirkwood-openblocks_a7.dtb \
	kirkwood-openrd-base.dtb \
	kirkwood-openrd-client.dtb \
	kirkwood-openrd-ultimate.dtb \
	kirkwood-pogo_e02.dtb \
	kirkwood-rd88f6192.dtb \
	kirkwood-rd88f6281-z0.dtb \
	kirkwood-rd88f6281-a.dtb \
	kirkwood-rs212.dtb \
	kirkwood-rs409.dtb \
	kirkwood-rs411.dtb \
	kirkwood-sheevaplug.dtb \
	kirkwood-sheevaplug-esata.dtb \
	kirkwood-t5325.dtb \
	kirkwood-topkick.dtb \
	kirkwood-ts219-6281.dtb \
	kirkwood-ts219-6282.dtb \
	kirkwood-ts419-6281.dtb \
	kirkwood-ts419-6282.dtb
dtb-$(CONFIG_ARCH_LPC18XX) += \
	lpc4337-ciaa.dtb \
	lpc4350-hitex-eval.dtb \
	lpc4357-ea4357-devkit.dtb
dtb-$(CONFIG_ARCH_LPC32XX) += \
	ea3250.dtb phy3250.dtb
dtb-$(CONFIG_MACH_MESON6) += \
	meson6-atv1200.dtb
dtb-$(CONFIG_MACH_MESON8) += \
	meson8-minix-neo-x8.dtb
dtb-$(CONFIG_ARCH_MMP) += \
	pxa168-aspenite.dtb \
	pxa910-dkb.dtb \
	mmp2-brownstone.dtb
dtb-$(CONFIG_MACH_MESON8B) += \
	meson8b-mxq.dtb \
	meson8b-odroidc1.dtb
dtb-$(CONFIG_ARCH_MOXART) += \
	moxart-uc7112lx.dtb
dtb-$(CONFIG_SOC_IMX1) += \
	imx1-ads.dtb \
	imx1-apf9328.dtb
dtb-$(CONFIG_SOC_IMX25) += \
	imx25-eukrea-mbimxsd25-baseboard.dtb \
	imx25-eukrea-mbimxsd25-baseboard-cmo-qvga.dtb \
	imx25-eukrea-mbimxsd25-baseboard-dvi-svga.dtb \
	imx25-eukrea-mbimxsd25-baseboard-dvi-vga.dtb \
	imx25-karo-tx25.dtb \
	imx25-pdk.dtb
dtb-$(CONFIG_SOC_IMX27) += \
	imx27-apf27.dtb \
	imx27-apf27dev.dtb \
	imx27-eukrea-mbimxsd27-baseboard.dtb \
	imx27-pdk.dtb \
	imx27-phytec-phycore-rdk.dtb \
	imx27-phytec-phycard-s-rdk.dtb
dtb-$(CONFIG_SOC_IMX31) += \
	imx31-bug.dtb
dtb-$(CONFIG_SOC_IMX35) += \
	imx35-eukrea-mbimxsd35-baseboard.dtb \
	imx35-pdk.dtb
dtb-$(CONFIG_SOC_IMX50) += \
	imx50-evk.dtb
dtb-$(CONFIG_SOC_IMX51) += \
	imx51-apf51.dtb \
	imx51-apf51dev.dtb \
	imx51-babbage.dtb \
	imx51-digi-connectcore-jsk.dtb \
	imx51-eukrea-mbimxsd51-baseboard.dtb
dtb-$(CONFIG_SOC_IMX53) += \
	imx53-ard.dtb \
	imx53-m53evk.dtb \
	imx53-mba53.dtb \
	imx53-qsb.dtb \
	imx53-qsrb.dtb \
	imx53-smd.dtb \
	imx53-tx53-x03x.dtb \
	imx53-tx53-x13x.dtb \
	imx53-voipac-bsb.dtb
dtb-$(CONFIG_SOC_IMX6Q) += \
	imx6dl-apf6dev.dtb \
	imx6dl-aristainetos_4.dtb \
	imx6dl-aristainetos_7.dtb \
	imx6dl-aristainetos2_4.dtb \
	imx6dl-aristainetos2_7.dtb \
	imx6dl-cubox-i.dtb \
	imx6dl-dfi-fs700-m60.dtb \
	imx6dl-gw51xx.dtb \
	imx6dl-gw52xx.dtb \
	imx6dl-gw53xx.dtb \
	imx6dl-gw54xx.dtb \
	imx6dl-gw551x.dtb \
	imx6dl-gw552x.dtb \
	imx6dl-hummingboard.dtb \
	imx6dl-nit6xlite.dtb \
	imx6dl-nitrogen6x.dtb \
	imx6dl-phytec-pbab01.dtb \
	imx6dl-rex-basic.dtb \
	imx6dl-riotboard.dtb \
	imx6dl-sabreauto.dtb \
	imx6dl-sabrelite.dtb \
	imx6dl-sabresd.dtb \
	imx6dl-tx6dl-comtft.dtb \
	imx6dl-tx6u-801x.dtb \
	imx6dl-tx6u-811x.dtb \
	imx6dl-udoo.dtb \
	imx6dl-wandboard.dtb \
	imx6dl-wandboard-revb1.dtb \
	imx6q-apf6dev.dtb \
	imx6q-arm2.dtb \
	imx6q-cm-fx6.dtb \
	imx6q-cubox-i.dtb \
	imx6q-dfi-fs700-m60.dtb \
	imx6q-dmo-edmqmx6.dtb \
	imx6q-gk802.dtb \
	imx6q-gw51xx.dtb \
	imx6q-gw52xx.dtb \
	imx6q-gw53xx.dtb \
	imx6q-gw5400-a.dtb \
	imx6q-gw54xx.dtb \
	imx6q-gw551x.dtb \
	imx6q-gw552x.dtb \
	imx6q-hummingboard.dtb \
	imx6q-nitrogen6x.dtb \
	imx6q-nitrogen6_max.dtb \
	imx6q-phytec-pbab01.dtb \
	imx6q-rex-pro.dtb \
	imx6q-sabreauto.dtb \
	imx6q-sabrelite.dtb \
	imx6q-sabresd.dtb \
	imx6q-sbc6x.dtb \
	imx6q-tbs2910.dtb \
	imx6q-tx6q-1010.dtb \
	imx6q-tx6q-1010-comtft.dtb \
	imx6q-tx6q-1020.dtb \
	imx6q-tx6q-1020-comtft.dtb \
	imx6q-tx6q-1110.dtb \
	imx6q-udoo.dtb \
	imx6q-wandboard.dtb \
	imx6q-wandboard-revb1.dtb
dtb-$(CONFIG_SOC_IMX6SL) += \
	imx6sl-evk.dtb \
	imx6sl-warp.dtb
dtb-$(CONFIG_SOC_IMX6SX) += \
	imx6sx-sabreauto.dtb \
	imx6sx-sdb-reva.dtb \
	imx6sx-sdb.dtb
dtb-$(CONFIG_SOC_IMX6UL) += \
	imx6ul-14x14-evk.dtb
dtb-$(CONFIG_SOC_IMX7D) += \
	imx7d-sdb.dtb
dtb-$(CONFIG_SOC_LS1021A) += \
	ls1021a-qds.dtb \
	ls1021a-twr.dtb
dtb-$(CONFIG_SOC_VF610) += \
	vf500-colibri-eval-v3.dtb \
	vf610-colibri-eval-v3.dtb \
	vf610m4-colibri.dtb \
	vf610-cosmic.dtb \
	vf610-twr.dtb
dtb-$(CONFIG_ARCH_MXS) += \
	imx23-evk.dtb \
	imx23-olinuxino.dtb \
	imx23-stmp378x_devb.dtb \
	imx28-apf28.dtb \
	imx28-apf28dev.dtb \
	imx28-apx4devkit.dtb \
	imx28-cfa10036.dtb \
	imx28-cfa10037.dtb \
	imx28-cfa10049.dtb \
	imx28-cfa10055.dtb \
	imx28-cfa10056.dtb \
	imx28-cfa10057.dtb \
	imx28-cfa10058.dtb \
	imx28-duckbill.dtb \
	imx28-eukrea-mbmx283lc.dtb \
	imx28-eukrea-mbmx287lc.dtb \
	imx28-evk.dtb \
	imx28-m28cu3.dtb \
	imx28-m28evk.dtb \
	imx28-sps1.dtb \
	imx28-tx28.dtb
dtb-$(CONFIG_ARCH_NOMADIK) += \
	ste-nomadik-s8815.dtb \
	ste-nomadik-nhk15.dtb
dtb-$(CONFIG_ARCH_NSPIRE) += \
	nspire-cx.dtb \
	nspire-tp.dtb \
	nspire-clp.dtb
dtb-$(CONFIG_ARCH_OMAP2) += \
	omap2420-h4.dtb \
	omap2420-n800.dtb \
	omap2420-n810.dtb \
	omap2420-n810-wimax.dtb \
	omap2430-sdp.dtb
dtb-$(CONFIG_ARCH_OMAP3) += \
	am3517-craneboard.dtb \
	am3517-evm.dtb \
	am3517_mt_ventoux.dtb \
	logicpd-torpedo-37xx-devkit.dtb \
	omap3430-sdp.dtb \
	omap3-beagle.dtb \
	omap3-beagle-xm.dtb \
	omap3-beagle-xm-ab.dtb \
	omap3-cm-t3517.dtb \
	omap3-cm-t3530.dtb \
	omap3-cm-t3730.dtb \
	omap3-devkit8000.dtb \
	omap3-devkit8000-lcd43.dtb \
	omap3-devkit8000-lcd70.dtb \
	omap3-evm.dtb \
	omap3-evm-37xx.dtb \
	omap3-gta04a3.dtb \
	omap3-gta04a4.dtb \
	omap3-gta04a5.dtb \
	omap3-ha.dtb \
	omap3-ha-lcd.dtb \
	omap3-igep0020.dtb \
	omap3-igep0020-rev-f.dtb \
	omap3-igep0030.dtb \
	omap3-igep0030-rev-g.dtb \
	omap3-ldp.dtb \
	omap3-lilly-dbb056.dtb \
	omap3-n900.dtb \
	omap3-n9.dtb \
	omap3-n950.dtb \
	omap3-overo-alto35.dtb \
	omap3-overo-chestnut43.dtb \
	omap3-overo-gallop43.dtb \
	omap3-overo-palo35.dtb \
	omap3-overo-palo43.dtb \
	omap3-overo-storm-alto35.dtb \
	omap3-overo-storm-chestnut43.dtb \
	omap3-overo-storm-gallop43.dtb \
	omap3-overo-storm-palo35.dtb \
	omap3-overo-storm-palo43.dtb \
	omap3-overo-storm-summit.dtb \
	omap3-overo-storm-tobi.dtb \
	omap3-overo-storm-tobiduo.dtb \
	omap3-overo-summit.dtb \
	omap3-overo-tobi.dtb \
	omap3-overo-tobiduo.dtb \
	omap3-pandora-600mhz.dtb \
	omap3-pandora-1ghz.dtb \
	omap3-sbc-t3517.dtb \
	omap3-sbc-t3530.dtb \
	omap3-sbc-t3730.dtb \
	omap3-thunder.dtb \
	omap3-zoom3.dtb
dtb-$(CONFIG_SOC_TI81XX) += \
	dm8148-evm.dtb \
	dm8148-t410.dtb \
	dm8168-evm.dtb
dtb-$(CONFIG_SOC_AM33XX) += \
	am335x-baltos-ir5221.dtb \
	am335x-base0033.dtb \
	am335x-bone.dtb \
	am335x-boneblack.dtb \
	am335x-bonegreen.dtb \
	am335x-sl50.dtb \
	am335x-evm.dtb \
	am335x-evmsk.dtb \
	am335x-nano.dtb \
	am335x-pepper.dtb \
	am335x-lxm.dtb \
	am335x-chiliboard.dtb \
	am335x-wega-rdk.dtb
dtb-$(CONFIG_ARCH_OMAP4) += \
	omap4-duovero-parlor.dtb \
	omap4-panda.dtb \
	omap4-panda-a4.dtb \
	omap4-panda-es.dtb \
	omap4-sdp.dtb \
	omap4-sdp-es23plus.dtb \
	omap4-var-dvk-om44.dtb \
	omap4-var-stk-om44.dtb
dtb-$(CONFIG_SOC_AM43XX) += \
	am43x-epos-evm.dtb \
	am437x-sk-evm.dtb \
	am437x-idk-evm.dtb \
	am437x-gp-evm.dtb
dtb-$(CONFIG_SOC_OMAP5) += \
	omap5-cm-t54.dtb \
	omap5-igep0050.dtb \
	omap5-sbc-t54.dtb \
	omap5-uevm.dtb
dtb-$(CONFIG_SOC_DRA7XX) += \
	dra7-evm.dtb \
	am57xx-beagle-x15.dtb \
	dra72-evm.dtb
dtb-$(CONFIG_ARCH_ORION5X) += \
	orion5x-lacie-d2-network.dtb \
	orion5x-lacie-ethernet-disk-mini-v2.dtb \
	orion5x-linkstation-lswtgl.dtb \
	orion5x-lswsgl.dtb \
	orion5x-maxtor-shared-storage-2.dtb \
	orion5x-rd88f5182-nas.dtb
dtb-$(CONFIG_ARCH_PRIMA2) += \
	prima2-evb.dtb
dtb-$(CONFIG_ARCH_QCOM) += \
	qcom-apq8064-cm-qs600.dtb \
	qcom-apq8064-ifc6410.dtb \
	qcom-apq8074-dragonboard.dtb \
	qcom-apq8084-ifc6540.dtb \
	qcom-apq8084-mtp.dtb \
	qcom-ipq8064-ap148.dtb \
	qcom-msm8660-surf.dtb \
	qcom-msm8960-cdp.dtb \
	qcom-msm8974-sony-xperia-honami.dtb
dtb-$(CONFIG_ARCH_REALVIEW) += \
	arm-realview-pb1176.dtb
dtb-$(CONFIG_ARCH_ROCKCHIP) += \
	rk3066a-bqcurie2.dtb \
	rk3066a-marsboard.dtb \
	rk3066a-rayeager.dtb \
	rk3188-radxarock.dtb \
	rk3288-evb-act8846.dtb \
	rk3288-evb-rk808.dtb \
	rk3288-firefly-beta.dtb \
	rk3288-firefly.dtb \
	rk3288-popmetal.dtb \
	rk3288-r89.dtb \
	rk3288-rock2-square.dtb \
	rk3288-veyron-jaq.dtb \
	rk3288-veyron-jerry.dtb \
	rk3288-veyron-minnie.dtb \
	rk3288-veyron-pinky.dtb \
	rk3288-veyron-speedy.dtb
dtb-$(CONFIG_ARCH_S3C24XX) += \
	s3c2416-smdk2416.dtb
dtb-$(CONFIG_ARCH_S3C64XX) += \
	s3c6410-mini6410.dtb \
	s3c6410-smdk6410.dtb
dtb-$(CONFIG_ARCH_S5PV210) += \
	s5pv210-aquila.dtb \
	s5pv210-goni.dtb \
	s5pv210-smdkc110.dtb \
	s5pv210-smdkv210.dtb \
	s5pv210-torbreck.dtb
dtb-$(CONFIG_ARCH_SHMOBILE_MULTI) += \
	emev2-kzm9d.dtb \
	r7s72100-genmai.dtb \
	r8a73a4-ape6evm.dtb \
	r8a7740-armadillo800eva.dtb \
	r8a7778-bockw.dtb \
	r8a7779-marzen.dtb \
	r8a7790-lager.dtb \
	r8a7791-henninger.dtb \
	r8a7791-koelsch.dtb \
	r8a7791-porter.dtb \
	r8a7793-gose.dtb \
	r8a7794-alt.dtb \
	r8a7794-silk.dtb \
	sh73a0-kzm9g.dtb
dtb-$(CONFIG_ARCH_SOCFPGA) += \
	socfpga_arria5_socdk.dtb \
	socfpga_arria10_socdk_sdmmc.dtb \
	socfpga_cyclone5_socdk.dtb \
	socfpga_cyclone5_de0_sockit.dtb \
	socfpga_cyclone5_sockit.dtb \
	socfpga_cyclone5_socrates.dtb \
	socfpga_vt.dtb
dtb-$(CONFIG_ARCH_SPEAR13XX) += \
	spear1310-evb.dtb \
	spear1340-evb.dtb
dtb-$(CONFIG_ARCH_SPEAR3XX) += \
	spear300-evb.dtb \
	spear310-evb.dtb \
	spear320-evb.dtb \
	spear320-hmi.dtb
dtb-$(CONFIG_ARCH_SPEAR6XX) += \
	spear600-evb.dtb
dtb-$(CONFIG_ARCH_STI) += \
	stih407-b2120.dtb \
	stih410-b2120.dtb \
	stih415-b2000.dtb \
	stih415-b2020.dtb \
	stih416-b2000.dtb \
	stih416-b2020.dtb \
	stih416-b2020e.dtb \
	stih418-b2199.dtb
dtb-$(CONFIG_ARCH_STM32)+= \
	stm32f429-disco.dtb \
	stm32429i-eval.dtb
dtb-$(CONFIG_MACH_SUN4I) += \
	sun4i-a10-a1000.dtb \
	sun4i-a10-ba10-tvbox.dtb \
	sun4i-a10-chuwi-v7-cw0825.dtb \
	sun4i-a10-cubieboard.dtb \
	sun4i-a10-gemei-g9.dtb \
	sun4i-a10-hackberry.dtb \
	sun4i-a10-hyundai-a7hd.dtb \
	sun4i-a10-inet1.dtb \
	sun4i-a10-inet97fv2.dtb \
	sun4i-a10-inet9f-rev03.dtb \
	sun4i-a10-itead-iteaduino-plus.dtb \
	sun4i-a10-jesurun-q5.dtb \
	sun4i-a10-marsboard.dtb \
	sun4i-a10-mini-xplus.dtb \
	sun4i-a10-mk802.dtb \
	sun4i-a10-mk802ii.dtb \
	sun4i-a10-olinuxino-lime.dtb \
	sun4i-a10-pcduino.dtb \
	sun4i-a10-pcduino2.dtb \
	sun4i-a10-pov-protab2-ips9.dtb
dtb-$(CONFIG_MACH_SUN5I) += \
	sun5i-a10s-auxtek-t003.dtb \
	sun5i-a10s-auxtek-t004.dtb \
	sun5i-a10s-mk802.dtb \
	sun5i-a10s-olinuxino-micro.dtb \
	sun5i-a10s-r7-tv-dongle.dtb \
	sun5i-a10s-wobo-i5.dtb \
	sun5i-a13-hsg-h702.dtb \
	sun5i-a13-inet-98v-rev2.dtb \
	sun5i-a13-olinuxino.dtb \
	sun5i-a13-olinuxino-micro.dtb \
	sun5i-a13-q8-tablet.dtb \
	sun5i-a13-utoo-p66.dtb \
	sun5i-r8-chip.dtb
dtb-$(CONFIG_MACH_SUN6I) += \
	sun6i-a31-app4-evb1.dtb \
	sun6i-a31-colombus.dtb \
	sun6i-a31-hummingbird.dtb \
	sun6i-a31-i7.dtb \
	sun6i-a31-m9.dtb \
	sun6i-a31-mele-a1000g-quad.dtb \
	sun6i-a31s-cs908.dtb \
	sun6i-a31s-primo81.dtb \
	sun6i-a31s-sina31s.dtb \
	sun6i-a31s-sinovoip-bpi-m2.dtb \
	sun6i-a31s-yones-toptech-bs1078-v2.dtb
dtb-$(CONFIG_MACH_SUN7I) += \
	sun7i-a20-bananapi.dtb \
	sun7i-a20-bananapro.dtb \
	sun7i-a20-cubieboard2.dtb \
	sun7i-a20-cubietruck.dtb \
	sun7i-a20-hummingbird.dtb \
	sun7i-a20-i12-tvbox.dtb \
	sun7i-a20-m3.dtb \
	sun7i-a20-mk808c.dtb \
	sun7i-a20-olimex-som-evb.dtb \
	sun7i-a20-olinuxino-lime.dtb \
	sun7i-a20-olinuxino-lime2.dtb \
	sun7i-a20-olinuxino-micro.dtb \
	sun7i-a20-orangepi.dtb \
	sun7i-a20-orangepi-mini.dtb \
	sun7i-a20-pcduino3.dtb \
	sun7i-a20-pcduino3-nano.dtb \
	sun7i-a20-wexler-tab7200.dtb \
	sun7i-a20-wits-pro-a20-dkt.dtb
dtb-$(CONFIG_MACH_SUN8I) += \
	sun8i-a23-evb.dtb \
	sun8i-a23-gt90h-v4.dtb \
	sun8i-a23-ippo-q8h-v5.dtb \
	sun8i-a23-ippo-q8h-v1.2.dtb \
	sun8i-a23-q8-tablet.dtb \
	sun8i-a33-et-q8-v1.6.dtb \
	sun8i-a33-ga10h-v1.1.dtb \
	sun8i-a33-ippo-q8h-v1.2.dtb \
	sun8i-a33-q8-tablet.dtb \
	sun8i-a33-sinlinx-sina33.dtb
dtb-$(CONFIG_MACH_SUN9I) += \
	sun9i-a80-optimus.dtb \
	sun9i-a80-cubieboard4.dtb
dtb-$(CONFIG_ARCH_TEGRA_2x_SOC) += \
	tegra20-harmony.dtb \
	tegra20-iris-512.dtb \
	tegra20-medcom-wide.dtb \
	tegra20-paz00.dtb \
	tegra20-plutux.dtb \
	tegra20-seaboard.dtb \
	tegra20-tec.dtb \
	tegra20-trimslice.dtb \
	tegra20-ventana.dtb \
	tegra20-whistler.dtb
dtb-$(CONFIG_ARCH_TEGRA_3x_SOC) += \
	tegra30-apalis-eval.dtb \
	tegra30-beaver.dtb \
	tegra30-cardhu-a02.dtb \
	tegra30-cardhu-a04.dtb \
	tegra30-colibri-eval-v3.dtb
dtb-$(CONFIG_ARCH_TEGRA_114_SOC) += \
	tegra114-dalmore.dtb \
	tegra114-roth.dtb \
	tegra114-tn7.dtb
dtb-$(CONFIG_ARCH_TEGRA_124_SOC) += \
	tegra124-jetson-tk1.dtb \
	tegra124-nyan-big.dtb \
	tegra124-nyan-blaze.dtb \
	tegra124-venice2.dtb
dtb-$(CONFIG_ARCH_U300) += \
	ste-u300.dtb
dtb-$(CONFIG_ARCH_U8500) += \
	ste-snowball.dtb \
	ste-hrefprev60-stuib.dtb \
	ste-hrefprev60-tvk.dtb \
	ste-hrefv60plus-stuib.dtb \
	ste-hrefv60plus-tvk.dtb \
	ste-ccu8540.dtb \
	ste-ccu9540.dtb
dtb-$(CONFIG_ARCH_UNIPHIER) += \
	uniphier-ph1-ld4-ref.dtb \
	uniphier-ph1-ld6b-ref.dtb \
	uniphier-ph1-pro4-ref.dtb \
	uniphier-ph1-sld3-ref.dtb \
	uniphier-ph1-sld8-ref.dtb \
	uniphier-proxstream2-gentil.dtb \
	uniphier-proxstream2-vodka.dtb
dtb-$(CONFIG_ARCH_VERSATILE) += \
	versatile-ab.dtb \
	versatile-pb.dtb
dtb-$(CONFIG_ARCH_VEXPRESS) += \
<<<<<<< HEAD
	fvp-base-aemv8a-aemv8a.dtb \
=======
	juno.dtb \
	juno-r1.dtb \
	juno-r2.dtb \
>>>>>>> b57576c6
	vexpress-v2p-ca5s.dtb \
	vexpress-v2p-ca9.dtb \
	vexpress-v2p-ca15-tc1.dtb \
	vexpress-v2p-ca15_a7.dtb
dtb-$(CONFIG_ARCH_VIRT) += \
	xenvm-4.2.dtb
dtb-$(CONFIG_ARCH_VT8500) += \
	vt8500-bv07.dtb \
	wm8505-ref.dtb \
	wm8650-mid.dtb \
	wm8750-apc8750.dtb \
	wm8850-w70v2.dtb
dtb-$(CONFIG_ARCH_ZYNQ) += \
	zynq-parallella.dtb \
	zynq-zc702.dtb \
	zynq-zc706.dtb \
	zynq-zed.dtb \
	zynq-zybo.dtb
dtb-$(CONFIG_MACH_ARMADA_370) += \
	armada-370-db.dtb \
	armada-370-dlink-dns327l.dtb \
	armada-370-mirabox.dtb \
	armada-370-netgear-rn102.dtb \
	armada-370-netgear-rn104.dtb \
	armada-370-rd.dtb \
	armada-370-seagate-nas-2bay.dtb \
	armada-370-seagate-nas-4bay.dtb \
	armada-370-seagate-personal-cloud.dtb \
	armada-370-seagate-personal-cloud-2bay.dtb \
	armada-370-synology-ds213j.dtb
dtb-$(CONFIG_MACH_ARMADA_375) += \
	armada-375-db.dtb
dtb-$(CONFIG_MACH_ARMADA_38X) += \
	armada-385-db-ap.dtb \
	armada-385-linksys-caiman.dtb \
	armada-385-linksys-cobra.dtb \
	armada-388-db.dtb \
	armada-388-gp.dtb \
	armada-388-rd.dtb
dtb-$(CONFIG_MACH_ARMADA_39X) += \
	armada-398-db.dtb
dtb-$(CONFIG_MACH_ARMADA_XP) += \
	armada-xp-axpwifiap.dtb \
	armada-xp-db.dtb \
	armada-xp-gp.dtb \
	armada-xp-lenovo-ix4-300d.dtb \
	armada-xp-linksys-mamba.dtb \
	armada-xp-matrix.dtb \
	armada-xp-netgear-rn2120.dtb \
	armada-xp-openblocks-ax3-4.dtb \
	armada-xp-synology-ds414.dtb
dtb-$(CONFIG_MACH_DOVE) += \
	dove-cubox.dtb \
	dove-cubox-es.dtb \
	dove-d2plug.dtb \
	dove-d3plug.dtb \
	dove-dove-db.dtb \
	dove-sbc-a510.dtb
dtb-$(CONFIG_ARCH_MEDIATEK) += \
	mt6580-evbp1.dtb \
	mt6589-aquaris5.dtb \
	mt6592-evb.dtb \
	mt8127-moose.dtb \
	mt8135-evbp1.dtb
dtb-$(CONFIG_ARCH_ZX) += zx296702-ad1.dtb
endif

dtstree		:= $(srctree)/$(src)
dtb-$(CONFIG_OF_ALL_DTBS) := $(patsubst $(dtstree)/%.dts,%.dtb, $(wildcard $(dtstree)/*.dts))

always		:= $(dtb-y)
clean-files	:= *.dtb<|MERGE_RESOLUTION|>--- conflicted
+++ resolved
@@ -712,13 +712,10 @@
 	versatile-ab.dtb \
 	versatile-pb.dtb
 dtb-$(CONFIG_ARCH_VEXPRESS) += \
-<<<<<<< HEAD
 	fvp-base-aemv8a-aemv8a.dtb \
-=======
 	juno.dtb \
 	juno-r1.dtb \
 	juno-r2.dtb \
->>>>>>> b57576c6
 	vexpress-v2p-ca5s.dtb \
 	vexpress-v2p-ca9.dtb \
 	vexpress-v2p-ca15-tc1.dtb \
