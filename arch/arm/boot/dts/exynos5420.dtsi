/*
 * SAMSUNG EXYNOS5420 SoC device tree source
 *
 * Copyright (c) 2013 Samsung Electronics Co., Ltd.
 *		http://www.samsung.com
 *
 * SAMSUNG EXYNOS54200 SoC device nodes are listed in this file.
 * EXYNOS5420 based board files can include this file and provide
 * values for board specfic bindings.
 *
 * This program is free software; you can redistribute it and/or modify
 * it under the terms of the GNU General Public License version 2 as
 * published by the Free Software Foundation.
 */

#include <dt-bindings/clock/exynos5420.h>
#include "exynos5.dtsi"
#include "exynos5420-pinctrl.dtsi"

#include <dt-bindings/clock/exynos-audss-clk.h>

/ {
	compatible = "samsung,exynos5420", "samsung,exynos5";

	aliases {
		mshc0 = &mmc_0;
		mshc1 = &mmc_1;
		mshc2 = &mmc_2;
		pinctrl0 = &pinctrl_0;
		pinctrl1 = &pinctrl_1;
		pinctrl2 = &pinctrl_2;
		pinctrl3 = &pinctrl_3;
		pinctrl4 = &pinctrl_4;
		i2c0 = &i2c_0;
		i2c1 = &i2c_1;
		i2c2 = &i2c_2;
		i2c3 = &i2c_3;
		i2c4 = &hsi2c_4;
		i2c5 = &hsi2c_5;
		i2c6 = &hsi2c_6;
		i2c7 = &hsi2c_7;
		i2c8 = &hsi2c_8;
		i2c9 = &hsi2c_9;
		i2c10 = &hsi2c_10;
		gsc0 = &gsc_0;
		gsc1 = &gsc_1;
		spi0 = &spi_0;
		spi1 = &spi_1;
		spi2 = &spi_2;
		usb3phy0 = &usb3_phy0;
		usb3phy1 = &usb3_phy1;
	};

	cpus {
		#address-cells = <1>;
		#size-cells = <0>;

		cpu0: cpu@0 {
			device_type = "cpu";
			compatible = "arm,cortex-a15";
			reg = <0x0>;
			clock-frequency = <1800000000>;
<<<<<<< HEAD
			cci-control-port = <&cci_control2>;
=======
			cci-control-port = <&cci_control1>;
>>>>>>> e871d50c
		};

		cpu1: cpu@1 {
			device_type = "cpu";
			compatible = "arm,cortex-a15";
			reg = <0x1>;
			clock-frequency = <1800000000>;
<<<<<<< HEAD
			cci-control-port = <&cci_control2>;
=======
			cci-control-port = <&cci_control1>;
>>>>>>> e871d50c
		};

		cpu2: cpu@2 {
			device_type = "cpu";
			compatible = "arm,cortex-a15";
			reg = <0x2>;
			clock-frequency = <1800000000>;
<<<<<<< HEAD
			cci-control-port = <&cci_control2>;
=======
			cci-control-port = <&cci_control1>;
>>>>>>> e871d50c
		};

		cpu3: cpu@3 {
			device_type = "cpu";
			compatible = "arm,cortex-a15";
			reg = <0x3>;
			clock-frequency = <1800000000>;
<<<<<<< HEAD
			cci-control-port = <&cci_control2>;
=======
			cci-control-port = <&cci_control1>;
>>>>>>> e871d50c
		};

		cpu4: cpu@100 {
			device_type = "cpu";
			compatible = "arm,cortex-a7";
			reg = <0x100>;
			clock-frequency = <1000000000>;
<<<<<<< HEAD
			cci-control-port = <&cci_control1>;
=======
			cci-control-port = <&cci_control0>;
>>>>>>> e871d50c
		};

		cpu5: cpu@101 {
			device_type = "cpu";
			compatible = "arm,cortex-a7";
			reg = <0x101>;
			clock-frequency = <1000000000>;
<<<<<<< HEAD
			cci-control-port = <&cci_control1>;
=======
			cci-control-port = <&cci_control0>;
>>>>>>> e871d50c
		};

		cpu6: cpu@102 {
			device_type = "cpu";
			compatible = "arm,cortex-a7";
			reg = <0x102>;
			clock-frequency = <1000000000>;
<<<<<<< HEAD
			cci-control-port = <&cci_control1>;
=======
			cci-control-port = <&cci_control0>;
>>>>>>> e871d50c
		};

		cpu7: cpu@103 {
			device_type = "cpu";
			compatible = "arm,cortex-a7";
			reg = <0x103>;
			clock-frequency = <1000000000>;
<<<<<<< HEAD
			cci-control-port = <&cci_control1>;
=======
			cci-control-port = <&cci_control0>;
>>>>>>> e871d50c
		};
	};

	cci@10d20000 {
		compatible = "arm,cci-400";
		#address-cells = <1>;
		#size-cells = <1>;
		reg = <0x10d20000 0x1000>;
<<<<<<< HEAD
		ranges = <0 0x10d20000 0x6000>;

		cci_control0: slave-if@1000 {
			compatible = "arm,cci-400-ctrl-if";
			interface-type = "ace-lite";
			reg = <0x1000 0x1000>;
		};

		cci_control1: slave-if@4000 {
=======
		ranges = <0x0 0x10d20000 0x6000>;

		cci_control0: slave-if@4000 {
>>>>>>> e871d50c
			compatible = "arm,cci-400-ctrl-if";
			interface-type = "ace";
			reg = <0x4000 0x1000>;
		};
<<<<<<< HEAD

		cci_control2: slave-if@5000 {
=======
		cci_control1: slave-if@5000 {
>>>>>>> e871d50c
			compatible = "arm,cci-400-ctrl-if";
			interface-type = "ace";
			reg = <0x5000 0x1000>;
		};
	};

	sysram@02020000 {
		compatible = "mmio-sysram";
		reg = <0x02020000 0x54000>;
		#address-cells = <1>;
		#size-cells = <1>;
		ranges = <0 0x02020000 0x54000>;

		smp-sysram@0 {
			compatible = "samsung,exynos4210-sysram";
			reg = <0x0 0x1000>;
		};

		smp-sysram@53000 {
			compatible = "samsung,exynos4210-sysram-ns";
			reg = <0x53000 0x1000>;
		};
	};

	clock: clock-controller@10010000 {
		compatible = "samsung,exynos5420-clock";
		reg = <0x10010000 0x30000>;
		#clock-cells = <1>;
	};

	clock_audss: audss-clock-controller@3810000 {
		compatible = "samsung,exynos5420-audss-clock";
		reg = <0x03810000 0x0C>;
		#clock-cells = <1>;
		clocks = <&clock CLK_FIN_PLL>, <&clock CLK_FOUT_EPLL>,
			 <&clock CLK_SCLK_MAUDIO0>, <&clock CLK_SCLK_MAUPCM0>;
		clock-names = "pll_ref", "pll_in", "sclk_audio", "sclk_pcm_in";
	};

	mfc: codec@11000000 {
		compatible = "samsung,mfc-v7";
		reg = <0x11000000 0x10000>;
		interrupts = <0 96 0>;
		clocks = <&clock CLK_MFC>;
		clock-names = "mfc";
	};

	mmc_0: mmc@12200000 {
		compatible = "samsung,exynos5420-dw-mshc-smu";
		interrupts = <0 75 0>;
		#address-cells = <1>;
		#size-cells = <0>;
		reg = <0x12200000 0x2000>;
		clocks = <&clock CLK_MMC0>, <&clock CLK_SCLK_MMC0>;
		clock-names = "biu", "ciu";
		fifo-depth = <0x40>;
		status = "disabled";
	};

	mmc_1: mmc@12210000 {
		compatible = "samsung,exynos5420-dw-mshc-smu";
		interrupts = <0 76 0>;
		#address-cells = <1>;
		#size-cells = <0>;
		reg = <0x12210000 0x2000>;
		clocks = <&clock CLK_MMC1>, <&clock CLK_SCLK_MMC1>;
		clock-names = "biu", "ciu";
		fifo-depth = <0x40>;
		status = "disabled";
	};

	mmc_2: mmc@12220000 {
		compatible = "samsung,exynos5420-dw-mshc";
		interrupts = <0 77 0>;
		#address-cells = <1>;
		#size-cells = <0>;
		reg = <0x12220000 0x1000>;
		clocks = <&clock CLK_MMC2>, <&clock CLK_SCLK_MMC2>;
		clock-names = "biu", "ciu";
		fifo-depth = <0x40>;
		status = "disabled";
	};

	mct: mct@101C0000 {
		compatible = "samsung,exynos4210-mct";
		reg = <0x101C0000 0x800>;
		interrupt-controller;
		#interrups-cells = <1>;
		interrupt-parent = <&mct_map>;
		interrupts = <0>, <1>, <2>, <3>, <4>, <5>, <6>, <7>,
				<8>, <9>, <10>, <11>;
		clocks = <&clock CLK_FIN_PLL>, <&clock CLK_MCT>;
		clock-names = "fin_pll", "mct";

		mct_map: mct-map {
			#interrupt-cells = <1>;
			#address-cells = <0>;
			#size-cells = <0>;
			interrupt-map = <0 &combiner 23 3>,
					<1 &combiner 23 4>,
					<2 &combiner 25 2>,
					<3 &combiner 25 3>,
					<4 &gic 0 120 0>,
					<5 &gic 0 121 0>,
					<6 &gic 0 122 0>,
					<7 &gic 0 123 0>,
					<8 &gic 0 128 0>,
					<9 &gic 0 129 0>,
					<10 &gic 0 130 0>,
					<11 &gic 0 131 0>;
		};
	};

	pmu {
		compatible = "arm,cortex-a15-pmu";
		interrupt-parent = <&combiner>;
		interrupts = <1 2>, <22 4>;
	};

	gsc_pd: power-domain@10044000 {
		compatible = "samsung,exynos4210-pd";
		reg = <0x10044000 0x20>;
	};

	isp_pd: power-domain@10044020 {
		compatible = "samsung,exynos4210-pd";
		reg = <0x10044020 0x20>;
	};

	mfc_pd: power-domain@10044060 {
		compatible = "samsung,exynos4210-pd";
		reg = <0x10044060 0x20>;
	};

	disp_pd: power-domain@100440C0 {
		compatible = "samsung,exynos4210-pd";
		reg = <0x100440C0 0x20>;
	};

	mau_pd: power-domain@100440E0 {
		compatible = "samsung,exynos4210-pd";
		reg = <0x100440E0 0x20>;
	};

	g2d_pd: power-domain@10044100 {
		compatible = "samsung,exynos4210-pd";
		reg = <0x10044100 0x20>;
	};

	msc_pd: power-domain@10044120 {
		compatible = "samsung,exynos4210-pd";
		reg = <0x10044120 0x20>;
	};

	pinctrl_0: pinctrl@13400000 {
		compatible = "samsung,exynos5420-pinctrl";
		reg = <0x13400000 0x1000>;
		interrupts = <0 45 0>;

		wakeup-interrupt-controller {
			compatible = "samsung,exynos4210-wakeup-eint";
			interrupt-parent = <&gic>;
			interrupts = <0 32 0>;
		};
	};

	pinctrl_1: pinctrl@13410000 {
		compatible = "samsung,exynos5420-pinctrl";
		reg = <0x13410000 0x1000>;
		interrupts = <0 78 0>;
	};

	pinctrl_2: pinctrl@14000000 {
		compatible = "samsung,exynos5420-pinctrl";
		reg = <0x14000000 0x1000>;
		interrupts = <0 46 0>;
	};

	pinctrl_3: pinctrl@14010000 {
		compatible = "samsung,exynos5420-pinctrl";
		reg = <0x14010000 0x1000>;
		interrupts = <0 50 0>;
	};

	pinctrl_4: pinctrl@03860000 {
		compatible = "samsung,exynos5420-pinctrl";
		reg = <0x03860000 0x1000>;
		interrupts = <0 47 0>;
	};

	rtc: rtc@101E0000 {
		clocks = <&clock CLK_RTC>;
		clock-names = "rtc";
		status = "disabled";
	};

	amba {
		#address-cells = <1>;
		#size-cells = <1>;
		compatible = "arm,amba-bus";
		interrupt-parent = <&gic>;
		ranges;

		adma: adma@03880000 {
			compatible = "arm,pl330", "arm,primecell";
			reg = <0x03880000 0x1000>;
			interrupts = <0 110 0>;
			clocks = <&clock_audss EXYNOS_ADMA>;
			clock-names = "apb_pclk";
			#dma-cells = <1>;
			#dma-channels = <6>;
			#dma-requests = <16>;
		};

		pdma0: pdma@121A0000 {
			compatible = "arm,pl330", "arm,primecell";
			reg = <0x121A0000 0x1000>;
			interrupts = <0 34 0>;
			clocks = <&clock CLK_PDMA0>;
			clock-names = "apb_pclk";
			#dma-cells = <1>;
			#dma-channels = <8>;
			#dma-requests = <32>;
		};

		pdma1: pdma@121B0000 {
			compatible = "arm,pl330", "arm,primecell";
			reg = <0x121B0000 0x1000>;
			interrupts = <0 35 0>;
			clocks = <&clock CLK_PDMA1>;
			clock-names = "apb_pclk";
			#dma-cells = <1>;
			#dma-channels = <8>;
			#dma-requests = <32>;
		};

		mdma0: mdma@10800000 {
			compatible = "arm,pl330", "arm,primecell";
			reg = <0x10800000 0x1000>;
			interrupts = <0 33 0>;
			clocks = <&clock CLK_MDMA0>;
			clock-names = "apb_pclk";
			#dma-cells = <1>;
			#dma-channels = <8>;
			#dma-requests = <1>;
		};

		mdma1: mdma@11C10000 {
			compatible = "arm,pl330", "arm,primecell";
			reg = <0x11C10000 0x1000>;
			interrupts = <0 124 0>;
			clocks = <&clock CLK_MDMA1>;
			clock-names = "apb_pclk";
			#dma-cells = <1>;
			#dma-channels = <8>;
			#dma-requests = <1>;
			/*
			 * MDMA1 can support both secure and non-secure
			 * AXI transactions. When this is enabled in the kernel
			 * for boards that run in secure mode, we are getting
			 * imprecise external aborts causing the kernel to oops.
			 */
			status = "disabled";
		};
	};

	i2s0: i2s@03830000 {
		compatible = "samsung,exynos5420-i2s";
		reg = <0x03830000 0x100>;
		dmas = <&adma 0
			&adma 2
			&adma 1>;
		dma-names = "tx", "rx", "tx-sec";
		clocks = <&clock_audss EXYNOS_I2S_BUS>,
			<&clock_audss EXYNOS_I2S_BUS>,
			<&clock_audss EXYNOS_SCLK_I2S>;
		clock-names = "iis", "i2s_opclk0", "i2s_opclk1";
		samsung,idma-addr = <0x03000000>;
		pinctrl-names = "default";
		pinctrl-0 = <&i2s0_bus>;
		status = "disabled";
	};

	i2s1: i2s@12D60000 {
		compatible = "samsung,exynos5420-i2s";
		reg = <0x12D60000 0x100>;
		dmas = <&pdma1 12
			&pdma1 11>;
		dma-names = "tx", "rx";
		clocks = <&clock CLK_I2S1>, <&clock CLK_SCLK_I2S1>;
		clock-names = "iis", "i2s_opclk0";
		pinctrl-names = "default";
		pinctrl-0 = <&i2s1_bus>;
		status = "disabled";
	};

	i2s2: i2s@12D70000 {
		compatible = "samsung,exynos5420-i2s";
		reg = <0x12D70000 0x100>;
		dmas = <&pdma0 12
			&pdma0 11>;
		dma-names = "tx", "rx";
		clocks = <&clock CLK_I2S2>, <&clock CLK_SCLK_I2S2>;
		clock-names = "iis", "i2s_opclk0";
		pinctrl-names = "default";
		pinctrl-0 = <&i2s2_bus>;
		status = "disabled";
	};

	spi_0: spi@12d20000 {
		compatible = "samsung,exynos4210-spi";
		reg = <0x12d20000 0x100>;
		interrupts = <0 66 0>;
		dmas = <&pdma0 5
			&pdma0 4>;
		dma-names = "tx", "rx";
		#address-cells = <1>;
		#size-cells = <0>;
		pinctrl-names = "default";
		pinctrl-0 = <&spi0_bus>;
		clocks = <&clock CLK_SPI0>, <&clock CLK_SCLK_SPI0>;
		clock-names = "spi", "spi_busclk0";
		status = "disabled";
	};

	spi_1: spi@12d30000 {
		compatible = "samsung,exynos4210-spi";
		reg = <0x12d30000 0x100>;
		interrupts = <0 67 0>;
		dmas = <&pdma1 5
			&pdma1 4>;
		dma-names = "tx", "rx";
		#address-cells = <1>;
		#size-cells = <0>;
		pinctrl-names = "default";
		pinctrl-0 = <&spi1_bus>;
		clocks = <&clock CLK_SPI1>, <&clock CLK_SCLK_SPI1>;
		clock-names = "spi", "spi_busclk0";
		status = "disabled";
	};

	spi_2: spi@12d40000 {
		compatible = "samsung,exynos4210-spi";
		reg = <0x12d40000 0x100>;
		interrupts = <0 68 0>;
		dmas = <&pdma0 7
			&pdma0 6>;
		dma-names = "tx", "rx";
		#address-cells = <1>;
		#size-cells = <0>;
		pinctrl-names = "default";
		pinctrl-0 = <&spi2_bus>;
		clocks = <&clock CLK_SPI2>, <&clock CLK_SCLK_SPI2>;
		clock-names = "spi", "spi_busclk0";
		status = "disabled";
	};

	uart_0: serial@12C00000 {
		clocks = <&clock CLK_UART0>, <&clock CLK_SCLK_UART0>;
		clock-names = "uart", "clk_uart_baud0";
	};

	uart_1: serial@12C10000 {
		clocks = <&clock CLK_UART1>, <&clock CLK_SCLK_UART1>;
		clock-names = "uart", "clk_uart_baud0";
	};

	uart_2: serial@12C20000 {
		clocks = <&clock CLK_UART2>, <&clock CLK_SCLK_UART2>;
		clock-names = "uart", "clk_uart_baud0";
	};

	uart_3: serial@12C30000 {
		clocks = <&clock CLK_UART3>, <&clock CLK_SCLK_UART3>;
		clock-names = "uart", "clk_uart_baud0";
	};

	pwm: pwm@12dd0000 {
		compatible = "samsung,exynos4210-pwm";
		reg = <0x12dd0000 0x100>;
		samsung,pwm-outputs = <0>, <1>, <2>, <3>;
		#pwm-cells = <3>;
		clocks = <&clock CLK_PWM>;
		clock-names = "timers";
	};

	dp_phy: video-phy@10040728 {
		compatible = "samsung,exynos5250-dp-video-phy";
		reg = <0x10040728 4>;
		#phy-cells = <0>;
	};

	dp: dp-controller@145B0000 {
		clocks = <&clock CLK_DP1>;
		clock-names = "dp";
		phys = <&dp_phy>;
		phy-names = "dp";
	};

	fimd: fimd@14400000 {
		samsung,power-domain = <&disp_pd>;
		clocks = <&clock CLK_SCLK_FIMD1>, <&clock CLK_FIMD1>;
		clock-names = "sclk_fimd", "fimd";
	};

	adc: adc@12D10000 {
		compatible = "samsung,exynos-adc-v2";
		reg = <0x12D10000 0x100>, <0x10040720 0x4>;
		interrupts = <0 106 0>;
		clocks = <&clock CLK_TSADC>;
		clock-names = "adc";
		#io-channel-cells = <1>;
		io-channel-ranges;
		status = "disabled";
	};

	i2c_0: i2c@12C60000 {
		compatible = "samsung,s3c2440-i2c";
		reg = <0x12C60000 0x100>;
		interrupts = <0 56 0>;
		#address-cells = <1>;
		#size-cells = <0>;
		clocks = <&clock CLK_I2C0>;
		clock-names = "i2c";
		pinctrl-names = "default";
		pinctrl-0 = <&i2c0_bus>;
		status = "disabled";
	};

	i2c_1: i2c@12C70000 {
		compatible = "samsung,s3c2440-i2c";
		reg = <0x12C70000 0x100>;
		interrupts = <0 57 0>;
		#address-cells = <1>;
		#size-cells = <0>;
		clocks = <&clock CLK_I2C1>;
		clock-names = "i2c";
		pinctrl-names = "default";
		pinctrl-0 = <&i2c1_bus>;
		status = "disabled";
	};

	i2c_2: i2c@12C80000 {
		compatible = "samsung,s3c2440-i2c";
		reg = <0x12C80000 0x100>;
		interrupts = <0 58 0>;
		#address-cells = <1>;
		#size-cells = <0>;
		clocks = <&clock CLK_I2C2>;
		clock-names = "i2c";
		pinctrl-names = "default";
		pinctrl-0 = <&i2c2_bus>;
		status = "disabled";
	};

	i2c_3: i2c@12C90000 {
		compatible = "samsung,s3c2440-i2c";
		reg = <0x12C90000 0x100>;
		interrupts = <0 59 0>;
		#address-cells = <1>;
		#size-cells = <0>;
		clocks = <&clock CLK_I2C3>;
		clock-names = "i2c";
		pinctrl-names = "default";
		pinctrl-0 = <&i2c3_bus>;
		status = "disabled";
	};

	hsi2c_4: i2c@12CA0000 {
		compatible = "samsung,exynos5-hsi2c";
		reg = <0x12CA0000 0x1000>;
		interrupts = <0 60 0>;
		#address-cells = <1>;
		#size-cells = <0>;
		pinctrl-names = "default";
		pinctrl-0 = <&i2c4_hs_bus>;
		clocks = <&clock CLK_I2C4>;
		clock-names = "hsi2c";
		status = "disabled";
	};

	hsi2c_5: i2c@12CB0000 {
		compatible = "samsung,exynos5-hsi2c";
		reg = <0x12CB0000 0x1000>;
		interrupts = <0 61 0>;
		#address-cells = <1>;
		#size-cells = <0>;
		pinctrl-names = "default";
		pinctrl-0 = <&i2c5_hs_bus>;
		clocks = <&clock CLK_I2C5>;
		clock-names = "hsi2c";
		status = "disabled";
	};

	hsi2c_6: i2c@12CC0000 {
		compatible = "samsung,exynos5-hsi2c";
		reg = <0x12CC0000 0x1000>;
		interrupts = <0 62 0>;
		#address-cells = <1>;
		#size-cells = <0>;
		pinctrl-names = "default";
		pinctrl-0 = <&i2c6_hs_bus>;
		clocks = <&clock CLK_I2C6>;
		clock-names = "hsi2c";
		status = "disabled";
	};

	hsi2c_7: i2c@12CD0000 {
		compatible = "samsung,exynos5-hsi2c";
		reg = <0x12CD0000 0x1000>;
		interrupts = <0 63 0>;
		#address-cells = <1>;
		#size-cells = <0>;
		pinctrl-names = "default";
		pinctrl-0 = <&i2c7_hs_bus>;
		clocks = <&clock CLK_I2C7>;
		clock-names = "hsi2c";
		status = "disabled";
	};

	hsi2c_8: i2c@12E00000 {
		compatible = "samsung,exynos5-hsi2c";
		reg = <0x12E00000 0x1000>;
		interrupts = <0 87 0>;
		#address-cells = <1>;
		#size-cells = <0>;
		pinctrl-names = "default";
		pinctrl-0 = <&i2c8_hs_bus>;
		clocks = <&clock CLK_I2C8>;
		clock-names = "hsi2c";
		status = "disabled";
	};

	hsi2c_9: i2c@12E10000 {
		compatible = "samsung,exynos5-hsi2c";
		reg = <0x12E10000 0x1000>;
		interrupts = <0 88 0>;
		#address-cells = <1>;
		#size-cells = <0>;
		pinctrl-names = "default";
		pinctrl-0 = <&i2c9_hs_bus>;
		clocks = <&clock CLK_I2C9>;
		clock-names = "hsi2c";
		status = "disabled";
	};

	hsi2c_10: i2c@12E20000 {
		compatible = "samsung,exynos5-hsi2c";
		reg = <0x12E20000 0x1000>;
		interrupts = <0 203 0>;
		#address-cells = <1>;
		#size-cells = <0>;
		pinctrl-names = "default";
		pinctrl-0 = <&i2c10_hs_bus>;
		clocks = <&clock CLK_I2C10>;
		clock-names = "hsi2c";
		status = "disabled";
	};

	hdmi: hdmi@14530000 {
		compatible = "samsung,exynos4212-hdmi";
		reg = <0x14530000 0x70000>;
		interrupts = <0 95 0>;
		clocks = <&clock CLK_HDMI>, <&clock CLK_SCLK_HDMI>,
			 <&clock CLK_DOUT_PIXEL>, <&clock CLK_SCLK_HDMIPHY>,
			 <&clock CLK_MOUT_HDMI>;
		clock-names = "hdmi", "sclk_hdmi", "sclk_pixel",
			"sclk_hdmiphy", "mout_hdmi";
		status = "disabled";
	};

	mixer: mixer@14450000 {
		compatible = "samsung,exynos5420-mixer";
		reg = <0x14450000 0x10000>;
		interrupts = <0 94 0>;
		clocks = <&clock CLK_MIXER>, <&clock CLK_SCLK_HDMI>;
		clock-names = "mixer", "sclk_hdmi";
	};

	gsc_0: video-scaler@13e00000 {
		compatible = "samsung,exynos5-gsc";
		reg = <0x13e00000 0x1000>;
		interrupts = <0 85 0>;
		clocks = <&clock CLK_GSCL0>;
		clock-names = "gscl";
		samsung,power-domain = <&gsc_pd>;
	};

	gsc_1: video-scaler@13e10000 {
		compatible = "samsung,exynos5-gsc";
		reg = <0x13e10000 0x1000>;
		interrupts = <0 86 0>;
		clocks = <&clock CLK_GSCL1>;
		clock-names = "gscl";
		samsung,power-domain = <&gsc_pd>;
	};

	pmu_system_controller: system-controller@10040000 {
		compatible = "samsung,exynos5420-pmu", "syscon";
		reg = <0x10040000 0x5000>;
	};

	tmu_cpu0: tmu@10060000 {
		compatible = "samsung,exynos5420-tmu";
		reg = <0x10060000 0x100>;
		interrupts = <0 65 0>;
		clocks = <&clock CLK_TMU>;
		clock-names = "tmu_apbif";
	};

	tmu_cpu1: tmu@10064000 {
		compatible = "samsung,exynos5420-tmu";
		reg = <0x10064000 0x100>;
		interrupts = <0 183 0>;
		clocks = <&clock CLK_TMU>;
		clock-names = "tmu_apbif";
	};

	tmu_cpu2: tmu@10068000 {
		compatible = "samsung,exynos5420-tmu-ext-triminfo";
		reg = <0x10068000 0x100>, <0x1006c000 0x4>;
		interrupts = <0 184 0>;
		clocks = <&clock CLK_TMU>, <&clock CLK_TMU>;
		clock-names = "tmu_apbif", "tmu_triminfo_apbif";
	};

	tmu_cpu3: tmu@1006c000 {
		compatible = "samsung,exynos5420-tmu-ext-triminfo";
		reg = <0x1006c000 0x100>, <0x100a0000 0x4>;
		interrupts = <0 185 0>;
		clocks = <&clock CLK_TMU>, <&clock CLK_TMU_GPU>;
		clock-names = "tmu_apbif", "tmu_triminfo_apbif";
	};

	tmu_gpu: tmu@100a0000 {
		compatible = "samsung,exynos5420-tmu-ext-triminfo";
		reg = <0x100a0000 0x100>, <0x10068000 0x4>;
		interrupts = <0 215 0>;
		clocks = <&clock CLK_TMU_GPU>, <&clock CLK_TMU>;
		clock-names = "tmu_apbif", "tmu_triminfo_apbif";
	};

        watchdog: watchdog@101D0000 {
		compatible = "samsung,exynos5420-wdt";
		reg = <0x101D0000 0x100>;
		interrupts = <0 42 0>;
		clocks = <&clock CLK_WDT>;
		clock-names = "watchdog";
		samsung,syscon-phandle = <&pmu_system_controller>;
        };

	sss: sss@10830000 {
		compatible = "samsung,exynos4210-secss";
		reg = <0x10830000 0x10000>;
		interrupts = <0 112 0>;
		clocks = <&clock 471>;
		clock-names = "secss";
		samsung,power-domain = <&g2d_pd>;
	};

	usb@12000000 {
		compatible = "samsung,exynos5250-dwusb3";
		clocks = <&clock 366>;
		clock-names = "usbdrd30";
		#address-cells = <1>;
		#size-cells = <1>;
		ranges;

		dwc3 {
			compatible = "synopsys,dwc3";
			reg = <0x12000000 0x10000>;
			interrupts = <0 72 0>;
			usb-phy = <&usb2_phy &usb3_phy0>;
		};
	};

	usb3_phy0: usbphy@12100000 {
		compatible = "samsung,exynos5250-usb3phy";
		reg = <0x12100000 0x100>;
		clocks = <&clock 1>, <&clock 366>;
		clock-names = "ext_xtal", "usbdrd30";
		#address-cells = <1>;
		#size-cells = <1>;
		ranges;

		usbphy-sys {
			reg = <0x10040704 0xc>;
		};
	};

	usb@12110000 {
		compatible = "samsung,exynos4210-ehci";
		reg = <0x12110000 0x100>;
		interrupts = <0 71 0>;

		clocks = <&clock 365>;
		clock-names = "usbhost";
	};

	usb@12120000 {
		compatible = "samsung,exynos4210-ohci";
		reg = <0x12120000 0x100>;
		interrupts = <0 71 0>;

		clocks = <&clock 365>;
		clock-names = "usbhost";
	};

	usb2_phy: usbphy@12130000 {
		compatible = "samsung,exynos5250-usb2phy";
		reg = <0x12130000 0x100>;
		clocks = <&clock 1>, <&clock 365>;
		clock-names = "ext_xtal", "usbhost";
		#address-cells = <1>;
		#size-cells = <1>;
		ranges;

		usbphy-sys {
			reg = <0x10040704 0xc>,
			      <0x10050230 0x4>;
		};
	};

	usb@12400000 {
		compatible = "samsung,exynos5250-dwusb3";
		clocks = <&clock 367>;
		clock-names = "usbdrd30";
		#address-cells = <1>;
		#size-cells = <1>;
		ranges;

		dwc3 {
			compatible = "synopsys,dwc3";
			reg = <0x12400000 0x10000>;
			interrupts = <0 73 0>;
			usb-phy = <&usb2_phy &usb3_phy1>;
		};
	};

	usb3_phy1: usbphy@12500000 {
		compatible = "samsung,exynos5250-usb3phy";
		reg = <0x12500000 0x100>;
		clocks = <&clock 1>, <&clock 367>;
		clock-names = "ext_xtal", "usbdrd30";
		#address-cells = <1>;
		#size-cells = <1>;
		ranges;

		usbphy-sys {
			reg = <0x10040704 0xc>;
		};
	};
};<|MERGE_RESOLUTION|>--- conflicted
+++ resolved
@@ -60,11 +60,7 @@
 			compatible = "arm,cortex-a15";
 			reg = <0x0>;
 			clock-frequency = <1800000000>;
-<<<<<<< HEAD
-			cci-control-port = <&cci_control2>;
-=======
 			cci-control-port = <&cci_control1>;
->>>>>>> e871d50c
 		};
 
 		cpu1: cpu@1 {
@@ -72,11 +68,7 @@
 			compatible = "arm,cortex-a15";
 			reg = <0x1>;
 			clock-frequency = <1800000000>;
-<<<<<<< HEAD
-			cci-control-port = <&cci_control2>;
-=======
 			cci-control-port = <&cci_control1>;
->>>>>>> e871d50c
 		};
 
 		cpu2: cpu@2 {
@@ -84,11 +76,7 @@
 			compatible = "arm,cortex-a15";
 			reg = <0x2>;
 			clock-frequency = <1800000000>;
-<<<<<<< HEAD
-			cci-control-port = <&cci_control2>;
-=======
 			cci-control-port = <&cci_control1>;
->>>>>>> e871d50c
 		};
 
 		cpu3: cpu@3 {
@@ -96,11 +84,7 @@
 			compatible = "arm,cortex-a15";
 			reg = <0x3>;
 			clock-frequency = <1800000000>;
-<<<<<<< HEAD
-			cci-control-port = <&cci_control2>;
-=======
 			cci-control-port = <&cci_control1>;
->>>>>>> e871d50c
 		};
 
 		cpu4: cpu@100 {
@@ -108,11 +92,7 @@
 			compatible = "arm,cortex-a7";
 			reg = <0x100>;
 			clock-frequency = <1000000000>;
-<<<<<<< HEAD
-			cci-control-port = <&cci_control1>;
-=======
 			cci-control-port = <&cci_control0>;
->>>>>>> e871d50c
 		};
 
 		cpu5: cpu@101 {
@@ -120,11 +100,7 @@
 			compatible = "arm,cortex-a7";
 			reg = <0x101>;
 			clock-frequency = <1000000000>;
-<<<<<<< HEAD
-			cci-control-port = <&cci_control1>;
-=======
 			cci-control-port = <&cci_control0>;
->>>>>>> e871d50c
 		};
 
 		cpu6: cpu@102 {
@@ -132,11 +108,7 @@
 			compatible = "arm,cortex-a7";
 			reg = <0x102>;
 			clock-frequency = <1000000000>;
-<<<<<<< HEAD
-			cci-control-port = <&cci_control1>;
-=======
 			cci-control-port = <&cci_control0>;
->>>>>>> e871d50c
 		};
 
 		cpu7: cpu@103 {
@@ -144,11 +116,7 @@
 			compatible = "arm,cortex-a7";
 			reg = <0x103>;
 			clock-frequency = <1000000000>;
-<<<<<<< HEAD
-			cci-control-port = <&cci_control1>;
-=======
 			cci-control-port = <&cci_control0>;
->>>>>>> e871d50c
 		};
 	};
 
@@ -157,31 +125,14 @@
 		#address-cells = <1>;
 		#size-cells = <1>;
 		reg = <0x10d20000 0x1000>;
-<<<<<<< HEAD
-		ranges = <0 0x10d20000 0x6000>;
-
-		cci_control0: slave-if@1000 {
-			compatible = "arm,cci-400-ctrl-if";
-			interface-type = "ace-lite";
-			reg = <0x1000 0x1000>;
-		};
-
-		cci_control1: slave-if@4000 {
-=======
 		ranges = <0x0 0x10d20000 0x6000>;
 
 		cci_control0: slave-if@4000 {
->>>>>>> e871d50c
 			compatible = "arm,cci-400-ctrl-if";
 			interface-type = "ace";
 			reg = <0x4000 0x1000>;
 		};
-<<<<<<< HEAD
-
-		cci_control2: slave-if@5000 {
-=======
 		cci_control1: slave-if@5000 {
->>>>>>> e871d50c
 			compatible = "arm,cci-400-ctrl-if";
 			interface-type = "ace";
 			reg = <0x5000 0x1000>;
