/*
 * Samsung's Exynos4210 SoC device tree source
 *
 * Copyright (c) 2010-2011 Samsung Electronics Co., Ltd.
 *		http://www.samsung.com
 * Copyright (c) 2010-2011 Linaro Ltd.
 *		www.linaro.org
 *
 * Samsung's Exynos4210 SoC device nodes are listed in this file. Exynos4210
 * based board files can include this file and provide values for board specfic
 * bindings.
 *
 * Note: This file does not include device nodes for all the controllers in
 * Exynos4210 SoC. As device tree coverage for Exynos4210 increases, additional
 * nodes can be added to this file.
 *
 * This program is free software; you can redistribute it and/or modify
 * it under the terms of the GNU General Public License version 2 as
 * published by the Free Software Foundation.
*/

#include "exynos4.dtsi"
#include "exynos4210-pinctrl.dtsi"

/ {
	compatible = "samsung,exynos4210", "samsung,exynos4";

	aliases {
		pinctrl0 = &pinctrl_0;
		pinctrl1 = &pinctrl_1;
		pinctrl2 = &pinctrl_2;
	};

	cpus {
		#address-cells = <1>;
		#size-cells = <0>;

<<<<<<< HEAD
		cpu@900 {
			device_type = "cpu";
			compatible = "arm,cortex-a9";
			reg = <0x900>;
=======
		cpu0: cpu@900 {
			device_type = "cpu";
			compatible = "arm,cortex-a9";
			reg = <0x900>;
			clocks = <&clock CLK_ARM_CLK>;
			clock-names = "cpu";
			clock-latency = <160000>;

			operating-points = <
				1200000 1250000
				1000000 1150000
				800000	1075000
				500000	975000
				400000	975000
				200000	950000
			>;
>>>>>>> 324de81c
		};

		cpu@901 {
			device_type = "cpu";
			compatible = "arm,cortex-a9";
			reg = <0x901>;
		};
	};

	pmu_system_controller: system-controller@10020000 {
		clock-names = "clkout0", "clkout1", "clkout2", "clkout3",
				"clkout4", "clkout8", "clkout9";
		clocks = <&clock CLK_OUT_DMC>, <&clock CLK_OUT_TOP>,
			<&clock CLK_OUT_LEFTBUS>, <&clock CLK_OUT_RIGHTBUS>,
			<&clock CLK_OUT_CPU>, <&clock CLK_XXTI>,
			<&clock CLK_XUSBXTI>;
		#clock-cells = <1>;
	};

	sysram@02020000 {
		compatible = "mmio-sram";
		reg = <0x02020000 0x20000>;
		#address-cells = <1>;
		#size-cells = <1>;
		ranges = <0 0x02020000 0x20000>;

		smp-sysram@0 {
			compatible = "samsung,exynos4210-sysram";
			reg = <0x0 0x1000>;
		};

		smp-sysram@1f000 {
			compatible = "samsung,exynos4210-sysram-ns";
			reg = <0x1f000 0x1000>;
		};
	};

	pd_lcd1: lcd1-power-domain@10023CA0 {
		compatible = "samsung,exynos4210-pd";
		reg = <0x10023CA0 0x20>;
	};

	gic: interrupt-controller@10490000 {
		cpu-offset = <0x8000>;
	};

	combiner: interrupt-controller@10440000 {
		samsung,combiner-nr = <16>;
		interrupts = <0 0 0>, <0 1 0>, <0 2 0>, <0 3 0>,
			     <0 4 0>, <0 5 0>, <0 6 0>, <0 7 0>,
			     <0 8 0>, <0 9 0>, <0 10 0>, <0 11 0>,
			     <0 12 0>, <0 13 0>, <0 14 0>, <0 15 0>;
	};

	mct@10050000 {
		compatible = "samsung,exynos4210-mct";
		reg = <0x10050000 0x800>;
		interrupt-parent = <&mct_map>;
		interrupts = <0>, <1>, <2>, <3>, <4>, <5>;
		clocks = <&clock CLK_FIN_PLL>, <&clock CLK_MCT>;
		clock-names = "fin_pll", "mct";

		mct_map: mct-map {
			#interrupt-cells = <1>;
			#address-cells = <0>;
			#size-cells = <0>;
			interrupt-map = <0 &gic 0 57 0>,
					<1 &gic 0 69 0>,
					<2 &combiner 12 6>,
					<3 &combiner 12 7>,
					<4 &gic 0 42 0>,
					<5 &gic 0 48 0>;
		};
	};

	clock: clock-controller@10030000 {
		compatible = "samsung,exynos4210-clock";
		reg = <0x10030000 0x20000>;
		#clock-cells = <1>;
	};

	pinctrl_0: pinctrl@11400000 {
		compatible = "samsung,exynos4210-pinctrl";
		reg = <0x11400000 0x1000>;
		interrupts = <0 47 0>;
	};

	pinctrl_1: pinctrl@11000000 {
		compatible = "samsung,exynos4210-pinctrl";
		reg = <0x11000000 0x1000>;
		interrupts = <0 46 0>;

		wakup_eint: wakeup-interrupt-controller {
			compatible = "samsung,exynos4210-wakeup-eint";
			interrupt-parent = <&gic>;
			interrupts = <0 32 0>;
		};
	};

	pinctrl_2: pinctrl@03860000 {
		compatible = "samsung,exynos4210-pinctrl";
		reg = <0x03860000 0x1000>;
	};

	tmu@100C0000 {
		compatible = "samsung,exynos4210-tmu";
		interrupt-parent = <&combiner>;
		reg = <0x100C0000 0x100>;
		interrupts = <2 4>;
		clocks = <&clock CLK_TMU_APBIF>;
		clock-names = "tmu_apbif";
		status = "disabled";
	};

	g2d@12800000 {
		compatible = "samsung,s5pv210-g2d";
		reg = <0x12800000 0x1000>;
		interrupts = <0 89 0>;
		clocks = <&clock CLK_SCLK_FIMG2D>, <&clock CLK_G2D>;
		clock-names = "sclk_fimg2d", "fimg2d";
		status = "disabled";
	};

	camera {
		clocks = <&clock CLK_SCLK_CAM0>, <&clock CLK_SCLK_CAM1>,
			 <&clock CLK_PIXELASYNCM0>, <&clock CLK_PIXELASYNCM1>;
		clock-names = "sclk_cam0", "sclk_cam1", "pxl_async0", "pxl_async1";

		fimc_0: fimc@11800000 {
			samsung,pix-limits = <4224 8192 1920 4224>;
			samsung,mainscaler-ext;
			samsung,cam-if;
		};

		fimc_1: fimc@11810000 {
			samsung,pix-limits = <4224 8192 1920 4224>;
			samsung,mainscaler-ext;
			samsung,cam-if;
		};

		fimc_2: fimc@11820000 {
			samsung,pix-limits = <4224 8192 1920 4224>;
			samsung,mainscaler-ext;
			samsung,lcd-wb;
		};

		fimc_3: fimc@11830000 {
			samsung,pix-limits = <1920 8192 1366 1920>;
			samsung,rotators = <0>;
			samsung,mainscaler-ext;
			samsung,lcd-wb;
		};
	};
};<|MERGE_RESOLUTION|>--- conflicted
+++ resolved
@@ -35,12 +35,6 @@
 		#address-cells = <1>;
 		#size-cells = <0>;
 
-<<<<<<< HEAD
-		cpu@900 {
-			device_type = "cpu";
-			compatible = "arm,cortex-a9";
-			reg = <0x900>;
-=======
 		cpu0: cpu@900 {
 			device_type = "cpu";
 			compatible = "arm,cortex-a9";
@@ -57,7 +51,6 @@
 				400000	975000
 				200000	950000
 			>;
->>>>>>> 324de81c
 		};
 
 		cpu@901 {
