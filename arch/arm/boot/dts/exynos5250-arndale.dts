--- conflicted
+++ resolved
@@ -509,7 +509,6 @@
 	};
 };
 
-<<<<<<< HEAD
 &i2s0 {
 	status = "okay";
 };
@@ -560,8 +559,8 @@
 &sata_phy {
 	status = "okay";
 	samsung,exynos-sataphy-i2c-phandle = <&sata_phy_i2c>;
-=======
+};
+
 &cpu0 {
 	cpu0-supply = <&buck2_reg>;
->>>>>>> 324de81c
 };