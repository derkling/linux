--- conflicted
+++ resolved
@@ -222,14 +222,9 @@
 			     <1 10 0xf08>;
 	};
 
-<<<<<<< HEAD
-	pmu {
-		compatible = "arm,cortex-a15-pmu";
-=======
 	pmu_a15 {
 		compatible = "arm,cortex-a15-pmu";
 		cluster  = <&cluster0>;
->>>>>>> 8cce675a
 		interrupts = <0 68 4>,
 			     <0 69 4>;
 	};
