/*
 * ARM Ltd. Versatile Express
 *
 * CoreTile Express A15x2 A7x3
 * Cortex-A15_A7 MPCore (V2P-CA15_A7)
 *
 * HBI-0249A
 */

/dts-v1/;

/memreserve/ 0xff000000 0x01000000;

/ {
	model = "V2P-CA15_CA7";
	arm,hbi = <0x249>;
	arm,vexpress,site = <0xf>;
	compatible = "arm,vexpress,v2p-ca15_a7", "arm,vexpress", "arm,generic";
	interrupt-parent = <&gic>;
	#address-cells = <2>;
	#size-cells = <2>;

	chosen { };

	aliases {
		serial0 = &v2m_serial0;
		serial1 = &v2m_serial1;
		serial2 = &v2m_serial2;
		serial3 = &v2m_serial3;
		i2c0 = &v2m_i2c_dvi;
		i2c1 = &v2m_i2c_pcie;
	};

	clusters {
		#address-cells = <1>;
		#size-cells = <0>;

		cluster0: cluster@0 {
			reg = <0>;
			cores {
				#address-cells = <1>;
				#size-cells = <0>;

				core0: core@0 {
					reg = <0>;
				};

				core1: core@1 {
					reg = <1>;
				};

			};
		};

		cluster1: cluster@1 {
			reg = <1>;
			cores {
				#address-cells = <1>;
				#size-cells = <0>;

				core2: core@0 {
					reg = <0>;
				};

				core3: core@1 {
					reg = <1>;
				};

				core4: core@2 {
					reg = <2>;
				};
			};
		};
	};

	cpus {
		#address-cells = <1>;
		#size-cells = <0>;

		cpu2: cpu@2 {
			device_type = "cpu";
			compatible = "arm,cortex-a7";
			reg = <0x100>;
			cluster = <&cluster1>;
			core = <&core2>;
			clock-frequency = <800000000>;
			cci-control-port = <&cci_control2>;
		};

		cpu3: cpu@3 {
			device_type = "cpu";
			compatible = "arm,cortex-a7";
			reg = <0x101>;
			cluster = <&cluster1>;
			core = <&core3>;
			clock-frequency = <800000000>;
			cci-control-port = <&cci_control2>;
		};

		cpu4: cpu@4 {
			device_type = "cpu";
			compatible = "arm,cortex-a7";
			reg = <0x102>;
			cluster = <&cluster1>;
			core = <&core4>;
			clock-frequency = <800000000>;
			cci-control-port = <&cci_control2>;
		};

		cpu0: cpu@0 {
			device_type = "cpu";
			compatible = "arm,cortex-a15";
			reg = <0>;
			cluster = <&cluster0>;
			core = <&core0>;
			clock-frequency = <1000000000>;
			cci-control-port = <&cci_control1>;
		};

		cpu1: cpu@1 {
			device_type = "cpu";
			compatible = "arm,cortex-a15";
			reg = <1>;
			cluster = <&cluster0>;
			core = <&core1>;
			clock-frequency = <1000000000>;
			cci-control-port = <&cci_control1>;
		};
	};

	memory@80000000 {
		device_type = "memory";
		reg = <0 0x80000000 0 0x80000000>;
	};

	wdt@2a490000 {
		compatible = "arm,sp805", "arm,primecell";
		reg = <0 0x2a490000 0 0x1000>;
		interrupts = <0 98 4>;
		clocks = <&oscclk6a>, <&oscclk6a>;
		clock-names = "wdogclk", "apb_pclk";
	};

	hdlcd@2b000000 {
		compatible = "arm,hdlcd";
		reg = <0 0x2b000000 0 0x1000>;
		interrupts = <0 85 4>;
		mode = "1024x768-16@60";
		framebuffer = <0 0xff000000 0 0x01000000>;
		clocks = <&oscclk5>;
		clock-names = "pxlclk";
	};

	memory-controller@2b0a0000 {
		compatible = "arm,pl341", "arm,primecell";
		reg = <0 0x2b0a0000 0 0x1000>;
		clocks = <&oscclk6a>;
		clock-names = "apb_pclk";
	};

	gic: interrupt-controller@2c001000 {
		compatible = "arm,cortex-a15-gic", "arm,cortex-a9-gic";
		#interrupt-cells = <3>;
		#address-cells = <0>;
		interrupt-controller;
		reg = <0 0x2c001000 0 0x1000>,
		      <0 0x2c002000 0 0x1000>,
		      <0 0x2c004000 0 0x2000>,
		      <0 0x2c006000 0 0x2000>;
		interrupts = <1 9 0xf04>;

		gic-cpuif@0 {
			compatible = "arm,gic-cpuif";
			cpuif-id = <0>;
			cpu = <&cpu0>;
		};
		gic-cpuif@1 {
			compatible = "arm,gic-cpuif";
			cpuif-id = <1>;
			cpu = <&cpu1>;
		};
		gic-cpuif@2 {
			compatible = "arm,gic-cpuif";
			cpuif-id = <2>;
			cpu = <&cpu2>;
		};

		gic-cpuif@3 {
			compatible = "arm,gic-cpuif";
			cpuif-id = <3>;
			cpu = <&cpu3>;
		};

		gic-cpuif@4 {
			compatible = "arm,gic-cpuif";
			cpuif-id = <4>;
			cpu = <&cpu4>;
		};
	};

	cci@2c090000 {
		compatible = "arm,cci-400";
		#address-cells = <1>;
		#size-cells = <1>;
		reg = <0 0x2c090000 0 0x1000>;
		ranges = <0x0 0x0 0x2c090000 0x10000>;

		cci_control1: slave-if@4000 {
			interface-type = "ace";
			reg = <0x4000 0x1000>;
		};

		cci_control2: slave-if@5000 {
			interface-type = "ace";
			reg = <0x5000 0x1000>;
		};
	};

	cci-pmu@2c099000 {
		compatible = "arm,cci-400-pmu";
		reg = <0 0x2c099000 0 0x6000>;
		interrupts = <0 101 4>,
			     <0 102 4>,
			     <0 103 4>,
			     <0 104 4>,
			     <0 105 4>;
	};

	memory-controller@7ffd0000 {
		compatible = "arm,pl354", "arm,primecell";
		reg = <0 0x7ffd0000 0 0x1000>;
		interrupts = <0 86 4>,
			     <0 87 4>;
		clocks = <&oscclk6a>;
		clock-names = "apb_pclk";
	};

	dma@7ff00000 {
		compatible = "arm,pl330", "arm,primecell";
		reg = <0 0x7ff00000 0 0x1000>;
		interrupts = <0 92 4>,
			     <0 88 4>,
			     <0 89 4>,
			     <0 90 4>,
			     <0 91 4>;
		clocks = <&oscclk6a>;
		clock-names = "apb_pclk";
	};

	spc@7fff0000 {
		compatible = "arm,spc";
		reg = <0 0x7fff0000 0 0x1000>;
		interrupts = <0 95 4>;
	};

	timer {
		compatible = "arm,armv7-timer";
		interrupts = <1 13 0xf08>,
			     <1 14 0xf08>,
			     <1 11 0xf08>,
			     <1 10 0xf08>;
	};

	pmu_a15 {
		compatible = "arm,cortex-a15-pmu";
		cluster  = <&cluster0>;
		interrupts = <0 68 4>,
			     <0 69 4>;
	};

	pmu_a7 {
		compatible = "arm,cortex-a7-pmu";
		cluster  = <&cluster1>;
		interrupts = <0 128 4>,
			     <0 129 4>,
			     <0 130 4>;
	};

	oscclk6a: oscclk6a {
		/* Reference 24MHz clock */
		compatible = "fixed-clock";
		#clock-cells = <0>;
		clock-frequency = <24000000>;
		clock-output-names = "oscclk6a";
	};

<<<<<<< HEAD
	psci {
		compatible      = "arm,psci";
		method          = "smc";
		cpu_suspend     = <0x80100001>;
		cpu_off         = <0x80100002>;
		cpu_on          = <0x80100003>;
		migrate         = <0x80100004>;
=======
	arm_pvt@7fff0300 {
		compatible = "arm,arm-pvt";
		reg = <0 0x7fff0300 0 0x001c>;

		trip-point0 {
			temp = <60000>;
			type = "active";
			cdev0 {
				cluster = <&cluster0>;
			};
		};
		trip-point1 {
			temp = <65000>;
			type = "critical";
		};
>>>>>>> 73a93de5
	};

	dcc {
		compatible = "arm,vexpress,config-bus";
		arm,vexpress,config-bridge = <&v2m_sysreg>;

		osc@0 {
			/* A15 PLL 0 reference clock */
			compatible = "arm,vexpress-osc";
			arm,vexpress-sysreg,func = <1 0>;
			freq-range = <17000000 50000000>;
			#clock-cells = <0>;
			clock-output-names = "oscclk0";
		};

		osc@1 {
			/* A15 PLL 1 reference clock */
			compatible = "arm,vexpress-osc";
			arm,vexpress-sysreg,func = <1 1>;
			freq-range = <17000000 50000000>;
			#clock-cells = <0>;
			clock-output-names = "oscclk1";
		};

		osc@2 {
			/* A7 PLL 0 reference clock */
			compatible = "arm,vexpress-osc";
			arm,vexpress-sysreg,func = <1 2>;
			freq-range = <17000000 50000000>;
			#clock-cells = <0>;
			clock-output-names = "oscclk2";
		};

		osc@3 {
			/* A7 PLL 1 reference clock */
			compatible = "arm,vexpress-osc";
			arm,vexpress-sysreg,func = <1 3>;
			freq-range = <17000000 50000000>;
			#clock-cells = <0>;
			clock-output-names = "oscclk3";
		};

		osc@4 {
			/* External AXI master clock */
			compatible = "arm,vexpress-osc";
			arm,vexpress-sysreg,func = <1 4>;
			freq-range = <20000000 40000000>;
			#clock-cells = <0>;
			clock-output-names = "oscclk4";
		};

		oscclk5: osc@5 {
			/* HDLCD PLL reference clock */
			compatible = "arm,vexpress-osc";
			arm,vexpress-sysreg,func = <1 5>;
			freq-range = <23750000 165000000>;
			#clock-cells = <0>;
			clock-output-names = "oscclk5";
		};

		smbclk: osc@6 {
			/* Static memory controller clock */
			compatible = "arm,vexpress-osc";
			arm,vexpress-sysreg,func = <1 6>;
			freq-range = <20000000 40000000>;
			#clock-cells = <0>;
			clock-output-names = "oscclk6";
		};

		osc@7 {
			/* SYS PLL reference clock */
			compatible = "arm,vexpress-osc";
			arm,vexpress-sysreg,func = <1 7>;
			freq-range = <17000000 50000000>;
			#clock-cells = <0>;
			clock-output-names = "oscclk7";
		};

		osc@8 {
			/* DDR2 PLL reference clock */
			compatible = "arm,vexpress-osc";
			arm,vexpress-sysreg,func = <1 8>;
			freq-range = <20000000 50000000>;
			#clock-cells = <0>;
			clock-output-names = "oscclk8";
		};

		volt@0 {
			/* A15 CPU core voltage */
			compatible = "arm,vexpress-volt";
			arm,vexpress-sysreg,func = <2 0>;
			regulator-name = "A15 Vcore";
			regulator-min-microvolt = <800000>;
			regulator-max-microvolt = <1050000>;
			regulator-always-on;
			label = "A15 Vcore";
		};

		volt@1 {
			/* A7 CPU core voltage */
			compatible = "arm,vexpress-volt";
			arm,vexpress-sysreg,func = <2 1>;
			regulator-name = "A7 Vcore";
			regulator-min-microvolt = <800000>;
			regulator-max-microvolt = <1050000>;
			regulator-always-on;
			label = "A7 Vcore";
		};

		amp@0 {
			/* Total current for the two A15 cores */
			compatible = "arm,vexpress-amp";
			arm,vexpress-sysreg,func = <3 0>;
			label = "A15 Icore";
		};

		amp@1 {
			/* Total current for the three A7 cores */
			compatible = "arm,vexpress-amp";
			arm,vexpress-sysreg,func = <3 1>;
			label = "A7 Icore";
		};

		temp@0 {
			/* DCC internal temperature */
			compatible = "arm,vexpress-temp";
			arm,vexpress-sysreg,func = <4 0>;
			label = "DCC";
		};

		power@0 {
			/* Total power for the two A15 cores */
			compatible = "arm,vexpress-power";
			arm,vexpress-sysreg,func = <12 0>;
			label = "A15 Pcore";
		};
		power@1 {
			/* Total power for the three A7 cores */
			compatible = "arm,vexpress-power";
			arm,vexpress-sysreg,func = <12 1>;
			label = "A7 Pcore";
		};

		energy@0 {
			/* Total energy for the two A15 cores */
			compatible = "arm,vexpress-energy";
			arm,vexpress-sysreg,func = <13 0>;
			label = "A15 Jcore";
		};

		energy@2 {
			/* Total energy for the three A7 cores */
			compatible = "arm,vexpress-energy";
			arm,vexpress-sysreg,func = <13 2>;
			label = "A7 Jcore";
		};
	};

	smb {
		compatible = "simple-bus";

		#address-cells = <2>;
		#size-cells = <1>;
		ranges = <0 0 0 0x08000000 0x04000000>,
			 <1 0 0 0x14000000 0x04000000>,
			 <2 0 0 0x18000000 0x04000000>,
			 <3 0 0 0x1c000000 0x04000000>,
			 <4 0 0 0x0c000000 0x04000000>,
			 <5 0 0 0x10000000 0x04000000>;

		#interrupt-cells = <1>;
		interrupt-map-mask = <0 0 63>;
		interrupt-map = <0 0  0 &gic 0  0 4>,
				<0 0  1 &gic 0  1 4>,
				<0 0  2 &gic 0  2 4>,
				<0 0  3 &gic 0  3 4>,
				<0 0  4 &gic 0  4 4>,
				<0 0  5 &gic 0  5 4>,
				<0 0  6 &gic 0  6 4>,
				<0 0  7 &gic 0  7 4>,
				<0 0  8 &gic 0  8 4>,
				<0 0  9 &gic 0  9 4>,
				<0 0 10 &gic 0 10 4>,
				<0 0 11 &gic 0 11 4>,
				<0 0 12 &gic 0 12 4>,
				<0 0 13 &gic 0 13 4>,
				<0 0 14 &gic 0 14 4>,
				<0 0 15 &gic 0 15 4>,
				<0 0 16 &gic 0 16 4>,
				<0 0 17 &gic 0 17 4>,
				<0 0 18 &gic 0 18 4>,
				<0 0 19 &gic 0 19 4>,
				<0 0 20 &gic 0 20 4>,
				<0 0 21 &gic 0 21 4>,
				<0 0 22 &gic 0 22 4>,
				<0 0 23 &gic 0 23 4>,
				<0 0 24 &gic 0 24 4>,
				<0 0 25 &gic 0 25 4>,
				<0 0 26 &gic 0 26 4>,
				<0 0 27 &gic 0 27 4>,
				<0 0 28 &gic 0 28 4>,
				<0 0 29 &gic 0 29 4>,
				<0 0 30 &gic 0 30 4>,
				<0 0 31 &gic 0 31 4>,
				<0 0 32 &gic 0 32 4>,
				<0 0 33 &gic 0 33 4>,
				<0 0 34 &gic 0 34 4>,
				<0 0 35 &gic 0 35 4>,
				<0 0 36 &gic 0 36 4>,
				<0 0 37 &gic 0 37 4>,
				<0 0 38 &gic 0 38 4>,
				<0 0 39 &gic 0 39 4>,
				<0 0 40 &gic 0 40 4>,
				<0 0 41 &gic 0 41 4>,
				<0 0 42 &gic 0 42 4>;

		/include/ "vexpress-v2m-rs1.dtsi"
	};
};<|MERGE_RESOLUTION|>--- conflicted
+++ resolved
@@ -284,7 +284,6 @@
 		clock-output-names = "oscclk6a";
 	};
 
-<<<<<<< HEAD
 	psci {
 		compatible      = "arm,psci";
 		method          = "smc";
@@ -292,7 +291,8 @@
 		cpu_off         = <0x80100002>;
 		cpu_on          = <0x80100003>;
 		migrate         = <0x80100004>;
-=======
+	};
+
 	arm_pvt@7fff0300 {
 		compatible = "arm,arm-pvt";
 		reg = <0 0x7fff0300 0 0x001c>;
@@ -308,7 +308,6 @@
 			temp = <65000>;
 			type = "critical";
 		};
->>>>>>> 73a93de5
 	};
 
 	dcc {
