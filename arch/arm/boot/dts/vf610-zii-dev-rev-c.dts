--- conflicted
+++ resolved
@@ -359,11 +359,7 @@
 };
 
 &i2c1 {
-<<<<<<< HEAD
-	at24mac602@0 {
-=======
 	at24mac602@50 {
->>>>>>> e53000b1
 		compatible = "atmel,24c02";
 		reg = <0x50>;
 		read-only;
