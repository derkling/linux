/*
 * Samsung's Exynos4x12 SoCs device tree source
 *
 * Copyright (c) 2012 Samsung Electronics Co., Ltd.
 *		http://www.samsung.com
 *
 * Samsung's Exynos4x12 SoCs device nodes are listed in this file. Exynos4x12
 * based board files can include this file and provide values for board specfic
 * bindings.
 *
 * Note: This file does not include device nodes for all the controllers in
 * Exynos4x12 SoC. As device tree coverage for Exynos4x12 increases, additional
 * nodes can be added to this file.
 *
 * This program is free software; you can redistribute it and/or modify
 * it under the terms of the GNU General Public License version 2 as
 * published by the Free Software Foundation.
*/

#include "exynos4.dtsi"
#include "exynos4x12-pinctrl.dtsi"

/ {
	aliases {
		pinctrl0 = &pinctrl_0;
		pinctrl1 = &pinctrl_1;
		pinctrl2 = &pinctrl_2;
		pinctrl3 = &pinctrl_3;
		fimc-lite0 = &fimc_lite_0;
		fimc-lite1 = &fimc_lite_1;
		mshc0 = &mshc_0;
	};

	sysram@02020000 {
		compatible = "mmio-sram";
		reg = <0x02020000 0x40000>;
		#address-cells = <1>;
		#size-cells = <1>;
		ranges = <0 0x02020000 0x40000>;

		smp-sysram@0 {
			compatible = "samsung,exynos4210-sysram";
			reg = <0x0 0x1000>;
		};

		smp-sysram@2f000 {
			compatible = "samsung,exynos4210-sysram-ns";
			reg = <0x2f000 0x1000>;
		};
	};

	pd_isp: isp-power-domain@10023CA0 {
		compatible = "samsung,exynos4210-pd";
		reg = <0x10023CA0 0x20>;
	};

	clock: clock-controller@10030000 {
		compatible = "samsung,exynos4412-clock";
		reg = <0x10030000 0x20000>;
		#clock-cells = <1>;
	};

	mct@10050000 {
		compatible = "samsung,exynos4412-mct";
		reg = <0x10050000 0x800>;
		interrupt-parent = <&mct_map>;
		interrupts = <0>, <1>, <2>, <3>, <4>;
		clocks = <&clock CLK_FIN_PLL>, <&clock CLK_MCT>;
		clock-names = "fin_pll", "mct";

		mct_map: mct-map {
			#interrupt-cells = <1>;
			#address-cells = <0>;
			#size-cells = <0>;
			interrupt-map = <0 &gic 0 57 0>,
					<1 &combiner 12 5>,
					<2 &combiner 12 6>,
					<3 &combiner 12 7>,
					<4 &gic 1 12 0>;
		};
	};

	combiner: interrupt-controller@10440000 {
		interrupts = <0 0 0>, <0 1 0>, <0 2 0>, <0 3 0>,
			     <0 4 0>, <0 5 0>, <0 6 0>, <0 7 0>,
			     <0 8 0>, <0 9 0>, <0 10 0>, <0 11 0>,
			     <0 12 0>, <0 13 0>, <0 14 0>, <0 15 0>,
			     <0 107 0>, <0 108 0>, <0 48 0>, <0 42 0>;
	};

	pinctrl_0: pinctrl@11400000 {
		compatible = "samsung,exynos4x12-pinctrl";
		reg = <0x11400000 0x1000>;
		interrupts = <0 47 0>;
	};

	pinctrl_1: pinctrl@11000000 {
		compatible = "samsung,exynos4x12-pinctrl";
		reg = <0x11000000 0x1000>;
		interrupts = <0 46 0>;

		wakup_eint: wakeup-interrupt-controller {
			compatible = "samsung,exynos4210-wakeup-eint";
			interrupt-parent = <&gic>;
			interrupts = <0 32 0>;
		};
	};

	adc: adc@126C0000 {
		compatible = "samsung,exynos-adc-v1";
		reg = <0x126C0000 0x100>;
		interrupt-parent = <&combiner>;
		interrupts = <10 3>;
		clocks = <&clock CLK_TSADC>;
		clock-names = "adc";
		#io-channel-cells = <1>;
		io-channel-ranges;
		samsung,syscon-phandle = <&pmu_system_controller>;
		status = "disabled";
	};

	pinctrl_2: pinctrl@03860000 {
		compatible = "samsung,exynos4x12-pinctrl";
		reg = <0x03860000 0x1000>;
		interrupt-parent = <&combiner>;
		interrupts = <10 0>;
	};

	pinctrl_3: pinctrl@106E0000 {
		compatible = "samsung,exynos4x12-pinctrl";
		reg = <0x106E0000 0x1000>;
		interrupts = <0 72 0>;
	};

	pmu_system_controller: system-controller@10020000 {
		compatible = "samsung,exynos4212-pmu", "syscon";
		clock-names = "clkout0", "clkout1", "clkout2", "clkout3",
				"clkout4", "clkout8", "clkout9";
		clocks = <&clock CLK_OUT_DMC>, <&clock CLK_OUT_TOP>,
			<&clock CLK_OUT_LEFTBUS>, <&clock CLK_OUT_RIGHTBUS>,
			<&clock CLK_OUT_CPU>, <&clock CLK_XXTI>,
			<&clock CLK_XUSBXTI>;
		#clock-cells = <1>;
	};

	g2d: g2d@10800000 {
		compatible = "samsung,exynos4212-g2d";
		reg = <0x10800000 0x1000>;
		interrupts = <0 89 0>;
		clocks = <&clock CLK_SCLK_FIMG2D>, <&clock CLK_G2D>;
		clock-names = "sclk_fimg2d", "fimg2d";
		status = "disabled";
	};

	camera {
		clocks = <&clock CLK_SCLK_CAM0>, <&clock CLK_SCLK_CAM1>,
			 <&clock CLK_PIXELASYNCM0>, <&clock CLK_PIXELASYNCM1>;
		clock-names = "sclk_cam0", "sclk_cam1", "pxl_async0", "pxl_async1";

		fimc_0: fimc@11800000 {
			compatible = "samsung,exynos4212-fimc";
			samsung,pix-limits = <4224 8192 1920 4224>;
			samsung,mainscaler-ext;
			samsung,isp-wb;
			samsung,cam-if;
		};

		fimc_1: fimc@11810000 {
			compatible = "samsung,exynos4212-fimc";
			samsung,pix-limits = <4224 8192 1920 4224>;
			samsung,mainscaler-ext;
			samsung,isp-wb;
			samsung,cam-if;
		};

		fimc_2: fimc@11820000 {
			compatible = "samsung,exynos4212-fimc";
			samsung,pix-limits = <4224 8192 1920 4224>;
			samsung,mainscaler-ext;
			samsung,isp-wb;
			samsung,lcd-wb;
			samsung,cam-if;
		};

		fimc_3: fimc@11830000 {
			compatible = "samsung,exynos4212-fimc";
			samsung,pix-limits = <1920 8192 1366 1920>;
			samsung,rotators = <0>;
			samsung,mainscaler-ext;
			samsung,isp-wb;
			samsung,lcd-wb;
		};

		fimc_lite_0: fimc-lite@12390000 {
			compatible = "samsung,exynos4212-fimc-lite";
			reg = <0x12390000 0x1000>;
			interrupts = <0 105 0>;
			samsung,power-domain = <&pd_isp>;
			clocks = <&clock CLK_FIMC_LITE0>;
			clock-names = "flite";
			status = "disabled";
		};

		fimc_lite_1: fimc-lite@123A0000 {
			compatible = "samsung,exynos4212-fimc-lite";
			reg = <0x123A0000 0x1000>;
			interrupts = <0 106 0>;
			samsung,power-domain = <&pd_isp>;
			clocks = <&clock CLK_FIMC_LITE1>;
			clock-names = "flite";
			status = "disabled";
		};

		fimc_is: fimc-is@12000000 {
			compatible = "samsung,exynos4212-fimc-is", "simple-bus";
			reg = <0x12000000 0x260000>;
			interrupts = <0 90 0>, <0 95 0>;
			samsung,power-domain = <&pd_isp>;
			clocks = <&clock CLK_FIMC_LITE0>,
				 <&clock CLK_FIMC_LITE1>, <&clock CLK_PPMUISPX>,
				 <&clock CLK_PPMUISPMX>,
				 <&clock CLK_MOUT_MPLL_USER_T>,
				 <&clock CLK_FIMC_ISP>, <&clock CLK_FIMC_DRC>,
				 <&clock CLK_FIMC_FD>, <&clock CLK_MCUISP>,
				 <&clock CLK_DIV_ISP0>,<&clock CLK_DIV_ISP1>,
				 <&clock CLK_DIV_MCUISP0>,
				 <&clock CLK_DIV_MCUISP1>,
				 <&clock CLK_SCLK_UART_ISP>,
				 <&clock CLK_ACLK200>, <&clock CLK_DIV_ACLK200>,
				 <&clock CLK_ACLK400_MCUISP>,
				 <&clock CLK_DIV_ACLK400_MCUISP>;
			clock-names = "lite0", "lite1", "ppmuispx",
				      "ppmuispmx", "mpll", "isp",
				      "drc", "fd", "mcuisp",
				      "ispdiv0", "ispdiv1", "mcuispdiv0",
				      "mcuispdiv1", "uart", "aclk200",
				      "div_aclk200", "aclk400mcuisp",
				      "div_aclk400mcuisp";
			#address-cells = <1>;
			#size-cells = <1>;
			ranges;
			status = "disabled";

			pmu {
				reg = <0x10020000 0x3000>;
			};

			i2c1_isp: i2c-isp@12140000 {
				compatible = "samsung,exynos4212-i2c-isp";
				reg = <0x12140000 0x100>;
				clocks = <&clock CLK_I2C1_ISP>;
				clock-names = "i2c_isp";
				#address-cells = <1>;
				#size-cells = <0>;
			};
		};
	};

	mshc_0: mmc@12550000 {
		compatible = "samsung,exynos4412-dw-mshc";
		reg = <0x12550000 0x1000>;
		interrupts = <0 77 0>;
		#address-cells = <1>;
		#size-cells = <0>;
		fifo-depth = <0x80>;
		clocks = <&clock CLK_SDMMC4>, <&clock CLK_SCLK_MMC4>;
		clock-names = "biu", "ciu";
		status = "disabled";
	};

	exynos-usbphy@125B0000 {
		compatible = "samsung,exynos4x12-usb2-phy";
		samsung,sysreg-phandle = <&sys_reg>;
	};

<<<<<<< HEAD
	tmu@100C0000 {
		compatible = "samsung,exynos4412-tmu";
		interrupt-parent = <&combiner>;
		interrupts = <2 4>;
		reg = <0x100C0000 0x100>;
		clocks = <&clock 383>;
		clock-names = "tmu_apbif";
		status = "disabled";
=======
	sysmmu_g2d: sysmmu@10A40000{
		compatible = "samsung,sysmmu-v1";
		reg = <0x10A40000 0x1000>;
		interrupt-parent = <&combiner>;
		interrupts = <4 7>;
		clock-names = "sysmmu";
		clocks = <&clock CLK_SMMU_G2D>;
		mmu-masters = <&g2d>;
	};

	sysmmu_fimc_isp: sysmmu@12260000 {
		compatible = "samsung,sysmmu-v1";
		reg = <0x12260000 0x1000>;
		interrupt-parent = <&combiner>;
		interrupts = <16 2>;
		samsung,power-domain = <&pd_isp>;
		clock-names = "sysmmu";
		clocks = <&clock CLK_SMMU_ISP>;
		mmu-masters = <&fimc_is>;
	};

	sysmmu_fimc_drc: sysmmu@12270000 {
		compatible = "samsung,sysmmu-v1";
		reg = <0x12270000 0x1000>;
		interrupt-parent = <&combiner>;
		interrupts = <16 3>;
		samsung,power-domain = <&pd_isp>;
		clock-names = "sysmmu";
		clocks = <&clock CLK_SMMU_DRC>;
		mmu-masters = <&fimc_is>;
	};

	sysmmu_fimc_fd: sysmmu@122A0000 {
		compatible = "samsung,sysmmu-v1";
		reg = <0x122A0000 0x1000>;
		interrupt-parent = <&combiner>;
		interrupts = <16 4>;
		samsung,power-domain = <&pd_isp>;
		clock-names = "sysmmu";
		clocks = <&clock CLK_SMMU_FD>;
		mmu-masters = <&fimc_is>;
	};

	sysmmu_fimc_mcuctl: sysmmu@122B0000 {
		compatible = "samsung,sysmmu-v1";
		reg = <0x122B0000 0x1000>;
		interrupt-parent = <&combiner>;
		interrupts = <16 5>;
		samsung,power-domain = <&pd_isp>;
		clock-names = "sysmmu";
		clocks = <&clock CLK_SMMU_ISPCX>;
		mmu-masters = <&fimc_is>;
	};

	sysmmu_fimc_lite0: sysmmu@123B0000 {
		compatible = "samsung,sysmmu-v1";
		reg = <0x123B0000 0x1000>;
		interrupt-parent = <&combiner>;
		interrupts = <16 0>;
		samsung,power-domain = <&pd_isp>;
		clock-names = "sysmmu";
		clocks = <&clock CLK_SMMU_LITE0>;
		mmu-masters = <&fimc_lite_0>;
	};

	sysmmu_fimc_lite1: sysmmu@123C0000 {
		compatible = "samsung,sysmmu-v1";
		reg = <0x123C0000 0x1000>;
		interrupt-parent = <&combiner>;
		interrupts = <16 1>;
		samsung,power-domain = <&pd_isp>;
		clock-names = "sysmmu";
		clocks = <&clock CLK_SMMU_LITE1>;
		mmu-masters = <&fimc_lite_1>;
>>>>>>> 744d5a73
	};
};<|MERGE_RESOLUTION|>--- conflicted
+++ resolved
@@ -273,7 +273,6 @@
 		samsung,sysreg-phandle = <&sys_reg>;
 	};
 
-<<<<<<< HEAD
 	tmu@100C0000 {
 		compatible = "samsung,exynos4412-tmu";
 		interrupt-parent = <&combiner>;
@@ -282,7 +281,8 @@
 		clocks = <&clock 383>;
 		clock-names = "tmu_apbif";
 		status = "disabled";
-=======
+	};
+
 	sysmmu_g2d: sysmmu@10A40000{
 		compatible = "samsung,sysmmu-v1";
 		reg = <0x10A40000 0x1000>;
@@ -357,6 +357,5 @@
 		clock-names = "sysmmu";
 		clocks = <&clock CLK_SMMU_LITE1>;
 		mmu-masters = <&fimc_lite_1>;
->>>>>>> 744d5a73
 	};
 };