--- conflicted
+++ resolved
@@ -10,93 +10,7 @@
 #ifndef __ASM_ARM_PTRACE_H
 #define __ASM_ARM_PTRACE_H
 
-<<<<<<< HEAD
-#include <asm/hwcap.h>
-
-#define PTRACE_GETREGS		12
-#define PTRACE_SETREGS		13
-#define PTRACE_GETFPREGS	14
-#define PTRACE_SETFPREGS	15
-/* PTRACE_ATTACH is 16 */
-/* PTRACE_DETACH is 17 */
-#define PTRACE_GETWMMXREGS	18
-#define PTRACE_SETWMMXREGS	19
-/* 20 is unused */
-#define PTRACE_OLDSETOPTIONS	21
-#define PTRACE_GET_THREAD_AREA	22
-#define PTRACE_SET_SYSCALL	23
-/* PTRACE_SYSCALL is 24 */
-#define PTRACE_GETCRUNCHREGS	25
-#define PTRACE_SETCRUNCHREGS	26
-#define PTRACE_GETVFPREGS	27
-#define PTRACE_SETVFPREGS	28
-#define PTRACE_GETHBPREGS	29
-#define PTRACE_SETHBPREGS	30
-
-/*
- * PSR bits
- */
-#define USR26_MODE	0x00000000
-#define FIQ26_MODE	0x00000001
-#define IRQ26_MODE	0x00000002
-#define SVC26_MODE	0x00000003
-#define USR_MODE	0x00000010
-#define FIQ_MODE	0x00000011
-#define IRQ_MODE	0x00000012
-#define SVC_MODE	0x00000013
-#define ABT_MODE	0x00000017
-#define HYP_MODE	0x0000001a
-#define UND_MODE	0x0000001b
-#define SYSTEM_MODE	0x0000001f
-#define MODE32_BIT	0x00000010
-#define MODE_MASK	0x0000001f
-#define PSR_T_BIT	0x00000020
-#define PSR_F_BIT	0x00000040
-#define PSR_I_BIT	0x00000080
-#define PSR_A_BIT	0x00000100
-#define PSR_E_BIT	0x00000200
-#define PSR_J_BIT	0x01000000
-#define PSR_Q_BIT	0x08000000
-#define PSR_V_BIT	0x10000000
-#define PSR_C_BIT	0x20000000
-#define PSR_Z_BIT	0x40000000
-#define PSR_N_BIT	0x80000000
-
-/*
- * Groups of PSR bits
- */
-#define PSR_f		0xff000000	/* Flags		*/
-#define PSR_s		0x00ff0000	/* Status		*/
-#define PSR_x		0x0000ff00	/* Extension		*/
-#define PSR_c		0x000000ff	/* Control		*/
-
-/*
- * ARMv7 groups of PSR bits
- */
-#define APSR_MASK	0xf80f0000	/* N, Z, C, V, Q and GE flags */
-#define PSR_ISET_MASK	0x01000010	/* ISA state (J, T) mask */
-#define PSR_IT_MASK	0x0600fc00	/* If-Then execution state mask */
-#define PSR_ENDIAN_MASK	0x00000200	/* Endianness state mask */
-
-/*
- * Default endianness state
- */
-#ifdef CONFIG_CPU_ENDIAN_BE8
-#define PSR_ENDSTATE	PSR_E_BIT
-#else
-#define PSR_ENDSTATE	0
-#endif
-
-/* 
- * These are 'magic' values for PTRACE_PEEKUSR that return info about where a
- * process is located in memory.
- */
-#define PT_TEXT_ADDR		0x10000
-#define PT_DATA_ADDR		0x10004
-#define PT_TEXT_END_ADDR	0x10008
-=======
 #include <uapi/asm/ptrace.h>
->>>>>>> 6f0c0580
 
 #ifndef __ASSEMBLY__
 struct pt_regs {
