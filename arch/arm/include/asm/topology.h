#ifndef _ASM_ARM_TOPOLOGY_H
#define _ASM_ARM_TOPOLOGY_H

#ifdef CONFIG_ARM_CPU_TOPOLOGY

#include <linux/cpumask.h>

struct cputopo_arm {
	int thread_id;
	int core_id;
	int socket_id;
	cpumask_t thread_sibling;
	cpumask_t core_sibling;
};

extern struct cputopo_arm cpu_topology[NR_CPUS];

#define topology_physical_package_id(cpu)	(cpu_topology[cpu].socket_id)
#define topology_core_id(cpu)		(cpu_topology[cpu].core_id)
#define topology_core_cpumask(cpu)	(&cpu_topology[cpu].core_sibling)
#define topology_thread_cpumask(cpu)	(&cpu_topology[cpu].thread_sibling)

#define mc_capable()	(cpu_topology[0].socket_id != -1)
#define smt_capable()	(cpu_topology[0].thread_id != -1)

void init_cpu_topology(void);
void store_cpu_topology(unsigned int cpuid);
const struct cpumask *cpu_coregroup_mask(int cpu);
int cluster_to_logical_mask(unsigned int socket_id, cpumask_t *cluster_mask);

#else

static inline void init_cpu_topology(void) { }
static inline void store_cpu_topology(unsigned int cpuid) { }
static inline int cluster_to_logical_mask(unsigned int socket_id,
	cpumask_t *cluster_mask) { return -EINVAL; }

#endif

<<<<<<< HEAD
#ifdef CONFIG_NUMA

static inline int cpu_to_node(int cpu)
{
	return numa_cpu_lookup_table[cpu];
}

#define cpumask_of_node(node) ((node) == -1 ?				\
			       cpu_all_mask :				\
			       node_to_cpumask_map[node])

#define parent_node(node)	(node)

#endif /* CONFIG_NUMA */
=======
#ifdef CONFIG_SCHED_MC
/* Common values for MC siblings. for now mostly derived from SD_CPU_INIT */
#ifndef SD_MC_INIT
#define SD_MC_INIT (struct sched_domain) {				\
	.min_interval		= 1,					\
	.max_interval		= 4,					\
	.busy_factor		= 16,					\
	.imbalance_pct		= 125,					\
	.cache_nice_tries	= 1,					\
	.busy_idx		= 2,					\
	.wake_idx		= 0,					\
	.forkexec_idx		= 0,					\
									\
	.flags			= 1*SD_LOAD_BALANCE			\
				| 1*SD_BALANCE_NEWIDLE			\
				| 1*SD_BALANCE_EXEC			\
				| 1*SD_BALANCE_FORK			\
				| 0*SD_BALANCE_WAKE			\
				| 1*SD_WAKE_AFFINE			\
				| 0*SD_SHARE_CPUPOWER			\
				| 1*SD_SHARE_PKG_RESOURCES		\
				| arch_sd_local_flags(SD_SHARE_PKG_RESOURCES)\
				| 0*SD_SERIALIZE			\
				,					\
	.last_balance		= jiffies,				\
	.balance_interval	= 1,					\
}
#endif
#endif /* CONFIG_SCHED_MC */

/* Common values for CPUs */
#ifndef SD_CPU_INIT
#define SD_CPU_INIT (struct sched_domain) {				\
	.min_interval		= 1,					\
	.max_interval		= 4,					\
	.busy_factor		= 16,					\
	.imbalance_pct		= 125,					\
	.cache_nice_tries	= 1,					\
	.busy_idx		= 2,					\
	.idle_idx		= 1,					\
	.newidle_idx		= 0,					\
	.wake_idx		= 0,					\
	.forkexec_idx		= 0,					\
									\
	.flags			= 1*SD_LOAD_BALANCE			\
				| 1*SD_BALANCE_NEWIDLE			\
				| 1*SD_BALANCE_EXEC			\
				| 1*SD_BALANCE_FORK			\
				| 0*SD_BALANCE_WAKE			\
				| 1*SD_WAKE_AFFINE			\
				| 0*SD_SHARE_CPUPOWER			\
				| 0*SD_SHARE_PKG_RESOURCES		\
				| arch_sd_local_flags(0)		\
				| 0*SD_SERIALIZE			\
				| 1*SD_PREFER_SIBLING			\
				,					\
	.last_balance		= jiffies,				\
	.balance_interval	= 1,					\
}
#endif
>>>>>>> 3bcb4a95

#include <asm-generic/topology.h>

#endif /* _ASM_ARM_TOPOLOGY_H */<|MERGE_RESOLUTION|>--- conflicted
+++ resolved
@@ -37,7 +37,6 @@
 
 #endif
 
-<<<<<<< HEAD
 #ifdef CONFIG_NUMA
 
 static inline int cpu_to_node(int cpu)
@@ -52,7 +51,7 @@
 #define parent_node(node)	(node)
 
 #endif /* CONFIG_NUMA */
-=======
+
 #ifdef CONFIG_SCHED_MC
 /* Common values for MC siblings. for now mostly derived from SD_CPU_INIT */
 #ifndef SD_MC_INIT
@@ -113,7 +112,6 @@
 	.balance_interval	= 1,					\
 }
 #endif
->>>>>>> 3bcb4a95
 
 #include <asm-generic/topology.h>
 
