/*
 *  linux/arch/arm/include/asm/pmu.h
 *
 *  Copyright (C) 2009 picoChip Designs Ltd, Jamie Iles
 *
 * This program is free software; you can redistribute it and/or modify
 * it under the terms of the GNU General Public License version 2 as
 * published by the Free Software Foundation.
 *
 */

#ifndef __ARM_PMU_H__
#define __ARM_PMU_H__

#include <linux/interrupt.h>
#include <linux/percpu.h>
#include <linux/perf_event.h>
#include <linux/types.h>

/*
 * struct arm_pmu_platdata - ARM PMU platform data
 *
 * @handle_irq: an optional handler which will be called from the
 *	interrupt and passed the address of the low level handler,
 *	and can be used to implement any platform specific handling
 *	before or after calling it.
 * @runtime_resume: an optional handler which will be called by the
 *	runtime PM framework following a call to pm_runtime_get().
 *	Note that if pm_runtime_get() is called more than once in
 *	succession this handler will only be called once.
 * @runtime_suspend: an optional handler which will be called by the
 *	runtime PM framework following a call to pm_runtime_put().
 *	Note that if pm_runtime_get() is called more than once in
 *	succession this handler will only be called following the
 *	final call to pm_runtime_put() that actually disables the
 *	hardware.
 */
struct arm_pmu_platdata {
	irqreturn_t (*handle_irq)(int irq, void *dev,
				  irq_handler_t pmu_handler);
	int (*runtime_resume)(struct device *dev);
	int (*runtime_suspend)(struct device *dev);
};

#ifdef CONFIG_HW_PERF_EVENTS

/* The events for a given PMU register set. */
struct pmu_hw_events {
	/*
	 * The events that are active on the PMU for the given index.
	 */
	struct perf_event	**events;

	/*
	 * A 1 bit for an index indicates that the counter is being used for
	 * an event. A 0 means that the counter can be used.
	 */
	unsigned long           *used_mask;

	/*
	 * Hardware lock to serialize accesses to PMU registers. Needed for the
	 * read/modify/write sequences.
	 */
	raw_spinlock_t		pmu_lock;
};

struct cpupmu_regs {
	u32 pmc;
	u32 pmcntenset;
	u32 pmuseren;
	u32 pmintenset;
	u32 pmxevttype[8];
	u32 pmxevtcnt[8];
};

<<<<<<< HEAD
=======
struct arm_cpu_pmu {
	bool			valid;
	bool			active;

	u32			mpidr;
	int			irq;

	struct perf_event	*hw_events[ARMPMU_MAX_HWEVENTS];
	unsigned long		used_mask[BITS_TO_LONGS(ARMPMU_MAX_HWEVENTS)];
	struct pmu_hw_events	cpu_hw_events;
	struct cpupmu_regs	cpu_pmu_regs;

	void			*logical_state;
};

>>>>>>> 90d0e0a1
struct arm_pmu {
	struct pmu	pmu;
	cpumask_t	active_irqs;
	cpumask_t	valid_cpus;
	char		*name;
	irqreturn_t	(*handle_irq)(int irq_num, void *dev);
	void		(*enable)(struct perf_event *event);
	void		(*disable)(struct perf_event *event);
	int		(*get_event_idx)(struct pmu_hw_events *hw_events,
					 struct perf_event *event);
	int		(*set_event_filter)(struct hw_perf_event *evt,
					    struct perf_event_attr *attr);
	u32		(*read_counter)(struct perf_event *event);
	void		(*write_counter)(struct perf_event *event, u32 val);
	void		(*start)(struct arm_pmu *);
	void		(*stop)(struct arm_pmu *);
	void		(*reset)(void *);
	int		(*request_irq)(struct arm_pmu *, irq_handler_t handler);
	void		(*free_irq)(struct arm_pmu *);
	int		(*map_event)(struct perf_event *event);
	void		(*save_regs)(struct arm_pmu *, struct cpupmu_regs *);
	void		(*restore_regs)(struct arm_pmu *, struct cpupmu_regs *);
<<<<<<< HEAD
=======
	void		(*cpu_init)(struct arm_pmu *, struct arm_cpu_pmu *);
>>>>>>> 90d0e0a1
	int		num_events;
	atomic_t	active_events;
	struct mutex	reserve_mutex;
	u64		max_period;
	struct platform_device	*plat_device;
	struct pmu_hw_events	*(*get_hw_events)(struct arm_pmu *);

	struct list_head	class_pmus_list;
	struct arm_cpu_pmu __percpu *cpu_pmus;
};

#define to_arm_pmu(p) (container_of(p, struct arm_pmu, pmu))

#define for_each_pmu(pmu, head) list_for_each_entry(pmu, head, class_pmus_list)

#define to_this_cpu_pmu(arm_pmu) this_cpu_ptr((arm_pmu)->cpu_pmus)

extern const struct dev_pm_ops armpmu_dev_pm_ops;

int armpmu_register(struct arm_pmu *armpmu, int type);

u64 armpmu_event_update(struct perf_event *event);

int armpmu_event_set_period(struct perf_event *event);

int armpmu_map_event(struct perf_event *event,
		     const unsigned (*event_map)[PERF_COUNT_HW_MAX],
		     const unsigned (*cache_map)[PERF_COUNT_HW_CACHE_MAX]
						[PERF_COUNT_HW_CACHE_OP_MAX]
						[PERF_COUNT_HW_CACHE_RESULT_MAX],
		     u32 raw_event_mask);

#endif /* CONFIG_HW_PERF_EVENTS */

#endif /* __ARM_PMU_H__ */<|MERGE_RESOLUTION|>--- conflicted
+++ resolved
@@ -73,8 +73,6 @@
 	u32 pmxevtcnt[8];
 };
 
-<<<<<<< HEAD
-=======
 struct arm_cpu_pmu {
 	bool			valid;
 	bool			active;
@@ -90,7 +88,6 @@
 	void			*logical_state;
 };
 
->>>>>>> 90d0e0a1
 struct arm_pmu {
 	struct pmu	pmu;
 	cpumask_t	active_irqs;
@@ -113,10 +110,7 @@
 	int		(*map_event)(struct perf_event *event);
 	void		(*save_regs)(struct arm_pmu *, struct cpupmu_regs *);
 	void		(*restore_regs)(struct arm_pmu *, struct cpupmu_regs *);
-<<<<<<< HEAD
-=======
 	void		(*cpu_init)(struct arm_pmu *, struct arm_cpu_pmu *);
->>>>>>> 90d0e0a1
 	int		num_events;
 	atomic_t	active_events;
 	struct mutex	reserve_mutex;
