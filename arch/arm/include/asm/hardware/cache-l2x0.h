/*
 * arch/arm/include/asm/hardware/cache-l2x0.h
 *
 * Copyright (C) 2007 ARM Limited
 *
 * This program is free software; you can redistribute it and/or modify
 * it under the terms of the GNU General Public License version 2 as
 * published by the Free Software Foundation.
 *
 * This program is distributed in the hope that it will be useful,
 * but WITHOUT ANY WARRANTY; without even the implied warranty of
 * MERCHANTABILITY or FITNESS FOR A PARTICULAR PURPOSE.  See the
 * GNU General Public License for more details.
 *
 * You should have received a copy of the GNU General Public License
 * along with this program; if not, write to the Free Software
 * Foundation, Inc., 59 Temple Place, Suite 330, Boston, MA 02111-1307 USA
 */

#ifndef __ASM_ARM_HARDWARE_L2X0_H
#define __ASM_ARM_HARDWARE_L2X0_H

#include <linux/errno.h>

#define L2X0_CACHE_ID			0x000
#define L2X0_CACHE_TYPE			0x004
#define L2X0_CTRL			0x100
#define L2X0_AUX_CTRL			0x104
#define L2X0_TAG_LATENCY_CTRL		0x108
#define L2X0_DATA_LATENCY_CTRL		0x10C
#define L2X0_EVENT_CNT_CTRL		0x200
#define L2X0_EVENT_CNT1_CFG		0x204
#define L2X0_EVENT_CNT0_CFG		0x208
#define L2X0_EVENT_CNT1_VAL		0x20C
#define L2X0_EVENT_CNT0_VAL		0x210
#define L2X0_INTR_MASK			0x214
#define L2X0_MASKED_INTR_STAT		0x218
#define L2X0_RAW_INTR_STAT		0x21C
#define L2X0_INTR_CLEAR			0x220
#define L2X0_CACHE_SYNC			0x730
#define L2X0_DUMMY_REG			0x740
#define L2X0_INV_LINE_PA		0x770
#define L2X0_INV_WAY			0x77C
#define L2X0_CLEAN_LINE_PA		0x7B0
#define L2X0_CLEAN_LINE_IDX		0x7B8
#define L2X0_CLEAN_WAY			0x7BC
#define L2X0_CLEAN_INV_LINE_PA		0x7F0
#define L2X0_CLEAN_INV_LINE_IDX		0x7F8
#define L2X0_CLEAN_INV_WAY		0x7FC
/*
 * The lockdown registers repeat 8 times for L310, the L210 has only one
 * D and one I lockdown register at 0x0900 and 0x0904.
 */
#define L2X0_LOCKDOWN_WAY_D_BASE	0x900
#define L2X0_LOCKDOWN_WAY_I_BASE	0x904
#define L2X0_LOCKDOWN_STRIDE		0x08
#define L2X0_ADDR_FILTER_START		0xC00
#define L2X0_ADDR_FILTER_END		0xC04
#define L2X0_TEST_OPERATION		0xF00
#define L2X0_LINE_DATA			0xF10
#define L2X0_LINE_TAG			0xF30
#define L2X0_DEBUG_CTRL			0xF40
#define L2X0_PREFETCH_CTRL		0xF60
#define L2X0_POWER_CTRL			0xF80
#define   L2X0_DYNAMIC_CLK_GATING_EN	(1 << 1)
#define   L2X0_STNDBY_MODE_EN		(1 << 0)

/* Registers shifts and masks */
#define L2X0_CACHE_ID_REV_MASK		(0x3f)
#define L2X0_CACHE_ID_PART_MASK		(0xf << 6)
#define L2X0_CACHE_ID_PART_L210		(1 << 6)
#define L2X0_CACHE_ID_PART_L310		(3 << 6)
#define L2X0_CACHE_ID_RTL_MASK          0x3f
#define L2X0_CACHE_ID_RTL_R0P0          0x0
#define L2X0_CACHE_ID_RTL_R1P0          0x2
#define L2X0_CACHE_ID_RTL_R2P0          0x4
#define L2X0_CACHE_ID_RTL_R3P0          0x5
#define L2X0_CACHE_ID_RTL_R3P1          0x6
#define L2X0_CACHE_ID_RTL_R3P2          0x8

#define L2X0_AUX_CTRL_MASK			0xc0000fff
#define L2X0_AUX_CTRL_DATA_RD_LATENCY_SHIFT	0
#define L2X0_AUX_CTRL_DATA_RD_LATENCY_MASK	0x7
#define L2X0_AUX_CTRL_DATA_WR_LATENCY_SHIFT	3
#define L2X0_AUX_CTRL_DATA_WR_LATENCY_MASK	(0x7 << 3)
#define L2X0_AUX_CTRL_TAG_LATENCY_SHIFT		6
#define L2X0_AUX_CTRL_TAG_LATENCY_MASK		(0x7 << 6)
#define L2X0_AUX_CTRL_DIRTY_LATENCY_SHIFT	9
#define L2X0_AUX_CTRL_DIRTY_LATENCY_MASK	(0x7 << 9)
#define L2X0_AUX_CTRL_ASSOCIATIVITY_SHIFT	16
#define L2X0_AUX_CTRL_WAY_SIZE_SHIFT		17
#define L2X0_AUX_CTRL_WAY_SIZE_MASK		(0x7 << 17)
#define L2X0_AUX_CTRL_EVNT_MON_BUS_EN_SHIFT	20
#define L2X0_AUX_CTRL_SHARE_OVERRIDE_SHIFT	22
#define L2X0_AUX_CTRL_L2_FORCE_NWA_SHIFT	23
#define L2X0_AUX_CTRL_NS_LOCKDOWN_SHIFT		26
#define L2X0_AUX_CTRL_NS_INT_CTRL_SHIFT		27
#define L2X0_AUX_CTRL_DATA_PREFETCH_SHIFT	28
#define L2X0_AUX_CTRL_INSTR_PREFETCH_SHIFT	29
#define L2X0_AUX_CTRL_EARLY_BRESP_SHIFT		30

#define L2X0_LATENCY_CTRL_SETUP_SHIFT	0
#define L2X0_LATENCY_CTRL_RD_SHIFT	4
#define L2X0_LATENCY_CTRL_WR_SHIFT	8

#define L2X0_ADDR_FILTER_EN		1

#define L2X0_CTRL_EN			1

#define L2X0_WAY_SIZE_SHIFT		3

<<<<<<< HEAD
#define L2X0_PREFETCH_CTRL_OFFSET_SHIFT		0
#define L2X0_PREFETCH_CTRL_WRAP8_INC_SHIFT	23
#define L2X0_PREFETCH_CTRL_WRAP8_SHIFT		30
=======
#define REV_PL310_R2P0				4
>>>>>>> 969b6fc4

#ifndef __ASSEMBLY__
extern void l2cc_suspend(void);
extern void l2cc_resume(void);
extern void l2x0_cache_sync(void);
extern void __init l2x0_init(void __iomem *base, u32 aux_val, u32 aux_mask);
#if defined(CONFIG_CACHE_L2X0) && defined(CONFIG_OF)
extern int l2x0_of_init(u32 aux_val, u32 aux_mask);
#else
static inline int l2x0_of_init(u32 aux_val, u32 aux_mask)
{
	return -ENODEV;
}
#endif

struct l2x0_regs {
	unsigned long phy_base;
	unsigned long aux_ctrl;
	/*
	 * Whether the following registers need to be saved/restored
	 * depends on platform
	 */
	unsigned long tag_latency;
	unsigned long data_latency;
	unsigned long filter_start;
	unsigned long filter_end;
	unsigned long prefetch_ctrl;
	unsigned long pwr_ctrl;
	unsigned long ctrl;
};

extern struct l2x0_regs l2x0_saved_regs;

#endif /* __ASSEMBLY__ */

#endif<|MERGE_RESOLUTION|>--- conflicted
+++ resolved
@@ -109,13 +109,11 @@
 
 #define L2X0_WAY_SIZE_SHIFT		3
 
-<<<<<<< HEAD
 #define L2X0_PREFETCH_CTRL_OFFSET_SHIFT		0
 #define L2X0_PREFETCH_CTRL_WRAP8_INC_SHIFT	23
 #define L2X0_PREFETCH_CTRL_WRAP8_SHIFT		30
-=======
+
 #define REV_PL310_R2P0				4
->>>>>>> 969b6fc4
 
 #ifndef __ASSEMBLY__
 extern void l2cc_suspend(void);
