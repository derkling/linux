/*
 * Copyright 2008-2010 Freescale Semiconductor, Inc. All Rights Reserved.
 * Copyright (C) 2009-2010 Amit Kucheria <amit.kucheria@canonical.com>
 *
 * The code contained herein is licensed under the GNU General Public
 * License. You may obtain a copy of the GNU General Public License
 * Version 2 or later at the following locations:
 *
 * http://www.opensource.org/licenses/gpl-license.html
 * http://www.gnu.org/copyleft/gpl.html
 */

#include <linux/mm.h>
#include <linux/delay.h>
#include <linux/clk.h>
#include <linux/io.h>
#include <linux/clkdev.h>

#include <asm/div64.h>

#include <mach/hardware.h>
#include <mach/common.h>
#include <mach/clock.h>

#include "crm_regs.h"

/* External clock values passed-in by the board code */
static unsigned long external_high_reference, external_low_reference;
static unsigned long oscillator_reference, ckih2_reference;

static struct clk osc_clk;
static struct clk pll1_main_clk;
static struct clk pll1_sw_clk;
static struct clk pll2_sw_clk;
static struct clk pll3_sw_clk;
static struct clk mx53_pll4_sw_clk;
static struct clk lp_apm_clk;
static struct clk periph_apm_clk;
static struct clk ahb_clk;
static struct clk ipg_clk;
static struct clk usboh3_clk;
static struct clk emi_fast_clk;
static struct clk ipu_clk;
static struct clk mipi_hsc1_clk;
static struct clk esdhc1_clk;
static struct clk esdhc2_clk;
static struct clk esdhc3_mx53_clk;

#define MAX_DPLL_WAIT_TRIES	1000 /* 1000 * udelay(1) = 1ms */

/* calculate best pre and post dividers to get the required divider */
static void __calc_pre_post_dividers(u32 div, u32 *pre, u32 *post,
	u32 max_pre, u32 max_post)
{
	if (div >= max_pre * max_post) {
		*pre = max_pre;
		*post = max_post;
	} else if (div >= max_pre) {
		u32 min_pre, temp_pre, old_err, err;
		min_pre = DIV_ROUND_UP(div, max_post);
		old_err = max_pre;
		for (temp_pre = max_pre; temp_pre >= min_pre; temp_pre--) {
			err = div % temp_pre;
			if (err == 0) {
				*pre = temp_pre;
				break;
			}
			err = temp_pre - err;
			if (err < old_err) {
				old_err = err;
				*pre = temp_pre;
			}
		}
		*post = DIV_ROUND_UP(div, *pre);
	} else {
		*pre = div;
		*post = 1;
	}
}

static void _clk_ccgr_setclk(struct clk *clk, unsigned mode)
{
	u32 reg = __raw_readl(clk->enable_reg);

	reg &= ~(MXC_CCM_CCGRx_CG_MASK << clk->enable_shift);
	reg |= mode << clk->enable_shift;

	__raw_writel(reg, clk->enable_reg);
}

static int _clk_ccgr_enable(struct clk *clk)
{
	_clk_ccgr_setclk(clk, MXC_CCM_CCGRx_MOD_ON);
	return 0;
}

static void _clk_ccgr_disable(struct clk *clk)
{
	_clk_ccgr_setclk(clk, MXC_CCM_CCGRx_MOD_OFF);
}

static int _clk_ccgr_enable_inrun(struct clk *clk)
{
	_clk_ccgr_setclk(clk, MXC_CCM_CCGRx_MOD_IDLE);
	return 0;
}

static void _clk_ccgr_disable_inwait(struct clk *clk)
{
	_clk_ccgr_setclk(clk, MXC_CCM_CCGRx_MOD_IDLE);
}

/*
 * For the 4-to-1 muxed input clock
 */
static inline u32 _get_mux(struct clk *parent, struct clk *m0,
			   struct clk *m1, struct clk *m2, struct clk *m3)
{
	if (parent == m0)
		return 0;
	else if (parent == m1)
		return 1;
	else if (parent == m2)
		return 2;
	else if (parent == m3)
		return 3;
	else
		BUG();

	return -EINVAL;
}

static inline void __iomem *_mx51_get_pll_base(struct clk *pll)
{
	if (pll == &pll1_main_clk)
		return MX51_DPLL1_BASE;
	else if (pll == &pll2_sw_clk)
		return MX51_DPLL2_BASE;
	else if (pll == &pll3_sw_clk)
		return MX51_DPLL3_BASE;
	else
		BUG();

	return NULL;
}

static inline void __iomem *_mx53_get_pll_base(struct clk *pll)
{
	if (pll == &pll1_main_clk)
		return MX53_DPLL1_BASE;
	else if (pll == &pll2_sw_clk)
		return MX53_DPLL2_BASE;
	else if (pll == &pll3_sw_clk)
		return MX53_DPLL3_BASE;
	else if (pll == &mx53_pll4_sw_clk)
		return MX53_DPLL4_BASE;
	else
		BUG();

	return NULL;
}

static inline void __iomem *_get_pll_base(struct clk *pll)
{
	if (cpu_is_mx51())
		return _mx51_get_pll_base(pll);
	else
		return _mx53_get_pll_base(pll);
}

static unsigned long clk_pll_get_rate(struct clk *clk)
{
	long mfi, mfn, mfd, pdf, ref_clk, mfn_abs;
	unsigned long dp_op, dp_mfd, dp_mfn, dp_ctl, pll_hfsm, dbl;
	void __iomem *pllbase;
	s64 temp;
	unsigned long parent_rate;

	parent_rate = clk_get_rate(clk->parent);

	pllbase = _get_pll_base(clk);

	dp_ctl = __raw_readl(pllbase + MXC_PLL_DP_CTL);
	pll_hfsm = dp_ctl & MXC_PLL_DP_CTL_HFSM;
	dbl = dp_ctl & MXC_PLL_DP_CTL_DPDCK0_2_EN;

	if (pll_hfsm == 0) {
		dp_op = __raw_readl(pllbase + MXC_PLL_DP_OP);
		dp_mfd = __raw_readl(pllbase + MXC_PLL_DP_MFD);
		dp_mfn = __raw_readl(pllbase + MXC_PLL_DP_MFN);
	} else {
		dp_op = __raw_readl(pllbase + MXC_PLL_DP_HFS_OP);
		dp_mfd = __raw_readl(pllbase + MXC_PLL_DP_HFS_MFD);
		dp_mfn = __raw_readl(pllbase + MXC_PLL_DP_HFS_MFN);
	}
	pdf = dp_op & MXC_PLL_DP_OP_PDF_MASK;
	mfi = (dp_op & MXC_PLL_DP_OP_MFI_MASK) >> MXC_PLL_DP_OP_MFI_OFFSET;
	mfi = (mfi <= 5) ? 5 : mfi;
	mfd = dp_mfd & MXC_PLL_DP_MFD_MASK;
	mfn = mfn_abs = dp_mfn & MXC_PLL_DP_MFN_MASK;
	/* Sign extend to 32-bits */
	if (mfn >= 0x04000000) {
		mfn |= 0xFC000000;
		mfn_abs = -mfn;
	}

	ref_clk = 2 * parent_rate;
	if (dbl != 0)
		ref_clk *= 2;

	ref_clk /= (pdf + 1);
	temp = (u64) ref_clk * mfn_abs;
	do_div(temp, mfd + 1);
	if (mfn < 0)
		temp = -temp;
	temp = (ref_clk * mfi) + temp;

	return temp;
}

static int _clk_pll_set_rate(struct clk *clk, unsigned long rate)
{
	u32 reg;
	void __iomem *pllbase;

	long mfi, pdf, mfn, mfd = 999999;
	s64 temp64;
	unsigned long quad_parent_rate;
	unsigned long pll_hfsm, dp_ctl;
	unsigned long parent_rate;

	parent_rate = clk_get_rate(clk->parent);

	pllbase = _get_pll_base(clk);

	quad_parent_rate = 4 * parent_rate;
	pdf = mfi = -1;
	while (++pdf < 16 && mfi < 5)
		mfi = rate * (pdf+1) / quad_parent_rate;
	if (mfi > 15)
		return -EINVAL;
	pdf--;

	temp64 = rate * (pdf+1) - quad_parent_rate * mfi;
	do_div(temp64, quad_parent_rate/1000000);
	mfn = (long)temp64;

	dp_ctl = __raw_readl(pllbase + MXC_PLL_DP_CTL);
	/* use dpdck0_2 */
	__raw_writel(dp_ctl | 0x1000L, pllbase + MXC_PLL_DP_CTL);
	pll_hfsm = dp_ctl & MXC_PLL_DP_CTL_HFSM;
	if (pll_hfsm == 0) {
		reg = mfi << 4 | pdf;
		__raw_writel(reg, pllbase + MXC_PLL_DP_OP);
		__raw_writel(mfd, pllbase + MXC_PLL_DP_MFD);
		__raw_writel(mfn, pllbase + MXC_PLL_DP_MFN);
	} else {
		reg = mfi << 4 | pdf;
		__raw_writel(reg, pllbase + MXC_PLL_DP_HFS_OP);
		__raw_writel(mfd, pllbase + MXC_PLL_DP_HFS_MFD);
		__raw_writel(mfn, pllbase + MXC_PLL_DP_HFS_MFN);
	}

	return 0;
}

static int _clk_pll_enable(struct clk *clk)
{
	u32 reg;
	void __iomem *pllbase;
	int i = 0;

	pllbase = _get_pll_base(clk);
	reg = __raw_readl(pllbase + MXC_PLL_DP_CTL) | MXC_PLL_DP_CTL_UPEN;
	__raw_writel(reg, pllbase + MXC_PLL_DP_CTL);

	/* Wait for lock */
	do {
		reg = __raw_readl(pllbase + MXC_PLL_DP_CTL);
		if (reg & MXC_PLL_DP_CTL_LRF)
			break;

		udelay(1);
	} while (++i < MAX_DPLL_WAIT_TRIES);

	if (i == MAX_DPLL_WAIT_TRIES) {
		pr_err("MX5: pll locking failed\n");
		return -EINVAL;
	}

	return 0;
}

static void _clk_pll_disable(struct clk *clk)
{
	u32 reg;
	void __iomem *pllbase;

	pllbase = _get_pll_base(clk);
	reg = __raw_readl(pllbase + MXC_PLL_DP_CTL) & ~MXC_PLL_DP_CTL_UPEN;
	__raw_writel(reg, pllbase + MXC_PLL_DP_CTL);
}

static int _clk_pll1_sw_set_parent(struct clk *clk, struct clk *parent)
{
	u32 reg, step;

	reg = __raw_readl(MXC_CCM_CCSR);

	/* When switching from pll_main_clk to a bypass clock, first select a
	 * multiplexed clock in 'step_sel', then shift the glitchless mux
	 * 'pll1_sw_clk_sel'.
	 *
	 * When switching back, do it in reverse order
	 */
	if (parent == &pll1_main_clk) {
		/* Switch to pll1_main_clk */
		reg &= ~MXC_CCM_CCSR_PLL1_SW_CLK_SEL;
		__raw_writel(reg, MXC_CCM_CCSR);
		/* step_clk mux switched to lp_apm, to save power. */
		reg = __raw_readl(MXC_CCM_CCSR);
		reg &= ~MXC_CCM_CCSR_STEP_SEL_MASK;
		reg |= (MXC_CCM_CCSR_STEP_SEL_LP_APM <<
				MXC_CCM_CCSR_STEP_SEL_OFFSET);
	} else {
		if (parent == &lp_apm_clk) {
			step = MXC_CCM_CCSR_STEP_SEL_LP_APM;
		} else  if (parent == &pll2_sw_clk) {
			step = MXC_CCM_CCSR_STEP_SEL_PLL2_DIVIDED;
		} else  if (parent == &pll3_sw_clk) {
			step = MXC_CCM_CCSR_STEP_SEL_PLL3_DIVIDED;
		} else
			return -EINVAL;

		reg &= ~MXC_CCM_CCSR_STEP_SEL_MASK;
		reg |= (step << MXC_CCM_CCSR_STEP_SEL_OFFSET);

		__raw_writel(reg, MXC_CCM_CCSR);
		/* Switch to step_clk */
		reg = __raw_readl(MXC_CCM_CCSR);
		reg |= MXC_CCM_CCSR_PLL1_SW_CLK_SEL;
	}
	__raw_writel(reg, MXC_CCM_CCSR);
	return 0;
}

static unsigned long clk_pll1_sw_get_rate(struct clk *clk)
{
	u32 reg, div;
	unsigned long parent_rate;

	parent_rate = clk_get_rate(clk->parent);

	reg = __raw_readl(MXC_CCM_CCSR);

	if (clk->parent == &pll2_sw_clk) {
		div = ((reg & MXC_CCM_CCSR_PLL2_PODF_MASK) >>
		       MXC_CCM_CCSR_PLL2_PODF_OFFSET) + 1;
	} else if (clk->parent == &pll3_sw_clk) {
		div = ((reg & MXC_CCM_CCSR_PLL3_PODF_MASK) >>
		       MXC_CCM_CCSR_PLL3_PODF_OFFSET) + 1;
	} else
		div = 1;
	return parent_rate / div;
}

static int _clk_pll2_sw_set_parent(struct clk *clk, struct clk *parent)
{
	u32 reg;

	reg = __raw_readl(MXC_CCM_CCSR);

	if (parent == &pll2_sw_clk)
		reg &= ~MXC_CCM_CCSR_PLL2_SW_CLK_SEL;
	else
		reg |= MXC_CCM_CCSR_PLL2_SW_CLK_SEL;

	__raw_writel(reg, MXC_CCM_CCSR);
	return 0;
}

static int _clk_lp_apm_set_parent(struct clk *clk, struct clk *parent)
{
	u32 reg;

	if (parent == &osc_clk)
		reg = __raw_readl(MXC_CCM_CCSR) & ~MXC_CCM_CCSR_LP_APM_SEL;
	else
		return -EINVAL;

	__raw_writel(reg, MXC_CCM_CCSR);

	return 0;
}

static unsigned long clk_cpu_get_rate(struct clk *clk)
{
	u32 cacrr, div;
	unsigned long parent_rate;

	parent_rate = clk_get_rate(clk->parent);
	cacrr = __raw_readl(MXC_CCM_CACRR);
	div = (cacrr & MXC_CCM_CACRR_ARM_PODF_MASK) + 1;

	return parent_rate / div;
}

static int clk_cpu_set_rate(struct clk *clk, unsigned long rate)
{
	u32 reg, cpu_podf;
	unsigned long parent_rate;

	parent_rate = clk_get_rate(clk->parent);
	cpu_podf = parent_rate / rate - 1;
	/* use post divider to change freq */
	reg = __raw_readl(MXC_CCM_CACRR);
	reg &= ~MXC_CCM_CACRR_ARM_PODF_MASK;
	reg |= cpu_podf << MXC_CCM_CACRR_ARM_PODF_OFFSET;
	__raw_writel(reg, MXC_CCM_CACRR);

	return 0;
}

static int _clk_periph_apm_set_parent(struct clk *clk, struct clk *parent)
{
	u32 reg, mux;
	int i = 0;

	mux = _get_mux(parent, &pll1_sw_clk, &pll3_sw_clk, &lp_apm_clk, NULL);

	reg = __raw_readl(MXC_CCM_CBCMR) & ~MXC_CCM_CBCMR_PERIPH_CLK_SEL_MASK;
	reg |= mux << MXC_CCM_CBCMR_PERIPH_CLK_SEL_OFFSET;
	__raw_writel(reg, MXC_CCM_CBCMR);

	/* Wait for lock */
	do {
		reg = __raw_readl(MXC_CCM_CDHIPR);
		if (!(reg &  MXC_CCM_CDHIPR_PERIPH_CLK_SEL_BUSY))
			break;

		udelay(1);
	} while (++i < MAX_DPLL_WAIT_TRIES);

	if (i == MAX_DPLL_WAIT_TRIES) {
		pr_err("MX5: Set parent for periph_apm clock failed\n");
		return -EINVAL;
	}

	return 0;
}

static int _clk_main_bus_set_parent(struct clk *clk, struct clk *parent)
{
	u32 reg;

	reg = __raw_readl(MXC_CCM_CBCDR);

	if (parent == &pll2_sw_clk)
		reg &= ~MXC_CCM_CBCDR_PERIPH_CLK_SEL;
	else if (parent == &periph_apm_clk)
		reg |= MXC_CCM_CBCDR_PERIPH_CLK_SEL;
	else
		return -EINVAL;

	__raw_writel(reg, MXC_CCM_CBCDR);

	return 0;
}

#ifdef CONFIG_CLK_DEBUG
#define __INIT_CLK_DEBUG(n)	.name = #n,
#else
#define __INIT_CLK_DEBUG(n)
#endif

static struct clk main_bus_clk = {
	__INIT_CLK_DEBUG(main_bus_clk)
	.parent = &pll2_sw_clk,
	.set_parent = _clk_main_bus_set_parent,
};

static unsigned long clk_ahb_get_rate(struct clk *clk)
{
	u32 reg, div;
	unsigned long parent_rate;

	parent_rate = clk_get_rate(clk->parent);

	reg = __raw_readl(MXC_CCM_CBCDR);
	div = ((reg & MXC_CCM_CBCDR_AHB_PODF_MASK) >>
	       MXC_CCM_CBCDR_AHB_PODF_OFFSET) + 1;
	return parent_rate / div;
}


static int _clk_ahb_set_rate(struct clk *clk, unsigned long rate)
{
	u32 reg, div;
	unsigned long parent_rate;
	int i = 0;

	parent_rate = clk_get_rate(clk->parent);

	div = parent_rate / rate;
	if (div > 8 || div < 1 || ((parent_rate / div) != rate))
		return -EINVAL;

	reg = __raw_readl(MXC_CCM_CBCDR);
	reg &= ~MXC_CCM_CBCDR_AHB_PODF_MASK;
	reg |= (div - 1) << MXC_CCM_CBCDR_AHB_PODF_OFFSET;
	__raw_writel(reg, MXC_CCM_CBCDR);

	/* Wait for lock */
	do {
		reg = __raw_readl(MXC_CCM_CDHIPR);
		if (!(reg & MXC_CCM_CDHIPR_AHB_PODF_BUSY))
			break;

		udelay(1);
	} while (++i < MAX_DPLL_WAIT_TRIES);

	if (i == MAX_DPLL_WAIT_TRIES) {
		pr_err("MX5: clk_ahb_set_rate failed\n");
		return -EINVAL;
	}

	return 0;
}

static unsigned long _clk_ahb_round_rate(struct clk *clk,
						unsigned long rate)
{
	u32 div;
	unsigned long parent_rate;

	parent_rate = clk_get_rate(clk->parent);

	div = parent_rate / rate;
	if (div > 8)
		div = 8;
	else if (div == 0)
		div++;
	return parent_rate / div;
}


static int _clk_max_enable(struct clk *clk)
{
	u32 reg;

	_clk_ccgr_enable(clk);

	/* Handshake with MAX when LPM is entered. */
	reg = __raw_readl(MXC_CCM_CLPCR);
	if (cpu_is_mx51())
		reg &= ~MX51_CCM_CLPCR_BYPASS_MAX_LPM_HS;
	else if (cpu_is_mx53())
		reg &= ~MX53_CCM_CLPCR_BYPASS_MAX_LPM_HS;
	__raw_writel(reg, MXC_CCM_CLPCR);

	return 0;
}

static void _clk_max_disable(struct clk *clk)
{
	u32 reg;

	_clk_ccgr_disable_inwait(clk);

	/* No Handshake with MAX when LPM is entered as its disabled. */
	reg = __raw_readl(MXC_CCM_CLPCR);
	if (cpu_is_mx51())
		reg |= MX51_CCM_CLPCR_BYPASS_MAX_LPM_HS;
	else if (cpu_is_mx53())
		reg &= ~MX53_CCM_CLPCR_BYPASS_MAX_LPM_HS;
	__raw_writel(reg, MXC_CCM_CLPCR);
}

static unsigned long clk_ipg_get_rate(struct clk *clk)
{
	u32 reg, div;
	unsigned long parent_rate;

	parent_rate = clk_get_rate(clk->parent);

	reg = __raw_readl(MXC_CCM_CBCDR);
	div = ((reg & MXC_CCM_CBCDR_IPG_PODF_MASK) >>
	       MXC_CCM_CBCDR_IPG_PODF_OFFSET) + 1;

	return parent_rate / div;
}

static unsigned long clk_ipg_per_get_rate(struct clk *clk)
{
	u32 reg, prediv1, prediv2, podf;
	unsigned long parent_rate;

	parent_rate = clk_get_rate(clk->parent);

	if (clk->parent == &main_bus_clk || clk->parent == &lp_apm_clk) {
		/* the main_bus_clk is the one before the DVFS engine */
		reg = __raw_readl(MXC_CCM_CBCDR);
		prediv1 = ((reg & MXC_CCM_CBCDR_PERCLK_PRED1_MASK) >>
			   MXC_CCM_CBCDR_PERCLK_PRED1_OFFSET) + 1;
		prediv2 = ((reg & MXC_CCM_CBCDR_PERCLK_PRED2_MASK) >>
			   MXC_CCM_CBCDR_PERCLK_PRED2_OFFSET) + 1;
		podf = ((reg & MXC_CCM_CBCDR_PERCLK_PODF_MASK) >>
			MXC_CCM_CBCDR_PERCLK_PODF_OFFSET) + 1;
		return parent_rate / (prediv1 * prediv2 * podf);
	} else if (clk->parent == &ipg_clk)
		return parent_rate;
	else
		BUG();
}

static int _clk_ipg_per_set_parent(struct clk *clk, struct clk *parent)
{
	u32 reg;

	reg = __raw_readl(MXC_CCM_CBCMR);

	reg &= ~MXC_CCM_CBCMR_PERCLK_LP_APM_CLK_SEL;
	reg &= ~MXC_CCM_CBCMR_PERCLK_IPG_CLK_SEL;

	if (parent == &ipg_clk)
		reg |= MXC_CCM_CBCMR_PERCLK_IPG_CLK_SEL;
	else if (parent == &lp_apm_clk)
		reg |= MXC_CCM_CBCMR_PERCLK_LP_APM_CLK_SEL;
	else if (parent != &main_bus_clk)
		return -EINVAL;

	__raw_writel(reg, MXC_CCM_CBCMR);

	return 0;
}

#define clk_nfc_set_parent	NULL

static unsigned long clk_nfc_get_rate(struct clk *clk)
{
	unsigned long rate;
	u32 reg, div;

	reg = __raw_readl(MXC_CCM_CBCDR);
	div = ((reg & MXC_CCM_CBCDR_NFC_PODF_MASK) >>
	       MXC_CCM_CBCDR_NFC_PODF_OFFSET) + 1;
	rate = clk_get_rate(clk->parent) / div;
	WARN_ON(rate == 0);
	return rate;
}

static unsigned long clk_nfc_round_rate(struct clk *clk,
						unsigned long rate)
{
	u32 div;
	unsigned long parent_rate = clk_get_rate(clk->parent);

	if (!rate)
		return -EINVAL;

	div = parent_rate / rate;

	if (parent_rate % rate)
		div++;

	if (div > 8)
		return -EINVAL;

	return parent_rate / div;

}

static int clk_nfc_set_rate(struct clk *clk, unsigned long rate)
{
	u32 reg, div;

	div = clk_get_rate(clk->parent) / rate;
	if (div == 0)
		div++;
	if (((clk_get_rate(clk->parent) / div) != rate) || (div > 8))
		return -EINVAL;

	reg = __raw_readl(MXC_CCM_CBCDR);
	reg &= ~MXC_CCM_CBCDR_NFC_PODF_MASK;
	reg |= (div - 1) << MXC_CCM_CBCDR_NFC_PODF_OFFSET;
	__raw_writel(reg, MXC_CCM_CBCDR);

	while (__raw_readl(MXC_CCM_CDHIPR) &
			MXC_CCM_CDHIPR_NFC_IPG_INT_MEM_PODF_BUSY){
	}

	return 0;
}

static unsigned long get_high_reference_clock_rate(struct clk *clk)
{
	return external_high_reference;
}

static unsigned long get_low_reference_clock_rate(struct clk *clk)
{
	return external_low_reference;
}

static unsigned long get_oscillator_reference_clock_rate(struct clk *clk)
{
	return oscillator_reference;
}

static unsigned long get_ckih2_reference_clock_rate(struct clk *clk)
{
	return ckih2_reference;
}

static unsigned long clk_emi_slow_get_rate(struct clk *clk)
{
	u32 reg, div;

	reg = __raw_readl(MXC_CCM_CBCDR);
	div = ((reg & MXC_CCM_CBCDR_EMI_PODF_MASK) >>
	       MXC_CCM_CBCDR_EMI_PODF_OFFSET) + 1;

	return clk_get_rate(clk->parent) / div;
}

static unsigned long _clk_ddr_hf_get_rate(struct clk *clk)
{
	unsigned long rate;
	u32 reg, div;

	reg = __raw_readl(MXC_CCM_CBCDR);
	div = ((reg & MXC_CCM_CBCDR_DDR_PODF_MASK) >>
		MXC_CCM_CBCDR_DDR_PODF_OFFSET) + 1;
	rate = clk_get_rate(clk->parent) / div;

	return rate;
}

/* External high frequency clock */
static struct clk ckih_clk = {
	__INIT_CLK_DEBUG(ckih_clk)
	.get_rate = get_high_reference_clock_rate,
};

static struct clk ckih2_clk = {
	__INIT_CLK_DEBUG(ckih2_clk)
	.get_rate = get_ckih2_reference_clock_rate,
};

static struct clk osc_clk = {
	__INIT_CLK_DEBUG(osc_clk)
	.get_rate = get_oscillator_reference_clock_rate,
};

/* External low frequency (32kHz) clock */
static struct clk ckil_clk = {
	__INIT_CLK_DEBUG(ckil_clk)
	.get_rate = get_low_reference_clock_rate,
};

static struct clk pll1_main_clk = {
	__INIT_CLK_DEBUG(pll1_main_clk)
	.parent = &osc_clk,
	.get_rate = clk_pll_get_rate,
	.enable = _clk_pll_enable,
	.disable = _clk_pll_disable,
};

/* Clock tree block diagram (WIP):
 * 	CCM: Clock Controller Module
 *
 * PLL output -> |
 *               | CCM Switcher -> CCM_CLK_ROOT_GEN ->
 * PLL bypass -> |
 *
 */

/* PLL1 SW supplies to ARM core */
static struct clk pll1_sw_clk = {
	__INIT_CLK_DEBUG(pll1_sw_clk)
	.parent = &pll1_main_clk,
	.set_parent = _clk_pll1_sw_set_parent,
	.get_rate = clk_pll1_sw_get_rate,
};

/* PLL2 SW supplies to AXI/AHB/IP buses */
static struct clk pll2_sw_clk = {
	__INIT_CLK_DEBUG(pll2_sw_clk)
	.parent = &osc_clk,
	.get_rate = clk_pll_get_rate,
	.set_rate = _clk_pll_set_rate,
	.set_parent = _clk_pll2_sw_set_parent,
	.enable = _clk_pll_enable,
	.disable = _clk_pll_disable,
};

/* PLL3 SW supplies to serial clocks like USB, SSI, etc. */
static struct clk pll3_sw_clk = {
	__INIT_CLK_DEBUG(pll3_sw_clk)
	.parent = &osc_clk,
	.set_rate = _clk_pll_set_rate,
	.get_rate = clk_pll_get_rate,
	.enable = _clk_pll_enable,
	.disable = _clk_pll_disable,
};

/* PLL4 SW supplies to LVDS Display Bridge(LDB) */
static struct clk mx53_pll4_sw_clk = {
	__INIT_CLK_DEBUG(mx53_pll4_clk)
	.parent = &osc_clk,
	.set_rate = _clk_pll_set_rate,
	.enable = _clk_pll_enable,
	.disable = _clk_pll_disable,
};

/* Low-power Audio Playback Mode clock */
static struct clk lp_apm_clk = {
	__INIT_CLK_DEBUG(lp_apm_clk)
	.parent = &osc_clk,
	.set_parent = _clk_lp_apm_set_parent,
};

static struct clk periph_apm_clk = {
	__INIT_CLK_DEBUG(periph_apm_clk)
	.parent = &pll1_sw_clk,
	.set_parent = _clk_periph_apm_set_parent,
};

static struct clk cpu_clk = {
	__INIT_CLK_DEBUG(cpu_clk)
	.parent = &pll1_sw_clk,
	.get_rate = clk_cpu_get_rate,
	.set_rate = clk_cpu_set_rate,
};

static struct clk ahb_clk = {
	__INIT_CLK_DEBUG(ahb_clk)
	.parent = &main_bus_clk,
	.get_rate = clk_ahb_get_rate,
	.set_rate = _clk_ahb_set_rate,
	.round_rate = _clk_ahb_round_rate,
};

static struct clk iim_clk = {
	__INIT_CLK_DEBUG(iim_clk)
	.parent = &ipg_clk,
	.enable_reg = MXC_CCM_CCGR0,
	.enable_shift = MXC_CCM_CCGRx_CG15_OFFSET,
};

/* Main IP interface clock for access to registers */
static struct clk ipg_clk = {
	__INIT_CLK_DEBUG(ipg_clk)
	.parent = &ahb_clk,
	.get_rate = clk_ipg_get_rate,
};

static struct clk ipg_perclk = {
	__INIT_CLK_DEBUG(ipg_clk)
	.parent = &lp_apm_clk,
	.get_rate = clk_ipg_per_get_rate,
	.set_parent = _clk_ipg_per_set_parent,
};

static struct clk ahb_max_clk = {
	__INIT_CLK_DEBUG(ahb_max_clk)
	.parent = &ahb_clk,
	.enable_reg = MXC_CCM_CCGR0,
	.enable_shift = MXC_CCM_CCGRx_CG14_OFFSET,
	.enable = _clk_max_enable,
	.disable = _clk_max_disable,
};

static struct clk aips_tz1_clk = {
	__INIT_CLK_DEBUG(aips_tz1_clk)
	.parent = &ahb_clk,
	.secondary = &ahb_max_clk,
	.enable_reg = MXC_CCM_CCGR0,
	.enable_shift = MXC_CCM_CCGRx_CG12_OFFSET,
	.enable = _clk_ccgr_enable,
	.disable = _clk_ccgr_disable_inwait,
};

static struct clk aips_tz2_clk = {
	__INIT_CLK_DEBUG(aips_tz2_clk)
	.parent = &ahb_clk,
	.secondary = &ahb_max_clk,
	.enable_reg = MXC_CCM_CCGR0,
	.enable_shift = MXC_CCM_CCGRx_CG13_OFFSET,
	.enable = _clk_ccgr_enable,
	.disable = _clk_ccgr_disable_inwait,
};

static struct clk gpt_32k_clk = {
	__INIT_CLK_DEBUG(gpt_32k_clk)
	.id = 0,
	.parent = &ckil_clk,
};

<<<<<<< HEAD
static struct clk kpp_clk = {
	__INIT_CLK_DEBUG(kpp_clk)
	.id = 0,
};

=======
>>>>>>> 9ced9f03
static struct clk dummy_clk = {
	.id = 0,
};

static struct clk emi_slow_clk = {
	__INIT_CLK_DEBUG(emi_slow_clk)
	.parent = &pll2_sw_clk,
	.enable_reg = MXC_CCM_CCGR5,
	.enable_shift = MXC_CCM_CCGRx_CG8_OFFSET,
	.enable = _clk_ccgr_enable,
	.disable = _clk_ccgr_disable_inwait,
	.get_rate = clk_emi_slow_get_rate,
};

static int clk_ipu_enable(struct clk *clk)
{
	u32 reg;

	_clk_ccgr_enable(clk);

	/* Enable handshake with IPU when certain clock rates are changed */
	reg = __raw_readl(MXC_CCM_CCDR);
	reg &= ~MXC_CCM_CCDR_IPU_HS_MASK;
	__raw_writel(reg, MXC_CCM_CCDR);

	/* Enable handshake with IPU when LPM is entered */
	reg = __raw_readl(MXC_CCM_CLPCR);
	reg &= ~MXC_CCM_CLPCR_BYPASS_IPU_LPM_HS;
	__raw_writel(reg, MXC_CCM_CLPCR);

	return 0;
}

static void clk_ipu_disable(struct clk *clk)
{
	u32 reg;

	_clk_ccgr_disable(clk);

	/* Disable handshake with IPU whe dividers are changed */
	reg = __raw_readl(MXC_CCM_CCDR);
	reg |= MXC_CCM_CCDR_IPU_HS_MASK;
	__raw_writel(reg, MXC_CCM_CCDR);

	/* Disable handshake with IPU when LPM is entered */
	reg = __raw_readl(MXC_CCM_CLPCR);
	reg |= MXC_CCM_CLPCR_BYPASS_IPU_LPM_HS;
	__raw_writel(reg, MXC_CCM_CLPCR);
}

static struct clk ahbmux1_clk = {
	.parent = &ahb_clk,
	.secondary = &ahb_max_clk,
	.enable_reg = MXC_CCM_CCGR0,
	.enable_shift = MXC_CCM_CCGRx_CG8_OFFSET,
	.enable = _clk_ccgr_enable,
	.disable = _clk_ccgr_disable_inwait,
};

static struct clk ipu_sec_clk = {
	.parent = &emi_fast_clk,
	.secondary = &ahbmux1_clk,
};

static struct clk ddr_hf_clk = {
	.parent = &pll1_sw_clk,
	.get_rate = _clk_ddr_hf_get_rate,
};

static struct clk ddr_clk = {
	.parent = &ddr_hf_clk,
};

/* clock definitions for MIPI HSC unit which has been removed
 * from documentation, but not from hardware
 */
static int _clk_hsc_enable(struct clk *clk)
{
	u32 reg;

	_clk_ccgr_enable(clk);
	/* Handshake with IPU when certain clock rates are changed. */
	reg = __raw_readl(MXC_CCM_CCDR);
	reg &= ~MXC_CCM_CCDR_HSC_HS_MASK;
	__raw_writel(reg, MXC_CCM_CCDR);

	reg = __raw_readl(MXC_CCM_CLPCR);
	reg &= ~MXC_CCM_CLPCR_BYPASS_HSC_LPM_HS;
	__raw_writel(reg, MXC_CCM_CLPCR);

	return 0;
}

static void _clk_hsc_disable(struct clk *clk)
{
	u32 reg;

	_clk_ccgr_disable(clk);
	/* No handshake with HSC as its not enabled. */
	reg = __raw_readl(MXC_CCM_CCDR);
	reg |= MXC_CCM_CCDR_HSC_HS_MASK;
	__raw_writel(reg, MXC_CCM_CCDR);

	reg = __raw_readl(MXC_CCM_CLPCR);
	reg |= MXC_CCM_CLPCR_BYPASS_HSC_LPM_HS;
	__raw_writel(reg, MXC_CCM_CLPCR);
}

static struct clk mipi_hsp_clk = {
	.parent = &ipu_clk,
	.enable_reg = MXC_CCM_CCGR4,
	.enable_shift = MXC_CCM_CCGRx_CG6_OFFSET,
	.enable = _clk_hsc_enable,
	.disable = _clk_hsc_disable,
	.secondary = &mipi_hsc1_clk,
};

#define DEFINE_CLOCK_CCGR(name, i, er, es, pfx, p, s)	\
	static struct clk name = {			\
		__INIT_CLK_DEBUG(name)			\
		.id		= i,			\
		.enable_reg	= er,			\
		.enable_shift	= es,			\
		.get_rate	= pfx##_get_rate,	\
		.set_rate	= pfx##_set_rate,	\
		.round_rate	= pfx##_round_rate,	\
		.set_parent	= pfx##_set_parent,	\
		.enable		= _clk_ccgr_enable,	\
		.disable	= _clk_ccgr_disable,	\
		.parent		= p,			\
		.secondary	= s,			\
	}

#define DEFINE_CLOCK_MAX(name, i, er, es, pfx, p, s)	\
	static struct clk name = {			\
		__INIT_CLK_DEBUG(name)			\
		.id		= i,			\
		.enable_reg	= er,			\
		.enable_shift	= es,			\
		.get_rate	= pfx##_get_rate,	\
		.set_rate	= pfx##_set_rate,	\
		.set_parent	= pfx##_set_parent,	\
		.enable		= _clk_max_enable,	\
		.disable	= _clk_max_disable,	\
		.parent		= p,			\
		.secondary	= s,			\
	}

#define CLK_GET_RATE(name, nr, bitsname)				\
static unsigned long clk_##name##_get_rate(struct clk *clk)		\
{									\
	u32 reg, pred, podf;						\
									\
	reg = __raw_readl(MXC_CCM_CSCDR##nr);				\
	pred = (reg & MXC_CCM_CSCDR##nr##_##bitsname##_CLK_PRED_MASK)	\
		>> MXC_CCM_CSCDR##nr##_##bitsname##_CLK_PRED_OFFSET;	\
	podf = (reg & MXC_CCM_CSCDR##nr##_##bitsname##_CLK_PODF_MASK)	\
		>> MXC_CCM_CSCDR##nr##_##bitsname##_CLK_PODF_OFFSET;	\
									\
	return DIV_ROUND_CLOSEST(clk_get_rate(clk->parent),		\
			(pred + 1) * (podf + 1));			\
}

#define CLK_SET_PARENT(name, nr, bitsname)				\
static int clk_##name##_set_parent(struct clk *clk, struct clk *parent)	\
{									\
	u32 reg, mux;							\
									\
	mux = _get_mux(parent, &pll1_sw_clk, &pll2_sw_clk,		\
			&pll3_sw_clk, &lp_apm_clk);			\
	reg = __raw_readl(MXC_CCM_CSCMR##nr) &				\
		~MXC_CCM_CSCMR##nr##_##bitsname##_CLK_SEL_MASK;		\
	reg |= mux << MXC_CCM_CSCMR##nr##_##bitsname##_CLK_SEL_OFFSET;	\
	__raw_writel(reg, MXC_CCM_CSCMR##nr);				\
									\
	return 0;							\
}

#define CLK_SET_RATE(name, nr, bitsname)				\
static int clk_##name##_set_rate(struct clk *clk, unsigned long rate)	\
{									\
	u32 reg, div, parent_rate;					\
	u32 pre = 0, post = 0;						\
									\
	parent_rate = clk_get_rate(clk->parent);			\
	div = parent_rate / rate;					\
									\
	if ((parent_rate / div) != rate)				\
		return -EINVAL;						\
									\
	__calc_pre_post_dividers(div, &pre, &post,			\
		(MXC_CCM_CSCDR##nr##_##bitsname##_CLK_PRED_MASK >>	\
		MXC_CCM_CSCDR##nr##_##bitsname##_CLK_PRED_OFFSET) + 1,	\
		(MXC_CCM_CSCDR##nr##_##bitsname##_CLK_PODF_MASK >>	\
		MXC_CCM_CSCDR##nr##_##bitsname##_CLK_PODF_OFFSET) + 1);\
									\
	/* Set sdhc1 clock divider */					\
	reg = __raw_readl(MXC_CCM_CSCDR##nr) &				\
		~(MXC_CCM_CSCDR##nr##_##bitsname##_CLK_PRED_MASK	\
		| MXC_CCM_CSCDR##nr##_##bitsname##_CLK_PODF_MASK);	\
	reg |= (post - 1) <<						\
		MXC_CCM_CSCDR##nr##_##bitsname##_CLK_PODF_OFFSET;	\
	reg |= (pre - 1) <<						\
		MXC_CCM_CSCDR##nr##_##bitsname##_CLK_PRED_OFFSET;	\
	__raw_writel(reg, MXC_CCM_CSCDR##nr);				\
									\
	return 0;							\
}

/* UART */
CLK_GET_RATE(uart, 1, UART)
CLK_SET_PARENT(uart, 1, UART)

static struct clk uart_root_clk = {
	__INIT_CLK_DEBUG(uart_root_clk)
	.parent = &pll2_sw_clk,
	.get_rate = clk_uart_get_rate,
	.set_parent = clk_uart_set_parent,
};

/* USBOH3 */
CLK_GET_RATE(usboh3, 1, USBOH3)
CLK_SET_PARENT(usboh3, 1, USBOH3)

static struct clk usboh3_clk = {
	__INIT_CLK_DEBUG(usboh3_clk)
	.parent = &pll2_sw_clk,
	.get_rate = clk_usboh3_get_rate,
	.set_parent = clk_usboh3_set_parent,
	.enable = _clk_ccgr_enable,
	.disable = _clk_ccgr_disable,
	.enable_reg = MXC_CCM_CCGR2,
	.enable_shift = MXC_CCM_CCGRx_CG14_OFFSET,
};

static struct clk usb_ahb_clk = {
	.parent = &ipg_clk,
	.enable = _clk_ccgr_enable,
	.disable = _clk_ccgr_disable,
	.enable_reg = MXC_CCM_CCGR2,
	.enable_shift = MXC_CCM_CCGRx_CG13_OFFSET,
};

static int clk_usb_phy1_set_parent(struct clk *clk, struct clk *parent)
{
	u32 reg;

	reg = __raw_readl(MXC_CCM_CSCMR1) & ~MXC_CCM_CSCMR1_USB_PHY_CLK_SEL;

	if (parent == &pll3_sw_clk)
		reg |= 1 << MXC_CCM_CSCMR1_USB_PHY_CLK_SEL_OFFSET;

	__raw_writel(reg, MXC_CCM_CSCMR1);

	return 0;
}

static struct clk usb_phy1_clk = {
	.parent = &pll3_sw_clk,
	.set_parent = clk_usb_phy1_set_parent,
	.enable = _clk_ccgr_enable,
	.enable_reg = MXC_CCM_CCGR2,
	.enable_shift = MXC_CCM_CCGRx_CG0_OFFSET,
	.disable = _clk_ccgr_disable,
};

/* eCSPI */
CLK_GET_RATE(ecspi, 2, CSPI)
CLK_SET_PARENT(ecspi, 1, CSPI)

static struct clk ecspi_main_clk = {
	__INIT_CLK_DEBUG(ecspi_main_clk)
	.parent = &pll3_sw_clk,
	.get_rate = clk_ecspi_get_rate,
	.set_parent = clk_ecspi_set_parent,
};

/* eSDHC */
CLK_GET_RATE(esdhc1, 1, ESDHC1_MSHC1)
CLK_SET_PARENT(esdhc1, 1, ESDHC1_MSHC1)
CLK_SET_RATE(esdhc1, 1, ESDHC1_MSHC1)

/* mx51 specific */
CLK_GET_RATE(esdhc2, 1, ESDHC2_MSHC2)
CLK_SET_PARENT(esdhc2, 1, ESDHC2_MSHC2)
CLK_SET_RATE(esdhc2, 1, ESDHC2_MSHC2)

static int clk_esdhc3_set_parent(struct clk *clk, struct clk *parent)
{
	u32 reg;

	reg = __raw_readl(MXC_CCM_CSCMR1);
	if (parent == &esdhc1_clk)
		reg &= ~MXC_CCM_CSCMR1_ESDHC3_CLK_SEL;
	else if (parent == &esdhc2_clk)
		reg |= MXC_CCM_CSCMR1_ESDHC3_CLK_SEL;
	else
		return -EINVAL;
	__raw_writel(reg, MXC_CCM_CSCMR1);

	return 0;
}

static int clk_esdhc4_set_parent(struct clk *clk, struct clk *parent)
{
	u32 reg;

	reg = __raw_readl(MXC_CCM_CSCMR1);
	if (parent == &esdhc1_clk)
		reg &= ~MXC_CCM_CSCMR1_ESDHC4_CLK_SEL;
	else if (parent == &esdhc2_clk)
		reg |= MXC_CCM_CSCMR1_ESDHC4_CLK_SEL;
	else
		return -EINVAL;
	__raw_writel(reg, MXC_CCM_CSCMR1);

	return 0;
}

/* mx53 specific */
static int clk_esdhc2_mx53_set_parent(struct clk *clk, struct clk *parent)
{
	u32 reg;

	reg = __raw_readl(MXC_CCM_CSCMR1);
	if (parent == &esdhc1_clk)
		reg &= ~MXC_CCM_CSCMR1_ESDHC2_MSHC2_MX53_CLK_SEL;
	else if (parent == &esdhc3_mx53_clk)
		reg |= MXC_CCM_CSCMR1_ESDHC2_MSHC2_MX53_CLK_SEL;
	else
		return -EINVAL;
	__raw_writel(reg, MXC_CCM_CSCMR1);

	return 0;
}

CLK_GET_RATE(esdhc3_mx53, 1, ESDHC3_MX53)
CLK_SET_PARENT(esdhc3_mx53, 1, ESDHC3_MX53)
CLK_SET_RATE(esdhc3_mx53, 1, ESDHC3_MX53)

static int clk_esdhc4_mx53_set_parent(struct clk *clk, struct clk *parent)
{
	u32 reg;

	reg = __raw_readl(MXC_CCM_CSCMR1);
	if (parent == &esdhc1_clk)
		reg &= ~MXC_CCM_CSCMR1_ESDHC4_CLK_SEL;
	else if (parent == &esdhc3_mx53_clk)
		reg |= MXC_CCM_CSCMR1_ESDHC4_CLK_SEL;
	else
		return -EINVAL;
	__raw_writel(reg, MXC_CCM_CSCMR1);

	return 0;
}

#define DEFINE_CLOCK_FULL(name, i, er, es, gr, sr, e, d, p, s)		\
static struct clk name = {						\
		__INIT_CLK_DEBUG(name)					\
		.id		= i,					\
		.enable_reg	= er,					\
		.enable_shift	= es,					\
		.get_rate	= gr,					\
		.set_rate	= sr,					\
		.enable		= e,					\
		.disable	= d,					\
		.parent		= p,					\
		.secondary	= s,					\
	}

#define DEFINE_CLOCK(name, i, er, es, gr, sr, p, s)			\
	DEFINE_CLOCK_FULL(name, i, er, es, gr, sr, _clk_ccgr_enable, _clk_ccgr_disable, p, s)

/* Shared peripheral bus arbiter */
DEFINE_CLOCK(spba_clk, 0, MXC_CCM_CCGR5, MXC_CCM_CCGRx_CG0_OFFSET,
	NULL,  NULL, &ipg_clk, NULL);

/* UART */
DEFINE_CLOCK(uart1_ipg_clk, 0, MXC_CCM_CCGR1, MXC_CCM_CCGRx_CG3_OFFSET,
	NULL,  NULL, &ipg_clk, &aips_tz1_clk);
DEFINE_CLOCK(uart2_ipg_clk, 1, MXC_CCM_CCGR1, MXC_CCM_CCGRx_CG5_OFFSET,
	NULL,  NULL, &ipg_clk, &aips_tz1_clk);
DEFINE_CLOCK(uart3_ipg_clk, 2, MXC_CCM_CCGR1, MXC_CCM_CCGRx_CG7_OFFSET,
	NULL,  NULL, &ipg_clk, &spba_clk);
DEFINE_CLOCK(uart1_clk, 0, MXC_CCM_CCGR1, MXC_CCM_CCGRx_CG4_OFFSET,
	NULL,  NULL, &uart_root_clk, &uart1_ipg_clk);
DEFINE_CLOCK(uart2_clk, 1, MXC_CCM_CCGR1, MXC_CCM_CCGRx_CG6_OFFSET,
	NULL,  NULL, &uart_root_clk, &uart2_ipg_clk);
DEFINE_CLOCK(uart3_clk, 2, MXC_CCM_CCGR1, MXC_CCM_CCGRx_CG8_OFFSET,
	NULL,  NULL, &uart_root_clk, &uart3_ipg_clk);

/* GPT */
DEFINE_CLOCK(gpt_ipg_clk, 0, MXC_CCM_CCGR2, MXC_CCM_CCGRx_CG10_OFFSET,
	NULL,  NULL, &ipg_clk, NULL);
DEFINE_CLOCK(gpt_clk, 0, MXC_CCM_CCGR2, MXC_CCM_CCGRx_CG9_OFFSET,
	NULL,  NULL, &ipg_clk, &gpt_ipg_clk);

DEFINE_CLOCK(pwm1_clk, 0, MXC_CCM_CCGR2, MXC_CCM_CCGRx_CG6_OFFSET,
	NULL, NULL, &ipg_clk, NULL);
DEFINE_CLOCK(pwm2_clk, 0, MXC_CCM_CCGR2, MXC_CCM_CCGRx_CG8_OFFSET,
	NULL, NULL, &ipg_clk, NULL);

/* I2C */
DEFINE_CLOCK(i2c1_clk, 0, MXC_CCM_CCGR1, MXC_CCM_CCGRx_CG9_OFFSET,
	NULL, NULL, &ipg_clk, NULL);
DEFINE_CLOCK(i2c2_clk, 1, MXC_CCM_CCGR1, MXC_CCM_CCGRx_CG10_OFFSET,
	NULL, NULL, &ipg_clk, NULL);
DEFINE_CLOCK(hsi2c_clk, 0, MXC_CCM_CCGR1, MXC_CCM_CCGRx_CG11_OFFSET,
	NULL, NULL, &ipg_clk, NULL);

/* FEC */
DEFINE_CLOCK(fec_clk, 0, MXC_CCM_CCGR2, MXC_CCM_CCGRx_CG12_OFFSET,
	NULL,  NULL, &ipg_clk, NULL);

/* NFC */
DEFINE_CLOCK_CCGR(nfc_clk, 0, MXC_CCM_CCGR5, MXC_CCM_CCGRx_CG10_OFFSET,
	clk_nfc, &emi_slow_clk, NULL);

/* SSI */
DEFINE_CLOCK(ssi1_ipg_clk, 0, MXC_CCM_CCGR3, MXC_CCM_CCGRx_CG8_OFFSET,
	NULL, NULL, &ipg_clk, NULL);
DEFINE_CLOCK(ssi1_clk, 0, MXC_CCM_CCGR3, MXC_CCM_CCGRx_CG9_OFFSET,
	NULL, NULL, &pll3_sw_clk, &ssi1_ipg_clk);
DEFINE_CLOCK(ssi2_ipg_clk, 1, MXC_CCM_CCGR3, MXC_CCM_CCGRx_CG10_OFFSET,
	NULL, NULL, &ipg_clk, NULL);
DEFINE_CLOCK(ssi2_clk, 1, MXC_CCM_CCGR3, MXC_CCM_CCGRx_CG11_OFFSET,
	NULL, NULL, &pll3_sw_clk, &ssi2_ipg_clk);
DEFINE_CLOCK(ssi3_ipg_clk, 2, MXC_CCM_CCGR3, MXC_CCM_CCGRx_CG12_OFFSET,
	NULL, NULL, &ipg_clk, NULL);
DEFINE_CLOCK(ssi3_clk, 2, MXC_CCM_CCGR3, MXC_CCM_CCGRx_CG13_OFFSET,
	NULL, NULL, &pll3_sw_clk, &ssi3_ipg_clk);

/* eCSPI */
DEFINE_CLOCK_FULL(ecspi1_ipg_clk, 0, MXC_CCM_CCGR4, MXC_CCM_CCGRx_CG9_OFFSET,
		NULL, NULL, _clk_ccgr_enable_inrun, _clk_ccgr_disable,
		&ipg_clk, &spba_clk);
DEFINE_CLOCK(ecspi1_clk, 0, MXC_CCM_CCGR4, MXC_CCM_CCGRx_CG10_OFFSET,
		NULL, NULL, &ecspi_main_clk, &ecspi1_ipg_clk);
DEFINE_CLOCK_FULL(ecspi2_ipg_clk, 0, MXC_CCM_CCGR4, MXC_CCM_CCGRx_CG11_OFFSET,
		NULL, NULL, _clk_ccgr_enable_inrun, _clk_ccgr_disable,
		&ipg_clk, &aips_tz2_clk);
DEFINE_CLOCK(ecspi2_clk, 0, MXC_CCM_CCGR4, MXC_CCM_CCGRx_CG12_OFFSET,
		NULL, NULL, &ecspi_main_clk, &ecspi2_ipg_clk);

/* CSPI */
DEFINE_CLOCK(cspi_ipg_clk, 0, MXC_CCM_CCGR4, MXC_CCM_CCGRx_CG9_OFFSET,
		NULL, NULL, &ipg_clk, &aips_tz2_clk);
DEFINE_CLOCK(cspi_clk, 0, MXC_CCM_CCGR4, MXC_CCM_CCGRx_CG13_OFFSET,
		NULL, NULL, &ipg_clk, &cspi_ipg_clk);

/* SDMA */
DEFINE_CLOCK(sdma_clk, 1, MXC_CCM_CCGR4, MXC_CCM_CCGRx_CG15_OFFSET,
		NULL, NULL, &ahb_clk, NULL);

/* eSDHC */
DEFINE_CLOCK_FULL(esdhc1_ipg_clk, 0, MXC_CCM_CCGR3, MXC_CCM_CCGRx_CG0_OFFSET,
	NULL,  NULL, _clk_max_enable, _clk_max_disable, &ipg_clk, NULL);
DEFINE_CLOCK_MAX(esdhc1_clk, 0, MXC_CCM_CCGR3, MXC_CCM_CCGRx_CG1_OFFSET,
	clk_esdhc1, &pll2_sw_clk, &esdhc1_ipg_clk);
DEFINE_CLOCK_FULL(esdhc2_ipg_clk, 1, MXC_CCM_CCGR3, MXC_CCM_CCGRx_CG2_OFFSET,
	NULL,  NULL, _clk_max_enable, _clk_max_disable, &ipg_clk, NULL);
DEFINE_CLOCK_FULL(esdhc3_ipg_clk, 2, MXC_CCM_CCGR3, MXC_CCM_CCGRx_CG4_OFFSET,
	NULL,  NULL, _clk_max_enable, _clk_max_disable, &ipg_clk, NULL);
DEFINE_CLOCK_FULL(esdhc4_ipg_clk, 3, MXC_CCM_CCGR3, MXC_CCM_CCGRx_CG6_OFFSET,
	NULL,  NULL, _clk_max_enable, _clk_max_disable, &ipg_clk, NULL);

/* mx51 specific */
DEFINE_CLOCK_MAX(esdhc2_clk, 1, MXC_CCM_CCGR3, MXC_CCM_CCGRx_CG3_OFFSET,
	clk_esdhc2, &pll2_sw_clk, &esdhc2_ipg_clk);

static struct clk esdhc3_clk = {
	.id = 2,
	.parent = &esdhc1_clk,
	.set_parent = clk_esdhc3_set_parent,
	.enable_reg = MXC_CCM_CCGR3,
	.enable_shift = MXC_CCM_CCGRx_CG5_OFFSET,
	.enable  = _clk_max_enable,
	.disable = _clk_max_disable,
	.secondary = &esdhc3_ipg_clk,
};
static struct clk esdhc4_clk = {
	.id = 3,
	.parent = &esdhc1_clk,
	.set_parent = clk_esdhc4_set_parent,
	.enable_reg = MXC_CCM_CCGR3,
	.enable_shift = MXC_CCM_CCGRx_CG7_OFFSET,
	.enable  = _clk_max_enable,
	.disable = _clk_max_disable,
	.secondary = &esdhc4_ipg_clk,
};

/* mx53 specific */
static struct clk esdhc2_mx53_clk = {
	.id = 2,
	.parent = &esdhc1_clk,
	.set_parent = clk_esdhc2_mx53_set_parent,
	.enable_reg = MXC_CCM_CCGR3,
	.enable_shift = MXC_CCM_CCGRx_CG3_OFFSET,
	.enable  = _clk_max_enable,
	.disable = _clk_max_disable,
	.secondary = &esdhc3_ipg_clk,
};

DEFINE_CLOCK_MAX(esdhc3_mx53_clk, 2, MXC_CCM_CCGR3, MXC_CCM_CCGRx_CG5_OFFSET,
	clk_esdhc3_mx53, &pll2_sw_clk, &esdhc2_ipg_clk);

static struct clk esdhc4_mx53_clk = {
	.id = 3,
	.parent = &esdhc1_clk,
	.set_parent = clk_esdhc4_mx53_set_parent,
	.enable_reg = MXC_CCM_CCGR3,
	.enable_shift = MXC_CCM_CCGRx_CG7_OFFSET,
	.enable  = _clk_max_enable,
	.disable = _clk_max_disable,
	.secondary = &esdhc4_ipg_clk,
};

DEFINE_CLOCK(mipi_esc_clk, 0, MXC_CCM_CCGR4, MXC_CCM_CCGRx_CG5_OFFSET, NULL, NULL, NULL, &pll2_sw_clk);
DEFINE_CLOCK(mipi_hsc2_clk, 0, MXC_CCM_CCGR4, MXC_CCM_CCGRx_CG4_OFFSET, NULL, NULL, &mipi_esc_clk, &pll2_sw_clk);
DEFINE_CLOCK(mipi_hsc1_clk, 0, MXC_CCM_CCGR4, MXC_CCM_CCGRx_CG3_OFFSET, NULL, NULL, &mipi_hsc2_clk, &pll2_sw_clk);

/* IPU */
DEFINE_CLOCK_FULL(ipu_clk, 0, MXC_CCM_CCGR5, MXC_CCM_CCGRx_CG5_OFFSET,
	NULL,  NULL, clk_ipu_enable, clk_ipu_disable, &ahb_clk, &ipu_sec_clk);

DEFINE_CLOCK_FULL(emi_fast_clk, 0, MXC_CCM_CCGR5, MXC_CCM_CCGRx_CG7_OFFSET,
		NULL, NULL, _clk_ccgr_enable, _clk_ccgr_disable_inwait,
		&ddr_clk, NULL);

DEFINE_CLOCK(ipu_di0_clk, 0, MXC_CCM_CCGR6, MXC_CCM_CCGRx_CG5_OFFSET,
		NULL, NULL, &pll3_sw_clk, NULL);
DEFINE_CLOCK(ipu_di1_clk, 0, MXC_CCM_CCGR6, MXC_CCM_CCGRx_CG6_OFFSET,
		NULL, NULL, &pll3_sw_clk, NULL);

#define _REGISTER_CLOCK(d, n, c) \
       { \
		.dev_id = d, \
		.con_id = n, \
		.clk = &c,   \
       },

static struct clk_lookup mx51_lookups[] = {
	_REGISTER_CLOCK("imx-uart.0", NULL, uart1_clk)
	_REGISTER_CLOCK("imx-uart.1", NULL, uart2_clk)
	_REGISTER_CLOCK("imx-uart.2", NULL, uart3_clk)
	_REGISTER_CLOCK(NULL, "gpt", gpt_clk)
	_REGISTER_CLOCK("fec.0", NULL, fec_clk)
	_REGISTER_CLOCK("mxc_pwm.0", "pwm", pwm1_clk)
	_REGISTER_CLOCK("mxc_pwm.1", "pwm", pwm2_clk)
	_REGISTER_CLOCK("imx-i2c.0", NULL, i2c1_clk)
	_REGISTER_CLOCK("imx-i2c.1", NULL, i2c2_clk)
	_REGISTER_CLOCK("imx-i2c.2", NULL, hsi2c_clk)
	_REGISTER_CLOCK("mxc-ehci.0", "usb", usboh3_clk)
	_REGISTER_CLOCK("mxc-ehci.0", "usb_ahb", usb_ahb_clk)
	_REGISTER_CLOCK("mxc-ehci.0", "usb_phy1", usb_phy1_clk)
	_REGISTER_CLOCK("mxc-ehci.1", "usb", usboh3_clk)
	_REGISTER_CLOCK("mxc-ehci.1", "usb_ahb", usb_ahb_clk)
	_REGISTER_CLOCK("mxc-ehci.2", "usb", usboh3_clk)
	_REGISTER_CLOCK("mxc-ehci.2", "usb_ahb", usb_ahb_clk)
	_REGISTER_CLOCK("fsl-usb2-udc", "usb", usboh3_clk)
	_REGISTER_CLOCK("fsl-usb2-udc", "usb_ahb", ahb_clk)
	_REGISTER_CLOCK("imx-keypad", NULL, dummy_clk)
	_REGISTER_CLOCK("mxc_nand", NULL, nfc_clk)
	_REGISTER_CLOCK("imx-ssi.0", NULL, ssi1_clk)
	_REGISTER_CLOCK("imx-ssi.1", NULL, ssi2_clk)
	_REGISTER_CLOCK("imx-ssi.2", NULL, ssi3_clk)
	_REGISTER_CLOCK("imx-sdma", NULL, sdma_clk)
	_REGISTER_CLOCK(NULL, "ckih", ckih_clk)
	_REGISTER_CLOCK(NULL, "ckih2", ckih2_clk)
	_REGISTER_CLOCK(NULL, "gpt_32k", gpt_32k_clk)
	_REGISTER_CLOCK("imx51-ecspi.0", NULL, ecspi1_clk)
	_REGISTER_CLOCK("imx51-ecspi.1", NULL, ecspi2_clk)
	_REGISTER_CLOCK("imx51-cspi.0", NULL, cspi_clk)
	_REGISTER_CLOCK("sdhci-esdhc-imx.0", NULL, esdhc1_clk)
	_REGISTER_CLOCK("sdhci-esdhc-imx.1", NULL, esdhc2_clk)
	_REGISTER_CLOCK("sdhci-esdhc-imx.2", NULL, esdhc3_clk)
	_REGISTER_CLOCK("sdhci-esdhc-imx.3", NULL, esdhc4_clk)
	_REGISTER_CLOCK(NULL, "cpu_clk", cpu_clk)
	_REGISTER_CLOCK(NULL, "iim_clk", iim_clk)
	_REGISTER_CLOCK("imx2-wdt.0", NULL, dummy_clk)
	_REGISTER_CLOCK("imx2-wdt.1", NULL, dummy_clk)
	_REGISTER_CLOCK(NULL, "mipi_hsp", mipi_hsp_clk)
	_REGISTER_CLOCK("imx-ipuv3", NULL, ipu_clk)
	_REGISTER_CLOCK("imx-ipuv3", "di0", ipu_di0_clk)
	_REGISTER_CLOCK("imx-ipuv3", "di1", ipu_di1_clk)
};

static struct clk_lookup mx53_lookups[] = {
	_REGISTER_CLOCK("imx-uart.0", NULL, uart1_clk)
	_REGISTER_CLOCK("imx-uart.1", NULL, uart2_clk)
	_REGISTER_CLOCK("imx-uart.2", NULL, uart3_clk)
	_REGISTER_CLOCK(NULL, "gpt", gpt_clk)
	_REGISTER_CLOCK("fec.0", NULL, fec_clk)
	_REGISTER_CLOCK(NULL, "iim_clk", iim_clk)
	_REGISTER_CLOCK("imx-i2c.0", NULL, i2c1_clk)
	_REGISTER_CLOCK("imx-i2c.1", NULL, i2c2_clk)
	_REGISTER_CLOCK("sdhci-esdhc-imx.0", NULL, esdhc1_clk)
	_REGISTER_CLOCK("sdhci-esdhc-imx.1", NULL, esdhc2_mx53_clk)
	_REGISTER_CLOCK("sdhci-esdhc-imx.2", NULL, esdhc3_mx53_clk)
	_REGISTER_CLOCK("sdhci-esdhc-imx.3", NULL, esdhc4_mx53_clk)
	_REGISTER_CLOCK("imx53-ecspi.0", NULL, ecspi1_clk)
	_REGISTER_CLOCK("imx53-ecspi.1", NULL, ecspi2_clk)
	_REGISTER_CLOCK("imx53-cspi.0", NULL, cspi_clk)
	_REGISTER_CLOCK("imx2-wdt.0", NULL, dummy_clk)
	_REGISTER_CLOCK("imx2-wdt.1", NULL, dummy_clk)
};

static void clk_tree_init(void)
{
	u32 reg;

	ipg_perclk.set_parent(&ipg_perclk, &lp_apm_clk);

	/*
	 * Initialise the IPG PER CLK dividers to 3. IPG_PER_CLK should be at
	 * 8MHz, its derived from lp_apm.
	 *
	 * FIXME: Verify if true for all boards
	 */
	reg = __raw_readl(MXC_CCM_CBCDR);
	reg &= ~MXC_CCM_CBCDR_PERCLK_PRED1_MASK;
	reg &= ~MXC_CCM_CBCDR_PERCLK_PRED2_MASK;
	reg &= ~MXC_CCM_CBCDR_PERCLK_PODF_MASK;
	reg |= (2 << MXC_CCM_CBCDR_PERCLK_PRED1_OFFSET);
	__raw_writel(reg, MXC_CCM_CBCDR);
}

int __init mx51_clocks_init(unsigned long ckil, unsigned long osc,
			unsigned long ckih1, unsigned long ckih2)
{
	int i;

	external_low_reference = ckil;
	external_high_reference = ckih1;
	ckih2_reference = ckih2;
	oscillator_reference = osc;

	for (i = 0; i < ARRAY_SIZE(mx51_lookups); i++) {
		clkdev_add(&mx51_lookups[i]);
		clk_debug_register(mx51_lookups[i].clk);
	}

	clk_tree_init();

	clk_enable(&cpu_clk);
	clk_enable(&main_bus_clk);

	clk_enable(&iim_clk);
	mx51_revision();
	clk_disable(&iim_clk);

	/* move usb_phy_clk to 24MHz */
	clk_set_parent(&usb_phy1_clk, &osc_clk);

	/* set the usboh3_clk parent to pll2_sw_clk */
	clk_set_parent(&usboh3_clk, &pll2_sw_clk);

	/* Set SDHC parents to be PLL2 */
	clk_set_parent(&esdhc1_clk, &pll2_sw_clk);
	clk_set_parent(&esdhc2_clk, &pll2_sw_clk);

	/* set SDHC root clock as 166.25MHZ*/
	clk_set_rate(&esdhc1_clk, 166250000);
	clk_set_rate(&esdhc2_clk, 166250000);

	/* System timer */
	mxc_timer_init(&gpt_clk, MX51_IO_ADDRESS(MX51_GPT1_BASE_ADDR),
		MX51_MXC_INT_GPT);
	return 0;
}

int __init mx53_clocks_init(unsigned long ckil, unsigned long osc,
			unsigned long ckih1, unsigned long ckih2)
{
	int i;

	external_low_reference = ckil;
	external_high_reference = ckih1;
	ckih2_reference = ckih2;
	oscillator_reference = osc;

	for (i = 0; i < ARRAY_SIZE(mx53_lookups); i++)
		clkdev_add(&mx53_lookups[i]);

	clk_tree_init();

	clk_set_parent(&uart_root_clk, &pll3_sw_clk);
	clk_enable(&cpu_clk);
	clk_enable(&main_bus_clk);

	clk_enable(&iim_clk);
	mx53_revision();
	clk_disable(&iim_clk);

	/* Set SDHC parents to be PLL2 */
	clk_set_parent(&esdhc1_clk, &pll2_sw_clk);
	clk_set_parent(&esdhc3_mx53_clk, &pll2_sw_clk);

	/* set SDHC root clock as 200MHZ*/
	clk_set_rate(&esdhc1_clk, 200000000);
	clk_set_rate(&esdhc3_mx53_clk, 200000000);

	/* System timer */
	mxc_timer_init(&gpt_clk, MX53_IO_ADDRESS(MX53_GPT1_BASE_ADDR),
		MX53_INT_GPT);
	return 0;
}<|MERGE_RESOLUTION|>--- conflicted
+++ resolved
@@ -897,14 +897,6 @@
 	.parent = &ckil_clk,
 };
 
-<<<<<<< HEAD
-static struct clk kpp_clk = {
-	__INIT_CLK_DEBUG(kpp_clk)
-	.id = 0,
-};
-
-=======
->>>>>>> 9ced9f03
 static struct clk dummy_clk = {
 	.id = 0,
 };
