--- conflicted
+++ resolved
@@ -80,8 +80,6 @@
 	.clocksource_rating	= 200,
 };
 
-<<<<<<< HEAD
-=======
 #define r8a7778_register_tmu(idx)			\
 	platform_device_register_resndata(		\
 		&platform_bus, "sh_tmu", idx,		\
@@ -90,22 +88,12 @@
 		&sh_tmu##idx##_platform_data,		\
 		sizeof(sh_tmu##idx##_platform_data))
 
->>>>>>> 4f5c1406
 /* Ether */
 static struct resource ether_resources[] = {
 	DEFINE_RES_MEM(0xfde00000, 0x400),
 	DEFINE_RES_IRQ(gic_iid(0x89)),
 };
 
-<<<<<<< HEAD
-#define r8a7778_register_tmu(idx)			\
-	platform_device_register_resndata(		\
-		&platform_bus, "sh_tmu", idx,		\
-		sh_tmu##idx##_resources,		\
-		ARRAY_SIZE(sh_tmu##idx##_resources),	\
-		&sh_tmu##idx##_platform_data,		\
-		sizeof(sh_tmu##idx##_platform_data))
-=======
 void __init r8a7778_add_ether_device(struct sh_eth_plat_data *pdata)
 {
 	platform_device_register_resndata(&platform_bus, "sh-eth", -1,
@@ -113,7 +101,6 @@
 					  ARRAY_SIZE(ether_resources),
 					  pdata, sizeof(*pdata));
 }
->>>>>>> 4f5c1406
 
 void __init r8a7778_add_standard_devices(void)
 {
@@ -139,17 +126,6 @@
 	r8a7778_register_tmu(1);
 }
 
-<<<<<<< HEAD
-void __init r8a7778_add_ether_device(struct sh_eth_plat_data *pdata)
-{
-	platform_device_register_resndata(&platform_bus, "sh_eth", -1,
-					  ether_resources,
-					  ARRAY_SIZE(ether_resources),
-					  pdata, sizeof(*pdata));
-}
-
-=======
->>>>>>> 4f5c1406
 static struct renesas_intc_irqpin_config irqpin_platform_data = {
 	.irq_base = irq_pin(0), /* IRQ0 -> IRQ3 */
 	.sense_bitfield_width = 2,
