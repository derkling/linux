--- conflicted
+++ resolved
@@ -42,18 +42,8 @@
 	late_time_init = shmobile_late_time_init;
 }
 
-<<<<<<< HEAD
-void __init shmobile_twd_init(struct twd_local_timer *twd_local_timer)
-{
-#ifdef CONFIG_HAVE_ARM_TWD
-	int err = twd_local_timer_register(twd_local_timer);
-	if (err)
-		pr_err("twd_local_timer_register failed %d\n", err);
-#endif
-=======
 static void __init shmobile_timer_init(void)
 {
->>>>>>> 76e10d15
 }
 
 struct sys_timer shmobile_timer = {
