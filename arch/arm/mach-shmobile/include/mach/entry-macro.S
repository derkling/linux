--- conflicted
+++ resolved
@@ -18,17 +18,5 @@
 	.macro  disable_fiq
 	.endm
 
-<<<<<<< HEAD
-	.macro  get_irqnr_preamble, base, tmp
-	.endm
-
-	.macro  get_irqnr_and_base, irqnr, irqstat, base, tmp
-	.endm
-
-	.macro  test_for_ipi, irqnr, irqstat, base, tmp
-	.endm
-
-=======
->>>>>>> dcd6c922
 	.macro  arch_ret_to_user, tmp1, tmp2
 	.endm