/*
 * r8a7779 processor support
 *
 * Copyright (C) 2011, 2013  Renesas Solutions Corp.
 * Copyright (C) 2011  Magnus Damm
 * Copyright (C) 2013  Cogent Embedded, Inc.
 *
 * This program is free software; you can redistribute it and/or modify
 * it under the terms of the GNU General Public License as published by
 * the Free Software Foundation; version 2 of the License.
 *
 * This program is distributed in the hope that it will be useful,
 * but WITHOUT ANY WARRANTY; without even the implied warranty of
 * MERCHANTABILITY or FITNESS FOR A PARTICULAR PURPOSE.  See the
 * GNU General Public License for more details.
 *
 * You should have received a copy of the GNU General Public License
 * along with this program; if not, write to the Free Software
 * Foundation, Inc., 51 Franklin St, Fifth Floor, Boston, MA  02110-1301  USA
 */
#include <linux/kernel.h>
#include <linux/init.h>
#include <linux/interrupt.h>
#include <linux/irq.h>
#include <linux/of_platform.h>
#include <linux/platform_data/gpio-rcar.h>
#include <linux/platform_device.h>
#include <linux/delay.h>
#include <linux/input.h>
#include <linux/io.h>
#include <linux/serial_sci.h>
#include <linux/sh_intc.h>
#include <linux/sh_timer.h>
#include <linux/dma-mapping.h>
#include <mach/hardware.h>
#include <mach/irqs.h>
#include <mach/r8a7779.h>
#include <mach/common.h>
#include <asm/mach-types.h>
#include <asm/mach/arch.h>
#include <asm/mach/time.h>
#include <asm/mach/map.h>
#include <asm/hardware/cache-l2x0.h>

static struct map_desc r8a7779_io_desc[] __initdata = {
	/* 2M entity map for 0xf0000000 (MPCORE) */
	{
		.virtual	= 0xf0000000,
		.pfn		= __phys_to_pfn(0xf0000000),
		.length		= SZ_2M,
		.type		= MT_DEVICE_NONSHARED
	},
	/* 16M entity map for 0xfexxxxxx (DMAC-S/HPBREG/INTC2/LRAM/DBSC) */
	{
		.virtual	= 0xfe000000,
		.pfn		= __phys_to_pfn(0xfe000000),
		.length		= SZ_16M,
		.type		= MT_DEVICE_NONSHARED
	},
};

void __init r8a7779_map_io(void)
{
	iotable_init(r8a7779_io_desc, ARRAY_SIZE(r8a7779_io_desc));
}

static struct resource r8a7779_pfc_resources[] = {
	[0] = {
		.start	= 0xfffc0000,
		.end	= 0xfffc023b,
		.flags	= IORESOURCE_MEM,
	},
};

static struct platform_device r8a7779_pfc_device = {
	.name		= "pfc-r8a7779",
	.id		= -1,
	.resource	= r8a7779_pfc_resources,
	.num_resources	= ARRAY_SIZE(r8a7779_pfc_resources),
};

#define R8A7779_GPIO(idx, npins) \
static struct resource r8a7779_gpio##idx##_resources[] = {		\
	[0] = {								\
		.start	= 0xffc40000 + 0x1000 * (idx),			\
		.end	= 0xffc4002b + 0x1000 * (idx),			\
		.flags	= IORESOURCE_MEM,				\
	},								\
	[1] = {								\
		.start	= gic_iid(0xad + (idx)),			\
		.flags	= IORESOURCE_IRQ,				\
	}								\
};									\
									\
static struct gpio_rcar_config r8a7779_gpio##idx##_platform_data = {	\
	.gpio_base	= 32 * (idx),					\
	.irq_base	= 0,						\
	.number_of_pins	= npins,					\
	.pctl_name	= "pfc-r8a7779",				\
};									\
									\
static struct platform_device r8a7779_gpio##idx##_device = {		\
	.name		= "gpio_rcar",					\
	.id		= idx,						\
	.resource	= r8a7779_gpio##idx##_resources,		\
	.num_resources	= ARRAY_SIZE(r8a7779_gpio##idx##_resources),	\
	.dev		= {						\
		.platform_data	= &r8a7779_gpio##idx##_platform_data,	\
	},								\
}

R8A7779_GPIO(0, 32);
R8A7779_GPIO(1, 32);
R8A7779_GPIO(2, 32);
R8A7779_GPIO(3, 32);
R8A7779_GPIO(4, 32);
R8A7779_GPIO(5, 32);
R8A7779_GPIO(6, 9);

static struct platform_device *r8a7779_pinctrl_devices[] __initdata = {
	&r8a7779_pfc_device,
	&r8a7779_gpio0_device,
	&r8a7779_gpio1_device,
	&r8a7779_gpio2_device,
	&r8a7779_gpio3_device,
	&r8a7779_gpio4_device,
	&r8a7779_gpio5_device,
	&r8a7779_gpio6_device,
};

void __init r8a7779_pinmux_init(void)
{
	platform_add_devices(r8a7779_pinctrl_devices,
			    ARRAY_SIZE(r8a7779_pinctrl_devices));
}

static struct plat_sci_port scif0_platform_data = {
	.mapbase	= 0xffe40000,
	.flags		= UPF_BOOT_AUTOCONF | UPF_IOREMAP,
	.scscr		= SCSCR_RE | SCSCR_TE | SCSCR_CKE1,
	.scbrr_algo_id	= SCBRR_ALGO_2,
	.type		= PORT_SCIF,
	.irqs		= SCIx_IRQ_MUXED(gic_iid(0x78)),
};

static struct platform_device scif0_device = {
	.name		= "sh-sci",
	.id		= 0,
	.dev		= {
		.platform_data	= &scif0_platform_data,
	},
};

static struct plat_sci_port scif1_platform_data = {
	.mapbase	= 0xffe41000,
	.flags		= UPF_BOOT_AUTOCONF | UPF_IOREMAP,
	.scscr		= SCSCR_RE | SCSCR_TE | SCSCR_CKE1,
	.scbrr_algo_id	= SCBRR_ALGO_2,
	.type		= PORT_SCIF,
	.irqs		= SCIx_IRQ_MUXED(gic_iid(0x79)),
};

static struct platform_device scif1_device = {
	.name		= "sh-sci",
	.id		= 1,
	.dev		= {
		.platform_data	= &scif1_platform_data,
	},
};

static struct plat_sci_port scif2_platform_data = {
	.mapbase	= 0xffe42000,
	.flags		= UPF_BOOT_AUTOCONF | UPF_IOREMAP,
	.scscr		= SCSCR_RE | SCSCR_TE | SCSCR_CKE1,
	.scbrr_algo_id	= SCBRR_ALGO_2,
	.type		= PORT_SCIF,
	.irqs		= SCIx_IRQ_MUXED(gic_iid(0x7a)),
};

static struct platform_device scif2_device = {
	.name		= "sh-sci",
	.id		= 2,
	.dev		= {
		.platform_data	= &scif2_platform_data,
	},
};

static struct plat_sci_port scif3_platform_data = {
	.mapbase	= 0xffe43000,
	.flags		= UPF_BOOT_AUTOCONF | UPF_IOREMAP,
	.scscr		= SCSCR_RE | SCSCR_TE | SCSCR_CKE1,
	.scbrr_algo_id	= SCBRR_ALGO_2,
	.type		= PORT_SCIF,
	.irqs		= SCIx_IRQ_MUXED(gic_iid(0x7b)),
};

static struct platform_device scif3_device = {
	.name		= "sh-sci",
	.id		= 3,
	.dev		= {
		.platform_data	= &scif3_platform_data,
	},
};

static struct plat_sci_port scif4_platform_data = {
	.mapbase	= 0xffe44000,
	.flags		= UPF_BOOT_AUTOCONF | UPF_IOREMAP,
	.scscr		= SCSCR_RE | SCSCR_TE | SCSCR_CKE1,
	.scbrr_algo_id	= SCBRR_ALGO_2,
	.type		= PORT_SCIF,
	.irqs		= SCIx_IRQ_MUXED(gic_iid(0x7c)),
};

static struct platform_device scif4_device = {
	.name		= "sh-sci",
	.id		= 4,
	.dev		= {
		.platform_data	= &scif4_platform_data,
	},
};

static struct plat_sci_port scif5_platform_data = {
	.mapbase	= 0xffe45000,
	.flags		= UPF_BOOT_AUTOCONF | UPF_IOREMAP,
	.scscr		= SCSCR_RE | SCSCR_TE | SCSCR_CKE1,
	.scbrr_algo_id	= SCBRR_ALGO_2,
	.type		= PORT_SCIF,
	.irqs		= SCIx_IRQ_MUXED(gic_iid(0x7d)),
};

static struct platform_device scif5_device = {
	.name		= "sh-sci",
	.id		= 5,
	.dev		= {
		.platform_data	= &scif5_platform_data,
	},
};

/* TMU */
static struct sh_timer_config tmu00_platform_data = {
	.name = "TMU00",
	.channel_offset = 0x4,
	.timer_bit = 0,
	.clockevent_rating = 200,
};

static struct resource tmu00_resources[] = {
	[0] = {
		.name	= "TMU00",
		.start	= 0xffd80008,
		.end	= 0xffd80013,
		.flags	= IORESOURCE_MEM,
	},
	[1] = {
		.start	= gic_iid(0x40),
		.flags	= IORESOURCE_IRQ,
	},
};

static struct platform_device tmu00_device = {
	.name		= "sh_tmu",
	.id		= 0,
	.dev = {
		.platform_data	= &tmu00_platform_data,
	},
	.resource	= tmu00_resources,
	.num_resources	= ARRAY_SIZE(tmu00_resources),
};

static struct sh_timer_config tmu01_platform_data = {
	.name = "TMU01",
	.channel_offset = 0x10,
	.timer_bit = 1,
	.clocksource_rating = 200,
};

static struct resource tmu01_resources[] = {
	[0] = {
		.name	= "TMU01",
		.start	= 0xffd80014,
		.end	= 0xffd8001f,
		.flags	= IORESOURCE_MEM,
	},
	[1] = {
		.start	= gic_iid(0x41),
		.flags	= IORESOURCE_IRQ,
	},
};

static struct platform_device tmu01_device = {
	.name		= "sh_tmu",
	.id		= 1,
	.dev = {
		.platform_data	= &tmu01_platform_data,
	},
	.resource	= tmu01_resources,
	.num_resources	= ARRAY_SIZE(tmu01_resources),
};

/* I2C */
static struct resource rcar_i2c0_res[] = {
	{
		.start  = 0xffc70000,
		.end    = 0xffc70fff,
		.flags  = IORESOURCE_MEM,
	}, {
		.start  = gic_iid(0x6f),
		.flags  = IORESOURCE_IRQ,
	},
};

static struct platform_device i2c0_device = {
	.name		= "i2c-rcar",
	.id		= 0,
	.resource	= rcar_i2c0_res,
	.num_resources	= ARRAY_SIZE(rcar_i2c0_res),
};

static struct resource rcar_i2c1_res[] = {
	{
		.start  = 0xffc71000,
		.end    = 0xffc71fff,
		.flags  = IORESOURCE_MEM,
	}, {
		.start  = gic_iid(0x72),
		.flags  = IORESOURCE_IRQ,
	},
};

static struct platform_device i2c1_device = {
	.name		= "i2c-rcar",
	.id		= 1,
	.resource	= rcar_i2c1_res,
	.num_resources	= ARRAY_SIZE(rcar_i2c1_res),
};

static struct resource rcar_i2c2_res[] = {
	{
		.start  = 0xffc72000,
		.end    = 0xffc72fff,
		.flags  = IORESOURCE_MEM,
	}, {
		.start  = gic_iid(0x70),
		.flags  = IORESOURCE_IRQ,
	},
};

static struct platform_device i2c2_device = {
	.name		= "i2c-rcar",
	.id		= 2,
	.resource	= rcar_i2c2_res,
	.num_resources	= ARRAY_SIZE(rcar_i2c2_res),
};

static struct resource rcar_i2c3_res[] = {
	{
		.start  = 0xffc73000,
		.end    = 0xffc73fff,
		.flags  = IORESOURCE_MEM,
	}, {
		.start  = gic_iid(0x71),
		.flags  = IORESOURCE_IRQ,
	},
};

static struct platform_device i2c3_device = {
	.name		= "i2c-rcar",
	.id		= 3,
	.resource	= rcar_i2c3_res,
	.num_resources	= ARRAY_SIZE(rcar_i2c3_res),
};

static struct resource sata_resources[] = {
	[0] = {
		.name	= "rcar-sata",
		.start	= 0xfc600000,
		.end	= 0xfc601fff,
		.flags	= IORESOURCE_MEM,
	},
	[1] = {
		.start	= gic_iid(0x84),
		.flags	= IORESOURCE_IRQ,
	},
};

static struct platform_device sata_device = {
	.name		= "sata_rcar",
	.id		= -1,
	.resource	= sata_resources,
	.num_resources	= ARRAY_SIZE(sata_resources),
	.dev		= {
		.dma_mask		= &sata_device.dev.coherent_dma_mask,
		.coherent_dma_mask	= DMA_BIT_MASK(32),
	},
};

/* Ether */
static struct resource ether_resources[] = {
	{
		.start	= 0xfde00000,
		.end	= 0xfde003ff,
		.flags	= IORESOURCE_MEM,
	}, {
		.start	= gic_iid(0xb4),
		.flags	= IORESOURCE_IRQ,
	},
};

static struct platform_device *r8a7779_devices_dt[] __initdata = {
	&scif0_device,
	&scif1_device,
	&scif2_device,
	&scif3_device,
	&scif4_device,
	&scif5_device,
	&tmu00_device,
	&tmu01_device,
};

static struct platform_device *r8a7779_late_devices[] __initdata = {
	&i2c0_device,
	&i2c1_device,
	&i2c2_device,
	&i2c3_device,
	&sata_device,
};

void __init r8a7779_add_standard_devices(void)
{
#ifdef CONFIG_CACHE_L2X0
	/* Early BRESP enable, Shared attribute override enable, 64K*16way */
	l2x0_init(IOMEM(0xf0100000), 0x40470000, 0x82000fff);
#endif
	r8a7779_pm_init();

	r8a7779_init_pm_domains();

	platform_add_devices(r8a7779_devices_dt,
			    ARRAY_SIZE(r8a7779_devices_dt));
	platform_add_devices(r8a7779_late_devices,
			    ARRAY_SIZE(r8a7779_late_devices));
}

void __init r8a7779_add_ether_device(struct sh_eth_plat_data *pdata)
{
<<<<<<< HEAD
	platform_device_register_resndata(&platform_bus, "sh_eth", -1,
=======
	platform_device_register_resndata(&platform_bus, "sh-eth", -1,
>>>>>>> 4f5c1406
					  ether_resources,
					  ARRAY_SIZE(ether_resources),
					  pdata, sizeof(*pdata));
}

/* do nothing for !CONFIG_SMP or !CONFIG_HAVE_TWD */
void __init __weak r8a7779_register_twd(void) { }

void __init r8a7779_earlytimer_init(void)
{
	r8a7779_clock_init();
	shmobile_earlytimer_init();
	r8a7779_register_twd();
}

void __init r8a7779_add_early_devices(void)
{
	early_platform_add_devices(r8a7779_devices_dt,
				   ARRAY_SIZE(r8a7779_devices_dt));

	/* Early serial console setup is not included here due to
	 * memory map collisions. The SCIF serial ports in r8a7779
	 * are difficult to entity map 1:1 due to collision with the
	 * virtual memory range used by the coherent DMA code on ARM.
	 *
	 * Anyone wanting to debug early can remove UPF_IOREMAP from
	 * the sh-sci serial console platform data, adjust mapbase
	 * to a static M:N virt:phys mapping that needs to be added to
	 * the mappings passed with iotable_init() above.
	 *
	 * Then add a call to shmobile_setup_console() from this function.
	 *
	 * As a final step pass earlyprint=sh-sci.2,115200 on the kernel
	 * command line in case of the marzen board.
	 */
}

#ifdef CONFIG_USE_OF
void __init r8a7779_init_delay(void)
{
	shmobile_setup_delay(1000, 2, 4); /* Cortex-A9 @ 1000MHz */
}

static const struct of_dev_auxdata r8a7779_auxdata_lookup[] __initconst = {
	{},
};

void __init r8a7779_add_standard_devices_dt(void)
{
	/* clocks are setup late during boot in the case of DT */
	r8a7779_clock_init();

	platform_add_devices(r8a7779_devices_dt,
			     ARRAY_SIZE(r8a7779_devices_dt));
	of_platform_populate(NULL, of_default_bus_match_table,
			     r8a7779_auxdata_lookup, NULL);
}

static const char *r8a7779_compat_dt[] __initdata = {
	"renesas,r8a7779",
	NULL,
};

DT_MACHINE_START(R8A7779_DT, "Generic R8A7779 (Flattened Device Tree)")
	.map_io		= r8a7779_map_io,
	.init_early	= r8a7779_init_delay,
	.nr_irqs	= NR_IRQS_LEGACY,
	.init_irq	= r8a7779_init_irq_dt,
	.init_machine	= r8a7779_add_standard_devices_dt,
	.init_time	= shmobile_timer_init,
	.dt_compat	= r8a7779_compat_dt,
MACHINE_END
#endif /* CONFIG_USE_OF */<|MERGE_RESOLUTION|>--- conflicted
+++ resolved
@@ -443,11 +443,7 @@
 
 void __init r8a7779_add_ether_device(struct sh_eth_plat_data *pdata)
 {
-<<<<<<< HEAD
-	platform_device_register_resndata(&platform_bus, "sh_eth", -1,
-=======
 	platform_device_register_resndata(&platform_bus, "sh-eth", -1,
->>>>>>> 4f5c1406
 					  ether_resources,
 					  ARRAY_SIZE(ether_resources),
 					  pdata, sizeof(*pdata));
