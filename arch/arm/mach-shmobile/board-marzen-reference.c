/*
 * marzen board support - Reference DT implementation
 *
 * Copyright (C) 2011  Renesas Solutions Corp.
 * Copyright (C) 2011  Magnus Damm
 * Copyright (C) 2013  Simon Horman
 *
 * This program is free software; you can redistribute it and/or modify
 * it under the terms of the GNU General Public License as published by
 * the Free Software Foundation; version 2 of the License.
 *
 * This program is distributed in the hope that it will be useful,
 * but WITHOUT ANY WARRANTY; without even the implied warranty of
 * MERCHANTABILITY or FITNESS FOR A PARTICULAR PURPOSE.  See the
 * GNU General Public License for more details.
 *
 * You should have received a copy of the GNU General Public License
 * along with this program; if not, write to the Free Software
 * Foundation, Inc., 51 Franklin St, Fifth Floor, Boston, MA  02110-1301  USA
 */

#include <linux/clk/shmobile.h>
#include <linux/clocksource.h>
#include <linux/of_platform.h>
#include <mach/r8a7779.h>
#include <asm/irq.h>
#include <asm/mach/arch.h>
<<<<<<< HEAD
#include "common.h"
#include "irqs.h"
=======
#include "clock.h"
#include "common.h"
#include "irqs.h"

static void __init marzen_init_timer(void)
{
	r8a7779_clocks_init(r8a7779_read_mode_pins());
	clocksource_of_init();
}

/*
 * This is a really crude hack to provide clkdev support to platform
 * devices until they get moved to DT.
 */
static const struct clk_name clk_names[] __initconst = {
	{ "tmu0", "fck", "sh-tmu.0" },
};
>>>>>>> 21760aed

static void __init marzen_init(void)
{
	shmobile_clk_workaround(clk_names, ARRAY_SIZE(clk_names), false);
	r8a7779_add_standard_devices_dt();
	of_platform_populate(NULL, of_default_bus_match_table, NULL, NULL);
	r8a7779_init_irq_extpin_dt(1); /* IRQ1 as individual interrupt */
}

static const char *marzen_boards_compat_dt[] __initdata = {
	"renesas,marzen",
	"renesas,marzen-reference",
	NULL,
};

DT_MACHINE_START(MARZEN, "marzen")
	.smp		= smp_ops(r8a7779_smp_ops),
	.map_io		= r8a7779_map_io,
	.init_early	= shmobile_init_delay,
	.init_time	= marzen_init_timer,
	.nr_irqs	= NR_IRQS_LEGACY,
	.init_irq	= r8a7779_init_irq_dt,
	.init_machine	= marzen_init,
	.dt_compat	= marzen_boards_compat_dt,
MACHINE_END<|MERGE_RESOLUTION|>--- conflicted
+++ resolved
@@ -25,10 +25,6 @@
 #include <mach/r8a7779.h>
 #include <asm/irq.h>
 #include <asm/mach/arch.h>
-<<<<<<< HEAD
-#include "common.h"
-#include "irqs.h"
-=======
 #include "clock.h"
 #include "common.h"
 #include "irqs.h"
@@ -46,7 +42,6 @@
 static const struct clk_name clk_names[] __initconst = {
 	{ "tmu0", "fck", "sh-tmu.0" },
 };
->>>>>>> 21760aed
 
 static void __init marzen_init(void)
 {
