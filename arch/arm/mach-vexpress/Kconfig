--- conflicted
+++ resolved
@@ -52,7 +52,6 @@
 config ARCH_VEXPRESS_CA9X4
 	bool "Versatile Express Cortex-A9x4 tile"
 
-<<<<<<< HEAD
 config ARCH_VEXPRESS_DCSCB
 	bool "Dual Cluster System Control Block (DCSCB) support"
 	depends on MCPM
@@ -61,7 +60,7 @@
 	  Support for the Dual Cluster System Configuration Block (DCSCB).
 	  This is needed to provide CPU and cluster power management
 	  on RTSM.
-=======
+	  
 config ARCH_VEXPRESS_TC2
 	bool "TC2 cluster management"
 	depends on MCPM
@@ -69,6 +68,5 @@
 	select ARM_CCI
 	help
 	  Support for CPU and cluster power management on TC2.
->>>>>>> 892404cc
 
 endmenu