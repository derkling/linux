--- conflicted
+++ resolved
@@ -28,13 +28,8 @@
 
 #include <mach/motherboard.h>
 
-<<<<<<< HEAD
-=======
 #include <plat/clcd.h>
 
-#define V2M_PA_CS7	0x10000000
-
->>>>>>> 5f183860
 static struct map_desc ct_ca9x4_io_desc[] __initdata = {
 	{
 		.virtual	= __MMIO_P2V(CT_CA9X4_MPIC),
@@ -120,34 +115,7 @@
 };
 #endif
 
-<<<<<<< HEAD
-static struct clcd_panel xvga_panel = {
-	.mode		= {
-		.name		= "XVGA",
-		.refresh	= 60,
-		.xres		= 1024,
-		.yres		= 768,
-		.pixclock	= 15384,
-		.left_margin	= 168,
-		.right_margin	= 8,
-		.upper_margin	= 29,
-		.lower_margin	= 3,
-		.hsync_len	= 144,
-		.vsync_len	= 6,
-		.sync		= 0,
-		.vmode		= FB_VMODE_NONINTERLACED,
-	},
-	.width		= -1,
-	.height		= -1,
-	.tim2		= TIM2_BCD | TIM2_IPC,
-	.cntl		= CNTL_LCDTFT | CNTL_BGR | CNTL_LCDVCOMP(1),
-	.bpp		= 16,
-};
-
-static void ct_ca9x4_clcd_enable(void) /* struct clcd_fb *fb  */
-=======
 static void ct_ca9x4_clcd_enable(struct clcd_fb *fb)
->>>>>>> 5f183860
 {
 	v2m_cfg_write(SYS_CFG_MUXFPGA | SYS_CFG_SITE_DB1, 0);
 	v2m_cfg_write(SYS_CFG_DVIMODE | SYS_CFG_SITE_DB1, 2);
@@ -169,7 +137,7 @@
 	.caps		= CLCD_CAP_5551 | CLCD_CAP_565,
 	.check		= clcdfb_check,
 	.decode		= clcdfb_decode,
-//      .enable		= ct_ca9x4_clcd_enable,
+	.enable		= ct_ca9x4_clcd_enable,
 	.setup		= ct_ca9x4_clcd_setup,
 	.mmap		= versatile_clcd_mmap_dma,
 	.remove		= versatile_clcd_remove_dma,
@@ -268,25 +236,8 @@
 		amba_device_register(ct_ca9x4_amba_devs[i], &iomem_resource);
 
 	platform_device_register(&pmu_device);
-
-	ct_ca9x4_clcd_enable();
-}
-
-#ifdef CONFIG_SMP
-static unsigned int ct_ca9x4_get_core_count(void)
-{
-	return scu_get_core_count(MMIO_P2V(A9_MPCORE_SCU));
-}
-
-static void ct_ca9x4_smp_enable(void)
-{
-	scu_enable(MMIO_P2V(A9_MPCORE_SCU));
-}
-#endif
-
-<<<<<<< HEAD
-struct vexpress_tile_desc ct_ca9x4_desc = {
-=======
+}
+
 #ifdef CONFIG_SMP
 static void ct_ca9x4_init_cpu_map(void)
 {
@@ -306,8 +257,7 @@
 }
 #endif
 
-struct ct_desc ct_ca9x4_desc __initdata = {
->>>>>>> 5f183860
+struct vexpress_tile_desc ct_ca9x4_desc __initdata = {
 	.id		= V2M_CT_ID_CA9,
 	.name		= "CA9x4",
 	.map_io		= ct_ca9x4_map_io,
@@ -315,11 +265,7 @@
 	.init_irq	= ct_ca9x4_init_irq,
 	.init_tile	= ct_ca9x4_init,
 #ifdef CONFIG_SMP
-<<<<<<< HEAD
-	.get_core_count	= ct_ca9x4_get_core_count,
-=======
 	.init_cpu_map	= ct_ca9x4_init_cpu_map,
->>>>>>> 5f183860
 	.smp_enable	= ct_ca9x4_smp_enable,
 #endif
 };