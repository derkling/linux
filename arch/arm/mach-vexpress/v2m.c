/*
 * Versatile Express V2M Motherboard Support
 */
#include <linux/device.h>
#include <linux/amba/bus.h>
#include <linux/amba/mmci.h>
#include <linux/io.h>
#include <linux/init.h>
#include <linux/memblock.h>
#include <linux/of_address.h>
#include <linux/of_fdt.h>
#include <linux/of_irq.h>
#include <linux/of_platform.h>
#include <linux/platform_device.h>
#include <linux/ata_platform.h>
#include <linux/smsc911x.h>
#include <linux/spinlock.h>
#include <linux/usb/isp1760.h>
#include <linux/clkdev.h>
#include <linux/clk-provider.h>
#include <linux/mtd/physmap.h>

#include <asm/arch_timer.h>
#include <asm/mach-types.h>
#include <asm/sizes.h>
#include <asm/smp_twd.h>
#include <asm/mach/arch.h>
#include <asm/mach/map.h>
#include <asm/mach/time.h>
#include <asm/hardware/arm_timer.h>
#include <asm/hardware/cache-l2x0.h>
#include <asm/hardware/gic.h>
#include <asm/hardware/timer-sp.h>
#include <asm/hardware/sp810.h>

#include <mach/ct-ca9x4.h>
#include <mach/motherboard.h>

#include <plat/sched_clock.h>

#include "core.h"

#define V2M_PA_CS0	0x40000000
#define V2M_PA_CS1	0x44000000
#define V2M_PA_CS2	0x48000000
#define V2M_PA_CS3	0x4c000000
#define V2M_PA_CS7	0x10000000

static struct map_desc v2m_io_desc[] __initdata = {
	{
		.virtual	= V2M_PERIPH,
		.pfn		= __phys_to_pfn(V2M_PA_CS7),
		.length		= SZ_128K,
		.type		= MT_DEVICE,
	},
};

static void __iomem *v2m_sysreg_base;

static void __init v2m_sysctl_init(void __iomem *base)
{
	u32 scctrl;

	if (WARN_ON(!base))
		return;

	/* Select 1MHz TIMCLK as the reference clock for SP804 timers */
	scctrl = readl(base + SCCTRL);
	scctrl |= SCCTRL_TIMEREN0SEL_TIMCLK;
	scctrl |= SCCTRL_TIMEREN1SEL_TIMCLK;
	writel(scctrl, base + SCCTRL);
}

static void __init v2m_sp804_init(void __iomem *base, unsigned int irq,
				  int use_sched_clock)
{
	if (WARN_ON(!base || irq == NO_IRQ))
		return;

	writel(0, base + TIMER_1_BASE + TIMER_CTRL);
	writel(0, base + TIMER_2_BASE + TIMER_CTRL);

	if (use_sched_clock)
		sp804_clocksource_and_sched_clock_init(base + TIMER_2_BASE, "v2m-timer1");
	else
		sp804_clocksource_init(base + TIMER_2_BASE, "v2m-timer1");
	sp804_clockevents_init(base + TIMER_1_BASE, irq, "v2m-timer0");
}

<<<<<<< HEAD
=======
static void __init v2m_timer_init(void)
{
	v2m_sysctl_init(ioremap(V2M_SYSCTL, SZ_4K));
	v2m_sp804_init(ioremap(V2M_TIMER01, SZ_4K), IRQ_V2M_TIMER0, 0);
}

static struct sys_timer v2m_timer = {
	.init	= v2m_timer_init,
};

>>>>>>> 7089909f

static DEFINE_SPINLOCK(v2m_cfg_lock);

int v2m_cfg_write(u32 devfn, u32 data)
{
	/* Configuration interface broken? */
	u32 val;

	printk("%s: writing %08x to %08x\n", __func__, data, devfn);

	devfn |= SYS_CFG_START | SYS_CFG_WRITE;

	spin_lock(&v2m_cfg_lock);
	val = readl(v2m_sysreg_base + V2M_SYS_CFGSTAT);
	writel(val & ~SYS_CFG_COMPLETE, v2m_sysreg_base + V2M_SYS_CFGSTAT);

	writel(data, v2m_sysreg_base +  V2M_SYS_CFGDATA);
	writel(devfn, v2m_sysreg_base + V2M_SYS_CFGCTRL);

	do {
		val = readl(v2m_sysreg_base + V2M_SYS_CFGSTAT);
	} while (val == 0);
	spin_unlock(&v2m_cfg_lock);

	return !!(val & SYS_CFG_ERR);
}

int v2m_cfg_read(u32 devfn, u32 *data)
{
	u32 val;

	devfn |= SYS_CFG_START;

	spin_lock(&v2m_cfg_lock);
	writel(0, v2m_sysreg_base + V2M_SYS_CFGSTAT);
	writel(devfn, v2m_sysreg_base + V2M_SYS_CFGCTRL);

	mb();

	do {
		cpu_relax();
		val = readl(v2m_sysreg_base + V2M_SYS_CFGSTAT);
	} while (val == 0);

	*data = readl(v2m_sysreg_base + V2M_SYS_CFGDATA);
	spin_unlock(&v2m_cfg_lock);

	return !!(val & SYS_CFG_ERR);
}

void __init v2m_flags_set(u32 data)
{
	writel(~0, v2m_sysreg_base + V2M_SYS_FLAGSCLR);
	writel(data, v2m_sysreg_base + V2M_SYS_FLAGSSET);
}

int v2m_get_master_site(void)
{
	u32 misc = readl(v2m_sysreg_base + V2M_SYS_MISC);

	return misc & SYS_MISC_MASTERSITE ? SYS_CFG_SITE_DB2 : SYS_CFG_SITE_DB1;
}


static struct resource v2m_pcie_i2c_resource = {
	.start	= V2M_SERIAL_BUS_PCI,
	.end	= V2M_SERIAL_BUS_PCI + SZ_4K - 1,
	.flags	= IORESOURCE_MEM,
};

static struct platform_device v2m_pcie_i2c_device = {
	.name		= "versatile-i2c",
	.id		= 0,
	.num_resources	= 1,
	.resource	= &v2m_pcie_i2c_resource,
};

static struct resource v2m_ddc_i2c_resource = {
	.start	= V2M_SERIAL_BUS_DVI,
	.end	= V2M_SERIAL_BUS_DVI + SZ_4K - 1,
	.flags	= IORESOURCE_MEM,
};

static struct platform_device v2m_ddc_i2c_device = {
	.name		= "versatile-i2c",
	.id		= 1,
	.num_resources	= 1,
	.resource	= &v2m_ddc_i2c_resource,
};

static struct resource v2m_eth_resources[] = {
	{
		.start	= V2M_LAN9118,
		.end	= V2M_LAN9118 + SZ_64K - 1,
		.flags	= IORESOURCE_MEM,
	}, {
		.start	= IRQ_V2M_LAN9118,
		.end	= IRQ_V2M_LAN9118,
		.flags	= IORESOURCE_IRQ,
	},
};

static struct smsc911x_platform_config v2m_eth_config = {
	.flags		= SMSC911X_USE_32BIT,
	.irq_polarity	= SMSC911X_IRQ_POLARITY_ACTIVE_HIGH,
	.irq_type	= SMSC911X_IRQ_TYPE_PUSH_PULL,
	.phy_interface	= PHY_INTERFACE_MODE_MII,
};

static struct platform_device v2m_eth_device = {
	.name		= "smsc911x",
	.id		= -1,
	.resource	= v2m_eth_resources,
	.num_resources	= ARRAY_SIZE(v2m_eth_resources),
	.dev.platform_data = &v2m_eth_config,
};

static struct resource v2m_usb_resources[] = {
	{
		.start	= V2M_ISP1761,
		.end	= V2M_ISP1761 + SZ_128K - 1,
		.flags	= IORESOURCE_MEM,
	}, {
		.start	= IRQ_V2M_ISP1761,
		.end	= IRQ_V2M_ISP1761,
		.flags	= IORESOURCE_IRQ,
	},
};

static struct isp1760_platform_data v2m_usb_config = {
	.is_isp1761		= true,
	.bus_width_16		= false,
	.port1_otg		= true,
	.analog_oc		= false,
	.dack_polarity_high	= false,
	.dreq_polarity_high	= false,
};

static struct platform_device v2m_usb_device = {
	.name		= "isp1760",
	.id		= -1,
	.resource	= v2m_usb_resources,
	.num_resources	= ARRAY_SIZE(v2m_usb_resources),
	.dev.platform_data = &v2m_usb_config,
};

static void v2m_flash_set_vpp(struct platform_device *pdev, int on)
{
	writel(on != 0, v2m_sysreg_base + V2M_SYS_FLASH);
}

static struct physmap_flash_data v2m_flash_data = {
	.width		= 4,
	.set_vpp	= v2m_flash_set_vpp,
};

static struct resource v2m_flash_resources[] = {
	{
		.start	= V2M_NOR0,
		.end	= V2M_NOR0 + SZ_64M - 1,
		.flags	= IORESOURCE_MEM,
	}, {
		.start	= V2M_NOR1,
		.end	= V2M_NOR1 + SZ_64M - 1,
		.flags	= IORESOURCE_MEM,
	},
};

static struct platform_device v2m_flash_device = {
	.name		= "physmap-flash",
	.id		= -1,
	.resource	= v2m_flash_resources,
	.num_resources	= ARRAY_SIZE(v2m_flash_resources),
	.dev.platform_data = &v2m_flash_data,
};

static struct pata_platform_info v2m_pata_data = {
	.ioport_shift	= 2,
};

static struct resource v2m_pata_resources[] = {
	{
		.start	= V2M_CF,
		.end	= V2M_CF + 0xff,
		.flags	= IORESOURCE_MEM,
	}, {
		.start	= V2M_CF + 0x100,
		.end	= V2M_CF + SZ_4K - 1,
		.flags	= IORESOURCE_MEM,
	},
};

static struct platform_device v2m_cf_device = {
	.name		= "pata_platform",
	.id		= -1,
	.resource	= v2m_pata_resources,
	.num_resources	= ARRAY_SIZE(v2m_pata_resources),
	.dev.platform_data = &v2m_pata_data,
};

static unsigned int v2m_mmci_status(struct device *dev)
{
	return readl(v2m_sysreg_base + V2M_SYS_MCI) & (1 << 0);
}

static struct mmci_platform_data v2m_mmci_data = {
	.ocr_mask	= MMC_VDD_32_33|MMC_VDD_33_34,
	.status		= v2m_mmci_status,
};

static AMBA_APB_DEVICE(aaci,  "mb:aaci",  0, V2M_AACI, IRQ_V2M_AACI, NULL);
static AMBA_APB_DEVICE(mmci,  "mb:mmci",  0, V2M_MMCI, IRQ_V2M_MMCI, &v2m_mmci_data);
static AMBA_APB_DEVICE(kmi0,  "mb:kmi0",  0, V2M_KMI0, IRQ_V2M_KMI0, NULL);
static AMBA_APB_DEVICE(kmi1,  "mb:kmi1",  0, V2M_KMI1, IRQ_V2M_KMI1, NULL);
static AMBA_APB_DEVICE(uart0, "mb:uart0", 0, V2M_UART0, IRQ_V2M_UART0, NULL);
static AMBA_APB_DEVICE(uart1, "mb:uart1", 0, V2M_UART1, IRQ_V2M_UART1, NULL);
static AMBA_APB_DEVICE(uart2, "mb:uart2", 0, V2M_UART2, IRQ_V2M_UART2, NULL);
static AMBA_APB_DEVICE(uart3, "mb:uart3", 0, V2M_UART3, IRQ_V2M_UART3, NULL);
static AMBA_APB_DEVICE(wdt,   "mb:wdt",   0, V2M_WDT, IRQ_V2M_WDT, NULL);
static AMBA_APB_DEVICE(rtc,   "mb:rtc",   0, V2M_RTC, IRQ_V2M_RTC, NULL);

static struct amba_device *v2m_amba_devs[] __initdata = {
	&aaci_device,
	&mmci_device,
	&kmi0_device,
	&kmi1_device,
	&uart0_device,
	&uart1_device,
	&uart2_device,
	&uart3_device,
	&wdt_device,
	&rtc_device,
};


static unsigned long v2m_osc_recalc_rate(struct clk_hw *hw,
		unsigned long parent_rate)
{
	struct v2m_osc *osc = to_v2m_osc(hw);

	return !parent_rate ? osc->rate_default : parent_rate;
}

static long v2m_osc_round_rate(struct clk_hw *hw, unsigned long rate,
		unsigned long *parent_rate)
{
	struct v2m_osc *osc = to_v2m_osc(hw);

	if (WARN_ON(rate < osc->rate_min))
		rate = osc->rate_min;

	if (WARN_ON(rate > osc->rate_max))
		rate = osc->rate_max;

	return rate;
}

static int v2m_osc_set_rate(struct clk_hw *hw, unsigned long rate,
		unsigned long parent_rate)
{
	struct v2m_osc *osc = to_v2m_osc(hw);

	v2m_cfg_write(SYS_CFG_OSC | SYS_CFG_SITE(osc->site) |
		SYS_CFG_STACK(osc->stack) | osc->osc, rate);

	return 0;
}

static struct clk_ops v2m_osc_ops = {
	.recalc_rate = v2m_osc_recalc_rate,
	.round_rate = v2m_osc_round_rate,
	.set_rate = v2m_osc_set_rate,
};

struct clk * __init v2m_osc_register(const char *name, struct v2m_osc *osc)
{
	struct clk_init_data init;

	WARN_ON(osc->site > 2);
	WARN_ON(osc->stack > 15);
	WARN_ON(osc->osc > 4095);

	init.name = name;
	init.ops = &v2m_osc_ops;
	init.flags = CLK_IS_ROOT;
	init.num_parents = 0;

	osc->hw.init = &init;

	return clk_register(NULL, &osc->hw);
}

static struct v2m_osc v2m_mb_osc1 = {
	.site = SYS_CFG_SITE_MB,
	.osc = 1,
	.rate_min = 23750000,
	.rate_max = 63500000,
	.rate_default = 23750000,
};

static const char *v2m_ref_clk_periphs[] __initconst = {
	"mb:wdt",	"1000f000.wdt",	"1c0f0000.wdt",	/* SP805 WDT */
};

static const char *v2m_osc1_periphs[] __initconst = {
	"mb:clcd",	"1001f000.clcd", "1c1f0000.clcd",	/* PL111 CLCD */
};

static const char *v2m_osc2_periphs[] __initconst = {
	"mb:mmci",	"10005000.mmci", "1c050000.mmci",	/* PL180 MMCI */
	"mb:kmi0",	"10006000.kmi",	"1c060000.kmi",	/* PL050 KMI0 */
	"mb:kmi1",	"10007000.kmi",	"1c070000.kmi",	/* PL050 KMI1 */
	"mb:uart0", "10009000.uart", "1c090000.uart",	/* PL011 UART0 */
	"mb:uart1", "1000a000.uart", "1c0a0000.uart",	/* PL011 UART1 */
	"mb:uart2", "1000b000.uart", "1c0b0000.uart",	/* PL011 UART2 */
	"mb:uart3", "1000c000.uart", "1c0c0000.uart",	/* PL011 UART3 */
};

static void __init v2m_clk_init(void)
{
	struct clk *clk;
	int i;

	clk = clk_register_fixed_rate(NULL, "dummy_apb_pclk", NULL,
			CLK_IS_ROOT, 0);
	WARN_ON(clk_register_clkdev(clk, "apb_pclk", NULL));

	clk = clk_register_fixed_rate(NULL, "mb:ref_clk", NULL,
			CLK_IS_ROOT, 32768);
	for (i = 0; i < ARRAY_SIZE(v2m_ref_clk_periphs); i++)
		WARN_ON(clk_register_clkdev(clk, NULL, v2m_ref_clk_periphs[i]));

	clk = clk_register_fixed_rate(NULL, "mb:sp804_clk", NULL,
			CLK_IS_ROOT, 1000000);
	WARN_ON(clk_register_clkdev(clk, "v2m-timer0", "sp804"));
	WARN_ON(clk_register_clkdev(clk, "v2m-timer1", "sp804"));

	clk = v2m_osc_register("mb:osc1", &v2m_mb_osc1);
	for (i = 0; i < ARRAY_SIZE(v2m_osc1_periphs); i++)
		WARN_ON(clk_register_clkdev(clk, NULL, v2m_osc1_periphs[i]));

	clk = clk_register_fixed_rate(NULL, "mb:osc2", NULL,
			CLK_IS_ROOT, 24000000);
	for (i = 0; i < ARRAY_SIZE(v2m_osc2_periphs); i++)
		WARN_ON(clk_register_clkdev(clk, NULL, v2m_osc2_periphs[i]));
}

static void __init v2m_timer_init(void)
{
	v2m_sysctl_init(ioremap(V2M_SYSCTL, SZ_4K));
	v2m_clk_init();
	if (ct_desc->init_clk)
		ct_desc->init_clk();
	v2m_sp804_init(ioremap(V2M_TIMER01, SZ_4K), IRQ_V2M_TIMER0);
}

static struct sys_timer v2m_timer = {
	.init	= v2m_timer_init,
};

static void __init v2m_init_early(void)
{
	if (ct_desc->init_early)
		ct_desc->init_early();
	versatile_sched_clock_init(v2m_sysreg_base + V2M_SYS_24MHZ, 24000000);
}

static void v2m_power_off(void)
{
	if (v2m_cfg_write(SYS_CFG_SHUTDOWN | SYS_CFG_SITE_MB, 0))
		printk(KERN_EMERG "Unable to shutdown\n");
}

static void v2m_restart(char str, const char *cmd)
{
	if (v2m_cfg_write(SYS_CFG_REBOOT | SYS_CFG_SITE_MB, 0))
		printk(KERN_EMERG "Unable to reboot\n");
}
struct ct_desc *ct_desc;

static struct ct_desc *ct_descs[] __initdata = {
#ifdef CONFIG_ARCH_VEXPRESS_CA9X4
	&ct_ca9x4_desc,
#endif
};

static void __init v2m_populate_ct_desc(void)
{
	int i;
	u32 current_tile_id;

	ct_desc = NULL;
	current_tile_id = readl(v2m_sysreg_base + V2M_SYS_PROCID0)
				& V2M_CT_ID_MASK;

	for (i = 0; i < ARRAY_SIZE(ct_descs) && !ct_desc; ++i)
		if (ct_descs[i]->id == current_tile_id)
			ct_desc = ct_descs[i];

	if (!ct_desc)
		panic("vexpress: this kernel does not support core tile ID 0x%08x when booting via ATAGs.\n"
		      "You may need a device tree blob or a different kernel to boot on this board.\n",
		      current_tile_id);
}

static void __init v2m_map_io(void)
{
	iotable_init(v2m_io_desc, ARRAY_SIZE(v2m_io_desc));
	v2m_sysreg_base = ioremap(V2M_SYSREGS, SZ_4K);
	v2m_populate_ct_desc();
	ct_desc->map_io();
}

static void __init v2m_init_irq(void)
{
	ct_desc->init_irq();
}

static void __init v2m_init(void)
{
	int i;

	platform_device_register(&v2m_pcie_i2c_device);
	platform_device_register(&v2m_ddc_i2c_device);
	platform_device_register(&v2m_flash_device);
	platform_device_register(&v2m_cf_device);
	platform_device_register(&v2m_eth_device);
	platform_device_register(&v2m_usb_device);

	for (i = 0; i < ARRAY_SIZE(v2m_amba_devs); i++)
		amba_device_register(v2m_amba_devs[i], &iomem_resource);

	pm_power_off = v2m_power_off;

	ct_desc->init_tile();
}

MACHINE_START(VEXPRESS, "ARM-Versatile Express")
	.atag_offset	= 0x100,
	.map_io		= v2m_map_io,
	.init_early	= v2m_init_early,
	.init_irq	= v2m_init_irq,
	.timer		= &v2m_timer,
	.handle_irq	= gic_handle_irq,
	.init_machine	= v2m_init,
	.restart	= v2m_restart,
MACHINE_END

int set_dvi_mode(int mode)
{
       /* mode is a value from:
           0 = VGA
           1 = SVGA
           2 = XGA
           3 = SXGA
           4 = UXGA
           5 = WUXGA
       */
       v2m_cfg_write(SYS_CFG_DVIMODE, mode);
       return 0;
}

#if defined(CONFIG_ARCH_VEXPRESS_DT)

static struct v2m_osc v2m_dt_hdlcd_osc = {
	.rate_min = 10000000,
	.rate_max = 165000000,
	.rate_default = 23750000,
};

static void __init v2m_dt_hdlcd_init(void)
{
	struct device_node *node;
	u32 framebuffer[2];
	u32 osc;

	node = of_find_compatible_node(NULL, NULL, "arm,hdlcd");
	if (!node)
		return;

	if (WARN_ON(of_property_read_u32_array(node, "framebuffer",
			framebuffer, ARRAY_SIZE(framebuffer))))
		return;

	if (WARN_ON(of_property_read_u32(node, "arm,vexpress-osc", &osc)))
		return;

	v2m_dt_hdlcd_osc.site = v2m_get_master_site();
	v2m_dt_hdlcd_osc.osc = osc;

	if (WARN_ON(memblock_remove(framebuffer[0], framebuffer[1])))
		return;

	v2m_cfg_write(SYS_CFG_MUXFPGA | SYS_CFG_SITE(SYS_CFG_SITE_MB),
			v2m_get_master_site());
};


static struct map_desc v2m_rs1_io_desc __initdata = {
	.virtual	= V2M_PERIPH,
	.pfn		= __phys_to_pfn(0x1c000000),
	.length		= SZ_2M,
	.type		= MT_DEVICE,
};

static int __init v2m_dt_scan_memory_map(unsigned long node, const char *uname,
		int depth, void *data)
{
	const char **map = data;

	if (strcmp(uname, "motherboard") != 0)
		return 0;

	*map = of_get_flat_dt_prop(node, "arm,v2m-memory-map", NULL);

	return 1;
}

void __init v2m_dt_map_io(void)
{
	const char *map = NULL;

	of_scan_flat_dt(v2m_dt_scan_memory_map, &map);

	if (map && strcmp(map, "rs1") == 0)
		iotable_init(&v2m_rs1_io_desc, 1);
	else
		iotable_init(v2m_io_desc, ARRAY_SIZE(v2m_io_desc));

#if defined(CONFIG_SMP)
	vexpress_dt_smp_map_io();
#endif
}

void __init v2m_dt_init_early(void)
{
	struct device_node *node;
	u32 dt_hbi;

	node = of_find_compatible_node(NULL, NULL, "arm,vexpress-sysreg");
	v2m_sysreg_base = of_iomap(node, 0);
	if (WARN_ON(!v2m_sysreg_base))
		return;

	/* Confirm board type against DT property, if available */
	if (of_property_read_u32(allnodes, "arm,hbi", &dt_hbi) == 0) {
		int site = v2m_get_master_site();
		u32 id = readl(v2m_sysreg_base + (site == SYS_CFG_SITE_DB2 ?
				V2M_SYS_PROCID1 : V2M_SYS_PROCID0));
		u32 hbi = id & SYS_PROCIDx_HBI_MASK;

		if (WARN_ON(dt_hbi != hbi))
			pr_warning("vexpress: DT HBI (%x) is not matching "
					"hardware (%x)!\n", dt_hbi, hbi);
	}

	v2m_dt_hdlcd_init();
}

static  struct of_device_id vexpress_irq_match[] __initdata = {
	{ .compatible = "arm,cortex-a9-gic", .data = gic_of_init, },
	{}
};

static void __init v2m_dt_init_irq(void)
{
	of_irq_init(vexpress_irq_match);
}

static void __init v2m_dt_timer_init(void)
{
	int sp804_sched_clock = arch_timer_broken_for_sched_clock();
	struct device_node *node;
	const char *path;
	int err;
	struct clk *clk;

	node = of_find_compatible_node(NULL, NULL, "arm,sp810");
	v2m_sysctl_init(of_iomap(node, 0));

	v2m_clk_init();

	err = of_property_read_string(of_aliases, "arm,v2m_timer", &path);
	if (WARN_ON(err))
		return;
	node = of_find_node_by_path(path);
	v2m_sp804_init(of_iomap(node, 0), irq_of_parse_and_map(node, 0), sp804_sched_clock);
	if (arch_timer_of_register() != 0)
		twd_local_timer_of_register();

	if (!sp804_sched_clock && arch_timer_sched_clock_init() != 0)
		versatile_sched_clock_init(v2m_sysreg_base + V2M_SYS_24MHZ, 24000000);

	if (v2m_dt_hdlcd_osc.site) {
		clk = v2m_osc_register("hdlcd", &v2m_dt_hdlcd_osc);
		clk_register_clkdev(clk, NULL, "hdlcd");
	}
}

static struct sys_timer v2m_dt_timer = {
	.init = v2m_dt_timer_init,
};

static struct of_dev_auxdata v2m_dt_auxdata_lookup[] __initdata = {
	OF_DEV_AUXDATA("arm,vexpress-flash", V2M_NOR0, "physmap-flash",
			&v2m_flash_data),
	OF_DEV_AUXDATA("arm,primecell", V2M_MMCI, "mb:mmci", &v2m_mmci_data),
	/* RS1 memory map */
	OF_DEV_AUXDATA("arm,vexpress-flash", 0x08000000, "physmap-flash",
			&v2m_flash_data),
	OF_DEV_AUXDATA("arm,primecell", 0x1c050000, "mb:mmci", &v2m_mmci_data),
	{}
};

static void __init v2m_dt_init(void)
{
	l2x0_of_init(0x00400000, 0xfe0fffff);
	of_platform_populate(NULL, of_default_bus_match_table,
			v2m_dt_auxdata_lookup, NULL);
	pm_power_off = v2m_power_off;
}

const static char *v2m_dt_match[] __initconst = {
	"arm,vexpress",
	NULL,
};

DT_MACHINE_START(VEXPRESS_DT, "ARM-Versatile Express")
	.dt_compat	= v2m_dt_match,
	.map_io		= v2m_dt_map_io,
	.init_early	= v2m_dt_init_early,
	.init_irq	= v2m_dt_init_irq,
	.timer		= &v2m_dt_timer,
	.init_machine	= v2m_dt_init,
	.handle_irq	= gic_handle_irq,
	.restart	= v2m_restart,
MACHINE_END

#endif<|MERGE_RESOLUTION|>--- conflicted
+++ resolved
@@ -87,19 +87,6 @@
 	sp804_clockevents_init(base + TIMER_1_BASE, irq, "v2m-timer0");
 }
 
-<<<<<<< HEAD
-=======
-static void __init v2m_timer_init(void)
-{
-	v2m_sysctl_init(ioremap(V2M_SYSCTL, SZ_4K));
-	v2m_sp804_init(ioremap(V2M_TIMER01, SZ_4K), IRQ_V2M_TIMER0, 0);
-}
-
-static struct sys_timer v2m_timer = {
-	.init	= v2m_timer_init,
-};
-
->>>>>>> 7089909f
 
 static DEFINE_SPINLOCK(v2m_cfg_lock);
 
@@ -453,7 +440,7 @@
 	v2m_clk_init();
 	if (ct_desc->init_clk)
 		ct_desc->init_clk();
-	v2m_sp804_init(ioremap(V2M_TIMER01, SZ_4K), IRQ_V2M_TIMER0);
+	v2m_sp804_init(ioremap(V2M_TIMER01, SZ_4K), IRQ_V2M_TIMER0, 0);
 }
 
 static struct sys_timer v2m_timer = {
