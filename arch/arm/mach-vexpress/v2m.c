--- conflicted
+++ resolved
@@ -549,17 +549,12 @@
 
 #if defined(CONFIG_ARCH_VEXPRESS_DT)
 
-<<<<<<< HEAD
 static struct v2m_osc v2m_dt_hdlcd_osc = {
-=======
-static struct v2m_osc v2m_dt_clcd_osc = {
->>>>>>> 50f0053c
 	.rate_min = 10000000,
 	.rate_max = 165000000,
 	.rate_default = 23750000,
 };
 
-<<<<<<< HEAD
 static void __init v2m_dt_hdlcd_init(void)
 {
 	struct device_node *node;
@@ -587,7 +582,12 @@
 			v2m_get_master_site());
 };
 
-=======
+static struct v2m_osc v2m_dt_clcd_osc = {
+	.rate_min = 10000000,
+	.rate_max = 165000000,
+	.rate_default = 23750000,
+};
+
 static int v2m_dt_clcd_init(void)
 {
 	struct device_node *node;
@@ -623,7 +623,6 @@
 	v2m_cfg_write(SYS_CFG_DVIMODE | clcd_site, dvimode);
 	return 0;
 }
->>>>>>> 50f0053c
 
 static struct map_desc v2m_rs1_io_desc __initdata = {
 	.virtual	= V2M_PERIPH,
@@ -683,13 +682,8 @@
 					"hardware (%x)!\n", dt_hbi, hbi);
 	}
 
-<<<<<<< HEAD
 	v2m_dt_hdlcd_init();
-=======
-	clkdev_add_table(v2m_dt_lookups, ARRAY_SIZE(v2m_dt_lookups));
-
 	v2m_dt_clcd_init();
->>>>>>> 50f0053c
 }
 
 static  struct of_device_id vexpress_irq_match[] __initdata = {
@@ -725,16 +719,14 @@
 	if (arch_timer_sched_clock_init() != 0)
 		versatile_sched_clock_init(v2m_sysreg_base + V2M_SYS_24MHZ, 24000000);
 
-<<<<<<< HEAD
 	if (v2m_dt_hdlcd_osc.site) {
 		clk = v2m_osc_register("hdlcd", &v2m_dt_hdlcd_osc);
 		clk_register_clkdev(clk, NULL, "hdlcd");
-=======
+	}
 	if (v2m_dt_clcd_osc.site) {
 		/* core tile clcd controller for A9 */
 		clk = v2m_osc_register("10020000.clcd", &v2m_dt_clcd_osc);
 		clk_register_clkdev(clk, NULL, "10020000.clcd");
->>>>>>> 50f0053c
 	}
 }
 
