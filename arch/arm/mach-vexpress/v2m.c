/*
 * Versatile Express V2M Motherboard Support
 */
#include <linux/device.h>
#include <linux/amba/bus.h>
#include <linux/amba/mmci.h>
#include <linux/io.h>
#include <linux/init.h>
#include <linux/platform_device.h>
#include <linux/ata_platform.h>
#include <linux/smsc911x.h>
#include <linux/spinlock.h>
#include <linux/sysdev.h>
#include <linux/usb/isp1760.h>
#include <linux/clkdev.h>
#include <linux/memblock.h>

#include <asm/mach-types.h>
#include <asm/sizes.h>
#include <asm/mach/arch.h>
#include <asm/mach/flash.h>
#include <asm/mach/map.h>
#include <asm/mach/time.h>
#include <asm/hardware/arm_timer.h>
#include <asm/hardware/timer-sp.h>
#include <asm/hardware/sp810.h>

#include <mach/ct-ca9x4.h>
<<<<<<< HEAD
#include <mach/ct-ca15x4.h>
#include <mach/lt-elba.h>
=======
>>>>>>> 5f183860
#include <mach/motherboard.h>

#include <plat/sched_clock.h>

#include <mach/core.h>

static struct map_desc v2m_io_desc[] __initdata = {
	{
		.virtual	= __MMIO_P2V(V2M_PA_CS7),
		.pfn		= __phys_to_pfn(V2M_PA_CS7),
		.length		= V2M_SIZE_CS7,
		.type		= MT_DEVICE,
	},
};

<<<<<<< HEAD
=======
static void __init v2m_init_early(void)
{
	ct_desc->init_early();
	versatile_sched_clock_init(MMIO_P2V(V2M_SYS_24MHZ), 24000000);
}

>>>>>>> 5f183860
static void __init v2m_timer_init(void)
{
	u32 scctrl;
	int i;

	/* Select 1MHz TIMCLK as the reference clock for SP804 timers */
	scctrl = readl(MMIO_P2V(V2M_SYSCTL + SCCTRL));
	scctrl |= SCCTRL_TIMEREN0SEL_TIMCLK;
	scctrl |= SCCTRL_TIMEREN1SEL_TIMCLK;
	writel(scctrl, MMIO_P2V(V2M_SYSCTL + SCCTRL));

	writel(0, MMIO_P2V(V2M_TIMER0) + TIMER_CTRL);
	writel(0, MMIO_P2V(V2M_TIMER1) + TIMER_CTRL);


	sp804_clocksource_init(MMIO_P2V(V2M_TIMER1), "v2m-timer-sp-1");
	sp804_clockevents_init(MMIO_P2V(V2M_TIMER0), IRQ_V2M_TIMER0, "v2m-timer-sp-0");
	sp804_clocksource_init(MMIO_P2V(V2M_TIMER2), "v2m-timer-sp-2");
	sp804_clocksource_init(MMIO_P2V(V2M_TIMER3), "v2m-timer-sp-3");

	for (i = 0; i < ARRAY_SIZE(vexpress_tile_desc); i++) {
		if (vexpress_tile_desc[i] && vexpress_tile_desc[i]->init_timers)
			vexpress_tile_desc[i]->init_timers();
	}
}

static struct sys_timer v2m_timer = {
	.init	= v2m_timer_init,
};


static DEFINE_SPINLOCK(v2m_cfg_lock);

int v2m_cfg_write(u32 devfn, u32 data)
{
	/* Configuration interface broken? */
	u32 val;

	devfn |= SYS_CFG_START | SYS_CFG_WRITE;

	spin_lock(&v2m_cfg_lock);
	val = readl(MMIO_P2V(V2M_SYS_CFGSTAT));
	writel(val & ~SYS_CFG_COMPLETE, MMIO_P2V(V2M_SYS_CFGSTAT));
	writel(data, MMIO_P2V(V2M_SYS_CFGDATA));
	writel(devfn, MMIO_P2V(V2M_SYS_CFGCTRL));
	do {
		val = readl(MMIO_P2V(V2M_SYS_CFGSTAT));
	} while (val == 0);
	spin_unlock(&v2m_cfg_lock);

	return !!(val & SYS_CFG_ERR);
}
EXPORT_SYMBOL(v2m_cfg_write);

int v2m_cfg_read(u32 devfn, u32 *data)
{
	u32 val;

	devfn |= SYS_CFG_START;

	spin_lock(&v2m_cfg_lock);
	writel(0, MMIO_P2V(V2M_SYS_CFGSTAT));
	writel(devfn, MMIO_P2V(V2M_SYS_CFGCTRL));

	mb();

	do {
		cpu_relax();
		val = readl(MMIO_P2V(V2M_SYS_CFGSTAT));
	} while (val == 0);

	*data = readl(MMIO_P2V(V2M_SYS_CFGDATA));
	spin_unlock(&v2m_cfg_lock);

	return !!(val & SYS_CFG_ERR);
}

#ifndef CONFIG_ARCH_VEXPRESS_LT_ELBA
static struct resource v2m_pcie_i2c_resource = {
	.start	= V2M_SERIAL_BUS_PCI,
	.end	= V2M_SERIAL_BUS_PCI + SZ_4K - 1,
	.flags	= IORESOURCE_MEM,
};

static struct platform_device v2m_pcie_i2c_device = {
	.name		= "versatile-i2c",
	.id		= 0,
	.num_resources	= 1,
	.resource	= &v2m_pcie_i2c_resource,
};

static struct resource v2m_ddc_i2c_resource = {
	.start	= V2M_SERIAL_BUS_DVI,
	.end	= V2M_SERIAL_BUS_DVI + SZ_4K - 1,
	.flags	= IORESOURCE_MEM,
};

static struct platform_device v2m_ddc_i2c_device = {
	.name		= "versatile-i2c",
	.id		= 1,
	.num_resources	= 1,
	.resource	= &v2m_ddc_i2c_resource,
};
#endif

static struct resource v2m_eth_resources[] = {
	{
		.start	= V2M_LAN9118,
		.end	= V2M_LAN9118 + SZ_64K - 1,
		.flags	= IORESOURCE_MEM,
	}, {
		.start	= IRQ_V2M_LAN9118,
		.end	= IRQ_V2M_LAN9118,
		.flags	= IORESOURCE_IRQ,
	},
};

static struct smsc911x_platform_config v2m_eth_config = {
	.flags		= SMSC911X_USE_32BIT,
	.irq_polarity	= SMSC911X_IRQ_POLARITY_ACTIVE_HIGH,
	.irq_type	= SMSC911X_IRQ_TYPE_PUSH_PULL,
	.phy_interface	= PHY_INTERFACE_MODE_MII,
};

static struct platform_device v2m_eth_device = {
	.name		= "smsc911x",
	.id		= -1,
	.resource	= v2m_eth_resources,
	.num_resources	= ARRAY_SIZE(v2m_eth_resources),
	.dev.platform_data = &v2m_eth_config,
};

static struct platform_device v2m_eth_deprecated_device = {
	.name		= "smc91x",
	.id		= -1,
	.resource	= v2m_eth_resources,
	.num_resources	= ARRAY_SIZE(v2m_eth_resources),
};

static struct platform_device *v2m_eth_device_probe(void)
{
	u32 idrev;
	void __iomem *eth_addr = ioremap(V2M_LAN9118, SZ_4K);
	struct platform_device *eth_dev = NULL;

	if (eth_addr) {
		idrev = readl(eth_addr + 0x50);
		if ((idrev & 0xffff0000) == 0x01180000)
			eth_dev = &v2m_eth_device;
		else
			eth_dev = &v2m_eth_deprecated_device;
		iounmap(eth_addr);
	}

	return eth_dev;
}

static struct resource v2m_usb_resources[] = {
	{
		.start	= V2M_ISP1761,
		.end	= V2M_ISP1761 + SZ_128K - 1,
		.flags	= IORESOURCE_MEM,
	}, {
		.start	= IRQ_V2M_ISP1761,
		.end	= IRQ_V2M_ISP1761,
		.flags	= IORESOURCE_IRQ,
	},
};

static struct isp1760_platform_data v2m_usb_config = {
	.is_isp1761		= true,
	.bus_width_16		= false,
	.port1_otg		= true,
	.analog_oc		= false,
	.dack_polarity_high	= false,
	.dreq_polarity_high	= false,
};

static struct platform_device v2m_usb_device = {
	.name		= "isp1760",
	.id		= -1,
	.resource	= v2m_usb_resources,
	.num_resources	= ARRAY_SIZE(v2m_usb_resources),
	.dev.platform_data = &v2m_usb_config,
};

#ifndef CONFIG_ARCH_VEXPRESS_LT_ELBA
static int v2m_flash_init(void)
{
	writel(0, MMIO_P2V(V2M_SYS_FLASH));
	return 0;
}

static void v2m_flash_exit(void)
{
	writel(0, MMIO_P2V(V2M_SYS_FLASH));
}

static void v2m_flash_set_vpp(int on)
{
	writel(on != 0, MMIO_P2V(V2M_SYS_FLASH));
}

static struct flash_platform_data v2m_flash_data = {
	.map_name	= "cfi_probe",
	.width		= 4,
	.init		= v2m_flash_init,
	.exit		= v2m_flash_exit,
	.set_vpp	= v2m_flash_set_vpp,
};

static struct resource v2m_flash_resources[] = {
	{
		.start	= V2M_NOR0,
		.end	= V2M_NOR0 + SZ_64M - 1,
		.flags	= IORESOURCE_MEM,
	}, {
		.start	= V2M_NOR1,
		.end	= V2M_NOR1 + SZ_64M - 1,
		.flags	= IORESOURCE_MEM,
	},
};

static struct platform_device v2m_flash_device = {
	.name		= "armflash",
	.id		= -1,
	.resource	= v2m_flash_resources,
	.num_resources	= ARRAY_SIZE(v2m_flash_resources),
	.dev.platform_data = &v2m_flash_data,
};

<<<<<<< HEAD
=======
static struct pata_platform_info v2m_pata_data = {
	.ioport_shift	= 2,
};

static struct resource v2m_pata_resources[] = {
	{
		.start	= V2M_CF,
		.end	= V2M_CF + 0xff,
		.flags	= IORESOURCE_MEM,
	}, {
		.start	= V2M_CF + 0x100,
		.end	= V2M_CF + SZ_4K - 1,
		.flags	= IORESOURCE_MEM,
	},
};

static struct platform_device v2m_cf_device = {
	.name		= "pata_platform",
	.id		= -1,
	.resource	= v2m_pata_resources,
	.num_resources	= ARRAY_SIZE(v2m_pata_resources),
	.dev.platform_data = &v2m_pata_data,
};

>>>>>>> 5f183860
static unsigned int v2m_mmci_status(struct device *dev)
{
	return readl(MMIO_P2V(V2M_SYS_MCI)) & (1 << 0);
}

static struct mmci_platform_data v2m_mmci_data = {
	.ocr_mask	= MMC_VDD_32_33|MMC_VDD_33_34,
	.status		= v2m_mmci_status,
};
#endif

static AMBA_DEVICE(aaci,  "mb:aaci",  V2M_AACI, NULL);
#ifndef CONFIG_ARCH_VEXPRESS_LT_ELBA
static AMBA_DEVICE(mmci,  "mb:mmci",  V2M_MMCI, &v2m_mmci_data);
#endif
static AMBA_DEVICE(kmi0,  "mb:kmi0",  V2M_KMI0, NULL);
static AMBA_DEVICE(kmi1,  "mb:kmi1",  V2M_KMI1, NULL);
#ifndef CONFIG_VEXPRESS_USE_TILE_UART0
static AMBA_DEVICE(uart0, "mb:uart0", V2M_UART0, NULL);
#endif
#ifndef CONFIG_ARCH_VEXPRESS_LT_ELBA
static AMBA_DEVICE(uart1, "mb:uart1", V2M_UART1, NULL);
static AMBA_DEVICE(uart2, "mb:uart2", V2M_UART2, NULL);
static AMBA_DEVICE(uart3, "mb:uart3", V2M_UART3, NULL);
static AMBA_DEVICE(wdt,   "mb:wdt",   V2M_WDT, NULL);
static AMBA_DEVICE(rtc,   "mb:rtc",   V2M_RTC, NULL);
#endif

static struct amba_device *v2m_amba_devs[] __initdata = {
	&aaci_device,
#ifndef CONFIG_ARCH_VEXPRESS_LT_ELBA
	&mmci_device,
#endif
	&kmi0_device,
	&kmi1_device,
#ifndef CONFIG_VEXPRESS_USE_TILE_UART0
	&uart0_device,
#endif
#ifndef CONFIG_ARCH_VEXPRESS_LT_ELBA
	&uart1_device,
	&uart2_device,
	&uart3_device,
	&wdt_device,
	&rtc_device,
#endif
};

static long v2m_osc_round(struct clk *clk, unsigned long rate)
{
	return rate;
}

static int v2m_osc1_set(struct clk *clk, unsigned long rate)
{
	return v2m_cfg_write(SYS_CFG_OSC | SYS_CFG_SITE_MB | 1, rate);
}

static const struct clk_ops osc1_clk_ops = {
	.round	= v2m_osc_round,
	.set	= v2m_osc1_set,
};

static struct clk osc1_clk = {
	.ops	= &osc1_clk_ops,
	.rate	= 24000000,
};

static struct clk osc2_clk = {
	.rate	= 24000000,
};

static struct clk dummy_apb_pclk;

static struct clk_lookup v2m_lookups[] = {
	{	/* AMBA bus clock */
		.con_id		= "apb_pclk",
		.clk		= &dummy_apb_pclk,
#ifndef CONFIG_VEXPRESS_USE_TILE_UART0
	}, {	/* UART0 */
		.dev_id		= "mb:uart0",
		.clk		= &osc2_clk,
#endif
	},
#ifndef CONFIG_ARCH_VEXPRESS_LT_ELBA
	{	/* UART1 */
		.dev_id		= "mb:uart1",
		.clk		= &osc2_clk,
	}, {	/* UART2 */
		.dev_id		= "mb:uart2",
		.clk		= &osc2_clk,
	}, {	/* UART3 */
		.dev_id		= "mb:uart3",
		.clk		= &osc2_clk,
	},
#endif
	{	/* KMI0 */
		.dev_id		= "mb:kmi0",
		.clk		= &osc2_clk,
	}, {	/* KMI1 */
		.dev_id		= "mb:kmi1",
		.clk		= &osc2_clk,
	},
#ifndef CONFIG_ARCH_VEXPRESS_LT_ELBA
	{	/* MMC0 */
		.dev_id		= "mb:mmci",
		.clk		= &osc2_clk,
	},
	{	/* CLCD */
		.dev_id		= "mb:clcd",
		.clk		= &osc1_clk,
	},
#endif
};

static void v2m_power_off(void)
{
	if (v2m_cfg_write(SYS_CFG_SHUTDOWN | SYS_CFG_SITE_MB, 0))
		printk(KERN_EMERG "Unable to shutdown\n");
}

static void v2m_restart(char str, const char *cmd)
{
	if (v2m_cfg_write(SYS_CFG_REBOOT | SYS_CFG_SITE_MB, 0))
		printk(KERN_EMERG "Unable to reboot\n");
}

<<<<<<< HEAD
struct vexpress_tile_desc *vexpress_tile_desc[VEXPRESS_MAX_TILES_SUPPORTED] = { NULL, };

static struct vexpress_tile_desc *vexpress_tile_descs[] __initdata = {
#ifdef CONFIG_ARCH_VEXPRESS_CA9X4
	&ct_ca9x4_desc,
#endif
#ifdef CONFIG_ARCH_VEXPRESS_CA15X4
	&ct_ca15x4_desc,
#endif
#ifdef CONFIG_ARCH_VEXPRESS_LT_ELBA
	&lt_elba_desc,
	&ct_elba_desc,
#endif
};

static void __init v2m_populate_tile_desc(void)
{
	int i, tile_found = 0;
	u32 current_tile_id;

	current_tile_id = readl(MMIO_P2V(V2M_SYS_PROCID0)) & V2M_CT_ID_MASK;
	for (i = 0; i < ARRAY_SIZE(vexpress_tile_descs) && !vexpress_tile_desc[tile_found]; ++i)
		if (vexpress_tile_descs[i]->id == current_tile_id)
			vexpress_tile_desc[tile_found++] = vexpress_tile_descs[i];

	current_tile_id = readl(MMIO_P2V(V2M_SYS_PROCID1)) & V2M_CT_ID_MASK;
	for (i = 0; i < ARRAY_SIZE(vexpress_tile_descs) && !vexpress_tile_desc[tile_found]; ++i)
		if (vexpress_tile_descs[i]->id == current_tile_id)
			vexpress_tile_desc[tile_found++] = vexpress_tile_descs[i];

	if (!tile_found)
		panic("Versatile Express: failed to populate tile description\n");

=======
struct ct_desc *ct_desc;

static struct ct_desc *ct_descs[] __initdata = {
#ifdef CONFIG_ARCH_VEXPRESS_CA9X4
	&ct_ca9x4_desc,
#endif
};

static void __init v2m_populate_ct_desc(void)
{
	int i;
	u32 current_tile_id;

	ct_desc = NULL;
	current_tile_id = readl(MMIO_P2V(V2M_SYS_PROCID0)) & V2M_CT_ID_MASK;

	for (i = 0; i < ARRAY_SIZE(ct_descs) && !ct_desc; ++i)
		if (ct_descs[i]->id == current_tile_id)
			ct_desc = ct_descs[i];

	if (!ct_desc)
		panic("vexpress: failed to populate core tile description "
		      "for tile ID 0x%8x\n", current_tile_id);
>>>>>>> 5f183860
}

static void __init v2m_map_io(void)
{
<<<<<<< HEAD
	int i;

	iotable_init(v2m_io_desc, ARRAY_SIZE(v2m_io_desc));
	v2m_populate_tile_desc();
	for (i = 0; i < ARRAY_SIZE(vexpress_tile_desc); i++) {
		if (vexpress_tile_desc[i])
			vexpress_tile_desc[i]->map_io();
	}
=======
	iotable_init(v2m_io_desc, ARRAY_SIZE(v2m_io_desc));
	v2m_populate_ct_desc();
	ct_desc->map_io();
>>>>>>> 5f183860
}

static void __init v2m_init_irq(void)
{
<<<<<<< HEAD
	int i;

	for (i = 0; i < ARRAY_SIZE(vexpress_tile_desc); i++) {
		if (vexpress_tile_desc[i])
			vexpress_tile_desc[i]->init_irq();
	}
=======
	ct_desc->init_irq();
>>>>>>> 5f183860
}

static void __init v2m_init(void)
{
	int i;
	struct platform_device *eth_dev;

	printk(KERN_INFO "V2M: Registering clock lookups\n");
	clkdev_add_table(v2m_lookups, ARRAY_SIZE(v2m_lookups));
	printk(KERN_INFO "V2M: clocks registered\n");

#ifndef CONFIG_ARCH_VEXPRESS_LT_ELBA
	platform_device_register(&v2m_pcie_i2c_device);
	platform_device_register(&v2m_ddc_i2c_device);
	platform_device_register(&v2m_flash_device);
<<<<<<< HEAD
#endif
=======
	platform_device_register(&v2m_cf_device);
	platform_device_register(&v2m_eth_device);
>>>>>>> 5f183860
	platform_device_register(&v2m_usb_device);

	eth_dev = v2m_eth_device_probe();
	if (eth_dev)
		platform_device_register(eth_dev);

	for (i = 0; i < ARRAY_SIZE(v2m_amba_devs); i++)
		amba_device_register(v2m_amba_devs[i], &iomem_resource);

	pm_power_off = v2m_power_off;
	arm_pm_restart = v2m_restart;

<<<<<<< HEAD
	for (i = 0; i < ARRAY_SIZE(vexpress_tile_desc); i++) {
		if (vexpress_tile_desc[i])
			vexpress_tile_desc[i]->init_tile();
	}
}

static void v2m_reserve(void)
{
#ifdef CONFIG_ARCH_VEXPRESS_LT_ELBA
	/* reset vector page */
	memblock_reserve(PHYS_OFFSET, PAGE_SIZE);
#endif
}

MACHINE_START(VEXPRESS, "ARM-Versatile Express")
	.boot_params	= PHYS_OFFSET + 0x00000100,
	.map_io		= v2m_map_io,
	.nr_irqs	= V2M_NR_IRQS,
	.init_irq	= v2m_init_irq,
	.timer		= &v2m_timer,
	.init_machine	= v2m_init,
	.reserve	= v2m_reserve,
=======
	ct_desc->init_tile();
}

MACHINE_START(VEXPRESS, "ARM-Versatile Express")
	.boot_params	= PLAT_PHYS_OFFSET + 0x00000100,
	.map_io		= v2m_map_io,
	.init_early	= v2m_init_early,
	.init_irq	= v2m_init_irq,
	.timer		= &v2m_timer,
	.init_machine	= v2m_init,
>>>>>>> 5f183860
MACHINE_END<|MERGE_RESOLUTION|>--- conflicted
+++ resolved
@@ -13,7 +13,6 @@
 #include <linux/sysdev.h>
 #include <linux/usb/isp1760.h>
 #include <linux/clkdev.h>
-#include <linux/memblock.h>
 
 #include <asm/mach-types.h>
 #include <asm/sizes.h>
@@ -26,11 +25,8 @@
 #include <asm/hardware/sp810.h>
 
 #include <mach/ct-ca9x4.h>
-<<<<<<< HEAD
 #include <mach/ct-ca15x4.h>
 #include <mach/lt-elba.h>
-=======
->>>>>>> 5f183860
 #include <mach/motherboard.h>
 
 #include <plat/sched_clock.h>
@@ -46,15 +42,17 @@
 	},
 };
 
-<<<<<<< HEAD
-=======
 static void __init v2m_init_early(void)
 {
-	ct_desc->init_early();
+	int i;
+
+	for (i = 0; i < ARRAY_SIZE(vexpress_tile_desc); i++) {
+		if (vexpress_tile_desc[i] && vexpress_tile_desc[i]->init_early)
+			vexpress_tile_desc[i]->init_early();
+	}
 	versatile_sched_clock_init(MMIO_P2V(V2M_SYS_24MHZ), 24000000);
 }
 
->>>>>>> 5f183860
 static void __init v2m_timer_init(void)
 {
 	u32 scctrl;
@@ -286,8 +284,6 @@
 	.dev.platform_data = &v2m_flash_data,
 };
 
-<<<<<<< HEAD
-=======
 static struct pata_platform_info v2m_pata_data = {
 	.ioport_shift	= 2,
 };
@@ -312,7 +308,6 @@
 	.dev.platform_data = &v2m_pata_data,
 };
 
->>>>>>> 5f183860
 static unsigned int v2m_mmci_status(struct device *dev)
 {
 	return readl(MMIO_P2V(V2M_SYS_MCI)) & (1 << 0);
@@ -439,7 +434,6 @@
 		printk(KERN_EMERG "Unable to reboot\n");
 }
 
-<<<<<<< HEAD
 struct vexpress_tile_desc *vexpress_tile_desc[VEXPRESS_MAX_TILES_SUPPORTED] = { NULL, };
 
 static struct vexpress_tile_desc *vexpress_tile_descs[] __initdata = {
@@ -473,36 +467,10 @@
 	if (!tile_found)
 		panic("Versatile Express: failed to populate tile description\n");
 
-=======
-struct ct_desc *ct_desc;
-
-static struct ct_desc *ct_descs[] __initdata = {
-#ifdef CONFIG_ARCH_VEXPRESS_CA9X4
-	&ct_ca9x4_desc,
-#endif
-};
-
-static void __init v2m_populate_ct_desc(void)
-{
-	int i;
-	u32 current_tile_id;
-
-	ct_desc = NULL;
-	current_tile_id = readl(MMIO_P2V(V2M_SYS_PROCID0)) & V2M_CT_ID_MASK;
-
-	for (i = 0; i < ARRAY_SIZE(ct_descs) && !ct_desc; ++i)
-		if (ct_descs[i]->id == current_tile_id)
-			ct_desc = ct_descs[i];
-
-	if (!ct_desc)
-		panic("vexpress: failed to populate core tile description "
-		      "for tile ID 0x%8x\n", current_tile_id);
->>>>>>> 5f183860
 }
 
 static void __init v2m_map_io(void)
 {
-<<<<<<< HEAD
 	int i;
 
 	iotable_init(v2m_io_desc, ARRAY_SIZE(v2m_io_desc));
@@ -511,25 +479,16 @@
 		if (vexpress_tile_desc[i])
 			vexpress_tile_desc[i]->map_io();
 	}
-=======
-	iotable_init(v2m_io_desc, ARRAY_SIZE(v2m_io_desc));
-	v2m_populate_ct_desc();
-	ct_desc->map_io();
->>>>>>> 5f183860
 }
 
 static void __init v2m_init_irq(void)
 {
-<<<<<<< HEAD
 	int i;
 
 	for (i = 0; i < ARRAY_SIZE(vexpress_tile_desc); i++) {
 		if (vexpress_tile_desc[i])
 			vexpress_tile_desc[i]->init_irq();
 	}
-=======
-	ct_desc->init_irq();
->>>>>>> 5f183860
 }
 
 static void __init v2m_init(void)
@@ -537,20 +496,14 @@
 	int i;
 	struct platform_device *eth_dev;
 
-	printk(KERN_INFO "V2M: Registering clock lookups\n");
 	clkdev_add_table(v2m_lookups, ARRAY_SIZE(v2m_lookups));
-	printk(KERN_INFO "V2M: clocks registered\n");
 
 #ifndef CONFIG_ARCH_VEXPRESS_LT_ELBA
 	platform_device_register(&v2m_pcie_i2c_device);
 	platform_device_register(&v2m_ddc_i2c_device);
 	platform_device_register(&v2m_flash_device);
-<<<<<<< HEAD
-#endif
-=======
 	platform_device_register(&v2m_cf_device);
-	platform_device_register(&v2m_eth_device);
->>>>>>> 5f183860
+#endif
 	platform_device_register(&v2m_usb_device);
 
 	eth_dev = v2m_eth_device_probe();
@@ -563,39 +516,18 @@
 	pm_power_off = v2m_power_off;
 	arm_pm_restart = v2m_restart;
 
-<<<<<<< HEAD
 	for (i = 0; i < ARRAY_SIZE(vexpress_tile_desc); i++) {
 		if (vexpress_tile_desc[i])
 			vexpress_tile_desc[i]->init_tile();
 	}
 }
 
-static void v2m_reserve(void)
-{
-#ifdef CONFIG_ARCH_VEXPRESS_LT_ELBA
-	/* reset vector page */
-	memblock_reserve(PHYS_OFFSET, PAGE_SIZE);
-#endif
-}
-
 MACHINE_START(VEXPRESS, "ARM-Versatile Express")
-	.boot_params	= PHYS_OFFSET + 0x00000100,
+	.boot_params	= PLAT_PHYS_OFFSET + 0x00000100,
 	.map_io		= v2m_map_io,
+	.init_early	= v2m_init_early,
 	.nr_irqs	= V2M_NR_IRQS,
 	.init_irq	= v2m_init_irq,
 	.timer		= &v2m_timer,
 	.init_machine	= v2m_init,
-	.reserve	= v2m_reserve,
-=======
-	ct_desc->init_tile();
-}
-
-MACHINE_START(VEXPRESS, "ARM-Versatile Express")
-	.boot_params	= PLAT_PHYS_OFFSET + 0x00000100,
-	.map_io		= v2m_map_io,
-	.init_early	= v2m_init_early,
-	.init_irq	= v2m_init_irq,
-	.timer		= &v2m_timer,
-	.init_machine	= v2m_init,
->>>>>>> 5f183860
 MACHINE_END