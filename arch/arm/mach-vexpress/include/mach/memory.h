/*
 *  arch/arm/mach-vexpress/include/mach/memory.h
 *
 *  Copyright (C) 2003 ARM Limited
 *
 * This program is free software; you can redistribute it and/or modify
 * it under the terms of the GNU General Public License as published by
 * the Free Software Foundation; either version 2 of the License, or
 * (at your option) any later version.
 *
 * This program is distributed in the hope that it will be useful,
 * but WITHOUT ANY WARRANTY; without even the implied warranty of
 * MERCHANTABILITY or FITNESS FOR A PARTICULAR PURPOSE.  See the
 * GNU General Public License for more details.
 *
 * You should have received a copy of the GNU General Public License
 * along with this program; if not, write to the Free Software
 * Foundation, Inc., 59 Temple Place, Suite 330, Boston, MA  02111-1307  USA
 */
#ifndef __ASM_ARCH_MEMORY_H
#define __ASM_ARCH_MEMORY_H

<<<<<<< HEAD
#if defined(CONFIG_VEXPRESS_ORIGINAL_MEMORY_MAP)
#define PHYS_OFFSET		UL(0x60000000)
#elif defined(CONFIG_VEXPRESS_EXTENDED_MEMORY_MAP)
#define PHYS_OFFSET		UL(0x80000000)
#elif defined(CONFIG_VEXPRESS_ELBA_MEMORY_MAP)
#define PHYS_OFFSET		UL(0x00000000)
=======
#define PLAT_PHYS_OFFSET		UL(0x60000000)
>>>>>>> 5f183860

#ifdef CONFIG_SPARSEMEM
#define MAX_PHYSMEM_BITS	36
#define SECTION_SIZE_BITS	31
#endif	/* CONFIG_SPARSEMEM */

#endif	/* MEMORY_MAP */

#define CONSISTENT_DMA_SIZE     (SZ_16M - SZ_2M)

#endif	/* __ASM_ARCH_MEMORY_H */<|MERGE_RESOLUTION|>--- conflicted
+++ resolved
@@ -20,23 +20,19 @@
 #ifndef __ASM_ARCH_MEMORY_H
 #define __ASM_ARCH_MEMORY_H
 
-<<<<<<< HEAD
 #if defined(CONFIG_VEXPRESS_ORIGINAL_MEMORY_MAP)
-#define PHYS_OFFSET		UL(0x60000000)
+#define PLAT_PHYS_OFFSET		UL(0x60000000)
 #elif defined(CONFIG_VEXPRESS_EXTENDED_MEMORY_MAP)
-#define PHYS_OFFSET		UL(0x80000000)
+#define PLAT_PHYS_OFFSET		UL(0x80000000)
 #elif defined(CONFIG_VEXPRESS_ELBA_MEMORY_MAP)
-#define PHYS_OFFSET		UL(0x00000000)
-=======
-#define PLAT_PHYS_OFFSET		UL(0x60000000)
->>>>>>> 5f183860
+#define PLAT_PHYS_OFFSET		UL(0x00000000)
 
 #ifdef CONFIG_SPARSEMEM
 #define MAX_PHYSMEM_BITS	36
 #define SECTION_SIZE_BITS	31
 #endif	/* CONFIG_SPARSEMEM */
 
-#endif	/* MEMORY_MAP */
+#endif	/* CONFIG_VEXPRESS_ORIGINAL_MEMORY_MAP */
 
 #define CONSISTENT_DMA_SIZE     (SZ_16M - SZ_2M)
 
