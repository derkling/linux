#ifndef __MACH_MOTHERBOARD_H
#define __MACH_MOTHERBOARD_H

#include <mach/hardware.h>

/*
 * Physical addresses, offset from V2M_PA_CS0-3
 */
#define V2M_NOR0		(V2M_PA_CS0)
#define V2M_NOR1		(V2M_PA_CS1)
#define V2M_SRAM		(V2M_PA_CS2)
#define V2M_VIDEO_SRAM		(V2M_PA_CS3 + 0x00000000)
#define V2M_LAN9118		(V2M_PA_CS3 + 0x02000000)
#define V2M_ISP1761		(V2M_PA_CS3 + 0x03000000)

/*
 * Physical addresses, offset from V2M_PA_CS7
 */
#ifdef CONFIG_VEXPRESS_ORIGINAL_MEMORY_MAP
/* CS register bases for the original memory map. */
#define V2M_PA_CS0		0x40000000
#define V2M_PA_CS1		0x44000000
#define V2M_PA_CS2		0x48000000
#define V2M_PA_CS3		0x4c000000
#define V2M_PA_CS7		0x10000000

#define V2M_PERIPH_OFFSET(x)	(x << 12)
#define V2M_SYSREGS		(V2M_PA_CS7 + V2M_PERIPH_OFFSET(0))
#define V2M_SYSCTL		(V2M_PA_CS7 + V2M_PERIPH_OFFSET(1))
#define V2M_SERIAL_BUS_PCI	(V2M_PA_CS7 + V2M_PERIPH_OFFSET(2))

#elif defined(CONFIG_VEXPRESS_EXTENDED_MEMORY_MAP)
/* CS register bases for the extended memory map. */
#define V2M_PA_CS0		0x08000000
#define V2M_PA_CS1		0x0c000000
#define V2M_PA_CS2		0x14000000
#define V2M_PA_CS3		0x18000000
#define V2M_PA_CS7		0x1c000000

#define V2M_PERIPH_OFFSET(x)	(x << 16)
#define V2M_SYSREGS		(V2M_PA_CS7 + V2M_PERIPH_OFFSET(1))
#define V2M_SYSCTL		(V2M_PA_CS7 + V2M_PERIPH_OFFSET(2))
#define V2M_SERIAL_BUS_PCI	(V2M_PA_CS7 + V2M_PERIPH_OFFSET(3))

#elif defined(CONFIG_VEXPRESS_ELBA_MEMORY_MAP)
/* CS register bases for the ELBA memory map */
#define V2M_PA_CS0		0xEC000000
#define V2M_PA_CS1		0xF0000000
#define V2M_PA_CS2		0xF4000000
#define V2M_PA_CS3		0xF8000000
#define V2M_PA_CS4		0xFC000000
#define V2M_PA_CS5		0xFD000000
#define V2M_PA_CS6		0xFE000000
#define V2M_PA_CS7		0xFF000000

#define V2M_PERIPH_OFFSET(x)	(x << 12)
#define V2M_SYSREGS		(V2M_PA_CS7 + V2M_PERIPH_OFFSET(0))
#define V2M_SYSCTL		(V2M_PA_CS7 + V2M_PERIPH_OFFSET(1))
#define V2M_SERIAL_BUS_PCI	(V2M_PA_CS7 + V2M_PERIPH_OFFSET(2))
#endif

/* Common peripherals relative to CS7. */
#define V2M_AACI		(V2M_PA_CS7 + V2M_PERIPH_OFFSET(4))
#define V2M_MMCI		(V2M_PA_CS7 + V2M_PERIPH_OFFSET(5))
#define V2M_KMI0		(V2M_PA_CS7 + V2M_PERIPH_OFFSET(6))
#define V2M_KMI1		(V2M_PA_CS7 + V2M_PERIPH_OFFSET(7))

#define V2M_UART0		(V2M_PA_CS7 + V2M_PERIPH_OFFSET(9))
#define V2M_UART1		(V2M_PA_CS7 + V2M_PERIPH_OFFSET(10))
#define V2M_UART2		(V2M_PA_CS7 + V2M_PERIPH_OFFSET(11))
#define V2M_UART3		(V2M_PA_CS7 + V2M_PERIPH_OFFSET(12))

#define V2M_WDT			(V2M_PA_CS7 + V2M_PERIPH_OFFSET(15))

#define V2M_TIMER01		(V2M_PA_CS7 + V2M_PERIPH_OFFSET(17))
#define V2M_TIMER23		(V2M_PA_CS7 + V2M_PERIPH_OFFSET(18))

#define V2M_RTC			(V2M_PA_CS7 + V2M_PERIPH_OFFSET(23))

#define V2M_SERIAL_BUS_DVI	(V2M_PA_CS7 + V2M_PERIPH_OFFSET(22))

#define V2M_CF			(V2M_PA_CS7 + V2M_PERIPH_OFFSET(26))

#define V2M_CLCD		(V2M_PA_CS7 + V2M_PERIPH_OFFSET(31))
#define V2M_SIZE_CS7		V2M_PERIPH_OFFSET(32)

/* System register offsets. */
#define V2M_SYS_ID		(V2M_SYSREGS + 0x000)
#define V2M_SYS_SW		(V2M_SYSREGS + 0x004)
#define V2M_SYS_LED		(V2M_SYSREGS + 0x008)
#define V2M_SYS_100HZ		(V2M_SYSREGS + 0x024)
#define V2M_SYS_FLAGS		(V2M_SYSREGS + 0x030)
#define V2M_SYS_FLAGSSET	(V2M_SYSREGS + 0x030)
#define V2M_SYS_FLAGSCLR	(V2M_SYSREGS + 0x034)
#define V2M_SYS_NVFLAGS		(V2M_SYSREGS + 0x038)
#define V2M_SYS_NVFLAGSSET	(V2M_SYSREGS + 0x038)
#define V2M_SYS_NVFLAGSCLR	(V2M_SYSREGS + 0x03c)
#define V2M_SYS_MCI		(V2M_SYSREGS + 0x048)
#define V2M_SYS_FLASH		(V2M_SYSREGS + 0x03c)
#define V2M_SYS_CFGSW		(V2M_SYSREGS + 0x058)
#define V2M_SYS_24MHZ		(V2M_SYSREGS + 0x05c)
#define V2M_SYS_MISC		(V2M_SYSREGS + 0x060)
#define V2M_SYS_DMA		(V2M_SYSREGS + 0x064)
#define V2M_SYS_PROCID0		(V2M_SYSREGS + 0x084)
#define V2M_SYS_PROCID1		(V2M_SYSREGS + 0x088)
#define V2M_SYS_CFGDATA		(V2M_SYSREGS + 0x0a0)
#define V2M_SYS_CFGCTRL		(V2M_SYSREGS + 0x0a4)
#define V2M_SYS_CFGSTAT		(V2M_SYSREGS + 0x0a8)

#define V2M_TIMER0		(V2M_TIMER01 + 0x000)
#define V2M_TIMER1		(V2M_TIMER01 + 0x020)

#define V2M_TIMER2		(V2M_TIMER23 + 0x000)
#define V2M_TIMER3		(V2M_TIMER23 + 0x020)


/*
 * Interrupts.  Those in {} are for AMBA devices
 */
#ifndef CONFIG_ARCH_VEXPRESS_LT_ELBA
#define IRQ_V2M_WDT		{ (32 + 0) }
#define IRQ_V2M_TIMER0		(32 + 2)
#define IRQ_V2M_TIMER1		(32 + 2)
#define IRQ_V2M_TIMER2		(32 + 3)
#define IRQ_V2M_TIMER3		(32 + 3)
#define IRQ_V2M_RTC		{ (32 + 4) }
#define IRQ_V2M_UART0		{ (32 + 5) }
#define IRQ_V2M_UART1		{ (32 + 6) }
#define IRQ_V2M_UART2		{ (32 + 7) }
#define IRQ_V2M_UART3		{ (32 + 8) }
#define IRQ_V2M_MMCI		{ (32 + 9), (32 + 10) }
#define IRQ_V2M_AACI		{ (32 + 11) }
#define IRQ_V2M_KMI0		{ (32 + 12) }
#define IRQ_V2M_KMI1		{ (32 + 13) }
#define IRQ_V2M_CLCD		{ (32 + 14) }
#define IRQ_V2M_LAN9118		(32 + 15)
#define IRQ_V2M_ISP1761		(32 + 16)
#define IRQ_V2M_PCIE		(32 + 17)
#else
#define IRQ_V2M_WDT		{ (32 + 91) } /* on motherboard, mapped to extint[3] */
#define IRQ_V2M_TIMER0		(32 + 88)     /* on motherboard, mapped to extint[0] */
#define IRQ_V2M_TIMER1		(32 + 88)     /* on motherboard, mapped to extint[0] */
#define IRQ_V2M_TIMER2		(32 + 89)     /* on motherboard, mapped to extint[1] */
#define IRQ_V2M_TIMER3		(32 + 89)     /* on motherboard, mapped to extint[1] */
#define IRQ_V2M_RTC		{ (32 + 88) } /* on motherboard, mapped to extint[0] */
#define IRQ_V2M_UART0		{ (32 + 89) } /* on motherboard, mapped to extint[1] */
/*#define IRQ_V2M_UART1		{ (32 + 6) }
#define IRQ_V2M_UART2		{ (32 + 7) }
#define IRQ_V2M_UART3		{ (32 + 8) } */
#define IRQ_V2M_MMCI		{ (32 + 90),  NO_IRQ }  /* on motherboard, mapped to extint[2] */
#define IRQ_V2M_AACI		{ (32 + 91) } /* on motherboard, mapped to extint[3] */
#define IRQ_V2M_KMI0		{ (32 + 92) } /* on motherboard, mapped to extint[4] */
#define IRQ_V2M_KMI1		{ (32 + 93) } /* on motherboard, mapped to extint[5] */
#define IRQ_V2M_CLCD		(32 + 95)     /* on motherboard, mapped to extint[7] */
#define IRQ_V2M_LAN9118		(32 + 94)     /* on motherboard, mapped to extint[6] */
#define IRQ_V2M_ISP1761		(32 + 95)     /* on motherboard, mapped to extint[7] */
#define IRQ_V2M_PCIE		(32 + 26)
#endif


/*
 * Configuration
 */
#define SYS_CFG_START		(1 << 31)
#define SYS_CFG_WRITE		(1 << 30)
#define SYS_CFG_OSC		(1 << 20)
#define SYS_CFG_VOLT		(2 << 20)
#define SYS_CFG_AMP		(3 << 20)
#define SYS_CFG_TEMP		(4 << 20)
#define SYS_CFG_RESET		(5 << 20)
#define SYS_CFG_SCC		(6 << 20)
#define SYS_CFG_MUXFPGA		(7 << 20)
#define SYS_CFG_SHUTDOWN	(8 << 20)
#define SYS_CFG_REBOOT		(9 << 20)
#define SYS_CFG_DVIMODE		(11 << 20)
#define SYS_CFG_POWER		(12 << 20)
#define SYS_CFG_SITE_MB		(0 << 16)
#define SYS_CFG_SITE_DB1	(1 << 16)
#define SYS_CFG_SITE_DB2	(2 << 16)
#define SYS_CFG_STACK(n)	((n) << 12)

#define SYS_CFG_ERR		(1 << 1)
#define SYS_CFG_COMPLETE	(1 << 0)

#ifndef __ASSEMBLY__
int v2m_cfg_write(u32 devfn, u32 data);
int v2m_cfg_read(u32 devfn, u32 *data);

<<<<<<< HEAD

/*
 * Memory definitions
 */
#define VEXPRESS_BOOT_ROM_LO		0x30000000		/* DoC Base (64Mb)...*/
#define VEXPRESS_BOOT_ROM_HI		0x30000000
#define VEXPRESS_BOOT_ROM_BASE	VEXPRESS_BOOT_ROM_HI		/* Normal position */
#define VEXPRESS_BOOT_ROM_SIZE	SZ_64M

#define VEXPRESS_SSRAM_BASE		/* VEXPRESS_SSMC_BASE ? */
#define VEXPRESS_SSRAM_SIZE		SZ_2M

/*
 *  SDRAM
 */
#define VEXPRESS_SDRAM_BASE		0x00000000

/*
 *  Logic expansion modules
 *
 */


/* ------------------------------------------------------------------------
 *  Versatile Express Registers
 * ------------------------------------------------------------------------
 *
 */
#define VEXPRESS_SYS_ID_OFFSET		0x00
#define VEXPRESS_SYS_SW_OFFSET		0x04
#define VEXPRESS_SYS_LED_OFFSET		0x08

#define VEXPRESS_SYS_100HZ_OFFSET	0x24
#define VEXPRESS_SYS_FLAGS_OFFSET	0x30
#define VEXPRESS_SYS_FLAGSSET_OFFSET	0x30
#define VEXPRESS_SYS_FLAGSCLR_OFFSET	0x34
#define VEXPRESS_SYS_NVFLAGS_OFFSET	0x38
#define VEXPRESS_SYS_NVFLAGSSET_OFFSET	0x38
#define VEXPRESS_SYS_NVFLAGSCLR_OFFSET	0x3C
#define VEXPRESS_SYS_MCI_OFFSET		0x48
#define VEXPRESS_SYS_FLASH_OFFSET	0x4C
#define VEXPRESS_SYS_CLCD_OFFSET	0x50
#define VEXPRESS_SYS_BOOTCS_OFFSET	0x58
#define VEXPRESS_SYS_24MHz_OFFSET	0x5C
#define VEXPRESS_SYS_MISC_OFFSET	0x60
#define VEXPRESS_SYS_PROCID_OFFSET	0x84

#define VEXPRESS_SYS_BASE		0x10000000
#define VEXPRESS_SYS_ID			(VEXPRESS_SYS_BASE + VEXPRESS_SYS_ID_OFFSET)
#define VEXPRESS_SYS_SW			(VEXPRESS_SYS_BASE + VEXPRESS_SYS_SW_OFFSET)
#define VEXPRESS_SYS_LED		(VEXPRESS_SYS_BASE + VEXPRESS_SYS_LED_OFFSET)

#define VEXPRESS_SYS_100HZ		(VEXPRESS_SYS_BASE + VEXPRESS_SYS_100HZ_OFFSET)
#define VEXPRESS_SYS_FLAGS		(VEXPRESS_SYS_BASE + VEXPRESS_SYS_FLAGS_OFFSET)
#define VEXPRESS_SYS_FLAGSSET		(VEXPRESS_SYS_BASE + VEXPRESS_SYS_FLAGSSET_OFFSET)
#define VEXPRESS_SYS_FLAGSCLR		(VEXPRESS_SYS_BASE + VEXPRESS_SYS_FLAGSCLR_OFFSET)
#define VEXPRESS_SYS_NVFLAGS		(VEXPRESS_SYS_BASE + VEXPRESS_SYS_NVFLAGS_OFFSET)
#define VEXPRESS_SYS_NVFLAGSSET		(VEXPRESS_SYS_BASE + VEXPRESS_SYS_NVFLAGSSET_OFFSET)
#define VEXPRESS_SYS_NVFLAGSCLR		(VEXPRESS_SYS_BASE + VEXPRESS_SYS_NVFLAGSCLR_OFFSET)
#define VEXPRESS_SYS_MCI		(VEXPRESS_SYS_BASE + VEXPRESS_SYS_MCI_OFFSET)
#define VEXPRESS_SYS_FLASH		(VEXPRESS_SYS_BASE + VEXPRESS_SYS_FLASH_OFFSET)
#define VEXPRESS_SYS_CLCD		(VEXPRESS_SYS_BASE + VEXPRESS_SYS_CLCD_OFFSET)
#define VEXPRESS_SYS_BOOTCS		(VEXPRESS_SYS_BASE + VEXPRESS_SYS_BOOTCS_OFFSET)
#define VEXPRESS_SYS_24MHz		(VEXPRESS_SYS_BASE + VEXPRESS_SYS_24MHz_OFFSET)
#define VEXPRESS_SYS_MISC		(VEXPRESS_SYS_BASE + VEXPRESS_SYS_MISC_OFFSET)
#define VEXPRESS_SYS_PROCID		(VEXPRESS_SYS_BASE + VEXPRESS_SYS_PROCID_OFFSET)

#define VEXPRESS_SYS_CTRL_LED		(1 << 0)

/* ------------------------------------------------------------------------
 *  Versatile Express control registers
 * ------------------------------------------------------------------------
 */

/*
 * VEXPRESS_IDFIELD
 *
 * 31:24 = manufacturer (0x41 = ARM)
 * 23:16 = architecture (0x08 = AHB system bus, ASB processor bus)
 * 15:12 = FPGA (0x3 = XVC600 or XVC600E)
 * 11:4  = build value
 * 3:0	 = revision number (0x1 = rev B (AHB))
 */

/*
 * VEXPRESS_SYS_FLASH
 */
#define VEXPRESS_FLASHPROG_FLVPPEN	(1 << 0)	/* Enable writing to flash */

/*
 * VEXPRESS_INTREG
 *     - used to acknowledge and control MMCI and UART interrupts
 */
#define VEXPRESS_INTREG_WPROT		0x00	/* MMC protection status (no interrupt generated) */
#define VEXPRESS_INTREG_RI0		0x01	/* Ring indicator UART0 is asserted,		  */
#define VEXPRESS_INTREG_CARDIN		0x08	/* MMCI card in detect				  */
						/* write 1 to acknowledge and clear		  */
#define VEXPRESS_INTREG_RI1		0x02	/* Ring indicator UART1 is asserted,		  */
#define VEXPRESS_INTREG_CARDINSERT	0x03	/* Signal insertion of MMC card			  */

/*
 * Versatile Express common peripheral addresses
 */
#define VEXPRESS_SCTL_BASE		0x10001000	/* System controller */
#define VEXPRESS_I2C_BASE		0x10002000	/* I2C control */
#define VEXPRESS_AACI_BASE		0x10004000	/* Audio */
#define VEXPRESS_MMCI0_BASE		0x10005000	/* MMC interface */
#define VEXPRESS_KMI0_BASE		0x10006000	/* KMI interface */
#define VEXPRESS_KMI1_BASE		0x10007000	/* KMI 2nd interface */
#define VEXPRESS_CHAR_LCD_BASE		0x10008000	/* Character LCD */
#define VEXPRESS_SCI_BASE		0x1000E000	/* Smart card controller */
#define VEXPRESS_GPIO1_BASE		0x10014000	/* GPIO port 1 */
#define VEXPRESS_GPIO2_BASE		0x10015000	/* GPIO port 2 */
#define VEXPRESS_DMAC_BASE		0x10030000	/* DMA controller */

#define VEXPRESS_SDRAM67_BASE		0x70000000	/* SDRAM banks 6 and 7 */

/*
 *  LED settings, bits [7:0]
 */
#define VEXPRESS_SYS_LED0	(1 << 0)
#define VEXPRESS_SYS_LED1	(1 << 1)
#define VEXPRESS_SYS_LED2	(1 << 2)
#define VEXPRESS_SYS_LED3	(1 << 3)
#define VEXPRESS_SYS_LED4	(1 << 4)
#define VEXPRESS_SYS_LED5	(1 << 5)
#define VEXPRESS_SYS_LED6	(1 << 6)
#define VEXPRESS_SYS_LED7	(1 << 7)

#define ALL_LEDS		0xFF

#define LED_BANK		VEXPRESS_SYS_LED

/*
 * Control registers
 */
#define VEXPRESS_IDFIELD_OFFSET		0x0	/* Build information */
#define VEXPRESS_FLASHPROG_OFFSET	0x4	/* Flash devices */
#define VEXPRESS_INTREG_OFFSET		0x8	/* Interrupt control */
#define VEXPRESS_DECODE_OFFSET		0xC	/* Fitted logic modules */

/*
 * System controller bit assignment
 */
#define VEXPRESS_REFCLK		0
#define VEXPRESS_TIMCLK		1

#define VEXPRESS_TIMER1_EnSel	15
#define VEXPRESS_TIMER2_EnSel	17
#define VEXPRESS_TIMER3_EnSel	19
#define VEXPRESS_TIMER4_EnSel	21


#define MAX_TIMER		2
#define MAX_PERIOD		699050
#define TICKS_PER_uSEC		1

/*
 *  These are useconds NOT ticks.
 *
 */
#define mSEC_1			1000
#define mSEC_5			(mSEC_1 * 5)
#define mSEC_10			(mSEC_1 * 10)
#define mSEC_25			(mSEC_1 * 25)
#define SEC_1			(mSEC_1 * 1000)

#define VEXPRESS_CSR_BASE	0x10000000
#define VEXPRESS_CSR_SIZE	0x10000000

/*
 * VEXPRESS_SELECTED_CLCD 1 = Tile, 0 = Motherboard
 */

#if defined(CONFIG_VEXPRESS_USE_TILE_CLCD)
  #define VEXPRESS_SELECTED_CLCD 1
#else
  #define VEXPRESS_SELECTED_CLCD 0
#endif

=======
>>>>>>> 5f183860
/*
 * Core tile IDs
 */
#define V2M_CT_ID_CA9		0x0c000191
<<<<<<< HEAD
#define V2M_CT_ID_CA15		0x0c000000 /* FIXME: this is almost certainly
					      wrong, but is what the model
					      currently provides. */
#define V2M_CT_ID_ELBA		0x0c000222
#define V2M_LT_ID_ELBA_FPGA	0x0c000217
#define V2M_CT_ID_UNSUPPORTED	0xff000191
#define V2M_CT_ID_MASK		0xff000fff

struct vexpress_tile_desc {
	u32			id;
	const char		*name;
	void			(*map_io)(void);
	void			(*init_irq)(void);
	void			(*init_timers)(void);
	void			(*init_tile)(void);
#ifdef CONFIG_SMP
	unsigned int		(*get_core_count)(void);
	void			(*smp_enable)(void);
#endif
};

/*
 * Peripheral addresses
 */
#define VEXPRESS_UART0_BASE		0x10009000	/* UART 0 */
#define VEXPRESS_UART1_BASE		0x1000A000	/* UART 1 */
#define VEXPRESS_UART2_BASE		0x1000B000	/* UART 2 */
#define VEXPRESS_UART3_BASE		0x1000C000	/* UART 3 */
#define VEXPRESS_SSP_BASE		0x1000D000	/* Synchronous Serial Port */
#define VEXPRESS_WATCHDOG0_BASE		0x1000F000	/* Watchdog 0 */
#define VEXPRESS_WATCHDOG_BASE		0x10010000	/* watchdog interface */
#define VEXPRESS_TIMER0_1_BASE		0x10011000	/* Timer 0 and 1 */
#define VEXPRESS_TIMER2_3_BASE		0x10012000	/* Timer 2 and 3 */
#define VEXPRESS_RTC_BASE		0x10017000	/* Real Time Clock */
#define VEXPRESS_TIMER4_5_BASE		0x10018000	/* Timer 4/5 */
#define VEXPRESS_TIMER6_7_BASE		0x10019000	/* Timer 6/7 */
#define VEXPRESS_CF_BASE		0x1001A000	/* CF Controller */
#define VEXPRESS_ONB_SRAM_BASE		0x10060000	/* On-board SRAM */
#define VEXPRESS_DMC_BASE		0x100E0000	/* DMC configuration */
#define VEXPRESS_SMC_BASE		0x100E1000	/* SMC configuration */
#define VEXPRESS_SYSREG_BASE		0x100E2000	/* System registers */

#define VEXPRESS_PCIE_TRN_CTRL_BASE	0xE0186000	/* PCI Express Addr Translation regs */
#define VEXPRESS_PCI_BASE		0xD0000000	/* PCI Express */
#define VEXPRESS_PCI_SIZE		SZ_256M		/* D0000000-DFFFFFFF */

#define VEXPRESS_FLASH0_BASE		0x40000000
#define VEXPRESS_FLASH0_SIZE		SZ_64M
#define VEXPRESS_FLASH1_BASE		0x44000000
#define VEXPRESS_FLASH1_SIZE		SZ_64M
#define VEXPRESS_ETH_BASE		0x4E000000	/* Ethernet */
#define VEXPRESS_USB_BASE		0x4F000000	/* USB */
#define VEXPRESS_SDRAM5_BASE		0x60000000	/* SDRAM bank 5 256MB */
#define VEXPRESS_SDRAM6_BASE		0x70000000	/* SDRAM bank 6 256MB */

#define VEXPRESS_SCU_BASE		0x1E000000      /* SCU registers */
#define VEXPRESS_CA9_GIC_CPU_BASE	0x1E000100      /* CA9 Private Generic interrupt controller CPU interface */
#define VEXPRESS_CA5_GIC_CPU_BASE	0x1E000000      /* CA5 Private Generic interrupt controller CPU interface */
#define VEXPRESS_TWD_BASE		0x1E000600
#define VEXPRESS_TWD_PERCPU_BASE	0x1E000700
#define VEXPRESS_TWD_SIZE		0x00000100
#define VEXPRESS_GIC_DIST_BASE		0x1E001000      /* Private Generic interrupt controller distributor */
#define VEXPRESS_L220_BASE		0x1E00A000      /* L220 registers */

#define VEXPRESS_SYS_PLD_CTRL1		0x74

/* PCI Express Address Translation registers
 * All are offsets from VEXPRESS_PCIE_TRN_CTRL_BASE
 */

#define VEXPRESS_TRN_TRANSLATION_ENABLE_RD_EN		0x000	/* Enable OB and IB address translation interface in PCIe RC core */

/* OB translation registers */
#define VEXPRESS_TRN_POM0_MEM_ADDR_OFFSET_RD_EN		0x004
#define VEXPRESS_TRN_POM1_MEM_ADDR_OFFSET_RD_EN		0x008
#define VEXPRESS_TRN_POM2_MEM_ADDR_OFFSET_RD_EN		0x00c
#define VEXPRESS_TRN_POM3_MEM_ADDR_OFFSET_RD_EN		0x010
#define VEXPRESS_TRN_POM4_MEM_ADDR_OFFSET_RD_EN		0x014
#define VEXPRESS_TRN_POM5_MEM_ADDR_OFFSET_RD_EN		0x018
#define VEXPRESS_TRN_POM6_MEM_ADDR_OFFSET_RD_EN		0x01c
#define VEXPRESS_TRN_POM7_MEM_ADDR_OFFSET_RD_EN		0x020
#define VEXPRESS_TRN_IN0_MEM_ADDR_START_RD_EN		0x024
#define VEXPRESS_TRN_IN1_MEM_ADDR_START_RD_EN		0x028
#define VEXPRESS_TRN_IN2_MEM_ADDR_START_RD_EN		0x02c
#define VEXPRESS_TRN_IN3_MEM_ADDR_START_RD_EN		0x030
#define VEXPRESS_TRN_IN4_MEM_ADDR_START_RD_EN		0x034
#define VEXPRESS_TRN_IN5_MEM_ADDR_START_RD_EN		0x038
#define VEXPRESS_TRN_IN6_MEM_ADDR_START_RD_EN		0x03c
#define VEXPRESS_TRN_IN7_MEM_ADDR_START_RD_EN		0x040
#define VEXPRESS_TRN_IN0_MEM_ADDR_LIMIT_RD_EN		0x044
#define VEXPRESS_TRN_IN1_MEM_ADDR_LIMIT_RD_EN		0x048
#define VEXPRESS_TRN_IN2_MEM_ADDR_LIMIT_RD_EN		0x04c
#define VEXPRESS_TRN_IN3_MEM_ADDR_LIMIT_RD_EN		0x050
#define VEXPRESS_TRN_IN4_MEM_ADDR_LIMIT_RD_EN		0x054
#define VEXPRESS_TRN_IN5_MEM_ADDR_LIMIT_RD_EN		0x058
#define VEXPRESS_TRN_IN6_MEM_ADDR_LIMIT_RD_EN		0x05c
#define VEXPRESS_TRN_IN7_MEM_ADDR_LIMIT_RD_EN		0x060
#define VEXPRESS_TRN_IN0_MEM_ADDR_MASK_RD_EN		0x064
#define VEXPRESS_TRN_IN1_MEM_ADDR_MASK_RD_EN		0x068
#define VEXPRESS_TRN_IN2_MEM_ADDR_MASK_RD_EN		0x06c
#define VEXPRESS_TRN_IN3_MEM_ADDR_MASK_RD_EN		0x070
#define VEXPRESS_TRN_IN4_MEM_ADDR_MASK_RD_EN		0x074
#define VEXPRESS_TRN_IN5_MEM_ADDR_MASK_RD_EN		0x078
#define VEXPRESS_TRN_IN6_MEM_ADDR_MASK_RD_EN		0x07c
#define VEXPRESS_TRN_IN7_MEM_ADDR_MASK_RD_EN		0x080
#define VEXPRESS_TRN_POM_IO_ADDR_OFFSET_RD_EN		0x084
#define VEXPRESS_TRN_IN_IO_ADDR_START_RD_EN		0x088
#define VEXPRESS_TRN_IN_IO_ADDR_LIMIT_RD_EN		0x090
#define VEXPRESS_TRN_IN_IO_ADDR_MASK_RD_EN		0x094
#define VEXPRESS_TRN_POM_CFG0_ADDR_OFFSET_RD_EN		0x098
#define VEXPRESS_TRN_IN_CFG0_ADDR_START_RD_EN		0x09c
#define VEXPRESS_TRN_IN_CFG0_ADDR_LIMIT_RD_EN		0x0a0
#define VEXPRESS_TRN_IN_CFG0_ADDR_MASK_RD_EN		0x0a4
#define VEXPRESS_TRN_POM_CFG1_ADDR_OFFSET_RD_EN		0x0a8
#define VEXPRESS_TRN_IN_CFG1_ADDR_START_RD_EN		0x0ac
#define VEXPRESS_TRN_IN_CFG1_ADDR_LIMIT_RD_EN		0x0b0
#define VEXPRESS_TRN_IN_CFG1_ADDR_MASK_RD_EN		0x0b4
#define VEXPRESS_TRN_IN_MSG_ADDR_START_RD_EN		0x0b8
#define VEXPRESS_TRN_IN_MSG_ADDR_LIMIT_RD_EN		0x0bc
#define VEXPRESS_TRN_IN_MEM0_TRANSLATED_FUNC_RD_EN	0x0c0
#define VEXPRESS_TRN_IN_MEM1_TRANSLATED_FUNC_RD_EN	0x0c4
#define VEXPRESS_TRN_IN_MEM2_TRANSLATED_FUNC_RD_EN	0x0c8
#define VEXPRESS_TRN_IN_MEM3_TRANSLATED_FUNC_RD_EN	0x0cc
#define VEXPRESS_TRN_IN_MEM4_TRANSLATED_FUNC_RD_EN	0x0d0
#define VEXPRESS_TRN_IN_MEM5_TRANSLATED_FUNC_RD_EN	0x0d4
#define VEXPRESS_TRN_IN_MEM6_TRANSLATED_FUNC_RD_EN	0x0d8
#define VEXPRESS_TRN_IN_MEM7_TRANSLATED_FUNC_RD_EN	0x0dc
#define VEXPRESS_TRN_PIM0_MEM_ADDR_START_RD_EN		0x0e0
#define VEXPRESS_TRN_PIM1_MEM_ADDR_START_RD_EN		0x0e4
#define VEXPRESS_TRN_PIM_IO_ADDR_START_RD_EN		0x0e8
#define VEXPRESS_TRN_PIM_ROM_ADDR_START_RD_EN		0x0ec
#define VEXPRESS_TRN_PIM0_MEM_ADDR_LIMIT_RD_EN		0x0f0
#define VEXPRESS_TRN_PIM1_MEM_ADDR_LIMIT_RD_EN		0x0f4


#define VEXPRESS_TRN_AMISCPCIE_SLV_CNTRL_RD_EN		0x100	/* [2:0],Enable AXI SLAVE sideband register address decoding (Only bit 0 used) */
#define VEXPRESS_TRN_APP_LTSSM_ENABLE_RD_EN		0x108	/* 1'b0,Enable the LTSSM */
#define VEXPRESS_TRN_BMISCPCIE_SLV_RD_EN		0x10c	/* [10:0],incoming PCIe AXI SLAVE sideband registers */
#define VEXPRESS_TRN_RMISCPCIE_SLV_RD_EN		0x110	/* [10:0],incoming PCIe AXI SLAVE sideband registers */
#define VEXPRESS_TRN_BMISCPCIE_MSTR_RD_EN		0x114	/* [12:0], PCIe AXI MASTER sideband registers */
#define VEXPRESS_TRN_RMISCPCIE_MSTR_RD_EN		0x118	/* [12:0], PCIe AXI MASTER sideband registers */
#define VEXPRESS_TRN_AWMISCPCIE_MSTR_RD_EN		0x11c	/* [23:0], PCIe AXI MASTER sideband registers */
#define VEXPRESS_TRN_ARMISCPCIE_MSTR_RD_EN		0x120	/* [23:0], PCIe AXI MASTER sideband registers */
#define VEXPRESS_TRN_SLV_RESP_ERR_MAP_RD_EN		0x124	/* [5:0],incoming Error response registers */
#define VEXPRESS_TRN_MSTR_RESP_ERR_MAP_RD_EN		0x128	/* [1:0],incoming Error response registers */

/* Registers written by PCIe devices to signal interrupts (MSIs) */
#define VEXPRESS_TRN_PCIE_MSI0_RD_EN			0x200	/* [31:0],MSI register read/write */
#define VEXPRESS_TRN_PCIE_MSI1_RD_EN			0x204	/* [31:0],MSI register read/write */
#define VEXPRESS_TRN_PCIE_MSI2_RD_EN			0x208	/* [31:0],MSI register read/write */
#define VEXPRESS_TRN_PCIE_MSI3_RD_EN			0x20c	/* [31:0],MSI register read/write */
#define VEXPRESS_TRN_PCIE_MSI0_WR_EN_CLR		0x210	/* [31:0],MSI register clear ( or with MSI register contents) */
#define VEXPRESS_TRN_PCIE_MSI1_WR_EN_CLR		0x214	/* [31:0],MSI register clear ( or with MSI register contents) */
#define VEXPRESS_TRN_PCIE_MSI2_WR_EN_CLR		0x218	/* [31:0],MSI register clear ( or with MSI register contents) */
#define VEXPRESS_TRN_PCIE_MSI3_WR_EN_CLR		0x21c	/* [31:0],MSI register clear ( or with MSI register contents) */

#define VEXPRESS_TRN_AWCACHEUSERPCIE_MSTR_RD_EN		0x300	/* [4:0],ACP AW channel cache bit drive and user bit drive */
#define VEXPRESS_TRN_ARCACHEUSERPCIE_MSTR_RD_EN		0x304	/* [4:0],ACP AR channel cache bit drive and user bit drive */

/* PCIe AXI SLAVE sideband registers */
#define VEXPRESS_TRN_AWMISCPCIE_SLV_0_RD_EN		0x400
#define VEXPRESS_TRN_AWMISCPCIE_SLV_1_RD_EN		0x404
#define VEXPRESS_TRN_AWMISCPCIE_SLV_2_RD_EN		0x408
#define VEXPRESS_TRN_AWMISCPCIE_SLV_3_RD_EN		0x40c
#define VEXPRESS_TRN_AWMISCPCIE_SLV_4_RD_EN		0x410
#define VEXPRESS_TRN_AWMISCPCIE_SLV_5_RD_EN		0x414
#define VEXPRESS_TRN_AWMISCPCIE_SLV_6_RD_EN		0x418

#define VEXPRESS_TRN_ARMISCPCIE_SLV_0_RD_EN		0x41c
#define VEXPRESS_TRN_ARMISCPCIE_SLV_1_RD_EN		0x420
#define VEXPRESS_TRN_ARMISCPCIE_SLV_2_RD_EN		0x424
#define VEXPRESS_TRN_ARMISCPCIE_SLV_3_RD_EN		0x428
#define VEXPRESS_TRN_ARMISCPCIE_SLV_4_RD_EN		0x42c
#define VEXPRESS_TRN_ARMISCPCIE_SLV_5_RD_EN		0x430
#define VEXPRESS_TRN_ARMISCPCIE_SLV_6_RD_EN		0x434

#define VEXPRESS_TRN_AMISCPCIE_SLV_BASE_0_RD_EN		0x440
#define VEXPRESS_TRN_AMISCPCIE_SLV_BASE_1_RD_EN		0x444
#define VEXPRESS_TRN_AMISCPCIE_SLV_BASE_2_RD_EN		0x448
#define VEXPRESS_TRN_AMISCPCIE_SLV_BASE_3_RD_EN		0x44c
#define VEXPRESS_TRN_AMISCPCIE_SLV_BASE_4_RD_EN		0x450
#define VEXPRESS_TRN_AMISCPCIE_SLV_BASE_5_RD_EN		0x454
#define VEXPRESS_TRN_AMISCPCIE_SLV_BASE_6_RD_EN		0x458

#define VEXPRESS_TRN_AMISCPCIE_SLV_LIMIT_0_RD_EN	0x460
#define VEXPRESS_TRN_AMISCPCIE_SLV_LIMIT_1_RD_EN	0x464
#define VEXPRESS_TRN_AMISCPCIE_SLV_LIMIT_2_RD_EN	0x468
#define VEXPRESS_TRN_AMISCPCIE_SLV_LIMIT_3_RD_EN	0x46c
#define VEXPRESS_TRN_AMISCPCIE_SLV_LIMIT_4_RD_EN	0x470
#define VEXPRESS_TRN_AMISCPCIE_SLV_LIMIT_5_RD_EN	0x474
#define VEXPRESS_TRN_AMISCPCIE_SLV_LIMIT_6_RD_EN	0x478

#define VEXPRESS_PCIE_MSI_INT_SET	\
	(VEXPRESS_PCIE_TRN_CTRL_BASE + VEXPRESS_TRN_PCIE_MSI0_RD_EN)	/* PCI MSI write to set bit and interrupt */
#define VEXPRESS_PCIE_MSI_INT_CLEAR	\
	(VEXPRESS_PCIE_TRN_CTRL_BASE + VEXPRESS_TRN_PCIE_MSI0_WR_EN_CLR)	/* PCI MSI write to clear bit */


#define VEXPRESS_MAX_TILES_SUPPORTED	2

extern struct vexpress_tile_desc *vexpress_tile_desc[VEXPRESS_MAX_TILES_SUPPORTED];

#endif	/* !__ASSEMBLY__ */
=======
#define V2M_CT_ID_UNSUPPORTED	0xff000191
#define V2M_CT_ID_MASK		0xff000fff

struct ct_desc {
	u32			id;
	const char		*name;
	void			(*map_io)(void);
	void			(*init_early)(void);
	void			(*init_irq)(void);
	void			(*init_tile)(void);
#ifdef CONFIG_SMP
	void			(*init_cpu_map)(void);
	void			(*smp_enable)(unsigned int);
#endif
};

extern struct ct_desc *ct_desc;

>>>>>>> 5f183860
#endif<|MERGE_RESOLUTION|>--- conflicted
+++ resolved
@@ -186,7 +186,6 @@
 int v2m_cfg_write(u32 devfn, u32 data);
 int v2m_cfg_read(u32 devfn, u32 *data);
 
-<<<<<<< HEAD
 
 /*
  * Memory definitions
@@ -367,13 +366,10 @@
   #define VEXPRESS_SELECTED_CLCD 0
 #endif
 
-=======
->>>>>>> 5f183860
 /*
  * Core tile IDs
  */
 #define V2M_CT_ID_CA9		0x0c000191
-<<<<<<< HEAD
 #define V2M_CT_ID_CA15		0x0c000000 /* FIXME: this is almost certainly
 					      wrong, but is what the model
 					      currently provides. */
@@ -386,12 +382,13 @@
 	u32			id;
 	const char		*name;
 	void			(*map_io)(void);
+	void			(*init_early)(void);
 	void			(*init_irq)(void);
 	void			(*init_timers)(void);
 	void			(*init_tile)(void);
 #ifdef CONFIG_SMP
-	unsigned int		(*get_core_count)(void);
-	void			(*smp_enable)(void);
+	void			(*init_cpu_map)(void);
+	void			(*smp_enable)(unsigned int);
 #endif
 };
 
@@ -577,24 +574,4 @@
 extern struct vexpress_tile_desc *vexpress_tile_desc[VEXPRESS_MAX_TILES_SUPPORTED];
 
 #endif	/* !__ASSEMBLY__ */
-=======
-#define V2M_CT_ID_UNSUPPORTED	0xff000191
-#define V2M_CT_ID_MASK		0xff000fff
-
-struct ct_desc {
-	u32			id;
-	const char		*name;
-	void			(*map_io)(void);
-	void			(*init_early)(void);
-	void			(*init_irq)(void);
-	void			(*init_tile)(void);
-#ifdef CONFIG_SMP
-	void			(*init_cpu_map)(void);
-	void			(*smp_enable)(unsigned int);
-#endif
-};
-
-extern struct ct_desc *ct_desc;
-
->>>>>>> 5f183860
 #endif