--- conflicted
+++ resolved
@@ -91,11 +91,7 @@
 		.enter			= tc2_enter_coupled,
 		.exit_latency		= 300,
 		.target_residency	= 1000,
-<<<<<<< HEAD
-		.flags			= CPUIDLE_FLAG_TIME_VALID, 
-=======
 		.flags			= CPUIDLE_FLAG_TIME_VALID,
->>>>>>> 8b1ce5d2
 		.name			= "C1",
 		.desc			= "ARM power down",
 		.power_usage		= -2,
@@ -170,14 +166,10 @@
 
 	BUG_ON(!irqs_disabled());
 
-<<<<<<< HEAD
-	cpu_pm_enter(0);
-=======
 	ret = cpu_pm_enter(0);
 
 	if (ret)
 		BUG();
->>>>>>> 8b1ce5d2
 
 	clockevents_notify(CLOCK_EVT_NOTIFY_BROADCAST_ENTER, &dev->cpu);
 
@@ -396,10 +388,7 @@
 	}
 	/* enable all wake-up IRQs by default */
 	on_each_cpu(update_cluster_id, NULL, 1);
-<<<<<<< HEAD
-=======
 	on_each_cpu_mask(&tmp, tc2_register_states, NULL, 0);
->>>>>>> 8b1ce5d2
 	switcher_pm_register_notifier(&switcher_notifier);
 
 	return 0;
