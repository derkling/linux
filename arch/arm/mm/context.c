/*
 *  linux/arch/arm/mm/context.c
 *
 *  Copyright (C) 2002-2003 Deep Blue Solutions Ltd, all rights reserved.
 *
 * This program is free software; you can redistribute it and/or modify
 * it under the terms of the GNU General Public License version 2 as
 * published by the Free Software Foundation.
 */
#include <linux/init.h>
#include <linux/sched.h>
#include <linux/mm.h>
#include <linux/smp.h>
#include <linux/percpu.h>

#include <asm/mmu_context.h>
#include <asm/tlbflush.h>

static DEFINE_RAW_SPINLOCK(cpu_asid_lock);
unsigned int cpu_last_asid = ASID_FIRST_VERSION;
#ifdef CONFIG_SMP
DEFINE_PER_CPU(struct mm_struct *, current_mm);
#endif

#ifdef CONFIG_ARM_LPAE
static void cpu_set_reserved_ttbr0(void)
{
	unsigned long ttbl = __pa(swapper_pg_dir);
	unsigned long ttbh = 0;

	/*
	 * Set TTBR0 to swapper_pg_dir. Note that swapper_pg_dir only contains
	 * global entries so the ASID value is not relevant.
	 */
	asm volatile(
	"	mcrr	p15, 0, %0, %1, c2		@ set TTBR0\n"
	:
	: "r" (ttbl), "r" (ttbh));
	isb();
}
#else
static void cpu_set_reserved_ttbr0(void)
{
	u32 ttb;
	/* Copy TTBR1 into TTBR0 */
	asm volatile(
	"	mrc	p15, 0, %0, c2, c0, 1		@ read TTBR1\n"
	"	mcr	p15, 0, %0, c2, c0, 0		@ set TTBR0\n"
	: "=r" (ttb));
	isb();
}
#endif

/*
 * We fork()ed a process, and we need a new context for the child
 * to run in.
 */
void __init_new_context(struct task_struct *tsk, struct mm_struct *mm)
{
	mm->context.id = 0;
	raw_spin_lock_init(&mm->context.id_lock);
}

static void flush_context(void)
{
<<<<<<< HEAD
	u32 ttb;

	/* set the reserved ASID before flushing the TLB */
	cpu_set_asid(0);
	/* Copy TTBR1 into TTBR0 */
	asm volatile("mrc	p15, 0, %0, c2, c0, 1\n"
		     "mcr	p15, 0, %0, c2, c0, 0"
		     : "=r" (ttb));
	isb();
=======
	cpu_set_reserved_ttbr0();
>>>>>>> ffb66d37
	local_flush_tlb_all();
	if (icache_is_vivt_asid_tagged()) {
		__flush_icache_all();
		dsb();
	}
}

#ifdef CONFIG_SMP

static void set_mm_context(struct mm_struct *mm, unsigned int asid)
{
	unsigned long flags;

	/*
	 * Locking needed for multi-threaded applications where the
	 * same mm->context.id could be set from different CPUs during
	 * the broadcast. This function is also called via IPI so the
	 * mm->context.id_lock has to be IRQ-safe.
	 */
	raw_spin_lock_irqsave(&mm->context.id_lock, flags);
	if (likely((mm->context.id ^ cpu_last_asid) >> ASID_BITS)) {
		/*
		 * Old version of ASID found. Set the new one and
		 * reset mm_cpumask(mm).
		 */
		mm->context.id = asid;
		cpumask_clear(mm_cpumask(mm));
	}
	raw_spin_unlock_irqrestore(&mm->context.id_lock, flags);

	/*
	 * Set the mm_cpumask(mm) bit for the current CPU.
	 */
	cpumask_set_cpu(smp_processor_id(), mm_cpumask(mm));
}

/*
 * Reset the ASID on the current CPU. This function call is broadcast
 * from the CPU handling the ASID rollover and holding cpu_asid_lock.
 */
static void reset_context(void *info)
{
	unsigned int asid;
	unsigned int cpu = smp_processor_id();
	struct mm_struct *mm = per_cpu(current_mm, cpu);

	/*
	 * Check if a current_mm was set on this CPU as it might still
	 * be in the early booting stages and using the reserved ASID.
	 */
	if (!mm)
		return;

	smp_rmb();
	asid = cpu_last_asid + cpu;

	flush_context();
	set_mm_context(mm, asid);

<<<<<<< HEAD
=======
	/* set the new ASID */
>>>>>>> ffb66d37
	cpu_switch_mm(mm->pgd, mm);
}

#else

static inline void set_mm_context(struct mm_struct *mm, unsigned int asid)
{
	mm->context.id = asid;
	cpumask_copy(mm_cpumask(mm), cpumask_of(smp_processor_id()));
}

#endif

void __new_context(struct mm_struct *mm)
{
	unsigned int asid;

	raw_spin_lock(&cpu_asid_lock);
#ifdef CONFIG_SMP
	/*
	 * Check the ASID again, in case the change was broadcast from
	 * another CPU before we acquired the lock.
	 */
	if (unlikely(((mm->context.id ^ cpu_last_asid) >> ASID_BITS) == 0)) {
		cpumask_set_cpu(smp_processor_id(), mm_cpumask(mm));
		raw_spin_unlock(&cpu_asid_lock);
		return;
	}
#endif
	/*
	 * At this point, it is guaranteed that the current mm (with
	 * an old ASID) isn't active on any other CPU since the ASIDs
	 * are changed simultaneously via IPI.
	 */
	asid = ++cpu_last_asid;
	if (asid == 0)
		asid = cpu_last_asid = ASID_FIRST_VERSION;

	/*
	 * If we've used up all our ASIDs, we need
	 * to start a new version and flush the TLB.
	 */
	if (unlikely((asid & ~ASID_MASK) == 0)) {
		asid = cpu_last_asid + smp_processor_id();
		flush_context();
#ifdef CONFIG_SMP
		smp_wmb();
		smp_call_function(reset_context, NULL, 1);
#endif
		cpu_last_asid += NR_CPUS - 1;
	}

	set_mm_context(mm, asid);
	raw_spin_unlock(&cpu_asid_lock);
}<|MERGE_RESOLUTION|>--- conflicted
+++ resolved
@@ -63,19 +63,7 @@
 
 static void flush_context(void)
 {
-<<<<<<< HEAD
-	u32 ttb;
-
-	/* set the reserved ASID before flushing the TLB */
-	cpu_set_asid(0);
-	/* Copy TTBR1 into TTBR0 */
-	asm volatile("mrc	p15, 0, %0, c2, c0, 1\n"
-		     "mcr	p15, 0, %0, c2, c0, 0"
-		     : "=r" (ttb));
-	isb();
-=======
 	cpu_set_reserved_ttbr0();
->>>>>>> ffb66d37
 	local_flush_tlb_all();
 	if (icache_is_vivt_asid_tagged()) {
 		__flush_icache_all();
@@ -135,10 +123,7 @@
 	flush_context();
 	set_mm_context(mm, asid);
 
-<<<<<<< HEAD
-=======
 	/* set the new ASID */
->>>>>>> ffb66d37
 	cpu_switch_mm(mm->pgd, mm);
 }
 
