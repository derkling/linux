/*
 *  linux/arch/arm/mm/cache-v6.S
 *
 *  Copyright (C) 2001 Deep Blue Solutions Ltd.
 *
 * This program is free software; you can redistribute it and/or modify
 * it under the terms of the GNU General Public License version 2 as
 * published by the Free Software Foundation.
 *
 *  This is the "shell" of the ARMv6 processor support.
 */
#include <linux/linkage.h>
#include <linux/init.h>
#include <asm/assembler.h>
#include <asm/unwind.h>

#include "proc-macros.S"

#define HARVARD_CACHE
#define CACHE_LINE_SIZE		32
#define D_CACHE_LINE_SIZE	32
#define BTB_FLUSH_SIZE		8

/*
 *	v6_flush_icache_all()
 *
 *	Flush the whole I-cache.
 *
 *	ARM1136 erratum 411920 - Invalidate Instruction Cache operation can fail.
 *	This erratum is present in 1136, 1156 and 1176. It does not affect the
 *	MPCore.
 *
 *	Registers:
 *	r0 - set to 0
 *	r1 - corrupted
 */
ENTRY(v6_flush_icache_all)
	mov	r0, #0
#ifdef CONFIG_ARM_ERRATA_411920
	mrs	r1, cpsr
	cpsid	ifa				@ disable interrupts
	mcr	p15, 0, r0, c7, c5, 0		@ invalidate entire I-cache
	mcr	p15, 0, r0, c7, c5, 0		@ invalidate entire I-cache
	mcr	p15, 0, r0, c7, c5, 0		@ invalidate entire I-cache
	mcr	p15, 0, r0, c7, c5, 0		@ invalidate entire I-cache
	msr	cpsr_cx, r1			@ restore interrupts
	.rept	11				@ ARM Ltd recommends at least
	nop					@ 11 NOPs
	.endr
#else
	mcr	p15, 0, r0, c7, c5, 0		@ invalidate I-cache
#endif
	mov	pc, lr
ENDPROC(v6_flush_icache_all)

/*
 *	v6_flush_cache_all()
 *
 *	Flush the entire cache.
 *
 *	It is assumed that:
 */
ENTRY(v6_flush_kern_cache_all)
	mov	r0, #0
#ifdef HARVARD_CACHE
	mcr	p15, 0, r0, c7, c14, 0		@ D cache clean+invalidate
#ifndef CONFIG_ARM_ERRATA_411920
	mcr	p15, 0, r0, c7, c5, 0		@ I+BTB cache invalidate
#else
	b	v6_flush_icache_all
#endif
#else
	mcr	p15, 0, r0, c7, c15, 0		@ Cache clean+invalidate
#endif
	mov	pc, lr

/*
 *	v6_flush_cache_all()
 *
 *	Flush all TLB entries in a particular address space
 *
 *	- mm    - mm_struct describing address space
 */
ENTRY(v6_flush_user_cache_all)
	/*FALLTHROUGH*/

/*
 *	v6_flush_cache_range(start, end, flags)
 *
 *	Flush a range of TLB entries in the specified address space.
 *
 *	- start - start address (may not be aligned)
 *	- end   - end address (exclusive, may not be aligned)
 *	- flags	- vm_area_struct flags describing address space
 *
 *	It is assumed that:
 *	- we have a VIPT cache.
 */
ENTRY(v6_flush_user_cache_range)
	mov	pc, lr

/*
 *	v6_coherent_kern_range(start,end)
 *
 *	Ensure that the I and D caches are coherent within specified
 *	region.  This is typically used when code has been written to
 *	a memory region, and will be executed.
 *
 *	- start   - virtual start address of region
 *	- end     - virtual end address of region
 *
 *	It is assumed that:
 *	- the Icache does not read data from the write buffer
 */
ENTRY(v6_coherent_kern_range)
	/* FALLTHROUGH */

/*
 *	v6_coherent_user_range(start,end)
 *
 *	Ensure that the I and D caches are coherent within specified
 *	region.  This is typically used when code has been written to
 *	a memory region, and will be executed.
 *
 *	- start   - virtual start address of region
 *	- end     - virtual end address of region
 *
 *	It is assumed that:
 *	- the Icache does not read data from the write buffer
 */
ENTRY(v6_coherent_user_range)
 UNWIND(.fnstart		)
#ifdef HARVARD_CACHE
	bic	r0, r0, #CACHE_LINE_SIZE - 1
1:
 USER(	mcr	p15, 0, r0, c7, c10, 1	)	@ clean D line
	add	r0, r0, #CACHE_LINE_SIZE
2:
	cmp	r0, r1
	blo	1b
#endif
	mov	r0, #0
#ifdef HARVARD_CACHE
	mcr	p15, 0, r0, c7, c10, 4		@ drain write buffer
#ifndef CONFIG_ARM_ERRATA_411920
	mcr	p15, 0, r0, c7, c5, 0		@ I+BTB cache invalidate
#else
	b	v6_flush_icache_all
#endif
#else
	mcr	p15, 0, r0, c7, c5, 6		@ invalidate BTB
#endif
	mov	pc, lr

/*
 * Fault handling for the cache operation above. If the virtual address in r0
 * isn't mapped, just try the next page.
 */
9001:
	mov	r0, r0, lsr #12
	mov	r0, r0, lsl #12
	add	r0, r0, #4096
	b	2b
 UNWIND(.fnend		)
ENDPROC(v6_coherent_user_range)
ENDPROC(v6_coherent_kern_range)

/*
 *	v6_flush_kern_dcache_area(void *addr, size_t size)
 *
 *	Ensure that the data held in the page kaddr is written back
 *	to the page in question.
 *
 *	- addr	- kernel address
 *	- size	- region size
 */
ENTRY(v6_flush_kern_dcache_area)
	add	r1, r0, r1
1:
#ifdef HARVARD_CACHE
	mcr	p15, 0, r0, c7, c14, 1		@ clean & invalidate D line
#else
	mcr	p15, 0, r0, c7, c15, 1		@ clean & invalidate unified line
#endif	
	add	r0, r0, #D_CACHE_LINE_SIZE
	cmp	r0, r1
	blo	1b
#ifdef HARVARD_CACHE
	mov	r0, #0
	mcr	p15, 0, r0, c7, c10, 4
#endif
	mov	pc, lr


/*
 *	v6_dma_inv_range(start,end)
 *
 *	Invalidate the data cache within the specified region; we will
 *	be performing a DMA operation in this region and we want to
 *	purge old data in the cache.
 *
 *	- start   - virtual start address of region
 *	- end     - virtual end address of region
 */
v6_dma_inv_range:
<<<<<<< HEAD
=======
#ifdef CONFIG_DMA_CACHE_RWFO
	ldrb	r2, [r0]			@ read for ownership
	strb	r2, [r0]			@ write for ownership
#endif
>>>>>>> 3cbea436
	tst	r0, #D_CACHE_LINE_SIZE - 1
	bic	r0, r0, #D_CACHE_LINE_SIZE - 1
#ifdef HARVARD_CACHE
	mcrne	p15, 0, r0, c7, c10, 1		@ clean D line
#else
	mcrne	p15, 0, r0, c7, c11, 1		@ clean unified line
#endif
	tst	r1, #D_CACHE_LINE_SIZE - 1
#ifdef CONFIG_DMA_CACHE_RWFO
	ldrneb	r2, [r1, #-1]			@ read for ownership
	strneb	r2, [r1, #-1]			@ write for ownership
#endif
	bic	r1, r1, #D_CACHE_LINE_SIZE - 1
#ifdef HARVARD_CACHE
	mcrne	p15, 0, r1, c7, c14, 1		@ clean & invalidate D line
#else
	mcrne	p15, 0, r1, c7, c15, 1		@ clean & invalidate unified line
#endif
1:
#ifdef CONFIG_DMA_CACHE_RWFO
	ldr	r2, [r0]			@ read for ownership
	str	r2, [r0]			@ write for ownership
#endif
#ifdef HARVARD_CACHE
	mcr	p15, 0, r0, c7, c6, 1		@ invalidate D line
#else
	mcr	p15, 0, r0, c7, c7, 1		@ invalidate unified line
#endif
	add	r0, r0, #D_CACHE_LINE_SIZE
	cmp	r0, r1
#ifdef CONFIG_DMA_CACHE_RWFO
	ldrlo	r2, [r0]			@ read for ownership
	strlo	r2, [r0]			@ write for ownership
#endif
	blo	1b
	mov	r0, #0
	mcr	p15, 0, r0, c7, c10, 4		@ drain write buffer
	mov	pc, lr

/*
 *	v6_dma_clean_range(start,end)
 *	- start   - virtual start address of region
 *	- end     - virtual end address of region
 */
v6_dma_clean_range:
	bic	r0, r0, #D_CACHE_LINE_SIZE - 1
1:
#ifdef CONFIG_DMA_CACHE_RWFO
	ldr	r2, [r0]			@ read for ownership
#endif
#ifdef HARVARD_CACHE
	mcr	p15, 0, r0, c7, c10, 1		@ clean D line
#else
	mcr	p15, 0, r0, c7, c11, 1		@ clean unified line
#endif
	add	r0, r0, #D_CACHE_LINE_SIZE
	cmp	r0, r1
	blo	1b
	mov	r0, #0
	mcr	p15, 0, r0, c7, c10, 4		@ drain write buffer
	mov	pc, lr

/*
 *	v6_dma_flush_range(start,end)
 *	- start   - virtual start address of region
 *	- end     - virtual end address of region
 */
ENTRY(v6_dma_flush_range)
#ifdef CONFIG_DMA_CACHE_RWFO
	ldrb	r2, [r0]		@ read for ownership
	strb	r2, [r0]		@ write for ownership
#endif
	bic	r0, r0, #D_CACHE_LINE_SIZE - 1
1:
#ifdef CONFIG_DMA_CACHE_RWFO
	ldr	r2, [r0]			@ read for ownership
	str	r2, [r0]			@ write for ownership
#endif
#ifdef HARVARD_CACHE
	mcr	p15, 0, r0, c7, c14, 1		@ clean & invalidate D line
#else
	mcr	p15, 0, r0, c7, c15, 1		@ clean & invalidate line
#endif
	add	r0, r0, #D_CACHE_LINE_SIZE
	cmp	r0, r1
#ifdef CONFIG_DMA_CACHE_RWFO
	ldrlob	r2, [r0]			@ read for ownership
	strlob	r2, [r0]			@ write for ownership
#endif
	blo	1b
	mov	r0, #0
	mcr	p15, 0, r0, c7, c10, 4		@ drain write buffer
	mov	pc, lr

/*
 *	dma_map_area(start, size, dir)
 *	- start	- kernel virtual start address
 *	- size	- size of region
 *	- dir	- DMA direction
 */
ENTRY(v6_dma_map_area)
	add	r1, r1, r0
	teq	r2, #DMA_FROM_DEVICE
	beq	v6_dma_inv_range
#ifndef CONFIG_DMA_CACHE_RWFO
	b	v6_dma_clean_range
#else
	teq	r2, #DMA_TO_DEVICE
	beq	v6_dma_clean_range
	b	v6_dma_flush_range
#endif
ENDPROC(v6_dma_map_area)

/*
 *	dma_unmap_area(start, size, dir)
 *	- start	- kernel virtual start address
 *	- size	- size of region
 *	- dir	- DMA direction
 */
ENTRY(v6_dma_unmap_area)
#ifndef CONFIG_DMA_CACHE_RWFO
	add	r1, r1, r0
	teq	r2, #DMA_TO_DEVICE
	bne	v6_dma_inv_range
#endif
	mov	pc, lr
ENDPROC(v6_dma_unmap_area)

	__INITDATA

	.type	v6_cache_fns, #object
ENTRY(v6_cache_fns)
	.long	v6_flush_icache_all
	.long	v6_flush_kern_cache_all
	.long	v6_flush_user_cache_all
	.long	v6_flush_user_cache_range
	.long	v6_coherent_kern_range
	.long	v6_coherent_user_range
	.long	v6_flush_kern_dcache_area
	.long	v6_dma_map_area
	.long	v6_dma_unmap_area
	.long	v6_dma_flush_range
	.size	v6_cache_fns, . - v6_cache_fns<|MERGE_RESOLUTION|>--- conflicted
+++ resolved
@@ -203,13 +203,10 @@
  *	- end     - virtual end address of region
  */
 v6_dma_inv_range:
-<<<<<<< HEAD
-=======
 #ifdef CONFIG_DMA_CACHE_RWFO
 	ldrb	r2, [r0]			@ read for ownership
 	strb	r2, [r0]			@ write for ownership
 #endif
->>>>>>> 3cbea436
 	tst	r0, #D_CACHE_LINE_SIZE - 1
 	bic	r0, r0, #D_CACHE_LINE_SIZE - 1
 #ifdef HARVARD_CACHE
@@ -229,10 +226,6 @@
 	mcrne	p15, 0, r1, c7, c15, 1		@ clean & invalidate unified line
 #endif
 1:
-#ifdef CONFIG_DMA_CACHE_RWFO
-	ldr	r2, [r0]			@ read for ownership
-	str	r2, [r0]			@ write for ownership
-#endif
 #ifdef HARVARD_CACHE
 	mcr	p15, 0, r0, c7, c6, 1		@ invalidate D line
 #else
@@ -284,10 +277,6 @@
 #endif
 	bic	r0, r0, #D_CACHE_LINE_SIZE - 1
 1:
-#ifdef CONFIG_DMA_CACHE_RWFO
-	ldr	r2, [r0]			@ read for ownership
-	str	r2, [r0]			@ write for ownership
-#endif
 #ifdef HARVARD_CACHE
 	mcr	p15, 0, r0, c7, c14, 1		@ clean & invalidate D line
 #else
