/*
 *  linux/arch/arm/mm/mmu.c
 *
 *  Copyright (C) 1995-2005 Russell King
 *
 * This program is free software; you can redistribute it and/or modify
 * it under the terms of the GNU General Public License version 2 as
 * published by the Free Software Foundation.
 */
#include <linux/module.h>
#include <linux/kernel.h>
#include <linux/errno.h>
#include <linux/init.h>
#include <linux/mman.h>
#include <linux/nodemask.h>
#include <linux/memblock.h>
#include <linux/fs.h>
#include <linux/vmalloc.h>
#include <linux/sizes.h>

#include <asm/cp15.h>
#include <asm/cputype.h>
#include <asm/sections.h>
#include <asm/cachetype.h>
#include <asm/setup.h>
#include <asm/smp_plat.h>
#include <asm/tlb.h>
#include <asm/highmem.h>
#include <asm/system_info.h>
#include <asm/traps.h>

#include <asm/mach/arch.h>
#include <asm/mach/map.h>
#include <asm/mach/pci.h>

#include "mm.h"
#include "tcm.h"

/*
 * empty_zero_page is a special page that is used for
 * zero-initialized data and COW.
 */
struct page *empty_zero_page;
EXPORT_SYMBOL(empty_zero_page);

/*
 * The pmd table for the upper-most set of pages.
 */
pmd_t *top_pmd;

#define CPOLICY_UNCACHED	0
#define CPOLICY_BUFFERED	1
#define CPOLICY_WRITETHROUGH	2
#define CPOLICY_WRITEBACK	3
#define CPOLICY_WRITEALLOC	4

static unsigned int cachepolicy __initdata = CPOLICY_WRITEBACK;
static unsigned int ecc_mask __initdata = 0;
pgprot_t pgprot_user;
pgprot_t pgprot_kernel;
pgprot_t pgprot_hyp_device;
pgprot_t pgprot_s2;
pgprot_t pgprot_s2_device;

EXPORT_SYMBOL(pgprot_user);
EXPORT_SYMBOL(pgprot_kernel);

struct cachepolicy {
	const char	policy[16];
	unsigned int	cr_mask;
	pmdval_t	pmd;
	pteval_t	pte;
	pteval_t	pte_s2;
};

#ifdef CONFIG_ARM_LPAE
#define s2_policy(policy)	policy
#else
#define s2_policy(policy)	0
#endif

static struct cachepolicy cache_policies[] __initdata = {
	{
		.policy		= "uncached",
		.cr_mask	= CR_W|CR_C,
		.pmd		= PMD_SECT_UNCACHED,
		.pte		= L_PTE_MT_UNCACHED,
		.pte_s2		= s2_policy(L_PTE_S2_MT_UNCACHED),
	}, {
		.policy		= "buffered",
		.cr_mask	= CR_C,
		.pmd		= PMD_SECT_BUFFERED,
		.pte		= L_PTE_MT_BUFFERABLE,
		.pte_s2		= s2_policy(L_PTE_S2_MT_UNCACHED),
	}, {
		.policy		= "writethrough",
		.cr_mask	= 0,
		.pmd		= PMD_SECT_WT,
		.pte		= L_PTE_MT_WRITETHROUGH,
		.pte_s2		= s2_policy(L_PTE_S2_MT_WRITETHROUGH),
	}, {
		.policy		= "writeback",
		.cr_mask	= 0,
		.pmd		= PMD_SECT_WB,
		.pte		= L_PTE_MT_WRITEBACK,
		.pte_s2		= s2_policy(L_PTE_S2_MT_WRITEBACK),
	}, {
		.policy		= "writealloc",
		.cr_mask	= 0,
		.pmd		= PMD_SECT_WBWA,
		.pte		= L_PTE_MT_WRITEALLOC,
		.pte_s2		= s2_policy(L_PTE_S2_MT_WRITEBACK),
	}
};

#ifdef CONFIG_CPU_CP15
/*
 * These are useful for identifying cache coherency
 * problems by allowing the cache or the cache and
 * writebuffer to be turned off.  (Note: the write
 * buffer should not be on and the cache off).
 */
static int __init early_cachepolicy(char *p)
{
	int i;

	for (i = 0; i < ARRAY_SIZE(cache_policies); i++) {
		int len = strlen(cache_policies[i].policy);

		if (memcmp(p, cache_policies[i].policy, len) == 0) {
			cachepolicy = i;
			cr_alignment &= ~cache_policies[i].cr_mask;
			cr_no_alignment &= ~cache_policies[i].cr_mask;
			break;
		}
	}
	if (i == ARRAY_SIZE(cache_policies))
		printk(KERN_ERR "ERROR: unknown or unsupported cache policy\n");
	/*
	 * This restriction is partly to do with the way we boot; it is
	 * unpredictable to have memory mapped using two different sets of
	 * memory attributes (shared, type, and cache attribs).  We can not
	 * change these attributes once the initial assembly has setup the
	 * page tables.
	 */
	if (cpu_architecture() >= CPU_ARCH_ARMv6) {
		printk(KERN_WARNING "Only cachepolicy=writeback supported on ARMv6 and later\n");
		cachepolicy = CPOLICY_WRITEBACK;
	}
	flush_cache_all();
	set_cr(cr_alignment);
	return 0;
}
early_param("cachepolicy", early_cachepolicy);

static int __init early_nocache(char *__unused)
{
	char *p = "buffered";
	printk(KERN_WARNING "nocache is deprecated; use cachepolicy=%s\n", p);
	early_cachepolicy(p);
	return 0;
}
early_param("nocache", early_nocache);

static int __init early_nowrite(char *__unused)
{
	char *p = "uncached";
	printk(KERN_WARNING "nowb is deprecated; use cachepolicy=%s\n", p);
	early_cachepolicy(p);
	return 0;
}
early_param("nowb", early_nowrite);

#ifndef CONFIG_ARM_LPAE
static int __init early_ecc(char *p)
{
	if (memcmp(p, "on", 2) == 0)
		ecc_mask = PMD_PROTECTION;
	else if (memcmp(p, "off", 3) == 0)
		ecc_mask = 0;
	return 0;
}
early_param("ecc", early_ecc);
#endif

static int __init noalign_setup(char *__unused)
{
	cr_alignment &= ~CR_A;
	cr_no_alignment &= ~CR_A;
	set_cr(cr_alignment);
	return 1;
}
__setup("noalign", noalign_setup);

#ifndef CONFIG_SMP
void adjust_cr(unsigned long mask, unsigned long set)
{
	unsigned long flags;

	mask &= ~CR_A;

	set &= mask;

	local_irq_save(flags);

	cr_no_alignment = (cr_no_alignment & ~mask) | set;
	cr_alignment = (cr_alignment & ~mask) | set;

	set_cr((get_cr() & ~mask) | set);

	local_irq_restore(flags);
}
#endif

#else /* ifdef CONFIG_CPU_CP15 */

static int __init early_cachepolicy(char *p)
{
	pr_warning("cachepolicy kernel parameter not supported without cp15\n");
}
early_param("cachepolicy", early_cachepolicy);

static int __init noalign_setup(char *__unused)
{
	pr_warning("noalign kernel parameter not supported without cp15\n");
}
__setup("noalign", noalign_setup);

#endif /* ifdef CONFIG_CPU_CP15 / else */

#define PROT_PTE_DEVICE		L_PTE_PRESENT|L_PTE_YOUNG|L_PTE_DIRTY|L_PTE_XN
#define PROT_SECT_DEVICE	PMD_TYPE_SECT|PMD_SECT_AP_WRITE

static struct mem_type mem_types[] = {
	[MT_DEVICE] = {		  /* Strongly ordered / ARMv6 shared device */
		.prot_pte	= PROT_PTE_DEVICE | L_PTE_MT_DEV_SHARED |
				  L_PTE_SHARED,
		.prot_l1	= PMD_TYPE_TABLE,
		.prot_sect	= PROT_SECT_DEVICE | PMD_SECT_S,
		.domain		= DOMAIN_IO,
	},
	[MT_DEVICE_NONSHARED] = { /* ARMv6 non-shared device */
		.prot_pte	= PROT_PTE_DEVICE | L_PTE_MT_DEV_NONSHARED,
		.prot_l1	= PMD_TYPE_TABLE,
		.prot_sect	= PROT_SECT_DEVICE,
		.domain		= DOMAIN_IO,
	},
	[MT_DEVICE_CACHED] = {	  /* ioremap_cached */
		.prot_pte	= PROT_PTE_DEVICE | L_PTE_MT_DEV_CACHED,
		.prot_l1	= PMD_TYPE_TABLE,
		.prot_sect	= PROT_SECT_DEVICE | PMD_SECT_WB,
		.domain		= DOMAIN_IO,
	},
	[MT_DEVICE_WC] = {	/* ioremap_wc */
		.prot_pte	= PROT_PTE_DEVICE | L_PTE_MT_DEV_WC,
		.prot_l1	= PMD_TYPE_TABLE,
		.prot_sect	= PROT_SECT_DEVICE,
		.domain		= DOMAIN_IO,
	},
	[MT_UNCACHED] = {
		.prot_pte	= PROT_PTE_DEVICE,
		.prot_l1	= PMD_TYPE_TABLE,
		.prot_sect	= PMD_TYPE_SECT | PMD_SECT_XN,
		.domain		= DOMAIN_IO,
	},
	[MT_CACHECLEAN] = {
		.prot_sect = PMD_TYPE_SECT | PMD_SECT_XN,
		.domain    = DOMAIN_KERNEL,
	},
#ifndef CONFIG_ARM_LPAE
	[MT_MINICLEAN] = {
		.prot_sect = PMD_TYPE_SECT | PMD_SECT_XN | PMD_SECT_MINICACHE,
		.domain    = DOMAIN_KERNEL,
	},
#endif
	[MT_LOW_VECTORS] = {
		.prot_pte  = L_PTE_PRESENT | L_PTE_YOUNG | L_PTE_DIRTY |
				L_PTE_RDONLY,
		.prot_l1   = PMD_TYPE_TABLE,
		.domain    = DOMAIN_USER,
	},
	[MT_HIGH_VECTORS] = {
		.prot_pte  = L_PTE_PRESENT | L_PTE_YOUNG | L_PTE_DIRTY |
				L_PTE_USER | L_PTE_RDONLY,
		.prot_l1   = PMD_TYPE_TABLE,
		.domain    = DOMAIN_USER,
	},
	[MT_MEMORY] = {
		.prot_pte  = L_PTE_PRESENT | L_PTE_YOUNG | L_PTE_DIRTY,
		.prot_l1   = PMD_TYPE_TABLE,
		.prot_sect = PMD_TYPE_SECT | PMD_SECT_AP_WRITE,
		.domain    = DOMAIN_KERNEL,
	},
	[MT_ROM] = {
		.prot_sect = PMD_TYPE_SECT,
		.domain    = DOMAIN_KERNEL,
	},
	[MT_MEMORY_NONCACHED] = {
		.prot_pte  = L_PTE_PRESENT | L_PTE_YOUNG | L_PTE_DIRTY |
				L_PTE_MT_BUFFERABLE,
		.prot_l1   = PMD_TYPE_TABLE,
		.prot_sect = PMD_TYPE_SECT | PMD_SECT_AP_WRITE,
		.domain    = DOMAIN_KERNEL,
	},
	[MT_MEMORY_DTCM] = {
		.prot_pte  = L_PTE_PRESENT | L_PTE_YOUNG | L_PTE_DIRTY |
				L_PTE_XN,
		.prot_l1   = PMD_TYPE_TABLE,
		.prot_sect = PMD_TYPE_SECT | PMD_SECT_XN,
		.domain    = DOMAIN_KERNEL,
	},
	[MT_MEMORY_ITCM] = {
		.prot_pte  = L_PTE_PRESENT | L_PTE_YOUNG | L_PTE_DIRTY,
		.prot_l1   = PMD_TYPE_TABLE,
		.domain    = DOMAIN_KERNEL,
	},
	[MT_MEMORY_SO] = {
		.prot_pte  = L_PTE_PRESENT | L_PTE_YOUNG | L_PTE_DIRTY |
				L_PTE_MT_UNCACHED | L_PTE_XN,
		.prot_l1   = PMD_TYPE_TABLE,
		.prot_sect = PMD_TYPE_SECT | PMD_SECT_AP_WRITE | PMD_SECT_S |
				PMD_SECT_UNCACHED | PMD_SECT_XN,
		.domain    = DOMAIN_KERNEL,
	},
	[MT_MEMORY_DMA_READY] = {
		.prot_pte  = L_PTE_PRESENT | L_PTE_YOUNG | L_PTE_DIRTY,
		.prot_l1   = PMD_TYPE_TABLE,
		.domain    = DOMAIN_KERNEL,
	},
};

const struct mem_type *get_mem_type(unsigned int type)
{
	return type < ARRAY_SIZE(mem_types) ? &mem_types[type] : NULL;
}
EXPORT_SYMBOL(get_mem_type);

/*
 * Adjust the PMD section entries according to the CPU in use.
 */
static void __init build_mem_type_table(void)
{
	struct cachepolicy *cp;
	unsigned int cr = get_cr();
	pteval_t user_pgprot, kern_pgprot, vecs_pgprot;
	pteval_t hyp_device_pgprot, s2_pgprot, s2_device_pgprot;
	int cpu_arch = cpu_architecture();
	int i;

	if (cpu_arch < CPU_ARCH_ARMv6) {
#if defined(CONFIG_CPU_DCACHE_DISABLE)
		if (cachepolicy > CPOLICY_BUFFERED)
			cachepolicy = CPOLICY_BUFFERED;
#elif defined(CONFIG_CPU_DCACHE_WRITETHROUGH)
		if (cachepolicy > CPOLICY_WRITETHROUGH)
			cachepolicy = CPOLICY_WRITETHROUGH;
#endif
	}
	if (cpu_arch < CPU_ARCH_ARMv5) {
		if (cachepolicy >= CPOLICY_WRITEALLOC)
			cachepolicy = CPOLICY_WRITEBACK;
		ecc_mask = 0;
	}
	if (is_smp())
		cachepolicy = CPOLICY_WRITEALLOC;

	/*
	 * Strip out features not present on earlier architectures.
	 * Pre-ARMv5 CPUs don't have TEX bits.  Pre-ARMv6 CPUs or those
	 * without extended page tables don't have the 'Shared' bit.
	 */
	if (cpu_arch < CPU_ARCH_ARMv5)
		for (i = 0; i < ARRAY_SIZE(mem_types); i++)
			mem_types[i].prot_sect &= ~PMD_SECT_TEX(7);
	if ((cpu_arch < CPU_ARCH_ARMv6 || !(cr & CR_XP)) && !cpu_is_xsc3())
		for (i = 0; i < ARRAY_SIZE(mem_types); i++)
			mem_types[i].prot_sect &= ~PMD_SECT_S;

	/*
	 * ARMv5 and lower, bit 4 must be set for page tables (was: cache
	 * "update-able on write" bit on ARM610).  However, Xscale and
	 * Xscale3 require this bit to be cleared.
	 */
	if (cpu_is_xscale() || cpu_is_xsc3()) {
		for (i = 0; i < ARRAY_SIZE(mem_types); i++) {
			mem_types[i].prot_sect &= ~PMD_BIT4;
			mem_types[i].prot_l1 &= ~PMD_BIT4;
		}
	} else if (cpu_arch < CPU_ARCH_ARMv6) {
		for (i = 0; i < ARRAY_SIZE(mem_types); i++) {
			if (mem_types[i].prot_l1)
				mem_types[i].prot_l1 |= PMD_BIT4;
			if (mem_types[i].prot_sect)
				mem_types[i].prot_sect |= PMD_BIT4;
		}
	}

	/*
	 * Mark the device areas according to the CPU/architecture.
	 */
	if (cpu_is_xsc3() || (cpu_arch >= CPU_ARCH_ARMv6 && (cr & CR_XP))) {
		if (!cpu_is_xsc3()) {
			/*
			 * Mark device regions on ARMv6+ as execute-never
			 * to prevent speculative instruction fetches.
			 */
			mem_types[MT_DEVICE].prot_sect |= PMD_SECT_XN;
			mem_types[MT_DEVICE_NONSHARED].prot_sect |= PMD_SECT_XN;
			mem_types[MT_DEVICE_CACHED].prot_sect |= PMD_SECT_XN;
			mem_types[MT_DEVICE_WC].prot_sect |= PMD_SECT_XN;
		}
		if (cpu_arch >= CPU_ARCH_ARMv7 && (cr & CR_TRE)) {
			/*
			 * For ARMv7 with TEX remapping,
			 * - shared device is SXCB=1100
			 * - nonshared device is SXCB=0100
			 * - write combine device mem is SXCB=0001
			 * (Uncached Normal memory)
			 */
			mem_types[MT_DEVICE].prot_sect |= PMD_SECT_TEX(1);
			mem_types[MT_DEVICE_NONSHARED].prot_sect |= PMD_SECT_TEX(1);
			mem_types[MT_DEVICE_WC].prot_sect |= PMD_SECT_BUFFERABLE;
		} else if (cpu_is_xsc3()) {
			/*
			 * For Xscale3,
			 * - shared device is TEXCB=00101
			 * - nonshared device is TEXCB=01000
			 * - write combine device mem is TEXCB=00100
			 * (Inner/Outer Uncacheable in xsc3 parlance)
			 */
			mem_types[MT_DEVICE].prot_sect |= PMD_SECT_TEX(1) | PMD_SECT_BUFFERED;
			mem_types[MT_DEVICE_NONSHARED].prot_sect |= PMD_SECT_TEX(2);
			mem_types[MT_DEVICE_WC].prot_sect |= PMD_SECT_TEX(1);
		} else {
			/*
			 * For ARMv6 and ARMv7 without TEX remapping,
			 * - shared device is TEXCB=00001
			 * - nonshared device is TEXCB=01000
			 * - write combine device mem is TEXCB=00100
			 * (Uncached Normal in ARMv6 parlance).
			 */
			mem_types[MT_DEVICE].prot_sect |= PMD_SECT_BUFFERED;
			mem_types[MT_DEVICE_NONSHARED].prot_sect |= PMD_SECT_TEX(2);
			mem_types[MT_DEVICE_WC].prot_sect |= PMD_SECT_TEX(1);
		}
	} else {
		/*
		 * On others, write combining is "Uncached/Buffered"
		 */
		mem_types[MT_DEVICE_WC].prot_sect |= PMD_SECT_BUFFERABLE;
	}

	/*
	 * Now deal with the memory-type mappings
	 */
	cp = &cache_policies[cachepolicy];
	vecs_pgprot = kern_pgprot = user_pgprot = cp->pte;
	s2_pgprot = cp->pte_s2;
	hyp_device_pgprot = s2_device_pgprot = mem_types[MT_DEVICE].prot_pte;

	/*
	 * We don't use domains on ARMv6 (since this causes problems with
	 * v6/v7 kernels), so we must use a separate memory type for user
	 * r/o, kernel r/w to map the vectors page.
	 */
#ifndef CONFIG_ARM_LPAE
	if (cpu_arch == CPU_ARCH_ARMv6)
		vecs_pgprot |= L_PTE_MT_VECTORS;
#endif

	/*
	 * ARMv6 and above have extended page tables.
	 */
	if (cpu_arch >= CPU_ARCH_ARMv6 && (cr & CR_XP)) {
#ifndef CONFIG_ARM_LPAE
		/*
		 * Mark cache clean areas and XIP ROM read only
		 * from SVC mode and no access from userspace.
		 */
		mem_types[MT_ROM].prot_sect |= PMD_SECT_APX|PMD_SECT_AP_WRITE;
		mem_types[MT_MINICLEAN].prot_sect |= PMD_SECT_APX|PMD_SECT_AP_WRITE;
		mem_types[MT_CACHECLEAN].prot_sect |= PMD_SECT_APX|PMD_SECT_AP_WRITE;
#endif

		if (is_smp()) {
			/*
			 * Mark memory with the "shared" attribute
			 * for SMP systems
			 */
			user_pgprot |= L_PTE_SHARED;
			kern_pgprot |= L_PTE_SHARED;
			vecs_pgprot |= L_PTE_SHARED;
			s2_pgprot |= L_PTE_SHARED;
			mem_types[MT_DEVICE_WC].prot_sect |= PMD_SECT_S;
			mem_types[MT_DEVICE_WC].prot_pte |= L_PTE_SHARED;
			mem_types[MT_DEVICE_CACHED].prot_sect |= PMD_SECT_S;
			mem_types[MT_DEVICE_CACHED].prot_pte |= L_PTE_SHARED;
			mem_types[MT_MEMORY].prot_sect |= PMD_SECT_S;
			mem_types[MT_MEMORY].prot_pte |= L_PTE_SHARED;
			mem_types[MT_MEMORY_DMA_READY].prot_pte |= L_PTE_SHARED;
			mem_types[MT_MEMORY_NONCACHED].prot_sect |= PMD_SECT_S;
			mem_types[MT_MEMORY_NONCACHED].prot_pte |= L_PTE_SHARED;
		}
	}

	/*
	 * Non-cacheable Normal - intended for memory areas that must
	 * not cause dirty cache line writebacks when used
	 */
	if (cpu_arch >= CPU_ARCH_ARMv6) {
		if (cpu_arch >= CPU_ARCH_ARMv7 && (cr & CR_TRE)) {
			/* Non-cacheable Normal is XCB = 001 */
			mem_types[MT_MEMORY_NONCACHED].prot_sect |=
				PMD_SECT_BUFFERED;
		} else {
			/* For both ARMv6 and non-TEX-remapping ARMv7 */
			mem_types[MT_MEMORY_NONCACHED].prot_sect |=
				PMD_SECT_TEX(1);
		}
	} else {
		mem_types[MT_MEMORY_NONCACHED].prot_sect |= PMD_SECT_BUFFERABLE;
	}

#ifdef CONFIG_ARM_LPAE
	/*
	 * Do not generate access flag faults for the kernel mappings.
	 */
	for (i = 0; i < ARRAY_SIZE(mem_types); i++) {
		mem_types[i].prot_pte |= PTE_EXT_AF;
		if (mem_types[i].prot_sect)
			mem_types[i].prot_sect |= PMD_SECT_AF;
	}
	kern_pgprot |= PTE_EXT_AF;
	vecs_pgprot |= PTE_EXT_AF;
#endif

	for (i = 0; i < 16; i++) {
		pteval_t v = pgprot_val(protection_map[i]);
		protection_map[i] = __pgprot(v | user_pgprot);
	}

	mem_types[MT_LOW_VECTORS].prot_pte |= vecs_pgprot;
	mem_types[MT_HIGH_VECTORS].prot_pte |= vecs_pgprot;

	pgprot_user   = __pgprot(L_PTE_PRESENT | L_PTE_YOUNG | user_pgprot);
	pgprot_kernel = __pgprot(L_PTE_PRESENT | L_PTE_YOUNG |
				 L_PTE_DIRTY | kern_pgprot);
	pgprot_s2  = __pgprot(L_PTE_PRESENT | L_PTE_YOUNG | s2_pgprot);
	pgprot_s2_device  = __pgprot(s2_device_pgprot);
	pgprot_hyp_device  = __pgprot(hyp_device_pgprot);

	mem_types[MT_LOW_VECTORS].prot_l1 |= ecc_mask;
	mem_types[MT_HIGH_VECTORS].prot_l1 |= ecc_mask;
	mem_types[MT_MEMORY].prot_sect |= ecc_mask | cp->pmd;
	mem_types[MT_MEMORY].prot_pte |= kern_pgprot;
	mem_types[MT_MEMORY_DMA_READY].prot_pte |= kern_pgprot;
	mem_types[MT_MEMORY_NONCACHED].prot_sect |= ecc_mask;
	mem_types[MT_ROM].prot_sect |= cp->pmd;

	switch (cp->pmd) {
	case PMD_SECT_WT:
		mem_types[MT_CACHECLEAN].prot_sect |= PMD_SECT_WT;
		break;
	case PMD_SECT_WB:
	case PMD_SECT_WBWA:
		mem_types[MT_CACHECLEAN].prot_sect |= PMD_SECT_WB;
		break;
	}
	printk("Memory policy: ECC %sabled, Data cache %s\n",
		ecc_mask ? "en" : "dis", cp->policy);

	for (i = 0; i < ARRAY_SIZE(mem_types); i++) {
		struct mem_type *t = &mem_types[i];
		if (t->prot_l1)
			t->prot_l1 |= PMD_DOMAIN(t->domain);
		if (t->prot_sect)
			t->prot_sect |= PMD_DOMAIN(t->domain);
	}
}

#ifdef CONFIG_ARM_DMA_MEM_BUFFERABLE
pgprot_t phys_mem_access_prot(struct file *file, unsigned long pfn,
			      unsigned long size, pgprot_t vma_prot)
{
	if (!pfn_valid(pfn))
		return pgprot_noncached(vma_prot);
	else if (file->f_flags & O_SYNC)
		return pgprot_writecombine(vma_prot);
	return vma_prot;
}
EXPORT_SYMBOL(phys_mem_access_prot);
#endif

#define vectors_base()	(vectors_high() ? 0xffff0000 : 0)

static void __init *early_alloc_aligned(unsigned long sz, unsigned long align)
{
	void *ptr = __va(memblock_alloc(sz, align));
	memset(ptr, 0, sz);
	return ptr;
}

static void __init *early_alloc(unsigned long sz)
{
	return early_alloc_aligned(sz, sz);
}

static pte_t * __init early_pte_alloc(pmd_t *pmd)
{
	if (pmd_none(*pmd) || pmd_bad(*pmd))
		return early_alloc(PTE_HWTABLE_OFF + PTE_HWTABLE_SIZE);
	return pmd_page_vaddr(*pmd);
}

static void __init early_pte_install(pmd_t *pmd, pte_t *pte, unsigned long prot)
{
	__pmd_populate(pmd, __pa(pte), prot);
	BUG_ON(pmd_bad(*pmd));
}

static pte_t * __init early_pte_alloc_and_install(pmd_t *pmd,
	unsigned long addr, unsigned long prot)
{
	if (pmd_none(*pmd)) {
		pte_t *pte = early_pte_alloc(pmd);
		early_pte_install(pmd, pte, prot);
	}
	BUG_ON(pmd_bad(*pmd));
	return pte_offset_kernel(pmd, addr);
}

static void __init alloc_init_pte(pmd_t *pmd, unsigned long addr,
				  unsigned long end, unsigned long pfn,
				  const struct mem_type *type)
{
	pte_t *start_pte = early_pte_alloc(pmd);
	pte_t *pte = start_pte + pte_index(addr);

	/* If replacing a section mapping, the whole section must be replaced */
	BUG_ON(!pmd_none(*pmd) && pmd_bad(*pmd) && ((addr | end) & ~PMD_MASK));

	do {
		set_pte_ext(pte, pfn_pte(pfn, __pgprot(type->prot_pte)), 0);
		pfn++;
	} while (pte++, addr += PAGE_SIZE, addr != end);
	early_pte_install(pmd, start_pte, type->prot_l1);
}

static void __init __map_init_section(pmd_t *pmd, unsigned long addr,
			unsigned long end, phys_addr_t phys,
			const struct mem_type *type)
{
	pmd_t *p = pmd;

#ifndef CONFIG_ARM_LPAE
	/*
	 * In classic MMU format, puds and pmds are folded in to
	 * the pgds. pmd_offset gives the PGD entry. PGDs refer to a
	 * group of L1 entries making up one logical pointer to
	 * an L2 table (2MB), where as PMDs refer to the individual
	 * L1 entries (1MB). Hence increment to get the correct
	 * offset for odd 1MB sections.
	 * (See arch/arm/include/asm/pgtable-2level.h)
	 */
	if (addr & SECTION_SIZE)
		pmd++;
#endif
	do {
		*pmd = __pmd(phys | type->prot_sect);
		phys += SECTION_SIZE;
	} while (pmd++, addr += SECTION_SIZE, addr != end);

	flush_pmd_entry(p);
}

static void __init alloc_init_pmd(pud_t *pud, unsigned long addr,
				      unsigned long end, phys_addr_t phys,
				      const struct mem_type *type,
				      bool force_pages)
{
	pmd_t *pmd = pmd_offset(pud, addr);
	unsigned long next;

	do {
		/*
		 * With LPAE, we must loop over to map
		 * all the pmds for the given range.
		 */
		next = pmd_addr_end(addr, end);

		/*
		 * Try a section mapping - addr, next and phys must all be
		 * aligned to a section boundary.
		 */
		if (type->prot_sect &&
				((addr | next | phys) & ~SECTION_MASK) == 0 &&
				!force_pages) {
			__map_init_section(pmd, addr, next, phys, type);
		} else {
			alloc_init_pte(pmd, addr, next,
						__phys_to_pfn(phys), type);
		}

		phys += next - addr;

	} while (pmd++, addr = next, addr != end);
}

static void __init alloc_init_pud(pgd_t *pgd, unsigned long addr,
	unsigned long end, unsigned long phys, const struct mem_type *type,
	bool force_pages)
{
	pud_t *pud = pud_offset(pgd, addr);
	unsigned long next;

	do {
		next = pud_addr_end(addr, end);
		alloc_init_pmd(pud, addr, next, phys, type, force_pages);
		phys += next - addr;
	} while (pud++, addr = next, addr != end);
}

#ifndef CONFIG_ARM_LPAE
static void __init create_36bit_mapping(struct map_desc *md,
					const struct mem_type *type)
{
	unsigned long addr, length, end;
	phys_addr_t phys;
	pgd_t *pgd;

	addr = md->virtual;
	phys = __pfn_to_phys(md->pfn);
	length = PAGE_ALIGN(md->length);

	if (!(cpu_architecture() >= CPU_ARCH_ARMv6 || cpu_is_xsc3())) {
		printk(KERN_ERR "MM: CPU does not support supersection "
		       "mapping for 0x%08llx at 0x%08lx\n",
		       (long long)__pfn_to_phys((u64)md->pfn), addr);
		return;
	}

	/* N.B.	ARMv6 supersections are only defined to work with domain 0.
	 *	Since domain assignments can in fact be arbitrary, the
	 *	'domain == 0' check below is required to insure that ARMv6
	 *	supersections are only allocated for domain 0 regardless
	 *	of the actual domain assignments in use.
	 */
	if (type->domain) {
		printk(KERN_ERR "MM: invalid domain in supersection "
		       "mapping for 0x%08llx at 0x%08lx\n",
		       (long long)__pfn_to_phys((u64)md->pfn), addr);
		return;
	}

	if ((addr | length | __pfn_to_phys(md->pfn)) & ~SUPERSECTION_MASK) {
		printk(KERN_ERR "MM: cannot create mapping for 0x%08llx"
		       " at 0x%08lx invalid alignment\n",
		       (long long)__pfn_to_phys((u64)md->pfn), addr);
		return;
	}

	/*
	 * Shift bits [35:32] of address into bits [23:20] of PMD
	 * (See ARMv6 spec).
	 */
	phys |= (((md->pfn >> (32 - PAGE_SHIFT)) & 0xF) << 20);

	pgd = pgd_offset_k(addr);
	end = addr + length;
	do {
		pud_t *pud = pud_offset(pgd, addr);
		pmd_t *pmd = pmd_offset(pud, addr);
		int i;

		for (i = 0; i < 16; i++)
			*pmd++ = __pmd(phys | type->prot_sect | PMD_SECT_SUPER);

		addr += SUPERSECTION_SIZE;
		phys += SUPERSECTION_SIZE;
		pgd += SUPERSECTION_SIZE >> PGDIR_SHIFT;
	} while (addr != end);
}
#endif	/* !CONFIG_ARM_LPAE */

/*
 * Create the page directory entries and any necessary
 * page tables for the mapping specified by `md'.  We
 * are able to cope here with varying sizes and address
 * offsets, and we take full advantage of sections and
 * supersections.
 */
static void __init create_mapping(struct map_desc *md, bool force_pages)
{
	unsigned long addr, length, end;
	phys_addr_t phys;
	const struct mem_type *type;
	pgd_t *pgd;

	if (md->virtual != vectors_base() && md->virtual < TASK_SIZE) {
		printk(KERN_WARNING "BUG: not creating mapping for 0x%08llx"
		       " at 0x%08lx in user region\n",
		       (long long)__pfn_to_phys((u64)md->pfn), md->virtual);
		return;
	}

	if ((md->type == MT_DEVICE || md->type == MT_ROM) &&
	    md->virtual >= PAGE_OFFSET &&
	    (md->virtual < VMALLOC_START || md->virtual >= VMALLOC_END)) {
		printk(KERN_WARNING "BUG: mapping for 0x%08llx"
		       " at 0x%08lx out of vmalloc space\n",
		       (long long)__pfn_to_phys((u64)md->pfn), md->virtual);
	}

	type = &mem_types[md->type];

#ifndef CONFIG_ARM_LPAE
	/*
	 * Catch 36-bit addresses
	 */
	if (md->pfn >= 0x100000) {
		create_36bit_mapping(md, type);
		return;
	}
#endif

	addr = md->virtual & PAGE_MASK;
	phys = __pfn_to_phys(md->pfn);
	length = PAGE_ALIGN(md->length + (md->virtual & ~PAGE_MASK));

	if (type->prot_l1 == 0 && ((addr | phys | length) & ~SECTION_MASK)) {
		printk(KERN_WARNING "BUG: map for 0x%08llx at 0x%08lx can not "
		       "be mapped using pages, ignoring.\n",
		       (long long)__pfn_to_phys(md->pfn), addr);
		return;
	}

	pgd = pgd_offset_k(addr);
	end = addr + length;
	do {
		unsigned long next = pgd_addr_end(addr, end);

		alloc_init_pud(pgd, addr, next, phys, type, force_pages);

		phys += next - addr;
		addr = next;
	} while (pgd++, addr != end);
}

/*
 * Create the architecture specific mappings
 */
void __init iotable_init(struct map_desc *io_desc, int nr)
{
	struct map_desc *md;
	struct vm_struct *vm;
	struct static_vm *svm;

	if (!nr)
		return;

	svm = early_alloc_aligned(sizeof(*svm) * nr, __alignof__(*svm));

	for (md = io_desc; nr; md++, nr--) {
		create_mapping(md, false);

		vm = &svm->vm;
		vm->addr = (void *)(md->virtual & PAGE_MASK);
		vm->size = PAGE_ALIGN(md->length + (md->virtual & ~PAGE_MASK));
		vm->phys_addr = __pfn_to_phys(md->pfn);
		vm->flags = VM_IOREMAP | VM_ARM_STATIC_MAPPING;
		vm->flags |= VM_ARM_MTYPE(md->type);
		vm->caller = iotable_init;
		add_static_vm_early(svm++);
	}
}

void __init vm_reserve_area_early(unsigned long addr, unsigned long size,
				  void *caller)
{
	struct vm_struct *vm;
	struct static_vm *svm;

	svm = early_alloc_aligned(sizeof(*svm), __alignof__(*svm));

	vm = &svm->vm;
	vm->addr = (void *)addr;
	vm->size = size;
	vm->flags = VM_IOREMAP | VM_ARM_EMPTY_MAPPING;
	vm->caller = caller;
	add_static_vm_early(svm);
}

#ifndef CONFIG_ARM_LPAE

/*
 * The Linux PMD is made of two consecutive section entries covering 2MB
 * (see definition in include/asm/pgtable-2level.h).  However a call to
 * create_mapping() may optimize static mappings by using individual
 * 1MB section mappings.  This leaves the actual PMD potentially half
 * initialized if the top or bottom section entry isn't used, leaving it
 * open to problems if a subsequent ioremap() or vmalloc() tries to use
 * the virtual space left free by that unused section entry.
 *
 * Let's avoid the issue by inserting dummy vm entries covering the unused
 * PMD halves once the static mappings are in place.
 */

static void __init pmd_empty_section_gap(unsigned long addr)
{
	vm_reserve_area_early(addr, SECTION_SIZE, pmd_empty_section_gap);
}

static void __init fill_pmd_gaps(void)
{
	struct static_vm *svm;
	struct vm_struct *vm;
	unsigned long addr, next = 0;
	pmd_t *pmd;

	list_for_each_entry(svm, &static_vmlist, list) {
		vm = &svm->vm;
		addr = (unsigned long)vm->addr;
		if (addr < next)
			continue;

		/*
		 * Check if this vm starts on an odd section boundary.
		 * If so and the first section entry for this PMD is free
		 * then we block the corresponding virtual address.
		 */
		if ((addr & ~PMD_MASK) == SECTION_SIZE) {
			pmd = pmd_off_k(addr);
			if (pmd_none(*pmd))
				pmd_empty_section_gap(addr & PMD_MASK);
		}

		/*
		 * Then check if this vm ends on an odd section boundary.
		 * If so and the second section entry for this PMD is empty
		 * then we block the corresponding virtual address.
		 */
		addr += vm->size;
		if ((addr & ~PMD_MASK) == SECTION_SIZE) {
			pmd = pmd_off_k(addr) + 1;
			if (pmd_none(*pmd))
				pmd_empty_section_gap(addr);
		}

		/* no need to look at any vm entry until we hit the next PMD */
		next = (addr + PMD_SIZE - 1) & PMD_MASK;
	}
}

#else
#define fill_pmd_gaps() do { } while (0)
#endif

#if defined(CONFIG_PCI) && !defined(CONFIG_NEED_MACH_IO_H)
static void __init pci_reserve_io(void)
{
	struct static_vm *svm;

	svm = find_static_vm_vaddr((void *)PCI_IO_VIRT_BASE);
	if (svm)
		return;

	vm_reserve_area_early(PCI_IO_VIRT_BASE, SZ_2M, pci_reserve_io);
}
#else
#define pci_reserve_io() do { } while (0)
#endif

#ifdef CONFIG_DEBUG_LL
void __init debug_ll_io_init(void)
{
	struct map_desc map;

	debug_ll_addr(&map.pfn, &map.virtual);
	if (!map.pfn || !map.virtual)
		return;
	map.pfn = __phys_to_pfn(map.pfn);
	map.virtual &= PAGE_MASK;
	map.length = PAGE_SIZE;
	map.type = MT_DEVICE;
	create_mapping(&map, false);
}
#endif

static void * __initdata vmalloc_min =
	(void *)(VMALLOC_END - (240 << 20) - VMALLOC_OFFSET);

/*
 * vmalloc=size forces the vmalloc area to be exactly 'size'
 * bytes. This can be used to increase (or decrease) the vmalloc
 * area - the default is 240m.
 */
static int __init early_vmalloc(char *arg)
{
	unsigned long vmalloc_reserve = memparse(arg, NULL);

	if (vmalloc_reserve < SZ_16M) {
		vmalloc_reserve = SZ_16M;
		printk(KERN_WARNING
			"vmalloc area too small, limiting to %luMB\n",
			vmalloc_reserve >> 20);
	}

	if (vmalloc_reserve > VMALLOC_END - (PAGE_OFFSET + SZ_32M)) {
		vmalloc_reserve = VMALLOC_END - (PAGE_OFFSET + SZ_32M);
		printk(KERN_WARNING
			"vmalloc area is too big, limiting to %luMB\n",
			vmalloc_reserve >> 20);
	}

	vmalloc_min = (void *)(VMALLOC_END - vmalloc_reserve);
	return 0;
}
early_param("vmalloc", early_vmalloc);

phys_addr_t arm_lowmem_limit __initdata = 0;

void __init sanity_check_meminfo(void)
{
	int i, j, highmem = 0;

	for (i = 0, j = 0; i < meminfo.nr_banks; i++) {
		struct membank *bank = &meminfo.bank[j];
		*bank = meminfo.bank[i];

#ifdef CONFIG_SPARSEMEM
		if (pfn_to_section_nr(bank_pfn_start(bank)) !=
		    pfn_to_section_nr(bank_pfn_end(bank) - 1)) {
			phys_addr_t sz;
			unsigned long start_pfn = bank_pfn_start(bank);
			unsigned long end_pfn = SECTION_ALIGN_UP(start_pfn + 1);
			sz = ((phys_addr_t)(end_pfn - start_pfn) << PAGE_SHIFT);

			if (meminfo.nr_banks >= NR_BANKS) {
				pr_crit("NR_BANKS too low, ignoring %lld bytes of memory\n",
					(unsigned long long)(bank->size - sz));
			} else {
				memmove(bank + 1, bank,
					(meminfo.nr_banks - i) * sizeof(*bank));
				meminfo.nr_banks++;
				bank[1].size -= sz;
				bank[1].start = __pfn_to_phys(end_pfn);
			}
			bank->size = sz;
		}
#endif

		if (bank->start > ULONG_MAX)
			highmem = 1;

#ifdef CONFIG_HIGHMEM
		if (__va(bank->start) >= vmalloc_min ||
		    __va(bank->start) < (void *)PAGE_OFFSET)
			highmem = 1;

		bank->highmem = highmem;

		/*
		 * Split those memory banks which are partially overlapping
		 * the vmalloc area greatly simplifying things later.
		 */
		if (!highmem && __va(bank->start) < vmalloc_min &&
		    bank->size > vmalloc_min - __va(bank->start)) {
			if (meminfo.nr_banks >= NR_BANKS) {
				printk(KERN_CRIT "NR_BANKS too low, "
						 "ignoring high memory\n");
			} else {
				memmove(bank + 1, bank,
					(meminfo.nr_banks - i) * sizeof(*bank));
				meminfo.nr_banks++;
				i++;
				bank[1].size -= vmalloc_min - __va(bank->start);
				bank[1].start = __pa(vmalloc_min - 1) + 1;
				bank[1].highmem = highmem = 1;
				j++;
			}
			bank->size = vmalloc_min - __va(bank->start);
		}
#else
		bank->highmem = highmem;

		/*
		 * Highmem banks not allowed with !CONFIG_HIGHMEM.
		 */
		if (highmem) {
			printk(KERN_NOTICE "Ignoring RAM at %.8llx-%.8llx "
			       "(!CONFIG_HIGHMEM).\n",
			       (unsigned long long)bank->start,
			       (unsigned long long)bank->start + bank->size - 1);
			continue;
		}

		/*
		 * Check whether this memory bank would entirely overlap
		 * the vmalloc area.
		 */
		if (__va(bank->start) >= vmalloc_min ||
		    __va(bank->start) < (void *)PAGE_OFFSET) {
			printk(KERN_NOTICE "Ignoring RAM at %.8llx-%.8llx "
			       "(vmalloc region overlap).\n",
			       (unsigned long long)bank->start,
			       (unsigned long long)bank->start + bank->size - 1);
			continue;
		}

		/*
		 * Check whether this memory bank would partially overlap
		 * the vmalloc area.
		 */
		if (__va(bank->start + bank->size - 1) >= vmalloc_min ||
		    __va(bank->start + bank->size - 1) <= __va(bank->start)) {
			unsigned long newsize = vmalloc_min - __va(bank->start);
			printk(KERN_NOTICE "Truncating RAM at %.8llx-%.8llx "
			       "to -%.8llx (vmalloc region overlap).\n",
			       (unsigned long long)bank->start,
			       (unsigned long long)bank->start + bank->size - 1,
			       (unsigned long long)bank->start + newsize - 1);
			bank->size = newsize;
		}
#endif
		if (!bank->highmem && bank->start + bank->size > arm_lowmem_limit)
			arm_lowmem_limit = bank->start + bank->size;

		j++;
	}
#ifdef CONFIG_HIGHMEM
	if (highmem) {
		const char *reason = NULL;

		if (cache_is_vipt_aliasing()) {
			/*
			 * Interactions between kmap and other mappings
			 * make highmem support with aliasing VIPT caches
			 * rather difficult.
			 */
			reason = "with VIPT aliasing cache";
		}
		if (reason) {
			printk(KERN_CRIT "HIGHMEM is not supported %s, ignoring high memory\n",
				reason);
			while (j > 0 && meminfo.bank[j - 1].highmem)
				j--;
		}
	}
#endif
	meminfo.nr_banks = j;
	high_memory = __va(arm_lowmem_limit - 1) + 1;
	memblock_set_current_limit(arm_lowmem_limit);
}

static inline void prepare_page_table(void)
{
	unsigned long addr;
	phys_addr_t end;

	/*
	 * Clear out all the mappings below the kernel image.
	 */
	for (addr = 0; addr < MODULES_VADDR; addr += PMD_SIZE)
		pmd_clear(pmd_off_k(addr));

#ifdef CONFIG_XIP_KERNEL
	/* The XIP kernel is mapped in the module area -- skip over it */
	addr = ((unsigned long)_etext + PMD_SIZE - 1) & PMD_MASK;
#endif
	for ( ; addr < PAGE_OFFSET; addr += PMD_SIZE)
		pmd_clear(pmd_off_k(addr));

	/*
	 * Find the end of the first block of lowmem.
	 */
	end = memblock.memory.regions[0].base + memblock.memory.regions[0].size;
	if (end >= arm_lowmem_limit)
		end = arm_lowmem_limit;

	/*
	 * Clear out all the kernel space mappings, except for the first
	 * memory bank, up to the vmalloc region.
	 */
	for (addr = __phys_to_virt(end);
	     addr < VMALLOC_START; addr += PMD_SIZE)
		pmd_clear(pmd_off_k(addr));
}

#ifdef CONFIG_ARM_LPAE
/* the first page is reserved for pgd */
#define SWAPPER_PG_DIR_SIZE	(PAGE_SIZE + \
				 PTRS_PER_PGD * PTRS_PER_PMD * sizeof(pmd_t))
#else
#define SWAPPER_PG_DIR_SIZE	(PTRS_PER_PGD * sizeof(pgd_t))
#endif

/*
 * Reserve the special regions of memory
 */
void __init arm_mm_memblock_reserve(void)
{
	/*
	 * Reserve the page tables.  These are already in use,
	 * and can only be in node 0.
	 */
	memblock_reserve(__pa(swapper_pg_dir), SWAPPER_PG_DIR_SIZE);

#ifdef CONFIG_SA1111
	/*
	 * Because of the SA1111 DMA bug, we want to preserve our
	 * precious DMA-able memory...
	 */
	memblock_reserve(PHYS_OFFSET, __pa(swapper_pg_dir) - PHYS_OFFSET);
#endif
}

/*
 * Set up the device mappings.  Since we clear out the page tables for all
 * mappings above VMALLOC_START, we will remove any debug device mappings.
 * This means you have to be careful how you debug this function, or any
 * called function.  This means you can't use any function or debugging
 * method which may touch any device, otherwise the kernel _will_ crash.
 */
static void __init devicemaps_init(struct machine_desc *mdesc)
{
	struct map_desc map;
	unsigned long addr;
	void *vectors;

	/*
	 * Allocate the vector page early.
	 */
	vectors = early_alloc(PAGE_SIZE * 2);

	early_trap_init(vectors);

	for (addr = VMALLOC_START; addr; addr += PMD_SIZE)
		pmd_clear(pmd_off_k(addr));

	/*
	 * Map the kernel if it is XIP.
	 * It is always first in the modulearea.
	 */
#ifdef CONFIG_XIP_KERNEL
	map.pfn = __phys_to_pfn(CONFIG_XIP_PHYS_ADDR & SECTION_MASK);
	map.virtual = MODULES_VADDR;
	map.length = ((unsigned long)_etext - map.virtual + ~SECTION_MASK) & SECTION_MASK;
	map.type = MT_ROM;
	create_mapping(&map, false);
#endif

	/*
	 * Map the cache flushing regions.
	 */
#ifdef FLUSH_BASE
	map.pfn = __phys_to_pfn(FLUSH_BASE_PHYS);
	map.virtual = FLUSH_BASE;
	map.length = SZ_1M;
	map.type = MT_CACHECLEAN;
	create_mapping(&map, false);
#endif
#ifdef FLUSH_BASE_MINICACHE
	map.pfn = __phys_to_pfn(FLUSH_BASE_PHYS + SZ_1M);
	map.virtual = FLUSH_BASE_MINICACHE;
	map.length = SZ_1M;
	map.type = MT_MINICLEAN;
	create_mapping(&map, false);
#endif

	/*
	 * Create a mapping for the machine vectors at the high-vectors
	 * location (0xffff0000).  If we aren't using high-vectors, also
	 * create a mapping at the low-vectors virtual address.
	 */
	map.pfn = __phys_to_pfn(virt_to_phys(vectors));
	map.virtual = 0xffff0000;
	map.length = PAGE_SIZE;
#ifdef CONFIG_KUSER_HELPERS
	map.type = MT_HIGH_VECTORS;
<<<<<<< HEAD
	create_mapping(&map, false);
=======
#else
	map.type = MT_LOW_VECTORS;
#endif
	create_mapping(&map);
>>>>>>> 0b9c3a46

	if (!vectors_high()) {
		map.virtual = 0;
		map.length = PAGE_SIZE * 2;
		map.type = MT_LOW_VECTORS;
		create_mapping(&map, false);
	}

	/* Now create a kernel read-only mapping */
	map.pfn += 1;
	map.virtual = 0xffff0000 + PAGE_SIZE;
	map.length = PAGE_SIZE;
	map.type = MT_LOW_VECTORS;
	create_mapping(&map);

	/*
	 * Ask the machine support to map in the statically mapped devices.
	 */
	if (mdesc->map_io)
		mdesc->map_io();
	fill_pmd_gaps();

	/* Reserve fixed i/o space in VMALLOC region */
	pci_reserve_io();

	/*
	 * Finally flush the caches and tlb to ensure that we're in a
	 * consistent state wrt the writebuffer.  This also ensures that
	 * any write-allocated cache lines in the vector page are written
	 * back.  After this point, we can start to touch devices again.
	 */
	local_flush_tlb_all();
	flush_cache_all();
}

static void __init kmap_init(void)
{
#ifdef CONFIG_HIGHMEM
	pkmap_page_table = early_pte_alloc_and_install(pmd_off_k(PKMAP_BASE),
		PKMAP_BASE, _PAGE_KERNEL_TABLE);
#endif
}


static void __init map_lowmem(void)
{
	struct memblock_region *reg;
	phys_addr_t start;
	phys_addr_t end;
	struct map_desc map;

	/* Map all the lowmem memory banks. */
	for_each_memblock(memory, reg) {
		start = reg->base;
		end = start + reg->size;

		if (end > arm_lowmem_limit)
			end = arm_lowmem_limit;
		if (start >= end)
			break;

		map.pfn = __phys_to_pfn(start);
		map.virtual = __phys_to_virt(start);
		map.length = end - start;
		map.type = MT_MEMORY;

		create_mapping(&map, false);
	}

#ifdef CONFIG_DEBUG_RODATA
	start = __pa(_stext) & PMD_MASK;
	end = ALIGN(__pa(__end_rodata), PMD_SIZE);

	map.pfn = __phys_to_pfn(start);
	map.virtual = __phys_to_virt(start);
	map.length = end - start;
	map.type = MT_MEMORY;

	create_mapping(&map, true);
#endif
}

/*
 * paging_init() sets up the page tables, initialises the zone memory
 * maps, and sets up the zero page, bad page and bad page tables.
 */
void __init paging_init(struct machine_desc *mdesc)
{
	void *zero_page;

	memblock_set_current_limit(arm_lowmem_limit);

	build_mem_type_table();
	prepare_page_table();
	map_lowmem();
	dma_contiguous_remap();
	devicemaps_init(mdesc);
	kmap_init();
	tcm_init();

	top_pmd = pmd_off_k(0xffff0000);

	/* allocate the zero page. */
	zero_page = early_alloc(PAGE_SIZE);

	bootmem_init();

	empty_zero_page = virt_to_page(zero_page);
	__flush_dcache_page(NULL, empty_zero_page);
}<|MERGE_RESOLUTION|>--- conflicted
+++ resolved
@@ -1277,14 +1277,10 @@
 	map.length = PAGE_SIZE;
 #ifdef CONFIG_KUSER_HELPERS
 	map.type = MT_HIGH_VECTORS;
-<<<<<<< HEAD
-	create_mapping(&map, false);
-=======
 #else
 	map.type = MT_LOW_VECTORS;
 #endif
-	create_mapping(&map);
->>>>>>> 0b9c3a46
+	create_mapping(&map, false);
 
 	if (!vectors_high()) {
 		map.virtual = 0;
