/* linux/arch/arm/plat-samsung/include/plat/sdhci.h
 *
 * Copyright (c) 2011 Samsung Electronics Co., Ltd.
 *		http://www.samsung.com
 *
 * Copyright 2008 Openmoko, Inc.
 * Copyright 2008 Simtec Electronics
 *	http://armlinux.simtec.co.uk/
 *	Ben Dooks <ben@simtec.co.uk>
 *
 * S3C Platform - SDHCI (HSMMC) platform data definitions
 *
 * This program is free software; you can redistribute it and/or modify
 * it under the terms of the GNU General Public License version 2 as
 * published by the Free Software Foundation.
*/

#ifndef __PLAT_S3C_SDHCI_H
#define __PLAT_S3C_SDHCI_H __FILE__

struct platform_device;
struct mmc_host;
struct mmc_card;
struct mmc_ios;

enum cd_types {
	S3C_SDHCI_CD_INTERNAL,	/* use mmc internal CD line */
	S3C_SDHCI_CD_EXTERNAL,	/* use external callback */
	S3C_SDHCI_CD_GPIO,	/* use external gpio pin for CD line */
	S3C_SDHCI_CD_NONE,	/* no CD line, use polling to detect card */
	S3C_SDHCI_CD_PERMANENT,	/* no CD line, card permanently wired to host */
};

enum clk_types {
	S3C_SDHCI_CLK_DIV_INTERNAL,	/* use mmc internal clock divider */
	S3C_SDHCI_CLK_DIV_EXTERNAL,	/* use external clock divider */
};

/**
 * struct s3c_sdhci_platdata() - Platform device data for Samsung SDHCI
 * @max_width: The maximum number of data bits supported.
 * @host_caps: Standard MMC host capabilities bit field.
 * @cd_type: Type of Card Detection method (see cd_types enum above)
 * @clk_type: Type of clock divider method (see clk_types enum above)
 * @ext_cd_init: Initialize external card detect subsystem. Called on
 *		 sdhci-s3c driver probe when cd_type == S3C_SDHCI_CD_EXTERNAL.
 *		 notify_func argument is a callback to the sdhci-s3c driver
 *		 that triggers the card detection event. Callback arguments:
 *		 dev is pointer to platform device of the host controller,
 *		 state is new state of the card (0 - removed, 1 - inserted).
 * @ext_cd_cleanup: Cleanup external card detect subsystem. Called on
 *		 sdhci-s3c driver remove when cd_type == S3C_SDHCI_CD_EXTERNAL.
 *		 notify_func argument is the same callback as for ext_cd_init.
 * @ext_cd_gpio: gpio pin used for external CD line, valid only if
 *		 cd_type == S3C_SDHCI_CD_GPIO
 * @ext_cd_gpio_invert: invert values for external CD gpio line
 * @cfg_gpio: Configure the GPIO for a specific card bit-width
 *
 * Initialisation data specific to either the machine or the platform
 * for the device driver to use or call-back when configuring gpio or
 * card speed information.
*/
struct s3c_sdhci_platdata {
	unsigned int	max_width;
	unsigned int	host_caps;
	unsigned int	pm_caps;
	enum cd_types	cd_type;
	enum clk_types	clk_type;

	int		ext_cd_gpio;
	bool		ext_cd_gpio_invert;
	int	(*ext_cd_init)(void (*notify_func)(struct platform_device *,
						   int state));
	int	(*ext_cd_cleanup)(void (*notify_func)(struct platform_device *,
						      int state));

	void	(*cfg_gpio)(struct platform_device *dev, int width);
};

/* s3c_sdhci_set_platdata() - common helper for setting SDHCI platform data
 * @pd: The default platform data for this device.
 * @set: Pointer to the platform data to fill in.
 */
extern void s3c_sdhci_set_platdata(struct s3c_sdhci_platdata *pd,
				    struct s3c_sdhci_platdata *set);

/**
 * s3c_sdhci0_set_platdata - Set platform data for S3C SDHCI device.
 * @pd: Platform data to register to device.
 *
 * Register the given platform data for use withe S3C SDHCI device.
 * The call will copy the platform data, so the board definitions can
 * make the structure itself __initdata.
 */
extern void s3c_sdhci0_set_platdata(struct s3c_sdhci_platdata *pd);
extern void s3c_sdhci1_set_platdata(struct s3c_sdhci_platdata *pd);
extern void s3c_sdhci2_set_platdata(struct s3c_sdhci_platdata *pd);
extern void s3c_sdhci3_set_platdata(struct s3c_sdhci_platdata *pd);

/* Default platform data, exported so that per-cpu initialisation can
 * set the correct one when there are more than one cpu type selected.
*/

extern struct s3c_sdhci_platdata s3c_hsmmc0_def_platdata;
extern struct s3c_sdhci_platdata s3c_hsmmc1_def_platdata;
extern struct s3c_sdhci_platdata s3c_hsmmc2_def_platdata;
extern struct s3c_sdhci_platdata s3c_hsmmc3_def_platdata;

/* Helper function availability */

extern void s3c2416_setup_sdhci0_cfg_gpio(struct platform_device *, int w);
extern void s3c2416_setup_sdhci1_cfg_gpio(struct platform_device *, int w);
extern void s3c64xx_setup_sdhci0_cfg_gpio(struct platform_device *, int w);
extern void s3c64xx_setup_sdhci1_cfg_gpio(struct platform_device *, int w);
extern void s5pc100_setup_sdhci0_cfg_gpio(struct platform_device *, int w);
extern void s5pc100_setup_sdhci1_cfg_gpio(struct platform_device *, int w);
extern void s5pc100_setup_sdhci2_cfg_gpio(struct platform_device *, int w);
extern void s3c64xx_setup_sdhci2_cfg_gpio(struct platform_device *, int w);
extern void s5pv210_setup_sdhci0_cfg_gpio(struct platform_device *, int w);
extern void s5pv210_setup_sdhci1_cfg_gpio(struct platform_device *, int w);
extern void s5pv210_setup_sdhci2_cfg_gpio(struct platform_device *, int w);
extern void s5pv210_setup_sdhci3_cfg_gpio(struct platform_device *, int w);
extern void exynos4_setup_sdhci0_cfg_gpio(struct platform_device *, int w);
extern void exynos4_setup_sdhci1_cfg_gpio(struct platform_device *, int w);
extern void exynos4_setup_sdhci2_cfg_gpio(struct platform_device *, int w);
extern void exynos4_setup_sdhci3_cfg_gpio(struct platform_device *, int w);
extern void s5p64x0_setup_sdhci0_cfg_gpio(struct platform_device *, int w);
extern void s5p64x0_setup_sdhci1_cfg_gpio(struct platform_device *, int w);
extern void s5p6440_setup_sdhci2_cfg_gpio(struct platform_device *, int w);
extern void s5p6450_setup_sdhci2_cfg_gpio(struct platform_device *, int w);

/* S3C2416 SDHCI setup */

#ifdef CONFIG_S3C2416_SETUP_SDHCI
<<<<<<< HEAD
extern char *s3c2416_hsmmc_clksrcs[4];

=======
>>>>>>> dcd6c922
static inline void s3c2416_default_sdhci0(void)
{
#ifdef CONFIG_S3C_DEV_HSMMC
	s3c_hsmmc0_def_platdata.cfg_gpio = s3c2416_setup_sdhci0_cfg_gpio;
#endif /* CONFIG_S3C_DEV_HSMMC */
}

static inline void s3c2416_default_sdhci1(void)
{
#ifdef CONFIG_S3C_DEV_HSMMC1
	s3c_hsmmc1_def_platdata.cfg_gpio = s3c2416_setup_sdhci1_cfg_gpio;
#endif /* CONFIG_S3C_DEV_HSMMC1 */
}

#else
static inline void s3c2416_default_sdhci0(void) { }
static inline void s3c2416_default_sdhci1(void) { }

#endif /* CONFIG_S3C2416_SETUP_SDHCI */

/* S3C64XX SDHCI setup */

#ifdef CONFIG_S3C64XX_SETUP_SDHCI
<<<<<<< HEAD
extern char *s3c64xx_hsmmc_clksrcs[4];

=======
>>>>>>> dcd6c922
static inline void s3c6400_default_sdhci0(void)
{
#ifdef CONFIG_S3C_DEV_HSMMC
	s3c_hsmmc0_def_platdata.cfg_gpio = s3c64xx_setup_sdhci0_cfg_gpio;
#endif
}

static inline void s3c6400_default_sdhci1(void)
{
#ifdef CONFIG_S3C_DEV_HSMMC1
	s3c_hsmmc1_def_platdata.cfg_gpio = s3c64xx_setup_sdhci1_cfg_gpio;
#endif
}

static inline void s3c6400_default_sdhci2(void)
{
#ifdef CONFIG_S3C_DEV_HSMMC2
	s3c_hsmmc2_def_platdata.cfg_gpio = s3c64xx_setup_sdhci2_cfg_gpio;
#endif
}

static inline void s3c6410_default_sdhci0(void)
{
#ifdef CONFIG_S3C_DEV_HSMMC
	s3c_hsmmc0_def_platdata.cfg_gpio = s3c64xx_setup_sdhci0_cfg_gpio;
#endif
}

static inline void s3c6410_default_sdhci1(void)
{
#ifdef CONFIG_S3C_DEV_HSMMC1
	s3c_hsmmc1_def_platdata.cfg_gpio = s3c64xx_setup_sdhci1_cfg_gpio;
#endif
}

static inline void s3c6410_default_sdhci2(void)
{
#ifdef CONFIG_S3C_DEV_HSMMC2
	s3c_hsmmc2_def_platdata.cfg_gpio = s3c64xx_setup_sdhci2_cfg_gpio;
#endif
}

#else
static inline void s3c6410_default_sdhci0(void) { }
static inline void s3c6410_default_sdhci1(void) { }
static inline void s3c6410_default_sdhci2(void) { }
static inline void s3c6400_default_sdhci0(void) { }
static inline void s3c6400_default_sdhci1(void) { }
static inline void s3c6400_default_sdhci2(void) { }

#endif /* CONFIG_S3C64XX_SETUP_SDHCI */

/* S5P64X0 SDHCI setup */

#ifdef CONFIG_S5P64X0_SETUP_SDHCI
static inline void s5p64x0_default_sdhci0(void)
{
#ifdef CONFIG_S3C_DEV_HSMMC
	s3c_hsmmc0_def_platdata.cfg_gpio = s5p64x0_setup_sdhci0_cfg_gpio;
#endif
}

<<<<<<< HEAD
=======
static inline void s5p64x0_default_sdhci1(void)
{
#ifdef CONFIG_S3C_DEV_HSMMC1
	s3c_hsmmc1_def_platdata.cfg_gpio = s5p64x0_setup_sdhci1_cfg_gpio;
#endif
}

static inline void s5p6440_default_sdhci2(void)
{
#ifdef CONFIG_S3C_DEV_HSMMC2
	s3c_hsmmc2_def_platdata.cfg_gpio = s5p6440_setup_sdhci2_cfg_gpio;
#endif
}

static inline void s5p6450_default_sdhci2(void)
{
#ifdef CONFIG_S3C_DEV_HSMMC2
	s3c_hsmmc2_def_platdata.cfg_gpio = s5p6450_setup_sdhci2_cfg_gpio;
#endif
}

#else
static inline void s5p64x0_default_sdhci0(void) { }
static inline void s5p64x0_default_sdhci1(void) { }
static inline void s5p6440_default_sdhci2(void) { }
static inline void s5p6450_default_sdhci2(void) { }

#endif /* CONFIG_S5P64X0_SETUP_SDHCI */

/* S5PC100 SDHCI setup */

#ifdef CONFIG_S5PC100_SETUP_SDHCI
>>>>>>> dcd6c922
static inline void s5pc100_default_sdhci0(void)
{
#ifdef CONFIG_S3C_DEV_HSMMC
	s3c_hsmmc0_def_platdata.cfg_gpio = s5pc100_setup_sdhci0_cfg_gpio;
#endif
}

static inline void s5pc100_default_sdhci1(void)
{
#ifdef CONFIG_S3C_DEV_HSMMC1
	s3c_hsmmc1_def_platdata.cfg_gpio = s5pc100_setup_sdhci1_cfg_gpio;
#endif
}

static inline void s5pc100_default_sdhci2(void)
{
#ifdef CONFIG_S3C_DEV_HSMMC2
	s3c_hsmmc2_def_platdata.cfg_gpio = s5pc100_setup_sdhci2_cfg_gpio;
#endif
}

#else
static inline void s5pc100_default_sdhci0(void) { }
static inline void s5pc100_default_sdhci1(void) { }
static inline void s5pc100_default_sdhci2(void) { }

#endif /* CONFIG_S5PC100_SETUP_SDHCI */

/* S5PV210 SDHCI setup */

#ifdef CONFIG_S5PV210_SETUP_SDHCI
<<<<<<< HEAD
extern char *s5pv210_hsmmc_clksrcs[4];

=======
>>>>>>> dcd6c922
static inline void s5pv210_default_sdhci0(void)
{
#ifdef CONFIG_S3C_DEV_HSMMC
	s3c_hsmmc0_def_platdata.cfg_gpio = s5pv210_setup_sdhci0_cfg_gpio;
#endif
}

static inline void s5pv210_default_sdhci1(void)
{
#ifdef CONFIG_S3C_DEV_HSMMC1
	s3c_hsmmc1_def_platdata.cfg_gpio = s5pv210_setup_sdhci1_cfg_gpio;
#endif
}

static inline void s5pv210_default_sdhci2(void)
{
#ifdef CONFIG_S3C_DEV_HSMMC2
	s3c_hsmmc2_def_platdata.cfg_gpio = s5pv210_setup_sdhci2_cfg_gpio;
#endif
}

static inline void s5pv210_default_sdhci3(void)
{
#ifdef CONFIG_S3C_DEV_HSMMC3
	s3c_hsmmc3_def_platdata.cfg_gpio = s5pv210_setup_sdhci3_cfg_gpio;
#endif
}

#else
static inline void s5pv210_default_sdhci0(void) { }
static inline void s5pv210_default_sdhci1(void) { }
static inline void s5pv210_default_sdhci2(void) { }
static inline void s5pv210_default_sdhci3(void) { }

#endif /* CONFIG_S5PV210_SETUP_SDHCI */

/* EXYNOS4 SDHCI setup */
#ifdef CONFIG_EXYNOS4_SETUP_SDHCI
<<<<<<< HEAD
extern char *exynos4_hsmmc_clksrcs[4];

=======
>>>>>>> dcd6c922
static inline void exynos4_default_sdhci0(void)
{
#ifdef CONFIG_S3C_DEV_HSMMC
	s3c_hsmmc0_def_platdata.cfg_gpio = exynos4_setup_sdhci0_cfg_gpio;
#endif
}

static inline void exynos4_default_sdhci1(void)
{
#ifdef CONFIG_S3C_DEV_HSMMC1
	s3c_hsmmc1_def_platdata.cfg_gpio = exynos4_setup_sdhci1_cfg_gpio;
#endif
}

static inline void exynos4_default_sdhci2(void)
{
#ifdef CONFIG_S3C_DEV_HSMMC2
	s3c_hsmmc2_def_platdata.cfg_gpio = exynos4_setup_sdhci2_cfg_gpio;
#endif
}

static inline void exynos4_default_sdhci3(void)
{
#ifdef CONFIG_S3C_DEV_HSMMC3
	s3c_hsmmc3_def_platdata.cfg_gpio = exynos4_setup_sdhci3_cfg_gpio;
#endif
}

#else
static inline void exynos4_default_sdhci0(void) { }
static inline void exynos4_default_sdhci1(void) { }
static inline void exynos4_default_sdhci2(void) { }
static inline void exynos4_default_sdhci3(void) { }

#endif /* CONFIG_EXYNOS4_SETUP_SDHCI */

#endif /* __PLAT_S3C_SDHCI_H */<|MERGE_RESOLUTION|>--- conflicted
+++ resolved
@@ -132,11 +132,6 @@
 /* S3C2416 SDHCI setup */
 
 #ifdef CONFIG_S3C2416_SETUP_SDHCI
-<<<<<<< HEAD
-extern char *s3c2416_hsmmc_clksrcs[4];
-
-=======
->>>>>>> dcd6c922
 static inline void s3c2416_default_sdhci0(void)
 {
 #ifdef CONFIG_S3C_DEV_HSMMC
@@ -160,11 +155,6 @@
 /* S3C64XX SDHCI setup */
 
 #ifdef CONFIG_S3C64XX_SETUP_SDHCI
-<<<<<<< HEAD
-extern char *s3c64xx_hsmmc_clksrcs[4];
-
-=======
->>>>>>> dcd6c922
 static inline void s3c6400_default_sdhci0(void)
 {
 #ifdef CONFIG_S3C_DEV_HSMMC
@@ -227,8 +217,6 @@
 #endif
 }
 
-<<<<<<< HEAD
-=======
 static inline void s5p64x0_default_sdhci1(void)
 {
 #ifdef CONFIG_S3C_DEV_HSMMC1
@@ -261,7 +249,6 @@
 /* S5PC100 SDHCI setup */
 
 #ifdef CONFIG_S5PC100_SETUP_SDHCI
->>>>>>> dcd6c922
 static inline void s5pc100_default_sdhci0(void)
 {
 #ifdef CONFIG_S3C_DEV_HSMMC
@@ -293,11 +280,6 @@
 /* S5PV210 SDHCI setup */
 
 #ifdef CONFIG_S5PV210_SETUP_SDHCI
-<<<<<<< HEAD
-extern char *s5pv210_hsmmc_clksrcs[4];
-
-=======
->>>>>>> dcd6c922
 static inline void s5pv210_default_sdhci0(void)
 {
 #ifdef CONFIG_S3C_DEV_HSMMC
@@ -336,11 +318,6 @@
 
 /* EXYNOS4 SDHCI setup */
 #ifdef CONFIG_EXYNOS4_SETUP_SDHCI
-<<<<<<< HEAD
-extern char *exynos4_hsmmc_clksrcs[4];
-
-=======
->>>>>>> dcd6c922
 static inline void exynos4_default_sdhci0(void)
 {
 #ifdef CONFIG_S3C_DEV_HSMMC
