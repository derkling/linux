--- conflicted
+++ resolved
@@ -316,8 +316,6 @@
 	},
 };
 
-<<<<<<< HEAD
-=======
 static struct clksrc_clk clk_esys_uart = {
 	/* ART baud-rate clock sourced from esysclk via a divisor */
 	.clk	= {
@@ -327,7 +325,6 @@
 	.reg_div = { .reg = S3C2443_CLKDIV1, .size = 4, .shift = 8 },
 };
 
->>>>>>> dcd6c922
 static struct clk clk_i2s_ext = {
 	.name		= "i2s-ext",
 };
@@ -430,15 +427,6 @@
 		.enable		= s3c2443_clkcon_enable_h,
 		.ctrlbit	= S3C2443_HCLKCON_DMA5,
 	}, {
-<<<<<<< HEAD
-		.name		= "hsmmc",
-		.devname	= "s3c-sdhci.1",
-		.parent		= &clk_h,
-		.enable		= s3c2443_clkcon_enable_h,
-		.ctrlbit	= S3C2443_HCLKCON_HSMMC,
-	}, {
-=======
->>>>>>> dcd6c922
 		.name		= "gpio",
 		.parent		= &clk_p,
 		.enable		= s3c2443_clkcon_enable_p,
@@ -593,10 +581,7 @@
 	&clk_epll,
 	&clk_usb_bus,
 	&clk_armdiv,
-<<<<<<< HEAD
-=======
 	&hsmmc1_clk,
->>>>>>> dcd6c922
 };
 
 static struct clksrc_clk *clksrcs[] __initdata = {
@@ -607,8 +592,6 @@
 	&clk_esysclk,
 	&clk_msysclk,
 	&clk_arm,
-<<<<<<< HEAD
-=======
 };
 
 static struct clk_lookup s3c2443_clk_lookup[] = {
@@ -616,7 +599,6 @@
 	CLKDEV_INIT(NULL, "clk_uart_baud2", &clk_p),
 	CLKDEV_INIT(NULL, "clk_uart_baud3", &clk_esys_uart.clk),
 	CLKDEV_INIT("s3c-sdhci.1", "mmc_busclk.0", &hsmmc1_clk),
->>>>>>> dcd6c922
 };
 
 void __init s3c2443_common_init_clocks(int xtal, pll_fn get_mpll,
