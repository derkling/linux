/*
 * linux/arch/arm/mach-omap2/timer.c
 *
 * OMAP2 GP timer support.
 *
 * Copyright (C) 2009 Nokia Corporation
 *
 * Update to use new clocksource/clockevent layers
 * Author: Kevin Hilman, MontaVista Software, Inc. <source@mvista.com>
 * Copyright (C) 2007 MontaVista Software, Inc.
 *
 * Original driver:
 * Copyright (C) 2005 Nokia Corporation
 * Author: Paul Mundt <paul.mundt@nokia.com>
 *         Juha Yrjölä <juha.yrjola@nokia.com>
 * OMAP Dual-mode timer framework support by Timo Teras
 *
 * Some parts based off of TI's 24xx code:
 *
 * Copyright (C) 2004-2009 Texas Instruments, Inc.
 *
 * Roughly modelled after the OMAP1 MPU timer code.
 * Added OMAP4 support - Santosh Shilimkar <santosh.shilimkar@ti.com>
 *
 * This file is subject to the terms and conditions of the GNU General Public
 * License. See the file "COPYING" in the main directory of this archive
 * for more details.
 */
#include <linux/init.h>
#include <linux/time.h>
#include <linux/interrupt.h>
#include <linux/err.h>
#include <linux/clk.h>
#include <linux/delay.h>
#include <linux/irq.h>
#include <linux/clocksource.h>
#include <linux/clockchips.h>
#include <linux/slab.h>
#include <linux/of.h>
#include <linux/of_address.h>
#include <linux/of_irq.h>
#include <linux/platform_device.h>
#include <linux/platform_data/dmtimer-omap.h>
#include <linux/sched_clock.h>

#include <asm/mach/time.h>
#include <asm/smp_twd.h>

#include "omap_hwmod.h"
#include "omap_device.h"
#include <plat/counter-32k.h>
#include <plat/dmtimer.h>
#include "omap-pm.h"

#include "soc.h"
#include "common.h"
#include "control.h"
#include "powerdomain.h"
#include "omap-secure.h"

#define REALTIME_COUNTER_BASE				0x48243200
#define INCREMENTER_NUMERATOR_OFFSET			0x10
#define INCREMENTER_DENUMERATOR_RELOAD_OFFSET		0x14
#define NUMERATOR_DENUMERATOR_MASK			0xfffff000

/* Clockevent code */

static struct omap_dm_timer clkev;
static struct clock_event_device clockevent_gpt;

/* Clockevent hwmod for am335x and am437x suspend */
static struct omap_hwmod *clockevent_gpt_hwmod;

#ifdef CONFIG_SOC_HAS_REALTIME_COUNTER
static unsigned long arch_timer_freq;

void set_cntfreq(void)
{
	omap_smc1(OMAP5_DRA7_MON_SET_CNTFRQ_INDEX, arch_timer_freq);
}
#endif

static irqreturn_t omap2_gp_timer_interrupt(int irq, void *dev_id)
{
	struct clock_event_device *evt = &clockevent_gpt;

	__omap_dm_timer_write_status(&clkev, OMAP_TIMER_INT_OVERFLOW);

	evt->event_handler(evt);
	return IRQ_HANDLED;
}

static struct irqaction omap2_gp_timer_irq = {
	.name		= "gp_timer",
	.flags		= IRQF_TIMER | IRQF_IRQPOLL,
	.handler	= omap2_gp_timer_interrupt,
};

static int omap2_gp_timer_set_next_event(unsigned long cycles,
					 struct clock_event_device *evt)
{
	__omap_dm_timer_load_start(&clkev, OMAP_TIMER_CTRL_ST,
				   0xffffffff - cycles, OMAP_TIMER_POSTED);

	return 0;
}

static int omap2_gp_timer_shutdown(struct clock_event_device *evt)
{
	__omap_dm_timer_stop(&clkev, OMAP_TIMER_POSTED, clkev.rate);
	return 0;
}

static int omap2_gp_timer_set_periodic(struct clock_event_device *evt)
{
	u32 period;

	__omap_dm_timer_stop(&clkev, OMAP_TIMER_POSTED, clkev.rate);

	period = clkev.rate / HZ;
	period -= 1;
	/* Looks like we need to first set the load value separately */
	__omap_dm_timer_write(&clkev, OMAP_TIMER_LOAD_REG, 0xffffffff - period,
			      OMAP_TIMER_POSTED);
	__omap_dm_timer_load_start(&clkev,
				   OMAP_TIMER_CTRL_AR | OMAP_TIMER_CTRL_ST,
				   0xffffffff - period, OMAP_TIMER_POSTED);
	return 0;
}

static void omap_clkevt_idle(struct clock_event_device *unused)
{
	if (!clockevent_gpt_hwmod)
		return;

	omap_hwmod_idle(clockevent_gpt_hwmod);
}

static void omap_clkevt_unidle(struct clock_event_device *unused)
{
	if (!clockevent_gpt_hwmod)
		return;

	omap_hwmod_enable(clockevent_gpt_hwmod);
	__omap_dm_timer_int_enable(&clkev, OMAP_TIMER_INT_OVERFLOW);
}

static struct clock_event_device clockevent_gpt = {
	.features		= CLOCK_EVT_FEAT_PERIODIC |
				  CLOCK_EVT_FEAT_ONESHOT,
	.rating			= 300,
	.set_next_event		= omap2_gp_timer_set_next_event,
	.set_state_shutdown	= omap2_gp_timer_shutdown,
	.set_state_periodic	= omap2_gp_timer_set_periodic,
	.set_state_oneshot	= omap2_gp_timer_shutdown,
	.tick_resume		= omap2_gp_timer_shutdown,
};

static struct property device_disabled = {
	.name = "status",
	.length = sizeof("disabled"),
	.value = "disabled",
};

static const struct of_device_id omap_timer_match[] __initconst = {
	{ .compatible = "ti,omap2420-timer", },
	{ .compatible = "ti,omap3430-timer", },
	{ .compatible = "ti,omap4430-timer", },
	{ .compatible = "ti,omap5430-timer", },
	{ .compatible = "ti,dm814-timer", },
	{ .compatible = "ti,dm816-timer", },
	{ .compatible = "ti,am335x-timer", },
	{ .compatible = "ti,am335x-timer-1ms", },
	{ }
};

/**
 * omap_get_timer_dt - get a timer using device-tree
 * @match	- device-tree match structure for matching a device type
 * @property	- optional timer property to match
 *
 * Helper function to get a timer during early boot using device-tree for use
 * as kernel system timer. Optionally, the property argument can be used to
 * select a timer with a specific property. Once a timer is found then mark
 * the timer node in device-tree as disabled, to prevent the kernel from
 * registering this timer as a platform device and so no one else can use it.
 */
static struct device_node * __init omap_get_timer_dt(const struct of_device_id *match,
						     const char *property)
{
	struct device_node *np;

	for_each_matching_node(np, match) {
		if (!of_device_is_available(np))
			continue;

		if (property && !of_get_property(np, property, NULL))
			continue;

		if (!property && (of_get_property(np, "ti,timer-alwon", NULL) ||
				  of_get_property(np, "ti,timer-dsp", NULL) ||
				  of_get_property(np, "ti,timer-pwm", NULL) ||
				  of_get_property(np, "ti,timer-secure", NULL)))
			continue;

		if (!of_device_is_compatible(np, "ti,omap-counter32k"))
			of_add_property(np, &device_disabled);
		return np;
	}

	return NULL;
}

/**
 * omap_dmtimer_init - initialisation function when device tree is used
 *
 * For secure OMAP3/DRA7xx devices, timers with device type "timer-secure"
 * cannot be used by the kernel as they are reserved. Therefore, to prevent the
 * kernel registering these devices remove them dynamically from the device
 * tree on boot.
 */
static void __init omap_dmtimer_init(void)
{
	struct device_node *np;

	if (!cpu_is_omap34xx() && !soc_is_dra7xx())
		return;

	/* If we are a secure device, remove any secure timer nodes */
	if ((omap_type() != OMAP2_DEVICE_TYPE_GP)) {
		np = omap_get_timer_dt(omap_timer_match, "ti,timer-secure");
		of_node_put(np);
	}
}

/**
 * omap_dm_timer_get_errata - get errata flags for a timer
 *
 * Get the timer errata flags that are specific to the OMAP device being used.
 */
static u32 __init omap_dm_timer_get_errata(void)
{
	if (cpu_is_omap24xx())
		return 0;

	return OMAP_TIMER_ERRATA_I103_I767;
}

static int __init omap_dm_timer_init_one(struct omap_dm_timer *timer,
					 const char *fck_source,
					 const char *property,
					 const char **timer_name,
					 int posted)
{
	const char *oh_name = NULL;
	struct device_node *np;
	struct omap_hwmod *oh;
	struct clk *src;
	int r = 0;

	np = omap_get_timer_dt(omap_timer_match, property);
	if (!np)
		return -ENODEV;

	of_property_read_string_index(np, "ti,hwmods", 0, &oh_name);
	if (!oh_name)
		return -ENODEV;

	timer->irq = irq_of_parse_and_map(np, 0);
	if (!timer->irq)
		return -ENXIO;

	timer->io_base = of_iomap(np, 0);

<<<<<<< HEAD
		timer->fclk = of_clk_get_by_name(np, "fck");

		of_node_put(np);
	} else {
		if (omap_dm_timer_reserve_systimer(timer->id))
			return -ENODEV;
=======
	timer->fclk = of_clk_get_by_name(np, "fck");
>>>>>>> 67d00470

	of_node_put(np);

	oh = omap_hwmod_lookup(oh_name);
	if (!oh)
		return -ENODEV;

	*timer_name = oh->name;

	if (!timer->io_base)
		return -ENXIO;

	omap_hwmod_setup_one(oh_name);

	/* After the dmtimer is using hwmod these clocks won't be needed */
	if (IS_ERR_OR_NULL(timer->fclk))
		timer->fclk = clk_get(NULL, omap_hwmod_get_main_clk(oh));
	if (IS_ERR(timer->fclk))
		return PTR_ERR(timer->fclk);

	src = clk_get(NULL, fck_source);
	if (IS_ERR(src))
		return PTR_ERR(src);

	WARN(clk_set_parent(timer->fclk, src) < 0,
	     "Cannot set timer parent clock, no PLL clock driver?");

	clk_put(src);

	omap_hwmod_enable(oh);
	__omap_dm_timer_init_regs(timer);

	if (posted)
		__omap_dm_timer_enable_posted(timer);

	/* Check that the intended posted configuration matches the actual */
	if (posted != timer->posted)
		return -EINVAL;

	timer->rate = clk_get_rate(timer->fclk);
	timer->reserved = 1;

	return r;
}

#if !defined(CONFIG_SMP) && defined(CONFIG_GENERIC_CLOCKEVENTS_BROADCAST)
void tick_broadcast(const struct cpumask *mask)
{
}
#endif

static void __init omap2_gp_clockevent_init(int gptimer_id,
						const char *fck_source,
						const char *property)
{
	int res;

	clkev.id = gptimer_id;
	clkev.errata = omap_dm_timer_get_errata();

	/*
	 * For clock-event timers we never read the timer counter and
	 * so we are not impacted by errata i103 and i767. Therefore,
	 * we can safely ignore this errata for clock-event timers.
	 */
	__omap_dm_timer_override_errata(&clkev, OMAP_TIMER_ERRATA_I103_I767);

	res = omap_dm_timer_init_one(&clkev, fck_source, property,
				     &clockevent_gpt.name, OMAP_TIMER_POSTED);
	BUG_ON(res);

	omap2_gp_timer_irq.dev_id = &clkev;
	setup_irq(clkev.irq, &omap2_gp_timer_irq);

	__omap_dm_timer_int_enable(&clkev, OMAP_TIMER_INT_OVERFLOW);

	clockevent_gpt.cpumask = cpu_possible_mask;
	clockevent_gpt.irq = omap_dm_timer_get_irq(&clkev);
	clockevents_config_and_register(&clockevent_gpt, clkev.rate,
					3, /* Timer internal resynch latency */
					0xffffffff);

	if (soc_is_am33xx() || soc_is_am43xx()) {
		clockevent_gpt.suspend = omap_clkevt_idle;
		clockevent_gpt.resume = omap_clkevt_unidle;

		clockevent_gpt_hwmod =
			omap_hwmod_lookup(clockevent_gpt.name);
	}

	pr_info("OMAP clockevent source: %s at %lu Hz\n", clockevent_gpt.name,
		clkev.rate);
}

/* Clocksource code */
static struct omap_dm_timer clksrc;
static bool use_gptimer_clksrc __initdata;

/*
 * clocksource
 */
static u64 clocksource_read_cycles(struct clocksource *cs)
{
	return (u64)__omap_dm_timer_read_counter(&clksrc,
						     OMAP_TIMER_NONPOSTED);
}

static struct clocksource clocksource_gpt = {
	.rating		= 300,
	.read		= clocksource_read_cycles,
	.mask		= CLOCKSOURCE_MASK(32),
	.flags		= CLOCK_SOURCE_IS_CONTINUOUS,
};

static u64 notrace dmtimer_read_sched_clock(void)
{
	if (clksrc.reserved)
		return __omap_dm_timer_read_counter(&clksrc,
						    OMAP_TIMER_NONPOSTED);

	return 0;
}

static const struct of_device_id omap_counter_match[] __initconst = {
	{ .compatible = "ti,omap-counter32k", },
	{ }
};

/* Setup free-running counter for clocksource */
static int __init __maybe_unused omap2_sync32k_clocksource_init(void)
{
	int ret;
	struct device_node *np = NULL;
	struct omap_hwmod *oh;
	const char *oh_name = "counter_32k";

	/*
	 * See if the 32kHz counter is supported.
	 */
	np = omap_get_timer_dt(omap_counter_match, NULL);
	if (!np)
		return -ENODEV;

	of_property_read_string_index(np, "ti,hwmods", 0, &oh_name);
	if (!oh_name)
		return -ENODEV;

	/*
	 * First check hwmod data is available for sync32k counter
	 */
	oh = omap_hwmod_lookup(oh_name);
	if (!oh || oh->slaves_cnt == 0)
		return -ENODEV;

	omap_hwmod_setup_one(oh_name);

	ret = omap_hwmod_enable(oh);
	if (ret) {
		pr_warn("%s: failed to enable counter_32k module (%d)\n",
							__func__, ret);
		return ret;
	}

	return ret;
}

static void __init omap2_gptimer_clocksource_init(int gptimer_id,
						  const char *fck_source,
						  const char *property)
{
	int res;

	clksrc.id = gptimer_id;
	clksrc.errata = omap_dm_timer_get_errata();

	res = omap_dm_timer_init_one(&clksrc, fck_source, property,
				     &clocksource_gpt.name,
				     OMAP_TIMER_NONPOSTED);
	BUG_ON(res);

	__omap_dm_timer_load_start(&clksrc,
				   OMAP_TIMER_CTRL_ST | OMAP_TIMER_CTRL_AR, 0,
				   OMAP_TIMER_NONPOSTED);
	sched_clock_register(dmtimer_read_sched_clock, 32, clksrc.rate);

	if (clocksource_register_hz(&clocksource_gpt, clksrc.rate))
		pr_err("Could not register clocksource %s\n",
			clocksource_gpt.name);
	else
		pr_info("OMAP clocksource: %s at %lu Hz\n",
			clocksource_gpt.name, clksrc.rate);
}

static void __init __omap_sync32k_timer_init(int clkev_nr, const char *clkev_src,
		const char *clkev_prop, int clksrc_nr, const char *clksrc_src,
		const char *clksrc_prop, bool gptimer)
{
	omap_clk_init();
	omap_dmtimer_init();
	omap2_gp_clockevent_init(clkev_nr, clkev_src, clkev_prop);

	/* Enable the use of clocksource="gp_timer" kernel parameter */
	if (use_gptimer_clksrc || gptimer)
		omap2_gptimer_clocksource_init(clksrc_nr, clksrc_src,
						clksrc_prop);
	else
		omap2_sync32k_clocksource_init();
}

void __init omap_init_time(void)
{
	__omap_sync32k_timer_init(1, "timer_32k_ck", "ti,timer-alwon",
			2, "timer_sys_ck", NULL, false);

	clocksource_probe();
}

#if defined(CONFIG_ARCH_OMAP3) || defined(CONFIG_SOC_AM43XX)
void __init omap3_secure_sync32k_timer_init(void)
{
	__omap_sync32k_timer_init(12, "secure_32k_fck", "ti,timer-secure",
			2, "timer_sys_ck", NULL, false);

	clocksource_probe();
}
#endif /* CONFIG_ARCH_OMAP3 */

#if defined(CONFIG_ARCH_OMAP3) || defined(CONFIG_SOC_AM33XX) || \
	defined(CONFIG_SOC_AM43XX)
void __init omap3_gptimer_timer_init(void)
{
	__omap_sync32k_timer_init(2, "timer_sys_ck", NULL,
			1, "timer_sys_ck", "ti,timer-alwon", true);
	if (of_have_populated_dt())
		clocksource_probe();
}
#endif

#if defined(CONFIG_ARCH_OMAP4) || defined(CONFIG_SOC_OMAP5) ||		\
	defined(CONFIG_SOC_DRA7XX)
static void __init omap4_sync32k_timer_init(void)
{
	__omap_sync32k_timer_init(1, "timer_32k_ck", "ti,timer-alwon",
			2, "sys_clkin_ck", NULL, false);
}

void __init omap4_local_timer_init(void)
{
	omap4_sync32k_timer_init();
	clocksource_probe();
}
#endif

#if defined(CONFIG_SOC_OMAP5) || defined(CONFIG_SOC_DRA7XX)

/*
 * The realtime counter also called master counter, is a free-running
 * counter, which is related to real time. It produces the count used
 * by the CPU local timer peripherals in the MPU cluster. The timer counts
 * at a rate of 6.144 MHz. Because the device operates on different clocks
 * in different power modes, the master counter shifts operation between
 * clocks, adjusting the increment per clock in hardware accordingly to
 * maintain a constant count rate.
 */
static void __init realtime_counter_init(void)
{
#ifdef CONFIG_SOC_HAS_REALTIME_COUNTER
	void __iomem *base;
	static struct clk *sys_clk;
	unsigned long rate;
	unsigned int reg;
	unsigned long long num, den;

	base = ioremap(REALTIME_COUNTER_BASE, SZ_32);
	if (!base) {
		pr_err("%s: ioremap failed\n", __func__);
		return;
	}
	sys_clk = clk_get(NULL, "sys_clkin");
	if (IS_ERR(sys_clk)) {
		pr_err("%s: failed to get system clock handle\n", __func__);
		iounmap(base);
		return;
	}

	rate = clk_get_rate(sys_clk);

	if (soc_is_dra7xx()) {
		/*
		 * Errata i856 says the 32.768KHz crystal does not start at
		 * power on, so the CPU falls back to an emulated 32KHz clock
		 * based on sysclk / 610 instead. This causes the master counter
		 * frequency to not be 6.144MHz but at sysclk / 610 * 375 / 2
		 * (OR sysclk * 75 / 244)
		 *
		 * This affects at least the DRA7/AM572x 1.0, 1.1 revisions.
		 * Of course any board built without a populated 32.768KHz
		 * crystal would also need this fix even if the CPU is fixed
		 * later.
		 *
		 * Either case can be detected by using the two speedselect bits
		 * If they are not 0, then the 32.768KHz clock driving the
		 * coarse counter that corrects the fine counter every time it
		 * ticks is actually rate/610 rather than 32.768KHz and we
		 * should compensate to avoid the 570ppm (at 20MHz, much worse
		 * at other rates) too fast system time.
		 */
		reg = omap_ctrl_readl(DRA7_CTRL_CORE_BOOTSTRAP);
		if (reg & DRA7_SPEEDSELECT_MASK) {
			num = 75;
			den = 244;
			goto sysclk1_based;
		}
	}

	/* Numerator/denumerator values refer TRM Realtime Counter section */
	switch (rate) {
	case 12000000:
		num = 64;
		den = 125;
		break;
	case 13000000:
		num = 768;
		den = 1625;
		break;
	case 19200000:
		num = 8;
		den = 25;
		break;
	case 20000000:
		num = 192;
		den = 625;
		break;
	case 26000000:
		num = 384;
		den = 1625;
		break;
	case 27000000:
		num = 256;
		den = 1125;
		break;
	case 38400000:
	default:
		/* Program it for 38.4 MHz */
		num = 4;
		den = 25;
		break;
	}

sysclk1_based:
	/* Program numerator and denumerator registers */
	reg = readl_relaxed(base + INCREMENTER_NUMERATOR_OFFSET) &
			NUMERATOR_DENUMERATOR_MASK;
	reg |= num;
	writel_relaxed(reg, base + INCREMENTER_NUMERATOR_OFFSET);

	reg = readl_relaxed(base + INCREMENTER_DENUMERATOR_RELOAD_OFFSET) &
			NUMERATOR_DENUMERATOR_MASK;
	reg |= den;
	writel_relaxed(reg, base + INCREMENTER_DENUMERATOR_RELOAD_OFFSET);

	arch_timer_freq = DIV_ROUND_UP_ULL(rate * num, den);
	set_cntfreq();

	iounmap(base);
#endif
}

void __init omap5_realtime_timer_init(void)
{
	omap4_sync32k_timer_init();
	realtime_counter_init();

	clocksource_probe();
}
#endif /* CONFIG_SOC_OMAP5 || CONFIG_SOC_DRA7XX */

/**
 * omap2_override_clocksource - clocksource override with user configuration
 *
 * Allows user to override default clocksource, using kernel parameter
 *   clocksource="gp_timer"	(For all OMAP2PLUS architectures)
 *
 * Note that, here we are using same standard kernel parameter "clocksource=",
 * and not introducing any OMAP specific interface.
 */
static int __init omap2_override_clocksource(char *str)
{
	if (!str)
		return 0;
	/*
	 * For OMAP architecture, we only have two options
	 *    - sync_32k (default)
	 *    - gp_timer (sys_clk based)
	 */
	if (!strcmp(str, "gp_timer"))
		use_gptimer_clksrc = true;

	return 0;
}
early_param("clocksource", omap2_override_clocksource);<|MERGE_RESOLUTION|>--- conflicted
+++ resolved
@@ -272,16 +272,7 @@
 
 	timer->io_base = of_iomap(np, 0);
 
-<<<<<<< HEAD
-		timer->fclk = of_clk_get_by_name(np, "fck");
-
-		of_node_put(np);
-	} else {
-		if (omap_dm_timer_reserve_systimer(timer->id))
-			return -ENODEV;
-=======
 	timer->fclk = of_clk_get_by_name(np, "fck");
->>>>>>> 67d00470
 
 	of_node_put(np);
 
