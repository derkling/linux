/*
 * Mailbox reservation modules for OMAP2/3
 *
 * Copyright (C) 2006-2009 Nokia Corporation
 * Written by: Hiroshi DOYU <Hiroshi.DOYU@nokia.com>
 *        and  Paul Mundt
 *
 * This file is subject to the terms and conditions of the GNU General Public
 * License.  See the file "COPYING" in the main directory of this archive
 * for more details.
 */

#include <linux/clk.h>
#include <linux/err.h>
#include <linux/platform_device.h>
#include <linux/io.h>
#include <plat/mailbox.h>
#include <mach/irqs.h>

#define MAILBOX_REVISION		0x000
#define MAILBOX_SYSCONFIG		0x010
#define MAILBOX_SYSSTATUS		0x014
#define MAILBOX_MESSAGE(m)		(0x040 + 4 * (m))
#define MAILBOX_FIFOSTATUS(m)		(0x080 + 4 * (m))
#define MAILBOX_MSGSTATUS(m)		(0x0c0 + 4 * (m))
#define MAILBOX_IRQSTATUS(u)		(0x100 + 8 * (u))
#define MAILBOX_IRQENABLE(u)		(0x104 + 8 * (u))

#define OMAP4_MAILBOX_IRQSTATUS(u)	(0x104 + 10 * (u))
#define OMAP4_MAILBOX_IRQENABLE(u)	(0x108 + 10 * (u))
#define OMAP4_MAILBOX_IRQENABLE_CLR(u)	(0x10c + 10 * (u))

#define MAILBOX_IRQ_NEWMSG(m)		(1 << (2 * (m)))
#define MAILBOX_IRQ_NOTFULL(m)		(1 << (2 * (m) + 1))

/* SYSCONFIG: register bit definition */
#define AUTOIDLE	(1 << 0)
#define SOFTRESET	(1 << 1)
#define SMARTIDLE	(2 << 3)
#define OMAP4_SOFTRESET	(1 << 0)
#define OMAP4_NOIDLE	(1 << 2)
#define OMAP4_SMARTIDLE	(2 << 2)

/* SYSSTATUS: register bit definition */
#define RESETDONE	(1 << 0)

#define MBOX_REG_SIZE			0x120

#define OMAP4_MBOX_REG_SIZE		0x130

#define MBOX_NR_REGS			(MBOX_REG_SIZE / sizeof(u32))
#define OMAP4_MBOX_NR_REGS		(OMAP4_MBOX_REG_SIZE / sizeof(u32))

static void __iomem *mbox_base;

struct omap_mbox2_fifo {
	unsigned long msg;
	unsigned long fifo_stat;
	unsigned long msg_stat;
};

struct omap_mbox2_priv {
	struct omap_mbox2_fifo tx_fifo;
	struct omap_mbox2_fifo rx_fifo;
	unsigned long irqenable;
	unsigned long irqstatus;
	u32 newmsg_bit;
	u32 notfull_bit;
	u32 ctx[OMAP4_MBOX_NR_REGS];
	unsigned long irqdisable;
};

static struct clk *mbox_ick_handle;

static void omap2_mbox_enable_irq(struct omap_mbox *mbox,
				  omap_mbox_type_t irq);

static inline unsigned int mbox_read_reg(size_t ofs)
{
	return __raw_readl(mbox_base + ofs);
}

static inline void mbox_write_reg(u32 val, size_t ofs)
{
	__raw_writel(val, mbox_base + ofs);
}

/* Mailbox H/W preparations */
static int omap2_mbox_startup(struct omap_mbox *mbox)
{
	u32 l;
	unsigned long timeout;

	mbox_ick_handle = clk_get(NULL, "mailboxes_ick");
	if (IS_ERR(mbox_ick_handle)) {
		printk(KERN_ERR "Could not get mailboxes_ick: %ld\n",
			PTR_ERR(mbox_ick_handle));
		return PTR_ERR(mbox_ick_handle);
	}
	clk_enable(mbox_ick_handle);

	if (cpu_is_omap44xx()) {
		mbox_write_reg(OMAP4_SOFTRESET, MAILBOX_SYSCONFIG);
		timeout = jiffies + msecs_to_jiffies(20);
		do {
			l = mbox_read_reg(MAILBOX_SYSCONFIG);
			if (!(l & OMAP4_SOFTRESET))
				break;
		} while (!time_after(jiffies, timeout));

		if (l & OMAP4_SOFTRESET) {
			pr_err("Can't take mailbox out of reset\n");
			return -ENODEV;
		}
	} else {
		mbox_write_reg(SOFTRESET, MAILBOX_SYSCONFIG);
		timeout = jiffies + msecs_to_jiffies(20);
		do {
			l = mbox_read_reg(MAILBOX_SYSSTATUS);
			if (l & RESETDONE)
				break;
		} while (!time_after(jiffies, timeout));

		if (!(l & RESETDONE)) {
			pr_err("Can't take mailbox out of reset\n");
			return -ENODEV;
		}
	}

	l = mbox_read_reg(MAILBOX_REVISION);
	pr_debug("omap mailbox rev %d.%d\n", (l & 0xf0) >> 4, (l & 0x0f));

	if (cpu_is_omap44xx())
		l = OMAP4_SMARTIDLE;
	else
		l = SMARTIDLE | AUTOIDLE;
	mbox_write_reg(l, MAILBOX_SYSCONFIG);

	omap2_mbox_enable_irq(mbox, IRQ_RX);

	return 0;
}

static void omap2_mbox_shutdown(struct omap_mbox *mbox)
{
	clk_disable(mbox_ick_handle);
	clk_put(mbox_ick_handle);
	mbox_ick_handle = NULL;
}

/* Mailbox FIFO handle functions */
static mbox_msg_t omap2_mbox_fifo_read(struct omap_mbox *mbox)
{
	struct omap_mbox2_fifo *fifo =
		&((struct omap_mbox2_priv *)mbox->priv)->rx_fifo;
	return (mbox_msg_t) mbox_read_reg(fifo->msg);
}

static void omap2_mbox_fifo_write(struct omap_mbox *mbox, mbox_msg_t msg)
{
	struct omap_mbox2_fifo *fifo =
		&((struct omap_mbox2_priv *)mbox->priv)->tx_fifo;
	mbox_write_reg(msg, fifo->msg);
}

static int omap2_mbox_fifo_empty(struct omap_mbox *mbox)
{
	struct omap_mbox2_fifo *fifo =
		&((struct omap_mbox2_priv *)mbox->priv)->rx_fifo;
	return (mbox_read_reg(fifo->msg_stat) == 0);
}

static int omap2_mbox_fifo_full(struct omap_mbox *mbox)
{
	struct omap_mbox2_fifo *fifo =
		&((struct omap_mbox2_priv *)mbox->priv)->tx_fifo;
	return mbox_read_reg(fifo->fifo_stat);
}

/* Mailbox IRQ handle functions */
static void omap2_mbox_enable_irq(struct omap_mbox *mbox,
		omap_mbox_type_t irq)
{
	struct omap_mbox2_priv *p = mbox->priv;
	u32 l, bit = (irq == IRQ_TX) ? p->notfull_bit : p->newmsg_bit;

	l = mbox_read_reg(p->irqenable);
	l |= bit;
	mbox_write_reg(l, p->irqenable);
}

static void omap2_mbox_disable_irq(struct omap_mbox *mbox,
		omap_mbox_type_t irq)
{
	struct omap_mbox2_priv *p = mbox->priv;
	u32 l, bit = (irq == IRQ_TX) ? p->notfull_bit : p->newmsg_bit;
	l = mbox_read_reg(p->irqdisable);
	l &= ~bit;
	mbox_write_reg(l, p->irqdisable);
}

static void omap2_mbox_ack_irq(struct omap_mbox *mbox,
		omap_mbox_type_t irq)
{
	struct omap_mbox2_priv *p = mbox->priv;
	u32 bit = (irq == IRQ_TX) ? p->notfull_bit : p->newmsg_bit;

	mbox_write_reg(bit, p->irqstatus);

	/* Flush posted write for irq status to avoid spurious interrupts */
	mbox_read_reg(p->irqstatus);
}

static int omap2_mbox_is_irq(struct omap_mbox *mbox,
		omap_mbox_type_t irq)
{
	struct omap_mbox2_priv *p = mbox->priv;
	u32 bit = (irq == IRQ_TX) ? p->notfull_bit : p->newmsg_bit;
	u32 enable = mbox_read_reg(p->irqenable);
	u32 status = mbox_read_reg(p->irqstatus);

	return (int)(enable & status & bit);
}

static void omap2_mbox_save_ctx(struct omap_mbox *mbox)
{
	int i;
	struct omap_mbox2_priv *p = mbox->priv;
	int nr_regs;
	if (cpu_is_omap44xx())
		nr_regs = OMAP4_MBOX_NR_REGS;
	else
		nr_regs = MBOX_NR_REGS;
	for (i = 0; i < nr_regs; i++) {
		p->ctx[i] = mbox_read_reg(i * sizeof(u32));

		dev_dbg(mbox->dev, "%s: [%02x] %08x\n", __func__,
			i, p->ctx[i]);
	}
}

static void omap2_mbox_restore_ctx(struct omap_mbox *mbox)
{
	int i;
	struct omap_mbox2_priv *p = mbox->priv;
	int nr_regs;
	if (cpu_is_omap44xx())
		nr_regs = OMAP4_MBOX_NR_REGS;
	else
		nr_regs = MBOX_NR_REGS;
	for (i = 0; i < nr_regs; i++) {
		mbox_write_reg(p->ctx[i], i * sizeof(u32));

		dev_dbg(mbox->dev, "%s: [%02x] %08x\n", __func__,
			i, p->ctx[i]);
	}
}

static struct omap_mbox_ops omap2_mbox_ops = {
	.type		= OMAP_MBOX_TYPE2,
	.startup	= omap2_mbox_startup,
	.shutdown	= omap2_mbox_shutdown,
	.fifo_read	= omap2_mbox_fifo_read,
	.fifo_write	= omap2_mbox_fifo_write,
	.fifo_empty	= omap2_mbox_fifo_empty,
	.fifo_full	= omap2_mbox_fifo_full,
	.enable_irq	= omap2_mbox_enable_irq,
	.disable_irq	= omap2_mbox_disable_irq,
	.ack_irq	= omap2_mbox_ack_irq,
	.is_irq		= omap2_mbox_is_irq,
	.save_ctx	= omap2_mbox_save_ctx,
	.restore_ctx	= omap2_mbox_restore_ctx,
};

/*
 * MAILBOX 0: ARM -> DSP,
 * MAILBOX 1: ARM <- DSP.
 * MAILBOX 2: ARM -> IVA,
 * MAILBOX 3: ARM <- IVA.
 */

/* FIXME: the following structs should be filled automatically by the user id */

<<<<<<< HEAD
#if defined(CONFIG_ARCH_OMAP3430) || defined(CONFIG_ARCH_OMAP2420)
=======
#if defined(CONFIG_ARCH_OMAP3) || defined(CONFIG_ARCH_OMAP2)
>>>>>>> 3cbea436
/* DSP */
static struct omap_mbox2_priv omap2_mbox_dsp_priv = {
	.tx_fifo = {
		.msg		= MAILBOX_MESSAGE(0),
		.fifo_stat	= MAILBOX_FIFOSTATUS(0),
	},
	.rx_fifo = {
		.msg		= MAILBOX_MESSAGE(1),
		.msg_stat	= MAILBOX_MSGSTATUS(1),
	},
	.irqenable	= MAILBOX_IRQENABLE(0),
	.irqstatus	= MAILBOX_IRQSTATUS(0),
	.notfull_bit	= MAILBOX_IRQ_NOTFULL(0),
	.newmsg_bit	= MAILBOX_IRQ_NEWMSG(1),
	.irqdisable	= MAILBOX_IRQENABLE(0),
};

struct omap_mbox mbox_dsp_info = {
	.name	= "dsp",
	.ops	= &omap2_mbox_ops,
	.priv	= &omap2_mbox_dsp_priv,
};
#endif

<<<<<<< HEAD
#if defined(CONFIG_ARCH_OMAP3430)
=======
#if defined(CONFIG_ARCH_OMAP3)
>>>>>>> 3cbea436
struct omap_mbox *omap3_mboxes[] = { &mbox_dsp_info, NULL };
#endif

#if defined(CONFIG_ARCH_OMAP2420)
/* IVA */
static struct omap_mbox2_priv omap2_mbox_iva_priv = {
	.tx_fifo = {
		.msg		= MAILBOX_MESSAGE(2),
		.fifo_stat	= MAILBOX_FIFOSTATUS(2),
	},
	.rx_fifo = {
		.msg		= MAILBOX_MESSAGE(3),
		.msg_stat	= MAILBOX_MSGSTATUS(3),
	},
	.irqenable	= MAILBOX_IRQENABLE(3),
	.irqstatus	= MAILBOX_IRQSTATUS(3),
	.notfull_bit	= MAILBOX_IRQ_NOTFULL(2),
	.newmsg_bit	= MAILBOX_IRQ_NEWMSG(3),
	.irqdisable	= MAILBOX_IRQENABLE(3),
};

static struct omap_mbox mbox_iva_info = {
	.name	= "iva",
	.ops	= &omap2_mbox_ops,
	.priv	= &omap2_mbox_iva_priv,
};

struct omap_mbox *omap2_mboxes[] = { &mbox_iva_info, &mbox_dsp_info, NULL };
#endif

#if defined(CONFIG_ARCH_OMAP4)
/* OMAP4 */
static struct omap_mbox2_priv omap2_mbox_1_priv = {
	.tx_fifo = {
		.msg		= MAILBOX_MESSAGE(0),
		.fifo_stat	= MAILBOX_FIFOSTATUS(0),
	},
	.rx_fifo = {
		.msg		= MAILBOX_MESSAGE(1),
		.msg_stat	= MAILBOX_MSGSTATUS(1),
	},
	.irqenable	= OMAP4_MAILBOX_IRQENABLE(0),
	.irqstatus	= OMAP4_MAILBOX_IRQSTATUS(0),
	.notfull_bit	= MAILBOX_IRQ_NOTFULL(0),
	.newmsg_bit	= MAILBOX_IRQ_NEWMSG(1),
	.irqdisable	= OMAP4_MAILBOX_IRQENABLE_CLR(0),
};

struct omap_mbox mbox_1_info = {
	.name	= "mailbox-1",
	.ops	= &omap2_mbox_ops,
	.priv	= &omap2_mbox_1_priv,
};

static struct omap_mbox2_priv omap2_mbox_2_priv = {
	.tx_fifo = {
		.msg		= MAILBOX_MESSAGE(3),
		.fifo_stat	= MAILBOX_FIFOSTATUS(3),
	},
	.rx_fifo = {
		.msg		= MAILBOX_MESSAGE(2),
		.msg_stat	= MAILBOX_MSGSTATUS(2),
	},
	.irqenable	= OMAP4_MAILBOX_IRQENABLE(0),
	.irqstatus	= OMAP4_MAILBOX_IRQSTATUS(0),
	.notfull_bit	= MAILBOX_IRQ_NOTFULL(3),
	.newmsg_bit	= MAILBOX_IRQ_NEWMSG(2),
	.irqdisable     = OMAP4_MAILBOX_IRQENABLE_CLR(0),
};

struct omap_mbox mbox_2_info = {
	.name	= "mailbox-2",
	.ops	= &omap2_mbox_ops,
	.priv	= &omap2_mbox_2_priv,
};

struct omap_mbox *omap4_mboxes[] = { &mbox_1_info, &mbox_2_info, NULL };
#endif

static int __devinit omap2_mbox_probe(struct platform_device *pdev)
{
	struct resource *mem;
	int ret;
	struct omap_mbox **list;

	if (false)
		;
<<<<<<< HEAD
#if defined(CONFIG_ARCH_OMAP3430)
	else if (cpu_is_omap3430()) {
=======
#if defined(CONFIG_ARCH_OMAP3)
	else if (cpu_is_omap34xx()) {
>>>>>>> 3cbea436
		list = omap3_mboxes;

		list[0]->irq = platform_get_irq_byname(pdev, "dsp");
	}
#endif
<<<<<<< HEAD
#if defined(CONFIG_ARCH_OMAP2420)
	else if (cpu_is_omap2420()) {
		list = omap2_mboxes;

		list[0]->irq = platform_get_irq_byname(pdev, "dsp");
		list[1]->irq = platform_get_irq_byname(pdev, "iva");
	}
#endif
#if defined(CONFIG_ARCH_OMAP4)
	else if (cpu_is_omap44xx()) {
		list = omap4_mboxes;

		list[0]->irq = list[1]->irq =
			platform_get_irq_byname(pdev, "mbox");
	}
#endif
	else {
		pr_err("%s: platform not supported\n", __func__);
		return -ENODEV;
	}

	mem = platform_get_resource(pdev, IORESOURCE_MEM, 0);
	mbox_base = ioremap(mem->start, resource_size(mem));
	if (!mbox_base)
		return -ENOMEM;

	ret = omap_mbox_register(&pdev->dev, list);
	if (ret) {
		iounmap(mbox_base);
		return ret;
	}
	return 0;

	return ret;
=======
#if defined(CONFIG_ARCH_OMAP2)
	else if (cpu_is_omap2430()) {
		list = omap2_mboxes;

		list[0]->irq = platform_get_irq_byname(pdev, "dsp");
	} else if (cpu_is_omap2420()) {
		list = omap2_mboxes;

		list[0]->irq = platform_get_irq_byname(pdev, "dsp");
		list[1]->irq = platform_get_irq_byname(pdev, "iva");
	}
#endif
#if defined(CONFIG_ARCH_OMAP4)
	else if (cpu_is_omap44xx()) {
		list = omap4_mboxes;

		list[0]->irq = list[1]->irq =
			platform_get_irq_byname(pdev, "mbox");
	}
#endif
	else {
		pr_err("%s: platform not supported\n", __func__);
		return -ENODEV;
	}

	mem = platform_get_resource(pdev, IORESOURCE_MEM, 0);
	mbox_base = ioremap(mem->start, resource_size(mem));
	if (!mbox_base)
		return -ENOMEM;

	ret = omap_mbox_register(&pdev->dev, list);
	if (ret) {
		iounmap(mbox_base);
		return ret;
	}

	return 0;
>>>>>>> 3cbea436
}

static int __devexit omap2_mbox_remove(struct platform_device *pdev)
{
	omap_mbox_unregister();
	iounmap(mbox_base);
	return 0;
}

static struct platform_driver omap2_mbox_driver = {
	.probe = omap2_mbox_probe,
	.remove = __devexit_p(omap2_mbox_remove),
	.driver = {
		.name = "omap-mailbox",
	},
};

static int __init omap2_mbox_init(void)
{
	return platform_driver_register(&omap2_mbox_driver);
}

static void __exit omap2_mbox_exit(void)
{
	platform_driver_unregister(&omap2_mbox_driver);
}

module_init(omap2_mbox_init);
module_exit(omap2_mbox_exit);

MODULE_LICENSE("GPL v2");
MODULE_DESCRIPTION("omap mailbox: omap2/3/4 architecture specific functions");
MODULE_AUTHOR("Hiroshi DOYU <Hiroshi.DOYU@nokia.com>");
MODULE_AUTHOR("Paul Mundt");
MODULE_ALIAS("platform:omap2-mailbox");<|MERGE_RESOLUTION|>--- conflicted
+++ resolved
@@ -281,11 +281,7 @@
 
 /* FIXME: the following structs should be filled automatically by the user id */
 
-<<<<<<< HEAD
-#if defined(CONFIG_ARCH_OMAP3430) || defined(CONFIG_ARCH_OMAP2420)
-=======
 #if defined(CONFIG_ARCH_OMAP3) || defined(CONFIG_ARCH_OMAP2)
->>>>>>> 3cbea436
 /* DSP */
 static struct omap_mbox2_priv omap2_mbox_dsp_priv = {
 	.tx_fifo = {
@@ -310,11 +306,7 @@
 };
 #endif
 
-<<<<<<< HEAD
-#if defined(CONFIG_ARCH_OMAP3430)
-=======
 #if defined(CONFIG_ARCH_OMAP3)
->>>>>>> 3cbea436
 struct omap_mbox *omap3_mboxes[] = { &mbox_dsp_info, NULL };
 #endif
 
@@ -402,21 +394,19 @@
 
 	if (false)
 		;
-<<<<<<< HEAD
-#if defined(CONFIG_ARCH_OMAP3430)
-	else if (cpu_is_omap3430()) {
-=======
 #if defined(CONFIG_ARCH_OMAP3)
 	else if (cpu_is_omap34xx()) {
->>>>>>> 3cbea436
 		list = omap3_mboxes;
 
 		list[0]->irq = platform_get_irq_byname(pdev, "dsp");
 	}
 #endif
-<<<<<<< HEAD
-#if defined(CONFIG_ARCH_OMAP2420)
-	else if (cpu_is_omap2420()) {
+#if defined(CONFIG_ARCH_OMAP2)
+	else if (cpu_is_omap2430()) {
+		list = omap2_mboxes;
+
+		list[0]->irq = platform_get_irq_byname(pdev, "dsp");
+	} else if (cpu_is_omap2420()) {
 		list = omap2_mboxes;
 
 		list[0]->irq = platform_get_irq_byname(pdev, "dsp");
@@ -446,48 +436,8 @@
 		iounmap(mbox_base);
 		return ret;
 	}
+
 	return 0;
-
-	return ret;
-=======
-#if defined(CONFIG_ARCH_OMAP2)
-	else if (cpu_is_omap2430()) {
-		list = omap2_mboxes;
-
-		list[0]->irq = platform_get_irq_byname(pdev, "dsp");
-	} else if (cpu_is_omap2420()) {
-		list = omap2_mboxes;
-
-		list[0]->irq = platform_get_irq_byname(pdev, "dsp");
-		list[1]->irq = platform_get_irq_byname(pdev, "iva");
-	}
-#endif
-#if defined(CONFIG_ARCH_OMAP4)
-	else if (cpu_is_omap44xx()) {
-		list = omap4_mboxes;
-
-		list[0]->irq = list[1]->irq =
-			platform_get_irq_byname(pdev, "mbox");
-	}
-#endif
-	else {
-		pr_err("%s: platform not supported\n", __func__);
-		return -ENODEV;
-	}
-
-	mem = platform_get_resource(pdev, IORESOURCE_MEM, 0);
-	mbox_base = ioremap(mem->start, resource_size(mem));
-	if (!mbox_base)
-		return -ENOMEM;
-
-	ret = omap_mbox_register(&pdev->dev, list);
-	if (ret) {
-		iounmap(mbox_base);
-		return ret;
-	}
-
-	return 0;
->>>>>>> 3cbea436
 }
 
 static int __devexit omap2_mbox_remove(struct platform_device *pdev)
