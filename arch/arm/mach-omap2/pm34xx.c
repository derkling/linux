--- conflicted
+++ resolved
@@ -378,15 +378,9 @@
 	/* Enable IO-PAD and IO-CHAIN wakeups */
 	per_next_state = pwrdm_read_next_pwrst(per_pwrdm);
 	core_next_state = pwrdm_read_next_pwrst(core_pwrdm);
-<<<<<<< HEAD
-	if (omap3_has_io_wakeup() && \
-			(per_next_state < PWRDM_POWER_ON ||
-			core_next_state < PWRDM_POWER_ON)) {
-=======
 	if (omap3_has_io_wakeup() &&
 	    (per_next_state < PWRDM_POWER_ON ||
 	     core_next_state < PWRDM_POWER_ON)) {
->>>>>>> 45f53cc9
 		prm_set_mod_reg_bits(OMAP3430_EN_IO_MASK, WKUP_MOD, PM_WKEN);
 		omap3_enable_io_chain();
 	}
