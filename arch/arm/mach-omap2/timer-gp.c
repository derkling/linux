--- conflicted
+++ resolved
@@ -40,18 +40,11 @@
 #include <plat/dmtimer.h>
 #include <asm/localtimer.h>
 #include <asm/sched_clock.h>
-<<<<<<< HEAD
-
-#include "timer-gp.h"
-
-#include <plat/common.h>
-=======
 #include <plat/common.h>
 #include <plat/omap_hwmod.h>
 
 #include "timer-gp.h"
 
->>>>>>> 0ce790e7
 
 /* MAX_GPTIMER_ID: number of GPTIMERs on the chip */
 #define MAX_GPTIMER_ID		12
