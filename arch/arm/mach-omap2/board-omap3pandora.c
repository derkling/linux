/*
 * board-omap3pandora.c (Pandora Handheld Console)
 *
 * This program is free software; you can redistribute it and/or
 * modify it under the terms of the GNU General Public License
 * version 2 as published by the Free Software Foundation.
 *
 * This program is distributed in the hope that it will be useful, but
 * WITHOUT ANY WARRANTY; without even the implied warranty of
 * MERCHANTABILITY or FITNESS FOR A PARTICULAR PURPOSE.  See the GNU
 * General Public License for more details.
 *
 * You should have received a copy of the GNU General Public License
 * along with this program; if not, write to the Free Software
 * Foundation, Inc., 51 Franklin St, Fifth Floor, Boston, MA
 * 02110-1301 USA
 *
 */

#include <linux/init.h>
#include <linux/kernel.h>
#include <linux/platform_device.h>

#include <linux/spi/spi.h>
#include <linux/spi/ads7846.h>
#include <linux/regulator/machine.h>
#include <linux/i2c/twl.h>
#include <linux/wl12xx.h>
#include <linux/mtd/partitions.h>
#include <linux/mtd/nand.h>
#include <linux/leds.h>
#include <linux/input.h>
#include <linux/input/matrix_keypad.h>
#include <linux/gpio_keys.h>
#include <linux/mmc/host.h>
#include <linux/mmc/card.h>
#include <linux/regulator/fixed.h>

#include <asm/mach-types.h>
#include <asm/mach/arch.h>
#include <asm/mach/map.h>

#include <plat/board.h>
#include <plat/common.h>
#include <mach/gpio.h>
#include <mach/hardware.h>
#include <plat/mcspi.h>
#include <plat/usb.h>
#include <plat/display.h>
#include <plat/nand.h>

#include "mux.h"
#include "sdram-micron-mt46h32m32lf-6.h"
#include "hsmmc.h"

#define PANDORA_WIFI_IRQ_GPIO		21
#define PANDORA_WIFI_NRESET_GPIO	23
#define OMAP3_PANDORA_TS_GPIO		94

#define NAND_BLOCK_SIZE			SZ_128K

static struct mtd_partition omap3pandora_nand_partitions[] = {
	{
		.name           = "xloader",
		.offset         = 0,
		.size           = 4 * NAND_BLOCK_SIZE,
		.mask_flags     = MTD_WRITEABLE
	}, {
		.name           = "uboot",
		.offset         = MTDPART_OFS_APPEND,
		.size           = 15 * NAND_BLOCK_SIZE,
	}, {
		.name           = "uboot-env",
		.offset         = MTDPART_OFS_APPEND,
		.size           = 1 * NAND_BLOCK_SIZE,
	}, {
		.name           = "boot",
		.offset         = MTDPART_OFS_APPEND,
		.size           = 80 * NAND_BLOCK_SIZE,
	}, {
		.name           = "rootfs",
		.offset         = MTDPART_OFS_APPEND,
		.size           = MTDPART_SIZ_FULL,
	},
};

static struct omap_nand_platform_data pandora_nand_data = {
	.cs		= 0,
	.devsize	= 1,	/* '0' for 8-bit, '1' for 16-bit device */
	.parts		= omap3pandora_nand_partitions,
	.nr_parts	= ARRAY_SIZE(omap3pandora_nand_partitions),
};

static struct gpio_led pandora_gpio_leds[] = {
	{
		.name			= "pandora::sd1",
		.default_trigger	= "mmc0",
		.gpio			= 128,
	}, {
		.name			= "pandora::sd2",
		.default_trigger	= "mmc1",
		.gpio			= 129,
	}, {
		.name			= "pandora::bluetooth",
		.gpio			= 158,
	}, {
		.name			= "pandora::wifi",
		.gpio			= 159,
	},
};

static struct gpio_led_platform_data pandora_gpio_led_data = {
	.leds		= pandora_gpio_leds,
	.num_leds	= ARRAY_SIZE(pandora_gpio_leds),
};

static struct platform_device pandora_leds_gpio = {
	.name	= "leds-gpio",
	.id	= -1,
	.dev	= {
		.platform_data	= &pandora_gpio_led_data,
	},
};

#define GPIO_BUTTON(gpio_num, ev_type, ev_code, act_low, descr)	\
{								\
	.gpio		= gpio_num,				\
	.type		= ev_type,				\
	.code		= ev_code,				\
	.active_low	= act_low,				\
	.debounce_interval = 4,					\
	.desc		= "btn " descr,				\
}

#define GPIO_BUTTON_LOW(gpio_num, event_code, description)	\
	GPIO_BUTTON(gpio_num, EV_KEY, event_code, 1, description)

static struct gpio_keys_button pandora_gpio_keys[] = {
	GPIO_BUTTON_LOW(110,	KEY_UP,		"up"),
	GPIO_BUTTON_LOW(103,	KEY_DOWN,	"down"),
	GPIO_BUTTON_LOW(96,	KEY_LEFT,	"left"),
	GPIO_BUTTON_LOW(98,	KEY_RIGHT,	"right"),
	GPIO_BUTTON_LOW(109,	KEY_PAGEUP,	"game 1"),
	GPIO_BUTTON_LOW(111,	KEY_END,	"game 2"),
	GPIO_BUTTON_LOW(106,	KEY_PAGEDOWN,	"game 3"),
	GPIO_BUTTON_LOW(101,	KEY_HOME,	"game 4"),
	GPIO_BUTTON_LOW(102,	KEY_RIGHTSHIFT,	"l"),
	GPIO_BUTTON_LOW(97,	KEY_KPPLUS,	"l2"),
	GPIO_BUTTON_LOW(105,	KEY_RIGHTCTRL,	"r"),
	GPIO_BUTTON_LOW(107,	KEY_KPMINUS,	"r2"),
	GPIO_BUTTON_LOW(104,	KEY_LEFTCTRL,	"ctrl"),
	GPIO_BUTTON_LOW(99,	KEY_MENU,	"menu"),
	GPIO_BUTTON_LOW(176,	KEY_COFFEE,	"hold"),
	GPIO_BUTTON(100, EV_KEY, KEY_LEFTALT, 0, "alt"),
	GPIO_BUTTON(108, EV_SW, SW_LID, 1, "lid"),
};

static struct gpio_keys_platform_data pandora_gpio_key_info = {
	.buttons	= pandora_gpio_keys,
	.nbuttons	= ARRAY_SIZE(pandora_gpio_keys),
};

static struct platform_device pandora_keys_gpio = {
	.name	= "gpio-keys",
	.id	= -1,
	.dev	= {
		.platform_data	= &pandora_gpio_key_info,
	},
};

static const uint32_t board_keymap[] = {
	/* row, col, code */
	KEY(0, 0, KEY_9),
	KEY(0, 1, KEY_8),
	KEY(0, 2, KEY_I),
	KEY(0, 3, KEY_J),
	KEY(0, 4, KEY_N),
	KEY(0, 5, KEY_M),
	KEY(1, 0, KEY_0),
	KEY(1, 1, KEY_7),
	KEY(1, 2, KEY_U),
	KEY(1, 3, KEY_H),
	KEY(1, 4, KEY_B),
	KEY(1, 5, KEY_SPACE),
	KEY(2, 0, KEY_BACKSPACE),
	KEY(2, 1, KEY_6),
	KEY(2, 2, KEY_Y),
	KEY(2, 3, KEY_G),
	KEY(2, 4, KEY_V),
	KEY(2, 5, KEY_FN),
	KEY(3, 0, KEY_O),
	KEY(3, 1, KEY_5),
	KEY(3, 2, KEY_T),
	KEY(3, 3, KEY_F),
	KEY(3, 4, KEY_C),
	KEY(4, 0, KEY_P),
	KEY(4, 1, KEY_4),
	KEY(4, 2, KEY_R),
	KEY(4, 3, KEY_D),
	KEY(4, 4, KEY_X),
	KEY(5, 0, KEY_K),
	KEY(5, 1, KEY_3),
	KEY(5, 2, KEY_E),
	KEY(5, 3, KEY_S),
	KEY(5, 4, KEY_Z),
	KEY(6, 0, KEY_L),
	KEY(6, 1, KEY_2),
	KEY(6, 2, KEY_W),
	KEY(6, 3, KEY_A),
	KEY(6, 4, KEY_DOT),
	KEY(7, 0, KEY_ENTER),
	KEY(7, 1, KEY_1),
	KEY(7, 2, KEY_Q),
	KEY(7, 3, KEY_LEFTSHIFT),
	KEY(7, 4, KEY_COMMA),
};

static struct matrix_keymap_data board_map_data = {
	.keymap			= board_keymap,
	.keymap_size		= ARRAY_SIZE(board_keymap),
};

static struct twl4030_keypad_data pandora_kp_data = {
	.keymap_data	= &board_map_data,
	.rows		= 8,
	.cols		= 6,
	.rep		= 1,
};

static struct omap_dss_device pandora_lcd_device = {
	.name			= "lcd",
	.driver_name		= "tpo_td043mtea1_panel",
	.type			= OMAP_DISPLAY_TYPE_DPI,
	.phy.dpi.data_lines	= 24,
	.reset_gpio		= 157,
};

static struct omap_dss_device pandora_tv_device = {
	.name			= "tv",
	.driver_name		= "venc",
	.type			= OMAP_DISPLAY_TYPE_VENC,
	.phy.venc.type		= OMAP_DSS_VENC_TYPE_SVIDEO,
};

static struct omap_dss_device *pandora_dss_devices[] = {
	&pandora_lcd_device,
	&pandora_tv_device,
};

static struct omap_dss_board_info pandora_dss_data = {
	.num_devices	= ARRAY_SIZE(pandora_dss_devices),
	.devices	= pandora_dss_devices,
	.default_device	= &pandora_lcd_device,
};

static struct platform_device pandora_dss_device = {
	.name		= "omapdss",
	.id		= -1,
	.dev		= {
		.platform_data = &pandora_dss_data,
	},
};

static void pandora_wl1251_init_card(struct mmc_card *card)
{
	/*
	 * We have TI wl1251 attached to MMC3. Pass this information to
	 * SDIO core because it can't be probed by normal methods.
	 */
	card->quirks |= MMC_QUIRK_NONSTD_SDIO;
	card->cccr.wide_bus = 1;
	card->cis.vendor = 0x104c;
	card->cis.device = 0x9066;
	card->cis.blksize = 512;
	card->cis.max_dtr = 20000000;
}

static struct omap2_hsmmc_info omap3pandora_mmc[] = {
	{
		.mmc		= 1,
		.caps		= MMC_CAP_4_BIT_DATA,
		.gpio_cd	= -EINVAL,
		.gpio_wp	= 126,
		.ext_clock	= 0,
	},
	{
		.mmc		= 2,
		.caps		= MMC_CAP_4_BIT_DATA,
		.gpio_cd	= -EINVAL,
		.gpio_wp	= 127,
		.ext_clock	= 1,
		.transceiver	= true,
	},
	{
		.mmc		= 3,
<<<<<<< HEAD
		.caps		= MMC_CAP_4_BIT_DATA,
=======
		.caps		= MMC_CAP_4_BIT_DATA | MMC_CAP_POWER_OFF_CARD,
>>>>>>> 3cbea436
		.gpio_cd	= -EINVAL,
		.gpio_wp	= -EINVAL,
		.init_card	= pandora_wl1251_init_card,
	},
	{}	/* Terminator */
};

static int omap3pandora_twl_gpio_setup(struct device *dev,
		unsigned gpio, unsigned ngpio)
{
	int ret, gpio_32khz;

	/* gpio + {0,1} is "mmc{0,1}_cd" (input/IRQ) */
	omap3pandora_mmc[0].gpio_cd = gpio + 0;
	omap3pandora_mmc[1].gpio_cd = gpio + 1;
	omap2_hsmmc_init(omap3pandora_mmc);
<<<<<<< HEAD

	/* gpio + 13 drives 32kHz buffer for wifi module */
	gpio_32khz = gpio + 13;
	ret = gpio_request(gpio_32khz, "wifi 32kHz");
	if (ret < 0) {
		pr_err("Cannot get GPIO line %d, ret=%d\n", gpio_32khz, ret);
		goto fail;
	}

=======

	/* gpio + 13 drives 32kHz buffer for wifi module */
	gpio_32khz = gpio + 13;
	ret = gpio_request(gpio_32khz, "wifi 32kHz");
	if (ret < 0) {
		pr_err("Cannot get GPIO line %d, ret=%d\n", gpio_32khz, ret);
		goto fail;
	}

>>>>>>> 3cbea436
	ret = gpio_direction_output(gpio_32khz, 1);
	if (ret < 0) {
		pr_err("Cannot set GPIO line %d, ret=%d\n", gpio_32khz, ret);
		goto fail_direction;
	}

	return 0;

fail_direction:
	gpio_free(gpio_32khz);
fail:
	return -ENODEV;
}

static struct twl4030_gpio_platform_data omap3pandora_gpio_data = {
	.gpio_base	= OMAP_MAX_GPIO_LINES,
	.irq_base	= TWL4030_GPIO_IRQ_BASE,
	.irq_end	= TWL4030_GPIO_IRQ_END,
	.setup		= omap3pandora_twl_gpio_setup,
};

static struct regulator_consumer_supply pandora_vmmc1_supply =
	REGULATOR_SUPPLY("vmmc", "mmci-omap-hs.0");

static struct regulator_consumer_supply pandora_vmmc2_supply =
	REGULATOR_SUPPLY("vmmc", "mmci-omap-hs.1");

static struct regulator_consumer_supply pandora_vmmc3_supply =
	REGULATOR_SUPPLY("vmmc", "mmci-omap-hs.2");

static struct regulator_consumer_supply pandora_vdda_dac_supply =
	REGULATOR_SUPPLY("vdda_dac", "omapdss");

static struct regulator_consumer_supply pandora_vdds_supplies[] = {
	REGULATOR_SUPPLY("vdds_sdi", "omapdss"),
	REGULATOR_SUPPLY("vdds_dsi", "omapdss"),
};

static struct regulator_consumer_supply pandora_vcc_lcd_supply =
	REGULATOR_SUPPLY("vcc", "display0");

static struct regulator_consumer_supply pandora_usb_phy_supply =
	REGULATOR_SUPPLY("hsusb0", "ehci-omap.0");

/* ads7846 on SPI and 2 nub controllers on I2C */
static struct regulator_consumer_supply pandora_vaux4_supplies[] = {
	REGULATOR_SUPPLY("vcc", "spi1.0"),
	REGULATOR_SUPPLY("vcc", "3-0066"),
	REGULATOR_SUPPLY("vcc", "3-0067"),
};

static struct regulator_consumer_supply pandora_adac_supply =
	REGULATOR_SUPPLY("vcc", "soc-audio");

/* VMMC1 for MMC1 pins CMD, CLK, DAT0..DAT3 (20 mA, plus card == max 220 mA) */
static struct regulator_init_data pandora_vmmc1 = {
	.constraints = {
		.min_uV			= 1850000,
		.max_uV			= 3150000,
		.valid_modes_mask	= REGULATOR_MODE_NORMAL
					| REGULATOR_MODE_STANDBY,
		.valid_ops_mask		= REGULATOR_CHANGE_VOLTAGE
					| REGULATOR_CHANGE_MODE
					| REGULATOR_CHANGE_STATUS,
	},
	.num_consumer_supplies	= 1,
	.consumer_supplies	= &pandora_vmmc1_supply,
};

/* VMMC2 for MMC2 pins CMD, CLK, DAT0..DAT3 (max 100 mA) */
static struct regulator_init_data pandora_vmmc2 = {
	.constraints = {
		.min_uV			= 1850000,
		.max_uV			= 3150000,
		.valid_modes_mask	= REGULATOR_MODE_NORMAL
					| REGULATOR_MODE_STANDBY,
		.valid_ops_mask		= REGULATOR_CHANGE_VOLTAGE
					| REGULATOR_CHANGE_MODE
					| REGULATOR_CHANGE_STATUS,
	},
	.num_consumer_supplies	= 1,
	.consumer_supplies	= &pandora_vmmc2_supply,
};

/* VDAC for DSS driving S-Video */
static struct regulator_init_data pandora_vdac = {
	.constraints = {
		.min_uV			= 1800000,
		.max_uV			= 1800000,
		.apply_uV		= true,
		.valid_modes_mask	= REGULATOR_MODE_NORMAL
					| REGULATOR_MODE_STANDBY,
		.valid_ops_mask		= REGULATOR_CHANGE_MODE
					| REGULATOR_CHANGE_STATUS,
	},
	.num_consumer_supplies	= 1,
	.consumer_supplies	= &pandora_vdda_dac_supply,
};

/* VPLL2 for digital video outputs */
static struct regulator_init_data pandora_vpll2 = {
	.constraints = {
		.min_uV			= 1800000,
		.max_uV			= 1800000,
		.apply_uV		= true,
		.valid_modes_mask	= REGULATOR_MODE_NORMAL
					| REGULATOR_MODE_STANDBY,
		.valid_ops_mask		= REGULATOR_CHANGE_MODE
					| REGULATOR_CHANGE_STATUS,
	},
	.num_consumer_supplies	= ARRAY_SIZE(pandora_vdds_supplies),
	.consumer_supplies	= pandora_vdds_supplies,
};

/* VAUX1 for LCD */
static struct regulator_init_data pandora_vaux1 = {
	.constraints = {
		.min_uV			= 3000000,
		.max_uV			= 3000000,
		.apply_uV		= true,
		.valid_modes_mask	= REGULATOR_MODE_NORMAL
					| REGULATOR_MODE_STANDBY,
		.valid_ops_mask		= REGULATOR_CHANGE_MODE
					| REGULATOR_CHANGE_STATUS,
	},
	.num_consumer_supplies	= 1,
	.consumer_supplies	= &pandora_vcc_lcd_supply,
};

/* VAUX2 for USB host PHY */
static struct regulator_init_data pandora_vaux2 = {
	.constraints = {
		.min_uV			= 1800000,
		.max_uV			= 1800000,
		.apply_uV		= true,
		.valid_modes_mask	= REGULATOR_MODE_NORMAL
					| REGULATOR_MODE_STANDBY,
		.valid_ops_mask		= REGULATOR_CHANGE_MODE
					| REGULATOR_CHANGE_STATUS,
	},
	.num_consumer_supplies	= 1,
	.consumer_supplies	= &pandora_usb_phy_supply,
};

/* VAUX4 for ads7846 and nubs */
static struct regulator_init_data pandora_vaux4 = {
	.constraints = {
		.min_uV			= 2800000,
		.max_uV			= 2800000,
		.apply_uV		= true,
		.valid_modes_mask	= REGULATOR_MODE_NORMAL
					| REGULATOR_MODE_STANDBY,
		.valid_ops_mask		= REGULATOR_CHANGE_MODE
					| REGULATOR_CHANGE_STATUS,
	},
	.num_consumer_supplies	= ARRAY_SIZE(pandora_vaux4_supplies),
	.consumer_supplies	= pandora_vaux4_supplies,
};

/* VSIM for audio DAC */
static struct regulator_init_data pandora_vsim = {
	.constraints = {
		.min_uV			= 2800000,
		.max_uV			= 2800000,
		.apply_uV		= true,
		.valid_modes_mask	= REGULATOR_MODE_NORMAL
					| REGULATOR_MODE_STANDBY,
		.valid_ops_mask		= REGULATOR_CHANGE_MODE
					| REGULATOR_CHANGE_STATUS,
	},
	.num_consumer_supplies	= 1,
	.consumer_supplies	= &pandora_adac_supply,
};

/* Fixed regulator internal to Wifi module */
static struct regulator_init_data pandora_vmmc3 = {
	.constraints = {
		.valid_ops_mask		= REGULATOR_CHANGE_STATUS,
	},
	.num_consumer_supplies	= 1,
	.consumer_supplies	= &pandora_vmmc3_supply,
};

static struct fixed_voltage_config pandora_vwlan = {
	.supply_name		= "vwlan",
	.microvolts		= 1800000, /* 1.8V */
	.gpio			= PANDORA_WIFI_NRESET_GPIO,
	.startup_delay		= 50000, /* 50ms */
	.enable_high		= 1,
	.enabled_at_boot	= 0,
	.init_data		= &pandora_vmmc3,
};

static struct platform_device pandora_vwlan_device = {
	.name		= "reg-fixed-voltage",
	.id		= 1,
	.dev = {
		.platform_data = &pandora_vwlan,
	},
};

static struct twl4030_usb_data omap3pandora_usb_data = {
	.usb_mode	= T2_USB_MODE_ULPI,
};

static struct twl4030_codec_audio_data omap3pandora_audio_data = {
	.audio_mclk = 26000000,
};

static struct twl4030_codec_data omap3pandora_codec_data = {
	.audio_mclk = 26000000,
	.audio = &omap3pandora_audio_data,
};

static struct twl4030_bci_platform_data pandora_bci_data;

static struct twl4030_platform_data omap3pandora_twldata = {
	.irq_base	= TWL4030_IRQ_BASE,
	.irq_end	= TWL4030_IRQ_END,
	.gpio		= &omap3pandora_gpio_data,
	.usb		= &omap3pandora_usb_data,
	.codec		= &omap3pandora_codec_data,
	.vmmc1		= &pandora_vmmc1,
	.vmmc2		= &pandora_vmmc2,
	.vdac		= &pandora_vdac,
	.vpll2		= &pandora_vpll2,
	.vaux1		= &pandora_vaux1,
	.vaux2		= &pandora_vaux2,
	.vaux4		= &pandora_vaux4,
	.vsim		= &pandora_vsim,
	.keypad		= &pandora_kp_data,
	.bci		= &pandora_bci_data,
};

static struct i2c_board_info __initdata omap3pandora_i2c_boardinfo[] = {
	{
		I2C_BOARD_INFO("tps65950", 0x48),
		.flags = I2C_CLIENT_WAKE,
		.irq = INT_34XX_SYS_NIRQ,
		.platform_data = &omap3pandora_twldata,
	},
};

static struct i2c_board_info __initdata omap3pandora_i2c3_boardinfo[] = {
	{
		I2C_BOARD_INFO("bq27500", 0x55),
		.flags = I2C_CLIENT_WAKE,
	},
};

static int __init omap3pandora_i2c_init(void)
{
	omap_register_i2c_bus(1, 2600, omap3pandora_i2c_boardinfo,
			ARRAY_SIZE(omap3pandora_i2c_boardinfo));
	/* i2c2 pins are not connected */
	omap_register_i2c_bus(3, 100, omap3pandora_i2c3_boardinfo,
			ARRAY_SIZE(omap3pandora_i2c3_boardinfo));
	return 0;
}

static void __init omap3pandora_ads7846_init(void)
{
	int gpio = OMAP3_PANDORA_TS_GPIO;
	int ret;

	ret = gpio_request(gpio, "ads7846_pen_down");
	if (ret < 0) {
		printk(KERN_ERR "Failed to request GPIO %d for "
				"ads7846 pen down IRQ\n", gpio);
		return;
	}

	gpio_direction_input(gpio);
}

static int ads7846_get_pendown_state(void)
{
	return !gpio_get_value(OMAP3_PANDORA_TS_GPIO);
}

static struct ads7846_platform_data ads7846_config = {
	.x_max			= 0x0fff,
	.y_max			= 0x0fff,
	.x_plate_ohms		= 180,
	.pressure_max		= 255,
	.debounce_max		= 10,
	.debounce_tol		= 3,
	.debounce_rep		= 1,
	.get_pendown_state	= ads7846_get_pendown_state,
	.keep_vref_on		= 1,
};

static struct omap2_mcspi_device_config ads7846_mcspi_config = {
	.turbo_mode	= 0,
	.single_channel	= 1,	/* 0: slave, 1: master */
};

static struct spi_board_info omap3pandora_spi_board_info[] __initdata = {
	{
		.modalias		= "ads7846",
		.bus_num		= 1,
		.chip_select		= 0,
		.max_speed_hz		= 1500000,
		.controller_data	= &ads7846_mcspi_config,
		.irq			= OMAP_GPIO_IRQ(OMAP3_PANDORA_TS_GPIO),
		.platform_data		= &ads7846_config,
	}, {
		.modalias		= "tpo_td043mtea1_panel_spi",
		.bus_num		= 1,
		.chip_select		= 1,
		.max_speed_hz		= 375000,
		.platform_data		= &pandora_lcd_device,
	}
};

static void __init omap3pandora_init_irq(void)
{
	omap2_init_common_infrastructure();
	omap2_init_common_devices(mt46h32m32lf6_sdrc_params,
				  mt46h32m32lf6_sdrc_params);
	omap_init_irq();
}

static void __init pandora_wl1251_init(void)
{
	struct wl12xx_platform_data pandora_wl1251_pdata;
	int ret;

	memset(&pandora_wl1251_pdata, 0, sizeof(pandora_wl1251_pdata));

	ret = gpio_request(PANDORA_WIFI_IRQ_GPIO, "wl1251 irq");
	if (ret < 0)
		goto fail;

	ret = gpio_direction_input(PANDORA_WIFI_IRQ_GPIO);
	if (ret < 0)
		goto fail_irq;

	pandora_wl1251_pdata.irq = gpio_to_irq(PANDORA_WIFI_IRQ_GPIO);
	if (pandora_wl1251_pdata.irq < 0)
		goto fail_irq;

	pandora_wl1251_pdata.use_eeprom = true;
	ret = wl12xx_set_platform_data(&pandora_wl1251_pdata);
	if (ret < 0)
		goto fail_irq;

	return;

fail_irq:
	gpio_free(PANDORA_WIFI_IRQ_GPIO);
fail:
	printk(KERN_ERR "wl1251 board initialisation failed\n");
}

static void pandora_wl1251_set_power(bool enable)
{
	/*
	 * Keep power always on until wl1251_sdio driver learns to re-init
	 * the chip after powering it down and back up.
	 */
}

static struct wl12xx_platform_data pandora_wl1251_pdata = {
	.set_power	= pandora_wl1251_set_power,
	.use_eeprom	= true,
};

static struct platform_device pandora_wl1251_data = {
	.name           = "wl1251_data",
	.id             = -1,
	.dev		= {
		.platform_data	= &pandora_wl1251_pdata,
	},
};

static void pandora_wl1251_init(void)
{
	int ret;

	ret = gpio_request(PANDORA_WIFI_IRQ_GPIO, "wl1251 irq");
	if (ret < 0)
		goto fail;

	ret = gpio_direction_input(PANDORA_WIFI_IRQ_GPIO);
	if (ret < 0)
		goto fail_irq;

	pandora_wl1251_pdata.irq = gpio_to_irq(PANDORA_WIFI_IRQ_GPIO);
	if (pandora_wl1251_pdata.irq < 0)
		goto fail_irq;

	return;

fail_irq:
	gpio_free(PANDORA_WIFI_IRQ_GPIO);
fail:
	printk(KERN_ERR "wl1251 board initialisation failed\n");
}

static struct platform_device *omap3pandora_devices[] __initdata = {
	&pandora_leds_gpio,
	&pandora_keys_gpio,
	&pandora_dss_device,
<<<<<<< HEAD
	&pandora_wl1251_data,
=======
>>>>>>> 3cbea436
	&pandora_vwlan_device,
};

static const struct ehci_hcd_omap_platform_data ehci_pdata __initconst = {

	.port_mode[0] = EHCI_HCD_OMAP_MODE_PHY,
	.port_mode[1] = EHCI_HCD_OMAP_MODE_UNKNOWN,
	.port_mode[2] = EHCI_HCD_OMAP_MODE_UNKNOWN,

	.phy_reset  = true,
	.reset_gpio_port[0]  = 16,
	.reset_gpio_port[1]  = -EINVAL,
	.reset_gpio_port[2]  = -EINVAL
};

#ifdef CONFIG_OMAP_MUX
static struct omap_board_mux board_mux[] __initdata = {
	{ .reg_offset = OMAP_MUX_TERMINATOR },
};
#endif

static struct omap_musb_board_data musb_board_data = {
	.interface_type		= MUSB_INTERFACE_ULPI,
	.mode			= MUSB_OTG,
	.power			= 100,
};

static void __init omap3pandora_init(void)
{
	omap3_mux_init(board_mux, OMAP_PACKAGE_CBB);
	omap3pandora_i2c_init();
	pandora_wl1251_init();
	platform_add_devices(omap3pandora_devices,
			ARRAY_SIZE(omap3pandora_devices));
	omap_serial_init();
	spi_register_board_info(omap3pandora_spi_board_info,
			ARRAY_SIZE(omap3pandora_spi_board_info));
	omap3pandora_ads7846_init();
	usb_ehci_init(&ehci_pdata);
	usb_musb_init(&musb_board_data);
	gpmc_nand_init(&pandora_nand_data);

	/* Ensure SDRC pins are mux'd for self-refresh */
	omap_mux_init_signal("sdrc_cke0", OMAP_PIN_OUTPUT);
	omap_mux_init_signal("sdrc_cke1", OMAP_PIN_OUTPUT);
}

MACHINE_START(OMAP3_PANDORA, "Pandora Handheld Console")
	.boot_params	= 0x80000100,
	.map_io		= omap3_map_io,
	.reserve	= omap_reserve,
	.init_irq	= omap3pandora_init_irq,
	.init_machine	= omap3pandora_init,
	.timer		= &omap_timer,
MACHINE_END<|MERGE_RESOLUTION|>--- conflicted
+++ resolved
@@ -293,11 +293,7 @@
 	},
 	{
 		.mmc		= 3,
-<<<<<<< HEAD
-		.caps		= MMC_CAP_4_BIT_DATA,
-=======
 		.caps		= MMC_CAP_4_BIT_DATA | MMC_CAP_POWER_OFF_CARD,
->>>>>>> 3cbea436
 		.gpio_cd	= -EINVAL,
 		.gpio_wp	= -EINVAL,
 		.init_card	= pandora_wl1251_init_card,
@@ -314,7 +310,6 @@
 	omap3pandora_mmc[0].gpio_cd = gpio + 0;
 	omap3pandora_mmc[1].gpio_cd = gpio + 1;
 	omap2_hsmmc_init(omap3pandora_mmc);
-<<<<<<< HEAD
 
 	/* gpio + 13 drives 32kHz buffer for wifi module */
 	gpio_32khz = gpio + 13;
@@ -324,17 +319,6 @@
 		goto fail;
 	}
 
-=======
-
-	/* gpio + 13 drives 32kHz buffer for wifi module */
-	gpio_32khz = gpio + 13;
-	ret = gpio_request(gpio_32khz, "wifi 32kHz");
-	if (ret < 0) {
-		pr_err("Cannot get GPIO line %d, ret=%d\n", gpio_32khz, ret);
-		goto fail;
-	}
-
->>>>>>> 3cbea436
 	ret = gpio_direction_output(gpio_32khz, 1);
 	if (ret < 0) {
 		pr_err("Cannot set GPIO line %d, ret=%d\n", gpio_32khz, ret);
@@ -690,59 +674,10 @@
 	printk(KERN_ERR "wl1251 board initialisation failed\n");
 }
 
-static void pandora_wl1251_set_power(bool enable)
-{
-	/*
-	 * Keep power always on until wl1251_sdio driver learns to re-init
-	 * the chip after powering it down and back up.
-	 */
-}
-
-static struct wl12xx_platform_data pandora_wl1251_pdata = {
-	.set_power	= pandora_wl1251_set_power,
-	.use_eeprom	= true,
-};
-
-static struct platform_device pandora_wl1251_data = {
-	.name           = "wl1251_data",
-	.id             = -1,
-	.dev		= {
-		.platform_data	= &pandora_wl1251_pdata,
-	},
-};
-
-static void pandora_wl1251_init(void)
-{
-	int ret;
-
-	ret = gpio_request(PANDORA_WIFI_IRQ_GPIO, "wl1251 irq");
-	if (ret < 0)
-		goto fail;
-
-	ret = gpio_direction_input(PANDORA_WIFI_IRQ_GPIO);
-	if (ret < 0)
-		goto fail_irq;
-
-	pandora_wl1251_pdata.irq = gpio_to_irq(PANDORA_WIFI_IRQ_GPIO);
-	if (pandora_wl1251_pdata.irq < 0)
-		goto fail_irq;
-
-	return;
-
-fail_irq:
-	gpio_free(PANDORA_WIFI_IRQ_GPIO);
-fail:
-	printk(KERN_ERR "wl1251 board initialisation failed\n");
-}
-
 static struct platform_device *omap3pandora_devices[] __initdata = {
 	&pandora_leds_gpio,
 	&pandora_keys_gpio,
 	&pandora_dss_device,
-<<<<<<< HEAD
-	&pandora_wl1251_data,
-=======
->>>>>>> 3cbea436
 	&pandora_vwlan_device,
 };
 
