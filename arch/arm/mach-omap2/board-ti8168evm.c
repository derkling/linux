/*
 * Code for TI8168/TI8148 EVM.
 *
 * Copyright (C) 2010 Texas Instruments, Inc. - http://www.ti.com/
 *
 * This program is free software; you can redistribute it and/or
 * modify it under the terms of the GNU General Public License as
 * published by the Free Software Foundation version 2.
 *
 * This program is distributed "as is" WITHOUT ANY WARRANTY of any
 * kind, whether express or implied; without even the implied warranty
 * of MERCHANTABILITY or FITNESS FOR A PARTICULAR PURPOSE.  See the
 * GNU General Public License for more details.
 */
#include <linux/kernel.h>
#include <linux/init.h>

#include <mach/hardware.h>
#include <asm/mach-types.h>
#include <asm/mach/arch.h>
#include <asm/mach/map.h>

#include <plat/irqs.h>
#include <plat/board.h>
#include "common.h"
#include <plat/usb.h>

static struct omap_musb_board_data musb_board_data = {
	.set_phy_power	= ti81xx_musb_phy_power,
	.interface_type	= MUSB_INTERFACE_ULPI,
	.mode           = MUSB_OTG,
	.power		= 500,
};

<<<<<<< HEAD
static void __init ti8168_evm_init(void)
{
	omap_serial_init();
	omap_sdrc_init(NULL, NULL);
	omap_board_config = ti8168_evm_config;
	omap_board_config_size = ARRAY_SIZE(ti8168_evm_config);
}

static void __init ti8168_evm_map_io(void)
{
	omapti816x_map_common_io();
=======
static struct omap_board_config_kernel ti81xx_evm_config[] __initdata = {
};

static void __init ti81xx_evm_init(void)
{
	omap_serial_init();
	omap_sdrc_init(NULL, NULL);
	omap_board_config = ti81xx_evm_config;
	omap_board_config_size = ARRAY_SIZE(ti81xx_evm_config);
	usb_musb_init(&musb_board_data);
>>>>>>> dcd6c922
}

MACHINE_START(TI8168EVM, "ti8168evm")
	/* Maintainer: Texas Instruments */
	.atag_offset	= 0x100,
<<<<<<< HEAD
	.map_io		= ti8168_evm_map_io,
	.init_early	= ti816x_init_early,
	.init_irq	= ti816x_init_irq,
=======
	.map_io		= ti81xx_map_io,
	.init_early	= ti81xx_init_early,
	.init_irq	= ti81xx_init_irq,
	.timer		= &omap3_timer,
	.init_machine	= ti81xx_evm_init,
	.restart	= omap_prcm_restart,
MACHINE_END

MACHINE_START(TI8148EVM, "ti8148evm")
	/* Maintainer: Texas Instruments */
	.atag_offset	= 0x100,
	.map_io		= ti81xx_map_io,
	.init_early	= ti81xx_init_early,
	.init_irq	= ti81xx_init_irq,
>>>>>>> dcd6c922
	.timer		= &omap3_timer,
	.init_machine	= ti81xx_evm_init,
	.restart	= omap_prcm_restart,
MACHINE_END<|MERGE_RESOLUTION|>--- conflicted
+++ resolved
@@ -32,19 +32,6 @@
 	.power		= 500,
 };
 
-<<<<<<< HEAD
-static void __init ti8168_evm_init(void)
-{
-	omap_serial_init();
-	omap_sdrc_init(NULL, NULL);
-	omap_board_config = ti8168_evm_config;
-	omap_board_config_size = ARRAY_SIZE(ti8168_evm_config);
-}
-
-static void __init ti8168_evm_map_io(void)
-{
-	omapti816x_map_common_io();
-=======
 static struct omap_board_config_kernel ti81xx_evm_config[] __initdata = {
 };
 
@@ -55,17 +42,11 @@
 	omap_board_config = ti81xx_evm_config;
 	omap_board_config_size = ARRAY_SIZE(ti81xx_evm_config);
 	usb_musb_init(&musb_board_data);
->>>>>>> dcd6c922
 }
 
 MACHINE_START(TI8168EVM, "ti8168evm")
 	/* Maintainer: Texas Instruments */
 	.atag_offset	= 0x100,
-<<<<<<< HEAD
-	.map_io		= ti8168_evm_map_io,
-	.init_early	= ti816x_init_early,
-	.init_irq	= ti816x_init_irq,
-=======
 	.map_io		= ti81xx_map_io,
 	.init_early	= ti81xx_init_early,
 	.init_irq	= ti81xx_init_irq,
@@ -80,7 +61,6 @@
 	.map_io		= ti81xx_map_io,
 	.init_early	= ti81xx_init_early,
 	.init_irq	= ti81xx_init_irq,
->>>>>>> dcd6c922
 	.timer		= &omap3_timer,
 	.init_machine	= ti81xx_evm_init,
 	.restart	= omap_prcm_restart,
