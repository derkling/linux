--- conflicted
+++ resolved
@@ -23,20 +23,6 @@
 #include <plat/cpu.h>
 #include <plat/mcbsp.h>
 
-<<<<<<< HEAD
-#include "mux.h"
-
-static void omap2_mcbsp2_mux_setup(void)
-{
-	omap_mux_init_signal("eac_ac_sclk.mcbsp2_clkx", OMAP_PULL_ENA);
-	omap_mux_init_signal("eac_ac_fs.mcbsp2_fsx", OMAP_PULL_ENA);
-	omap_mux_init_signal("eac_ac_din.mcbsp2_dr", OMAP_PULL_ENA);
-	omap_mux_init_signal("eac_ac_dout.mcbsp2_dx", OMAP_PULL_ENA);
-	omap_mux_init_gpio(117, OMAP_PULL_ENA);
-	/*
-	 * TODO: Need to add MUX settings for OMAP 2430 SDP
-	 */
-=======
 #include "control.h"
 
 
@@ -52,7 +38,6 @@
 	else if (mux == CLKR_SRC_CLKX)
 		v |= OMAP2_MCBSP1_CLKR_MASK;
 	omap_ctrl_writel(v, OMAP2_CONTROL_DEVCONF0);
->>>>>>> 45f53cc9
 }
 EXPORT_SYMBOL(omap2_mcbsp1_mux_clkr_src);
 
@@ -198,10 +183,6 @@
 		.dma_tx_sync	= OMAP24XX_DMA_MCBSP1_TX,
 		.rx_irq		= INT_24XX_MCBSP1_IRQ_RX,
 		.tx_irq		= INT_24XX_MCBSP1_IRQ_TX,
-<<<<<<< HEAD
-		.ops		= &omap2_mcbsp_ops,
-=======
->>>>>>> 45f53cc9
 		.buffer_size	= 0x80, /* The FIFO has 128 locations */
 	},
 	{
@@ -211,10 +192,6 @@
 		.dma_tx_sync	= OMAP24XX_DMA_MCBSP2_TX,
 		.rx_irq		= INT_24XX_MCBSP2_IRQ_RX,
 		.tx_irq		= INT_24XX_MCBSP2_IRQ_TX,
-<<<<<<< HEAD
-		.ops		= &omap2_mcbsp_ops,
-=======
->>>>>>> 45f53cc9
 		.buffer_size	= 0x500, /* The FIFO has 1024 + 256 locations */
 	},
 	{
@@ -224,10 +201,6 @@
 		.dma_tx_sync	= OMAP24XX_DMA_MCBSP3_TX,
 		.rx_irq		= INT_24XX_MCBSP3_IRQ_RX,
 		.tx_irq		= INT_24XX_MCBSP3_IRQ_TX,
-<<<<<<< HEAD
-		.ops		= &omap2_mcbsp_ops,
-=======
->>>>>>> 45f53cc9
 		.buffer_size	= 0x80, /* The FIFO has 128 locations */
 	},
 	{
@@ -236,10 +209,6 @@
 		.dma_tx_sync	= OMAP24XX_DMA_MCBSP4_TX,
 		.rx_irq		= INT_24XX_MCBSP4_IRQ_RX,
 		.tx_irq		= INT_24XX_MCBSP4_IRQ_TX,
-<<<<<<< HEAD
-		.ops		= &omap2_mcbsp_ops,
-=======
->>>>>>> 45f53cc9
 		.buffer_size	= 0x80, /* The FIFO has 128 locations */
 	},
 	{
@@ -248,10 +217,6 @@
 		.dma_tx_sync	= OMAP24XX_DMA_MCBSP5_TX,
 		.rx_irq		= INT_24XX_MCBSP5_IRQ_RX,
 		.tx_irq		= INT_24XX_MCBSP5_IRQ_TX,
-<<<<<<< HEAD
-		.ops		= &omap2_mcbsp_ops,
-=======
->>>>>>> 45f53cc9
 		.buffer_size	= 0x80, /* The FIFO has 128 locations */
 	},
 };
