#
# Makefile for loongson based machines.
#

obj-y += setup.o init.o cmdline.o env.o time.o reset.o irq.o \
<<<<<<< HEAD
    bonito-irq.o mem.o machtype.o platform.o
=======
    bonito-irq.o mem.o machtype.o platform.o serial.o
>>>>>>> 4b8a8262
obj-$(CONFIG_PCI) += pci.o

#
# Serial port support
#
obj-$(CONFIG_EARLY_PRINTK) += early_printk.o
obj-$(CONFIG_LOONGSON_UART_BASE) += uart_base.o
obj-$(CONFIG_LOONGSON_MC146818) += rtc.o

#
# Enable CS5536 Virtual Support Module(VSM) to virtulize the PCI configure
# space
#
obj-$(CONFIG_CS5536) += cs5536/

#
# Suspend Support
#

obj-$(CONFIG_LOONGSON_SUSPEND) += pm.o

#
# Big Memory (SWIOTLB) Support
#
obj-$(CONFIG_SWIOTLB) += dma-swiotlb.o<|MERGE_RESOLUTION|>--- conflicted
+++ resolved
@@ -3,11 +3,7 @@
 #
 
 obj-y += setup.o init.o cmdline.o env.o time.o reset.o irq.o \
-<<<<<<< HEAD
-    bonito-irq.o mem.o machtype.o platform.o
-=======
     bonito-irq.o mem.o machtype.o platform.o serial.o
->>>>>>> 4b8a8262
 obj-$(CONFIG_PCI) += pci.o
 
 #
