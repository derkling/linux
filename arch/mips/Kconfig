config MIPS
	bool
	default y
	select HAVE_GENERIC_DMA_COHERENT
	select HAVE_IDE
	select HAVE_OPROFILE
	select HAVE_PERF_EVENTS
	select PERF_USE_VMALLOC
	select HAVE_ARCH_KGDB
	select ARCH_HAVE_CUSTOM_GPIO_H
	select HAVE_FUNCTION_TRACER
	select HAVE_FUNCTION_TRACE_MCOUNT_TEST
	select HAVE_DYNAMIC_FTRACE
	select HAVE_FTRACE_MCOUNT_RECORD
	select HAVE_C_RECORDMCOUNT
	select HAVE_FUNCTION_GRAPH_TRACER
	select HAVE_KPROBES
	select HAVE_KRETPROBES
	select HAVE_DEBUG_KMEMLEAK
	select ARCH_BINFMT_ELF_RANDOMIZE_PIE
	select HAVE_ARCH_TRANSPARENT_HUGEPAGE
	select RTC_LIB if !MACH_LOONGSON
	select GENERIC_ATOMIC64 if !64BIT
	select ARCH_HAS_ATOMIC64_DEC_IF_POSITIVE
	select HAVE_DMA_ATTRS
	select HAVE_DMA_API_DEBUG
	select HAVE_GENERIC_HARDIRQS
	select GENERIC_IRQ_PROBE
	select GENERIC_IRQ_SHOW
	select HAVE_ARCH_JUMP_LABEL
	select ARCH_WANT_IPC_PARSE_VERSION
	select IRQ_FORCED_THREADING
	select HAVE_MEMBLOCK
	select HAVE_MEMBLOCK_NODE_MAP
	select ARCH_DISCARD_MEMBLOCK
	select GENERIC_SMP_IDLE_THREAD
	select BUILDTIME_EXTABLE_SORT
	select GENERIC_CLOCKEVENTS
	select GENERIC_CMOS_UPDATE
	select HAVE_MOD_ARCH_SPECIFIC
<<<<<<< HEAD
	select HAVE_VIRT_TO_BUS
=======
	select VIRT_TO_BUS
>>>>>>> a937536b
	select MODULES_USE_ELF_REL if MODULES
	select MODULES_USE_ELF_RELA if MODULES && 64BIT
	select CLONE_BACKWARDS

menu "Machine selection"

config ZONE_DMA
	bool

choice
	prompt "System type"
	default SGI_IP22

config MIPS_ALCHEMY
	bool "Alchemy processor based machines"
	select 64BIT_PHYS_ADDR
	select CEVT_R4K
	select CSRC_R4K
	select IRQ_CPU
	select SYS_HAS_CPU_MIPS32_R1
	select SYS_SUPPORTS_32BIT_KERNEL
	select SYS_SUPPORTS_APM_EMULATION
	select GENERIC_GPIO
	select ARCH_WANT_OPTIONAL_GPIOLIB
	select SYS_SUPPORTS_ZBOOT
	select USB_ARCH_HAS_OHCI
	select USB_ARCH_HAS_EHCI

config AR7
	bool "Texas Instruments AR7"
	select BOOT_ELF32
	select DMA_NONCOHERENT
	select CEVT_R4K
	select CSRC_R4K
	select IRQ_CPU
	select NO_EXCEPT_FILL
	select SWAP_IO_SPACE
	select SYS_HAS_CPU_MIPS32_R1
	select SYS_HAS_EARLY_PRINTK
	select SYS_SUPPORTS_32BIT_KERNEL
	select SYS_SUPPORTS_LITTLE_ENDIAN
	select SYS_SUPPORTS_ZBOOT_UART16550
	select ARCH_REQUIRE_GPIOLIB
	select VLYNQ
	select HAVE_CLK
	help
	  Support for the Texas Instruments AR7 System-on-a-Chip
	  family: TNETD7100, 7200 and 7300.

config ATH79
	bool "Atheros AR71XX/AR724X/AR913X based boards"
	select ARCH_REQUIRE_GPIOLIB
	select BOOT_RAW
	select CEVT_R4K
	select CSRC_R4K
	select DMA_NONCOHERENT
	select HAVE_CLK
	select IRQ_CPU
	select MIPS_MACHINE
	select SYS_HAS_CPU_MIPS32_R2
	select SYS_HAS_EARLY_PRINTK
	select SYS_SUPPORTS_32BIT_KERNEL
	select SYS_SUPPORTS_BIG_ENDIAN
	help
	  Support for the Atheros AR71XX/AR724X/AR913X SoCs.

config BCM47XX
	bool "Broadcom BCM47XX based boards"
	select ARCH_WANT_OPTIONAL_GPIOLIB
	select BOOT_RAW
	select CEVT_R4K
	select CSRC_R4K
	select DMA_NONCOHERENT
	select FW_CFE
	select HW_HAS_PCI
	select IRQ_CPU
	select NO_EXCEPT_FILL
	select SYS_SUPPORTS_32BIT_KERNEL
	select SYS_SUPPORTS_LITTLE_ENDIAN
	select SYS_HAS_EARLY_PRINTK
	help
	 Support for BCM47XX based boards

config BCM63XX
	bool "Broadcom BCM63XX based boards"
	select CEVT_R4K
	select CSRC_R4K
	select DMA_NONCOHERENT
	select IRQ_CPU
	select SYS_HAS_CPU_MIPS32_R1
	select SYS_SUPPORTS_32BIT_KERNEL
	select SYS_SUPPORTS_BIG_ENDIAN
	select SYS_HAS_EARLY_PRINTK
	select SWAP_IO_SPACE
	select ARCH_REQUIRE_GPIOLIB
	select HAVE_CLK
	help
	 Support for BCM63XX based boards

config MIPS_COBALT
	bool "Cobalt Server"
	select CEVT_R4K
	select CSRC_R4K
	select CEVT_GT641XX
	select DMA_NONCOHERENT
	select HW_HAS_PCI
	select I8253
	select I8259
	select IRQ_CPU
	select IRQ_GT641XX
	select PCI_GT64XXX_PCI0
	select PCI
	select SYS_HAS_CPU_NEVADA
	select SYS_HAS_EARLY_PRINTK
	select SYS_SUPPORTS_32BIT_KERNEL
	select SYS_SUPPORTS_64BIT_KERNEL
	select SYS_SUPPORTS_LITTLE_ENDIAN

config MACH_DECSTATION
	bool "DECstations"
	select BOOT_ELF32
	select CEVT_DS1287
	select CEVT_R4K
	select CSRC_IOASIC
	select CSRC_R4K
	select CPU_DADDI_WORKAROUNDS if 64BIT
	select CPU_R4000_WORKAROUNDS if 64BIT
	select CPU_R4400_WORKAROUNDS if 64BIT
	select DMA_NONCOHERENT
	select NO_IOPORT
	select IRQ_CPU
	select SYS_HAS_CPU_R3000
	select SYS_HAS_CPU_R4X00
	select SYS_SUPPORTS_32BIT_KERNEL
	select SYS_SUPPORTS_64BIT_KERNEL
	select SYS_SUPPORTS_LITTLE_ENDIAN
	select SYS_SUPPORTS_128HZ
	select SYS_SUPPORTS_256HZ
	select SYS_SUPPORTS_1024HZ
	help
	  This enables support for DEC's MIPS based workstations.  For details
	  see the Linux/MIPS FAQ on <http://www.linux-mips.org/> and the
	  DECstation porting pages on <http://decstation.unix-ag.org/>.

	  If you have one of the following DECstation Models you definitely
	  want to choose R4xx0 for the CPU Type:

		DECstation 5000/50
		DECstation 5000/150
		DECstation 5000/260
		DECsystem 5900/260

	  otherwise choose R3000.

config MACH_JAZZ
	bool "Jazz family of machines"
	select FW_ARC
	select FW_ARC32
	select ARCH_MAY_HAVE_PC_FDC
	select CEVT_R4K
	select CSRC_R4K
	select DEFAULT_SGI_PARTITION if CPU_BIG_ENDIAN
	select GENERIC_ISA_DMA
	select HAVE_PCSPKR_PLATFORM
	select IRQ_CPU
	select I8253
	select I8259
	select ISA
	select SYS_HAS_CPU_R4X00
	select SYS_SUPPORTS_32BIT_KERNEL
	select SYS_SUPPORTS_64BIT_KERNEL
	select SYS_SUPPORTS_100HZ
	help
	 This a family of machines based on the MIPS R4030 chipset which was
	 used by several vendors to build RISC/os and Windows NT workstations.
	 Members include the Acer PICA, MIPS Magnum 4000, MIPS Millennium and
	 Olivetti M700-10 workstations.

config MACH_JZ4740
	bool "Ingenic JZ4740 based machines"
	select SYS_HAS_CPU_MIPS32_R1
	select SYS_SUPPORTS_32BIT_KERNEL
	select SYS_SUPPORTS_LITTLE_ENDIAN
	select SYS_SUPPORTS_ZBOOT_UART16550
	select DMA_NONCOHERENT
	select IRQ_CPU
	select GENERIC_GPIO
	select ARCH_REQUIRE_GPIOLIB
	select SYS_HAS_EARLY_PRINTK
	select HAVE_PWM
	select HAVE_CLK
	select GENERIC_IRQ_CHIP

config LANTIQ
	bool "Lantiq based platforms"
	select DMA_NONCOHERENT
	select IRQ_CPU
	select CEVT_R4K
	select CSRC_R4K
	select SYS_HAS_CPU_MIPS32_R1
	select SYS_HAS_CPU_MIPS32_R2
	select SYS_SUPPORTS_BIG_ENDIAN
	select SYS_SUPPORTS_32BIT_KERNEL
	select SYS_SUPPORTS_MULTITHREADING
	select SYS_HAS_EARLY_PRINTK
	select ARCH_REQUIRE_GPIOLIB
	select SWAP_IO_SPACE
	select BOOT_RAW
	select HAVE_MACH_CLKDEV
	select CLKDEV_LOOKUP
	select USE_OF
	select PINCTRL
	select PINCTRL_LANTIQ

config LASAT
	bool "LASAT Networks platforms"
	select CEVT_R4K
	select CSRC_R4K
	select DMA_NONCOHERENT
	select SYS_HAS_EARLY_PRINTK
	select HW_HAS_PCI
	select IRQ_CPU
	select PCI_GT64XXX_PCI0
	select MIPS_NILE4
	select R5000_CPU_SCACHE
	select SYS_HAS_CPU_R5000
	select SYS_SUPPORTS_32BIT_KERNEL
	select SYS_SUPPORTS_64BIT_KERNEL if BROKEN
	select SYS_SUPPORTS_LITTLE_ENDIAN

config MACH_LOONGSON
	bool "Loongson family of machines"
	select SYS_SUPPORTS_ZBOOT
	help
	  This enables the support of Loongson family of machines.

	  Loongson is a family of general-purpose MIPS-compatible CPUs.
	  developed at Institute of Computing Technology (ICT),
	  Chinese Academy of Sciences (CAS) in the People's Republic
	  of China. The chief architect is Professor Weiwu Hu.

config MACH_LOONGSON1
	bool "Loongson 1 family of machines"
	select SYS_SUPPORTS_ZBOOT
	help
	  This enables support for the Loongson 1 based machines.

	  Loongson 1 is a family of 32-bit MIPS-compatible SoCs developed by
	  the ICT (Institute of Computing Technology) and the Chinese Academy
	  of Sciences.

config MIPS_MALTA
	bool "MIPS Malta board"
	select ARCH_MAY_HAVE_PC_FDC
	select BOOT_ELF32
	select BOOT_RAW
	select CEVT_R4K
	select CSRC_R4K
	select CSRC_GIC
	select DMA_NONCOHERENT
	select GENERIC_ISA_DMA
	select HAVE_PCSPKR_PLATFORM
	select IRQ_CPU
	select IRQ_GIC
	select HW_HAS_PCI
	select I8253
	select I8259
	select MIPS_BOARDS_GEN
	select MIPS_BONITO64
	select MIPS_CPU_SCACHE
	select PCI_GT64XXX_PCI0
	select MIPS_MSC
	select SWAP_IO_SPACE
	select SYS_HAS_CPU_MIPS32_R1
	select SYS_HAS_CPU_MIPS32_R2
	select SYS_HAS_CPU_MIPS64_R1
	select SYS_HAS_CPU_MIPS64_R2
	select SYS_HAS_CPU_NEVADA
	select SYS_HAS_CPU_RM7000
	select SYS_HAS_EARLY_PRINTK
	select SYS_SUPPORTS_32BIT_KERNEL
	select SYS_SUPPORTS_64BIT_KERNEL
	select SYS_SUPPORTS_BIG_ENDIAN
	select SYS_SUPPORTS_LITTLE_ENDIAN
	select SYS_SUPPORTS_MIPS_CMP
	select SYS_SUPPORTS_MULTITHREADING
	select SYS_SUPPORTS_SMARTMIPS
	select SYS_SUPPORTS_ZBOOT
	help
	  This enables support for the MIPS Technologies Malta evaluation
	  board.

config MIPS_SEAD3
	bool "MIPS SEAD3 board"
	select BOOT_ELF32
	select BOOT_RAW
	select CEVT_R4K
	select CSRC_R4K
	select CPU_MIPSR2_IRQ_VI
	select CPU_MIPSR2_IRQ_EI
	select DMA_NONCOHERENT
	select IRQ_CPU
	select IRQ_GIC
	select MIPS_BOARDS_GEN
	select MIPS_CPU_SCACHE
	select MIPS_MSC
	select SYS_HAS_CPU_MIPS32_R1
	select SYS_HAS_CPU_MIPS32_R2
	select SYS_HAS_CPU_MIPS64_R1
	select SYS_HAS_EARLY_PRINTK
	select SYS_SUPPORTS_32BIT_KERNEL
	select SYS_SUPPORTS_64BIT_KERNEL
	select SYS_SUPPORTS_BIG_ENDIAN
	select SYS_SUPPORTS_LITTLE_ENDIAN
	select SYS_SUPPORTS_SMARTMIPS
	select USB_ARCH_HAS_EHCI
	select USB_EHCI_BIG_ENDIAN_DESC
	select USB_EHCI_BIG_ENDIAN_MMIO
	select USE_OF
	help
	  This enables support for the MIPS Technologies SEAD3 evaluation
	  board.

config NEC_MARKEINS
	bool "NEC EMMA2RH Mark-eins board"
	select SOC_EMMA2RH
	select HW_HAS_PCI
	help
	  This enables support for the NEC Electronics Mark-eins boards.

config MACH_VR41XX
	bool "NEC VR4100 series based machines"
	select CEVT_R4K
	select CSRC_R4K
	select SYS_HAS_CPU_VR41XX
	select ARCH_REQUIRE_GPIOLIB

config NXP_STB220
	bool "NXP STB220 board"
	select SOC_PNX833X
	help
	 Support for NXP Semiconductors STB220 Development Board.

config NXP_STB225
	bool "NXP 225 board"
	select SOC_PNX833X
	select SOC_PNX8335
	help
	 Support for NXP Semiconductors STB225 Development Board.

config PMC_MSP
	bool "PMC-Sierra MSP chipsets"
	select CEVT_R4K
	select CSRC_R4K
	select DMA_NONCOHERENT
	select SWAP_IO_SPACE
	select NO_EXCEPT_FILL
	select BOOT_RAW
	select SYS_HAS_CPU_MIPS32_R1
	select SYS_HAS_CPU_MIPS32_R2
	select SYS_SUPPORTS_32BIT_KERNEL
	select SYS_SUPPORTS_BIG_ENDIAN
	select IRQ_CPU
	select SERIAL_8250
	select SERIAL_8250_CONSOLE
	help
	  This adds support for the PMC-Sierra family of Multi-Service
	  Processor System-On-A-Chips.  These parts include a number
	  of integrated peripherals, interfaces and DSPs in addition to
	  a variety of MIPS cores.

config POWERTV
	bool "Cisco PowerTV"
	select BOOT_ELF32
	select CEVT_R4K
	select CPU_MIPSR2_IRQ_VI
	select CPU_MIPSR2_IRQ_EI
	select CSRC_POWERTV
	select DMA_NONCOHERENT
	select HW_HAS_PCI
	select SYS_HAS_EARLY_PRINTK
	select SYS_HAS_CPU_MIPS32_R2
	select SYS_SUPPORTS_32BIT_KERNEL
	select SYS_SUPPORTS_BIG_ENDIAN
	select SYS_SUPPORTS_HIGHMEM
	select USB_OHCI_LITTLE_ENDIAN
	help
	  This enables support for the Cisco PowerTV Platform.

config RALINK
	bool "Ralink based machines"
	select CEVT_R4K
	select CSRC_R4K
	select BOOT_RAW
	select DMA_NONCOHERENT
	select IRQ_CPU
	select USE_OF
	select SYS_HAS_CPU_MIPS32_R1
	select SYS_HAS_CPU_MIPS32_R2
	select SYS_SUPPORTS_32BIT_KERNEL
	select SYS_SUPPORTS_LITTLE_ENDIAN
	select SYS_HAS_EARLY_PRINTK
	select HAVE_MACH_CLKDEV
	select CLKDEV_LOOKUP

config SGI_IP22
	bool "SGI IP22 (Indy/Indigo2)"
	select FW_ARC
	select FW_ARC32
	select BOOT_ELF32
	select CEVT_R4K
	select CSRC_R4K
	select DEFAULT_SGI_PARTITION
	select DMA_NONCOHERENT
	select HW_HAS_EISA
	select I8253
	select I8259
	select IP22_CPU_SCACHE
	select IRQ_CPU
	select GENERIC_ISA_DMA_SUPPORT_BROKEN
	select SGI_HAS_I8042
	select SGI_HAS_INDYDOG
	select SGI_HAS_HAL2
	select SGI_HAS_SEEQ
	select SGI_HAS_WD93
	select SGI_HAS_ZILOG
	select SWAP_IO_SPACE
	select SYS_HAS_CPU_R4X00
	select SYS_HAS_CPU_R5000
	#
	# Disable EARLY_PRINTK for now since it leads to overwritten prom
	# memory during early boot on some machines.
	#
	# See http://www.linux-mips.org/cgi-bin/mesg.cgi?a=linux-mips&i=20091119164009.GA15038%40deprecation.cyrius.com
	# for a more details discussion
	#
	# select SYS_HAS_EARLY_PRINTK
	select SYS_SUPPORTS_32BIT_KERNEL
	select SYS_SUPPORTS_64BIT_KERNEL
	select SYS_SUPPORTS_BIG_ENDIAN
	help
	  This are the SGI Indy, Challenge S and Indigo2, as well as certain
	  OEM variants like the Tandem CMN B006S. To compile a Linux kernel
	  that runs on these, say Y here.

config SGI_IP27
	bool "SGI IP27 (Origin200/2000)"
	select FW_ARC
	select FW_ARC64
	select BOOT_ELF64
	select DEFAULT_SGI_PARTITION
	select DMA_COHERENT
	select SYS_HAS_EARLY_PRINTK
	select HW_HAS_PCI
	select NR_CPUS_DEFAULT_64
	select SYS_HAS_CPU_R10000
	select SYS_SUPPORTS_64BIT_KERNEL
	select SYS_SUPPORTS_BIG_ENDIAN
	select SYS_SUPPORTS_NUMA
	select SYS_SUPPORTS_SMP
	help
	  This are the SGI Origin 200, Origin 2000 and Onyx 2 Graphics
	  workstations.  To compile a Linux kernel that runs on these, say Y
	  here.

config SGI_IP28
	bool "SGI IP28 (Indigo2 R10k)"
	select FW_ARC
	select FW_ARC64
	select BOOT_ELF64
	select CEVT_R4K
	select CSRC_R4K
	select DEFAULT_SGI_PARTITION
	select DMA_NONCOHERENT
	select GENERIC_ISA_DMA_SUPPORT_BROKEN
	select IRQ_CPU
	select HW_HAS_EISA
	select I8253
	select I8259
	select SGI_HAS_I8042
	select SGI_HAS_INDYDOG
	select SGI_HAS_HAL2
	select SGI_HAS_SEEQ
	select SGI_HAS_WD93
	select SGI_HAS_ZILOG
	select SWAP_IO_SPACE
	select SYS_HAS_CPU_R10000
	#
	# Disable EARLY_PRINTK for now since it leads to overwritten prom
	# memory during early boot on some machines.
	#
	# See http://www.linux-mips.org/cgi-bin/mesg.cgi?a=linux-mips&i=20091119164009.GA15038%40deprecation.cyrius.com
	# for a more details discussion
	#
	# select SYS_HAS_EARLY_PRINTK
	select SYS_SUPPORTS_64BIT_KERNEL
	select SYS_SUPPORTS_BIG_ENDIAN
      help
        This is the SGI Indigo2 with R10000 processor.  To compile a Linux
        kernel that runs on these, say Y here.

config SGI_IP32
	bool "SGI IP32 (O2)"
	select FW_ARC
	select FW_ARC32
	select BOOT_ELF32
	select CEVT_R4K
	select CSRC_R4K
	select DMA_NONCOHERENT
	select HW_HAS_PCI
	select IRQ_CPU
	select R5000_CPU_SCACHE
	select RM7000_CPU_SCACHE
	select SYS_HAS_CPU_R5000
	select SYS_HAS_CPU_R10000 if BROKEN
	select SYS_HAS_CPU_RM7000
	select SYS_HAS_CPU_NEVADA
	select SYS_SUPPORTS_64BIT_KERNEL
	select SYS_SUPPORTS_BIG_ENDIAN
	help
	  If you want this kernel to run on SGI O2 workstation, say Y here.

config SIBYTE_CRHINE
	bool "Sibyte BCM91120C-CRhine"
	select BOOT_ELF32
	select DMA_COHERENT
	select SIBYTE_BCM1120
	select SWAP_IO_SPACE
	select SYS_HAS_CPU_SB1
	select SYS_SUPPORTS_BIG_ENDIAN
	select SYS_SUPPORTS_LITTLE_ENDIAN

config SIBYTE_CARMEL
	bool "Sibyte BCM91120x-Carmel"
	select BOOT_ELF32
	select DMA_COHERENT
	select SIBYTE_BCM1120
	select SWAP_IO_SPACE
	select SYS_HAS_CPU_SB1
	select SYS_SUPPORTS_BIG_ENDIAN
	select SYS_SUPPORTS_LITTLE_ENDIAN

config SIBYTE_CRHONE
	bool "Sibyte BCM91125C-CRhone"
	select BOOT_ELF32
	select DMA_COHERENT
	select SIBYTE_BCM1125
	select SWAP_IO_SPACE
	select SYS_HAS_CPU_SB1
	select SYS_SUPPORTS_BIG_ENDIAN
	select SYS_SUPPORTS_HIGHMEM
	select SYS_SUPPORTS_LITTLE_ENDIAN

config SIBYTE_RHONE
	bool "Sibyte BCM91125E-Rhone"
	select BOOT_ELF32
	select DMA_COHERENT
	select SIBYTE_BCM1125H
	select SWAP_IO_SPACE
	select SYS_HAS_CPU_SB1
	select SYS_SUPPORTS_BIG_ENDIAN
	select SYS_SUPPORTS_LITTLE_ENDIAN

config SIBYTE_SWARM
	bool "Sibyte BCM91250A-SWARM"
	select BOOT_ELF32
	select DMA_COHERENT
	select HAVE_PATA_PLATFORM
	select NR_CPUS_DEFAULT_2
	select SIBYTE_SB1250
	select SWAP_IO_SPACE
	select SYS_HAS_CPU_SB1
	select SYS_SUPPORTS_BIG_ENDIAN
	select SYS_SUPPORTS_HIGHMEM
	select SYS_SUPPORTS_LITTLE_ENDIAN
	select ZONE_DMA32 if 64BIT

config SIBYTE_LITTLESUR
	bool "Sibyte BCM91250C2-LittleSur"
	select BOOT_ELF32
	select DMA_COHERENT
	select HAVE_PATA_PLATFORM
	select NR_CPUS_DEFAULT_2
	select SIBYTE_SB1250
	select SWAP_IO_SPACE
	select SYS_HAS_CPU_SB1
	select SYS_SUPPORTS_BIG_ENDIAN
	select SYS_SUPPORTS_HIGHMEM
	select SYS_SUPPORTS_LITTLE_ENDIAN

config SIBYTE_SENTOSA
	bool "Sibyte BCM91250E-Sentosa"
	select BOOT_ELF32
	select DMA_COHERENT
	select NR_CPUS_DEFAULT_2
	select SIBYTE_SB1250
	select SWAP_IO_SPACE
	select SYS_HAS_CPU_SB1
	select SYS_SUPPORTS_BIG_ENDIAN
	select SYS_SUPPORTS_LITTLE_ENDIAN

config SIBYTE_BIGSUR
	bool "Sibyte BCM91480B-BigSur"
	select BOOT_ELF32
	select DMA_COHERENT
	select NR_CPUS_DEFAULT_4
	select SIBYTE_BCM1x80
	select SWAP_IO_SPACE
	select SYS_HAS_CPU_SB1
	select SYS_SUPPORTS_BIG_ENDIAN
	select SYS_SUPPORTS_HIGHMEM
	select SYS_SUPPORTS_LITTLE_ENDIAN
	select ZONE_DMA32 if 64BIT

config SNI_RM
	bool "SNI RM200/300/400"
	select FW_ARC if CPU_LITTLE_ENDIAN
	select FW_ARC32 if CPU_LITTLE_ENDIAN
	select SNIPROM if CPU_BIG_ENDIAN
	select ARCH_MAY_HAVE_PC_FDC
	select BOOT_ELF32
	select CEVT_R4K
	select CSRC_R4K
	select DEFAULT_SGI_PARTITION if CPU_BIG_ENDIAN
	select DMA_NONCOHERENT
	select GENERIC_ISA_DMA
	select HAVE_PCSPKR_PLATFORM
	select HW_HAS_EISA
	select HW_HAS_PCI
	select IRQ_CPU
	select I8253
	select I8259
	select ISA
	select SWAP_IO_SPACE if CPU_BIG_ENDIAN
	select SYS_HAS_CPU_R4X00
	select SYS_HAS_CPU_R5000
	select SYS_HAS_CPU_R10000
	select R5000_CPU_SCACHE
	select SYS_HAS_EARLY_PRINTK
	select SYS_SUPPORTS_32BIT_KERNEL
	select SYS_SUPPORTS_64BIT_KERNEL
	select SYS_SUPPORTS_BIG_ENDIAN
	select SYS_SUPPORTS_HIGHMEM
	select SYS_SUPPORTS_LITTLE_ENDIAN
	help
	  The SNI RM200/300/400 are MIPS-based machines manufactured by
	  Siemens Nixdorf Informationssysteme (SNI), parent company of Pyramid
	  Technology and now in turn merged with Fujitsu.  Say Y here to
	  support this machine type.

config MACH_TX39XX
	bool "Toshiba TX39 series based machines"

config MACH_TX49XX
	bool "Toshiba TX49 series based machines"

config MIKROTIK_RB532
	bool "Mikrotik RB532 boards"
	select CEVT_R4K
	select CSRC_R4K
	select DMA_NONCOHERENT
	select HW_HAS_PCI
	select IRQ_CPU
	select SYS_HAS_CPU_MIPS32_R1
	select SYS_SUPPORTS_32BIT_KERNEL
	select SYS_SUPPORTS_LITTLE_ENDIAN
	select SWAP_IO_SPACE
	select BOOT_RAW
	select ARCH_REQUIRE_GPIOLIB
	help
	  Support the Mikrotik(tm) RouterBoard 532 series,
	  based on the IDT RC32434 SoC.

config WR_PPMC
	bool "Wind River PPMC board"
	select CEVT_R4K
	select CSRC_R4K
	select IRQ_CPU
	select BOOT_ELF32
	select DMA_NONCOHERENT
	select HW_HAS_PCI
	select PCI_GT64XXX_PCI0
	select SWAP_IO_SPACE
	select SYS_HAS_CPU_MIPS32_R1
	select SYS_HAS_CPU_MIPS32_R2
	select SYS_HAS_CPU_MIPS64_R1
	select SYS_HAS_CPU_NEVADA
	select SYS_HAS_CPU_RM7000
	select SYS_SUPPORTS_32BIT_KERNEL
	select SYS_SUPPORTS_64BIT_KERNEL
	select SYS_SUPPORTS_BIG_ENDIAN
	select SYS_SUPPORTS_LITTLE_ENDIAN
	help
	  This enables support for the Wind River MIPS32 4KC PPMC evaluation
	  board, which is based on GT64120 bridge chip.

config CAVIUM_OCTEON_SIMULATOR
	bool "Cavium Networks Octeon Simulator"
	select CEVT_R4K
	select 64BIT_PHYS_ADDR
	select DMA_COHERENT
	select SYS_SUPPORTS_64BIT_KERNEL
	select SYS_SUPPORTS_BIG_ENDIAN
	select SYS_SUPPORTS_HOTPLUG_CPU
	select SYS_HAS_CPU_CAVIUM_OCTEON
	select HOLES_IN_ZONE
	help
	  The Octeon simulator is software performance model of the Cavium
	  Octeon Processor. It supports simulating Octeon processors on x86
	  hardware.

config CAVIUM_OCTEON_REFERENCE_BOARD
	bool "Cavium Networks Octeon reference board"
	select CEVT_R4K
	select 64BIT_PHYS_ADDR
	select DMA_COHERENT
	select SYS_SUPPORTS_64BIT_KERNEL
	select SYS_SUPPORTS_BIG_ENDIAN
	select EDAC_SUPPORT
	select SYS_SUPPORTS_HOTPLUG_CPU
	select SYS_HAS_EARLY_PRINTK
	select SYS_HAS_CPU_CAVIUM_OCTEON
	select SWAP_IO_SPACE
	select HW_HAS_PCI
	select ARCH_SUPPORTS_MSI
	select ZONE_DMA32
	select USB_ARCH_HAS_OHCI
	select USB_ARCH_HAS_EHCI
	select HOLES_IN_ZONE
	help
	  This option supports all of the Octeon reference boards from Cavium
	  Networks. It builds a kernel that dynamically determines the Octeon
	  CPU type and supports all known board reference implementations.
	  Some of the supported boards are:
		EBT3000
		EBH3000
		EBH3100
		Thunder
		Kodama
		Hikari
	  Say Y here for most Octeon reference boards.

config NLM_XLR_BOARD
	bool "Netlogic XLR/XLS based systems"
	select BOOT_ELF32
	select NLM_COMMON
	select SYS_HAS_CPU_XLR
	select SYS_SUPPORTS_SMP
	select HW_HAS_PCI
	select SWAP_IO_SPACE
	select SYS_SUPPORTS_32BIT_KERNEL
	select SYS_SUPPORTS_64BIT_KERNEL
	select 64BIT_PHYS_ADDR
	select SYS_SUPPORTS_BIG_ENDIAN
	select SYS_SUPPORTS_HIGHMEM
	select DMA_COHERENT
	select NR_CPUS_DEFAULT_32
	select CEVT_R4K
	select CSRC_R4K
	select IRQ_CPU
	select ARCH_SUPPORTS_MSI
	select ZONE_DMA32 if 64BIT
	select SYNC_R4K
	select SYS_HAS_EARLY_PRINTK
	select USB_ARCH_HAS_OHCI if USB_SUPPORT
	select USB_ARCH_HAS_EHCI if USB_SUPPORT
	help
	  Support for systems based on Netlogic XLR and XLS processors.
	  Say Y here if you have a XLR or XLS based board.

config NLM_XLP_BOARD
	bool "Netlogic XLP based systems"
	select BOOT_ELF32
	select NLM_COMMON
	select SYS_HAS_CPU_XLP
	select SYS_SUPPORTS_SMP
	select HW_HAS_PCI
	select SYS_SUPPORTS_32BIT_KERNEL
	select SYS_SUPPORTS_64BIT_KERNEL
	select 64BIT_PHYS_ADDR
	select SYS_SUPPORTS_BIG_ENDIAN
	select SYS_SUPPORTS_LITTLE_ENDIAN
	select SYS_SUPPORTS_HIGHMEM
	select DMA_COHERENT
	select NR_CPUS_DEFAULT_32
	select CEVT_R4K
	select CSRC_R4K
	select IRQ_CPU
	select ZONE_DMA32 if 64BIT
	select SYNC_R4K
	select SYS_HAS_EARLY_PRINTK
	select USE_OF
	help
	  This board is based on Netlogic XLP Processor.
	  Say Y here if you have a XLP based board.

endchoice

source "arch/mips/alchemy/Kconfig"
source "arch/mips/ath79/Kconfig"
source "arch/mips/bcm47xx/Kconfig"
source "arch/mips/bcm63xx/Kconfig"
source "arch/mips/jazz/Kconfig"
source "arch/mips/jz4740/Kconfig"
source "arch/mips/lantiq/Kconfig"
source "arch/mips/lasat/Kconfig"
source "arch/mips/pmcs-msp71xx/Kconfig"
source "arch/mips/powertv/Kconfig"
source "arch/mips/ralink/Kconfig"
source "arch/mips/sgi-ip27/Kconfig"
source "arch/mips/sibyte/Kconfig"
source "arch/mips/txx9/Kconfig"
source "arch/mips/vr41xx/Kconfig"
source "arch/mips/cavium-octeon/Kconfig"
source "arch/mips/loongson/Kconfig"
source "arch/mips/loongson1/Kconfig"
source "arch/mips/netlogic/Kconfig"

endmenu

config RWSEM_GENERIC_SPINLOCK
	bool
	default y

config RWSEM_XCHGADD_ALGORITHM
	bool

config ARCH_HAS_ILOG2_U32
	bool
	default n

config ARCH_HAS_ILOG2_U64
	bool
	default n

config GENERIC_HWEIGHT
	bool
	default y

config GENERIC_CALIBRATE_DELAY
	bool
	default y

config SCHED_OMIT_FRAME_POINTER
	bool
	default y

#
# Select some configuration options automatically based on user selections.
#
config FW_ARC
	bool

config ARCH_MAY_HAVE_PC_FDC
	bool

config BOOT_RAW
	bool

config CEVT_BCM1480
	bool

config CEVT_DS1287
	bool

config CEVT_GT641XX
	bool

config CEVT_R4K
	bool

config CEVT_SB1250
	bool

config CEVT_TXX9
	bool

config CSRC_BCM1480
	bool

config CSRC_IOASIC
	bool

config CSRC_POWERTV
	bool

config CSRC_R4K
	bool

config CSRC_GIC
	bool

config CSRC_SB1250
	bool

config GPIO_TXX9
	select GENERIC_GPIO
	select ARCH_REQUIRE_GPIOLIB
	bool

config FW_CFE
	bool

config ARCH_DMA_ADDR_T_64BIT
	def_bool (HIGHMEM && 64BIT_PHYS_ADDR) || 64BIT

config DMA_COHERENT
	bool

config DMA_NONCOHERENT
	bool
	select NEED_DMA_MAP_STATE

config NEED_DMA_MAP_STATE
	bool

config SYS_HAS_EARLY_PRINTK
	bool

config HOTPLUG_CPU
	bool "Support for hot-pluggable CPUs"
	depends on SMP && HOTPLUG && SYS_SUPPORTS_HOTPLUG_CPU
	help
	  Say Y here to allow turning CPUs off and on. CPUs can be
	  controlled through /sys/devices/system/cpu.
	  (Note: power management support will enable this option
	    automatically on SMP systems. )
	  Say N if you want to disable CPU hotplug.

config SYS_SUPPORTS_HOTPLUG_CPU
	bool

config I8259
	bool

config MIPS_BONITO64
	bool

config MIPS_MSC
	bool

config MIPS_NILE4
	bool

config MIPS_DISABLE_OBSOLETE_IDE
	bool

config SYNC_R4K
	bool

config MIPS_MACHINE
	def_bool n

config NO_IOPORT
	def_bool n

config GENERIC_ISA_DMA
	bool
	select ZONE_DMA if GENERIC_ISA_DMA_SUPPORT_BROKEN=n
	select ISA_DMA_API

config GENERIC_ISA_DMA_SUPPORT_BROKEN
	bool
	select GENERIC_ISA_DMA

config ISA_DMA_API
	bool

config GENERIC_GPIO
	bool

config HOLES_IN_ZONE
	bool

#
# Endianness selection.  Sufficiently obscure so many users don't know what to
# answer,so we try hard to limit the available choices.  Also the use of a
# choice statement should be more obvious to the user.
#
choice
	prompt "Endianness selection"
	help
	  Some MIPS machines can be configured for either little or big endian
	  byte order. These modes require different kernels and a different
	  Linux distribution.  In general there is one preferred byteorder for a
	  particular system but some systems are just as commonly used in the
	  one or the other endianness.

config CPU_BIG_ENDIAN
	bool "Big endian"
	depends on SYS_SUPPORTS_BIG_ENDIAN

config CPU_LITTLE_ENDIAN
	bool "Little endian"
	depends on SYS_SUPPORTS_LITTLE_ENDIAN
	help

endchoice

config EXPORT_UASM
	bool

config SYS_SUPPORTS_APM_EMULATION
	bool

config SYS_SUPPORTS_BIG_ENDIAN
	bool

config SYS_SUPPORTS_LITTLE_ENDIAN
	bool

config SYS_SUPPORTS_HUGETLBFS
	bool
	depends on CPU_SUPPORTS_HUGEPAGES && 64BIT
	default y

config MIPS_HUGE_TLB_SUPPORT
	def_bool HUGETLB_PAGE || TRANSPARENT_HUGEPAGE

config IRQ_CPU
	bool

config IRQ_CPU_RM7K
	bool

config IRQ_MSP_SLP
	bool

config IRQ_MSP_CIC
	bool

config IRQ_TXX9
	bool

config IRQ_GT641XX
	bool

config IRQ_GIC
	bool

config MIPS_BOARDS_GEN
	bool

config PCI_GT64XXX_PCI0
	bool

config NO_EXCEPT_FILL
	bool

config SOC_EMMA2RH
	bool
	select CEVT_R4K
	select CSRC_R4K
	select DMA_NONCOHERENT
	select IRQ_CPU
	select SWAP_IO_SPACE
	select SYS_HAS_CPU_R5500
	select SYS_SUPPORTS_32BIT_KERNEL
	select SYS_SUPPORTS_64BIT_KERNEL
	select SYS_SUPPORTS_BIG_ENDIAN

config SOC_PNX833X
	bool
	select CEVT_R4K
	select CSRC_R4K
	select IRQ_CPU
	select DMA_NONCOHERENT
	select SYS_HAS_CPU_MIPS32_R2
	select SYS_SUPPORTS_32BIT_KERNEL
	select SYS_SUPPORTS_LITTLE_ENDIAN
	select SYS_SUPPORTS_BIG_ENDIAN
	select GENERIC_GPIO
	select CPU_MIPSR2_IRQ_VI

config SOC_PNX8335
	bool
	select SOC_PNX833X

config SWAP_IO_SPACE
	bool

config SGI_HAS_INDYDOG
	bool

config SGI_HAS_HAL2
	bool

config SGI_HAS_SEEQ
	bool

config SGI_HAS_WD93
	bool

config SGI_HAS_ZILOG
	bool

config SGI_HAS_I8042
	bool

config DEFAULT_SGI_PARTITION
	bool

config FW_ARC32
	bool

config SNIPROM
	bool

config BOOT_ELF32
	bool

config MIPS_L1_CACHE_SHIFT
	int
	default "4" if MACH_DECSTATION || MIKROTIK_RB532 || PMC_MSP4200_EVAL
	default "6" if MIPS_CPU_SCACHE
	default "7" if SGI_IP22 || SGI_IP27 || SGI_IP28 || SNI_RM || CPU_CAVIUM_OCTEON
	default "5"

config HAVE_STD_PC_SERIAL_PORT
	bool

config ARC_CONSOLE
	bool "ARC console support"
	depends on SGI_IP22 || SGI_IP28 || (SNI_RM && CPU_LITTLE_ENDIAN)

config ARC_MEMORY
	bool
	depends on MACH_JAZZ || SNI_RM || SGI_IP32
	default y

config ARC_PROMLIB
	bool
	depends on MACH_JAZZ || SNI_RM || SGI_IP22 || SGI_IP28 || SGI_IP32
	default y

config FW_ARC64
	bool

config BOOT_ELF64
	bool

menu "CPU selection"

choice
	prompt "CPU type"
	default CPU_R4X00

config CPU_LOONGSON2E
	bool "Loongson 2E"
	depends on SYS_HAS_CPU_LOONGSON2E
	select CPU_LOONGSON2
	help
	  The Loongson 2E processor implements the MIPS III instruction set
	  with many extensions.

	  It has an internal FPGA northbridge, which is compatible to
	  bonito64.

config CPU_LOONGSON2F
	bool "Loongson 2F"
	depends on SYS_HAS_CPU_LOONGSON2F
	select CPU_LOONGSON2
	select GENERIC_GPIO
	select ARCH_REQUIRE_GPIOLIB
	help
	  The Loongson 2F processor implements the MIPS III instruction set
	  with many extensions.

	  Loongson2F have built-in DDR2 and PCIX controller. The PCIX controller
	  have a similar programming interface with FPGA northbridge used in
	  Loongson2E.

config CPU_LOONGSON1B
	bool "Loongson 1B"
	depends on SYS_HAS_CPU_LOONGSON1B
	select CPU_LOONGSON1
	help
	  The Loongson 1B is a 32-bit SoC, which implements the MIPS32
	  release 2 instruction set.

config CPU_MIPS32_R1
	bool "MIPS32 Release 1"
	depends on SYS_HAS_CPU_MIPS32_R1
	select CPU_HAS_PREFETCH
	select CPU_SUPPORTS_32BIT_KERNEL
	select CPU_SUPPORTS_HIGHMEM
	help
	  Choose this option to build a kernel for release 1 or later of the
	  MIPS32 architecture.  Most modern embedded systems with a 32-bit
	  MIPS processor are based on a MIPS32 processor.  If you know the
	  specific type of processor in your system, choose those that one
	  otherwise CPU_MIPS32_R1 is a safe bet for any MIPS32 system.
	  Release 2 of the MIPS32 architecture is available since several
	  years so chances are you even have a MIPS32 Release 2 processor
	  in which case you should choose CPU_MIPS32_R2 instead for better
	  performance.

config CPU_MIPS32_R2
	bool "MIPS32 Release 2"
	depends on SYS_HAS_CPU_MIPS32_R2
	select CPU_HAS_PREFETCH
	select CPU_SUPPORTS_32BIT_KERNEL
	select CPU_SUPPORTS_HIGHMEM
	help
	  Choose this option to build a kernel for release 2 or later of the
	  MIPS32 architecture.  Most modern embedded systems with a 32-bit
	  MIPS processor are based on a MIPS32 processor.  If you know the
	  specific type of processor in your system, choose those that one
	  otherwise CPU_MIPS32_R1 is a safe bet for any MIPS32 system.

config CPU_MIPS64_R1
	bool "MIPS64 Release 1"
	depends on SYS_HAS_CPU_MIPS64_R1
	select CPU_HAS_PREFETCH
	select CPU_SUPPORTS_32BIT_KERNEL
	select CPU_SUPPORTS_64BIT_KERNEL
	select CPU_SUPPORTS_HIGHMEM
	select CPU_SUPPORTS_HUGEPAGES
	help
	  Choose this option to build a kernel for release 1 or later of the
	  MIPS64 architecture.  Many modern embedded systems with a 64-bit
	  MIPS processor are based on a MIPS64 processor.  If you know the
	  specific type of processor in your system, choose those that one
	  otherwise CPU_MIPS64_R1 is a safe bet for any MIPS64 system.
	  Release 2 of the MIPS64 architecture is available since several
	  years so chances are you even have a MIPS64 Release 2 processor
	  in which case you should choose CPU_MIPS64_R2 instead for better
	  performance.

config CPU_MIPS64_R2
	bool "MIPS64 Release 2"
	depends on SYS_HAS_CPU_MIPS64_R2
	select CPU_HAS_PREFETCH
	select CPU_SUPPORTS_32BIT_KERNEL
	select CPU_SUPPORTS_64BIT_KERNEL
	select CPU_SUPPORTS_HIGHMEM
	select CPU_SUPPORTS_HUGEPAGES
	help
	  Choose this option to build a kernel for release 2 or later of the
	  MIPS64 architecture.  Many modern embedded systems with a 64-bit
	  MIPS processor are based on a MIPS64 processor.  If you know the
	  specific type of processor in your system, choose those that one
	  otherwise CPU_MIPS64_R1 is a safe bet for any MIPS64 system.

config CPU_R3000
	bool "R3000"
	depends on SYS_HAS_CPU_R3000
	select CPU_HAS_WB
	select CPU_SUPPORTS_32BIT_KERNEL
	select CPU_SUPPORTS_HIGHMEM
	help
	  Please make sure to pick the right CPU type. Linux/MIPS is not
	  designed to be generic, i.e. Kernels compiled for R3000 CPUs will
	  *not* work on R4000 machines and vice versa.  However, since most
	  of the supported machines have an R4000 (or similar) CPU, R4x00
	  might be a safe bet.  If the resulting kernel does not work,
	  try to recompile with R3000.

config CPU_TX39XX
	bool "R39XX"
	depends on SYS_HAS_CPU_TX39XX
	select CPU_SUPPORTS_32BIT_KERNEL

config CPU_VR41XX
	bool "R41xx"
	depends on SYS_HAS_CPU_VR41XX
	select CPU_SUPPORTS_32BIT_KERNEL
	select CPU_SUPPORTS_64BIT_KERNEL
	help
	  The options selects support for the NEC VR4100 series of processors.
	  Only choose this option if you have one of these processors as a
	  kernel built with this option will not run on any other type of
	  processor or vice versa.

config CPU_R4300
	bool "R4300"
	depends on SYS_HAS_CPU_R4300
	select CPU_SUPPORTS_32BIT_KERNEL
	select CPU_SUPPORTS_64BIT_KERNEL
	help
	  MIPS Technologies R4300-series processors.

config CPU_R4X00
	bool "R4x00"
	depends on SYS_HAS_CPU_R4X00
	select CPU_SUPPORTS_32BIT_KERNEL
	select CPU_SUPPORTS_64BIT_KERNEL
	select CPU_SUPPORTS_HUGEPAGES
	help
	  MIPS Technologies R4000-series processors other than 4300, including
	  the R4000, R4400, R4600, and 4700.

config CPU_TX49XX
	bool "R49XX"
	depends on SYS_HAS_CPU_TX49XX
	select CPU_HAS_PREFETCH
	select CPU_SUPPORTS_32BIT_KERNEL
	select CPU_SUPPORTS_64BIT_KERNEL
	select CPU_SUPPORTS_HUGEPAGES

config CPU_R5000
	bool "R5000"
	depends on SYS_HAS_CPU_R5000
	select CPU_SUPPORTS_32BIT_KERNEL
	select CPU_SUPPORTS_64BIT_KERNEL
	select CPU_SUPPORTS_HUGEPAGES
	help
	  MIPS Technologies R5000-series processors other than the Nevada.

config CPU_R5432
	bool "R5432"
	depends on SYS_HAS_CPU_R5432
	select CPU_SUPPORTS_32BIT_KERNEL
	select CPU_SUPPORTS_64BIT_KERNEL
	select CPU_SUPPORTS_HUGEPAGES

config CPU_R5500
	bool "R5500"
	depends on SYS_HAS_CPU_R5500
	select CPU_SUPPORTS_32BIT_KERNEL
	select CPU_SUPPORTS_64BIT_KERNEL
	select CPU_SUPPORTS_HUGEPAGES
	help
	  NEC VR5500 and VR5500A series processors implement 64-bit MIPS IV
	  instruction set.

config CPU_R6000
	bool "R6000"
	depends on SYS_HAS_CPU_R6000
	select CPU_SUPPORTS_32BIT_KERNEL
	help
	  MIPS Technologies R6000 and R6000A series processors.  Note these
	  processors are extremely rare and the support for them is incomplete.

config CPU_NEVADA
	bool "RM52xx"
	depends on SYS_HAS_CPU_NEVADA
	select CPU_SUPPORTS_32BIT_KERNEL
	select CPU_SUPPORTS_64BIT_KERNEL
	select CPU_SUPPORTS_HUGEPAGES
	help
	  QED / PMC-Sierra RM52xx-series ("Nevada") processors.

config CPU_R8000
	bool "R8000"
	depends on SYS_HAS_CPU_R8000
	select CPU_HAS_PREFETCH
	select CPU_SUPPORTS_64BIT_KERNEL
	help
	  MIPS Technologies R8000 processors.  Note these processors are
	  uncommon and the support for them is incomplete.

config CPU_R10000
	bool "R10000"
	depends on SYS_HAS_CPU_R10000
	select CPU_HAS_PREFETCH
	select CPU_SUPPORTS_32BIT_KERNEL
	select CPU_SUPPORTS_64BIT_KERNEL
	select CPU_SUPPORTS_HIGHMEM
	select CPU_SUPPORTS_HUGEPAGES
	help
	  MIPS Technologies R10000-series processors.

config CPU_RM7000
	bool "RM7000"
	depends on SYS_HAS_CPU_RM7000
	select CPU_HAS_PREFETCH
	select CPU_SUPPORTS_32BIT_KERNEL
	select CPU_SUPPORTS_64BIT_KERNEL
	select CPU_SUPPORTS_HIGHMEM
	select CPU_SUPPORTS_HUGEPAGES

config CPU_SB1
	bool "SB1"
	depends on SYS_HAS_CPU_SB1
	select CPU_SUPPORTS_32BIT_KERNEL
	select CPU_SUPPORTS_64BIT_KERNEL
	select CPU_SUPPORTS_HIGHMEM
	select CPU_SUPPORTS_HUGEPAGES
	select WEAK_ORDERING

config CPU_CAVIUM_OCTEON
	bool "Cavium Octeon processor"
	depends on SYS_HAS_CPU_CAVIUM_OCTEON
	select ARCH_SPARSEMEM_ENABLE
	select CPU_HAS_PREFETCH
	select CPU_SUPPORTS_64BIT_KERNEL
	select SYS_SUPPORTS_SMP
	select NR_CPUS_DEFAULT_16
	select WEAK_ORDERING
	select CPU_SUPPORTS_HIGHMEM
	select CPU_SUPPORTS_HUGEPAGES
	select LIBFDT
	select USE_OF
	help
	  The Cavium Octeon processor is a highly integrated chip containing
	  many ethernet hardware widgets for networking tasks. The processor
	  can have up to 16 Mips64v2 cores and 8 integrated gigabit ethernets.
	  Full details can be found at http://www.caviumnetworks.com.

config CPU_BMIPS3300
	bool "BMIPS3300"
	depends on SYS_HAS_CPU_BMIPS3300
	select CPU_BMIPS
	help
	  Broadcom BMIPS3300 processors.

config CPU_BMIPS4350
	bool "BMIPS4350"
	depends on SYS_HAS_CPU_BMIPS4350
	select CPU_BMIPS
	select SYS_SUPPORTS_SMP
	select SYS_SUPPORTS_HOTPLUG_CPU
	help
	  Broadcom BMIPS4350 ("VIPER") processors.

config CPU_BMIPS4380
	bool "BMIPS4380"
	depends on SYS_HAS_CPU_BMIPS4380
	select CPU_BMIPS
	select SYS_SUPPORTS_SMP
	select SYS_SUPPORTS_HOTPLUG_CPU
	help
	  Broadcom BMIPS4380 processors.

config CPU_BMIPS5000
	bool "BMIPS5000"
	depends on SYS_HAS_CPU_BMIPS5000
	select CPU_BMIPS
	select CPU_SUPPORTS_HIGHMEM
	select MIPS_CPU_SCACHE
	select SYS_SUPPORTS_SMP
	select SYS_SUPPORTS_HOTPLUG_CPU
	help
	  Broadcom BMIPS5000 processors.

config CPU_XLR
	bool "Netlogic XLR SoC"
	depends on SYS_HAS_CPU_XLR
	select CPU_SUPPORTS_32BIT_KERNEL
	select CPU_SUPPORTS_64BIT_KERNEL
	select CPU_SUPPORTS_HIGHMEM
	select CPU_SUPPORTS_HUGEPAGES
	select WEAK_ORDERING
	select WEAK_REORDERING_BEYOND_LLSC
	help
	  Netlogic Microsystems XLR/XLS processors.

config CPU_XLP
	bool "Netlogic XLP SoC"
	depends on SYS_HAS_CPU_XLP
	select CPU_SUPPORTS_32BIT_KERNEL
	select CPU_SUPPORTS_64BIT_KERNEL
	select CPU_SUPPORTS_HIGHMEM
	select CPU_HAS_LLSC
	select WEAK_ORDERING
	select WEAK_REORDERING_BEYOND_LLSC
	select CPU_HAS_PREFETCH
	select CPU_MIPSR2
	help
	  Netlogic Microsystems XLP processors.
endchoice

if CPU_LOONGSON2F
config CPU_NOP_WORKAROUNDS
	bool

config CPU_JUMP_WORKAROUNDS
	bool

config CPU_LOONGSON2F_WORKAROUNDS
	bool "Loongson 2F Workarounds"
	default y
	select CPU_NOP_WORKAROUNDS
	select CPU_JUMP_WORKAROUNDS
	help
	  Loongson 2F01 / 2F02 processors have the NOP & JUMP issues which
	  require workarounds.  Without workarounds the system may hang
	  unexpectedly.  For more information please refer to the gas
	  -mfix-loongson2f-nop and -mfix-loongson2f-jump options.

	  Loongson 2F03 and later have fixed these issues and no workarounds
	  are needed.  The workarounds have no significant side effect on them
	  but may decrease the performance of the system so this option should
	  be disabled unless the kernel is intended to be run on 2F01 or 2F02
	  systems.

	  If unsure, please say Y.
endif # CPU_LOONGSON2F

config SYS_SUPPORTS_ZBOOT
	bool
	select HAVE_KERNEL_GZIP
	select HAVE_KERNEL_BZIP2
	select HAVE_KERNEL_LZMA
	select HAVE_KERNEL_LZO

config SYS_SUPPORTS_ZBOOT_UART16550
	bool
	select SYS_SUPPORTS_ZBOOT

config CPU_LOONGSON2
	bool
	select CPU_SUPPORTS_32BIT_KERNEL
	select CPU_SUPPORTS_64BIT_KERNEL
	select CPU_SUPPORTS_HIGHMEM
	select CPU_SUPPORTS_HUGEPAGES

config CPU_LOONGSON1
	bool
	select CPU_MIPS32
	select CPU_MIPSR2
	select CPU_HAS_PREFETCH
	select CPU_SUPPORTS_32BIT_KERNEL
	select CPU_SUPPORTS_HIGHMEM

config CPU_BMIPS
	bool
	select CPU_MIPS32
	select CPU_SUPPORTS_32BIT_KERNEL
	select DMA_NONCOHERENT
	select IRQ_CPU
	select SWAP_IO_SPACE
	select WEAK_ORDERING

config SYS_HAS_CPU_LOONGSON2E
	bool

config SYS_HAS_CPU_LOONGSON2F
	bool
	select CPU_SUPPORTS_CPUFREQ
	select CPU_SUPPORTS_ADDRWINCFG if 64BIT
	select CPU_SUPPORTS_UNCACHED_ACCELERATED

config SYS_HAS_CPU_LOONGSON1B
	bool

config SYS_HAS_CPU_MIPS32_R1
	bool

config SYS_HAS_CPU_MIPS32_R2
	bool

config SYS_HAS_CPU_MIPS64_R1
	bool

config SYS_HAS_CPU_MIPS64_R2
	bool

config SYS_HAS_CPU_R3000
	bool

config SYS_HAS_CPU_TX39XX
	bool

config SYS_HAS_CPU_VR41XX
	bool

config SYS_HAS_CPU_R4300
	bool

config SYS_HAS_CPU_R4X00
	bool

config SYS_HAS_CPU_TX49XX
	bool

config SYS_HAS_CPU_R5000
	bool

config SYS_HAS_CPU_R5432
	bool

config SYS_HAS_CPU_R5500
	bool

config SYS_HAS_CPU_R6000
	bool

config SYS_HAS_CPU_NEVADA
	bool

config SYS_HAS_CPU_R8000
	bool

config SYS_HAS_CPU_R10000
	bool

config SYS_HAS_CPU_RM7000
	bool

config SYS_HAS_CPU_SB1
	bool

config SYS_HAS_CPU_CAVIUM_OCTEON
	bool

config SYS_HAS_CPU_BMIPS3300
	bool

config SYS_HAS_CPU_BMIPS4350
	bool

config SYS_HAS_CPU_BMIPS4380
	bool

config SYS_HAS_CPU_BMIPS5000
	bool

config SYS_HAS_CPU_XLR
	bool

config SYS_HAS_CPU_XLP
	bool

#
# CPU may reorder R->R, R->W, W->R, W->W
# Reordering beyond LL and SC is handled in WEAK_REORDERING_BEYOND_LLSC
#
config WEAK_ORDERING
	bool

#
# CPU may reorder reads and writes beyond LL/SC
# CPU may reorder R->LL, R->LL, W->LL, W->LL, R->SC, R->SC, W->SC, W->SC
#
config WEAK_REORDERING_BEYOND_LLSC
	bool
endmenu

#
# These two indicate any level of the MIPS32 and MIPS64 architecture
#
config CPU_MIPS32
	bool
	default y if CPU_MIPS32_R1 || CPU_MIPS32_R2

config CPU_MIPS64
	bool
	default y if CPU_MIPS64_R1 || CPU_MIPS64_R2

#
# These two indicate the revision of the architecture, either Release 1 or Release 2
#
config CPU_MIPSR1
	bool
	default y if CPU_MIPS32_R1 || CPU_MIPS64_R1

config CPU_MIPSR2
	bool
	default y if CPU_MIPS32_R2 || CPU_MIPS64_R2 || CPU_CAVIUM_OCTEON

config SYS_SUPPORTS_32BIT_KERNEL
	bool
config SYS_SUPPORTS_64BIT_KERNEL
	bool
config CPU_SUPPORTS_32BIT_KERNEL
	bool
config CPU_SUPPORTS_64BIT_KERNEL
	bool
config CPU_SUPPORTS_CPUFREQ
	bool
config CPU_SUPPORTS_ADDRWINCFG
	bool
config CPU_SUPPORTS_HUGEPAGES
	bool
config CPU_SUPPORTS_UNCACHED_ACCELERATED
	bool
config MIPS_PGD_C0_CONTEXT
	bool
	default y if 64BIT && CPU_MIPSR2 && !CPU_XLP

#
# Set to y for ptrace access to watch registers.
#
config HARDWARE_WATCHPOINTS
       bool
       default y if CPU_MIPSR1 || CPU_MIPSR2

menu "Kernel type"

choice
	prompt "Kernel code model"
	help
	  You should only select this option if you have a workload that
	  actually benefits from 64-bit processing or if your machine has
	  large memory.  You will only be presented a single option in this
	  menu if your system does not support both 32-bit and 64-bit kernels.

config 32BIT
	bool "32-bit kernel"
	depends on CPU_SUPPORTS_32BIT_KERNEL && SYS_SUPPORTS_32BIT_KERNEL
	select TRAD_SIGNALS
	help
	  Select this option if you want to build a 32-bit kernel.
config 64BIT
	bool "64-bit kernel"
	depends on CPU_SUPPORTS_64BIT_KERNEL && SYS_SUPPORTS_64BIT_KERNEL
	select HAVE_SYSCALL_WRAPPERS
	help
	  Select this option if you want to build a 64-bit kernel.

endchoice

choice
	prompt "Kernel page size"
	default PAGE_SIZE_4KB

config PAGE_SIZE_4KB
	bool "4kB"
	depends on !CPU_LOONGSON2
	help
	 This option select the standard 4kB Linux page size.  On some
	 R3000-family processors this is the only available page size.  Using
	 4kB page size will minimize memory consumption and is therefore
	 recommended for low memory systems.

config PAGE_SIZE_8KB
	bool "8kB"
	depends on CPU_R8000 || CPU_CAVIUM_OCTEON
	help
	  Using 8kB page size will result in higher performance kernel at
	  the price of higher memory consumption.  This option is available
	  only on R8000 and cnMIPS processors.  Note that you will need a
	  suitable Linux distribution to support this.

config PAGE_SIZE_16KB
	bool "16kB"
	depends on !CPU_R3000 && !CPU_TX39XX
	help
	  Using 16kB page size will result in higher performance kernel at
	  the price of higher memory consumption.  This option is available on
	  all non-R3000 family processors.  Note that you will need a suitable
	  Linux distribution to support this.

config PAGE_SIZE_32KB
	bool "32kB"
	depends on CPU_CAVIUM_OCTEON
	help
	  Using 32kB page size will result in higher performance kernel at
	  the price of higher memory consumption.  This option is available
	  only on cnMIPS cores.  Note that you will need a suitable Linux
	  distribution to support this.

config PAGE_SIZE_64KB
	bool "64kB"
	depends on !CPU_R3000 && !CPU_TX39XX
	help
	  Using 64kB page size will result in higher performance kernel at
	  the price of higher memory consumption.  This option is available on
	  all non-R3000 family processor.  Not that at the time of this
	  writing this option is still high experimental.

endchoice

config FORCE_MAX_ZONEORDER
	int "Maximum zone order"
	range 14 64 if HUGETLB_PAGE && PAGE_SIZE_64KB
	default "14" if HUGETLB_PAGE && PAGE_SIZE_64KB
	range 13 64 if HUGETLB_PAGE && PAGE_SIZE_32KB
	default "13" if HUGETLB_PAGE && PAGE_SIZE_32KB
	range 12 64 if HUGETLB_PAGE && PAGE_SIZE_16KB
	default "12" if HUGETLB_PAGE && PAGE_SIZE_16KB
	range 11 64
	default "11"
	help
	  The kernel memory allocator divides physically contiguous memory
	  blocks into "zones", where each zone is a power of two number of
	  pages.  This option selects the largest power of two that the kernel
	  keeps in the memory allocator.  If you need to allocate very large
	  blocks of physically contiguous memory, then you may need to
	  increase this value.

	  This config option is actually maximum order plus one. For example,
	  a value of 11 means that the largest free memory block is 2^10 pages.

	  The page size is not necessarily 4KB.  Keep this in mind
	  when choosing a value for this option.

config BOARD_SCACHE
	bool

config IP22_CPU_SCACHE
	bool
	select BOARD_SCACHE

#
# Support for a MIPS32 / MIPS64 style S-caches
#
config MIPS_CPU_SCACHE
	bool
	select BOARD_SCACHE

config R5000_CPU_SCACHE
	bool
	select BOARD_SCACHE

config RM7000_CPU_SCACHE
	bool
	select BOARD_SCACHE

config SIBYTE_DMA_PAGEOPS
	bool "Use DMA to clear/copy pages"
	depends on CPU_SB1
	help
	  Instead of using the CPU to zero and copy pages, use a Data Mover
	  channel.  These DMA channels are otherwise unused by the standard
	  SiByte Linux port.  Seems to give a small performance benefit.

config CPU_HAS_PREFETCH
	bool

config CPU_GENERIC_DUMP_TLB
	bool
	default y if !(CPU_R3000 || CPU_R6000 || CPU_R8000 || CPU_TX39XX)

config CPU_R4K_FPU
	bool
	default y if !(CPU_R3000 || CPU_R6000 || CPU_TX39XX || CPU_CAVIUM_OCTEON)

config CPU_R4K_CACHE_TLB
	bool
	default y if !(CPU_R3000 || CPU_R8000 || CPU_SB1 || CPU_TX39XX || CPU_CAVIUM_OCTEON)

choice
	prompt "MIPS MT options"

config MIPS_MT_DISABLED
	bool "Disable multithreading support."
	help
	  Use this option if your workload can't take advantage of
	  MIPS hardware multithreading support.  On systems that don't have
	  the option of an MT-enabled processor this option will be the only
	  option in this menu.

config MIPS_MT_SMP
	bool "Use 1 TC on each available VPE for SMP"
	depends on SYS_SUPPORTS_MULTITHREADING
	select CPU_MIPSR2_IRQ_VI
	select CPU_MIPSR2_IRQ_EI
	select MIPS_MT
	select NR_CPUS_DEFAULT_2
	select SMP
	select SYS_SUPPORTS_SCHED_SMT if SMP
	select SYS_SUPPORTS_SMP
	select SMP_UP
	select MIPS_PERF_SHARED_TC_COUNTERS
	help
	  This is a kernel model which is known a VSMP but lately has been
	  marketesed into SMVP.
	  Virtual SMP uses the processor's VPEs  to implement virtual
	  processors. In currently available configuration of the 34K processor
	  this allows for a dual processor. Both processors will share the same
	  primary caches; each will obtain the half of the TLB for it's own
	  exclusive use. For a layman this model can be described as similar to
	  what Intel calls Hyperthreading.

	  For further information see http://www.linux-mips.org/wiki/34K#VSMP

config MIPS_MT_SMTC
	bool "SMTC: Use all TCs on all VPEs for SMP"
	depends on CPU_MIPS32_R2
	#depends on CPU_MIPS64_R2		# once there is hardware ...
	depends on SYS_SUPPORTS_MULTITHREADING
	select CPU_MIPSR2_IRQ_VI
	select CPU_MIPSR2_IRQ_EI
	select MIPS_MT
	select NR_CPUS_DEFAULT_8
	select SMP
	select SYS_SUPPORTS_SMP
	select SMP_UP
	help
	  This is a kernel model which is known a SMTC or lately has been
	  marketesed into SMVP.
	  is presenting the available TC's of the core as processors to Linux.
	  On currently available 34K processors this means a Linux system will
	  see up to 5 processors. The implementation of the SMTC kernel differs
	  significantly from VSMP and cannot efficiently coexist in the same
	  kernel binary so the choice between VSMP and SMTC is a compile time
	  decision.

	  For further information see http://www.linux-mips.org/wiki/34K#SMTC

endchoice

config MIPS_MT
	bool

config SCHED_SMT
	bool "SMT (multithreading) scheduler support"
	depends on SYS_SUPPORTS_SCHED_SMT
	default n
	help
	  SMT scheduler support improves the CPU scheduler's decision making
	  when dealing with MIPS MT enabled cores at a cost of slightly
	  increased overhead in some places. If unsure say N here.

config SYS_SUPPORTS_SCHED_SMT
	bool

config SYS_SUPPORTS_MULTITHREADING
	bool

config MIPS_MT_FPAFF
	bool "Dynamic FPU affinity for FP-intensive threads"
	default y
	depends on MIPS_MT_SMP || MIPS_MT_SMTC

config MIPS_VPE_LOADER
	bool "VPE loader support."
	depends on SYS_SUPPORTS_MULTITHREADING
	select CPU_MIPSR2_IRQ_VI
	select CPU_MIPSR2_IRQ_EI
	select MIPS_MT
	help
	  Includes a loader for loading an elf relocatable object
	  onto another VPE and running it.

config MIPS_MT_SMTC_IM_BACKSTOP
	bool "Use per-TC register bits as backstop for inhibited IM bits"
	depends on MIPS_MT_SMTC
	default n
	help
	  To support multiple TC microthreads acting as "CPUs" within
	  a VPE, VPE-wide interrupt mask bits must be specially manipulated
	  during interrupt handling. To support legacy drivers and interrupt
	  controller management code, SMTC has a "backstop" to track and
	  if necessary restore the interrupt mask. This has some performance
	  impact on interrupt service overhead.

config MIPS_MT_SMTC_IRQAFF
	bool "Support IRQ affinity API"
	depends on MIPS_MT_SMTC
	default n
	help
	  Enables SMP IRQ affinity API (/proc/irq/*/smp_affinity, etc.)
	  for SMTC Linux kernel. Requires platform support, of which
	  an example can be found in the MIPS kernel i8259 and Malta
	  platform code.  Adds some overhead to interrupt dispatch, and
	  should be used only if you know what you are doing.

config MIPS_VPE_LOADER_TOM
	bool "Load VPE program into memory hidden from linux"
	depends on MIPS_VPE_LOADER
	default y
	help
	  The loader can use memory that is present but has been hidden from
	  Linux using the kernel command line option "mem=xxMB". It's up to
	  you to ensure the amount you put in the option and the space your
	  program requires is less or equal to the amount physically present.

# this should possibly be in drivers/char, but it is rather cpu related. Hmmm
config MIPS_VPE_APSP_API
	bool "Enable support for AP/SP API (RTLX)"
	depends on MIPS_VPE_LOADER
	help

config MIPS_CMP
	bool "MIPS CMP framework support"
	depends on SYS_SUPPORTS_MIPS_CMP
	select SYNC_R4K
	select SYS_SUPPORTS_SMP
	select SYS_SUPPORTS_SCHED_SMT if SMP
	select WEAK_ORDERING
	default n
	help
	  This is a placeholder option for the GCMP work. It will need to
	  be handled differently...

config SB1_PASS_1_WORKAROUNDS
	bool
	depends on CPU_SB1_PASS_1
	default y

config SB1_PASS_2_WORKAROUNDS
	bool
	depends on CPU_SB1 && (CPU_SB1_PASS_2_2 || CPU_SB1_PASS_2)
	default y

config SB1_PASS_2_1_WORKAROUNDS
	bool
	depends on CPU_SB1 && CPU_SB1_PASS_2
	default y

config 64BIT_PHYS_ADDR
	bool

config ARCH_PHYS_ADDR_T_64BIT
       def_bool 64BIT_PHYS_ADDR

config CPU_HAS_SMARTMIPS
	depends on SYS_SUPPORTS_SMARTMIPS
	bool "Support for the SmartMIPS ASE"
	help
	  SmartMIPS is a extension of the MIPS32 architecture aimed at
	  increased security at both hardware and software level for
	  smartcards.  Enabling this option will allow proper use of the
	  SmartMIPS instructions by Linux applications.  However a kernel with
	  this option will not work on a MIPS core without SmartMIPS core.  If
	  you don't know you probably don't have SmartMIPS and should say N
	  here.

config CPU_HAS_WB
	bool

config XKS01
	bool

#
# Vectored interrupt mode is an R2 feature
#
config CPU_MIPSR2_IRQ_VI
	bool

#
# Extended interrupt mode is an R2 feature
#
config CPU_MIPSR2_IRQ_EI
	bool

config CPU_HAS_SYNC
	bool
	depends on !CPU_R3000
	default y

#
# CPU non-features
#
config CPU_DADDI_WORKAROUNDS
	bool

config CPU_R4000_WORKAROUNDS
	bool
	select CPU_R4400_WORKAROUNDS

config CPU_R4400_WORKAROUNDS
	bool

#
# - Highmem only makes sense for the 32-bit kernel.
# - The current highmem code will only work properly on physically indexed
#   caches such as R3000, SB1, R7000 or those that look like they're virtually
#   indexed such as R4000/R4400 SC and MC versions or R10000.  So for the
#   moment we protect the user and offer the highmem option only on machines
#   where it's known to be safe.  This will not offer highmem on a few systems
#   such as MIPS32 and MIPS64 CPUs which may have virtual and physically
#   indexed CPUs but we're playing safe.
# - We use SYS_SUPPORTS_HIGHMEM to offer highmem only for systems where we
#   know they might have memory configurations that could make use of highmem
#   support.
#
config HIGHMEM
	bool "High Memory Support"
	depends on 32BIT && CPU_SUPPORTS_HIGHMEM && SYS_SUPPORTS_HIGHMEM

config CPU_SUPPORTS_HIGHMEM
	bool

config SYS_SUPPORTS_HIGHMEM
	bool

config SYS_SUPPORTS_SMARTMIPS
	bool

config ARCH_FLATMEM_ENABLE
	def_bool y
	depends on !NUMA && !CPU_LOONGSON2

config ARCH_DISCONTIGMEM_ENABLE
	bool
	default y if SGI_IP27
	help
	  Say Y to support efficient handling of discontiguous physical memory,
	  for architectures which are either NUMA (Non-Uniform Memory Access)
	  or have huge holes in the physical address space for other reasons.
	  See <file:Documentation/vm/numa> for more.

config ARCH_SPARSEMEM_ENABLE
	bool
	select SPARSEMEM_STATIC

config NUMA
	bool "NUMA Support"
	depends on SYS_SUPPORTS_NUMA
	help
	  Say Y to compile the kernel to support NUMA (Non-Uniform Memory
	  Access).  This option improves performance on systems with more
	  than two nodes; on two node systems it is generally better to
	  leave it disabled; on single node systems disable this option
	  disabled.

config SYS_SUPPORTS_NUMA
	bool

config NODES_SHIFT
	int
	default "6"
	depends on NEED_MULTIPLE_NODES

config HW_PERF_EVENTS
	bool "Enable hardware performance counter support for perf events"
	depends on PERF_EVENTS && !MIPS_MT_SMTC && OPROFILE=n && (CPU_MIPS32 || CPU_MIPS64 || CPU_R10000 || CPU_SB1 || CPU_CAVIUM_OCTEON || CPU_XLP)
	default y
	help
	  Enable hardware performance counter support for perf events. If
	  disabled, perf events will use software events only.

source "mm/Kconfig"

config SMP
	bool "Multi-Processing support"
	depends on SYS_SUPPORTS_SMP
	select USE_GENERIC_SMP_HELPERS
	help
	  This enables support for systems with more than one CPU. If you have
	  a system with only one CPU, like most personal computers, say N. If
	  you have a system with more than one CPU, say Y.

	  If you say N here, the kernel will run on single and multiprocessor
	  machines, but will use only one CPU of a multiprocessor machine. If
	  you say Y here, the kernel will run on many, but not all,
	  singleprocessor machines. On a singleprocessor machine, the kernel
	  will run faster if you say N here.

	  People using multiprocessor machines who say Y here should also say
	  Y to "Enhanced Real Time Clock Support", below.

	  See also the SMP-HOWTO available at
	  <http://www.tldp.org/docs.html#howto>.

	  If you don't know what to do here, say N.

config SMP_UP
	bool

config SYS_SUPPORTS_MIPS_CMP
	bool

config SYS_SUPPORTS_SMP
	bool

config NR_CPUS_DEFAULT_1
	bool

config NR_CPUS_DEFAULT_2
	bool

config NR_CPUS_DEFAULT_4
	bool

config NR_CPUS_DEFAULT_8
	bool

config NR_CPUS_DEFAULT_16
	bool

config NR_CPUS_DEFAULT_32
	bool

config NR_CPUS_DEFAULT_64
	bool

config NR_CPUS
	int "Maximum number of CPUs (2-64)"
	range 1 64 if NR_CPUS_DEFAULT_1
	depends on SMP
	default "1" if NR_CPUS_DEFAULT_1
	default "2" if NR_CPUS_DEFAULT_2
	default "4" if NR_CPUS_DEFAULT_4
	default "8" if NR_CPUS_DEFAULT_8
	default "16" if NR_CPUS_DEFAULT_16
	default "32" if NR_CPUS_DEFAULT_32
	default "64" if NR_CPUS_DEFAULT_64
	help
	  This allows you to specify the maximum number of CPUs which this
	  kernel will support.  The maximum supported value is 32 for 32-bit
	  kernel and 64 for 64-bit kernels; the minimum value which makes
	  sense is 1 for Qemu (useful only for kernel debugging purposes)
	  and 2 for all others.

	  This is purely to save memory - each supported CPU adds
	  approximately eight kilobytes to the kernel image.  For best
	  performance should round up your number of processors to the next
	  power of two.

config MIPS_PERF_SHARED_TC_COUNTERS
	bool

#
# Timer Interrupt Frequency Configuration
#

choice
	prompt "Timer frequency"
	default HZ_250
	help
	 Allows the configuration of the timer frequency.

	config HZ_48
		bool "48 HZ" if SYS_SUPPORTS_48HZ || SYS_SUPPORTS_ARBIT_HZ

	config HZ_100
		bool "100 HZ" if SYS_SUPPORTS_100HZ || SYS_SUPPORTS_ARBIT_HZ

	config HZ_128
		bool "128 HZ" if SYS_SUPPORTS_128HZ || SYS_SUPPORTS_ARBIT_HZ

	config HZ_250
		bool "250 HZ" if SYS_SUPPORTS_250HZ || SYS_SUPPORTS_ARBIT_HZ

	config HZ_256
		bool "256 HZ" if SYS_SUPPORTS_256HZ || SYS_SUPPORTS_ARBIT_HZ

	config HZ_1000
		bool "1000 HZ" if SYS_SUPPORTS_1000HZ || SYS_SUPPORTS_ARBIT_HZ

	config HZ_1024
		bool "1024 HZ" if SYS_SUPPORTS_1024HZ || SYS_SUPPORTS_ARBIT_HZ

endchoice

config SYS_SUPPORTS_48HZ
	bool

config SYS_SUPPORTS_100HZ
	bool

config SYS_SUPPORTS_128HZ
	bool

config SYS_SUPPORTS_250HZ
	bool

config SYS_SUPPORTS_256HZ
	bool

config SYS_SUPPORTS_1000HZ
	bool

config SYS_SUPPORTS_1024HZ
	bool

config SYS_SUPPORTS_ARBIT_HZ
	bool
	default y if !SYS_SUPPORTS_48HZ && !SYS_SUPPORTS_100HZ && \
		     !SYS_SUPPORTS_128HZ && !SYS_SUPPORTS_250HZ && \
		     !SYS_SUPPORTS_256HZ && !SYS_SUPPORTS_1000HZ && \
		     !SYS_SUPPORTS_1024HZ

config HZ
	int
	default 48 if HZ_48
	default 100 if HZ_100
	default 128 if HZ_128
	default 250 if HZ_250
	default 256 if HZ_256
	default 1000 if HZ_1000
	default 1024 if HZ_1024

source "kernel/Kconfig.preempt"

config KEXEC
	bool "Kexec system call"
	help
	  kexec is a system call that implements the ability to shutdown your
	  current kernel, and to start another kernel.  It is like a reboot
	  but it is independent of the system firmware.   And like a reboot
	  you can start any kernel with it, not just Linux.

	  The name comes from the similarity to the exec system call.

	  It is an ongoing process to be certain the hardware in a machine
	  is properly shutdown, so do not be surprised if this code does not
	  initially work for you.  It may help to enable device hotplugging
	  support.  As of this writing the exact hardware interface is
	  strongly in flux, so no good recommendation can be made.

config CRASH_DUMP
	  bool "Kernel crash dumps"
	  help
	  Generate crash dump after being started by kexec.
	  This should be normally only set in special crash dump kernels
	  which are loaded in the main kernel with kexec-tools into
	  a specially reserved region and then later executed after
	  a crash by kdump/kexec. The crash dump kernel must be compiled
	  to a memory address not used by the main kernel or firmware using
	  PHYSICAL_START.

config PHYSICAL_START
	  hex "Physical address where the kernel is loaded"
	  default "0xffffffff84000000" if 64BIT
	  default "0x84000000" if 32BIT
	  depends on CRASH_DUMP
	  help
	  This gives the CKSEG0 or KSEG0 address where the kernel is loaded.
	  If you plan to use kernel for capturing the crash dump change
	  this value to start of the reserved region (the "X" value as
	  specified in the "crashkernel=YM@XM" command line boot parameter
	  passed to the panic-ed kernel).

config SECCOMP
	bool "Enable seccomp to safely compute untrusted bytecode"
	depends on PROC_FS
	default y
	help
	  This kernel feature is useful for number crunching applications
	  that may need to compute untrusted bytecode during their
	  execution. By using pipes or other transports made available to
	  the process as file descriptors supporting the read/write
	  syscalls, it's possible to isolate those applications in
	  their own address space using seccomp. Once seccomp is
	  enabled via /proc/<pid>/seccomp, it cannot be disabled
	  and the task is only allowed to execute a few safe syscalls
	  defined by each seccomp mode.

	  If unsure, say Y. Only embedded should say N here.

config USE_OF
	bool
	select OF
	select OF_EARLY_FLATTREE
	select IRQ_DOMAIN

endmenu

config LOCKDEP_SUPPORT
	bool
	default y

config STACKTRACE_SUPPORT
	bool
	default y

source "init/Kconfig"

source "kernel/Kconfig.freezer"

menu "Bus options (PCI, PCMCIA, EISA, ISA, TC)"

config HW_HAS_EISA
	bool
config HW_HAS_PCI
	bool

config PCI
	bool "Support for PCI controller"
	depends on HW_HAS_PCI
	select PCI_DOMAINS
	select GENERIC_PCI_IOMAP
	select NO_GENERIC_PCI_IOPORT_MAP
	help
	  Find out whether you have a PCI motherboard. PCI is the name of a
	  bus system, i.e. the way the CPU talks to the other stuff inside
	  your box. Other bus systems are ISA, EISA, or VESA. If you have PCI,
	  say Y, otherwise N.

config PCI_DOMAINS
	bool

source "drivers/pci/Kconfig"

source "drivers/pci/pcie/Kconfig"

#
# ISA support is now enabled via select.  Too many systems still have the one
# or other ISA chip on the board that users don't know about so don't expect
# users to choose the right thing ...
#
config ISA
	bool

config EISA
	bool "EISA support"
	depends on HW_HAS_EISA
	select ISA
	select GENERIC_ISA_DMA
	---help---
	  The Extended Industry Standard Architecture (EISA) bus was
	  developed as an open alternative to the IBM MicroChannel bus.

	  The EISA bus provided some of the features of the IBM MicroChannel
	  bus while maintaining backward compatibility with cards made for
	  the older ISA bus.  The EISA bus saw limited use between 1988 and
	  1995 when it was made obsolete by the PCI bus.

	  Say Y here if you are building a kernel for an EISA-based machine.

	  Otherwise, say N.

source "drivers/eisa/Kconfig"

config TC
	bool "TURBOchannel support"
	depends on MACH_DECSTATION
	help
	  TURBOchannel is a DEC (now Compaq (now HP)) bus for Alpha and MIPS
	  processors.  TURBOchannel programming specifications are available
	  at:
	  <ftp://ftp.hp.com/pub/alphaserver/archive/triadd/>
	  and:
	  <http://www.computer-refuge.org/classiccmp/ftp.digital.com/pub/DEC/TriAdd/>
	  Linux driver support status is documented at:
	  <http://www.linux-mips.org/wiki/DECstation>

config MMU
	bool
	default y

config I8253
	bool
	select CLKSRC_I8253
	select CLKEVT_I8253
	select MIPS_EXTERNAL_TIMER

config ZONE_DMA32
	bool

source "drivers/pcmcia/Kconfig"

source "drivers/pci/hotplug/Kconfig"

config RAPIDIO
	bool "RapidIO support"
	depends on PCI
	default n
	help
	  If you say Y here, the kernel will include drivers and
	  infrastructure code to support RapidIO interconnect devices.

source "drivers/rapidio/Kconfig"

endmenu

menu "Executable file formats"

source "fs/Kconfig.binfmt"

config TRAD_SIGNALS
	bool

config MIPS32_COMPAT
	bool "Kernel support for Linux/MIPS 32-bit binary compatibility"
	depends on 64BIT
	help
	  Select this option if you want Linux/MIPS 32-bit binary
	  compatibility. Since all software available for Linux/MIPS is
	  currently 32-bit you should say Y here.

config COMPAT
	bool
	depends on MIPS32_COMPAT
	select ARCH_WANT_OLD_COMPAT_IPC
	default y

config SYSVIPC_COMPAT
	bool
	depends on COMPAT && SYSVIPC
	default y

config MIPS32_O32
	bool "Kernel support for o32 binaries"
	depends on MIPS32_COMPAT
	help
	  Select this option if you want to run o32 binaries.  These are pure
	  32-bit binaries as used by the 32-bit Linux/MIPS port.  Most of
	  existing binaries are in this format.

	  If unsure, say Y.

config MIPS32_N32
	bool "Kernel support for n32 binaries"
	depends on MIPS32_COMPAT
	help
	  Select this option if you want to run n32 binaries.  These are
	  64-bit binaries using 32-bit quantities for addressing and certain
	  data that would normally be 64-bit.  They are used in special
	  cases.

	  If unsure, say N.

config BINFMT_ELF32
	bool
	default y if MIPS32_O32 || MIPS32_N32

endmenu

menu "Power management options"

config ARCH_HIBERNATION_POSSIBLE
	def_bool y
	depends on SYS_SUPPORTS_HOTPLUG_CPU || !SMP

config ARCH_SUSPEND_POSSIBLE
	def_bool y
	depends on SYS_SUPPORTS_HOTPLUG_CPU || !SMP

source "kernel/power/Kconfig"

endmenu

source "arch/mips/kernel/cpufreq/Kconfig"

source "net/Kconfig"

source "drivers/Kconfig"

source "drivers/firmware/Kconfig"

source "fs/Kconfig"

source "arch/mips/Kconfig.debug"

source "security/Kconfig"

source "crypto/Kconfig"

source "lib/Kconfig"<|MERGE_RESOLUTION|>--- conflicted
+++ resolved
@@ -38,11 +38,7 @@
 	select GENERIC_CLOCKEVENTS
 	select GENERIC_CMOS_UPDATE
 	select HAVE_MOD_ARCH_SPECIFIC
-<<<<<<< HEAD
-	select HAVE_VIRT_TO_BUS
-=======
 	select VIRT_TO_BUS
->>>>>>> a937536b
 	select MODULES_USE_ELF_REL if MODULES
 	select MODULES_USE_ELF_RELA if MODULES && 64BIT
 	select CLONE_BACKWARDS
