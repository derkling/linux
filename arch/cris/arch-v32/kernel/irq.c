--- conflicted
+++ resolved
@@ -451,11 +451,7 @@
 
 	/* Point all IRQ's to bad handlers. */
 	for (i = FIRST_IRQ, j = 0; j < NR_IRQS; i++, j++) {
-<<<<<<< HEAD
-		set_irq_chip_and_handler(j, &crisv32_irq_type,
-=======
 		irq_set_chip_and_handler(j, &crisv32_irq_type,
->>>>>>> 0ce790e7
 					 handle_simple_irq);
 		set_exception_vector(i, interrupt[j]);
 	}
