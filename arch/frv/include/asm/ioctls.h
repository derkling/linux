#ifndef __ASM_IOCTLS_H__
#define __ASM_IOCTLS_H__

#define TIOCTTYGSTRUCT	0x5426  /* For debugging only */
<<<<<<< HEAD
#define TIOCSBRK	0x5427  /* BSD compatibility */
#define TIOCCBRK	0x5428  /* BSD compatibility */
#define TIOCGSID	0x5429  /* Return the session ID of FD */
#define TCGETS2		_IOR('T',0x2A, struct termios2)
#define TCSETS2		_IOW('T',0x2B, struct termios2)
#define TCSETSW2	_IOW('T',0x2C, struct termios2)
#define TCSETSF2	_IOW('T',0x2D, struct termios2)
#define TIOCGPTN	_IOR('T',0x30, unsigned int) /* Get Pty Number (of pty-mux device) */
#define TIOCSPTLCK	_IOW('T',0x31, int)  /* Lock/unlock Pty */
#define TIOCSIG		_IOW('T',0x36, int)  /* Generate signal on Pty slave */

#define FIONCLEX	0x5450  /* these numbers need to be adjusted. */
#define FIOCLEX		0x5451
#define FIOASYNC	0x5452
#define TIOCSERCONFIG	0x5453
#define TIOCSERGWILD	0x5454
#define TIOCSERSWILD	0x5455
#define TIOCGLCKTRMIOS	0x5456
#define TIOCSLCKTRMIOS	0x5457
#define TIOCSERGSTRUCT	0x5458 /* For debugging only */
#define TIOCSERGETLSR   0x5459 /* Get line status register */
#define TIOCSERGETMULTI 0x545A /* Get multiport config  */
#define TIOCSERSETMULTI 0x545B /* Set multiport config */

#define TIOCMIWAIT	0x545C	/* wait for a change on serial input line(s) */
#define TIOCGICOUNT	0x545D	/* read serial port inline interrupt counts */
#define FIOQSIZE	0x545E

/* Used for packet mode */
#define TIOCPKT_DATA		 0
#define TIOCPKT_FLUSHREAD	 1
#define TIOCPKT_FLUSHWRITE	 2
#define TIOCPKT_STOP		 4
#define TIOCPKT_START		 8
#define TIOCPKT_NOSTOP		16
#define TIOCPKT_DOSTOP		32
#define TIOCPKT_IOCTL		64

#define TIOCSER_TEMT    0x01	/* Transmitter physically empty */
=======
#define FIOQSIZE	0x545E

#include <asm-generic/ioctls.h>
>>>>>>> 45f53cc9

#endif /* __ASM_IOCTLS_H__ */
<|MERGE_RESOLUTION|>--- conflicted
+++ resolved
@@ -2,50 +2,8 @@
 #define __ASM_IOCTLS_H__
 
 #define TIOCTTYGSTRUCT	0x5426  /* For debugging only */
-<<<<<<< HEAD
-#define TIOCSBRK	0x5427  /* BSD compatibility */
-#define TIOCCBRK	0x5428  /* BSD compatibility */
-#define TIOCGSID	0x5429  /* Return the session ID of FD */
-#define TCGETS2		_IOR('T',0x2A, struct termios2)
-#define TCSETS2		_IOW('T',0x2B, struct termios2)
-#define TCSETSW2	_IOW('T',0x2C, struct termios2)
-#define TCSETSF2	_IOW('T',0x2D, struct termios2)
-#define TIOCGPTN	_IOR('T',0x30, unsigned int) /* Get Pty Number (of pty-mux device) */
-#define TIOCSPTLCK	_IOW('T',0x31, int)  /* Lock/unlock Pty */
-#define TIOCSIG		_IOW('T',0x36, int)  /* Generate signal on Pty slave */
-
-#define FIONCLEX	0x5450  /* these numbers need to be adjusted. */
-#define FIOCLEX		0x5451
-#define FIOASYNC	0x5452
-#define TIOCSERCONFIG	0x5453
-#define TIOCSERGWILD	0x5454
-#define TIOCSERSWILD	0x5455
-#define TIOCGLCKTRMIOS	0x5456
-#define TIOCSLCKTRMIOS	0x5457
-#define TIOCSERGSTRUCT	0x5458 /* For debugging only */
-#define TIOCSERGETLSR   0x5459 /* Get line status register */
-#define TIOCSERGETMULTI 0x545A /* Get multiport config  */
-#define TIOCSERSETMULTI 0x545B /* Set multiport config */
-
-#define TIOCMIWAIT	0x545C	/* wait for a change on serial input line(s) */
-#define TIOCGICOUNT	0x545D	/* read serial port inline interrupt counts */
-#define FIOQSIZE	0x545E
-
-/* Used for packet mode */
-#define TIOCPKT_DATA		 0
-#define TIOCPKT_FLUSHREAD	 1
-#define TIOCPKT_FLUSHWRITE	 2
-#define TIOCPKT_STOP		 4
-#define TIOCPKT_START		 8
-#define TIOCPKT_NOSTOP		16
-#define TIOCPKT_DOSTOP		32
-#define TIOCPKT_IOCTL		64
-
-#define TIOCSER_TEMT    0x01	/* Transmitter physically empty */
-=======
 #define FIOQSIZE	0x545E
 
 #include <asm-generic/ioctls.h>
->>>>>>> 45f53cc9
 
 #endif /* __ASM_IOCTLS_H__ */
