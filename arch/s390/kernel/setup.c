/*
 *  arch/s390/kernel/setup.c
 *
 *  S390 version
 *    Copyright (C) IBM Corp. 1999,2010
 *    Author(s): Hartmut Penner (hp@de.ibm.com),
 *               Martin Schwidefsky (schwidefsky@de.ibm.com)
 *
 *  Derived from "arch/i386/kernel/setup.c"
 *    Copyright (C) 1995, Linus Torvalds
 */

/*
 * This file handles the architecture-dependent parts of initialization
 */

#define KMSG_COMPONENT "setup"
#define pr_fmt(fmt) KMSG_COMPONENT ": " fmt

#include <linux/errno.h>
#include <linux/module.h>
#include <linux/sched.h>
#include <linux/kernel.h>
#include <linux/mm.h>
#include <linux/stddef.h>
#include <linux/unistd.h>
#include <linux/ptrace.h>
#include <linux/user.h>
#include <linux/tty.h>
#include <linux/ioport.h>
#include <linux/delay.h>
#include <linux/init.h>
#include <linux/initrd.h>
#include <linux/bootmem.h>
#include <linux/root_dev.h>
#include <linux/console.h>
#include <linux/kernel_stat.h>
#include <linux/device.h>
#include <linux/notifier.h>
#include <linux/pfn.h>
#include <linux/ctype.h>
#include <linux/reboot.h>
#include <linux/topology.h>
#include <linux/ftrace.h>

#include <asm/ipl.h>
#include <asm/uaccess.h>
#include <asm/system.h>
#include <asm/smp.h>
#include <asm/mmu_context.h>
#include <asm/cpcmd.h>
#include <asm/lowcore.h>
#include <asm/irq.h>
#include <asm/page.h>
#include <asm/ptrace.h>
#include <asm/sections.h>
#include <asm/ebcdic.h>
#include <asm/compat.h>
#include <asm/kvm_virtio.h>

long psw_kernel_bits	= (PSW_BASE_BITS | PSW_MASK_DAT | PSW_ASC_PRIMARY |
			   PSW_MASK_MCHECK | PSW_DEFAULT_KEY);
long psw_user_bits	= (PSW_BASE_BITS | PSW_MASK_DAT | PSW_ASC_HOME |
			   PSW_MASK_IO | PSW_MASK_EXT | PSW_MASK_MCHECK |
			   PSW_MASK_PSTATE | PSW_DEFAULT_KEY);

/*
 * User copy operations.
 */
struct uaccess_ops uaccess;
EXPORT_SYMBOL(uaccess);

/*
 * Machine setup..
 */
unsigned int console_mode = 0;
EXPORT_SYMBOL(console_mode);

unsigned int console_devno = -1;
EXPORT_SYMBOL(console_devno);

unsigned int console_irq = -1;
EXPORT_SYMBOL(console_irq);

unsigned long elf_hwcap = 0;
char elf_platform[ELF_PLATFORM_SIZE];

struct mem_chunk __initdata memory_chunk[MEMORY_CHUNKS];

int __initdata memory_end_set;
unsigned long __initdata memory_end;

/* An array with a pointer to the lowcore of every CPU. */
struct _lowcore *lowcore_ptr[NR_CPUS];
EXPORT_SYMBOL(lowcore_ptr);

/*
 * This is set up by the setup-routine at boot-time
 * for S390 need to find out, what we have to setup
 * using address 0x10400 ...
 */

#include <asm/setup.h>

static struct resource code_resource = {
	.name  = "Kernel code",
	.flags = IORESOURCE_BUSY | IORESOURCE_MEM,
};

static struct resource data_resource = {
	.name = "Kernel data",
	.flags = IORESOURCE_BUSY | IORESOURCE_MEM,
};

/*
<<<<<<< HEAD
 * cpu_init() initializes state that is per-CPU.
 */
void __cpuinit cpu_init(void)
{
        /*
         * Store processor id in lowcore (used e.g. in timer_interrupt)
         */
	get_cpu_id(&S390_lowcore.cpu_id);

	atomic_inc(&init_mm.mm_count);
	current->active_mm = &init_mm;
	BUG_ON(current->mm);
        enter_lazy_tlb(&init_mm, current);
}

/*
=======
>>>>>>> 2da30e70
 * condev= and conmode= setup parameter.
 */

static int __init condev_setup(char *str)
{
	int vdev;

	vdev = simple_strtoul(str, &str, 0);
	if (vdev >= 0 && vdev < 65536) {
		console_devno = vdev;
		console_irq = -1;
	}
	return 1;
}

__setup("condev=", condev_setup);

static void __init set_preferred_console(void)
{
	if (MACHINE_IS_KVM)
		add_preferred_console("hvc", 0, NULL);
	else if (CONSOLE_IS_3215 || CONSOLE_IS_SCLP)
		add_preferred_console("ttyS", 0, NULL);
	else if (CONSOLE_IS_3270)
		add_preferred_console("tty3270", 0, NULL);
}

static int __init conmode_setup(char *str)
{
#if defined(CONFIG_SCLP_CONSOLE) || defined(CONFIG_SCLP_VT220_CONSOLE)
	if (strncmp(str, "hwc", 4) == 0 || strncmp(str, "sclp", 5) == 0)
                SET_CONSOLE_SCLP;
#endif
#if defined(CONFIG_TN3215_CONSOLE)
	if (strncmp(str, "3215", 5) == 0)
		SET_CONSOLE_3215;
#endif
#if defined(CONFIG_TN3270_CONSOLE)
	if (strncmp(str, "3270", 5) == 0)
		SET_CONSOLE_3270;
#endif
	set_preferred_console();
        return 1;
}

__setup("conmode=", conmode_setup);

static void __init conmode_default(void)
{
	char query_buffer[1024];
	char *ptr;

        if (MACHINE_IS_VM) {
		cpcmd("QUERY CONSOLE", query_buffer, 1024, NULL);
		console_devno = simple_strtoul(query_buffer + 5, NULL, 16);
		ptr = strstr(query_buffer, "SUBCHANNEL =");
		console_irq = simple_strtoul(ptr + 13, NULL, 16);
		cpcmd("QUERY TERM", query_buffer, 1024, NULL);
		ptr = strstr(query_buffer, "CONMODE");
		/*
		 * Set the conmode to 3215 so that the device recognition 
		 * will set the cu_type of the console to 3215. If the
		 * conmode is 3270 and we don't set it back then both
		 * 3215 and the 3270 driver will try to access the console
		 * device (3215 as console and 3270 as normal tty).
		 */
		cpcmd("TERM CONMODE 3215", NULL, 0, NULL);
		if (ptr == NULL) {
#if defined(CONFIG_SCLP_CONSOLE) || defined(CONFIG_SCLP_VT220_CONSOLE)
			SET_CONSOLE_SCLP;
#endif
			return;
		}
		if (strncmp(ptr + 8, "3270", 4) == 0) {
#if defined(CONFIG_TN3270_CONSOLE)
			SET_CONSOLE_3270;
#elif defined(CONFIG_TN3215_CONSOLE)
			SET_CONSOLE_3215;
#elif defined(CONFIG_SCLP_CONSOLE) || defined(CONFIG_SCLP_VT220_CONSOLE)
			SET_CONSOLE_SCLP;
#endif
		} else if (strncmp(ptr + 8, "3215", 4) == 0) {
#if defined(CONFIG_TN3215_CONSOLE)
			SET_CONSOLE_3215;
#elif defined(CONFIG_TN3270_CONSOLE)
			SET_CONSOLE_3270;
#elif defined(CONFIG_SCLP_CONSOLE) || defined(CONFIG_SCLP_VT220_CONSOLE)
			SET_CONSOLE_SCLP;
#endif
		}
	} else {
#if defined(CONFIG_SCLP_CONSOLE) || defined(CONFIG_SCLP_VT220_CONSOLE)
		SET_CONSOLE_SCLP;
#endif
	}
}

#ifdef CONFIG_ZFCPDUMP
static void __init setup_zfcpdump(unsigned int console_devno)
{
	static char str[41];

	if (ipl_info.type != IPL_TYPE_FCP_DUMP)
		return;
	if (console_devno != -1)
		sprintf(str, " cio_ignore=all,!0.0.%04x,!0.0.%04x",
			ipl_info.data.fcp.dev_id.devno, console_devno);
	else
		sprintf(str, " cio_ignore=all,!0.0.%04x",
			ipl_info.data.fcp.dev_id.devno);
	strcat(boot_command_line, str);
	console_loglevel = 2;
}
#else
static inline void setup_zfcpdump(unsigned int console_devno) {}
#endif /* CONFIG_ZFCPDUMP */

 /*
 * Reboot, halt and power_off stubs. They just call _machine_restart,
 * _machine_halt or _machine_power_off. 
 */

void machine_restart(char *command)
{
	if ((!in_interrupt() && !in_atomic()) || oops_in_progress)
		/*
		 * Only unblank the console if we are called in enabled
		 * context or a bust_spinlocks cleared the way for us.
		 */
		console_unblank();
	_machine_restart(command);
}

void machine_halt(void)
{
	if (!in_interrupt() || oops_in_progress)
		/*
		 * Only unblank the console if we are called in enabled
		 * context or a bust_spinlocks cleared the way for us.
		 */
		console_unblank();
	_machine_halt();
}

void machine_power_off(void)
{
	if (!in_interrupt() || oops_in_progress)
		/*
		 * Only unblank the console if we are called in enabled
		 * context or a bust_spinlocks cleared the way for us.
		 */
		console_unblank();
	_machine_power_off();
}

/*
 * Dummy power off function.
 */
void (*pm_power_off)(void) = machine_power_off;

static int __init early_parse_mem(char *p)
{
	memory_end = memparse(p, &p);
	memory_end_set = 1;
	return 0;
}
early_param("mem", early_parse_mem);

unsigned int user_mode = HOME_SPACE_MODE;
EXPORT_SYMBOL_GPL(user_mode);

static int set_amode_and_uaccess(unsigned long user_amode,
				 unsigned long user32_amode)
{
	psw_user_bits = PSW_BASE_BITS | PSW_MASK_DAT | user_amode |
			PSW_MASK_IO | PSW_MASK_EXT | PSW_MASK_MCHECK |
			PSW_MASK_PSTATE | PSW_DEFAULT_KEY;
#ifdef CONFIG_COMPAT
	psw_user32_bits = PSW_BASE32_BITS | PSW_MASK_DAT | user_amode |
			  PSW_MASK_IO | PSW_MASK_EXT | PSW_MASK_MCHECK |
			  PSW_MASK_PSTATE | PSW_DEFAULT_KEY;
	psw32_user_bits = PSW32_BASE_BITS | PSW32_MASK_DAT | user32_amode |
			  PSW32_MASK_IO | PSW32_MASK_EXT | PSW32_MASK_MCHECK |
			  PSW32_MASK_PSTATE;
#endif
	psw_kernel_bits = PSW_BASE_BITS | PSW_MASK_DAT | PSW_ASC_HOME |
			  PSW_MASK_MCHECK | PSW_DEFAULT_KEY;

	if (MACHINE_HAS_MVCOS) {
		memcpy(&uaccess, &uaccess_mvcos_switch, sizeof(uaccess));
		return 1;
	} else {
		memcpy(&uaccess, &uaccess_pt, sizeof(uaccess));
		return 0;
	}
}

/*
 * Switch kernel/user addressing modes?
 */
static int __init early_parse_switch_amode(char *p)
{
	if (user_mode != SECONDARY_SPACE_MODE)
		user_mode = PRIMARY_SPACE_MODE;
	return 0;
}
early_param("switch_amode", early_parse_switch_amode);

static int __init early_parse_user_mode(char *p)
{
	if (p && strcmp(p, "primary") == 0)
		user_mode = PRIMARY_SPACE_MODE;
#ifdef CONFIG_S390_EXEC_PROTECT
	else if (p && strcmp(p, "secondary") == 0)
		user_mode = SECONDARY_SPACE_MODE;
#endif
	else if (!p || strcmp(p, "home") == 0)
		user_mode = HOME_SPACE_MODE;
	else
		return 1;
	return 0;
}
early_param("user_mode", early_parse_user_mode);

#ifdef CONFIG_S390_EXEC_PROTECT
/*
 * Enable execute protection?
 */
static int __init early_parse_noexec(char *p)
{
	if (!strncmp(p, "off", 3))
		return 0;
	user_mode = SECONDARY_SPACE_MODE;
	return 0;
}
early_param("noexec", early_parse_noexec);
#endif /* CONFIG_S390_EXEC_PROTECT */

static void setup_addressing_mode(void)
{
	if (user_mode == SECONDARY_SPACE_MODE) {
		if (set_amode_and_uaccess(PSW_ASC_SECONDARY,
					  PSW32_ASC_SECONDARY))
			pr_info("Execute protection active, "
				"mvcos available\n");
		else
			pr_info("Execute protection active, "
				"mvcos not available\n");
	} else if (user_mode == PRIMARY_SPACE_MODE) {
		if (set_amode_and_uaccess(PSW_ASC_PRIMARY, PSW32_ASC_PRIMARY))
			pr_info("Address spaces switched, "
				"mvcos available\n");
		else
			pr_info("Address spaces switched, "
				"mvcos not available\n");
	}
}

static void __init
setup_lowcore(void)
{
	struct _lowcore *lc;

	/*
	 * Setup lowcore for boot cpu
	 */
	BUILD_BUG_ON(sizeof(struct _lowcore) != LC_PAGES * 4096);
	lc = __alloc_bootmem_low(LC_PAGES * PAGE_SIZE, LC_PAGES * PAGE_SIZE, 0);
	lc->restart_psw.mask = PSW_BASE_BITS | PSW_DEFAULT_KEY;
	lc->restart_psw.addr =
		PSW_ADDR_AMODE | (unsigned long) restart_int_handler;
	if (user_mode != HOME_SPACE_MODE)
		lc->restart_psw.mask |= PSW_ASC_HOME;
	lc->external_new_psw.mask = psw_kernel_bits;
	lc->external_new_psw.addr =
		PSW_ADDR_AMODE | (unsigned long) ext_int_handler;
	lc->svc_new_psw.mask = psw_kernel_bits | PSW_MASK_IO | PSW_MASK_EXT;
	lc->svc_new_psw.addr = PSW_ADDR_AMODE | (unsigned long) system_call;
	lc->program_new_psw.mask = psw_kernel_bits;
	lc->program_new_psw.addr =
		PSW_ADDR_AMODE | (unsigned long)pgm_check_handler;
	lc->mcck_new_psw.mask =
		psw_kernel_bits & ~PSW_MASK_MCHECK & ~PSW_MASK_DAT;
	lc->mcck_new_psw.addr =
		PSW_ADDR_AMODE | (unsigned long) mcck_int_handler;
	lc->io_new_psw.mask = psw_kernel_bits;
	lc->io_new_psw.addr = PSW_ADDR_AMODE | (unsigned long) io_int_handler;
	lc->clock_comparator = -1ULL;
	lc->kernel_stack = ((unsigned long) &init_thread_union) + THREAD_SIZE;
	lc->async_stack = (unsigned long)
		__alloc_bootmem(ASYNC_SIZE, ASYNC_SIZE, 0) + ASYNC_SIZE;
	lc->panic_stack = (unsigned long)
		__alloc_bootmem(PAGE_SIZE, PAGE_SIZE, 0) + PAGE_SIZE;
	lc->current_task = (unsigned long) init_thread_union.thread_info.task;
	lc->thread_info = (unsigned long) &init_thread_union;
	lc->machine_flags = S390_lowcore.machine_flags;
#ifndef CONFIG_64BIT
	if (MACHINE_HAS_IEEE) {
		lc->extended_save_area_addr = (__u32)
			__alloc_bootmem_low(PAGE_SIZE, PAGE_SIZE, 0);
		/* enable extended save area */
		__ctl_set_bit(14, 29);
	}
#else
	lc->cmf_hpp = -1ULL;
	lc->vdso_per_cpu_data = (unsigned long) &lc->paste[0];
#endif
	lc->sync_enter_timer = S390_lowcore.sync_enter_timer;
	lc->async_enter_timer = S390_lowcore.async_enter_timer;
	lc->exit_timer = S390_lowcore.exit_timer;
	lc->user_timer = S390_lowcore.user_timer;
	lc->system_timer = S390_lowcore.system_timer;
	lc->steal_timer = S390_lowcore.steal_timer;
	lc->last_update_timer = S390_lowcore.last_update_timer;
	lc->last_update_clock = S390_lowcore.last_update_clock;
	lc->ftrace_func = S390_lowcore.ftrace_func;
	set_prefix((u32)(unsigned long) lc);
	lowcore_ptr[0] = lc;
}

static void __init
setup_resources(void)
{
	struct resource *res, *sub_res;
	int i;

	code_resource.start = (unsigned long) &_text;
	code_resource.end = (unsigned long) &_etext - 1;
	data_resource.start = (unsigned long) &_etext;
	data_resource.end = (unsigned long) &_edata - 1;

	for (i = 0; i < MEMORY_CHUNKS; i++) {
		if (!memory_chunk[i].size)
			continue;
		res = alloc_bootmem_low(sizeof(struct resource));
		res->flags = IORESOURCE_BUSY | IORESOURCE_MEM;
		switch (memory_chunk[i].type) {
		case CHUNK_READ_WRITE:
			res->name = "System RAM";
			break;
		case CHUNK_READ_ONLY:
			res->name = "System ROM";
			res->flags |= IORESOURCE_READONLY;
			break;
		default:
			res->name = "reserved";
		}
		res->start = memory_chunk[i].addr;
		res->end = memory_chunk[i].addr +  memory_chunk[i].size - 1;
		request_resource(&iomem_resource, res);

		if (code_resource.start >= res->start  &&
			code_resource.start <= res->end &&
			code_resource.end > res->end) {
			sub_res = alloc_bootmem_low(sizeof(struct resource));
			memcpy(sub_res, &code_resource,
				sizeof(struct resource));
			sub_res->end = res->end;
			code_resource.start = res->end + 1;
			request_resource(res, sub_res);
		}

		if (code_resource.start >= res->start &&
			code_resource.start <= res->end &&
			code_resource.end <= res->end)
			request_resource(res, &code_resource);

		if (data_resource.start >= res->start &&
			data_resource.start <= res->end &&
			data_resource.end > res->end) {
			sub_res = alloc_bootmem_low(sizeof(struct resource));
			memcpy(sub_res, &data_resource,
				sizeof(struct resource));
			sub_res->end = res->end;
			data_resource.start = res->end + 1;
			request_resource(res, sub_res);
		}

		if (data_resource.start >= res->start &&
			data_resource.start <= res->end &&
			data_resource.end <= res->end)
			request_resource(res, &data_resource);
	}
}

unsigned long real_memory_size;
EXPORT_SYMBOL_GPL(real_memory_size);

static void __init setup_memory_end(void)
{
	unsigned long memory_size;
	unsigned long max_mem;
	int i;

#ifdef CONFIG_ZFCPDUMP
	if (ipl_info.type == IPL_TYPE_FCP_DUMP) {
		memory_end = ZFCPDUMP_HSA_SIZE;
		memory_end_set = 1;
	}
#endif
	memory_size = 0;
	memory_end &= PAGE_MASK;

	max_mem = memory_end ? min(VMEM_MAX_PHYS, memory_end) : VMEM_MAX_PHYS;
	memory_end = min(max_mem, memory_end);

	/*
	 * Make sure all chunks are MAX_ORDER aligned so we don't need the
	 * extra checks that HOLES_IN_ZONE would require.
	 */
	for (i = 0; i < MEMORY_CHUNKS; i++) {
		unsigned long start, end;
		struct mem_chunk *chunk;
		unsigned long align;

		chunk = &memory_chunk[i];
		align = 1UL << (MAX_ORDER + PAGE_SHIFT - 1);
		start = (chunk->addr + align - 1) & ~(align - 1);
		end = (chunk->addr + chunk->size) & ~(align - 1);
		if (start >= end)
			memset(chunk, 0, sizeof(*chunk));
		else {
			chunk->addr = start;
			chunk->size = end - start;
		}
	}

	for (i = 0; i < MEMORY_CHUNKS; i++) {
		struct mem_chunk *chunk = &memory_chunk[i];

		real_memory_size = max(real_memory_size,
				       chunk->addr + chunk->size);
		if (chunk->addr >= max_mem) {
			memset(chunk, 0, sizeof(*chunk));
			continue;
		}
		if (chunk->addr + chunk->size > max_mem)
			chunk->size = max_mem - chunk->addr;
		memory_size = max(memory_size, chunk->addr + chunk->size);
	}
	if (!memory_end)
		memory_end = memory_size;
}

static void __init
setup_memory(void)
{
        unsigned long bootmap_size;
	unsigned long start_pfn, end_pfn;
	int i;

	/*
	 * partially used pages are not usable - thus
	 * we are rounding upwards:
	 */
	start_pfn = PFN_UP(__pa(&_end));
	end_pfn = max_pfn = PFN_DOWN(memory_end);

#ifdef CONFIG_BLK_DEV_INITRD
	/*
	 * Move the initrd in case the bitmap of the bootmem allocater
	 * would overwrite it.
	 */

	if (INITRD_START && INITRD_SIZE) {
		unsigned long bmap_size;
		unsigned long start;

		bmap_size = bootmem_bootmap_pages(end_pfn - start_pfn + 1);
		bmap_size = PFN_PHYS(bmap_size);

		if (PFN_PHYS(start_pfn) + bmap_size > INITRD_START) {
			start = PFN_PHYS(start_pfn) + bmap_size + PAGE_SIZE;

			if (start + INITRD_SIZE > memory_end) {
				pr_err("initrd extends beyond end of "
				       "memory (0x%08lx > 0x%08lx) "
				       "disabling initrd\n",
				       start + INITRD_SIZE, memory_end);
				INITRD_START = INITRD_SIZE = 0;
			} else {
				pr_info("Moving initrd (0x%08lx -> "
					"0x%08lx, size: %ld)\n",
					INITRD_START, start, INITRD_SIZE);
				memmove((void *) start, (void *) INITRD_START,
					INITRD_SIZE);
				INITRD_START = start;
			}
		}
	}
#endif

	/*
	 * Initialize the boot-time allocator
	 */
	bootmap_size = init_bootmem(start_pfn, end_pfn);

	/*
	 * Register RAM areas with the bootmem allocator.
	 */

	for (i = 0; i < MEMORY_CHUNKS && memory_chunk[i].size > 0; i++) {
		unsigned long start_chunk, end_chunk, pfn;

		if (memory_chunk[i].type != CHUNK_READ_WRITE)
			continue;
		start_chunk = PFN_DOWN(memory_chunk[i].addr);
		end_chunk = start_chunk + PFN_DOWN(memory_chunk[i].size);
		end_chunk = min(end_chunk, end_pfn);
		if (start_chunk >= end_chunk)
			continue;
		add_active_range(0, start_chunk, end_chunk);
		pfn = max(start_chunk, start_pfn);
		for (; pfn < end_chunk; pfn++)
			page_set_storage_key(PFN_PHYS(pfn), PAGE_DEFAULT_KEY);
	}

	psw_set_key(PAGE_DEFAULT_KEY);

	free_bootmem_with_active_regions(0, max_pfn);

	/*
	 * Reserve memory used for lowcore/command line/kernel image.
	 */
	reserve_bootmem(0, (unsigned long)_ehead, BOOTMEM_DEFAULT);
	reserve_bootmem((unsigned long)_stext,
			PFN_PHYS(start_pfn) - (unsigned long)_stext,
			BOOTMEM_DEFAULT);
	/*
	 * Reserve the bootmem bitmap itself as well. We do this in two
	 * steps (first step was init_bootmem()) because this catches
	 * the (very unlikely) case of us accidentally initializing the
	 * bootmem allocator with an invalid RAM area.
	 */
	reserve_bootmem(start_pfn << PAGE_SHIFT, bootmap_size,
			BOOTMEM_DEFAULT);

#ifdef CONFIG_BLK_DEV_INITRD
	if (INITRD_START && INITRD_SIZE) {
		if (INITRD_START + INITRD_SIZE <= memory_end) {
			reserve_bootmem(INITRD_START, INITRD_SIZE,
					BOOTMEM_DEFAULT);
			initrd_start = INITRD_START;
			initrd_end = initrd_start + INITRD_SIZE;
		} else {
			pr_err("initrd extends beyond end of "
			       "memory (0x%08lx > 0x%08lx) "
			       "disabling initrd\n",
			       initrd_start + INITRD_SIZE, memory_end);
			initrd_start = initrd_end = 0;
		}
	}
#endif
}

/*
 * Setup hardware capabilities.
 */
static void __init setup_hwcaps(void)
{
	static const int stfl_bits[6] = { 0, 2, 7, 17, 19, 21 };
	unsigned long long facility_list_extended;
	unsigned int facility_list;
	struct cpuid cpu_id;
	int i;

	facility_list = stfl();
	/*
	 * The store facility list bits numbers as found in the principles
	 * of operation are numbered with bit 1UL<<31 as number 0 to
	 * bit 1UL<<0 as number 31.
	 *   Bit 0: instructions named N3, "backported" to esa-mode
	 *   Bit 2: z/Architecture mode is active
	 *   Bit 7: the store-facility-list-extended facility is installed
	 *   Bit 17: the message-security assist is installed
	 *   Bit 19: the long-displacement facility is installed
	 *   Bit 21: the extended-immediate facility is installed
	 *   Bit 22: extended-translation facility 3 is installed
	 *   Bit 30: extended-translation facility 3 enhancement facility
	 * These get translated to:
	 *   HWCAP_S390_ESAN3 bit 0, HWCAP_S390_ZARCH bit 1,
	 *   HWCAP_S390_STFLE bit 2, HWCAP_S390_MSA bit 3,
	 *   HWCAP_S390_LDISP bit 4, HWCAP_S390_EIMM bit 5 and
	 *   HWCAP_S390_ETF3EH bit 8 (22 && 30).
	 */
	for (i = 0; i < 6; i++)
		if (facility_list & (1UL << (31 - stfl_bits[i])))
			elf_hwcap |= 1UL << i;

	if ((facility_list & (1UL << (31 - 22)))
	    && (facility_list & (1UL << (31 - 30))))
		elf_hwcap |= HWCAP_S390_ETF3EH;

	/*
	 * Check for additional facilities with store-facility-list-extended.
	 * stfle stores doublewords (8 byte) with bit 1ULL<<63 as bit 0
	 * and 1ULL<<0 as bit 63. Bits 0-31 contain the same information
	 * as stored by stfl, bits 32-xxx contain additional facilities.
	 * How many facility words are stored depends on the number of
	 * doublewords passed to the instruction. The additional facilites
	 * are:
	 *   Bit 42: decimal floating point facility is installed
	 *   Bit 44: perform floating point operation facility is installed
	 * translated to:
	 *   HWCAP_S390_DFP bit 6 (42 && 44).
	 */
	if ((elf_hwcap & (1UL << 2)) &&
	    __stfle(&facility_list_extended, 1) > 0) {
		if ((facility_list_extended & (1ULL << (63 - 42)))
		    && (facility_list_extended & (1ULL << (63 - 44))))
			elf_hwcap |= HWCAP_S390_DFP;
	}

	/*
	 * Huge page support HWCAP_S390_HPAGE is bit 7.
	 */
	if (MACHINE_HAS_HPAGE)
		elf_hwcap |= HWCAP_S390_HPAGE;

	/*
	 * 64-bit register support for 31-bit processes
	 * HWCAP_S390_HIGH_GPRS is bit 9.
	 */
	elf_hwcap |= HWCAP_S390_HIGH_GPRS;

	get_cpu_id(&cpu_id);
	switch (cpu_id.machine) {
	case 0x9672:
#if !defined(CONFIG_64BIT)
	default:	/* Use "g5" as default for 31 bit kernels. */
#endif
		strcpy(elf_platform, "g5");
		break;
	case 0x2064:
	case 0x2066:
#if defined(CONFIG_64BIT)
	default:	/* Use "z900" as default for 64 bit kernels. */
#endif
		strcpy(elf_platform, "z900");
		break;
	case 0x2084:
	case 0x2086:
		strcpy(elf_platform, "z990");
		break;
	case 0x2094:
	case 0x2096:
		strcpy(elf_platform, "z9-109");
		break;
	case 0x2097:
	case 0x2098:
		strcpy(elf_platform, "z10");
		break;
	}
}

/*
 * Setup function called from init/main.c just after the banner
 * was printed.
 */

void __init
setup_arch(char **cmdline_p)
{
        /*
         * print what head.S has found out about the machine
         */
#ifndef CONFIG_64BIT
	if (MACHINE_IS_VM)
		pr_info("Linux is running as a z/VM "
			"guest operating system in 31-bit mode\n");
	else if (MACHINE_IS_LPAR)
		pr_info("Linux is running natively in 31-bit mode\n");
	if (MACHINE_HAS_IEEE)
		pr_info("The hardware system has IEEE compatible "
			"floating point units\n");
	else
		pr_info("The hardware system has no IEEE compatible "
			"floating point units\n");
#else /* CONFIG_64BIT */
	if (MACHINE_IS_VM)
		pr_info("Linux is running as a z/VM "
			"guest operating system in 64-bit mode\n");
	else if (MACHINE_IS_KVM)
		pr_info("Linux is running under KVM in 64-bit mode\n");
	else if (MACHINE_IS_LPAR)
		pr_info("Linux is running natively in 64-bit mode\n");
#endif /* CONFIG_64BIT */

	/* Have one command line that is parsed and saved in /proc/cmdline */
	/* boot_command_line has been already set up in early.c */
	*cmdline_p = boot_command_line;

        ROOT_DEV = Root_RAM0;

	init_mm.start_code = PAGE_OFFSET;
	init_mm.end_code = (unsigned long) &_etext;
	init_mm.end_data = (unsigned long) &_edata;
	init_mm.brk = (unsigned long) &_end;

	if (MACHINE_HAS_MVCOS)
		memcpy(&uaccess, &uaccess_mvcos, sizeof(uaccess));
	else
		memcpy(&uaccess, &uaccess_std, sizeof(uaccess));

	parse_early_param();

	setup_ipl();
	setup_memory_end();
	setup_addressing_mode();
	setup_memory();
	setup_resources();
	setup_lowcore();

        cpu_init();
	s390_init_cpu_topology();

	/*
	 * Setup capabilities (ELF_HWCAP & ELF_PLATFORM).
	 */
	setup_hwcaps();

	/*
	 * Create kernel page tables and switch to virtual addressing.
	 */
        paging_init();

        /* Setup default console */
	conmode_default();
	set_preferred_console();

	/* Setup zfcpdump support */
	setup_zfcpdump(console_devno);
}<|MERGE_RESOLUTION|>--- conflicted
+++ resolved
@@ -113,25 +113,6 @@
 };
 
 /*
-<<<<<<< HEAD
- * cpu_init() initializes state that is per-CPU.
- */
-void __cpuinit cpu_init(void)
-{
-        /*
-         * Store processor id in lowcore (used e.g. in timer_interrupt)
-         */
-	get_cpu_id(&S390_lowcore.cpu_id);
-
-	atomic_inc(&init_mm.mm_count);
-	current->active_mm = &init_mm;
-	BUG_ON(current->mm);
-        enter_lazy_tlb(&init_mm, current);
-}
-
-/*
-=======
->>>>>>> 2da30e70
  * condev= and conmode= setup parameter.
  */
 
