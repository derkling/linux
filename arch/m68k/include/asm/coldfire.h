--- conflicted
+++ resolved
@@ -32,11 +32,7 @@
  */
 #define	MCF_MBAR	0x10000000
 #define	MCF_MBAR2	0x80000000
-<<<<<<< HEAD
-#if defined(CONFIG_M548x)
-=======
 #if defined(CONFIG_M54xx)
->>>>>>> 3cbea436
 #define	MCF_IPSBAR	MCF_MBAR
 #elif defined(CONFIG_M520x)
 #define	MCF_IPSBAR	0xFC000000
