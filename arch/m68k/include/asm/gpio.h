/*
 * Coldfire generic GPIO support
 *
 * (C) Copyright 2009, Steven King <sfking@fdwdc.com>
 *
 * This program is free software; you can redistribute it and/or modify
 * it under the terms of the GNU General Public License as published by
 * the Free Software Foundation; version 2 of the License.
 *
 * This program is distributed in the hope that it will be useful,
 * but WITHOUT ANY WARRANTY; without even the implied warranty of
 * MERCHANTABILITY or FITNESS FOR A PARTICULAR PURPOSE.  See the
 * GNU General Public License for more details.
*/

#ifndef coldfire_gpio_h
#define coldfire_gpio_h

#include <linux/io.h>
#include <asm-generic/gpio.h>
#include <asm/coldfire.h>
#include <asm/mcfsim.h>

/*
 * The Freescale Coldfire family is quite varied in how they implement GPIO.
 * Some parts have 8 bit ports, some have 16bit and some have 32bit; some have
 * only one port, others have multiple ports; some have a single data latch
 * for both input and output, others have a separate pin data register to read
 * input; some require a read-modify-write access to change an output, others
 * have set and clear registers for some of the outputs; Some have all the
 * GPIOs in a single control area, others have some GPIOs implemented in
 * different modules.
 *
 * This implementation attempts accomodate the differences while presenting
 * a generic interface that will optimize to as few instructions as possible.
 */
#if defined(CONFIG_M5206) || defined(CONFIG_M5206e) || \
    defined(CONFIG_M520x) || defined(CONFIG_M523x) || \
    defined(CONFIG_M527x) || defined(CONFIG_M528x) || \
<<<<<<< HEAD
    defined(CONFIG_M532x) || defined(CONFIG_M548x)
=======
    defined(CONFIG_M532x) || defined(CONFIG_M54xx)
>>>>>>> 3cbea436

/* These parts have GPIO organized by 8 bit ports */

#define MCFGPIO_PORTTYPE		u8
#define MCFGPIO_PORTSIZE		8
#define mcfgpio_read(port)		__raw_readb(port)
#define mcfgpio_write(data, port)	__raw_writeb(data, port)

#elif defined(CONFIG_M5307) || defined(CONFIG_M5407) || defined(CONFIG_M5272)

/* These parts have GPIO organized by 16 bit ports */

#define MCFGPIO_PORTTYPE		u16
#define MCFGPIO_PORTSIZE		16
#define mcfgpio_read(port)		__raw_readw(port)
#define mcfgpio_write(data, port)	__raw_writew(data, port)

#elif defined(CONFIG_M5249)

/* These parts have GPIO organized by 32 bit ports */

#define MCFGPIO_PORTTYPE		u32
#define MCFGPIO_PORTSIZE		32
#define mcfgpio_read(port)		__raw_readl(port)
#define mcfgpio_write(data, port)	__raw_writel(data, port)

#endif

#define mcfgpio_bit(gpio)		(1 << ((gpio) %  MCFGPIO_PORTSIZE))
#define mcfgpio_port(gpio)		((gpio) / MCFGPIO_PORTSIZE)

#if defined(CONFIG_M520x) || defined(CONFIG_M523x) || \
    defined(CONFIG_M527x) || defined(CONFIG_M528x) || defined(CONFIG_M532x)
/*
 * These parts have an 'Edge' Port module (external interrupt/GPIO) which uses
 * read-modify-write to change an output and a GPIO module which has separate
 * set/clr registers to directly change outputs with a single write access.
 */
#if defined(CONFIG_M528x)
/*
 * The 528x also has GPIOs in other modules (GPT, QADC) which use
 * read-modify-write as well as those controlled by the EPORT and GPIO modules.
 */
#define MCFGPIO_SCR_START		40
#else
#define MCFGPIO_SCR_START		8
#endif

#define MCFGPIO_SETR_PORT(gpio)		(MCFGPIO_SETR + \
					mcfgpio_port(gpio - MCFGPIO_SCR_START))

#define MCFGPIO_CLRR_PORT(gpio)		(MCFGPIO_CLRR + \
					mcfgpio_port(gpio - MCFGPIO_SCR_START))
#else

#define MCFGPIO_SCR_START		MCFGPIO_PIN_MAX
/* with MCFGPIO_SCR == MCFGPIO_PIN_MAX, these will be optimized away */
#define MCFGPIO_SETR_PORT(gpio)		0
#define MCFGPIO_CLRR_PORT(gpio)		0

#endif
/*
 * Coldfire specific helper functions
 */

/* return the port pin data register for a gpio */
static inline u32 __mcf_gpio_ppdr(unsigned gpio)
{
#if defined(CONFIG_M5206) || defined(CONFIG_M5206e) || \
    defined(CONFIG_M5307) || defined(CONFIG_M5407)
	return MCFSIM_PADAT;
#elif defined(CONFIG_M5272)
	if (gpio < 16)
		return MCFSIM_PADAT;
	else if (gpio < 32)
		return MCFSIM_PBDAT;
	else
		return MCFSIM_PCDAT;
#elif defined(CONFIG_M5249)
	if (gpio < 32)
		return MCFSIM2_GPIOREAD;
	else
		return MCFSIM2_GPIO1READ;
#elif defined(CONFIG_M520x) || defined(CONFIG_M523x) || \
      defined(CONFIG_M527x) || defined(CONFIG_M528x) || defined(CONFIG_M532x)
	if (gpio < 8)
		return MCFEPORT_EPPDR;
#if defined(CONFIG_M528x)
	else if (gpio < 16)
		return MCFGPTA_GPTPORT;
	else if (gpio < 24)
		return MCFGPTB_GPTPORT;
	else if (gpio < 32)
		return MCFQADC_PORTQA;
	else if (gpio < 40)
		return MCFQADC_PORTQB;
#endif
	else
		return MCFGPIO_PPDR + mcfgpio_port(gpio - MCFGPIO_SCR_START);
#else
	return 0;
#endif
}

/* return the port output data register for a gpio */
static inline u32 __mcf_gpio_podr(unsigned gpio)
{
#if defined(CONFIG_M5206) || defined(CONFIG_M5206e) || \
    defined(CONFIG_M5307) || defined(CONFIG_M5407)
	return MCFSIM_PADAT;
#elif defined(CONFIG_M5272)
	if (gpio < 16)
		return MCFSIM_PADAT;
	else if (gpio < 32)
		return MCFSIM_PBDAT;
	else
		return MCFSIM_PCDAT;
#elif defined(CONFIG_M5249)
	if (gpio < 32)
		return MCFSIM2_GPIOWRITE;
	else
		return MCFSIM2_GPIO1WRITE;
#elif defined(CONFIG_M520x) || defined(CONFIG_M523x) || \
      defined(CONFIG_M527x) || defined(CONFIG_M528x) || defined(CONFIG_M532x)
	if (gpio < 8)
		return MCFEPORT_EPDR;
#if defined(CONFIG_M528x)
	else if (gpio < 16)
		return MCFGPTA_GPTPORT;
	else if (gpio < 24)
		return MCFGPTB_GPTPORT;
	else if (gpio < 32)
		return MCFQADC_PORTQA;
	else if (gpio < 40)
		return MCFQADC_PORTQB;
#endif
	else
		return MCFGPIO_PODR + mcfgpio_port(gpio - MCFGPIO_SCR_START);
#else
	return 0;
#endif
}

/*
 * The Generic GPIO functions
 *
 * If the gpio is a compile time constant and is one of the Coldfire gpios,
 * use the inline version, otherwise dispatch thru gpiolib.
 */

static inline int gpio_get_value(unsigned gpio)
{
	if (__builtin_constant_p(gpio) && gpio < MCFGPIO_PIN_MAX)
		return mcfgpio_read(__mcf_gpio_ppdr(gpio)) & mcfgpio_bit(gpio);
	else
		return __gpio_get_value(gpio);
}

static inline void gpio_set_value(unsigned gpio, int value)
{
	if (__builtin_constant_p(gpio) && gpio < MCFGPIO_PIN_MAX) {
		if (gpio < MCFGPIO_SCR_START) {
			unsigned long flags;
			MCFGPIO_PORTTYPE data;

			local_irq_save(flags);
			data = mcfgpio_read(__mcf_gpio_podr(gpio));
			if (value)
				data |= mcfgpio_bit(gpio);
			else
				data &= ~mcfgpio_bit(gpio);
			mcfgpio_write(data, __mcf_gpio_podr(gpio));
			local_irq_restore(flags);
		} else {
			if (value)
				mcfgpio_write(mcfgpio_bit(gpio),
						MCFGPIO_SETR_PORT(gpio));
			else
				mcfgpio_write(~mcfgpio_bit(gpio),
						MCFGPIO_CLRR_PORT(gpio));
		}
	} else
		__gpio_set_value(gpio, value);
}

static inline int gpio_to_irq(unsigned gpio)
{
	return (gpio < MCFGPIO_IRQ_MAX) ? gpio + MCFGPIO_IRQ_VECBASE : -EINVAL;
}

static inline int irq_to_gpio(unsigned irq)
{
	return (irq >= MCFGPIO_IRQ_VECBASE &&
		irq < (MCFGPIO_IRQ_VECBASE + MCFGPIO_IRQ_MAX)) ?
		irq - MCFGPIO_IRQ_VECBASE : -ENXIO;
}

static inline int gpio_cansleep(unsigned gpio)
{
	return gpio < MCFGPIO_PIN_MAX ? 0 : __gpio_cansleep(gpio);
}

#endif<|MERGE_RESOLUTION|>--- conflicted
+++ resolved
@@ -37,11 +37,7 @@
 #if defined(CONFIG_M5206) || defined(CONFIG_M5206e) || \
     defined(CONFIG_M520x) || defined(CONFIG_M523x) || \
     defined(CONFIG_M527x) || defined(CONFIG_M528x) || \
-<<<<<<< HEAD
-    defined(CONFIG_M532x) || defined(CONFIG_M548x)
-=======
     defined(CONFIG_M532x) || defined(CONFIG_M54xx)
->>>>>>> 3cbea436
 
 /* These parts have GPIO organized by 8 bit ports */
 
