#ifndef _ASM_IA64_IOMMU_H
#define _ASM_IA64_IOMMU_H 1

#define cpu_has_x2apic 0
/* 10 seconds */
#define DMAR_OPERATION_TIMEOUT (((cycles_t) local_cpu_data->itc_freq)*10)

extern void pci_iommu_shutdown(void);
extern void no_iommu_init(void);
#ifdef	CONFIG_INTEL_IOMMU
extern int force_iommu, no_iommu;
extern int iommu_pass_through;
extern int iommu_detected;
<<<<<<< HEAD
=======
extern int iommu_group_mf;
>>>>>>> dcd6c922
#else
#define iommu_pass_through	(0)
#define no_iommu		(1)
#define iommu_detected		(0)
<<<<<<< HEAD
=======
#define iommu_group_mf		(0)
>>>>>>> dcd6c922
#endif
extern void iommu_dma_init(void);
extern void machvec_init(const char *name);

#endif<|MERGE_RESOLUTION|>--- conflicted
+++ resolved
@@ -11,18 +11,12 @@
 extern int force_iommu, no_iommu;
 extern int iommu_pass_through;
 extern int iommu_detected;
-<<<<<<< HEAD
-=======
 extern int iommu_group_mf;
->>>>>>> dcd6c922
 #else
 #define iommu_pass_through	(0)
 #define no_iommu		(1)
 #define iommu_detected		(0)
-<<<<<<< HEAD
-=======
 #define iommu_group_mf		(0)
->>>>>>> dcd6c922
 #endif
 extern void iommu_dma_init(void);
 extern void machvec_init(const char *name);
