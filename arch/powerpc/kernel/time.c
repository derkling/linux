/*
 * Common time routines among all ppc machines.
 *
 * Written by Cort Dougan (cort@cs.nmt.edu) to merge
 * Paul Mackerras' version and mine for PReP and Pmac.
 * MPC8xx/MBX changes by Dan Malek (dmalek@jlc.net).
 * Converted for 64-bit by Mike Corrigan (mikejc@us.ibm.com)
 *
 * First round of bugfixes by Gabriel Paubert (paubert@iram.es)
 * to make clock more stable (2.4.0-test5). The only thing
 * that this code assumes is that the timebases have been synchronized
 * by firmware on SMP and are never stopped (never do sleep
 * on SMP then, nap and doze are OK).
 * 
 * Speeded up do_gettimeofday by getting rid of references to
 * xtime (which required locks for consistency). (mikejc@us.ibm.com)
 *
 * TODO (not necessarily in this file):
 * - improve precision and reproducibility of timebase frequency
 * measurement at boot time.
 * - for astronomical applications: add a new function to get
 * non ambiguous timestamps even around leap seconds. This needs
 * a new timestamp format and a good name.
 *
 * 1997-09-10  Updated NTP code according to technical memorandum Jan '96
 *             "A Kernel Model for Precision Timekeeping" by Dave Mills
 *
 *      This program is free software; you can redistribute it and/or
 *      modify it under the terms of the GNU General Public License
 *      as published by the Free Software Foundation; either version
 *      2 of the License, or (at your option) any later version.
 */

#include <linux/errno.h>
#include <linux/export.h>
#include <linux/sched.h>
#include <linux/kernel.h>
#include <linux/param.h>
#include <linux/string.h>
#include <linux/mm.h>
#include <linux/interrupt.h>
#include <linux/timex.h>
#include <linux/kernel_stat.h>
#include <linux/time.h>
#include <linux/init.h>
#include <linux/profile.h>
#include <linux/cpu.h>
#include <linux/security.h>
#include <linux/percpu.h>
#include <linux/rtc.h>
#include <linux/jiffies.h>
#include <linux/posix-timers.h>
#include <linux/irq.h>
#include <linux/delay.h>
#include <linux/irq_work.h>
#include <asm/trace.h>

#include <asm/io.h>
#include <asm/processor.h>
#include <asm/nvram.h>
#include <asm/cache.h>
#include <asm/machdep.h>
#include <asm/uaccess.h>
#include <asm/time.h>
#include <asm/prom.h>
#include <asm/irq.h>
#include <asm/div64.h>
#include <asm/smp.h>
#include <asm/vdso_datapage.h>
#include <asm/firmware.h>
#include <asm/cputime.h>

/* powerpc clocksource/clockevent code */

#include <linux/clockchips.h>
#include <linux/timekeeper_internal.h>

static cycle_t rtc_read(struct clocksource *);
static struct clocksource clocksource_rtc = {
	.name         = "rtc",
	.rating       = 400,
	.flags        = CLOCK_SOURCE_IS_CONTINUOUS,
	.mask         = CLOCKSOURCE_MASK(64),
	.read         = rtc_read,
};

static cycle_t timebase_read(struct clocksource *);
static struct clocksource clocksource_timebase = {
	.name         = "timebase",
	.rating       = 400,
	.flags        = CLOCK_SOURCE_IS_CONTINUOUS,
	.mask         = CLOCKSOURCE_MASK(64),
	.read         = timebase_read,
};

#define DECREMENTER_MAX	0x7fffffff

static int decrementer_set_next_event(unsigned long evt,
				      struct clock_event_device *dev);
static void decrementer_set_mode(enum clock_event_mode mode,
				 struct clock_event_device *dev);

struct clock_event_device decrementer_clockevent = {
	.name           = "decrementer",
	.rating         = 200,
	.irq            = 0,
	.set_next_event = decrementer_set_next_event,
	.set_mode       = decrementer_set_mode,
	.features       = CLOCK_EVT_FEAT_ONESHOT,
};
EXPORT_SYMBOL(decrementer_clockevent);

DEFINE_PER_CPU(u64, decrementers_next_tb);
static DEFINE_PER_CPU(struct clock_event_device, decrementers);

#define XSEC_PER_SEC (1024*1024)

#ifdef CONFIG_PPC64
#define SCALE_XSEC(xsec, max)	(((xsec) * max) / XSEC_PER_SEC)
#else
/* compute ((xsec << 12) * max) >> 32 */
#define SCALE_XSEC(xsec, max)	mulhwu((xsec) << 12, max)
#endif

unsigned long tb_ticks_per_jiffy;
unsigned long tb_ticks_per_usec = 100; /* sane default */
EXPORT_SYMBOL(tb_ticks_per_usec);
unsigned long tb_ticks_per_sec;
EXPORT_SYMBOL(tb_ticks_per_sec);	/* for cputime_t conversions */

DEFINE_SPINLOCK(rtc_lock);
EXPORT_SYMBOL_GPL(rtc_lock);

static u64 tb_to_ns_scale __read_mostly;
static unsigned tb_to_ns_shift __read_mostly;
static u64 boot_tb __read_mostly;

extern struct timezone sys_tz;
static long timezone_offset;

unsigned long ppc_proc_freq;
EXPORT_SYMBOL_GPL(ppc_proc_freq);
unsigned long ppc_tb_freq;
EXPORT_SYMBOL_GPL(ppc_tb_freq);

#ifdef CONFIG_VIRT_CPU_ACCOUNTING_NATIVE
/*
 * Factors for converting from cputime_t (timebase ticks) to
 * jiffies, microseconds, seconds, and clock_t (1/USER_HZ seconds).
 * These are all stored as 0.64 fixed-point binary fractions.
 */
u64 __cputime_jiffies_factor;
EXPORT_SYMBOL(__cputime_jiffies_factor);
u64 __cputime_usec_factor;
EXPORT_SYMBOL(__cputime_usec_factor);
u64 __cputime_sec_factor;
EXPORT_SYMBOL(__cputime_sec_factor);
u64 __cputime_clockt_factor;
EXPORT_SYMBOL(__cputime_clockt_factor);
DEFINE_PER_CPU(unsigned long, cputime_last_delta);
DEFINE_PER_CPU(unsigned long, cputime_scaled_last_delta);

cputime_t cputime_one_jiffy;

void (*dtl_consumer)(struct dtl_entry *, u64);

static void calc_cputime_factors(void)
{
	struct div_result res;

	div128_by_32(HZ, 0, tb_ticks_per_sec, &res);
	__cputime_jiffies_factor = res.result_low;
	div128_by_32(1000000, 0, tb_ticks_per_sec, &res);
	__cputime_usec_factor = res.result_low;
	div128_by_32(1, 0, tb_ticks_per_sec, &res);
	__cputime_sec_factor = res.result_low;
	div128_by_32(USER_HZ, 0, tb_ticks_per_sec, &res);
	__cputime_clockt_factor = res.result_low;
}

/*
 * Read the SPURR on systems that have it, otherwise the PURR,
 * or if that doesn't exist return the timebase value passed in.
 */
static u64 read_spurr(u64 tb)
{
	if (cpu_has_feature(CPU_FTR_SPURR))
		return mfspr(SPRN_SPURR);
	if (cpu_has_feature(CPU_FTR_PURR))
		return mfspr(SPRN_PURR);
	return tb;
}

#ifdef CONFIG_PPC_SPLPAR

/*
 * Scan the dispatch trace log and count up the stolen time.
 * Should be called with interrupts disabled.
 */
static u64 scan_dispatch_log(u64 stop_tb)
{
	u64 i = local_paca->dtl_ridx;
	struct dtl_entry *dtl = local_paca->dtl_curr;
	struct dtl_entry *dtl_end = local_paca->dispatch_log_end;
	struct lppaca *vpa = local_paca->lppaca_ptr;
	u64 tb_delta;
	u64 stolen = 0;
	u64 dtb;

	if (!dtl)
		return 0;

	if (i == be64_to_cpu(vpa->dtl_idx))
		return 0;
	while (i < be64_to_cpu(vpa->dtl_idx)) {
		dtb = be64_to_cpu(dtl->timebase);
		tb_delta = be32_to_cpu(dtl->enqueue_to_dispatch_time) +
			be32_to_cpu(dtl->ready_to_enqueue_time);
		barrier();
		if (i + N_DISPATCH_LOG < be64_to_cpu(vpa->dtl_idx)) {
			/* buffer has overflowed */
			i = be64_to_cpu(vpa->dtl_idx) - N_DISPATCH_LOG;
			dtl = local_paca->dispatch_log + (i % N_DISPATCH_LOG);
			continue;
		}
		if (dtb > stop_tb)
			break;
		if (dtl_consumer)
			dtl_consumer(dtl, i);
		stolen += tb_delta;
		++i;
		++dtl;
		if (dtl == dtl_end)
			dtl = local_paca->dispatch_log;
	}
	local_paca->dtl_ridx = i;
	local_paca->dtl_curr = dtl;
	return stolen;
}

/*
 * Accumulate stolen time by scanning the dispatch trace log.
 * Called on entry from user mode.
 */
void accumulate_stolen_time(void)
{
	u64 sst, ust;

	u8 save_soft_enabled = local_paca->soft_enabled;

	/* We are called early in the exception entry, before
	 * soft/hard_enabled are sync'ed to the expected state
	 * for the exception. We are hard disabled but the PACA
	 * needs to reflect that so various debug stuff doesn't
	 * complain
	 */
	local_paca->soft_enabled = 0;

	sst = scan_dispatch_log(local_paca->starttime_user);
	ust = scan_dispatch_log(local_paca->starttime);
	local_paca->system_time -= sst;
	local_paca->user_time -= ust;
	local_paca->stolen_time += ust + sst;

	local_paca->soft_enabled = save_soft_enabled;
}

static inline u64 calculate_stolen_time(u64 stop_tb)
{
	u64 stolen = 0;

	if (get_paca()->dtl_ridx != be64_to_cpu(get_lppaca()->dtl_idx)) {
		stolen = scan_dispatch_log(stop_tb);
		get_paca()->system_time -= stolen;
	}

	stolen += get_paca()->stolen_time;
	get_paca()->stolen_time = 0;
	return stolen;
}

#else /* CONFIG_PPC_SPLPAR */
static inline u64 calculate_stolen_time(u64 stop_tb)
{
	return 0;
}

#endif /* CONFIG_PPC_SPLPAR */

/*
 * Account time for a transition between system, hard irq
 * or soft irq state.
 */
static u64 vtime_delta(struct task_struct *tsk,
			u64 *sys_scaled, u64 *stolen)
{
	u64 now, nowscaled, deltascaled;
	u64 udelta, delta, user_scaled;

	WARN_ON_ONCE(!irqs_disabled());

	now = mftb();
	nowscaled = read_spurr(now);
	get_paca()->system_time += now - get_paca()->starttime;
	get_paca()->starttime = now;
	deltascaled = nowscaled - get_paca()->startspurr;
	get_paca()->startspurr = nowscaled;

	*stolen = calculate_stolen_time(now);

	delta = get_paca()->system_time;
	get_paca()->system_time = 0;
	udelta = get_paca()->user_time - get_paca()->utime_sspurr;
	get_paca()->utime_sspurr = get_paca()->user_time;

	/*
	 * Because we don't read the SPURR on every kernel entry/exit,
	 * deltascaled includes both user and system SPURR ticks.
	 * Apportion these ticks to system SPURR ticks and user
	 * SPURR ticks in the same ratio as the system time (delta)
	 * and user time (udelta) values obtained from the timebase
	 * over the same interval.  The system ticks get accounted here;
	 * the user ticks get saved up in paca->user_time_scaled to be
	 * used by account_process_tick.
	 */
	*sys_scaled = delta;
	user_scaled = udelta;
	if (deltascaled != delta + udelta) {
		if (udelta) {
			*sys_scaled = deltascaled * delta / (delta + udelta);
			user_scaled = deltascaled - *sys_scaled;
		} else {
			*sys_scaled = deltascaled;
		}
	}
	get_paca()->user_time_scaled += user_scaled;

	return delta;
}

void vtime_account_system(struct task_struct *tsk)
{
	u64 delta, sys_scaled, stolen;

	delta = vtime_delta(tsk, &sys_scaled, &stolen);
	account_system_time(tsk, 0, delta, sys_scaled);
	if (stolen)
		account_steal_time(stolen);
}
EXPORT_SYMBOL_GPL(vtime_account_system);

void vtime_account_idle(struct task_struct *tsk)
{
	u64 delta, sys_scaled, stolen;

	delta = vtime_delta(tsk, &sys_scaled, &stolen);
	account_idle_time(delta + stolen);
}

/*
 * Transfer the user time accumulated in the paca
 * by the exception entry and exit code to the generic
 * process user time records.
 * Must be called with interrupts disabled.
 * Assumes that vtime_account_system/idle() has been called
 * recently (i.e. since the last entry from usermode) so that
 * get_paca()->user_time_scaled is up to date.
 */
void vtime_account_user(struct task_struct *tsk)
{
	cputime_t utime, utimescaled;

	utime = get_paca()->user_time;
	utimescaled = get_paca()->user_time_scaled;
	get_paca()->user_time = 0;
	get_paca()->user_time_scaled = 0;
	get_paca()->utime_sspurr = 0;
	account_user_time(tsk, utime, utimescaled);
}

#else /* ! CONFIG_VIRT_CPU_ACCOUNTING_NATIVE */
#define calc_cputime_factors()
#endif

void __delay(unsigned long loops)
{
	unsigned long start;
	int diff;

	if (__USE_RTC()) {
		start = get_rtcl();
		do {
			/* the RTCL register wraps at 1000000000 */
			diff = get_rtcl() - start;
			if (diff < 0)
				diff += 1000000000;
		} while (diff < loops);
	} else {
		start = get_tbl();
		while (get_tbl() - start < loops)
			HMT_low();
		HMT_medium();
	}
}
EXPORT_SYMBOL(__delay);

void udelay(unsigned long usecs)
{
	__delay(tb_ticks_per_usec * usecs);
}
EXPORT_SYMBOL(udelay);

#ifdef CONFIG_SMP
unsigned long profile_pc(struct pt_regs *regs)
{
	unsigned long pc = instruction_pointer(regs);

	if (in_lock_functions(pc))
		return regs->link;

	return pc;
}
EXPORT_SYMBOL(profile_pc);
#endif

<<<<<<< HEAD
#if defined(CONFIG_IRQ_WORK) && !defined(CONFIG_PREEMPT_RT_FULL)
=======
#if defined(CONFIG_IRQ_WORK)
>>>>>>> 474271f6

/*
 * 64-bit uses a byte in the PACA, 32-bit uses a per-cpu variable...
 */
#ifdef CONFIG_PPC64
static inline unsigned long test_irq_work_pending(void)
{
	unsigned long x;

	asm volatile("lbz %0,%1(13)"
		: "=r" (x)
		: "i" (offsetof(struct paca_struct, irq_work_pending)));
	return x;
}

static inline void set_irq_work_pending_flag(void)
{
	asm volatile("stb %0,%1(13)" : :
		"r" (1),
		"i" (offsetof(struct paca_struct, irq_work_pending)));
}

static inline void clear_irq_work_pending(void)
{
	asm volatile("stb %0,%1(13)" : :
		"r" (0),
		"i" (offsetof(struct paca_struct, irq_work_pending)));
}

#else /* 32-bit */

DEFINE_PER_CPU(u8, irq_work_pending);

#define set_irq_work_pending_flag()	__get_cpu_var(irq_work_pending) = 1
#define test_irq_work_pending()		__get_cpu_var(irq_work_pending)
#define clear_irq_work_pending()	__get_cpu_var(irq_work_pending) = 0

#endif /* 32 vs 64 bit */

void arch_irq_work_raise(void)
{
	preempt_disable();
	set_irq_work_pending_flag();
	set_dec(1);
	preempt_enable();
}

#else  /* CONFIG_IRQ_WORK */

#define test_irq_work_pending()	0
#define clear_irq_work_pending()

#endif /* CONFIG_IRQ_WORK */

/*
 * timer_interrupt - gets called when the decrementer overflows,
 * with interrupts disabled.
 */
void timer_interrupt(struct pt_regs * regs)
{
	struct pt_regs *old_regs;
	u64 *next_tb = &__get_cpu_var(decrementers_next_tb);
	struct clock_event_device *evt = &__get_cpu_var(decrementers);
	u64 now;

	/* Ensure a positive value is written to the decrementer, or else
	 * some CPUs will continue to take decrementer exceptions.
	 */
	set_dec(DECREMENTER_MAX);

	/* Some implementations of hotplug will get timer interrupts while
	 * offline, just ignore these and we also need to set
	 * decrementers_next_tb as MAX to make sure __check_irq_replay
	 * don't replay timer interrupt when return, otherwise we'll trap
	 * here infinitely :(
	 */
	if (!cpu_online(smp_processor_id())) {
		*next_tb = ~(u64)0;
		return;
	}

	/* Conditionally hard-enable interrupts now that the DEC has been
	 * bumped to its maximum value
	 */
	may_hard_irq_enable();


#if defined(CONFIG_PPC32) && defined(CONFIG_PPC_PMAC)
	if (atomic_read(&ppc_n_lost_interrupts) != 0)
		do_IRQ(regs);
#endif

	old_regs = set_irq_regs(regs);
	irq_enter();

	trace_timer_interrupt_entry(regs);

	if (test_irq_work_pending()) {
		clear_irq_work_pending();
		irq_work_run();
	}

	now = get_tb_or_rtc();
	if (now >= *next_tb) {
		*next_tb = ~(u64)0;
		if (evt->event_handler)
			evt->event_handler(evt);
		__get_cpu_var(irq_stat).timer_irqs_event++;
	} else {
		now = *next_tb - now;
		if (now <= DECREMENTER_MAX)
			set_dec((int)now);
		/* We may have raced with new irq work */
		if (test_irq_work_pending())
			set_dec(1);
		__get_cpu_var(irq_stat).timer_irqs_others++;
	}

#ifdef CONFIG_PPC64
	/* collect purr register values often, for accurate calculations */
	if (firmware_has_feature(FW_FEATURE_SPLPAR)) {
		struct cpu_usage *cu = &__get_cpu_var(cpu_usage_array);
		cu->current_tb = mfspr(SPRN_PURR);
	}
#endif

	trace_timer_interrupt_exit(regs);

	irq_exit();
	set_irq_regs(old_regs);
}

/*
 * Hypervisor decrementer interrupts shouldn't occur but are sometimes
 * left pending on exit from a KVM guest.  We don't need to do anything
 * to clear them, as they are edge-triggered.
 */
void hdec_interrupt(struct pt_regs *regs)
{
}

#ifdef CONFIG_SUSPEND
static void generic_suspend_disable_irqs(void)
{
	/* Disable the decrementer, so that it doesn't interfere
	 * with suspending.
	 */

	set_dec(DECREMENTER_MAX);
	local_irq_disable();
	set_dec(DECREMENTER_MAX);
}

static void generic_suspend_enable_irqs(void)
{
	local_irq_enable();
}

/* Overrides the weak version in kernel/power/main.c */
void arch_suspend_disable_irqs(void)
{
	if (ppc_md.suspend_disable_irqs)
		ppc_md.suspend_disable_irqs();
	generic_suspend_disable_irqs();
}

/* Overrides the weak version in kernel/power/main.c */
void arch_suspend_enable_irqs(void)
{
	generic_suspend_enable_irqs();
	if (ppc_md.suspend_enable_irqs)
		ppc_md.suspend_enable_irqs();
}
#endif

/*
 * Scheduler clock - returns current time in nanosec units.
 *
 * Note: mulhdu(a, b) (multiply high double unsigned) returns
 * the high 64 bits of a * b, i.e. (a * b) >> 64, where a and b
 * are 64-bit unsigned numbers.
 */
unsigned long long sched_clock(void)
{
	if (__USE_RTC())
		return get_rtc();
	return mulhdu(get_tb() - boot_tb, tb_to_ns_scale) << tb_to_ns_shift;
}

static int __init get_freq(char *name, int cells, unsigned long *val)
{
	struct device_node *cpu;
	const __be32 *fp;
	int found = 0;

	/* The cpu node should have timebase and clock frequency properties */
	cpu = of_find_node_by_type(NULL, "cpu");

	if (cpu) {
		fp = of_get_property(cpu, name, NULL);
		if (fp) {
			found = 1;
			*val = of_read_ulong(fp, cells);
		}

		of_node_put(cpu);
	}

	return found;
}

void start_cpu_decrementer(void)
{
#if defined(CONFIG_BOOKE) || defined(CONFIG_40x)
	/* Clear any pending timer interrupts */
	mtspr(SPRN_TSR, TSR_ENW | TSR_WIS | TSR_DIS | TSR_FIS);

	/* Enable decrementer interrupt */
	mtspr(SPRN_TCR, TCR_DIE);
#endif /* defined(CONFIG_BOOKE) || defined(CONFIG_40x) */
}

void __init generic_calibrate_decr(void)
{
	ppc_tb_freq = DEFAULT_TB_FREQ;		/* hardcoded default */

	if (!get_freq("ibm,extended-timebase-frequency", 2, &ppc_tb_freq) &&
	    !get_freq("timebase-frequency", 1, &ppc_tb_freq)) {

		printk(KERN_ERR "WARNING: Estimating decrementer frequency "
				"(not found)\n");
	}

	ppc_proc_freq = DEFAULT_PROC_FREQ;	/* hardcoded default */

	if (!get_freq("ibm,extended-clock-frequency", 2, &ppc_proc_freq) &&
	    !get_freq("clock-frequency", 1, &ppc_proc_freq)) {

		printk(KERN_ERR "WARNING: Estimating processor frequency "
				"(not found)\n");
	}
}

int update_persistent_clock(struct timespec now)
{
	struct rtc_time tm;

	if (!ppc_md.set_rtc_time)
		return -ENODEV;

	to_tm(now.tv_sec + 1 + timezone_offset, &tm);
	tm.tm_year -= 1900;
	tm.tm_mon -= 1;

	return ppc_md.set_rtc_time(&tm);
}

static void __read_persistent_clock(struct timespec *ts)
{
	struct rtc_time tm;
	static int first = 1;

	ts->tv_nsec = 0;
	/* XXX this is a litle fragile but will work okay in the short term */
	if (first) {
		first = 0;
		if (ppc_md.time_init)
			timezone_offset = ppc_md.time_init();

		/* get_boot_time() isn't guaranteed to be safe to call late */
		if (ppc_md.get_boot_time) {
			ts->tv_sec = ppc_md.get_boot_time() - timezone_offset;
			return;
		}
	}
	if (!ppc_md.get_rtc_time) {
		ts->tv_sec = 0;
		return;
	}
	ppc_md.get_rtc_time(&tm);

	ts->tv_sec = mktime(tm.tm_year+1900, tm.tm_mon+1, tm.tm_mday,
			    tm.tm_hour, tm.tm_min, tm.tm_sec);
}

void read_persistent_clock(struct timespec *ts)
{
	__read_persistent_clock(ts);

	/* Sanitize it in case real time clock is set below EPOCH */
	if (ts->tv_sec < 0) {
		ts->tv_sec = 0;
		ts->tv_nsec = 0;
	}
		
}

/* clocksource code */
static cycle_t rtc_read(struct clocksource *cs)
{
	return (cycle_t)get_rtc();
}

static cycle_t timebase_read(struct clocksource *cs)
{
	return (cycle_t)get_tb();
}

void update_vsyscall_old(struct timespec *wall_time, struct timespec *wtm,
			struct clocksource *clock, u32 mult)
{
	u64 new_tb_to_xs, new_stamp_xsec;
	u32 frac_sec;

	if (clock != &clocksource_timebase)
		return;

	/* Make userspace gettimeofday spin until we're done. */
	++vdso_data->tb_update_count;
	smp_mb();

	/* 19342813113834067 ~= 2^(20+64) / 1e9 */
	new_tb_to_xs = (u64) mult * (19342813113834067ULL >> clock->shift);
	new_stamp_xsec = (u64) wall_time->tv_nsec * XSEC_PER_SEC;
	do_div(new_stamp_xsec, 1000000000);
	new_stamp_xsec += (u64) wall_time->tv_sec * XSEC_PER_SEC;

	BUG_ON(wall_time->tv_nsec >= NSEC_PER_SEC);
	/* this is tv_nsec / 1e9 as a 0.32 fraction */
	frac_sec = ((u64) wall_time->tv_nsec * 18446744073ULL) >> 32;

	/*
	 * tb_update_count is used to allow the userspace gettimeofday code
	 * to assure itself that it sees a consistent view of the tb_to_xs and
	 * stamp_xsec variables.  It reads the tb_update_count, then reads
	 * tb_to_xs and stamp_xsec and then reads tb_update_count again.  If
	 * the two values of tb_update_count match and are even then the
	 * tb_to_xs and stamp_xsec values are consistent.  If not, then it
	 * loops back and reads them again until this criteria is met.
	 * We expect the caller to have done the first increment of
	 * vdso_data->tb_update_count already.
	 */
	vdso_data->tb_orig_stamp = clock->cycle_last;
	vdso_data->stamp_xsec = new_stamp_xsec;
	vdso_data->tb_to_xs = new_tb_to_xs;
	vdso_data->wtom_clock_sec = wtm->tv_sec;
	vdso_data->wtom_clock_nsec = wtm->tv_nsec;
	vdso_data->stamp_xtime = *wall_time;
	vdso_data->stamp_sec_fraction = frac_sec;
	smp_wmb();
	++(vdso_data->tb_update_count);
}

void update_vsyscall_tz(void)
{
	vdso_data->tz_minuteswest = sys_tz.tz_minuteswest;
	vdso_data->tz_dsttime = sys_tz.tz_dsttime;
}

static void __init clocksource_init(void)
{
	struct clocksource *clock;

	if (__USE_RTC())
		clock = &clocksource_rtc;
	else
		clock = &clocksource_timebase;

	if (clocksource_register_hz(clock, tb_ticks_per_sec)) {
		printk(KERN_ERR "clocksource: %s is already registered\n",
		       clock->name);
		return;
	}

	printk(KERN_INFO "clocksource: %s mult[%x] shift[%d] registered\n",
	       clock->name, clock->mult, clock->shift);
}

static int decrementer_set_next_event(unsigned long evt,
				      struct clock_event_device *dev)
{
	__get_cpu_var(decrementers_next_tb) = get_tb_or_rtc() + evt;
	set_dec(evt);

	/* We may have raced with new irq work */
	if (test_irq_work_pending())
		set_dec(1);

	return 0;
}

static void decrementer_set_mode(enum clock_event_mode mode,
				 struct clock_event_device *dev)
{
	if (mode != CLOCK_EVT_MODE_ONESHOT)
		decrementer_set_next_event(DECREMENTER_MAX, dev);
}

static void register_decrementer_clockevent(int cpu)
{
	struct clock_event_device *dec = &per_cpu(decrementers, cpu);

	*dec = decrementer_clockevent;
	dec->cpumask = cpumask_of(cpu);

	printk_once(KERN_DEBUG "clockevent: %s mult[%x] shift[%d] cpu[%d]\n",
		    dec->name, dec->mult, dec->shift, cpu);

	clockevents_register_device(dec);
}

static void __init init_decrementer_clockevent(void)
{
	int cpu = smp_processor_id();

	clockevents_calc_mult_shift(&decrementer_clockevent, ppc_tb_freq, 4);

	decrementer_clockevent.max_delta_ns =
		clockevent_delta2ns(DECREMENTER_MAX, &decrementer_clockevent);
	decrementer_clockevent.min_delta_ns =
		clockevent_delta2ns(2, &decrementer_clockevent);

	register_decrementer_clockevent(cpu);
}

void secondary_cpu_time_init(void)
{
	/* Start the decrementer on CPUs that have manual control
	 * such as BookE
	 */
	start_cpu_decrementer();

	/* FIME: Should make unrelatred change to move snapshot_timebase
	 * call here ! */
	register_decrementer_clockevent(smp_processor_id());
}

/* This function is only called on the boot processor */
void __init time_init(void)
{
	struct div_result res;
	u64 scale;
	unsigned shift;

	if (__USE_RTC()) {
		/* 601 processor: dec counts down by 128 every 128ns */
		ppc_tb_freq = 1000000000;
	} else {
		/* Normal PowerPC with timebase register */
		ppc_md.calibrate_decr();
		printk(KERN_DEBUG "time_init: decrementer frequency = %lu.%.6lu MHz\n",
		       ppc_tb_freq / 1000000, ppc_tb_freq % 1000000);
		printk(KERN_DEBUG "time_init: processor frequency   = %lu.%.6lu MHz\n",
		       ppc_proc_freq / 1000000, ppc_proc_freq % 1000000);
	}

	tb_ticks_per_jiffy = ppc_tb_freq / HZ;
	tb_ticks_per_sec = ppc_tb_freq;
	tb_ticks_per_usec = ppc_tb_freq / 1000000;
	calc_cputime_factors();
	setup_cputime_one_jiffy();

	/*
	 * Compute scale factor for sched_clock.
	 * The calibrate_decr() function has set tb_ticks_per_sec,
	 * which is the timebase frequency.
	 * We compute 1e9 * 2^64 / tb_ticks_per_sec and interpret
	 * the 128-bit result as a 64.64 fixed-point number.
	 * We then shift that number right until it is less than 1.0,
	 * giving us the scale factor and shift count to use in
	 * sched_clock().
	 */
	div128_by_32(1000000000, 0, tb_ticks_per_sec, &res);
	scale = res.result_low;
	for (shift = 0; res.result_high != 0; ++shift) {
		scale = (scale >> 1) | (res.result_high << 63);
		res.result_high >>= 1;
	}
	tb_to_ns_scale = scale;
	tb_to_ns_shift = shift;
	/* Save the current timebase to pretty up CONFIG_PRINTK_TIME */
	boot_tb = get_tb_or_rtc();

	/* If platform provided a timezone (pmac), we correct the time */
	if (timezone_offset) {
		sys_tz.tz_minuteswest = -timezone_offset / 60;
		sys_tz.tz_dsttime = 0;
	}

	vdso_data->tb_update_count = 0;
	vdso_data->tb_ticks_per_sec = tb_ticks_per_sec;

	/* Start the decrementer on CPUs that have manual control
	 * such as BookE
	 */
	start_cpu_decrementer();

	/* Register the clocksource */
	clocksource_init();

	init_decrementer_clockevent();
}


#define FEBRUARY	2
#define	STARTOFTIME	1970
#define SECDAY		86400L
#define SECYR		(SECDAY * 365)
#define	leapyear(year)		((year) % 4 == 0 && \
				 ((year) % 100 != 0 || (year) % 400 == 0))
#define	days_in_year(a) 	(leapyear(a) ? 366 : 365)
#define	days_in_month(a) 	(month_days[(a) - 1])

static int month_days[12] = {
	31, 28, 31, 30, 31, 30, 31, 31, 30, 31, 30, 31
};

/*
 * This only works for the Gregorian calendar - i.e. after 1752 (in the UK)
 */
void GregorianDay(struct rtc_time * tm)
{
	int leapsToDate;
	int lastYear;
	int day;
	int MonthOffset[] = { 0, 31, 59, 90, 120, 151, 181, 212, 243, 273, 304, 334 };

	lastYear = tm->tm_year - 1;

	/*
	 * Number of leap corrections to apply up to end of last year
	 */
	leapsToDate = lastYear / 4 - lastYear / 100 + lastYear / 400;

	/*
	 * This year is a leap year if it is divisible by 4 except when it is
	 * divisible by 100 unless it is divisible by 400
	 *
	 * e.g. 1904 was a leap year, 1900 was not, 1996 is, and 2000 was
	 */
	day = tm->tm_mon > 2 && leapyear(tm->tm_year);

	day += lastYear*365 + leapsToDate + MonthOffset[tm->tm_mon-1] +
		   tm->tm_mday;

	tm->tm_wday = day % 7;
}

void to_tm(int tim, struct rtc_time * tm)
{
	register int    i;
	register long   hms, day;

	day = tim / SECDAY;
	hms = tim % SECDAY;

	/* Hours, minutes, seconds are easy */
	tm->tm_hour = hms / 3600;
	tm->tm_min = (hms % 3600) / 60;
	tm->tm_sec = (hms % 3600) % 60;

	/* Number of years in days */
	for (i = STARTOFTIME; day >= days_in_year(i); i++)
		day -= days_in_year(i);
	tm->tm_year = i;

	/* Number of months in days left */
	if (leapyear(tm->tm_year))
		days_in_month(FEBRUARY) = 29;
	for (i = 1; day >= days_in_month(i); i++)
		day -= days_in_month(i);
	days_in_month(FEBRUARY) = 28;
	tm->tm_mon = i;

	/* Days are what is left over (+1) from all that. */
	tm->tm_mday = day + 1;

	/*
	 * Determine the day of week
	 */
	GregorianDay(tm);
}

/*
 * Divide a 128-bit dividend by a 32-bit divisor, leaving a 128 bit
 * result.
 */
void div128_by_32(u64 dividend_high, u64 dividend_low,
		  unsigned divisor, struct div_result *dr)
{
	unsigned long a, b, c, d;
	unsigned long w, x, y, z;
	u64 ra, rb, rc;

	a = dividend_high >> 32;
	b = dividend_high & 0xffffffff;
	c = dividend_low >> 32;
	d = dividend_low & 0xffffffff;

	w = a / divisor;
	ra = ((u64)(a - (w * divisor)) << 32) + b;

	rb = ((u64) do_div(ra, divisor) << 32) + c;
	x = ra;

	rc = ((u64) do_div(rb, divisor) << 32) + d;
	y = rb;

	do_div(rc, divisor);
	z = rc;

	dr->result_high = ((u64)w << 32) + x;
	dr->result_low  = ((u64)y << 32) + z;

}

/* We don't need to calibrate delay, we use the CPU timebase for that */
void calibrate_delay(void)
{
	/* Some generic code (such as spinlock debug) use loops_per_jiffy
	 * as the number of __delay(1) in a jiffy, so make it so
	 */
	loops_per_jiffy = tb_ticks_per_jiffy;
}

static int __init rtc_init(void)
{
	struct platform_device *pdev;

	if (!ppc_md.get_rtc_time)
		return -ENODEV;

	pdev = platform_device_register_simple("rtc-generic", -1, NULL, 0);

	return PTR_ERR_OR_ZERO(pdev);
}

module_init(rtc_init);<|MERGE_RESOLUTION|>--- conflicted
+++ resolved
@@ -423,11 +423,7 @@
 EXPORT_SYMBOL(profile_pc);
 #endif
 
-<<<<<<< HEAD
-#if defined(CONFIG_IRQ_WORK) && !defined(CONFIG_PREEMPT_RT_FULL)
-=======
 #if defined(CONFIG_IRQ_WORK)
->>>>>>> 474271f6
 
 /*
  * 64-bit uses a byte in the PACA, 32-bit uses a per-cpu variable...
