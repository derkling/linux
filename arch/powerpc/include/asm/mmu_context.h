--- conflicted
+++ resolved
@@ -52,10 +52,7 @@
 {
 	return false;
 }
-<<<<<<< HEAD
-=======
 static inline void mm_iommu_init(struct mm_struct *mm) { }
->>>>>>> 0ecfebd2
 #endif
 extern void switch_slb(struct task_struct *tsk, struct mm_struct *mm);
 extern void set_context(unsigned long id, pgd_t *pgd);
@@ -232,14 +229,6 @@
 #endif
 }
 
-<<<<<<< HEAD
-#ifdef CONFIG_PPC_BOOK3E_64
-static inline void arch_exit_mmap(struct mm_struct *mm)
-{
-}
-#else
-=======
->>>>>>> 0ecfebd2
 extern void arch_exit_mmap(struct mm_struct *mm);
 
 static inline void arch_unmap(struct mm_struct *mm,
