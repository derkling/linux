/*
 * Author: Andy Fleming <afleming@freescale.com>
 * 	   Kumar Gala <galak@kernel.crashing.org>
 *
 * Copyright 2006-2008 Freescale Semiconductor Inc.
 *
 * This program is free software; you can redistribute  it and/or modify it
 * under  the terms of  the GNU General  Public License as published by the
 * Free Software Foundation;  either version 2 of the  License, or (at your
 * option) any later version.
 */

#include <linux/stddef.h>
#include <linux/kernel.h>
#include <linux/init.h>
#include <linux/delay.h>
#include <linux/of.h>
#include <linux/kexec.h>
<<<<<<< HEAD
=======
#include <linux/highmem.h>
>>>>>>> 45f53cc9

#include <asm/machdep.h>
#include <asm/pgtable.h>
#include <asm/page.h>
#include <asm/mpic.h>
#include <asm/cacheflush.h>
#include <asm/dbell.h>

#include <sysdev/fsl_soc.h>
#include <sysdev/mpic.h>

extern void __early_start(void);

#define BOOT_ENTRY_ADDR_UPPER	0
#define BOOT_ENTRY_ADDR_LOWER	1
#define BOOT_ENTRY_R3_UPPER	2
#define BOOT_ENTRY_R3_LOWER	3
#define BOOT_ENTRY_RESV		4
#define BOOT_ENTRY_PIR		5
#define BOOT_ENTRY_R6_UPPER	6
#define BOOT_ENTRY_R6_LOWER	7
#define NUM_BOOT_ENTRY		8
#define SIZE_BOOT_ENTRY		(NUM_BOOT_ENTRY * sizeof(u32))

static void __init
smp_85xx_kick_cpu(int nr)
{
	unsigned long flags;
	const u64 *cpu_rel_addr;
	__iomem u32 *bptr_vaddr;
	struct device_node *np;
	int n = 0;
	int ioremappable;

	WARN_ON (nr < 0 || nr >= NR_CPUS);

	pr_debug("smp_85xx_kick_cpu: kick CPU #%d\n", nr);

	np = of_get_cpu_node(nr, NULL);
	cpu_rel_addr = of_get_property(np, "cpu-release-addr", NULL);

	if (cpu_rel_addr == NULL) {
		printk(KERN_ERR "No cpu-release-addr for cpu %d\n", nr);
		return;
	}

	/*
	 * A secondary core could be in a spinloop in the bootpage
	 * (0xfffff000), somewhere in highmem, or somewhere in lowmem.
	 * The bootpage and highmem can be accessed via ioremap(), but
	 * we need to directly access the spinloop if its in lowmem.
	 */
	ioremappable = *cpu_rel_addr > virt_to_phys(high_memory);

	/* Map the spin table */
	if (ioremappable)
		bptr_vaddr = ioremap(*cpu_rel_addr, SIZE_BOOT_ENTRY);
	else
		bptr_vaddr = phys_to_virt(*cpu_rel_addr);

	local_irq_save(flags);

	out_be32(bptr_vaddr + BOOT_ENTRY_PIR, nr);
#ifdef CONFIG_PPC32
	out_be32(bptr_vaddr + BOOT_ENTRY_ADDR_LOWER, __pa(__early_start));

	if (!ioremappable)
		flush_dcache_range((ulong)bptr_vaddr,
				(ulong)(bptr_vaddr + SIZE_BOOT_ENTRY));

	/* Wait a bit for the CPU to ack. */
	while ((__secondary_hold_acknowledge != nr) && (++n < 1000))
		mdelay(1);
#else
	out_be64((u64 *)(bptr_vaddr + BOOT_ENTRY_ADDR_UPPER),
		__pa((u64)*((unsigned long long *) generic_secondary_smp_init)));

	smp_generic_kick_cpu(nr);
#endif

	local_irq_restore(flags);

	if (ioremappable)
		iounmap(bptr_vaddr);

	pr_debug("waited %d msecs for CPU #%d.\n", n, nr);
}

static void __init
smp_85xx_setup_cpu(int cpu_nr)
{
	mpic_setup_this_cpu();
	if (cpu_has_feature(CPU_FTR_DBELL))
		doorbell_setup_this_cpu();
}

struct smp_ops_t smp_85xx_ops = {
	.kick_cpu = smp_85xx_kick_cpu,
#ifdef CONFIG_KEXEC
	.give_timebase	= smp_generic_give_timebase,
	.take_timebase	= smp_generic_take_timebase,
#endif
};

#ifdef CONFIG_KEXEC
<<<<<<< HEAD
static int kexec_down_cpus = 0;

void mpc85xx_smp_kexec_cpu_down(int crash_shutdown, int secondary)
{
	mpic_teardown_this_cpu(1);

	/* When crashing, this gets called on all CPU's we only
	 * take down the non-boot cpus */
	if (smp_processor_id() != boot_cpuid)
	{
		local_irq_disable();
		kexec_down_cpus++;

=======
atomic_t kexec_down_cpus = ATOMIC_INIT(0);

void mpc85xx_smp_kexec_cpu_down(int crash_shutdown, int secondary)
{
	local_irq_disable();

	if (secondary) {
		atomic_inc(&kexec_down_cpus);
		/* loop forever */
>>>>>>> 45f53cc9
		while (1);
	}
}

static void mpc85xx_smp_kexec_down(void *arg)
{
	if (ppc_md.kexec_cpu_down)
		ppc_md.kexec_cpu_down(0,1);
}

<<<<<<< HEAD
static void mpc85xx_smp_machine_kexec(struct kimage *image)
{
	int timeout = 2000;
	int i;

	set_cpus_allowed(current, cpumask_of_cpu(boot_cpuid));

	smp_call_function(mpc85xx_smp_kexec_down, NULL, 0);

	while ( (kexec_down_cpus != (num_online_cpus() - 1)) &&
=======
static void map_and_flush(unsigned long paddr)
{
	struct page *page = pfn_to_page(paddr >> PAGE_SHIFT);
	unsigned long kaddr  = (unsigned long)kmap(page);

	flush_dcache_range(kaddr, kaddr + PAGE_SIZE);
	kunmap(page);
}

/**
 * Before we reset the other cores, we need to flush relevant cache
 * out to memory so we don't get anything corrupted, some of these flushes
 * are performed out of an overabundance of caution as interrupts are not
 * disabled yet and we can switch cores
 */
static void mpc85xx_smp_flush_dcache_kexec(struct kimage *image)
{
	kimage_entry_t *ptr, entry;
	unsigned long paddr;
	int i;

	if (image->type == KEXEC_TYPE_DEFAULT) {
		/* normal kexec images are stored in temporary pages */
		for (ptr = &image->head; (entry = *ptr) && !(entry & IND_DONE);
		     ptr = (entry & IND_INDIRECTION) ?
				phys_to_virt(entry & PAGE_MASK) : ptr + 1) {
			if (!(entry & IND_DESTINATION)) {
				map_and_flush(entry);
			}
		}
		/* flush out last IND_DONE page */
		map_and_flush(entry);
	} else {
		/* crash type kexec images are copied to the crash region */
		for (i = 0; i < image->nr_segments; i++) {
			struct kexec_segment *seg = &image->segment[i];
			for (paddr = seg->mem; paddr < seg->mem + seg->memsz;
			     paddr += PAGE_SIZE) {
				map_and_flush(paddr);
			}
		}
	}

	/* also flush the kimage struct to be passed in as well */
	flush_dcache_range((unsigned long)image,
			   (unsigned long)image + sizeof(*image));
}

static void mpc85xx_smp_machine_kexec(struct kimage *image)
{
	int timeout = INT_MAX;
	int i, num_cpus = num_present_cpus();

	mpc85xx_smp_flush_dcache_kexec(image);

	if (image->type == KEXEC_TYPE_DEFAULT)
		smp_call_function(mpc85xx_smp_kexec_down, NULL, 0);

	while ( (atomic_read(&kexec_down_cpus) != (num_cpus - 1)) &&
>>>>>>> 45f53cc9
		( timeout > 0 ) )
	{
		timeout--;
	}

	if ( !timeout )
		printk(KERN_ERR "Unable to bring down secondary cpu(s)");

<<<<<<< HEAD
	for (i = 0; i < num_present_cpus(); i++)
=======
	for (i = 0; i < num_cpus; i++)
>>>>>>> 45f53cc9
	{
		if ( i == smp_processor_id() ) continue;
		mpic_reset_core(i);
	}

	default_machine_kexec(image);
}
#endif /* CONFIG_KEXEC */

void __init mpc85xx_smp_init(void)
{
	struct device_node *np;

	np = of_find_node_by_type(NULL, "open-pic");
	if (np) {
		smp_85xx_ops.probe = smp_mpic_probe;
		smp_85xx_ops.setup_cpu = smp_85xx_setup_cpu;
		smp_85xx_ops.message_pass = smp_mpic_message_pass;
	}

	if (cpu_has_feature(CPU_FTR_DBELL))
		smp_85xx_ops.message_pass = doorbell_message_pass;

	BUG_ON(!smp_85xx_ops.message_pass);

	smp_ops = &smp_85xx_ops;

#ifdef CONFIG_KEXEC
	ppc_md.kexec_cpu_down = mpc85xx_smp_kexec_cpu_down;
	ppc_md.machine_kexec = mpc85xx_smp_machine_kexec;
#endif
}<|MERGE_RESOLUTION|>--- conflicted
+++ resolved
@@ -16,10 +16,7 @@
 #include <linux/delay.h>
 #include <linux/of.h>
 #include <linux/kexec.h>
-<<<<<<< HEAD
-=======
 #include <linux/highmem.h>
->>>>>>> 45f53cc9
 
 #include <asm/machdep.h>
 #include <asm/pgtable.h>
@@ -125,21 +122,6 @@
 };
 
 #ifdef CONFIG_KEXEC
-<<<<<<< HEAD
-static int kexec_down_cpus = 0;
-
-void mpc85xx_smp_kexec_cpu_down(int crash_shutdown, int secondary)
-{
-	mpic_teardown_this_cpu(1);
-
-	/* When crashing, this gets called on all CPU's we only
-	 * take down the non-boot cpus */
-	if (smp_processor_id() != boot_cpuid)
-	{
-		local_irq_disable();
-		kexec_down_cpus++;
-
-=======
 atomic_t kexec_down_cpus = ATOMIC_INIT(0);
 
 void mpc85xx_smp_kexec_cpu_down(int crash_shutdown, int secondary)
@@ -149,7 +131,6 @@
 	if (secondary) {
 		atomic_inc(&kexec_down_cpus);
 		/* loop forever */
->>>>>>> 45f53cc9
 		while (1);
 	}
 }
@@ -160,18 +141,6 @@
 		ppc_md.kexec_cpu_down(0,1);
 }
 
-<<<<<<< HEAD
-static void mpc85xx_smp_machine_kexec(struct kimage *image)
-{
-	int timeout = 2000;
-	int i;
-
-	set_cpus_allowed(current, cpumask_of_cpu(boot_cpuid));
-
-	smp_call_function(mpc85xx_smp_kexec_down, NULL, 0);
-
-	while ( (kexec_down_cpus != (num_online_cpus() - 1)) &&
-=======
 static void map_and_flush(unsigned long paddr)
 {
 	struct page *page = pfn_to_page(paddr >> PAGE_SHIFT);
@@ -231,7 +200,6 @@
 		smp_call_function(mpc85xx_smp_kexec_down, NULL, 0);
 
 	while ( (atomic_read(&kexec_down_cpus) != (num_cpus - 1)) &&
->>>>>>> 45f53cc9
 		( timeout > 0 ) )
 	{
 		timeout--;
@@ -240,11 +208,7 @@
 	if ( !timeout )
 		printk(KERN_ERR "Unable to bring down secondary cpu(s)");
 
-<<<<<<< HEAD
-	for (i = 0; i < num_present_cpus(); i++)
-=======
 	for (i = 0; i < num_cpus; i++)
->>>>>>> 45f53cc9
 	{
 		if ( i == smp_processor_id() ) continue;
 		mpic_reset_core(i);
