/*
 * Copyright (c) 2000-2005 Silicon Graphics, Inc.
 * All Rights Reserved.
 *
 * This program is free software; you can redistribute it and/or
 * modify it under the terms of the GNU General Public License as
 * published by the Free Software Foundation.
 *
 * This program is distributed in the hope that it would be useful,
 * but WITHOUT ANY WARRANTY; without even the implied warranty of
 * MERCHANTABILITY or FITNESS FOR A PARTICULAR PURPOSE.  See the
 * GNU General Public License for more details.
 *
 * You should have received a copy of the GNU General Public License
 * along with this program; if not, write the Free Software Foundation,
 * Inc.,  51 Franklin St, Fifth Floor, Boston, MA  02110-1301  USA
 */
#ifndef __XFS_BUF_H__
#define __XFS_BUF_H__

#include <linux/list.h>
#include <linux/types.h>
#include <linux/spinlock.h>
#include <asm/system.h>
#include <linux/mm.h>
#include <linux/fs.h>
#include <linux/buffer_head.h>
#include <linux/uio.h>

/*
 *	Base types
 */

#define XFS_BUF_DADDR_NULL	((xfs_daddr_t) (-1LL))

#define xfs_buf_ctob(pp)	((pp) * PAGE_CACHE_SIZE)
#define xfs_buf_btoc(dd)	(((dd) + PAGE_CACHE_SIZE-1) >> PAGE_CACHE_SHIFT)
#define xfs_buf_btoct(dd)	((dd) >> PAGE_CACHE_SHIFT)
#define xfs_buf_poff(aa)	((aa) & ~PAGE_CACHE_MASK)

typedef enum {
	XBRW_READ = 1,			/* transfer into target memory */
	XBRW_WRITE = 2,			/* transfer from target memory */
	XBRW_ZERO = 3,			/* Zero target memory */
} xfs_buf_rw_t;

#define XBF_READ	(1 << 0) /* buffer intended for reading from device */
#define XBF_WRITE	(1 << 1) /* buffer intended for writing to device */
#define XBF_MAPPED	(1 << 2) /* buffer mapped (b_addr valid) */
#define XBF_ASYNC	(1 << 4) /* initiator will not wait for completion */
#define XBF_DONE	(1 << 5) /* all pages in the buffer uptodate */
#define XBF_DELWRI	(1 << 6) /* buffer has dirty pages */
#define XBF_STALE	(1 << 7) /* buffer has been staled, do not find it */
<<<<<<< HEAD
#define XBF_FS_MANAGED	(1 << 8) /* filesystem controls freeing memory */
=======
>>>>>>> 45f53cc9
#define XBF_ORDERED	(1 << 11)/* use ordered writes */
#define XBF_READ_AHEAD	(1 << 12)/* asynchronous read-ahead */
#define XBF_LOG_BUFFER	(1 << 13)/* this is a buffer used for the log */

/* flags used only as arguments to access routines */
#define XBF_LOCK	(1 << 14)/* lock requested */
#define XBF_TRYLOCK	(1 << 15)/* lock requested, but do not wait */
#define XBF_DONT_BLOCK	(1 << 16)/* do not block in current thread */

/* flags used only internally */
#define _XBF_PAGE_CACHE	(1 << 17)/* backed by pagecache */
#define _XBF_PAGES	(1 << 18)/* backed by refcounted pages */
#define	_XBF_RUN_QUEUES	(1 << 19)/* run block device task queue	*/
#define _XBF_DELWRI_Q	(1 << 21)/* buffer on delwri queue */

/*
 * Special flag for supporting metadata blocks smaller than a FSB.
 *
 * In this case we can have multiple xfs_buf_t on a single page and
 * need to lock out concurrent xfs_buf_t readers as they only
 * serialise access to the buffer.
 *
 * If the FSB size >= PAGE_CACHE_SIZE case, we have no serialisation
 * between reads of the page. Hence we can have one thread read the
 * page and modify it, but then race with another thread that thinks
 * the page is not up-to-date and hence reads it again.
 *
 * The result is that the first modifcation to the page is lost.
 * This sort of AGF/AGI reading race can happen when unlinking inodes
 * that require truncation and results in the AGI unlinked list
 * modifications being lost.
 */
#define _XBF_PAGE_LOCKED	(1 << 22)

<<<<<<< HEAD
/*
 * If we try a barrier write, but it fails we have to communicate
 * this to the upper layers.  Unfortunately b_error gets overwritten
 * when the buffer is re-issued so we have to add another flag to
 * keep this information.
 */
#define _XFS_BARRIER_FAILED	(1 << 23)

=======
>>>>>>> 45f53cc9
typedef unsigned int xfs_buf_flags_t;

#define XFS_BUF_FLAGS \
	{ XBF_READ,		"READ" }, \
	{ XBF_WRITE,		"WRITE" }, \
	{ XBF_MAPPED,		"MAPPED" }, \
	{ XBF_ASYNC,		"ASYNC" }, \
	{ XBF_DONE,		"DONE" }, \
	{ XBF_DELWRI,		"DELWRI" }, \
	{ XBF_STALE,		"STALE" }, \
	{ XBF_ORDERED,		"ORDERED" }, \
	{ XBF_READ_AHEAD,	"READ_AHEAD" }, \
	{ XBF_LOCK,		"LOCK" },  	/* should never be set */\
	{ XBF_TRYLOCK,		"TRYLOCK" }, 	/* ditto */\
	{ XBF_DONT_BLOCK,	"DONT_BLOCK" },	/* ditto */\
	{ _XBF_PAGE_CACHE,	"PAGE_CACHE" }, \
	{ _XBF_PAGES,		"PAGES" }, \
	{ _XBF_RUN_QUEUES,	"RUN_QUEUES" }, \
	{ _XBF_DELWRI_Q,	"DELWRI_Q" }, \
	{ _XBF_PAGE_LOCKED,	"PAGE_LOCKED" }


typedef enum {
	XBT_FORCE_SLEEP = 0,
	XBT_FORCE_FLUSH = 1,
} xfs_buftarg_flags_t;

typedef struct xfs_bufhash {
	struct list_head	bh_list;
	spinlock_t		bh_lock;
} xfs_bufhash_t;

typedef struct xfs_buftarg {
	dev_t			bt_dev;
	struct block_device	*bt_bdev;
	struct address_space	*bt_mapping;
	struct xfs_mount	*bt_mount;
	unsigned int		bt_bsize;
	unsigned int		bt_sshift;
	size_t			bt_smask;

<<<<<<< HEAD
	/* per device buffer hash table */
	uint			bt_hashshift;
	xfs_bufhash_t		*bt_hash;

=======
>>>>>>> 45f53cc9
	/* per device delwri queue */
	struct task_struct	*bt_task;
	struct list_head	bt_list;
	struct list_head	bt_delwrite_queue;
	spinlock_t		bt_delwrite_lock;
	unsigned long		bt_flags;
} xfs_buftarg_t;

/*
 *	xfs_buf_t:  Buffer structure for pagecache-based buffers
 *
 * This buffer structure is used by the pagecache buffer management routines
 * to refer to an assembly of pages forming a logical buffer.
 *
 * The buffer structure is used on a temporary basis only, and discarded when
 * released.  The real data storage is recorded in the pagecache. Buffers are
 * hashed to the block device on which the file system resides.
 */

struct xfs_buf;
typedef void (*xfs_buf_iodone_t)(struct xfs_buf *);
typedef void (*xfs_buf_relse_t)(struct xfs_buf *);
typedef int (*xfs_buf_bdstrat_t)(struct xfs_buf *);

#define XB_PAGES	2

typedef struct xfs_buf {
	/*
	 * first cacheline holds all the fields needed for an uncontended cache
	 * hit to be fully processed. The semaphore straddles the cacheline
	 * boundary, but the counter and lock sits on the first cacheline,
	 * which is the only bit that is touched if we hit the semaphore
	 * fast-path on locking.
	 */
	struct rb_node		b_rbnode;	/* rbtree node */
	xfs_off_t		b_file_offset;	/* offset in file */
	size_t			b_buffer_length;/* size of buffer in bytes */
	atomic_t		b_hold;		/* reference count */
	xfs_buf_flags_t		b_flags;	/* status flags */
	struct semaphore	b_sema;		/* semaphore for lockables */

	wait_queue_head_t	b_waiters;	/* unpin waiters */
	struct list_head	b_list;
	struct xfs_perag	*b_pag;		/* contains rbtree root */
	xfs_buftarg_t		*b_target;	/* buffer target (device) */
	xfs_daddr_t		b_bn;		/* block number for I/O */
	size_t			b_count_desired;/* desired transfer size */
	void			*b_addr;	/* virtual address of buffer */
	struct work_struct	b_iodone_work;
	xfs_buf_iodone_t	b_iodone;	/* I/O completion function */
	xfs_buf_relse_t		b_relse;	/* releasing function */
	struct completion	b_iowait;	/* queue for I/O waiters */
	void			*b_fspriv;
	void			*b_fspriv2;
	struct page		**b_pages;	/* array of page pointers */
	struct page		*b_page_array[XB_PAGES]; /* inline pages */
	unsigned long		b_queuetime;	/* time buffer was queued */
	atomic_t		b_pin_count;	/* pin count */
	atomic_t		b_io_remaining;	/* #outstanding I/O requests */
	unsigned int		b_page_count;	/* size of page array */
	unsigned int		b_offset;	/* page offset in first page */
	unsigned short		b_error;	/* error code on I/O */
#ifdef XFS_BUF_LOCK_TRACKING
	int			b_last_holder;
#endif
} xfs_buf_t;


/* Finding and Reading Buffers */
extern xfs_buf_t *_xfs_buf_find(xfs_buftarg_t *, xfs_off_t, size_t,
				xfs_buf_flags_t, xfs_buf_t *);
#define xfs_incore(buftarg,blkno,len,lockit) \
	_xfs_buf_find(buftarg, blkno ,len, lockit, NULL)

extern xfs_buf_t *xfs_buf_get(xfs_buftarg_t *, xfs_off_t, size_t,
				xfs_buf_flags_t);
extern xfs_buf_t *xfs_buf_read(xfs_buftarg_t *, xfs_off_t, size_t,
				xfs_buf_flags_t);

extern xfs_buf_t *xfs_buf_get_empty(size_t, xfs_buftarg_t *);
extern xfs_buf_t *xfs_buf_get_uncached(struct xfs_buftarg *, size_t, int);
extern int xfs_buf_associate_memory(xfs_buf_t *, void *, size_t);
extern void xfs_buf_hold(xfs_buf_t *);
extern void xfs_buf_readahead(xfs_buftarg_t *, xfs_off_t, size_t);
struct xfs_buf *xfs_buf_read_uncached(struct xfs_mount *mp,
				struct xfs_buftarg *target,
				xfs_daddr_t daddr, size_t length, int flags);

/* Releasing Buffers */
extern void xfs_buf_free(xfs_buf_t *);
extern void xfs_buf_rele(xfs_buf_t *);

/* Locking and Unlocking Buffers */
extern int xfs_buf_cond_lock(xfs_buf_t *);
extern int xfs_buf_lock_value(xfs_buf_t *);
extern void xfs_buf_lock(xfs_buf_t *);
extern void xfs_buf_unlock(xfs_buf_t *);

/* Buffer Read and Write Routines */
extern int xfs_bwrite(struct xfs_mount *mp, struct xfs_buf *bp);
extern void xfs_bdwrite(void *mp, xfs_buf_t *bp);

extern void xfsbdstrat(struct xfs_mount *, struct xfs_buf *);
extern int xfs_bdstrat_cb(struct xfs_buf *);

extern void xfs_buf_ioend(xfs_buf_t *,	int);
extern void xfs_buf_ioerror(xfs_buf_t *, int);
extern int xfs_buf_iorequest(xfs_buf_t *);
extern int xfs_buf_iowait(xfs_buf_t *);
extern void xfs_buf_iomove(xfs_buf_t *, size_t, size_t, void *,
				xfs_buf_rw_t);
<<<<<<< HEAD
=======
#define xfs_buf_zero(bp, off, len) \
	    xfs_buf_iomove((bp), (off), (len), NULL, XBRW_ZERO)
>>>>>>> 45f53cc9

static inline int xfs_buf_geterror(xfs_buf_t *bp)
{
	return bp ? bp->b_error : ENOMEM;
}

/* Buffer Utility Routines */
extern xfs_caddr_t xfs_buf_offset(xfs_buf_t *, size_t);

/* Delayed Write Buffer Routines */
extern void xfs_buf_delwri_dequeue(xfs_buf_t *);
extern void xfs_buf_delwri_promote(xfs_buf_t *);

/* Buffer Daemon Setup Routines */
extern int xfs_buf_init(void);
extern void xfs_buf_terminate(void);

#define xfs_buf_target_name(target)	\
	({ char __b[BDEVNAME_SIZE]; bdevname((target)->bt_bdev, __b); __b; })


#define XFS_BUF_BFLAGS(bp)	((bp)->b_flags)
#define XFS_BUF_ZEROFLAGS(bp)	((bp)->b_flags &= \
		~(XBF_READ|XBF_WRITE|XBF_ASYNC|XBF_DELWRI|XBF_ORDERED))

#define XFS_BUF_STALE(bp)	((bp)->b_flags |= XBF_STALE)
#define XFS_BUF_UNSTALE(bp)	((bp)->b_flags &= ~XBF_STALE)
#define XFS_BUF_ISSTALE(bp)	((bp)->b_flags & XBF_STALE)
#define XFS_BUF_SUPER_STALE(bp)	do {				\
					XFS_BUF_STALE(bp);	\
					xfs_buf_delwri_dequeue(bp);	\
					XFS_BUF_DONE(bp);	\
				} while (0)

#define XFS_BUF_DELAYWRITE(bp)		((bp)->b_flags |= XBF_DELWRI)
#define XFS_BUF_UNDELAYWRITE(bp)	xfs_buf_delwri_dequeue(bp)
#define XFS_BUF_ISDELAYWRITE(bp)	((bp)->b_flags & XBF_DELWRI)

#define XFS_BUF_ERROR(bp,no)	xfs_buf_ioerror(bp,no)
#define XFS_BUF_GETERROR(bp)	xfs_buf_geterror(bp)
#define XFS_BUF_ISERROR(bp)	(xfs_buf_geterror(bp) ? 1 : 0)

#define XFS_BUF_DONE(bp)	((bp)->b_flags |= XBF_DONE)
#define XFS_BUF_UNDONE(bp)	((bp)->b_flags &= ~XBF_DONE)
#define XFS_BUF_ISDONE(bp)	((bp)->b_flags & XBF_DONE)

#define XFS_BUF_BUSY(bp)	do { } while (0)
#define XFS_BUF_UNBUSY(bp)	do { } while (0)
#define XFS_BUF_ISBUSY(bp)	(1)

#define XFS_BUF_ASYNC(bp)	((bp)->b_flags |= XBF_ASYNC)
#define XFS_BUF_UNASYNC(bp)	((bp)->b_flags &= ~XBF_ASYNC)
#define XFS_BUF_ISASYNC(bp)	((bp)->b_flags & XBF_ASYNC)

#define XFS_BUF_ORDERED(bp)	((bp)->b_flags |= XBF_ORDERED)
#define XFS_BUF_UNORDERED(bp)	((bp)->b_flags &= ~XBF_ORDERED)
#define XFS_BUF_ISORDERED(bp)	((bp)->b_flags & XBF_ORDERED)

#define XFS_BUF_HOLD(bp)	xfs_buf_hold(bp)
#define XFS_BUF_READ(bp)	((bp)->b_flags |= XBF_READ)
#define XFS_BUF_UNREAD(bp)	((bp)->b_flags &= ~XBF_READ)
#define XFS_BUF_ISREAD(bp)	((bp)->b_flags & XBF_READ)

#define XFS_BUF_WRITE(bp)	((bp)->b_flags |= XBF_WRITE)
#define XFS_BUF_UNWRITE(bp)	((bp)->b_flags &= ~XBF_WRITE)
#define XFS_BUF_ISWRITE(bp)	((bp)->b_flags & XBF_WRITE)

#define XFS_BUF_IODONE_FUNC(bp)			((bp)->b_iodone)
#define XFS_BUF_SET_IODONE_FUNC(bp, func)	((bp)->b_iodone = (func))
#define XFS_BUF_CLR_IODONE_FUNC(bp)		((bp)->b_iodone = NULL)

#define XFS_BUF_FSPRIVATE(bp, type)		((type)(bp)->b_fspriv)
#define XFS_BUF_SET_FSPRIVATE(bp, val)		((bp)->b_fspriv = (void*)(val))
#define XFS_BUF_FSPRIVATE2(bp, type)		((type)(bp)->b_fspriv2)
#define XFS_BUF_SET_FSPRIVATE2(bp, val)		((bp)->b_fspriv2 = (void*)(val))
#define XFS_BUF_SET_START(bp)			do { } while (0)
#define XFS_BUF_SET_BRELSE_FUNC(bp, func)	((bp)->b_relse = (func))

#define XFS_BUF_PTR(bp)			(xfs_caddr_t)((bp)->b_addr)
#define XFS_BUF_SET_PTR(bp, val, cnt)	xfs_buf_associate_memory(bp, val, cnt)
#define XFS_BUF_ADDR(bp)		((bp)->b_bn)
#define XFS_BUF_SET_ADDR(bp, bno)	((bp)->b_bn = (xfs_daddr_t)(bno))
#define XFS_BUF_OFFSET(bp)		((bp)->b_file_offset)
#define XFS_BUF_SET_OFFSET(bp, off)	((bp)->b_file_offset = (off))
#define XFS_BUF_COUNT(bp)		((bp)->b_count_desired)
#define XFS_BUF_SET_COUNT(bp, cnt)	((bp)->b_count_desired = (cnt))
#define XFS_BUF_SIZE(bp)		((bp)->b_buffer_length)
#define XFS_BUF_SET_SIZE(bp, cnt)	((bp)->b_buffer_length = (cnt))

#define XFS_BUF_SET_VTYPE_REF(bp, type, ref)	do { } while (0)
#define XFS_BUF_SET_VTYPE(bp, type)		do { } while (0)
#define XFS_BUF_SET_REF(bp, ref)		do { } while (0)

#define XFS_BUF_ISPINNED(bp)	atomic_read(&((bp)->b_pin_count))

#define XFS_BUF_VALUSEMA(bp)	xfs_buf_lock_value(bp)
#define XFS_BUF_CPSEMA(bp)	(xfs_buf_cond_lock(bp) == 0)
#define XFS_BUF_VSEMA(bp)	xfs_buf_unlock(bp)
#define XFS_BUF_PSEMA(bp,x)	xfs_buf_lock(bp)
#define XFS_BUF_FINISH_IOWAIT(bp)	complete(&bp->b_iowait);

#define XFS_BUF_SET_TARGET(bp, target)	((bp)->b_target = (target))
#define XFS_BUF_TARGET(bp)		((bp)->b_target)
#define XFS_BUFTARG_NAME(target)	xfs_buf_target_name(target)

static inline void xfs_buf_relse(xfs_buf_t *bp)
{
	if (!bp->b_relse)
		xfs_buf_unlock(bp);
	xfs_buf_rele(bp);
}

<<<<<<< HEAD
#define xfs_biodone(bp)		xfs_buf_ioend(bp, 0)

#define xfs_biomove(bp, off, len, data, rw) \
	    xfs_buf_iomove((bp), (off), (len), (data), \
		((rw) == XBF_WRITE) ? XBRW_WRITE : XBRW_READ)

#define xfs_biozero(bp, off, len) \
	    xfs_buf_iomove((bp), (off), (len), NULL, XBRW_ZERO)

#define xfs_iowait(bp)	xfs_buf_iowait(bp)

#define xfs_baread(target, rablkno, ralen)  \
	xfs_buf_readahead((target), (rablkno), (ralen), XBF_DONT_BLOCK)


=======
>>>>>>> 45f53cc9
/*
 *	Handling of buftargs.
 */
extern xfs_buftarg_t *xfs_alloc_buftarg(struct xfs_mount *,
			struct block_device *, int, const char *);
extern void xfs_free_buftarg(struct xfs_mount *, struct xfs_buftarg *);
extern void xfs_wait_buftarg(xfs_buftarg_t *);
extern int xfs_setsize_buftarg(xfs_buftarg_t *, unsigned int, unsigned int);
extern int xfs_flush_buftarg(xfs_buftarg_t *, int);

#ifdef CONFIG_KDB_MODULES
extern struct list_head *xfs_get_buftarg_list(void);
#endif

#define xfs_getsize_buftarg(buftarg)	block_size((buftarg)->bt_bdev)
#define xfs_readonly_buftarg(buftarg)	bdev_read_only((buftarg)->bt_bdev)

#define xfs_binval(buftarg)		xfs_flush_buftarg(buftarg, 1)
#define XFS_bflush(buftarg)		xfs_flush_buftarg(buftarg, 1)

#endif	/* __XFS_BUF_H__ */<|MERGE_RESOLUTION|>--- conflicted
+++ resolved
@@ -51,10 +51,6 @@
 #define XBF_DONE	(1 << 5) /* all pages in the buffer uptodate */
 #define XBF_DELWRI	(1 << 6) /* buffer has dirty pages */
 #define XBF_STALE	(1 << 7) /* buffer has been staled, do not find it */
-<<<<<<< HEAD
-#define XBF_FS_MANAGED	(1 << 8) /* filesystem controls freeing memory */
-=======
->>>>>>> 45f53cc9
 #define XBF_ORDERED	(1 << 11)/* use ordered writes */
 #define XBF_READ_AHEAD	(1 << 12)/* asynchronous read-ahead */
 #define XBF_LOG_BUFFER	(1 << 13)/* this is a buffer used for the log */
@@ -89,17 +85,6 @@
  */
 #define _XBF_PAGE_LOCKED	(1 << 22)
 
-<<<<<<< HEAD
-/*
- * If we try a barrier write, but it fails we have to communicate
- * this to the upper layers.  Unfortunately b_error gets overwritten
- * when the buffer is re-issued so we have to add another flag to
- * keep this information.
- */
-#define _XFS_BARRIER_FAILED	(1 << 23)
-
-=======
->>>>>>> 45f53cc9
 typedef unsigned int xfs_buf_flags_t;
 
 #define XFS_BUF_FLAGS \
@@ -141,13 +126,6 @@
 	unsigned int		bt_sshift;
 	size_t			bt_smask;
 
-<<<<<<< HEAD
-	/* per device buffer hash table */
-	uint			bt_hashshift;
-	xfs_bufhash_t		*bt_hash;
-
-=======
->>>>>>> 45f53cc9
 	/* per device delwri queue */
 	struct task_struct	*bt_task;
 	struct list_head	bt_list;
@@ -259,11 +237,8 @@
 extern int xfs_buf_iowait(xfs_buf_t *);
 extern void xfs_buf_iomove(xfs_buf_t *, size_t, size_t, void *,
 				xfs_buf_rw_t);
-<<<<<<< HEAD
-=======
 #define xfs_buf_zero(bp, off, len) \
 	    xfs_buf_iomove((bp), (off), (len), NULL, XBRW_ZERO)
->>>>>>> 45f53cc9
 
 static inline int xfs_buf_geterror(xfs_buf_t *bp)
 {
@@ -376,24 +351,6 @@
 	xfs_buf_rele(bp);
 }
 
-<<<<<<< HEAD
-#define xfs_biodone(bp)		xfs_buf_ioend(bp, 0)
-
-#define xfs_biomove(bp, off, len, data, rw) \
-	    xfs_buf_iomove((bp), (off), (len), (data), \
-		((rw) == XBF_WRITE) ? XBRW_WRITE : XBRW_READ)
-
-#define xfs_biozero(bp, off, len) \
-	    xfs_buf_iomove((bp), (off), (len), NULL, XBRW_ZERO)
-
-#define xfs_iowait(bp)	xfs_buf_iowait(bp)
-
-#define xfs_baread(target, rablkno, ralen)  \
-	xfs_buf_readahead((target), (rablkno), (ralen), XBF_DONT_BLOCK)
-
-
-=======
->>>>>>> 45f53cc9
 /*
  *	Handling of buftargs.
  */
