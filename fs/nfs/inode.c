/*
 *  linux/fs/nfs/inode.c
 *
 *  Copyright (C) 1992  Rick Sladkey
 *
 *  nfs inode and superblock handling functions
 *
 *  Modularised by Alan Cox <alan@lxorguk.ukuu.org.uk>, while hacking some
 *  experimental NFS changes. Modularisation taken straight from SYS5 fs.
 *
 *  Change to nfs_read_super() to permit NFS mounts to multi-homed hosts.
 *  J.S.Peatfield@damtp.cam.ac.uk
 *
 */

#include <linux/module.h>
#include <linux/init.h>
#include <linux/sched.h>
#include <linux/time.h>
#include <linux/kernel.h>
#include <linux/mm.h>
#include <linux/string.h>
#include <linux/stat.h>
#include <linux/errno.h>
#include <linux/unistd.h>
#include <linux/sunrpc/clnt.h>
#include <linux/sunrpc/stats.h>
#include <linux/sunrpc/metrics.h>
#include <linux/nfs_fs.h>
#include <linux/nfs_mount.h>
#include <linux/nfs4_mount.h>
#include <linux/lockd/bind.h>
#include <linux/seq_file.h>
#include <linux/mount.h>
#include <linux/nfs_idmap.h>
#include <linux/vfs.h>
#include <linux/inet.h>
#include <linux/nfs_xdr.h>
#include <linux/slab.h>

#include <asm/system.h>
#include <asm/uaccess.h>

#include "nfs4_fs.h"
#include "callback.h"
#include "delegation.h"
#include "iostat.h"
#include "internal.h"
#include "fscache.h"
#include "dns_resolve.h"
#include "pnfs.h"

#define NFSDBG_FACILITY		NFSDBG_VFS

#define NFS_64_BIT_INODE_NUMBERS_ENABLED	1

/* Default is to see 64-bit inode numbers */
static int enable_ino64 = NFS_64_BIT_INODE_NUMBERS_ENABLED;

static void nfs_invalidate_inode(struct inode *);
static int nfs_update_inode(struct inode *, struct nfs_fattr *);

static struct kmem_cache * nfs_inode_cachep;

static inline unsigned long
nfs_fattr_to_ino_t(struct nfs_fattr *fattr)
{
	return nfs_fileid_to_ino_t(fattr->fileid);
}

/**
 * nfs_wait_bit_killable - helper for functions that are sleeping on bit locks
 * @word: long word containing the bit lock
 */
int nfs_wait_bit_killable(void *word)
{
	if (fatal_signal_pending(current))
		return -ERESTARTSYS;
	schedule();
	return 0;
}

/**
 * nfs_compat_user_ino64 - returns the user-visible inode number
 * @fileid: 64-bit fileid
 *
 * This function returns a 32-bit inode number if the boot parameter
 * nfs.enable_ino64 is zero.
 */
u64 nfs_compat_user_ino64(u64 fileid)
{
	int ino;

	if (enable_ino64)
		return fileid;
	ino = fileid;
	if (sizeof(ino) < sizeof(fileid))
		ino ^= fileid >> (sizeof(fileid)-sizeof(ino)) * 8;
	return ino;
}

static void nfs_clear_inode(struct inode *inode)
{
	/*
	 * The following should never happen...
	 */
	BUG_ON(nfs_have_writebacks(inode));
	BUG_ON(!list_empty(&NFS_I(inode)->open_files));
	nfs_zap_acl_cache(inode);
	nfs_access_zap_cache(inode);
	nfs_fscache_release_inode_cookie(inode);
}

void nfs_evict_inode(struct inode *inode)
{
	truncate_inode_pages(&inode->i_data, 0);
	end_writeback(inode);
	nfs_clear_inode(inode);
}

/**
 * nfs_sync_mapping - helper to flush all mmapped dirty data to disk
 */
int nfs_sync_mapping(struct address_space *mapping)
{
	int ret = 0;

	if (mapping->nrpages != 0) {
		unmap_mapping_range(mapping, 0, 0, 0);
		ret = nfs_wb_all(mapping->host);
	}
	return ret;
}

/*
 * Invalidate the local caches
 */
static void nfs_zap_caches_locked(struct inode *inode)
{
	struct nfs_inode *nfsi = NFS_I(inode);
	int mode = inode->i_mode;

	nfs_inc_stats(inode, NFSIOS_ATTRINVALIDATE);

	nfsi->attrtimeo = NFS_MINATTRTIMEO(inode);
	nfsi->attrtimeo_timestamp = jiffies;

	memset(NFS_COOKIEVERF(inode), 0, sizeof(NFS_COOKIEVERF(inode)));
	if (S_ISREG(mode) || S_ISDIR(mode) || S_ISLNK(mode))
		nfsi->cache_validity |= NFS_INO_INVALID_ATTR|NFS_INO_INVALID_DATA|NFS_INO_INVALID_ACCESS|NFS_INO_INVALID_ACL|NFS_INO_REVAL_PAGECACHE;
	else
		nfsi->cache_validity |= NFS_INO_INVALID_ATTR|NFS_INO_INVALID_ACCESS|NFS_INO_INVALID_ACL|NFS_INO_REVAL_PAGECACHE;
}

void nfs_zap_caches(struct inode *inode)
{
	spin_lock(&inode->i_lock);
	nfs_zap_caches_locked(inode);
	spin_unlock(&inode->i_lock);
}

void nfs_zap_mapping(struct inode *inode, struct address_space *mapping)
{
	if (mapping->nrpages != 0) {
		spin_lock(&inode->i_lock);
		NFS_I(inode)->cache_validity |= NFS_INO_INVALID_DATA;
		spin_unlock(&inode->i_lock);
	}
}

void nfs_zap_acl_cache(struct inode *inode)
{
	void (*clear_acl_cache)(struct inode *);

	clear_acl_cache = NFS_PROTO(inode)->clear_acl_cache;
	if (clear_acl_cache != NULL)
		clear_acl_cache(inode);
	spin_lock(&inode->i_lock);
	NFS_I(inode)->cache_validity &= ~NFS_INO_INVALID_ACL;
	spin_unlock(&inode->i_lock);
}

void nfs_invalidate_atime(struct inode *inode)
{
	spin_lock(&inode->i_lock);
	NFS_I(inode)->cache_validity |= NFS_INO_INVALID_ATIME;
	spin_unlock(&inode->i_lock);
}

/*
 * Invalidate, but do not unhash, the inode.
 * NB: must be called with inode->i_lock held!
 */
static void nfs_invalidate_inode(struct inode *inode)
{
	set_bit(NFS_INO_STALE, &NFS_I(inode)->flags);
	nfs_zap_caches_locked(inode);
}

struct nfs_find_desc {
	struct nfs_fh		*fh;
	struct nfs_fattr	*fattr;
};

/*
 * In NFSv3 we can have 64bit inode numbers. In order to support
 * this, and re-exported directories (also seen in NFSv2)
 * we are forced to allow 2 different inodes to have the same
 * i_ino.
 */
static int
nfs_find_actor(struct inode *inode, void *opaque)
{
	struct nfs_find_desc	*desc = (struct nfs_find_desc *)opaque;
	struct nfs_fh		*fh = desc->fh;
	struct nfs_fattr	*fattr = desc->fattr;

	if (NFS_FILEID(inode) != fattr->fileid)
		return 0;
	if (nfs_compare_fh(NFS_FH(inode), fh))
		return 0;
	if (is_bad_inode(inode) || NFS_STALE(inode))
		return 0;
	return 1;
}

static int
nfs_init_locked(struct inode *inode, void *opaque)
{
	struct nfs_find_desc	*desc = (struct nfs_find_desc *)opaque;
	struct nfs_fattr	*fattr = desc->fattr;

	set_nfs_fileid(inode, fattr->fileid);
	nfs_copy_fh(NFS_FH(inode), desc->fh);
	return 0;
}

/*
 * This is our front-end to iget that looks up inodes by file handle
 * instead of inode number.
 */
struct inode *
nfs_fhget(struct super_block *sb, struct nfs_fh *fh, struct nfs_fattr *fattr)
{
	struct nfs_find_desc desc = {
		.fh	= fh,
		.fattr	= fattr
	};
	struct inode *inode = ERR_PTR(-ENOENT);
	unsigned long hash;

	if ((fattr->valid & NFS_ATTR_FATTR_FILEID) == 0)
		goto out_no_inode;
	if ((fattr->valid & NFS_ATTR_FATTR_TYPE) == 0)
		goto out_no_inode;

	hash = nfs_fattr_to_ino_t(fattr);

	inode = iget5_locked(sb, hash, nfs_find_actor, nfs_init_locked, &desc);
	if (inode == NULL) {
		inode = ERR_PTR(-ENOMEM);
		goto out_no_inode;
	}

	if (inode->i_state & I_NEW) {
		struct nfs_inode *nfsi = NFS_I(inode);
		unsigned long now = jiffies;

		/* We set i_ino for the few things that still rely on it,
		 * such as stat(2) */
		inode->i_ino = hash;

		/* We can't support update_atime(), since the server will reset it */
		inode->i_flags |= S_NOATIME|S_NOCMTIME;
		inode->i_mode = fattr->mode;
		if ((fattr->valid & NFS_ATTR_FATTR_MODE) == 0
				&& nfs_server_capable(inode, NFS_CAP_MODE))
			nfsi->cache_validity |= NFS_INO_INVALID_ATTR
				| NFS_INO_INVALID_ACCESS
				| NFS_INO_INVALID_ACL;
		/* Why so? Because we want revalidate for devices/FIFOs, and
		 * that's precisely what we have in nfs_file_inode_operations.
		 */
		inode->i_op = NFS_SB(sb)->nfs_client->rpc_ops->file_inode_ops;
		if (S_ISREG(inode->i_mode)) {
			inode->i_fop = &nfs_file_operations;
			inode->i_data.a_ops = &nfs_file_aops;
			inode->i_data.backing_dev_info = &NFS_SB(sb)->backing_dev_info;
		} else if (S_ISDIR(inode->i_mode)) {
			inode->i_op = NFS_SB(sb)->nfs_client->rpc_ops->dir_inode_ops;
			inode->i_fop = &nfs_dir_operations;
<<<<<<< HEAD
=======
			inode->i_data.a_ops = &nfs_dir_aops;
>>>>>>> 3cbea436
			if (nfs_server_capable(inode, NFS_CAP_READDIRPLUS))
				set_bit(NFS_INO_ADVISE_RDPLUS, &NFS_I(inode)->flags);
			/* Deal with crossing mountpoints */
			if ((fattr->valid & NFS_ATTR_FATTR_FSID)
					&& !nfs_fsid_equal(&NFS_SB(sb)->fsid, &fattr->fsid)) {
				if (fattr->valid & NFS_ATTR_FATTR_V4_REFERRAL)
					inode->i_op = &nfs_referral_inode_operations;
				else
					inode->i_op = &nfs_mountpoint_inode_operations;
				inode->i_fop = NULL;
				inode->i_flags |= S_AUTOMOUNT;
			}
		} else if (S_ISLNK(inode->i_mode))
			inode->i_op = &nfs_symlink_inode_operations;
		else
			init_special_inode(inode, inode->i_mode, fattr->rdev);

		memset(&inode->i_atime, 0, sizeof(inode->i_atime));
		memset(&inode->i_mtime, 0, sizeof(inode->i_mtime));
		memset(&inode->i_ctime, 0, sizeof(inode->i_ctime));
		nfsi->change_attr = 0;
		inode->i_size = 0;
		inode->i_nlink = 0;
		inode->i_uid = -2;
		inode->i_gid = -2;
		inode->i_blocks = 0;
		memset(nfsi->cookieverf, 0, sizeof(nfsi->cookieverf));

		nfsi->read_cache_jiffies = fattr->time_start;
		nfsi->attr_gencount = fattr->gencount;
		if (fattr->valid & NFS_ATTR_FATTR_ATIME)
			inode->i_atime = fattr->atime;
		else if (nfs_server_capable(inode, NFS_CAP_ATIME))
			nfsi->cache_validity |= NFS_INO_INVALID_ATTR;
		if (fattr->valid & NFS_ATTR_FATTR_MTIME)
			inode->i_mtime = fattr->mtime;
		else if (nfs_server_capable(inode, NFS_CAP_MTIME))
			nfsi->cache_validity |= NFS_INO_INVALID_ATTR
				| NFS_INO_INVALID_DATA;
		if (fattr->valid & NFS_ATTR_FATTR_CTIME)
			inode->i_ctime = fattr->ctime;
		else if (nfs_server_capable(inode, NFS_CAP_CTIME))
			nfsi->cache_validity |= NFS_INO_INVALID_ATTR
				| NFS_INO_INVALID_ACCESS
				| NFS_INO_INVALID_ACL;
		if (fattr->valid & NFS_ATTR_FATTR_CHANGE)
			nfsi->change_attr = fattr->change_attr;
		else if (nfs_server_capable(inode, NFS_CAP_CHANGE_ATTR))
			nfsi->cache_validity |= NFS_INO_INVALID_ATTR
				| NFS_INO_INVALID_DATA;
		if (fattr->valid & NFS_ATTR_FATTR_SIZE)
			inode->i_size = nfs_size_to_loff_t(fattr->size);
		else
			nfsi->cache_validity |= NFS_INO_INVALID_ATTR
				| NFS_INO_INVALID_DATA
				| NFS_INO_REVAL_PAGECACHE;
		if (fattr->valid & NFS_ATTR_FATTR_NLINK)
			inode->i_nlink = fattr->nlink;
		else if (nfs_server_capable(inode, NFS_CAP_NLINK))
			nfsi->cache_validity |= NFS_INO_INVALID_ATTR;
		if (fattr->valid & NFS_ATTR_FATTR_OWNER)
			inode->i_uid = fattr->uid;
		else if (nfs_server_capable(inode, NFS_CAP_OWNER))
			nfsi->cache_validity |= NFS_INO_INVALID_ATTR
				| NFS_INO_INVALID_ACCESS
				| NFS_INO_INVALID_ACL;
		if (fattr->valid & NFS_ATTR_FATTR_GROUP)
			inode->i_gid = fattr->gid;
		else if (nfs_server_capable(inode, NFS_CAP_OWNER_GROUP))
			nfsi->cache_validity |= NFS_INO_INVALID_ATTR
				| NFS_INO_INVALID_ACCESS
				| NFS_INO_INVALID_ACL;
		if (fattr->valid & NFS_ATTR_FATTR_BLOCKS_USED)
			inode->i_blocks = fattr->du.nfs2.blocks;
		if (fattr->valid & NFS_ATTR_FATTR_SPACE_USED) {
			/*
			 * report the blocks in 512byte units
			 */
			inode->i_blocks = nfs_calc_block_size(fattr->du.nfs3.used);
		}
		nfsi->attrtimeo = NFS_MINATTRTIMEO(inode);
		nfsi->attrtimeo_timestamp = now;
		nfsi->access_cache = RB_ROOT;

		nfs_fscache_init_inode_cookie(inode);

		unlock_new_inode(inode);
	} else
		nfs_refresh_inode(inode, fattr);
	dprintk("NFS: nfs_fhget(%s/%Ld ct=%d)\n",
		inode->i_sb->s_id,
		(long long)NFS_FILEID(inode),
		atomic_read(&inode->i_count));

out:
	return inode;

out_no_inode:
	dprintk("nfs_fhget: iget failed with error %ld\n", PTR_ERR(inode));
	goto out;
}

#define NFS_VALID_ATTRS (ATTR_MODE|ATTR_UID|ATTR_GID|ATTR_SIZE|ATTR_ATIME|ATTR_ATIME_SET|ATTR_MTIME|ATTR_MTIME_SET|ATTR_FILE)

int
nfs_setattr(struct dentry *dentry, struct iattr *attr)
{
	struct inode *inode = dentry->d_inode;
	struct nfs_fattr *fattr;
	int error = -ENOMEM;

	nfs_inc_stats(inode, NFSIOS_VFSSETATTR);

	/* skip mode change if it's just for clearing setuid/setgid */
	if (attr->ia_valid & (ATTR_KILL_SUID | ATTR_KILL_SGID))
		attr->ia_valid &= ~ATTR_MODE;

	if (attr->ia_valid & ATTR_SIZE) {
		if (!S_ISREG(inode->i_mode) || attr->ia_size == i_size_read(inode))
			attr->ia_valid &= ~ATTR_SIZE;
	}

	/* Optimization: if the end result is no change, don't RPC */
	attr->ia_valid &= NFS_VALID_ATTRS;
	if ((attr->ia_valid & ~ATTR_FILE) == 0)
		return 0;

	/* Write all dirty data */
	if (S_ISREG(inode->i_mode))
		nfs_wb_all(inode);

	fattr = nfs_alloc_fattr();
	if (fattr == NULL)
		goto out;
	/*
	 * Return any delegations if we're going to change ACLs
	 */
	if ((attr->ia_valid & (ATTR_MODE|ATTR_UID|ATTR_GID)) != 0)
		nfs_inode_return_delegation(inode);
	error = NFS_PROTO(inode)->setattr(dentry, fattr, attr);
	if (error == 0)
		nfs_refresh_inode(inode, fattr);
	nfs_free_fattr(fattr);
out:
	return error;
}

/**
 * nfs_vmtruncate - unmap mappings "freed" by truncate() syscall
 * @inode: inode of the file used
 * @offset: file offset to start truncating
 *
 * This is a copy of the common vmtruncate, but with the locking
 * corrected to take into account the fact that NFS requires
 * inode->i_size to be updated under the inode->i_lock.
 */
static int nfs_vmtruncate(struct inode * inode, loff_t offset)
{
	loff_t oldsize;
	int err;

	err = inode_newsize_ok(inode, offset);
	if (err)
		goto out;

	spin_lock(&inode->i_lock);
	oldsize = inode->i_size;
	i_size_write(inode, offset);
	spin_unlock(&inode->i_lock);

	truncate_pagecache(inode, oldsize, offset);
out:
	return err;
}

/**
 * nfs_setattr_update_inode - Update inode metadata after a setattr call.
 * @inode: pointer to struct inode
 * @attr: pointer to struct iattr
 *
 * Note: we do this in the *proc.c in order to ensure that
 *       it works for things like exclusive creates too.
 */
void nfs_setattr_update_inode(struct inode *inode, struct iattr *attr)
{
	if ((attr->ia_valid & (ATTR_MODE|ATTR_UID|ATTR_GID)) != 0) {
		spin_lock(&inode->i_lock);
		if ((attr->ia_valid & ATTR_MODE) != 0) {
			int mode = attr->ia_mode & S_IALLUGO;
			mode |= inode->i_mode & ~S_IALLUGO;
			inode->i_mode = mode;
		}
		if ((attr->ia_valid & ATTR_UID) != 0)
			inode->i_uid = attr->ia_uid;
		if ((attr->ia_valid & ATTR_GID) != 0)
			inode->i_gid = attr->ia_gid;
		NFS_I(inode)->cache_validity |= NFS_INO_INVALID_ACCESS|NFS_INO_INVALID_ACL;
		spin_unlock(&inode->i_lock);
	}
	if ((attr->ia_valid & ATTR_SIZE) != 0) {
		nfs_inc_stats(inode, NFSIOS_SETATTRTRUNC);
		nfs_vmtruncate(inode, attr->ia_size);
	}
}

int nfs_getattr(struct vfsmount *mnt, struct dentry *dentry, struct kstat *stat)
{
	struct inode *inode = dentry->d_inode;
	int need_atime = NFS_I(inode)->cache_validity & NFS_INO_INVALID_ATIME;
	int err;

	/* Flush out writes to the server in order to update c/mtime.  */
	if (S_ISREG(inode->i_mode)) {
		err = filemap_write_and_wait(inode->i_mapping);
		if (err)
			goto out;
	}

	/*
	 * We may force a getattr if the user cares about atime.
	 *
	 * Note that we only have to check the vfsmount flags here:
	 *  - NFS always sets S_NOATIME by so checking it would give a
	 *    bogus result
	 *  - NFS never sets MS_NOATIME or MS_NODIRATIME so there is
	 *    no point in checking those.
	 */
 	if ((mnt->mnt_flags & MNT_NOATIME) ||
 	    ((mnt->mnt_flags & MNT_NODIRATIME) && S_ISDIR(inode->i_mode)))
		need_atime = 0;

	if (need_atime)
		err = __nfs_revalidate_inode(NFS_SERVER(inode), inode);
	else
		err = nfs_revalidate_inode(NFS_SERVER(inode), inode);
	if (!err) {
		generic_fillattr(inode, stat);
		stat->ino = nfs_compat_user_ino64(NFS_FILEID(inode));
	}
out:
	return err;
}

static void nfs_init_lock_context(struct nfs_lock_context *l_ctx)
{
	atomic_set(&l_ctx->count, 1);
	l_ctx->lockowner = current->files;
	l_ctx->pid = current->tgid;
	INIT_LIST_HEAD(&l_ctx->list);
}

static struct nfs_lock_context *__nfs_find_lock_context(struct nfs_open_context *ctx)
{
	struct nfs_lock_context *pos;

	list_for_each_entry(pos, &ctx->lock_context.list, list) {
		if (pos->lockowner != current->files)
			continue;
		if (pos->pid != current->tgid)
			continue;
		atomic_inc(&pos->count);
		return pos;
	}
	return NULL;
}

struct nfs_lock_context *nfs_get_lock_context(struct nfs_open_context *ctx)
{
	struct nfs_lock_context *res, *new = NULL;
	struct inode *inode = ctx->path.dentry->d_inode;

	spin_lock(&inode->i_lock);
	res = __nfs_find_lock_context(ctx);
	if (res == NULL) {
		spin_unlock(&inode->i_lock);
		new = kmalloc(sizeof(*new), GFP_KERNEL);
		if (new == NULL)
			return NULL;
		nfs_init_lock_context(new);
		spin_lock(&inode->i_lock);
		res = __nfs_find_lock_context(ctx);
		if (res == NULL) {
			list_add_tail(&new->list, &ctx->lock_context.list);
			new->open_context = ctx;
			res = new;
			new = NULL;
		}
	}
	spin_unlock(&inode->i_lock);
	kfree(new);
	return res;
}

void nfs_put_lock_context(struct nfs_lock_context *l_ctx)
{
	struct nfs_open_context *ctx = l_ctx->open_context;
	struct inode *inode = ctx->path.dentry->d_inode;

	if (!atomic_dec_and_lock(&l_ctx->count, &inode->i_lock))
		return;
	list_del(&l_ctx->list);
	spin_unlock(&inode->i_lock);
	kfree(l_ctx);
}

/**
 * nfs_close_context - Common close_context() routine NFSv2/v3
 * @ctx: pointer to context
 * @is_sync: is this a synchronous close
 *
 * always ensure that the attributes are up to date if we're mounted
 * with close-to-open semantics
 */
void nfs_close_context(struct nfs_open_context *ctx, int is_sync)
{
	struct inode *inode;
	struct nfs_server *server;

	if (!(ctx->mode & FMODE_WRITE))
		return;
	if (!is_sync)
		return;
	inode = ctx->path.dentry->d_inode;
	if (!list_empty(&NFS_I(inode)->open_files))
		return;
	server = NFS_SERVER(inode);
	if (server->flags & NFS_MOUNT_NOCTO)
		return;
	nfs_revalidate_inode(server, inode);
}

struct nfs_open_context *alloc_nfs_open_context(struct path *path, struct rpc_cred *cred, fmode_t f_mode)
{
	struct nfs_open_context *ctx;

	ctx = kmalloc(sizeof(*ctx), GFP_KERNEL);
	if (ctx != NULL) {
		ctx->path = *path;
		path_get(&ctx->path);
		ctx->cred = get_rpccred(cred);
		ctx->state = NULL;
		ctx->mode = f_mode;
		ctx->flags = 0;
		ctx->error = 0;
		ctx->dir_cookie = 0;
		nfs_init_lock_context(&ctx->lock_context);
		ctx->lock_context.open_context = ctx;
		INIT_LIST_HEAD(&ctx->list);
	}
	return ctx;
}

struct nfs_open_context *get_nfs_open_context(struct nfs_open_context *ctx)
{
	if (ctx != NULL)
		atomic_inc(&ctx->lock_context.count);
	return ctx;
}

static void __put_nfs_open_context(struct nfs_open_context *ctx, int is_sync)
{
	struct inode *inode = ctx->path.dentry->d_inode;

	if (!list_empty(&ctx->list)) {
		if (!atomic_dec_and_lock(&ctx->lock_context.count, &inode->i_lock))
			return;
		list_del(&ctx->list);
		spin_unlock(&inode->i_lock);
	} else if (!atomic_dec_and_test(&ctx->lock_context.count))
		return;
	if (inode != NULL)
		NFS_PROTO(inode)->close_context(ctx, is_sync);
	if (ctx->cred != NULL)
		put_rpccred(ctx->cred);
	path_put(&ctx->path);
	kfree(ctx);
}

void put_nfs_open_context(struct nfs_open_context *ctx)
{
	__put_nfs_open_context(ctx, 0);
}

/*
 * Ensure that mmap has a recent RPC credential for use when writing out
 * shared pages
 */
void nfs_file_set_open_context(struct file *filp, struct nfs_open_context *ctx)
{
	struct inode *inode = filp->f_path.dentry->d_inode;
	struct nfs_inode *nfsi = NFS_I(inode);

	filp->private_data = get_nfs_open_context(ctx);
	spin_lock(&inode->i_lock);
	list_add(&ctx->list, &nfsi->open_files);
	spin_unlock(&inode->i_lock);
}

/*
 * Given an inode, search for an open context with the desired characteristics
 */
struct nfs_open_context *nfs_find_open_context(struct inode *inode, struct rpc_cred *cred, fmode_t mode)
{
	struct nfs_inode *nfsi = NFS_I(inode);
	struct nfs_open_context *pos, *ctx = NULL;

	spin_lock(&inode->i_lock);
	list_for_each_entry(pos, &nfsi->open_files, list) {
		if (cred != NULL && pos->cred != cred)
			continue;
		if ((pos->mode & (FMODE_READ|FMODE_WRITE)) != mode)
			continue;
		ctx = get_nfs_open_context(pos);
		break;
	}
	spin_unlock(&inode->i_lock);
	return ctx;
}

static void nfs_file_clear_open_context(struct file *filp)
{
	struct inode *inode = filp->f_path.dentry->d_inode;
	struct nfs_open_context *ctx = nfs_file_open_context(filp);

	if (ctx) {
		filp->private_data = NULL;
		spin_lock(&inode->i_lock);
		list_move_tail(&ctx->list, &NFS_I(inode)->open_files);
		spin_unlock(&inode->i_lock);
		__put_nfs_open_context(ctx, filp->f_flags & O_DIRECT ? 0 : 1);
	}
}

/*
 * These allocate and release file read/write context information.
 */
int nfs_open(struct inode *inode, struct file *filp)
{
	struct nfs_open_context *ctx;
	struct rpc_cred *cred;

	cred = rpc_lookup_cred();
	if (IS_ERR(cred))
		return PTR_ERR(cred);
	ctx = alloc_nfs_open_context(&filp->f_path, cred, filp->f_mode);
	put_rpccred(cred);
	if (ctx == NULL)
		return -ENOMEM;
	nfs_file_set_open_context(filp, ctx);
	put_nfs_open_context(ctx);
	nfs_fscache_set_inode_cookie(inode, filp);
	return 0;
}

int nfs_release(struct inode *inode, struct file *filp)
{
	nfs_file_clear_open_context(filp);
	return 0;
}

/*
 * This function is called whenever some part of NFS notices that
 * the cached attributes have to be refreshed.
 */
int
__nfs_revalidate_inode(struct nfs_server *server, struct inode *inode)
{
	int		 status = -ESTALE;
	struct nfs_fattr *fattr = NULL;
	struct nfs_inode *nfsi = NFS_I(inode);

	dfprintk(PAGECACHE, "NFS: revalidating (%s/%Ld)\n",
		inode->i_sb->s_id, (long long)NFS_FILEID(inode));

	if (is_bad_inode(inode))
		goto out;
	if (NFS_STALE(inode))
		goto out;

	status = -ENOMEM;
	fattr = nfs_alloc_fattr();
	if (fattr == NULL)
		goto out;

	nfs_inc_stats(inode, NFSIOS_INODEREVALIDATE);
	status = NFS_PROTO(inode)->getattr(server, NFS_FH(inode), fattr);
	if (status != 0) {
		dfprintk(PAGECACHE, "nfs_revalidate_inode: (%s/%Ld) getattr failed, error=%d\n",
			 inode->i_sb->s_id,
			 (long long)NFS_FILEID(inode), status);
		if (status == -ESTALE) {
			nfs_zap_caches(inode);
			if (!S_ISDIR(inode->i_mode))
				set_bit(NFS_INO_STALE, &NFS_I(inode)->flags);
		}
		goto out;
	}

	status = nfs_refresh_inode(inode, fattr);
	if (status) {
		dfprintk(PAGECACHE, "nfs_revalidate_inode: (%s/%Ld) refresh failed, error=%d\n",
			 inode->i_sb->s_id,
			 (long long)NFS_FILEID(inode), status);
		goto out;
	}

	if (nfsi->cache_validity & NFS_INO_INVALID_ACL)
		nfs_zap_acl_cache(inode);

	dfprintk(PAGECACHE, "NFS: (%s/%Ld) revalidation complete\n",
		inode->i_sb->s_id,
		(long long)NFS_FILEID(inode));

 out:
	nfs_free_fattr(fattr);
	return status;
}

int nfs_attribute_timeout(struct inode *inode)
{
	struct nfs_inode *nfsi = NFS_I(inode);

	return !time_in_range_open(jiffies, nfsi->read_cache_jiffies, nfsi->read_cache_jiffies + nfsi->attrtimeo);
}

static int nfs_attribute_cache_expired(struct inode *inode)
{
	if (nfs_have_delegated_attributes(inode))
		return 0;
	return nfs_attribute_timeout(inode);
}

/**
 * nfs_revalidate_inode - Revalidate the inode attributes
 * @server - pointer to nfs_server struct
 * @inode - pointer to inode struct
 *
 * Updates inode attribute information by retrieving the data from the server.
 */
int nfs_revalidate_inode(struct nfs_server *server, struct inode *inode)
{
	if (!(NFS_I(inode)->cache_validity & NFS_INO_INVALID_ATTR)
			&& !nfs_attribute_cache_expired(inode))
		return NFS_STALE(inode) ? -ESTALE : 0;
	return __nfs_revalidate_inode(server, inode);
}

static int nfs_invalidate_mapping(struct inode *inode, struct address_space *mapping)
{
	struct nfs_inode *nfsi = NFS_I(inode);
	
	if (mapping->nrpages != 0) {
		int ret = invalidate_inode_pages2(mapping);
		if (ret < 0)
			return ret;
	}
	spin_lock(&inode->i_lock);
	nfsi->cache_validity &= ~NFS_INO_INVALID_DATA;
	if (S_ISDIR(inode->i_mode))
		memset(nfsi->cookieverf, 0, sizeof(nfsi->cookieverf));
	spin_unlock(&inode->i_lock);
	nfs_inc_stats(inode, NFSIOS_DATAINVALIDATE);
	nfs_fscache_reset_inode_cookie(inode);
	dfprintk(PAGECACHE, "NFS: (%s/%Ld) data cache invalidated\n",
			inode->i_sb->s_id, (long long)NFS_FILEID(inode));
	return 0;
}

/**
 * nfs_revalidate_mapping - Revalidate the pagecache
 * @inode - pointer to host inode
 * @mapping - pointer to mapping
 */
int nfs_revalidate_mapping(struct inode *inode, struct address_space *mapping)
{
	struct nfs_inode *nfsi = NFS_I(inode);
	int ret = 0;

	if ((nfsi->cache_validity & NFS_INO_REVAL_PAGECACHE)
			|| nfs_attribute_cache_expired(inode)
			|| NFS_STALE(inode)) {
		ret = __nfs_revalidate_inode(NFS_SERVER(inode), inode);
		if (ret < 0)
			goto out;
	}
	if (nfsi->cache_validity & NFS_INO_INVALID_DATA)
		ret = nfs_invalidate_mapping(inode, mapping);
out:
	return ret;
}

static void nfs_wcc_update_inode(struct inode *inode, struct nfs_fattr *fattr)
{
	struct nfs_inode *nfsi = NFS_I(inode);

	if ((fattr->valid & NFS_ATTR_FATTR_PRECHANGE)
			&& (fattr->valid & NFS_ATTR_FATTR_CHANGE)
			&& nfsi->change_attr == fattr->pre_change_attr) {
		nfsi->change_attr = fattr->change_attr;
		if (S_ISDIR(inode->i_mode))
			nfsi->cache_validity |= NFS_INO_INVALID_DATA;
	}
	/* If we have atomic WCC data, we may update some attributes */
	if ((fattr->valid & NFS_ATTR_FATTR_PRECTIME)
			&& (fattr->valid & NFS_ATTR_FATTR_CTIME)
			&& timespec_equal(&inode->i_ctime, &fattr->pre_ctime))
			memcpy(&inode->i_ctime, &fattr->ctime, sizeof(inode->i_ctime));

	if ((fattr->valid & NFS_ATTR_FATTR_PREMTIME)
			&& (fattr->valid & NFS_ATTR_FATTR_MTIME)
			&& timespec_equal(&inode->i_mtime, &fattr->pre_mtime)) {
			memcpy(&inode->i_mtime, &fattr->mtime, sizeof(inode->i_mtime));
			if (S_ISDIR(inode->i_mode))
				nfsi->cache_validity |= NFS_INO_INVALID_DATA;
	}
	if ((fattr->valid & NFS_ATTR_FATTR_PRESIZE)
			&& (fattr->valid & NFS_ATTR_FATTR_SIZE)
			&& i_size_read(inode) == nfs_size_to_loff_t(fattr->pre_size)
			&& nfsi->npages == 0)
			i_size_write(inode, nfs_size_to_loff_t(fattr->size));
}

/**
 * nfs_check_inode_attributes - verify consistency of the inode attribute cache
 * @inode - pointer to inode
 * @fattr - updated attributes
 *
 * Verifies the attribute cache. If we have just changed the attributes,
 * so that fattr carries weak cache consistency data, then it may
 * also update the ctime/mtime/change_attribute.
 */
static int nfs_check_inode_attributes(struct inode *inode, struct nfs_fattr *fattr)
{
	struct nfs_inode *nfsi = NFS_I(inode);
	loff_t cur_size, new_isize;
	unsigned long invalid = 0;


	/* Has the inode gone and changed behind our back? */
	if ((fattr->valid & NFS_ATTR_FATTR_FILEID) && nfsi->fileid != fattr->fileid)
		return -EIO;
	if ((fattr->valid & NFS_ATTR_FATTR_TYPE) && (inode->i_mode & S_IFMT) != (fattr->mode & S_IFMT))
		return -EIO;

	if ((fattr->valid & NFS_ATTR_FATTR_CHANGE) != 0 &&
			nfsi->change_attr != fattr->change_attr)
		invalid |= NFS_INO_INVALID_ATTR|NFS_INO_REVAL_PAGECACHE;

	/* Verify a few of the more important attributes */
	if ((fattr->valid & NFS_ATTR_FATTR_MTIME) && !timespec_equal(&inode->i_mtime, &fattr->mtime))
		invalid |= NFS_INO_INVALID_ATTR|NFS_INO_REVAL_PAGECACHE;

	if (fattr->valid & NFS_ATTR_FATTR_SIZE) {
		cur_size = i_size_read(inode);
		new_isize = nfs_size_to_loff_t(fattr->size);
		if (cur_size != new_isize && nfsi->npages == 0)
			invalid |= NFS_INO_INVALID_ATTR|NFS_INO_REVAL_PAGECACHE;
	}

	/* Have any file permissions changed? */
	if ((fattr->valid & NFS_ATTR_FATTR_MODE) && (inode->i_mode & S_IALLUGO) != (fattr->mode & S_IALLUGO))
		invalid |= NFS_INO_INVALID_ATTR | NFS_INO_INVALID_ACCESS | NFS_INO_INVALID_ACL;
	if ((fattr->valid & NFS_ATTR_FATTR_OWNER) && inode->i_uid != fattr->uid)
		invalid |= NFS_INO_INVALID_ATTR | NFS_INO_INVALID_ACCESS | NFS_INO_INVALID_ACL;
	if ((fattr->valid & NFS_ATTR_FATTR_GROUP) && inode->i_gid != fattr->gid)
		invalid |= NFS_INO_INVALID_ATTR | NFS_INO_INVALID_ACCESS | NFS_INO_INVALID_ACL;

	/* Has the link count changed? */
	if ((fattr->valid & NFS_ATTR_FATTR_NLINK) && inode->i_nlink != fattr->nlink)
		invalid |= NFS_INO_INVALID_ATTR;

	if ((fattr->valid & NFS_ATTR_FATTR_ATIME) && !timespec_equal(&inode->i_atime, &fattr->atime))
		invalid |= NFS_INO_INVALID_ATIME;

	if (invalid != 0)
		nfsi->cache_validity |= invalid;

	nfsi->read_cache_jiffies = fattr->time_start;
	return 0;
}

static int nfs_ctime_need_update(const struct inode *inode, const struct nfs_fattr *fattr)
{
	if (!(fattr->valid & NFS_ATTR_FATTR_CTIME))
		return 0;
	return timespec_compare(&fattr->ctime, &inode->i_ctime) > 0;
}

static int nfs_size_need_update(const struct inode *inode, const struct nfs_fattr *fattr)
{
	if (!(fattr->valid & NFS_ATTR_FATTR_SIZE))
		return 0;
	return nfs_size_to_loff_t(fattr->size) > i_size_read(inode);
}

static atomic_long_t nfs_attr_generation_counter;

static unsigned long nfs_read_attr_generation_counter(void)
{
	return atomic_long_read(&nfs_attr_generation_counter);
}

unsigned long nfs_inc_attr_generation_counter(void)
{
	return atomic_long_inc_return(&nfs_attr_generation_counter);
}

void nfs_fattr_init(struct nfs_fattr *fattr)
{
	fattr->valid = 0;
	fattr->time_start = jiffies;
	fattr->gencount = nfs_inc_attr_generation_counter();
}

struct nfs_fattr *nfs_alloc_fattr(void)
{
	struct nfs_fattr *fattr;

	fattr = kmalloc(sizeof(*fattr), GFP_NOFS);
	if (fattr != NULL)
		nfs_fattr_init(fattr);
	return fattr;
}

struct nfs_fh *nfs_alloc_fhandle(void)
{
	struct nfs_fh *fh;

	fh = kmalloc(sizeof(struct nfs_fh), GFP_NOFS);
	if (fh != NULL)
		fh->size = 0;
	return fh;
}

/**
 * nfs_inode_attrs_need_update - check if the inode attributes need updating
 * @inode - pointer to inode
 * @fattr - attributes
 *
 * Attempt to divine whether or not an RPC call reply carrying stale
 * attributes got scheduled after another call carrying updated ones.
 *
 * To do so, the function first assumes that a more recent ctime means
 * that the attributes in fattr are newer, however it also attempt to
 * catch the case where ctime either didn't change, or went backwards
 * (if someone reset the clock on the server) by looking at whether
 * or not this RPC call was started after the inode was last updated.
 * Note also the check for wraparound of 'attr_gencount'
 *
 * The function returns 'true' if it thinks the attributes in 'fattr' are
 * more recent than the ones cached in the inode.
 *
 */
static int nfs_inode_attrs_need_update(const struct inode *inode, const struct nfs_fattr *fattr)
{
	const struct nfs_inode *nfsi = NFS_I(inode);

	return ((long)fattr->gencount - (long)nfsi->attr_gencount) > 0 ||
		nfs_ctime_need_update(inode, fattr) ||
		nfs_size_need_update(inode, fattr) ||
		((long)nfsi->attr_gencount - (long)nfs_read_attr_generation_counter() > 0);
}

static int nfs_refresh_inode_locked(struct inode *inode, struct nfs_fattr *fattr)
{
	if (nfs_inode_attrs_need_update(inode, fattr))
		return nfs_update_inode(inode, fattr);
	return nfs_check_inode_attributes(inode, fattr);
}

/**
 * nfs_refresh_inode - try to update the inode attribute cache
 * @inode - pointer to inode
 * @fattr - updated attributes
 *
 * Check that an RPC call that returned attributes has not overlapped with
 * other recent updates of the inode metadata, then decide whether it is
 * safe to do a full update of the inode attributes, or whether just to
 * call nfs_check_inode_attributes.
 */
int nfs_refresh_inode(struct inode *inode, struct nfs_fattr *fattr)
{
	int status;

	if ((fattr->valid & NFS_ATTR_FATTR) == 0)
		return 0;
	spin_lock(&inode->i_lock);
	status = nfs_refresh_inode_locked(inode, fattr);
	spin_unlock(&inode->i_lock);

	return status;
}

static int nfs_post_op_update_inode_locked(struct inode *inode, struct nfs_fattr *fattr)
{
	struct nfs_inode *nfsi = NFS_I(inode);

	nfsi->cache_validity |= NFS_INO_INVALID_ATTR|NFS_INO_REVAL_PAGECACHE;
	if (S_ISDIR(inode->i_mode))
		nfsi->cache_validity |= NFS_INO_INVALID_DATA;
	if ((fattr->valid & NFS_ATTR_FATTR) == 0)
		return 0;
	return nfs_refresh_inode_locked(inode, fattr);
}

/**
 * nfs_post_op_update_inode - try to update the inode attribute cache
 * @inode - pointer to inode
 * @fattr - updated attributes
 *
 * After an operation that has changed the inode metadata, mark the
 * attribute cache as being invalid, then try to update it.
 *
 * NB: if the server didn't return any post op attributes, this
 * function will force the retrieval of attributes before the next
 * NFS request.  Thus it should be used only for operations that
 * are expected to change one or more attributes, to avoid
 * unnecessary NFS requests and trips through nfs_update_inode().
 */
int nfs_post_op_update_inode(struct inode *inode, struct nfs_fattr *fattr)
{
	int status;

	spin_lock(&inode->i_lock);
	status = nfs_post_op_update_inode_locked(inode, fattr);
	spin_unlock(&inode->i_lock);
	return status;
}

/**
 * nfs_post_op_update_inode_force_wcc - try to update the inode attribute cache
 * @inode - pointer to inode
 * @fattr - updated attributes
 *
 * After an operation that has changed the inode metadata, mark the
 * attribute cache as being invalid, then try to update it. Fake up
 * weak cache consistency data, if none exist.
 *
 * This function is mainly designed to be used by the ->write_done() functions.
 */
int nfs_post_op_update_inode_force_wcc(struct inode *inode, struct nfs_fattr *fattr)
{
	int status;

	spin_lock(&inode->i_lock);
	/* Don't do a WCC update if these attributes are already stale */
	if ((fattr->valid & NFS_ATTR_FATTR) == 0 ||
			!nfs_inode_attrs_need_update(inode, fattr)) {
		fattr->valid &= ~(NFS_ATTR_FATTR_PRECHANGE
				| NFS_ATTR_FATTR_PRESIZE
				| NFS_ATTR_FATTR_PREMTIME
				| NFS_ATTR_FATTR_PRECTIME);
		goto out_noforce;
	}
	if ((fattr->valid & NFS_ATTR_FATTR_CHANGE) != 0 &&
			(fattr->valid & NFS_ATTR_FATTR_PRECHANGE) == 0) {
		fattr->pre_change_attr = NFS_I(inode)->change_attr;
		fattr->valid |= NFS_ATTR_FATTR_PRECHANGE;
	}
	if ((fattr->valid & NFS_ATTR_FATTR_CTIME) != 0 &&
			(fattr->valid & NFS_ATTR_FATTR_PRECTIME) == 0) {
		memcpy(&fattr->pre_ctime, &inode->i_ctime, sizeof(fattr->pre_ctime));
		fattr->valid |= NFS_ATTR_FATTR_PRECTIME;
	}
	if ((fattr->valid & NFS_ATTR_FATTR_MTIME) != 0 &&
			(fattr->valid & NFS_ATTR_FATTR_PREMTIME) == 0) {
		memcpy(&fattr->pre_mtime, &inode->i_mtime, sizeof(fattr->pre_mtime));
		fattr->valid |= NFS_ATTR_FATTR_PREMTIME;
	}
	if ((fattr->valid & NFS_ATTR_FATTR_SIZE) != 0 &&
			(fattr->valid & NFS_ATTR_FATTR_PRESIZE) == 0) {
		fattr->pre_size = i_size_read(inode);
		fattr->valid |= NFS_ATTR_FATTR_PRESIZE;
	}
out_noforce:
	status = nfs_post_op_update_inode_locked(inode, fattr);
	spin_unlock(&inode->i_lock);
	return status;
}

/*
 * Many nfs protocol calls return the new file attributes after
 * an operation.  Here we update the inode to reflect the state
 * of the server's inode.
 *
 * This is a bit tricky because we have to make sure all dirty pages
 * have been sent off to the server before calling invalidate_inode_pages.
 * To make sure no other process adds more write requests while we try
 * our best to flush them, we make them sleep during the attribute refresh.
 *
 * A very similar scenario holds for the dir cache.
 */
static int nfs_update_inode(struct inode *inode, struct nfs_fattr *fattr)
{
	struct nfs_server *server;
	struct nfs_inode *nfsi = NFS_I(inode);
	loff_t cur_isize, new_isize;
	unsigned long invalid = 0;
	unsigned long now = jiffies;
	unsigned long save_cache_validity;

	dfprintk(VFS, "NFS: %s(%s/%ld ct=%d info=0x%x)\n",
			__func__, inode->i_sb->s_id, inode->i_ino,
			atomic_read(&inode->i_count), fattr->valid);

	if ((fattr->valid & NFS_ATTR_FATTR_FILEID) && nfsi->fileid != fattr->fileid)
		goto out_fileid;

	/*
	 * Make sure the inode's type hasn't changed.
	 */
	if ((fattr->valid & NFS_ATTR_FATTR_TYPE) && (inode->i_mode & S_IFMT) != (fattr->mode & S_IFMT))
		goto out_changed;

	server = NFS_SERVER(inode);
	/* Update the fsid? */
	if (S_ISDIR(inode->i_mode) && (fattr->valid & NFS_ATTR_FATTR_FSID) &&
			!nfs_fsid_equal(&server->fsid, &fattr->fsid) &&
			!IS_AUTOMOUNT(inode))
		server->fsid = fattr->fsid;

	/*
	 * Update the read time so we don't revalidate too often.
	 */
	nfsi->read_cache_jiffies = fattr->time_start;

	save_cache_validity = nfsi->cache_validity;
	nfsi->cache_validity &= ~(NFS_INO_INVALID_ATTR
			| NFS_INO_INVALID_ATIME
			| NFS_INO_REVAL_FORCED
			| NFS_INO_REVAL_PAGECACHE);

	/* Do atomic weak cache consistency updates */
	nfs_wcc_update_inode(inode, fattr);

	/* More cache consistency checks */
	if (fattr->valid & NFS_ATTR_FATTR_CHANGE) {
		if (nfsi->change_attr != fattr->change_attr) {
			dprintk("NFS: change_attr change on server for file %s/%ld\n",
					inode->i_sb->s_id, inode->i_ino);
			invalid |= NFS_INO_INVALID_ATTR|NFS_INO_INVALID_DATA|NFS_INO_INVALID_ACCESS|NFS_INO_INVALID_ACL;
			if (S_ISDIR(inode->i_mode))
				nfs_force_lookup_revalidate(inode);
			nfsi->change_attr = fattr->change_attr;
		}
	} else if (server->caps & NFS_CAP_CHANGE_ATTR)
		invalid |= save_cache_validity;

	if (fattr->valid & NFS_ATTR_FATTR_MTIME) {
		/* NFSv2/v3: Check if the mtime agrees */
		if (!timespec_equal(&inode->i_mtime, &fattr->mtime)) {
			dprintk("NFS: mtime change on server for file %s/%ld\n",
					inode->i_sb->s_id, inode->i_ino);
			invalid |= NFS_INO_INVALID_ATTR|NFS_INO_INVALID_DATA;
			if (S_ISDIR(inode->i_mode))
				nfs_force_lookup_revalidate(inode);
			memcpy(&inode->i_mtime, &fattr->mtime, sizeof(inode->i_mtime));
		}
	} else if (server->caps & NFS_CAP_MTIME)
		invalid |= save_cache_validity & (NFS_INO_INVALID_ATTR
				| NFS_INO_INVALID_DATA
				| NFS_INO_REVAL_PAGECACHE
				| NFS_INO_REVAL_FORCED);

	if (fattr->valid & NFS_ATTR_FATTR_CTIME) {
		/* If ctime has changed we should definitely clear access+acl caches */
		if (!timespec_equal(&inode->i_ctime, &fattr->ctime)) {
			invalid |= NFS_INO_INVALID_ATTR|NFS_INO_INVALID_ACCESS|NFS_INO_INVALID_ACL;
			/* and probably clear data for a directory too as utimes can cause
			 * havoc with our cache.
			 */
			if (S_ISDIR(inode->i_mode)) {
				invalid |= NFS_INO_INVALID_DATA;
				nfs_force_lookup_revalidate(inode);
			}
			memcpy(&inode->i_ctime, &fattr->ctime, sizeof(inode->i_ctime));
		}
	} else if (server->caps & NFS_CAP_CTIME)
		invalid |= save_cache_validity & (NFS_INO_INVALID_ATTR
				| NFS_INO_INVALID_ACCESS
				| NFS_INO_INVALID_ACL
				| NFS_INO_REVAL_FORCED);

	/* Check if our cached file size is stale */
	if (fattr->valid & NFS_ATTR_FATTR_SIZE) {
		new_isize = nfs_size_to_loff_t(fattr->size);
		cur_isize = i_size_read(inode);
		if (new_isize != cur_isize) {
			/* Do we perhaps have any outstanding writes, or has
			 * the file grown beyond our last write? */
			if (nfsi->npages == 0 || new_isize > cur_isize) {
				i_size_write(inode, new_isize);
				invalid |= NFS_INO_INVALID_ATTR|NFS_INO_INVALID_DATA;
			}
			dprintk("NFS: isize change on server for file %s/%ld\n",
					inode->i_sb->s_id, inode->i_ino);
		}
	} else
		invalid |= save_cache_validity & (NFS_INO_INVALID_ATTR
				| NFS_INO_REVAL_PAGECACHE
				| NFS_INO_REVAL_FORCED);


	if (fattr->valid & NFS_ATTR_FATTR_ATIME)
		memcpy(&inode->i_atime, &fattr->atime, sizeof(inode->i_atime));
	else if (server->caps & NFS_CAP_ATIME)
		invalid |= save_cache_validity & (NFS_INO_INVALID_ATIME
				| NFS_INO_REVAL_FORCED);

	if (fattr->valid & NFS_ATTR_FATTR_MODE) {
		if ((inode->i_mode & S_IALLUGO) != (fattr->mode & S_IALLUGO)) {
			umode_t newmode = inode->i_mode & S_IFMT;
			newmode |= fattr->mode & S_IALLUGO;
			inode->i_mode = newmode;
			invalid |= NFS_INO_INVALID_ATTR|NFS_INO_INVALID_ACCESS|NFS_INO_INVALID_ACL;
		}
	} else if (server->caps & NFS_CAP_MODE)
		invalid |= save_cache_validity & (NFS_INO_INVALID_ATTR
				| NFS_INO_INVALID_ACCESS
				| NFS_INO_INVALID_ACL
				| NFS_INO_REVAL_FORCED);

	if (fattr->valid & NFS_ATTR_FATTR_OWNER) {
		if (inode->i_uid != fattr->uid) {
			invalid |= NFS_INO_INVALID_ATTR|NFS_INO_INVALID_ACCESS|NFS_INO_INVALID_ACL;
			inode->i_uid = fattr->uid;
		}
	} else if (server->caps & NFS_CAP_OWNER)
		invalid |= save_cache_validity & (NFS_INO_INVALID_ATTR
				| NFS_INO_INVALID_ACCESS
				| NFS_INO_INVALID_ACL
				| NFS_INO_REVAL_FORCED);

	if (fattr->valid & NFS_ATTR_FATTR_GROUP) {
		if (inode->i_gid != fattr->gid) {
			invalid |= NFS_INO_INVALID_ATTR|NFS_INO_INVALID_ACCESS|NFS_INO_INVALID_ACL;
			inode->i_gid = fattr->gid;
		}
	} else if (server->caps & NFS_CAP_OWNER_GROUP)
		invalid |= save_cache_validity & (NFS_INO_INVALID_ATTR
				| NFS_INO_INVALID_ACCESS
				| NFS_INO_INVALID_ACL
				| NFS_INO_REVAL_FORCED);

	if (fattr->valid & NFS_ATTR_FATTR_NLINK) {
		if (inode->i_nlink != fattr->nlink) {
			invalid |= NFS_INO_INVALID_ATTR;
			if (S_ISDIR(inode->i_mode))
				invalid |= NFS_INO_INVALID_DATA;
			inode->i_nlink = fattr->nlink;
		}
	} else if (server->caps & NFS_CAP_NLINK)
		invalid |= save_cache_validity & (NFS_INO_INVALID_ATTR
				| NFS_INO_REVAL_FORCED);

	if (fattr->valid & NFS_ATTR_FATTR_SPACE_USED) {
		/*
		 * report the blocks in 512byte units
		 */
		inode->i_blocks = nfs_calc_block_size(fattr->du.nfs3.used);
 	}
	if (fattr->valid & NFS_ATTR_FATTR_BLOCKS_USED)
		inode->i_blocks = fattr->du.nfs2.blocks;

	/* Update attrtimeo value if we're out of the unstable period */
	if (invalid & NFS_INO_INVALID_ATTR) {
		nfs_inc_stats(inode, NFSIOS_ATTRINVALIDATE);
		nfsi->attrtimeo = NFS_MINATTRTIMEO(inode);
		nfsi->attrtimeo_timestamp = now;
		nfsi->attr_gencount = nfs_inc_attr_generation_counter();
	} else {
		if (!time_in_range_open(now, nfsi->attrtimeo_timestamp, nfsi->attrtimeo_timestamp + nfsi->attrtimeo)) {
			if ((nfsi->attrtimeo <<= 1) > NFS_MAXATTRTIMEO(inode))
				nfsi->attrtimeo = NFS_MAXATTRTIMEO(inode);
			nfsi->attrtimeo_timestamp = now;
		}
	}
	invalid &= ~NFS_INO_INVALID_ATTR;
	/* Don't invalidate the data if we were to blame */
	if (!(S_ISREG(inode->i_mode) || S_ISDIR(inode->i_mode)
				|| S_ISLNK(inode->i_mode)))
		invalid &= ~NFS_INO_INVALID_DATA;
	if (!nfs_have_delegation(inode, FMODE_READ) ||
			(save_cache_validity & NFS_INO_REVAL_FORCED))
		nfsi->cache_validity |= invalid;

	return 0;
 out_changed:
	/*
	 * Big trouble! The inode has become a different object.
	 */
	printk(KERN_DEBUG "%s: inode %ld mode changed, %07o to %07o\n",
			__func__, inode->i_ino, inode->i_mode, fattr->mode);
 out_err:
	/*
	 * No need to worry about unhashing the dentry, as the
	 * lookup validation will know that the inode is bad.
	 * (But we fall through to invalidate the caches.)
	 */
	nfs_invalidate_inode(inode);
	return -ESTALE;

 out_fileid:
	printk(KERN_ERR "NFS: server %s error: fileid changed\n"
		"fsid %s: expected fileid 0x%Lx, got 0x%Lx\n",
		NFS_SERVER(inode)->nfs_client->cl_hostname, inode->i_sb->s_id,
		(long long)nfsi->fileid, (long long)fattr->fileid);
	goto out_err;
}


#ifdef CONFIG_NFS_V4

/*
 * Clean out any remaining NFSv4 state that might be left over due
 * to open() calls that passed nfs_atomic_lookup, but failed to call
 * nfs_open().
 */
void nfs4_evict_inode(struct inode *inode)
{
<<<<<<< HEAD
	truncate_inode_pages(&inode->i_data, 0);
	end_writeback(inode);
	pnfs_destroy_layout(NFS_I(inode));
=======
	pnfs_destroy_layout(NFS_I(inode));
	truncate_inode_pages(&inode->i_data, 0);
	end_writeback(inode);
>>>>>>> 3cbea436
	/* If we are holding a delegation, return it! */
	nfs_inode_return_delegation_noreclaim(inode);
	/* First call standard NFS clear_inode() code */
	nfs_clear_inode(inode);
}
#endif

struct inode *nfs_alloc_inode(struct super_block *sb)
{
	struct nfs_inode *nfsi;
	nfsi = (struct nfs_inode *)kmem_cache_alloc(nfs_inode_cachep, GFP_KERNEL);
	if (!nfsi)
		return NULL;
	nfsi->flags = 0UL;
	nfsi->cache_validity = 0UL;
#ifdef CONFIG_NFS_V3_ACL
	nfsi->acl_access = ERR_PTR(-EAGAIN);
	nfsi->acl_default = ERR_PTR(-EAGAIN);
#endif
#ifdef CONFIG_NFS_V4
	nfsi->nfs4_acl = NULL;
#endif /* CONFIG_NFS_V4 */
	return &nfsi->vfs_inode;
}

static void nfs_i_callback(struct rcu_head *head)
{
	struct inode *inode = container_of(head, struct inode, i_rcu);
	INIT_LIST_HEAD(&inode->i_dentry);
	kmem_cache_free(nfs_inode_cachep, NFS_I(inode));
}

void nfs_destroy_inode(struct inode *inode)
{
	call_rcu(&inode->i_rcu, nfs_i_callback);
}

static inline void nfs4_init_once(struct nfs_inode *nfsi)
{
#ifdef CONFIG_NFS_V4
	INIT_LIST_HEAD(&nfsi->open_states);
	nfsi->delegation = NULL;
	nfsi->delegation_state = 0;
	init_rwsem(&nfsi->rwsem);
	nfsi->layout = NULL;
#endif
}

static void init_once(void *foo)
{
	struct nfs_inode *nfsi = (struct nfs_inode *) foo;

	inode_init_once(&nfsi->vfs_inode);
	INIT_LIST_HEAD(&nfsi->open_files);
	INIT_LIST_HEAD(&nfsi->access_cache_entry_lru);
	INIT_LIST_HEAD(&nfsi->access_cache_inode_lru);
	INIT_RADIX_TREE(&nfsi->nfs_page_tree, GFP_ATOMIC);
	nfsi->npages = 0;
	nfsi->ncommit = 0;
	atomic_set(&nfsi->silly_count, 1);
	INIT_HLIST_HEAD(&nfsi->silly_list);
	init_waitqueue_head(&nfsi->waitqueue);
	nfs4_init_once(nfsi);
}

static int __init nfs_init_inodecache(void)
{
	nfs_inode_cachep = kmem_cache_create("nfs_inode_cache",
					     sizeof(struct nfs_inode),
					     0, (SLAB_RECLAIM_ACCOUNT|
						SLAB_MEM_SPREAD),
					     init_once);
	if (nfs_inode_cachep == NULL)
		return -ENOMEM;

	return 0;
}

static void nfs_destroy_inodecache(void)
{
	kmem_cache_destroy(nfs_inode_cachep);
}

struct workqueue_struct *nfsiod_workqueue;

/*
 * start up the nfsiod workqueue
 */
static int nfsiod_start(void)
{
	struct workqueue_struct *wq;
	dprintk("RPC:       creating workqueue nfsiod\n");
	wq = alloc_workqueue("nfsiod", WQ_RESCUER, 0);
	if (wq == NULL)
		return -ENOMEM;
	nfsiod_workqueue = wq;
	return 0;
}

/*
 * Destroy the nfsiod workqueue
 */
static void nfsiod_stop(void)
{
	struct workqueue_struct *wq;

	wq = nfsiod_workqueue;
	if (wq == NULL)
		return;
	nfsiod_workqueue = NULL;
	destroy_workqueue(wq);
}

/*
 * Initialize NFS
 */
static int __init init_nfs_fs(void)
{
	int err;

	err = nfs_idmap_init();
	if (err < 0)
		goto out9;

	err = nfs_dns_resolver_init();
	if (err < 0)
		goto out8;

	err = nfs_fscache_register();
	if (err < 0)
		goto out7;

	err = nfsiod_start();
	if (err)
		goto out6;

	err = nfs_fs_proc_init();
	if (err)
		goto out5;

	err = nfs_init_nfspagecache();
	if (err)
		goto out4;

	err = nfs_init_inodecache();
	if (err)
		goto out3;

	err = nfs_init_readpagecache();
	if (err)
		goto out2;

	err = nfs_init_writepagecache();
	if (err)
		goto out1;

	err = nfs_init_directcache();
	if (err)
		goto out0;

#ifdef CONFIG_PROC_FS
	rpc_proc_register(&nfs_rpcstat);
#endif
	if ((err = register_nfs_fs()) != 0)
		goto out;
	return 0;
out:
#ifdef CONFIG_PROC_FS
	rpc_proc_unregister("nfs");
#endif
	nfs_destroy_directcache();
out0:
	nfs_destroy_writepagecache();
out1:
	nfs_destroy_readpagecache();
out2:
	nfs_destroy_inodecache();
out3:
	nfs_destroy_nfspagecache();
out4:
	nfs_fs_proc_exit();
out5:
	nfsiod_stop();
out6:
	nfs_fscache_unregister();
out7:
	nfs_dns_resolver_destroy();
out8:
	nfs_idmap_quit();
out9:
	return err;
}

static void __exit exit_nfs_fs(void)
{
	nfs_destroy_directcache();
	nfs_destroy_writepagecache();
	nfs_destroy_readpagecache();
	nfs_destroy_inodecache();
	nfs_destroy_nfspagecache();
	nfs_fscache_unregister();
	nfs_dns_resolver_destroy();
	nfs_idmap_quit();
#ifdef CONFIG_PROC_FS
	rpc_proc_unregister("nfs");
#endif
	nfs_cleanup_cb_ident_idr();
	unregister_nfs_fs();
	nfs_fs_proc_exit();
	nfsiod_stop();
}

/* Not quite true; I just maintain it */
MODULE_AUTHOR("Olaf Kirch <okir@monad.swb.de>");
MODULE_LICENSE("GPL");
module_param(enable_ino64, bool, 0644);

module_init(init_nfs_fs)
module_exit(exit_nfs_fs)<|MERGE_RESOLUTION|>--- conflicted
+++ resolved
@@ -289,10 +289,7 @@
 		} else if (S_ISDIR(inode->i_mode)) {
 			inode->i_op = NFS_SB(sb)->nfs_client->rpc_ops->dir_inode_ops;
 			inode->i_fop = &nfs_dir_operations;
-<<<<<<< HEAD
-=======
 			inode->i_data.a_ops = &nfs_dir_aops;
->>>>>>> 3cbea436
 			if (nfs_server_capable(inode, NFS_CAP_READDIRPLUS))
 				set_bit(NFS_INO_ADVISE_RDPLUS, &NFS_I(inode)->flags);
 			/* Deal with crossing mountpoints */
@@ -1413,15 +1410,9 @@
  */
 void nfs4_evict_inode(struct inode *inode)
 {
-<<<<<<< HEAD
-	truncate_inode_pages(&inode->i_data, 0);
-	end_writeback(inode);
-	pnfs_destroy_layout(NFS_I(inode));
-=======
 	pnfs_destroy_layout(NFS_I(inode));
 	truncate_inode_pages(&inode->i_data, 0);
 	end_writeback(inode);
->>>>>>> 3cbea436
 	/* If we are holding a delegation, return it! */
 	nfs_inode_return_delegation_noreclaim(inode);
 	/* First call standard NFS clear_inode() code */
