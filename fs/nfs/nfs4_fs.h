/*
 * linux/fs/nfs/nfs4_fs.h
 *
 * Copyright (C) 2005 Trond Myklebust
 *
 * NFSv4-specific filesystem definitions and declarations
 */

#ifndef __LINUX_FS_NFS_NFS4_FS_H
#define __LINUX_FS_NFS_NFS4_FS_H

#ifdef CONFIG_NFS_V4

struct idmap;

/*
 * In a seqid-mutating op, this macro controls which error return
 * values trigger incrementation of the seqid.
 *
 * from rfc 3010:
 * The client MUST monotonically increment the sequence number for the
 * CLOSE, LOCK, LOCKU, OPEN, OPEN_CONFIRM, and OPEN_DOWNGRADE
 * operations.  This is true even in the event that the previous
 * operation that used the sequence number received an error.  The only
 * exception to this rule is if the previous operation received one of
 * the following errors: NFSERR_STALE_CLIENTID, NFSERR_STALE_STATEID,
 * NFSERR_BAD_STATEID, NFSERR_BAD_SEQID, NFSERR_BADXDR,
 * NFSERR_RESOURCE, NFSERR_NOFILEHANDLE.
 *
 */
#define seqid_mutating_err(err)       \
(((err) != NFSERR_STALE_CLIENTID) &&  \
 ((err) != NFSERR_STALE_STATEID)  &&  \
 ((err) != NFSERR_BAD_STATEID)    &&  \
 ((err) != NFSERR_BAD_SEQID)      &&  \
 ((err) != NFSERR_BAD_XDR)        &&  \
 ((err) != NFSERR_RESOURCE)       &&  \
 ((err) != NFSERR_NOFILEHANDLE))

enum nfs4_client_state {
	NFS4CLNT_MANAGER_RUNNING  = 0,
	NFS4CLNT_CHECK_LEASE,
	NFS4CLNT_LEASE_EXPIRED,
	NFS4CLNT_RECLAIM_REBOOT,
	NFS4CLNT_RECLAIM_NOGRACE,
	NFS4CLNT_DELEGRETURN,
	NFS4CLNT_LAYOUTRECALL,
	NFS4CLNT_SESSION_RESET,
	NFS4CLNT_RECALL_SLOT,
};

enum nfs4_session_state {
	NFS4_SESSION_INITING,
	NFS4_SESSION_DRAINING,
};

struct nfs4_minor_version_ops {
	u32	minor_version;

	int	(*call_sync)(struct nfs_server *server,
			struct rpc_message *msg,
			struct nfs4_sequence_args *args,
			struct nfs4_sequence_res *res,
			int cache_reply);
	int	(*validate_stateid)(struct nfs_delegation *,
			const nfs4_stateid *);
	const struct nfs4_state_recovery_ops *reboot_recovery_ops;
	const struct nfs4_state_recovery_ops *nograce_recovery_ops;
	const struct nfs4_state_maintenance_ops *state_renewal_ops;
};

/*
 * struct rpc_sequence ensures that RPC calls are sent in the exact
 * order that they appear on the list.
 */
struct rpc_sequence {
	struct rpc_wait_queue	wait;	/* RPC call delay queue */
	spinlock_t lock;		/* Protects the list */
	struct list_head list;		/* Defines sequence of RPC calls */
};

#define NFS_SEQID_CONFIRMED 1
struct nfs_seqid_counter {
	struct rpc_sequence *sequence;
	int flags;
	u32 counter;
};

struct nfs_seqid {
	struct nfs_seqid_counter *sequence;
	struct list_head list;
};

static inline void nfs_confirm_seqid(struct nfs_seqid_counter *seqid, int status)
{
	if (seqid_mutating_err(-status))
		seqid->flags |= NFS_SEQID_CONFIRMED;
}

struct nfs_unique_id {
	struct rb_node rb_node;
	__u64 id;
};

/*
 * NFS4 state_owners and lock_owners are simply labels for ordered
 * sequences of RPC calls. Their sole purpose is to provide once-only
 * semantics by allowing the server to identify replayed requests.
 */
struct nfs4_state_owner {
	struct nfs_unique_id so_owner_id;
	struct nfs_server    *so_server;
	struct rb_node	     so_server_node;

	struct rpc_cred	     *so_cred;	 /* Associated cred */

	spinlock_t	     so_lock;
	atomic_t	     so_count;
	unsigned long	     so_flags;
	struct list_head     so_states;
	struct nfs_seqid_counter so_seqid;
	struct rpc_sequence  so_sequence;
};

enum {
	NFS_OWNER_RECLAIM_REBOOT,
	NFS_OWNER_RECLAIM_NOGRACE
};

#define NFS_LOCK_NEW		0
#define NFS_LOCK_RECLAIM	1
#define NFS_LOCK_EXPIRED	2

/*
 * struct nfs4_state maintains the client-side state for a given
 * (state_owner,inode) tuple (OPEN) or state_owner (LOCK).
 *
 * OPEN:
 * In order to know when to OPEN_DOWNGRADE or CLOSE the state on the server,
 * we need to know how many files are open for reading or writing on a
 * given inode. This information too is stored here.
 *
 * LOCK: one nfs4_state (LOCK) to hold the lock stateid nfs4_state(OPEN)
 */

struct nfs4_lock_owner {
	unsigned int lo_type;
#define NFS4_ANY_LOCK_TYPE	(0U)
#define NFS4_FLOCK_LOCK_TYPE	(1U << 0)
#define NFS4_POSIX_LOCK_TYPE	(1U << 1)
	union {
		fl_owner_t posix_owner;
		pid_t flock_owner;
	} lo_u;
};

struct nfs4_lock_state {
	struct list_head	ls_locks;	/* Other lock stateids */
	struct nfs4_state *	ls_state;	/* Pointer to open state */
#define NFS_LOCK_INITIALIZED 1
	int			ls_flags;
	struct nfs_seqid_counter	ls_seqid;
	struct rpc_sequence	ls_sequence;
	struct nfs_unique_id	ls_id;
	nfs4_stateid		ls_stateid;
	atomic_t		ls_count;
	struct nfs4_lock_owner	ls_owner;
};

/* bits for nfs4_state->flags */
enum {
	LK_STATE_IN_USE,
	NFS_DELEGATED_STATE,		/* Current stateid is delegation */
	NFS_O_RDONLY_STATE,		/* OPEN stateid has read-only state */
	NFS_O_WRONLY_STATE,		/* OPEN stateid has write-only state */
	NFS_O_RDWR_STATE,		/* OPEN stateid has read/write state */
	NFS_STATE_RECLAIM_REBOOT,	/* OPEN stateid server rebooted */
	NFS_STATE_RECLAIM_NOGRACE,	/* OPEN stateid needs to recover state */
	NFS_STATE_POSIX_LOCKS,		/* Posix locks are supported */
};

struct nfs4_state {
	struct list_head open_states;	/* List of states for the same state_owner */
	struct list_head inode_states;	/* List of states for the same inode */
	struct list_head lock_states;	/* List of subservient lock stateids */

	struct nfs4_state_owner *owner;	/* Pointer to the open owner */
	struct inode *inode;		/* Pointer to the inode */

	unsigned long flags;		/* Do we hold any locks? */
	spinlock_t state_lock;		/* Protects the lock_states list */

	seqlock_t seqlock;		/* Protects the stateid/open_stateid */
	nfs4_stateid stateid;		/* Current stateid: may be delegation */
	nfs4_stateid open_stateid;	/* OPEN stateid */

	/* The following 3 fields are protected by owner->so_lock */
	unsigned int n_rdonly;		/* Number of read-only references */
	unsigned int n_wronly;		/* Number of write-only references */
	unsigned int n_rdwr;		/* Number of read/write references */
	fmode_t state;			/* State on the server (R,W, or RW) */
	atomic_t count;
};


struct nfs4_exception {
	long timeout;
	int retry;
	struct nfs4_state *state;
};

struct nfs4_state_recovery_ops {
	int owner_flag_bit;
	int state_flag_bit;
	int (*recover_open)(struct nfs4_state_owner *, struct nfs4_state *);
	int (*recover_lock)(struct nfs4_state *, struct file_lock *);
	int (*establish_clid)(struct nfs_client *, struct rpc_cred *);
	struct rpc_cred * (*get_clid_cred)(struct nfs_client *);
	int (*reclaim_complete)(struct nfs_client *);
};

struct nfs4_state_maintenance_ops {
	int (*sched_state_renewal)(struct nfs_client *, struct rpc_cred *);
	struct rpc_cred * (*get_state_renewal_cred_locked)(struct nfs_client *);
	int (*renew_lease)(struct nfs_client *, struct rpc_cred *);
};

extern const struct dentry_operations nfs4_dentry_operations;
extern const struct inode_operations nfs4_dir_inode_operations;

/* nfs4proc.c */
extern int nfs4_proc_setclientid(struct nfs_client *, u32, unsigned short, struct rpc_cred *, struct nfs4_setclientid_res *);
extern int nfs4_proc_setclientid_confirm(struct nfs_client *, struct nfs4_setclientid_res *arg, struct rpc_cred *);
extern int nfs4_proc_exchange_id(struct nfs_client *clp, struct rpc_cred *cred);
extern int nfs4_proc_async_renew(struct nfs_client *, struct rpc_cred *);
extern int nfs4_proc_renew(struct nfs_client *, struct rpc_cred *);
extern int nfs4_init_clientid(struct nfs_client *, struct rpc_cred *);
extern int nfs41_init_clientid(struct nfs_client *, struct rpc_cred *);
<<<<<<< HEAD
extern int nfs4_do_close(struct path *path, struct nfs4_state *state, gfp_t gfp_mask, int wait);
=======
extern int nfs4_do_close(struct path *path, struct nfs4_state *state, gfp_t gfp_mask, int wait, bool roc);
>>>>>>> 3cbea436
extern int nfs4_server_capabilities(struct nfs_server *server, struct nfs_fh *fhandle);
extern int nfs4_proc_fs_locations(struct inode *dir, const struct qstr *name,
		struct nfs4_fs_locations *fs_locations, struct page *page);
extern void nfs4_release_lockowner(const struct nfs4_lock_state *);
<<<<<<< HEAD
=======
extern const struct xattr_handler *nfs4_xattr_handlers[];
>>>>>>> 3cbea436

#if defined(CONFIG_NFS_V4_1)
static inline struct nfs4_session *nfs4_get_session(const struct nfs_server *server)
{
	return server->nfs_client->cl_session;
}

extern int nfs4_setup_sequence(const struct nfs_server *server,
		struct nfs4_sequence_args *args, struct nfs4_sequence_res *res,
		int cache_reply, struct rpc_task *task);
extern void nfs4_destroy_session(struct nfs4_session *session);
extern struct nfs4_session *nfs4_alloc_session(struct nfs_client *clp);
extern int nfs4_proc_create_session(struct nfs_client *);
extern int nfs4_proc_destroy_session(struct nfs4_session *);
extern int nfs4_init_session(struct nfs_server *server);
extern int nfs4_proc_get_lease_time(struct nfs_client *clp,
		struct nfs_fsinfo *fsinfo);
#else /* CONFIG_NFS_v4_1 */
static inline struct nfs4_session *nfs4_get_session(const struct nfs_server *server)
{
	return NULL;
}

static inline int nfs4_setup_sequence(const struct nfs_server *server,
		struct nfs4_sequence_args *args, struct nfs4_sequence_res *res,
		int cache_reply, struct rpc_task *task)
{
	return 0;
}

static inline int nfs4_init_session(struct nfs_server *server)
{
	return 0;
}
#endif /* CONFIG_NFS_V4_1 */

extern const struct nfs4_minor_version_ops *nfs_v4_minor_ops[];

extern const u32 nfs4_fattr_bitmap[2];
extern const u32 nfs4_statfs_bitmap[2];
extern const u32 nfs4_pathconf_bitmap[2];
extern const u32 nfs4_fsinfo_bitmap[2];
extern const u32 nfs4_fs_locations_bitmap[2];

/* nfs4renewd.c */
extern void nfs4_schedule_state_renewal(struct nfs_client *);
extern void nfs4_renewd_prepare_shutdown(struct nfs_server *);
extern void nfs4_kill_renewd(struct nfs_client *);
extern void nfs4_renew_state(struct work_struct *);

/* nfs4state.c */
struct rpc_cred *nfs4_get_setclientid_cred(struct nfs_client *clp);
struct rpc_cred *nfs4_get_renew_cred_locked(struct nfs_client *clp);
#if defined(CONFIG_NFS_V4_1)
struct rpc_cred *nfs4_get_machine_cred_locked(struct nfs_client *clp);
struct rpc_cred *nfs4_get_exchange_id_cred(struct nfs_client *clp);
#endif /* CONFIG_NFS_V4_1 */

extern struct nfs4_state_owner * nfs4_get_state_owner(struct nfs_server *, struct rpc_cred *);
extern void nfs4_put_state_owner(struct nfs4_state_owner *);
extern struct nfs4_state * nfs4_get_open_state(struct inode *, struct nfs4_state_owner *);
extern void nfs4_put_open_state(struct nfs4_state *);
extern void nfs4_close_state(struct path *, struct nfs4_state *, fmode_t);
extern void nfs4_close_sync(struct path *, struct nfs4_state *, fmode_t);
extern void nfs4_state_set_mode_locked(struct nfs4_state *, fmode_t);
extern void nfs4_schedule_state_recovery(struct nfs_client *);
extern void nfs4_schedule_state_manager(struct nfs_client *);
extern int nfs4_state_mark_reclaim_nograce(struct nfs_client *clp, struct nfs4_state *state);
extern int nfs4_state_mark_reclaim_reboot(struct nfs_client *clp, struct nfs4_state *state);
extern void nfs41_handle_sequence_flag_errors(struct nfs_client *clp, u32 flags);
extern void nfs41_handle_recall_slot(struct nfs_client *clp);
extern void nfs4_put_lock_state(struct nfs4_lock_state *lsp);
extern int nfs4_set_lock_state(struct nfs4_state *state, struct file_lock *fl);
extern void nfs4_copy_stateid(nfs4_stateid *, struct nfs4_state *, fl_owner_t, pid_t);

extern struct nfs_seqid *nfs_alloc_seqid(struct nfs_seqid_counter *counter, gfp_t gfp_mask);
extern int nfs_wait_on_sequence(struct nfs_seqid *seqid, struct rpc_task *task);
extern void nfs_increment_open_seqid(int status, struct nfs_seqid *seqid);
extern void nfs_increment_lock_seqid(int status, struct nfs_seqid *seqid);
extern void nfs_release_seqid(struct nfs_seqid *seqid);
extern void nfs_free_seqid(struct nfs_seqid *seqid);

extern const nfs4_stateid zero_stateid;

/* nfs4xdr.c */
<<<<<<< HEAD
extern __be32 *nfs4_decode_dirent(struct xdr_stream *, struct nfs_entry *, struct nfs_server *, int);
=======
>>>>>>> 3cbea436
extern struct rpc_procinfo nfs4_procedures[];

struct nfs4_mount_data;

/* callback_xdr.c */
extern struct svc_version nfs4_callback_version1;
extern struct svc_version nfs4_callback_version4;

#else

#define nfs4_close_state(a, b, c) do { } while (0)
#define nfs4_close_sync(a, b, c) do { } while (0)

#endif /* CONFIG_NFS_V4 */
#endif /* __LINUX_FS_NFS_NFS4_FS.H */<|MERGE_RESOLUTION|>--- conflicted
+++ resolved
@@ -236,19 +236,12 @@
 extern int nfs4_proc_renew(struct nfs_client *, struct rpc_cred *);
 extern int nfs4_init_clientid(struct nfs_client *, struct rpc_cred *);
 extern int nfs41_init_clientid(struct nfs_client *, struct rpc_cred *);
-<<<<<<< HEAD
-extern int nfs4_do_close(struct path *path, struct nfs4_state *state, gfp_t gfp_mask, int wait);
-=======
 extern int nfs4_do_close(struct path *path, struct nfs4_state *state, gfp_t gfp_mask, int wait, bool roc);
->>>>>>> 3cbea436
 extern int nfs4_server_capabilities(struct nfs_server *server, struct nfs_fh *fhandle);
 extern int nfs4_proc_fs_locations(struct inode *dir, const struct qstr *name,
 		struct nfs4_fs_locations *fs_locations, struct page *page);
 extern void nfs4_release_lockowner(const struct nfs4_lock_state *);
-<<<<<<< HEAD
-=======
 extern const struct xattr_handler *nfs4_xattr_handlers[];
->>>>>>> 3cbea436
 
 #if defined(CONFIG_NFS_V4_1)
 static inline struct nfs4_session *nfs4_get_session(const struct nfs_server *server)
@@ -334,10 +327,6 @@
 extern const nfs4_stateid zero_stateid;
 
 /* nfs4xdr.c */
-<<<<<<< HEAD
-extern __be32 *nfs4_decode_dirent(struct xdr_stream *, struct nfs_entry *, struct nfs_server *, int);
-=======
->>>>>>> 3cbea436
 extern struct rpc_procinfo nfs4_procedures[];
 
 struct nfs4_mount_data;
