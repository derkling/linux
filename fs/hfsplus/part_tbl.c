/*
 * linux/fs/hfsplus/part_tbl.c
 *
 * Copyright (C) 1996-1997  Paul H. Hargrove
 * This file may be distributed under the terms of
 * the GNU General Public License.
 *
 * Original code to handle the new style Mac partition table based on
 * a patch contributed by Holger Schemel (aeglos@valinor.owl.de).
 *
 * In function preconditions the term "valid" applied to a pointer to
 * a structure means that the pointer is non-NULL and the structure it
 * points to has all fields initialized to consistent values.
 *
 */

#include <linux/slab.h>
#include "hfsplus_fs.h"

/* offsets to various blocks */
#define HFS_DD_BLK		0 /* Driver Descriptor block */
#define HFS_PMAP_BLK		1 /* First block of partition map */
#define HFS_MDB_BLK		2 /* Block (w/i partition) of MDB */

/* magic numbers for various disk blocks */
#define HFS_DRVR_DESC_MAGIC	0x4552 /* "ER": driver descriptor map */
#define HFS_OLD_PMAP_MAGIC	0x5453 /* "TS": old-type partition map */
#define HFS_NEW_PMAP_MAGIC	0x504D /* "PM": new-type partition map */
#define HFS_SUPER_MAGIC		0x4244 /* "BD": HFS MDB (super block) */
#define HFS_MFS_SUPER_MAGIC	0xD2D7 /* MFS MDB (super block) */

/*
 * The new style Mac partition map
 *
 * For each partition on the media there is a physical block (512-byte
 * block) containing one of these structures.  These blocks are
 * contiguous starting at block 1.
 */
struct new_pmap {
	__be16	pmSig;		/* signature */
	__be16	reSigPad;	/* padding */
	__be32	pmMapBlkCnt;	/* partition blocks count */
	__be32	pmPyPartStart;	/* physical block start of partition */
	__be32	pmPartBlkCnt;	/* physical block count of partition */
	u8	pmPartName[32];	/* (null terminated?) string
				   giving the name of this
				   partition */
	u8	pmPartType[32];	/* (null terminated?) string
				   giving the type of this
				   partition */
	/* a bunch more stuff we don't need */
} __packed;

/*
 * The old style Mac partition map
 *
 * The partition map consists for a 2-byte signature followed by an
 * array of these structures.  The map is terminated with an all-zero
 * one of these.
 */
struct old_pmap {
	__be16		pdSig;	/* Signature bytes */
	struct old_pmap_entry {
		__be32	pdStart;
		__be32	pdSize;
		__be32	pdFSID;
	}	pdEntry[42];
} __packed;

static int hfs_parse_old_pmap(struct super_block *sb, struct old_pmap *pm,
		sector_t *part_start, sector_t *part_size)
{
	struct hfsplus_sb_info *sbi = HFSPLUS_SB(sb);
	int i;

	for (i = 0; i < 42; i++) {
		struct old_pmap_entry *p = &pm->pdEntry[i];

		if (p->pdStart && p->pdSize &&
		    p->pdFSID == cpu_to_be32(0x54465331)/*"TFS1"*/ &&
		    (sbi->part < 0 || sbi->part == i)) {
			*part_start += be32_to_cpu(p->pdStart);
			*part_size = be32_to_cpu(p->pdSize);
			return 0;
		}
	}

	return -ENOENT;
}

static int hfs_parse_new_pmap(struct super_block *sb, struct new_pmap *pm,
		sector_t *part_start, sector_t *part_size)
{
	struct hfsplus_sb_info *sbi = HFSPLUS_SB(sb);
	int size = be32_to_cpu(pm->pmMapBlkCnt);
	int res;
	int i = 0;

	do {
		if (!memcmp(pm->pmPartType, "Apple_HFS", 9) &&
		    (sbi->part < 0 || sbi->part == i)) {
			*part_start += be32_to_cpu(pm->pmPyPartStart);
			*part_size = be32_to_cpu(pm->pmPartBlkCnt);
			return 0;
		}

		if (++i >= size)
			return -ENOENT;

		res = hfsplus_submit_bio(sb->s_bdev,
					 *part_start + HFS_PMAP_BLK + i,
					 pm, READ);
		if (res)
			return res;
	} while (pm->pmSig == cpu_to_be16(HFS_NEW_PMAP_MAGIC));

	return -ENOENT;
}

/*
 * Parse the partition map looking for the start and length of a
 * HFS/HFS+ partition.
 */
int hfs_part_find(struct super_block *sb,
		sector_t *part_start, sector_t *part_size)
{
<<<<<<< HEAD
	struct hfsplus_sb_info *sbi = HFSPLUS_SB(sb);
	struct buffer_head *bh;
	__be16 *data;
	int i, size, res;
=======
	void *data;
	int res;
>>>>>>> 3cbea436

	data = kmalloc(HFSPLUS_SECTOR_SIZE, GFP_KERNEL);
	if (!data)
		return -ENOMEM;

	res = hfsplus_submit_bio(sb->s_bdev, *part_start + HFS_PMAP_BLK,
				 data, READ);
	if (res)
		return res;

	switch (be16_to_cpu(*((__be16 *)data))) {
	case HFS_OLD_PMAP_MAGIC:
<<<<<<< HEAD
	  {
		struct old_pmap *pm;
		struct old_pmap_entry *p;

		pm = (struct old_pmap *)bh->b_data;
		p = pm->pdEntry;
		size = 42;
		for (i = 0; i < size; p++, i++) {
			if (p->pdStart && p->pdSize &&
			    p->pdFSID == cpu_to_be32(0x54465331)/*"TFS1"*/ &&
			    (sbi->part < 0 || sbi->part == i)) {
				*part_start += be32_to_cpu(p->pdStart);
				*part_size = be32_to_cpu(p->pdSize);
				res = 0;
			}
		}
=======
		res = hfs_parse_old_pmap(sb, data, part_start, part_size);
>>>>>>> 3cbea436
		break;
	case HFS_NEW_PMAP_MAGIC:
<<<<<<< HEAD
	  {
		struct new_pmap *pm;

		pm = (struct new_pmap *)bh->b_data;
		size = be32_to_cpu(pm->pmMapBlkCnt);
		for (i = 0; i < size;) {
			if (!memcmp(pm->pmPartType,"Apple_HFS", 9) &&
			    (sbi->part < 0 || sbi->part == i)) {
				*part_start += be32_to_cpu(pm->pmPyPartStart);
				*part_size = be32_to_cpu(pm->pmPartBlkCnt);
				res = 0;
				break;
			}
			brelse(bh);
			bh = sb_bread512(sb, *part_start + HFS_PMAP_BLK + ++i, pm);
			if (!bh)
				return -EIO;
			if (pm->pmSig != cpu_to_be16(HFS_NEW_PMAP_MAGIC))
				break;
		}
=======
		res = hfs_parse_new_pmap(sb, data, part_start, part_size);
		break;
	default:
		res = -ENOENT;
>>>>>>> 3cbea436
		break;
	}

	kfree(data);
	return res;
}<|MERGE_RESOLUTION|>--- conflicted
+++ resolved
@@ -124,15 +124,8 @@
 int hfs_part_find(struct super_block *sb,
 		sector_t *part_start, sector_t *part_size)
 {
-<<<<<<< HEAD
-	struct hfsplus_sb_info *sbi = HFSPLUS_SB(sb);
-	struct buffer_head *bh;
-	__be16 *data;
-	int i, size, res;
-=======
 	void *data;
 	int res;
->>>>>>> 3cbea436
 
 	data = kmalloc(HFSPLUS_SECTOR_SIZE, GFP_KERNEL);
 	if (!data)
@@ -145,55 +138,13 @@
 
 	switch (be16_to_cpu(*((__be16 *)data))) {
 	case HFS_OLD_PMAP_MAGIC:
-<<<<<<< HEAD
-	  {
-		struct old_pmap *pm;
-		struct old_pmap_entry *p;
-
-		pm = (struct old_pmap *)bh->b_data;
-		p = pm->pdEntry;
-		size = 42;
-		for (i = 0; i < size; p++, i++) {
-			if (p->pdStart && p->pdSize &&
-			    p->pdFSID == cpu_to_be32(0x54465331)/*"TFS1"*/ &&
-			    (sbi->part < 0 || sbi->part == i)) {
-				*part_start += be32_to_cpu(p->pdStart);
-				*part_size = be32_to_cpu(p->pdSize);
-				res = 0;
-			}
-		}
-=======
 		res = hfs_parse_old_pmap(sb, data, part_start, part_size);
->>>>>>> 3cbea436
 		break;
 	case HFS_NEW_PMAP_MAGIC:
-<<<<<<< HEAD
-	  {
-		struct new_pmap *pm;
-
-		pm = (struct new_pmap *)bh->b_data;
-		size = be32_to_cpu(pm->pmMapBlkCnt);
-		for (i = 0; i < size;) {
-			if (!memcmp(pm->pmPartType,"Apple_HFS", 9) &&
-			    (sbi->part < 0 || sbi->part == i)) {
-				*part_start += be32_to_cpu(pm->pmPyPartStart);
-				*part_size = be32_to_cpu(pm->pmPartBlkCnt);
-				res = 0;
-				break;
-			}
-			brelse(bh);
-			bh = sb_bread512(sb, *part_start + HFS_PMAP_BLK + ++i, pm);
-			if (!bh)
-				return -EIO;
-			if (pm->pmSig != cpu_to_be16(HFS_NEW_PMAP_MAGIC))
-				break;
-		}
-=======
 		res = hfs_parse_new_pmap(sb, data, part_start, part_size);
 		break;
 	default:
 		res = -ENOENT;
->>>>>>> 3cbea436
 		break;
 	}
 
