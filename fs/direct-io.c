--- conflicted
+++ resolved
@@ -265,26 +265,7 @@
 	if (ret == 0)
 		ret = transferred;
 
-	/*
-	 * Try again to invalidate clean pages which might have been cached by
-	 * non-direct readahead, or faulted in by get_user_pages() if the source
-	 * of the write was an mmap'ed region of the file we're writing.  Either
-	 * one is a pretty crazy thing to do, so we don't support it 100%.  If
-	 * this invalidation fails, tough, the write still worked...
-	 */
-	if (ret > 0 && dio->op == REQ_OP_WRITE &&
-	    dio->inode->i_mapping->nrpages) {
-		err = invalidate_inode_pages2_range(dio->inode->i_mapping,
-					offset >> PAGE_SHIFT,
-					(offset + ret - 1) >> PAGE_SHIFT);
-		WARN_ON_ONCE(err);
-	}
-
 	if (dio->end_io) {
-<<<<<<< HEAD
-
-=======
->>>>>>> 9abd04af
 		// XXX: ki_pos??
 		err = dio->end_io(dio->iocb, offset, ret, dio->private);
 		if (err)
@@ -516,11 +497,7 @@
 		dio->waiter = current;
 		spin_unlock_irqrestore(&dio->bio_lock, flags);
 		if (!(dio->iocb->ki_flags & IOCB_HIPRI) ||
-<<<<<<< HEAD
-		    !blk_mq_poll(dio->bio_disk->queue, dio->bio_cookie))
-=======
 		    !blk_poll(dio->bio_disk->queue, dio->bio_cookie))
->>>>>>> 9abd04af
 			io_schedule();
 		/* wake up sets us TASK_RUNNING */
 		spin_lock_irqsave(&dio->bio_lock, flags);
