--- conflicted
+++ resolved
@@ -746,11 +746,7 @@
 	/* support stacked filesystems */
 	if(path.dentry && path.dentry->d_op) {
 		if (path.dentry->d_op->d_canonical_path) {
-<<<<<<< HEAD
-			path.dentry->d_op->d_canonical_path(path.dentry, &alteredpath);
-=======
 			path.dentry->d_op->d_canonical_path(&path, &alteredpath);
->>>>>>> da9a92f0
 			canonical_path = &alteredpath;
 			path_put(&path);
 		}
