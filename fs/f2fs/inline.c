--- conflicted
+++ resolved
@@ -87,7 +87,6 @@
 {
 	struct page *ipage;
 
-<<<<<<< HEAD
 	if (trace_android_fs_dataread_start_enabled()) {
 		char *path, pathbuf[MAX_TRACE_PATHBUF_LEN];
 
@@ -100,10 +99,7 @@
 						path, current->comm);
 	}
 
-	ipage = get_node_page(F2FS_I_SB(inode), inode->i_ino);
-=======
 	ipage = f2fs_get_node_page(F2FS_I_SB(inode), inode->i_ino);
->>>>>>> 190b8267
 	if (IS_ERR(ipage)) {
 		trace_android_fs_dataread_end(inode, page_offset(page),
 					      PAGE_SIZE);
