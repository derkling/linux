/*
 * fs/f2fs/super.c
 *
 * Copyright (c) 2012 Samsung Electronics Co., Ltd.
 *             http://www.samsung.com/
 *
 * This program is free software; you can redistribute it and/or modify
 * it under the terms of the GNU General Public License version 2 as
 * published by the Free Software Foundation.
 */
#include <linux/module.h>
#include <linux/init.h>
#include <linux/fs.h>
#include <linux/statfs.h>
#include <linux/buffer_head.h>
#include <linux/backing-dev.h>
#include <linux/kthread.h>
#include <linux/parser.h>
#include <linux/mount.h>
#include <linux/seq_file.h>
#include <linux/proc_fs.h>
#include <linux/random.h>
#include <linux/exportfs.h>
#include <linux/blkdev.h>
#include <linux/quotaops.h>
#include <linux/f2fs_fs.h>
#include <linux/sysfs.h>
#include <linux/quota.h>

#include "f2fs.h"
#include "node.h"
#include "segment.h"
#include "xattr.h"
#include "gc.h"
#include "trace.h"

#define CREATE_TRACE_POINTS
#include <trace/events/f2fs.h>

static struct kmem_cache *f2fs_inode_cachep;

#ifdef CONFIG_F2FS_FAULT_INJECTION

char *f2fs_fault_name[FAULT_MAX] = {
	[FAULT_KMALLOC]		= "kmalloc",
	[FAULT_KVMALLOC]	= "kvmalloc",
	[FAULT_PAGE_ALLOC]	= "page alloc",
	[FAULT_PAGE_GET]	= "page get",
	[FAULT_ALLOC_BIO]	= "alloc bio",
	[FAULT_ALLOC_NID]	= "alloc nid",
	[FAULT_ORPHAN]		= "orphan",
	[FAULT_BLOCK]		= "no more block",
	[FAULT_DIR_DEPTH]	= "too big dir depth",
	[FAULT_EVICT_INODE]	= "evict_inode fail",
	[FAULT_TRUNCATE]	= "truncate fail",
	[FAULT_IO]		= "IO error",
	[FAULT_CHECKPOINT]	= "checkpoint error",
	[FAULT_DISCARD]		= "discard error",
};

void f2fs_build_fault_attr(struct f2fs_sb_info *sbi, unsigned int rate,
							unsigned int type)
{
	struct f2fs_fault_info *ffi = &F2FS_OPTION(sbi).fault_info;

	if (rate) {
		atomic_set(&ffi->inject_ops, 0);
		ffi->inject_rate = rate;
	}

	if (type)
		ffi->inject_type = type;

	if (!rate && !type)
		memset(ffi, 0, sizeof(struct f2fs_fault_info));
}
#endif

/* f2fs-wide shrinker description */
static struct shrinker f2fs_shrinker_info = {
	.scan_objects = f2fs_shrink_scan,
	.count_objects = f2fs_shrink_count,
	.seeks = DEFAULT_SEEKS,
};

enum {
	Opt_gc_background,
	Opt_disable_roll_forward,
	Opt_norecovery,
	Opt_discard,
	Opt_nodiscard,
	Opt_noheap,
	Opt_heap,
	Opt_user_xattr,
	Opt_nouser_xattr,
	Opt_acl,
	Opt_noacl,
	Opt_active_logs,
	Opt_disable_ext_identify,
	Opt_inline_xattr,
	Opt_noinline_xattr,
	Opt_inline_xattr_size,
	Opt_inline_data,
	Opt_inline_dentry,
	Opt_noinline_dentry,
	Opt_flush_merge,
	Opt_noflush_merge,
	Opt_nobarrier,
	Opt_fastboot,
	Opt_extent_cache,
	Opt_noextent_cache,
	Opt_noinline_data,
	Opt_data_flush,
	Opt_reserve_root,
	Opt_resgid,
	Opt_resuid,
	Opt_mode,
	Opt_io_size_bits,
	Opt_fault_injection,
	Opt_fault_type,
	Opt_lazytime,
	Opt_nolazytime,
	Opt_quota,
	Opt_noquota,
	Opt_usrquota,
	Opt_grpquota,
	Opt_prjquota,
	Opt_usrjquota,
	Opt_grpjquota,
	Opt_prjjquota,
	Opt_offusrjquota,
	Opt_offgrpjquota,
	Opt_offprjjquota,
	Opt_jqfmt_vfsold,
	Opt_jqfmt_vfsv0,
	Opt_jqfmt_vfsv1,
	Opt_whint,
	Opt_alloc,
	Opt_fsync,
	Opt_test_dummy_encryption,
	Opt_err,
};

static match_table_t f2fs_tokens = {
	{Opt_gc_background, "background_gc=%s"},
	{Opt_disable_roll_forward, "disable_roll_forward"},
	{Opt_norecovery, "norecovery"},
	{Opt_discard, "discard"},
	{Opt_nodiscard, "nodiscard"},
	{Opt_noheap, "no_heap"},
	{Opt_heap, "heap"},
	{Opt_user_xattr, "user_xattr"},
	{Opt_nouser_xattr, "nouser_xattr"},
	{Opt_acl, "acl"},
	{Opt_noacl, "noacl"},
	{Opt_active_logs, "active_logs=%u"},
	{Opt_disable_ext_identify, "disable_ext_identify"},
	{Opt_inline_xattr, "inline_xattr"},
	{Opt_noinline_xattr, "noinline_xattr"},
	{Opt_inline_xattr_size, "inline_xattr_size=%u"},
	{Opt_inline_data, "inline_data"},
	{Opt_inline_dentry, "inline_dentry"},
	{Opt_noinline_dentry, "noinline_dentry"},
	{Opt_flush_merge, "flush_merge"},
	{Opt_noflush_merge, "noflush_merge"},
	{Opt_nobarrier, "nobarrier"},
	{Opt_fastboot, "fastboot"},
	{Opt_extent_cache, "extent_cache"},
	{Opt_noextent_cache, "noextent_cache"},
	{Opt_noinline_data, "noinline_data"},
	{Opt_data_flush, "data_flush"},
	{Opt_reserve_root, "reserve_root=%u"},
	{Opt_resgid, "resgid=%u"},
	{Opt_resuid, "resuid=%u"},
	{Opt_mode, "mode=%s"},
	{Opt_io_size_bits, "io_bits=%u"},
	{Opt_fault_injection, "fault_injection=%u"},
	{Opt_fault_type, "fault_type=%u"},
	{Opt_lazytime, "lazytime"},
	{Opt_nolazytime, "nolazytime"},
	{Opt_quota, "quota"},
	{Opt_noquota, "noquota"},
	{Opt_usrquota, "usrquota"},
	{Opt_grpquota, "grpquota"},
	{Opt_prjquota, "prjquota"},
	{Opt_usrjquota, "usrjquota=%s"},
	{Opt_grpjquota, "grpjquota=%s"},
	{Opt_prjjquota, "prjjquota=%s"},
	{Opt_offusrjquota, "usrjquota="},
	{Opt_offgrpjquota, "grpjquota="},
	{Opt_offprjjquota, "prjjquota="},
	{Opt_jqfmt_vfsold, "jqfmt=vfsold"},
	{Opt_jqfmt_vfsv0, "jqfmt=vfsv0"},
	{Opt_jqfmt_vfsv1, "jqfmt=vfsv1"},
	{Opt_whint, "whint_mode=%s"},
	{Opt_alloc, "alloc_mode=%s"},
	{Opt_fsync, "fsync_mode=%s"},
	{Opt_test_dummy_encryption, "test_dummy_encryption"},
	{Opt_err, NULL},
};

void f2fs_msg(struct super_block *sb, const char *level, const char *fmt, ...)
{
	struct va_format vaf;
	va_list args;

	va_start(args, fmt);
	vaf.fmt = fmt;
	vaf.va = &args;
	printk_ratelimited("%sF2FS-fs (%s): %pV\n", level, sb->s_id, &vaf);
	va_end(args);
}

static inline void limit_reserve_root(struct f2fs_sb_info *sbi)
{
	block_t limit = (sbi->user_block_count << 1) / 1000;

	/* limit is 0.2% */
	if (test_opt(sbi, RESERVE_ROOT) &&
			F2FS_OPTION(sbi).root_reserved_blocks > limit) {
		F2FS_OPTION(sbi).root_reserved_blocks = limit;
		f2fs_msg(sbi->sb, KERN_INFO,
			"Reduce reserved blocks for root = %u",
			F2FS_OPTION(sbi).root_reserved_blocks);
	}
	if (!test_opt(sbi, RESERVE_ROOT) &&
		(!uid_eq(F2FS_OPTION(sbi).s_resuid,
				make_kuid(&init_user_ns, F2FS_DEF_RESUID)) ||
		!gid_eq(F2FS_OPTION(sbi).s_resgid,
				make_kgid(&init_user_ns, F2FS_DEF_RESGID))))
		f2fs_msg(sbi->sb, KERN_INFO,
			"Ignore s_resuid=%u, s_resgid=%u w/o reserve_root",
				from_kuid_munged(&init_user_ns,
					F2FS_OPTION(sbi).s_resuid),
				from_kgid_munged(&init_user_ns,
					F2FS_OPTION(sbi).s_resgid));
}

static void init_once(void *foo)
{
	struct f2fs_inode_info *fi = (struct f2fs_inode_info *) foo;

	inode_init_once(&fi->vfs_inode);
}

#ifdef CONFIG_QUOTA
static const char * const quotatypes[] = INITQFNAMES;
#define QTYPE2NAME(t) (quotatypes[t])
static int f2fs_set_qf_name(struct super_block *sb, int qtype,
							substring_t *args)
{
	struct f2fs_sb_info *sbi = F2FS_SB(sb);
	char *qname;
	int ret = -EINVAL;

	if (sb_any_quota_loaded(sb) && !F2FS_OPTION(sbi).s_qf_names[qtype]) {
		f2fs_msg(sb, KERN_ERR,
			"Cannot change journaled "
			"quota options when quota turned on");
		return -EINVAL;
	}
	if (f2fs_sb_has_quota_ino(sb)) {
		f2fs_msg(sb, KERN_INFO,
			"QUOTA feature is enabled, so ignore qf_name");
		return 0;
	}

	qname = match_strdup(args);
	if (!qname) {
		f2fs_msg(sb, KERN_ERR,
			"Not enough memory for storing quotafile name");
		return -EINVAL;
	}
	if (F2FS_OPTION(sbi).s_qf_names[qtype]) {
		if (strcmp(F2FS_OPTION(sbi).s_qf_names[qtype], qname) == 0)
			ret = 0;
		else
			f2fs_msg(sb, KERN_ERR,
				 "%s quota file already specified",
				 QTYPE2NAME(qtype));
		goto errout;
	}
	if (strchr(qname, '/')) {
		f2fs_msg(sb, KERN_ERR,
			"quotafile must be on filesystem root");
		goto errout;
	}
	F2FS_OPTION(sbi).s_qf_names[qtype] = qname;
	set_opt(sbi, QUOTA);
	return 0;
errout:
	kfree(qname);
	return ret;
}

static int f2fs_clear_qf_name(struct super_block *sb, int qtype)
{
	struct f2fs_sb_info *sbi = F2FS_SB(sb);

	if (sb_any_quota_loaded(sb) && F2FS_OPTION(sbi).s_qf_names[qtype]) {
		f2fs_msg(sb, KERN_ERR, "Cannot change journaled quota options"
			" when quota turned on");
		return -EINVAL;
	}
	kfree(F2FS_OPTION(sbi).s_qf_names[qtype]);
	F2FS_OPTION(sbi).s_qf_names[qtype] = NULL;
	return 0;
}

static int f2fs_check_quota_options(struct f2fs_sb_info *sbi)
{
	/*
	 * We do the test below only for project quotas. 'usrquota' and
	 * 'grpquota' mount options are allowed even without quota feature
	 * to support legacy quotas in quota files.
	 */
	if (test_opt(sbi, PRJQUOTA) && !f2fs_sb_has_project_quota(sbi->sb)) {
		f2fs_msg(sbi->sb, KERN_ERR, "Project quota feature not enabled. "
			 "Cannot enable project quota enforcement.");
		return -1;
	}
	if (F2FS_OPTION(sbi).s_qf_names[USRQUOTA] ||
			F2FS_OPTION(sbi).s_qf_names[GRPQUOTA] ||
			F2FS_OPTION(sbi).s_qf_names[PRJQUOTA]) {
		if (test_opt(sbi, USRQUOTA) &&
				F2FS_OPTION(sbi).s_qf_names[USRQUOTA])
			clear_opt(sbi, USRQUOTA);

		if (test_opt(sbi, GRPQUOTA) &&
				F2FS_OPTION(sbi).s_qf_names[GRPQUOTA])
			clear_opt(sbi, GRPQUOTA);

		if (test_opt(sbi, PRJQUOTA) &&
				F2FS_OPTION(sbi).s_qf_names[PRJQUOTA])
			clear_opt(sbi, PRJQUOTA);

		if (test_opt(sbi, GRPQUOTA) || test_opt(sbi, USRQUOTA) ||
				test_opt(sbi, PRJQUOTA)) {
			f2fs_msg(sbi->sb, KERN_ERR, "old and new quota "
					"format mixing");
			return -1;
		}

		if (!F2FS_OPTION(sbi).s_jquota_fmt) {
			f2fs_msg(sbi->sb, KERN_ERR, "journaled quota format "
					"not specified");
			return -1;
		}
	}

	if (f2fs_sb_has_quota_ino(sbi->sb) && F2FS_OPTION(sbi).s_jquota_fmt) {
		f2fs_msg(sbi->sb, KERN_INFO,
			"QUOTA feature is enabled, so ignore jquota_fmt");
		F2FS_OPTION(sbi).s_jquota_fmt = 0;
	}
	return 0;
}
#endif

static int parse_options(struct super_block *sb, char *options)
{
	struct f2fs_sb_info *sbi = F2FS_SB(sb);
	struct request_queue *q;
	substring_t args[MAX_OPT_ARGS];
	char *p, *name;
	int arg = 0;
	kuid_t uid;
	kgid_t gid;
#ifdef CONFIG_QUOTA
	int ret;
#endif

	if (!options)
		return 0;

	while ((p = strsep(&options, ",")) != NULL) {
		int token;
		if (!*p)
			continue;
		/*
		 * Initialize args struct so we know whether arg was
		 * found; some options take optional arguments.
		 */
		args[0].to = args[0].from = NULL;
		token = match_token(p, f2fs_tokens, args);

		switch (token) {
		case Opt_gc_background:
			name = match_strdup(&args[0]);

			if (!name)
				return -ENOMEM;
			if (strlen(name) == 2 && !strncmp(name, "on", 2)) {
				set_opt(sbi, BG_GC);
				clear_opt(sbi, FORCE_FG_GC);
			} else if (strlen(name) == 3 && !strncmp(name, "off", 3)) {
				clear_opt(sbi, BG_GC);
				clear_opt(sbi, FORCE_FG_GC);
			} else if (strlen(name) == 4 && !strncmp(name, "sync", 4)) {
				set_opt(sbi, BG_GC);
				set_opt(sbi, FORCE_FG_GC);
			} else {
				kfree(name);
				return -EINVAL;
			}
			kfree(name);
			break;
		case Opt_disable_roll_forward:
			set_opt(sbi, DISABLE_ROLL_FORWARD);
			break;
		case Opt_norecovery:
			/* this option mounts f2fs with ro */
			set_opt(sbi, DISABLE_ROLL_FORWARD);
			if (!f2fs_readonly(sb))
				return -EINVAL;
			break;
		case Opt_discard:
			q = bdev_get_queue(sb->s_bdev);
			if (blk_queue_discard(q)) {
				set_opt(sbi, DISCARD);
			} else if (!f2fs_sb_has_blkzoned(sb)) {
				f2fs_msg(sb, KERN_WARNING,
					"mounting with \"discard\" option, but "
					"the device does not support discard");
			}
			break;
		case Opt_nodiscard:
			if (f2fs_sb_has_blkzoned(sb)) {
				f2fs_msg(sb, KERN_WARNING,
					"discard is required for zoned block devices");
				return -EINVAL;
			}
			clear_opt(sbi, DISCARD);
			break;
		case Opt_noheap:
			set_opt(sbi, NOHEAP);
			break;
		case Opt_heap:
			clear_opt(sbi, NOHEAP);
			break;
#ifdef CONFIG_F2FS_FS_XATTR
		case Opt_user_xattr:
			set_opt(sbi, XATTR_USER);
			break;
		case Opt_nouser_xattr:
			clear_opt(sbi, XATTR_USER);
			break;
		case Opt_inline_xattr:
			set_opt(sbi, INLINE_XATTR);
			break;
		case Opt_noinline_xattr:
			clear_opt(sbi, INLINE_XATTR);
			break;
		case Opt_inline_xattr_size:
			if (args->from && match_int(args, &arg))
				return -EINVAL;
			set_opt(sbi, INLINE_XATTR_SIZE);
			F2FS_OPTION(sbi).inline_xattr_size = arg;
			break;
#else
		case Opt_user_xattr:
			f2fs_msg(sb, KERN_INFO,
				"user_xattr options not supported");
			break;
		case Opt_nouser_xattr:
			f2fs_msg(sb, KERN_INFO,
				"nouser_xattr options not supported");
			break;
		case Opt_inline_xattr:
			f2fs_msg(sb, KERN_INFO,
				"inline_xattr options not supported");
			break;
		case Opt_noinline_xattr:
			f2fs_msg(sb, KERN_INFO,
				"noinline_xattr options not supported");
			break;
#endif
#ifdef CONFIG_F2FS_FS_POSIX_ACL
		case Opt_acl:
			set_opt(sbi, POSIX_ACL);
			break;
		case Opt_noacl:
			clear_opt(sbi, POSIX_ACL);
			break;
#else
		case Opt_acl:
			f2fs_msg(sb, KERN_INFO, "acl options not supported");
			break;
		case Opt_noacl:
			f2fs_msg(sb, KERN_INFO, "noacl options not supported");
			break;
#endif
		case Opt_active_logs:
			if (args->from && match_int(args, &arg))
				return -EINVAL;
			if (arg != 2 && arg != 4 && arg != NR_CURSEG_TYPE)
				return -EINVAL;
			F2FS_OPTION(sbi).active_logs = arg;
			break;
		case Opt_disable_ext_identify:
			set_opt(sbi, DISABLE_EXT_IDENTIFY);
			break;
		case Opt_inline_data:
			set_opt(sbi, INLINE_DATA);
			break;
		case Opt_inline_dentry:
			set_opt(sbi, INLINE_DENTRY);
			break;
		case Opt_noinline_dentry:
			clear_opt(sbi, INLINE_DENTRY);
			break;
		case Opt_flush_merge:
			set_opt(sbi, FLUSH_MERGE);
			break;
		case Opt_noflush_merge:
			clear_opt(sbi, FLUSH_MERGE);
			break;
		case Opt_nobarrier:
			set_opt(sbi, NOBARRIER);
			break;
		case Opt_fastboot:
			set_opt(sbi, FASTBOOT);
			break;
		case Opt_extent_cache:
			set_opt(sbi, EXTENT_CACHE);
			break;
		case Opt_noextent_cache:
			clear_opt(sbi, EXTENT_CACHE);
			break;
		case Opt_noinline_data:
			clear_opt(sbi, INLINE_DATA);
			break;
		case Opt_data_flush:
			set_opt(sbi, DATA_FLUSH);
			break;
		case Opt_reserve_root:
			if (args->from && match_int(args, &arg))
				return -EINVAL;
			if (test_opt(sbi, RESERVE_ROOT)) {
				f2fs_msg(sb, KERN_INFO,
					"Preserve previous reserve_root=%u",
					F2FS_OPTION(sbi).root_reserved_blocks);
			} else {
				F2FS_OPTION(sbi).root_reserved_blocks = arg;
				set_opt(sbi, RESERVE_ROOT);
			}
			break;
		case Opt_resuid:
			if (args->from && match_int(args, &arg))
				return -EINVAL;
			uid = make_kuid(current_user_ns(), arg);
			if (!uid_valid(uid)) {
				f2fs_msg(sb, KERN_ERR,
					"Invalid uid value %d", arg);
				return -EINVAL;
			}
			F2FS_OPTION(sbi).s_resuid = uid;
			break;
		case Opt_resgid:
			if (args->from && match_int(args, &arg))
				return -EINVAL;
			gid = make_kgid(current_user_ns(), arg);
			if (!gid_valid(gid)) {
				f2fs_msg(sb, KERN_ERR,
					"Invalid gid value %d", arg);
				return -EINVAL;
			}
			F2FS_OPTION(sbi).s_resgid = gid;
			break;
		case Opt_mode:
			name = match_strdup(&args[0]);

			if (!name)
				return -ENOMEM;
			if (strlen(name) == 8 &&
					!strncmp(name, "adaptive", 8)) {
				if (f2fs_sb_has_blkzoned(sb)) {
					f2fs_msg(sb, KERN_WARNING,
						 "adaptive mode is not allowed with "
						 "zoned block device feature");
					kfree(name);
					return -EINVAL;
				}
				set_opt_mode(sbi, F2FS_MOUNT_ADAPTIVE);
			} else if (strlen(name) == 3 &&
					!strncmp(name, "lfs", 3)) {
				set_opt_mode(sbi, F2FS_MOUNT_LFS);
			} else {
				kfree(name);
				return -EINVAL;
			}
			kfree(name);
			break;
		case Opt_io_size_bits:
			if (args->from && match_int(args, &arg))
				return -EINVAL;
			if (arg > __ilog2_u32(BIO_MAX_PAGES)) {
				f2fs_msg(sb, KERN_WARNING,
					"Not support %d, larger than %d",
					1 << arg, BIO_MAX_PAGES);
				return -EINVAL;
			}
			F2FS_OPTION(sbi).write_io_size_bits = arg;
			break;
		case Opt_fault_injection:
			if (args->from && match_int(args, &arg))
				return -EINVAL;
#ifdef CONFIG_F2FS_FAULT_INJECTION
			f2fs_build_fault_attr(sbi, arg, F2FS_ALL_FAULT_TYPE);
			set_opt(sbi, FAULT_INJECTION);
#else
			f2fs_msg(sb, KERN_INFO,
				"FAULT_INJECTION was not selected");
#endif
			break;
		case Opt_fault_type:
			if (args->from && match_int(args, &arg))
				return -EINVAL;
#ifdef CONFIG_F2FS_FAULT_INJECTION
			f2fs_build_fault_attr(sbi, 0, arg);
			set_opt(sbi, FAULT_INJECTION);
#else
			f2fs_msg(sb, KERN_INFO,
				"FAULT_INJECTION was not selected");
#endif
			break;
		case Opt_lazytime:
			sb->s_flags |= MS_LAZYTIME;
			break;
		case Opt_nolazytime:
			sb->s_flags &= ~MS_LAZYTIME;
			break;
#ifdef CONFIG_QUOTA
		case Opt_quota:
		case Opt_usrquota:
			set_opt(sbi, USRQUOTA);
			break;
		case Opt_grpquota:
			set_opt(sbi, GRPQUOTA);
			break;
		case Opt_prjquota:
			set_opt(sbi, PRJQUOTA);
			break;
		case Opt_usrjquota:
			ret = f2fs_set_qf_name(sb, USRQUOTA, &args[0]);
			if (ret)
				return ret;
			break;
		case Opt_grpjquota:
			ret = f2fs_set_qf_name(sb, GRPQUOTA, &args[0]);
			if (ret)
				return ret;
			break;
		case Opt_prjjquota:
			ret = f2fs_set_qf_name(sb, PRJQUOTA, &args[0]);
			if (ret)
				return ret;
			break;
		case Opt_offusrjquota:
			ret = f2fs_clear_qf_name(sb, USRQUOTA);
			if (ret)
				return ret;
			break;
		case Opt_offgrpjquota:
			ret = f2fs_clear_qf_name(sb, GRPQUOTA);
			if (ret)
				return ret;
			break;
		case Opt_offprjjquota:
			ret = f2fs_clear_qf_name(sb, PRJQUOTA);
			if (ret)
				return ret;
			break;
		case Opt_jqfmt_vfsold:
			F2FS_OPTION(sbi).s_jquota_fmt = QFMT_VFS_OLD;
			break;
		case Opt_jqfmt_vfsv0:
			F2FS_OPTION(sbi).s_jquota_fmt = QFMT_VFS_V0;
			break;
		case Opt_jqfmt_vfsv1:
			F2FS_OPTION(sbi).s_jquota_fmt = QFMT_VFS_V1;
			break;
		case Opt_noquota:
			clear_opt(sbi, QUOTA);
			clear_opt(sbi, USRQUOTA);
			clear_opt(sbi, GRPQUOTA);
			clear_opt(sbi, PRJQUOTA);
			break;
#else
		case Opt_quota:
		case Opt_usrquota:
		case Opt_grpquota:
		case Opt_prjquota:
		case Opt_usrjquota:
		case Opt_grpjquota:
		case Opt_prjjquota:
		case Opt_offusrjquota:
		case Opt_offgrpjquota:
		case Opt_offprjjquota:
		case Opt_jqfmt_vfsold:
		case Opt_jqfmt_vfsv0:
		case Opt_jqfmt_vfsv1:
		case Opt_noquota:
			f2fs_msg(sb, KERN_INFO,
					"quota operations not supported");
			break;
#endif
		case Opt_whint:
			name = match_strdup(&args[0]);
			if (!name)
				return -ENOMEM;
			if (strlen(name) == 10 &&
					!strncmp(name, "user-based", 10)) {
				F2FS_OPTION(sbi).whint_mode = WHINT_MODE_USER;
			} else if (strlen(name) == 3 &&
					!strncmp(name, "off", 3)) {
				F2FS_OPTION(sbi).whint_mode = WHINT_MODE_OFF;
			} else if (strlen(name) == 8 &&
					!strncmp(name, "fs-based", 8)) {
				F2FS_OPTION(sbi).whint_mode = WHINT_MODE_FS;
			} else {
				kfree(name);
				return -EINVAL;
			}
			kfree(name);
			break;
		case Opt_alloc:
			name = match_strdup(&args[0]);
			if (!name)
				return -ENOMEM;

			if (strlen(name) == 7 &&
					!strncmp(name, "default", 7)) {
				F2FS_OPTION(sbi).alloc_mode = ALLOC_MODE_DEFAULT;
			} else if (strlen(name) == 5 &&
					!strncmp(name, "reuse", 5)) {
				F2FS_OPTION(sbi).alloc_mode = ALLOC_MODE_REUSE;
			} else {
				kfree(name);
				return -EINVAL;
			}
			kfree(name);
			break;
		case Opt_fsync:
			name = match_strdup(&args[0]);
			if (!name)
				return -ENOMEM;
			if (strlen(name) == 5 &&
					!strncmp(name, "posix", 5)) {
				F2FS_OPTION(sbi).fsync_mode = FSYNC_MODE_POSIX;
			} else if (strlen(name) == 6 &&
					!strncmp(name, "strict", 6)) {
				F2FS_OPTION(sbi).fsync_mode = FSYNC_MODE_STRICT;
			} else if (strlen(name) == 9 &&
					!strncmp(name, "nobarrier", 9)) {
				F2FS_OPTION(sbi).fsync_mode =
							FSYNC_MODE_NOBARRIER;
			} else {
				kfree(name);
				return -EINVAL;
			}
			kfree(name);
			break;
		case Opt_test_dummy_encryption:
#ifdef CONFIG_F2FS_FS_ENCRYPTION
			if (!f2fs_sb_has_encrypt(sb)) {
				f2fs_msg(sb, KERN_ERR, "Encrypt feature is off");
				return -EINVAL;
			}

			F2FS_OPTION(sbi).test_dummy_encryption = true;
			f2fs_msg(sb, KERN_INFO,
					"Test dummy encryption mode enabled");
#else
			f2fs_msg(sb, KERN_INFO,
					"Test dummy encryption mount option ignored");
#endif
			break;
		default:
			f2fs_msg(sb, KERN_ERR,
				"Unrecognized mount option \"%s\" or missing value",
				p);
			return -EINVAL;
		}
	}
#ifdef CONFIG_QUOTA
	if (f2fs_check_quota_options(sbi))
		return -EINVAL;
#else
	if (f2fs_sb_has_quota_ino(sbi->sb) && !f2fs_readonly(sbi->sb)) {
		f2fs_msg(sbi->sb, KERN_INFO,
			 "Filesystem with quota feature cannot be mounted RDWR "
			 "without CONFIG_QUOTA");
		return -EINVAL;
	}
	if (f2fs_sb_has_project_quota(sbi->sb) && !f2fs_readonly(sbi->sb)) {
		f2fs_msg(sb, KERN_ERR,
			"Filesystem with project quota feature cannot be "
			"mounted RDWR without CONFIG_QUOTA");
		return -EINVAL;
	}
#endif

	if (F2FS_IO_SIZE_BITS(sbi) && !test_opt(sbi, LFS)) {
		f2fs_msg(sb, KERN_ERR,
				"Should set mode=lfs with %uKB-sized IO",
				F2FS_IO_SIZE_KB(sbi));
		return -EINVAL;
	}

	if (test_opt(sbi, INLINE_XATTR_SIZE)) {
		if (!f2fs_sb_has_extra_attr(sb) ||
			!f2fs_sb_has_flexible_inline_xattr(sb)) {
			f2fs_msg(sb, KERN_ERR,
					"extra_attr or flexible_inline_xattr "
					"feature is off");
			return -EINVAL;
		}
		if (!test_opt(sbi, INLINE_XATTR)) {
			f2fs_msg(sb, KERN_ERR,
					"inline_xattr_size option should be "
					"set with inline_xattr option");
			return -EINVAL;
		}
		if (!F2FS_OPTION(sbi).inline_xattr_size ||
			F2FS_OPTION(sbi).inline_xattr_size >=
					DEF_ADDRS_PER_INODE -
					F2FS_TOTAL_EXTRA_ATTR_SIZE -
					DEF_INLINE_RESERVED_SIZE -
					DEF_MIN_INLINE_SIZE) {
			f2fs_msg(sb, KERN_ERR,
					"inline xattr size is out of range");
			return -EINVAL;
		}
	}

	/* Not pass down write hints if the number of active logs is lesser
	 * than NR_CURSEG_TYPE.
	 */
	if (F2FS_OPTION(sbi).active_logs != NR_CURSEG_TYPE)
		F2FS_OPTION(sbi).whint_mode = WHINT_MODE_OFF;
	return 0;
}

static struct inode *f2fs_alloc_inode(struct super_block *sb)
{
	struct f2fs_inode_info *fi;

	fi = kmem_cache_alloc(f2fs_inode_cachep, GFP_F2FS_ZERO);
	if (!fi)
		return NULL;

	init_once((void *) fi);

	/* Initialize f2fs-specific inode info */
	atomic_set(&fi->dirty_pages, 0);
	init_rwsem(&fi->i_sem);
	INIT_LIST_HEAD(&fi->dirty_list);
	INIT_LIST_HEAD(&fi->gdirty_list);
	INIT_LIST_HEAD(&fi->inmem_ilist);
	INIT_LIST_HEAD(&fi->inmem_pages);
	mutex_init(&fi->inmem_lock);
	init_rwsem(&fi->i_gc_rwsem[READ]);
	init_rwsem(&fi->i_gc_rwsem[WRITE]);
	init_rwsem(&fi->i_mmap_sem);
	init_rwsem(&fi->i_xattr_sem);

	/* Will be used by directory only */
	fi->i_dir_level = F2FS_SB(sb)->dir_level;

	return &fi->vfs_inode;
}

static int f2fs_drop_inode(struct inode *inode)
{
	int ret;
	/*
	 * This is to avoid a deadlock condition like below.
	 * writeback_single_inode(inode)
	 *  - f2fs_write_data_page
	 *    - f2fs_gc -> iput -> evict
	 *       - inode_wait_for_writeback(inode)
	 */
	if ((!inode_unhashed(inode) && inode->i_state & I_SYNC)) {
		if (!inode->i_nlink && !is_bad_inode(inode)) {
			/* to avoid evict_inode call simultaneously */
			atomic_inc(&inode->i_count);
			spin_unlock(&inode->i_lock);

			/* some remained atomic pages should discarded */
			if (f2fs_is_atomic_file(inode))
				f2fs_drop_inmem_pages(inode);

			/* should remain fi->extent_tree for writepage */
			f2fs_destroy_extent_node(inode);

			sb_start_intwrite(inode->i_sb);
			f2fs_i_size_write(inode, 0);

			if (F2FS_HAS_BLOCKS(inode))
				f2fs_truncate(inode);

			sb_end_intwrite(inode->i_sb);

			spin_lock(&inode->i_lock);
			atomic_dec(&inode->i_count);
		}
		trace_f2fs_drop_inode(inode, 0);
		return 0;
	}
	ret = generic_drop_inode(inode);
	trace_f2fs_drop_inode(inode, ret);
	return ret;
}

int f2fs_inode_dirtied(struct inode *inode, bool sync)
{
	struct f2fs_sb_info *sbi = F2FS_I_SB(inode);
	int ret = 0;

	spin_lock(&sbi->inode_lock[DIRTY_META]);
	if (is_inode_flag_set(inode, FI_DIRTY_INODE)) {
		ret = 1;
	} else {
		set_inode_flag(inode, FI_DIRTY_INODE);
		stat_inc_dirty_inode(sbi, DIRTY_META);
	}
	if (sync && list_empty(&F2FS_I(inode)->gdirty_list)) {
		list_add_tail(&F2FS_I(inode)->gdirty_list,
				&sbi->inode_list[DIRTY_META]);
		inc_page_count(sbi, F2FS_DIRTY_IMETA);
	}
	spin_unlock(&sbi->inode_lock[DIRTY_META]);
	return ret;
}

void f2fs_inode_synced(struct inode *inode)
{
	struct f2fs_sb_info *sbi = F2FS_I_SB(inode);

	spin_lock(&sbi->inode_lock[DIRTY_META]);
	if (!is_inode_flag_set(inode, FI_DIRTY_INODE)) {
		spin_unlock(&sbi->inode_lock[DIRTY_META]);
		return;
	}
	if (!list_empty(&F2FS_I(inode)->gdirty_list)) {
		list_del_init(&F2FS_I(inode)->gdirty_list);
		dec_page_count(sbi, F2FS_DIRTY_IMETA);
	}
	clear_inode_flag(inode, FI_DIRTY_INODE);
	clear_inode_flag(inode, FI_AUTO_RECOVER);
	stat_dec_dirty_inode(F2FS_I_SB(inode), DIRTY_META);
	spin_unlock(&sbi->inode_lock[DIRTY_META]);
}

/*
 * f2fs_dirty_inode() is called from __mark_inode_dirty()
 *
 * We should call set_dirty_inode to write the dirty inode through write_inode.
 */
static void f2fs_dirty_inode(struct inode *inode, int flags)
{
	struct f2fs_sb_info *sbi = F2FS_I_SB(inode);

	if (inode->i_ino == F2FS_NODE_INO(sbi) ||
			inode->i_ino == F2FS_META_INO(sbi))
		return;

	if (flags == I_DIRTY_TIME)
		return;

	if (is_inode_flag_set(inode, FI_AUTO_RECOVER))
		clear_inode_flag(inode, FI_AUTO_RECOVER);

	f2fs_inode_dirtied(inode, false);
}

static void f2fs_i_callback(struct rcu_head *head)
{
	struct inode *inode = container_of(head, struct inode, i_rcu);
	kmem_cache_free(f2fs_inode_cachep, F2FS_I(inode));
}

static void f2fs_destroy_inode(struct inode *inode)
{
	call_rcu(&inode->i_rcu, f2fs_i_callback);
}

static void destroy_percpu_info(struct f2fs_sb_info *sbi)
{
	percpu_counter_destroy(&sbi->alloc_valid_block_count);
	percpu_counter_destroy(&sbi->total_valid_inode_count);
}

static void destroy_device_list(struct f2fs_sb_info *sbi)
{
	int i;

	for (i = 0; i < sbi->s_ndevs; i++) {
		blkdev_put(FDEV(i).bdev, FMODE_EXCL);
#ifdef CONFIG_BLK_DEV_ZONED
		kfree(FDEV(i).blkz_type);
#endif
	}
	kfree(sbi->devs);
}

static void f2fs_put_super(struct super_block *sb)
{
	struct f2fs_sb_info *sbi = F2FS_SB(sb);
	int i;
	bool dropped;

	f2fs_quota_off_umount(sb);

	/* prevent remaining shrinker jobs */
	mutex_lock(&sbi->umount_mutex);

	/*
	 * We don't need to do checkpoint when superblock is clean.
	 * But, the previous checkpoint was not done by umount, it needs to do
	 * clean checkpoint again.
	 */
	if (is_sbi_flag_set(sbi, SBI_IS_DIRTY) ||
			!is_set_ckpt_flags(sbi, CP_UMOUNT_FLAG)) {
		struct cp_control cpc = {
			.reason = CP_UMOUNT,
		};
		f2fs_write_checkpoint(sbi, &cpc);
	}

	/* be sure to wait for any on-going discard commands */
	dropped = f2fs_wait_discard_bios(sbi);

	if (f2fs_discard_en(sbi) && !sbi->discard_blks && !dropped) {
		struct cp_control cpc = {
			.reason = CP_UMOUNT | CP_TRIMMED,
		};
		f2fs_write_checkpoint(sbi, &cpc);
	}

	/* f2fs_write_checkpoint can update stat informaion */
	f2fs_destroy_stats(sbi);

	/*
	 * normally superblock is clean, so we need to release this.
	 * In addition, EIO will skip do checkpoint, we need this as well.
	 */
	f2fs_release_ino_entry(sbi, true);

	f2fs_leave_shrinker(sbi);
	mutex_unlock(&sbi->umount_mutex);

	/* our cp_error case, we can wait for any writeback page */
	f2fs_flush_merged_writes(sbi);

	f2fs_wait_on_all_pages_writeback(sbi);

	f2fs_bug_on(sbi, sbi->fsync_node_num);

	iput(sbi->node_inode);
	iput(sbi->meta_inode);

	/* destroy f2fs internal modules */
	f2fs_destroy_node_manager(sbi);
	f2fs_destroy_segment_manager(sbi);

	kfree(sbi->ckpt);

	f2fs_unregister_sysfs(sbi);

	sb->s_fs_info = NULL;
	if (sbi->s_chksum_driver)
		crypto_free_shash(sbi->s_chksum_driver);
	kfree(sbi->raw_super);

	destroy_device_list(sbi);
	if (sbi->write_io_dummy)
		mempool_destroy(sbi->write_io_dummy);
#ifdef CONFIG_QUOTA
	for (i = 0; i < MAXQUOTAS; i++)
		kfree(F2FS_OPTION(sbi).s_qf_names[i]);
#endif
	destroy_percpu_info(sbi);
	for (i = 0; i < NR_PAGE_TYPE; i++)
		kfree(sbi->write_io[i]);
	kfree(sbi);
}

int f2fs_sync_fs(struct super_block *sb, int sync)
{
	struct f2fs_sb_info *sbi = F2FS_SB(sb);
	int err = 0;

	if (unlikely(f2fs_cp_error(sbi)))
		return 0;

	trace_f2fs_sync_fs(sb, sync);

	if (unlikely(is_sbi_flag_set(sbi, SBI_POR_DOING)))
		return -EAGAIN;

	if (sync) {
		struct cp_control cpc;

		cpc.reason = __get_cp_reason(sbi);

		mutex_lock(&sbi->gc_mutex);
		err = f2fs_write_checkpoint(sbi, &cpc);
		mutex_unlock(&sbi->gc_mutex);
	}
	f2fs_trace_ios(NULL, 1);

	return err;
}

static int f2fs_freeze(struct super_block *sb)
{
	if (f2fs_readonly(sb))
		return 0;

	/* IO error happened before */
	if (unlikely(f2fs_cp_error(F2FS_SB(sb))))
		return -EIO;

	/* must be clean, since sync_filesystem() was already called */
	if (is_sbi_flag_set(F2FS_SB(sb), SBI_IS_DIRTY))
		return -EINVAL;
	return 0;
}

static int f2fs_unfreeze(struct super_block *sb)
{
	return 0;
}

#ifdef CONFIG_QUOTA
static int f2fs_statfs_project(struct super_block *sb,
				kprojid_t projid, struct kstatfs *buf)
{
	struct kqid qid;
	struct dquot *dquot;
	u64 limit;
	u64 curblock;

	qid = make_kqid_projid(projid);
	dquot = dqget(sb, qid);
	if (IS_ERR(dquot))
		return PTR_ERR(dquot);
	spin_lock(&dq_data_lock);

	limit = (dquot->dq_dqb.dqb_bsoftlimit ?
		 dquot->dq_dqb.dqb_bsoftlimit :
		 dquot->dq_dqb.dqb_bhardlimit) >> sb->s_blocksize_bits;
	if (limit && buf->f_blocks > limit) {
		curblock = dquot->dq_dqb.dqb_curspace >> sb->s_blocksize_bits;
		buf->f_blocks = limit;
		buf->f_bfree = buf->f_bavail =
			(buf->f_blocks > curblock) ?
			 (buf->f_blocks - curblock) : 0;
	}

	limit = dquot->dq_dqb.dqb_isoftlimit ?
		dquot->dq_dqb.dqb_isoftlimit :
		dquot->dq_dqb.dqb_ihardlimit;
	if (limit && buf->f_files > limit) {
		buf->f_files = limit;
		buf->f_ffree =
			(buf->f_files > dquot->dq_dqb.dqb_curinodes) ?
			 (buf->f_files - dquot->dq_dqb.dqb_curinodes) : 0;
	}

	spin_unlock(&dq_data_lock);
	dqput(dquot);
	return 0;
}
#endif

static int f2fs_statfs(struct dentry *dentry, struct kstatfs *buf)
{
	struct super_block *sb = dentry->d_sb;
	struct f2fs_sb_info *sbi = F2FS_SB(sb);
	u64 id = huge_encode_dev(sb->s_bdev->bd_dev);
	block_t total_count, user_block_count, start_count;
	u64 avail_node_count;

	total_count = le64_to_cpu(sbi->raw_super->block_count);
	user_block_count = sbi->user_block_count;
	start_count = le32_to_cpu(sbi->raw_super->segment0_blkaddr);
	buf->f_type = F2FS_SUPER_MAGIC;
	buf->f_bsize = sbi->blocksize;

	buf->f_blocks = total_count - start_count;
	buf->f_bfree = user_block_count - valid_user_blocks(sbi) -
						sbi->current_reserved_blocks;
	if (buf->f_bfree > F2FS_OPTION(sbi).root_reserved_blocks)
		buf->f_bavail = buf->f_bfree -
				F2FS_OPTION(sbi).root_reserved_blocks;
	else
		buf->f_bavail = 0;

	avail_node_count = sbi->total_node_count - sbi->nquota_files -
						F2FS_RESERVED_NODE_NUM;

	if (avail_node_count > user_block_count) {
		buf->f_files = user_block_count;
		buf->f_ffree = buf->f_bavail;
	} else {
		buf->f_files = avail_node_count;
		buf->f_ffree = min(avail_node_count - valid_node_count(sbi),
					buf->f_bavail);
	}

	buf->f_namelen = F2FS_NAME_LEN;
	buf->f_fsid.val[0] = (u32)id;
	buf->f_fsid.val[1] = (u32)(id >> 32);

#ifdef CONFIG_QUOTA
	if (is_inode_flag_set(dentry->d_inode, FI_PROJ_INHERIT) &&
			sb_has_quota_limits_enabled(sb, PRJQUOTA)) {
		f2fs_statfs_project(sb, F2FS_I(dentry->d_inode)->i_projid, buf);
	}
#endif
	return 0;
}

static inline void f2fs_show_quota_options(struct seq_file *seq,
					   struct super_block *sb)
{
#ifdef CONFIG_QUOTA
	struct f2fs_sb_info *sbi = F2FS_SB(sb);

	if (F2FS_OPTION(sbi).s_jquota_fmt) {
		char *fmtname = "";

		switch (F2FS_OPTION(sbi).s_jquota_fmt) {
		case QFMT_VFS_OLD:
			fmtname = "vfsold";
			break;
		case QFMT_VFS_V0:
			fmtname = "vfsv0";
			break;
		case QFMT_VFS_V1:
			fmtname = "vfsv1";
			break;
		}
		seq_printf(seq, ",jqfmt=%s", fmtname);
	}

	if (F2FS_OPTION(sbi).s_qf_names[USRQUOTA])
		seq_show_option(seq, "usrjquota",
			F2FS_OPTION(sbi).s_qf_names[USRQUOTA]);

	if (F2FS_OPTION(sbi).s_qf_names[GRPQUOTA])
		seq_show_option(seq, "grpjquota",
			F2FS_OPTION(sbi).s_qf_names[GRPQUOTA]);

	if (F2FS_OPTION(sbi).s_qf_names[PRJQUOTA])
		seq_show_option(seq, "prjjquota",
			F2FS_OPTION(sbi).s_qf_names[PRJQUOTA]);
#endif
}

static int f2fs_show_options(struct seq_file *seq, struct dentry *root)
{
	struct f2fs_sb_info *sbi = F2FS_SB(root->d_sb);

	if (!f2fs_readonly(sbi->sb) && test_opt(sbi, BG_GC)) {
		if (test_opt(sbi, FORCE_FG_GC))
			seq_printf(seq, ",background_gc=%s", "sync");
		else
			seq_printf(seq, ",background_gc=%s", "on");
	} else {
		seq_printf(seq, ",background_gc=%s", "off");
	}
	if (test_opt(sbi, DISABLE_ROLL_FORWARD))
		seq_puts(seq, ",disable_roll_forward");
	if (test_opt(sbi, DISCARD))
		seq_puts(seq, ",discard");
	if (test_opt(sbi, NOHEAP))
		seq_puts(seq, ",no_heap");
	else
		seq_puts(seq, ",heap");
#ifdef CONFIG_F2FS_FS_XATTR
	if (test_opt(sbi, XATTR_USER))
		seq_puts(seq, ",user_xattr");
	else
		seq_puts(seq, ",nouser_xattr");
	if (test_opt(sbi, INLINE_XATTR))
		seq_puts(seq, ",inline_xattr");
	else
		seq_puts(seq, ",noinline_xattr");
	if (test_opt(sbi, INLINE_XATTR_SIZE))
		seq_printf(seq, ",inline_xattr_size=%u",
					F2FS_OPTION(sbi).inline_xattr_size);
#endif
#ifdef CONFIG_F2FS_FS_POSIX_ACL
	if (test_opt(sbi, POSIX_ACL))
		seq_puts(seq, ",acl");
	else
		seq_puts(seq, ",noacl");
#endif
	if (test_opt(sbi, DISABLE_EXT_IDENTIFY))
		seq_puts(seq, ",disable_ext_identify");
	if (test_opt(sbi, INLINE_DATA))
		seq_puts(seq, ",inline_data");
	else
		seq_puts(seq, ",noinline_data");
	if (test_opt(sbi, INLINE_DENTRY))
		seq_puts(seq, ",inline_dentry");
	else
		seq_puts(seq, ",noinline_dentry");
	if (!f2fs_readonly(sbi->sb) && test_opt(sbi, FLUSH_MERGE))
		seq_puts(seq, ",flush_merge");
	if (test_opt(sbi, NOBARRIER))
		seq_puts(seq, ",nobarrier");
	if (test_opt(sbi, FASTBOOT))
		seq_puts(seq, ",fastboot");
	if (test_opt(sbi, EXTENT_CACHE))
		seq_puts(seq, ",extent_cache");
	else
		seq_puts(seq, ",noextent_cache");
	if (test_opt(sbi, DATA_FLUSH))
		seq_puts(seq, ",data_flush");

	seq_puts(seq, ",mode=");
	if (test_opt(sbi, ADAPTIVE))
		seq_puts(seq, "adaptive");
	else if (test_opt(sbi, LFS))
		seq_puts(seq, "lfs");
	seq_printf(seq, ",active_logs=%u", F2FS_OPTION(sbi).active_logs);
	if (test_opt(sbi, RESERVE_ROOT))
		seq_printf(seq, ",reserve_root=%u,resuid=%u,resgid=%u",
				F2FS_OPTION(sbi).root_reserved_blocks,
				from_kuid_munged(&init_user_ns,
					F2FS_OPTION(sbi).s_resuid),
				from_kgid_munged(&init_user_ns,
					F2FS_OPTION(sbi).s_resgid));
	if (F2FS_IO_SIZE_BITS(sbi))
		seq_printf(seq, ",io_size=%uKB", F2FS_IO_SIZE_KB(sbi));
#ifdef CONFIG_F2FS_FAULT_INJECTION
	if (test_opt(sbi, FAULT_INJECTION)) {
		seq_printf(seq, ",fault_injection=%u",
				F2FS_OPTION(sbi).fault_info.inject_rate);
		seq_printf(seq, ",fault_type=%u",
				F2FS_OPTION(sbi).fault_info.inject_type);
	}
#endif
#ifdef CONFIG_QUOTA
	if (test_opt(sbi, QUOTA))
		seq_puts(seq, ",quota");
	if (test_opt(sbi, USRQUOTA))
		seq_puts(seq, ",usrquota");
	if (test_opt(sbi, GRPQUOTA))
		seq_puts(seq, ",grpquota");
	if (test_opt(sbi, PRJQUOTA))
		seq_puts(seq, ",prjquota");
#endif
	f2fs_show_quota_options(seq, sbi->sb);
	if (F2FS_OPTION(sbi).whint_mode == WHINT_MODE_USER)
		seq_printf(seq, ",whint_mode=%s", "user-based");
	else if (F2FS_OPTION(sbi).whint_mode == WHINT_MODE_FS)
		seq_printf(seq, ",whint_mode=%s", "fs-based");
#ifdef CONFIG_F2FS_FS_ENCRYPTION
	if (F2FS_OPTION(sbi).test_dummy_encryption)
		seq_puts(seq, ",test_dummy_encryption");
#endif

	if (F2FS_OPTION(sbi).alloc_mode == ALLOC_MODE_DEFAULT)
		seq_printf(seq, ",alloc_mode=%s", "default");
	else if (F2FS_OPTION(sbi).alloc_mode == ALLOC_MODE_REUSE)
		seq_printf(seq, ",alloc_mode=%s", "reuse");

	if (F2FS_OPTION(sbi).fsync_mode == FSYNC_MODE_POSIX)
		seq_printf(seq, ",fsync_mode=%s", "posix");
	else if (F2FS_OPTION(sbi).fsync_mode == FSYNC_MODE_STRICT)
		seq_printf(seq, ",fsync_mode=%s", "strict");
	else if (F2FS_OPTION(sbi).fsync_mode == FSYNC_MODE_NOBARRIER)
		seq_printf(seq, ",fsync_mode=%s", "nobarrier");
	return 0;
}

static void default_options(struct f2fs_sb_info *sbi)
{
	/* init some FS parameters */
	F2FS_OPTION(sbi).active_logs = NR_CURSEG_TYPE;
	F2FS_OPTION(sbi).inline_xattr_size = DEFAULT_INLINE_XATTR_ADDRS;
	F2FS_OPTION(sbi).whint_mode = WHINT_MODE_OFF;
	F2FS_OPTION(sbi).alloc_mode = ALLOC_MODE_DEFAULT;
	F2FS_OPTION(sbi).fsync_mode = FSYNC_MODE_POSIX;
	F2FS_OPTION(sbi).test_dummy_encryption = false;
	F2FS_OPTION(sbi).s_resuid = make_kuid(&init_user_ns, F2FS_DEF_RESUID);
	F2FS_OPTION(sbi).s_resgid = make_kgid(&init_user_ns, F2FS_DEF_RESGID);

	set_opt(sbi, BG_GC);
	set_opt(sbi, INLINE_XATTR);
	set_opt(sbi, INLINE_DATA);
	set_opt(sbi, INLINE_DENTRY);
	set_opt(sbi, EXTENT_CACHE);
	set_opt(sbi, NOHEAP);
	sbi->sb->s_flags |= MS_LAZYTIME;
	set_opt(sbi, FLUSH_MERGE);
	if (blk_queue_discard(bdev_get_queue(sbi->sb->s_bdev)))
		set_opt(sbi, DISCARD);
	if (f2fs_sb_has_blkzoned(sbi->sb))
		set_opt_mode(sbi, F2FS_MOUNT_LFS);
	else
		set_opt_mode(sbi, F2FS_MOUNT_ADAPTIVE);

#ifdef CONFIG_F2FS_FS_XATTR
	set_opt(sbi, XATTR_USER);
#endif
#ifdef CONFIG_F2FS_FS_POSIX_ACL
	set_opt(sbi, POSIX_ACL);
#endif

	f2fs_build_fault_attr(sbi, 0, 0);
}

#ifdef CONFIG_QUOTA
static int f2fs_enable_quotas(struct super_block *sb);
#endif
static int f2fs_remount(struct super_block *sb, int *flags, char *data)
{
	struct f2fs_sb_info *sbi = F2FS_SB(sb);
	struct f2fs_mount_info org_mount_opt;
	unsigned long old_sb_flags;
	int err;
	bool need_restart_gc = false;
	bool need_stop_gc = false;
	bool no_extent_cache = !test_opt(sbi, EXTENT_CACHE);
#ifdef CONFIG_QUOTA
	int i, j;
#endif

	/*
	 * Save the old mount options in case we
	 * need to restore them.
	 */
	org_mount_opt = sbi->mount_opt;
	old_sb_flags = sb->s_flags;

#ifdef CONFIG_QUOTA
	org_mount_opt.s_jquota_fmt = F2FS_OPTION(sbi).s_jquota_fmt;
	for (i = 0; i < MAXQUOTAS; i++) {
		if (F2FS_OPTION(sbi).s_qf_names[i]) {
			org_mount_opt.s_qf_names[i] =
				kstrdup(F2FS_OPTION(sbi).s_qf_names[i],
				GFP_KERNEL);
			if (!org_mount_opt.s_qf_names[i]) {
				for (j = 0; j < i; j++)
					kfree(org_mount_opt.s_qf_names[j]);
				return -ENOMEM;
			}
		} else {
			org_mount_opt.s_qf_names[i] = NULL;
		}
	}
#endif

	/* recover superblocks we couldn't write due to previous RO mount */
	if (!(*flags & MS_RDONLY) && is_sbi_flag_set(sbi, SBI_NEED_SB_WRITE)) {
		err = f2fs_commit_super(sbi, false);
		f2fs_msg(sb, KERN_INFO,
			"Try to recover all the superblocks, ret: %d", err);
		if (!err)
			clear_sbi_flag(sbi, SBI_NEED_SB_WRITE);
	}

	default_options(sbi);

	/* parse mount options */
	err = parse_options(sb, data);
	if (err)
		goto restore_opts;

	/*
	 * Previous and new state of filesystem is RO,
	 * so skip checking GC and FLUSH_MERGE conditions.
	 */
	if (f2fs_readonly(sb) && (*flags & MS_RDONLY))
		goto skip;

#ifdef CONFIG_QUOTA
	if (!f2fs_readonly(sb) && (*flags & MS_RDONLY)) {
		err = dquot_suspend(sb, -1);
		if (err < 0)
			goto restore_opts;
	} else if (f2fs_readonly(sb) && !(*flags & MS_RDONLY)) {
		/* dquot_resume needs RW */
		sb->s_flags &= ~MS_RDONLY;
		if (sb_any_quota_suspended(sb)) {
			dquot_resume(sb, -1);
		} else if (f2fs_sb_has_quota_ino(sb)) {
			err = f2fs_enable_quotas(sb);
			if (err)
				goto restore_opts;
		}
	}
#endif
	/* disallow enable/disable extent_cache dynamically */
	if (no_extent_cache == !!test_opt(sbi, EXTENT_CACHE)) {
		err = -EINVAL;
		f2fs_msg(sbi->sb, KERN_WARNING,
				"switch extent_cache option is not allowed");
		goto restore_opts;
	}

	/*
	 * We stop the GC thread if FS is mounted as RO
	 * or if background_gc = off is passed in mount
	 * option. Also sync the filesystem.
	 */
	if ((*flags & MS_RDONLY) || !test_opt(sbi, BG_GC)) {
		if (sbi->gc_thread) {
			f2fs_stop_gc_thread(sbi);
			need_restart_gc = true;
		}
	} else if (!sbi->gc_thread) {
		err = f2fs_start_gc_thread(sbi);
		if (err)
			goto restore_opts;
		need_stop_gc = true;
	}

	if (*flags & MS_RDONLY ||
		F2FS_OPTION(sbi).whint_mode != org_mount_opt.whint_mode) {
		writeback_inodes_sb(sb, WB_REASON_SYNC);
		sync_inodes_sb(sb);

		set_sbi_flag(sbi, SBI_IS_DIRTY);
		set_sbi_flag(sbi, SBI_IS_CLOSE);
		f2fs_sync_fs(sb, 1);
		clear_sbi_flag(sbi, SBI_IS_CLOSE);
	}

	/*
	 * We stop issue flush thread if FS is mounted as RO
	 * or if flush_merge is not passed in mount option.
	 */
	if ((*flags & MS_RDONLY) || !test_opt(sbi, FLUSH_MERGE)) {
		clear_opt(sbi, FLUSH_MERGE);
		f2fs_destroy_flush_cmd_control(sbi, false);
	} else {
		err = f2fs_create_flush_cmd_control(sbi);
		if (err)
			goto restore_gc;
	}
skip:
#ifdef CONFIG_QUOTA
	/* Release old quota file names */
	for (i = 0; i < MAXQUOTAS; i++)
		kfree(org_mount_opt.s_qf_names[i]);
#endif
	/* Update the POSIXACL Flag */
	sb->s_flags = (sb->s_flags & ~MS_POSIXACL) |
		(test_opt(sbi, POSIX_ACL) ? MS_POSIXACL : 0);

	limit_reserve_root(sbi);
	return 0;
restore_gc:
	if (need_restart_gc) {
		if (f2fs_start_gc_thread(sbi))
			f2fs_msg(sbi->sb, KERN_WARNING,
				"background gc thread has stopped");
	} else if (need_stop_gc) {
		f2fs_stop_gc_thread(sbi);
	}
restore_opts:
#ifdef CONFIG_QUOTA
	F2FS_OPTION(sbi).s_jquota_fmt = org_mount_opt.s_jquota_fmt;
	for (i = 0; i < MAXQUOTAS; i++) {
		kfree(F2FS_OPTION(sbi).s_qf_names[i]);
		F2FS_OPTION(sbi).s_qf_names[i] = org_mount_opt.s_qf_names[i];
	}
#endif
	sbi->mount_opt = org_mount_opt;
	sb->s_flags = old_sb_flags;
	return err;
}

#ifdef CONFIG_QUOTA
/* Read data from quotafile */
static ssize_t f2fs_quota_read(struct super_block *sb, int type, char *data,
			       size_t len, loff_t off)
{
	struct inode *inode = sb_dqopt(sb)->files[type];
	struct address_space *mapping = inode->i_mapping;
	block_t blkidx = F2FS_BYTES_TO_BLK(off);
	int offset = off & (sb->s_blocksize - 1);
	int tocopy;
	size_t toread;
	loff_t i_size = i_size_read(inode);
	struct page *page;
	char *kaddr;

	if (off > i_size)
		return 0;

	if (off + len > i_size)
		len = i_size - off;
	toread = len;
	while (toread > 0) {
		tocopy = min_t(unsigned long, sb->s_blocksize - offset, toread);
repeat:
		page = read_cache_page_gfp(mapping, blkidx, GFP_NOFS);
		if (IS_ERR(page)) {
			if (PTR_ERR(page) == -ENOMEM) {
				congestion_wait(BLK_RW_ASYNC, HZ/50);
				goto repeat;
			}
			return PTR_ERR(page);
		}

		lock_page(page);

		if (unlikely(page->mapping != mapping)) {
			f2fs_put_page(page, 1);
			goto repeat;
		}
		if (unlikely(!PageUptodate(page))) {
			f2fs_put_page(page, 1);
			return -EIO;
		}

		kaddr = kmap_atomic(page);
		memcpy(data, kaddr + offset, tocopy);
		kunmap_atomic(kaddr);
		f2fs_put_page(page, 1);

		offset = 0;
		toread -= tocopy;
		data += tocopy;
		blkidx++;
	}
	return len;
}

/* Write to quotafile */
static ssize_t f2fs_quota_write(struct super_block *sb, int type,
				const char *data, size_t len, loff_t off)
{
	struct inode *inode = sb_dqopt(sb)->files[type];
	struct address_space *mapping = inode->i_mapping;
	const struct address_space_operations *a_ops = mapping->a_ops;
	int offset = off & (sb->s_blocksize - 1);
	size_t towrite = len;
	struct page *page;
	char *kaddr;
	int err = 0;
	int tocopy;

	while (towrite > 0) {
		tocopy = min_t(unsigned long, sb->s_blocksize - offset,
								towrite);
retry:
		err = a_ops->write_begin(NULL, mapping, off, tocopy, 0,
							&page, NULL);
		if (unlikely(err)) {
			if (err == -ENOMEM) {
				congestion_wait(BLK_RW_ASYNC, HZ/50);
				goto retry;
			}
			break;
		}

		kaddr = kmap_atomic(page);
		memcpy(kaddr + offset, data, tocopy);
		kunmap_atomic(kaddr);
		flush_dcache_page(page);

		a_ops->write_end(NULL, mapping, off, tocopy, tocopy,
						page, NULL);
		offset = 0;
		towrite -= tocopy;
		off += tocopy;
		data += tocopy;
		cond_resched();
	}

	if (len == towrite)
		return err;
	inode->i_mtime = inode->i_ctime = current_time(inode);
	f2fs_mark_inode_dirty_sync(inode, false);
	return len - towrite;
}

static struct dquot **f2fs_get_dquots(struct inode *inode)
{
	return F2FS_I(inode)->i_dquot;
}

static qsize_t *f2fs_get_reserved_space(struct inode *inode)
{
	return &F2FS_I(inode)->i_reserved_quota;
}

static int f2fs_quota_on_mount(struct f2fs_sb_info *sbi, int type)
{
	return dquot_quota_on_mount(sbi->sb, F2FS_OPTION(sbi).s_qf_names[type],
					F2FS_OPTION(sbi).s_jquota_fmt, type);
}

int f2fs_enable_quota_files(struct f2fs_sb_info *sbi, bool rdonly)
{
	int enabled = 0;
	int i, err;

	if (f2fs_sb_has_quota_ino(sbi->sb) && rdonly) {
		err = f2fs_enable_quotas(sbi->sb);
		if (err) {
			f2fs_msg(sbi->sb, KERN_ERR,
					"Cannot turn on quota_ino: %d", err);
			return 0;
		}
		return 1;
	}

	for (i = 0; i < MAXQUOTAS; i++) {
		if (F2FS_OPTION(sbi).s_qf_names[i]) {
			err = f2fs_quota_on_mount(sbi, i);
			if (!err) {
				enabled = 1;
				continue;
			}
			f2fs_msg(sbi->sb, KERN_ERR,
				"Cannot turn on quotas: %d on %d", err, i);
		}
	}
	return enabled;
}

static int f2fs_quota_enable(struct super_block *sb, int type, int format_id,
			     unsigned int flags)
{
	struct inode *qf_inode;
	unsigned long qf_inum;
	int err;

	BUG_ON(!f2fs_sb_has_quota_ino(sb));

	qf_inum = f2fs_qf_ino(sb, type);
	if (!qf_inum)
		return -EPERM;

	qf_inode = f2fs_iget(sb, qf_inum);
	if (IS_ERR(qf_inode)) {
		f2fs_msg(sb, KERN_ERR,
			"Bad quota inode %u:%lu", type, qf_inum);
		return PTR_ERR(qf_inode);
	}

	/* Don't account quota for quota files to avoid recursion */
	qf_inode->i_flags |= S_NOQUOTA;
	err = dquot_enable(qf_inode, type, format_id, flags);
	iput(qf_inode);
	return err;
}

static int f2fs_enable_quotas(struct super_block *sb)
{
	int type, err = 0;
	unsigned long qf_inum;
	bool quota_mopt[MAXQUOTAS] = {
		test_opt(F2FS_SB(sb), USRQUOTA),
		test_opt(F2FS_SB(sb), GRPQUOTA),
		test_opt(F2FS_SB(sb), PRJQUOTA),
	};

	sb_dqopt(sb)->flags |= DQUOT_QUOTA_SYS_FILE;
	for (type = 0; type < MAXQUOTAS; type++) {
		qf_inum = f2fs_qf_ino(sb, type);
		if (qf_inum) {
			err = f2fs_quota_enable(sb, type, QFMT_VFS_V1,
				DQUOT_USAGE_ENABLED |
				(quota_mopt[type] ? DQUOT_LIMITS_ENABLED : 0));
			if (err) {
				f2fs_msg(sb, KERN_ERR,
					"Failed to enable quota tracking "
					"(type=%d, err=%d). Please run "
					"fsck to fix.", type, err);
				for (type--; type >= 0; type--)
					dquot_quota_off(sb, type);
				return err;
			}
		}
	}
	return 0;
}

static int f2fs_quota_sync(struct super_block *sb, int type)
{
	struct quota_info *dqopt = sb_dqopt(sb);
	int cnt;
	int ret;

	ret = dquot_writeback_dquots(sb, type);
	if (ret)
		return ret;

	/*
	 * Now when everything is written we can discard the pagecache so
	 * that userspace sees the changes.
	 */
	for (cnt = 0; cnt < MAXQUOTAS; cnt++) {
		if (type != -1 && cnt != type)
			continue;
		if (!sb_has_quota_active(sb, cnt))
			continue;

		ret = filemap_write_and_wait(dqopt->files[cnt]->i_mapping);
		if (ret)
			return ret;

		inode_lock(dqopt->files[cnt]);
		truncate_inode_pages(&dqopt->files[cnt]->i_data, 0);
		inode_unlock(dqopt->files[cnt]);
	}
	return 0;
}

static int f2fs_quota_on(struct super_block *sb, int type, int format_id,
							struct path *path)
{
	struct inode *inode;
	int err;

	err = f2fs_quota_sync(sb, type);
	if (err)
		return err;

	err = dquot_quota_on(sb, type, format_id, path);
	if (err)
		return err;

	inode = d_inode(path->dentry);

	inode_lock(inode);
	F2FS_I(inode)->i_flags |= F2FS_NOATIME_FL | F2FS_IMMUTABLE_FL;
	inode_set_flags(inode, S_NOATIME | S_IMMUTABLE,
					S_NOATIME | S_IMMUTABLE);
	inode_unlock(inode);
	f2fs_mark_inode_dirty_sync(inode, false);

	return 0;
}

static int f2fs_quota_off(struct super_block *sb, int type)
{
	struct inode *inode = sb_dqopt(sb)->files[type];
	int err;

	if (!inode || !igrab(inode))
		return dquot_quota_off(sb, type);

	f2fs_quota_sync(sb, type);

	err = dquot_quota_off(sb, type);
	if (err || f2fs_sb_has_quota_ino(sb))
		goto out_put;

	inode_lock(inode);
	F2FS_I(inode)->i_flags &= ~(F2FS_NOATIME_FL | F2FS_IMMUTABLE_FL);
	inode_set_flags(inode, 0, S_NOATIME | S_IMMUTABLE);
	inode_unlock(inode);
	f2fs_mark_inode_dirty_sync(inode, false);
out_put:
	iput(inode);
	return err;
}

void f2fs_quota_off_umount(struct super_block *sb)
{
	int type;

	for (type = 0; type < MAXQUOTAS; type++)
		f2fs_quota_off(sb, type);
}

#if 0
static int f2fs_get_projid(struct inode *inode, kprojid_t *projid)
{
	*projid = F2FS_I(inode)->i_projid;
	return 0;
}
#endif

static const struct dquot_operations f2fs_quota_operations = {
	.get_reserved_space = f2fs_get_reserved_space,
	.write_dquot	= dquot_commit,
	.acquire_dquot	= dquot_acquire,
	.release_dquot	= dquot_release,
	.mark_dirty	= dquot_mark_dquot_dirty,
	.write_info	= dquot_commit_info,
	.alloc_dquot	= dquot_alloc,
	.destroy_dquot	= dquot_destroy,
#if 0
	.get_projid	= f2fs_get_projid,
	.get_next_id	= dquot_get_next_id,
#endif
};

static const struct quotactl_ops f2fs_quotactl_ops = {
	.quota_on	= f2fs_quota_on,
	.quota_off	= f2fs_quota_off,
	.quota_sync	= f2fs_quota_sync,
	.get_state	= dquot_get_state,
	.set_info	= dquot_set_dqinfo,
	.get_dqblk	= dquot_get_dqblk,
	.set_dqblk	= dquot_set_dqblk,
};
#else
void f2fs_quota_off_umount(struct super_block *sb)
{
}
#endif

static const struct super_operations f2fs_sops = {
	.alloc_inode	= f2fs_alloc_inode,
	.drop_inode	= f2fs_drop_inode,
	.destroy_inode	= f2fs_destroy_inode,
	.write_inode	= f2fs_write_inode,
	.dirty_inode	= f2fs_dirty_inode,
	.show_options	= f2fs_show_options,
#ifdef CONFIG_QUOTA
	.quota_read	= f2fs_quota_read,
	.quota_write	= f2fs_quota_write,
	.get_dquots	= f2fs_get_dquots,
#endif
	.evict_inode	= f2fs_evict_inode,
	.put_super	= f2fs_put_super,
	.sync_fs	= f2fs_sync_fs,
	.freeze_fs	= f2fs_freeze,
	.unfreeze_fs	= f2fs_unfreeze,
	.statfs		= f2fs_statfs,
	.remount_fs	= f2fs_remount,
};

#ifdef CONFIG_F2FS_FS_ENCRYPTION
static int f2fs_get_context(struct inode *inode, void *ctx, size_t len)
{
	return f2fs_getxattr(inode, F2FS_XATTR_INDEX_ENCRYPTION,
				F2FS_XATTR_NAME_ENCRYPTION_CONTEXT,
				ctx, len, NULL);
}

static int f2fs_set_context(struct inode *inode, const void *ctx, size_t len,
							void *fs_data)
{
	struct f2fs_sb_info *sbi = F2FS_I_SB(inode);

	/*
	 * Encrypting the root directory is not allowed because fsck
	 * expects lost+found directory to exist and remain unencrypted
	 * if LOST_FOUND feature is enabled.
	 *
	 */
	if (f2fs_sb_has_lost_found(sbi->sb) &&
			inode->i_ino == F2FS_ROOT_INO(sbi))
		return -EPERM;

	return f2fs_setxattr(inode, F2FS_XATTR_INDEX_ENCRYPTION,
				F2FS_XATTR_NAME_ENCRYPTION_CONTEXT,
				ctx, len, fs_data, XATTR_CREATE);
}

static bool f2fs_dummy_context(struct inode *inode)
{
	return DUMMY_ENCRYPTION_ENABLED(F2FS_I_SB(inode));
}

static const struct fscrypt_operations f2fs_cryptops = {
	.key_prefix	= "f2fs:",
	.get_context	= f2fs_get_context,
	.set_context	= f2fs_set_context,
	.dummy_context	= f2fs_dummy_context,
	.empty_dir	= f2fs_empty_dir,
	.max_namelen	= F2FS_NAME_LEN,
};
#endif

static struct inode *f2fs_nfs_get_inode(struct super_block *sb,
		u64 ino, u32 generation)
{
	struct f2fs_sb_info *sbi = F2FS_SB(sb);
	struct inode *inode;

	if (f2fs_check_nid_range(sbi, ino))
		return ERR_PTR(-ESTALE);

	/*
	 * f2fs_iget isn't quite right if the inode is currently unallocated!
	 * However f2fs_iget currently does appropriate checks to handle stale
	 * inodes so everything is OK.
	 */
	inode = f2fs_iget(sb, ino);
	if (IS_ERR(inode))
		return ERR_CAST(inode);
	if (unlikely(generation && inode->i_generation != generation)) {
		/* we didn't find the right inode.. */
		iput(inode);
		return ERR_PTR(-ESTALE);
	}
	return inode;
}

static struct dentry *f2fs_fh_to_dentry(struct super_block *sb, struct fid *fid,
		int fh_len, int fh_type)
{
	return generic_fh_to_dentry(sb, fid, fh_len, fh_type,
				    f2fs_nfs_get_inode);
}

static struct dentry *f2fs_fh_to_parent(struct super_block *sb, struct fid *fid,
		int fh_len, int fh_type)
{
	return generic_fh_to_parent(sb, fid, fh_len, fh_type,
				    f2fs_nfs_get_inode);
}

static const struct export_operations f2fs_export_ops = {
	.fh_to_dentry = f2fs_fh_to_dentry,
	.fh_to_parent = f2fs_fh_to_parent,
	.get_parent = f2fs_get_parent,
};

static loff_t max_file_blocks(void)
{
	loff_t result = 0;
	loff_t leaf_count = ADDRS_PER_BLOCK;

	/*
	 * note: previously, result is equal to (DEF_ADDRS_PER_INODE -
	 * DEFAULT_INLINE_XATTR_ADDRS), but now f2fs try to reserve more
	 * space in inode.i_addr, it will be more safe to reassign
	 * result as zero.
	 */

	/* two direct node blocks */
	result += (leaf_count * 2);

	/* two indirect node blocks */
	leaf_count *= NIDS_PER_BLOCK;
	result += (leaf_count * 2);

	/* one double indirect node block */
	leaf_count *= NIDS_PER_BLOCK;
	result += leaf_count;

	return result;
}

static int __f2fs_commit_super(struct buffer_head *bh,
			struct f2fs_super_block *super)
{
	lock_buffer(bh);
	if (super)
		memcpy(bh->b_data + F2FS_SUPER_OFFSET, super, sizeof(*super));
	set_buffer_dirty(bh);
	unlock_buffer(bh);

	/* it's rare case, we can do fua all the time */
	return __sync_dirty_buffer(bh, WRITE_FLUSH_FUA);
}

static inline bool sanity_check_area_boundary(struct f2fs_sb_info *sbi,
					struct buffer_head *bh)
{
	struct f2fs_super_block *raw_super = (struct f2fs_super_block *)
					(bh->b_data + F2FS_SUPER_OFFSET);
	struct super_block *sb = sbi->sb;
	u32 segment0_blkaddr = le32_to_cpu(raw_super->segment0_blkaddr);
	u32 cp_blkaddr = le32_to_cpu(raw_super->cp_blkaddr);
	u32 sit_blkaddr = le32_to_cpu(raw_super->sit_blkaddr);
	u32 nat_blkaddr = le32_to_cpu(raw_super->nat_blkaddr);
	u32 ssa_blkaddr = le32_to_cpu(raw_super->ssa_blkaddr);
	u32 main_blkaddr = le32_to_cpu(raw_super->main_blkaddr);
	u32 segment_count_ckpt = le32_to_cpu(raw_super->segment_count_ckpt);
	u32 segment_count_sit = le32_to_cpu(raw_super->segment_count_sit);
	u32 segment_count_nat = le32_to_cpu(raw_super->segment_count_nat);
	u32 segment_count_ssa = le32_to_cpu(raw_super->segment_count_ssa);
	u32 segment_count_main = le32_to_cpu(raw_super->segment_count_main);
	u32 segment_count = le32_to_cpu(raw_super->segment_count);
	u32 log_blocks_per_seg = le32_to_cpu(raw_super->log_blocks_per_seg);
	u64 main_end_blkaddr = main_blkaddr +
				(segment_count_main << log_blocks_per_seg);
	u64 seg_end_blkaddr = segment0_blkaddr +
				(segment_count << log_blocks_per_seg);

	if (segment0_blkaddr != cp_blkaddr) {
		f2fs_msg(sb, KERN_INFO,
			"Mismatch start address, segment0(%u) cp_blkaddr(%u)",
			segment0_blkaddr, cp_blkaddr);
		return true;
	}

	if (cp_blkaddr + (segment_count_ckpt << log_blocks_per_seg) !=
							sit_blkaddr) {
		f2fs_msg(sb, KERN_INFO,
			"Wrong CP boundary, start(%u) end(%u) blocks(%u)",
			cp_blkaddr, sit_blkaddr,
			segment_count_ckpt << log_blocks_per_seg);
		return true;
	}

	if (sit_blkaddr + (segment_count_sit << log_blocks_per_seg) !=
							nat_blkaddr) {
		f2fs_msg(sb, KERN_INFO,
			"Wrong SIT boundary, start(%u) end(%u) blocks(%u)",
			sit_blkaddr, nat_blkaddr,
			segment_count_sit << log_blocks_per_seg);
		return true;
	}

	if (nat_blkaddr + (segment_count_nat << log_blocks_per_seg) !=
							ssa_blkaddr) {
		f2fs_msg(sb, KERN_INFO,
			"Wrong NAT boundary, start(%u) end(%u) blocks(%u)",
			nat_blkaddr, ssa_blkaddr,
			segment_count_nat << log_blocks_per_seg);
		return true;
	}

	if (ssa_blkaddr + (segment_count_ssa << log_blocks_per_seg) !=
							main_blkaddr) {
		f2fs_msg(sb, KERN_INFO,
			"Wrong SSA boundary, start(%u) end(%u) blocks(%u)",
			ssa_blkaddr, main_blkaddr,
			segment_count_ssa << log_blocks_per_seg);
		return true;
	}

	if (main_end_blkaddr > seg_end_blkaddr) {
		f2fs_msg(sb, KERN_INFO,
			"Wrong MAIN_AREA boundary, start(%u) end(%u) block(%u)",
			main_blkaddr,
			segment0_blkaddr +
				(segment_count << log_blocks_per_seg),
			segment_count_main << log_blocks_per_seg);
		return true;
	} else if (main_end_blkaddr < seg_end_blkaddr) {
		int err = 0;
		char *res;

		/* fix in-memory information all the time */
		raw_super->segment_count = cpu_to_le32((main_end_blkaddr -
				segment0_blkaddr) >> log_blocks_per_seg);

		if (f2fs_readonly(sb) || bdev_read_only(sb->s_bdev)) {
			set_sbi_flag(sbi, SBI_NEED_SB_WRITE);
			res = "internally";
		} else {
			err = __f2fs_commit_super(bh, NULL);
			res = err ? "failed" : "done";
		}
		f2fs_msg(sb, KERN_INFO,
			"Fix alignment : %s, start(%u) end(%u) block(%u)",
			res, main_blkaddr,
			segment0_blkaddr +
				(segment_count << log_blocks_per_seg),
			segment_count_main << log_blocks_per_seg);
		if (err)
			return true;
	}
	return false;
}

static int sanity_check_raw_super(struct f2fs_sb_info *sbi,
				struct buffer_head *bh)
{
	block_t segment_count, segs_per_sec, secs_per_zone;
	block_t total_sections, blocks_per_seg;
	struct f2fs_super_block *raw_super = (struct f2fs_super_block *)
					(bh->b_data + F2FS_SUPER_OFFSET);
	struct super_block *sb = sbi->sb;
	unsigned int blocksize;

	if (F2FS_SUPER_MAGIC != le32_to_cpu(raw_super->magic)) {
		f2fs_msg(sb, KERN_INFO,
			"Magic Mismatch, valid(0x%x) - read(0x%x)",
			F2FS_SUPER_MAGIC, le32_to_cpu(raw_super->magic));
		return 1;
	}

	/* Currently, support only 4KB page cache size */
	if (F2FS_BLKSIZE != PAGE_SIZE) {
		f2fs_msg(sb, KERN_INFO,
			"Invalid page_cache_size (%lu), supports only 4KB\n",
			PAGE_SIZE);
		return 1;
	}

	/* Currently, support only 4KB block size */
	blocksize = 1 << le32_to_cpu(raw_super->log_blocksize);
	if (blocksize != F2FS_BLKSIZE) {
		f2fs_msg(sb, KERN_INFO,
			"Invalid blocksize (%u), supports only 4KB\n",
			blocksize);
		return 1;
	}

	/* check log blocks per segment */
	if (le32_to_cpu(raw_super->log_blocks_per_seg) != 9) {
		f2fs_msg(sb, KERN_INFO,
			"Invalid log blocks per segment (%u)\n",
			le32_to_cpu(raw_super->log_blocks_per_seg));
		return 1;
	}

	/* Currently, support 512/1024/2048/4096 bytes sector size */
	if (le32_to_cpu(raw_super->log_sectorsize) >
				F2FS_MAX_LOG_SECTOR_SIZE ||
		le32_to_cpu(raw_super->log_sectorsize) <
				F2FS_MIN_LOG_SECTOR_SIZE) {
		f2fs_msg(sb, KERN_INFO, "Invalid log sectorsize (%u)",
			le32_to_cpu(raw_super->log_sectorsize));
		return 1;
	}
	if (le32_to_cpu(raw_super->log_sectors_per_block) +
		le32_to_cpu(raw_super->log_sectorsize) !=
			F2FS_MAX_LOG_SECTOR_SIZE) {
		f2fs_msg(sb, KERN_INFO,
			"Invalid log sectors per block(%u) log sectorsize(%u)",
			le32_to_cpu(raw_super->log_sectors_per_block),
			le32_to_cpu(raw_super->log_sectorsize));
		return 1;
	}

	segment_count = le32_to_cpu(raw_super->segment_count);
	segs_per_sec = le32_to_cpu(raw_super->segs_per_sec);
	secs_per_zone = le32_to_cpu(raw_super->secs_per_zone);
	total_sections = le32_to_cpu(raw_super->section_count);

	/* blocks_per_seg should be 512, given the above check */
	blocks_per_seg = 1 << le32_to_cpu(raw_super->log_blocks_per_seg);

	if (segment_count > F2FS_MAX_SEGMENT ||
				segment_count < F2FS_MIN_SEGMENTS) {
		f2fs_msg(sb, KERN_INFO,
			"Invalid segment count (%u)",
			segment_count);
		return 1;
	}

	if (total_sections > segment_count ||
			total_sections < F2FS_MIN_SEGMENTS ||
			segs_per_sec > segment_count || !segs_per_sec) {
		f2fs_msg(sb, KERN_INFO,
			"Invalid segment/section count (%u, %u x %u)",
			segment_count, total_sections, segs_per_sec);
		return 1;
	}

	if ((segment_count / segs_per_sec) < total_sections) {
		f2fs_msg(sb, KERN_INFO,
			"Small segment_count (%u < %u * %u)",
			segment_count, segs_per_sec, total_sections);
		return 1;
	}

	if (segment_count > (le32_to_cpu(raw_super->block_count) >> 9)) {
		f2fs_msg(sb, KERN_INFO,
			"Wrong segment_count / block_count (%u > %u)",
			segment_count, le32_to_cpu(raw_super->block_count));
		return 1;
	}

	if (secs_per_zone > total_sections || !secs_per_zone) {
		f2fs_msg(sb, KERN_INFO,
			"Wrong secs_per_zone / total_sections (%u, %u)",
			secs_per_zone, total_sections);
		return 1;
	}
	if (le32_to_cpu(raw_super->extension_count) > F2FS_MAX_EXTENSION ||
			raw_super->hot_ext_count > F2FS_MAX_EXTENSION ||
			(le32_to_cpu(raw_super->extension_count) +
			raw_super->hot_ext_count) > F2FS_MAX_EXTENSION) {
		f2fs_msg(sb, KERN_INFO,
			"Corrupted extension count (%u + %u > %u)",
			le32_to_cpu(raw_super->extension_count),
			raw_super->hot_ext_count,
			F2FS_MAX_EXTENSION);
		return 1;
	}

	if (le32_to_cpu(raw_super->cp_payload) >
				(blocks_per_seg - F2FS_CP_PACKS)) {
		f2fs_msg(sb, KERN_INFO,
			"Insane cp_payload (%u > %u)",
			le32_to_cpu(raw_super->cp_payload),
			blocks_per_seg - F2FS_CP_PACKS);
		return 1;
	}

	/* check reserved ino info */
	if (le32_to_cpu(raw_super->node_ino) != 1 ||
		le32_to_cpu(raw_super->meta_ino) != 2 ||
		le32_to_cpu(raw_super->root_ino) != 3) {
		f2fs_msg(sb, KERN_INFO,
			"Invalid Fs Meta Ino: node(%u) meta(%u) root(%u)",
			le32_to_cpu(raw_super->node_ino),
			le32_to_cpu(raw_super->meta_ino),
			le32_to_cpu(raw_super->root_ino));
		return 1;
	}

	/* check CP/SIT/NAT/SSA/MAIN_AREA area boundary */
	if (sanity_check_area_boundary(sbi, bh))
		return 1;

	return 0;
}

int f2fs_sanity_check_ckpt(struct f2fs_sb_info *sbi)
{
	unsigned int total, fsmeta;
	struct f2fs_super_block *raw_super = F2FS_RAW_SUPER(sbi);
	struct f2fs_checkpoint *ckpt = F2FS_CKPT(sbi);
	unsigned int ovp_segments, reserved_segments;
	unsigned int main_segs, blocks_per_seg;
	unsigned int sit_segs, nat_segs;
	unsigned int sit_bitmap_size, nat_bitmap_size;
	unsigned int log_blocks_per_seg;
<<<<<<< HEAD
=======
	unsigned int segment_count_main;
	unsigned int cp_pack_start_sum, cp_payload;
	block_t user_block_count;
>>>>>>> e6105542
	int i;

	total = le32_to_cpu(raw_super->segment_count);
	fsmeta = le32_to_cpu(raw_super->segment_count_ckpt);
	sit_segs = le32_to_cpu(raw_super->segment_count_sit);
	fsmeta += sit_segs;
	nat_segs = le32_to_cpu(raw_super->segment_count_nat);
	fsmeta += nat_segs;
	fsmeta += le32_to_cpu(ckpt->rsvd_segment_count);
	fsmeta += le32_to_cpu(raw_super->segment_count_ssa);

	if (unlikely(fsmeta >= total))
		return 1;

	ovp_segments = le32_to_cpu(ckpt->overprov_segment_count);
	reserved_segments = le32_to_cpu(ckpt->rsvd_segment_count);

	if (unlikely(fsmeta < F2FS_MIN_SEGMENTS ||
			ovp_segments == 0 || reserved_segments == 0)) {
		f2fs_msg(sbi->sb, KERN_ERR,
			"Wrong layout: check mkfs.f2fs version");
		return 1;
	}

	user_block_count = le64_to_cpu(ckpt->user_block_count);
	segment_count_main = le32_to_cpu(raw_super->segment_count_main);
	log_blocks_per_seg = le32_to_cpu(raw_super->log_blocks_per_seg);
	if (!user_block_count || user_block_count >=
			segment_count_main << log_blocks_per_seg) {
		f2fs_msg(sbi->sb, KERN_ERR,
			"Wrong user_block_count: %u", user_block_count);
		return 1;
	}

	main_segs = le32_to_cpu(raw_super->segment_count_main);
	blocks_per_seg = sbi->blocks_per_seg;

	for (i = 0; i < NR_CURSEG_NODE_TYPE; i++) {
		if (le32_to_cpu(ckpt->cur_node_segno[i]) >= main_segs ||
			le16_to_cpu(ckpt->cur_node_blkoff[i]) >= blocks_per_seg)
			return 1;
	}
	for (i = 0; i < NR_CURSEG_DATA_TYPE; i++) {
		if (le32_to_cpu(ckpt->cur_data_segno[i]) >= main_segs ||
			le16_to_cpu(ckpt->cur_data_blkoff[i]) >= blocks_per_seg)
			return 1;
	}

	sit_bitmap_size = le32_to_cpu(ckpt->sit_ver_bitmap_bytesize);
	nat_bitmap_size = le32_to_cpu(ckpt->nat_ver_bitmap_bytesize);
<<<<<<< HEAD
	log_blocks_per_seg = le32_to_cpu(raw_super->log_blocks_per_seg);
=======
>>>>>>> e6105542

	if (sit_bitmap_size != ((sit_segs / 2) << log_blocks_per_seg) / 8 ||
		nat_bitmap_size != ((nat_segs / 2) << log_blocks_per_seg) / 8) {
		f2fs_msg(sbi->sb, KERN_ERR,
			"Wrong bitmap size: sit: %u, nat:%u",
			sit_bitmap_size, nat_bitmap_size);
		return 1;
	}

<<<<<<< HEAD
=======
	cp_pack_start_sum = __start_sum_addr(sbi);
	cp_payload = __cp_payload(sbi);
	if (cp_pack_start_sum < cp_payload + 1 ||
		cp_pack_start_sum > blocks_per_seg - 1 -
			NR_CURSEG_TYPE) {
		f2fs_msg(sbi->sb, KERN_ERR,
			"Wrong cp_pack_start_sum: %u",
			cp_pack_start_sum);
		return 1;
	}

>>>>>>> e6105542
	if (unlikely(f2fs_cp_error(sbi))) {
		f2fs_msg(sbi->sb, KERN_ERR, "A bug case: need to run fsck");
		return 1;
	}
	return 0;
}

static void init_sb_info(struct f2fs_sb_info *sbi)
{
	struct f2fs_super_block *raw_super = sbi->raw_super;
	int i, j;

	sbi->log_sectors_per_block =
		le32_to_cpu(raw_super->log_sectors_per_block);
	sbi->log_blocksize = le32_to_cpu(raw_super->log_blocksize);
	sbi->blocksize = 1 << sbi->log_blocksize;
	sbi->log_blocks_per_seg = le32_to_cpu(raw_super->log_blocks_per_seg);
	sbi->blocks_per_seg = 1 << sbi->log_blocks_per_seg;
	sbi->segs_per_sec = le32_to_cpu(raw_super->segs_per_sec);
	sbi->secs_per_zone = le32_to_cpu(raw_super->secs_per_zone);
	sbi->total_sections = le32_to_cpu(raw_super->section_count);
	sbi->total_node_count =
		(le32_to_cpu(raw_super->segment_count_nat) / 2)
			* sbi->blocks_per_seg * NAT_ENTRY_PER_BLOCK;
	sbi->root_ino_num = le32_to_cpu(raw_super->root_ino);
	sbi->node_ino_num = le32_to_cpu(raw_super->node_ino);
	sbi->meta_ino_num = le32_to_cpu(raw_super->meta_ino);
	sbi->cur_victim_sec = NULL_SECNO;
	sbi->max_victim_search = DEF_MAX_VICTIM_SEARCH;

	sbi->dir_level = DEF_DIR_LEVEL;
	sbi->interval_time[CP_TIME] = DEF_CP_INTERVAL;
	sbi->interval_time[REQ_TIME] = DEF_IDLE_INTERVAL;
	clear_sbi_flag(sbi, SBI_NEED_FSCK);

	for (i = 0; i < NR_COUNT_TYPE; i++)
		atomic_set(&sbi->nr_pages[i], 0);

	for (i = 0; i < META; i++)
		atomic_set(&sbi->wb_sync_req[i], 0);

	INIT_LIST_HEAD(&sbi->s_list);
	mutex_init(&sbi->umount_mutex);
	for (i = 0; i < NR_PAGE_TYPE - 1; i++)
		for (j = HOT; j < NR_TEMP_TYPE; j++)
			mutex_init(&sbi->wio_mutex[i][j]);
	init_rwsem(&sbi->io_order_lock);
	spin_lock_init(&sbi->cp_lock);

	sbi->dirty_device = 0;
	spin_lock_init(&sbi->dev_lock);

	init_rwsem(&sbi->sb_lock);
}

static int init_percpu_info(struct f2fs_sb_info *sbi)
{
	int err;

	err = percpu_counter_init(&sbi->alloc_valid_block_count, 0, GFP_KERNEL);
	if (err)
		return err;

	return percpu_counter_init(&sbi->total_valid_inode_count, 0,
								GFP_KERNEL);
}

#ifdef CONFIG_BLK_DEV_ZONED
static int init_blkz_info(struct f2fs_sb_info *sbi, int devi)
{
	struct block_device *bdev = FDEV(devi).bdev;
	sector_t nr_sectors = bdev->bd_part->nr_sects;
	sector_t sector = 0;
	struct blk_zone *zones;
	unsigned int i, nr_zones;
	unsigned int n = 0;
	int err = -EIO;

	if (!f2fs_sb_has_blkzoned(sbi->sb))
		return 0;

	if (sbi->blocks_per_blkz && sbi->blocks_per_blkz !=
				SECTOR_TO_BLOCK(bdev_zone_sectors(bdev)))
		return -EINVAL;
	sbi->blocks_per_blkz = SECTOR_TO_BLOCK(bdev_zone_sectors(bdev));
	if (sbi->log_blocks_per_blkz && sbi->log_blocks_per_blkz !=
				__ilog2_u32(sbi->blocks_per_blkz))
		return -EINVAL;
	sbi->log_blocks_per_blkz = __ilog2_u32(sbi->blocks_per_blkz);
	FDEV(devi).nr_blkz = SECTOR_TO_BLOCK(nr_sectors) >>
					sbi->log_blocks_per_blkz;
	if (nr_sectors & (bdev_zone_sectors(bdev) - 1))
		FDEV(devi).nr_blkz++;

	FDEV(devi).blkz_type = f2fs_kmalloc(sbi, FDEV(devi).nr_blkz,
								GFP_KERNEL);
	if (!FDEV(devi).blkz_type)
		return -ENOMEM;

#define F2FS_REPORT_NR_ZONES   4096

	zones = f2fs_kzalloc(sbi,
			     array_size(F2FS_REPORT_NR_ZONES,
					sizeof(struct blk_zone)),
			     GFP_KERNEL);
	if (!zones)
		return -ENOMEM;

	/* Get block zones type */
	while (zones && sector < nr_sectors) {

		nr_zones = F2FS_REPORT_NR_ZONES;
		err = blkdev_report_zones(bdev, sector,
					  zones, &nr_zones,
					  GFP_KERNEL);
		if (err)
			break;
		if (!nr_zones) {
			err = -EIO;
			break;
		}

		for (i = 0; i < nr_zones; i++) {
			FDEV(devi).blkz_type[n] = zones[i].type;
			sector += zones[i].len;
			n++;
		}
	}

	kfree(zones);

	return err;
}
#endif

/*
 * Read f2fs raw super block.
 * Because we have two copies of super block, so read both of them
 * to get the first valid one. If any one of them is broken, we pass
 * them recovery flag back to the caller.
 */
static int read_raw_super_block(struct f2fs_sb_info *sbi,
			struct f2fs_super_block **raw_super,
			int *valid_super_block, int *recovery)
{
	struct super_block *sb = sbi->sb;
	int block;
	struct buffer_head *bh;
	struct f2fs_super_block *super;
	int err = 0;

	super = kzalloc(sizeof(struct f2fs_super_block), GFP_KERNEL);
	if (!super)
		return -ENOMEM;

	for (block = 0; block < 2; block++) {
		bh = sb_bread(sb, block);
		if (!bh) {
			f2fs_msg(sb, KERN_ERR, "Unable to read %dth superblock",
				block + 1);
			err = -EIO;
			continue;
		}

		/* sanity checking of raw super */
		if (sanity_check_raw_super(sbi, bh)) {
			f2fs_msg(sb, KERN_ERR,
				"Can't find valid F2FS filesystem in %dth superblock",
				block + 1);
			err = -EINVAL;
			brelse(bh);
			continue;
		}

		if (!*raw_super) {
			memcpy(super, bh->b_data + F2FS_SUPER_OFFSET,
							sizeof(*super));
			*valid_super_block = block;
			*raw_super = super;
		}
		brelse(bh);
	}

	/* Fail to read any one of the superblocks*/
	if (err < 0)
		*recovery = 1;

	/* No valid superblock */
	if (!*raw_super)
		kfree(super);
	else
		err = 0;

	return err;
}

int f2fs_commit_super(struct f2fs_sb_info *sbi, bool recover)
{
	struct buffer_head *bh;
	int err;

	if ((recover && f2fs_readonly(sbi->sb)) ||
				bdev_read_only(sbi->sb->s_bdev)) {
		set_sbi_flag(sbi, SBI_NEED_SB_WRITE);
		return -EROFS;
	}

	/* write back-up superblock first */
	bh = sb_bread(sbi->sb, sbi->valid_super_block ? 0 : 1);
	if (!bh)
		return -EIO;
	err = __f2fs_commit_super(bh, F2FS_RAW_SUPER(sbi));
	brelse(bh);

	/* if we are in recovery path, skip writing valid superblock */
	if (recover || err)
		return err;

	/* write current valid superblock */
	bh = sb_bread(sbi->sb, sbi->valid_super_block);
	if (!bh)
		return -EIO;
	err = __f2fs_commit_super(bh, F2FS_RAW_SUPER(sbi));
	brelse(bh);
	return err;
}

static int f2fs_scan_devices(struct f2fs_sb_info *sbi)
{
	struct f2fs_super_block *raw_super = F2FS_RAW_SUPER(sbi);
	unsigned int max_devices = MAX_DEVICES;
	int i;

	/* Initialize single device information */
	if (!RDEV(0).path[0]) {
#ifdef CONFIG_BLK_DEV_ZONED
		if (!bdev_is_zoned(sbi->sb->s_bdev))
			return 0;
		max_devices = 1;
#else
		return 0;
#endif
	}

	/*
	 * Initialize multiple devices information, or single
	 * zoned block device information.
	 */
	sbi->devs = f2fs_kzalloc(sbi,
				 array_size(max_devices,
					    sizeof(struct f2fs_dev_info)),
				 GFP_KERNEL);
	if (!sbi->devs)
		return -ENOMEM;

	for (i = 0; i < max_devices; i++) {

		if (i > 0 && !RDEV(i).path[0])
			break;

		if (max_devices == 1) {
			/* Single zoned block device mount */
			FDEV(0).bdev =
				blkdev_get_by_dev(sbi->sb->s_bdev->bd_dev,
					sbi->sb->s_mode, sbi->sb->s_type);
		} else {
			/* Multi-device mount */
			memcpy(FDEV(i).path, RDEV(i).path, MAX_PATH_LEN);
			FDEV(i).total_segments =
				le32_to_cpu(RDEV(i).total_segments);
			if (i == 0) {
				FDEV(i).start_blk = 0;
				FDEV(i).end_blk = FDEV(i).start_blk +
				    (FDEV(i).total_segments <<
				    sbi->log_blocks_per_seg) - 1 +
				    le32_to_cpu(raw_super->segment0_blkaddr);
			} else {
				FDEV(i).start_blk = FDEV(i - 1).end_blk + 1;
				FDEV(i).end_blk = FDEV(i).start_blk +
					(FDEV(i).total_segments <<
					sbi->log_blocks_per_seg) - 1;
			}
			FDEV(i).bdev = blkdev_get_by_path(FDEV(i).path,
					sbi->sb->s_mode, sbi->sb->s_type);
		}
		if (IS_ERR(FDEV(i).bdev))
			return PTR_ERR(FDEV(i).bdev);

		/* to release errored devices */
		sbi->s_ndevs = i + 1;

#ifdef CONFIG_BLK_DEV_ZONED
		if (bdev_zoned_model(FDEV(i).bdev) == BLK_ZONED_HM &&
				!f2fs_sb_has_blkzoned(sbi->sb)) {
			f2fs_msg(sbi->sb, KERN_ERR,
				"Zoned block device feature not enabled\n");
			return -EINVAL;
		}
		if (bdev_zoned_model(FDEV(i).bdev) != BLK_ZONED_NONE) {
			if (init_blkz_info(sbi, i)) {
				f2fs_msg(sbi->sb, KERN_ERR,
					"Failed to initialize F2FS blkzone information");
				return -EINVAL;
			}
			if (max_devices == 1)
				break;
			f2fs_msg(sbi->sb, KERN_INFO,
				"Mount Device [%2d]: %20s, %8u, %8x - %8x (zone: %s)",
				i, FDEV(i).path,
				FDEV(i).total_segments,
				FDEV(i).start_blk, FDEV(i).end_blk,
				bdev_zoned_model(FDEV(i).bdev) == BLK_ZONED_HA ?
				"Host-aware" : "Host-managed");
			continue;
		}
#endif
		f2fs_msg(sbi->sb, KERN_INFO,
			"Mount Device [%2d]: %20s, %8u, %8x - %8x",
				i, FDEV(i).path,
				FDEV(i).total_segments,
				FDEV(i).start_blk, FDEV(i).end_blk);
	}
	f2fs_msg(sbi->sb, KERN_INFO,
			"IO Block Size: %8d KB", F2FS_IO_SIZE_KB(sbi));
	return 0;
}

static void f2fs_tuning_parameters(struct f2fs_sb_info *sbi)
{
	struct f2fs_sm_info *sm_i = SM_I(sbi);

	/* adjust parameters according to the volume size */
	if (sm_i->main_segments <= SMALL_VOLUME_SEGMENTS) {
		F2FS_OPTION(sbi).alloc_mode = ALLOC_MODE_REUSE;
		sm_i->dcc_info->discard_granularity = 1;
		sm_i->ipu_policy = 1 << F2FS_IPU_FORCE;
	}

	sbi->readdir_ra = 1;
}

static int f2fs_fill_super(struct super_block *sb, void *data, int silent)
{
	struct f2fs_sb_info *sbi;
	struct f2fs_super_block *raw_super;
	struct inode *root;
	int err;
	bool retry = true, need_fsck = false;
	char *options = NULL;
	int recovery, i, valid_super_block;
	struct curseg_info *seg_i;

try_onemore:
	err = -EINVAL;
	raw_super = NULL;
	valid_super_block = -1;
	recovery = 0;

	/* allocate memory for f2fs-specific super block info */
	sbi = kzalloc(sizeof(struct f2fs_sb_info), GFP_KERNEL);
	if (!sbi)
		return -ENOMEM;

	sbi->sb = sb;

	/* Load the checksum driver */
	sbi->s_chksum_driver = crypto_alloc_shash("crc32", 0, 0);
	if (IS_ERR(sbi->s_chksum_driver)) {
		f2fs_msg(sb, KERN_ERR, "Cannot load crc32 driver.");
		err = PTR_ERR(sbi->s_chksum_driver);
		sbi->s_chksum_driver = NULL;
		goto free_sbi;
	}

	/* set a block size */
	if (unlikely(!sb_set_blocksize(sb, F2FS_BLKSIZE))) {
		f2fs_msg(sb, KERN_ERR, "unable to set blocksize");
		goto free_sbi;
	}

	err = read_raw_super_block(sbi, &raw_super, &valid_super_block,
								&recovery);
	if (err)
		goto free_sbi;

	sb->s_fs_info = sbi;
	sbi->raw_super = raw_super;

	/* precompute checksum seed for metadata */
	if (f2fs_sb_has_inode_chksum(sb))
		sbi->s_chksum_seed = f2fs_chksum(sbi, ~0, raw_super->uuid,
						sizeof(raw_super->uuid));

	/*
	 * The BLKZONED feature indicates that the drive was formatted with
	 * zone alignment optimization. This is optional for host-aware
	 * devices, but mandatory for host-managed zoned block devices.
	 */
#ifndef CONFIG_BLK_DEV_ZONED
	if (f2fs_sb_has_blkzoned(sb)) {
		f2fs_msg(sb, KERN_ERR,
			 "Zoned block device support is not enabled\n");
		err = -EOPNOTSUPP;
		goto free_sb_buf;
	}
#endif
	default_options(sbi);
	/* parse mount options */
	options = kstrdup((const char *)data, GFP_KERNEL);
	if (data && !options) {
		err = -ENOMEM;
		goto free_sb_buf;
	}

	err = parse_options(sb, options);
	if (err)
		goto free_options;

	sbi->max_file_blocks = max_file_blocks();
	sb->s_maxbytes = sbi->max_file_blocks <<
				le32_to_cpu(raw_super->log_blocksize);
	sb->s_max_links = F2FS_LINK_MAX;
	get_random_bytes(&sbi->s_next_generation, sizeof(u32));

#ifdef CONFIG_QUOTA
	sb->dq_op = &f2fs_quota_operations;
	if (f2fs_sb_has_quota_ino(sb))
		sb->s_qcop = &dquot_quotactl_sysfile_ops;
	else
		sb->s_qcop = &f2fs_quotactl_ops;
	sb->s_quota_types = QTYPE_MASK_USR | QTYPE_MASK_GRP | QTYPE_MASK_PRJ;

	if (f2fs_sb_has_quota_ino(sbi->sb)) {
		for (i = 0; i < MAXQUOTAS; i++) {
			if (f2fs_qf_ino(sbi->sb, i))
				sbi->nquota_files++;
		}
	}
#endif

	sb->s_op = &f2fs_sops;
#ifdef CONFIG_F2FS_FS_ENCRYPTION
	sb->s_cop = &f2fs_cryptops;
#endif
	sb->s_xattr = f2fs_xattr_handlers;
	sb->s_export_op = &f2fs_export_ops;
	sb->s_magic = F2FS_SUPER_MAGIC;
	sb->s_time_gran = 1;
	sb->s_flags = (sb->s_flags & ~MS_POSIXACL) |
		(test_opt(sbi, POSIX_ACL) ? MS_POSIXACL : 0);
	memcpy(sb->s_uuid, raw_super->uuid, sizeof(raw_super->uuid));
	sb->s_iflags |= SB_I_CGROUPWB;

	/* init f2fs-specific super block info */
	sbi->valid_super_block = valid_super_block;
	mutex_init(&sbi->gc_mutex);
	mutex_init(&sbi->writepages);
	mutex_init(&sbi->cp_mutex);
	init_rwsem(&sbi->node_write);
	init_rwsem(&sbi->node_change);

	/* disallow all the data/node/meta page writes */
	set_sbi_flag(sbi, SBI_POR_DOING);
	spin_lock_init(&sbi->stat_lock);

	/* init iostat info */
	spin_lock_init(&sbi->iostat_lock);
	sbi->iostat_enable = false;

	for (i = 0; i < NR_PAGE_TYPE; i++) {
		int n = (i == META) ? 1: NR_TEMP_TYPE;
		int j;

		sbi->write_io[i] =
			f2fs_kmalloc(sbi,
				     array_size(n,
						sizeof(struct f2fs_bio_info)),
				     GFP_KERNEL);
		if (!sbi->write_io[i]) {
			err = -ENOMEM;
			goto free_options;
		}

		for (j = HOT; j < n; j++) {
			init_rwsem(&sbi->write_io[i][j].io_rwsem);
			sbi->write_io[i][j].sbi = sbi;
			sbi->write_io[i][j].bio = NULL;
			spin_lock_init(&sbi->write_io[i][j].io_lock);
			INIT_LIST_HEAD(&sbi->write_io[i][j].io_list);
		}
	}

	init_rwsem(&sbi->cp_rwsem);
	init_waitqueue_head(&sbi->cp_wait);
	init_sb_info(sbi);

	err = init_percpu_info(sbi);
	if (err)
		goto free_bio_info;

	if (F2FS_IO_SIZE(sbi) > 1) {
		sbi->write_io_dummy =
			mempool_create_page_pool(2 * (F2FS_IO_SIZE(sbi) - 1), 0);
		if (!sbi->write_io_dummy) {
			err = -ENOMEM;
			goto free_percpu;
		}
	}

	/* get an inode for meta space */
	sbi->meta_inode = f2fs_iget(sb, F2FS_META_INO(sbi));
	if (IS_ERR(sbi->meta_inode)) {
		f2fs_msg(sb, KERN_ERR, "Failed to read F2FS meta data inode");
		err = PTR_ERR(sbi->meta_inode);
		goto free_io_dummy;
	}

	err = f2fs_get_valid_checkpoint(sbi);
	if (err) {
		f2fs_msg(sb, KERN_ERR, "Failed to get valid F2FS checkpoint");
		goto free_meta_inode;
	}

	/* Initialize device list */
	err = f2fs_scan_devices(sbi);
	if (err) {
		f2fs_msg(sb, KERN_ERR, "Failed to find devices");
		goto free_devices;
	}

	sbi->total_valid_node_count =
				le32_to_cpu(sbi->ckpt->valid_node_count);
	percpu_counter_set(&sbi->total_valid_inode_count,
				le32_to_cpu(sbi->ckpt->valid_inode_count));
	sbi->user_block_count = le64_to_cpu(sbi->ckpt->user_block_count);
	sbi->total_valid_block_count =
				le64_to_cpu(sbi->ckpt->valid_block_count);
	sbi->last_valid_block_count = sbi->total_valid_block_count;
	sbi->reserved_blocks = 0;
	sbi->current_reserved_blocks = 0;
	limit_reserve_root(sbi);

	for (i = 0; i < NR_INODE_TYPE; i++) {
		INIT_LIST_HEAD(&sbi->inode_list[i]);
		spin_lock_init(&sbi->inode_lock[i]);
	}

	f2fs_init_extent_cache_info(sbi);

	f2fs_init_ino_entry_info(sbi);

	f2fs_init_fsync_node_info(sbi);

	/* setup f2fs internal modules */
	err = f2fs_build_segment_manager(sbi);
	if (err) {
		f2fs_msg(sb, KERN_ERR,
			"Failed to initialize F2FS segment manager");
		goto free_sm;
	}
	err = f2fs_build_node_manager(sbi);
	if (err) {
		f2fs_msg(sb, KERN_ERR,
			"Failed to initialize F2FS node manager");
		goto free_nm;
	}

	/* For write statistics */
	if (sb->s_bdev->bd_part)
		sbi->sectors_written_start =
			(u64)part_stat_read(sb->s_bdev->bd_part, sectors[1]);

	/* Read accumulated write IO statistics if exists */
	seg_i = CURSEG_I(sbi, CURSEG_HOT_NODE);
	if (__exist_node_summaries(sbi))
		sbi->kbytes_written =
			le64_to_cpu(seg_i->journal->info.kbytes_written);

	f2fs_build_gc_manager(sbi);

	/* get an inode for node space */
	sbi->node_inode = f2fs_iget(sb, F2FS_NODE_INO(sbi));
	if (IS_ERR(sbi->node_inode)) {
		f2fs_msg(sb, KERN_ERR, "Failed to read node inode");
		err = PTR_ERR(sbi->node_inode);
		goto free_nm;
	}

	err = f2fs_build_stats(sbi);
	if (err)
		goto free_node_inode;

	/* read root inode and dentry */
	root = f2fs_iget(sb, F2FS_ROOT_INO(sbi));
	if (IS_ERR(root)) {
		f2fs_msg(sb, KERN_ERR, "Failed to read root inode");
		err = PTR_ERR(root);
		goto free_stats;
	}
	if (!S_ISDIR(root->i_mode) || !root->i_blocks ||
			!root->i_size || !root->i_nlink) {
		iput(root);
		err = -EINVAL;
		goto free_stats;
	}

	sb->s_root = d_make_root(root); /* allocate root dentry */
	if (!sb->s_root) {
		err = -ENOMEM;
		goto free_root_inode;
	}

	err = f2fs_register_sysfs(sbi);
	if (err)
		goto free_root_inode;

#ifdef CONFIG_QUOTA
	/* Enable quota usage during mount */
	if (f2fs_sb_has_quota_ino(sb) && !f2fs_readonly(sb)) {
		err = f2fs_enable_quotas(sb);
		if (err) {
			f2fs_msg(sb, KERN_ERR,
				"Cannot turn on quotas: error %d", err);
			goto free_sysfs;
		}
	}
#endif
	/* if there are nt orphan nodes free them */
	err = f2fs_recover_orphan_inodes(sbi);
	if (err)
		goto free_meta;

	/* recover fsynced data */
	if (!test_opt(sbi, DISABLE_ROLL_FORWARD)) {
		/*
		 * mount should be failed, when device has readonly mode, and
		 * previous checkpoint was not done by clean system shutdown.
		 */
		if (bdev_read_only(sb->s_bdev) &&
				!is_set_ckpt_flags(sbi, CP_UMOUNT_FLAG)) {
			err = -EROFS;
			goto free_meta;
		}

		if (need_fsck)
			set_sbi_flag(sbi, SBI_NEED_FSCK);

		if (!retry)
			goto skip_recovery;

		err = f2fs_recover_fsync_data(sbi, false);
		if (err < 0) {
			need_fsck = true;
			f2fs_msg(sb, KERN_ERR,
				"Cannot recover all fsync data errno=%d", err);
			goto free_meta;
		}
	} else {
		err = f2fs_recover_fsync_data(sbi, true);

		if (!f2fs_readonly(sb) && err > 0) {
			err = -EINVAL;
			f2fs_msg(sb, KERN_ERR,
				"Need to recover fsync data");
			goto free_meta;
		}
	}
skip_recovery:
	/* f2fs_recover_fsync_data() cleared this already */
	clear_sbi_flag(sbi, SBI_POR_DOING);

	/*
	 * If filesystem is not mounted as read-only then
	 * do start the gc_thread.
	 */
	if (test_opt(sbi, BG_GC) && !f2fs_readonly(sb)) {
		/* After POR, we can run background GC thread.*/
		err = f2fs_start_gc_thread(sbi);
		if (err)
			goto free_meta;
	}
	kfree(options);

	/* recover broken superblock */
	if (recovery) {
		err = f2fs_commit_super(sbi, true);
		f2fs_msg(sb, KERN_INFO,
			"Try to recover %dth superblock, ret: %d",
			sbi->valid_super_block ? 1 : 2, err);
	}

	f2fs_join_shrinker(sbi);

	f2fs_tuning_parameters(sbi);

	f2fs_msg(sbi->sb, KERN_NOTICE, "Mounted with checkpoint version = %llx",
				cur_cp_version(F2FS_CKPT(sbi)));
	f2fs_update_time(sbi, CP_TIME);
	f2fs_update_time(sbi, REQ_TIME);
	return 0;

free_meta:
#ifdef CONFIG_QUOTA
	if (f2fs_sb_has_quota_ino(sb) && !f2fs_readonly(sb))
		f2fs_quota_off_umount(sbi->sb);
#endif
	f2fs_sync_inode_meta(sbi);
	/*
	 * Some dirty meta pages can be produced by f2fs_recover_orphan_inodes()
	 * failed by EIO. Then, iput(node_inode) can trigger balance_fs_bg()
	 * followed by f2fs_write_checkpoint() through f2fs_write_node_pages(), which
	 * falls into an infinite loop in f2fs_sync_meta_pages().
	 */
	truncate_inode_pages_final(META_MAPPING(sbi));
#ifdef CONFIG_QUOTA
free_sysfs:
#endif
	f2fs_unregister_sysfs(sbi);
free_root_inode:
	dput(sb->s_root);
	sb->s_root = NULL;
free_stats:
	f2fs_destroy_stats(sbi);
free_node_inode:
	f2fs_release_ino_entry(sbi, true);
	truncate_inode_pages_final(NODE_MAPPING(sbi));
	iput(sbi->node_inode);
free_nm:
	f2fs_destroy_node_manager(sbi);
free_sm:
	f2fs_destroy_segment_manager(sbi);
free_devices:
	destroy_device_list(sbi);
	kfree(sbi->ckpt);
free_meta_inode:
	make_bad_inode(sbi->meta_inode);
	iput(sbi->meta_inode);
free_io_dummy:
	mempool_destroy(sbi->write_io_dummy);
free_percpu:
	destroy_percpu_info(sbi);
free_bio_info:
	for (i = 0; i < NR_PAGE_TYPE; i++)
		kfree(sbi->write_io[i]);
free_options:
#ifdef CONFIG_QUOTA
	for (i = 0; i < MAXQUOTAS; i++)
		kfree(F2FS_OPTION(sbi).s_qf_names[i]);
#endif
	kfree(options);
free_sb_buf:
	kfree(raw_super);
free_sbi:
	if (sbi->s_chksum_driver)
		crypto_free_shash(sbi->s_chksum_driver);
	kfree(sbi);

	/* give only one another chance */
	if (retry) {
		retry = false;
		shrink_dcache_sb(sb);
		goto try_onemore;
	}
	return err;
}

static struct dentry *f2fs_mount(struct file_system_type *fs_type, int flags,
			const char *dev_name, void *data)
{
	return mount_bdev(fs_type, flags, dev_name, data, f2fs_fill_super);
}

static void kill_f2fs_super(struct super_block *sb)
{
	if (sb->s_root) {
		struct f2fs_sb_info *sbi = F2FS_SB(sb);

		set_sbi_flag(sbi, SBI_IS_CLOSE);
		f2fs_stop_gc_thread(sbi);
		f2fs_stop_discard_thread(sbi);

		if (is_sbi_flag_set(sbi, SBI_IS_DIRTY) ||
				!is_set_ckpt_flags(sbi, CP_UMOUNT_FLAG)) {
			struct cp_control cpc = {
				.reason = CP_UMOUNT,
			};
			f2fs_write_checkpoint(sbi, &cpc);
		}
	}
	kill_block_super(sb);
}

static struct file_system_type f2fs_fs_type = {
	.owner		= THIS_MODULE,
	.name		= "f2fs",
	.mount		= f2fs_mount,
	.kill_sb	= kill_f2fs_super,
	.fs_flags	= FS_REQUIRES_DEV,
};
MODULE_ALIAS_FS("f2fs");

static int __init init_inodecache(void)
{
	f2fs_inode_cachep = kmem_cache_create("f2fs_inode_cache",
			sizeof(struct f2fs_inode_info), 0,
			SLAB_RECLAIM_ACCOUNT, NULL);
	if (!f2fs_inode_cachep)
		return -ENOMEM;
	return 0;
}

static void destroy_inodecache(void)
{
	/*
	 * Make sure all delayed rcu free inodes are flushed before we
	 * destroy cache.
	 */
	rcu_barrier();
	kmem_cache_destroy(f2fs_inode_cachep);
}

static int __init init_f2fs_fs(void)
{
	int err;

	if (PAGE_SIZE != F2FS_BLKSIZE) {
		printk("F2FS not supported on PAGE_SIZE(%lu) != %d\n",
				PAGE_SIZE, F2FS_BLKSIZE);
		return -EINVAL;
	}

	f2fs_build_trace_ios();

	err = init_inodecache();
	if (err)
		goto fail;
	err = f2fs_create_node_manager_caches();
	if (err)
		goto free_inodecache;
	err = f2fs_create_segment_manager_caches();
	if (err)
		goto free_node_manager_caches;
	err = f2fs_create_checkpoint_caches();
	if (err)
		goto free_segment_manager_caches;
	err = f2fs_create_extent_cache();
	if (err)
		goto free_checkpoint_caches;
	err = f2fs_init_sysfs();
	if (err)
		goto free_extent_cache;
	err = register_shrinker(&f2fs_shrinker_info);
	if (err)
		goto free_sysfs;
	err = register_filesystem(&f2fs_fs_type);
	if (err)
		goto free_shrinker;
	err = f2fs_create_root_stats();
	if (err)
		goto free_filesystem;
	err = f2fs_init_post_read_processing();
	if (err)
		goto free_root_stats;
	return 0;

free_root_stats:
	f2fs_destroy_root_stats();
free_filesystem:
	unregister_filesystem(&f2fs_fs_type);
free_shrinker:
	unregister_shrinker(&f2fs_shrinker_info);
free_sysfs:
	f2fs_exit_sysfs();
free_extent_cache:
	f2fs_destroy_extent_cache();
free_checkpoint_caches:
	f2fs_destroy_checkpoint_caches();
free_segment_manager_caches:
	f2fs_destroy_segment_manager_caches();
free_node_manager_caches:
	f2fs_destroy_node_manager_caches();
free_inodecache:
	destroy_inodecache();
fail:
	return err;
}

static void __exit exit_f2fs_fs(void)
{
	f2fs_destroy_post_read_processing();
	f2fs_destroy_root_stats();
	unregister_filesystem(&f2fs_fs_type);
	unregister_shrinker(&f2fs_shrinker_info);
	f2fs_exit_sysfs();
	f2fs_destroy_extent_cache();
	f2fs_destroy_checkpoint_caches();
	f2fs_destroy_segment_manager_caches();
	f2fs_destroy_node_manager_caches();
	destroy_inodecache();
	f2fs_destroy_trace_ios();
}

module_init(init_f2fs_fs)
module_exit(exit_f2fs_fs)

MODULE_AUTHOR("Samsung Electronics's Praesto Team");
MODULE_DESCRIPTION("Flash Friendly File System");
MODULE_LICENSE("GPL");
<|MERGE_RESOLUTION|>--- conflicted
+++ resolved
@@ -2321,12 +2321,9 @@
 	unsigned int sit_segs, nat_segs;
 	unsigned int sit_bitmap_size, nat_bitmap_size;
 	unsigned int log_blocks_per_seg;
-<<<<<<< HEAD
-=======
 	unsigned int segment_count_main;
 	unsigned int cp_pack_start_sum, cp_payload;
 	block_t user_block_count;
->>>>>>> e6105542
 	int i;
 
 	total = le32_to_cpu(raw_super->segment_count);
@@ -2377,10 +2374,6 @@
 
 	sit_bitmap_size = le32_to_cpu(ckpt->sit_ver_bitmap_bytesize);
 	nat_bitmap_size = le32_to_cpu(ckpt->nat_ver_bitmap_bytesize);
-<<<<<<< HEAD
-	log_blocks_per_seg = le32_to_cpu(raw_super->log_blocks_per_seg);
-=======
->>>>>>> e6105542
 
 	if (sit_bitmap_size != ((sit_segs / 2) << log_blocks_per_seg) / 8 ||
 		nat_bitmap_size != ((nat_segs / 2) << log_blocks_per_seg) / 8) {
@@ -2390,8 +2383,6 @@
 		return 1;
 	}
 
-<<<<<<< HEAD
-=======
 	cp_pack_start_sum = __start_sum_addr(sbi);
 	cp_payload = __cp_payload(sbi);
 	if (cp_pack_start_sum < cp_payload + 1 ||
@@ -2403,7 +2394,6 @@
 		return 1;
 	}
 
->>>>>>> e6105542
 	if (unlikely(f2fs_cp_error(sbi))) {
 		f2fs_msg(sbi->sb, KERN_ERR, "A bug case: need to run fsck");
 		return 1;
