/*
 * fs/f2fs/super.c
 *
 * Copyright (c) 2012 Samsung Electronics Co., Ltd.
 *             http://www.samsung.com/
 *
 * This program is free software; you can redistribute it and/or modify
 * it under the terms of the GNU General Public License version 2 as
 * published by the Free Software Foundation.
 */
#include <linux/module.h>
#include <linux/init.h>
#include <linux/fs.h>
#include <linux/statfs.h>
#include <linux/buffer_head.h>
#include <linux/backing-dev.h>
#include <linux/kthread.h>
#include <linux/parser.h>
#include <linux/mount.h>
#include <linux/seq_file.h>
#include <linux/proc_fs.h>
#include <linux/random.h>
#include <linux/exportfs.h>
#include <linux/blkdev.h>
#include <linux/f2fs_fs.h>
#include <linux/sysfs.h>

#include "f2fs.h"
#include "node.h"
#include "segment.h"
#include "xattr.h"
#include "gc.h"
#include "trace.h"

#define CREATE_TRACE_POINTS
#include <trace/events/f2fs.h>

static struct proc_dir_entry *f2fs_proc_root;
static struct kmem_cache *f2fs_inode_cachep;
static struct kset *f2fs_kset;

/* f2fs-wide shrinker description */
static struct shrinker f2fs_shrinker_info = {
	.scan_objects = f2fs_shrink_scan,
	.count_objects = f2fs_shrink_count,
	.seeks = DEFAULT_SEEKS,
};

enum {
	Opt_gc_background,
	Opt_disable_roll_forward,
	Opt_norecovery,
	Opt_discard,
	Opt_noheap,
	Opt_user_xattr,
	Opt_nouser_xattr,
	Opt_acl,
	Opt_noacl,
	Opt_active_logs,
	Opt_disable_ext_identify,
	Opt_inline_xattr,
	Opt_inline_data,
	Opt_inline_dentry,
	Opt_flush_merge,
	Opt_nobarrier,
	Opt_fastboot,
	Opt_extent_cache,
	Opt_noextent_cache,
	Opt_noinline_data,
	Opt_err,
};

static match_table_t f2fs_tokens = {
	{Opt_gc_background, "background_gc=%s"},
	{Opt_disable_roll_forward, "disable_roll_forward"},
	{Opt_norecovery, "norecovery"},
	{Opt_discard, "discard"},
	{Opt_noheap, "no_heap"},
	{Opt_user_xattr, "user_xattr"},
	{Opt_nouser_xattr, "nouser_xattr"},
	{Opt_acl, "acl"},
	{Opt_noacl, "noacl"},
	{Opt_active_logs, "active_logs=%u"},
	{Opt_disable_ext_identify, "disable_ext_identify"},
	{Opt_inline_xattr, "inline_xattr"},
	{Opt_inline_data, "inline_data"},
	{Opt_inline_dentry, "inline_dentry"},
	{Opt_flush_merge, "flush_merge"},
	{Opt_nobarrier, "nobarrier"},
	{Opt_fastboot, "fastboot"},
	{Opt_extent_cache, "extent_cache"},
	{Opt_noextent_cache, "noextent_cache"},
	{Opt_noinline_data, "noinline_data"},
	{Opt_err, NULL},
};

/* Sysfs support for f2fs */
enum {
	GC_THREAD,	/* struct f2fs_gc_thread */
	SM_INFO,	/* struct f2fs_sm_info */
	NM_INFO,	/* struct f2fs_nm_info */
	F2FS_SBI,	/* struct f2fs_sb_info */
};

struct f2fs_attr {
	struct attribute attr;
	ssize_t (*show)(struct f2fs_attr *, struct f2fs_sb_info *, char *);
	ssize_t (*store)(struct f2fs_attr *, struct f2fs_sb_info *,
			 const char *, size_t);
	int struct_type;
	int offset;
};

static unsigned char *__struct_ptr(struct f2fs_sb_info *sbi, int struct_type)
{
	if (struct_type == GC_THREAD)
		return (unsigned char *)sbi->gc_thread;
	else if (struct_type == SM_INFO)
		return (unsigned char *)SM_I(sbi);
	else if (struct_type == NM_INFO)
		return (unsigned char *)NM_I(sbi);
	else if (struct_type == F2FS_SBI)
		return (unsigned char *)sbi;
	return NULL;
}

static ssize_t f2fs_sbi_show(struct f2fs_attr *a,
			struct f2fs_sb_info *sbi, char *buf)
{
	unsigned char *ptr = NULL;
	unsigned int *ui;

	ptr = __struct_ptr(sbi, a->struct_type);
	if (!ptr)
		return -EINVAL;

	ui = (unsigned int *)(ptr + a->offset);

	return snprintf(buf, PAGE_SIZE, "%u\n", *ui);
}

static ssize_t f2fs_sbi_store(struct f2fs_attr *a,
			struct f2fs_sb_info *sbi,
			const char *buf, size_t count)
{
	unsigned char *ptr;
	unsigned long t;
	unsigned int *ui;
	ssize_t ret;

	ptr = __struct_ptr(sbi, a->struct_type);
	if (!ptr)
		return -EINVAL;

	ui = (unsigned int *)(ptr + a->offset);

	ret = kstrtoul(skip_spaces(buf), 0, &t);
	if (ret < 0)
		return ret;
	*ui = t;
	return count;
}

static ssize_t f2fs_attr_show(struct kobject *kobj,
				struct attribute *attr, char *buf)
{
	struct f2fs_sb_info *sbi = container_of(kobj, struct f2fs_sb_info,
								s_kobj);
	struct f2fs_attr *a = container_of(attr, struct f2fs_attr, attr);

	return a->show ? a->show(a, sbi, buf) : 0;
}

static ssize_t f2fs_attr_store(struct kobject *kobj, struct attribute *attr,
						const char *buf, size_t len)
{
	struct f2fs_sb_info *sbi = container_of(kobj, struct f2fs_sb_info,
									s_kobj);
	struct f2fs_attr *a = container_of(attr, struct f2fs_attr, attr);

	return a->store ? a->store(a, sbi, buf, len) : 0;
}

static void f2fs_sb_release(struct kobject *kobj)
{
	struct f2fs_sb_info *sbi = container_of(kobj, struct f2fs_sb_info,
								s_kobj);
	complete(&sbi->s_kobj_unregister);
}

#define F2FS_ATTR_OFFSET(_struct_type, _name, _mode, _show, _store, _offset) \
static struct f2fs_attr f2fs_attr_##_name = {			\
	.attr = {.name = __stringify(_name), .mode = _mode },	\
	.show	= _show,					\
	.store	= _store,					\
	.struct_type = _struct_type,				\
	.offset = _offset					\
}

#define F2FS_RW_ATTR(struct_type, struct_name, name, elname)	\
	F2FS_ATTR_OFFSET(struct_type, name, 0644,		\
		f2fs_sbi_show, f2fs_sbi_store,			\
		offsetof(struct struct_name, elname))

F2FS_RW_ATTR(GC_THREAD, f2fs_gc_kthread, gc_min_sleep_time, min_sleep_time);
F2FS_RW_ATTR(GC_THREAD, f2fs_gc_kthread, gc_max_sleep_time, max_sleep_time);
F2FS_RW_ATTR(GC_THREAD, f2fs_gc_kthread, gc_no_gc_sleep_time, no_gc_sleep_time);
F2FS_RW_ATTR(GC_THREAD, f2fs_gc_kthread, gc_idle, gc_idle);
F2FS_RW_ATTR(SM_INFO, f2fs_sm_info, reclaim_segments, rec_prefree_segments);
F2FS_RW_ATTR(SM_INFO, f2fs_sm_info, max_small_discards, max_discards);
F2FS_RW_ATTR(SM_INFO, f2fs_sm_info, batched_trim_sections, trim_sections);
F2FS_RW_ATTR(SM_INFO, f2fs_sm_info, ipu_policy, ipu_policy);
F2FS_RW_ATTR(SM_INFO, f2fs_sm_info, min_ipu_util, min_ipu_util);
F2FS_RW_ATTR(SM_INFO, f2fs_sm_info, min_fsync_blocks, min_fsync_blocks);
F2FS_RW_ATTR(NM_INFO, f2fs_nm_info, ram_thresh, ram_thresh);
F2FS_RW_ATTR(NM_INFO, f2fs_nm_info, ra_nid_pages, ra_nid_pages);
F2FS_RW_ATTR(F2FS_SBI, f2fs_sb_info, max_victim_search, max_victim_search);
F2FS_RW_ATTR(F2FS_SBI, f2fs_sb_info, dir_level, dir_level);
F2FS_RW_ATTR(F2FS_SBI, f2fs_sb_info, cp_interval, cp_interval);

#define ATTR_LIST(name) (&f2fs_attr_##name.attr)
static struct attribute *f2fs_attrs[] = {
	ATTR_LIST(gc_min_sleep_time),
	ATTR_LIST(gc_max_sleep_time),
	ATTR_LIST(gc_no_gc_sleep_time),
	ATTR_LIST(gc_idle),
	ATTR_LIST(reclaim_segments),
	ATTR_LIST(max_small_discards),
	ATTR_LIST(batched_trim_sections),
	ATTR_LIST(ipu_policy),
	ATTR_LIST(min_ipu_util),
	ATTR_LIST(min_fsync_blocks),
	ATTR_LIST(max_victim_search),
	ATTR_LIST(dir_level),
	ATTR_LIST(ram_thresh),
	ATTR_LIST(ra_nid_pages),
	ATTR_LIST(cp_interval),
	NULL,
};

static const struct sysfs_ops f2fs_attr_ops = {
	.show	= f2fs_attr_show,
	.store	= f2fs_attr_store,
};

static struct kobj_type f2fs_ktype = {
	.default_attrs	= f2fs_attrs,
	.sysfs_ops	= &f2fs_attr_ops,
	.release	= f2fs_sb_release,
};

void f2fs_msg(struct super_block *sb, const char *level, const char *fmt, ...)
{
	struct va_format vaf;
	va_list args;

	va_start(args, fmt);
	vaf.fmt = fmt;
	vaf.va = &args;
	printk("%sF2FS-fs (%s): %pV\n", level, sb->s_id, &vaf);
	va_end(args);
}

static void init_once(void *foo)
{
	struct f2fs_inode_info *fi = (struct f2fs_inode_info *) foo;

	inode_init_once(&fi->vfs_inode);
}

static int parse_options(struct super_block *sb, char *options)
{
	struct f2fs_sb_info *sbi = F2FS_SB(sb);
	struct request_queue *q;
	substring_t args[MAX_OPT_ARGS];
	char *p, *name;
	int arg = 0;

	if (!options)
		return 0;

	while ((p = strsep(&options, ",")) != NULL) {
		int token;
		if (!*p)
			continue;
		/*
		 * Initialize args struct so we know whether arg was
		 * found; some options take optional arguments.
		 */
		args[0].to = args[0].from = NULL;
		token = match_token(p, f2fs_tokens, args);

		switch (token) {
		case Opt_gc_background:
			name = match_strdup(&args[0]);

			if (!name)
				return -ENOMEM;
			if (strlen(name) == 2 && !strncmp(name, "on", 2)) {
				set_opt(sbi, BG_GC);
				clear_opt(sbi, FORCE_FG_GC);
			} else if (strlen(name) == 3 && !strncmp(name, "off", 3)) {
				clear_opt(sbi, BG_GC);
				clear_opt(sbi, FORCE_FG_GC);
			} else if (strlen(name) == 4 && !strncmp(name, "sync", 4)) {
				set_opt(sbi, BG_GC);
				set_opt(sbi, FORCE_FG_GC);
			} else {
				kfree(name);
				return -EINVAL;
			}
			kfree(name);
			break;
		case Opt_disable_roll_forward:
			set_opt(sbi, DISABLE_ROLL_FORWARD);
			break;
		case Opt_norecovery:
			/* this option mounts f2fs with ro */
			set_opt(sbi, DISABLE_ROLL_FORWARD);
			if (!f2fs_readonly(sb))
				return -EINVAL;
			break;
		case Opt_discard:
			q = bdev_get_queue(sb->s_bdev);
			if (blk_queue_discard(q)) {
				set_opt(sbi, DISCARD);
			} else {
				f2fs_msg(sb, KERN_WARNING,
					"mounting with \"discard\" option, but "
					"the device does not support discard");
			}
			break;
		case Opt_noheap:
			set_opt(sbi, NOHEAP);
			break;
#ifdef CONFIG_F2FS_FS_XATTR
		case Opt_user_xattr:
			set_opt(sbi, XATTR_USER);
			break;
		case Opt_nouser_xattr:
			clear_opt(sbi, XATTR_USER);
			break;
		case Opt_inline_xattr:
			set_opt(sbi, INLINE_XATTR);
			break;
#else
		case Opt_user_xattr:
			f2fs_msg(sb, KERN_INFO,
				"user_xattr options not supported");
			break;
		case Opt_nouser_xattr:
			f2fs_msg(sb, KERN_INFO,
				"nouser_xattr options not supported");
			break;
		case Opt_inline_xattr:
			f2fs_msg(sb, KERN_INFO,
				"inline_xattr options not supported");
			break;
#endif
#ifdef CONFIG_F2FS_FS_POSIX_ACL
		case Opt_acl:
			set_opt(sbi, POSIX_ACL);
			break;
		case Opt_noacl:
			clear_opt(sbi, POSIX_ACL);
			break;
#else
		case Opt_acl:
			f2fs_msg(sb, KERN_INFO, "acl options not supported");
			break;
		case Opt_noacl:
			f2fs_msg(sb, KERN_INFO, "noacl options not supported");
			break;
#endif
		case Opt_active_logs:
			if (args->from && match_int(args, &arg))
				return -EINVAL;
			if (arg != 2 && arg != 4 && arg != NR_CURSEG_TYPE)
				return -EINVAL;
			sbi->active_logs = arg;
			break;
		case Opt_disable_ext_identify:
			set_opt(sbi, DISABLE_EXT_IDENTIFY);
			break;
		case Opt_inline_data:
			set_opt(sbi, INLINE_DATA);
			break;
		case Opt_inline_dentry:
			set_opt(sbi, INLINE_DENTRY);
			break;
		case Opt_flush_merge:
			set_opt(sbi, FLUSH_MERGE);
			break;
		case Opt_nobarrier:
			set_opt(sbi, NOBARRIER);
			break;
		case Opt_fastboot:
			set_opt(sbi, FASTBOOT);
			break;
		case Opt_extent_cache:
			set_opt(sbi, EXTENT_CACHE);
			break;
		case Opt_noextent_cache:
			clear_opt(sbi, EXTENT_CACHE);
			break;
		case Opt_noinline_data:
			clear_opt(sbi, INLINE_DATA);
			break;
		default:
			f2fs_msg(sb, KERN_ERR,
				"Unrecognized mount option \"%s\" or missing value",
				p);
			return -EINVAL;
		}
	}
	return 0;
}

static struct inode *f2fs_alloc_inode(struct super_block *sb)
{
	struct f2fs_inode_info *fi;

	fi = kmem_cache_alloc(f2fs_inode_cachep, GFP_F2FS_ZERO);
	if (!fi)
		return NULL;

	init_once((void *) fi);

	/* Initialize f2fs-specific inode info */
	fi->vfs_inode.i_version = 1;
	atomic_set(&fi->dirty_pages, 0);
	fi->i_current_depth = 1;
	fi->i_advise = 0;
	init_rwsem(&fi->i_sem);
	INIT_LIST_HEAD(&fi->inmem_pages);
	mutex_init(&fi->inmem_lock);

	set_inode_flag(fi, FI_NEW_INODE);

	if (test_opt(F2FS_SB(sb), INLINE_XATTR))
		set_inode_flag(fi, FI_INLINE_XATTR);

	/* Will be used by directory only */
	fi->i_dir_level = F2FS_SB(sb)->dir_level;

#ifdef CONFIG_F2FS_FS_ENCRYPTION
	fi->i_crypt_info = NULL;
#endif
	return &fi->vfs_inode;
}

static int f2fs_drop_inode(struct inode *inode)
{
	/*
	 * This is to avoid a deadlock condition like below.
	 * writeback_single_inode(inode)
	 *  - f2fs_write_data_page
	 *    - f2fs_gc -> iput -> evict
	 *       - inode_wait_for_writeback(inode)
	 */
	if (!inode_unhashed(inode) && inode->i_state & I_SYNC) {
		if (!inode->i_nlink && !is_bad_inode(inode)) {
			/* to avoid evict_inode call simultaneously */
			atomic_inc(&inode->i_count);
			spin_unlock(&inode->i_lock);

			/* some remained atomic pages should discarded */
			if (f2fs_is_atomic_file(inode))
				commit_inmem_pages(inode, true);

			/* should remain fi->extent_tree for writepage */
			f2fs_destroy_extent_node(inode);

			sb_start_intwrite(inode->i_sb);
			i_size_write(inode, 0);

			if (F2FS_HAS_BLOCKS(inode))
				f2fs_truncate(inode, true);

			sb_end_intwrite(inode->i_sb);

#ifdef CONFIG_F2FS_FS_ENCRYPTION
			if (F2FS_I(inode)->i_crypt_info)
				f2fs_free_encryption_info(inode,
					F2FS_I(inode)->i_crypt_info);
#endif
			spin_lock(&inode->i_lock);
			atomic_dec(&inode->i_count);
		}
		return 0;
	}
	return generic_drop_inode(inode);
}

/*
 * f2fs_dirty_inode() is called from __mark_inode_dirty()
 *
 * We should call set_dirty_inode to write the dirty inode through write_inode.
 */
static void f2fs_dirty_inode(struct inode *inode, int flags)
{
	set_inode_flag(F2FS_I(inode), FI_DIRTY_INODE);
}

static void f2fs_i_callback(struct rcu_head *head)
{
	struct inode *inode = container_of(head, struct inode, i_rcu);
	kmem_cache_free(f2fs_inode_cachep, F2FS_I(inode));
}

static void f2fs_destroy_inode(struct inode *inode)
{
	call_rcu(&inode->i_rcu, f2fs_i_callback);
}

static void f2fs_put_super(struct super_block *sb)
{
	struct f2fs_sb_info *sbi = F2FS_SB(sb);

	if (sbi->s_proc) {
		remove_proc_entry("segment_info", sbi->s_proc);
		remove_proc_entry(sb->s_id, f2fs_proc_root);
	}
	kobject_del(&sbi->s_kobj);

	stop_gc_thread(sbi);

	/* prevent remaining shrinker jobs */
	mutex_lock(&sbi->umount_mutex);

	/*
	 * We don't need to do checkpoint when superblock is clean.
	 * But, the previous checkpoint was not done by umount, it needs to do
	 * clean checkpoint again.
	 */
	if (is_sbi_flag_set(sbi, SBI_IS_DIRTY) ||
			!is_set_ckpt_flags(F2FS_CKPT(sbi), CP_UMOUNT_FLAG)) {
		struct cp_control cpc = {
			.reason = CP_UMOUNT,
		};
		write_checkpoint(sbi, &cpc);
	}

	/* write_checkpoint can update stat informaion */
	f2fs_destroy_stats(sbi);

	/*
	 * normally superblock is clean, so we need to release this.
	 * In addition, EIO will skip do checkpoint, we need this as well.
	 */
	release_dirty_inode(sbi);
	release_discard_addrs(sbi);

	f2fs_leave_shrinker(sbi);
	mutex_unlock(&sbi->umount_mutex);

	iput(sbi->node_inode);
	iput(sbi->meta_inode);

	/* destroy f2fs internal modules */
	destroy_node_manager(sbi);
	destroy_segment_manager(sbi);

	kfree(sbi->ckpt);
	kobject_put(&sbi->s_kobj);
	wait_for_completion(&sbi->s_kobj_unregister);

	sb->s_fs_info = NULL;
	brelse(sbi->raw_super_buf);
	kfree(sbi);
}

int f2fs_sync_fs(struct super_block *sb, int sync)
{
	struct f2fs_sb_info *sbi = F2FS_SB(sb);

	trace_f2fs_sync_fs(sb, sync);

	if (sync) {
		struct cp_control cpc;

		cpc.reason = __get_cp_reason(sbi);

		mutex_lock(&sbi->gc_mutex);
		write_checkpoint(sbi, &cpc);
		mutex_unlock(&sbi->gc_mutex);
	} else {
		f2fs_balance_fs(sbi);
	}
	f2fs_trace_ios(NULL, 1);

	return 0;
}

static int f2fs_freeze(struct super_block *sb)
{
	int err;

	if (f2fs_readonly(sb))
		return 0;

	err = f2fs_sync_fs(sb, 1);
	return err;
}

static int f2fs_unfreeze(struct super_block *sb)
{
	return 0;
}

static int f2fs_statfs(struct dentry *dentry, struct kstatfs *buf)
{
	struct super_block *sb = dentry->d_sb;
	struct f2fs_sb_info *sbi = F2FS_SB(sb);
	u64 id = huge_encode_dev(sb->s_bdev->bd_dev);
	block_t total_count, user_block_count, start_count, ovp_count;

	total_count = le64_to_cpu(sbi->raw_super->block_count);
	user_block_count = sbi->user_block_count;
	start_count = le32_to_cpu(sbi->raw_super->segment0_blkaddr);
	ovp_count = SM_I(sbi)->ovp_segments << sbi->log_blocks_per_seg;
	buf->f_type = F2FS_SUPER_MAGIC;
	buf->f_bsize = sbi->blocksize;

	buf->f_blocks = total_count - start_count;
	buf->f_bfree = buf->f_blocks - valid_user_blocks(sbi) - ovp_count;
	buf->f_bavail = user_block_count - valid_user_blocks(sbi);

	buf->f_files = sbi->total_node_count - F2FS_RESERVED_NODE_NUM;
	buf->f_ffree = buf->f_files - valid_inode_count(sbi);

	buf->f_namelen = F2FS_NAME_LEN;
	buf->f_fsid.val[0] = (u32)id;
	buf->f_fsid.val[1] = (u32)(id >> 32);

	return 0;
}

static int f2fs_show_options(struct seq_file *seq, struct dentry *root)
{
	struct f2fs_sb_info *sbi = F2FS_SB(root->d_sb);

	if (!f2fs_readonly(sbi->sb) && test_opt(sbi, BG_GC)) {
		if (test_opt(sbi, FORCE_FG_GC))
			seq_printf(seq, ",background_gc=%s", "sync");
		else
			seq_printf(seq, ",background_gc=%s", "on");
	} else {
		seq_printf(seq, ",background_gc=%s", "off");
	}
	if (test_opt(sbi, DISABLE_ROLL_FORWARD))
		seq_puts(seq, ",disable_roll_forward");
	if (test_opt(sbi, DISCARD))
		seq_puts(seq, ",discard");
	if (test_opt(sbi, NOHEAP))
		seq_puts(seq, ",no_heap_alloc");
#ifdef CONFIG_F2FS_FS_XATTR
	if (test_opt(sbi, XATTR_USER))
		seq_puts(seq, ",user_xattr");
	else
		seq_puts(seq, ",nouser_xattr");
	if (test_opt(sbi, INLINE_XATTR))
		seq_puts(seq, ",inline_xattr");
#endif
#ifdef CONFIG_F2FS_FS_POSIX_ACL
	if (test_opt(sbi, POSIX_ACL))
		seq_puts(seq, ",acl");
	else
		seq_puts(seq, ",noacl");
#endif
	if (test_opt(sbi, DISABLE_EXT_IDENTIFY))
		seq_puts(seq, ",disable_ext_identify");
	if (test_opt(sbi, INLINE_DATA))
		seq_puts(seq, ",inline_data");
	else
		seq_puts(seq, ",noinline_data");
	if (test_opt(sbi, INLINE_DENTRY))
		seq_puts(seq, ",inline_dentry");
	if (!f2fs_readonly(sbi->sb) && test_opt(sbi, FLUSH_MERGE))
		seq_puts(seq, ",flush_merge");
	if (test_opt(sbi, NOBARRIER))
		seq_puts(seq, ",nobarrier");
	if (test_opt(sbi, FASTBOOT))
		seq_puts(seq, ",fastboot");
	if (test_opt(sbi, EXTENT_CACHE))
		seq_puts(seq, ",extent_cache");
	else
		seq_puts(seq, ",noextent_cache");
	seq_printf(seq, ",active_logs=%u", sbi->active_logs);

	return 0;
}

static int segment_info_seq_show(struct seq_file *seq, void *offset)
{
	struct super_block *sb = seq->private;
	struct f2fs_sb_info *sbi = F2FS_SB(sb);
	unsigned int total_segs =
			le32_to_cpu(sbi->raw_super->segment_count_main);
	int i;

	seq_puts(seq, "format: segment_type|valid_blocks\n"
		"segment_type(0:HD, 1:WD, 2:CD, 3:HN, 4:WN, 5:CN)\n");

	for (i = 0; i < total_segs; i++) {
		struct seg_entry *se = get_seg_entry(sbi, i);

		if ((i % 10) == 0)
			seq_printf(seq, "%-10d", i);
		seq_printf(seq, "%d|%-3u", se->type,
					get_valid_blocks(sbi, i, 1));
		if ((i % 10) == 9 || i == (total_segs - 1))
			seq_putc(seq, '\n');
		else
			seq_putc(seq, ' ');
	}

	return 0;
}

static int segment_info_open_fs(struct inode *inode, struct file *file)
{
	return single_open(file, segment_info_seq_show, PDE_DATA(inode));
}

static const struct file_operations f2fs_seq_segment_info_fops = {
	.owner = THIS_MODULE,
	.open = segment_info_open_fs,
	.read = seq_read,
	.llseek = seq_lseek,
	.release = single_release,
};

static void default_options(struct f2fs_sb_info *sbi)
{
	/* init some FS parameters */
	sbi->active_logs = NR_CURSEG_TYPE;

	set_opt(sbi, BG_GC);
	set_opt(sbi, INLINE_DATA);
	set_opt(sbi, EXTENT_CACHE);

#ifdef CONFIG_F2FS_FS_XATTR
	set_opt(sbi, XATTR_USER);
#endif
#ifdef CONFIG_F2FS_FS_POSIX_ACL
	set_opt(sbi, POSIX_ACL);
#endif
}

static int f2fs_remount(struct super_block *sb, int *flags, char *data)
{
	struct f2fs_sb_info *sbi = F2FS_SB(sb);
	struct f2fs_mount_info org_mount_opt;
	int err, active_logs;
	bool need_restart_gc = false;
	bool need_stop_gc = false;
	bool no_extent_cache = !test_opt(sbi, EXTENT_CACHE);

	sync_filesystem(sb);

	/*
	 * Save the old mount options in case we
	 * need to restore them.
	 */
	org_mount_opt = sbi->mount_opt;
	active_logs = sbi->active_logs;

	sbi->mount_opt.opt = 0;
	default_options(sbi);

	/* parse mount options */
	err = parse_options(sb, data);
	if (err)
		goto restore_opts;

	/*
	 * Previous and new state of filesystem is RO,
	 * so skip checking GC and FLUSH_MERGE conditions.
	 */
	if (f2fs_readonly(sb) && (*flags & MS_RDONLY))
		goto skip;

	/* disallow enable/disable extent_cache dynamically */
	if (no_extent_cache == !!test_opt(sbi, EXTENT_CACHE)) {
		err = -EINVAL;
		f2fs_msg(sbi->sb, KERN_WARNING,
				"switch extent_cache option is not allowed");
		goto restore_opts;
	}

	/*
	 * We stop the GC thread if FS is mounted as RO
	 * or if background_gc = off is passed in mount
	 * option. Also sync the filesystem.
	 */
	if ((*flags & MS_RDONLY) || !test_opt(sbi, BG_GC)) {
		if (sbi->gc_thread) {
			stop_gc_thread(sbi);
			f2fs_sync_fs(sb, 1);
			need_restart_gc = true;
		}
	} else if (!sbi->gc_thread) {
		err = start_gc_thread(sbi);
		if (err)
			goto restore_opts;
		need_stop_gc = true;
	}

	/*
	 * We stop issue flush thread if FS is mounted as RO
	 * or if flush_merge is not passed in mount option.
	 */
	if ((*flags & MS_RDONLY) || !test_opt(sbi, FLUSH_MERGE)) {
		destroy_flush_cmd_control(sbi);
	} else if (!SM_I(sbi)->cmd_control_info) {
		err = create_flush_cmd_control(sbi);
		if (err)
			goto restore_gc;
	}
skip:
	/* Update the POSIXACL Flag */
	 sb->s_flags = (sb->s_flags & ~MS_POSIXACL) |
		(test_opt(sbi, POSIX_ACL) ? MS_POSIXACL : 0);
	return 0;
restore_gc:
	if (need_restart_gc) {
		if (start_gc_thread(sbi))
			f2fs_msg(sbi->sb, KERN_WARNING,
				"background gc thread has stopped");
	} else if (need_stop_gc) {
		stop_gc_thread(sbi);
	}
restore_opts:
	sbi->mount_opt = org_mount_opt;
	sbi->active_logs = active_logs;
	return err;
}

static struct super_operations f2fs_sops = {
	.alloc_inode	= f2fs_alloc_inode,
	.drop_inode	= f2fs_drop_inode,
	.destroy_inode	= f2fs_destroy_inode,
	.write_inode	= f2fs_write_inode,
	.dirty_inode	= f2fs_dirty_inode,
	.show_options	= f2fs_show_options,
	.evict_inode	= f2fs_evict_inode,
	.put_super	= f2fs_put_super,
	.sync_fs	= f2fs_sync_fs,
	.freeze_fs	= f2fs_freeze,
	.unfreeze_fs	= f2fs_unfreeze,
	.statfs		= f2fs_statfs,
	.remount_fs	= f2fs_remount,
};

static struct inode *f2fs_nfs_get_inode(struct super_block *sb,
		u64 ino, u32 generation)
{
	struct f2fs_sb_info *sbi = F2FS_SB(sb);
	struct inode *inode;

	if (check_nid_range(sbi, ino))
		return ERR_PTR(-ESTALE);

	/*
	 * f2fs_iget isn't quite right if the inode is currently unallocated!
	 * However f2fs_iget currently does appropriate checks to handle stale
	 * inodes so everything is OK.
	 */
	inode = f2fs_iget(sb, ino);
	if (IS_ERR(inode))
		return ERR_CAST(inode);
	if (unlikely(generation && inode->i_generation != generation)) {
		/* we didn't find the right inode.. */
		iput(inode);
		return ERR_PTR(-ESTALE);
	}
	return inode;
}

static struct dentry *f2fs_fh_to_dentry(struct super_block *sb, struct fid *fid,
		int fh_len, int fh_type)
{
	return generic_fh_to_dentry(sb, fid, fh_len, fh_type,
				    f2fs_nfs_get_inode);
}

static struct dentry *f2fs_fh_to_parent(struct super_block *sb, struct fid *fid,
		int fh_len, int fh_type)
{
	return generic_fh_to_parent(sb, fid, fh_len, fh_type,
				    f2fs_nfs_get_inode);
}

static const struct export_operations f2fs_export_ops = {
	.fh_to_dentry = f2fs_fh_to_dentry,
	.fh_to_parent = f2fs_fh_to_parent,
	.get_parent = f2fs_get_parent,
};

loff_t max_file_size(unsigned bits)
{
	loff_t result = (DEF_ADDRS_PER_INODE - F2FS_INLINE_XATTR_ADDRS);
	loff_t leaf_count = ADDRS_PER_BLOCK;

	/* two direct node blocks */
	result += (leaf_count * 2);

	/* two indirect node blocks */
	leaf_count *= NIDS_PER_BLOCK;
	result += (leaf_count * 2);

	/* one double indirect node block */
	leaf_count *= NIDS_PER_BLOCK;
	result += leaf_count;

	result <<= bits;
	return result;
}

static inline bool sanity_check_area_boundary(struct super_block *sb,
					struct f2fs_super_block *raw_super)
{
	u32 segment0_blkaddr = le32_to_cpu(raw_super->segment0_blkaddr);
	u32 cp_blkaddr = le32_to_cpu(raw_super->cp_blkaddr);
	u32 sit_blkaddr = le32_to_cpu(raw_super->sit_blkaddr);
	u32 nat_blkaddr = le32_to_cpu(raw_super->nat_blkaddr);
	u32 ssa_blkaddr = le32_to_cpu(raw_super->ssa_blkaddr);
	u32 main_blkaddr = le32_to_cpu(raw_super->main_blkaddr);
	u32 segment_count_ckpt = le32_to_cpu(raw_super->segment_count_ckpt);
	u32 segment_count_sit = le32_to_cpu(raw_super->segment_count_sit);
	u32 segment_count_nat = le32_to_cpu(raw_super->segment_count_nat);
	u32 segment_count_ssa = le32_to_cpu(raw_super->segment_count_ssa);
	u32 segment_count_main = le32_to_cpu(raw_super->segment_count_main);
	u32 segment_count = le32_to_cpu(raw_super->segment_count);
	u32 log_blocks_per_seg = le32_to_cpu(raw_super->log_blocks_per_seg);

	if (segment0_blkaddr != cp_blkaddr) {
		f2fs_msg(sb, KERN_INFO,
			"Mismatch start address, segment0(%u) cp_blkaddr(%u)",
			segment0_blkaddr, cp_blkaddr);
		return true;
	}

	if (cp_blkaddr + (segment_count_ckpt << log_blocks_per_seg) !=
							sit_blkaddr) {
		f2fs_msg(sb, KERN_INFO,
			"Wrong CP boundary, start(%u) end(%u) blocks(%u)",
			cp_blkaddr, sit_blkaddr,
			segment_count_ckpt << log_blocks_per_seg);
		return true;
	}

	if (sit_blkaddr + (segment_count_sit << log_blocks_per_seg) !=
							nat_blkaddr) {
		f2fs_msg(sb, KERN_INFO,
			"Wrong SIT boundary, start(%u) end(%u) blocks(%u)",
			sit_blkaddr, nat_blkaddr,
			segment_count_sit << log_blocks_per_seg);
		return true;
	}

	if (nat_blkaddr + (segment_count_nat << log_blocks_per_seg) !=
							ssa_blkaddr) {
		f2fs_msg(sb, KERN_INFO,
			"Wrong NAT boundary, start(%u) end(%u) blocks(%u)",
			nat_blkaddr, ssa_blkaddr,
			segment_count_nat << log_blocks_per_seg);
		return true;
	}

	if (ssa_blkaddr + (segment_count_ssa << log_blocks_per_seg) !=
							main_blkaddr) {
		f2fs_msg(sb, KERN_INFO,
			"Wrong SSA boundary, start(%u) end(%u) blocks(%u)",
			ssa_blkaddr, main_blkaddr,
			segment_count_ssa << log_blocks_per_seg);
		return true;
	}

	if (main_blkaddr + (segment_count_main << log_blocks_per_seg) !=
		segment0_blkaddr + (segment_count << log_blocks_per_seg)) {
		f2fs_msg(sb, KERN_INFO,
			"Wrong MAIN_AREA boundary, start(%u) end(%u) blocks(%u)",
			main_blkaddr,
			segment0_blkaddr + (segment_count << log_blocks_per_seg),
			segment_count_main << log_blocks_per_seg);
		return true;
	}

	return false;
}

static int sanity_check_raw_super(struct super_block *sb,
			struct f2fs_super_block *raw_super)
{
	unsigned int blocksize;

	if (F2FS_SUPER_MAGIC != le32_to_cpu(raw_super->magic)) {
		f2fs_msg(sb, KERN_INFO,
			"Magic Mismatch, valid(0x%x) - read(0x%x)",
			F2FS_SUPER_MAGIC, le32_to_cpu(raw_super->magic));
		return 1;
	}

	/* Currently, support only 4KB page cache size */
	if (F2FS_BLKSIZE != PAGE_CACHE_SIZE) {
		f2fs_msg(sb, KERN_INFO,
			"Invalid page_cache_size (%lu), supports only 4KB\n",
			PAGE_CACHE_SIZE);
		return 1;
	}

	/* Currently, support only 4KB block size */
	blocksize = 1 << le32_to_cpu(raw_super->log_blocksize);
	if (blocksize != F2FS_BLKSIZE) {
		f2fs_msg(sb, KERN_INFO,
			"Invalid blocksize (%u), supports only 4KB\n",
			blocksize);
		return 1;
	}

	/* check log blocks per segment */
	if (le32_to_cpu(raw_super->log_blocks_per_seg) != 9) {
		f2fs_msg(sb, KERN_INFO,
			"Invalid log blocks per segment (%u)\n",
			le32_to_cpu(raw_super->log_blocks_per_seg));
		return 1;
	}

	/* Currently, support 512/1024/2048/4096 bytes sector size */
	if (le32_to_cpu(raw_super->log_sectorsize) >
				F2FS_MAX_LOG_SECTOR_SIZE ||
		le32_to_cpu(raw_super->log_sectorsize) <
				F2FS_MIN_LOG_SECTOR_SIZE) {
		f2fs_msg(sb, KERN_INFO, "Invalid log sectorsize (%u)",
			le32_to_cpu(raw_super->log_sectorsize));
		return 1;
	}
	if (le32_to_cpu(raw_super->log_sectors_per_block) +
		le32_to_cpu(raw_super->log_sectorsize) !=
			F2FS_MAX_LOG_SECTOR_SIZE) {
		f2fs_msg(sb, KERN_INFO,
			"Invalid log sectors per block(%u) log sectorsize(%u)",
			le32_to_cpu(raw_super->log_sectors_per_block),
			le32_to_cpu(raw_super->log_sectorsize));
		return 1;
	}

	/* check reserved ino info */
	if (le32_to_cpu(raw_super->node_ino) != 1 ||
		le32_to_cpu(raw_super->meta_ino) != 2 ||
		le32_to_cpu(raw_super->root_ino) != 3) {
		f2fs_msg(sb, KERN_INFO,
			"Invalid Fs Meta Ino: node(%u) meta(%u) root(%u)",
			le32_to_cpu(raw_super->node_ino),
			le32_to_cpu(raw_super->meta_ino),
			le32_to_cpu(raw_super->root_ino));
		return 1;
	}

	if (le32_to_cpu(raw_super->segment_count) > F2FS_MAX_SEGMENT) {
		f2fs_msg(sb, KERN_INFO,
			"Invalid segment count (%u)",
			le32_to_cpu(raw_super->segment_count));
		return 1;
	}

	/* check CP/SIT/NAT/SSA/MAIN_AREA area boundary */
	if (sanity_check_area_boundary(sb, raw_super))
		return 1;

	return 0;
}

static int sanity_check_ckpt(struct f2fs_sb_info *sbi)
{
	unsigned int total, fsmeta;
	struct f2fs_super_block *raw_super = F2FS_RAW_SUPER(sbi);
	struct f2fs_checkpoint *ckpt = F2FS_CKPT(sbi);
	unsigned int main_segs, blocks_per_seg;
	int i;

	total = le32_to_cpu(raw_super->segment_count);
	fsmeta = le32_to_cpu(raw_super->segment_count_ckpt);
	fsmeta += le32_to_cpu(raw_super->segment_count_sit);
	fsmeta += le32_to_cpu(raw_super->segment_count_nat);
	fsmeta += le32_to_cpu(ckpt->rsvd_segment_count);
	fsmeta += le32_to_cpu(raw_super->segment_count_ssa);

	if (unlikely(fsmeta >= total))
		return 1;

<<<<<<< HEAD
	main_segs = le32_to_cpu(sbi->raw_super->segment_count_main);
=======
	main_segs = le32_to_cpu(raw_super->segment_count_main);
>>>>>>> b52c9082
	blocks_per_seg = sbi->blocks_per_seg;

	for (i = 0; i < NR_CURSEG_NODE_TYPE; i++) {
		if (le32_to_cpu(ckpt->cur_node_segno[i]) >= main_segs ||
<<<<<<< HEAD
		    le16_to_cpu(ckpt->cur_node_blkoff[i]) >= blocks_per_seg) {
			return 1;
		}
	}
	for (i = 0; i < NR_CURSEG_DATA_TYPE; i++) {
		if (le32_to_cpu(ckpt->cur_data_segno[i]) >= main_segs ||
		    le16_to_cpu(ckpt->cur_data_blkoff[i]) >= blocks_per_seg) {
			return 1;
		}
=======
			le16_to_cpu(ckpt->cur_node_blkoff[i]) >= blocks_per_seg)
			return 1;
	}
	for (i = 0; i < NR_CURSEG_DATA_TYPE; i++) {
		if (le32_to_cpu(ckpt->cur_data_segno[i]) >= main_segs ||
			le16_to_cpu(ckpt->cur_data_blkoff[i]) >= blocks_per_seg)
			return 1;
>>>>>>> b52c9082
	}

	if (unlikely(f2fs_cp_error(sbi))) {
		f2fs_msg(sbi->sb, KERN_ERR, "A bug case: need to run fsck");
		return 1;
	}
	return 0;
}

static void init_sb_info(struct f2fs_sb_info *sbi)
{
	struct f2fs_super_block *raw_super = sbi->raw_super;
	int i;

	sbi->log_sectors_per_block =
		le32_to_cpu(raw_super->log_sectors_per_block);
	sbi->log_blocksize = le32_to_cpu(raw_super->log_blocksize);
	sbi->blocksize = 1 << sbi->log_blocksize;
	sbi->log_blocks_per_seg = le32_to_cpu(raw_super->log_blocks_per_seg);
	sbi->blocks_per_seg = 1 << sbi->log_blocks_per_seg;
	sbi->segs_per_sec = le32_to_cpu(raw_super->segs_per_sec);
	sbi->secs_per_zone = le32_to_cpu(raw_super->secs_per_zone);
	sbi->total_sections = le32_to_cpu(raw_super->section_count);
	sbi->total_node_count =
		(le32_to_cpu(raw_super->segment_count_nat) / 2)
			* sbi->blocks_per_seg * NAT_ENTRY_PER_BLOCK;
	sbi->root_ino_num = le32_to_cpu(raw_super->root_ino);
	sbi->node_ino_num = le32_to_cpu(raw_super->node_ino);
	sbi->meta_ino_num = le32_to_cpu(raw_super->meta_ino);
	sbi->cur_victim_sec = NULL_SECNO;
	sbi->max_victim_search = DEF_MAX_VICTIM_SEARCH;

	for (i = 0; i < NR_COUNT_TYPE; i++)
		atomic_set(&sbi->nr_pages[i], 0);

	sbi->dir_level = DEF_DIR_LEVEL;
	sbi->cp_interval = DEF_CP_INTERVAL;
	clear_sbi_flag(sbi, SBI_NEED_FSCK);

	INIT_LIST_HEAD(&sbi->s_list);
	mutex_init(&sbi->umount_mutex);
}

/*
 * Read f2fs raw super block.
 * Because we have two copies of super block, so read the first one at first,
 * if the first one is invalid, move to read the second one.
 */
static int read_raw_super_block(struct super_block *sb,
			struct f2fs_super_block **raw_super,
			struct buffer_head **raw_super_buf,
			int *recovery)
{
	int block = 0;
	struct buffer_head *buffer;
	struct f2fs_super_block *super;
	int err = 0;

retry:
	buffer = sb_bread(sb, block);
	if (!buffer) {
		*recovery = 1;
		f2fs_msg(sb, KERN_ERR, "Unable to read %dth superblock",
				block + 1);
		if (block == 0) {
			block++;
			goto retry;
		} else {
			err = -EIO;
			goto out;
		}
	}

	super = (struct f2fs_super_block *)
		((char *)(buffer)->b_data + F2FS_SUPER_OFFSET);

	/* sanity checking of raw super */
	if (sanity_check_raw_super(sb, super)) {
		brelse(buffer);
		*recovery = 1;
		f2fs_msg(sb, KERN_ERR,
			"Can't find valid F2FS filesystem in %dth superblock",
								block + 1);
		if (block == 0) {
			block++;
			goto retry;
		} else {
			err = -EINVAL;
			goto out;
		}
	}

	if (!*raw_super) {
		*raw_super_buf = buffer;
		*raw_super = super;
	} else {
		/* already have a valid superblock */
		brelse(buffer);
	}

	/* check the validity of the second superblock */
	if (block == 0) {
		block++;
		goto retry;
	}

out:
	/* No valid superblock */
	if (!*raw_super)
		return err;

	return 0;
}

int f2fs_commit_super(struct f2fs_sb_info *sbi, bool recover)
{
	struct buffer_head *sbh = sbi->raw_super_buf;
	sector_t block = sbh->b_blocknr;
	int err;

	/* write back-up superblock first */
	sbh->b_blocknr = block ? 0 : 1;
	mark_buffer_dirty(sbh);
	err = sync_dirty_buffer(sbh);

	sbh->b_blocknr = block;

	/* if we are in recovery path, skip writing valid superblock */
	if (recover || err)
		goto out;

	/* write current valid superblock */
	mark_buffer_dirty(sbh);
	err = sync_dirty_buffer(sbh);
out:
	clear_buffer_write_io_error(sbh);
	set_buffer_uptodate(sbh);
	return err;
}

static int f2fs_fill_super(struct super_block *sb, void *data, int silent)
{
	struct f2fs_sb_info *sbi;
	struct f2fs_super_block *raw_super;
	struct buffer_head *raw_super_buf;
	struct inode *root;
	long err;
	bool retry = true, need_fsck = false;
	char *options = NULL;
	int recovery, i;

try_onemore:
	err = -EINVAL;
	raw_super = NULL;
	raw_super_buf = NULL;
	recovery = 0;

	/* allocate memory for f2fs-specific super block info */
	sbi = kzalloc(sizeof(struct f2fs_sb_info), GFP_KERNEL);
	if (!sbi)
		return -ENOMEM;

	/* set a block size */
	if (unlikely(!sb_set_blocksize(sb, F2FS_BLKSIZE))) {
		f2fs_msg(sb, KERN_ERR, "unable to set blocksize");
		goto free_sbi;
	}

	err = read_raw_super_block(sb, &raw_super, &raw_super_buf, &recovery);
	if (err)
		goto free_sbi;

	sb->s_fs_info = sbi;
	default_options(sbi);
	/* parse mount options */
	options = kstrdup((const char *)data, GFP_KERNEL);
	if (data && !options) {
		err = -ENOMEM;
		goto free_sb_buf;
	}

	err = parse_options(sb, options);
	if (err)
		goto free_options;

	sb->s_maxbytes = max_file_size(le32_to_cpu(raw_super->log_blocksize));
	sb->s_max_links = F2FS_LINK_MAX;
	get_random_bytes(&sbi->s_next_generation, sizeof(u32));

	sb->s_op = &f2fs_sops;
	sb->s_xattr = f2fs_xattr_handlers;
	sb->s_export_op = &f2fs_export_ops;
	sb->s_magic = F2FS_SUPER_MAGIC;
	sb->s_time_gran = 1;
	sb->s_flags = (sb->s_flags & ~MS_POSIXACL) |
		(test_opt(sbi, POSIX_ACL) ? MS_POSIXACL : 0);
	memcpy(sb->s_uuid, raw_super->uuid, sizeof(raw_super->uuid));

	/* init f2fs-specific super block info */
	sbi->sb = sb;
	sbi->raw_super = raw_super;
	sbi->raw_super_buf = raw_super_buf;
	mutex_init(&sbi->gc_mutex);
	mutex_init(&sbi->writepages);
	mutex_init(&sbi->cp_mutex);
	init_rwsem(&sbi->node_write);

	/* disallow all the data/node/meta page writes */
	set_sbi_flag(sbi, SBI_POR_DOING);
	spin_lock_init(&sbi->stat_lock);

	init_rwsem(&sbi->read_io.io_rwsem);
	sbi->read_io.sbi = sbi;
	sbi->read_io.bio = NULL;
	for (i = 0; i < NR_PAGE_TYPE; i++) {
		init_rwsem(&sbi->write_io[i].io_rwsem);
		sbi->write_io[i].sbi = sbi;
		sbi->write_io[i].bio = NULL;
	}

	init_rwsem(&sbi->cp_rwsem);
	init_waitqueue_head(&sbi->cp_wait);
	init_sb_info(sbi);

	/* get an inode for meta space */
	sbi->meta_inode = f2fs_iget(sb, F2FS_META_INO(sbi));
	if (IS_ERR(sbi->meta_inode)) {
		f2fs_msg(sb, KERN_ERR, "Failed to read F2FS meta data inode");
		err = PTR_ERR(sbi->meta_inode);
		goto free_options;
	}

	err = get_valid_checkpoint(sbi);
	if (err) {
		f2fs_msg(sb, KERN_ERR, "Failed to get valid F2FS checkpoint");
		goto free_meta_inode;
	}

	/* sanity checking of checkpoint */
	err = -EINVAL;
	if (sanity_check_ckpt(sbi)) {
		f2fs_msg(sb, KERN_ERR, "Invalid F2FS checkpoint");
		goto free_cp;
	}

	sbi->total_valid_node_count =
				le32_to_cpu(sbi->ckpt->valid_node_count);
	sbi->total_valid_inode_count =
				le32_to_cpu(sbi->ckpt->valid_inode_count);
	sbi->user_block_count = le64_to_cpu(sbi->ckpt->user_block_count);
	sbi->total_valid_block_count =
				le64_to_cpu(sbi->ckpt->valid_block_count);
	sbi->last_valid_block_count = sbi->total_valid_block_count;
	sbi->alloc_valid_block_count = 0;
	INIT_LIST_HEAD(&sbi->dir_inode_list);
	spin_lock_init(&sbi->dir_inode_lock);

	init_extent_cache_info(sbi);

	init_ino_entry_info(sbi);

	/* setup f2fs internal modules */
	err = build_segment_manager(sbi);
	if (err) {
		f2fs_msg(sb, KERN_ERR,
			"Failed to initialize F2FS segment manager");
		goto free_sm;
	}
	err = build_node_manager(sbi);
	if (err) {
		f2fs_msg(sb, KERN_ERR,
			"Failed to initialize F2FS node manager");
		goto free_nm;
	}

	build_gc_manager(sbi);

	/* get an inode for node space */
	sbi->node_inode = f2fs_iget(sb, F2FS_NODE_INO(sbi));
	if (IS_ERR(sbi->node_inode)) {
		f2fs_msg(sb, KERN_ERR, "Failed to read node inode");
		err = PTR_ERR(sbi->node_inode);
		goto free_nm;
	}

	f2fs_join_shrinker(sbi);

	/* if there are nt orphan nodes free them */
	err = recover_orphan_inodes(sbi);
	if (err)
		goto free_node_inode;

	/* read root inode and dentry */
	root = f2fs_iget(sb, F2FS_ROOT_INO(sbi));
	if (IS_ERR(root)) {
		f2fs_msg(sb, KERN_ERR, "Failed to read root inode");
		err = PTR_ERR(root);
		goto free_node_inode;
	}
	if (!S_ISDIR(root->i_mode) || !root->i_blocks || !root->i_size) {
		iput(root);
		err = -EINVAL;
		goto free_node_inode;
	}

	sb->s_root = d_make_root(root); /* allocate root dentry */
	if (!sb->s_root) {
		err = -ENOMEM;
		goto free_root_inode;
	}

	err = f2fs_build_stats(sbi);
	if (err)
		goto free_root_inode;

	if (f2fs_proc_root)
		sbi->s_proc = proc_mkdir(sb->s_id, f2fs_proc_root);

	if (sbi->s_proc)
		proc_create_data("segment_info", S_IRUGO, sbi->s_proc,
				 &f2fs_seq_segment_info_fops, sb);

	sbi->s_kobj.kset = f2fs_kset;
	init_completion(&sbi->s_kobj_unregister);
	err = kobject_init_and_add(&sbi->s_kobj, &f2fs_ktype, NULL,
							"%s", sb->s_id);
	if (err)
		goto free_proc;

	/* recover fsynced data */
	if (!test_opt(sbi, DISABLE_ROLL_FORWARD)) {
		/*
		 * mount should be failed, when device has readonly mode, and
		 * previous checkpoint was not done by clean system shutdown.
		 */
		if (bdev_read_only(sb->s_bdev) &&
				!is_set_ckpt_flags(sbi->ckpt, CP_UMOUNT_FLAG)) {
			err = -EROFS;
			goto free_kobj;
		}

		if (need_fsck)
			set_sbi_flag(sbi, SBI_NEED_FSCK);

		err = recover_fsync_data(sbi);
		if (err) {
			need_fsck = true;
			f2fs_msg(sb, KERN_ERR,
				"Cannot recover all fsync data errno=%ld", err);
			goto free_kobj;
		}
	}
	/* recover_fsync_data() cleared this already */
	clear_sbi_flag(sbi, SBI_POR_DOING);

	/*
	 * If filesystem is not mounted as read-only then
	 * do start the gc_thread.
	 */
	if (test_opt(sbi, BG_GC) && !f2fs_readonly(sb)) {
		/* After POR, we can run background GC thread.*/
		err = start_gc_thread(sbi);
		if (err)
			goto free_kobj;
	}
	kfree(options);

	/* recover broken superblock */
	if (recovery && !f2fs_readonly(sb) && !bdev_read_only(sb->s_bdev)) {
		f2fs_msg(sb, KERN_INFO, "Recover invalid superblock");
		f2fs_commit_super(sbi, true);
	}

	sbi->cp_expires = round_jiffies_up(jiffies);

	return 0;

free_kobj:
	kobject_del(&sbi->s_kobj);
free_proc:
	if (sbi->s_proc) {
		remove_proc_entry("segment_info", sbi->s_proc);
		remove_proc_entry(sb->s_id, f2fs_proc_root);
	}
	f2fs_destroy_stats(sbi);
free_root_inode:
	dput(sb->s_root);
	sb->s_root = NULL;
free_node_inode:
	mutex_lock(&sbi->umount_mutex);
	f2fs_leave_shrinker(sbi);
	iput(sbi->node_inode);
	mutex_unlock(&sbi->umount_mutex);
free_nm:
	destroy_node_manager(sbi);
free_sm:
	destroy_segment_manager(sbi);
free_cp:
	kfree(sbi->ckpt);
free_meta_inode:
	make_bad_inode(sbi->meta_inode);
	iput(sbi->meta_inode);
free_options:
	kfree(options);
free_sb_buf:
	brelse(raw_super_buf);
free_sbi:
	kfree(sbi);

	/* give only one another chance */
	if (retry) {
		retry = false;
		shrink_dcache_sb(sb);
		goto try_onemore;
	}
	return err;
}

static struct dentry *f2fs_mount(struct file_system_type *fs_type, int flags,
			const char *dev_name, void *data)
{
	return mount_bdev(fs_type, flags, dev_name, data, f2fs_fill_super);
}

static void kill_f2fs_super(struct super_block *sb)
{
	if (sb->s_root)
		set_sbi_flag(F2FS_SB(sb), SBI_IS_CLOSE);
	kill_block_super(sb);
}

static struct file_system_type f2fs_fs_type = {
	.owner		= THIS_MODULE,
	.name		= "f2fs",
	.mount		= f2fs_mount,
	.kill_sb	= kill_f2fs_super,
	.fs_flags	= FS_REQUIRES_DEV,
};
MODULE_ALIAS_FS("f2fs");

static int __init init_inodecache(void)
{
	f2fs_inode_cachep = f2fs_kmem_cache_create("f2fs_inode_cache",
			sizeof(struct f2fs_inode_info));
	if (!f2fs_inode_cachep)
		return -ENOMEM;
	return 0;
}

static void destroy_inodecache(void)
{
	/*
	 * Make sure all delayed rcu free inodes are flushed before we
	 * destroy cache.
	 */
	rcu_barrier();
	kmem_cache_destroy(f2fs_inode_cachep);
}

static int __init init_f2fs_fs(void)
{
	int err;

	f2fs_build_trace_ios();

	err = init_inodecache();
	if (err)
		goto fail;
	err = create_node_manager_caches();
	if (err)
		goto free_inodecache;
	err = create_segment_manager_caches();
	if (err)
		goto free_node_manager_caches;
	err = create_checkpoint_caches();
	if (err)
		goto free_segment_manager_caches;
	err = create_extent_cache();
	if (err)
		goto free_checkpoint_caches;
	f2fs_kset = kset_create_and_add("f2fs", NULL, fs_kobj);
	if (!f2fs_kset) {
		err = -ENOMEM;
		goto free_extent_cache;
	}
	err = f2fs_init_crypto();
	if (err)
		goto free_kset;

	err = register_shrinker(&f2fs_shrinker_info);
	if (err)
		goto free_crypto;

	err = register_filesystem(&f2fs_fs_type);
	if (err)
		goto free_shrinker;
	f2fs_create_root_stats();
	f2fs_proc_root = proc_mkdir("fs/f2fs", NULL);
	return 0;

free_shrinker:
	unregister_shrinker(&f2fs_shrinker_info);
free_crypto:
	f2fs_exit_crypto();
free_kset:
	kset_unregister(f2fs_kset);
free_extent_cache:
	destroy_extent_cache();
free_checkpoint_caches:
	destroy_checkpoint_caches();
free_segment_manager_caches:
	destroy_segment_manager_caches();
free_node_manager_caches:
	destroy_node_manager_caches();
free_inodecache:
	destroy_inodecache();
fail:
	return err;
}

static void __exit exit_f2fs_fs(void)
{
	remove_proc_entry("fs/f2fs", NULL);
	f2fs_destroy_root_stats();
	unregister_shrinker(&f2fs_shrinker_info);
	unregister_filesystem(&f2fs_fs_type);
	f2fs_exit_crypto();
	destroy_extent_cache();
	destroy_checkpoint_caches();
	destroy_segment_manager_caches();
	destroy_node_manager_caches();
	destroy_inodecache();
	kset_unregister(f2fs_kset);
	f2fs_destroy_trace_ios();
}

module_init(init_f2fs_fs)
module_exit(exit_f2fs_fs)

MODULE_AUTHOR("Samsung Electronics's Praesto Team");
MODULE_DESCRIPTION("Flash Friendly File System");
MODULE_LICENSE("GPL");<|MERGE_RESOLUTION|>--- conflicted
+++ resolved
@@ -1091,26 +1091,11 @@
 	if (unlikely(fsmeta >= total))
 		return 1;
 
-<<<<<<< HEAD
-	main_segs = le32_to_cpu(sbi->raw_super->segment_count_main);
-=======
 	main_segs = le32_to_cpu(raw_super->segment_count_main);
->>>>>>> b52c9082
 	blocks_per_seg = sbi->blocks_per_seg;
 
 	for (i = 0; i < NR_CURSEG_NODE_TYPE; i++) {
 		if (le32_to_cpu(ckpt->cur_node_segno[i]) >= main_segs ||
-<<<<<<< HEAD
-		    le16_to_cpu(ckpt->cur_node_blkoff[i]) >= blocks_per_seg) {
-			return 1;
-		}
-	}
-	for (i = 0; i < NR_CURSEG_DATA_TYPE; i++) {
-		if (le32_to_cpu(ckpt->cur_data_segno[i]) >= main_segs ||
-		    le16_to_cpu(ckpt->cur_data_blkoff[i]) >= blocks_per_seg) {
-			return 1;
-		}
-=======
 			le16_to_cpu(ckpt->cur_node_blkoff[i]) >= blocks_per_seg)
 			return 1;
 	}
@@ -1118,7 +1103,6 @@
 		if (le32_to_cpu(ckpt->cur_data_segno[i]) >= main_segs ||
 			le16_to_cpu(ckpt->cur_data_blkoff[i]) >= blocks_per_seg)
 			return 1;
->>>>>>> b52c9082
 	}
 
 	if (unlikely(f2fs_cp_error(sbi))) {
