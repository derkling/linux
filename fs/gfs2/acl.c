/*
 * Copyright (C) Sistina Software, Inc.  1997-2003 All rights reserved.
 * Copyright (C) 2004-2006 Red Hat, Inc.  All rights reserved.
 *
 * This copyrighted material is made available to anyone wishing to use,
 * modify, copy, or redistribute it subject to the terms and conditions
 * of the GNU General Public License version 2.
 */

#include <linux/sched.h>
#include <linux/slab.h>
#include <linux/spinlock.h>
#include <linux/completion.h>
#include <linux/buffer_head.h>
#include <linux/xattr.h>
#include <linux/posix_acl.h>
#include <linux/posix_acl_xattr.h>
#include <linux/gfs2_ondisk.h>

#include "gfs2.h"
#include "incore.h"
#include "acl.h"
#include "xattr.h"
#include "glock.h"
#include "inode.h"
#include "meta_io.h"
#include "rgrp.h"
#include "trans.h"
#include "util.h"

static const char *gfs2_acl_name(int type)
{
	switch (type) {
	case ACL_TYPE_ACCESS:
		return XATTR_POSIX_ACL_ACCESS;
	case ACL_TYPE_DEFAULT:
		return XATTR_POSIX_ACL_DEFAULT;
	}
	return NULL;
}

static struct posix_acl *__gfs2_get_acl(struct inode *inode, int type)
{
	struct gfs2_inode *ip = GFS2_I(inode);
	struct posix_acl *acl;
	const char *name;
	char *data;
	int len;

	if (!ip->i_eattr)
		return NULL;

	name = gfs2_acl_name(type);
	len = gfs2_xattr_acl_get(ip, name, &data);
	if (len <= 0)
		return ERR_PTR(len);
	acl = posix_acl_from_xattr(&init_user_ns, data, len);
	kfree(data);
	return acl;
}

struct posix_acl *gfs2_get_acl(struct inode *inode, int type)
{
	struct gfs2_inode *ip = GFS2_I(inode);
	struct gfs2_holder gh;
	bool need_unlock = false;
	struct posix_acl *acl;

	if (!gfs2_glock_is_locked_by_me(ip->i_gl)) {
		int ret = gfs2_glock_nq_init(ip->i_gl, LM_ST_SHARED,
					     LM_FLAG_ANY, &gh);
		if (ret)
			return ERR_PTR(ret);
		need_unlock = true;
	}
	acl = __gfs2_get_acl(inode, type);
	if (need_unlock)
		gfs2_glock_dq_uninit(&gh);
	return acl;
}

int __gfs2_set_acl(struct inode *inode, struct posix_acl *acl, int type)
{
	int error;
	int len;
	char *data;
	const char *name = gfs2_acl_name(type);

	if (acl) {
		len = posix_acl_to_xattr(&init_user_ns, acl, NULL, 0);
		if (len == 0)
			return 0;
		data = kmalloc(len, GFP_NOFS);
		if (data == NULL)
			return -ENOMEM;
		error = posix_acl_to_xattr(&init_user_ns, acl, data, len);
		if (error < 0)
			goto out;
	} else {
		data = NULL;
		len = 0;
	}

	error = __gfs2_xattr_set(inode, name, data, len, 0, GFS2_EATYPE_SYS);
	if (error)
		goto out;
	set_cached_acl(inode, type, acl);
out:
	kfree(data);
	return error;
}

int gfs2_set_acl(struct inode *inode, struct posix_acl *acl, int type)
{
	struct gfs2_inode *ip = GFS2_I(inode);
	struct gfs2_holder gh;
	bool need_unlock = false;
	int ret;
	umode_t mode;

	if (acl && acl->a_count > GFS2_ACL_MAX_ENTRIES(GFS2_SB(inode)))
		return -E2BIG;

	ret = gfs2_rsqa_alloc(ip);
	if (ret)
		return ret;

	if (!gfs2_glock_is_locked_by_me(ip->i_gl)) {
		ret = gfs2_glock_nq_init(ip->i_gl, LM_ST_EXCLUSIVE, 0, &gh);
		if (ret)
			return ret;
		need_unlock = true;
	}

	mode = inode->i_mode;
	if (type == ACL_TYPE_ACCESS && acl) {
		ret = posix_acl_update_mode(inode, &mode, &acl);
		if (ret)
			goto unlock;
	}

	ret = __gfs2_set_acl(inode, acl, type);
	if (!ret && mode != inode->i_mode) {
<<<<<<< HEAD
=======
		inode->i_ctime = current_time(inode);
>>>>>>> 9abd04af
		inode->i_mode = mode;
		mark_inode_dirty(inode);
	}
unlock:
	if (need_unlock)
		gfs2_glock_dq_uninit(&gh);
	return ret;
}<|MERGE_RESOLUTION|>--- conflicted
+++ resolved
@@ -141,10 +141,7 @@
 
 	ret = __gfs2_set_acl(inode, acl, type);
 	if (!ret && mode != inode->i_mode) {
-<<<<<<< HEAD
-=======
 		inode->i_ctime = current_time(inode);
->>>>>>> 9abd04af
 		inode->i_mode = mode;
 		mark_inode_dirty(inode);
 	}
