--- conflicted
+++ resolved
@@ -28,32 +28,19 @@
 extern int gfs2_rgrp_go_lock(struct gfs2_holder *gh);
 extern void gfs2_rgrp_go_unlock(struct gfs2_holder *gh);
 
-<<<<<<< HEAD
-extern struct gfs2_alloc *gfs2_alloc_get(struct gfs2_inode *ip);
-static inline void gfs2_alloc_put(struct gfs2_inode *ip)
-=======
 extern struct gfs2_qadata *gfs2_qadata_get(struct gfs2_inode *ip);
 static inline void gfs2_qadata_put(struct gfs2_inode *ip)
->>>>>>> dcd6c922
 {
 	BUG_ON(ip->i_qadata == NULL);
 	kfree(ip->i_qadata);
 	ip->i_qadata = NULL;
 }
 
-<<<<<<< HEAD
-extern int gfs2_inplace_reserve(struct gfs2_inode *ip);
-extern void gfs2_inplace_release(struct gfs2_inode *ip);
-
-extern int gfs2_alloc_block(struct gfs2_inode *ip, u64 *bn, unsigned int *n);
-extern int gfs2_alloc_di(struct gfs2_inode *ip, u64 *bn, u64 *generation);
-=======
 extern int gfs2_inplace_reserve(struct gfs2_inode *ip, u32 requested);
 extern void gfs2_inplace_release(struct gfs2_inode *ip);
 
 extern int gfs2_alloc_blocks(struct gfs2_inode *ip, u64 *bn, unsigned int *n,
 			     bool dinode, u64 *generation);
->>>>>>> dcd6c922
 
 extern void __gfs2_free_blocks(struct gfs2_inode *ip, u64 bstart, u32 blen, int meta);
 extern void gfs2_free_meta(struct gfs2_inode *ip, u64 bstart, u32 blen);
