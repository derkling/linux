/*
 *  linux/fs/9p/vfs_file.c
 *
 * This file contians vfs file ops for 9P2000.
 *
 *  Copyright (C) 2004 by Eric Van Hensbergen <ericvh@gmail.com>
 *  Copyright (C) 2002 by Ron Minnich <rminnich@lanl.gov>
 *
 *  This program is free software; you can redistribute it and/or modify
 *  it under the terms of the GNU General Public License version 2
 *  as published by the Free Software Foundation.
 *
 *  This program is distributed in the hope that it will be useful,
 *  but WITHOUT ANY WARRANTY; without even the implied warranty of
 *  MERCHANTABILITY or FITNESS FOR A PARTICULAR PURPOSE.  See the
 *  GNU General Public License for more details.
 *
 *  You should have received a copy of the GNU General Public License
 *  along with this program; if not, write to:
 *  Free Software Foundation
 *  51 Franklin Street, Fifth Floor
 *  Boston, MA  02111-1301  USA
 *
 */

#include <linux/module.h>
#include <linux/errno.h>
#include <linux/fs.h>
#include <linux/sched.h>
#include <linux/file.h>
#include <linux/stat.h>
#include <linux/string.h>
#include <linux/inet.h>
#include <linux/list.h>
#include <linux/pagemap.h>
#include <linux/utsname.h>
#include <asm/uaccess.h>
#include <linux/idr.h>
#include <net/9p/9p.h>
#include <net/9p/client.h>

#include "v9fs.h"
#include "v9fs_vfs.h"
#include "fid.h"
#include "cache.h"

static const struct file_operations v9fs_cached_file_operations;
static const struct file_operations v9fs_cached_file_operations_dotl;

/**
 * v9fs_file_open - open a file (or directory)
 * @inode: inode to be opened
 * @file: file being opened
 *
 */

int v9fs_file_open(struct inode *inode, struct file *file)
{
	int err;
	struct v9fs_session_info *v9ses;
	struct p9_fid *fid;
	int omode;

	P9_DPRINTK(P9_DEBUG_VFS, "inode: %p file: %p\n", inode, file);
	v9ses = v9fs_inode2v9ses(inode);
	if (v9fs_proto_dotl(v9ses))
		omode = file->f_flags;
	else
		omode = v9fs_uflags2omode(file->f_flags,
					v9fs_proto_dotu(v9ses));
	fid = file->private_data;
	if (!fid) {
		fid = v9fs_fid_clone(file->f_path.dentry);
		if (IS_ERR(fid))
			return PTR_ERR(fid);

		err = p9_client_open(fid, omode);
		if (err < 0) {
			p9_client_clunk(fid);
			return err;
		}
		if (file->f_flags & O_TRUNC) {
			i_size_write(inode, 0);
			inode->i_blocks = 0;
		}
		if ((file->f_flags & O_APPEND) &&
			(!v9fs_proto_dotu(v9ses) && !v9fs_proto_dotl(v9ses)))
			generic_file_llseek(file, 0, SEEK_END);
	}

	file->private_data = fid;
	if ((fid->qid.version) && (v9ses->cache)) {
		P9_DPRINTK(P9_DEBUG_VFS, "cached");
		/* enable cached file options */
		if(file->f_op == &v9fs_file_operations)
			file->f_op = &v9fs_cached_file_operations;
		else if (file->f_op == &v9fs_file_operations_dotl)
			file->f_op = &v9fs_cached_file_operations_dotl;

#ifdef CONFIG_9P_FSCACHE
		v9fs_cache_inode_set_cookie(inode, file);
#endif
	}

	return 0;
}

/**
 * v9fs_file_lock - lock a file (or directory)
 * @filp: file to be locked
 * @cmd: lock command
 * @fl: file lock structure
 *
 * Bugs: this looks like a local only lock, we should extend into 9P
 *       by using open exclusive
 */

static int v9fs_file_lock(struct file *filp, int cmd, struct file_lock *fl)
{
	int res = 0;
	struct inode *inode = filp->f_path.dentry->d_inode;

	P9_DPRINTK(P9_DEBUG_VFS, "filp: %p lock: %p\n", filp, fl);

	/* No mandatory locks */
	if (__mandatory_lock(inode) && fl->fl_type != F_UNLCK)
		return -ENOLCK;

	if ((IS_SETLK(cmd) || IS_SETLKW(cmd)) && fl->fl_type != F_UNLCK) {
		filemap_write_and_wait(inode->i_mapping);
		invalidate_mapping_pages(&inode->i_data, 0, -1);
	}

	return res;
}

static int v9fs_file_do_lock(struct file *filp, int cmd, struct file_lock *fl)
{
	struct p9_flock flock;
	struct p9_fid *fid;
	uint8_t status;
	int res = 0;
	unsigned char fl_type;

	fid = filp->private_data;
	BUG_ON(fid == NULL);

	if ((fl->fl_flags & FL_POSIX) != FL_POSIX)
		BUG();

	res = posix_lock_file_wait(filp, fl);
	if (res < 0)
		goto out;

	/* convert posix lock to p9 tlock args */
	memset(&flock, 0, sizeof(flock));
	flock.type = fl->fl_type;
	flock.start = fl->fl_start;
	if (fl->fl_end == OFFSET_MAX)
		flock.length = 0;
	else
		flock.length = fl->fl_end - fl->fl_start + 1;
	flock.proc_id = fl->fl_pid;
	flock.client_id = utsname()->nodename;
	if (IS_SETLKW(cmd))
		flock.flags = P9_LOCK_FLAGS_BLOCK;

	/*
	 * if its a blocked request and we get P9_LOCK_BLOCKED as the status
	 * for lock request, keep on trying
	 */
	for (;;) {
		res = p9_client_lock_dotl(fid, &flock, &status);
		if (res < 0)
			break;

		if (status != P9_LOCK_BLOCKED)
			break;
		if (status == P9_LOCK_BLOCKED && !IS_SETLKW(cmd))
			break;
		schedule_timeout_interruptible(P9_LOCK_TIMEOUT);
	}

	/* map 9p status to VFS status */
	switch (status) {
	case P9_LOCK_SUCCESS:
		res = 0;
		break;
	case P9_LOCK_BLOCKED:
		res = -EAGAIN;
		break;
	case P9_LOCK_ERROR:
	case P9_LOCK_GRACE:
		res = -ENOLCK;
		break;
	default:
		BUG();
	}

	/*
	 * incase server returned error for lock request, revert
	 * it locally
	 */
	if (res < 0 && fl->fl_type != F_UNLCK) {
		fl_type = fl->fl_type;
		fl->fl_type = F_UNLCK;
		res = posix_lock_file_wait(filp, fl);
		fl->fl_type = fl_type;
	}
out:
	return res;
}

static int v9fs_file_getlock(struct file *filp, struct file_lock *fl)
{
	struct p9_getlock glock;
	struct p9_fid *fid;
	int res = 0;

	fid = filp->private_data;
	BUG_ON(fid == NULL);

	posix_test_lock(filp, fl);
	/*
	 * if we have a conflicting lock locally, no need to validate
	 * with server
	 */
	if (fl->fl_type != F_UNLCK)
		return res;

	/* convert posix lock to p9 tgetlock args */
	memset(&glock, 0, sizeof(glock));
	glock.type = fl->fl_type;
	glock.start = fl->fl_start;
	if (fl->fl_end == OFFSET_MAX)
		glock.length = 0;
	else
		glock.length = fl->fl_end - fl->fl_start + 1;
	glock.proc_id = fl->fl_pid;
	glock.client_id = utsname()->nodename;

	res = p9_client_getlock_dotl(fid, &glock);
	if (res < 0)
		return res;
	if (glock.type != F_UNLCK) {
		fl->fl_type = glock.type;
		fl->fl_start = glock.start;
		if (glock.length == 0)
			fl->fl_end = OFFSET_MAX;
		else
			fl->fl_end = glock.start + glock.length - 1;
		fl->fl_pid = glock.proc_id;
	} else
		fl->fl_type = F_UNLCK;

	return res;
}

/**
 * v9fs_file_lock_dotl - lock a file (or directory)
 * @filp: file to be locked
 * @cmd: lock command
 * @fl: file lock structure
 *
 */

static int v9fs_file_lock_dotl(struct file *filp, int cmd, struct file_lock *fl)
{
	struct inode *inode = filp->f_path.dentry->d_inode;
	int ret = -ENOLCK;

	P9_DPRINTK(P9_DEBUG_VFS, "filp: %p cmd:%d lock: %p name: %s\n", filp,
				cmd, fl, filp->f_path.dentry->d_name.name);

	/* No mandatory locks */
	if (__mandatory_lock(inode) && fl->fl_type != F_UNLCK)
		goto out_err;

	if ((IS_SETLK(cmd) || IS_SETLKW(cmd)) && fl->fl_type != F_UNLCK) {
		filemap_write_and_wait(inode->i_mapping);
		invalidate_mapping_pages(&inode->i_data, 0, -1);
	}

	if (IS_SETLK(cmd) || IS_SETLKW(cmd))
		ret = v9fs_file_do_lock(filp, cmd, fl);
	else if (IS_GETLK(cmd))
		ret = v9fs_file_getlock(filp, fl);
	else
		ret = -EINVAL;
out_err:
	return ret;
}

/**
 * v9fs_file_flock_dotl - lock a file
 * @filp: file to be locked
 * @cmd: lock command
 * @fl: file lock structure
 *
 */

static int v9fs_file_flock_dotl(struct file *filp, int cmd,
	struct file_lock *fl)
{
	struct inode *inode = filp->f_path.dentry->d_inode;
	int ret = -ENOLCK;

	P9_DPRINTK(P9_DEBUG_VFS, "filp: %p cmd:%d lock: %p name: %s\n", filp,
				cmd, fl, filp->f_path.dentry->d_name.name);

	/* No mandatory locks */
	if (__mandatory_lock(inode) && fl->fl_type != F_UNLCK)
		goto out_err;

	if (!(fl->fl_flags & FL_FLOCK))
		goto out_err;

	if ((IS_SETLK(cmd) || IS_SETLKW(cmd)) && fl->fl_type != F_UNLCK) {
		filemap_write_and_wait(inode->i_mapping);
		invalidate_mapping_pages(&inode->i_data, 0, -1);
	}
	/* Convert flock to posix lock */
	fl->fl_owner = (fl_owner_t)filp;
	fl->fl_start = 0;
	fl->fl_end = OFFSET_MAX;
	fl->fl_flags |= FL_POSIX;
	fl->fl_flags ^= FL_FLOCK;

	if (IS_SETLK(cmd) | IS_SETLKW(cmd))
		ret = v9fs_file_do_lock(filp, cmd, fl);
	else
		ret = -EINVAL;
out_err:
	return ret;
}

/**
 * v9fs_file_readn - read from a file
 * @filp: file pointer to read
 * @data: data buffer to read data into
 * @udata: user data buffer to read data into
 * @count: size of buffer
 * @offset: offset at which to read data
 *
 */

ssize_t
v9fs_file_readn(struct file *filp, char *data, char __user *udata, u32 count,
	       u64 offset)
{
	int n, total, size;
	struct p9_fid *fid = filp->private_data;

	P9_DPRINTK(P9_DEBUG_VFS, "fid %d offset %llu count %d\n", fid->fid,
					(long long unsigned) offset, count);

	n = 0;
	total = 0;
	size = fid->iounit ? fid->iounit : fid->clnt->msize - P9_IOHDRSZ;
	do {
		n = p9_client_read(fid, data, udata, offset, count);
		if (n <= 0)
			break;

		if (data)
			data += n;
		if (udata)
			udata += n;

		offset += n;
		count -= n;
		total += n;
	} while (count > 0 && n == size);

	if (n < 0)
		total = n;

	return total;
}

/**
 * v9fs_file_read - read from a file
 * @filp: file pointer to read
 * @udata: user data buffer to read data into
 * @count: size of buffer
 * @offset: offset at which to read data
 *
 */

static ssize_t
v9fs_file_read(struct file *filp, char __user *udata, size_t count,
	       loff_t * offset)
{
	int ret;
	struct p9_fid *fid;
	size_t size;

	P9_DPRINTK(P9_DEBUG_VFS, "count %zu offset %lld\n", count, *offset);
	fid = filp->private_data;

	size = fid->iounit ? fid->iounit : fid->clnt->msize - P9_IOHDRSZ;
	if (count > size)
		ret = v9fs_file_readn(filp, NULL, udata, count, *offset);
	else
		ret = p9_client_read(fid, NULL, udata, *offset, count);

	if (ret > 0)
		*offset += ret;

	return ret;
}

/**
 * v9fs_file_write - write to a file
 * @filp: file pointer to write
 * @data: data buffer to write data from
 * @count: size of buffer
 * @offset: offset at which to write data
 *
 */

static ssize_t
v9fs_file_write(struct file *filp, const char __user * data,
		size_t count, loff_t * offset)
{
	ssize_t retval;
	size_t total = 0;
	int n;
	struct p9_fid *fid;
	struct p9_client *clnt;
	struct inode *inode = filp->f_path.dentry->d_inode;
	loff_t origin = *offset;
	unsigned long pg_start, pg_end;

	P9_DPRINTK(P9_DEBUG_VFS, "data %p count %d offset %x\n", data,
		(int)count, (int)*offset);

	fid = filp->private_data;
	clnt = fid->clnt;

<<<<<<< HEAD
	rsize = fid->iounit ? fid->iounit : clnt->msize - P9_IOHDRSZ;
=======
	retval = generic_write_checks(filp, &origin, &count, 0);
	if (retval)
		goto out;
>>>>>>> 45f53cc9

	retval = -EINVAL;
	if ((ssize_t) count < 0)
		goto out;
	retval = 0;
	if (!count)
		goto out;

	do {
		n = p9_client_write(fid, NULL, data+total, origin+total, count);
		if (n <= 0)
			break;
		count -= n;
		total += n;
	} while (count > 0);

	if (total > 0) {
		pg_start = origin >> PAGE_CACHE_SHIFT;
		pg_end = (origin + total - 1) >> PAGE_CACHE_SHIFT;
		if (inode->i_mapping && inode->i_mapping->nrpages)
			invalidate_inode_pages2_range(inode->i_mapping,
						      pg_start, pg_end);
		*offset += total;
		i_size_write(inode, i_size_read(inode) + total);
		inode->i_blocks = (i_size_read(inode) + 512 - 1) >> 9;
	}

	if (n < 0)
		retval = n;
	else
		retval = total;
out:
	return retval;
}

static int v9fs_file_fsync(struct file *filp, int datasync)
{
	struct p9_fid *fid;
	struct p9_wstat wstat;
	int retval;

	P9_DPRINTK(P9_DEBUG_VFS, "filp %p datasync %x\n", filp, datasync);

	fid = filp->private_data;
	v9fs_blank_wstat(&wstat);

	retval = p9_client_wstat(fid, &wstat);
	return retval;
}

int v9fs_file_fsync_dotl(struct file *filp, int datasync)
{
	struct p9_fid *fid;
	int retval;

	P9_DPRINTK(P9_DEBUG_VFS, "v9fs_file_fsync_dotl: filp %p datasync %x\n",
			filp, datasync);

	fid = filp->private_data;

	retval = p9_client_fsync(fid, datasync);
	return retval;
}

static const struct file_operations v9fs_cached_file_operations = {
	.llseek = generic_file_llseek,
	.read = do_sync_read,
	.aio_read = generic_file_aio_read,
	.write = v9fs_file_write,
	.open = v9fs_file_open,
	.release = v9fs_dir_release,
	.lock = v9fs_file_lock,
	.mmap = generic_file_readonly_mmap,
	.fsync = v9fs_file_fsync,
};

static const struct file_operations v9fs_cached_file_operations_dotl = {
	.llseek = generic_file_llseek,
	.read = do_sync_read,
	.aio_read = generic_file_aio_read,
	.write = v9fs_file_write,
	.open = v9fs_file_open,
	.release = v9fs_dir_release,
	.lock = v9fs_file_lock_dotl,
	.flock = v9fs_file_flock_dotl,
	.mmap = generic_file_readonly_mmap,
	.fsync = v9fs_file_fsync_dotl,
};

const struct file_operations v9fs_file_operations = {
	.llseek = generic_file_llseek,
	.read = v9fs_file_read,
	.write = v9fs_file_write,
	.open = v9fs_file_open,
	.release = v9fs_dir_release,
	.lock = v9fs_file_lock,
	.mmap = generic_file_readonly_mmap,
	.fsync = v9fs_file_fsync,
};

const struct file_operations v9fs_file_operations_dotl = {
	.llseek = generic_file_llseek,
	.read = v9fs_file_read,
	.write = v9fs_file_write,
	.open = v9fs_file_open,
	.release = v9fs_dir_release,
	.lock = v9fs_file_lock_dotl,
	.flock = v9fs_file_flock_dotl,
	.mmap = generic_file_readonly_mmap,
	.fsync = v9fs_file_fsync_dotl,
};<|MERGE_RESOLUTION|>--- conflicted
+++ resolved
@@ -438,13 +438,9 @@
 	fid = filp->private_data;
 	clnt = fid->clnt;
 
-<<<<<<< HEAD
-	rsize = fid->iounit ? fid->iounit : clnt->msize - P9_IOHDRSZ;
-=======
 	retval = generic_write_checks(filp, &origin, &count, 0);
 	if (retval)
 		goto out;
->>>>>>> 45f53cc9
 
 	retval = -EINVAL;
 	if ((ssize_t) count < 0)
