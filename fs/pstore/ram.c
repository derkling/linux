--- conflicted
+++ resolved
@@ -460,7 +460,6 @@
 	return 0;
 }
 
-<<<<<<< HEAD
 static int ramoops_parse_dt_size(struct platform_device *pdev,
 		const char *propname, unsigned long *val)
 {
@@ -544,12 +543,12 @@
 	}
 
 	return 0;
-=======
+}
+
 void notrace ramoops_console_write_buf(const char *buf, size_t size)
 {
 	struct ramoops_context *cxt = &oops_cxt;
 	persistent_ram_write(cxt->cprz, buf, size);
->>>>>>> ddf5088e
 }
 
 static int ramoops_probe(struct platform_device *pdev)
