--- conflicted
+++ resolved
@@ -257,14 +257,11 @@
 			     (long) io_end->size,
 			     (unsigned long long)
 			     bi_sector >> (inode->i_blkbits - 9));
-<<<<<<< HEAD
-=======
 	}
 
 	if (!(io_end->flag & EXT4_IO_END_UNWRITTEN)) {
 		ext4_free_io_end(io_end);
 		return;
->>>>>>> 0ce790e7
 	}
 
 	/* Add the io_end to per-inode completed io list*/
