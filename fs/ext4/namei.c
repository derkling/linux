--- conflicted
+++ resolved
@@ -3176,42 +3176,6 @@
 			ext4_journal_stop(handle);
 		return PTR_ERR(inode);
 	}
-<<<<<<< HEAD
-
-	if (encryption_required) {
-		struct ext4_fname_crypto_ctx *ctx = NULL;
-		struct qstr istr;
-		struct ext4_str ostr;
-
-		sd = kzalloc(disk_link.len, GFP_NOFS);
-		if (!sd) {
-			err = -ENOMEM;
-			goto err_drop_inode;
-		}
-		err = ext4_inherit_context(dir, inode);
-		if (err)
-			goto err_drop_inode;
-		ctx = ext4_get_fname_crypto_ctx(inode,
-						inode->i_sb->s_blocksize);
-		if (IS_ERR_OR_NULL(ctx)) {
-			/* We just set the policy, so ctx should not be NULL */
-			err = (ctx == NULL) ? -EIO : PTR_ERR(ctx);
-			goto err_drop_inode;
-		}
-		istr.name = (const unsigned char *) symname;
-		istr.len = len;
-		ostr.name = sd->encrypted_path;
-		err = ext4_fname_usr_to_disk(ctx, &istr, &ostr);
-		ext4_put_fname_crypto_ctx(&ctx);
-		if (err < 0)
-			goto err_drop_inode;
-		sd->len = cpu_to_le16(ostr.len);
-		disk_link.name = (char *) sd;
-	}
-
-	if ((disk_link.len > EXT4_N_BLOCKS * 4)) {
-		inode->i_op = &ext4_symlink_inode_operations;
-=======
 
 	if (encryption_required) {
 		struct ext4_fname_crypto_ctx *ctx = NULL;
@@ -3248,7 +3212,6 @@
 	if ((disk_link.len > EXT4_N_BLOCKS * 4)) {
 		if (!encryption_required)
 			inode->i_op = &ext4_symlink_inode_operations;
->>>>>>> 4b8a8262
 		ext4_set_aops(inode);
 		/*
 		 * We cannot call page_symlink() with transaction started
@@ -3288,16 +3251,10 @@
 	} else {
 		/* clear the extent format for fast symlink */
 		ext4_clear_inode_flag(inode, EXT4_INODE_EXTENTS);
-<<<<<<< HEAD
-		inode->i_op = encryption_required ?
-			&ext4_symlink_inode_operations :
-			&ext4_fast_symlink_inode_operations;
-=======
 		if (!encryption_required) {
 			inode->i_op = &ext4_fast_symlink_inode_operations;
 			inode->i_link = (char *)&EXT4_I(inode)->i_data;
 		}
->>>>>>> 4b8a8262
 		memcpy((char *)&EXT4_I(inode)->i_data, disk_link.name,
 		       disk_link.len);
 		inode->i_size = disk_link.len - 1;
