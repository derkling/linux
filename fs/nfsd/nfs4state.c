/*
*  Copyright (c) 2001 The Regents of the University of Michigan.
*  All rights reserved.
*
*  Kendrick Smith <kmsmith@umich.edu>
*  Andy Adamson <kandros@umich.edu>
*
*  Redistribution and use in source and binary forms, with or without
*  modification, are permitted provided that the following conditions
*  are met:
*
*  1. Redistributions of source code must retain the above copyright
*     notice, this list of conditions and the following disclaimer.
*  2. Redistributions in binary form must reproduce the above copyright
*     notice, this list of conditions and the following disclaimer in the
*     documentation and/or other materials provided with the distribution.
*  3. Neither the name of the University nor the names of its
*     contributors may be used to endorse or promote products derived
*     from this software without specific prior written permission.
*
*  THIS SOFTWARE IS PROVIDED ``AS IS'' AND ANY EXPRESS OR IMPLIED
*  WARRANTIES, INCLUDING, BUT NOT LIMITED TO, THE IMPLIED WARRANTIES OF
*  MERCHANTABILITY AND FITNESS FOR A PARTICULAR PURPOSE ARE
*  DISCLAIMED. IN NO EVENT SHALL THE REGENTS OR CONTRIBUTORS BE LIABLE
*  FOR ANY DIRECT, INDIRECT, INCIDENTAL, SPECIAL, EXEMPLARY, OR
*  CONSEQUENTIAL DAMAGES (INCLUDING, BUT NOT LIMITED TO, PROCUREMENT OF
*  SUBSTITUTE GOODS OR SERVICES; LOSS OF USE, DATA, OR PROFITS; OR
*  BUSINESS INTERRUPTION) HOWEVER CAUSED AND ON ANY THEORY OF
*  LIABILITY, WHETHER IN CONTRACT, STRICT LIABILITY, OR TORT (INCLUDING
*  NEGLIGENCE OR OTHERWISE) ARISING IN ANY WAY OUT OF THE USE OF THIS
*  SOFTWARE, EVEN IF ADVISED OF THE POSSIBILITY OF SUCH DAMAGE.
*
*/

#include <linux/file.h>
#include <linux/fs.h>
#include <linux/slab.h>
#include <linux/namei.h>
#include <linux/swap.h>
#include <linux/pagemap.h>
#include <linux/sunrpc/svcauth_gss.h>
#include <linux/sunrpc/clnt.h>
#include "xdr4.h"
#include "vfs.h"

#define NFSDDBG_FACILITY                NFSDDBG_PROC

/* Globals */
time_t nfsd4_lease = 90;     /* default lease time */
time_t nfsd4_grace = 90;
static time_t boot_time;
<<<<<<< HEAD
static stateid_t zerostateid;             /* bits all 0 */
static stateid_t onestateid;              /* bits all 1 */
=======

#define all_ones {{~0,~0},~0}
static const stateid_t one_stateid = {
	.si_generation = ~0,
	.si_opaque = all_ones,
};
static const stateid_t zero_stateid = {
	/* all fields zero */
};

>>>>>>> dcd6c922
static u64 current_sessionid = 1;

#define ZERO_STATEID(stateid) (!memcmp((stateid), &zero_stateid, sizeof(stateid_t)))
#define ONE_STATEID(stateid)  (!memcmp((stateid), &one_stateid, sizeof(stateid_t)))

/* forward declarations */
static int check_for_locks(struct nfs4_file *filp, struct nfs4_lockowner *lowner);

/* Locking: */

/* Currently used for almost all code touching nfsv4 state: */
static DEFINE_MUTEX(client_mutex);

/*
 * Currently used for the del_recall_lru and file hash table.  In an
 * effort to decrease the scope of the client_mutex, this spinlock may
 * eventually cover more:
 */
static DEFINE_SPINLOCK(recall_lock);

static struct kmem_cache *openowner_slab = NULL;
static struct kmem_cache *lockowner_slab = NULL;
static struct kmem_cache *file_slab = NULL;
static struct kmem_cache *stateid_slab = NULL;
static struct kmem_cache *deleg_slab = NULL;

void
nfs4_lock_state(void)
{
	mutex_lock(&client_mutex);
}

void
nfs4_unlock_state(void)
{
	mutex_unlock(&client_mutex);
}

static inline u32
opaque_hashval(const void *ptr, int nbytes)
{
	unsigned char *cptr = (unsigned char *) ptr;

	u32 x = 0;
	while (nbytes--) {
		x *= 37;
		x += *cptr++;
	}
	return x;
}

static struct list_head del_recall_lru;

static void nfsd4_free_file(struct nfs4_file *f)
{
	kmem_cache_free(file_slab, f);
}

static inline void
put_nfs4_file(struct nfs4_file *fi)
{
	if (atomic_dec_and_lock(&fi->fi_ref, &recall_lock)) {
		list_del(&fi->fi_hash);
		spin_unlock(&recall_lock);
		iput(fi->fi_inode);
		nfsd4_free_file(fi);
	}
}

static inline void
get_nfs4_file(struct nfs4_file *fi)
{
	atomic_inc(&fi->fi_ref);
}

static int num_delegations;
unsigned int max_delegations;

/*
 * Open owner state (share locks)
 */

<<<<<<< HEAD
/* hash tables for open owners */
#define OPEN_OWNER_HASH_BITS              8
#define OPEN_OWNER_HASH_SIZE             (1 << OPEN_OWNER_HASH_BITS)
#define OPEN_OWNER_HASH_MASK             (OPEN_OWNER_HASH_SIZE - 1)

static unsigned int open_ownerstr_hashval(u32 clientid, struct xdr_netobj *ownername)
{
	unsigned int ret;

	ret = opaque_hashval(ownername->data, ownername->len);
	ret += clientid;
	return ret & OPEN_OWNER_HASH_MASK;
}

static struct list_head	open_ownerstr_hashtbl[OPEN_OWNER_HASH_SIZE];
=======
/* hash tables for lock and open owners */
#define OWNER_HASH_BITS              8
#define OWNER_HASH_SIZE             (1 << OWNER_HASH_BITS)
#define OWNER_HASH_MASK             (OWNER_HASH_SIZE - 1)

static unsigned int ownerstr_hashval(u32 clientid, struct xdr_netobj *ownername)
{
	unsigned int ret;

	ret = opaque_hashval(ownername->data, ownername->len);
	ret += clientid;
	return ret & OWNER_HASH_MASK;
}

static struct list_head	ownerstr_hashtbl[OWNER_HASH_SIZE];
>>>>>>> dcd6c922

/* hash table for nfs4_file */
#define FILE_HASH_BITS                   8
#define FILE_HASH_SIZE                  (1 << FILE_HASH_BITS)

static unsigned int file_hashval(struct inode *ino)
{
	/* XXX: why are we hashing on inode pointer, anyway? */
	return hash_ptr(ino, FILE_HASH_BITS);
}

static struct list_head file_hashtbl[FILE_HASH_SIZE];

static void __nfs4_file_get_access(struct nfs4_file *fp, int oflag)
{
	BUG_ON(!(fp->fi_fds[oflag] || fp->fi_fds[O_RDWR]));
	atomic_inc(&fp->fi_access[oflag]);
}

static void nfs4_file_get_access(struct nfs4_file *fp, int oflag)
{
	if (oflag == O_RDWR) {
		__nfs4_file_get_access(fp, O_RDONLY);
		__nfs4_file_get_access(fp, O_WRONLY);
	} else
		__nfs4_file_get_access(fp, oflag);
}

static void nfs4_file_put_fd(struct nfs4_file *fp, int oflag)
{
	if (fp->fi_fds[oflag]) {
		fput(fp->fi_fds[oflag]);
		fp->fi_fds[oflag] = NULL;
	}
}

static void __nfs4_file_put_access(struct nfs4_file *fp, int oflag)
{
	if (atomic_dec_and_test(&fp->fi_access[oflag])) {
		nfs4_file_put_fd(fp, oflag);
		/*
		 * It's also safe to get rid of the RDWR open *if*
		 * we no longer have need of the other kind of access
		 * or if we already have the other kind of open:
		 */
		if (fp->fi_fds[1-oflag]
			|| atomic_read(&fp->fi_access[1 - oflag]) == 0)
			nfs4_file_put_fd(fp, O_RDWR);
	}
}

static void nfs4_file_put_access(struct nfs4_file *fp, int oflag)
{
	if (oflag == O_RDWR) {
		__nfs4_file_put_access(fp, O_RDONLY);
		__nfs4_file_put_access(fp, O_WRONLY);
	} else
		__nfs4_file_put_access(fp, oflag);
}

static inline int get_new_stid(struct nfs4_stid *stid)
{
	static int min_stateid = 0;
	struct idr *stateids = &stid->sc_client->cl_stateids;
	int new_stid;
	int error;

	error = idr_get_new_above(stateids, stid, min_stateid, &new_stid);
	/*
	 * Note: the necessary preallocation was done in
	 * nfs4_alloc_stateid().  The idr code caps the number of
	 * preallocations that can exist at a time, but the state lock
	 * prevents anyone from using ours before we get here:
	 */
	BUG_ON(error);
	/*
	 * It shouldn't be a problem to reuse an opaque stateid value.
	 * I don't think it is for 4.1.  But with 4.0 I worry that, for
	 * example, a stray write retransmission could be accepted by
	 * the server when it should have been rejected.  Therefore,
	 * adopt a trick from the sctp code to attempt to maximize the
	 * amount of time until an id is reused, by ensuring they always
	 * "increase" (mod INT_MAX):
	 */

	min_stateid = new_stid+1;
	if (min_stateid == INT_MAX)
		min_stateid = 0;
	return new_stid;
}

static void init_stid(struct nfs4_stid *stid, struct nfs4_client *cl, unsigned char type)
{
	stateid_t *s = &stid->sc_stateid;
	int new_id;

	stid->sc_type = type;
	stid->sc_client = cl;
	s->si_opaque.so_clid = cl->cl_clientid;
	new_id = get_new_stid(stid);
	s->si_opaque.so_id = (u32)new_id;
	/* Will be incremented before return to client: */
	s->si_generation = 0;
}

static struct nfs4_stid *nfs4_alloc_stid(struct nfs4_client *cl, struct kmem_cache *slab)
{
	struct idr *stateids = &cl->cl_stateids;

	if (!idr_pre_get(stateids, GFP_KERNEL))
		return NULL;
	/*
	 * Note: if we fail here (or any time between now and the time
	 * we actually get the new idr), we won't need to undo the idr
	 * preallocation, since the idr code caps the number of
	 * preallocated entries.
	 */
	return kmem_cache_alloc(slab, GFP_KERNEL);
}

static struct nfs4_ol_stateid * nfs4_alloc_stateid(struct nfs4_client *clp)
{
	return openlockstateid(nfs4_alloc_stid(clp, stateid_slab));
}

static struct nfs4_delegation *
alloc_init_deleg(struct nfs4_client *clp, struct nfs4_ol_stateid *stp, struct svc_fh *current_fh, u32 type)
{
	struct nfs4_delegation *dp;
	struct nfs4_file *fp = stp->st_file;

	dprintk("NFSD alloc_init_deleg\n");
	/*
	 * Major work on the lease subsystem (for example, to support
	 * calbacks on stat) will be required before we can support
	 * write delegations properly.
	 */
	if (type != NFS4_OPEN_DELEGATE_READ)
		return NULL;
	if (fp->fi_had_conflict)
		return NULL;
	if (num_delegations > max_delegations)
		return NULL;
	dp = delegstateid(nfs4_alloc_stid(clp, deleg_slab));
	if (dp == NULL)
		return dp;
	init_stid(&dp->dl_stid, clp, NFS4_DELEG_STID);
	/*
	 * delegation seqid's are never incremented.  The 4.1 special
	 * meaning of seqid 0 isn't meaningful, really, but let's avoid
	 * 0 anyway just for consistency and use 1:
	 */
	dp->dl_stid.sc_stateid.si_generation = 1;
	num_delegations++;
	INIT_LIST_HEAD(&dp->dl_perfile);
	INIT_LIST_HEAD(&dp->dl_perclnt);
	INIT_LIST_HEAD(&dp->dl_recall_lru);
	get_nfs4_file(fp);
	dp->dl_file = fp;
	dp->dl_type = type;
	fh_copy_shallow(&dp->dl_fh, &current_fh->fh_handle);
	dp->dl_time = 0;
	atomic_set(&dp->dl_count, 1);
	INIT_WORK(&dp->dl_recall.cb_work, nfsd4_do_callback_rpc);
	return dp;
}

void
nfs4_put_delegation(struct nfs4_delegation *dp)
{
	if (atomic_dec_and_test(&dp->dl_count)) {
		dprintk("NFSD: freeing dp %p\n",dp);
		put_nfs4_file(dp->dl_file);
		kmem_cache_free(deleg_slab, dp);
		num_delegations--;
	}
}

static void nfs4_put_deleg_lease(struct nfs4_file *fp)
{
	if (atomic_dec_and_test(&fp->fi_delegees)) {
		vfs_setlease(fp->fi_deleg_file, F_UNLCK, &fp->fi_lease);
		fp->fi_lease = NULL;
		fput(fp->fi_deleg_file);
		fp->fi_deleg_file = NULL;
	}
}

static void unhash_stid(struct nfs4_stid *s)
{
	struct idr *stateids = &s->sc_client->cl_stateids;

	idr_remove(stateids, s->sc_stateid.si_opaque.so_id);
}

/* Called under the state lock. */
static void
unhash_delegation(struct nfs4_delegation *dp)
{
	unhash_stid(&dp->dl_stid);
	list_del_init(&dp->dl_perclnt);
	spin_lock(&recall_lock);
	list_del_init(&dp->dl_perfile);
	list_del_init(&dp->dl_recall_lru);
	spin_unlock(&recall_lock);
	nfs4_put_deleg_lease(dp->dl_file);
	nfs4_put_delegation(dp);
}

/* 
 * SETCLIENTID state 
 */

/* client_lock protects the client lru list and session hash table */
static DEFINE_SPINLOCK(client_lock);

/* Hash tables for nfs4_clientid state */
#define CLIENT_HASH_BITS                 4
#define CLIENT_HASH_SIZE                (1 << CLIENT_HASH_BITS)
#define CLIENT_HASH_MASK                (CLIENT_HASH_SIZE - 1)

static unsigned int clientid_hashval(u32 id)
{
	return id & CLIENT_HASH_MASK;
}

static unsigned int clientstr_hashval(const char *name)
{
	return opaque_hashval(name, 8) & CLIENT_HASH_MASK;
}

/*
 * reclaim_str_hashtbl[] holds known client info from previous reset/reboot
 * used in reboot/reset lease grace period processing
 *
 * conf_id_hashtbl[], and conf_str_hashtbl[] hold confirmed
 * setclientid_confirmed info. 
 *
 * unconf_str_hastbl[] and unconf_id_hashtbl[] hold unconfirmed 
 * setclientid info.
 *
 * client_lru holds client queue ordered by nfs4_client.cl_time
 * for lease renewal.
 *
 * close_lru holds (open) stateowner queue ordered by nfs4_stateowner.so_time
 * for last close replay.
 */
static struct list_head	reclaim_str_hashtbl[CLIENT_HASH_SIZE];
static int reclaim_str_hashtbl_size = 0;
static struct list_head	conf_id_hashtbl[CLIENT_HASH_SIZE];
static struct list_head	conf_str_hashtbl[CLIENT_HASH_SIZE];
static struct list_head	unconf_str_hashtbl[CLIENT_HASH_SIZE];
static struct list_head	unconf_id_hashtbl[CLIENT_HASH_SIZE];
static struct list_head client_lru;
static struct list_head close_lru;

/*
 * We store the NONE, READ, WRITE, and BOTH bits separately in the
 * st_{access,deny}_bmap field of the stateid, in order to track not
 * only what share bits are currently in force, but also what
 * combinations of share bits previous opens have used.  This allows us
 * to enforce the recommendation of rfc 3530 14.2.19 that the server
 * return an error if the client attempt to downgrade to a combination
 * of share bits not explicable by closing some of its previous opens.
 *
 * XXX: This enforcement is actually incomplete, since we don't keep
 * track of access/deny bit combinations; so, e.g., we allow:
 *
 *	OPEN allow read, deny write
 *	OPEN allow both, deny none
 *	DOWNGRADE allow read, deny none
 *
 * which we should reject.
 */
static void
set_access(unsigned int *access, unsigned long bmap) {
	int i;

	*access = 0;
	for (i = 1; i < 4; i++) {
		if (test_bit(i, &bmap))
			*access |= i;
	}
}

static void
set_deny(unsigned int *deny, unsigned long bmap) {
	int i;

	*deny = 0;
	for (i = 0; i < 4; i++) {
		if (test_bit(i, &bmap))
			*deny |= i ;
	}
}

static int
test_share(struct nfs4_ol_stateid *stp, struct nfsd4_open *open) {
	unsigned int access, deny;

	set_access(&access, stp->st_access_bmap);
	set_deny(&deny, stp->st_deny_bmap);
	if ((access & open->op_share_deny) || (deny & open->op_share_access))
		return 0;
	return 1;
}

static int nfs4_access_to_omode(u32 access)
{
	switch (access & NFS4_SHARE_ACCESS_BOTH) {
	case NFS4_SHARE_ACCESS_READ:
		return O_RDONLY;
	case NFS4_SHARE_ACCESS_WRITE:
		return O_WRONLY;
	case NFS4_SHARE_ACCESS_BOTH:
		return O_RDWR;
	}
	BUG();
}

static void unhash_generic_stateid(struct nfs4_ol_stateid *stp)
{
	list_del(&stp->st_perfile);
	list_del(&stp->st_perstateowner);
}

static void close_generic_stateid(struct nfs4_ol_stateid *stp)
{
	int i;

	if (stp->st_access_bmap) {
		for (i = 1; i < 4; i++) {
			if (test_bit(i, &stp->st_access_bmap))
				nfs4_file_put_access(stp->st_file,
						nfs4_access_to_omode(i));
			__clear_bit(i, &stp->st_access_bmap);
		}
	}
	put_nfs4_file(stp->st_file);
	stp->st_file = NULL;
}

static void free_generic_stateid(struct nfs4_ol_stateid *stp)
{
	kmem_cache_free(stateid_slab, stp);
}

static void release_lock_stateid(struct nfs4_ol_stateid *stp)
{
	struct file *file;

	unhash_generic_stateid(stp);
	unhash_stid(&stp->st_stid);
	file = find_any_file(stp->st_file);
	if (file)
		locks_remove_posix(file, (fl_owner_t)lockowner(stp->st_stateowner));
	close_generic_stateid(stp);
	free_generic_stateid(stp);
}

static void unhash_lockowner(struct nfs4_lockowner *lo)
{
	struct nfs4_ol_stateid *stp;

	list_del(&lo->lo_owner.so_strhash);
	list_del(&lo->lo_perstateid);
<<<<<<< HEAD
=======
	list_del(&lo->lo_owner_ino_hash);
>>>>>>> dcd6c922
	while (!list_empty(&lo->lo_owner.so_stateids)) {
		stp = list_first_entry(&lo->lo_owner.so_stateids,
				struct nfs4_ol_stateid, st_perstateowner);
		release_lock_stateid(stp);
	}
}

static void release_lockowner(struct nfs4_lockowner *lo)
{
	unhash_lockowner(lo);
	nfs4_free_lockowner(lo);
}

static void
release_stateid_lockowners(struct nfs4_ol_stateid *open_stp)
{
	struct nfs4_lockowner *lo;

	while (!list_empty(&open_stp->st_lockowners)) {
		lo = list_entry(open_stp->st_lockowners.next,
				struct nfs4_lockowner, lo_perstateid);
		release_lockowner(lo);
	}
}

static void unhash_open_stateid(struct nfs4_ol_stateid *stp)
{
	unhash_generic_stateid(stp);
	release_stateid_lockowners(stp);
	close_generic_stateid(stp);
}

static void release_open_stateid(struct nfs4_ol_stateid *stp)
{
	unhash_open_stateid(stp);
	unhash_stid(&stp->st_stid);
	free_generic_stateid(stp);
}

static void unhash_openowner(struct nfs4_openowner *oo)
{
	struct nfs4_ol_stateid *stp;

	list_del(&oo->oo_owner.so_strhash);
	list_del(&oo->oo_perclient);
	while (!list_empty(&oo->oo_owner.so_stateids)) {
		stp = list_first_entry(&oo->oo_owner.so_stateids,
				struct nfs4_ol_stateid, st_perstateowner);
		release_open_stateid(stp);
	}
}

static void release_last_closed_stateid(struct nfs4_openowner *oo)
{
	struct nfs4_ol_stateid *s = oo->oo_last_closed_stid;

	if (s) {
		unhash_stid(&s->st_stid);
		free_generic_stateid(s);
		oo->oo_last_closed_stid = NULL;
	}
}

static void release_openowner(struct nfs4_openowner *oo)
{
	unhash_openowner(oo);
	list_del(&oo->oo_close_lru);
	release_last_closed_stateid(oo);
	nfs4_free_openowner(oo);
}

#define SESSION_HASH_SIZE	512
static struct list_head sessionid_hashtbl[SESSION_HASH_SIZE];

static inline int
hash_sessionid(struct nfs4_sessionid *sessionid)
{
	struct nfsd4_sessionid *sid = (struct nfsd4_sessionid *)sessionid;

	return sid->sequence % SESSION_HASH_SIZE;
}

static inline void
dump_sessionid(const char *fn, struct nfs4_sessionid *sessionid)
{
	u32 *ptr = (u32 *)(&sessionid->data[0]);
	dprintk("%s: %u:%u:%u:%u\n", fn, ptr[0], ptr[1], ptr[2], ptr[3]);
}

static void
gen_sessionid(struct nfsd4_session *ses)
{
	struct nfs4_client *clp = ses->se_client;
	struct nfsd4_sessionid *sid;

	sid = (struct nfsd4_sessionid *)ses->se_sessionid.data;
	sid->clientid = clp->cl_clientid;
	sid->sequence = current_sessionid++;
	sid->reserved = 0;
}

/*
 * The protocol defines ca_maxresponssize_cached to include the size of
 * the rpc header, but all we need to cache is the data starting after
 * the end of the initial SEQUENCE operation--the rest we regenerate
 * each time.  Therefore we can advertise a ca_maxresponssize_cached
 * value that is the number of bytes in our cache plus a few additional
 * bytes.  In order to stay on the safe side, and not promise more than
 * we can cache, those additional bytes must be the minimum possible: 24
 * bytes of rpc header (xid through accept state, with AUTH_NULL
 * verifier), 12 for the compound header (with zero-length tag), and 44
 * for the SEQUENCE op response:
 */
#define NFSD_MIN_HDR_SEQ_SZ  (24 + 12 + 44)

static void
free_session_slots(struct nfsd4_session *ses)
{
	int i;

	for (i = 0; i < ses->se_fchannel.maxreqs; i++)
		kfree(ses->se_slots[i]);
}

/*
 * We don't actually need to cache the rpc and session headers, so we
 * can allocate a little less for each slot:
 */
static inline int slot_bytes(struct nfsd4_channel_attrs *ca)
{
	return ca->maxresp_cached - NFSD_MIN_HDR_SEQ_SZ;
}

static int nfsd4_sanitize_slot_size(u32 size)
{
	size -= NFSD_MIN_HDR_SEQ_SZ; /* We don't cache the rpc header */
	size = min_t(u32, size, NFSD_SLOT_CACHE_SIZE);

	return size;
}

/*
 * XXX: If we run out of reserved DRC memory we could (up to a point)
 * re-negotiate active sessions and reduce their slot usage to make
 * room for new connections. For now we just fail the create session.
 */
static int nfsd4_get_drc_mem(int slotsize, u32 num)
{
	int avail;

	num = min_t(u32, num, NFSD_MAX_SLOTS_PER_SESSION);

	spin_lock(&nfsd_drc_lock);
	avail = min_t(int, NFSD_MAX_MEM_PER_SESSION,
			nfsd_drc_max_mem - nfsd_drc_mem_used);
	num = min_t(int, num, avail / slotsize);
	nfsd_drc_mem_used += num * slotsize;
	spin_unlock(&nfsd_drc_lock);

	return num;
}

static void nfsd4_put_drc_mem(int slotsize, int num)
{
	spin_lock(&nfsd_drc_lock);
	nfsd_drc_mem_used -= slotsize * num;
	spin_unlock(&nfsd_drc_lock);
}

static struct nfsd4_session *alloc_session(int slotsize, int numslots)
{
	struct nfsd4_session *new;
	int mem, i;

	BUILD_BUG_ON(NFSD_MAX_SLOTS_PER_SESSION * sizeof(struct nfsd4_slot *)
			+ sizeof(struct nfsd4_session) > PAGE_SIZE);
	mem = numslots * sizeof(struct nfsd4_slot *);

	new = kzalloc(sizeof(*new) + mem, GFP_KERNEL);
	if (!new)
		return NULL;
	/* allocate each struct nfsd4_slot and data cache in one piece */
	for (i = 0; i < numslots; i++) {
		mem = sizeof(struct nfsd4_slot) + slotsize;
		new->se_slots[i] = kzalloc(mem, GFP_KERNEL);
		if (!new->se_slots[i])
			goto out_free;
	}
	return new;
out_free:
	while (i--)
		kfree(new->se_slots[i]);
	kfree(new);
	return NULL;
}

static void init_forechannel_attrs(struct nfsd4_channel_attrs *new, struct nfsd4_channel_attrs *req, int numslots, int slotsize)
{
	u32 maxrpc = nfsd_serv->sv_max_mesg;

	new->maxreqs = numslots;
	new->maxresp_cached = min_t(u32, req->maxresp_cached,
					slotsize + NFSD_MIN_HDR_SEQ_SZ);
	new->maxreq_sz = min_t(u32, req->maxreq_sz, maxrpc);
	new->maxresp_sz = min_t(u32, req->maxresp_sz, maxrpc);
	new->maxops = min_t(u32, req->maxops, NFSD_MAX_OPS_PER_COMPOUND);
}

static void free_conn(struct nfsd4_conn *c)
{
	svc_xprt_put(c->cn_xprt);
	kfree(c);
}

static void nfsd4_conn_lost(struct svc_xpt_user *u)
{
	struct nfsd4_conn *c = container_of(u, struct nfsd4_conn, cn_xpt_user);
	struct nfs4_client *clp = c->cn_session->se_client;

	spin_lock(&clp->cl_lock);
	if (!list_empty(&c->cn_persession)) {
		list_del(&c->cn_persession);
		free_conn(c);
	}
	spin_unlock(&clp->cl_lock);
	nfsd4_probe_callback(clp);
}

static struct nfsd4_conn *alloc_conn(struct svc_rqst *rqstp, u32 flags)
{
	struct nfsd4_conn *conn;

	conn = kmalloc(sizeof(struct nfsd4_conn), GFP_KERNEL);
	if (!conn)
		return NULL;
	svc_xprt_get(rqstp->rq_xprt);
	conn->cn_xprt = rqstp->rq_xprt;
	conn->cn_flags = flags;
	INIT_LIST_HEAD(&conn->cn_xpt_user.list);
	return conn;
}

static void __nfsd4_hash_conn(struct nfsd4_conn *conn, struct nfsd4_session *ses)
{
	conn->cn_session = ses;
	list_add(&conn->cn_persession, &ses->se_conns);
}

static void nfsd4_hash_conn(struct nfsd4_conn *conn, struct nfsd4_session *ses)
{
	struct nfs4_client *clp = ses->se_client;

	spin_lock(&clp->cl_lock);
	__nfsd4_hash_conn(conn, ses);
	spin_unlock(&clp->cl_lock);
}

static int nfsd4_register_conn(struct nfsd4_conn *conn)
{
	conn->cn_xpt_user.callback = nfsd4_conn_lost;
	return register_xpt_user(conn->cn_xprt, &conn->cn_xpt_user);
}

static __be32 nfsd4_new_conn(struct svc_rqst *rqstp, struct nfsd4_session *ses, u32 dir)
{
	struct nfsd4_conn *conn;
	int ret;

	conn = alloc_conn(rqstp, dir);
	if (!conn)
		return nfserr_jukebox;
	nfsd4_hash_conn(conn, ses);
	ret = nfsd4_register_conn(conn);
	if (ret)
		/* oops; xprt is already down: */
		nfsd4_conn_lost(&conn->cn_xpt_user);
	return nfs_ok;
}

static __be32 nfsd4_new_conn_from_crses(struct svc_rqst *rqstp, struct nfsd4_session *ses)
{
	u32 dir = NFS4_CDFC4_FORE;

	if (ses->se_flags & SESSION4_BACK_CHAN)
		dir |= NFS4_CDFC4_BACK;

	return nfsd4_new_conn(rqstp, ses, dir);
}

/* must be called under client_lock */
static void nfsd4_del_conns(struct nfsd4_session *s)
{
	struct nfs4_client *clp = s->se_client;
	struct nfsd4_conn *c;

	spin_lock(&clp->cl_lock);
	while (!list_empty(&s->se_conns)) {
		c = list_first_entry(&s->se_conns, struct nfsd4_conn, cn_persession);
		list_del_init(&c->cn_persession);
		spin_unlock(&clp->cl_lock);

		unregister_xpt_user(c->cn_xprt, &c->cn_xpt_user);
		free_conn(c);

		spin_lock(&clp->cl_lock);
	}
	spin_unlock(&clp->cl_lock);
}

void free_session(struct kref *kref)
{
	struct nfsd4_session *ses;
	int mem;

	ses = container_of(kref, struct nfsd4_session, se_ref);
	nfsd4_del_conns(ses);
	spin_lock(&nfsd_drc_lock);
	mem = ses->se_fchannel.maxreqs * slot_bytes(&ses->se_fchannel);
	nfsd_drc_mem_used -= mem;
	spin_unlock(&nfsd_drc_lock);
	free_session_slots(ses);
	kfree(ses);
}

static struct nfsd4_session *alloc_init_session(struct svc_rqst *rqstp, struct nfs4_client *clp, struct nfsd4_create_session *cses)
{
	struct nfsd4_session *new;
	struct nfsd4_channel_attrs *fchan = &cses->fore_channel;
	int numslots, slotsize;
	int status;
	int idx;

	/*
	 * Note decreasing slot size below client's request may
	 * make it difficult for client to function correctly, whereas
	 * decreasing the number of slots will (just?) affect
	 * performance.  When short on memory we therefore prefer to
	 * decrease number of slots instead of their size.
	 */
	slotsize = nfsd4_sanitize_slot_size(fchan->maxresp_cached);
	numslots = nfsd4_get_drc_mem(slotsize, fchan->maxreqs);
	if (numslots < 1)
		return NULL;

	new = alloc_session(slotsize, numslots);
	if (!new) {
		nfsd4_put_drc_mem(slotsize, fchan->maxreqs);
		return NULL;
	}
	init_forechannel_attrs(&new->se_fchannel, fchan, numslots, slotsize);

	new->se_client = clp;
	gen_sessionid(new);

	INIT_LIST_HEAD(&new->se_conns);

	new->se_cb_seq_nr = 1;
	new->se_flags = cses->flags;
	new->se_cb_prog = cses->callback_prog;
	kref_init(&new->se_ref);
	idx = hash_sessionid(&new->se_sessionid);
	spin_lock(&client_lock);
	list_add(&new->se_hash, &sessionid_hashtbl[idx]);
	spin_lock(&clp->cl_lock);
	list_add(&new->se_perclnt, &clp->cl_sessions);
	spin_unlock(&clp->cl_lock);
	spin_unlock(&client_lock);

	status = nfsd4_new_conn_from_crses(rqstp, new);
	/* whoops: benny points out, status is ignored! (err, or bogus) */
	if (status) {
		free_session(&new->se_ref);
		return NULL;
	}
	if (cses->flags & SESSION4_BACK_CHAN) {
		struct sockaddr *sa = svc_addr(rqstp);
		/*
		 * This is a little silly; with sessions there's no real
		 * use for the callback address.  Use the peer address
		 * as a reasonable default for now, but consider fixing
		 * the rpc client not to require an address in the
		 * future:
		 */
		rpc_copy_addr((struct sockaddr *)&clp->cl_cb_conn.cb_addr, sa);
		clp->cl_cb_conn.cb_addrlen = svc_addr_len(sa);
	}
	nfsd4_probe_callback(clp);
	return new;
}

/* caller must hold client_lock */
static struct nfsd4_session *
find_in_sessionid_hashtbl(struct nfs4_sessionid *sessionid)
{
	struct nfsd4_session *elem;
	int idx;

	dump_sessionid(__func__, sessionid);
	idx = hash_sessionid(sessionid);
	/* Search in the appropriate list */
	list_for_each_entry(elem, &sessionid_hashtbl[idx], se_hash) {
		if (!memcmp(elem->se_sessionid.data, sessionid->data,
			    NFS4_MAX_SESSIONID_LEN)) {
			return elem;
		}
	}

	dprintk("%s: session not found\n", __func__);
	return NULL;
}

/* caller must hold client_lock */
static void
unhash_session(struct nfsd4_session *ses)
{
	list_del(&ses->se_hash);
	spin_lock(&ses->se_client->cl_lock);
	list_del(&ses->se_perclnt);
	spin_unlock(&ses->se_client->cl_lock);
}

/* must be called under the client_lock */
static inline void
renew_client_locked(struct nfs4_client *clp)
{
	if (is_client_expired(clp)) {
		dprintk("%s: client (clientid %08x/%08x) already expired\n",
			__func__,
			clp->cl_clientid.cl_boot,
			clp->cl_clientid.cl_id);
		return;
	}

	dprintk("renewing client (clientid %08x/%08x)\n", 
			clp->cl_clientid.cl_boot, 
			clp->cl_clientid.cl_id);
	list_move_tail(&clp->cl_lru, &client_lru);
	clp->cl_time = get_seconds();
}

static inline void
renew_client(struct nfs4_client *clp)
{
	spin_lock(&client_lock);
	renew_client_locked(clp);
	spin_unlock(&client_lock);
}

/* SETCLIENTID and SETCLIENTID_CONFIRM Helper functions */
static int
STALE_CLIENTID(clientid_t *clid)
{
	if (clid->cl_boot == boot_time)
		return 0;
	dprintk("NFSD stale clientid (%08x/%08x) boot_time %08lx\n",
		clid->cl_boot, clid->cl_id, boot_time);
	return 1;
}

/* 
 * XXX Should we use a slab cache ?
 * This type of memory management is somewhat inefficient, but we use it
 * anyway since SETCLIENTID is not a common operation.
 */
static struct nfs4_client *alloc_client(struct xdr_netobj name)
{
	struct nfs4_client *clp;

	clp = kzalloc(sizeof(struct nfs4_client), GFP_KERNEL);
	if (clp == NULL)
		return NULL;
	clp->cl_name.data = kmemdup(name.data, name.len, GFP_KERNEL);
	if (clp->cl_name.data == NULL) {
		kfree(clp);
		return NULL;
	}
	clp->cl_name.len = name.len;
	return clp;
}

static inline void
free_client(struct nfs4_client *clp)
{
	while (!list_empty(&clp->cl_sessions)) {
		struct nfsd4_session *ses;
		ses = list_entry(clp->cl_sessions.next, struct nfsd4_session,
				se_perclnt);
		list_del(&ses->se_perclnt);
		nfsd4_put_session(ses);
	}
	if (clp->cl_cred.cr_group_info)
		put_group_info(clp->cl_cred.cr_group_info);
	kfree(clp->cl_principal);
	kfree(clp->cl_name.data);
	kfree(clp);
}

void
release_session_client(struct nfsd4_session *session)
{
	struct nfs4_client *clp = session->se_client;

	if (!atomic_dec_and_lock(&clp->cl_refcount, &client_lock))
		return;
	if (is_client_expired(clp)) {
		free_client(clp);
		session->se_client = NULL;
	} else
		renew_client_locked(clp);
	spin_unlock(&client_lock);
}

/* must be called under the client_lock */
static inline void
unhash_client_locked(struct nfs4_client *clp)
{
	struct nfsd4_session *ses;

	mark_client_expired(clp);
	list_del(&clp->cl_lru);
	spin_lock(&clp->cl_lock);
	list_for_each_entry(ses, &clp->cl_sessions, se_perclnt)
		list_del_init(&ses->se_hash);
	spin_unlock(&clp->cl_lock);
}

static void
expire_client(struct nfs4_client *clp)
{
	struct nfs4_openowner *oo;
	struct nfs4_delegation *dp;
	struct list_head reaplist;

	INIT_LIST_HEAD(&reaplist);
	spin_lock(&recall_lock);
	while (!list_empty(&clp->cl_delegations)) {
		dp = list_entry(clp->cl_delegations.next, struct nfs4_delegation, dl_perclnt);
		list_del_init(&dp->dl_perclnt);
		list_move(&dp->dl_recall_lru, &reaplist);
	}
	spin_unlock(&recall_lock);
	while (!list_empty(&reaplist)) {
		dp = list_entry(reaplist.next, struct nfs4_delegation, dl_recall_lru);
		unhash_delegation(dp);
	}
	while (!list_empty(&clp->cl_openowners)) {
		oo = list_entry(clp->cl_openowners.next, struct nfs4_openowner, oo_perclient);
		release_openowner(oo);
	}
	nfsd4_shutdown_callback(clp);
	if (clp->cl_cb_conn.cb_xprt)
		svc_xprt_put(clp->cl_cb_conn.cb_xprt);
	list_del(&clp->cl_idhash);
	list_del(&clp->cl_strhash);
	spin_lock(&client_lock);
	unhash_client_locked(clp);
	if (atomic_read(&clp->cl_refcount) == 0)
		free_client(clp);
	spin_unlock(&client_lock);
}

static void copy_verf(struct nfs4_client *target, nfs4_verifier *source)
{
	memcpy(target->cl_verifier.data, source->data,
			sizeof(target->cl_verifier.data));
}

static void copy_clid(struct nfs4_client *target, struct nfs4_client *source)
{
	target->cl_clientid.cl_boot = source->cl_clientid.cl_boot; 
	target->cl_clientid.cl_id = source->cl_clientid.cl_id; 
}

static void copy_cred(struct svc_cred *target, struct svc_cred *source)
{
	target->cr_uid = source->cr_uid;
	target->cr_gid = source->cr_gid;
	target->cr_group_info = source->cr_group_info;
	get_group_info(target->cr_group_info);
}

static int same_name(const char *n1, const char *n2)
{
	return 0 == memcmp(n1, n2, HEXDIR_LEN);
}

static int
same_verf(nfs4_verifier *v1, nfs4_verifier *v2)
{
	return 0 == memcmp(v1->data, v2->data, sizeof(v1->data));
}

static int
same_clid(clientid_t *cl1, clientid_t *cl2)
{
	return (cl1->cl_boot == cl2->cl_boot) && (cl1->cl_id == cl2->cl_id);
}

/* XXX what about NGROUP */
static int
same_creds(struct svc_cred *cr1, struct svc_cred *cr2)
{
	return cr1->cr_uid == cr2->cr_uid;
}

static void gen_clid(struct nfs4_client *clp)
{
	static u32 current_clientid = 1;

	clp->cl_clientid.cl_boot = boot_time;
	clp->cl_clientid.cl_id = current_clientid++; 
}

static void gen_confirm(struct nfs4_client *clp)
{
	static u32 i;
	u32 *p;

	p = (u32 *)clp->cl_confirm.data;
	*p++ = get_seconds();
	*p++ = i++;
}

static struct nfs4_stid *find_stateid(struct nfs4_client *cl, stateid_t *t)
{
	return idr_find(&cl->cl_stateids, t->si_opaque.so_id);
}

static struct nfs4_stid *find_stateid_by_type(struct nfs4_client *cl, stateid_t *t, char typemask)
{
	struct nfs4_stid *s;

	s = find_stateid(cl, t);
	if (!s)
		return NULL;
	if (typemask & s->sc_type)
		return s;
	return NULL;
}

static struct nfs4_client *create_client(struct xdr_netobj name, char *recdir,
		struct svc_rqst *rqstp, nfs4_verifier *verf)
{
	struct nfs4_client *clp;
	struct sockaddr *sa = svc_addr(rqstp);
	char *princ;

	clp = alloc_client(name);
	if (clp == NULL)
		return NULL;

	INIT_LIST_HEAD(&clp->cl_sessions);

	princ = svc_gss_principal(rqstp);
	if (princ) {
		clp->cl_principal = kstrdup(princ, GFP_KERNEL);
		if (clp->cl_principal == NULL) {
			free_client(clp);
			return NULL;
		}
	}

	idr_init(&clp->cl_stateids);
	memcpy(clp->cl_recdir, recdir, HEXDIR_LEN);
	atomic_set(&clp->cl_refcount, 0);
	clp->cl_cb_state = NFSD4_CB_UNKNOWN;
	INIT_LIST_HEAD(&clp->cl_idhash);
	INIT_LIST_HEAD(&clp->cl_strhash);
	INIT_LIST_HEAD(&clp->cl_openowners);
	INIT_LIST_HEAD(&clp->cl_delegations);
	INIT_LIST_HEAD(&clp->cl_lru);
	INIT_LIST_HEAD(&clp->cl_callbacks);
	spin_lock_init(&clp->cl_lock);
	INIT_WORK(&clp->cl_cb_null.cb_work, nfsd4_do_callback_rpc);
	clp->cl_time = get_seconds();
	clear_bit(0, &clp->cl_cb_slot_busy);
	rpc_init_wait_queue(&clp->cl_cb_waitq, "Backchannel slot table");
	copy_verf(clp, verf);
	rpc_copy_addr((struct sockaddr *) &clp->cl_addr, sa);
	clp->cl_flavor = rqstp->rq_flavor;
	copy_cred(&clp->cl_cred, &rqstp->rq_cred);
	gen_confirm(clp);
	clp->cl_cb_session = NULL;
	return clp;
}

static void
add_to_unconfirmed(struct nfs4_client *clp, unsigned int strhashval)
{
	unsigned int idhashval;

	list_add(&clp->cl_strhash, &unconf_str_hashtbl[strhashval]);
	idhashval = clientid_hashval(clp->cl_clientid.cl_id);
	list_add(&clp->cl_idhash, &unconf_id_hashtbl[idhashval]);
	renew_client(clp);
}

static void
move_to_confirmed(struct nfs4_client *clp)
{
	unsigned int idhashval = clientid_hashval(clp->cl_clientid.cl_id);
	unsigned int strhashval;

	dprintk("NFSD: move_to_confirm nfs4_client %p\n", clp);
	list_move(&clp->cl_idhash, &conf_id_hashtbl[idhashval]);
	strhashval = clientstr_hashval(clp->cl_recdir);
	list_move(&clp->cl_strhash, &conf_str_hashtbl[strhashval]);
	renew_client(clp);
}

static struct nfs4_client *
find_confirmed_client(clientid_t *clid)
{
	struct nfs4_client *clp;
	unsigned int idhashval = clientid_hashval(clid->cl_id);

	list_for_each_entry(clp, &conf_id_hashtbl[idhashval], cl_idhash) {
		if (same_clid(&clp->cl_clientid, clid)) {
			renew_client(clp);
			return clp;
		}
	}
	return NULL;
}

static struct nfs4_client *
find_unconfirmed_client(clientid_t *clid)
{
	struct nfs4_client *clp;
	unsigned int idhashval = clientid_hashval(clid->cl_id);

	list_for_each_entry(clp, &unconf_id_hashtbl[idhashval], cl_idhash) {
		if (same_clid(&clp->cl_clientid, clid))
			return clp;
	}
	return NULL;
}

static bool clp_used_exchangeid(struct nfs4_client *clp)
{
	return clp->cl_exchange_flags != 0;
} 

static struct nfs4_client *
find_confirmed_client_by_str(const char *dname, unsigned int hashval)
{
	struct nfs4_client *clp;

	list_for_each_entry(clp, &conf_str_hashtbl[hashval], cl_strhash) {
		if (same_name(clp->cl_recdir, dname))
			return clp;
	}
	return NULL;
}

static struct nfs4_client *
find_unconfirmed_client_by_str(const char *dname, unsigned int hashval)
{
	struct nfs4_client *clp;

	list_for_each_entry(clp, &unconf_str_hashtbl[hashval], cl_strhash) {
		if (same_name(clp->cl_recdir, dname))
			return clp;
	}
	return NULL;
}

static void
gen_callback(struct nfs4_client *clp, struct nfsd4_setclientid *se, struct svc_rqst *rqstp)
{
	struct nfs4_cb_conn *conn = &clp->cl_cb_conn;
	struct sockaddr	*sa = svc_addr(rqstp);
	u32 scopeid = rpc_get_scope_id(sa);
	unsigned short expected_family;

	/* Currently, we only support tcp and tcp6 for the callback channel */
	if (se->se_callback_netid_len == 3 &&
	    !memcmp(se->se_callback_netid_val, "tcp", 3))
		expected_family = AF_INET;
	else if (se->se_callback_netid_len == 4 &&
		 !memcmp(se->se_callback_netid_val, "tcp6", 4))
		expected_family = AF_INET6;
	else
		goto out_err;

	conn->cb_addrlen = rpc_uaddr2sockaddr(se->se_callback_addr_val,
					    se->se_callback_addr_len,
					    (struct sockaddr *)&conn->cb_addr,
					    sizeof(conn->cb_addr));

	if (!conn->cb_addrlen || conn->cb_addr.ss_family != expected_family)
		goto out_err;

	if (conn->cb_addr.ss_family == AF_INET6)
		((struct sockaddr_in6 *)&conn->cb_addr)->sin6_scope_id = scopeid;

	conn->cb_prog = se->se_callback_prog;
	conn->cb_ident = se->se_callback_ident;
	memcpy(&conn->cb_saddr, &rqstp->rq_daddr, rqstp->rq_daddrlen);
	return;
out_err:
	conn->cb_addr.ss_family = AF_UNSPEC;
	conn->cb_addrlen = 0;
	dprintk(KERN_INFO "NFSD: this client (clientid %08x/%08x) "
		"will not receive delegations\n",
		clp->cl_clientid.cl_boot, clp->cl_clientid.cl_id);

	return;
}

/*
 * Cache a reply. nfsd4_check_drc_limit() has bounded the cache size.
 */
void
nfsd4_store_cache_entry(struct nfsd4_compoundres *resp)
{
	struct nfsd4_slot *slot = resp->cstate.slot;
	unsigned int base;

	dprintk("--> %s slot %p\n", __func__, slot);

	slot->sl_opcnt = resp->opcnt;
	slot->sl_status = resp->cstate.status;

	if (nfsd4_not_cached(resp)) {
		slot->sl_datalen = 0;
		return;
	}
	slot->sl_datalen = (char *)resp->p - (char *)resp->cstate.datap;
	base = (char *)resp->cstate.datap -
					(char *)resp->xbuf->head[0].iov_base;
	if (read_bytes_from_xdr_buf(resp->xbuf, base, slot->sl_data,
				    slot->sl_datalen))
		WARN("%s: sessions DRC could not cache compound\n", __func__);
	return;
}

/*
 * Encode the replay sequence operation from the slot values.
 * If cachethis is FALSE encode the uncached rep error on the next
 * operation which sets resp->p and increments resp->opcnt for
 * nfs4svc_encode_compoundres.
 *
 */
static __be32
nfsd4_enc_sequence_replay(struct nfsd4_compoundargs *args,
			  struct nfsd4_compoundres *resp)
{
	struct nfsd4_op *op;
	struct nfsd4_slot *slot = resp->cstate.slot;

	dprintk("--> %s resp->opcnt %d cachethis %u \n", __func__,
		resp->opcnt, resp->cstate.slot->sl_cachethis);

	/* Encode the replayed sequence operation */
	op = &args->ops[resp->opcnt - 1];
	nfsd4_encode_operation(resp, op);

	/* Return nfserr_retry_uncached_rep in next operation. */
	if (args->opcnt > 1 && slot->sl_cachethis == 0) {
		op = &args->ops[resp->opcnt++];
		op->status = nfserr_retry_uncached_rep;
		nfsd4_encode_operation(resp, op);
	}
	return op->status;
}

/*
 * The sequence operation is not cached because we can use the slot and
 * session values.
 */
__be32
nfsd4_replay_cache_entry(struct nfsd4_compoundres *resp,
			 struct nfsd4_sequence *seq)
{
	struct nfsd4_slot *slot = resp->cstate.slot;
	__be32 status;

	dprintk("--> %s slot %p\n", __func__, slot);

	/* Either returns 0 or nfserr_retry_uncached */
	status = nfsd4_enc_sequence_replay(resp->rqstp->rq_argp, resp);
	if (status == nfserr_retry_uncached_rep)
		return status;

	/* The sequence operation has been encoded, cstate->datap set. */
	memcpy(resp->cstate.datap, slot->sl_data, slot->sl_datalen);

	resp->opcnt = slot->sl_opcnt;
	resp->p = resp->cstate.datap + XDR_QUADLEN(slot->sl_datalen);
	status = slot->sl_status;

	return status;
}

/*
 * Set the exchange_id flags returned by the server.
 */
static void
nfsd4_set_ex_flags(struct nfs4_client *new, struct nfsd4_exchange_id *clid)
{
	/* pNFS is not supported */
	new->cl_exchange_flags |= EXCHGID4_FLAG_USE_NON_PNFS;

	/* Referrals are supported, Migration is not. */
	new->cl_exchange_flags |= EXCHGID4_FLAG_SUPP_MOVED_REFER;

	/* set the wire flags to return to client. */
	clid->flags = new->cl_exchange_flags;
}

__be32
nfsd4_exchange_id(struct svc_rqst *rqstp,
		  struct nfsd4_compound_state *cstate,
		  struct nfsd4_exchange_id *exid)
{
	struct nfs4_client *unconf, *conf, *new;
	int status;
	unsigned int		strhashval;
	char			dname[HEXDIR_LEN];
	char			addr_str[INET6_ADDRSTRLEN];
	nfs4_verifier		verf = exid->verifier;
	struct sockaddr		*sa = svc_addr(rqstp);

	rpc_ntop(sa, addr_str, sizeof(addr_str));
	dprintk("%s rqstp=%p exid=%p clname.len=%u clname.data=%p "
		"ip_addr=%s flags %x, spa_how %d\n",
		__func__, rqstp, exid, exid->clname.len, exid->clname.data,
		addr_str, exid->flags, exid->spa_how);

	if (exid->flags & ~EXCHGID4_FLAG_MASK_A)
		return nfserr_inval;

	/* Currently only support SP4_NONE */
	switch (exid->spa_how) {
	case SP4_NONE:
		break;
	case SP4_SSV:
		return nfserr_serverfault;
	default:
		BUG();				/* checked by xdr code */
	case SP4_MACH_CRED:
		return nfserr_serverfault;	/* no excuse :-/ */
	}

	status = nfs4_make_rec_clidname(dname, &exid->clname);

	if (status)
		goto error;

	strhashval = clientstr_hashval(dname);

	nfs4_lock_state();
	status = nfs_ok;

	conf = find_confirmed_client_by_str(dname, strhashval);
	if (conf) {
		if (!clp_used_exchangeid(conf)) {
			status = nfserr_clid_inuse; /* XXX: ? */
			goto out;
		}
		if (!same_verf(&verf, &conf->cl_verifier)) {
			/* 18.35.4 case 8 */
			if (exid->flags & EXCHGID4_FLAG_UPD_CONFIRMED_REC_A) {
				status = nfserr_not_same;
				goto out;
			}
			/* Client reboot: destroy old state */
			expire_client(conf);
			goto out_new;
		}
		if (!same_creds(&conf->cl_cred, &rqstp->rq_cred)) {
			/* 18.35.4 case 9 */
			if (exid->flags & EXCHGID4_FLAG_UPD_CONFIRMED_REC_A) {
				status = nfserr_perm;
				goto out;
			}
			expire_client(conf);
			goto out_new;
		}
		/*
		 * Set bit when the owner id and verifier map to an already
		 * confirmed client id (18.35.3).
		 */
		exid->flags |= EXCHGID4_FLAG_CONFIRMED_R;

		/*
		 * Falling into 18.35.4 case 2, possible router replay.
		 * Leave confirmed record intact and return same result.
		 */
		copy_verf(conf, &verf);
		new = conf;
		goto out_copy;
	}

	/* 18.35.4 case 7 */
	if (exid->flags & EXCHGID4_FLAG_UPD_CONFIRMED_REC_A) {
		status = nfserr_noent;
		goto out;
	}

	unconf  = find_unconfirmed_client_by_str(dname, strhashval);
	if (unconf) {
		/*
		 * Possible retry or client restart.  Per 18.35.4 case 4,
		 * a new unconfirmed record should be generated regardless
		 * of whether any properties have changed.
		 */
		expire_client(unconf);
	}

out_new:
	/* Normal case */
	new = create_client(exid->clname, dname, rqstp, &verf);
	if (new == NULL) {
		status = nfserr_jukebox;
		goto out;
	}

	gen_clid(new);
	add_to_unconfirmed(new, strhashval);
out_copy:
	exid->clientid.cl_boot = new->cl_clientid.cl_boot;
	exid->clientid.cl_id = new->cl_clientid.cl_id;

	exid->seqid = 1;
	nfsd4_set_ex_flags(new, exid);

	dprintk("nfsd4_exchange_id seqid %d flags %x\n",
		new->cl_cs_slot.sl_seqid, new->cl_exchange_flags);
	status = nfs_ok;

out:
	nfs4_unlock_state();
error:
	dprintk("nfsd4_exchange_id returns %d\n", ntohl(status));
	return status;
}

static int
check_slot_seqid(u32 seqid, u32 slot_seqid, int slot_inuse)
{
	dprintk("%s enter. seqid %d slot_seqid %d\n", __func__, seqid,
		slot_seqid);

	/* The slot is in use, and no response has been sent. */
	if (slot_inuse) {
		if (seqid == slot_seqid)
			return nfserr_jukebox;
		else
			return nfserr_seq_misordered;
	}
	/* Normal */
	if (likely(seqid == slot_seqid + 1))
		return nfs_ok;
	/* Replay */
	if (seqid == slot_seqid)
		return nfserr_replay_cache;
	/* Wraparound */
	if (seqid == 1 && (slot_seqid + 1) == 0)
		return nfs_ok;
	/* Misordered replay or misordered new request */
	return nfserr_seq_misordered;
}

/*
 * Cache the create session result into the create session single DRC
 * slot cache by saving the xdr structure. sl_seqid has been set.
 * Do this for solo or embedded create session operations.
 */
static void
nfsd4_cache_create_session(struct nfsd4_create_session *cr_ses,
			   struct nfsd4_clid_slot *slot, int nfserr)
{
	slot->sl_status = nfserr;
	memcpy(&slot->sl_cr_ses, cr_ses, sizeof(*cr_ses));
}

static __be32
nfsd4_replay_create_session(struct nfsd4_create_session *cr_ses,
			    struct nfsd4_clid_slot *slot)
{
	memcpy(cr_ses, &slot->sl_cr_ses, sizeof(*cr_ses));
	return slot->sl_status;
}

#define NFSD_MIN_REQ_HDR_SEQ_SZ	((\
			2 * 2 + /* credential,verifier: AUTH_NULL, length 0 */ \
			1 +	/* MIN tag is length with zero, only length */ \
			3 +	/* version, opcount, opcode */ \
			XDR_QUADLEN(NFS4_MAX_SESSIONID_LEN) + \
				/* seqid, slotID, slotID, cache */ \
			4 ) * sizeof(__be32))

#define NFSD_MIN_RESP_HDR_SEQ_SZ ((\
			2 +	/* verifier: AUTH_NULL, length 0 */\
			1 +	/* status */ \
			1 +	/* MIN tag is length with zero, only length */ \
			3 +	/* opcount, opcode, opstatus*/ \
			XDR_QUADLEN(NFS4_MAX_SESSIONID_LEN) + \
				/* seqid, slotID, slotID, slotID, status */ \
			5 ) * sizeof(__be32))

static __be32 check_forechannel_attrs(struct nfsd4_channel_attrs fchannel)
{
	return fchannel.maxreq_sz < NFSD_MIN_REQ_HDR_SEQ_SZ
		|| fchannel.maxresp_sz < NFSD_MIN_RESP_HDR_SEQ_SZ;
}

__be32
nfsd4_create_session(struct svc_rqst *rqstp,
		     struct nfsd4_compound_state *cstate,
		     struct nfsd4_create_session *cr_ses)
{
	struct sockaddr *sa = svc_addr(rqstp);
	struct nfs4_client *conf, *unconf;
	struct nfsd4_session *new;
	struct nfsd4_clid_slot *cs_slot = NULL;
	bool confirm_me = false;
	int status = 0;

	if (cr_ses->flags & ~SESSION4_FLAG_MASK_A)
		return nfserr_inval;

	nfs4_lock_state();
	unconf = find_unconfirmed_client(&cr_ses->clientid);
	conf = find_confirmed_client(&cr_ses->clientid);

	if (conf) {
		cs_slot = &conf->cl_cs_slot;
		status = check_slot_seqid(cr_ses->seqid, cs_slot->sl_seqid, 0);
		if (status == nfserr_replay_cache) {
			dprintk("Got a create_session replay! seqid= %d\n",
				cs_slot->sl_seqid);
			/* Return the cached reply status */
			status = nfsd4_replay_create_session(cr_ses, cs_slot);
			goto out;
		} else if (cr_ses->seqid != cs_slot->sl_seqid + 1) {
			status = nfserr_seq_misordered;
			dprintk("Sequence misordered!\n");
			dprintk("Expected seqid= %d but got seqid= %d\n",
				cs_slot->sl_seqid, cr_ses->seqid);
			goto out;
		}
	} else if (unconf) {
		if (!same_creds(&unconf->cl_cred, &rqstp->rq_cred) ||
		    !rpc_cmp_addr(sa, (struct sockaddr *) &unconf->cl_addr)) {
			status = nfserr_clid_inuse;
			goto out;
		}

		cs_slot = &unconf->cl_cs_slot;
		status = check_slot_seqid(cr_ses->seqid, cs_slot->sl_seqid, 0);
		if (status) {
			/* an unconfirmed replay returns misordered */
			status = nfserr_seq_misordered;
			goto out;
		}

		confirm_me = true;
		conf = unconf;
	} else {
		status = nfserr_stale_clientid;
		goto out;
	}

	/*
	 * XXX: we should probably set this at creation time, and check
	 * for consistent minorversion use throughout:
	 */
	conf->cl_minorversion = 1;
	/*
	 * We do not support RDMA or persistent sessions
	 */
	cr_ses->flags &= ~SESSION4_PERSIST;
	cr_ses->flags &= ~SESSION4_RDMA;

	status = nfserr_toosmall;
	if (check_forechannel_attrs(cr_ses->fore_channel))
		goto out;

	status = nfserr_jukebox;
	new = alloc_init_session(rqstp, conf, cr_ses);
	if (!new)
		goto out;
	status = nfs_ok;
	memcpy(cr_ses->sessionid.data, new->se_sessionid.data,
	       NFS4_MAX_SESSIONID_LEN);
	memcpy(&cr_ses->fore_channel, &new->se_fchannel,
		sizeof(struct nfsd4_channel_attrs));
	cs_slot->sl_seqid++;
	cr_ses->seqid = cs_slot->sl_seqid;

	/* cache solo and embedded create sessions under the state lock */
	nfsd4_cache_create_session(cr_ses, cs_slot, status);
	if (confirm_me)
		move_to_confirmed(conf);
out:
	nfs4_unlock_state();
	dprintk("%s returns %d\n", __func__, ntohl(status));
	return status;
}

static bool nfsd4_last_compound_op(struct svc_rqst *rqstp)
{
	struct nfsd4_compoundres *resp = rqstp->rq_resp;
	struct nfsd4_compoundargs *argp = rqstp->rq_argp;

	return argp->opcnt == resp->opcnt;
}

static __be32 nfsd4_map_bcts_dir(u32 *dir)
{
	switch (*dir) {
	case NFS4_CDFC4_FORE:
	case NFS4_CDFC4_BACK:
		return nfs_ok;
	case NFS4_CDFC4_FORE_OR_BOTH:
	case NFS4_CDFC4_BACK_OR_BOTH:
		*dir = NFS4_CDFC4_BOTH;
		return nfs_ok;
	};
	return nfserr_inval;
}

__be32 nfsd4_bind_conn_to_session(struct svc_rqst *rqstp,
		     struct nfsd4_compound_state *cstate,
		     struct nfsd4_bind_conn_to_session *bcts)
{
	__be32 status;

	if (!nfsd4_last_compound_op(rqstp))
		return nfserr_not_only_op;
	spin_lock(&client_lock);
	cstate->session = find_in_sessionid_hashtbl(&bcts->sessionid);
	/* Sorta weird: we only need the refcnt'ing because new_conn acquires
	 * client_lock iself: */
	if (cstate->session) {
		nfsd4_get_session(cstate->session);
		atomic_inc(&cstate->session->se_client->cl_refcount);
	}
	spin_unlock(&client_lock);
	if (!cstate->session)
		return nfserr_badsession;

	status = nfsd4_map_bcts_dir(&bcts->dir);
	if (!status)
		nfsd4_new_conn(rqstp, cstate->session, bcts->dir);
	return status;
}

static bool nfsd4_compound_in_session(struct nfsd4_session *session, struct nfs4_sessionid *sid)
{
	if (!session)
		return 0;
	return !memcmp(sid, &session->se_sessionid, sizeof(*sid));
}

__be32
nfsd4_destroy_session(struct svc_rqst *r,
		      struct nfsd4_compound_state *cstate,
		      struct nfsd4_destroy_session *sessionid)
{
	struct nfsd4_session *ses;
	u32 status = nfserr_badsession;

	/* Notes:
	 * - The confirmed nfs4_client->cl_sessionid holds destroyed sessinid
	 * - Should we return nfserr_back_chan_busy if waiting for
	 *   callbacks on to-be-destroyed session?
	 * - Do we need to clear any callback info from previous session?
	 */

	if (nfsd4_compound_in_session(cstate->session, &sessionid->sessionid)) {
		if (!nfsd4_last_compound_op(r))
			return nfserr_not_only_op;
	}
	dump_sessionid(__func__, &sessionid->sessionid);
	spin_lock(&client_lock);
	ses = find_in_sessionid_hashtbl(&sessionid->sessionid);
	if (!ses) {
		spin_unlock(&client_lock);
		goto out;
	}

	unhash_session(ses);
	spin_unlock(&client_lock);

	nfs4_lock_state();
	nfsd4_probe_callback_sync(ses->se_client);
	nfs4_unlock_state();

	nfsd4_del_conns(ses);

	nfsd4_put_session(ses);
	status = nfs_ok;
out:
	dprintk("%s returns %d\n", __func__, ntohl(status));
	return status;
}

static struct nfsd4_conn *__nfsd4_find_conn(struct svc_xprt *xpt, struct nfsd4_session *s)
{
	struct nfsd4_conn *c;

	list_for_each_entry(c, &s->se_conns, cn_persession) {
		if (c->cn_xprt == xpt) {
			return c;
		}
	}
	return NULL;
}

static void nfsd4_sequence_check_conn(struct nfsd4_conn *new, struct nfsd4_session *ses)
{
	struct nfs4_client *clp = ses->se_client;
	struct nfsd4_conn *c;
	int ret;

	spin_lock(&clp->cl_lock);
	c = __nfsd4_find_conn(new->cn_xprt, ses);
	if (c) {
		spin_unlock(&clp->cl_lock);
		free_conn(new);
		return;
	}
	__nfsd4_hash_conn(new, ses);
	spin_unlock(&clp->cl_lock);
	ret = nfsd4_register_conn(new);
	if (ret)
		/* oops; xprt is already down: */
		nfsd4_conn_lost(&new->cn_xpt_user);
	return;
}

static bool nfsd4_session_too_many_ops(struct svc_rqst *rqstp, struct nfsd4_session *session)
{
	struct nfsd4_compoundargs *args = rqstp->rq_argp;

	return args->opcnt > session->se_fchannel.maxops;
}

static bool nfsd4_request_too_big(struct svc_rqst *rqstp,
				  struct nfsd4_session *session)
{
	struct xdr_buf *xb = &rqstp->rq_arg;

	return xb->len > session->se_fchannel.maxreq_sz;
}

__be32
nfsd4_sequence(struct svc_rqst *rqstp,
	       struct nfsd4_compound_state *cstate,
	       struct nfsd4_sequence *seq)
{
	struct nfsd4_compoundres *resp = rqstp->rq_resp;
	struct nfsd4_session *session;
	struct nfsd4_slot *slot;
	struct nfsd4_conn *conn;
	int status;

	if (resp->opcnt != 1)
		return nfserr_sequence_pos;

	/*
	 * Will be either used or freed by nfsd4_sequence_check_conn
	 * below.
	 */
	conn = alloc_conn(rqstp, NFS4_CDFC4_FORE);
	if (!conn)
		return nfserr_jukebox;

	spin_lock(&client_lock);
	status = nfserr_badsession;
	session = find_in_sessionid_hashtbl(&seq->sessionid);
	if (!session)
		goto out;

	status = nfserr_too_many_ops;
	if (nfsd4_session_too_many_ops(rqstp, session))
		goto out;

	status = nfserr_req_too_big;
	if (nfsd4_request_too_big(rqstp, session))
		goto out;

	status = nfserr_badslot;
	if (seq->slotid >= session->se_fchannel.maxreqs)
		goto out;

	slot = session->se_slots[seq->slotid];
	dprintk("%s: slotid %d\n", __func__, seq->slotid);

	/* We do not negotiate the number of slots yet, so set the
	 * maxslots to the session maxreqs which is used to encode
	 * sr_highest_slotid and the sr_target_slot id to maxslots */
	seq->maxslots = session->se_fchannel.maxreqs;

	status = check_slot_seqid(seq->seqid, slot->sl_seqid, slot->sl_inuse);
	if (status == nfserr_replay_cache) {
		cstate->slot = slot;
		cstate->session = session;
		/* Return the cached reply status and set cstate->status
		 * for nfsd4_proc_compound processing */
		status = nfsd4_replay_cache_entry(resp, seq);
		cstate->status = nfserr_replay_cache;
		goto out;
	}
	if (status)
		goto out;

	nfsd4_sequence_check_conn(conn, session);
	conn = NULL;

	/* Success! bump slot seqid */
	slot->sl_inuse = true;
	slot->sl_seqid = seq->seqid;
	slot->sl_cachethis = seq->cachethis;

	cstate->slot = slot;
	cstate->session = session;

out:
	/* Hold a session reference until done processing the compound. */
	if (cstate->session) {
		struct nfs4_client *clp = session->se_client;

		nfsd4_get_session(cstate->session);
		atomic_inc(&clp->cl_refcount);
		switch (clp->cl_cb_state) {
		case NFSD4_CB_DOWN:
			seq->status_flags = SEQ4_STATUS_CB_PATH_DOWN;
			break;
		case NFSD4_CB_FAULT:
			seq->status_flags = SEQ4_STATUS_BACKCHANNEL_FAULT;
			break;
		default:
			seq->status_flags = 0;
		}
	}
	kfree(conn);
	spin_unlock(&client_lock);
	dprintk("%s: return %d\n", __func__, ntohl(status));
	return status;
}

static inline bool has_resources(struct nfs4_client *clp)
{
	return !list_empty(&clp->cl_openowners)
		|| !list_empty(&clp->cl_delegations)
		|| !list_empty(&clp->cl_sessions);
}

__be32
nfsd4_destroy_clientid(struct svc_rqst *rqstp, struct nfsd4_compound_state *cstate, struct nfsd4_destroy_clientid *dc)
{
	struct nfs4_client *conf, *unconf, *clp;
	int status = 0;

	nfs4_lock_state();
	unconf = find_unconfirmed_client(&dc->clientid);
	conf = find_confirmed_client(&dc->clientid);

	if (conf) {
		clp = conf;

		if (!is_client_expired(conf) && has_resources(conf)) {
			status = nfserr_clientid_busy;
			goto out;
		}

		/* rfc5661 18.50.3 */
		if (cstate->session && conf == cstate->session->se_client) {
			status = nfserr_clientid_busy;
			goto out;
		}
	} else if (unconf)
		clp = unconf;
	else {
		status = nfserr_stale_clientid;
		goto out;
	}

	expire_client(clp);
out:
	nfs4_unlock_state();
	dprintk("%s return %d\n", __func__, ntohl(status));
	return status;
}

__be32
nfsd4_reclaim_complete(struct svc_rqst *rqstp, struct nfsd4_compound_state *cstate, struct nfsd4_reclaim_complete *rc)
{
	int status = 0;

	if (rc->rca_one_fs) {
		if (!cstate->current_fh.fh_dentry)
			return nfserr_nofilehandle;
		/*
		 * We don't take advantage of the rca_one_fs case.
		 * That's OK, it's optional, we can safely ignore it.
		 */
		 return nfs_ok;
	}

	nfs4_lock_state();
	status = nfserr_complete_already;
	if (cstate->session->se_client->cl_firststate)
		goto out;

	status = nfserr_stale_clientid;
	if (is_client_expired(cstate->session->se_client))
		/*
		 * The following error isn't really legal.
		 * But we only get here if the client just explicitly
		 * destroyed the client.  Surely it no longer cares what
		 * error it gets back on an operation for the dead
		 * client.
		 */
		goto out;

	status = nfs_ok;
	nfsd4_create_clid_dir(cstate->session->se_client);
out:
	nfs4_unlock_state();
	return status;
}

__be32
nfsd4_setclientid(struct svc_rqst *rqstp, struct nfsd4_compound_state *cstate,
		  struct nfsd4_setclientid *setclid)
{
	struct xdr_netobj 	clname = setclid->se_name;
	nfs4_verifier		clverifier = setclid->se_verf;
	unsigned int 		strhashval;
	struct nfs4_client	*conf, *unconf, *new;
	__be32 			status;
	char                    dname[HEXDIR_LEN];
	
	status = nfs4_make_rec_clidname(dname, &clname);
	if (status)
		return status;

	/* 
	 * XXX The Duplicate Request Cache (DRC) has been checked (??)
	 * We get here on a DRC miss.
	 */

	strhashval = clientstr_hashval(dname);

	nfs4_lock_state();
	conf = find_confirmed_client_by_str(dname, strhashval);
	if (conf) {
		/* RFC 3530 14.2.33 CASE 0: */
		status = nfserr_clid_inuse;
		if (clp_used_exchangeid(conf))
			goto out;
		if (!same_creds(&conf->cl_cred, &rqstp->rq_cred)) {
			char addr_str[INET6_ADDRSTRLEN];
			rpc_ntop((struct sockaddr *) &conf->cl_addr, addr_str,
				 sizeof(addr_str));
			dprintk("NFSD: setclientid: string in use by client "
				"at %s\n", addr_str);
			goto out;
		}
	}
	/*
	 * section 14.2.33 of RFC 3530 (under the heading "IMPLEMENTATION")
	 * has a description of SETCLIENTID request processing consisting
	 * of 5 bullet points, labeled as CASE0 - CASE4 below.
	 */
	unconf = find_unconfirmed_client_by_str(dname, strhashval);
	status = nfserr_jukebox;
	if (!conf) {
		/*
		 * RFC 3530 14.2.33 CASE 4:
		 * placed first, because it is the normal case
		 */
		if (unconf)
			expire_client(unconf);
		new = create_client(clname, dname, rqstp, &clverifier);
		if (new == NULL)
			goto out;
		gen_clid(new);
	} else if (same_verf(&conf->cl_verifier, &clverifier)) {
		/*
		 * RFC 3530 14.2.33 CASE 1:
		 * probable callback update
		 */
		if (unconf) {
			/* Note this is removing unconfirmed {*x***},
			 * which is stronger than RFC recommended {vxc**}.
			 * This has the advantage that there is at most
			 * one {*x***} in either list at any time.
			 */
			expire_client(unconf);
		}
		new = create_client(clname, dname, rqstp, &clverifier);
		if (new == NULL)
			goto out;
		copy_clid(new, conf);
	} else if (!unconf) {
		/*
		 * RFC 3530 14.2.33 CASE 2:
		 * probable client reboot; state will be removed if
		 * confirmed.
		 */
		new = create_client(clname, dname, rqstp, &clverifier);
		if (new == NULL)
			goto out;
		gen_clid(new);
	} else {
		/*
		 * RFC 3530 14.2.33 CASE 3:
		 * probable client reboot; state will be removed if
		 * confirmed.
		 */
		expire_client(unconf);
		new = create_client(clname, dname, rqstp, &clverifier);
		if (new == NULL)
			goto out;
		gen_clid(new);
	}
	/*
	 * XXX: we should probably set this at creation time, and check
	 * for consistent minorversion use throughout:
	 */
	new->cl_minorversion = 0;
	gen_callback(new, setclid, rqstp);
	add_to_unconfirmed(new, strhashval);
	setclid->se_clientid.cl_boot = new->cl_clientid.cl_boot;
	setclid->se_clientid.cl_id = new->cl_clientid.cl_id;
	memcpy(setclid->se_confirm.data, new->cl_confirm.data, sizeof(setclid->se_confirm.data));
	status = nfs_ok;
out:
	nfs4_unlock_state();
	return status;
}


/*
 * Section 14.2.34 of RFC 3530 (under the heading "IMPLEMENTATION") has
 * a description of SETCLIENTID_CONFIRM request processing consisting of 4
 * bullets, labeled as CASE1 - CASE4 below.
 */
__be32
nfsd4_setclientid_confirm(struct svc_rqst *rqstp,
			 struct nfsd4_compound_state *cstate,
			 struct nfsd4_setclientid_confirm *setclientid_confirm)
{
	struct sockaddr *sa = svc_addr(rqstp);
	struct nfs4_client *conf, *unconf;
	nfs4_verifier confirm = setclientid_confirm->sc_confirm; 
	clientid_t * clid = &setclientid_confirm->sc_clientid;
	__be32 status;

	if (STALE_CLIENTID(clid))
		return nfserr_stale_clientid;
	/* 
	 * XXX The Duplicate Request Cache (DRC) has been checked (??)
	 * We get here on a DRC miss.
	 */

	nfs4_lock_state();

	conf = find_confirmed_client(clid);
	unconf = find_unconfirmed_client(clid);

	status = nfserr_clid_inuse;
	if (conf && !rpc_cmp_addr((struct sockaddr *) &conf->cl_addr, sa))
		goto out;
	if (unconf && !rpc_cmp_addr((struct sockaddr *) &unconf->cl_addr, sa))
		goto out;

	/*
	 * section 14.2.34 of RFC 3530 has a description of
	 * SETCLIENTID_CONFIRM request processing consisting
	 * of 4 bullet points, labeled as CASE1 - CASE4 below.
	 */
	if (conf && unconf && same_verf(&confirm, &unconf->cl_confirm)) {
		/*
		 * RFC 3530 14.2.34 CASE 1:
		 * callback update
		 */
		if (!same_creds(&conf->cl_cred, &unconf->cl_cred))
			status = nfserr_clid_inuse;
		else {
			nfsd4_change_callback(conf, &unconf->cl_cb_conn);
			nfsd4_probe_callback(conf);
			expire_client(unconf);
			status = nfs_ok;

		}
	} else if (conf && !unconf) {
		/*
		 * RFC 3530 14.2.34 CASE 2:
		 * probable retransmitted request; play it safe and
		 * do nothing.
		 */
		if (!same_creds(&conf->cl_cred, &rqstp->rq_cred))
			status = nfserr_clid_inuse;
		else
			status = nfs_ok;
	} else if (!conf && unconf
			&& same_verf(&unconf->cl_confirm, &confirm)) {
		/*
		 * RFC 3530 14.2.34 CASE 3:
		 * Normal case; new or rebooted client:
		 */
		if (!same_creds(&unconf->cl_cred, &rqstp->rq_cred)) {
			status = nfserr_clid_inuse;
		} else {
			unsigned int hash =
				clientstr_hashval(unconf->cl_recdir);
			conf = find_confirmed_client_by_str(unconf->cl_recdir,
							    hash);
			if (conf) {
				nfsd4_remove_clid_dir(conf);
				expire_client(conf);
			}
			move_to_confirmed(unconf);
			conf = unconf;
			nfsd4_probe_callback(conf);
			status = nfs_ok;
		}
	} else if ((!conf || (conf && !same_verf(&conf->cl_confirm, &confirm)))
	    && (!unconf || (unconf && !same_verf(&unconf->cl_confirm,
				    				&confirm)))) {
		/*
		 * RFC 3530 14.2.34 CASE 4:
		 * Client probably hasn't noticed that we rebooted yet.
		 */
		status = nfserr_stale_clientid;
	} else {
		/* check that we have hit one of the cases...*/
		status = nfserr_clid_inuse;
	}
out:
	nfs4_unlock_state();
	return status;
}

static struct nfs4_file *nfsd4_alloc_file(void)
{
	return kmem_cache_alloc(file_slab, GFP_KERNEL);
}

/* OPEN Share state helper functions */
static void nfsd4_init_file(struct nfs4_file *fp, struct inode *ino)
{
	unsigned int hashval = file_hashval(ino);

	atomic_set(&fp->fi_ref, 1);
	INIT_LIST_HEAD(&fp->fi_hash);
	INIT_LIST_HEAD(&fp->fi_stateids);
	INIT_LIST_HEAD(&fp->fi_delegations);
	fp->fi_inode = igrab(ino);
	fp->fi_had_conflict = false;
	fp->fi_lease = NULL;
	memset(fp->fi_fds, 0, sizeof(fp->fi_fds));
	memset(fp->fi_access, 0, sizeof(fp->fi_access));
	spin_lock(&recall_lock);
	list_add(&fp->fi_hash, &file_hashtbl[hashval]);
	spin_unlock(&recall_lock);
}

static void
nfsd4_free_slab(struct kmem_cache **slab)
{
	if (*slab == NULL)
		return;
	kmem_cache_destroy(*slab);
	*slab = NULL;
}

void
nfsd4_free_slabs(void)
{
	nfsd4_free_slab(&openowner_slab);
	nfsd4_free_slab(&lockowner_slab);
	nfsd4_free_slab(&file_slab);
	nfsd4_free_slab(&stateid_slab);
	nfsd4_free_slab(&deleg_slab);
}

int
nfsd4_init_slabs(void)
{
	openowner_slab = kmem_cache_create("nfsd4_openowners",
			sizeof(struct nfs4_openowner), 0, 0, NULL);
	if (openowner_slab == NULL)
		goto out_nomem;
	lockowner_slab = kmem_cache_create("nfsd4_lockowners",
			sizeof(struct nfs4_openowner), 0, 0, NULL);
	if (lockowner_slab == NULL)
		goto out_nomem;
	file_slab = kmem_cache_create("nfsd4_files",
			sizeof(struct nfs4_file), 0, 0, NULL);
	if (file_slab == NULL)
		goto out_nomem;
	stateid_slab = kmem_cache_create("nfsd4_stateids",
			sizeof(struct nfs4_ol_stateid), 0, 0, NULL);
	if (stateid_slab == NULL)
		goto out_nomem;
	deleg_slab = kmem_cache_create("nfsd4_delegations",
			sizeof(struct nfs4_delegation), 0, 0, NULL);
	if (deleg_slab == NULL)
		goto out_nomem;
	return 0;
out_nomem:
	nfsd4_free_slabs();
	dprintk("nfsd4: out of memory while initializing nfsv4\n");
	return -ENOMEM;
}

void nfs4_free_openowner(struct nfs4_openowner *oo)
{
	kfree(oo->oo_owner.so_owner.data);
	kmem_cache_free(openowner_slab, oo);
}

void nfs4_free_lockowner(struct nfs4_lockowner *lo)
{
	kfree(lo->lo_owner.so_owner.data);
	kmem_cache_free(lockowner_slab, lo);
}

static void init_nfs4_replay(struct nfs4_replay *rp)
{
	rp->rp_status = nfserr_serverfault;
	rp->rp_buflen = 0;
	rp->rp_buf = rp->rp_ibuf;
}

static inline void *alloc_stateowner(struct kmem_cache *slab, struct xdr_netobj *owner, struct nfs4_client *clp)
{
	struct nfs4_stateowner *sop;

	sop = kmem_cache_alloc(slab, GFP_KERNEL);
	if (!sop)
<<<<<<< HEAD
		return NULL;

	sop->so_owner.data = kmemdup(owner->data, owner->len, GFP_KERNEL);
	if (!sop->so_owner.data) {
		kmem_cache_free(slab, sop);
		return NULL;
=======
		return NULL;

	sop->so_owner.data = kmemdup(owner->data, owner->len, GFP_KERNEL);
	if (!sop->so_owner.data) {
		kmem_cache_free(slab, sop);
		return NULL;
>>>>>>> dcd6c922
	}
	sop->so_owner.len = owner->len;

	INIT_LIST_HEAD(&sop->so_stateids);
	sop->so_client = clp;
	init_nfs4_replay(&sop->so_replay);
	return sop;
}

static void hash_openowner(struct nfs4_openowner *oo, struct nfs4_client *clp, unsigned int strhashval)
{
<<<<<<< HEAD
	list_add(&oo->oo_owner.so_strhash, &open_ownerstr_hashtbl[strhashval]);
	list_add(&oo->oo_perclient, &clp->cl_openowners);
}

static struct nfs4_openowner *
alloc_init_open_stateowner(unsigned int strhashval, struct nfs4_client *clp, struct nfsd4_open *open) {
	struct nfs4_openowner *oo;

	oo = alloc_stateowner(openowner_slab, &open->op_owner, clp);
	if (!oo)
		return NULL;
	oo->oo_owner.so_is_open_owner = 1;
	oo->oo_owner.so_seqid = open->op_seqid;
	oo->oo_flags = NFS4_OO_NEW;
	oo->oo_time = 0;
	oo->oo_last_closed_stid = NULL;
	INIT_LIST_HEAD(&oo->oo_close_lru);
	hash_openowner(oo, clp, strhashval);
	return oo;
}

static void init_open_stateid(struct nfs4_ol_stateid *stp, struct nfs4_file *fp, struct nfsd4_open *open) {
	struct nfs4_openowner *oo = open->op_openowner;
	struct nfs4_client *clp = oo->oo_owner.so_client;

=======
	list_add(&oo->oo_owner.so_strhash, &ownerstr_hashtbl[strhashval]);
	list_add(&oo->oo_perclient, &clp->cl_openowners);
}

static struct nfs4_openowner *
alloc_init_open_stateowner(unsigned int strhashval, struct nfs4_client *clp, struct nfsd4_open *open) {
	struct nfs4_openowner *oo;

	oo = alloc_stateowner(openowner_slab, &open->op_owner, clp);
	if (!oo)
		return NULL;
	oo->oo_owner.so_is_open_owner = 1;
	oo->oo_owner.so_seqid = open->op_seqid;
	oo->oo_flags = NFS4_OO_NEW;
	oo->oo_time = 0;
	oo->oo_last_closed_stid = NULL;
	INIT_LIST_HEAD(&oo->oo_close_lru);
	hash_openowner(oo, clp, strhashval);
	return oo;
}

static void init_open_stateid(struct nfs4_ol_stateid *stp, struct nfs4_file *fp, struct nfsd4_open *open) {
	struct nfs4_openowner *oo = open->op_openowner;
	struct nfs4_client *clp = oo->oo_owner.so_client;

>>>>>>> dcd6c922
	init_stid(&stp->st_stid, clp, NFS4_OPEN_STID);
	INIT_LIST_HEAD(&stp->st_lockowners);
	list_add(&stp->st_perstateowner, &oo->oo_owner.so_stateids);
	list_add(&stp->st_perfile, &fp->fi_stateids);
	stp->st_stateowner = &oo->oo_owner;
	get_nfs4_file(fp);
	stp->st_file = fp;
	stp->st_access_bmap = 0;
	stp->st_deny_bmap = 0;
	__set_bit(open->op_share_access, &stp->st_access_bmap);
	__set_bit(open->op_share_deny, &stp->st_deny_bmap);
	stp->st_openstp = NULL;
}

static void
move_to_close_lru(struct nfs4_openowner *oo)
{
	dprintk("NFSD: move_to_close_lru nfs4_openowner %p\n", oo);

	list_move_tail(&oo->oo_close_lru, &close_lru);
	oo->oo_time = get_seconds();
}

static int
same_owner_str(struct nfs4_stateowner *sop, struct xdr_netobj *owner,
							clientid_t *clid)
{
	return (sop->so_owner.len == owner->len) &&
		0 == memcmp(sop->so_owner.data, owner->data, owner->len) &&
		(sop->so_client->cl_clientid.cl_id == clid->cl_id);
}

static struct nfs4_openowner *
find_openstateowner_str(unsigned int hashval, struct nfsd4_open *open)
{
	struct nfs4_stateowner *so;
	struct nfs4_openowner *oo;

<<<<<<< HEAD
	list_for_each_entry(so, &open_ownerstr_hashtbl[hashval], so_strhash) {
=======
	list_for_each_entry(so, &ownerstr_hashtbl[hashval], so_strhash) {
		if (!so->so_is_open_owner)
			continue;
>>>>>>> dcd6c922
		if (same_owner_str(so, &open->op_owner, &open->op_clientid)) {
			oo = openowner(so);
			renew_client(oo->oo_owner.so_client);
			return oo;
		}
	}
	return NULL;
}

/* search file_hashtbl[] for file */
static struct nfs4_file *
find_file(struct inode *ino)
{
	unsigned int hashval = file_hashval(ino);
	struct nfs4_file *fp;

	spin_lock(&recall_lock);
	list_for_each_entry(fp, &file_hashtbl[hashval], fi_hash) {
		if (fp->fi_inode == ino) {
			get_nfs4_file(fp);
			spin_unlock(&recall_lock);
			return fp;
		}
	}
	spin_unlock(&recall_lock);
	return NULL;
}

/*
 * Called to check deny when READ with all zero stateid or
 * WRITE with all zero or all one stateid
 */
static __be32
nfs4_share_conflict(struct svc_fh *current_fh, unsigned int deny_type)
{
	struct inode *ino = current_fh->fh_dentry->d_inode;
	struct nfs4_file *fp;
	struct nfs4_ol_stateid *stp;
	__be32 ret;

	dprintk("NFSD: nfs4_share_conflict\n");

	fp = find_file(ino);
	if (!fp)
		return nfs_ok;
	ret = nfserr_locked;
	/* Search for conflicting share reservations */
	list_for_each_entry(stp, &fp->fi_stateids, st_perfile) {
		if (test_bit(deny_type, &stp->st_deny_bmap) ||
		    test_bit(NFS4_SHARE_DENY_BOTH, &stp->st_deny_bmap))
			goto out;
	}
	ret = nfs_ok;
out:
	put_nfs4_file(fp);
	return ret;
}

static void nfsd_break_one_deleg(struct nfs4_delegation *dp)
{
	/* We're assuming the state code never drops its reference
	 * without first removing the lease.  Since we're in this lease
	 * callback (and since the lease code is serialized by the kernel
	 * lock) we know the server hasn't removed the lease yet, we know
	 * it's safe to take a reference: */
	atomic_inc(&dp->dl_count);

	list_add_tail(&dp->dl_recall_lru, &del_recall_lru);

	/* only place dl_time is set. protected by lock_flocks*/
	dp->dl_time = get_seconds();

	nfsd4_cb_recall(dp);
}

/* Called from break_lease() with lock_flocks() held. */
static void nfsd_break_deleg_cb(struct file_lock *fl)
{
	struct nfs4_file *fp = (struct nfs4_file *)fl->fl_owner;
	struct nfs4_delegation *dp;

	BUG_ON(!fp);
	/* We assume break_lease is only called once per lease: */
	BUG_ON(fp->fi_had_conflict);
	/*
	 * We don't want the locks code to timeout the lease for us;
	 * we'll remove it ourself if a delegation isn't returned
	 * in time:
	 */
	fl->fl_break_time = 0;

	spin_lock(&recall_lock);
	fp->fi_had_conflict = true;
	list_for_each_entry(dp, &fp->fi_delegations, dl_perfile)
		nfsd_break_one_deleg(dp);
	spin_unlock(&recall_lock);
}

static
int nfsd_change_deleg_cb(struct file_lock **onlist, int arg)
{
	if (arg & F_UNLCK)
		return lease_modify(onlist, arg);
	else
		return -EAGAIN;
}

static const struct lock_manager_operations nfsd_lease_mng_ops = {
	.lm_break = nfsd_break_deleg_cb,
	.lm_change = nfsd_change_deleg_cb,
};

static __be32 nfsd4_check_seqid(struct nfsd4_compound_state *cstate, struct nfs4_stateowner *so, u32 seqid)
{
	if (nfsd4_has_session(cstate))
		return nfs_ok;
	if (seqid == so->so_seqid - 1)
		return nfserr_replay_me;
	if (seqid == so->so_seqid)
		return nfs_ok;
	return nfserr_bad_seqid;
}

__be32
nfsd4_process_open1(struct nfsd4_compound_state *cstate,
		    struct nfsd4_open *open)
{
	clientid_t *clientid = &open->op_clientid;
	struct nfs4_client *clp = NULL;
	unsigned int strhashval;
	struct nfs4_openowner *oo = NULL;
	__be32 status;

	if (STALE_CLIENTID(&open->op_clientid))
		return nfserr_stale_clientid;
	/*
	 * In case we need it later, after we've already created the
	 * file and don't want to risk a further failure:
	 */
	open->op_file = nfsd4_alloc_file();
	if (open->op_file == NULL)
		return nfserr_jukebox;

<<<<<<< HEAD
	strhashval = open_ownerstr_hashval(clientid->cl_id, &open->op_owner);
=======
	strhashval = ownerstr_hashval(clientid->cl_id, &open->op_owner);
>>>>>>> dcd6c922
	oo = find_openstateowner_str(strhashval, open);
	open->op_openowner = oo;
	if (!oo) {
		clp = find_confirmed_client(clientid);
		if (clp == NULL)
			return nfserr_expired;
		goto new_owner;
	}
	if (!(oo->oo_flags & NFS4_OO_CONFIRMED)) {
		/* Replace unconfirmed owners without checking for replay. */
		clp = oo->oo_owner.so_client;
		release_openowner(oo);
		open->op_openowner = NULL;
		goto new_owner;
	}
	status = nfsd4_check_seqid(cstate, &oo->oo_owner, open->op_seqid);
	if (status)
		return status;
	clp = oo->oo_owner.so_client;
	goto alloc_stateid;
new_owner:
	oo = alloc_init_open_stateowner(strhashval, clp, open);
	if (oo == NULL)
		return nfserr_jukebox;
	open->op_openowner = oo;
alloc_stateid:
	open->op_stp = nfs4_alloc_stateid(clp);
	if (!open->op_stp)
		return nfserr_jukebox;
	return nfs_ok;
}

static inline __be32
nfs4_check_delegmode(struct nfs4_delegation *dp, int flags)
{
	if ((flags & WR_STATE) && (dp->dl_type == NFS4_OPEN_DELEGATE_READ))
		return nfserr_openmode;
	else
		return nfs_ok;
}

static int share_access_to_flags(u32 share_access)
{
	share_access &= ~NFS4_SHARE_WANT_MASK;

	return share_access == NFS4_SHARE_ACCESS_READ ? RD_STATE : WR_STATE;
}

static struct nfs4_delegation *find_deleg_stateid(struct nfs4_client *cl, stateid_t *s)
{
	struct nfs4_stid *ret;

	ret = find_stateid_by_type(cl, s, NFS4_DELEG_STID);
	if (!ret)
		return NULL;
	return delegstateid(ret);
}

static bool nfsd4_is_deleg_cur(struct nfsd4_open *open)
{
	return open->op_claim_type == NFS4_OPEN_CLAIM_DELEGATE_CUR ||
	       open->op_claim_type == NFS4_OPEN_CLAIM_DELEG_CUR_FH;
}

static __be32
nfs4_check_deleg(struct nfs4_client *cl, struct nfs4_file *fp, struct nfsd4_open *open,
		struct nfs4_delegation **dp)
{
	int flags;
	__be32 status = nfserr_bad_stateid;

	*dp = find_deleg_stateid(cl, &open->op_delegate_stateid);
	if (*dp == NULL)
		goto out;
	flags = share_access_to_flags(open->op_share_access);
	status = nfs4_check_delegmode(*dp, flags);
	if (status)
		*dp = NULL;
out:
	if (!nfsd4_is_deleg_cur(open))
		return nfs_ok;
	if (status)
		return status;
	open->op_openowner->oo_flags |= NFS4_OO_CONFIRMED;
	return nfs_ok;
}

static __be32
nfs4_check_open(struct nfs4_file *fp, struct nfsd4_open *open, struct nfs4_ol_stateid **stpp)
{
	struct nfs4_ol_stateid *local;
	struct nfs4_openowner *oo = open->op_openowner;

	list_for_each_entry(local, &fp->fi_stateids, st_perfile) {
		/* ignore lock owners */
		if (local->st_stateowner->so_is_open_owner == 0)
			continue;
		/* remember if we have seen this open owner */
		if (local->st_stateowner == &oo->oo_owner)
			*stpp = local;
		/* check for conflicting share reservations */
		if (!test_share(local, open))
			return nfserr_share_denied;
	}
	return nfs_ok;
}

static void nfs4_free_stateid(struct nfs4_ol_stateid *s)
{
	kmem_cache_free(stateid_slab, s);
}

static inline int nfs4_access_to_access(u32 nfs4_access)
{
	int flags = 0;

	if (nfs4_access & NFS4_SHARE_ACCESS_READ)
		flags |= NFSD_MAY_READ;
	if (nfs4_access & NFS4_SHARE_ACCESS_WRITE)
		flags |= NFSD_MAY_WRITE;
	return flags;
}

static __be32 nfs4_get_vfs_file(struct svc_rqst *rqstp, struct nfs4_file *fp,
		struct svc_fh *cur_fh, struct nfsd4_open *open)
{
	__be32 status;
	int oflag = nfs4_access_to_omode(open->op_share_access);
	int access = nfs4_access_to_access(open->op_share_access);

	if (!fp->fi_fds[oflag]) {
		status = nfsd_open(rqstp, cur_fh, S_IFREG, access,
			&fp->fi_fds[oflag]);
		if (status)
			return status;
	}
	nfs4_file_get_access(fp, oflag);

	return nfs_ok;
}

static inline __be32
nfsd4_truncate(struct svc_rqst *rqstp, struct svc_fh *fh,
		struct nfsd4_open *open)
{
	struct iattr iattr = {
		.ia_valid = ATTR_SIZE,
		.ia_size = 0,
	};
	if (!open->op_truncate)
		return 0;
	if (!(open->op_share_access & NFS4_SHARE_ACCESS_WRITE))
		return nfserr_inval;
	return nfsd_setattr(rqstp, fh, &iattr, 0, (time_t)0);
}

static __be32
nfs4_upgrade_open(struct svc_rqst *rqstp, struct nfs4_file *fp, struct svc_fh *cur_fh, struct nfs4_ol_stateid *stp, struct nfsd4_open *open)
{
	u32 op_share_access = open->op_share_access;
	bool new_access;
	__be32 status;

	new_access = !test_bit(op_share_access, &stp->st_access_bmap);
	if (new_access) {
		status = nfs4_get_vfs_file(rqstp, fp, cur_fh, open);
		if (status)
			return status;
	}
	status = nfsd4_truncate(rqstp, cur_fh, open);
	if (status) {
		if (new_access) {
			int oflag = nfs4_access_to_omode(op_share_access);
			nfs4_file_put_access(fp, oflag);
		}
		return status;
	}
	/* remember the open */
	__set_bit(op_share_access, &stp->st_access_bmap);
	__set_bit(open->op_share_deny, &stp->st_deny_bmap);

	return nfs_ok;
}


static void
nfs4_set_claim_prev(struct nfsd4_open *open)
{
	open->op_openowner->oo_flags |= NFS4_OO_CONFIRMED;
	open->op_openowner->oo_owner.so_client->cl_firststate = 1;
}

/* Should we give out recallable state?: */
static bool nfsd4_cb_channel_good(struct nfs4_client *clp)
{
	if (clp->cl_cb_state == NFSD4_CB_UP)
		return true;
	/*
	 * In the sessions case, since we don't have to establish a
	 * separate connection for callbacks, we assume it's OK
	 * until we hear otherwise:
	 */
	return clp->cl_minorversion && clp->cl_cb_state == NFSD4_CB_UNKNOWN;
}

static struct file_lock *nfs4_alloc_init_lease(struct nfs4_delegation *dp, int flag)
{
	struct file_lock *fl;

	fl = locks_alloc_lock();
	if (!fl)
		return NULL;
	locks_init_lock(fl);
	fl->fl_lmops = &nfsd_lease_mng_ops;
	fl->fl_flags = FL_LEASE;
	fl->fl_type = flag == NFS4_OPEN_DELEGATE_READ? F_RDLCK: F_WRLCK;
	fl->fl_end = OFFSET_MAX;
	fl->fl_owner = (fl_owner_t)(dp->dl_file);
	fl->fl_pid = current->tgid;
	return fl;
}

static int nfs4_setlease(struct nfs4_delegation *dp, int flag)
{
	struct nfs4_file *fp = dp->dl_file;
	struct file_lock *fl;
	int status;

	fl = nfs4_alloc_init_lease(dp, flag);
	if (!fl)
		return -ENOMEM;
	fl->fl_file = find_readable_file(fp);
	list_add(&dp->dl_perclnt, &dp->dl_stid.sc_client->cl_delegations);
	status = vfs_setlease(fl->fl_file, fl->fl_type, &fl);
	if (status) {
		list_del_init(&dp->dl_perclnt);
		locks_free_lock(fl);
		return -ENOMEM;
	}
	fp->fi_lease = fl;
	fp->fi_deleg_file = fl->fl_file;
	get_file(fp->fi_deleg_file);
	atomic_set(&fp->fi_delegees, 1);
	list_add(&dp->dl_perfile, &fp->fi_delegations);
	return 0;
}

static int nfs4_set_delegation(struct nfs4_delegation *dp, int flag)
{
	struct nfs4_file *fp = dp->dl_file;

	if (!fp->fi_lease)
		return nfs4_setlease(dp, flag);
	spin_lock(&recall_lock);
	if (fp->fi_had_conflict) {
		spin_unlock(&recall_lock);
		return -EAGAIN;
	}
	atomic_inc(&fp->fi_delegees);
	list_add(&dp->dl_perfile, &fp->fi_delegations);
	spin_unlock(&recall_lock);
	list_add(&dp->dl_perclnt, &dp->dl_stid.sc_client->cl_delegations);
	return 0;
}

/*
 * Attempt to hand out a delegation.
 */
static void
nfs4_open_delegation(struct svc_fh *fh, struct nfsd4_open *open, struct nfs4_ol_stateid *stp)
{
	struct nfs4_delegation *dp;
	struct nfs4_openowner *oo = container_of(stp->st_stateowner, struct nfs4_openowner, oo_owner);
	int cb_up;
	int status, flag = 0;

	cb_up = nfsd4_cb_channel_good(oo->oo_owner.so_client);
	flag = NFS4_OPEN_DELEGATE_NONE;
	open->op_recall = 0;
	switch (open->op_claim_type) {
		case NFS4_OPEN_CLAIM_PREVIOUS:
			if (!cb_up)
				open->op_recall = 1;
			flag = open->op_delegate_type;
			if (flag == NFS4_OPEN_DELEGATE_NONE)
				goto out;
			break;
		case NFS4_OPEN_CLAIM_NULL:
			/* Let's not give out any delegations till everyone's
			 * had the chance to reclaim theirs.... */
			if (locks_in_grace())
				goto out;
			if (!cb_up || !(oo->oo_flags & NFS4_OO_CONFIRMED))
				goto out;
			if (open->op_share_access & NFS4_SHARE_ACCESS_WRITE)
				flag = NFS4_OPEN_DELEGATE_WRITE;
			else
				flag = NFS4_OPEN_DELEGATE_READ;
			break;
		default:
			goto out;
	}

	dp = alloc_init_deleg(oo->oo_owner.so_client, stp, fh, flag);
	if (dp == NULL)
		goto out_no_deleg;
	status = nfs4_set_delegation(dp, flag);
	if (status)
		goto out_free;

	memcpy(&open->op_delegate_stateid, &dp->dl_stid.sc_stateid, sizeof(dp->dl_stid.sc_stateid));

	dprintk("NFSD: delegation stateid=" STATEID_FMT "\n",
		STATEID_VAL(&dp->dl_stid.sc_stateid));
out:
	if (open->op_claim_type == NFS4_OPEN_CLAIM_PREVIOUS
			&& flag == NFS4_OPEN_DELEGATE_NONE
			&& open->op_delegate_type != NFS4_OPEN_DELEGATE_NONE)
		dprintk("NFSD: WARNING: refusing delegation reclaim\n");
	open->op_delegate_type = flag;
	return;
out_free:
	nfs4_put_delegation(dp);
out_no_deleg:
	flag = NFS4_OPEN_DELEGATE_NONE;
	goto out;
}

/*
 * called with nfs4_lock_state() held.
 */
__be32
nfsd4_process_open2(struct svc_rqst *rqstp, struct svc_fh *current_fh, struct nfsd4_open *open)
{
	struct nfsd4_compoundres *resp = rqstp->rq_resp;
	struct nfs4_client *cl = open->op_openowner->oo_owner.so_client;
	struct nfs4_file *fp = NULL;
	struct inode *ino = current_fh->fh_dentry->d_inode;
	struct nfs4_ol_stateid *stp = NULL;
	struct nfs4_delegation *dp = NULL;
	__be32 status;

	/*
	 * Lookup file; if found, lookup stateid and check open request,
	 * and check for delegations in the process of being recalled.
	 * If not found, create the nfs4_file struct
	 */
	fp = find_file(ino);
	if (fp) {
		if ((status = nfs4_check_open(fp, open, &stp)))
			goto out;
		status = nfs4_check_deleg(cl, fp, open, &dp);
		if (status)
			goto out;
	} else {
		status = nfserr_bad_stateid;
		if (nfsd4_is_deleg_cur(open))
			goto out;
		status = nfserr_jukebox;
		fp = open->op_file;
		open->op_file = NULL;
		nfsd4_init_file(fp, ino);
	}

	/*
	 * OPEN the file, or upgrade an existing OPEN.
	 * If truncate fails, the OPEN fails.
	 */
	if (stp) {
		/* Stateid was found, this is an OPEN upgrade */
		status = nfs4_upgrade_open(rqstp, fp, current_fh, stp, open);
		if (status)
			goto out;
	} else {
		status = nfs4_get_vfs_file(rqstp, fp, current_fh, open);
		if (status)
			goto out;
		stp = open->op_stp;
		open->op_stp = NULL;
		init_open_stateid(stp, fp, open);
		status = nfsd4_truncate(rqstp, current_fh, open);
		if (status) {
			release_open_stateid(stp);
			goto out;
		}
	}
	update_stateid(&stp->st_stid.sc_stateid);
	memcpy(&open->op_stateid, &stp->st_stid.sc_stateid, sizeof(stateid_t));

	if (nfsd4_has_session(&resp->cstate))
		open->op_openowner->oo_flags |= NFS4_OO_CONFIRMED;

	/*
	* Attempt to hand out a delegation. No error return, because the
	* OPEN succeeds even if we fail.
	*/
	nfs4_open_delegation(current_fh, open, stp);

	status = nfs_ok;

	dprintk("%s: stateid=" STATEID_FMT "\n", __func__,
		STATEID_VAL(&stp->st_stid.sc_stateid));
out:
	if (fp)
		put_nfs4_file(fp);
	if (status == 0 && open->op_claim_type == NFS4_OPEN_CLAIM_PREVIOUS)
		nfs4_set_claim_prev(open);
	/*
	* To finish the open response, we just need to set the rflags.
	*/
	open->op_rflags = NFS4_OPEN_RESULT_LOCKTYPE_POSIX;
	if (!(open->op_openowner->oo_flags & NFS4_OO_CONFIRMED) &&
	    !nfsd4_has_session(&resp->cstate))
		open->op_rflags |= NFS4_OPEN_RESULT_CONFIRM;

	return status;
}

void nfsd4_cleanup_open_state(struct nfsd4_open *open, __be32 status)
{
	if (open->op_openowner) {
		struct nfs4_openowner *oo = open->op_openowner;

		if (!list_empty(&oo->oo_owner.so_stateids))
			list_del_init(&oo->oo_close_lru);
		if (oo->oo_flags & NFS4_OO_NEW) {
			if (status) {
				release_openowner(oo);
				open->op_openowner = NULL;
			} else
				oo->oo_flags &= ~NFS4_OO_NEW;
		}
	}
	if (open->op_file)
		nfsd4_free_file(open->op_file);
	if (open->op_stp)
		nfs4_free_stateid(open->op_stp);
}

__be32
nfsd4_renew(struct svc_rqst *rqstp, struct nfsd4_compound_state *cstate,
	    clientid_t *clid)
{
	struct nfs4_client *clp;
	__be32 status;

	nfs4_lock_state();
	dprintk("process_renew(%08x/%08x): starting\n", 
			clid->cl_boot, clid->cl_id);
	status = nfserr_stale_clientid;
	if (STALE_CLIENTID(clid))
		goto out;
	clp = find_confirmed_client(clid);
	status = nfserr_expired;
	if (clp == NULL) {
		/* We assume the client took too long to RENEW. */
		dprintk("nfsd4_renew: clientid not found!\n");
		goto out;
	}
	status = nfserr_cb_path_down;
	if (!list_empty(&clp->cl_delegations)
			&& clp->cl_cb_state != NFSD4_CB_UP)
		goto out;
	status = nfs_ok;
out:
	nfs4_unlock_state();
	return status;
}

static struct lock_manager nfsd4_manager = {
};

static void
nfsd4_end_grace(void)
{
	dprintk("NFSD: end of grace period\n");
	nfsd4_recdir_purge_old();
	locks_end_grace(&nfsd4_manager);
	/*
	 * Now that every NFSv4 client has had the chance to recover and
	 * to see the (possibly new, possibly shorter) lease time, we
	 * can safely set the next grace time to the current lease time:
	 */
	nfsd4_grace = nfsd4_lease;
}

static time_t
nfs4_laundromat(void)
{
	struct nfs4_client *clp;
	struct nfs4_openowner *oo;
	struct nfs4_delegation *dp;
	struct list_head *pos, *next, reaplist;
	time_t cutoff = get_seconds() - nfsd4_lease;
	time_t t, clientid_val = nfsd4_lease;
	time_t u, test_val = nfsd4_lease;

	nfs4_lock_state();

	dprintk("NFSD: laundromat service - starting\n");
	if (locks_in_grace())
		nfsd4_end_grace();
	INIT_LIST_HEAD(&reaplist);
	spin_lock(&client_lock);
	list_for_each_safe(pos, next, &client_lru) {
		clp = list_entry(pos, struct nfs4_client, cl_lru);
		if (time_after((unsigned long)clp->cl_time, (unsigned long)cutoff)) {
			t = clp->cl_time - cutoff;
			if (clientid_val > t)
				clientid_val = t;
			break;
		}
		if (atomic_read(&clp->cl_refcount)) {
			dprintk("NFSD: client in use (clientid %08x)\n",
				clp->cl_clientid.cl_id);
			continue;
		}
		unhash_client_locked(clp);
		list_add(&clp->cl_lru, &reaplist);
	}
	spin_unlock(&client_lock);
	list_for_each_safe(pos, next, &reaplist) {
		clp = list_entry(pos, struct nfs4_client, cl_lru);
		dprintk("NFSD: purging unused client (clientid %08x)\n",
			clp->cl_clientid.cl_id);
		nfsd4_remove_clid_dir(clp);
		expire_client(clp);
	}
	spin_lock(&recall_lock);
	list_for_each_safe(pos, next, &del_recall_lru) {
		dp = list_entry (pos, struct nfs4_delegation, dl_recall_lru);
		if (time_after((unsigned long)dp->dl_time, (unsigned long)cutoff)) {
			u = dp->dl_time - cutoff;
			if (test_val > u)
				test_val = u;
			break;
		}
		list_move(&dp->dl_recall_lru, &reaplist);
	}
	spin_unlock(&recall_lock);
	list_for_each_safe(pos, next, &reaplist) {
		dp = list_entry (pos, struct nfs4_delegation, dl_recall_lru);
		unhash_delegation(dp);
	}
	test_val = nfsd4_lease;
	list_for_each_safe(pos, next, &close_lru) {
		oo = container_of(pos, struct nfs4_openowner, oo_close_lru);
		if (time_after((unsigned long)oo->oo_time, (unsigned long)cutoff)) {
			u = oo->oo_time - cutoff;
			if (test_val > u)
				test_val = u;
			break;
		}
		release_openowner(oo);
	}
	if (clientid_val < NFSD_LAUNDROMAT_MINTIMEOUT)
		clientid_val = NFSD_LAUNDROMAT_MINTIMEOUT;
	nfs4_unlock_state();
	return clientid_val;
}

static struct workqueue_struct *laundry_wq;
static void laundromat_main(struct work_struct *);
static DECLARE_DELAYED_WORK(laundromat_work, laundromat_main);

static void
laundromat_main(struct work_struct *not_used)
{
	time_t t;

	t = nfs4_laundromat();
	dprintk("NFSD: laundromat_main - sleeping for %ld seconds\n", t);
	queue_delayed_work(laundry_wq, &laundromat_work, t*HZ);
}

static inline __be32 nfs4_check_fh(struct svc_fh *fhp, struct nfs4_ol_stateid *stp)
{
	if (fhp->fh_dentry->d_inode != stp->st_file->fi_inode)
		return nfserr_bad_stateid;
	return nfs_ok;
}

static int
STALE_STATEID(stateid_t *stateid)
{
	if (stateid->si_opaque.so_clid.cl_boot == boot_time)
		return 0;
	dprintk("NFSD: stale stateid " STATEID_FMT "!\n",
		STATEID_VAL(stateid));
	return 1;
}

static inline int
access_permit_read(unsigned long access_bmap)
{
	return test_bit(NFS4_SHARE_ACCESS_READ, &access_bmap) ||
		test_bit(NFS4_SHARE_ACCESS_BOTH, &access_bmap) ||
		test_bit(NFS4_SHARE_ACCESS_WRITE, &access_bmap);
}

static inline int
access_permit_write(unsigned long access_bmap)
{
	return test_bit(NFS4_SHARE_ACCESS_WRITE, &access_bmap) ||
		test_bit(NFS4_SHARE_ACCESS_BOTH, &access_bmap);
}

static
__be32 nfs4_check_openmode(struct nfs4_ol_stateid *stp, int flags)
{
        __be32 status = nfserr_openmode;

	/* For lock stateid's, we test the parent open, not the lock: */
	if (stp->st_openstp)
		stp = stp->st_openstp;
	if ((flags & WR_STATE) && (!access_permit_write(stp->st_access_bmap)))
                goto out;
	if ((flags & RD_STATE) && (!access_permit_read(stp->st_access_bmap)))
                goto out;
	status = nfs_ok;
out:
	return status;
}

static inline __be32
check_special_stateids(svc_fh *current_fh, stateid_t *stateid, int flags)
{
	if (ONE_STATEID(stateid) && (flags & RD_STATE))
		return nfs_ok;
	else if (locks_in_grace()) {
		/* Answer in remaining cases depends on existence of
		 * conflicting state; so we must wait out the grace period. */
		return nfserr_grace;
	} else if (flags & WR_STATE)
		return nfs4_share_conflict(current_fh,
				NFS4_SHARE_DENY_WRITE);
	else /* (flags & RD_STATE) && ZERO_STATEID(stateid) */
		return nfs4_share_conflict(current_fh,
				NFS4_SHARE_DENY_READ);
}

/*
 * Allow READ/WRITE during grace period on recovered state only for files
 * that are not able to provide mandatory locking.
 */
static inline int
grace_disallows_io(struct inode *inode)
{
	return locks_in_grace() && mandatory_lock(inode);
}

/* Returns true iff a is later than b: */
static bool stateid_generation_after(stateid_t *a, stateid_t *b)
{
	return (s32)a->si_generation - (s32)b->si_generation > 0;
}

static int check_stateid_generation(stateid_t *in, stateid_t *ref, bool has_session)
{
	/*
	 * When sessions are used the stateid generation number is ignored
	 * when it is zero.
	 */
	if (has_session && in->si_generation == 0)
		return nfs_ok;

	if (in->si_generation == ref->si_generation)
		return nfs_ok;

	/* If the client sends us a stateid from the future, it's buggy: */
	if (stateid_generation_after(in, ref))
		return nfserr_bad_stateid;
	/*
	 * However, we could see a stateid from the past, even from a
	 * non-buggy client.  For example, if the client sends a lock
	 * while some IO is outstanding, the lock may bump si_generation
	 * while the IO is still in flight.  The client could avoid that
	 * situation by waiting for responses on all the IO requests,
	 * but better performance may result in retrying IO that
	 * receives an old_stateid error if requests are rarely
	 * reordered in flight:
	 */
	return nfserr_old_stateid;
}

__be32 nfs4_validate_stateid(struct nfs4_client *cl, stateid_t *stateid)
{
	struct nfs4_stid *s;
	struct nfs4_ol_stateid *ols;
	__be32 status;

	if (STALE_STATEID(stateid))
		return nfserr_stale_stateid;

	s = find_stateid(cl, stateid);
	if (!s)
		 return nfserr_stale_stateid;
	status = check_stateid_generation(stateid, &s->sc_stateid, 1);
	if (status)
		return status;
	if (!(s->sc_type & (NFS4_OPEN_STID | NFS4_LOCK_STID)))
		return nfs_ok;
	ols = openlockstateid(s);
	if (ols->st_stateowner->so_is_open_owner
	    && !(openowner(ols->st_stateowner)->oo_flags & NFS4_OO_CONFIRMED))
		return nfserr_bad_stateid;
	return nfs_ok;
}

static __be32 nfsd4_lookup_stateid(stateid_t *stateid, unsigned char typemask, struct nfs4_stid **s)
{
	struct nfs4_client *cl;

	if (ZERO_STATEID(stateid) || ONE_STATEID(stateid))
		return nfserr_bad_stateid;
	if (STALE_STATEID(stateid))
		return nfserr_stale_stateid;
	cl = find_confirmed_client(&stateid->si_opaque.so_clid);
	if (!cl)
		return nfserr_expired;
	*s = find_stateid_by_type(cl, stateid, typemask);
	if (!*s)
		return nfserr_bad_stateid;
	return nfs_ok;

}

/*
* Checks for stateid operations
*/
__be32
nfs4_preprocess_stateid_op(struct nfsd4_compound_state *cstate,
			   stateid_t *stateid, int flags, struct file **filpp)
{
	struct nfs4_stid *s;
	struct nfs4_ol_stateid *stp = NULL;
	struct nfs4_delegation *dp = NULL;
	struct svc_fh *current_fh = &cstate->current_fh;
	struct inode *ino = current_fh->fh_dentry->d_inode;
	__be32 status;

	if (filpp)
		*filpp = NULL;

	if (grace_disallows_io(ino))
		return nfserr_grace;

	if (ZERO_STATEID(stateid) || ONE_STATEID(stateid))
		return check_special_stateids(current_fh, stateid, flags);

	status = nfsd4_lookup_stateid(stateid, NFS4_DELEG_STID|NFS4_OPEN_STID|NFS4_LOCK_STID, &s);
	if (status)
		return status;
	status = check_stateid_generation(stateid, &s->sc_stateid, nfsd4_has_session(cstate));
	if (status)
		goto out;
	switch (s->sc_type) {
	case NFS4_DELEG_STID:
		dp = delegstateid(s);
		status = nfs4_check_delegmode(dp, flags);
		if (status)
			goto out;
		if (filpp) {
			*filpp = dp->dl_file->fi_deleg_file;
			BUG_ON(!*filpp);
		}
		break;
	case NFS4_OPEN_STID:
	case NFS4_LOCK_STID:
		stp = openlockstateid(s);
		status = nfs4_check_fh(current_fh, stp);
		if (status)
			goto out;
		if (stp->st_stateowner->so_is_open_owner
		    && !(openowner(stp->st_stateowner)->oo_flags & NFS4_OO_CONFIRMED))
			goto out;
		status = nfs4_check_openmode(stp, flags);
		if (status)
			goto out;
		if (filpp) {
			if (flags & RD_STATE)
				*filpp = find_readable_file(stp->st_file);
			else
				*filpp = find_writeable_file(stp->st_file);
		}
		break;
	default:
		return nfserr_bad_stateid;
	}
	status = nfs_ok;
out:
	return status;
}

static __be32
nfsd4_free_lock_stateid(struct nfs4_ol_stateid *stp)
{
	if (check_for_locks(stp->st_file, lockowner(stp->st_stateowner)))
		return nfserr_locks_held;
	release_lock_stateid(stp);
	return nfs_ok;
}

/*
 * Test if the stateid is valid
 */
__be32
nfsd4_test_stateid(struct svc_rqst *rqstp, struct nfsd4_compound_state *cstate,
		   struct nfsd4_test_stateid *test_stateid)
{
	/* real work is done during encoding */
	return nfs_ok;
}

__be32
nfsd4_free_stateid(struct svc_rqst *rqstp, struct nfsd4_compound_state *cstate,
		   struct nfsd4_free_stateid *free_stateid)
{
	stateid_t *stateid = &free_stateid->fr_stateid;
	struct nfs4_stid *s;
	struct nfs4_client *cl = cstate->session->se_client;
	__be32 ret = nfserr_bad_stateid;

	nfs4_lock_state();
	s = find_stateid(cl, stateid);
	if (!s)
		goto out;
	switch (s->sc_type) {
	case NFS4_DELEG_STID:
		ret = nfserr_locks_held;
		goto out;
	case NFS4_OPEN_STID:
	case NFS4_LOCK_STID:
		ret = check_stateid_generation(stateid, &s->sc_stateid, 1);
		if (ret)
			goto out;
		if (s->sc_type == NFS4_LOCK_STID)
			ret = nfsd4_free_lock_stateid(openlockstateid(s));
		else
			ret = nfserr_locks_held;
		break;
	default:
		ret = nfserr_bad_stateid;
	}
out:
	nfs4_unlock_state();
	return ret;
}

static inline int
setlkflg (int type)
{
	return (type == NFS4_READW_LT || type == NFS4_READ_LT) ?
		RD_STATE : WR_STATE;
}

static __be32 nfs4_seqid_op_checks(struct nfsd4_compound_state *cstate, stateid_t *stateid, u32 seqid, struct nfs4_ol_stateid *stp)
{
	struct svc_fh *current_fh = &cstate->current_fh;
	struct nfs4_stateowner *sop = stp->st_stateowner;
	__be32 status;

	status = nfsd4_check_seqid(cstate, sop, seqid);
	if (status)
		return status;
	if (stp->st_stid.sc_type == NFS4_CLOSED_STID)
		/*
		 * "Closed" stateid's exist *only* to return
		 * nfserr_replay_me from the previous step.
		 */
		return nfserr_bad_stateid;
	status = check_stateid_generation(stateid, &stp->st_stid.sc_stateid, nfsd4_has_session(cstate));
	if (status)
		return status;
	return nfs4_check_fh(current_fh, stp);
}

/* 
 * Checks for sequence id mutating operations. 
 */
static __be32
nfs4_preprocess_seqid_op(struct nfsd4_compound_state *cstate, u32 seqid,
			 stateid_t *stateid, char typemask,
			 struct nfs4_ol_stateid **stpp)
{
	__be32 status;
	struct nfs4_stid *s;

	dprintk("NFSD: %s: seqid=%d stateid = " STATEID_FMT "\n", __func__,
		seqid, STATEID_VAL(stateid));

	*stpp = NULL;
	status = nfsd4_lookup_stateid(stateid, typemask, &s);
	if (status)
		return status;
	*stpp = openlockstateid(s);
	cstate->replay_owner = (*stpp)->st_stateowner;

	return nfs4_seqid_op_checks(cstate, stateid, seqid, *stpp);
}

static __be32 nfs4_preprocess_confirmed_seqid_op(struct nfsd4_compound_state *cstate, u32 seqid, stateid_t *stateid, struct nfs4_ol_stateid **stpp)
{
	__be32 status;
	struct nfs4_openowner *oo;

	status = nfs4_preprocess_seqid_op(cstate, seqid, stateid,
						NFS4_OPEN_STID, stpp);
	if (status)
		return status;
	oo = openowner((*stpp)->st_stateowner);
	if (!(oo->oo_flags & NFS4_OO_CONFIRMED))
		return nfserr_bad_stateid;
	return nfs_ok;
}

__be32
nfsd4_open_confirm(struct svc_rqst *rqstp, struct nfsd4_compound_state *cstate,
		   struct nfsd4_open_confirm *oc)
{
	__be32 status;
	struct nfs4_openowner *oo;
	struct nfs4_ol_stateid *stp;

	dprintk("NFSD: nfsd4_open_confirm on file %.*s\n",
			(int)cstate->current_fh.fh_dentry->d_name.len,
			cstate->current_fh.fh_dentry->d_name.name);

	status = fh_verify(rqstp, &cstate->current_fh, S_IFREG, 0);
	if (status)
		return status;

	nfs4_lock_state();

	status = nfs4_preprocess_seqid_op(cstate,
					oc->oc_seqid, &oc->oc_req_stateid,
					NFS4_OPEN_STID, &stp);
	if (status)
		goto out;
	oo = openowner(stp->st_stateowner);
	status = nfserr_bad_stateid;
	if (oo->oo_flags & NFS4_OO_CONFIRMED)
		goto out;
	oo->oo_flags |= NFS4_OO_CONFIRMED;
	update_stateid(&stp->st_stid.sc_stateid);
	memcpy(&oc->oc_resp_stateid, &stp->st_stid.sc_stateid, sizeof(stateid_t));
	dprintk("NFSD: %s: success, seqid=%d stateid=" STATEID_FMT "\n",
		__func__, oc->oc_seqid, STATEID_VAL(&stp->st_stid.sc_stateid));

	nfsd4_create_clid_dir(oo->oo_owner.so_client);
	status = nfs_ok;
out:
	if (!cstate->replay_owner)
		nfs4_unlock_state();
	return status;
}

static inline void nfs4_stateid_downgrade_bit(struct nfs4_ol_stateid *stp, u32 access)
{
	if (!test_bit(access, &stp->st_access_bmap))
		return;
	nfs4_file_put_access(stp->st_file, nfs4_access_to_omode(access));
	__clear_bit(access, &stp->st_access_bmap);
}

static inline void nfs4_stateid_downgrade(struct nfs4_ol_stateid *stp, u32 to_access)
{
	switch (to_access) {
	case NFS4_SHARE_ACCESS_READ:
		nfs4_stateid_downgrade_bit(stp, NFS4_SHARE_ACCESS_WRITE);
		nfs4_stateid_downgrade_bit(stp, NFS4_SHARE_ACCESS_BOTH);
		break;
	case NFS4_SHARE_ACCESS_WRITE:
		nfs4_stateid_downgrade_bit(stp, NFS4_SHARE_ACCESS_READ);
		nfs4_stateid_downgrade_bit(stp, NFS4_SHARE_ACCESS_BOTH);
		break;
	case NFS4_SHARE_ACCESS_BOTH:
		break;
	default:
		BUG();
	}
}

static void
reset_union_bmap_deny(unsigned long deny, unsigned long *bmap)
{
	int i;
	for (i = 0; i < 4; i++) {
		if ((i & deny) != i)
			__clear_bit(i, bmap);
	}
}

__be32
nfsd4_open_downgrade(struct svc_rqst *rqstp,
		     struct nfsd4_compound_state *cstate,
		     struct nfsd4_open_downgrade *od)
{
	__be32 status;
	struct nfs4_ol_stateid *stp;

	dprintk("NFSD: nfsd4_open_downgrade on file %.*s\n", 
			(int)cstate->current_fh.fh_dentry->d_name.len,
			cstate->current_fh.fh_dentry->d_name.name);

	/* We don't yet support WANT bits: */
	od->od_share_access &= NFS4_SHARE_ACCESS_MASK;

	nfs4_lock_state();
	status = nfs4_preprocess_confirmed_seqid_op(cstate, od->od_seqid,
					&od->od_stateid, &stp);
	if (status)
		goto out; 
	status = nfserr_inval;
	if (!test_bit(od->od_share_access, &stp->st_access_bmap)) {
		dprintk("NFSD:access not a subset current bitmap: 0x%lx, input access=%08x\n",
			stp->st_access_bmap, od->od_share_access);
		goto out;
	}
	if (!test_bit(od->od_share_deny, &stp->st_deny_bmap)) {
		dprintk("NFSD:deny not a subset current bitmap: 0x%lx, input deny=%08x\n",
			stp->st_deny_bmap, od->od_share_deny);
		goto out;
	}
	nfs4_stateid_downgrade(stp, od->od_share_access);

	reset_union_bmap_deny(od->od_share_deny, &stp->st_deny_bmap);

	update_stateid(&stp->st_stid.sc_stateid);
	memcpy(&od->od_stateid, &stp->st_stid.sc_stateid, sizeof(stateid_t));
	status = nfs_ok;
out:
	if (!cstate->replay_owner)
		nfs4_unlock_state();
	return status;
}

void nfsd4_purge_closed_stateid(struct nfs4_stateowner *so)
{
	struct nfs4_openowner *oo;
	struct nfs4_ol_stateid *s;

	if (!so->so_is_open_owner)
		return;
	oo = openowner(so);
	s = oo->oo_last_closed_stid;
	if (!s)
		return;
	if (!(oo->oo_flags & NFS4_OO_PURGE_CLOSE)) {
		/* Release the last_closed_stid on the next seqid bump: */
		oo->oo_flags |= NFS4_OO_PURGE_CLOSE;
		return;
	}
	oo->oo_flags &= ~NFS4_OO_PURGE_CLOSE;
	release_last_closed_stateid(oo);
}

static void nfsd4_close_open_stateid(struct nfs4_ol_stateid *s)
{
	unhash_open_stateid(s);
	s->st_stid.sc_type = NFS4_CLOSED_STID;
}

/*
 * nfs4_unlock_state() called after encode
 */
__be32
nfsd4_close(struct svc_rqst *rqstp, struct nfsd4_compound_state *cstate,
	    struct nfsd4_close *close)
{
	__be32 status;
	struct nfs4_openowner *oo;
	struct nfs4_ol_stateid *stp;

	dprintk("NFSD: nfsd4_close on file %.*s\n", 
			(int)cstate->current_fh.fh_dentry->d_name.len,
			cstate->current_fh.fh_dentry->d_name.name);

	nfs4_lock_state();
	status = nfs4_preprocess_seqid_op(cstate, close->cl_seqid,
					&close->cl_stateid,
					NFS4_OPEN_STID|NFS4_CLOSED_STID,
					&stp);
	if (status)
		goto out; 
	oo = openowner(stp->st_stateowner);
	status = nfs_ok;
	update_stateid(&stp->st_stid.sc_stateid);
	memcpy(&close->cl_stateid, &stp->st_stid.sc_stateid, sizeof(stateid_t));

	nfsd4_close_open_stateid(stp);
	oo->oo_last_closed_stid = stp;

	/* place unused nfs4_stateowners on so_close_lru list to be
	 * released by the laundromat service after the lease period
	 * to enable us to handle CLOSE replay
	 */
	if (list_empty(&oo->oo_owner.so_stateids))
		move_to_close_lru(oo);
out:
	if (!cstate->replay_owner)
		nfs4_unlock_state();
	return status;
}

__be32
nfsd4_delegreturn(struct svc_rqst *rqstp, struct nfsd4_compound_state *cstate,
		  struct nfsd4_delegreturn *dr)
{
	struct nfs4_delegation *dp;
	stateid_t *stateid = &dr->dr_stateid;
	struct nfs4_stid *s;
	struct inode *inode;
	__be32 status;

	if ((status = fh_verify(rqstp, &cstate->current_fh, S_IFREG, 0)))
		return status;
	inode = cstate->current_fh.fh_dentry->d_inode;

	nfs4_lock_state();
	status = nfsd4_lookup_stateid(stateid, NFS4_DELEG_STID, &s);
	if (status)
		goto out;
	dp = delegstateid(s);
	status = check_stateid_generation(stateid, &dp->dl_stid.sc_stateid, nfsd4_has_session(cstate));
	if (status)
		goto out;

	unhash_delegation(dp);
out:
	nfs4_unlock_state();

	return status;
}


#define LOFF_OVERFLOW(start, len)      ((u64)(len) > ~(u64)(start))

#define LOCKOWNER_INO_HASH_BITS 8
#define LOCKOWNER_INO_HASH_SIZE (1 << LOCKOWNER_INO_HASH_BITS)
#define LOCKOWNER_INO_HASH_MASK (LOCKOWNER_INO_HASH_SIZE - 1)

static inline u64
end_offset(u64 start, u64 len)
{
	u64 end;

	end = start + len;
	return end >= start ? end: NFS4_MAX_UINT64;
}

/* last octet in a range */
static inline u64
last_byte_offset(u64 start, u64 len)
{
	u64 end;

	BUG_ON(!len);
	end = start + len;
	return end > start ? end - 1: NFS4_MAX_UINT64;
}

<<<<<<< HEAD
static inline unsigned int
lock_ownerstr_hashval(struct inode *inode, u32 cl_id,
		struct xdr_netobj *ownername)
=======
static unsigned int lockowner_ino_hashval(struct inode *inode, u32 cl_id, struct xdr_netobj *ownername)
>>>>>>> dcd6c922
{
	return (file_hashval(inode) + cl_id
			+ opaque_hashval(ownername->data, ownername->len))
		& LOCKOWNER_INO_HASH_MASK;
}

<<<<<<< HEAD
static struct list_head	lock_ownerstr_hashtbl[LOCK_HASH_SIZE];
=======
static struct list_head lockowner_ino_hashtbl[LOCKOWNER_INO_HASH_SIZE];
>>>>>>> dcd6c922

/*
 * TODO: Linux file offsets are _signed_ 64-bit quantities, which means that
 * we can't properly handle lock requests that go beyond the (2^63 - 1)-th
 * byte, because of sign extension problems.  Since NFSv4 calls for 64-bit
 * locking, this prevents us from being completely protocol-compliant.  The
 * real solution to this problem is to start using unsigned file offsets in
 * the VFS, but this is a very deep change!
 */
static inline void
nfs4_transform_lock_offset(struct file_lock *lock)
{
	if (lock->fl_start < 0)
		lock->fl_start = OFFSET_MAX;
	if (lock->fl_end < 0)
		lock->fl_end = OFFSET_MAX;
}

/* Hack!: For now, we're defining this just so we can use a pointer to it
 * as a unique cookie to identify our (NFSv4's) posix locks. */
static const struct lock_manager_operations nfsd_posix_mng_ops  = {
};

static inline void
nfs4_set_lock_denied(struct file_lock *fl, struct nfsd4_lock_denied *deny)
{
	struct nfs4_lockowner *lo;

	if (fl->fl_lmops == &nfsd_posix_mng_ops) {
		lo = (struct nfs4_lockowner *) fl->fl_owner;
		deny->ld_owner.data = kmemdup(lo->lo_owner.so_owner.data,
					lo->lo_owner.so_owner.len, GFP_KERNEL);
		if (!deny->ld_owner.data)
			/* We just don't care that much */
			goto nevermind;
		deny->ld_owner.len = lo->lo_owner.so_owner.len;
		deny->ld_clientid = lo->lo_owner.so_client->cl_clientid;
	} else {
nevermind:
		deny->ld_owner.len = 0;
		deny->ld_owner.data = NULL;
		deny->ld_clientid.cl_boot = 0;
		deny->ld_clientid.cl_id = 0;
	}
	deny->ld_start = fl->fl_start;
	deny->ld_length = NFS4_MAX_UINT64;
	if (fl->fl_end != NFS4_MAX_UINT64)
		deny->ld_length = fl->fl_end - fl->fl_start + 1;        
	deny->ld_type = NFS4_READ_LT;
	if (fl->fl_type != F_RDLCK)
		deny->ld_type = NFS4_WRITE_LT;
}

<<<<<<< HEAD
=======
static bool same_lockowner_ino(struct nfs4_lockowner *lo, struct inode *inode, clientid_t *clid, struct xdr_netobj *owner)
{
	struct nfs4_ol_stateid *lst;

	if (!same_owner_str(&lo->lo_owner, owner, clid))
		return false;
	lst = list_first_entry(&lo->lo_owner.so_stateids,
			       struct nfs4_ol_stateid, st_perstateowner);
	return lst->st_file->fi_inode == inode;
}

>>>>>>> dcd6c922
static struct nfs4_lockowner *
find_lockowner_str(struct inode *inode, clientid_t *clid,
		struct xdr_netobj *owner)
{
	unsigned int hashval = lockowner_ino_hashval(inode, clid->cl_id, owner);
	struct nfs4_lockowner *lo;

<<<<<<< HEAD
	list_for_each_entry(op, &lock_ownerstr_hashtbl[hashval], so_strhash) {
		if (same_owner_str(op, owner, clid))
			return lockowner(op);
=======
	list_for_each_entry(lo, &lockowner_ino_hashtbl[hashval], lo_owner_ino_hash) {
		if (same_lockowner_ino(lo, inode, clid, owner))
			return lo;
>>>>>>> dcd6c922
	}
	return NULL;
}

static void hash_lockowner(struct nfs4_lockowner *lo, unsigned int strhashval, struct nfs4_client *clp, struct nfs4_ol_stateid *open_stp)
{
<<<<<<< HEAD
	list_add(&lo->lo_owner.so_strhash, &lock_ownerstr_hashtbl[strhashval]);
=======
	struct inode *inode = open_stp->st_file->fi_inode;
	unsigned int inohash = lockowner_ino_hashval(inode,
			clp->cl_clientid.cl_id, &lo->lo_owner.so_owner);

	list_add(&lo->lo_owner.so_strhash, &ownerstr_hashtbl[strhashval]);
	list_add(&lo->lo_owner_ino_hash, &lockowner_ino_hashtbl[inohash]);
>>>>>>> dcd6c922
	list_add(&lo->lo_perstateid, &open_stp->st_lockowners);
}

/*
 * Alloc a lock owner structure.
 * Called in nfsd4_lock - therefore, OPEN and OPEN_CONFIRM (if needed) has 
 * occurred. 
 *
 * strhashval = ownerstr_hashval
 */

static struct nfs4_lockowner *
alloc_init_lock_stateowner(unsigned int strhashval, struct nfs4_client *clp, struct nfs4_ol_stateid *open_stp, struct nfsd4_lock *lock) {
	struct nfs4_lockowner *lo;

	lo = alloc_stateowner(lockowner_slab, &lock->lk_new_owner, clp);
	if (!lo)
		return NULL;
	INIT_LIST_HEAD(&lo->lo_owner.so_stateids);
	lo->lo_owner.so_is_open_owner = 0;
	/* It is the openowner seqid that will be incremented in encode in the
	 * case of new lockowners; so increment the lock seqid manually: */
	lo->lo_owner.so_seqid = lock->lk_new_lock_seqid + 1;
	hash_lockowner(lo, strhashval, clp, open_stp);
	return lo;
}

static struct nfs4_ol_stateid *
alloc_init_lock_stateid(struct nfs4_lockowner *lo, struct nfs4_file *fp, struct nfs4_ol_stateid *open_stp)
{
	struct nfs4_ol_stateid *stp;
	struct nfs4_client *clp = lo->lo_owner.so_client;

	stp = nfs4_alloc_stateid(clp);
	if (stp == NULL)
		return NULL;
	init_stid(&stp->st_stid, clp, NFS4_LOCK_STID);
	list_add(&stp->st_perfile, &fp->fi_stateids);
	list_add(&stp->st_perstateowner, &lo->lo_owner.so_stateids);
	stp->st_stateowner = &lo->lo_owner;
	get_nfs4_file(fp);
	stp->st_file = fp;
	stp->st_access_bmap = 0;
	stp->st_deny_bmap = open_stp->st_deny_bmap;
	stp->st_openstp = open_stp;
	return stp;
}

static int
check_lock_length(u64 offset, u64 length)
{
	return ((length == 0)  || ((length != NFS4_MAX_UINT64) &&
	     LOFF_OVERFLOW(offset, length)));
}

static void get_lock_access(struct nfs4_ol_stateid *lock_stp, u32 access)
{
	struct nfs4_file *fp = lock_stp->st_file;
	int oflag = nfs4_access_to_omode(access);

	if (test_bit(access, &lock_stp->st_access_bmap))
		return;
	nfs4_file_get_access(fp, oflag);
	__set_bit(access, &lock_stp->st_access_bmap);
}

__be32 lookup_or_create_lock_state(struct nfsd4_compound_state *cstate, struct nfs4_ol_stateid *ost, struct nfsd4_lock *lock, struct nfs4_ol_stateid **lst, bool *new)
{
	struct nfs4_file *fi = ost->st_file;
	struct nfs4_openowner *oo = openowner(ost->st_stateowner);
	struct nfs4_client *cl = oo->oo_owner.so_client;
	struct nfs4_lockowner *lo;
	unsigned int strhashval;

	lo = find_lockowner_str(fi->fi_inode, &cl->cl_clientid, &lock->v.new.owner);
	if (lo) {
		if (!cstate->minorversion)
			return nfserr_bad_seqid;
		/* XXX: a lockowner always has exactly one stateid: */
		*lst = list_first_entry(&lo->lo_owner.so_stateids,
				struct nfs4_ol_stateid, st_perstateowner);
		return nfs_ok;
	}
	strhashval = ownerstr_hashval(cl->cl_clientid.cl_id,
			&lock->v.new.owner);
	lo = alloc_init_lock_stateowner(strhashval, cl, ost, lock);
	if (lo == NULL)
		return nfserr_jukebox;
	*lst = alloc_init_lock_stateid(lo, fi, ost);
	if (*lst == NULL) {
		release_lockowner(lo);
		return nfserr_jukebox;
	}
	*new = true;
	return nfs_ok;
}

/*
 *  LOCK operation 
 */
__be32
nfsd4_lock(struct svc_rqst *rqstp, struct nfsd4_compound_state *cstate,
	   struct nfsd4_lock *lock)
{
	struct nfs4_openowner *open_sop = NULL;
	struct nfs4_lockowner *lock_sop = NULL;
	struct nfs4_ol_stateid *lock_stp;
	struct nfs4_file *fp;
	struct file *filp = NULL;
	struct file_lock file_lock;
	struct file_lock conflock;
	__be32 status = 0;
<<<<<<< HEAD
	unsigned int strhashval;
=======
	bool new_state = false;
>>>>>>> dcd6c922
	int lkflg;
	int err;

	dprintk("NFSD: nfsd4_lock: start=%Ld length=%Ld\n",
		(long long) lock->lk_offset,
		(long long) lock->lk_length);

	if (check_lock_length(lock->lk_offset, lock->lk_length))
		 return nfserr_inval;

	if ((status = fh_verify(rqstp, &cstate->current_fh,
				S_IFREG, NFSD_MAY_LOCK))) {
		dprintk("NFSD: nfsd4_lock: permission denied!\n");
		return status;
	}

	nfs4_lock_state();

	if (lock->lk_is_new) {
		/*
		 * Client indicates that this is a new lockowner.
		 * Use open owner and open stateid to create lock owner and
		 * lock stateid.
		 */
		struct nfs4_ol_stateid *open_stp = NULL;
<<<<<<< HEAD
		
=======

		if (nfsd4_has_session(cstate))
			/* See rfc 5661 18.10.3: given clientid is ignored: */
			memcpy(&lock->v.new.clientid,
				&cstate->session->se_client->cl_clientid,
				sizeof(clientid_t));

>>>>>>> dcd6c922
		status = nfserr_stale_clientid;
		if (STALE_CLIENTID(&lock->lk_new_clientid))
			goto out;

		/* validate and update open stateid and open seqid */
		status = nfs4_preprocess_confirmed_seqid_op(cstate,
				        lock->lk_new_open_seqid,
		                        &lock->lk_new_open_stateid,
					&open_stp);
		if (status)
			goto out;
		open_sop = openowner(open_stp->st_stateowner);
		status = nfserr_bad_stateid;
<<<<<<< HEAD
		if (!nfsd4_has_session(cstate) &&
			!same_clid(&open_sop->oo_owner.so_client->cl_clientid,
						&lock->v.new.clientid))
			goto out;
		/* create lockowner and lock stateid */
		fp = open_stp->st_file;
		strhashval = lock_ownerstr_hashval(fp->fi_inode,
				open_sop->oo_owner.so_client->cl_clientid.cl_id,
				&lock->v.new.owner);
		/* XXX: Do we need to check for duplicate stateowners on
		 * the same file, or should they just be allowed (and
		 * create new stateids)? */
		status = nfserr_jukebox;
		lock_sop = alloc_init_lock_stateowner(strhashval,
				open_sop->oo_owner.so_client, open_stp, lock);
		if (lock_sop == NULL)
=======
		if (!same_clid(&open_sop->oo_owner.so_client->cl_clientid,
						&lock->v.new.clientid))
>>>>>>> dcd6c922
			goto out;
		status = lookup_or_create_lock_state(cstate, open_stp, lock,
							&lock_stp, &new_state);
		if (status)
			goto out;
	} else {
		/* lock (lock owner + lock stateid) already exists */
		status = nfs4_preprocess_seqid_op(cstate,
				       lock->lk_old_lock_seqid,
				       &lock->lk_old_lock_stateid,
				       NFS4_LOCK_STID, &lock_stp);
		if (status)
			goto out;
<<<<<<< HEAD
		lock_sop = lockowner(lock_stp->st_stateowner);
		fp = lock_stp->st_file;
	}
	/* lock_sop and lock_stp have been created or found */
=======
	}
	lock_sop = lockowner(lock_stp->st_stateowner);
	fp = lock_stp->st_file;
>>>>>>> dcd6c922

	lkflg = setlkflg(lock->lk_type);
	status = nfs4_check_openmode(lock_stp, lkflg);
	if (status)
		goto out;

	status = nfserr_grace;
	if (locks_in_grace() && !lock->lk_reclaim)
		goto out;
	status = nfserr_no_grace;
	if (!locks_in_grace() && lock->lk_reclaim)
		goto out;

	locks_init_lock(&file_lock);
	switch (lock->lk_type) {
		case NFS4_READ_LT:
		case NFS4_READW_LT:
			filp = find_readable_file(lock_stp->st_file);
			if (filp)
				get_lock_access(lock_stp, NFS4_SHARE_ACCESS_READ);
			file_lock.fl_type = F_RDLCK;
			break;
		case NFS4_WRITE_LT:
		case NFS4_WRITEW_LT:
			filp = find_writeable_file(lock_stp->st_file);
			if (filp)
				get_lock_access(lock_stp, NFS4_SHARE_ACCESS_WRITE);
			file_lock.fl_type = F_WRLCK;
			break;
		default:
			status = nfserr_inval;
		goto out;
	}
	if (!filp) {
		status = nfserr_openmode;
		goto out;
	}
	file_lock.fl_owner = (fl_owner_t)lock_sop;
	file_lock.fl_pid = current->tgid;
	file_lock.fl_file = filp;
	file_lock.fl_flags = FL_POSIX;
	file_lock.fl_lmops = &nfsd_posix_mng_ops;

	file_lock.fl_start = lock->lk_offset;
	file_lock.fl_end = last_byte_offset(lock->lk_offset, lock->lk_length);
	nfs4_transform_lock_offset(&file_lock);

	/*
	* Try to lock the file in the VFS.
	* Note: locks.c uses the BKL to protect the inode's lock list.
	*/

	err = vfs_lock_file(filp, F_SETLK, &file_lock, &conflock);
	switch (-err) {
	case 0: /* success! */
		update_stateid(&lock_stp->st_stid.sc_stateid);
		memcpy(&lock->lk_resp_stateid, &lock_stp->st_stid.sc_stateid, 
				sizeof(stateid_t));
		status = 0;
		break;
	case (EAGAIN):		/* conflock holds conflicting lock */
		status = nfserr_denied;
		dprintk("NFSD: nfsd4_lock: conflicting lock found!\n");
		nfs4_set_lock_denied(&conflock, &lock->lk_denied);
		break;
	case (EDEADLK):
		status = nfserr_deadlock;
		break;
	default:
		dprintk("NFSD: nfsd4_lock: vfs_lock_file() failed! status %d\n",err);
		status = nfserrno(err);
		break;
	}
out:
	if (status && new_state)
		release_lockowner(lock_sop);
	if (!cstate->replay_owner)
		nfs4_unlock_state();
	return status;
}

/*
 * The NFSv4 spec allows a client to do a LOCKT without holding an OPEN,
 * so we do a temporary open here just to get an open file to pass to
 * vfs_test_lock.  (Arguably perhaps test_lock should be done with an
 * inode operation.)
 */
static int nfsd_test_lock(struct svc_rqst *rqstp, struct svc_fh *fhp, struct file_lock *lock)
{
	struct file *file;
	int err;

	err = nfsd_open(rqstp, fhp, S_IFREG, NFSD_MAY_READ, &file);
	if (err)
		return err;
	err = vfs_test_lock(file, lock);
	nfsd_close(file);
	return err;
}

/*
 * LOCKT operation
 */
__be32
nfsd4_lockt(struct svc_rqst *rqstp, struct nfsd4_compound_state *cstate,
	    struct nfsd4_lockt *lockt)
{
	struct inode *inode;
	struct file_lock file_lock;
	struct nfs4_lockowner *lo;
	int error;
	__be32 status;

	if (locks_in_grace())
		return nfserr_grace;

	if (check_lock_length(lockt->lt_offset, lockt->lt_length))
		 return nfserr_inval;

	nfs4_lock_state();

	status = nfserr_stale_clientid;
	if (!nfsd4_has_session(cstate) && STALE_CLIENTID(&lockt->lt_clientid))
		goto out;

	if ((status = fh_verify(rqstp, &cstate->current_fh, S_IFREG, 0)))
		goto out;

	inode = cstate->current_fh.fh_dentry->d_inode;
	locks_init_lock(&file_lock);
	switch (lockt->lt_type) {
		case NFS4_READ_LT:
		case NFS4_READW_LT:
			file_lock.fl_type = F_RDLCK;
		break;
		case NFS4_WRITE_LT:
		case NFS4_WRITEW_LT:
			file_lock.fl_type = F_WRLCK;
		break;
		default:
			dprintk("NFSD: nfs4_lockt: bad lock type!\n");
			status = nfserr_inval;
		goto out;
	}

	lo = find_lockowner_str(inode, &lockt->lt_clientid, &lockt->lt_owner);
	if (lo)
		file_lock.fl_owner = (fl_owner_t)lo;
	file_lock.fl_pid = current->tgid;
	file_lock.fl_flags = FL_POSIX;

	file_lock.fl_start = lockt->lt_offset;
	file_lock.fl_end = last_byte_offset(lockt->lt_offset, lockt->lt_length);

	nfs4_transform_lock_offset(&file_lock);

	status = nfs_ok;
	error = nfsd_test_lock(rqstp, &cstate->current_fh, &file_lock);
	if (error) {
		status = nfserrno(error);
		goto out;
	}
	if (file_lock.fl_type != F_UNLCK) {
		status = nfserr_denied;
		nfs4_set_lock_denied(&file_lock, &lockt->lt_denied);
	}
out:
	nfs4_unlock_state();
	return status;
}

__be32
nfsd4_locku(struct svc_rqst *rqstp, struct nfsd4_compound_state *cstate,
	    struct nfsd4_locku *locku)
{
	struct nfs4_ol_stateid *stp;
	struct file *filp = NULL;
	struct file_lock file_lock;
	__be32 status;
	int err;
						        
	dprintk("NFSD: nfsd4_locku: start=%Ld length=%Ld\n",
		(long long) locku->lu_offset,
		(long long) locku->lu_length);

	if (check_lock_length(locku->lu_offset, locku->lu_length))
		 return nfserr_inval;

	nfs4_lock_state();
									        
	status = nfs4_preprocess_seqid_op(cstate, locku->lu_seqid,
					&locku->lu_stateid, NFS4_LOCK_STID, &stp);
	if (status)
		goto out;
	filp = find_any_file(stp->st_file);
	if (!filp) {
		status = nfserr_lock_range;
		goto out;
	}
	BUG_ON(!filp);
	locks_init_lock(&file_lock);
	file_lock.fl_type = F_UNLCK;
	file_lock.fl_owner = (fl_owner_t)lockowner(stp->st_stateowner);
	file_lock.fl_pid = current->tgid;
	file_lock.fl_file = filp;
	file_lock.fl_flags = FL_POSIX; 
	file_lock.fl_lmops = &nfsd_posix_mng_ops;
	file_lock.fl_start = locku->lu_offset;

	file_lock.fl_end = last_byte_offset(locku->lu_offset, locku->lu_length);
	nfs4_transform_lock_offset(&file_lock);

	/*
	*  Try to unlock the file in the VFS.
	*/
	err = vfs_lock_file(filp, F_SETLK, &file_lock, NULL);
	if (err) {
		dprintk("NFSD: nfs4_locku: vfs_lock_file failed!\n");
		goto out_nfserr;
	}
	/*
	* OK, unlock succeeded; the only thing left to do is update the stateid.
	*/
	update_stateid(&stp->st_stid.sc_stateid);
	memcpy(&locku->lu_stateid, &stp->st_stid.sc_stateid, sizeof(stateid_t));

out:
	if (!cstate->replay_owner)
		nfs4_unlock_state();
	return status;

out_nfserr:
	status = nfserrno(err);
	goto out;
}

/*
 * returns
 * 	1: locks held by lockowner
 * 	0: no locks held by lockowner
 */
static int
check_for_locks(struct nfs4_file *filp, struct nfs4_lockowner *lowner)
{
	struct file_lock **flpp;
	struct inode *inode = filp->fi_inode;
	int status = 0;

	lock_flocks();
	for (flpp = &inode->i_flock; *flpp != NULL; flpp = &(*flpp)->fl_next) {
		if ((*flpp)->fl_owner == (fl_owner_t)lowner) {
			status = 1;
			goto out;
		}
	}
out:
	unlock_flocks();
	return status;
}

__be32
nfsd4_release_lockowner(struct svc_rqst *rqstp,
			struct nfsd4_compound_state *cstate,
			struct nfsd4_release_lockowner *rlockowner)
{
	clientid_t *clid = &rlockowner->rl_clientid;
	struct nfs4_stateowner *sop;
	struct nfs4_lockowner *lo;
	struct nfs4_ol_stateid *stp;
	struct xdr_netobj *owner = &rlockowner->rl_owner;
	struct list_head matches;
	unsigned int hashval = ownerstr_hashval(clid->cl_id, owner);
	__be32 status;

	dprintk("nfsd4_release_lockowner clientid: (%08x/%08x):\n",
		clid->cl_boot, clid->cl_id);

	/* XXX check for lease expiration */

	status = nfserr_stale_clientid;
	if (STALE_CLIENTID(clid))
		return status;

	nfs4_lock_state();

	status = nfserr_locks_held;
	INIT_LIST_HEAD(&matches);
<<<<<<< HEAD
	for (i = 0; i < LOCK_HASH_SIZE; i++) {
		list_for_each_entry(sop, &lock_ownerstr_hashtbl[i], so_strhash) {
			if (!same_owner_str(sop, owner, clid))
				continue;
			list_for_each_entry(stp, &sop->so_stateids,
					st_perstateowner) {
				lo = lockowner(sop);
				if (check_for_locks(stp->st_file, lo))
					goto out;
				list_add(&lo->lo_list, &matches);
			}
=======

	list_for_each_entry(sop, &ownerstr_hashtbl[hashval], so_strhash) {
		if (sop->so_is_open_owner)
			continue;
		if (!same_owner_str(sop, owner, clid))
			continue;
		list_for_each_entry(stp, &sop->so_stateids,
				st_perstateowner) {
			lo = lockowner(sop);
			if (check_for_locks(stp->st_file, lo))
				goto out;
			list_add(&lo->lo_list, &matches);
>>>>>>> dcd6c922
		}
	}
	/* Clients probably won't expect us to return with some (but not all)
	 * of the lockowner state released; so don't release any until all
	 * have been checked. */
	status = nfs_ok;
	while (!list_empty(&matches)) {
		lo = list_entry(matches.next, struct nfs4_lockowner,
								lo_list);
		/* unhash_stateowner deletes so_perclient only
		 * for openowners. */
		list_del(&lo->lo_list);
		release_lockowner(lo);
	}
out:
	nfs4_unlock_state();
	return status;
}

static inline struct nfs4_client_reclaim *
alloc_reclaim(void)
{
	return kmalloc(sizeof(struct nfs4_client_reclaim), GFP_KERNEL);
}

int
nfs4_has_reclaimed_state(const char *name, bool use_exchange_id)
{
	unsigned int strhashval = clientstr_hashval(name);
	struct nfs4_client *clp;

	clp = find_confirmed_client_by_str(name, strhashval);
	return clp ? 1 : 0;
}

/*
 * failure => all reset bets are off, nfserr_no_grace...
 */
int
nfs4_client_to_reclaim(const char *name)
{
	unsigned int strhashval;
	struct nfs4_client_reclaim *crp = NULL;

	dprintk("NFSD nfs4_client_to_reclaim NAME: %.*s\n", HEXDIR_LEN, name);
	crp = alloc_reclaim();
	if (!crp)
		return 0;
	strhashval = clientstr_hashval(name);
	INIT_LIST_HEAD(&crp->cr_strhash);
	list_add(&crp->cr_strhash, &reclaim_str_hashtbl[strhashval]);
	memcpy(crp->cr_recdir, name, HEXDIR_LEN);
	reclaim_str_hashtbl_size++;
	return 1;
}

static void
nfs4_release_reclaim(void)
{
	struct nfs4_client_reclaim *crp = NULL;
	int i;

	for (i = 0; i < CLIENT_HASH_SIZE; i++) {
		while (!list_empty(&reclaim_str_hashtbl[i])) {
			crp = list_entry(reclaim_str_hashtbl[i].next,
			                struct nfs4_client_reclaim, cr_strhash);
			list_del(&crp->cr_strhash);
			kfree(crp);
			reclaim_str_hashtbl_size--;
		}
	}
	BUG_ON(reclaim_str_hashtbl_size);
}

/*
 * called from OPEN, CLAIM_PREVIOUS with a new clientid. */
static struct nfs4_client_reclaim *
nfs4_find_reclaim_client(clientid_t *clid)
{
	unsigned int strhashval;
	struct nfs4_client *clp;
	struct nfs4_client_reclaim *crp = NULL;


	/* find clientid in conf_id_hashtbl */
	clp = find_confirmed_client(clid);
	if (clp == NULL)
		return NULL;

	dprintk("NFSD: nfs4_find_reclaim_client for %.*s with recdir %s\n",
		            clp->cl_name.len, clp->cl_name.data,
			    clp->cl_recdir);

	/* find clp->cl_name in reclaim_str_hashtbl */
	strhashval = clientstr_hashval(clp->cl_recdir);
	list_for_each_entry(crp, &reclaim_str_hashtbl[strhashval], cr_strhash) {
		if (same_name(crp->cr_recdir, clp->cl_recdir)) {
			return crp;
		}
	}
	return NULL;
}

/*
* Called from OPEN. Look for clientid in reclaim list.
*/
__be32
nfs4_check_open_reclaim(clientid_t *clid)
{
	return nfs4_find_reclaim_client(clid) ? nfs_ok : nfserr_reclaim_bad;
}

#ifdef CONFIG_NFSD_FAULT_INJECTION

void nfsd_forget_clients(u64 num)
{
	struct nfs4_client *clp, *next;
	int count = 0;

	nfs4_lock_state();
	list_for_each_entry_safe(clp, next, &client_lru, cl_lru) {
		nfsd4_remove_clid_dir(clp);
		expire_client(clp);
		if (++count == num)
			break;
	}
	nfs4_unlock_state();

	printk(KERN_INFO "NFSD: Forgot %d clients", count);
}

static void release_lockowner_sop(struct nfs4_stateowner *sop)
{
	release_lockowner(lockowner(sop));
}

static void release_openowner_sop(struct nfs4_stateowner *sop)
{
	release_openowner(openowner(sop));
}

static int nfsd_release_n_owners(u64 num, bool is_open_owner,
				void (*release_sop)(struct nfs4_stateowner *))
{
	int i, count = 0;
	struct nfs4_stateowner *sop, *next;

	for (i = 0; i < OWNER_HASH_SIZE; i++) {
		list_for_each_entry_safe(sop, next, &ownerstr_hashtbl[i], so_strhash) {
			if (sop->so_is_open_owner != is_open_owner)
				continue;
			release_sop(sop);
			if (++count == num)
				return count;
		}
	}
	return count;
}

void nfsd_forget_locks(u64 num)
{
	int count;

	nfs4_lock_state();
	count = nfsd_release_n_owners(num, false, release_lockowner_sop);
	nfs4_unlock_state();

	printk(KERN_INFO "NFSD: Forgot %d locks", count);
}

void nfsd_forget_openowners(u64 num)
{
	int count;

	nfs4_lock_state();
	count = nfsd_release_n_owners(num, true, release_openowner_sop);
	nfs4_unlock_state();

	printk(KERN_INFO "NFSD: Forgot %d open owners", count);
}

int nfsd_process_n_delegations(u64 num, void (*deleg_func)(struct nfs4_delegation *))
{
	int i, count = 0;
	struct nfs4_file *fp, *fnext;
	struct nfs4_delegation *dp, *dnext;

	for (i = 0; i < FILE_HASH_SIZE; i++) {
		list_for_each_entry_safe(fp, fnext, &file_hashtbl[i], fi_hash) {
			list_for_each_entry_safe(dp, dnext, &fp->fi_delegations, dl_perfile) {
				deleg_func(dp);
				if (++count == num)
					return count;
			}
		}
	}

	return count;
}

void nfsd_forget_delegations(u64 num)
{
	unsigned int count;

	nfs4_lock_state();
	count = nfsd_process_n_delegations(num, unhash_delegation);
	nfs4_unlock_state();

	printk(KERN_INFO "NFSD: Forgot %d delegations", count);
}

void nfsd_recall_delegations(u64 num)
{
	unsigned int count;

	nfs4_lock_state();
	spin_lock(&recall_lock);
	count = nfsd_process_n_delegations(num, nfsd_break_one_deleg);
	spin_unlock(&recall_lock);
	nfs4_unlock_state();

	printk(KERN_INFO "NFSD: Recalled %d delegations", count);
}

#endif /* CONFIG_NFSD_FAULT_INJECTION */

/* initialization to perform at module load time: */

void
nfs4_state_init(void)
{
	int i;

	for (i = 0; i < CLIENT_HASH_SIZE; i++) {
		INIT_LIST_HEAD(&conf_id_hashtbl[i]);
		INIT_LIST_HEAD(&conf_str_hashtbl[i]);
		INIT_LIST_HEAD(&unconf_str_hashtbl[i]);
		INIT_LIST_HEAD(&unconf_id_hashtbl[i]);
		INIT_LIST_HEAD(&reclaim_str_hashtbl[i]);
	}
	for (i = 0; i < SESSION_HASH_SIZE; i++)
		INIT_LIST_HEAD(&sessionid_hashtbl[i]);
	for (i = 0; i < FILE_HASH_SIZE; i++) {
		INIT_LIST_HEAD(&file_hashtbl[i]);
	}
<<<<<<< HEAD
	for (i = 0; i < OPEN_OWNER_HASH_SIZE; i++) {
		INIT_LIST_HEAD(&open_ownerstr_hashtbl[i]);
	}
	for (i = 0; i < LOCK_HASH_SIZE; i++) {
		INIT_LIST_HEAD(&lock_ownerstr_hashtbl[i]);
	}
	memset(&onestateid, ~0, sizeof(stateid_t));
=======
	for (i = 0; i < OWNER_HASH_SIZE; i++) {
		INIT_LIST_HEAD(&ownerstr_hashtbl[i]);
	}
	for (i = 0; i < LOCKOWNER_INO_HASH_SIZE; i++)
		INIT_LIST_HEAD(&lockowner_ino_hashtbl[i]);
>>>>>>> dcd6c922
	INIT_LIST_HEAD(&close_lru);
	INIT_LIST_HEAD(&client_lru);
	INIT_LIST_HEAD(&del_recall_lru);
	reclaim_str_hashtbl_size = 0;
}

static void
nfsd4_load_reboot_recovery_data(void)
{
	int status;

	nfs4_lock_state();
	nfsd4_init_recdir();
	status = nfsd4_recdir_load();
	nfs4_unlock_state();
	if (status)
		printk("NFSD: Failure reading reboot recovery data\n");
}

/*
 * Since the lifetime of a delegation isn't limited to that of an open, a
 * client may quite reasonably hang on to a delegation as long as it has
 * the inode cached.  This becomes an obvious problem the first time a
 * client's inode cache approaches the size of the server's total memory.
 *
 * For now we avoid this problem by imposing a hard limit on the number
 * of delegations, which varies according to the server's memory size.
 */
static void
set_max_delegations(void)
{
	/*
	 * Allow at most 4 delegations per megabyte of RAM.  Quick
	 * estimates suggest that in the worst case (where every delegation
	 * is for a different inode), a delegation could take about 1.5K,
	 * giving a worst case usage of about 6% of memory.
	 */
	max_delegations = nr_free_buffer_pages() >> (20 - 2 - PAGE_SHIFT);
}

/* initialization to perform when the nfsd service is started: */

static int
__nfs4_state_start(void)
{
	int ret;

	boot_time = get_seconds();
	locks_start_grace(&nfsd4_manager);
	printk(KERN_INFO "NFSD: starting %ld-second grace period\n",
	       nfsd4_grace);
	ret = set_callback_cred();
	if (ret)
		return -ENOMEM;
	laundry_wq = create_singlethread_workqueue("nfsd4");
	if (laundry_wq == NULL)
		return -ENOMEM;
	ret = nfsd4_create_callback_queue();
	if (ret)
		goto out_free_laundry;
	queue_delayed_work(laundry_wq, &laundromat_work, nfsd4_grace * HZ);
	set_max_delegations();
	return 0;
out_free_laundry:
	destroy_workqueue(laundry_wq);
	return ret;
}

int
nfs4_state_start(void)
{
	nfsd4_load_reboot_recovery_data();
	return __nfs4_state_start();
}

static void
__nfs4_state_shutdown(void)
{
	int i;
	struct nfs4_client *clp = NULL;
	struct nfs4_delegation *dp = NULL;
	struct list_head *pos, *next, reaplist;

	for (i = 0; i < CLIENT_HASH_SIZE; i++) {
		while (!list_empty(&conf_id_hashtbl[i])) {
			clp = list_entry(conf_id_hashtbl[i].next, struct nfs4_client, cl_idhash);
			expire_client(clp);
		}
		while (!list_empty(&unconf_str_hashtbl[i])) {
			clp = list_entry(unconf_str_hashtbl[i].next, struct nfs4_client, cl_strhash);
			expire_client(clp);
		}
	}
	INIT_LIST_HEAD(&reaplist);
	spin_lock(&recall_lock);
	list_for_each_safe(pos, next, &del_recall_lru) {
		dp = list_entry (pos, struct nfs4_delegation, dl_recall_lru);
		list_move(&dp->dl_recall_lru, &reaplist);
	}
	spin_unlock(&recall_lock);
	list_for_each_safe(pos, next, &reaplist) {
		dp = list_entry (pos, struct nfs4_delegation, dl_recall_lru);
		unhash_delegation(dp);
	}

	nfsd4_shutdown_recdir();
}

void
nfs4_state_shutdown(void)
{
	cancel_delayed_work_sync(&laundromat_work);
	destroy_workqueue(laundry_wq);
	locks_end_grace(&nfsd4_manager);
	nfs4_lock_state();
	nfs4_release_reclaim();
	__nfs4_state_shutdown();
	nfs4_unlock_state();
	nfsd4_destroy_callback_queue();
}<|MERGE_RESOLUTION|>--- conflicted
+++ resolved
@@ -49,10 +49,6 @@
 time_t nfsd4_lease = 90;     /* default lease time */
 time_t nfsd4_grace = 90;
 static time_t boot_time;
-<<<<<<< HEAD
-static stateid_t zerostateid;             /* bits all 0 */
-static stateid_t onestateid;              /* bits all 1 */
-=======
 
 #define all_ones {{~0,~0},~0}
 static const stateid_t one_stateid = {
@@ -63,7 +59,6 @@
 	/* all fields zero */
 };
 
->>>>>>> dcd6c922
 static u64 current_sessionid = 1;
 
 #define ZERO_STATEID(stateid) (!memcmp((stateid), &zero_stateid, sizeof(stateid_t)))
@@ -146,23 +141,6 @@
  * Open owner state (share locks)
  */
 
-<<<<<<< HEAD
-/* hash tables for open owners */
-#define OPEN_OWNER_HASH_BITS              8
-#define OPEN_OWNER_HASH_SIZE             (1 << OPEN_OWNER_HASH_BITS)
-#define OPEN_OWNER_HASH_MASK             (OPEN_OWNER_HASH_SIZE - 1)
-
-static unsigned int open_ownerstr_hashval(u32 clientid, struct xdr_netobj *ownername)
-{
-	unsigned int ret;
-
-	ret = opaque_hashval(ownername->data, ownername->len);
-	ret += clientid;
-	return ret & OPEN_OWNER_HASH_MASK;
-}
-
-static struct list_head	open_ownerstr_hashtbl[OPEN_OWNER_HASH_SIZE];
-=======
 /* hash tables for lock and open owners */
 #define OWNER_HASH_BITS              8
 #define OWNER_HASH_SIZE             (1 << OWNER_HASH_BITS)
@@ -178,7 +156,6 @@
 }
 
 static struct list_head	ownerstr_hashtbl[OWNER_HASH_SIZE];
->>>>>>> dcd6c922
 
 /* hash table for nfs4_file */
 #define FILE_HASH_BITS                   8
@@ -545,10 +522,7 @@
 
 	list_del(&lo->lo_owner.so_strhash);
 	list_del(&lo->lo_perstateid);
-<<<<<<< HEAD
-=======
 	list_del(&lo->lo_owner_ino_hash);
->>>>>>> dcd6c922
 	while (!list_empty(&lo->lo_owner.so_stateids)) {
 		stp = list_first_entry(&lo->lo_owner.so_stateids,
 				struct nfs4_ol_stateid, st_perstateowner);
@@ -2389,21 +2363,12 @@
 
 	sop = kmem_cache_alloc(slab, GFP_KERNEL);
 	if (!sop)
-<<<<<<< HEAD
 		return NULL;
 
 	sop->so_owner.data = kmemdup(owner->data, owner->len, GFP_KERNEL);
 	if (!sop->so_owner.data) {
 		kmem_cache_free(slab, sop);
 		return NULL;
-=======
-		return NULL;
-
-	sop->so_owner.data = kmemdup(owner->data, owner->len, GFP_KERNEL);
-	if (!sop->so_owner.data) {
-		kmem_cache_free(slab, sop);
-		return NULL;
->>>>>>> dcd6c922
 	}
 	sop->so_owner.len = owner->len;
 
@@ -2415,8 +2380,7 @@
 
 static void hash_openowner(struct nfs4_openowner *oo, struct nfs4_client *clp, unsigned int strhashval)
 {
-<<<<<<< HEAD
-	list_add(&oo->oo_owner.so_strhash, &open_ownerstr_hashtbl[strhashval]);
+	list_add(&oo->oo_owner.so_strhash, &ownerstr_hashtbl[strhashval]);
 	list_add(&oo->oo_perclient, &clp->cl_openowners);
 }
 
@@ -2441,33 +2405,6 @@
 	struct nfs4_openowner *oo = open->op_openowner;
 	struct nfs4_client *clp = oo->oo_owner.so_client;
 
-=======
-	list_add(&oo->oo_owner.so_strhash, &ownerstr_hashtbl[strhashval]);
-	list_add(&oo->oo_perclient, &clp->cl_openowners);
-}
-
-static struct nfs4_openowner *
-alloc_init_open_stateowner(unsigned int strhashval, struct nfs4_client *clp, struct nfsd4_open *open) {
-	struct nfs4_openowner *oo;
-
-	oo = alloc_stateowner(openowner_slab, &open->op_owner, clp);
-	if (!oo)
-		return NULL;
-	oo->oo_owner.so_is_open_owner = 1;
-	oo->oo_owner.so_seqid = open->op_seqid;
-	oo->oo_flags = NFS4_OO_NEW;
-	oo->oo_time = 0;
-	oo->oo_last_closed_stid = NULL;
-	INIT_LIST_HEAD(&oo->oo_close_lru);
-	hash_openowner(oo, clp, strhashval);
-	return oo;
-}
-
-static void init_open_stateid(struct nfs4_ol_stateid *stp, struct nfs4_file *fp, struct nfsd4_open *open) {
-	struct nfs4_openowner *oo = open->op_openowner;
-	struct nfs4_client *clp = oo->oo_owner.so_client;
-
->>>>>>> dcd6c922
 	init_stid(&stp->st_stid, clp, NFS4_OPEN_STID);
 	INIT_LIST_HEAD(&stp->st_lockowners);
 	list_add(&stp->st_perstateowner, &oo->oo_owner.so_stateids);
@@ -2506,13 +2443,9 @@
 	struct nfs4_stateowner *so;
 	struct nfs4_openowner *oo;
 
-<<<<<<< HEAD
-	list_for_each_entry(so, &open_ownerstr_hashtbl[hashval], so_strhash) {
-=======
 	list_for_each_entry(so, &ownerstr_hashtbl[hashval], so_strhash) {
 		if (!so->so_is_open_owner)
 			continue;
->>>>>>> dcd6c922
 		if (same_owner_str(so, &open->op_owner, &open->op_clientid)) {
 			oo = openowner(so);
 			renew_client(oo->oo_owner.so_client);
@@ -2656,11 +2589,7 @@
 	if (open->op_file == NULL)
 		return nfserr_jukebox;
 
-<<<<<<< HEAD
-	strhashval = open_ownerstr_hashval(clientid->cl_id, &open->op_owner);
-=======
 	strhashval = ownerstr_hashval(clientid->cl_id, &open->op_owner);
->>>>>>> dcd6c922
 	oo = find_openstateowner_str(strhashval, open);
 	open->op_openowner = oo;
 	if (!oo) {
@@ -3823,24 +3752,14 @@
 	return end > start ? end - 1: NFS4_MAX_UINT64;
 }
 
-<<<<<<< HEAD
-static inline unsigned int
-lock_ownerstr_hashval(struct inode *inode, u32 cl_id,
-		struct xdr_netobj *ownername)
-=======
 static unsigned int lockowner_ino_hashval(struct inode *inode, u32 cl_id, struct xdr_netobj *ownername)
->>>>>>> dcd6c922
 {
 	return (file_hashval(inode) + cl_id
 			+ opaque_hashval(ownername->data, ownername->len))
 		& LOCKOWNER_INO_HASH_MASK;
 }
 
-<<<<<<< HEAD
-static struct list_head	lock_ownerstr_hashtbl[LOCK_HASH_SIZE];
-=======
 static struct list_head lockowner_ino_hashtbl[LOCKOWNER_INO_HASH_SIZE];
->>>>>>> dcd6c922
 
 /*
  * TODO: Linux file offsets are _signed_ 64-bit quantities, which means that
@@ -3894,8 +3813,6 @@
 		deny->ld_type = NFS4_WRITE_LT;
 }
 
-<<<<<<< HEAD
-=======
 static bool same_lockowner_ino(struct nfs4_lockowner *lo, struct inode *inode, clientid_t *clid, struct xdr_netobj *owner)
 {
 	struct nfs4_ol_stateid *lst;
@@ -3907,7 +3824,6 @@
 	return lst->st_file->fi_inode == inode;
 }
 
->>>>>>> dcd6c922
 static struct nfs4_lockowner *
 find_lockowner_str(struct inode *inode, clientid_t *clid,
 		struct xdr_netobj *owner)
@@ -3915,31 +3831,21 @@
 	unsigned int hashval = lockowner_ino_hashval(inode, clid->cl_id, owner);
 	struct nfs4_lockowner *lo;
 
-<<<<<<< HEAD
-	list_for_each_entry(op, &lock_ownerstr_hashtbl[hashval], so_strhash) {
-		if (same_owner_str(op, owner, clid))
-			return lockowner(op);
-=======
 	list_for_each_entry(lo, &lockowner_ino_hashtbl[hashval], lo_owner_ino_hash) {
 		if (same_lockowner_ino(lo, inode, clid, owner))
 			return lo;
->>>>>>> dcd6c922
 	}
 	return NULL;
 }
 
 static void hash_lockowner(struct nfs4_lockowner *lo, unsigned int strhashval, struct nfs4_client *clp, struct nfs4_ol_stateid *open_stp)
 {
-<<<<<<< HEAD
-	list_add(&lo->lo_owner.so_strhash, &lock_ownerstr_hashtbl[strhashval]);
-=======
 	struct inode *inode = open_stp->st_file->fi_inode;
 	unsigned int inohash = lockowner_ino_hashval(inode,
 			clp->cl_clientid.cl_id, &lo->lo_owner.so_owner);
 
 	list_add(&lo->lo_owner.so_strhash, &ownerstr_hashtbl[strhashval]);
 	list_add(&lo->lo_owner_ino_hash, &lockowner_ino_hashtbl[inohash]);
->>>>>>> dcd6c922
 	list_add(&lo->lo_perstateid, &open_stp->st_lockowners);
 }
 
@@ -4052,11 +3958,7 @@
 	struct file_lock file_lock;
 	struct file_lock conflock;
 	__be32 status = 0;
-<<<<<<< HEAD
-	unsigned int strhashval;
-=======
 	bool new_state = false;
->>>>>>> dcd6c922
 	int lkflg;
 	int err;
 
@@ -4082,9 +3984,6 @@
 		 * lock stateid.
 		 */
 		struct nfs4_ol_stateid *open_stp = NULL;
-<<<<<<< HEAD
-		
-=======
 
 		if (nfsd4_has_session(cstate))
 			/* See rfc 5661 18.10.3: given clientid is ignored: */
@@ -4092,7 +3991,6 @@
 				&cstate->session->se_client->cl_clientid,
 				sizeof(clientid_t));
 
->>>>>>> dcd6c922
 		status = nfserr_stale_clientid;
 		if (STALE_CLIENTID(&lock->lk_new_clientid))
 			goto out;
@@ -4106,27 +4004,8 @@
 			goto out;
 		open_sop = openowner(open_stp->st_stateowner);
 		status = nfserr_bad_stateid;
-<<<<<<< HEAD
-		if (!nfsd4_has_session(cstate) &&
-			!same_clid(&open_sop->oo_owner.so_client->cl_clientid,
-						&lock->v.new.clientid))
-			goto out;
-		/* create lockowner and lock stateid */
-		fp = open_stp->st_file;
-		strhashval = lock_ownerstr_hashval(fp->fi_inode,
-				open_sop->oo_owner.so_client->cl_clientid.cl_id,
-				&lock->v.new.owner);
-		/* XXX: Do we need to check for duplicate stateowners on
-		 * the same file, or should they just be allowed (and
-		 * create new stateids)? */
-		status = nfserr_jukebox;
-		lock_sop = alloc_init_lock_stateowner(strhashval,
-				open_sop->oo_owner.so_client, open_stp, lock);
-		if (lock_sop == NULL)
-=======
 		if (!same_clid(&open_sop->oo_owner.so_client->cl_clientid,
 						&lock->v.new.clientid))
->>>>>>> dcd6c922
 			goto out;
 		status = lookup_or_create_lock_state(cstate, open_stp, lock,
 							&lock_stp, &new_state);
@@ -4140,16 +4019,9 @@
 				       NFS4_LOCK_STID, &lock_stp);
 		if (status)
 			goto out;
-<<<<<<< HEAD
-		lock_sop = lockowner(lock_stp->st_stateowner);
-		fp = lock_stp->st_file;
-	}
-	/* lock_sop and lock_stp have been created or found */
-=======
 	}
 	lock_sop = lockowner(lock_stp->st_stateowner);
 	fp = lock_stp->st_file;
->>>>>>> dcd6c922
 
 	lkflg = setlkflg(lock->lk_type);
 	status = nfs4_check_openmode(lock_stp, lkflg);
@@ -4437,19 +4309,6 @@
 
 	status = nfserr_locks_held;
 	INIT_LIST_HEAD(&matches);
-<<<<<<< HEAD
-	for (i = 0; i < LOCK_HASH_SIZE; i++) {
-		list_for_each_entry(sop, &lock_ownerstr_hashtbl[i], so_strhash) {
-			if (!same_owner_str(sop, owner, clid))
-				continue;
-			list_for_each_entry(stp, &sop->so_stateids,
-					st_perstateowner) {
-				lo = lockowner(sop);
-				if (check_for_locks(stp->st_file, lo))
-					goto out;
-				list_add(&lo->lo_list, &matches);
-			}
-=======
 
 	list_for_each_entry(sop, &ownerstr_hashtbl[hashval], so_strhash) {
 		if (sop->so_is_open_owner)
@@ -4462,7 +4321,6 @@
 			if (check_for_locks(stp->st_file, lo))
 				goto out;
 			list_add(&lo->lo_list, &matches);
->>>>>>> dcd6c922
 		}
 	}
 	/* Clients probably won't expect us to return with some (but not all)
@@ -4708,21 +4566,11 @@
 	for (i = 0; i < FILE_HASH_SIZE; i++) {
 		INIT_LIST_HEAD(&file_hashtbl[i]);
 	}
-<<<<<<< HEAD
-	for (i = 0; i < OPEN_OWNER_HASH_SIZE; i++) {
-		INIT_LIST_HEAD(&open_ownerstr_hashtbl[i]);
-	}
-	for (i = 0; i < LOCK_HASH_SIZE; i++) {
-		INIT_LIST_HEAD(&lock_ownerstr_hashtbl[i]);
-	}
-	memset(&onestateid, ~0, sizeof(stateid_t));
-=======
 	for (i = 0; i < OWNER_HASH_SIZE; i++) {
 		INIT_LIST_HEAD(&ownerstr_hashtbl[i]);
 	}
 	for (i = 0; i < LOCKOWNER_INO_HASH_SIZE; i++)
 		INIT_LIST_HEAD(&lockowner_ino_hashtbl[i]);
->>>>>>> dcd6c922
 	INIT_LIST_HEAD(&close_lru);
 	INIT_LIST_HEAD(&client_lru);
 	INIT_LIST_HEAD(&del_recall_lru);
