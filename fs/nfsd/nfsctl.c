--- conflicted
+++ resolved
@@ -127,10 +127,7 @@
 
 static ssize_t nfsctl_transaction_read(struct file *file, char __user *buf, size_t size, loff_t *pos)
 {
-<<<<<<< HEAD
-=======
 #ifdef CONFIG_NFSD_DEPRECATED
->>>>>>> 3cbea436
 	static int warned;
 	if (file->f_dentry->d_name.name[0] == '.' && !warned) {
 		printk(KERN_INFO
@@ -139,10 +136,7 @@
 		       current->comm, file->f_dentry->d_name.name);
 		warned = 1;
 	}
-<<<<<<< HEAD
-=======
 #endif
->>>>>>> 3cbea436
 	if (! file->private_data) {
 		/* An attempt to read a transaction file without writing
 		 * causes a 0-byte write so that the file can return
