--- conflicted
+++ resolved
@@ -322,19 +322,11 @@
 		cifs_dbg(VFS, "Encryption requested but transform callbacks are missed\n");
 		return -EIO;
 	}
-<<<<<<< HEAD
 
 	rc = server->ops->init_transform_rq(server, &cur_rqst, rqst);
 	if (rc)
 		return rc;
 
-=======
-
-	rc = server->ops->init_transform_rq(server, &cur_rqst, rqst);
-	if (rc)
-		return rc;
-
->>>>>>> 2ac97f0f
 	rc = __smb_send_rqst(server, &cur_rqst);
 	server->ops->free_transform_rq(&cur_rqst);
 	return rc;
@@ -756,10 +748,7 @@
 
 	rc = wait_for_response(ses->server, midQ);
 	if (rc != 0) {
-<<<<<<< HEAD
-=======
 		cifs_dbg(FYI, "Cancelling wait for mid %llu\n",	midQ->mid);
->>>>>>> 2ac97f0f
 		send_cancel(ses->server, rqst, midQ);
 		spin_lock(&GlobalMid_Lock);
 		if (midQ->mid_state == MID_REQUEST_SUBMITTED) {
