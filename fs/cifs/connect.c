--- conflicted
+++ resolved
@@ -47,10 +47,6 @@
 #include "ntlmssp.h"
 #include "nterr.h"
 #include "rfc1002pdu.h"
-<<<<<<< HEAD
-#include "cn_cifs.h"
-=======
->>>>>>> 45f53cc9
 #include "fscache.h"
 
 #define CIFS_PORT 445
@@ -103,11 +99,8 @@
 	bool noautotune:1;
 	bool nostrictsync:1; /* do not force expensive SMBflush on every sync */
 	bool fsc:1;	/* enable fscache */
-<<<<<<< HEAD
-=======
 	bool mfsymlinks:1; /* use Minshall+French Symlinks */
 	bool multiuser:1;
->>>>>>> 45f53cc9
 	unsigned int rsize;
 	unsigned int wsize;
 	bool sockopt_tcp_nodelay:1;
@@ -1359,13 +1352,10 @@
 				"/proc/fs/cifs/LookupCacheEnabled to 0\n");
 		} else if (strnicmp(data, "fsc", 3) == 0) {
 			vol->fsc = true;
-<<<<<<< HEAD
-=======
 		} else if (strnicmp(data, "mfsymlinks", 10) == 0) {
 			vol->mfsymlinks = true;
 		} else if (strnicmp(data, "multiuser", 8) == 0) {
 			vol->multiuser = true;
->>>>>>> 45f53cc9
 		} else
 			printk(KERN_WARNING "CIFS: Unknown mount option %s\n",
 						data);
@@ -1422,10 +1412,6 @@
 	return 0;
 }
 
-<<<<<<< HEAD
-static bool
-match_address(struct TCP_Server_Info *server, struct sockaddr *addr)
-=======
 /** Returns true if srcaddr isn't specified and rhs isn't
  * specified, or if srcaddr is specified and
  * matches the IP address of the rhs argument.
@@ -1456,7 +1442,6 @@
 static bool
 match_address(struct TCP_Server_Info *server, struct sockaddr *addr,
 	      struct sockaddr *srcaddr)
->>>>>>> 45f53cc9
 {
 	struct sockaddr_in *addr4 = (struct sockaddr_in *)addr;
 	struct sockaddr_in6 *addr6 = (struct sockaddr_in6 *)addr;
@@ -1483,12 +1468,9 @@
 		break;
 	}
 
-<<<<<<< HEAD
-=======
 	if (!srcip_matches(srcaddr, (struct sockaddr *)&server->srcaddr))
 		return false;
 
->>>>>>> 45f53cc9
 	return true;
 }
 
@@ -1544,27 +1526,11 @@
 cifs_find_tcp_session(struct sockaddr *addr, struct smb_vol *vol)
 {
 	struct TCP_Server_Info *server;
-<<<<<<< HEAD
-
-	write_lock(&cifs_tcp_ses_lock);
-	list_for_each_entry(server, &cifs_tcp_ses_list, tcp_ses_list) {
-		/*
-		 * the demux thread can exit on its own while still in CifsNew
-		 * so don't accept any sockets in that state. Since the
-		 * tcpStatus never changes back to CifsNew it's safe to check
-		 * for this without a lock.
-		 */
-		if (server->tcpStatus == CifsNew)
-			continue;
-
-		if (!match_address(server, addr))
-=======
 
 	spin_lock(&cifs_tcp_ses_lock);
 	list_for_each_entry(server, &cifs_tcp_ses_list, tcp_ses_list) {
 		if (!match_address(server, addr,
 				   (struct sockaddr *)&vol->srcaddr))
->>>>>>> 45f53cc9
 			continue;
 
 		if (!match_security(server, vol))
@@ -1597,10 +1563,6 @@
 	server->tcpStatus = CifsExiting;
 	spin_unlock(&GlobalMid_Lock);
 
-<<<<<<< HEAD
-	cifs_fscache_release_client_cookie(server);
-
-=======
 	cifs_crypto_shash_release(server);
 	cifs_fscache_release_client_cookie(server);
 
@@ -1608,7 +1570,6 @@
 	server->session_key.response = NULL;
 	server->session_key.len = 0;
 
->>>>>>> 45f53cc9
 	task = xchg(&server->tsk, NULL);
 	if (task)
 		force_sig(SIGKILL, task);
@@ -1738,8 +1699,6 @@
 
 	cifs_fscache_get_client_cookie(tcp_ses);
 
-	cifs_fscache_get_client_cookie(tcp_ses);
-
 	return tcp_ses;
 
 out_err_crypto_release:
@@ -1761,11 +1720,7 @@
 {
 	struct cifsSesInfo *ses;
 
-<<<<<<< HEAD
-	write_lock(&cifs_tcp_ses_lock);
-=======
 	spin_lock(&cifs_tcp_ses_lock);
->>>>>>> 45f53cc9
 	list_for_each_entry(ses, &server->smb_ses_list, smb_ses_list) {
 		switch (server->secType) {
 		case Kerberos:
@@ -2025,8 +1980,6 @@
 	spin_lock(&cifs_tcp_ses_lock);
 	list_add(&tcon->tcon_list, &ses->tcon_list);
 	spin_unlock(&cifs_tcp_ses_lock);
-
-	cifs_fscache_get_super_cookie(tcon);
 
 	cifs_fscache_get_super_cookie(tcon);
 
@@ -2640,12 +2593,9 @@
 		cifs_sb->mnt_cifs_flags |= CIFS_MOUNT_DYNPERM;
 	if (pvolume_info->fsc)
 		cifs_sb->mnt_cifs_flags |= CIFS_MOUNT_FSCACHE;
-<<<<<<< HEAD
-=======
 	if (pvolume_info->multiuser)
 		cifs_sb->mnt_cifs_flags |= (CIFS_MOUNT_MULTIUSER |
 					    CIFS_MOUNT_NO_PERM);
->>>>>>> 45f53cc9
 	if (pvolume_info->direct_io) {
 		cFYI(1, "mounting share using direct i/o");
 		cifs_sb->mnt_cifs_flags |= CIFS_MOUNT_DIRECT_IO;
