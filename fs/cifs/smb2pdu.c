/*
 *   fs/cifs/smb2pdu.c
 *
 *   Copyright (C) International Business Machines  Corp., 2009, 2013
 *                 Etersoft, 2012
 *   Author(s): Steve French (sfrench@us.ibm.com)
 *              Pavel Shilovsky (pshilovsky@samba.org) 2012
 *
 *   Contains the routines for constructing the SMB2 PDUs themselves
 *
 *   This library is free software; you can redistribute it and/or modify
 *   it under the terms of the GNU Lesser General Public License as published
 *   by the Free Software Foundation; either version 2.1 of the License, or
 *   (at your option) any later version.
 *
 *   This library is distributed in the hope that it will be useful,
 *   but WITHOUT ANY WARRANTY; without even the implied warranty of
 *   MERCHANTABILITY or FITNESS FOR A PARTICULAR PURPOSE.  See
 *   the GNU Lesser General Public License for more details.
 *
 *   You should have received a copy of the GNU Lesser General Public License
 *   along with this library; if not, write to the Free Software
 *   Foundation, Inc., 59 Temple Place, Suite 330, Boston, MA 02111-1307 USA
 */

 /* SMB2 PDU handling routines here - except for leftovers (eg session setup) */
 /* Note that there are handle based routines which must be		      */
 /* treated slightly differently for reconnection purposes since we never     */
 /* want to reuse a stale file handle and only the caller knows the file info */

#include <linux/fs.h>
#include <linux/kernel.h>
#include <linux/vfs.h>
#include <linux/task_io_accounting_ops.h>
#include <linux/uaccess.h>
#include <linux/uuid.h>
#include <linux/pagemap.h>
#include <linux/xattr.h>
#include "smb2pdu.h"
#include "cifsglob.h"
#include "cifsacl.h"
#include "cifsproto.h"
#include "smb2proto.h"
#include "cifs_unicode.h"
#include "cifs_debug.h"
#include "ntlmssp.h"
#include "smb2status.h"
#include "smb2glob.h"
#include "cifspdu.h"
#include "cifs_spnego.h"

/*
 *  The following table defines the expected "StructureSize" of SMB2 requests
 *  in order by SMB2 command.  This is similar to "wct" in SMB/CIFS requests.
 *
 *  Note that commands are defined in smb2pdu.h in le16 but the array below is
 *  indexed by command in host byte order.
 */
static const int smb2_req_struct_sizes[NUMBER_OF_SMB2_COMMANDS] = {
	/* SMB2_NEGOTIATE */ 36,
	/* SMB2_SESSION_SETUP */ 25,
	/* SMB2_LOGOFF */ 4,
	/* SMB2_TREE_CONNECT */	9,
	/* SMB2_TREE_DISCONNECT */ 4,
	/* SMB2_CREATE */ 57,
	/* SMB2_CLOSE */ 24,
	/* SMB2_FLUSH */ 24,
	/* SMB2_READ */	49,
	/* SMB2_WRITE */ 49,
	/* SMB2_LOCK */	48,
	/* SMB2_IOCTL */ 57,
	/* SMB2_CANCEL */ 4,
	/* SMB2_ECHO */ 4,
	/* SMB2_QUERY_DIRECTORY */ 33,
	/* SMB2_CHANGE_NOTIFY */ 32,
	/* SMB2_QUERY_INFO */ 41,
	/* SMB2_SET_INFO */ 33,
	/* SMB2_OPLOCK_BREAK */ 24 /* BB this is 36 for LEASE_BREAK variant */
};

static int encryption_required(const struct cifs_tcon *tcon)
{
	if (!tcon)
		return 0;
	if ((tcon->ses->session_flags & SMB2_SESSION_FLAG_ENCRYPT_DATA) ||
	    (tcon->share_flags & SHI1005_FLAGS_ENCRYPT_DATA))
		return 1;
	if (tcon->seal &&
	    (tcon->ses->server->capabilities & SMB2_GLOBAL_CAP_ENCRYPTION))
		return 1;
	return 0;
}

static void
smb2_hdr_assemble(struct smb2_sync_hdr *shdr, __le16 smb2_cmd,
		  const struct cifs_tcon *tcon)
{
	shdr->ProtocolId = SMB2_PROTO_NUMBER;
	shdr->StructureSize = cpu_to_le16(64);
	shdr->Command = smb2_cmd;
	if (tcon && tcon->ses && tcon->ses->server) {
		struct TCP_Server_Info *server = tcon->ses->server;

		spin_lock(&server->req_lock);
		/* Request up to 2 credits but don't go over the limit. */
		if (server->credits >= server->max_credits)
			shdr->CreditRequest = cpu_to_le16(0);
		else
			shdr->CreditRequest = cpu_to_le16(
				min_t(int, server->max_credits -
						server->credits, 2));
		spin_unlock(&server->req_lock);
	} else {
		shdr->CreditRequest = cpu_to_le16(2);
	}
	shdr->ProcessId = cpu_to_le32((__u16)current->tgid);

	if (!tcon)
		goto out;

	/* GLOBAL_CAP_LARGE_MTU will only be set if dialect > SMB2.02 */
	/* See sections 2.2.4 and 3.2.4.1.5 of MS-SMB2 */
	if ((tcon->ses) && (tcon->ses->server) &&
	    (tcon->ses->server->capabilities & SMB2_GLOBAL_CAP_LARGE_MTU))
		shdr->CreditCharge = cpu_to_le16(1);
	/* else CreditCharge MBZ */

	shdr->TreeId = tcon->tid;
	/* Uid is not converted */
	if (tcon->ses)
		shdr->SessionId = tcon->ses->Suid;

	/*
	 * If we would set SMB2_FLAGS_DFS_OPERATIONS on open we also would have
	 * to pass the path on the Open SMB prefixed by \\server\share.
	 * Not sure when we would need to do the augmented path (if ever) and
	 * setting this flag breaks the SMB2 open operation since it is
	 * illegal to send an empty path name (without \\server\share prefix)
	 * when the DFS flag is set in the SMB open header. We could
	 * consider setting the flag on all operations other than open
	 * but it is safer to net set it for now.
	 */
/*	if (tcon->share_flags & SHI1005_FLAGS_DFS)
		shdr->Flags |= SMB2_FLAGS_DFS_OPERATIONS; */

	if (tcon->ses && tcon->ses->server && tcon->ses->server->sign &&
	    !encryption_required(tcon))
		shdr->Flags |= SMB2_FLAGS_SIGNED;
out:
	return;
}

static int
smb2_reconnect(__le16 smb2_command, struct cifs_tcon *tcon)
{
	int rc = 0;
	struct nls_table *nls_codepage;
	struct cifs_ses *ses;
	struct TCP_Server_Info *server;

	/*
	 * SMB2s NegProt, SessSetup, Logoff do not have tcon yet so
	 * check for tcp and smb session status done differently
	 * for those three - in the calling routine.
	 */
	if (tcon == NULL)
		return rc;

	if (smb2_command == SMB2_TREE_CONNECT)
		return rc;

	if (tcon->tidStatus == CifsExiting) {
		/*
		 * only tree disconnect, open, and write,
		 * (and ulogoff which does not have tcon)
		 * are allowed as we start force umount.
		 */
		if ((smb2_command != SMB2_WRITE) &&
		   (smb2_command != SMB2_CREATE) &&
		   (smb2_command != SMB2_TREE_DISCONNECT)) {
			cifs_dbg(FYI, "can not send cmd %d while umounting\n",
				 smb2_command);
			return -ENODEV;
		}
	}
	if ((!tcon->ses) || (tcon->ses->status == CifsExiting) ||
	    (!tcon->ses->server))
		return -EIO;

	ses = tcon->ses;
	server = ses->server;

	/*
	 * Give demultiplex thread up to 10 seconds to reconnect, should be
	 * greater than cifs socket timeout which is 7 seconds
	 */
	while (server->tcpStatus == CifsNeedReconnect) {
		/*
		 * Return to caller for TREE_DISCONNECT and LOGOFF and CLOSE
		 * here since they are implicitly done when session drops.
		 */
		switch (smb2_command) {
		/*
		 * BB Should we keep oplock break and add flush to exceptions?
		 */
		case SMB2_TREE_DISCONNECT:
		case SMB2_CANCEL:
		case SMB2_CLOSE:
		case SMB2_OPLOCK_BREAK:
			return -EAGAIN;
		}

		wait_event_interruptible_timeout(server->response_q,
			(server->tcpStatus != CifsNeedReconnect), 10 * HZ);

		/* are we still trying to reconnect? */
		if (server->tcpStatus != CifsNeedReconnect)
			break;

		/*
		 * on "soft" mounts we wait once. Hard mounts keep
		 * retrying until process is killed or server comes
		 * back on-line
		 */
		if (!tcon->retry) {
			cifs_dbg(FYI, "gave up waiting on reconnect in smb_init\n");
			return -EHOSTDOWN;
		}
	}

	if (!tcon->ses->need_reconnect && !tcon->need_reconnect)
		return rc;

	nls_codepage = load_nls_default();

	/*
	 * need to prevent multiple threads trying to simultaneously reconnect
	 * the same SMB session
	 */
	mutex_lock(&tcon->ses->session_mutex);
	rc = cifs_negotiate_protocol(0, tcon->ses);
	if (!rc && tcon->ses->need_reconnect)
		rc = cifs_setup_session(0, tcon->ses, nls_codepage);

	if (rc || !tcon->need_reconnect) {
		mutex_unlock(&tcon->ses->session_mutex);
		goto out;
	}

	cifs_mark_open_files_invalid(tcon);
	if (tcon->use_persistent)
		tcon->need_reopen_files = true;

	rc = SMB2_tcon(0, tcon->ses, tcon->treeName, tcon, nls_codepage);
	mutex_unlock(&tcon->ses->session_mutex);

	cifs_dbg(FYI, "reconnect tcon rc = %d\n", rc);
	if (rc)
		goto out;

	if (smb2_command != SMB2_INTERNAL_CMD)
		queue_delayed_work(cifsiod_wq, &server->reconnect, 0);

	atomic_inc(&tconInfoReconnectCount);
out:
	/*
	 * Check if handle based operation so we know whether we can continue
	 * or not without returning to caller to reset file handle.
	 */
	/*
	 * BB Is flush done by server on drop of tcp session? Should we special
	 * case it and skip above?
	 */
	switch (smb2_command) {
	case SMB2_FLUSH:
	case SMB2_READ:
	case SMB2_WRITE:
	case SMB2_LOCK:
	case SMB2_IOCTL:
	case SMB2_QUERY_DIRECTORY:
	case SMB2_CHANGE_NOTIFY:
	case SMB2_QUERY_INFO:
	case SMB2_SET_INFO:
		rc = -EAGAIN;
	}
	unload_nls(nls_codepage);
	return rc;
}

static void
fill_small_buf(__le16 smb2_command, struct cifs_tcon *tcon, void *buf,
	       unsigned int *total_len)
{
	struct smb2_sync_pdu *spdu = (struct smb2_sync_pdu *)buf;
	/* lookup word count ie StructureSize from table */
	__u16 parmsize = smb2_req_struct_sizes[le16_to_cpu(smb2_command)];

	/*
	 * smaller than SMALL_BUFFER_SIZE but bigger than fixed area of
	 * largest operations (Create)
	 */
	memset(buf, 0, 256);

	smb2_hdr_assemble(&spdu->sync_hdr, smb2_command, tcon);
	spdu->StructureSize2 = cpu_to_le16(parmsize);

	*total_len = parmsize + sizeof(struct smb2_sync_hdr);
}

/* init request without RFC1001 length at the beginning */
static int
smb2_plain_req_init(__le16 smb2_command, struct cifs_tcon *tcon,
		    void **request_buf, unsigned int *total_len)
{
	int rc;
	struct smb2_sync_hdr *shdr;

	rc = smb2_reconnect(smb2_command, tcon);
	if (rc)
		return rc;

	/* BB eventually switch this to SMB2 specific small buf size */
	*request_buf = cifs_small_buf_get();
	if (*request_buf == NULL) {
		/* BB should we add a retry in here if not a writepage? */
		return -ENOMEM;
	}

	shdr = (struct smb2_sync_hdr *)(*request_buf);

	fill_small_buf(smb2_command, tcon, shdr, total_len);

	if (tcon != NULL) {
#ifdef CONFIG_CIFS_STATS2
		uint16_t com_code = le16_to_cpu(smb2_command);

		cifs_stats_inc(&tcon->stats.smb2_stats.smb2_com_sent[com_code]);
#endif
		cifs_stats_inc(&tcon->num_smbs_sent);
	}

	return rc;
}

/*
 * Allocate and return pointer to an SMB request hdr, and set basic
 * SMB information in the SMB header. If the return code is zero, this
 * function must have filled in request_buf pointer. The returned buffer
 * has RFC1001 length at the beginning.
 */
static int
small_smb2_init(__le16 smb2_command, struct cifs_tcon *tcon,
		void **request_buf)
{
	int rc;
	unsigned int total_len;
	struct smb2_pdu *pdu;

	rc = smb2_reconnect(smb2_command, tcon);
	if (rc)
		return rc;

	/* BB eventually switch this to SMB2 specific small buf size */
	*request_buf = cifs_small_buf_get();
	if (*request_buf == NULL) {
		/* BB should we add a retry in here if not a writepage? */
		return -ENOMEM;
	}

	pdu = (struct smb2_pdu *)(*request_buf);

	fill_small_buf(smb2_command, tcon, get_sync_hdr(pdu), &total_len);

	/* Note this is only network field converted to big endian */
	pdu->hdr.smb2_buf_length = cpu_to_be32(total_len);

	if (tcon != NULL) {
#ifdef CONFIG_CIFS_STATS2
		uint16_t com_code = le16_to_cpu(smb2_command);
		cifs_stats_inc(&tcon->stats.smb2_stats.smb2_com_sent[com_code]);
#endif
		cifs_stats_inc(&tcon->num_smbs_sent);
	}

	return rc;
}

#ifdef CONFIG_CIFS_SMB311
/* offset is sizeof smb2_negotiate_req - 4 but rounded up to 8 bytes */
#define OFFSET_OF_NEG_CONTEXT 0x68  /* sizeof(struct smb2_negotiate_req) - 4 */


#define SMB2_PREAUTH_INTEGRITY_CAPABILITIES	cpu_to_le16(1)
#define SMB2_ENCRYPTION_CAPABILITIES		cpu_to_le16(2)

static void
build_preauth_ctxt(struct smb2_preauth_neg_context *pneg_ctxt)
{
	pneg_ctxt->ContextType = SMB2_PREAUTH_INTEGRITY_CAPABILITIES;
	pneg_ctxt->DataLength = cpu_to_le16(38);
	pneg_ctxt->HashAlgorithmCount = cpu_to_le16(1);
	pneg_ctxt->SaltLength = cpu_to_le16(SMB311_SALT_SIZE);
	get_random_bytes(pneg_ctxt->Salt, SMB311_SALT_SIZE);
	pneg_ctxt->HashAlgorithms = SMB2_PREAUTH_INTEGRITY_SHA512;
}

static void
build_encrypt_ctxt(struct smb2_encryption_neg_context *pneg_ctxt)
{
	pneg_ctxt->ContextType = SMB2_ENCRYPTION_CAPABILITIES;
	pneg_ctxt->DataLength = cpu_to_le16(6);
	pneg_ctxt->CipherCount = cpu_to_le16(2);
	pneg_ctxt->Ciphers[0] = SMB2_ENCRYPTION_AES128_GCM;
	pneg_ctxt->Ciphers[1] = SMB2_ENCRYPTION_AES128_CCM;
}

static void
assemble_neg_contexts(struct smb2_negotiate_req *req)
{

	/* +4 is to account for the RFC1001 len field */
	char *pneg_ctxt = (char *)req + OFFSET_OF_NEG_CONTEXT + 4;

	build_preauth_ctxt((struct smb2_preauth_neg_context *)pneg_ctxt);
	/* Add 2 to size to round to 8 byte boundary */
	pneg_ctxt += 2 + sizeof(struct smb2_preauth_neg_context);
	build_encrypt_ctxt((struct smb2_encryption_neg_context *)pneg_ctxt);
	req->NegotiateContextOffset = cpu_to_le32(OFFSET_OF_NEG_CONTEXT);
	req->NegotiateContextCount = cpu_to_le16(2);
	inc_rfc1001_len(req, 4 + sizeof(struct smb2_preauth_neg_context) + 2
			+ sizeof(struct smb2_encryption_neg_context)); /* calculate hash */
}
#else
static void assemble_neg_contexts(struct smb2_negotiate_req *req)
{
	return;
}
#endif /* SMB311 */

/*
 *
 *	SMB2 Worker functions follow:
 *
 *	The general structure of the worker functions is:
 *	1) Call smb2_init (assembles SMB2 header)
 *	2) Initialize SMB2 command specific fields in fixed length area of SMB
 *	3) Call smb_sendrcv2 (sends request on socket and waits for response)
 *	4) Decode SMB2 command specific fields in the fixed length area
 *	5) Decode variable length data area (if any for this SMB2 command type)
 *	6) Call free smb buffer
 *	7) return
 *
 */

int
SMB2_negotiate(const unsigned int xid, struct cifs_ses *ses)
{
	struct smb2_negotiate_req *req;
	struct smb2_negotiate_rsp *rsp;
	struct kvec iov[1];
	struct kvec rsp_iov;
	int rc = 0;
	int resp_buftype;
	struct TCP_Server_Info *server = ses->server;
	int blob_offset, blob_length;
	char *security_blob;
	int flags = CIFS_NEG_OP;

	cifs_dbg(FYI, "Negotiate protocol\n");

	if (!server) {
		WARN(1, "%s: server is NULL!\n", __func__);
		return -EIO;
	}

	rc = small_smb2_init(SMB2_NEGOTIATE, NULL, (void **) &req);
	if (rc)
		return rc;

	req->hdr.sync_hdr.SessionId = 0;

	req->Dialects[0] = cpu_to_le16(ses->server->vals->protocol_id);

	req->DialectCount = cpu_to_le16(1); /* One vers= at a time for now */
	inc_rfc1001_len(req, 2);

	/* only one of SMB2 signing flags may be set in SMB2 request */
	if (ses->sign)
		req->SecurityMode = cpu_to_le16(SMB2_NEGOTIATE_SIGNING_REQUIRED);
	else if (global_secflags & CIFSSEC_MAY_SIGN)
		req->SecurityMode = cpu_to_le16(SMB2_NEGOTIATE_SIGNING_ENABLED);
	else
		req->SecurityMode = 0;

	req->Capabilities = cpu_to_le32(ses->server->vals->req_capabilities);

	/* ClientGUID must be zero for SMB2.02 dialect */
	if (ses->server->vals->protocol_id == SMB20_PROT_ID)
		memset(req->ClientGUID, 0, SMB2_CLIENT_GUID_SIZE);
	else {
		memcpy(req->ClientGUID, server->client_guid,
			SMB2_CLIENT_GUID_SIZE);
		if (ses->server->vals->protocol_id == SMB311_PROT_ID)
			assemble_neg_contexts(req);
	}
	iov[0].iov_base = (char *)req;
	/* 4 for rfc1002 length field */
	iov[0].iov_len = get_rfc1002_length(req) + 4;

	rc = SendReceive2(xid, ses, iov, 1, &resp_buftype, flags, &rsp_iov);
	cifs_small_buf_release(req);
	rsp = (struct smb2_negotiate_rsp *)rsp_iov.iov_base;
	/*
	 * No tcon so can't do
	 * cifs_stats_inc(&tcon->stats.smb2_stats.smb2_com_fail[SMB2...]);
	 */
	if (rc != 0)
		goto neg_exit;

	cifs_dbg(FYI, "mode 0x%x\n", rsp->SecurityMode);

	/* BB we may eventually want to match the negotiated vs. requested
	   dialect, even though we are only requesting one at a time */
	if (rsp->DialectRevision == cpu_to_le16(SMB20_PROT_ID))
		cifs_dbg(FYI, "negotiated smb2.0 dialect\n");
	else if (rsp->DialectRevision == cpu_to_le16(SMB21_PROT_ID))
		cifs_dbg(FYI, "negotiated smb2.1 dialect\n");
	else if (rsp->DialectRevision == cpu_to_le16(SMB30_PROT_ID))
		cifs_dbg(FYI, "negotiated smb3.0 dialect\n");
	else if (rsp->DialectRevision == cpu_to_le16(SMB302_PROT_ID))
		cifs_dbg(FYI, "negotiated smb3.02 dialect\n");
#ifdef CONFIG_CIFS_SMB311
	else if (rsp->DialectRevision == cpu_to_le16(SMB311_PROT_ID))
		cifs_dbg(FYI, "negotiated smb3.1.1 dialect\n");
#endif /* SMB311 */
	else {
		cifs_dbg(VFS, "Illegal dialect returned by server 0x%x\n",
			 le16_to_cpu(rsp->DialectRevision));
		rc = -EIO;
		goto neg_exit;
	}
	server->dialect = le16_to_cpu(rsp->DialectRevision);

	/* SMB2 only has an extended negflavor */
	server->negflavor = CIFS_NEGFLAVOR_EXTENDED;
	/* set it to the maximum buffer size value we can send with 1 credit */
	server->maxBuf = min_t(unsigned int, le32_to_cpu(rsp->MaxTransactSize),
			       SMB2_MAX_BUFFER_SIZE);
	server->max_read = le32_to_cpu(rsp->MaxReadSize);
	server->max_write = le32_to_cpu(rsp->MaxWriteSize);
	/* BB Do we need to validate the SecurityMode? */
	server->sec_mode = le16_to_cpu(rsp->SecurityMode);
	server->capabilities = le32_to_cpu(rsp->Capabilities);
	/* Internal types */
	server->capabilities |= SMB2_NT_FIND | SMB2_LARGE_FILES;

	security_blob = smb2_get_data_area_len(&blob_offset, &blob_length,
					       &rsp->hdr);
	/*
	 * See MS-SMB2 section 2.2.4: if no blob, client picks default which
	 * for us will be
	 *	ses->sectype = RawNTLMSSP;
	 * but for time being this is our only auth choice so doesn't matter.
	 * We just found a server which sets blob length to zero expecting raw.
	 */
	if (blob_length == 0) {
		cifs_dbg(FYI, "missing security blob on negprot\n");
		server->sec_ntlmssp = true;
	}

	rc = cifs_enable_signing(server, ses->sign);
	if (rc)
		goto neg_exit;
	if (blob_length) {
		rc = decode_negTokenInit(security_blob, blob_length, server);
		if (rc == 1)
			rc = 0;
		else if (rc == 0)
			rc = -EIO;
	}
neg_exit:
	free_rsp_buf(resp_buftype, rsp);
	return rc;
}

int smb3_validate_negotiate(const unsigned int xid, struct cifs_tcon *tcon)
{
	int rc = 0;
	struct validate_negotiate_info_req vneg_inbuf;
	struct validate_negotiate_info_rsp *pneg_rsp;
	u32 rsplen;

	cifs_dbg(FYI, "validate negotiate\n");

	/*
	 * validation ioctl must be signed, so no point sending this if we
	 * can not sign it.  We could eventually change this to selectively
	 * sign just this, the first and only signed request on a connection.
	 * This is good enough for now since a user who wants better security
	 * would also enable signing on the mount. Having validation of
	 * negotiate info for signed connections helps reduce attack vectors
	 */
	if (tcon->ses->server->sign == false)
		return 0; /* validation requires signing */

	vneg_inbuf.Capabilities =
			cpu_to_le32(tcon->ses->server->vals->req_capabilities);
	memcpy(vneg_inbuf.Guid, tcon->ses->server->client_guid,
					SMB2_CLIENT_GUID_SIZE);

	if (tcon->ses->sign)
		vneg_inbuf.SecurityMode =
			cpu_to_le16(SMB2_NEGOTIATE_SIGNING_REQUIRED);
	else if (global_secflags & CIFSSEC_MAY_SIGN)
		vneg_inbuf.SecurityMode =
			cpu_to_le16(SMB2_NEGOTIATE_SIGNING_ENABLED);
	else
		vneg_inbuf.SecurityMode = 0;

	vneg_inbuf.DialectCount = cpu_to_le16(1);
	vneg_inbuf.Dialects[0] =
		cpu_to_le16(tcon->ses->server->vals->protocol_id);

	rc = SMB2_ioctl(xid, tcon, NO_FILE_ID, NO_FILE_ID,
		FSCTL_VALIDATE_NEGOTIATE_INFO, true /* is_fsctl */,
		false /* use_ipc */,
		(char *)&vneg_inbuf, sizeof(struct validate_negotiate_info_req),
		(char **)&pneg_rsp, &rsplen);

	if (rc != 0) {
		cifs_dbg(VFS, "validate protocol negotiate failed: %d\n", rc);
		return -EIO;
	}

	if (rsplen != sizeof(struct validate_negotiate_info_rsp)) {
		cifs_dbg(VFS, "invalid size of protocol negotiate response\n");
		return -EIO;
	}

	/* check validate negotiate info response matches what we got earlier */
	if (pneg_rsp->Dialect !=
			cpu_to_le16(tcon->ses->server->vals->protocol_id))
		goto vneg_out;

	if (pneg_rsp->SecurityMode != cpu_to_le16(tcon->ses->server->sec_mode))
		goto vneg_out;

	/* do not validate server guid because not saved at negprot time yet */

	if ((le32_to_cpu(pneg_rsp->Capabilities) | SMB2_NT_FIND |
	      SMB2_LARGE_FILES) != tcon->ses->server->capabilities)
		goto vneg_out;

	/* validate negotiate successful */
	cifs_dbg(FYI, "validate negotiate info successful\n");
	return 0;

vneg_out:
	cifs_dbg(VFS, "protocol revalidation - security settings mismatch\n");
	return -EIO;
}

enum securityEnum
smb2_select_sectype(struct TCP_Server_Info *server, enum securityEnum requested)
{
	switch (requested) {
	case Kerberos:
	case RawNTLMSSP:
		return requested;
	case NTLMv2:
		return RawNTLMSSP;
	case Unspecified:
		if (server->sec_ntlmssp &&
			(global_secflags & CIFSSEC_MAY_NTLMSSP))
			return RawNTLMSSP;
		if ((server->sec_kerberos || server->sec_mskerberos) &&
			(global_secflags & CIFSSEC_MAY_KRB5))
			return Kerberos;
		/* Fallthrough */
	default:
		return Unspecified;
	}
}

struct SMB2_sess_data {
	unsigned int xid;
	struct cifs_ses *ses;
	struct nls_table *nls_cp;
	void (*func)(struct SMB2_sess_data *);
	int result;
	u64 previous_session;

	/* we will send the SMB in three pieces:
	 * a fixed length beginning part, an optional
	 * SPNEGO blob (which can be zero length), and a
	 * last part which will include the strings
	 * and rest of bcc area. This allows us to avoid
	 * a large buffer 17K allocation
	 */
	int buf0_type;
	struct kvec iov[2];
};

static int
SMB2_sess_alloc_buffer(struct SMB2_sess_data *sess_data)
{
	int rc;
	struct cifs_ses *ses = sess_data->ses;
	struct smb2_sess_setup_req *req;
	struct TCP_Server_Info *server = ses->server;

	rc = small_smb2_init(SMB2_SESSION_SETUP, NULL, (void **) &req);
	if (rc)
		return rc;

	/* First session, not a reauthenticate */
	req->hdr.sync_hdr.SessionId = 0;

	/* if reconnect, we need to send previous sess id, otherwise it is 0 */
	req->PreviousSessionId = sess_data->previous_session;

	req->Flags = 0; /* MBZ */
	/* to enable echos and oplocks */
	req->hdr.sync_hdr.CreditRequest = cpu_to_le16(3);

	/* only one of SMB2 signing flags may be set in SMB2 request */
	if (server->sign)
		req->SecurityMode = SMB2_NEGOTIATE_SIGNING_REQUIRED;
	else if (global_secflags & CIFSSEC_MAY_SIGN) /* one flag unlike MUST_ */
		req->SecurityMode = SMB2_NEGOTIATE_SIGNING_ENABLED;
	else
		req->SecurityMode = 0;

	req->Capabilities = 0;
	req->Channel = 0; /* MBZ */

	sess_data->iov[0].iov_base = (char *)req;
	/* 4 for rfc1002 length field and 1 for pad */
	sess_data->iov[0].iov_len = get_rfc1002_length(req) + 4 - 1;
	/*
	 * This variable will be used to clear the buffer
	 * allocated above in case of any error in the calling function.
	 */
	sess_data->buf0_type = CIFS_SMALL_BUFFER;

	return 0;
}

static void
SMB2_sess_free_buffer(struct SMB2_sess_data *sess_data)
{
	free_rsp_buf(sess_data->buf0_type, sess_data->iov[0].iov_base);
	sess_data->buf0_type = CIFS_NO_BUFFER;
}

static int
SMB2_sess_sendreceive(struct SMB2_sess_data *sess_data)
{
	int rc;
	struct smb2_sess_setup_req *req = sess_data->iov[0].iov_base;
	struct kvec rsp_iov = { NULL, 0 };

	/* Testing shows that buffer offset must be at location of Buffer[0] */
	req->SecurityBufferOffset =
		cpu_to_le16(sizeof(struct smb2_sess_setup_req) -
			1 /* pad */ - 4 /* rfc1001 len */);
	req->SecurityBufferLength = cpu_to_le16(sess_data->iov[1].iov_len);

	inc_rfc1001_len(req, sess_data->iov[1].iov_len - 1 /* pad */);

	/* BB add code to build os and lm fields */

	rc = SendReceive2(sess_data->xid, sess_data->ses,
				sess_data->iov, 2,
				&sess_data->buf0_type,
				CIFS_LOG_ERROR | CIFS_NEG_OP, &rsp_iov);
	cifs_small_buf_release(sess_data->iov[0].iov_base);
	memcpy(&sess_data->iov[0], &rsp_iov, sizeof(struct kvec));

	return rc;
}

static int
SMB2_sess_establish_session(struct SMB2_sess_data *sess_data)
{
	int rc = 0;
	struct cifs_ses *ses = sess_data->ses;

	mutex_lock(&ses->server->srv_mutex);
	if (ses->server->ops->generate_signingkey) {
		rc = ses->server->ops->generate_signingkey(ses);
		if (rc) {
			cifs_dbg(FYI,
				"SMB3 session key generation failed\n");
			mutex_unlock(&ses->server->srv_mutex);
			return rc;
		}
	}
	if (!ses->server->session_estab) {
		ses->server->sequence_number = 0x2;
		ses->server->session_estab = true;
	}
	mutex_unlock(&ses->server->srv_mutex);

	cifs_dbg(FYI, "SMB2/3 session established successfully\n");
	spin_lock(&GlobalMid_Lock);
	ses->status = CifsGood;
	ses->need_reconnect = false;
	spin_unlock(&GlobalMid_Lock);
	return rc;
}

#ifdef CONFIG_CIFS_UPCALL
static void
SMB2_auth_kerberos(struct SMB2_sess_data *sess_data)
{
	int rc;
	struct cifs_ses *ses = sess_data->ses;
	struct cifs_spnego_msg *msg;
	struct key *spnego_key = NULL;
	struct smb2_sess_setup_rsp *rsp = NULL;

	rc = SMB2_sess_alloc_buffer(sess_data);
	if (rc)
		goto out;

	spnego_key = cifs_get_spnego_key(ses);
	if (IS_ERR(spnego_key)) {
		rc = PTR_ERR(spnego_key);
		spnego_key = NULL;
		goto out;
	}

	msg = spnego_key->payload.data[0];
	/*
	 * check version field to make sure that cifs.upcall is
	 * sending us a response in an expected form
	 */
	if (msg->version != CIFS_SPNEGO_UPCALL_VERSION) {
		cifs_dbg(VFS,
			  "bad cifs.upcall version. Expected %d got %d",
			  CIFS_SPNEGO_UPCALL_VERSION, msg->version);
		rc = -EKEYREJECTED;
		goto out_put_spnego_key;
	}

	ses->auth_key.response = kmemdup(msg->data, msg->sesskey_len,
					 GFP_KERNEL);
	if (!ses->auth_key.response) {
		cifs_dbg(VFS,
			"Kerberos can't allocate (%u bytes) memory",
			msg->sesskey_len);
		rc = -ENOMEM;
		goto out_put_spnego_key;
	}
	ses->auth_key.len = msg->sesskey_len;

	sess_data->iov[1].iov_base = msg->data + msg->sesskey_len;
	sess_data->iov[1].iov_len = msg->secblob_len;

	rc = SMB2_sess_sendreceive(sess_data);
	if (rc)
		goto out_put_spnego_key;

	rsp = (struct smb2_sess_setup_rsp *)sess_data->iov[0].iov_base;
	ses->Suid = rsp->hdr.sync_hdr.SessionId;

	ses->session_flags = le16_to_cpu(rsp->SessionFlags);

	rc = SMB2_sess_establish_session(sess_data);
out_put_spnego_key:
	key_invalidate(spnego_key);
	key_put(spnego_key);
out:
	sess_data->result = rc;
	sess_data->func = NULL;
	SMB2_sess_free_buffer(sess_data);
}
#else
static void
SMB2_auth_kerberos(struct SMB2_sess_data *sess_data)
{
	cifs_dbg(VFS, "Kerberos negotiated but upcall support disabled!\n");
	sess_data->result = -EOPNOTSUPP;
	sess_data->func = NULL;
}
#endif

static void
SMB2_sess_auth_rawntlmssp_authenticate(struct SMB2_sess_data *sess_data);

static void
SMB2_sess_auth_rawntlmssp_negotiate(struct SMB2_sess_data *sess_data)
{
	int rc;
	struct cifs_ses *ses = sess_data->ses;
	struct smb2_sess_setup_rsp *rsp = NULL;
	char *ntlmssp_blob = NULL;
	bool use_spnego = false; /* else use raw ntlmssp */
	u16 blob_length = 0;

	/*
	 * If memory allocation is successful, caller of this function
	 * frees it.
	 */
	ses->ntlmssp = kmalloc(sizeof(struct ntlmssp_auth), GFP_KERNEL);
	if (!ses->ntlmssp) {
		rc = -ENOMEM;
		goto out_err;
	}
	ses->ntlmssp->sesskey_per_smbsess = true;

	rc = SMB2_sess_alloc_buffer(sess_data);
	if (rc)
		goto out_err;

	ntlmssp_blob = kmalloc(sizeof(struct _NEGOTIATE_MESSAGE),
			       GFP_KERNEL);
	if (ntlmssp_blob == NULL) {
		rc = -ENOMEM;
		goto out;
	}

	build_ntlmssp_negotiate_blob(ntlmssp_blob, ses);
	if (use_spnego) {
		/* BB eventually need to add this */
		cifs_dbg(VFS, "spnego not supported for SMB2 yet\n");
		rc = -EOPNOTSUPP;
		goto out;
	} else {
		blob_length = sizeof(struct _NEGOTIATE_MESSAGE);
		/* with raw NTLMSSP we don't encapsulate in SPNEGO */
	}
	sess_data->iov[1].iov_base = ntlmssp_blob;
	sess_data->iov[1].iov_len = blob_length;

	rc = SMB2_sess_sendreceive(sess_data);
	rsp = (struct smb2_sess_setup_rsp *)sess_data->iov[0].iov_base;

	/* If true, rc here is expected and not an error */
	if (sess_data->buf0_type != CIFS_NO_BUFFER &&
		rsp->hdr.sync_hdr.Status == STATUS_MORE_PROCESSING_REQUIRED)
		rc = 0;

	if (rc)
		goto out;

	if (offsetof(struct smb2_sess_setup_rsp, Buffer) - 4 !=
			le16_to_cpu(rsp->SecurityBufferOffset)) {
		cifs_dbg(VFS, "Invalid security buffer offset %d\n",
			le16_to_cpu(rsp->SecurityBufferOffset));
		rc = -EIO;
		goto out;
	}
	rc = decode_ntlmssp_challenge(rsp->Buffer,
			le16_to_cpu(rsp->SecurityBufferLength), ses);
	if (rc)
		goto out;

	cifs_dbg(FYI, "rawntlmssp session setup challenge phase\n");


	ses->Suid = rsp->hdr.sync_hdr.SessionId;
	ses->session_flags = le16_to_cpu(rsp->SessionFlags);

out:
	kfree(ntlmssp_blob);
	SMB2_sess_free_buffer(sess_data);
	if (!rc) {
		sess_data->result = 0;
		sess_data->func = SMB2_sess_auth_rawntlmssp_authenticate;
		return;
	}
out_err:
	kfree(ses->ntlmssp);
	ses->ntlmssp = NULL;
	sess_data->result = rc;
	sess_data->func = NULL;
}

static void
SMB2_sess_auth_rawntlmssp_authenticate(struct SMB2_sess_data *sess_data)
{
	int rc;
	struct cifs_ses *ses = sess_data->ses;
	struct smb2_sess_setup_req *req;
	struct smb2_sess_setup_rsp *rsp = NULL;
	unsigned char *ntlmssp_blob = NULL;
	bool use_spnego = false; /* else use raw ntlmssp */
	u16 blob_length = 0;

	rc = SMB2_sess_alloc_buffer(sess_data);
	if (rc)
		goto out;

	req = (struct smb2_sess_setup_req *) sess_data->iov[0].iov_base;
	req->hdr.sync_hdr.SessionId = ses->Suid;

	rc = build_ntlmssp_auth_blob(&ntlmssp_blob, &blob_length, ses,
					sess_data->nls_cp);
	if (rc) {
		cifs_dbg(FYI, "build_ntlmssp_auth_blob failed %d\n", rc);
		goto out;
	}

	if (use_spnego) {
		/* BB eventually need to add this */
		cifs_dbg(VFS, "spnego not supported for SMB2 yet\n");
		rc = -EOPNOTSUPP;
		goto out;
	}
	sess_data->iov[1].iov_base = ntlmssp_blob;
	sess_data->iov[1].iov_len = blob_length;

	rc = SMB2_sess_sendreceive(sess_data);
	if (rc)
		goto out;

	rsp = (struct smb2_sess_setup_rsp *)sess_data->iov[0].iov_base;

	ses->Suid = rsp->hdr.sync_hdr.SessionId;
	ses->session_flags = le16_to_cpu(rsp->SessionFlags);

	rc = SMB2_sess_establish_session(sess_data);
out:
	kfree(ntlmssp_blob);
	SMB2_sess_free_buffer(sess_data);
	kfree(ses->ntlmssp);
	ses->ntlmssp = NULL;
	sess_data->result = rc;
	sess_data->func = NULL;
}

static int
SMB2_select_sec(struct cifs_ses *ses, struct SMB2_sess_data *sess_data)
{
	int type;
<<<<<<< HEAD

	type = smb2_select_sectype(ses->server, ses->sectype);
	cifs_dbg(FYI, "sess setup type %d\n", type);
	if (type == Unspecified) {
		cifs_dbg(VFS,
			"Unable to select appropriate authentication method!");
		return -EINVAL;
	}

=======

	type = smb2_select_sectype(ses->server, ses->sectype);
	cifs_dbg(FYI, "sess setup type %d\n", type);
	if (type == Unspecified) {
		cifs_dbg(VFS,
			"Unable to select appropriate authentication method!");
		return -EINVAL;
	}

>>>>>>> 2ac97f0f
	switch (type) {
	case Kerberos:
		sess_data->func = SMB2_auth_kerberos;
		break;
	case RawNTLMSSP:
		sess_data->func = SMB2_sess_auth_rawntlmssp_negotiate;
		break;
	default:
		cifs_dbg(VFS, "secType %d not supported!\n", type);
		return -EOPNOTSUPP;
	}

	return 0;
}

int
SMB2_sess_setup(const unsigned int xid, struct cifs_ses *ses,
		const struct nls_table *nls_cp)
{
	int rc = 0;
	struct TCP_Server_Info *server = ses->server;
	struct SMB2_sess_data *sess_data;

	cifs_dbg(FYI, "Session Setup\n");

	if (!server) {
		WARN(1, "%s: server is NULL!\n", __func__);
		return -EIO;
	}

	sess_data = kzalloc(sizeof(struct SMB2_sess_data), GFP_KERNEL);
	if (!sess_data)
		return -ENOMEM;

	rc = SMB2_select_sec(ses, sess_data);
	if (rc)
		goto out;
	sess_data->xid = xid;
	sess_data->ses = ses;
	sess_data->buf0_type = CIFS_NO_BUFFER;
	sess_data->nls_cp = (struct nls_table *) nls_cp;

	while (sess_data->func)
		sess_data->func(sess_data);

	rc = sess_data->result;
out:
	kfree(sess_data);
	return rc;
}

int
SMB2_logoff(const unsigned int xid, struct cifs_ses *ses)
{
	struct smb2_logoff_req *req; /* response is also trivial struct */
	int rc = 0;
	struct TCP_Server_Info *server;
	int flags = 0;

	cifs_dbg(FYI, "disconnect session %p\n", ses);

	if (ses && (ses->server))
		server = ses->server;
	else
		return -EIO;

	/* no need to send SMB logoff if uid already closed due to reconnect */
	if (ses->need_reconnect)
		goto smb2_session_already_dead;

	rc = small_smb2_init(SMB2_LOGOFF, NULL, (void **) &req);
	if (rc)
		return rc;

	 /* since no tcon, smb2_init can not do this, so do here */
	req->hdr.sync_hdr.SessionId = ses->Suid;

	if (ses->session_flags & SMB2_SESSION_FLAG_ENCRYPT_DATA)
		flags |= CIFS_TRANSFORM_REQ;
	else if (server->sign)
		req->hdr.sync_hdr.Flags |= SMB2_FLAGS_SIGNED;

	rc = SendReceiveNoRsp(xid, ses, (char *) req, flags);
	cifs_small_buf_release(req);
	/*
	 * No tcon so can't do
	 * cifs_stats_inc(&tcon->stats.smb2_stats.smb2_com_fail[SMB2...]);
	 */

smb2_session_already_dead:
	return rc;
}

static inline void cifs_stats_fail_inc(struct cifs_tcon *tcon, uint16_t code)
{
	cifs_stats_inc(&tcon->stats.smb2_stats.smb2_com_failed[code]);
}

#define MAX_SHARENAME_LENGTH (255 /* server */ + 80 /* share */ + 1 /* NULL */)

/* These are similar values to what Windows uses */
static inline void init_copy_chunk_defaults(struct cifs_tcon *tcon)
{
	tcon->max_chunks = 256;
	tcon->max_bytes_chunk = 1048576;
	tcon->max_bytes_copy = 16777216;
}

int
SMB2_tcon(const unsigned int xid, struct cifs_ses *ses, const char *tree,
	  struct cifs_tcon *tcon, const struct nls_table *cp)
{
	struct smb2_tree_connect_req *req;
	struct smb2_tree_connect_rsp *rsp = NULL;
	struct kvec iov[2];
	struct kvec rsp_iov;
	int rc = 0;
	int resp_buftype;
	int unc_path_len;
	struct TCP_Server_Info *server;
	__le16 *unc_path = NULL;
	int flags = 0;

	cifs_dbg(FYI, "TCON\n");

	if ((ses->server) && tree)
		server = ses->server;
	else
		return -EIO;

<<<<<<< HEAD
	if (tcon && tcon->bad_network_name)
		return -ENOENT;

=======
>>>>>>> 2ac97f0f
	unc_path = kmalloc(MAX_SHARENAME_LENGTH * 2, GFP_KERNEL);
	if (unc_path == NULL)
		return -ENOMEM;

	unc_path_len = cifs_strtoUTF16(unc_path, tree, strlen(tree), cp) + 1;
	unc_path_len *= 2;
	if (unc_path_len < 2) {
		kfree(unc_path);
		return -EINVAL;
	}

	/* SMB2 TREE_CONNECT request must be called with TreeId == 0 */
	if (tcon)
		tcon->tid = 0;

	rc = small_smb2_init(SMB2_TREE_CONNECT, tcon, (void **) &req);
	if (rc) {
		kfree(unc_path);
		return rc;
	}

	if (tcon == NULL) {
		if ((ses->session_flags & SMB2_SESSION_FLAG_ENCRYPT_DATA))
			flags |= CIFS_TRANSFORM_REQ;

		/* since no tcon, smb2_init can not do this, so do here */
		req->hdr.sync_hdr.SessionId = ses->Suid;
		if (ses->server->sign)
			req->hdr.sync_hdr.Flags |= SMB2_FLAGS_SIGNED;
	} else if (encryption_required(tcon))
		flags |= CIFS_TRANSFORM_REQ;

	iov[0].iov_base = (char *)req;
	/* 4 for rfc1002 length field and 1 for pad */
	iov[0].iov_len = get_rfc1002_length(req) + 4 - 1;

	/* Testing shows that buffer offset must be at location of Buffer[0] */
	req->PathOffset = cpu_to_le16(sizeof(struct smb2_tree_connect_req)
			- 1 /* pad */ - 4 /* do not count rfc1001 len field */);
	req->PathLength = cpu_to_le16(unc_path_len - 2);
	iov[1].iov_base = unc_path;
	iov[1].iov_len = unc_path_len;

	inc_rfc1001_len(req, unc_path_len - 1 /* pad */);

	rc = SendReceive2(xid, ses, iov, 2, &resp_buftype, flags, &rsp_iov);
	cifs_small_buf_release(req);
	rsp = (struct smb2_tree_connect_rsp *)rsp_iov.iov_base;

	if (rc != 0) {
		if (tcon) {
			cifs_stats_fail_inc(tcon, SMB2_TREE_CONNECT_HE);
			tcon->need_reconnect = true;
		}
		goto tcon_error_exit;
	}

	if (tcon == NULL) {
		ses->ipc_tid = rsp->hdr.sync_hdr.TreeId;
		goto tcon_exit;
	}

	if (rsp->ShareType & SMB2_SHARE_TYPE_DISK)
		cifs_dbg(FYI, "connection to disk share\n");
	else if (rsp->ShareType & SMB2_SHARE_TYPE_PIPE) {
		tcon->ipc = true;
		cifs_dbg(FYI, "connection to pipe share\n");
	} else if (rsp->ShareType & SMB2_SHARE_TYPE_PRINT) {
		tcon->print = true;
		cifs_dbg(FYI, "connection to printer\n");
	} else {
		cifs_dbg(VFS, "unknown share type %d\n", rsp->ShareType);
		rc = -EOPNOTSUPP;
		goto tcon_error_exit;
	}

	tcon->share_flags = le32_to_cpu(rsp->ShareFlags);
	tcon->capabilities = rsp->Capabilities; /* we keep caps little endian */
	tcon->maximal_access = le32_to_cpu(rsp->MaximalAccess);
	tcon->tidStatus = CifsGood;
	tcon->need_reconnect = false;
	tcon->tid = rsp->hdr.sync_hdr.TreeId;
	strlcpy(tcon->treeName, tree, sizeof(tcon->treeName));

	if ((rsp->Capabilities & SMB2_SHARE_CAP_DFS) &&
	    ((tcon->share_flags & SHI1005_FLAGS_DFS) == 0))
		cifs_dbg(VFS, "DFS capability contradicts DFS flag\n");

	if (tcon->seal &&
	    !(tcon->ses->server->capabilities & SMB2_GLOBAL_CAP_ENCRYPTION))
		cifs_dbg(VFS, "Encryption is requested but not supported\n");

	init_copy_chunk_defaults(tcon);
	if (tcon->ses->server->ops->validate_negotiate)
		rc = tcon->ses->server->ops->validate_negotiate(xid, tcon);
tcon_exit:
	free_rsp_buf(resp_buftype, rsp);
	kfree(unc_path);
	return rc;

tcon_error_exit:
	if (rsp->hdr.sync_hdr.Status == STATUS_BAD_NETWORK_NAME) {
		cifs_dbg(VFS, "BAD_NETWORK_NAME: %s\n", tree);
	}
	goto tcon_exit;
}

int
SMB2_tdis(const unsigned int xid, struct cifs_tcon *tcon)
{
	struct smb2_tree_disconnect_req *req; /* response is trivial */
	int rc = 0;
	struct TCP_Server_Info *server;
	struct cifs_ses *ses = tcon->ses;
	int flags = 0;

	cifs_dbg(FYI, "Tree Disconnect\n");

	if (ses && (ses->server))
		server = ses->server;
	else
		return -EIO;

	if ((tcon->need_reconnect) || (tcon->ses->need_reconnect))
		return 0;

	rc = small_smb2_init(SMB2_TREE_DISCONNECT, tcon, (void **) &req);
	if (rc)
		return rc;

	if (encryption_required(tcon))
		flags |= CIFS_TRANSFORM_REQ;

	rc = SendReceiveNoRsp(xid, ses, (char *)req, flags);
	cifs_small_buf_release(req);
	if (rc)
		cifs_stats_fail_inc(tcon, SMB2_TREE_DISCONNECT_HE);

	return rc;
}


static struct create_durable *
create_durable_buf(void)
{
	struct create_durable *buf;

	buf = kzalloc(sizeof(struct create_durable), GFP_KERNEL);
	if (!buf)
		return NULL;

	buf->ccontext.DataOffset = cpu_to_le16(offsetof
					(struct create_durable, Data));
	buf->ccontext.DataLength = cpu_to_le32(16);
	buf->ccontext.NameOffset = cpu_to_le16(offsetof
				(struct create_durable, Name));
	buf->ccontext.NameLength = cpu_to_le16(4);
	/* SMB2_CREATE_DURABLE_HANDLE_REQUEST is "DHnQ" */
	buf->Name[0] = 'D';
	buf->Name[1] = 'H';
	buf->Name[2] = 'n';
	buf->Name[3] = 'Q';
	return buf;
}

static struct create_durable *
create_reconnect_durable_buf(struct cifs_fid *fid)
{
	struct create_durable *buf;

	buf = kzalloc(sizeof(struct create_durable), GFP_KERNEL);
	if (!buf)
		return NULL;

	buf->ccontext.DataOffset = cpu_to_le16(offsetof
					(struct create_durable, Data));
	buf->ccontext.DataLength = cpu_to_le32(16);
	buf->ccontext.NameOffset = cpu_to_le16(offsetof
				(struct create_durable, Name));
	buf->ccontext.NameLength = cpu_to_le16(4);
	buf->Data.Fid.PersistentFileId = fid->persistent_fid;
	buf->Data.Fid.VolatileFileId = fid->volatile_fid;
	/* SMB2_CREATE_DURABLE_HANDLE_RECONNECT is "DHnC" */
	buf->Name[0] = 'D';
	buf->Name[1] = 'H';
	buf->Name[2] = 'n';
	buf->Name[3] = 'C';
	return buf;
}

static __u8
parse_lease_state(struct TCP_Server_Info *server, struct smb2_create_rsp *rsp,
		  unsigned int *epoch)
{
	char *data_offset;
	struct create_context *cc;
	unsigned int next;
	unsigned int remaining;
	char *name;

	data_offset = (char *)rsp + 4 + le32_to_cpu(rsp->CreateContextsOffset);
	remaining = le32_to_cpu(rsp->CreateContextsLength);
	cc = (struct create_context *)data_offset;
	while (remaining >= sizeof(struct create_context)) {
		name = le16_to_cpu(cc->NameOffset) + (char *)cc;
		if (le16_to_cpu(cc->NameLength) == 4 &&
		    strncmp(name, "RqLs", 4) == 0)
			return server->ops->parse_lease_buf(cc, epoch);

		next = le32_to_cpu(cc->Next);
		if (!next)
			break;
		remaining -= next;
		cc = (struct create_context *)((char *)cc + next);
	}

	return 0;
}

static int
add_lease_context(struct TCP_Server_Info *server, struct kvec *iov,
		  unsigned int *num_iovec, __u8 *oplock)
{
	struct smb2_create_req *req = iov[0].iov_base;
	unsigned int num = *num_iovec;

	iov[num].iov_base = server->ops->create_lease_buf(oplock+1, *oplock);
	if (iov[num].iov_base == NULL)
		return -ENOMEM;
	iov[num].iov_len = server->vals->create_lease_size;
	req->RequestedOplockLevel = SMB2_OPLOCK_LEVEL_LEASE;
	if (!req->CreateContextsOffset)
		req->CreateContextsOffset = cpu_to_le32(
				sizeof(struct smb2_create_req) - 4 +
				iov[num - 1].iov_len);
	le32_add_cpu(&req->CreateContextsLength,
		     server->vals->create_lease_size);
	inc_rfc1001_len(&req->hdr, server->vals->create_lease_size);
	*num_iovec = num + 1;
	return 0;
}

static struct create_durable_v2 *
create_durable_v2_buf(struct cifs_fid *pfid)
{
	struct create_durable_v2 *buf;

	buf = kzalloc(sizeof(struct create_durable_v2), GFP_KERNEL);
	if (!buf)
		return NULL;

	buf->ccontext.DataOffset = cpu_to_le16(offsetof
					(struct create_durable_v2, dcontext));
	buf->ccontext.DataLength = cpu_to_le32(sizeof(struct durable_context_v2));
	buf->ccontext.NameOffset = cpu_to_le16(offsetof
				(struct create_durable_v2, Name));
	buf->ccontext.NameLength = cpu_to_le16(4);

	buf->dcontext.Timeout = 0; /* Should this be configurable by workload */
	buf->dcontext.Flags = cpu_to_le32(SMB2_DHANDLE_FLAG_PERSISTENT);
	generate_random_uuid(buf->dcontext.CreateGuid);
	memcpy(pfid->create_guid, buf->dcontext.CreateGuid, 16);

	/* SMB2_CREATE_DURABLE_HANDLE_REQUEST is "DH2Q" */
	buf->Name[0] = 'D';
	buf->Name[1] = 'H';
	buf->Name[2] = '2';
	buf->Name[3] = 'Q';
	return buf;
}

static struct create_durable_handle_reconnect_v2 *
create_reconnect_durable_v2_buf(struct cifs_fid *fid)
{
	struct create_durable_handle_reconnect_v2 *buf;

	buf = kzalloc(sizeof(struct create_durable_handle_reconnect_v2),
			GFP_KERNEL);
	if (!buf)
		return NULL;

	buf->ccontext.DataOffset =
		cpu_to_le16(offsetof(struct create_durable_handle_reconnect_v2,
				     dcontext));
	buf->ccontext.DataLength =
		cpu_to_le32(sizeof(struct durable_reconnect_context_v2));
	buf->ccontext.NameOffset =
		cpu_to_le16(offsetof(struct create_durable_handle_reconnect_v2,
			    Name));
	buf->ccontext.NameLength = cpu_to_le16(4);

	buf->dcontext.Fid.PersistentFileId = fid->persistent_fid;
	buf->dcontext.Fid.VolatileFileId = fid->volatile_fid;
	buf->dcontext.Flags = cpu_to_le32(SMB2_DHANDLE_FLAG_PERSISTENT);
	memcpy(buf->dcontext.CreateGuid, fid->create_guid, 16);

	/* SMB2_CREATE_DURABLE_HANDLE_RECONNECT_V2 is "DH2C" */
	buf->Name[0] = 'D';
	buf->Name[1] = 'H';
	buf->Name[2] = '2';
	buf->Name[3] = 'C';
	return buf;
}

static int
add_durable_v2_context(struct kvec *iov, unsigned int *num_iovec,
		    struct cifs_open_parms *oparms)
{
	struct smb2_create_req *req = iov[0].iov_base;
	unsigned int num = *num_iovec;

	iov[num].iov_base = create_durable_v2_buf(oparms->fid);
	if (iov[num].iov_base == NULL)
		return -ENOMEM;
	iov[num].iov_len = sizeof(struct create_durable_v2);
	if (!req->CreateContextsOffset)
		req->CreateContextsOffset =
			cpu_to_le32(sizeof(struct smb2_create_req) - 4 +
								iov[1].iov_len);
	le32_add_cpu(&req->CreateContextsLength, sizeof(struct create_durable_v2));
	inc_rfc1001_len(&req->hdr, sizeof(struct create_durable_v2));
	*num_iovec = num + 1;
	return 0;
}

static int
add_durable_reconnect_v2_context(struct kvec *iov, unsigned int *num_iovec,
		    struct cifs_open_parms *oparms)
{
	struct smb2_create_req *req = iov[0].iov_base;
	unsigned int num = *num_iovec;

	/* indicate that we don't need to relock the file */
	oparms->reconnect = false;

	iov[num].iov_base = create_reconnect_durable_v2_buf(oparms->fid);
	if (iov[num].iov_base == NULL)
		return -ENOMEM;
	iov[num].iov_len = sizeof(struct create_durable_handle_reconnect_v2);
	if (!req->CreateContextsOffset)
		req->CreateContextsOffset =
			cpu_to_le32(sizeof(struct smb2_create_req) - 4 +
								iov[1].iov_len);
	le32_add_cpu(&req->CreateContextsLength,
			sizeof(struct create_durable_handle_reconnect_v2));
	inc_rfc1001_len(&req->hdr,
			sizeof(struct create_durable_handle_reconnect_v2));
	*num_iovec = num + 1;
	return 0;
}

static int
add_durable_context(struct kvec *iov, unsigned int *num_iovec,
		    struct cifs_open_parms *oparms, bool use_persistent)
{
	struct smb2_create_req *req = iov[0].iov_base;
	unsigned int num = *num_iovec;

	if (use_persistent) {
		if (oparms->reconnect)
			return add_durable_reconnect_v2_context(iov, num_iovec,
								oparms);
		else
			return add_durable_v2_context(iov, num_iovec, oparms);
	}

	if (oparms->reconnect) {
		iov[num].iov_base = create_reconnect_durable_buf(oparms->fid);
		/* indicate that we don't need to relock the file */
		oparms->reconnect = false;
	} else
		iov[num].iov_base = create_durable_buf();
	if (iov[num].iov_base == NULL)
		return -ENOMEM;
	iov[num].iov_len = sizeof(struct create_durable);
	if (!req->CreateContextsOffset)
		req->CreateContextsOffset =
			cpu_to_le32(sizeof(struct smb2_create_req) - 4 +
								iov[1].iov_len);
	le32_add_cpu(&req->CreateContextsLength, sizeof(struct create_durable));
	inc_rfc1001_len(&req->hdr, sizeof(struct create_durable));
	*num_iovec = num + 1;
	return 0;
}

static int
alloc_path_with_tree_prefix(__le16 **out_path, int *out_size, int *out_len,
			    const char *treename, const __le16 *path)
{
	int treename_len, path_len;
	struct nls_table *cp;
	const __le16 sep[] = {cpu_to_le16('\\'), cpu_to_le16(0x0000)};

	/*
	 * skip leading "\\"
	 */
	treename_len = strlen(treename);
	if (treename_len < 2 || !(treename[0] == '\\' && treename[1] == '\\'))
		return -EINVAL;

	treename += 2;
	treename_len -= 2;

	path_len = UniStrnlen((wchar_t *)path, PATH_MAX);

	/*
	 * make room for one path separator between the treename and
	 * path
	 */
	*out_len = treename_len + 1 + path_len;

	/*
	 * final path needs to be null-terminated UTF16 with a
	 * size aligned to 8
	 */

	*out_size = roundup((*out_len+1)*2, 8);
	*out_path = kzalloc(*out_size, GFP_KERNEL);
	if (!*out_path)
		return -ENOMEM;

	cp = load_nls_default();
	cifs_strtoUTF16(*out_path, treename, treename_len, cp);
	UniStrcat(*out_path, sep);
	UniStrcat(*out_path, path);
	unload_nls(cp);

	return 0;
}

int
SMB2_open(const unsigned int xid, struct cifs_open_parms *oparms, __le16 *path,
	  __u8 *oplock, struct smb2_file_all_info *buf,
	  struct smb2_err_rsp **err_buf)
{
	struct smb2_create_req *req;
	struct smb2_create_rsp *rsp;
	struct TCP_Server_Info *server;
	struct cifs_tcon *tcon = oparms->tcon;
	struct cifs_ses *ses = tcon->ses;
	struct kvec iov[4];
	struct kvec rsp_iov;
	int resp_buftype;
	int uni_path_len;
	__le16 *copy_path = NULL;
	int copy_size;
	int rc = 0;
	unsigned int n_iov = 2;
	__u32 file_attributes = 0;
	char *dhc_buf = NULL, *lc_buf = NULL;
	int flags = 0;

	cifs_dbg(FYI, "create/open\n");

	if (ses && (ses->server))
		server = ses->server;
	else
		return -EIO;

	rc = small_smb2_init(SMB2_CREATE, tcon, (void **) &req);
	if (rc)
		return rc;

	if (encryption_required(tcon))
		flags |= CIFS_TRANSFORM_REQ;

	if (oparms->create_options & CREATE_OPTION_READONLY)
		file_attributes |= ATTR_READONLY;
	if (oparms->create_options & CREATE_OPTION_SPECIAL)
		file_attributes |= ATTR_SYSTEM;

	req->ImpersonationLevel = IL_IMPERSONATION;
	req->DesiredAccess = cpu_to_le32(oparms->desired_access);
	/* File attributes ignored on open (used in create though) */
	req->FileAttributes = cpu_to_le32(file_attributes);
	req->ShareAccess = FILE_SHARE_ALL_LE;
	req->CreateDisposition = cpu_to_le32(oparms->disposition);
	req->CreateOptions = cpu_to_le32(oparms->create_options & CREATE_OPTIONS_MASK);

	iov[0].iov_base = (char *)req;
	/* 4 for rfc1002 length field */
	iov[0].iov_len = get_rfc1002_length(req) + 4;
	/* -1 since last byte is buf[0] which is sent below (path) */
	iov[0].iov_len--;

	req->NameOffset = cpu_to_le16(sizeof(struct smb2_create_req) - 4);

	/* [MS-SMB2] 2.2.13 NameOffset:
	 * If SMB2_FLAGS_DFS_OPERATIONS is set in the Flags field of
	 * the SMB2 header, the file name includes a prefix that will
	 * be processed during DFS name normalization as specified in
	 * section 3.3.5.9. Otherwise, the file name is relative to
	 * the share that is identified by the TreeId in the SMB2
	 * header.
	 */
	if (tcon->share_flags & SHI1005_FLAGS_DFS) {
		int name_len;

		req->hdr.sync_hdr.Flags |= SMB2_FLAGS_DFS_OPERATIONS;
		rc = alloc_path_with_tree_prefix(&copy_path, &copy_size,
						 &name_len,
						 tcon->treeName, path);
		if (rc)
			return rc;
		req->NameLength = cpu_to_le16(name_len * 2);
		uni_path_len = copy_size;
		path = copy_path;
	} else {
		uni_path_len = (2 * UniStrnlen((wchar_t *)path, PATH_MAX)) + 2;
		/* MUST set path len (NameLength) to 0 opening root of share */
		req->NameLength = cpu_to_le16(uni_path_len - 2);
		if (uni_path_len % 8 != 0) {
			copy_size = roundup(uni_path_len, 8);
			copy_path = kzalloc(copy_size, GFP_KERNEL);
			if (!copy_path)
				return -ENOMEM;
			memcpy((char *)copy_path, (const char *)path,
			       uni_path_len);
			uni_path_len = copy_size;
			path = copy_path;
		}
	}

	iov[1].iov_len = uni_path_len;
	iov[1].iov_base = path;
	/* -1 since last byte is buf[0] which was counted in smb2_buf_len */
	inc_rfc1001_len(req, uni_path_len - 1);

	if (!server->oplocks)
		*oplock = SMB2_OPLOCK_LEVEL_NONE;

	if (!(server->capabilities & SMB2_GLOBAL_CAP_LEASING) ||
	    *oplock == SMB2_OPLOCK_LEVEL_NONE)
		req->RequestedOplockLevel = *oplock;
	else {
		rc = add_lease_context(server, iov, &n_iov, oplock);
		if (rc) {
			cifs_small_buf_release(req);
			kfree(copy_path);
			return rc;
		}
		lc_buf = iov[n_iov-1].iov_base;
	}

	if (*oplock == SMB2_OPLOCK_LEVEL_BATCH) {
		/* need to set Next field of lease context if we request it */
		if (server->capabilities & SMB2_GLOBAL_CAP_LEASING) {
			struct create_context *ccontext =
			    (struct create_context *)iov[n_iov-1].iov_base;
			ccontext->Next =
				cpu_to_le32(server->vals->create_lease_size);
		}

		rc = add_durable_context(iov, &n_iov, oparms,
					tcon->use_persistent);
		if (rc) {
			cifs_small_buf_release(req);
			kfree(copy_path);
			kfree(lc_buf);
			return rc;
		}
		dhc_buf = iov[n_iov-1].iov_base;
	}

	rc = SendReceive2(xid, ses, iov, n_iov, &resp_buftype, flags, &rsp_iov);
	cifs_small_buf_release(req);
	rsp = (struct smb2_create_rsp *)rsp_iov.iov_base;

	if (rc != 0) {
		cifs_stats_fail_inc(tcon, SMB2_CREATE_HE);
		if (err_buf)
			*err_buf = kmemdup(rsp, get_rfc1002_length(rsp) + 4,
					   GFP_KERNEL);
		goto creat_exit;
	}

	oparms->fid->persistent_fid = rsp->PersistentFileId;
	oparms->fid->volatile_fid = rsp->VolatileFileId;

	if (buf) {
		memcpy(buf, &rsp->CreationTime, 32);
		buf->AllocationSize = rsp->AllocationSize;
		buf->EndOfFile = rsp->EndofFile;
		buf->Attributes = rsp->FileAttributes;
		buf->NumberOfLinks = cpu_to_le32(1);
		buf->DeletePending = 0;
	}

	if (rsp->OplockLevel == SMB2_OPLOCK_LEVEL_LEASE)
		*oplock = parse_lease_state(server, rsp, &oparms->fid->epoch);
	else
		*oplock = rsp->OplockLevel;
creat_exit:
	kfree(copy_path);
	kfree(lc_buf);
	kfree(dhc_buf);
	free_rsp_buf(resp_buftype, rsp);
	return rc;
}

/*
 *	SMB2 IOCTL is used for both IOCTLs and FSCTLs
 */
int
SMB2_ioctl(const unsigned int xid, struct cifs_tcon *tcon, u64 persistent_fid,
	   u64 volatile_fid, u32 opcode, bool is_fsctl, bool use_ipc,
	   char *in_data, u32 indatalen,
	   char **out_data, u32 *plen /* returned data len */)
{
	struct smb2_ioctl_req *req;
	struct smb2_ioctl_rsp *rsp;
	struct smb2_sync_hdr *shdr;
	struct TCP_Server_Info *server;
	struct cifs_ses *ses;
	struct kvec iov[2];
	struct kvec rsp_iov;
	int resp_buftype;
	int n_iov;
	int rc = 0;
	int flags = 0;

	cifs_dbg(FYI, "SMB2 IOCTL\n");

	if (out_data != NULL)
		*out_data = NULL;

	/* zero out returned data len, in case of error */
	if (plen)
		*plen = 0;

	if (tcon)
		ses = tcon->ses;
	else
		return -EIO;

	if (ses && (ses->server))
		server = ses->server;
	else
		return -EIO;

	rc = small_smb2_init(SMB2_IOCTL, tcon, (void **) &req);
	if (rc)
		return rc;

	if (use_ipc) {
		if (ses->ipc_tid == 0) {
			cifs_small_buf_release(req);
			return -ENOTCONN;
		}

		cifs_dbg(FYI, "replacing tid 0x%x with IPC tid 0x%x\n",
			 req->hdr.sync_hdr.TreeId, ses->ipc_tid);
		req->hdr.sync_hdr.TreeId = ses->ipc_tid;
	}
	if (encryption_required(tcon))
		flags |= CIFS_TRANSFORM_REQ;

	req->CtlCode = cpu_to_le32(opcode);
	req->PersistentFileId = persistent_fid;
	req->VolatileFileId = volatile_fid;

	if (indatalen) {
		req->InputCount = cpu_to_le32(indatalen);
		/* do not set InputOffset if no input data */
		req->InputOffset =
		       cpu_to_le32(offsetof(struct smb2_ioctl_req, Buffer) - 4);
		iov[1].iov_base = in_data;
		iov[1].iov_len = indatalen;
		n_iov = 2;
	} else
		n_iov = 1;

	req->OutputOffset = 0;
	req->OutputCount = 0; /* MBZ */

	/*
	 * Could increase MaxOutputResponse, but that would require more
	 * than one credit. Windows typically sets this smaller, but for some
	 * ioctls it may be useful to allow server to send more. No point
	 * limiting what the server can send as long as fits in one credit
	 */
	req->MaxOutputResponse = cpu_to_le32(0xFF00); /* < 64K uses 1 credit */

	if (is_fsctl)
		req->Flags = cpu_to_le32(SMB2_0_IOCTL_IS_FSCTL);
	else
		req->Flags = 0;

	iov[0].iov_base = (char *)req;

	/*
	 * If no input data, the size of ioctl struct in
	 * protocol spec still includes a 1 byte data buffer,
	 * but if input data passed to ioctl, we do not
	 * want to double count this, so we do not send
	 * the dummy one byte of data in iovec[0] if sending
	 * input data (in iovec[1]). We also must add 4 bytes
	 * in first iovec to allow for rfc1002 length field.
	 */

	if (indatalen) {
		iov[0].iov_len = get_rfc1002_length(req) + 4 - 1;
		inc_rfc1001_len(req, indatalen - 1);
	} else
		iov[0].iov_len = get_rfc1002_length(req) + 4;


	rc = SendReceive2(xid, ses, iov, n_iov, &resp_buftype, flags, &rsp_iov);
	cifs_small_buf_release(req);
	rsp = (struct smb2_ioctl_rsp *)rsp_iov.iov_base;

	if ((rc != 0) && (rc != -EINVAL)) {
		cifs_stats_fail_inc(tcon, SMB2_IOCTL_HE);
		goto ioctl_exit;
	} else if (rc == -EINVAL) {
		if ((opcode != FSCTL_SRV_COPYCHUNK_WRITE) &&
		    (opcode != FSCTL_SRV_COPYCHUNK)) {
			cifs_stats_fail_inc(tcon, SMB2_IOCTL_HE);
			goto ioctl_exit;
		}
	}

	/* check if caller wants to look at return data or just return rc */
	if ((plen == NULL) || (out_data == NULL))
		goto ioctl_exit;

	*plen = le32_to_cpu(rsp->OutputCount);

	/* We check for obvious errors in the output buffer length and offset */
	if (*plen == 0)
		goto ioctl_exit; /* server returned no data */
	else if (*plen > 0xFF00) {
		cifs_dbg(VFS, "srv returned invalid ioctl length: %d\n", *plen);
		*plen = 0;
		rc = -EIO;
		goto ioctl_exit;
	}

	if (get_rfc1002_length(rsp) < le32_to_cpu(rsp->OutputOffset) + *plen) {
		cifs_dbg(VFS, "Malformed ioctl resp: len %d offset %d\n", *plen,
			le32_to_cpu(rsp->OutputOffset));
		*plen = 0;
		rc = -EIO;
		goto ioctl_exit;
	}

	*out_data = kmalloc(*plen, GFP_KERNEL);
	if (*out_data == NULL) {
		rc = -ENOMEM;
		goto ioctl_exit;
	}

	shdr = get_sync_hdr(rsp);
	memcpy(*out_data, (char *)shdr + le32_to_cpu(rsp->OutputOffset), *plen);
ioctl_exit:
	free_rsp_buf(resp_buftype, rsp);
	return rc;
}

/*
 *   Individual callers to ioctl worker function follow
 */

int
SMB2_set_compression(const unsigned int xid, struct cifs_tcon *tcon,
		     u64 persistent_fid, u64 volatile_fid)
{
	int rc;
	struct  compress_ioctl fsctl_input;
	char *ret_data = NULL;

	fsctl_input.CompressionState =
			cpu_to_le16(COMPRESSION_FORMAT_DEFAULT);

	rc = SMB2_ioctl(xid, tcon, persistent_fid, volatile_fid,
			FSCTL_SET_COMPRESSION, true /* is_fsctl */,
			false /* use_ipc */,
			(char *)&fsctl_input /* data input */,
			2 /* in data len */, &ret_data /* out data */, NULL);

	cifs_dbg(FYI, "set compression rc %d\n", rc);

	return rc;
}

int
SMB2_close(const unsigned int xid, struct cifs_tcon *tcon,
	   u64 persistent_fid, u64 volatile_fid)
{
	struct smb2_close_req *req;
	struct smb2_close_rsp *rsp;
	struct TCP_Server_Info *server;
	struct cifs_ses *ses = tcon->ses;
	struct kvec iov[1];
	struct kvec rsp_iov;
	int resp_buftype;
	int rc = 0;
	int flags = 0;

	cifs_dbg(FYI, "Close\n");

	if (ses && (ses->server))
		server = ses->server;
	else
		return -EIO;

	rc = small_smb2_init(SMB2_CLOSE, tcon, (void **) &req);
	if (rc)
		return rc;

	if (encryption_required(tcon))
		flags |= CIFS_TRANSFORM_REQ;

	req->PersistentFileId = persistent_fid;
	req->VolatileFileId = volatile_fid;

	iov[0].iov_base = (char *)req;
	/* 4 for rfc1002 length field */
	iov[0].iov_len = get_rfc1002_length(req) + 4;

	rc = SendReceive2(xid, ses, iov, 1, &resp_buftype, flags, &rsp_iov);
	cifs_small_buf_release(req);
	rsp = (struct smb2_close_rsp *)rsp_iov.iov_base;

	if (rc != 0) {
		cifs_stats_fail_inc(tcon, SMB2_CLOSE_HE);
		goto close_exit;
	}

	/* BB FIXME - decode close response, update inode for caching */

close_exit:
	free_rsp_buf(resp_buftype, rsp);
	return rc;
}

static int
validate_buf(unsigned int offset, unsigned int buffer_length,
	     struct smb2_hdr *hdr, unsigned int min_buf_size)

{
	unsigned int smb_len = be32_to_cpu(hdr->smb2_buf_length);
	char *end_of_smb = smb_len + 4 /* RFC1001 length field */ + (char *)hdr;
	char *begin_of_buf = 4 /* RFC1001 len field */ + offset + (char *)hdr;
	char *end_of_buf = begin_of_buf + buffer_length;


	if (buffer_length < min_buf_size) {
		cifs_dbg(VFS, "buffer length %d smaller than minimum size %d\n",
			 buffer_length, min_buf_size);
		return -EINVAL;
	}

	/* check if beyond RFC1001 maximum length */
	if ((smb_len > 0x7FFFFF) || (buffer_length > 0x7FFFFF)) {
		cifs_dbg(VFS, "buffer length %d or smb length %d too large\n",
			 buffer_length, smb_len);
		return -EINVAL;
	}

	if ((begin_of_buf > end_of_smb) || (end_of_buf > end_of_smb)) {
		cifs_dbg(VFS, "illegal server response, bad offset to data\n");
		return -EINVAL;
	}

	return 0;
}

/*
 * If SMB buffer fields are valid, copy into temporary buffer to hold result.
 * Caller must free buffer.
 */
static int
validate_and_copy_buf(unsigned int offset, unsigned int buffer_length,
		      struct smb2_hdr *hdr, unsigned int minbufsize,
		      char *data)

{
	char *begin_of_buf = 4 /* RFC1001 len field */ + offset + (char *)hdr;
	int rc;

	if (!data)
		return -EINVAL;

	rc = validate_buf(offset, buffer_length, hdr, minbufsize);
	if (rc)
		return rc;

	memcpy(data, begin_of_buf, buffer_length);

	return 0;
}

static int
query_info(const unsigned int xid, struct cifs_tcon *tcon,
	   u64 persistent_fid, u64 volatile_fid, u8 info_class,
	   size_t output_len, size_t min_len, void *data)
{
	struct smb2_query_info_req *req;
	struct smb2_query_info_rsp *rsp = NULL;
	struct kvec iov[2];
	struct kvec rsp_iov;
	int rc = 0;
	int resp_buftype;
	struct TCP_Server_Info *server;
	struct cifs_ses *ses = tcon->ses;
	int flags = 0;

	cifs_dbg(FYI, "Query Info\n");

	if (ses && (ses->server))
		server = ses->server;
	else
		return -EIO;

	rc = small_smb2_init(SMB2_QUERY_INFO, tcon, (void **) &req);
	if (rc)
		return rc;

	if (encryption_required(tcon))
		flags |= CIFS_TRANSFORM_REQ;

	req->InfoType = SMB2_O_INFO_FILE;
	req->FileInfoClass = info_class;
	req->PersistentFileId = persistent_fid;
	req->VolatileFileId = volatile_fid;
	/* 4 for rfc1002 length field and 1 for Buffer */
	req->InputBufferOffset =
		cpu_to_le16(sizeof(struct smb2_query_info_req) - 1 - 4);
	req->OutputBufferLength = cpu_to_le32(output_len);

	iov[0].iov_base = (char *)req;
	/* 4 for rfc1002 length field */
	iov[0].iov_len = get_rfc1002_length(req) + 4;

	rc = SendReceive2(xid, ses, iov, 1, &resp_buftype, flags, &rsp_iov);
	cifs_small_buf_release(req);
	rsp = (struct smb2_query_info_rsp *)rsp_iov.iov_base;

	if (rc) {
		cifs_stats_fail_inc(tcon, SMB2_QUERY_INFO_HE);
		goto qinf_exit;
	}

	rc = validate_and_copy_buf(le16_to_cpu(rsp->OutputBufferOffset),
				   le32_to_cpu(rsp->OutputBufferLength),
				   &rsp->hdr, min_len, data);

qinf_exit:
	free_rsp_buf(resp_buftype, rsp);
	return rc;
}

int
SMB2_query_info(const unsigned int xid, struct cifs_tcon *tcon,
		u64 persistent_fid, u64 volatile_fid,
		struct smb2_file_all_info *data)
{
	return query_info(xid, tcon, persistent_fid, volatile_fid,
			  FILE_ALL_INFORMATION,
			  sizeof(struct smb2_file_all_info) + PATH_MAX * 2,
			  sizeof(struct smb2_file_all_info), data);
}

int
SMB2_get_srv_num(const unsigned int xid, struct cifs_tcon *tcon,
		 u64 persistent_fid, u64 volatile_fid, __le64 *uniqueid)
{
	return query_info(xid, tcon, persistent_fid, volatile_fid,
			  FILE_INTERNAL_INFORMATION,
			  sizeof(struct smb2_file_internal_info),
			  sizeof(struct smb2_file_internal_info), uniqueid);
}

/*
 * This is a no-op for now. We're not really interested in the reply, but
 * rather in the fact that the server sent one and that server->lstrp
 * gets updated.
 *
 * FIXME: maybe we should consider checking that the reply matches request?
 */
static void
smb2_echo_callback(struct mid_q_entry *mid)
{
	struct TCP_Server_Info *server = mid->callback_data;
	struct smb2_echo_rsp *rsp = (struct smb2_echo_rsp *)mid->resp_buf;
	unsigned int credits_received = 1;

	if (mid->mid_state == MID_RESPONSE_RECEIVED)
		credits_received = le16_to_cpu(rsp->hdr.sync_hdr.CreditRequest);

	mutex_lock(&server->srv_mutex);
	DeleteMidQEntry(mid);
	mutex_unlock(&server->srv_mutex);
	add_credits(server, credits_received, CIFS_ECHO_OP);
}

void smb2_reconnect_server(struct work_struct *work)
{
	struct TCP_Server_Info *server = container_of(work,
					struct TCP_Server_Info, reconnect.work);
	struct cifs_ses *ses;
	struct cifs_tcon *tcon, *tcon2;
	struct list_head tmp_list;
	int tcon_exist = false;
	int rc;
	int resched = false;


	/* Prevent simultaneous reconnects that can corrupt tcon->rlist list */
	mutex_lock(&server->reconnect_mutex);

	INIT_LIST_HEAD(&tmp_list);
	cifs_dbg(FYI, "Need negotiate, reconnecting tcons\n");

	spin_lock(&cifs_tcp_ses_lock);
	list_for_each_entry(ses, &server->smb_ses_list, smb_ses_list) {
		list_for_each_entry(tcon, &ses->tcon_list, tcon_list) {
			if (tcon->need_reconnect || tcon->need_reopen_files) {
				tcon->tc_count++;
				list_add_tail(&tcon->rlist, &tmp_list);
				tcon_exist = true;
			}
		}
	}
	/*
	 * Get the reference to server struct to be sure that the last call of
	 * cifs_put_tcon() in the loop below won't release the server pointer.
	 */
	if (tcon_exist)
		server->srv_count++;

	spin_unlock(&cifs_tcp_ses_lock);

	list_for_each_entry_safe(tcon, tcon2, &tmp_list, rlist) {
		rc = smb2_reconnect(SMB2_INTERNAL_CMD, tcon);
		if (!rc)
			cifs_reopen_persistent_handles(tcon);
		else
			resched = true;
		list_del_init(&tcon->rlist);
		cifs_put_tcon(tcon);
	}

	cifs_dbg(FYI, "Reconnecting tcons finished\n");
	if (resched)
		queue_delayed_work(cifsiod_wq, &server->reconnect, 2 * HZ);
	mutex_unlock(&server->reconnect_mutex);

	/* now we can safely release srv struct */
	if (tcon_exist)
		cifs_put_tcp_session(server, 1);
}

int
SMB2_echo(struct TCP_Server_Info *server)
{
	struct smb2_echo_req *req;
	int rc = 0;
	struct kvec iov[2];
	struct smb_rqst rqst = { .rq_iov = iov,
				 .rq_nvec = 2 };

	cifs_dbg(FYI, "In echo request\n");

	if (server->tcpStatus == CifsNeedNegotiate) {
		/* No need to send echo on newly established connections */
		queue_delayed_work(cifsiod_wq, &server->reconnect, 0);
		return rc;
	}

	rc = small_smb2_init(SMB2_ECHO, NULL, (void **)&req);
	if (rc)
		return rc;

	req->hdr.sync_hdr.CreditRequest = cpu_to_le16(1);

	/* 4 for rfc1002 length field */
	iov[0].iov_len = 4;
	iov[0].iov_base = (char *)req;
	iov[1].iov_len = get_rfc1002_length(req);
	iov[1].iov_base = (char *)req + 4;

	rc = cifs_call_async(server, &rqst, NULL, smb2_echo_callback, NULL,
			     server, CIFS_ECHO_OP);
	if (rc)
		cifs_dbg(FYI, "Echo request failed: %d\n", rc);

	cifs_small_buf_release(req);
	return rc;
}

int
SMB2_flush(const unsigned int xid, struct cifs_tcon *tcon, u64 persistent_fid,
	   u64 volatile_fid)
{
	struct smb2_flush_req *req;
	struct TCP_Server_Info *server;
	struct cifs_ses *ses = tcon->ses;
	struct kvec iov[1];
	struct kvec rsp_iov;
	int resp_buftype;
	int rc = 0;
	int flags = 0;

	cifs_dbg(FYI, "Flush\n");

	if (ses && (ses->server))
		server = ses->server;
	else
		return -EIO;

	rc = small_smb2_init(SMB2_FLUSH, tcon, (void **) &req);
	if (rc)
		return rc;

	if (encryption_required(tcon))
		flags |= CIFS_TRANSFORM_REQ;

	req->PersistentFileId = persistent_fid;
	req->VolatileFileId = volatile_fid;

	iov[0].iov_base = (char *)req;
	/* 4 for rfc1002 length field */
	iov[0].iov_len = get_rfc1002_length(req) + 4;

	rc = SendReceive2(xid, ses, iov, 1, &resp_buftype, flags, &rsp_iov);
	cifs_small_buf_release(req);

	if (rc != 0)
		cifs_stats_fail_inc(tcon, SMB2_FLUSH_HE);

	free_rsp_buf(resp_buftype, rsp_iov.iov_base);
	return rc;
}

/*
 * To form a chain of read requests, any read requests after the first should
 * have the end_of_chain boolean set to true.
 */
static int
smb2_new_read_req(void **buf, unsigned int *total_len,
		  struct cifs_io_parms *io_parms, unsigned int remaining_bytes,
		  int request_type)
{
	int rc = -EACCES;
	struct smb2_read_plain_req *req = NULL;
	struct smb2_sync_hdr *shdr;

	rc = smb2_plain_req_init(SMB2_READ, io_parms->tcon, (void **) &req,
				 total_len);
	if (rc)
		return rc;
	if (io_parms->tcon->ses->server == NULL)
		return -ECONNABORTED;

	shdr = &req->sync_hdr;
	shdr->ProcessId = cpu_to_le32(io_parms->pid);

	req->PersistentFileId = io_parms->persistent_fid;
	req->VolatileFileId = io_parms->volatile_fid;
	req->ReadChannelInfoOffset = 0; /* reserved */
	req->ReadChannelInfoLength = 0; /* reserved */
	req->Channel = 0; /* reserved */
	req->MinimumCount = 0;
	req->Length = cpu_to_le32(io_parms->length);
	req->Offset = cpu_to_le64(io_parms->offset);

	if (request_type & CHAINED_REQUEST) {
		if (!(request_type & END_OF_CHAIN)) {
			/* next 8-byte aligned request */
			*total_len = DIV_ROUND_UP(*total_len, 8) * 8;
			shdr->NextCommand = cpu_to_le32(*total_len);
		} else /* END_OF_CHAIN */
			shdr->NextCommand = 0;
		if (request_type & RELATED_REQUEST) {
			shdr->Flags |= SMB2_FLAGS_RELATED_OPERATIONS;
			/*
			 * Related requests use info from previous read request
			 * in chain.
			 */
			shdr->SessionId = 0xFFFFFFFF;
			shdr->TreeId = 0xFFFFFFFF;
			req->PersistentFileId = 0xFFFFFFFF;
			req->VolatileFileId = 0xFFFFFFFF;
		}
	}
	if (remaining_bytes > io_parms->length)
		req->RemainingBytes = cpu_to_le32(remaining_bytes);
	else
		req->RemainingBytes = 0;

	*buf = req;
	return rc;
}

static void
smb2_readv_callback(struct mid_q_entry *mid)
{
	struct cifs_readdata *rdata = mid->callback_data;
	struct cifs_tcon *tcon = tlink_tcon(rdata->cfile->tlink);
	struct TCP_Server_Info *server = tcon->ses->server;
	struct smb2_sync_hdr *shdr =
				(struct smb2_sync_hdr *)rdata->iov[1].iov_base;
	unsigned int credits_received = 1;
	struct smb_rqst rqst = { .rq_iov = rdata->iov,
				 .rq_nvec = 2,
				 .rq_pages = rdata->pages,
				 .rq_npages = rdata->nr_pages,
				 .rq_pagesz = rdata->pagesz,
				 .rq_tailsz = rdata->tailsz };

	cifs_dbg(FYI, "%s: mid=%llu state=%d result=%d bytes=%u\n",
		 __func__, mid->mid, mid->mid_state, rdata->result,
		 rdata->bytes);

	switch (mid->mid_state) {
	case MID_RESPONSE_RECEIVED:
		credits_received = le16_to_cpu(shdr->CreditRequest);
		/* result already set, check signature */
		if (server->sign && !mid->decrypted) {
			int rc;

			rc = smb2_verify_signature(&rqst, server);
			if (rc)
				cifs_dbg(VFS, "SMB signature verification returned error = %d\n",
					 rc);
		}
		/* FIXME: should this be counted toward the initiating task? */
		task_io_account_read(rdata->got_bytes);
		cifs_stats_bytes_read(tcon, rdata->got_bytes);
		break;
	case MID_REQUEST_SUBMITTED:
	case MID_RETRY_NEEDED:
		rdata->result = -EAGAIN;
		if (server->sign && rdata->got_bytes)
			/* reset bytes number since we can not check a sign */
			rdata->got_bytes = 0;
		/* FIXME: should this be counted toward the initiating task? */
		task_io_account_read(rdata->got_bytes);
		cifs_stats_bytes_read(tcon, rdata->got_bytes);
		break;
	default:
		if (rdata->result != -ENODATA)
			rdata->result = -EIO;
	}

	if (rdata->result)
		cifs_stats_fail_inc(tcon, SMB2_READ_HE);

	queue_work(cifsiod_wq, &rdata->work);
	mutex_lock(&server->srv_mutex);
	DeleteMidQEntry(mid);
	mutex_unlock(&server->srv_mutex);
	add_credits(server, credits_received, 0);
}

/* smb2_async_readv - send an async read, and set up mid to handle result */
int
smb2_async_readv(struct cifs_readdata *rdata)
{
	int rc, flags = 0;
	char *buf;
	struct smb2_sync_hdr *shdr;
	struct cifs_io_parms io_parms;
	struct smb_rqst rqst = { .rq_iov = rdata->iov,
				 .rq_nvec = 2 };
	struct TCP_Server_Info *server;
	unsigned int total_len;
	__be32 req_len;

	cifs_dbg(FYI, "%s: offset=%llu bytes=%u\n",
		 __func__, rdata->offset, rdata->bytes);

	io_parms.tcon = tlink_tcon(rdata->cfile->tlink);
	io_parms.offset = rdata->offset;
	io_parms.length = rdata->bytes;
	io_parms.persistent_fid = rdata->cfile->fid.persistent_fid;
	io_parms.volatile_fid = rdata->cfile->fid.volatile_fid;
	io_parms.pid = rdata->pid;

	server = io_parms.tcon->ses->server;

	rc = smb2_new_read_req((void **) &buf, &total_len, &io_parms, 0, 0);
	if (rc) {
		if (rc == -EAGAIN && rdata->credits) {
			/* credits was reset by reconnect */
			rdata->credits = 0;
			/* reduce in_flight value since we won't send the req */
			spin_lock(&server->req_lock);
			server->in_flight--;
			spin_unlock(&server->req_lock);
		}
		return rc;
	}

	if (encryption_required(io_parms.tcon))
		flags |= CIFS_TRANSFORM_REQ;

	req_len = cpu_to_be32(total_len);

	rdata->iov[0].iov_base = &req_len;
	rdata->iov[0].iov_len = sizeof(__be32);
	rdata->iov[1].iov_base = buf;
	rdata->iov[1].iov_len = total_len;

	shdr = (struct smb2_sync_hdr *)buf;

	if (rdata->credits) {
		shdr->CreditCharge = cpu_to_le16(DIV_ROUND_UP(rdata->bytes,
						SMB2_MAX_BUFFER_SIZE));
		shdr->CreditRequest = shdr->CreditCharge;
		spin_lock(&server->req_lock);
		server->credits += rdata->credits -
						le16_to_cpu(shdr->CreditCharge);
		spin_unlock(&server->req_lock);
		wake_up(&server->request_q);
		flags |= CIFS_HAS_CREDITS;
	}

	kref_get(&rdata->refcount);
	rc = cifs_call_async(io_parms.tcon->ses->server, &rqst,
			     cifs_readv_receive, smb2_readv_callback,
			     smb3_handle_read_data, rdata, flags);
	if (rc) {
		kref_put(&rdata->refcount, cifs_readdata_release);
		cifs_stats_fail_inc(io_parms.tcon, SMB2_READ_HE);
	}

	cifs_small_buf_release(buf);
	return rc;
}

int
SMB2_read(const unsigned int xid, struct cifs_io_parms *io_parms,
	  unsigned int *nbytes, char **buf, int *buf_type)
{
	int resp_buftype, rc = -EACCES;
	struct smb2_read_plain_req *req = NULL;
	struct smb2_read_rsp *rsp = NULL;
	struct smb2_sync_hdr *shdr;
	struct kvec iov[2];
	struct kvec rsp_iov;
	unsigned int total_len;
	__be32 req_len;
	struct smb_rqst rqst = { .rq_iov = iov,
				 .rq_nvec = 2 };
	int flags = CIFS_LOG_ERROR;
	struct cifs_ses *ses = io_parms->tcon->ses;

	*nbytes = 0;
	rc = smb2_new_read_req((void **)&req, &total_len, io_parms, 0, 0);
	if (rc)
		return rc;

	if (encryption_required(io_parms->tcon))
		flags |= CIFS_TRANSFORM_REQ;
<<<<<<< HEAD

	req_len = cpu_to_be32(total_len);

	iov[0].iov_base = &req_len;
	iov[0].iov_len = sizeof(__be32);
	iov[1].iov_base = req;
	iov[1].iov_len = total_len;

	rc = cifs_send_recv(xid, ses, &rqst, &resp_buftype, flags, &rsp_iov);
	cifs_small_buf_release(req);

=======

	req_len = cpu_to_be32(total_len);

	iov[0].iov_base = &req_len;
	iov[0].iov_len = sizeof(__be32);
	iov[1].iov_base = req;
	iov[1].iov_len = total_len;

	rc = cifs_send_recv(xid, ses, &rqst, &resp_buftype, flags, &rsp_iov);
	cifs_small_buf_release(req);

>>>>>>> 2ac97f0f
	rsp = (struct smb2_read_rsp *)rsp_iov.iov_base;
	shdr = get_sync_hdr(rsp);

	if (shdr->Status == STATUS_END_OF_FILE) {
		free_rsp_buf(resp_buftype, rsp_iov.iov_base);
		return 0;
	}

	if (rc) {
		cifs_stats_fail_inc(io_parms->tcon, SMB2_READ_HE);
		cifs_dbg(VFS, "Send error in read = %d\n", rc);
	} else {
		*nbytes = le32_to_cpu(rsp->DataLength);
		if ((*nbytes > CIFS_MAX_MSGSIZE) ||
		    (*nbytes > io_parms->length)) {
			cifs_dbg(FYI, "bad length %d for count %d\n",
				 *nbytes, io_parms->length);
			rc = -EIO;
			*nbytes = 0;
		}
	}

	if (*buf) {
		memcpy(*buf, (char *)shdr + rsp->DataOffset, *nbytes);
		free_rsp_buf(resp_buftype, rsp_iov.iov_base);
	} else if (resp_buftype != CIFS_NO_BUFFER) {
		*buf = rsp_iov.iov_base;
		if (resp_buftype == CIFS_SMALL_BUFFER)
			*buf_type = CIFS_SMALL_BUFFER;
		else if (resp_buftype == CIFS_LARGE_BUFFER)
			*buf_type = CIFS_LARGE_BUFFER;
	}
	return rc;
}

/*
 * Check the mid_state and signature on received buffer (if any), and queue the
 * workqueue completion task.
 */
static void
smb2_writev_callback(struct mid_q_entry *mid)
{
	struct cifs_writedata *wdata = mid->callback_data;
	struct cifs_tcon *tcon = tlink_tcon(wdata->cfile->tlink);
	struct TCP_Server_Info *server = tcon->ses->server;
	unsigned int written;
	struct smb2_write_rsp *rsp = (struct smb2_write_rsp *)mid->resp_buf;
	unsigned int credits_received = 1;

	switch (mid->mid_state) {
	case MID_RESPONSE_RECEIVED:
		credits_received = le16_to_cpu(rsp->hdr.sync_hdr.CreditRequest);
		wdata->result = smb2_check_receive(mid, tcon->ses->server, 0);
		if (wdata->result != 0)
			break;

		written = le32_to_cpu(rsp->DataLength);
		/*
		 * Mask off high 16 bits when bytes written as returned
		 * by the server is greater than bytes requested by the
		 * client. OS/2 servers are known to set incorrect
		 * CountHigh values.
		 */
		if (written > wdata->bytes)
			written &= 0xFFFF;

		if (written < wdata->bytes)
			wdata->result = -ENOSPC;
		else
			wdata->bytes = written;
		break;
	case MID_REQUEST_SUBMITTED:
	case MID_RETRY_NEEDED:
		wdata->result = -EAGAIN;
		break;
	default:
		wdata->result = -EIO;
		break;
	}

	if (wdata->result)
		cifs_stats_fail_inc(tcon, SMB2_WRITE_HE);

	queue_work(cifsiod_wq, &wdata->work);
	mutex_lock(&server->srv_mutex);
	DeleteMidQEntry(mid);
	mutex_unlock(&server->srv_mutex);
	add_credits(tcon->ses->server, credits_received, 0);
}

/* smb2_async_writev - send an async write, and set up mid to handle result */
int
smb2_async_writev(struct cifs_writedata *wdata,
		  void (*release)(struct kref *kref))
{
	int rc = -EACCES, flags = 0;
	struct smb2_write_req *req = NULL;
	struct smb2_sync_hdr *shdr;
	struct cifs_tcon *tcon = tlink_tcon(wdata->cfile->tlink);
	struct TCP_Server_Info *server = tcon->ses->server;
	struct kvec iov[2];
	struct smb_rqst rqst = { };

	rc = small_smb2_init(SMB2_WRITE, tcon, (void **) &req);
	if (rc) {
		if (rc == -EAGAIN && wdata->credits) {
			/* credits was reset by reconnect */
			wdata->credits = 0;
			/* reduce in_flight value since we won't send the req */
			spin_lock(&server->req_lock);
			server->in_flight--;
			spin_unlock(&server->req_lock);
		}
		goto async_writev_out;
	}

	if (encryption_required(tcon))
		flags |= CIFS_TRANSFORM_REQ;

	shdr = get_sync_hdr(req);
	shdr->ProcessId = cpu_to_le32(wdata->cfile->pid);

	req->PersistentFileId = wdata->cfile->fid.persistent_fid;
	req->VolatileFileId = wdata->cfile->fid.volatile_fid;
	req->WriteChannelInfoOffset = 0;
	req->WriteChannelInfoLength = 0;
	req->Channel = 0;
	req->Offset = cpu_to_le64(wdata->offset);
	/* 4 for rfc1002 length field */
	req->DataOffset = cpu_to_le16(
				offsetof(struct smb2_write_req, Buffer) - 4);
	req->RemainingBytes = 0;

	/* 4 for rfc1002 length field and 1 for Buffer */
	iov[0].iov_len = 4;
	iov[0].iov_base = req;
	iov[1].iov_len = get_rfc1002_length(req) - 1;
	iov[1].iov_base = (char *)req + 4;

	rqst.rq_iov = iov;
	rqst.rq_nvec = 2;
	rqst.rq_pages = wdata->pages;
	rqst.rq_npages = wdata->nr_pages;
	rqst.rq_pagesz = wdata->pagesz;
	rqst.rq_tailsz = wdata->tailsz;

	cifs_dbg(FYI, "async write at %llu %u bytes\n",
		 wdata->offset, wdata->bytes);

	req->Length = cpu_to_le32(wdata->bytes);

	inc_rfc1001_len(&req->hdr, wdata->bytes - 1 /* Buffer */);

	if (wdata->credits) {
		shdr->CreditCharge = cpu_to_le16(DIV_ROUND_UP(wdata->bytes,
						    SMB2_MAX_BUFFER_SIZE));
		shdr->CreditRequest = shdr->CreditCharge;
		spin_lock(&server->req_lock);
		server->credits += wdata->credits -
						le16_to_cpu(shdr->CreditCharge);
		spin_unlock(&server->req_lock);
		wake_up(&server->request_q);
		flags |= CIFS_HAS_CREDITS;
	}

	kref_get(&wdata->refcount);
	rc = cifs_call_async(server, &rqst, NULL, smb2_writev_callback, NULL,
			     wdata, flags);

	if (rc) {
		kref_put(&wdata->refcount, release);
		cifs_stats_fail_inc(tcon, SMB2_WRITE_HE);
	}

async_writev_out:
	cifs_small_buf_release(req);
	return rc;
}

/*
 * SMB2_write function gets iov pointer to kvec array with n_vec as a length.
 * The length field from io_parms must be at least 1 and indicates a number of
 * elements with data to write that begins with position 1 in iov array. All
 * data length is specified by count.
 */
int
SMB2_write(const unsigned int xid, struct cifs_io_parms *io_parms,
	   unsigned int *nbytes, struct kvec *iov, int n_vec)
{
	int rc = 0;
	struct smb2_write_req *req = NULL;
	struct smb2_write_rsp *rsp = NULL;
	int resp_buftype;
	struct kvec rsp_iov;
	int flags = 0;

	*nbytes = 0;

	if (n_vec < 1)
		return rc;

	rc = small_smb2_init(SMB2_WRITE, io_parms->tcon, (void **) &req);
	if (rc)
		return rc;

	if (io_parms->tcon->ses->server == NULL)
		return -ECONNABORTED;

	if (encryption_required(io_parms->tcon))
		flags |= CIFS_TRANSFORM_REQ;

	req->hdr.sync_hdr.ProcessId = cpu_to_le32(io_parms->pid);

	req->PersistentFileId = io_parms->persistent_fid;
	req->VolatileFileId = io_parms->volatile_fid;
	req->WriteChannelInfoOffset = 0;
	req->WriteChannelInfoLength = 0;
	req->Channel = 0;
	req->Length = cpu_to_le32(io_parms->length);
	req->Offset = cpu_to_le64(io_parms->offset);
	/* 4 for rfc1002 length field */
	req->DataOffset = cpu_to_le16(
				offsetof(struct smb2_write_req, Buffer) - 4);
	req->RemainingBytes = 0;

	iov[0].iov_base = (char *)req;
	/* 4 for rfc1002 length field and 1 for Buffer */
	iov[0].iov_len = get_rfc1002_length(req) + 4 - 1;

	/* length of entire message including data to be written */
	inc_rfc1001_len(req, io_parms->length - 1 /* Buffer */);

	rc = SendReceive2(xid, io_parms->tcon->ses, iov, n_vec + 1,
			  &resp_buftype, flags, &rsp_iov);
	cifs_small_buf_release(req);
	rsp = (struct smb2_write_rsp *)rsp_iov.iov_base;

	if (rc) {
		cifs_stats_fail_inc(io_parms->tcon, SMB2_WRITE_HE);
		cifs_dbg(VFS, "Send error in write = %d\n", rc);
	} else
		*nbytes = le32_to_cpu(rsp->DataLength);

	free_rsp_buf(resp_buftype, rsp);
	return rc;
}

static unsigned int
num_entries(char *bufstart, char *end_of_buf, char **lastentry, size_t size)
{
	int len;
	unsigned int entrycount = 0;
	unsigned int next_offset = 0;
	FILE_DIRECTORY_INFO *entryptr;

	if (bufstart == NULL)
		return 0;

	entryptr = (FILE_DIRECTORY_INFO *)bufstart;

	while (1) {
		entryptr = (FILE_DIRECTORY_INFO *)
					((char *)entryptr + next_offset);

		if ((char *)entryptr + size > end_of_buf) {
			cifs_dbg(VFS, "malformed search entry would overflow\n");
			break;
		}

		len = le32_to_cpu(entryptr->FileNameLength);
		if ((char *)entryptr + len + size > end_of_buf) {
			cifs_dbg(VFS, "directory entry name would overflow frame end of buf %p\n",
				 end_of_buf);
			break;
		}

		*lastentry = (char *)entryptr;
		entrycount++;

		next_offset = le32_to_cpu(entryptr->NextEntryOffset);
		if (!next_offset)
			break;
	}

	return entrycount;
}

/*
 * Readdir/FindFirst
 */
int
SMB2_query_directory(const unsigned int xid, struct cifs_tcon *tcon,
		     u64 persistent_fid, u64 volatile_fid, int index,
		     struct cifs_search_info *srch_inf)
{
	struct smb2_query_directory_req *req;
	struct smb2_query_directory_rsp *rsp = NULL;
	struct kvec iov[2];
	struct kvec rsp_iov;
	int rc = 0;
	int len;
	int resp_buftype = CIFS_NO_BUFFER;
	unsigned char *bufptr;
	struct TCP_Server_Info *server;
	struct cifs_ses *ses = tcon->ses;
	__le16 asteriks = cpu_to_le16('*');
	char *end_of_smb;
	unsigned int output_size = CIFSMaxBufSize;
	size_t info_buf_size;
	int flags = 0;

	if (ses && (ses->server))
		server = ses->server;
	else
		return -EIO;

	rc = small_smb2_init(SMB2_QUERY_DIRECTORY, tcon, (void **) &req);
	if (rc)
		return rc;

	if (encryption_required(tcon))
		flags |= CIFS_TRANSFORM_REQ;

	switch (srch_inf->info_level) {
	case SMB_FIND_FILE_DIRECTORY_INFO:
		req->FileInformationClass = FILE_DIRECTORY_INFORMATION;
		info_buf_size = sizeof(FILE_DIRECTORY_INFO) - 1;
		break;
	case SMB_FIND_FILE_ID_FULL_DIR_INFO:
		req->FileInformationClass = FILEID_FULL_DIRECTORY_INFORMATION;
		info_buf_size = sizeof(SEARCH_ID_FULL_DIR_INFO) - 1;
		break;
	default:
		cifs_dbg(VFS, "info level %u isn't supported\n",
			 srch_inf->info_level);
		rc = -EINVAL;
		goto qdir_exit;
	}

	req->FileIndex = cpu_to_le32(index);
	req->PersistentFileId = persistent_fid;
	req->VolatileFileId = volatile_fid;

	len = 0x2;
	bufptr = req->Buffer;
	memcpy(bufptr, &asteriks, len);

	req->FileNameOffset =
		cpu_to_le16(sizeof(struct smb2_query_directory_req) - 1 - 4);
	req->FileNameLength = cpu_to_le16(len);
	/*
	 * BB could be 30 bytes or so longer if we used SMB2 specific
	 * buffer lengths, but this is safe and close enough.
	 */
	output_size = min_t(unsigned int, output_size, server->maxBuf);
	output_size = min_t(unsigned int, output_size, 2 << 15);
	req->OutputBufferLength = cpu_to_le32(output_size);

	iov[0].iov_base = (char *)req;
	/* 4 for RFC1001 length and 1 for Buffer */
	iov[0].iov_len = get_rfc1002_length(req) + 4 - 1;

	iov[1].iov_base = (char *)(req->Buffer);
	iov[1].iov_len = len;

	inc_rfc1001_len(req, len - 1 /* Buffer */);

	rc = SendReceive2(xid, ses, iov, 2, &resp_buftype, flags, &rsp_iov);
	cifs_small_buf_release(req);
	rsp = (struct smb2_query_directory_rsp *)rsp_iov.iov_base;

	if (rc) {
		if (rc == -ENODATA &&
		    rsp->hdr.sync_hdr.Status == STATUS_NO_MORE_FILES) {
			srch_inf->endOfSearch = true;
			rc = 0;
		}
		cifs_stats_fail_inc(tcon, SMB2_QUERY_DIRECTORY_HE);
		goto qdir_exit;
	}

	rc = validate_buf(le16_to_cpu(rsp->OutputBufferOffset),
			  le32_to_cpu(rsp->OutputBufferLength), &rsp->hdr,
			  info_buf_size);
	if (rc)
		goto qdir_exit;

	srch_inf->unicode = true;

	if (srch_inf->ntwrk_buf_start) {
		if (srch_inf->smallBuf)
			cifs_small_buf_release(srch_inf->ntwrk_buf_start);
		else
			cifs_buf_release(srch_inf->ntwrk_buf_start);
	}
	srch_inf->ntwrk_buf_start = (char *)rsp;
	srch_inf->srch_entries_start = srch_inf->last_entry = 4 /* rfclen */ +
		(char *)&rsp->hdr + le16_to_cpu(rsp->OutputBufferOffset);
	/* 4 for rfc1002 length field */
	end_of_smb = get_rfc1002_length(rsp) + 4 + (char *)&rsp->hdr;
	srch_inf->entries_in_buffer =
			num_entries(srch_inf->srch_entries_start, end_of_smb,
				    &srch_inf->last_entry, info_buf_size);
	srch_inf->index_of_last_entry += srch_inf->entries_in_buffer;
	cifs_dbg(FYI, "num entries %d last_index %lld srch start %p srch end %p\n",
		 srch_inf->entries_in_buffer, srch_inf->index_of_last_entry,
		 srch_inf->srch_entries_start, srch_inf->last_entry);
	if (resp_buftype == CIFS_LARGE_BUFFER)
		srch_inf->smallBuf = false;
	else if (resp_buftype == CIFS_SMALL_BUFFER)
		srch_inf->smallBuf = true;
	else
		cifs_dbg(VFS, "illegal search buffer type\n");

	return rc;

qdir_exit:
	free_rsp_buf(resp_buftype, rsp);
	return rc;
}

static int
send_set_info(const unsigned int xid, struct cifs_tcon *tcon,
	       u64 persistent_fid, u64 volatile_fid, u32 pid, int info_class,
	       unsigned int num, void **data, unsigned int *size)
{
	struct smb2_set_info_req *req;
	struct smb2_set_info_rsp *rsp = NULL;
	struct kvec *iov;
	struct kvec rsp_iov;
	int rc = 0;
	int resp_buftype;
	unsigned int i;
	struct TCP_Server_Info *server;
	struct cifs_ses *ses = tcon->ses;
	int flags = 0;

	if (ses && (ses->server))
		server = ses->server;
	else
		return -EIO;

	if (!num)
		return -EINVAL;

	iov = kmalloc(sizeof(struct kvec) * num, GFP_KERNEL);
	if (!iov)
		return -ENOMEM;

	rc = small_smb2_init(SMB2_SET_INFO, tcon, (void **) &req);
	if (rc) {
		kfree(iov);
		return rc;
	}

	if (encryption_required(tcon))
		flags |= CIFS_TRANSFORM_REQ;

	req->hdr.sync_hdr.ProcessId = cpu_to_le32(pid);

	req->InfoType = SMB2_O_INFO_FILE;
	req->FileInfoClass = info_class;
	req->PersistentFileId = persistent_fid;
	req->VolatileFileId = volatile_fid;

	/* 4 for RFC1001 length and 1 for Buffer */
	req->BufferOffset =
			cpu_to_le16(sizeof(struct smb2_set_info_req) - 1 - 4);
	req->BufferLength = cpu_to_le32(*size);

	inc_rfc1001_len(req, *size - 1 /* Buffer */);

	memcpy(req->Buffer, *data, *size);

	iov[0].iov_base = (char *)req;
	/* 4 for RFC1001 length */
	iov[0].iov_len = get_rfc1002_length(req) + 4;

	for (i = 1; i < num; i++) {
		inc_rfc1001_len(req, size[i]);
		le32_add_cpu(&req->BufferLength, size[i]);
		iov[i].iov_base = (char *)data[i];
		iov[i].iov_len = size[i];
	}

	rc = SendReceive2(xid, ses, iov, num, &resp_buftype, flags, &rsp_iov);
	cifs_small_buf_release(req);
	rsp = (struct smb2_set_info_rsp *)rsp_iov.iov_base;

	if (rc != 0)
		cifs_stats_fail_inc(tcon, SMB2_SET_INFO_HE);

	free_rsp_buf(resp_buftype, rsp);
	kfree(iov);
	return rc;
}

int
SMB2_rename(const unsigned int xid, struct cifs_tcon *tcon,
	    u64 persistent_fid, u64 volatile_fid, __le16 *target_file)
{
	struct smb2_file_rename_info info;
	void **data;
	unsigned int size[2];
	int rc;
	int len = (2 * UniStrnlen((wchar_t *)target_file, PATH_MAX));

	data = kmalloc(sizeof(void *) * 2, GFP_KERNEL);
	if (!data)
		return -ENOMEM;

	info.ReplaceIfExists = 1; /* 1 = replace existing target with new */
			      /* 0 = fail if target already exists */
	info.RootDirectory = 0;  /* MBZ for network ops (why does spec say?) */
	info.FileNameLength = cpu_to_le32(len);

	data[0] = &info;
	size[0] = sizeof(struct smb2_file_rename_info);

	data[1] = target_file;
	size[1] = len + 2 /* null */;

	rc = send_set_info(xid, tcon, persistent_fid, volatile_fid,
			   current->tgid, FILE_RENAME_INFORMATION, 2, data,
			   size);
	kfree(data);
	return rc;
}

int
SMB2_rmdir(const unsigned int xid, struct cifs_tcon *tcon,
		  u64 persistent_fid, u64 volatile_fid)
{
	__u8 delete_pending = 1;
	void *data;
	unsigned int size;

	data = &delete_pending;
	size = 1; /* sizeof __u8 */

	return send_set_info(xid, tcon, persistent_fid, volatile_fid,
			current->tgid, FILE_DISPOSITION_INFORMATION, 1, &data,
			&size);
}

int
SMB2_set_hardlink(const unsigned int xid, struct cifs_tcon *tcon,
		  u64 persistent_fid, u64 volatile_fid, __le16 *target_file)
{
	struct smb2_file_link_info info;
	void **data;
	unsigned int size[2];
	int rc;
	int len = (2 * UniStrnlen((wchar_t *)target_file, PATH_MAX));

	data = kmalloc(sizeof(void *) * 2, GFP_KERNEL);
	if (!data)
		return -ENOMEM;

	info.ReplaceIfExists = 0; /* 1 = replace existing link with new */
			      /* 0 = fail if link already exists */
	info.RootDirectory = 0;  /* MBZ for network ops (why does spec say?) */
	info.FileNameLength = cpu_to_le32(len);

	data[0] = &info;
	size[0] = sizeof(struct smb2_file_link_info);

	data[1] = target_file;
	size[1] = len + 2 /* null */;

	rc = send_set_info(xid, tcon, persistent_fid, volatile_fid,
			   current->tgid, FILE_LINK_INFORMATION, 2, data, size);
	kfree(data);
	return rc;
}

int
SMB2_set_eof(const unsigned int xid, struct cifs_tcon *tcon, u64 persistent_fid,
	     u64 volatile_fid, u32 pid, __le64 *eof, bool is_falloc)
{
	struct smb2_file_eof_info info;
	void *data;
	unsigned int size;

	info.EndOfFile = *eof;

	data = &info;
	size = sizeof(struct smb2_file_eof_info);

	if (is_falloc)
		return send_set_info(xid, tcon, persistent_fid, volatile_fid,
			pid, FILE_ALLOCATION_INFORMATION, 1, &data, &size);
	else
		return send_set_info(xid, tcon, persistent_fid, volatile_fid,
			pid, FILE_END_OF_FILE_INFORMATION, 1, &data, &size);
}

int
SMB2_set_info(const unsigned int xid, struct cifs_tcon *tcon,
	      u64 persistent_fid, u64 volatile_fid, FILE_BASIC_INFO *buf)
{
	unsigned int size;
	size = sizeof(FILE_BASIC_INFO);
	return send_set_info(xid, tcon, persistent_fid, volatile_fid,
			     current->tgid, FILE_BASIC_INFORMATION, 1,
			     (void **)&buf, &size);
}

int
SMB2_oplock_break(const unsigned int xid, struct cifs_tcon *tcon,
		  const u64 persistent_fid, const u64 volatile_fid,
		  __u8 oplock_level)
{
	int rc;
	struct smb2_oplock_break *req = NULL;
	int flags = CIFS_OBREAK_OP;

	cifs_dbg(FYI, "SMB2_oplock_break\n");
	rc = small_smb2_init(SMB2_OPLOCK_BREAK, tcon, (void **) &req);
	if (rc)
		return rc;

	if (encryption_required(tcon))
		flags |= CIFS_TRANSFORM_REQ;

	req->VolatileFid = volatile_fid;
	req->PersistentFid = persistent_fid;
	req->OplockLevel = oplock_level;
	req->hdr.sync_hdr.CreditRequest = cpu_to_le16(1);

	rc = SendReceiveNoRsp(xid, tcon->ses, (char *) req, flags);
	cifs_small_buf_release(req);

	if (rc) {
		cifs_stats_fail_inc(tcon, SMB2_OPLOCK_BREAK_HE);
		cifs_dbg(FYI, "Send error in Oplock Break = %d\n", rc);
	}

	return rc;
}

static void
copy_fs_info_to_kstatfs(struct smb2_fs_full_size_info *pfs_inf,
			struct kstatfs *kst)
{
	kst->f_bsize = le32_to_cpu(pfs_inf->BytesPerSector) *
			  le32_to_cpu(pfs_inf->SectorsPerAllocationUnit);
	kst->f_blocks = le64_to_cpu(pfs_inf->TotalAllocationUnits);
	kst->f_bfree  = le64_to_cpu(pfs_inf->ActualAvailableAllocationUnits);
	kst->f_bavail = le64_to_cpu(pfs_inf->CallerAvailableAllocationUnits);
	return;
}

static int
build_qfs_info_req(struct kvec *iov, struct cifs_tcon *tcon, int level,
		   int outbuf_len, u64 persistent_fid, u64 volatile_fid)
{
	int rc;
	struct smb2_query_info_req *req;

	cifs_dbg(FYI, "Query FSInfo level %d\n", level);

	if ((tcon->ses == NULL) || (tcon->ses->server == NULL))
		return -EIO;

	rc = small_smb2_init(SMB2_QUERY_INFO, tcon, (void **) &req);
	if (rc)
		return rc;

	req->InfoType = SMB2_O_INFO_FILESYSTEM;
	req->FileInfoClass = level;
	req->PersistentFileId = persistent_fid;
	req->VolatileFileId = volatile_fid;
	/* 4 for rfc1002 length field and 1 for pad */
	req->InputBufferOffset =
			cpu_to_le16(sizeof(struct smb2_query_info_req) - 1 - 4);
	req->OutputBufferLength = cpu_to_le32(
		outbuf_len + sizeof(struct smb2_query_info_rsp) - 1 - 4);

	iov->iov_base = (char *)req;
	/* 4 for rfc1002 length field */
	iov->iov_len = get_rfc1002_length(req) + 4;
	return 0;
}

int
SMB2_QFS_info(const unsigned int xid, struct cifs_tcon *tcon,
	      u64 persistent_fid, u64 volatile_fid, struct kstatfs *fsdata)
{
	struct smb2_query_info_rsp *rsp = NULL;
	struct kvec iov;
	struct kvec rsp_iov;
	int rc = 0;
	int resp_buftype;
	struct cifs_ses *ses = tcon->ses;
	struct smb2_fs_full_size_info *info = NULL;
	int flags = 0;

	rc = build_qfs_info_req(&iov, tcon, FS_FULL_SIZE_INFORMATION,
				sizeof(struct smb2_fs_full_size_info),
				persistent_fid, volatile_fid);
	if (rc)
		return rc;

	if (encryption_required(tcon))
		flags |= CIFS_TRANSFORM_REQ;

	rc = SendReceive2(xid, ses, &iov, 1, &resp_buftype, flags, &rsp_iov);
	cifs_small_buf_release(iov.iov_base);
	if (rc) {
		cifs_stats_fail_inc(tcon, SMB2_QUERY_INFO_HE);
		goto qfsinf_exit;
	}
	rsp = (struct smb2_query_info_rsp *)rsp_iov.iov_base;

	info = (struct smb2_fs_full_size_info *)(4 /* RFC1001 len */ +
		le16_to_cpu(rsp->OutputBufferOffset) + (char *)&rsp->hdr);
	rc = validate_buf(le16_to_cpu(rsp->OutputBufferOffset),
			  le32_to_cpu(rsp->OutputBufferLength), &rsp->hdr,
			  sizeof(struct smb2_fs_full_size_info));
	if (!rc)
		copy_fs_info_to_kstatfs(info, fsdata);

qfsinf_exit:
	free_rsp_buf(resp_buftype, rsp_iov.iov_base);
	return rc;
}

int
SMB2_QFS_attr(const unsigned int xid, struct cifs_tcon *tcon,
	      u64 persistent_fid, u64 volatile_fid, int level)
{
	struct smb2_query_info_rsp *rsp = NULL;
	struct kvec iov;
	struct kvec rsp_iov;
	int rc = 0;
	int resp_buftype, max_len, min_len;
	struct cifs_ses *ses = tcon->ses;
	unsigned int rsp_len, offset;
	int flags = 0;

	if (level == FS_DEVICE_INFORMATION) {
		max_len = sizeof(FILE_SYSTEM_DEVICE_INFO);
		min_len = sizeof(FILE_SYSTEM_DEVICE_INFO);
	} else if (level == FS_ATTRIBUTE_INFORMATION) {
		max_len = sizeof(FILE_SYSTEM_ATTRIBUTE_INFO);
		min_len = MIN_FS_ATTR_INFO_SIZE;
	} else if (level == FS_SECTOR_SIZE_INFORMATION) {
		max_len = sizeof(struct smb3_fs_ss_info);
		min_len = sizeof(struct smb3_fs_ss_info);
	} else {
		cifs_dbg(FYI, "Invalid qfsinfo level %d\n", level);
		return -EINVAL;
	}

	rc = build_qfs_info_req(&iov, tcon, level, max_len,
				persistent_fid, volatile_fid);
	if (rc)
		return rc;

	if (encryption_required(tcon))
		flags |= CIFS_TRANSFORM_REQ;

	rc = SendReceive2(xid, ses, &iov, 1, &resp_buftype, flags, &rsp_iov);
	cifs_small_buf_release(iov.iov_base);
	if (rc) {
		cifs_stats_fail_inc(tcon, SMB2_QUERY_INFO_HE);
		goto qfsattr_exit;
	}
	rsp = (struct smb2_query_info_rsp *)rsp_iov.iov_base;

	rsp_len = le32_to_cpu(rsp->OutputBufferLength);
	offset = le16_to_cpu(rsp->OutputBufferOffset);
	rc = validate_buf(offset, rsp_len, &rsp->hdr, min_len);
	if (rc)
		goto qfsattr_exit;

	if (level == FS_ATTRIBUTE_INFORMATION)
		memcpy(&tcon->fsAttrInfo, 4 /* RFC1001 len */ + offset
			+ (char *)&rsp->hdr, min_t(unsigned int,
			rsp_len, max_len));
	else if (level == FS_DEVICE_INFORMATION)
		memcpy(&tcon->fsDevInfo, 4 /* RFC1001 len */ + offset
			+ (char *)&rsp->hdr, sizeof(FILE_SYSTEM_DEVICE_INFO));
	else if (level == FS_SECTOR_SIZE_INFORMATION) {
		struct smb3_fs_ss_info *ss_info = (struct smb3_fs_ss_info *)
			(4 /* RFC1001 len */ + offset + (char *)&rsp->hdr);
		tcon->ss_flags = le32_to_cpu(ss_info->Flags);
		tcon->perf_sector_size =
			le32_to_cpu(ss_info->PhysicalBytesPerSectorForPerf);
	}

qfsattr_exit:
	free_rsp_buf(resp_buftype, rsp_iov.iov_base);
	return rc;
}

int
smb2_lockv(const unsigned int xid, struct cifs_tcon *tcon,
	   const __u64 persist_fid, const __u64 volatile_fid, const __u32 pid,
	   const __u32 num_lock, struct smb2_lock_element *buf)
{
	int rc = 0;
	struct smb2_lock_req *req = NULL;
	struct kvec iov[2];
	struct kvec rsp_iov;
	int resp_buf_type;
	unsigned int count;
	int flags = CIFS_NO_RESP;

	cifs_dbg(FYI, "smb2_lockv num lock %d\n", num_lock);

	rc = small_smb2_init(SMB2_LOCK, tcon, (void **) &req);
	if (rc)
		return rc;

	if (encryption_required(tcon))
		flags |= CIFS_TRANSFORM_REQ;

	req->hdr.sync_hdr.ProcessId = cpu_to_le32(pid);
	req->LockCount = cpu_to_le16(num_lock);

	req->PersistentFileId = persist_fid;
	req->VolatileFileId = volatile_fid;

	count = num_lock * sizeof(struct smb2_lock_element);
	inc_rfc1001_len(req, count - sizeof(struct smb2_lock_element));

	iov[0].iov_base = (char *)req;
	/* 4 for rfc1002 length field and count for all locks */
	iov[0].iov_len = get_rfc1002_length(req) + 4 - count;
	iov[1].iov_base = (char *)buf;
	iov[1].iov_len = count;

	cifs_stats_inc(&tcon->stats.cifs_stats.num_locks);
	rc = SendReceive2(xid, tcon->ses, iov, 2, &resp_buf_type, flags,
			  &rsp_iov);
	cifs_small_buf_release(req);
	if (rc) {
		cifs_dbg(FYI, "Send error in smb2_lockv = %d\n", rc);
		cifs_stats_fail_inc(tcon, SMB2_LOCK_HE);
	}

	return rc;
}

int
SMB2_lock(const unsigned int xid, struct cifs_tcon *tcon,
	  const __u64 persist_fid, const __u64 volatile_fid, const __u32 pid,
	  const __u64 length, const __u64 offset, const __u32 lock_flags,
	  const bool wait)
{
	struct smb2_lock_element lock;

	lock.Offset = cpu_to_le64(offset);
	lock.Length = cpu_to_le64(length);
	lock.Flags = cpu_to_le32(lock_flags);
	if (!wait && lock_flags != SMB2_LOCKFLAG_UNLOCK)
		lock.Flags |= cpu_to_le32(SMB2_LOCKFLAG_FAIL_IMMEDIATELY);

	return smb2_lockv(xid, tcon, persist_fid, volatile_fid, pid, 1, &lock);
}

int
SMB2_lease_break(const unsigned int xid, struct cifs_tcon *tcon,
		 __u8 *lease_key, const __le32 lease_state)
{
	int rc;
	struct smb2_lease_ack *req = NULL;
	int flags = CIFS_OBREAK_OP;

	cifs_dbg(FYI, "SMB2_lease_break\n");
	rc = small_smb2_init(SMB2_OPLOCK_BREAK, tcon, (void **) &req);
	if (rc)
		return rc;

	if (encryption_required(tcon))
		flags |= CIFS_TRANSFORM_REQ;

	req->hdr.sync_hdr.CreditRequest = cpu_to_le16(1);
	req->StructureSize = cpu_to_le16(36);
	inc_rfc1001_len(req, 12);

	memcpy(req->LeaseKey, lease_key, 16);
	req->LeaseState = lease_state;

	rc = SendReceiveNoRsp(xid, tcon->ses, (char *) req, flags);
	cifs_small_buf_release(req);

	if (rc) {
		cifs_stats_fail_inc(tcon, SMB2_OPLOCK_BREAK_HE);
		cifs_dbg(FYI, "Send error in Lease Break = %d\n", rc);
	}

	return rc;
}<|MERGE_RESOLUTION|>--- conflicted
+++ resolved
@@ -1035,7 +1035,6 @@
 SMB2_select_sec(struct cifs_ses *ses, struct SMB2_sess_data *sess_data)
 {
 	int type;
-<<<<<<< HEAD
 
 	type = smb2_select_sectype(ses->server, ses->sectype);
 	cifs_dbg(FYI, "sess setup type %d\n", type);
@@ -1045,17 +1044,6 @@
 		return -EINVAL;
 	}
 
-=======
-
-	type = smb2_select_sectype(ses->server, ses->sectype);
-	cifs_dbg(FYI, "sess setup type %d\n", type);
-	if (type == Unspecified) {
-		cifs_dbg(VFS,
-			"Unable to select appropriate authentication method!");
-		return -EINVAL;
-	}
-
->>>>>>> 2ac97f0f
 	switch (type) {
 	case Kerberos:
 		sess_data->func = SMB2_auth_kerberos;
@@ -1186,12 +1174,6 @@
 	else
 		return -EIO;
 
-<<<<<<< HEAD
-	if (tcon && tcon->bad_network_name)
-		return -ENOENT;
-
-=======
->>>>>>> 2ac97f0f
 	unc_path = kmalloc(MAX_SHARENAME_LENGTH * 2, GFP_KERNEL);
 	if (unc_path == NULL)
 		return -ENOMEM;
@@ -2549,7 +2531,6 @@
 
 	if (encryption_required(io_parms->tcon))
 		flags |= CIFS_TRANSFORM_REQ;
-<<<<<<< HEAD
 
 	req_len = cpu_to_be32(total_len);
 
@@ -2561,19 +2542,6 @@
 	rc = cifs_send_recv(xid, ses, &rqst, &resp_buftype, flags, &rsp_iov);
 	cifs_small_buf_release(req);
 
-=======
-
-	req_len = cpu_to_be32(total_len);
-
-	iov[0].iov_base = &req_len;
-	iov[0].iov_len = sizeof(__be32);
-	iov[1].iov_base = req;
-	iov[1].iov_len = total_len;
-
-	rc = cifs_send_recv(xid, ses, &rqst, &resp_buftype, flags, &rsp_iov);
-	cifs_small_buf_release(req);
-
->>>>>>> 2ac97f0f
 	rsp = (struct smb2_read_rsp *)rsp_iov.iov_base;
 	shdr = get_sync_hdr(rsp);
 
