/*
 * Copyright (C) 2007 Oracle.  All rights reserved.
 *
 * This program is free software; you can redistribute it and/or
 * modify it under the terms of the GNU General Public
 * License v2 as published by the Free Software Foundation.
 *
 * This program is distributed in the hope that it will be useful,
 * but WITHOUT ANY WARRANTY; without even the implied warranty of
 * MERCHANTABILITY or FITNESS FOR A PARTICULAR PURPOSE.  See the GNU
 * General Public License for more details.
 *
 * You should have received a copy of the GNU General Public
 * License along with this program; if not, write to the
 * Free Software Foundation, Inc., 59 Temple Place - Suite 330,
 * Boston, MA 021110-1307, USA.
 */

#include <linux/fs.h>
#include <linux/pagemap.h>
#include <linux/highmem.h>
#include <linux/time.h>
#include <linux/init.h>
#include <linux/string.h>
#include <linux/backing-dev.h>
#include <linux/mpage.h>
#include <linux/falloc.h>
#include <linux/swap.h>
#include <linux/writeback.h>
#include <linux/statfs.h>
#include <linux/compat.h>
#include <linux/slab.h>
#include "ctree.h"
#include "disk-io.h"
#include "transaction.h"
#include "btrfs_inode.h"
#include "ioctl.h"
#include "print-tree.h"
#include "tree-log.h"
#include "locking.h"
#include "compat.h"

/*
 * when auto defrag is enabled we
 * queue up these defrag structs to remember which
 * inodes need defragging passes
 */
struct inode_defrag {
	struct rb_node rb_node;
	/* objectid */
	u64 ino;
	/*
	 * transid where the defrag was added, we search for
	 * extents newer than this
	 */
	u64 transid;

	/* root objectid */
	u64 root;

	/* last offset we were able to defrag */
	u64 last_offset;

	/* if we've wrapped around back to zero once already */
	int cycled;
};

/* pop a record for an inode into the defrag tree.  The lock
 * must be held already
 *
 * If you're inserting a record for an older transid than an
 * existing record, the transid already in the tree is lowered
 *
 * If an existing record is found the defrag item you
 * pass in is freed
 */
static int __btrfs_add_inode_defrag(struct inode *inode,
				    struct inode_defrag *defrag)
{
	struct btrfs_root *root = BTRFS_I(inode)->root;
	struct inode_defrag *entry;
	struct rb_node **p;
	struct rb_node *parent = NULL;

	p = &root->fs_info->defrag_inodes.rb_node;
	while (*p) {
		parent = *p;
		entry = rb_entry(parent, struct inode_defrag, rb_node);

		if (defrag->ino < entry->ino)
			p = &parent->rb_left;
		else if (defrag->ino > entry->ino)
			p = &parent->rb_right;
		else {
			/* if we're reinserting an entry for
			 * an old defrag run, make sure to
			 * lower the transid of our existing record
			 */
			if (defrag->transid < entry->transid)
				entry->transid = defrag->transid;
			if (defrag->last_offset > entry->last_offset)
				entry->last_offset = defrag->last_offset;
			goto exists;
		}
	}
	BTRFS_I(inode)->in_defrag = 1;
	rb_link_node(&defrag->rb_node, parent, p);
	rb_insert_color(&defrag->rb_node, &root->fs_info->defrag_inodes);
	return 0;

exists:
	kfree(defrag);
	return 0;

}

/*
 * insert a defrag record for this inode if auto defrag is
 * enabled
 */
int btrfs_add_inode_defrag(struct btrfs_trans_handle *trans,
			   struct inode *inode)
{
	struct btrfs_root *root = BTRFS_I(inode)->root;
	struct inode_defrag *defrag;
	int ret = 0;
	u64 transid;

	if (!btrfs_test_opt(root, AUTO_DEFRAG))
		return 0;

<<<<<<< HEAD
	if (root->fs_info->closing)
=======
	if (btrfs_fs_closing(root->fs_info))
>>>>>>> 56299378
		return 0;

	if (BTRFS_I(inode)->in_defrag)
		return 0;

	if (trans)
		transid = trans->transid;
	else
		transid = BTRFS_I(inode)->root->last_trans;

	defrag = kzalloc(sizeof(*defrag), GFP_NOFS);
	if (!defrag)
		return -ENOMEM;

<<<<<<< HEAD
	defrag->ino = inode->i_ino;
=======
	defrag->ino = btrfs_ino(inode);
>>>>>>> 56299378
	defrag->transid = transid;
	defrag->root = root->root_key.objectid;

	spin_lock(&root->fs_info->defrag_inodes_lock);
	if (!BTRFS_I(inode)->in_defrag)
		ret = __btrfs_add_inode_defrag(inode, defrag);
	spin_unlock(&root->fs_info->defrag_inodes_lock);
	return ret;
}

/*
 * must be called with the defrag_inodes lock held
 */
struct inode_defrag *btrfs_find_defrag_inode(struct btrfs_fs_info *info, u64 ino,
					     struct rb_node **next)
{
	struct inode_defrag *entry = NULL;
	struct rb_node *p;
	struct rb_node *parent = NULL;

	p = info->defrag_inodes.rb_node;
	while (p) {
		parent = p;
		entry = rb_entry(parent, struct inode_defrag, rb_node);

		if (ino < entry->ino)
			p = parent->rb_left;
		else if (ino > entry->ino)
			p = parent->rb_right;
		else
			return entry;
	}

	if (next) {
		while (parent && ino > entry->ino) {
			parent = rb_next(parent);
			entry = rb_entry(parent, struct inode_defrag, rb_node);
		}
		*next = parent;
	}
	return NULL;
}

/*
 * run through the list of inodes in the FS that need
 * defragging
 */
int btrfs_run_defrag_inodes(struct btrfs_fs_info *fs_info)
{
	struct inode_defrag *defrag;
	struct btrfs_root *inode_root;
	struct inode *inode;
	struct rb_node *n;
	struct btrfs_key key;
	struct btrfs_ioctl_defrag_range_args range;
	u64 first_ino = 0;
	int num_defrag;
	int defrag_batch = 1024;

	memset(&range, 0, sizeof(range));
	range.len = (u64)-1;

	atomic_inc(&fs_info->defrag_running);
	spin_lock(&fs_info->defrag_inodes_lock);
	while(1) {
		n = NULL;

		/* find an inode to defrag */
		defrag = btrfs_find_defrag_inode(fs_info, first_ino, &n);
		if (!defrag) {
			if (n)
				defrag = rb_entry(n, struct inode_defrag, rb_node);
			else if (first_ino) {
				first_ino = 0;
				continue;
			} else {
				break;
			}
		}

		/* remove it from the rbtree */
		first_ino = defrag->ino + 1;
		rb_erase(&defrag->rb_node, &fs_info->defrag_inodes);

<<<<<<< HEAD
		if (fs_info->closing)
=======
		if (btrfs_fs_closing(fs_info))
>>>>>>> 56299378
			goto next_free;

		spin_unlock(&fs_info->defrag_inodes_lock);

		/* get the inode */
		key.objectid = defrag->root;
		btrfs_set_key_type(&key, BTRFS_ROOT_ITEM_KEY);
		key.offset = (u64)-1;
		inode_root = btrfs_read_fs_root_no_name(fs_info, &key);
		if (IS_ERR(inode_root))
			goto next;

		key.objectid = defrag->ino;
		btrfs_set_key_type(&key, BTRFS_INODE_ITEM_KEY);
		key.offset = 0;

		inode = btrfs_iget(fs_info->sb, &key, inode_root, NULL);
		if (IS_ERR(inode))
			goto next;

		/* do a chunk of defrag */
		BTRFS_I(inode)->in_defrag = 0;
		range.start = defrag->last_offset;
		num_defrag = btrfs_defrag_file(inode, NULL, &range, defrag->transid,
					       defrag_batch);
		/*
		 * if we filled the whole defrag batch, there
		 * must be more work to do.  Queue this defrag
		 * again
		 */
		if (num_defrag == defrag_batch) {
			defrag->last_offset = range.start;
			__btrfs_add_inode_defrag(inode, defrag);
			/*
			 * we don't want to kfree defrag, we added it back to
			 * the rbtree
			 */
			defrag = NULL;
		} else if (defrag->last_offset && !defrag->cycled) {
			/*
			 * we didn't fill our defrag batch, but
			 * we didn't start at zero.  Make sure we loop
			 * around to the start of the file.
			 */
			defrag->last_offset = 0;
			defrag->cycled = 1;
			__btrfs_add_inode_defrag(inode, defrag);
			defrag = NULL;
		}

		iput(inode);
next:
		spin_lock(&fs_info->defrag_inodes_lock);
next_free:
		kfree(defrag);
	}
	spin_unlock(&fs_info->defrag_inodes_lock);

	atomic_dec(&fs_info->defrag_running);

	/*
	 * during unmount, we use the transaction_wait queue to
	 * wait for the defragger to stop
	 */
	wake_up(&fs_info->transaction_wait);
	return 0;
}

/* simple helper to fault in pages and copy.  This should go away
 * and be replaced with calls into generic code.
 */
static noinline int btrfs_copy_from_user(loff_t pos, int num_pages,
					 size_t write_bytes,
					 struct page **prepared_pages,
					 struct iov_iter *i)
{
	size_t copied = 0;
	size_t total_copied = 0;
	int pg = 0;
	int offset = pos & (PAGE_CACHE_SIZE - 1);

	while (write_bytes > 0) {
		size_t count = min_t(size_t,
				     PAGE_CACHE_SIZE - offset, write_bytes);
		struct page *page = prepared_pages[pg];
		/*
		 * Copy data from userspace to the current page
		 *
		 * Disable pagefault to avoid recursive lock since
		 * the pages are already locked
		 */
		pagefault_disable();
		copied = iov_iter_copy_from_user_atomic(page, i, offset, count);
		pagefault_enable();

		/* Flush processor's dcache for this page */
		flush_dcache_page(page);

		/*
		 * if we get a partial write, we can end up with
		 * partially up to date pages.  These add
		 * a lot of complexity, so make sure they don't
		 * happen by forcing this copy to be retried.
		 *
		 * The rest of the btrfs_file_write code will fall
		 * back to page at a time copies after we return 0.
		 */
		if (!PageUptodate(page) && copied < count)
			copied = 0;

		iov_iter_advance(i, copied);
		write_bytes -= copied;
		total_copied += copied;

		/* Return to btrfs_file_aio_write to fault page */
		if (unlikely(copied == 0))
			break;

		if (unlikely(copied < PAGE_CACHE_SIZE - offset)) {
			offset += copied;
		} else {
			pg++;
			offset = 0;
		}
	}
	return total_copied;
}

/*
 * unlocks pages after btrfs_file_write is done with them
 */
void btrfs_drop_pages(struct page **pages, size_t num_pages)
{
	size_t i;
	for (i = 0; i < num_pages; i++) {
		/* page checked is some magic around finding pages that
		 * have been modified without going through btrfs_set_page_dirty
		 * clear it here
		 */
		ClearPageChecked(pages[i]);
		unlock_page(pages[i]);
		mark_page_accessed(pages[i]);
		page_cache_release(pages[i]);
	}
}

/*
 * after copy_from_user, pages need to be dirtied and we need to make
 * sure holes are created between the current EOF and the start of
 * any next extents (if required).
 *
 * this also makes the decision about creating an inline extent vs
 * doing real data extents, marking pages dirty and delalloc as required.
 */
int btrfs_dirty_pages(struct btrfs_root *root, struct inode *inode,
		      struct page **pages, size_t num_pages,
		      loff_t pos, size_t write_bytes,
		      struct extent_state **cached)
{
	int err = 0;
	int i;
	u64 num_bytes;
	u64 start_pos;
	u64 end_of_last_block;
	u64 end_pos = pos + write_bytes;
	loff_t isize = i_size_read(inode);

	start_pos = pos & ~((u64)root->sectorsize - 1);
	num_bytes = (write_bytes + pos - start_pos +
		    root->sectorsize - 1) & ~((u64)root->sectorsize - 1);

	end_of_last_block = start_pos + num_bytes - 1;
	err = btrfs_set_extent_delalloc(inode, start_pos, end_of_last_block,
					cached);
	if (err)
		return err;

	for (i = 0; i < num_pages; i++) {
		struct page *p = pages[i];
		SetPageUptodate(p);
		ClearPageChecked(p);
		set_page_dirty(p);
	}

	/*
	 * we've only changed i_size in ram, and we haven't updated
	 * the disk i_size.  There is no need to log the inode
	 * at this time.
	 */
	if (end_pos > isize)
		i_size_write(inode, end_pos);
	return 0;
}

/*
 * this drops all the extents in the cache that intersect the range
 * [start, end].  Existing extents are split as required.
 */
int btrfs_drop_extent_cache(struct inode *inode, u64 start, u64 end,
			    int skip_pinned)
{
	struct extent_map *em;
	struct extent_map *split = NULL;
	struct extent_map *split2 = NULL;
	struct extent_map_tree *em_tree = &BTRFS_I(inode)->extent_tree;
	u64 len = end - start + 1;
	int ret;
	int testend = 1;
	unsigned long flags;
	int compressed = 0;

	WARN_ON(end < start);
	if (end == (u64)-1) {
		len = (u64)-1;
		testend = 0;
	}
	while (1) {
		if (!split)
			split = alloc_extent_map();
		if (!split2)
			split2 = alloc_extent_map();
		BUG_ON(!split || !split2);

		write_lock(&em_tree->lock);
		em = lookup_extent_mapping(em_tree, start, len);
		if (!em) {
			write_unlock(&em_tree->lock);
			break;
		}
		flags = em->flags;
		if (skip_pinned && test_bit(EXTENT_FLAG_PINNED, &em->flags)) {
			if (testend && em->start + em->len >= start + len) {
				free_extent_map(em);
				write_unlock(&em_tree->lock);
				break;
			}
			start = em->start + em->len;
			if (testend)
				len = start + len - (em->start + em->len);
			free_extent_map(em);
			write_unlock(&em_tree->lock);
			continue;
		}
		compressed = test_bit(EXTENT_FLAG_COMPRESSED, &em->flags);
		clear_bit(EXTENT_FLAG_PINNED, &em->flags);
		remove_extent_mapping(em_tree, em);

		if (em->block_start < EXTENT_MAP_LAST_BYTE &&
		    em->start < start) {
			split->start = em->start;
			split->len = start - em->start;
			split->orig_start = em->orig_start;
			split->block_start = em->block_start;

			if (compressed)
				split->block_len = em->block_len;
			else
				split->block_len = split->len;

			split->bdev = em->bdev;
			split->flags = flags;
			split->compress_type = em->compress_type;
			ret = add_extent_mapping(em_tree, split);
			BUG_ON(ret);
			free_extent_map(split);
			split = split2;
			split2 = NULL;
		}
		if (em->block_start < EXTENT_MAP_LAST_BYTE &&
		    testend && em->start + em->len > start + len) {
			u64 diff = start + len - em->start;

			split->start = start + len;
			split->len = em->start + em->len - (start + len);
			split->bdev = em->bdev;
			split->flags = flags;
			split->compress_type = em->compress_type;

			if (compressed) {
				split->block_len = em->block_len;
				split->block_start = em->block_start;
				split->orig_start = em->orig_start;
			} else {
				split->block_len = split->len;
				split->block_start = em->block_start + diff;
				split->orig_start = split->start;
			}

			ret = add_extent_mapping(em_tree, split);
			BUG_ON(ret);
			free_extent_map(split);
			split = NULL;
		}
		write_unlock(&em_tree->lock);

		/* once for us */
		free_extent_map(em);
		/* once for the tree*/
		free_extent_map(em);
	}
	if (split)
		free_extent_map(split);
	if (split2)
		free_extent_map(split2);
	return 0;
}

/*
 * this is very complex, but the basic idea is to drop all extents
 * in the range start - end.  hint_block is filled in with a block number
 * that would be a good hint to the block allocator for this file.
 *
 * If an extent intersects the range but is not entirely inside the range
 * it is either truncated or split.  Anything entirely inside the range
 * is deleted from the tree.
 */
int btrfs_drop_extents(struct btrfs_trans_handle *trans, struct inode *inode,
		       u64 start, u64 end, u64 *hint_byte, int drop_cache)
{
	struct btrfs_root *root = BTRFS_I(inode)->root;
	struct extent_buffer *leaf;
	struct btrfs_file_extent_item *fi;
	struct btrfs_path *path;
	struct btrfs_key key;
	struct btrfs_key new_key;
	u64 ino = btrfs_ino(inode);
	u64 search_start = start;
	u64 disk_bytenr = 0;
	u64 num_bytes = 0;
	u64 extent_offset = 0;
	u64 extent_end = 0;
	int del_nr = 0;
	int del_slot = 0;
	int extent_type;
	int recow;
	int ret;

	if (drop_cache)
		btrfs_drop_extent_cache(inode, start, end - 1, 0);

	path = btrfs_alloc_path();
	if (!path)
		return -ENOMEM;

	while (1) {
		recow = 0;
		ret = btrfs_lookup_file_extent(trans, root, path, ino,
					       search_start, -1);
		if (ret < 0)
			break;
		if (ret > 0 && path->slots[0] > 0 && search_start == start) {
			leaf = path->nodes[0];
			btrfs_item_key_to_cpu(leaf, &key, path->slots[0] - 1);
			if (key.objectid == ino &&
			    key.type == BTRFS_EXTENT_DATA_KEY)
				path->slots[0]--;
		}
		ret = 0;
next_slot:
		leaf = path->nodes[0];
		if (path->slots[0] >= btrfs_header_nritems(leaf)) {
			BUG_ON(del_nr > 0);
			ret = btrfs_next_leaf(root, path);
			if (ret < 0)
				break;
			if (ret > 0) {
				ret = 0;
				break;
			}
			leaf = path->nodes[0];
			recow = 1;
		}

		btrfs_item_key_to_cpu(leaf, &key, path->slots[0]);
		if (key.objectid > ino ||
		    key.type > BTRFS_EXTENT_DATA_KEY || key.offset >= end)
			break;

		fi = btrfs_item_ptr(leaf, path->slots[0],
				    struct btrfs_file_extent_item);
		extent_type = btrfs_file_extent_type(leaf, fi);

		if (extent_type == BTRFS_FILE_EXTENT_REG ||
		    extent_type == BTRFS_FILE_EXTENT_PREALLOC) {
			disk_bytenr = btrfs_file_extent_disk_bytenr(leaf, fi);
			num_bytes = btrfs_file_extent_disk_num_bytes(leaf, fi);
			extent_offset = btrfs_file_extent_offset(leaf, fi);
			extent_end = key.offset +
				btrfs_file_extent_num_bytes(leaf, fi);
		} else if (extent_type == BTRFS_FILE_EXTENT_INLINE) {
			extent_end = key.offset +
				btrfs_file_extent_inline_len(leaf, fi);
		} else {
			WARN_ON(1);
			extent_end = search_start;
		}

		if (extent_end <= search_start) {
			path->slots[0]++;
			goto next_slot;
		}

		search_start = max(key.offset, start);
		if (recow) {
			btrfs_release_path(path);
			continue;
		}

		/*
		 *     | - range to drop - |
		 *  | -------- extent -------- |
		 */
		if (start > key.offset && end < extent_end) {
			BUG_ON(del_nr > 0);
			BUG_ON(extent_type == BTRFS_FILE_EXTENT_INLINE);

			memcpy(&new_key, &key, sizeof(new_key));
			new_key.offset = start;
			ret = btrfs_duplicate_item(trans, root, path,
						   &new_key);
			if (ret == -EAGAIN) {
				btrfs_release_path(path);
				continue;
			}
			if (ret < 0)
				break;

			leaf = path->nodes[0];
			fi = btrfs_item_ptr(leaf, path->slots[0] - 1,
					    struct btrfs_file_extent_item);
			btrfs_set_file_extent_num_bytes(leaf, fi,
							start - key.offset);

			fi = btrfs_item_ptr(leaf, path->slots[0],
					    struct btrfs_file_extent_item);

			extent_offset += start - key.offset;
			btrfs_set_file_extent_offset(leaf, fi, extent_offset);
			btrfs_set_file_extent_num_bytes(leaf, fi,
							extent_end - start);
			btrfs_mark_buffer_dirty(leaf);

			if (disk_bytenr > 0) {
				ret = btrfs_inc_extent_ref(trans, root,
						disk_bytenr, num_bytes, 0,
						root->root_key.objectid,
						new_key.objectid,
						start - extent_offset);
				BUG_ON(ret);
				*hint_byte = disk_bytenr;
			}
			key.offset = start;
		}
		/*
		 *  | ---- range to drop ----- |
		 *      | -------- extent -------- |
		 */
		if (start <= key.offset && end < extent_end) {
			BUG_ON(extent_type == BTRFS_FILE_EXTENT_INLINE);

			memcpy(&new_key, &key, sizeof(new_key));
			new_key.offset = end;
			btrfs_set_item_key_safe(trans, root, path, &new_key);

			extent_offset += end - key.offset;
			btrfs_set_file_extent_offset(leaf, fi, extent_offset);
			btrfs_set_file_extent_num_bytes(leaf, fi,
							extent_end - end);
			btrfs_mark_buffer_dirty(leaf);
			if (disk_bytenr > 0) {
				inode_sub_bytes(inode, end - key.offset);
				*hint_byte = disk_bytenr;
			}
			break;
		}

		search_start = extent_end;
		/*
		 *       | ---- range to drop ----- |
		 *  | -------- extent -------- |
		 */
		if (start > key.offset && end >= extent_end) {
			BUG_ON(del_nr > 0);
			BUG_ON(extent_type == BTRFS_FILE_EXTENT_INLINE);

			btrfs_set_file_extent_num_bytes(leaf, fi,
							start - key.offset);
			btrfs_mark_buffer_dirty(leaf);
			if (disk_bytenr > 0) {
				inode_sub_bytes(inode, extent_end - start);
				*hint_byte = disk_bytenr;
			}
			if (end == extent_end)
				break;

			path->slots[0]++;
			goto next_slot;
		}

		/*
		 *  | ---- range to drop ----- |
		 *    | ------ extent ------ |
		 */
		if (start <= key.offset && end >= extent_end) {
			if (del_nr == 0) {
				del_slot = path->slots[0];
				del_nr = 1;
			} else {
				BUG_ON(del_slot + del_nr != path->slots[0]);
				del_nr++;
			}

			if (extent_type == BTRFS_FILE_EXTENT_INLINE) {
				inode_sub_bytes(inode,
						extent_end - key.offset);
				extent_end = ALIGN(extent_end,
						   root->sectorsize);
			} else if (disk_bytenr > 0) {
				ret = btrfs_free_extent(trans, root,
						disk_bytenr, num_bytes, 0,
						root->root_key.objectid,
						key.objectid, key.offset -
						extent_offset);
				BUG_ON(ret);
				inode_sub_bytes(inode,
						extent_end - key.offset);
				*hint_byte = disk_bytenr;
			}

			if (end == extent_end)
				break;

			if (path->slots[0] + 1 < btrfs_header_nritems(leaf)) {
				path->slots[0]++;
				goto next_slot;
			}

			ret = btrfs_del_items(trans, root, path, del_slot,
					      del_nr);
			BUG_ON(ret);

			del_nr = 0;
			del_slot = 0;

			btrfs_release_path(path);
			continue;
		}

		BUG_ON(1);
	}

	if (del_nr > 0) {
		ret = btrfs_del_items(trans, root, path, del_slot, del_nr);
		BUG_ON(ret);
	}

	btrfs_free_path(path);
	return ret;
}

static int extent_mergeable(struct extent_buffer *leaf, int slot,
			    u64 objectid, u64 bytenr, u64 orig_offset,
			    u64 *start, u64 *end)
{
	struct btrfs_file_extent_item *fi;
	struct btrfs_key key;
	u64 extent_end;

	if (slot < 0 || slot >= btrfs_header_nritems(leaf))
		return 0;

	btrfs_item_key_to_cpu(leaf, &key, slot);
	if (key.objectid != objectid || key.type != BTRFS_EXTENT_DATA_KEY)
		return 0;

	fi = btrfs_item_ptr(leaf, slot, struct btrfs_file_extent_item);
	if (btrfs_file_extent_type(leaf, fi) != BTRFS_FILE_EXTENT_REG ||
	    btrfs_file_extent_disk_bytenr(leaf, fi) != bytenr ||
	    btrfs_file_extent_offset(leaf, fi) != key.offset - orig_offset ||
	    btrfs_file_extent_compression(leaf, fi) ||
	    btrfs_file_extent_encryption(leaf, fi) ||
	    btrfs_file_extent_other_encoding(leaf, fi))
		return 0;

	extent_end = key.offset + btrfs_file_extent_num_bytes(leaf, fi);
	if ((*start && *start != key.offset) || (*end && *end != extent_end))
		return 0;

	*start = key.offset;
	*end = extent_end;
	return 1;
}

/*
 * Mark extent in the range start - end as written.
 *
 * This changes extent type from 'pre-allocated' to 'regular'. If only
 * part of extent is marked as written, the extent will be split into
 * two or three.
 */
int btrfs_mark_extent_written(struct btrfs_trans_handle *trans,
			      struct inode *inode, u64 start, u64 end)
{
	struct btrfs_root *root = BTRFS_I(inode)->root;
	struct extent_buffer *leaf;
	struct btrfs_path *path;
	struct btrfs_file_extent_item *fi;
	struct btrfs_key key;
	struct btrfs_key new_key;
	u64 bytenr;
	u64 num_bytes;
	u64 extent_end;
	u64 orig_offset;
	u64 other_start;
	u64 other_end;
	u64 split;
	int del_nr = 0;
	int del_slot = 0;
	int recow;
	int ret;
	u64 ino = btrfs_ino(inode);

	btrfs_drop_extent_cache(inode, start, end - 1, 0);

	path = btrfs_alloc_path();
	BUG_ON(!path);
again:
	recow = 0;
	split = start;
	key.objectid = ino;
	key.type = BTRFS_EXTENT_DATA_KEY;
	key.offset = split;

	ret = btrfs_search_slot(trans, root, &key, path, -1, 1);
	if (ret < 0)
		goto out;
	if (ret > 0 && path->slots[0] > 0)
		path->slots[0]--;

	leaf = path->nodes[0];
	btrfs_item_key_to_cpu(leaf, &key, path->slots[0]);
	BUG_ON(key.objectid != ino || key.type != BTRFS_EXTENT_DATA_KEY);
	fi = btrfs_item_ptr(leaf, path->slots[0],
			    struct btrfs_file_extent_item);
	BUG_ON(btrfs_file_extent_type(leaf, fi) !=
	       BTRFS_FILE_EXTENT_PREALLOC);
	extent_end = key.offset + btrfs_file_extent_num_bytes(leaf, fi);
	BUG_ON(key.offset > start || extent_end < end);

	bytenr = btrfs_file_extent_disk_bytenr(leaf, fi);
	num_bytes = btrfs_file_extent_disk_num_bytes(leaf, fi);
	orig_offset = key.offset - btrfs_file_extent_offset(leaf, fi);
	memcpy(&new_key, &key, sizeof(new_key));

	if (start == key.offset && end < extent_end) {
		other_start = 0;
		other_end = start;
		if (extent_mergeable(leaf, path->slots[0] - 1,
				     ino, bytenr, orig_offset,
				     &other_start, &other_end)) {
			new_key.offset = end;
			btrfs_set_item_key_safe(trans, root, path, &new_key);
			fi = btrfs_item_ptr(leaf, path->slots[0],
					    struct btrfs_file_extent_item);
			btrfs_set_file_extent_num_bytes(leaf, fi,
							extent_end - end);
			btrfs_set_file_extent_offset(leaf, fi,
						     end - orig_offset);
			fi = btrfs_item_ptr(leaf, path->slots[0] - 1,
					    struct btrfs_file_extent_item);
			btrfs_set_file_extent_num_bytes(leaf, fi,
							end - other_start);
			btrfs_mark_buffer_dirty(leaf);
			goto out;
		}
	}

	if (start > key.offset && end == extent_end) {
		other_start = end;
		other_end = 0;
		if (extent_mergeable(leaf, path->slots[0] + 1,
				     ino, bytenr, orig_offset,
				     &other_start, &other_end)) {
			fi = btrfs_item_ptr(leaf, path->slots[0],
					    struct btrfs_file_extent_item);
			btrfs_set_file_extent_num_bytes(leaf, fi,
							start - key.offset);
			path->slots[0]++;
			new_key.offset = start;
			btrfs_set_item_key_safe(trans, root, path, &new_key);

			fi = btrfs_item_ptr(leaf, path->slots[0],
					    struct btrfs_file_extent_item);
			btrfs_set_file_extent_num_bytes(leaf, fi,
							other_end - start);
			btrfs_set_file_extent_offset(leaf, fi,
						     start - orig_offset);
			btrfs_mark_buffer_dirty(leaf);
			goto out;
		}
	}

	while (start > key.offset || end < extent_end) {
		if (key.offset == start)
			split = end;

		new_key.offset = split;
		ret = btrfs_duplicate_item(trans, root, path, &new_key);
		if (ret == -EAGAIN) {
			btrfs_release_path(path);
			goto again;
		}
		BUG_ON(ret < 0);

		leaf = path->nodes[0];
		fi = btrfs_item_ptr(leaf, path->slots[0] - 1,
				    struct btrfs_file_extent_item);
		btrfs_set_file_extent_num_bytes(leaf, fi,
						split - key.offset);

		fi = btrfs_item_ptr(leaf, path->slots[0],
				    struct btrfs_file_extent_item);

		btrfs_set_file_extent_offset(leaf, fi, split - orig_offset);
		btrfs_set_file_extent_num_bytes(leaf, fi,
						extent_end - split);
		btrfs_mark_buffer_dirty(leaf);

		ret = btrfs_inc_extent_ref(trans, root, bytenr, num_bytes, 0,
					   root->root_key.objectid,
					   ino, orig_offset);
		BUG_ON(ret);

		if (split == start) {
			key.offset = start;
		} else {
			BUG_ON(start != key.offset);
			path->slots[0]--;
			extent_end = end;
		}
		recow = 1;
	}

	other_start = end;
	other_end = 0;
	if (extent_mergeable(leaf, path->slots[0] + 1,
			     ino, bytenr, orig_offset,
			     &other_start, &other_end)) {
		if (recow) {
			btrfs_release_path(path);
			goto again;
		}
		extent_end = other_end;
		del_slot = path->slots[0] + 1;
		del_nr++;
		ret = btrfs_free_extent(trans, root, bytenr, num_bytes,
					0, root->root_key.objectid,
					ino, orig_offset);
		BUG_ON(ret);
	}
	other_start = 0;
	other_end = start;
	if (extent_mergeable(leaf, path->slots[0] - 1,
			     ino, bytenr, orig_offset,
			     &other_start, &other_end)) {
		if (recow) {
			btrfs_release_path(path);
			goto again;
		}
		key.offset = other_start;
		del_slot = path->slots[0];
		del_nr++;
		ret = btrfs_free_extent(trans, root, bytenr, num_bytes,
					0, root->root_key.objectid,
					ino, orig_offset);
		BUG_ON(ret);
	}
	if (del_nr == 0) {
		fi = btrfs_item_ptr(leaf, path->slots[0],
			   struct btrfs_file_extent_item);
		btrfs_set_file_extent_type(leaf, fi,
					   BTRFS_FILE_EXTENT_REG);
		btrfs_mark_buffer_dirty(leaf);
	} else {
		fi = btrfs_item_ptr(leaf, del_slot - 1,
			   struct btrfs_file_extent_item);
		btrfs_set_file_extent_type(leaf, fi,
					   BTRFS_FILE_EXTENT_REG);
		btrfs_set_file_extent_num_bytes(leaf, fi,
						extent_end - key.offset);
		btrfs_mark_buffer_dirty(leaf);

		ret = btrfs_del_items(trans, root, path, del_slot, del_nr);
		BUG_ON(ret);
	}
out:
	btrfs_free_path(path);
	return 0;
}

/*
 * on error we return an unlocked page and the error value
 * on success we return a locked page and 0
 */
static int prepare_uptodate_page(struct page *page, u64 pos)
{
	int ret = 0;

	if ((pos & (PAGE_CACHE_SIZE - 1)) && !PageUptodate(page)) {
		ret = btrfs_readpage(NULL, page);
		if (ret)
			return ret;
		lock_page(page);
		if (!PageUptodate(page)) {
			unlock_page(page);
			return -EIO;
		}
	}
	return 0;
}

/*
 * this gets pages into the page cache and locks them down, it also properly
 * waits for data=ordered extents to finish before allowing the pages to be
 * modified.
 */
static noinline int prepare_pages(struct btrfs_root *root, struct file *file,
			 struct page **pages, size_t num_pages,
			 loff_t pos, unsigned long first_index,
			 unsigned long last_index, size_t write_bytes)
{
	struct extent_state *cached_state = NULL;
	int i;
	unsigned long index = pos >> PAGE_CACHE_SHIFT;
	struct inode *inode = fdentry(file)->d_inode;
	int err = 0;
	int faili = 0;
	u64 start_pos;
	u64 last_pos;

	start_pos = pos & ~((u64)root->sectorsize - 1);
	last_pos = ((u64)index + num_pages) << PAGE_CACHE_SHIFT;

	if (start_pos > inode->i_size) {
		err = btrfs_cont_expand(inode, i_size_read(inode), start_pos);
		if (err)
			return err;
	}

again:
	for (i = 0; i < num_pages; i++) {
		pages[i] = grab_cache_page(inode->i_mapping, index + i);
		if (!pages[i]) {
			faili = i - 1;
			err = -ENOMEM;
			goto fail;
		}

		if (i == 0)
			err = prepare_uptodate_page(pages[i], pos);
		if (i == num_pages - 1)
			err = prepare_uptodate_page(pages[i],
						    pos + write_bytes);
		if (err) {
			page_cache_release(pages[i]);
			faili = i - 1;
			goto fail;
		}
		wait_on_page_writeback(pages[i]);
	}
	err = 0;
	if (start_pos < inode->i_size) {
		struct btrfs_ordered_extent *ordered;
		lock_extent_bits(&BTRFS_I(inode)->io_tree,
				 start_pos, last_pos - 1, 0, &cached_state,
				 GFP_NOFS);
		ordered = btrfs_lookup_first_ordered_extent(inode,
							    last_pos - 1);
		if (ordered &&
		    ordered->file_offset + ordered->len > start_pos &&
		    ordered->file_offset < last_pos) {
			btrfs_put_ordered_extent(ordered);
			unlock_extent_cached(&BTRFS_I(inode)->io_tree,
					     start_pos, last_pos - 1,
					     &cached_state, GFP_NOFS);
			for (i = 0; i < num_pages; i++) {
				unlock_page(pages[i]);
				page_cache_release(pages[i]);
			}
			btrfs_wait_ordered_range(inode, start_pos,
						 last_pos - start_pos);
			goto again;
		}
		if (ordered)
			btrfs_put_ordered_extent(ordered);

		clear_extent_bit(&BTRFS_I(inode)->io_tree, start_pos,
				  last_pos - 1, EXTENT_DIRTY | EXTENT_DELALLOC |
				  EXTENT_DO_ACCOUNTING, 0, 0, &cached_state,
				  GFP_NOFS);
		unlock_extent_cached(&BTRFS_I(inode)->io_tree,
				     start_pos, last_pos - 1, &cached_state,
				     GFP_NOFS);
	}
	for (i = 0; i < num_pages; i++) {
		clear_page_dirty_for_io(pages[i]);
		set_page_extent_mapped(pages[i]);
		WARN_ON(!PageLocked(pages[i]));
	}
	return 0;
fail:
	while (faili >= 0) {
		unlock_page(pages[faili]);
		page_cache_release(pages[faili]);
		faili--;
	}
	return err;

}

static noinline ssize_t __btrfs_buffered_write(struct file *file,
					       struct iov_iter *i,
					       loff_t pos)
{
	struct inode *inode = fdentry(file)->d_inode;
	struct btrfs_root *root = BTRFS_I(inode)->root;
	struct page **pages = NULL;
	unsigned long first_index;
	unsigned long last_index;
	size_t num_written = 0;
	int nrptrs;
	int ret = 0;

	nrptrs = min((iov_iter_count(i) + PAGE_CACHE_SIZE - 1) /
		     PAGE_CACHE_SIZE, PAGE_CACHE_SIZE /
		     (sizeof(struct page *)));
	pages = kmalloc(nrptrs * sizeof(struct page *), GFP_KERNEL);
	if (!pages)
		return -ENOMEM;

	first_index = pos >> PAGE_CACHE_SHIFT;
	last_index = (pos + iov_iter_count(i)) >> PAGE_CACHE_SHIFT;

	while (iov_iter_count(i) > 0) {
		size_t offset = pos & (PAGE_CACHE_SIZE - 1);
		size_t write_bytes = min(iov_iter_count(i),
					 nrptrs * (size_t)PAGE_CACHE_SIZE -
					 offset);
		size_t num_pages = (write_bytes + offset +
				    PAGE_CACHE_SIZE - 1) >> PAGE_CACHE_SHIFT;
		size_t dirty_pages;
		size_t copied;

		WARN_ON(num_pages > nrptrs);

		/*
		 * Fault pages before locking them in prepare_pages
		 * to avoid recursive lock
		 */
		if (unlikely(iov_iter_fault_in_readable(i, write_bytes))) {
			ret = -EFAULT;
			break;
		}

		ret = btrfs_delalloc_reserve_space(inode,
					num_pages << PAGE_CACHE_SHIFT);
		if (ret)
			break;

		/*
		 * This is going to setup the pages array with the number of
		 * pages we want, so we don't really need to worry about the
		 * contents of pages from loop to loop
		 */
		ret = prepare_pages(root, file, pages, num_pages,
				    pos, first_index, last_index,
				    write_bytes);
		if (ret) {
			btrfs_delalloc_release_space(inode,
					num_pages << PAGE_CACHE_SHIFT);
			break;
		}

		copied = btrfs_copy_from_user(pos, num_pages,
					   write_bytes, pages, i);

		/*
		 * if we have trouble faulting in the pages, fall
		 * back to one page at a time
		 */
		if (copied < write_bytes)
			nrptrs = 1;

		if (copied == 0)
			dirty_pages = 0;
		else
			dirty_pages = (copied + offset +
				       PAGE_CACHE_SIZE - 1) >>
				       PAGE_CACHE_SHIFT;

		/*
		 * If we had a short copy we need to release the excess delaloc
		 * bytes we reserved.  We need to increment outstanding_extents
		 * because btrfs_delalloc_release_space will decrement it, but
		 * we still have an outstanding extent for the chunk we actually
		 * managed to copy.
		 */
		if (num_pages > dirty_pages) {
			if (copied > 0)
				atomic_inc(
					&BTRFS_I(inode)->outstanding_extents);
			btrfs_delalloc_release_space(inode,
					(num_pages - dirty_pages) <<
					PAGE_CACHE_SHIFT);
		}

		if (copied > 0) {
			ret = btrfs_dirty_pages(root, inode, pages,
						dirty_pages, pos, copied,
						NULL);
			if (ret) {
				btrfs_delalloc_release_space(inode,
					dirty_pages << PAGE_CACHE_SHIFT);
				btrfs_drop_pages(pages, num_pages);
				break;
			}
		}

		btrfs_drop_pages(pages, num_pages);

		cond_resched();

		balance_dirty_pages_ratelimited_nr(inode->i_mapping,
						   dirty_pages);
		if (dirty_pages < (root->leafsize >> PAGE_CACHE_SHIFT) + 1)
			btrfs_btree_balance_dirty(root, 1);
		btrfs_throttle(root);

		pos += copied;
		num_written += copied;
	}

	kfree(pages);

	return num_written ? num_written : ret;
}

static ssize_t __btrfs_direct_write(struct kiocb *iocb,
				    const struct iovec *iov,
				    unsigned long nr_segs, loff_t pos,
				    loff_t *ppos, size_t count, size_t ocount)
{
	struct file *file = iocb->ki_filp;
	struct inode *inode = fdentry(file)->d_inode;
	struct iov_iter i;
	ssize_t written;
	ssize_t written_buffered;
	loff_t endbyte;
	int err;

	written = generic_file_direct_write(iocb, iov, &nr_segs, pos, ppos,
					    count, ocount);

	/*
	 * the generic O_DIRECT will update in-memory i_size after the
	 * DIOs are done.  But our endio handlers that update the on
	 * disk i_size never update past the in memory i_size.  So we
	 * need one more update here to catch any additions to the
	 * file
	 */
	if (inode->i_size != BTRFS_I(inode)->disk_i_size) {
		btrfs_ordered_update_i_size(inode, inode->i_size, NULL);
		mark_inode_dirty(inode);
	}

	if (written < 0 || written == count)
		return written;

	pos += written;
	count -= written;
	iov_iter_init(&i, iov, nr_segs, count, written);
	written_buffered = __btrfs_buffered_write(file, &i, pos);
	if (written_buffered < 0) {
		err = written_buffered;
		goto out;
	}
	endbyte = pos + written_buffered - 1;
	err = filemap_write_and_wait_range(file->f_mapping, pos, endbyte);
	if (err)
		goto out;
	written += written_buffered;
	*ppos = pos + written_buffered;
	invalidate_mapping_pages(file->f_mapping, pos >> PAGE_CACHE_SHIFT,
				 endbyte >> PAGE_CACHE_SHIFT);
out:
	return written ? written : err;
}

static ssize_t btrfs_file_aio_write(struct kiocb *iocb,
				    const struct iovec *iov,
				    unsigned long nr_segs, loff_t pos)
{
	struct file *file = iocb->ki_filp;
	struct inode *inode = fdentry(file)->d_inode;
	struct btrfs_root *root = BTRFS_I(inode)->root;
	loff_t *ppos = &iocb->ki_pos;
	ssize_t num_written = 0;
	ssize_t err = 0;
	size_t count, ocount;

	vfs_check_frozen(inode->i_sb, SB_FREEZE_WRITE);

	mutex_lock(&inode->i_mutex);

	err = generic_segment_checks(iov, &nr_segs, &ocount, VERIFY_READ);
	if (err) {
		mutex_unlock(&inode->i_mutex);
		goto out;
	}
	count = ocount;

	current->backing_dev_info = inode->i_mapping->backing_dev_info;
	err = generic_write_checks(file, &pos, &count, S_ISBLK(inode->i_mode));
	if (err) {
		mutex_unlock(&inode->i_mutex);
		goto out;
	}

	if (count == 0) {
		mutex_unlock(&inode->i_mutex);
		goto out;
	}

	err = file_remove_suid(file);
	if (err) {
		mutex_unlock(&inode->i_mutex);
		goto out;
	}

	/*
	 * If BTRFS flips readonly due to some impossible error
	 * (fs_info->fs_state now has BTRFS_SUPER_FLAG_ERROR),
	 * although we have opened a file as writable, we have
	 * to stop this write operation to ensure FS consistency.
	 */
	if (root->fs_info->fs_state & BTRFS_SUPER_FLAG_ERROR) {
		mutex_unlock(&inode->i_mutex);
		err = -EROFS;
		goto out;
	}

	file_update_time(file);
	BTRFS_I(inode)->sequence++;

	if (unlikely(file->f_flags & O_DIRECT)) {
		num_written = __btrfs_direct_write(iocb, iov, nr_segs,
						   pos, ppos, count, ocount);
	} else {
		struct iov_iter i;

		iov_iter_init(&i, iov, nr_segs, count, num_written);

		num_written = __btrfs_buffered_write(file, &i, pos);
		if (num_written > 0)
			*ppos = pos + num_written;
	}

	mutex_unlock(&inode->i_mutex);

	/*
	 * we want to make sure fsync finds this change
	 * but we haven't joined a transaction running right now.
	 *
	 * Later on, someone is sure to update the inode and get the
	 * real transid recorded.
	 *
	 * We set last_trans now to the fs_info generation + 1,
	 * this will either be one more than the running transaction
	 * or the generation used for the next transaction if there isn't
	 * one running right now.
	 */
	BTRFS_I(inode)->last_trans = root->fs_info->generation + 1;
	if (num_written > 0 || num_written == -EIOCBQUEUED) {
		err = generic_write_sync(file, pos, num_written);
		if (err < 0 && num_written > 0)
			num_written = err;
	}
out:
	current->backing_dev_info = NULL;
	return num_written ? num_written : err;
}

int btrfs_release_file(struct inode *inode, struct file *filp)
{
	/*
	 * ordered_data_close is set by settattr when we are about to truncate
	 * a file from a non-zero size to a zero size.  This tries to
	 * flush down new bytes that may have been written if the
	 * application were using truncate to replace a file in place.
	 */
	if (BTRFS_I(inode)->ordered_data_close) {
		BTRFS_I(inode)->ordered_data_close = 0;
		btrfs_add_ordered_operation(NULL, BTRFS_I(inode)->root, inode);
		if (inode->i_size > BTRFS_ORDERED_OPERATIONS_FLUSH_LIMIT)
			filemap_flush(inode->i_mapping);
	}
	if (filp->private_data)
		btrfs_ioctl_trans_end(filp);
	return 0;
}

/*
 * fsync call for both files and directories.  This logs the inode into
 * the tree log instead of forcing full commits whenever possible.
 *
 * It needs to call filemap_fdatawait so that all ordered extent updates are
 * in the metadata btree are up to date for copying to the log.
 *
 * It drops the inode mutex before doing the tree log commit.  This is an
 * important optimization for directories because holding the mutex prevents
 * new operations on the dir while we write to disk.
 */
int btrfs_sync_file(struct file *file, int datasync)
{
	struct dentry *dentry = file->f_path.dentry;
	struct inode *inode = dentry->d_inode;
	struct btrfs_root *root = BTRFS_I(inode)->root;
	int ret = 0;
	struct btrfs_trans_handle *trans;

	trace_btrfs_sync_file(file, datasync);

	/* we wait first, since the writeback may change the inode */
	root->log_batch++;
	/* the VFS called filemap_fdatawrite for us */
	btrfs_wait_ordered_range(inode, 0, (u64)-1);
	root->log_batch++;

	/*
	 * check the transaction that last modified this inode
	 * and see if its already been committed
	 */
	if (!BTRFS_I(inode)->last_trans)
		goto out;

	/*
	 * if the last transaction that changed this file was before
	 * the current transaction, we can bail out now without any
	 * syncing
	 */
	smp_mb();
	if (BTRFS_I(inode)->last_trans <=
	    root->fs_info->last_trans_committed) {
		BTRFS_I(inode)->last_trans = 0;
		goto out;
	}

	/*
	 * ok we haven't committed the transaction yet, lets do a commit
	 */
	if (file->private_data)
		btrfs_ioctl_trans_end(file);

	trans = btrfs_start_transaction(root, 0);
	if (IS_ERR(trans)) {
		ret = PTR_ERR(trans);
		goto out;
	}

	ret = btrfs_log_dentry_safe(trans, root, dentry);
	if (ret < 0)
		goto out;

	/* we've logged all the items and now have a consistent
	 * version of the file in the log.  It is possible that
	 * someone will come in and modify the file, but that's
	 * fine because the log is consistent on disk, and we
	 * have references to all of the file's extents
	 *
	 * It is possible that someone will come in and log the
	 * file again, but that will end up using the synchronization
	 * inside btrfs_sync_log to keep things safe.
	 */
	mutex_unlock(&dentry->d_inode->i_mutex);

	if (ret != BTRFS_NO_LOG_SYNC) {
		if (ret > 0) {
			ret = btrfs_commit_transaction(trans, root);
		} else {
			ret = btrfs_sync_log(trans, root);
			if (ret == 0)
				ret = btrfs_end_transaction(trans, root);
			else
				ret = btrfs_commit_transaction(trans, root);
		}
	} else {
		ret = btrfs_end_transaction(trans, root);
	}
	mutex_lock(&dentry->d_inode->i_mutex);
out:
	return ret > 0 ? -EIO : ret;
}

static const struct vm_operations_struct btrfs_file_vm_ops = {
	.fault		= filemap_fault,
	.page_mkwrite	= btrfs_page_mkwrite,
};

static int btrfs_file_mmap(struct file	*filp, struct vm_area_struct *vma)
{
	struct address_space *mapping = filp->f_mapping;

	if (!mapping->a_ops->readpage)
		return -ENOEXEC;

	file_accessed(filp);
	vma->vm_ops = &btrfs_file_vm_ops;
	vma->vm_flags |= VM_CAN_NONLINEAR;

	return 0;
}

static long btrfs_fallocate(struct file *file, int mode,
			    loff_t offset, loff_t len)
{
	struct inode *inode = file->f_path.dentry->d_inode;
	struct extent_state *cached_state = NULL;
	u64 cur_offset;
	u64 last_byte;
	u64 alloc_start;
	u64 alloc_end;
	u64 alloc_hint = 0;
	u64 locked_end;
	u64 mask = BTRFS_I(inode)->root->sectorsize - 1;
	struct extent_map *em;
	int ret;

	alloc_start = offset & ~mask;
	alloc_end =  (offset + len + mask) & ~mask;

	/* We only support the FALLOC_FL_KEEP_SIZE mode */
	if (mode & ~FALLOC_FL_KEEP_SIZE)
		return -EOPNOTSUPP;

	/*
	 * wait for ordered IO before we have any locks.  We'll loop again
	 * below with the locks held.
	 */
	btrfs_wait_ordered_range(inode, alloc_start, alloc_end - alloc_start);

	mutex_lock(&inode->i_mutex);
	ret = inode_newsize_ok(inode, alloc_end);
	if (ret)
		goto out;

	if (alloc_start > inode->i_size) {
		ret = btrfs_cont_expand(inode, i_size_read(inode),
					alloc_start);
		if (ret)
			goto out;
	}

	ret = btrfs_check_data_free_space(inode, alloc_end - alloc_start);
	if (ret)
		goto out;

	locked_end = alloc_end - 1;
	while (1) {
		struct btrfs_ordered_extent *ordered;

		/* the extent lock is ordered inside the running
		 * transaction
		 */
		lock_extent_bits(&BTRFS_I(inode)->io_tree, alloc_start,
				 locked_end, 0, &cached_state, GFP_NOFS);
		ordered = btrfs_lookup_first_ordered_extent(inode,
							    alloc_end - 1);
		if (ordered &&
		    ordered->file_offset + ordered->len > alloc_start &&
		    ordered->file_offset < alloc_end) {
			btrfs_put_ordered_extent(ordered);
			unlock_extent_cached(&BTRFS_I(inode)->io_tree,
					     alloc_start, locked_end,
					     &cached_state, GFP_NOFS);
			/*
			 * we can't wait on the range with the transaction
			 * running or with the extent lock held
			 */
			btrfs_wait_ordered_range(inode, alloc_start,
						 alloc_end - alloc_start);
		} else {
			if (ordered)
				btrfs_put_ordered_extent(ordered);
			break;
		}
	}

	cur_offset = alloc_start;
	while (1) {
		em = btrfs_get_extent(inode, NULL, 0, cur_offset,
				      alloc_end - cur_offset, 0);
		BUG_ON(IS_ERR_OR_NULL(em));
		last_byte = min(extent_map_end(em), alloc_end);
		last_byte = (last_byte + mask) & ~mask;
		if (em->block_start == EXTENT_MAP_HOLE ||
		    (cur_offset >= inode->i_size &&
		     !test_bit(EXTENT_FLAG_PREALLOC, &em->flags))) {
			ret = btrfs_prealloc_file_range(inode, mode, cur_offset,
							last_byte - cur_offset,
							1 << inode->i_blkbits,
							offset + len,
							&alloc_hint);
			if (ret < 0) {
				free_extent_map(em);
				break;
			}
		}
		free_extent_map(em);

		cur_offset = last_byte;
		if (cur_offset >= alloc_end) {
			ret = 0;
			break;
		}
	}
	unlock_extent_cached(&BTRFS_I(inode)->io_tree, alloc_start, locked_end,
			     &cached_state, GFP_NOFS);

	btrfs_free_reserved_data_space(inode, alloc_end - alloc_start);
out:
	mutex_unlock(&inode->i_mutex);
	return ret;
}

const struct file_operations btrfs_file_operations = {
	.llseek		= generic_file_llseek,
	.read		= do_sync_read,
	.write		= do_sync_write,
	.aio_read       = generic_file_aio_read,
	.splice_read	= generic_file_splice_read,
	.aio_write	= btrfs_file_aio_write,
	.mmap		= btrfs_file_mmap,
	.open		= generic_file_open,
	.release	= btrfs_release_file,
	.fsync		= btrfs_sync_file,
	.fallocate	= btrfs_fallocate,
	.unlocked_ioctl	= btrfs_ioctl,
#ifdef CONFIG_COMPAT
	.compat_ioctl	= btrfs_ioctl,
#endif
};<|MERGE_RESOLUTION|>--- conflicted
+++ resolved
@@ -129,11 +129,7 @@
 	if (!btrfs_test_opt(root, AUTO_DEFRAG))
 		return 0;
 
-<<<<<<< HEAD
-	if (root->fs_info->closing)
-=======
 	if (btrfs_fs_closing(root->fs_info))
->>>>>>> 56299378
 		return 0;
 
 	if (BTRFS_I(inode)->in_defrag)
@@ -148,11 +144,7 @@
 	if (!defrag)
 		return -ENOMEM;
 
-<<<<<<< HEAD
-	defrag->ino = inode->i_ino;
-=======
 	defrag->ino = btrfs_ino(inode);
->>>>>>> 56299378
 	defrag->transid = transid;
 	defrag->root = root->root_key.objectid;
 
@@ -237,11 +229,7 @@
 		first_ino = defrag->ino + 1;
 		rb_erase(&defrag->rb_node, &fs_info->defrag_inodes);
 
-<<<<<<< HEAD
-		if (fs_info->closing)
-=======
 		if (btrfs_fs_closing(fs_info))
->>>>>>> 56299378
 			goto next_free;
 
 		spin_unlock(&fs_info->defrag_inodes_lock);
