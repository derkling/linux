--- conflicted
+++ resolved
@@ -399,7 +399,6 @@
 					       7, &qgroup_reserved);
 	if (ret)
 		return ret;
-<<<<<<< HEAD
 
 	trans = btrfs_start_transaction(root, 0);
 	if (IS_ERR(trans)) {
@@ -409,17 +408,6 @@
 	trans->block_rsv = &block_rsv;
 	trans->bytes_reserved = block_rsv.size;
 
-=======
-
-	trans = btrfs_start_transaction(root, 0);
-	if (IS_ERR(trans)) {
-		ret = PTR_ERR(trans);
-		goto out;
-	}
-	trans->block_rsv = &block_rsv;
-	trans->bytes_reserved = block_rsv.size;
-
->>>>>>> a937536b
 	ret = btrfs_qgroup_inherit(trans, root->fs_info, 0, objectid, inherit);
 	if (ret)
 		goto fail;
@@ -2257,16 +2245,6 @@
 	if (ret)
 		return ret;
 
-<<<<<<< HEAD
-	if (atomic_xchg(&root->fs_info->mutually_exclusive_operation_running,
-			1)) {
-		pr_info("btrfs: dev add/delete/balance/replace/resize operation in progress\n");
-		mnt_drop_write_file(file);
-		return -EINVAL;
-	}
-
-=======
->>>>>>> a937536b
 	if (btrfs_root_readonly(root)) {
 		ret = -EROFS;
 		goto out;
@@ -2321,10 +2299,6 @@
 		ret = -EINVAL;
 	}
 out:
-<<<<<<< HEAD
-	atomic_set(&root->fs_info->mutually_exclusive_operation_running, 0);
-=======
->>>>>>> a937536b
 	mnt_drop_write_file(file);
 	return ret;
 }
