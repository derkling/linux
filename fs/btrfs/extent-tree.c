--- conflicted
+++ resolved
@@ -8829,8 +8829,6 @@
 		goto again;
 	}
 
-<<<<<<< HEAD
-=======
 	/*
 	 * if we are changing raid levels, try to allocate a corresponding
 	 * block group with the new raid level.
@@ -8849,7 +8847,6 @@
 		if (ret < 0)
 			goto out;
 	}
->>>>>>> 4b8a8262
 
 	ret = set_block_group_ro(cache, 0);
 	if (!ret)
