/*
 * Copyright (C) 2007 Oracle.  All rights reserved.
 *
 * This program is free software; you can redistribute it and/or
 * modify it under the terms of the GNU General Public
 * License v2 as published by the Free Software Foundation.
 *
 * This program is distributed in the hope that it will be useful,
 * but WITHOUT ANY WARRANTY; without even the implied warranty of
 * MERCHANTABILITY or FITNESS FOR A PARTICULAR PURPOSE.  See the GNU
 * General Public License for more details.
 *
 * You should have received a copy of the GNU General Public
 * License along with this program; if not, write to the
 * Free Software Foundation, Inc., 59 Temple Place - Suite 330,
 * Boston, MA 021110-1307, USA.
 */

#include <linux/fs.h>
#include <linux/blkdev.h>
#include <linux/scatterlist.h>
#include <linux/swap.h>
#include <linux/radix-tree.h>
#include <linux/writeback.h>
#include <linux/buffer_head.h>
#include <linux/workqueue.h>
#include <linux/kthread.h>
#include <linux/freezer.h>
#include <linux/crc32c.h>
#include <linux/slab.h>
#include <linux/migrate.h>
#include <linux/ratelimit.h>
#include <asm/unaligned.h>
#include "compat.h"
#include "ctree.h"
#include "disk-io.h"
#include "transaction.h"
#include "btrfs_inode.h"
#include "volumes.h"
#include "print-tree.h"
#include "async-thread.h"
#include "locking.h"
#include "tree-log.h"
#include "free-space-cache.h"
#include "inode-map.h"
#include "check-integrity.h"
#include "rcu-string.h"
#include "dev-replace.h"
#include "raid56.h"

#ifdef CONFIG_X86
#include <asm/cpufeature.h>
#endif

static struct extent_io_ops btree_extent_io_ops;
static void end_workqueue_fn(struct btrfs_work *work);
static void free_fs_root(struct btrfs_root *root);
static int btrfs_check_super_valid(struct btrfs_fs_info *fs_info,
				    int read_only);
static void btrfs_destroy_ordered_operations(struct btrfs_transaction *t,
					     struct btrfs_root *root);
static void btrfs_destroy_ordered_extents(struct btrfs_root *root);
static int btrfs_destroy_delayed_refs(struct btrfs_transaction *trans,
				      struct btrfs_root *root);
static void btrfs_evict_pending_snapshots(struct btrfs_transaction *t);
static void btrfs_destroy_delalloc_inodes(struct btrfs_root *root);
static int btrfs_destroy_marked_extents(struct btrfs_root *root,
					struct extent_io_tree *dirty_pages,
					int mark);
static int btrfs_destroy_pinned_extent(struct btrfs_root *root,
				       struct extent_io_tree *pinned_extents);

/*
 * end_io_wq structs are used to do processing in task context when an IO is
 * complete.  This is used during reads to verify checksums, and it is used
 * by writes to insert metadata for new file extents after IO is complete.
 */
struct end_io_wq {
	struct bio *bio;
	bio_end_io_t *end_io;
	void *private;
	struct btrfs_fs_info *info;
	int error;
	int metadata;
	struct list_head list;
	struct btrfs_work work;
};

/*
 * async submit bios are used to offload expensive checksumming
 * onto the worker threads.  They checksum file and metadata bios
 * just before they are sent down the IO stack.
 */
struct async_submit_bio {
	struct inode *inode;
	struct bio *bio;
	struct list_head list;
	extent_submit_bio_hook_t *submit_bio_start;
	extent_submit_bio_hook_t *submit_bio_done;
	int rw;
	int mirror_num;
	unsigned long bio_flags;
	/*
	 * bio_offset is optional, can be used if the pages in the bio
	 * can't tell us where in the file the bio should go
	 */
	u64 bio_offset;
	struct btrfs_work work;
	int error;
};

/*
 * Lockdep class keys for extent_buffer->lock's in this root.  For a given
 * eb, the lockdep key is determined by the btrfs_root it belongs to and
 * the level the eb occupies in the tree.
 *
 * Different roots are used for different purposes and may nest inside each
 * other and they require separate keysets.  As lockdep keys should be
 * static, assign keysets according to the purpose of the root as indicated
 * by btrfs_root->objectid.  This ensures that all special purpose roots
 * have separate keysets.
 *
 * Lock-nesting across peer nodes is always done with the immediate parent
 * node locked thus preventing deadlock.  As lockdep doesn't know this, use
 * subclass to avoid triggering lockdep warning in such cases.
 *
 * The key is set by the readpage_end_io_hook after the buffer has passed
 * csum validation but before the pages are unlocked.  It is also set by
 * btrfs_init_new_buffer on freshly allocated blocks.
 *
 * We also add a check to make sure the highest level of the tree is the
 * same as our lockdep setup here.  If BTRFS_MAX_LEVEL changes, this code
 * needs update as well.
 */
#ifdef CONFIG_DEBUG_LOCK_ALLOC
# if BTRFS_MAX_LEVEL != 8
#  error
# endif

static struct btrfs_lockdep_keyset {
	u64			id;		/* root objectid */
	const char		*name_stem;	/* lock name stem */
	char			names[BTRFS_MAX_LEVEL + 1][20];
	struct lock_class_key	keys[BTRFS_MAX_LEVEL + 1];
} btrfs_lockdep_keysets[] = {
	{ .id = BTRFS_ROOT_TREE_OBJECTID,	.name_stem = "root"	},
	{ .id = BTRFS_EXTENT_TREE_OBJECTID,	.name_stem = "extent"	},
	{ .id = BTRFS_CHUNK_TREE_OBJECTID,	.name_stem = "chunk"	},
	{ .id = BTRFS_DEV_TREE_OBJECTID,	.name_stem = "dev"	},
	{ .id = BTRFS_FS_TREE_OBJECTID,		.name_stem = "fs"	},
	{ .id = BTRFS_CSUM_TREE_OBJECTID,	.name_stem = "csum"	},
	{ .id = BTRFS_ORPHAN_OBJECTID,		.name_stem = "orphan"	},
	{ .id = BTRFS_TREE_LOG_OBJECTID,	.name_stem = "log"	},
	{ .id = BTRFS_TREE_RELOC_OBJECTID,	.name_stem = "treloc"	},
	{ .id = BTRFS_DATA_RELOC_TREE_OBJECTID,	.name_stem = "dreloc"	},
	{ .id = 0,				.name_stem = "tree"	},
};

void __init btrfs_init_lockdep(void)
{
	int i, j;

	/* initialize lockdep class names */
	for (i = 0; i < ARRAY_SIZE(btrfs_lockdep_keysets); i++) {
		struct btrfs_lockdep_keyset *ks = &btrfs_lockdep_keysets[i];

		for (j = 0; j < ARRAY_SIZE(ks->names); j++)
			snprintf(ks->names[j], sizeof(ks->names[j]),
				 "btrfs-%s-%02d", ks->name_stem, j);
	}
}

void btrfs_set_buffer_lockdep_class(u64 objectid, struct extent_buffer *eb,
				    int level)
{
	struct btrfs_lockdep_keyset *ks;

	BUG_ON(level >= ARRAY_SIZE(ks->keys));

	/* find the matching keyset, id 0 is the default entry */
	for (ks = btrfs_lockdep_keysets; ks->id; ks++)
		if (ks->id == objectid)
			break;

	lockdep_set_class_and_name(&eb->lock,
				   &ks->keys[level], ks->names[level]);
}

#endif

/*
 * extents on the btree inode are pretty simple, there's one extent
 * that covers the entire device
 */
static struct extent_map *btree_get_extent(struct inode *inode,
		struct page *page, size_t pg_offset, u64 start, u64 len,
		int create)
{
	struct extent_map_tree *em_tree = &BTRFS_I(inode)->extent_tree;
	struct extent_map *em;
	int ret;

	read_lock(&em_tree->lock);
	em = lookup_extent_mapping(em_tree, start, len);
	if (em) {
		em->bdev =
			BTRFS_I(inode)->root->fs_info->fs_devices->latest_bdev;
		read_unlock(&em_tree->lock);
		goto out;
	}
	read_unlock(&em_tree->lock);

	em = alloc_extent_map();
	if (!em) {
		em = ERR_PTR(-ENOMEM);
		goto out;
	}
	em->start = 0;
	em->len = (u64)-1;
	em->block_len = (u64)-1;
	em->block_start = 0;
	em->bdev = BTRFS_I(inode)->root->fs_info->fs_devices->latest_bdev;

	write_lock(&em_tree->lock);
	ret = add_extent_mapping(em_tree, em);
	if (ret == -EEXIST) {
		free_extent_map(em);
		em = lookup_extent_mapping(em_tree, start, len);
		if (!em)
			em = ERR_PTR(-EIO);
	} else if (ret) {
		free_extent_map(em);
		em = ERR_PTR(ret);
	}
	write_unlock(&em_tree->lock);

out:
	return em;
}

u32 btrfs_csum_data(struct btrfs_root *root, char *data, u32 seed, size_t len)
{
	return crc32c(seed, data, len);
}

void btrfs_csum_final(u32 crc, char *result)
{
	put_unaligned_le32(~crc, result);
}

/*
 * compute the csum for a btree block, and either verify it or write it
 * into the csum field of the block.
 */
static int csum_tree_block(struct btrfs_root *root, struct extent_buffer *buf,
			   int verify)
{
	u16 csum_size = btrfs_super_csum_size(root->fs_info->super_copy);
	char *result = NULL;
	unsigned long len;
	unsigned long cur_len;
	unsigned long offset = BTRFS_CSUM_SIZE;
	char *kaddr;
	unsigned long map_start;
	unsigned long map_len;
	int err;
	u32 crc = ~(u32)0;
	unsigned long inline_result;

	len = buf->len - offset;
	while (len > 0) {
		err = map_private_extent_buffer(buf, offset, 32,
					&kaddr, &map_start, &map_len);
		if (err)
			return 1;
		cur_len = min(len, map_len - (offset - map_start));
		crc = btrfs_csum_data(root, kaddr + offset - map_start,
				      crc, cur_len);
		len -= cur_len;
		offset += cur_len;
	}
	if (csum_size > sizeof(inline_result)) {
		result = kzalloc(csum_size * sizeof(char), GFP_NOFS);
		if (!result)
			return 1;
	} else {
		result = (char *)&inline_result;
	}

	btrfs_csum_final(crc, result);

	if (verify) {
		if (memcmp_extent_buffer(buf, result, 0, csum_size)) {
			u32 val;
			u32 found = 0;
			memcpy(&found, result, csum_size);

			read_extent_buffer(buf, &val, 0, csum_size);
			printk_ratelimited(KERN_INFO "btrfs: %s checksum verify "
				       "failed on %llu wanted %X found %X "
				       "level %d\n",
				       root->fs_info->sb->s_id,
				       (unsigned long long)buf->start, val, found,
				       btrfs_header_level(buf));
			if (result != (char *)&inline_result)
				kfree(result);
			return 1;
		}
	} else {
		write_extent_buffer(buf, result, 0, csum_size);
	}
	if (result != (char *)&inline_result)
		kfree(result);
	return 0;
}

/*
 * we can't consider a given block up to date unless the transid of the
 * block matches the transid in the parent node's pointer.  This is how we
 * detect blocks that either didn't get written at all or got written
 * in the wrong place.
 */
static int verify_parent_transid(struct extent_io_tree *io_tree,
				 struct extent_buffer *eb, u64 parent_transid,
				 int atomic)
{
	struct extent_state *cached_state = NULL;
	int ret;

	if (!parent_transid || btrfs_header_generation(eb) == parent_transid)
		return 0;

	if (atomic)
		return -EAGAIN;

	lock_extent_bits(io_tree, eb->start, eb->start + eb->len - 1,
			 0, &cached_state);
	if (extent_buffer_uptodate(eb) &&
	    btrfs_header_generation(eb) == parent_transid) {
		ret = 0;
		goto out;
	}
	printk_ratelimited("parent transid verify failed on %llu wanted %llu "
		       "found %llu\n",
		       (unsigned long long)eb->start,
		       (unsigned long long)parent_transid,
		       (unsigned long long)btrfs_header_generation(eb));
	ret = 1;
	clear_extent_buffer_uptodate(eb);
out:
	unlock_extent_cached(io_tree, eb->start, eb->start + eb->len - 1,
			     &cached_state, GFP_NOFS);
	return ret;
}

/*
 * helper to read a given tree block, doing retries as required when
 * the checksums don't match and we have alternate mirrors to try.
 */
static int btree_read_extent_buffer_pages(struct btrfs_root *root,
					  struct extent_buffer *eb,
					  u64 start, u64 parent_transid)
{
	struct extent_io_tree *io_tree;
	int failed = 0;
	int ret;
	int num_copies = 0;
	int mirror_num = 0;
	int failed_mirror = 0;

	clear_bit(EXTENT_BUFFER_CORRUPT, &eb->bflags);
	io_tree = &BTRFS_I(root->fs_info->btree_inode)->io_tree;
	while (1) {
		ret = read_extent_buffer_pages(io_tree, eb, start,
					       WAIT_COMPLETE,
					       btree_get_extent, mirror_num);
		if (!ret) {
			if (!verify_parent_transid(io_tree, eb,
						   parent_transid, 0))
				break;
			else
				ret = -EIO;
		}

		/*
		 * This buffer's crc is fine, but its contents are corrupted, so
		 * there is no reason to read the other copies, they won't be
		 * any less wrong.
		 */
		if (test_bit(EXTENT_BUFFER_CORRUPT, &eb->bflags))
			break;

		num_copies = btrfs_num_copies(root->fs_info,
					      eb->start, eb->len);
		if (num_copies == 1)
			break;

		if (!failed_mirror) {
			failed = 1;
			failed_mirror = eb->read_mirror;
		}

		mirror_num++;
		if (mirror_num == failed_mirror)
			mirror_num++;

		if (mirror_num > num_copies)
			break;
	}

	if (failed && !ret && failed_mirror)
		repair_eb_io_failure(root, eb, failed_mirror);

	return ret;
}

/*
 * checksum a dirty tree block before IO.  This has extra checks to make sure
 * we only fill in the checksum field in the first page of a multi-page block
 */

static int csum_dirty_buffer(struct btrfs_root *root, struct page *page)
{
	struct extent_io_tree *tree;
	u64 start = page_offset(page);
	u64 found_start;
	struct extent_buffer *eb;

	tree = &BTRFS_I(page->mapping->host)->io_tree;

	eb = (struct extent_buffer *)page->private;
	if (page != eb->pages[0])
		return 0;
	found_start = btrfs_header_bytenr(eb);
	if (found_start != start) {
		WARN_ON(1);
		return 0;
	}
	if (!PageUptodate(page)) {
		WARN_ON(1);
		return 0;
	}
	csum_tree_block(root, eb, 0);
	return 0;
}

static int check_tree_block_fsid(struct btrfs_root *root,
				 struct extent_buffer *eb)
{
	struct btrfs_fs_devices *fs_devices = root->fs_info->fs_devices;
	u8 fsid[BTRFS_UUID_SIZE];
	int ret = 1;

	read_extent_buffer(eb, fsid, (unsigned long)btrfs_header_fsid(eb),
			   BTRFS_FSID_SIZE);
	while (fs_devices) {
		if (!memcmp(fsid, fs_devices->fsid, BTRFS_FSID_SIZE)) {
			ret = 0;
			break;
		}
		fs_devices = fs_devices->seed;
	}
	return ret;
}

#define CORRUPT(reason, eb, root, slot)				\
	printk(KERN_CRIT "btrfs: corrupt leaf, %s: block=%llu,"	\
	       "root=%llu, slot=%d\n", reason,			\
	       (unsigned long long)btrfs_header_bytenr(eb),	\
	       (unsigned long long)root->objectid, slot)

static noinline int check_leaf(struct btrfs_root *root,
			       struct extent_buffer *leaf)
{
	struct btrfs_key key;
	struct btrfs_key leaf_key;
	u32 nritems = btrfs_header_nritems(leaf);
	int slot;

	if (nritems == 0)
		return 0;

	/* Check the 0 item */
	if (btrfs_item_offset_nr(leaf, 0) + btrfs_item_size_nr(leaf, 0) !=
	    BTRFS_LEAF_DATA_SIZE(root)) {
		CORRUPT("invalid item offset size pair", leaf, root, 0);
		return -EIO;
	}

	/*
	 * Check to make sure each items keys are in the correct order and their
	 * offsets make sense.  We only have to loop through nritems-1 because
	 * we check the current slot against the next slot, which verifies the
	 * next slot's offset+size makes sense and that the current's slot
	 * offset is correct.
	 */
	for (slot = 0; slot < nritems - 1; slot++) {
		btrfs_item_key_to_cpu(leaf, &leaf_key, slot);
		btrfs_item_key_to_cpu(leaf, &key, slot + 1);

		/* Make sure the keys are in the right order */
		if (btrfs_comp_cpu_keys(&leaf_key, &key) >= 0) {
			CORRUPT("bad key order", leaf, root, slot);
			return -EIO;
		}

		/*
		 * Make sure the offset and ends are right, remember that the
		 * item data starts at the end of the leaf and grows towards the
		 * front.
		 */
		if (btrfs_item_offset_nr(leaf, slot) !=
			btrfs_item_end_nr(leaf, slot + 1)) {
			CORRUPT("slot offset bad", leaf, root, slot);
			return -EIO;
		}

		/*
		 * Check to make sure that we don't point outside of the leaf,
		 * just incase all the items are consistent to eachother, but
		 * all point outside of the leaf.
		 */
		if (btrfs_item_end_nr(leaf, slot) >
		    BTRFS_LEAF_DATA_SIZE(root)) {
			CORRUPT("slot end outside of leaf", leaf, root, slot);
			return -EIO;
		}
	}

	return 0;
}

struct extent_buffer *find_eb_for_page(struct extent_io_tree *tree,
				       struct page *page, int max_walk)
{
	struct extent_buffer *eb;
	u64 start = page_offset(page);
	u64 target = start;
	u64 min_start;

	if (start < max_walk)
		min_start = 0;
	else
		min_start = start - max_walk;

	while (start >= min_start) {
		eb = find_extent_buffer(tree, start, 0);
		if (eb) {
			/*
			 * we found an extent buffer and it contains our page
			 * horray!
			 */
			if (eb->start <= target &&
			    eb->start + eb->len > target)
				return eb;

			/* we found an extent buffer that wasn't for us */
			free_extent_buffer(eb);
			return NULL;
		}
		if (start == 0)
			break;
		start -= PAGE_CACHE_SIZE;
	}
	return NULL;
}

static int btree_readpage_end_io_hook(struct page *page, u64 start, u64 end,
			       struct extent_state *state, int mirror)
{
	struct extent_io_tree *tree;
	u64 found_start;
	int found_level;
	struct extent_buffer *eb;
	struct btrfs_root *root = BTRFS_I(page->mapping->host)->root;
	int ret = 0;
	int reads_done;

	if (!page->private)
		goto out;

	tree = &BTRFS_I(page->mapping->host)->io_tree;
	eb = (struct extent_buffer *)page->private;

	/* the pending IO might have been the only thing that kept this buffer
	 * in memory.  Make sure we have a ref for all this other checks
	 */
	extent_buffer_get(eb);

	reads_done = atomic_dec_and_test(&eb->io_pages);
	if (!reads_done)
		goto err;

	eb->read_mirror = mirror;
	if (test_bit(EXTENT_BUFFER_IOERR, &eb->bflags)) {
		ret = -EIO;
		goto err;
	}

	found_start = btrfs_header_bytenr(eb);
	if (found_start != eb->start) {
		printk_ratelimited(KERN_INFO "btrfs bad tree block start "
			       "%llu %llu\n",
			       (unsigned long long)found_start,
			       (unsigned long long)eb->start);
		ret = -EIO;
		goto err;
	}
	if (check_tree_block_fsid(root, eb)) {
		printk_ratelimited(KERN_INFO "btrfs bad fsid on block %llu\n",
			       (unsigned long long)eb->start);
		ret = -EIO;
		goto err;
	}
	found_level = btrfs_header_level(eb);

	btrfs_set_buffer_lockdep_class(btrfs_header_owner(eb),
				       eb, found_level);

	ret = csum_tree_block(root, eb, 1);
	if (ret) {
		ret = -EIO;
		goto err;
	}

	/*
	 * If this is a leaf block and it is corrupt, set the corrupt bit so
	 * that we don't try and read the other copies of this block, just
	 * return -EIO.
	 */
	if (found_level == 0 && check_leaf(root, eb)) {
		set_bit(EXTENT_BUFFER_CORRUPT, &eb->bflags);
		ret = -EIO;
	}

	if (!ret)
		set_extent_buffer_uptodate(eb);
err:
	if (test_bit(EXTENT_BUFFER_READAHEAD, &eb->bflags)) {
		clear_bit(EXTENT_BUFFER_READAHEAD, &eb->bflags);
		btree_readahead_hook(root, eb, eb->start, ret);
	}

	if (ret) {
		/*
		 * our io error hook is going to dec the io pages
		 * again, we have to make sure it has something
		 * to decrement
		 */
		atomic_inc(&eb->io_pages);
		clear_extent_buffer_uptodate(eb);
	}
	free_extent_buffer(eb);
out:
	return ret;
}

static int btree_io_failed_hook(struct page *page, int failed_mirror)
{
	struct extent_buffer *eb;
	struct btrfs_root *root = BTRFS_I(page->mapping->host)->root;

	eb = (struct extent_buffer *)page->private;
	set_bit(EXTENT_BUFFER_IOERR, &eb->bflags);
	eb->read_mirror = failed_mirror;
	atomic_dec(&eb->io_pages);
	if (test_and_clear_bit(EXTENT_BUFFER_READAHEAD, &eb->bflags))
		btree_readahead_hook(root, eb, eb->start, -EIO);
	return -EIO;	/* we fixed nothing */
}

static void end_workqueue_bio(struct bio *bio, int err)
{
	struct end_io_wq *end_io_wq = bio->bi_private;
	struct btrfs_fs_info *fs_info;

	fs_info = end_io_wq->info;
	end_io_wq->error = err;
	end_io_wq->work.func = end_workqueue_fn;
	end_io_wq->work.flags = 0;

	if (bio->bi_rw & REQ_WRITE) {
		if (end_io_wq->metadata == BTRFS_WQ_ENDIO_METADATA)
			btrfs_queue_worker(&fs_info->endio_meta_write_workers,
					   &end_io_wq->work);
		else if (end_io_wq->metadata == BTRFS_WQ_ENDIO_FREE_SPACE)
			btrfs_queue_worker(&fs_info->endio_freespace_worker,
					   &end_io_wq->work);
		else if (end_io_wq->metadata == BTRFS_WQ_ENDIO_RAID56)
			btrfs_queue_worker(&fs_info->endio_raid56_workers,
					   &end_io_wq->work);
		else
			btrfs_queue_worker(&fs_info->endio_write_workers,
					   &end_io_wq->work);
	} else {
		if (end_io_wq->metadata == BTRFS_WQ_ENDIO_RAID56)
			btrfs_queue_worker(&fs_info->endio_raid56_workers,
					   &end_io_wq->work);
		else if (end_io_wq->metadata)
			btrfs_queue_worker(&fs_info->endio_meta_workers,
					   &end_io_wq->work);
		else
			btrfs_queue_worker(&fs_info->endio_workers,
					   &end_io_wq->work);
	}
}

/*
 * For the metadata arg you want
 *
 * 0 - if data
 * 1 - if normal metadta
 * 2 - if writing to the free space cache area
 * 3 - raid parity work
 */
int btrfs_bio_wq_end_io(struct btrfs_fs_info *info, struct bio *bio,
			int metadata)
{
	struct end_io_wq *end_io_wq;
	end_io_wq = kmalloc(sizeof(*end_io_wq), GFP_NOFS);
	if (!end_io_wq)
		return -ENOMEM;

	end_io_wq->private = bio->bi_private;
	end_io_wq->end_io = bio->bi_end_io;
	end_io_wq->info = info;
	end_io_wq->error = 0;
	end_io_wq->bio = bio;
	end_io_wq->metadata = metadata;

	bio->bi_private = end_io_wq;
	bio->bi_end_io = end_workqueue_bio;
	return 0;
}

unsigned long btrfs_async_submit_limit(struct btrfs_fs_info *info)
{
	unsigned long limit = min_t(unsigned long,
				    info->workers.max_workers,
				    info->fs_devices->open_devices);
	return 256 * limit;
}

static void run_one_async_start(struct btrfs_work *work)
{
	struct async_submit_bio *async;
	int ret;

	async = container_of(work, struct  async_submit_bio, work);
	ret = async->submit_bio_start(async->inode, async->rw, async->bio,
				      async->mirror_num, async->bio_flags,
				      async->bio_offset);
	if (ret)
		async->error = ret;
}

static void run_one_async_done(struct btrfs_work *work)
{
	struct btrfs_fs_info *fs_info;
	struct async_submit_bio *async;
	int limit;

	async = container_of(work, struct  async_submit_bio, work);
	fs_info = BTRFS_I(async->inode)->root->fs_info;

	limit = btrfs_async_submit_limit(fs_info);
	limit = limit * 2 / 3;

	if (atomic_dec_return(&fs_info->nr_async_submits) < limit &&
	    waitqueue_active(&fs_info->async_submit_wait))
		wake_up(&fs_info->async_submit_wait);

	/* If an error occured we just want to clean up the bio and move on */
	if (async->error) {
		bio_endio(async->bio, async->error);
		return;
	}

	async->submit_bio_done(async->inode, async->rw, async->bio,
			       async->mirror_num, async->bio_flags,
			       async->bio_offset);
}

static void run_one_async_free(struct btrfs_work *work)
{
	struct async_submit_bio *async;

	async = container_of(work, struct  async_submit_bio, work);
	kfree(async);
}

int btrfs_wq_submit_bio(struct btrfs_fs_info *fs_info, struct inode *inode,
			int rw, struct bio *bio, int mirror_num,
			unsigned long bio_flags,
			u64 bio_offset,
			extent_submit_bio_hook_t *submit_bio_start,
			extent_submit_bio_hook_t *submit_bio_done)
{
	struct async_submit_bio *async;

	async = kmalloc(sizeof(*async), GFP_NOFS);
	if (!async)
		return -ENOMEM;

	async->inode = inode;
	async->rw = rw;
	async->bio = bio;
	async->mirror_num = mirror_num;
	async->submit_bio_start = submit_bio_start;
	async->submit_bio_done = submit_bio_done;

	async->work.func = run_one_async_start;
	async->work.ordered_func = run_one_async_done;
	async->work.ordered_free = run_one_async_free;

	async->work.flags = 0;
	async->bio_flags = bio_flags;
	async->bio_offset = bio_offset;

	async->error = 0;

	atomic_inc(&fs_info->nr_async_submits);

	if (rw & REQ_SYNC)
		btrfs_set_work_high_prio(&async->work);

	btrfs_queue_worker(&fs_info->workers, &async->work);

	while (atomic_read(&fs_info->async_submit_draining) &&
	      atomic_read(&fs_info->nr_async_submits)) {
		wait_event(fs_info->async_submit_wait,
			   (atomic_read(&fs_info->nr_async_submits) == 0));
	}

	return 0;
}

static int btree_csum_one_bio(struct bio *bio)
{
	struct bio_vec *bvec = bio->bi_io_vec;
	int bio_index = 0;
	struct btrfs_root *root;
	int ret = 0;

	WARN_ON(bio->bi_vcnt <= 0);
	while (bio_index < bio->bi_vcnt) {
		root = BTRFS_I(bvec->bv_page->mapping->host)->root;
		ret = csum_dirty_buffer(root, bvec->bv_page);
		if (ret)
			break;
		bio_index++;
		bvec++;
	}
	return ret;
}

static int __btree_submit_bio_start(struct inode *inode, int rw,
				    struct bio *bio, int mirror_num,
				    unsigned long bio_flags,
				    u64 bio_offset)
{
	/*
	 * when we're called for a write, we're already in the async
	 * submission context.  Just jump into btrfs_map_bio
	 */
	return btree_csum_one_bio(bio);
}

static int __btree_submit_bio_done(struct inode *inode, int rw, struct bio *bio,
				 int mirror_num, unsigned long bio_flags,
				 u64 bio_offset)
{
	int ret;

	/*
	 * when we're called for a write, we're already in the async
	 * submission context.  Just jump into btrfs_map_bio
	 */
	ret = btrfs_map_bio(BTRFS_I(inode)->root, rw, bio, mirror_num, 1);
	if (ret)
		bio_endio(bio, ret);
	return ret;
}

static int check_async_write(struct inode *inode, unsigned long bio_flags)
{
	if (bio_flags & EXTENT_BIO_TREE_LOG)
		return 0;
#ifdef CONFIG_X86
	if (cpu_has_xmm4_2)
		return 0;
#endif
	return 1;
}

static int btree_submit_bio_hook(struct inode *inode, int rw, struct bio *bio,
				 int mirror_num, unsigned long bio_flags,
				 u64 bio_offset)
{
	int async = check_async_write(inode, bio_flags);
	int ret;

	if (!(rw & REQ_WRITE)) {
		/*
		 * called for a read, do the setup so that checksum validation
		 * can happen in the async kernel threads
		 */
		ret = btrfs_bio_wq_end_io(BTRFS_I(inode)->root->fs_info,
					  bio, 1);
		if (ret)
			goto out_w_error;
		ret = btrfs_map_bio(BTRFS_I(inode)->root, rw, bio,
				    mirror_num, 0);
	} else if (!async) {
		ret = btree_csum_one_bio(bio);
		if (ret)
			goto out_w_error;
		ret = btrfs_map_bio(BTRFS_I(inode)->root, rw, bio,
				    mirror_num, 0);
	} else {
		/*
		 * kthread helpers are used to submit writes so that
		 * checksumming can happen in parallel across all CPUs
		 */
		ret = btrfs_wq_submit_bio(BTRFS_I(inode)->root->fs_info,
					  inode, rw, bio, mirror_num, 0,
					  bio_offset,
					  __btree_submit_bio_start,
					  __btree_submit_bio_done);
	}

	if (ret) {
out_w_error:
		bio_endio(bio, ret);
	}
	return ret;
}

#ifdef CONFIG_MIGRATION
static int btree_migratepage(struct address_space *mapping,
			struct page *newpage, struct page *page,
			enum migrate_mode mode)
{
	/*
	 * we can't safely write a btree page from here,
	 * we haven't done the locking hook
	 */
	if (PageDirty(page))
		return -EAGAIN;
	/*
	 * Buffers may be managed in a filesystem specific way.
	 * We must have no buffers or drop them.
	 */
	if (page_has_private(page) &&
	    !try_to_release_page(page, GFP_KERNEL))
		return -EAGAIN;
	return migrate_page(mapping, newpage, page, mode);
}
#endif


static int btree_writepages(struct address_space *mapping,
			    struct writeback_control *wbc)
{
	struct extent_io_tree *tree;
	struct btrfs_fs_info *fs_info;
	int ret;

	tree = &BTRFS_I(mapping->host)->io_tree;
	if (wbc->sync_mode == WB_SYNC_NONE) {

		if (wbc->for_kupdate)
			return 0;

		fs_info = BTRFS_I(mapping->host)->root->fs_info;
		/* this is a bit racy, but that's ok */
		ret = percpu_counter_compare(&fs_info->dirty_metadata_bytes,
					     BTRFS_DIRTY_METADATA_THRESH);
		if (ret < 0)
			return 0;
	}
	return btree_write_cache_pages(mapping, wbc);
}

static int btree_readpage(struct file *file, struct page *page)
{
	struct extent_io_tree *tree;
	tree = &BTRFS_I(page->mapping->host)->io_tree;
	return extent_read_full_page(tree, page, btree_get_extent, 0);
}

static int btree_releasepage(struct page *page, gfp_t gfp_flags)
{
	if (PageWriteback(page) || PageDirty(page))
		return 0;
	/*
	 * We need to mask out eg. __GFP_HIGHMEM and __GFP_DMA32 as we're doing
	 * slab allocation from alloc_extent_state down the callchain where
	 * it'd hit a BUG_ON as those flags are not allowed.
	 */
	gfp_flags &= ~GFP_SLAB_BUG_MASK;

	return try_release_extent_buffer(page, gfp_flags);
}

static void btree_invalidatepage(struct page *page, unsigned long offset)
{
	struct extent_io_tree *tree;
	tree = &BTRFS_I(page->mapping->host)->io_tree;
	extent_invalidatepage(tree, page, offset);
	btree_releasepage(page, GFP_NOFS);
	if (PagePrivate(page)) {
		printk(KERN_WARNING "btrfs warning page private not zero "
		       "on page %llu\n", (unsigned long long)page_offset(page));
		ClearPagePrivate(page);
		set_page_private(page, 0);
		page_cache_release(page);
	}
}

static int btree_set_page_dirty(struct page *page)
{
#ifdef DEBUG
	struct extent_buffer *eb;

	BUG_ON(!PagePrivate(page));
	eb = (struct extent_buffer *)page->private;
	BUG_ON(!eb);
	BUG_ON(!test_bit(EXTENT_BUFFER_DIRTY, &eb->bflags));
	BUG_ON(!atomic_read(&eb->refs));
	btrfs_assert_tree_locked(eb);
#endif
	return __set_page_dirty_nobuffers(page);
}

static const struct address_space_operations btree_aops = {
	.readpage	= btree_readpage,
	.writepages	= btree_writepages,
	.releasepage	= btree_releasepage,
	.invalidatepage = btree_invalidatepage,
#ifdef CONFIG_MIGRATION
	.migratepage	= btree_migratepage,
#endif
	.set_page_dirty = btree_set_page_dirty,
};

int readahead_tree_block(struct btrfs_root *root, u64 bytenr, u32 blocksize,
			 u64 parent_transid)
{
	struct extent_buffer *buf = NULL;
	struct inode *btree_inode = root->fs_info->btree_inode;
	int ret = 0;

	buf = btrfs_find_create_tree_block(root, bytenr, blocksize);
	if (!buf)
		return 0;
	read_extent_buffer_pages(&BTRFS_I(btree_inode)->io_tree,
				 buf, 0, WAIT_NONE, btree_get_extent, 0);
	free_extent_buffer(buf);
	return ret;
}

int reada_tree_block_flagged(struct btrfs_root *root, u64 bytenr, u32 blocksize,
			 int mirror_num, struct extent_buffer **eb)
{
	struct extent_buffer *buf = NULL;
	struct inode *btree_inode = root->fs_info->btree_inode;
	struct extent_io_tree *io_tree = &BTRFS_I(btree_inode)->io_tree;
	int ret;

	buf = btrfs_find_create_tree_block(root, bytenr, blocksize);
	if (!buf)
		return 0;

	set_bit(EXTENT_BUFFER_READAHEAD, &buf->bflags);

	ret = read_extent_buffer_pages(io_tree, buf, 0, WAIT_PAGE_LOCK,
				       btree_get_extent, mirror_num);
	if (ret) {
		free_extent_buffer(buf);
		return ret;
	}

	if (test_bit(EXTENT_BUFFER_CORRUPT, &buf->bflags)) {
		free_extent_buffer(buf);
		return -EIO;
	} else if (extent_buffer_uptodate(buf)) {
		*eb = buf;
	} else {
		free_extent_buffer(buf);
	}
	return 0;
}

struct extent_buffer *btrfs_find_tree_block(struct btrfs_root *root,
					    u64 bytenr, u32 blocksize)
{
	struct inode *btree_inode = root->fs_info->btree_inode;
	struct extent_buffer *eb;
	eb = find_extent_buffer(&BTRFS_I(btree_inode)->io_tree,
				bytenr, blocksize);
	return eb;
}

struct extent_buffer *btrfs_find_create_tree_block(struct btrfs_root *root,
						 u64 bytenr, u32 blocksize)
{
	struct inode *btree_inode = root->fs_info->btree_inode;
	struct extent_buffer *eb;

	eb = alloc_extent_buffer(&BTRFS_I(btree_inode)->io_tree,
				 bytenr, blocksize);
	return eb;
}


int btrfs_write_tree_block(struct extent_buffer *buf)
{
	return filemap_fdatawrite_range(buf->pages[0]->mapping, buf->start,
					buf->start + buf->len - 1);
}

int btrfs_wait_tree_block_writeback(struct extent_buffer *buf)
{
	return filemap_fdatawait_range(buf->pages[0]->mapping,
				       buf->start, buf->start + buf->len - 1);
}

struct extent_buffer *read_tree_block(struct btrfs_root *root, u64 bytenr,
				      u32 blocksize, u64 parent_transid)
{
	struct extent_buffer *buf = NULL;
	int ret;

	buf = btrfs_find_create_tree_block(root, bytenr, blocksize);
	if (!buf)
		return NULL;

	ret = btree_read_extent_buffer_pages(root, buf, 0, parent_transid);
	return buf;

}

void clean_tree_block(struct btrfs_trans_handle *trans, struct btrfs_root *root,
		      struct extent_buffer *buf)
{
	struct btrfs_fs_info *fs_info = root->fs_info;

	if (btrfs_header_generation(buf) ==
	    fs_info->running_transaction->transid) {
		btrfs_assert_tree_locked(buf);

		if (test_and_clear_bit(EXTENT_BUFFER_DIRTY, &buf->bflags)) {
			__percpu_counter_add(&fs_info->dirty_metadata_bytes,
					     -buf->len,
					     fs_info->dirty_metadata_batch);
			/* ugh, clear_extent_buffer_dirty needs to lock the page */
			btrfs_set_lock_blocking(buf);
			clear_extent_buffer_dirty(buf);
		}
	}
}

static void __setup_root(u32 nodesize, u32 leafsize, u32 sectorsize,
			 u32 stripesize, struct btrfs_root *root,
			 struct btrfs_fs_info *fs_info,
			 u64 objectid)
{
	root->node = NULL;
	root->commit_root = NULL;
	root->sectorsize = sectorsize;
	root->nodesize = nodesize;
	root->leafsize = leafsize;
	root->stripesize = stripesize;
	root->ref_cows = 0;
	root->track_dirty = 0;
	root->in_radix = 0;
	root->orphan_item_inserted = 0;
	root->orphan_cleanup_state = 0;

	root->objectid = objectid;
	root->last_trans = 0;
	root->highest_objectid = 0;
	root->name = NULL;
	root->inode_tree = RB_ROOT;
	INIT_RADIX_TREE(&root->delayed_nodes_tree, GFP_ATOMIC);
	root->block_rsv = NULL;
	root->orphan_block_rsv = NULL;

	INIT_LIST_HEAD(&root->dirty_list);
	INIT_LIST_HEAD(&root->root_list);
	INIT_LIST_HEAD(&root->logged_list[0]);
	INIT_LIST_HEAD(&root->logged_list[1]);
	spin_lock_init(&root->orphan_lock);
	spin_lock_init(&root->inode_lock);
	spin_lock_init(&root->accounting_lock);
	spin_lock_init(&root->log_extents_lock[0]);
	spin_lock_init(&root->log_extents_lock[1]);
	mutex_init(&root->objectid_mutex);
	mutex_init(&root->log_mutex);
	init_waitqueue_head(&root->log_writer_wait);
	init_waitqueue_head(&root->log_commit_wait[0]);
	init_waitqueue_head(&root->log_commit_wait[1]);
	atomic_set(&root->log_commit[0], 0);
	atomic_set(&root->log_commit[1], 0);
	atomic_set(&root->log_writers, 0);
	atomic_set(&root->log_batch, 0);
	atomic_set(&root->orphan_inodes, 0);
	root->log_transid = 0;
	root->last_log_commit = 0;
	extent_io_tree_init(&root->dirty_log_pages,
			     fs_info->btree_inode->i_mapping);

	memset(&root->root_key, 0, sizeof(root->root_key));
	memset(&root->root_item, 0, sizeof(root->root_item));
	memset(&root->defrag_progress, 0, sizeof(root->defrag_progress));
	memset(&root->root_kobj, 0, sizeof(root->root_kobj));
	root->defrag_trans_start = fs_info->generation;
	init_completion(&root->kobj_unregister);
	root->defrag_running = 0;
	root->root_key.objectid = objectid;
	root->anon_dev = 0;

	spin_lock_init(&root->root_item_lock);
}

static int __must_check find_and_setup_root(struct btrfs_root *tree_root,
					    struct btrfs_fs_info *fs_info,
					    u64 objectid,
					    struct btrfs_root *root)
{
	int ret;
	u32 blocksize;
	u64 generation;

	__setup_root(tree_root->nodesize, tree_root->leafsize,
		     tree_root->sectorsize, tree_root->stripesize,
		     root, fs_info, objectid);
	ret = btrfs_find_last_root(tree_root, objectid,
				   &root->root_item, &root->root_key);
	if (ret > 0)
		return -ENOENT;
	else if (ret < 0)
		return ret;

	generation = btrfs_root_generation(&root->root_item);
	blocksize = btrfs_level_size(root, btrfs_root_level(&root->root_item));
	root->commit_root = NULL;
	root->node = read_tree_block(root, btrfs_root_bytenr(&root->root_item),
				     blocksize, generation);
	if (!root->node || !btrfs_buffer_uptodate(root->node, generation, 0)) {
		free_extent_buffer(root->node);
		root->node = NULL;
		return -EIO;
	}
	root->commit_root = btrfs_root_node(root);
	return 0;
}

static struct btrfs_root *btrfs_alloc_root(struct btrfs_fs_info *fs_info)
{
	struct btrfs_root *root = kzalloc(sizeof(*root), GFP_NOFS);
	if (root)
		root->fs_info = fs_info;
	return root;
}

struct btrfs_root *btrfs_create_tree(struct btrfs_trans_handle *trans,
				     struct btrfs_fs_info *fs_info,
				     u64 objectid)
{
	struct extent_buffer *leaf;
	struct btrfs_root *tree_root = fs_info->tree_root;
	struct btrfs_root *root;
	struct btrfs_key key;
	int ret = 0;
	u64 bytenr;

	root = btrfs_alloc_root(fs_info);
	if (!root)
		return ERR_PTR(-ENOMEM);

	__setup_root(tree_root->nodesize, tree_root->leafsize,
		     tree_root->sectorsize, tree_root->stripesize,
		     root, fs_info, objectid);
	root->root_key.objectid = objectid;
	root->root_key.type = BTRFS_ROOT_ITEM_KEY;
	root->root_key.offset = 0;

	leaf = btrfs_alloc_free_block(trans, root, root->leafsize,
				      0, objectid, NULL, 0, 0, 0);
	if (IS_ERR(leaf)) {
		ret = PTR_ERR(leaf);
		leaf = NULL;
		goto fail;
	}

	bytenr = leaf->start;
	memset_extent_buffer(leaf, 0, 0, sizeof(struct btrfs_header));
	btrfs_set_header_bytenr(leaf, leaf->start);
	btrfs_set_header_generation(leaf, trans->transid);
	btrfs_set_header_backref_rev(leaf, BTRFS_MIXED_BACKREF_REV);
	btrfs_set_header_owner(leaf, objectid);
	root->node = leaf;

	write_extent_buffer(leaf, fs_info->fsid,
			    (unsigned long)btrfs_header_fsid(leaf),
			    BTRFS_FSID_SIZE);
	write_extent_buffer(leaf, fs_info->chunk_tree_uuid,
			    (unsigned long)btrfs_header_chunk_tree_uuid(leaf),
			    BTRFS_UUID_SIZE);
	btrfs_mark_buffer_dirty(leaf);

	root->commit_root = btrfs_root_node(root);
	root->track_dirty = 1;


	root->root_item.flags = 0;
	root->root_item.byte_limit = 0;
	btrfs_set_root_bytenr(&root->root_item, leaf->start);
	btrfs_set_root_generation(&root->root_item, trans->transid);
	btrfs_set_root_level(&root->root_item, 0);
	btrfs_set_root_refs(&root->root_item, 1);
	btrfs_set_root_used(&root->root_item, leaf->len);
	btrfs_set_root_last_snapshot(&root->root_item, 0);
	btrfs_set_root_dirid(&root->root_item, 0);
	root->root_item.drop_level = 0;

	key.objectid = objectid;
	key.type = BTRFS_ROOT_ITEM_KEY;
	key.offset = 0;
	ret = btrfs_insert_root(trans, tree_root, &key, &root->root_item);
	if (ret)
		goto fail;

	btrfs_tree_unlock(leaf);

	return root;

fail:
	if (leaf) {
		btrfs_tree_unlock(leaf);
		free_extent_buffer(leaf);
	}
	kfree(root);

	return ERR_PTR(ret);
}

static struct btrfs_root *alloc_log_tree(struct btrfs_trans_handle *trans,
					 struct btrfs_fs_info *fs_info)
{
	struct btrfs_root *root;
	struct btrfs_root *tree_root = fs_info->tree_root;
	struct extent_buffer *leaf;

	root = btrfs_alloc_root(fs_info);
	if (!root)
		return ERR_PTR(-ENOMEM);

	__setup_root(tree_root->nodesize, tree_root->leafsize,
		     tree_root->sectorsize, tree_root->stripesize,
		     root, fs_info, BTRFS_TREE_LOG_OBJECTID);

	root->root_key.objectid = BTRFS_TREE_LOG_OBJECTID;
	root->root_key.type = BTRFS_ROOT_ITEM_KEY;
	root->root_key.offset = BTRFS_TREE_LOG_OBJECTID;
	/*
	 * log trees do not get reference counted because they go away
	 * before a real commit is actually done.  They do store pointers
	 * to file data extents, and those reference counts still get
	 * updated (along with back refs to the log tree).
	 */
	root->ref_cows = 0;

	leaf = btrfs_alloc_free_block(trans, root, root->leafsize, 0,
				      BTRFS_TREE_LOG_OBJECTID, NULL,
				      0, 0, 0);
	if (IS_ERR(leaf)) {
		kfree(root);
		return ERR_CAST(leaf);
	}

	memset_extent_buffer(leaf, 0, 0, sizeof(struct btrfs_header));
	btrfs_set_header_bytenr(leaf, leaf->start);
	btrfs_set_header_generation(leaf, trans->transid);
	btrfs_set_header_backref_rev(leaf, BTRFS_MIXED_BACKREF_REV);
	btrfs_set_header_owner(leaf, BTRFS_TREE_LOG_OBJECTID);
	root->node = leaf;

	write_extent_buffer(root->node, root->fs_info->fsid,
			    (unsigned long)btrfs_header_fsid(root->node),
			    BTRFS_FSID_SIZE);
	btrfs_mark_buffer_dirty(root->node);
	btrfs_tree_unlock(root->node);
	return root;
}

int btrfs_init_log_root_tree(struct btrfs_trans_handle *trans,
			     struct btrfs_fs_info *fs_info)
{
	struct btrfs_root *log_root;

	log_root = alloc_log_tree(trans, fs_info);
	if (IS_ERR(log_root))
		return PTR_ERR(log_root);
	WARN_ON(fs_info->log_root_tree);
	fs_info->log_root_tree = log_root;
	return 0;
}

int btrfs_add_log_tree(struct btrfs_trans_handle *trans,
		       struct btrfs_root *root)
{
	struct btrfs_root *log_root;
	struct btrfs_inode_item *inode_item;

	log_root = alloc_log_tree(trans, root->fs_info);
	if (IS_ERR(log_root))
		return PTR_ERR(log_root);

	log_root->last_trans = trans->transid;
	log_root->root_key.offset = root->root_key.objectid;

	inode_item = &log_root->root_item.inode;
	inode_item->generation = cpu_to_le64(1);
	inode_item->size = cpu_to_le64(3);
	inode_item->nlink = cpu_to_le32(1);
	inode_item->nbytes = cpu_to_le64(root->leafsize);
	inode_item->mode = cpu_to_le32(S_IFDIR | 0755);

	btrfs_set_root_node(&log_root->root_item, log_root->node);

	WARN_ON(root->log_root);
	root->log_root = log_root;
	root->log_transid = 0;
	root->last_log_commit = 0;
	return 0;
}

struct btrfs_root *btrfs_read_fs_root_no_radix(struct btrfs_root *tree_root,
					       struct btrfs_key *location)
{
	struct btrfs_root *root;
	struct btrfs_fs_info *fs_info = tree_root->fs_info;
	struct btrfs_path *path;
	struct extent_buffer *l;
	u64 generation;
	u32 blocksize;
	int ret = 0;
	int slot;

	root = btrfs_alloc_root(fs_info);
	if (!root)
		return ERR_PTR(-ENOMEM);
	if (location->offset == (u64)-1) {
		ret = find_and_setup_root(tree_root, fs_info,
					  location->objectid, root);
		if (ret) {
			kfree(root);
			return ERR_PTR(ret);
		}
		goto out;
	}

	__setup_root(tree_root->nodesize, tree_root->leafsize,
		     tree_root->sectorsize, tree_root->stripesize,
		     root, fs_info, location->objectid);

	path = btrfs_alloc_path();
	if (!path) {
		kfree(root);
		return ERR_PTR(-ENOMEM);
	}
	ret = btrfs_search_slot(NULL, tree_root, location, path, 0, 0);
	if (ret == 0) {
		l = path->nodes[0];
		slot = path->slots[0];
		btrfs_read_root_item(tree_root, l, slot, &root->root_item);
		memcpy(&root->root_key, location, sizeof(*location));
	}
	btrfs_free_path(path);
	if (ret) {
		kfree(root);
		if (ret > 0)
			ret = -ENOENT;
		return ERR_PTR(ret);
	}

	generation = btrfs_root_generation(&root->root_item);
	blocksize = btrfs_level_size(root, btrfs_root_level(&root->root_item));
	root->node = read_tree_block(root, btrfs_root_bytenr(&root->root_item),
				     blocksize, generation);
	root->commit_root = btrfs_root_node(root);
	BUG_ON(!root->node); /* -ENOMEM */
out:
	if (location->objectid != BTRFS_TREE_LOG_OBJECTID) {
		root->ref_cows = 1;
		btrfs_check_and_init_root_item(&root->root_item);
	}

	return root;
}

struct btrfs_root *btrfs_read_fs_root_no_name(struct btrfs_fs_info *fs_info,
					      struct btrfs_key *location)
{
	struct btrfs_root *root;
	int ret;

	if (location->objectid == BTRFS_ROOT_TREE_OBJECTID)
		return fs_info->tree_root;
	if (location->objectid == BTRFS_EXTENT_TREE_OBJECTID)
		return fs_info->extent_root;
	if (location->objectid == BTRFS_CHUNK_TREE_OBJECTID)
		return fs_info->chunk_root;
	if (location->objectid == BTRFS_DEV_TREE_OBJECTID)
		return fs_info->dev_root;
	if (location->objectid == BTRFS_CSUM_TREE_OBJECTID)
		return fs_info->csum_root;
	if (location->objectid == BTRFS_QUOTA_TREE_OBJECTID)
		return fs_info->quota_root ? fs_info->quota_root :
					     ERR_PTR(-ENOENT);
again:
	spin_lock(&fs_info->fs_roots_radix_lock);
	root = radix_tree_lookup(&fs_info->fs_roots_radix,
				 (unsigned long)location->objectid);
	spin_unlock(&fs_info->fs_roots_radix_lock);
	if (root)
		return root;

	root = btrfs_read_fs_root_no_radix(fs_info->tree_root, location);
	if (IS_ERR(root))
		return root;

	root->free_ino_ctl = kzalloc(sizeof(*root->free_ino_ctl), GFP_NOFS);
	root->free_ino_pinned = kzalloc(sizeof(*root->free_ino_pinned),
					GFP_NOFS);
	if (!root->free_ino_pinned || !root->free_ino_ctl) {
		ret = -ENOMEM;
		goto fail;
	}

	btrfs_init_free_ino_ctl(root);
	mutex_init(&root->fs_commit_mutex);
	spin_lock_init(&root->cache_lock);
	init_waitqueue_head(&root->cache_wait);

	ret = get_anon_bdev(&root->anon_dev);
	if (ret)
		goto fail;

	if (btrfs_root_refs(&root->root_item) == 0) {
		ret = -ENOENT;
		goto fail;
	}

	ret = btrfs_find_orphan_item(fs_info->tree_root, location->objectid);
	if (ret < 0)
		goto fail;
	if (ret == 0)
		root->orphan_item_inserted = 1;

	ret = radix_tree_preload(GFP_NOFS & ~__GFP_HIGHMEM);
	if (ret)
		goto fail;

	spin_lock(&fs_info->fs_roots_radix_lock);
	ret = radix_tree_insert(&fs_info->fs_roots_radix,
				(unsigned long)root->root_key.objectid,
				root);
	if (ret == 0)
		root->in_radix = 1;

	spin_unlock(&fs_info->fs_roots_radix_lock);
	radix_tree_preload_end();
	if (ret) {
		if (ret == -EEXIST) {
			free_fs_root(root);
			goto again;
		}
		goto fail;
	}

	ret = btrfs_find_dead_roots(fs_info->tree_root,
				    root->root_key.objectid);
	WARN_ON(ret);
	return root;
fail:
	free_fs_root(root);
	return ERR_PTR(ret);
}

static int btrfs_congested_fn(void *congested_data, int bdi_bits)
{
	struct btrfs_fs_info *info = (struct btrfs_fs_info *)congested_data;
	int ret = 0;
	struct btrfs_device *device;
	struct backing_dev_info *bdi;

	rcu_read_lock();
	list_for_each_entry_rcu(device, &info->fs_devices->devices, dev_list) {
		if (!device->bdev)
			continue;
		bdi = blk_get_backing_dev_info(device->bdev);
		if (bdi && bdi_congested(bdi, bdi_bits)) {
			ret = 1;
			break;
		}
	}
	rcu_read_unlock();
	return ret;
}

/*
 * If this fails, caller must call bdi_destroy() to get rid of the
 * bdi again.
 */
static int setup_bdi(struct btrfs_fs_info *info, struct backing_dev_info *bdi)
{
	int err;

	bdi->capabilities = BDI_CAP_MAP_COPY;
	err = bdi_setup_and_register(bdi, "btrfs", BDI_CAP_MAP_COPY);
	if (err)
		return err;

	bdi->ra_pages	= default_backing_dev_info.ra_pages;
	bdi->congested_fn	= btrfs_congested_fn;
	bdi->congested_data	= info;
	return 0;
}

/*
 * called by the kthread helper functions to finally call the bio end_io
 * functions.  This is where read checksum verification actually happens
 */
static void end_workqueue_fn(struct btrfs_work *work)
{
	struct bio *bio;
	struct end_io_wq *end_io_wq;
	struct btrfs_fs_info *fs_info;
	int error;

	end_io_wq = container_of(work, struct end_io_wq, work);
	bio = end_io_wq->bio;
	fs_info = end_io_wq->info;

	error = end_io_wq->error;
	bio->bi_private = end_io_wq->private;
	bio->bi_end_io = end_io_wq->end_io;
	kfree(end_io_wq);
	bio_endio(bio, error);
}

static int cleaner_kthread(void *arg)
{
	struct btrfs_root *root = arg;

	do {
		if (!(root->fs_info->sb->s_flags & MS_RDONLY) &&
		    mutex_trylock(&root->fs_info->cleaner_mutex)) {
			btrfs_run_delayed_iputs(root);
			btrfs_clean_old_snapshots(root);
			mutex_unlock(&root->fs_info->cleaner_mutex);
			btrfs_run_defrag_inodes(root->fs_info);
		}

		if (!try_to_freeze()) {
			set_current_state(TASK_INTERRUPTIBLE);
			if (!kthread_should_stop())
				schedule();
			__set_current_state(TASK_RUNNING);
		}
	} while (!kthread_should_stop());
	return 0;
}

static int transaction_kthread(void *arg)
{
	struct btrfs_root *root = arg;
	struct btrfs_trans_handle *trans;
	struct btrfs_transaction *cur;
	u64 transid;
	unsigned long now;
	unsigned long delay;
	bool cannot_commit;

	do {
		cannot_commit = false;
		delay = HZ * 30;
		mutex_lock(&root->fs_info->transaction_kthread_mutex);

		spin_lock(&root->fs_info->trans_lock);
		cur = root->fs_info->running_transaction;
		if (!cur) {
			spin_unlock(&root->fs_info->trans_lock);
			goto sleep;
		}

		now = get_seconds();
		if (!cur->blocked &&
		    (now < cur->start_time || now - cur->start_time < 30)) {
			spin_unlock(&root->fs_info->trans_lock);
			delay = HZ * 5;
			goto sleep;
		}
		transid = cur->transid;
		spin_unlock(&root->fs_info->trans_lock);

		/* If the file system is aborted, this will always fail. */
		trans = btrfs_attach_transaction(root);
		if (IS_ERR(trans)) {
			if (PTR_ERR(trans) != -ENOENT)
				cannot_commit = true;
			goto sleep;
		}
		if (transid == trans->transid) {
			btrfs_commit_transaction(trans, root);
		} else {
			btrfs_end_transaction(trans, root);
		}
sleep:
		wake_up_process(root->fs_info->cleaner_kthread);
		mutex_unlock(&root->fs_info->transaction_kthread_mutex);

		if (!try_to_freeze()) {
			set_current_state(TASK_INTERRUPTIBLE);
			if (!kthread_should_stop() &&
			    (!btrfs_transaction_blocked(root->fs_info) ||
			     cannot_commit))
				schedule_timeout(delay);
			__set_current_state(TASK_RUNNING);
		}
	} while (!kthread_should_stop());
	return 0;
}

/*
 * this will find the highest generation in the array of
 * root backups.  The index of the highest array is returned,
 * or -1 if we can't find anything.
 *
 * We check to make sure the array is valid by comparing the
 * generation of the latest  root in the array with the generation
 * in the super block.  If they don't match we pitch it.
 */
static int find_newest_super_backup(struct btrfs_fs_info *info, u64 newest_gen)
{
	u64 cur;
	int newest_index = -1;
	struct btrfs_root_backup *root_backup;
	int i;

	for (i = 0; i < BTRFS_NUM_BACKUP_ROOTS; i++) {
		root_backup = info->super_copy->super_roots + i;
		cur = btrfs_backup_tree_root_gen(root_backup);
		if (cur == newest_gen)
			newest_index = i;
	}

	/* check to see if we actually wrapped around */
	if (newest_index == BTRFS_NUM_BACKUP_ROOTS - 1) {
		root_backup = info->super_copy->super_roots;
		cur = btrfs_backup_tree_root_gen(root_backup);
		if (cur == newest_gen)
			newest_index = 0;
	}
	return newest_index;
}


/*
 * find the oldest backup so we know where to store new entries
 * in the backup array.  This will set the backup_root_index
 * field in the fs_info struct
 */
static void find_oldest_super_backup(struct btrfs_fs_info *info,
				     u64 newest_gen)
{
	int newest_index = -1;

	newest_index = find_newest_super_backup(info, newest_gen);
	/* if there was garbage in there, just move along */
	if (newest_index == -1) {
		info->backup_root_index = 0;
	} else {
		info->backup_root_index = (newest_index + 1) % BTRFS_NUM_BACKUP_ROOTS;
	}
}

/*
 * copy all the root pointers into the super backup array.
 * this will bump the backup pointer by one when it is
 * done
 */
static void backup_super_roots(struct btrfs_fs_info *info)
{
	int next_backup;
	struct btrfs_root_backup *root_backup;
	int last_backup;

	next_backup = info->backup_root_index;
	last_backup = (next_backup + BTRFS_NUM_BACKUP_ROOTS - 1) %
		BTRFS_NUM_BACKUP_ROOTS;

	/*
	 * just overwrite the last backup if we're at the same generation
	 * this happens only at umount
	 */
	root_backup = info->super_for_commit->super_roots + last_backup;
	if (btrfs_backup_tree_root_gen(root_backup) ==
	    btrfs_header_generation(info->tree_root->node))
		next_backup = last_backup;

	root_backup = info->super_for_commit->super_roots + next_backup;

	/*
	 * make sure all of our padding and empty slots get zero filled
	 * regardless of which ones we use today
	 */
	memset(root_backup, 0, sizeof(*root_backup));

	info->backup_root_index = (next_backup + 1) % BTRFS_NUM_BACKUP_ROOTS;

	btrfs_set_backup_tree_root(root_backup, info->tree_root->node->start);
	btrfs_set_backup_tree_root_gen(root_backup,
			       btrfs_header_generation(info->tree_root->node));

	btrfs_set_backup_tree_root_level(root_backup,
			       btrfs_header_level(info->tree_root->node));

	btrfs_set_backup_chunk_root(root_backup, info->chunk_root->node->start);
	btrfs_set_backup_chunk_root_gen(root_backup,
			       btrfs_header_generation(info->chunk_root->node));
	btrfs_set_backup_chunk_root_level(root_backup,
			       btrfs_header_level(info->chunk_root->node));

	btrfs_set_backup_extent_root(root_backup, info->extent_root->node->start);
	btrfs_set_backup_extent_root_gen(root_backup,
			       btrfs_header_generation(info->extent_root->node));
	btrfs_set_backup_extent_root_level(root_backup,
			       btrfs_header_level(info->extent_root->node));

	/*
	 * we might commit during log recovery, which happens before we set
	 * the fs_root.  Make sure it is valid before we fill it in.
	 */
	if (info->fs_root && info->fs_root->node) {
		btrfs_set_backup_fs_root(root_backup,
					 info->fs_root->node->start);
		btrfs_set_backup_fs_root_gen(root_backup,
			       btrfs_header_generation(info->fs_root->node));
		btrfs_set_backup_fs_root_level(root_backup,
			       btrfs_header_level(info->fs_root->node));
	}

	btrfs_set_backup_dev_root(root_backup, info->dev_root->node->start);
	btrfs_set_backup_dev_root_gen(root_backup,
			       btrfs_header_generation(info->dev_root->node));
	btrfs_set_backup_dev_root_level(root_backup,
				       btrfs_header_level(info->dev_root->node));

	btrfs_set_backup_csum_root(root_backup, info->csum_root->node->start);
	btrfs_set_backup_csum_root_gen(root_backup,
			       btrfs_header_generation(info->csum_root->node));
	btrfs_set_backup_csum_root_level(root_backup,
			       btrfs_header_level(info->csum_root->node));

	btrfs_set_backup_total_bytes(root_backup,
			     btrfs_super_total_bytes(info->super_copy));
	btrfs_set_backup_bytes_used(root_backup,
			     btrfs_super_bytes_used(info->super_copy));
	btrfs_set_backup_num_devices(root_backup,
			     btrfs_super_num_devices(info->super_copy));

	/*
	 * if we don't copy this out to the super_copy, it won't get remembered
	 * for the next commit
	 */
	memcpy(&info->super_copy->super_roots,
	       &info->super_for_commit->super_roots,
	       sizeof(*root_backup) * BTRFS_NUM_BACKUP_ROOTS);
}

/*
 * this copies info out of the root backup array and back into
 * the in-memory super block.  It is meant to help iterate through
 * the array, so you send it the number of backups you've already
 * tried and the last backup index you used.
 *
 * this returns -1 when it has tried all the backups
 */
static noinline int next_root_backup(struct btrfs_fs_info *info,
				     struct btrfs_super_block *super,
				     int *num_backups_tried, int *backup_index)
{
	struct btrfs_root_backup *root_backup;
	int newest = *backup_index;

	if (*num_backups_tried == 0) {
		u64 gen = btrfs_super_generation(super);

		newest = find_newest_super_backup(info, gen);
		if (newest == -1)
			return -1;

		*backup_index = newest;
		*num_backups_tried = 1;
	} else if (*num_backups_tried == BTRFS_NUM_BACKUP_ROOTS) {
		/* we've tried all the backups, all done */
		return -1;
	} else {
		/* jump to the next oldest backup */
		newest = (*backup_index + BTRFS_NUM_BACKUP_ROOTS - 1) %
			BTRFS_NUM_BACKUP_ROOTS;
		*backup_index = newest;
		*num_backups_tried += 1;
	}
	root_backup = super->super_roots + newest;

	btrfs_set_super_generation(super,
				   btrfs_backup_tree_root_gen(root_backup));
	btrfs_set_super_root(super, btrfs_backup_tree_root(root_backup));
	btrfs_set_super_root_level(super,
				   btrfs_backup_tree_root_level(root_backup));
	btrfs_set_super_bytes_used(super, btrfs_backup_bytes_used(root_backup));

	/*
	 * fixme: the total bytes and num_devices need to match or we should
	 * need a fsck
	 */
	btrfs_set_super_total_bytes(super, btrfs_backup_total_bytes(root_backup));
	btrfs_set_super_num_devices(super, btrfs_backup_num_devices(root_backup));
	return 0;
}

/* helper to cleanup tree roots */
static void free_root_pointers(struct btrfs_fs_info *info, int chunk_root)
{
	free_extent_buffer(info->tree_root->node);
	free_extent_buffer(info->tree_root->commit_root);
	free_extent_buffer(info->dev_root->node);
	free_extent_buffer(info->dev_root->commit_root);
	free_extent_buffer(info->extent_root->node);
	free_extent_buffer(info->extent_root->commit_root);
	free_extent_buffer(info->csum_root->node);
	free_extent_buffer(info->csum_root->commit_root);
	if (info->quota_root) {
		free_extent_buffer(info->quota_root->node);
		free_extent_buffer(info->quota_root->commit_root);
	}

	info->tree_root->node = NULL;
	info->tree_root->commit_root = NULL;
	info->dev_root->node = NULL;
	info->dev_root->commit_root = NULL;
	info->extent_root->node = NULL;
	info->extent_root->commit_root = NULL;
	info->csum_root->node = NULL;
	info->csum_root->commit_root = NULL;
	if (info->quota_root) {
		info->quota_root->node = NULL;
		info->quota_root->commit_root = NULL;
	}

	if (chunk_root) {
		free_extent_buffer(info->chunk_root->node);
		free_extent_buffer(info->chunk_root->commit_root);
		info->chunk_root->node = NULL;
		info->chunk_root->commit_root = NULL;
	}
}


int open_ctree(struct super_block *sb,
	       struct btrfs_fs_devices *fs_devices,
	       char *options)
{
	u32 sectorsize;
	u32 nodesize;
	u32 leafsize;
	u32 blocksize;
	u32 stripesize;
	u64 generation;
	u64 features;
	struct btrfs_key location;
	struct buffer_head *bh;
	struct btrfs_super_block *disk_super;
	struct btrfs_fs_info *fs_info = btrfs_sb(sb);
	struct btrfs_root *tree_root;
	struct btrfs_root *extent_root;
	struct btrfs_root *csum_root;
	struct btrfs_root *chunk_root;
	struct btrfs_root *dev_root;
	struct btrfs_root *quota_root;
	struct btrfs_root *log_tree_root;
	int ret;
	int err = -EINVAL;
	int num_backups_tried = 0;
	int backup_index = 0;

	tree_root = fs_info->tree_root = btrfs_alloc_root(fs_info);
	extent_root = fs_info->extent_root = btrfs_alloc_root(fs_info);
	csum_root = fs_info->csum_root = btrfs_alloc_root(fs_info);
	chunk_root = fs_info->chunk_root = btrfs_alloc_root(fs_info);
	dev_root = fs_info->dev_root = btrfs_alloc_root(fs_info);
	quota_root = fs_info->quota_root = btrfs_alloc_root(fs_info);

	if (!tree_root || !extent_root || !csum_root ||
	    !chunk_root || !dev_root || !quota_root) {
		err = -ENOMEM;
		goto fail;
	}

	ret = init_srcu_struct(&fs_info->subvol_srcu);
	if (ret) {
		err = ret;
		goto fail;
	}

	ret = setup_bdi(fs_info, &fs_info->bdi);
	if (ret) {
		err = ret;
		goto fail_srcu;
	}

	ret = percpu_counter_init(&fs_info->dirty_metadata_bytes, 0);
	if (ret) {
		err = ret;
		goto fail_bdi;
	}
	fs_info->dirty_metadata_batch = PAGE_CACHE_SIZE *
					(1 + ilog2(nr_cpu_ids));

	ret = percpu_counter_init(&fs_info->delalloc_bytes, 0);
	if (ret) {
		err = ret;
		goto fail_dirty_metadata_bytes;
	}

	fs_info->btree_inode = new_inode(sb);
	if (!fs_info->btree_inode) {
		err = -ENOMEM;
		goto fail_delalloc_bytes;
	}

	mapping_set_gfp_mask(fs_info->btree_inode->i_mapping, GFP_NOFS);

	INIT_RADIX_TREE(&fs_info->fs_roots_radix, GFP_ATOMIC);
	INIT_LIST_HEAD(&fs_info->trans_list);
	INIT_LIST_HEAD(&fs_info->dead_roots);
	INIT_LIST_HEAD(&fs_info->delayed_iputs);
	INIT_LIST_HEAD(&fs_info->delalloc_inodes);
	INIT_LIST_HEAD(&fs_info->caching_block_groups);
	spin_lock_init(&fs_info->delalloc_lock);
	spin_lock_init(&fs_info->trans_lock);
	spin_lock_init(&fs_info->fs_roots_radix_lock);
	spin_lock_init(&fs_info->delayed_iput_lock);
	spin_lock_init(&fs_info->defrag_inodes_lock);
	spin_lock_init(&fs_info->free_chunk_lock);
	spin_lock_init(&fs_info->tree_mod_seq_lock);
	rwlock_init(&fs_info->tree_mod_log_lock);
	mutex_init(&fs_info->reloc_mutex);
	seqlock_init(&fs_info->profiles_lock);

	init_completion(&fs_info->kobj_unregister);
	INIT_LIST_HEAD(&fs_info->dirty_cowonly_roots);
	INIT_LIST_HEAD(&fs_info->space_info);
	INIT_LIST_HEAD(&fs_info->tree_mod_seq_list);
	btrfs_mapping_init(&fs_info->mapping_tree);
	btrfs_init_block_rsv(&fs_info->global_block_rsv,
			     BTRFS_BLOCK_RSV_GLOBAL);
	btrfs_init_block_rsv(&fs_info->delalloc_block_rsv,
			     BTRFS_BLOCK_RSV_DELALLOC);
	btrfs_init_block_rsv(&fs_info->trans_block_rsv, BTRFS_BLOCK_RSV_TRANS);
	btrfs_init_block_rsv(&fs_info->chunk_block_rsv, BTRFS_BLOCK_RSV_CHUNK);
	btrfs_init_block_rsv(&fs_info->empty_block_rsv, BTRFS_BLOCK_RSV_EMPTY);
	btrfs_init_block_rsv(&fs_info->delayed_block_rsv,
			     BTRFS_BLOCK_RSV_DELOPS);
	atomic_set(&fs_info->nr_async_submits, 0);
	atomic_set(&fs_info->async_delalloc_pages, 0);
	atomic_set(&fs_info->async_submit_draining, 0);
	atomic_set(&fs_info->nr_async_bios, 0);
	atomic_set(&fs_info->defrag_running, 0);
	atomic_set(&fs_info->tree_mod_seq, 0);
	fs_info->sb = sb;
	fs_info->max_inline = 8192 * 1024;
	fs_info->metadata_ratio = 0;
	fs_info->defrag_inodes = RB_ROOT;
	fs_info->trans_no_join = 0;
	fs_info->free_chunk_space = 0;
	fs_info->tree_mod_log = RB_ROOT;

	/* readahead state */
	INIT_RADIX_TREE(&fs_info->reada_tree, GFP_NOFS & ~__GFP_WAIT);
	spin_lock_init(&fs_info->reada_lock);

	fs_info->thread_pool_size = min_t(unsigned long,
					  num_online_cpus() + 2, 8);

	INIT_LIST_HEAD(&fs_info->ordered_extents);
	spin_lock_init(&fs_info->ordered_extent_lock);
	fs_info->delayed_root = kmalloc(sizeof(struct btrfs_delayed_root),
					GFP_NOFS);
	if (!fs_info->delayed_root) {
		err = -ENOMEM;
		goto fail_iput;
	}
	btrfs_init_delayed_root(fs_info->delayed_root);

	mutex_init(&fs_info->scrub_lock);
	atomic_set(&fs_info->scrubs_running, 0);
	atomic_set(&fs_info->scrub_pause_req, 0);
	atomic_set(&fs_info->scrubs_paused, 0);
	atomic_set(&fs_info->scrub_cancel_req, 0);
	init_waitqueue_head(&fs_info->scrub_pause_wait);
	init_rwsem(&fs_info->scrub_super_lock);
	fs_info->scrub_workers_refcnt = 0;
#ifdef CONFIG_BTRFS_FS_CHECK_INTEGRITY
	fs_info->check_integrity_print_mask = 0;
#endif

	spin_lock_init(&fs_info->balance_lock);
	mutex_init(&fs_info->balance_mutex);
	atomic_set(&fs_info->balance_running, 0);
	atomic_set(&fs_info->balance_pause_req, 0);
	atomic_set(&fs_info->balance_cancel_req, 0);
	fs_info->balance_ctl = NULL;
	init_waitqueue_head(&fs_info->balance_wait_q);

	sb->s_blocksize = 4096;
	sb->s_blocksize_bits = blksize_bits(4096);
	sb->s_bdi = &fs_info->bdi;

	fs_info->btree_inode->i_ino = BTRFS_BTREE_INODE_OBJECTID;
	set_nlink(fs_info->btree_inode, 1);
	/*
	 * we set the i_size on the btree inode to the max possible int.
	 * the real end of the address space is determined by all of
	 * the devices in the system
	 */
	fs_info->btree_inode->i_size = OFFSET_MAX;
	fs_info->btree_inode->i_mapping->a_ops = &btree_aops;
	fs_info->btree_inode->i_mapping->backing_dev_info = &fs_info->bdi;

	RB_CLEAR_NODE(&BTRFS_I(fs_info->btree_inode)->rb_node);
	extent_io_tree_init(&BTRFS_I(fs_info->btree_inode)->io_tree,
			     fs_info->btree_inode->i_mapping);
	BTRFS_I(fs_info->btree_inode)->io_tree.track_uptodate = 0;
	extent_map_tree_init(&BTRFS_I(fs_info->btree_inode)->extent_tree);

	BTRFS_I(fs_info->btree_inode)->io_tree.ops = &btree_extent_io_ops;

	BTRFS_I(fs_info->btree_inode)->root = tree_root;
	memset(&BTRFS_I(fs_info->btree_inode)->location, 0,
	       sizeof(struct btrfs_key));
	set_bit(BTRFS_INODE_DUMMY,
		&BTRFS_I(fs_info->btree_inode)->runtime_flags);
	insert_inode_hash(fs_info->btree_inode);

	spin_lock_init(&fs_info->block_group_cache_lock);
	fs_info->block_group_cache_tree = RB_ROOT;
	fs_info->first_logical_byte = (u64)-1;

	extent_io_tree_init(&fs_info->freed_extents[0],
			     fs_info->btree_inode->i_mapping);
	extent_io_tree_init(&fs_info->freed_extents[1],
			     fs_info->btree_inode->i_mapping);
	fs_info->pinned_extents = &fs_info->freed_extents[0];
	fs_info->do_barriers = 1;


	mutex_init(&fs_info->ordered_operations_mutex);
	mutex_init(&fs_info->tree_log_mutex);
	mutex_init(&fs_info->chunk_mutex);
	mutex_init(&fs_info->transaction_kthread_mutex);
	mutex_init(&fs_info->cleaner_mutex);
	mutex_init(&fs_info->volume_mutex);
	init_rwsem(&fs_info->extent_commit_sem);
	init_rwsem(&fs_info->cleanup_work_sem);
	init_rwsem(&fs_info->subvol_sem);
	fs_info->dev_replace.lock_owner = 0;
	atomic_set(&fs_info->dev_replace.nesting_level, 0);
	mutex_init(&fs_info->dev_replace.lock_finishing_cancel_unmount);
	mutex_init(&fs_info->dev_replace.lock_management_lock);
	mutex_init(&fs_info->dev_replace.lock);

	spin_lock_init(&fs_info->qgroup_lock);
	fs_info->qgroup_tree = RB_ROOT;
	INIT_LIST_HEAD(&fs_info->dirty_qgroups);
	fs_info->qgroup_seq = 1;
	fs_info->quota_enabled = 0;
	fs_info->pending_quota_state = 0;

	btrfs_init_free_cluster(&fs_info->meta_alloc_cluster);
	btrfs_init_free_cluster(&fs_info->data_alloc_cluster);

	init_waitqueue_head(&fs_info->transaction_throttle);
	init_waitqueue_head(&fs_info->transaction_wait);
	init_waitqueue_head(&fs_info->transaction_blocked_wait);
	init_waitqueue_head(&fs_info->async_submit_wait);

	ret = btrfs_alloc_stripe_hash_table(fs_info);
	if (ret) {
		err = ret;
		goto fail_alloc;
	}

	__setup_root(4096, 4096, 4096, 4096, tree_root,
		     fs_info, BTRFS_ROOT_TREE_OBJECTID);

	invalidate_bdev(fs_devices->latest_bdev);
	bh = btrfs_read_dev_super(fs_devices->latest_bdev);
	if (!bh) {
		err = -EINVAL;
		goto fail_alloc;
	}

	memcpy(fs_info->super_copy, bh->b_data, sizeof(*fs_info->super_copy));
	memcpy(fs_info->super_for_commit, fs_info->super_copy,
	       sizeof(*fs_info->super_for_commit));
	brelse(bh);

	memcpy(fs_info->fsid, fs_info->super_copy->fsid, BTRFS_FSID_SIZE);

	disk_super = fs_info->super_copy;
	if (!btrfs_super_root(disk_super))
		goto fail_alloc;

	/* check FS state, whether FS is broken. */
	if (btrfs_super_flags(disk_super) & BTRFS_SUPER_FLAG_ERROR)
		set_bit(BTRFS_FS_STATE_ERROR, &fs_info->fs_state);

	ret = btrfs_check_super_valid(fs_info, sb->s_flags & MS_RDONLY);
	if (ret) {
		printk(KERN_ERR "btrfs: superblock contains fatal errors\n");
		err = ret;
		goto fail_alloc;
	}

	/*
	 * run through our array of backup supers and setup
	 * our ring pointer to the oldest one
	 */
	generation = btrfs_super_generation(disk_super);
	find_oldest_super_backup(fs_info, generation);

	/*
	 * In the long term, we'll store the compression type in the super
	 * block, and it'll be used for per file compression control.
	 */
	fs_info->compress_type = BTRFS_COMPRESS_ZLIB;

	ret = btrfs_parse_options(tree_root, options);
	if (ret) {
		err = ret;
		goto fail_alloc;
	}

	features = btrfs_super_incompat_flags(disk_super) &
		~BTRFS_FEATURE_INCOMPAT_SUPP;
	if (features) {
		printk(KERN_ERR "BTRFS: couldn't mount because of "
		       "unsupported optional features (%Lx).\n",
		       (unsigned long long)features);
		err = -EINVAL;
		goto fail_alloc;
	}

	if (btrfs_super_leafsize(disk_super) !=
	    btrfs_super_nodesize(disk_super)) {
		printk(KERN_ERR "BTRFS: couldn't mount because metadata "
		       "blocksizes don't match.  node %d leaf %d\n",
		       btrfs_super_nodesize(disk_super),
		       btrfs_super_leafsize(disk_super));
		err = -EINVAL;
		goto fail_alloc;
	}
	if (btrfs_super_leafsize(disk_super) > BTRFS_MAX_METADATA_BLOCKSIZE) {
		printk(KERN_ERR "BTRFS: couldn't mount because metadata "
		       "blocksize (%d) was too large\n",
		       btrfs_super_leafsize(disk_super));
		err = -EINVAL;
		goto fail_alloc;
	}

	features = btrfs_super_incompat_flags(disk_super);
	features |= BTRFS_FEATURE_INCOMPAT_MIXED_BACKREF;
	if (tree_root->fs_info->compress_type == BTRFS_COMPRESS_LZO)
		features |= BTRFS_FEATURE_INCOMPAT_COMPRESS_LZO;

	/*
	 * flag our filesystem as having big metadata blocks if
	 * they are bigger than the page size
	 */
	if (btrfs_super_leafsize(disk_super) > PAGE_CACHE_SIZE) {
		if (!(features & BTRFS_FEATURE_INCOMPAT_BIG_METADATA))
			printk(KERN_INFO "btrfs flagging fs with big metadata feature\n");
		features |= BTRFS_FEATURE_INCOMPAT_BIG_METADATA;
	}

	nodesize = btrfs_super_nodesize(disk_super);
	leafsize = btrfs_super_leafsize(disk_super);
	sectorsize = btrfs_super_sectorsize(disk_super);
	stripesize = btrfs_super_stripesize(disk_super);
	fs_info->dirty_metadata_batch = leafsize * (1 + ilog2(nr_cpu_ids));
	fs_info->delalloc_batch = sectorsize * 512 * (1 + ilog2(nr_cpu_ids));

	/*
	 * mixed block groups end up with duplicate but slightly offset
	 * extent buffers for the same range.  It leads to corruptions
	 */
	if ((features & BTRFS_FEATURE_INCOMPAT_MIXED_GROUPS) &&
	    (sectorsize != leafsize)) {
		printk(KERN_WARNING "btrfs: unequal leaf/node/sector sizes "
				"are not allowed for mixed block groups on %s\n",
				sb->s_id);
		goto fail_alloc;
	}

	btrfs_set_super_incompat_flags(disk_super, features);

	features = btrfs_super_compat_ro_flags(disk_super) &
		~BTRFS_FEATURE_COMPAT_RO_SUPP;
	if (!(sb->s_flags & MS_RDONLY) && features) {
		printk(KERN_ERR "BTRFS: couldn't mount RDWR because of "
		       "unsupported option features (%Lx).\n",
		       (unsigned long long)features);
		err = -EINVAL;
		goto fail_alloc;
	}

	btrfs_init_workers(&fs_info->generic_worker,
			   "genwork", 1, NULL);

	btrfs_init_workers(&fs_info->workers, "worker",
			   fs_info->thread_pool_size,
			   &fs_info->generic_worker);

	btrfs_init_workers(&fs_info->delalloc_workers, "delalloc",
			   fs_info->thread_pool_size,
			   &fs_info->generic_worker);

	btrfs_init_workers(&fs_info->flush_workers, "flush_delalloc",
			   fs_info->thread_pool_size,
			   &fs_info->generic_worker);

	btrfs_init_workers(&fs_info->submit_workers, "submit",
			   min_t(u64, fs_devices->num_devices,
			   fs_info->thread_pool_size),
			   &fs_info->generic_worker);

	btrfs_init_workers(&fs_info->caching_workers, "cache",
			   2, &fs_info->generic_worker);

	/* a higher idle thresh on the submit workers makes it much more
	 * likely that bios will be send down in a sane order to the
	 * devices
	 */
	fs_info->submit_workers.idle_thresh = 64;

	fs_info->workers.idle_thresh = 16;
	fs_info->workers.ordered = 1;

	fs_info->delalloc_workers.idle_thresh = 2;
	fs_info->delalloc_workers.ordered = 1;

	btrfs_init_workers(&fs_info->fixup_workers, "fixup", 1,
			   &fs_info->generic_worker);
	btrfs_init_workers(&fs_info->endio_workers, "endio",
			   fs_info->thread_pool_size,
			   &fs_info->generic_worker);
	btrfs_init_workers(&fs_info->endio_meta_workers, "endio-meta",
			   fs_info->thread_pool_size,
			   &fs_info->generic_worker);
	btrfs_init_workers(&fs_info->endio_meta_write_workers,
			   "endio-meta-write", fs_info->thread_pool_size,
			   &fs_info->generic_worker);
	btrfs_init_workers(&fs_info->endio_raid56_workers,
			   "endio-raid56", fs_info->thread_pool_size,
			   &fs_info->generic_worker);
	btrfs_init_workers(&fs_info->rmw_workers,
			   "rmw", fs_info->thread_pool_size,
			   &fs_info->generic_worker);
	btrfs_init_workers(&fs_info->endio_write_workers, "endio-write",
			   fs_info->thread_pool_size,
			   &fs_info->generic_worker);
	btrfs_init_workers(&fs_info->endio_freespace_worker, "freespace-write",
			   1, &fs_info->generic_worker);
	btrfs_init_workers(&fs_info->delayed_workers, "delayed-meta",
			   fs_info->thread_pool_size,
			   &fs_info->generic_worker);
	btrfs_init_workers(&fs_info->readahead_workers, "readahead",
			   fs_info->thread_pool_size,
			   &fs_info->generic_worker);

	/*
	 * endios are largely parallel and should have a very
	 * low idle thresh
	 */
	fs_info->endio_workers.idle_thresh = 4;
	fs_info->endio_meta_workers.idle_thresh = 4;
	fs_info->endio_raid56_workers.idle_thresh = 4;
	fs_info->rmw_workers.idle_thresh = 2;

	fs_info->endio_write_workers.idle_thresh = 2;
	fs_info->endio_meta_write_workers.idle_thresh = 2;
	fs_info->readahead_workers.idle_thresh = 2;

	/*
	 * btrfs_start_workers can really only fail because of ENOMEM so just
	 * return -ENOMEM if any of these fail.
	 */
	ret = btrfs_start_workers(&fs_info->workers);
	ret |= btrfs_start_workers(&fs_info->generic_worker);
	ret |= btrfs_start_workers(&fs_info->submit_workers);
	ret |= btrfs_start_workers(&fs_info->delalloc_workers);
	ret |= btrfs_start_workers(&fs_info->fixup_workers);
	ret |= btrfs_start_workers(&fs_info->endio_workers);
	ret |= btrfs_start_workers(&fs_info->endio_meta_workers);
	ret |= btrfs_start_workers(&fs_info->rmw_workers);
	ret |= btrfs_start_workers(&fs_info->endio_raid56_workers);
	ret |= btrfs_start_workers(&fs_info->endio_meta_write_workers);
	ret |= btrfs_start_workers(&fs_info->endio_write_workers);
	ret |= btrfs_start_workers(&fs_info->endio_freespace_worker);
	ret |= btrfs_start_workers(&fs_info->delayed_workers);
	ret |= btrfs_start_workers(&fs_info->caching_workers);
	ret |= btrfs_start_workers(&fs_info->readahead_workers);
	ret |= btrfs_start_workers(&fs_info->flush_workers);
	if (ret) {
		err = -ENOMEM;
		goto fail_sb_buffer;
	}

	fs_info->bdi.ra_pages *= btrfs_super_num_devices(disk_super);
	fs_info->bdi.ra_pages = max(fs_info->bdi.ra_pages,
				    4 * 1024 * 1024 / PAGE_CACHE_SIZE);

	tree_root->nodesize = nodesize;
	tree_root->leafsize = leafsize;
	tree_root->sectorsize = sectorsize;
	tree_root->stripesize = stripesize;

	sb->s_blocksize = sectorsize;
	sb->s_blocksize_bits = blksize_bits(sectorsize);

	if (disk_super->magic != cpu_to_le64(BTRFS_MAGIC)) {
		printk(KERN_INFO "btrfs: valid FS not found on %s\n", sb->s_id);
		goto fail_sb_buffer;
	}

	if (sectorsize != PAGE_SIZE) {
		printk(KERN_WARNING "btrfs: Incompatible sector size(%lu) "
		       "found on %s\n", (unsigned long)sectorsize, sb->s_id);
		goto fail_sb_buffer;
	}

	mutex_lock(&fs_info->chunk_mutex);
	ret = btrfs_read_sys_array(tree_root);
	mutex_unlock(&fs_info->chunk_mutex);
	if (ret) {
		printk(KERN_WARNING "btrfs: failed to read the system "
		       "array on %s\n", sb->s_id);
		goto fail_sb_buffer;
	}

	blocksize = btrfs_level_size(tree_root,
				     btrfs_super_chunk_root_level(disk_super));
	generation = btrfs_super_chunk_root_generation(disk_super);

	__setup_root(nodesize, leafsize, sectorsize, stripesize,
		     chunk_root, fs_info, BTRFS_CHUNK_TREE_OBJECTID);

	chunk_root->node = read_tree_block(chunk_root,
					   btrfs_super_chunk_root(disk_super),
					   blocksize, generation);
	BUG_ON(!chunk_root->node); /* -ENOMEM */
	if (!test_bit(EXTENT_BUFFER_UPTODATE, &chunk_root->node->bflags)) {
		printk(KERN_WARNING "btrfs: failed to read chunk root on %s\n",
		       sb->s_id);
		goto fail_tree_roots;
	}
	btrfs_set_root_node(&chunk_root->root_item, chunk_root->node);
	chunk_root->commit_root = btrfs_root_node(chunk_root);

	read_extent_buffer(chunk_root->node, fs_info->chunk_tree_uuid,
	   (unsigned long)btrfs_header_chunk_tree_uuid(chunk_root->node),
	   BTRFS_UUID_SIZE);

	ret = btrfs_read_chunk_tree(chunk_root);
	if (ret) {
		printk(KERN_WARNING "btrfs: failed to read chunk tree on %s\n",
		       sb->s_id);
		goto fail_tree_roots;
	}

	/*
	 * keep the device that is marked to be the target device for the
	 * dev_replace procedure
	 */
	btrfs_close_extra_devices(fs_info, fs_devices, 0);

	if (!fs_devices->latest_bdev) {
		printk(KERN_CRIT "btrfs: failed to read devices on %s\n",
		       sb->s_id);
		goto fail_tree_roots;
	}

retry_root_backup:
	blocksize = btrfs_level_size(tree_root,
				     btrfs_super_root_level(disk_super));
	generation = btrfs_super_generation(disk_super);

	tree_root->node = read_tree_block(tree_root,
					  btrfs_super_root(disk_super),
					  blocksize, generation);
	if (!tree_root->node ||
	    !test_bit(EXTENT_BUFFER_UPTODATE, &tree_root->node->bflags)) {
		printk(KERN_WARNING "btrfs: failed to read tree root on %s\n",
		       sb->s_id);

		goto recovery_tree_root;
	}

	btrfs_set_root_node(&tree_root->root_item, tree_root->node);
	tree_root->commit_root = btrfs_root_node(tree_root);

	ret = find_and_setup_root(tree_root, fs_info,
				  BTRFS_EXTENT_TREE_OBJECTID, extent_root);
	if (ret)
		goto recovery_tree_root;
	extent_root->track_dirty = 1;

	ret = find_and_setup_root(tree_root, fs_info,
				  BTRFS_DEV_TREE_OBJECTID, dev_root);
	if (ret)
		goto recovery_tree_root;
	dev_root->track_dirty = 1;

	ret = find_and_setup_root(tree_root, fs_info,
				  BTRFS_CSUM_TREE_OBJECTID, csum_root);
	if (ret)
		goto recovery_tree_root;
	csum_root->track_dirty = 1;

	ret = find_and_setup_root(tree_root, fs_info,
				  BTRFS_QUOTA_TREE_OBJECTID, quota_root);
	if (ret) {
		kfree(quota_root);
		quota_root = fs_info->quota_root = NULL;
	} else {
		quota_root->track_dirty = 1;
		fs_info->quota_enabled = 1;
		fs_info->pending_quota_state = 1;
	}

	fs_info->generation = generation;
	fs_info->last_trans_committed = generation;

	ret = btrfs_recover_balance(fs_info);
	if (ret) {
		printk(KERN_WARNING "btrfs: failed to recover balance\n");
		goto fail_block_groups;
	}

	ret = btrfs_init_dev_stats(fs_info);
	if (ret) {
		printk(KERN_ERR "btrfs: failed to init dev_stats: %d\n",
		       ret);
		goto fail_block_groups;
	}

	ret = btrfs_init_dev_replace(fs_info);
	if (ret) {
		pr_err("btrfs: failed to init dev_replace: %d\n", ret);
		goto fail_block_groups;
	}

	btrfs_close_extra_devices(fs_info, fs_devices, 1);

	ret = btrfs_init_space_info(fs_info);
	if (ret) {
		printk(KERN_ERR "Failed to initial space info: %d\n", ret);
		goto fail_block_groups;
	}

	ret = btrfs_read_block_groups(extent_root);
	if (ret) {
		printk(KERN_ERR "Failed to read block groups: %d\n", ret);
		goto fail_block_groups;
	}
	fs_info->num_tolerated_disk_barrier_failures =
		btrfs_calc_num_tolerated_disk_barrier_failures(fs_info);
	if (fs_info->fs_devices->missing_devices >
	     fs_info->num_tolerated_disk_barrier_failures &&
	    !(sb->s_flags & MS_RDONLY)) {
		printk(KERN_WARNING
		       "Btrfs: too many missing devices, writeable mount is not allowed\n");
		goto fail_block_groups;
	}

	fs_info->cleaner_kthread = kthread_run(cleaner_kthread, tree_root,
					       "btrfs-cleaner");
	if (IS_ERR(fs_info->cleaner_kthread))
		goto fail_block_groups;

	fs_info->transaction_kthread = kthread_run(transaction_kthread,
						   tree_root,
						   "btrfs-transaction");
	if (IS_ERR(fs_info->transaction_kthread))
		goto fail_cleaner;

	if (!btrfs_test_opt(tree_root, SSD) &&
	    !btrfs_test_opt(tree_root, NOSSD) &&
	    !fs_info->fs_devices->rotating) {
		printk(KERN_INFO "Btrfs detected SSD devices, enabling SSD "
		       "mode\n");
		btrfs_set_opt(fs_info->mount_opt, SSD);
	}

#ifdef CONFIG_BTRFS_FS_CHECK_INTEGRITY
	if (btrfs_test_opt(tree_root, CHECK_INTEGRITY)) {
		ret = btrfsic_mount(tree_root, fs_devices,
				    btrfs_test_opt(tree_root,
					CHECK_INTEGRITY_INCLUDING_EXTENT_DATA) ?
				    1 : 0,
				    fs_info->check_integrity_print_mask);
		if (ret)
			printk(KERN_WARNING "btrfs: failed to initialize"
			       " integrity check module %s\n", sb->s_id);
	}
#endif
	ret = btrfs_read_qgroup_config(fs_info);
	if (ret)
		goto fail_trans_kthread;

	/* do not make disk changes in broken FS */
	if (btrfs_super_log_root(disk_super) != 0) {
		u64 bytenr = btrfs_super_log_root(disk_super);

		if (fs_devices->rw_devices == 0) {
			printk(KERN_WARNING "Btrfs log replay required "
			       "on RO media\n");
			err = -EIO;
			goto fail_qgroup;
		}
		blocksize =
		     btrfs_level_size(tree_root,
				      btrfs_super_log_root_level(disk_super));

		log_tree_root = btrfs_alloc_root(fs_info);
		if (!log_tree_root) {
			err = -ENOMEM;
			goto fail_qgroup;
		}

		__setup_root(nodesize, leafsize, sectorsize, stripesize,
			     log_tree_root, fs_info, BTRFS_TREE_LOG_OBJECTID);

		log_tree_root->node = read_tree_block(tree_root, bytenr,
						      blocksize,
						      generation + 1);
		/* returns with log_tree_root freed on success */
		ret = btrfs_recover_log_trees(log_tree_root);
		if (ret) {
			btrfs_error(tree_root->fs_info, ret,
				    "Failed to recover log tree");
			free_extent_buffer(log_tree_root->node);
			kfree(log_tree_root);
			goto fail_trans_kthread;
		}

		if (sb->s_flags & MS_RDONLY) {
			ret = btrfs_commit_super(tree_root);
			if (ret)
				goto fail_trans_kthread;
		}
	}

	ret = btrfs_find_orphan_roots(tree_root);
	if (ret)
		goto fail_trans_kthread;

	if (!(sb->s_flags & MS_RDONLY)) {
		ret = btrfs_cleanup_fs_roots(fs_info);
		if (ret)
			goto fail_trans_kthread;

		ret = btrfs_recover_relocation(tree_root);
		if (ret < 0) {
			printk(KERN_WARNING
			       "btrfs: failed to recover relocation\n");
			err = -EINVAL;
			goto fail_qgroup;
		}
	}

	location.objectid = BTRFS_FS_TREE_OBJECTID;
	location.type = BTRFS_ROOT_ITEM_KEY;
	location.offset = (u64)-1;

	fs_info->fs_root = btrfs_read_fs_root_no_name(fs_info, &location);
	if (!fs_info->fs_root)
		goto fail_qgroup;
	if (IS_ERR(fs_info->fs_root)) {
		err = PTR_ERR(fs_info->fs_root);
		goto fail_qgroup;
	}

	if (sb->s_flags & MS_RDONLY)
		return 0;

	down_read(&fs_info->cleanup_work_sem);
	if ((ret = btrfs_orphan_cleanup(fs_info->fs_root)) ||
	    (ret = btrfs_orphan_cleanup(fs_info->tree_root))) {
		up_read(&fs_info->cleanup_work_sem);
		close_ctree(tree_root);
		return ret;
	}
	up_read(&fs_info->cleanup_work_sem);

	ret = btrfs_resume_balance_async(fs_info);
	if (ret) {
		printk(KERN_WARNING "btrfs: failed to resume balance\n");
		close_ctree(tree_root);
		return ret;
	}

	ret = btrfs_resume_dev_replace_async(fs_info);
	if (ret) {
		pr_warn("btrfs: failed to resume dev_replace\n");
		close_ctree(tree_root);
		return ret;
	}

	return 0;

fail_qgroup:
	btrfs_free_qgroup_config(fs_info);
fail_trans_kthread:
	kthread_stop(fs_info->transaction_kthread);
fail_cleaner:
	kthread_stop(fs_info->cleaner_kthread);

	/*
	 * make sure we're done with the btree inode before we stop our
	 * kthreads
	 */
	filemap_write_and_wait(fs_info->btree_inode->i_mapping);

fail_block_groups:
	btrfs_free_block_groups(fs_info);

fail_tree_roots:
	free_root_pointers(fs_info, 1);
	invalidate_inode_pages2(fs_info->btree_inode->i_mapping);

fail_sb_buffer:
	btrfs_stop_workers(&fs_info->generic_worker);
	btrfs_stop_workers(&fs_info->readahead_workers);
	btrfs_stop_workers(&fs_info->fixup_workers);
	btrfs_stop_workers(&fs_info->delalloc_workers);
	btrfs_stop_workers(&fs_info->workers);
	btrfs_stop_workers(&fs_info->endio_workers);
	btrfs_stop_workers(&fs_info->endio_meta_workers);
	btrfs_stop_workers(&fs_info->endio_raid56_workers);
	btrfs_stop_workers(&fs_info->rmw_workers);
	btrfs_stop_workers(&fs_info->endio_meta_write_workers);
	btrfs_stop_workers(&fs_info->endio_write_workers);
	btrfs_stop_workers(&fs_info->endio_freespace_worker);
	btrfs_stop_workers(&fs_info->submit_workers);
	btrfs_stop_workers(&fs_info->delayed_workers);
	btrfs_stop_workers(&fs_info->caching_workers);
	btrfs_stop_workers(&fs_info->flush_workers);
fail_alloc:
fail_iput:
	btrfs_mapping_tree_free(&fs_info->mapping_tree);

	iput(fs_info->btree_inode);
fail_delalloc_bytes:
	percpu_counter_destroy(&fs_info->delalloc_bytes);
fail_dirty_metadata_bytes:
	percpu_counter_destroy(&fs_info->dirty_metadata_bytes);
fail_bdi:
	bdi_destroy(&fs_info->bdi);
fail_srcu:
	cleanup_srcu_struct(&fs_info->subvol_srcu);
fail:
	btrfs_free_stripe_hash_table(fs_info);
	btrfs_close_devices(fs_info->fs_devices);
	return err;

recovery_tree_root:
	if (!btrfs_test_opt(tree_root, RECOVERY))
		goto fail_tree_roots;

	free_root_pointers(fs_info, 0);

	/* don't use the log in recovery mode, it won't be valid */
	btrfs_set_super_log_root(disk_super, 0);

	/* we can't trust the free space cache either */
	btrfs_set_opt(fs_info->mount_opt, CLEAR_CACHE);

	ret = next_root_backup(fs_info, fs_info->super_copy,
			       &num_backups_tried, &backup_index);
	if (ret == -1)
		goto fail_block_groups;
	goto retry_root_backup;
}

static void btrfs_end_buffer_write_sync(struct buffer_head *bh, int uptodate)
{
	if (uptodate) {
		set_buffer_uptodate(bh);
	} else {
		struct btrfs_device *device = (struct btrfs_device *)
			bh->b_private;

		printk_ratelimited_in_rcu(KERN_WARNING "lost page write due to "
					  "I/O error on %s\n",
					  rcu_str_deref(device->name));
		/* note, we dont' set_buffer_write_io_error because we have
		 * our own ways of dealing with the IO errors
		 */
		clear_buffer_uptodate(bh);
		btrfs_dev_stat_inc_and_print(device, BTRFS_DEV_STAT_WRITE_ERRS);
	}
	unlock_buffer(bh);
	put_bh(bh);
}

struct buffer_head *btrfs_read_dev_super(struct block_device *bdev)
{
	struct buffer_head *bh;
	struct buffer_head *latest = NULL;
	struct btrfs_super_block *super;
	int i;
	u64 transid = 0;
	u64 bytenr;

	/* we would like to check all the supers, but that would make
	 * a btrfs mount succeed after a mkfs from a different FS.
	 * So, we need to add a special mount option to scan for
	 * later supers, using BTRFS_SUPER_MIRROR_MAX instead
	 */
	for (i = 0; i < 1; i++) {
		bytenr = btrfs_sb_offset(i);
		if (bytenr + 4096 >= i_size_read(bdev->bd_inode))
			break;
		bh = __bread(bdev, bytenr / 4096, 4096);
		if (!bh)
			continue;

		super = (struct btrfs_super_block *)bh->b_data;
		if (btrfs_super_bytenr(super) != bytenr ||
		    super->magic != cpu_to_le64(BTRFS_MAGIC)) {
			brelse(bh);
			continue;
		}

		if (!latest || btrfs_super_generation(super) > transid) {
			brelse(latest);
			latest = bh;
			transid = btrfs_super_generation(super);
		} else {
			brelse(bh);
		}
	}
	return latest;
}

/*
 * this should be called twice, once with wait == 0 and
 * once with wait == 1.  When wait == 0 is done, all the buffer heads
 * we write are pinned.
 *
 * They are released when wait == 1 is done.
 * max_mirrors must be the same for both runs, and it indicates how
 * many supers on this one device should be written.
 *
 * max_mirrors == 0 means to write them all.
 */
static int write_dev_supers(struct btrfs_device *device,
			    struct btrfs_super_block *sb,
			    int do_barriers, int wait, int max_mirrors)
{
	struct buffer_head *bh;
	int i;
	int ret;
	int errors = 0;
	u32 crc;
	u64 bytenr;

	if (max_mirrors == 0)
		max_mirrors = BTRFS_SUPER_MIRROR_MAX;

	for (i = 0; i < max_mirrors; i++) {
		bytenr = btrfs_sb_offset(i);
		if (bytenr + BTRFS_SUPER_INFO_SIZE >= device->total_bytes)
			break;

		if (wait) {
			bh = __find_get_block(device->bdev, bytenr / 4096,
					      BTRFS_SUPER_INFO_SIZE);
			BUG_ON(!bh);
			wait_on_buffer(bh);
			if (!buffer_uptodate(bh))
				errors++;

			/* drop our reference */
			brelse(bh);

			/* drop the reference from the wait == 0 run */
			brelse(bh);
			continue;
		} else {
			btrfs_set_super_bytenr(sb, bytenr);

			crc = ~(u32)0;
			crc = btrfs_csum_data(NULL, (char *)sb +
					      BTRFS_CSUM_SIZE, crc,
					      BTRFS_SUPER_INFO_SIZE -
					      BTRFS_CSUM_SIZE);
			btrfs_csum_final(crc, sb->csum);

			/*
			 * one reference for us, and we leave it for the
			 * caller
			 */
			bh = __getblk(device->bdev, bytenr / 4096,
				      BTRFS_SUPER_INFO_SIZE);
			memcpy(bh->b_data, sb, BTRFS_SUPER_INFO_SIZE);

			/* one reference for submit_bh */
			get_bh(bh);

			set_buffer_uptodate(bh);
			lock_buffer(bh);
			bh->b_end_io = btrfs_end_buffer_write_sync;
			bh->b_private = device;
		}

		/*
		 * we fua the first super.  The others we allow
		 * to go down lazy.
		 */
		ret = btrfsic_submit_bh(WRITE_FUA, bh);
		if (ret)
			errors++;
	}
	return errors < i ? 0 : -1;
}

/*
 * endio for the write_dev_flush, this will wake anyone waiting
 * for the barrier when it is done
 */
static void btrfs_end_empty_barrier(struct bio *bio, int err)
{
	if (err) {
		if (err == -EOPNOTSUPP)
			set_bit(BIO_EOPNOTSUPP, &bio->bi_flags);
		clear_bit(BIO_UPTODATE, &bio->bi_flags);
	}
	if (bio->bi_private)
		complete(bio->bi_private);
	bio_put(bio);
}

/*
 * trigger flushes for one the devices.  If you pass wait == 0, the flushes are
 * sent down.  With wait == 1, it waits for the previous flush.
 *
 * any device where the flush fails with eopnotsupp are flagged as not-barrier
 * capable
 */
static int write_dev_flush(struct btrfs_device *device, int wait)
{
	struct bio *bio;
	int ret = 0;

	if (device->nobarriers)
		return 0;

	if (wait) {
		bio = device->flush_bio;
		if (!bio)
			return 0;

		wait_for_completion(&device->flush_wait);

		if (bio_flagged(bio, BIO_EOPNOTSUPP)) {
			printk_in_rcu("btrfs: disabling barriers on dev %s\n",
				      rcu_str_deref(device->name));
			device->nobarriers = 1;
		} else if (!bio_flagged(bio, BIO_UPTODATE)) {
			ret = -EIO;
			btrfs_dev_stat_inc_and_print(device,
				BTRFS_DEV_STAT_FLUSH_ERRS);
		}

		/* drop the reference from the wait == 0 run */
		bio_put(bio);
		device->flush_bio = NULL;

		return ret;
	}

	/*
	 * one reference for us, and we leave it for the
	 * caller
	 */
	device->flush_bio = NULL;
	bio = bio_alloc(GFP_NOFS, 0);
	if (!bio)
		return -ENOMEM;

	bio->bi_end_io = btrfs_end_empty_barrier;
	bio->bi_bdev = device->bdev;
	init_completion(&device->flush_wait);
	bio->bi_private = &device->flush_wait;
	device->flush_bio = bio;

	bio_get(bio);
	btrfsic_submit_bio(WRITE_FLUSH, bio);

	return 0;
}

/*
 * send an empty flush down to each device in parallel,
 * then wait for them
 */
static int barrier_all_devices(struct btrfs_fs_info *info)
{
	struct list_head *head;
	struct btrfs_device *dev;
	int errors_send = 0;
	int errors_wait = 0;
	int ret;

	/* send down all the barriers */
	head = &info->fs_devices->devices;
	list_for_each_entry_rcu(dev, head, dev_list) {
		if (!dev->bdev) {
			errors_send++;
			continue;
		}
		if (!dev->in_fs_metadata || !dev->writeable)
			continue;

		ret = write_dev_flush(dev, 0);
		if (ret)
			errors_send++;
	}

	/* wait for all the barriers */
	list_for_each_entry_rcu(dev, head, dev_list) {
		if (!dev->bdev) {
			errors_wait++;
			continue;
		}
		if (!dev->in_fs_metadata || !dev->writeable)
			continue;

		ret = write_dev_flush(dev, 1);
		if (ret)
			errors_wait++;
	}
	if (errors_send > info->num_tolerated_disk_barrier_failures ||
	    errors_wait > info->num_tolerated_disk_barrier_failures)
		return -EIO;
	return 0;
}

int btrfs_calc_num_tolerated_disk_barrier_failures(
	struct btrfs_fs_info *fs_info)
{
	struct btrfs_ioctl_space_info space;
	struct btrfs_space_info *sinfo;
	u64 types[] = {BTRFS_BLOCK_GROUP_DATA,
		       BTRFS_BLOCK_GROUP_SYSTEM,
		       BTRFS_BLOCK_GROUP_METADATA,
		       BTRFS_BLOCK_GROUP_DATA | BTRFS_BLOCK_GROUP_METADATA};
	int num_types = 4;
	int i;
	int c;
	int num_tolerated_disk_barrier_failures =
		(int)fs_info->fs_devices->num_devices;

	for (i = 0; i < num_types; i++) {
		struct btrfs_space_info *tmp;

		sinfo = NULL;
		rcu_read_lock();
		list_for_each_entry_rcu(tmp, &fs_info->space_info, list) {
			if (tmp->flags == types[i]) {
				sinfo = tmp;
				break;
			}
		}
		rcu_read_unlock();

		if (!sinfo)
			continue;

		down_read(&sinfo->groups_sem);
		for (c = 0; c < BTRFS_NR_RAID_TYPES; c++) {
			if (!list_empty(&sinfo->block_groups[c])) {
				u64 flags;

				btrfs_get_block_group_info(
					&sinfo->block_groups[c], &space);
				if (space.total_bytes == 0 ||
				    space.used_bytes == 0)
					continue;
				flags = space.flags;
				/*
				 * return
				 * 0: if dup, single or RAID0 is configured for
				 *    any of metadata, system or data, else
				 * 1: if RAID5 is configured, or if RAID1 or
				 *    RAID10 is configured and only two mirrors
				 *    are used, else
				 * 2: if RAID6 is configured, else
				 * num_mirrors - 1: if RAID1 or RAID10 is
				 *                  configured and more than
				 *                  2 mirrors are used.
				 */
				if (num_tolerated_disk_barrier_failures > 0 &&
				    ((flags & (BTRFS_BLOCK_GROUP_DUP |
					       BTRFS_BLOCK_GROUP_RAID0)) ||
				     ((flags & BTRFS_BLOCK_GROUP_PROFILE_MASK)
				      == 0)))
					num_tolerated_disk_barrier_failures = 0;
				else if (num_tolerated_disk_barrier_failures > 1) {
					if (flags & (BTRFS_BLOCK_GROUP_RAID1 |
					    BTRFS_BLOCK_GROUP_RAID5 |
					    BTRFS_BLOCK_GROUP_RAID10)) {
						num_tolerated_disk_barrier_failures = 1;
					} else if (flags &
						   BTRFS_BLOCK_GROUP_RAID5) {
						num_tolerated_disk_barrier_failures = 2;
					}
				}
			}
		}
		up_read(&sinfo->groups_sem);
	}

	return num_tolerated_disk_barrier_failures;
}

int write_all_supers(struct btrfs_root *root, int max_mirrors)
{
	struct list_head *head;
	struct btrfs_device *dev;
	struct btrfs_super_block *sb;
	struct btrfs_dev_item *dev_item;
	int ret;
	int do_barriers;
	int max_errors;
	int total_errors = 0;
	u64 flags;

	max_errors = btrfs_super_num_devices(root->fs_info->super_copy) - 1;
	do_barriers = !btrfs_test_opt(root, NOBARRIER);
	backup_super_roots(root->fs_info);

	sb = root->fs_info->super_for_commit;
	dev_item = &sb->dev_item;

	mutex_lock(&root->fs_info->fs_devices->device_list_mutex);
	head = &root->fs_info->fs_devices->devices;

	if (do_barriers) {
		ret = barrier_all_devices(root->fs_info);
		if (ret) {
			mutex_unlock(
				&root->fs_info->fs_devices->device_list_mutex);
			btrfs_error(root->fs_info, ret,
				    "errors while submitting device barriers.");
			return ret;
		}
	}

	list_for_each_entry_rcu(dev, head, dev_list) {
		if (!dev->bdev) {
			total_errors++;
			continue;
		}
		if (!dev->in_fs_metadata || !dev->writeable)
			continue;

		btrfs_set_stack_device_generation(dev_item, 0);
		btrfs_set_stack_device_type(dev_item, dev->type);
		btrfs_set_stack_device_id(dev_item, dev->devid);
		btrfs_set_stack_device_total_bytes(dev_item, dev->total_bytes);
		btrfs_set_stack_device_bytes_used(dev_item, dev->bytes_used);
		btrfs_set_stack_device_io_align(dev_item, dev->io_align);
		btrfs_set_stack_device_io_width(dev_item, dev->io_width);
		btrfs_set_stack_device_sector_size(dev_item, dev->sector_size);
		memcpy(dev_item->uuid, dev->uuid, BTRFS_UUID_SIZE);
		memcpy(dev_item->fsid, dev->fs_devices->fsid, BTRFS_UUID_SIZE);

		flags = btrfs_super_flags(sb);
		btrfs_set_super_flags(sb, flags | BTRFS_HEADER_FLAG_WRITTEN);

		ret = write_dev_supers(dev, sb, do_barriers, 0, max_mirrors);
		if (ret)
			total_errors++;
	}
	if (total_errors > max_errors) {
		printk(KERN_ERR "btrfs: %d errors while writing supers\n",
		       total_errors);

		/* This shouldn't happen. FUA is masked off if unsupported */
		BUG();
	}

	total_errors = 0;
	list_for_each_entry_rcu(dev, head, dev_list) {
		if (!dev->bdev)
			continue;
		if (!dev->in_fs_metadata || !dev->writeable)
			continue;

		ret = write_dev_supers(dev, sb, do_barriers, 1, max_mirrors);
		if (ret)
			total_errors++;
	}
	mutex_unlock(&root->fs_info->fs_devices->device_list_mutex);
	if (total_errors > max_errors) {
		btrfs_error(root->fs_info, -EIO,
			    "%d errors while writing supers", total_errors);
		return -EIO;
	}
	return 0;
}

int write_ctree_super(struct btrfs_trans_handle *trans,
		      struct btrfs_root *root, int max_mirrors)
{
	int ret;

	ret = write_all_supers(root, max_mirrors);
	return ret;
}

void btrfs_free_fs_root(struct btrfs_fs_info *fs_info, struct btrfs_root *root)
{
	spin_lock(&fs_info->fs_roots_radix_lock);
	radix_tree_delete(&fs_info->fs_roots_radix,
			  (unsigned long)root->root_key.objectid);
	spin_unlock(&fs_info->fs_roots_radix_lock);

	if (btrfs_root_refs(&root->root_item) == 0)
		synchronize_srcu(&fs_info->subvol_srcu);

<<<<<<< HEAD
	if (fs_info->fs_state & BTRFS_SUPER_FLAG_ERROR) {
=======
	if (test_bit(BTRFS_FS_STATE_ERROR, &fs_info->fs_state)) {
>>>>>>> 07961ac7
		btrfs_free_log(NULL, root);
		btrfs_free_log_root_tree(NULL, fs_info);
	}

	__btrfs_remove_free_space_cache(root->free_ino_pinned);
	__btrfs_remove_free_space_cache(root->free_ino_ctl);
	free_fs_root(root);
}

static void free_fs_root(struct btrfs_root *root)
{
	iput(root->cache_inode);
	WARN_ON(!RB_EMPTY_ROOT(&root->inode_tree));
	if (root->anon_dev)
		free_anon_bdev(root->anon_dev);
	free_extent_buffer(root->node);
	free_extent_buffer(root->commit_root);
	kfree(root->free_ino_ctl);
	kfree(root->free_ino_pinned);
	kfree(root->name);
	kfree(root);
}

static void del_fs_roots(struct btrfs_fs_info *fs_info)
{
	int ret;
	struct btrfs_root *gang[8];
	int i;

	while (!list_empty(&fs_info->dead_roots)) {
		gang[0] = list_entry(fs_info->dead_roots.next,
				     struct btrfs_root, root_list);
		list_del(&gang[0]->root_list);

		if (gang[0]->in_radix) {
			btrfs_free_fs_root(fs_info, gang[0]);
		} else {
			free_extent_buffer(gang[0]->node);
			free_extent_buffer(gang[0]->commit_root);
			kfree(gang[0]);
		}
	}

	while (1) {
		ret = radix_tree_gang_lookup(&fs_info->fs_roots_radix,
					     (void **)gang, 0,
					     ARRAY_SIZE(gang));
		if (!ret)
			break;
		for (i = 0; i < ret; i++)
			btrfs_free_fs_root(fs_info, gang[i]);
	}
}

int btrfs_cleanup_fs_roots(struct btrfs_fs_info *fs_info)
{
	u64 root_objectid = 0;
	struct btrfs_root *gang[8];
	int i;
	int ret;

	while (1) {
		ret = radix_tree_gang_lookup(&fs_info->fs_roots_radix,
					     (void **)gang, root_objectid,
					     ARRAY_SIZE(gang));
		if (!ret)
			break;

		root_objectid = gang[ret - 1]->root_key.objectid + 1;
		for (i = 0; i < ret; i++) {
			int err;

			root_objectid = gang[i]->root_key.objectid;
			err = btrfs_orphan_cleanup(gang[i]);
			if (err)
				return err;
		}
		root_objectid++;
	}
	return 0;
}

int btrfs_commit_super(struct btrfs_root *root)
{
	struct btrfs_trans_handle *trans;
	int ret;

	mutex_lock(&root->fs_info->cleaner_mutex);
	btrfs_run_delayed_iputs(root);
	btrfs_clean_old_snapshots(root);
	mutex_unlock(&root->fs_info->cleaner_mutex);

	/* wait until ongoing cleanup work done */
	down_write(&root->fs_info->cleanup_work_sem);
	up_write(&root->fs_info->cleanup_work_sem);

	trans = btrfs_join_transaction(root);
	if (IS_ERR(trans))
		return PTR_ERR(trans);
	ret = btrfs_commit_transaction(trans, root);
	if (ret)
		return ret;
	/* run commit again to drop the original snapshot */
	trans = btrfs_join_transaction(root);
	if (IS_ERR(trans))
		return PTR_ERR(trans);
	ret = btrfs_commit_transaction(trans, root);
	if (ret)
		return ret;
	ret = btrfs_write_and_wait_transaction(NULL, root);
	if (ret) {
		btrfs_error(root->fs_info, ret,
			    "Failed to sync btree inode to disk.");
		return ret;
	}

	ret = write_ctree_super(NULL, root, 0);
	return ret;
}

int close_ctree(struct btrfs_root *root)
{
	struct btrfs_fs_info *fs_info = root->fs_info;
	int ret;

	fs_info->closing = 1;
	smp_mb();

	/* pause restriper - we want to resume on mount */
	btrfs_pause_balance(fs_info);

	btrfs_dev_replace_suspend_for_unmount(fs_info);

	btrfs_scrub_cancel(fs_info);

	/* wait for any defraggers to finish */
	wait_event(fs_info->transaction_wait,
		   (atomic_read(&fs_info->defrag_running) == 0));

	/* clear out the rbtree of defraggable inodes */
	btrfs_cleanup_defrag_inodes(fs_info);

	if (!(fs_info->sb->s_flags & MS_RDONLY)) {
		ret = btrfs_commit_super(root);
		if (ret)
			printk(KERN_ERR "btrfs: commit super ret %d\n", ret);
	}

	if (test_bit(BTRFS_FS_STATE_ERROR, &fs_info->fs_state))
		btrfs_error_commit_super(root);

	btrfs_put_block_group_cache(fs_info);

	kthread_stop(fs_info->transaction_kthread);
	kthread_stop(fs_info->cleaner_kthread);

	fs_info->closing = 2;
	smp_mb();

	btrfs_free_qgroup_config(root->fs_info);

	if (percpu_counter_sum(&fs_info->delalloc_bytes)) {
		printk(KERN_INFO "btrfs: at unmount delalloc count %lld\n",
		       percpu_counter_sum(&fs_info->delalloc_bytes));
	}

	free_extent_buffer(fs_info->extent_root->node);
	free_extent_buffer(fs_info->extent_root->commit_root);
	free_extent_buffer(fs_info->tree_root->node);
	free_extent_buffer(fs_info->tree_root->commit_root);
	free_extent_buffer(fs_info->chunk_root->node);
	free_extent_buffer(fs_info->chunk_root->commit_root);
	free_extent_buffer(fs_info->dev_root->node);
	free_extent_buffer(fs_info->dev_root->commit_root);
	free_extent_buffer(fs_info->csum_root->node);
	free_extent_buffer(fs_info->csum_root->commit_root);
	if (fs_info->quota_root) {
		free_extent_buffer(fs_info->quota_root->node);
		free_extent_buffer(fs_info->quota_root->commit_root);
	}

	btrfs_free_block_groups(fs_info);

	del_fs_roots(fs_info);

	iput(fs_info->btree_inode);

	btrfs_stop_workers(&fs_info->generic_worker);
	btrfs_stop_workers(&fs_info->fixup_workers);
	btrfs_stop_workers(&fs_info->delalloc_workers);
	btrfs_stop_workers(&fs_info->workers);
	btrfs_stop_workers(&fs_info->endio_workers);
	btrfs_stop_workers(&fs_info->endio_meta_workers);
	btrfs_stop_workers(&fs_info->endio_raid56_workers);
	btrfs_stop_workers(&fs_info->rmw_workers);
	btrfs_stop_workers(&fs_info->endio_meta_write_workers);
	btrfs_stop_workers(&fs_info->endio_write_workers);
	btrfs_stop_workers(&fs_info->endio_freespace_worker);
	btrfs_stop_workers(&fs_info->submit_workers);
	btrfs_stop_workers(&fs_info->delayed_workers);
	btrfs_stop_workers(&fs_info->caching_workers);
	btrfs_stop_workers(&fs_info->readahead_workers);
	btrfs_stop_workers(&fs_info->flush_workers);

#ifdef CONFIG_BTRFS_FS_CHECK_INTEGRITY
	if (btrfs_test_opt(root, CHECK_INTEGRITY))
		btrfsic_unmount(root, fs_info->fs_devices);
#endif

	btrfs_close_devices(fs_info->fs_devices);
	btrfs_mapping_tree_free(&fs_info->mapping_tree);

	percpu_counter_destroy(&fs_info->dirty_metadata_bytes);
	percpu_counter_destroy(&fs_info->delalloc_bytes);
	bdi_destroy(&fs_info->bdi);
	cleanup_srcu_struct(&fs_info->subvol_srcu);

	btrfs_free_stripe_hash_table(fs_info);

	return 0;
}

int btrfs_buffer_uptodate(struct extent_buffer *buf, u64 parent_transid,
			  int atomic)
{
	int ret;
	struct inode *btree_inode = buf->pages[0]->mapping->host;

	ret = extent_buffer_uptodate(buf);
	if (!ret)
		return ret;

	ret = verify_parent_transid(&BTRFS_I(btree_inode)->io_tree, buf,
				    parent_transid, atomic);
	if (ret == -EAGAIN)
		return ret;
	return !ret;
}

int btrfs_set_buffer_uptodate(struct extent_buffer *buf)
{
	return set_extent_buffer_uptodate(buf);
}

void btrfs_mark_buffer_dirty(struct extent_buffer *buf)
{
	struct btrfs_root *root = BTRFS_I(buf->pages[0]->mapping->host)->root;
	u64 transid = btrfs_header_generation(buf);
	int was_dirty;

	btrfs_assert_tree_locked(buf);
	if (transid != root->fs_info->generation)
		WARN(1, KERN_CRIT "btrfs transid mismatch buffer %llu, "
		       "found %llu running %llu\n",
			(unsigned long long)buf->start,
			(unsigned long long)transid,
			(unsigned long long)root->fs_info->generation);
	was_dirty = set_extent_buffer_dirty(buf);
	if (!was_dirty)
		__percpu_counter_add(&root->fs_info->dirty_metadata_bytes,
				     buf->len,
				     root->fs_info->dirty_metadata_batch);
}

static void __btrfs_btree_balance_dirty(struct btrfs_root *root,
					int flush_delayed)
{
	/*
	 * looks as though older kernels can get into trouble with
	 * this code, they end up stuck in balance_dirty_pages forever
	 */
	int ret;

	if (current->flags & PF_MEMALLOC)
		return;

	if (flush_delayed)
		btrfs_balance_delayed_items(root);

	ret = percpu_counter_compare(&root->fs_info->dirty_metadata_bytes,
				     BTRFS_DIRTY_METADATA_THRESH);
	if (ret > 0) {
		balance_dirty_pages_ratelimited(
				   root->fs_info->btree_inode->i_mapping);
	}
	return;
}

void btrfs_btree_balance_dirty(struct btrfs_root *root)
{
	__btrfs_btree_balance_dirty(root, 1);
}

void btrfs_btree_balance_dirty_nodelay(struct btrfs_root *root)
{
	__btrfs_btree_balance_dirty(root, 0);
}

int btrfs_read_buffer(struct extent_buffer *buf, u64 parent_transid)
{
	struct btrfs_root *root = BTRFS_I(buf->pages[0]->mapping->host)->root;
	return btree_read_extent_buffer_pages(root, buf, 0, parent_transid);
}

static int btrfs_check_super_valid(struct btrfs_fs_info *fs_info,
			      int read_only)
{
	if (btrfs_super_csum_type(fs_info->super_copy) >= ARRAY_SIZE(btrfs_csum_sizes)) {
		printk(KERN_ERR "btrfs: unsupported checksum algorithm\n");
		return -EINVAL;
	}

	if (read_only)
		return 0;

	return 0;
}

void btrfs_error_commit_super(struct btrfs_root *root)
{
	mutex_lock(&root->fs_info->cleaner_mutex);
	btrfs_run_delayed_iputs(root);
	mutex_unlock(&root->fs_info->cleaner_mutex);

	down_write(&root->fs_info->cleanup_work_sem);
	up_write(&root->fs_info->cleanup_work_sem);

	/* cleanup FS via transaction */
	btrfs_cleanup_transaction(root);
}

static void btrfs_destroy_ordered_operations(struct btrfs_transaction *t,
					     struct btrfs_root *root)
{
	struct btrfs_inode *btrfs_inode;
	struct list_head splice;

	INIT_LIST_HEAD(&splice);

	mutex_lock(&root->fs_info->ordered_operations_mutex);
	spin_lock(&root->fs_info->ordered_extent_lock);

	list_splice_init(&t->ordered_operations, &splice);
	while (!list_empty(&splice)) {
		btrfs_inode = list_entry(splice.next, struct btrfs_inode,
					 ordered_operations);

		list_del_init(&btrfs_inode->ordered_operations);

		btrfs_invalidate_inodes(btrfs_inode->root);
	}

	spin_unlock(&root->fs_info->ordered_extent_lock);
	mutex_unlock(&root->fs_info->ordered_operations_mutex);
}

static void btrfs_destroy_ordered_extents(struct btrfs_root *root)
{
	struct btrfs_ordered_extent *ordered;

	spin_lock(&root->fs_info->ordered_extent_lock);
	/*
	 * This will just short circuit the ordered completion stuff which will
	 * make sure the ordered extent gets properly cleaned up.
	 */
	list_for_each_entry(ordered, &root->fs_info->ordered_extents,
			    root_extent_list)
		set_bit(BTRFS_ORDERED_IOERR, &ordered->flags);
	spin_unlock(&root->fs_info->ordered_extent_lock);
}

int btrfs_destroy_delayed_refs(struct btrfs_transaction *trans,
			       struct btrfs_root *root)
{
	struct rb_node *node;
	struct btrfs_delayed_ref_root *delayed_refs;
	struct btrfs_delayed_ref_node *ref;
	int ret = 0;

	delayed_refs = &trans->delayed_refs;

	spin_lock(&delayed_refs->lock);
	if (delayed_refs->num_entries == 0) {
		spin_unlock(&delayed_refs->lock);
		printk(KERN_INFO "delayed_refs has NO entry\n");
		return ret;
	}

	while ((node = rb_first(&delayed_refs->root)) != NULL) {
		struct btrfs_delayed_ref_head *head = NULL;

		ref = rb_entry(node, struct btrfs_delayed_ref_node, rb_node);
		atomic_set(&ref->refs, 1);
		if (btrfs_delayed_ref_is_head(ref)) {

			head = btrfs_delayed_node_to_head(ref);
			if (!mutex_trylock(&head->mutex)) {
				atomic_inc(&ref->refs);
				spin_unlock(&delayed_refs->lock);

				/* Need to wait for the delayed ref to run */
				mutex_lock(&head->mutex);
				mutex_unlock(&head->mutex);
				btrfs_put_delayed_ref(ref);

				spin_lock(&delayed_refs->lock);
				continue;
			}

			btrfs_free_delayed_extent_op(head->extent_op);
			delayed_refs->num_heads--;
			if (list_empty(&head->cluster))
				delayed_refs->num_heads_ready--;
			list_del_init(&head->cluster);
		}

		ref->in_tree = 0;
		rb_erase(&ref->rb_node, &delayed_refs->root);
		delayed_refs->num_entries--;
		if (head)
			mutex_unlock(&head->mutex);
		spin_unlock(&delayed_refs->lock);
		btrfs_put_delayed_ref(ref);

		cond_resched();
		spin_lock(&delayed_refs->lock);
	}

	spin_unlock(&delayed_refs->lock);

	return ret;
}

static void btrfs_evict_pending_snapshots(struct btrfs_transaction *t)
{
	struct btrfs_pending_snapshot *snapshot;
	struct list_head splice;

	INIT_LIST_HEAD(&splice);

	list_splice_init(&t->pending_snapshots, &splice);

	while (!list_empty(&splice)) {
		snapshot = list_entry(splice.next,
				      struct btrfs_pending_snapshot,
				      list);
		snapshot->error = -ECANCELED;
		list_del_init(&snapshot->list);
	}
}

static void btrfs_destroy_delalloc_inodes(struct btrfs_root *root)
{
	struct btrfs_inode *btrfs_inode;
	struct list_head splice;

	INIT_LIST_HEAD(&splice);

	spin_lock(&root->fs_info->delalloc_lock);
	list_splice_init(&root->fs_info->delalloc_inodes, &splice);

	while (!list_empty(&splice)) {
		btrfs_inode = list_entry(splice.next, struct btrfs_inode,
				    delalloc_inodes);

		list_del_init(&btrfs_inode->delalloc_inodes);
		clear_bit(BTRFS_INODE_IN_DELALLOC_LIST,
			  &btrfs_inode->runtime_flags);

		btrfs_invalidate_inodes(btrfs_inode->root);
	}

	spin_unlock(&root->fs_info->delalloc_lock);
}

static int btrfs_destroy_marked_extents(struct btrfs_root *root,
					struct extent_io_tree *dirty_pages,
					int mark)
{
	int ret;
	struct page *page;
	struct inode *btree_inode = root->fs_info->btree_inode;
	struct extent_buffer *eb;
	u64 start = 0;
	u64 end;
	u64 offset;
	unsigned long index;

	while (1) {
		ret = find_first_extent_bit(dirty_pages, start, &start, &end,
					    mark, NULL);
		if (ret)
			break;

		clear_extent_bits(dirty_pages, start, end, mark, GFP_NOFS);
		while (start <= end) {
			index = start >> PAGE_CACHE_SHIFT;
			start = (u64)(index + 1) << PAGE_CACHE_SHIFT;
			page = find_get_page(btree_inode->i_mapping, index);
			if (!page)
				continue;
			offset = page_offset(page);

			spin_lock(&dirty_pages->buffer_lock);
			eb = radix_tree_lookup(
			     &(&BTRFS_I(page->mapping->host)->io_tree)->buffer,
					       offset >> PAGE_CACHE_SHIFT);
			spin_unlock(&dirty_pages->buffer_lock);
			if (eb)
				ret = test_and_clear_bit(EXTENT_BUFFER_DIRTY,
							 &eb->bflags);
			if (PageWriteback(page))
				end_page_writeback(page);

			lock_page(page);
			if (PageDirty(page)) {
				clear_page_dirty_for_io(page);
				spin_lock_irq(&page->mapping->tree_lock);
				radix_tree_tag_clear(&page->mapping->page_tree,
							page_index(page),
							PAGECACHE_TAG_DIRTY);
				spin_unlock_irq(&page->mapping->tree_lock);
			}

			unlock_page(page);
			page_cache_release(page);
		}
	}

	return ret;
}

static int btrfs_destroy_pinned_extent(struct btrfs_root *root,
				       struct extent_io_tree *pinned_extents)
{
	struct extent_io_tree *unpin;
	u64 start;
	u64 end;
	int ret;
	bool loop = true;

	unpin = pinned_extents;
again:
	while (1) {
		ret = find_first_extent_bit(unpin, 0, &start, &end,
					    EXTENT_DIRTY, NULL);
		if (ret)
			break;

		/* opt_discard */
		if (btrfs_test_opt(root, DISCARD))
			ret = btrfs_error_discard_extent(root, start,
							 end + 1 - start,
							 NULL);

		clear_extent_dirty(unpin, start, end, GFP_NOFS);
		btrfs_error_unpin_extent_range(root, start, end);
		cond_resched();
	}

	if (loop) {
		if (unpin == &root->fs_info->freed_extents[0])
			unpin = &root->fs_info->freed_extents[1];
		else
			unpin = &root->fs_info->freed_extents[0];
		loop = false;
		goto again;
	}

	return 0;
}

void btrfs_cleanup_one_transaction(struct btrfs_transaction *cur_trans,
				   struct btrfs_root *root)
{
	btrfs_destroy_delayed_refs(cur_trans, root);
	btrfs_block_rsv_release(root, &root->fs_info->trans_block_rsv,
				cur_trans->dirty_pages.dirty_bytes);

	/* FIXME: cleanup wait for commit */
	cur_trans->in_commit = 1;
	cur_trans->blocked = 1;
	wake_up(&root->fs_info->transaction_blocked_wait);

	btrfs_evict_pending_snapshots(cur_trans);

	cur_trans->blocked = 0;
	wake_up(&root->fs_info->transaction_wait);

	cur_trans->commit_done = 1;
	wake_up(&cur_trans->commit_wait);

	btrfs_destroy_delayed_inodes(root);
	btrfs_assert_delayed_root_empty(root);

	btrfs_destroy_marked_extents(root, &cur_trans->dirty_pages,
				     EXTENT_DIRTY);
	btrfs_destroy_pinned_extent(root,
				    root->fs_info->pinned_extents);

	/*
	memset(cur_trans, 0, sizeof(*cur_trans));
	kmem_cache_free(btrfs_transaction_cachep, cur_trans);
	*/
}

int btrfs_cleanup_transaction(struct btrfs_root *root)
{
	struct btrfs_transaction *t;
	LIST_HEAD(list);

	mutex_lock(&root->fs_info->transaction_kthread_mutex);

	spin_lock(&root->fs_info->trans_lock);
	list_splice_init(&root->fs_info->trans_list, &list);
	root->fs_info->trans_no_join = 1;
	spin_unlock(&root->fs_info->trans_lock);

	while (!list_empty(&list)) {
		t = list_entry(list.next, struct btrfs_transaction, list);

		btrfs_destroy_ordered_operations(t, root);

		btrfs_destroy_ordered_extents(root);

		btrfs_destroy_delayed_refs(t, root);

		btrfs_block_rsv_release(root,
					&root->fs_info->trans_block_rsv,
					t->dirty_pages.dirty_bytes);

		/* FIXME: cleanup wait for commit */
		t->in_commit = 1;
		t->blocked = 1;
		smp_mb();
		if (waitqueue_active(&root->fs_info->transaction_blocked_wait))
			wake_up(&root->fs_info->transaction_blocked_wait);

		btrfs_evict_pending_snapshots(t);

		t->blocked = 0;
		smp_mb();
		if (waitqueue_active(&root->fs_info->transaction_wait))
			wake_up(&root->fs_info->transaction_wait);

		t->commit_done = 1;
		smp_mb();
		if (waitqueue_active(&t->commit_wait))
			wake_up(&t->commit_wait);

		btrfs_destroy_delayed_inodes(root);
		btrfs_assert_delayed_root_empty(root);

		btrfs_destroy_delalloc_inodes(root);

		spin_lock(&root->fs_info->trans_lock);
		root->fs_info->running_transaction = NULL;
		spin_unlock(&root->fs_info->trans_lock);

		btrfs_destroy_marked_extents(root, &t->dirty_pages,
					     EXTENT_DIRTY);

		btrfs_destroy_pinned_extent(root,
					    root->fs_info->pinned_extents);

		atomic_set(&t->use_count, 0);
		list_del_init(&t->list);
		memset(t, 0, sizeof(*t));
		kmem_cache_free(btrfs_transaction_cachep, t);
	}

	spin_lock(&root->fs_info->trans_lock);
	root->fs_info->trans_no_join = 0;
	spin_unlock(&root->fs_info->trans_lock);
	mutex_unlock(&root->fs_info->transaction_kthread_mutex);

	return 0;
}

static struct extent_io_ops btree_extent_io_ops = {
	.readpage_end_io_hook = btree_readpage_end_io_hook,
	.readpage_io_failed_hook = btree_io_failed_hook,
	.submit_bio_hook = btree_submit_bio_hook,
	/* note we're sharing with inode.c for the merge bio hook */
	.merge_bio_hook = btrfs_merge_bio_hook,
};<|MERGE_RESOLUTION|>--- conflicted
+++ resolved
@@ -3259,11 +3259,7 @@
 	if (btrfs_root_refs(&root->root_item) == 0)
 		synchronize_srcu(&fs_info->subvol_srcu);
 
-<<<<<<< HEAD
-	if (fs_info->fs_state & BTRFS_SUPER_FLAG_ERROR) {
-=======
 	if (test_bit(BTRFS_FS_STATE_ERROR, &fs_info->fs_state)) {
->>>>>>> 07961ac7
 		btrfs_free_log(NULL, root);
 		btrfs_free_log_root_tree(NULL, fs_info);
 	}
