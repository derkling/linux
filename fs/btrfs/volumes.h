/*
 * Copyright (C) 2007 Oracle.  All rights reserved.
 *
 * This program is free software; you can redistribute it and/or
 * modify it under the terms of the GNU General Public
 * License v2 as published by the Free Software Foundation.
 *
 * This program is distributed in the hope that it will be useful,
 * but WITHOUT ANY WARRANTY; without even the implied warranty of
 * MERCHANTABILITY or FITNESS FOR A PARTICULAR PURPOSE.  See the GNU
 * General Public License for more details.
 *
 * You should have received a copy of the GNU General Public
 * License along with this program; if not, write to the
 * Free Software Foundation, Inc., 59 Temple Place - Suite 330,
 * Boston, MA 021110-1307, USA.
 */

#ifndef __BTRFS_VOLUMES_
#define __BTRFS_VOLUMES_

#include <linux/bio.h>
#include <linux/sort.h>
#include "async-thread.h"

#define BTRFS_STRIPE_LEN	(64 * 1024)

struct buffer_head;
struct btrfs_pending_bios {
	struct bio *head;
	struct bio *tail;
};

struct btrfs_device {
	struct list_head dev_list;
	struct list_head dev_alloc_list;
	struct btrfs_fs_devices *fs_devices;
	struct btrfs_root *dev_root;

	/* regular prio bios */
	struct btrfs_pending_bios pending_bios;
	/* WRITE_SYNC bios */
	struct btrfs_pending_bios pending_sync_bios;

	int running_pending;
	u64 generation;

	int writeable;
	int in_fs_metadata;
	int missing;
	int can_discard;

	spinlock_t io_lock;

	struct block_device *bdev;

	/* the mode sent to blkdev_get */
	fmode_t mode;

	char *name;

	/* the internal btrfs device id */
	u64 devid;

	/* size of the device */
	u64 total_bytes;

	/* size of the disk */
	u64 disk_total_bytes;

	/* bytes used */
	u64 bytes_used;

	/* optimal io alignment for this device */
	u32 io_align;

	/* optimal io width for this device */
	u32 io_width;

	/* minimal io size for this device */
	u32 sector_size;

	/* type and info about this device */
	u64 type;

	/* physical drive uuid (or lvm uuid) */
	u8 uuid[BTRFS_UUID_SIZE];

	/* per-device scrub information */
	struct scrub_dev *scrub_device;

	struct btrfs_work work;
	struct rcu_head rcu;
	struct work_struct rcu_work;

	/* readahead state */
	spinlock_t reada_lock;
	atomic_t reada_in_flight;
	u64 reada_next;
	struct reada_zone *reada_curr_zone;
	struct radix_tree_root reada_zones;
	struct radix_tree_root reada_extents;
<<<<<<< HEAD
=======

	/* for sending down flush barriers */
	struct bio *flush_bio;
	struct completion flush_wait;
	int nobarriers;

>>>>>>> dcd6c922
};

struct btrfs_fs_devices {
	u8 fsid[BTRFS_FSID_SIZE]; /* FS specific uuid */

	/* the device with this id has the most recent copy of the super */
	u64 latest_devid;
	u64 latest_trans;
	u64 num_devices;
	u64 open_devices;
	u64 rw_devices;
	u64 missing_devices;
	u64 total_rw_bytes;
	u64 num_can_discard;
	struct block_device *latest_bdev;

	/* all of the devices in the FS, protected by a mutex
	 * so we can safely walk it to write out the supers without
	 * worrying about add/remove by the multi-device code
	 */
	struct mutex device_list_mutex;
	struct list_head devices;

	/* devices not currently being allocated */
	struct list_head alloc_list;
	struct list_head list;

	struct btrfs_fs_devices *seed;
	int seeding;

	int opened;

	/* set when we find or add a device that doesn't have the
	 * nonrot flag set
	 */
	int rotating;
};

struct btrfs_bio_stripe {
	struct btrfs_device *dev;
	u64 physical;
	u64 length; /* only used for discard mappings */
};

struct btrfs_bio;
typedef void (btrfs_bio_end_io_t) (struct btrfs_bio *bio, int err);

struct btrfs_bio {
	atomic_t stripes_pending;
	bio_end_io_t *end_io;
	struct bio *orig_bio;
	void *private;
	atomic_t error;
	int max_errors;
	int num_stripes;
	int mirror_num;
	struct btrfs_bio_stripe stripes[];
};

struct btrfs_device_info {
	struct btrfs_device *dev;
	u64 dev_offset;
	u64 max_avail;
	u64 total_avail;
};

struct map_lookup {
	u64 type;
	int io_align;
	int io_width;
	int stripe_len;
	int sector_size;
	int num_stripes;
	int sub_stripes;
	struct btrfs_bio_stripe stripes[];
};

#define map_lookup_size(n) (sizeof(struct map_lookup) + \
			    (sizeof(struct btrfs_bio_stripe) * (n)))

/*
 * Restriper's general type filter
 */
#define BTRFS_BALANCE_DATA		(1ULL << 0)
#define BTRFS_BALANCE_SYSTEM		(1ULL << 1)
#define BTRFS_BALANCE_METADATA		(1ULL << 2)

#define BTRFS_BALANCE_TYPE_MASK		(BTRFS_BALANCE_DATA |	    \
					 BTRFS_BALANCE_SYSTEM |	    \
					 BTRFS_BALANCE_METADATA)

#define BTRFS_BALANCE_FORCE		(1ULL << 3)
#define BTRFS_BALANCE_RESUME		(1ULL << 4)

/*
 * Balance filters
 */
#define BTRFS_BALANCE_ARGS_PROFILES	(1ULL << 0)
#define BTRFS_BALANCE_ARGS_USAGE	(1ULL << 1)
#define BTRFS_BALANCE_ARGS_DEVID	(1ULL << 2)
#define BTRFS_BALANCE_ARGS_DRANGE	(1ULL << 3)
#define BTRFS_BALANCE_ARGS_VRANGE	(1ULL << 4)

/*
 * Profile changing flags.  When SOFT is set we won't relocate chunk if
 * it already has the target profile (even though it may be
 * half-filled).
 */
#define BTRFS_BALANCE_ARGS_CONVERT	(1ULL << 8)
#define BTRFS_BALANCE_ARGS_SOFT		(1ULL << 9)

struct btrfs_balance_args;
struct btrfs_balance_progress;
struct btrfs_balance_control {
	struct btrfs_fs_info *fs_info;

	struct btrfs_balance_args data;
	struct btrfs_balance_args meta;
	struct btrfs_balance_args sys;

	u64 flags;

	struct btrfs_balance_progress stat;
};

int btrfs_account_dev_extents_size(struct btrfs_device *device, u64 start,
				   u64 end, u64 *length);

#define btrfs_bio_size(n) (sizeof(struct btrfs_bio) + \
			    (sizeof(struct btrfs_bio_stripe) * (n)))

int btrfs_alloc_dev_extent(struct btrfs_trans_handle *trans,
			   struct btrfs_device *device,
			   u64 chunk_tree, u64 chunk_objectid,
			   u64 chunk_offset, u64 start, u64 num_bytes);
int btrfs_map_block(struct btrfs_mapping_tree *map_tree, int rw,
		    u64 logical, u64 *length,
		    struct btrfs_bio **bbio_ret, int mirror_num);
int btrfs_rmap_block(struct btrfs_mapping_tree *map_tree,
		     u64 chunk_start, u64 physical, u64 devid,
		     u64 **logical, int *naddrs, int *stripe_len);
int btrfs_read_sys_array(struct btrfs_root *root);
int btrfs_read_chunk_tree(struct btrfs_root *root);
int btrfs_alloc_chunk(struct btrfs_trans_handle *trans,
		      struct btrfs_root *extent_root, u64 type);
void btrfs_mapping_init(struct btrfs_mapping_tree *tree);
void btrfs_mapping_tree_free(struct btrfs_mapping_tree *tree);
int btrfs_map_bio(struct btrfs_root *root, int rw, struct bio *bio,
		  int mirror_num, int async_submit);
int btrfs_open_devices(struct btrfs_fs_devices *fs_devices,
		       fmode_t flags, void *holder);
int btrfs_scan_one_device(const char *path, fmode_t flags, void *holder,
			  struct btrfs_fs_devices **fs_devices_ret);
int btrfs_close_devices(struct btrfs_fs_devices *fs_devices);
int btrfs_close_extra_devices(struct btrfs_fs_devices *fs_devices);
int btrfs_add_device(struct btrfs_trans_handle *trans,
		     struct btrfs_root *root,
		     struct btrfs_device *device);
int btrfs_rm_device(struct btrfs_root *root, char *device_path);
int btrfs_cleanup_fs_uuids(void);
int btrfs_num_copies(struct btrfs_mapping_tree *map_tree, u64 logical, u64 len);
int btrfs_grow_device(struct btrfs_trans_handle *trans,
		      struct btrfs_device *device, u64 new_size);
struct btrfs_device *btrfs_find_device(struct btrfs_root *root, u64 devid,
				       u8 *uuid, u8 *fsid);
int btrfs_shrink_device(struct btrfs_device *device, u64 new_size);
int btrfs_init_new_device(struct btrfs_root *root, char *path);
int btrfs_balance(struct btrfs_balance_control *bctl,
		  struct btrfs_ioctl_balance_args *bargs);
int btrfs_recover_balance(struct btrfs_root *tree_root);
int btrfs_pause_balance(struct btrfs_fs_info *fs_info);
int btrfs_cancel_balance(struct btrfs_fs_info *fs_info);
int btrfs_chunk_readonly(struct btrfs_root *root, u64 chunk_offset);
int find_free_dev_extent(struct btrfs_device *device, u64 num_bytes,
			 u64 *start, u64 *max_avail);
#endif<|MERGE_RESOLUTION|>--- conflicted
+++ resolved
@@ -100,15 +100,12 @@
 	struct reada_zone *reada_curr_zone;
 	struct radix_tree_root reada_zones;
 	struct radix_tree_root reada_extents;
-<<<<<<< HEAD
-=======
 
 	/* for sending down flush barriers */
 	struct bio *flush_bio;
 	struct completion flush_wait;
 	int nobarriers;
 
->>>>>>> dcd6c922
 };
 
 struct btrfs_fs_devices {
