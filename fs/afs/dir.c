/* dir.c: AFS filesystem directory handling
 *
 * Copyright (C) 2002 Red Hat, Inc. All Rights Reserved.
 * Written by David Howells (dhowells@redhat.com)
 *
 * This program is free software; you can redistribute it and/or
 * modify it under the terms of the GNU General Public License
 * as published by the Free Software Foundation; either version
 * 2 of the License, or (at your option) any later version.
 */

#include <linux/kernel.h>
#include <linux/module.h>
#include <linux/init.h>
#include <linux/fs.h>
#include <linux/namei.h>
#include <linux/pagemap.h>
#include <linux/ctype.h>
#include <linux/sched.h>
#include "internal.h"

static struct dentry *afs_lookup(struct inode *dir, struct dentry *dentry,
				 unsigned int flags);
static int afs_dir_open(struct inode *inode, struct file *file);
static int afs_readdir(struct file *file, struct dir_context *ctx);
static int afs_d_revalidate(struct dentry *dentry, unsigned int flags);
static int afs_d_delete(const struct dentry *dentry);
static void afs_d_release(struct dentry *dentry);
static int afs_lookup_filldir(struct dir_context *ctx, const char *name, int nlen,
				  loff_t fpos, u64 ino, unsigned dtype);
static int afs_create(struct inode *dir, struct dentry *dentry, umode_t mode,
		      bool excl);
static int afs_mkdir(struct inode *dir, struct dentry *dentry, umode_t mode);
static int afs_rmdir(struct inode *dir, struct dentry *dentry);
static int afs_unlink(struct inode *dir, struct dentry *dentry);
static int afs_link(struct dentry *from, struct inode *dir,
		    struct dentry *dentry);
static int afs_symlink(struct inode *dir, struct dentry *dentry,
		       const char *content);
static int afs_rename(struct inode *old_dir, struct dentry *old_dentry,
		      struct inode *new_dir, struct dentry *new_dentry,
		      unsigned int flags);

const struct file_operations afs_dir_file_operations = {
	.open		= afs_dir_open,
	.release	= afs_release,
	.iterate_shared	= afs_readdir,
	.lock		= afs_lock,
	.llseek		= generic_file_llseek,
};

const struct inode_operations afs_dir_inode_operations = {
	.create		= afs_create,
	.lookup		= afs_lookup,
	.link		= afs_link,
	.unlink		= afs_unlink,
	.symlink	= afs_symlink,
	.mkdir		= afs_mkdir,
	.rmdir		= afs_rmdir,
	.rename		= afs_rename,
	.permission	= afs_permission,
	.getattr	= afs_getattr,
	.setattr	= afs_setattr,
	.listxattr	= afs_listxattr,
};

const struct dentry_operations afs_fs_dentry_operations = {
	.d_revalidate	= afs_d_revalidate,
	.d_delete	= afs_d_delete,
	.d_release	= afs_d_release,
	.d_automount	= afs_d_automount,
};

#define AFS_DIR_HASHTBL_SIZE	128
#define AFS_DIR_DIRENT_SIZE	32
#define AFS_DIRENT_PER_BLOCK	64

union afs_dirent {
	struct {
		uint8_t		valid;
		uint8_t		unused[1];
		__be16		hash_next;
		__be32		vnode;
		__be32		unique;
		uint8_t		name[16];
		uint8_t		overflow[4];	/* if any char of the name (inc
						 * NUL) reaches here, consume
						 * the next dirent too */
	} u;
	uint8_t	extended_name[32];
};

/* AFS directory page header (one at the beginning of every 2048-byte chunk) */
struct afs_dir_pagehdr {
	__be16		npages;
	__be16		magic;
#define AFS_DIR_MAGIC htons(1234)
	uint8_t		nentries;
	uint8_t		bitmap[8];
	uint8_t		pad[19];
};

/* directory block layout */
union afs_dir_block {

	struct afs_dir_pagehdr pagehdr;

	struct {
		struct afs_dir_pagehdr	pagehdr;
		uint8_t			alloc_ctrs[128];
		/* dir hash table */
		uint16_t		hashtable[AFS_DIR_HASHTBL_SIZE];
	} hdr;

	union afs_dirent dirents[AFS_DIRENT_PER_BLOCK];
};

/* layout on a linux VM page */
struct afs_dir_page {
	union afs_dir_block blocks[PAGE_SIZE / sizeof(union afs_dir_block)];
};

struct afs_lookup_cookie {
	struct dir_context ctx;
	struct afs_fid	fid;
	struct qstr name;
	int		found;
};

/*
 * check that a directory page is valid
 */
bool afs_dir_check_page(struct inode *dir, struct page *page)
{
	struct afs_dir_page *dbuf;
	struct afs_vnode *vnode = AFS_FS_I(dir);
	loff_t latter, i_size, off;
	int tmp, qty;

#if 0
	/* check the page count */
	qty = desc.size / sizeof(dbuf->blocks[0]);
	if (qty == 0)
		goto error;

	if (page->index == 0 && qty != ntohs(dbuf->blocks[0].pagehdr.npages)) {
		printk("kAFS: %s(%lu): wrong number of dir blocks %d!=%hu\n",
		       __func__, dir->i_ino, qty,
		       ntohs(dbuf->blocks[0].pagehdr.npages));
		goto error;
	}
#endif

	/* Determine how many magic numbers there should be in this page, but
	 * we must take care because the directory may change size under us.
	 */
	off = page_offset(page);
	i_size = i_size_read(dir);
	if (i_size <= off)
		goto checked;

	latter = i_size - off;
	if (latter >= PAGE_SIZE)
		qty = PAGE_SIZE;
	else
		qty = latter;
	qty /= sizeof(union afs_dir_block);

	/* check them */
	dbuf = page_address(page);
	for (tmp = 0; tmp < qty; tmp++) {
		if (dbuf->blocks[tmp].pagehdr.magic != AFS_DIR_MAGIC) {
			printk("kAFS: %s(%lx): bad magic %d/%d is %04hx\n",
			       __func__, dir->i_ino, tmp, qty,
			       ntohs(dbuf->blocks[tmp].pagehdr.magic));
			trace_afs_dir_check_failed(vnode, off, i_size);
			goto error;
		}
	}

checked:
	SetPageChecked(page);
	return true;

error:
	SetPageError(page);
	return false;
}

/*
 * discard a page cached in the pagecache
 */
static inline void afs_dir_put_page(struct page *page)
{
	kunmap(page);
	unlock_page(page);
	put_page(page);
}

/*
 * get a page into the pagecache
 */
static struct page *afs_dir_get_page(struct inode *dir, unsigned long index,
				     struct key *key)
{
	struct page *page;
	_enter("{%lu},%lu", dir->i_ino, index);

	page = read_cache_page(dir->i_mapping, index, afs_page_filler, key);
	if (!IS_ERR(page)) {
		lock_page(page);
		kmap(page);
		if (unlikely(!PageChecked(page))) {
			if (PageError(page))
				goto fail;
		}
	}
	return page;

fail:
	afs_dir_put_page(page);
	_leave(" = -EIO");
	return ERR_PTR(-EIO);
}

/*
 * open an AFS directory file
 */
static int afs_dir_open(struct inode *inode, struct file *file)
{
	_enter("{%lu}", inode->i_ino);

	BUILD_BUG_ON(sizeof(union afs_dir_block) != 2048);
	BUILD_BUG_ON(sizeof(union afs_dirent) != 32);

	if (test_bit(AFS_VNODE_DELETED, &AFS_FS_I(inode)->flags))
		return -ENOENT;

	return afs_open(inode, file);
}

/*
 * deal with one block in an AFS directory
 */
static int afs_dir_iterate_block(struct dir_context *ctx,
				 union afs_dir_block *block,
				 unsigned blkoff)
{
	union afs_dirent *dire;
	unsigned offset, next, curr;
	size_t nlen;
	int tmp;

	_enter("%u,%x,%p,,",(unsigned)ctx->pos,blkoff,block);

	curr = (ctx->pos - blkoff) / sizeof(union afs_dirent);

	/* walk through the block, an entry at a time */
	for (offset = AFS_DIRENT_PER_BLOCK - block->pagehdr.nentries;
	     offset < AFS_DIRENT_PER_BLOCK;
	     offset = next
	     ) {
		next = offset + 1;

		/* skip entries marked unused in the bitmap */
		if (!(block->pagehdr.bitmap[offset / 8] &
		      (1 << (offset % 8)))) {
			_debug("ENT[%zu.%u]: unused",
			       blkoff / sizeof(union afs_dir_block), offset);
			if (offset >= curr)
				ctx->pos = blkoff +
					next * sizeof(union afs_dirent);
			continue;
		}

		/* got a valid entry */
		dire = &block->dirents[offset];
		nlen = strnlen(dire->u.name,
			       sizeof(*block) -
			       offset * sizeof(union afs_dirent));

		_debug("ENT[%zu.%u]: %s %zu \"%s\"",
		       blkoff / sizeof(union afs_dir_block), offset,
		       (offset < curr ? "skip" : "fill"),
		       nlen, dire->u.name);

		/* work out where the next possible entry is */
		for (tmp = nlen; tmp > 15; tmp -= sizeof(union afs_dirent)) {
			if (next >= AFS_DIRENT_PER_BLOCK) {
				_debug("ENT[%zu.%u]:"
				       " %u travelled beyond end dir block"
				       " (len %u/%zu)",
				       blkoff / sizeof(union afs_dir_block),
				       offset, next, tmp, nlen);
				return -EIO;
			}
			if (!(block->pagehdr.bitmap[next / 8] &
			      (1 << (next % 8)))) {
				_debug("ENT[%zu.%u]:"
				       " %u unmarked extension (len %u/%zu)",
				       blkoff / sizeof(union afs_dir_block),
				       offset, next, tmp, nlen);
				return -EIO;
			}

			_debug("ENT[%zu.%u]: ext %u/%zu",
			       blkoff / sizeof(union afs_dir_block),
			       next, tmp, nlen);
			next++;
		}

		/* skip if starts before the current position */
		if (offset < curr)
			continue;

		/* found the next entry */
		if (!dir_emit(ctx, dire->u.name, nlen,
			      ntohl(dire->u.vnode),
			      ctx->actor == afs_lookup_filldir ?
			      ntohl(dire->u.unique) : DT_UNKNOWN)) {
			_leave(" = 0 [full]");
			return 0;
		}

		ctx->pos = blkoff + next * sizeof(union afs_dirent);
	}

	_leave(" = 1 [more]");
	return 1;
}

/*
 * iterate through the data blob that lists the contents of an AFS directory
 */
static int afs_dir_iterate(struct inode *dir, struct dir_context *ctx,
			   struct key *key)
{
	union afs_dir_block *dblock;
	struct afs_dir_page *dbuf;
	struct page *page;
	unsigned blkoff, limit;
	int ret;

	_enter("{%lu},%u,,", dir->i_ino, (unsigned)ctx->pos);

	if (test_bit(AFS_VNODE_DELETED, &AFS_FS_I(dir)->flags)) {
		_leave(" = -ESTALE");
		return -ESTALE;
	}

	/* round the file position up to the next entry boundary */
	ctx->pos += sizeof(union afs_dirent) - 1;
	ctx->pos &= ~(sizeof(union afs_dirent) - 1);

	/* walk through the blocks in sequence */
	ret = 0;
	while (ctx->pos < dir->i_size) {
		blkoff = ctx->pos & ~(sizeof(union afs_dir_block) - 1);

		/* fetch the appropriate page from the directory */
		page = afs_dir_get_page(dir, blkoff / PAGE_SIZE, key);
		if (IS_ERR(page)) {
			ret = PTR_ERR(page);
			break;
		}

		limit = blkoff & ~(PAGE_SIZE - 1);

		dbuf = page_address(page);

		/* deal with the individual blocks stashed on this page */
		do {
			dblock = &dbuf->blocks[(blkoff % PAGE_SIZE) /
					       sizeof(union afs_dir_block)];
			ret = afs_dir_iterate_block(ctx, dblock, blkoff);
			if (ret != 1) {
				afs_dir_put_page(page);
				goto out;
			}

			blkoff += sizeof(union afs_dir_block);

		} while (ctx->pos < dir->i_size && blkoff < limit);

		afs_dir_put_page(page);
		ret = 0;
	}

out:
	_leave(" = %d", ret);
	return ret;
}

/*
 * read an AFS directory
 */
static int afs_readdir(struct file *file, struct dir_context *ctx)
{
	return afs_dir_iterate(file_inode(file), ctx, afs_file_key(file));
}

/*
 * search the directory for a name
 * - if afs_dir_iterate_block() spots this function, it'll pass the FID
 *   uniquifier through dtype
 */
static int afs_lookup_filldir(struct dir_context *ctx, const char *name,
			      int nlen, loff_t fpos, u64 ino, unsigned dtype)
{
	struct afs_lookup_cookie *cookie =
		container_of(ctx, struct afs_lookup_cookie, ctx);

	_enter("{%s,%u},%s,%u,,%llu,%u",
	       cookie->name.name, cookie->name.len, name, nlen,
	       (unsigned long long) ino, dtype);

	/* insanity checks first */
	BUILD_BUG_ON(sizeof(union afs_dir_block) != 2048);
	BUILD_BUG_ON(sizeof(union afs_dirent) != 32);

	if (cookie->name.len != nlen ||
	    memcmp(cookie->name.name, name, nlen) != 0) {
		_leave(" = 0 [no]");
		return 0;
	}

	cookie->fid.vnode = ino;
	cookie->fid.unique = dtype;
	cookie->found = 1;

	_leave(" = -1 [found]");
	return -1;
}

/*
 * do a lookup in a directory
 * - just returns the FID the dentry name maps to if found
 */
static int afs_do_lookup(struct inode *dir, struct dentry *dentry,
			 struct afs_fid *fid, struct key *key)
{
	struct afs_super_info *as = dir->i_sb->s_fs_info;
	struct afs_lookup_cookie cookie = {
		.ctx.actor = afs_lookup_filldir,
		.name = dentry->d_name,
		.fid.vid = as->volume->vid
	};
	int ret;

	_enter("{%lu},%p{%pd},", dir->i_ino, dentry, dentry);

	/* search the directory */
	ret = afs_dir_iterate(dir, &cookie.ctx, key);
	if (ret < 0) {
		_leave(" = %d [iter]", ret);
		return ret;
	}

	ret = -ENOENT;
	if (!cookie.found) {
		_leave(" = -ENOENT [not found]");
		return -ENOENT;
	}

	*fid = cookie.fid;
	_leave(" = 0 { vn=%u u=%u }", fid->vnode, fid->unique);
	return 0;
}

/*
 * Try to auto mount the mountpoint with pseudo directory, if the autocell
 * operation is setted.
 */
static struct inode *afs_try_auto_mntpt(
	int ret, struct dentry *dentry, struct inode *dir, struct key *key,
	struct afs_fid *fid)
{
	const char *devname = dentry->d_name.name;
	struct afs_vnode *vnode = AFS_FS_I(dir);
	struct inode *inode;

	_enter("%d, %p{%pd}, {%x:%u}, %p",
	       ret, dentry, dentry, vnode->fid.vid, vnode->fid.vnode, key);

	if (ret != -ENOENT ||
	    !test_bit(AFS_VNODE_AUTOCELL, &vnode->flags))
		goto out;

	inode = afs_iget_autocell(dir, devname, strlen(devname), key);
	if (IS_ERR(inode)) {
		ret = PTR_ERR(inode);
		goto out;
	}

	*fid = AFS_FS_I(inode)->fid;
	_leave("= %p", inode);
	return inode;

out:
	_leave("= %d", ret);
	return ERR_PTR(ret);
}

/*
 * look up an entry in a directory
 */
static struct dentry *afs_lookup(struct inode *dir, struct dentry *dentry,
				 unsigned int flags)
{
	struct afs_vnode *vnode;
	struct afs_fid fid;
	struct inode *inode;
	struct key *key;
	int ret;

	vnode = AFS_FS_I(dir);

	_enter("{%x:%u},%p{%pd},",
	       vnode->fid.vid, vnode->fid.vnode, dentry, dentry);

	ASSERTCMP(d_inode(dentry), ==, NULL);

	if (dentry->d_name.len >= AFSNAMEMAX) {
		_leave(" = -ENAMETOOLONG");
		return ERR_PTR(-ENAMETOOLONG);
	}

	if (test_bit(AFS_VNODE_DELETED, &vnode->flags)) {
		_leave(" = -ESTALE");
		return ERR_PTR(-ESTALE);
	}

	key = afs_request_key(vnode->volume->cell);
	if (IS_ERR(key)) {
		_leave(" = %ld [key]", PTR_ERR(key));
		return ERR_CAST(key);
	}

	ret = afs_validate(vnode, key);
	if (ret < 0) {
		key_put(key);
		_leave(" = %d [val]", ret);
		return ERR_PTR(ret);
	}

	ret = afs_do_lookup(dir, dentry, &fid, key);
	if (ret < 0) {
		inode = afs_try_auto_mntpt(ret, dentry, dir, key, &fid);
		if (!IS_ERR(inode)) {
			key_put(key);
			goto success;
		}

		ret = PTR_ERR(inode);
		key_put(key);
		if (ret == -ENOENT) {
			d_add(dentry, NULL);
			_leave(" = NULL [negative]");
			return NULL;
		}
		_leave(" = %d [do]", ret);
		return ERR_PTR(ret);
	}
	dentry->d_fsdata = (void *)(unsigned long) vnode->status.data_version;

	/* instantiate the dentry */
	inode = afs_iget(dir->i_sb, key, &fid, NULL, NULL, NULL);
	key_put(key);
	if (IS_ERR(inode)) {
		_leave(" = %ld", PTR_ERR(inode));
		return ERR_CAST(inode);
	}

success:
	d_add(dentry, inode);
	_leave(" = 0 { vn=%u u=%u } -> { ino=%lu v=%u }",
	       fid.vnode,
	       fid.unique,
	       d_inode(dentry)->i_ino,
	       d_inode(dentry)->i_generation);

	return NULL;
}

/*
 * check that a dentry lookup hit has found a valid entry
 * - NOTE! the hit can be a negative hit too, so we can't assume we have an
 *   inode
 */
static int afs_d_revalidate(struct dentry *dentry, unsigned int flags)
{
	struct afs_vnode *vnode, *dir;
	struct afs_fid uninitialized_var(fid);
	struct dentry *parent;
	struct inode *inode;
	struct key *key;
	void *dir_version;
	int ret;

	if (flags & LOOKUP_RCU)
		return -ECHILD;

	if (d_really_is_positive(dentry)) {
		vnode = AFS_FS_I(d_inode(dentry));
		_enter("{v={%x:%u} n=%pd fl=%lx},",
		       vnode->fid.vid, vnode->fid.vnode, dentry,
		       vnode->flags);
	} else {
		_enter("{neg n=%pd}", dentry);
	}

	key = afs_request_key(AFS_FS_S(dentry->d_sb)->volume->cell);
	if (IS_ERR(key))
		key = NULL;

	if (d_really_is_positive(dentry)) {
		inode = d_inode(dentry);
		if (inode) {
			vnode = AFS_FS_I(inode);
			afs_validate(vnode, key);
			if (test_bit(AFS_VNODE_DELETED, &vnode->flags))
				goto out_bad;
		}
	}

	/* lock down the parent dentry so we can peer at it */
	parent = dget_parent(dentry);
	dir = AFS_FS_I(d_inode(parent));

	/* validate the parent directory */
	afs_validate(dir, key);

	if (test_bit(AFS_VNODE_DELETED, &dir->flags)) {
		_debug("%pd: parent dir deleted", dentry);
		goto out_bad_parent;
	}

	dir_version = (void *) (unsigned long) dir->status.data_version;
	if (dentry->d_fsdata == dir_version)
		goto out_valid; /* the dir contents are unchanged */

	_debug("dir modified");

	/* search the directory for this vnode */
	ret = afs_do_lookup(&dir->vfs_inode, dentry, &fid, key);
	switch (ret) {
	case 0:
		/* the filename maps to something */
		if (d_really_is_negative(dentry))
			goto out_bad_parent;
		inode = d_inode(dentry);
		if (is_bad_inode(inode)) {
			printk("kAFS: afs_d_revalidate: %pd2 has bad inode\n",
			       dentry);
			goto out_bad_parent;
		}

		vnode = AFS_FS_I(inode);

		/* if the vnode ID has changed, then the dirent points to a
		 * different file */
		if (fid.vnode != vnode->fid.vnode) {
			_debug("%pd: dirent changed [%u != %u]",
			       dentry, fid.vnode,
			       vnode->fid.vnode);
			goto not_found;
		}

		/* if the vnode ID uniqifier has changed, then the file has
		 * been deleted and replaced, and the original vnode ID has
		 * been reused */
		if (fid.unique != vnode->fid.unique) {
			_debug("%pd: file deleted (uq %u -> %u I:%u)",
			       dentry, fid.unique,
			       vnode->fid.unique,
			       vnode->vfs_inode.i_generation);
			write_seqlock(&vnode->cb_lock);
			set_bit(AFS_VNODE_DELETED, &vnode->flags);
			write_sequnlock(&vnode->cb_lock);
			goto not_found;
		}
		goto out_valid;

	case -ENOENT:
		/* the filename is unknown */
		_debug("%pd: dirent not found", dentry);
		if (d_really_is_positive(dentry))
			goto not_found;
		goto out_valid;

	default:
		_debug("failed to iterate dir %pd: %d",
		       parent, ret);
		goto out_bad_parent;
	}

out_valid:
	dentry->d_fsdata = dir_version;
	dput(parent);
	key_put(key);
	_leave(" = 1 [valid]");
	return 1;

	/* the dirent, if it exists, now points to a different vnode */
not_found:
	spin_lock(&dentry->d_lock);
	dentry->d_flags |= DCACHE_NFSFS_RENAMED;
	spin_unlock(&dentry->d_lock);

out_bad_parent:
	_debug("dropping dentry %pd2", dentry);
	dput(parent);
out_bad:
	key_put(key);

	_leave(" = 0 [bad]");
	return 0;
}

/*
 * allow the VFS to enquire as to whether a dentry should be unhashed (mustn't
 * sleep)
 * - called from dput() when d_count is going to 0.
 * - return 1 to request dentry be unhashed, 0 otherwise
 */
static int afs_d_delete(const struct dentry *dentry)
{
	_enter("%pd", dentry);

	if (dentry->d_flags & DCACHE_NFSFS_RENAMED)
		goto zap;

	if (d_really_is_positive(dentry) &&
	    (test_bit(AFS_VNODE_DELETED,   &AFS_FS_I(d_inode(dentry))->flags) ||
	     test_bit(AFS_VNODE_PSEUDODIR, &AFS_FS_I(d_inode(dentry))->flags)))
		goto zap;

	_leave(" = 0 [keep]");
	return 0;

zap:
	_leave(" = 1 [zap]");
	return 1;
}

/*
 * handle dentry release
 */
static void afs_d_release(struct dentry *dentry)
{
	_enter("%pd", dentry);
}

/*
 * Create a new inode for create/mkdir/symlink
 */
static void afs_vnode_new_inode(struct afs_fs_cursor *fc,
				struct dentry *new_dentry,
				struct afs_fid *newfid,
				struct afs_file_status *newstatus,
				struct afs_callback *newcb)
{
	struct inode *inode;

	if (fc->ac.error < 0)
		return;

	d_drop(new_dentry);

	inode = afs_iget(fc->vnode->vfs_inode.i_sb, fc->key,
			 newfid, newstatus, newcb, fc->cbi);
	if (IS_ERR(inode)) {
		/* ENOMEM or EINTR at a really inconvenient time - just abandon
		 * the new directory on the server.
		 */
		fc->ac.error = PTR_ERR(inode);
		return;
	}

	d_add(new_dentry, inode);
}

/*
 * create a directory on an AFS filesystem
 */
static int afs_mkdir(struct inode *dir, struct dentry *dentry, umode_t mode)
{
	struct afs_file_status newstatus;
	struct afs_fs_cursor fc;
	struct afs_callback newcb;
	struct afs_vnode *dvnode = AFS_FS_I(dir);
	struct afs_fid newfid;
	struct key *key;
	int ret;

	mode |= S_IFDIR;

	_enter("{%x:%u},{%pd},%ho",
	       dvnode->fid.vid, dvnode->fid.vnode, dentry, mode);

	key = afs_request_key(dvnode->volume->cell);
	if (IS_ERR(key)) {
		ret = PTR_ERR(key);
		goto error;
	}

	ret = -ERESTARTSYS;
	if (afs_begin_vnode_operation(&fc, dvnode, key)) {
		while (afs_select_fileserver(&fc)) {
			fc.cb_break = dvnode->cb_break + dvnode->cb_s_break;
			afs_fs_create(&fc, dentry->d_name.name, mode,
				      &newfid, &newstatus, &newcb);
		}

		afs_check_for_remote_deletion(&fc, fc.vnode);
		afs_vnode_commit_status(&fc, dvnode, fc.cb_break);
		afs_vnode_new_inode(&fc, dentry, &newfid, &newstatus, &newcb);
		ret = afs_end_vnode_operation(&fc);
		if (ret < 0)
			goto error_key;
	} else {
		goto error_key;
	}

	key_put(key);
	_leave(" = 0");
	return 0;

error_key:
	key_put(key);
error:
	d_drop(dentry);
	_leave(" = %d", ret);
	return ret;
}

/*
 * Remove a subdir from a directory.
 */
static void afs_dir_remove_subdir(struct dentry *dentry)
{
	if (d_really_is_positive(dentry)) {
		struct afs_vnode *vnode = AFS_FS_I(d_inode(dentry));

		clear_nlink(&vnode->vfs_inode);
		set_bit(AFS_VNODE_DELETED, &vnode->flags);
		clear_bit(AFS_VNODE_CB_PROMISED, &vnode->flags);
	}
}

/*
 * remove a directory from an AFS filesystem
 */
static int afs_rmdir(struct inode *dir, struct dentry *dentry)
{
	struct afs_fs_cursor fc;
	struct afs_vnode *dvnode = AFS_FS_I(dir);
	struct key *key;
	int ret;

	_enter("{%x:%u},{%pd}",
	       dvnode->fid.vid, dvnode->fid.vnode, dentry);

	key = afs_request_key(dvnode->volume->cell);
	if (IS_ERR(key)) {
		ret = PTR_ERR(key);
		goto error;
	}

	ret = -ERESTARTSYS;
	if (afs_begin_vnode_operation(&fc, dvnode, key)) {
		while (afs_select_fileserver(&fc)) {
			fc.cb_break = dvnode->cb_break + dvnode->cb_s_break;
			afs_fs_remove(&fc, dentry->d_name.name, true);
		}

		afs_vnode_commit_status(&fc, dvnode, fc.cb_break);
		ret = afs_end_vnode_operation(&fc);
		if (ret == 0)
			afs_dir_remove_subdir(dentry);
	}

	key_put(key);
error:
	return ret;
}

/*
 * Remove a link to a file or symlink from a directory.
 *
 * If the file was not deleted due to excess hard links, the fileserver will
 * break the callback promise on the file - if it had one - before it returns
 * to us, and if it was deleted, it won't
 *
 * However, if we didn't have a callback promise outstanding, or it was
 * outstanding on a different server, then it won't break it either...
 */
<<<<<<< HEAD
static int afs_dir_remove_link(struct dentry *dentry, struct key *key)
{
	int ret = 0;

	if (d_really_is_positive(dentry)) {
		struct afs_vnode *vnode = AFS_FS_I(d_inode(dentry));

		if (test_bit(AFS_VNODE_DELETED, &vnode->flags))
			kdebug("AFS_VNODE_DELETED");
		clear_bit(AFS_VNODE_CB_PROMISED, &vnode->flags);

		ret = afs_validate(vnode, key);
		if (ret == -ESTALE)
			ret = 0;
=======
static int afs_dir_remove_link(struct dentry *dentry, struct key *key,
			       unsigned long d_version_before,
			       unsigned long d_version_after)
{
	bool dir_valid;
	int ret = 0;

	/* There were no intervening changes on the server if the version
	 * number we got back was incremented by exactly 1.
	 */
	dir_valid = (d_version_after == d_version_before + 1);

	if (d_really_is_positive(dentry)) {
		struct afs_vnode *vnode = AFS_FS_I(d_inode(dentry));

		if (dir_valid) {
			drop_nlink(&vnode->vfs_inode);
			if (vnode->vfs_inode.i_nlink == 0) {
				set_bit(AFS_VNODE_DELETED, &vnode->flags);
				clear_bit(AFS_VNODE_CB_PROMISED, &vnode->flags);
			}
			ret = 0;
		} else {
			clear_bit(AFS_VNODE_CB_PROMISED, &vnode->flags);

			if (test_bit(AFS_VNODE_DELETED, &vnode->flags))
				kdebug("AFS_VNODE_DELETED");

			ret = afs_validate(vnode, key);
			if (ret == -ESTALE)
				ret = 0;
		}
>>>>>>> 00a5ae21
		_debug("nlink %d [val %d]", vnode->vfs_inode.i_nlink, ret);
	}

	return ret;
}

/*
 * Remove a file or symlink from an AFS filesystem.
 */
static int afs_unlink(struct inode *dir, struct dentry *dentry)
{
	struct afs_fs_cursor fc;
	struct afs_vnode *dvnode = AFS_FS_I(dir), *vnode;
	struct key *key;
	unsigned long d_version = (unsigned long)dentry->d_fsdata;
	int ret;

	_enter("{%x:%u},{%pd}",
	       dvnode->fid.vid, dvnode->fid.vnode, dentry);

	if (dentry->d_name.len >= AFSNAMEMAX)
		return -ENAMETOOLONG;

	key = afs_request_key(dvnode->volume->cell);
	if (IS_ERR(key)) {
		ret = PTR_ERR(key);
		goto error;
	}

	/* Try to make sure we have a callback promise on the victim. */
	if (d_really_is_positive(dentry)) {
		vnode = AFS_FS_I(d_inode(dentry));
		ret = afs_validate(vnode, key);
		if (ret < 0)
			goto error_key;
	}

	ret = -ERESTARTSYS;
	if (afs_begin_vnode_operation(&fc, dvnode, key)) {
		while (afs_select_fileserver(&fc)) {
			fc.cb_break = dvnode->cb_break + dvnode->cb_s_break;
			afs_fs_remove(&fc, dentry->d_name.name, false);
		}

		afs_vnode_commit_status(&fc, dvnode, fc.cb_break);
		ret = afs_end_vnode_operation(&fc);
		if (ret == 0)
<<<<<<< HEAD
			ret = afs_dir_remove_link(dentry, key);
=======
			ret = afs_dir_remove_link(
				dentry, key, d_version,
				(unsigned long)dvnode->status.data_version);
>>>>>>> 00a5ae21
	}

error_key:
	key_put(key);
error:
	_leave(" = %d", ret);
	return ret;
}

/*
 * create a regular file on an AFS filesystem
 */
static int afs_create(struct inode *dir, struct dentry *dentry, umode_t mode,
		      bool excl)
{
	struct afs_fs_cursor fc;
	struct afs_file_status newstatus;
	struct afs_callback newcb;
	struct afs_vnode *dvnode = AFS_FS_I(dir);
	struct afs_fid newfid;
	struct key *key;
	int ret;

	mode |= S_IFREG;

	_enter("{%x:%u},{%pd},%ho,",
	       dvnode->fid.vid, dvnode->fid.vnode, dentry, mode);

	ret = -ENAMETOOLONG;
	if (dentry->d_name.len >= AFSNAMEMAX)
		goto error;

	key = afs_request_key(dvnode->volume->cell);
	if (IS_ERR(key)) {
		ret = PTR_ERR(key);
		goto error;
	}

	ret = -ERESTARTSYS;
	if (afs_begin_vnode_operation(&fc, dvnode, key)) {
		while (afs_select_fileserver(&fc)) {
			fc.cb_break = dvnode->cb_break + dvnode->cb_s_break;
			afs_fs_create(&fc, dentry->d_name.name, mode,
				      &newfid, &newstatus, &newcb);
		}

		afs_check_for_remote_deletion(&fc, fc.vnode);
		afs_vnode_commit_status(&fc, dvnode, fc.cb_break);
		afs_vnode_new_inode(&fc, dentry, &newfid, &newstatus, &newcb);
		ret = afs_end_vnode_operation(&fc);
		if (ret < 0)
			goto error_key;
	} else {
		goto error_key;
	}

	key_put(key);
	_leave(" = 0");
	return 0;

error_key:
	key_put(key);
error:
	d_drop(dentry);
	_leave(" = %d", ret);
	return ret;
}

/*
 * create a hard link between files in an AFS filesystem
 */
static int afs_link(struct dentry *from, struct inode *dir,
		    struct dentry *dentry)
{
	struct afs_fs_cursor fc;
	struct afs_vnode *dvnode, *vnode;
	struct key *key;
	int ret;

	vnode = AFS_FS_I(d_inode(from));
	dvnode = AFS_FS_I(dir);

	_enter("{%x:%u},{%x:%u},{%pd}",
	       vnode->fid.vid, vnode->fid.vnode,
	       dvnode->fid.vid, dvnode->fid.vnode,
	       dentry);

	ret = -ENAMETOOLONG;
	if (dentry->d_name.len >= AFSNAMEMAX)
		goto error;

	key = afs_request_key(dvnode->volume->cell);
	if (IS_ERR(key)) {
		ret = PTR_ERR(key);
		goto error;
	}

	ret = -ERESTARTSYS;
	if (afs_begin_vnode_operation(&fc, dvnode, key)) {
		if (mutex_lock_interruptible_nested(&vnode->io_lock, 1) < 0) {
			afs_end_vnode_operation(&fc);
			goto error_key;
		}

		while (afs_select_fileserver(&fc)) {
			fc.cb_break = dvnode->cb_break + dvnode->cb_s_break;
			fc.cb_break_2 = vnode->cb_break + vnode->cb_s_break;
			afs_fs_link(&fc, vnode, dentry->d_name.name);
		}

		afs_vnode_commit_status(&fc, dvnode, fc.cb_break);
		afs_vnode_commit_status(&fc, vnode, fc.cb_break_2);
		ihold(&vnode->vfs_inode);
		d_instantiate(dentry, &vnode->vfs_inode);

		mutex_unlock(&vnode->io_lock);
		ret = afs_end_vnode_operation(&fc);
		if (ret < 0)
			goto error_key;
	} else {
		goto error_key;
	}

	key_put(key);
	_leave(" = 0");
	return 0;

error_key:
	key_put(key);
error:
	d_drop(dentry);
	_leave(" = %d", ret);
	return ret;
}

/*
 * create a symlink in an AFS filesystem
 */
static int afs_symlink(struct inode *dir, struct dentry *dentry,
		       const char *content)
{
	struct afs_fs_cursor fc;
	struct afs_file_status newstatus;
	struct afs_vnode *dvnode = AFS_FS_I(dir);
	struct afs_fid newfid;
	struct key *key;
	int ret;

	_enter("{%x:%u},{%pd},%s",
	       dvnode->fid.vid, dvnode->fid.vnode, dentry,
	       content);

	ret = -ENAMETOOLONG;
	if (dentry->d_name.len >= AFSNAMEMAX)
		goto error;

	ret = -EINVAL;
	if (strlen(content) >= AFSPATHMAX)
		goto error;

	key = afs_request_key(dvnode->volume->cell);
	if (IS_ERR(key)) {
		ret = PTR_ERR(key);
		goto error;
	}

	ret = -ERESTARTSYS;
	if (afs_begin_vnode_operation(&fc, dvnode, key)) {
		while (afs_select_fileserver(&fc)) {
			fc.cb_break = dvnode->cb_break + dvnode->cb_s_break;
			afs_fs_symlink(&fc, dentry->d_name.name, content,
				       &newfid, &newstatus);
		}

		afs_check_for_remote_deletion(&fc, fc.vnode);
		afs_vnode_commit_status(&fc, dvnode, fc.cb_break);
		afs_vnode_new_inode(&fc, dentry, &newfid, &newstatus, NULL);
		ret = afs_end_vnode_operation(&fc);
		if (ret < 0)
			goto error_key;
	} else {
		goto error_key;
	}

	key_put(key);
	_leave(" = 0");
	return 0;

error_key:
	key_put(key);
error:
	d_drop(dentry);
	_leave(" = %d", ret);
	return ret;
}

/*
 * rename a file in an AFS filesystem and/or move it between directories
 */
static int afs_rename(struct inode *old_dir, struct dentry *old_dentry,
		      struct inode *new_dir, struct dentry *new_dentry,
		      unsigned int flags)
{
	struct afs_fs_cursor fc;
	struct afs_vnode *orig_dvnode, *new_dvnode, *vnode;
	struct key *key;
	int ret;

	if (flags)
		return -EINVAL;

	vnode = AFS_FS_I(d_inode(old_dentry));
	orig_dvnode = AFS_FS_I(old_dir);
	new_dvnode = AFS_FS_I(new_dir);

	_enter("{%x:%u},{%x:%u},{%x:%u},{%pd}",
	       orig_dvnode->fid.vid, orig_dvnode->fid.vnode,
	       vnode->fid.vid, vnode->fid.vnode,
	       new_dvnode->fid.vid, new_dvnode->fid.vnode,
	       new_dentry);

	key = afs_request_key(orig_dvnode->volume->cell);
	if (IS_ERR(key)) {
		ret = PTR_ERR(key);
		goto error;
	}

	ret = -ERESTARTSYS;
	if (afs_begin_vnode_operation(&fc, orig_dvnode, key)) {
		if (orig_dvnode != new_dvnode) {
			if (mutex_lock_interruptible_nested(&new_dvnode->io_lock, 1) < 0) {
				afs_end_vnode_operation(&fc);
				goto error_key;
			}
		}
		while (afs_select_fileserver(&fc)) {
			fc.cb_break = orig_dvnode->cb_break + orig_dvnode->cb_s_break;
			fc.cb_break_2 = new_dvnode->cb_break + new_dvnode->cb_s_break;
			afs_fs_rename(&fc, old_dentry->d_name.name,
				      new_dvnode, new_dentry->d_name.name);
		}

		afs_vnode_commit_status(&fc, orig_dvnode, fc.cb_break);
		afs_vnode_commit_status(&fc, new_dvnode, fc.cb_break_2);
		if (orig_dvnode != new_dvnode)
			mutex_unlock(&new_dvnode->io_lock);
		ret = afs_end_vnode_operation(&fc);
		if (ret < 0)
			goto error_key;
	}

error_key:
	key_put(key);
error:
	_leave(" = %d", ret);
	return ret;
}<|MERGE_RESOLUTION|>--- conflicted
+++ resolved
@@ -895,22 +895,6 @@
  * However, if we didn't have a callback promise outstanding, or it was
  * outstanding on a different server, then it won't break it either...
  */
-<<<<<<< HEAD
-static int afs_dir_remove_link(struct dentry *dentry, struct key *key)
-{
-	int ret = 0;
-
-	if (d_really_is_positive(dentry)) {
-		struct afs_vnode *vnode = AFS_FS_I(d_inode(dentry));
-
-		if (test_bit(AFS_VNODE_DELETED, &vnode->flags))
-			kdebug("AFS_VNODE_DELETED");
-		clear_bit(AFS_VNODE_CB_PROMISED, &vnode->flags);
-
-		ret = afs_validate(vnode, key);
-		if (ret == -ESTALE)
-			ret = 0;
-=======
 static int afs_dir_remove_link(struct dentry *dentry, struct key *key,
 			       unsigned long d_version_before,
 			       unsigned long d_version_after)
@@ -943,7 +927,6 @@
 			if (ret == -ESTALE)
 				ret = 0;
 		}
->>>>>>> 00a5ae21
 		_debug("nlink %d [val %d]", vnode->vfs_inode.i_nlink, ret);
 	}
 
@@ -991,13 +974,9 @@
 		afs_vnode_commit_status(&fc, dvnode, fc.cb_break);
 		ret = afs_end_vnode_operation(&fc);
 		if (ret == 0)
-<<<<<<< HEAD
-			ret = afs_dir_remove_link(dentry, key);
-=======
 			ret = afs_dir_remove_link(
 				dentry, key, d_version,
 				(unsigned long)dvnode->status.data_version);
->>>>>>> 00a5ae21
 	}
 
 error_key:
