--- conflicted
+++ resolved
@@ -319,15 +319,6 @@
 			       vnode->fid.vid, vnode->fid.vnode, ret);
 		}
 
-<<<<<<< HEAD
-		/* The new front of the queue now owns the state variables. */
-		next = list_entry(vnode->pending_locks.next,
-				  struct file_lock, fl_u.afs.link);
-		vnode->lock_key = key_get(afs_file_key(next->fl_file));
-		vnode->lock_type = (next->fl_type == F_RDLCK) ? AFS_LOCK_READ : AFS_LOCK_WRITE;
-		vnode->lock_state = AFS_VNODE_LOCK_WAITING_FOR_CB;
-		goto again;
-=======
 		spin_lock(&vnode->lock);
 		if (ret == -ENOENT)
 			afs_kill_lockers_enoent(vnode);
@@ -335,7 +326,6 @@
 			afs_next_locker(vnode, 0);
 		spin_unlock(&vnode->lock);
 		return;
->>>>>>> 0ecfebd2
 
 	/* If we've already got a lock, then it must be time to extend that
 	 * lock as AFS locks time out after 5 minutes.
@@ -468,53 +458,6 @@
 }
 
 /*
-<<<<<<< HEAD
- * Remove the front runner from the pending queue.
- * - The caller must hold vnode->lock.
- */
-static void afs_dequeue_lock(struct afs_vnode *vnode, struct file_lock *fl)
-{
-	struct file_lock *next;
-
-	_enter("");
-
-	/* ->lock_type, ->lock_key and ->lock_state only belong to this
-	 * file_lock if we're at the front of the pending queue or if we have
-	 * the lock granted or if the lock_state is NEED_UNLOCK or UNLOCKING.
-	 */
-	if (vnode->granted_locks.next == &fl->fl_u.afs.link &&
-	    vnode->granted_locks.prev == &fl->fl_u.afs.link) {
-		list_del_init(&fl->fl_u.afs.link);
-		afs_defer_unlock(vnode);
-		return;
-	}
-
-	if (!list_empty(&vnode->granted_locks) ||
-	    vnode->pending_locks.next != &fl->fl_u.afs.link) {
-		list_del_init(&fl->fl_u.afs.link);
-		return;
-	}
-
-	list_del_init(&fl->fl_u.afs.link);
-	key_put(vnode->lock_key);
-	vnode->lock_key = NULL;
-	vnode->lock_state = AFS_VNODE_LOCK_NONE;
-
-	if (list_empty(&vnode->pending_locks))
-		return;
-
-	/* The new front of the queue now owns the state variables. */
-	next = list_entry(vnode->pending_locks.next,
-			  struct file_lock, fl_u.afs.link);
-	vnode->lock_key = key_get(afs_file_key(next->fl_file));
-	vnode->lock_type = (next->fl_type == F_RDLCK) ? AFS_LOCK_READ : AFS_LOCK_WRITE;
-	vnode->lock_state = AFS_VNODE_LOCK_WAITING_FOR_CB;
-	afs_lock_may_be_available(vnode);
-}
-
-/*
-=======
->>>>>>> 0ecfebd2
  * request a lock on a file on the server
  */
 static int afs_do_setlk(struct file *file, struct file_lock *fl)
