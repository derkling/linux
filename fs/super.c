--- conflicted
+++ resolved
@@ -154,17 +154,6 @@
 	static const struct super_operations default_op;
 
 	if (s) {
-<<<<<<< HEAD
-		if (security_sb_alloc(s)) {
-			/*
-			 * We cannot call security_sb_free() without
-			 * security_sb_alloc() succeeding. So bail out manually
-			 */
-			kfree(s);
-			s = NULL;
-			goto out;
-		}
-=======
 		if (security_sb_alloc(s))
 			goto out_free_sb;
 
@@ -181,7 +170,6 @@
 #else
 		INIT_LIST_HEAD(&s->s_files);
 #endif
->>>>>>> 15d65ff6
 		if (init_sb_writers(s, type))
 			goto err_out;
 		s->s_flags = flags;
