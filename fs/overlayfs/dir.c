--- conflicted
+++ resolved
@@ -618,10 +618,7 @@
 	 */
 	if (!err)
 		d_drop(dentry);
-<<<<<<< HEAD
-=======
 out_unlock:
->>>>>>> d4f47e60
 	mutex_unlock(&dir->i_mutex);
 
 	return err;
