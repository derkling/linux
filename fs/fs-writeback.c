--- conflicted
+++ resolved
@@ -72,7 +72,6 @@
 static inline struct backing_dev_info *inode_to_bdi(struct inode *inode)
 {
 	struct super_block *sb = inode->i_sb;
-<<<<<<< HEAD
 
 	if (strcmp(sb->s_type->name, "bdev") == 0)
 		return inode->i_mapping->backing_dev_info;
@@ -85,30 +84,9 @@
 	return list_entry(head, struct inode, i_wb_list);
 }
 
-static void bdi_queue_work(struct backing_dev_info *bdi,
-		struct wb_writeback_work *work)
-{
-	trace_writeback_queue(bdi, work);
-
-	spin_lock_bh(&bdi->wb_lock);
-	list_add_tail(&work->list, &bdi->work_list);
-=======
-
-	if (strcmp(sb->s_type->name, "bdev") == 0)
-		return inode->i_mapping->backing_dev_info;
-
-	return sb->s_bdi;
-}
-
-static inline struct inode *wb_inode(struct list_head *head)
-{
-	return list_entry(head, struct inode, i_wb_list);
-}
-
 /* Wakeup flusher thread or forker thread to fork it. Requires bdi->wb_lock. */
 static void bdi_wakeup_flusher(struct backing_dev_info *bdi)
 {
->>>>>>> 3cbea436
 	if (bdi->wb.task) {
 		wake_up_process(bdi->wb.task);
 	} else {
@@ -116,21 +94,10 @@
 		 * The bdi thread isn't there, wake up the forker thread which
 		 * will create and run it.
 		 */
-<<<<<<< HEAD
-		trace_writeback_nothread(bdi, work);
-=======
->>>>>>> 3cbea436
 		wake_up_process(default_backing_dev_info.wb.task);
 	}
-	spin_unlock_bh(&bdi->wb_lock);
-}
-
-<<<<<<< HEAD
-static void
-__bdi_start_writeback(struct backing_dev_info *bdi, long nr_pages,
-		bool range_cyclic, bool for_background)
-{
-=======
+}
+
 static void bdi_queue_work(struct backing_dev_info *bdi,
 			   struct wb_writeback_work *work)
 {
@@ -148,7 +115,6 @@
 __bdi_start_writeback(struct backing_dev_info *bdi, long nr_pages,
 		      bool range_cyclic)
 {
->>>>>>> 3cbea436
 	struct wb_writeback_work *work;
 
 	/*
@@ -167,8 +133,6 @@
 	work->sync_mode	= WB_SYNC_NONE;
 	work->nr_pages	= nr_pages;
 	work->range_cyclic = range_cyclic;
-<<<<<<< HEAD
-	work->for_background = for_background;
 
 	bdi_queue_work(bdi, work);
 }
@@ -184,33 +148,6 @@
  *   completion. Caller need not hold sb s_umount semaphore.
  *
  */
-void bdi_start_writeback(struct backing_dev_info *bdi, long nr_pages)
-{
-	__bdi_start_writeback(bdi, nr_pages, true, false);
-=======
-
-	bdi_queue_work(bdi, work);
->>>>>>> 3cbea436
-}
-
-/**
- * bdi_start_background_writeback - start background writeback
- * @bdi: the backing device to write from
-<<<<<<< HEAD
-=======
- * @nr_pages: the number of pages to write
->>>>>>> 3cbea436
- *
- * Description:
- *   This does WB_SYNC_NONE background writeback. The IO is only
- *   started when this function returns, we make no guarentees on
- *   completion. Caller need not hold sb s_umount semaphore.
- */
-<<<<<<< HEAD
-void bdi_start_background_writeback(struct backing_dev_info *bdi)
-{
-	__bdi_start_writeback(bdi, LONG_MAX, true, true);
-=======
 void bdi_start_writeback(struct backing_dev_info *bdi, long nr_pages)
 {
 	__bdi_start_writeback(bdi, nr_pages, true);
@@ -236,7 +173,6 @@
 	spin_lock_bh(&bdi->wb_lock);
 	bdi_wakeup_flusher(bdi);
 	spin_unlock_bh(&bdi->wb_lock);
->>>>>>> 3cbea436
 }
 
 /*
@@ -606,7 +542,6 @@
 	/* b_io is empty */
 	return 1;
 }
-<<<<<<< HEAD
 
 void writeback_inodes_wb(struct bdi_writeback *wb,
 		struct writeback_control *wbc)
@@ -630,31 +565,6 @@
 		ret = writeback_sb_inodes(sb, wb, wbc, false);
 		drop_super(sb);
 
-=======
-
-void writeback_inodes_wb(struct bdi_writeback *wb,
-		struct writeback_control *wbc)
-{
-	int ret = 0;
-
-	if (!wbc->wb_start)
-		wbc->wb_start = jiffies; /* livelock avoidance */
-	spin_lock(&inode_lock);
-	if (!wbc->for_kupdate || list_empty(&wb->b_io))
-		queue_io(wb, wbc->older_than_this);
-
-	while (!list_empty(&wb->b_io)) {
-		struct inode *inode = wb_inode(wb->b_io.prev);
-		struct super_block *sb = inode->i_sb;
-
-		if (!pin_sb_for_writeback(sb)) {
-			requeue_io(inode);
-			continue;
-		}
-		ret = writeback_sb_inodes(sb, wb, wbc, false);
-		drop_super(sb);
-
->>>>>>> 3cbea436
 		if (ret)
 			break;
 	}
@@ -733,8 +643,6 @@
 		wbc.range_end = LLONG_MAX;
 	}
 
-<<<<<<< HEAD
-=======
 	/*
 	 * WB_SYNC_ALL mode does livelock avoidance by syncing dirty
 	 * inodes/pages in one big loop. Setting wbc.nr_to_write=LONG_MAX
@@ -753,15 +661,12 @@
 	else
 		write_chunk = LONG_MAX;
 
->>>>>>> 3cbea436
 	wbc.wb_start = jiffies; /* livelock avoidance */
 	for (;;) {
 		/*
 		 * Stop writeback when nr_pages has been consumed
 		 */
 		if (work->nr_pages <= 0)
-<<<<<<< HEAD
-=======
 			break;
 
 		/*
@@ -772,7 +677,6 @@
 		 */
 		if ((work->for_background || work->for_kupdate) &&
 		    !list_empty(&wb->bdi->work_list))
->>>>>>> 3cbea436
 			break;
 
 		/*
@@ -793,13 +697,8 @@
 			writeback_inodes_wb(wb, &wbc);
 		trace_wbc_writeback_written(&wbc, wb->bdi);
 
-<<<<<<< HEAD
-		work->nr_pages -= MAX_WRITEBACK_PAGES - wbc.nr_to_write;
-		wrote += MAX_WRITEBACK_PAGES - wbc.nr_to_write;
-=======
 		work->nr_pages -= write_chunk - wbc.nr_to_write;
 		wrote += write_chunk - wbc.nr_to_write;
->>>>>>> 3cbea436
 
 		/*
 		 * If we consumed everything, see if we have more
@@ -840,14 +739,6 @@
 get_next_work_item(struct backing_dev_info *bdi)
 {
 	struct wb_writeback_work *work = NULL;
-<<<<<<< HEAD
-
-	spin_lock_bh(&bdi->wb_lock);
-	if (!list_empty(&bdi->work_list)) {
-		work = list_entry(bdi->work_list.next,
-				  struct wb_writeback_work, list);
-		list_del_init(&work->list);
-=======
 
 	spin_lock_bh(&bdi->wb_lock);
 	if (!list_empty(&bdi->work_list)) {
@@ -882,25 +773,9 @@
 		};
 
 		return wb_writeback(wb, &work);
->>>>>>> 3cbea436
-	}
-	spin_unlock_bh(&bdi->wb_lock);
-	return work;
-}
-
-<<<<<<< HEAD
-/*
- * Add in the number of potentially dirty inodes, because each inode
- * write can dirty pagecache in the underlying blockdev.
- */
-static unsigned long get_nr_dirty_pages(void)
-{
-	return global_page_state(NR_FILE_DIRTY) +
-		global_page_state(NR_UNSTABLE_NFS) +
-		get_nr_dirty_inodes();
-=======
+	}
+
 	return 0;
->>>>>>> 3cbea436
 }
 
 static long wb_check_old_data_flush(struct bdi_writeback *wb)
@@ -972,10 +847,7 @@
 	 * Check for periodic writeback, kupdated() style
 	 */
 	wrote += wb_check_old_data_flush(wb);
-<<<<<<< HEAD
-=======
 	wrote += wb_check_background_flush(wb);
->>>>>>> 3cbea436
 	clear_bit(BDI_writeback_running, &wb->bdi->state);
 
 	return wrote;
@@ -1015,7 +887,6 @@
 
 		if (pages_written)
 			wb->last_active = jiffies;
-<<<<<<< HEAD
 
 		set_current_state(TASK_INTERRUPTIBLE);
 		if (!list_empty(&bdi->work_list) || kthread_should_stop()) {
@@ -1023,15 +894,6 @@
 			continue;
 		}
 
-=======
-
-		set_current_state(TASK_INTERRUPTIBLE);
-		if (!list_empty(&bdi->work_list) || kthread_should_stop()) {
-			__set_current_state(TASK_RUNNING);
-			continue;
-		}
-
->>>>>>> 3cbea436
 		if (wb_has_dirty_io(wb) && dirty_writeback_interval)
 			schedule_timeout(msecs_to_jiffies(dirty_writeback_interval * 10));
 		else {
@@ -1072,11 +934,7 @@
 	list_for_each_entry_rcu(bdi, &bdi_list, bdi_list) {
 		if (!bdi_has_dirty_io(bdi))
 			continue;
-<<<<<<< HEAD
-		__bdi_start_writeback(bdi, nr_pages, false, false);
-=======
 		__bdi_start_writeback(bdi, nr_pages, false);
->>>>>>> 3cbea436
 	}
 	rcu_read_unlock();
 }
@@ -1445,19 +1303,11 @@
 EXPORT_SYMBOL(sync_inode);
 
 /**
-<<<<<<< HEAD
- * sync_inode - write an inode to disk
- * @inode: the inode to sync
- * @wait: wait for I/O to complete.
- *
- * Write an inode to disk and adjust it's dirty state after completion.
-=======
  * sync_inode_metadata - write an inode to disk
  * @inode: the inode to sync
  * @wait: wait for I/O to complete.
  *
  * Write an inode to disk and adjust its dirty state after completion.
->>>>>>> 3cbea436
  *
  * Note: only writes the actual inode, no associated data or other metadata.
  */
