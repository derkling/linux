--- conflicted
+++ resolved
@@ -427,29 +427,6 @@
 
 
 enum {
-<<<<<<< HEAD
-	DLM_MASTER_REQUEST_MSG    = 500,
-	DLM_UNUSED_MSG1,         /* 501 */
-	DLM_ASSERT_MASTER_MSG,	 /* 502 */
-	DLM_CREATE_LOCK_MSG,	 /* 503 */
-	DLM_CONVERT_LOCK_MSG,	 /* 504 */
-	DLM_PROXY_AST_MSG,	 /* 505 */
-	DLM_UNLOCK_LOCK_MSG,	 /* 506 */
-	DLM_DEREF_LOCKRES_MSG,	 /* 507 */
-	DLM_MIGRATE_REQUEST_MSG, /* 508 */
-	DLM_MIG_LOCKRES_MSG, 	 /* 509 */
-	DLM_QUERY_JOIN_MSG,	 /* 510 */
-	DLM_ASSERT_JOINED_MSG,	 /* 511 */
-	DLM_CANCEL_JOIN_MSG,	 /* 512 */
-	DLM_EXIT_DOMAIN_MSG,	 /* 513 */
-	DLM_MASTER_REQUERY_MSG,	 /* 514 */
-	DLM_LOCK_REQUEST_MSG,	 /* 515 */
-	DLM_RECO_DATA_DONE_MSG,	 /* 516 */
-	DLM_BEGIN_RECO_MSG,	 /* 517 */
-	DLM_FINALIZE_RECO_MSG,	 /* 518 */
-	DLM_QUERY_REGION,	 /* 519 */
-	DLM_QUERY_NODEINFO,	 /* 520 */
-=======
 	DLM_MASTER_REQUEST_MSG		= 500,
 	DLM_UNUSED_MSG1			= 501,
 	DLM_ASSERT_MASTER_MSG		= 502,
@@ -471,7 +448,6 @@
 	DLM_FINALIZE_RECO_MSG		= 518,
 	DLM_QUERY_REGION		= 519,
 	DLM_QUERY_NODEINFO		= 520,
->>>>>>> 3cbea436
 };
 
 struct dlm_reco_node_data
