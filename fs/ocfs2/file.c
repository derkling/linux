/* -*- mode: c; c-basic-offset: 8; -*-
 * vim: noexpandtab sw=8 ts=8 sts=0:
 *
 * file.c
 *
 * File open, close, extend, truncate
 *
 * Copyright (C) 2002, 2004 Oracle.  All rights reserved.
 *
 * This program is free software; you can redistribute it and/or
 * modify it under the terms of the GNU General Public
 * License as published by the Free Software Foundation; either
 * version 2 of the License, or (at your option) any later version.
 *
 * This program is distributed in the hope that it will be useful,
 * but WITHOUT ANY WARRANTY; without even the implied warranty of
 * MERCHANTABILITY or FITNESS FOR A PARTICULAR PURPOSE.  See the GNU
 * General Public License for more details.
 *
 * You should have received a copy of the GNU General Public
 * License along with this program; if not, write to the
 * Free Software Foundation, Inc., 59 Temple Place - Suite 330,
 * Boston, MA 021110-1307, USA.
 */

#include <linux/capability.h>
#include <linux/fs.h>
#include <linux/types.h>
#include <linux/slab.h>
#include <linux/highmem.h>
#include <linux/pagemap.h>
#include <linux/uio.h>
#include <linux/sched.h>
#include <linux/splice.h>
#include <linux/mount.h>
#include <linux/writeback.h>
#include <linux/falloc.h>
#include <linux/quotaops.h>
#include <linux/blkdev.h>

#define MLOG_MASK_PREFIX ML_INODE
#include <cluster/masklog.h>

#include "ocfs2.h"

#include "alloc.h"
#include "aops.h"
#include "dir.h"
#include "dlmglue.h"
#include "extent_map.h"
#include "file.h"
#include "sysfile.h"
#include "inode.h"
#include "ioctl.h"
#include "journal.h"
#include "locks.h"
#include "mmap.h"
#include "suballoc.h"
#include "super.h"
#include "xattr.h"
#include "acl.h"
#include "quota.h"
#include "refcounttree.h"

#include "buffer_head_io.h"

static int ocfs2_init_file_private(struct inode *inode, struct file *file)
{
	struct ocfs2_file_private *fp;

	fp = kzalloc(sizeof(struct ocfs2_file_private), GFP_KERNEL);
	if (!fp)
		return -ENOMEM;

	fp->fp_file = file;
	mutex_init(&fp->fp_mutex);
	ocfs2_file_lock_res_init(&fp->fp_flock, fp);
	file->private_data = fp;

	return 0;
}

static void ocfs2_free_file_private(struct inode *inode, struct file *file)
{
	struct ocfs2_file_private *fp = file->private_data;
	struct ocfs2_super *osb = OCFS2_SB(inode->i_sb);

	if (fp) {
		ocfs2_simple_drop_lockres(osb, &fp->fp_flock);
		ocfs2_lock_res_free(&fp->fp_flock);
		kfree(fp);
		file->private_data = NULL;
	}
}

static int ocfs2_file_open(struct inode *inode, struct file *file)
{
	int status;
	int mode = file->f_flags;
	struct ocfs2_inode_info *oi = OCFS2_I(inode);

	mlog_entry("(0x%p, 0x%p, '%.*s')\n", inode, file,
		   file->f_path.dentry->d_name.len, file->f_path.dentry->d_name.name);

	if (file->f_mode & FMODE_WRITE)
		dquot_initialize(inode);

	spin_lock(&oi->ip_lock);

	/* Check that the inode hasn't been wiped from disk by another
	 * node. If it hasn't then we're safe as long as we hold the
	 * spin lock until our increment of open count. */
	if (OCFS2_I(inode)->ip_flags & OCFS2_INODE_DELETED) {
		spin_unlock(&oi->ip_lock);

		status = -ENOENT;
		goto leave;
	}

	if (mode & O_DIRECT)
		oi->ip_flags |= OCFS2_INODE_OPEN_DIRECT;

	oi->ip_open_count++;
	spin_unlock(&oi->ip_lock);

	status = ocfs2_init_file_private(inode, file);
	if (status) {
		/*
		 * We want to set open count back if we're failing the
		 * open.
		 */
		spin_lock(&oi->ip_lock);
		oi->ip_open_count--;
		spin_unlock(&oi->ip_lock);
	}

leave:
	mlog_exit(status);
	return status;
}

static int ocfs2_file_release(struct inode *inode, struct file *file)
{
	struct ocfs2_inode_info *oi = OCFS2_I(inode);

	mlog_entry("(0x%p, 0x%p, '%.*s')\n", inode, file,
		       file->f_path.dentry->d_name.len,
		       file->f_path.dentry->d_name.name);

	spin_lock(&oi->ip_lock);
	if (!--oi->ip_open_count)
		oi->ip_flags &= ~OCFS2_INODE_OPEN_DIRECT;
	spin_unlock(&oi->ip_lock);

	ocfs2_free_file_private(inode, file);

	mlog_exit(0);

	return 0;
}

static int ocfs2_dir_open(struct inode *inode, struct file *file)
{
	return ocfs2_init_file_private(inode, file);
}

static int ocfs2_dir_release(struct inode *inode, struct file *file)
{
	ocfs2_free_file_private(inode, file);
	return 0;
}

static int ocfs2_sync_file(struct file *file, int datasync)
{
	int err = 0;
	journal_t *journal;
	struct inode *inode = file->f_mapping->host;
	struct ocfs2_super *osb = OCFS2_SB(inode->i_sb);

	mlog_entry("(0x%p, %d, 0x%p, '%.*s')\n", file, datasync,
		   file->f_path.dentry, file->f_path.dentry->d_name.len,
		   file->f_path.dentry->d_name.name);

	if (datasync && !(inode->i_state & I_DIRTY_DATASYNC)) {
		/*
		 * We still have to flush drive's caches to get data to the
		 * platter
		 */
		if (osb->s_mount_opt & OCFS2_MOUNT_BARRIER)
			blkdev_issue_flush(inode->i_sb->s_bdev, GFP_KERNEL, NULL);
		goto bail;
	}

	journal = osb->journal->j_journal;
	err = jbd2_journal_force_commit(journal);

bail:
	mlog_exit(err);

	return (err < 0) ? -EIO : 0;
}

int ocfs2_should_update_atime(struct inode *inode,
			      struct vfsmount *vfsmnt)
{
	struct timespec now;
	struct ocfs2_super *osb = OCFS2_SB(inode->i_sb);

	if (ocfs2_is_hard_readonly(osb) || ocfs2_is_soft_readonly(osb))
		return 0;

	if ((inode->i_flags & S_NOATIME) ||
	    ((inode->i_sb->s_flags & MS_NODIRATIME) && S_ISDIR(inode->i_mode)))
		return 0;

	/*
	 * We can be called with no vfsmnt structure - NFSD will
	 * sometimes do this.
	 *
	 * Note that our action here is different than touch_atime() -
	 * if we can't tell whether this is a noatime mount, then we
	 * don't know whether to trust the value of s_atime_quantum.
	 */
	if (vfsmnt == NULL)
		return 0;

	if ((vfsmnt->mnt_flags & MNT_NOATIME) ||
	    ((vfsmnt->mnt_flags & MNT_NODIRATIME) && S_ISDIR(inode->i_mode)))
		return 0;

	if (vfsmnt->mnt_flags & MNT_RELATIME) {
		if ((timespec_compare(&inode->i_atime, &inode->i_mtime) <= 0) ||
		    (timespec_compare(&inode->i_atime, &inode->i_ctime) <= 0))
			return 1;

		return 0;
	}

	now = CURRENT_TIME;
	if ((now.tv_sec - inode->i_atime.tv_sec <= osb->s_atime_quantum))
		return 0;
	else
		return 1;
}

int ocfs2_update_inode_atime(struct inode *inode,
			     struct buffer_head *bh)
{
	int ret;
	struct ocfs2_super *osb = OCFS2_SB(inode->i_sb);
	handle_t *handle;
	struct ocfs2_dinode *di = (struct ocfs2_dinode *) bh->b_data;

	mlog_entry_void();

	handle = ocfs2_start_trans(osb, OCFS2_INODE_UPDATE_CREDITS);
	if (IS_ERR(handle)) {
		ret = PTR_ERR(handle);
		mlog_errno(ret);
		goto out;
	}

	ret = ocfs2_journal_access_di(handle, INODE_CACHE(inode), bh,
				      OCFS2_JOURNAL_ACCESS_WRITE);
	if (ret) {
		mlog_errno(ret);
		goto out_commit;
	}

	/*
	 * Don't use ocfs2_mark_inode_dirty() here as we don't always
	 * have i_mutex to guard against concurrent changes to other
	 * inode fields.
	 */
	inode->i_atime = CURRENT_TIME;
	di->i_atime = cpu_to_le64(inode->i_atime.tv_sec);
	di->i_atime_nsec = cpu_to_le32(inode->i_atime.tv_nsec);
	ocfs2_journal_dirty(handle, bh);

out_commit:
	ocfs2_commit_trans(OCFS2_SB(inode->i_sb), handle);
out:
	mlog_exit(ret);
	return ret;
}

static int ocfs2_set_inode_size(handle_t *handle,
				struct inode *inode,
				struct buffer_head *fe_bh,
				u64 new_i_size)
{
	int status;

	mlog_entry_void();
	i_size_write(inode, new_i_size);
	inode->i_blocks = ocfs2_inode_sector_count(inode);
	inode->i_ctime = inode->i_mtime = CURRENT_TIME;

	status = ocfs2_mark_inode_dirty(handle, inode, fe_bh);
	if (status < 0) {
		mlog_errno(status);
		goto bail;
	}

bail:
	mlog_exit(status);
	return status;
}

int ocfs2_simple_size_update(struct inode *inode,
			     struct buffer_head *di_bh,
			     u64 new_i_size)
{
	int ret;
	struct ocfs2_super *osb = OCFS2_SB(inode->i_sb);
	handle_t *handle = NULL;

	handle = ocfs2_start_trans(osb, OCFS2_INODE_UPDATE_CREDITS);
	if (IS_ERR(handle)) {
		ret = PTR_ERR(handle);
		mlog_errno(ret);
		goto out;
	}

	ret = ocfs2_set_inode_size(handle, inode, di_bh,
				   new_i_size);
	if (ret < 0)
		mlog_errno(ret);

	ocfs2_commit_trans(osb, handle);
out:
	return ret;
}

static int ocfs2_cow_file_pos(struct inode *inode,
			      struct buffer_head *fe_bh,
			      u64 offset)
{
	int status;
	u32 phys, cpos = offset >> OCFS2_SB(inode->i_sb)->s_clustersize_bits;
	unsigned int num_clusters = 0;
	unsigned int ext_flags = 0;

	/*
	 * If the new offset is aligned to the range of the cluster, there is
	 * no space for ocfs2_zero_range_for_truncate to fill, so no need to
	 * CoW either.
	 */
	if ((offset & (OCFS2_SB(inode->i_sb)->s_clustersize - 1)) == 0)
		return 0;

	status = ocfs2_get_clusters(inode, cpos, &phys,
				    &num_clusters, &ext_flags);
	if (status) {
		mlog_errno(status);
		goto out;
	}

	if (!(ext_flags & OCFS2_EXT_REFCOUNTED))
		goto out;

	return ocfs2_refcount_cow(inode, NULL, fe_bh, cpos, 1, cpos+1);

out:
	return status;
}

static int ocfs2_orphan_for_truncate(struct ocfs2_super *osb,
				     struct inode *inode,
				     struct buffer_head *fe_bh,
				     u64 new_i_size)
{
	int status;
	handle_t *handle;
	struct ocfs2_dinode *di;
	u64 cluster_bytes;

	mlog_entry_void();

	/*
	 * We need to CoW the cluster contains the offset if it is reflinked
	 * since we will call ocfs2_zero_range_for_truncate later which will
	 * write "0" from offset to the end of the cluster.
	 */
	status = ocfs2_cow_file_pos(inode, fe_bh, new_i_size);
	if (status) {
		mlog_errno(status);
		return status;
	}

	/* TODO: This needs to actually orphan the inode in this
	 * transaction. */

	handle = ocfs2_start_trans(osb, OCFS2_INODE_UPDATE_CREDITS);
	if (IS_ERR(handle)) {
		status = PTR_ERR(handle);
		mlog_errno(status);
		goto out;
	}

	status = ocfs2_journal_access_di(handle, INODE_CACHE(inode), fe_bh,
					 OCFS2_JOURNAL_ACCESS_WRITE);
	if (status < 0) {
		mlog_errno(status);
		goto out_commit;
	}

	/*
	 * Do this before setting i_size.
	 */
	cluster_bytes = ocfs2_align_bytes_to_clusters(inode->i_sb, new_i_size);
	status = ocfs2_zero_range_for_truncate(inode, handle, new_i_size,
					       cluster_bytes);
	if (status) {
		mlog_errno(status);
		goto out_commit;
	}

	i_size_write(inode, new_i_size);
	inode->i_ctime = inode->i_mtime = CURRENT_TIME;

	di = (struct ocfs2_dinode *) fe_bh->b_data;
	di->i_size = cpu_to_le64(new_i_size);
	di->i_ctime = di->i_mtime = cpu_to_le64(inode->i_ctime.tv_sec);
	di->i_ctime_nsec = di->i_mtime_nsec = cpu_to_le32(inode->i_ctime.tv_nsec);

	ocfs2_journal_dirty(handle, fe_bh);

out_commit:
	ocfs2_commit_trans(osb, handle);
out:

	mlog_exit(status);
	return status;
}

static int ocfs2_truncate_file(struct inode *inode,
			       struct buffer_head *di_bh,
			       u64 new_i_size)
{
	int status = 0;
	struct ocfs2_dinode *fe = NULL;
	struct ocfs2_super *osb = OCFS2_SB(inode->i_sb);

	mlog_entry("(inode = %llu, new_i_size = %llu\n",
		   (unsigned long long)OCFS2_I(inode)->ip_blkno,
		   (unsigned long long)new_i_size);

	/* We trust di_bh because it comes from ocfs2_inode_lock(), which
	 * already validated it */
	fe = (struct ocfs2_dinode *) di_bh->b_data;

	mlog_bug_on_msg(le64_to_cpu(fe->i_size) != i_size_read(inode),
			"Inode %llu, inode i_size = %lld != di "
			"i_size = %llu, i_flags = 0x%x\n",
			(unsigned long long)OCFS2_I(inode)->ip_blkno,
			i_size_read(inode),
			(unsigned long long)le64_to_cpu(fe->i_size),
			le32_to_cpu(fe->i_flags));

	if (new_i_size > le64_to_cpu(fe->i_size)) {
		mlog(0, "asked to truncate file with size (%llu) to size (%llu)!\n",
		     (unsigned long long)le64_to_cpu(fe->i_size),
		     (unsigned long long)new_i_size);
		status = -EINVAL;
		mlog_errno(status);
		goto bail;
	}

	mlog(0, "inode %llu, i_size = %llu, new_i_size = %llu\n",
	     (unsigned long long)le64_to_cpu(fe->i_blkno),
	     (unsigned long long)le64_to_cpu(fe->i_size),
	     (unsigned long long)new_i_size);

	/* lets handle the simple truncate cases before doing any more
	 * cluster locking. */
	if (new_i_size == le64_to_cpu(fe->i_size))
		goto bail;

	down_write(&OCFS2_I(inode)->ip_alloc_sem);

	ocfs2_resv_discard(&osb->osb_la_resmap,
			   &OCFS2_I(inode)->ip_la_data_resv);

	/*
	 * The inode lock forced other nodes to sync and drop their
	 * pages, which (correctly) happens even if we have a truncate
	 * without allocation change - ocfs2 cluster sizes can be much
	 * greater than page size, so we have to truncate them
	 * anyway.
	 */
	unmap_mapping_range(inode->i_mapping, new_i_size + PAGE_SIZE - 1, 0, 1);
	truncate_inode_pages(inode->i_mapping, new_i_size);

	if (OCFS2_I(inode)->ip_dyn_features & OCFS2_INLINE_DATA_FL) {
		status = ocfs2_truncate_inline(inode, di_bh, new_i_size,
					       i_size_read(inode), 1);
		if (status)
			mlog_errno(status);

		goto bail_unlock_sem;
	}

	/* alright, we're going to need to do a full blown alloc size
	 * change. Orphan the inode so that recovery can complete the
	 * truncate if necessary. This does the task of marking
	 * i_size. */
	status = ocfs2_orphan_for_truncate(osb, inode, di_bh, new_i_size);
	if (status < 0) {
		mlog_errno(status);
		goto bail_unlock_sem;
	}

	status = ocfs2_commit_truncate(osb, inode, di_bh);
	if (status < 0) {
		mlog_errno(status);
		goto bail_unlock_sem;
	}

	/* TODO: orphan dir cleanup here. */
bail_unlock_sem:
	up_write(&OCFS2_I(inode)->ip_alloc_sem);

bail:
	if (!status && OCFS2_I(inode)->ip_clusters == 0)
		status = ocfs2_try_remove_refcount_tree(inode, di_bh);

	mlog_exit(status);
	return status;
}

/*
 * extend file allocation only here.
 * we'll update all the disk stuff, and oip->alloc_size
 *
 * expect stuff to be locked, a transaction started and enough data /
 * metadata reservations in the contexts.
 *
 * Will return -EAGAIN, and a reason if a restart is needed.
 * If passed in, *reason will always be set, even in error.
 */
int ocfs2_add_inode_data(struct ocfs2_super *osb,
			 struct inode *inode,
			 u32 *logical_offset,
			 u32 clusters_to_add,
			 int mark_unwritten,
			 struct buffer_head *fe_bh,
			 handle_t *handle,
			 struct ocfs2_alloc_context *data_ac,
			 struct ocfs2_alloc_context *meta_ac,
			 enum ocfs2_alloc_restarted *reason_ret)
{
	int ret;
	struct ocfs2_extent_tree et;

	ocfs2_init_dinode_extent_tree(&et, INODE_CACHE(inode), fe_bh);
	ret = ocfs2_add_clusters_in_btree(handle, &et, logical_offset,
					  clusters_to_add, mark_unwritten,
					  data_ac, meta_ac, reason_ret);

	return ret;
}

static int __ocfs2_extend_allocation(struct inode *inode, u32 logical_start,
				     u32 clusters_to_add, int mark_unwritten)
{
	int status = 0;
	int restart_func = 0;
	int credits;
	u32 prev_clusters;
	struct buffer_head *bh = NULL;
	struct ocfs2_dinode *fe = NULL;
	handle_t *handle = NULL;
	struct ocfs2_alloc_context *data_ac = NULL;
	struct ocfs2_alloc_context *meta_ac = NULL;
	enum ocfs2_alloc_restarted why;
	struct ocfs2_super *osb = OCFS2_SB(inode->i_sb);
	struct ocfs2_extent_tree et;
	int did_quota = 0;

	mlog_entry("(clusters_to_add = %u)\n", clusters_to_add);

	/*
	 * This function only exists for file systems which don't
	 * support holes.
	 */
	BUG_ON(mark_unwritten && !ocfs2_sparse_alloc(osb));

	status = ocfs2_read_inode_block(inode, &bh);
	if (status < 0) {
		mlog_errno(status);
		goto leave;
	}
	fe = (struct ocfs2_dinode *) bh->b_data;

restart_all:
	BUG_ON(le32_to_cpu(fe->i_clusters) != OCFS2_I(inode)->ip_clusters);

	mlog(0, "extend inode %llu, i_size = %lld, di->i_clusters = %u, "
	     "clusters_to_add = %u\n",
	     (unsigned long long)OCFS2_I(inode)->ip_blkno,
	     (long long)i_size_read(inode), le32_to_cpu(fe->i_clusters),
	     clusters_to_add);
	ocfs2_init_dinode_extent_tree(&et, INODE_CACHE(inode), bh);
	status = ocfs2_lock_allocators(inode, &et, clusters_to_add, 0,
				       &data_ac, &meta_ac);
	if (status) {
		mlog_errno(status);
		goto leave;
	}

	credits = ocfs2_calc_extend_credits(osb->sb, &fe->id2.i_list,
					    clusters_to_add);
	handle = ocfs2_start_trans(osb, credits);
	if (IS_ERR(handle)) {
		status = PTR_ERR(handle);
		handle = NULL;
		mlog_errno(status);
		goto leave;
	}

restarted_transaction:
	status = dquot_alloc_space_nodirty(inode,
			ocfs2_clusters_to_bytes(osb->sb, clusters_to_add));
	if (status)
		goto leave;
	did_quota = 1;

	/* reserve a write to the file entry early on - that we if we
	 * run out of credits in the allocation path, we can still
	 * update i_size. */
	status = ocfs2_journal_access_di(handle, INODE_CACHE(inode), bh,
					 OCFS2_JOURNAL_ACCESS_WRITE);
	if (status < 0) {
		mlog_errno(status);
		goto leave;
	}

	prev_clusters = OCFS2_I(inode)->ip_clusters;

	status = ocfs2_add_inode_data(osb,
				      inode,
				      &logical_start,
				      clusters_to_add,
				      mark_unwritten,
				      bh,
				      handle,
				      data_ac,
				      meta_ac,
				      &why);
	if ((status < 0) && (status != -EAGAIN)) {
		if (status != -ENOSPC)
			mlog_errno(status);
		goto leave;
	}

	ocfs2_journal_dirty(handle, bh);

	spin_lock(&OCFS2_I(inode)->ip_lock);
	clusters_to_add -= (OCFS2_I(inode)->ip_clusters - prev_clusters);
	spin_unlock(&OCFS2_I(inode)->ip_lock);
	/* Release unused quota reservation */
	dquot_free_space(inode,
			ocfs2_clusters_to_bytes(osb->sb, clusters_to_add));
	did_quota = 0;

	if (why != RESTART_NONE && clusters_to_add) {
		if (why == RESTART_META) {
			mlog(0, "restarting function.\n");
			restart_func = 1;
			status = 0;
		} else {
			BUG_ON(why != RESTART_TRANS);

			mlog(0, "restarting transaction.\n");
			/* TODO: This can be more intelligent. */
			credits = ocfs2_calc_extend_credits(osb->sb,
							    &fe->id2.i_list,
							    clusters_to_add);
			status = ocfs2_extend_trans(handle, credits);
			if (status < 0) {
				/* handle still has to be committed at
				 * this point. */
				status = -ENOMEM;
				mlog_errno(status);
				goto leave;
			}
			goto restarted_transaction;
		}
	}

	mlog(0, "fe: i_clusters = %u, i_size=%llu\n",
	     le32_to_cpu(fe->i_clusters),
	     (unsigned long long)le64_to_cpu(fe->i_size));
	mlog(0, "inode: ip_clusters=%u, i_size=%lld\n",
	     OCFS2_I(inode)->ip_clusters, (long long)i_size_read(inode));

leave:
	if (status < 0 && did_quota)
		dquot_free_space(inode,
			ocfs2_clusters_to_bytes(osb->sb, clusters_to_add));
	if (handle) {
		ocfs2_commit_trans(osb, handle);
		handle = NULL;
	}
	if (data_ac) {
		ocfs2_free_alloc_context(data_ac);
		data_ac = NULL;
	}
	if (meta_ac) {
		ocfs2_free_alloc_context(meta_ac);
		meta_ac = NULL;
	}
	if ((!status) && restart_func) {
		restart_func = 0;
		goto restart_all;
	}
	brelse(bh);
	bh = NULL;

	mlog_exit(status);
	return status;
}

/*
 * While a write will already be ordering the data, a truncate will not.
 * Thus, we need to explicitly order the zeroed pages.
 */
static handle_t *ocfs2_zero_start_ordered_transaction(struct inode *inode)
{
	struct ocfs2_super *osb = OCFS2_SB(inode->i_sb);
	handle_t *handle = NULL;
	int ret = 0;

	if (!ocfs2_should_order_data(inode))
		goto out;

	handle = ocfs2_start_trans(osb, OCFS2_INODE_UPDATE_CREDITS);
	if (IS_ERR(handle)) {
		ret = -ENOMEM;
		mlog_errno(ret);
		goto out;
	}

	ret = ocfs2_jbd2_file_inode(handle, inode);
	if (ret < 0)
		mlog_errno(ret);

out:
	if (ret) {
		if (!IS_ERR(handle))
			ocfs2_commit_trans(osb, handle);
		handle = ERR_PTR(ret);
	}
	return handle;
}

/* Some parts of this taken from generic_cont_expand, which turned out
 * to be too fragile to do exactly what we need without us having to
 * worry about recursive locking in ->write_begin() and ->write_end(). */
static int ocfs2_write_zero_page(struct inode *inode, u64 abs_from,
				 u64 abs_to)
{
	struct address_space *mapping = inode->i_mapping;
	struct page *page;
	unsigned long index = abs_from >> PAGE_CACHE_SHIFT;
	handle_t *handle = NULL;
	int ret = 0;
	unsigned zero_from, zero_to, block_start, block_end;

	BUG_ON(abs_from >= abs_to);
	BUG_ON(abs_to > (((u64)index + 1) << PAGE_CACHE_SHIFT));
	BUG_ON(abs_from & (inode->i_blkbits - 1));

	page = find_or_create_page(mapping, index, GFP_NOFS);
	if (!page) {
		ret = -ENOMEM;
		mlog_errno(ret);
		goto out;
	}

	/* Get the offsets within the page that we want to zero */
	zero_from = abs_from & (PAGE_CACHE_SIZE - 1);
	zero_to = abs_to & (PAGE_CACHE_SIZE - 1);
	if (!zero_to)
		zero_to = PAGE_CACHE_SIZE;

	mlog(0,
	     "abs_from = %llu, abs_to = %llu, index = %lu, zero_from = %u, zero_to = %u\n",
	     (unsigned long long)abs_from, (unsigned long long)abs_to,
	     index, zero_from, zero_to);

	/* We know that zero_from is block aligned */
	for (block_start = zero_from; block_start < zero_to;
	     block_start = block_end) {
		block_end = block_start + (1 << inode->i_blkbits);

		/*
		 * block_start is block-aligned.  Bump it by one to force
		 * __block_write_begin and block_commit_write to zero the
		 * whole block.
		 */
		ret = __block_write_begin(page, block_start + 1, 0,
					  ocfs2_get_block);
		if (ret < 0) {
			mlog_errno(ret);
			goto out_unlock;
		}

		if (!handle) {
			handle = ocfs2_zero_start_ordered_transaction(inode);
			if (IS_ERR(handle)) {
				ret = PTR_ERR(handle);
				handle = NULL;
				break;
			}
		}

		/* must not update i_size! */
		ret = block_commit_write(page, block_start + 1,
					 block_start + 1);
		if (ret < 0)
			mlog_errno(ret);
		else
			ret = 0;
	}

	if (handle)
		ocfs2_commit_trans(OCFS2_SB(inode->i_sb), handle);

out_unlock:
	unlock_page(page);
	page_cache_release(page);
out:
	return ret;
}

/*
 * Find the next range to zero.  We do this in terms of bytes because
 * that's what ocfs2_zero_extend() wants, and it is dealing with the
 * pagecache.  We may return multiple extents.
 *
 * zero_start and zero_end are ocfs2_zero_extend()s current idea of what
 * needs to be zeroed.  range_start and range_end return the next zeroing
 * range.  A subsequent call should pass the previous range_end as its
 * zero_start.  If range_end is 0, there's nothing to do.
 *
 * Unwritten extents are skipped over.  Refcounted extents are CoWd.
 */
static int ocfs2_zero_extend_get_range(struct inode *inode,
				       struct buffer_head *di_bh,
				       u64 zero_start, u64 zero_end,
				       u64 *range_start, u64 *range_end)
{
	int rc = 0, needs_cow = 0;
	u32 p_cpos, zero_clusters = 0;
	u32 zero_cpos =
		zero_start >> OCFS2_SB(inode->i_sb)->s_clustersize_bits;
	u32 last_cpos = ocfs2_clusters_for_bytes(inode->i_sb, zero_end);
	unsigned int num_clusters = 0;
	unsigned int ext_flags = 0;

	while (zero_cpos < last_cpos) {
		rc = ocfs2_get_clusters(inode, zero_cpos, &p_cpos,
					&num_clusters, &ext_flags);
		if (rc) {
			mlog_errno(rc);
<<<<<<< HEAD
			goto out;
		}

		if (p_cpos && !(ext_flags & OCFS2_EXT_UNWRITTEN)) {
			zero_clusters = num_clusters;
			if (ext_flags & OCFS2_EXT_REFCOUNTED)
				needs_cow = 1;
			break;
		}

		zero_cpos += num_clusters;
	}
	if (!zero_clusters) {
		*range_end = 0;
		goto out;
	}

	while ((zero_cpos + zero_clusters) < last_cpos) {
		rc = ocfs2_get_clusters(inode, zero_cpos + zero_clusters,
					&p_cpos, &num_clusters,
					&ext_flags);
		if (rc) {
			mlog_errno(rc);
			goto out;
		}

		if (!p_cpos || (ext_flags & OCFS2_EXT_UNWRITTEN))
			break;
		if (ext_flags & OCFS2_EXT_REFCOUNTED)
			needs_cow = 1;
		zero_clusters += num_clusters;
	}
	if ((zero_cpos + zero_clusters) > last_cpos)
		zero_clusters = last_cpos - zero_cpos;

	if (needs_cow) {
		rc = ocfs2_refcount_cow(inode, NULL, di_bh, zero_cpos,
					zero_clusters, UINT_MAX);
		if (rc) {
			mlog_errno(rc);
=======
>>>>>>> 3cbea436
			goto out;
		}
	}

	*range_start = ocfs2_clusters_to_bytes(inode->i_sb, zero_cpos);
	*range_end = ocfs2_clusters_to_bytes(inode->i_sb,
					     zero_cpos + zero_clusters);

<<<<<<< HEAD
=======
		if (p_cpos && !(ext_flags & OCFS2_EXT_UNWRITTEN)) {
			zero_clusters = num_clusters;
			if (ext_flags & OCFS2_EXT_REFCOUNTED)
				needs_cow = 1;
			break;
		}

		zero_cpos += num_clusters;
	}
	if (!zero_clusters) {
		*range_end = 0;
		goto out;
	}

	while ((zero_cpos + zero_clusters) < last_cpos) {
		rc = ocfs2_get_clusters(inode, zero_cpos + zero_clusters,
					&p_cpos, &num_clusters,
					&ext_flags);
		if (rc) {
			mlog_errno(rc);
			goto out;
		}

		if (!p_cpos || (ext_flags & OCFS2_EXT_UNWRITTEN))
			break;
		if (ext_flags & OCFS2_EXT_REFCOUNTED)
			needs_cow = 1;
		zero_clusters += num_clusters;
	}
	if ((zero_cpos + zero_clusters) > last_cpos)
		zero_clusters = last_cpos - zero_cpos;

	if (needs_cow) {
		rc = ocfs2_refcount_cow(inode, NULL, di_bh, zero_cpos,
					zero_clusters, UINT_MAX);
		if (rc) {
			mlog_errno(rc);
			goto out;
		}
	}

	*range_start = ocfs2_clusters_to_bytes(inode->i_sb, zero_cpos);
	*range_end = ocfs2_clusters_to_bytes(inode->i_sb,
					     zero_cpos + zero_clusters);

>>>>>>> 3cbea436
out:
	return rc;
}

/*
 * Zero one range returned from ocfs2_zero_extend_get_range().  The caller
 * has made sure that the entire range needs zeroing.
 */
static int ocfs2_zero_extend_range(struct inode *inode, u64 range_start,
				   u64 range_end)
{
	int rc = 0;
	u64 next_pos;
	u64 zero_pos = range_start;

	mlog(0, "range_start = %llu, range_end = %llu\n",
	     (unsigned long long)range_start,
	     (unsigned long long)range_end);
	BUG_ON(range_start >= range_end);

	while (zero_pos < range_end) {
		next_pos = (zero_pos & PAGE_CACHE_MASK) + PAGE_CACHE_SIZE;
		if (next_pos > range_end)
			next_pos = range_end;
		rc = ocfs2_write_zero_page(inode, zero_pos, next_pos);
		if (rc < 0) {
			mlog_errno(rc);
			break;
		}
		zero_pos = next_pos;

		/*
		 * Very large extends have the potential to lock up
		 * the cpu for extended periods of time.
		 */
		cond_resched();
	}

	return rc;
}

int ocfs2_zero_extend(struct inode *inode, struct buffer_head *di_bh,
		      loff_t zero_to_size)
{
	int ret = 0;
	u64 zero_start, range_start = 0, range_end = 0;
	struct super_block *sb = inode->i_sb;

	zero_start = ocfs2_align_bytes_to_blocks(sb, i_size_read(inode));
	mlog(0, "zero_start %llu for i_size %llu\n",
	     (unsigned long long)zero_start,
	     (unsigned long long)i_size_read(inode));
	while (zero_start < zero_to_size) {
		ret = ocfs2_zero_extend_get_range(inode, di_bh, zero_start,
						  zero_to_size,
						  &range_start,
						  &range_end);
		if (ret) {
			mlog_errno(ret);
			break;
		}
		if (!range_end)
			break;
		/* Trim the ends */
		if (range_start < zero_start)
			range_start = zero_start;
		if (range_end > zero_to_size)
			range_end = zero_to_size;

		ret = ocfs2_zero_extend_range(inode, range_start,
					      range_end);
		if (ret) {
			mlog_errno(ret);
			break;
		}
		zero_start = range_end;
	}

	return ret;
}

int ocfs2_extend_no_holes(struct inode *inode, struct buffer_head *di_bh,
			  u64 new_i_size, u64 zero_to)
{
	int ret;
	u32 clusters_to_add;
	struct ocfs2_inode_info *oi = OCFS2_I(inode);

	/*
	 * Only quota files call this without a bh, and they can't be
	 * refcounted.
	 */
	BUG_ON(!di_bh && (oi->ip_dyn_features & OCFS2_HAS_REFCOUNT_FL));
	BUG_ON(!di_bh && !(oi->ip_flags & OCFS2_INODE_SYSTEM_FILE));

	clusters_to_add = ocfs2_clusters_for_bytes(inode->i_sb, new_i_size);
	if (clusters_to_add < oi->ip_clusters)
		clusters_to_add = 0;
	else
		clusters_to_add -= oi->ip_clusters;

	if (clusters_to_add) {
		ret = __ocfs2_extend_allocation(inode, oi->ip_clusters,
						clusters_to_add, 0);
		if (ret) {
			mlog_errno(ret);
			goto out;
		}
	}

	/*
	 * Call this even if we don't add any clusters to the tree. We
	 * still need to zero the area between the old i_size and the
	 * new i_size.
	 */
	ret = ocfs2_zero_extend(inode, di_bh, zero_to);
	if (ret < 0)
		mlog_errno(ret);

out:
	return ret;
}

static int ocfs2_extend_file(struct inode *inode,
			     struct buffer_head *di_bh,
			     u64 new_i_size)
{
	int ret = 0;
	struct ocfs2_inode_info *oi = OCFS2_I(inode);

	BUG_ON(!di_bh);

	/* setattr sometimes calls us like this. */
	if (new_i_size == 0)
		goto out;

	if (i_size_read(inode) == new_i_size)
		goto out;
	BUG_ON(new_i_size < i_size_read(inode));

	/*
	 * The alloc sem blocks people in read/write from reading our
	 * allocation until we're done changing it. We depend on
	 * i_mutex to block other extend/truncate calls while we're
	 * here.  We even have to hold it for sparse files because there
	 * might be some tail zeroing.
	 */
	down_write(&oi->ip_alloc_sem);

	if (oi->ip_dyn_features & OCFS2_INLINE_DATA_FL) {
		/*
		 * We can optimize small extends by keeping the inodes
		 * inline data.
		 */
		if (ocfs2_size_fits_inline_data(di_bh, new_i_size)) {
			up_write(&oi->ip_alloc_sem);
			goto out_update_size;
		}

		ret = ocfs2_convert_inline_data_to_extents(inode, di_bh);
		if (ret) {
			up_write(&oi->ip_alloc_sem);
			mlog_errno(ret);
			goto out;
		}
	}

	if (ocfs2_sparse_alloc(OCFS2_SB(inode->i_sb)))
		ret = ocfs2_zero_extend(inode, di_bh, new_i_size);
	else
		ret = ocfs2_extend_no_holes(inode, di_bh, new_i_size,
					    new_i_size);

	up_write(&oi->ip_alloc_sem);

	if (ret < 0) {
		mlog_errno(ret);
		goto out;
	}

out_update_size:
	ret = ocfs2_simple_size_update(inode, di_bh, new_i_size);
	if (ret < 0)
		mlog_errno(ret);

out:
	return ret;
}

int ocfs2_setattr(struct dentry *dentry, struct iattr *attr)
{
	int status = 0, size_change;
	struct inode *inode = dentry->d_inode;
	struct super_block *sb = inode->i_sb;
	struct ocfs2_super *osb = OCFS2_SB(sb);
	struct buffer_head *bh = NULL;
	handle_t *handle = NULL;
	struct dquot *transfer_to[MAXQUOTAS] = { };
	int qtype;

	mlog_entry("(0x%p, '%.*s')\n", dentry,
	           dentry->d_name.len, dentry->d_name.name);

	/* ensuring we don't even attempt to truncate a symlink */
	if (S_ISLNK(inode->i_mode))
		attr->ia_valid &= ~ATTR_SIZE;

	if (attr->ia_valid & ATTR_MODE)
		mlog(0, "mode change: %d\n", attr->ia_mode);
	if (attr->ia_valid & ATTR_UID)
		mlog(0, "uid change: %d\n", attr->ia_uid);
	if (attr->ia_valid & ATTR_GID)
		mlog(0, "gid change: %d\n", attr->ia_gid);
	if (attr->ia_valid & ATTR_SIZE)
		mlog(0, "size change...\n");
	if (attr->ia_valid & (ATTR_ATIME | ATTR_MTIME | ATTR_CTIME))
		mlog(0, "time change...\n");

#define OCFS2_VALID_ATTRS (ATTR_ATIME | ATTR_MTIME | ATTR_CTIME | ATTR_SIZE \
			   | ATTR_GID | ATTR_UID | ATTR_MODE)
	if (!(attr->ia_valid & OCFS2_VALID_ATTRS)) {
		mlog(0, "can't handle attrs: 0x%x\n", attr->ia_valid);
		return 0;
	}

	status = inode_change_ok(inode, attr);
	if (status)
		return status;

	if (is_quota_modification(inode, attr))
		dquot_initialize(inode);
	size_change = S_ISREG(inode->i_mode) && attr->ia_valid & ATTR_SIZE;
	if (size_change) {
		status = ocfs2_rw_lock(inode, 1);
		if (status < 0) {
			mlog_errno(status);
			goto bail;
		}
	}

	status = ocfs2_inode_lock(inode, &bh, 1);
	if (status < 0) {
		if (status != -ENOENT)
			mlog_errno(status);
		goto bail_unlock_rw;
	}

	if (size_change && attr->ia_size != i_size_read(inode)) {
		status = inode_newsize_ok(inode, attr->ia_size);
		if (status)
			goto bail_unlock;

		if (i_size_read(inode) > attr->ia_size) {
			if (ocfs2_should_order_data(inode)) {
				status = ocfs2_begin_ordered_truncate(inode,
								      attr->ia_size);
				if (status)
					goto bail_unlock;
			}
			status = ocfs2_truncate_file(inode, bh, attr->ia_size);
		} else
			status = ocfs2_extend_file(inode, bh, attr->ia_size);
		if (status < 0) {
			if (status != -ENOSPC)
				mlog_errno(status);
			status = -ENOSPC;
			goto bail_unlock;
		}
	}

	if ((attr->ia_valid & ATTR_UID && attr->ia_uid != inode->i_uid) ||
	    (attr->ia_valid & ATTR_GID && attr->ia_gid != inode->i_gid)) {
		/*
		 * Gather pointers to quota structures so that allocation /
		 * freeing of quota structures happens here and not inside
		 * dquot_transfer() where we have problems with lock ordering
		 */
		if (attr->ia_valid & ATTR_UID && attr->ia_uid != inode->i_uid
		    && OCFS2_HAS_RO_COMPAT_FEATURE(sb,
		    OCFS2_FEATURE_RO_COMPAT_USRQUOTA)) {
			transfer_to[USRQUOTA] = dqget(sb, attr->ia_uid,
						      USRQUOTA);
			if (!transfer_to[USRQUOTA]) {
				status = -ESRCH;
				goto bail_unlock;
			}
		}
		if (attr->ia_valid & ATTR_GID && attr->ia_gid != inode->i_gid
		    && OCFS2_HAS_RO_COMPAT_FEATURE(sb,
		    OCFS2_FEATURE_RO_COMPAT_GRPQUOTA)) {
			transfer_to[GRPQUOTA] = dqget(sb, attr->ia_gid,
						      GRPQUOTA);
			if (!transfer_to[GRPQUOTA]) {
				status = -ESRCH;
				goto bail_unlock;
			}
		}
		handle = ocfs2_start_trans(osb, OCFS2_INODE_UPDATE_CREDITS +
					   2 * ocfs2_quota_trans_credits(sb));
		if (IS_ERR(handle)) {
			status = PTR_ERR(handle);
			mlog_errno(status);
			goto bail_unlock;
		}
		status = __dquot_transfer(inode, transfer_to);
		if (status < 0)
			goto bail_commit;
	} else {
		handle = ocfs2_start_trans(osb, OCFS2_INODE_UPDATE_CREDITS);
		if (IS_ERR(handle)) {
			status = PTR_ERR(handle);
			mlog_errno(status);
			goto bail_unlock;
		}
	}

	/*
	 * This will intentionally not wind up calling truncate_setsize(),
	 * since all the work for a size change has been done above.
	 * Otherwise, we could get into problems with truncate as
	 * ip_alloc_sem is used there to protect against i_size
	 * changes.
	 *
	 * XXX: this means the conditional below can probably be removed.
	 */
	if ((attr->ia_valid & ATTR_SIZE) &&
	    attr->ia_size != i_size_read(inode)) {
		status = vmtruncate(inode, attr->ia_size);
		if (status) {
			mlog_errno(status);
			goto bail_commit;
		}
	}

	setattr_copy(inode, attr);
	mark_inode_dirty(inode);

	status = ocfs2_mark_inode_dirty(handle, inode, bh);
	if (status < 0)
		mlog_errno(status);

bail_commit:
	ocfs2_commit_trans(osb, handle);
bail_unlock:
	ocfs2_inode_unlock(inode, 1);
bail_unlock_rw:
	if (size_change)
		ocfs2_rw_unlock(inode, 1);
bail:
	brelse(bh);

	/* Release quota pointers in case we acquired them */
	for (qtype = 0; qtype < MAXQUOTAS; qtype++)
		dqput(transfer_to[qtype]);

	if (!status && attr->ia_valid & ATTR_MODE) {
		status = ocfs2_acl_chmod(inode);
		if (status < 0)
			mlog_errno(status);
	}

	mlog_exit(status);
	return status;
}

int ocfs2_getattr(struct vfsmount *mnt,
		  struct dentry *dentry,
		  struct kstat *stat)
{
	struct inode *inode = dentry->d_inode;
	struct super_block *sb = dentry->d_inode->i_sb;
	struct ocfs2_super *osb = sb->s_fs_info;
	int err;

	mlog_entry_void();

	err = ocfs2_inode_revalidate(dentry);
	if (err) {
		if (err != -ENOENT)
			mlog_errno(err);
		goto bail;
	}

	generic_fillattr(inode, stat);

	/* We set the blksize from the cluster size for performance */
	stat->blksize = osb->s_clustersize;

bail:
	mlog_exit(err);

	return err;
}

int ocfs2_permission(struct inode *inode, int mask, unsigned int flags)
{
	int ret;

	if (flags & IPERM_FLAG_RCU)
		return -ECHILD;

	mlog_entry_void();

	ret = ocfs2_inode_lock(inode, NULL, 0);
	if (ret) {
		if (ret != -ENOENT)
			mlog_errno(ret);
		goto out;
	}

	ret = generic_permission(inode, mask, flags, ocfs2_check_acl);

	ocfs2_inode_unlock(inode, 0);
out:
	mlog_exit(ret);
	return ret;
}

static int __ocfs2_write_remove_suid(struct inode *inode,
				     struct buffer_head *bh)
{
	int ret;
	handle_t *handle;
	struct ocfs2_super *osb = OCFS2_SB(inode->i_sb);
	struct ocfs2_dinode *di;

	mlog_entry("(Inode %llu, mode 0%o)\n",
		   (unsigned long long)OCFS2_I(inode)->ip_blkno, inode->i_mode);

	handle = ocfs2_start_trans(osb, OCFS2_INODE_UPDATE_CREDITS);
	if (IS_ERR(handle)) {
		ret = PTR_ERR(handle);
		mlog_errno(ret);
		goto out;
	}

	ret = ocfs2_journal_access_di(handle, INODE_CACHE(inode), bh,
				      OCFS2_JOURNAL_ACCESS_WRITE);
	if (ret < 0) {
		mlog_errno(ret);
		goto out_trans;
	}

	inode->i_mode &= ~S_ISUID;
	if ((inode->i_mode & S_ISGID) && (inode->i_mode & S_IXGRP))
		inode->i_mode &= ~S_ISGID;

	di = (struct ocfs2_dinode *) bh->b_data;
	di->i_mode = cpu_to_le16(inode->i_mode);

	ocfs2_journal_dirty(handle, bh);

out_trans:
	ocfs2_commit_trans(osb, handle);
out:
	mlog_exit(ret);
	return ret;
}

/*
 * Will look for holes and unwritten extents in the range starting at
 * pos for count bytes (inclusive).
 */
static int ocfs2_check_range_for_holes(struct inode *inode, loff_t pos,
				       size_t count)
{
	int ret = 0;
	unsigned int extent_flags;
	u32 cpos, clusters, extent_len, phys_cpos;
	struct super_block *sb = inode->i_sb;

	cpos = pos >> OCFS2_SB(sb)->s_clustersize_bits;
	clusters = ocfs2_clusters_for_bytes(sb, pos + count) - cpos;

	while (clusters) {
		ret = ocfs2_get_clusters(inode, cpos, &phys_cpos, &extent_len,
					 &extent_flags);
		if (ret < 0) {
			mlog_errno(ret);
			goto out;
		}

		if (phys_cpos == 0 || (extent_flags & OCFS2_EXT_UNWRITTEN)) {
			ret = 1;
			break;
		}

		if (extent_len > clusters)
			extent_len = clusters;

		clusters -= extent_len;
		cpos += extent_len;
	}
out:
	return ret;
}

static int ocfs2_write_remove_suid(struct inode *inode)
{
	int ret;
	struct buffer_head *bh = NULL;

	ret = ocfs2_read_inode_block(inode, &bh);
	if (ret < 0) {
		mlog_errno(ret);
		goto out;
	}

	ret =  __ocfs2_write_remove_suid(inode, bh);
out:
	brelse(bh);
	return ret;
}

/*
 * Allocate enough extents to cover the region starting at byte offset
 * start for len bytes. Existing extents are skipped, any extents
 * added are marked as "unwritten".
 */
static int ocfs2_allocate_unwritten_extents(struct inode *inode,
					    u64 start, u64 len)
{
	int ret;
	u32 cpos, phys_cpos, clusters, alloc_size;
	u64 end = start + len;
	struct buffer_head *di_bh = NULL;

	if (OCFS2_I(inode)->ip_dyn_features & OCFS2_INLINE_DATA_FL) {
		ret = ocfs2_read_inode_block(inode, &di_bh);
		if (ret) {
			mlog_errno(ret);
			goto out;
		}

		/*
		 * Nothing to do if the requested reservation range
		 * fits within the inode.
		 */
		if (ocfs2_size_fits_inline_data(di_bh, end))
			goto out;

		ret = ocfs2_convert_inline_data_to_extents(inode, di_bh);
		if (ret) {
			mlog_errno(ret);
			goto out;
		}
	}

	/*
	 * We consider both start and len to be inclusive.
	 */
	cpos = start >> OCFS2_SB(inode->i_sb)->s_clustersize_bits;
	clusters = ocfs2_clusters_for_bytes(inode->i_sb, start + len);
	clusters -= cpos;

	while (clusters) {
		ret = ocfs2_get_clusters(inode, cpos, &phys_cpos,
					 &alloc_size, NULL);
		if (ret) {
			mlog_errno(ret);
			goto out;
		}

		/*
		 * Hole or existing extent len can be arbitrary, so
		 * cap it to our own allocation request.
		 */
		if (alloc_size > clusters)
			alloc_size = clusters;

		if (phys_cpos) {
			/*
			 * We already have an allocation at this
			 * region so we can safely skip it.
			 */
			goto next;
		}

		ret = __ocfs2_extend_allocation(inode, cpos, alloc_size, 1);
		if (ret) {
			if (ret != -ENOSPC)
				mlog_errno(ret);
			goto out;
		}

next:
		cpos += alloc_size;
		clusters -= alloc_size;
	}

	ret = 0;
out:

	brelse(di_bh);
	return ret;
}

/*
 * Truncate a byte range, avoiding pages within partial clusters. This
 * preserves those pages for the zeroing code to write to.
 */
static void ocfs2_truncate_cluster_pages(struct inode *inode, u64 byte_start,
					 u64 byte_len)
{
	struct ocfs2_super *osb = OCFS2_SB(inode->i_sb);
	loff_t start, end;
	struct address_space *mapping = inode->i_mapping;

	start = (loff_t)ocfs2_align_bytes_to_clusters(inode->i_sb, byte_start);
	end = byte_start + byte_len;
	end = end & ~(osb->s_clustersize - 1);

	if (start < end) {
		unmap_mapping_range(mapping, start, end - start, 0);
		truncate_inode_pages_range(mapping, start, end - 1);
	}
}

static int ocfs2_zero_partial_clusters(struct inode *inode,
				       u64 start, u64 len)
{
	int ret = 0;
	u64 tmpend, end = start + len;
	struct ocfs2_super *osb = OCFS2_SB(inode->i_sb);
	unsigned int csize = osb->s_clustersize;
	handle_t *handle;

	/*
	 * The "start" and "end" values are NOT necessarily part of
	 * the range whose allocation is being deleted. Rather, this
	 * is what the user passed in with the request. We must zero
	 * partial clusters here. There's no need to worry about
	 * physical allocation - the zeroing code knows to skip holes.
	 */
	mlog(0, "byte start: %llu, end: %llu\n",
	     (unsigned long long)start, (unsigned long long)end);

	/*
	 * If both edges are on a cluster boundary then there's no
	 * zeroing required as the region is part of the allocation to
	 * be truncated.
	 */
	if ((start & (csize - 1)) == 0 && (end & (csize - 1)) == 0)
		goto out;

	handle = ocfs2_start_trans(osb, OCFS2_INODE_UPDATE_CREDITS);
	if (IS_ERR(handle)) {
		ret = PTR_ERR(handle);
		mlog_errno(ret);
		goto out;
	}

	/*
	 * We want to get the byte offset of the end of the 1st cluster.
	 */
	tmpend = (u64)osb->s_clustersize + (start & ~(osb->s_clustersize - 1));
	if (tmpend > end)
		tmpend = end;

	mlog(0, "1st range: start: %llu, tmpend: %llu\n",
	     (unsigned long long)start, (unsigned long long)tmpend);

	ret = ocfs2_zero_range_for_truncate(inode, handle, start, tmpend);
	if (ret)
		mlog_errno(ret);

	if (tmpend < end) {
		/*
		 * This may make start and end equal, but the zeroing
		 * code will skip any work in that case so there's no
		 * need to catch it up here.
		 */
		start = end & ~(osb->s_clustersize - 1);

		mlog(0, "2nd range: start: %llu, end: %llu\n",
		     (unsigned long long)start, (unsigned long long)end);

		ret = ocfs2_zero_range_for_truncate(inode, handle, start, end);
		if (ret)
			mlog_errno(ret);
	}

	ocfs2_commit_trans(osb, handle);
out:
	return ret;
}

static int ocfs2_find_rec(struct ocfs2_extent_list *el, u32 pos)
{
	int i;
	struct ocfs2_extent_rec *rec = NULL;

	for (i = le16_to_cpu(el->l_next_free_rec) - 1; i >= 0; i--) {

		rec = &el->l_recs[i];

		if (le32_to_cpu(rec->e_cpos) < pos)
			break;
	}

	return i;
}

/*
 * Helper to calculate the punching pos and length in one run, we handle the
 * following three cases in order:
 *
 * - remove the entire record
 * - remove a partial record
 * - no record needs to be removed (hole-punching completed)
*/
static void ocfs2_calc_trunc_pos(struct inode *inode,
				 struct ocfs2_extent_list *el,
				 struct ocfs2_extent_rec *rec,
				 u32 trunc_start, u32 *trunc_cpos,
				 u32 *trunc_len, u32 *trunc_end,
				 u64 *blkno, int *done)
{
	int ret = 0;
	u32 coff, range;

	range = le32_to_cpu(rec->e_cpos) + ocfs2_rec_clusters(el, rec);

	if (le32_to_cpu(rec->e_cpos) >= trunc_start) {
		*trunc_cpos = le32_to_cpu(rec->e_cpos);
		/*
		 * Skip holes if any.
		 */
		if (range < *trunc_end)
			*trunc_end = range;
		*trunc_len = *trunc_end - le32_to_cpu(rec->e_cpos);
		*blkno = le64_to_cpu(rec->e_blkno);
		*trunc_end = le32_to_cpu(rec->e_cpos);
	} else if (range > trunc_start) {
		*trunc_cpos = trunc_start;
		*trunc_len = *trunc_end - trunc_start;
		coff = trunc_start - le32_to_cpu(rec->e_cpos);
		*blkno = le64_to_cpu(rec->e_blkno) +
				ocfs2_clusters_to_blocks(inode->i_sb, coff);
		*trunc_end = trunc_start;
	} else {
		/*
		 * It may have two following possibilities:
		 *
		 * - last record has been removed
		 * - trunc_start was within a hole
		 *
		 * both two cases mean the completion of hole punching.
		 */
		ret = 1;
	}

	*done = ret;
}

static int ocfs2_remove_inode_range(struct inode *inode,
				    struct buffer_head *di_bh, u64 byte_start,
				    u64 byte_len)
{
	int ret = 0, flags = 0, done = 0, i;
	u32 trunc_start, trunc_len, trunc_end, trunc_cpos, phys_cpos;
	u32 cluster_in_el;
	struct ocfs2_super *osb = OCFS2_SB(inode->i_sb);
	struct ocfs2_cached_dealloc_ctxt dealloc;
	struct address_space *mapping = inode->i_mapping;
	struct ocfs2_extent_tree et;
	struct ocfs2_path *path = NULL;
	struct ocfs2_extent_list *el = NULL;
	struct ocfs2_extent_rec *rec = NULL;
	struct ocfs2_dinode *di = (struct ocfs2_dinode *)di_bh->b_data;
	u64 blkno, refcount_loc = le64_to_cpu(di->i_refcount_loc);

	ocfs2_init_dinode_extent_tree(&et, INODE_CACHE(inode), di_bh);
	ocfs2_init_dealloc_ctxt(&dealloc);

	if (byte_len == 0)
		return 0;

	if (OCFS2_I(inode)->ip_dyn_features & OCFS2_INLINE_DATA_FL) {
		ret = ocfs2_truncate_inline(inode, di_bh, byte_start,
					    byte_start + byte_len, 0);
		if (ret) {
			mlog_errno(ret);
			goto out;
		}
		/*
		 * There's no need to get fancy with the page cache
		 * truncate of an inline-data inode. We're talking
		 * about less than a page here, which will be cached
		 * in the dinode buffer anyway.
		 */
		unmap_mapping_range(mapping, 0, 0, 0);
		truncate_inode_pages(mapping, 0);
		goto out;
	}

	/*
	 * For reflinks, we may need to CoW 2 clusters which might be
	 * partially zero'd later, if hole's start and end offset were
	 * within one cluster(means is not exactly aligned to clustersize).
	 */

	if (OCFS2_I(inode)->ip_dyn_features & OCFS2_HAS_REFCOUNT_FL) {

		ret = ocfs2_cow_file_pos(inode, di_bh, byte_start);
		if (ret) {
			mlog_errno(ret);
			goto out;
		}

		ret = ocfs2_cow_file_pos(inode, di_bh, byte_start + byte_len);
		if (ret) {
			mlog_errno(ret);
			goto out;
		}
	}

	trunc_start = ocfs2_clusters_for_bytes(osb->sb, byte_start);
	trunc_end = (byte_start + byte_len) >> osb->s_clustersize_bits;
	cluster_in_el = trunc_end;

	mlog(0, "Inode: %llu, start: %llu, len: %llu, cstart: %u, cend: %u\n",
	     (unsigned long long)OCFS2_I(inode)->ip_blkno,
	     (unsigned long long)byte_start,
	     (unsigned long long)byte_len, trunc_start, trunc_end);

	ret = ocfs2_zero_partial_clusters(inode, byte_start, byte_len);
	if (ret) {
		mlog_errno(ret);
		goto out;
	}

	path = ocfs2_new_path_from_et(&et);
	if (!path) {
		ret = -ENOMEM;
		mlog_errno(ret);
		goto out;
	}

	while (trunc_end > trunc_start) {

		ret = ocfs2_find_path(INODE_CACHE(inode), path,
				      cluster_in_el);
		if (ret) {
			mlog_errno(ret);
			goto out;
		}

		el = path_leaf_el(path);

		i = ocfs2_find_rec(el, trunc_end);
		/*
		 * Need to go to previous extent block.
		 */
		if (i < 0) {
			if (path->p_tree_depth == 0)
				break;

			ret = ocfs2_find_cpos_for_left_leaf(inode->i_sb,
							    path,
							    &cluster_in_el);
			if (ret) {
				mlog_errno(ret);
				goto out;
			}

			/*
			 * We've reached the leftmost extent block,
			 * it's safe to leave.
			 */
			if (cluster_in_el == 0)
				break;

			/*
			 * The 'pos' searched for previous extent block is
			 * always one cluster less than actual trunc_end.
			 */
			trunc_end = cluster_in_el + 1;

			ocfs2_reinit_path(path, 1);

			continue;

		} else
			rec = &el->l_recs[i];

		ocfs2_calc_trunc_pos(inode, el, rec, trunc_start, &trunc_cpos,
				     &trunc_len, &trunc_end, &blkno, &done);
		if (done)
			break;

		flags = rec->e_flags;
		phys_cpos = ocfs2_blocks_to_clusters(inode->i_sb, blkno);

		ret = ocfs2_remove_btree_range(inode, &et, trunc_cpos,
					       phys_cpos, trunc_len, flags,
					       &dealloc, refcount_loc);
		if (ret < 0) {
			mlog_errno(ret);
			goto out;
		}

		cluster_in_el = trunc_end;

		ocfs2_reinit_path(path, 1);
	}

	ocfs2_truncate_cluster_pages(inode, byte_start, byte_len);

out:
	ocfs2_schedule_truncate_log_flush(osb, 1);
	ocfs2_run_deallocs(osb, &dealloc);

	return ret;
}

/*
 * Parts of this function taken from xfs_change_file_space()
 */
static int __ocfs2_change_file_space(struct file *file, struct inode *inode,
				     loff_t f_pos, unsigned int cmd,
				     struct ocfs2_space_resv *sr,
				     int change_size)
{
	int ret;
	s64 llen;
	loff_t size;
	struct ocfs2_super *osb = OCFS2_SB(inode->i_sb);
	struct buffer_head *di_bh = NULL;
	handle_t *handle;
	unsigned long long max_off = inode->i_sb->s_maxbytes;

	if (ocfs2_is_hard_readonly(osb) || ocfs2_is_soft_readonly(osb))
		return -EROFS;

	mutex_lock(&inode->i_mutex);

	/*
	 * This prevents concurrent writes on other nodes
	 */
	ret = ocfs2_rw_lock(inode, 1);
	if (ret) {
		mlog_errno(ret);
		goto out;
	}

	ret = ocfs2_inode_lock(inode, &di_bh, 1);
	if (ret) {
		mlog_errno(ret);
		goto out_rw_unlock;
	}

	if (inode->i_flags & (S_IMMUTABLE|S_APPEND)) {
		ret = -EPERM;
		goto out_inode_unlock;
	}

	switch (sr->l_whence) {
	case 0: /*SEEK_SET*/
		break;
	case 1: /*SEEK_CUR*/
		sr->l_start += f_pos;
		break;
	case 2: /*SEEK_END*/
		sr->l_start += i_size_read(inode);
		break;
	default:
		ret = -EINVAL;
		goto out_inode_unlock;
	}
	sr->l_whence = 0;

	llen = sr->l_len > 0 ? sr->l_len - 1 : sr->l_len;

	if (sr->l_start < 0
	    || sr->l_start > max_off
	    || (sr->l_start + llen) < 0
	    || (sr->l_start + llen) > max_off) {
		ret = -EINVAL;
		goto out_inode_unlock;
	}
	size = sr->l_start + sr->l_len;

	if (cmd == OCFS2_IOC_RESVSP || cmd == OCFS2_IOC_RESVSP64) {
		if (sr->l_len <= 0) {
			ret = -EINVAL;
			goto out_inode_unlock;
		}
	}

	if (file && should_remove_suid(file->f_path.dentry)) {
		ret = __ocfs2_write_remove_suid(inode, di_bh);
		if (ret) {
			mlog_errno(ret);
			goto out_inode_unlock;
		}
	}

	down_write(&OCFS2_I(inode)->ip_alloc_sem);
	switch (cmd) {
	case OCFS2_IOC_RESVSP:
	case OCFS2_IOC_RESVSP64:
		/*
		 * This takes unsigned offsets, but the signed ones we
		 * pass have been checked against overflow above.
		 */
		ret = ocfs2_allocate_unwritten_extents(inode, sr->l_start,
						       sr->l_len);
		break;
	case OCFS2_IOC_UNRESVSP:
	case OCFS2_IOC_UNRESVSP64:
		ret = ocfs2_remove_inode_range(inode, di_bh, sr->l_start,
					       sr->l_len);
		break;
	default:
		ret = -EINVAL;
	}
	up_write(&OCFS2_I(inode)->ip_alloc_sem);
	if (ret) {
		mlog_errno(ret);
		goto out_inode_unlock;
	}

	/*
	 * We update c/mtime for these changes
	 */
	handle = ocfs2_start_trans(osb, OCFS2_INODE_UPDATE_CREDITS);
	if (IS_ERR(handle)) {
		ret = PTR_ERR(handle);
		mlog_errno(ret);
		goto out_inode_unlock;
	}

	if (change_size && i_size_read(inode) < size)
		i_size_write(inode, size);

	inode->i_ctime = inode->i_mtime = CURRENT_TIME;
	ret = ocfs2_mark_inode_dirty(handle, inode, di_bh);
	if (ret < 0)
		mlog_errno(ret);

	ocfs2_commit_trans(osb, handle);

out_inode_unlock:
	brelse(di_bh);
	ocfs2_inode_unlock(inode, 1);
out_rw_unlock:
	ocfs2_rw_unlock(inode, 1);

out:
	mutex_unlock(&inode->i_mutex);
	return ret;
}

int ocfs2_change_file_space(struct file *file, unsigned int cmd,
			    struct ocfs2_space_resv *sr)
{
	struct inode *inode = file->f_path.dentry->d_inode;
	struct ocfs2_super *osb = OCFS2_SB(inode->i_sb);

	if ((cmd == OCFS2_IOC_RESVSP || cmd == OCFS2_IOC_RESVSP64) &&
	    !ocfs2_writes_unwritten_extents(osb))
		return -ENOTTY;
	else if ((cmd == OCFS2_IOC_UNRESVSP || cmd == OCFS2_IOC_UNRESVSP64) &&
		 !ocfs2_sparse_alloc(osb))
		return -ENOTTY;

	if (!S_ISREG(inode->i_mode))
		return -EINVAL;

	if (!(file->f_mode & FMODE_WRITE))
		return -EBADF;

	return __ocfs2_change_file_space(file, inode, file->f_pos, cmd, sr, 0);
}

static long ocfs2_fallocate(struct file *file, int mode, loff_t offset,
			    loff_t len)
{
	struct inode *inode = file->f_path.dentry->d_inode;
	struct ocfs2_super *osb = OCFS2_SB(inode->i_sb);
	struct ocfs2_space_resv sr;
	int change_size = 1;
	int cmd = OCFS2_IOC_RESVSP64;

	if (mode & ~(FALLOC_FL_KEEP_SIZE | FALLOC_FL_PUNCH_HOLE))
		return -EOPNOTSUPP;
	if (!ocfs2_writes_unwritten_extents(osb))
		return -EOPNOTSUPP;

	if (mode & FALLOC_FL_KEEP_SIZE)
		change_size = 0;

	if (mode & FALLOC_FL_PUNCH_HOLE)
		cmd = OCFS2_IOC_UNRESVSP64;

	sr.l_whence = 0;
	sr.l_start = (s64)offset;
	sr.l_len = (s64)len;

	return __ocfs2_change_file_space(NULL, inode, offset, cmd, &sr,
					 change_size);
}

int ocfs2_check_range_for_refcount(struct inode *inode, loff_t pos,
				   size_t count)
{
	int ret = 0;
	unsigned int extent_flags;
	u32 cpos, clusters, extent_len, phys_cpos;
	struct super_block *sb = inode->i_sb;

	if (!ocfs2_refcount_tree(OCFS2_SB(inode->i_sb)) ||
	    !(OCFS2_I(inode)->ip_dyn_features & OCFS2_HAS_REFCOUNT_FL) ||
	    OCFS2_I(inode)->ip_dyn_features & OCFS2_INLINE_DATA_FL)
		return 0;

	cpos = pos >> OCFS2_SB(sb)->s_clustersize_bits;
	clusters = ocfs2_clusters_for_bytes(sb, pos + count) - cpos;

	while (clusters) {
		ret = ocfs2_get_clusters(inode, cpos, &phys_cpos, &extent_len,
					 &extent_flags);
		if (ret < 0) {
			mlog_errno(ret);
			goto out;
		}

		if (phys_cpos && (extent_flags & OCFS2_EXT_REFCOUNTED)) {
			ret = 1;
			break;
		}

		if (extent_len > clusters)
			extent_len = clusters;

		clusters -= extent_len;
		cpos += extent_len;
	}
out:
	return ret;
}

static int ocfs2_prepare_inode_for_refcount(struct inode *inode,
					    struct file *file,
					    loff_t pos, size_t count,
					    int *meta_level)
{
	int ret;
	struct buffer_head *di_bh = NULL;
	u32 cpos = pos >> OCFS2_SB(inode->i_sb)->s_clustersize_bits;
	u32 clusters =
		ocfs2_clusters_for_bytes(inode->i_sb, pos + count) - cpos;

	ret = ocfs2_inode_lock(inode, &di_bh, 1);
	if (ret) {
		mlog_errno(ret);
		goto out;
	}

	*meta_level = 1;

	ret = ocfs2_refcount_cow(inode, file, di_bh, cpos, clusters, UINT_MAX);
	if (ret)
		mlog_errno(ret);
out:
	brelse(di_bh);
	return ret;
}

static int ocfs2_prepare_inode_for_write(struct file *file,
					 loff_t *ppos,
					 size_t count,
					 int appending,
					 int *direct_io,
					 int *has_refcount)
{
	int ret = 0, meta_level = 0;
	struct dentry *dentry = file->f_path.dentry;
	struct inode *inode = dentry->d_inode;
	loff_t saved_pos, end;

	/*
	 * We start with a read level meta lock and only jump to an ex
	 * if we need to make modifications here.
	 */
	for(;;) {
		ret = ocfs2_inode_lock(inode, NULL, meta_level);
		if (ret < 0) {
			meta_level = -1;
			mlog_errno(ret);
			goto out;
		}

		/* Clear suid / sgid if necessary. We do this here
		 * instead of later in the write path because
		 * remove_suid() calls ->setattr without any hint that
		 * we may have already done our cluster locking. Since
		 * ocfs2_setattr() *must* take cluster locks to
		 * proceeed, this will lead us to recursively lock the
		 * inode. There's also the dinode i_size state which
		 * can be lost via setattr during extending writes (we
		 * set inode->i_size at the end of a write. */
		if (should_remove_suid(dentry)) {
			if (meta_level == 0) {
				ocfs2_inode_unlock(inode, meta_level);
				meta_level = 1;
				continue;
			}

			ret = ocfs2_write_remove_suid(inode);
			if (ret < 0) {
				mlog_errno(ret);
				goto out_unlock;
			}
		}

		/* work on a copy of ppos until we're sure that we won't have
		 * to recalculate it due to relocking. */
		if (appending) {
			saved_pos = i_size_read(inode);
			mlog(0, "O_APPEND: inode->i_size=%llu\n", saved_pos);
		} else {
			saved_pos = *ppos;
		}

		end = saved_pos + count;

		ret = ocfs2_check_range_for_refcount(inode, saved_pos, count);
		if (ret == 1) {
			ocfs2_inode_unlock(inode, meta_level);
			meta_level = -1;

			ret = ocfs2_prepare_inode_for_refcount(inode,
							       file,
							       saved_pos,
							       count,
							       &meta_level);
			if (has_refcount)
				*has_refcount = 1;
			if (direct_io)
				*direct_io = 0;
		}

		if (ret < 0) {
			mlog_errno(ret);
			goto out_unlock;
		}

		/*
		 * Skip the O_DIRECT checks if we don't need
		 * them.
		 */
		if (!direct_io || !(*direct_io))
			break;

		/*
		 * There's no sane way to do direct writes to an inode
		 * with inline data.
		 */
		if (OCFS2_I(inode)->ip_dyn_features & OCFS2_INLINE_DATA_FL) {
			*direct_io = 0;
			break;
		}

		/*
		 * Allowing concurrent direct writes means
		 * i_size changes wouldn't be synchronized, so
		 * one node could wind up truncating another
		 * nodes writes.
		 */
		if (end > i_size_read(inode)) {
			*direct_io = 0;
			break;
		}

		/*
		 * We don't fill holes during direct io, so
		 * check for them here. If any are found, the
		 * caller will have to retake some cluster
		 * locks and initiate the io as buffered.
		 */
		ret = ocfs2_check_range_for_holes(inode, saved_pos, count);
		if (ret == 1) {
			*direct_io = 0;
			ret = 0;
		} else if (ret < 0)
			mlog_errno(ret);
		break;
	}

	if (appending)
		*ppos = saved_pos;

out_unlock:
	if (meta_level >= 0)
		ocfs2_inode_unlock(inode, meta_level);

out:
	return ret;
}

static ssize_t ocfs2_file_aio_write(struct kiocb *iocb,
				    const struct iovec *iov,
				    unsigned long nr_segs,
				    loff_t pos)
{
	int ret, direct_io, appending, rw_level, have_alloc_sem  = 0;
	int can_do_direct, has_refcount = 0;
	ssize_t written = 0;
	size_t ocount;		/* original count */
	size_t count;		/* after file limit checks */
	loff_t old_size, *ppos = &iocb->ki_pos;
	u32 old_clusters;
	struct file *file = iocb->ki_filp;
	struct inode *inode = file->f_path.dentry->d_inode;
	struct ocfs2_super *osb = OCFS2_SB(inode->i_sb);
	int full_coherency = !(osb->s_mount_opt &
			       OCFS2_MOUNT_COHERENCY_BUFFERED);

	mlog_entry("(0x%p, %u, '%.*s')\n", file,
		   (unsigned int)nr_segs,
		   file->f_path.dentry->d_name.len,
		   file->f_path.dentry->d_name.name);

	if (iocb->ki_left == 0)
		return 0;

	vfs_check_frozen(inode->i_sb, SB_FREEZE_WRITE);

	appending = file->f_flags & O_APPEND ? 1 : 0;
	direct_io = file->f_flags & O_DIRECT ? 1 : 0;

	mutex_lock(&inode->i_mutex);

	ocfs2_iocb_clear_sem_locked(iocb);

relock:
	/* to match setattr's i_mutex -> i_alloc_sem -> rw_lock ordering */
	if (direct_io) {
		down_read(&inode->i_alloc_sem);
		have_alloc_sem = 1;
		/* communicate with ocfs2_dio_end_io */
		ocfs2_iocb_set_sem_locked(iocb);
	}

	/*
	 * Concurrent O_DIRECT writes are allowed with
	 * mount_option "coherency=buffered".
	 */
	rw_level = (!direct_io || full_coherency);

	ret = ocfs2_rw_lock(inode, rw_level);
	if (ret < 0) {
		mlog_errno(ret);
		goto out_sems;
	}

	/*
	 * O_DIRECT writes with "coherency=full" need to take EX cluster
	 * inode_lock to guarantee coherency.
	 */
	if (direct_io && full_coherency) {
		/*
		 * We need to take and drop the inode lock to force
		 * other nodes to drop their caches.  Buffered I/O
		 * already does this in write_begin().
		 */
		ret = ocfs2_inode_lock(inode, NULL, 1);
		if (ret < 0) {
			mlog_errno(ret);
			goto out_sems;
		}

		ocfs2_inode_unlock(inode, 1);
	}

	can_do_direct = direct_io;
	ret = ocfs2_prepare_inode_for_write(file, ppos,
					    iocb->ki_left, appending,
					    &can_do_direct, &has_refcount);
	if (ret < 0) {
		mlog_errno(ret);
		goto out;
	}

	/*
	 * We can't complete the direct I/O as requested, fall back to
	 * buffered I/O.
	 */
	if (direct_io && !can_do_direct) {
		ocfs2_rw_unlock(inode, rw_level);
		up_read(&inode->i_alloc_sem);

		have_alloc_sem = 0;
		rw_level = -1;

		direct_io = 0;
		goto relock;
	}

	/*
	 * To later detect whether a journal commit for sync writes is
	 * necessary, we sample i_size, and cluster count here.
	 */
	old_size = i_size_read(inode);
	old_clusters = OCFS2_I(inode)->ip_clusters;

	/* communicate with ocfs2_dio_end_io */
	ocfs2_iocb_set_rw_locked(iocb, rw_level);

	ret = generic_segment_checks(iov, &nr_segs, &ocount,
				     VERIFY_READ);
	if (ret)
		goto out_dio;

	count = ocount;
	ret = generic_write_checks(file, ppos, &count,
				   S_ISBLK(inode->i_mode));
	if (ret)
		goto out_dio;

	if (direct_io) {
		written = generic_file_direct_write(iocb, iov, &nr_segs, *ppos,
						    ppos, count, ocount);
		if (written < 0) {
			ret = written;
			goto out_dio;
		}
	} else {
		current->backing_dev_info = file->f_mapping->backing_dev_info;
		written = generic_file_buffered_write(iocb, iov, nr_segs, *ppos,
						      ppos, count, 0);
		current->backing_dev_info = NULL;
	}

out_dio:
	/* buffered aio wouldn't have proper lock coverage today */
	BUG_ON(ret == -EIOCBQUEUED && !(file->f_flags & O_DIRECT));

	if (((file->f_flags & O_DSYNC) && !direct_io) || IS_SYNC(inode) ||
	    ((file->f_flags & O_DIRECT) && !direct_io)) {
		ret = filemap_fdatawrite_range(file->f_mapping, pos,
					       pos + count - 1);
		if (ret < 0)
			written = ret;

		if (!ret && ((old_size != i_size_read(inode)) ||
			     (old_clusters != OCFS2_I(inode)->ip_clusters) ||
			     has_refcount)) {
			ret = jbd2_journal_force_commit(osb->journal->j_journal);
			if (ret < 0)
				written = ret;
		}

		if (!ret)
			ret = filemap_fdatawait_range(file->f_mapping, pos,
						      pos + count - 1);
	}

	/*
	 * deep in g_f_a_w_n()->ocfs2_direct_IO we pass in a ocfs2_dio_end_io
	 * function pointer which is called when o_direct io completes so that
	 * it can unlock our rw lock.  (it's the clustered equivalent of
	 * i_alloc_sem; protects truncate from racing with pending ios).
	 * Unfortunately there are error cases which call end_io and others
	 * that don't.  so we don't have to unlock the rw_lock if either an
	 * async dio is going to do it in the future or an end_io after an
	 * error has already done it.
	 */
	if ((ret == -EIOCBQUEUED) || (!ocfs2_iocb_is_rw_locked(iocb))) {
		rw_level = -1;
		have_alloc_sem = 0;
	}

out:
	if (rw_level != -1)
		ocfs2_rw_unlock(inode, rw_level);

out_sems:
	if (have_alloc_sem) {
		up_read(&inode->i_alloc_sem);
		ocfs2_iocb_clear_sem_locked(iocb);
	}

	mutex_unlock(&inode->i_mutex);

	if (written)
		ret = written;
	mlog_exit(ret);
	return ret;
}

static int ocfs2_splice_to_file(struct pipe_inode_info *pipe,
				struct file *out,
				struct splice_desc *sd)
{
	int ret;

	ret = ocfs2_prepare_inode_for_write(out, &sd->pos,
					    sd->total_len, 0, NULL, NULL);
	if (ret < 0) {
		mlog_errno(ret);
		return ret;
	}

	return splice_from_pipe_feed(pipe, sd, pipe_to_file);
}

static ssize_t ocfs2_file_splice_write(struct pipe_inode_info *pipe,
				       struct file *out,
				       loff_t *ppos,
				       size_t len,
				       unsigned int flags)
{
	int ret;
	struct address_space *mapping = out->f_mapping;
	struct inode *inode = mapping->host;
	struct splice_desc sd = {
		.total_len = len,
		.flags = flags,
		.pos = *ppos,
		.u.file = out,
	};

	mlog_entry("(0x%p, 0x%p, %u, '%.*s')\n", out, pipe,
		   (unsigned int)len,
		   out->f_path.dentry->d_name.len,
		   out->f_path.dentry->d_name.name);

	if (pipe->inode)
		mutex_lock_nested(&pipe->inode->i_mutex, I_MUTEX_PARENT);

	splice_from_pipe_begin(&sd);
	do {
		ret = splice_from_pipe_next(pipe, &sd);
		if (ret <= 0)
			break;

		mutex_lock_nested(&inode->i_mutex, I_MUTEX_CHILD);
		ret = ocfs2_rw_lock(inode, 1);
		if (ret < 0)
			mlog_errno(ret);
		else {
			ret = ocfs2_splice_to_file(pipe, out, &sd);
			ocfs2_rw_unlock(inode, 1);
		}
		mutex_unlock(&inode->i_mutex);
	} while (ret > 0);
	splice_from_pipe_end(pipe, &sd);

	if (pipe->inode)
		mutex_unlock(&pipe->inode->i_mutex);

	if (sd.num_spliced)
		ret = sd.num_spliced;

	if (ret > 0) {
		unsigned long nr_pages;
		int err;

		nr_pages = (ret + PAGE_CACHE_SIZE - 1) >> PAGE_CACHE_SHIFT;

		err = generic_write_sync(out, *ppos, ret);
		if (err)
			ret = err;
		else
			*ppos += ret;

		balance_dirty_pages_ratelimited_nr(mapping, nr_pages);
	}

	mlog_exit(ret);
	return ret;
}

static ssize_t ocfs2_file_splice_read(struct file *in,
				      loff_t *ppos,
				      struct pipe_inode_info *pipe,
				      size_t len,
				      unsigned int flags)
{
	int ret = 0, lock_level = 0;
	struct inode *inode = in->f_path.dentry->d_inode;

	mlog_entry("(0x%p, 0x%p, %u, '%.*s')\n", in, pipe,
		   (unsigned int)len,
		   in->f_path.dentry->d_name.len,
		   in->f_path.dentry->d_name.name);

	/*
	 * See the comment in ocfs2_file_aio_read()
	 */
	ret = ocfs2_inode_lock_atime(inode, in->f_vfsmnt, &lock_level);
	if (ret < 0) {
		mlog_errno(ret);
		goto bail;
	}
	ocfs2_inode_unlock(inode, lock_level);

	ret = generic_file_splice_read(in, ppos, pipe, len, flags);

bail:
	mlog_exit(ret);
	return ret;
}

static ssize_t ocfs2_file_aio_read(struct kiocb *iocb,
				   const struct iovec *iov,
				   unsigned long nr_segs,
				   loff_t pos)
{
	int ret = 0, rw_level = -1, have_alloc_sem = 0, lock_level = 0;
	struct file *filp = iocb->ki_filp;
	struct inode *inode = filp->f_path.dentry->d_inode;

	mlog_entry("(0x%p, %u, '%.*s')\n", filp,
		   (unsigned int)nr_segs,
		   filp->f_path.dentry->d_name.len,
		   filp->f_path.dentry->d_name.name);

	if (!inode) {
		ret = -EINVAL;
		mlog_errno(ret);
		goto bail;
	}

<<<<<<< HEAD
=======
	ocfs2_iocb_clear_sem_locked(iocb);

>>>>>>> 3cbea436
	/*
	 * buffered reads protect themselves in ->readpage().  O_DIRECT reads
	 * need locks to protect pending reads from racing with truncate.
	 */
	if (filp->f_flags & O_DIRECT) {
		down_read(&inode->i_alloc_sem);
		have_alloc_sem = 1;
		ocfs2_iocb_set_sem_locked(iocb);

		ret = ocfs2_rw_lock(inode, 0);
		if (ret < 0) {
			mlog_errno(ret);
			goto bail;
		}
		rw_level = 0;
		/* communicate with ocfs2_dio_end_io */
		ocfs2_iocb_set_rw_locked(iocb, rw_level);
	}

	/*
	 * We're fine letting folks race truncates and extending
	 * writes with read across the cluster, just like they can
	 * locally. Hence no rw_lock during read.
	 *
	 * Take and drop the meta data lock to update inode fields
	 * like i_size. This allows the checks down below
	 * generic_file_aio_read() a chance of actually working.
	 */
	ret = ocfs2_inode_lock_atime(inode, filp->f_vfsmnt, &lock_level);
	if (ret < 0) {
		mlog_errno(ret);
		goto bail;
	}
	ocfs2_inode_unlock(inode, lock_level);

	ret = generic_file_aio_read(iocb, iov, nr_segs, iocb->ki_pos);
	if (ret == -EINVAL)
		mlog(0, "generic_file_aio_read returned -EINVAL\n");

	/* buffered aio wouldn't have proper lock coverage today */
	BUG_ON(ret == -EIOCBQUEUED && !(filp->f_flags & O_DIRECT));

	/* see ocfs2_file_aio_write */
	if (ret == -EIOCBQUEUED || !ocfs2_iocb_is_rw_locked(iocb)) {
		rw_level = -1;
		have_alloc_sem = 0;
	}

bail:
	if (have_alloc_sem) {
		up_read(&inode->i_alloc_sem);
<<<<<<< HEAD
=======
		ocfs2_iocb_clear_sem_locked(iocb);
	}
>>>>>>> 3cbea436
	if (rw_level != -1)
		ocfs2_rw_unlock(inode, rw_level);
	mlog_exit(ret);

	return ret;
}

const struct inode_operations ocfs2_file_iops = {
	.setattr	= ocfs2_setattr,
	.getattr	= ocfs2_getattr,
	.permission	= ocfs2_permission,
	.setxattr	= generic_setxattr,
	.getxattr	= generic_getxattr,
	.listxattr	= ocfs2_listxattr,
	.removexattr	= generic_removexattr,
	.fiemap		= ocfs2_fiemap,
};

const struct inode_operations ocfs2_special_file_iops = {
	.setattr	= ocfs2_setattr,
	.getattr	= ocfs2_getattr,
	.permission	= ocfs2_permission,
};

/*
 * Other than ->lock, keep ocfs2_fops and ocfs2_dops in sync with
 * ocfs2_fops_no_plocks and ocfs2_dops_no_plocks!
 */
const struct file_operations ocfs2_fops = {
	.llseek		= generic_file_llseek,
	.read		= do_sync_read,
	.write		= do_sync_write,
	.mmap		= ocfs2_mmap,
	.fsync		= ocfs2_sync_file,
	.release	= ocfs2_file_release,
	.open		= ocfs2_file_open,
	.aio_read	= ocfs2_file_aio_read,
	.aio_write	= ocfs2_file_aio_write,
	.unlocked_ioctl	= ocfs2_ioctl,
#ifdef CONFIG_COMPAT
	.compat_ioctl   = ocfs2_compat_ioctl,
#endif
	.lock		= ocfs2_lock,
	.flock		= ocfs2_flock,
	.splice_read	= ocfs2_file_splice_read,
	.splice_write	= ocfs2_file_splice_write,
	.fallocate	= ocfs2_fallocate,
};

const struct file_operations ocfs2_dops = {
	.llseek		= generic_file_llseek,
	.read		= generic_read_dir,
	.readdir	= ocfs2_readdir,
	.fsync		= ocfs2_sync_file,
	.release	= ocfs2_dir_release,
	.open		= ocfs2_dir_open,
	.unlocked_ioctl	= ocfs2_ioctl,
#ifdef CONFIG_COMPAT
	.compat_ioctl   = ocfs2_compat_ioctl,
#endif
	.lock		= ocfs2_lock,
	.flock		= ocfs2_flock,
};

/*
 * POSIX-lockless variants of our file_operations.
 *
 * These will be used if the underlying cluster stack does not support
 * posix file locking, if the user passes the "localflocks" mount
 * option, or if we have a local-only fs.
 *
 * ocfs2_flock is in here because all stacks handle UNIX file locks,
 * so we still want it in the case of no stack support for
 * plocks. Internally, it will do the right thing when asked to ignore
 * the cluster.
 */
const struct file_operations ocfs2_fops_no_plocks = {
	.llseek		= generic_file_llseek,
	.read		= do_sync_read,
	.write		= do_sync_write,
	.mmap		= ocfs2_mmap,
	.fsync		= ocfs2_sync_file,
	.release	= ocfs2_file_release,
	.open		= ocfs2_file_open,
	.aio_read	= ocfs2_file_aio_read,
	.aio_write	= ocfs2_file_aio_write,
	.unlocked_ioctl	= ocfs2_ioctl,
#ifdef CONFIG_COMPAT
	.compat_ioctl   = ocfs2_compat_ioctl,
#endif
	.flock		= ocfs2_flock,
	.splice_read	= ocfs2_file_splice_read,
	.splice_write	= ocfs2_file_splice_write,
};

const struct file_operations ocfs2_dops_no_plocks = {
	.llseek		= generic_file_llseek,
	.read		= generic_read_dir,
	.readdir	= ocfs2_readdir,
	.fsync		= ocfs2_sync_file,
	.release	= ocfs2_dir_release,
	.open		= ocfs2_dir_open,
	.unlocked_ioctl	= ocfs2_ioctl,
#ifdef CONFIG_COMPAT
	.compat_ioctl   = ocfs2_compat_ioctl,
#endif
	.flock		= ocfs2_flock,
};<|MERGE_RESOLUTION|>--- conflicted
+++ resolved
@@ -865,7 +865,6 @@
 					&num_clusters, &ext_flags);
 		if (rc) {
 			mlog_errno(rc);
-<<<<<<< HEAD
 			goto out;
 		}
 
@@ -906,8 +905,6 @@
 					zero_clusters, UINT_MAX);
 		if (rc) {
 			mlog_errno(rc);
-=======
->>>>>>> 3cbea436
 			goto out;
 		}
 	}
@@ -916,54 +913,6 @@
 	*range_end = ocfs2_clusters_to_bytes(inode->i_sb,
 					     zero_cpos + zero_clusters);
 
-<<<<<<< HEAD
-=======
-		if (p_cpos && !(ext_flags & OCFS2_EXT_UNWRITTEN)) {
-			zero_clusters = num_clusters;
-			if (ext_flags & OCFS2_EXT_REFCOUNTED)
-				needs_cow = 1;
-			break;
-		}
-
-		zero_cpos += num_clusters;
-	}
-	if (!zero_clusters) {
-		*range_end = 0;
-		goto out;
-	}
-
-	while ((zero_cpos + zero_clusters) < last_cpos) {
-		rc = ocfs2_get_clusters(inode, zero_cpos + zero_clusters,
-					&p_cpos, &num_clusters,
-					&ext_flags);
-		if (rc) {
-			mlog_errno(rc);
-			goto out;
-		}
-
-		if (!p_cpos || (ext_flags & OCFS2_EXT_UNWRITTEN))
-			break;
-		if (ext_flags & OCFS2_EXT_REFCOUNTED)
-			needs_cow = 1;
-		zero_clusters += num_clusters;
-	}
-	if ((zero_cpos + zero_clusters) > last_cpos)
-		zero_clusters = last_cpos - zero_cpos;
-
-	if (needs_cow) {
-		rc = ocfs2_refcount_cow(inode, NULL, di_bh, zero_cpos,
-					zero_clusters, UINT_MAX);
-		if (rc) {
-			mlog_errno(rc);
-			goto out;
-		}
-	}
-
-	*range_start = ocfs2_clusters_to_bytes(inode->i_sb, zero_cpos);
-	*range_end = ocfs2_clusters_to_bytes(inode->i_sb,
-					     zero_cpos + zero_clusters);
-
->>>>>>> 3cbea436
 out:
 	return rc;
 }
@@ -2591,11 +2540,8 @@
 		goto bail;
 	}
 
-<<<<<<< HEAD
-=======
 	ocfs2_iocb_clear_sem_locked(iocb);
 
->>>>>>> 3cbea436
 	/*
 	 * buffered reads protect themselves in ->readpage().  O_DIRECT reads
 	 * need locks to protect pending reads from racing with truncate.
@@ -2647,11 +2593,8 @@
 bail:
 	if (have_alloc_sem) {
 		up_read(&inode->i_alloc_sem);
-<<<<<<< HEAD
-=======
 		ocfs2_iocb_clear_sem_locked(iocb);
 	}
->>>>>>> 3cbea436
 	if (rw_level != -1)
 		ocfs2_rw_unlock(inode, rw_level);
 	mlog_exit(ret);
