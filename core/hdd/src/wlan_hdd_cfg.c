/*
 * Copyright (c) 2012-2017 The Linux Foundation. All rights reserved.
 *
 * Previously licensed under the ISC license by Qualcomm Atheros, Inc.
 *
 *
 * Permission to use, copy, modify, and/or distribute this software for
 * any purpose with or without fee is hereby granted, provided that the
 * above copyright notice and this permission notice appear in all
 * copies.
 *
 * THE SOFTWARE IS PROVIDED "AS IS" AND THE AUTHOR DISCLAIMS ALL
 * WARRANTIES WITH REGARD TO THIS SOFTWARE INCLUDING ALL IMPLIED
 * WARRANTIES OF MERCHANTABILITY AND FITNESS. IN NO EVENT SHALL THE
 * AUTHOR BE LIABLE FOR ANY SPECIAL, DIRECT, INDIRECT, OR CONSEQUENTIAL
 * DAMAGES OR ANY DAMAGES WHATSOEVER RESULTING FROM LOSS OF USE, DATA OR
 * PROFITS, WHETHER IN AN ACTION OF CONTRACT, NEGLIGENCE OR OTHER
 * TORTIOUS ACTION, ARISING OUT OF OR IN CONNECTION WITH THE USE OR
 * PERFORMANCE OF THIS SOFTWARE.
 */

/*
 * This file was originally distributed by Qualcomm Atheros, Inc.
 * under proprietary terms before Copyright ownership was assigned
 * to the Linux Foundation.
 */

/**
 * DOC:  wlan_hdd_cfg.c
 *
 * WLAN Host Device Driver configuration interface implementation
 */

/* Include Files */

#include <linux/firmware.h>
#include <linux/string.h>
#include <wlan_hdd_includes.h>
#include <wlan_hdd_main.h>
#include <wlan_hdd_assoc.h>
#include <wlan_hdd_cfg.h>
#include <linux/string.h>
#include <qdf_types.h>
#include <csr_api.h>
#include <wlan_hdd_misc.h>
#include <wlan_hdd_napi.h>
#include <cds_concurrency.h>

static void
cb_notify_set_roam_prefer5_g_hz(hdd_context_t *pHddCtx, unsigned long notifyId)
{
	sme_update_roam_prefer5_g_hz(pHddCtx->hHal,
				     pHddCtx->config->nRoamPrefer5GHz);
}

static void
cb_notify_set_roam_rssi_diff(hdd_context_t *pHddCtx, unsigned long notifyId)
{
	sme_update_roam_rssi_diff(pHddCtx->hHal,
				  0, pHddCtx->config->RoamRssiDiff);
}

static void
cb_notify_set_fast_transition_enabled(hdd_context_t *pHddCtx,
				      unsigned long notifyId)
{
	sme_update_fast_transition_enabled(pHddCtx->hHal,
					   pHddCtx->config->
					   isFastTransitionEnabled);
}

static void
cb_notify_set_roam_intra_band(hdd_context_t *pHddCtx, unsigned long notifyId)
{
	sme_set_roam_intra_band(pHddCtx->hHal, pHddCtx->config->nRoamIntraBand);
}

static void cb_notify_set_wes_mode(hdd_context_t *pHddCtx, unsigned long notifyId)
{
	/* At the point this routine is called, the value in the hdd config
	   table has already been updated */
	sme_update_wes_mode(pHddCtx->hHal, pHddCtx->config->isWESModeEnabled, 0);
}

static void
cb_notify_set_roam_scan_n_probes(hdd_context_t *pHddCtx, unsigned long notifyId)
{
	sme_update_roam_scan_n_probes(pHddCtx->hHal, 0, pHddCtx->config->nProbes);
}

static void
cb_notify_set_roam_scan_home_away_time(hdd_context_t *pHddCtx, unsigned long notifyId)
{
	sme_update_roam_scan_home_away_time(pHddCtx->hHal, 0,
					    pHddCtx->config->nRoamScanHomeAwayTime,
					    true);
}

static void
notify_is_fast_roam_ini_feature_enabled(hdd_context_t *pHddCtx,
					unsigned long notifyId)
{
	/* At the point this routine is called, the value in the hdd config
	   table has already been updated */
	sme_update_is_fast_roam_ini_feature_enabled(pHddCtx->hHal, 0,
						    pHddCtx->config->
						    isFastRoamIniFeatureEnabled);
}

static void
notify_is_mawc_ini_feature_enabled(hdd_context_t *pHddCtx, unsigned long notifyId)
{
	/* At the point this routine is called, the value in the hdd config
	   table has already been updated */
	sme_update_is_mawc_ini_feature_enabled(pHddCtx->hHal,
					       pHddCtx->config->MAWCEnabled);
}

#ifdef FEATURE_WLAN_ESE
static void
cb_notify_set_ese_feature_enabled(hdd_context_t *pHddCtx, unsigned long notifyId)
{
	/* At the point this routine is called, the value in the hdd config
	   table has already been updated */
	sme_update_is_ese_feature_enabled(pHddCtx->hHal, 0,
					  pHddCtx->config->isEseIniFeatureEnabled);
}
#endif

static void
cb_notify_set_fw_rssi_monitoring(hdd_context_t *pHddCtx, unsigned long notifyId)
{
	/* At the point this routine is called, the value in the hdd config
	   table has already been updated */
	sme_update_config_fw_rssi_monitoring(pHddCtx->hHal,
					     pHddCtx->config->
					     fEnableFwRssiMonitoring);
}

static void cb_notify_set_opportunistic_scan_threshold_diff(hdd_context_t *pHddCtx,
							    unsigned long notifyId)
{
	/* At the point this routine is called, the value in the hdd config
	   table has already been updated */
	sme_set_roam_opportunistic_scan_threshold_diff(pHddCtx->hHal, 0,
						       pHddCtx->config->
						       nOpportunisticThresholdDiff);
}

static void cb_notify_set_roam_rescan_rssi_diff(hdd_context_t *pHddCtx,
						unsigned long notifyId)
{
	/* At the point this routine is called, the value in the hdd config
	   table has already been updated */
	sme_set_roam_rescan_rssi_diff(pHddCtx->hHal,
				      0, pHddCtx->config->nRoamRescanRssiDiff);
}

static void
cb_notify_set_neighbor_lookup_rssi_threshold(hdd_context_t *pHddCtx,
					     unsigned long notifyId)
{
	/* At the point this routine is called, the value in the hdd config
	   table has already been updated */
	sme_set_neighbor_lookup_rssi_threshold(pHddCtx->hHal, 0,
					       pHddCtx->config->
					       nNeighborLookupRssiThreshold);
}

static void
cb_notify_set_delay_before_vdev_stop(hdd_context_t *hdd_ctx,
				     unsigned long notify_id)
{
	/*
	 * At the point this routine is called, the value in the cfg_ini
	 * table has already been updated
	 */
	sme_set_delay_before_vdev_stop(hdd_ctx->hHal, 0,
				hdd_ctx->config->delay_before_vdev_stop);
}

static void
cb_notify_set_neighbor_scan_period(hdd_context_t *pHddCtx, unsigned long notifyId)
{
	/* At the point this routine is called, the value in the hdd config
	   table has already been updated */
	sme_set_neighbor_scan_period(pHddCtx->hHal, 0,
				     pHddCtx->config->nNeighborScanPeriod);
}

static void
cb_notify_set_neighbor_results_refresh_period(hdd_context_t *pHddCtx,
					      unsigned long notifyId)
{
	/* At the point this routine is called, the value in the hdd config
	   table has already been updated */
	sme_set_neighbor_scan_refresh_period(pHddCtx->hHal, 0,
					     pHddCtx->config->
					     nNeighborResultsRefreshPeriod);
}

static void
cb_notify_set_empty_scan_refresh_period(hdd_context_t *pHddCtx,
					unsigned long notifyId)
{
	/* At the point this routine is called, the value in the hdd config
	   table has already been updated */
	sme_update_empty_scan_refresh_period(pHddCtx->hHal, 0,
					     pHddCtx->config->
					     nEmptyScanRefreshPeriod);
}

static void
cb_notify_set_neighbor_scan_min_chan_time(hdd_context_t *pHddCtx,
					  unsigned long notifyId)
{
	/* At the point this routine is called, the value in the hdd config
	   table has already been updated */
	sme_set_neighbor_scan_min_chan_time(pHddCtx->hHal,
					    pHddCtx->config->
					    nNeighborScanMinChanTime, 0);
}

static void
cb_notify_set_neighbor_scan_max_chan_time(hdd_context_t *pHddCtx,
					  unsigned long notifyId)
{
	sme_set_neighbor_scan_max_chan_time(pHddCtx->hHal, 0,
					    pHddCtx->config->
					    nNeighborScanMaxChanTime);
}

static void cb_notify_set_roam_bmiss_first_bcnt(hdd_context_t *pHddCtx,
						unsigned long notifyId)
{
	/* At the point this routine is called, the value in the hdd config
	   table has already been updated */
	sme_set_roam_bmiss_first_bcnt(pHddCtx->hHal,
				      0, pHddCtx->config->nRoamBmissFirstBcnt);
}

static void cb_notify_set_roam_bmiss_final_bcnt(hdd_context_t *pHddCtx,
						unsigned long notifyId)
{
	sme_set_roam_bmiss_final_bcnt(pHddCtx->hHal, 0,
				      pHddCtx->config->nRoamBmissFinalBcnt);
}

static void cb_notify_set_roam_beacon_rssi_weight(hdd_context_t *pHddCtx,
						  unsigned long notifyId)
{
	sme_set_roam_beacon_rssi_weight(pHddCtx->hHal, 0,
					pHddCtx->config->nRoamBeaconRssiWeight);
}

static void
cb_notify_set_dfs_scan_mode(hdd_context_t *pHddCtx, unsigned long notifyId)
{
	/* At the point this routine is called, the value in the hdd config
	   table has already been updated */
	sme_update_dfs_scan_mode(pHddCtx->hHal, 0,
				 pHddCtx->config->allowDFSChannelRoam);
}

static void cb_notify_set_enable_ssr(hdd_context_t *pHddCtx,
				     unsigned long notifyId)
{
	sme_update_enable_ssr(pHddCtx->hHal, pHddCtx->config->enableSSR);
}

static void cb_notify_set_g_sap_preferred_chan_location(hdd_context_t *pHddCtx,
							unsigned long notifyId)
{
	wlansap_set_dfs_preferred_channel_location(pHddCtx->hHal,
						   pHddCtx->config->
						   gSapPreferredChanLocation);
}
static void ch_notify_set_g_disable_dfs_japan_w53(hdd_context_t *pHddCtx,
						  unsigned long notifyId)
{
	wlansap_set_dfs_restrict_japan_w53(pHddCtx->hHal,
					   pHddCtx->config->
					   gDisableDfsJapanW53);
}
static void
cb_notify_update_roam_scan_offload_enabled(hdd_context_t *pHddCtx,
					   unsigned long notifyId)
{
	sme_update_roam_scan_offload_enabled(pHddCtx->hHal,
					     pHddCtx->config->
					     isRoamOffloadScanEnabled);
	if (0 == pHddCtx->config->isRoamOffloadScanEnabled) {
		pHddCtx->config->bFastRoamInConIniFeatureEnabled = 0;
		sme_update_enable_fast_roam_in_concurrency(pHddCtx->hHal,
							   pHddCtx->config->
							   bFastRoamInConIniFeatureEnabled);
	}
}

static void
cb_notify_set_enable_fast_roam_in_concurrency(hdd_context_t *pHddCtx,
					      unsigned long notifyId)
{
	sme_update_enable_fast_roam_in_concurrency(pHddCtx->hHal,
						   pHddCtx->config->
						   bFastRoamInConIniFeatureEnabled);
}

/**
 * cb_notify_set_roam_scan_hi_rssi_scan_params() - configure hi rssi
 * scan params from cfg to sme.
 * @hdd_ctx: HDD context data structure
 * @notify_id: Identifies 1 of the 4 parameters to be modified
 *
 * Picks up the value from hdd configuration and passes it to SME.
 * Return: void
 */

static void
cb_notify_set_roam_scan_hi_rssi_scan_params(hdd_context_t *hdd_ctx,
				    unsigned long notify_id)
{
	int32_t val;

	if (wlan_hdd_validate_context(hdd_ctx)) {
		return;
	}

	switch (notify_id) {
	case eCSR_HI_RSSI_SCAN_MAXCOUNT_ID:
		val = hdd_ctx->config->nhi_rssi_scan_max_count;
		break;

	case eCSR_HI_RSSI_SCAN_RSSI_DELTA_ID:
		val = hdd_ctx->config->nhi_rssi_scan_rssi_delta;
		break;

	case eCSR_HI_RSSI_SCAN_DELAY_ID:
		val = hdd_ctx->config->nhi_rssi_scan_delay;
		break;

	case eCSR_HI_RSSI_SCAN_RSSI_UB_ID:
		val = hdd_ctx->config->nhi_rssi_scan_rssi_ub;
		break;

	default:
		return;
	}

	sme_update_roam_scan_hi_rssi_scan_params(hdd_ctx->hHal, 0,
		notify_id, val);
}


REG_TABLE_ENTRY g_registry_table[] = {
	REG_VARIABLE(CFG_RTS_THRESHOLD_NAME, WLAN_PARAM_Integer,
		     struct hdd_config, RTSThreshold,
		     VAR_FLAGS_OPTIONAL | VAR_FLAGS_RANGE_CHECK_ASSUME_DEFAULT,
		     CFG_RTS_THRESHOLD_DEFAULT,
		     CFG_RTS_THRESHOLD_MIN,
		     CFG_RTS_THRESHOLD_MAX),

	REG_VARIABLE(CFG_FRAG_THRESHOLD_NAME, WLAN_PARAM_Integer,
		     struct hdd_config, FragmentationThreshold,
		     VAR_FLAGS_OPTIONAL | VAR_FLAGS_RANGE_CHECK_ASSUME_DEFAULT,
		     CFG_FRAG_THRESHOLD_DEFAULT,
		     CFG_FRAG_THRESHOLD_MIN,
		     CFG_FRAG_THRESHOLD_MAX),

	REG_VARIABLE(CFG_OPERATING_CHANNEL_NAME, WLAN_PARAM_Integer,
		     struct hdd_config, OperatingChannel,
		     VAR_FLAGS_OPTIONAL | VAR_FLAGS_RANGE_CHECK_ASSUME_DEFAULT,
		     CFG_OPERATING_CHANNEL_DEFAULT,
		     CFG_OPERATING_CHANNEL_MIN,
		     CFG_OPERATING_CHANNEL_MAX),

	REG_VARIABLE(CFG_SHORT_SLOT_TIME_ENABLED_NAME, WLAN_PARAM_Integer,
		     struct hdd_config, ShortSlotTimeEnabled,
		     VAR_FLAGS_OPTIONAL | VAR_FLAGS_RANGE_CHECK,
		     CFG_SHORT_SLOT_TIME_ENABLED_DEFAULT,
		     CFG_SHORT_SLOT_TIME_ENABLED_MIN,
		     CFG_SHORT_SLOT_TIME_ENABLED_MAX),

	REG_VARIABLE(CFG_11D_SUPPORT_ENABLED_NAME, WLAN_PARAM_Integer,
		     struct hdd_config, Is11dSupportEnabled,
		     VAR_FLAGS_OPTIONAL | VAR_FLAGS_RANGE_CHECK,
		     CFG_11D_SUPPORT_ENABLED_DEFAULT,
		     CFG_11D_SUPPORT_ENABLED_MIN,
		     CFG_11D_SUPPORT_ENABLED_MAX),

	REG_VARIABLE(CFG_11H_SUPPORT_ENABLED_NAME, WLAN_PARAM_Integer,
		     struct hdd_config, Is11hSupportEnabled,
		     VAR_FLAGS_OPTIONAL | VAR_FLAGS_RANGE_CHECK,
		     CFG_11H_SUPPORT_ENABLED_DEFAULT,
		     CFG_11H_SUPPORT_ENABLED_MIN,
		     CFG_11H_SUPPORT_ENABLED_MAX),

	REG_VARIABLE(CFG_COUNTRY_CODE_PRIORITY_NAME, WLAN_PARAM_Integer,
		     struct hdd_config, fSupplicantCountryCodeHasPriority,
		     VAR_FLAGS_OPTIONAL | VAR_FLAGS_RANGE_CHECK,
		     CFG_COUNTRY_CODE_PRIORITY_DEFAULT,
		     CFG_COUNTRY_CODE_PRIORITY_MIN,
		     CFG_COUNTRY_CODE_PRIORITY_MAX),

	REG_VARIABLE(CFG_HEARTBEAT_THRESH_24_NAME, WLAN_PARAM_Integer,
		     struct hdd_config, HeartbeatThresh24,
		     VAR_FLAGS_OPTIONAL | VAR_FLAGS_RANGE_CHECK_ASSUME_DEFAULT,
		     CFG_HEARTBEAT_THRESH_24_DEFAULT,
		     CFG_HEARTBEAT_THRESH_24_MIN,
		     CFG_HEARTBEAT_THRESH_24_MAX),

	REG_VARIABLE_STRING(CFG_POWER_USAGE_NAME, WLAN_PARAM_String,
			    struct hdd_config, PowerUsageControl,
			    VAR_FLAGS_OPTIONAL,
			    (void *)CFG_POWER_USAGE_DEFAULT),

	REG_VARIABLE(CFG_ENABLE_IMPS_NAME, WLAN_PARAM_Integer,
		     struct hdd_config, fIsImpsEnabled,
		     VAR_FLAGS_OPTIONAL | VAR_FLAGS_RANGE_CHECK_ASSUME_DEFAULT,
		     CFG_ENABLE_IMPS_DEFAULT,
		     CFG_ENABLE_IMPS_MIN,
		     CFG_ENABLE_IMPS_MAX),

	REG_VARIABLE(CFG_ENABLE_PS_NAME, WLAN_PARAM_Integer,
		     struct hdd_config, is_ps_enabled,
		     VAR_FLAGS_OPTIONAL | VAR_FLAGS_RANGE_CHECK_ASSUME_DEFAULT,
		     CFG_ENABLE_PS_DEFAULT,
		     CFG_ENABLE_PS_MIN,
		     CFG_ENABLE_PS_MAX),

	REG_VARIABLE(CFG_AUTO_PS_ENABLE_TIMER_NAME, WLAN_PARAM_Integer,
		     struct hdd_config, auto_bmps_timer_val,
		     VAR_FLAGS_OPTIONAL | VAR_FLAGS_RANGE_CHECK_ASSUME_DEFAULT,
		     CFG_AUTO_PS_ENABLE_TIMER_DEFAULT,
		     CFG_AUTO_PS_ENABLE_TIMER_MIN,
		     CFG_AUTO_PS_ENABLE_TIMER_MAX),

	REG_VARIABLE(CFG_BMPS_MINIMUM_LI_NAME, WLAN_PARAM_Integer,
		     struct hdd_config, nBmpsMinListenInterval,
		     VAR_FLAGS_OPTIONAL | VAR_FLAGS_RANGE_CHECK_ASSUME_DEFAULT,
		     CFG_BMPS_MINIMUM_LI_DEFAULT,
		     CFG_BMPS_MINIMUM_LI_MIN,
		     CFG_BMPS_MINIMUM_LI_MAX),

	REG_VARIABLE(CFG_BMPS_MAXIMUM_LI_NAME, WLAN_PARAM_Integer,
		     struct hdd_config, nBmpsMaxListenInterval,
		     VAR_FLAGS_OPTIONAL | VAR_FLAGS_RANGE_CHECK_ASSUME_DEFAULT,
		     CFG_BMPS_MAXIMUM_LI_DEFAULT,
		     CFG_BMPS_MAXIMUM_LI_MIN,
		     CFG_BMPS_MAXIMUM_LI_MAX),

	REG_VARIABLE(CFG_BMPS_MODERATE_LI_NAME, WLAN_PARAM_Integer,
		     struct hdd_config, nBmpsModListenInterval,
		     VAR_FLAGS_OPTIONAL | VAR_FLAGS_RANGE_CHECK_ASSUME_DEFAULT,
		     CFG_BMPS_MODERATE_LI_DEFAULT,
		     CFG_BMPS_MODERATE_LI_MIN,
		     CFG_BMPS_MODERATE_LI_MAX),

	REG_VARIABLE(CFG_DOT11_MODE_NAME, WLAN_PARAM_Integer,
		     struct hdd_config, dot11Mode,
		     VAR_FLAGS_OPTIONAL | VAR_FLAGS_RANGE_CHECK,
		     CFG_DOT11_MODE_DEFAULT,
		     CFG_DOT11_MODE_MIN,
		     CFG_DOT11_MODE_MAX),

	REG_VARIABLE(CFG_CHANNEL_BONDING_MODE_24GHZ_NAME, WLAN_PARAM_Integer,
		     struct hdd_config, nChannelBondingMode24GHz,
		     VAR_FLAGS_OPTIONAL | VAR_FLAGS_RANGE_CHECK,
		     CFG_CHANNEL_BONDING_MODE_DEFAULT,
		     CFG_CHANNEL_BONDING_MODE_MIN,
		     CFG_CHANNEL_BONDING_MODE_MAX),

	REG_VARIABLE(CFG_CHANNEL_BONDING_MODE_5GHZ_NAME, WLAN_PARAM_Integer,
		     struct hdd_config, nChannelBondingMode5GHz,
		     VAR_FLAGS_OPTIONAL | VAR_FLAGS_RANGE_CHECK,
		     CFG_CHANNEL_BONDING_MODE_DEFAULT,
		     CFG_CHANNEL_BONDING_MODE_MIN,
		     CFG_CHANNEL_BONDING_MODE_MAX),

	REG_VARIABLE(CFG_MAX_RX_AMPDU_FACTOR_NAME, WLAN_PARAM_Integer,
		     struct hdd_config, MaxRxAmpduFactor,
		     VAR_FLAGS_OPTIONAL | VAR_FLAGS_RANGE_CHECK,
		     CFG_MAX_RX_AMPDU_FACTOR_DEFAULT,
		     CFG_MAX_RX_AMPDU_FACTOR_MIN,
		     CFG_MAX_RX_AMPDU_FACTOR_MAX),

	REG_VARIABLE(CFG_HT_MPDU_DENSITY_NAME, WLAN_PARAM_Integer,
		     struct hdd_config, ht_mpdu_density,
		     VAR_FLAGS_OPTIONAL | VAR_FLAGS_RANGE_CHECK,
		     CFG_HT_MPDU_DENSITY_DEFAULT,
		     CFG_HT_MPDU_DENSITY_MIN,
		     CFG_HT_MPDU_DENSITY_MAX),

	REG_VARIABLE(CFG_FIXED_RATE_NAME, WLAN_PARAM_Integer,
		     struct hdd_config, TxRate,
		     VAR_FLAGS_OPTIONAL | VAR_FLAGS_RANGE_CHECK,
		     CFG_FIXED_RATE_DEFAULT,
		     CFG_FIXED_RATE_MIN,
		     CFG_FIXED_RATE_MAX),

	REG_VARIABLE(CFG_SHORT_GI_20MHZ_NAME, WLAN_PARAM_Integer,
		     struct hdd_config, ShortGI20MhzEnable,
		     VAR_FLAGS_OPTIONAL | VAR_FLAGS_RANGE_CHECK_ASSUME_DEFAULT,
		     CFG_SHORT_GI_20MHZ_DEFAULT,
		     CFG_SHORT_GI_20MHZ_MIN,
		     CFG_SHORT_GI_20MHZ_MAX),

	REG_VARIABLE(CFG_SCAN_RESULT_AGE_COUNT_NAME, WLAN_PARAM_Integer,
		     struct hdd_config, ScanResultAgeCount,
		     VAR_FLAGS_OPTIONAL | VAR_FLAGS_RANGE_CHECK,
		     CFG_SCAN_RESULT_AGE_COUNT_DEFAULT,
		     CFG_SCAN_RESULT_AGE_COUNT_MIN,
		     CFG_SCAN_RESULT_AGE_COUNT_MAX),

	REG_VARIABLE(CFG_RSSI_CATEGORY_GAP_NAME, WLAN_PARAM_Integer,
		     struct hdd_config, nRssiCatGap,
		     VAR_FLAGS_OPTIONAL | VAR_FLAGS_RANGE_CHECK_ASSUME_DEFAULT,
		     CFG_RSSI_CATEGORY_GAP_DEFAULT,
		     CFG_RSSI_CATEGORY_GAP_MIN,
		     CFG_RSSI_CATEGORY_GAP_MAX),

	REG_VARIABLE(CFG_SHORT_PREAMBLE_NAME, WLAN_PARAM_Integer,
		     struct hdd_config, fIsShortPreamble,
		     VAR_FLAGS_OPTIONAL | VAR_FLAGS_RANGE_CHECK_ASSUME_DEFAULT,
		     CFG_SHORT_PREAMBLE_DEFAULT,
		     CFG_SHORT_PREAMBLE_MIN,
		     CFG_SHORT_PREAMBLE_MAX),

	REG_VARIABLE_STRING(CFG_IBSS_BSSID_NAME, WLAN_PARAM_MacAddr,
			    struct hdd_config, IbssBssid,
			    VAR_FLAGS_OPTIONAL,
			    (void *)CFG_IBSS_BSSID_DEFAULT),

	REG_VARIABLE_STRING(CFG_INTF0_MAC_ADDR_NAME, WLAN_PARAM_MacAddr,
			    struct hdd_config, intfMacAddr[0],
			    VAR_FLAGS_OPTIONAL,
			    (void *)CFG_INTF0_MAC_ADDR_DEFAULT),

	REG_VARIABLE_STRING(CFG_INTF1_MAC_ADDR_NAME, WLAN_PARAM_MacAddr,
			    struct hdd_config, intfMacAddr[1],
			    VAR_FLAGS_OPTIONAL,
			    (void *)CFG_INTF1_MAC_ADDR_DEFAULT),

	REG_VARIABLE_STRING(CFG_INTF2_MAC_ADDR_NAME, WLAN_PARAM_MacAddr,
			    struct hdd_config, intfMacAddr[2],
			    VAR_FLAGS_OPTIONAL,
			    (void *)CFG_INTF2_MAC_ADDR_DEFAULT),

	REG_VARIABLE_STRING(CFG_INTF3_MAC_ADDR_NAME, WLAN_PARAM_MacAddr,
			    struct hdd_config, intfMacAddr[3],
			    VAR_FLAGS_OPTIONAL,
			    (void *)CFG_INTF3_MAC_ADDR_DEFAULT),

	REG_VARIABLE(CFG_AP_QOS_UAPSD_MODE_NAME, WLAN_PARAM_Integer,
		     struct hdd_config, apUapsdEnabled,
		     VAR_FLAGS_OPTIONAL | VAR_FLAGS_RANGE_CHECK_ASSUME_DEFAULT,
		     CFG_AP_QOS_UAPSD_MODE_DEFAULT,
		     CFG_AP_QOS_UAPSD_MODE_MIN,
		     CFG_AP_QOS_UAPSD_MODE_MAX),


	REG_VARIABLE(CFG_AP_ENABLE_RANDOM_BSSID_NAME, WLAN_PARAM_Integer,
		     struct hdd_config, apRandomBssidEnabled,
		     VAR_FLAGS_OPTIONAL | VAR_FLAGS_RANGE_CHECK_ASSUME_DEFAULT,
		     CFG_AP_ENABLE_RANDOM_BSSID_DEFAULT,
		     CFG_AP_ENABLE_RANDOM_BSSID_MIN,
		     CFG_AP_ENABLE_RANDOM_BSSID_MAX),

	REG_VARIABLE(CFG_AP_ENABLE_PROTECTION_MODE_NAME, WLAN_PARAM_Integer,
		     struct hdd_config, apProtEnabled,
		     VAR_FLAGS_OPTIONAL | VAR_FLAGS_RANGE_CHECK_ASSUME_DEFAULT,
		     CFG_AP_ENABLE_PROTECTION_MODE_DEFAULT,
		     CFG_AP_ENABLE_PROTECTION_MODE_MIN,
		     CFG_AP_ENABLE_PROTECTION_MODE_MAX),

	REG_VARIABLE(CFG_AP_PROTECTION_MODE_NAME, WLAN_PARAM_HexInteger,
		     struct hdd_config, apProtection,
		     VAR_FLAGS_OPTIONAL | VAR_FLAGS_RANGE_CHECK_ASSUME_DEFAULT,
		     CFG_AP_PROTECTION_MODE_DEFAULT,
		     CFG_AP_PROTECTION_MODE_MIN,
		     CFG_AP_PROTECTION_MODE_MAX),

	REG_VARIABLE(CFG_AP_OBSS_PROTECTION_MODE_NAME, WLAN_PARAM_Integer,
		     struct hdd_config, apOBSSProtEnabled,
		     VAR_FLAGS_OPTIONAL | VAR_FLAGS_RANGE_CHECK_ASSUME_DEFAULT,
		     CFG_AP_OBSS_PROTECTION_MODE_DEFAULT,
		     CFG_AP_OBSS_PROTECTION_MODE_MIN,
		     CFG_AP_OBSS_PROTECTION_MODE_MAX),

	REG_VARIABLE(CFG_AP_STA_SECURITY_SEPERATION_NAME, WLAN_PARAM_Integer,
		     struct hdd_config, apDisableIntraBssFwd,
		     VAR_FLAGS_OPTIONAL | VAR_FLAGS_RANGE_CHECK_ASSUME_DEFAULT,
		     CFG_AP_STA_SECURITY_SEPERATION_DEFAULT,
		     CFG_AP_STA_SECURITY_SEPERATION_MIN,
		     CFG_AP_STA_SECURITY_SEPERATION_MAX),

	REG_VARIABLE(CFG_ENABLE_LTE_COEX, WLAN_PARAM_Integer,
		     struct hdd_config, enableLTECoex,
		     VAR_FLAGS_OPTIONAL | VAR_FLAGS_RANGE_CHECK_ASSUME_DEFAULT,
		     CFG_ENABLE_LTE_COEX_DEFAULT,
		     CFG_ENABLE_LTE_COEX_MIN,
		     CFG_ENABLE_LTE_COEX_MAX),
/*
 * <ini>
 * gApAutoChannelSelection - Force ACS from ini
 * @Min: 0
 * @Max: 1
 * @Default: 0
 *
 * This ini is used to set to enable force acs from driver.
 * If enabled, channel/ hw config from hostapd is ignored.
 * Driver uses INI params dot11Mode, channel bonding mode and vht chan width
 * to derive ACS HW mode and operating BW.
 *
 * Non android platforms shall not use force ACS method and rely on hostapd
 * driven ACS method for concurrent SAP ACS configuration, OBSS etc.
 *
 * Related: Only applicable if gCoalesingInIBSS is 0
 *
 * Supported Feature: SAP
 *
 * Usage: Internal/External
 *
 * </ini>
 */
	REG_VARIABLE(CFG_FORCE_SAP_ACS, WLAN_PARAM_Integer,
		struct hdd_config, force_sap_acs,
		VAR_FLAGS_DYNAMIC_CFG |
		VAR_FLAGS_OPTIONAL | VAR_FLAGS_RANGE_CHECK_ASSUME_DEFAULT,
		CFG_FORCE_SAP_ACS_DEFAULT,
		CFG_FORCE_SAP_ACS_MIN,
		CFG_FORCE_SAP_ACS_MAX),

/*
 * <ini>
 * gAPChannelSelectStartChannel - start channel for ACS
 * @Min: 0
 * @Max: 0xFF
 * @Default: 1
 *
 * This ini is used to set start channel for ACS.
 * ACS scan will choose channel between force_sap_acs_st_ch
 * and force_sap_acs_end_ch
 *
 * Related: Only applicable gAPChannelSelectEndChannel is set
 *
 * Supported Feature: SAP
 *
 * Usage: Internal/External
 *
 * </ini>
 */
	REG_VARIABLE(CFG_FORCE_SAP_ACS_START_CH, WLAN_PARAM_Integer,
		struct hdd_config, force_sap_acs_st_ch,
		VAR_FLAGS_DYNAMIC_CFG |
		VAR_FLAGS_OPTIONAL | VAR_FLAGS_RANGE_CHECK_ASSUME_DEFAULT,
		CFG_FORCE_SAP_ACS_START_CH_DEFAULT,
		CFG_FORCE_SAP_ACS_START_CH_MIN,
		CFG_FORCE_SAP_ACS_START_CH_MAX),

/*
 * <ini>
 * gAPChannelSelectEndChannel - end channel for ACS
 * @Min: 0
 * @Max: 0xFF
 * @Default: 11
 *
 * This ini is used to set end channel for ACS.
 * ACS scan will choose channel between force_sap_acs_st_ch
 * and force_sap_acs_end_ch
 *
 * Related: Only applicable if gAPChannelSelectStartChannel is set
 *
 * Supported Feature: SAP
 *
 * Usage: Internal/External
 *
 * </ini>
 */
	REG_VARIABLE(CFG_FORCE_SAP_ACS_END_CH, WLAN_PARAM_Integer,
		struct hdd_config, force_sap_acs_end_ch,
		VAR_FLAGS_DYNAMIC_CFG |
		VAR_FLAGS_OPTIONAL | VAR_FLAGS_RANGE_CHECK_ASSUME_DEFAULT,
		CFG_FORCE_SAP_ACS_END_CH_DEFAULT,
		CFG_FORCE_SAP_ACS_END_CH_MIN,
		CFG_FORCE_SAP_ACS_END_CH_MAX),

	REG_VARIABLE(CFG_AP_KEEP_ALIVE_PERIOD_NAME, WLAN_PARAM_Integer,
		     struct hdd_config, apKeepAlivePeriod,
		     VAR_FLAGS_OPTIONAL | VAR_FLAGS_RANGE_CHECK_ASSUME_DEFAULT,
		     CFG_AP_KEEP_ALIVE_PERIOD_DEFAULT,
		     CFG_AP_KEEP_ALIVE_PERIOD_MIN,
		     CFG_AP_KEEP_ALIVE_PERIOD_MAX),

	REG_VARIABLE(CFG_GO_KEEP_ALIVE_PERIOD_NAME, WLAN_PARAM_Integer,
		     struct hdd_config, goKeepAlivePeriod,
		     VAR_FLAGS_OPTIONAL | VAR_FLAGS_RANGE_CHECK_ASSUME_DEFAULT,
		     CFG_GO_KEEP_ALIVE_PERIOD_DEFAULT,
		     CFG_GO_KEEP_ALIVE_PERIOD_MIN,
		     CFG_GO_KEEP_ALIVE_PERIOD_MAX),

	REG_VARIABLE(CFG_AP_LINK_MONITOR_PERIOD_NAME, WLAN_PARAM_Integer,
		     struct hdd_config, apLinkMonitorPeriod,
		     VAR_FLAGS_OPTIONAL | VAR_FLAGS_RANGE_CHECK_ASSUME_DEFAULT,
		     CFG_AP_LINK_MONITOR_PERIOD_DEFAULT,
		     CFG_AP_LINK_MONITOR_PERIOD_MIN,
		     CFG_AP_LINK_MONITOR_PERIOD_MAX),

	REG_VARIABLE(CFG_GO_LINK_MONITOR_PERIOD_NAME, WLAN_PARAM_Integer,
		     struct hdd_config, goLinkMonitorPeriod,
		     VAR_FLAGS_OPTIONAL | VAR_FLAGS_RANGE_CHECK_ASSUME_DEFAULT,
		     CFG_GO_LINK_MONITOR_PERIOD_DEFAULT,
		     CFG_GO_LINK_MONITOR_PERIOD_MIN,
		     CFG_GO_LINK_MONITOR_PERIOD_MAX),

	REG_VARIABLE(CFG_DISABLE_PACKET_FILTER, WLAN_PARAM_Integer,
		     struct hdd_config, disablePacketFilter,
		     VAR_FLAGS_OPTIONAL | VAR_FLAGS_RANGE_CHECK_ASSUME_DEFAULT,
		     CFG_DISABLE_PACKET_FILTER_DEFAULT,
		     CFG_DISABLE_PACKET_FILTER_MIN,
		     CFG_DISABLE_PACKET_FILTER_MAX),

	REG_VARIABLE(CFG_BEACON_INTERVAL_NAME, WLAN_PARAM_Integer,
		     struct hdd_config, nBeaconInterval,
		     VAR_FLAGS_OPTIONAL | VAR_FLAGS_RANGE_CHECK,
		     CFG_BEACON_INTERVAL_DEFAULT,
		     CFG_BEACON_INTERVAL_MIN,
		     CFG_BEACON_INTERVAL_MAX),

	REG_VARIABLE(CFG_VCC_RSSI_TRIGGER_NAME, WLAN_PARAM_Integer,
		     struct hdd_config, nVccRssiTrigger,
		     VAR_FLAGS_OPTIONAL | VAR_FLAGS_RANGE_CHECK_ASSUME_DEFAULT,
		     CFG_VCC_RSSI_TRIGGER_DEFAULT,
		     CFG_VCC_RSSI_TRIGGER_MIN,
		     CFG_VCC_RSSI_TRIGGER_MAX),

	REG_VARIABLE(CFG_VCC_UL_MAC_LOSS_THRESH_NAME, WLAN_PARAM_Integer,
		     struct hdd_config, nVccUlMacLossThreshold,
		     VAR_FLAGS_OPTIONAL | VAR_FLAGS_RANGE_CHECK_ASSUME_DEFAULT,
		     CFG_VCC_UL_MAC_LOSS_THRESH_DEFAULT,
		     CFG_VCC_UL_MAC_LOSS_THRESH_MIN,
		     CFG_VCC_UL_MAC_LOSS_THRESH_MAX),

	REG_VARIABLE(CFG_PASSIVE_MAX_CHANNEL_TIME_NAME, WLAN_PARAM_Integer,
		     struct hdd_config, nPassiveMaxChnTime,
		     VAR_FLAGS_OPTIONAL | VAR_FLAGS_RANGE_CHECK_ASSUME_DEFAULT,
		     CFG_PASSIVE_MAX_CHANNEL_TIME_DEFAULT,
		     CFG_PASSIVE_MAX_CHANNEL_TIME_MIN,
		     CFG_PASSIVE_MAX_CHANNEL_TIME_MAX),

	REG_VARIABLE(CFG_PASSIVE_MIN_CHANNEL_TIME_NAME, WLAN_PARAM_Integer,
		     struct hdd_config, nPassiveMinChnTime,
		     VAR_FLAGS_OPTIONAL | VAR_FLAGS_RANGE_CHECK_ASSUME_DEFAULT,
		     CFG_PASSIVE_MIN_CHANNEL_TIME_DEFAULT,
		     CFG_PASSIVE_MIN_CHANNEL_TIME_MIN,
		     CFG_PASSIVE_MIN_CHANNEL_TIME_MAX),

	REG_VARIABLE(CFG_ACTIVE_MAX_CHANNEL_TIME_NAME, WLAN_PARAM_Integer,
		     struct hdd_config, nActiveMaxChnTime,
		     VAR_FLAGS_OPTIONAL | VAR_FLAGS_RANGE_CHECK_ASSUME_DEFAULT,
		     CFG_ACTIVE_MAX_CHANNEL_TIME_DEFAULT,
		     CFG_ACTIVE_MAX_CHANNEL_TIME_MIN,
		     CFG_ACTIVE_MAX_CHANNEL_TIME_MAX),

	REG_VARIABLE(CFG_ACTIVE_MIN_CHANNEL_TIME_NAME, WLAN_PARAM_Integer,
		     struct hdd_config, nActiveMinChnTime,
		     VAR_FLAGS_OPTIONAL | VAR_FLAGS_RANGE_CHECK_ASSUME_DEFAULT,
		     CFG_ACTIVE_MIN_CHANNEL_TIME_DEFAULT,
		     CFG_ACTIVE_MIN_CHANNEL_TIME_MIN,
		     CFG_ACTIVE_MIN_CHANNEL_TIME_MAX),

	REG_VARIABLE(CFG_RETRY_LIMIT_ZERO_NAME, WLAN_PARAM_Integer,
		     struct hdd_config, retryLimitZero,
		     VAR_FLAGS_OPTIONAL | VAR_FLAGS_RANGE_CHECK_ASSUME_DEFAULT,
		     CFG_RETRY_LIMIT_ZERO_DEFAULT,
		     CFG_RETRY_LIMIT_ZERO_MIN,
		     CFG_RETRY_LIMIT_ZERO_MAX),

	REG_VARIABLE(CFG_RETRY_LIMIT_ONE_NAME, WLAN_PARAM_Integer,
		     struct hdd_config, retryLimitOne,
		     VAR_FLAGS_OPTIONAL | VAR_FLAGS_RANGE_CHECK_ASSUME_DEFAULT,
		     CFG_RETRY_LIMIT_ONE_DEFAULT,
		     CFG_RETRY_LIMIT_ONE_MIN,
		     CFG_RETRY_LIMIT_ONE_MAX),

	REG_VARIABLE(CFG_RETRY_LIMIT_TWO_NAME, WLAN_PARAM_Integer,
		     struct hdd_config, retryLimitTwo,
		     VAR_FLAGS_OPTIONAL | VAR_FLAGS_RANGE_CHECK_ASSUME_DEFAULT,
		     CFG_RETRY_LIMIT_TWO_DEFAULT,
		     CFG_RETRY_LIMIT_TWO_MIN,
		     CFG_RETRY_LIMIT_TWO_MAX),

#ifdef WLAN_AP_STA_CONCURRENCY
	REG_VARIABLE(CFG_PASSIVE_MAX_CHANNEL_TIME_CONC_NAME, WLAN_PARAM_Integer,
		     struct hdd_config, nPassiveMaxChnTimeConc,
		     VAR_FLAGS_OPTIONAL | VAR_FLAGS_RANGE_CHECK_ASSUME_DEFAULT,
		     CFG_PASSIVE_MAX_CHANNEL_TIME_CONC_DEFAULT,
		     CFG_PASSIVE_MAX_CHANNEL_TIME_CONC_MIN,
		     CFG_PASSIVE_MAX_CHANNEL_TIME_CONC_MAX),

	REG_VARIABLE(CFG_PASSIVE_MIN_CHANNEL_TIME_CONC_NAME, WLAN_PARAM_Integer,
		     struct hdd_config, nPassiveMinChnTimeConc,
		     VAR_FLAGS_OPTIONAL | VAR_FLAGS_RANGE_CHECK_ASSUME_DEFAULT,
		     CFG_PASSIVE_MIN_CHANNEL_TIME_CONC_DEFAULT,
		     CFG_PASSIVE_MIN_CHANNEL_TIME_CONC_MIN,
		     CFG_PASSIVE_MIN_CHANNEL_TIME_CONC_MAX),

	REG_VARIABLE(CFG_ACTIVE_MAX_CHANNEL_TIME_CONC_NAME, WLAN_PARAM_Integer,
		     struct hdd_config, nActiveMaxChnTimeConc,
		     VAR_FLAGS_OPTIONAL | VAR_FLAGS_RANGE_CHECK_ASSUME_DEFAULT,
		     CFG_ACTIVE_MAX_CHANNEL_TIME_CONC_DEFAULT,
		     CFG_ACTIVE_MAX_CHANNEL_TIME_CONC_MIN,
		     CFG_ACTIVE_MAX_CHANNEL_TIME_CONC_MAX),

	REG_VARIABLE(CFG_ACTIVE_MIN_CHANNEL_TIME_CONC_NAME, WLAN_PARAM_Integer,
		     struct hdd_config, nActiveMinChnTimeConc,
		     VAR_FLAGS_OPTIONAL | VAR_FLAGS_RANGE_CHECK_ASSUME_DEFAULT,
		     CFG_ACTIVE_MIN_CHANNEL_TIME_CONC_DEFAULT,
		     CFG_ACTIVE_MIN_CHANNEL_TIME_CONC_MIN,
		     CFG_ACTIVE_MIN_CHANNEL_TIME_CONC_MAX),

	REG_VARIABLE(CFG_REST_TIME_CONC_NAME, WLAN_PARAM_Integer,
		     struct hdd_config, nRestTimeConc,
		     VAR_FLAGS_OPTIONAL | VAR_FLAGS_RANGE_CHECK_ASSUME_DEFAULT,
		     CFG_REST_TIME_CONC_DEFAULT,
		     CFG_REST_TIME_CONC_MIN,
		     CFG_REST_TIME_CONC_MAX),

	REG_VARIABLE(CFG_MIN_REST_TIME_NAME, WLAN_PARAM_Integer,
		      struct hdd_config, min_rest_time_conc,
		      VAR_FLAGS_OPTIONAL | VAR_FLAGS_RANGE_CHECK_ASSUME_DEFAULT,
		      CFG_MIN_REST_TIME_DEFAULT,
		      CFG_MIN_REST_TIME_MIN,
		      CFG_MIN_REST_TIME_MAX),

	REG_VARIABLE(CFG_IDLE_TIME_NAME, WLAN_PARAM_Integer,
		      struct hdd_config, idle_time_conc,
		      VAR_FLAGS_OPTIONAL | VAR_FLAGS_RANGE_CHECK_ASSUME_DEFAULT,
		      CFG_IDLE_TIME_DEFAULT,
		      CFG_IDLE_TIME_MIN,
		      CFG_IDLE_TIME_MAX),

	REG_VARIABLE(CFG_NUM_STA_CHAN_COMBINED_CONC_NAME, WLAN_PARAM_Integer,
		     struct hdd_config, nNumStaChanCombinedConc,
		     VAR_FLAGS_OPTIONAL | VAR_FLAGS_RANGE_CHECK_ASSUME_DEFAULT,
		     CFG_NUM_STA_CHAN_COMBINED_CONC_DEFAULT,
		     CFG_NUM_STA_CHAN_COMBINED_CONC_MIN,
		     CFG_NUM_STA_CHAN_COMBINED_CONC_MAX),

	REG_VARIABLE(CFG_NUM_P2P_CHAN_COMBINED_CONC_NAME, WLAN_PARAM_Integer,
		     struct hdd_config, nNumP2PChanCombinedConc,
		     VAR_FLAGS_OPTIONAL | VAR_FLAGS_RANGE_CHECK_ASSUME_DEFAULT,
		     CFG_NUM_P2P_CHAN_COMBINED_CONC_DEFAULT,
		     CFG_NUM_P2P_CHAN_COMBINED_CONC_MIN,
		     CFG_NUM_P2P_CHAN_COMBINED_CONC_MAX),
#endif

	REG_VARIABLE(CFG_MAX_PS_POLL_NAME, WLAN_PARAM_Integer,
		     struct hdd_config, nMaxPsPoll,
		     VAR_FLAGS_OPTIONAL | VAR_FLAGS_RANGE_CHECK_ASSUME_DEFAULT,
		     CFG_MAX_PS_POLL_DEFAULT,
		     CFG_MAX_PS_POLL_MIN,
		     CFG_MAX_PS_POLL_MAX),

	REG_VARIABLE(CFG_MAX_TX_POWER_NAME, WLAN_PARAM_Integer,
		     struct hdd_config, nTxPowerCap,
		     VAR_FLAGS_OPTIONAL | VAR_FLAGS_RANGE_CHECK_ASSUME_DEFAULT,
		     CFG_MAX_TX_POWER_DEFAULT,
		     CFG_MAX_TX_POWER_MIN,
		     CFG_MAX_TX_POWER_MAX),

	REG_VARIABLE(CFG_TX_POWER_CTRL_NAME, WLAN_PARAM_Integer,
		     struct hdd_config, allow_tpc_from_ap,
		     VAR_FLAGS_OPTIONAL | VAR_FLAGS_RANGE_CHECK_ASSUME_DEFAULT,
		     CFG_TX_POWER_CTRL_DEFAULT,
		     CFG_TX_POWER_CTRL_MIN,
		     CFG_TX_POWER_CTRL_MAX),

	REG_VARIABLE(CFG_LOW_GAIN_OVERRIDE_NAME, WLAN_PARAM_Integer,
		     struct hdd_config, fIsLowGainOverride,
		     VAR_FLAGS_OPTIONAL | VAR_FLAGS_RANGE_CHECK_ASSUME_DEFAULT,
		     CFG_LOW_GAIN_OVERRIDE_DEFAULT,
		     CFG_LOW_GAIN_OVERRIDE_MIN,
		     CFG_LOW_GAIN_OVERRIDE_MAX),

	REG_VARIABLE(CFG_RSSI_FILTER_PERIOD_NAME, WLAN_PARAM_Integer,
		     struct hdd_config, nRssiFilterPeriod,
		     VAR_FLAGS_OPTIONAL | VAR_FLAGS_RANGE_CHECK_ASSUME_DEFAULT,
		     CFG_RSSI_FILTER_PERIOD_DEFAULT,
		     CFG_RSSI_FILTER_PERIOD_MIN,
		     CFG_RSSI_FILTER_PERIOD_MAX),

	REG_VARIABLE(CFG_IGNORE_DTIM_NAME, WLAN_PARAM_Integer,
		     struct hdd_config, fIgnoreDtim,
		     VAR_FLAGS_OPTIONAL | VAR_FLAGS_RANGE_CHECK_ASSUME_DEFAULT,
		     CFG_IGNORE_DTIM_DEFAULT,
		     CFG_IGNORE_DTIM_MIN,
		     CFG_IGNORE_DTIM_MAX),

	REG_VARIABLE(CFG_MAX_LI_MODULATED_DTIM_NAME, WLAN_PARAM_Integer,
		     struct hdd_config, fMaxLIModulatedDTIM,
		     VAR_FLAGS_OPTIONAL | VAR_FLAGS_RANGE_CHECK_ASSUME_DEFAULT,
		     CFG_MAX_LI_MODULATED_DTIM_DEFAULT,
		     CFG_MAX_LI_MODULATED_DTIM_MIN,
		     CFG_MAX_LI_MODULATED_DTIM_MAX),

	REG_VARIABLE(CFG_FW_HEART_BEAT_MONITORING_NAME, WLAN_PARAM_Integer,
		     struct hdd_config, fEnableFwHeartBeatMonitoring,
		     VAR_FLAGS_OPTIONAL | VAR_FLAGS_RANGE_CHECK_ASSUME_DEFAULT,
		     CFG_FW_HEART_BEAT_MONITORING_DEFAULT,
		     CFG_FW_HEART_BEAT_MONITORING_MIN,
		     CFG_FW_HEART_BEAT_MONITORING_MAX),

	REG_VARIABLE(CFG_FW_BEACON_FILTERING_NAME, WLAN_PARAM_Integer,
		     struct hdd_config, fEnableFwBeaconFiltering,
		     VAR_FLAGS_OPTIONAL | VAR_FLAGS_RANGE_CHECK_ASSUME_DEFAULT,
		     CFG_FW_BEACON_FILTERING_DEFAULT,
		     CFG_FW_BEACON_FILTERING_MIN,
		     CFG_FW_BEACON_FILTERING_MAX),

	REG_DYNAMIC_VARIABLE(CFG_FW_RSSI_MONITORING_NAME, WLAN_PARAM_Integer,
			     struct hdd_config, fEnableFwRssiMonitoring,
			     VAR_FLAGS_OPTIONAL |
			     VAR_FLAGS_RANGE_CHECK_ASSUME_DEFAULT,
			     CFG_FW_RSSI_MONITORING_DEFAULT,
			     CFG_FW_RSSI_MONITORING_MIN,
			     CFG_FW_RSSI_MONITORING_MAX,
			     cb_notify_set_fw_rssi_monitoring, 0),

	REG_VARIABLE(CFG_FW_MCC_RTS_CTS_PROT_NAME, WLAN_PARAM_Integer,
		struct hdd_config, mcc_rts_cts_prot_enable,
		VAR_FLAGS_OPTIONAL | VAR_FLAGS_RANGE_CHECK_ASSUME_DEFAULT,
		CFG_FW_MCC_RTS_CTS_PROT_DEFAULT,
		CFG_FW_MCC_RTS_CTS_PROT_MIN,
		CFG_FW_MCC_RTS_CTS_PROT_MAX),

	REG_VARIABLE(CFG_FW_MCC_BCAST_PROB_RESP_NAME, WLAN_PARAM_Integer,
		struct hdd_config, mcc_bcast_prob_resp_enable,
		VAR_FLAGS_OPTIONAL | VAR_FLAGS_RANGE_CHECK_ASSUME_DEFAULT,
		CFG_FW_MCC_BCAST_PROB_RESP_DEFAULT,
		CFG_FW_MCC_BCAST_PROB_RESP_MIN,
		CFG_FW_MCC_BCAST_PROB_RESP_MAX),

	REG_VARIABLE(CFG_DATA_INACTIVITY_TIMEOUT_NAME, WLAN_PARAM_Integer,
		     struct hdd_config, nDataInactivityTimeout,
		     VAR_FLAGS_OPTIONAL | VAR_FLAGS_RANGE_CHECK_ASSUME_DEFAULT,
		     CFG_DATA_INACTIVITY_TIMEOUT_DEFAULT,
		     CFG_DATA_INACTIVITY_TIMEOUT_MIN,
		     CFG_DATA_INACTIVITY_TIMEOUT_MAX),

	REG_VARIABLE(CFG_QOS_WMM_MODE_NAME, WLAN_PARAM_Integer,
		     struct hdd_config, WmmMode,
		     VAR_FLAGS_OPTIONAL | VAR_FLAGS_RANGE_CHECK_ASSUME_DEFAULT,
		     CFG_QOS_WMM_MODE_DEFAULT,
		     CFG_QOS_WMM_MODE_MIN,
		     CFG_QOS_WMM_MODE_MAX),

	REG_VARIABLE(CFG_QOS_WMM_80211E_ENABLED_NAME, WLAN_PARAM_Integer,
		     struct hdd_config, b80211eIsEnabled,
		     VAR_FLAGS_OPTIONAL | VAR_FLAGS_RANGE_CHECK_ASSUME_DEFAULT,
		     CFG_QOS_WMM_80211E_ENABLED_DEFAULT,
		     CFG_QOS_WMM_80211E_ENABLED_MIN,
		     CFG_QOS_WMM_80211E_ENABLED_MAX),

	REG_VARIABLE(CFG_QOS_WMM_UAPSD_MASK_NAME, WLAN_PARAM_HexInteger,
		     struct hdd_config, UapsdMask,
		     VAR_FLAGS_OPTIONAL | VAR_FLAGS_RANGE_CHECK_ASSUME_DEFAULT,
		     CFG_QOS_WMM_UAPSD_MASK_DEFAULT,
		     CFG_QOS_WMM_UAPSD_MASK_MIN,
		     CFG_QOS_WMM_UAPSD_MASK_MAX),

	REG_VARIABLE(CFG_QOS_WMM_INFRA_UAPSD_VO_SRV_INTV_NAME,
		     WLAN_PARAM_Integer,
		     struct hdd_config, InfraUapsdVoSrvIntv,
		     VAR_FLAGS_OPTIONAL | VAR_FLAGS_RANGE_CHECK_ASSUME_DEFAULT,
		     CFG_QOS_WMM_INFRA_UAPSD_VO_SRV_INTV_DEFAULT,
		     CFG_QOS_WMM_INFRA_UAPSD_VO_SRV_INTV_MIN,
		     CFG_QOS_WMM_INFRA_UAPSD_VO_SRV_INTV_MAX),

	REG_VARIABLE(CFG_QOS_WMM_INFRA_UAPSD_VO_SUS_INTV_NAME,
		     WLAN_PARAM_Integer,
		     struct hdd_config, InfraUapsdVoSuspIntv,
		     VAR_FLAGS_OPTIONAL | VAR_FLAGS_RANGE_CHECK_ASSUME_DEFAULT,
		     CFG_QOS_WMM_INFRA_UAPSD_VO_SUS_INTV_DEFAULT,
		     CFG_QOS_WMM_INFRA_UAPSD_VO_SUS_INTV_MIN,
		     CFG_QOS_WMM_INFRA_UAPSD_VO_SUS_INTV_MAX),

	REG_VARIABLE(CFG_QOS_WMM_INFRA_UAPSD_VI_SRV_INTV_NAME,
		     WLAN_PARAM_Integer,
		     struct hdd_config, InfraUapsdViSrvIntv,
		     VAR_FLAGS_OPTIONAL | VAR_FLAGS_RANGE_CHECK_ASSUME_DEFAULT,
		     CFG_QOS_WMM_INFRA_UAPSD_VI_SRV_INTV_DEFAULT,
		     CFG_QOS_WMM_INFRA_UAPSD_VI_SRV_INTV_MIN,
		     CFG_QOS_WMM_INFRA_UAPSD_VI_SRV_INTV_MAX),

	REG_VARIABLE(CFG_QOS_WMM_INFRA_UAPSD_VI_SUS_INTV_NAME,
		     WLAN_PARAM_Integer,
		     struct hdd_config, InfraUapsdViSuspIntv,
		     VAR_FLAGS_OPTIONAL | VAR_FLAGS_RANGE_CHECK_ASSUME_DEFAULT,
		     CFG_QOS_WMM_INFRA_UAPSD_VI_SUS_INTV_DEFAULT,
		     CFG_QOS_WMM_INFRA_UAPSD_VI_SUS_INTV_MIN,
		     CFG_QOS_WMM_INFRA_UAPSD_VI_SUS_INTV_MAX),

	REG_VARIABLE(CFG_QOS_WMM_INFRA_UAPSD_BE_SRV_INTV_NAME,
		     WLAN_PARAM_Integer,
		     struct hdd_config, InfraUapsdBeSrvIntv,
		     VAR_FLAGS_OPTIONAL | VAR_FLAGS_RANGE_CHECK_ASSUME_DEFAULT,
		     CFG_QOS_WMM_INFRA_UAPSD_BE_SRV_INTV_DEFAULT,
		     CFG_QOS_WMM_INFRA_UAPSD_BE_SRV_INTV_MIN,
		     CFG_QOS_WMM_INFRA_UAPSD_BE_SRV_INTV_MAX),

	REG_VARIABLE(CFG_QOS_WMM_INFRA_UAPSD_BE_SUS_INTV_NAME,
		     WLAN_PARAM_Integer,
		     struct hdd_config, InfraUapsdBeSuspIntv,
		     VAR_FLAGS_OPTIONAL | VAR_FLAGS_RANGE_CHECK_ASSUME_DEFAULT,
		     CFG_QOS_WMM_INFRA_UAPSD_BE_SUS_INTV_DEFAULT,
		     CFG_QOS_WMM_INFRA_UAPSD_BE_SUS_INTV_MIN,
		     CFG_QOS_WMM_INFRA_UAPSD_BE_SUS_INTV_MAX),

	REG_VARIABLE(CFG_QOS_WMM_INFRA_UAPSD_BK_SRV_INTV_NAME,
		     WLAN_PARAM_Integer,
		     struct hdd_config, InfraUapsdBkSrvIntv,
		     VAR_FLAGS_OPTIONAL | VAR_FLAGS_RANGE_CHECK_ASSUME_DEFAULT,
		     CFG_QOS_WMM_INFRA_UAPSD_BK_SRV_INTV_DEFAULT,
		     CFG_QOS_WMM_INFRA_UAPSD_BK_SRV_INTV_MIN,
		     CFG_QOS_WMM_INFRA_UAPSD_BK_SRV_INTV_MAX),

	REG_VARIABLE(CFG_QOS_WMM_INFRA_UAPSD_BK_SUS_INTV_NAME,
		     WLAN_PARAM_Integer,
		     struct hdd_config, InfraUapsdBkSuspIntv,
		     VAR_FLAGS_OPTIONAL | VAR_FLAGS_RANGE_CHECK_ASSUME_DEFAULT,
		     CFG_QOS_WMM_INFRA_UAPSD_BK_SUS_INTV_DEFAULT,
		     CFG_QOS_WMM_INFRA_UAPSD_BK_SUS_INTV_MIN,
		     CFG_QOS_WMM_INFRA_UAPSD_BK_SUS_INTV_MAX),

#ifdef FEATURE_WLAN_ESE
	REG_VARIABLE(CFG_QOS_WMM_INFRA_INACTIVITY_INTERVAL_NAME,
		     WLAN_PARAM_Integer,
		     struct hdd_config, InfraInactivityInterval,
		     VAR_FLAGS_OPTIONAL | VAR_FLAGS_RANGE_CHECK_ASSUME_DEFAULT,
		     CFG_QOS_WMM_INFRA_INACTIVITY_INTERVAL_DEFAULT,
		     CFG_QOS_WMM_INFRA_INACTIVITY_INTERVAL_MIN,
		     CFG_QOS_WMM_INFRA_INACTIVITY_INTERVAL_MAX),

	REG_DYNAMIC_VARIABLE(CFG_ESE_FEATURE_ENABLED_NAME, WLAN_PARAM_Integer,
			     struct hdd_config, isEseIniFeatureEnabled,
			     VAR_FLAGS_OPTIONAL |
			     VAR_FLAGS_RANGE_CHECK_ASSUME_DEFAULT,
			     CFG_ESE_FEATURE_ENABLED_DEFAULT,
			     CFG_ESE_FEATURE_ENABLED_MIN,
			     CFG_ESE_FEATURE_ENABLED_MAX,
			     cb_notify_set_ese_feature_enabled, 0),
#endif /* FEATURE_WLAN_ESE */

	/* flag to turn ON/OFF Legacy Fast Roaming */
	REG_DYNAMIC_VARIABLE(CFG_LFR_FEATURE_ENABLED_NAME, WLAN_PARAM_Integer,
			     struct hdd_config, isFastRoamIniFeatureEnabled,
			     VAR_FLAGS_OPTIONAL |
			     VAR_FLAGS_RANGE_CHECK_ASSUME_DEFAULT,
			     CFG_LFR_FEATURE_ENABLED_DEFAULT,
			     CFG_LFR_FEATURE_ENABLED_MIN,
			     CFG_LFR_FEATURE_ENABLED_MAX,
			     notify_is_fast_roam_ini_feature_enabled, 0),

	/* flag to turn ON/OFF Motion assistance for Legacy Fast Roaming */
	REG_DYNAMIC_VARIABLE(CFG_LFR_MAWC_FEATURE_ENABLED_NAME,
			     WLAN_PARAM_Integer,
			     struct hdd_config, MAWCEnabled,
			     VAR_FLAGS_OPTIONAL |
			     VAR_FLAGS_RANGE_CHECK_ASSUME_DEFAULT,
			     CFG_LFR_MAWC_FEATURE_ENABLED_DEFAULT,
			     CFG_LFR_MAWC_FEATURE_ENABLED_MIN,
			     CFG_LFR_MAWC_FEATURE_ENABLED_MAX,
			     notify_is_mawc_ini_feature_enabled, 0),

	/* flag to turn ON/OFF 11r and ESE FastTransition */
	REG_DYNAMIC_VARIABLE(CFG_FAST_TRANSITION_ENABLED_NAME,
			     WLAN_PARAM_Integer,
			     struct hdd_config, isFastTransitionEnabled,
			     VAR_FLAGS_OPTIONAL |
			     VAR_FLAGS_RANGE_CHECK_ASSUME_DEFAULT,
			     CFG_FAST_TRANSITION_ENABLED_NAME_DEFAULT,
			     CFG_FAST_TRANSITION_ENABLED_NAME_MIN,
			     CFG_FAST_TRANSITION_ENABLED_NAME_MAX,
			     cb_notify_set_fast_transition_enabled, 0),

	/* Variable to specify the delta/difference between the RSSI of current AP
	 * and roamable AP while roaming */
	REG_DYNAMIC_VARIABLE(CFG_ROAM_RSSI_DIFF_NAME, WLAN_PARAM_Integer,
			     struct hdd_config, RoamRssiDiff,
			     VAR_FLAGS_OPTIONAL |
			     VAR_FLAGS_RANGE_CHECK_ASSUME_DEFAULT,
			     CFG_ROAM_RSSI_DIFF_DEFAULT,
			     CFG_ROAM_RSSI_DIFF_MIN,
			     CFG_ROAM_RSSI_DIFF_MAX,
			     cb_notify_set_roam_rssi_diff, 0),

	REG_DYNAMIC_VARIABLE(CFG_ENABLE_WES_MODE_NAME, WLAN_PARAM_Integer,
			     struct hdd_config, isWESModeEnabled,
			     VAR_FLAGS_OPTIONAL |
			     VAR_FLAGS_RANGE_CHECK_ASSUME_DEFAULT,
			     CFG_ENABLE_WES_MODE_NAME_DEFAULT,
			     CFG_ENABLE_WES_MODE_NAME_MIN,
			     CFG_ENABLE_WES_MODE_NAME_MAX,
			     cb_notify_set_wes_mode, 0),
	REG_VARIABLE(CFG_PMKID_MODES_NAME, WLAN_PARAM_Integer,
		     struct hdd_config, pmkid_modes,
		     VAR_FLAGS_OPTIONAL |
		     VAR_FLAGS_RANGE_CHECK_ASSUME_DEFAULT,
		     CFG_PMKID_MODES_DEFAULT,
		     CFG_PMKID_MODES_MIN,
		     CFG_PMKID_MODES_MAX),

	REG_DYNAMIC_VARIABLE(CFG_ROAM_SCAN_OFFLOAD_ENABLED, WLAN_PARAM_Integer,
			     struct hdd_config, isRoamOffloadScanEnabled,
			     VAR_FLAGS_OPTIONAL |
			     VAR_FLAGS_RANGE_CHECK_ASSUME_DEFAULT,
			     CFG_ROAM_SCAN_OFFLOAD_ENABLED_DEFAULT,
			     CFG_ROAM_SCAN_OFFLOAD_ENABLED_MIN,
			     CFG_ROAM_SCAN_OFFLOAD_ENABLED_MAX,
			     cb_notify_update_roam_scan_offload_enabled, 0),

	REG_VARIABLE(CFG_QOS_WMM_INFRA_DIR_AC_VO_NAME, WLAN_PARAM_Integer,
		     struct hdd_config, InfraDirAcVo,
		     VAR_FLAGS_OPTIONAL | VAR_FLAGS_RANGE_CHECK_ASSUME_DEFAULT,
		     CFG_QOS_WMM_INFRA_DIR_AC_VO_DEFAULT,
		     CFG_QOS_WMM_INFRA_DIR_AC_VO_MIN,
		     CFG_QOS_WMM_INFRA_DIR_AC_VO_MAX),

	REG_VARIABLE(CFG_QOS_WMM_INFRA_NOM_MSDU_SIZE_AC_VO_NAME,
		     WLAN_PARAM_HexInteger,
		     struct hdd_config, InfraNomMsduSizeAcVo,
		     VAR_FLAGS_OPTIONAL | VAR_FLAGS_RANGE_CHECK_ASSUME_DEFAULT,
		     CFG_QOS_WMM_INFRA_NOM_MSDU_SIZE_AC_VO_DEFAULT,
		     CFG_QOS_WMM_INFRA_NOM_MSDU_SIZE_AC_VO_MIN,
		     CFG_QOS_WMM_INFRA_NOM_MSDU_SIZE_AC_VO_MAX),

	REG_VARIABLE(CFG_QOS_WMM_INFRA_MEAN_DATA_RATE_AC_VO_NAME,
		     WLAN_PARAM_HexInteger,
		     struct hdd_config, InfraMeanDataRateAcVo,
		     VAR_FLAGS_OPTIONAL | VAR_FLAGS_RANGE_CHECK_ASSUME_DEFAULT,
		     CFG_QOS_WMM_INFRA_MEAN_DATA_RATE_AC_VO_DEFAULT,
		     CFG_QOS_WMM_INFRA_MEAN_DATA_RATE_AC_VO_MIN,
		     CFG_QOS_WMM_INFRA_MEAN_DATA_RATE_AC_VO_MAX),

	REG_VARIABLE(CFG_QOS_WMM_INFRA_MIN_PHY_RATE_AC_VO_NAME,
		     WLAN_PARAM_HexInteger,
		     struct hdd_config, InfraMinPhyRateAcVo,
		     VAR_FLAGS_OPTIONAL | VAR_FLAGS_RANGE_CHECK_ASSUME_DEFAULT,
		     CFG_QOS_WMM_INFRA_MIN_PHY_RATE_AC_VO_DEFAULT,
		     CFG_QOS_WMM_INFRA_MIN_PHY_RATE_AC_VO_MIN,
		     CFG_QOS_WMM_INFRA_MIN_PHY_RATE_AC_VO_MAX),

	REG_VARIABLE(CFG_QOS_WMM_INFRA_SBA_AC_VO_NAME, WLAN_PARAM_HexInteger,
		     struct hdd_config, InfraSbaAcVo,
		     VAR_FLAGS_OPTIONAL | VAR_FLAGS_RANGE_CHECK_ASSUME_DEFAULT,
		     CFG_QOS_WMM_INFRA_SBA_AC_VO_DEFAULT,
		     CFG_QOS_WMM_INFRA_SBA_AC_VO_MIN,
		     CFG_QOS_WMM_INFRA_SBA_AC_VO_MAX),

	REG_VARIABLE(CFG_QOS_WMM_INFRA_DIR_AC_VI_NAME, WLAN_PARAM_Integer,
		     struct hdd_config, InfraDirAcVi,
		     VAR_FLAGS_OPTIONAL | VAR_FLAGS_RANGE_CHECK_ASSUME_DEFAULT,
		     CFG_QOS_WMM_INFRA_DIR_AC_VI_DEFAULT,
		     CFG_QOS_WMM_INFRA_DIR_AC_VI_MIN,
		     CFG_QOS_WMM_INFRA_DIR_AC_VI_MAX),

	REG_VARIABLE(CFG_QOS_WMM_INFRA_NOM_MSDU_SIZE_AC_VI_NAME,
		     WLAN_PARAM_HexInteger,
		     struct hdd_config, InfraNomMsduSizeAcVi,
		     VAR_FLAGS_OPTIONAL | VAR_FLAGS_RANGE_CHECK_ASSUME_DEFAULT,
		     CFG_QOS_WMM_INFRA_NOM_MSDU_SIZE_AC_VI_DEFAULT,
		     CFG_QOS_WMM_INFRA_NOM_MSDU_SIZE_AC_VI_MIN,
		     CFG_QOS_WMM_INFRA_NOM_MSDU_SIZE_AC_VI_MAX),

	REG_VARIABLE(CFG_QOS_WMM_INFRA_MEAN_DATA_RATE_AC_VI_NAME,
		     WLAN_PARAM_HexInteger,
		     struct hdd_config, InfraMeanDataRateAcVi,
		     VAR_FLAGS_OPTIONAL | VAR_FLAGS_RANGE_CHECK_ASSUME_DEFAULT,
		     CFG_QOS_WMM_INFRA_MEAN_DATA_RATE_AC_VI_DEFAULT,
		     CFG_QOS_WMM_INFRA_MEAN_DATA_RATE_AC_VI_MIN,
		     CFG_QOS_WMM_INFRA_MEAN_DATA_RATE_AC_VI_MAX),

	REG_VARIABLE(CFG_QOS_WMM_INFRA_MIN_PHY_RATE_AC_VI_NAME,
		     WLAN_PARAM_HexInteger,
		     struct hdd_config, InfraMinPhyRateAcVi,
		     VAR_FLAGS_OPTIONAL | VAR_FLAGS_RANGE_CHECK_ASSUME_DEFAULT,
		     CFG_QOS_WMM_INFRA_MIN_PHY_RATE_AC_VI_DEFAULT,
		     CFG_QOS_WMM_INFRA_MIN_PHY_RATE_AC_VI_MIN,
		     CFG_QOS_WMM_INFRA_MIN_PHY_RATE_AC_VI_MAX),

	REG_VARIABLE(CFG_QOS_WMM_INFRA_SBA_AC_VI_NAME, WLAN_PARAM_HexInteger,
		     struct hdd_config, InfraSbaAcVi,
		     VAR_FLAGS_OPTIONAL | VAR_FLAGS_RANGE_CHECK_ASSUME_DEFAULT,
		     CFG_QOS_WMM_INFRA_SBA_AC_VI_DEFAULT,
		     CFG_QOS_WMM_INFRA_SBA_AC_VI_MIN,
		     CFG_QOS_WMM_INFRA_SBA_AC_VI_MAX),

	REG_VARIABLE(CFG_QOS_WMM_INFRA_DIR_AC_BE_NAME, WLAN_PARAM_Integer,
		     struct hdd_config, InfraDirAcBe,
		     VAR_FLAGS_OPTIONAL | VAR_FLAGS_RANGE_CHECK_ASSUME_DEFAULT,
		     CFG_QOS_WMM_INFRA_DIR_AC_BE_DEFAULT,
		     CFG_QOS_WMM_INFRA_DIR_AC_BE_MIN,
		     CFG_QOS_WMM_INFRA_DIR_AC_BE_MAX),

	REG_VARIABLE(CFG_QOS_WMM_INFRA_NOM_MSDU_SIZE_AC_BE_NAME,
		     WLAN_PARAM_HexInteger,
		     struct hdd_config, InfraNomMsduSizeAcBe,
		     VAR_FLAGS_OPTIONAL | VAR_FLAGS_RANGE_CHECK_ASSUME_DEFAULT,
		     CFG_QOS_WMM_INFRA_NOM_MSDU_SIZE_AC_BE_DEFAULT,
		     CFG_QOS_WMM_INFRA_NOM_MSDU_SIZE_AC_BE_MIN,
		     CFG_QOS_WMM_INFRA_NOM_MSDU_SIZE_AC_BE_MAX),

	REG_VARIABLE(CFG_QOS_WMM_INFRA_MEAN_DATA_RATE_AC_BE_NAME,
		     WLAN_PARAM_HexInteger,
		     struct hdd_config, InfraMeanDataRateAcBe,
		     VAR_FLAGS_OPTIONAL | VAR_FLAGS_RANGE_CHECK_ASSUME_DEFAULT,
		     CFG_QOS_WMM_INFRA_MEAN_DATA_RATE_AC_BE_DEFAULT,
		     CFG_QOS_WMM_INFRA_MEAN_DATA_RATE_AC_BE_MIN,
		     CFG_QOS_WMM_INFRA_MEAN_DATA_RATE_AC_BE_MAX),

	REG_VARIABLE(CFG_QOS_WMM_INFRA_MIN_PHY_RATE_AC_BE_NAME,
		     WLAN_PARAM_HexInteger,
		     struct hdd_config, InfraMinPhyRateAcBe,
		     VAR_FLAGS_OPTIONAL | VAR_FLAGS_RANGE_CHECK_ASSUME_DEFAULT,
		     CFG_QOS_WMM_INFRA_MIN_PHY_RATE_AC_BE_DEFAULT,
		     CFG_QOS_WMM_INFRA_MIN_PHY_RATE_AC_BE_MIN,
		     CFG_QOS_WMM_INFRA_MIN_PHY_RATE_AC_BE_MAX),

	REG_VARIABLE(CFG_QOS_WMM_INFRA_SBA_AC_BE_NAME, WLAN_PARAM_HexInteger,
		     struct hdd_config, InfraSbaAcBe,
		     VAR_FLAGS_OPTIONAL | VAR_FLAGS_RANGE_CHECK_ASSUME_DEFAULT,
		     CFG_QOS_WMM_INFRA_SBA_AC_BE_DEFAULT,
		     CFG_QOS_WMM_INFRA_SBA_AC_BE_MIN,
		     CFG_QOS_WMM_INFRA_SBA_AC_BE_MAX),

	REG_VARIABLE(CFG_QOS_WMM_INFRA_DIR_AC_BK_NAME, WLAN_PARAM_Integer,
		     struct hdd_config, InfraDirAcBk,
		     VAR_FLAGS_OPTIONAL | VAR_FLAGS_RANGE_CHECK_ASSUME_DEFAULT,
		     CFG_QOS_WMM_INFRA_DIR_AC_BK_DEFAULT,
		     CFG_QOS_WMM_INFRA_DIR_AC_BK_MIN,
		     CFG_QOS_WMM_INFRA_DIR_AC_BK_MAX),

	REG_VARIABLE(CFG_QOS_WMM_INFRA_NOM_MSDU_SIZE_AC_BK_NAME,
		     WLAN_PARAM_HexInteger,
		     struct hdd_config, InfraNomMsduSizeAcBk,
		     VAR_FLAGS_OPTIONAL | VAR_FLAGS_RANGE_CHECK_ASSUME_DEFAULT,
		     CFG_QOS_WMM_INFRA_NOM_MSDU_SIZE_AC_BK_DEFAULT,
		     CFG_QOS_WMM_INFRA_NOM_MSDU_SIZE_AC_BK_MIN,
		     CFG_QOS_WMM_INFRA_NOM_MSDU_SIZE_AC_BK_MAX),

	REG_VARIABLE(CFG_QOS_WMM_INFRA_MEAN_DATA_RATE_AC_BK_NAME,
		     WLAN_PARAM_HexInteger,
		     struct hdd_config, InfraMeanDataRateAcBk,
		     VAR_FLAGS_OPTIONAL | VAR_FLAGS_RANGE_CHECK_ASSUME_DEFAULT,
		     CFG_QOS_WMM_INFRA_MEAN_DATA_RATE_AC_BK_DEFAULT,
		     CFG_QOS_WMM_INFRA_MEAN_DATA_RATE_AC_BK_MIN,
		     CFG_QOS_WMM_INFRA_MEAN_DATA_RATE_AC_BK_MAX),

	REG_VARIABLE(CFG_QOS_WMM_INFRA_MIN_PHY_RATE_AC_BK_NAME,
		     WLAN_PARAM_HexInteger,
		     struct hdd_config, InfraMinPhyRateAcBk,
		     VAR_FLAGS_OPTIONAL | VAR_FLAGS_RANGE_CHECK_ASSUME_DEFAULT,
		     CFG_QOS_WMM_INFRA_MIN_PHY_RATE_AC_BK_DEFAULT,
		     CFG_QOS_WMM_INFRA_MIN_PHY_RATE_AC_BK_MIN,
		     CFG_QOS_WMM_INFRA_MIN_PHY_RATE_AC_BK_MAX),

	REG_VARIABLE(CFG_QOS_WMM_INFRA_SBA_AC_BK_NAME, WLAN_PARAM_HexInteger,
		     struct hdd_config, InfraSbaAcBk,
		     VAR_FLAGS_OPTIONAL | VAR_FLAGS_RANGE_CHECK_ASSUME_DEFAULT,
		     CFG_QOS_WMM_INFRA_SBA_AC_BK_DEFAULT,
		     CFG_QOS_WMM_INFRA_SBA_AC_BK_MIN,
		     CFG_QOS_WMM_INFRA_SBA_AC_BK_MAX),

	REG_VARIABLE(CFG_TL_DELAYED_TRGR_FRM_INT_NAME, WLAN_PARAM_Integer,
		     struct hdd_config, DelayedTriggerFrmInt,
		     VAR_FLAGS_OPTIONAL | VAR_FLAGS_RANGE_CHECK_ASSUME_DEFAULT,
		     CFG_TL_DELAYED_TRGR_FRM_INT_DEFAULT,
		     CFG_TL_DELAYED_TRGR_FRM_INT_MIN,
		     CFG_TL_DELAYED_TRGR_FRM_INT_MAX),

	REG_VARIABLE_STRING(CFG_WOWL_PATTERN_NAME, WLAN_PARAM_String,
			    struct hdd_config, wowlPattern,
			    VAR_FLAGS_OPTIONAL,
			    (void *)CFG_WOWL_PATTERN_DEFAULT),

	REG_VARIABLE(CFG_QOS_IMPLICIT_SETUP_ENABLED_NAME, WLAN_PARAM_Integer,
		     struct hdd_config, bImplicitQosEnabled,
		     VAR_FLAGS_OPTIONAL | VAR_FLAGS_RANGE_CHECK_ASSUME_DEFAULT,
		     CFG_QOS_IMPLICIT_SETUP_ENABLED_DEFAULT,
		     CFG_QOS_IMPLICIT_SETUP_ENABLED_MIN,
		     CFG_QOS_IMPLICIT_SETUP_ENABLED_MAX),

	REG_VARIABLE(CFG_AP_AUTO_SHUT_OFF, WLAN_PARAM_Integer,
		     struct hdd_config, nAPAutoShutOff,
		     VAR_FLAGS_OPTIONAL | VAR_FLAGS_RANGE_CHECK_ASSUME_DEFAULT,
		     CFG_AP_AUTO_SHUT_OFF_DEFAULT,
		     CFG_AP_AUTO_SHUT_OFF_MIN,
		     CFG_AP_AUTO_SHUT_OFF_MAX),

#ifdef FEATURE_WLAN_MCC_TO_SCC_SWITCH
	REG_VARIABLE(CFG_WLAN_MCC_TO_SCC_SWITCH_MODE, WLAN_PARAM_Integer,
		     struct hdd_config, WlanMccToSccSwitchMode,
		     VAR_FLAGS_OPTIONAL | VAR_FLAGS_RANGE_CHECK_ASSUME_DEFAULT,
		     CFG_WLAN_MCC_TO_SCC_SWITCH_MODE_DEFAULT,
		     CFG_WLAN_MCC_TO_SCC_SWITCH_MODE_MIN,
		     CFG_WLAN_MCC_TO_SCC_SWITCH_MODE_MAX),
#endif
#ifdef FEATURE_WLAN_AUTO_SHUTDOWN
	REG_VARIABLE(CFG_WLAN_AUTO_SHUTDOWN, WLAN_PARAM_Integer,
		     struct hdd_config, WlanAutoShutdown,
		     VAR_FLAGS_OPTIONAL | VAR_FLAGS_RANGE_CHECK_ASSUME_DEFAULT,
		     CFG_WLAN_AUTO_SHUTDOWN_DEFAULT,
		     CFG_WLAN_AUTO_SHUTDOWN_MIN,
		     CFG_WLAN_AUTO_SHUTDOWN_MAX),
#endif
	REG_VARIABLE(CFG_RRM_ENABLE_NAME, WLAN_PARAM_Integer,
		     struct hdd_config, fRrmEnable,
		     VAR_FLAGS_OPTIONAL | VAR_FLAGS_RANGE_CHECK_ASSUME_DEFAULT,
		     CFG_RRM_ENABLE_DEFAULT,
		     CFG_RRM_ENABLE_MIN,
		     CFG_RRM_ENABLE_MAX),

	REG_VARIABLE(CFG_RRM_MEAS_RANDOMIZATION_INTVL_NAME, WLAN_PARAM_Integer,
		     struct hdd_config, nRrmRandnIntvl,
		     VAR_FLAGS_OPTIONAL | VAR_FLAGS_RANGE_CHECK_ASSUME_DEFAULT,
		     CFG_RRM_MEAS_RANDOMIZATION_INTVL_DEFAULT,
		     CFG_RRM_MEAS_RANDOMIZATION_INTVL_MIN,
		     CFG_RRM_MEAS_RANDOMIZATION_INTVL_MAX),

	REG_VARIABLE_STRING(CFG_RM_CAPABILITY_NAME, WLAN_PARAM_String,
			    struct hdd_config, rm_capability,
			    VAR_FLAGS_OPTIONAL,
			    (void *) CFG_RM_CAPABILITY_DEFAULT),

	REG_VARIABLE(CFG_FT_RESOURCE_REQ_NAME, WLAN_PARAM_Integer,
		     struct hdd_config, fFTResourceReqSupported,
		     VAR_FLAGS_OPTIONAL | VAR_FLAGS_RANGE_CHECK_ASSUME_DEFAULT,
		     CFG_FT_RESOURCE_REQ_DEFAULT,
		     CFG_FT_RESOURCE_REQ_MIN,
		     CFG_FT_RESOURCE_REQ_MAX),

	REG_DYNAMIC_VARIABLE(CFG_NEIGHBOR_SCAN_TIMER_PERIOD_NAME,
			     WLAN_PARAM_Integer,
			     struct hdd_config, nNeighborScanPeriod,
			     VAR_FLAGS_OPTIONAL |
			     VAR_FLAGS_RANGE_CHECK_ASSUME_DEFAULT,
			     CFG_NEIGHBOR_SCAN_TIMER_PERIOD_DEFAULT,
			     CFG_NEIGHBOR_SCAN_TIMER_PERIOD_MIN,
			     CFG_NEIGHBOR_SCAN_TIMER_PERIOD_MAX,
			     cb_notify_set_neighbor_scan_period, 0),

	REG_DYNAMIC_VARIABLE(CFG_NEIGHBOR_LOOKUP_RSSI_THRESHOLD_NAME,
			     WLAN_PARAM_Integer,
			     struct hdd_config, nNeighborLookupRssiThreshold,
			     VAR_FLAGS_OPTIONAL |
			     VAR_FLAGS_RANGE_CHECK_ASSUME_DEFAULT,
			     CFG_NEIGHBOR_LOOKUP_RSSI_THRESHOLD_DEFAULT,
			     CFG_NEIGHBOR_LOOKUP_RSSI_THRESHOLD_MIN,
			     CFG_NEIGHBOR_LOOKUP_RSSI_THRESHOLD_MAX,
			     cb_notify_set_neighbor_lookup_rssi_threshold, 0),

	REG_DYNAMIC_VARIABLE(CFG_OPPORTUNISTIC_SCAN_THRESHOLD_DIFF_NAME,
			     WLAN_PARAM_Integer,
			     struct hdd_config, nOpportunisticThresholdDiff,
			     VAR_FLAGS_OPTIONAL |
			     VAR_FLAGS_RANGE_CHECK_ASSUME_DEFAULT,
			     CFG_OPPORTUNISTIC_SCAN_THRESHOLD_DIFF_DEFAULT,
			     CFG_OPPORTUNISTIC_SCAN_THRESHOLD_DIFF_MIN,
			     CFG_OPPORTUNISTIC_SCAN_THRESHOLD_DIFF_MAX,
			     cb_notify_set_opportunistic_scan_threshold_diff, 0),

	REG_DYNAMIC_VARIABLE(CFG_ROAM_RESCAN_RSSI_DIFF_NAME, WLAN_PARAM_Integer,
			     struct hdd_config, nRoamRescanRssiDiff,
			     VAR_FLAGS_OPTIONAL |
			     VAR_FLAGS_RANGE_CHECK_ASSUME_DEFAULT,
			     CFG_ROAM_RESCAN_RSSI_DIFF_DEFAULT,
			     CFG_ROAM_RESCAN_RSSI_DIFF_MIN,
			     CFG_ROAM_RESCAN_RSSI_DIFF_MAX,
			     cb_notify_set_roam_rescan_rssi_diff, 0),

	REG_VARIABLE_STRING(CFG_NEIGHBOR_SCAN_CHAN_LIST_NAME, WLAN_PARAM_String,
			    struct hdd_config, neighborScanChanList,
			    VAR_FLAGS_OPTIONAL,
			    (void *)CFG_NEIGHBOR_SCAN_CHAN_LIST_DEFAULT),

	REG_DYNAMIC_VARIABLE(CFG_NEIGHBOR_SCAN_MIN_CHAN_TIME_NAME,
			     WLAN_PARAM_Integer,
			     struct hdd_config, nNeighborScanMinChanTime,
			     VAR_FLAGS_OPTIONAL |
			     VAR_FLAGS_RANGE_CHECK_ASSUME_DEFAULT,
			     CFG_NEIGHBOR_SCAN_MIN_CHAN_TIME_DEFAULT,
			     CFG_NEIGHBOR_SCAN_MIN_CHAN_TIME_MIN,
			     CFG_NEIGHBOR_SCAN_MIN_CHAN_TIME_MAX,
			     cb_notify_set_neighbor_scan_min_chan_time, 0),

	REG_DYNAMIC_VARIABLE(CFG_NEIGHBOR_SCAN_MAX_CHAN_TIME_NAME,
			     WLAN_PARAM_Integer,
			     struct hdd_config, nNeighborScanMaxChanTime,
			     VAR_FLAGS_OPTIONAL |
			     VAR_FLAGS_RANGE_CHECK_ASSUME_DEFAULT,
			     CFG_NEIGHBOR_SCAN_MAX_CHAN_TIME_DEFAULT,
			     CFG_NEIGHBOR_SCAN_MAX_CHAN_TIME_MIN,
			     CFG_NEIGHBOR_SCAN_MAX_CHAN_TIME_MAX,
			     cb_notify_set_neighbor_scan_max_chan_time, 0),

	REG_VARIABLE(CFG_11R_NEIGHBOR_REQ_MAX_TRIES_NAME, WLAN_PARAM_Integer,
		     struct hdd_config, nMaxNeighborReqTries,
		     VAR_FLAGS_OPTIONAL | VAR_FLAGS_RANGE_CHECK_ASSUME_DEFAULT,
		     CFG_11R_NEIGHBOR_REQ_MAX_TRIES_DEFAULT,
		     CFG_11R_NEIGHBOR_REQ_MAX_TRIES_MIN,
		     CFG_11R_NEIGHBOR_REQ_MAX_TRIES_MAX),

	REG_DYNAMIC_VARIABLE(CFG_NEIGHBOR_SCAN_RESULTS_REFRESH_PERIOD_NAME,
			     WLAN_PARAM_Integer,
			     struct hdd_config, nNeighborResultsRefreshPeriod,
			     VAR_FLAGS_OPTIONAL |
			     VAR_FLAGS_RANGE_CHECK_ASSUME_DEFAULT,
			     CFG_NEIGHBOR_SCAN_RESULTS_REFRESH_PERIOD_DEFAULT,
			     CFG_NEIGHBOR_SCAN_RESULTS_REFRESH_PERIOD_MIN,
			     CFG_NEIGHBOR_SCAN_RESULTS_REFRESH_PERIOD_MAX,
			     cb_notify_set_neighbor_results_refresh_period, 0),

	REG_DYNAMIC_VARIABLE(CFG_EMPTY_SCAN_REFRESH_PERIOD_NAME,
			     WLAN_PARAM_Integer,
			     struct hdd_config, nEmptyScanRefreshPeriod,
			     VAR_FLAGS_OPTIONAL |
			     VAR_FLAGS_RANGE_CHECK_ASSUME_DEFAULT,
			     CFG_EMPTY_SCAN_REFRESH_PERIOD_DEFAULT,
			     CFG_EMPTY_SCAN_REFRESH_PERIOD_MIN,
			     CFG_EMPTY_SCAN_REFRESH_PERIOD_MAX,
			     cb_notify_set_empty_scan_refresh_period, 0),

	REG_DYNAMIC_VARIABLE(CFG_ROAM_BMISS_FIRST_BCNT_NAME, WLAN_PARAM_Integer,
			     struct hdd_config, nRoamBmissFirstBcnt,
			     VAR_FLAGS_OPTIONAL |
			     VAR_FLAGS_RANGE_CHECK_ASSUME_DEFAULT,
			     CFG_ROAM_BMISS_FIRST_BCNT_DEFAULT,
			     CFG_ROAM_BMISS_FIRST_BCNT_MIN,
			     CFG_ROAM_BMISS_FIRST_BCNT_MAX,
			     cb_notify_set_roam_bmiss_first_bcnt, 0),

	REG_DYNAMIC_VARIABLE(CFG_ROAM_BMISS_FINAL_BCNT_NAME, WLAN_PARAM_Integer,
			     struct hdd_config, nRoamBmissFinalBcnt,
			     VAR_FLAGS_OPTIONAL |
			     VAR_FLAGS_RANGE_CHECK_ASSUME_DEFAULT,
			     CFG_ROAM_BMISS_FINAL_BCNT_DEFAULT,
			     CFG_ROAM_BMISS_FINAL_BCNT_MIN,
			     CFG_ROAM_BMISS_FINAL_BCNT_MAX,
			     cb_notify_set_roam_bmiss_final_bcnt, 0),

	REG_DYNAMIC_VARIABLE(CFG_ROAM_BEACON_RSSI_WEIGHT_NAME,
			     WLAN_PARAM_Integer,
			     struct hdd_config, nRoamBeaconRssiWeight,
			     VAR_FLAGS_OPTIONAL |
			     VAR_FLAGS_RANGE_CHECK_ASSUME_DEFAULT,
			     CFG_ROAM_BEACON_RSSI_WEIGHT_DEFAULT,
			     CFG_ROAM_BEACON_RSSI_WEIGHT_MIN,
			     CFG_ROAM_BEACON_RSSI_WEIGHT_MAX,
			     cb_notify_set_roam_beacon_rssi_weight, 0),

	REG_DYNAMIC_VARIABLE(CFG_ROAMING_DFS_CHANNEL_NAME, WLAN_PARAM_Integer,
			     struct hdd_config, allowDFSChannelRoam,
			     VAR_FLAGS_OPTIONAL |
			     VAR_FLAGS_RANGE_CHECK_ASSUME_DEFAULT,
			     CFG_ROAMING_DFS_CHANNEL_DEFAULT,
			     CFG_ROAMING_DFS_CHANNEL_MIN,
			     CFG_ROAMING_DFS_CHANNEL_MAX,
			     cb_notify_set_dfs_scan_mode, 0),

	REG_DYNAMIC_VARIABLE(CFG_DELAY_BEFORE_VDEV_STOP_NAME,
			     WLAN_PARAM_Integer,
			     struct hdd_config,
			     delay_before_vdev_stop,
			     VAR_FLAGS_OPTIONAL |
				VAR_FLAGS_RANGE_CHECK_ASSUME_DEFAULT,
			     CFG_DELAY_BEFORE_VDEV_STOP_DEFAULT,
			     CFG_DELAY_BEFORE_VDEV_STOP_MIN,
			     CFG_DELAY_BEFORE_VDEV_STOP_MAX,
			     cb_notify_set_delay_before_vdev_stop,
			     0),

	REG_DYNAMIC_VARIABLE(CFG_ROAM_SCAN_HI_RSSI_MAXCOUNT_NAME,
			     WLAN_PARAM_Integer,
			     struct hdd_config,
			     nhi_rssi_scan_max_count,
			     VAR_FLAGS_OPTIONAL |
				VAR_FLAGS_RANGE_CHECK_ASSUME_DEFAULT,
			     CFG_ROAM_SCAN_HI_RSSI_MAXCOUNT_DEFAULT,
			     CFG_ROAM_SCAN_HI_RSSI_MAXCOUNT_MIN,
			     CFG_ROAM_SCAN_HI_RSSI_MAXCOUNT_MAX,
			     cb_notify_set_roam_scan_hi_rssi_scan_params,
			     eCSR_HI_RSSI_SCAN_MAXCOUNT_ID),

	REG_DYNAMIC_VARIABLE(CFG_ROAM_SCAN_HI_RSSI_DELTA_NAME,
			     WLAN_PARAM_Integer,
			     struct hdd_config,
			     nhi_rssi_scan_rssi_delta,
			     VAR_FLAGS_OPTIONAL |
				VAR_FLAGS_RANGE_CHECK_ASSUME_DEFAULT,
			     CFG_ROAM_SCAN_HI_RSSI_DELTA_DEFAULT,
			     CFG_ROAM_SCAN_HI_RSSI_DELTA_MIN,
			     CFG_ROAM_SCAN_HI_RSSI_DELTA_MAX,
			     cb_notify_set_roam_scan_hi_rssi_scan_params,
			     eCSR_HI_RSSI_SCAN_RSSI_DELTA_ID),

	REG_DYNAMIC_VARIABLE(CFG_ROAM_SCAN_HI_RSSI_DELAY_NAME,
			     WLAN_PARAM_Integer,
			     struct hdd_config,
			     nhi_rssi_scan_delay,
			     VAR_FLAGS_OPTIONAL |
				VAR_FLAGS_RANGE_CHECK_ASSUME_DEFAULT,
			     CFG_ROAM_SCAN_HI_RSSI_DELAY_DEFAULT,
			     CFG_ROAM_SCAN_HI_RSSI_DELAY_MIN,
			     CFG_ROAM_SCAN_HI_RSSI_DELAY_MAX,
			     cb_notify_set_roam_scan_hi_rssi_scan_params,
			     eCSR_HI_RSSI_SCAN_DELAY_ID),

	REG_DYNAMIC_VARIABLE(CFG_ROAM_SCAN_HI_RSSI_UB_NAME,
			     WLAN_PARAM_SignedInteger,
			     struct hdd_config,
			     nhi_rssi_scan_rssi_ub,
			     VAR_FLAGS_OPTIONAL |
				VAR_FLAGS_RANGE_CHECK_ASSUME_DEFAULT,
			     CFG_ROAM_SCAN_HI_RSSI_UB_DEFAULT,
			     CFG_ROAM_SCAN_HI_RSSI_UB_MIN,
			     CFG_ROAM_SCAN_HI_RSSI_UB_MAX,
			     cb_notify_set_roam_scan_hi_rssi_scan_params,
			     eCSR_HI_RSSI_SCAN_RSSI_UB_ID),

	REG_VARIABLE(CFG_QOS_WMM_BURST_SIZE_DEFN_NAME, WLAN_PARAM_Integer,
		     struct hdd_config, burstSizeDefinition,
		     VAR_FLAGS_OPTIONAL | VAR_FLAGS_RANGE_CHECK_ASSUME_DEFAULT,
		     CFG_QOS_WMM_BURST_SIZE_DEFN_DEFAULT,
		     CFG_QOS_WMM_BURST_SIZE_DEFN_MIN,
		     CFG_QOS_WMM_BURST_SIZE_DEFN_MAX),

	REG_VARIABLE(CFG_MCAST_BCAST_FILTER_SETTING_NAME, WLAN_PARAM_Integer,
		     struct hdd_config, mcastBcastFilterSetting,
		     VAR_FLAGS_OPTIONAL | VAR_FLAGS_RANGE_CHECK_ASSUME_DEFAULT,
		     CFG_MCAST_BCAST_FILTER_SETTING_DEFAULT,
		     CFG_MCAST_BCAST_FILTER_SETTING_MIN,
		     CFG_MCAST_BCAST_FILTER_SETTING_MAX),

	REG_VARIABLE(CFG_ENABLE_HOST_ARPOFFLOAD_NAME, WLAN_PARAM_Integer,
		     struct hdd_config, fhostArpOffload,
		     VAR_FLAGS_OPTIONAL | VAR_FLAGS_RANGE_CHECK_ASSUME_DEFAULT,
		     CFG_ENABLE_HOST_ARPOFFLOAD_DEFAULT,
		     CFG_ENABLE_HOST_ARPOFFLOAD_MIN,
		     CFG_ENABLE_HOST_ARPOFFLOAD_MAX),

#ifdef FEATURE_WLAN_RA_FILTERING
	REG_VARIABLE(CFG_RA_FILTER_ENABLE_NAME, WLAN_PARAM_Integer,
		     struct hdd_config, IsRArateLimitEnabled,
		     VAR_FLAGS_OPTIONAL | VAR_FLAGS_RANGE_CHECK_ASSUME_DEFAULT,
		     CFG_RA_FILTER_ENABLE_DEFAULT,
		     CFG_RA_FILTER_ENABLE_MIN,
		     CFG_RA_FILTER_ENABLE_MAX),

	REG_VARIABLE(CFG_RA_RATE_LIMIT_INTERVAL_NAME, WLAN_PARAM_Integer,
		     struct hdd_config, RArateLimitInterval,
		     VAR_FLAGS_OPTIONAL | VAR_FLAGS_RANGE_CHECK_ASSUME_DEFAULT,
		     CFG_RA_RATE_LIMIT_INTERVAL_DEFAULT,
		     CFG_RA_RATE_LIMIT_INTERVAL_MIN,
		     CFG_RA_RATE_LIMIT_INTERVAL_MAX),
#endif

	REG_VARIABLE(CFG_IGNORE_PEER_ERP_INFO_NAME, WLAN_PARAM_Integer,
		     struct hdd_config, ignore_peer_erp_info,
		     VAR_FLAGS_OPTIONAL | VAR_FLAGS_RANGE_CHECK_ASSUME_DEFAULT,
		     CFG_IGNORE_PEER_ERP_INFO_DEFAULT,
		     CFG_IGNORE_PEER_ERP_INFO_MIN,
		     CFG_IGNORE_PEER_ERP_INFO_MAX),

	REG_VARIABLE(CFG_ENABLE_HOST_SSDP_NAME, WLAN_PARAM_Integer,
		     struct hdd_config, ssdp,
		     VAR_FLAGS_OPTIONAL | VAR_FLAGS_RANGE_CHECK_ASSUME_DEFAULT,
		     CFG_ENABLE_HOST_SSDP_DEFAULT,
		     CFG_ENABLE_HOST_SSDP_MIN,
		     CFG_ENABLE_HOST_SSDP_MAX),

#ifdef FEATURE_RUNTIME_PM
	REG_VARIABLE(CFG_ENABLE_RUNTIME_PM, WLAN_PARAM_Integer,
		     struct hdd_config, runtime_pm,
		     VAR_FLAGS_OPTIONAL | VAR_FLAGS_RANGE_CHECK_ASSUME_DEFAULT,
		     CFG_ENABLE_RUNTIME_PM_DEFAULT,
		     CFG_ENABLE_RUNTIME_PM_MIN,
		     CFG_ENABLE_RUNTIME_PM_MAX),

	REG_VARIABLE(CFG_RUNTIME_PM_DELAY_NAME, WLAN_PARAM_Integer,
		     struct hdd_config, runtime_pm_delay,
		     VAR_FLAGS_OPTIONAL | VAR_FLAGS_RANGE_CHECK_ASSUME_DEFAULT,
		     CFG_RUNTIME_PM_DELAY_DEFAULT,
		     CFG_RUNTIME_PM_DELAY_MIN,
		     CFG_RUNTIME_PM_DELAY_MAX),
#endif


	REG_VARIABLE(CFG_ENABLE_HOST_NSOFFLOAD_NAME, WLAN_PARAM_Integer,
		     struct hdd_config, fhostNSOffload,
		     VAR_FLAGS_OPTIONAL | VAR_FLAGS_RANGE_CHECK_ASSUME_DEFAULT,
		     CFG_ENABLE_HOST_NSOFFLOAD_DEFAULT,
		     CFG_ENABLE_HOST_NSOFFLOAD_MIN,
		     CFG_ENABLE_HOST_NSOFFLOAD_MAX),

	REG_VARIABLE(CFG_QOS_WMM_TS_INFO_ACK_POLICY_NAME, WLAN_PARAM_HexInteger,
		     struct hdd_config, tsInfoAckPolicy,
		     VAR_FLAGS_OPTIONAL | VAR_FLAGS_RANGE_CHECK_ASSUME_DEFAULT,
		     CFG_QOS_WMM_TS_INFO_ACK_POLICY_DEFAULT,
		     CFG_QOS_WMM_TS_INFO_ACK_POLICY_MIN,
		     CFG_QOS_WMM_TS_INFO_ACK_POLICY_MAX),

	REG_VARIABLE(CFG_SINGLE_TID_RC_NAME, WLAN_PARAM_Integer,
		     struct hdd_config, bSingleTidRc,
		     VAR_FLAGS_OPTIONAL | VAR_FLAGS_RANGE_CHECK_ASSUME_DEFAULT,
		     CFG_SINGLE_TID_RC_DEFAULT,
		     CFG_SINGLE_TID_RC_MIN,
		     CFG_SINGLE_TID_RC_MAX),

	REG_VARIABLE(CFG_DYNAMIC_PSPOLL_VALUE_NAME, WLAN_PARAM_Integer,
		     struct hdd_config, dynamicPsPollValue,
		     VAR_FLAGS_OPTIONAL | VAR_FLAGS_RANGE_CHECK_ASSUME_DEFAULT,
		     CFG_DYNAMIC_PSPOLL_VALUE_DEFAULT,
		     CFG_DYNAMIC_PSPOLL_VALUE_MIN,
		     CFG_DYNAMIC_PSPOLL_VALUE_MAX),

	REG_VARIABLE(CFG_TELE_BCN_WAKEUP_EN_NAME, WLAN_PARAM_Integer,
		     struct hdd_config, teleBcnWakeupEn,
		     VAR_FLAGS_OPTIONAL | VAR_FLAGS_RANGE_CHECK_ASSUME_DEFAULT,
		     CFG_TELE_BCN_WAKEUP_EN_DEFAULT,
		     CFG_TELE_BCN_WAKEUP_EN_MIN,
		     CFG_TELE_BCN_WAKEUP_EN_MAX),

	REG_VARIABLE(CFG_INFRA_STA_KEEP_ALIVE_PERIOD_NAME, WLAN_PARAM_Integer,
		     struct hdd_config, infraStaKeepAlivePeriod,
		     VAR_FLAGS_OPTIONAL | VAR_FLAGS_RANGE_CHECK_ASSUME_DEFAULT,
		     CFG_INFRA_STA_KEEP_ALIVE_PERIOD_DEFAULT,
		     CFG_INFRA_STA_KEEP_ALIVE_PERIOD_MIN,
		     CFG_INFRA_STA_KEEP_ALIVE_PERIOD_MAX),

	REG_VARIABLE(CFG_STA_KEEPALIVE_METHOD_NAME, WLAN_PARAM_Integer,
		     struct hdd_config, sta_keepalive_method,
		     VAR_FLAGS_OPTIONAL | VAR_FLAGS_RANGE_CHECK_ASSUME_DEFAULT,
		     CFG_STA_KEEPALIVE_METHOD_DEFAULT,
		     CFG_STA_KEEPALIVE_METHOD_MIN,
		     CFG_STA_KEEPALIVE_METHOD_MAX),

	REG_VARIABLE(CFG_QOS_ADDTS_WHEN_ACM_IS_OFF_NAME, WLAN_PARAM_Integer,
		     struct hdd_config, AddTSWhenACMIsOff,
		     VAR_FLAGS_OPTIONAL | VAR_FLAGS_RANGE_CHECK_ASSUME_DEFAULT,
		     CFG_QOS_ADDTS_WHEN_ACM_IS_OFF_DEFAULT,
		     CFG_QOS_ADDTS_WHEN_ACM_IS_OFF_MIN,
		     CFG_QOS_ADDTS_WHEN_ACM_IS_OFF_MAX),

	REG_VARIABLE(CFG_VALIDATE_SCAN_LIST_NAME, WLAN_PARAM_Integer,
		     struct hdd_config, fValidateScanList,
		     VAR_FLAGS_OPTIONAL | VAR_FLAGS_RANGE_CHECK_ASSUME_DEFAULT,
		     CFG_VALIDATE_SCAN_LIST_DEFAULT,
		     CFG_VALIDATE_SCAN_LIST_MIN,
		     CFG_VALIDATE_SCAN_LIST_MAX),

	REG_VARIABLE(CFG_NULLDATA_AP_RESP_TIMEOUT_NAME, WLAN_PARAM_Integer,
		     struct hdd_config, nNullDataApRespTimeout,
		     VAR_FLAGS_OPTIONAL | VAR_FLAGS_RANGE_CHECK_ASSUME_DEFAULT,
		     CFG_NULLDATA_AP_RESP_TIMEOUT_DEFAULT,
		     CFG_NULLDATA_AP_RESP_TIMEOUT_MIN,
		     CFG_NULLDATA_AP_RESP_TIMEOUT_MAX),

	REG_VARIABLE(CFG_AP_DATA_AVAIL_POLL_PERIOD_NAME, WLAN_PARAM_Integer,
		     struct hdd_config, apDataAvailPollPeriodInMs,
		     VAR_FLAGS_OPTIONAL | VAR_FLAGS_RANGE_CHECK_ASSUME_DEFAULT,
		     CFG_AP_DATA_AVAIL_POLL_PERIOD_DEFAULT,
		     CFG_AP_DATA_AVAIL_POLL_PERIOD_MIN,
		     CFG_AP_DATA_AVAIL_POLL_PERIOD_MAX),

	REG_VARIABLE(CFG_BAND_CAPABILITY_NAME, WLAN_PARAM_Integer,
		     struct hdd_config, nBandCapability,
		     VAR_FLAGS_OPTIONAL | VAR_FLAGS_RANGE_CHECK_ASSUME_DEFAULT,
		     CFG_BAND_CAPABILITY_DEFAULT,
		     CFG_BAND_CAPABILITY_MIN,
		     CFG_BAND_CAPABILITY_MAX),

/* CFG_QDF_TRACE_ENABLE Parameters */
	REG_VARIABLE(CFG_QDF_TRACE_ENABLE_WDI_NAME, WLAN_PARAM_Integer,
		     struct hdd_config, qdf_trace_enable_wdi,
		     VAR_FLAGS_OPTIONAL,
		     CFG_QDF_TRACE_ENABLE_DEFAULT,
		     CFG_QDF_TRACE_ENABLE_MIN,
		     CFG_QDF_TRACE_ENABLE_MAX),

	REG_VARIABLE(CFG_QDF_TRACE_ENABLE_HDD_NAME, WLAN_PARAM_Integer,
		     struct hdd_config, qdf_trace_enable_hdd,
		     VAR_FLAGS_OPTIONAL,
		     CFG_QDF_TRACE_ENABLE_DEFAULT,
		     CFG_QDF_TRACE_ENABLE_MIN,
		     CFG_QDF_TRACE_ENABLE_MAX),

	REG_VARIABLE(CFG_QDF_TRACE_ENABLE_BMI_NAME, WLAN_PARAM_Integer,
		     struct hdd_config, qdf_trace_enable_bmi,
		     VAR_FLAGS_OPTIONAL,
		     CFG_QDF_TRACE_ENABLE_DEFAULT,
		     CFG_QDF_TRACE_ENABLE_MIN,
		     CFG_QDF_TRACE_ENABLE_MAX),

	REG_VARIABLE(CFG_QDF_TRACE_ENABLE_SME_NAME, WLAN_PARAM_Integer,
		     struct hdd_config, qdf_trace_enable_sme,
		     VAR_FLAGS_OPTIONAL,
		     CFG_QDF_TRACE_ENABLE_DEFAULT,
		     CFG_QDF_TRACE_ENABLE_MIN,
		     CFG_QDF_TRACE_ENABLE_MAX),

	REG_VARIABLE(CFG_QDF_TRACE_ENABLE_PE_NAME, WLAN_PARAM_Integer,
		     struct hdd_config, qdf_trace_enable_pe,
		     VAR_FLAGS_OPTIONAL,
		     CFG_QDF_TRACE_ENABLE_DEFAULT,
		     CFG_QDF_TRACE_ENABLE_MIN,
		     CFG_QDF_TRACE_ENABLE_MAX),

	REG_VARIABLE(CFG_QDF_TRACE_ENABLE_WMA_NAME, WLAN_PARAM_Integer,
		     struct hdd_config, qdf_trace_enable_wma,
		     VAR_FLAGS_OPTIONAL,
		     CFG_QDF_TRACE_ENABLE_DEFAULT,
		     CFG_QDF_TRACE_ENABLE_MIN,
		     CFG_QDF_TRACE_ENABLE_MAX),

	REG_VARIABLE(CFG_QDF_TRACE_ENABLE_SYS_NAME, WLAN_PARAM_Integer,
		     struct hdd_config, qdf_trace_enable_sys,
		     VAR_FLAGS_OPTIONAL,
		     CFG_QDF_TRACE_ENABLE_DEFAULT,
		     CFG_QDF_TRACE_ENABLE_MIN,
		     CFG_QDF_TRACE_ENABLE_MAX),

	REG_VARIABLE(CFG_QDF_TRACE_ENABLE_QDF_NAME, WLAN_PARAM_Integer,
		     struct hdd_config, qdf_trace_enable_qdf,
		     VAR_FLAGS_OPTIONAL,
		     CFG_QDF_TRACE_ENABLE_DEFAULT,
		     CFG_QDF_TRACE_ENABLE_MIN,
		     CFG_QDF_TRACE_ENABLE_MAX),

	REG_VARIABLE(CFG_QDF_TRACE_ENABLE_SAP_NAME, WLAN_PARAM_Integer,
		     struct hdd_config, qdf_trace_enable_sap,
		     VAR_FLAGS_OPTIONAL,
		     CFG_QDF_TRACE_ENABLE_DEFAULT,
		     CFG_QDF_TRACE_ENABLE_MIN,
		     CFG_QDF_TRACE_ENABLE_MAX),

	REG_VARIABLE(CFG_QDF_TRACE_ENABLE_HDD_SAP_NAME, WLAN_PARAM_Integer,
		     struct hdd_config, qdf_trace_enable_hdd_sap,
		     VAR_FLAGS_OPTIONAL,
		     CFG_QDF_TRACE_ENABLE_DEFAULT,
		     CFG_QDF_TRACE_ENABLE_MIN,
		     CFG_QDF_TRACE_ENABLE_MAX),

	REG_VARIABLE(CFG_QDF_TRACE_ENABLE_CFG_NAME, WLAN_PARAM_Integer,
		     struct hdd_config, qdf_trace_enable_cfg,
		     VAR_FLAGS_OPTIONAL,
		     CFG_QDF_TRACE_ENABLE_DEFAULT,
		     CFG_QDF_TRACE_ENABLE_MIN,
		     CFG_QDF_TRACE_ENABLE_MAX),

	REG_VARIABLE(CFG_QDF_TRACE_ENABLE_TXRX_NAME, WLAN_PARAM_Integer,
		     struct hdd_config, cfd_trace_enable_txrx,
		     VAR_FLAGS_OPTIONAL,
		     CFG_QDF_TRACE_ENABLE_DEFAULT,
		     CFG_QDF_TRACE_ENABLE_MIN,
		     CFG_QDF_TRACE_ENABLE_MAX),

	REG_VARIABLE(CFG_QDF_TRACE_ENABLE_HTC_NAME, WLAN_PARAM_Integer,
		     struct hdd_config, qdf_trace_enable_htc,
		     VAR_FLAGS_OPTIONAL,
		     CFG_QDF_TRACE_ENABLE_DEFAULT,
		     CFG_QDF_TRACE_ENABLE_MIN,
		     CFG_QDF_TRACE_ENABLE_MAX),

	REG_VARIABLE(CFG_QDF_TRACE_ENABLE_HIF_NAME, WLAN_PARAM_Integer,
		     struct hdd_config, qdf_trace_enable_hif,
		     VAR_FLAGS_OPTIONAL,
		     CFG_QDF_TRACE_ENABLE_DEFAULT,
		     CFG_QDF_TRACE_ENABLE_MIN,
		     CFG_QDF_TRACE_ENABLE_MAX),

	REG_VARIABLE(CFG_CDR_TRACE_ENABLE_HDD_SAP_DATA_NAME, WLAN_PARAM_Integer,
		     struct hdd_config, qdf_trace_enable_hdd_sap_data,
		     VAR_FLAGS_OPTIONAL,
		     CFG_QDF_TRACE_ENABLE_DEFAULT,
		     CFG_QDF_TRACE_ENABLE_MIN,
		     CFG_QDF_TRACE_ENABLE_MAX),

	REG_VARIABLE(CFG_QDF_TRACE_ENABLE_HDD_DATA_NAME, WLAN_PARAM_Integer,
		     struct hdd_config, qdf_trace_enable_hdd_data,
		     VAR_FLAGS_OPTIONAL,
		     CFG_QDF_TRACE_ENABLE_DEFAULT,
		     CFG_QDF_TRACE_ENABLE_MIN,
		     CFG_QDF_TRACE_ENABLE_MAX),

	REG_VARIABLE(CFG_QDF_TRACE_ENABLE_EPPING, WLAN_PARAM_Integer,
		     struct hdd_config, qdf_trace_enable_epping,
		     VAR_FLAGS_OPTIONAL,
		     CFG_QDF_TRACE_ENABLE_DEFAULT,
		     CFG_QDF_TRACE_ENABLE_MIN,
		     CFG_QDF_TRACE_ENABLE_MAX),

	REG_VARIABLE(CFG_QDF_TRACE_ENABLE_QDF_DEVICES, WLAN_PARAM_Integer,
		     struct hdd_config, qdf_trace_enable_qdf_devices,
		     VAR_FLAGS_OPTIONAL,
		     CFG_QDF_TRACE_ENABLE_DEFAULT,
		     CFG_QDF_TRACE_ENABLE_MIN,
		     CFG_QDF_TRACE_ENABLE_MAX),

	REG_VARIABLE(CFG_TELE_BCN_TRANS_LI_NAME, WLAN_PARAM_Integer,
		     struct hdd_config, nTeleBcnTransListenInterval,
		     VAR_FLAGS_OPTIONAL | VAR_FLAGS_RANGE_CHECK_ASSUME_DEFAULT,
		     CFG_TELE_BCN_TRANS_LI_DEFAULT,
		     CFG_TELE_BCN_TRANS_LI_MIN,
		     CFG_TELE_BCN_TRANS_LI_MAX),

	REG_VARIABLE(CFG_TELE_BCN_TRANS_LI_NUM_IDLE_BCNS_NAME,
		     WLAN_PARAM_Integer,
		     struct hdd_config, nTeleBcnTransLiNumIdleBeacons,
		     VAR_FLAGS_OPTIONAL | VAR_FLAGS_RANGE_CHECK_ASSUME_DEFAULT,
		     CFG_TELE_BCN_TRANS_LI_NUM_IDLE_BCNS_DEFAULT,
		     CFG_TELE_BCN_TRANS_LI_NUM_IDLE_BCNS_MIN,
		     CFG_TELE_BCN_TRANS_LI_NUM_IDLE_BCNS_MAX),

	REG_VARIABLE(CFG_TELE_BCN_MAX_LI_NAME, WLAN_PARAM_Integer,
		     struct hdd_config, nTeleBcnMaxListenInterval,
		     VAR_FLAGS_OPTIONAL | VAR_FLAGS_RANGE_CHECK_ASSUME_DEFAULT,
		     CFG_TELE_BCN_MAX_LI_DEFAULT,
		     CFG_TELE_BCN_MAX_LI_MIN,
		     CFG_TELE_BCN_MAX_LI_MAX),

	REG_VARIABLE(CFG_TELE_BCN_MAX_LI_NUM_IDLE_BCNS_NAME, WLAN_PARAM_Integer,
		     struct hdd_config, nTeleBcnMaxLiNumIdleBeacons,
		     VAR_FLAGS_OPTIONAL | VAR_FLAGS_RANGE_CHECK_ASSUME_DEFAULT,
		     CFG_TELE_BCN_MAX_LI_NUM_IDLE_BCNS_DEFAULT,
		     CFG_TELE_BCN_MAX_LI_NUM_IDLE_BCNS_MIN,
		     CFG_TELE_BCN_MAX_LI_NUM_IDLE_BCNS_MAX),

	REG_VARIABLE(CFG_AP_DATA_AVAIL_POLL_PERIOD_NAME, WLAN_PARAM_Integer,
		     struct hdd_config, apDataAvailPollPeriodInMs,
		     VAR_FLAGS_OPTIONAL | VAR_FLAGS_RANGE_CHECK_ASSUME_DEFAULT,
		     CFG_AP_DATA_AVAIL_POLL_PERIOD_DEFAULT,
		     CFG_AP_DATA_AVAIL_POLL_PERIOD_MIN,
		     CFG_AP_DATA_AVAIL_POLL_PERIOD_MAX),

	REG_VARIABLE(CFG_ENABLE_BYPASS_11D_NAME, WLAN_PARAM_Integer,
		     struct hdd_config, enableBypass11d,
		     VAR_FLAGS_OPTIONAL | VAR_FLAGS_RANGE_CHECK_ASSUME_DEFAULT,
		     CFG_ENABLE_BYPASS_11D_DEFAULT,
		     CFG_ENABLE_BYPASS_11D_MIN,
		     CFG_ENABLE_BYPASS_11D_MAX),

	REG_VARIABLE(CFG_ENABLE_DFS_CHNL_SCAN_NAME, WLAN_PARAM_Integer,
		     struct hdd_config, enableDFSChnlScan,
		     VAR_FLAGS_OPTIONAL | VAR_FLAGS_RANGE_CHECK_ASSUME_DEFAULT,
		     CFG_ENABLE_DFS_CHNL_SCAN_DEFAULT,
		     CFG_ENABLE_DFS_CHNL_SCAN_MIN,
		     CFG_ENABLE_DFS_CHNL_SCAN_MAX),

	REG_VARIABLE(CFG_ENABLE_DFS_PNO_CHNL_SCAN_NAME, WLAN_PARAM_Integer,
		     struct hdd_config, enable_dfs_pno_chnl_scan,
		     VAR_FLAGS_OPTIONAL | VAR_FLAGS_RANGE_CHECK_ASSUME_DEFAULT,
		     CFG_ENABLE_DFS_PNO_CHNL_SCAN_DEFAULT,
		     CFG_ENABLE_DFS_PNO_CHNL_SCAN_MIN,
		     CFG_ENABLE_DFS_PNO_CHNL_SCAN_MAX),

	REG_VARIABLE(CFG_ENABLE_DYNAMIC_DTIM_NAME, WLAN_PARAM_Integer,
		     struct hdd_config, enableDynamicDTIM,
		     VAR_FLAGS_OPTIONAL | VAR_FLAGS_RANGE_CHECK_ASSUME_DEFAULT,
		     CFG_ENABLE_DYNAMIC_DTIM_DEFAULT,
		     CFG_ENABLE_DYNAMIC_DTIM_MIN,
		     CFG_ENABLE_DYNAMIC_DTIM_MAX),

	REG_VARIABLE(CFG_SHORT_GI_40MHZ_NAME, WLAN_PARAM_Integer,
		     struct hdd_config, ShortGI40MhzEnable,
		     VAR_FLAGS_OPTIONAL | VAR_FLAGS_RANGE_CHECK_ASSUME_DEFAULT,
		     CFG_SHORT_GI_40MHZ_DEFAULT,
		     CFG_SHORT_GI_40MHZ_MIN,
		     CFG_SHORT_GI_40MHZ_MAX),

	REG_DYNAMIC_VARIABLE(CFG_REPORT_MAX_LINK_SPEED, WLAN_PARAM_Integer,
			     struct hdd_config, reportMaxLinkSpeed,
			     VAR_FLAGS_OPTIONAL |
			     VAR_FLAGS_RANGE_CHECK_ASSUME_DEFAULT,
			     CFG_REPORT_MAX_LINK_SPEED_DEFAULT,
			     CFG_REPORT_MAX_LINK_SPEED_MIN,
			     CFG_REPORT_MAX_LINK_SPEED_MAX,
			     NULL, 0),

	REG_DYNAMIC_VARIABLE(CFG_LINK_SPEED_RSSI_HIGH, WLAN_PARAM_SignedInteger,
			     struct hdd_config, linkSpeedRssiHigh,
			     VAR_FLAGS_OPTIONAL |
			     VAR_FLAGS_RANGE_CHECK_ASSUME_DEFAULT,
			     CFG_LINK_SPEED_RSSI_HIGH_DEFAULT,
			     CFG_LINK_SPEED_RSSI_HIGH_MIN,
			     CFG_LINK_SPEED_RSSI_HIGH_MAX,
			     NULL, 0),

	REG_DYNAMIC_VARIABLE(CFG_LINK_SPEED_RSSI_MID, WLAN_PARAM_SignedInteger,
			     struct hdd_config, linkSpeedRssiMid,
			     VAR_FLAGS_OPTIONAL |
			     VAR_FLAGS_RANGE_CHECK_ASSUME_DEFAULT,
			     CFG_LINK_SPEED_RSSI_MID_DEFAULT,
			     CFG_LINK_SPEED_RSSI_MID_MIN,
			     CFG_LINK_SPEED_RSSI_MID_MAX,
			     NULL, 0),

	REG_DYNAMIC_VARIABLE(CFG_LINK_SPEED_RSSI_LOW, WLAN_PARAM_SignedInteger,
			     struct hdd_config, linkSpeedRssiLow,
			     VAR_FLAGS_OPTIONAL |
			     VAR_FLAGS_RANGE_CHECK_ASSUME_DEFAULT,
			     CFG_LINK_SPEED_RSSI_LOW_DEFAULT,
			     CFG_LINK_SPEED_RSSI_LOW_MIN,
			     CFG_LINK_SPEED_RSSI_LOW_MAX,
			     NULL, 0),

	REG_DYNAMIC_VARIABLE(CFG_ROAM_PREFER_5GHZ, WLAN_PARAM_Integer,
			     struct hdd_config, nRoamPrefer5GHz,
			     VAR_FLAGS_OPTIONAL |
			     VAR_FLAGS_RANGE_CHECK_ASSUME_DEFAULT,
			     CFG_ROAM_PREFER_5GHZ_DEFAULT,
			     CFG_ROAM_PREFER_5GHZ_MIN,
			     CFG_ROAM_PREFER_5GHZ_MAX,
			     cb_notify_set_roam_prefer5_g_hz, 0),

	REG_DYNAMIC_VARIABLE(CFG_ROAM_INTRA_BAND, WLAN_PARAM_Integer,
			     struct hdd_config, nRoamIntraBand,
			     VAR_FLAGS_OPTIONAL |
			     VAR_FLAGS_RANGE_CHECK_ASSUME_DEFAULT,
			     CFG_ROAM_INTRA_BAND_DEFAULT,
			     CFG_ROAM_INTRA_BAND_MIN,
			     CFG_ROAM_INTRA_BAND_MAX,
			     cb_notify_set_roam_intra_band, 0),

	REG_DYNAMIC_VARIABLE(CFG_ROAM_SCAN_N_PROBES, WLAN_PARAM_Integer,
			     struct hdd_config, nProbes,
			     VAR_FLAGS_OPTIONAL |
			     VAR_FLAGS_RANGE_CHECK_ASSUME_DEFAULT,
			     CFG_ROAM_SCAN_N_PROBES_DEFAULT,
			     CFG_ROAM_SCAN_N_PROBES_MIN,
			     CFG_ROAM_SCAN_N_PROBES_MAX,
			     cb_notify_set_roam_scan_n_probes, 0),

	REG_DYNAMIC_VARIABLE(CFG_ROAM_SCAN_HOME_AWAY_TIME, WLAN_PARAM_Integer,
			     struct hdd_config, nRoamScanHomeAwayTime,
			     VAR_FLAGS_OPTIONAL |
			     VAR_FLAGS_RANGE_CHECK_ASSUME_DEFAULT,
			     CFG_ROAM_SCAN_HOME_AWAY_TIME_DEFAULT,
			     CFG_ROAM_SCAN_HOME_AWAY_TIME_MIN,
			     CFG_ROAM_SCAN_HOME_AWAY_TIME_MAX,
			     cb_notify_set_roam_scan_home_away_time, 0),

	REG_VARIABLE(CFG_P2P_DEVICE_ADDRESS_ADMINISTRATED_NAME,
		     WLAN_PARAM_Integer,
		     struct hdd_config, isP2pDeviceAddrAdministrated,
		     VAR_FLAGS_OPTIONAL | VAR_FLAGS_RANGE_CHECK_ASSUME_DEFAULT,
		     CFG_P2P_DEVICE_ADDRESS_ADMINISTRATED_DEFAULT,
		     CFG_P2P_DEVICE_ADDRESS_ADMINISTRATED_MIN,
		     CFG_P2P_DEVICE_ADDRESS_ADMINISTRATED_MAX),

	REG_VARIABLE(CFG_ENABLE_MCC_ENABLED_NAME, WLAN_PARAM_Integer,
		     struct hdd_config, enableMCC,
		     VAR_FLAGS_OPTIONAL | VAR_FLAGS_RANGE_CHECK_ASSUME_DEFAULT,
		     CFG_ENABLE_MCC_ENABLED_DEFAULT,
		     CFG_ENABLE_MCC_ENABLED_MIN,
		     CFG_ENABLE_MCC_ENABLED_MAX),

	REG_VARIABLE(CFG_ALLOW_MCC_GO_DIFF_BI_NAME, WLAN_PARAM_Integer,
		     struct hdd_config, allowMCCGODiffBI,
		     VAR_FLAGS_OPTIONAL | VAR_FLAGS_RANGE_CHECK_ASSUME_DEFAULT,
		     CFG_ALLOW_MCC_GO_DIFF_BI_DEFAULT,
		     CFG_ALLOW_MCC_GO_DIFF_BI_MIN,
		     CFG_ALLOW_MCC_GO_DIFF_BI_MAX),

	REG_VARIABLE(CFG_THERMAL_MIGRATION_ENABLE_NAME, WLAN_PARAM_Integer,
		     struct hdd_config, thermalMitigationEnable,
		     VAR_FLAGS_OPTIONAL | VAR_FLAGS_RANGE_CHECK_ASSUME_DEFAULT,
		     CFG_THERMAL_MIGRATION_ENABLE_DEFAULT,
		     CFG_THERMAL_MIGRATION_ENABLE_MIN,
		     CFG_THERMAL_MIGRATION_ENABLE_MAX),

	REG_VARIABLE(CFG_THROTTLE_PERIOD_NAME, WLAN_PARAM_Integer,
		     struct hdd_config, throttlePeriod,
		     VAR_FLAGS_OPTIONAL | VAR_FLAGS_RANGE_CHECK_ASSUME_DEFAULT,
		     CFG_THROTTLE_PERIOD_DEFAULT,
		     CFG_THROTTLE_PERIOD_MIN,
		     CFG_THROTTLE_PERIOD_MAX),

	REG_VARIABLE(CFG_THROTTLE_DUTY_CYCLE_LEVEL0_NAME, WLAN_PARAM_Integer,
		     struct hdd_config, throttle_dutycycle_level0,
		     VAR_FLAGS_OPTIONAL | VAR_FLAGS_RANGE_CHECK_ASSUME_DEFAULT,
		     CFG_THROTTLE_DUTY_CYCLE_LEVEL0_DEFAULT,
		     CFG_THROTTLE_DUTY_CYCLE_LEVEL0_MIN,
		     CFG_THROTTLE_DUTY_CYCLE_LEVEL0_MAX),

	REG_VARIABLE(CFG_THROTTLE_DUTY_CYCLE_LEVEL1_NAME, WLAN_PARAM_Integer,
		     struct hdd_config, throttle_dutycycle_level1,
		     VAR_FLAGS_OPTIONAL | VAR_FLAGS_RANGE_CHECK_ASSUME_DEFAULT,
		     CFG_THROTTLE_DUTY_CYCLE_LEVEL1_DEFAULT,
		     CFG_THROTTLE_DUTY_CYCLE_LEVEL1_MIN,
		     CFG_THROTTLE_DUTY_CYCLE_LEVEL1_MAX),

	REG_VARIABLE(CFG_THROTTLE_DUTY_CYCLE_LEVEL2_NAME, WLAN_PARAM_Integer,
		     struct hdd_config, throttle_dutycycle_level2,
		     VAR_FLAGS_OPTIONAL | VAR_FLAGS_RANGE_CHECK_ASSUME_DEFAULT,
		     CFG_THROTTLE_DUTY_CYCLE_LEVEL2_DEFAULT,
		     CFG_THROTTLE_DUTY_CYCLE_LEVEL2_MIN,
		     CFG_THROTTLE_DUTY_CYCLE_LEVEL2_MAX),

	REG_VARIABLE(CFG_THROTTLE_DUTY_CYCLE_LEVEL3_NAME, WLAN_PARAM_Integer,
		     struct hdd_config, throttle_dutycycle_level3,
		     VAR_FLAGS_OPTIONAL | VAR_FLAGS_RANGE_CHECK_ASSUME_DEFAULT,
		     CFG_THROTTLE_DUTY_CYCLE_LEVEL3_DEFAULT,
		     CFG_THROTTLE_DUTY_CYCLE_LEVEL3_MIN,
		     CFG_THROTTLE_DUTY_CYCLE_LEVEL3_MAX),

	REG_VARIABLE(CFG_ENABLE_MODULATED_DTIM_NAME, WLAN_PARAM_Integer,
		     struct hdd_config, enableModulatedDTIM,
		     VAR_FLAGS_OPTIONAL | VAR_FLAGS_RANGE_CHECK_ASSUME_DEFAULT,
		     CFG_ENABLE_MODULATED_DTIM_DEFAULT,
		     CFG_ENABLE_MODULATED_DTIM_MIN,
		     CFG_ENABLE_MODULATED_DTIM_MAX),

	REG_VARIABLE(CFG_MC_ADDR_LIST_ENABLE_NAME, WLAN_PARAM_Integer,
		     struct hdd_config, fEnableMCAddrList,
		     VAR_FLAGS_OPTIONAL | VAR_FLAGS_RANGE_CHECK_ASSUME_DEFAULT,
		     CFG_MC_ADDR_LIST_ENABLE_DEFAULT,
		     CFG_MC_ADDR_LIST_ENABLE_MIN,
		     CFG_MC_ADDR_LIST_ENABLE_MAX),

	REG_VARIABLE(CFG_VHT_CHANNEL_WIDTH, WLAN_PARAM_Integer,
		     struct hdd_config, vhtChannelWidth,
		     VAR_FLAGS_OPTIONAL | VAR_FLAGS_RANGE_CHECK,
		     CFG_VHT_CHANNEL_WIDTH_DEFAULT,
		     CFG_VHT_CHANNEL_WIDTH_MIN,
		     CFG_VHT_CHANNEL_WIDTH_MAX),

	REG_VARIABLE(CFG_VHT_ENABLE_RX_MCS_8_9, WLAN_PARAM_Integer,
		     struct hdd_config, vhtRxMCS,
		     VAR_FLAGS_OPTIONAL | VAR_FLAGS_RANGE_CHECK,
		     CFG_VHT_ENABLE_RX_MCS_8_9_DEFAULT,
		     CFG_VHT_ENABLE_RX_MCS_8_9_MIN,
		     CFG_VHT_ENABLE_RX_MCS_8_9_MAX),

	REG_VARIABLE(CFG_VHT_ENABLE_TX_MCS_8_9, WLAN_PARAM_Integer,
		     struct hdd_config, vhtTxMCS,
		     VAR_FLAGS_OPTIONAL | VAR_FLAGS_RANGE_CHECK,
		     CFG_VHT_ENABLE_TX_MCS_8_9_DEFAULT,
		     CFG_VHT_ENABLE_TX_MCS_8_9_MIN,
		     CFG_VHT_ENABLE_TX_MCS_8_9_MAX),

	REG_VARIABLE(CFG_VHT_ENABLE_RX_MCS2x2_8_9, WLAN_PARAM_Integer,
		     struct hdd_config, vhtRxMCS2x2,
		     VAR_FLAGS_OPTIONAL | VAR_FLAGS_RANGE_CHECK,
		     CFG_VHT_ENABLE_RX_MCS2x2_8_9_DEFAULT,
		     CFG_VHT_ENABLE_RX_MCS2x2_8_9_MIN,
		     CFG_VHT_ENABLE_RX_MCS2x2_8_9_MAX),

	REG_VARIABLE(CFG_VHT_ENABLE_TX_MCS2x2_8_9, WLAN_PARAM_Integer,
		     struct hdd_config, vhtTxMCS2x2,
		     VAR_FLAGS_OPTIONAL | VAR_FLAGS_RANGE_CHECK,
		     CFG_VHT_ENABLE_TX_MCS2x2_8_9_DEFAULT,
		     CFG_VHT_ENABLE_TX_MCS2x2_8_9_MIN,
		     CFG_VHT_ENABLE_TX_MCS2x2_8_9_MAX),

	REG_VARIABLE(CFG_VHT_ENABLE_2x2_CAP_FEATURE, WLAN_PARAM_Integer,
		     struct hdd_config, enable2x2,
		     VAR_FLAGS_OPTIONAL | VAR_FLAGS_RANGE_CHECK_ASSUME_DEFAULT,
		     CFG_VHT_ENABLE_2x2_CAP_FEATURE_DEFAULT,
		     CFG_VHT_ENABLE_2x2_CAP_FEATURE_MIN,
		     CFG_VHT_ENABLE_2x2_CAP_FEATURE_MAX),

	REG_VARIABLE(CFG_VDEV_TYPE_NSS_2G, WLAN_PARAM_HexInteger,
		     struct hdd_config, vdev_type_nss_2g,
		     VAR_FLAGS_OPTIONAL | VAR_FLAGS_RANGE_CHECK_ASSUME_DEFAULT,
		     CFG_VDEV_TYPE_NSS_2G_DEFAULT,
		     CFG_VDEV_TYPE_NSS_2G_MIN,
		     CFG_VDEV_TYPE_NSS_2G_MAX),

	REG_VARIABLE(CFG_STA_PREFER_80MHZ_OVER_160MHZ, WLAN_PARAM_Integer,
		     struct hdd_config, sta_prefer_80MHz_over_160MHz,
		     VAR_FLAGS_OPTIONAL | VAR_FLAGS_RANGE_CHECK_ASSUME_DEFAULT,
		     CFG_STA_PREFER_80MHZ_OVER_160MHZ_DEFAULT,
		     CFG_STA_PREFER_80MHZ_OVER_160MHZ_MIN,
		     CFG_STA_PREFER_80MHZ_OVER_160MHZ_MAX),

	REG_VARIABLE(CFG_VDEV_TYPE_NSS_5G, WLAN_PARAM_HexInteger,
		     struct hdd_config, vdev_type_nss_5g,
		     VAR_FLAGS_OPTIONAL | VAR_FLAGS_RANGE_CHECK_ASSUME_DEFAULT,
		     CFG_VDEV_TYPE_NSS_5G_DEFAULT,
		     CFG_VDEV_TYPE_NSS_5G_MIN,
		     CFG_VDEV_TYPE_NSS_5G_MAX),

	REG_VARIABLE(CFG_VHT_ENABLE_MU_BFORMEE_CAP_FEATURE, WLAN_PARAM_Integer,
		     struct hdd_config, enableMuBformee,
		     VAR_FLAGS_OPTIONAL | VAR_FLAGS_RANGE_CHECK_ASSUME_DEFAULT,
		     CFG_VHT_ENABLE_MU_BFORMEE_CAP_FEATURE_DEFAULT,
		     CFG_VHT_ENABLE_MU_BFORMEE_CAP_FEATURE_MIN,
		     CFG_VHT_ENABLE_MU_BFORMEE_CAP_FEATURE_MAX),

	REG_VARIABLE(CFG_VHT_ENABLE_PAID_FEATURE, WLAN_PARAM_Integer,
		     struct hdd_config, enableVhtpAid,
		     VAR_FLAGS_OPTIONAL | VAR_FLAGS_RANGE_CHECK_ASSUME_DEFAULT,
		     CFG_VHT_ENABLE_PAID_FEATURE_DEFAULT,
		     CFG_VHT_ENABLE_PAID_FEATURE_MIN,
		     CFG_VHT_ENABLE_PAID_FEATURE_MAX),

	REG_VARIABLE(CFG_VHT_ENABLE_GID_FEATURE, WLAN_PARAM_Integer,
		     struct hdd_config, enableVhtGid,
		     VAR_FLAGS_OPTIONAL | VAR_FLAGS_RANGE_CHECK_ASSUME_DEFAULT,
		     CFG_VHT_ENABLE_GID_FEATURE_DEFAULT,
		     CFG_VHT_ENABLE_GID_FEATURE_MIN,
		     CFG_VHT_ENABLE_GID_FEATURE_MAX),

	REG_VARIABLE(CFG_VHT_ENABLE_1x1_TX_CHAINMASK, WLAN_PARAM_Integer,
		     struct hdd_config, txchainmask1x1,
		     VAR_FLAGS_OPTIONAL | VAR_FLAGS_RANGE_CHECK_ASSUME_DEFAULT,
		     CFG_VHT_ENABLE_1x1_TX_CHAINMASK_DEFAULT,
		     CFG_VHT_ENABLE_1x1_TX_CHAINMASK_MIN,
		     CFG_VHT_ENABLE_1x1_TX_CHAINMASK_MAX),

	REG_VARIABLE(CFG_VHT_ENABLE_1x1_RX_CHAINMASK, WLAN_PARAM_Integer,
		     struct hdd_config, rxchainmask1x1,
		     VAR_FLAGS_OPTIONAL | VAR_FLAGS_RANGE_CHECK_ASSUME_DEFAULT,
		     CFG_VHT_ENABLE_1x1_RX_CHAINMASK_DEFAULT,
		     CFG_VHT_ENABLE_1x1_RX_CHAINMASK_MIN,
		     CFG_VHT_ENABLE_1x1_RX_CHAINMASK_MAX),

	REG_VARIABLE(CFG_ENABLE_AMPDUPS_FEATURE, WLAN_PARAM_Integer,
		     struct hdd_config, enableAmpduPs,
		     VAR_FLAGS_OPTIONAL | VAR_FLAGS_RANGE_CHECK_ASSUME_DEFAULT,
		     CFG_ENABLE_AMPDUPS_FEATURE_DEFAULT,
		     CFG_ENABLE_AMPDUPS_FEATURE_MIN,
		     CFG_ENABLE_AMPDUPS_FEATURE_MAX),

	REG_VARIABLE(CFG_HT_ENABLE_SMPS_CAP_FEATURE, WLAN_PARAM_Integer,
		     struct hdd_config, enableHtSmps,
		     VAR_FLAGS_OPTIONAL | VAR_FLAGS_RANGE_CHECK_ASSUME_DEFAULT,
		     CFG_HT_ENABLE_SMPS_CAP_FEATURE_DEFAULT,
		     CFG_HT_ENABLE_SMPS_CAP_FEATURE_MIN,
		     CFG_HT_ENABLE_SMPS_CAP_FEATURE_MAX),

	REG_VARIABLE(CFG_HT_SMPS_CAP_FEATURE, WLAN_PARAM_Integer,
		     struct hdd_config, htSmps,
		     VAR_FLAGS_OPTIONAL | VAR_FLAGS_RANGE_CHECK_ASSUME_DEFAULT,
		     CFG_HT_SMPS_CAP_FEATURE_DEFAULT,
		     CFG_HT_SMPS_CAP_FEATURE_MIN,
		     CFG_HT_SMPS_CAP_FEATURE_MAX),

	REG_VARIABLE(CFG_DISABLE_DFS_CH_SWITCH, WLAN_PARAM_Integer,
		     struct hdd_config, disableDFSChSwitch,
		     VAR_FLAGS_OPTIONAL | VAR_FLAGS_RANGE_CHECK_ASSUME_DEFAULT,
		     CFG_DISABLE_DFS_CH_SWITCH_DEFAULT,
		     CFG_DISABLE_DFS_CH_SWITCH_MIN,
		     CFG_DISABLE_DFS_CH_SWITCH_MAX),

	REG_VARIABLE(CFG_ENABLE_DFS_MASTER_CAPABILITY, WLAN_PARAM_Integer,
		     struct hdd_config, enableDFSMasterCap,
		     VAR_FLAGS_OPTIONAL | VAR_FLAGS_RANGE_CHECK_ASSUME_DEFAULT,
		     CFG_ENABLE_DFS_MASTER_CAPABILITY_DEFAULT,
		     CFG_ENABLE_DFS_MASTER_CAPABILITY_MIN,
		     CFG_ENABLE_DFS_MASTER_CAPABILITY_MAX),

	REG_DYNAMIC_VARIABLE(CFG_SAP_PREFERRED_CHANNEL_LOCATION,
			     WLAN_PARAM_Integer,
			     struct hdd_config, gSapPreferredChanLocation,
			     VAR_FLAGS_OPTIONAL |
			     VAR_FLAGS_RANGE_CHECK_ASSUME_DEFAULT,
			     CFG_SAP_PREFERRED_CHANNEL_LOCATION_DEFAULT,
			     CFG_SAP_PREFERRED_CHANNEL_LOCATION_MIN,
			     CFG_SAP_PREFERRED_CHANNEL_LOCATION_MAX,
			     cb_notify_set_g_sap_preferred_chan_location, 0),
	REG_DYNAMIC_VARIABLE(CFG_DISABLE_DFS_JAPAN_W53, WLAN_PARAM_Integer,
			     struct hdd_config, gDisableDfsJapanW53,
			     VAR_FLAGS_OPTIONAL |
			     VAR_FLAGS_RANGE_CHECK_ASSUME_DEFAULT,
			     CFG_DISABLE_DFS_JAPAN_W53_DEFAULT,
			     CFG_DISABLE_DFS_JAPAN_W53_MIN,
			     CFG_DISABLE_DFS_JAPAN_W53_MAX,
			     ch_notify_set_g_disable_dfs_japan_w53, 0),

	REG_VARIABLE(CFG_MAX_HT_MCS_FOR_TX_DATA, WLAN_PARAM_HexInteger,
		     struct hdd_config, max_ht_mcs_txdata,
		     VAR_FLAGS_OPTIONAL | VAR_FLAGS_RANGE_CHECK_ASSUME_DEFAULT,
		     CFG_MAX_HT_MCS_FOR_TX_DATA_DEFAULT,
		     CFG_MAX_HT_MCS_FOR_TX_DATA_MIN,
		     CFG_MAX_HT_MCS_FOR_TX_DATA_MAX),

	REG_VARIABLE(CFG_DISABLE_ABG_RATE_FOR_TX_DATA, WLAN_PARAM_Integer,
		     struct hdd_config, disable_abg_rate_txdata,
		     VAR_FLAGS_OPTIONAL | VAR_FLAGS_RANGE_CHECK_ASSUME_DEFAULT,
		     CFG_DISABLE_ABG_RATE_FOR_TX_DATA_DEFAULT,
		     CFG_DISABLE_ABG_RATE_FOR_TX_DATA_MIN,
		     CFG_DISABLE_ABG_RATE_FOR_TX_DATA_MAX),

	REG_VARIABLE(CFG_RATE_FOR_TX_MGMT, WLAN_PARAM_HexInteger,
		     struct hdd_config, rate_for_tx_mgmt,
		     VAR_FLAGS_OPTIONAL | VAR_FLAGS_RANGE_CHECK_ASSUME_DEFAULT,
		     CFG_RATE_FOR_TX_MGMT_DEFAULT,
		     CFG_RATE_FOR_TX_MGMT_MIN,
		     CFG_RATE_FOR_TX_MGMT_MAX),

	REG_VARIABLE(CFG_ENABLE_FIRST_SCAN_2G_ONLY_NAME, WLAN_PARAM_Integer,
		     struct hdd_config, enableFirstScan2GOnly,
		     VAR_FLAGS_OPTIONAL | VAR_FLAGS_RANGE_CHECK_ASSUME_DEFAULT,
		     CFG_ENABLE_FIRST_SCAN_2G_ONLY_DEFAULT,
		     CFG_ENABLE_FIRST_SCAN_2G_ONLY_MIN,
		     CFG_ENABLE_FIRST_SCAN_2G_ONLY_MAX),

	REG_VARIABLE(CFG_ENABLE_SKIP_DFS_IN_P2P_SEARCH_NAME, WLAN_PARAM_Integer,
		     struct hdd_config, skipDfsChnlInP2pSearch,
		     VAR_FLAGS_OPTIONAL | VAR_FLAGS_RANGE_CHECK_ASSUME_DEFAULT,
		     CFG_ENABLE_SKIP_DFS_IN_P2P_SEARCH_DEFAULT,
		     CFG_ENABLE_SKIP_DFS_IN_P2P_SEARCH_MIN,
		     CFG_ENABLE_SKIP_DFS_IN_P2P_SEARCH_MAX),

	REG_VARIABLE(CFG_IGNORE_DYNAMIC_DTIM_IN_P2P_MODE_NAME,
		     WLAN_PARAM_Integer,
		     struct hdd_config, ignoreDynamicDtimInP2pMode,
		     VAR_FLAGS_OPTIONAL | VAR_FLAGS_RANGE_CHECK_ASSUME_DEFAULT,
		     CFG_IGNORE_DYNAMIC_DTIM_IN_P2P_MODE_DEFAULT,
		     CFG_IGNORE_DYNAMIC_DTIM_IN_P2P_MODE_MIN,
		     CFG_IGNORE_DYNAMIC_DTIM_IN_P2P_MODE_MAX),

	REG_VARIABLE(CFG_ENABLE_RX_STBC, WLAN_PARAM_Integer,
		     struct hdd_config, enableRxSTBC,
		     VAR_FLAGS_OPTIONAL | VAR_FLAGS_RANGE_CHECK_ASSUME_DEFAULT,
		     CFG_ENABLE_RX_STBC_DEFAULT,
		     CFG_ENABLE_RX_STBC_MIN,
		     CFG_ENABLE_RX_STBC_MAX),

	REG_VARIABLE(CFG_ENABLE_TX_STBC, WLAN_PARAM_Integer,
		     struct hdd_config, enableTxSTBC,
		     VAR_FLAGS_OPTIONAL | VAR_FLAGS_RANGE_CHECK_ASSUME_DEFAULT,
		     CFG_ENABLE_TX_STBC_DEFAULT,
		     CFG_ENABLE_TX_STBC_MIN,
		     CFG_ENABLE_TX_STBC_MAX),

	REG_VARIABLE(CFG_ENABLE_RX_LDPC, WLAN_PARAM_Integer,
		     struct hdd_config, enableRxLDPC,
		     VAR_FLAGS_OPTIONAL | VAR_FLAGS_RANGE_CHECK_ASSUME_DEFAULT,
		     CFG_ENABLE_RX_LDPC_DEFAULT,
		     CFG_ENABLE_RX_LDPC_MIN,
		     CFG_ENABLE_RX_LDPC_MAX),

	REG_VARIABLE(CFG_PPS_ENABLE_5G_EBT, WLAN_PARAM_Integer,
		     struct hdd_config, enable5gEBT,
		     VAR_FLAGS_OPTIONAL | VAR_FLAGS_RANGE_CHECK_ASSUME_DEFAULT,
		     CFG_PPS_ENABLE_5G_EBT_FEATURE_DEFAULT,
		     CFG_PPS_ENABLE_5G_EBT_FEATURE_MIN,
		     CFG_PPS_ENABLE_5G_EBT_FEATURE_MAX),

#ifdef FEATURE_WLAN_TDLS
	REG_VARIABLE(CFG_TDLS_SUPPORT_ENABLE, WLAN_PARAM_Integer,
		     struct hdd_config, fEnableTDLSSupport,
		     VAR_FLAGS_OPTIONAL | VAR_FLAGS_RANGE_CHECK_ASSUME_DEFAULT,
		     CFG_TDLS_SUPPORT_ENABLE_DEFAULT,
		     CFG_TDLS_SUPPORT_ENABLE_MIN,
		     CFG_TDLS_SUPPORT_ENABLE_MAX),

	REG_VARIABLE(CFG_TDLS_IMPLICIT_TRIGGER, WLAN_PARAM_Integer,
		     struct hdd_config, fEnableTDLSImplicitTrigger,
		     VAR_FLAGS_OPTIONAL | VAR_FLAGS_RANGE_CHECK_ASSUME_DEFAULT,
		     CFG_TDLS_IMPLICIT_TRIGGER_DEFAULT,
		     CFG_TDLS_IMPLICIT_TRIGGER_MIN,
		     CFG_TDLS_IMPLICIT_TRIGGER_MAX),

	REG_VARIABLE(CFG_TDLS_TX_STATS_PERIOD, WLAN_PARAM_Integer,
		     struct hdd_config, fTDLSTxStatsPeriod,
		     VAR_FLAGS_OPTIONAL | VAR_FLAGS_RANGE_CHECK_ASSUME_DEFAULT,
		     CFG_TDLS_TX_STATS_PERIOD_DEFAULT,
		     CFG_TDLS_TX_STATS_PERIOD_MIN,
		     CFG_TDLS_TX_STATS_PERIOD_MAX),

	REG_VARIABLE(CFG_TDLS_TX_PACKET_THRESHOLD, WLAN_PARAM_Integer,
		     struct hdd_config, fTDLSTxPacketThreshold,
		     VAR_FLAGS_OPTIONAL | VAR_FLAGS_RANGE_CHECK_ASSUME_DEFAULT,
		     CFG_TDLS_TX_PACKET_THRESHOLD_DEFAULT,
		     CFG_TDLS_TX_PACKET_THRESHOLD_MIN,
		     CFG_TDLS_TX_PACKET_THRESHOLD_MAX),

	REG_VARIABLE(CFG_TDLS_MAX_DISCOVERY_ATTEMPT, WLAN_PARAM_Integer,
		     struct hdd_config, fTDLSMaxDiscoveryAttempt,
		     VAR_FLAGS_OPTIONAL | VAR_FLAGS_RANGE_CHECK_ASSUME_DEFAULT,
		     CFG_TDLS_MAX_DISCOVERY_ATTEMPT_DEFAULT,
		     CFG_TDLS_MAX_DISCOVERY_ATTEMPT_MIN,
		     CFG_TDLS_MAX_DISCOVERY_ATTEMPT_MAX),

	REG_VARIABLE(CFG_TDLS_IDLE_TIMEOUT, WLAN_PARAM_Integer,
		     struct hdd_config, tdls_idle_timeout,
		     VAR_FLAGS_OPTIONAL | VAR_FLAGS_RANGE_CHECK_ASSUME_DEFAULT,
		     CFG_TDLS_IDLE_TIMEOUT_DEFAULT,
		     CFG_TDLS_IDLE_TIMEOUT_MIN,
		     CFG_TDLS_IDLE_TIMEOUT_MAX),

	REG_VARIABLE(CFG_TDLS_IDLE_PACKET_THRESHOLD, WLAN_PARAM_Integer,
		     struct hdd_config, fTDLSIdlePacketThreshold,
		     VAR_FLAGS_OPTIONAL | VAR_FLAGS_RANGE_CHECK_ASSUME_DEFAULT,
		     CFG_TDLS_IDLE_PACKET_THRESHOLD_DEFAULT,
		     CFG_TDLS_IDLE_PACKET_THRESHOLD_MIN,
		     CFG_TDLS_IDLE_PACKET_THRESHOLD_MAX),

	REG_VARIABLE(CFG_TDLS_RSSI_TRIGGER_THRESHOLD, WLAN_PARAM_SignedInteger,
		     struct hdd_config, fTDLSRSSITriggerThreshold,
		     VAR_FLAGS_OPTIONAL | VAR_FLAGS_RANGE_CHECK_ASSUME_DEFAULT,
		     CFG_TDLS_RSSI_TRIGGER_THRESHOLD_DEFAULT,
		     CFG_TDLS_RSSI_TRIGGER_THRESHOLD_MIN,
		     CFG_TDLS_RSSI_TRIGGER_THRESHOLD_MAX),

	REG_VARIABLE(CFG_TDLS_RSSI_TEARDOWN_THRESHOLD, WLAN_PARAM_SignedInteger,
		     struct hdd_config, fTDLSRSSITeardownThreshold,
		     VAR_FLAGS_OPTIONAL | VAR_FLAGS_RANGE_CHECK_ASSUME_DEFAULT,
		     CFG_TDLS_RSSI_TEARDOWN_THRESHOLD_DEFAULT,
		     CFG_TDLS_RSSI_TEARDOWN_THRESHOLD_MIN,
		     CFG_TDLS_RSSI_TEARDOWN_THRESHOLD_MAX),

	REG_VARIABLE(CFG_TDLS_RSSI_DELTA, WLAN_PARAM_SignedInteger,
		     struct hdd_config, fTDLSRSSIDelta,
		     VAR_FLAGS_OPTIONAL | VAR_FLAGS_RANGE_CHECK_ASSUME_DEFAULT,
		     CFG_TDLS_RSSI_DELTA_DEFAULT,
		     CFG_TDLS_RSSI_DELTA_MIN,
		     CFG_TDLS_RSSI_DELTA_MAX),

	REG_VARIABLE(CFG_TDLS_QOS_WMM_UAPSD_MASK_NAME, WLAN_PARAM_HexInteger,
		     struct hdd_config, fTDLSUapsdMask,
		     VAR_FLAGS_OPTIONAL | VAR_FLAGS_RANGE_CHECK_ASSUME_DEFAULT,
		     CFG_TDLS_QOS_WMM_UAPSD_MASK_DEFAULT,
		     CFG_TDLS_QOS_WMM_UAPSD_MASK_MIN,
		     CFG_TDLS_QOS_WMM_UAPSD_MASK_MAX),

	REG_VARIABLE(CFG_TDLS_BUFFER_STA_SUPPORT_ENABLE, WLAN_PARAM_Integer,
		     struct hdd_config, fEnableTDLSBufferSta,
		     VAR_FLAGS_OPTIONAL | VAR_FLAGS_RANGE_CHECK_ASSUME_DEFAULT,
		     CFG_TDLS_BUFFER_STA_SUPPORT_ENABLE_DEFAULT,
		     CFG_TDLS_BUFFER_STA_SUPPORT_ENABLE_MIN,
		     CFG_TDLS_BUFFER_STA_SUPPORT_ENABLE_MAX),

	REG_VARIABLE(CFG_TDLS_OFF_CHANNEL_SUPPORT_ENABLE, WLAN_PARAM_Integer,
		     struct hdd_config, fEnableTDLSOffChannel,
		     VAR_FLAGS_OPTIONAL | VAR_FLAGS_RANGE_CHECK_ASSUME_DEFAULT,
		     CFG_TDLS_OFF_CHANNEL_SUPPORT_ENABLE_DEFAULT,
		     CFG_TDLS_OFF_CHANNEL_SUPPORT_ENABLE_MIN,
		     CFG_TDLS_OFF_CHANNEL_SUPPORT_ENABLE_MAX),

	REG_VARIABLE(CFG_TDLS_PREFERRED_OFF_CHANNEL_NUM, WLAN_PARAM_Integer,
		     struct hdd_config, fTDLSPrefOffChanNum,
		     VAR_FLAGS_OPTIONAL | VAR_FLAGS_RANGE_CHECK_ASSUME_DEFAULT,
		     CFG_TDLS_PREFERRED_OFF_CHANNEL_NUM_DEFAULT,
		     CFG_TDLS_PREFERRED_OFF_CHANNEL_NUM_MIN,
		     CFG_TDLS_PREFERRED_OFF_CHANNEL_NUM_MAX),

	REG_VARIABLE(CFG_TDLS_PREFERRED_OFF_CHANNEL_BW, WLAN_PARAM_Integer,
		     struct hdd_config, fTDLSPrefOffChanBandwidth,
		     VAR_FLAGS_OPTIONAL | VAR_FLAGS_RANGE_CHECK_ASSUME_DEFAULT,
		     CFG_TDLS_PREFERRED_OFF_CHANNEL_BW_DEFAULT,
		     CFG_TDLS_PREFERRED_OFF_CHANNEL_BW_MIN,
		     CFG_TDLS_PREFERRED_OFF_CHANNEL_BW_MAX),

	REG_VARIABLE(CFG_TDLS_PUAPSD_INACTIVITY_TIME, WLAN_PARAM_Integer,
		     struct hdd_config, fTDLSPuapsdInactivityTimer,
		     VAR_FLAGS_OPTIONAL | VAR_FLAGS_RANGE_CHECK_ASSUME_DEFAULT,
		     CFG_TDLS_PUAPSD_INACTIVITY_TIME_DEFAULT,
		     CFG_TDLS_PUAPSD_INACTIVITY_TIME_MIN,
		     CFG_TDLS_PUAPSD_INACTIVITY_TIME_MAX),

	REG_VARIABLE(CFG_TDLS_PUAPSD_RX_FRAME_THRESHOLD, WLAN_PARAM_Integer,
		     struct hdd_config, fTDLSRxFrameThreshold,
		     VAR_FLAGS_OPTIONAL | VAR_FLAGS_RANGE_CHECK_ASSUME_DEFAULT,
		     CFG_TDLS_PUAPSD_RX_FRAME_THRESHOLD_DEFAULT,
		     CFG_TDLS_PUAPSD_RX_FRAME_THRESHOLD_MIN,
		     CFG_TDLS_PUAPSD_RX_FRAME_THRESHOLD_MAX),

	REG_VARIABLE(CFG_TDLS_PUAPSD_PEER_TRAFFIC_IND_WINDOW,
		     WLAN_PARAM_Integer,
		     struct hdd_config, fTDLSPuapsdPTIWindow,
		     VAR_FLAGS_OPTIONAL | VAR_FLAGS_RANGE_CHECK_ASSUME_DEFAULT,
		     CFG_TDLS_PUAPSD_PEER_TRAFFIC_IND_WINDOW_DEFAULT,
		     CFG_TDLS_PUAPSD_PEER_TRAFFIC_IND_WINDOW_MIN,
		     CFG_TDLS_PUAPSD_PEER_TRAFFIC_IND_WINDOW_MAX),

	REG_VARIABLE(CFG_TDLS_PUAPSD_PEER_TRAFFIC_RSP_TIMEOUT,
		     WLAN_PARAM_Integer,
		     struct hdd_config, fTDLSPuapsdPTRTimeout,
		     VAR_FLAGS_OPTIONAL | VAR_FLAGS_RANGE_CHECK_ASSUME_DEFAULT,
		     CFG_TDLS_PUAPSD_PEER_TRAFFIC_RSP_TIMEOUT_DEFAULT,
		     CFG_TDLS_PUAPSD_PEER_TRAFFIC_RSP_TIMEOUT_MIN,
		     CFG_TDLS_PUAPSD_PEER_TRAFFIC_RSP_TIMEOUT_MAX),

	REG_VARIABLE(CFG_TDLS_EXTERNAL_CONTROL, WLAN_PARAM_Integer,
		     struct hdd_config, fTDLSExternalControl,
		     VAR_FLAGS_OPTIONAL | VAR_FLAGS_RANGE_CHECK_ASSUME_DEFAULT,
		     CFG_TDLS_EXTERNAL_CONTROL_DEFAULT,
		     CFG_TDLS_EXTERNAL_CONTROL_MIN,
		     CFG_TDLS_EXTERNAL_CONTROL_MAX),
	REG_VARIABLE(CFG_TDLS_WMM_MODE_ENABLE, WLAN_PARAM_Integer,
		     struct hdd_config, fEnableTDLSWmmMode,
		     VAR_FLAGS_OPTIONAL | VAR_FLAGS_RANGE_CHECK_ASSUME_DEFAULT,
		     CFG_TDLS_WMM_MODE_ENABLE_DEFAULT,
		     CFG_TDLS_WMM_MODE_ENABLE_MIN,
		     CFG_TDLS_WMM_MODE_ENABLE_MAX),

	REG_VARIABLE(CFG_TDLS_SCAN_ENABLE, WLAN_PARAM_Integer,
		     struct hdd_config, enable_tdls_scan,
		     VAR_FLAGS_OPTIONAL | VAR_FLAGS_RANGE_CHECK_ASSUME_DEFAULT,
		     CFG_TDLS_SCAN_ENABLE_DEFAULT,
		     CFG_TDLS_SCAN_ENABLE_MIN,
		     CFG_TDLS_SCAN_ENABLE_MAX),

	REG_VARIABLE(CFG_TDLS_PEER_KICKOUT_THRESHOLD, WLAN_PARAM_Integer,
		     struct hdd_config, tdls_peer_kickout_threshold,
		     VAR_FLAGS_OPTIONAL | VAR_FLAGS_RANGE_CHECK_ASSUME_DEFAULT,
		     CFG_TDLS_PEER_KICKOUT_THRESHOLD_DEFAULT,
		     CFG_TDLS_PEER_KICKOUT_THRESHOLD_MIN,
		     CFG_TDLS_PEER_KICKOUT_THRESHOLD_MAX),

#endif

#ifdef WLAN_SOFTAP_VSTA_FEATURE
	REG_VARIABLE(CFG_VSTA_SUPPORT_ENABLE, WLAN_PARAM_Integer,
		     struct hdd_config, fEnableVSTASupport,
		     VAR_FLAGS_OPTIONAL | VAR_FLAGS_RANGE_CHECK_ASSUME_DEFAULT,
		     CFG_VSTA_SUPPORT_ENABLE_DEFAULT,
		     CFG_VSTA_SUPPORT_ENABLE_MIN,
		     CFG_VSTA_SUPPORT_ENABLE_MAX),
#endif
	REG_VARIABLE(CFG_ENABLE_LPWR_IMG_TRANSITION_NAME, WLAN_PARAM_Integer,
		     struct hdd_config, enableLpwrImgTransition,
		     VAR_FLAGS_OPTIONAL | VAR_FLAGS_RANGE_CHECK_ASSUME_DEFAULT,
		     CFG_ENABLE_LPWR_IMG_TRANSITION_DEFAULT,
		     CFG_ENABLE_LPWR_IMG_TRANSITION_MIN,
		     CFG_ENABLE_LPWR_IMG_TRANSITION_MAX),

	REG_VARIABLE(CFG_ENABLE_LPWR_IMG_TRANSITION_NAME, WLAN_PARAM_Integer,
		     struct hdd_config, enableLpwrImgTransition,
		     VAR_FLAGS_OPTIONAL | VAR_FLAGS_RANGE_CHECK_ASSUME_DEFAULT,
		     CFG_ENABLE_LPWR_IMG_TRANSITION_DEFAULT,
		     CFG_ENABLE_LPWR_IMG_TRANSITION_MIN,
		     CFG_ENABLE_LPWR_IMG_TRANSITION_MAX),

	REG_VARIABLE(CFG_SCAN_AGING_PARAM_NAME, WLAN_PARAM_Integer,
		     struct hdd_config, scanAgingTimeout,
		     VAR_FLAGS_OPTIONAL,
		     CFG_SCAN_AGING_PARAM_DEFAULT,
		     CFG_SCAN_AGING_PARAM_MIN,
		     CFG_SCAN_AGING_PARAM_MAX),

	REG_VARIABLE(CFG_TX_LDPC_ENABLE_FEATURE, WLAN_PARAM_Integer,
		     struct hdd_config, enableTxLdpc,
		     VAR_FLAGS_OPTIONAL | VAR_FLAGS_RANGE_CHECK_ASSUME_DEFAULT,
		     CFG_TX_LDPC_ENABLE_FEATURE_DEFAULT,
		     CFG_TX_LDPC_ENABLE_FEATURE_MIN,
		     CFG_TX_LDPC_ENABLE_FEATURE_MAX),

	REG_VARIABLE(CFG_ENABLE_MCC_ADATIVE_SCHEDULER_ENABLED_NAME,
		     WLAN_PARAM_Integer,
		     struct hdd_config, enableMCCAdaptiveScheduler,
		     VAR_FLAGS_OPTIONAL | VAR_FLAGS_RANGE_CHECK_ASSUME_DEFAULT,
		     CFG_ENABLE_MCC_ADATIVE_SCHEDULER_ENABLED_DEFAULT,
		     CFG_ENABLE_MCC_ADATIVE_SCHEDULER_ENABLED_MIN,
		     CFG_ENABLE_MCC_ADATIVE_SCHEDULER_ENABLED_MAX),

	REG_VARIABLE(CFG_IBSS_ADHOC_CHANNEL_5GHZ_NAME, WLAN_PARAM_Integer,
		     struct hdd_config, AdHocChannel5G,
		     VAR_FLAGS_OPTIONAL | VAR_FLAGS_RANGE_CHECK_ASSUME_DEFAULT,
		     CFG_IBSS_ADHOC_CHANNEL_5GHZ_DEFAULT,
		     CFG_IBSS_ADHOC_CHANNEL_5GHZ_MIN,
		     CFG_IBSS_ADHOC_CHANNEL_5GHZ_MAX),

	REG_VARIABLE(CFG_IBSS_ADHOC_CHANNEL_24GHZ_NAME, WLAN_PARAM_Integer,
		     struct hdd_config, AdHocChannel24G,
		     VAR_FLAGS_OPTIONAL | VAR_FLAGS_RANGE_CHECK_ASSUME_DEFAULT,
		     CFG_IBSS_ADHOC_CHANNEL_24GHZ_DEFAULT,
		     CFG_IBSS_ADHOC_CHANNEL_24GHZ_MIN,
		     CFG_IBSS_ADHOC_CHANNEL_24GHZ_MAX),

	REG_VARIABLE(CFG_VHT_SU_BEAMFORMEE_CAP_FEATURE, WLAN_PARAM_Integer,
		     struct hdd_config, enableTxBF,
		     VAR_FLAGS_OPTIONAL | VAR_FLAGS_RANGE_CHECK_ASSUME_DEFAULT,
		     CFG_VHT_SU_BEAMFORMEE_CAP_FEATURE_DEFAULT,
		     CFG_VHT_SU_BEAMFORMEE_CAP_FEATURE_MIN,
		     CFG_VHT_SU_BEAMFORMEE_CAP_FEATURE_MAX),

	REG_VARIABLE(CFG_VHT_ENABLE_TXBF_SAP_MODE, WLAN_PARAM_Integer,
		     struct hdd_config, enable_txbf_sap_mode,
		     VAR_FLAGS_OPTIONAL | VAR_FLAGS_RANGE_CHECK_ASSUME_DEFAULT,
		     CFG_VHT_ENABLE_TXBF_SAP_MODE_DEFAULT,
		     CFG_VHT_ENABLE_TXBF_SAP_MODE_MIN,
		     CFG_VHT_ENABLE_TXBF_SAP_MODE_MAX),

	REG_VARIABLE(CFG_VHT_ENABLE_TXBF_IN_20MHZ, WLAN_PARAM_Integer,
		     struct hdd_config, enableTxBFin20MHz,
		     VAR_FLAGS_OPTIONAL | VAR_FLAGS_RANGE_CHECK_ASSUME_DEFAULT,
		     CFG_VHT_ENABLE_TXBF_IN_20MHZ_DEFAULT,
		     CFG_VHT_ENABLE_TXBF_IN_20MHZ_MIN,
		     CFG_VHT_ENABLE_TXBF_IN_20MHZ_MAX),

	REG_VARIABLE(CFG_VHT_CSN_BEAMFORMEE_ANT_SUPPORTED, WLAN_PARAM_Integer,
		     struct hdd_config, txBFCsnValue,
		     VAR_FLAGS_OPTIONAL | VAR_FLAGS_RANGE_CHECK_ASSUME_DEFAULT,
		     CFG_VHT_CSN_BEAMFORMEE_ANT_SUPPORTED_DEFAULT,
		     CFG_VHT_CSN_BEAMFORMEE_ANT_SUPPORTED_MIN,
		     CFG_VHT_CSN_BEAMFORMEE_ANT_SUPPORTED_MAX),

	REG_VARIABLE(CFG_VHT_ENABLE_TX_SU_BEAM_FORMER, WLAN_PARAM_Integer,
		     struct hdd_config, enable_su_tx_bformer,
		     VAR_FLAGS_OPTIONAL | VAR_FLAGS_RANGE_CHECK_ASSUME_DEFAULT,
		     CFG_VHT_ENABLE_TX_SU_BEAM_FORMER_DEFAULT,
		     CFG_VHT_ENABLE_TX_SU_BEAM_FORMER_MIN,
		     CFG_VHT_ENABLE_TX_SU_BEAM_FORMER_MAX),

	REG_VARIABLE(CFG_SAP_ALLOW_ALL_CHANNEL_PARAM_NAME, WLAN_PARAM_Integer,
		     struct hdd_config, sapAllowAllChannel,
		     VAR_FLAGS_OPTIONAL,
		     CFG_SAP_ALLOW_ALL_CHANNEL_PARAM_DEFAULT,
		     CFG_SAP_ALLOW_ALL_CHANNEL_PARAM_MIN,
		     CFG_SAP_ALLOW_ALL_CHANNEL_PARAM_MAX),

	REG_VARIABLE(CFG_DISABLE_LDPC_WITH_TXBF_AP, WLAN_PARAM_Integer,
		     struct hdd_config, disableLDPCWithTxbfAP,
		     VAR_FLAGS_OPTIONAL | VAR_FLAGS_RANGE_CHECK_ASSUME_DEFAULT,
		     CFG_DISABLE_LDPC_WITH_TXBF_AP_DEFAULT,
		     CFG_DISABLE_LDPC_WITH_TXBF_AP_MIN,
		     CFG_DISABLE_LDPC_WITH_TXBF_AP_MAX),

	REG_DYNAMIC_VARIABLE(CFG_ENABLE_SSR, WLAN_PARAM_Integer,
			     struct hdd_config, enableSSR,
			     VAR_FLAGS_OPTIONAL |
			     VAR_FLAGS_RANGE_CHECK_ASSUME_DEFAULT,
			     CFG_ENABLE_SSR_DEFAULT,
			     CFG_ENABLE_SSR_MIN,
			     CFG_ENABLE_SSR_MAX,
			     cb_notify_set_enable_ssr, 0),

	REG_VARIABLE(CFG_MAX_MEDIUM_TIME, WLAN_PARAM_Integer,
		     struct hdd_config, cfgMaxMediumTime,
		     VAR_FLAGS_OPTIONAL | VAR_FLAGS_RANGE_CHECK_ASSUME_DEFAULT,
		     CFG_MAX_MEDIUM_TIME_STADEFAULT,
		     CFG_MAX_MEDIUM_TIME_STAMIN,
		     CFG_MAX_MEDIUM_TIME_STAMAX),

	REG_VARIABLE(CFG_ENABLE_VHT_FOR_24GHZ_NAME, WLAN_PARAM_Integer,
		     struct hdd_config, enableVhtFor24GHzBand,
		     VAR_FLAGS_OPTIONAL,
		     CFG_ENABLE_VHT_FOR_24GHZ_DEFAULT,
		     CFG_ENABLE_VHT_FOR_24GHZ_MIN,
		     CFG_ENABLE_VHT_FOR_24GHZ_MAX),


	REG_VARIABLE(CFG_ENABLE_VENDOR_VHT_FOR_24GHZ_NAME, WLAN_PARAM_Integer,
		     struct hdd_config, enable_sap_vendor_vht,
		     VAR_FLAGS_OPTIONAL,
		     CFG_ENABLE_VENDOR_VHT_FOR_24GHZ_DEFAULT,
		     CFG_ENABLE_VENDOR_VHT_FOR_24GHZ_MIN,
		     CFG_ENABLE_VENDOR_VHT_FOR_24GHZ_MAX),

	REG_DYNAMIC_VARIABLE(CFG_ENABLE_FAST_ROAM_IN_CONCURRENCY,
			     WLAN_PARAM_Integer,
			     struct hdd_config, bFastRoamInConIniFeatureEnabled,
			     VAR_FLAGS_OPTIONAL |
			     VAR_FLAGS_RANGE_CHECK_ASSUME_DEFAULT,
			     CFG_ENABLE_FAST_ROAM_IN_CONCURRENCY_DEFAULT,
			     CFG_ENABLE_FAST_ROAM_IN_CONCURRENCY_MIN,
			     CFG_ENABLE_FAST_ROAM_IN_CONCURRENCY_MAX,
			     cb_notify_set_enable_fast_roam_in_concurrency, 0),

	REG_VARIABLE(CFG_ENABLE_ADAPT_RX_DRAIN_NAME, WLAN_PARAM_Integer,
		     struct hdd_config, fEnableAdaptRxDrain,
		     VAR_FLAGS_OPTIONAL | VAR_FLAGS_RANGE_CHECK,
		     CFG_ENABLE_ADAPT_RX_DRAIN_DEFAULT,
		     CFG_ENABLE_ADAPT_RX_DRAIN_MIN,
		     CFG_ENABLE_ADAPT_RX_DRAIN_MAX),

	REG_VARIABLE(CFG_ENABLE_HEART_BEAT_OFFLOAD, WLAN_PARAM_Integer,
		     struct hdd_config, enableIbssHeartBeatOffload,
		     VAR_FLAGS_OPTIONAL | VAR_FLAGS_RANGE_CHECK_ASSUME_DEFAULT,
		     CFG_ENABLE_HEART_BEAT_OFFLOAD_DEFAULT,
		     CFG_ENABLE_HEART_BEAT_OFFLOAD_MIN,
		     CFG_ENABLE_HEART_BEAT_OFFLOAD_MAX),

	REG_VARIABLE(CFG_ANTENNA_DIVERSITY_PARAM_NAME, WLAN_PARAM_Integer,
		     struct hdd_config, antennaDiversity,
		     VAR_FLAGS_OPTIONAL | VAR_FLAGS_RANGE_CHECK_ASSUME_DEFAULT,
		     CFG_ANTENNA_DIVERSITY_PARAM_DEFAULT,
		     CFG_ANTENNA_DIVERSITY_PARAM_MIN,
		     CFG_ANTENNA_DIVERSITY_PARAM_MAX),

	REG_VARIABLE(CFG_ENABLE_SNR_MONITORING_NAME, WLAN_PARAM_Integer,
		     struct hdd_config, fEnableSNRMonitoring,
		     VAR_FLAGS_OPTIONAL | VAR_FLAGS_RANGE_CHECK,
		     CFG_ENABLE_SNR_MONITORING_DEFAULT,
		     CFG_ENABLE_SNR_MONITORING_MIN,
		     CFG_ENABLE_SNR_MONITORING_MAX),

#ifdef FEATURE_WLAN_SCAN_PNO
	REG_VARIABLE(CFG_PNO_SCAN_SUPPORT, WLAN_PARAM_Integer,
		     struct hdd_config, configPNOScanSupport,
		     VAR_FLAGS_OPTIONAL | VAR_FLAGS_RANGE_CHECK_ASSUME_DEFAULT,
		     CFG_PNO_SCAN_SUPPORT_DEFAULT,
		     CFG_PNO_SCAN_SUPPORT_DISABLE,
		     CFG_PNO_SCAN_SUPPORT_ENABLE),

	REG_VARIABLE(CFG_PNO_SCAN_TIMER_REPEAT_VALUE, WLAN_PARAM_Integer,
		     struct hdd_config, configPNOScanTimerRepeatValue,
		     VAR_FLAGS_OPTIONAL | VAR_FLAGS_RANGE_CHECK_ASSUME_DEFAULT,
		     CFG_PNO_SCAN_TIMER_REPEAT_VALUE_DEFAULT,
		     CFG_PNO_SCAN_TIMER_REPEAT_VALUE_MIN,
		     CFG_PNO_SCAN_TIMER_REPEAT_VALUE_MAX),

	REG_VARIABLE(CFG_PNO_SLOW_SCAN_MULTIPLIER, WLAN_PARAM_Integer,
		     struct hdd_config, pno_slow_scan_multiplier,
		     VAR_FLAGS_OPTIONAL | VAR_FLAGS_RANGE_CHECK_ASSUME_DEFAULT,
		     CFG_PNO_SLOW_SCAN_MULTIPLIER_DEFAULT,
		     CFG_PNO_SLOW_SCAN_MULTIPLIER_MIN,
		     CFG_PNO_SLOW_SCAN_MULTIPLIER_MAX),
#endif
	REG_VARIABLE(CFG_MAX_AMSDU_NUM_NAME , WLAN_PARAM_Integer,
		     struct hdd_config, max_amsdu_num,
		     VAR_FLAGS_OPTIONAL | VAR_FLAGS_RANGE_CHECK_ASSUME_DEFAULT,
		     CFG_MAX_AMSDU_NUM_DEFAULT,
		     CFG_MAX_AMSDU_NUM_MIN,
		     CFG_MAX_AMSDU_NUM_MAX),

	REG_VARIABLE(CFG_STRICT_5GHZ_PREF_BY_MARGIN, WLAN_PARAM_Integer,
		     struct hdd_config, nSelect5GHzMargin,
		     VAR_FLAGS_OPTIONAL | VAR_FLAGS_RANGE_CHECK_ASSUME_DEFAULT,
		     CFG_STRICT_5GHZ_PREF_BY_MARGIN_DEFAULT,
		     CFG_STRICT_5GHZ_PREF_BY_MARGIN_MIN,
		     CFG_STRICT_5GHZ_PREF_BY_MARGIN_MAX),

	REG_VARIABLE(CFG_ENABLE_IP_TCP_UDP_CHKSUM_OFFLOAD, WLAN_PARAM_Integer,
		     struct hdd_config, enable_ip_tcp_udp_checksum_offload,
		     VAR_FLAGS_OPTIONAL,
		     CFG_ENABLE_IP_TCP_UDP_CHKSUM_OFFLOAD_DEFAULT,
		     CFG_ENABLE_IP_TCP_UDP_CHKSUM_OFFLOAD_DISABLE,
		     CFG_ENABLE_IP_TCP_UDP_CHKSUM_OFFLOAD_ENABLE),

	REG_VARIABLE(CFG_POWERSAVE_OFFLOAD_NAME, WLAN_PARAM_Integer,
		     struct hdd_config, enablePowersaveOffload,
		     VAR_FLAGS_OPTIONAL | VAR_FLAGS_RANGE_CHECK,
		     CFG_POWERSAVE_OFFLOAD_DEFAULT,
		     CFG_POWERSAVE_OFFLOAD_MIN,
		     CFG_POWERSAVE_OFFLOAD_MAX),

	REG_VARIABLE(CFG_ENABLE_FW_UART_PRINT_NAME, WLAN_PARAM_Integer,
		     struct hdd_config, enablefwprint,
		     VAR_FLAGS_OPTIONAL | VAR_FLAGS_RANGE_CHECK_ASSUME_DEFAULT,
		     CFG_ENABLE_FW_UART_PRINT_DEFAULT,
		     CFG_ENABLE_FW_UART_PRINT_DISABLE,
		     CFG_ENABLE_FW_UART_PRINT_ENABLE),

	REG_VARIABLE(CFG_ENABLE_FW_LOG_NAME, WLAN_PARAM_Integer,
		     struct hdd_config, enable_fw_log,
		     VAR_FLAGS_OPTIONAL | VAR_FLAGS_RANGE_CHECK_ASSUME_DEFAULT,
		     CFG_ENABLE_FW_LOG_DEFAULT,
		     CFG_ENABLE_FW_LOG_DISABLE,
		     CFG_ENABLE_FW_LOG_MAX),

#ifdef IPA_OFFLOAD
	REG_VARIABLE(CFG_IPA_OFFLOAD_CONFIG_NAME, WLAN_PARAM_HexInteger,
		     struct hdd_config, IpaConfig,
		     VAR_FLAGS_OPTIONAL | VAR_FLAGS_RANGE_CHECK_ASSUME_DEFAULT,
		     CFG_IPA_OFFLOAD_CONFIG_DEFAULT,
		     CFG_IPA_OFFLOAD_CONFIG_MIN,
		     CFG_IPA_OFFLOAD_CONFIG_MAX),

	REG_VARIABLE(CFG_IPA_DESC_SIZE_NAME, WLAN_PARAM_Integer,
		     struct hdd_config, IpaDescSize,
		     VAR_FLAGS_OPTIONAL | VAR_FLAGS_RANGE_CHECK_ASSUME_DEFAULT,
		     CFG_IPA_DESC_SIZE_DEFAULT,
		     CFG_IPA_DESC_SIZE_MIN,
		     CFG_IPA_DESC_SIZE_MAX),

	REG_VARIABLE(CFG_IPA_HIGH_BANDWIDTH_MBPS, WLAN_PARAM_Integer,
		     struct hdd_config, IpaHighBandwidthMbps,
		     VAR_FLAGS_OPTIONAL | VAR_FLAGS_RANGE_CHECK_ASSUME_DEFAULT,
		     CFG_IPA_HIGH_BANDWIDTH_MBPS_DEFAULT,
		     CFG_IPA_HIGH_BANDWIDTH_MBPS_MIN,
		     CFG_IPA_HIGH_BANDWIDTH_MBPS_MAX),

	REG_VARIABLE(CFG_IPA_MEDIUM_BANDWIDTH_MBPS, WLAN_PARAM_Integer,
		     struct hdd_config, IpaMediumBandwidthMbps,
		     VAR_FLAGS_OPTIONAL | VAR_FLAGS_RANGE_CHECK_ASSUME_DEFAULT,
		     CFG_IPA_MEDIUM_BANDWIDTH_MBPS_DEFAULT,
		     CFG_IPA_MEDIUM_BANDWIDTH_MBPS_MIN,
		     CFG_IPA_MEDIUM_BANDWIDTH_MBPS_MAX),

	REG_VARIABLE(CFG_IPA_LOW_BANDWIDTH_MBPS, WLAN_PARAM_Integer,
		     struct hdd_config, IpaLowBandwidthMbps,
		     VAR_FLAGS_OPTIONAL | VAR_FLAGS_RANGE_CHECK_ASSUME_DEFAULT,
		     CFG_IPA_LOW_BANDWIDTH_MBPS_DEFAULT,
		     CFG_IPA_LOW_BANDWIDTH_MBPS_MIN,
		     CFG_IPA_LOW_BANDWIDTH_MBPS_MAX),
#endif

	REG_VARIABLE(CFG_VHT_AMPDU_LEN_EXPONENT_NAME, WLAN_PARAM_Integer,
		     struct hdd_config, fVhtAmpduLenExponent,
		     VAR_FLAGS_OPTIONAL | VAR_FLAGS_RANGE_CHECK,
		     CFG_VHT_AMPDU_LEN_EXPONENT_DEFAULT,
		     CFG_VHT_AMPDU_LEN_EXPONENT_MIN,
		     CFG_VHT_AMPDU_LEN_EXPONENT_MAX),

	REG_VARIABLE(CFG_VHT_MPDU_LEN_NAME, WLAN_PARAM_Integer,
		     struct hdd_config, vhtMpduLen,
		     VAR_FLAGS_OPTIONAL | VAR_FLAGS_RANGE_CHECK,
		     CFG_VHT_MPDU_LEN_DEFAULT,
		     CFG_VHT_MPDU_LEN_MIN,
		     CFG_VHT_MPDU_LEN_MAX),

	REG_VARIABLE(CFG_MAX_WOW_FILTERS_NAME, WLAN_PARAM_Integer,
		     struct hdd_config, maxWoWFilters,
		     VAR_FLAGS_OPTIONAL | VAR_FLAGS_RANGE_CHECK,
		     CFG_MAX_WOW_FILTERS_DEFAULT,
		     CFG_MAX_WOW_FILTERS_MIN,
		     CFG_MAX_WOW_FILTERS_MAX),

	REG_VARIABLE(CFG_WOW_STATUS_NAME, WLAN_PARAM_Integer,
		     struct hdd_config, wowEnable,
		     VAR_FLAGS_OPTIONAL | VAR_FLAGS_RANGE_CHECK_ASSUME_DEFAULT,
		     CFG_WOW_STATUS_DEFAULT,
		     CFG_WOW_ENABLE_MIN,
		     CFG_WOW_ENABLE_MAX),

	REG_VARIABLE(CFG_COALESING_IN_IBSS_NAME, WLAN_PARAM_Integer,
		     struct hdd_config, isCoalesingInIBSSAllowed,
		     VAR_FLAGS_OPTIONAL | VAR_FLAGS_RANGE_CHECK_ASSUME_DEFAULT,
		     CFG_COALESING_IN_IBSS_DEFAULT,
		     CFG_COALESING_IN_IBSS_MIN,
		     CFG_COALESING_IN_IBSS_MAX),

	REG_VARIABLE(CFG_IBSS_ATIM_WIN_SIZE_NAME, WLAN_PARAM_Integer,
		     struct hdd_config, ibssATIMWinSize,
		     VAR_FLAGS_OPTIONAL | VAR_FLAGS_RANGE_CHECK_ASSUME_DEFAULT,
		     CFG_IBSS_ATIM_WIN_SIZE_DEFAULT,
		     CFG_IBSS_ATIM_WIN_SIZE_MIN,
		     CFG_IBSS_ATIM_WIN_SIZE_MAX),

	REG_VARIABLE(CFG_SAP_MAX_NO_PEERS, WLAN_PARAM_Integer,
		     struct hdd_config, maxNumberOfPeers,
		     VAR_FLAGS_OPTIONAL | VAR_FLAGS_RANGE_CHECK_ASSUME_DEFAULT,
		     CFG_SAP_MAX_NO_PEERS_DEFAULT,
		     CFG_SAP_MAX_NO_PEERS_MIN,
		     CFG_SAP_MAX_NO_PEERS_MAX),

	REG_VARIABLE(CFG_IBSS_IS_POWER_SAVE_ALLOWED_NAME, WLAN_PARAM_Integer,
		     struct hdd_config, isIbssPowerSaveAllowed,
		     VAR_FLAGS_OPTIONAL | VAR_FLAGS_RANGE_CHECK_ASSUME_DEFAULT,
		     CFG_IBSS_IS_POWER_SAVE_ALLOWED_DEFAULT,
		     CFG_IBSS_IS_POWER_SAVE_ALLOWED_MIN,
		     CFG_IBSS_IS_POWER_SAVE_ALLOWED_MAX),

	REG_VARIABLE(CFG_IBSS_IS_POWER_COLLAPSE_ALLOWED_NAME,
		     WLAN_PARAM_Integer,
		     struct hdd_config, isIbssPowerCollapseAllowed,
		     VAR_FLAGS_OPTIONAL | VAR_FLAGS_RANGE_CHECK_ASSUME_DEFAULT,
		     CFG_IBSS_IS_POWER_COLLAPSE_ALLOWED_DEFAULT,
		     CFG_IBSS_IS_POWER_COLLAPSE_ALLOWED_MIN,
		     CFG_IBSS_IS_POWER_COLLAPSE_ALLOWED_MAX),

	REG_VARIABLE(CFG_IBSS_AWAKE_ON_TX_RX_NAME, WLAN_PARAM_Integer,
		     struct hdd_config, isIbssAwakeOnTxRx,
		     VAR_FLAGS_OPTIONAL | VAR_FLAGS_RANGE_CHECK_ASSUME_DEFAULT,
		     CFG_IBSS_AWAKE_ON_TX_RX_DEFAULT,
		     CFG_IBSS_AWAKE_ON_TX_RX_MIN,
		     CFG_IBSS_AWAKE_ON_TX_RX_MAX),

	REG_VARIABLE(CFG_IBSS_INACTIVITY_TIME_NAME, WLAN_PARAM_Integer,
		     struct hdd_config, ibssInactivityCount,
		     VAR_FLAGS_OPTIONAL | VAR_FLAGS_RANGE_CHECK_ASSUME_DEFAULT,
		     CFG_IBSS_INACTIVITY_TIME_DEFAULT,
		     CFG_IBSS_INACTIVITY_TIME_MIN,
		     CFG_IBSS_INACTIVITY_TIME_MAX),

	REG_VARIABLE(CFG_IBSS_TXSP_END_INACTIVITY_NAME, WLAN_PARAM_Integer,
		     struct hdd_config, ibssTxSpEndInactivityTime,
		     VAR_FLAGS_OPTIONAL | VAR_FLAGS_RANGE_CHECK_ASSUME_DEFAULT,
		     CFG_IBSS_TXSP_END_INACTIVITY_DEFAULT,
		     CFG_IBSS_TXSP_END_INACTIVITY_MIN,
		     CFG_IBSS_TXSP_END_INACTIVITY_MAX),

	REG_VARIABLE(CFG_IBSS_PS_WARMUP_TIME_NAME, WLAN_PARAM_Integer,
		     struct hdd_config, ibssPsWarmupTime,
		     VAR_FLAGS_OPTIONAL | VAR_FLAGS_RANGE_CHECK_ASSUME_DEFAULT,
		     CFG_IBSS_PS_WARMUP_TIME_DEFAULT,
		     CFG_IBSS_PS_WARMUP_TIME_MIN,
		     CFG_IBSS_PS_WARMUP_TIME_MAX),

	REG_VARIABLE(CFG_IBSS_PS_1RX_CHAIN_IN_ATIM_WINDOW_NAME,
		     WLAN_PARAM_Integer,
		     struct hdd_config, ibssPs1RxChainInAtimEnable,
		     VAR_FLAGS_OPTIONAL | VAR_FLAGS_RANGE_CHECK_ASSUME_DEFAULT,
		     CFG_IBSS_PS_1RX_CHAIN_IN_ATIM_WINDOW_DEFAULT,
		     CFG_IBSS_PS_1RX_CHAIN_IN_ATIM_WINDOW_MIN,
		     CFG_IBSS_PS_1RX_CHAIN_IN_ATIM_WINDOW_MAX),

	REG_VARIABLE(CFG_THERMAL_TEMP_MIN_LEVEL0_NAME, WLAN_PARAM_Integer,
		     struct hdd_config, thermalTempMinLevel0,
		     VAR_FLAGS_OPTIONAL | VAR_FLAGS_RANGE_CHECK_ASSUME_DEFAULT,
		     CFG_THERMAL_TEMP_MIN_LEVEL0_DEFAULT,
		     CFG_THERMAL_TEMP_MIN_LEVEL0_MIN,
		     CFG_THERMAL_TEMP_MIN_LEVEL0_MAX),

	REG_VARIABLE(CFG_THERMAL_TEMP_MAX_LEVEL0_NAME, WLAN_PARAM_Integer,
		     struct hdd_config, thermalTempMaxLevel0,
		     VAR_FLAGS_OPTIONAL | VAR_FLAGS_RANGE_CHECK_ASSUME_DEFAULT,
		     CFG_THERMAL_TEMP_MAX_LEVEL0_DEFAULT,
		     CFG_THERMAL_TEMP_MAX_LEVEL0_MIN,
		     CFG_THERMAL_TEMP_MAX_LEVEL0_MAX),

	REG_VARIABLE(CFG_THERMAL_TEMP_MIN_LEVEL1_NAME, WLAN_PARAM_Integer,
		     struct hdd_config, thermalTempMinLevel1,
		     VAR_FLAGS_OPTIONAL | VAR_FLAGS_RANGE_CHECK_ASSUME_DEFAULT,
		     CFG_THERMAL_TEMP_MIN_LEVEL1_DEFAULT,
		     CFG_THERMAL_TEMP_MIN_LEVEL1_MIN,
		     CFG_THERMAL_TEMP_MIN_LEVEL1_MAX),

	REG_VARIABLE(CFG_THERMAL_TEMP_MAX_LEVEL1_NAME, WLAN_PARAM_Integer,
		     struct hdd_config, thermalTempMaxLevel1,
		     VAR_FLAGS_OPTIONAL | VAR_FLAGS_RANGE_CHECK_ASSUME_DEFAULT,
		     CFG_THERMAL_TEMP_MAX_LEVEL1_DEFAULT,
		     CFG_THERMAL_TEMP_MAX_LEVEL1_MIN,
		     CFG_THERMAL_TEMP_MAX_LEVEL1_MAX),

	REG_VARIABLE(CFG_THERMAL_TEMP_MIN_LEVEL2_NAME, WLAN_PARAM_Integer,
		     struct hdd_config, thermalTempMinLevel2,
		     VAR_FLAGS_OPTIONAL | VAR_FLAGS_RANGE_CHECK_ASSUME_DEFAULT,
		     CFG_THERMAL_TEMP_MIN_LEVEL2_DEFAULT,
		     CFG_THERMAL_TEMP_MIN_LEVEL2_MIN,
		     CFG_THERMAL_TEMP_MIN_LEVEL2_MAX),

	REG_VARIABLE(CFG_THERMAL_TEMP_MAX_LEVEL2_NAME, WLAN_PARAM_Integer,
		     struct hdd_config, thermalTempMaxLevel2,
		     VAR_FLAGS_OPTIONAL | VAR_FLAGS_RANGE_CHECK_ASSUME_DEFAULT,
		     CFG_THERMAL_TEMP_MAX_LEVEL2_DEFAULT,
		     CFG_THERMAL_TEMP_MAX_LEVEL2_MIN,
		     CFG_THERMAL_TEMP_MAX_LEVEL2_MAX),

	REG_VARIABLE(CFG_THERMAL_TEMP_MIN_LEVEL3_NAME, WLAN_PARAM_Integer,
		     struct hdd_config, thermalTempMinLevel3,
		     VAR_FLAGS_OPTIONAL | VAR_FLAGS_RANGE_CHECK_ASSUME_DEFAULT,
		     CFG_THERMAL_TEMP_MIN_LEVEL3_DEFAULT,
		     CFG_THERMAL_TEMP_MIN_LEVEL3_MIN,
		     CFG_THERMAL_TEMP_MIN_LEVEL3_MAX),

	REG_VARIABLE(CFG_THERMAL_TEMP_MAX_LEVEL3_NAME, WLAN_PARAM_Integer,
		     struct hdd_config, thermalTempMaxLevel3,
		     VAR_FLAGS_OPTIONAL | VAR_FLAGS_RANGE_CHECK_ASSUME_DEFAULT,
		     CFG_THERMAL_TEMP_MAX_LEVEL3_DEFAULT,
		     CFG_THERMAL_TEMP_MAX_LEVEL3_MIN,
		     CFG_THERMAL_TEMP_MAX_LEVEL3_MAX),

	REG_VARIABLE(CFG_SET_TXPOWER_LIMIT2G_NAME, WLAN_PARAM_Integer,
		     struct hdd_config, TxPower2g,
		     VAR_FLAGS_OPTIONAL | VAR_FLAGS_RANGE_CHECK_ASSUME_DEFAULT,
		     CFG_SET_TXPOWER_LIMIT2G_DEFAULT,
		     CFG_SET_TXPOWER_LIMIT2G_MIN,
		     CFG_SET_TXPOWER_LIMIT2G_MAX),

	REG_VARIABLE(CFG_SET_TXPOWER_LIMIT5G_NAME, WLAN_PARAM_Integer,
		     struct hdd_config, TxPower5g,
		     VAR_FLAGS_OPTIONAL | VAR_FLAGS_RANGE_CHECK_ASSUME_DEFAULT,
		     CFG_SET_TXPOWER_LIMIT5G_DEFAULT,
		     CFG_SET_TXPOWER_LIMIT5G_MIN,
		     CFG_SET_TXPOWER_LIMIT5G_MAX),

	REG_VARIABLE(CFG_ENABLE_DEBUG_CONNECT_ISSUE, WLAN_PARAM_Integer,
		     struct hdd_config, gEnableDebugLog,
		     VAR_FLAGS_OPTIONAL | VAR_FLAGS_RANGE_CHECK_ASSUME_DEFAULT,
		     CFG_ENABLE_DEBUG_CONNECT_ISSUE_DEFAULT,
		     CFG_ENABLE_DEBUG_CONNECT_ISSUE_MIN,
		     CFG_ENABLE_DEBUG_CONNECT_ISSUE_MAX),

	REG_VARIABLE(CFG_ENABLE_DFS_PHYERR_FILTEROFFLOAD_NAME,
		     WLAN_PARAM_Integer,
		     struct hdd_config, fDfsPhyerrFilterOffload,
		     VAR_FLAGS_OPTIONAL | VAR_FLAGS_RANGE_CHECK_ASSUME_DEFAULT,
		     CFG_ENABLE_DFS_PHYERR_FILTEROFFLOAD_DEFAULT,
		     CFG_ENABLE_DFS_PHYERR_FILTEROFFLOAD_MIN,
		     CFG_ENABLE_DFS_PHYERR_FILTEROFFLOAD_MAX),

	REG_VARIABLE(CFG_ENABLE_OVERLAP_CH, WLAN_PARAM_Integer,
		     struct hdd_config, gEnableOverLapCh,
		     VAR_FLAGS_OPTIONAL | VAR_FLAGS_RANGE_CHECK,
		     CFG_ENABLE_OVERLAP_CH_DEFAULT,
		     CFG_ENABLE_OVERLAP_CH_MIN,
		     CFG_ENABLE_OVERLAP_CH_MAX),

	REG_VARIABLE(CFG_REG_CHANGE_DEF_COUNTRY_NAME, WLAN_PARAM_Integer,
		     struct hdd_config, fRegChangeDefCountry,
		     VAR_FLAGS_OPTIONAL | VAR_FLAGS_RANGE_CHECK_ASSUME_DEFAULT,
		     CFG_REG_CHANGE_DEF_COUNTRY_DEFAULT,
		     CFG_REG_CHANGE_DEF_COUNTRY_MIN,
		     CFG_REG_CHANGE_DEF_COUNTRY_MAX),

#ifdef QCA_LL_LEGACY_TX_FLOW_CONTROL
	REG_VARIABLE(CFG_LL_TX_FLOW_LWM, WLAN_PARAM_Integer,
		     struct hdd_config, TxFlowLowWaterMark,
		     VAR_FLAGS_OPTIONAL | VAR_FLAGS_RANGE_CHECK_ASSUME_DEFAULT,
		     CFG_LL_TX_FLOW_LWM_DEFAULT,
		     CFG_LL_TX_FLOW_LWM_MIN,
		     CFG_LL_TX_FLOW_LWM_MAX),
	REG_VARIABLE(CFG_LL_TX_FLOW_HWM_OFFSET, WLAN_PARAM_Integer,
		     struct hdd_config, TxFlowHighWaterMarkOffset,
		     VAR_FLAGS_OPTIONAL | VAR_FLAGS_RANGE_CHECK_ASSUME_DEFAULT,
		     CFG_LL_TX_FLOW_HWM_OFFSET_DEFAULT,
		     CFG_LL_TX_FLOW_HWM_OFFSET_MIN,
		     CFG_LL_TX_FLOW_HWM_OFFSET_MAX),
	REG_VARIABLE(CFG_LL_TX_FLOW_MAX_Q_DEPTH, WLAN_PARAM_Integer,
		     struct hdd_config, TxFlowMaxQueueDepth,
		     VAR_FLAGS_OPTIONAL | VAR_FLAGS_RANGE_CHECK_ASSUME_DEFAULT,
		     CFG_LL_TX_FLOW_MAX_Q_DEPTH_DEFAULT,
		     CFG_LL_TX_FLOW_MAX_Q_DEPTH_MIN,
		     CFG_LL_TX_FLOW_MAX_Q_DEPTH_MAX),
	REG_VARIABLE(CFG_LL_TX_LBW_FLOW_LWM, WLAN_PARAM_Integer,
		     struct hdd_config, TxLbwFlowLowWaterMark,
		     VAR_FLAGS_OPTIONAL | VAR_FLAGS_RANGE_CHECK_ASSUME_DEFAULT,
		     CFG_LL_TX_LBW_FLOW_LWM_DEFAULT,
		     CFG_LL_TX_LBW_FLOW_LWM_MIN,
		     CFG_LL_TX_LBW_FLOW_LWM_MAX),

	REG_VARIABLE(CFG_LL_TX_LBW_FLOW_HWM_OFFSET, WLAN_PARAM_Integer,
		     struct hdd_config, TxLbwFlowHighWaterMarkOffset,
		     VAR_FLAGS_OPTIONAL | VAR_FLAGS_RANGE_CHECK_ASSUME_DEFAULT,
		     CFG_LL_TX_LBW_FLOW_HWM_OFFSET_DEFAULT,
		     CFG_LL_TX_LBW_FLOW_HWM_OFFSET_MIN,
		     CFG_LL_TX_LBW_FLOW_HWM_OFFSET_MAX),

	REG_VARIABLE(CFG_LL_TX_LBW_FLOW_MAX_Q_DEPTH, WLAN_PARAM_Integer,
		     struct hdd_config, TxLbwFlowMaxQueueDepth,
		     VAR_FLAGS_OPTIONAL | VAR_FLAGS_RANGE_CHECK_ASSUME_DEFAULT,
		     CFG_LL_TX_LBW_FLOW_MAX_Q_DEPTH_DEFAULT,
		     CFG_LL_TX_LBW_FLOW_MAX_Q_DEPTH_MIN,
		     CFG_LL_TX_LBW_FLOW_MAX_Q_DEPTH_MAX),

	REG_VARIABLE(CFG_LL_TX_HBW_FLOW_LWM, WLAN_PARAM_Integer,
		     struct hdd_config, TxHbwFlowLowWaterMark,
		     VAR_FLAGS_OPTIONAL | VAR_FLAGS_RANGE_CHECK_ASSUME_DEFAULT,
		     CFG_LL_TX_HBW_FLOW_LWM_DEFAULT,
		     CFG_LL_TX_HBW_FLOW_LWM_MIN,
		     CFG_LL_TX_HBW_FLOW_LWM_MAX),

	REG_VARIABLE(CFG_LL_TX_HBW_FLOW_HWM_OFFSET, WLAN_PARAM_Integer,
		     struct hdd_config, TxHbwFlowHighWaterMarkOffset,
		     VAR_FLAGS_OPTIONAL | VAR_FLAGS_RANGE_CHECK_ASSUME_DEFAULT,
		     CFG_LL_TX_HBW_FLOW_HWM_OFFSET_DEFAULT,
		     CFG_LL_TX_HBW_FLOW_HWM_OFFSET_MIN,
		     CFG_LL_TX_HBW_FLOW_HWM_OFFSET_MAX),

	REG_VARIABLE(CFG_LL_TX_HBW_FLOW_MAX_Q_DEPTH, WLAN_PARAM_Integer,
		     struct hdd_config, TxHbwFlowMaxQueueDepth,
		     VAR_FLAGS_OPTIONAL | VAR_FLAGS_RANGE_CHECK_ASSUME_DEFAULT,
		     CFG_LL_TX_HBW_FLOW_MAX_Q_DEPTH_DEFAULT,
		     CFG_LL_TX_HBW_FLOW_MAX_Q_DEPTH_MIN,
		     CFG_LL_TX_HBW_FLOW_MAX_Q_DEPTH_MAX),
#endif /* QCA_LL_LEGACY_TX_FLOW_CONTROL */
#ifdef QCA_LL_TX_FLOW_CONTROL_V2

	REG_VARIABLE(CFG_LL_TX_FLOW_STOP_QUEUE_TH, WLAN_PARAM_Integer,
		     struct hdd_config, TxFlowStopQueueThreshold,
		     VAR_FLAGS_OPTIONAL | VAR_FLAGS_RANGE_CHECK_ASSUME_DEFAULT,
		     CFG_LL_TX_FLOW_STOP_QUEUE_TH_DEFAULT,
		     CFG_LL_TX_FLOW_STOP_QUEUE_TH_MIN,
		     CFG_LL_TX_FLOW_STOP_QUEUE_TH_MAX),

	REG_VARIABLE(CFG_LL_TX_FLOW_START_QUEUE_OFFSET, WLAN_PARAM_Integer,
		     struct hdd_config, TxFlowStartQueueOffset,
		     VAR_FLAGS_OPTIONAL | VAR_FLAGS_RANGE_CHECK_ASSUME_DEFAULT,
		     CFG_LL_TX_FLOW_START_QUEUE_OFFSET_DEFAULT,
		     CFG_LL_TX_FLOW_START_QUEUE_OFFSET_MIN,
		     CFG_LL_TX_FLOW_START_QUEUE_OFFSET_MAX),

#endif
	REG_VARIABLE(CFG_INITIAL_DWELL_TIME_NAME, WLAN_PARAM_Integer,
		     struct hdd_config, nInitialDwellTime,
		     VAR_FLAGS_OPTIONAL | VAR_FLAGS_RANGE_CHECK_ASSUME_DEFAULT,
		     CFG_INITIAL_DWELL_TIME_DEFAULT,
		     CFG_INITIAL_DWELL_TIME_MIN,
		     CFG_INITIAL_DWELL_TIME_MAX),

	REG_VARIABLE(CFG_INITIAL_SCAN_NO_DFS_CHNL_NAME, WLAN_PARAM_Integer,
		     struct hdd_config, initial_scan_no_dfs_chnl,
		     VAR_FLAGS_OPTIONAL | VAR_FLAGS_RANGE_CHECK_ASSUME_DEFAULT,
		     CFG_INITIAL_SCAN_NO_DFS_CHNL_DEFAULT,
		     CFG_INITIAL_SCAN_NO_DFS_CHNL_MIN,
		     CFG_INITIAL_SCAN_NO_DFS_CHNL_MAX),

	REG_VARIABLE(CFG_SAP_MAX_OFFLOAD_PEERS, WLAN_PARAM_Integer,
		     struct hdd_config, apMaxOffloadPeers,
		     VAR_FLAGS_OPTIONAL | VAR_FLAGS_RANGE_CHECK,
		     CFG_SAP_MAX_OFFLOAD_PEERS_DEFAULT,
		     CFG_SAP_MAX_OFFLOAD_PEERS_MIN,
		     CFG_SAP_MAX_OFFLOAD_PEERS_MAX),

	REG_VARIABLE(CFG_SAP_MAX_OFFLOAD_REORDER_BUFFS, WLAN_PARAM_Integer,
		     struct hdd_config, apMaxOffloadReorderBuffs,
		     VAR_FLAGS_OPTIONAL | VAR_FLAGS_RANGE_CHECK,
		     CFG_SAP_MAX_OFFLOAD_REORDER_BUFFS_DEFAULT,
		     CFG_SAP_MAX_OFFLOAD_REORDER_BUFFS_MIN,
		     CFG_SAP_MAX_OFFLOAD_REORDER_BUFFS_MAX),

	REG_VARIABLE(CFG_ADVERTISE_CONCURRENT_OPERATION_NAME,
		     WLAN_PARAM_Integer,
		     struct hdd_config, advertiseConcurrentOperation,
		     VAR_FLAGS_OPTIONAL,
		     CFG_ADVERTISE_CONCURRENT_OPERATION_DEFAULT,
		     CFG_ADVERTISE_CONCURRENT_OPERATION_MIN,
		     CFG_ADVERTISE_CONCURRENT_OPERATION_MAX),

	REG_VARIABLE(CFG_ENABLE_MEMORY_DEEP_SLEEP, WLAN_PARAM_Integer,
		     struct hdd_config, enableMemDeepSleep,
		     VAR_FLAGS_OPTIONAL | VAR_FLAGS_RANGE_CHECK_ASSUME_DEFAULT,
		     CFG_ENABLE_MEMORY_DEEP_SLEEP_DEFAULT,
		     CFG_ENABLE_MEMORY_DEEP_SLEEP_MIN,
		     CFG_ENABLE_MEMORY_DEEP_SLEEP_MAX),

	REG_VARIABLE(CFG_DEFAULT_RATE_INDEX_24GH, WLAN_PARAM_Integer,
		     struct hdd_config, defaultRateIndex24Ghz,
		     VAR_FLAGS_OPTIONAL | VAR_FLAGS_RANGE_CHECK_ASSUME_DEFAULT,
		     CFG_DEFAULT_RATE_INDEX_24GH_DEFAULT,
		     CFG_DEFAULT_RATE_INDEX_24GH_MIN,
		     CFG_DEFAULT_RATE_INDEX_24GH_MAX),

#ifdef MEMORY_DEBUG
	REG_VARIABLE(CFG_ENABLE_MEMORY_DEBUG_NAME, WLAN_PARAM_Integer,
		     struct hdd_config, IsMemoryDebugSupportEnabled,
		     VAR_FLAGS_OPTIONAL | VAR_FLAGS_RANGE_CHECK_ASSUME_DEFAULT,
		     CFG_ENABLE_MEMORY_DEBUG_DEFAULT,
		     CFG_ENABLE_MEMORY_DEBUG_MIN,
		     CFG_ENABLE_MEMORY_DEBUG_MAX),
#endif

	REG_VARIABLE(CFG_DEBUG_P2P_REMAIN_ON_CHANNEL_NAME, WLAN_PARAM_Integer,
		     struct hdd_config, debugP2pRemainOnChannel,
		     VAR_FLAGS_OPTIONAL,
		     CFG_DEBUG_P2P_REMAIN_ON_CHANNEL_DEFAULT,
		     CFG_DEBUG_P2P_REMAIN_ON_CHANNEL_MIN,
		     CFG_DEBUG_P2P_REMAIN_ON_CHANNEL_MAX),

	REG_VARIABLE(CFG_ENABLE_PACKET_LOG, WLAN_PARAM_Integer,
		     struct hdd_config, enablePacketLog,
		     VAR_FLAGS_OPTIONAL | VAR_FLAGS_RANGE_CHECK_ASSUME_DEFAULT,
		     CFG_ENABLE_PACKET_LOG_DEFAULT,
		     CFG_ENABLE_PACKET_LOG_MIN,
		     CFG_ENABLE_PACKET_LOG_MAX),

#ifdef WLAN_FEATURE_ROAM_OFFLOAD
	REG_VARIABLE(CFG_ROAMING_OFFLOAD_NAME, WLAN_PARAM_Integer,
		     struct hdd_config, isRoamOffloadEnabled,
		     VAR_FLAGS_OPTIONAL | VAR_FLAGS_RANGE_CHECK,
		     CFG_ROAMING_OFFLOAD_DEFAULT,
		     CFG_ROAMING_OFFLOAD_MIN,
		     CFG_ROAMING_OFFLOAD_MAX),
#endif
#ifdef MSM_PLATFORM
	REG_VARIABLE(CFG_BUS_BANDWIDTH_HIGH_THRESHOLD, WLAN_PARAM_Integer,
		     struct hdd_config, busBandwidthHighThreshold,
		     VAR_FLAGS_OPTIONAL | VAR_FLAGS_RANGE_CHECK_ASSUME_DEFAULT,
		     CFG_BUS_BANDWIDTH_HIGH_THRESHOLD_DEFAULT,
		     CFG_BUS_BANDWIDTH_HIGH_THRESHOLD_MIN,
		     CFG_BUS_BANDWIDTH_HIGH_THRESHOLD_MAX),

	REG_VARIABLE(CFG_BUS_BANDWIDTH_MEDIUM_THRESHOLD, WLAN_PARAM_Integer,
		     struct hdd_config, busBandwidthMediumThreshold,
		     VAR_FLAGS_OPTIONAL | VAR_FLAGS_RANGE_CHECK_ASSUME_DEFAULT,
		     CFG_BUS_BANDWIDTH_MEDIUM_THRESHOLD_DEFAULT,
		     CFG_BUS_BANDWIDTH_MEDIUM_THRESHOLD_MIN,
		     CFG_BUS_BANDWIDTH_MEDIUM_THRESHOLD_MAX),

	REG_VARIABLE(CFG_BUS_BANDWIDTH_LOW_THRESHOLD, WLAN_PARAM_Integer,
		     struct hdd_config, busBandwidthLowThreshold,
		     VAR_FLAGS_OPTIONAL | VAR_FLAGS_RANGE_CHECK_ASSUME_DEFAULT,
		     CFG_BUS_BANDWIDTH_LOW_THRESHOLD_DEFAULT,
		     CFG_BUS_BANDWIDTH_LOW_THRESHOLD_MIN,
		     CFG_BUS_BANDWIDTH_LOW_THRESHOLD_MAX),

	REG_VARIABLE(CFG_BUS_BANDWIDTH_COMPUTE_INTERVAL, WLAN_PARAM_Integer,
		     struct hdd_config, busBandwidthComputeInterval,
		     VAR_FLAGS_OPTIONAL | VAR_FLAGS_RANGE_CHECK_ASSUME_DEFAULT,
		     CFG_BUS_BANDWIDTH_COMPUTE_INTERVAL_DEFAULT,
		     CFG_BUS_BANDWIDTH_COMPUTE_INTERVAL_MIN,
		     CFG_BUS_BANDWIDTH_COMPUTE_INTERVAL_MAX),

	REG_VARIABLE(CFG_ENABLE_TCP_DELACK, WLAN_PARAM_Integer,
		     struct hdd_config, enable_tcp_delack,
		     VAR_FLAGS_OPTIONAL | VAR_FLAGS_RANGE_CHECK_ASSUME_DEFAULT,
		     CFG_ENABLE_TCP_DELACK_DEFAULT,
		     CFG_ENABLE_TCP_DELACK_MIN,
		     CFG_ENABLE_TCP_DELACK_MAX),

	REG_VARIABLE(CFG_TCP_DELACK_THRESHOLD_HIGH, WLAN_PARAM_Integer,
		     struct hdd_config, tcpDelackThresholdHigh,
		     VAR_FLAGS_OPTIONAL | VAR_FLAGS_RANGE_CHECK_ASSUME_DEFAULT,
		     CFG_TCP_DELACK_THRESHOLD_HIGH_DEFAULT,
		     CFG_TCP_DELACK_THRESHOLD_HIGH_MIN,
		     CFG_TCP_DELACK_THRESHOLD_HIGH_MAX),

	REG_VARIABLE(CFG_TCP_DELACK_THRESHOLD_LOW, WLAN_PARAM_Integer,
		     struct hdd_config, tcpDelackThresholdLow,
		     VAR_FLAGS_OPTIONAL | VAR_FLAGS_RANGE_CHECK_ASSUME_DEFAULT,
		     CFG_TCP_DELACK_THRESHOLD_LOW_DEFAULT,
		     CFG_TCP_DELACK_THRESHOLD_LOW_MIN,
		     CFG_TCP_DELACK_THRESHOLD_LOW_MAX),

	REG_VARIABLE(CFG_TCP_DELACK_TIMER_COUNT, WLAN_PARAM_Integer,
		     struct hdd_config, tcp_delack_timer_count,
		     VAR_FLAGS_OPTIONAL | VAR_FLAGS_RANGE_CHECK_ASSUME_DEFAULT,
		     CFG_TCP_DELACK_TIMER_COUNT_DEFAULT,
		     CFG_TCP_DELACK_TIMER_COUNT_MIN,
		     CFG_TCP_DELACK_TIMER_COUNT_MAX),

	REG_VARIABLE(CFG_TCP_TX_HIGH_TPUT_THRESHOLD_NAME, WLAN_PARAM_Integer,
		     struct hdd_config, tcp_tx_high_tput_thres,
		     VAR_FLAGS_OPTIONAL | VAR_FLAGS_RANGE_CHECK_ASSUME_DEFAULT,
		     CFG_TCP_TX_HIGH_TPUT_THRESHOLD_DEFAULT,
		     CFG_TCP_TX_HIGH_TPUT_THRESHOLD_MIN,
		     CFG_TCP_TX_HIGH_TPUT_THRESHOLD_MAX),
#endif

	REG_VARIABLE(CFG_ENABLE_FW_LOG_TYPE, WLAN_PARAM_Integer,
		     struct hdd_config, enableFwLogType,
		     VAR_FLAGS_OPTIONAL | VAR_FLAGS_RANGE_CHECK_ASSUME_DEFAULT,
		     CFG_ENABLE_FW_LOG_TYPE_DEFAULT,
		     CFG_ENABLE_FW_LOG_TYPE_MIN,
		     CFG_ENABLE_FW_LOG_TYPE_MAX),

	REG_VARIABLE(CFG_ENABLE_FW_DEBUG_LOG_LEVEL, WLAN_PARAM_Integer,
		     struct hdd_config, enableFwLogLevel,
		     VAR_FLAGS_OPTIONAL | VAR_FLAGS_RANGE_CHECK_ASSUME_DEFAULT,
		     CFG_ENABLE_FW_DEBUG_LOG_LEVEL_DEFAULT,
		     CFG_ENABLE_FW_DEBUG_LOG_LEVEL_MIN,
		     CFG_ENABLE_FW_DEBUG_LOG_LEVEL_MAX),

	REG_VARIABLE(CFG_ENABLE_FW_RTS_PROFILE, WLAN_PARAM_Integer,
		     struct hdd_config, rts_profile,
		     VAR_FLAGS_OPTIONAL | VAR_FLAGS_RANGE_CHECK_ASSUME_DEFAULT,
		     CFG_ENABLE_FW_RTS_PROFILE_DEFAULT,
		     CFG_ENABLE_FW_RTS_PROFILE_MIN,
		     CFG_ENABLE_FW_RTS_PROFILE_MAX),

	REG_VARIABLE_STRING(CFG_ENABLE_FW_MODULE_LOG_LEVEL, WLAN_PARAM_String,
			    struct hdd_config, enableFwModuleLogLevel,
			    VAR_FLAGS_OPTIONAL,
			    (void *)CFG_ENABLE_FW_MODULE_LOG_DEFAULT),

#ifdef WLAN_FEATURE_11W
	REG_VARIABLE(CFG_PMF_SA_QUERY_MAX_RETRIES_NAME, WLAN_PARAM_Integer,
		     struct hdd_config, pmfSaQueryMaxRetries,
		     VAR_FLAGS_OPTIONAL | VAR_FLAGS_RANGE_CHECK_ASSUME_DEFAULT,
		     CFG_PMF_SA_QUERY_MAX_RETRIES_DEFAULT,
		     CFG_PMF_SA_QUERY_MAX_RETRIES_MIN,
		     CFG_PMF_SA_QUERY_MAX_RETRIES_MAX),

	REG_VARIABLE(CFG_PMF_SA_QUERY_RETRY_INTERVAL_NAME, WLAN_PARAM_Integer,
		     struct hdd_config, pmfSaQueryRetryInterval,
		     VAR_FLAGS_OPTIONAL | VAR_FLAGS_RANGE_CHECK_ASSUME_DEFAULT,
		     CFG_PMF_SA_QUERY_RETRY_INTERVAL_DEFAULT,
		     CFG_PMF_SA_QUERY_RETRY_INTERVAL_MIN,
		     CFG_PMF_SA_QUERY_RETRY_INTERVAL_MAX),
#endif
	REG_VARIABLE(CFG_MAX_CONCURRENT_CONNECTIONS_NAME, WLAN_PARAM_Integer,
		     struct hdd_config, gMaxConcurrentActiveSessions,
		     VAR_FLAGS_OPTIONAL | VAR_FLAGS_RANGE_CHECK_ASSUME_DEFAULT,
		     CFG_MAX_CONCURRENT_CONNECTIONS_DEFAULT,
		     CFG_MAX_CONCURRENT_CONNECTIONS_MIN,
		     CFG_MAX_CONCURRENT_CONNECTIONS_MAX),

#ifdef FEATURE_GREEN_AP
	REG_VARIABLE(CFG_ENABLE_GREEN_AP_FEATURE, WLAN_PARAM_Integer,
		     struct hdd_config, enableGreenAP,
		     VAR_FLAGS_OPTIONAL | VAR_FLAGS_RANGE_CHECK_ASSUME_DEFAULT,
		     CFG_ENABLE_GREEN_AP_FEATURE_DEFAULT,
		     CFG_ENABLE_GREEN_AP_FEATURE_MIN,
		     CFG_ENABLE_GREEN_AP_FEATURE_MAX),
	REG_VARIABLE(CFG_ENABLE_EGAP_ENABLE_FEATURE, WLAN_PARAM_Integer,
		     struct hdd_config, enable_egap,
		     VAR_FLAGS_OPTIONAL | VAR_FLAGS_RANGE_CHECK_ASSUME_DEFAULT,
		     CFG_ENABLE_EGAP_ENABLE_FEATURE_DEFAULT,
		     CFG_ENABLE_EGAP_ENABLE_FEATURE_MIN,
		     CFG_ENABLE_EGAP_ENABLE_FEATURE_MAX),
	REG_VARIABLE(CFG_ENABLE_EGAP_INACT_TIME_FEATURE, WLAN_PARAM_Integer,
		     struct hdd_config, egap_inact_time,
		     VAR_FLAGS_OPTIONAL | VAR_FLAGS_RANGE_CHECK_ASSUME_DEFAULT,
		     CFG_ENABLE_EGAP_INACT_TIME_FEATURE_DEFAULT,
		     CFG_ENABLE_EGAP_INACT_TIME_FEATURE_MIN,
		     CFG_ENABLE_EGAP_INACT_TIME_FEATURE_MAX),
	REG_VARIABLE(CFG_ENABLE_EGAP_WAIT_TIME_FEATURE, WLAN_PARAM_Integer,
		     struct hdd_config, egap_wait_time,
		     VAR_FLAGS_OPTIONAL | VAR_FLAGS_RANGE_CHECK_ASSUME_DEFAULT,
		     CFG_ENABLE_EGAP_WAIT_TIME_FEATURE_DEFAULT,
		     CFG_ENABLE_EGAP_WAIT_TIME_FEATURE_MIN,
		     CFG_ENABLE_EGAP_WAIT_TIME_FEATURE_MAX),
	REG_VARIABLE(CFG_ENABLE_EGAP_FLAGS_FEATURE, WLAN_PARAM_Integer,
		     struct hdd_config, egap_feature_flag,
		     VAR_FLAGS_OPTIONAL | VAR_FLAGS_RANGE_CHECK_ASSUME_DEFAULT,
		     CFG_ENABLE_EGAP_FLAGS_FEATURE_DEFAULT,
		     CFG_ENABLE_EGAP_FLAGS_FEATURE_MIN,
		     CFG_ENABLE_EGAP_FLAGS_FEATURE_MAX),
#endif

	REG_VARIABLE(CFG_ENABLE_CRASH_INJECT, WLAN_PARAM_Integer,
		     struct hdd_config, crash_inject_enabled,
		     VAR_FLAGS_OPTIONAL | VAR_FLAGS_RANGE_CHECK_ASSUME_DEFAULT,
		     CFG_ENABLE_CRASH_INJECT_DEFAULT,
		     CFG_ENABLE_CRASH_INJECT_MIN,
		     CFG_ENABLE_CRASH_INJECT_MAX),

	REG_VARIABLE(CFG_IGNORE_CAC_NAME, WLAN_PARAM_Integer,
		     struct hdd_config, ignoreCAC,
		     VAR_FLAGS_OPTIONAL | VAR_FLAGS_RANGE_CHECK_ASSUME_DEFAULT,
		     CFG_IGNORE_CAC_DEFAULT,
		     CFG_IGNORE_CAC_MIN,
		     CFG_IGNORE_CAC_MAX),

	REG_VARIABLE(CFG_ENABLE_SAP_DFS_CH_SIFS_BURST_NAME, WLAN_PARAM_Integer,
		     struct hdd_config, IsSapDfsChSifsBurstEnabled,
		     VAR_FLAGS_OPTIONAL | VAR_FLAGS_RANGE_CHECK_ASSUME_DEFAULT,
		     CFG_ENABLE_SAP_DFS_CH_SIFS_BURST_DEFAULT,
		     CFG_ENABLE_SAP_DFS_CH_SIFS_BURST_MIN,
		     CFG_ENABLE_SAP_DFS_CH_SIFS_BURST_MAX),

	REG_VARIABLE(CFG_DFS_RADAR_PRI_MULTIPLIER_NAME, WLAN_PARAM_Integer,
		     struct hdd_config, dfsRadarPriMultiplier,
		     VAR_FLAGS_OPTIONAL | VAR_FLAGS_RANGE_CHECK_ASSUME_DEFAULT,
		     CFG_DFS_RADAR_PRI_MULTIPLIER_DEFAULT,
		     CFG_DFS_RADAR_PRI_MULTIPLIER_MIN,
		     CFG_DFS_RADAR_PRI_MULTIPLIER_MAX),

	REG_VARIABLE(CFG_REORDER_OFFLOAD_SUPPORT_NAME, WLAN_PARAM_Integer,
		     struct hdd_config, reorderOffloadSupport,
		     VAR_FLAGS_OPTIONAL | VAR_FLAGS_RANGE_CHECK_ASSUME_DEFAULT,
		     CFG_REORDER_OFFLOAD_SUPPORT_DEFAULT,
		     CFG_REORDER_OFFLOAD_SUPPORT_MIN,
		     CFG_REORDER_OFFLOAD_SUPPORT_MAX),

	REG_VARIABLE(CFG_IPA_UC_TX_BUF_COUNT_NAME, WLAN_PARAM_Integer,
		     struct hdd_config, IpaUcTxBufCount,
		     VAR_FLAGS_OPTIONAL | VAR_FLAGS_RANGE_CHECK,
		     CFG_IPA_UC_TX_BUF_COUNT_DEFAULT,
		     CFG_IPA_UC_TX_BUF_COUNT_MIN,
		     CFG_IPA_UC_TX_BUF_COUNT_MAX),

	REG_VARIABLE(CFG_IPA_UC_TX_BUF_SIZE_NAME, WLAN_PARAM_Integer,
		     struct hdd_config, IpaUcTxBufSize,
		     VAR_FLAGS_OPTIONAL | VAR_FLAGS_RANGE_CHECK,
		     CFG_IPA_UC_TX_BUF_SIZE_DEFAULT,
		     CFG_IPA_UC_TX_BUF_SIZE_MIN,
		     CFG_IPA_UC_TX_BUF_SIZE_MAX),

	REG_VARIABLE(CFG_IPA_UC_RX_IND_RING_COUNT_NAME, WLAN_PARAM_Integer,
		     struct hdd_config, IpaUcRxIndRingCount,
		     VAR_FLAGS_OPTIONAL | VAR_FLAGS_RANGE_CHECK,
		     CFG_IPA_UC_RX_IND_RING_COUNT_DEFAULT,
		     CFG_IPA_UC_RX_IND_RING_COUNT_MIN,
		     CFG_IPA_UC_RX_IND_RING_COUNT_MAX),

	REG_VARIABLE(CFG_IPA_UC_TX_PARTITION_BASE_NAME, WLAN_PARAM_Integer,
		     struct hdd_config, IpaUcTxPartitionBase,
		     VAR_FLAGS_OPTIONAL | VAR_FLAGS_RANGE_CHECK,
		     CFG_IPA_UC_TX_PARTITION_BASE_DEFAULT,
		     CFG_IPA_UC_TX_PARTITION_BASE_MIN,
		     CFG_IPA_UC_TX_PARTITION_BASE_MAX),
#ifdef WLAN_LOGGING_SOCK_SVC_ENABLE
	REG_VARIABLE(CFG_WLAN_LOGGING_SUPPORT_NAME, WLAN_PARAM_Integer,
		     struct hdd_config, wlanLoggingEnable,
		     VAR_FLAGS_OPTIONAL | VAR_FLAGS_RANGE_CHECK_ASSUME_DEFAULT,
		     CFG_WLAN_LOGGING_SUPPORT_DEFAULT,
		     CFG_WLAN_LOGGING_SUPPORT_DISABLE,
		     CFG_WLAN_LOGGING_SUPPORT_ENABLE),

	REG_VARIABLE(CFG_WLAN_LOGGING_CONSOLE_SUPPORT_NAME,
		     WLAN_PARAM_Integer,
		     struct hdd_config, wlanLoggingToConsole,
		     VAR_FLAGS_OPTIONAL | VAR_FLAGS_RANGE_CHECK_ASSUME_DEFAULT,
		     CFG_WLAN_LOGGING_CONSOLE_SUPPORT_DEFAULT,
		     CFG_WLAN_LOGGING_CONSOLE_SUPPORT_DISABLE,
		     CFG_WLAN_LOGGING_CONSOLE_SUPPORT_ENABLE),

	REG_VARIABLE(CFG_WLAN_LOGGING_NUM_BUF_NAME, WLAN_PARAM_Integer,
		     struct hdd_config, wlanLoggingNumBuf,
		     VAR_FLAGS_OPTIONAL | VAR_FLAGS_RANGE_CHECK_ASSUME_DEFAULT,
		     CFG_WLAN_LOGGING_NUM_BUF_DEFAULT,
		     CFG_WLAN_LOGGING_NUM_BUF_MIN,
		     CFG_WLAN_LOGGING_NUM_BUF_MAX),
#endif /* WLAN_LOGGING_SOCK_SVC_ENABLE */

	REG_VARIABLE(CFG_ENABLE_SIFS_BURST, WLAN_PARAM_Integer,
		     struct hdd_config, enableSifsBurst,
		     VAR_FLAGS_OPTIONAL | VAR_FLAGS_RANGE_CHECK_ASSUME_DEFAULT,
		     CFG_ENABLE_SIFS_BURST_DEFAULT,
		     CFG_ENABLE_SIFS_BURST_MIN,
		     CFG_ENABLE_SIFS_BURST_MAX),

#ifdef WLAN_FEATURE_LPSS
	REG_VARIABLE(CFG_ENABLE_LPASS_SUPPORT, WLAN_PARAM_Integer,
		     struct hdd_config, enable_lpass_support,
		     VAR_FLAGS_OPTIONAL | VAR_FLAGS_RANGE_CHECK_ASSUME_DEFAULT,
		     CFG_ENABLE_LPASS_SUPPORT_DEFAULT,
		     CFG_ENABLE_LPASS_SUPPORT_MIN,
		     CFG_ENABLE_LPASS_SUPPORT_MAX),
#endif

#ifdef WLAN_FEATURE_NAN
	REG_VARIABLE(CFG_ENABLE_NAN_SUPPORT, WLAN_PARAM_Integer,
		     struct hdd_config, enable_nan_support,
		     VAR_FLAGS_OPTIONAL | VAR_FLAGS_RANGE_CHECK_ASSUME_DEFAULT,
		     CFG_ENABLE_NAN_SUPPORT_DEFAULT,
		     CFG_ENABLE_NAN_SUPPORT_MIN,
		     CFG_ENABLE_NAN_SUPPORT_MAX),
#endif

	REG_VARIABLE(CFG_ENABLE_SELF_RECOVERY, WLAN_PARAM_Integer,
		     struct hdd_config, enableSelfRecovery,
		     VAR_FLAGS_OPTIONAL | VAR_FLAGS_RANGE_CHECK_ASSUME_DEFAULT,
		     CFG_ENABLE_SELF_RECOVERY_DEFAULT,
		     CFG_ENABLE_SELF_RECOVERY_MIN,
		     CFG_ENABLE_SELF_RECOVERY_MAX),

#ifdef FEATURE_WLAN_FORCE_SAP_SCC
	REG_VARIABLE(CFG_SAP_SCC_CHAN_AVOIDANCE, WLAN_PARAM_Integer,
		     struct hdd_config, SapSccChanAvoidance,
		     VAR_FLAGS_OPTIONAL | VAR_FLAGS_RANGE_CHECK_ASSUME_DEFAULT,
		     CFG_SAP_SCC_CHAN_AVOIDANCE_DEFAULT,
		     CFG_SAP_SCC_CHAN_AVOIDANCE_MIN,
		     CFG_SAP_SCC_CHAN_AVOIDANCE_MAX),
#endif /* FEATURE_WLAN_FORCE_SAP_SCC */

	REG_VARIABLE(CFG_ENABLE_SAP_SUSPEND, WLAN_PARAM_Integer,
		     struct hdd_config, enableSapSuspend,
		     VAR_FLAGS_OPTIONAL | VAR_FLAGS_RANGE_CHECK_ASSUME_DEFAULT,
		     CFG_ENABLE_SAP_SUSPEND_DEFAULT,
		     CFG_ENABLE_SAP_SUSPEND_MIN,
		     CFG_ENABLE_SAP_SUSPEND_MAX),

#ifdef WLAN_FEATURE_EXTWOW_SUPPORT
	REG_VARIABLE(CFG_EXTWOW_GO_TO_SUSPEND, WLAN_PARAM_Integer,
		     struct hdd_config, extWowGotoSuspend,
		     VAR_FLAGS_OPTIONAL | VAR_FLAGS_RANGE_CHECK_ASSUME_DEFAULT,
		     CFG_EXTWOW_GO_TO_SUSPEND_DEFAULT,
		     CFG_EXTWOW_GO_TO_SUSPEND_MIN,
		     CFG_EXTWOW_GO_TO_SUSPEND_MAX),

	REG_VARIABLE(CFG_EXTWOW_APP1_WAKE_PIN_NUMBER, WLAN_PARAM_Integer,
		     struct hdd_config, extWowApp1WakeupPinNumber,
		     VAR_FLAGS_OPTIONAL | VAR_FLAGS_RANGE_CHECK_ASSUME_DEFAULT,
		     CFG_EXTWOW_APP1_WAKE_PIN_NUMBER_DEFAULT,
		     CFG_EXTWOW_APP1_WAKE_PIN_NUMBER_MIN,
		     CFG_EXTWOW_APP1_WAKE_PIN_NUMBER_MAX),

	REG_VARIABLE(CFG_EXTWOW_APP2_WAKE_PIN_NUMBER, WLAN_PARAM_Integer,
		     struct hdd_config, extWowApp2WakeupPinNumber,
		     VAR_FLAGS_OPTIONAL | VAR_FLAGS_RANGE_CHECK_ASSUME_DEFAULT,
		     CFG_EXTWOW_APP2_WAKE_PIN_NUMBER_DEFAULT,
		     CFG_EXTWOW_APP2_WAKE_PIN_NUMBER_MIN,
		     CFG_EXTWOW_APP2_WAKE_PIN_NUMBER_MAX),

	REG_VARIABLE(CFG_EXTWOW_KA_INIT_PING_INTERVAL, WLAN_PARAM_Integer,
		     struct hdd_config, extWowApp2KAInitPingInterval,
		     VAR_FLAGS_OPTIONAL | VAR_FLAGS_RANGE_CHECK_ASSUME_DEFAULT,
		     CFG_EXTWOW_KA_INIT_PING_INTERVAL_DEFAULT,
		     CFG_EXTWOW_KA_INIT_PING_INTERVAL_MIN,
		     CFG_EXTWOW_KA_INIT_PING_INTERVAL_MAX),

	REG_VARIABLE(CFG_EXTWOW_KA_MIN_PING_INTERVAL, WLAN_PARAM_Integer,
		     struct hdd_config, extWowApp2KAMinPingInterval,
		     VAR_FLAGS_OPTIONAL | VAR_FLAGS_RANGE_CHECK_ASSUME_DEFAULT,
		     CFG_EXTWOW_KA_MIN_PING_INTERVAL_DEFAULT,
		     CFG_EXTWOW_KA_MIN_PING_INTERVAL_MIN,
		     CFG_EXTWOW_KA_MIN_PING_INTERVAL_MAX),

	REG_VARIABLE(CFG_EXTWOW_KA_MAX_PING_INTERVAL, WLAN_PARAM_Integer,
		     struct hdd_config, extWowApp2KAMaxPingInterval,
		     VAR_FLAGS_OPTIONAL | VAR_FLAGS_RANGE_CHECK_ASSUME_DEFAULT,
		     CFG_EXTWOW_KA_MAX_PING_INTERVAL_DEFAULT,
		     CFG_EXTWOW_KA_MAX_PING_INTERVAL_MIN,
		     CFG_EXTWOW_KA_MAX_PING_INTERVAL_MAX),

	REG_VARIABLE(CFG_EXTWOW_KA_INC_PING_INTERVAL, WLAN_PARAM_Integer,
		     struct hdd_config, extWowApp2KAIncPingInterval,
		     VAR_FLAGS_OPTIONAL | VAR_FLAGS_RANGE_CHECK_ASSUME_DEFAULT,
		     CFG_EXTWOW_KA_INC_PING_INTERVAL_DEFAULT,
		     CFG_EXTWOW_KA_INC_PING_INTERVAL_MIN,
		     CFG_EXTWOW_KA_INC_PING_INTERVAL_MAX),

	REG_VARIABLE(CFG_EXTWOW_TCP_SRC_PORT, WLAN_PARAM_Integer,
		     struct hdd_config, extWowApp2TcpSrcPort,
		     VAR_FLAGS_OPTIONAL | VAR_FLAGS_RANGE_CHECK_ASSUME_DEFAULT,
		     CFG_EXTWOW_TCP_SRC_PORT_DEFAULT,
		     CFG_EXTWOW_TCP_SRC_PORT_MIN,
		     CFG_EXTWOW_TCP_SRC_PORT_MAX),

	REG_VARIABLE(CFG_EXTWOW_TCP_DST_PORT, WLAN_PARAM_Integer,
		     struct hdd_config, extWowApp2TcpDstPort,
		     VAR_FLAGS_OPTIONAL | VAR_FLAGS_RANGE_CHECK_ASSUME_DEFAULT,
		     CFG_EXTWOW_TCP_DST_PORT_DEFAULT,
		     CFG_EXTWOW_TCP_DST_PORT_MIN,
		     CFG_EXTWOW_TCP_DST_PORT_MAX),

	REG_VARIABLE(CFG_EXTWOW_TCP_TX_TIMEOUT, WLAN_PARAM_Integer,
		     struct hdd_config, extWowApp2TcpTxTimeout,
		     VAR_FLAGS_OPTIONAL | VAR_FLAGS_RANGE_CHECK_ASSUME_DEFAULT,
		     CFG_EXTWOW_TCP_TX_TIMEOUT_DEFAULT,
		     CFG_EXTWOW_TCP_TX_TIMEOUT_MIN,
		     CFG_EXTWOW_TCP_TX_TIMEOUT_MAX),

	REG_VARIABLE(CFG_EXTWOW_TCP_RX_TIMEOUT, WLAN_PARAM_Integer,
		     struct hdd_config, extWowApp2TcpRxTimeout,
		     VAR_FLAGS_OPTIONAL | VAR_FLAGS_RANGE_CHECK_ASSUME_DEFAULT,
		     CFG_EXTWOW_TCP_RX_TIMEOUT_DEFAULT,
		     CFG_EXTWOW_TCP_RX_TIMEOUT_MIN,
		     CFG_EXTWOW_TCP_RX_TIMEOUT_MAX),
#endif
	REG_VARIABLE(CFG_ENABLE_DEAUTH_TO_DISASSOC_MAP_NAME, WLAN_PARAM_Integer,
		     struct hdd_config, gEnableDeauthToDisassocMap,
		     VAR_FLAGS_OPTIONAL | VAR_FLAGS_RANGE_CHECK_ASSUME_DEFAULT,
		     CFG_ENABLE_DEAUTH_TO_DISASSOC_MAP_DEFAULT,
		     CFG_ENABLE_DEAUTH_TO_DISASSOC_MAP_MIN,
		     CFG_ENABLE_DEAUTH_TO_DISASSOC_MAP_MAX),
#ifdef DHCP_SERVER_OFFLOAD
	REG_VARIABLE(CFG_DHCP_SERVER_OFFLOAD_SUPPORT_NAME, WLAN_PARAM_Integer,
		     struct hdd_config, enableDHCPServerOffload,
		     VAR_FLAGS_OPTIONAL | VAR_FLAGS_RANGE_CHECK_ASSUME_DEFAULT,
		     CFG_DHCP_SERVER_OFFLOAD_SUPPORT_DEFAULT,
		     CFG_DHCP_SERVER_OFFLOAD_SUPPORT_MIN,
		     CFG_DHCP_SERVER_OFFLOAD_SUPPORT_MAX),
	REG_VARIABLE(CFG_DHCP_SERVER_OFFLOAD_NUM_CLIENT_NAME,
		     WLAN_PARAM_Integer,
		     struct hdd_config, dhcpMaxNumClients,
		     VAR_FLAGS_OPTIONAL | VAR_FLAGS_RANGE_CHECK_ASSUME_DEFAULT,
		     CFG_DHCP_SERVER_OFFLOAD_NUM_CLIENT_DEFAULT,
		     CFG_DHCP_SERVER_OFFLOAD_NUM_CLIENT_MIN,
		     CFG_DHCP_SERVER_OFFLOAD_NUM_CLIENT_MAX),
	REG_VARIABLE_STRING(CFG_DHCP_SERVER_IP_NAME, WLAN_PARAM_String,
			    struct hdd_config, dhcpServerIP,
			    VAR_FLAGS_OPTIONAL,
			    (void *)CFG_DHCP_SERVER_IP_DEFAULT),
#endif /* DHCP_SERVER_OFFLOAD */

	REG_VARIABLE(CFG_ENABLE_DEAUTH_BEFORE_CONNECTION, WLAN_PARAM_Integer,
		struct hdd_config, sendDeauthBeforeCon,
		VAR_FLAGS_OPTIONAL | VAR_FLAGS_RANGE_CHECK_ASSUME_DEFAULT,
		CFG_ENABLE_DEAUTH_BEFORE_CONNECTION_DEFAULT,
		CFG_ENABLE_DEAUTH_BEFORE_CONNECTION_MIN,
		CFG_ENABLE_DEAUTH_BEFORE_CONNECTION_MAX),

	REG_VARIABLE(CFG_ENABLE_MAC_ADDR_SPOOFING, WLAN_PARAM_Integer,
		     struct hdd_config, enable_mac_spoofing,
		     VAR_FLAGS_OPTIONAL | VAR_FLAGS_RANGE_CHECK_ASSUME_DEFAULT,
		     CFG_ENABLE_MAC_ADDR_SPOOFING_DEFAULT,
		     CFG_ENABLE_MAC_ADDR_SPOOFING_MIN,
		     CFG_ENABLE_MAC_ADDR_SPOOFING_MAX),

	REG_VARIABLE(CFG_ENABLE_CUSTOM_CONC_RULE1_NAME,  WLAN_PARAM_Integer,
		     struct hdd_config, conc_custom_rule1,
		     VAR_FLAGS_OPTIONAL | VAR_FLAGS_RANGE_CHECK,
		     CFG_ENABLE_CUSTOM_CONC_RULE1_NAME_DEFAULT,
		     CFG_ENABLE_CUSTOM_CONC_RULE1_NAME_MIN,
		     CFG_ENABLE_CUSTOM_CONC_RULE1_NAME_MAX),

	REG_VARIABLE(CFG_ENABLE_CUSTOM_CONC_RULE2_NAME,  WLAN_PARAM_Integer,
		     struct hdd_config, conc_custom_rule2,
		     VAR_FLAGS_OPTIONAL | VAR_FLAGS_RANGE_CHECK,
		     CFG_ENABLE_CUSTOM_CONC_RULE2_NAME_DEFAULT,
		     CFG_ENABLE_CUSTOM_CONC_RULE2_NAME_MIN,
		     CFG_ENABLE_CUSTOM_CONC_RULE2_NAME_MAX),

	REG_VARIABLE(CFG_ENABLE_STA_CONNECTION_IN_5GHZ,  WLAN_PARAM_Integer,
		     struct hdd_config, is_sta_connection_in_5gz_enabled,
		     VAR_FLAGS_OPTIONAL | VAR_FLAGS_RANGE_CHECK,
		     CFG_ENABLE_STA_CONNECTION_IN_5GHZ_DEFAULT,
		     CFG_ENABLE_STA_CONNECTION_IN_5GHZ_MIN,
		     CFG_ENABLE_STA_CONNECTION_IN_5GHZ_MAX),

	REG_VARIABLE(CFG_STA_MIRACAST_MCC_REST_TIME_VAL, WLAN_PARAM_Integer,
		     struct hdd_config, sta_miracast_mcc_rest_time_val,
		     VAR_FLAGS_OPTIONAL | VAR_FLAGS_RANGE_CHECK_ASSUME_DEFAULT,
		     CFG_STA_MIRACAST_MCC_REST_TIME_VAL_DEFAULT,
		     CFG_STA_MIRACAST_MCC_REST_TIME_VAL_MIN,
		     CFG_STA_MIRACAST_MCC_REST_TIME_VAL_MAX),

#ifdef FEATURE_AP_MCC_CH_AVOIDANCE
	REG_VARIABLE(CFG_SAP_MCC_CHANNEL_AVOIDANCE_NAME,
		     WLAN_PARAM_Integer,
		     struct hdd_config,
		     sap_channel_avoidance,
		     VAR_FLAGS_OPTIONAL | VAR_FLAGS_RANGE_CHECK,
		     CFG_SAP_MCC_CHANNEL_AVOIDANCE_DEFAULT,
		     CFG_SAP_MCC_CHANNEL_AVOIDANCE_MIN,
		     CFG_SAP_MCC_CHANNEL_AVOIDANCE_MAX),
#endif /* FEATURE_AP_MCC_CH_AVOIDANCE */

	REG_VARIABLE(CFG_SAP_P2P_11AC_OVERRIDE_NAME, WLAN_PARAM_Integer,
			struct hdd_config, sap_p2p_11ac_override,
			VAR_FLAGS_OPTIONAL |
					VAR_FLAGS_RANGE_CHECK_ASSUME_DEFAULT,
			CFG_SAP_P2P_11AC_OVERRIDE_DEFAULT,
			CFG_SAP_P2P_11AC_OVERRIDE_MIN,
			CFG_SAP_P2P_11AC_OVERRIDE_MAX),

	REG_VARIABLE(CFG_ENABLE_RAMDUMP_COLLECTION, WLAN_PARAM_Integer,
		     struct hdd_config, is_ramdump_enabled,
		     VAR_FLAGS_OPTIONAL | VAR_FLAGS_RANGE_CHECK_ASSUME_DEFAULT,
		     CFG_ENABLE_RAMDUMP_COLLECTION_DEFAULT,
		     CFG_ENABLE_RAMDUMP_COLLECTION_MIN,
		     CFG_ENABLE_RAMDUMP_COLLECTION_MAX),

	REG_VARIABLE(CFG_SAP_DOT11MC, WLAN_PARAM_Integer,
		     struct hdd_config, sap_dot11mc,
		     VAR_FLAGS_OPTIONAL | VAR_FLAGS_RANGE_CHECK_ASSUME_DEFAULT,
		     CFG_SAP_DOT11MC_DEFAULT,
		     CFG_SAP_DOT11MC_MIN,
		     CFG_SAP_DOT11MC_MAX),

	REG_VARIABLE(CFG_ENABLE_NON_DFS_CHAN_ON_RADAR, WLAN_PARAM_Integer,
		     struct hdd_config, prefer_non_dfs_on_radar,
		     VAR_FLAGS_OPTIONAL | VAR_FLAGS_RANGE_CHECK_ASSUME_DEFAULT,
		     CFG_ENABLE_NON_DFS_CHAN_ON_RADAR_DEFAULT,
		     CFG_ENABLE_NON_DFS_CHAN_ON_RADAR_MIN,
		     CFG_ENABLE_NON_DFS_CHAN_ON_RADAR_MAX),

	REG_VARIABLE(CFG_MULTICAST_HOST_FW_MSGS, WLAN_PARAM_Integer,
		     struct hdd_config, multicast_host_fw_msgs,
		     VAR_FLAGS_OPTIONAL | VAR_FLAGS_RANGE_CHECK_ASSUME_DEFAULT,
		     CFG_MULTICAST_HOST_FW_MSGS_DEFAULT,
		     CFG_MULTICAST_HOST_FW_MSGS_MIN,
		     CFG_MULTICAST_HOST_FW_MSGS_MAX),

	REG_VARIABLE(CFG_CONC_SYSTEM_PREF, WLAN_PARAM_Integer,
		   struct hdd_config, conc_system_pref,
		   VAR_FLAGS_OPTIONAL | VAR_FLAGS_RANGE_CHECK_ASSUME_DEFAULT,
		   CFG_CONC_SYSTEM_PREF_DEFAULT,
		   CFG_CONC_SYSTEM_PREF_MIN,
		   CFG_CONC_SYSTEM_PREF_MAX),

	REG_VARIABLE(CFG_TSO_ENABLED_NAME, WLAN_PARAM_Integer,
		     struct hdd_config, tso_enable,
		     VAR_FLAGS_OPTIONAL | VAR_FLAGS_RANGE_CHECK_ASSUME_DEFAULT,
		     CFG_TSO_ENABLED_DEFAULT,
		     CFG_TSO_ENABLED_MIN,
		     CFG_TSO_ENABLED_MAX),

	REG_VARIABLE(CFG_LRO_ENABLED_NAME, WLAN_PARAM_Integer,
		     struct hdd_config, lro_enable,
		     VAR_FLAGS_OPTIONAL | VAR_FLAGS_RANGE_CHECK_ASSUME_DEFAULT,
		     CFG_LRO_ENABLED_DEFAULT,
		     CFG_LRO_ENABLED_MIN,
		     CFG_LRO_ENABLED_MAX),

	REG_VARIABLE(CFG_BPF_PACKET_FILTER_OFFLOAD, WLAN_PARAM_Integer,
		     struct hdd_config, bpf_packet_filter_enable,
		     VAR_FLAGS_OPTIONAL | VAR_FLAGS_RANGE_CHECK_ASSUME_DEFAULT,
		     CFG_BPF_PACKET_FILTER_OFFLOAD_DEFAULT,
		     CFG_BPF_PACKET_FILTER_OFFLOAD_MIN,
		     CFG_BPF_PACKET_FILTER_OFFLOAD_MAX),

	REG_VARIABLE(CFG_TDLS_ENABLE_DEFER_TIMER, WLAN_PARAM_Integer,
		     struct hdd_config, tdls_enable_defer_time,
		     VAR_FLAGS_OPTIONAL | VAR_FLAGS_RANGE_CHECK_ASSUME_DEFAULT,
		     CFG_TDLS_ENABLE_DEFER_TIMER_DEFAULT,
		     CFG_TDLS_ENABLE_DEFER_TIMER_MIN,
		     CFG_TDLS_ENABLE_DEFER_TIMER_MAX),

	REG_VARIABLE(CFG_FLOW_STEERING_ENABLED_NAME, WLAN_PARAM_Integer,
		     struct hdd_config, flow_steering_enable,
		     VAR_FLAGS_OPTIONAL | VAR_FLAGS_RANGE_CHECK_ASSUME_DEFAULT,
		     CFG_FLOW_STEERING_ENABLED_DEFAULT,
		     CFG_FLOW_STEERING_ENABLED_MIN,
		     CFG_FLOW_STEERING_ENABLED_MAX),

	REG_VARIABLE(CFG_ACTIVE_MODE_OFFLOAD, WLAN_PARAM_Integer,
		     struct hdd_config, active_mode_offload,
		     VAR_FLAGS_OPTIONAL | VAR_FLAGS_RANGE_CHECK_ASSUME_DEFAULT,
		     CFG_ACTIVE_MODE_OFFLOAD_DEFAULT,
		     CFG_ACTIVE_MODE_OFFLOAD_MIN,
		     CFG_ACTIVE_MODE_OFFLOAD_MAX),

	REG_VARIABLE(CFG_FINE_TIME_MEAS_CAPABILITY, WLAN_PARAM_HexInteger,
		struct hdd_config, fine_time_meas_cap,
		VAR_FLAGS_OPTIONAL | VAR_FLAGS_RANGE_CHECK_ASSUME_DEFAULT,
		CFG_FINE_TIME_MEAS_CAPABILITY_DEFAULT,
		CFG_FINE_TIME_MEAS_CAPABILITY_MIN,
		CFG_FINE_TIME_MEAS_CAPABILITY_MAX),

#ifdef WLAN_FEATURE_FASTPATH
	REG_VARIABLE(CFG_ENABLE_FASTPATH, WLAN_PARAM_Integer,
		     struct hdd_config, fastpath_enable,
		     VAR_FLAGS_OPTIONAL | VAR_FLAGS_RANGE_CHECK_ASSUME_DEFAULT,
		     CFG_ENABLE_FASTPATH_DEFAULT,
		     CFG_ENABLE_FASTPATH_MIN,
		     CFG_ENABLE_FASTPATH_MAX),
#endif
	REG_VARIABLE(CFG_MAX_SCAN_COUNT_NAME, WLAN_PARAM_Integer,
		     struct hdd_config, max_scan_count,
		     VAR_FLAGS_OPTIONAL | VAR_FLAGS_RANGE_CHECK_ASSUME_DEFAULT,
		     CFG_MAX_SCAN_COUNT_DEFAULT,
		     CFG_MAX_SCAN_COUNT_MIN,
		     CFG_MAX_SCAN_COUNT_MAX),

	REG_VARIABLE(CFG_DOT11P_MODE_NAME, WLAN_PARAM_Integer,
		     struct hdd_config, dot11p_mode,
		     VAR_FLAGS_OPTIONAL | VAR_FLAGS_RANGE_CHECK_ASSUME_DEFAULT,
		     CFG_DOT11P_MODE_DEFAULT,
		     CFG_DOT11P_MODE_MIN,
		     CFG_DOT11P_MODE_MAX),

#ifdef FEATURE_WLAN_EXTSCAN
	REG_VARIABLE(CFG_EXTSCAN_ALLOWED_NAME, WLAN_PARAM_Integer,
		     struct hdd_config, extscan_enabled,
		     VAR_FLAGS_OPTIONAL |
		     VAR_FLAGS_RANGE_CHECK_ASSUME_DEFAULT,
		     CFG_EXTSCAN_ALLOWED_DEF,
		     CFG_EXTSCAN_ALLOWED_MIN,
		     CFG_EXTSCAN_ALLOWED_MAX),

	REG_VARIABLE(CFG_EXTSCAN_PASSIVE_MAX_CHANNEL_TIME_NAME,
		     WLAN_PARAM_Integer,
		     struct hdd_config, extscan_passive_max_chn_time,
		     VAR_FLAGS_OPTIONAL | VAR_FLAGS_RANGE_CHECK_ASSUME_DEFAULT,
		     CFG_EXTSCAN_PASSIVE_MAX_CHANNEL_TIME_DEFAULT,
		     CFG_EXTSCAN_PASSIVE_MAX_CHANNEL_TIME_MIN,
		     CFG_EXTSCAN_PASSIVE_MAX_CHANNEL_TIME_MAX),

	REG_VARIABLE(CFG_EXTSCAN_PASSIVE_MIN_CHANNEL_TIME_NAME,
		     WLAN_PARAM_Integer,
		     struct hdd_config, extscan_passive_min_chn_time,
		     VAR_FLAGS_OPTIONAL | VAR_FLAGS_RANGE_CHECK_ASSUME_DEFAULT,
		     CFG_EXTSCAN_PASSIVE_MIN_CHANNEL_TIME_DEFAULT,
		     CFG_EXTSCAN_PASSIVE_MIN_CHANNEL_TIME_MIN,
		     CFG_EXTSCAN_PASSIVE_MIN_CHANNEL_TIME_MAX),

	REG_VARIABLE(CFG_EXTSCAN_ACTIVE_MAX_CHANNEL_TIME_NAME,
		     WLAN_PARAM_Integer,
		     struct hdd_config, extscan_active_max_chn_time,
		     VAR_FLAGS_OPTIONAL | VAR_FLAGS_RANGE_CHECK_ASSUME_DEFAULT,
		     CFG_EXTSCAN_ACTIVE_MAX_CHANNEL_TIME_DEFAULT,
		     CFG_EXTSCAN_ACTIVE_MAX_CHANNEL_TIME_MIN,
		     CFG_EXTSCAN_ACTIVE_MAX_CHANNEL_TIME_MAX),

	REG_VARIABLE(CFG_EXTSCAN_ACTIVE_MIN_CHANNEL_TIME_NAME,
		     WLAN_PARAM_Integer,
		     struct hdd_config, extscan_active_min_chn_time,
		     VAR_FLAGS_OPTIONAL | VAR_FLAGS_RANGE_CHECK_ASSUME_DEFAULT,
		     CFG_EXTSCAN_ACTIVE_MIN_CHANNEL_TIME_DEFAULT,
		     CFG_EXTSCAN_ACTIVE_MIN_CHANNEL_TIME_MIN,
		     CFG_EXTSCAN_ACTIVE_MIN_CHANNEL_TIME_MAX),
#endif

#ifdef WLAN_FEATURE_WOW_PULSE
	REG_VARIABLE(CFG_WOW_PULSE_SUPPORT_NAME, WLAN_PARAM_Integer,
		struct hdd_config, wow_pulse_support,
		VAR_FLAGS_OPTIONAL | VAR_FLAGS_RANGE_CHECK_ASSUME_DEFAULT,
		CFG_WOW_PULSE_SUPPORT_DEFAULT,
		CFG_WOW_PULSE_SUPPORT_MIN,
		CFG_WOW_PULSE_SUPPORT_MAX),

	REG_VARIABLE(CFG_WOW_PULSE_PIN_NAME, WLAN_PARAM_Integer,
		struct hdd_config, wow_pulse_pin,
		VAR_FLAGS_OPTIONAL | VAR_FLAGS_RANGE_CHECK_ASSUME_DEFAULT,
		CFG_WOW_PULSE_PIN_DEFAULT,
		CFG_WOW_PULSE_PIN_MIN,
		CFG_WOW_PULSE_PIN_MAX),

	REG_VARIABLE(CFG_WOW_PULSE_INTERVAL_LOW_NAME, WLAN_PARAM_Integer,
		struct hdd_config, wow_pulse_interval_low,
		VAR_FLAGS_OPTIONAL | VAR_FLAGS_RANGE_CHECK_ASSUME_DEFAULT,
		CFG_WOW_PULSE_INTERVAL_LOW_DEFAULT,
		CFG_WOW_PULSE_INTERVAL_LOW_MIN,
		CFG_WOW_PULSE_INTERVAL_LOW_MAX),

	REG_VARIABLE(CFG_WOW_PULSE_INTERVAL_HIGH_NAME, WLAN_PARAM_Integer,
		struct hdd_config, wow_pulse_interval_high,
		VAR_FLAGS_OPTIONAL | VAR_FLAGS_RANGE_CHECK_ASSUME_DEFAULT,
		CFG_WOW_PULSE_INTERVAL_HIGH_DEFAULT,
		CFG_WOW_PULSE_INTERVAL_HIGH_MIN,
		CFG_WOW_PULSE_INTERVAL_HIGH_MAX),
#endif


	REG_VARIABLE(CFG_CE_CLASSIFY_ENABLE_NAME, WLAN_PARAM_Integer,
		     struct hdd_config, ce_classify_enabled,
		     VAR_FLAGS_OPTIONAL | VAR_FLAGS_RANGE_CHECK_ASSUME_DEFAULT,
		     CFG_CE_CLASSIFY_ENABLE_DEFAULT,
		     CFG_CE_CLASSIFY_ENABLE_MIN,
		     CFG_CE_CLASSIFY_ENABLE_MAX),

	REG_VARIABLE(CFG_DUAL_MAC_FEATURE_DISABLE, WLAN_PARAM_HexInteger,
		     struct hdd_config, dual_mac_feature_disable,
		     VAR_FLAGS_OPTIONAL | VAR_FLAGS_RANGE_CHECK_ASSUME_DEFAULT,
		     CFG_DUAL_MAC_FEATURE_DISABLE_DEFAULT,
		     CFG_DUAL_MAC_FEATURE_DISABLE_MIN,
		     CFG_DUAL_MAC_FEATURE_DISABLE_MAX),
#ifdef FEATURE_WLAN_SCAN_PNO
	REG_VARIABLE(CFG_PNO_CHANNEL_PREDICTION_NAME, WLAN_PARAM_Integer,
		     struct hdd_config, pno_channel_prediction,
		     VAR_FLAGS_OPTIONAL | VAR_FLAGS_RANGE_CHECK_ASSUME_DEFAULT,
		     CFG_PNO_CHANNEL_PREDICTION_DEFAULT,
		     CFG_PNO_CHANNEL_PREDICTION_MIN,
		     CFG_PNO_CHANNEL_PREDICTION_MAX),

	REG_VARIABLE(CFG_TOP_K_NUM_OF_CHANNELS_NAME, WLAN_PARAM_Integer,
		     struct hdd_config, top_k_num_of_channels,
		     VAR_FLAGS_OPTIONAL | VAR_FLAGS_RANGE_CHECK_ASSUME_DEFAULT,
		     CFG_TOP_K_NUM_OF_CHANNELS_DEFAULT,
		     CFG_TOP_K_NUM_OF_CHANNELS_MIN,
		     CFG_TOP_K_NUM_OF_CHANNELS_MAX),

	REG_VARIABLE(CFG_STATIONARY_THRESHOLD_NAME, WLAN_PARAM_Integer,
		     struct hdd_config, stationary_thresh,
		     VAR_FLAGS_OPTIONAL | VAR_FLAGS_RANGE_CHECK_ASSUME_DEFAULT,
		     CFG_STATIONARY_THRESHOLD_DEFAULT,
		     CFG_STATIONARY_THRESHOLD_MIN,
		     CFG_STATIONARY_THRESHOLD_MAX),

	REG_VARIABLE(CFG_CHANNEL_PREDICTION_FULL_SCAN_MS_NAME,
		     WLAN_PARAM_Integer,
		     struct hdd_config, channel_prediction_full_scan,
		     VAR_FLAGS_OPTIONAL | VAR_FLAGS_RANGE_CHECK_ASSUME_DEFAULT,
		     CFG_CHANNEL_PREDICTION_FULL_SCAN_MS_DEFAULT,
		     CFG_CHANNEL_PREDICTION_FULL_SCAN_MS_MIN,
		     CFG_CHANNEL_PREDICTION_FULL_SCAN_MS_MAX),

	REG_VARIABLE(CFG_ADAPTIVE_PNOSCAN_DWELL_MODE_NAME,
		     WLAN_PARAM_Integer,
		     struct hdd_config, pnoscan_adaptive_dwell_mode,
		     VAR_FLAGS_OPTIONAL | VAR_FLAGS_RANGE_CHECK_ASSUME_DEFAULT,
		     CFG_ADAPTIVE_PNOSCAN_DWELL_MODE_DEFAULT,
		     CFG_ADAPTIVE_PNOSCAN_DWELL_MODE_MIN,
		     CFG_ADAPTIVE_PNOSCAN_DWELL_MODE_MAX),
#endif

	REG_VARIABLE(CFG_TX_CHAIN_MASK_CCK, WLAN_PARAM_Integer,
		     struct hdd_config, tx_chain_mask_cck,
		     VAR_FLAGS_OPTIONAL | VAR_FLAGS_RANGE_CHECK_ASSUME_DEFAULT,
		     CFG_TX_CHAIN_MASK_CCK_DEFAULT,
		     CFG_TX_CHAIN_MASK_CCK_MIN,
		     CFG_TX_CHAIN_MASK_CCK_MAX),

	REG_VARIABLE(CFG_TX_CHAIN_MASK_1SS, WLAN_PARAM_Integer,
		     struct hdd_config, tx_chain_mask_1ss,
		     VAR_FLAGS_OPTIONAL | VAR_FLAGS_RANGE_CHECK_ASSUME_DEFAULT,
		     CFG_TX_CHAIN_MASK_1SS_DEFAULT,
		     CFG_TX_CHAIN_MASK_1SS_MIN,
		     CFG_TX_CHAIN_MASK_1SS_MAX),

	REG_VARIABLE(CFG_ENABLE_SMART_CHAINMASK_NAME, WLAN_PARAM_Integer,
		     struct hdd_config, smart_chainmask_enabled,
		     VAR_FLAGS_OPTIONAL | VAR_FLAGS_RANGE_CHECK_ASSUME_DEFAULT,
		     CFG_ENABLE_SMART_CHAINMASK_DEFAULT,
		     CFG_ENABLE_SMART_CHAINMASK_MIN,
		     CFG_ENABLE_SMART_CHAINMASK_MAX),

	REG_VARIABLE(CFG_ENABLE_COEX_ALT_CHAINMASK_NAME, WLAN_PARAM_Integer,
		     struct hdd_config, alternative_chainmask_enabled,
		     VAR_FLAGS_OPTIONAL | VAR_FLAGS_RANGE_CHECK_ASSUME_DEFAULT,
		     CFG_ENABLE_COEX_ALT_CHAINMASK_DEFAULT,
		     CFG_ENABLE_COEX_ALT_CHAINMASK_MIN,
		     CFG_ENABLE_COEX_ALT_CHAINMASK_MAX),

	REG_VARIABLE(CFG_SELF_GEN_FRM_PWR, WLAN_PARAM_Integer,
		     struct hdd_config, self_gen_frm_pwr,
		     VAR_FLAGS_OPTIONAL | VAR_FLAGS_RANGE_CHECK_ASSUME_DEFAULT,
		     CFG_SELF_GEN_FRM_PWR_DEFAULT,
		     CFG_SELF_GEN_FRM_PWR_MIN,
		     CFG_SELF_GEN_FRM_PWR_MAX),

	REG_VARIABLE(CFG_EARLY_STOP_SCAN_ENABLE, WLAN_PARAM_Integer,
		     struct hdd_config, early_stop_scan_enable,
		     VAR_FLAGS_OPTIONAL | VAR_FLAGS_RANGE_CHECK_ASSUME_DEFAULT,
		     CFG_EARLY_STOP_SCAN_ENABLE_DEFAULT,
		     CFG_EARLY_STOP_SCAN_ENABLE_MIN,
		     CFG_EARLY_STOP_SCAN_ENABLE_MAX),

	REG_VARIABLE(CFG_EARLY_STOP_SCAN_MIN_THRESHOLD,
		     WLAN_PARAM_SignedInteger, struct hdd_config,
		     early_stop_scan_min_threshold,
		     VAR_FLAGS_OPTIONAL | VAR_FLAGS_RANGE_CHECK_ASSUME_DEFAULT,
		     CFG_EARLY_STOP_SCAN_MIN_THRESHOLD_DEFAULT,
		     CFG_EARLY_STOP_SCAN_MIN_THRESHOLD_MIN,
		     CFG_EARLY_STOP_SCAN_MIN_THRESHOLD_MAX),

	REG_VARIABLE(CFG_EARLY_STOP_SCAN_MAX_THRESHOLD,
		     WLAN_PARAM_SignedInteger, struct hdd_config,
		     early_stop_scan_max_threshold,
		     VAR_FLAGS_OPTIONAL | VAR_FLAGS_RANGE_CHECK_ASSUME_DEFAULT,
		     CFG_EARLY_STOP_SCAN_MAX_THRESHOLD_DEFAULT,
		     CFG_EARLY_STOP_SCAN_MAX_THRESHOLD_MIN,
		     CFG_EARLY_STOP_SCAN_MAX_THRESHOLD_MAX),

	REG_VARIABLE(CFG_FIRST_SCAN_BUCKET_THRESHOLD_NAME,
		     WLAN_PARAM_SignedInteger,
		     struct hdd_config, first_scan_bucket_threshold,
		     VAR_FLAGS_OPTIONAL | VAR_FLAGS_RANGE_CHECK_ASSUME_DEFAULT,
		     CFG_FIRST_SCAN_BUCKET_THRESHOLD_DEFAULT,
		     CFG_FIRST_SCAN_BUCKET_THRESHOLD_MIN,
		     CFG_FIRST_SCAN_BUCKET_THRESHOLD_MAX),

#ifdef FEATURE_LFR_SUBNET_DETECTION
	REG_VARIABLE(CFG_ENABLE_LFR_SUBNET_DETECTION, WLAN_PARAM_Integer,
		     struct hdd_config, enable_lfr_subnet_detection,
		     VAR_FLAGS_OPTIONAL | VAR_FLAGS_RANGE_CHECK_ASSUME_DEFAULT,
		     CFG_ENABLE_LFR_SUBNET_DEFAULT,
		     CFG_ENABLE_LFR_SUBNET_MIN,
		     CFG_ENABLE_LFR_SUBNET_MAX),
#endif
	REG_VARIABLE(CFG_OBSS_HT40_SCAN_ACTIVE_DWELL_TIME_NAME,
		WLAN_PARAM_Integer,
		struct hdd_config, obss_active_dwelltime,
		VAR_FLAGS_OPTIONAL | VAR_FLAGS_RANGE_CHECK_ASSUME_DEFAULT,
		CFG_OBSS_HT40_SCAN_ACTIVE_DWELL_TIME_DEFAULT,
		CFG_OBSS_HT40_SCAN_ACTIVE_DWELL_TIME_MIN,
		CFG_OBSS_HT40_SCAN_ACTIVE_DWELL_TIME_MAX),

	REG_VARIABLE(CFG_OBSS_HT40_SCAN_PASSIVE_DWELL_TIME_NAME,
		WLAN_PARAM_Integer,
		struct hdd_config, obss_passive_dwelltime,
		VAR_FLAGS_OPTIONAL | VAR_FLAGS_RANGE_CHECK_ASSUME_DEFAULT,
		CFG_OBSS_HT40_SCAN_PASSIVE_DWELL_TIME_DEFAULT,
		CFG_OBSS_HT40_SCAN_PASSIVE_DWELL_TIME_MIN,
		CFG_OBSS_HT40_SCAN_PASSIVE_DWELL_TIME_MAX),

	REG_VARIABLE(CFG_OBSS_HT40_SCAN_WIDTH_TRIGGER_INTERVAL_NAME,
		WLAN_PARAM_Integer,
		struct hdd_config, obss_width_trigger_interval,
		VAR_FLAGS_OPTIONAL | VAR_FLAGS_RANGE_CHECK_ASSUME_DEFAULT,
		CFG_OBSS_HT40_SCAN_WIDTH_TRIGGER_INTERVAL_DEFAULT,
		CFG_OBSS_HT40_SCAN_WIDTH_TRIGGER_INTERVAL_MIN,
		CFG_OBSS_HT40_SCAN_WIDTH_TRIGGER_INTERVAL_MAX),

	REG_VARIABLE(CFG_INFORM_BSS_RSSI_RAW_NAME, WLAN_PARAM_Integer,
		struct hdd_config, inform_bss_rssi_raw,
		VAR_FLAGS_OPTIONAL | VAR_FLAGS_RANGE_CHECK_ASSUME_DEFAULT,
		CFG_INFORM_BSS_RSSI_RAW_DEFAULT,
		CFG_INFORM_BSS_RSSI_RAW_MIN,
		CFG_INFORM_BSS_RSSI_RAW_MAX),

#ifdef WLAN_FEATURE_TSF
	REG_VARIABLE(CFG_SET_TSF_GPIO_PIN_NAME, WLAN_PARAM_Integer,
		struct hdd_config, tsf_gpio_pin,
		VAR_FLAGS_OPTIONAL | VAR_FLAGS_RANGE_CHECK_ASSUME_DEFAULT,
		CFG_SET_TSF_GPIO_PIN_DEFAULT,
		CFG_SET_TSF_GPIO_PIN_MIN,
		CFG_SET_TSF_GPIO_PIN_MAX),
#endif

	REG_VARIABLE(CFG_ROAM_DENSE_TRAFFIC_THRESHOLD, WLAN_PARAM_Integer,
		struct hdd_config, roam_dense_traffic_thresh,
		VAR_FLAGS_OPTIONAL | VAR_FLAGS_RANGE_CHECK_ASSUME_DEFAULT,
		CFG_ROAM_DENSE_TRAFFIC_THRESHOLD_DEFAULT,
		CFG_ROAM_DENSE_TRAFFIC_THRESHOLD_MIN,
		CFG_ROAM_DENSE_TRAFFIC_THRESHOLD_MAX),

	REG_VARIABLE(CFG_ROAM_DENSE_RSSI_THRE_OFFSET, WLAN_PARAM_Integer,
		struct hdd_config, roam_dense_rssi_thresh_offset,
		VAR_FLAGS_OPTIONAL | VAR_FLAGS_RANGE_CHECK_ASSUME_DEFAULT,
		CFG_ROAM_DENSE_RSSI_THRE_OFFSET_DEFAULT,
		CFG_ROAM_DENSE_RSSI_THRE_OFFSET_MIN,
		CFG_ROAM_DENSE_RSSI_THRE_OFFSET_MAX),

	REG_VARIABLE(CFG_IGNORE_PEER_HT_MODE_NAME, WLAN_PARAM_Integer,
			struct hdd_config, ignore_peer_ht_opmode,
			VAR_FLAGS_OPTIONAL |
			VAR_FLAGS_RANGE_CHECK_ASSUME_DEFAULT,
			CFG_IGNORE_PEER_HT_MODE_DEFAULT,
			CFG_IGNORE_PEER_HT_MODE_MIN,
			CFG_IGNORE_PEER_HT_MODE_MAX),

	REG_VARIABLE(CFG_ROAM_DENSE_MIN_APS, WLAN_PARAM_Integer,
		struct hdd_config, roam_dense_min_aps,
		VAR_FLAGS_OPTIONAL | VAR_FLAGS_RANGE_CHECK_ASSUME_DEFAULT,
		CFG_ROAM_DENSE_MIN_APS_DEFAULT,
		CFG_ROAM_DENSE_MIN_APS_MIN,
		CFG_ROAM_DENSE_MIN_APS_MAX),

	REG_VARIABLE(CFG_ENABLE_FATAL_EVENT_TRIGGER, WLAN_PARAM_Integer,
			struct hdd_config, enable_fatal_event,
			VAR_FLAGS_OPTIONAL |
			VAR_FLAGS_RANGE_CHECK_ASSUME_DEFAULT,
			CFG_ENABLE_FATAL_EVENT_TRIGGER_DEFAULT,
			CFG_ENABLE_FATAL_EVENT_TRIGGER_MIN,
			CFG_ENABLE_FATAL_EVENT_TRIGGER_MAX),

	REG_VARIABLE(CFG_ENABLE_EDCA_INI_NAME, WLAN_PARAM_Integer,
			struct hdd_config, enable_edca_params,
			VAR_FLAGS_OPTIONAL |
			VAR_FLAGS_RANGE_CHECK_ASSUME_DEFAULT,
			CFG_ENABLE_EDCA_INI_DEFAULT,
			CFG_ENABLE_EDCA_INI_MIN,
			CFG_ENABLE_EDCA_INI_MAX),

	REG_VARIABLE(CFG_ENABLE_GO_CTS2SELF_FOR_STA, WLAN_PARAM_Integer,
			struct hdd_config, enable_go_cts2self_for_sta,
			VAR_FLAGS_OPTIONAL |
			VAR_FLAGS_RANGE_CHECK_ASSUME_DEFAULT,
			CFG_ENABLE_GO_CTS2SELF_FOR_STA_DEFAULT,
			CFG_ENABLE_GO_CTS2SELF_FOR_STA_MIN,
			CFG_ENABLE_GO_CTS2SELF_FOR_STA_MAX),

	REG_VARIABLE(CFG_EDCA_VO_CWMIN_VALUE_NAME, WLAN_PARAM_Integer,
			struct hdd_config, edca_vo_cwmin,
			VAR_FLAGS_OPTIONAL |
			VAR_FLAGS_RANGE_CHECK_ASSUME_DEFAULT,
			CFG_EDCA_VO_CWMIN_VALUE_DEFAULT,
			CFG_EDCA_VO_CWMIN_VALUE_MIN,
			CFG_EDCA_VO_CWMIN_VALUE_MAX),

	REG_VARIABLE(CFG_EDCA_VI_CWMIN_VALUE_NAME, WLAN_PARAM_Integer,
			struct hdd_config, edca_vi_cwmin,
			VAR_FLAGS_OPTIONAL |
			VAR_FLAGS_RANGE_CHECK_ASSUME_DEFAULT,
			CFG_EDCA_VI_CWMIN_VALUE_DEFAULT,
			CFG_EDCA_VI_CWMIN_VALUE_MIN,
			CFG_EDCA_VI_CWMIN_VALUE_MAX),

	REG_VARIABLE(CFG_EDCA_BK_CWMIN_VALUE_NAME, WLAN_PARAM_Integer,
			struct hdd_config, edca_bk_cwmin,
			VAR_FLAGS_OPTIONAL |
			VAR_FLAGS_RANGE_CHECK_ASSUME_DEFAULT,
			CFG_EDCA_BK_CWMIN_VALUE_DEFAULT,
			CFG_EDCA_BK_CWMIN_VALUE_MIN,
			CFG_EDCA_BK_CWMIN_VALUE_MAX),

	REG_VARIABLE(CFG_EDCA_BE_CWMIN_VALUE_NAME, WLAN_PARAM_Integer,
			struct hdd_config, edca_be_cwmin,
			VAR_FLAGS_OPTIONAL |
			VAR_FLAGS_RANGE_CHECK_ASSUME_DEFAULT,
			CFG_EDCA_BE_CWMIN_VALUE_DEFAULT,
			CFG_EDCA_BE_CWMIN_VALUE_MIN,
			CFG_EDCA_BE_CWMIN_VALUE_MAX),

	REG_VARIABLE(CFG_EDCA_VO_CWMAX_VALUE_NAME, WLAN_PARAM_Integer,
			struct hdd_config, edca_vo_cwmax,
			VAR_FLAGS_OPTIONAL |
			VAR_FLAGS_RANGE_CHECK_ASSUME_DEFAULT,
			CFG_EDCA_VO_CWMAX_VALUE_DEFAULT,
			CFG_EDCA_VO_CWMAX_VALUE_MIN,
			CFG_EDCA_VO_CWMAX_VALUE_MAX),

	REG_VARIABLE(CFG_EDCA_VI_CWMAX_VALUE_NAME, WLAN_PARAM_Integer,
			struct hdd_config, edca_vi_cwmax,
			VAR_FLAGS_OPTIONAL |
			VAR_FLAGS_RANGE_CHECK_ASSUME_DEFAULT,
			CFG_EDCA_VI_CWMAX_VALUE_DEFAULT,
			CFG_EDCA_VI_CWMAX_VALUE_MIN,
			CFG_EDCA_VI_CWMAX_VALUE_MAX),

	REG_VARIABLE(CFG_EDCA_BK_CWMAX_VALUE_NAME, WLAN_PARAM_Integer,
			struct hdd_config, edca_bk_cwmax,
			VAR_FLAGS_OPTIONAL |
			VAR_FLAGS_RANGE_CHECK_ASSUME_DEFAULT,
			CFG_EDCA_BK_CWMAX_VALUE_DEFAULT,
			CFG_EDCA_BK_CWMAX_VALUE_MIN,
			CFG_EDCA_BK_CWMAX_VALUE_MAX),

	REG_VARIABLE(CFG_EDCA_BE_CWMAX_VALUE_NAME, WLAN_PARAM_Integer,
			struct hdd_config, edca_be_cwmax,
			VAR_FLAGS_OPTIONAL |
			VAR_FLAGS_RANGE_CHECK_ASSUME_DEFAULT,
			CFG_EDCA_BE_CWMAX_VALUE_DEFAULT,
			CFG_EDCA_BE_CWMAX_VALUE_MIN,
			CFG_EDCA_BE_CWMAX_VALUE_MAX),

	REG_VARIABLE(CFG_EDCA_VO_AIFS_VALUE_NAME, WLAN_PARAM_Integer,
			struct hdd_config, edca_vo_aifs,
			VAR_FLAGS_OPTIONAL |
			VAR_FLAGS_RANGE_CHECK_ASSUME_DEFAULT,
			CFG_EDCA_VO_AIFS_VALUE_DEFAULT,
			CFG_EDCA_VO_AIFS_VALUE_MIN,
			CFG_EDCA_VO_AIFS_VALUE_MAX),

	REG_VARIABLE(CFG_EDCA_VI_AIFS_VALUE_NAME, WLAN_PARAM_Integer,
			struct hdd_config, edca_vi_aifs,
			VAR_FLAGS_OPTIONAL |
			VAR_FLAGS_RANGE_CHECK_ASSUME_DEFAULT,
			CFG_EDCA_VI_AIFS_VALUE_DEFAULT,
			CFG_EDCA_VI_AIFS_VALUE_MIN,
			CFG_EDCA_VI_AIFS_VALUE_MAX),

	REG_VARIABLE(CFG_EDCA_BK_AIFS_VALUE_NAME, WLAN_PARAM_Integer,
			struct hdd_config, edca_bk_aifs,
			VAR_FLAGS_OPTIONAL |
			VAR_FLAGS_RANGE_CHECK_ASSUME_DEFAULT,
			CFG_EDCA_BK_AIFS_VALUE_DEFAULT,
			CFG_EDCA_BK_AIFS_VALUE_MIN,
			CFG_EDCA_BK_AIFS_VALUE_MAX),

	REG_VARIABLE(CFG_EDCA_BE_AIFS_VALUE_NAME, WLAN_PARAM_Integer,
			struct hdd_config, edca_be_aifs,
			VAR_FLAGS_OPTIONAL |
			VAR_FLAGS_RANGE_CHECK_ASSUME_DEFAULT,
			CFG_EDCA_BE_AIFS_VALUE_DEFAULT,
			CFG_EDCA_BE_AIFS_VALUE_MIN,
			CFG_EDCA_BE_AIFS_VALUE_MAX),

	REG_VARIABLE_STRING(CFG_ENABLE_TX_SCHED_WRR_VO, WLAN_PARAM_String,
			struct hdd_config, tx_sched_wrr_vo,
			VAR_FLAGS_OPTIONAL,
			(void *) CFG_ENABLE_TX_SCHED_WRR_VO_DEFAULT),

	REG_VARIABLE_STRING(CFG_ENABLE_TX_SCHED_WRR_VI, WLAN_PARAM_String,
			struct hdd_config, tx_sched_wrr_vi,
			VAR_FLAGS_OPTIONAL,
			(void *) CFG_ENABLE_TX_SCHED_WRR_VI_DEFAULT),

	REG_VARIABLE_STRING(CFG_ENABLE_TX_SCHED_WRR_BE, WLAN_PARAM_String,
			struct hdd_config, tx_sched_wrr_be,
			VAR_FLAGS_OPTIONAL,
			(void *) CFG_ENABLE_TX_SCHED_WRR_BE_DEFAULT),

	REG_VARIABLE_STRING(CFG_ENABLE_TX_SCHED_WRR_BK, WLAN_PARAM_String,
			struct hdd_config, tx_sched_wrr_bk,
			VAR_FLAGS_OPTIONAL,
			(void *) CFG_ENABLE_TX_SCHED_WRR_BK_DEFAULT),

#ifdef WLAN_FEATURE_NAN_DATAPATH
	REG_VARIABLE(CFG_ENABLE_NAN_DATAPATH_NAME, WLAN_PARAM_Integer,
		struct hdd_config, enable_nan_datapath,
		VAR_FLAGS_OPTIONAL | VAR_FLAGS_RANGE_CHECK_ASSUME_DEFAULT,
		CFG_ENABLE_NAN_DATAPATH_DEFAULT,
		CFG_ENABLE_NAN_DATAPATH_MIN,
		CFG_ENABLE_NAN_DATAPATH_MAX),

	REG_VARIABLE(CFG_ENABLE_NAN_NDI_CHANNEL_NAME, WLAN_PARAM_Integer,
		struct hdd_config, nan_datapath_ndi_channel,
		VAR_FLAGS_OPTIONAL | VAR_FLAGS_RANGE_CHECK_ASSUME_DEFAULT,
		CFG_ENABLE_NAN_NDI_CHANNEL_DEFAULT,
		CFG_ENABLE_NAN_NDI_CHANNEL_MIN,
		CFG_ENABLE_NAN_NDI_CHANNEL_MAX),
#endif
	REG_VARIABLE(CFG_CREATE_BUG_REPORT_FOR_SCAN, WLAN_PARAM_Integer,
		struct hdd_config, bug_report_for_no_scan_results,
		VAR_FLAGS_OPTIONAL | VAR_FLAGS_RANGE_CHECK_ASSUME_DEFAULT,
		CFG_CREATE_BUG_REPORT_FOR_SCAN_DEFAULT,
		CFG_CREATE_BUG_REPORT_FOR_SCAN_DISABLE,
		CFG_CREATE_BUG_REPORT_FOR_SCAN_ENABLE),

	REG_VARIABLE(CFG_ENABLE_DP_TRACE, WLAN_PARAM_Integer,
		struct hdd_config, enable_dp_trace,
		VAR_FLAGS_OPTIONAL | VAR_FLAGS_RANGE_CHECK_ASSUME_DEFAULT,
		CFG_ENABLE_DP_TRACE_DEFAULT,
		CFG_ENABLE_DP_TRACE_MIN,
		CFG_ENABLE_DP_TRACE_MAX),

	REG_VARIABLE(CFG_ADAPTIVE_SCAN_DWELL_MODE_NAME, WLAN_PARAM_Integer,
		struct hdd_config, scan_adaptive_dwell_mode,
		VAR_FLAGS_OPTIONAL | VAR_FLAGS_RANGE_CHECK_ASSUME_DEFAULT,
		CFG_ADAPTIVE_SCAN_DWELL_MODE_DEFAULT,
		CFG_ADAPTIVE_SCAN_DWELL_MODE_MIN,
		CFG_ADAPTIVE_SCAN_DWELL_MODE_MAX),

	REG_VARIABLE(CFG_ADAPTIVE_ROAMSCAN_DWELL_MODE_NAME, WLAN_PARAM_Integer,
		struct hdd_config, roamscan_adaptive_dwell_mode,
		VAR_FLAGS_OPTIONAL | VAR_FLAGS_RANGE_CHECK_ASSUME_DEFAULT,
		CFG_ADAPTIVE_ROAMSCAN_DWELL_MODE_DEFAULT,
		CFG_ADAPTIVE_ROAMSCAN_DWELL_MODE_MIN,
		CFG_ADAPTIVE_ROAMSCAN_DWELL_MODE_MAX),

	REG_VARIABLE(CFG_ADAPTIVE_EXTSCAN_DWELL_MODE_NAME, WLAN_PARAM_Integer,
		struct hdd_config, extscan_adaptive_dwell_mode,
		VAR_FLAGS_OPTIONAL | VAR_FLAGS_RANGE_CHECK_ASSUME_DEFAULT,
		CFG_ADAPTIVE_EXTSCAN_DWELL_MODE_DEFAULT,
		CFG_ADAPTIVE_EXTSCAN_DWELL_MODE_MIN,
		CFG_ADAPTIVE_EXTSCAN_DWELL_MODE_MAX),

	REG_VARIABLE(CFG_ADAPTIVE_DWELL_MODE_ENABLED_NAME, WLAN_PARAM_Integer,
		struct hdd_config, adaptive_dwell_mode_enabled,
		VAR_FLAGS_OPTIONAL | VAR_FLAGS_RANGE_CHECK_ASSUME_DEFAULT,
		CFG_ADAPTIVE_DWELL_MODE_ENABLED_DEFAULT,
		CFG_ADAPTIVE_DWELL_MODE_ENABLED_MIN,
		CFG_ADAPTIVE_DWELL_MODE_ENABLED_MAX),

	REG_VARIABLE(CFG_GLOBAL_ADAPTIVE_DWELL_MODE_NAME, WLAN_PARAM_Integer,
		struct hdd_config, global_adapt_dwelltime_mode,
		VAR_FLAGS_OPTIONAL | VAR_FLAGS_RANGE_CHECK_ASSUME_DEFAULT,
		CFG_GLOBAL_ADAPTIVE_DWELL_MODE_DEFAULT,
		CFG_GLOBAL_ADAPTIVE_DWELL_MODE_MIN,
		CFG_GLOBAL_ADAPTIVE_DWELL_MODE_MAX),

	REG_VARIABLE(CFG_ADAPT_DWELL_LPF_WEIGHT_NAME, WLAN_PARAM_Integer,
		struct hdd_config, adapt_dwell_lpf_weight,
		VAR_FLAGS_OPTIONAL | VAR_FLAGS_RANGE_CHECK_ASSUME_DEFAULT,
		CFG_ADAPT_DWELL_LPF_WEIGHT_DEFAULT,
		CFG_ADAPT_DWELL_LPF_WEIGHT_MIN,
		CFG_ADAPT_DWELL_LPF_WEIGHT_MAX),

	REG_VARIABLE(CFG_SUB_20_CHANNEL_WIDTH_NAME, WLAN_PARAM_Integer,
		     struct hdd_config, enable_sub_20_channel_width,
		     VAR_FLAGS_OPTIONAL | VAR_FLAGS_RANGE_CHECK_ASSUME_DEFAULT,
		     CFG_SUB_20_CHANNEL_WIDTH_DEFAULT,
		     CFG_SUB_20_CHANNEL_WIDTH_MIN,
		     CFG_SUB_20_CHANNEL_WIDTH_MAX),

	REG_VARIABLE(CFG_TGT_GTX_USR_CFG_NAME, WLAN_PARAM_Integer,
		     struct hdd_config, tgt_gtx_usr_cfg,
		     VAR_FLAGS_OPTIONAL | VAR_FLAGS_RANGE_CHECK_ASSUME_DEFAULT,
		     CFG_TGT_GTX_USR_CFG_DEFAULT,
		     CFG_TGT_GTX_USR_CFG_MIN,
		     CFG_TGT_GTX_USR_CFG_MAX),

	REG_VARIABLE(CFG_ADAPT_DWELL_PASMON_INTVAL_NAME, WLAN_PARAM_Integer,
		struct hdd_config, adapt_dwell_passive_mon_intval,
		VAR_FLAGS_OPTIONAL | VAR_FLAGS_RANGE_CHECK_ASSUME_DEFAULT,
		CFG_ADAPT_DWELL_PASMON_INTVAL_DEFAULT,
		CFG_ADAPT_DWELL_PASMON_INTVAL_MIN,
		CFG_ADAPT_DWELL_PASMON_INTVAL_MAX),

	REG_VARIABLE(CFG_ADAPT_DWELL_WIFI_THRESH_NAME, WLAN_PARAM_Integer,
		struct hdd_config, adapt_dwell_wifi_act_threshold,
		VAR_FLAGS_OPTIONAL | VAR_FLAGS_RANGE_CHECK_ASSUME_DEFAULT,
		CFG_ADAPT_DWELL_WIFI_THRESH_DEFAULT,
		CFG_ADAPT_DWELL_WIFI_THRESH_MIN,
		CFG_ADAPT_DWELL_WIFI_THRESH_MAX),

	REG_VARIABLE(CFG_RX_MODE_NAME, WLAN_PARAM_Integer,
		struct hdd_config, rx_mode,
		VAR_FLAGS_OPTIONAL | VAR_FLAGS_RANGE_CHECK_ASSUME_DEFAULT,
		CFG_RX_MODE_DEFAULT,
		CFG_RX_MODE_MIN,
		CFG_RX_MODE_MAX),

	REG_VARIABLE_STRING(CFG_RPS_RX_QUEUE_CPU_MAP_LIST_NAME,
				 WLAN_PARAM_String,
				 struct hdd_config, cpu_map_list,
				 VAR_FLAGS_OPTIONAL,
				 (void *)CFG_RPS_RX_QUEUE_CPU_MAP_LIST_DEFAULT),

	REG_VARIABLE(CFG_INDOOR_CHANNEL_SUPPORT_NAME,
		     WLAN_PARAM_Integer,
		     struct hdd_config, indoor_channel_support,
		     VAR_FLAGS_OPTIONAL | VAR_FLAGS_RANGE_CHECK_ASSUME_DEFAULT,
		     CFG_INDOOR_CHANNEL_SUPPORT_DEFAULT,
		     CFG_INDOOR_CHANNEL_SUPPORT_MIN,
		     CFG_INDOOR_CHANNEL_SUPPORT_MAX),

	REG_VARIABLE(CFG_SAP_TX_LEAKAGE_THRESHOLD_NAME,
		WLAN_PARAM_Integer,
		struct hdd_config, sap_tx_leakage_threshold,
		VAR_FLAGS_OPTIONAL | VAR_FLAGS_RANGE_CHECK_ASSUME_DEFAULT,
		CFG_SAP_TX_LEAKAGE_THRESHOLD_DEFAULT,
		CFG_SAP_TX_LEAKAGE_THRESHOLD_MIN,
		CFG_SAP_TX_LEAKAGE_THRESHOLD_MAX),

	REG_VARIABLE(CFG_BUG_ON_REINIT_FAILURE_NAME, WLAN_PARAM_Integer,
		     struct hdd_config, bug_on_reinit_failure,
		     VAR_FLAGS_OPTIONAL |
		     VAR_FLAGS_RANGE_CHECK_ASSUME_DEFAULT,
		     CFG_BUG_ON_REINIT_FAILURE_DEFAULT,
		     CFG_BUG_ON_REINIT_FAILURE_MIN,
		     CFG_BUG_ON_REINIT_FAILURE_MAX),

	REG_VARIABLE(CFG_SAP_FORCE_11N_FOR_11AC_NAME, WLAN_PARAM_Integer,
		     struct hdd_config, sap_force_11n_for_11ac,
		     VAR_FLAGS_OPTIONAL | VAR_FLAGS_RANGE_CHECK_ASSUME_DEFAULT,
		     CFG_SAP_FORCE_11N_FOR_11AC_DEFAULT,
		     CFG_SAP_FORCE_11N_FOR_11AC_MIN,
		     CFG_SAP_FORCE_11N_FOR_11AC_MAX),

	REG_VARIABLE(CFG_INTERFACE_CHANGE_WAIT_NAME, WLAN_PARAM_Integer,
			struct hdd_config, iface_change_wait_time,
			VAR_FLAGS_OPTIONAL | VAR_FLAGS_RANGE_CHECK,
			CFG_INTERFACE_CHANGE_WAIT_DEFAULT,
			CFG_INTERFACE_CHANGE_WAIT_MIN,
			CFG_INTERFACE_CHANGE_WAIT_MAX),

	REG_VARIABLE(CFG_FILTER_MULTICAST_REPLAY_NAME,
		WLAN_PARAM_Integer,
		struct hdd_config, multicast_replay_filter,
		VAR_FLAGS_OPTIONAL | VAR_FLAGS_RANGE_CHECK_ASSUME_DEFAULT,
		CFG_FILTER_MULTICAST_REPLAY_DEFAULT,
		CFG_FILTER_MULTICAST_REPLAY_MIN,
		CFG_FILTER_MULTICAST_REPLAY_MAX),

	REG_VARIABLE(CFG_SIFS_BURST_DURATION_NAME, WLAN_PARAM_Integer,
		     struct hdd_config, sifs_burst_duration,
		     VAR_FLAGS_OPTIONAL | VAR_FLAGS_RANGE_CHECK_ASSUME_DEFAULT,
		     CFG_SIFS_BURST_DURATION_DEFAULT,
		     CFG_SIFS_BURST_DURATION_MIN,
		     CFG_SIFS_BURST_DURATION_MAX),

	REG_VARIABLE(CFG_ENABLE_PHY_REG_NAME, WLAN_PARAM_HexInteger,
		     struct hdd_config, enable_phy_reg_retention,
		     VAR_FLAGS_OPTIONAL | VAR_FLAGS_RANGE_CHECK_ASSUME_DEFAULT,
		     CFG_PHY_REG_DEFAULT,
		     CFG_PHY_REG_MIN,
		     CFG_PHY_REG_MAX),

	REG_VARIABLE(CFG_OPTIMIZE_CA_EVENT_NAME, WLAN_PARAM_Integer,
			struct hdd_config, goptimize_chan_avoid_event,
			VAR_FLAGS_OPTIONAL |
			VAR_FLAGS_RANGE_CHECK_ASSUME_DEFAULT,
			CFG_OPTIMIZE_CA_EVENT_DEFAULT,
			CFG_OPTIMIZE_CA_EVENT_DISABLE,
			CFG_OPTIMIZE_CA_EVENT_ENABLE),

	REG_VARIABLE(CFG_TX_AGGREGATION_SIZE, WLAN_PARAM_Integer,
		struct hdd_config, tx_aggregation_size,
		VAR_FLAGS_OPTIONAL | VAR_FLAGS_RANGE_CHECK_ASSUME_DEFAULT,
		CFG_TX_AGGREGATION_SIZE_DEFAULT,
		CFG_TX_AGGREGATION_SIZE_MIN,
		CFG_TX_AGGREGATION_SIZE_MAX),

	REG_VARIABLE(CFG_RX_AGGREGATION_SIZE, WLAN_PARAM_Integer,
		struct hdd_config, rx_aggregation_size,
		VAR_FLAGS_OPTIONAL | VAR_FLAGS_RANGE_CHECK_ASSUME_DEFAULT,
		CFG_RX_AGGREGATION_SIZE_DEFAULT,
		CFG_RX_AGGREGATION_SIZE_MIN,
		CFG_RX_AGGREGATION_SIZE_MAX),
	REG_VARIABLE(CFG_SAP_MAX_INACTIVITY_OVERRIDE_NAME, WLAN_PARAM_Integer,
		struct hdd_config, sap_max_inactivity_override,
		VAR_FLAGS_OPTIONAL | VAR_FLAGS_RANGE_CHECK_ASSUME_DEFAULT,
		CFG_SAP_MAX_INACTIVITY_OVERRIDE_DEFAULT,
		CFG_SAP_MAX_INACTIVITY_OVERRIDE_MIN,
		CFG_SAP_MAX_INACTIVITY_OVERRIDE_MAX),
	REG_VARIABLE(CFG_CRASH_FW_TIMEOUT_NAME, WLAN_PARAM_Integer,
		struct hdd_config, fw_timeout_crash,
		VAR_FLAGS_OPTIONAL | VAR_FLAGS_RANGE_CHECK_ASSUME_DEFAULT,
		CFG_CRASH_FW_TIMEOUT_DEFAULT,
		CFG_CRASH_FW_TIMEOUT_DISABLE,
		CFG_CRASH_FW_TIMEOUT_ENABLE),
	REG_VARIABLE(CFG_RX_WAKELOCK_TIMEOUT_NAME, WLAN_PARAM_Integer,
		struct hdd_config, rx_wakelock_timeout,
		VAR_FLAGS_OPTIONAL | VAR_FLAGS_RANGE_CHECK_ASSUME_DEFAULT,
		CFG_RX_WAKELOCK_TIMEOUT_DEFAULT,
		CFG_RX_WAKELOCK_TIMEOUT_MIN,
		CFG_RX_WAKELOCK_TIMEOUT_MAX),
#ifdef WLAN_FEATURE_UDP_RESPONSE_OFFLOAD
	REG_VARIABLE(CFG_UDP_RESP_OFFLOAD_SUPPORT_NAME, WLAN_PARAM_Integer,
		struct hdd_config, udp_resp_offload_support,
		VAR_FLAGS_OPTIONAL | VAR_FLAGS_RANGE_CHECK_ASSUME_DEFAULT,
		CFG_UDP_RESP_OFFLOAD_SUPPORT_DEFAULT,
		CFG_UDP_RESP_OFFLOAD_SUPPORT_MIN,
		CFG_UDP_RESP_OFFLOAD_SUPPORT_MAX),

	REG_VARIABLE(CFG_UDP_RESP_OFFLOAD_DEST_PORT_NAME, WLAN_PARAM_Integer,
		struct hdd_config, dest_port,
		VAR_FLAGS_OPTIONAL | VAR_FLAGS_RANGE_CHECK_ASSUME_DEFAULT,
		CFG_UDP_RESP_OFFLOAD_DEST_PORT_DEFAULT,
		CFG_UDP_RESP_OFFLOAD_DEST_PORT_MIN,
		CFG_UDP_RESP_OFFLOAD_DEST_PORT_MAX),

	REG_VARIABLE_STRING(CFG_UDP_RESP_OFFLOAD_PAYLOAD_FILTER_NAME,
		WLAN_PARAM_String,
		struct hdd_config, payload_filter,
		VAR_FLAGS_OPTIONAL,
		(void *)CFG_UDP_RESP_OFFLOAD_PAYLOAD_FILTER_DEFAULT),

	REG_VARIABLE_STRING(CFG_UDP_RESP_OFFLOAD_RESPONSE_PAYLOAD_NAME,
		WLAN_PARAM_String,
		struct hdd_config, response_payload,
		VAR_FLAGS_OPTIONAL,
		(void *)CFG_UDP_RESP_OFFLOAD_RESPONSE_PAYLOAD_DEFAULT),
#endif
	REG_VARIABLE(CFG_PER_ROAM_ENABLE_NAME, WLAN_PARAM_Integer,
		struct hdd_config, is_per_roam_enabled,
		VAR_FLAGS_OPTIONAL | VAR_FLAGS_RANGE_CHECK_ASSUME_DEFAULT,
		CFG_PER_ROAM_ENABLE_DEFAULT,
		CFG_PER_ROAM_ENABLE_MIN,
		CFG_PER_ROAM_ENABLE_MAX),

	REG_VARIABLE(CFG_PER_ROAM_CONFIG_HIGH_RATE_TH_NAME, WLAN_PARAM_Integer,
		struct hdd_config, per_roam_high_rate_threshold,
		VAR_FLAGS_OPTIONAL | VAR_FLAGS_RANGE_CHECK_ASSUME_DEFAULT,
		CFG_PER_ROAM_CONFIG_HIGH_RATE_TH_DEFAULT,
		CFG_PER_ROAM_CONFIG_HIGH_RATE_TH_MIN,
		CFG_PER_ROAM_CONFIG_HIGH_RATE_TH_MAX),

	REG_VARIABLE(CFG_PER_ROAM_CONFIG_LOW_RATE_TH_NAME, WLAN_PARAM_Integer,
		struct hdd_config, per_roam_low_rate_threshold,
		VAR_FLAGS_OPTIONAL | VAR_FLAGS_RANGE_CHECK_ASSUME_DEFAULT,
		CFG_PER_ROAM_CONFIG_LOW_RATE_TH_DEFAULT,
		CFG_PER_ROAM_CONFIG_LOW_RATE_TH_MIN,
		CFG_PER_ROAM_CONFIG_LOW_RATE_TH_MAX),

	REG_VARIABLE(CFG_PER_ROAM_CONFIG_RATE_TH_PERCENT_NAME,
		WLAN_PARAM_Integer, struct hdd_config, per_roam_th_percent,
		VAR_FLAGS_OPTIONAL | VAR_FLAGS_RANGE_CHECK_ASSUME_DEFAULT,
		CFG_PER_ROAM_CONFIG_RATE_TH_PERCENT_DEFAULT,
		CFG_PER_ROAM_CONFIG_RATE_TH_PERCENT_MIN,
		CFG_PER_ROAM_CONFIG_RATE_TH_PERCENT_MAX),

	REG_VARIABLE(CFG_PER_ROAM_REST_TIME_NAME, WLAN_PARAM_Integer,
		struct hdd_config, per_roam_rest_time,
		VAR_FLAGS_OPTIONAL | VAR_FLAGS_RANGE_CHECK_ASSUME_DEFAULT,
		CFG_PER_ROAM_REST_TIME_DEFAULT,
		CFG_PER_ROAM_REST_TIME_MIN,
		CFG_PER_ROAM_REST_TIME_MAX),

	REG_VARIABLE(CFG_PER_ROAM_MONITOR_TIME, WLAN_PARAM_Integer,
		struct hdd_config, per_roam_mon_time,
		VAR_FLAGS_OPTIONAL | VAR_FLAGS_RANGE_CHECK_ASSUME_DEFAULT,
		CFG_PER_ROAM_MONTIOR_TIME_DEFAULT,
		CFG_PER_ROAM_MONITOR_TIME_MIN,
		CFG_PER_ROAM_MONITOR_TIME_MAX),

	REG_VARIABLE(CFG_MAX_SCHED_SCAN_PLAN_INT_NAME, WLAN_PARAM_Integer,
		struct hdd_config, max_sched_scan_plan_interval,
		VAR_FLAGS_OPTIONAL | VAR_FLAGS_RANGE_CHECK_ASSUME_DEFAULT,
		CFG_MAX_SCHED_SCAN_PLAN_INT_DEFAULT,
		CFG_MAX_SCHED_SCAN_PLAN_INT_MIN,
		CFG_MAX_SCHED_SCAN_PLAN_INT_MAX),
	REG_VARIABLE(CFG_MAX_SCHED_SCAN_PLAN_ITRNS_NAME, WLAN_PARAM_Integer,
		struct hdd_config, max_sched_scan_plan_iterations,
		VAR_FLAGS_OPTIONAL | VAR_FLAGS_RANGE_CHECK_ASSUME_DEFAULT,
		CFG_MAX_SCHED_SCAN_PLAN_ITRNS_DEFAULT,
		CFG_MAX_SCHED_SCAN_PLAN_ITRNS_MIN,
		CFG_MAX_SCHED_SCAN_PLAN_ITRNS_MAX),
	REG_VARIABLE(CFG_ACTIVE_BPF_MODE_NAME, WLAN_PARAM_Integer,
		struct hdd_config, active_bpf_mode,
		VAR_FLAGS_OPTIONAL | VAR_FLAGS_RANGE_CHECK_ASSUME_DEFAULT,
		CFG_ACTIVE_BPF_MODE_DEFAULT,
		CFG_ACTIVE_BPF_MODE_MIN,
		CFG_ACTIVE_BPF_MODE_MAX),

	REG_VARIABLE(CFG_HW_BC_FILTER_NAME, WLAN_PARAM_Integer,
		struct hdd_config, hw_broadcast_filter,
		VAR_FLAGS_OPTIONAL | VAR_FLAGS_RANGE_CHECK_ASSUME_DEFAULT,
		CFG_HW_FILTER_DEFAULT,
		CFG_HW_FILTER_MIN,
		CFG_HW_FILTER_MAX),

	REG_VARIABLE(CFG_SAP_INTERNAL_RESTART_NAME, WLAN_PARAM_Integer,
		struct hdd_config, sap_internal_restart,
		VAR_FLAGS_OPTIONAL | VAR_FLAGS_RANGE_CHECK_ASSUME_DEFAULT,
		CFG_SAP_INTERNAL_RESTART_DEFAULT,
		CFG_SAP_INTERNAL_RESTART_MIN,
		CFG_SAP_INTERNAL_RESTART_MAX),
<<<<<<< HEAD

	REG_VARIABLE(CFG_PRB_REQ_IE_WHITELIST_NAME, WLAN_PARAM_Integer,
		     struct hdd_config, probe_req_ie_whitelist,
		     VAR_FLAGS_OPTIONAL | VAR_FLAGS_RANGE_CHECK_ASSUME_DEFAULT,
		     CFG_PRB_REQ_IE_WHITELIST_DEFAULT,
		     CFG_PRB_REQ_IE_WHITELIST_MIN,
		     CFG_PRB_REQ_IE_WHITELIST_MAX),

	REG_VARIABLE(CFG_PRB_REQ_IE_BIT_MAP0_NAME, WLAN_PARAM_HexInteger,
		     struct hdd_config, probe_req_ie_bitmap_0,
		     VAR_FLAGS_OPTIONAL | VAR_FLAGS_RANGE_CHECK_ASSUME_DEFAULT,
		     CFG_PRB_REQ_IE_BIT_MAP0_DEFAULT,
		     CFG_PRB_REQ_IE_BIT_MAP0_MIN,
		     CFG_PRB_REQ_IE_BIT_MAP0_MAX),

	REG_VARIABLE(CFG_PRB_REQ_IE_BIT_MAP1_NAME, WLAN_PARAM_HexInteger,
		     struct hdd_config, probe_req_ie_bitmap_1,
		     VAR_FLAGS_OPTIONAL | VAR_FLAGS_RANGE_CHECK_ASSUME_DEFAULT,
		     CFG_PRB_REQ_IE_BIT_MAP1_DEFAULT,
		     CFG_PRB_REQ_IE_BIT_MAP1_MIN,
		     CFG_PRB_REQ_IE_BIT_MAP1_MAX),

	REG_VARIABLE(CFG_PRB_REQ_IE_BIT_MAP2_NAME, WLAN_PARAM_HexInteger,
		     struct hdd_config, probe_req_ie_bitmap_2,
		     VAR_FLAGS_OPTIONAL | VAR_FLAGS_RANGE_CHECK_ASSUME_DEFAULT,
		     CFG_PRB_REQ_IE_BIT_MAP2_DEFAULT,
		     CFG_PRB_REQ_IE_BIT_MAP2_MIN,
		     CFG_PRB_REQ_IE_BIT_MAP2_MAX),

	REG_VARIABLE(CFG_PRB_REQ_IE_BIT_MAP3_NAME, WLAN_PARAM_HexInteger,
		     struct hdd_config, probe_req_ie_bitmap_3,
		     VAR_FLAGS_OPTIONAL | VAR_FLAGS_RANGE_CHECK_ASSUME_DEFAULT,
		     CFG_PRB_REQ_IE_BIT_MAP3_DEFAULT,
		     CFG_PRB_REQ_IE_BIT_MAP3_MIN,
		     CFG_PRB_REQ_IE_BIT_MAP3_MAX),

	REG_VARIABLE(CFG_PRB_REQ_IE_BIT_MAP4_NAME, WLAN_PARAM_HexInteger,
		     struct hdd_config, probe_req_ie_bitmap_4,
		     VAR_FLAGS_OPTIONAL | VAR_FLAGS_RANGE_CHECK_ASSUME_DEFAULT,
		     CFG_PRB_REQ_IE_BIT_MAP4_DEFAULT,
		     CFG_PRB_REQ_IE_BIT_MAP4_MIN,
		     CFG_PRB_REQ_IE_BIT_MAP4_MAX),

	REG_VARIABLE(CFG_PRB_REQ_IE_BIT_MAP5_NAME, WLAN_PARAM_HexInteger,
		     struct hdd_config, probe_req_ie_bitmap_5,
		     VAR_FLAGS_OPTIONAL | VAR_FLAGS_RANGE_CHECK_ASSUME_DEFAULT,
		     CFG_PRB_REQ_IE_BIT_MAP5_DEFAULT,
		     CFG_PRB_REQ_IE_BIT_MAP5_MIN,
		     CFG_PRB_REQ_IE_BIT_MAP5_MAX),

	REG_VARIABLE(CFG_PRB_REQ_IE_BIT_MAP6_NAME, WLAN_PARAM_HexInteger,
		     struct hdd_config, probe_req_ie_bitmap_6,
		     VAR_FLAGS_OPTIONAL | VAR_FLAGS_RANGE_CHECK_ASSUME_DEFAULT,
		     CFG_PRB_REQ_IE_BIT_MAP6_DEFAULT,
		     CFG_PRB_REQ_IE_BIT_MAP6_MIN,
		     CFG_PRB_REQ_IE_BIT_MAP6_MAX),

	REG_VARIABLE(CFG_PRB_REQ_IE_BIT_MAP7_NAME, WLAN_PARAM_HexInteger,
		     struct hdd_config, probe_req_ie_bitmap_7,
		     VAR_FLAGS_OPTIONAL | VAR_FLAGS_RANGE_CHECK_ASSUME_DEFAULT,
		     CFG_PRB_REQ_IE_BIT_MAP7_DEFAULT,
		     CFG_PRB_REQ_IE_BIT_MAP7_MIN,
		     CFG_PRB_REQ_IE_BIT_MAP7_MAX),

	REG_VARIABLE_STRING(CFG_PROBE_REQ_OUI_NAME, WLAN_PARAM_String,
			    struct hdd_config, probe_req_ouis,
			    VAR_FLAGS_OPTIONAL,
			    (void *)CFG_PROBE_REQ_OUI_DEFAULT),
=======
	REG_VARIABLE(CFG_ENABLE_BCAST_PROBE_RESP_NAME, WLAN_PARAM_Integer,
		struct hdd_config, enable_bcast_probe_rsp,
		VAR_FLAGS_OPTIONAL | VAR_FLAGS_RANGE_CHECK_ASSUME_DEFAULT,
		CFG_ENABLE_BCAST_PROBE_RESP_DEFAULT,
		CFG_ENABLE_BCAST_PROBE_RESP_MIN,
		CFG_ENABLE_BCAST_PROBE_RESP_MAX),
	REG_VARIABLE(CFG_QCN_IE_SUPPORT_NAME, WLAN_PARAM_Integer,
		struct hdd_config, qcn_ie_support,
		VAR_FLAGS_OPTIONAL | VAR_FLAGS_RANGE_CHECK_ASSUME_DEFAULT,
		CFG_QCN_IE_SUPPORT_DEFAULT,
		CFG_QCN_IE_SUPPORT_MIN,
		CFG_QCN_IE_SUPPORT_MAX),
	REG_VARIABLE(CFG_FILS_MAX_CHAN_GUARD_TIME_NAME, WLAN_PARAM_Integer,
		struct hdd_config, fils_max_chan_guard_time,
		VAR_FLAGS_OPTIONAL | VAR_FLAGS_RANGE_CHECK_ASSUME_DEFAULT,
		CFG_FILS_MAX_CHAN_GUARD_TIME_DEFAULT,
		CFG_FILS_MAX_CHAN_GUARD_TIME_MIN,
		CFG_FILS_MAX_CHAN_GUARD_TIME_MAX),
	REG_VARIABLE(CFG_ENABLE_5G_BAND_PREF_NAME, WLAN_PARAM_Integer,
		struct hdd_config, enable_5g_band_pref,
		VAR_FLAGS_OPTIONAL | VAR_FLAGS_RANGE_CHECK_ASSUME_DEFAULT,
		CFG_ENABLE_5G_BAND_PREF_DEFAULT,
		CFG_ENABLE_5G_BAND_PREF_MIN,
		CFG_ENABLE_5G_BAND_PREF_MAX),

	REG_VARIABLE(CFG_5G_RSSI_BOOST_THRESHOLD_NAME, WLAN_PARAM_Integer,
		struct hdd_config, rssi_boost_threshold_5g,
		VAR_FLAGS_OPTIONAL | VAR_FLAGS_RANGE_CHECK_ASSUME_DEFAULT,
		CFG_5G_RSSI_BOOST_THRESHOLD_DEFAULT,
		CFG_5G_RSSI_BOOST_THRESHOLD_MIN,
		CFG_5G_RSSI_BOOST_THRESHOLD_MAX),

	REG_VARIABLE(CFG_5G_RSSI_BOOST_FACTOR_NAME, WLAN_PARAM_Integer,
		struct hdd_config, rssi_boost_factor_5g,
		VAR_FLAGS_OPTIONAL | VAR_FLAGS_RANGE_CHECK_ASSUME_DEFAULT,
		CFG_5G_RSSI_BOOST_FACTOR_DEFAULT,
		CFG_5G_RSSI_BOOST_FACTOR_MIN,
		CFG_5G_RSSI_BOOST_FACTOR_MAX),

	REG_VARIABLE(CFG_5G_MAX_RSSI_BOOST_NAME, WLAN_PARAM_Integer,
		struct hdd_config, max_rssi_boost_5g,
		VAR_FLAGS_OPTIONAL | VAR_FLAGS_RANGE_CHECK_ASSUME_DEFAULT,
		CFG_5G_MAX_RSSI_BOOST_DEFAULT,
		CFG_5G_MAX_RSSI_BOOST_MIN,
		CFG_5G_MAX_RSSI_BOOST_MAX),

	REG_VARIABLE(CFG_5G_RSSI_PENALIZE_THRESHOLD_NAME, WLAN_PARAM_Integer,
		struct hdd_config, rssi_penalize_threshold_5g,
		VAR_FLAGS_OPTIONAL | VAR_FLAGS_RANGE_CHECK_ASSUME_DEFAULT,
		CFG_5G_RSSI_PENALIZE_THRESHOLD_DEFAULT,
		CFG_5G_RSSI_PENALIZE_THRESHOLD_MIN,
		CFG_5G_RSSI_PENALIZE_THRESHOLD_MAX),

	REG_VARIABLE(CFG_5G_RSSI_PENALIZE_FACTOR_NAME, WLAN_PARAM_Integer,
		struct hdd_config, rssi_penalize_factor_5g,
		VAR_FLAGS_OPTIONAL | VAR_FLAGS_RANGE_CHECK_ASSUME_DEFAULT,
		CFG_5G_RSSI_PENALIZE_FACTOR_DEFAULT,
		CFG_5G_RSSI_PENALIZE_FACTOR_MIN,
		CFG_5G_RSSI_PENALIZE_FACTOR_MAX),

	REG_VARIABLE(CFG_5G_MAX_RSSI_PENALIZE_NAME, WLAN_PARAM_Integer,
		struct hdd_config, max_rssi_penalize_5g,
		VAR_FLAGS_OPTIONAL | VAR_FLAGS_RANGE_CHECK_ASSUME_DEFAULT,
		CFG_5G_MAX_RSSI_PENALIZE_DEFAULT,
		CFG_5G_MAX_RSSI_PENALIZE_MIN,
		CFG_5G_MAX_RSSI_PENALIZE_MAX),
	REG_VARIABLE(CFG_ENABLE_PACKET_FILTERS_NAME, WLAN_PARAM_Integer,
		struct hdd_config, packet_filters_bitmap,
		VAR_FLAGS_OPTIONAL | VAR_FLAGS_RANGE_CHECK_ASSUME_DEFAULT,
		CFG_ENABLE_PACKET_FILTERS_DEFAULT,
		CFG_ENABLE_PACKET_FILTERS_MIN,
		CFG_ENABLE_PACKET_FILTERS_MAX),
>>>>>>> cb0a55c3
};

/**
 * get_next_line() - find and locate the new line pointer
 * @str: pointer to string
 *
 * This function returns a pointer to the character after the occurence
 * of a new line character. It also modifies the original string by replacing
 * the '\n' character with the null character.
 *
 * Return: the pointer to the character at new line,
 *            or NULL if no new line character was found
 */
static char *get_next_line(char *str)
{
	char c;

	if (str == NULL || *str == '\0') {
		return NULL;
	}

	c = *str;
	while (c != '\n' && c != '\0' && c != 0xd) {
		str = str + 1;
		c = *str;
	}

	if (c == '\0') {
		return NULL;
	} else {
		*str = '\0';
		return str + 1;
	}

	return NULL;
}

/** look for space. Ascii values to look are
 * 0x09 == horizontal tab
 * 0x0a == Newline ("\n")
 * 0x0b == vertical tab
 * 0x0c == Newpage or feed form.
 * 0x0d == carriage return (CR or "\r")
 * Null ('\0') should not considered as space.
 */
#define i_isspace(ch)  (((ch) >= 0x09 && (ch) <= 0x0d) || (ch) == ' ')

/**
 * i_trim() - trims any leading and trailing white spaces
 * @str: pointer to string
 *
 * Return: the pointer of the string
 */
static char *i_trim(char *str)
{
	char *ptr;

	if (*str == '\0')
		return str;

	/* Find the first non white-space */
	ptr = str;
	while (i_isspace(*ptr))
		ptr++;

	if (*ptr == '\0')
		return str;

	/* This is the new start of the string */
	str = ptr;

	/* Find the last non white-space */
	ptr += strlen(ptr) - 1;

	while (ptr != str && i_isspace(*ptr))
		ptr--;

	/* Null terminate the following character */
	ptr[1] = '\0';

	return str;
}

/* Maximum length of the confgiuration name and value */
#define CFG_VALUE_MAX_LEN 256
#define CFG_ENTRY_MAX_LEN (32+CFG_VALUE_MAX_LEN)

/**
 * hdd_cfg_get_config() - get the configuration content
 * @reg_table: pointer to configuration table
 * @cRegTableEntries: number of the configuration entries
 * @ini_struct: pointer to the hdd config knob
 * @pHddCtx: pointer to hdd context
 * @pBuf: buffer to store the configuration
 * @buflen: size of the buffer
 *
 * Return: QDF_STATUS_SUCCESS if the configuration and buffer size can carry
 *		the content, otherwise QDF_STATUS_E_RESOURCES
 */
static QDF_STATUS hdd_cfg_get_config(REG_TABLE_ENTRY *reg_table,
				     unsigned long cRegTableEntries,
				     uint8_t *ini_struct,
				     hdd_context_t *pHddCtx, char *pBuf,
				     int buflen)
{
	unsigned int idx;
	REG_TABLE_ENTRY *pRegEntry = reg_table;
	uint32_t value;
	char valueStr[CFG_VALUE_MAX_LEN];
	char configStr[CFG_ENTRY_MAX_LEN];
	char *fmt;
	void *pField;
	struct qdf_mac_addr *pMacAddr;
	char *pCur = pBuf;
	int curlen;

	/* start with an empty string */
	*pCur = '\0';

	for (idx = 0; idx < cRegTableEntries; idx++, pRegEntry++) {
		pField = ini_struct + pRegEntry->VarOffset;

		if ((WLAN_PARAM_Integer == pRegEntry->RegType) ||
		    (WLAN_PARAM_SignedInteger == pRegEntry->RegType) ||
		    (WLAN_PARAM_HexInteger == pRegEntry->RegType)) {
			value = 0;
			memcpy(&value, pField, pRegEntry->VarSize);
			if (WLAN_PARAM_HexInteger == pRegEntry->RegType) {
				fmt = "%x";
			} else if (WLAN_PARAM_SignedInteger ==
				   pRegEntry->RegType) {
				fmt = "%d";
			} else {
				fmt = "%u";
			}
			snprintf(valueStr, CFG_VALUE_MAX_LEN, fmt, value);
		} else if (WLAN_PARAM_String == pRegEntry->RegType) {
			snprintf(valueStr, CFG_VALUE_MAX_LEN, "%s",
				 (char *)pField);
		} else if (WLAN_PARAM_MacAddr == pRegEntry->RegType) {
			pMacAddr = (struct qdf_mac_addr *) pField;
			snprintf(valueStr, CFG_VALUE_MAX_LEN,
				 "%02x:%02x:%02x:%02x:%02x:%02x",
				 pMacAddr->bytes[0],
				 pMacAddr->bytes[1],
				 pMacAddr->bytes[2],
				 pMacAddr->bytes[3],
				 pMacAddr->bytes[4], pMacAddr->bytes[5]);
		} else {
			snprintf(valueStr, CFG_VALUE_MAX_LEN, "(unhandled)");
		}
		curlen = scnprintf(configStr, CFG_ENTRY_MAX_LEN,
				   "%s=[%s]%s\n",
				   pRegEntry->RegName,
				   valueStr,
				   test_bit(idx,
					    (void *)&pHddCtx->config->
					    bExplicitCfg) ? "*" : "");

		/* Ideally we want to return the config to the application,
		 * however the config is too big so we just printk() for now
		 */
#ifdef RETURN_IN_BUFFER
		if (curlen < buflen) {
			/* copy string + '\0' */
			memcpy(pCur, configStr, curlen + 1);

			/* account for addition; */
			pCur += curlen;
			buflen -= curlen;
		} else {
			/* buffer space exhausted, return what we have */
			return QDF_STATUS_E_RESOURCES;
		}
#else
		printk(KERN_INFO "%s", configStr);
#endif /* RETURN_IN_BUFFER */

	}

#ifndef RETURN_IN_BUFFER
	/* notify application that output is in system log */
	snprintf(pCur, buflen, "WLAN configuration written to system log");
#endif /* RETURN_IN_BUFFER */

	return QDF_STATUS_SUCCESS;
}

/** struct tCfgIniEntry - ini configuration entry
 *
 * @name: name of the entry
 * @value: value of the entry
 */
typedef struct {
	char *name;
	char *value;
} tCfgIniEntry;

/**
 * find_cfg_item() - find the configuration item
 * @iniTable: pointer to configuration table
 * @entries: number fo the configuration entries
 * @name: the interested configuration to find
 * @value: the value to read back
 *
 * Return: QDF_STATUS_SUCCESS if the interested configuration is found,
 *		otherwise QDF_STATUS_E_FAILURE
 */
static QDF_STATUS find_cfg_item(tCfgIniEntry *iniTable, unsigned long entries,
				char *name, char **value)
{
	QDF_STATUS status = QDF_STATUS_E_FAILURE;
	unsigned long i;

	for (i = 0; i < entries; i++) {
		if (strcmp(iniTable[i].name, name) == 0) {
			*value = iniTable[i].value;
			hdd_debug("Found %s entry for Name=[%s] Value=[%s] ",
				  WLAN_INI_FILE, name, *value);
			return QDF_STATUS_SUCCESS;
		}
	}

	return status;
}

/**
 * parse_hex_digit() - conversion to hex value
 * @c: the character to convert
 *
 * Return: the hex value, otherwise 0
 */
static int parse_hex_digit(char c)
{
	if (c >= '0' && c <= '9')
		return c - '0';
	if (c >= 'a' && c <= 'f')
		return c - 'a' + 10;
	if (c >= 'A' && c <= 'F')
		return c - 'A' + 10;

	return 0;
}

/**
 * update_mac_from_string() - convert string to 6 bytes mac address
 * @pHddCtx: the pointer to hdd context
 * @macTable: the macTable to carry the conversion
 * @num: number of the interface
 *
 * 00AA00BB00CC -> 0x00 0xAA 0x00 0xBB 0x00 0xCC
 *
 * Return: None
 */
static void update_mac_from_string(hdd_context_t *pHddCtx,
				   tCfgIniEntry *macTable, int num)
{
	int i = 0, j = 0, res = 0;
	char *candidate = NULL;
	struct qdf_mac_addr macaddr[QDF_MAX_CONCURRENCY_PERSONA];

	memset(macaddr, 0, sizeof(macaddr));

	for (i = 0; i < num; i++) {
		candidate = macTable[i].value;
		for (j = 0; j < QDF_MAC_ADDR_SIZE; j++) {
			res =
				hex2bin(&macaddr[i].bytes[j], &candidate[(j << 1)],
					1);
			if (res < 0)
				break;
		}
		if (res == 0 && !qdf_is_macaddr_zero(&macaddr[i])) {
			qdf_mem_copy((uint8_t *) &pHddCtx->config->
				     intfMacAddr[i].bytes[0],
				     (uint8_t *) &macaddr[i].bytes[0],
				     QDF_MAC_ADDR_SIZE);
		}
	}
}

/**
 * hdd_apply_cfg_ini() - apply the ini configuration file
 * @pHddCtx: the pointer to hdd context
 * @iniTable: pointer to configuration table
 * @entries: number fo the configuration entries
 * It overwrites the MAC address if config file exist.
 *
 * Return: QDF_STATUS_SUCCESS if the ini configuration file is correctly parsed,
 *		otherwise QDF_STATUS_E_INVAL
 */
static QDF_STATUS hdd_apply_cfg_ini(hdd_context_t *pHddCtx,
				    tCfgIniEntry *iniTable,
				    unsigned long entries)
{
	QDF_STATUS match_status = QDF_STATUS_E_FAILURE;
	QDF_STATUS ret_status = QDF_STATUS_SUCCESS;
	unsigned int idx;
	void *pField;
	char *value_str = NULL;
	unsigned long len_value_str;
	char *candidate;
	uint32_t value;
	int32_t svalue;
	void *pStructBase = pHddCtx->config;
	REG_TABLE_ENTRY *pRegEntry = g_registry_table;
	unsigned long cRegTableEntries = QDF_ARRAY_SIZE(g_registry_table);
	uint32_t cbOutString;
	int i;
	int rv;

	if (MAX_CFG_INI_ITEMS < cRegTableEntries) {
		hdd_err("MAX_CFG_INI_ITEMS too small, must be at least %ld",
		       cRegTableEntries);
		WARN_ON(1);
	}

	for (idx = 0; idx < cRegTableEntries; idx++, pRegEntry++) {
		/* Calculate the address of the destination field in the structure. */
		pField = ((uint8_t *) pStructBase) + pRegEntry->VarOffset;

		match_status =
			find_cfg_item(iniTable, entries, pRegEntry->RegName,
				      &value_str);

		if ((match_status != QDF_STATUS_SUCCESS)
		    && (pRegEntry->Flags & VAR_FLAGS_REQUIRED)) {
			/* If we could not read the cfg item and it is required, this is an error. */
			hdd_err("Failed to read required config parameter %s", pRegEntry->RegName);
			ret_status = QDF_STATUS_E_FAILURE;
			break;
		}

		if ((WLAN_PARAM_Integer == pRegEntry->RegType) ||
		    (WLAN_PARAM_HexInteger == pRegEntry->RegType)) {
			/* If successfully read from the registry, use the value read.
			 * If not, use the default value.
			 */
			if (match_status == QDF_STATUS_SUCCESS
			    && (WLAN_PARAM_Integer == pRegEntry->RegType)) {
				rv = kstrtou32(value_str, 10, &value);
				if (rv < 0) {
					hdd_warn("Reg Parameter %s invalid. Enforcing default", pRegEntry->RegName);
					value = pRegEntry->VarDefault;
				}
			} else if (match_status == QDF_STATUS_SUCCESS
				   && (WLAN_PARAM_HexInteger ==
				       pRegEntry->RegType)) {
				rv = kstrtou32(value_str, 16, &value);
				if (rv < 0) {
					hdd_warn("Reg paramter %s invalid. Enforcing default", pRegEntry->RegName);
					value = pRegEntry->VarDefault;
				}
			} else {
				value = pRegEntry->VarDefault;
			}

			/* If this parameter needs range checking, do it here. */
			if (pRegEntry->Flags & VAR_FLAGS_RANGE_CHECK) {
				if (value > pRegEntry->VarMax) {
					hdd_warn("Reg Parameter %s > allowed Maximum [%u > %lu]. Enforcing Maximum", pRegEntry->RegName,
					       value, pRegEntry->VarMax);
					value = pRegEntry->VarMax;
				}

				if (value < pRegEntry->VarMin) {
					hdd_warn("Reg Parameter %s < allowed Minimum [%u < %lu]. Enforcing Minimum", pRegEntry->RegName,
					       value, pRegEntry->VarMin);
					value = pRegEntry->VarMin;
				}
			}
			/* If this parameter needs range checking, do it here. */
			else if (pRegEntry->
				 Flags & VAR_FLAGS_RANGE_CHECK_ASSUME_DEFAULT) {
				if (value > pRegEntry->VarMax) {
					hdd_warn("Reg Parameter %s > allowed Maximum [%u > %lu]. Enforcing Default: %lu", pRegEntry->RegName,
					       value, pRegEntry->VarMax,
					       pRegEntry->VarDefault);
					value = pRegEntry->VarDefault;
				}

				if (value < pRegEntry->VarMin) {
					hdd_warn("Reg Parameter %s < allowed Minimum [%u < %lu]. Enforcing Default: %lu", pRegEntry->RegName,
					       value, pRegEntry->VarMin,
					       pRegEntry->VarDefault);
					value = pRegEntry->VarDefault;
				}
			}
			/* Move the variable into the output field. */
			memcpy(pField, &value, pRegEntry->VarSize);
		} else if (WLAN_PARAM_SignedInteger == pRegEntry->RegType) {
			/* If successfully read from the registry, use the value read.
			 * If not, use the default value.
			 */
			if (QDF_STATUS_SUCCESS == match_status) {
				rv = kstrtos32(value_str, 10, &svalue);
				if (rv < 0) {
					hdd_warn("Reg Parameter %s invalid. Enforcing Default", pRegEntry->RegName);
					svalue =
						(int32_t) pRegEntry->VarDefault;
				}
			} else {
				svalue = (int32_t) pRegEntry->VarDefault;
			}

			/* If this parameter needs range checking, do it here. */
			if (pRegEntry->Flags & VAR_FLAGS_RANGE_CHECK) {
				if (svalue > (int32_t) pRegEntry->VarMax) {
					hdd_warn("Reg Parameter %s > allowed Maximum "
					       "[%d > %d]. Enforcing Maximum", pRegEntry->RegName,
					       svalue, (int)pRegEntry->VarMax);
					svalue = (int32_t) pRegEntry->VarMax;
				}

				if (svalue < (int32_t) pRegEntry->VarMin) {
					hdd_warn("Reg Parameter %s < allowed Minimum "
					       "[%d < %d]. Enforcing Minimum", pRegEntry->RegName,
					       svalue, (int)pRegEntry->VarMin);
					svalue = (int32_t) pRegEntry->VarMin;
				}
			}
			/* If this parameter needs range checking, do it here. */
			else if (pRegEntry->
				 Flags & VAR_FLAGS_RANGE_CHECK_ASSUME_DEFAULT) {
				if (svalue > (int32_t) pRegEntry->VarMax) {
					hdd_warn("Reg Parameter %s > allowed Maximum "
					       "[%d > %d]. Enforcing Default: %d", pRegEntry->RegName,
					       svalue, (int)pRegEntry->VarMax,
					       (int)pRegEntry->VarDefault);
					svalue =
						(int32_t) pRegEntry->VarDefault;
				}

				if (svalue < (int32_t) pRegEntry->VarMin) {
					hdd_warn("Reg Parameter %s < allowed Minimum "
					       "[%d < %d]. Enforcing Default: %d", pRegEntry->RegName,
					       svalue, (int)pRegEntry->VarMin,
					       (int)pRegEntry->VarDefault);
					svalue = pRegEntry->VarDefault;
				}
			}
			/* Move the variable into the output field. */
			memcpy(pField, &svalue, pRegEntry->VarSize);
		}
		/* Handle string parameters */
		else if (WLAN_PARAM_String == pRegEntry->RegType) {
#ifdef WLAN_CFG_DEBUG
			hdd_debug("RegName = %s, VarOffset %u VarSize %u VarDefault %s",
				  pRegEntry->RegName, pRegEntry->VarOffset,
				  pRegEntry->VarSize,
				  (char *)pRegEntry->VarDefault);
#endif

			if (match_status == QDF_STATUS_SUCCESS) {
				len_value_str = strlen(value_str);

				if (len_value_str > (pRegEntry->VarSize - 1)) {
					hdd_err("Invalid Value=[%s] specified for Name=[%s] in %s", value_str,
					       pRegEntry->RegName,
					       WLAN_INI_FILE);
					cbOutString =
						util_min(strlen
								 ((char *)pRegEntry->
								 VarDefault),
							 pRegEntry->VarSize - 1);
					memcpy(pField,
					       (void *)(pRegEntry->VarDefault),
					       cbOutString);
					((uint8_t *) pField)[cbOutString] =
						'\0';
				} else {
					memcpy(pField, (void *)(value_str),
					       len_value_str);
					((uint8_t *) pField)[len_value_str] =
						'\0';
				}
			} else {
				/* Failed to read the string parameter from the registry.  Use the default. */
				cbOutString =
					util_min(strlen((char *)pRegEntry->VarDefault),
						 pRegEntry->VarSize - 1);
				memcpy(pField, (void *)(pRegEntry->VarDefault),
				       cbOutString);
				((uint8_t *) pField)[cbOutString] = '\0';
			}
		} else if (WLAN_PARAM_MacAddr == pRegEntry->RegType) {
			if (pRegEntry->VarSize != QDF_MAC_ADDR_SIZE) {
				hdd_warn("Invalid VarSize %u for Name=[%s]", pRegEntry->VarSize,
				       pRegEntry->RegName);
				continue;
			}
			candidate = (char *)pRegEntry->VarDefault;
			if (match_status == QDF_STATUS_SUCCESS) {
				len_value_str = strlen(value_str);
				if (len_value_str != (QDF_MAC_ADDR_SIZE * 2)) {
					hdd_err("Invalid MAC addr [%s] specified for Name=[%s] in %s", value_str,
					       pRegEntry->RegName,
					       WLAN_INI_FILE);
				} else
					candidate = value_str;
			}
			/* parse the string and store it in the byte array */
			for (i = 0; i < QDF_MAC_ADDR_SIZE; i++) {
				((char *)pField)[i] =
					(char)(parse_hex_digit(candidate[i * 2]) *
					       16 +
					       parse_hex_digit(candidate[i * 2 + 1]));
			}
		} else {
			hdd_warn("Unknown param type for name[%s] in registry table", pRegEntry->RegName);
		}

		/* did we successfully parse a cfg item for this parameter? */
		if ((match_status == QDF_STATUS_SUCCESS) &&
		    (idx < MAX_CFG_INI_ITEMS)) {
			set_bit(idx, (void *)&pHddCtx->config->bExplicitCfg);
		}
	}

	return ret_status;
}

/**
 * hdd_execute_config_command() - executes an arbitrary configuration command
 * @reg_table: the pointer to configuration table
 * @tableSize: the size of the configuration table
 * @ini_struct: pointer to the hdd config knob
 * @pHddCtx: the pointer to hdd context
 * @command: the command to run
 *
 * Return: QDF_STATUS_SUCCESS if the command is found and able to execute,
 *		otherwise the appropriate QDF_STATUS will be returned
 */
static QDF_STATUS hdd_execute_config_command(REG_TABLE_ENTRY *reg_table,
					     unsigned long tableSize,
					     uint8_t *ini_struct,
					     hdd_context_t *pHddCtx,
					     char *command)
{
	REG_TABLE_ENTRY *pRegEntry;
	char *clone;
	char *pCmd;
	void *pField;
	char *name;
	char *value_str;
	uint32_t value;
	int32_t svalue;
	size_t len_value_str;
	unsigned int idx;
	unsigned int i;
	QDF_STATUS vstatus;
	int rv;

	/* assume failure until proven otherwise */
	vstatus = QDF_STATUS_E_FAILURE;

	/* clone the command so that we can manipulate it */
	clone = kstrdup(command, GFP_ATOMIC);
	if (NULL == clone) {
		hdd_err("memory allocation failure, unable to process [%s]", command);
		return vstatus;
	}
	/* 'clone' will point to the beginning of the string so it can be freed
	 * 'pCmd' will be used to walk/parse the command
	 */
	pCmd = clone;

	/* get rid of leading/trailing whitespace */
	pCmd = i_trim(pCmd);
	if ('\0' == *pCmd) {
		/* only whitespace */
		hdd_err("invalid command, only whitespace:[%s]", command);
		goto done;
	}
	/* parse the <name> = <value> */
	name = pCmd;
	while (('=' != *pCmd) && ('\0' != *pCmd)) {
		pCmd++;
	}
	if ('\0' == *pCmd) {
		/* did not find '=' */
		hdd_err("invalid command, no '=':[%s]", command);
		goto done;
	}
	/* replace '=' with NUL to terminate the <name> */
	*pCmd++ = '\0';
	name = i_trim(name);
	if ('\0' == *name) {
		/* did not find a name */
		hdd_err("invalid command, no <name>:[%s]", command);
		goto done;
	}

	value_str = i_trim(pCmd);
	if ('\0' == *value_str) {
		/* did not find a value */
		hdd_err("invalid command, no <value>:[%s]", command);
		goto done;
	}
	/* lookup the configuration item */
	for (idx = 0; idx < tableSize; idx++) {
		if (0 == strcmp(name, reg_table[idx].RegName)) {
			/* found a match */
			break;
		}
	}
	if (tableSize == idx) {
		/* did not match the name */
		hdd_err("invalid command, unknown configuration item:[%s]", command);
		goto done;
	}

	pRegEntry = &reg_table[idx];
	if (!(pRegEntry->Flags & VAR_FLAGS_DYNAMIC_CFG)) {
		/* does not support dynamic configuration */
		hdd_err("Global_Registry_Table. %s does not support "
		       "dynamic configuration", name);
		vstatus = QDF_STATUS_E_PERM;
		goto done;
	}

	pField = ini_struct + pRegEntry->VarOffset;

	switch (pRegEntry->RegType) {
	case WLAN_PARAM_Integer:
		rv = kstrtou32(value_str, 10, &value);
		if (rv < 0)
			goto done;
		if (value < pRegEntry->VarMin) {
			/* out of range */
			hdd_err("Invalid command, value %u < min value %lu", value, pRegEntry->VarMin);
			goto done;
		}
		if (value > pRegEntry->VarMax) {
			/* out of range */
			hdd_err("Invalid command, value %u > max value %lu", value, pRegEntry->VarMax);
			goto done;
		}
		memcpy(pField, &value, pRegEntry->VarSize);
		break;

	case WLAN_PARAM_HexInteger:
		rv = kstrtou32(value_str, 16, &value);
		if (rv < 0)
			goto done;
		if (value < pRegEntry->VarMin) {
			/* out of range */
			hdd_err("Invalid command, value %x < min value %lx", value, pRegEntry->VarMin);
			goto done;
		}
		if (value > pRegEntry->VarMax) {
			/* out of range */
			hdd_err("Invalid command, value %x > max value %lx", value, pRegEntry->VarMax);
			goto done;
		}
		memcpy(pField, &value, pRegEntry->VarSize);
		break;

	case WLAN_PARAM_SignedInteger:
		rv = kstrtos32(value_str, 10, &svalue);
		if (rv < 0)
			goto done;
		if (svalue < (int32_t) pRegEntry->VarMin) {
			/* out of range */
			hdd_err("Invalid command, value %d < min value %d", svalue, (int)pRegEntry->VarMin);
			goto done;
		}
		if (svalue > (int32_t) pRegEntry->VarMax) {
			/* out of range */
			hdd_err("Invalid command, value %d > max value %d", svalue, (int)pRegEntry->VarMax);
			goto done;
		}
		memcpy(pField, &svalue, pRegEntry->VarSize);
		break;

	case WLAN_PARAM_String:
		len_value_str = strlen(value_str);
		if (len_value_str > (pRegEntry->VarSize - 1)) {
			/* too big */
			hdd_err("Invalid command, string [%s] length "
			       "%zu exceeds maximum length %u", value_str,
			       len_value_str, (pRegEntry->VarSize - 1));
			goto done;
		}
		/* copy string plus NUL */
		memcpy(pField, value_str, (len_value_str + 1));
		break;

	case WLAN_PARAM_MacAddr:
		len_value_str = strlen(value_str);
		if (len_value_str != (QDF_MAC_ADDR_SIZE * 2)) {
			/* out of range */
			hdd_err("Invalid command, MAC address [%s] length "
			       "%zu is not expected length %u", value_str,
			       len_value_str, (QDF_MAC_ADDR_SIZE * 2));
			goto done;
		}
		/* parse the string and store it in the byte array */
		for (i = 0; i < QDF_MAC_ADDR_SIZE; i++) {
			((char *)pField)[i] = (char)
					      ((parse_hex_digit(value_str[(i * 2)]) * 16) +
					       parse_hex_digit(value_str[(i * 2) + 1]));
		}
		break;

	default:
		goto done;
	}

	/* if we get here, we had a successful modification */
	vstatus = QDF_STATUS_SUCCESS;

	/* config table has been modified, is there a notifier? */
	if (NULL != pRegEntry->pfnDynamicnotify) {
		(pRegEntry->pfnDynamicnotify)(pHddCtx, pRegEntry->notifyId);
	}
	/* note that this item was explicitly configured */
	if (idx < MAX_CFG_INI_ITEMS) {
		set_bit(idx, (void *)&pHddCtx->config->bExplicitCfg);
	}
done:
	kfree(clone);
	return vstatus;
}

/**
 * hdd_set_power_save_offload_config() - set power save offload configuration
 * @pHddCtx: the pointer to hdd context
 *
 * Return: none
 */
static void hdd_set_power_save_offload_config(hdd_context_t *pHddCtx)
{
	struct hdd_config *pConfig = pHddCtx->config;
	uint32_t listenInterval = 0;

	if (strcmp(pConfig->PowerUsageControl, "Min") == 0) {
		listenInterval = pConfig->nBmpsMinListenInterval;
	} else if (strcmp(pConfig->PowerUsageControl, "Max") == 0) {
		listenInterval = pConfig->nBmpsMaxListenInterval;
	} else if (strcmp(pConfig->PowerUsageControl, "Mod") == 0) {
		listenInterval = pConfig->nBmpsModListenInterval;
	}

	/*
	 * Based on Mode Set the LI
	 * Otherwise default LI value of 1 will
	 * be taken
	 */
	if (listenInterval) {
		/*
		 * setcfg for listenInterval.
		 * Make sure CFG is updated because PE reads this
		 * from CFG at the time of assoc or reassoc
		 */
		sme_cfg_set_int(pHddCtx->hHal, WNI_CFG_LISTEN_INTERVAL,
				listenInterval);
	}

}

#ifdef FEATURE_RUNTIME_PM
static void hdd_cfg_print_runtime_pm(hdd_context_t *hdd_ctx)
{
	hdd_debug("Name = [gRuntimePM] Value = [%u] ",
		 hdd_ctx->config->runtime_pm);

	hdd_debug("Name = [gRuntimePMDelay] Value = [%u] ",
		 hdd_ctx->config->runtime_pm_delay);
}
#else
static void hdd_cfg_print_runtime_pm(hdd_context_t *hdd_ctx)
{
}
#endif

/**
 * hdd_per_roam_print_ini_config()- Print PER roam specific INI configuration
 * @hdd_ctx: handle to hdd context
 *
 * Return: None
 */
static void hdd_per_roam_print_ini_config(hdd_context_t *hdd_ctx)
{
	hdd_debug("Name = [%s] Value = [%u]",
		CFG_PER_ROAM_ENABLE_NAME,
		hdd_ctx->config->is_per_roam_enabled);
	hdd_debug("Name = [%s] Value = [%u]",
		CFG_PER_ROAM_CONFIG_HIGH_RATE_TH_NAME,
		hdd_ctx->config->per_roam_high_rate_threshold);
	hdd_debug("Name = [%s] Value = [%u]",
		CFG_PER_ROAM_CONFIG_LOW_RATE_TH_NAME,
		hdd_ctx->config->per_roam_low_rate_threshold);
	hdd_debug("Name = [%s] Value = [%u]",
		CFG_PER_ROAM_CONFIG_RATE_TH_PERCENT_NAME,
		hdd_ctx->config->per_roam_th_percent);
	hdd_debug("Name = [%s] Value = [%u]",
		CFG_PER_ROAM_REST_TIME_NAME,
		hdd_ctx->config->per_roam_rest_time);
	hdd_debug("Name = [%s] Value = [%u]",
		CFG_PER_ROAM_MONITOR_TIME,
		hdd_ctx->config->per_roam_mon_time);

}

/**
 * hdd_cfg_print() - print the hdd configuration
 * @iniTable: pointer to hdd context
 *
 * Return: None
 */
void hdd_cfg_print(hdd_context_t *pHddCtx)
{
	int i;

	hdd_debug("*********Config values in HDD Adapter*******");
	hdd_debug("Name = [RTSThreshold] Value = %u",
		  pHddCtx->config->RTSThreshold);
	hdd_debug("Name = [OperatingChannel] Value = [%u]",
		  pHddCtx->config->OperatingChannel);
	hdd_debug("Name = [PowerUsageControl] Value = [%s]",
		  pHddCtx->config->PowerUsageControl);
	hdd_debug("Name = [fIsImpsEnabled] Value = [%u]",
		  pHddCtx->config->fIsImpsEnabled);
	hdd_debug("Name = [nVccRssiTrigger] Value = [%u]",
		  pHddCtx->config->nVccRssiTrigger);
	hdd_debug("Name = [gIbssBssid] Value =[" MAC_ADDRESS_STR "]",
		  MAC_ADDR_ARRAY(pHddCtx->config->IbssBssid.bytes));

	for (i = 0; i < QDF_MAX_CONCURRENCY_PERSONA; i++) {
		hdd_debug("Name = [Intf%dMacAddress] Value =[" MAC_ADDRESS_STR "]",
			  i, MAC_ADDR_ARRAY(pHddCtx->config->intfMacAddr[i].bytes));
	}

	hdd_debug("Name = [gApEnableUapsd] value = [%u]",
		  pHddCtx->config->apUapsdEnabled);

	hdd_debug("Name = [gEnableApProt] value = [%u]",
		  pHddCtx->config->apProtEnabled);
	hdd_debug("Name = [gAPAutoShutOff] Value = [%u]",
		  pHddCtx->config->nAPAutoShutOff);
#ifdef FEATURE_WLAN_MCC_TO_SCC_SWITCH
	hdd_debug("Name = [gWlanMccToSccSwitchMode] Value = [%u]",
		  pHddCtx->config->WlanMccToSccSwitchMode);
#endif
#ifdef FEATURE_WLAN_AUTO_SHUTDOWN
	hdd_debug("Name = [gWlanAutoShutdown] Value = [%u]",
		  pHddCtx->config->WlanAutoShutdown);
#endif
	hdd_debug("Name = [gApProtection] value = [%u]",
		  pHddCtx->config->apProtection);
	hdd_debug("Name = [gEnableApOBSSProt] value = [%u]",
		  pHddCtx->config->apOBSSProtEnabled);
	hdd_debug("Name = [%s] value = [%u]", CFG_FORCE_SAP_ACS,
		pHddCtx->config->force_sap_acs);
	hdd_debug("Name = [%s] value = [%u]", CFG_FORCE_SAP_ACS_START_CH,
		pHddCtx->config->force_sap_acs_st_ch);
	hdd_debug("Name = [%s] value = [%u]", CFG_FORCE_SAP_ACS_END_CH,
		pHddCtx->config->force_sap_acs_end_ch);
#ifdef FEATURE_AP_MCC_CH_AVOIDANCE
	hdd_debug("Name = [sap_channel_avoidance] value = [%u]",
		  pHddCtx->config->sap_channel_avoidance);
#endif /* FEATURE_AP_MCC_CH_AVOIDANCE */
	hdd_debug("Name = [%s] value = [%u]", CFG_SAP_P2P_11AC_OVERRIDE_NAME,
				pHddCtx->config->sap_p2p_11ac_override);
	hdd_debug("Name = [ChannelBondingMode] Value = [%u]",
		  pHddCtx->config->nChannelBondingMode24GHz);
	hdd_debug("Name = [ChannelBondingMode] Value = [%u]",
		  pHddCtx->config->nChannelBondingMode5GHz);
	hdd_debug("Name = [dot11Mode] Value = [%u]",
		  pHddCtx->config->dot11Mode);
	hdd_debug("Name = [WmmMode] Value = [%u] ", pHddCtx->config->WmmMode);
	hdd_debug("Name = [UapsdMask] Value = [0x%x] ",
		  pHddCtx->config->UapsdMask);
	hdd_debug("Name = [ImplicitQosIsEnabled] Value = [%u]",
		  (int)pHddCtx->config->bImplicitQosEnabled);

	hdd_debug("Name = [InfraUapsdVoSrvIntv] Value = [%u] ",
		  pHddCtx->config->InfraUapsdVoSrvIntv);
	hdd_debug("Name = [InfraUapsdVoSuspIntv] Value = [%u] ",
		  pHddCtx->config->InfraUapsdVoSuspIntv);

	hdd_debug("Name = [InfraUapsdViSrvIntv] Value = [%u] ",
		  pHddCtx->config->InfraUapsdViSrvIntv);
	hdd_debug("Name = [InfraUapsdViSuspIntv] Value = [%u] ",
		  pHddCtx->config->InfraUapsdViSuspIntv);

	hdd_debug("Name = [InfraUapsdBeSrvIntv] Value = [%u] ",
		  pHddCtx->config->InfraUapsdBeSrvIntv);
	hdd_debug("Name = [InfraUapsdBeSuspIntv] Value = [%u] ",
		  pHddCtx->config->InfraUapsdBeSuspIntv);

	hdd_debug("Name = [InfraUapsdBkSrvIntv] Value = [%u] ",
		  pHddCtx->config->InfraUapsdBkSrvIntv);
	hdd_debug("Name = [InfraUapsdBkSuspIntv] Value = [%u] ",
		  pHddCtx->config->InfraUapsdBkSuspIntv);
#ifdef FEATURE_WLAN_ESE
	hdd_debug("Name = [InfraInactivityInterval] Value = [%u] ",
		  pHddCtx->config->InfraInactivityInterval);
	hdd_debug("Name = [EseEnabled] Value = [%u] ",
		  pHddCtx->config->isEseIniFeatureEnabled);
	hdd_debug("Name = [FastTransitionEnabled] Value = [%u] ",
		  pHddCtx->config->isFastTransitionEnabled);
	hdd_debug("Name = [gTxPowerCap] Value = [%u] dBm ",
		  pHddCtx->config->nTxPowerCap);
#endif
	hdd_debug("Name = [gAllowTPCfromAP] Value = [%u] ",
		  pHddCtx->config->allow_tpc_from_ap);
	hdd_debug("Name = [FastRoamEnabled] Value = [%u] ",
		  pHddCtx->config->isFastRoamIniFeatureEnabled);
	hdd_debug("Name = [MAWCEnabled] Value = [%u] ",
		  pHddCtx->config->MAWCEnabled);
	hdd_debug("Name = [RoamRssiDiff] Value = [%u] ",
		  pHddCtx->config->RoamRssiDiff);
	hdd_debug("Name = [isWESModeEnabled] Value = [%u] ",
		  pHddCtx->config->isWESModeEnabled);
	hdd_debug("Name = [pmkidModes] Value = [0x%x] ",
		  pHddCtx->config->pmkid_modes);
#ifdef FEATURE_WLAN_SCAN_PNO
	hdd_debug("Name = [configPNOScanSupport] Value = [%u] ",
		  pHddCtx->config->configPNOScanSupport);
	hdd_debug("Name = [configPNOScanTimerRepeatValue] Value = [%u] ",
		  pHddCtx->config->configPNOScanTimerRepeatValue);
	hdd_debug("Name = [gPNOSlowScanMultiplier] Value = [%u] ",
		  pHddCtx->config->pno_slow_scan_multiplier);
#endif
#ifdef FEATURE_WLAN_TDLS
	hdd_debug("Name = [fEnableTDLSSupport] Value = [%u] ",
		  pHddCtx->config->fEnableTDLSSupport);
	hdd_debug("Name = [fEnableTDLSImplicitTrigger] Value = [%u] ",
		  pHddCtx->config->fEnableTDLSImplicitTrigger);
	hdd_debug("Name = [fTDLSExternalControl] Value = [%u] ",
		  pHddCtx->config->fTDLSExternalControl);
	hdd_debug("Name = [fTDLSUapsdMask] Value = [%u] ",
		  pHddCtx->config->fTDLSUapsdMask);
	hdd_debug("Name = [fEnableTDLSBufferSta] Value = [%u] ",
		  pHddCtx->config->fEnableTDLSBufferSta);
	hdd_debug("Name = [fEnableTDLSWmmMode] Value = [%u] ",
		  pHddCtx->config->fEnableTDLSWmmMode);
	hdd_debug("Name = [enable_tdls_scan] Value = [%u]",
		  pHddCtx->config->enable_tdls_scan);
#endif
	hdd_debug("Name = [InfraDirAcVo] Value = [%u] ",
		  pHddCtx->config->InfraDirAcVo);
	hdd_debug("Name = [InfraNomMsduSizeAcVo] Value = [0x%x] ",
		  pHddCtx->config->InfraNomMsduSizeAcVo);
	hdd_debug("Name = [InfraMeanDataRateAcVo] Value = [0x%x] ",
		  pHddCtx->config->InfraMeanDataRateAcVo);
	hdd_debug("Name = [InfraMinPhyRateAcVo] Value = [0x%x] ",
		  pHddCtx->config->InfraMinPhyRateAcVo);
	hdd_debug("Name = [InfraSbaAcVo] Value = [0x%x] ",
		  pHddCtx->config->InfraSbaAcVo);

	hdd_debug("Name = [InfraDirAcVi] Value = [%u] ",
		  pHddCtx->config->InfraDirAcVi);
	hdd_debug("Name = [InfraNomMsduSizeAcVi] Value = [0x%x] ",
		  pHddCtx->config->InfraNomMsduSizeAcVi);
	hdd_debug("Name = [InfraMeanDataRateAcVi] Value = [0x%x] ",
		  pHddCtx->config->InfraMeanDataRateAcVi);
	hdd_debug("Name = [InfraMinPhyRateAcVi] Value = [0x%x] ",
		  pHddCtx->config->InfraMinPhyRateAcVi);
	hdd_debug("Name = [InfraSbaAcVi] Value = [0x%x] ",
		  pHddCtx->config->InfraSbaAcVi);

	hdd_debug("Name = [InfraDirAcBe] Value = [%u] ",
		  pHddCtx->config->InfraDirAcBe);
	hdd_debug("Name = [InfraNomMsduSizeAcBe] Value = [0x%x] ",
		  pHddCtx->config->InfraNomMsduSizeAcBe);
	hdd_debug("Name = [InfraMeanDataRateAcBe] Value = [0x%x] ",
		  pHddCtx->config->InfraMeanDataRateAcBe);
	hdd_debug("Name = [InfraMinPhyRateAcBe] Value = [0x%x] ",
		  pHddCtx->config->InfraMinPhyRateAcBe);
	hdd_debug("Name = [InfraSbaAcBe] Value = [0x%x] ",
		  pHddCtx->config->InfraSbaAcBe);

	hdd_debug("Name = [InfraDirAcBk] Value = [%u] ",
		  pHddCtx->config->InfraDirAcBk);
	hdd_debug("Name = [InfraNomMsduSizeAcBk] Value = [0x%x] ",
		  pHddCtx->config->InfraNomMsduSizeAcBk);
	hdd_debug("Name = [InfraMeanDataRateAcBk] Value = [0x%x] ",
		  pHddCtx->config->InfraMeanDataRateAcBk);
	hdd_debug("Name = [InfraMinPhyRateAcBk] Value = [0x%x] ",
		  pHddCtx->config->InfraMinPhyRateAcBk);
	hdd_debug("Name = [InfraSbaAcBk] Value = [0x%x] ",
		  pHddCtx->config->InfraSbaAcBk);

	hdd_debug("Name = [DelayedTriggerFrmInt] Value = [%u] ",
		  pHddCtx->config->DelayedTriggerFrmInt);
	hdd_debug("Name = [mcastBcastFilterSetting] Value = [%u] ",
		  pHddCtx->config->mcastBcastFilterSetting);
	hdd_debug("Name = [fhostArpOffload] Value = [%u] ",
		  pHddCtx->config->fhostArpOffload);
	hdd_debug("Name = [ssdp] Value = [%u] ", pHddCtx->config->ssdp);
	hdd_cfg_print_runtime_pm(pHddCtx);
#ifdef FEATURE_WLAN_RA_FILTERING
	hdd_debug("Name = [RArateLimitInterval] Value = [%u] ",
		  pHddCtx->config->RArateLimitInterval);
	hdd_debug("Name = [IsRArateLimitEnabled] Value = [%u] ",
		  pHddCtx->config->IsRArateLimitEnabled);
#endif
	hdd_debug("Name = [fFTResourceReqSupported] Value = [%u] ",
		  pHddCtx->config->fFTResourceReqSupported);

	hdd_debug("Name = [nNeighborLookupRssiThreshold] Value = [%u] ",
		  pHddCtx->config->nNeighborLookupRssiThreshold);
	hdd_debug("Name = [delay_before_vdev_stop] Value = [%u] ",
		  pHddCtx->config->delay_before_vdev_stop);
	hdd_debug("Name = [nOpportunisticThresholdDiff] Value = [%u] ",
		  pHddCtx->config->nOpportunisticThresholdDiff);
	hdd_debug("Name = [nRoamRescanRssiDiff] Value = [%u] ",
		  pHddCtx->config->nRoamRescanRssiDiff);
	hdd_debug("Name = [nNeighborScanMinChanTime] Value = [%u] ",
		  pHddCtx->config->nNeighborScanMinChanTime);
	hdd_debug("Name = [nNeighborScanMaxChanTime] Value = [%u] ",
		  pHddCtx->config->nNeighborScanMaxChanTime);
	hdd_debug("Name = [nMaxNeighborRetries] Value = [%u] ",
		  pHddCtx->config->nMaxNeighborReqTries);
	hdd_debug("Name = [nNeighborScanPeriod] Value = [%u] ",
		  pHddCtx->config->nNeighborScanPeriod);
	hdd_debug("Name = [nNeighborScanResultsRefreshPeriod] Value = [%u] ",
		  pHddCtx->config->nNeighborResultsRefreshPeriod);
	hdd_debug("Name = [nEmptyScanRefreshPeriod] Value = [%u] ",
		  pHddCtx->config->nEmptyScanRefreshPeriod);
	hdd_debug("Name = [nRoamBmissFirstBcnt] Value = [%u] ",
		  pHddCtx->config->nRoamBmissFirstBcnt);
	hdd_debug("Name = [nRoamBmissFinalBcnt] Value = [%u] ",
		  pHddCtx->config->nRoamBmissFinalBcnt);
	hdd_debug("Name = [nRoamBeaconRssiWeight] Value = [%u] ",
		  pHddCtx->config->nRoamBeaconRssiWeight);
	hdd_debug("Name = [allowDFSChannelRoam] Value = [%u] ",
		  pHddCtx->config->allowDFSChannelRoam);
	hdd_debug("Name = [nhi_rssi_scan_max_count] Value = [%u] ",
		  pHddCtx->config->nhi_rssi_scan_max_count);
	hdd_debug("Name = [nhi_rssi_scan_rssi_delta] Value = [%u] ",
		  pHddCtx->config->nhi_rssi_scan_rssi_delta);
	hdd_debug("Name = [nhi_rssi_scan_delay] Value = [%u] ",
		  pHddCtx->config->nhi_rssi_scan_delay);
	hdd_debug("Name = [nhi_rssi_scan_rssi_ub] Value = [%u] ",
		  pHddCtx->config->nhi_rssi_scan_rssi_ub);
	hdd_debug("Name = [burstSizeDefinition] Value = [0x%x] ",
		  pHddCtx->config->burstSizeDefinition);
	hdd_debug("Name = [tsInfoAckPolicy] Value = [0x%x] ",
		  pHddCtx->config->tsInfoAckPolicy);
	hdd_debug("Name = [rfSettlingTimeUs] Value = [%u] ",
		  pHddCtx->config->rfSettlingTimeUs);
	hdd_debug("Name = [bSingleTidRc] Value = [%u] ",
		  pHddCtx->config->bSingleTidRc);
	hdd_debug("Name = [gDynamicPSPollvalue] Value = [%u] ",
		  pHddCtx->config->dynamicPsPollValue);
	hdd_debug("Name = [gAddTSWhenACMIsOff] Value = [%u] ",
		  pHddCtx->config->AddTSWhenACMIsOff);
	hdd_debug("Name = [gValidateScanList] Value = [%u] ",
		  pHddCtx->config->fValidateScanList);

	hdd_debug("Name = [gStaKeepAlivePeriod] Value = [%u] ",
		  pHddCtx->config->infraStaKeepAlivePeriod);
	hdd_debug("Name = [gApDataAvailPollInterVal] Value = [%u] ",
		  pHddCtx->config->apDataAvailPollPeriodInMs);
	hdd_debug("Name = [BandCapability] Value = [%u] ",
		  pHddCtx->config->nBandCapability);
	hdd_debug("Name = [teleBcnWakeupEnable] Value = [%u] ",
		  pHddCtx->config->teleBcnWakeupEn);
	hdd_debug("Name = [transListenInterval] Value = [%u] ",
		  pHddCtx->config->nTeleBcnTransListenInterval);
	hdd_debug("Name = [transLiNumIdleBeacons] Value = [%u] ",
		  pHddCtx->config->nTeleBcnTransLiNumIdleBeacons);
	hdd_debug("Name = [maxListenInterval] Value = [%u] ",
		  pHddCtx->config->nTeleBcnMaxListenInterval);
	hdd_debug("Name = [maxLiNumIdleBeacons] Value = [%u] ",
		  pHddCtx->config->nTeleBcnMaxLiNumIdleBeacons);
	hdd_debug("Name = [gApDataAvailPollInterVal] Value = [%u] ",
		  pHddCtx->config->apDataAvailPollPeriodInMs);
	hdd_debug("Name = [gEnableBypass11d] Value = [%u] ",
		  pHddCtx->config->enableBypass11d);
	hdd_debug("Name = [gEnableDFSChnlScan] Value = [%u] ",
		  pHddCtx->config->enableDFSChnlScan);
	hdd_debug("Name = [gEnableDFSPnoChnlScan] Value = [%u] ",
		  pHddCtx->config->enable_dfs_pno_chnl_scan);
	hdd_debug("Name = [gReportMaxLinkSpeed] Value = [%u] ",
		  pHddCtx->config->reportMaxLinkSpeed);
	hdd_debug("Name = [thermalMitigationEnable] Value = [%u] ",
		  pHddCtx->config->thermalMitigationEnable);
	hdd_debug("Name = [gVhtChannelWidth] value = [%u]",
		  pHddCtx->config->vhtChannelWidth);
	hdd_debug("Name = [enableFirstScan2GOnly] Value = [%u] ",
		  pHddCtx->config->enableFirstScan2GOnly);
	hdd_debug("Name = [skipDfsChnlInP2pSearch] Value = [%u] ",
		  pHddCtx->config->skipDfsChnlInP2pSearch);
	hdd_debug("Name = [ignoreDynamicDtimInP2pMode] Value = [%u] ",
		  pHddCtx->config->ignoreDynamicDtimInP2pMode);
	hdd_debug("Name = [enableRxSTBC] Value = [%u] ",
		  pHddCtx->config->enableRxSTBC);
	hdd_debug("Name = [gEnableLpwrImgTransition] Value = [%u] ",
		  pHddCtx->config->enableLpwrImgTransition);
	hdd_debug("Name = [gEnableSSR] Value = [%u] ",
		  pHddCtx->config->enableSSR);
	hdd_debug("Name = [gEnableVhtFor24GHzBand] Value = [%u] ",
		  pHddCtx->config->enableVhtFor24GHzBand);
	hdd_debug("Name = [gEnableIbssHeartBeatOffload] Value = [%u] ",
		  pHddCtx->config->enableIbssHeartBeatOffload);
	hdd_debug("Name = [gAntennaDiversity] Value = [%u] ",
		  pHddCtx->config->antennaDiversity);
	hdd_debug("Name = [gGoLinkMonitorPeriod] Value = [%u]",
		  pHddCtx->config->goLinkMonitorPeriod);
	hdd_debug("Name = [gApLinkMonitorPeriod] Value = [%u]",
		  pHddCtx->config->apLinkMonitorPeriod);
	hdd_debug("Name = [gGoKeepAlivePeriod] Value = [%u]",
		  pHddCtx->config->goKeepAlivePeriod);
	hdd_debug("Name = [gApKeepAlivePeriod]Value = [%u]",
		  pHddCtx->config->apKeepAlivePeriod);
	hdd_debug("Name = [max_amsdu_num] Value = [%u] ",
		 pHddCtx->config->max_amsdu_num);
	hdd_debug("Name = [nSelect5GHzMargin] Value = [%u] ",
		  pHddCtx->config->nSelect5GHzMargin);
	hdd_debug("Name = [gCoalesingInIBSS] Value = [%u] ",
		  pHddCtx->config->isCoalesingInIBSSAllowed);
	hdd_debug("Name = [gIbssATIMWinSize] Value = [%u] ",
		  pHddCtx->config->ibssATIMWinSize);
	hdd_debug("Name = [gIbssIsPowerSaveAllowed] Value = [%u] ",
		  pHddCtx->config->isIbssPowerSaveAllowed);
	hdd_debug("Name = [gIbssIsPowerCollapseAllowed] Value = [%u] ",
		  pHddCtx->config->isIbssPowerCollapseAllowed);
	hdd_debug("Name = [gIbssAwakeOnTxRx] Value = [%u] ",
		  pHddCtx->config->isIbssAwakeOnTxRx);
	hdd_debug("Name = [gIbssInactivityTime] Value = [%u] ",
		  pHddCtx->config->ibssInactivityCount);
	hdd_debug("Name = [gIbssTxSpEndInactivityTime] Value = [%u] ",
		  pHddCtx->config->ibssTxSpEndInactivityTime);
	hdd_debug("Name = [gIbssPsWarmupTime] Value = [%u] ",
		  pHddCtx->config->ibssPsWarmupTime);
	hdd_debug("Name = [gIbssPs1RxChainInAtim] Value = [%u] ",
		  pHddCtx->config->ibssPs1RxChainInAtimEnable);
	hdd_debug("Name = [fDfsPhyerrFilterOffload] Value = [%u] ",
		  pHddCtx->config->fDfsPhyerrFilterOffload);
	hdd_debug("Name = [gIgnorePeerErpInfo] Value = [%u] ",
		  pHddCtx->config->ignore_peer_erp_info);
#ifdef IPA_OFFLOAD
	hdd_debug("Name = [gIPAConfig] Value = [0x%x] ",
		  pHddCtx->config->IpaConfig);
	hdd_debug("Name = [gIPADescSize] Value = [%u] ",
		  pHddCtx->config->IpaDescSize);
	hdd_debug("Name = [IpaHighBandwidthMbpsg] Value = [%u] ",
		  pHddCtx->config->IpaHighBandwidthMbps);
	hdd_debug("Name = [IpaMediumBandwidthMbps] Value = [%u] ",
		  pHddCtx->config->IpaMediumBandwidthMbps);
	hdd_debug("Name = [IpaLowBandwidthMbps] Value = [%u] ",
		  pHddCtx->config->IpaLowBandwidthMbps);
#endif
	hdd_debug("Name = [gEnableOverLapCh] Value = [%u] ",
		  pHddCtx->config->gEnableOverLapCh);
	hdd_debug("Name = [gMaxOffloadPeers] Value = [%u] ",
		  pHddCtx->config->apMaxOffloadPeers);
	hdd_debug("Name = [gMaxOffloadReorderBuffs] value = [%u] ",
		  pHddCtx->config->apMaxOffloadReorderBuffs);
	hdd_debug("Name = [gAllowDFSChannelRoam] Value = [%u] ",
		  pHddCtx->config->allowDFSChannelRoam);
	hdd_debug("Name = [gMaxConcurrentActiveSessions] Value = [%u] ",
	       pHddCtx->config->gMaxConcurrentActiveSessions);

#ifdef MSM_PLATFORM
	hdd_debug("Name = [gBusBandwidthHighThreshold] Value = [%u] ",
		  pHddCtx->config->busBandwidthHighThreshold);
	hdd_debug("Name = [gBusBandwidthMediumThreshold] Value = [%u] ",
		  pHddCtx->config->busBandwidthMediumThreshold);
	hdd_debug("Name = [gBusBandwidthLowThreshold] Value = [%u] ",
		  pHddCtx->config->busBandwidthLowThreshold);
	hdd_debug("Name = [gbusBandwidthComputeInterval] Value = [%u] ",
		  pHddCtx->config->busBandwidthComputeInterval);
	hdd_debug("Name = [%s] Value = [%u] ",
		  CFG_ENABLE_TCP_DELACK,
		  pHddCtx->config->enable_tcp_delack);
	hdd_debug("Name = [gTcpDelAckThresholdHigh] Value = [%u] ",
		  pHddCtx->config->tcpDelackThresholdHigh);
	hdd_debug("Name = [gTcpDelAckThresholdLow] Value = [%u] ",
		  pHddCtx->config->tcpDelackThresholdLow);
	hdd_debug("Name = [%s] Value = [%u] ",
		  CFG_TCP_DELACK_TIMER_COUNT,
		  pHddCtx->config->tcp_delack_timer_count);
	hdd_debug("Name = [%s] Value = [%u] ",
		  CFG_TCP_TX_HIGH_TPUT_THRESHOLD_NAME,
		  pHddCtx->config->tcp_tx_high_tput_thres);

#endif

	hdd_debug("Name = [gIgnoreCAC] Value = [%u] ",
		  pHddCtx->config->ignoreCAC);
	hdd_debug("Name = [gSapPreferredChanLocation] Value = [%u] ",
		  pHddCtx->config->gSapPreferredChanLocation);
	hdd_debug("Name = [gDisableDfsJapanW53] Value = [%u] ",
		  pHddCtx->config->gDisableDfsJapanW53);
#ifdef FEATURE_GREEN_AP
	hdd_debug("Name = [gEnableGreenAp] Value = [%u] ",
		  pHddCtx->config->enableGreenAP);
	hdd_debug("Name = [gEenableEGAP] Value = [%u] ",
		  pHddCtx->config->enable_egap);
	hdd_debug("Name = [gEGAPInactTime] Value = [%u] ",
		  pHddCtx->config->egap_inact_time);
	hdd_debug("Name = [gEGAPWaitTime] Value = [%u] ",
		  pHddCtx->config->egap_wait_time);
	hdd_debug("Name = [gEGAPFeatures] Value = [%u] ",
		  pHddCtx->config->egap_feature_flag);
#endif
#ifdef WLAN_FEATURE_ROAM_OFFLOAD
	hdd_debug("Name = [isRoamOffloadEnabled] Value = [%u]",
		  pHddCtx->config->isRoamOffloadEnabled);
#endif
	hdd_debug("Name = [gEnableSifsBurst] Value = [%u]",
		  pHddCtx->config->enableSifsBurst);

#ifdef WLAN_FEATURE_LPSS
	hdd_debug("Name = [gEnableLpassSupport] Value = [%u] ",
		  pHddCtx->config->enable_lpass_support);
#endif

	hdd_debug("Name = [gEnableSelfRecovery] Value = [%u]",
		  pHddCtx->config->enableSelfRecovery);

	hdd_debug("Name = [gEnableSapSuspend] Value = [%u]",
		  pHddCtx->config->enableSapSuspend);

#ifdef WLAN_FEATURE_EXTWOW_SUPPORT
	hdd_debug("Name = [gExtWoWgotoSuspend] Value = [%u]",
		  pHddCtx->config->extWowGotoSuspend);

	hdd_debug("Name = [gExtWowApp1WakeupPinNumber] Value = [%u]",
		  pHddCtx->config->extWowApp1WakeupPinNumber);

	hdd_debug("Name = [gExtWowApp2WakeupPinNumber] Value = [%u]",
		  pHddCtx->config->extWowApp2WakeupPinNumber);

	hdd_debug("Name = [gExtWoWApp2KAInitPingInterval] Value = [%u]",
		  pHddCtx->config->extWowApp2KAInitPingInterval);

	hdd_debug("Name = [gExtWoWApp2KAMinPingInterval] Value = [%u]",
		  pHddCtx->config->extWowApp2KAMinPingInterval);

	hdd_debug("Name = [gExtWoWApp2KAMaxPingInterval] Value = [%u]",
		  pHddCtx->config->extWowApp2KAMaxPingInterval);

	hdd_debug("Name = [gExtWoWApp2KAIncPingInterval] Value = [%u]",
		  pHddCtx->config->extWowApp2KAIncPingInterval);

	hdd_debug("Name = [gExtWoWApp2TcpSrcPort] Value = [%u]",
		  pHddCtx->config->extWowApp2TcpSrcPort);

	hdd_debug("Name = [gExtWoWApp2TcpDstPort] Value = [%u]",
		  pHddCtx->config->extWowApp2TcpDstPort);

	hdd_debug("Name = [gExtWoWApp2TcpTxTimeout] Value = [%u]",
		  pHddCtx->config->extWowApp2TcpTxTimeout);

	hdd_debug("Name = [gExtWoWApp2TcpRxTimeout] Value = [%u]",
		  pHddCtx->config->extWowApp2TcpRxTimeout);
#endif

#ifdef DHCP_SERVER_OFFLOAD
	hdd_debug("Name = [gDHCPServerOffloadEnable] Value = [%u]",
		  pHddCtx->config->enableDHCPServerOffload);
	hdd_debug("Name = [gDHCPMaxNumClients] Value = [%u]",
		  pHddCtx->config->dhcpMaxNumClients);
	hdd_debug("Name = [gDHCPServerIP] Value = [%s]",
		  pHddCtx->config->dhcpServerIP);
#endif

	hdd_debug("Name = [gEnableDumpCollect] Value = [%u]",
			pHddCtx->config->is_ramdump_enabled);

	hdd_debug("Name = [gP2PListenDeferInterval] Value = [%u]",
		  pHddCtx->config->p2p_listen_defer_interval);
	hdd_debug("Name = [is_ps_enabled] value = [%d]",
		   pHddCtx->config->is_ps_enabled);
	hdd_debug("Name = [tso_enable] value = [%d]",
		  pHddCtx->config->tso_enable);
	hdd_debug("Name = [LROEnable] value = [%d]",
		  pHddCtx->config->lro_enable);
	hdd_debug("Name = [active_mode_offload] value = [%d]",
		  pHddCtx->config->active_mode_offload);
	hdd_debug("Name = [gfine_time_meas_cap] value = [%u]",
		  pHddCtx->config->fine_time_meas_cap);
#ifdef WLAN_FEATURE_FASTPATH
	hdd_debug("Name = [fastpath_enable] Value = [%u]",
		  pHddCtx->config->fastpath_enable);
#endif
	hdd_debug("Name = [max_scan_count] value = [%d]",
		  pHddCtx->config->max_scan_count);
	hdd_debug("Name = [%s] value = [%d]",
		  CFG_RX_MODE_NAME, pHddCtx->config->rx_mode);
	hdd_debug("Name = [%s] Value = [%u]",
		  CFG_CE_CLASSIFY_ENABLE_NAME,
		  pHddCtx->config->ce_classify_enabled);
	hdd_debug("Name = [%s] value = [%u]",
		  CFG_DUAL_MAC_FEATURE_DISABLE,
		  pHddCtx->config->dual_mac_feature_disable);
#ifdef FEATURE_WLAN_SCAN_PNO
	hdd_debug("Name = [%s] Value = [%u]",
		   CFG_PNO_CHANNEL_PREDICTION_NAME,
		   pHddCtx->config->pno_channel_prediction);
	hdd_debug("Name = [%s] Value = [%u]",
		   CFG_TOP_K_NUM_OF_CHANNELS_NAME,
		   pHddCtx->config->top_k_num_of_channels);
	hdd_debug("Name = [%s] Value = [%u]",
		   CFG_STATIONARY_THRESHOLD_NAME,
		   pHddCtx->config->stationary_thresh);
	hdd_debug("Name = [%s] Value = [%u]",
		   CFG_CHANNEL_PREDICTION_FULL_SCAN_MS_NAME,
		   pHddCtx->config->channel_prediction_full_scan);
	hdd_debug("Name = [%s] Value = [%u]",
		   CFG_ADAPTIVE_PNOSCAN_DWELL_MODE_NAME,
		   pHddCtx->config->pnoscan_adaptive_dwell_mode);
#endif
	hdd_debug("Name = [%s] Value = [%d]",
		   CFG_EARLY_STOP_SCAN_ENABLE,
		   pHddCtx->config->early_stop_scan_enable);
	hdd_debug("Name = [%s] Value = [%d]",
		   CFG_EARLY_STOP_SCAN_MIN_THRESHOLD,
		   pHddCtx->config->early_stop_scan_min_threshold);
	hdd_debug("Name = [%s] Value = [%d]",
		   CFG_EARLY_STOP_SCAN_MAX_THRESHOLD,
		   pHddCtx->config->early_stop_scan_max_threshold);
	hdd_debug("Name = [%s] Value = [%d]",
		   CFG_FIRST_SCAN_BUCKET_THRESHOLD_NAME,
		   pHddCtx->config->first_scan_bucket_threshold);
	hdd_debug("Name = [%s] Value = [%u]",
		   CFG_HT_MPDU_DENSITY_NAME,
		   pHddCtx->config->ht_mpdu_density);


#ifdef FEATURE_LFR_SUBNET_DETECTION
	hdd_debug("Name = [%s] Value = [%d]",
		   CFG_ENABLE_LFR_SUBNET_DETECTION,
		   pHddCtx->config->enable_lfr_subnet_detection);
#endif
	hdd_debug("Name = [%s] Value = [%u]",
		CFG_ROAM_DENSE_TRAFFIC_THRESHOLD,
		pHddCtx->config->roam_dense_traffic_thresh);
	hdd_debug("Name = [%s] Value = [%u]",
		CFG_ROAM_DENSE_RSSI_THRE_OFFSET,
		pHddCtx->config->roam_dense_rssi_thresh_offset);
	hdd_debug("Name = [%s] Value = [%u]",
		CFG_IGNORE_PEER_HT_MODE_NAME,
		pHddCtx->config->ignore_peer_ht_opmode);
	hdd_debug("Name = [%s] Value = [%u]",
		 CFG_ENABLE_VENDOR_VHT_FOR_24GHZ_NAME,
		 pHddCtx->config->enable_sap_vendor_vht);
	hdd_debug("Name = [%s] Value = [%u]",
		CFG_ENABLE_FATAL_EVENT_TRIGGER,
		pHddCtx->config->enable_fatal_event);
	hdd_debug("Name = [%s] Value = [%u]",
		CFG_ROAM_DENSE_MIN_APS,
		pHddCtx->config->roam_dense_min_aps);
	hdd_debug("Name = [%s] Value = [%u]",
		CFG_MIN_REST_TIME_NAME,
		pHddCtx->config->min_rest_time_conc);
	hdd_debug("Name = [%s] Value = [%u]",
		CFG_IDLE_TIME_NAME,
		pHddCtx->config->idle_time_conc);
	hdd_debug("Name = [%s] Value = [%d]",
		CFG_BUG_ON_REINIT_FAILURE_NAME,
		pHddCtx->config->bug_on_reinit_failure);
	hdd_debug("Name = [%s] Value = [%u]",
		CFG_INTERFACE_CHANGE_WAIT_NAME,
		pHddCtx->config->iface_change_wait_time);

	hdd_debug("Name = [%s] Value = [%u]",
		CFG_ENABLE_EDCA_INI_NAME,
		pHddCtx->config->enable_edca_params);

	hdd_debug("Name = [%s] Value = [%u]",
		CFG_EDCA_VO_CWMIN_VALUE_NAME,
		pHddCtx->config->edca_vo_cwmin);
	hdd_debug("Name = [%s] Value = [%u]",
		CFG_EDCA_VI_CWMIN_VALUE_NAME,
		pHddCtx->config->edca_vi_cwmin);
	hdd_debug("Name = [%s] Value = [%u]",
		CFG_EDCA_BK_CWMIN_VALUE_NAME,
		pHddCtx->config->edca_bk_cwmin);
	hdd_debug("Name = [%s] Value = [%u]",
		CFG_EDCA_BE_CWMIN_VALUE_NAME,
		pHddCtx->config->edca_be_cwmin);

	hdd_debug("Name = [%s] Value = [%u]",
		CFG_EDCA_VO_CWMAX_VALUE_NAME,
		pHddCtx->config->edca_vo_cwmax);
	hdd_debug("Name = [%s] Value = [%u]",
		CFG_EDCA_VI_CWMAX_VALUE_NAME,
		pHddCtx->config->edca_vi_cwmax);
	hdd_debug("Name = [%s] Value = [%u]",
		CFG_EDCA_BK_CWMAX_VALUE_NAME,
		pHddCtx->config->edca_bk_cwmax);
	hdd_debug("Name = [%s] Value = [%u]",
		CFG_EDCA_BE_CWMAX_VALUE_NAME,
		pHddCtx->config->edca_be_cwmax);

	hdd_debug("Name = [%s] Value = [%u]",
		CFG_EDCA_VO_AIFS_VALUE_NAME,
		pHddCtx->config->edca_vo_aifs);
	hdd_debug("Name = [%s] Value = [%u]",
		CFG_EDCA_VI_AIFS_VALUE_NAME,
		pHddCtx->config->edca_vi_aifs);
	hdd_debug("Name = [%s] Value = [%u]",
		CFG_EDCA_BK_AIFS_VALUE_NAME,
		pHddCtx->config->edca_bk_aifs);
	hdd_debug("Name = [%s] Value = [%u]",
		CFG_EDCA_BE_AIFS_VALUE_NAME,
		pHddCtx->config->edca_be_aifs);

	hdd_debug("Name = [%s] Value = [%s]",
		CFG_ENABLE_TX_SCHED_WRR_VO,
		pHddCtx->config->tx_sched_wrr_vo);
	hdd_debug("Name = [%s] Value = [%s]",
		CFG_ENABLE_TX_SCHED_WRR_VI,
		pHddCtx->config->tx_sched_wrr_vi);
	hdd_debug("Name = [%s] Value = [%s]",
		CFG_ENABLE_TX_SCHED_WRR_BK,
		pHddCtx->config->tx_sched_wrr_bk);
	hdd_debug("Name = [%s] Value = [%s]",
		CFG_ENABLE_TX_SCHED_WRR_BE,
		pHddCtx->config->tx_sched_wrr_be);

	hdd_debug("Name = [%s] Value = [%u]",
		CFG_ENABLE_DP_TRACE,
		pHddCtx->config->enable_dp_trace);
	hdd_debug("Name = [%s] Value = [%u]",
		CFG_ADAPTIVE_SCAN_DWELL_MODE_NAME,
		pHddCtx->config->scan_adaptive_dwell_mode);
	hdd_debug("Name = [%s] Value = [%u]",
		CFG_ADAPTIVE_ROAMSCAN_DWELL_MODE_NAME,
		pHddCtx->config->roamscan_adaptive_dwell_mode);
	hdd_debug("Name = [%s] Value = [%u]",
		CFG_ADAPTIVE_EXTSCAN_DWELL_MODE_NAME,
		pHddCtx->config->extscan_adaptive_dwell_mode);
	hdd_debug("Name = [%s] Value = [%u]",
		CFG_ADAPTIVE_DWELL_MODE_ENABLED_NAME,
		pHddCtx->config->adaptive_dwell_mode_enabled);
	hdd_debug("Name = [%s] Value = [%u]",
		CFG_GLOBAL_ADAPTIVE_DWELL_MODE_NAME,
		pHddCtx->config->global_adapt_dwelltime_mode);
	hdd_debug("Name = [%s] Value = [%u]",
		CFG_ADAPT_DWELL_LPF_WEIGHT_NAME,
		pHddCtx->config->adapt_dwell_lpf_weight);
	hdd_debug("Name = [%s] Value = [%u]",
		CFG_ADAPT_DWELL_PASMON_INTVAL_NAME,
		pHddCtx->config->adapt_dwell_passive_mon_intval);
	hdd_debug("Name = [%s] Value = [%u]",
		CFG_ADAPT_DWELL_WIFI_THRESH_NAME,
		pHddCtx->config->adapt_dwell_wifi_act_threshold);
	hdd_debug("Name = [%s] value = [%u]",
		 CFG_SUB_20_CHANNEL_WIDTH_NAME,
		 pHddCtx->config->enable_sub_20_channel_width);
	hdd_debug("Name = [%s] Value = [%u]",
		 CFG_TGT_GTX_USR_CFG_NAME,
		 pHddCtx->config->tgt_gtx_usr_cfg);
	hdd_debug("Name = [%s] Value = [%u]",
		CFG_SAP_MAX_INACTIVITY_OVERRIDE_NAME,
		pHddCtx->config->sap_max_inactivity_override);
	hdd_ndp_print_ini_config(pHddCtx);
	hdd_debug("Name = [%s] Value = [%s]",
		CFG_RM_CAPABILITY_NAME,
		pHddCtx->config->rm_capability);
	hdd_debug("Name = [%s] Value = [%d]",
		CFG_SAP_FORCE_11N_FOR_11AC_NAME,
		pHddCtx->config->sap_force_11n_for_11ac);
	hdd_debug("Name = [%s] Value = [%d]",
		CFG_BPF_PACKET_FILTER_OFFLOAD,
		pHddCtx->config->bpf_packet_filter_enable);
	hdd_debug("Name = [%s] Value = [%u]",
		CFG_TDLS_ENABLE_DEFER_TIMER,
		pHddCtx->config->tdls_enable_defer_time);
	hdd_debug("Name = [%s] Value = [%d]",
		CFG_FILTER_MULTICAST_REPLAY_NAME,
		pHddCtx->config->multicast_replay_filter);
	hdd_debug("Name = [%s] Value = [%u]",
		CFG_ENABLE_GO_CTS2SELF_FOR_STA,
		pHddCtx->config->enable_go_cts2self_for_sta);
	hdd_debug("Name = [%s] Value = [%u]",
		CFG_CRASH_FW_TIMEOUT_NAME,
		pHddCtx->config->fw_timeout_crash);
	hdd_debug("Name = [%s] Value = [%u]",
		CFG_ENABLE_PHY_REG_NAME,
		pHddCtx->config->enable_phy_reg_retention);
	hdd_debug("Name = [%s] Value = [%u]",
		CFG_HW_BC_FILTER_NAME,
		pHddCtx->config->hw_broadcast_filter);
	hdd_per_roam_print_ini_config(pHddCtx);
	hdd_debug("Name = [%s] Value = [%d]",
		CFG_SAP_INTERNAL_RESTART_NAME,
		pHddCtx->config->sap_internal_restart);

	hdd_info("Name = [%s] Value = [%x] ",
		 CFG_PRB_REQ_IE_WHITELIST_NAME,
		 pHddCtx->config->probe_req_ie_whitelist);
	hdd_info("Name = [%s] Value = [%x] ",
		 CFG_PRB_REQ_IE_BIT_MAP0_NAME,
		 pHddCtx->config->probe_req_ie_bitmap_0);
	hdd_info("Name = [%s] Value = [%x] ",
		 CFG_PRB_REQ_IE_BIT_MAP1_NAME,
		 pHddCtx->config->probe_req_ie_bitmap_1);
	hdd_info("Name = [%s] Value = [%x] ",
		 CFG_PRB_REQ_IE_BIT_MAP2_NAME,
		 pHddCtx->config->probe_req_ie_bitmap_2);
	hdd_info("Name = [%s] Value = [%x] ",
		 CFG_PRB_REQ_IE_BIT_MAP3_NAME,
		 pHddCtx->config->probe_req_ie_bitmap_3);
	hdd_info("Name = [%s] Value = [%x] ",
		 CFG_PRB_REQ_IE_BIT_MAP4_NAME,
		 pHddCtx->config->probe_req_ie_bitmap_4);
	hdd_info("Name = [%s] Value = [%x] ",
		 CFG_PRB_REQ_IE_BIT_MAP5_NAME,
		 pHddCtx->config->probe_req_ie_bitmap_5);
	hdd_info("Name = [%s] Value = [%x] ",
		 CFG_PRB_REQ_IE_BIT_MAP6_NAME,
		 pHddCtx->config->probe_req_ie_bitmap_6);
	hdd_info("Name = [%s] Value = [%x] ",
		 CFG_PRB_REQ_IE_BIT_MAP7_NAME,
		 pHddCtx->config->probe_req_ie_bitmap_7);
	hdd_info("Name = [%s] Value =[%s]",
		 CFG_PROBE_REQ_OUI_NAME,
		 pHddCtx->config->probe_req_ouis);
}

/**
 * hdd_update_mac_config() - update MAC address from cfg file
 * @pHddCtx: the pointer to hdd context
 *
 * It overwrites the MAC address if config file exist.
 *
 * Return: QDF_STATUS_SUCCESS if the MAC address is found from cfg file
 *      and overwritten, otherwise QDF_STATUS_E_INVAL
 */
QDF_STATUS hdd_update_mac_config(hdd_context_t *pHddCtx)
{
	int status, i = 0;
	const struct firmware *fw = NULL;
	char *line, *buffer = NULL;
	char *temp = NULL;
	char *name, *value;
	tCfgIniEntry macTable[QDF_MAX_CONCURRENCY_PERSONA];
	tSirMacAddr customMacAddr;

	QDF_STATUS qdf_status = QDF_STATUS_SUCCESS;

	memset(macTable, 0, sizeof(macTable));
	status = request_firmware(&fw, WLAN_MAC_FILE, pHddCtx->parent_dev);

	if (status) {
		hdd_alert("request_firmware failed %d", status);
		qdf_status = QDF_STATUS_E_FAILURE;
		return qdf_status;
	}
	if (!fw || !fw->data || !fw->size) {
		hdd_alert("invalid firmware");
		qdf_status = QDF_STATUS_E_INVAL;
		goto config_exit;
	}

	hdd_debug("wlan_mac.bin size %zu", fw->size);

	temp = qdf_mem_malloc(fw->size);

	if (temp == NULL) {
		hdd_err("fail to alloc memory");
		qdf_status = QDF_STATUS_E_NOMEM;
		goto config_exit;
	}
	buffer = temp;
	qdf_mem_copy(buffer, fw->data, fw->size);

	/* data format:
	 * Intf0MacAddress=00AA00BB00CC
	 * Intf1MacAddress=00AA00BB00CD
	 * END
	 */
	while (buffer != NULL) {
		line = get_next_line(buffer);
		buffer = i_trim(buffer);

		if (strlen((char *)buffer) == 0 || *buffer == '#') {
			buffer = line;
			continue;
		}
		if (strncmp(buffer, "END", 3) == 0)
			break;

		name = buffer;
		buffer = strnchr(buffer, strlen(buffer), '=');
		if (buffer) {
			*buffer++ = '\0';
			i_trim(name);
			if (strlen(name) != 0) {
				buffer = i_trim(buffer);
				if (strlen(buffer) == 12) {
					value = buffer;
					macTable[i].name = name;
					macTable[i++].value = value;
					if (i >= QDF_MAX_CONCURRENCY_PERSONA)
						break;
				}
			}
		}
		buffer = line;
	}
	if (i <= QDF_MAX_CONCURRENCY_PERSONA) {
		hdd_debug("%d Mac addresses provided", i);
	} else {
		hdd_err("invalid number of Mac address provided, nMac = %d", i);
		qdf_status = QDF_STATUS_E_INVAL;
		goto config_exit;
	}

	update_mac_from_string(pHddCtx, &macTable[0], i);

	qdf_mem_copy(&customMacAddr,
		     &pHddCtx->config->intfMacAddr[0].bytes[0],
		     sizeof(tSirMacAddr));
	sme_set_custom_mac_addr(customMacAddr);

config_exit:
	qdf_mem_free(temp);
	release_firmware(fw);
	return qdf_status;
}

/**
 * hdd_disable_runtime_pm() - Override to disable runtime_pm.
 * @cfg_ini: Handle to struct hdd_config
 *
 * Return: None
 */
#ifdef FEATURE_RUNTIME_PM
static void hdd_disable_runtime_pm(struct hdd_config *cfg_ini)
{
	cfg_ini->runtime_pm = 0;
}
#else
static void hdd_disable_runtime_pm(struct hdd_config *cfg_ini)
{
}
#endif

/**
 * hdd_disable_auto_shutdown() - Override to disable auto_shutdown.
 * @cfg_ini: Handle to struct hdd_config
 *
 * Return: None
 */
#ifdef FEATURE_WLAN_AUTO_SHUTDOWN
static void hdd_disable_auto_shutdown(struct hdd_config *cfg_ini)
{
	cfg_ini->WlanAutoShutdown = 0;
}
#else
static void hdd_disable_auto_shutdown(struct hdd_config *cfg_ini)
{
}
#endif

/**
 * hdd_override_all_ps() - overrides to disables all the powersave features.
 * @hdd_ctx: Pointer to HDD context.
 * Overrides below powersave ini configurations.
 * gEnableImps=0
 * gEnableBmps=0
 * gRuntimePM=0
 * gWlanAutoShutdown = 0
 * gEnableSuspend=0
 * gEnablePowerSaveOffload=0
 * gEnableWoW=0
 *
 * Return: None
 */
static void hdd_override_all_ps(hdd_context_t *hdd_ctx)
{
	struct hdd_config *cfg_ini = hdd_ctx->config;

	cfg_ini->fIsImpsEnabled = 0;
	cfg_ini->is_ps_enabled = 0;
	hdd_disable_runtime_pm(cfg_ini);
	hdd_disable_auto_shutdown(cfg_ini);
	cfg_ini->enablePowersaveOffload = 0;
	cfg_ini->wowEnable = 0;
}

/**
 * hdd_set_rx_mode_value() - set rx_mode values
 * @hdd_ctx: hdd context
 *
 * Return: none
 */
static void hdd_set_rx_mode_value(hdd_context_t *hdd_ctx)
{
	if (hdd_ctx->config->rx_mode & CFG_ENABLE_RX_THREAD &&
		 hdd_ctx->config->rx_mode & CFG_ENABLE_RPS) {
		hdd_warn("rx_mode wrong configuration. Make it default");
		hdd_ctx->config->rx_mode = CFG_RX_MODE_DEFAULT;
	}

	if (hdd_ctx->config->rx_mode & CFG_ENABLE_RX_THREAD)
		hdd_ctx->enableRxThread = true;

	if (hdd_ctx->config->rx_mode & CFG_ENABLE_RPS)
		hdd_ctx->rps = true;

	if (hdd_ctx->config->rx_mode & CFG_ENABLE_NAPI)
		hdd_ctx->napi_enable = true;
}

/**
 * hdd_parse_config_ini() - parse the ini configuration file
 * @pHddCtx: the pointer to hdd context
 *
 * This function reads the qcom_cfg.ini file and
 * parses each 'Name=Value' pair in the ini file
 *
 * Return: QDF_STATUS_SUCCESS if the qcom_cfg.ini is correctly read,
 *		otherwise QDF_STATUS_E_INVAL
 */
QDF_STATUS hdd_parse_config_ini(hdd_context_t *pHddCtx)
{
	int status, i = 0;
	/** Pointer for firmware image data */
	const struct firmware *fw = NULL;
	char *buffer, *line, *pTemp = NULL;
	size_t size;
	char *name, *value;
	/* cfgIniTable is static to avoid excess stack usage */
	static tCfgIniEntry cfgIniTable[MAX_CFG_INI_ITEMS];
	QDF_STATUS qdf_status = QDF_STATUS_SUCCESS;

	memset(cfgIniTable, 0, sizeof(cfgIniTable));

	status = request_firmware(&fw, WLAN_INI_FILE, pHddCtx->parent_dev);

	if (status) {
		hdd_alert("request_firmware failed %d", status);
		qdf_status = QDF_STATUS_E_FAILURE;
		goto config_exit;
	}
	if (!fw || !fw->data || !fw->size) {
		hdd_alert("%s download failed", WLAN_INI_FILE);
		qdf_status = QDF_STATUS_E_FAILURE;
		goto config_exit;
	}

	hdd_debug("qcom_cfg.ini Size %zu", fw->size);

	buffer = (char *)qdf_mem_malloc(fw->size);

	if (NULL == buffer) {
		hdd_err("qdf_mem_malloc failure");
		release_firmware(fw);
		return QDF_STATUS_E_NOMEM;
	}
	pTemp = buffer;

	qdf_mem_copy((void *)buffer, (void *)fw->data, fw->size);
	size = fw->size;

	while (buffer != NULL) {
		line = get_next_line(buffer);
		buffer = i_trim(buffer);

		hdd_debug("%s: item", buffer);

		if (strlen((char *)buffer) == 0 || *buffer == '#') {
			buffer = line;
			continue;
		} else if (strncmp(buffer, "END", 3) == 0) {
			break;
		} else {
			name = buffer;
			while (*buffer != '=' && *buffer != '\0')
				buffer++;
			if (*buffer != '\0') {
				*buffer++ = '\0';
				i_trim(name);
				if (strlen(name) != 0) {
					buffer = i_trim(buffer);
					if (strlen(buffer) > 0) {
						value = buffer;
						while (*buffer != '\0')
							buffer++;
						*buffer = '\0';
						cfgIniTable[i].name = name;
						cfgIniTable[i++].value = value;
						if (i >= MAX_CFG_INI_ITEMS) {
							hdd_err("Number of items in %s > %d",
							       WLAN_INI_FILE,
							       MAX_CFG_INI_ITEMS);
							break;
						}
					}
				}
			}
		}
		buffer = line;
	}

	/* Loop through the registry table and apply all these configs */
	qdf_status = hdd_apply_cfg_ini(pHddCtx, cfgIniTable, i);
	hdd_set_rx_mode_value(pHddCtx);
	if (QDF_GLOBAL_MONITOR_MODE == cds_get_conparam())
		hdd_override_all_ps(pHddCtx);

config_exit:
	release_firmware(fw);
	qdf_mem_free(pTemp);
	return qdf_status;
}

/**
 * hdd_cfg_xlate_to_csr_phy_mode() - convert PHY mode
 * @dot11Mode: the mode to convert
 *
 * Convert the configuration PHY mode to CSR PHY mode
 *
 * Return: the CSR phy mode value
 */
eCsrPhyMode hdd_cfg_xlate_to_csr_phy_mode(eHddDot11Mode dot11Mode)
{
	if (cds_is_sub_20_mhz_enabled())
		return eCSR_DOT11_MODE_abg;

	switch (dot11Mode) {
	case (eHDD_DOT11_MODE_abg):
		return eCSR_DOT11_MODE_abg;
	case (eHDD_DOT11_MODE_11b):
		return eCSR_DOT11_MODE_11b;
	case (eHDD_DOT11_MODE_11g):
		return eCSR_DOT11_MODE_11g;
	default:
	case (eHDD_DOT11_MODE_11n):
		return eCSR_DOT11_MODE_11n;
	case (eHDD_DOT11_MODE_11g_ONLY):
		return eCSR_DOT11_MODE_11g_ONLY;
	case (eHDD_DOT11_MODE_11n_ONLY):
		return eCSR_DOT11_MODE_11n_ONLY;
	case (eHDD_DOT11_MODE_11b_ONLY):
		return eCSR_DOT11_MODE_11b_ONLY;
	case (eHDD_DOT11_MODE_11ac_ONLY):
		return eCSR_DOT11_MODE_11ac_ONLY;
	case (eHDD_DOT11_MODE_11ac):
		return eCSR_DOT11_MODE_11ac;
	case (eHDD_DOT11_MODE_AUTO):
		return eCSR_DOT11_MODE_AUTO;
	case (eHDD_DOT11_MODE_11a):
		return eCSR_DOT11_MODE_11a;
	}

}

/**
 * hdd_set_idle_ps_config() - set idle power save configuration
 * @pHddCtx: the pointer to hdd context
 * @val: the value to configure
 *
 * Return: QDF_STATUS_SUCCESS if command set correctly,
 *		otherwise the QDF_STATUS return from SME layer
 */
QDF_STATUS hdd_set_idle_ps_config(hdd_context_t *pHddCtx, bool val)
{
	QDF_STATUS status = QDF_STATUS_SUCCESS;

	if (pHddCtx->imps_enabled == val) {
		hdd_debug("Already in the requested power state:%d", val);
		return QDF_STATUS_SUCCESS;
	}

	hdd_debug("hdd_set_idle_ps_config: Enter Val %d", val);

	status = sme_set_idle_powersave_config(val);
	if (QDF_STATUS_SUCCESS != status) {
		hdd_err("Fail to Set Idle PS Config val %d", val);
		return status;
	}

	pHddCtx->imps_enabled = val;

	return status;
}

/**
 * hdd_set_fine_time_meas_cap() - set fine timing measurement capability
 * @hdd_ctx: HDD context
 * @sme_config: pointer to SME config
 *
 * This function is used to pass fine timing measurement capability coming
 * from INI to SME. This function make sure that configure INI is supported
 * by the device. Use bit mask to mask out the unsupported capabilities.
 *
 * Return: None
 */
static void hdd_set_fine_time_meas_cap(hdd_context_t *hdd_ctx,
				       tSmeConfigParams *sme_config)
{
	struct hdd_config *config = hdd_ctx->config;
	uint32_t capability = config->fine_time_meas_cap;

	/* Make sure only supported capabilities are enabled in INI */
	capability &= CFG_FINE_TIME_MEAS_CAPABILITY_MAX;
	sme_config->csrConfig.fine_time_meas_cap = capability;

	hdd_debug("fine time meas capability - INI: %04x Enabled: %04x",
		config->fine_time_meas_cap,
		sme_config->csrConfig.fine_time_meas_cap);

	return;
}

/**
 * hdd_convert_string_to_u8_array() - used to convert string into u8 array
 * @str: String to be converted
 * @hex_array: Array where converted value is stored
 * @len: Length of the populated array
 * @array_max_len: Maximum length of the array
 * @to_hex: true, if conversion required for hex string
 *
 * This API is called to convert string (each byte separated by
 * a comma) into an u8 array
 *
 * Return: QDF_STATUS
 */

static QDF_STATUS hdd_convert_string_to_array(char *str, uint8_t *array,
			       uint8_t *len, uint8_t array_max_len, bool to_hex)
{
	char *format, *s = str;

	if (str == NULL || array == NULL || len == NULL)
		return QDF_STATUS_E_INVAL;

	format = (to_hex) ? "%02x" : "%d";

	*len = 0;
	while ((s != NULL) && (*len < array_max_len)) {
		int val;
		/* Increment length only if sscanf successfully extracted
		 * one element. Any other return value means error.
		 * Ignore it. */
		if (sscanf(s, format, &val) == 1) {
			array[*len] = (uint8_t) val;
			*len += 1;
		}

		s = strpbrk(s, ",");
		if (s)
			s++;
	}

	return QDF_STATUS_SUCCESS;
}

/**
 * hdd_hex_string_to_u8_array() - used to convert hex string into u8 array
 * @str: Hexadecimal string
 * @hex_array: Array where converted value is stored
 * @len: Length of the populated array
 * @array_max_len: Maximum length of the array
 *
 * This API is called to convert hexadecimal string (each byte separated by
 * a comma) into an u8 array
 *
 * Return: QDF_STATUS
 */
static QDF_STATUS hdd_hex_string_to_u8_array(char *str, uint8_t *hex_array,
					     uint8_t *len,
					     uint8_t array_max_len)
{
	return hdd_convert_string_to_array(str, hex_array, len,
					   array_max_len, true);
}

/**
 * hdd_string_to_u8_array() - used to convert decimal string into u8 array
 * @str: Decimal string
 * @hex_array: Array where converted value is stored
 * @len: Length of the populated array
 * @array_max_len: Maximum length of the array
 *
 * This API is called to convert decimal string (each byte separated by
 * a comma) into an u8 array
 *
 * Return: QDF_STATUS
 */

QDF_STATUS hdd_string_to_u8_array(char *str, uint8_t *array,
				  uint8_t *len, uint8_t array_max_len)
{
	return hdd_convert_string_to_array(str, array, len,
					   array_max_len, false);
}

/**
 * hdd_hex_string_to_u16_array() - convert a hex string to a uint16 array
 * @str: input string
 * @int_array: pointer to input array of type uint16
 * @len: pointer to number of elements which the function adds to the array
 * @int_array_max_len: maximum number of elements in input uint16 array
 *
 * This function is used to convert a space separated hex string to an array of
 * uint16_t. For example, an input string str = "a b c d" would be converted to
 * a unint16 array, int_array = {0xa, 0xb, 0xc, 0xd}, *len = 4.
 * This assumes that input value int_array_max_len >= 4.
 *
 * Return: QDF_STATUS_SUCCESS - if the conversion is successful
 *         non zero value     - if the conversion is a failure
 */
QDF_STATUS hdd_hex_string_to_u16_array(char *str,
		uint16_t *int_array, uint8_t *len, uint8_t int_array_max_len)
{
	char *s = str;
	uint32_t val = 0;

	if (str == NULL || int_array == NULL || len == NULL)
		return QDF_STATUS_E_INVAL;

	hdd_debug("str %p intArray %p intArrayMaxLen %d",
		s, int_array, int_array_max_len);

	*len = 0;

	while ((s != NULL) && (*len < int_array_max_len)) {
		/*
		 * Increment length only if sscanf successfully extracted one
		 * element. Any other return value means error. Ignore it.
		 */
		if (sscanf(s, "%x", &val) == 1) {
			int_array[*len] = (uint16_t) val;
			hdd_debug("s %p val %x intArray[%d]=0x%x",
				s, val, *len, int_array[*len]);
			*len += 1;
		}
		s = strpbrk(s, " ");
		if (s)
			s++;
	}
	return QDF_STATUS_SUCCESS;
}

/**
 * hdd_update_ht_cap_in_cfg() - to update HT cap in global CFG
 * @hdd_ctx: pointer to hdd context
 *
 * This API will update the HT config in CFG after taking intersection
 * of INI and firmware capabilities provided reading CFG
 *
 * Return: true or false
 */
static bool hdd_update_ht_cap_in_cfg(hdd_context_t *hdd_ctx)
{
	uint32_t val32;
	uint16_t val16;
	bool status = true;
	tSirMacHTCapabilityInfo *ht_cap_info;

	if (sme_cfg_get_int(hdd_ctx->hHal, WNI_CFG_HT_CAP_INFO,
				&val32) ==
			QDF_STATUS_E_FAILURE) {
		status = false;
		hdd_err("Could not get WNI_CFG_HT_CAP_INFO");
	}
	val16 = (uint16_t) val32;
	ht_cap_info = (tSirMacHTCapabilityInfo *) &val16;
	ht_cap_info->advCodingCap &= hdd_ctx->config->enableRxLDPC;
	ht_cap_info->rxSTBC = QDF_MIN(ht_cap_info->rxSTBC,
			hdd_ctx->config->enableRxSTBC);
	ht_cap_info->txSTBC &= hdd_ctx->config->enableTxSTBC;
	ht_cap_info->shortGI20MHz &= hdd_ctx->config->ShortGI20MhzEnable;
	ht_cap_info->shortGI40MHz &= hdd_ctx->config->ShortGI40MhzEnable;
	val32 = val16;
	if (sme_cfg_set_int(hdd_ctx->hHal, WNI_CFG_HT_CAP_INFO, val32) ==
			QDF_STATUS_E_FAILURE) {
		status = false;
		hdd_err("Could not set WNI_CFG_HT_CAP_INFO");
	}
	return status;
}

/**
 * hdd_update_vht_cap_in_cfg() - to update VHT cap in global CFG
 * @hdd_ctx: pointer to hdd context
 *
 * This API will update the VHT config in CFG after taking intersection
 * of INI and firmware capabilities provided reading CFG
 *
 * Return: true or false
 */
static bool hdd_update_vht_cap_in_cfg(hdd_context_t *hdd_ctx)
{
	bool status = true;
	uint32_t val;
	struct hdd_config *config = hdd_ctx->config;

	if (sme_cfg_set_int(hdd_ctx->hHal, WNI_CFG_VHT_ENABLE_TXBF_20MHZ,
			    config->enableTxBFin20MHz) ==
			QDF_STATUS_E_FAILURE) {
		status = false;
		hdd_err("Couldn't set value for WNI_CFG_VHT_ENABLE_TXBF_20MHZ");
	}
	/* Based on cfg.ini, update the Basic MCS set, RX/TX MCS map
	 * in the cfg.dat. Valid values are 0(MCS0-7), 1(MCS0-8), 2(MCS0-9)
	 * we update only the least significant 2 bits in the
	 * corresponding fields.
	 */
	if ((config->dot11Mode == eHDD_DOT11_MODE_AUTO) ||
	    (config->dot11Mode == eHDD_DOT11_MODE_11ac_ONLY) ||
	    (config->dot11Mode == eHDD_DOT11_MODE_11ac)) {
		/* Currently shortGI40Mhz is used for shortGI80Mhz */
		if (sme_cfg_set_int(hdd_ctx->hHal, WNI_CFG_VHT_SHORT_GI_80MHZ,
			config->ShortGI40MhzEnable) == QDF_STATUS_E_FAILURE) {
			status = false;
			hdd_err("Couldn't pass WNI_VHT_SHORT_GI_80MHZ to CFG");
		}
		/* Hardware is capable of doing
		 * 128K AMPDU in 11AC mode */
		if (sme_cfg_set_int(hdd_ctx->hHal,
			     WNI_CFG_VHT_AMPDU_LEN_EXPONENT,
			     config->fVhtAmpduLenExponent) ==
			    QDF_STATUS_E_FAILURE) {
			status = false;
			hdd_err("Couldn't pass on WNI_CFG_VHT_AMPDU_LEN_EXPONENT to CFG");
		}
		/* Change MU Bformee only when TxBF is enabled */
		if (config->enableTxBF) {
			sme_cfg_get_int(hdd_ctx->hHal,
				WNI_CFG_VHT_MU_BEAMFORMEE_CAP, &val);

			if (val != config->enableMuBformee) {
				if (sme_cfg_set_int(hdd_ctx->hHal,
					    WNI_CFG_VHT_MU_BEAMFORMEE_CAP,
					    config->enableMuBformee
					    ) == QDF_STATUS_E_FAILURE) {
					status = false;
					hdd_err("Couldn't pass on WNI_CFG_VHT_MU_BEAMFORMEE_CAP to CFG");
				}
			}
		}
		if (sme_cfg_set_int(hdd_ctx->hHal, WNI_CFG_VHT_MAX_MPDU_LENGTH,
			    config->vhtMpduLen) == QDF_STATUS_E_FAILURE) {
			status = false;
			hdd_err("Couldn't pass on WNI_CFG_VHT_MAX_MPDU_LENGTH to CFG");
		}

		if (config->enable2x2 && config->enable_su_tx_bformer) {
			if (sme_cfg_set_int(hdd_ctx->hHal,
					WNI_CFG_VHT_SU_BEAMFORMER_CAP,
					config->enable_su_tx_bformer) ==
				QDF_STATUS_E_FAILURE) {
				status = false;
				hdd_err("set SU_BEAMFORMER_CAP to CFG failed");
			}
			if (sme_cfg_set_int(hdd_ctx->hHal,
					WNI_CFG_VHT_NUM_SOUNDING_DIMENSIONS,
					NUM_OF_SOUNDING_DIMENSIONS) ==
				QDF_STATUS_E_FAILURE) {
				status = false;
				hdd_err("failed to set NUM_OF_SOUNDING_DIM");
			}
		}
	}

	if (sme_cfg_set_int(hdd_ctx->hHal, WNI_CFG_VHT_RXSTBC,
			    config->enableRxSTBC) == QDF_STATUS_E_FAILURE) {
		status = false;
		hdd_err("Couldn't pass on WNI_CFG_VHT_RXSTBC to CFG");
	}

	if (sme_cfg_set_int(hdd_ctx->hHal, WNI_CFG_VHT_TXSTBC,
			    config->enableTxSTBC) == QDF_STATUS_E_FAILURE) {
		status = false;
		hdd_err("Couldn't pass on WNI_CFG_VHT_TXSTBC to CFG");
	}

	if (sme_cfg_get_int(hdd_ctx->hHal, WNI_CFG_VHT_LDPC_CODING_CAP, &val) ==
							QDF_STATUS_E_FAILURE) {
		status &= false;
		hdd_err("Could not get WNI_CFG_VHT_LDPC_CODING_CAP");
	}
	if (sme_cfg_set_int(hdd_ctx->hHal, WNI_CFG_VHT_LDPC_CODING_CAP,
			config->enableRxLDPC & val) == QDF_STATUS_E_FAILURE) {
		status = false;
		hdd_err("Couldn't pass on WNI_CFG_VHT_LDPC_CODING_CAP to CFG");
	}

	if (sme_cfg_set_int(hdd_ctx->hHal,
		WNI_CFG_VHT_CSN_BEAMFORMEE_ANT_SUPPORTED,
		config->txBFCsnValue) ==
			QDF_STATUS_E_FAILURE) {
		status = false;
		hdd_err("Couldn't pass on WNI_CFG_VHT_CSN_BEAMFORMEE_ANT_SUPPORTED to CFG");
	}
	return status;

}

/**
 * hdd_update_config_cfg() - API to update INI setting based on hw/fw caps
 * @hdd_ctx: pointer to hdd_ctx
 *
 * This API reads the cfg file which is updated with hardware/firmware
 * capabilities and intersect it with INI setting provided by user. After
 * taking intersection it adjust cfg it self. For example, if user has enabled
 * RX LDPC through INI but hardware/firmware doesn't support it then disable
 * it in CFG file here.
 *
 * Return: true or false based on outcome.
 */
bool hdd_update_config_cfg(hdd_context_t *hdd_ctx)
{
	bool status = true;
	uint32_t val;
	struct hdd_config *config = hdd_ctx->config;

	/*
	 * During the initialization both 2G and 5G capabilities should be same.
	 * So read 5G HT capablity and update 2G and 5G capablities.
	 */
	if (!hdd_update_ht_cap_in_cfg(hdd_ctx)) {
		status = false;
		hdd_err("Couldn't set HT CAP in cfg");
	}

	if (!hdd_update_vht_cap_in_cfg(hdd_ctx)) {
		status = false;
		hdd_err("Couldn't set VHT CAP in cfg");
	}

	if (sme_cfg_set_int(hdd_ctx->hHal, WNI_CFG_FIXED_RATE, config->TxRate)
			    == QDF_STATUS_E_FAILURE) {
		status = false;
		hdd_err("Couldn't pass on WNI_CFG_FIXED_RATE to CFG");
	}

	if (sme_cfg_set_int(hdd_ctx->hHal, WNI_CFG_MAX_RX_AMPDU_FACTOR,
			    config->MaxRxAmpduFactor) ==
			QDF_STATUS_E_FAILURE) {
		status = false;
		hdd_err("Couldn't pass on WNI_CFG_HT_AMPDU_PARAMS_MAX_RX_AMPDU_FACTOR to CFG");
	}

	if (sme_cfg_set_int(hdd_ctx->hHal, WNI_CFG_MPDU_DENSITY,
			    config->ht_mpdu_density) ==
			QDF_STATUS_E_FAILURE) {
		status = false;
		hdd_err("Couldn't pass on WNI_CFG_MPDU_DENSITY to CFG");
	}

	if (sme_cfg_set_int(hdd_ctx->hHal, WNI_CFG_SHORT_PREAMBLE,
		     config->fIsShortPreamble) == QDF_STATUS_E_FAILURE) {
		status = false;
		hdd_err("Couldn't pass on WNI_CFG_SHORT_PREAMBLE to CFG");
	}

	if (sme_cfg_set_int(hdd_ctx->hHal,
				WNI_CFG_PASSIVE_MINIMUM_CHANNEL_TIME,
				config->nPassiveMinChnTime)
				== QDF_STATUS_E_FAILURE) {
		status = false;
		hdd_err("Couldn't pass on WNI_CFG_PASSIVE_MINIMUM_CHANNEL_TIME to CFG");
	}

	if (sme_cfg_set_int(hdd_ctx->hHal,
				WNI_CFG_PASSIVE_MAXIMUM_CHANNEL_TIME,
				config->nPassiveMaxChnTime)
				== QDF_STATUS_E_FAILURE) {
		status = false;
		hdd_err("Couldn't pass on WNI_CFG_PASSIVE_MAXIMUM_CHANNEL_TIME to CFG");
	}

	if (sme_cfg_set_int(hdd_ctx->hHal, WNI_CFG_BEACON_INTERVAL,
		     config->nBeaconInterval) == QDF_STATUS_E_FAILURE) {
		status = false;
		hdd_err("Couldn't pass on WNI_CFG_BEACON_INTERVAL to CFG");
	}

	if (sme_cfg_set_int(hdd_ctx->hHal, WNI_CFG_MAX_PS_POLL,
		     config->nMaxPsPoll) == QDF_STATUS_E_FAILURE) {
		status = false;
		hdd_err("Couldn't pass on WNI_CFG_MAX_PS_POLL to CFG");
	}

	if (sme_cfg_set_int (hdd_ctx->hHal, WNI_CFG_LOW_GAIN_OVERRIDE,
		    config->fIsLowGainOverride) == QDF_STATUS_E_FAILURE) {
		status = false;
		hdd_err("Couldn't pass on WNI_CFG_LOW_GAIN_OVERRIDE to HAL");
	}

	if (sme_cfg_set_int(hdd_ctx->hHal, WNI_CFG_RSSI_FILTER_PERIOD,
		    config->nRssiFilterPeriod) == QDF_STATUS_E_FAILURE) {
		status = false;
		hdd_err("Couldn't pass on WNI_CFG_RSSI_FILTER_PERIOD to CFG");
	}

	if (sme_cfg_set_int(hdd_ctx->hHal, WNI_CFG_IGNORE_DTIM,
		     config->fIgnoreDtim) == QDF_STATUS_E_FAILURE) {
		status = false;
		hdd_err("Couldn't pass on WNI_IGNORE_DTIM to CFG");
	}

	if (sme_cfg_set_int(hdd_ctx->hHal, WNI_CFG_PS_ENABLE_HEART_BEAT,
		    config->fEnableFwHeartBeatMonitoring)
		    == QDF_STATUS_E_FAILURE) {
		status = false;
		hdd_err("Couldn't pass on WNI_CFG_PS_HEART_BEAT to CFG");
	}

	if (sme_cfg_set_int(hdd_ctx->hHal, WNI_CFG_PS_ENABLE_BCN_FILTER,
		    config->fEnableFwBeaconFiltering) ==
		    QDF_STATUS_E_FAILURE) {
		status = false;
		hdd_err("Couldn't pass on WNI_CFG_PS_BCN_FILTER to CFG");
	}

	if (sme_cfg_set_int(hdd_ctx->hHal, WNI_CFG_PS_ENABLE_RSSI_MONITOR,
		    config->fEnableFwRssiMonitoring) ==
		    QDF_STATUS_E_FAILURE) {
		status = false;
		hdd_err("Couldn't pass on WNI_CFG_PS_RSSI_MONITOR to CFG");
	}

	if (sme_cfg_set_int(hdd_ctx->hHal, WNI_CFG_PS_DATA_INACTIVITY_TIMEOUT,
		    config->nDataInactivityTimeout) == QDF_STATUS_E_FAILURE) {
		status = false;
		hdd_err("Couldn't pass on WNI_CFG_PS_DATA_INACTIVITY_TIMEOUT to CFG");
	}

	if (sme_cfg_set_int(hdd_ctx->hHal, WNI_CFG_ENABLE_LTE_COEX,
		     config->enableLTECoex) == QDF_STATUS_E_FAILURE) {
		status = false;
		hdd_err("Couldn't pass on WNI_CFG_ENABLE_LTE_COEX to CFG");
	}

	if (sme_cfg_set_int(hdd_ctx->hHal, WNI_CFG_AP_KEEP_ALIVE_TIMEOUT,
		    config->apKeepAlivePeriod) == QDF_STATUS_E_FAILURE) {
		status = false;
		hdd_err("Couldn't pass on WNI_CFG_AP_KEEP_ALIVE_TIMEOUT to CFG");
	}

	if (sme_cfg_set_int(hdd_ctx->hHal, WNI_CFG_GO_KEEP_ALIVE_TIMEOUT,
		    config->goKeepAlivePeriod) == QDF_STATUS_E_FAILURE) {
		status = false;
		hdd_err("Couldn't pass on WNI_CFG_GO_KEEP_ALIVE_TIMEOUT to CFG");
	}

	if (sme_cfg_set_int(hdd_ctx->hHal, WNI_CFG_AP_LINK_MONITOR_TIMEOUT,
		    config->apLinkMonitorPeriod) == QDF_STATUS_E_FAILURE) {
		status = false;
		hdd_err("Couldn't pass on WNI_CFG_AP_LINK_MONITOR_TIMEOUT to CFG");
	}

	if (sme_cfg_set_int(hdd_ctx->hHal, WNI_CFG_GO_LINK_MONITOR_TIMEOUT,
		    config->goLinkMonitorPeriod) == QDF_STATUS_E_FAILURE) {
		status = false;
		hdd_err("Couldn't pass on WNI_CFG_GO_LINK_MONITOR_TIMEOUT to CFG");
	}

	if (sme_cfg_set_int(hdd_ctx->hHal, WNI_CFG_MCAST_BCAST_FILTER_SETTING,
		    config->mcastBcastFilterSetting) == QDF_STATUS_E_FAILURE)
		status = false;
		hdd_err("Couldn't pass on WNI_CFG_MCAST_BCAST_FILTER_SETTING to CFG");

	if (sme_cfg_set_int(hdd_ctx->hHal, WNI_CFG_SINGLE_TID_RC,
		    config->bSingleTidRc) == QDF_STATUS_E_FAILURE) {
		status = false;
		hdd_err("Couldn't pass on WNI_CFG_SINGLE_TID_RC to CFG");
	}

	if (sme_cfg_set_int(hdd_ctx->hHal, WNI_CFG_TELE_BCN_WAKEUP_EN,
		    config->teleBcnWakeupEn) == QDF_STATUS_E_FAILURE) {
		status = false;
		hdd_err("Couldn't pass on WNI_CFG_TELE_BCN_WAKEUP_EN to CFG");
	}

	if (sme_cfg_set_int(hdd_ctx->hHal, WNI_CFG_TELE_BCN_TRANS_LI,
		    config->nTeleBcnTransListenInterval) ==
		    QDF_STATUS_E_FAILURE) {
		status = false;
		hdd_err("Couldn't pass on WNI_CFG_TELE_BCN_TRANS_LI to CFG");
	}

	if (sme_cfg_set_int(hdd_ctx->hHal, WNI_CFG_TELE_BCN_MAX_LI,
		    config->nTeleBcnMaxListenInterval) ==
		    QDF_STATUS_E_FAILURE) {
		status = false;
		hdd_err("Couldn't pass on WNI_CFG_TELE_BCN_MAX_LI to CFG");
	}

	if (sme_cfg_set_int(hdd_ctx->hHal, WNI_CFG_TELE_BCN_TRANS_LI_IDLE_BCNS,
		    config->nTeleBcnTransLiNumIdleBeacons) ==
		    QDF_STATUS_E_FAILURE) {
		status = false;
		hdd_err("Couldn't pass on WNI_CFG_TELE_BCN_TRANS_LI_IDLE_BCNS to CFG");
	}

	if (sme_cfg_set_int(hdd_ctx->hHal, WNI_CFG_TELE_BCN_MAX_LI_IDLE_BCNS,
		    config->nTeleBcnMaxLiNumIdleBeacons) ==
		    QDF_STATUS_E_FAILURE) {
		status = false;
		hdd_err("Couldn't pass on WNI_CFG_TELE_BCN_MAX_LI_IDLE_BCNS to CFG");
	}

	if (sme_cfg_set_int(hdd_ctx->hHal, WNI_CFG_RF_SETTLING_TIME_CLK,
		    config->rfSettlingTimeUs) == QDF_STATUS_E_FAILURE) {
		status = false;
		hdd_err("Couldn't pass on WNI_CFG_RF_SETTLING_TIME_CLK to CFG");
	}

	if (sme_cfg_set_int(hdd_ctx->hHal, WNI_CFG_INFRA_STA_KEEP_ALIVE_PERIOD,
		    config->infraStaKeepAlivePeriod) ==
		    QDF_STATUS_E_FAILURE) {
		status = false;
		hdd_err("Couldn't pass on WNI_CFG_INFRA_STA_KEEP_ALIVE_PERIOD to CFG");
	}
	if (sme_cfg_set_int(hdd_ctx->hHal, WNI_CFG_DYNAMIC_PS_POLL_VALUE,
		    config->dynamicPsPollValue) == QDF_STATUS_E_FAILURE) {
		status = false;
		hdd_err("Couldn't pass on WNI_CFG_DYNAMIC_PS_POLL_VALUE to CFG");
	}

	if (sme_cfg_set_int(hdd_ctx->hHal, WNI_CFG_PS_NULLDATA_AP_RESP_TIMEOUT,
		    config->nNullDataApRespTimeout) == QDF_STATUS_E_FAILURE) {
		status = false;
		hdd_err("Couldn't pass on WNI_CFG_PS_NULLDATA_DELAY_TIMEOUT to CFG");
	}

	if (sme_cfg_set_int(hdd_ctx->hHal, WNI_CFG_AP_DATA_AVAIL_POLL_PERIOD,
		    config->apDataAvailPollPeriodInMs) ==
		    QDF_STATUS_E_FAILURE) {
		status = false;
		hdd_err("Couldn't pass on WNI_CFG_AP_DATA_AVAIL_POLL_PERIOD to CFG");
	}
	if (sme_cfg_set_int(hdd_ctx->hHal, WNI_CFG_FRAGMENTATION_THRESHOLD,
		    config->FragmentationThreshold) == QDF_STATUS_E_FAILURE) {
		status = false;
		hdd_err("Couldn't pass on WNI_CFG_FRAGMENTATION_THRESHOLD to CFG");
	}
	if (sme_cfg_set_int(hdd_ctx->hHal, WNI_CFG_RTS_THRESHOLD,
		     config->RTSThreshold) == QDF_STATUS_E_FAILURE) {
		status = false;
		hdd_err("Couldn't pass on WNI_CFG_RTS_THRESHOLD to CFG");
	}

	if (sme_cfg_set_int(hdd_ctx->hHal, WNI_CFG_11D_ENABLED,
		     config->Is11dSupportEnabled) == QDF_STATUS_E_FAILURE) {
		status = false;
		hdd_err("Couldn't pass on WNI_CFG_11D_ENABLED to CFG");
	}

	if (sme_cfg_set_int(hdd_ctx->hHal, WNI_CFG_DFS_MASTER_ENABLED,
			    config->enableDFSMasterCap) ==
			QDF_STATUS_E_FAILURE) {
		status = false;
		hdd_err("Failure: Couldn't set value for WNI_CFG_DFS_MASTER_ENABLED");
	}

	if (sme_cfg_set_int(hdd_ctx->hHal, WNI_CFG_HEART_BEAT_THRESHOLD,
		    config->HeartbeatThresh24) == QDF_STATUS_E_FAILURE) {
		status = false;
		hdd_err("Couldn't pass on WNI_CFG_HEART_BEAT_THRESHOLD to CFG");
	}

	if (sme_cfg_set_int(hdd_ctx->hHal, WNI_CFG_AP_DATA_AVAIL_POLL_PERIOD,
		    config->apDataAvailPollPeriodInMs) ==
		    QDF_STATUS_E_FAILURE) {
		status = false;
		hdd_err("Couldn't pass on WNI_CFG_AP_DATA_AVAIL_POLL_PERIOD to CFG");
	}

	if (sme_cfg_set_int(hdd_ctx->hHal, WNI_CFG_ENABLE_MC_ADDR_LIST,
		    config->fEnableMCAddrList) == QDF_STATUS_E_FAILURE) {
		status = false;
		hdd_err("Couldn't pass on WNI_CFG_ENABLE_MC_ADDR_LIST to CFG");
	}

#ifdef WLAN_SOFTAP_VSTA_FEATURE
	if (config->fEnableVSTASupport) {
		sme_cfg_get_int(hdd_ctx->hHal, WNI_CFG_ASSOC_STA_LIMIT, &val);
		if (val <= WNI_CFG_ASSOC_STA_LIMIT_STADEF)
			val = WNI_CFG_ASSOC_STA_LIMIT_STAMAX;
	} else {
		val = config->maxNumberOfPeers;

	}
	if (sme_cfg_set_int(hdd_ctx->hHal, WNI_CFG_ASSOC_STA_LIMIT, val) ==
			QDF_STATUS_E_FAILURE) {
		status = false;
		hdd_err("Couldn't pass on WNI_CFG_ASSOC_STA_LIMIT to CFG");
	}
#endif
	if (sme_cfg_set_int(hdd_ctx->hHal, WNI_CFG_ENABLE_LPWR_IMG_TRANSITION,
			    config->enableLpwrImgTransition)
			== QDF_STATUS_E_FAILURE) {
		status = false;
		hdd_err("Couldn't pass on WNI_CFG_ENABLE_LPWR_IMG_TRANSITION to CFG");
	}

	if (sme_cfg_set_int(hdd_ctx->hHal, WNI_CFG_ENABLE_MCC_ADAPTIVE_SCHED,
		    config->enableMCCAdaptiveScheduler) ==
		    QDF_STATUS_E_FAILURE) {
		status = false;
		hdd_err("Couldn't pass on WNI_CFG_ENABLE_MCC_ADAPTIVE_SCHED to CFG");
	}
	if (sme_cfg_set_int(hdd_ctx->hHal, WNI_CFG_DISABLE_LDPC_WITH_TXBF_AP,
		    config->disableLDPCWithTxbfAP) == QDF_STATUS_E_FAILURE) {
		status = false;
		hdd_err("Couldn't pass on WNI_CFG_DISABLE_LDPC_WITH_TXBF_AP to CFG");
	}

	if (sme_cfg_set_int(hdd_ctx->hHal, WNI_CFG_DYNAMIC_THRESHOLD_ZERO,
		    config->retryLimitZero) == QDF_STATUS_E_FAILURE) {
		status = false;
		hdd_err("Couldn't pass on WNI_CFG_DYNAMIC_THRESHOLD_ZERO to CFG");
	}

	if (sme_cfg_set_int(hdd_ctx->hHal, WNI_CFG_DYNAMIC_THRESHOLD_ONE,
		    config->retryLimitOne) == QDF_STATUS_E_FAILURE) {
		status = false;
		hdd_err("Couldn't pass on WNI_CFG_DYNAMIC_THRESHOLD_ONE to CFG");
	}

	if (sme_cfg_set_int(hdd_ctx->hHal, WNI_CFG_DYNAMIC_THRESHOLD_TWO,
		    config->retryLimitTwo) == QDF_STATUS_E_FAILURE) {
		status = false;
		hdd_err("Couldn't pass on WNI_CFG_DYNAMIC_THRESHOLD_TWO to CFG");
	}

	if (sme_cfg_set_int(hdd_ctx->hHal, WNI_CFG_MAX_MEDIUM_TIME,
		     config->cfgMaxMediumTime) == QDF_STATUS_E_FAILURE) {
		status = false;
		hdd_err("Couldn't pass on WNI_CFG_MAX_MEDIUM_TIME to CFG");
	}
#ifdef FEATURE_WLAN_TDLS

	if (sme_cfg_set_int(hdd_ctx->hHal, WNI_CFG_TDLS_QOS_WMM_UAPSD_MASK,
			    config->fTDLSUapsdMask) == QDF_STATUS_E_FAILURE) {
		status = false;
		hdd_err("Couldn't pass on WNI_CFG_TDLS_QOS_WMM_UAPSD_MASK to CFG");
	}
	if (sme_cfg_set_int(hdd_ctx->hHal, WNI_CFG_TDLS_BUF_STA_ENABLED,
			    config->fEnableTDLSBufferSta) ==
			QDF_STATUS_E_FAILURE) {
		status = false;
		hdd_err("Couldn't pass on WNI_CFG_TDLS_BUF_STA_ENABLED to CFG");
	}
	if (sme_cfg_set_int(hdd_ctx->hHal, WNI_CFG_TDLS_PUAPSD_INACT_TIME,
			    config->fTDLSPuapsdInactivityTimer) ==
			QDF_STATUS_E_FAILURE) {
		status = false;
		hdd_err("Couldn't pass on WNI_CFG_TDLS_PUAPSD_INACT_TIME to CFG");
	}
	if (sme_cfg_set_int(hdd_ctx->hHal, WNI_CFG_TDLS_RX_FRAME_THRESHOLD,
			    config->fTDLSRxFrameThreshold) ==
			QDF_STATUS_E_FAILURE) {
		status = false;
		hdd_err("Couldn't pass on WNI_CFG_TDLS_RX_FRAME_THRESHOLD to CFG");
	}

	if (sme_cfg_set_int(hdd_ctx->hHal, WNI_CFG_TDLS_OFF_CHANNEL_ENABLED,
			    config->fEnableTDLSOffChannel) ==
			QDF_STATUS_E_FAILURE) {
		status = false;
		hdd_err("Couldn't pass on WNI_CFG_TDLS_BUF_STA_ENABLED to CFG");
	}
	if (sme_cfg_set_int(hdd_ctx->hHal, WNI_CFG_TDLS_WMM_MODE_ENABLED,
			    config->fEnableTDLSWmmMode) ==
			QDF_STATUS_E_FAILURE) {
		status = false;
		hdd_err("Couldn't pass on WNI_CFG_TDLS_WMM_MODE_ENABLED to CFG");
	}
#endif

	if (sme_cfg_set_int(hdd_ctx->hHal, WNI_CFG_ENABLE_ADAPT_RX_DRAIN,
			    config->fEnableAdaptRxDrain) ==
			QDF_STATUS_E_FAILURE) {
		status = false;
		hdd_err("Couldn't pass on WNI_CFG_ENABLE_ADAPT_RX_DRAIN to CFG");
	}

	if (sme_cfg_set_int(hdd_ctx->hHal, WNI_CFG_ANTENNA_DIVESITY,
			    config->antennaDiversity) ==
			QDF_STATUS_E_FAILURE) {
		status = false;
		hdd_err("Couldn't pass on WNI_CFG_ANTENNA_DIVESITY to CFG");
	}

	if (sme_cfg_set_int(hdd_ctx->hHal,
			    WNI_CFG_DEFAULT_RATE_INDEX_24GHZ,
			    config->defaultRateIndex24Ghz) ==
			QDF_STATUS_E_FAILURE) {
		status = false;
		hdd_err("Couldn't pass on WNI_CFG_DEFAULT_RATE_INDEX_24GHZ to CFG");
	}

	if (sme_cfg_set_int(hdd_ctx->hHal,
			    WNI_CFG_DEBUG_P2P_REMAIN_ON_CHANNEL,
			    config->debugP2pRemainOnChannel) ==
			QDF_STATUS_E_FAILURE) {
		status = false;
		hdd_err("Couldn't pass on WNI_CFG_DEBUG_P2P_REMAIN_ON_CHANNEL to CFG");
	}
#ifdef WLAN_FEATURE_11W
	if (sme_cfg_set_int(hdd_ctx->hHal, WNI_CFG_PMF_SA_QUERY_MAX_RETRIES,
			    config->pmfSaQueryMaxRetries) ==
			QDF_STATUS_E_FAILURE) {
		status = false;
		hdd_err("Couldn't pass on WNI_CFG_SA_QUERY_MAX_RETRIES to CFG");
	}

	if (sme_cfg_set_int(hdd_ctx->hHal, WNI_CFG_PMF_SA_QUERY_RETRY_INTERVAL,
			    config->pmfSaQueryRetryInterval) ==
			QDF_STATUS_E_FAILURE) {
		status = false;
		hdd_err("Couldn't pass on WNI_CFG_SA_QUERY_RETRY_INTERVAL to CFG");
	}
#endif

	if (sme_cfg_set_int(hdd_ctx->hHal, WNI_CFG_IBSS_ATIM_WIN_SIZE,
			    config->ibssATIMWinSize) ==
			QDF_STATUS_E_FAILURE) {
		status = false;
		hdd_err("Couldn't pass on WNI_CFG_IBSS_ATIM_WIN_SIZE to CFG");
	}

	if (sme_cfg_set_int(hdd_ctx->hHal, WNI_CFG_TGT_GTX_USR_CFG,
	    config->tgt_gtx_usr_cfg) == QDF_STATUS_E_FAILURE) {
		status = false;
		hdd_err("Couldn't pass on WNI_CFG_TGT_GTX_USR_CFG to CCM");
	}

	if (sme_cfg_set_int(hdd_ctx->hHal, WNI_CFG_MAX_HT_MCS_TX_DATA,
			    config->max_ht_mcs_txdata) ==
			    QDF_STATUS_E_FAILURE) {
		status = false;
		hdd_err("Couldn't pass on WNI_CFG_MAX_HT_MCS_TX_DATA to CCM");
	}

	if (sme_cfg_set_int(hdd_ctx->hHal, WNI_CFG_DISABLE_ABG_RATE_FOR_TX_DATA,
			    config->disable_abg_rate_txdata) ==
			    QDF_STATUS_E_FAILURE) {
		status = false;
		hdd_err("Couldn't pass on WNI_CFG_DISABLE_ABG_RATE_FOR_TX_DATA to CCM");
	}

	if (sme_cfg_set_int(hdd_ctx->hHal, WNI_CFG_RATE_FOR_TX_MGMT,
			    config->rate_for_tx_mgmt) ==
			    QDF_STATUS_E_FAILURE) {
		status = false;
		hdd_err("Couldn't pass on WNI_CFG_RATE_FOR_TX_MGMT to CCM");
	}

	return status;
}
#ifdef FEATURE_WLAN_SCAN_PNO
/**
 * hdd_set_pno_channel_prediction_config() - Set PNO configuration
 * @sme_config:         Config params from SME Context
 * @hdd_ctx:            Config params from HDD Context
 *
 * Copy the PNO Channel prediction feature configuration parameters
 * from HDD context to SME context.
 *
 * Return: None
 */
void hdd_set_pno_channel_prediction_config(
		tpSmeConfigParams sme_config, hdd_context_t *hdd_ctx)
{
	sme_config->csrConfig.dual_mac_feature_disable =
		hdd_ctx->config->dual_mac_feature_disable;
	sme_config->csrConfig.pno_channel_prediction =
		hdd_ctx->config->pno_channel_prediction;
	sme_config->csrConfig.top_k_num_of_channels =
		hdd_ctx->config->top_k_num_of_channels;
	sme_config->csrConfig.stationary_thresh =
		hdd_ctx->config->stationary_thresh;
	sme_config->csrConfig.channel_prediction_full_scan =
		hdd_ctx->config->channel_prediction_full_scan;
	sme_config->csrConfig.pnoscan_adaptive_dwell_mode =
		hdd_ctx->config->pnoscan_adaptive_dwell_mode;
}
#endif

/**
 * hdd_update_per_config_to_sme() -initializes the sme config for PER roam
 *
 * @hdd_ctx: the pointer to hdd context
 * @sme_config: sme configuation pointer
 *
 * Return: None
 */
static void hdd_update_per_config_to_sme(hdd_context_t *hdd_ctx,
					 tSmeConfigParams *sme_config)
{
	sme_config->csrConfig.per_roam_config.enable =
			hdd_ctx->config->is_per_roam_enabled;

	/* Assigning Tx and Rx for same value */
	sme_config->csrConfig.per_roam_config.tx_high_rate_thresh =
			hdd_ctx->config->per_roam_high_rate_threshold;
	sme_config->csrConfig.per_roam_config.rx_high_rate_thresh =
			hdd_ctx->config->per_roam_high_rate_threshold;

	/* Assigning Tx and Rx for same value */
	sme_config->csrConfig.per_roam_config.tx_low_rate_thresh =
			hdd_ctx->config->per_roam_low_rate_threshold;
	sme_config->csrConfig.per_roam_config.rx_low_rate_thresh =
			hdd_ctx->config->per_roam_low_rate_threshold;

	/* Assigning Tx and Rx for same value */
	sme_config->csrConfig.per_roam_config.tx_rate_thresh_percnt =
			hdd_ctx->config->per_roam_th_percent;
	sme_config->csrConfig.per_roam_config.rx_rate_thresh_percnt =
			hdd_ctx->config->per_roam_th_percent;

	sme_config->csrConfig.per_roam_config.per_rest_time =
			hdd_ctx->config->per_roam_rest_time;
	sme_config->csrConfig.per_roam_config.tx_per_mon_time =
			hdd_ctx->config->per_roam_mon_time;
	sme_config->csrConfig.per_roam_config.rx_per_mon_time =
			hdd_ctx->config->per_roam_mon_time;
}

/**
 * hdd_set_sme_config() -initializes the sme configuration parameters
 *
 * @pHddCtx: the pointer to hdd context
 *
 * Return: QDF_STATUS_SUCCESS if configuration is correctly applied,
 *		otherwise the appropriate QDF_STATUS would be returned
 */
QDF_STATUS hdd_set_sme_config(hdd_context_t *pHddCtx)
{
	QDF_STATUS status = QDF_STATUS_SUCCESS;
	tSmeConfigParams *smeConfig;
	uint8_t rrm_capab_len;

	struct hdd_config *pConfig = pHddCtx->config;

	smeConfig = qdf_mem_malloc(sizeof(*smeConfig));
	if (NULL == smeConfig) {
		hdd_err("unable to allocate smeConfig");
		return QDF_STATUS_E_NOMEM;
	}

	hdd_debug("%s bWmmIsEnabled=%d 802_11e_enabled=%d dot11Mode=%d",
		  __func__, pConfig->WmmMode, pConfig->b80211eIsEnabled,
		  pConfig->dot11Mode);

	/* Config params obtained from the registry
	 * To Do: set regulatory information here
	 */

	smeConfig->csrConfig.RTSThreshold = pConfig->RTSThreshold;
	smeConfig->csrConfig.FragmentationThreshold =
		pConfig->FragmentationThreshold;
	smeConfig->csrConfig.shortSlotTime = pConfig->ShortSlotTimeEnabled;
	smeConfig->csrConfig.Is11dSupportEnabled = pConfig->Is11dSupportEnabled;
	smeConfig->csrConfig.HeartbeatThresh24 = pConfig->HeartbeatThresh24;

	smeConfig->csrConfig.phyMode =
		hdd_cfg_xlate_to_csr_phy_mode(pConfig->dot11Mode);

	if (pConfig->dot11Mode == eHDD_DOT11_MODE_abg ||
	    pConfig->dot11Mode == eHDD_DOT11_MODE_11b ||
	    pConfig->dot11Mode == eHDD_DOT11_MODE_11g ||
	    pConfig->dot11Mode == eHDD_DOT11_MODE_11b_ONLY ||
	    pConfig->dot11Mode == eHDD_DOT11_MODE_11g_ONLY) {
		smeConfig->csrConfig.channelBondingMode24GHz = 0;
		smeConfig->csrConfig.channelBondingMode5GHz = 0;
	} else {
		smeConfig->csrConfig.channelBondingMode24GHz =
			pConfig->nChannelBondingMode24GHz;
		smeConfig->csrConfig.channelBondingMode5GHz =
			pConfig->nChannelBondingMode5GHz;
	}
	smeConfig->csrConfig.TxRate = pConfig->TxRate;
	smeConfig->csrConfig.nScanResultAgeCount = pConfig->ScanResultAgeCount;
	smeConfig->csrConfig.AdHocChannel24 = pConfig->OperatingChannel;
	smeConfig->csrConfig.fSupplicantCountryCodeHasPriority =
		pConfig->fSupplicantCountryCodeHasPriority;
	smeConfig->csrConfig.bCatRssiOffset = pConfig->nRssiCatGap;
	smeConfig->csrConfig.vccRssiThreshold = pConfig->nVccRssiTrigger;
	smeConfig->csrConfig.vccUlMacLossThreshold =
		pConfig->nVccUlMacLossThreshold;
	smeConfig->csrConfig.nInitialDwellTime = pConfig->nInitialDwellTime;
	smeConfig->csrConfig.initial_scan_no_dfs_chnl =
					pConfig->initial_scan_no_dfs_chnl;
	smeConfig->csrConfig.nActiveMaxChnTime = pConfig->nActiveMaxChnTime;
	smeConfig->csrConfig.nActiveMinChnTime = pConfig->nActiveMinChnTime;
	smeConfig->csrConfig.nPassiveMaxChnTime = pConfig->nPassiveMaxChnTime;
	smeConfig->csrConfig.nPassiveMinChnTime = pConfig->nPassiveMinChnTime;
#ifdef WLAN_AP_STA_CONCURRENCY
	smeConfig->csrConfig.nActiveMaxChnTimeConc =
		pConfig->nActiveMaxChnTimeConc;
	smeConfig->csrConfig.nActiveMinChnTimeConc =
		pConfig->nActiveMinChnTimeConc;
	smeConfig->csrConfig.nPassiveMaxChnTimeConc =
		pConfig->nPassiveMaxChnTimeConc;
	smeConfig->csrConfig.nPassiveMinChnTimeConc =
		pConfig->nPassiveMinChnTimeConc;
	smeConfig->csrConfig.nRestTimeConc = pConfig->nRestTimeConc;
	smeConfig->csrConfig.min_rest_time_conc = pConfig->min_rest_time_conc;
	smeConfig->csrConfig.idle_time_conc     = pConfig->idle_time_conc;
	smeConfig->csrConfig.nNumStaChanCombinedConc =
		pConfig->nNumStaChanCombinedConc;
	smeConfig->csrConfig.nNumP2PChanCombinedConc =
		pConfig->nNumP2PChanCombinedConc;

#endif
	smeConfig->csrConfig.Is11eSupportEnabled = pConfig->b80211eIsEnabled;
	smeConfig->csrConfig.WMMSupportMode = pConfig->WmmMode;

	smeConfig->rrmConfig.rrm_enabled = pConfig->fRrmEnable;
	smeConfig->rrmConfig.max_randn_interval = pConfig->nRrmRandnIntvl;
	hdd_hex_string_to_u8_array(pConfig->rm_capability,
			smeConfig->rrmConfig.rm_capability, &rrm_capab_len,
			DOT11F_IE_RRMENABLEDCAP_MAX_LEN);
	/* Remaining config params not obtained from registry
	 * On RF EVB beacon using channel 1.
	 */
	smeConfig->csrConfig.nVhtChannelWidth = pConfig->vhtChannelWidth;
	smeConfig->csrConfig.enableTxBF = pConfig->enableTxBF;
	smeConfig->csrConfig.enable_txbf_sap_mode =
		pConfig->enable_txbf_sap_mode;
	smeConfig->csrConfig.enable2x2 = pConfig->enable2x2;
	smeConfig->csrConfig.enableVhtFor24GHz = pConfig->enableVhtFor24GHzBand;
	smeConfig->csrConfig.vendor_vht_sap =
		pConfig->enable_sap_vendor_vht;
	smeConfig->csrConfig.enableMuBformee = pConfig->enableMuBformee;
	smeConfig->csrConfig.enableVhtpAid = pConfig->enableVhtpAid;
	smeConfig->csrConfig.enableVhtGid = pConfig->enableVhtGid;
	smeConfig->csrConfig.enableAmpduPs = pConfig->enableAmpduPs;
	smeConfig->csrConfig.enableHtSmps = pConfig->enableHtSmps;
	smeConfig->csrConfig.htSmps = pConfig->htSmps;
	/* This param cannot be configured from INI */
	smeConfig->csrConfig.send_smps_action = true;
	smeConfig->csrConfig.AdHocChannel5G = pConfig->AdHocChannel5G;
	smeConfig->csrConfig.AdHocChannel24 = pConfig->AdHocChannel24G;
	smeConfig->csrConfig.ProprietaryRatesEnabled = 0;
	smeConfig->csrConfig.HeartbeatThresh50 = 40;
	smeConfig->csrConfig.bandCapability = pConfig->nBandCapability;
	if (pConfig->nBandCapability == eCSR_BAND_24) {
		smeConfig->csrConfig.Is11hSupportEnabled = 0;
	} else {
		smeConfig->csrConfig.Is11hSupportEnabled =
			pConfig->Is11hSupportEnabled;
	}
	smeConfig->csrConfig.cbChoice = 0;
	smeConfig->csrConfig.eBand = pConfig->nBandCapability;
	smeConfig->csrConfig.nTxPowerCap = pConfig->nTxPowerCap;
	smeConfig->csrConfig.allow_tpc_from_ap = pConfig->allow_tpc_from_ap;
	smeConfig->csrConfig.fEnableBypass11d = pConfig->enableBypass11d;
	smeConfig->csrConfig.fEnableDFSChnlScan = pConfig->enableDFSChnlScan;
	smeConfig->csrConfig.nRoamPrefer5GHz = pConfig->nRoamPrefer5GHz;
	smeConfig->csrConfig.nRoamIntraBand = pConfig->nRoamIntraBand;
	smeConfig->csrConfig.nProbes = pConfig->nProbes;

	smeConfig->csrConfig.nRoamScanHomeAwayTime =
		pConfig->nRoamScanHomeAwayTime;
	smeConfig->csrConfig.fFirstScanOnly2GChnl =
		pConfig->enableFirstScan2GOnly;

	smeConfig->csrConfig.Csr11dinfo.Channels.numChannels = 0;

	hdd_set_power_save_offload_config(pHddCtx);

	smeConfig->csrConfig.csr11rConfig.IsFTResourceReqSupported =
		pConfig->fFTResourceReqSupported;
	smeConfig->csrConfig.isFastRoamIniFeatureEnabled =
		pConfig->isFastRoamIniFeatureEnabled;
	smeConfig->csrConfig.MAWCEnabled = pConfig->MAWCEnabled;
#ifdef FEATURE_WLAN_ESE
	smeConfig->csrConfig.isEseIniFeatureEnabled =
		pConfig->isEseIniFeatureEnabled;
	if (pConfig->isEseIniFeatureEnabled) {
		pConfig->isFastTransitionEnabled = true;
	}
#endif
	smeConfig->csrConfig.isFastTransitionEnabled =
		pConfig->isFastTransitionEnabled;
	smeConfig->csrConfig.RoamRssiDiff = pConfig->RoamRssiDiff;
	smeConfig->csrConfig.isWESModeEnabled = pConfig->isWESModeEnabled;
	smeConfig->csrConfig.isRoamOffloadScanEnabled =
		pConfig->isRoamOffloadScanEnabled;
	smeConfig->csrConfig.bFastRoamInConIniFeatureEnabled =
		pConfig->bFastRoamInConIniFeatureEnabled;

	if (0 == smeConfig->csrConfig.isRoamOffloadScanEnabled) {
		/* Disable roaming in concurrency if roam scan offload is disabled */
		smeConfig->csrConfig.bFastRoamInConIniFeatureEnabled = 0;
	}
	smeConfig->csrConfig.neighborRoamConfig.nNeighborLookupRssiThreshold =
		pConfig->nNeighborLookupRssiThreshold;
	smeConfig->csrConfig.neighborRoamConfig.delay_before_vdev_stop =
		pConfig->delay_before_vdev_stop;
	smeConfig->csrConfig.neighborRoamConfig.nOpportunisticThresholdDiff =
		pConfig->nOpportunisticThresholdDiff;
	smeConfig->csrConfig.neighborRoamConfig.nRoamRescanRssiDiff =
		pConfig->nRoamRescanRssiDiff;
	smeConfig->csrConfig.neighborRoamConfig.nNeighborScanMaxChanTime =
		pConfig->nNeighborScanMaxChanTime;
	smeConfig->csrConfig.neighborRoamConfig.nNeighborScanMinChanTime =
		pConfig->nNeighborScanMinChanTime;
	smeConfig->csrConfig.neighborRoamConfig.nNeighborScanTimerPeriod =
		pConfig->nNeighborScanPeriod;
	smeConfig->csrConfig.neighborRoamConfig.nMaxNeighborRetries =
		pConfig->nMaxNeighborReqTries;
	smeConfig->csrConfig.neighborRoamConfig.nNeighborResultsRefreshPeriod =
		pConfig->nNeighborResultsRefreshPeriod;
	smeConfig->csrConfig.neighborRoamConfig.nEmptyScanRefreshPeriod =
		pConfig->nEmptyScanRefreshPeriod;
	hdd_string_to_u8_array(pConfig->neighborScanChanList,
			       smeConfig->csrConfig.neighborRoamConfig.
			       neighborScanChanList.channelList,
			       &smeConfig->csrConfig.neighborRoamConfig.
			       neighborScanChanList.numChannels,
			       WNI_CFG_VALID_CHANNEL_LIST_LEN);
	smeConfig->csrConfig.neighborRoamConfig.nRoamBmissFirstBcnt =
		pConfig->nRoamBmissFirstBcnt;
	smeConfig->csrConfig.neighborRoamConfig.nRoamBmissFinalBcnt =
		pConfig->nRoamBmissFinalBcnt;
	smeConfig->csrConfig.neighborRoamConfig.nRoamBeaconRssiWeight =
		pConfig->nRoamBeaconRssiWeight;
	smeConfig->csrConfig.neighborRoamConfig.nhi_rssi_scan_max_count =
		pConfig->nhi_rssi_scan_max_count;
	smeConfig->csrConfig.neighborRoamConfig.nhi_rssi_scan_rssi_delta =
		pConfig->nhi_rssi_scan_rssi_delta;
	smeConfig->csrConfig.neighborRoamConfig.nhi_rssi_scan_delay =
		pConfig->nhi_rssi_scan_delay;
	smeConfig->csrConfig.neighborRoamConfig.nhi_rssi_scan_rssi_ub =
		pConfig->nhi_rssi_scan_rssi_ub;
	smeConfig->csrConfig.addTSWhenACMIsOff = pConfig->AddTSWhenACMIsOff;
	smeConfig->csrConfig.fValidateList = pConfig->fValidateScanList;
	smeConfig->csrConfig.allowDFSChannelRoam = pConfig->allowDFSChannelRoam;

	/* Enable/Disable MCC */
	smeConfig->csrConfig.fEnableMCCMode = pConfig->enableMCC;
	smeConfig->csrConfig.mcc_rts_cts_prot_enable =
					pConfig->mcc_rts_cts_prot_enable;
	smeConfig->csrConfig.mcc_bcast_prob_resp_enable =
					pConfig->mcc_bcast_prob_resp_enable;
	smeConfig->csrConfig.fAllowMCCGODiffBI = pConfig->allowMCCGODiffBI;

	/* Scan Results Aging Time out value */
	smeConfig->csrConfig.scanCfgAgingTime = pConfig->scanAgingTimeout;

	smeConfig->csrConfig.enableTxLdpc = pConfig->enableTxLdpc;
	smeConfig->csrConfig.enableRxLDPC = pConfig->enableRxLDPC;
#ifdef FEATURE_WLAN_MCC_TO_SCC_SWITCH
	smeConfig->csrConfig.cc_switch_mode = pConfig->WlanMccToSccSwitchMode;
#endif

	smeConfig->csrConfig.max_amsdu_num = pConfig->max_amsdu_num;
	smeConfig->csrConfig.nSelect5GHzMargin = pConfig->nSelect5GHzMargin;

	smeConfig->csrConfig.isCoalesingInIBSSAllowed =
		pHddCtx->config->isCoalesingInIBSSAllowed;
	smeConfig->csrConfig.ignore_peer_erp_info =
						pConfig->ignore_peer_erp_info;
	/* update SSR config */
	sme_update_enable_ssr((tHalHandle) (pHddCtx->hHal),
			      pHddCtx->config->enableSSR);

#ifdef FEATURE_WLAN_SCAN_PNO
	/* Update PNO offoad status */
	smeConfig->csrConfig.pnoOffload = pHddCtx->config->PnoOffload;
#endif

	/* Update maximum interfaces information */
	smeConfig->csrConfig.max_intf_count = pHddCtx->max_intf_count;

	smeConfig->csrConfig.fEnableDebugLog = pHddCtx->config->gEnableDebugLog;

	smeConfig->csrConfig.enable5gEBT = pHddCtx->config->enable5gEBT;

	smeConfig->csrConfig.enableSelfRecovery =
			pHddCtx->config->enableSelfRecovery;
#ifdef WLAN_FEATURE_ROAM_OFFLOAD
	smeConfig->csrConfig.isRoamOffloadEnabled =
		pHddCtx->config->isRoamOffloadEnabled;
#endif
	smeConfig->csrConfig.conc_custom_rule1 =
		pHddCtx->config->conc_custom_rule1;
	smeConfig->csrConfig.conc_custom_rule2 =
		pHddCtx->config->conc_custom_rule2;
	smeConfig->csrConfig.is_sta_connection_in_5gz_enabled =
		pHddCtx->config->is_sta_connection_in_5gz_enabled;

	smeConfig->csrConfig.f_sta_miracast_mcc_rest_time_val =
		pHddCtx->config->sta_miracast_mcc_rest_time_val;

#ifdef FEATURE_AP_MCC_CH_AVOIDANCE
	smeConfig->csrConfig.sap_channel_avoidance =
		pHddCtx->config->sap_channel_avoidance;
#endif /* FEATURE_AP_MCC_CH_AVOIDANCE */

	smeConfig->csrConfig.f_prefer_non_dfs_on_radar =
		pHddCtx->config->prefer_non_dfs_on_radar;

	smeConfig->csrConfig.is_ps_enabled = pHddCtx->config->is_ps_enabled;
	smeConfig->csrConfig.auto_bmps_timer_val =
		pHddCtx->config->auto_bmps_timer_val;
	hdd_set_fine_time_meas_cap(pHddCtx, smeConfig);

	cds_set_multicast_logging(pHddCtx->config->multicast_host_fw_msgs);

	smeConfig->csrConfig.sendDeauthBeforeCon = pConfig->sendDeauthBeforeCon;

	smeConfig->csrConfig.max_scan_count =
			pHddCtx->config->max_scan_count;

	/* Update 802.11p config */
	smeConfig->csrConfig.enable_dot11p =
		(pHddCtx->config->dot11p_mode != WLAN_HDD_11P_DISABLED);
	hdd_set_pno_channel_prediction_config(smeConfig, pHddCtx);

	smeConfig->csrConfig.early_stop_scan_enable =
		pHddCtx->config->early_stop_scan_enable;
	smeConfig->csrConfig.early_stop_scan_min_threshold =
		pHddCtx->config->early_stop_scan_min_threshold;
	smeConfig->csrConfig.early_stop_scan_max_threshold =
		pHddCtx->config->early_stop_scan_max_threshold;
	smeConfig->csrConfig.first_scan_bucket_threshold =
		pHddCtx->config->first_scan_bucket_threshold;

	smeConfig->csrConfig.roam_dense_rssi_thresh_offset =
			pHddCtx->config->roam_dense_rssi_thresh_offset;
	smeConfig->csrConfig.roam_dense_min_aps =
			pHddCtx->config->roam_dense_min_aps;
	smeConfig->csrConfig.roam_dense_traffic_thresh =
			pHddCtx->config->roam_dense_traffic_thresh;
	smeConfig->csrConfig.obss_width_interval =
			pHddCtx->config->obss_width_trigger_interval;
	smeConfig->csrConfig.obss_active_dwelltime =
			pHddCtx->config->obss_active_dwelltime;
	smeConfig->csrConfig.obss_passive_dwelltime =
			pHddCtx->config->obss_passive_dwelltime;
	smeConfig->csrConfig.ignore_peer_ht_opmode =
			pConfig->ignore_peer_ht_opmode;
	smeConfig->csrConfig.enable_fatal_event =
			pConfig->enable_fatal_event;
	smeConfig->csrConfig.scan_adaptive_dwell_mode =
			pHddCtx->config->scan_adaptive_dwell_mode;
	smeConfig->csrConfig.roamscan_adaptive_dwell_mode =
			pHddCtx->config->roamscan_adaptive_dwell_mode;

	hdd_update_per_config_to_sme(pHddCtx, smeConfig);

	smeConfig->csrConfig.enable_edca_params =
			pConfig->enable_edca_params;

	smeConfig->csrConfig.edca_vo_cwmin =
			pConfig->edca_vo_cwmin;
	smeConfig->csrConfig.edca_vi_cwmin =
			pConfig->edca_vi_cwmin;
	smeConfig->csrConfig.edca_bk_cwmin =
			pConfig->edca_bk_cwmin;
	smeConfig->csrConfig.edca_be_cwmin =
			pConfig->edca_be_cwmin;

	smeConfig->csrConfig.edca_vo_cwmax =
			pConfig->edca_vo_cwmax;
	smeConfig->csrConfig.edca_vi_cwmax =
			pConfig->edca_vi_cwmax;
	smeConfig->csrConfig.edca_bk_cwmax =
			pConfig->edca_bk_cwmax;
	smeConfig->csrConfig.edca_be_cwmax =
			pConfig->edca_be_cwmax;

	smeConfig->csrConfig.edca_vo_aifs =
			pConfig->edca_vo_aifs;
	smeConfig->csrConfig.edca_vi_aifs =
			pConfig->edca_vi_aifs;
	smeConfig->csrConfig.edca_bk_aifs =
			pConfig->edca_bk_aifs;
	smeConfig->csrConfig.edca_be_aifs =
			pConfig->edca_be_aifs;
	smeConfig->csrConfig.sta_roam_policy_params.dfs_mode =
		CSR_STA_ROAM_POLICY_DFS_ENABLED;
	smeConfig->csrConfig.sta_roam_policy_params.skip_unsafe_channels = 0;

	smeConfig->csrConfig.tx_aggregation_size =
			pHddCtx->config->tx_aggregation_size;
	smeConfig->csrConfig.rx_aggregation_size =
			pHddCtx->config->rx_aggregation_size;
	smeConfig->csrConfig.enable_bcast_probe_rsp =
			pHddCtx->config->enable_bcast_probe_rsp;
	smeConfig->csrConfig.qcn_ie_support =
			pHddCtx->config->qcn_ie_support;
	smeConfig->csrConfig.fils_max_chan_guard_time =
			pHddCtx->config->fils_max_chan_guard_time;

	status = sme_update_config(pHddCtx->hHal, smeConfig);
	if (!QDF_IS_STATUS_SUCCESS(status))
		hdd_err("sme_update_config() failure: %d", status);

	qdf_mem_free(smeConfig);
	return status;
}

/**
 * hdd_execute_global_config_command() - execute the global config command
 * @pHddCtx: the pointer to hdd context
 * @command: the command to run
 *
 * Return: the QDF_STATUS return from hdd_execute_config_command
 */
QDF_STATUS hdd_execute_global_config_command(hdd_context_t *pHddCtx,
					     char *command)
{
	return hdd_execute_config_command(g_registry_table,
					  ARRAY_SIZE(g_registry_table),
					  (uint8_t *) pHddCtx->config,
					  pHddCtx, command);
}

/**
 * hdd_cfg_get_global_config() - get the configuration table
 * @pHddCtx: pointer to hdd context
 * @pBuf: buffer to store the configuration
 * @buflen: size of the buffer
 *
 * Return: QDF_STATUS_SUCCESS if the configuration and buffer size can carry
 *		the content, otherwise QDF_STATUS_E_RESOURCES
 */
QDF_STATUS hdd_cfg_get_global_config(hdd_context_t *pHddCtx, char *pBuf,
				     int buflen)
{
	return hdd_cfg_get_config(g_registry_table,
				  ARRAY_SIZE(g_registry_table),
				  (uint8_t *) pHddCtx->config, pHddCtx, pBuf,
				  buflen);
}

/**
 * hdd_get_pmkid_modes() - returns PMKID mode bits
 * @pHddCtx: the pointer to hdd context
 *
 * Return: value of pmkid_modes
 */
void hdd_get_pmkid_modes(hdd_context_t *pHddCtx,
			 struct pmkid_mode_bits *pmkid_modes)
{
	pmkid_modes->fw_okc = (pHddCtx->config->pmkid_modes &
			       CFG_PMKID_MODES_OKC) ? 1 : 0;
	pmkid_modes->fw_pmksa_cache = (pHddCtx->config->pmkid_modes &
				       CFG_PMKID_MODES_PMKSA_CACHING) ? 1 : 0;
}

/**
 * hdd_update_nss() - Update the number of spatial streams supported.
 * Ensure that nss is either 1 or 2 before calling this.
 *
 * @hdd_ctx: the pointer to hdd context
 * @nss: the number of spatial streams to be updated
 *
 * This function is used to modify the number of spatial streams
 * supported when not in connected state.
 *
 * Return: QDF_STATUS_SUCCESS if nss is correctly updated,
 *              otherwise QDF_STATUS_E_FAILURE would be returned
 */
QDF_STATUS hdd_update_nss(hdd_context_t *hdd_ctx, uint8_t nss)
{
	struct hdd_config *hdd_config = hdd_ctx->config;
	uint32_t temp = 0;
	uint32_t rx_supp_data_rate, tx_supp_data_rate;
	bool status = true;
	tSirMacHTCapabilityInfo *ht_cap_info;
	uint8_t mcs_set[SIZE_OF_SUPPORTED_MCS_SET] = {0};
	uint8_t mcs_set_temp[SIZE_OF_SUPPORTED_MCS_SET];
	uint32_t val, val32;
	uint16_t val16;
	uint8_t enable2x2;

	if ((nss == 2) && (hdd_ctx->num_rf_chains != 2)) {
		hdd_err("No support for 2 spatial streams");
		return QDF_STATUS_E_INVAL;
	}

	enable2x2 = (nss == 1) ? 0 : 1;

	if (hdd_config->enable2x2 == enable2x2) {
		hdd_debug("NSS same as requested");
		return QDF_STATUS_SUCCESS;
	}

	if (true == sme_is_any_session_in_connected_state(hdd_ctx->hHal)) {
		hdd_err("Connected sessions present, Do not change NSS");
		return QDF_STATUS_E_INVAL;
	}

	hdd_config->enable2x2 = enable2x2;

	if (!hdd_config->enable2x2) {
		/* 1x1 */
		rx_supp_data_rate = VHT_RX_HIGHEST_SUPPORTED_DATA_RATE_1_1;
		tx_supp_data_rate = VHT_TX_HIGHEST_SUPPORTED_DATA_RATE_1_1;
	} else {
		/* 2x2 */
		rx_supp_data_rate = VHT_RX_HIGHEST_SUPPORTED_DATA_RATE_2_2;
		tx_supp_data_rate = VHT_TX_HIGHEST_SUPPORTED_DATA_RATE_2_2;
	}

	/* Update Rx Highest Long GI data Rate */
	if (sme_cfg_set_int(hdd_ctx->hHal,
			    WNI_CFG_VHT_RX_HIGHEST_SUPPORTED_DATA_RATE,
			    rx_supp_data_rate) == QDF_STATUS_E_FAILURE) {
		status = false;
		hdd_err("Could not pass on WNI_CFG_VHT_RX_HIGHEST_SUPPORTED_DATA_RATE to CFG");
	}

	/* Update Tx Highest Long GI data Rate */
	if (sme_cfg_set_int(hdd_ctx->hHal,
			    WNI_CFG_VHT_TX_HIGHEST_SUPPORTED_DATA_RATE,
			    tx_supp_data_rate) == QDF_STATUS_E_FAILURE) {
		status = false;
		hdd_err("Could not pass on WNI_CFG_VHT_TX_HIGHEST_SUPPORTED_DATA_RATE to CFG");
	}

	sme_cfg_get_int(hdd_ctx->hHal, WNI_CFG_HT_CAP_INFO, &temp);
	val16 = (uint16_t)temp;
	ht_cap_info = (tSirMacHTCapabilityInfo *)&val16;
	if (!(hdd_ctx->ht_tx_stbc_supported && hdd_config->enable2x2)) {
		ht_cap_info->txSTBC = 0;
	} else {
		sme_cfg_get_int(hdd_ctx->hHal, WNI_CFG_VHT_TXSTBC, &val32);
		hdd_debug("STBC %d", val32);
		ht_cap_info->txSTBC = val32;
	}
	temp = val16;
	if (sme_cfg_set_int(hdd_ctx->hHal, WNI_CFG_HT_CAP_INFO,
			    temp) == QDF_STATUS_E_FAILURE) {
		status = false;
		hdd_err("Could not pass on WNI_CFG_HT_CAP_INFO to CFG");
	}

	sme_cfg_get_int(hdd_ctx->hHal, WNI_CFG_VHT_BASIC_MCS_SET, &temp);
	temp = (temp & 0xFFFC) | hdd_config->vhtRxMCS;
	if (hdd_config->enable2x2)
		temp = (temp & 0xFFF3) | (hdd_config->vhtRxMCS2x2 << 2);
	else
		temp |= 0x000C;

	if (sme_cfg_set_int(hdd_ctx->hHal, WNI_CFG_VHT_BASIC_MCS_SET,
			    temp) == QDF_STATUS_E_FAILURE) {
		status = false;
		hdd_err("Could not pass on WNI_CFG_VHT_BASIC_MCS_SET to CFG");
	}

	sme_cfg_get_int(hdd_ctx->hHal, WNI_CFG_VHT_RX_MCS_MAP, &temp);
	temp = (temp & 0xFFFC) | hdd_config->vhtRxMCS;
	if (hdd_config->enable2x2)
		temp = (temp & 0xFFF3) | (hdd_config->vhtRxMCS2x2 << 2);
	else
		temp |= 0x000C;

	if (sme_cfg_set_int(hdd_ctx->hHal, WNI_CFG_VHT_RX_MCS_MAP,
			    temp) == QDF_STATUS_E_FAILURE) {
		status = false;
		hdd_err("Could not pass on WNI_CFG_VHT_RX_MCS_MAP to CFG");
	}

	sme_cfg_get_int(hdd_ctx->hHal, WNI_CFG_VHT_TX_MCS_MAP, &temp);
	temp = (temp & 0xFFFC) | hdd_config->vhtTxMCS;
	if (hdd_config->enable2x2)
		temp = (temp & 0xFFF3) | (hdd_config->vhtTxMCS2x2 << 2);
	else
		temp |= 0x000C;

	if (sme_cfg_set_int(hdd_ctx->hHal, WNI_CFG_VHT_TX_MCS_MAP,
			    temp) == QDF_STATUS_E_FAILURE) {
		status = false;
		hdd_err("Could not pass on WNI_CFG_VHT_TX_MCS_MAP to CFG");
	}

#define WLAN_HDD_RX_MCS_ALL_NSTREAM_RATES 0xff
	val = SIZE_OF_SUPPORTED_MCS_SET;
	sme_cfg_get_str(hdd_ctx->hHal, WNI_CFG_SUPPORTED_MCS_SET,
			mcs_set_temp, &val);

	mcs_set[0] = mcs_set_temp[0];
	if (hdd_config->enable2x2)
		for (val = 0; val < nss; val++)
			mcs_set[val] = WLAN_HDD_RX_MCS_ALL_NSTREAM_RATES;

	if (sme_cfg_set_str(hdd_ctx->hHal, WNI_CFG_SUPPORTED_MCS_SET,
			    mcs_set,
			    SIZE_OF_SUPPORTED_MCS_SET) ==
				QDF_STATUS_E_FAILURE) {
		status = false;
		hdd_err("Could not pass on MCS SET to CFG");
	}
#undef WLAN_HDD_RX_MCS_ALL_NSTREAM_RATES

	if (QDF_STATUS_SUCCESS != sme_update_nss(hdd_ctx->hHal, nss))
		status = false;

	return (status == false) ? QDF_STATUS_E_FAILURE : QDF_STATUS_SUCCESS;
}

bool hdd_validate_prb_req_ie_bitmap(hdd_context_t *hdd_ctx)
{
	if (!(hdd_ctx->config->probe_req_ie_bitmap_0 ||
	    hdd_ctx->config->probe_req_ie_bitmap_1 ||
	    hdd_ctx->config->probe_req_ie_bitmap_2 ||
	    hdd_ctx->config->probe_req_ie_bitmap_3 ||
	    hdd_ctx->config->probe_req_ie_bitmap_4 ||
	    hdd_ctx->config->probe_req_ie_bitmap_5 ||
	    hdd_ctx->config->probe_req_ie_bitmap_6 ||
	    hdd_ctx->config->probe_req_ie_bitmap_7))
		return false;

	/*
	 * check whether vendor oui IE is set and OUIs are present, each OUI
	 * is entered in the form of string of 8 characters from ini, therefore,
	 * for atleast one OUI, minimum length is 8 and hence this string length
	 * is checked for minimum of 8
	 */
	if ((hdd_ctx->config->probe_req_ie_bitmap_6 &
	    VENDOR_SPECIFIC_IE_BITMAP) &&
	    (strlen(hdd_ctx->config->probe_req_ouis) < 8))
		return false;

	/* check whether vendor oui IE is not set but OUIs are present */
	if (!(hdd_ctx->config->probe_req_ie_bitmap_6 &
	    VENDOR_SPECIFIC_IE_BITMAP) &&
	    (strlen(hdd_ctx->config->probe_req_ouis) > 0))
		return false;

	return true;
}

/**
 * probe_req_voui_convert_to_hex - converts str of 8 chars into two hex values
 * @temp: string to be converted
 * @voui: contains the type and subtype values
 *
 * This function converts the string length of 8 characters into two
 * hexa-decimal values, oui_type and oui_subtype, where oui_type is the
 * hexa decimal value converted from first 6 characters and oui_subtype is
 * hexa decimal value converted from last 2 characters.
 * strings which doesn't match with the specified pattern are ignored.
 *
 * Return: status of conversion
 *         true - if conversion is successful
 *         false - if conversion is failed
 */
static bool hdd_probe_req_voui_convert_to_hex(uint8_t *temp,
					      struct vendor_oui *voui)
{
	uint32_t hex_value[4] = {0};
	uint32_t i = 0;
	uint32_t indx = 0;

	memset(voui, 0x00, sizeof(*voui));

	/* convert string to hex */
	for (i = 0; i < 8; i++) {
		if (temp[i] >= '0' && temp[i] <= '9') {
			hex_value[indx] = (temp[i] - '0') << 4;
		} else if (temp[i] >= 'A' && temp[i] <= 'F') {
			hex_value[indx] = (temp[i] - 'A') + 0xA;
			hex_value[indx] = hex_value[indx] << 4;
		} else {
			/* invalid character in oui */
			return false;
		}

		if (temp[i + 1] >= '0' && temp[i + 1] <= '9') {
			hex_value[indx] |= (temp[i + 1] - '0');
			i = i + 1;
			indx = indx + 1;
		} else if (temp[i + 1] >= 'A' && temp[i + 1] <= 'F') {
			hex_value[indx] |= ((temp[i + 1] - 'A') + 0xA);
			i = i + 1;
			indx = indx + 1;
		} else {
			/* invalid character in oui */
			return false;
		}
	}

	voui->oui_type = (hex_value[0] | (hex_value[1] << 8) |
			 (hex_value[2] << 16));
	voui->oui_subtype = hex_value[3];

	hdd_info("OUI_type = %x and OUI_subtype = %x",
		 voui->oui_type, voui->oui_subtype);

	return true;
}

int hdd_parse_probe_req_ouis(hdd_context_t *hdd_ctx)
{
	struct vendor_oui voui[MAX_PROBE_REQ_OUIS];
	uint8_t *str;
	uint8_t temp[9];
	uint32_t start = 0, end = 0;
	uint32_t oui_indx = 0;
	uint32_t i = 0;

	hdd_ctx->config->probe_req_ouis[MAX_PRB_REQ_VENDOR_OUI_INI_LEN - 1] =
									'\0';
	if (!strlen(hdd_ctx->config->probe_req_ouis)) {
		hdd_ctx->no_of_probe_req_ouis = 0;
		hdd_ctx->probe_req_voui = NULL;
		hdd_info("NO OUIS to parse");
		return 0;
	}

	str = (uint8_t *)(hdd_ctx->config->probe_req_ouis);

	while (str[i] != '\0') {
		if (str[i] == ' ') {
			if ((end - start) != 8) {
				end = start = 0;
				i++;
				continue;
			} else {
				memcpy(temp, &str[i - 8], 8);
				i++;
				temp[8] = '\0';
				if (hdd_probe_req_voui_convert_to_hex(temp,
				    &voui[oui_indx]) == 0) {
					continue;
				}
				oui_indx++;
				if (oui_indx > MAX_PROBE_REQ_OUIS) {
					/*
					 * Max number of OUIs supported is 16,
					 * ignoring the rest
					 */
					hdd_info("Max OUIs-supported: 16");
					return 0;
				}
			}
			start = end = 0;
		} else {
			i++;
			end++;
		}
	}

	if ((end - start) == 8) {
		memcpy(temp, &str[i - 8], 8);
		temp[8] = '\0';
		if (hdd_probe_req_voui_convert_to_hex(temp,
		    &voui[oui_indx]) == 1)
			oui_indx++;
	}

	if (!oui_indx)
		return 0;

	hdd_ctx->probe_req_voui = qdf_mem_malloc(oui_indx *
					sizeof(*hdd_ctx->probe_req_voui));
	if (hdd_ctx->probe_req_voui == NULL) {
		hdd_err("Not Enough memory for OUI");
		hdd_ctx->no_of_probe_req_ouis = 0;
		return -ENOMEM;
	}
	hdd_ctx->no_of_probe_req_ouis = oui_indx;
	qdf_mem_copy(hdd_ctx->probe_req_voui, voui,
		     oui_indx * sizeof(*hdd_ctx->probe_req_voui));

	return 0;
}

void hdd_free_probe_req_ouis(hdd_context_t *hdd_ctx)
{
	struct vendor_oui *probe_req_voui = hdd_ctx->probe_req_voui;

	if (probe_req_voui) {
		hdd_ctx->probe_req_voui = NULL;
		qdf_mem_free(probe_req_voui);
	}

	hdd_ctx->no_of_probe_req_ouis = 0;
}<|MERGE_RESOLUTION|>--- conflicted
+++ resolved
@@ -4321,7 +4321,6 @@
 		CFG_SAP_INTERNAL_RESTART_DEFAULT,
 		CFG_SAP_INTERNAL_RESTART_MIN,
 		CFG_SAP_INTERNAL_RESTART_MAX),
-<<<<<<< HEAD
 
 	REG_VARIABLE(CFG_PRB_REQ_IE_WHITELIST_NAME, WLAN_PARAM_Integer,
 		     struct hdd_config, probe_req_ie_whitelist,
@@ -4390,7 +4389,7 @@
 			    struct hdd_config, probe_req_ouis,
 			    VAR_FLAGS_OPTIONAL,
 			    (void *)CFG_PROBE_REQ_OUI_DEFAULT),
-=======
+
 	REG_VARIABLE(CFG_ENABLE_BCAST_PROBE_RESP_NAME, WLAN_PARAM_Integer,
 		struct hdd_config, enable_bcast_probe_rsp,
 		VAR_FLAGS_OPTIONAL | VAR_FLAGS_RANGE_CHECK_ASSUME_DEFAULT,
@@ -4463,7 +4462,6 @@
 		CFG_ENABLE_PACKET_FILTERS_DEFAULT,
 		CFG_ENABLE_PACKET_FILTERS_MIN,
 		CFG_ENABLE_PACKET_FILTERS_MAX),
->>>>>>> cb0a55c3
 };
 
 /**
