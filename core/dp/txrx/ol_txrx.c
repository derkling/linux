/*
 * Copyright (c) 2011-2017 The Linux Foundation. All rights reserved.
 *
 * Previously licensed under the ISC license by Qualcomm Atheros, Inc.
 *
 *
 * Permission to use, copy, modify, and/or distribute this software for
 * any purpose with or without fee is hereby granted, provided that the
 * above copyright notice and this permission notice appear in all
 * copies.
 *
 * THE SOFTWARE IS PROVIDED "AS IS" AND THE AUTHOR DISCLAIMS ALL
 * WARRANTIES WITH REGARD TO THIS SOFTWARE INCLUDING ALL IMPLIED
 * WARRANTIES OF MERCHANTABILITY AND FITNESS. IN NO EVENT SHALL THE
 * AUTHOR BE LIABLE FOR ANY SPECIAL, DIRECT, INDIRECT, OR CONSEQUENTIAL
 * DAMAGES OR ANY DAMAGES WHATSOEVER RESULTING FROM LOSS OF USE, DATA OR
 * PROFITS, WHETHER IN AN ACTION OF CONTRACT, NEGLIGENCE OR OTHER
 * TORTIOUS ACTION, ARISING OUT OF OR IN CONNECTION WITH THE USE OR
 * PERFORMANCE OF THIS SOFTWARE.
 */

/*
 * This file was originally distributed by Qualcomm Atheros, Inc.
 * under proprietary terms before Copyright ownership was assigned
 * to the Linux Foundation.
 */

/*=== includes ===*/
/* header files for OS primitives */
#include <osdep.h>              /* uint32_t, etc. */
#include <qdf_mem.h>         /* qdf_mem_malloc,free */
#include <qdf_types.h>          /* qdf_device_t, qdf_print */
#include <qdf_lock.h>           /* qdf_spinlock */
#include <qdf_atomic.h>         /* qdf_atomic_read */

#if defined(HIF_PCI) || defined(HIF_SNOC) || defined(HIF_AHB)
/* Required for WLAN_FEATURE_FASTPATH */
#include <ce_api.h>
#endif
/* header files for utilities */
#include <cds_queue.h>          /* TAILQ */

/* header files for configuration API */
#include <ol_cfg.h>             /* ol_cfg_is_high_latency */
#include <ol_if_athvar.h>

/* header files for HTT API */
#include <ol_htt_api.h>
#include <ol_htt_tx_api.h>

/* header files for our own APIs */
#include <ol_txrx_api.h>
#include <ol_txrx_dbg.h>
#include <cdp_txrx_ocb.h>
#include <ol_txrx_ctrl_api.h>
#include <cdp_txrx_stats.h>
#include <ol_txrx_osif_api.h>
/* header files for our internal definitions */
#include <ol_txrx_internal.h>   /* TXRX_ASSERT, etc. */
#include <wdi_event.h>          /* WDI events */
#include <ol_tx.h>              /* ol_tx_ll */
#include <ol_rx.h>              /* ol_rx_deliver */
#include <ol_txrx_peer_find.h>  /* ol_txrx_peer_find_attach, etc. */
#include <ol_rx_pn.h>           /* ol_rx_pn_check, etc. */
#include <ol_rx_fwd.h>          /* ol_rx_fwd_check, etc. */
#include <ol_rx_reorder_timeout.h>      /* OL_RX_REORDER_TIMEOUT_INIT, etc. */
#include <ol_rx_reorder.h>
#include <ol_tx_send.h>         /* ol_tx_discard_target_frms */
#include <ol_tx_desc.h>         /* ol_tx_desc_frame_free */
#include <ol_tx_queue.h>
#include <ol_tx_sched.h>           /* ol_tx_sched_attach, etc. */
#include <ol_txrx.h>
#include <ol_txrx_types.h>
#include <cdp_txrx_flow_ctrl_legacy.h>
#include <cdp_txrx_bus.h>
#include <cdp_txrx_ipa.h>
#include <cdp_txrx_lro.h>
#include <cdp_txrx_pmf.h>
#include "wma.h"
#include "hif.h"
#include <cdp_txrx_peer_ops.h>
#ifndef REMOVE_PKT_LOG
#include "pktlog_ac.h"
#endif
#include <cds_concurrency.h>
#include "epping_main.h"
#include <a_types.h>
#include "wma_api.h"

#include <htt_internal.h>
<<<<<<< HEAD
#ifdef CONFIG_HL_SUPPORT
=======

#if defined(CONFIG_HL_SUPPORT) && defined(FEATURE_WLAN_TDLS)
>>>>>>> 9d6801cf

/**
 * ol_txrx_copy_mac_addr_raw() - copy raw mac addr
 * @vdev: the data virtual device
 * @bss_addr: bss address
 *
 * Return: None
 */
void
ol_txrx_copy_mac_addr_raw(ol_txrx_vdev_handle vdev, uint8_t *bss_addr)
{
	if (bss_addr && vdev->last_real_peer &&
	    !qdf_mem_cmp((u8 *)bss_addr,
			     vdev->last_real_peer->mac_addr.raw,
			     IEEE80211_ADDR_LEN))
		qdf_mem_copy(vdev->hl_tdls_ap_mac_addr.raw,
			     vdev->last_real_peer->mac_addr.raw,
			     OL_TXRX_MAC_ADDR_LEN);
}

/**
 * ol_txrx_add_last_real_peer() - add last peer
 * @pdev: the data physical device
 * @vdev: virtual device
 * @peer_id: peer id
 *
 * Return: None
 */
void
ol_txrx_add_last_real_peer(ol_txrx_pdev_handle pdev,
			   ol_txrx_vdev_handle vdev,
			   uint8_t *peer_id)
{
	ol_txrx_peer_handle peer;
	if (vdev->last_real_peer == NULL) {
				peer = NULL;
				peer = ol_txrx_find_peer_by_addr(pdev,
						vdev->hl_tdls_ap_mac_addr.raw,
						peer_id);
				if (peer && (peer->peer_ids[0] !=
						HTT_INVALID_PEER_ID))
					vdev->last_real_peer = peer;
			}
}

/**
 * is_vdev_restore_last_peer() - check for vdev last peer
 * @peer: peer object
 *
 * Return: true if last peer is not null
 */
bool
is_vdev_restore_last_peer(struct ol_txrx_peer_t *peer)
{
	struct ol_txrx_vdev_t *vdev;
	vdev = peer->vdev;
	return vdev->last_real_peer && (vdev->last_real_peer == peer);
}

/**
 * ol_txrx_update_last_real_peer() - check for vdev last peer
 * @pdev: the data physical device
 * @peer: peer device
 * @peer_id: peer id
 * @restore_last_peer: restore last peer flag
 *
 * Return: None
 */
void
ol_txrx_update_last_real_peer(
	ol_txrx_pdev_handle pdev,
	struct ol_txrx_peer_t *peer,
	uint8_t *peer_id, bool restore_last_peer)
{
	struct ol_txrx_vdev_t *vdev;
	vdev = peer->vdev;
	if (restore_last_peer && (vdev->last_real_peer == NULL)) {
		peer = NULL;
		peer = ol_txrx_find_peer_by_addr(pdev,
				vdev->hl_tdls_ap_mac_addr.raw, peer_id);
		if (peer && (peer->peer_ids[0] != HTT_INVALID_PEER_ID))
			vdev->last_real_peer = peer;
	}
}
#endif

/**
 * ol_tx_mark_first_wakeup_packet() - set flag to indicate that
 *    fw is compatible for marking first packet after wow wakeup
 * @value: 1 for enabled/ 0 for disabled
 *
 * Return: None
 */
void ol_tx_mark_first_wakeup_packet(uint8_t value)
{
	struct ol_txrx_pdev_t *pdev = cds_get_context(QDF_MODULE_ID_TXRX);

	if (!pdev) {
		TXRX_PRINT(TXRX_PRINT_LEVEL_ERR,
			"%s: pdev is NULL\n", __func__);
		return;
	}

	htt_mark_first_wakeup_packet(pdev->htt_pdev, value);
}

u_int16_t
ol_tx_desc_pool_size_hl(ol_pdev_handle ctrl_pdev)
{
	u_int16_t desc_pool_size;
	u_int16_t steady_state_tx_lifetime_ms;
	u_int16_t safety_factor;

	/*
	 * Steady-state tx latency:
	 *     roughly 1-2 ms flight time
	 *   + roughly 1-2 ms prep time,
	 *   + roughly 1-2 ms target->host notification time.
	 * = roughly 6 ms total
	 * Thus, steady state number of frames =
	 * steady state max throughput / frame size * tx latency, e.g.
	 * 1 Gbps / 1500 bytes * 6 ms = 500
	 *
	 */
	steady_state_tx_lifetime_ms = 6;

	safety_factor = 8;

	desc_pool_size =
		ol_cfg_max_thruput_mbps(ctrl_pdev) *
		1000 /* 1e6 bps/mbps / 1e3 ms per sec = 1000 */ /
		(8 * OL_TX_AVG_FRM_BYTES) *
		steady_state_tx_lifetime_ms *
		safety_factor;

	/* minimum */
	if (desc_pool_size < OL_TX_DESC_POOL_SIZE_MIN_HL)
		desc_pool_size = OL_TX_DESC_POOL_SIZE_MIN_HL;

	/* maximum */
	if (desc_pool_size > OL_TX_DESC_POOL_SIZE_MAX_HL)
		desc_pool_size = OL_TX_DESC_POOL_SIZE_MAX_HL;

	return desc_pool_size;
}

/*=== function definitions ===*/

/**
 * ol_tx_set_is_mgmt_over_wmi_enabled() - set flag to indicate that mgmt over
 *                                        wmi is enabled or not.
 * @value: 1 for enabled/ 0 for disable
 *
 * Return: None
 */
void ol_tx_set_is_mgmt_over_wmi_enabled(uint8_t value)
{
	struct ol_txrx_pdev_t *pdev = cds_get_context(QDF_MODULE_ID_TXRX);
	if (!pdev) {
		qdf_print("%s: pdev is NULL\n", __func__);
		return;
	}
	pdev->is_mgmt_over_wmi_enabled = value;
	return;
}

/**
 * ol_tx_get_is_mgmt_over_wmi_enabled() - get value of is_mgmt_over_wmi_enabled
 *
 * Return: is_mgmt_over_wmi_enabled
 */
uint8_t ol_tx_get_is_mgmt_over_wmi_enabled(void)
{
	struct ol_txrx_pdev_t *pdev = cds_get_context(QDF_MODULE_ID_TXRX);
	if (!pdev) {
		qdf_print("%s: pdev is NULL\n", __func__);
		return 0;
	}
	return pdev->is_mgmt_over_wmi_enabled;
}


#ifdef QCA_SUPPORT_TXRX_LOCAL_PEER_ID
ol_txrx_peer_handle
ol_txrx_find_peer_by_addr_and_vdev(ol_txrx_pdev_handle pdev,
				   ol_txrx_vdev_handle vdev,
				   uint8_t *peer_addr, uint8_t *peer_id)
{
	struct ol_txrx_peer_t *peer;

	peer = ol_txrx_peer_vdev_find_hash(pdev, vdev, peer_addr, 0, 1);
	if (!peer)
		return NULL;
	*peer_id = peer->local_id;
	OL_TXRX_PEER_DEC_REF_CNT(peer);
	return peer;
}

QDF_STATUS ol_txrx_get_vdevid(struct ol_txrx_peer_t *peer, uint8_t *vdev_id)
{
	if (!peer) {
		QDF_TRACE(QDF_MODULE_ID_TXRX, QDF_TRACE_LEVEL_ERROR,
			  "peer argument is null!!");
		return QDF_STATUS_E_FAILURE;
	}

	*vdev_id = peer->vdev->vdev_id;
	return QDF_STATUS_SUCCESS;
}

void *ol_txrx_get_vdev_by_sta_id(uint8_t sta_id)
{
	struct ol_txrx_peer_t *peer = NULL;
	ol_txrx_pdev_handle pdev = NULL;

	if (sta_id >= WLAN_MAX_STA_COUNT) {
		QDF_TRACE(QDF_MODULE_ID_TXRX, QDF_TRACE_LEVEL_ERROR,
			  "Invalid sta id passed");
		return NULL;
	}

	pdev = cds_get_context(QDF_MODULE_ID_TXRX);
	if (!pdev) {
		QDF_TRACE(QDF_MODULE_ID_TXRX, QDF_TRACE_LEVEL_ERROR,
			  "PDEV not found for sta_id [%d]", sta_id);
		return NULL;
	}

	peer = ol_txrx_peer_find_by_local_id(pdev, sta_id);
	if (!peer) {
		QDF_TRACE(QDF_MODULE_ID_TXRX, QDF_TRACE_LEVEL_ERROR,
			  "PEER [%d] not found", sta_id);
		return NULL;
	}

	return peer->vdev;
}

ol_txrx_peer_handle ol_txrx_find_peer_by_addr(ol_txrx_pdev_handle pdev,
					      uint8_t *peer_addr,
					      uint8_t *peer_id)
{
	struct ol_txrx_peer_t *peer;

	peer = ol_txrx_peer_find_hash_find(pdev, peer_addr, 0, 1);
	if (!peer)
		return NULL;
	*peer_id = peer->local_id;
	OL_TXRX_PEER_DEC_REF_CNT(peer);
	return peer;
}

uint16_t ol_txrx_local_peer_id(ol_txrx_peer_handle peer)
{
	return peer->local_id;
}

/**
 * @brief Find a txrx peer handle from a peer's local ID
 * @details
 *  The control SW typically uses the txrx peer handle to refer to the peer.
 *  In unusual circumstances, if it is infeasible for the control SW maintain
 *  the txrx peer handle but it can maintain a small integer local peer ID,
 *  this function allows the peer handled to be retrieved, based on the local
 *  peer ID.
 *
 * @param pdev - the data physical device object
 * @param local_peer_id - the ID txrx assigned locally to the peer in question
 * @return handle to the txrx peer object
 */
ol_txrx_peer_handle
ol_txrx_peer_find_by_local_id(struct ol_txrx_pdev_t *pdev,
			      uint8_t local_peer_id)
{
	struct ol_txrx_peer_t *peer;
	if ((local_peer_id == OL_TXRX_INVALID_LOCAL_PEER_ID) ||
	    (local_peer_id >= OL_TXRX_NUM_LOCAL_PEER_IDS)) {
		return NULL;
	}

	qdf_spin_lock_bh(&pdev->local_peer_ids.lock);
	peer = pdev->local_peer_ids.map[local_peer_id];
	qdf_spin_unlock_bh(&pdev->local_peer_ids.lock);
	return peer;
}

static void ol_txrx_local_peer_id_pool_init(struct ol_txrx_pdev_t *pdev)
{
	int i;

	/* point the freelist to the first ID */
	pdev->local_peer_ids.freelist = 0;

	/* link each ID to the next one */
	for (i = 0; i < OL_TXRX_NUM_LOCAL_PEER_IDS; i++) {
		pdev->local_peer_ids.pool[i] = i + 1;
		pdev->local_peer_ids.map[i] = NULL;
	}

	/* link the last ID to itself, to mark the end of the list */
	i = OL_TXRX_NUM_LOCAL_PEER_IDS;
	pdev->local_peer_ids.pool[i] = i;

	qdf_spinlock_create(&pdev->local_peer_ids.lock);
}

static void
ol_txrx_local_peer_id_alloc(struct ol_txrx_pdev_t *pdev,
			    struct ol_txrx_peer_t *peer)
{
	int i;

	qdf_spin_lock_bh(&pdev->local_peer_ids.lock);
	i = pdev->local_peer_ids.freelist;
	if (pdev->local_peer_ids.pool[i] == i) {
		/* the list is empty, except for the list-end marker */
		peer->local_id = OL_TXRX_INVALID_LOCAL_PEER_ID;
	} else {
		/* take the head ID and advance the freelist */
		peer->local_id = i;
		pdev->local_peer_ids.freelist = pdev->local_peer_ids.pool[i];
		pdev->local_peer_ids.map[i] = peer;
	}
	qdf_spin_unlock_bh(&pdev->local_peer_ids.lock);
}

static void
ol_txrx_local_peer_id_free(struct ol_txrx_pdev_t *pdev,
			   struct ol_txrx_peer_t *peer)
{
	int i = peer->local_id;
	if ((i == OL_TXRX_INVALID_LOCAL_PEER_ID) ||
	    (i >= OL_TXRX_NUM_LOCAL_PEER_IDS)) {
		return;
	}
	/* put this ID on the head of the freelist */
	qdf_spin_lock_bh(&pdev->local_peer_ids.lock);
	pdev->local_peer_ids.pool[i] = pdev->local_peer_ids.freelist;
	pdev->local_peer_ids.freelist = i;
	pdev->local_peer_ids.map[i] = NULL;
	qdf_spin_unlock_bh(&pdev->local_peer_ids.lock);
}

static void ol_txrx_local_peer_id_cleanup(struct ol_txrx_pdev_t *pdev)
{
	qdf_spinlock_destroy(&pdev->local_peer_ids.lock);
}

#else
#define ol_txrx_local_peer_id_pool_init(pdev)   /* no-op */
#define ol_txrx_local_peer_id_alloc(pdev, peer) /* no-op */
#define ol_txrx_local_peer_id_free(pdev, peer)  /* no-op */
#define ol_txrx_local_peer_id_cleanup(pdev)     /* no-op */
#endif

#ifdef FEATURE_HL_GROUP_CREDIT_FLOW_CONTROL

/**
 * ol_txrx_update_group_credit() - update group credit for tx queue
 * @group: for which credit needs to be updated
 * @credit: credits
 * @absolute: TXQ group absolute
 *
 * Return: allocated pool size
 */
void ol_txrx_update_group_credit(
		struct ol_tx_queue_group_t *group,
		int32_t credit,
		u_int8_t absolute)
{
	if (absolute)
		qdf_atomic_set(&group->credit, credit);
	else
		qdf_atomic_add(credit, &group->credit);
}

/**
 * ol_txrx_update_tx_queue_groups() - update vdev tx queue group if
 *				      vdev id mask and ac mask is not matching
 * @pdev: the data physical device
 * @group_id: TXQ group id
 * @credit: TXQ group credit count
 * @absolute: TXQ group absolute
 * @vdev_id_mask: TXQ vdev group id mask
 * @ac_mask: TQX access category mask
 *
 * Return: None
 */
void ol_txrx_update_tx_queue_groups(
		ol_txrx_pdev_handle pdev,
		u_int8_t group_id,
		int32_t credit,
		u_int8_t absolute,
		u_int32_t vdev_id_mask,
		u_int32_t ac_mask
		)
{
	struct ol_tx_queue_group_t *group;
	u_int32_t group_vdev_bit_mask, vdev_bit_mask, group_vdev_id_mask;
	u_int32_t membership;
	struct ol_txrx_vdev_t *vdev;
	group = &pdev->txq_grps[group_id];

	membership = OL_TXQ_GROUP_MEMBERSHIP_GET(vdev_id_mask, ac_mask);

	qdf_spin_lock_bh(&pdev->tx_queue_spinlock);
	/*
	 * if the membership (vdev id mask and ac mask)
	 * matches then no need to update tx qeue groups.
	 */
	if (group->membership == membership)
		/* Update Credit Only */
		goto credit_update;


	/*
	 * membership (vdev id mask and ac mask) is not matching
	 * TODO: ignoring ac mask for now
	 */
	group_vdev_id_mask =
		OL_TXQ_GROUP_VDEV_ID_MASK_GET(group->membership);

	TAILQ_FOREACH(vdev, &pdev->vdev_list, vdev_list_elem) {
		group_vdev_bit_mask =
			OL_TXQ_GROUP_VDEV_ID_BIT_MASK_GET(
					group_vdev_id_mask, vdev->vdev_id);
		vdev_bit_mask =
			OL_TXQ_GROUP_VDEV_ID_BIT_MASK_GET(
					vdev_id_mask, vdev->vdev_id);

		if (group_vdev_bit_mask != vdev_bit_mask) {
			/*
			 * Change in vdev tx queue group
			 */
			if (!vdev_bit_mask) {
				/* Set Group Pointer (vdev and peer) to NULL */
				ol_tx_set_vdev_group_ptr(
						pdev, vdev->vdev_id, NULL);
			} else {
				/* Set Group Pointer (vdev and peer) */
				ol_tx_set_vdev_group_ptr(
						pdev, vdev->vdev_id, group);
			}
		}
	}
	/* Update membership */
	group->membership = membership;
credit_update:
	/* Update Credit */
	ol_txrx_update_group_credit(group, credit, absolute);
	qdf_spin_unlock_bh(&pdev->tx_queue_spinlock);
}
#endif

#ifdef WLAN_FEATURE_FASTPATH
/**
 * setup_fastpath_ce_handles() Update pdev with ce_handle for fastpath use.
 *
 * @osc: pointer to HIF context
 * @pdev: pointer to ol pdev
 *
 * Return: void
 */
static inline void setup_fastpath_ce_handles(struct hif_opaque_softc *osc,
						struct ol_txrx_pdev_t *pdev)
{
	/*
	 * Before the HTT attach, set up the CE handles
	 * CE handles are (struct CE_state *)
	 * This is only required in the fast path
	 */
	pdev->ce_tx_hdl = hif_get_ce_handle(osc, CE_HTT_H2T_MSG);

}

#else  /* not WLAN_FEATURE_FASTPATH */
static inline void setup_fastpath_ce_handles(struct hif_opaque_softc *osc,
						struct ol_txrx_pdev_t *pdev)
{
}
#endif /* WLAN_FEATURE_FASTPATH */

#ifdef QCA_LL_TX_FLOW_CONTROL_V2
/**
 * ol_tx_set_desc_global_pool_size() - set global pool size
 * @num_msdu_desc: total number of descriptors
 *
 * Return: none
 */
void ol_tx_set_desc_global_pool_size(uint32_t num_msdu_desc)
{
	struct ol_txrx_pdev_t *pdev = cds_get_context(QDF_MODULE_ID_TXRX);
	if (!pdev) {
		qdf_print("%s: pdev is NULL\n", __func__);
		return;
	}
	pdev->num_msdu_desc = num_msdu_desc;
	if (!ol_tx_get_is_mgmt_over_wmi_enabled())
		pdev->num_msdu_desc += TX_FLOW_MGMT_POOL_SIZE;
	TXRX_PRINT(TXRX_PRINT_LEVEL_ERR, "Global pool size: %d\n",
		pdev->num_msdu_desc);
	return;
}

/**
 * ol_tx_get_desc_global_pool_size() - get global pool size
 * @pdev: pdev handle
 *
 * Return: global pool size
 */
static inline
uint32_t ol_tx_get_desc_global_pool_size(struct ol_txrx_pdev_t *pdev)
{
	return pdev->num_msdu_desc;
}

/**
 * ol_tx_get_total_free_desc() - get total free descriptors
 * @pdev: pdev handle
 *
 * Return: total free descriptors
 */
static inline
uint32_t ol_tx_get_total_free_desc(struct ol_txrx_pdev_t *pdev)
{
	struct ol_tx_flow_pool_t *pool = NULL;
	uint32_t free_desc;

	free_desc = pdev->tx_desc.num_free;
	qdf_spin_lock_bh(&pdev->tx_desc.flow_pool_list_lock);
	TAILQ_FOREACH(pool, &pdev->tx_desc.flow_pool_list,
					 flow_pool_list_elem) {
		qdf_spin_lock_bh(&pool->flow_pool_lock);
		free_desc += pool->avail_desc;
		qdf_spin_unlock_bh(&pool->flow_pool_lock);
	}
	qdf_spin_unlock_bh(&pdev->tx_desc.flow_pool_list_lock);

	return free_desc;
}

#else
/**
 * ol_tx_get_desc_global_pool_size() - get global pool size
 * @pdev: pdev handle
 *
 * Return: global pool size
 */
static inline
uint32_t ol_tx_get_desc_global_pool_size(struct ol_txrx_pdev_t *pdev)
{
	return ol_cfg_target_tx_credit(pdev->ctrl_pdev);
}

/**
 * ol_tx_get_total_free_desc() - get total free descriptors
 * @pdev: pdev handle
 *
 * Return: total free descriptors
 */
static inline
uint32_t ol_tx_get_total_free_desc(struct ol_txrx_pdev_t *pdev)
{
	return pdev->tx_desc.num_free;
}

#endif

#if defined(CONFIG_HL_SUPPORT) && defined(CONFIG_PER_VDEV_TX_DESC_POOL)

/**
 * ol_txrx_rsrc_threshold_lo() - set threshold low - when to start tx desc
 *				 margin replenishment
 * @desc_pool_size: tx desc pool size
 *
 * Return: threshold low
 */
static inline uint16_t
ol_txrx_rsrc_threshold_lo(int desc_pool_size)
{
	int threshold_low;
	/*
	* 5% margin of unallocated desc is too much for per
	* vdev mechanism.
	* Define the value seperately.
	*/
	threshold_low = TXRX_HL_TX_FLOW_CTRL_MGMT_RESERVED;

	return threshold_low;
}

/**
 * ol_txrx_rsrc_threshold_hi() - set threshold high - where to stop
 *				 during tx desc margin replenishment
 * @desc_pool_size: tx desc pool size
 *
 * Return: threshold high
 */
static inline uint16_t
ol_txrx_rsrc_threshold_hi(int desc_pool_size)
{
	int threshold_high;
	/* when freeing up descriptors,
	 * keep going until there's a 7.5% margin
	 */
	threshold_high = ((15 * desc_pool_size)/100)/2;

	return threshold_high;
}
#else

static inline uint16_t
ol_txrx_rsrc_threshold_lo(int desc_pool_size)
{
	int threshold_low;
	/* always maintain a 5% margin of unallocated descriptors */
	threshold_low = (5 * desc_pool_size)/100;

	return threshold_low;
}

static inline uint16_t
ol_txrx_rsrc_threshold_hi(int desc_pool_size)
{
	int threshold_high;
	/* when freeing up descriptors, keep going until
	 * there's a 15% margin
	 */
	threshold_high = (15 * desc_pool_size)/100;

	return threshold_high;
}
#endif

#if defined(CONFIG_HL_SUPPORT) && defined(DEBUG_HL_LOGGING)

/**
 * ol_txrx_pdev_txq_log_init() - initialise pdev txq logs
 * @pdev: the physical device object
 *
 * Return: None
 */
static void
ol_txrx_pdev_txq_log_init(struct ol_txrx_pdev_t *pdev)
{
	qdf_spinlock_create(&pdev->txq_log_spinlock);
	pdev->txq_log.size = OL_TXQ_LOG_SIZE;
	pdev->txq_log.oldest_record_offset = 0;
	pdev->txq_log.offset = 0;
	pdev->txq_log.allow_wrap = 1;
	pdev->txq_log.wrapped = 0;
}

/**
 * ol_txrx_pdev_txq_log_destroy() - remove txq log spinlock for pdev
 * @pdev: the physical device object
 *
 * Return: None
 */
static inline void
ol_txrx_pdev_txq_log_destroy(struct ol_txrx_pdev_t *pdev)
{
	qdf_spinlock_destroy(&pdev->txq_log_spinlock);
}

#else

static inline void
ol_txrx_pdev_txq_log_init(struct ol_txrx_pdev_t *pdev)
{
	return;
}

static inline void
ol_txrx_pdev_txq_log_destroy(struct ol_txrx_pdev_t *pdev)
{
	return;
}


#endif

#if defined(DEBUG_HL_LOGGING)

/**
 * ol_txrx_pdev_grp_stats_init() - initialise group stat spinlock for pdev
 * @pdev: the physical device object
 *
 * Return: None
 */
static inline void
ol_txrx_pdev_grp_stats_init(struct ol_txrx_pdev_t *pdev)
{
	qdf_spinlock_create(&pdev->grp_stat_spinlock);
	pdev->grp_stats.last_valid_index = -1;
	pdev->grp_stats.wrap_around = 0;
}

/**
 * ol_txrx_pdev_grp_stat_destroy() - destroy group stat spinlock for pdev
 * @pdev: the physical device object
 *
 * Return: None
 */
static inline void
ol_txrx_pdev_grp_stat_destroy(struct ol_txrx_pdev_t *pdev)
{
	qdf_spinlock_destroy(&pdev->grp_stat_spinlock);
}
#else

static inline void
ol_txrx_pdev_grp_stats_init(struct ol_txrx_pdev_t *pdev)
{
	return;
}

static inline void
ol_txrx_pdev_grp_stat_destroy(struct ol_txrx_pdev_t *pdev)
{
	return;
}
#endif

#if defined(CONFIG_HL_SUPPORT) && defined(FEATURE_WLAN_TDLS)

/**
 * ol_txrx_hl_tdls_flag_reset() - reset tdls flag for vdev
 * @vdev: the virtual device object
 * @flag: flag
 *
 * Return: None
 */
void
ol_txrx_hl_tdls_flag_reset(struct ol_txrx_vdev_t *vdev, bool flag)
{
	vdev->hlTdlsFlag = flag;
}
#endif

#if defined(CONFIG_HL_SUPPORT)

/**
 * ol_txrx_vdev_txqs_init() - initialise vdev tx queues
 * @vdev: the virtual device object
 *
 * Return: None
 */
static void
ol_txrx_vdev_txqs_init(struct ol_txrx_vdev_t *vdev)
{
	u_int8_t i;
	for (i = 0; i < OL_TX_VDEV_NUM_QUEUES; i++) {
		TAILQ_INIT(&vdev->txqs[i].head);
		vdev->txqs[i].paused_count.total = 0;
		vdev->txqs[i].frms = 0;
		vdev->txqs[i].bytes = 0;
		vdev->txqs[i].ext_tid = OL_TX_NUM_TIDS + i;
		vdev->txqs[i].flag = ol_tx_queue_empty;
		/* aggregation is not applicable for vdev tx queues */
		vdev->txqs[i].aggr_state = ol_tx_aggr_disabled;
		ol_tx_txq_set_group_ptr(&vdev->txqs[i], NULL);
		ol_txrx_set_txq_peer(&vdev->txqs[i], NULL);
	}
}

/**
 * ol_txrx_vdev_tx_queue_free() - free vdev tx queues
 * @vdev: the virtual device object
 *
 * Return: None
 */
static void
ol_txrx_vdev_tx_queue_free(struct ol_txrx_vdev_t *vdev)
{
	struct ol_txrx_pdev_t *pdev = vdev->pdev;
	struct ol_tx_frms_queue_t *txq;
	int i;

	for (i = 0; i < OL_TX_VDEV_NUM_QUEUES; i++) {
		txq = &vdev->txqs[i];
		ol_tx_queue_free(pdev, txq, (i + OL_TX_NUM_TIDS), false);
	}
}

/**
 * ol_txrx_peer_txqs_init() - initialise peer tx queues
 * @pdev: the physical device object
 * @peer: peer object
 *
 * Return: None
 */
static void
ol_txrx_peer_txqs_init(struct ol_txrx_pdev_t *pdev,
		       struct ol_txrx_peer_t *peer)
{
	uint8_t i;
	struct ol_txrx_vdev_t *vdev = peer->vdev;
	qdf_spin_lock_bh(&pdev->tx_queue_spinlock);
	for (i = 0; i < OL_TX_NUM_TIDS; i++) {
		TAILQ_INIT(&peer->txqs[i].head);
		peer->txqs[i].paused_count.total = 0;
		peer->txqs[i].frms = 0;
		peer->txqs[i].bytes = 0;
		peer->txqs[i].ext_tid = i;
		peer->txqs[i].flag = ol_tx_queue_empty;
		peer->txqs[i].aggr_state = ol_tx_aggr_untried;
		ol_tx_set_peer_group_ptr(pdev, peer, vdev->vdev_id, i);
		ol_txrx_set_txq_peer(&peer->txqs[i], peer);
	}
	qdf_spin_unlock_bh(&pdev->tx_queue_spinlock);

	/* aggregation is not applicable for mgmt and non-QoS tx queues */
	for (i = OL_TX_NUM_QOS_TIDS; i < OL_TX_NUM_TIDS; i++)
		peer->txqs[i].aggr_state = ol_tx_aggr_disabled;

	ol_txrx_peer_pause(peer);
}

/**
 * ol_txrx_peer_tx_queue_free() - free peer tx queues
 * @pdev: the physical device object
 * @peer: peer object
 *
 * Return: None
 */
static void
ol_txrx_peer_tx_queue_free(struct ol_txrx_pdev_t *pdev,
			   struct ol_txrx_peer_t *peer)
{
	struct ol_tx_frms_queue_t *txq;
	uint8_t i;

	for (i = 0; i < OL_TX_NUM_TIDS; i++) {
		txq = &peer->txqs[i];
		ol_tx_queue_free(pdev, txq, i, true);
	}
}
#else

static inline void
ol_txrx_vdev_txqs_init(struct ol_txrx_vdev_t *vdev)
{
	return;
}

static inline void
ol_txrx_vdev_tx_queue_free(struct ol_txrx_vdev_t *vdev)
{
	return;
}

static inline void
ol_txrx_peer_txqs_init(struct ol_txrx_pdev_t *pdev,
		       struct ol_txrx_peer_t *peer)
{
	return;
}

static inline void
ol_txrx_peer_tx_queue_free(struct ol_txrx_pdev_t *pdev,
			   struct ol_txrx_peer_t *peer)
{
	return;
}
#endif

#if defined(FEATURE_TSO) && defined(FEATURE_TSO_DEBUG)
static void ol_txrx_tso_stats_init(ol_txrx_pdev_handle pdev)
{
	qdf_spinlock_create(&pdev->stats.pub.tx.tso.tso_stats_lock);
}

static void ol_txrx_tso_stats_deinit(ol_txrx_pdev_handle pdev)
{
	qdf_spinlock_destroy(&pdev->stats.pub.tx.tso.tso_stats_lock);
}

static void ol_txrx_stats_display_tso(ol_txrx_pdev_handle pdev)
{
	int msdu_idx;
	int seg_idx;

	QDF_TRACE(QDF_MODULE_ID_TXRX, QDF_TRACE_LEVEL_ERROR,
		"TSO Statistics:");
	QDF_TRACE(QDF_MODULE_ID_TXRX, QDF_TRACE_LEVEL_ERROR,
		"TSO pkts %lld, bytes %lld\n",
		pdev->stats.pub.tx.tso.tso_pkts.pkts,
		pdev->stats.pub.tx.tso.tso_pkts.bytes);

	QDF_TRACE(QDF_MODULE_ID_TXRX, QDF_TRACE_LEVEL_ERROR,
			"TSO Histogram for numbers of segments:\n"
			"Single segment	%d\n"
			"  2-5 segments	%d\n"
			" 6-10 segments	%d\n"
			"11-15 segments	%d\n"
			"16-20 segments	%d\n"
			"  20+ segments	%d\n",
			pdev->stats.pub.tx.tso.tso_hist.pkts_1,
			pdev->stats.pub.tx.tso.tso_hist.pkts_2_5,
			pdev->stats.pub.tx.tso.tso_hist.pkts_6_10,
			pdev->stats.pub.tx.tso.tso_hist.pkts_11_15,
			pdev->stats.pub.tx.tso.tso_hist.pkts_16_20,
			pdev->stats.pub.tx.tso.tso_hist.pkts_20_plus);

	QDF_TRACE(QDF_MODULE_ID_TXRX, QDF_TRACE_LEVEL_ERROR,
			"TSO History Buffer: Total size %d, current_index %d",
			NUM_MAX_TSO_MSDUS,
			TXRX_STATS_TSO_MSDU_IDX(pdev));

	for (msdu_idx = 0; msdu_idx < NUM_MAX_TSO_MSDUS; msdu_idx++) {
		if (TXRX_STATS_TSO_MSDU_TOTAL_LEN(pdev, msdu_idx) == 0)
			continue;
		QDF_TRACE(QDF_MODULE_ID_TXRX, QDF_TRACE_LEVEL_ERROR,
			"jumbo pkt idx: %d num segs %d gso_len %d total_len %d nr_frags %d",
			msdu_idx,
			TXRX_STATS_TSO_MSDU_NUM_SEG(pdev, msdu_idx),
			TXRX_STATS_TSO_MSDU_GSO_SIZE(pdev, msdu_idx),
			TXRX_STATS_TSO_MSDU_TOTAL_LEN(pdev, msdu_idx),
			TXRX_STATS_TSO_MSDU_NR_FRAGS(pdev, msdu_idx));

		for (seg_idx = 0;
			 ((seg_idx < TXRX_STATS_TSO_MSDU_NUM_SEG(pdev, msdu_idx)) &&
			  (seg_idx < NUM_MAX_TSO_SEGS));
			 seg_idx++) {
			struct qdf_tso_seg_t tso_seg =
				 TXRX_STATS_TSO_SEG(pdev, msdu_idx, seg_idx);

			QDF_TRACE(QDF_MODULE_ID_TXRX, QDF_TRACE_LEVEL_ERROR,
				 "seg idx: %d", seg_idx);
			QDF_TRACE(QDF_MODULE_ID_TXRX, QDF_TRACE_LEVEL_ERROR,
				 "tso_enable: %d",
				 tso_seg.tso_flags.tso_enable);
			QDF_TRACE(QDF_MODULE_ID_TXRX, QDF_TRACE_LEVEL_ERROR,
				 "fin %d syn %d rst %d psh %d ack %d urg %d ece %d cwr %d ns %d",
				 tso_seg.tso_flags.fin, tso_seg.tso_flags.syn,
				 tso_seg.tso_flags.rst, tso_seg.tso_flags.psh,
				 tso_seg.tso_flags.ack, tso_seg.tso_flags.urg,
				 tso_seg.tso_flags.ece, tso_seg.tso_flags.cwr,
				 tso_seg.tso_flags.ns);
			QDF_TRACE(QDF_MODULE_ID_TXRX, QDF_TRACE_LEVEL_ERROR,
				 "tcp_seq_num: 0x%x ip_id: %d",
				 tso_seg.tso_flags.tcp_seq_num,
				 tso_seg.tso_flags.ip_id);
		}
	}
}
#else
static void ol_txrx_stats_display_tso(ol_txrx_pdev_handle pdev)
{
	QDF_TRACE(QDF_MODULE_ID_TXRX, QDF_TRACE_LEVEL_ERROR,
	 "TSO is not supported\n");
}

static void ol_txrx_tso_stats_init(ol_txrx_pdev_handle pdev)
{
	/*
	 * keeping the body empty and not keeping an error print as print will
	 * will show up everytime during driver load if TSO is not enabled.
	 */
}

static void ol_txrx_tso_stats_deinit(ol_txrx_pdev_handle pdev)
{
	/*
	 * keeping the body empty and not keeping an error print as print will
	 * will show up everytime during driver unload if TSO is not enabled.
	 */
}

#endif /* defined(FEATURE_TSO) && defined(FEATURE_TSO_DEBUG) */

/**
 * ol_txrx_pdev_attach() - allocate txrx pdev
 * @ctrl_pdev: cfg pdev
 * @htc_pdev: HTC pdev
 * @osdev: os dev
 *
 * Return: txrx pdev handle
 *		  NULL for failure
 */
ol_txrx_pdev_handle
ol_txrx_pdev_attach(ol_pdev_handle ctrl_pdev,
		    HTC_HANDLE htc_pdev, qdf_device_t osdev)
{
	struct ol_txrx_pdev_t *pdev;
	int i;

	pdev = qdf_mem_malloc(sizeof(*pdev));
	if (!pdev)
		goto fail0;

	/* init LL/HL cfg here */
	pdev->cfg.is_high_latency = ol_cfg_is_high_latency(ctrl_pdev);
	pdev->cfg.default_tx_comp_req = !ol_cfg_tx_free_at_download(ctrl_pdev);

	/* store provided params */
	pdev->ctrl_pdev = ctrl_pdev;
	pdev->osdev = osdev;

	for (i = 0; i < htt_num_sec_types; i++)
		pdev->sec_types[i] = (enum ol_sec_type)i;

	TXRX_STATS_INIT(pdev);
	ol_txrx_tso_stats_init(pdev);

	TAILQ_INIT(&pdev->vdev_list);

	/* do initial set up of the peer ID -> peer object lookup map */
	if (ol_txrx_peer_find_attach(pdev))
		goto fail1;

	/* initialize the counter of the target's tx buffer availability */
	qdf_atomic_init(&pdev->target_tx_credit);
	qdf_atomic_init(&pdev->orig_target_tx_credit);

	if (ol_cfg_is_high_latency(ctrl_pdev)) {
		qdf_spinlock_create(&pdev->tx_queue_spinlock);
		pdev->tx_sched.scheduler = ol_tx_sched_attach(pdev);
		if (pdev->tx_sched.scheduler == NULL)
			goto fail2;
	}
	ol_txrx_pdev_txq_log_init(pdev);
	ol_txrx_pdev_grp_stats_init(pdev);

	pdev->htt_pdev =
		htt_pdev_alloc(pdev, ctrl_pdev, htc_pdev, osdev);
	if (!pdev->htt_pdev)
		goto fail3;

	htt_register_rx_pkt_dump_callback(pdev->htt_pdev,
			ol_rx_pkt_dump_call);
	return pdev;

fail3:
	ol_txrx_peer_find_detach(pdev);

fail2:
	if (ol_cfg_is_high_latency(ctrl_pdev))
		qdf_spinlock_destroy(&pdev->tx_queue_spinlock);

fail1:
	ol_txrx_tso_stats_deinit(pdev);
	qdf_mem_free(pdev);

fail0:
	return NULL;
}

#if !defined(REMOVE_PKT_LOG) && !defined(QVIT)
/**
 * htt_pkt_log_init() - API to initialize packet log
 * @handle: pdev handle
 * @scn: HIF context
 *
 * Return: void
 */
void htt_pkt_log_init(struct ol_txrx_pdev_t *handle, void *scn)
{
	if (handle->pkt_log_init)
		return;

	if (cds_get_conparam() != QDF_GLOBAL_FTM_MODE &&
			!QDF_IS_EPPING_ENABLED(cds_get_conparam())) {
		ol_pl_sethandle(&handle->pl_dev, scn);
		if (pktlogmod_init(scn))
			qdf_print("%s: pktlogmod_init failed", __func__);
		else
			handle->pkt_log_init = true;
	}
}

/**
 * htt_pktlogmod_exit() - API to cleanup pktlog info
 * @handle: Pdev handle
 * @scn: HIF Context
 *
 * Return: void
 */
static void htt_pktlogmod_exit(struct ol_txrx_pdev_t *handle, void *scn)
{
	if (scn && cds_get_conparam() != QDF_GLOBAL_FTM_MODE &&
		!QDF_IS_EPPING_ENABLED(cds_get_conparam()) &&
			handle->pkt_log_init) {
		pktlogmod_exit(scn);
		handle->pkt_log_init = false;
	}
}
#else
void htt_pkt_log_init(ol_txrx_pdev_handle handle, void *ol_sc) { }
static void htt_pktlogmod_exit(ol_txrx_pdev_handle handle, void *sc)  { }
#endif

/**
 * ol_txrx_pdev_post_attach() - attach txrx pdev
 * @pdev: txrx pdev
 *
 * Return: 0 for success
 */
int
ol_txrx_pdev_post_attach(ol_txrx_pdev_handle pdev)
{
	uint16_t i;
	uint16_t fail_idx = 0;
	int ret = 0;
	uint16_t desc_pool_size;
	struct hif_opaque_softc *osc =  cds_get_context(QDF_MODULE_ID_HIF);

	uint16_t desc_element_size = sizeof(union ol_tx_desc_list_elem_t);
	union ol_tx_desc_list_elem_t *c_element;
	unsigned int sig_bit;
	uint16_t desc_per_page;

	if (!osc) {
		ret = -EINVAL;
		goto ol_attach_fail;
	}

	/*
	 * For LL, limit the number of host's tx descriptors to match
	 * the number of target FW tx descriptors.
	 * This simplifies the FW, by ensuring the host will never
	 * download more tx descriptors than the target has space for.
	 * The FW will drop/free low-priority tx descriptors when it
	 * starts to run low, so that in theory the host should never
	 * run out of tx descriptors.
	 */

	/*
	 * LL - initialize the target credit outselves.
	 * HL - wait for a HTT target credit initialization
	 * during htt_attach.
	 */
	if (pdev->cfg.is_high_latency) {
		desc_pool_size = ol_tx_desc_pool_size_hl(pdev->ctrl_pdev);

		qdf_atomic_init(&pdev->tx_queue.rsrc_cnt);
		qdf_atomic_add(desc_pool_size, &pdev->tx_queue.rsrc_cnt);

		pdev->tx_queue.rsrc_threshold_lo =
			ol_txrx_rsrc_threshold_lo(desc_pool_size);
		pdev->tx_queue.rsrc_threshold_hi =
			ol_txrx_rsrc_threshold_hi(desc_pool_size);

		for (i = 0 ; i < OL_TX_MAX_TXQ_GROUPS; i++)
			qdf_atomic_init(&pdev->txq_grps[i].credit);

		ol_tx_target_credit_init(pdev, desc_pool_size);
	} else {
		qdf_atomic_add(ol_cfg_target_tx_credit(pdev->ctrl_pdev),
			       &pdev->target_tx_credit);
		desc_pool_size = ol_tx_get_desc_global_pool_size(pdev);
	}

	ol_tx_desc_dup_detect_init(pdev, desc_pool_size);

	setup_fastpath_ce_handles(osc, pdev);

	ret = htt_attach(pdev->htt_pdev, desc_pool_size);
	if (ret)
		goto ol_attach_fail;

	/* Attach micro controller data path offload resource */
	if (ol_cfg_ipa_uc_offload_enabled(pdev->ctrl_pdev)) {
		ret = htt_ipa_uc_attach(pdev->htt_pdev);
		if (ret)
			goto uc_attach_fail;
	}

	/* Calculate single element reserved size power of 2 */
	pdev->tx_desc.desc_reserved_size = qdf_get_pwr2(desc_element_size);
	qdf_mem_multi_pages_alloc(pdev->osdev, &pdev->tx_desc.desc_pages,
		pdev->tx_desc.desc_reserved_size, desc_pool_size, 0, true);
	if ((0 == pdev->tx_desc.desc_pages.num_pages) ||
		(NULL == pdev->tx_desc.desc_pages.cacheable_pages)) {
		QDF_TRACE(QDF_MODULE_ID_TXRX, QDF_TRACE_LEVEL_ERROR,
			"Page alloc fail");
		ret = -ENOMEM;
		goto page_alloc_fail;
	}
	desc_per_page = pdev->tx_desc.desc_pages.num_element_per_page;
	pdev->tx_desc.offset_filter = desc_per_page - 1;
	/* Calculate page divider to find page number */
	sig_bit = 0;
	while (desc_per_page) {
		sig_bit++;
		desc_per_page = desc_per_page >> 1;
	}
	pdev->tx_desc.page_divider = (sig_bit - 1);
	QDF_TRACE(QDF_MODULE_ID_TXRX, QDF_TRACE_LEVEL_ERROR,
		"page_divider 0x%x, offset_filter 0x%x num elem %d, ol desc num page %d, ol desc per page %d",
		pdev->tx_desc.page_divider, pdev->tx_desc.offset_filter,
		desc_pool_size, pdev->tx_desc.desc_pages.num_pages,
		pdev->tx_desc.desc_pages.num_element_per_page);

	/*
	 * Each SW tx desc (used only within the tx datapath SW) has a
	 * matching HTT tx desc (used for downloading tx meta-data to FW/HW).
	 * Go ahead and allocate the HTT tx desc and link it with the SW tx
	 * desc now, to avoid doing it during time-critical transmit.
	 */
	pdev->tx_desc.pool_size = desc_pool_size;
	pdev->tx_desc.freelist =
		(union ol_tx_desc_list_elem_t *)
		(*pdev->tx_desc.desc_pages.cacheable_pages);
	c_element = pdev->tx_desc.freelist;
	for (i = 0; i < desc_pool_size; i++) {
		void *htt_tx_desc;
		void *htt_frag_desc = NULL;
		qdf_dma_addr_t frag_paddr = 0;
		qdf_dma_addr_t paddr;

		if (i == (desc_pool_size - 1))
			c_element->next = NULL;
		else
			c_element->next = (union ol_tx_desc_list_elem_t *)
				ol_tx_desc_find(pdev, i + 1);

		htt_tx_desc = htt_tx_desc_alloc(pdev->htt_pdev, &paddr, i);
		if (!htt_tx_desc) {
			QDF_TRACE(QDF_MODULE_ID_TXRX, QDF_TRACE_LEVEL_FATAL,
				  "%s: failed to alloc HTT tx desc (%d of %d)",
				__func__, i, desc_pool_size);
			fail_idx = i;
			ret = -ENOMEM;
			goto desc_alloc_fail;
		}

		c_element->tx_desc.htt_tx_desc = htt_tx_desc;
		c_element->tx_desc.htt_tx_desc_paddr = paddr;
		ret = htt_tx_frag_alloc(pdev->htt_pdev,
					i, &frag_paddr, &htt_frag_desc);
		if (ret) {
			QDF_TRACE(QDF_MODULE_ID_TXRX, QDF_TRACE_LEVEL_ERROR,
				"%s: failed to alloc HTT frag dsc (%d/%d)",
				__func__, i, desc_pool_size);
			/* Is there a leak here, is this handling correct? */
			fail_idx = i;
			goto desc_alloc_fail;
		}
		if (!ret && htt_frag_desc) {
			/* Initialize the first 6 words (TSO flags)
			   of the frag descriptor */
			memset(htt_frag_desc, 0, 6 * sizeof(uint32_t));
			c_element->tx_desc.htt_frag_desc = htt_frag_desc;
			c_element->tx_desc.htt_frag_desc_paddr = frag_paddr;
		}
#ifdef QCA_SUPPORT_TXDESC_SANITY_CHECKS
		c_element->tx_desc.pkt_type = 0xff;
#ifdef QCA_COMPUTE_TX_DELAY
		c_element->tx_desc.entry_timestamp_ticks =
			0xffffffff;
#endif
#endif
		c_element->tx_desc.id = i;
		qdf_atomic_init(&c_element->tx_desc.ref_cnt);
		c_element = c_element->next;
		fail_idx = i;
	}

	/* link SW tx descs into a freelist */
	pdev->tx_desc.num_free = desc_pool_size;
	TXRX_PRINT(TXRX_PRINT_LEVEL_INFO1,
		   "%s first tx_desc:0x%p Last tx desc:0x%p\n", __func__,
		   (uint32_t *) pdev->tx_desc.freelist,
		   (uint32_t *) (pdev->tx_desc.freelist + desc_pool_size));

	/* check what format of frames are expected to be delivered by the OS */
	pdev->frame_format = ol_cfg_frame_type(pdev->ctrl_pdev);
	if (pdev->frame_format == wlan_frm_fmt_native_wifi)
		pdev->htt_pkt_type = htt_pkt_type_native_wifi;
	else if (pdev->frame_format == wlan_frm_fmt_802_3) {
		if (ol_cfg_is_ce_classify_enabled(pdev->ctrl_pdev))
			pdev->htt_pkt_type = htt_pkt_type_eth2;
		else
			pdev->htt_pkt_type = htt_pkt_type_ethernet;
	} else {
		QDF_TRACE(QDF_MODULE_ID_TXRX, QDF_TRACE_LEVEL_ERROR,
			  "%s Invalid standard frame type: %d",
			  __func__, pdev->frame_format);
		ret = -EINVAL;
		goto control_init_fail;
	}

	/* setup the global rx defrag waitlist */
	TAILQ_INIT(&pdev->rx.defrag.waitlist);

	/* configure where defrag timeout and duplicate detection is handled */
	pdev->rx.flags.defrag_timeout_check =
		pdev->rx.flags.dup_check =
		ol_cfg_rx_host_defrag_timeout_duplicate_check(pdev->ctrl_pdev);

#ifdef QCA_SUPPORT_SW_TXRX_ENCAP
	/* Need to revisit this part. Currently,hardcode to riva's caps */
	pdev->target_tx_tran_caps = wlan_frm_tran_cap_raw;
	pdev->target_rx_tran_caps = wlan_frm_tran_cap_raw;
	/*
	 * The Riva HW de-aggregate doesn't have capability to generate 802.11
	 * header for non-first subframe of A-MSDU.
	 */
	pdev->sw_subfrm_hdr_recovery_enable = 1;
	/*
	 * The Riva HW doesn't have the capability to set Protected Frame bit
	 * in the MAC header for encrypted data frame.
	 */
	pdev->sw_pf_proc_enable = 1;

	if (pdev->frame_format == wlan_frm_fmt_802_3) {
		/* sw llc process is only needed in
		   802.3 to 802.11 transform case */
		pdev->sw_tx_llc_proc_enable = 1;
		pdev->sw_rx_llc_proc_enable = 1;
	} else {
		pdev->sw_tx_llc_proc_enable = 0;
		pdev->sw_rx_llc_proc_enable = 0;
	}

	switch (pdev->frame_format) {
	case wlan_frm_fmt_raw:
		pdev->sw_tx_encap =
			pdev->target_tx_tran_caps & wlan_frm_tran_cap_raw
			? 0 : 1;
		pdev->sw_rx_decap =
			pdev->target_rx_tran_caps & wlan_frm_tran_cap_raw
			? 0 : 1;
		break;
	case wlan_frm_fmt_native_wifi:
		pdev->sw_tx_encap =
			pdev->
			target_tx_tran_caps & wlan_frm_tran_cap_native_wifi
			? 0 : 1;
		pdev->sw_rx_decap =
			pdev->
			target_rx_tran_caps & wlan_frm_tran_cap_native_wifi
			? 0 : 1;
		break;
	case wlan_frm_fmt_802_3:
		pdev->sw_tx_encap =
			pdev->target_tx_tran_caps & wlan_frm_tran_cap_8023
			? 0 : 1;
		pdev->sw_rx_decap =
			pdev->target_rx_tran_caps & wlan_frm_tran_cap_8023
			? 0 : 1;
		break;
	default:
		QDF_TRACE(QDF_MODULE_ID_TXRX, QDF_TRACE_LEVEL_ERROR,
			  "Invalid std frame type; [en/de]cap: f:%x t:%x r:%x",
			  pdev->frame_format,
			  pdev->target_tx_tran_caps, pdev->target_rx_tran_caps);
		ret = -EINVAL;
		goto control_init_fail;
	}
#endif

	/*
	 * Determine what rx processing steps are done within the host.
	 * Possibilities:
	 * 1.  Nothing - rx->tx forwarding and rx PN entirely within target.
	 *     (This is unlikely; even if the target is doing rx->tx forwarding,
	 *     the host should be doing rx->tx forwarding too, as a back up for
	 *     the target's rx->tx forwarding, in case the target runs short on
	 *     memory, and can't store rx->tx frames that are waiting for
	 *     missing prior rx frames to arrive.)
	 * 2.  Just rx -> tx forwarding.
	 *     This is the typical configuration for HL, and a likely
	 *     configuration for LL STA or small APs (e.g. retail APs).
	 * 3.  Both PN check and rx -> tx forwarding.
	 *     This is the typical configuration for large LL APs.
	 * Host-side PN check without rx->tx forwarding is not a valid
	 * configuration, since the PN check needs to be done prior to
	 * the rx->tx forwarding.
	 */
	if (ol_cfg_is_full_reorder_offload(pdev->ctrl_pdev)) {
		/* PN check, rx-tx forwarding and rx reorder is done by
		   the target */
		if (ol_cfg_rx_fwd_disabled(pdev->ctrl_pdev))
			pdev->rx_opt_proc = ol_rx_in_order_deliver;
		else
			pdev->rx_opt_proc = ol_rx_fwd_check;
	} else {
		if (ol_cfg_rx_pn_check(pdev->ctrl_pdev)) {
			if (ol_cfg_rx_fwd_disabled(pdev->ctrl_pdev)) {
				/*
				 * PN check done on host,
				 * rx->tx forwarding not done at all.
				 */
				pdev->rx_opt_proc = ol_rx_pn_check_only;
			} else if (ol_cfg_rx_fwd_check(pdev->ctrl_pdev)) {
				/*
				 * Both PN check and rx->tx forwarding done
				 * on host.
				 */
				pdev->rx_opt_proc = ol_rx_pn_check;
			} else {
#define TRACESTR01 "invalid config: if rx PN check is on the host,"\
"rx->tx forwarding check needs to also be on the host"
				QDF_TRACE(QDF_MODULE_ID_TXRX,
					  QDF_TRACE_LEVEL_ERROR,
					  "%s: %s", __func__, TRACESTR01);
#undef TRACESTR01
				ret = -EINVAL;
				goto control_init_fail;
			}
		} else {
			/* PN check done on target */
			if ((!ol_cfg_rx_fwd_disabled(pdev->ctrl_pdev)) &&
			    ol_cfg_rx_fwd_check(pdev->ctrl_pdev)) {
				/*
				 * rx->tx forwarding done on host (possibly as
				 * back-up for target-side primary rx->tx
				 * forwarding)
				 */
				pdev->rx_opt_proc = ol_rx_fwd_check;
			} else {
				/* rx->tx forwarding either done in target,
				 * or not done at all */
				pdev->rx_opt_proc = ol_rx_deliver;
			}
		}
	}

	/* initialize mutexes for tx desc alloc and peer lookup */
	qdf_spinlock_create(&pdev->tx_mutex);
	qdf_spinlock_create(&pdev->peer_ref_mutex);
	qdf_spinlock_create(&pdev->rx.mutex);
	qdf_spinlock_create(&pdev->last_real_peer_mutex);
	qdf_spinlock_create(&pdev->peer_map_unmap_lock);
	OL_TXRX_PEER_STATS_MUTEX_INIT(pdev);

	if (OL_RX_REORDER_TRACE_ATTACH(pdev) != A_OK) {
		ret = -ENOMEM;
		goto reorder_trace_attach_fail;
	}

	if (OL_RX_PN_TRACE_ATTACH(pdev) != A_OK) {
		ret = -ENOMEM;
		goto pn_trace_attach_fail;
	}

#ifdef PERE_IP_HDR_ALIGNMENT_WAR
	pdev->host_80211_enable = ol_scn_host_80211_enable_get(pdev->ctrl_pdev);
#endif

	/*
	 * WDI event attach
	 */
	wdi_event_attach(pdev);

	/*
	 * Initialize rx PN check characteristics for different security types.
	 */
	qdf_mem_set(&pdev->rx_pn[0], sizeof(pdev->rx_pn), 0);

	/* TKIP: 48-bit TSC, CCMP: 48-bit PN */
	pdev->rx_pn[htt_sec_type_tkip].len =
		pdev->rx_pn[htt_sec_type_tkip_nomic].len =
			pdev->rx_pn[htt_sec_type_aes_ccmp].len = 48;
	pdev->rx_pn[htt_sec_type_tkip].cmp =
		pdev->rx_pn[htt_sec_type_tkip_nomic].cmp =
			pdev->rx_pn[htt_sec_type_aes_ccmp].cmp = ol_rx_pn_cmp48;

	/* WAPI: 128-bit PN */
	pdev->rx_pn[htt_sec_type_wapi].len = 128;
	pdev->rx_pn[htt_sec_type_wapi].cmp = ol_rx_pn_wapi_cmp;

	OL_RX_REORDER_TIMEOUT_INIT(pdev);

	TXRX_PRINT(TXRX_PRINT_LEVEL_INFO1, "Created pdev %p\n", pdev);

	pdev->cfg.host_addba = ol_cfg_host_addba(pdev->ctrl_pdev);

#ifdef QCA_SUPPORT_PEER_DATA_RX_RSSI
#define OL_TXRX_RSSI_UPDATE_SHIFT_DEFAULT 3

/* #if 1 -- TODO: clean this up */
#define OL_TXRX_RSSI_NEW_WEIGHT_DEFAULT	\
	/* avg = 100% * new + 0% * old */ \
	(1 << OL_TXRX_RSSI_UPDATE_SHIFT_DEFAULT)
/*
#else
#define OL_TXRX_RSSI_NEW_WEIGHT_DEFAULT
	//avg = 25% * new + 25% * old
	(1 << (OL_TXRX_RSSI_UPDATE_SHIFT_DEFAULT-2))
#endif
*/
	pdev->rssi_update_shift = OL_TXRX_RSSI_UPDATE_SHIFT_DEFAULT;
	pdev->rssi_new_weight = OL_TXRX_RSSI_NEW_WEIGHT_DEFAULT;
#endif

	ol_txrx_local_peer_id_pool_init(pdev);

	pdev->cfg.ll_pause_txq_limit =
		ol_tx_cfg_max_tx_queue_depth_ll(pdev->ctrl_pdev);

	/* TX flow control for peer who is in very bad link status */
	ol_tx_badpeer_flow_cl_init(pdev);

#ifdef QCA_COMPUTE_TX_DELAY
	qdf_mem_zero(&pdev->tx_delay, sizeof(pdev->tx_delay));
	qdf_spinlock_create(&pdev->tx_delay.mutex);

	/* initialize compute interval with 5 seconds (ESE default) */
	pdev->tx_delay.avg_period_ticks = qdf_system_msecs_to_ticks(5000);
	{
		uint32_t bin_width_1000ticks;
		bin_width_1000ticks =
			qdf_system_msecs_to_ticks
				(QCA_TX_DELAY_HIST_INTERNAL_BIN_WIDTH_MS
				 * 1000);
		/*
		 * Compute a factor and shift that together are equal to the
		 * inverse of the bin_width time, so that rather than dividing
		 * by the bin width time, approximately the same result can be
		 * obtained much more efficiently by a multiply + shift.
		 * multiply_factor >> shift = 1 / bin_width_time, so
		 * multiply_factor = (1 << shift) / bin_width_time.
		 *
		 * Pick the shift semi-arbitrarily.
		 * If we knew statically what the bin_width would be, we could
		 * choose a shift that minimizes the error.
		 * Since the bin_width is determined dynamically, simply use a
		 * shift that is about half of the uint32_t size.  This should
		 * result in a relatively large multiplier value, which
		 * minimizes error from rounding the multiplier to an integer.
		 * The rounding error only becomes significant if the tick units
		 * are on the order of 1 microsecond.  In most systems, it is
		 * expected that the tick units will be relatively low-res,
		 * on the order of 1 millisecond.  In such systems the rounding
		 * error is negligible.
		 * It would be more accurate to dynamically try out different
		 * shifts and choose the one that results in the smallest
		 * rounding error, but that extra level of fidelity is
		 * not needed.
		 */
		pdev->tx_delay.hist_internal_bin_width_shift = 16;
		pdev->tx_delay.hist_internal_bin_width_mult =
			((1 << pdev->tx_delay.hist_internal_bin_width_shift) *
			 1000 + (bin_width_1000ticks >> 1)) /
			bin_width_1000ticks;
	}
#endif /* QCA_COMPUTE_TX_DELAY */

	/* Thermal Mitigation */
	ol_tx_throttle_init(pdev);

	ol_tso_seg_list_init(pdev, desc_pool_size);

	ol_tso_num_seg_list_init(pdev, desc_pool_size);

	ol_tx_register_flow_control(pdev);

	return 0;            /* success */

pn_trace_attach_fail:
	OL_RX_REORDER_TRACE_DETACH(pdev);

reorder_trace_attach_fail:
	qdf_spinlock_destroy(&pdev->tx_mutex);
	qdf_spinlock_destroy(&pdev->peer_ref_mutex);
	qdf_spinlock_destroy(&pdev->rx.mutex);
	qdf_spinlock_destroy(&pdev->last_real_peer_mutex);
	OL_TXRX_PEER_STATS_MUTEX_DESTROY(pdev);

control_init_fail:
desc_alloc_fail:
	for (i = 0; i < fail_idx; i++)
		htt_tx_desc_free(pdev->htt_pdev,
			(ol_tx_desc_find(pdev, i))->htt_tx_desc);

	qdf_mem_multi_pages_free(pdev->osdev,
		&pdev->tx_desc.desc_pages, 0, true);

page_alloc_fail:
	if (ol_cfg_ipa_uc_offload_enabled(pdev->ctrl_pdev))
		htt_ipa_uc_detach(pdev->htt_pdev);
uc_attach_fail:
	htt_detach(pdev->htt_pdev);

ol_attach_fail:
	return ret;            /* fail */
}

/**
 * ol_txrx_pdev_attach_target() - send target configuration
 *
 * @pdev - the physical device being initialized
 *
 * The majority of the data SW setup are done by the pdev_attach
 * functions, but this function completes the data SW setup by
 * sending datapath configuration messages to the target.
 *
 * Return: 0 - success 1 - failure
 */
A_STATUS ol_txrx_pdev_attach_target(ol_txrx_pdev_handle pdev)
{
	return htt_attach_target(pdev->htt_pdev) == A_OK ? 0:1;
}

/**
 * ol_txrx_pdev_detach() - delete the data SW state
 *
 * @pdev - the data physical device object being removed
 * @force - delete the pdev (and its vdevs and peers) even if
 * there are outstanding references by the target to the vdevs
 * and peers within the pdev
 *
 * This function is used when the WLAN driver is being removed to
 * remove the host data component within the driver.
 * All virtual devices within the physical device need to be deleted
 * (ol_txrx_vdev_detach) before the physical device itself is deleted.
 *
 */
void ol_txrx_pdev_detach(ol_txrx_pdev_handle pdev, int force)
{
	int i;
	struct hif_opaque_softc *osc =  cds_get_context(QDF_MODULE_ID_HIF);

	/*checking to ensure txrx pdev structure is not NULL */
	if (!pdev) {
		TXRX_PRINT(TXRX_PRINT_LEVEL_ERR, "NULL pdev passed to %s\n", __func__);
		return;
	}
	/* preconditions */
	TXRX_ASSERT2(pdev);

	/* check that the pdev has no vdevs allocated */
	TXRX_ASSERT1(TAILQ_EMPTY(&pdev->vdev_list));

	htt_pktlogmod_exit(pdev, osc);

	OL_RX_REORDER_TIMEOUT_CLEANUP(pdev);

	if (pdev->cfg.is_high_latency)
		ol_tx_sched_detach(pdev);

#ifdef QCA_SUPPORT_TX_THROTTLE
	/* Thermal Mitigation */
	qdf_timer_stop(&pdev->tx_throttle.phase_timer);
	qdf_timer_free(&pdev->tx_throttle.phase_timer);
#ifdef QCA_LL_LEGACY_TX_FLOW_CONTROL
	qdf_timer_stop(&pdev->tx_throttle.tx_timer);
	qdf_timer_free(&pdev->tx_throttle.tx_timer);
#endif
#endif
	ol_tso_seg_list_deinit(pdev);
	ol_tso_num_seg_list_deinit(pdev);

	if (force) {
		/*
		 * The assertion above confirms that all vdevs within this pdev
		 * were detached.  However, they may not have actually been
		 * deleted.
		 * If the vdev had peers which never received a PEER_UNMAP msg
		 * from the target, then there are still zombie peer objects,
		 * and the vdev parents of the zombie peers are also zombies,
		 * hanging around until their final peer gets deleted.
		 * Go through the peer hash table and delete any peers left.
		 * As a side effect, this will complete the deletion of any
		 * vdevs that are waiting for their peers to finish deletion.
		 */
		TXRX_PRINT(TXRX_PRINT_LEVEL_INFO1, "Force delete for pdev %p\n",
			   pdev);
		ol_txrx_peer_find_hash_erase(pdev);
	}

	/* to get flow pool status before freeing descs */
	ol_tx_dump_flow_pool_info();

	for (i = 0; i < pdev->tx_desc.pool_size; i++) {
		void *htt_tx_desc;
		struct ol_tx_desc_t *tx_desc;

		tx_desc = ol_tx_desc_find(pdev, i);
		/*
		 * Confirm that each tx descriptor is "empty", i.e. it has
		 * no tx frame attached.
		 * In particular, check that there are no frames that have
		 * been given to the target to transmit, for which the
		 * target has never provided a response.
		 */
		if (qdf_atomic_read(&tx_desc->ref_cnt)) {
			TXRX_PRINT(TXRX_PRINT_LEVEL_WARN,
				   "Warning: freeing tx frame (no compltn)\n");
			ol_tx_desc_frame_free_nonstd(pdev,
						     tx_desc, 1);
		}
		htt_tx_desc = tx_desc->htt_tx_desc;
		htt_tx_desc_free(pdev->htt_pdev, htt_tx_desc);
	}

	htt_deregister_rx_pkt_dump_callback(pdev->htt_pdev);
	ol_tx_deregister_flow_control(pdev);
	/* Stop the communication between HTT and target at first */
	htt_detach_target(pdev->htt_pdev);

	qdf_mem_multi_pages_free(pdev->osdev,
		&pdev->tx_desc.desc_pages, 0, true);
	pdev->tx_desc.freelist = NULL;

	/* Detach micro controller data path offload resource */
	if (ol_cfg_ipa_uc_offload_enabled(pdev->ctrl_pdev))
		htt_ipa_uc_detach(pdev->htt_pdev);

	htt_detach(pdev->htt_pdev);
	htt_pdev_free(pdev->htt_pdev);

	ol_tx_desc_dup_detect_deinit(pdev);

	ol_txrx_peer_find_detach(pdev);

	ol_txrx_tso_stats_deinit(pdev);

	qdf_spinlock_destroy(&pdev->tx_mutex);
	qdf_spinlock_destroy(&pdev->peer_ref_mutex);
	qdf_spinlock_destroy(&pdev->last_real_peer_mutex);
	qdf_spinlock_destroy(&pdev->rx.mutex);
	qdf_spinlock_destroy(&pdev->peer_map_unmap_lock);
#ifdef QCA_SUPPORT_TX_THROTTLE
	/* Thermal Mitigation */
	qdf_spinlock_destroy(&pdev->tx_throttle.mutex);
#endif

	/* TX flow control for peer who is in very bad link status */
	ol_tx_badpeer_flow_cl_deinit(pdev);

	OL_TXRX_PEER_STATS_MUTEX_DESTROY(pdev);

	OL_RX_REORDER_TRACE_DETACH(pdev);
	OL_RX_PN_TRACE_DETACH(pdev);

	ol_txrx_pdev_txq_log_destroy(pdev);
	ol_txrx_pdev_grp_stat_destroy(pdev);
	/*
	 * WDI event detach
	 */
	wdi_event_detach(pdev);
	ol_txrx_local_peer_id_cleanup(pdev);

#ifdef QCA_COMPUTE_TX_DELAY
	qdf_spinlock_destroy(&pdev->tx_delay.mutex);
#endif
}

#if defined(CONFIG_PER_VDEV_TX_DESC_POOL)

/**
 * ol_txrx_vdev_tx_desc_cnt_init() - initialise tx descriptor count for vdev
 * @vdev: the virtual device object
 *
 * Return: None
 */
static inline void
ol_txrx_vdev_tx_desc_cnt_init(struct ol_txrx_vdev_t *vdev)
{
	qdf_atomic_init(&vdev->tx_desc_count);
}
#else

static inline void
ol_txrx_vdev_tx_desc_cnt_init(struct ol_txrx_vdev_t *vdev)
{
	return;
}
#endif

/**
 * ol_txrx_vdev_attach - Allocate and initialize the data object
 * for a new virtual device.
 *
 * @data_pdev - the physical device the virtual device belongs to
 * @vdev_mac_addr - the MAC address of the virtual device
 * @vdev_id - the ID used to identify the virtual device to the target
 * @op_mode - whether this virtual device is operating as an AP,
 * an IBSS, or a STA
 *
 * Return: success: handle to new data vdev object, failure: NULL
 */
ol_txrx_vdev_handle
ol_txrx_vdev_attach(ol_txrx_pdev_handle pdev,
		    uint8_t *vdev_mac_addr,
		    uint8_t vdev_id, enum wlan_op_mode op_mode)
{
	struct ol_txrx_vdev_t *vdev;
	QDF_STATUS qdf_status;

	/* preconditions */
	TXRX_ASSERT2(pdev);
	TXRX_ASSERT2(vdev_mac_addr);

	vdev = qdf_mem_malloc(sizeof(*vdev));
	if (!vdev)
		return NULL;    /* failure */

	/* store provided params */
	vdev->pdev = pdev;
	vdev->vdev_id = vdev_id;
	vdev->opmode = op_mode;

	vdev->delete.pending = 0;
	vdev->safemode = 0;
	vdev->drop_unenc = 1;
	vdev->num_filters = 0;
	vdev->fwd_tx_packets = 0;
	vdev->fwd_rx_packets = 0;

	ol_txrx_vdev_tx_desc_cnt_init(vdev);

	qdf_mem_copy(&vdev->mac_addr.raw[0], vdev_mac_addr,
		     OL_TXRX_MAC_ADDR_LEN);

	TAILQ_INIT(&vdev->peer_list);
	vdev->last_real_peer = NULL;

	ol_txrx_hl_tdls_flag_reset(vdev, false);

#ifdef QCA_IBSS_SUPPORT
	vdev->ibss_peer_num = 0;
	vdev->ibss_peer_heart_beat_timer = 0;
#endif

	ol_txrx_vdev_txqs_init(vdev);

	qdf_spinlock_create(&vdev->ll_pause.mutex);
	vdev->ll_pause.paused_reason = 0;
	vdev->ll_pause.txq.head = vdev->ll_pause.txq.tail = NULL;
	vdev->ll_pause.txq.depth = 0;
	qdf_timer_init(pdev->osdev,
			       &vdev->ll_pause.timer,
			       ol_tx_vdev_ll_pause_queue_send, vdev,
			       QDF_TIMER_TYPE_SW);
	qdf_atomic_init(&vdev->os_q_paused);
	qdf_atomic_set(&vdev->os_q_paused, 0);
	vdev->tx_fl_lwm = 0;
	vdev->tx_fl_hwm = 0;
	vdev->rx = NULL;
	vdev->wait_on_peer_id = OL_TXRX_INVALID_LOCAL_PEER_ID;
	qdf_spinlock_create(&vdev->flow_control_lock);
	vdev->osif_flow_control_cb = NULL;
	vdev->osif_fc_ctx = NULL;

	/* Default MAX Q depth for every VDEV */
	vdev->ll_pause.max_q_depth =
		ol_tx_cfg_max_tx_queue_depth_ll(vdev->pdev->ctrl_pdev);
	qdf_status = qdf_event_create(&vdev->wait_delete_comp);
	/* add this vdev into the pdev's list */
	TAILQ_INSERT_TAIL(&pdev->vdev_list, vdev, vdev_list_elem);

	TXRX_PRINT(TXRX_PRINT_LEVEL_INFO1,
		   "Created vdev %p (%02x:%02x:%02x:%02x:%02x:%02x)\n",
		   vdev,
		   vdev->mac_addr.raw[0], vdev->mac_addr.raw[1],
		   vdev->mac_addr.raw[2], vdev->mac_addr.raw[3],
		   vdev->mac_addr.raw[4], vdev->mac_addr.raw[5]);

	/*
	 * We've verified that htt_op_mode == wlan_op_mode,
	 * so no translation is needed.
	 */
	htt_vdev_attach(pdev->htt_pdev, vdev_id, op_mode);

	return vdev;
}

/**
 *ol_txrx_vdev_register - Link a vdev's data object with the
 * matching OS shim vdev object.
 *
 * @txrx_vdev: the virtual device's data object
 * @osif_vdev: the virtual device's OS shim object
 * @txrx_ops: (pointers to)functions used for tx and rx data xfer
 *
 *  The data object for a virtual device is created by the
 *  function ol_txrx_vdev_attach.  However, rather than fully
 *  linking the data vdev object with the vdev objects from the
 *  other subsystems that the data vdev object interacts with,
 *  the txrx_vdev_attach function focuses primarily on creating
 *  the data vdev object. After the creation of both the data
 *  vdev object and the OS shim vdev object, this
 *  txrx_osif_vdev_attach function is used to connect the two
 *  vdev objects, so the data SW can use the OS shim vdev handle
 *  when passing rx data received by a vdev up to the OS shim.
 */
void ol_txrx_vdev_register(ol_txrx_vdev_handle vdev,
				void *osif_vdev,
				struct ol_txrx_ops *txrx_ops)
{
	if (qdf_unlikely(!vdev) || qdf_unlikely(!txrx_ops)) {
		qdf_print("%s: vdev/txrx_ops is NULL!\n", __func__);
		qdf_assert(0);
		return;
	}

	vdev->osif_dev = osif_vdev;
	vdev->rx = txrx_ops->rx.rx;
	txrx_ops->tx.tx = ol_tx_data;
}

/**
 * ol_txrx_set_curchan - Setup the current operating channel of
 * the device
 * @pdev - the data physical device object
 * @chan_mhz - the channel frequency (mhz) packets on
 *
 * Mainly used when populating monitor mode status that requires
 * the current operating channel
 *
 */
void ol_txrx_set_curchan(ol_txrx_pdev_handle pdev, uint32_t chan_mhz)
{
	return;
}

void ol_txrx_set_safemode(ol_txrx_vdev_handle vdev, uint32_t val)
{
	vdev->safemode = val;
}

/**
 * ol_txrx_set_privacy_filters - set the privacy filter
 * @vdev - the data virtual device object
 * @filter - filters to be set
 * @num - the number of filters
 *
 * Rx related. Set the privacy filters. When rx packets, check
 * the ether type, filter type and packet type to decide whether
 * discard these packets.
 */
void
ol_txrx_set_privacy_filters(ol_txrx_vdev_handle vdev,
			    void *filters, uint32_t num)
{
	qdf_mem_copy(vdev->privacy_filters, filters,
		     num * sizeof(struct privacy_exemption));
	vdev->num_filters = num;
}

void ol_txrx_set_drop_unenc(ol_txrx_vdev_handle vdev, uint32_t val)
{
	vdev->drop_unenc = val;
}

/**
 * ol_txrx_vdev_detach - Deallocate the specified data virtual
 * device object.
 * @data_vdev: data object for the virtual device in question
 * @callback: function to call (if non-NULL) once the vdev has
 * been wholly deleted
 * @callback_context: context to provide in the callback
 *
 * All peers associated with the virtual device need to be deleted
 * (ol_txrx_peer_detach) before the virtual device itself is deleted.
 * However, for the peers to be fully deleted, the peer deletion has to
 * percolate through the target data FW and back up to the host data SW.
 * Thus, even though the host control SW may have issued a peer_detach
 * call for each of the vdev's peers, the peer objects may still be
 * allocated, pending removal of all references to them by the target FW.
 * In this case, though the vdev_detach function call will still return
 * immediately, the vdev itself won't actually be deleted, until the
 * deletions of all its peers complete.
 * The caller can provide a callback function pointer to be notified when
 * the vdev deletion actually happens - whether it's directly within the
 * vdev_detach call, or if it's deferred until all in-progress peer
 * deletions have completed.
 */
void
ol_txrx_vdev_detach(ol_txrx_vdev_handle vdev,
		    ol_txrx_vdev_delete_cb callback, void *context)
{
	struct ol_txrx_pdev_t *pdev = vdev->pdev;

	/* preconditions */
	TXRX_ASSERT2(vdev);

	ol_txrx_vdev_tx_queue_free(vdev);

	qdf_spin_lock_bh(&vdev->ll_pause.mutex);
	qdf_timer_stop(&vdev->ll_pause.timer);
	qdf_timer_free(&vdev->ll_pause.timer);
	vdev->ll_pause.is_q_timer_on = false;
	while (vdev->ll_pause.txq.head) {
		qdf_nbuf_t next = qdf_nbuf_next(vdev->ll_pause.txq.head);
		qdf_nbuf_set_next(vdev->ll_pause.txq.head, NULL);
		qdf_nbuf_unmap(pdev->osdev, vdev->ll_pause.txq.head,
			       QDF_DMA_TO_DEVICE);
		qdf_nbuf_tx_free(vdev->ll_pause.txq.head, QDF_NBUF_PKT_ERROR);
		vdev->ll_pause.txq.head = next;
	}
	qdf_spin_unlock_bh(&vdev->ll_pause.mutex);
	qdf_spinlock_destroy(&vdev->ll_pause.mutex);

	qdf_spin_lock_bh(&vdev->flow_control_lock);
	vdev->osif_flow_control_cb = NULL;
	vdev->osif_fc_ctx = NULL;
	qdf_spin_unlock_bh(&vdev->flow_control_lock);
	qdf_spinlock_destroy(&vdev->flow_control_lock);

	/* remove the vdev from its parent pdev's list */
	TAILQ_REMOVE(&pdev->vdev_list, vdev, vdev_list_elem);

	/*
	 * Use peer_ref_mutex while accessing peer_list, in case
	 * a peer is in the process of being removed from the list.
	 */
	qdf_spin_lock_bh(&pdev->peer_ref_mutex);
	/* check that the vdev has no peers allocated */
	if (!TAILQ_EMPTY(&vdev->peer_list)) {
		/* debug print - will be removed later */
		TXRX_PRINT(TXRX_PRINT_LEVEL_INFO1,
			   "%s: not deleting vdev object %p (%02x:%02x:%02x:%02x:%02x:%02x) until deletion finishes for all its peers\n",
			   __func__, vdev,
			   vdev->mac_addr.raw[0], vdev->mac_addr.raw[1],
			   vdev->mac_addr.raw[2], vdev->mac_addr.raw[3],
			   vdev->mac_addr.raw[4], vdev->mac_addr.raw[5]);
		/* indicate that the vdev needs to be deleted */
		vdev->delete.pending = 1;
		vdev->delete.callback = callback;
		vdev->delete.context = context;
		qdf_spin_unlock_bh(&pdev->peer_ref_mutex);
		return;
	}
	qdf_spin_unlock_bh(&pdev->peer_ref_mutex);
	qdf_event_destroy(&vdev->wait_delete_comp);

	TXRX_PRINT(TXRX_PRINT_LEVEL_INFO1,
		   "%s: deleting vdev obj %p (%02x:%02x:%02x:%02x:%02x:%02x)\n",
		   __func__, vdev,
		   vdev->mac_addr.raw[0], vdev->mac_addr.raw[1],
		   vdev->mac_addr.raw[2], vdev->mac_addr.raw[3],
		   vdev->mac_addr.raw[4], vdev->mac_addr.raw[5]);

	htt_vdev_detach(pdev->htt_pdev, vdev->vdev_id);

	/*
	 * Doesn't matter if there are outstanding tx frames -
	 * they will be freed once the target sends a tx completion
	 * message for them.
	 */
	qdf_mem_free(vdev);
	if (callback)
		callback(context);
}

/**
 * ol_txrx_flush_rx_frames() - flush cached rx frames
 * @peer: peer
 * @drop: set flag to drop frames
 *
 * Return: None
 */
void ol_txrx_flush_rx_frames(struct ol_txrx_peer_t *peer,
			     bool drop)
{
	struct ol_rx_cached_buf *cache_buf;
	QDF_STATUS ret;
	ol_txrx_rx_fp data_rx = NULL;

	if (qdf_atomic_inc_return(&peer->flush_in_progress) > 1) {
		qdf_atomic_dec(&peer->flush_in_progress);
		return;
	}

	qdf_assert(peer->vdev);

	qdf_spin_lock_bh(&peer->peer_info_lock);

	if (peer->state >= OL_TXRX_PEER_STATE_CONN && peer->vdev->rx)
		data_rx = peer->vdev->rx;
	else
		drop = true;
	qdf_spin_unlock_bh(&peer->peer_info_lock);

	qdf_spin_lock_bh(&peer->bufq_lock);
	cache_buf = list_entry((&peer->cached_bufq)->next,
				typeof(*cache_buf), list);
	while (!list_empty(&peer->cached_bufq)) {
		list_del(&cache_buf->list);
		qdf_spin_unlock_bh(&peer->bufq_lock);
		if (drop) {
			qdf_nbuf_free(cache_buf->buf);
		} else {
			/* Flush the cached frames to HDD */
			ret = data_rx(peer->vdev->osif_dev, cache_buf->buf);
			if (ret != QDF_STATUS_SUCCESS)
				qdf_nbuf_free(cache_buf->buf);
		}
		qdf_mem_free(cache_buf);
		qdf_spin_lock_bh(&peer->bufq_lock);
		cache_buf = list_entry((&peer->cached_bufq)->next,
				typeof(*cache_buf), list);
	}
	qdf_spin_unlock_bh(&peer->bufq_lock);
	qdf_atomic_dec(&peer->flush_in_progress);
}

void ol_txrx_flush_cache_rx_queue(void)
{
	uint8_t sta_id;
	struct ol_txrx_peer_t *peer;
	struct ol_txrx_pdev_t *pdev;

	pdev = cds_get_context(QDF_MODULE_ID_TXRX);
	if (!pdev)
		return;

	for (sta_id = 0; sta_id < WLAN_MAX_STA_COUNT; sta_id++) {
		peer = ol_txrx_peer_find_by_local_id(pdev, sta_id);
		if (!peer)
			continue;
		ol_txrx_flush_rx_frames(peer, 1);
	}
}


/**
 * ol_txrx_peer_attach - Allocate and set up references for a
 * data peer object.
 * @data_pdev: data physical device object that will indirectly
 * own the data_peer object
 * @data_vdev - data virtual device object that will directly
 * own the data_peer object
 * @peer_mac_addr - MAC address of the new peer
 *
 * When an association with a peer starts, the host's control SW
 * uses this function to inform the host data SW.
 * The host data SW allocates its own peer object, and stores a
 * reference to the control peer object within the data peer object.
 * The host data SW also stores a reference to the virtual device
 * that the peer is associated with.  This virtual device handle is
 * used when the data SW delivers rx data frames to the OS shim layer.
 * The host data SW returns a handle to the new peer data object,
 * so a reference within the control peer object can be set to the
 * data peer object.
 *
 * Return: handle to new data peer object, or NULL if the attach
 * fails
 */
ol_txrx_peer_handle
ol_txrx_peer_attach(ol_txrx_vdev_handle vdev, uint8_t *peer_mac_addr)
{
	struct ol_txrx_peer_t *peer;
	struct ol_txrx_peer_t *temp_peer;
	uint8_t i;
	bool wait_on_deletion = false;
	unsigned long rc;
	struct ol_txrx_pdev_t *pdev;

	/* preconditions */
	TXRX_ASSERT2(vdev);
	TXRX_ASSERT2(peer_mac_addr);

	pdev = vdev->pdev;
	TXRX_ASSERT2(pdev);

	qdf_spin_lock_bh(&pdev->peer_ref_mutex);
	/* check for duplicate exsisting peer */
	TAILQ_FOREACH(temp_peer, &vdev->peer_list, peer_list_elem) {
		if (!ol_txrx_peer_find_mac_addr_cmp(&temp_peer->mac_addr,
			(union ol_txrx_align_mac_addr_t *)peer_mac_addr)) {
			TXRX_PRINT(TXRX_PRINT_LEVEL_ERR,
				"vdev_id %d (%02x:%02x:%02x:%02x:%02x:%02x) already exsist.\n",
				vdev->vdev_id,
				peer_mac_addr[0], peer_mac_addr[1],
				peer_mac_addr[2], peer_mac_addr[3],
				peer_mac_addr[4], peer_mac_addr[5]);
			if (qdf_atomic_read(&temp_peer->delete_in_progress)) {
				vdev->wait_on_peer_id = temp_peer->local_id;
				qdf_event_reset(&vdev->wait_delete_comp);
				wait_on_deletion = true;
			} else {
				qdf_spin_unlock_bh(&pdev->peer_ref_mutex);
				return NULL;
			}
		}
	}
	qdf_spin_unlock_bh(&pdev->peer_ref_mutex);

	if (wait_on_deletion) {
		/* wait for peer deletion */
		rc = qdf_wait_single_event(&vdev->wait_delete_comp,
					   PEER_DELETION_TIMEOUT);
		if (QDF_STATUS_SUCCESS != rc) {
			TXRX_PRINT(TXRX_PRINT_LEVEL_ERR,
				"error waiting for peer(%d) deletion, status %d\n",
				vdev->wait_on_peer_id, (int) rc);
			/* Added for debugging only */
			wma_peer_debug_dump();
			QDF_ASSERT(0);
			vdev->wait_on_peer_id = OL_TXRX_INVALID_LOCAL_PEER_ID;
			return NULL;
		}
	}

	peer = qdf_mem_malloc(sizeof(*peer));
	if (!peer)
		return NULL;    /* failure */

	/* store provided params */
	peer->vdev = vdev;
	qdf_mem_copy(&peer->mac_addr.raw[0], peer_mac_addr,
		     OL_TXRX_MAC_ADDR_LEN);

	ol_txrx_peer_txqs_init(pdev, peer);

	INIT_LIST_HEAD(&peer->cached_bufq);
	qdf_spin_lock_bh(&pdev->peer_ref_mutex);
	/* add this peer into the vdev's list */
	TAILQ_INSERT_TAIL(&vdev->peer_list, peer, peer_list_elem);
	qdf_spin_unlock_bh(&pdev->peer_ref_mutex);
	/* check whether this is a real peer (peer mac addr != vdev mac addr) */
	if (ol_txrx_peer_find_mac_addr_cmp(&vdev->mac_addr, &peer->mac_addr))
		vdev->last_real_peer = peer;

	peer->rx_opt_proc = pdev->rx_opt_proc;

	ol_rx_peer_init(pdev, peer);

	/* initialize the peer_id */
	for (i = 0; i < MAX_NUM_PEER_ID_PER_PEER; i++)
		peer->peer_ids[i] = HTT_INVALID_PEER;

	qdf_spinlock_create(&peer->peer_info_lock);
	qdf_spinlock_create(&peer->bufq_lock);

	qdf_atomic_init(&peer->delete_in_progress);
	qdf_atomic_init(&peer->flush_in_progress);

	qdf_atomic_init(&peer->ref_cnt);

	/* keep one reference for attach */
	OL_TXRX_PEER_INC_REF_CNT(peer);

	/*
	 * Set a flag to indicate peer create is pending in firmware and
	 * increment ref_cnt so that peer will not get deleted while
	 * peer create command is pending in firmware.
	 * First peer_map event from firmware signifies successful
	 * peer creation and it will be decremented in peer_map handling.
	 */
	qdf_atomic_init(&peer->fw_create_pending);
	qdf_atomic_set(&peer->fw_create_pending, 1);
	OL_TXRX_PEER_INC_REF_CNT(peer);

	peer->valid = 1;

	ol_txrx_peer_find_hash_add(pdev, peer);

	QDF_TRACE(QDF_MODULE_ID_TXRX, QDF_TRACE_LEVEL_INFO_HIGH,
		   "vdev %p created peer %p ref_cnt %d (%02x:%02x:%02x:%02x:%02x:%02x)\n",
		   vdev, peer, qdf_atomic_read(&peer->ref_cnt),
		   peer->mac_addr.raw[0], peer->mac_addr.raw[1],
		   peer->mac_addr.raw[2], peer->mac_addr.raw[3],
		   peer->mac_addr.raw[4], peer->mac_addr.raw[5]);
	/*
	 * For every peer MAp message search and set if bss_peer
	 */
	if (qdf_mem_cmp(peer->mac_addr.raw, vdev->mac_addr.raw,
				OL_TXRX_MAC_ADDR_LEN))
		peer->bss_peer = 1;

	/*
	 * The peer starts in the "disc" state while association is in progress.
	 * Once association completes, the peer will get updated to "auth" state
	 * by a call to ol_txrx_peer_state_update if the peer is in open mode,
	 * or else to the "conn" state. For non-open mode, the peer will
	 * progress to "auth" state once the authentication completes.
	 */
	peer->state = OL_TXRX_PEER_STATE_INVALID;
	ol_txrx_peer_state_update(pdev, peer->mac_addr.raw,
				  OL_TXRX_PEER_STATE_DISC);

#ifdef QCA_SUPPORT_PEER_DATA_RX_RSSI
	peer->rssi_dbm = HTT_RSSI_INVALID;
#endif
	if ((QDF_GLOBAL_MONITOR_MODE == cds_get_conparam()) &&
	    !pdev->self_peer) {
		pdev->self_peer = peer;
		/*
		 * No Tx in monitor mode, otherwise results in target assert.
		 * Setting disable_intrabss_fwd to true
		 */
		ol_vdev_rx_set_intrabss_fwd(vdev, true);
	}

	ol_txrx_local_peer_id_alloc(pdev, peer);

	return peer;
}

/*
 * Discarding tx filter - removes all data frames (disconnected state)
 */
static A_STATUS ol_tx_filter_discard(struct ol_txrx_msdu_info_t *tx_msdu_info)
{
	return A_ERROR;
}

/*
 * Non-autentication tx filter - filters out data frames that are not
 * related to authentication, but allows EAPOL (PAE) or WAPI (WAI)
 * data frames (connected state)
 */
static A_STATUS ol_tx_filter_non_auth(struct ol_txrx_msdu_info_t *tx_msdu_info)
{
	return
		(tx_msdu_info->htt.info.ethertype == ETHERTYPE_PAE ||
		 tx_msdu_info->htt.info.ethertype ==
		 ETHERTYPE_WAI) ? A_OK : A_ERROR;
}

/*
 * Pass-through tx filter - lets all data frames through (authenticated state)
 */
static A_STATUS ol_tx_filter_pass_thru(struct ol_txrx_msdu_info_t *tx_msdu_info)
{
	return A_OK;
}

/**
 * ol_txrx_peer_get_peer_mac_addr() - return mac_addr from peer handle.
 * @peer: handle to peer
 *
 * returns mac addrs for module which do not know peer type
 *
 * Return: the mac_addr from peer
 */
uint8_t *
ol_txrx_peer_get_peer_mac_addr(ol_txrx_peer_handle peer)
{
	if (!peer)
		return NULL;

	return peer->mac_addr.raw;
}

/**
 * ol_txrx_get_pn_info() - Returns pn info from peer
 * @peer: handle to peer
 * @last_pn_valid: return last_rmf_pn_valid value from peer.
 * @last_pn: return last_rmf_pn value from peer.
 * @rmf_pn_replays: return rmf_pn_replays value from peer.
 *
 * Return: NONE
 */
void
ol_txrx_get_pn_info(ol_txrx_peer_handle peer, uint8_t **last_pn_valid,
		    uint64_t **last_pn, uint32_t **rmf_pn_replays)
{
	*last_pn_valid = &peer->last_rmf_pn_valid;
	*last_pn = &peer->last_rmf_pn;
	*rmf_pn_replays = &peer->rmf_pn_replays;
}

/**
 * ol_txrx_get_opmode() - Return operation mode of vdev
 * @vdev: vdev handle
 *
 * Return: operation mode.
 */
int ol_txrx_get_opmode(ol_txrx_vdev_handle vdev)
{
	return vdev->opmode;
}

/**
 * ol_txrx_get_peer_state() - Return peer state of peer
 * @peer: peer handle
 *
 * Return: return peer state
 */
int ol_txrx_get_peer_state(ol_txrx_peer_handle peer)
{
	return peer->state;
}

/**
 * ol_txrx_get_vdev_for_peer() - Return vdev from peer handle
 * @peer: peer handle
 *
 * Return: vdev handle from peer
 */
ol_txrx_vdev_handle
ol_txrx_get_vdev_for_peer(ol_txrx_peer_handle peer)
{
	return peer->vdev;
}

/**
 * ol_txrx_get_vdev_mac_addr() - Return mac addr of vdev
 * @vdev: vdev handle
 *
 * Return: vdev mac address
 */
uint8_t *
ol_txrx_get_vdev_mac_addr(ol_txrx_vdev_handle vdev)
{
	if (!vdev)
		return NULL;

	return vdev->mac_addr.raw;
}

/**
 * ol_txrx_get_vdev_struct_mac_addr() - Return handle to struct qdf_mac_addr of
 * vdev
 * @vdev: vdev handle
 *
 * Return: Handle to struct qdf_mac_addr
 */
struct qdf_mac_addr *
ol_txrx_get_vdev_struct_mac_addr(ol_txrx_vdev_handle vdev)
{
	return (struct qdf_mac_addr *)&(vdev->mac_addr);
}

/**
 * ol_txrx_get_pdev_from_vdev() - Return handle to pdev of vdev
 * @vdev: vdev handle
 *
 * Return: Handle to pdev
 */
ol_txrx_pdev_handle ol_txrx_get_pdev_from_vdev(ol_txrx_vdev_handle vdev)
{
	return vdev->pdev;
}

/**
 * ol_txrx_get_ctrl_pdev_from_vdev() - Return control pdev of vdev
 * @vdev: vdev handle
 *
 * Return: Handle to control pdev
 */
ol_pdev_handle
ol_txrx_get_ctrl_pdev_from_vdev(ol_txrx_vdev_handle vdev)
{
	return vdev->pdev->ctrl_pdev;
}

/**
 * ol_txrx_is_rx_fwd_disabled() - returns the rx_fwd_disabled status on vdev
 * @vdev: vdev handle
 *
 * Return: Rx Fwd disabled status
 */
uint8_t
ol_txrx_is_rx_fwd_disabled(ol_txrx_vdev_handle vdev)
{
	struct txrx_pdev_cfg_t *cfg = (struct txrx_pdev_cfg_t *)
					vdev->pdev->ctrl_pdev;
	return cfg->rx_fwd_disabled;
}

#ifdef QCA_IBSS_SUPPORT
/**
 * ol_txrx_update_ibss_add_peer_num_of_vdev() - update and return peer num
 * @vdev: vdev handle
 * @peer_num_delta: peer nums to be adjusted
 *
 * Return: -1 for failure or total peer nums after adjustment.
 */
int16_t
ol_txrx_update_ibss_add_peer_num_of_vdev(ol_txrx_vdev_handle vdev,
					 int16_t peer_num_delta)
{
	int16_t new_peer_num;

	new_peer_num = vdev->ibss_peer_num + peer_num_delta;
	if (new_peer_num > MAX_PEERS || new_peer_num < 0)
		return OL_TXRX_INVALID_NUM_PEERS;

	vdev->ibss_peer_num = new_peer_num;

	return new_peer_num;
}

/**
 * ol_txrx_set_ibss_vdev_heart_beat_timer() - Update ibss vdev heart
 * beat timer
 * @vdev: vdev handle
 * @timer_value_sec: new heart beat timer value
 *
 * Return: Old timer value set in vdev.
 */
uint16_t ol_txrx_set_ibss_vdev_heart_beat_timer(ol_txrx_vdev_handle vdev,
						uint16_t timer_value_sec)
{
	uint16_t old_timer_value = vdev->ibss_peer_heart_beat_timer;

	vdev->ibss_peer_heart_beat_timer = timer_value_sec;

	return old_timer_value;
}
#endif

/**
 * ol_txrx_remove_peers_for_vdev() - remove all vdev peers with lock held
 * @vdev: vdev handle
 * @callback: callback function to remove the peer.
 * @callback_context: handle for callback function
 * @remove_last_peer: Does it required to last peer.
 *
 * Return: NONE
 */
void
ol_txrx_remove_peers_for_vdev(ol_txrx_vdev_handle vdev,
			      ol_txrx_vdev_peer_remove_cb callback,
			      void *callback_context, bool remove_last_peer)
{
	ol_txrx_peer_handle peer, temp;
	/* remove all remote peers for vdev */
	qdf_spin_lock_bh(&vdev->pdev->peer_ref_mutex);

	temp = NULL;
	TAILQ_FOREACH_REVERSE(peer, &vdev->peer_list, peer_list_t,
			      peer_list_elem) {
		if (temp) {
			qdf_spin_unlock_bh(&vdev->pdev->peer_ref_mutex);
			if (qdf_atomic_read(&temp->delete_in_progress) == 0) {
				callback(callback_context, temp->mac_addr.raw,
					vdev->vdev_id, temp, false);
			}
			qdf_spin_lock_bh(&vdev->pdev->peer_ref_mutex);
		}
		/* self peer is deleted last */
		if (peer == TAILQ_FIRST(&vdev->peer_list)) {
			TXRX_PRINT(TXRX_PRINT_LEVEL_ERR,
				   "%s: self peer removed by caller ",
				   __func__);
			break;
		} else
			temp = peer;
	}

	qdf_spin_unlock_bh(&vdev->pdev->peer_ref_mutex);

	if (remove_last_peer) {
		/* remove IBSS bss peer last */
		peer = TAILQ_FIRST(&vdev->peer_list);
		callback(callback_context, (uint8_t *) &vdev->mac_addr,
			 vdev->vdev_id, peer, false);
	}
}

/**
 * ol_txrx_remove_peers_for_vdev_no_lock() - remove vdev peers with no lock.
 * @vdev: vdev handle
 * @callback: callback function to remove the peer.
 * @callback_context: handle for callback function
 *
 * Return: NONE
 */
void
ol_txrx_remove_peers_for_vdev_no_lock(ol_txrx_vdev_handle vdev,
			      ol_txrx_vdev_peer_remove_cb callback,
			      void *callback_context)
{
	ol_txrx_peer_handle peer = NULL;

	TAILQ_FOREACH(peer, &vdev->peer_list, peer_list_elem) {
		TXRX_PRINT(TXRX_PRINT_LEVEL_ERR,
			   "%s: peer found for vdev id %d. deleting the peer",
			   __func__, vdev->vdev_id);
		callback(callback_context, (uint8_t *)&vdev->mac_addr,
				vdev->vdev_id, peer, false);
	}
}

/**
 * ol_txrx_set_ocb_chan_info() - set OCB channel info to vdev.
 * @vdev: vdev handle
 * @ocb_set_chan: OCB channel information to be set in vdev.
 *
 * Return: NONE
 */
void ol_txrx_set_ocb_chan_info(ol_txrx_vdev_handle vdev,
			  struct ol_txrx_ocb_set_chan ocb_set_chan)
{
	vdev->ocb_channel_info = ocb_set_chan.ocb_channel_info;
	vdev->ocb_channel_count = ocb_set_chan.ocb_channel_count;
}

/**
 * ol_txrx_get_ocb_chan_info() - return handle to vdev ocb_channel_info
 * @vdev: vdev handle
 *
 * Return: handle to struct ol_txrx_ocb_chan_info
 */
struct ol_txrx_ocb_chan_info *
ol_txrx_get_ocb_chan_info(ol_txrx_vdev_handle vdev)
{
	return vdev->ocb_channel_info;
}

/**
 * @brief specify the peer's authentication state
 * @details
 *  Specify the peer's authentication state (none, connected, authenticated)
 *  to allow the data SW to determine whether to filter out invalid data frames.
 *  (In the "connected" state, where security is enabled, but authentication
 *  has not completed, tx and rx data frames other than EAPOL or WAPI should
 *  be discarded.)
 *  This function is only relevant for systems in which the tx and rx filtering
 *  are done in the host rather than in the target.
 *
 * @param data_peer - which peer has changed its state
 * @param state - the new state of the peer
 *
 * Return: QDF Status
 */
QDF_STATUS ol_txrx_peer_state_update(struct ol_txrx_pdev_t *pdev,
				     uint8_t *peer_mac,
				     enum ol_txrx_peer_state state)
{
	struct ol_txrx_peer_t *peer;
	int    peer_ref_cnt;

	if (qdf_unlikely(!pdev)) {
		TXRX_PRINT(TXRX_PRINT_LEVEL_ERR, "Pdev is NULL");
		qdf_assert(0);
		return QDF_STATUS_E_INVAL;
	}

	peer =  ol_txrx_peer_find_hash_find(pdev, peer_mac, 0, 1);
	if (NULL == peer) {
		TXRX_PRINT(TXRX_PRINT_LEVEL_INFO2,
			   "%s: peer is null for peer_mac 0x%x 0x%x 0x%x 0x%x 0x%x 0x%x\n",
			   __func__,
			   peer_mac[0], peer_mac[1], peer_mac[2], peer_mac[3],
			   peer_mac[4], peer_mac[5]);
		return QDF_STATUS_E_INVAL;
	}

	/* TODO: Should we send WMI command of the connection state? */
	/* avoid multiple auth state change. */
	if (peer->state == state) {
#ifdef TXRX_PRINT_VERBOSE_ENABLE
		TXRX_PRINT(TXRX_PRINT_LEVEL_INFO3,
			   "%s: no state change, returns directly\n",
			   __func__);
#endif
		peer_ref_cnt = OL_TXRX_PEER_UNREF_DELETE(peer);
		return QDF_STATUS_SUCCESS;
	}

	TXRX_PRINT(TXRX_PRINT_LEVEL_INFO2, "%s: change from %d to %d\n",
		   __func__, peer->state, state);

	peer->tx_filter = (state == OL_TXRX_PEER_STATE_AUTH)
		? ol_tx_filter_pass_thru
		: ((state == OL_TXRX_PEER_STATE_CONN)
		   ? ol_tx_filter_non_auth
		   : ol_tx_filter_discard);

	if (peer->vdev->pdev->cfg.host_addba) {
		if (state == OL_TXRX_PEER_STATE_AUTH) {
			int tid;
			/*
			 * Pause all regular (non-extended) TID tx queues until
			 * data arrives and ADDBA negotiation has completed.
			 */
			TXRX_PRINT(TXRX_PRINT_LEVEL_INFO2,
				   "%s: pause peer and unpause mgmt/non-qos\n",
				   __func__);
			ol_txrx_peer_pause(peer); /* pause all tx queues */
			/* unpause mgmt and non-QoS tx queues */
			for (tid = OL_TX_NUM_QOS_TIDS;
			     tid < OL_TX_NUM_TIDS; tid++)
				ol_txrx_peer_tid_unpause(peer, tid);
		}
	}
	peer_ref_cnt = OL_TXRX_PEER_UNREF_DELETE(peer);
	/*
	 * after OL_TXRX_PEER_UNREF_DELETE, peer object cannot be accessed
	 * if the return code was 0
	 */
	if (peer_ref_cnt > 0)
		/*
		 * Set the state after the Pause to avoid the race condiction
		 * with ADDBA check in tx path
		 */
		peer->state = state;
	return QDF_STATUS_SUCCESS;
}

void
ol_txrx_peer_keyinstalled_state_update(struct ol_txrx_peer_t *peer, uint8_t val)
{
	peer->keyinstalled = val;
}

void
ol_txrx_peer_update(ol_txrx_vdev_handle vdev,
		    uint8_t *peer_mac,
		    union ol_txrx_peer_update_param_t *param,
		    enum ol_txrx_peer_update_select_t select)
{
	struct ol_txrx_peer_t *peer;
	int    peer_ref_cnt;

	peer = ol_txrx_peer_find_hash_find(vdev->pdev, peer_mac, 0, 1);
	if (!peer) {
		TXRX_PRINT(TXRX_PRINT_LEVEL_INFO2, "%s: peer is null",
			   __func__);
		return;
	}

	switch (select) {
	case ol_txrx_peer_update_qos_capable:
	{
		/* save qos_capable here txrx peer,
		 * when HTT_ISOC_T2H_MSG_TYPE_PEER_INFO comes then save.
		 */
		peer->qos_capable = param->qos_capable;
		/*
		 * The following function call assumes that the peer has a
		 * single ID. This is currently true, and
		 * is expected to remain true.
		 */
		htt_peer_qos_update(peer->vdev->pdev->htt_pdev,
				    peer->peer_ids[0],
				    peer->qos_capable);
		break;
	}
	case ol_txrx_peer_update_uapsdMask:
	{
		peer->uapsd_mask = param->uapsd_mask;
		htt_peer_uapsdmask_update(peer->vdev->pdev->htt_pdev,
					  peer->peer_ids[0],
					  peer->uapsd_mask);
		break;
	}
	case ol_txrx_peer_update_peer_security:
	{
		enum ol_sec_type sec_type = param->sec_type;
		enum htt_sec_type peer_sec_type = htt_sec_type_none;

		switch (sec_type) {
		case ol_sec_type_none:
			peer_sec_type = htt_sec_type_none;
			break;
		case ol_sec_type_wep128:
			peer_sec_type = htt_sec_type_wep128;
			break;
		case ol_sec_type_wep104:
			peer_sec_type = htt_sec_type_wep104;
			break;
		case ol_sec_type_wep40:
			peer_sec_type = htt_sec_type_wep40;
			break;
		case ol_sec_type_tkip:
			peer_sec_type = htt_sec_type_tkip;
			break;
		case ol_sec_type_tkip_nomic:
			peer_sec_type = htt_sec_type_tkip_nomic;
			break;
		case ol_sec_type_aes_ccmp:
			peer_sec_type = htt_sec_type_aes_ccmp;
			break;
		case ol_sec_type_wapi:
			peer_sec_type = htt_sec_type_wapi;
			break;
		default:
			peer_sec_type = htt_sec_type_none;
			break;
		}

		peer->security[txrx_sec_ucast].sec_type =
			peer->security[txrx_sec_mcast].sec_type =
				peer_sec_type;

		break;
	}
	default:
	{
		QDF_TRACE(QDF_MODULE_ID_TXRX, QDF_TRACE_LEVEL_ERROR,
			  "ERROR: unknown param %d in %s", select,
			  __func__);
		break;
	}
	} /* switch */
	peer_ref_cnt = OL_TXRX_PEER_UNREF_DELETE(peer);
}

uint8_t
ol_txrx_peer_uapsdmask_get(struct ol_txrx_pdev_t *txrx_pdev, uint16_t peer_id)
{

	struct ol_txrx_peer_t *peer;
	peer = ol_txrx_peer_find_by_id(txrx_pdev, peer_id);
	if (peer)
		return peer->uapsd_mask;
	return 0;
}

uint8_t
ol_txrx_peer_qoscapable_get(struct ol_txrx_pdev_t *txrx_pdev, uint16_t peer_id)
{

	struct ol_txrx_peer_t *peer_t =
		ol_txrx_peer_find_by_id(txrx_pdev, peer_id);
	if (peer_t != NULL)
		return peer_t->qos_capable;
	return 0;
}

int ol_txrx_peer_unref_delete(ol_txrx_peer_handle peer,
					const char *fname,
					int line)
{
	int    rc;
	struct ol_txrx_vdev_t *vdev;
	struct ol_txrx_pdev_t *pdev;
	int i;

	/* preconditions */
	TXRX_ASSERT2(peer);

	vdev = peer->vdev;
	if (NULL == vdev) {
		TXRX_PRINT(TXRX_PRINT_LEVEL_INFO1,
			   "The vdev is not present anymore\n");
		return -EINVAL;
	}

	pdev = vdev->pdev;
	if (NULL == pdev) {
		TXRX_PRINT(TXRX_PRINT_LEVEL_INFO1,
			   "The pdev is not present anymore\n");
		return -EINVAL;
	}

	wma_peer_debug_log(vdev->vdev_id, DEBUG_PEER_UNREF_DELETE,
			   DEBUG_INVALID_PEER_ID, &peer->mac_addr.raw, peer, 0,
			   qdf_atomic_read(&peer->ref_cnt));

	/*
	 * Hold the lock all the way from checking if the peer ref count
	 * is zero until the peer references are removed from the hash
	 * table and vdev list (if the peer ref count is zero).
	 * This protects against a new HL tx operation starting to use the
	 * peer object just after this function concludes it's done being used.
	 * Furthermore, the lock needs to be held while checking whether the
	 * vdev's list of peers is empty, to make sure that list is not modified
	 * concurrently with the empty check.
	 */
	qdf_spin_lock_bh(&pdev->peer_ref_mutex);

	/*
	 * Check for the reference count before deleting the peer
	 * as we noticed that sometimes we are re-entering this
	 * function again which is leading to dead-lock.
	 * (A double-free should never happen, so assert if it does.)
	 */

	rc = qdf_atomic_read(&(peer->ref_cnt));
	if (rc == 0) {
		qdf_spin_unlock_bh(&pdev->peer_ref_mutex);
		TXRX_PRINT(TXRX_PRINT_LEVEL_ERR,
			   "The Peer is not present anymore\n");
		qdf_assert(0);
		return -EACCES;
	}
	/*
	 * now decrement rc; this will be the return code.
	 * 0 : peer deleted
	 * >0: peer ref removed, but still has other references
	 * <0: sanity failed - no changes to the state of the peer
	 */
	rc--;

	if (qdf_atomic_dec_and_test(&peer->ref_cnt)) {
		u_int16_t peer_id;

		TXRX_PRINT(TXRX_PRINT_LEVEL_INFO1,
<<<<<<< HEAD
			   "Deleting peer %p (%pM) ref_cnt %d\n",
=======
			   "(%s) Deleting peer %p (%pM) ref_cnt %d\n",
			   fname,
>>>>>>> 9d6801cf
			   peer,
			   peer->mac_addr.raw,
			   qdf_atomic_read(&peer->ref_cnt));

		wma_peer_debug_log(vdev->vdev_id, DEBUG_DELETING_PEER_OBJ,
				   DEBUG_INVALID_PEER_ID,
				   &peer->mac_addr.raw, peer, 0,
				   qdf_atomic_read(&peer->ref_cnt));

		peer_id = peer->local_id;
		/* remove the reference to the peer from the hash table */
		ol_txrx_peer_find_hash_remove(pdev, peer);

		/* remove the peer from its parent vdev's list */
		TAILQ_REMOVE(&peer->vdev->peer_list, peer, peer_list_elem);

		/* cleanup the Rx reorder queues for this peer */
		ol_rx_peer_cleanup(vdev, peer);

		/* peer is removed from peer_list */
		qdf_atomic_set(&peer->delete_in_progress, 0);

		/*
		 * Set wait_delete_comp event if the current peer id matches
		 * with registered peer id.
		 */
		if (peer_id == vdev->wait_on_peer_id) {
			qdf_event_set(&vdev->wait_delete_comp);
			vdev->wait_on_peer_id = OL_TXRX_INVALID_LOCAL_PEER_ID;
		}

		if (vdev->opmode == wlan_op_mode_sta) {
			qdf_mc_timer_stop(&peer->peer_unmap_timer);
			qdf_mc_timer_destroy(&peer->peer_unmap_timer);
		}
		/* check whether the parent vdev has no peers left */
		if (TAILQ_EMPTY(&vdev->peer_list)) {
			/*
			 * Check if the parent vdev was waiting for its peers
			 * to be deleted, in order for it to be deleted too.
			 */
			if (vdev->delete.pending) {
				ol_txrx_vdev_delete_cb vdev_delete_cb =
					vdev->delete.callback;
				void *vdev_delete_context =
					vdev->delete.context;

				/*
				 * Now that there are no references to the peer,
				 * we can release the peer reference lock.
				 */
				qdf_spin_unlock_bh(&pdev->peer_ref_mutex);

				TXRX_PRINT(TXRX_PRINT_LEVEL_INFO1,
					   "%s: deleting vdev object %p "
					   "(%02x:%02x:%02x:%02x:%02x:%02x)"
					   " - its last peer is done",
					   __func__, vdev,
					   vdev->mac_addr.raw[0],
					   vdev->mac_addr.raw[1],
					   vdev->mac_addr.raw[2],
					   vdev->mac_addr.raw[3],
					   vdev->mac_addr.raw[4],
					   vdev->mac_addr.raw[5]);
				/* all peers are gone, go ahead and delete it */
				qdf_mem_free(vdev);
				if (vdev_delete_cb)
					vdev_delete_cb(vdev_delete_context);
			} else {
				qdf_spin_unlock_bh(&pdev->peer_ref_mutex);
			}
		} else {
			qdf_spin_unlock_bh(&pdev->peer_ref_mutex);
		}

		ol_txrx_peer_tx_queue_free(pdev, peer);

		/*
		 * 'array' is allocated in addba handler and is supposed to be
		 * freed in delba handler. There is the case (for example, in
		 * SSR) where delba handler is not called. Because array points
		 * to address of 'base' by default and is reallocated in addba
		 * handler later, only free the memory when the array does not
		 * point to base.
		 */
		for (i = 0; i < OL_TXRX_NUM_EXT_TIDS; i++) {
			if (peer->tids_rx_reorder[i].array !=
			    &peer->tids_rx_reorder[i].base) {
				TXRX_PRINT(TXRX_PRINT_LEVEL_INFO1,
					   "%s, delete reorder arr, tid:%d\n",
					   __func__, i);
				qdf_mem_free(peer->tids_rx_reorder[i].array);
				ol_rx_reorder_init(&peer->tids_rx_reorder[i],
						   (uint8_t) i);
			}
		}

		qdf_mem_free(peer);
	} else {
		qdf_spin_unlock_bh(&pdev->peer_ref_mutex);
		QDF_TRACE(QDF_MODULE_ID_TXRX, QDF_TRACE_LEVEL_INFO_HIGH,
			  "ref delete(%s): peer %p peer->ref_cnt = %d",
			  fname, peer, rc);
	}

	return rc;
}

/**
 * ol_txrx_clear_peer_internal() - ol internal function to clear peer
 * @peer: pointer to ol txrx peer structure
 *
 * Return: QDF Status
 */
static QDF_STATUS
ol_txrx_clear_peer_internal(struct ol_txrx_peer_t *peer)
{
	p_cds_sched_context sched_ctx = get_cds_sched_ctxt();
	/* Drop pending Rx frames in CDS */
	if (sched_ctx)
		cds_drop_rxpkt_by_staid(sched_ctx, peer->local_id);

	/* Purge the cached rx frame queue */
	ol_txrx_flush_rx_frames(peer, 1);

	qdf_spin_lock_bh(&peer->peer_info_lock);
	peer->state = OL_TXRX_PEER_STATE_DISC;
	qdf_spin_unlock_bh(&peer->peer_info_lock);

	return QDF_STATUS_SUCCESS;
}

/**
 * ol_txrx_clear_peer() - clear peer
 * @sta_id: sta id
 *
 * Return: QDF Status
 */
QDF_STATUS ol_txrx_clear_peer(uint8_t sta_id)
{
	struct ol_txrx_peer_t *peer;
	struct ol_txrx_pdev_t *pdev = cds_get_context(QDF_MODULE_ID_TXRX);

	if (!pdev) {
		TXRX_PRINT(TXRX_PRINT_LEVEL_ERR, "%s: Unable to find pdev!",
			   __func__);
		return QDF_STATUS_E_FAILURE;
	}

	if (sta_id >= WLAN_MAX_STA_COUNT) {
		TXRX_PRINT(TXRX_PRINT_LEVEL_ERR, "Invalid sta id %d", sta_id);
		return QDF_STATUS_E_INVAL;
	}


	peer = ol_txrx_peer_find_by_local_id(pdev, sta_id);
	if (!peer)
		return QDF_STATUS_E_FAULT;

	return ol_txrx_clear_peer_internal(peer);

}

/**
 * peer_unmap_timer() - peer unmap timer function
 * @data: peer object pointer
 *
 * Return: none
 */
void peer_unmap_timer_handler(void *data)
{
	ol_txrx_peer_handle peer = (ol_txrx_peer_handle)data;

	WMA_LOGE("%s: all unmap events not received for peer %p, ref_cnt %d",
		 __func__, peer, qdf_atomic_read(&peer->ref_cnt));
	WMA_LOGE("%s: peer %p (%02x:%02x:%02x:%02x:%02x:%02x)",
		 __func__, peer,
		 peer->mac_addr.raw[0], peer->mac_addr.raw[1],
		 peer->mac_addr.raw[2], peer->mac_addr.raw[3],
		 peer->mac_addr.raw[4], peer->mac_addr.raw[5]);
	wma_peer_debug_dump();
	QDF_BUG(0);
}


/**
 * ol_txrx_peer_detach() - Delete a peer's data object.
 * @peer - the object to detach
 *
 * When the host's control SW disassociates a peer, it calls
 * this function to detach and delete the peer. The reference
 * stored in the control peer object to the data peer
 * object (set up by a call to ol_peer_store()) is provided.
 *
 * Return: None
 */
void ol_txrx_peer_detach(ol_txrx_peer_handle peer)
{
	struct ol_txrx_vdev_t *vdev = peer->vdev;

	/* redirect peer's rx delivery function to point to a discard func */
	peer->rx_opt_proc = ol_rx_discard;

	peer->valid = 0;

	/* flush all rx packets before clearing up the peer local_id */
	ol_txrx_clear_peer_internal(peer);
	ol_txrx_local_peer_id_free(peer->vdev->pdev, peer);

	/* debug print to dump rx reorder state */
	/* htt_rx_reorder_log_print(vdev->pdev->htt_pdev); */

	TXRX_PRINT(TXRX_PRINT_LEVEL_INFO1,
		   "%s:peer %p (%02x:%02x:%02x:%02x:%02x:%02x)",
		   __func__, peer,
		   peer->mac_addr.raw[0], peer->mac_addr.raw[1],
		   peer->mac_addr.raw[2], peer->mac_addr.raw[3],
		   peer->mac_addr.raw[4], peer->mac_addr.raw[5]);

	if (peer->vdev->last_real_peer == peer)
		peer->vdev->last_real_peer = NULL;

	qdf_spin_lock_bh(&vdev->pdev->last_real_peer_mutex);
	if (vdev->last_real_peer == peer)
		vdev->last_real_peer = NULL;
	qdf_spin_unlock_bh(&vdev->pdev->last_real_peer_mutex);
	htt_rx_reorder_log_print(peer->vdev->pdev->htt_pdev);

	qdf_spinlock_destroy(&peer->peer_info_lock);
	qdf_spinlock_destroy(&peer->bufq_lock);
	/*
	 * set delete_in_progress to identify that wma
	 * is waiting for unmap massage for this peer
	 */
	qdf_atomic_set(&peer->delete_in_progress, 1);

	/*
	 * Create a timer to track unmap events when the sta peer gets deleted.
	 */
	if (vdev->opmode == wlan_op_mode_sta) {
		qdf_mc_timer_init(&peer->peer_unmap_timer, QDF_TIMER_TYPE_SW,
				  peer_unmap_timer_handler, peer);
		qdf_mc_timer_start(&peer->peer_unmap_timer,
				   OL_TXRX_PEER_UNMAP_TIMEOUT);
		TXRX_PRINT(TXRX_PRINT_LEVEL_ERR,
			   "%s: started peer_unmap_timer for peer %p",
			   __func__, peer);
	}

	/*
	 * Remove the reference added during peer_attach.
	 * The peer will still be left allocated until the
	 * PEER_UNMAP message arrives to remove the other
	 * reference, added by the PEER_MAP message.
	 */
	OL_TXRX_PEER_UNREF_DELETE(peer);
}

/**
 * ol_txrx_peer_detach_force_delete() - Detach and delete a peer's data object
 * @peer - the object to detach
 *
 * Detach a peer and force the peer object to be removed. It is called during
 * roaming scenario when the firmware has already deleted a peer.
 * Peer object is freed immediately to avoid duplicate peers during roam sync
 * indication processing.
 *
 * Return: None
 */
void ol_txrx_peer_detach_force_delete(ol_txrx_peer_handle peer)
{
	ol_txrx_pdev_handle pdev = peer->vdev->pdev;

	TXRX_PRINT(TXRX_PRINT_LEVEL_ERR, "%s peer %p, peer->ref_cnt %d",
		__func__, peer, qdf_atomic_read(&peer->ref_cnt));

	/* Clear the peer_id_to_obj map entries */
	qdf_spin_lock_bh(&pdev->peer_map_unmap_lock);
	ol_txrx_peer_remove_obj_map_entries(pdev, peer);
	qdf_spin_unlock_bh(&pdev->peer_map_unmap_lock);

	/*
	 * Set ref_cnt = 1 so that OL_TXRX_PEER_UNREF_DELETE() called by
	 * ol_txrx_peer_detach() will actually delete this peer entry properly.
	 */
	qdf_spin_lock_bh(&pdev->peer_ref_mutex);
	qdf_atomic_set(&peer->ref_cnt, 1);
	qdf_spin_unlock_bh(&pdev->peer_ref_mutex);

	ol_txrx_peer_detach(peer);
}

ol_txrx_peer_handle
ol_txrx_peer_find_by_addr(struct ol_txrx_pdev_t *pdev, uint8_t *peer_mac_addr)
{
	struct ol_txrx_peer_t *peer;
	peer = ol_txrx_peer_find_hash_find(pdev, peer_mac_addr, 0, 0);
	if (peer) {
		/* release the extra reference */
		OL_TXRX_PEER_UNREF_DELETE(peer);
	}
	return peer;
}

/**
 * ol_txrx_dump_tx_desc() - dump tx desc total and free count
 * @txrx_pdev: Pointer to txrx pdev
 *
 * Return: none
 */
static void ol_txrx_dump_tx_desc(ol_txrx_pdev_handle pdev_handle)
{
	struct ol_txrx_pdev_t *pdev = (ol_txrx_pdev_handle) pdev_handle;
	uint32_t total, num_free;

	if (ol_cfg_is_high_latency(pdev->ctrl_pdev))
		total = qdf_atomic_read(&pdev->orig_target_tx_credit);
	else
		total = ol_tx_get_desc_global_pool_size(pdev);

	num_free = ol_tx_get_total_free_desc(pdev);

	TXRX_PRINT(TXRX_PRINT_LEVEL_ERR,
		   "total tx credit %d num_free %d",
		   total, num_free);

	return;
}

/**
 * ol_txrx_wait_for_pending_tx() - wait for tx queue to be empty
 * @timeout: timeout in ms
 *
 * Wait for tx queue to be empty, return timeout error if
 * queue doesn't empty before timeout occurs.
 *
 * Return:
 *    QDF_STATUS_SUCCESS if the queue empties,
 *    QDF_STATUS_E_TIMEOUT in case of timeout,
 *    QDF_STATUS_E_FAULT in case of missing handle
 */
QDF_STATUS ol_txrx_wait_for_pending_tx(int timeout)
{
	ol_txrx_pdev_handle txrx_pdev = cds_get_context(QDF_MODULE_ID_TXRX);

	if (txrx_pdev == NULL) {
		TXRX_PRINT(TXRX_PRINT_LEVEL_ERR,
			   "%s: txrx context is null", __func__);
		return QDF_STATUS_E_FAULT;
	}

	while (ol_txrx_get_tx_pending(txrx_pdev)) {
		qdf_sleep(OL_ATH_TX_DRAIN_WAIT_DELAY);
		if (timeout <= 0) {
			TXRX_PRINT(TXRX_PRINT_LEVEL_ERR,
				   "%s: tx frames are pending", __func__);
			ol_txrx_dump_tx_desc(txrx_pdev);
			return QDF_STATUS_E_TIMEOUT;
		}
		timeout = timeout - OL_ATH_TX_DRAIN_WAIT_DELAY;
	}
	return QDF_STATUS_SUCCESS;
}

#ifndef QCA_WIFI_3_0_EMU
#define SUSPEND_DRAIN_WAIT 500
#else
#define SUSPEND_DRAIN_WAIT 3000
#endif

#ifdef FEATURE_RUNTIME_PM
/**
 * ol_txrx_runtime_suspend() - ensure TXRX is ready to runtime suspend
 * @txrx_pdev: TXRX pdev context
 *
 * TXRX is ready to runtime suspend if there are no pending packets
 * in the tx queue.
 *
 * Return: QDF_STATUS
 */
QDF_STATUS ol_txrx_runtime_suspend(ol_txrx_pdev_handle txrx_pdev)
{
	if (ol_txrx_get_tx_pending(txrx_pdev))
		return QDF_STATUS_E_BUSY;
	else
		return QDF_STATUS_SUCCESS;
}

/**
 * ol_txrx_runtime_resume() - ensure TXRX is ready to runtime resume
 * @txrx_pdev: TXRX pdev context
 *
 * This is a dummy function for symmetry.
 *
 * Return: QDF_STATUS_SUCCESS
 */
QDF_STATUS ol_txrx_runtime_resume(ol_txrx_pdev_handle txrx_pdev)
{
	return QDF_STATUS_SUCCESS;
}
#endif

/**
 * ol_txrx_bus_suspend() - bus suspend
 *
 * Ensure that ol_txrx is ready for bus suspend
 *
 * Return: QDF_STATUS
 */
QDF_STATUS ol_txrx_bus_suspend(void)
{
	return ol_txrx_wait_for_pending_tx(SUSPEND_DRAIN_WAIT);
}

/**
 * ol_txrx_bus_resume() - bus resume
 *
 * Dummy function for symetry
 *
 * Return: QDF_STATUS_SUCCESS
 */
QDF_STATUS ol_txrx_bus_resume(void)
{
	return QDF_STATUS_SUCCESS;
}

/**
 * ol_txrx_get_tx_pending - Get the number of pending transmit
 * frames that are awaiting completion.
 *
 * @pdev - the data physical device object
 *  Mainly used in clean up path to make sure all buffers have been freed
 *
 * Return: count of pending frames
 */
int ol_txrx_get_tx_pending(ol_txrx_pdev_handle pdev_handle)
{
	struct ol_txrx_pdev_t *pdev = (ol_txrx_pdev_handle) pdev_handle;
	uint32_t total;

	if (ol_cfg_is_high_latency(pdev->ctrl_pdev))
		total = qdf_atomic_read(&pdev->orig_target_tx_credit);
	else
		total = ol_tx_get_desc_global_pool_size(pdev);

	return total - ol_tx_get_total_free_desc(pdev);
}

void ol_txrx_discard_tx_pending(ol_txrx_pdev_handle pdev_handle)
{
	ol_tx_desc_list tx_descs;
	/* First let hif do the qdf_atomic_dec_and_test(&tx_desc->ref_cnt)
	 * then let htt do the qdf_atomic_dec_and_test(&tx_desc->ref_cnt)
	 * which is tha same with normal data send complete path*/
	htt_tx_pending_discard(pdev_handle->htt_pdev);

	TAILQ_INIT(&tx_descs);
	ol_tx_queue_discard(pdev_handle, true, &tx_descs);
	/* Discard Frames in Discard List */
	ol_tx_desc_frame_list_free(pdev_handle, &tx_descs, 1 /* error */);

	ol_tx_discard_target_frms(pdev_handle);
}

/*--- debug features --------------------------------------------------------*/

unsigned g_txrx_print_level = TXRX_PRINT_LEVEL_ERR;     /* default */

void ol_txrx_print_level_set(unsigned level)
{
#ifndef TXRX_PRINT_ENABLE
	QDF_TRACE(QDF_MODULE_ID_TXRX, QDF_TRACE_LEVEL_FATAL,
		  "The driver is compiled without TXRX prints enabled.\n"
		  "To enable them, recompile with TXRX_PRINT_ENABLE defined");
#else
	QDF_TRACE(QDF_MODULE_ID_TXRX, QDF_TRACE_LEVEL_INFO,
		  "TXRX printout level changed from %d to %d",
		  g_txrx_print_level, level);
	g_txrx_print_level = level;
#endif
}

struct ol_txrx_stats_req_internal {
	struct ol_txrx_stats_req base;
	int serviced;           /* state of this request */
	int offset;
};

static inline
uint64_t ol_txrx_stats_ptr_to_u64(struct ol_txrx_stats_req_internal *req)
{
	return (uint64_t) ((size_t) req);
}

static inline
struct ol_txrx_stats_req_internal *ol_txrx_u64_to_stats_ptr(uint64_t cookie)
{
	return (struct ol_txrx_stats_req_internal *)((size_t) cookie);
}

void
ol_txrx_fw_stats_cfg(ol_txrx_vdev_handle vdev,
		     uint8_t cfg_stats_type, uint32_t cfg_val)
{
	uint64_t dummy_cookie = 0;
	htt_h2t_dbg_stats_get(vdev->pdev->htt_pdev, 0 /* upload mask */,
			      0 /* reset mask */,
			      cfg_stats_type, cfg_val, dummy_cookie);
}

A_STATUS
ol_txrx_fw_stats_get(ol_txrx_vdev_handle vdev, struct ol_txrx_stats_req *req,
			bool per_vdev, bool response_expected)
{
	struct ol_txrx_pdev_t *pdev = vdev->pdev;
	uint64_t cookie;
	struct ol_txrx_stats_req_internal *non_volatile_req;

	if (!pdev ||
	    req->stats_type_upload_mask >= 1 << HTT_DBG_NUM_STATS ||
	    req->stats_type_reset_mask >= 1 << HTT_DBG_NUM_STATS) {
		return A_ERROR;
	}

	/*
	 * Allocate a non-transient stats request object.
	 * (The one provided as an argument is likely allocated on the stack.)
	 */
	non_volatile_req = qdf_mem_malloc(sizeof(*non_volatile_req));
	if (!non_volatile_req)
		return A_NO_MEMORY;

	/* copy the caller's specifications */
	non_volatile_req->base = *req;
	non_volatile_req->serviced = 0;
	non_volatile_req->offset = 0;

	/* use the non-volatile request object's address as the cookie */
	cookie = ol_txrx_stats_ptr_to_u64(non_volatile_req);

	if (htt_h2t_dbg_stats_get(pdev->htt_pdev,
				  req->stats_type_upload_mask,
				  req->stats_type_reset_mask,
				  HTT_H2T_STATS_REQ_CFG_STAT_TYPE_INVALID, 0,
				  cookie)) {
		qdf_mem_free(non_volatile_req);
		return A_ERROR;
	}

	if (req->wait.blocking)
		while (qdf_semaphore_acquire(req->wait.sem_ptr))
			;

	if (response_expected == false)
		qdf_mem_free(non_volatile_req);

	return A_OK;
}

void
ol_txrx_fw_stats_handler(ol_txrx_pdev_handle pdev,
			 uint64_t cookie, uint8_t *stats_info_list)
{
	enum htt_dbg_stats_type type;
	enum htt_dbg_stats_status status;
	int length;
	uint8_t *stats_data;
	struct ol_txrx_stats_req_internal *req;
	int more = 0;

	req = ol_txrx_u64_to_stats_ptr(cookie);

	do {
		htt_t2h_dbg_stats_hdr_parse(stats_info_list, &type, &status,
					    &length, &stats_data);
		if (status == HTT_DBG_STATS_STATUS_SERIES_DONE)
			break;
		if (status == HTT_DBG_STATS_STATUS_PRESENT ||
		    status == HTT_DBG_STATS_STATUS_PARTIAL) {
			uint8_t *buf;
			int bytes = 0;

			if (status == HTT_DBG_STATS_STATUS_PARTIAL)
				more = 1;
			if (req->base.print.verbose || req->base.print.concise)
				/* provide the header along with the data */
				htt_t2h_stats_print(stats_info_list,
						    req->base.print.concise);

			switch (type) {
			case HTT_DBG_STATS_WAL_PDEV_TXRX:
				bytes = sizeof(struct wlan_dbg_stats);
				if (req->base.copy.buf) {
					int lmt;

					lmt = sizeof(struct wlan_dbg_stats);
					if (req->base.copy.byte_limit < lmt)
						lmt = req->base.copy.byte_limit;
					buf = req->base.copy.buf + req->offset;
					qdf_mem_copy(buf, stats_data, lmt);
				}
				break;
			case HTT_DBG_STATS_RX_REORDER:
				bytes = sizeof(struct rx_reorder_stats);
				if (req->base.copy.buf) {
					int lmt;

					lmt = sizeof(struct rx_reorder_stats);
					if (req->base.copy.byte_limit < lmt)
						lmt = req->base.copy.byte_limit;
					buf = req->base.copy.buf + req->offset;
					qdf_mem_copy(buf, stats_data, lmt);
				}
				break;
			case HTT_DBG_STATS_RX_RATE_INFO:
				bytes = sizeof(wlan_dbg_rx_rate_info_t);
				if (req->base.copy.buf) {
					int lmt;

					lmt = sizeof(wlan_dbg_rx_rate_info_t);
					if (req->base.copy.byte_limit < lmt)
						lmt = req->base.copy.byte_limit;
					buf = req->base.copy.buf + req->offset;
					qdf_mem_copy(buf, stats_data, lmt);
				}
				break;

			case HTT_DBG_STATS_TX_RATE_INFO:
				bytes = sizeof(wlan_dbg_tx_rate_info_t);
				if (req->base.copy.buf) {
					int lmt;

					lmt = sizeof(wlan_dbg_tx_rate_info_t);
					if (req->base.copy.byte_limit < lmt)
						lmt = req->base.copy.byte_limit;
					buf = req->base.copy.buf + req->offset;
					qdf_mem_copy(buf, stats_data, lmt);
				}
				break;

			case HTT_DBG_STATS_TX_PPDU_LOG:
				bytes = 0;
				/* TO DO: specify how many bytes are present */
				/* TO DO: add copying to the requestor's buf */

			case HTT_DBG_STATS_RX_REMOTE_RING_BUFFER_INFO:
				bytes = sizeof(struct rx_remote_buffer_mgmt_stats);
				if (req->base.copy.buf) {
					int limit;

					limit = sizeof(struct rx_remote_buffer_mgmt_stats);
					if (req->base.copy.byte_limit < limit) {
						limit = req->base.copy.byte_limit;
					}
					buf = req->base.copy.buf + req->offset;
					qdf_mem_copy(buf, stats_data, limit);
				}
				break;

			case HTT_DBG_STATS_TXBF_INFO:
				bytes = sizeof(struct wlan_dbg_txbf_data_stats);
				if (req->base.copy.buf) {
					int limit;

					limit = sizeof(struct wlan_dbg_txbf_data_stats);
					if (req->base.copy.byte_limit < limit)
						limit = req->base.copy.byte_limit;
					buf = req->base.copy.buf + req->offset;
					qdf_mem_copy(buf, stats_data, limit);
				}
				break;

			case HTT_DBG_STATS_SND_INFO:
				bytes = sizeof(struct wlan_dbg_txbf_snd_stats);
				if (req->base.copy.buf) {
					int limit;

					limit = sizeof(struct wlan_dbg_txbf_snd_stats);
					if (req->base.copy.byte_limit < limit)
						limit = req->base.copy.byte_limit;
					buf = req->base.copy.buf + req->offset;
					qdf_mem_copy(buf, stats_data, limit);
				}
				break;

			case HTT_DBG_STATS_TX_SELFGEN_INFO:
				bytes = sizeof(struct wlan_dbg_tx_selfgen_stats);
				if (req->base.copy.buf) {
					int limit;

					limit = sizeof(struct wlan_dbg_tx_selfgen_stats);
					if (req->base.copy.byte_limit < limit)
						limit = req->base.copy.byte_limit;
					buf = req->base.copy.buf + req->offset;
					qdf_mem_copy(buf, stats_data, limit);
				}
				break;

			case HTT_DBG_STATS_ERROR_INFO:
				bytes =
				  sizeof(struct wlan_dbg_wifi2_error_stats);
				if (req->base.copy.buf) {
					int limit;

					limit =
					sizeof(struct wlan_dbg_wifi2_error_stats);
					if (req->base.copy.byte_limit < limit)
						limit = req->base.copy.byte_limit;
					buf = req->base.copy.buf + req->offset;
					qdf_mem_copy(buf, stats_data, limit);
				}
				break;

			case HTT_DBG_STATS_TXBF_MUSU_NDPA_PKT:
				bytes =
				  sizeof(struct rx_txbf_musu_ndpa_pkts_stats);
				if (req->base.copy.buf) {
					int limit;

					limit = sizeof(struct
						rx_txbf_musu_ndpa_pkts_stats);
					if (req->base.copy.byte_limit <	limit)
						limit =
						req->base.copy.byte_limit;
					buf = req->base.copy.buf + req->offset;
					qdf_mem_copy(buf, stats_data, limit);
				}
				break;

			default:
				break;
			}
			buf = req->base.copy.buf
				? req->base.copy.buf
				: stats_data;
			if (req->base.callback.fp)
				req->base.callback.fp(req->base.callback.ctxt,
						      type, buf, bytes);
		}
		stats_info_list += length;
	} while (1);

	if (!more) {
		if (req->base.wait.blocking)
			qdf_semaphore_release(req->base.wait.sem_ptr);
		qdf_mem_free(req);
	}
}

#ifndef ATH_PERF_PWR_OFFLOAD /*---------------------------------------------*/
int ol_txrx_debug(ol_txrx_vdev_handle vdev, int debug_specs)
{
	if (debug_specs & TXRX_DBG_MASK_OBJS) {
#if defined(TXRX_DEBUG_LEVEL) && TXRX_DEBUG_LEVEL > 5
		ol_txrx_pdev_display(vdev->pdev, 0);
#else
		QDF_TRACE(QDF_MODULE_ID_TXRX, QDF_TRACE_LEVEL_FATAL,
			  "The pdev,vdev,peer display functions are disabled.\n To enable them, recompile with TXRX_DEBUG_LEVEL > 5");
#endif
	}
	if (debug_specs & TXRX_DBG_MASK_STATS) {
		ol_txrx_stats_display(vdev->pdev);
	}
	if (debug_specs & TXRX_DBG_MASK_PROT_ANALYZE) {
#if defined(ENABLE_TXRX_PROT_ANALYZE)
		ol_txrx_prot_ans_display(vdev->pdev);
#else
		QDF_TRACE(QDF_MODULE_ID_TXRX, QDF_TRACE_LEVEL_FATAL,
			  "txrx protocol analysis is disabled.\n To enable it, recompile with ENABLE_TXRX_PROT_ANALYZE defined");
#endif
	}
	if (debug_specs & TXRX_DBG_MASK_RX_REORDER_TRACE) {
#if defined(ENABLE_RX_REORDER_TRACE)
		ol_rx_reorder_trace_display(vdev->pdev, 0, 0);
#else
		QDF_TRACE(QDF_MODULE_ID_TXRX, QDF_TRACE_LEVEL_FATAL,
			  "rx reorder seq num trace is disabled.\n To enable it, recompile with ENABLE_RX_REORDER_TRACE defined");
#endif

	}
	return 0;
}
#endif

int ol_txrx_aggr_cfg(ol_txrx_vdev_handle vdev,
		     int max_subfrms_ampdu, int max_subfrms_amsdu)
{
	return htt_h2t_aggr_cfg_msg(vdev->pdev->htt_pdev,
				    max_subfrms_ampdu, max_subfrms_amsdu);
}

#if defined(TXRX_DEBUG_LEVEL) && TXRX_DEBUG_LEVEL > 5
void ol_txrx_pdev_display(ol_txrx_pdev_handle pdev, int indent)
{
	struct ol_txrx_vdev_t *vdev;

	QDF_TRACE(QDF_MODULE_ID_TXRX, QDF_TRACE_LEVEL_INFO_LOW,
		  "%*s%s:\n", indent, " ", "txrx pdev");
	QDF_TRACE(QDF_MODULE_ID_TXRX, QDF_TRACE_LEVEL_INFO_LOW,
		  "%*spdev object: %p", indent + 4, " ", pdev);
	QDF_TRACE(QDF_MODULE_ID_TXRX, QDF_TRACE_LEVEL_INFO_LOW,
		  "%*svdev list:", indent + 4, " ");
	TAILQ_FOREACH(vdev, &pdev->vdev_list, vdev_list_elem) {
		      ol_txrx_vdev_display(vdev, indent + 8);
	}
	ol_txrx_peer_find_display(pdev, indent + 4);
	QDF_TRACE(QDF_MODULE_ID_TXRX, QDF_TRACE_LEVEL_INFO_LOW,
		  "%*stx desc pool: %d elems @ %p", indent + 4, " ",
		  pdev->tx_desc.pool_size, pdev->tx_desc.array);
	QDF_TRACE(QDF_MODULE_ID_TXRX, QDF_TRACE_LEVEL_INFO_LOW, " ");
	htt_display(pdev->htt_pdev, indent);
}

void ol_txrx_vdev_display(ol_txrx_vdev_handle vdev, int indent)
{
	struct ol_txrx_peer_t *peer;

	QDF_TRACE(QDF_MODULE_ID_TXRX, QDF_TRACE_LEVEL_INFO_LOW,
		  "%*stxrx vdev: %p\n", indent, " ", vdev);
	QDF_TRACE(QDF_MODULE_ID_TXRX, QDF_TRACE_LEVEL_INFO_LOW,
		  "%*sID: %d\n", indent + 4, " ", vdev->vdev_id);
	QDF_TRACE(QDF_MODULE_ID_TXRX, QDF_TRACE_LEVEL_INFO_LOW,
		  "%*sMAC addr: %d:%d:%d:%d:%d:%d",
		  indent + 4, " ",
		  vdev->mac_addr.raw[0], vdev->mac_addr.raw[1],
		  vdev->mac_addr.raw[2], vdev->mac_addr.raw[3],
		  vdev->mac_addr.raw[4], vdev->mac_addr.raw[5]);
	QDF_TRACE(QDF_MODULE_ID_TXRX, QDF_TRACE_LEVEL_INFO_LOW,
		  "%*speer list:", indent + 4, " ");
	TAILQ_FOREACH(peer, &vdev->peer_list, peer_list_elem) {
		      ol_txrx_peer_display(peer, indent + 8);
	}
}

void ol_txrx_peer_display(ol_txrx_peer_handle peer, int indent)
{
	int i;

	QDF_TRACE(QDF_MODULE_ID_TXRX, QDF_TRACE_LEVEL_INFO_LOW,
		  "%*stxrx peer: %p", indent, " ", peer);
	for (i = 0; i < MAX_NUM_PEER_ID_PER_PEER; i++) {
		if (peer->peer_ids[i] != HTT_INVALID_PEER) {
			QDF_TRACE(QDF_MODULE_ID_TXRX, QDF_TRACE_LEVEL_INFO_LOW,
				  "%*sID: %d", indent + 4, " ",
				  peer->peer_ids[i]);
		}
	}
}
#endif /* TXRX_DEBUG_LEVEL */

/**
 * ol_txrx_stats() - update ol layer stats
 * @vdev_id: vdev_id
 * @buffer: pointer to buffer
 * @buf_len: length of the buffer
 *
 * Return: length of string
 */
int
ol_txrx_stats(uint8_t vdev_id, char *buffer, unsigned buf_len)
{
	uint32_t len = 0;

	ol_txrx_vdev_handle vdev = ol_txrx_get_vdev_from_vdev_id(vdev_id);
	if (!vdev) {
		QDF_TRACE(QDF_MODULE_ID_TXRX, QDF_TRACE_LEVEL_ERROR,
			  "%s: vdev is NULL", __func__);
		snprintf(buffer, buf_len, "vdev not found");
		return len;
	}

	len = scnprintf(buffer, buf_len,
			"\n\nTXRX stats:\nllQueue State : %s\npause %u unpause %u\noverflow %u\nllQueue timer state : %s",
			((vdev->ll_pause.is_q_paused == false) ?
			 "UNPAUSED" : "PAUSED"),
			vdev->ll_pause.q_pause_cnt,
			vdev->ll_pause.q_unpause_cnt,
			vdev->ll_pause.q_overflow_cnt,
			((vdev->ll_pause.is_q_timer_on == false)
			 ? "NOT-RUNNING" : "RUNNING"));
	return len;
}

void ol_txrx_stats_display(ol_txrx_pdev_handle pdev)
{
	QDF_TRACE(QDF_MODULE_ID_TXRX, QDF_TRACE_LEVEL_ERROR,
		  "TX PATH Statistics:");
	QDF_TRACE(QDF_MODULE_ID_TXRX, QDF_TRACE_LEVEL_ERROR,
		  "sent %lld msdus (%lld B), host rejected %lld (%lld B), dropped %lld (%lld B)",
		  pdev->stats.pub.tx.from_stack.pkts,
		  pdev->stats.pub.tx.from_stack.bytes,
		  pdev->stats.pub.tx.dropped.host_reject.pkts,
		  pdev->stats.pub.tx.dropped.host_reject.bytes,
		  pdev->stats.pub.tx.dropped.download_fail.pkts
		  + pdev->stats.pub.tx.dropped.target_discard.pkts
		  + pdev->stats.pub.tx.dropped.no_ack.pkts,
		  pdev->stats.pub.tx.dropped.download_fail.bytes
		  + pdev->stats.pub.tx.dropped.target_discard.bytes
		  + pdev->stats.pub.tx.dropped.no_ack.bytes);
	QDF_TRACE(QDF_MODULE_ID_TXRX, QDF_TRACE_LEVEL_ERROR,
		  "successfully delivered: %lld (%lld B), "
		  "download fail: %lld (%lld B), "
		  "target discard: %lld (%lld B), "
		  "no ack: %lld (%lld B)",
		  pdev->stats.pub.tx.delivered.pkts,
		  pdev->stats.pub.tx.delivered.bytes,
		  pdev->stats.pub.tx.dropped.download_fail.pkts,
		  pdev->stats.pub.tx.dropped.download_fail.bytes,
		  pdev->stats.pub.tx.dropped.target_discard.pkts,
		  pdev->stats.pub.tx.dropped.target_discard.bytes,
		  pdev->stats.pub.tx.dropped.no_ack.pkts,
		  pdev->stats.pub.tx.dropped.no_ack.bytes);
	QDF_TRACE(QDF_MODULE_ID_TXRX, QDF_TRACE_LEVEL_ERROR,
		  "Tx completions per HTT message:\n"
		  "Single Packet  %d\n"
		  " 2-10 Packets  %d\n"
		  "11-20 Packets  %d\n"
		  "21-30 Packets  %d\n"
		  "31-40 Packets  %d\n"
		  "41-50 Packets  %d\n"
		  "51-60 Packets  %d\n"
		  "  60+ Packets  %d\n",
		  pdev->stats.pub.tx.comp_histogram.pkts_1,
		  pdev->stats.pub.tx.comp_histogram.pkts_2_10,
		  pdev->stats.pub.tx.comp_histogram.pkts_11_20,
		  pdev->stats.pub.tx.comp_histogram.pkts_21_30,
		  pdev->stats.pub.tx.comp_histogram.pkts_31_40,
		  pdev->stats.pub.tx.comp_histogram.pkts_41_50,
		  pdev->stats.pub.tx.comp_histogram.pkts_51_60,
		  pdev->stats.pub.tx.comp_histogram.pkts_61_plus);

	QDF_TRACE(QDF_MODULE_ID_TXRX, QDF_TRACE_LEVEL_ERROR,
		  "RX PATH Statistics:");
	QDF_TRACE(QDF_MODULE_ID_TXRX, QDF_TRACE_LEVEL_ERROR,
		  "%lld ppdus, %lld mpdus, %lld msdus, %lld bytes\n"
		  "dropped: err %lld (%lld B), peer_invalid %lld (%lld B), mic_err %lld (%lld B)\n"
		  "msdus with frag_ind: %d msdus with offload_ind: %d",
		  pdev->stats.priv.rx.normal.ppdus,
		  pdev->stats.priv.rx.normal.mpdus,
		  pdev->stats.pub.rx.delivered.pkts,
		  pdev->stats.pub.rx.delivered.bytes,
		  pdev->stats.pub.rx.dropped_err.pkts,
		  pdev->stats.pub.rx.dropped_err.bytes,
		  pdev->stats.pub.rx.dropped_peer_invalid.pkts,
		  pdev->stats.pub.rx.dropped_peer_invalid.bytes,
		  pdev->stats.pub.rx.dropped_mic_err.pkts,
		  pdev->stats.pub.rx.dropped_mic_err.bytes,
		  pdev->stats.pub.rx.msdus_with_frag_ind,
		  pdev->stats.pub.rx.msdus_with_offload_ind);

	QDF_TRACE(QDF_MODULE_ID_TXRX, QDF_TRACE_LEVEL_ERROR,
		  "  fwd to stack %d, fwd to fw %d, fwd to stack & fw  %d\n",
		  pdev->stats.pub.rx.intra_bss_fwd.packets_stack,
		  pdev->stats.pub.rx.intra_bss_fwd.packets_fwd,
		  pdev->stats.pub.rx.intra_bss_fwd.packets_stack_n_fwd);

	QDF_TRACE(QDF_MODULE_ID_TXRX, QDF_TRACE_LEVEL_ERROR,
		  "Rx packets per HTT message:\n"
		  "Single Packet  %d\n"
		  " 2-10 Packets  %d\n"
		  "11-20 Packets  %d\n"
		  "21-30 Packets  %d\n"
		  "31-40 Packets  %d\n"
		  "41-50 Packets  %d\n"
		  "51-60 Packets  %d\n"
		  "  60+ Packets  %d\n",
		  pdev->stats.pub.rx.rx_ind_histogram.pkts_1,
		  pdev->stats.pub.rx.rx_ind_histogram.pkts_2_10,
		  pdev->stats.pub.rx.rx_ind_histogram.pkts_11_20,
		  pdev->stats.pub.rx.rx_ind_histogram.pkts_21_30,
		  pdev->stats.pub.rx.rx_ind_histogram.pkts_31_40,
		  pdev->stats.pub.rx.rx_ind_histogram.pkts_41_50,
		  pdev->stats.pub.rx.rx_ind_histogram.pkts_51_60,
		  pdev->stats.pub.rx.rx_ind_histogram.pkts_61_plus);
}

void ol_txrx_stats_clear(ol_txrx_pdev_handle pdev)
{
	qdf_mem_zero(&pdev->stats, sizeof(pdev->stats));
}

#if defined(ENABLE_TXRX_PROT_ANALYZE)

void ol_txrx_prot_ans_display(ol_txrx_pdev_handle pdev)
{
	ol_txrx_prot_an_display(pdev->prot_an_tx_sent);
	ol_txrx_prot_an_display(pdev->prot_an_rx_sent);
}

#endif /* ENABLE_TXRX_PROT_ANALYZE */

#ifdef QCA_SUPPORT_PEER_DATA_RX_RSSI
int16_t ol_txrx_peer_rssi(ol_txrx_peer_handle peer)
{
	return (peer->rssi_dbm == HTT_RSSI_INVALID) ?
	       OL_TXRX_RSSI_INVALID : peer->rssi_dbm;
}
#endif /* #ifdef QCA_SUPPORT_PEER_DATA_RX_RSSI */

#ifdef QCA_ENABLE_OL_TXRX_PEER_STATS
A_STATUS
ol_txrx_peer_stats_copy(ol_txrx_pdev_handle pdev,
			ol_txrx_peer_handle peer, ol_txrx_peer_stats_t *stats)
{
	qdf_assert(pdev && peer && stats);
	qdf_spin_lock_bh(&pdev->peer_stat_mutex);
	qdf_mem_copy(stats, &peer->stats, sizeof(*stats));
	qdf_spin_unlock_bh(&pdev->peer_stat_mutex);
	return A_OK;
}
#endif /* QCA_ENABLE_OL_TXRX_PEER_STATS */

void ol_vdev_rx_set_intrabss_fwd(ol_txrx_vdev_handle vdev, bool val)
{
	if (NULL == vdev)
		return;

	vdev->disable_intrabss_fwd = val;
}

/**
 * ol_txrx_update_mac_id() - update mac_id for vdev
 * @vdev_id: vdev id
 * @mac_id: mac id
 *
 * Return: none
 */
void ol_txrx_update_mac_id(uint8_t vdev_id, uint8_t mac_id)
{
	ol_txrx_vdev_handle vdev = ol_txrx_get_vdev_from_vdev_id(vdev_id);

	if (NULL == vdev) {
		QDF_TRACE(QDF_MODULE_ID_TXRX, QDF_TRACE_LEVEL_ERROR,
			  "%s: Invalid vdev_id %d", __func__, vdev_id);
		return;
	}
	vdev->mac_id = mac_id;
}

#ifdef QCA_LL_LEGACY_TX_FLOW_CONTROL

/**
 * ol_txrx_get_vdev_from_sta_id() - get vdev from sta_id
 * @sta_id: sta_id
 *
 * Return: vdev handle
 *            NULL if not found.
 */
static ol_txrx_vdev_handle ol_txrx_get_vdev_from_sta_id(uint8_t sta_id)
{
	struct ol_txrx_peer_t *peer = NULL;
	ol_txrx_pdev_handle pdev = NULL;

	if (sta_id >= WLAN_MAX_STA_COUNT) {
		QDF_TRACE(QDF_MODULE_ID_TXRX, QDF_TRACE_LEVEL_ERROR,
			  "Invalid sta id passed");
		return NULL;
	}

	pdev = cds_get_context(QDF_MODULE_ID_TXRX);
	if (!pdev) {
		QDF_TRACE(QDF_MODULE_ID_TXRX, QDF_TRACE_LEVEL_ERROR,
			  "PDEV not found for sta_id [%d]", sta_id);
		return NULL;
	}

	peer = ol_txrx_peer_find_by_local_id(pdev, sta_id);

	if (!peer) {
		QDF_TRACE(QDF_MODULE_ID_TXRX, QDF_TRACE_LEVEL_ERROR,
			  "PEER [%d] not found", sta_id);
		return NULL;
	}

	return peer->vdev;
}

/**
 * ol_txrx_register_tx_flow_control() - register tx flow control callback
 * @vdev_id: vdev_id
 * @flowControl: flow control callback
 * @osif_fc_ctx: callback context
 *
 * Return: 0 for sucess or error code
 */
int ol_txrx_register_tx_flow_control (uint8_t vdev_id,
				      ol_txrx_tx_flow_control_fp flowControl,
				      void *osif_fc_ctx)
{
	ol_txrx_vdev_handle vdev = ol_txrx_get_vdev_from_vdev_id(vdev_id);
	if (NULL == vdev) {
		QDF_TRACE(QDF_MODULE_ID_TXRX, QDF_TRACE_LEVEL_ERROR,
			  "%s: Invalid vdev_id %d", __func__, vdev_id);
		return -EINVAL;
	}

	qdf_spin_lock_bh(&vdev->flow_control_lock);
	vdev->osif_flow_control_cb = flowControl;
	vdev->osif_fc_ctx = osif_fc_ctx;
	qdf_spin_unlock_bh(&vdev->flow_control_lock);
	return 0;
}

/**
 * ol_txrx_de_register_tx_flow_control_cb() - deregister tx flow control callback
 * @vdev_id: vdev_id
 *
 * Return: 0 for success or error code
 */
int ol_txrx_deregister_tx_flow_control_cb(uint8_t vdev_id)
{
	ol_txrx_vdev_handle vdev = ol_txrx_get_vdev_from_vdev_id(vdev_id);
	if (NULL == vdev) {
		QDF_TRACE(QDF_MODULE_ID_TXRX, QDF_TRACE_LEVEL_ERROR,
			  "%s: Invalid vdev_id", __func__);
		return -EINVAL;
	}

	qdf_spin_lock_bh(&vdev->flow_control_lock);
	vdev->osif_flow_control_cb = NULL;
	vdev->osif_fc_ctx = NULL;
	qdf_spin_unlock_bh(&vdev->flow_control_lock);
	return 0;
}

/**
 * ol_txrx_get_tx_resource() - if tx resource less than low_watermark
 * @sta_id: sta id
 * @low_watermark: low watermark
 * @high_watermark_offset: high watermark offset value
 *
 * Return: true/false
 */
bool
ol_txrx_get_tx_resource(uint8_t sta_id,
			unsigned int low_watermark,
			unsigned int high_watermark_offset)
{
	ol_txrx_vdev_handle vdev = ol_txrx_get_vdev_from_sta_id(sta_id);
	if (NULL == vdev) {
		QDF_TRACE(QDF_MODULE_ID_TXRX, QDF_TRACE_LEVEL_ERROR,
			  "%s: Invalid sta_id %d", __func__, sta_id);
		/* Return true so caller do not understand that resource
		 * is less than low_watermark.
		 * sta_id validation will be done in ol_tx_send_data_frame
		 * and if sta_id is not registered then host will drop
		 * packet.
		 */
		return true;
	}

	qdf_spin_lock_bh(&vdev->pdev->tx_mutex);

	if (vdev->pdev->tx_desc.num_free < (uint16_t) low_watermark) {
		vdev->tx_fl_lwm = (uint16_t) low_watermark;
		vdev->tx_fl_hwm =
			(uint16_t) (low_watermark + high_watermark_offset);
		/* Not enough free resource, stop TX OS Q */
		qdf_atomic_set(&vdev->os_q_paused, 1);
		qdf_spin_unlock_bh(&vdev->pdev->tx_mutex);
		return false;
	}
	qdf_spin_unlock_bh(&vdev->pdev->tx_mutex);
	return true;
}

/**
 * ol_txrx_ll_set_tx_pause_q_depth() - set pause queue depth
 * @vdev_id: vdev id
 * @pause_q_depth: pause queue depth
 *
 * Return: 0 for success or error code
 */
int
ol_txrx_ll_set_tx_pause_q_depth(uint8_t vdev_id, int pause_q_depth)
{
	ol_txrx_vdev_handle vdev = ol_txrx_get_vdev_from_vdev_id(vdev_id);
	if (NULL == vdev) {
		QDF_TRACE(QDF_MODULE_ID_TXRX, QDF_TRACE_LEVEL_ERROR,
			  "%s: Invalid vdev_id %d", __func__, vdev_id);
		return -EINVAL;
	}

	qdf_spin_lock_bh(&vdev->ll_pause.mutex);
	vdev->ll_pause.max_q_depth = pause_q_depth;
	qdf_spin_unlock_bh(&vdev->ll_pause.mutex);

	return 0;
}

/**
 * ol_txrx_flow_control_cb() - call osif flow control callback
 * @vdev: vdev handle
 * @tx_resume: tx resume flag
 *
 * Return: none
 */
inline void ol_txrx_flow_control_cb(ol_txrx_vdev_handle vdev,
				    bool tx_resume)
{
	qdf_spin_lock_bh(&vdev->flow_control_lock);
	if ((vdev->osif_flow_control_cb) && (vdev->osif_fc_ctx))
		vdev->osif_flow_control_cb(vdev->osif_fc_ctx, tx_resume);
	qdf_spin_unlock_bh(&vdev->flow_control_lock);

	return;
}
#endif /* QCA_LL_LEGACY_TX_FLOW_CONTROL */

#ifdef IPA_OFFLOAD
/**
 * ol_txrx_ipa_uc_get_resource() - Client request resource information
 * @pdev: handle to the HTT instance
 * @ce_sr_base_paddr: copy engine source ring base physical address
 * @ce_sr_ring_size: copy engine source ring size
 * @ce_reg_paddr: copy engine register physical address
 * @tx_comp_ring_base_paddr: tx comp ring base physical address
 * @tx_comp_ring_size: tx comp ring size
 * @tx_num_alloc_buffer: number of allocated tx buffer
 * @rx_rdy_ring_base_paddr: rx ready ring base physical address
 * @rx_rdy_ring_size: rx ready ring size
 * @rx_proc_done_idx_paddr: rx process done index physical address
 * @rx_proc_done_idx_vaddr: rx process done index virtual address
 * @rx2_rdy_ring_base_paddr: rx done ring base physical address
 * @rx2_rdy_ring_size: rx done ring size
 * @rx2_proc_done_idx_paddr: rx done index physical address
 * @rx2_proc_done_idx_vaddr: rx done index virtual address
 *
 *  OL client will reuqest IPA UC related resource information
 *  Resource information will be distributted to IPA module
 *  All of the required resources should be pre-allocated
 *
 * Return: none
 */
void
ol_txrx_ipa_uc_get_resource(ol_txrx_pdev_handle pdev,
		 struct ol_txrx_ipa_resources *ipa_res)
{
	htt_ipa_uc_get_resource(pdev->htt_pdev,
				&ipa_res->ce_sr_base_paddr,
				&ipa_res->ce_sr_ring_size,
				&ipa_res->ce_reg_paddr,
				&ipa_res->tx_comp_ring_base_paddr,
				&ipa_res->tx_comp_ring_size,
				&ipa_res->tx_num_alloc_buffer,
				&ipa_res->rx_rdy_ring_base_paddr,
				&ipa_res->rx_rdy_ring_size,
				&ipa_res->rx_proc_done_idx_paddr,
				&ipa_res->rx_proc_done_idx_vaddr,
				&ipa_res->rx2_rdy_ring_base_paddr,
				&ipa_res->rx2_rdy_ring_size,
				&ipa_res->rx2_proc_done_idx_paddr,
				&ipa_res->rx2_proc_done_idx_vaddr);
}

/**
 * ol_txrx_ipa_uc_set_doorbell_paddr() - Client set IPA UC doorbell register
 * @pdev: handle to the HTT instance
 * @ipa_uc_tx_doorbell_paddr: tx comp doorbell physical address
 * @ipa_uc_rx_doorbell_paddr: rx ready doorbell physical address
 *
 *  IPA UC let know doorbell register physical address
 *  WLAN firmware will use this physical address to notify IPA UC
 *
 * Return: none
 */
void
ol_txrx_ipa_uc_set_doorbell_paddr(ol_txrx_pdev_handle pdev,
				  qdf_dma_addr_t ipa_tx_uc_doorbell_paddr,
				  qdf_dma_addr_t ipa_rx_uc_doorbell_paddr)
{
	htt_ipa_uc_set_doorbell_paddr(pdev->htt_pdev,
				      ipa_tx_uc_doorbell_paddr,
				      ipa_rx_uc_doorbell_paddr);
}

/**
 * ol_txrx_ipa_uc_set_active() - Client notify IPA UC data path active or not
 * @pdev: handle to the HTT instance
 * @ipa_uc_tx_doorbell_paddr: tx comp doorbell physical address
 * @ipa_uc_rx_doorbell_paddr: rx ready doorbell physical address
 *
 *  IPA UC let know doorbell register physical address
 *  WLAN firmware will use this physical address to notify IPA UC
 *
 * Return: none
 */
void
ol_txrx_ipa_uc_set_active(ol_txrx_pdev_handle pdev, bool uc_active, bool is_tx)
{
	htt_h2t_ipa_uc_set_active(pdev->htt_pdev, uc_active, is_tx);
}

/**
 * ol_txrx_ipa_uc_op_response() - Handle OP command response from firmware
 * @pdev: handle to the HTT instance
 * @op_msg: op response message from firmware
 *
 * Return: none
 */
void ol_txrx_ipa_uc_op_response(ol_txrx_pdev_handle pdev,
				uint8_t *op_msg)
{
	if (pdev->ipa_uc_op_cb) {
		pdev->ipa_uc_op_cb(op_msg, pdev->osif_dev);
	} else {
		QDF_TRACE(QDF_MODULE_ID_TXRX, QDF_TRACE_LEVEL_ERROR,
		    "%s: IPA callback function is not registered", __func__);
		qdf_mem_free(op_msg);
		return;
	}
}

/**
 * ol_txrx_ipa_uc_register_op_cb() - Register OP handler function
 * @pdev: handle to the HTT instance
 * @op_cb: handler function pointer
 * @osif_dev: register client context
 *
 * Return: none
 */
void ol_txrx_ipa_uc_register_op_cb(ol_txrx_pdev_handle pdev,
				   ipa_uc_op_cb_type op_cb, void *osif_dev)
{
	pdev->ipa_uc_op_cb = op_cb;
	pdev->osif_dev = osif_dev;
}

/**
 * ol_txrx_ipa_uc_get_stat() - Get firmware wdi status
 * @pdev: handle to the HTT instance
 *
 * Return: none
 */
void ol_txrx_ipa_uc_get_stat(ol_txrx_pdev_handle pdev)
{
	htt_h2t_ipa_uc_get_stats(pdev->htt_pdev);
}

void ol_txrx_ipa_uc_get_share_stats(ol_txrx_pdev_handle pdev,
				   uint8_t reset_stats)
{
	htt_h2t_ipa_uc_get_share_stats(pdev->htt_pdev, reset_stats);
}

void ol_txrx_ipa_uc_set_quota(ol_txrx_pdev_handle pdev, uint64_t quota_bytes)
{
	htt_h2t_ipa_uc_set_quota(pdev->htt_pdev, quota_bytes);
}
#endif /* IPA_UC_OFFLOAD */

/**
 * ol_txrx_display_stats() - Display OL TXRX display stats
 * @value: Module id for which stats needs to be displayed
 *
 * Return: QDF_STATUS_SUCCESS on success, QDF_STATUS_E code on failure
 */
QDF_STATUS ol_txrx_display_stats(uint16_t value)
{
	ol_txrx_pdev_handle pdev;
	QDF_STATUS status = QDF_STATUS_SUCCESS;

	pdev = cds_get_context(QDF_MODULE_ID_TXRX);
	if (!pdev) {
		QDF_TRACE(QDF_MODULE_ID_TXRX, QDF_TRACE_LEVEL_ERROR,
			  "%s: pdev is NULL", __func__);
		return QDF_STATUS_E_NULL_VALUE;
	}

	switch (value) {
	case WLAN_TXRX_STATS:
		ol_txrx_stats_display(pdev);
		break;
	case WLAN_TXRX_TSO_STATS:
		ol_txrx_stats_display_tso(pdev);
		break;
	case WLAN_DUMP_TX_FLOW_POOL_INFO:
		ol_tx_dump_flow_pool_info();
		break;
	case WLAN_TXRX_DESC_STATS:
		qdf_nbuf_tx_desc_count_display();
		break;
	case WLAN_RX_BUF_DEBUG_STATS:
		htt_display_rx_buf_debug(pdev->htt_pdev);
		break;
#ifdef CONFIG_HL_SUPPORT
	case WLAN_SCHEDULER_STATS:
		ol_tx_sched_cur_state_display(pdev);
		ol_tx_sched_stats_display(pdev);
		break;
	case WLAN_TX_QUEUE_STATS:
		ol_tx_queue_log_display(pdev);
		break;
#ifdef FEATURE_HL_GROUP_CREDIT_FLOW_CONTROL
	case WLAN_CREDIT_STATS:
		ol_tx_dump_group_credit_stats(pdev);
		break;
#endif

#ifdef DEBUG_HL_LOGGING
	case WLAN_BUNDLE_STATS:
		htt_dump_bundle_stats(pdev->htt_pdev);
		break;
#endif
#endif
	default:
		status = QDF_STATUS_E_INVAL;
		break;
	}
	return status;
}

/**
 * ol_txrx_clear_stats() - Clear OL TXRX stats
 * @value: Module id for which stats needs to be cleared
 *
 * Return: QDF_STATUS_SUCCESS on success, QDF_STATUS_E code on failure
 */
QDF_STATUS ol_txrx_clear_stats(uint16_t value)
{
	ol_txrx_pdev_handle pdev;
	QDF_STATUS status = QDF_STATUS_SUCCESS;

	pdev = cds_get_context(QDF_MODULE_ID_TXRX);
	if (!pdev) {
		QDF_TRACE(QDF_MODULE_ID_TXRX, QDF_TRACE_LEVEL_ERROR,
			  "%s: pdev is NULL", __func__);
		return QDF_STATUS_E_NULL_VALUE;
	}

	switch (value) {
	case WLAN_TXRX_STATS:
		ol_txrx_stats_clear(pdev);
		break;
	case WLAN_DUMP_TX_FLOW_POOL_INFO:
		ol_tx_clear_flow_pool_stats();
		break;
	case WLAN_TXRX_DESC_STATS:
		qdf_nbuf_tx_desc_count_clear();
		break;
#ifdef CONFIG_HL_SUPPORT
	case WLAN_SCHEDULER_STATS:
		ol_tx_sched_stats_clear(pdev);
		break;
	case WLAN_TX_QUEUE_STATS:
		ol_tx_queue_log_clear(pdev);
		break;
#ifdef FEATURE_HL_GROUP_CREDIT_FLOW_CONTROL
	case WLAN_CREDIT_STATS:
		ol_tx_clear_group_credit_stats(pdev);
		break;
#endif
	case WLAN_BUNDLE_STATS:
		htt_clear_bundle_stats(pdev->htt_pdev);
		break;
#endif
	default:
		status = QDF_STATUS_E_INVAL;
		break;
	}

	return status;
}

/**
 * ol_rx_data_cb() - data rx callback
 * @peer: peer
 * @buf_list: buffer list
 * @staid: Station id
 *
 * Return: None
 */
static void ol_rx_data_cb(struct ol_txrx_pdev_t *pdev,
			  qdf_nbuf_t buf_list, uint16_t staid)
{
	void *cds_ctx = cds_get_global_context();
	void *osif_dev;
	qdf_nbuf_t buf, next_buf;
	QDF_STATUS ret;
	ol_txrx_rx_fp data_rx = NULL;
	struct ol_txrx_peer_t *peer;

	if (qdf_unlikely(!cds_ctx) || qdf_unlikely(!pdev))
		goto free_buf;

	/* Do not use peer directly. Derive peer from staid to
	 * make sure that peer is valid.
	 */
	peer = ol_txrx_peer_find_by_local_id(pdev, staid);
	if (!peer)
		goto free_buf;

	qdf_spin_lock_bh(&peer->peer_info_lock);
	if (qdf_unlikely(!(peer->state >= OL_TXRX_PEER_STATE_CONN) ||
					 !peer->vdev->rx)) {
		qdf_spin_unlock_bh(&peer->peer_info_lock);
		goto free_buf;
	}

	data_rx = peer->vdev->rx;
	osif_dev = peer->vdev->osif_dev;
	qdf_spin_unlock_bh(&peer->peer_info_lock);

	qdf_spin_lock_bh(&peer->bufq_lock);
	if (!list_empty(&peer->cached_bufq)) {
		qdf_spin_unlock_bh(&peer->bufq_lock);
		/* Flush the cached frames to HDD before passing new rx frame */
		ol_txrx_flush_rx_frames(peer, 0);
	} else
		qdf_spin_unlock_bh(&peer->bufq_lock);

	buf = buf_list;
	while (buf) {
		next_buf = qdf_nbuf_queue_next(buf);
		qdf_nbuf_set_next(buf, NULL);   /* Add NULL terminator */
		ret = data_rx(osif_dev, buf);
		if (ret != QDF_STATUS_SUCCESS) {
			TXRX_PRINT(TXRX_PRINT_LEVEL_ERR, "Frame Rx to HDD failed");
			if (pdev)
				TXRX_STATS_MSDU_INCR(pdev, rx.dropped_err, buf);
			qdf_nbuf_free(buf);
		}
		buf = next_buf;
	}
	return;

free_buf:
	TXRX_PRINT(TXRX_PRINT_LEVEL_WARN, "%s:Dropping frames", __func__);
	buf = buf_list;
	while (buf) {
		next_buf = qdf_nbuf_queue_next(buf);
		if (pdev)
			TXRX_STATS_MSDU_INCR(pdev,
				 rx.dropped_peer_invalid, buf);
		qdf_nbuf_free(buf);
		buf = next_buf;
	}
}

/**
 * ol_rx_data_process() - process rx frame
 * @peer: peer
 * @rx_buf_list: rx buffer list
 *
 * Return: None
 */
void ol_rx_data_process(struct ol_txrx_peer_t *peer,
			qdf_nbuf_t rx_buf_list)
{
	/* Firmware data path active response will use shim RX thread
	 * T2H MSG running on SIRQ context,
	 * IPA kernel module API should not be called on SIRQ CTXT */
	qdf_nbuf_t buf, next_buf;
	ol_txrx_rx_fp data_rx = NULL;
	ol_txrx_pdev_handle pdev = cds_get_context(QDF_MODULE_ID_TXRX);

	if ((!peer) || (!pdev)) {
		TXRX_PRINT(TXRX_PRINT_LEVEL_ERR, "peer/pdev is NULL");
		goto drop_rx_buf;
	}

	qdf_assert(peer->vdev);

	qdf_spin_lock_bh(&peer->peer_info_lock);
	if (peer->state >= OL_TXRX_PEER_STATE_CONN)
		data_rx = peer->vdev->rx;
	qdf_spin_unlock_bh(&peer->peer_info_lock);

	/*
	 * If there is a data frame from peer before the peer is
	 * registered for data service, enqueue them on to pending queue
	 * which will be flushed to HDD once that station is registered.
	 */
	if (!data_rx) {
		struct ol_rx_cached_buf *cache_buf;

		TXRX_PRINT(TXRX_PRINT_LEVEL_ERR,
			   "Data on the peer before it is registered!!!");
		buf = rx_buf_list;
		while (buf) {
			next_buf = qdf_nbuf_queue_next(buf);
			cache_buf = qdf_mem_malloc(sizeof(*cache_buf));
			if (!cache_buf) {
				TXRX_PRINT(TXRX_PRINT_LEVEL_ERR,
					"Failed to allocate buf to cache the rx frames");
				qdf_nbuf_free(buf);
			} else {
				/* Add NULL terminator */
				qdf_nbuf_set_next(buf, NULL);
				cache_buf->buf = buf;
				qdf_spin_lock_bh(&peer->bufq_lock);
				list_add_tail(&cache_buf->list,
					      &peer->cached_bufq);
				qdf_spin_unlock_bh(&peer->bufq_lock);
			}
			buf = next_buf;
		}
	} else {
#ifdef QCA_CONFIG_SMP
		/*
		 * If the kernel is SMP, schedule rx thread to
		 * better use multicores.
		 */
		if (!ol_cfg_is_rx_thread_enabled(pdev->ctrl_pdev)) {
			ol_rx_data_cb(pdev, rx_buf_list, peer->local_id);
		} else {
			p_cds_sched_context sched_ctx =
				get_cds_sched_ctxt();
			struct cds_ol_rx_pkt *pkt;

			if (unlikely(!sched_ctx))
				goto drop_rx_buf;

			pkt = cds_alloc_ol_rx_pkt(sched_ctx);
			if (!pkt) {
				TXRX_PRINT(TXRX_PRINT_LEVEL_ERR,
					   "No available Rx message buffer");
				goto drop_rx_buf;
			}
			pkt->callback = (cds_ol_rx_thread_cb)
					ol_rx_data_cb;
			pkt->context = (void *)pdev;
			pkt->Rxpkt = (void *)rx_buf_list;
			pkt->staId = peer->local_id;
			cds_indicate_rxpkt(sched_ctx, pkt);
		}
#else                           /* QCA_CONFIG_SMP */
		ol_rx_data_cb(pdev, rx_buf_list, peer->local_id);
#endif /* QCA_CONFIG_SMP */
	}

	return;

drop_rx_buf:
	TXRX_PRINT(TXRX_PRINT_LEVEL_ERR, "Dropping rx packets");
	buf = rx_buf_list;
	while (buf) {
		next_buf = qdf_nbuf_queue_next(buf);
		if (pdev)
			TXRX_STATS_MSDU_INCR(pdev,
				rx.dropped_peer_invalid, buf);
		qdf_nbuf_free(buf);
		buf = next_buf;
	}
}

/**
 * ol_txrx_register_peer() - register peer
 * @sta_desc: sta descriptor
 *
 * Return: QDF Status
 */
QDF_STATUS ol_txrx_register_peer(struct ol_txrx_desc_type *sta_desc)
{
	struct ol_txrx_peer_t *peer;
	struct ol_txrx_pdev_t *pdev = cds_get_context(QDF_MODULE_ID_TXRX);
	union ol_txrx_peer_update_param_t param;
	struct privacy_exemption privacy_filter;

	if (!pdev) {
		TXRX_PRINT(TXRX_PRINT_LEVEL_ERR, "Pdev is NULL");
		return QDF_STATUS_E_INVAL;
	}

	if (sta_desc->sta_id >= WLAN_MAX_STA_COUNT) {
		TXRX_PRINT(TXRX_PRINT_LEVEL_ERR, "Invalid sta id :%d",
			 sta_desc->sta_id);
		return QDF_STATUS_E_INVAL;
	}

	peer = ol_txrx_peer_find_by_local_id(pdev, sta_desc->sta_id);
	if (!peer)
		return QDF_STATUS_E_FAULT;

	qdf_spin_lock_bh(&peer->peer_info_lock);
	peer->state = OL_TXRX_PEER_STATE_CONN;
	qdf_spin_unlock_bh(&peer->peer_info_lock);

	param.qos_capable = sta_desc->is_qos_enabled;
	ol_txrx_peer_update(peer->vdev, peer->mac_addr.raw, &param,
			    ol_txrx_peer_update_qos_capable);

	if (sta_desc->is_wapi_supported) {
		/*Privacy filter to accept unencrypted WAI frames */
		privacy_filter.ether_type = ETHERTYPE_WAI;
		privacy_filter.filter_type = PRIVACY_FILTER_ALWAYS;
		privacy_filter.packet_type = PRIVACY_FILTER_PACKET_BOTH;
		ol_txrx_set_privacy_filters(peer->vdev, &privacy_filter, 1);
	}

	ol_txrx_flush_rx_frames(peer, 0);
	return QDF_STATUS_SUCCESS;
}

/**
 * ol_txrx_register_ocb_peer - Function to register the OCB peer
 * @cds_ctx: Pointer to the global OS context
 * @mac_addr: MAC address of the self peer
 * @peer_id: Pointer to the peer ID
 *
 * Return: QDF_STATUS_SUCCESS on success, QDF_STATUS_E_FAILURE on failure
 */
QDF_STATUS ol_txrx_register_ocb_peer(void *cds_ctx, uint8_t *mac_addr,
				     uint8_t *peer_id)
{
	ol_txrx_pdev_handle pdev;
	ol_txrx_peer_handle peer;

	if (!cds_ctx) {
		TXRX_PRINT(TXRX_PRINT_LEVEL_ERR, "%s: Invalid context",
			   __func__);
		return QDF_STATUS_E_FAILURE;
	}

	pdev = cds_get_context(QDF_MODULE_ID_TXRX);
	if (!pdev) {
		TXRX_PRINT(TXRX_PRINT_LEVEL_ERR, "%s: Unable to find pdev!",
			   __func__);
		return QDF_STATUS_E_FAILURE;
	}

	peer = ol_txrx_find_peer_by_addr(pdev, mac_addr, peer_id);
	if (!peer) {
		TXRX_PRINT(TXRX_PRINT_LEVEL_ERR, "%s: Unable to find OCB peer!",
			   __func__);
		return QDF_STATUS_E_FAILURE;
	}

	ol_txrx_set_ocb_peer(pdev, peer);

	/* Set peer state to connected */
	ol_txrx_peer_state_update(pdev, peer->mac_addr.raw,
				  OL_TXRX_PEER_STATE_AUTH);

	return QDF_STATUS_SUCCESS;
}

/**
 * ol_txrx_set_ocb_peer - Function to store the OCB peer
 * @pdev: Handle to the HTT instance
 * @peer: Pointer to the peer
 */
void ol_txrx_set_ocb_peer(struct ol_txrx_pdev_t *pdev,
			  struct ol_txrx_peer_t *peer)
{
	if (pdev == NULL)
		return;

	pdev->ocb_peer = peer;
	pdev->ocb_peer_valid = (NULL != peer);
}

/**
 * ol_txrx_get_ocb_peer - Function to retrieve the OCB peer
 * @pdev: Handle to the HTT instance
 * @peer: Pointer to the returned peer
 *
 * Return: true if the peer is valid, false if not
 */
bool ol_txrx_get_ocb_peer(struct ol_txrx_pdev_t *pdev,
			  struct ol_txrx_peer_t **peer)
{
	int rc;

	if ((pdev == NULL) || (peer == NULL)) {
		rc = false;
		goto exit;
	}

	if (pdev->ocb_peer_valid) {
		*peer = pdev->ocb_peer;
		rc = true;
	} else {
		rc = false;
	}

exit:
	return rc;
}
#define MAX_TID		15
#define MAX_DATARATE	7
#define OCB_HEADER_VERSION 1

/**
 * ol_txrx_set_ocb_def_tx_param() - Set the default OCB TX parameters
 * @vdev: The OCB vdev that will use these defaults.
 * @_def_tx_param: The default TX parameters.
 * @def_tx_param_size: The size of the _def_tx_param buffer.
 *
 * Return: true if the default parameters were set correctly, false if there
 * is an error, for example an invalid parameter. In the case that false is
 * returned, see the kernel log for the error description.
 */
bool ol_txrx_set_ocb_def_tx_param(ol_txrx_vdev_handle vdev,
	void *_def_tx_param, uint32_t def_tx_param_size)
{
	struct ocb_tx_ctrl_hdr_t *def_tx_param =
		(struct ocb_tx_ctrl_hdr_t *)_def_tx_param;

		if (def_tx_param) {
			/*
			* Default TX parameters are provided.
			* Validate the contents and
			* save them in the vdev.
			*/
		if (def_tx_param_size != sizeof(struct ocb_tx_ctrl_hdr_t)) {
			QDF_TRACE(QDF_MODULE_ID_TXRX, QDF_TRACE_LEVEL_ERROR,
			"%sInvalid size of OCB default TX params", __func__);
			return false;
		}

		if (def_tx_param->version != OCB_HEADER_VERSION) {
			QDF_TRACE(QDF_MODULE_ID_TXRX, QDF_TRACE_LEVEL_ERROR,
			"%sInvalid version of OCB default TX params", __func__);
			return false;
		}

		if (def_tx_param->channel_freq) {
			int i;

			for (i = 0; i < vdev->ocb_channel_count; i++) {
				if (vdev->ocb_channel_info[i].chan_freq ==
					def_tx_param->channel_freq)
					break;
			}
			if (i == vdev->ocb_channel_count) {
				QDF_TRACE(QDF_MODULE_ID_TXRX,
				QDF_TRACE_LEVEL_ERROR,
			"%sInvalid default channel frequency", __func__);
				return false;
			}
		}

		if (def_tx_param->valid_datarate &&
				def_tx_param->datarate > MAX_DATARATE) {
			QDF_TRACE(QDF_MODULE_ID_TXRX, QDF_TRACE_LEVEL_ERROR,
				"%sInvalid default datarate", __func__);
			return false;
		}

		if (def_tx_param->valid_tid &&
				def_tx_param->ext_tid > MAX_TID) {
			QDF_TRACE(QDF_MODULE_ID_TXRX, QDF_TRACE_LEVEL_ERROR,
				"%sInvalid default TID", __func__);
			return false;
		}

		if (vdev->ocb_def_tx_param == NULL)
			vdev->ocb_def_tx_param =
				qdf_mem_malloc(sizeof(*vdev->ocb_def_tx_param));
			qdf_mem_copy(vdev->ocb_def_tx_param, def_tx_param,
				sizeof(*vdev->ocb_def_tx_param));
		} else {
		/*
		* Default TX parameters are not provided.
		* Delete the old defaults.
		*/
		if (vdev->ocb_def_tx_param) {
			qdf_mem_free(vdev->ocb_def_tx_param);
			vdev->ocb_def_tx_param = NULL;
		}
	}

	return true;
}

#ifdef QCA_LL_TX_FLOW_CONTROL_V2
/**
 * ol_txrx_register_pause_cb() - register pause callback
 * @pause_cb: pause callback
 *
 * Return: QDF status
 */
QDF_STATUS ol_txrx_register_pause_cb(ol_tx_pause_callback_fp pause_cb)
{
	struct ol_txrx_pdev_t *pdev = cds_get_context(QDF_MODULE_ID_TXRX);
	if (!pdev || !pause_cb) {
		TXRX_PRINT(TXRX_PRINT_LEVEL_ERR, "pdev or pause_cb is NULL");
		return QDF_STATUS_E_INVAL;
	}
	pdev->pause_cb = pause_cb;
	return QDF_STATUS_SUCCESS;
}
#endif

#if defined(FEATURE_LRO)
/**
 * ol_txrx_lro_flush_handler() - LRO flush handler
 * @context: dev handle
 * @rxpkt: rx data
 * @staid: station id
 *
 * This function handles an LRO flush indication.
 * If the rx thread is enabled, it will be invoked by the rx
 * thread else it will be called in the tasklet context
 *
 * Return: none
 */
static void ol_txrx_lro_flush_handler(void *context,
				      void *rxpkt,
				      uint16_t staid)
{
	ol_txrx_pdev_handle pdev = cds_get_context(QDF_MODULE_ID_TXRX);

	if (qdf_unlikely(!pdev)) {
		QDF_TRACE(QDF_MODULE_ID_TXRX, QDF_TRACE_LEVEL_ERROR,
			  "%s: Invalid context", __func__);
		qdf_assert(0);
		return;
	}

	if (pdev->lro_info.lro_flush_cb)
		pdev->lro_info.lro_flush_cb(context);
	else
		QDF_TRACE(QDF_MODULE_ID_TXRX, QDF_TRACE_LEVEL_ERROR,
			  "%s: lro_flush_cb NULL", __func__);
}

/**
 * ol_txrx_lro_flush() - LRO flush callback
 * @data: opaque data pointer
 *
 * This is the callback registered with CE to trigger
 * an LRO flush
 *
 * Return: none
 */
static void ol_txrx_lro_flush(void *data)
{
	p_cds_sched_context sched_ctx = get_cds_sched_ctxt();
	struct cds_ol_rx_pkt *pkt;
	ol_txrx_pdev_handle pdev = cds_get_context(QDF_MODULE_ID_TXRX);

	if (qdf_unlikely(!sched_ctx))
		return;

	if (qdf_unlikely(!pdev)) {
		QDF_TRACE(QDF_MODULE_ID_TXRX, QDF_TRACE_LEVEL_ERROR,
			  "Pdev is NULL");
		return;
	}

	if (!ol_cfg_is_rx_thread_enabled(pdev->ctrl_pdev)) {
		ol_txrx_lro_flush_handler(data, NULL, 0);
	} else {
		pkt = cds_alloc_ol_rx_pkt(sched_ctx);
		if (qdf_unlikely(!pkt)) {
			QDF_TRACE(QDF_MODULE_ID_TXRX, QDF_TRACE_LEVEL_ERROR,
				  "%s: Not able to allocate context", __func__);
			return;
		}

		pkt->callback =
			 (cds_ol_rx_thread_cb) ol_txrx_lro_flush_handler;
		pkt->context = data;
		pkt->Rxpkt = NULL;
		pkt->staId = 0;
		cds_indicate_rxpkt(sched_ctx, pkt);
	}
}

/**
 * ol_register_lro_flush_cb() - register the LRO flush callback
 * @lro_flush_cb: flush callback function
 * @lro_init_cb: Allocate and initialize LRO data structure.
 *
 * Store the LRO flush callback provided and in turn
 * register OL's LRO flush handler with CE
 *
 * Return: none
 */
void ol_register_lro_flush_cb(void (lro_flush_cb)(void *),
			      void *(lro_init_cb)(void))
{
	struct hif_opaque_softc *hif_device;
	struct ol_txrx_pdev_t *pdev = cds_get_context(QDF_MODULE_ID_TXRX);

	if (pdev == NULL) {
		TXRX_PRINT(TXRX_PRINT_LEVEL_ERR, "%s: pdev NULL!", __func__);
		TXRX_ASSERT2(0);
		goto out;
	}
	if (pdev->lro_info.lro_flush_cb != NULL) {
		TXRX_PRINT(TXRX_PRINT_LEVEL_ERR,
			   "%s: LRO already initialised\n", __func__);
		if (pdev->lro_info.lro_flush_cb != lro_flush_cb) {
			TXRX_PRINT(TXRX_PRINT_LEVEL_ERR,
				   "lro_flush_cb is differ to previously registered callback\n")
			TXRX_ASSERT2(0);
			goto out;
		}
		qdf_atomic_inc(&pdev->lro_info.lro_dev_cnt);
		goto out;
	}
	pdev->lro_info.lro_flush_cb = lro_flush_cb;
	hif_device = (struct hif_opaque_softc *)
				cds_get_context(QDF_MODULE_ID_HIF);

	if (qdf_unlikely(hif_device == NULL)) {
		TXRX_PRINT(TXRX_PRINT_LEVEL_ERR,
			"%s: hif_device NULL!", __func__);
		qdf_assert(0);
		goto out;
	}

	hif_lro_flush_cb_register(hif_device, ol_txrx_lro_flush, lro_init_cb);
	qdf_atomic_inc(&pdev->lro_info.lro_dev_cnt);

out:
	return;
}

/**
 * ol_deregister_lro_flush_cb() - deregister the LRO flush callback
 * @lro_deinit_cb: callback function for deregistration.
 *
 * Remove the LRO flush callback provided and in turn
 * deregister OL's LRO flush handler with CE
 *
 * Return: none
 */
void ol_deregister_lro_flush_cb(void (lro_deinit_cb)(void *))
{
	struct hif_opaque_softc *hif_device;
	struct ol_txrx_pdev_t *pdev = cds_get_context(QDF_MODULE_ID_TXRX);

	if (pdev == NULL) {
		TXRX_PRINT(TXRX_PRINT_LEVEL_ERR, "%s: pdev NULL!", __func__);
		return;
	}
	if (qdf_atomic_dec_and_test(&pdev->lro_info.lro_dev_cnt) == 0) {
		TXRX_PRINT(TXRX_PRINT_LEVEL_ERR,
			   "%s: Other LRO enabled modules still exist, do not unregister the lro_flush_cb\n", __func__);
		return;
	}
	hif_device =
		(struct hif_opaque_softc *)cds_get_context(QDF_MODULE_ID_HIF);

	if (qdf_unlikely(hif_device == NULL)) {
		TXRX_PRINT(TXRX_PRINT_LEVEL_ERR,
			"%s: hif_device NULL!", __func__);
		qdf_assert(0);
		return;
	}

	hif_lro_flush_cb_deregister(hif_device, lro_deinit_cb);

	pdev->lro_info.lro_flush_cb = NULL;
}
#endif /* FEATURE_LRO */

void
ol_txrx_dump_pkt(qdf_nbuf_t nbuf, uint32_t nbuf_paddr, int len)
{
	qdf_print("%s: Pkt: VA 0x%p PA 0x%llx len %d\n", __func__,
		  qdf_nbuf_data(nbuf), (unsigned long long int)nbuf_paddr, len);
	print_hex_dump(KERN_DEBUG, "Pkt:   ", DUMP_PREFIX_ADDRESS, 16, 4,
		       qdf_nbuf_data(nbuf), len, true);
}

#ifdef QCA_LL_TX_FLOW_CONTROL_V2
bool
ol_txrx_fwd_desc_thresh_check(struct ol_txrx_vdev_t *vdev)
{
	struct ol_tx_flow_pool_t *pool;
	bool enough_desc_flag;

	if (!vdev)
		return false;

	pool = vdev->pool;

	if (!pool)
		return false;

	qdf_spin_lock_bh(&pool->flow_pool_lock);
	enough_desc_flag = (pool->avail_desc < (pool->stop_th +
						OL_TX_NON_FWD_RESERVE))
			   ? false : true;
	qdf_spin_unlock_bh(&pool->flow_pool_lock);
	return enough_desc_flag;
}
#else
bool ol_txrx_fwd_desc_thresh_check(struct ol_txrx_vdev_t *vdev)
{
	return true;
}
#endif


/**
 * ol_txrx_get_vdev_from_vdev_id() - get vdev from vdev_id
 * @vdev_id: vdev_id
 *
 * Return: vdev handle
 *            NULL if not found.
 */
ol_txrx_vdev_handle ol_txrx_get_vdev_from_vdev_id(uint8_t vdev_id)
{
	ol_txrx_pdev_handle pdev = cds_get_context(QDF_MODULE_ID_TXRX);
	ol_txrx_vdev_handle vdev = NULL;

	if (qdf_unlikely(!pdev))
		return NULL;

	TAILQ_FOREACH(vdev, &pdev->vdev_list, vdev_list_elem) {
		if (vdev->vdev_id == vdev_id)
			break;
	}

	return vdev;
}

/**
 * ol_txrx_set_wisa_mode() - set wisa mode
 * @vdev: vdev handle
 * @enable: enable flag
 *
 * Return: QDF STATUS
 */
QDF_STATUS ol_txrx_set_wisa_mode(ol_txrx_vdev_handle vdev, bool enable)
{
	if (!vdev)
		return QDF_STATUS_E_INVAL;

	vdev->is_wisa_mode_enable = enable;
	return QDF_STATUS_SUCCESS;
}<|MERGE_RESOLUTION|>--- conflicted
+++ resolved
@@ -88,12 +88,8 @@
 #include "wma_api.h"
 
 #include <htt_internal.h>
-<<<<<<< HEAD
-#ifdef CONFIG_HL_SUPPORT
-=======
 
 #if defined(CONFIG_HL_SUPPORT) && defined(FEATURE_WLAN_TDLS)
->>>>>>> 9d6801cf
 
 /**
  * ol_txrx_copy_mac_addr_raw() - copy raw mac addr
@@ -2967,12 +2963,8 @@
 		u_int16_t peer_id;
 
 		TXRX_PRINT(TXRX_PRINT_LEVEL_INFO1,
-<<<<<<< HEAD
-			   "Deleting peer %p (%pM) ref_cnt %d\n",
-=======
 			   "(%s) Deleting peer %p (%pM) ref_cnt %d\n",
 			   fname,
->>>>>>> 9d6801cf
 			   peer,
 			   peer->mac_addr.raw,
 			   qdf_atomic_read(&peer->ref_cnt));
