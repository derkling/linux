--- conflicted
+++ resolved
@@ -129,11 +129,7 @@
 	struct vm_area_struct *vma;
 	int err = -EINVAL;
 	int has_write_lock = 0;
-<<<<<<< HEAD
-	vm_flags_t vm_flags;
-=======
 	vm_flags_t vm_flags = 0;
->>>>>>> a937536b
 
 	if (prot)
 		return err;
@@ -258,12 +254,8 @@
 	 */
 
 out:
-<<<<<<< HEAD
-	vm_flags = vma->vm_flags;
-=======
 	if (vma)
 		vm_flags = vma->vm_flags;
->>>>>>> a937536b
 	if (likely(!has_write_lock))
 		up_read(&mm->mmap_sem);
 	else
