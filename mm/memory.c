--- conflicted
+++ resolved
@@ -1523,16 +1523,14 @@
 				int ret;
 				unsigned int fault_flags = 0;
 
-<<<<<<< HEAD
 				trace_page_fault_get_user_entry(mm,
 					vma, start, foll_flags & FOLL_WRITE);
-=======
+
 				/* For mlock, just skip the stack guard page. */
 				if (foll_flags & FOLL_MLOCK) {
 					if (stack_guard_page(vma, start))
 						goto next_page;
 				}
->>>>>>> 1c6dfdb9
 				if (foll_flags & FOLL_WRITE)
 					fault_flags |= FAULT_FLAG_WRITE;
 				if (nonblocking)
