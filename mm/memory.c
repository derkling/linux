--- conflicted
+++ resolved
@@ -2791,29 +2791,14 @@
 }
 
 /*
-<<<<<<< HEAD
- * This is like a special single-page "expand_downwards()",
- * except we must first make sure that 'address-PAGE_SIZE'
- * doesn't hit another vma.
- *
- * The "find_vma()" will do the right thing even if we wrap
-=======
  * This is like a special single-page "expand_{down|up}wards()",
  * except we must first make sure that 'address{-|+}PAGE_SIZE'
  * doesn't hit another vma.
->>>>>>> 062c1825
  */
 static inline int check_stack_guard_page(struct vm_area_struct *vma, unsigned long address)
 {
 	address &= PAGE_MASK;
 	if ((vma->vm_flags & VM_GROWSDOWN) && address == vma->vm_start) {
-<<<<<<< HEAD
-		address -= PAGE_SIZE;
-		if (find_vma(vma->vm_mm, address) != vma)
-			return -ENOMEM;
-
-		expand_stack(vma, address);
-=======
 		struct vm_area_struct *prev = vma->vm_prev;
 
 		/*
@@ -2835,7 +2820,6 @@
 			return next->vm_flags & VM_GROWSUP ? 0 : -ENOMEM;
 
 		expand_upwards(vma, address + PAGE_SIZE);
->>>>>>> 062c1825
 	}
 	return 0;
 }
