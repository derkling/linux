--- conflicted
+++ resolved
@@ -1291,7 +1291,6 @@
 	nodemask_t *old;
 	nodemask_t *new;
 	NODEMASK_SCRATCH(scratch);
-<<<<<<< HEAD
 
 	if (!scratch)
 		return -ENOMEM;
@@ -1299,15 +1298,6 @@
 	old = &scratch->mask1;
 	new = &scratch->mask2;
 
-=======
-
-	if (!scratch)
-		return -ENOMEM;
-
-	old = &scratch->mask1;
-	new = &scratch->mask2;
-
->>>>>>> 45f53cc9
 	err = get_nodes(old, old_nodes, maxnode);
 	if (err)
 		goto out;
