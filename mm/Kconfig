config SELECT_MEMORY_MODEL
	def_bool y
	depends on ARCH_SELECT_MEMORY_MODEL

choice
	prompt "Memory model"
	depends on SELECT_MEMORY_MODEL
	default DISCONTIGMEM_MANUAL if ARCH_DISCONTIGMEM_DEFAULT
	default SPARSEMEM_MANUAL if ARCH_SPARSEMEM_DEFAULT
	default FLATMEM_MANUAL

config FLATMEM_MANUAL
	bool "Flat Memory"
	depends on !(ARCH_DISCONTIGMEM_ENABLE || ARCH_SPARSEMEM_ENABLE) || ARCH_FLATMEM_ENABLE
	help
	  This option allows you to change some of the ways that
	  Linux manages its memory internally.  Most users will
	  only have one option here: FLATMEM.  This is normal
	  and a correct option.

	  Some users of more advanced features like NUMA and
	  memory hotplug may have different options here.
	  DISCONTIGMEM is a more mature, better tested system,
	  but is incompatible with memory hotplug and may suffer
	  decreased performance over SPARSEMEM.  If unsure between
	  "Sparse Memory" and "Discontiguous Memory", choose
	  "Discontiguous Memory".

	  If unsure, choose this option (Flat Memory) over any other.

config DISCONTIGMEM_MANUAL
	bool "Discontiguous Memory"
	depends on ARCH_DISCONTIGMEM_ENABLE
	help
	  This option provides enhanced support for discontiguous
	  memory systems, over FLATMEM.  These systems have holes
	  in their physical address spaces, and this option provides
	  more efficient handling of these holes.  However, the vast
	  majority of hardware has quite flat address spaces, and
	  can have degraded performance from the extra overhead that
	  this option imposes.

	  Many NUMA configurations will have this as the only option.

	  If unsure, choose "Flat Memory" over this option.

config SPARSEMEM_MANUAL
	bool "Sparse Memory"
	depends on ARCH_SPARSEMEM_ENABLE
	help
	  This will be the only option for some systems, including
	  memory hotplug systems.  This is normal.

	  For many other systems, this will be an alternative to
	  "Discontiguous Memory".  This option provides some potential
	  performance benefits, along with decreased code complexity,
	  but it is newer, and more experimental.

	  If unsure, choose "Discontiguous Memory" or "Flat Memory"
	  over this option.

endchoice

config DISCONTIGMEM
	def_bool y
	depends on (!SELECT_MEMORY_MODEL && ARCH_DISCONTIGMEM_ENABLE) || DISCONTIGMEM_MANUAL

config SPARSEMEM
	def_bool y
	depends on (!SELECT_MEMORY_MODEL && ARCH_SPARSEMEM_ENABLE) || SPARSEMEM_MANUAL

config FLATMEM
	def_bool y
	depends on (!DISCONTIGMEM && !SPARSEMEM) || FLATMEM_MANUAL

config FLAT_NODE_MEM_MAP
	def_bool y
	depends on !SPARSEMEM

#
# Both the NUMA code and DISCONTIGMEM use arrays of pg_data_t's
# to represent different areas of memory.  This variable allows
# those dependencies to exist individually.
#
config NEED_MULTIPLE_NODES
	def_bool y
	depends on DISCONTIGMEM || NUMA

config HAVE_MEMORY_PRESENT
	def_bool y
	depends on ARCH_HAVE_MEMORY_PRESENT || SPARSEMEM

#
# SPARSEMEM_EXTREME (which is the default) does some bootmem
# allocations when memory_present() is called.  If this cannot
# be done on your architecture, select this option.  However,
# statically allocating the mem_section[] array can potentially
# consume vast quantities of .bss, so be careful.
#
# This option will also potentially produce smaller runtime code
# with gcc 3.4 and later.
#
config SPARSEMEM_STATIC
	bool

#
# Architecture platforms which require a two level mem_section in SPARSEMEM
# must select this option. This is usually for architecture platforms with
# an extremely sparse physical address space.
#
config SPARSEMEM_EXTREME
	def_bool y
	depends on SPARSEMEM && !SPARSEMEM_STATIC

config SPARSEMEM_VMEMMAP_ENABLE
	bool

config SPARSEMEM_ALLOC_MEM_MAP_TOGETHER
	def_bool y
	depends on SPARSEMEM && X86_64

config SPARSEMEM_VMEMMAP
	bool "Sparse Memory virtual memmap"
	depends on SPARSEMEM && SPARSEMEM_VMEMMAP_ENABLE
	default y
	help
	 SPARSEMEM_VMEMMAP uses a virtually mapped memmap to optimise
	 pfn_to_page and page_to_pfn operations.  This is the most
	 efficient option when sufficient kernel resources are available.

config HAVE_MEMBLOCK
	bool

config HAVE_MEMBLOCK_NODE_MAP
	bool

config HAVE_MEMBLOCK_PHYS_MAP
	bool

config HAVE_GENERIC_RCU_GUP
	bool

config ARCH_DISCARD_MEMBLOCK
	bool

config NO_BOOTMEM
	bool

config MEMORY_ISOLATION
	bool

config MOVABLE_NODE
	bool "Enable to assign a node which has only movable memory"
	depends on HAVE_MEMBLOCK
	depends on NO_BOOTMEM
	depends on X86_64
	depends on NUMA
	default n
	help
	  Allow a node to have only movable memory.  Pages used by the kernel,
	  such as direct mapping pages cannot be migrated.  So the corresponding
	  memory device cannot be hotplugged.  This option allows the following
	  two things:
	  - When the system is booting, node full of hotpluggable memory can
	  be arranged to have only movable memory so that the whole node can
	  be hot-removed. (need movable_node boot option specified).
	  - After the system is up, the option allows users to online all the
	  memory of a node as movable memory so that the whole node can be
	  hot-removed.

	  Users who don't use the memory hotplug feature are fine with this
	  option on since they don't specify movable_node boot option or they
	  don't online memory as movable.

	  Say Y here if you want to hotplug a whole node.
	  Say N here if you want kernel to use memory on all nodes evenly.

#
# Only be set on architectures that have completely implemented memory hotplug
# feature. If you are not sure, don't touch it.
#
config HAVE_BOOTMEM_INFO_NODE
	def_bool n

# eventually, we can have this option just 'select SPARSEMEM'
config MEMORY_HOTPLUG
	bool "Allow for memory hot-add"
	depends on SPARSEMEM || X86_64_ACPI_NUMA
	depends on ARCH_ENABLE_MEMORY_HOTPLUG
	depends on (IA64 || X86 || PPC_BOOK3S_64 || SUPERH || S390)

config MEMORY_HOTPLUG_SPARSE
	def_bool y
	depends on SPARSEMEM && MEMORY_HOTPLUG

config MEMORY_HOTREMOVE
	bool "Allow for memory hot remove"
	select MEMORY_ISOLATION
	select HAVE_BOOTMEM_INFO_NODE if (X86_64 || PPC64)
	depends on MEMORY_HOTPLUG && ARCH_ENABLE_MEMORY_HOTREMOVE
	depends on MIGRATION

#
# If we have space for more page flags then we can enable additional
# optimizations and functionality.
#
# Regular Sparsemem takes page flag bits for the sectionid if it does not
# use a virtual memmap. Disable extended page flags for 32 bit platforms
# that require the use of a sectionid in the page flags.
#
config PAGEFLAGS_EXTENDED
	def_bool y
	depends on 64BIT || SPARSEMEM_VMEMMAP || !SPARSEMEM

# Heavily threaded applications may benefit from splitting the mm-wide
# page_table_lock, so that faults on different parts of the user address
# space can be handled with less contention: split it at this NR_CPUS.
# Default to 4 for wider testing, though 8 might be more appropriate.
# ARM's adjust_pte (unused if VIPT) depends on mm-wide page_table_lock.
# PA-RISC 7xxx's spinlock_t would enlarge struct page from 32 to 44 bytes.
# DEBUG_SPINLOCK and DEBUG_LOCK_ALLOC spinlock_t also enlarge struct page.
#
config SPLIT_PTLOCK_CPUS
	int
	default "999999" if !MMU
	default "999999" if ARM && !CPU_CACHE_VIPT
	default "999999" if PARISC && !PA20
	default "4"

config ARCH_ENABLE_SPLIT_PMD_PTLOCK
	bool

#
# support for memory balloon
config MEMORY_BALLOON
	bool

#
# support for memory balloon compaction
config BALLOON_COMPACTION
	bool "Allow for balloon memory compaction/migration"
	def_bool y
	depends on COMPACTION && MEMORY_BALLOON
	help
	  Memory fragmentation introduced by ballooning might reduce
	  significantly the number of 2MB contiguous memory blocks that can be
	  used within a guest, thus imposing performance penalties associated
	  with the reduced number of transparent huge pages that could be used
	  by the guest workload. Allowing the compaction & migration for memory
	  pages enlisted as being part of memory balloon devices avoids the
	  scenario aforementioned and helps improving memory defragmentation.

#
# support for memory compaction
config COMPACTION
	bool "Allow for memory compaction"
	def_bool y
	select MIGRATION
	depends on MMU
	help
	  Allows the compaction of memory for the allocation of huge pages.

#
# support for page migration
#
config MIGRATION
	bool "Page migration"
	def_bool y
	depends on (NUMA || ARCH_ENABLE_MEMORY_HOTREMOVE || COMPACTION || CMA) && MMU
	help
	  Allows the migration of the physical location of pages of processes
	  while the virtual addresses are not changed. This is useful in
	  two situations. The first is on NUMA systems to put pages nearer
	  to the processors accessing. The second is when allocating huge
	  pages as migration can relocate pages to satisfy a huge page
	  allocation instead of reclaiming.

config ARCH_ENABLE_HUGEPAGE_MIGRATION
	bool

config PHYS_ADDR_T_64BIT
	def_bool 64BIT || ARCH_PHYS_ADDR_T_64BIT

config ZONE_DMA_FLAG
	int
	default "0" if !ZONE_DMA
	default "1"

config BOUNCE
	bool "Enable bounce buffers"
	default y
	depends on BLOCK && MMU && (ZONE_DMA || HIGHMEM)
	help
	  Enable bounce buffers for devices that cannot access
	  the full range of memory available to the CPU. Enabled
	  by default when ZONE_DMA or HIGHMEM is selected, but you
	  may say n to override this.

# On the 'tile' arch, USB OHCI needs the bounce pool since tilegx will often
# have more than 4GB of memory, but we don't currently use the IOTLB to present
# a 32-bit address to OHCI.  So we need to use a bounce pool instead.
config NEED_BOUNCE_POOL
	bool
	default y if TILE && USB_OHCI_HCD

config NR_QUICK
	int
	depends on QUICKLIST
	default "2" if AVR32
	default "1"

config VIRT_TO_BUS
	bool
	help
	  An architecture should select this if it implements the
	  deprecated interface virt_to_bus().  All new architectures
	  should probably not select this.


config MMU_NOTIFIER
	bool
	select SRCU

config KSM
	bool "Enable KSM for page merging"
	depends on MMU
	help
	  Enable Kernel Samepage Merging: KSM periodically scans those areas
	  of an application's address space that an app has advised may be
	  mergeable.  When it finds pages of identical content, it replaces
	  the many instances by a single page with that content, so
	  saving memory until one or another app needs to modify the content.
	  Recommended for use with KVM, or with other duplicative applications.
	  See Documentation/vm/ksm.txt for more information: KSM is inactive
	  until a program has madvised that an area is MADV_MERGEABLE, and
	  root has set /sys/kernel/mm/ksm/run to 1 (if CONFIG_SYSFS is set).

config DEFAULT_MMAP_MIN_ADDR
        int "Low address space to protect from user allocation"
	depends on MMU
        default 4096
        help
	  This is the portion of low virtual memory which should be protected
	  from userspace allocation.  Keeping a user from writing to low pages
	  can help reduce the impact of kernel NULL pointer bugs.

	  For most ia64, ppc64 and x86 users with lots of address space
	  a value of 65536 is reasonable and should cause no problems.
	  On arm and other archs it should not be higher than 32768.
	  Programs which use vm86 functionality or have some need to map
	  this low address space will need CAP_SYS_RAWIO or disable this
	  protection by setting the value to 0.

	  This value can be changed after boot using the
	  /proc/sys/vm/mmap_min_addr tunable.

config ARCH_SUPPORTS_MEMORY_FAILURE
	bool

config MEMORY_FAILURE
	depends on MMU
	depends on ARCH_SUPPORTS_MEMORY_FAILURE
	bool "Enable recovery from hardware memory errors"
	select MEMORY_ISOLATION
	select RAS
	help
	  Enables code to recover from some memory failures on systems
	  with MCA recovery. This allows a system to continue running
	  even when some of its memory has uncorrected errors. This requires
	  special hardware support and typically ECC memory.

config HWPOISON_INJECT
	tristate "HWPoison pages injector"
	depends on MEMORY_FAILURE && DEBUG_KERNEL && PROC_FS
	select PROC_PAGE_MONITOR

config NOMMU_INITIAL_TRIM_EXCESS
	int "Turn on mmap() excess space trimming before booting"
	depends on !MMU
	default 1
	help
	  The NOMMU mmap() frequently needs to allocate large contiguous chunks
	  of memory on which to store mappings, but it can only ask the system
	  allocator for chunks in 2^N*PAGE_SIZE amounts - which is frequently
	  more than it requires.  To deal with this, mmap() is able to trim off
	  the excess and return it to the allocator.

	  If trimming is enabled, the excess is trimmed off and returned to the
	  system allocator, which can cause extra fragmentation, particularly
	  if there are a lot of transient processes.

	  If trimming is disabled, the excess is kept, but not used, which for
	  long-term mappings means that the space is wasted.

	  Trimming can be dynamically controlled through a sysctl option
	  (/proc/sys/vm/nr_trim_pages) which specifies the minimum number of
	  excess pages there must be before trimming should occur, or zero if
	  no trimming is to occur.

	  This option specifies the initial value of this option.  The default
	  of 1 says that all excess pages should be trimmed.

	  See Documentation/nommu-mmap.txt for more information.

config TRANSPARENT_HUGEPAGE
	bool "Transparent Hugepage Support"
	depends on HAVE_ARCH_TRANSPARENT_HUGEPAGE
	select COMPACTION
	help
	  Transparent Hugepages allows the kernel to use huge pages and
	  huge tlb transparently to the applications whenever possible.
	  This feature can improve computing performance to certain
	  applications by speeding up page faults during memory
	  allocation, by reducing the number of tlb misses and by speeding
	  up the pagetable walking.

	  If memory constrained on embedded, you may want to say N.

choice
	prompt "Transparent Hugepage Support sysfs defaults"
	depends on TRANSPARENT_HUGEPAGE
	default TRANSPARENT_HUGEPAGE_ALWAYS
	help
	  Selects the sysfs defaults for Transparent Hugepage Support.

	config TRANSPARENT_HUGEPAGE_ALWAYS
		bool "always"
	help
	  Enabling Transparent Hugepage always, can increase the
	  memory footprint of applications without a guaranteed
	  benefit but it will work automatically for all applications.

	config TRANSPARENT_HUGEPAGE_MADVISE
		bool "madvise"
	help
	  Enabling Transparent Hugepage madvise, will only provide a
	  performance improvement benefit to the applications using
	  madvise(MADV_HUGEPAGE) but it won't risk to increase the
	  memory footprint of applications without a guaranteed
	  benefit.
endchoice

#
# UP and nommu archs use km based percpu allocator
#
config NEED_PER_CPU_KM
	depends on !SMP
	bool
	default y

config CLEANCACHE
	bool "Enable cleancache driver to cache clean pages if tmem is present"
	default n
	help
	  Cleancache can be thought of as a page-granularity victim cache
	  for clean pages that the kernel's pageframe replacement algorithm
	  (PFRA) would like to keep around, but can't since there isn't enough
	  memory.  So when the PFRA "evicts" a page, it first attempts to use
	  cleancache code to put the data contained in that page into
	  "transcendent memory", memory that is not directly accessible or
	  addressable by the kernel and is of unknown and possibly
	  time-varying size.  And when a cleancache-enabled
	  filesystem wishes to access a page in a file on disk, it first
	  checks cleancache to see if it already contains it; if it does,
	  the page is copied into the kernel and a disk access is avoided.
	  When a transcendent memory driver is available (such as zcache or
	  Xen transcendent memory), a significant I/O reduction
	  may be achieved.  When none is available, all cleancache calls
	  are reduced to a single pointer-compare-against-NULL resulting
	  in a negligible performance hit.

	  If unsure, say Y to enable cleancache

config FRONTSWAP
	bool "Enable frontswap to cache swap pages if tmem is present"
	depends on SWAP
	default n
	help
	  Frontswap is so named because it can be thought of as the opposite
	  of a "backing" store for a swap device.  The data is stored into
	  "transcendent memory", memory that is not directly accessible or
	  addressable by the kernel and is of unknown and possibly
	  time-varying size.  When space in transcendent memory is available,
	  a significant swap I/O reduction may be achieved.  When none is
	  available, all frontswap calls are reduced to a single pointer-
	  compare-against-NULL resulting in a negligible performance hit
	  and swap data is stored as normal on the matching swap device.

	  If unsure, say Y to enable frontswap.

config CMA
	bool "Contiguous Memory Allocator"
	depends on HAVE_MEMBLOCK && MMU
	select MIGRATION
	select MEMORY_ISOLATION
	help
	  This enables the Contiguous Memory Allocator which allows other
	  subsystems to allocate big physically-contiguous blocks of memory.
	  CMA reserves a region of memory and allows only movable pages to
	  be allocated from it. This way, the kernel can use the memory for
	  pagecache and when a subsystem requests for contiguous area, the
	  allocated pages are migrated away to serve the contiguous request.

	  If unsure, say "n".

config CMA_DEBUG
	bool "CMA debug messages (DEVELOPMENT)"
	depends on DEBUG_KERNEL && CMA
	help
	  Turns on debug messages in CMA.  This produces KERN_DEBUG
	  messages for every CMA call as well as various messages while
	  processing calls such as dma_alloc_from_contiguous().
	  This option does not affect warning and error messages.

config CMA_DEBUGFS
	bool "CMA debugfs interface"
	depends on CMA && DEBUG_FS
	help
	  Turns on the DebugFS interface for CMA.

config CMA_AREAS
	int "Maximum count of the CMA areas"
	depends on CMA
	default 7
	help
	  CMA allows to create CMA areas for particular purpose, mainly,
	  used as device private area. This parameter sets the maximum
	  number of CMA area in the system.

	  If unsure, leave the default value "7".

config MEM_SOFT_DIRTY
	bool "Track memory changes"
	depends on CHECKPOINT_RESTORE && HAVE_ARCH_SOFT_DIRTY && PROC_FS
	select PROC_PAGE_MONITOR
	help
	  This option enables memory changes tracking by introducing a
	  soft-dirty bit on pte-s. This bit it set when someone writes
	  into a page just as regular dirty bit, but unlike the latter
	  it can be cleared by hands.

	  See Documentation/vm/soft-dirty.txt for more details.

config ZSWAP
	bool "Compressed cache for swap pages (EXPERIMENTAL)"
	depends on FRONTSWAP && CRYPTO=y
	select CRYPTO_LZO
	select ZPOOL
	default n
	help
	  A lightweight compressed cache for swap pages.  It takes
	  pages that are in the process of being swapped out and attempts to
	  compress them into a dynamically allocated RAM-based memory pool.
	  This can result in a significant I/O reduction on swap device and,
	  in the case where decompressing from RAM is faster that swap device
	  reads, can also improve workload performance.

	  This is marked experimental because it is a new feature (as of
	  v3.11) that interacts heavily with memory reclaim.  While these
	  interactions don't cause any known issues on simple memory setups,
	  they have not be fully explored on the large set of potential
	  configurations and workloads that exist.

config ZPOOL
	tristate "Common API for compressed memory storage"
	default n
	help
	  Compressed memory storage API.  This allows using either zbud or
	  zsmalloc.

config ZBUD
	tristate "Low density storage for compressed pages"
	default n
	help
	  A special purpose allocator for storing compressed pages.
	  It is designed to store up to two compressed pages per physical
	  page.  While this design limits storage density, it has simple and
	  deterministic reclaim properties that make it preferable to a higher
	  density approach when reclaim will be used.

config ZSMALLOC
	tristate "Memory allocator for compressed pages"
	depends on MMU
	default n
	help
	  zsmalloc is a slab-based memory allocator designed to store
	  compressed RAM pages.  zsmalloc uses virtual memory mapping
	  in order to reduce fragmentation.  However, this results in a
	  non-standard allocator interface where a handle, not a pointer, is
	  returned by an alloc().  This handle must be mapped in order to
	  access the allocated space.

config PGTABLE_MAPPING
	bool "Use page table mapping to access object in zsmalloc"
	depends on ZSMALLOC
	help
	  By default, zsmalloc uses a copy-based object mapping method to
	  access allocations that span two pages. However, if a particular
	  architecture (ex, ARM) performs VM mapping faster than copying,
	  then you should select this. This causes zsmalloc to use page table
	  mapping rather than copying for object mapping.

	  You can check speed with zsmalloc benchmark:
	  https://github.com/spartacus06/zsmapbench

config ZSMALLOC_STAT
	bool "Export zsmalloc statistics"
	depends on ZSMALLOC
	select DEBUG_FS
	help
	  This option enables code in the zsmalloc to collect various
	  statistics about whats happening in zsmalloc and exports that
	  information to userspace via debugfs.
	  If unsure, say N.

config GENERIC_EARLY_IOREMAP
	bool

config MAX_STACK_SIZE_MB
	int "Maximum user stack size for 32-bit processes (MB)"
	default 80
	range 8 256 if METAG
	range 8 2048
	depends on STACK_GROWSUP && (!64BIT || COMPAT)
	help
	  This is the maximum stack size in Megabytes in the VM layout of 32-bit
	  user processes when the stack grows upwards (currently only on parisc
	  and metag arch). The stack will be located at the highest memory
	  address minus the given value, unless the RLIMIT_STACK hard limit is
	  changed to a smaller value in which case that is used.

	  A sane initial value is 80 MB.

# For architectures that support deferred memory initialisation
config ARCH_SUPPORTS_DEFERRED_STRUCT_PAGE_INIT
	bool

config DEFERRED_STRUCT_PAGE_INIT
	bool "Defer initialisation of struct pages to kswapd"
	default n
	depends on ARCH_SUPPORTS_DEFERRED_STRUCT_PAGE_INIT
	depends on MEMORY_HOTPLUG
	help
	  Ordinarily all struct pages are initialised during early boot in a
	  single thread. On very large machines this can take a considerable
	  amount of time. If this option is set, large machines will bring up
	  a subset of memmap at boot and then initialise the rest in parallel
	  when kswapd starts. This has a potential performance impact on
	  processes running early in the lifetime of the systemm until kswapd
<<<<<<< HEAD
	  finishes the initialisation.
=======
	  finishes the initialisation.

config FRAME_VECTOR
	bool
>>>>>>> 5d26c12b
<|MERGE_RESOLUTION|>--- conflicted
+++ resolved
@@ -647,11 +647,7 @@
 	  a subset of memmap at boot and then initialise the rest in parallel
 	  when kswapd starts. This has a potential performance impact on
 	  processes running early in the lifetime of the systemm until kswapd
-<<<<<<< HEAD
 	  finishes the initialisation.
-=======
-	  finishes the initialisation.
 
 config FRAME_VECTOR
-	bool
->>>>>>> 5d26c12b
+	bool