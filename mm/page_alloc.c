/*
 *  linux/mm/page_alloc.c
 *
 *  Manages the free list, the system allocates free pages here.
 *  Note that kmalloc() lives in slab.c
 *
 *  Copyright (C) 1991, 1992, 1993, 1994  Linus Torvalds
 *  Swap reorganised 29.12.95, Stephen Tweedie
 *  Support of BIGMEM added by Gerhard Wichert, Siemens AG, July 1999
 *  Reshaped it to be a zoned allocator, Ingo Molnar, Red Hat, 1999
 *  Discontiguous memory support, Kanoj Sarcar, SGI, Nov 1999
 *  Zone balancing, Kanoj Sarcar, SGI, Jan 2000
 *  Per cpu hot/cold page lists, bulk allocation, Martin J. Bligh, Sept 2002
 *          (lots of bits borrowed from Ingo Molnar & Andrew Morton)
 */

#include <linux/stddef.h>
#include <linux/mm.h>
#include <linux/swap.h>
#include <linux/interrupt.h>
#include <linux/pagemap.h>
#include <linux/jiffies.h>
#include <linux/bootmem.h>
#include <linux/memblock.h>
#include <linux/compiler.h>
#include <linux/kernel.h>
#include <linux/kmemcheck.h>
#include <linux/module.h>
#include <linux/suspend.h>
#include <linux/pagevec.h>
#include <linux/blkdev.h>
#include <linux/slab.h>
#include <linux/ratelimit.h>
#include <linux/oom.h>
#include <linux/notifier.h>
#include <linux/topology.h>
#include <linux/sysctl.h>
#include <linux/cpu.h>
#include <linux/cpuset.h>
#include <linux/memory_hotplug.h>
#include <linux/nodemask.h>
#include <linux/vmalloc.h>
#include <linux/vmstat.h>
#include <linux/mempolicy.h>
#include <linux/stop_machine.h>
#include <linux/sort.h>
#include <linux/pfn.h>
#include <linux/backing-dev.h>
#include <linux/fault-inject.h>
#include <linux/page-isolation.h>
#include <linux/page_cgroup.h>
#include <linux/debugobjects.h>
#include <linux/kmemleak.h>
#include <linux/compaction.h>
#include <trace/events/kmem.h>
#include <linux/ftrace_event.h>
#include <linux/memcontrol.h>
#include <linux/prefetch.h>
#include <linux/migrate.h>
#include <linux/page-debug-flags.h>
#include <linux/hugetlb.h>
#include <linux/sched/rt.h>

#include <asm/sections.h>
#include <asm/tlbflush.h>
#include <asm/div64.h>
#include "internal.h"

/* prevent >1 _updater_ of zone percpu pageset ->high and ->batch fields */
static DEFINE_MUTEX(pcp_batch_high_lock);

#ifdef CONFIG_USE_PERCPU_NUMA_NODE_ID
DEFINE_PER_CPU(int, numa_node);
EXPORT_PER_CPU_SYMBOL(numa_node);
#endif

#ifdef CONFIG_HAVE_MEMORYLESS_NODES
/*
 * N.B., Do NOT reference the '_numa_mem_' per cpu variable directly.
 * It will not be defined when CONFIG_HAVE_MEMORYLESS_NODES is not defined.
 * Use the accessor functions set_numa_mem(), numa_mem_id() and cpu_to_mem()
 * defined in <linux/topology.h>.
 */
DEFINE_PER_CPU(int, _numa_mem_);		/* Kernel "local memory" node */
EXPORT_PER_CPU_SYMBOL(_numa_mem_);
#endif

/*
 * Array of node states.
 */
nodemask_t node_states[NR_NODE_STATES] __read_mostly = {
	[N_POSSIBLE] = NODE_MASK_ALL,
	[N_ONLINE] = { { [0] = 1UL } },
#ifndef CONFIG_NUMA
	[N_NORMAL_MEMORY] = { { [0] = 1UL } },
#ifdef CONFIG_HIGHMEM
	[N_HIGH_MEMORY] = { { [0] = 1UL } },
#endif
#ifdef CONFIG_MOVABLE_NODE
	[N_MEMORY] = { { [0] = 1UL } },
#endif
	[N_CPU] = { { [0] = 1UL } },
#endif	/* NUMA */
};
EXPORT_SYMBOL(node_states);

/* Protect totalram_pages and zone->managed_pages */
static DEFINE_SPINLOCK(managed_page_count_lock);

unsigned long totalram_pages __read_mostly;
unsigned long totalreserve_pages __read_mostly;
/*
 * When calculating the number of globally allowed dirty pages, there
 * is a certain number of per-zone reserves that should not be
 * considered dirtyable memory.  This is the sum of those reserves
 * over all existing zones that contribute dirtyable memory.
 */
unsigned long dirty_balance_reserve __read_mostly;

int percpu_pagelist_fraction;
gfp_t gfp_allowed_mask __read_mostly = GFP_BOOT_MASK;

#ifdef CONFIG_PM_SLEEP
/*
 * The following functions are used by the suspend/hibernate code to temporarily
 * change gfp_allowed_mask in order to avoid using I/O during memory allocations
 * while devices are suspended.  To avoid races with the suspend/hibernate code,
 * they should always be called with pm_mutex held (gfp_allowed_mask also should
 * only be modified with pm_mutex held, unless the suspend/hibernate code is
 * guaranteed not to run in parallel with that modification).
 */

static gfp_t saved_gfp_mask;

void pm_restore_gfp_mask(void)
{
	WARN_ON(!mutex_is_locked(&pm_mutex));
	if (saved_gfp_mask) {
		gfp_allowed_mask = saved_gfp_mask;
		saved_gfp_mask = 0;
	}
}

void pm_restrict_gfp_mask(void)
{
	WARN_ON(!mutex_is_locked(&pm_mutex));
	WARN_ON(saved_gfp_mask);
	saved_gfp_mask = gfp_allowed_mask;
	gfp_allowed_mask &= ~GFP_IOFS;
}

bool pm_suspended_storage(void)
{
	if ((gfp_allowed_mask & GFP_IOFS) == GFP_IOFS)
		return false;
	return true;
}
#endif /* CONFIG_PM_SLEEP */

#ifdef CONFIG_HUGETLB_PAGE_SIZE_VARIABLE
int pageblock_order __read_mostly;
#endif

static void __free_pages_ok(struct page *page, unsigned int order);

/*
 * results with 256, 32 in the lowmem_reserve sysctl:
 *	1G machine -> (16M dma, 800M-16M normal, 1G-800M high)
 *	1G machine -> (16M dma, 784M normal, 224M high)
 *	NORMAL allocation will leave 784M/256 of ram reserved in the ZONE_DMA
 *	HIGHMEM allocation will leave 224M/32 of ram reserved in ZONE_NORMAL
 *	HIGHMEM allocation will (224M+784M)/256 of ram reserved in ZONE_DMA
 *
 * TBD: should special case ZONE_DMA32 machines here - in those we normally
 * don't need any ZONE_NORMAL reservation
 */
int sysctl_lowmem_reserve_ratio[MAX_NR_ZONES-1] = {
#ifdef CONFIG_ZONE_DMA
	 256,
#endif
#ifdef CONFIG_ZONE_DMA32
	 256,
#endif
#ifdef CONFIG_HIGHMEM
	 32,
#endif
	 32,
};

EXPORT_SYMBOL(totalram_pages);

static char * const zone_names[MAX_NR_ZONES] = {
#ifdef CONFIG_ZONE_DMA
	 "DMA",
#endif
#ifdef CONFIG_ZONE_DMA32
	 "DMA32",
#endif
	 "Normal",
#ifdef CONFIG_HIGHMEM
	 "HighMem",
#endif
	 "Movable",
};

int min_free_kbytes = 1024;
<<<<<<< HEAD
int min_free_order_shift = 1;
=======
int user_min_free_kbytes;
>>>>>>> ad81f054

static unsigned long __meminitdata nr_kernel_pages;
static unsigned long __meminitdata nr_all_pages;
static unsigned long __meminitdata dma_reserve;

#ifdef CONFIG_HAVE_MEMBLOCK_NODE_MAP
static unsigned long __meminitdata arch_zone_lowest_possible_pfn[MAX_NR_ZONES];
static unsigned long __meminitdata arch_zone_highest_possible_pfn[MAX_NR_ZONES];
static unsigned long __initdata required_kernelcore;
static unsigned long __initdata required_movablecore;
static unsigned long __meminitdata zone_movable_pfn[MAX_NUMNODES];

/* movable_zone is the "real" zone pages in ZONE_MOVABLE are taken from */
int movable_zone;
EXPORT_SYMBOL(movable_zone);
#endif /* CONFIG_HAVE_MEMBLOCK_NODE_MAP */

#if MAX_NUMNODES > 1
int nr_node_ids __read_mostly = MAX_NUMNODES;
int nr_online_nodes __read_mostly = 1;
EXPORT_SYMBOL(nr_node_ids);
EXPORT_SYMBOL(nr_online_nodes);
#endif

int page_group_by_mobility_disabled __read_mostly;

void set_pageblock_migratetype(struct page *page, int migratetype)
{

	if (unlikely(page_group_by_mobility_disabled))
		migratetype = MIGRATE_UNMOVABLE;

	set_pageblock_flags_group(page, (unsigned long)migratetype,
					PB_migrate, PB_migrate_end);
}

bool oom_killer_disabled __read_mostly;

#ifdef CONFIG_DEBUG_VM
static int page_outside_zone_boundaries(struct zone *zone, struct page *page)
{
	int ret = 0;
	unsigned seq;
	unsigned long pfn = page_to_pfn(page);
	unsigned long sp, start_pfn;

	do {
		seq = zone_span_seqbegin(zone);
		start_pfn = zone->zone_start_pfn;
		sp = zone->spanned_pages;
		if (!zone_spans_pfn(zone, pfn))
			ret = 1;
	} while (zone_span_seqretry(zone, seq));

	if (ret)
		pr_err("page %lu outside zone [ %lu - %lu ]\n",
			pfn, start_pfn, start_pfn + sp);

	return ret;
}

static int page_is_consistent(struct zone *zone, struct page *page)
{
	if (!pfn_valid_within(page_to_pfn(page)))
		return 0;
	if (zone != page_zone(page))
		return 0;

	return 1;
}
/*
 * Temporary debugging check for pages not lying within a given zone.
 */
static int bad_range(struct zone *zone, struct page *page)
{
	if (page_outside_zone_boundaries(zone, page))
		return 1;
	if (!page_is_consistent(zone, page))
		return 1;

	return 0;
}
#else
static inline int bad_range(struct zone *zone, struct page *page)
{
	return 0;
}
#endif

static void bad_page(struct page *page)
{
	static unsigned long resume;
	static unsigned long nr_shown;
	static unsigned long nr_unshown;

	/* Don't complain about poisoned pages */
	if (PageHWPoison(page)) {
		page_mapcount_reset(page); /* remove PageBuddy */
		return;
	}

	/*
	 * Allow a burst of 60 reports, then keep quiet for that minute;
	 * or allow a steady drip of one report per second.
	 */
	if (nr_shown == 60) {
		if (time_before(jiffies, resume)) {
			nr_unshown++;
			goto out;
		}
		if (nr_unshown) {
			printk(KERN_ALERT
			      "BUG: Bad page state: %lu messages suppressed\n",
				nr_unshown);
			nr_unshown = 0;
		}
		nr_shown = 0;
	}
	if (nr_shown++ == 0)
		resume = jiffies + 60 * HZ;

	printk(KERN_ALERT "BUG: Bad page state in process %s  pfn:%05lx\n",
		current->comm, page_to_pfn(page));
	dump_page(page);

	print_modules();
	dump_stack();
out:
	/* Leave bad fields for debug, except PageBuddy could make trouble */
	page_mapcount_reset(page); /* remove PageBuddy */
	add_taint(TAINT_BAD_PAGE, LOCKDEP_NOW_UNRELIABLE);
}

/*
 * Higher-order pages are called "compound pages".  They are structured thusly:
 *
 * The first PAGE_SIZE page is called the "head page".
 *
 * The remaining PAGE_SIZE pages are called "tail pages".
 *
 * All pages have PG_compound set.  All tail pages have their ->first_page
 * pointing at the head page.
 *
 * The first tail page's ->lru.next holds the address of the compound page's
 * put_page() function.  Its ->lru.prev holds the order of allocation.
 * This usage means that zero-order pages may not be compound.
 */

static void free_compound_page(struct page *page)
{
	__free_pages_ok(page, compound_order(page));
}

void prep_compound_page(struct page *page, unsigned long order)
{
	int i;
	int nr_pages = 1 << order;

	set_compound_page_dtor(page, free_compound_page);
	set_compound_order(page, order);
	__SetPageHead(page);
	for (i = 1; i < nr_pages; i++) {
		struct page *p = page + i;
		__SetPageTail(p);
		set_page_count(p, 0);
		p->first_page = page;
	}
}

/* update __split_huge_page_refcount if you change this function */
static int destroy_compound_page(struct page *page, unsigned long order)
{
	int i;
	int nr_pages = 1 << order;
	int bad = 0;

	if (unlikely(compound_order(page) != order)) {
		bad_page(page);
		bad++;
	}

	__ClearPageHead(page);

	for (i = 1; i < nr_pages; i++) {
		struct page *p = page + i;

		if (unlikely(!PageTail(p) || (p->first_page != page))) {
			bad_page(page);
			bad++;
		}
		__ClearPageTail(p);
	}

	return bad;
}

static inline void prep_zero_page(struct page *page, int order, gfp_t gfp_flags)
{
	int i;

	/*
	 * clear_highpage() will use KM_USER0, so it's a bug to use __GFP_ZERO
	 * and __GFP_HIGHMEM from hard or soft interrupt context.
	 */
	VM_BUG_ON((gfp_flags & __GFP_HIGHMEM) && in_interrupt());
	for (i = 0; i < (1 << order); i++)
		clear_highpage(page + i);
}

#ifdef CONFIG_DEBUG_PAGEALLOC
unsigned int _debug_guardpage_minorder;

static int __init debug_guardpage_minorder_setup(char *buf)
{
	unsigned long res;

	if (kstrtoul(buf, 10, &res) < 0 ||  res > MAX_ORDER / 2) {
		printk(KERN_ERR "Bad debug_guardpage_minorder value\n");
		return 0;
	}
	_debug_guardpage_minorder = res;
	printk(KERN_INFO "Setting debug_guardpage_minorder to %lu\n", res);
	return 0;
}
__setup("debug_guardpage_minorder=", debug_guardpage_minorder_setup);

static inline void set_page_guard_flag(struct page *page)
{
	__set_bit(PAGE_DEBUG_FLAG_GUARD, &page->debug_flags);
}

static inline void clear_page_guard_flag(struct page *page)
{
	__clear_bit(PAGE_DEBUG_FLAG_GUARD, &page->debug_flags);
}
#else
static inline void set_page_guard_flag(struct page *page) { }
static inline void clear_page_guard_flag(struct page *page) { }
#endif

static inline void set_page_order(struct page *page, int order)
{
	set_page_private(page, order);
	__SetPageBuddy(page);
}

static inline void rmv_page_order(struct page *page)
{
	__ClearPageBuddy(page);
	set_page_private(page, 0);
}

/*
 * Locate the struct page for both the matching buddy in our
 * pair (buddy1) and the combined O(n+1) page they form (page).
 *
 * 1) Any buddy B1 will have an order O twin B2 which satisfies
 * the following equation:
 *     B2 = B1 ^ (1 << O)
 * For example, if the starting buddy (buddy2) is #8 its order
 * 1 buddy is #10:
 *     B2 = 8 ^ (1 << 1) = 8 ^ 2 = 10
 *
 * 2) Any buddy B will have an order O+1 parent P which
 * satisfies the following equation:
 *     P = B & ~(1 << O)
 *
 * Assumption: *_mem_map is contiguous at least up to MAX_ORDER
 */
static inline unsigned long
__find_buddy_index(unsigned long page_idx, unsigned int order)
{
	return page_idx ^ (1 << order);
}

/*
 * This function checks whether a page is free && is the buddy
 * we can do coalesce a page and its buddy if
 * (a) the buddy is not in a hole &&
 * (b) the buddy is in the buddy system &&
 * (c) a page and its buddy have the same order &&
 * (d) a page and its buddy are in the same zone.
 *
 * For recording whether a page is in the buddy system, we set ->_mapcount -2.
 * Setting, clearing, and testing _mapcount -2 is serialized by zone->lock.
 *
 * For recording page's order, we use page_private(page).
 */
static inline int page_is_buddy(struct page *page, struct page *buddy,
								int order)
{
	if (!pfn_valid_within(page_to_pfn(buddy)))
		return 0;

	if (page_zone_id(page) != page_zone_id(buddy))
		return 0;

	if (page_is_guard(buddy) && page_order(buddy) == order) {
		VM_BUG_ON(page_count(buddy) != 0);
		return 1;
	}

	if (PageBuddy(buddy) && page_order(buddy) == order) {
		VM_BUG_ON(page_count(buddy) != 0);
		return 1;
	}
	return 0;
}

/*
 * Freeing function for a buddy system allocator.
 *
 * The concept of a buddy system is to maintain direct-mapped table
 * (containing bit values) for memory blocks of various "orders".
 * The bottom level table contains the map for the smallest allocatable
 * units of memory (here, pages), and each level above it describes
 * pairs of units from the levels below, hence, "buddies".
 * At a high level, all that happens here is marking the table entry
 * at the bottom level available, and propagating the changes upward
 * as necessary, plus some accounting needed to play nicely with other
 * parts of the VM system.
 * At each level, we keep a list of pages, which are heads of continuous
 * free pages of length of (1 << order) and marked with _mapcount -2. Page's
 * order is recorded in page_private(page) field.
 * So when we are allocating or freeing one, we can derive the state of the
 * other.  That is, if we allocate a small block, and both were
 * free, the remainder of the region must be split into blocks.
 * If a block is freed, and its buddy is also free, then this
 * triggers coalescing into a block of larger size.
 *
 * -- nyc
 */

static inline void __free_one_page(struct page *page,
		struct zone *zone, unsigned int order,
		int migratetype)
{
	unsigned long page_idx;
	unsigned long combined_idx;
	unsigned long uninitialized_var(buddy_idx);
	struct page *buddy;

	VM_BUG_ON(!zone_is_initialized(zone));

	if (unlikely(PageCompound(page)))
		if (unlikely(destroy_compound_page(page, order)))
			return;

	VM_BUG_ON(migratetype == -1);

	page_idx = page_to_pfn(page) & ((1 << MAX_ORDER) - 1);

	VM_BUG_ON(page_idx & ((1 << order) - 1));
	VM_BUG_ON(bad_range(zone, page));

	while (order < MAX_ORDER-1) {
		buddy_idx = __find_buddy_index(page_idx, order);
		buddy = page + (buddy_idx - page_idx);
		if (!page_is_buddy(page, buddy, order))
			break;
		/*
		 * Our buddy is free or it is CONFIG_DEBUG_PAGEALLOC guard page,
		 * merge with it and move up one order.
		 */
		if (page_is_guard(buddy)) {
			clear_page_guard_flag(buddy);
			set_page_private(page, 0);
			__mod_zone_freepage_state(zone, 1 << order,
						  migratetype);
		} else {
			list_del(&buddy->lru);
			zone->free_area[order].nr_free--;
			rmv_page_order(buddy);
		}
		combined_idx = buddy_idx & page_idx;
		page = page + (combined_idx - page_idx);
		page_idx = combined_idx;
		order++;
	}
	set_page_order(page, order);

	/*
	 * If this is not the largest possible page, check if the buddy
	 * of the next-highest order is free. If it is, it's possible
	 * that pages are being freed that will coalesce soon. In case,
	 * that is happening, add the free page to the tail of the list
	 * so it's less likely to be used soon and more likely to be merged
	 * as a higher order page
	 */
	if ((order < MAX_ORDER-2) && pfn_valid_within(page_to_pfn(buddy))) {
		struct page *higher_page, *higher_buddy;
		combined_idx = buddy_idx & page_idx;
		higher_page = page + (combined_idx - page_idx);
		buddy_idx = __find_buddy_index(combined_idx, order + 1);
		higher_buddy = higher_page + (buddy_idx - combined_idx);
		if (page_is_buddy(higher_page, higher_buddy, order + 1)) {
			list_add_tail(&page->lru,
				&zone->free_area[order].free_list[migratetype]);
			goto out;
		}
	}

	list_add(&page->lru, &zone->free_area[order].free_list[migratetype]);
out:
	zone->free_area[order].nr_free++;
}

static inline int free_pages_check(struct page *page)
{
	if (unlikely(page_mapcount(page) |
		(page->mapping != NULL)  |
		(atomic_read(&page->_count) != 0) |
		(page->flags & PAGE_FLAGS_CHECK_AT_FREE) |
		(mem_cgroup_bad_page_check(page)))) {
		bad_page(page);
		return 1;
	}
	page_nid_reset_last(page);
	if (page->flags & PAGE_FLAGS_CHECK_AT_PREP)
		page->flags &= ~PAGE_FLAGS_CHECK_AT_PREP;
	return 0;
}

/*
 * Frees a number of pages from the PCP lists
 * Assumes all pages on list are in same zone, and of same order.
 * count is the number of pages to free.
 *
 * If the zone was previously in an "all pages pinned" state then look to
 * see if this freeing clears that state.
 *
 * And clear the zone's pages_scanned counter, to hold off the "all pages are
 * pinned" detection logic.
 */
static void free_pcppages_bulk(struct zone *zone, int count,
					struct per_cpu_pages *pcp)
{
	int migratetype = 0;
	int batch_free = 0;
	int to_free = count;

	spin_lock(&zone->lock);
	zone->all_unreclaimable = 0;
	zone->pages_scanned = 0;

	while (to_free) {
		struct page *page;
		struct list_head *list;

		/*
		 * Remove pages from lists in a round-robin fashion. A
		 * batch_free count is maintained that is incremented when an
		 * empty list is encountered.  This is so more pages are freed
		 * off fuller lists instead of spinning excessively around empty
		 * lists
		 */
		do {
			batch_free++;
			if (++migratetype == MIGRATE_PCPTYPES)
				migratetype = 0;
			list = &pcp->lists[migratetype];
		} while (list_empty(list));

		/* This is the only non-empty list. Free them all. */
		if (batch_free == MIGRATE_PCPTYPES)
			batch_free = to_free;

		do {
			int mt;	/* migratetype of the to-be-freed page */

			page = list_entry(list->prev, struct page, lru);
			/* must delete as __free_one_page list manipulates */
			list_del(&page->lru);
			mt = get_freepage_migratetype(page);
			/* MIGRATE_MOVABLE list may include MIGRATE_RESERVEs */
			__free_one_page(page, zone, 0, mt);
			trace_mm_page_pcpu_drain(page, 0, mt);
			if (likely(!is_migrate_isolate_page(page))) {
				__mod_zone_page_state(zone, NR_FREE_PAGES, 1);
				if (is_migrate_cma(mt))
					__mod_zone_page_state(zone, NR_FREE_CMA_PAGES, 1);
			}
		} while (--to_free && --batch_free && !list_empty(list));
	}
	spin_unlock(&zone->lock);
}

static void free_one_page(struct zone *zone, struct page *page, int order,
				int migratetype)
{
	spin_lock(&zone->lock);
	zone->all_unreclaimable = 0;
	zone->pages_scanned = 0;

	__free_one_page(page, zone, order, migratetype);
	if (unlikely(!is_migrate_isolate(migratetype)))
		__mod_zone_freepage_state(zone, 1 << order, migratetype);
	spin_unlock(&zone->lock);
}

static bool free_pages_prepare(struct page *page, unsigned int order)
{
	int i;
	int bad = 0;

	trace_mm_page_free(page, order);
	kmemcheck_free_shadow(page, order);

	if (PageAnon(page))
		page->mapping = NULL;
	for (i = 0; i < (1 << order); i++)
		bad += free_pages_check(page + i);
	if (bad)
		return false;

	if (!PageHighMem(page)) {
		debug_check_no_locks_freed(page_address(page),PAGE_SIZE<<order);
		debug_check_no_obj_freed(page_address(page),
					   PAGE_SIZE << order);
	}
	arch_free_page(page, order);
	kernel_map_pages(page, 1 << order, 0);

	return true;
}

static void __free_pages_ok(struct page *page, unsigned int order)
{
	unsigned long flags;
	int migratetype;

	if (!free_pages_prepare(page, order))
		return;

	local_irq_save(flags);
	__count_vm_events(PGFREE, 1 << order);
	migratetype = get_pageblock_migratetype(page);
	set_freepage_migratetype(page, migratetype);
	free_one_page(page_zone(page), page, order, migratetype);
	local_irq_restore(flags);
}

void __init __free_pages_bootmem(struct page *page, unsigned int order)
{
	unsigned int nr_pages = 1 << order;
	unsigned int loop;

	prefetchw(page);
	for (loop = 0; loop < nr_pages; loop++) {
		struct page *p = &page[loop];

		if (loop + 1 < nr_pages)
			prefetchw(p + 1);
		__ClearPageReserved(p);
		set_page_count(p, 0);
	}

	page_zone(page)->managed_pages += 1 << order;
	set_page_refcounted(page);
	__free_pages(page, order);
}

#ifdef CONFIG_CMA
/* Free whole pageblock and set it's migration type to MIGRATE_CMA. */
void __init init_cma_reserved_pageblock(struct page *page)
{
	unsigned i = pageblock_nr_pages;
	struct page *p = page;

	do {
		__ClearPageReserved(p);
		set_page_count(p, 0);
	} while (++p, --i);

	set_page_refcounted(page);
	set_pageblock_migratetype(page, MIGRATE_CMA);
	__free_pages(page, pageblock_order);
	adjust_managed_page_count(page, pageblock_nr_pages);
}
#endif

/*
 * The order of subdivision here is critical for the IO subsystem.
 * Please do not alter this order without good reasons and regression
 * testing. Specifically, as large blocks of memory are subdivided,
 * the order in which smaller blocks are delivered depends on the order
 * they're subdivided in this function. This is the primary factor
 * influencing the order in which pages are delivered to the IO
 * subsystem according to empirical testing, and this is also justified
 * by considering the behavior of a buddy system containing a single
 * large block of memory acted on by a series of small allocations.
 * This behavior is a critical factor in sglist merging's success.
 *
 * -- nyc
 */
static inline void expand(struct zone *zone, struct page *page,
	int low, int high, struct free_area *area,
	int migratetype)
{
	unsigned long size = 1 << high;

	while (high > low) {
		area--;
		high--;
		size >>= 1;
		VM_BUG_ON(bad_range(zone, &page[size]));

#ifdef CONFIG_DEBUG_PAGEALLOC
		if (high < debug_guardpage_minorder()) {
			/*
			 * Mark as guard pages (or page), that will allow to
			 * merge back to allocator when buddy will be freed.
			 * Corresponding page table entries will not be touched,
			 * pages will stay not present in virtual address space
			 */
			INIT_LIST_HEAD(&page[size].lru);
			set_page_guard_flag(&page[size]);
			set_page_private(&page[size], high);
			/* Guard pages are not available for any usage */
			__mod_zone_freepage_state(zone, -(1 << high),
						  migratetype);
			continue;
		}
#endif
		list_add(&page[size].lru, &area->free_list[migratetype]);
		area->nr_free++;
		set_page_order(&page[size], high);
	}
}

/*
 * This page is about to be returned from the page allocator
 */
static inline int check_new_page(struct page *page)
{
	if (unlikely(page_mapcount(page) |
		(page->mapping != NULL)  |
		(atomic_read(&page->_count) != 0)  |
		(page->flags & PAGE_FLAGS_CHECK_AT_PREP) |
		(mem_cgroup_bad_page_check(page)))) {
		bad_page(page);
		return 1;
	}
	return 0;
}

static int prep_new_page(struct page *page, int order, gfp_t gfp_flags)
{
	int i;

	for (i = 0; i < (1 << order); i++) {
		struct page *p = page + i;
		if (unlikely(check_new_page(p)))
			return 1;
	}

	set_page_private(page, 0);
	set_page_refcounted(page);

	arch_alloc_page(page, order);
	kernel_map_pages(page, 1 << order, 1);

	if (gfp_flags & __GFP_ZERO)
		prep_zero_page(page, order, gfp_flags);

	if (order && (gfp_flags & __GFP_COMP))
		prep_compound_page(page, order);

	return 0;
}

/*
 * Go through the free lists for the given migratetype and remove
 * the smallest available page from the freelists
 */
static inline
struct page *__rmqueue_smallest(struct zone *zone, unsigned int order,
						int migratetype)
{
	unsigned int current_order;
	struct free_area * area;
	struct page *page;

	/* Find a page of the appropriate size in the preferred list */
	for (current_order = order; current_order < MAX_ORDER; ++current_order) {
		area = &(zone->free_area[current_order]);
		if (list_empty(&area->free_list[migratetype]))
			continue;

		page = list_entry(area->free_list[migratetype].next,
							struct page, lru);
		list_del(&page->lru);
		rmv_page_order(page);
		area->nr_free--;
		expand(zone, page, order, current_order, area, migratetype);
		return page;
	}

	return NULL;
}


/*
 * This array describes the order lists are fallen back to when
 * the free lists for the desirable migrate type are depleted
 */
static int fallbacks[MIGRATE_TYPES][4] = {
	[MIGRATE_UNMOVABLE]   = { MIGRATE_RECLAIMABLE, MIGRATE_MOVABLE,     MIGRATE_RESERVE },
	[MIGRATE_RECLAIMABLE] = { MIGRATE_UNMOVABLE,   MIGRATE_MOVABLE,     MIGRATE_RESERVE },
#ifdef CONFIG_CMA
	[MIGRATE_MOVABLE]     = { MIGRATE_CMA,         MIGRATE_RECLAIMABLE, MIGRATE_UNMOVABLE, MIGRATE_RESERVE },
	[MIGRATE_CMA]         = { MIGRATE_RESERVE }, /* Never used */
#else
	[MIGRATE_MOVABLE]     = { MIGRATE_RECLAIMABLE, MIGRATE_UNMOVABLE,   MIGRATE_RESERVE },
#endif
	[MIGRATE_RESERVE]     = { MIGRATE_RESERVE }, /* Never used */
#ifdef CONFIG_MEMORY_ISOLATION
	[MIGRATE_ISOLATE]     = { MIGRATE_RESERVE }, /* Never used */
#endif
};

/*
 * Move the free pages in a range to the free lists of the requested type.
 * Note that start_page and end_pages are not aligned on a pageblock
 * boundary. If alignment is required, use move_freepages_block()
 */
int move_freepages(struct zone *zone,
			  struct page *start_page, struct page *end_page,
			  int migratetype)
{
	struct page *page;
	unsigned long order;
	int pages_moved = 0;

#ifndef CONFIG_HOLES_IN_ZONE
	/*
	 * page_zone is not safe to call in this context when
	 * CONFIG_HOLES_IN_ZONE is set. This bug check is probably redundant
	 * anyway as we check zone boundaries in move_freepages_block().
	 * Remove at a later date when no bug reports exist related to
	 * grouping pages by mobility
	 */
	BUG_ON(page_zone(start_page) != page_zone(end_page));
#endif

	for (page = start_page; page <= end_page;) {
		/* Make sure we are not inadvertently changing nodes */
		VM_BUG_ON(page_to_nid(page) != zone_to_nid(zone));

		if (!pfn_valid_within(page_to_pfn(page))) {
			page++;
			continue;
		}

		if (!PageBuddy(page)) {
			page++;
			continue;
		}

		order = page_order(page);
		list_move(&page->lru,
			  &zone->free_area[order].free_list[migratetype]);
		set_freepage_migratetype(page, migratetype);
		page += 1 << order;
		pages_moved += 1 << order;
	}

	return pages_moved;
}

int move_freepages_block(struct zone *zone, struct page *page,
				int migratetype)
{
	unsigned long start_pfn, end_pfn;
	struct page *start_page, *end_page;

	start_pfn = page_to_pfn(page);
	start_pfn = start_pfn & ~(pageblock_nr_pages-1);
	start_page = pfn_to_page(start_pfn);
	end_page = start_page + pageblock_nr_pages - 1;
	end_pfn = start_pfn + pageblock_nr_pages - 1;

	/* Do not cross zone boundaries */
	if (!zone_spans_pfn(zone, start_pfn))
		start_page = page;
	if (!zone_spans_pfn(zone, end_pfn))
		return 0;

	return move_freepages(zone, start_page, end_page, migratetype);
}

static void change_pageblock_range(struct page *pageblock_page,
					int start_order, int migratetype)
{
	int nr_pageblocks = 1 << (start_order - pageblock_order);

	while (nr_pageblocks--) {
		set_pageblock_migratetype(pageblock_page, migratetype);
		pageblock_page += pageblock_nr_pages;
	}
}

/* Remove an element from the buddy allocator from the fallback list */
static inline struct page *
__rmqueue_fallback(struct zone *zone, int order, int start_migratetype)
{
	struct free_area * area;
	int current_order;
	struct page *page;
	int migratetype, i;

	/* Find the largest possible block of pages in the other list */
	for (current_order = MAX_ORDER-1; current_order >= order;
						--current_order) {
		for (i = 0;; i++) {
			migratetype = fallbacks[start_migratetype][i];

			/* MIGRATE_RESERVE handled later if necessary */
			if (migratetype == MIGRATE_RESERVE)
				break;

			area = &(zone->free_area[current_order]);
			if (list_empty(&area->free_list[migratetype]))
				continue;

			page = list_entry(area->free_list[migratetype].next,
					struct page, lru);
			area->nr_free--;

			/*
			 * If breaking a large block of pages, move all free
			 * pages to the preferred allocation list. If falling
			 * back for a reclaimable kernel allocation, be more
			 * aggressive about taking ownership of free pages
			 *
			 * On the other hand, never change migration
			 * type of MIGRATE_CMA pageblocks nor move CMA
			 * pages on different free lists. We don't
			 * want unmovable pages to be allocated from
			 * MIGRATE_CMA areas.
			 */
			if (!is_migrate_cma(migratetype) &&
			    (current_order >= pageblock_order / 2 ||
			     start_migratetype == MIGRATE_RECLAIMABLE ||
			     page_group_by_mobility_disabled)) {
				int pages;
				pages = move_freepages_block(zone, page,
								start_migratetype);

				/* Claim the whole block if over half of it is free */
				if (pages >= (1 << (pageblock_order-1)) ||
						page_group_by_mobility_disabled)
					set_pageblock_migratetype(page,
								start_migratetype);

				migratetype = start_migratetype;
			}

			/* Remove the page from the freelists */
			list_del(&page->lru);
			rmv_page_order(page);

			/* Take ownership for orders >= pageblock_order */
			if (current_order >= pageblock_order &&
			    !is_migrate_cma(migratetype))
				change_pageblock_range(page, current_order,
							start_migratetype);

			expand(zone, page, order, current_order, area,
			       is_migrate_cma(migratetype)
			     ? migratetype : start_migratetype);

			trace_mm_page_alloc_extfrag(page, order, current_order,
				start_migratetype, migratetype);

			return page;
		}
	}

	return NULL;
}

/*
 * Do the hard work of removing an element from the buddy allocator.
 * Call me with the zone->lock already held.
 */
static struct page *__rmqueue(struct zone *zone, unsigned int order,
						int migratetype)
{
	struct page *page;

retry_reserve:
	page = __rmqueue_smallest(zone, order, migratetype);

	if (unlikely(!page) && migratetype != MIGRATE_RESERVE) {
		page = __rmqueue_fallback(zone, order, migratetype);

		/*
		 * Use MIGRATE_RESERVE rather than fail an allocation. goto
		 * is used because __rmqueue_smallest is an inline function
		 * and we want just one call site
		 */
		if (!page) {
			migratetype = MIGRATE_RESERVE;
			goto retry_reserve;
		}
	}

	trace_mm_page_alloc_zone_locked(page, order, migratetype);
	return page;
}

/*
 * Obtain a specified number of elements from the buddy allocator, all under
 * a single hold of the lock, for efficiency.  Add them to the supplied list.
 * Returns the number of new pages which were placed at *list.
 */
static int rmqueue_bulk(struct zone *zone, unsigned int order,
			unsigned long count, struct list_head *list,
			int migratetype, int cold)
{
	int mt = migratetype, i;

	spin_lock(&zone->lock);
	for (i = 0; i < count; ++i) {
		struct page *page = __rmqueue(zone, order, migratetype);
		if (unlikely(page == NULL))
			break;

		/*
		 * Split buddy pages returned by expand() are received here
		 * in physical page order. The page is added to the callers and
		 * list and the list head then moves forward. From the callers
		 * perspective, the linked list is ordered by page number in
		 * some conditions. This is useful for IO devices that can
		 * merge IO requests if the physical pages are ordered
		 * properly.
		 */
		if (likely(cold == 0))
			list_add(&page->lru, list);
		else
			list_add_tail(&page->lru, list);
		if (IS_ENABLED(CONFIG_CMA)) {
			mt = get_pageblock_migratetype(page);
			if (!is_migrate_cma(mt) && !is_migrate_isolate(mt))
				mt = migratetype;
		}
		set_freepage_migratetype(page, mt);
		list = &page->lru;
		if (is_migrate_cma(mt))
			__mod_zone_page_state(zone, NR_FREE_CMA_PAGES,
					      -(1 << order));
	}
	__mod_zone_page_state(zone, NR_FREE_PAGES, -(i << order));
	spin_unlock(&zone->lock);
	return i;
}

#ifdef CONFIG_NUMA
/*
 * Called from the vmstat counter updater to drain pagesets of this
 * currently executing processor on remote nodes after they have
 * expired.
 *
 * Note that this function must be called with the thread pinned to
 * a single processor.
 */
void drain_zone_pages(struct zone *zone, struct per_cpu_pages *pcp)
{
	unsigned long flags;
	int to_drain;
	unsigned long batch;

	local_irq_save(flags);
	batch = ACCESS_ONCE(pcp->batch);
	if (pcp->count >= batch)
		to_drain = batch;
	else
		to_drain = pcp->count;
	if (to_drain > 0) {
		free_pcppages_bulk(zone, to_drain, pcp);
		pcp->count -= to_drain;
	}
	local_irq_restore(flags);
}
#endif

/*
 * Drain pages of the indicated processor.
 *
 * The processor must either be the current processor and the
 * thread pinned to the current processor or a processor that
 * is not online.
 */
static void drain_pages(unsigned int cpu)
{
	unsigned long flags;
	struct zone *zone;

	for_each_populated_zone(zone) {
		struct per_cpu_pageset *pset;
		struct per_cpu_pages *pcp;

		local_irq_save(flags);
		pset = per_cpu_ptr(zone->pageset, cpu);

		pcp = &pset->pcp;
		if (pcp->count) {
			free_pcppages_bulk(zone, pcp->count, pcp);
			pcp->count = 0;
		}
		local_irq_restore(flags);
	}
}

/*
 * Spill all of this CPU's per-cpu pages back into the buddy allocator.
 */
void drain_local_pages(void *arg)
{
	drain_pages(smp_processor_id());
}

/*
 * Spill all the per-cpu pages from all CPUs back into the buddy allocator.
 *
 * Note that this code is protected against sending an IPI to an offline
 * CPU but does not guarantee sending an IPI to newly hotplugged CPUs:
 * on_each_cpu_mask() blocks hotplug and won't talk to offlined CPUs but
 * nothing keeps CPUs from showing up after we populated the cpumask and
 * before the call to on_each_cpu_mask().
 */
void drain_all_pages(void)
{
	int cpu;
	struct per_cpu_pageset *pcp;
	struct zone *zone;

	/*
	 * Allocate in the BSS so we wont require allocation in
	 * direct reclaim path for CONFIG_CPUMASK_OFFSTACK=y
	 */
	static cpumask_t cpus_with_pcps;

	/*
	 * We don't care about racing with CPU hotplug event
	 * as offline notification will cause the notified
	 * cpu to drain that CPU pcps and on_each_cpu_mask
	 * disables preemption as part of its processing
	 */
	for_each_online_cpu(cpu) {
		bool has_pcps = false;
		for_each_populated_zone(zone) {
			pcp = per_cpu_ptr(zone->pageset, cpu);
			if (pcp->pcp.count) {
				has_pcps = true;
				break;
			}
		}
		if (has_pcps)
			cpumask_set_cpu(cpu, &cpus_with_pcps);
		else
			cpumask_clear_cpu(cpu, &cpus_with_pcps);
	}
	on_each_cpu_mask(&cpus_with_pcps, drain_local_pages, NULL, 1);
}

#ifdef CONFIG_HIBERNATION

void mark_free_pages(struct zone *zone)
{
	unsigned long pfn, max_zone_pfn;
	unsigned long flags;
	int order, t;
	struct list_head *curr;

	if (!zone->spanned_pages)
		return;

	spin_lock_irqsave(&zone->lock, flags);

	max_zone_pfn = zone_end_pfn(zone);
	for (pfn = zone->zone_start_pfn; pfn < max_zone_pfn; pfn++)
		if (pfn_valid(pfn)) {
			struct page *page = pfn_to_page(pfn);

			if (!swsusp_page_is_forbidden(page))
				swsusp_unset_page_free(page);
		}

	for_each_migratetype_order(order, t) {
		list_for_each(curr, &zone->free_area[order].free_list[t]) {
			unsigned long i;

			pfn = page_to_pfn(list_entry(curr, struct page, lru));
			for (i = 0; i < (1UL << order); i++)
				swsusp_set_page_free(pfn_to_page(pfn + i));
		}
	}
	spin_unlock_irqrestore(&zone->lock, flags);
}
#endif /* CONFIG_PM */

/*
 * Free a 0-order page
 * cold == 1 ? free a cold page : free a hot page
 */
void free_hot_cold_page(struct page *page, int cold)
{
	struct zone *zone = page_zone(page);
	struct per_cpu_pages *pcp;
	unsigned long flags;
	int migratetype;

	if (!free_pages_prepare(page, 0))
		return;

	migratetype = get_pageblock_migratetype(page);
	set_freepage_migratetype(page, migratetype);
	local_irq_save(flags);
	__count_vm_event(PGFREE);

	/*
	 * We only track unmovable, reclaimable and movable on pcp lists.
	 * Free ISOLATE pages back to the allocator because they are being
	 * offlined but treat RESERVE as movable pages so we can get those
	 * areas back if necessary. Otherwise, we may have to free
	 * excessively into the page allocator
	 */
	if (migratetype >= MIGRATE_PCPTYPES) {
		if (unlikely(is_migrate_isolate(migratetype))) {
			free_one_page(zone, page, 0, migratetype);
			goto out;
		}
		migratetype = MIGRATE_MOVABLE;
	}

	pcp = &this_cpu_ptr(zone->pageset)->pcp;
	if (cold)
		list_add_tail(&page->lru, &pcp->lists[migratetype]);
	else
		list_add(&page->lru, &pcp->lists[migratetype]);
	pcp->count++;
	if (pcp->count >= pcp->high) {
		unsigned long batch = ACCESS_ONCE(pcp->batch);
		free_pcppages_bulk(zone, batch, pcp);
		pcp->count -= batch;
	}

out:
	local_irq_restore(flags);
}

/*
 * Free a list of 0-order pages
 */
void free_hot_cold_page_list(struct list_head *list, int cold)
{
	struct page *page, *next;

	list_for_each_entry_safe(page, next, list, lru) {
		trace_mm_page_free_batched(page, cold);
		free_hot_cold_page(page, cold);
	}
}

/*
 * split_page takes a non-compound higher-order page, and splits it into
 * n (1<<order) sub-pages: page[0..n]
 * Each sub-page must be freed individually.
 *
 * Note: this is probably too low level an operation for use in drivers.
 * Please consult with lkml before using this in your driver.
 */
void split_page(struct page *page, unsigned int order)
{
	int i;

	VM_BUG_ON(PageCompound(page));
	VM_BUG_ON(!page_count(page));

#ifdef CONFIG_KMEMCHECK
	/*
	 * Split shadow pages too, because free(page[0]) would
	 * otherwise free the whole shadow.
	 */
	if (kmemcheck_page_is_tracked(page))
		split_page(virt_to_page(page[0].shadow), order);
#endif

	for (i = 1; i < (1 << order); i++)
		set_page_refcounted(page + i);
}
EXPORT_SYMBOL_GPL(split_page);

static int __isolate_free_page(struct page *page, unsigned int order)
{
	unsigned long watermark;
	struct zone *zone;
	int mt;

	BUG_ON(!PageBuddy(page));

	zone = page_zone(page);
	mt = get_pageblock_migratetype(page);

	if (!is_migrate_isolate(mt)) {
		/* Obey watermarks as if the page was being allocated */
		watermark = low_wmark_pages(zone) + (1 << order);
		if (!zone_watermark_ok(zone, 0, watermark, 0, 0))
			return 0;

		__mod_zone_freepage_state(zone, -(1UL << order), mt);
	}

	/* Remove page from free list */
	list_del(&page->lru);
	zone->free_area[order].nr_free--;
	rmv_page_order(page);

	/* Set the pageblock if the isolated page is at least a pageblock */
	if (order >= pageblock_order - 1) {
		struct page *endpage = page + (1 << order) - 1;
		for (; page < endpage; page += pageblock_nr_pages) {
			int mt = get_pageblock_migratetype(page);
			if (!is_migrate_isolate(mt) && !is_migrate_cma(mt))
				set_pageblock_migratetype(page,
							  MIGRATE_MOVABLE);
		}
	}

	return 1UL << order;
}

/*
 * Similar to split_page except the page is already free. As this is only
 * being used for migration, the migratetype of the block also changes.
 * As this is called with interrupts disabled, the caller is responsible
 * for calling arch_alloc_page() and kernel_map_page() after interrupts
 * are enabled.
 *
 * Note: this is probably too low level an operation for use in drivers.
 * Please consult with lkml before using this in your driver.
 */
int split_free_page(struct page *page)
{
	unsigned int order;
	int nr_pages;

	order = page_order(page);

	nr_pages = __isolate_free_page(page, order);
	if (!nr_pages)
		return 0;

	/* Split into individual pages */
	set_page_refcounted(page);
	split_page(page, order);
	return nr_pages;
}

/*
 * Really, prep_compound_page() should be called from __rmqueue_bulk().  But
 * we cheat by calling it from here, in the order > 0 path.  Saves a branch
 * or two.
 */
static inline
struct page *buffered_rmqueue(struct zone *preferred_zone,
			struct zone *zone, int order, gfp_t gfp_flags,
			int migratetype)
{
	unsigned long flags;
	struct page *page;
	int cold = !!(gfp_flags & __GFP_COLD);

again:
	if (likely(order == 0)) {
		struct per_cpu_pages *pcp;
		struct list_head *list;

		local_irq_save(flags);
		pcp = &this_cpu_ptr(zone->pageset)->pcp;
		list = &pcp->lists[migratetype];
		if (list_empty(list)) {
			pcp->count += rmqueue_bulk(zone, 0,
					pcp->batch, list,
					migratetype, cold);
			if (unlikely(list_empty(list)))
				goto failed;
		}

		if (cold)
			page = list_entry(list->prev, struct page, lru);
		else
			page = list_entry(list->next, struct page, lru);

		list_del(&page->lru);
		pcp->count--;
	} else {
		if (unlikely(gfp_flags & __GFP_NOFAIL)) {
			/*
			 * __GFP_NOFAIL is not to be used in new code.
			 *
			 * All __GFP_NOFAIL callers should be fixed so that they
			 * properly detect and handle allocation failures.
			 *
			 * We most definitely don't want callers attempting to
			 * allocate greater than order-1 page units with
			 * __GFP_NOFAIL.
			 */
			WARN_ON_ONCE(order > 1);
		}
		spin_lock_irqsave(&zone->lock, flags);
		page = __rmqueue(zone, order, migratetype);
		spin_unlock(&zone->lock);
		if (!page)
			goto failed;
		__mod_zone_freepage_state(zone, -(1 << order),
					  get_pageblock_migratetype(page));
	}

	__count_zone_vm_events(PGALLOC, zone, 1 << order);
	zone_statistics(preferred_zone, zone, gfp_flags);
	local_irq_restore(flags);

	VM_BUG_ON(bad_range(zone, page));
	if (prep_new_page(page, order, gfp_flags))
		goto again;
	return page;

failed:
	local_irq_restore(flags);
	return NULL;
}

#ifdef CONFIG_FAIL_PAGE_ALLOC

static struct {
	struct fault_attr attr;

	u32 ignore_gfp_highmem;
	u32 ignore_gfp_wait;
	u32 min_order;
} fail_page_alloc = {
	.attr = FAULT_ATTR_INITIALIZER,
	.ignore_gfp_wait = 1,
	.ignore_gfp_highmem = 1,
	.min_order = 1,
};

static int __init setup_fail_page_alloc(char *str)
{
	return setup_fault_attr(&fail_page_alloc.attr, str);
}
__setup("fail_page_alloc=", setup_fail_page_alloc);

static bool should_fail_alloc_page(gfp_t gfp_mask, unsigned int order)
{
	if (order < fail_page_alloc.min_order)
		return false;
	if (gfp_mask & __GFP_NOFAIL)
		return false;
	if (fail_page_alloc.ignore_gfp_highmem && (gfp_mask & __GFP_HIGHMEM))
		return false;
	if (fail_page_alloc.ignore_gfp_wait && (gfp_mask & __GFP_WAIT))
		return false;

	return should_fail(&fail_page_alloc.attr, 1 << order);
}

#ifdef CONFIG_FAULT_INJECTION_DEBUG_FS

static int __init fail_page_alloc_debugfs(void)
{
	umode_t mode = S_IFREG | S_IRUSR | S_IWUSR;
	struct dentry *dir;

	dir = fault_create_debugfs_attr("fail_page_alloc", NULL,
					&fail_page_alloc.attr);
	if (IS_ERR(dir))
		return PTR_ERR(dir);

	if (!debugfs_create_bool("ignore-gfp-wait", mode, dir,
				&fail_page_alloc.ignore_gfp_wait))
		goto fail;
	if (!debugfs_create_bool("ignore-gfp-highmem", mode, dir,
				&fail_page_alloc.ignore_gfp_highmem))
		goto fail;
	if (!debugfs_create_u32("min-order", mode, dir,
				&fail_page_alloc.min_order))
		goto fail;

	return 0;
fail:
	debugfs_remove_recursive(dir);

	return -ENOMEM;
}

late_initcall(fail_page_alloc_debugfs);

#endif /* CONFIG_FAULT_INJECTION_DEBUG_FS */

#else /* CONFIG_FAIL_PAGE_ALLOC */

static inline bool should_fail_alloc_page(gfp_t gfp_mask, unsigned int order)
{
	return false;
}

#endif /* CONFIG_FAIL_PAGE_ALLOC */

/*
 * Return true if free pages are above 'mark'. This takes into account the order
 * of the allocation.
 */
static bool __zone_watermark_ok(struct zone *z, int order, unsigned long mark,
		      int classzone_idx, int alloc_flags, long free_pages)
{
	/* free_pages my go negative - that's OK */
	long min = mark;
	long lowmem_reserve = z->lowmem_reserve[classzone_idx];
	int o;
	long free_cma = 0;

	free_pages -= (1 << order) - 1;
	if (alloc_flags & ALLOC_HIGH)
		min -= min / 2;
	if (alloc_flags & ALLOC_HARDER)
		min -= min / 4;
#ifdef CONFIG_CMA
	/* If allocation can't use CMA areas don't use free CMA pages */
	if (!(alloc_flags & ALLOC_CMA))
		free_cma = zone_page_state(z, NR_FREE_CMA_PAGES);
#endif

	if (free_pages - free_cma <= min + lowmem_reserve)
		return false;
	for (o = 0; o < order; o++) {
		/* At the next order, this order's pages become unavailable */
		free_pages -= z->free_area[o].nr_free << o;

		/* Require fewer higher order pages to be free */
		min >>= min_free_order_shift;

		if (free_pages <= min)
			return false;
	}
	return true;
}

bool zone_watermark_ok(struct zone *z, int order, unsigned long mark,
		      int classzone_idx, int alloc_flags)
{
	return __zone_watermark_ok(z, order, mark, classzone_idx, alloc_flags,
					zone_page_state(z, NR_FREE_PAGES));
}

bool zone_watermark_ok_safe(struct zone *z, int order, unsigned long mark,
		      int classzone_idx, int alloc_flags)
{
	long free_pages = zone_page_state(z, NR_FREE_PAGES);

	if (z->percpu_drift_mark && free_pages < z->percpu_drift_mark)
		free_pages = zone_page_state_snapshot(z, NR_FREE_PAGES);

	return __zone_watermark_ok(z, order, mark, classzone_idx, alloc_flags,
								free_pages);
}

#ifdef CONFIG_NUMA
/*
 * zlc_setup - Setup for "zonelist cache".  Uses cached zone data to
 * skip over zones that are not allowed by the cpuset, or that have
 * been recently (in last second) found to be nearly full.  See further
 * comments in mmzone.h.  Reduces cache footprint of zonelist scans
 * that have to skip over a lot of full or unallowed zones.
 *
 * If the zonelist cache is present in the passed in zonelist, then
 * returns a pointer to the allowed node mask (either the current
 * tasks mems_allowed, or node_states[N_MEMORY].)
 *
 * If the zonelist cache is not available for this zonelist, does
 * nothing and returns NULL.
 *
 * If the fullzones BITMAP in the zonelist cache is stale (more than
 * a second since last zap'd) then we zap it out (clear its bits.)
 *
 * We hold off even calling zlc_setup, until after we've checked the
 * first zone in the zonelist, on the theory that most allocations will
 * be satisfied from that first zone, so best to examine that zone as
 * quickly as we can.
 */
static nodemask_t *zlc_setup(struct zonelist *zonelist, int alloc_flags)
{
	struct zonelist_cache *zlc;	/* cached zonelist speedup info */
	nodemask_t *allowednodes;	/* zonelist_cache approximation */

	zlc = zonelist->zlcache_ptr;
	if (!zlc)
		return NULL;

	if (time_after(jiffies, zlc->last_full_zap + HZ)) {
		bitmap_zero(zlc->fullzones, MAX_ZONES_PER_ZONELIST);
		zlc->last_full_zap = jiffies;
	}

	allowednodes = !in_interrupt() && (alloc_flags & ALLOC_CPUSET) ?
					&cpuset_current_mems_allowed :
					&node_states[N_MEMORY];
	return allowednodes;
}

/*
 * Given 'z' scanning a zonelist, run a couple of quick checks to see
 * if it is worth looking at further for free memory:
 *  1) Check that the zone isn't thought to be full (doesn't have its
 *     bit set in the zonelist_cache fullzones BITMAP).
 *  2) Check that the zones node (obtained from the zonelist_cache
 *     z_to_n[] mapping) is allowed in the passed in allowednodes mask.
 * Return true (non-zero) if zone is worth looking at further, or
 * else return false (zero) if it is not.
 *
 * This check -ignores- the distinction between various watermarks,
 * such as GFP_HIGH, GFP_ATOMIC, PF_MEMALLOC, ...  If a zone is
 * found to be full for any variation of these watermarks, it will
 * be considered full for up to one second by all requests, unless
 * we are so low on memory on all allowed nodes that we are forced
 * into the second scan of the zonelist.
 *
 * In the second scan we ignore this zonelist cache and exactly
 * apply the watermarks to all zones, even it is slower to do so.
 * We are low on memory in the second scan, and should leave no stone
 * unturned looking for a free page.
 */
static int zlc_zone_worth_trying(struct zonelist *zonelist, struct zoneref *z,
						nodemask_t *allowednodes)
{
	struct zonelist_cache *zlc;	/* cached zonelist speedup info */
	int i;				/* index of *z in zonelist zones */
	int n;				/* node that zone *z is on */

	zlc = zonelist->zlcache_ptr;
	if (!zlc)
		return 1;

	i = z - zonelist->_zonerefs;
	n = zlc->z_to_n[i];

	/* This zone is worth trying if it is allowed but not full */
	return node_isset(n, *allowednodes) && !test_bit(i, zlc->fullzones);
}

/*
 * Given 'z' scanning a zonelist, set the corresponding bit in
 * zlc->fullzones, so that subsequent attempts to allocate a page
 * from that zone don't waste time re-examining it.
 */
static void zlc_mark_zone_full(struct zonelist *zonelist, struct zoneref *z)
{
	struct zonelist_cache *zlc;	/* cached zonelist speedup info */
	int i;				/* index of *z in zonelist zones */

	zlc = zonelist->zlcache_ptr;
	if (!zlc)
		return;

	i = z - zonelist->_zonerefs;

	set_bit(i, zlc->fullzones);
}

/*
 * clear all zones full, called after direct reclaim makes progress so that
 * a zone that was recently full is not skipped over for up to a second
 */
static void zlc_clear_zones_full(struct zonelist *zonelist)
{
	struct zonelist_cache *zlc;	/* cached zonelist speedup info */

	zlc = zonelist->zlcache_ptr;
	if (!zlc)
		return;

	bitmap_zero(zlc->fullzones, MAX_ZONES_PER_ZONELIST);
}

static bool zone_allows_reclaim(struct zone *local_zone, struct zone *zone)
{
	return node_isset(local_zone->node, zone->zone_pgdat->reclaim_nodes);
}

static void __paginginit init_zone_allows_reclaim(int nid)
{
	int i;

	for_each_online_node(i)
		if (node_distance(nid, i) <= RECLAIM_DISTANCE)
			node_set(i, NODE_DATA(nid)->reclaim_nodes);
		else
			zone_reclaim_mode = 1;
}

#else	/* CONFIG_NUMA */

static nodemask_t *zlc_setup(struct zonelist *zonelist, int alloc_flags)
{
	return NULL;
}

static int zlc_zone_worth_trying(struct zonelist *zonelist, struct zoneref *z,
				nodemask_t *allowednodes)
{
	return 1;
}

static void zlc_mark_zone_full(struct zonelist *zonelist, struct zoneref *z)
{
}

static void zlc_clear_zones_full(struct zonelist *zonelist)
{
}

static bool zone_allows_reclaim(struct zone *local_zone, struct zone *zone)
{
	return true;
}

static inline void init_zone_allows_reclaim(int nid)
{
}
#endif	/* CONFIG_NUMA */

/*
 * get_page_from_freelist goes through the zonelist trying to allocate
 * a page.
 */
static struct page *
get_page_from_freelist(gfp_t gfp_mask, nodemask_t *nodemask, unsigned int order,
		struct zonelist *zonelist, int high_zoneidx, int alloc_flags,
		struct zone *preferred_zone, int migratetype)
{
	struct zoneref *z;
	struct page *page = NULL;
	int classzone_idx;
	struct zone *zone;
	nodemask_t *allowednodes = NULL;/* zonelist_cache approximation */
	int zlc_active = 0;		/* set if using zonelist_cache */
	int did_zlc_setup = 0;		/* just call zlc_setup() one time */

	classzone_idx = zone_idx(preferred_zone);
zonelist_scan:
	/*
	 * Scan zonelist, looking for a zone with enough free.
	 * See also cpuset_zone_allowed() comment in kernel/cpuset.c.
	 */
	for_each_zone_zonelist_nodemask(zone, z, zonelist,
						high_zoneidx, nodemask) {
		if (IS_ENABLED(CONFIG_NUMA) && zlc_active &&
			!zlc_zone_worth_trying(zonelist, z, allowednodes))
				continue;
		if ((alloc_flags & ALLOC_CPUSET) &&
			!cpuset_zone_allowed_softwall(zone, gfp_mask))
				continue;
		/*
		 * When allocating a page cache page for writing, we
		 * want to get it from a zone that is within its dirty
		 * limit, such that no single zone holds more than its
		 * proportional share of globally allowed dirty pages.
		 * The dirty limits take into account the zone's
		 * lowmem reserves and high watermark so that kswapd
		 * should be able to balance it without having to
		 * write pages from its LRU list.
		 *
		 * This may look like it could increase pressure on
		 * lower zones by failing allocations in higher zones
		 * before they are full.  But the pages that do spill
		 * over are limited as the lower zones are protected
		 * by this very same mechanism.  It should not become
		 * a practical burden to them.
		 *
		 * XXX: For now, allow allocations to potentially
		 * exceed the per-zone dirty limit in the slowpath
		 * (ALLOC_WMARK_LOW unset) before going into reclaim,
		 * which is important when on a NUMA setup the allowed
		 * zones are together not big enough to reach the
		 * global limit.  The proper fix for these situations
		 * will require awareness of zones in the
		 * dirty-throttling and the flusher threads.
		 */
		if ((alloc_flags & ALLOC_WMARK_LOW) &&
		    (gfp_mask & __GFP_WRITE) && !zone_dirty_ok(zone))
			goto this_zone_full;

		BUILD_BUG_ON(ALLOC_NO_WATERMARKS < NR_WMARK);
		if (!(alloc_flags & ALLOC_NO_WATERMARKS)) {
			unsigned long mark;
			int ret;

			mark = zone->watermark[alloc_flags & ALLOC_WMARK_MASK];
			if (zone_watermark_ok(zone, order, mark,
				    classzone_idx, alloc_flags))
				goto try_this_zone;

			if (IS_ENABLED(CONFIG_NUMA) &&
					!did_zlc_setup && nr_online_nodes > 1) {
				/*
				 * we do zlc_setup if there are multiple nodes
				 * and before considering the first zone allowed
				 * by the cpuset.
				 */
				allowednodes = zlc_setup(zonelist, alloc_flags);
				zlc_active = 1;
				did_zlc_setup = 1;
			}

			if (zone_reclaim_mode == 0 ||
			    !zone_allows_reclaim(preferred_zone, zone))
				goto this_zone_full;

			/*
			 * As we may have just activated ZLC, check if the first
			 * eligible zone has failed zone_reclaim recently.
			 */
			if (IS_ENABLED(CONFIG_NUMA) && zlc_active &&
				!zlc_zone_worth_trying(zonelist, z, allowednodes))
				continue;

			ret = zone_reclaim(zone, gfp_mask, order);
			switch (ret) {
			case ZONE_RECLAIM_NOSCAN:
				/* did not scan */
				continue;
			case ZONE_RECLAIM_FULL:
				/* scanned but unreclaimable */
				continue;
			default:
				/* did we reclaim enough */
				if (zone_watermark_ok(zone, order, mark,
						classzone_idx, alloc_flags))
					goto try_this_zone;

				/*
				 * Failed to reclaim enough to meet watermark.
				 * Only mark the zone full if checking the min
				 * watermark or if we failed to reclaim just
				 * 1<<order pages or else the page allocator
				 * fastpath will prematurely mark zones full
				 * when the watermark is between the low and
				 * min watermarks.
				 */
				if (((alloc_flags & ALLOC_WMARK_MASK) == ALLOC_WMARK_MIN) ||
				    ret == ZONE_RECLAIM_SOME)
					goto this_zone_full;

				continue;
			}
		}

try_this_zone:
		page = buffered_rmqueue(preferred_zone, zone, order,
						gfp_mask, migratetype);
		if (page)
			break;
this_zone_full:
		if (IS_ENABLED(CONFIG_NUMA))
			zlc_mark_zone_full(zonelist, z);
	}

	if (unlikely(IS_ENABLED(CONFIG_NUMA) && page == NULL && zlc_active)) {
		/* Disable zlc cache for second zonelist scan */
		zlc_active = 0;
		goto zonelist_scan;
	}

	if (page)
		/*
		 * page->pfmemalloc is set when ALLOC_NO_WATERMARKS was
		 * necessary to allocate the page. The expectation is
		 * that the caller is taking steps that will free more
		 * memory. The caller should avoid the page being used
		 * for !PFMEMALLOC purposes.
		 */
		page->pfmemalloc = !!(alloc_flags & ALLOC_NO_WATERMARKS);

	return page;
}

/*
 * Large machines with many possible nodes should not always dump per-node
 * meminfo in irq context.
 */
static inline bool should_suppress_show_mem(void)
{
	bool ret = false;

#if NODES_SHIFT > 8
	ret = in_interrupt();
#endif
	return ret;
}

static DEFINE_RATELIMIT_STATE(nopage_rs,
		DEFAULT_RATELIMIT_INTERVAL,
		DEFAULT_RATELIMIT_BURST);

void warn_alloc_failed(gfp_t gfp_mask, int order, const char *fmt, ...)
{
	unsigned int filter = SHOW_MEM_FILTER_NODES;

	if ((gfp_mask & __GFP_NOWARN) || !__ratelimit(&nopage_rs) ||
	    debug_guardpage_minorder() > 0)
		return;

	/*
	 * Walking all memory to count page types is very expensive and should
	 * be inhibited in non-blockable contexts.
	 */
	if (!(gfp_mask & __GFP_WAIT))
		filter |= SHOW_MEM_FILTER_PAGE_COUNT;

	/*
	 * This documents exceptions given to allocations in certain
	 * contexts that are allowed to allocate outside current's set
	 * of allowed nodes.
	 */
	if (!(gfp_mask & __GFP_NOMEMALLOC))
		if (test_thread_flag(TIF_MEMDIE) ||
		    (current->flags & (PF_MEMALLOC | PF_EXITING)))
			filter &= ~SHOW_MEM_FILTER_NODES;
	if (in_interrupt() || !(gfp_mask & __GFP_WAIT))
		filter &= ~SHOW_MEM_FILTER_NODES;

	if (fmt) {
		struct va_format vaf;
		va_list args;

		va_start(args, fmt);

		vaf.fmt = fmt;
		vaf.va = &args;

		pr_warn("%pV", &vaf);

		va_end(args);
	}

	pr_warn("%s: page allocation failure: order:%d, mode:0x%x\n",
		current->comm, order, gfp_mask);

	dump_stack();
	if (!should_suppress_show_mem())
		show_mem(filter);
}

static inline int
should_alloc_retry(gfp_t gfp_mask, unsigned int order,
				unsigned long did_some_progress,
				unsigned long pages_reclaimed)
{
	/* Do not loop if specifically requested */
	if (gfp_mask & __GFP_NORETRY)
		return 0;

	/* Always retry if specifically requested */
	if (gfp_mask & __GFP_NOFAIL)
		return 1;

	/*
	 * Suspend converts GFP_KERNEL to __GFP_WAIT which can prevent reclaim
	 * making forward progress without invoking OOM. Suspend also disables
	 * storage devices so kswapd will not help. Bail if we are suspending.
	 */
	if (!did_some_progress && pm_suspended_storage())
		return 0;

	/*
	 * In this implementation, order <= PAGE_ALLOC_COSTLY_ORDER
	 * means __GFP_NOFAIL, but that may not be true in other
	 * implementations.
	 */
	if (order <= PAGE_ALLOC_COSTLY_ORDER)
		return 1;

	/*
	 * For order > PAGE_ALLOC_COSTLY_ORDER, if __GFP_REPEAT is
	 * specified, then we retry until we no longer reclaim any pages
	 * (above), or we've reclaimed an order of pages at least as
	 * large as the allocation's order. In both cases, if the
	 * allocation still fails, we stop retrying.
	 */
	if (gfp_mask & __GFP_REPEAT && pages_reclaimed < (1 << order))
		return 1;

	return 0;
}

static inline struct page *
__alloc_pages_may_oom(gfp_t gfp_mask, unsigned int order,
	struct zonelist *zonelist, enum zone_type high_zoneidx,
	nodemask_t *nodemask, struct zone *preferred_zone,
	int migratetype)
{
	struct page *page;

	/* Acquire the OOM killer lock for the zones in zonelist */
	if (!try_set_zonelist_oom(zonelist, gfp_mask)) {
		schedule_timeout_uninterruptible(1);
		return NULL;
	}

	/*
	 * Go through the zonelist yet one more time, keep very high watermark
	 * here, this is only to catch a parallel oom killing, we must fail if
	 * we're still under heavy pressure.
	 */
	page = get_page_from_freelist(gfp_mask|__GFP_HARDWALL, nodemask,
		order, zonelist, high_zoneidx,
		ALLOC_WMARK_HIGH|ALLOC_CPUSET,
		preferred_zone, migratetype);
	if (page)
		goto out;

	if (!(gfp_mask & __GFP_NOFAIL)) {
		/* The OOM killer will not help higher order allocs */
		if (order > PAGE_ALLOC_COSTLY_ORDER)
			goto out;
		/* The OOM killer does not needlessly kill tasks for lowmem */
		if (high_zoneidx < ZONE_NORMAL)
			goto out;
		/*
		 * GFP_THISNODE contains __GFP_NORETRY and we never hit this.
		 * Sanity check for bare calls of __GFP_THISNODE, not real OOM.
		 * The caller should handle page allocation failure by itself if
		 * it specifies __GFP_THISNODE.
		 * Note: Hugepage uses it but will hit PAGE_ALLOC_COSTLY_ORDER.
		 */
		if (gfp_mask & __GFP_THISNODE)
			goto out;
	}
	/* Exhausted what can be done so it's blamo time */
	out_of_memory(zonelist, gfp_mask, order, nodemask, false);

out:
	clear_zonelist_oom(zonelist, gfp_mask);
	return page;
}

#ifdef CONFIG_COMPACTION
/* Try memory compaction for high-order allocations before reclaim */
static struct page *
__alloc_pages_direct_compact(gfp_t gfp_mask, unsigned int order,
	struct zonelist *zonelist, enum zone_type high_zoneidx,
	nodemask_t *nodemask, int alloc_flags, struct zone *preferred_zone,
	int migratetype, bool sync_migration,
	bool *contended_compaction, bool *deferred_compaction,
	unsigned long *did_some_progress)
{
	if (!order)
		return NULL;

	if (compaction_deferred(preferred_zone, order)) {
		*deferred_compaction = true;
		return NULL;
	}

	current->flags |= PF_MEMALLOC;
	*did_some_progress = try_to_compact_pages(zonelist, order, gfp_mask,
						nodemask, sync_migration,
						contended_compaction);
	current->flags &= ~PF_MEMALLOC;

	if (*did_some_progress != COMPACT_SKIPPED) {
		struct page *page;

		/* Page migration frees to the PCP lists but we want merging */
		drain_pages(get_cpu());
		put_cpu();

		page = get_page_from_freelist(gfp_mask, nodemask,
				order, zonelist, high_zoneidx,
				alloc_flags & ~ALLOC_NO_WATERMARKS,
				preferred_zone, migratetype);
		if (page) {
			preferred_zone->compact_blockskip_flush = false;
			preferred_zone->compact_considered = 0;
			preferred_zone->compact_defer_shift = 0;
			if (order >= preferred_zone->compact_order_failed)
				preferred_zone->compact_order_failed = order + 1;
			count_vm_event(COMPACTSUCCESS);
			return page;
		}

		/*
		 * It's bad if compaction run occurs and fails.
		 * The most likely reason is that pages exist,
		 * but not enough to satisfy watermarks.
		 */
		count_vm_event(COMPACTFAIL);

		/*
		 * As async compaction considers a subset of pageblocks, only
		 * defer if the failure was a sync compaction failure.
		 */
		if (sync_migration)
			defer_compaction(preferred_zone, order);

		cond_resched();
	}

	return NULL;
}
#else
static inline struct page *
__alloc_pages_direct_compact(gfp_t gfp_mask, unsigned int order,
	struct zonelist *zonelist, enum zone_type high_zoneidx,
	nodemask_t *nodemask, int alloc_flags, struct zone *preferred_zone,
	int migratetype, bool sync_migration,
	bool *contended_compaction, bool *deferred_compaction,
	unsigned long *did_some_progress)
{
	return NULL;
}
#endif /* CONFIG_COMPACTION */

/* Perform direct synchronous page reclaim */
static int
__perform_reclaim(gfp_t gfp_mask, unsigned int order, struct zonelist *zonelist,
		  nodemask_t *nodemask)
{
	struct reclaim_state reclaim_state;
	int progress;

	cond_resched();

	/* We now go into synchronous reclaim */
	cpuset_memory_pressure_bump();
	current->flags |= PF_MEMALLOC;
	lockdep_set_current_reclaim_state(gfp_mask);
	reclaim_state.reclaimed_slab = 0;
	current->reclaim_state = &reclaim_state;

	progress = try_to_free_pages(zonelist, order, gfp_mask, nodemask);

	current->reclaim_state = NULL;
	lockdep_clear_current_reclaim_state();
	current->flags &= ~PF_MEMALLOC;

	cond_resched();

	return progress;
}

/* The really slow allocator path where we enter direct reclaim */
static inline struct page *
__alloc_pages_direct_reclaim(gfp_t gfp_mask, unsigned int order,
	struct zonelist *zonelist, enum zone_type high_zoneidx,
	nodemask_t *nodemask, int alloc_flags, struct zone *preferred_zone,
	int migratetype, unsigned long *did_some_progress)
{
	struct page *page = NULL;
	bool drained = false;

	*did_some_progress = __perform_reclaim(gfp_mask, order, zonelist,
					       nodemask);
	if (unlikely(!(*did_some_progress)))
		return NULL;

	/* After successful reclaim, reconsider all zones for allocation */
	if (IS_ENABLED(CONFIG_NUMA))
		zlc_clear_zones_full(zonelist);

retry:
	page = get_page_from_freelist(gfp_mask, nodemask, order,
					zonelist, high_zoneidx,
					alloc_flags & ~ALLOC_NO_WATERMARKS,
					preferred_zone, migratetype);

	/*
	 * If an allocation failed after direct reclaim, it could be because
	 * pages are pinned on the per-cpu lists. Drain them and try again
	 */
	if (!page && !drained) {
		drain_all_pages();
		drained = true;
		goto retry;
	}

	return page;
}

/*
 * This is called in the allocator slow-path if the allocation request is of
 * sufficient urgency to ignore watermarks and take other desperate measures
 */
static inline struct page *
__alloc_pages_high_priority(gfp_t gfp_mask, unsigned int order,
	struct zonelist *zonelist, enum zone_type high_zoneidx,
	nodemask_t *nodemask, struct zone *preferred_zone,
	int migratetype)
{
	struct page *page;

	do {
		page = get_page_from_freelist(gfp_mask, nodemask, order,
			zonelist, high_zoneidx, ALLOC_NO_WATERMARKS,
			preferred_zone, migratetype);

		if (!page && gfp_mask & __GFP_NOFAIL)
			wait_iff_congested(preferred_zone, BLK_RW_ASYNC, HZ/50);
	} while (!page && (gfp_mask & __GFP_NOFAIL));

	return page;
}

static inline
void wake_all_kswapd(unsigned int order, struct zonelist *zonelist,
						enum zone_type high_zoneidx,
						enum zone_type classzone_idx)
{
	struct zoneref *z;
	struct zone *zone;

	for_each_zone_zonelist(zone, z, zonelist, high_zoneidx)
		wakeup_kswapd(zone, order, classzone_idx);
}

static inline int
gfp_to_alloc_flags(gfp_t gfp_mask)
{
	int alloc_flags = ALLOC_WMARK_MIN | ALLOC_CPUSET;
	const gfp_t wait = gfp_mask & __GFP_WAIT;

	/* __GFP_HIGH is assumed to be the same as ALLOC_HIGH to save a branch. */
	BUILD_BUG_ON(__GFP_HIGH != (__force gfp_t) ALLOC_HIGH);

	/*
	 * The caller may dip into page reserves a bit more if the caller
	 * cannot run direct reclaim, or if the caller has realtime scheduling
	 * policy or is asking for __GFP_HIGH memory.  GFP_ATOMIC requests will
	 * set both ALLOC_HARDER (!wait) and ALLOC_HIGH (__GFP_HIGH).
	 */
	alloc_flags |= (__force int) (gfp_mask & __GFP_HIGH);

	if (!wait) {
		/*
		 * Not worth trying to allocate harder for
		 * __GFP_NOMEMALLOC even if it can't schedule.
		 */
		if  (!(gfp_mask & __GFP_NOMEMALLOC))
			alloc_flags |= ALLOC_HARDER;
		/*
		 * Ignore cpuset if GFP_ATOMIC (!wait) rather than fail alloc.
		 * See also cpuset_zone_allowed() comment in kernel/cpuset.c.
		 */
		alloc_flags &= ~ALLOC_CPUSET;
	} else if (unlikely(rt_task(current)) && !in_interrupt())
		alloc_flags |= ALLOC_HARDER;

	if (likely(!(gfp_mask & __GFP_NOMEMALLOC))) {
		if (gfp_mask & __GFP_MEMALLOC)
			alloc_flags |= ALLOC_NO_WATERMARKS;
		else if (in_serving_softirq() && (current->flags & PF_MEMALLOC))
			alloc_flags |= ALLOC_NO_WATERMARKS;
		else if (!in_interrupt() &&
				((current->flags & PF_MEMALLOC) ||
				 unlikely(test_thread_flag(TIF_MEMDIE))))
			alloc_flags |= ALLOC_NO_WATERMARKS;
	}
#ifdef CONFIG_CMA
	if (allocflags_to_migratetype(gfp_mask) == MIGRATE_MOVABLE)
		alloc_flags |= ALLOC_CMA;
#endif
	return alloc_flags;
}

bool gfp_pfmemalloc_allowed(gfp_t gfp_mask)
{
	return !!(gfp_to_alloc_flags(gfp_mask) & ALLOC_NO_WATERMARKS);
}

static inline struct page *
__alloc_pages_slowpath(gfp_t gfp_mask, unsigned int order,
	struct zonelist *zonelist, enum zone_type high_zoneidx,
	nodemask_t *nodemask, struct zone *preferred_zone,
	int migratetype)
{
	const gfp_t wait = gfp_mask & __GFP_WAIT;
	struct page *page = NULL;
	int alloc_flags;
	unsigned long pages_reclaimed = 0;
	unsigned long did_some_progress;
	bool sync_migration = false;
	bool deferred_compaction = false;
	bool contended_compaction = false;

	/*
	 * In the slowpath, we sanity check order to avoid ever trying to
	 * reclaim >= MAX_ORDER areas which will never succeed. Callers may
	 * be using allocators in order of preference for an area that is
	 * too large.
	 */
	if (order >= MAX_ORDER) {
		WARN_ON_ONCE(!(gfp_mask & __GFP_NOWARN));
		return NULL;
	}

	/*
	 * GFP_THISNODE (meaning __GFP_THISNODE, __GFP_NORETRY and
	 * __GFP_NOWARN set) should not cause reclaim since the subsystem
	 * (f.e. slab) using GFP_THISNODE may choose to trigger reclaim
	 * using a larger set of nodes after it has established that the
	 * allowed per node queues are empty and that nodes are
	 * over allocated.
	 */
	if (IS_ENABLED(CONFIG_NUMA) &&
			(gfp_mask & GFP_THISNODE) == GFP_THISNODE)
		goto nopage;

restart:
	if (!(gfp_mask & __GFP_NO_KSWAPD))
		wake_all_kswapd(order, zonelist, high_zoneidx,
						zone_idx(preferred_zone));

	/*
	 * OK, we're below the kswapd watermark and have kicked background
	 * reclaim. Now things get more complex, so set up alloc_flags according
	 * to how we want to proceed.
	 */
	alloc_flags = gfp_to_alloc_flags(gfp_mask);

	/*
	 * Find the true preferred zone if the allocation is unconstrained by
	 * cpusets.
	 */
	if (!(alloc_flags & ALLOC_CPUSET) && !nodemask)
		first_zones_zonelist(zonelist, high_zoneidx, NULL,
					&preferred_zone);

rebalance:
	/* This is the last chance, in general, before the goto nopage. */
	page = get_page_from_freelist(gfp_mask, nodemask, order, zonelist,
			high_zoneidx, alloc_flags & ~ALLOC_NO_WATERMARKS,
			preferred_zone, migratetype);
	if (page)
		goto got_pg;

	/* Allocate without watermarks if the context allows */
	if (alloc_flags & ALLOC_NO_WATERMARKS) {
		/*
		 * Ignore mempolicies if ALLOC_NO_WATERMARKS on the grounds
		 * the allocation is high priority and these type of
		 * allocations are system rather than user orientated
		 */
		zonelist = node_zonelist(numa_node_id(), gfp_mask);

		page = __alloc_pages_high_priority(gfp_mask, order,
				zonelist, high_zoneidx, nodemask,
				preferred_zone, migratetype);
		if (page) {
			goto got_pg;
		}
	}

	/* Atomic allocations - we can't balance anything */
	if (!wait)
		goto nopage;

	/* Avoid recursion of direct reclaim */
	if (current->flags & PF_MEMALLOC)
		goto nopage;

	/* Avoid allocations with no watermarks from looping endlessly */
	if (test_thread_flag(TIF_MEMDIE) && !(gfp_mask & __GFP_NOFAIL))
		goto nopage;

	/*
	 * Try direct compaction. The first pass is asynchronous. Subsequent
	 * attempts after direct reclaim are synchronous
	 */
	page = __alloc_pages_direct_compact(gfp_mask, order,
					zonelist, high_zoneidx,
					nodemask,
					alloc_flags, preferred_zone,
					migratetype, sync_migration,
					&contended_compaction,
					&deferred_compaction,
					&did_some_progress);
	if (page)
		goto got_pg;
	sync_migration = true;

	/*
	 * If compaction is deferred for high-order allocations, it is because
	 * sync compaction recently failed. In this is the case and the caller
	 * requested a movable allocation that does not heavily disrupt the
	 * system then fail the allocation instead of entering direct reclaim.
	 */
	if ((deferred_compaction || contended_compaction) &&
						(gfp_mask & __GFP_NO_KSWAPD))
		goto nopage;

	/* Try direct reclaim and then allocating */
	page = __alloc_pages_direct_reclaim(gfp_mask, order,
					zonelist, high_zoneidx,
					nodemask,
					alloc_flags, preferred_zone,
					migratetype, &did_some_progress);
	if (page)
		goto got_pg;

	/*
	 * If we failed to make any progress reclaiming, then we are
	 * running out of options and have to consider going OOM
	 */
	if (!did_some_progress) {
		if ((gfp_mask & __GFP_FS) && !(gfp_mask & __GFP_NORETRY)) {
			if (oom_killer_disabled)
				goto nopage;
			/* Coredumps can quickly deplete all memory reserves */
			if ((current->flags & PF_DUMPCORE) &&
			    !(gfp_mask & __GFP_NOFAIL))
				goto nopage;
			page = __alloc_pages_may_oom(gfp_mask, order,
					zonelist, high_zoneidx,
					nodemask, preferred_zone,
					migratetype);
			if (page)
				goto got_pg;

			if (!(gfp_mask & __GFP_NOFAIL)) {
				/*
				 * The oom killer is not called for high-order
				 * allocations that may fail, so if no progress
				 * is being made, there are no other options and
				 * retrying is unlikely to help.
				 */
				if (order > PAGE_ALLOC_COSTLY_ORDER)
					goto nopage;
				/*
				 * The oom killer is not called for lowmem
				 * allocations to prevent needlessly killing
				 * innocent tasks.
				 */
				if (high_zoneidx < ZONE_NORMAL)
					goto nopage;
			}

			goto restart;
		}
	}

	/* Check if we should retry the allocation */
	pages_reclaimed += did_some_progress;
	if (should_alloc_retry(gfp_mask, order, did_some_progress,
						pages_reclaimed)) {
		/* Wait for some write requests to complete then retry */
		wait_iff_congested(preferred_zone, BLK_RW_ASYNC, HZ/50);
		goto rebalance;
	} else {
		/*
		 * High-order allocations do not necessarily loop after
		 * direct reclaim and reclaim/compaction depends on compaction
		 * being called after reclaim so call directly if necessary
		 */
		page = __alloc_pages_direct_compact(gfp_mask, order,
					zonelist, high_zoneidx,
					nodemask,
					alloc_flags, preferred_zone,
					migratetype, sync_migration,
					&contended_compaction,
					&deferred_compaction,
					&did_some_progress);
		if (page)
			goto got_pg;
	}

nopage:
	warn_alloc_failed(gfp_mask, order, NULL);
	return page;
got_pg:
	if (kmemcheck_enabled)
		kmemcheck_pagealloc_alloc(page, order, gfp_mask);

	return page;
}

/*
 * This is the 'heart' of the zoned buddy allocator.
 */
struct page *
__alloc_pages_nodemask(gfp_t gfp_mask, unsigned int order,
			struct zonelist *zonelist, nodemask_t *nodemask)
{
	enum zone_type high_zoneidx = gfp_zone(gfp_mask);
	struct zone *preferred_zone;
	struct page *page = NULL;
	int migratetype = allocflags_to_migratetype(gfp_mask);
	unsigned int cpuset_mems_cookie;
	int alloc_flags = ALLOC_WMARK_LOW|ALLOC_CPUSET;
	struct mem_cgroup *memcg = NULL;

	gfp_mask &= gfp_allowed_mask;

	lockdep_trace_alloc(gfp_mask);

	might_sleep_if(gfp_mask & __GFP_WAIT);

	if (should_fail_alloc_page(gfp_mask, order))
		return NULL;

	/*
	 * Check the zones suitable for the gfp_mask contain at least one
	 * valid zone. It's possible to have an empty zonelist as a result
	 * of GFP_THISNODE and a memoryless node
	 */
	if (unlikely(!zonelist->_zonerefs->zone))
		return NULL;

	/*
	 * Will only have any effect when __GFP_KMEMCG is set.  This is
	 * verified in the (always inline) callee
	 */
	if (!memcg_kmem_newpage_charge(gfp_mask, &memcg, order))
		return NULL;

retry_cpuset:
	cpuset_mems_cookie = get_mems_allowed();

	/* The preferred zone is used for statistics later */
	first_zones_zonelist(zonelist, high_zoneidx,
				nodemask ? : &cpuset_current_mems_allowed,
				&preferred_zone);
	if (!preferred_zone)
		goto out;

#ifdef CONFIG_CMA
	if (allocflags_to_migratetype(gfp_mask) == MIGRATE_MOVABLE)
		alloc_flags |= ALLOC_CMA;
#endif
	/* First allocation attempt */
	page = get_page_from_freelist(gfp_mask|__GFP_HARDWALL, nodemask, order,
			zonelist, high_zoneidx, alloc_flags,
			preferred_zone, migratetype);
	if (unlikely(!page)) {
		/*
		 * Runtime PM, block IO and its error handling path
		 * can deadlock because I/O on the device might not
		 * complete.
		 */
		gfp_mask = memalloc_noio_flags(gfp_mask);
		page = __alloc_pages_slowpath(gfp_mask, order,
				zonelist, high_zoneidx, nodemask,
				preferred_zone, migratetype);
	}

	trace_mm_page_alloc(page, order, gfp_mask, migratetype);

out:
	/*
	 * When updating a task's mems_allowed, it is possible to race with
	 * parallel threads in such a way that an allocation can fail while
	 * the mask is being updated. If a page allocation is about to fail,
	 * check if the cpuset changed during allocation and if so, retry.
	 */
	if (unlikely(!put_mems_allowed(cpuset_mems_cookie) && !page))
		goto retry_cpuset;

	memcg_kmem_commit_charge(page, memcg, order);

	return page;
}
EXPORT_SYMBOL(__alloc_pages_nodemask);

/*
 * Common helper functions.
 */
unsigned long __get_free_pages(gfp_t gfp_mask, unsigned int order)
{
	struct page *page;

	/*
	 * __get_free_pages() returns a 32-bit address, which cannot represent
	 * a highmem page
	 */
	VM_BUG_ON((gfp_mask & __GFP_HIGHMEM) != 0);

	page = alloc_pages(gfp_mask, order);
	if (!page)
		return 0;
	return (unsigned long) page_address(page);
}
EXPORT_SYMBOL(__get_free_pages);

unsigned long get_zeroed_page(gfp_t gfp_mask)
{
	return __get_free_pages(gfp_mask | __GFP_ZERO, 0);
}
EXPORT_SYMBOL(get_zeroed_page);

void __free_pages(struct page *page, unsigned int order)
{
	if (put_page_testzero(page)) {
		if (order == 0)
			free_hot_cold_page(page, 0);
		else
			__free_pages_ok(page, order);
	}
}

EXPORT_SYMBOL(__free_pages);

void free_pages(unsigned long addr, unsigned int order)
{
	if (addr != 0) {
		VM_BUG_ON(!virt_addr_valid((void *)addr));
		__free_pages(virt_to_page((void *)addr), order);
	}
}

EXPORT_SYMBOL(free_pages);

/*
 * __free_memcg_kmem_pages and free_memcg_kmem_pages will free
 * pages allocated with __GFP_KMEMCG.
 *
 * Those pages are accounted to a particular memcg, embedded in the
 * corresponding page_cgroup. To avoid adding a hit in the allocator to search
 * for that information only to find out that it is NULL for users who have no
 * interest in that whatsoever, we provide these functions.
 *
 * The caller knows better which flags it relies on.
 */
void __free_memcg_kmem_pages(struct page *page, unsigned int order)
{
	memcg_kmem_uncharge_pages(page, order);
	__free_pages(page, order);
}

void free_memcg_kmem_pages(unsigned long addr, unsigned int order)
{
	if (addr != 0) {
		VM_BUG_ON(!virt_addr_valid((void *)addr));
		__free_memcg_kmem_pages(virt_to_page((void *)addr), order);
	}
}

static void *make_alloc_exact(unsigned long addr, unsigned order, size_t size)
{
	if (addr) {
		unsigned long alloc_end = addr + (PAGE_SIZE << order);
		unsigned long used = addr + PAGE_ALIGN(size);

		split_page(virt_to_page((void *)addr), order);
		while (used < alloc_end) {
			free_page(used);
			used += PAGE_SIZE;
		}
	}
	return (void *)addr;
}

/**
 * alloc_pages_exact - allocate an exact number physically-contiguous pages.
 * @size: the number of bytes to allocate
 * @gfp_mask: GFP flags for the allocation
 *
 * This function is similar to alloc_pages(), except that it allocates the
 * minimum number of pages to satisfy the request.  alloc_pages() can only
 * allocate memory in power-of-two pages.
 *
 * This function is also limited by MAX_ORDER.
 *
 * Memory allocated by this function must be released by free_pages_exact().
 */
void *alloc_pages_exact(size_t size, gfp_t gfp_mask)
{
	unsigned int order = get_order(size);
	unsigned long addr;

	addr = __get_free_pages(gfp_mask, order);
	return make_alloc_exact(addr, order, size);
}
EXPORT_SYMBOL(alloc_pages_exact);

/**
 * alloc_pages_exact_nid - allocate an exact number of physically-contiguous
 *			   pages on a node.
 * @nid: the preferred node ID where memory should be allocated
 * @size: the number of bytes to allocate
 * @gfp_mask: GFP flags for the allocation
 *
 * Like alloc_pages_exact(), but try to allocate on node nid first before falling
 * back.
 * Note this is not alloc_pages_exact_node() which allocates on a specific node,
 * but is not exact.
 */
void *alloc_pages_exact_nid(int nid, size_t size, gfp_t gfp_mask)
{
	unsigned order = get_order(size);
	struct page *p = alloc_pages_node(nid, gfp_mask, order);
	if (!p)
		return NULL;
	return make_alloc_exact((unsigned long)page_address(p), order, size);
}
EXPORT_SYMBOL(alloc_pages_exact_nid);

/**
 * free_pages_exact - release memory allocated via alloc_pages_exact()
 * @virt: the value returned by alloc_pages_exact.
 * @size: size of allocation, same value as passed to alloc_pages_exact().
 *
 * Release the memory allocated by a previous call to alloc_pages_exact.
 */
void free_pages_exact(void *virt, size_t size)
{
	unsigned long addr = (unsigned long)virt;
	unsigned long end = addr + PAGE_ALIGN(size);

	while (addr < end) {
		free_page(addr);
		addr += PAGE_SIZE;
	}
}
EXPORT_SYMBOL(free_pages_exact);

/**
 * nr_free_zone_pages - count number of pages beyond high watermark
 * @offset: The zone index of the highest zone
 *
 * nr_free_zone_pages() counts the number of counts pages which are beyond the
 * high watermark within all zones at or below a given zone index.  For each
 * zone, the number of pages is calculated as:
 *     managed_pages - high_pages
 */
static unsigned long nr_free_zone_pages(int offset)
{
	struct zoneref *z;
	struct zone *zone;

	/* Just pick one node, since fallback list is circular */
	unsigned long sum = 0;

	struct zonelist *zonelist = node_zonelist(numa_node_id(), GFP_KERNEL);

	for_each_zone_zonelist(zone, z, zonelist, offset) {
		unsigned long size = zone->managed_pages;
		unsigned long high = high_wmark_pages(zone);
		if (size > high)
			sum += size - high;
	}

	return sum;
}

/**
 * nr_free_buffer_pages - count number of pages beyond high watermark
 *
 * nr_free_buffer_pages() counts the number of pages which are beyond the high
 * watermark within ZONE_DMA and ZONE_NORMAL.
 */
unsigned long nr_free_buffer_pages(void)
{
	return nr_free_zone_pages(gfp_zone(GFP_USER));
}
EXPORT_SYMBOL_GPL(nr_free_buffer_pages);

/**
 * nr_free_pagecache_pages - count number of pages beyond high watermark
 *
 * nr_free_pagecache_pages() counts the number of pages which are beyond the
 * high watermark within all zones.
 */
unsigned long nr_free_pagecache_pages(void)
{
	return nr_free_zone_pages(gfp_zone(GFP_HIGHUSER_MOVABLE));
}

static inline void show_node(struct zone *zone)
{
	if (IS_ENABLED(CONFIG_NUMA))
		printk("Node %d ", zone_to_nid(zone));
}

void si_meminfo(struct sysinfo *val)
{
	val->totalram = totalram_pages;
	val->sharedram = 0;
	val->freeram = global_page_state(NR_FREE_PAGES);
	val->bufferram = nr_blockdev_pages();
	val->totalhigh = totalhigh_pages;
	val->freehigh = nr_free_highpages();
	val->mem_unit = PAGE_SIZE;
}

EXPORT_SYMBOL(si_meminfo);

#ifdef CONFIG_NUMA
void si_meminfo_node(struct sysinfo *val, int nid)
{
	int zone_type;		/* needs to be signed */
	unsigned long managed_pages = 0;
	pg_data_t *pgdat = NODE_DATA(nid);

	for (zone_type = 0; zone_type < MAX_NR_ZONES; zone_type++)
		managed_pages += pgdat->node_zones[zone_type].managed_pages;
	val->totalram = managed_pages;
	val->freeram = node_page_state(nid, NR_FREE_PAGES);
#ifdef CONFIG_HIGHMEM
	val->totalhigh = pgdat->node_zones[ZONE_HIGHMEM].managed_pages;
	val->freehigh = zone_page_state(&pgdat->node_zones[ZONE_HIGHMEM],
			NR_FREE_PAGES);
#else
	val->totalhigh = 0;
	val->freehigh = 0;
#endif
	val->mem_unit = PAGE_SIZE;
}
#endif

/*
 * Determine whether the node should be displayed or not, depending on whether
 * SHOW_MEM_FILTER_NODES was passed to show_free_areas().
 */
bool skip_free_areas_node(unsigned int flags, int nid)
{
	bool ret = false;
	unsigned int cpuset_mems_cookie;

	if (!(flags & SHOW_MEM_FILTER_NODES))
		goto out;

	do {
		cpuset_mems_cookie = get_mems_allowed();
		ret = !node_isset(nid, cpuset_current_mems_allowed);
	} while (!put_mems_allowed(cpuset_mems_cookie));
out:
	return ret;
}

#define K(x) ((x) << (PAGE_SHIFT-10))

static void show_migration_types(unsigned char type)
{
	static const char types[MIGRATE_TYPES] = {
		[MIGRATE_UNMOVABLE]	= 'U',
		[MIGRATE_RECLAIMABLE]	= 'E',
		[MIGRATE_MOVABLE]	= 'M',
		[MIGRATE_RESERVE]	= 'R',
#ifdef CONFIG_CMA
		[MIGRATE_CMA]		= 'C',
#endif
#ifdef CONFIG_MEMORY_ISOLATION
		[MIGRATE_ISOLATE]	= 'I',
#endif
	};
	char tmp[MIGRATE_TYPES + 1];
	char *p = tmp;
	int i;

	for (i = 0; i < MIGRATE_TYPES; i++) {
		if (type & (1 << i))
			*p++ = types[i];
	}

	*p = '\0';
	printk("(%s) ", tmp);
}

/*
 * Show free area list (used inside shift_scroll-lock stuff)
 * We also calculate the percentage fragmentation. We do this by counting the
 * memory on each free list with the exception of the first item on the list.
 * Suppresses nodes that are not allowed by current's cpuset if
 * SHOW_MEM_FILTER_NODES is passed.
 */
void show_free_areas(unsigned int filter)
{
	int cpu;
	struct zone *zone;

	for_each_populated_zone(zone) {
		if (skip_free_areas_node(filter, zone_to_nid(zone)))
			continue;
		show_node(zone);
		printk("%s per-cpu:\n", zone->name);

		for_each_online_cpu(cpu) {
			struct per_cpu_pageset *pageset;

			pageset = per_cpu_ptr(zone->pageset, cpu);

			printk("CPU %4d: hi:%5d, btch:%4d usd:%4d\n",
			       cpu, pageset->pcp.high,
			       pageset->pcp.batch, pageset->pcp.count);
		}
	}

	printk("active_anon:%lu inactive_anon:%lu isolated_anon:%lu\n"
		" active_file:%lu inactive_file:%lu isolated_file:%lu\n"
		" unevictable:%lu"
		" dirty:%lu writeback:%lu unstable:%lu\n"
		" free:%lu slab_reclaimable:%lu slab_unreclaimable:%lu\n"
		" mapped:%lu shmem:%lu pagetables:%lu bounce:%lu\n"
		" free_cma:%lu\n",
		global_page_state(NR_ACTIVE_ANON),
		global_page_state(NR_INACTIVE_ANON),
		global_page_state(NR_ISOLATED_ANON),
		global_page_state(NR_ACTIVE_FILE),
		global_page_state(NR_INACTIVE_FILE),
		global_page_state(NR_ISOLATED_FILE),
		global_page_state(NR_UNEVICTABLE),
		global_page_state(NR_FILE_DIRTY),
		global_page_state(NR_WRITEBACK),
		global_page_state(NR_UNSTABLE_NFS),
		global_page_state(NR_FREE_PAGES),
		global_page_state(NR_SLAB_RECLAIMABLE),
		global_page_state(NR_SLAB_UNRECLAIMABLE),
		global_page_state(NR_FILE_MAPPED),
		global_page_state(NR_SHMEM),
		global_page_state(NR_PAGETABLE),
		global_page_state(NR_BOUNCE),
		global_page_state(NR_FREE_CMA_PAGES));

	for_each_populated_zone(zone) {
		int i;

		if (skip_free_areas_node(filter, zone_to_nid(zone)))
			continue;
		show_node(zone);
		printk("%s"
			" free:%lukB"
			" min:%lukB"
			" low:%lukB"
			" high:%lukB"
			" active_anon:%lukB"
			" inactive_anon:%lukB"
			" active_file:%lukB"
			" inactive_file:%lukB"
			" unevictable:%lukB"
			" isolated(anon):%lukB"
			" isolated(file):%lukB"
			" present:%lukB"
			" managed:%lukB"
			" mlocked:%lukB"
			" dirty:%lukB"
			" writeback:%lukB"
			" mapped:%lukB"
			" shmem:%lukB"
			" slab_reclaimable:%lukB"
			" slab_unreclaimable:%lukB"
			" kernel_stack:%lukB"
			" pagetables:%lukB"
			" unstable:%lukB"
			" bounce:%lukB"
			" free_cma:%lukB"
			" writeback_tmp:%lukB"
			" pages_scanned:%lu"
			" all_unreclaimable? %s"
			"\n",
			zone->name,
			K(zone_page_state(zone, NR_FREE_PAGES)),
			K(min_wmark_pages(zone)),
			K(low_wmark_pages(zone)),
			K(high_wmark_pages(zone)),
			K(zone_page_state(zone, NR_ACTIVE_ANON)),
			K(zone_page_state(zone, NR_INACTIVE_ANON)),
			K(zone_page_state(zone, NR_ACTIVE_FILE)),
			K(zone_page_state(zone, NR_INACTIVE_FILE)),
			K(zone_page_state(zone, NR_UNEVICTABLE)),
			K(zone_page_state(zone, NR_ISOLATED_ANON)),
			K(zone_page_state(zone, NR_ISOLATED_FILE)),
			K(zone->present_pages),
			K(zone->managed_pages),
			K(zone_page_state(zone, NR_MLOCK)),
			K(zone_page_state(zone, NR_FILE_DIRTY)),
			K(zone_page_state(zone, NR_WRITEBACK)),
			K(zone_page_state(zone, NR_FILE_MAPPED)),
			K(zone_page_state(zone, NR_SHMEM)),
			K(zone_page_state(zone, NR_SLAB_RECLAIMABLE)),
			K(zone_page_state(zone, NR_SLAB_UNRECLAIMABLE)),
			zone_page_state(zone, NR_KERNEL_STACK) *
				THREAD_SIZE / 1024,
			K(zone_page_state(zone, NR_PAGETABLE)),
			K(zone_page_state(zone, NR_UNSTABLE_NFS)),
			K(zone_page_state(zone, NR_BOUNCE)),
			K(zone_page_state(zone, NR_FREE_CMA_PAGES)),
			K(zone_page_state(zone, NR_WRITEBACK_TEMP)),
			zone->pages_scanned,
			(zone->all_unreclaimable ? "yes" : "no")
			);
		printk("lowmem_reserve[]:");
		for (i = 0; i < MAX_NR_ZONES; i++)
			printk(" %lu", zone->lowmem_reserve[i]);
		printk("\n");
	}

	for_each_populated_zone(zone) {
 		unsigned long nr[MAX_ORDER], flags, order, total = 0;
		unsigned char types[MAX_ORDER];

		if (skip_free_areas_node(filter, zone_to_nid(zone)))
			continue;
		show_node(zone);
		printk("%s: ", zone->name);

		spin_lock_irqsave(&zone->lock, flags);
		for (order = 0; order < MAX_ORDER; order++) {
			struct free_area *area = &zone->free_area[order];
			int type;

			nr[order] = area->nr_free;
			total += nr[order] << order;

			types[order] = 0;
			for (type = 0; type < MIGRATE_TYPES; type++) {
				if (!list_empty(&area->free_list[type]))
					types[order] |= 1 << type;
			}
		}
		spin_unlock_irqrestore(&zone->lock, flags);
		for (order = 0; order < MAX_ORDER; order++) {
			printk("%lu*%lukB ", nr[order], K(1UL) << order);
			if (nr[order])
				show_migration_types(types[order]);
		}
		printk("= %lukB\n", K(total));
	}

	hugetlb_show_meminfo();

	printk("%ld total pagecache pages\n", global_page_state(NR_FILE_PAGES));

	show_swap_cache_info();
}

static void zoneref_set_zone(struct zone *zone, struct zoneref *zoneref)
{
	zoneref->zone = zone;
	zoneref->zone_idx = zone_idx(zone);
}

/*
 * Builds allocation fallback zone lists.
 *
 * Add all populated zones of a node to the zonelist.
 */
static int build_zonelists_node(pg_data_t *pgdat, struct zonelist *zonelist,
				int nr_zones)
{
	struct zone *zone;
	enum zone_type zone_type = MAX_NR_ZONES;

	do {
		zone_type--;
		zone = pgdat->node_zones + zone_type;
		if (populated_zone(zone)) {
			zoneref_set_zone(zone,
				&zonelist->_zonerefs[nr_zones++]);
			check_highest_zone(zone_type);
		}
	} while (zone_type);

	return nr_zones;
}


/*
 *  zonelist_order:
 *  0 = automatic detection of better ordering.
 *  1 = order by ([node] distance, -zonetype)
 *  2 = order by (-zonetype, [node] distance)
 *
 *  If not NUMA, ZONELIST_ORDER_ZONE and ZONELIST_ORDER_NODE will create
 *  the same zonelist. So only NUMA can configure this param.
 */
#define ZONELIST_ORDER_DEFAULT  0
#define ZONELIST_ORDER_NODE     1
#define ZONELIST_ORDER_ZONE     2

/* zonelist order in the kernel.
 * set_zonelist_order() will set this to NODE or ZONE.
 */
static int current_zonelist_order = ZONELIST_ORDER_DEFAULT;
static char zonelist_order_name[3][8] = {"Default", "Node", "Zone"};


#ifdef CONFIG_NUMA
/* The value user specified ....changed by config */
static int user_zonelist_order = ZONELIST_ORDER_DEFAULT;
/* string for sysctl */
#define NUMA_ZONELIST_ORDER_LEN	16
char numa_zonelist_order[16] = "default";

/*
 * interface for configure zonelist ordering.
 * command line option "numa_zonelist_order"
 *	= "[dD]efault	- default, automatic configuration.
 *	= "[nN]ode 	- order by node locality, then by zone within node
 *	= "[zZ]one      - order by zone, then by locality within zone
 */

static int __parse_numa_zonelist_order(char *s)
{
	if (*s == 'd' || *s == 'D') {
		user_zonelist_order = ZONELIST_ORDER_DEFAULT;
	} else if (*s == 'n' || *s == 'N') {
		user_zonelist_order = ZONELIST_ORDER_NODE;
	} else if (*s == 'z' || *s == 'Z') {
		user_zonelist_order = ZONELIST_ORDER_ZONE;
	} else {
		printk(KERN_WARNING
			"Ignoring invalid numa_zonelist_order value:  "
			"%s\n", s);
		return -EINVAL;
	}
	return 0;
}

static __init int setup_numa_zonelist_order(char *s)
{
	int ret;

	if (!s)
		return 0;

	ret = __parse_numa_zonelist_order(s);
	if (ret == 0)
		strlcpy(numa_zonelist_order, s, NUMA_ZONELIST_ORDER_LEN);

	return ret;
}
early_param("numa_zonelist_order", setup_numa_zonelist_order);

/*
 * sysctl handler for numa_zonelist_order
 */
int numa_zonelist_order_handler(ctl_table *table, int write,
		void __user *buffer, size_t *length,
		loff_t *ppos)
{
	char saved_string[NUMA_ZONELIST_ORDER_LEN];
	int ret;
	static DEFINE_MUTEX(zl_order_mutex);

	mutex_lock(&zl_order_mutex);
	if (write) {
		if (strlen((char *)table->data) >= NUMA_ZONELIST_ORDER_LEN) {
			ret = -EINVAL;
			goto out;
		}
		strcpy(saved_string, (char *)table->data);
	}
	ret = proc_dostring(table, write, buffer, length, ppos);
	if (ret)
		goto out;
	if (write) {
		int oldval = user_zonelist_order;

		ret = __parse_numa_zonelist_order((char *)table->data);
		if (ret) {
			/*
			 * bogus value.  restore saved string
			 */
			strncpy((char *)table->data, saved_string,
				NUMA_ZONELIST_ORDER_LEN);
			user_zonelist_order = oldval;
		} else if (oldval != user_zonelist_order) {
			mutex_lock(&zonelists_mutex);
			build_all_zonelists(NULL, NULL);
			mutex_unlock(&zonelists_mutex);
		}
	}
out:
	mutex_unlock(&zl_order_mutex);
	return ret;
}


#define MAX_NODE_LOAD (nr_online_nodes)
static int node_load[MAX_NUMNODES];

/**
 * find_next_best_node - find the next node that should appear in a given node's fallback list
 * @node: node whose fallback list we're appending
 * @used_node_mask: nodemask_t of already used nodes
 *
 * We use a number of factors to determine which is the next node that should
 * appear on a given node's fallback list.  The node should not have appeared
 * already in @node's fallback list, and it should be the next closest node
 * according to the distance array (which contains arbitrary distance values
 * from each node to each node in the system), and should also prefer nodes
 * with no CPUs, since presumably they'll have very little allocation pressure
 * on them otherwise.
 * It returns -1 if no node is found.
 */
static int find_next_best_node(int node, nodemask_t *used_node_mask)
{
	int n, val;
	int min_val = INT_MAX;
	int best_node = NUMA_NO_NODE;
	const struct cpumask *tmp = cpumask_of_node(0);

	/* Use the local node if we haven't already */
	if (!node_isset(node, *used_node_mask)) {
		node_set(node, *used_node_mask);
		return node;
	}

	for_each_node_state(n, N_MEMORY) {

		/* Don't want a node to appear more than once */
		if (node_isset(n, *used_node_mask))
			continue;

		/* Use the distance array to find the distance */
		val = node_distance(node, n);

		/* Penalize nodes under us ("prefer the next node") */
		val += (n < node);

		/* Give preference to headless and unused nodes */
		tmp = cpumask_of_node(n);
		if (!cpumask_empty(tmp))
			val += PENALTY_FOR_NODE_WITH_CPUS;

		/* Slight preference for less loaded node */
		val *= (MAX_NODE_LOAD*MAX_NUMNODES);
		val += node_load[n];

		if (val < min_val) {
			min_val = val;
			best_node = n;
		}
	}

	if (best_node >= 0)
		node_set(best_node, *used_node_mask);

	return best_node;
}


/*
 * Build zonelists ordered by node and zones within node.
 * This results in maximum locality--normal zone overflows into local
 * DMA zone, if any--but risks exhausting DMA zone.
 */
static void build_zonelists_in_node_order(pg_data_t *pgdat, int node)
{
	int j;
	struct zonelist *zonelist;

	zonelist = &pgdat->node_zonelists[0];
	for (j = 0; zonelist->_zonerefs[j].zone != NULL; j++)
		;
	j = build_zonelists_node(NODE_DATA(node), zonelist, j);
	zonelist->_zonerefs[j].zone = NULL;
	zonelist->_zonerefs[j].zone_idx = 0;
}

/*
 * Build gfp_thisnode zonelists
 */
static void build_thisnode_zonelists(pg_data_t *pgdat)
{
	int j;
	struct zonelist *zonelist;

	zonelist = &pgdat->node_zonelists[1];
	j = build_zonelists_node(pgdat, zonelist, 0);
	zonelist->_zonerefs[j].zone = NULL;
	zonelist->_zonerefs[j].zone_idx = 0;
}

/*
 * Build zonelists ordered by zone and nodes within zones.
 * This results in conserving DMA zone[s] until all Normal memory is
 * exhausted, but results in overflowing to remote node while memory
 * may still exist in local DMA zone.
 */
static int node_order[MAX_NUMNODES];

static void build_zonelists_in_zone_order(pg_data_t *pgdat, int nr_nodes)
{
	int pos, j, node;
	int zone_type;		/* needs to be signed */
	struct zone *z;
	struct zonelist *zonelist;

	zonelist = &pgdat->node_zonelists[0];
	pos = 0;
	for (zone_type = MAX_NR_ZONES - 1; zone_type >= 0; zone_type--) {
		for (j = 0; j < nr_nodes; j++) {
			node = node_order[j];
			z = &NODE_DATA(node)->node_zones[zone_type];
			if (populated_zone(z)) {
				zoneref_set_zone(z,
					&zonelist->_zonerefs[pos++]);
				check_highest_zone(zone_type);
			}
		}
	}
	zonelist->_zonerefs[pos].zone = NULL;
	zonelist->_zonerefs[pos].zone_idx = 0;
}

static int default_zonelist_order(void)
{
	int nid, zone_type;
	unsigned long low_kmem_size,total_size;
	struct zone *z;
	int average_size;
	/*
         * ZONE_DMA and ZONE_DMA32 can be very small area in the system.
	 * If they are really small and used heavily, the system can fall
	 * into OOM very easily.
	 * This function detect ZONE_DMA/DMA32 size and configures zone order.
	 */
	/* Is there ZONE_NORMAL ? (ex. ppc has only DMA zone..) */
	low_kmem_size = 0;
	total_size = 0;
	for_each_online_node(nid) {
		for (zone_type = 0; zone_type < MAX_NR_ZONES; zone_type++) {
			z = &NODE_DATA(nid)->node_zones[zone_type];
			if (populated_zone(z)) {
				if (zone_type < ZONE_NORMAL)
					low_kmem_size += z->managed_pages;
				total_size += z->managed_pages;
			} else if (zone_type == ZONE_NORMAL) {
				/*
				 * If any node has only lowmem, then node order
				 * is preferred to allow kernel allocations
				 * locally; otherwise, they can easily infringe
				 * on other nodes when there is an abundance of
				 * lowmem available to allocate from.
				 */
				return ZONELIST_ORDER_NODE;
			}
		}
	}
	if (!low_kmem_size ||  /* there are no DMA area. */
	    low_kmem_size > total_size/2) /* DMA/DMA32 is big. */
		return ZONELIST_ORDER_NODE;
	/*
	 * look into each node's config.
  	 * If there is a node whose DMA/DMA32 memory is very big area on
 	 * local memory, NODE_ORDER may be suitable.
         */
	average_size = total_size /
				(nodes_weight(node_states[N_MEMORY]) + 1);
	for_each_online_node(nid) {
		low_kmem_size = 0;
		total_size = 0;
		for (zone_type = 0; zone_type < MAX_NR_ZONES; zone_type++) {
			z = &NODE_DATA(nid)->node_zones[zone_type];
			if (populated_zone(z)) {
				if (zone_type < ZONE_NORMAL)
					low_kmem_size += z->present_pages;
				total_size += z->present_pages;
			}
		}
		if (low_kmem_size &&
		    total_size > average_size && /* ignore small node */
		    low_kmem_size > total_size * 70/100)
			return ZONELIST_ORDER_NODE;
	}
	return ZONELIST_ORDER_ZONE;
}

static void set_zonelist_order(void)
{
	if (user_zonelist_order == ZONELIST_ORDER_DEFAULT)
		current_zonelist_order = default_zonelist_order();
	else
		current_zonelist_order = user_zonelist_order;
}

static void build_zonelists(pg_data_t *pgdat)
{
	int j, node, load;
	enum zone_type i;
	nodemask_t used_mask;
	int local_node, prev_node;
	struct zonelist *zonelist;
	int order = current_zonelist_order;

	/* initialize zonelists */
	for (i = 0; i < MAX_ZONELISTS; i++) {
		zonelist = pgdat->node_zonelists + i;
		zonelist->_zonerefs[0].zone = NULL;
		zonelist->_zonerefs[0].zone_idx = 0;
	}

	/* NUMA-aware ordering of nodes */
	local_node = pgdat->node_id;
	load = nr_online_nodes;
	prev_node = local_node;
	nodes_clear(used_mask);

	memset(node_order, 0, sizeof(node_order));
	j = 0;

	while ((node = find_next_best_node(local_node, &used_mask)) >= 0) {
		/*
		 * We don't want to pressure a particular node.
		 * So adding penalty to the first node in same
		 * distance group to make it round-robin.
		 */
		if (node_distance(local_node, node) !=
		    node_distance(local_node, prev_node))
			node_load[node] = load;

		prev_node = node;
		load--;
		if (order == ZONELIST_ORDER_NODE)
			build_zonelists_in_node_order(pgdat, node);
		else
			node_order[j++] = node;	/* remember order */
	}

	if (order == ZONELIST_ORDER_ZONE) {
		/* calculate node order -- i.e., DMA last! */
		build_zonelists_in_zone_order(pgdat, j);
	}

	build_thisnode_zonelists(pgdat);
}

/* Construct the zonelist performance cache - see further mmzone.h */
static void build_zonelist_cache(pg_data_t *pgdat)
{
	struct zonelist *zonelist;
	struct zonelist_cache *zlc;
	struct zoneref *z;

	zonelist = &pgdat->node_zonelists[0];
	zonelist->zlcache_ptr = zlc = &zonelist->zlcache;
	bitmap_zero(zlc->fullzones, MAX_ZONES_PER_ZONELIST);
	for (z = zonelist->_zonerefs; z->zone; z++)
		zlc->z_to_n[z - zonelist->_zonerefs] = zonelist_node_idx(z);
}

#ifdef CONFIG_HAVE_MEMORYLESS_NODES
/*
 * Return node id of node used for "local" allocations.
 * I.e., first node id of first zone in arg node's generic zonelist.
 * Used for initializing percpu 'numa_mem', which is used primarily
 * for kernel allocations, so use GFP_KERNEL flags to locate zonelist.
 */
int local_memory_node(int node)
{
	struct zone *zone;

	(void)first_zones_zonelist(node_zonelist(node, GFP_KERNEL),
				   gfp_zone(GFP_KERNEL),
				   NULL,
				   &zone);
	return zone->node;
}
#endif

#else	/* CONFIG_NUMA */

static void set_zonelist_order(void)
{
	current_zonelist_order = ZONELIST_ORDER_ZONE;
}

static void build_zonelists(pg_data_t *pgdat)
{
	int node, local_node;
	enum zone_type j;
	struct zonelist *zonelist;

	local_node = pgdat->node_id;

	zonelist = &pgdat->node_zonelists[0];
	j = build_zonelists_node(pgdat, zonelist, 0);

	/*
	 * Now we build the zonelist so that it contains the zones
	 * of all the other nodes.
	 * We don't want to pressure a particular node, so when
	 * building the zones for node N, we make sure that the
	 * zones coming right after the local ones are those from
	 * node N+1 (modulo N)
	 */
	for (node = local_node + 1; node < MAX_NUMNODES; node++) {
		if (!node_online(node))
			continue;
		j = build_zonelists_node(NODE_DATA(node), zonelist, j);
	}
	for (node = 0; node < local_node; node++) {
		if (!node_online(node))
			continue;
		j = build_zonelists_node(NODE_DATA(node), zonelist, j);
	}

	zonelist->_zonerefs[j].zone = NULL;
	zonelist->_zonerefs[j].zone_idx = 0;
}

/* non-NUMA variant of zonelist performance cache - just NULL zlcache_ptr */
static void build_zonelist_cache(pg_data_t *pgdat)
{
	pgdat->node_zonelists[0].zlcache_ptr = NULL;
}

#endif	/* CONFIG_NUMA */

/*
 * Boot pageset table. One per cpu which is going to be used for all
 * zones and all nodes. The parameters will be set in such a way
 * that an item put on a list will immediately be handed over to
 * the buddy list. This is safe since pageset manipulation is done
 * with interrupts disabled.
 *
 * The boot_pagesets must be kept even after bootup is complete for
 * unused processors and/or zones. They do play a role for bootstrapping
 * hotplugged processors.
 *
 * zoneinfo_show() and maybe other functions do
 * not check if the processor is online before following the pageset pointer.
 * Other parts of the kernel may not check if the zone is available.
 */
static void setup_pageset(struct per_cpu_pageset *p, unsigned long batch);
static DEFINE_PER_CPU(struct per_cpu_pageset, boot_pageset);
static void setup_zone_pageset(struct zone *zone);

/*
 * Global mutex to protect against size modification of zonelists
 * as well as to serialize pageset setup for the new populated zone.
 */
DEFINE_MUTEX(zonelists_mutex);

/* return values int ....just for stop_machine() */
static int __build_all_zonelists(void *data)
{
	int nid;
	int cpu;
	pg_data_t *self = data;

#ifdef CONFIG_NUMA
	memset(node_load, 0, sizeof(node_load));
#endif

	if (self && !node_online(self->node_id)) {
		build_zonelists(self);
		build_zonelist_cache(self);
	}

	for_each_online_node(nid) {
		pg_data_t *pgdat = NODE_DATA(nid);

		build_zonelists(pgdat);
		build_zonelist_cache(pgdat);
	}

	/*
	 * Initialize the boot_pagesets that are going to be used
	 * for bootstrapping processors. The real pagesets for
	 * each zone will be allocated later when the per cpu
	 * allocator is available.
	 *
	 * boot_pagesets are used also for bootstrapping offline
	 * cpus if the system is already booted because the pagesets
	 * are needed to initialize allocators on a specific cpu too.
	 * F.e. the percpu allocator needs the page allocator which
	 * needs the percpu allocator in order to allocate its pagesets
	 * (a chicken-egg dilemma).
	 */
	for_each_possible_cpu(cpu) {
		setup_pageset(&per_cpu(boot_pageset, cpu), 0);

#ifdef CONFIG_HAVE_MEMORYLESS_NODES
		/*
		 * We now know the "local memory node" for each node--
		 * i.e., the node of the first zone in the generic zonelist.
		 * Set up numa_mem percpu variable for on-line cpus.  During
		 * boot, only the boot cpu should be on-line;  we'll init the
		 * secondary cpus' numa_mem as they come on-line.  During
		 * node/memory hotplug, we'll fixup all on-line cpus.
		 */
		if (cpu_online(cpu))
			set_cpu_numa_mem(cpu, local_memory_node(cpu_to_node(cpu)));
#endif
	}

	return 0;
}

/*
 * Called with zonelists_mutex held always
 * unless system_state == SYSTEM_BOOTING.
 */
void __ref build_all_zonelists(pg_data_t *pgdat, struct zone *zone)
{
	set_zonelist_order();

	if (system_state == SYSTEM_BOOTING) {
		__build_all_zonelists(NULL);
		mminit_verify_zonelist();
		cpuset_init_current_mems_allowed();
	} else {
#ifdef CONFIG_MEMORY_HOTPLUG
		if (zone)
			setup_zone_pageset(zone);
#endif
		/* we have to stop all cpus to guarantee there is no user
		   of zonelist */
		stop_machine(__build_all_zonelists, pgdat, NULL);
		/* cpuset refresh routine should be here */
	}
	vm_total_pages = nr_free_pagecache_pages();
	/*
	 * Disable grouping by mobility if the number of pages in the
	 * system is too low to allow the mechanism to work. It would be
	 * more accurate, but expensive to check per-zone. This check is
	 * made on memory-hotadd so a system can start with mobility
	 * disabled and enable it later
	 */
	if (vm_total_pages < (pageblock_nr_pages * MIGRATE_TYPES))
		page_group_by_mobility_disabled = 1;
	else
		page_group_by_mobility_disabled = 0;

	printk("Built %i zonelists in %s order, mobility grouping %s.  "
		"Total pages: %ld\n",
			nr_online_nodes,
			zonelist_order_name[current_zonelist_order],
			page_group_by_mobility_disabled ? "off" : "on",
			vm_total_pages);
#ifdef CONFIG_NUMA
	printk("Policy zone: %s\n", zone_names[policy_zone]);
#endif
}

/*
 * Helper functions to size the waitqueue hash table.
 * Essentially these want to choose hash table sizes sufficiently
 * large so that collisions trying to wait on pages are rare.
 * But in fact, the number of active page waitqueues on typical
 * systems is ridiculously low, less than 200. So this is even
 * conservative, even though it seems large.
 *
 * The constant PAGES_PER_WAITQUEUE specifies the ratio of pages to
 * waitqueues, i.e. the size of the waitq table given the number of pages.
 */
#define PAGES_PER_WAITQUEUE	256

#ifndef CONFIG_MEMORY_HOTPLUG
static inline unsigned long wait_table_hash_nr_entries(unsigned long pages)
{
	unsigned long size = 1;

	pages /= PAGES_PER_WAITQUEUE;

	while (size < pages)
		size <<= 1;

	/*
	 * Once we have dozens or even hundreds of threads sleeping
	 * on IO we've got bigger problems than wait queue collision.
	 * Limit the size of the wait table to a reasonable size.
	 */
	size = min(size, 4096UL);

	return max(size, 4UL);
}
#else
/*
 * A zone's size might be changed by hot-add, so it is not possible to determine
 * a suitable size for its wait_table.  So we use the maximum size now.
 *
 * The max wait table size = 4096 x sizeof(wait_queue_head_t).   ie:
 *
 *    i386 (preemption config)    : 4096 x 16 = 64Kbyte.
 *    ia64, x86-64 (no preemption): 4096 x 20 = 80Kbyte.
 *    ia64, x86-64 (preemption)   : 4096 x 24 = 96Kbyte.
 *
 * The maximum entries are prepared when a zone's memory is (512K + 256) pages
 * or more by the traditional way. (See above).  It equals:
 *
 *    i386, x86-64, powerpc(4K page size) : =  ( 2G + 1M)byte.
 *    ia64(16K page size)                 : =  ( 8G + 4M)byte.
 *    powerpc (64K page size)             : =  (32G +16M)byte.
 */
static inline unsigned long wait_table_hash_nr_entries(unsigned long pages)
{
	return 4096UL;
}
#endif

/*
 * This is an integer logarithm so that shifts can be used later
 * to extract the more random high bits from the multiplicative
 * hash function before the remainder is taken.
 */
static inline unsigned long wait_table_bits(unsigned long size)
{
	return ffz(~size);
}

#define LONG_ALIGN(x) (((x)+(sizeof(long))-1)&~((sizeof(long))-1))

/*
 * Check if a pageblock contains reserved pages
 */
static int pageblock_is_reserved(unsigned long start_pfn, unsigned long end_pfn)
{
	unsigned long pfn;

	for (pfn = start_pfn; pfn < end_pfn; pfn++) {
		if (!pfn_valid_within(pfn) || PageReserved(pfn_to_page(pfn)))
			return 1;
	}
	return 0;
}

/*
 * Mark a number of pageblocks as MIGRATE_RESERVE. The number
 * of blocks reserved is based on min_wmark_pages(zone). The memory within
 * the reserve will tend to store contiguous free pages. Setting min_free_kbytes
 * higher will lead to a bigger reserve which will get freed as contiguous
 * blocks as reclaim kicks in
 */
static void setup_zone_migrate_reserve(struct zone *zone)
{
	unsigned long start_pfn, pfn, end_pfn, block_end_pfn;
	struct page *page;
	unsigned long block_migratetype;
	int reserve;

	/*
	 * Get the start pfn, end pfn and the number of blocks to reserve
	 * We have to be careful to be aligned to pageblock_nr_pages to
	 * make sure that we always check pfn_valid for the first page in
	 * the block.
	 */
	start_pfn = zone->zone_start_pfn;
	end_pfn = zone_end_pfn(zone);
	start_pfn = roundup(start_pfn, pageblock_nr_pages);
	reserve = roundup(min_wmark_pages(zone), pageblock_nr_pages) >>
							pageblock_order;

	/*
	 * Reserve blocks are generally in place to help high-order atomic
	 * allocations that are short-lived. A min_free_kbytes value that
	 * would result in more than 2 reserve blocks for atomic allocations
	 * is assumed to be in place to help anti-fragmentation for the
	 * future allocation of hugepages at runtime.
	 */
	reserve = min(2, reserve);

	for (pfn = start_pfn; pfn < end_pfn; pfn += pageblock_nr_pages) {
		if (!pfn_valid(pfn))
			continue;
		page = pfn_to_page(pfn);

		/* Watch out for overlapping nodes */
		if (page_to_nid(page) != zone_to_nid(zone))
			continue;

		block_migratetype = get_pageblock_migratetype(page);

		/* Only test what is necessary when the reserves are not met */
		if (reserve > 0) {
			/*
			 * Blocks with reserved pages will never free, skip
			 * them.
			 */
			block_end_pfn = min(pfn + pageblock_nr_pages, end_pfn);
			if (pageblock_is_reserved(pfn, block_end_pfn))
				continue;

			/* If this block is reserved, account for it */
			if (block_migratetype == MIGRATE_RESERVE) {
				reserve--;
				continue;
			}

			/* Suitable for reserving if this block is movable */
			if (block_migratetype == MIGRATE_MOVABLE) {
				set_pageblock_migratetype(page,
							MIGRATE_RESERVE);
				move_freepages_block(zone, page,
							MIGRATE_RESERVE);
				reserve--;
				continue;
			}
		}

		/*
		 * If the reserve is met and this is a previous reserved block,
		 * take it back
		 */
		if (block_migratetype == MIGRATE_RESERVE) {
			set_pageblock_migratetype(page, MIGRATE_MOVABLE);
			move_freepages_block(zone, page, MIGRATE_MOVABLE);
		}
	}
}

/*
 * Initially all pages are reserved - free ones are freed
 * up by free_all_bootmem() once the early boot process is
 * done. Non-atomic initialization, single-pass.
 */
void __meminit memmap_init_zone(unsigned long size, int nid, unsigned long zone,
		unsigned long start_pfn, enum memmap_context context)
{
	struct page *page;
	unsigned long end_pfn = start_pfn + size;
	unsigned long pfn;
	struct zone *z;

	if (highest_memmap_pfn < end_pfn - 1)
		highest_memmap_pfn = end_pfn - 1;

	z = &NODE_DATA(nid)->node_zones[zone];
	for (pfn = start_pfn; pfn < end_pfn; pfn++) {
		/*
		 * There can be holes in boot-time mem_map[]s
		 * handed to this function.  They do not
		 * exist on hotplugged memory.
		 */
		if (context == MEMMAP_EARLY) {
			if (!early_pfn_valid(pfn))
				continue;
			if (!early_pfn_in_nid(pfn, nid))
				continue;
		}
		page = pfn_to_page(pfn);
		set_page_links(page, zone, nid, pfn);
		mminit_verify_page_links(page, zone, nid, pfn);
		init_page_count(page);
		page_mapcount_reset(page);
		page_nid_reset_last(page);
		SetPageReserved(page);
		/*
		 * Mark the block movable so that blocks are reserved for
		 * movable at startup. This will force kernel allocations
		 * to reserve their blocks rather than leaking throughout
		 * the address space during boot when many long-lived
		 * kernel allocations are made. Later some blocks near
		 * the start are marked MIGRATE_RESERVE by
		 * setup_zone_migrate_reserve()
		 *
		 * bitmap is created for zone's valid pfn range. but memmap
		 * can be created for invalid pages (for alignment)
		 * check here not to call set_pageblock_migratetype() against
		 * pfn out of zone.
		 */
		if ((z->zone_start_pfn <= pfn)
		    && (pfn < zone_end_pfn(z))
		    && !(pfn & (pageblock_nr_pages - 1)))
			set_pageblock_migratetype(page, MIGRATE_MOVABLE);

		INIT_LIST_HEAD(&page->lru);
#ifdef WANT_PAGE_VIRTUAL
		/* The shift won't overflow because ZONE_NORMAL is below 4G. */
		if (!is_highmem_idx(zone))
			set_page_address(page, __va(pfn << PAGE_SHIFT));
#endif
	}
}

static void __meminit zone_init_free_lists(struct zone *zone)
{
	int order, t;
	for_each_migratetype_order(order, t) {
		INIT_LIST_HEAD(&zone->free_area[order].free_list[t]);
		zone->free_area[order].nr_free = 0;
	}
}

#ifndef __HAVE_ARCH_MEMMAP_INIT
#define memmap_init(size, nid, zone, start_pfn) \
	memmap_init_zone((size), (nid), (zone), (start_pfn), MEMMAP_EARLY)
#endif

static int __meminit zone_batchsize(struct zone *zone)
{
#ifdef CONFIG_MMU
	int batch;

	/*
	 * The per-cpu-pages pools are set to around 1000th of the
	 * size of the zone.  But no more than 1/2 of a meg.
	 *
	 * OK, so we don't know how big the cache is.  So guess.
	 */
	batch = zone->managed_pages / 1024;
	if (batch * PAGE_SIZE > 512 * 1024)
		batch = (512 * 1024) / PAGE_SIZE;
	batch /= 4;		/* We effectively *= 4 below */
	if (batch < 1)
		batch = 1;

	/*
	 * Clamp the batch to a 2^n - 1 value. Having a power
	 * of 2 value was found to be more likely to have
	 * suboptimal cache aliasing properties in some cases.
	 *
	 * For example if 2 tasks are alternately allocating
	 * batches of pages, one task can end up with a lot
	 * of pages of one half of the possible page colors
	 * and the other with pages of the other colors.
	 */
	batch = rounddown_pow_of_two(batch + batch/2) - 1;

	return batch;

#else
	/* The deferral and batching of frees should be suppressed under NOMMU
	 * conditions.
	 *
	 * The problem is that NOMMU needs to be able to allocate large chunks
	 * of contiguous memory as there's no hardware page translation to
	 * assemble apparent contiguous memory from discontiguous pages.
	 *
	 * Queueing large contiguous runs of pages for batching, however,
	 * causes the pages to actually be freed in smaller chunks.  As there
	 * can be a significant delay between the individual batches being
	 * recycled, this leads to the once large chunks of space being
	 * fragmented and becoming unavailable for high-order allocations.
	 */
	return 0;
#endif
}

/*
 * pcp->high and pcp->batch values are related and dependent on one another:
 * ->batch must never be higher then ->high.
 * The following function updates them in a safe manner without read side
 * locking.
 *
 * Any new users of pcp->batch and pcp->high should ensure they can cope with
 * those fields changing asynchronously (acording the the above rule).
 *
 * mutex_is_locked(&pcp_batch_high_lock) required when calling this function
 * outside of boot time (or some other assurance that no concurrent updaters
 * exist).
 */
static void pageset_update(struct per_cpu_pages *pcp, unsigned long high,
		unsigned long batch)
{
       /* start with a fail safe value for batch */
	pcp->batch = 1;
	smp_wmb();

       /* Update high, then batch, in order */
	pcp->high = high;
	smp_wmb();

	pcp->batch = batch;
}

/* a companion to pageset_set_high() */
static void pageset_set_batch(struct per_cpu_pageset *p, unsigned long batch)
{
	pageset_update(&p->pcp, 6 * batch, max(1UL, 1 * batch));
}

static void pageset_init(struct per_cpu_pageset *p)
{
	struct per_cpu_pages *pcp;
	int migratetype;

	memset(p, 0, sizeof(*p));

	pcp = &p->pcp;
	pcp->count = 0;
	for (migratetype = 0; migratetype < MIGRATE_PCPTYPES; migratetype++)
		INIT_LIST_HEAD(&pcp->lists[migratetype]);
}

static void setup_pageset(struct per_cpu_pageset *p, unsigned long batch)
{
	pageset_init(p);
	pageset_set_batch(p, batch);
}

/*
 * pageset_set_high() sets the high water mark for hot per_cpu_pagelist
 * to the value high for the pageset p.
 */
static void pageset_set_high(struct per_cpu_pageset *p,
				unsigned long high)
{
	unsigned long batch = max(1UL, high / 4);
	if ((high / 4) > (PAGE_SHIFT * 8))
		batch = PAGE_SHIFT * 8;

	pageset_update(&p->pcp, high, batch);
}

static void __meminit pageset_set_high_and_batch(struct zone *zone,
		struct per_cpu_pageset *pcp)
{
	if (percpu_pagelist_fraction)
		pageset_set_high(pcp,
			(zone->managed_pages /
				percpu_pagelist_fraction));
	else
		pageset_set_batch(pcp, zone_batchsize(zone));
}

static void __meminit zone_pageset_init(struct zone *zone, int cpu)
{
	struct per_cpu_pageset *pcp = per_cpu_ptr(zone->pageset, cpu);

	pageset_init(pcp);
	pageset_set_high_and_batch(zone, pcp);
}

static void __meminit setup_zone_pageset(struct zone *zone)
{
	int cpu;
	zone->pageset = alloc_percpu(struct per_cpu_pageset);
	for_each_possible_cpu(cpu)
		zone_pageset_init(zone, cpu);
}

/*
 * Allocate per cpu pagesets and initialize them.
 * Before this call only boot pagesets were available.
 */
void __init setup_per_cpu_pageset(void)
{
	struct zone *zone;

	for_each_populated_zone(zone)
		setup_zone_pageset(zone);
}

static noinline __init_refok
int zone_wait_table_init(struct zone *zone, unsigned long zone_size_pages)
{
	int i;
	struct pglist_data *pgdat = zone->zone_pgdat;
	size_t alloc_size;

	/*
	 * The per-page waitqueue mechanism uses hashed waitqueues
	 * per zone.
	 */
	zone->wait_table_hash_nr_entries =
		 wait_table_hash_nr_entries(zone_size_pages);
	zone->wait_table_bits =
		wait_table_bits(zone->wait_table_hash_nr_entries);
	alloc_size = zone->wait_table_hash_nr_entries
					* sizeof(wait_queue_head_t);

	if (!slab_is_available()) {
		zone->wait_table = (wait_queue_head_t *)
			alloc_bootmem_node_nopanic(pgdat, alloc_size);
	} else {
		/*
		 * This case means that a zone whose size was 0 gets new memory
		 * via memory hot-add.
		 * But it may be the case that a new node was hot-added.  In
		 * this case vmalloc() will not be able to use this new node's
		 * memory - this wait_table must be initialized to use this new
		 * node itself as well.
		 * To use this new node's memory, further consideration will be
		 * necessary.
		 */
		zone->wait_table = vmalloc(alloc_size);
	}
	if (!zone->wait_table)
		return -ENOMEM;

	for(i = 0; i < zone->wait_table_hash_nr_entries; ++i)
		init_waitqueue_head(zone->wait_table + i);

	return 0;
}

static __meminit void zone_pcp_init(struct zone *zone)
{
	/*
	 * per cpu subsystem is not up at this point. The following code
	 * relies on the ability of the linker to provide the
	 * offset of a (static) per cpu variable into the per cpu area.
	 */
	zone->pageset = &boot_pageset;

	if (zone->present_pages)
		printk(KERN_DEBUG "  %s zone: %lu pages, LIFO batch:%u\n",
			zone->name, zone->present_pages,
					 zone_batchsize(zone));
}

int __meminit init_currently_empty_zone(struct zone *zone,
					unsigned long zone_start_pfn,
					unsigned long size,
					enum memmap_context context)
{
	struct pglist_data *pgdat = zone->zone_pgdat;
	int ret;
	ret = zone_wait_table_init(zone, size);
	if (ret)
		return ret;
	pgdat->nr_zones = zone_idx(zone) + 1;

	zone->zone_start_pfn = zone_start_pfn;

	mminit_dprintk(MMINIT_TRACE, "memmap_init",
			"Initialising map node %d zone %lu pfns %lu -> %lu\n",
			pgdat->node_id,
			(unsigned long)zone_idx(zone),
			zone_start_pfn, (zone_start_pfn + size));

	zone_init_free_lists(zone);

	return 0;
}

#ifdef CONFIG_HAVE_MEMBLOCK_NODE_MAP
#ifndef CONFIG_HAVE_ARCH_EARLY_PFN_TO_NID
/*
 * Required by SPARSEMEM. Given a PFN, return what node the PFN is on.
 * Architectures may implement their own version but if add_active_range()
 * was used and there are no special requirements, this is a convenient
 * alternative
 */
int __meminit __early_pfn_to_nid(unsigned long pfn)
{
	unsigned long start_pfn, end_pfn;
	int i, nid;
	/*
	 * NOTE: The following SMP-unsafe globals are only used early in boot
	 * when the kernel is running single-threaded.
	 */
	static unsigned long __meminitdata last_start_pfn, last_end_pfn;
	static int __meminitdata last_nid;

	if (last_start_pfn <= pfn && pfn < last_end_pfn)
		return last_nid;

	for_each_mem_pfn_range(i, MAX_NUMNODES, &start_pfn, &end_pfn, &nid)
		if (start_pfn <= pfn && pfn < end_pfn) {
			last_start_pfn = start_pfn;
			last_end_pfn = end_pfn;
			last_nid = nid;
			return nid;
		}
	/* This is a memory hole */
	return -1;
}
#endif /* CONFIG_HAVE_ARCH_EARLY_PFN_TO_NID */

int __meminit early_pfn_to_nid(unsigned long pfn)
{
	int nid;

	nid = __early_pfn_to_nid(pfn);
	if (nid >= 0)
		return nid;
	/* just returns 0 */
	return 0;
}

#ifdef CONFIG_NODES_SPAN_OTHER_NODES
bool __meminit early_pfn_in_nid(unsigned long pfn, int node)
{
	int nid;

	nid = __early_pfn_to_nid(pfn);
	if (nid >= 0 && nid != node)
		return false;
	return true;
}
#endif

/**
 * free_bootmem_with_active_regions - Call free_bootmem_node for each active range
 * @nid: The node to free memory on. If MAX_NUMNODES, all nodes are freed.
 * @max_low_pfn: The highest PFN that will be passed to free_bootmem_node
 *
 * If an architecture guarantees that all ranges registered with
 * add_active_ranges() contain no holes and may be freed, this
 * this function may be used instead of calling free_bootmem() manually.
 */
void __init free_bootmem_with_active_regions(int nid, unsigned long max_low_pfn)
{
	unsigned long start_pfn, end_pfn;
	int i, this_nid;

	for_each_mem_pfn_range(i, nid, &start_pfn, &end_pfn, &this_nid) {
		start_pfn = min(start_pfn, max_low_pfn);
		end_pfn = min(end_pfn, max_low_pfn);

		if (start_pfn < end_pfn)
			free_bootmem_node(NODE_DATA(this_nid),
					  PFN_PHYS(start_pfn),
					  (end_pfn - start_pfn) << PAGE_SHIFT);
	}
}

/**
 * sparse_memory_present_with_active_regions - Call memory_present for each active range
 * @nid: The node to call memory_present for. If MAX_NUMNODES, all nodes will be used.
 *
 * If an architecture guarantees that all ranges registered with
 * add_active_ranges() contain no holes and may be freed, this
 * function may be used instead of calling memory_present() manually.
 */
void __init sparse_memory_present_with_active_regions(int nid)
{
	unsigned long start_pfn, end_pfn;
	int i, this_nid;

	for_each_mem_pfn_range(i, nid, &start_pfn, &end_pfn, &this_nid)
		memory_present(this_nid, start_pfn, end_pfn);
}

/**
 * get_pfn_range_for_nid - Return the start and end page frames for a node
 * @nid: The nid to return the range for. If MAX_NUMNODES, the min and max PFN are returned.
 * @start_pfn: Passed by reference. On return, it will have the node start_pfn.
 * @end_pfn: Passed by reference. On return, it will have the node end_pfn.
 *
 * It returns the start and end page frame of a node based on information
 * provided by an arch calling add_active_range(). If called for a node
 * with no available memory, a warning is printed and the start and end
 * PFNs will be 0.
 */
void __meminit get_pfn_range_for_nid(unsigned int nid,
			unsigned long *start_pfn, unsigned long *end_pfn)
{
	unsigned long this_start_pfn, this_end_pfn;
	int i;

	*start_pfn = -1UL;
	*end_pfn = 0;

	for_each_mem_pfn_range(i, nid, &this_start_pfn, &this_end_pfn, NULL) {
		*start_pfn = min(*start_pfn, this_start_pfn);
		*end_pfn = max(*end_pfn, this_end_pfn);
	}

	if (*start_pfn == -1UL)
		*start_pfn = 0;
}

/*
 * This finds a zone that can be used for ZONE_MOVABLE pages. The
 * assumption is made that zones within a node are ordered in monotonic
 * increasing memory addresses so that the "highest" populated zone is used
 */
static void __init find_usable_zone_for_movable(void)
{
	int zone_index;
	for (zone_index = MAX_NR_ZONES - 1; zone_index >= 0; zone_index--) {
		if (zone_index == ZONE_MOVABLE)
			continue;

		if (arch_zone_highest_possible_pfn[zone_index] >
				arch_zone_lowest_possible_pfn[zone_index])
			break;
	}

	VM_BUG_ON(zone_index == -1);
	movable_zone = zone_index;
}

/*
 * The zone ranges provided by the architecture do not include ZONE_MOVABLE
 * because it is sized independent of architecture. Unlike the other zones,
 * the starting point for ZONE_MOVABLE is not fixed. It may be different
 * in each node depending on the size of each node and how evenly kernelcore
 * is distributed. This helper function adjusts the zone ranges
 * provided by the architecture for a given node by using the end of the
 * highest usable zone for ZONE_MOVABLE. This preserves the assumption that
 * zones within a node are in order of monotonic increases memory addresses
 */
static void __meminit adjust_zone_range_for_zone_movable(int nid,
					unsigned long zone_type,
					unsigned long node_start_pfn,
					unsigned long node_end_pfn,
					unsigned long *zone_start_pfn,
					unsigned long *zone_end_pfn)
{
	/* Only adjust if ZONE_MOVABLE is on this node */
	if (zone_movable_pfn[nid]) {
		/* Size ZONE_MOVABLE */
		if (zone_type == ZONE_MOVABLE) {
			*zone_start_pfn = zone_movable_pfn[nid];
			*zone_end_pfn = min(node_end_pfn,
				arch_zone_highest_possible_pfn[movable_zone]);

		/* Adjust for ZONE_MOVABLE starting within this range */
		} else if (*zone_start_pfn < zone_movable_pfn[nid] &&
				*zone_end_pfn > zone_movable_pfn[nid]) {
			*zone_end_pfn = zone_movable_pfn[nid];

		/* Check if this whole range is within ZONE_MOVABLE */
		} else if (*zone_start_pfn >= zone_movable_pfn[nid])
			*zone_start_pfn = *zone_end_pfn;
	}
}

/*
 * Return the number of pages a zone spans in a node, including holes
 * present_pages = zone_spanned_pages_in_node() - zone_absent_pages_in_node()
 */
static unsigned long __meminit zone_spanned_pages_in_node(int nid,
					unsigned long zone_type,
					unsigned long node_start_pfn,
					unsigned long node_end_pfn,
					unsigned long *ignored)
{
	unsigned long zone_start_pfn, zone_end_pfn;

	/* Get the start and end of the zone */
	zone_start_pfn = arch_zone_lowest_possible_pfn[zone_type];
	zone_end_pfn = arch_zone_highest_possible_pfn[zone_type];
	adjust_zone_range_for_zone_movable(nid, zone_type,
				node_start_pfn, node_end_pfn,
				&zone_start_pfn, &zone_end_pfn);

	/* Check that this node has pages within the zone's required range */
	if (zone_end_pfn < node_start_pfn || zone_start_pfn > node_end_pfn)
		return 0;

	/* Move the zone boundaries inside the node if necessary */
	zone_end_pfn = min(zone_end_pfn, node_end_pfn);
	zone_start_pfn = max(zone_start_pfn, node_start_pfn);

	/* Return the spanned pages */
	return zone_end_pfn - zone_start_pfn;
}

/*
 * Return the number of holes in a range on a node. If nid is MAX_NUMNODES,
 * then all holes in the requested range will be accounted for.
 */
unsigned long __meminit __absent_pages_in_range(int nid,
				unsigned long range_start_pfn,
				unsigned long range_end_pfn)
{
	unsigned long nr_absent = range_end_pfn - range_start_pfn;
	unsigned long start_pfn, end_pfn;
	int i;

	for_each_mem_pfn_range(i, nid, &start_pfn, &end_pfn, NULL) {
		start_pfn = clamp(start_pfn, range_start_pfn, range_end_pfn);
		end_pfn = clamp(end_pfn, range_start_pfn, range_end_pfn);
		nr_absent -= end_pfn - start_pfn;
	}
	return nr_absent;
}

/**
 * absent_pages_in_range - Return number of page frames in holes within a range
 * @start_pfn: The start PFN to start searching for holes
 * @end_pfn: The end PFN to stop searching for holes
 *
 * It returns the number of pages frames in memory holes within a range.
 */
unsigned long __init absent_pages_in_range(unsigned long start_pfn,
							unsigned long end_pfn)
{
	return __absent_pages_in_range(MAX_NUMNODES, start_pfn, end_pfn);
}

/* Return the number of page frames in holes in a zone on a node */
static unsigned long __meminit zone_absent_pages_in_node(int nid,
					unsigned long zone_type,
					unsigned long node_start_pfn,
					unsigned long node_end_pfn,
					unsigned long *ignored)
{
	unsigned long zone_low = arch_zone_lowest_possible_pfn[zone_type];
	unsigned long zone_high = arch_zone_highest_possible_pfn[zone_type];
	unsigned long zone_start_pfn, zone_end_pfn;

	zone_start_pfn = clamp(node_start_pfn, zone_low, zone_high);
	zone_end_pfn = clamp(node_end_pfn, zone_low, zone_high);

	adjust_zone_range_for_zone_movable(nid, zone_type,
			node_start_pfn, node_end_pfn,
			&zone_start_pfn, &zone_end_pfn);
	return __absent_pages_in_range(nid, zone_start_pfn, zone_end_pfn);
}

#else /* CONFIG_HAVE_MEMBLOCK_NODE_MAP */
static inline unsigned long __meminit zone_spanned_pages_in_node(int nid,
					unsigned long zone_type,
					unsigned long node_start_pfn,
					unsigned long node_end_pfn,
					unsigned long *zones_size)
{
	return zones_size[zone_type];
}

static inline unsigned long __meminit zone_absent_pages_in_node(int nid,
						unsigned long zone_type,
						unsigned long node_start_pfn,
						unsigned long node_end_pfn,
						unsigned long *zholes_size)
{
	if (!zholes_size)
		return 0;

	return zholes_size[zone_type];
}

#endif /* CONFIG_HAVE_MEMBLOCK_NODE_MAP */

static void __meminit calculate_node_totalpages(struct pglist_data *pgdat,
						unsigned long node_start_pfn,
						unsigned long node_end_pfn,
						unsigned long *zones_size,
						unsigned long *zholes_size)
{
	unsigned long realtotalpages, totalpages = 0;
	enum zone_type i;

	for (i = 0; i < MAX_NR_ZONES; i++)
		totalpages += zone_spanned_pages_in_node(pgdat->node_id, i,
							 node_start_pfn,
							 node_end_pfn,
							 zones_size);
	pgdat->node_spanned_pages = totalpages;

	realtotalpages = totalpages;
	for (i = 0; i < MAX_NR_ZONES; i++)
		realtotalpages -=
			zone_absent_pages_in_node(pgdat->node_id, i,
						  node_start_pfn, node_end_pfn,
						  zholes_size);
	pgdat->node_present_pages = realtotalpages;
	printk(KERN_DEBUG "On node %d totalpages: %lu\n", pgdat->node_id,
							realtotalpages);
}

#ifndef CONFIG_SPARSEMEM
/*
 * Calculate the size of the zone->blockflags rounded to an unsigned long
 * Start by making sure zonesize is a multiple of pageblock_order by rounding
 * up. Then use 1 NR_PAGEBLOCK_BITS worth of bits per pageblock, finally
 * round what is now in bits to nearest long in bits, then return it in
 * bytes.
 */
static unsigned long __init usemap_size(unsigned long zone_start_pfn, unsigned long zonesize)
{
	unsigned long usemapsize;

	zonesize += zone_start_pfn & (pageblock_nr_pages-1);
	usemapsize = roundup(zonesize, pageblock_nr_pages);
	usemapsize = usemapsize >> pageblock_order;
	usemapsize *= NR_PAGEBLOCK_BITS;
	usemapsize = roundup(usemapsize, 8 * sizeof(unsigned long));

	return usemapsize / 8;
}

static void __init setup_usemap(struct pglist_data *pgdat,
				struct zone *zone,
				unsigned long zone_start_pfn,
				unsigned long zonesize)
{
	unsigned long usemapsize = usemap_size(zone_start_pfn, zonesize);
	zone->pageblock_flags = NULL;
	if (usemapsize)
		zone->pageblock_flags = alloc_bootmem_node_nopanic(pgdat,
								   usemapsize);
}
#else
static inline void setup_usemap(struct pglist_data *pgdat, struct zone *zone,
				unsigned long zone_start_pfn, unsigned long zonesize) {}
#endif /* CONFIG_SPARSEMEM */

#ifdef CONFIG_HUGETLB_PAGE_SIZE_VARIABLE

/* Initialise the number of pages represented by NR_PAGEBLOCK_BITS */
void __init set_pageblock_order(void)
{
	unsigned int order;

	/* Check that pageblock_nr_pages has not already been setup */
	if (pageblock_order)
		return;

	if (HPAGE_SHIFT > PAGE_SHIFT)
		order = HUGETLB_PAGE_ORDER;
	else
		order = MAX_ORDER - 1;

	/*
	 * Assume the largest contiguous order of interest is a huge page.
	 * This value may be variable depending on boot parameters on IA64 and
	 * powerpc.
	 */
	pageblock_order = order;
}
#else /* CONFIG_HUGETLB_PAGE_SIZE_VARIABLE */

/*
 * When CONFIG_HUGETLB_PAGE_SIZE_VARIABLE is not set, set_pageblock_order()
 * is unused as pageblock_order is set at compile-time. See
 * include/linux/pageblock-flags.h for the values of pageblock_order based on
 * the kernel config
 */
void __init set_pageblock_order(void)
{
}

#endif /* CONFIG_HUGETLB_PAGE_SIZE_VARIABLE */

static unsigned long __paginginit calc_memmap_size(unsigned long spanned_pages,
						   unsigned long present_pages)
{
	unsigned long pages = spanned_pages;

	/*
	 * Provide a more accurate estimation if there are holes within
	 * the zone and SPARSEMEM is in use. If there are holes within the
	 * zone, each populated memory region may cost us one or two extra
	 * memmap pages due to alignment because memmap pages for each
	 * populated regions may not naturally algined on page boundary.
	 * So the (present_pages >> 4) heuristic is a tradeoff for that.
	 */
	if (spanned_pages > present_pages + (present_pages >> 4) &&
	    IS_ENABLED(CONFIG_SPARSEMEM))
		pages = present_pages;

	return PAGE_ALIGN(pages * sizeof(struct page)) >> PAGE_SHIFT;
}

/*
 * Set up the zone data structures:
 *   - mark all pages reserved
 *   - mark all memory queues empty
 *   - clear the memory bitmaps
 *
 * NOTE: pgdat should get zeroed by caller.
 */
static void __paginginit free_area_init_core(struct pglist_data *pgdat,
		unsigned long node_start_pfn, unsigned long node_end_pfn,
		unsigned long *zones_size, unsigned long *zholes_size)
{
	enum zone_type j;
	int nid = pgdat->node_id;
	unsigned long zone_start_pfn = pgdat->node_start_pfn;
	int ret;

	pgdat_resize_init(pgdat);
#ifdef CONFIG_NUMA_BALANCING
	spin_lock_init(&pgdat->numabalancing_migrate_lock);
	pgdat->numabalancing_migrate_nr_pages = 0;
	pgdat->numabalancing_migrate_next_window = jiffies;
#endif
	init_waitqueue_head(&pgdat->kswapd_wait);
	init_waitqueue_head(&pgdat->pfmemalloc_wait);
	pgdat_page_cgroup_init(pgdat);

	for (j = 0; j < MAX_NR_ZONES; j++) {
		struct zone *zone = pgdat->node_zones + j;
		unsigned long size, realsize, freesize, memmap_pages;

		size = zone_spanned_pages_in_node(nid, j, node_start_pfn,
						  node_end_pfn, zones_size);
		realsize = freesize = size - zone_absent_pages_in_node(nid, j,
								node_start_pfn,
								node_end_pfn,
								zholes_size);

		/*
		 * Adjust freesize so that it accounts for how much memory
		 * is used by this zone for memmap. This affects the watermark
		 * and per-cpu initialisations
		 */
		memmap_pages = calc_memmap_size(size, realsize);
		if (freesize >= memmap_pages) {
			freesize -= memmap_pages;
			if (memmap_pages)
				printk(KERN_DEBUG
				       "  %s zone: %lu pages used for memmap\n",
				       zone_names[j], memmap_pages);
		} else
			printk(KERN_WARNING
				"  %s zone: %lu pages exceeds freesize %lu\n",
				zone_names[j], memmap_pages, freesize);

		/* Account for reserved pages */
		if (j == 0 && freesize > dma_reserve) {
			freesize -= dma_reserve;
			printk(KERN_DEBUG "  %s zone: %lu pages reserved\n",
					zone_names[0], dma_reserve);
		}

		if (!is_highmem_idx(j))
			nr_kernel_pages += freesize;
		/* Charge for highmem memmap if there are enough kernel pages */
		else if (nr_kernel_pages > memmap_pages * 2)
			nr_kernel_pages -= memmap_pages;
		nr_all_pages += freesize;

		zone->spanned_pages = size;
		zone->present_pages = realsize;
		/*
		 * Set an approximate value for lowmem here, it will be adjusted
		 * when the bootmem allocator frees pages into the buddy system.
		 * And all highmem pages will be managed by the buddy system.
		 */
		zone->managed_pages = is_highmem_idx(j) ? realsize : freesize;
#ifdef CONFIG_NUMA
		zone->node = nid;
		zone->min_unmapped_pages = (freesize*sysctl_min_unmapped_ratio)
						/ 100;
		zone->min_slab_pages = (freesize * sysctl_min_slab_ratio) / 100;
#endif
		zone->name = zone_names[j];
		spin_lock_init(&zone->lock);
		spin_lock_init(&zone->lru_lock);
		zone_seqlock_init(zone);
		zone->zone_pgdat = pgdat;

		zone_pcp_init(zone);
		lruvec_init(&zone->lruvec);
		if (!size)
			continue;

		set_pageblock_order();
		setup_usemap(pgdat, zone, zone_start_pfn, size);
		ret = init_currently_empty_zone(zone, zone_start_pfn,
						size, MEMMAP_EARLY);
		BUG_ON(ret);
		memmap_init(size, nid, j, zone_start_pfn);
		zone_start_pfn += size;
	}
}

static void __init_refok alloc_node_mem_map(struct pglist_data *pgdat)
{
	/* Skip empty nodes */
	if (!pgdat->node_spanned_pages)
		return;

#ifdef CONFIG_FLAT_NODE_MEM_MAP
	/* ia64 gets its own node_mem_map, before this, without bootmem */
	if (!pgdat->node_mem_map) {
		unsigned long size, start, end;
		struct page *map;

		/*
		 * The zone's endpoints aren't required to be MAX_ORDER
		 * aligned but the node_mem_map endpoints must be in order
		 * for the buddy allocator to function correctly.
		 */
		start = pgdat->node_start_pfn & ~(MAX_ORDER_NR_PAGES - 1);
		end = pgdat_end_pfn(pgdat);
		end = ALIGN(end, MAX_ORDER_NR_PAGES);
		size =  (end - start) * sizeof(struct page);
		map = alloc_remap(pgdat->node_id, size);
		if (!map)
			map = alloc_bootmem_node_nopanic(pgdat, size);
		pgdat->node_mem_map = map + (pgdat->node_start_pfn - start);
	}
#ifndef CONFIG_NEED_MULTIPLE_NODES
	/*
	 * With no DISCONTIG, the global mem_map is just set as node 0's
	 */
	if (pgdat == NODE_DATA(0)) {
		mem_map = NODE_DATA(0)->node_mem_map;
#ifdef CONFIG_HAVE_MEMBLOCK_NODE_MAP
		if (page_to_pfn(mem_map) != pgdat->node_start_pfn)
			mem_map -= (pgdat->node_start_pfn - ARCH_PFN_OFFSET);
#endif /* CONFIG_HAVE_MEMBLOCK_NODE_MAP */
	}
#endif
#endif /* CONFIG_FLAT_NODE_MEM_MAP */
}

void __paginginit free_area_init_node(int nid, unsigned long *zones_size,
		unsigned long node_start_pfn, unsigned long *zholes_size)
{
	pg_data_t *pgdat = NODE_DATA(nid);
	unsigned long start_pfn = 0;
	unsigned long end_pfn = 0;

	/* pg_data_t should be reset to zero when it's allocated */
	WARN_ON(pgdat->nr_zones || pgdat->classzone_idx);

	pgdat->node_id = nid;
	pgdat->node_start_pfn = node_start_pfn;
	init_zone_allows_reclaim(nid);
#ifdef CONFIG_HAVE_MEMBLOCK_NODE_MAP
	get_pfn_range_for_nid(nid, &start_pfn, &end_pfn);
#endif
	calculate_node_totalpages(pgdat, start_pfn, end_pfn,
				  zones_size, zholes_size);

	alloc_node_mem_map(pgdat);
#ifdef CONFIG_FLAT_NODE_MEM_MAP
	printk(KERN_DEBUG "free_area_init_node: node %d, pgdat %08lx, node_mem_map %08lx\n",
		nid, (unsigned long)pgdat,
		(unsigned long)pgdat->node_mem_map);
#endif

	free_area_init_core(pgdat, start_pfn, end_pfn,
			    zones_size, zholes_size);
}

#ifdef CONFIG_HAVE_MEMBLOCK_NODE_MAP

#if MAX_NUMNODES > 1
/*
 * Figure out the number of possible node ids.
 */
void __init setup_nr_node_ids(void)
{
	unsigned int node;
	unsigned int highest = 0;

	for_each_node_mask(node, node_possible_map)
		highest = node;
	nr_node_ids = highest + 1;
}
#endif

/**
 * node_map_pfn_alignment - determine the maximum internode alignment
 *
 * This function should be called after node map is populated and sorted.
 * It calculates the maximum power of two alignment which can distinguish
 * all the nodes.
 *
 * For example, if all nodes are 1GiB and aligned to 1GiB, the return value
 * would indicate 1GiB alignment with (1 << (30 - PAGE_SHIFT)).  If the
 * nodes are shifted by 256MiB, 256MiB.  Note that if only the last node is
 * shifted, 1GiB is enough and this function will indicate so.
 *
 * This is used to test whether pfn -> nid mapping of the chosen memory
 * model has fine enough granularity to avoid incorrect mapping for the
 * populated node map.
 *
 * Returns the determined alignment in pfn's.  0 if there is no alignment
 * requirement (single node).
 */
unsigned long __init node_map_pfn_alignment(void)
{
	unsigned long accl_mask = 0, last_end = 0;
	unsigned long start, end, mask;
	int last_nid = -1;
	int i, nid;

	for_each_mem_pfn_range(i, MAX_NUMNODES, &start, &end, &nid) {
		if (!start || last_nid < 0 || last_nid == nid) {
			last_nid = nid;
			last_end = end;
			continue;
		}

		/*
		 * Start with a mask granular enough to pin-point to the
		 * start pfn and tick off bits one-by-one until it becomes
		 * too coarse to separate the current node from the last.
		 */
		mask = ~((1 << __ffs(start)) - 1);
		while (mask && last_end <= (start & (mask << 1)))
			mask <<= 1;

		/* accumulate all internode masks */
		accl_mask |= mask;
	}

	/* convert mask to number of pages */
	return ~accl_mask + 1;
}

/* Find the lowest pfn for a node */
static unsigned long __init find_min_pfn_for_node(int nid)
{
	unsigned long min_pfn = ULONG_MAX;
	unsigned long start_pfn;
	int i;

	for_each_mem_pfn_range(i, nid, &start_pfn, NULL, NULL)
		min_pfn = min(min_pfn, start_pfn);

	if (min_pfn == ULONG_MAX) {
		printk(KERN_WARNING
			"Could not find start_pfn for node %d\n", nid);
		return 0;
	}

	return min_pfn;
}

/**
 * find_min_pfn_with_active_regions - Find the minimum PFN registered
 *
 * It returns the minimum PFN based on information provided via
 * add_active_range().
 */
unsigned long __init find_min_pfn_with_active_regions(void)
{
	return find_min_pfn_for_node(MAX_NUMNODES);
}

/*
 * early_calculate_totalpages()
 * Sum pages in active regions for movable zone.
 * Populate N_MEMORY for calculating usable_nodes.
 */
static unsigned long __init early_calculate_totalpages(void)
{
	unsigned long totalpages = 0;
	unsigned long start_pfn, end_pfn;
	int i, nid;

	for_each_mem_pfn_range(i, MAX_NUMNODES, &start_pfn, &end_pfn, &nid) {
		unsigned long pages = end_pfn - start_pfn;

		totalpages += pages;
		if (pages)
			node_set_state(nid, N_MEMORY);
	}
  	return totalpages;
}

/*
 * Find the PFN the Movable zone begins in each node. Kernel memory
 * is spread evenly between nodes as long as the nodes have enough
 * memory. When they don't, some nodes will have more kernelcore than
 * others
 */
static void __init find_zone_movable_pfns_for_nodes(void)
{
	int i, nid;
	unsigned long usable_startpfn;
	unsigned long kernelcore_node, kernelcore_remaining;
	/* save the state before borrow the nodemask */
	nodemask_t saved_node_state = node_states[N_MEMORY];
	unsigned long totalpages = early_calculate_totalpages();
	int usable_nodes = nodes_weight(node_states[N_MEMORY]);

	/*
	 * If movablecore was specified, calculate what size of
	 * kernelcore that corresponds so that memory usable for
	 * any allocation type is evenly spread. If both kernelcore
	 * and movablecore are specified, then the value of kernelcore
	 * will be used for required_kernelcore if it's greater than
	 * what movablecore would have allowed.
	 */
	if (required_movablecore) {
		unsigned long corepages;

		/*
		 * Round-up so that ZONE_MOVABLE is at least as large as what
		 * was requested by the user
		 */
		required_movablecore =
			roundup(required_movablecore, MAX_ORDER_NR_PAGES);
		corepages = totalpages - required_movablecore;

		required_kernelcore = max(required_kernelcore, corepages);
	}

	/* If kernelcore was not specified, there is no ZONE_MOVABLE */
	if (!required_kernelcore)
		goto out;

	/* usable_startpfn is the lowest possible pfn ZONE_MOVABLE can be at */
	find_usable_zone_for_movable();
	usable_startpfn = arch_zone_lowest_possible_pfn[movable_zone];

restart:
	/* Spread kernelcore memory as evenly as possible throughout nodes */
	kernelcore_node = required_kernelcore / usable_nodes;
	for_each_node_state(nid, N_MEMORY) {
		unsigned long start_pfn, end_pfn;

		/*
		 * Recalculate kernelcore_node if the division per node
		 * now exceeds what is necessary to satisfy the requested
		 * amount of memory for the kernel
		 */
		if (required_kernelcore < kernelcore_node)
			kernelcore_node = required_kernelcore / usable_nodes;

		/*
		 * As the map is walked, we track how much memory is usable
		 * by the kernel using kernelcore_remaining. When it is
		 * 0, the rest of the node is usable by ZONE_MOVABLE
		 */
		kernelcore_remaining = kernelcore_node;

		/* Go through each range of PFNs within this node */
		for_each_mem_pfn_range(i, nid, &start_pfn, &end_pfn, NULL) {
			unsigned long size_pages;

			start_pfn = max(start_pfn, zone_movable_pfn[nid]);
			if (start_pfn >= end_pfn)
				continue;

			/* Account for what is only usable for kernelcore */
			if (start_pfn < usable_startpfn) {
				unsigned long kernel_pages;
				kernel_pages = min(end_pfn, usable_startpfn)
								- start_pfn;

				kernelcore_remaining -= min(kernel_pages,
							kernelcore_remaining);
				required_kernelcore -= min(kernel_pages,
							required_kernelcore);

				/* Continue if range is now fully accounted */
				if (end_pfn <= usable_startpfn) {

					/*
					 * Push zone_movable_pfn to the end so
					 * that if we have to rebalance
					 * kernelcore across nodes, we will
					 * not double account here
					 */
					zone_movable_pfn[nid] = end_pfn;
					continue;
				}
				start_pfn = usable_startpfn;
			}

			/*
			 * The usable PFN range for ZONE_MOVABLE is from
			 * start_pfn->end_pfn. Calculate size_pages as the
			 * number of pages used as kernelcore
			 */
			size_pages = end_pfn - start_pfn;
			if (size_pages > kernelcore_remaining)
				size_pages = kernelcore_remaining;
			zone_movable_pfn[nid] = start_pfn + size_pages;

			/*
			 * Some kernelcore has been met, update counts and
			 * break if the kernelcore for this node has been
			 * satisified
			 */
			required_kernelcore -= min(required_kernelcore,
								size_pages);
			kernelcore_remaining -= size_pages;
			if (!kernelcore_remaining)
				break;
		}
	}

	/*
	 * If there is still required_kernelcore, we do another pass with one
	 * less node in the count. This will push zone_movable_pfn[nid] further
	 * along on the nodes that still have memory until kernelcore is
	 * satisified
	 */
	usable_nodes--;
	if (usable_nodes && required_kernelcore > usable_nodes)
		goto restart;

	/* Align start of ZONE_MOVABLE on all nids to MAX_ORDER_NR_PAGES */
	for (nid = 0; nid < MAX_NUMNODES; nid++)
		zone_movable_pfn[nid] =
			roundup(zone_movable_pfn[nid], MAX_ORDER_NR_PAGES);

out:
	/* restore the node_state */
	node_states[N_MEMORY] = saved_node_state;
}

/* Any regular or high memory on that node ? */
static void check_for_memory(pg_data_t *pgdat, int nid)
{
	enum zone_type zone_type;

	if (N_MEMORY == N_NORMAL_MEMORY)
		return;

	for (zone_type = 0; zone_type <= ZONE_MOVABLE - 1; zone_type++) {
		struct zone *zone = &pgdat->node_zones[zone_type];
		if (zone->present_pages) {
			node_set_state(nid, N_HIGH_MEMORY);
			if (N_NORMAL_MEMORY != N_HIGH_MEMORY &&
			    zone_type <= ZONE_NORMAL)
				node_set_state(nid, N_NORMAL_MEMORY);
			break;
		}
	}
}

/**
 * free_area_init_nodes - Initialise all pg_data_t and zone data
 * @max_zone_pfn: an array of max PFNs for each zone
 *
 * This will call free_area_init_node() for each active node in the system.
 * Using the page ranges provided by add_active_range(), the size of each
 * zone in each node and their holes is calculated. If the maximum PFN
 * between two adjacent zones match, it is assumed that the zone is empty.
 * For example, if arch_max_dma_pfn == arch_max_dma32_pfn, it is assumed
 * that arch_max_dma32_pfn has no pages. It is also assumed that a zone
 * starts where the previous one ended. For example, ZONE_DMA32 starts
 * at arch_max_dma_pfn.
 */
void __init free_area_init_nodes(unsigned long *max_zone_pfn)
{
	unsigned long start_pfn, end_pfn;
	int i, nid;

	/* Record where the zone boundaries are */
	memset(arch_zone_lowest_possible_pfn, 0,
				sizeof(arch_zone_lowest_possible_pfn));
	memset(arch_zone_highest_possible_pfn, 0,
				sizeof(arch_zone_highest_possible_pfn));
	arch_zone_lowest_possible_pfn[0] = find_min_pfn_with_active_regions();
	arch_zone_highest_possible_pfn[0] = max_zone_pfn[0];
	for (i = 1; i < MAX_NR_ZONES; i++) {
		if (i == ZONE_MOVABLE)
			continue;
		arch_zone_lowest_possible_pfn[i] =
			arch_zone_highest_possible_pfn[i-1];
		arch_zone_highest_possible_pfn[i] =
			max(max_zone_pfn[i], arch_zone_lowest_possible_pfn[i]);
	}
	arch_zone_lowest_possible_pfn[ZONE_MOVABLE] = 0;
	arch_zone_highest_possible_pfn[ZONE_MOVABLE] = 0;

	/* Find the PFNs that ZONE_MOVABLE begins at in each node */
	memset(zone_movable_pfn, 0, sizeof(zone_movable_pfn));
	find_zone_movable_pfns_for_nodes();

	/* Print out the zone ranges */
	printk("Zone ranges:\n");
	for (i = 0; i < MAX_NR_ZONES; i++) {
		if (i == ZONE_MOVABLE)
			continue;
		printk(KERN_CONT "  %-8s ", zone_names[i]);
		if (arch_zone_lowest_possible_pfn[i] ==
				arch_zone_highest_possible_pfn[i])
			printk(KERN_CONT "empty\n");
		else
			printk(KERN_CONT "[mem %0#10lx-%0#10lx]\n",
				arch_zone_lowest_possible_pfn[i] << PAGE_SHIFT,
				(arch_zone_highest_possible_pfn[i]
					<< PAGE_SHIFT) - 1);
	}

	/* Print out the PFNs ZONE_MOVABLE begins at in each node */
	printk("Movable zone start for each node\n");
	for (i = 0; i < MAX_NUMNODES; i++) {
		if (zone_movable_pfn[i])
			printk("  Node %d: %#010lx\n", i,
			       zone_movable_pfn[i] << PAGE_SHIFT);
	}

	/* Print out the early node map */
	printk("Early memory node ranges\n");
	for_each_mem_pfn_range(i, MAX_NUMNODES, &start_pfn, &end_pfn, &nid)
		printk("  node %3d: [mem %#010lx-%#010lx]\n", nid,
		       start_pfn << PAGE_SHIFT, (end_pfn << PAGE_SHIFT) - 1);

	/* Initialise every node */
	mminit_verify_pageflags_layout();
	setup_nr_node_ids();
	for_each_online_node(nid) {
		pg_data_t *pgdat = NODE_DATA(nid);
		free_area_init_node(nid, NULL,
				find_min_pfn_for_node(nid), NULL);

		/* Any memory on that node */
		if (pgdat->node_present_pages)
			node_set_state(nid, N_MEMORY);
		check_for_memory(pgdat, nid);
	}
}

static int __init cmdline_parse_core(char *p, unsigned long *core)
{
	unsigned long long coremem;
	if (!p)
		return -EINVAL;

	coremem = memparse(p, &p);
	*core = coremem >> PAGE_SHIFT;

	/* Paranoid check that UL is enough for the coremem value */
	WARN_ON((coremem >> PAGE_SHIFT) > ULONG_MAX);

	return 0;
}

/*
 * kernelcore=size sets the amount of memory for use for allocations that
 * cannot be reclaimed or migrated.
 */
static int __init cmdline_parse_kernelcore(char *p)
{
	return cmdline_parse_core(p, &required_kernelcore);
}

/*
 * movablecore=size sets the amount of memory for use for allocations that
 * can be reclaimed or migrated.
 */
static int __init cmdline_parse_movablecore(char *p)
{
	return cmdline_parse_core(p, &required_movablecore);
}

early_param("kernelcore", cmdline_parse_kernelcore);
early_param("movablecore", cmdline_parse_movablecore);

#endif /* CONFIG_HAVE_MEMBLOCK_NODE_MAP */

void adjust_managed_page_count(struct page *page, long count)
{
	spin_lock(&managed_page_count_lock);
	page_zone(page)->managed_pages += count;
	totalram_pages += count;
#ifdef CONFIG_HIGHMEM
	if (PageHighMem(page))
		totalhigh_pages += count;
#endif
	spin_unlock(&managed_page_count_lock);
}
EXPORT_SYMBOL(adjust_managed_page_count);

unsigned long free_reserved_area(void *start, void *end, int poison, char *s)
{
	void *pos;
	unsigned long pages = 0;

	start = (void *)PAGE_ALIGN((unsigned long)start);
	end = (void *)((unsigned long)end & PAGE_MASK);
	for (pos = start; pos < end; pos += PAGE_SIZE, pages++) {
		if ((unsigned int)poison <= 0xFF)
			memset(pos, poison, PAGE_SIZE);
		free_reserved_page(virt_to_page(pos));
	}

	if (pages && s)
		pr_info("Freeing %s memory: %ldK (%p - %p)\n",
			s, pages << (PAGE_SHIFT - 10), start, end);

	return pages;
}
EXPORT_SYMBOL(free_reserved_area);

#ifdef	CONFIG_HIGHMEM
void free_highmem_page(struct page *page)
{
	__free_reserved_page(page);
	totalram_pages++;
	page_zone(page)->managed_pages++;
	totalhigh_pages++;
}
#endif


void __init mem_init_print_info(const char *str)
{
	unsigned long physpages, codesize, datasize, rosize, bss_size;
	unsigned long init_code_size, init_data_size;

	physpages = get_num_physpages();
	codesize = _etext - _stext;
	datasize = _edata - _sdata;
	rosize = __end_rodata - __start_rodata;
	bss_size = __bss_stop - __bss_start;
	init_data_size = __init_end - __init_begin;
	init_code_size = _einittext - _sinittext;

	/*
	 * Detect special cases and adjust section sizes accordingly:
	 * 1) .init.* may be embedded into .data sections
	 * 2) .init.text.* may be out of [__init_begin, __init_end],
	 *    please refer to arch/tile/kernel/vmlinux.lds.S.
	 * 3) .rodata.* may be embedded into .text or .data sections.
	 */
#define adj_init_size(start, end, size, pos, adj) \
	if (start <= pos && pos < end && size > adj) \
		size -= adj;

	adj_init_size(__init_begin, __init_end, init_data_size,
		     _sinittext, init_code_size);
	adj_init_size(_stext, _etext, codesize, _sinittext, init_code_size);
	adj_init_size(_sdata, _edata, datasize, __init_begin, init_data_size);
	adj_init_size(_stext, _etext, codesize, __start_rodata, rosize);
	adj_init_size(_sdata, _edata, datasize, __start_rodata, rosize);

#undef	adj_init_size

	printk("Memory: %luK/%luK available "
	       "(%luK kernel code, %luK rwdata, %luK rodata, "
	       "%luK init, %luK bss, %luK reserved"
#ifdef	CONFIG_HIGHMEM
	       ", %luK highmem"
#endif
	       "%s%s)\n",
	       nr_free_pages() << (PAGE_SHIFT-10), physpages << (PAGE_SHIFT-10),
	       codesize >> 10, datasize >> 10, rosize >> 10,
	       (init_data_size + init_code_size) >> 10, bss_size >> 10,
	       (physpages - totalram_pages) << (PAGE_SHIFT-10),
#ifdef	CONFIG_HIGHMEM
	       totalhigh_pages << (PAGE_SHIFT-10),
#endif
	       str ? ", " : "", str ? str : "");
}

/**
 * set_dma_reserve - set the specified number of pages reserved in the first zone
 * @new_dma_reserve: The number of pages to mark reserved
 *
 * The per-cpu batchsize and zone watermarks are determined by present_pages.
 * In the DMA zone, a significant percentage may be consumed by kernel image
 * and other unfreeable allocations which can skew the watermarks badly. This
 * function may optionally be used to account for unfreeable pages in the
 * first zone (e.g., ZONE_DMA). The effect will be lower watermarks and
 * smaller per-cpu batchsize.
 */
void __init set_dma_reserve(unsigned long new_dma_reserve)
{
	dma_reserve = new_dma_reserve;
}

void __init free_area_init(unsigned long *zones_size)
{
	free_area_init_node(0, zones_size,
			__pa(PAGE_OFFSET) >> PAGE_SHIFT, NULL);
}

static int page_alloc_cpu_notify(struct notifier_block *self,
				 unsigned long action, void *hcpu)
{
	int cpu = (unsigned long)hcpu;

	if (action == CPU_DEAD || action == CPU_DEAD_FROZEN) {
		lru_add_drain_cpu(cpu);
		drain_pages(cpu);

		/*
		 * Spill the event counters of the dead processor
		 * into the current processors event counters.
		 * This artificially elevates the count of the current
		 * processor.
		 */
		vm_events_fold_cpu(cpu);

		/*
		 * Zero the differential counters of the dead processor
		 * so that the vm statistics are consistent.
		 *
		 * This is only okay since the processor is dead and cannot
		 * race with what we are doing.
		 */
		refresh_cpu_vm_stats(cpu);
	}
	return NOTIFY_OK;
}

void __init page_alloc_init(void)
{
	hotcpu_notifier(page_alloc_cpu_notify, 0);
}

/*
 * calculate_totalreserve_pages - called when sysctl_lower_zone_reserve_ratio
 *	or min_free_kbytes changes.
 */
static void calculate_totalreserve_pages(void)
{
	struct pglist_data *pgdat;
	unsigned long reserve_pages = 0;
	enum zone_type i, j;

	for_each_online_pgdat(pgdat) {
		for (i = 0; i < MAX_NR_ZONES; i++) {
			struct zone *zone = pgdat->node_zones + i;
			unsigned long max = 0;

			/* Find valid and maximum lowmem_reserve in the zone */
			for (j = i; j < MAX_NR_ZONES; j++) {
				if (zone->lowmem_reserve[j] > max)
					max = zone->lowmem_reserve[j];
			}

			/* we treat the high watermark as reserved pages. */
			max += high_wmark_pages(zone);

			if (max > zone->managed_pages)
				max = zone->managed_pages;
			reserve_pages += max;
			/*
			 * Lowmem reserves are not available to
			 * GFP_HIGHUSER page cache allocations and
			 * kswapd tries to balance zones to their high
			 * watermark.  As a result, neither should be
			 * regarded as dirtyable memory, to prevent a
			 * situation where reclaim has to clean pages
			 * in order to balance the zones.
			 */
			zone->dirty_balance_reserve = max;
		}
	}
	dirty_balance_reserve = reserve_pages;
	totalreserve_pages = reserve_pages;
}

/*
 * setup_per_zone_lowmem_reserve - called whenever
 *	sysctl_lower_zone_reserve_ratio changes.  Ensures that each zone
 *	has a correct pages reserved value, so an adequate number of
 *	pages are left in the zone after a successful __alloc_pages().
 */
static void setup_per_zone_lowmem_reserve(void)
{
	struct pglist_data *pgdat;
	enum zone_type j, idx;

	for_each_online_pgdat(pgdat) {
		for (j = 0; j < MAX_NR_ZONES; j++) {
			struct zone *zone = pgdat->node_zones + j;
			unsigned long managed_pages = zone->managed_pages;

			zone->lowmem_reserve[j] = 0;

			idx = j;
			while (idx) {
				struct zone *lower_zone;

				idx--;

				if (sysctl_lowmem_reserve_ratio[idx] < 1)
					sysctl_lowmem_reserve_ratio[idx] = 1;

				lower_zone = pgdat->node_zones + idx;
				lower_zone->lowmem_reserve[j] = managed_pages /
					sysctl_lowmem_reserve_ratio[idx];
				managed_pages += lower_zone->managed_pages;
			}
		}
	}

	/* update totalreserve_pages */
	calculate_totalreserve_pages();
}

static void __setup_per_zone_wmarks(void)
{
	unsigned long pages_min = min_free_kbytes >> (PAGE_SHIFT - 10);
	unsigned long lowmem_pages = 0;
	struct zone *zone;
	unsigned long flags;

	/* Calculate total number of !ZONE_HIGHMEM pages */
	for_each_zone(zone) {
		if (!is_highmem(zone))
			lowmem_pages += zone->managed_pages;
	}

	for_each_zone(zone) {
		u64 tmp;

		spin_lock_irqsave(&zone->lock, flags);
		tmp = (u64)pages_min * zone->managed_pages;
		do_div(tmp, lowmem_pages);
		if (is_highmem(zone)) {
			/*
			 * __GFP_HIGH and PF_MEMALLOC allocations usually don't
			 * need highmem pages, so cap pages_min to a small
			 * value here.
			 *
			 * The WMARK_HIGH-WMARK_LOW and (WMARK_LOW-WMARK_MIN)
			 * deltas controls asynch page reclaim, and so should
			 * not be capped for highmem.
			 */
			unsigned long min_pages;

			min_pages = zone->managed_pages / 1024;
			min_pages = clamp(min_pages, SWAP_CLUSTER_MAX, 128UL);
			zone->watermark[WMARK_MIN] = min_pages;
		} else {
			/*
			 * If it's a lowmem zone, reserve a number of pages
			 * proportionate to the zone's size.
			 */
			zone->watermark[WMARK_MIN] = tmp;
		}

		zone->watermark[WMARK_LOW]  = min_wmark_pages(zone) + (tmp >> 2);
		zone->watermark[WMARK_HIGH] = min_wmark_pages(zone) + (tmp >> 1);

		setup_zone_migrate_reserve(zone);
		spin_unlock_irqrestore(&zone->lock, flags);
	}

	/* update totalreserve_pages */
	calculate_totalreserve_pages();
}

/**
 * setup_per_zone_wmarks - called when min_free_kbytes changes
 * or when memory is hot-{added|removed}
 *
 * Ensures that the watermark[min,low,high] values for each zone are set
 * correctly with respect to min_free_kbytes.
 */
void setup_per_zone_wmarks(void)
{
	mutex_lock(&zonelists_mutex);
	__setup_per_zone_wmarks();
	mutex_unlock(&zonelists_mutex);
}

/*
 * The inactive anon list should be small enough that the VM never has to
 * do too much work, but large enough that each inactive page has a chance
 * to be referenced again before it is swapped out.
 *
 * The inactive_anon ratio is the target ratio of ACTIVE_ANON to
 * INACTIVE_ANON pages on this zone's LRU, maintained by the
 * pageout code. A zone->inactive_ratio of 3 means 3:1 or 25% of
 * the anonymous pages are kept on the inactive list.
 *
 * total     target    max
 * memory    ratio     inactive anon
 * -------------------------------------
 *   10MB       1         5MB
 *  100MB       1        50MB
 *    1GB       3       250MB
 *   10GB      10       0.9GB
 *  100GB      31         3GB
 *    1TB     101        10GB
 *   10TB     320        32GB
 */
static void __meminit calculate_zone_inactive_ratio(struct zone *zone)
{
	unsigned int gb, ratio;

	/* Zone size in gigabytes */
	gb = zone->managed_pages >> (30 - PAGE_SHIFT);
	if (gb)
		ratio = int_sqrt(10 * gb);
	else
		ratio = 1;

	zone->inactive_ratio = ratio;
}

static void __meminit setup_per_zone_inactive_ratio(void)
{
	struct zone *zone;

	for_each_zone(zone)
		calculate_zone_inactive_ratio(zone);
}

/*
 * Initialise min_free_kbytes.
 *
 * For small machines we want it small (128k min).  For large machines
 * we want it large (64MB max).  But it is not linear, because network
 * bandwidth does not increase linearly with machine size.  We use
 *
 * 	min_free_kbytes = 4 * sqrt(lowmem_kbytes), for better accuracy:
 *	min_free_kbytes = sqrt(lowmem_kbytes * 16)
 *
 * which yields
 *
 * 16MB:	512k
 * 32MB:	724k
 * 64MB:	1024k
 * 128MB:	1448k
 * 256MB:	2048k
 * 512MB:	2896k
 * 1024MB:	4096k
 * 2048MB:	5792k
 * 4096MB:	8192k
 * 8192MB:	11584k
 * 16384MB:	16384k
 */
int __meminit init_per_zone_wmark_min(void)
{
	unsigned long lowmem_kbytes;
	int new_min_free_kbytes;

	lowmem_kbytes = nr_free_buffer_pages() * (PAGE_SIZE >> 10);
	new_min_free_kbytes = int_sqrt(lowmem_kbytes * 16);

	if (new_min_free_kbytes > user_min_free_kbytes) {
		min_free_kbytes = new_min_free_kbytes;
		if (min_free_kbytes < 128)
			min_free_kbytes = 128;
		if (min_free_kbytes > 65536)
			min_free_kbytes = 65536;
	} else {
		pr_warn("min_free_kbytes is not updated to %d because user defined value %d is preferred\n",
				new_min_free_kbytes, user_min_free_kbytes);
	}
	setup_per_zone_wmarks();
	refresh_zone_stat_thresholds();
	setup_per_zone_lowmem_reserve();
	setup_per_zone_inactive_ratio();
	return 0;
}
module_init(init_per_zone_wmark_min)

/*
 * min_free_kbytes_sysctl_handler - just a wrapper around proc_dointvec() so 
 *	that we can call two helper functions whenever min_free_kbytes
 *	changes.
 */
int min_free_kbytes_sysctl_handler(ctl_table *table, int write, 
	void __user *buffer, size_t *length, loff_t *ppos)
{
	proc_dointvec(table, write, buffer, length, ppos);
	if (write) {
		user_min_free_kbytes = min_free_kbytes;
		setup_per_zone_wmarks();
	}
	return 0;
}

#ifdef CONFIG_NUMA
int sysctl_min_unmapped_ratio_sysctl_handler(ctl_table *table, int write,
	void __user *buffer, size_t *length, loff_t *ppos)
{
	struct zone *zone;
	int rc;

	rc = proc_dointvec_minmax(table, write, buffer, length, ppos);
	if (rc)
		return rc;

	for_each_zone(zone)
		zone->min_unmapped_pages = (zone->managed_pages *
				sysctl_min_unmapped_ratio) / 100;
	return 0;
}

int sysctl_min_slab_ratio_sysctl_handler(ctl_table *table, int write,
	void __user *buffer, size_t *length, loff_t *ppos)
{
	struct zone *zone;
	int rc;

	rc = proc_dointvec_minmax(table, write, buffer, length, ppos);
	if (rc)
		return rc;

	for_each_zone(zone)
		zone->min_slab_pages = (zone->managed_pages *
				sysctl_min_slab_ratio) / 100;
	return 0;
}
#endif

/*
 * lowmem_reserve_ratio_sysctl_handler - just a wrapper around
 *	proc_dointvec() so that we can call setup_per_zone_lowmem_reserve()
 *	whenever sysctl_lowmem_reserve_ratio changes.
 *
 * The reserve ratio obviously has absolutely no relation with the
 * minimum watermarks. The lowmem reserve ratio can only make sense
 * if in function of the boot time zone sizes.
 */
int lowmem_reserve_ratio_sysctl_handler(ctl_table *table, int write,
	void __user *buffer, size_t *length, loff_t *ppos)
{
	proc_dointvec_minmax(table, write, buffer, length, ppos);
	setup_per_zone_lowmem_reserve();
	return 0;
}

/*
 * percpu_pagelist_fraction - changes the pcp->high for each zone on each
 * cpu.  It is the fraction of total pages in each zone that a hot per cpu pagelist
 * can have before it gets flushed back to buddy allocator.
 */
int percpu_pagelist_fraction_sysctl_handler(ctl_table *table, int write,
	void __user *buffer, size_t *length, loff_t *ppos)
{
	struct zone *zone;
	unsigned int cpu;
	int ret;

	ret = proc_dointvec_minmax(table, write, buffer, length, ppos);
	if (!write || (ret < 0))
		return ret;

	mutex_lock(&pcp_batch_high_lock);
	for_each_populated_zone(zone) {
		unsigned long  high;
		high = zone->managed_pages / percpu_pagelist_fraction;
		for_each_possible_cpu(cpu)
			pageset_set_high(per_cpu_ptr(zone->pageset, cpu),
					 high);
	}
	mutex_unlock(&pcp_batch_high_lock);
	return 0;
}

int hashdist = HASHDIST_DEFAULT;

#ifdef CONFIG_NUMA
static int __init set_hashdist(char *str)
{
	if (!str)
		return 0;
	hashdist = simple_strtoul(str, &str, 0);
	return 1;
}
__setup("hashdist=", set_hashdist);
#endif

/*
 * allocate a large system hash table from bootmem
 * - it is assumed that the hash table must contain an exact power-of-2
 *   quantity of entries
 * - limit is the number of hash buckets, not the total allocation size
 */
void *__init alloc_large_system_hash(const char *tablename,
				     unsigned long bucketsize,
				     unsigned long numentries,
				     int scale,
				     int flags,
				     unsigned int *_hash_shift,
				     unsigned int *_hash_mask,
				     unsigned long low_limit,
				     unsigned long high_limit)
{
	unsigned long long max = high_limit;
	unsigned long log2qty, size;
	void *table = NULL;

	/* allow the kernel cmdline to have a say */
	if (!numentries) {
		/* round applicable memory size up to nearest megabyte */
		numentries = nr_kernel_pages;
		numentries += (1UL << (20 - PAGE_SHIFT)) - 1;
		numentries >>= 20 - PAGE_SHIFT;
		numentries <<= 20 - PAGE_SHIFT;

		/* limit to 1 bucket per 2^scale bytes of low memory */
		if (scale > PAGE_SHIFT)
			numentries >>= (scale - PAGE_SHIFT);
		else
			numentries <<= (PAGE_SHIFT - scale);

		/* Make sure we've got at least a 0-order allocation.. */
		if (unlikely(flags & HASH_SMALL)) {
			/* Makes no sense without HASH_EARLY */
			WARN_ON(!(flags & HASH_EARLY));
			if (!(numentries >> *_hash_shift)) {
				numentries = 1UL << *_hash_shift;
				BUG_ON(!numentries);
			}
		} else if (unlikely((numentries * bucketsize) < PAGE_SIZE))
			numentries = PAGE_SIZE / bucketsize;
	}
	numentries = roundup_pow_of_two(numentries);

	/* limit allocation size to 1/16 total memory by default */
	if (max == 0) {
		max = ((unsigned long long)nr_all_pages << PAGE_SHIFT) >> 4;
		do_div(max, bucketsize);
	}
	max = min(max, 0x80000000ULL);

	if (numentries < low_limit)
		numentries = low_limit;
	if (numentries > max)
		numentries = max;

	log2qty = ilog2(numentries);

	do {
		size = bucketsize << log2qty;
		if (flags & HASH_EARLY)
			table = alloc_bootmem_nopanic(size);
		else if (hashdist)
			table = __vmalloc(size, GFP_ATOMIC, PAGE_KERNEL);
		else {
			/*
			 * If bucketsize is not a power-of-two, we may free
			 * some pages at the end of hash table which
			 * alloc_pages_exact() automatically does
			 */
			if (get_order(size) < MAX_ORDER) {
				table = alloc_pages_exact(size, GFP_ATOMIC);
				kmemleak_alloc(table, size, 1, GFP_ATOMIC);
			}
		}
	} while (!table && size > PAGE_SIZE && --log2qty);

	if (!table)
		panic("Failed to allocate %s hash table\n", tablename);

	printk(KERN_INFO "%s hash table entries: %ld (order: %d, %lu bytes)\n",
	       tablename,
	       (1UL << log2qty),
	       ilog2(size) - PAGE_SHIFT,
	       size);

	if (_hash_shift)
		*_hash_shift = log2qty;
	if (_hash_mask)
		*_hash_mask = (1 << log2qty) - 1;

	return table;
}

/* Return a pointer to the bitmap storing bits affecting a block of pages */
static inline unsigned long *get_pageblock_bitmap(struct zone *zone,
							unsigned long pfn)
{
#ifdef CONFIG_SPARSEMEM
	return __pfn_to_section(pfn)->pageblock_flags;
#else
	return zone->pageblock_flags;
#endif /* CONFIG_SPARSEMEM */
}

static inline int pfn_to_bitidx(struct zone *zone, unsigned long pfn)
{
#ifdef CONFIG_SPARSEMEM
	pfn &= (PAGES_PER_SECTION-1);
	return (pfn >> pageblock_order) * NR_PAGEBLOCK_BITS;
#else
	pfn = pfn - round_down(zone->zone_start_pfn, pageblock_nr_pages);
	return (pfn >> pageblock_order) * NR_PAGEBLOCK_BITS;
#endif /* CONFIG_SPARSEMEM */
}

/**
 * get_pageblock_flags_group - Return the requested group of flags for the pageblock_nr_pages block of pages
 * @page: The page within the block of interest
 * @start_bitidx: The first bit of interest to retrieve
 * @end_bitidx: The last bit of interest
 * returns pageblock_bits flags
 */
unsigned long get_pageblock_flags_group(struct page *page,
					int start_bitidx, int end_bitidx)
{
	struct zone *zone;
	unsigned long *bitmap;
	unsigned long pfn, bitidx;
	unsigned long flags = 0;
	unsigned long value = 1;

	zone = page_zone(page);
	pfn = page_to_pfn(page);
	bitmap = get_pageblock_bitmap(zone, pfn);
	bitidx = pfn_to_bitidx(zone, pfn);

	for (; start_bitidx <= end_bitidx; start_bitidx++, value <<= 1)
		if (test_bit(bitidx + start_bitidx, bitmap))
			flags |= value;

	return flags;
}

/**
 * set_pageblock_flags_group - Set the requested group of flags for a pageblock_nr_pages block of pages
 * @page: The page within the block of interest
 * @start_bitidx: The first bit of interest
 * @end_bitidx: The last bit of interest
 * @flags: The flags to set
 */
void set_pageblock_flags_group(struct page *page, unsigned long flags,
					int start_bitidx, int end_bitidx)
{
	struct zone *zone;
	unsigned long *bitmap;
	unsigned long pfn, bitidx;
	unsigned long value = 1;

	zone = page_zone(page);
	pfn = page_to_pfn(page);
	bitmap = get_pageblock_bitmap(zone, pfn);
	bitidx = pfn_to_bitidx(zone, pfn);
	VM_BUG_ON(!zone_spans_pfn(zone, pfn));

	for (; start_bitidx <= end_bitidx; start_bitidx++, value <<= 1)
		if (flags & value)
			__set_bit(bitidx + start_bitidx, bitmap);
		else
			__clear_bit(bitidx + start_bitidx, bitmap);
}

/*
 * This function checks whether pageblock includes unmovable pages or not.
 * If @count is not zero, it is okay to include less @count unmovable pages
 *
 * PageLRU check wihtout isolation or lru_lock could race so that
 * MIGRATE_MOVABLE block might include unmovable pages. It means you can't
 * expect this function should be exact.
 */
bool has_unmovable_pages(struct zone *zone, struct page *page, int count,
			 bool skip_hwpoisoned_pages)
{
	unsigned long pfn, iter, found;
	int mt;

	/*
	 * For avoiding noise data, lru_add_drain_all() should be called
	 * If ZONE_MOVABLE, the zone never contains unmovable pages
	 */
	if (zone_idx(zone) == ZONE_MOVABLE)
		return false;
	mt = get_pageblock_migratetype(page);
	if (mt == MIGRATE_MOVABLE || is_migrate_cma(mt))
		return false;

	pfn = page_to_pfn(page);
	for (found = 0, iter = 0; iter < pageblock_nr_pages; iter++) {
		unsigned long check = pfn + iter;

		if (!pfn_valid_within(check))
			continue;

		page = pfn_to_page(check);
		/*
		 * We can't use page_count without pin a page
		 * because another CPU can free compound page.
		 * This check already skips compound tails of THP
		 * because their page->_count is zero at all time.
		 */
		if (!atomic_read(&page->_count)) {
			if (PageBuddy(page))
				iter += (1 << page_order(page)) - 1;
			continue;
		}

		/*
		 * The HWPoisoned page may be not in buddy system, and
		 * page_count() is not 0.
		 */
		if (skip_hwpoisoned_pages && PageHWPoison(page))
			continue;

		if (!PageLRU(page))
			found++;
		/*
		 * If there are RECLAIMABLE pages, we need to check it.
		 * But now, memory offline itself doesn't call shrink_slab()
		 * and it still to be fixed.
		 */
		/*
		 * If the page is not RAM, page_count()should be 0.
		 * we don't need more check. This is an _used_ not-movable page.
		 *
		 * The problematic thing here is PG_reserved pages. PG_reserved
		 * is set to both of a memory hole page and a _used_ kernel
		 * page at boot.
		 */
		if (found > count)
			return true;
	}
	return false;
}

bool is_pageblock_removable_nolock(struct page *page)
{
	struct zone *zone;
	unsigned long pfn;

	/*
	 * We have to be careful here because we are iterating over memory
	 * sections which are not zone aware so we might end up outside of
	 * the zone but still within the section.
	 * We have to take care about the node as well. If the node is offline
	 * its NODE_DATA will be NULL - see page_zone.
	 */
	if (!node_online(page_to_nid(page)))
		return false;

	zone = page_zone(page);
	pfn = page_to_pfn(page);
	if (!zone_spans_pfn(zone, pfn))
		return false;

	return !has_unmovable_pages(zone, page, 0, true);
}

#ifdef CONFIG_CMA

static unsigned long pfn_max_align_down(unsigned long pfn)
{
	return pfn & ~(max_t(unsigned long, MAX_ORDER_NR_PAGES,
			     pageblock_nr_pages) - 1);
}

static unsigned long pfn_max_align_up(unsigned long pfn)
{
	return ALIGN(pfn, max_t(unsigned long, MAX_ORDER_NR_PAGES,
				pageblock_nr_pages));
}

/* [start, end) must belong to a single zone. */
static int __alloc_contig_migrate_range(struct compact_control *cc,
					unsigned long start, unsigned long end)
{
	/* This function is based on compact_zone() from compaction.c. */
	unsigned long nr_reclaimed;
	unsigned long pfn = start;
	unsigned int tries = 0;
	int ret = 0;

	migrate_prep();

	while (pfn < end || !list_empty(&cc->migratepages)) {
		if (fatal_signal_pending(current)) {
			ret = -EINTR;
			break;
		}

		if (list_empty(&cc->migratepages)) {
			cc->nr_migratepages = 0;
			pfn = isolate_migratepages_range(cc->zone, cc,
							 pfn, end, true);
			if (!pfn) {
				ret = -EINTR;
				break;
			}
			tries = 0;
		} else if (++tries == 5) {
			ret = ret < 0 ? ret : -EBUSY;
			break;
		}

		nr_reclaimed = reclaim_clean_pages_from_list(cc->zone,
							&cc->migratepages);
		cc->nr_migratepages -= nr_reclaimed;

		ret = migrate_pages(&cc->migratepages, alloc_migrate_target,
				    0, MIGRATE_SYNC, MR_CMA);
	}
	if (ret < 0) {
		putback_movable_pages(&cc->migratepages);
		return ret;
	}
	return 0;
}

/**
 * alloc_contig_range() -- tries to allocate given range of pages
 * @start:	start PFN to allocate
 * @end:	one-past-the-last PFN to allocate
 * @migratetype:	migratetype of the underlaying pageblocks (either
 *			#MIGRATE_MOVABLE or #MIGRATE_CMA).  All pageblocks
 *			in range must have the same migratetype and it must
 *			be either of the two.
 *
 * The PFN range does not have to be pageblock or MAX_ORDER_NR_PAGES
 * aligned, however it's the caller's responsibility to guarantee that
 * we are the only thread that changes migrate type of pageblocks the
 * pages fall in.
 *
 * The PFN range must belong to a single zone.
 *
 * Returns zero on success or negative error code.  On success all
 * pages which PFN is in [start, end) are allocated for the caller and
 * need to be freed with free_contig_range().
 */
int alloc_contig_range(unsigned long start, unsigned long end,
		       unsigned migratetype)
{
	unsigned long outer_start, outer_end;
	int ret = 0, order;

	struct compact_control cc = {
		.nr_migratepages = 0,
		.order = -1,
		.zone = page_zone(pfn_to_page(start)),
		.sync = true,
		.ignore_skip_hint = true,
	};
	INIT_LIST_HEAD(&cc.migratepages);

	/*
	 * What we do here is we mark all pageblocks in range as
	 * MIGRATE_ISOLATE.  Because pageblock and max order pages may
	 * have different sizes, and due to the way page allocator
	 * work, we align the range to biggest of the two pages so
	 * that page allocator won't try to merge buddies from
	 * different pageblocks and change MIGRATE_ISOLATE to some
	 * other migration type.
	 *
	 * Once the pageblocks are marked as MIGRATE_ISOLATE, we
	 * migrate the pages from an unaligned range (ie. pages that
	 * we are interested in).  This will put all the pages in
	 * range back to page allocator as MIGRATE_ISOLATE.
	 *
	 * When this is done, we take the pages in range from page
	 * allocator removing them from the buddy system.  This way
	 * page allocator will never consider using them.
	 *
	 * This lets us mark the pageblocks back as
	 * MIGRATE_CMA/MIGRATE_MOVABLE so that free pages in the
	 * aligned range but not in the unaligned, original range are
	 * put back to page allocator so that buddy can use them.
	 */

	ret = start_isolate_page_range(pfn_max_align_down(start),
				       pfn_max_align_up(end), migratetype,
				       false);
	if (ret)
		return ret;

	ret = __alloc_contig_migrate_range(&cc, start, end);
	if (ret)
		goto done;

	/*
	 * Pages from [start, end) are within a MAX_ORDER_NR_PAGES
	 * aligned blocks that are marked as MIGRATE_ISOLATE.  What's
	 * more, all pages in [start, end) are free in page allocator.
	 * What we are going to do is to allocate all pages from
	 * [start, end) (that is remove them from page allocator).
	 *
	 * The only problem is that pages at the beginning and at the
	 * end of interesting range may be not aligned with pages that
	 * page allocator holds, ie. they can be part of higher order
	 * pages.  Because of this, we reserve the bigger range and
	 * once this is done free the pages we are not interested in.
	 *
	 * We don't have to hold zone->lock here because the pages are
	 * isolated thus they won't get removed from buddy.
	 */

	lru_add_drain_all();
	drain_all_pages();

	order = 0;
	outer_start = start;
	while (!PageBuddy(pfn_to_page(outer_start))) {
		if (++order >= MAX_ORDER) {
			ret = -EBUSY;
			goto done;
		}
		outer_start &= ~0UL << order;
	}

	/* Make sure the range is really isolated. */
	if (test_pages_isolated(outer_start, end, false)) {
		pr_warn("alloc_contig_range test_pages_isolated(%lx, %lx) failed\n",
		       outer_start, end);
		ret = -EBUSY;
		goto done;
	}


	/* Grab isolated pages from freelists. */
	outer_end = isolate_freepages_range(&cc, outer_start, end);
	if (!outer_end) {
		ret = -EBUSY;
		goto done;
	}

	/* Free head and tail (if any) */
	if (start != outer_start)
		free_contig_range(outer_start, start - outer_start);
	if (end != outer_end)
		free_contig_range(end, outer_end - end);

done:
	undo_isolate_page_range(pfn_max_align_down(start),
				pfn_max_align_up(end), migratetype);
	return ret;
}

void free_contig_range(unsigned long pfn, unsigned nr_pages)
{
	unsigned int count = 0;

	for (; nr_pages--; pfn++) {
		struct page *page = pfn_to_page(pfn);

		count += page_count(page) != 1;
		__free_page(page);
	}
	WARN(count != 0, "%d pages are still in use!\n", count);
}
#endif

#ifdef CONFIG_MEMORY_HOTPLUG
/*
 * The zone indicated has a new number of managed_pages; batch sizes and percpu
 * page high values need to be recalulated.
 */
void __meminit zone_pcp_update(struct zone *zone)
{
	unsigned cpu;
	mutex_lock(&pcp_batch_high_lock);
	for_each_possible_cpu(cpu)
		pageset_set_high_and_batch(zone,
				per_cpu_ptr(zone->pageset, cpu));
	mutex_unlock(&pcp_batch_high_lock);
}
#endif

void zone_pcp_reset(struct zone *zone)
{
	unsigned long flags;
	int cpu;
	struct per_cpu_pageset *pset;

	/* avoid races with drain_pages()  */
	local_irq_save(flags);
	if (zone->pageset != &boot_pageset) {
		for_each_online_cpu(cpu) {
			pset = per_cpu_ptr(zone->pageset, cpu);
			drain_zonestat(zone, pset);
		}
		free_percpu(zone->pageset);
		zone->pageset = &boot_pageset;
	}
	local_irq_restore(flags);
}

#ifdef CONFIG_MEMORY_HOTREMOVE
/*
 * All pages in the range must be isolated before calling this.
 */
void
__offline_isolated_pages(unsigned long start_pfn, unsigned long end_pfn)
{
	struct page *page;
	struct zone *zone;
	int order, i;
	unsigned long pfn;
	unsigned long flags;
	/* find the first valid pfn */
	for (pfn = start_pfn; pfn < end_pfn; pfn++)
		if (pfn_valid(pfn))
			break;
	if (pfn == end_pfn)
		return;
	zone = page_zone(pfn_to_page(pfn));
	spin_lock_irqsave(&zone->lock, flags);
	pfn = start_pfn;
	while (pfn < end_pfn) {
		if (!pfn_valid(pfn)) {
			pfn++;
			continue;
		}
		page = pfn_to_page(pfn);
		/*
		 * The HWPoisoned page may be not in buddy system, and
		 * page_count() is not 0.
		 */
		if (unlikely(!PageBuddy(page) && PageHWPoison(page))) {
			pfn++;
			SetPageReserved(page);
			continue;
		}

		BUG_ON(page_count(page));
		BUG_ON(!PageBuddy(page));
		order = page_order(page);
#ifdef CONFIG_DEBUG_VM
		printk(KERN_INFO "remove from free list %lx %d %lx\n",
		       pfn, 1 << order, end_pfn);
#endif
		list_del(&page->lru);
		rmv_page_order(page);
		zone->free_area[order].nr_free--;
#ifdef CONFIG_HIGHMEM
		if (PageHighMem(page))
			totalhigh_pages -= 1 << order;
#endif
		for (i = 0; i < (1 << order); i++)
			SetPageReserved((page+i));
		pfn += (1 << order);
	}
	spin_unlock_irqrestore(&zone->lock, flags);
}
#endif

#ifdef CONFIG_MEMORY_FAILURE
bool is_free_buddy_page(struct page *page)
{
	struct zone *zone = page_zone(page);
	unsigned long pfn = page_to_pfn(page);
	unsigned long flags;
	int order;

	spin_lock_irqsave(&zone->lock, flags);
	for (order = 0; order < MAX_ORDER; order++) {
		struct page *page_head = page - (pfn & ((1 << order) - 1));

		if (PageBuddy(page_head) && page_order(page_head) >= order)
			break;
	}
	spin_unlock_irqrestore(&zone->lock, flags);

	return order < MAX_ORDER;
}
#endif

static const struct trace_print_flags pageflag_names[] = {
	{1UL << PG_locked,		"locked"	},
	{1UL << PG_error,		"error"		},
	{1UL << PG_referenced,		"referenced"	},
	{1UL << PG_uptodate,		"uptodate"	},
	{1UL << PG_dirty,		"dirty"		},
	{1UL << PG_lru,			"lru"		},
	{1UL << PG_active,		"active"	},
	{1UL << PG_slab,		"slab"		},
	{1UL << PG_owner_priv_1,	"owner_priv_1"	},
	{1UL << PG_arch_1,		"arch_1"	},
	{1UL << PG_reserved,		"reserved"	},
	{1UL << PG_private,		"private"	},
	{1UL << PG_private_2,		"private_2"	},
	{1UL << PG_writeback,		"writeback"	},
#ifdef CONFIG_PAGEFLAGS_EXTENDED
	{1UL << PG_head,		"head"		},
	{1UL << PG_tail,		"tail"		},
#else
	{1UL << PG_compound,		"compound"	},
#endif
	{1UL << PG_swapcache,		"swapcache"	},
	{1UL << PG_mappedtodisk,	"mappedtodisk"	},
	{1UL << PG_reclaim,		"reclaim"	},
	{1UL << PG_swapbacked,		"swapbacked"	},
	{1UL << PG_unevictable,		"unevictable"	},
#ifdef CONFIG_MMU
	{1UL << PG_mlocked,		"mlocked"	},
#endif
#ifdef CONFIG_ARCH_USES_PG_UNCACHED
	{1UL << PG_uncached,		"uncached"	},
#endif
#ifdef CONFIG_MEMORY_FAILURE
	{1UL << PG_hwpoison,		"hwpoison"	},
#endif
#ifdef CONFIG_TRANSPARENT_HUGEPAGE
	{1UL << PG_compound_lock,	"compound_lock"	},
#endif
};

static void dump_page_flags(unsigned long flags)
{
	const char *delim = "";
	unsigned long mask;
	int i;

	BUILD_BUG_ON(ARRAY_SIZE(pageflag_names) != __NR_PAGEFLAGS);

	printk(KERN_ALERT "page flags: %#lx(", flags);

	/* remove zone id */
	flags &= (1UL << NR_PAGEFLAGS) - 1;

	for (i = 0; i < ARRAY_SIZE(pageflag_names) && flags; i++) {

		mask = pageflag_names[i].mask;
		if ((flags & mask) != mask)
			continue;

		flags &= ~mask;
		printk("%s%s", delim, pageflag_names[i].name);
		delim = "|";
	}

	/* check for left over flags */
	if (flags)
		printk("%s%#lx", delim, flags);

	printk(")\n");
}

void dump_page(struct page *page)
{
	printk(KERN_ALERT
	       "page:%p count:%d mapcount:%d mapping:%p index:%#lx\n",
		page, atomic_read(&page->_count), page_mapcount(page),
		page->mapping, page->index);
	dump_page_flags(page->flags);
	mem_cgroup_print_bad_page(page);
}<|MERGE_RESOLUTION|>--- conflicted
+++ resolved
@@ -204,11 +204,8 @@
 };
 
 int min_free_kbytes = 1024;
-<<<<<<< HEAD
 int min_free_order_shift = 1;
-=======
 int user_min_free_kbytes;
->>>>>>> ad81f054
 
 static unsigned long __meminitdata nr_kernel_pages;
 static unsigned long __meminitdata nr_all_pages;
