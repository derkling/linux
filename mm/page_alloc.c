/*
 *  linux/mm/page_alloc.c
 *
 *  Manages the free list, the system allocates free pages here.
 *  Note that kmalloc() lives in slab.c
 *
 *  Copyright (C) 1991, 1992, 1993, 1994  Linus Torvalds
 *  Swap reorganised 29.12.95, Stephen Tweedie
 *  Support of BIGMEM added by Gerhard Wichert, Siemens AG, July 1999
 *  Reshaped it to be a zoned allocator, Ingo Molnar, Red Hat, 1999
 *  Discontiguous memory support, Kanoj Sarcar, SGI, Nov 1999
 *  Zone balancing, Kanoj Sarcar, SGI, Jan 2000
 *  Per cpu hot/cold page lists, bulk allocation, Martin J. Bligh, Sept 2002
 *          (lots of bits borrowed from Ingo Molnar & Andrew Morton)
 */

#include <linux/stddef.h>
#include <linux/mm.h>
#include <linux/swap.h>
#include <linux/interrupt.h>
#include <linux/pagemap.h>
#include <linux/jiffies.h>
#include <linux/bootmem.h>
#include <linux/memblock.h>
#include <linux/compiler.h>
#include <linux/kernel.h>
#include <linux/kmemcheck.h>
#include <linux/module.h>
#include <linux/suspend.h>
#include <linux/pagevec.h>
#include <linux/blkdev.h>
#include <linux/slab.h>
#include <linux/ratelimit.h>
#include <linux/oom.h>
#include <linux/notifier.h>
#include <linux/topology.h>
#include <linux/sysctl.h>
#include <linux/cpu.h>
#include <linux/cpuset.h>
#include <linux/memory_hotplug.h>
#include <linux/nodemask.h>
#include <linux/vmalloc.h>
#include <linux/vmstat.h>
#include <linux/mempolicy.h>
#include <linux/stop_machine.h>
#include <linux/sort.h>
#include <linux/pfn.h>
#include <linux/backing-dev.h>
#include <linux/fault-inject.h>
#include <linux/page-isolation.h>
#include <linux/page_cgroup.h>
#include <linux/debugobjects.h>
#include <linux/kmemleak.h>
#include <linux/memory.h>
#include <linux/compaction.h>
#include <trace/events/kmem.h>
#include <linux/ftrace_event.h>
#include <linux/memcontrol.h>
#include <linux/prefetch.h>
#include <linux/page-debug-flags.h>

#include <asm/tlbflush.h>
#include <asm/div64.h>
#include "internal.h"

#ifdef CONFIG_USE_PERCPU_NUMA_NODE_ID
DEFINE_PER_CPU(int, numa_node);
EXPORT_PER_CPU_SYMBOL(numa_node);
#endif

#ifdef CONFIG_HAVE_MEMORYLESS_NODES
/*
 * N.B., Do NOT reference the '_numa_mem_' per cpu variable directly.
 * It will not be defined when CONFIG_HAVE_MEMORYLESS_NODES is not defined.
 * Use the accessor functions set_numa_mem(), numa_mem_id() and cpu_to_mem()
 * defined in <linux/topology.h>.
 */
DEFINE_PER_CPU(int, _numa_mem_);		/* Kernel "local memory" node */
EXPORT_PER_CPU_SYMBOL(_numa_mem_);
#endif

/*
 * Array of node states.
 */
nodemask_t node_states[NR_NODE_STATES] __read_mostly = {
	[N_POSSIBLE] = NODE_MASK_ALL,
	[N_ONLINE] = { { [0] = 1UL } },
#ifndef CONFIG_NUMA
	[N_NORMAL_MEMORY] = { { [0] = 1UL } },
#ifdef CONFIG_HIGHMEM
	[N_HIGH_MEMORY] = { { [0] = 1UL } },
#endif
	[N_CPU] = { { [0] = 1UL } },
#endif	/* NUMA */
};
EXPORT_SYMBOL(node_states);

unsigned long totalram_pages __read_mostly;
unsigned long totalreserve_pages __read_mostly;
<<<<<<< HEAD
/*
 * When calculating the number of globally allowed dirty pages, there
 * is a certain number of per-zone reserves that should not be
 * considered dirtyable memory.  This is the sum of those reserves
 * over all existing zones that contribute dirtyable memory.
 */
unsigned long dirty_balance_reserve __read_mostly;

=======
#ifdef CONFIG_FIX_MOVABLE_ZONE
unsigned long total_unmovable_pages __read_mostly;
#endif
>>>>>>> 3f6240f3
int percpu_pagelist_fraction;
gfp_t gfp_allowed_mask __read_mostly = GFP_BOOT_MASK;

#ifdef CONFIG_PM_SLEEP
/*
 * The following functions are used by the suspend/hibernate code to temporarily
 * change gfp_allowed_mask in order to avoid using I/O during memory allocations
 * while devices are suspended.  To avoid races with the suspend/hibernate code,
 * they should always be called with pm_mutex held (gfp_allowed_mask also should
 * only be modified with pm_mutex held, unless the suspend/hibernate code is
 * guaranteed not to run in parallel with that modification).
 */

static gfp_t saved_gfp_mask;

void pm_restore_gfp_mask(void)
{
	WARN_ON(!mutex_is_locked(&pm_mutex));
	if (saved_gfp_mask) {
		gfp_allowed_mask = saved_gfp_mask;
		saved_gfp_mask = 0;
	}
}

void pm_restrict_gfp_mask(void)
{
	WARN_ON(!mutex_is_locked(&pm_mutex));
	WARN_ON(saved_gfp_mask);
	saved_gfp_mask = gfp_allowed_mask;
	gfp_allowed_mask &= ~GFP_IOFS;
}

<<<<<<< HEAD
bool pm_suspended_storage(void)
=======
static bool pm_suspending(void)
>>>>>>> 3f6240f3
{
	if ((gfp_allowed_mask & GFP_IOFS) == GFP_IOFS)
		return false;
	return true;
}
<<<<<<< HEAD
=======

#else

static bool pm_suspending(void)
{
	return false;
}
>>>>>>> 3f6240f3
#endif /* CONFIG_PM_SLEEP */

#ifdef CONFIG_HUGETLB_PAGE_SIZE_VARIABLE
int pageblock_order __read_mostly;
#endif

static void __free_pages_ok(struct page *page, unsigned int order);

/*
 * results with 256, 32 in the lowmem_reserve sysctl:
 *	1G machine -> (16M dma, 800M-16M normal, 1G-800M high)
 *	1G machine -> (16M dma, 784M normal, 224M high)
 *	NORMAL allocation will leave 784M/256 of ram reserved in the ZONE_DMA
 *	HIGHMEM allocation will leave 224M/32 of ram reserved in ZONE_NORMAL
 *	HIGHMEM allocation will (224M+784M)/256 of ram reserved in ZONE_DMA
 *
 * TBD: should special case ZONE_DMA32 machines here - in those we normally
 * don't need any ZONE_NORMAL reservation
 */
int sysctl_lowmem_reserve_ratio[MAX_NR_ZONES-1] = {
#ifdef CONFIG_ZONE_DMA
	 256,
#endif
#ifdef CONFIG_ZONE_DMA32
	 256,
#endif
#ifdef CONFIG_HIGHMEM
	 32,
#endif
	 32,
};

EXPORT_SYMBOL(totalram_pages);
#ifdef CONFIG_FIX_MOVABLE_ZONE
EXPORT_SYMBOL(total_unmovable_pages);
#endif

static char * const zone_names[MAX_NR_ZONES] = {
#ifdef CONFIG_ZONE_DMA
	 "DMA",
#endif
#ifdef CONFIG_ZONE_DMA32
	 "DMA32",
#endif
	 "Normal",
#ifdef CONFIG_HIGHMEM
	 "HighMem",
#endif
	 "Movable",
};

int min_free_kbytes = 1024;
int min_free_order_shift = 1;

static unsigned long __meminitdata nr_kernel_pages;
static unsigned long __meminitdata nr_all_pages;
static unsigned long __meminitdata dma_reserve;

#ifdef CONFIG_HAVE_MEMBLOCK_NODE_MAP
static unsigned long __meminitdata arch_zone_lowest_possible_pfn[MAX_NR_ZONES];
static unsigned long __meminitdata arch_zone_highest_possible_pfn[MAX_NR_ZONES];
static unsigned long __initdata required_kernelcore;
static unsigned long __initdata required_movablecore;
static unsigned long __meminitdata zone_movable_pfn[MAX_NUMNODES];

/* movable_zone is the "real" zone pages in ZONE_MOVABLE are taken from */
int movable_zone;
EXPORT_SYMBOL(movable_zone);
#endif /* CONFIG_HAVE_MEMBLOCK_NODE_MAP */

#if MAX_NUMNODES > 1
int nr_node_ids __read_mostly = MAX_NUMNODES;
int nr_online_nodes __read_mostly = 1;
EXPORT_SYMBOL(nr_node_ids);
EXPORT_SYMBOL(nr_online_nodes);
#endif

int page_group_by_mobility_disabled __read_mostly;

static void set_pageblock_migratetype(struct page *page, int migratetype)
{

	if (unlikely(page_group_by_mobility_disabled))
		migratetype = MIGRATE_UNMOVABLE;

	set_pageblock_flags_group(page, (unsigned long)migratetype,
					PB_migrate, PB_migrate_end);
}

bool oom_killer_disabled __read_mostly;

#ifdef CONFIG_DEBUG_VM
static int page_outside_zone_boundaries(struct zone *zone, struct page *page)
{
	int ret = 0;
	unsigned seq;
	unsigned long pfn = page_to_pfn(page);

	do {
		seq = zone_span_seqbegin(zone);
		if (pfn >= zone->zone_start_pfn + zone->spanned_pages)
			ret = 1;
		else if (pfn < zone->zone_start_pfn)
			ret = 1;
	} while (zone_span_seqretry(zone, seq));

	return ret;
}

static int page_is_consistent(struct zone *zone, struct page *page)
{
	if (!pfn_valid_within(page_to_pfn(page)))
		return 0;
	if (zone != page_zone(page))
		return 0;

	return 1;
}
/*
 * Temporary debugging check for pages not lying within a given zone.
 */
static int bad_range(struct zone *zone, struct page *page)
{
	if (page_outside_zone_boundaries(zone, page))
		return 1;
	if (!page_is_consistent(zone, page))
		return 1;

	return 0;
}
#else
static inline int bad_range(struct zone *zone, struct page *page)
{
	return 0;
}
#endif

static void bad_page(struct page *page)
{
	static unsigned long resume;
	static unsigned long nr_shown;
	static unsigned long nr_unshown;

	/* Don't complain about poisoned pages */
	if (PageHWPoison(page)) {
		reset_page_mapcount(page); /* remove PageBuddy */
		return;
	}

	/*
	 * Allow a burst of 60 reports, then keep quiet for that minute;
	 * or allow a steady drip of one report per second.
	 */
	if (nr_shown == 60) {
		if (time_before(jiffies, resume)) {
			nr_unshown++;
			goto out;
		}
		if (nr_unshown) {
			printk(KERN_ALERT
			      "BUG: Bad page state: %lu messages suppressed\n",
				nr_unshown);
			nr_unshown = 0;
		}
		nr_shown = 0;
	}
	if (nr_shown++ == 0)
		resume = jiffies + 60 * HZ;

	printk(KERN_ALERT "BUG: Bad page state in process %s  pfn:%05lx\n",
		current->comm, page_to_pfn(page));
	dump_page(page);

	print_modules();
	dump_stack();
out:
	/* Leave bad fields for debug, except PageBuddy could make trouble */
	reset_page_mapcount(page); /* remove PageBuddy */
	add_taint(TAINT_BAD_PAGE);
}

/*
 * Higher-order pages are called "compound pages".  They are structured thusly:
 *
 * The first PAGE_SIZE page is called the "head page".
 *
 * The remaining PAGE_SIZE pages are called "tail pages".
 *
 * All pages have PG_compound set.  All tail pages have their ->first_page
 * pointing at the head page.
 *
 * The first tail page's ->lru.next holds the address of the compound page's
 * put_page() function.  Its ->lru.prev holds the order of allocation.
 * This usage means that zero-order pages may not be compound.
 */

static void free_compound_page(struct page *page)
{
	__free_pages_ok(page, compound_order(page));
}

void prep_compound_page(struct page *page, unsigned long order)
{
	int i;
	int nr_pages = 1 << order;

	set_compound_page_dtor(page, free_compound_page);
	set_compound_order(page, order);
	__SetPageHead(page);
	for (i = 1; i < nr_pages; i++) {
		struct page *p = page + i;
		__SetPageTail(p);
		set_page_count(p, 0);
		p->first_page = page;
	}
}

/* update __split_huge_page_refcount if you change this function */
static int destroy_compound_page(struct page *page, unsigned long order)
{
	int i;
	int nr_pages = 1 << order;
	int bad = 0;

	if (unlikely(compound_order(page) != order) ||
	    unlikely(!PageHead(page))) {
		bad_page(page);
		bad++;
	}

	__ClearPageHead(page);

	for (i = 1; i < nr_pages; i++) {
		struct page *p = page + i;

		if (unlikely(!PageTail(p) || (p->first_page != page))) {
			bad_page(page);
			bad++;
		}
		__ClearPageTail(p);
	}

	return bad;
}

static inline void prep_zero_page(struct page *page, int order, gfp_t gfp_flags)
{
	int i;

	/*
	 * clear_highpage() will use KM_USER0, so it's a bug to use __GFP_ZERO
	 * and __GFP_HIGHMEM from hard or soft interrupt context.
	 */
	VM_BUG_ON((gfp_flags & __GFP_HIGHMEM) && in_interrupt());
	for (i = 0; i < (1 << order); i++)
		clear_highpage(page + i);
}

#ifdef CONFIG_DEBUG_PAGEALLOC
unsigned int _debug_guardpage_minorder;

static int __init debug_guardpage_minorder_setup(char *buf)
{
	unsigned long res;

	if (kstrtoul(buf, 10, &res) < 0 ||  res > MAX_ORDER / 2) {
		printk(KERN_ERR "Bad debug_guardpage_minorder value\n");
		return 0;
	}
	_debug_guardpage_minorder = res;
	printk(KERN_INFO "Setting debug_guardpage_minorder to %lu\n", res);
	return 0;
}
__setup("debug_guardpage_minorder=", debug_guardpage_minorder_setup);

static inline void set_page_guard_flag(struct page *page)
{
	__set_bit(PAGE_DEBUG_FLAG_GUARD, &page->debug_flags);
}

static inline void clear_page_guard_flag(struct page *page)
{
	__clear_bit(PAGE_DEBUG_FLAG_GUARD, &page->debug_flags);
}
#else
static inline void set_page_guard_flag(struct page *page) { }
static inline void clear_page_guard_flag(struct page *page) { }
#endif

static inline void set_page_order(struct page *page, int order)
{
	set_page_private(page, order);
	__SetPageBuddy(page);
}

static inline void rmv_page_order(struct page *page)
{
	__ClearPageBuddy(page);
	set_page_private(page, 0);
}

/*
 * Locate the struct page for both the matching buddy in our
 * pair (buddy1) and the combined O(n+1) page they form (page).
 *
 * 1) Any buddy B1 will have an order O twin B2 which satisfies
 * the following equation:
 *     B2 = B1 ^ (1 << O)
 * For example, if the starting buddy (buddy2) is #8 its order
 * 1 buddy is #10:
 *     B2 = 8 ^ (1 << 1) = 8 ^ 2 = 10
 *
 * 2) Any buddy B will have an order O+1 parent P which
 * satisfies the following equation:
 *     P = B & ~(1 << O)
 *
 * Assumption: *_mem_map is contiguous at least up to MAX_ORDER
 */
static inline unsigned long
__find_buddy_index(unsigned long page_idx, unsigned int order)
{
	return page_idx ^ (1 << order);
}

/*
 * This function checks whether a page is free && is the buddy
 * we can do coalesce a page and its buddy if
 * (a) the buddy is not in a hole &&
 * (b) the buddy is in the buddy system &&
 * (c) a page and its buddy have the same order &&
 * (d) a page and its buddy are in the same zone.
 *
 * For recording whether a page is in the buddy system, we set ->_mapcount -2.
 * Setting, clearing, and testing _mapcount -2 is serialized by zone->lock.
 *
 * For recording page's order, we use page_private(page).
 */
static inline int page_is_buddy(struct page *page, struct page *buddy,
								int order)
{
	if (!pfn_valid_within(page_to_pfn(buddy)))
		return 0;

	if (page_zone_id(page) != page_zone_id(buddy))
		return 0;

	if (page_is_guard(buddy) && page_order(buddy) == order) {
		VM_BUG_ON(page_count(buddy) != 0);
		return 1;
	}

	if (PageBuddy(buddy) && page_order(buddy) == order) {
		VM_BUG_ON(page_count(buddy) != 0);
		return 1;
	}
	return 0;
}

/*
 * Freeing function for a buddy system allocator.
 *
 * The concept of a buddy system is to maintain direct-mapped table
 * (containing bit values) for memory blocks of various "orders".
 * The bottom level table contains the map for the smallest allocatable
 * units of memory (here, pages), and each level above it describes
 * pairs of units from the levels below, hence, "buddies".
 * At a high level, all that happens here is marking the table entry
 * at the bottom level available, and propagating the changes upward
 * as necessary, plus some accounting needed to play nicely with other
 * parts of the VM system.
 * At each level, we keep a list of pages, which are heads of continuous
 * free pages of length of (1 << order) and marked with _mapcount -2. Page's
 * order is recorded in page_private(page) field.
 * So when we are allocating or freeing one, we can derive the state of the
 * other.  That is, if we allocate a small block, and both were   
 * free, the remainder of the region must be split into blocks.   
 * If a block is freed, and its buddy is also free, then this
 * triggers coalescing into a block of larger size.            
 *
 * -- wli
 */

static inline void __free_one_page(struct page *page,
		struct zone *zone, unsigned int order,
		int migratetype)
{
	unsigned long page_idx;
	unsigned long combined_idx;
	unsigned long uninitialized_var(buddy_idx);
	struct page *buddy;

	if (unlikely(PageCompound(page)))
		if (unlikely(destroy_compound_page(page, order)))
			return;

	VM_BUG_ON(migratetype == -1);

	page_idx = page_to_pfn(page) & ((1 << MAX_ORDER) - 1);

	VM_BUG_ON(page_idx & ((1 << order) - 1));
	VM_BUG_ON(bad_range(zone, page));

	while (order < MAX_ORDER-1) {
		buddy_idx = __find_buddy_index(page_idx, order);
		buddy = page + (buddy_idx - page_idx);
		if (!page_is_buddy(page, buddy, order))
			break;
		/*
		 * Our buddy is free or it is CONFIG_DEBUG_PAGEALLOC guard page,
		 * merge with it and move up one order.
		 */
		if (page_is_guard(buddy)) {
			clear_page_guard_flag(buddy);
			set_page_private(page, 0);
			__mod_zone_page_state(zone, NR_FREE_PAGES, 1 << order);
		} else {
			list_del(&buddy->lru);
			zone->free_area[order].nr_free--;
			rmv_page_order(buddy);
		}
		combined_idx = buddy_idx & page_idx;
		page = page + (combined_idx - page_idx);
		page_idx = combined_idx;
		order++;
	}
	set_page_order(page, order);

	/*
	 * If this is not the largest possible page, check if the buddy
	 * of the next-highest order is free. If it is, it's possible
	 * that pages are being freed that will coalesce soon. In case,
	 * that is happening, add the free page to the tail of the list
	 * so it's less likely to be used soon and more likely to be merged
	 * as a higher order page
	 */
	if ((order < MAX_ORDER-2) && pfn_valid_within(page_to_pfn(buddy))) {
		struct page *higher_page, *higher_buddy;
		combined_idx = buddy_idx & page_idx;
		higher_page = page + (combined_idx - page_idx);
		buddy_idx = __find_buddy_index(combined_idx, order + 1);
		higher_buddy = page + (buddy_idx - combined_idx);
		if (page_is_buddy(higher_page, higher_buddy, order + 1)) {
			list_add_tail(&page->lru,
				&zone->free_area[order].free_list[migratetype]);
			goto out;
		}
	}

	list_add(&page->lru, &zone->free_area[order].free_list[migratetype]);
out:
	zone->free_area[order].nr_free++;
}

/*
 * free_page_mlock() -- clean up attempts to free and mlocked() page.
 * Page should not be on lru, so no need to fix that up.
 * free_pages_check() will verify...
 */
static inline void free_page_mlock(struct page *page)
{
	__dec_zone_page_state(page, NR_MLOCK);
	__count_vm_event(UNEVICTABLE_MLOCKFREED);
}

static inline int free_pages_check(struct page *page)
{
	if (unlikely(page_mapcount(page) |
		(page->mapping != NULL)  |
		(atomic_read(&page->_count) != 0) |
		(page->flags & PAGE_FLAGS_CHECK_AT_FREE) |
		(mem_cgroup_bad_page_check(page)))) {
		bad_page(page);
		return 1;
	}
	if (page->flags & PAGE_FLAGS_CHECK_AT_PREP)
		page->flags &= ~PAGE_FLAGS_CHECK_AT_PREP;
	return 0;
}

/*
 * Frees a number of pages from the PCP lists
 * Assumes all pages on list are in same zone, and of same order.
 * count is the number of pages to free.
 *
 * If the zone was previously in an "all pages pinned" state then look to
 * see if this freeing clears that state.
 *
 * And clear the zone's pages_scanned counter, to hold off the "all pages are
 * pinned" detection logic.
 */
static void free_pcppages_bulk(struct zone *zone, int count,
					struct per_cpu_pages *pcp)
{
	int migratetype = 0;
	int batch_free = 0;
	int to_free = count;

	spin_lock(&zone->lock);
	zone->all_unreclaimable = 0;
	zone->pages_scanned = 0;

	while (to_free) {
		struct page *page;
		struct list_head *list;

		/*
		 * Remove pages from lists in a round-robin fashion. A
		 * batch_free count is maintained that is incremented when an
		 * empty list is encountered.  This is so more pages are freed
		 * off fuller lists instead of spinning excessively around empty
		 * lists
		 */
		do {
			batch_free++;
			if (++migratetype == MIGRATE_PCPTYPES)
				migratetype = 0;
			list = &pcp->lists[migratetype];
		} while (list_empty(list));

		/* This is the only non-empty list. Free them all. */
		if (batch_free == MIGRATE_PCPTYPES)
			batch_free = to_free;

		do {
			page = list_entry(list->prev, struct page, lru);
			/* must delete as __free_one_page list manipulates */
			list_del(&page->lru);
			/* MIGRATE_MOVABLE list may include MIGRATE_RESERVEs */
			__free_one_page(page, zone, 0, page_private(page));
			trace_mm_page_pcpu_drain(page, 0, page_private(page));
		} while (--to_free && --batch_free && !list_empty(list));
	}
	__mod_zone_page_state(zone, NR_FREE_PAGES, count);
	spin_unlock(&zone->lock);
}

static void free_one_page(struct zone *zone, struct page *page, int order,
				int migratetype)
{
	spin_lock(&zone->lock);
	zone->all_unreclaimable = 0;
	zone->pages_scanned = 0;

	__free_one_page(page, zone, order, migratetype);
	__mod_zone_page_state(zone, NR_FREE_PAGES, 1 << order);
	spin_unlock(&zone->lock);
}

static bool free_pages_prepare(struct page *page, unsigned int order)
{
	int i;
	int bad = 0;

	trace_mm_page_free(page, order);
	kmemcheck_free_shadow(page, order);

	if (PageAnon(page))
		page->mapping = NULL;
	for (i = 0; i < (1 << order); i++)
		bad += free_pages_check(page + i);
	if (bad)
		return false;

	if (!PageHighMem(page)) {
		debug_check_no_locks_freed(page_address(page),PAGE_SIZE<<order);
		debug_check_no_obj_freed(page_address(page),
					   PAGE_SIZE << order);
	}
	arch_free_page(page, order);
	kernel_map_pages(page, 1 << order, 0);

	return true;
}

static void __free_pages_ok(struct page *page, unsigned int order)
{
	unsigned long flags;
	int wasMlocked = __TestClearPageMlocked(page);

	if (!free_pages_prepare(page, order))
		return;

	local_irq_save(flags);
	if (unlikely(wasMlocked))
		free_page_mlock(page);
	__count_vm_events(PGFREE, 1 << order);
	free_one_page(page_zone(page), page, order,
					get_pageblock_migratetype(page));
	local_irq_restore(flags);
}

void __meminit __free_pages_bootmem(struct page *page, unsigned int order)
{
	unsigned int nr_pages = 1 << order;
	unsigned int loop;

	prefetchw(page);
	for (loop = 0; loop < nr_pages; loop++) {
		struct page *p = &page[loop];

		if (loop + 1 < nr_pages)
			prefetchw(p + 1);
		__ClearPageReserved(p);
		set_page_count(p, 0);
	}

	set_page_refcounted(page);
	__free_pages(page, order);
}


/*
 * The order of subdivision here is critical for the IO subsystem.
 * Please do not alter this order without good reasons and regression
 * testing. Specifically, as large blocks of memory are subdivided,
 * the order in which smaller blocks are delivered depends on the order
 * they're subdivided in this function. This is the primary factor
 * influencing the order in which pages are delivered to the IO
 * subsystem according to empirical testing, and this is also justified
 * by considering the behavior of a buddy system containing a single
 * large block of memory acted on by a series of small allocations.
 * This behavior is a critical factor in sglist merging's success.
 *
 * -- wli
 */
static inline void expand(struct zone *zone, struct page *page,
	int low, int high, struct free_area *area,
	int migratetype)
{
	unsigned long size = 1 << high;

	while (high > low) {
		area--;
		high--;
		size >>= 1;
		VM_BUG_ON(bad_range(zone, &page[size]));

#ifdef CONFIG_DEBUG_PAGEALLOC
		if (high < debug_guardpage_minorder()) {
			/*
			 * Mark as guard pages (or page), that will allow to
			 * merge back to allocator when buddy will be freed.
			 * Corresponding page table entries will not be touched,
			 * pages will stay not present in virtual address space
			 */
			INIT_LIST_HEAD(&page[size].lru);
			set_page_guard_flag(&page[size]);
			set_page_private(&page[size], high);
			/* Guard pages are not available for any usage */
			__mod_zone_page_state(zone, NR_FREE_PAGES, -(1 << high));
			continue;
		}
#endif
		list_add(&page[size].lru, &area->free_list[migratetype]);
		area->nr_free++;
		set_page_order(&page[size], high);
	}
}

/*
 * This page is about to be returned from the page allocator
 */
static inline int check_new_page(struct page *page)
{
	if (unlikely(page_mapcount(page) |
		(page->mapping != NULL)  |
		(atomic_read(&page->_count) != 0)  |
		(page->flags & PAGE_FLAGS_CHECK_AT_PREP) |
		(mem_cgroup_bad_page_check(page)))) {
		bad_page(page);
		return 1;
	}
	return 0;
}

static int prep_new_page(struct page *page, int order, gfp_t gfp_flags)
{
	int i;

	for (i = 0; i < (1 << order); i++) {
		struct page *p = page + i;
		if (unlikely(check_new_page(p)))
			return 1;
	}

	set_page_private(page, 0);
	set_page_refcounted(page);

	arch_alloc_page(page, order);
	kernel_map_pages(page, 1 << order, 1);

	if (gfp_flags & __GFP_ZERO)
		prep_zero_page(page, order, gfp_flags);

	if (order && (gfp_flags & __GFP_COMP))
		prep_compound_page(page, order);

	return 0;
}

/*
 * Go through the free lists for the given migratetype and remove
 * the smallest available page from the freelists
 */
static inline
struct page *__rmqueue_smallest(struct zone *zone, unsigned int order,
						int migratetype)
{
	unsigned int current_order;
	struct free_area * area;
	struct page *page;

	/* Find a page of the appropriate size in the preferred list */
	for (current_order = order; current_order < MAX_ORDER; ++current_order) {
		area = &(zone->free_area[current_order]);
		if (list_empty(&area->free_list[migratetype]))
			continue;

		page = list_entry(area->free_list[migratetype].next,
							struct page, lru);
		list_del(&page->lru);
		rmv_page_order(page);
		area->nr_free--;
		expand(zone, page, order, current_order, area, migratetype);
		return page;
	}

	return NULL;
}


/*
 * This array describes the order lists are fallen back to when
 * the free lists for the desirable migrate type are depleted
 */
static int fallbacks[MIGRATE_TYPES][MIGRATE_TYPES-1] = {
	[MIGRATE_UNMOVABLE]   = { MIGRATE_RECLAIMABLE, MIGRATE_MOVABLE,   MIGRATE_RESERVE },
	[MIGRATE_RECLAIMABLE] = { MIGRATE_UNMOVABLE,   MIGRATE_MOVABLE,   MIGRATE_RESERVE },
	[MIGRATE_MOVABLE]     = { MIGRATE_RECLAIMABLE, MIGRATE_UNMOVABLE, MIGRATE_RESERVE },
	[MIGRATE_RESERVE]     = { MIGRATE_RESERVE,     MIGRATE_RESERVE,   MIGRATE_RESERVE }, /* Never used */
};

/*
 * Move the free pages in a range to the free lists of the requested type.
 * Note that start_page and end_pages are not aligned on a pageblock
 * boundary. If alignment is required, use move_freepages_block()
 */
static int move_freepages(struct zone *zone,
			  struct page *start_page, struct page *end_page,
			  int migratetype)
{
	struct page *page;
	unsigned long order;
	int pages_moved = 0;

#ifndef CONFIG_HOLES_IN_ZONE
	/*
	 * page_zone is not safe to call in this context when
	 * CONFIG_HOLES_IN_ZONE is set. This bug check is probably redundant
	 * anyway as we check zone boundaries in move_freepages_block().
	 * Remove at a later date when no bug reports exist related to
	 * grouping pages by mobility
	 */
	BUG_ON(page_zone(start_page) != page_zone(end_page));
#endif

	for (page = start_page; page <= end_page;) {
		/* Make sure we are not inadvertently changing nodes */
		VM_BUG_ON(page_to_nid(page) != zone_to_nid(zone));

		if (!pfn_valid_within(page_to_pfn(page))) {
			page++;
			continue;
		}

		if (!PageBuddy(page)) {
			page++;
			continue;
		}

		order = page_order(page);
		list_move(&page->lru,
			  &zone->free_area[order].free_list[migratetype]);
		page += 1 << order;
		pages_moved += 1 << order;
	}

	return pages_moved;
}

static int move_freepages_block(struct zone *zone, struct page *page,
				int migratetype)
{
	unsigned long start_pfn, end_pfn;
	struct page *start_page, *end_page;

	start_pfn = page_to_pfn(page);
	start_pfn = start_pfn & ~(pageblock_nr_pages-1);
	start_page = pfn_to_page(start_pfn);
	end_page = start_page + pageblock_nr_pages - 1;
	end_pfn = start_pfn + pageblock_nr_pages - 1;

	/* Do not cross zone boundaries */
	if (start_pfn < zone->zone_start_pfn)
		start_page = page;
	if (end_pfn >= zone->zone_start_pfn + zone->spanned_pages)
		return 0;

	return move_freepages(zone, start_page, end_page, migratetype);
}

static void change_pageblock_range(struct page *pageblock_page,
					int start_order, int migratetype)
{
	int nr_pageblocks = 1 << (start_order - pageblock_order);

	while (nr_pageblocks--) {
		set_pageblock_migratetype(pageblock_page, migratetype);
		pageblock_page += pageblock_nr_pages;
	}
}

/* Remove an element from the buddy allocator from the fallback list */
static inline struct page *
__rmqueue_fallback(struct zone *zone, int order, int start_migratetype)
{
	struct free_area * area;
	int current_order;
	struct page *page;
	int migratetype, i;

	/* Find the largest possible block of pages in the other list */
	for (current_order = MAX_ORDER-1; current_order >= order;
						--current_order) {
		for (i = 0; i < MIGRATE_TYPES - 1; i++) {
			migratetype = fallbacks[start_migratetype][i];

			/* MIGRATE_RESERVE handled later if necessary */
			if (migratetype == MIGRATE_RESERVE)
				continue;

			area = &(zone->free_area[current_order]);
			if (list_empty(&area->free_list[migratetype]))
				continue;

			page = list_entry(area->free_list[migratetype].next,
					struct page, lru);
			area->nr_free--;

			/*
			 * If breaking a large block of pages, move all free
			 * pages to the preferred allocation list. If falling
			 * back for a reclaimable kernel allocation, be more
			 * aggressive about taking ownership of free pages
			 */
			if (unlikely(current_order >= (pageblock_order >> 1)) ||
					start_migratetype == MIGRATE_RECLAIMABLE ||
					page_group_by_mobility_disabled) {
				unsigned long pages;
				pages = move_freepages_block(zone, page,
								start_migratetype);

				/* Claim the whole block if over half of it is free */
				if (pages >= (1 << (pageblock_order-1)) ||
						page_group_by_mobility_disabled)
					set_pageblock_migratetype(page,
								start_migratetype);

				migratetype = start_migratetype;
			}

			/* Remove the page from the freelists */
			list_del(&page->lru);
			rmv_page_order(page);

			/* Take ownership for orders >= pageblock_order */
			if (current_order >= pageblock_order)
				change_pageblock_range(page, current_order,
							start_migratetype);

			expand(zone, page, order, current_order, area, migratetype);

			trace_mm_page_alloc_extfrag(page, order, current_order,
				start_migratetype, migratetype);

			return page;
		}
	}

	return NULL;
}

/*
 * Do the hard work of removing an element from the buddy allocator.
 * Call me with the zone->lock already held.
 */
static struct page *__rmqueue(struct zone *zone, unsigned int order,
						int migratetype)
{
	struct page *page;

retry_reserve:
	page = __rmqueue_smallest(zone, order, migratetype);

	if (unlikely(!page) && migratetype != MIGRATE_RESERVE) {
		page = __rmqueue_fallback(zone, order, migratetype);

		/*
		 * Use MIGRATE_RESERVE rather than fail an allocation. goto
		 * is used because __rmqueue_smallest is an inline function
		 * and we want just one call site
		 */
		if (!page) {
			migratetype = MIGRATE_RESERVE;
			goto retry_reserve;
		}
	}

	trace_mm_page_alloc_zone_locked(page, order, migratetype);
	return page;
}

/* 
 * Obtain a specified number of elements from the buddy allocator, all under
 * a single hold of the lock, for efficiency.  Add them to the supplied list.
 * Returns the number of new pages which were placed at *list.
 */
static int rmqueue_bulk(struct zone *zone, unsigned int order, 
			unsigned long count, struct list_head *list,
			int migratetype, int cold)
{
	int i;
	
	spin_lock(&zone->lock);
	for (i = 0; i < count; ++i) {
		struct page *page = __rmqueue(zone, order, migratetype);
		if (unlikely(page == NULL))
			break;

		/*
		 * Split buddy pages returned by expand() are received here
		 * in physical page order. The page is added to the callers and
		 * list and the list head then moves forward. From the callers
		 * perspective, the linked list is ordered by page number in
		 * some conditions. This is useful for IO devices that can
		 * merge IO requests if the physical pages are ordered
		 * properly.
		 */
		if (likely(cold == 0))
			list_add(&page->lru, list);
		else
			list_add_tail(&page->lru, list);
		set_page_private(page, migratetype);
		list = &page->lru;
	}
	__mod_zone_page_state(zone, NR_FREE_PAGES, -(i << order));
	spin_unlock(&zone->lock);
	return i;
}

#ifdef CONFIG_NUMA
/*
 * Called from the vmstat counter updater to drain pagesets of this
 * currently executing processor on remote nodes after they have
 * expired.
 *
 * Note that this function must be called with the thread pinned to
 * a single processor.
 */
void drain_zone_pages(struct zone *zone, struct per_cpu_pages *pcp)
{
	unsigned long flags;
	int to_drain;

	local_irq_save(flags);
	if (pcp->count >= pcp->batch)
		to_drain = pcp->batch;
	else
		to_drain = pcp->count;
	free_pcppages_bulk(zone, to_drain, pcp);
	pcp->count -= to_drain;
	local_irq_restore(flags);
}
#endif

/*
 * Drain pages of the indicated processor.
 *
 * The processor must either be the current processor and the
 * thread pinned to the current processor or a processor that
 * is not online.
 */
static void drain_pages(unsigned int cpu)
{
	unsigned long flags;
	struct zone *zone;

	for_each_populated_zone(zone) {
		struct per_cpu_pageset *pset;
		struct per_cpu_pages *pcp;

		local_irq_save(flags);
		pset = per_cpu_ptr(zone->pageset, cpu);

		pcp = &pset->pcp;
		if (pcp->count) {
			free_pcppages_bulk(zone, pcp->count, pcp);
			pcp->count = 0;
		}
		local_irq_restore(flags);
	}
}

/*
 * Spill all of this CPU's per-cpu pages back into the buddy allocator.
 */
void drain_local_pages(void *arg)
{
	drain_pages(smp_processor_id());
}

/*
 * Spill all the per-cpu pages from all CPUs back into the buddy allocator.
 *
 * Note that this code is protected against sending an IPI to an offline
 * CPU but does not guarantee sending an IPI to newly hotplugged CPUs:
 * on_each_cpu_mask() blocks hotplug and won't talk to offlined CPUs but
 * nothing keeps CPUs from showing up after we populated the cpumask and
 * before the call to on_each_cpu_mask().
 */
void drain_all_pages(void)
{
	int cpu;
	struct per_cpu_pageset *pcp;
	struct zone *zone;

	/*
	 * Allocate in the BSS so we wont require allocation in
	 * direct reclaim path for CONFIG_CPUMASK_OFFSTACK=y
	 */
	static cpumask_t cpus_with_pcps;

	/*
	 * We don't care about racing with CPU hotplug event
	 * as offline notification will cause the notified
	 * cpu to drain that CPU pcps and on_each_cpu_mask
	 * disables preemption as part of its processing
	 */
	for_each_online_cpu(cpu) {
		bool has_pcps = false;
		for_each_populated_zone(zone) {
			pcp = per_cpu_ptr(zone->pageset, cpu);
			if (pcp->pcp.count) {
				has_pcps = true;
				break;
			}
		}
		if (has_pcps)
			cpumask_set_cpu(cpu, &cpus_with_pcps);
		else
			cpumask_clear_cpu(cpu, &cpus_with_pcps);
	}
	on_each_cpu_mask(&cpus_with_pcps, drain_local_pages, NULL, 1);
}

#ifdef CONFIG_HIBERNATION

void mark_free_pages(struct zone *zone)
{
	unsigned long pfn, max_zone_pfn;
	unsigned long flags;
	int order, t;
	struct list_head *curr;

	if (!zone->spanned_pages)
		return;

	spin_lock_irqsave(&zone->lock, flags);

	max_zone_pfn = zone->zone_start_pfn + zone->spanned_pages;
	for (pfn = zone->zone_start_pfn; pfn < max_zone_pfn; pfn++)
		if (pfn_valid(pfn)) {
			struct page *page = pfn_to_page(pfn);

			if (!swsusp_page_is_forbidden(page))
				swsusp_unset_page_free(page);
		}

	for_each_migratetype_order(order, t) {
		list_for_each(curr, &zone->free_area[order].free_list[t]) {
			unsigned long i;

			pfn = page_to_pfn(list_entry(curr, struct page, lru));
			for (i = 0; i < (1UL << order); i++)
				swsusp_set_page_free(pfn_to_page(pfn + i));
		}
	}
	spin_unlock_irqrestore(&zone->lock, flags);
}
#endif /* CONFIG_PM */

/*
 * Free a 0-order page
 * cold == 1 ? free a cold page : free a hot page
 */
void free_hot_cold_page(struct page *page, int cold)
{
	struct zone *zone = page_zone(page);
	struct per_cpu_pages *pcp;
	unsigned long flags;
	int migratetype;
	int wasMlocked = __TestClearPageMlocked(page);

	if (!free_pages_prepare(page, 0))
		return;

	migratetype = get_pageblock_migratetype(page);
	set_page_private(page, migratetype);
	local_irq_save(flags);
	if (unlikely(wasMlocked))
		free_page_mlock(page);
	__count_vm_event(PGFREE);

	/*
	 * We only track unmovable, reclaimable and movable on pcp lists.
	 * Free ISOLATE pages back to the allocator because they are being
	 * offlined but treat RESERVE as movable pages so we can get those
	 * areas back if necessary. Otherwise, we may have to free
	 * excessively into the page allocator
	 */
	if (migratetype >= MIGRATE_PCPTYPES) {
		if (unlikely(migratetype == MIGRATE_ISOLATE)) {
			free_one_page(zone, page, 0, migratetype);
			goto out;
		}
		migratetype = MIGRATE_MOVABLE;
	}

	pcp = &this_cpu_ptr(zone->pageset)->pcp;
	if (cold)
		list_add_tail(&page->lru, &pcp->lists[migratetype]);
	else
		list_add(&page->lru, &pcp->lists[migratetype]);
	pcp->count++;
	if (pcp->count >= pcp->high) {
		free_pcppages_bulk(zone, pcp->batch, pcp);
		pcp->count -= pcp->batch;
	}

out:
	local_irq_restore(flags);
}

/*
 * Free a list of 0-order pages
 */
void free_hot_cold_page_list(struct list_head *list, int cold)
{
	struct page *page, *next;

	list_for_each_entry_safe(page, next, list, lru) {
		trace_mm_page_free_batched(page, cold);
		free_hot_cold_page(page, cold);
	}
}

/*
 * split_page takes a non-compound higher-order page, and splits it into
 * n (1<<order) sub-pages: page[0..n]
 * Each sub-page must be freed individually.
 *
 * Note: this is probably too low level an operation for use in drivers.
 * Please consult with lkml before using this in your driver.
 */
void split_page(struct page *page, unsigned int order)
{
	int i;

	VM_BUG_ON(PageCompound(page));
	VM_BUG_ON(!page_count(page));

#ifdef CONFIG_KMEMCHECK
	/*
	 * Split shadow pages too, because free(page[0]) would
	 * otherwise free the whole shadow.
	 */
	if (kmemcheck_page_is_tracked(page))
		split_page(virt_to_page(page[0].shadow), order);
#endif

	for (i = 1; i < (1 << order); i++)
		set_page_refcounted(page + i);
}

/*
 * Similar to split_page except the page is already free. As this is only
 * being used for migration, the migratetype of the block also changes.
 * As this is called with interrupts disabled, the caller is responsible
 * for calling arch_alloc_page() and kernel_map_page() after interrupts
 * are enabled.
 *
 * Note: this is probably too low level an operation for use in drivers.
 * Please consult with lkml before using this in your driver.
 */
int split_free_page(struct page *page)
{
	unsigned int order;
	unsigned long watermark;
	struct zone *zone;

	BUG_ON(!PageBuddy(page));

	zone = page_zone(page);
	order = page_order(page);

	/* Obey watermarks as if the page was being allocated */
	watermark = low_wmark_pages(zone) + (1 << order);
	if (!zone_watermark_ok(zone, 0, watermark, 0, 0))
		return 0;

	/* Remove page from free list */
	list_del(&page->lru);
	zone->free_area[order].nr_free--;
	rmv_page_order(page);
	__mod_zone_page_state(zone, NR_FREE_PAGES, -(1UL << order));

	/* Split into individual pages */
	set_page_refcounted(page);
	split_page(page, order);

	if (order >= pageblock_order - 1) {
		struct page *endpage = page + (1 << order) - 1;
		for (; page < endpage; page += pageblock_nr_pages)
			set_pageblock_migratetype(page, MIGRATE_MOVABLE);
	}

	return 1 << order;
}

/*
 * Really, prep_compound_page() should be called from __rmqueue_bulk().  But
 * we cheat by calling it from here, in the order > 0 path.  Saves a branch
 * or two.
 */
static inline
struct page *buffered_rmqueue(struct zone *preferred_zone,
			struct zone *zone, int order, gfp_t gfp_flags,
			int migratetype)
{
	unsigned long flags;
	struct page *page;
	int cold = !!(gfp_flags & __GFP_COLD);

again:
	if (likely(order == 0)) {
		struct per_cpu_pages *pcp;
		struct list_head *list;

		local_irq_save(flags);
		pcp = &this_cpu_ptr(zone->pageset)->pcp;
		list = &pcp->lists[migratetype];
		if (list_empty(list)) {
			pcp->count += rmqueue_bulk(zone, 0,
					pcp->batch, list,
					migratetype, cold);
			if (unlikely(list_empty(list)))
				goto failed;
		}

		if (cold)
			page = list_entry(list->prev, struct page, lru);
		else
			page = list_entry(list->next, struct page, lru);

		list_del(&page->lru);
		pcp->count--;
	} else {
		if (unlikely(gfp_flags & __GFP_NOFAIL)) {
			/*
			 * __GFP_NOFAIL is not to be used in new code.
			 *
			 * All __GFP_NOFAIL callers should be fixed so that they
			 * properly detect and handle allocation failures.
			 *
			 * We most definitely don't want callers attempting to
			 * allocate greater than order-1 page units with
			 * __GFP_NOFAIL.
			 */
			WARN_ON_ONCE(order > 1);
		}
		spin_lock_irqsave(&zone->lock, flags);
		page = __rmqueue(zone, order, migratetype);
		spin_unlock(&zone->lock);
		if (!page)
			goto failed;
		__mod_zone_page_state(zone, NR_FREE_PAGES, -(1 << order));
	}

	__count_zone_vm_events(PGALLOC, zone, 1 << order);
	zone_statistics(preferred_zone, zone, gfp_flags);
	local_irq_restore(flags);

	VM_BUG_ON(bad_range(zone, page));
	if (prep_new_page(page, order, gfp_flags))
		goto again;
	return page;

failed:
	local_irq_restore(flags);
	return NULL;
}

/* The ALLOC_WMARK bits are used as an index to zone->watermark */
#define ALLOC_WMARK_MIN		WMARK_MIN
#define ALLOC_WMARK_LOW		WMARK_LOW
#define ALLOC_WMARK_HIGH	WMARK_HIGH
#define ALLOC_NO_WATERMARKS	0x04 /* don't check watermarks at all */

/* Mask to get the watermark bits */
#define ALLOC_WMARK_MASK	(ALLOC_NO_WATERMARKS-1)

#define ALLOC_HARDER		0x10 /* try to alloc harder */
#define ALLOC_HIGH		0x20 /* __GFP_HIGH set */
#define ALLOC_CPUSET		0x40 /* check for correct cpuset */

#ifdef CONFIG_FAIL_PAGE_ALLOC

static struct {
	struct fault_attr attr;

	u32 ignore_gfp_highmem;
	u32 ignore_gfp_wait;
	u32 min_order;
} fail_page_alloc = {
	.attr = FAULT_ATTR_INITIALIZER,
	.ignore_gfp_wait = 1,
	.ignore_gfp_highmem = 1,
	.min_order = 1,
};

static int __init setup_fail_page_alloc(char *str)
{
	return setup_fault_attr(&fail_page_alloc.attr, str);
}
__setup("fail_page_alloc=", setup_fail_page_alloc);

static int should_fail_alloc_page(gfp_t gfp_mask, unsigned int order)
{
	if (order < fail_page_alloc.min_order)
		return 0;
	if (gfp_mask & __GFP_NOFAIL)
		return 0;
	if (fail_page_alloc.ignore_gfp_highmem && (gfp_mask & __GFP_HIGHMEM))
		return 0;
	if (fail_page_alloc.ignore_gfp_wait && (gfp_mask & __GFP_WAIT))
		return 0;

	return should_fail(&fail_page_alloc.attr, 1 << order);
}

#ifdef CONFIG_FAULT_INJECTION_DEBUG_FS

static int __init fail_page_alloc_debugfs(void)
{
	umode_t mode = S_IFREG | S_IRUSR | S_IWUSR;
	struct dentry *dir;

	dir = fault_create_debugfs_attr("fail_page_alloc", NULL,
					&fail_page_alloc.attr);
	if (IS_ERR(dir))
		return PTR_ERR(dir);

	if (!debugfs_create_bool("ignore-gfp-wait", mode, dir,
				&fail_page_alloc.ignore_gfp_wait))
		goto fail;
	if (!debugfs_create_bool("ignore-gfp-highmem", mode, dir,
				&fail_page_alloc.ignore_gfp_highmem))
		goto fail;
	if (!debugfs_create_u32("min-order", mode, dir,
				&fail_page_alloc.min_order))
		goto fail;

	return 0;
fail:
	debugfs_remove_recursive(dir);

	return -ENOMEM;
}

late_initcall(fail_page_alloc_debugfs);

#endif /* CONFIG_FAULT_INJECTION_DEBUG_FS */

#else /* CONFIG_FAIL_PAGE_ALLOC */

static inline int should_fail_alloc_page(gfp_t gfp_mask, unsigned int order)
{
	return 0;
}

#endif /* CONFIG_FAIL_PAGE_ALLOC */

/*
 * Return true if free pages are above 'mark'. This takes into account the order
 * of the allocation.
 */
static bool __zone_watermark_ok(struct zone *z, int order, unsigned long mark,
		      int classzone_idx, int alloc_flags, long free_pages)
{
	/* free_pages may go negative - that's OK */
	long min = mark;
	long lowmem_reserve = z->lowmem_reserve[classzone_idx];
	int o;

	free_pages -= (1 << order) - 1;
	if (alloc_flags & ALLOC_HIGH)
		min -= min / 2;
	if (alloc_flags & ALLOC_HARDER)
		min -= min / 4;

	if (free_pages <= min + lowmem_reserve)
		return false;
	for (o = 0; o < order; o++) {
		/* At the next order, this order's pages become unavailable */
		free_pages -= z->free_area[o].nr_free << o;

		/* Require fewer higher order pages to be free */
		min >>= min_free_order_shift;

		if (free_pages <= min)
			return false;
	}
	return true;
}

bool zone_watermark_ok(struct zone *z, int order, unsigned long mark,
		      int classzone_idx, int alloc_flags)
{
	return __zone_watermark_ok(z, order, mark, classzone_idx, alloc_flags,
					zone_page_state(z, NR_FREE_PAGES));
}

bool zone_watermark_ok_safe(struct zone *z, int order, unsigned long mark,
		      int classzone_idx, int alloc_flags)
{
	long free_pages = zone_page_state(z, NR_FREE_PAGES);

	if (z->percpu_drift_mark && free_pages < z->percpu_drift_mark)
		free_pages = zone_page_state_snapshot(z, NR_FREE_PAGES);

	return __zone_watermark_ok(z, order, mark, classzone_idx, alloc_flags,
								free_pages);
}

#ifdef CONFIG_NUMA
/*
 * zlc_setup - Setup for "zonelist cache".  Uses cached zone data to
 * skip over zones that are not allowed by the cpuset, or that have
 * been recently (in last second) found to be nearly full.  See further
 * comments in mmzone.h.  Reduces cache footprint of zonelist scans
 * that have to skip over a lot of full or unallowed zones.
 *
 * If the zonelist cache is present in the passed in zonelist, then
 * returns a pointer to the allowed node mask (either the current
 * tasks mems_allowed, or node_states[N_HIGH_MEMORY].)
 *
 * If the zonelist cache is not available for this zonelist, does
 * nothing and returns NULL.
 *
 * If the fullzones BITMAP in the zonelist cache is stale (more than
 * a second since last zap'd) then we zap it out (clear its bits.)
 *
 * We hold off even calling zlc_setup, until after we've checked the
 * first zone in the zonelist, on the theory that most allocations will
 * be satisfied from that first zone, so best to examine that zone as
 * quickly as we can.
 */
static nodemask_t *zlc_setup(struct zonelist *zonelist, int alloc_flags)
{
	struct zonelist_cache *zlc;	/* cached zonelist speedup info */
	nodemask_t *allowednodes;	/* zonelist_cache approximation */

	zlc = zonelist->zlcache_ptr;
	if (!zlc)
		return NULL;

	if (time_after(jiffies, zlc->last_full_zap + HZ)) {
		bitmap_zero(zlc->fullzones, MAX_ZONES_PER_ZONELIST);
		zlc->last_full_zap = jiffies;
	}

	allowednodes = !in_interrupt() && (alloc_flags & ALLOC_CPUSET) ?
					&cpuset_current_mems_allowed :
					&node_states[N_HIGH_MEMORY];
	return allowednodes;
}

/*
 * Given 'z' scanning a zonelist, run a couple of quick checks to see
 * if it is worth looking at further for free memory:
 *  1) Check that the zone isn't thought to be full (doesn't have its
 *     bit set in the zonelist_cache fullzones BITMAP).
 *  2) Check that the zones node (obtained from the zonelist_cache
 *     z_to_n[] mapping) is allowed in the passed in allowednodes mask.
 * Return true (non-zero) if zone is worth looking at further, or
 * else return false (zero) if it is not.
 *
 * This check -ignores- the distinction between various watermarks,
 * such as GFP_HIGH, GFP_ATOMIC, PF_MEMALLOC, ...  If a zone is
 * found to be full for any variation of these watermarks, it will
 * be considered full for up to one second by all requests, unless
 * we are so low on memory on all allowed nodes that we are forced
 * into the second scan of the zonelist.
 *
 * In the second scan we ignore this zonelist cache and exactly
 * apply the watermarks to all zones, even it is slower to do so.
 * We are low on memory in the second scan, and should leave no stone
 * unturned looking for a free page.
 */
static int zlc_zone_worth_trying(struct zonelist *zonelist, struct zoneref *z,
						nodemask_t *allowednodes)
{
	struct zonelist_cache *zlc;	/* cached zonelist speedup info */
	int i;				/* index of *z in zonelist zones */
	int n;				/* node that zone *z is on */

	zlc = zonelist->zlcache_ptr;
	if (!zlc)
		return 1;

	i = z - zonelist->_zonerefs;
	n = zlc->z_to_n[i];

	/* This zone is worth trying if it is allowed but not full */
	return node_isset(n, *allowednodes) && !test_bit(i, zlc->fullzones);
}

/*
 * Given 'z' scanning a zonelist, set the corresponding bit in
 * zlc->fullzones, so that subsequent attempts to allocate a page
 * from that zone don't waste time re-examining it.
 */
static void zlc_mark_zone_full(struct zonelist *zonelist, struct zoneref *z)
{
	struct zonelist_cache *zlc;	/* cached zonelist speedup info */
	int i;				/* index of *z in zonelist zones */

	zlc = zonelist->zlcache_ptr;
	if (!zlc)
		return;

	i = z - zonelist->_zonerefs;

	set_bit(i, zlc->fullzones);
}

/*
 * clear all zones full, called after direct reclaim makes progress so that
 * a zone that was recently full is not skipped over for up to a second
 */
static void zlc_clear_zones_full(struct zonelist *zonelist)
{
	struct zonelist_cache *zlc;	/* cached zonelist speedup info */

	zlc = zonelist->zlcache_ptr;
	if (!zlc)
		return;

	bitmap_zero(zlc->fullzones, MAX_ZONES_PER_ZONELIST);
}

#else	/* CONFIG_NUMA */

static nodemask_t *zlc_setup(struct zonelist *zonelist, int alloc_flags)
{
	return NULL;
}

static int zlc_zone_worth_trying(struct zonelist *zonelist, struct zoneref *z,
				nodemask_t *allowednodes)
{
	return 1;
}

static void zlc_mark_zone_full(struct zonelist *zonelist, struct zoneref *z)
{
}

static void zlc_clear_zones_full(struct zonelist *zonelist)
{
}
#endif	/* CONFIG_NUMA */

/*
 * get_page_from_freelist goes through the zonelist trying to allocate
 * a page.
 */
static struct page *
get_page_from_freelist(gfp_t gfp_mask, nodemask_t *nodemask, unsigned int order,
		struct zonelist *zonelist, int high_zoneidx, int alloc_flags,
		struct zone *preferred_zone, int migratetype)
{
	struct zoneref *z;
	struct page *page = NULL;
	int classzone_idx;
	struct zone *zone;
	nodemask_t *allowednodes = NULL;/* zonelist_cache approximation */
	int zlc_active = 0;		/* set if using zonelist_cache */
	int did_zlc_setup = 0;		/* just call zlc_setup() one time */

	classzone_idx = zone_idx(preferred_zone);
zonelist_scan:
	/*
	 * Scan zonelist, looking for a zone with enough free.
	 * See also cpuset_zone_allowed() comment in kernel/cpuset.c.
	 */
	for_each_zone_zonelist_nodemask(zone, z, zonelist,
						high_zoneidx, nodemask) {
		if (NUMA_BUILD && zlc_active &&
			!zlc_zone_worth_trying(zonelist, z, allowednodes))
				continue;
		if ((alloc_flags & ALLOC_CPUSET) &&
			!cpuset_zone_allowed_softwall(zone, gfp_mask))
				continue;
<<<<<<< HEAD
		/*
		 * When allocating a page cache page for writing, we
		 * want to get it from a zone that is within its dirty
		 * limit, such that no single zone holds more than its
		 * proportional share of globally allowed dirty pages.
		 * The dirty limits take into account the zone's
		 * lowmem reserves and high watermark so that kswapd
		 * should be able to balance it without having to
		 * write pages from its LRU list.
		 *
		 * This may look like it could increase pressure on
		 * lower zones by failing allocations in higher zones
		 * before they are full.  But the pages that do spill
		 * over are limited as the lower zones are protected
		 * by this very same mechanism.  It should not become
		 * a practical burden to them.
		 *
		 * XXX: For now, allow allocations to potentially
		 * exceed the per-zone dirty limit in the slowpath
		 * (ALLOC_WMARK_LOW unset) before going into reclaim,
		 * which is important when on a NUMA setup the allowed
		 * zones are together not big enough to reach the
		 * global limit.  The proper fix for these situations
		 * will require awareness of zones in the
		 * dirty-throttling and the flusher threads.
		 */
		if ((alloc_flags & ALLOC_WMARK_LOW) &&
		    (gfp_mask & __GFP_WRITE) && !zone_dirty_ok(zone))
			goto this_zone_full;
=======
>>>>>>> 3f6240f3

		BUILD_BUG_ON(ALLOC_NO_WATERMARKS < NR_WMARK);
		if (!(alloc_flags & ALLOC_NO_WATERMARKS)) {
			unsigned long mark;
			int ret;

			mark = zone->watermark[alloc_flags & ALLOC_WMARK_MASK];
			if (zone_watermark_ok(zone, order, mark,
				    classzone_idx, alloc_flags))
				goto try_this_zone;

			if (NUMA_BUILD && !did_zlc_setup && nr_online_nodes > 1) {
				/*
				 * we do zlc_setup if there are multiple nodes
				 * and before considering the first zone allowed
				 * by the cpuset.
				 */
				allowednodes = zlc_setup(zonelist, alloc_flags);
				zlc_active = 1;
				did_zlc_setup = 1;
			}

			if (zone_reclaim_mode == 0)
				goto this_zone_full;

			/*
			 * As we may have just activated ZLC, check if the first
			 * eligible zone has failed zone_reclaim recently.
			 */
			if (NUMA_BUILD && zlc_active &&
				!zlc_zone_worth_trying(zonelist, z, allowednodes))
				continue;

			ret = zone_reclaim(zone, gfp_mask, order);
			switch (ret) {
			case ZONE_RECLAIM_NOSCAN:
				/* did not scan */
				continue;
			case ZONE_RECLAIM_FULL:
				/* scanned but unreclaimable */
				continue;
			default:
				/* did we reclaim enough */
				if (!zone_watermark_ok(zone, order, mark,
						classzone_idx, alloc_flags))
					goto this_zone_full;
			}
		}

try_this_zone:
		page = buffered_rmqueue(preferred_zone, zone, order,
						gfp_mask, migratetype);
		if (page)
			break;
this_zone_full:
		if (NUMA_BUILD)
			zlc_mark_zone_full(zonelist, z);
	}

	if (unlikely(NUMA_BUILD && page == NULL && zlc_active)) {
		/* Disable zlc cache for second zonelist scan */
		zlc_active = 0;
		goto zonelist_scan;
	}
	return page;
}

/*
 * Large machines with many possible nodes should not always dump per-node
 * meminfo in irq context.
 */
static inline bool should_suppress_show_mem(void)
{
	bool ret = false;

#if NODES_SHIFT > 8
	ret = in_interrupt();
#endif
	return ret;
}

static DEFINE_RATELIMIT_STATE(nopage_rs,
		DEFAULT_RATELIMIT_INTERVAL,
		DEFAULT_RATELIMIT_BURST);

void warn_alloc_failed(gfp_t gfp_mask, int order, const char *fmt, ...)
{
	unsigned int filter = SHOW_MEM_FILTER_NODES;

	if ((gfp_mask & __GFP_NOWARN) || !__ratelimit(&nopage_rs) ||
	    debug_guardpage_minorder() > 0)
		return;

	/*
	 * This documents exceptions given to allocations in certain
	 * contexts that are allowed to allocate outside current's set
	 * of allowed nodes.
	 */
	if (!(gfp_mask & __GFP_NOMEMALLOC))
		if (test_thread_flag(TIF_MEMDIE) ||
		    (current->flags & (PF_MEMALLOC | PF_EXITING)))
			filter &= ~SHOW_MEM_FILTER_NODES;
	if (in_interrupt() || !(gfp_mask & __GFP_WAIT))
		filter &= ~SHOW_MEM_FILTER_NODES;

	if (fmt) {
		struct va_format vaf;
		va_list args;

		va_start(args, fmt);

		vaf.fmt = fmt;
		vaf.va = &args;

		pr_warn("%pV", &vaf);

		va_end(args);
	}

	pr_warn("%s: page allocation failure: order:%d, mode:0x%x\n",
		current->comm, order, gfp_mask);

	dump_stack();
	if (!should_suppress_show_mem())
		show_mem(filter);
}

static inline int
should_alloc_retry(gfp_t gfp_mask, unsigned int order,
				unsigned long did_some_progress,
				unsigned long pages_reclaimed)
{
	/* Do not loop if specifically requested */
	if (gfp_mask & __GFP_NORETRY)
		return 0;

	/* Always retry if specifically requested */
	if (gfp_mask & __GFP_NOFAIL)
		return 1;

	/*
	 * Suspend converts GFP_KERNEL to __GFP_WAIT which can prevent reclaim
	 * making forward progress without invoking OOM. Suspend also disables
	 * storage devices so kswapd will not help. Bail if we are suspending.
	 */
	if (!did_some_progress && pm_suspended_storage())
		return 0;

	/*
	 * In this implementation, order <= PAGE_ALLOC_COSTLY_ORDER
	 * means __GFP_NOFAIL, but that may not be true in other
	 * implementations.
	 */
	if (order <= PAGE_ALLOC_COSTLY_ORDER)
		return 1;

	/*
	 * For order > PAGE_ALLOC_COSTLY_ORDER, if __GFP_REPEAT is
	 * specified, then we retry until we no longer reclaim any pages
	 * (above), or we've reclaimed an order of pages at least as
	 * large as the allocation's order. In both cases, if the
	 * allocation still fails, we stop retrying.
	 */
	if (gfp_mask & __GFP_REPEAT && pages_reclaimed < (1 << order))
		return 1;

	return 0;
}

static inline struct page *
__alloc_pages_may_oom(gfp_t gfp_mask, unsigned int order,
	struct zonelist *zonelist, enum zone_type high_zoneidx,
	nodemask_t *nodemask, struct zone *preferred_zone,
	int migratetype)
{
	struct page *page;

	/* Acquire the OOM killer lock for the zones in zonelist */
	if (!try_set_zonelist_oom(zonelist, gfp_mask)) {
		schedule_timeout_uninterruptible(1);
		return NULL;
	}

	/*
	 * Go through the zonelist yet one more time, keep very high watermark
	 * here, this is only to catch a parallel oom killing, we must fail if
	 * we're still under heavy pressure.
	 */
	page = get_page_from_freelist(gfp_mask|__GFP_HARDWALL, nodemask,
		order, zonelist, high_zoneidx,
		ALLOC_WMARK_HIGH|ALLOC_CPUSET,
		preferred_zone, migratetype);
	if (page)
		goto out;

	if (!(gfp_mask & __GFP_NOFAIL)) {
		/* The OOM killer will not help higher order allocs */
		if (order > PAGE_ALLOC_COSTLY_ORDER)
			goto out;
		/* The OOM killer does not needlessly kill tasks for lowmem */
		if (high_zoneidx < ZONE_NORMAL)
			goto out;
		/*
		 * GFP_THISNODE contains __GFP_NORETRY and we never hit this.
		 * Sanity check for bare calls of __GFP_THISNODE, not real OOM.
		 * The caller should handle page allocation failure by itself if
		 * it specifies __GFP_THISNODE.
		 * Note: Hugepage uses it but will hit PAGE_ALLOC_COSTLY_ORDER.
		 */
		if (gfp_mask & __GFP_THISNODE)
			goto out;
	}
	/* Exhausted what can be done so it's blamo time */
	out_of_memory(zonelist, gfp_mask, order, nodemask, false);

out:
	clear_zonelist_oom(zonelist, gfp_mask);
	return page;
}

#ifdef CONFIG_COMPACTION
/* Try memory compaction for high-order allocations before reclaim */
static struct page *
__alloc_pages_direct_compact(gfp_t gfp_mask, unsigned int order,
	struct zonelist *zonelist, enum zone_type high_zoneidx,
	nodemask_t *nodemask, int alloc_flags, struct zone *preferred_zone,
	int migratetype, bool sync_migration,
	bool *deferred_compaction,
	unsigned long *did_some_progress)
{
	struct page *page;

	if (!order)
		return NULL;

	if (compaction_deferred(preferred_zone, order)) {
		*deferred_compaction = true;
		return NULL;
	}

	current->flags |= PF_MEMALLOC;
	*did_some_progress = try_to_compact_pages(zonelist, order, gfp_mask,
						nodemask, sync_migration);
	current->flags &= ~PF_MEMALLOC;
	if (*did_some_progress != COMPACT_SKIPPED) {

		/* Page migration frees to the PCP lists but we want merging */
		drain_pages(get_cpu());
		put_cpu();

		page = get_page_from_freelist(gfp_mask, nodemask,
				order, zonelist, high_zoneidx,
				alloc_flags, preferred_zone,
				migratetype);
		if (page) {
			preferred_zone->compact_considered = 0;
			preferred_zone->compact_defer_shift = 0;
			if (order >= preferred_zone->compact_order_failed)
				preferred_zone->compact_order_failed = order + 1;
			count_vm_event(COMPACTSUCCESS);
			return page;
		}

		/*
		 * It's bad if compaction run occurs and fails.
		 * The most likely reason is that pages exist,
		 * but not enough to satisfy watermarks.
		 */
		count_vm_event(COMPACTFAIL);

		/*
		 * As async compaction considers a subset of pageblocks, only
		 * defer if the failure was a sync compaction failure.
		 */
		if (sync_migration)
			defer_compaction(preferred_zone, order);

		cond_resched();
	}

	return NULL;
}
#else
static inline struct page *
__alloc_pages_direct_compact(gfp_t gfp_mask, unsigned int order,
	struct zonelist *zonelist, enum zone_type high_zoneidx,
	nodemask_t *nodemask, int alloc_flags, struct zone *preferred_zone,
	int migratetype, bool sync_migration,
	bool *deferred_compaction,
	unsigned long *did_some_progress)
{
	return NULL;
}
#endif /* CONFIG_COMPACTION */

/* The really slow allocator path where we enter direct reclaim */
static inline struct page *
__alloc_pages_direct_reclaim(gfp_t gfp_mask, unsigned int order,
	struct zonelist *zonelist, enum zone_type high_zoneidx,
	nodemask_t *nodemask, int alloc_flags, struct zone *preferred_zone,
	int migratetype, unsigned long *did_some_progress)
{
	struct page *page = NULL;
	struct reclaim_state reclaim_state;
	bool drained = false;

	cond_resched();

	/* We now go into synchronous reclaim */
	cpuset_memory_pressure_bump();
	current->flags |= PF_MEMALLOC;
	lockdep_set_current_reclaim_state(gfp_mask);
	reclaim_state.reclaimed_slab = 0;
	current->reclaim_state = &reclaim_state;

	*did_some_progress = try_to_free_pages(zonelist, order, gfp_mask, nodemask);

	current->reclaim_state = NULL;
	lockdep_clear_current_reclaim_state();
	current->flags &= ~PF_MEMALLOC;

	cond_resched();

	if (unlikely(!(*did_some_progress)))
		return NULL;

	/* After successful reclaim, reconsider all zones for allocation */
	if (NUMA_BUILD)
		zlc_clear_zones_full(zonelist);

retry:
	page = get_page_from_freelist(gfp_mask, nodemask, order,
					zonelist, high_zoneidx,
					alloc_flags, preferred_zone,
					migratetype);

	/*
	 * If an allocation failed after direct reclaim, it could be because
	 * pages are pinned on the per-cpu lists. Drain them and try again
	 */
	if (!page && !drained) {
		drain_all_pages();
		drained = true;
		goto retry;
	}

	return page;
}

/*
 * This is called in the allocator slow-path if the allocation request is of
 * sufficient urgency to ignore watermarks and take other desperate measures
 */
static inline struct page *
__alloc_pages_high_priority(gfp_t gfp_mask, unsigned int order,
	struct zonelist *zonelist, enum zone_type high_zoneidx,
	nodemask_t *nodemask, struct zone *preferred_zone,
	int migratetype)
{
	struct page *page;

	do {
		page = get_page_from_freelist(gfp_mask, nodemask, order,
			zonelist, high_zoneidx, ALLOC_NO_WATERMARKS,
			preferred_zone, migratetype);

		if (!page && gfp_mask & __GFP_NOFAIL)
			wait_iff_congested(preferred_zone, BLK_RW_ASYNC, HZ/50);
	} while (!page && (gfp_mask & __GFP_NOFAIL));

	return page;
}

static inline
void wake_all_kswapd(unsigned int order, struct zonelist *zonelist,
						enum zone_type high_zoneidx,
						enum zone_type classzone_idx)
{
	struct zoneref *z;
	struct zone *zone;

	for_each_zone_zonelist(zone, z, zonelist, high_zoneidx)
		wakeup_kswapd(zone, order, classzone_idx);
}

static inline int
gfp_to_alloc_flags(gfp_t gfp_mask)
{
	int alloc_flags = ALLOC_WMARK_MIN | ALLOC_CPUSET;
	const gfp_t wait = gfp_mask & __GFP_WAIT;

	/* __GFP_HIGH is assumed to be the same as ALLOC_HIGH to save a branch. */
	BUILD_BUG_ON(__GFP_HIGH != (__force gfp_t) ALLOC_HIGH);

	/*
	 * The caller may dip into page reserves a bit more if the caller
	 * cannot run direct reclaim, or if the caller has realtime scheduling
	 * policy or is asking for __GFP_HIGH memory.  GFP_ATOMIC requests will
	 * set both ALLOC_HARDER (!wait) and ALLOC_HIGH (__GFP_HIGH).
	 */
	alloc_flags |= (__force int) (gfp_mask & __GFP_HIGH);

	if (!wait) {
		/*
		 * Not worth trying to allocate harder for
		 * __GFP_NOMEMALLOC even if it can't schedule.
		 */
		if  (!(gfp_mask & __GFP_NOMEMALLOC))
			alloc_flags |= ALLOC_HARDER;
		/*
		 * Ignore cpuset if GFP_ATOMIC (!wait) rather than fail alloc.
		 * See also cpuset_zone_allowed() comment in kernel/cpuset.c.
		 */
		alloc_flags &= ~ALLOC_CPUSET;
	} else if (unlikely(rt_task(current)) && !in_interrupt())
		alloc_flags |= ALLOC_HARDER;

	if (likely(!(gfp_mask & __GFP_NOMEMALLOC))) {
		if (!in_interrupt() &&
		    ((current->flags & PF_MEMALLOC) ||
		     unlikely(test_thread_flag(TIF_MEMDIE))))
			alloc_flags |= ALLOC_NO_WATERMARKS;
	}

	return alloc_flags;
}

static inline struct page *
__alloc_pages_slowpath(gfp_t gfp_mask, unsigned int order,
	struct zonelist *zonelist, enum zone_type high_zoneidx,
	nodemask_t *nodemask, struct zone *preferred_zone,
	int migratetype)
{
	const gfp_t wait = gfp_mask & __GFP_WAIT;
	struct page *page = NULL;
	int alloc_flags;
	unsigned long pages_reclaimed = 0;
	unsigned long did_some_progress;
	bool sync_migration = false;
	bool deferred_compaction = false;

	/*
	 * In the slowpath, we sanity check order to avoid ever trying to
	 * reclaim >= MAX_ORDER areas which will never succeed. Callers may
	 * be using allocators in order of preference for an area that is
	 * too large.
	 */
	if (order >= MAX_ORDER) {
		WARN_ON_ONCE(!(gfp_mask & __GFP_NOWARN));
		return NULL;
	}

	/*
	 * GFP_THISNODE (meaning __GFP_THISNODE, __GFP_NORETRY and
	 * __GFP_NOWARN set) should not cause reclaim since the subsystem
	 * (f.e. slab) using GFP_THISNODE may choose to trigger reclaim
	 * using a larger set of nodes after it has established that the
	 * allowed per node queues are empty and that nodes are
	 * over allocated.
	 */
	if (NUMA_BUILD && (gfp_mask & GFP_THISNODE) == GFP_THISNODE)
		goto nopage;

restart:
	if (!(gfp_mask & __GFP_NO_KSWAPD))
		wake_all_kswapd(order, zonelist, high_zoneidx,
						zone_idx(preferred_zone));

	/*
	 * OK, we're below the kswapd watermark and have kicked background
	 * reclaim. Now things get more complex, so set up alloc_flags according
	 * to how we want to proceed.
	 */
	alloc_flags = gfp_to_alloc_flags(gfp_mask);

	/*
	 * Find the true preferred zone if the allocation is unconstrained by
	 * cpusets.
	 */
	if (!(alloc_flags & ALLOC_CPUSET) && !nodemask)
		first_zones_zonelist(zonelist, high_zoneidx, NULL,
					&preferred_zone);

rebalance:
	/* This is the last chance, in general, before the goto nopage. */
	page = get_page_from_freelist(gfp_mask, nodemask, order, zonelist,
			high_zoneidx, alloc_flags & ~ALLOC_NO_WATERMARKS,
			preferred_zone, migratetype);
	if (page)
		goto got_pg;

	/* Allocate without watermarks if the context allows */
	if (alloc_flags & ALLOC_NO_WATERMARKS) {
		page = __alloc_pages_high_priority(gfp_mask, order,
				zonelist, high_zoneidx, nodemask,
				preferred_zone, migratetype);
		if (page)
			goto got_pg;
	}

	/* Atomic allocations - we can't balance anything */
	if (!wait)
		goto nopage;

	/* Avoid recursion of direct reclaim */
	if (current->flags & PF_MEMALLOC)
		goto nopage;

	/* Avoid allocations with no watermarks from looping endlessly */
	if (test_thread_flag(TIF_MEMDIE) && !(gfp_mask & __GFP_NOFAIL))
		goto nopage;

	/*
	 * Try direct compaction. The first pass is asynchronous. Subsequent
	 * attempts after direct reclaim are synchronous
	 */
	page = __alloc_pages_direct_compact(gfp_mask, order,
					zonelist, high_zoneidx,
					nodemask,
					alloc_flags, preferred_zone,
					migratetype, sync_migration,
					&deferred_compaction,
					&did_some_progress);
	if (page)
		goto got_pg;
	sync_migration = true;

	/*
	 * If compaction is deferred for high-order allocations, it is because
	 * sync compaction recently failed. In this is the case and the caller
	 * has requested the system not be heavily disrupted, fail the
	 * allocation now instead of entering direct reclaim
	 */
	if (deferred_compaction && (gfp_mask & __GFP_NO_KSWAPD))
		goto nopage;

	/* Try direct reclaim and then allocating */
	page = __alloc_pages_direct_reclaim(gfp_mask, order,
					zonelist, high_zoneidx,
					nodemask,
					alloc_flags, preferred_zone,
					migratetype, &did_some_progress);
	if (page)
		goto got_pg;

	/*
	 * If we failed to make any progress reclaiming, then we are
	 * running out of options and have to consider going OOM
	 */
	if (!did_some_progress) {
		if ((gfp_mask & __GFP_FS) && !(gfp_mask & __GFP_NORETRY)) {
			if (oom_killer_disabled)
				goto nopage;
			/* Coredumps can quickly deplete all memory reserves */
			if ((current->flags & PF_DUMPCORE) &&
			    !(gfp_mask & __GFP_NOFAIL))
				goto nopage;
			page = __alloc_pages_may_oom(gfp_mask, order,
					zonelist, high_zoneidx,
					nodemask, preferred_zone,
					migratetype);
			if (page)
				goto got_pg;

			if (!(gfp_mask & __GFP_NOFAIL)) {
				/*
				 * The oom killer is not called for high-order
				 * allocations that may fail, so if no progress
				 * is being made, there are no other options and
				 * retrying is unlikely to help.
				 */
				if (order > PAGE_ALLOC_COSTLY_ORDER)
					goto nopage;
				/*
				 * The oom killer is not called for lowmem
				 * allocations to prevent needlessly killing
				 * innocent tasks.
				 */
				if (high_zoneidx < ZONE_NORMAL)
					goto nopage;
			}

			goto restart;
		}

		/*
		 * Suspend converts GFP_KERNEL to __GFP_WAIT which can
		 * prevent reclaim making forward progress without
		 * invoking OOM. Bail if we are suspending
		 */
		if (pm_suspending())
			goto nopage;
	}

	/* Check if we should retry the allocation */
	pages_reclaimed += did_some_progress;
	if (should_alloc_retry(gfp_mask, order, did_some_progress,
						pages_reclaimed)) {
		/* Wait for some write requests to complete then retry */
		wait_iff_congested(preferred_zone, BLK_RW_ASYNC, HZ/50);
		goto rebalance;
	} else {
		/*
		 * High-order allocations do not necessarily loop after
		 * direct reclaim and reclaim/compaction depends on compaction
		 * being called after reclaim so call directly if necessary
		 */
		page = __alloc_pages_direct_compact(gfp_mask, order,
					zonelist, high_zoneidx,
					nodemask,
					alloc_flags, preferred_zone,
					migratetype, sync_migration,
					&deferred_compaction,
					&did_some_progress);
		if (page)
			goto got_pg;
	}

nopage:
	warn_alloc_failed(gfp_mask, order, NULL);
	return page;
got_pg:
	if (kmemcheck_enabled)
		kmemcheck_pagealloc_alloc(page, order, gfp_mask);
	return page;

}

/*
 * This is the 'heart' of the zoned buddy allocator.
 */
struct page *
__alloc_pages_nodemask(gfp_t gfp_mask, unsigned int order,
			struct zonelist *zonelist, nodemask_t *nodemask)
{
	enum zone_type high_zoneidx = gfp_zone(gfp_mask);
	struct zone *preferred_zone;
	struct page *page = NULL;
	int migratetype = allocflags_to_migratetype(gfp_mask);
	unsigned int cpuset_mems_cookie;

	gfp_mask &= gfp_allowed_mask;

	lockdep_trace_alloc(gfp_mask);

	might_sleep_if(gfp_mask & __GFP_WAIT);

	if (should_fail_alloc_page(gfp_mask, order))
		return NULL;

	/*
	 * Check the zones suitable for the gfp_mask contain at least one
	 * valid zone. It's possible to have an empty zonelist as a result
	 * of GFP_THISNODE and a memoryless node
	 */
	if (unlikely(!zonelist->_zonerefs->zone))
		return NULL;

retry_cpuset:
	cpuset_mems_cookie = get_mems_allowed();

	/* The preferred zone is used for statistics later */
	first_zones_zonelist(zonelist, high_zoneidx,
				nodemask ? : &cpuset_current_mems_allowed,
				&preferred_zone);
	if (!preferred_zone)
		goto out;

	/* First allocation attempt */
	page = get_page_from_freelist(gfp_mask|__GFP_HARDWALL, nodemask, order,
			zonelist, high_zoneidx, ALLOC_WMARK_LOW|ALLOC_CPUSET,
			preferred_zone, migratetype);
	if (unlikely(!page))
		page = __alloc_pages_slowpath(gfp_mask, order,
				zonelist, high_zoneidx, nodemask,
				preferred_zone, migratetype);

	trace_mm_page_alloc(page, order, gfp_mask, migratetype);

out:
	/*
	 * When updating a task's mems_allowed, it is possible to race with
	 * parallel threads in such a way that an allocation can fail while
	 * the mask is being updated. If a page allocation is about to fail,
	 * check if the cpuset changed during allocation and if so, retry.
	 */
	if (unlikely(!put_mems_allowed(cpuset_mems_cookie) && !page))
		goto retry_cpuset;

	return page;
}
EXPORT_SYMBOL(__alloc_pages_nodemask);

/*
 * Common helper functions.
 */
unsigned long __get_free_pages(gfp_t gfp_mask, unsigned int order)
{
	struct page *page;

	/*
	 * __get_free_pages() returns a 32-bit address, which cannot represent
	 * a highmem page
	 */
	VM_BUG_ON((gfp_mask & __GFP_HIGHMEM) != 0);

	page = alloc_pages(gfp_mask, order);
	if (!page)
		return 0;
	return (unsigned long) page_address(page);
}
EXPORT_SYMBOL(__get_free_pages);

unsigned long get_zeroed_page(gfp_t gfp_mask)
{
	return __get_free_pages(gfp_mask | __GFP_ZERO, 0);
}
EXPORT_SYMBOL(get_zeroed_page);

void __free_pages(struct page *page, unsigned int order)
{
	if (put_page_testzero(page)) {
		if (order == 0)
			free_hot_cold_page(page, 0);
		else
			__free_pages_ok(page, order);
	}
}

EXPORT_SYMBOL(__free_pages);

void free_pages(unsigned long addr, unsigned int order)
{
	if (addr != 0) {
		VM_BUG_ON(!virt_addr_valid((void *)addr));
		__free_pages(virt_to_page((void *)addr), order);
	}
}

EXPORT_SYMBOL(free_pages);

static void *make_alloc_exact(unsigned long addr, unsigned order, size_t size)
{
	if (addr) {
		unsigned long alloc_end = addr + (PAGE_SIZE << order);
		unsigned long used = addr + PAGE_ALIGN(size);

		split_page(virt_to_page((void *)addr), order);
		while (used < alloc_end) {
			free_page(used);
			used += PAGE_SIZE;
		}
	}
	return (void *)addr;
}

/**
 * alloc_pages_exact - allocate an exact number physically-contiguous pages.
 * @size: the number of bytes to allocate
 * @gfp_mask: GFP flags for the allocation
 *
 * This function is similar to alloc_pages(), except that it allocates the
 * minimum number of pages to satisfy the request.  alloc_pages() can only
 * allocate memory in power-of-two pages.
 *
 * This function is also limited by MAX_ORDER.
 *
 * Memory allocated by this function must be released by free_pages_exact().
 */
void *alloc_pages_exact(size_t size, gfp_t gfp_mask)
{
	unsigned int order = get_order(size);
	unsigned long addr;

	addr = __get_free_pages(gfp_mask, order);
	return make_alloc_exact(addr, order, size);
}
EXPORT_SYMBOL(alloc_pages_exact);

/**
 * alloc_pages_exact_nid - allocate an exact number of physically-contiguous
 *			   pages on a node.
 * @nid: the preferred node ID where memory should be allocated
 * @size: the number of bytes to allocate
 * @gfp_mask: GFP flags for the allocation
 *
 * Like alloc_pages_exact(), but try to allocate on node nid first before falling
 * back.
 * Note this is not alloc_pages_exact_node() which allocates on a specific node,
 * but is not exact.
 */
void *alloc_pages_exact_nid(int nid, size_t size, gfp_t gfp_mask)
{
	unsigned order = get_order(size);
	struct page *p = alloc_pages_node(nid, gfp_mask, order);
	if (!p)
		return NULL;
	return make_alloc_exact((unsigned long)page_address(p), order, size);
}
EXPORT_SYMBOL(alloc_pages_exact_nid);

/**
 * free_pages_exact - release memory allocated via alloc_pages_exact()
 * @virt: the value returned by alloc_pages_exact.
 * @size: size of allocation, same value as passed to alloc_pages_exact().
 *
 * Release the memory allocated by a previous call to alloc_pages_exact.
 */
void free_pages_exact(void *virt, size_t size)
{
	unsigned long addr = (unsigned long)virt;
	unsigned long end = addr + PAGE_ALIGN(size);

	while (addr < end) {
		free_page(addr);
		addr += PAGE_SIZE;
	}
}
EXPORT_SYMBOL(free_pages_exact);

static unsigned int nr_free_zone_pages(int offset)
{
	struct zoneref *z;
	struct zone *zone;

	/* Just pick one node, since fallback list is circular */
	unsigned int sum = 0;

	struct zonelist *zonelist = node_zonelist(numa_node_id(), GFP_KERNEL);

	for_each_zone_zonelist(zone, z, zonelist, offset) {
		unsigned long size = zone->present_pages;
		unsigned long high = high_wmark_pages(zone);
		if (size > high)
			sum += size - high;
	}

	return sum;
}

/*
 * Amount of free RAM allocatable within ZONE_DMA and ZONE_NORMAL
 */
unsigned int nr_free_buffer_pages(void)
{
	return nr_free_zone_pages(gfp_zone(GFP_USER));
}
EXPORT_SYMBOL_GPL(nr_free_buffer_pages);

/*
 * Amount of free RAM allocatable within all zones
 */
unsigned int nr_free_pagecache_pages(void)
{
	return nr_free_zone_pages(gfp_zone(GFP_HIGHUSER_MOVABLE));
}

static inline void show_node(struct zone *zone)
{
	if (NUMA_BUILD)
		printk("Node %d ", zone_to_nid(zone));
}

void si_meminfo(struct sysinfo *val)
{
	val->totalram = totalram_pages;
	val->sharedram = 0;
	val->freeram = global_page_state(NR_FREE_PAGES);
	val->bufferram = nr_blockdev_pages();
	val->totalhigh = totalhigh_pages;
	val->freehigh = nr_free_highpages();
	val->mem_unit = PAGE_SIZE;
}

EXPORT_SYMBOL(si_meminfo);

#ifdef CONFIG_NUMA
void si_meminfo_node(struct sysinfo *val, int nid)
{
	pg_data_t *pgdat = NODE_DATA(nid);

	val->totalram = pgdat->node_present_pages;
	val->freeram = node_page_state(nid, NR_FREE_PAGES);
#ifdef CONFIG_HIGHMEM
	val->totalhigh = pgdat->node_zones[ZONE_HIGHMEM].present_pages;
	val->freehigh = zone_page_state(&pgdat->node_zones[ZONE_HIGHMEM],
			NR_FREE_PAGES);
#else
	val->totalhigh = 0;
	val->freehigh = 0;
#endif
	val->mem_unit = PAGE_SIZE;
}
#endif

/*
 * Determine whether the node should be displayed or not, depending on whether
 * SHOW_MEM_FILTER_NODES was passed to show_free_areas().
 */
bool skip_free_areas_node(unsigned int flags, int nid)
{
	bool ret = false;
	unsigned int cpuset_mems_cookie;

	if (!(flags & SHOW_MEM_FILTER_NODES))
		goto out;

	do {
		cpuset_mems_cookie = get_mems_allowed();
		ret = !node_isset(nid, cpuset_current_mems_allowed);
	} while (!put_mems_allowed(cpuset_mems_cookie));
out:
	return ret;
}

#define K(x) ((x) << (PAGE_SHIFT-10))

/*
 * Show free area list (used inside shift_scroll-lock stuff)
 * We also calculate the percentage fragmentation. We do this by counting the
 * memory on each free list with the exception of the first item on the list.
 * Suppresses nodes that are not allowed by current's cpuset if
 * SHOW_MEM_FILTER_NODES is passed.
 */
void show_free_areas(unsigned int filter)
{
	int cpu;
	struct zone *zone;

	for_each_populated_zone(zone) {
		if (skip_free_areas_node(filter, zone_to_nid(zone)))
			continue;
		show_node(zone);
		printk("%s per-cpu:\n", zone->name);

		for_each_online_cpu(cpu) {
			struct per_cpu_pageset *pageset;

			pageset = per_cpu_ptr(zone->pageset, cpu);

			printk("CPU %4d: hi:%5d, btch:%4d usd:%4d\n",
			       cpu, pageset->pcp.high,
			       pageset->pcp.batch, pageset->pcp.count);
		}
	}

	printk("active_anon:%lu inactive_anon:%lu isolated_anon:%lu\n"
		" active_file:%lu inactive_file:%lu isolated_file:%lu\n"
		" unevictable:%lu"
		" dirty:%lu writeback:%lu unstable:%lu\n"
		" free:%lu slab_reclaimable:%lu slab_unreclaimable:%lu\n"
		" mapped:%lu shmem:%lu pagetables:%lu bounce:%lu\n",
		global_page_state(NR_ACTIVE_ANON),
		global_page_state(NR_INACTIVE_ANON),
		global_page_state(NR_ISOLATED_ANON),
		global_page_state(NR_ACTIVE_FILE),
		global_page_state(NR_INACTIVE_FILE),
		global_page_state(NR_ISOLATED_FILE),
		global_page_state(NR_UNEVICTABLE),
		global_page_state(NR_FILE_DIRTY),
		global_page_state(NR_WRITEBACK),
		global_page_state(NR_UNSTABLE_NFS),
		global_page_state(NR_FREE_PAGES),
		global_page_state(NR_SLAB_RECLAIMABLE),
		global_page_state(NR_SLAB_UNRECLAIMABLE),
		global_page_state(NR_FILE_MAPPED),
		global_page_state(NR_SHMEM),
		global_page_state(NR_PAGETABLE),
		global_page_state(NR_BOUNCE));

	for_each_populated_zone(zone) {
		int i;

		if (skip_free_areas_node(filter, zone_to_nid(zone)))
			continue;
		show_node(zone);
		printk("%s"
			" free:%lukB"
			" min:%lukB"
			" low:%lukB"
			" high:%lukB"
			" active_anon:%lukB"
			" inactive_anon:%lukB"
			" active_file:%lukB"
			" inactive_file:%lukB"
			" unevictable:%lukB"
			" isolated(anon):%lukB"
			" isolated(file):%lukB"
			" present:%lukB"
			" mlocked:%lukB"
			" dirty:%lukB"
			" writeback:%lukB"
			" mapped:%lukB"
			" shmem:%lukB"
			" slab_reclaimable:%lukB"
			" slab_unreclaimable:%lukB"
			" kernel_stack:%lukB"
			" pagetables:%lukB"
			" unstable:%lukB"
			" bounce:%lukB"
			" writeback_tmp:%lukB"
			" pages_scanned:%lu"
			" all_unreclaimable? %s"
			"\n",
			zone->name,
			K(zone_page_state(zone, NR_FREE_PAGES)),
			K(min_wmark_pages(zone)),
			K(low_wmark_pages(zone)),
			K(high_wmark_pages(zone)),
			K(zone_page_state(zone, NR_ACTIVE_ANON)),
			K(zone_page_state(zone, NR_INACTIVE_ANON)),
			K(zone_page_state(zone, NR_ACTIVE_FILE)),
			K(zone_page_state(zone, NR_INACTIVE_FILE)),
			K(zone_page_state(zone, NR_UNEVICTABLE)),
			K(zone_page_state(zone, NR_ISOLATED_ANON)),
			K(zone_page_state(zone, NR_ISOLATED_FILE)),
			K(zone->present_pages),
			K(zone_page_state(zone, NR_MLOCK)),
			K(zone_page_state(zone, NR_FILE_DIRTY)),
			K(zone_page_state(zone, NR_WRITEBACK)),
			K(zone_page_state(zone, NR_FILE_MAPPED)),
			K(zone_page_state(zone, NR_SHMEM)),
			K(zone_page_state(zone, NR_SLAB_RECLAIMABLE)),
			K(zone_page_state(zone, NR_SLAB_UNRECLAIMABLE)),
			zone_page_state(zone, NR_KERNEL_STACK) *
				THREAD_SIZE / 1024,
			K(zone_page_state(zone, NR_PAGETABLE)),
			K(zone_page_state(zone, NR_UNSTABLE_NFS)),
			K(zone_page_state(zone, NR_BOUNCE)),
			K(zone_page_state(zone, NR_WRITEBACK_TEMP)),
			zone->pages_scanned,
			(zone->all_unreclaimable ? "yes" : "no")
			);
		printk("lowmem_reserve[]:");
		for (i = 0; i < MAX_NR_ZONES; i++)
			printk(" %lu", zone->lowmem_reserve[i]);
		printk("\n");
	}

	for_each_populated_zone(zone) {
 		unsigned long nr[MAX_ORDER], flags, order, total = 0;

		if (skip_free_areas_node(filter, zone_to_nid(zone)))
			continue;
		show_node(zone);
		printk("%s: ", zone->name);

		spin_lock_irqsave(&zone->lock, flags);
		for (order = 0; order < MAX_ORDER; order++) {
			nr[order] = zone->free_area[order].nr_free;
			total += nr[order] << order;
		}
		spin_unlock_irqrestore(&zone->lock, flags);
		for (order = 0; order < MAX_ORDER; order++)
			printk("%lu*%lukB ", nr[order], K(1UL) << order);
		printk("= %lukB\n", K(total));
	}

	printk("%ld total pagecache pages\n", global_page_state(NR_FILE_PAGES));

	show_swap_cache_info();
}

static void zoneref_set_zone(struct zone *zone, struct zoneref *zoneref)
{
	zoneref->zone = zone;
	zoneref->zone_idx = zone_idx(zone);
}

/*
 * Builds allocation fallback zone lists.
 *
 * Add all populated zones of a node to the zonelist.
 */
static int build_zonelists_node(pg_data_t *pgdat, struct zonelist *zonelist,
				int nr_zones, enum zone_type zone_type)
{
	struct zone *zone;

	BUG_ON(zone_type >= MAX_NR_ZONES);
	zone_type++;

	do {
		zone_type--;
		zone = pgdat->node_zones + zone_type;
		if (populated_zone(zone)) {
			zoneref_set_zone(zone,
				&zonelist->_zonerefs[nr_zones++]);
			check_highest_zone(zone_type);
		}

	} while (zone_type);
	return nr_zones;
}


/*
 *  zonelist_order:
 *  0 = automatic detection of better ordering.
 *  1 = order by ([node] distance, -zonetype)
 *  2 = order by (-zonetype, [node] distance)
 *
 *  If not NUMA, ZONELIST_ORDER_ZONE and ZONELIST_ORDER_NODE will create
 *  the same zonelist. So only NUMA can configure this param.
 */
#define ZONELIST_ORDER_DEFAULT  0
#define ZONELIST_ORDER_NODE     1
#define ZONELIST_ORDER_ZONE     2

/* zonelist order in the kernel.
 * set_zonelist_order() will set this to NODE or ZONE.
 */
static int current_zonelist_order = ZONELIST_ORDER_DEFAULT;
static char zonelist_order_name[3][8] = {"Default", "Node", "Zone"};


#ifdef CONFIG_NUMA
/* The value user specified ....changed by config */
static int user_zonelist_order = ZONELIST_ORDER_DEFAULT;
/* string for sysctl */
#define NUMA_ZONELIST_ORDER_LEN	16
char numa_zonelist_order[16] = "default";

/*
 * interface for configure zonelist ordering.
 * command line option "numa_zonelist_order"
 *	= "[dD]efault	- default, automatic configuration.
 *	= "[nN]ode 	- order by node locality, then by zone within node
 *	= "[zZ]one      - order by zone, then by locality within zone
 */

static int __parse_numa_zonelist_order(char *s)
{
	if (*s == 'd' || *s == 'D') {
		user_zonelist_order = ZONELIST_ORDER_DEFAULT;
	} else if (*s == 'n' || *s == 'N') {
		user_zonelist_order = ZONELIST_ORDER_NODE;
	} else if (*s == 'z' || *s == 'Z') {
		user_zonelist_order = ZONELIST_ORDER_ZONE;
	} else {
		printk(KERN_WARNING
			"Ignoring invalid numa_zonelist_order value:  "
			"%s\n", s);
		return -EINVAL;
	}
	return 0;
}

static __init int setup_numa_zonelist_order(char *s)
{
	int ret;

	if (!s)
		return 0;

	ret = __parse_numa_zonelist_order(s);
	if (ret == 0)
		strlcpy(numa_zonelist_order, s, NUMA_ZONELIST_ORDER_LEN);

	return ret;
}
early_param("numa_zonelist_order", setup_numa_zonelist_order);

/*
 * sysctl handler for numa_zonelist_order
 */
int numa_zonelist_order_handler(ctl_table *table, int write,
		void __user *buffer, size_t *length,
		loff_t *ppos)
{
	char saved_string[NUMA_ZONELIST_ORDER_LEN];
	int ret;
	static DEFINE_MUTEX(zl_order_mutex);

	mutex_lock(&zl_order_mutex);
	if (write)
		strcpy(saved_string, (char*)table->data);
	ret = proc_dostring(table, write, buffer, length, ppos);
	if (ret)
		goto out;
	if (write) {
		int oldval = user_zonelist_order;
		if (__parse_numa_zonelist_order((char*)table->data)) {
			/*
			 * bogus value.  restore saved string
			 */
			strncpy((char*)table->data, saved_string,
				NUMA_ZONELIST_ORDER_LEN);
			user_zonelist_order = oldval;
		} else if (oldval != user_zonelist_order) {
			mutex_lock(&zonelists_mutex);
			build_all_zonelists(NULL);
			mutex_unlock(&zonelists_mutex);
		}
	}
out:
	mutex_unlock(&zl_order_mutex);
	return ret;
}


#define MAX_NODE_LOAD (nr_online_nodes)
static int node_load[MAX_NUMNODES];

/**
 * find_next_best_node - find the next node that should appear in a given node's fallback list
 * @node: node whose fallback list we're appending
 * @used_node_mask: nodemask_t of already used nodes
 *
 * We use a number of factors to determine which is the next node that should
 * appear on a given node's fallback list.  The node should not have appeared
 * already in @node's fallback list, and it should be the next closest node
 * according to the distance array (which contains arbitrary distance values
 * from each node to each node in the system), and should also prefer nodes
 * with no CPUs, since presumably they'll have very little allocation pressure
 * on them otherwise.
 * It returns -1 if no node is found.
 */
static int find_next_best_node(int node, nodemask_t *used_node_mask)
{
	int n, val;
	int min_val = INT_MAX;
	int best_node = -1;
	const struct cpumask *tmp = cpumask_of_node(0);

	/* Use the local node if we haven't already */
	if (!node_isset(node, *used_node_mask)) {
		node_set(node, *used_node_mask);
		return node;
	}

	for_each_node_state(n, N_HIGH_MEMORY) {

		/* Don't want a node to appear more than once */
		if (node_isset(n, *used_node_mask))
			continue;

		/* Use the distance array to find the distance */
		val = node_distance(node, n);

		/* Penalize nodes under us ("prefer the next node") */
		val += (n < node);

		/* Give preference to headless and unused nodes */
		tmp = cpumask_of_node(n);
		if (!cpumask_empty(tmp))
			val += PENALTY_FOR_NODE_WITH_CPUS;

		/* Slight preference for less loaded node */
		val *= (MAX_NODE_LOAD*MAX_NUMNODES);
		val += node_load[n];

		if (val < min_val) {
			min_val = val;
			best_node = n;
		}
	}

	if (best_node >= 0)
		node_set(best_node, *used_node_mask);

	return best_node;
}


/*
 * Build zonelists ordered by node and zones within node.
 * This results in maximum locality--normal zone overflows into local
 * DMA zone, if any--but risks exhausting DMA zone.
 */
static void build_zonelists_in_node_order(pg_data_t *pgdat, int node)
{
	int j;
	struct zonelist *zonelist;

	zonelist = &pgdat->node_zonelists[0];
	for (j = 0; zonelist->_zonerefs[j].zone != NULL; j++)
		;
	j = build_zonelists_node(NODE_DATA(node), zonelist, j,
							MAX_NR_ZONES - 1);
	zonelist->_zonerefs[j].zone = NULL;
	zonelist->_zonerefs[j].zone_idx = 0;
}

/*
 * Build gfp_thisnode zonelists
 */
static void build_thisnode_zonelists(pg_data_t *pgdat)
{
	int j;
	struct zonelist *zonelist;

	zonelist = &pgdat->node_zonelists[1];
	j = build_zonelists_node(pgdat, zonelist, 0, MAX_NR_ZONES - 1);
	zonelist->_zonerefs[j].zone = NULL;
	zonelist->_zonerefs[j].zone_idx = 0;
}

/*
 * Build zonelists ordered by zone and nodes within zones.
 * This results in conserving DMA zone[s] until all Normal memory is
 * exhausted, but results in overflowing to remote node while memory
 * may still exist in local DMA zone.
 */
static int node_order[MAX_NUMNODES];

static void build_zonelists_in_zone_order(pg_data_t *pgdat, int nr_nodes)
{
	int pos, j, node;
	int zone_type;		/* needs to be signed */
	struct zone *z;
	struct zonelist *zonelist;

	zonelist = &pgdat->node_zonelists[0];
	pos = 0;
	for (zone_type = MAX_NR_ZONES - 1; zone_type >= 0; zone_type--) {
		for (j = 0; j < nr_nodes; j++) {
			node = node_order[j];
			z = &NODE_DATA(node)->node_zones[zone_type];
			if (populated_zone(z)) {
				zoneref_set_zone(z,
					&zonelist->_zonerefs[pos++]);
				check_highest_zone(zone_type);
			}
		}
	}
	zonelist->_zonerefs[pos].zone = NULL;
	zonelist->_zonerefs[pos].zone_idx = 0;
}

static int default_zonelist_order(void)
{
	int nid, zone_type;
	unsigned long low_kmem_size,total_size;
	struct zone *z;
	int average_size;
	/*
         * ZONE_DMA and ZONE_DMA32 can be very small area in the system.
	 * If they are really small and used heavily, the system can fall
	 * into OOM very easily.
	 * This function detect ZONE_DMA/DMA32 size and configures zone order.
	 */
	/* Is there ZONE_NORMAL ? (ex. ppc has only DMA zone..) */
	low_kmem_size = 0;
	total_size = 0;
	for_each_online_node(nid) {
		for (zone_type = 0; zone_type < MAX_NR_ZONES; zone_type++) {
			z = &NODE_DATA(nid)->node_zones[zone_type];
			if (populated_zone(z)) {
				if (zone_type < ZONE_NORMAL)
					low_kmem_size += z->present_pages;
				total_size += z->present_pages;
			} else if (zone_type == ZONE_NORMAL) {
				/*
				 * If any node has only lowmem, then node order
				 * is preferred to allow kernel allocations
				 * locally; otherwise, they can easily infringe
				 * on other nodes when there is an abundance of
				 * lowmem available to allocate from.
				 */
				return ZONELIST_ORDER_NODE;
			}
		}
	}
	if (!low_kmem_size ||  /* there are no DMA area. */
	    low_kmem_size > total_size/2) /* DMA/DMA32 is big. */
		return ZONELIST_ORDER_NODE;
	/*
	 * look into each node's config.
  	 * If there is a node whose DMA/DMA32 memory is very big area on
 	 * local memory, NODE_ORDER may be suitable.
         */
	average_size = total_size /
				(nodes_weight(node_states[N_HIGH_MEMORY]) + 1);
	for_each_online_node(nid) {
		low_kmem_size = 0;
		total_size = 0;
		for (zone_type = 0; zone_type < MAX_NR_ZONES; zone_type++) {
			z = &NODE_DATA(nid)->node_zones[zone_type];
			if (populated_zone(z)) {
				if (zone_type < ZONE_NORMAL)
					low_kmem_size += z->present_pages;
				total_size += z->present_pages;
			}
		}
		if (low_kmem_size &&
		    total_size > average_size && /* ignore small node */
		    low_kmem_size > total_size * 70/100)
			return ZONELIST_ORDER_NODE;
	}
	return ZONELIST_ORDER_ZONE;
}

static void set_zonelist_order(void)
{
	if (user_zonelist_order == ZONELIST_ORDER_DEFAULT)
		current_zonelist_order = default_zonelist_order();
	else
		current_zonelist_order = user_zonelist_order;
}

static void build_zonelists(pg_data_t *pgdat)
{
	int j, node, load;
	enum zone_type i;
	nodemask_t used_mask;
	int local_node, prev_node;
	struct zonelist *zonelist;
	int order = current_zonelist_order;

	/* initialize zonelists */
	for (i = 0; i < MAX_ZONELISTS; i++) {
		zonelist = pgdat->node_zonelists + i;
		zonelist->_zonerefs[0].zone = NULL;
		zonelist->_zonerefs[0].zone_idx = 0;
	}

	/* NUMA-aware ordering of nodes */
	local_node = pgdat->node_id;
	load = nr_online_nodes;
	prev_node = local_node;
	nodes_clear(used_mask);

	memset(node_order, 0, sizeof(node_order));
	j = 0;

	while ((node = find_next_best_node(local_node, &used_mask)) >= 0) {
		int distance = node_distance(local_node, node);

		/*
		 * If another node is sufficiently far away then it is better
		 * to reclaim pages in a zone before going off node.
		 */
		if (distance > RECLAIM_DISTANCE)
			zone_reclaim_mode = 1;

		/*
		 * We don't want to pressure a particular node.
		 * So adding penalty to the first node in same
		 * distance group to make it round-robin.
		 */
		if (distance != node_distance(local_node, prev_node))
			node_load[node] = load;

		prev_node = node;
		load--;
		if (order == ZONELIST_ORDER_NODE)
			build_zonelists_in_node_order(pgdat, node);
		else
			node_order[j++] = node;	/* remember order */
	}

	if (order == ZONELIST_ORDER_ZONE) {
		/* calculate node order -- i.e., DMA last! */
		build_zonelists_in_zone_order(pgdat, j);
	}

	build_thisnode_zonelists(pgdat);
}

/* Construct the zonelist performance cache - see further mmzone.h */
static void build_zonelist_cache(pg_data_t *pgdat)
{
	struct zonelist *zonelist;
	struct zonelist_cache *zlc;
	struct zoneref *z;

	zonelist = &pgdat->node_zonelists[0];
	zonelist->zlcache_ptr = zlc = &zonelist->zlcache;
	bitmap_zero(zlc->fullzones, MAX_ZONES_PER_ZONELIST);
	for (z = zonelist->_zonerefs; z->zone; z++)
		zlc->z_to_n[z - zonelist->_zonerefs] = zonelist_node_idx(z);
}

#ifdef CONFIG_HAVE_MEMORYLESS_NODES
/*
 * Return node id of node used for "local" allocations.
 * I.e., first node id of first zone in arg node's generic zonelist.
 * Used for initializing percpu 'numa_mem', which is used primarily
 * for kernel allocations, so use GFP_KERNEL flags to locate zonelist.
 */
int local_memory_node(int node)
{
	struct zone *zone;

	(void)first_zones_zonelist(node_zonelist(node, GFP_KERNEL),
				   gfp_zone(GFP_KERNEL),
				   NULL,
				   &zone);
	return zone->node;
}
#endif

#else	/* CONFIG_NUMA */

static void set_zonelist_order(void)
{
	current_zonelist_order = ZONELIST_ORDER_ZONE;
}

static void build_zonelists(pg_data_t *pgdat)
{
	int node, local_node;
	enum zone_type j;
	struct zonelist *zonelist;

	local_node = pgdat->node_id;

	zonelist = &pgdat->node_zonelists[0];
	j = build_zonelists_node(pgdat, zonelist, 0, MAX_NR_ZONES - 1);

	/*
	 * Now we build the zonelist so that it contains the zones
	 * of all the other nodes.
	 * We don't want to pressure a particular node, so when
	 * building the zones for node N, we make sure that the
	 * zones coming right after the local ones are those from
	 * node N+1 (modulo N)
	 */
	for (node = local_node + 1; node < MAX_NUMNODES; node++) {
		if (!node_online(node))
			continue;
		j = build_zonelists_node(NODE_DATA(node), zonelist, j,
							MAX_NR_ZONES - 1);
	}
	for (node = 0; node < local_node; node++) {
		if (!node_online(node))
			continue;
		j = build_zonelists_node(NODE_DATA(node), zonelist, j,
							MAX_NR_ZONES - 1);
	}

	zonelist->_zonerefs[j].zone = NULL;
	zonelist->_zonerefs[j].zone_idx = 0;
}

/* non-NUMA variant of zonelist performance cache - just NULL zlcache_ptr */
static void build_zonelist_cache(pg_data_t *pgdat)
{
	pgdat->node_zonelists[0].zlcache_ptr = NULL;
}

#endif	/* CONFIG_NUMA */

/*
 * Boot pageset table. One per cpu which is going to be used for all
 * zones and all nodes. The parameters will be set in such a way
 * that an item put on a list will immediately be handed over to
 * the buddy list. This is safe since pageset manipulation is done
 * with interrupts disabled.
 *
 * The boot_pagesets must be kept even after bootup is complete for
 * unused processors and/or zones. They do play a role for bootstrapping
 * hotplugged processors.
 *
 * zoneinfo_show() and maybe other functions do
 * not check if the processor is online before following the pageset pointer.
 * Other parts of the kernel may not check if the zone is available.
 */
static void setup_pageset(struct per_cpu_pageset *p, unsigned long batch);
static DEFINE_PER_CPU(struct per_cpu_pageset, boot_pageset);
static void setup_zone_pageset(struct zone *zone);

/*
 * Global mutex to protect against size modification of zonelists
 * as well as to serialize pageset setup for the new populated zone.
 */
DEFINE_MUTEX(zonelists_mutex);

/* return values int ....just for stop_machine() */
static __init_refok int __build_all_zonelists(void *data)
{
	int nid;
	int cpu;

#ifdef CONFIG_NUMA
	memset(node_load, 0, sizeof(node_load));
#endif
	for_each_online_node(nid) {
		pg_data_t *pgdat = NODE_DATA(nid);

		build_zonelists(pgdat);
		build_zonelist_cache(pgdat);
	}

	/*
	 * Initialize the boot_pagesets that are going to be used
	 * for bootstrapping processors. The real pagesets for
	 * each zone will be allocated later when the per cpu
	 * allocator is available.
	 *
	 * boot_pagesets are used also for bootstrapping offline
	 * cpus if the system is already booted because the pagesets
	 * are needed to initialize allocators on a specific cpu too.
	 * F.e. the percpu allocator needs the page allocator which
	 * needs the percpu allocator in order to allocate its pagesets
	 * (a chicken-egg dilemma).
	 */
	for_each_possible_cpu(cpu) {
		setup_pageset(&per_cpu(boot_pageset, cpu), 0);

#ifdef CONFIG_HAVE_MEMORYLESS_NODES
		/*
		 * We now know the "local memory node" for each node--
		 * i.e., the node of the first zone in the generic zonelist.
		 * Set up numa_mem percpu variable for on-line cpus.  During
		 * boot, only the boot cpu should be on-line;  we'll init the
		 * secondary cpus' numa_mem as they come on-line.  During
		 * node/memory hotplug, we'll fixup all on-line cpus.
		 */
		if (cpu_online(cpu))
			set_cpu_numa_mem(cpu, local_memory_node(cpu_to_node(cpu)));
#endif
	}

	return 0;
}

/*
 * Called with zonelists_mutex held always
 * unless system_state == SYSTEM_BOOTING.
 */
void __ref build_all_zonelists(void *data)
{
	set_zonelist_order();

	if (system_state == SYSTEM_BOOTING) {
		__build_all_zonelists(NULL);
		mminit_verify_zonelist();
		cpuset_init_current_mems_allowed();
	} else {
		/* we have to stop all cpus to guarantee there is no user
		   of zonelist */
#ifdef CONFIG_MEMORY_HOTPLUG
		if (data)
			setup_zone_pageset((struct zone *)data);
#endif
		stop_machine(__build_all_zonelists, NULL, NULL);
		/* cpuset refresh routine should be here */
	}
	vm_total_pages = nr_free_pagecache_pages();
	/*
	 * Disable grouping by mobility if the number of pages in the
	 * system is too low to allow the mechanism to work. It would be
	 * more accurate, but expensive to check per-zone. This check is
	 * made on memory-hotadd so a system can start with mobility
	 * disabled and enable it later
	 */
	if (vm_total_pages < (pageblock_nr_pages * MIGRATE_TYPES))
		page_group_by_mobility_disabled = 1;
	else
		page_group_by_mobility_disabled = 0;

	printk("Built %i zonelists in %s order, mobility grouping %s.  "
		"Total pages: %ld\n",
			nr_online_nodes,
			zonelist_order_name[current_zonelist_order],
			page_group_by_mobility_disabled ? "off" : "on",
			vm_total_pages);
#ifdef CONFIG_NUMA
	printk("Policy zone: %s\n", zone_names[policy_zone]);
#endif
}

/*
 * Helper functions to size the waitqueue hash table.
 * Essentially these want to choose hash table sizes sufficiently
 * large so that collisions trying to wait on pages are rare.
 * But in fact, the number of active page waitqueues on typical
 * systems is ridiculously low, less than 200. So this is even
 * conservative, even though it seems large.
 *
 * The constant PAGES_PER_WAITQUEUE specifies the ratio of pages to
 * waitqueues, i.e. the size of the waitq table given the number of pages.
 */
#define PAGES_PER_WAITQUEUE	256

#ifndef CONFIG_MEMORY_HOTPLUG
static inline unsigned long wait_table_hash_nr_entries(unsigned long pages)
{
	unsigned long size = 1;

	pages /= PAGES_PER_WAITQUEUE;

	while (size < pages)
		size <<= 1;

	/*
	 * Once we have dozens or even hundreds of threads sleeping
	 * on IO we've got bigger problems than wait queue collision.
	 * Limit the size of the wait table to a reasonable size.
	 */
	size = min(size, 4096UL);

	return max(size, 4UL);
}
#else
/*
 * A zone's size might be changed by hot-add, so it is not possible to determine
 * a suitable size for its wait_table.  So we use the maximum size now.
 *
 * The max wait table size = 4096 x sizeof(wait_queue_head_t).   ie:
 *
 *    i386 (preemption config)    : 4096 x 16 = 64Kbyte.
 *    ia64, x86-64 (no preemption): 4096 x 20 = 80Kbyte.
 *    ia64, x86-64 (preemption)   : 4096 x 24 = 96Kbyte.
 *
 * The maximum entries are prepared when a zone's memory is (512K + 256) pages
 * or more by the traditional way. (See above).  It equals:
 *
 *    i386, x86-64, powerpc(4K page size) : =  ( 2G + 1M)byte.
 *    ia64(16K page size)                 : =  ( 8G + 4M)byte.
 *    powerpc (64K page size)             : =  (32G +16M)byte.
 */
static inline unsigned long wait_table_hash_nr_entries(unsigned long pages)
{
	return 4096UL;
}
#endif

/*
 * This is an integer logarithm so that shifts can be used later
 * to extract the more random high bits from the multiplicative
 * hash function before the remainder is taken.
 */
static inline unsigned long wait_table_bits(unsigned long size)
{
	return ffz(~size);
}

#define LONG_ALIGN(x) (((x)+(sizeof(long))-1)&~((sizeof(long))-1))

/*
 * Check if a pageblock contains reserved pages
 */
static int pageblock_is_reserved(unsigned long start_pfn, unsigned long end_pfn)
{
	unsigned long pfn;

	for (pfn = start_pfn; pfn < end_pfn; pfn++) {
		if (!pfn_valid_within(pfn) || PageReserved(pfn_to_page(pfn)))
			return 1;
	}
	return 0;
}

/*
 * Mark a number of pageblocks as MIGRATE_RESERVE. The number
 * of blocks reserved is based on min_wmark_pages(zone). The memory within
 * the reserve will tend to store contiguous free pages. Setting min_free_kbytes
 * higher will lead to a bigger reserve which will get freed as contiguous
 * blocks as reclaim kicks in
 */
static void setup_zone_migrate_reserve(struct zone *zone)
{
	unsigned long start_pfn, pfn, end_pfn, block_end_pfn;
	struct page *page;
	unsigned long block_migratetype;
	int reserve;

	/*
	 * Get the start pfn, end pfn and the number of blocks to reserve
	 * We have to be careful to be aligned to pageblock_nr_pages to
	 * make sure that we always check pfn_valid for the first page in
	 * the block.
	 */
	start_pfn = zone->zone_start_pfn;
	end_pfn = start_pfn + zone->spanned_pages;
	start_pfn = roundup(start_pfn, pageblock_nr_pages);
	reserve = roundup(min_wmark_pages(zone), pageblock_nr_pages) >>
							pageblock_order;

	/*
	 * Reserve blocks are generally in place to help high-order atomic
	 * allocations that are short-lived. A min_free_kbytes value that
	 * would result in more than 2 reserve blocks for atomic allocations
	 * is assumed to be in place to help anti-fragmentation for the
	 * future allocation of hugepages at runtime.
	 */
	reserve = min(2, reserve);

	for (pfn = start_pfn; pfn < end_pfn; pfn += pageblock_nr_pages) {
		if (!pfn_valid(pfn))
			continue;
		page = pfn_to_page(pfn);

		/* Watch out for overlapping nodes */
		if (page_to_nid(page) != zone_to_nid(zone))
			continue;

		block_migratetype = get_pageblock_migratetype(page);

		/* Only test what is necessary when the reserves are not met */
		if (reserve > 0) {
			/*
			 * Blocks with reserved pages will never free, skip
			 * them.
			 */
			block_end_pfn = min(pfn + pageblock_nr_pages, end_pfn);
			if (pageblock_is_reserved(pfn, block_end_pfn))
				continue;

			/* If this block is reserved, account for it */
			if (block_migratetype == MIGRATE_RESERVE) {
				reserve--;
				continue;
			}

			/* Suitable for reserving if this block is movable */
			if (block_migratetype == MIGRATE_MOVABLE) {
				set_pageblock_migratetype(page,
							MIGRATE_RESERVE);
				move_freepages_block(zone, page,
							MIGRATE_RESERVE);
				reserve--;
				continue;
			}
		}

		/*
		 * If the reserve is met and this is a previous reserved block,
		 * take it back
		 */
		if (block_migratetype == MIGRATE_RESERVE) {
			set_pageblock_migratetype(page, MIGRATE_MOVABLE);
			move_freepages_block(zone, page, MIGRATE_MOVABLE);
		}
	}
}

/*
 * Initially all pages are reserved - free ones are freed
 * up by free_all_bootmem() once the early boot process is
 * done. Non-atomic initialization, single-pass.
 */
void __meminit memmap_init_zone(unsigned long size, int nid, unsigned long zone,
		unsigned long start_pfn, enum memmap_context context)
{
	struct page *page;
	unsigned long end_pfn = start_pfn + size;
	unsigned long pfn;
	struct zone *z;

	if (highest_memmap_pfn < end_pfn - 1)
		highest_memmap_pfn = end_pfn - 1;

	z = &NODE_DATA(nid)->node_zones[zone];
	for (pfn = start_pfn; pfn < end_pfn; pfn++) {
		/*
		 * There can be holes in boot-time mem_map[]s
		 * handed to this function.  They do not
		 * exist on hotplugged memory.
		 */
		if (context == MEMMAP_EARLY) {
			if (!early_pfn_valid(pfn))
				continue;
			if (!early_pfn_in_nid(pfn, nid))
				continue;
		}
		page = pfn_to_page(pfn);
		set_page_links(page, zone, nid, pfn);
		mminit_verify_page_links(page, zone, nid, pfn);
		init_page_count(page);
		reset_page_mapcount(page);
		SetPageReserved(page);
		/*
		 * Mark the block movable so that blocks are reserved for
		 * movable at startup. This will force kernel allocations
		 * to reserve their blocks rather than leaking throughout
		 * the address space during boot when many long-lived
		 * kernel allocations are made. Later some blocks near
		 * the start are marked MIGRATE_RESERVE by
		 * setup_zone_migrate_reserve()
		 *
		 * bitmap is created for zone's valid pfn range. but memmap
		 * can be created for invalid pages (for alignment)
		 * check here not to call set_pageblock_migratetype() against
		 * pfn out of zone.
		 */
		if ((z->zone_start_pfn <= pfn)
		    && (pfn < z->zone_start_pfn + z->spanned_pages)
		    && !(pfn & (pageblock_nr_pages - 1)))
			set_pageblock_migratetype(page, MIGRATE_MOVABLE);

		INIT_LIST_HEAD(&page->lru);
#ifdef WANT_PAGE_VIRTUAL
		/* The shift won't overflow because ZONE_NORMAL is below 4G. */
		if (!is_highmem_idx(zone))
			set_page_address(page, __va(pfn << PAGE_SHIFT));
#endif
	}
}

static void __meminit zone_init_free_lists(struct zone *zone)
{
	int order, t;
	for_each_migratetype_order(order, t) {
		INIT_LIST_HEAD(&zone->free_area[order].free_list[t]);
		zone->free_area[order].nr_free = 0;
	}
}

#ifndef __HAVE_ARCH_MEMMAP_INIT
#define memmap_init(size, nid, zone, start_pfn) \
	memmap_init_zone((size), (nid), (zone), (start_pfn), MEMMAP_EARLY)
#endif

static int zone_batchsize(struct zone *zone)
{
#ifdef CONFIG_MMU
	int batch;

	/*
	 * The per-cpu-pages pools are set to around 1000th of the
	 * size of the zone.  But no more than 1/2 of a meg.
	 *
	 * OK, so we don't know how big the cache is.  So guess.
	 */
	batch = zone->present_pages / 1024;
	if (batch * PAGE_SIZE > 512 * 1024)
		batch = (512 * 1024) / PAGE_SIZE;
	batch /= 4;		/* We effectively *= 4 below */
	if (batch < 1)
		batch = 1;

	/*
	 * Clamp the batch to a 2^n - 1 value. Having a power
	 * of 2 value was found to be more likely to have
	 * suboptimal cache aliasing properties in some cases.
	 *
	 * For example if 2 tasks are alternately allocating
	 * batches of pages, one task can end up with a lot
	 * of pages of one half of the possible page colors
	 * and the other with pages of the other colors.
	 */
	batch = rounddown_pow_of_two(batch + batch/2) - 1;

	return batch;

#else
	/* The deferral and batching of frees should be suppressed under NOMMU
	 * conditions.
	 *
	 * The problem is that NOMMU needs to be able to allocate large chunks
	 * of contiguous memory as there's no hardware page translation to
	 * assemble apparent contiguous memory from discontiguous pages.
	 *
	 * Queueing large contiguous runs of pages for batching, however,
	 * causes the pages to actually be freed in smaller chunks.  As there
	 * can be a significant delay between the individual batches being
	 * recycled, this leads to the once large chunks of space being
	 * fragmented and becoming unavailable for high-order allocations.
	 */
	return 0;
#endif
}

static void setup_pageset(struct per_cpu_pageset *p, unsigned long batch)
{
	struct per_cpu_pages *pcp;
	int migratetype;

	memset(p, 0, sizeof(*p));

	pcp = &p->pcp;
	pcp->count = 0;
	pcp->high = 6 * batch;
	pcp->batch = max(1UL, 1 * batch);
	for (migratetype = 0; migratetype < MIGRATE_PCPTYPES; migratetype++)
		INIT_LIST_HEAD(&pcp->lists[migratetype]);
}

/*
 * setup_pagelist_highmark() sets the high water mark for hot per_cpu_pagelist
 * to the value high for the pageset p.
 */

static void setup_pagelist_highmark(struct per_cpu_pageset *p,
				unsigned long high)
{
	struct per_cpu_pages *pcp;

	pcp = &p->pcp;
	pcp->high = high;
	pcp->batch = max(1UL, high/4);
	if ((high/4) > (PAGE_SHIFT * 8))
		pcp->batch = PAGE_SHIFT * 8;
}

static void setup_zone_pageset(struct zone *zone)
{
	int cpu;

	zone->pageset = alloc_percpu(struct per_cpu_pageset);

	for_each_possible_cpu(cpu) {
		struct per_cpu_pageset *pcp = per_cpu_ptr(zone->pageset, cpu);

		setup_pageset(pcp, zone_batchsize(zone));

		if (percpu_pagelist_fraction)
			setup_pagelist_highmark(pcp,
				(zone->present_pages /
					percpu_pagelist_fraction));
	}
}

/*
 * Allocate per cpu pagesets and initialize them.
 * Before this call only boot pagesets were available.
 */
void __init setup_per_cpu_pageset(void)
{
	struct zone *zone;

	for_each_populated_zone(zone)
		setup_zone_pageset(zone);
}

static noinline __init_refok
int zone_wait_table_init(struct zone *zone, unsigned long zone_size_pages)
{
	int i;
	struct pglist_data *pgdat = zone->zone_pgdat;
	size_t alloc_size;

	/*
	 * The per-page waitqueue mechanism uses hashed waitqueues
	 * per zone.
	 */
	zone->wait_table_hash_nr_entries =
		 wait_table_hash_nr_entries(zone_size_pages);
	zone->wait_table_bits =
		wait_table_bits(zone->wait_table_hash_nr_entries);
	alloc_size = zone->wait_table_hash_nr_entries
					* sizeof(wait_queue_head_t);

	if (!slab_is_available()) {
		zone->wait_table = (wait_queue_head_t *)
			alloc_bootmem_node_nopanic(pgdat, alloc_size);
	} else {
		/*
		 * This case means that a zone whose size was 0 gets new memory
		 * via memory hot-add.
		 * But it may be the case that a new node was hot-added.  In
		 * this case vmalloc() will not be able to use this new node's
		 * memory - this wait_table must be initialized to use this new
		 * node itself as well.
		 * To use this new node's memory, further consideration will be
		 * necessary.
		 */
		zone->wait_table = vmalloc(alloc_size);
	}
	if (!zone->wait_table)
		return -ENOMEM;

	for(i = 0; i < zone->wait_table_hash_nr_entries; ++i)
		init_waitqueue_head(zone->wait_table + i);

	return 0;
}

static int __zone_pcp_update(void *data)
{
	struct zone *zone = data;
	int cpu;
	unsigned long batch = zone_batchsize(zone), flags;

	for_each_possible_cpu(cpu) {
		struct per_cpu_pageset *pset;
		struct per_cpu_pages *pcp;

		pset = per_cpu_ptr(zone->pageset, cpu);
		pcp = &pset->pcp;

		local_irq_save(flags);
		free_pcppages_bulk(zone, pcp->count, pcp);
		setup_pageset(pset, batch);
		local_irq_restore(flags);
	}
	return 0;
}

void zone_pcp_update(struct zone *zone)
{
	stop_machine(__zone_pcp_update, zone, NULL);
}

static __meminit void zone_pcp_init(struct zone *zone)
{
	/*
	 * per cpu subsystem is not up at this point. The following code
	 * relies on the ability of the linker to provide the
	 * offset of a (static) per cpu variable into the per cpu area.
	 */
	zone->pageset = &boot_pageset;

	if (zone->present_pages)
		printk(KERN_DEBUG "  %s zone: %lu pages, LIFO batch:%u\n",
			zone->name, zone->present_pages,
					 zone_batchsize(zone));
}

__meminit int init_currently_empty_zone(struct zone *zone,
					unsigned long zone_start_pfn,
					unsigned long size,
					enum memmap_context context)
{
	struct pglist_data *pgdat = zone->zone_pgdat;
	int ret;
	ret = zone_wait_table_init(zone, size);
	if (ret)
		return ret;
	pgdat->nr_zones = zone_idx(zone) + 1;

	zone->zone_start_pfn = zone_start_pfn;

	mminit_dprintk(MMINIT_TRACE, "memmap_init",
			"Initialising map node %d zone %lu pfns %lu -> %lu\n",
			pgdat->node_id,
			(unsigned long)zone_idx(zone),
			zone_start_pfn, (zone_start_pfn + size));

	zone_init_free_lists(zone);

	return 0;
}

#ifdef CONFIG_HAVE_MEMBLOCK_NODE_MAP
#ifndef CONFIG_HAVE_ARCH_EARLY_PFN_TO_NID
/*
 * Required by SPARSEMEM. Given a PFN, return what node the PFN is on.
 * Architectures may implement their own version but if add_active_range()
 * was used and there are no special requirements, this is a convenient
 * alternative
 */
int __meminit __early_pfn_to_nid(unsigned long pfn)
{
	unsigned long start_pfn, end_pfn;
	int i, nid;

	for_each_mem_pfn_range(i, MAX_NUMNODES, &start_pfn, &end_pfn, &nid)
		if (start_pfn <= pfn && pfn < end_pfn)
			return nid;
	/* This is a memory hole */
	return -1;
}
#endif /* CONFIG_HAVE_ARCH_EARLY_PFN_TO_NID */

int __meminit early_pfn_to_nid(unsigned long pfn)
{
	int nid;

	nid = __early_pfn_to_nid(pfn);
	if (nid >= 0)
		return nid;
	/* just returns 0 */
	return 0;
}

#ifdef CONFIG_NODES_SPAN_OTHER_NODES
bool __meminit early_pfn_in_nid(unsigned long pfn, int node)
{
	int nid;

	nid = __early_pfn_to_nid(pfn);
	if (nid >= 0 && nid != node)
		return false;
	return true;
}
#endif

/**
 * free_bootmem_with_active_regions - Call free_bootmem_node for each active range
 * @nid: The node to free memory on. If MAX_NUMNODES, all nodes are freed.
 * @max_low_pfn: The highest PFN that will be passed to free_bootmem_node
 *
 * If an architecture guarantees that all ranges registered with
 * add_active_ranges() contain no holes and may be freed, this
 * this function may be used instead of calling free_bootmem() manually.
 */
void __init free_bootmem_with_active_regions(int nid, unsigned long max_low_pfn)
{
	unsigned long start_pfn, end_pfn;
	int i, this_nid;

	for_each_mem_pfn_range(i, nid, &start_pfn, &end_pfn, &this_nid) {
		start_pfn = min(start_pfn, max_low_pfn);
		end_pfn = min(end_pfn, max_low_pfn);

		if (start_pfn < end_pfn)
			free_bootmem_node(NODE_DATA(this_nid),
					  PFN_PHYS(start_pfn),
					  (end_pfn - start_pfn) << PAGE_SHIFT);
	}
}

/**
 * sparse_memory_present_with_active_regions - Call memory_present for each active range
 * @nid: The node to call memory_present for. If MAX_NUMNODES, all nodes will be used.
 *
 * If an architecture guarantees that all ranges registered with
 * add_active_ranges() contain no holes and may be freed, this
 * function may be used instead of calling memory_present() manually.
 */
void __init sparse_memory_present_with_active_regions(int nid)
{
	unsigned long start_pfn, end_pfn;
	int i, this_nid;

	for_each_mem_pfn_range(i, nid, &start_pfn, &end_pfn, &this_nid)
		memory_present(this_nid, start_pfn, end_pfn);
}

/**
 * get_pfn_range_for_nid - Return the start and end page frames for a node
 * @nid: The nid to return the range for. If MAX_NUMNODES, the min and max PFN are returned.
 * @start_pfn: Passed by reference. On return, it will have the node start_pfn.
 * @end_pfn: Passed by reference. On return, it will have the node end_pfn.
 *
 * It returns the start and end page frame of a node based on information
 * provided by an arch calling add_active_range(). If called for a node
 * with no available memory, a warning is printed and the start and end
 * PFNs will be 0.
 */
void __meminit get_pfn_range_for_nid(unsigned int nid,
			unsigned long *start_pfn, unsigned long *end_pfn)
{
	unsigned long this_start_pfn, this_end_pfn;
	int i;

	*start_pfn = -1UL;
	*end_pfn = 0;

	for_each_mem_pfn_range(i, nid, &this_start_pfn, &this_end_pfn, NULL) {
		*start_pfn = min(*start_pfn, this_start_pfn);
		*end_pfn = max(*end_pfn, this_end_pfn);
	}

	if (*start_pfn == -1UL)
		*start_pfn = 0;
}

/*
 * This finds a zone that can be used for ZONE_MOVABLE pages. The
 * assumption is made that zones within a node are ordered in monotonic
 * increasing memory addresses so that the "highest" populated zone is used
 */
static void __init find_usable_zone_for_movable(void)
{
	int zone_index;
	for (zone_index = MAX_NR_ZONES - 1; zone_index >= 0; zone_index--) {
		if (zone_index == ZONE_MOVABLE)
			continue;

		if (arch_zone_highest_possible_pfn[zone_index] >
				arch_zone_lowest_possible_pfn[zone_index])
			break;
	}

	VM_BUG_ON(zone_index == -1);
	movable_zone = zone_index;
}

/*
 * The zone ranges provided by the architecture do not include ZONE_MOVABLE
 * because it is sized independent of architecture. Unlike the other zones,
 * the starting point for ZONE_MOVABLE is not fixed. It may be different
 * in each node depending on the size of each node and how evenly kernelcore
 * is distributed. This helper function adjusts the zone ranges
 * provided by the architecture for a given node by using the end of the
 * highest usable zone for ZONE_MOVABLE. This preserves the assumption that
 * zones within a node are in order of monotonic increases memory addresses
 */
static void __meminit adjust_zone_range_for_zone_movable(int nid,
					unsigned long zone_type,
					unsigned long node_start_pfn,
					unsigned long node_end_pfn,
					unsigned long *zone_start_pfn,
					unsigned long *zone_end_pfn)
{
	/* Only adjust if ZONE_MOVABLE is on this node */
	if (zone_movable_pfn[nid]) {
		/* Size ZONE_MOVABLE */
		if (zone_type == ZONE_MOVABLE) {
			*zone_start_pfn = zone_movable_pfn[nid];
			*zone_end_pfn = min(node_end_pfn,
				arch_zone_highest_possible_pfn[movable_zone]);

		/* Adjust for ZONE_MOVABLE starting within this range */
		} else if (*zone_start_pfn < zone_movable_pfn[nid] &&
				*zone_end_pfn > zone_movable_pfn[nid]) {
			*zone_end_pfn = zone_movable_pfn[nid];

		/* Check if this whole range is within ZONE_MOVABLE */
		} else if (*zone_start_pfn >= zone_movable_pfn[nid])
			*zone_start_pfn = *zone_end_pfn;
	}
}

/*
 * Return the number of pages a zone spans in a node, including holes
 * present_pages = zone_spanned_pages_in_node() - zone_absent_pages_in_node()
 */
static unsigned long __meminit zone_spanned_pages_in_node(int nid,
					unsigned long zone_type,
					unsigned long *ignored)
{
	unsigned long node_start_pfn, node_end_pfn;
	unsigned long zone_start_pfn, zone_end_pfn;

	/* Get the start and end of the node and zone */
	get_pfn_range_for_nid(nid, &node_start_pfn, &node_end_pfn);
	zone_start_pfn = arch_zone_lowest_possible_pfn[zone_type];
	zone_end_pfn = arch_zone_highest_possible_pfn[zone_type];
	adjust_zone_range_for_zone_movable(nid, zone_type,
				node_start_pfn, node_end_pfn,
				&zone_start_pfn, &zone_end_pfn);

	/* Check that this node has pages within the zone's required range */
	if (zone_end_pfn < node_start_pfn || zone_start_pfn > node_end_pfn)
		return 0;

	/* Move the zone boundaries inside the node if necessary */
	zone_end_pfn = min(zone_end_pfn, node_end_pfn);
	zone_start_pfn = max(zone_start_pfn, node_start_pfn);

	/* Return the spanned pages */
	return zone_end_pfn - zone_start_pfn;
}

/*
 * Return the number of holes in a range on a node. If nid is MAX_NUMNODES,
 * then all holes in the requested range will be accounted for.
 */
unsigned long __meminit __absent_pages_in_range(int nid,
				unsigned long range_start_pfn,
				unsigned long range_end_pfn)
{
	unsigned long nr_absent = range_end_pfn - range_start_pfn;
	unsigned long start_pfn, end_pfn;
	int i;

	for_each_mem_pfn_range(i, nid, &start_pfn, &end_pfn, NULL) {
		start_pfn = clamp(start_pfn, range_start_pfn, range_end_pfn);
		end_pfn = clamp(end_pfn, range_start_pfn, range_end_pfn);
		nr_absent -= end_pfn - start_pfn;
	}
	return nr_absent;
}

/**
 * absent_pages_in_range - Return number of page frames in holes within a range
 * @start_pfn: The start PFN to start searching for holes
 * @end_pfn: The end PFN to stop searching for holes
 *
 * It returns the number of pages frames in memory holes within a range.
 */
unsigned long __init absent_pages_in_range(unsigned long start_pfn,
							unsigned long end_pfn)
{
	return __absent_pages_in_range(MAX_NUMNODES, start_pfn, end_pfn);
}

/* Return the number of page frames in holes in a zone on a node */
static unsigned long __meminit zone_absent_pages_in_node(int nid,
					unsigned long zone_type,
					unsigned long *ignored)
{
	unsigned long zone_low = arch_zone_lowest_possible_pfn[zone_type];
	unsigned long zone_high = arch_zone_highest_possible_pfn[zone_type];
	unsigned long node_start_pfn, node_end_pfn;
	unsigned long zone_start_pfn, zone_end_pfn;

	get_pfn_range_for_nid(nid, &node_start_pfn, &node_end_pfn);
	zone_start_pfn = clamp(node_start_pfn, zone_low, zone_high);
	zone_end_pfn = clamp(node_end_pfn, zone_low, zone_high);

	adjust_zone_range_for_zone_movable(nid, zone_type,
			node_start_pfn, node_end_pfn,
			&zone_start_pfn, &zone_end_pfn);
	return __absent_pages_in_range(nid, zone_start_pfn, zone_end_pfn);
}

#else /* CONFIG_HAVE_MEMBLOCK_NODE_MAP */
static inline unsigned long __meminit zone_spanned_pages_in_node(int nid,
					unsigned long zone_type,
					unsigned long *zones_size)
{
	return zones_size[zone_type];
}

static inline unsigned long __meminit zone_absent_pages_in_node(int nid,
						unsigned long zone_type,
						unsigned long *zholes_size)
{
	if (!zholes_size)
		return 0;

	return zholes_size[zone_type];
}

#endif /* CONFIG_HAVE_MEMBLOCK_NODE_MAP */

static void __meminit calculate_node_totalpages(struct pglist_data *pgdat,
		unsigned long *zones_size, unsigned long *zholes_size)
{
	unsigned long realtotalpages, totalpages = 0;
	enum zone_type i;

	for (i = 0; i < MAX_NR_ZONES; i++)
		totalpages += zone_spanned_pages_in_node(pgdat->node_id, i,
								zones_size);
	pgdat->node_spanned_pages = totalpages;

	realtotalpages = totalpages;
	for (i = 0; i < MAX_NR_ZONES; i++)
		realtotalpages -=
			zone_absent_pages_in_node(pgdat->node_id, i,
								zholes_size);
	pgdat->node_present_pages = realtotalpages;
	printk(KERN_DEBUG "On node %d totalpages: %lu\n", pgdat->node_id,
							realtotalpages);
}

#ifndef CONFIG_SPARSEMEM
/*
 * Calculate the size of the zone->blockflags rounded to an unsigned long
 * Start by making sure zonesize is a multiple of pageblock_order by rounding
 * up. Then use 1 NR_PAGEBLOCK_BITS worth of bits per pageblock, finally
 * round what is now in bits to nearest long in bits, then return it in
 * bytes.
 */
static unsigned long __init usemap_size(unsigned long zonesize)
{
	unsigned long usemapsize;

	usemapsize = roundup(zonesize, pageblock_nr_pages);
	usemapsize = usemapsize >> pageblock_order;
	usemapsize *= NR_PAGEBLOCK_BITS;
	usemapsize = roundup(usemapsize, 8 * sizeof(unsigned long));

	return usemapsize / 8;
}

static void __init setup_usemap(struct pglist_data *pgdat,
				struct zone *zone, unsigned long zonesize)
{
	unsigned long usemapsize = usemap_size(zonesize);
	zone->pageblock_flags = NULL;
	if (usemapsize)
		zone->pageblock_flags = alloc_bootmem_node_nopanic(pgdat,
								   usemapsize);
}
#else
static inline void setup_usemap(struct pglist_data *pgdat,
				struct zone *zone, unsigned long zonesize) {}
#endif /* CONFIG_SPARSEMEM */

#ifdef CONFIG_HUGETLB_PAGE_SIZE_VARIABLE

/* Return a sensible default order for the pageblock size. */
static inline int pageblock_default_order(void)
{
	if (HPAGE_SHIFT > PAGE_SHIFT)
		return HUGETLB_PAGE_ORDER;

	return MAX_ORDER-1;
}

/* Initialise the number of pages represented by NR_PAGEBLOCK_BITS */
static inline void __init set_pageblock_order(unsigned int order)
{
	/* Check that pageblock_nr_pages has not already been setup */
	if (pageblock_order)
		return;

	/*
	 * Assume the largest contiguous order of interest is a huge page.
	 * This value may be variable depending on boot parameters on IA64
	 */
	pageblock_order = order;
}
#else /* CONFIG_HUGETLB_PAGE_SIZE_VARIABLE */

/*
 * When CONFIG_HUGETLB_PAGE_SIZE_VARIABLE is not set, set_pageblock_order()
 * and pageblock_default_order() are unused as pageblock_order is set
 * at compile-time. See include/linux/pageblock-flags.h for the values of
 * pageblock_order based on the kernel config
 */
static inline int pageblock_default_order(unsigned int order)
{
	return MAX_ORDER-1;
}
#define set_pageblock_order(x)	do {} while (0)

#endif /* CONFIG_HUGETLB_PAGE_SIZE_VARIABLE */

/*
 * Set up the zone data structures:
 *   - mark all pages reserved
 *   - mark all memory queues empty
 *   - clear the memory bitmaps
 */
static void __paginginit free_area_init_core(struct pglist_data *pgdat,
		unsigned long *zones_size, unsigned long *zholes_size)
{
	enum zone_type j;
	int nid = pgdat->node_id;
	unsigned long zone_start_pfn = pgdat->node_start_pfn;
	int ret;

	pgdat_resize_init(pgdat);
	pgdat->nr_zones = 0;
	init_waitqueue_head(&pgdat->kswapd_wait);
	pgdat->kswapd_max_order = 0;
	pgdat_page_cgroup_init(pgdat);
	
	for (j = 0; j < MAX_NR_ZONES; j++) {
		struct zone *zone = pgdat->node_zones + j;
		unsigned long size, realsize, memmap_pages;
		enum lru_list lru;

		size = zone_spanned_pages_in_node(nid, j, zones_size);
		realsize = size - zone_absent_pages_in_node(nid, j,
								zholes_size);

		/*
		 * Adjust realsize so that it accounts for how much memory
		 * is used by this zone for memmap. This affects the watermark
		 * and per-cpu initialisations
		 */
		memmap_pages =
			PAGE_ALIGN(size * sizeof(struct page)) >> PAGE_SHIFT;
		if (realsize >= memmap_pages) {
			realsize -= memmap_pages;
			if (memmap_pages)
				printk(KERN_DEBUG
				       "  %s zone: %lu pages used for memmap\n",
				       zone_names[j], memmap_pages);
		} else
			printk(KERN_WARNING
				"  %s zone: %lu pages exceeds realsize %lu\n",
				zone_names[j], memmap_pages, realsize);

		/* Account for reserved pages */
		if (j == 0 && realsize > dma_reserve) {
			realsize -= dma_reserve;
			printk(KERN_DEBUG "  %s zone: %lu pages reserved\n",
					zone_names[0], dma_reserve);
		}

		if (!is_highmem_idx(j))
			nr_kernel_pages += realsize;
		nr_all_pages += realsize;

		zone->spanned_pages = size;
		zone->present_pages = realsize;
#ifdef CONFIG_NUMA
		zone->node = nid;
		zone->min_unmapped_pages = (realsize*sysctl_min_unmapped_ratio)
						/ 100;
		zone->min_slab_pages = (realsize * sysctl_min_slab_ratio) / 100;
#endif
		zone->name = zone_names[j];
		spin_lock_init(&zone->lock);
		spin_lock_init(&zone->lru_lock);
		zone_seqlock_init(zone);
		zone->zone_pgdat = pgdat;

		zone_pcp_init(zone);
		for_each_lru(lru)
			INIT_LIST_HEAD(&zone->lruvec.lists[lru]);
		zone->reclaim_stat.recent_rotated[0] = 0;
		zone->reclaim_stat.recent_rotated[1] = 0;
		zone->reclaim_stat.recent_scanned[0] = 0;
		zone->reclaim_stat.recent_scanned[1] = 0;
		zap_zone_vm_stats(zone);
		zone->flags = 0;
		if (!size)
			continue;

		set_pageblock_order(pageblock_default_order());
		setup_usemap(pgdat, zone, size);
		ret = init_currently_empty_zone(zone, zone_start_pfn,
						size, MEMMAP_EARLY);
		BUG_ON(ret);
		memmap_init(size, nid, j, zone_start_pfn);
		zone_start_pfn += size;
	}
}

static void __init_refok alloc_node_mem_map(struct pglist_data *pgdat)
{
	/* Skip empty nodes */
	if (!pgdat->node_spanned_pages)
		return;

#ifdef CONFIG_FLAT_NODE_MEM_MAP
	/* ia64 gets its own node_mem_map, before this, without bootmem */
	if (!pgdat->node_mem_map) {
		unsigned long size, start, end;
		struct page *map;

		/*
		 * The zone's endpoints aren't required to be MAX_ORDER
		 * aligned but the node_mem_map endpoints must be in order
		 * for the buddy allocator to function correctly.
		 */
		start = pgdat->node_start_pfn & ~(MAX_ORDER_NR_PAGES - 1);
		end = pgdat->node_start_pfn + pgdat->node_spanned_pages;
		end = ALIGN(end, MAX_ORDER_NR_PAGES);
		size =  (end - start) * sizeof(struct page);
		map = alloc_remap(pgdat->node_id, size);
		if (!map)
			map = alloc_bootmem_node_nopanic(pgdat, size);
		pgdat->node_mem_map = map + (pgdat->node_start_pfn - start);
	}
#ifndef CONFIG_NEED_MULTIPLE_NODES
	/*
	 * With no DISCONTIG, the global mem_map is just set as node 0's
	 */
	if (pgdat == NODE_DATA(0)) {
		mem_map = NODE_DATA(0)->node_mem_map;
#ifdef CONFIG_HAVE_MEMBLOCK_NODE_MAP
		if (page_to_pfn(mem_map) != pgdat->node_start_pfn)
			mem_map -= (pgdat->node_start_pfn - ARCH_PFN_OFFSET);
#endif /* CONFIG_HAVE_MEMBLOCK_NODE_MAP */
	}
#endif
#endif /* CONFIG_FLAT_NODE_MEM_MAP */
}

void __paginginit free_area_init_node(int nid, unsigned long *zones_size,
		unsigned long node_start_pfn, unsigned long *zholes_size)
{
	pg_data_t *pgdat = NODE_DATA(nid);

	pgdat->node_id = nid;
	pgdat->node_start_pfn = node_start_pfn;
	calculate_node_totalpages(pgdat, zones_size, zholes_size);

	alloc_node_mem_map(pgdat);
#ifdef CONFIG_FLAT_NODE_MEM_MAP
	printk(KERN_DEBUG "free_area_init_node: node %d, pgdat %08lx, node_mem_map %08lx\n",
		nid, (unsigned long)pgdat,
		(unsigned long)pgdat->node_mem_map);
#endif

	free_area_init_core(pgdat, zones_size, zholes_size);
}

#ifdef CONFIG_HAVE_MEMBLOCK_NODE_MAP

#if MAX_NUMNODES > 1
/*
 * Figure out the number of possible node ids.
 */
static void __init setup_nr_node_ids(void)
{
	unsigned int node;
	unsigned int highest = 0;

	for_each_node_mask(node, node_possible_map)
		highest = node;
	nr_node_ids = highest + 1;
}
#else
static inline void setup_nr_node_ids(void)
{
}
#endif

/**
 * node_map_pfn_alignment - determine the maximum internode alignment
 *
 * This function should be called after node map is populated and sorted.
 * It calculates the maximum power of two alignment which can distinguish
 * all the nodes.
 *
 * For example, if all nodes are 1GiB and aligned to 1GiB, the return value
 * would indicate 1GiB alignment with (1 << (30 - PAGE_SHIFT)).  If the
 * nodes are shifted by 256MiB, 256MiB.  Note that if only the last node is
 * shifted, 1GiB is enough and this function will indicate so.
 *
 * This is used to test whether pfn -> nid mapping of the chosen memory
 * model has fine enough granularity to avoid incorrect mapping for the
 * populated node map.
 *
 * Returns the determined alignment in pfn's.  0 if there is no alignment
 * requirement (single node).
 */
unsigned long __init node_map_pfn_alignment(void)
{
	unsigned long accl_mask = 0, last_end = 0;
	unsigned long start, end, mask;
	int last_nid = -1;
	int i, nid;

	for_each_mem_pfn_range(i, MAX_NUMNODES, &start, &end, &nid) {
		if (!start || last_nid < 0 || last_nid == nid) {
			last_nid = nid;
			last_end = end;
			continue;
		}

		/*
		 * Start with a mask granular enough to pin-point to the
		 * start pfn and tick off bits one-by-one until it becomes
		 * too coarse to separate the current node from the last.
		 */
		mask = ~((1 << __ffs(start)) - 1);
		while (mask && last_end <= (start & (mask << 1)))
			mask <<= 1;

		/* accumulate all internode masks */
		accl_mask |= mask;
	}

	/* convert mask to number of pages */
	return ~accl_mask + 1;
}

/* Find the lowest pfn for a node */
static unsigned long __init find_min_pfn_for_node(int nid)
{
	unsigned long min_pfn = ULONG_MAX;
	unsigned long start_pfn;
	int i;

	for_each_mem_pfn_range(i, nid, &start_pfn, NULL, NULL)
		min_pfn = min(min_pfn, start_pfn);

	if (min_pfn == ULONG_MAX) {
		printk(KERN_WARNING
			"Could not find start_pfn for node %d\n", nid);
		return 0;
	}

	return min_pfn;
}

/**
 * find_min_pfn_with_active_regions - Find the minimum PFN registered
 *
 * It returns the minimum PFN based on information provided via
 * add_active_range().
 */
unsigned long __init find_min_pfn_with_active_regions(void)
{
	return find_min_pfn_for_node(MAX_NUMNODES);
}

/*
 * early_calculate_totalpages()
 * Sum pages in active regions for movable zone.
 * Populate N_HIGH_MEMORY for calculating usable_nodes.
 */
static unsigned long __init early_calculate_totalpages(void)
{
	unsigned long totalpages = 0;
	unsigned long start_pfn, end_pfn;
	int i, nid;

	for_each_mem_pfn_range(i, MAX_NUMNODES, &start_pfn, &end_pfn, &nid) {
		unsigned long pages = end_pfn - start_pfn;

		totalpages += pages;
		if (pages)
			node_set_state(nid, N_HIGH_MEMORY);
	}
  	return totalpages;
}

/*
 * Find the PFN the Movable zone begins in each node. Kernel memory
 * is spread evenly between nodes as long as the nodes have enough
 * memory. When they don't, some nodes will have more kernelcore than
 * others
 */
static void __init find_zone_movable_pfns_for_nodes(void)
{
	int i, nid;
	unsigned long usable_startpfn;
	unsigned long kernelcore_node, kernelcore_remaining;
	/* save the state before borrow the nodemask */
	nodemask_t saved_node_state = node_states[N_HIGH_MEMORY];
	unsigned long totalpages = early_calculate_totalpages();
	int usable_nodes = nodes_weight(node_states[N_HIGH_MEMORY]);

#ifdef CONFIG_FIX_MOVABLE_ZONE
	required_movablecore = movable_reserved_size >> PAGE_SHIFT;
#endif
	/*
	 * If movablecore was specified, calculate what size of
	 * kernelcore that corresponds so that memory usable for
	 * any allocation type is evenly spread. If both kernelcore
	 * and movablecore are specified, then the value of kernelcore
	 * will be used for required_kernelcore if it's greater than
	 * what movablecore would have allowed.
	 */
	if (required_movablecore) {
		unsigned long corepages;

		/*
		 * Round-up so that ZONE_MOVABLE is at least as large as what
		 * was requested by the user
		 */
		required_movablecore =
			roundup(required_movablecore, MAX_ORDER_NR_PAGES);
		corepages = totalpages - required_movablecore;

		required_kernelcore = max(required_kernelcore, corepages);
	}

	/* If kernelcore was not specified, there is no ZONE_MOVABLE */
	if (!required_kernelcore)
		goto out;

	/* usable_startpfn is the lowest possible pfn ZONE_MOVABLE can be at */
	find_usable_zone_for_movable();
	usable_startpfn = arch_zone_lowest_possible_pfn[movable_zone];

restart:
	/* Spread kernelcore memory as evenly as possible throughout nodes */
	kernelcore_node = required_kernelcore / usable_nodes;
	for_each_node_state(nid, N_HIGH_MEMORY) {
		unsigned long start_pfn, end_pfn;

		/*
		 * Recalculate kernelcore_node if the division per node
		 * now exceeds what is necessary to satisfy the requested
		 * amount of memory for the kernel
		 */
		if (required_kernelcore < kernelcore_node)
			kernelcore_node = required_kernelcore / usable_nodes;

		/*
		 * As the map is walked, we track how much memory is usable
		 * by the kernel using kernelcore_remaining. When it is
		 * 0, the rest of the node is usable by ZONE_MOVABLE
		 */
		kernelcore_remaining = kernelcore_node;

		/* Go through each range of PFNs within this node */
		for_each_mem_pfn_range(i, nid, &start_pfn, &end_pfn, NULL) {
			unsigned long size_pages;

			start_pfn = max(start_pfn, zone_movable_pfn[nid]);
			if (start_pfn >= end_pfn)
				continue;

			/* Account for what is only usable for kernelcore */
			if (start_pfn < usable_startpfn) {
				unsigned long kernel_pages;
				kernel_pages = min(end_pfn, usable_startpfn)
								- start_pfn;

				kernelcore_remaining -= min(kernel_pages,
							kernelcore_remaining);
				required_kernelcore -= min(kernel_pages,
							required_kernelcore);

				/* Continue if range is now fully accounted */
				if (end_pfn <= usable_startpfn) {

					/*
					 * Push zone_movable_pfn to the end so
					 * that if we have to rebalance
					 * kernelcore across nodes, we will
					 * not double account here
					 */
					zone_movable_pfn[nid] = end_pfn;
					continue;
				}
				start_pfn = usable_startpfn;
			}

			/*
			 * The usable PFN range for ZONE_MOVABLE is from
			 * start_pfn->end_pfn. Calculate size_pages as the
			 * number of pages used as kernelcore
			 */
			size_pages = end_pfn - start_pfn;
			if (size_pages > kernelcore_remaining)
				size_pages = kernelcore_remaining;
			zone_movable_pfn[nid] = start_pfn + size_pages;

			/*
			 * Some kernelcore has been met, update counts and
			 * break if the kernelcore for this node has been
			 * satisified
			 */
			required_kernelcore -= min(required_kernelcore,
								size_pages);
			kernelcore_remaining -= size_pages;
			if (!kernelcore_remaining)
				break;
		}
	}

	/*
	 * If there is still required_kernelcore, we do another pass with one
	 * less node in the count. This will push zone_movable_pfn[nid] further
	 * along on the nodes that still have memory until kernelcore is
	 * satisified
	 */
	usable_nodes--;
	if (usable_nodes && required_kernelcore > usable_nodes)
		goto restart;

	/* Align start of ZONE_MOVABLE on all nids to MAX_ORDER_NR_PAGES */
	for (nid = 0; nid < MAX_NUMNODES; nid++)
		zone_movable_pfn[nid] =
			roundup(zone_movable_pfn[nid], MAX_ORDER_NR_PAGES);

out:
	/* restore the node_state */
	node_states[N_HIGH_MEMORY] = saved_node_state;
}

/* Any regular memory on that node ? */
static void check_for_regular_memory(pg_data_t *pgdat)
{
#ifdef CONFIG_HIGHMEM
	enum zone_type zone_type;

	for (zone_type = 0; zone_type <= ZONE_NORMAL; zone_type++) {
		struct zone *zone = &pgdat->node_zones[zone_type];
		if (zone->present_pages) {
			node_set_state(zone_to_nid(zone), N_NORMAL_MEMORY);
			break;
		}
	}
#endif
}

/**
 * free_area_init_nodes - Initialise all pg_data_t and zone data
 * @max_zone_pfn: an array of max PFNs for each zone
 *
 * This will call free_area_init_node() for each active node in the system.
 * Using the page ranges provided by add_active_range(), the size of each
 * zone in each node and their holes is calculated. If the maximum PFN
 * between two adjacent zones match, it is assumed that the zone is empty.
 * For example, if arch_max_dma_pfn == arch_max_dma32_pfn, it is assumed
 * that arch_max_dma32_pfn has no pages. It is also assumed that a zone
 * starts where the previous one ended. For example, ZONE_DMA32 starts
 * at arch_max_dma_pfn.
 */
void __init free_area_init_nodes(unsigned long *max_zone_pfn)
{
	unsigned long start_pfn, end_pfn;
	int i, nid;

	/* Record where the zone boundaries are */
	memset(arch_zone_lowest_possible_pfn, 0,
				sizeof(arch_zone_lowest_possible_pfn));
	memset(arch_zone_highest_possible_pfn, 0,
				sizeof(arch_zone_highest_possible_pfn));
	arch_zone_lowest_possible_pfn[0] = find_min_pfn_with_active_regions();
	arch_zone_highest_possible_pfn[0] = max_zone_pfn[0];
	for (i = 1; i < MAX_NR_ZONES; i++) {
		if (i == ZONE_MOVABLE)
			continue;
		arch_zone_lowest_possible_pfn[i] =
			arch_zone_highest_possible_pfn[i-1];
		arch_zone_highest_possible_pfn[i] =
			max(max_zone_pfn[i], arch_zone_lowest_possible_pfn[i]);
	}
	arch_zone_lowest_possible_pfn[ZONE_MOVABLE] = 0;
	arch_zone_highest_possible_pfn[ZONE_MOVABLE] = 0;

	/* Find the PFNs that ZONE_MOVABLE begins at in each node */
	memset(zone_movable_pfn, 0, sizeof(zone_movable_pfn));
	find_zone_movable_pfns_for_nodes();

	/* Print out the zone ranges */
	printk("Zone PFN ranges:\n");
	for (i = 0; i < MAX_NR_ZONES; i++) {
		if (i == ZONE_MOVABLE)
			continue;
		printk("  %-8s ", zone_names[i]);
		if (arch_zone_lowest_possible_pfn[i] ==
				arch_zone_highest_possible_pfn[i])
			printk("empty\n");
		else
			printk("%0#10lx -> %0#10lx\n",
				arch_zone_lowest_possible_pfn[i],
				arch_zone_highest_possible_pfn[i]);
	}

	/* Print out the PFNs ZONE_MOVABLE begins at in each node */
	printk("Movable zone start PFN for each node\n");
	for (i = 0; i < MAX_NUMNODES; i++) {
		if (zone_movable_pfn[i])
			printk("  Node %d: %lu\n", i, zone_movable_pfn[i]);
	}

	/* Print out the early_node_map[] */
	printk("Early memory PFN ranges\n");
	for_each_mem_pfn_range(i, MAX_NUMNODES, &start_pfn, &end_pfn, &nid)
		printk("  %3d: %0#10lx -> %0#10lx\n", nid, start_pfn, end_pfn);

	/* Initialise every node */
	mminit_verify_pageflags_layout();
	setup_nr_node_ids();
	for_each_online_node(nid) {
		pg_data_t *pgdat = NODE_DATA(nid);
		free_area_init_node(nid, NULL,
				find_min_pfn_for_node(nid), NULL);

		/* Any memory on that node */
		if (pgdat->node_present_pages)
			node_set_state(nid, N_HIGH_MEMORY);
		check_for_regular_memory(pgdat);
	}
}

static int __init cmdline_parse_core(char *p, unsigned long *core)
{
	unsigned long long coremem;
	if (!p)
		return -EINVAL;

	coremem = memparse(p, &p);
	*core = coremem >> PAGE_SHIFT;

	/* Paranoid check that UL is enough for the coremem value */
	WARN_ON((coremem >> PAGE_SHIFT) > ULONG_MAX);

	return 0;
}

/*
 * kernelcore=size sets the amount of memory for use for allocations that
 * cannot be reclaimed or migrated.
 */
static int __init cmdline_parse_kernelcore(char *p)
{
	return cmdline_parse_core(p, &required_kernelcore);
}

/*
 * movablecore=size sets the amount of memory for use for allocations that
 * can be reclaimed or migrated.
 */
static int __init cmdline_parse_movablecore(char *p)
{
	return cmdline_parse_core(p, &required_movablecore);
}

early_param("kernelcore", cmdline_parse_kernelcore);
early_param("movablecore", cmdline_parse_movablecore);

#endif /* CONFIG_HAVE_MEMBLOCK_NODE_MAP */

/**
 * set_dma_reserve - set the specified number of pages reserved in the first zone
 * @new_dma_reserve: The number of pages to mark reserved
 *
 * The per-cpu batchsize and zone watermarks are determined by present_pages.
 * In the DMA zone, a significant percentage may be consumed by kernel image
 * and other unfreeable allocations which can skew the watermarks badly. This
 * function may optionally be used to account for unfreeable pages in the
 * first zone (e.g., ZONE_DMA). The effect will be lower watermarks and
 * smaller per-cpu batchsize.
 */
void __init set_dma_reserve(unsigned long new_dma_reserve)
{
	dma_reserve = new_dma_reserve;
}

void __init free_area_init(unsigned long *zones_size)
{
	free_area_init_node(0, zones_size,
			__pa(PAGE_OFFSET) >> PAGE_SHIFT, NULL);
}

static int page_alloc_cpu_notify(struct notifier_block *self,
				 unsigned long action, void *hcpu)
{
	int cpu = (unsigned long)hcpu;

	if (action == CPU_DEAD || action == CPU_DEAD_FROZEN) {
		lru_add_drain_cpu(cpu);
		drain_pages(cpu);

		/*
		 * Spill the event counters of the dead processor
		 * into the current processors event counters.
		 * This artificially elevates the count of the current
		 * processor.
		 */
		vm_events_fold_cpu(cpu);

		/*
		 * Zero the differential counters of the dead processor
		 * so that the vm statistics are consistent.
		 *
		 * This is only okay since the processor is dead and cannot
		 * race with what we are doing.
		 */
		refresh_cpu_vm_stats(cpu);
	}
	return NOTIFY_OK;
}

void __init page_alloc_init(void)
{
	hotcpu_notifier(page_alloc_cpu_notify, 0);
}

/*
 * calculate_totalreserve_pages - called when sysctl_lower_zone_reserve_ratio
 *	or min_free_kbytes changes.
 */
static void calculate_totalreserve_pages(void)
{
	struct pglist_data *pgdat;
	unsigned long reserve_pages = 0;
	enum zone_type i, j;

	for_each_online_pgdat(pgdat) {
		for (i = 0; i < MAX_NR_ZONES; i++) {
			struct zone *zone = pgdat->node_zones + i;
			unsigned long max = 0;

			/* Find valid and maximum lowmem_reserve in the zone */
			for (j = i; j < MAX_NR_ZONES; j++) {
				if (zone->lowmem_reserve[j] > max)
					max = zone->lowmem_reserve[j];
			}

			/* we treat the high watermark as reserved pages. */
			max += high_wmark_pages(zone);

			if (max > zone->present_pages)
				max = zone->present_pages;
			reserve_pages += max;
			/*
			 * Lowmem reserves are not available to
			 * GFP_HIGHUSER page cache allocations and
			 * kswapd tries to balance zones to their high
			 * watermark.  As a result, neither should be
			 * regarded as dirtyable memory, to prevent a
			 * situation where reclaim has to clean pages
			 * in order to balance the zones.
			 */
			zone->dirty_balance_reserve = max;
		}
	}
	dirty_balance_reserve = reserve_pages;
	totalreserve_pages = reserve_pages;
}

/*
 * setup_per_zone_lowmem_reserve - called whenever
 *	sysctl_lower_zone_reserve_ratio changes.  Ensures that each zone
 *	has a correct pages reserved value, so an adequate number of
 *	pages are left in the zone after a successful __alloc_pages().
 */
static void setup_per_zone_lowmem_reserve(void)
{
	struct pglist_data *pgdat;
	enum zone_type j, idx;

	for_each_online_pgdat(pgdat) {
		for (j = 0; j < MAX_NR_ZONES; j++) {
			struct zone *zone = pgdat->node_zones + j;
			unsigned long present_pages = zone->present_pages;

			zone->lowmem_reserve[j] = 0;

			idx = j;
			while (idx) {
				struct zone *lower_zone;

				idx--;

				if (sysctl_lowmem_reserve_ratio[idx] < 1)
					sysctl_lowmem_reserve_ratio[idx] = 1;

				lower_zone = pgdat->node_zones + idx;
				lower_zone->lowmem_reserve[j] = present_pages /
					sysctl_lowmem_reserve_ratio[idx];
				present_pages += lower_zone->present_pages;
			}
		}
	}

	/* update totalreserve_pages */
	calculate_totalreserve_pages();
}

/**
 * setup_per_zone_wmarks - called when min_free_kbytes changes
 * or when memory is hot-{added|removed}
 *
 * Ensures that the watermark[min,low,high] values for each zone are set
 * correctly with respect to min_free_kbytes.
 */
void setup_per_zone_wmarks(void)
{
	unsigned long pages_min = min_free_kbytes >> (PAGE_SHIFT - 10);
	unsigned long lowmem_pages = 0;
	struct zone *zone;
	unsigned long flags;

	/* Calculate total number of !ZONE_HIGHMEM pages */
	for_each_zone(zone) {
		if (!is_highmem(zone))
			lowmem_pages += zone->present_pages;
	}

	for_each_zone(zone) {
		u64 tmp;

		spin_lock_irqsave(&zone->lock, flags);
		tmp = (u64)pages_min * zone->present_pages;
		do_div(tmp, lowmem_pages);
		if (is_highmem(zone)) {
			/*
			 * __GFP_HIGH and PF_MEMALLOC allocations usually don't
			 * need highmem pages, so cap pages_min to a small
			 * value here.
			 *
			 * The WMARK_HIGH-WMARK_LOW and (WMARK_LOW-WMARK_MIN)
			 * deltas controls asynch page reclaim, and so should
			 * not be capped for highmem.
			 */
			int min_pages;

			min_pages = zone->present_pages / 1024;
			if (min_pages < SWAP_CLUSTER_MAX)
				min_pages = SWAP_CLUSTER_MAX;
			if (min_pages > 128)
				min_pages = 128;
			zone->watermark[WMARK_MIN] = min_pages;
		} else {
			/*
			 * If it's a lowmem zone, reserve a number of pages
			 * proportionate to the zone's size.
			 */
			zone->watermark[WMARK_MIN] = tmp;
		}

		zone->watermark[WMARK_LOW]  = min_wmark_pages(zone) + (tmp >> 2);
		zone->watermark[WMARK_HIGH] = min_wmark_pages(zone) + (tmp >> 1);
		setup_zone_migrate_reserve(zone);
		spin_unlock_irqrestore(&zone->lock, flags);
	}

	/* update totalreserve_pages */
	calculate_totalreserve_pages();
}

/*
 * The inactive anon list should be small enough that the VM never has to
 * do too much work, but large enough that each inactive page has a chance
 * to be referenced again before it is swapped out.
 *
 * The inactive_anon ratio is the target ratio of ACTIVE_ANON to
 * INACTIVE_ANON pages on this zone's LRU, maintained by the
 * pageout code. A zone->inactive_ratio of 3 means 3:1 or 25% of
 * the anonymous pages are kept on the inactive list.
 *
 * total     target    max
 * memory    ratio     inactive anon
 * -------------------------------------
 *   10MB       1         5MB
 *  100MB       1        50MB
 *    1GB       3       250MB
 *   10GB      10       0.9GB
 *  100GB      31         3GB
 *    1TB     101        10GB
 *   10TB     320        32GB
 */
static void __meminit calculate_zone_inactive_ratio(struct zone *zone)
{
	unsigned int gb, ratio;

	/* Zone size in gigabytes */
	gb = zone->present_pages >> (30 - PAGE_SHIFT);
	if (gb)
		ratio = int_sqrt(10 * gb);
	else
		ratio = 1;

	zone->inactive_ratio = ratio;
}

static void __meminit setup_per_zone_inactive_ratio(void)
{
	struct zone *zone;

	for_each_zone(zone)
		calculate_zone_inactive_ratio(zone);
}

/*
 * Initialise min_free_kbytes.
 *
 * For small machines we want it small (128k min).  For large machines
 * we want it large (64MB max).  But it is not linear, because network
 * bandwidth does not increase linearly with machine size.  We use
 *
 * 	min_free_kbytes = 4 * sqrt(lowmem_kbytes), for better accuracy:
 *	min_free_kbytes = sqrt(lowmem_kbytes * 16)
 *
 * which yields
 *
 * 16MB:	512k
 * 32MB:	724k
 * 64MB:	1024k
 * 128MB:	1448k
 * 256MB:	2048k
 * 512MB:	2896k
 * 1024MB:	4096k
 * 2048MB:	5792k
 * 4096MB:	8192k
 * 8192MB:	11584k
 * 16384MB:	16384k
 */
int __meminit init_per_zone_wmark_min(void)
{
	unsigned long lowmem_kbytes;

	lowmem_kbytes = nr_free_buffer_pages() * (PAGE_SIZE >> 10);

	min_free_kbytes = int_sqrt(lowmem_kbytes * 16);
	if (min_free_kbytes < 128)
		min_free_kbytes = 128;
	if (min_free_kbytes > 65536)
		min_free_kbytes = 65536;
	setup_per_zone_wmarks();
	refresh_zone_stat_thresholds();
	setup_per_zone_lowmem_reserve();
	setup_per_zone_inactive_ratio();
	return 0;
}
module_init(init_per_zone_wmark_min)

/*
 * min_free_kbytes_sysctl_handler - just a wrapper around proc_dointvec() so 
 *	that we can call two helper functions whenever min_free_kbytes
 *	changes.
 */
int min_free_kbytes_sysctl_handler(ctl_table *table, int write, 
	void __user *buffer, size_t *length, loff_t *ppos)
{
	proc_dointvec(table, write, buffer, length, ppos);
	if (write)
		setup_per_zone_wmarks();
	return 0;
}

#ifdef CONFIG_NUMA
int sysctl_min_unmapped_ratio_sysctl_handler(ctl_table *table, int write,
	void __user *buffer, size_t *length, loff_t *ppos)
{
	struct zone *zone;
	int rc;

	rc = proc_dointvec_minmax(table, write, buffer, length, ppos);
	if (rc)
		return rc;

	for_each_zone(zone)
		zone->min_unmapped_pages = (zone->present_pages *
				sysctl_min_unmapped_ratio) / 100;
	return 0;
}

int sysctl_min_slab_ratio_sysctl_handler(ctl_table *table, int write,
	void __user *buffer, size_t *length, loff_t *ppos)
{
	struct zone *zone;
	int rc;

	rc = proc_dointvec_minmax(table, write, buffer, length, ppos);
	if (rc)
		return rc;

	for_each_zone(zone)
		zone->min_slab_pages = (zone->present_pages *
				sysctl_min_slab_ratio) / 100;
	return 0;
}
#endif

/*
 * lowmem_reserve_ratio_sysctl_handler - just a wrapper around
 *	proc_dointvec() so that we can call setup_per_zone_lowmem_reserve()
 *	whenever sysctl_lowmem_reserve_ratio changes.
 *
 * The reserve ratio obviously has absolutely no relation with the
 * minimum watermarks. The lowmem reserve ratio can only make sense
 * if in function of the boot time zone sizes.
 */
int lowmem_reserve_ratio_sysctl_handler(ctl_table *table, int write,
	void __user *buffer, size_t *length, loff_t *ppos)
{
	proc_dointvec_minmax(table, write, buffer, length, ppos);
	setup_per_zone_lowmem_reserve();
	return 0;
}

/*
 * percpu_pagelist_fraction - changes the pcp->high for each zone on each
 * cpu.  It is the fraction of total pages in each zone that a hot per cpu pagelist
 * can have before it gets flushed back to buddy allocator.
 */

int percpu_pagelist_fraction_sysctl_handler(ctl_table *table, int write,
	void __user *buffer, size_t *length, loff_t *ppos)
{
	struct zone *zone;
	unsigned int cpu;
	int ret;

	ret = proc_dointvec_minmax(table, write, buffer, length, ppos);
	if (!write || (ret < 0))
		return ret;
	for_each_populated_zone(zone) {
		for_each_possible_cpu(cpu) {
			unsigned long  high;
			high = zone->present_pages / percpu_pagelist_fraction;
			setup_pagelist_highmark(
				per_cpu_ptr(zone->pageset, cpu), high);
		}
	}
	return 0;
}

int hashdist = HASHDIST_DEFAULT;

#ifdef CONFIG_NUMA
static int __init set_hashdist(char *str)
{
	if (!str)
		return 0;
	hashdist = simple_strtoul(str, &str, 0);
	return 1;
}
__setup("hashdist=", set_hashdist);
#endif

/*
 * allocate a large system hash table from bootmem
 * - it is assumed that the hash table must contain an exact power-of-2
 *   quantity of entries
 * - limit is the number of hash buckets, not the total allocation size
 */
void *__init alloc_large_system_hash(const char *tablename,
				     unsigned long bucketsize,
				     unsigned long numentries,
				     int scale,
				     int flags,
				     unsigned int *_hash_shift,
				     unsigned int *_hash_mask,
				     unsigned long limit)
{
	unsigned long long max = limit;
	unsigned long log2qty, size;
	void *table = NULL;

	/* allow the kernel cmdline to have a say */
	if (!numentries) {
		/* round applicable memory size up to nearest megabyte */
		numentries = nr_kernel_pages;
		numentries += (1UL << (20 - PAGE_SHIFT)) - 1;
		numentries >>= 20 - PAGE_SHIFT;
		numentries <<= 20 - PAGE_SHIFT;

		/* limit to 1 bucket per 2^scale bytes of low memory */
		if (scale > PAGE_SHIFT)
			numentries >>= (scale - PAGE_SHIFT);
		else
			numentries <<= (PAGE_SHIFT - scale);

		/* Make sure we've got at least a 0-order allocation.. */
		if (unlikely(flags & HASH_SMALL)) {
			/* Makes no sense without HASH_EARLY */
			WARN_ON(!(flags & HASH_EARLY));
			if (!(numentries >> *_hash_shift)) {
				numentries = 1UL << *_hash_shift;
				BUG_ON(!numentries);
			}
		} else if (unlikely((numentries * bucketsize) < PAGE_SIZE))
			numentries = PAGE_SIZE / bucketsize;
	}
	numentries = roundup_pow_of_two(numentries);

	/* limit allocation size to 1/16 total memory by default */
	if (max == 0) {
		max = ((unsigned long long)nr_all_pages << PAGE_SHIFT) >> 4;
		do_div(max, bucketsize);
	}
	max = min(max, 0x80000000ULL);

	if (numentries > max)
		numentries = max;

	log2qty = ilog2(numentries);

	do {
		size = bucketsize << log2qty;
		if (flags & HASH_EARLY)
			table = alloc_bootmem_nopanic(size);
		else if (hashdist)
			table = __vmalloc(size, GFP_ATOMIC, PAGE_KERNEL);
		else {
			/*
			 * If bucketsize is not a power-of-two, we may free
			 * some pages at the end of hash table which
			 * alloc_pages_exact() automatically does
			 */
			if (get_order(size) < MAX_ORDER) {
				table = alloc_pages_exact(size, GFP_ATOMIC);
				kmemleak_alloc(table, size, 1, GFP_ATOMIC);
			}
		}
	} while (!table && size > PAGE_SIZE && --log2qty);

	if (!table)
		panic("Failed to allocate %s hash table\n", tablename);

	printk(KERN_INFO "%s hash table entries: %ld (order: %d, %lu bytes)\n",
	       tablename,
	       (1UL << log2qty),
	       ilog2(size) - PAGE_SHIFT,
	       size);

	if (_hash_shift)
		*_hash_shift = log2qty;
	if (_hash_mask)
		*_hash_mask = (1 << log2qty) - 1;

	return table;
}

/* Return a pointer to the bitmap storing bits affecting a block of pages */
static inline unsigned long *get_pageblock_bitmap(struct zone *zone,
							unsigned long pfn)
{
#ifdef CONFIG_SPARSEMEM
	return __pfn_to_section(pfn)->pageblock_flags;
#else
	return zone->pageblock_flags;
#endif /* CONFIG_SPARSEMEM */
}

static inline int pfn_to_bitidx(struct zone *zone, unsigned long pfn)
{
#ifdef CONFIG_SPARSEMEM
	pfn &= (PAGES_PER_SECTION-1);
	return (pfn >> pageblock_order) * NR_PAGEBLOCK_BITS;
#else
	pfn = pfn - zone->zone_start_pfn;
	return (pfn >> pageblock_order) * NR_PAGEBLOCK_BITS;
#endif /* CONFIG_SPARSEMEM */
}

/**
 * get_pageblock_flags_group - Return the requested group of flags for the pageblock_nr_pages block of pages
 * @page: The page within the block of interest
 * @start_bitidx: The first bit of interest to retrieve
 * @end_bitidx: The last bit of interest
 * returns pageblock_bits flags
 */
unsigned long get_pageblock_flags_group(struct page *page,
					int start_bitidx, int end_bitidx)
{
	struct zone *zone;
	unsigned long *bitmap;
	unsigned long pfn, bitidx;
	unsigned long flags = 0;
	unsigned long value = 1;

	zone = page_zone(page);
	pfn = page_to_pfn(page);
	bitmap = get_pageblock_bitmap(zone, pfn);
	bitidx = pfn_to_bitidx(zone, pfn);

	for (; start_bitidx <= end_bitidx; start_bitidx++, value <<= 1)
		if (test_bit(bitidx + start_bitidx, bitmap))
			flags |= value;

	return flags;
}

/**
 * set_pageblock_flags_group - Set the requested group of flags for a pageblock_nr_pages block of pages
 * @page: The page within the block of interest
 * @start_bitidx: The first bit of interest
 * @end_bitidx: The last bit of interest
 * @flags: The flags to set
 */
void set_pageblock_flags_group(struct page *page, unsigned long flags,
					int start_bitidx, int end_bitidx)
{
	struct zone *zone;
	unsigned long *bitmap;
	unsigned long pfn, bitidx;
	unsigned long value = 1;

	zone = page_zone(page);
	pfn = page_to_pfn(page);
	bitmap = get_pageblock_bitmap(zone, pfn);
	bitidx = pfn_to_bitidx(zone, pfn);
	VM_BUG_ON(pfn < zone->zone_start_pfn);
	VM_BUG_ON(pfn >= zone->zone_start_pfn + zone->spanned_pages);

	for (; start_bitidx <= end_bitidx; start_bitidx++, value <<= 1)
		if (flags & value)
			__set_bit(bitidx + start_bitidx, bitmap);
		else
			__clear_bit(bitidx + start_bitidx, bitmap);
}

/*
 * This is designed as sub function...plz see page_isolation.c also.
 * set/clear page block's type to be ISOLATE.
 * page allocater never alloc memory from ISOLATE block.
 */

static int
__count_immobile_pages(struct zone *zone, struct page *page, int count)
{
	unsigned long pfn, iter, found;
	/*
	 * For avoiding noise data, lru_add_drain_all() should be called
	 * If ZONE_MOVABLE, the zone never contains immobile pages
	 */
	if (zone_idx(zone) == ZONE_MOVABLE)
		return true;

	if (get_pageblock_migratetype(page) == MIGRATE_MOVABLE)
		return true;

	pfn = page_to_pfn(page);
	for (found = 0, iter = 0; iter < pageblock_nr_pages; iter++) {
		unsigned long check = pfn + iter;

		if (!pfn_valid_within(check))
			continue;

		page = pfn_to_page(check);
		if (!page_count(page)) {
			if (PageBuddy(page))
				iter += (1 << page_order(page)) - 1;
			continue;
		}
		if (!PageLRU(page))
			found++;
		/*
		 * If there are RECLAIMABLE pages, we need to check it.
		 * But now, memory offline itself doesn't call shrink_slab()
		 * and it still to be fixed.
		 */
		/*
		 * If the page is not RAM, page_count()should be 0.
		 * we don't need more check. This is an _used_ not-movable page.
		 *
		 * The problematic thing here is PG_reserved pages. PG_reserved
		 * is set to both of a memory hole page and a _used_ kernel
		 * page at boot.
		 */
		if (found > count)
			return false;
	}
	return true;
}

bool is_pageblock_removable_nolock(struct page *page)
{
<<<<<<< HEAD
	struct zone *zone;
	unsigned long pfn;
=======
	struct zone *zone = page_zone(page);
	unsigned long pfn = page_to_pfn(page);
>>>>>>> 3f6240f3

	/*
	 * We have to be careful here because we are iterating over memory
	 * sections which are not zone aware so we might end up outside of
	 * the zone but still within the section.
<<<<<<< HEAD
	 * We have to take care about the node as well. If the node is offline
	 * its NODE_DATA will be NULL - see page_zone.
	 */
	if (!node_online(page_to_nid(page)))
		return false;

	zone = page_zone(page);
	pfn = page_to_pfn(page);
	if (zone->zone_start_pfn > pfn ||
=======
	 */
	if (!zone || zone->zone_start_pfn > pfn ||
>>>>>>> 3f6240f3
			zone->zone_start_pfn + zone->spanned_pages <= pfn)
		return false;

	return __count_immobile_pages(zone, page, 0);
}

int set_migratetype_isolate(struct page *page)
{
	struct zone *zone;
	unsigned long flags, pfn;
	struct memory_isolate_notify arg;
	int notifier_ret;
	int ret = -EBUSY;

	zone = page_zone(page);

	spin_lock_irqsave(&zone->lock, flags);

	pfn = page_to_pfn(page);
	arg.start_pfn = pfn;
	arg.nr_pages = pageblock_nr_pages;
	arg.pages_found = 0;

	/*
	 * It may be possible to isolate a pageblock even if the
	 * migratetype is not MIGRATE_MOVABLE. The memory isolation
	 * notifier chain is used by balloon drivers to return the
	 * number of pages in a range that are held by the balloon
	 * driver to shrink memory. If all the pages are accounted for
	 * by balloons, are free, or on the LRU, isolation can continue.
	 * Later, for example, when memory hotplug notifier runs, these
	 * pages reported as "can be isolated" should be isolated(freed)
	 * by the balloon driver through the memory notifier chain.
	 */
	notifier_ret = memory_isolate_notify(MEM_ISOLATE_COUNT, &arg);
	notifier_ret = notifier_to_errno(notifier_ret);
	if (notifier_ret)
		goto out;
	/*
	 * FIXME: Now, memory hotplug doesn't call shrink_slab() by itself.
	 * We just check MOVABLE pages.
	 */
	if (__count_immobile_pages(zone, page, arg.pages_found))
		ret = 0;

	/*
	 * immobile means "not-on-lru" paes. If immobile is larger than
	 * removable-by-driver pages reported by notifier, we'll fail.
	 */

out:
	if (!ret) {
		set_pageblock_migratetype(page, MIGRATE_ISOLATE);
		move_freepages_block(zone, page, MIGRATE_ISOLATE);
	}

	spin_unlock_irqrestore(&zone->lock, flags);
	if (!ret)
		drain_all_pages();
	return ret;
}

void unset_migratetype_isolate(struct page *page)
{
	struct zone *zone;
	unsigned long flags;
	zone = page_zone(page);
	spin_lock_irqsave(&zone->lock, flags);
	if (get_pageblock_migratetype(page) != MIGRATE_ISOLATE)
		goto out;
	set_pageblock_migratetype(page, MIGRATE_MOVABLE);
	move_freepages_block(zone, page, MIGRATE_MOVABLE);
out:
	spin_unlock_irqrestore(&zone->lock, flags);
}

#ifdef CONFIG_MEMORY_HOTREMOVE
/*
 * All pages in the range must be isolated before calling this.
 */
void
__offline_isolated_pages(unsigned long start_pfn, unsigned long end_pfn)
{
	struct page *page;
	struct zone *zone;
	int order, i;
	unsigned long pfn;
	unsigned long flags;
	/* find the first valid pfn */
	for (pfn = start_pfn; pfn < end_pfn; pfn++)
		if (pfn_valid(pfn))
			break;
	if (pfn == end_pfn)
		return;
	zone = page_zone(pfn_to_page(pfn));
	spin_lock_irqsave(&zone->lock, flags);
	pfn = start_pfn;
	while (pfn < end_pfn) {
		if (!pfn_valid(pfn)) {
			pfn++;
			continue;
		}
		page = pfn_to_page(pfn);
		BUG_ON(page_count(page));
		BUG_ON(!PageBuddy(page));
		order = page_order(page);
#ifdef CONFIG_DEBUG_VM
		printk(KERN_INFO "remove from free list %lx %d %lx\n",
		       pfn, 1 << order, end_pfn);
#endif
		list_del(&page->lru);
		rmv_page_order(page);
		zone->free_area[order].nr_free--;
		__mod_zone_page_state(zone, NR_FREE_PAGES,
				      - (1UL << order));
		for (i = 0; i < (1 << order); i++)
			SetPageReserved((page+i));
		pfn += (1 << order);
	}
	spin_unlock_irqrestore(&zone->lock, flags);
}
#endif

#ifdef CONFIG_MEMORY_FAILURE
bool is_free_buddy_page(struct page *page)
{
	struct zone *zone = page_zone(page);
	unsigned long pfn = page_to_pfn(page);
	unsigned long flags;
	int order;

	spin_lock_irqsave(&zone->lock, flags);
	for (order = 0; order < MAX_ORDER; order++) {
		struct page *page_head = page - (pfn & ((1 << order) - 1));

		if (PageBuddy(page_head) && page_order(page_head) >= order)
			break;
	}
	spin_unlock_irqrestore(&zone->lock, flags);

	return order < MAX_ORDER;
}
#endif

static struct trace_print_flags pageflag_names[] = {
	{1UL << PG_locked,		"locked"	},
	{1UL << PG_error,		"error"		},
	{1UL << PG_referenced,		"referenced"	},
	{1UL << PG_uptodate,		"uptodate"	},
	{1UL << PG_dirty,		"dirty"		},
	{1UL << PG_lru,			"lru"		},
	{1UL << PG_active,		"active"	},
	{1UL << PG_slab,		"slab"		},
	{1UL << PG_owner_priv_1,	"owner_priv_1"	},
	{1UL << PG_arch_1,		"arch_1"	},
	{1UL << PG_reserved,		"reserved"	},
	{1UL << PG_private,		"private"	},
	{1UL << PG_private_2,		"private_2"	},
	{1UL << PG_writeback,		"writeback"	},
#ifdef CONFIG_PAGEFLAGS_EXTENDED
	{1UL << PG_head,		"head"		},
	{1UL << PG_tail,		"tail"		},
#else
	{1UL << PG_compound,		"compound"	},
#endif
	{1UL << PG_swapcache,		"swapcache"	},
	{1UL << PG_mappedtodisk,	"mappedtodisk"	},
	{1UL << PG_reclaim,		"reclaim"	},
	{1UL << PG_swapbacked,		"swapbacked"	},
	{1UL << PG_unevictable,		"unevictable"	},
#ifdef CONFIG_MMU
	{1UL << PG_mlocked,		"mlocked"	},
#endif
#ifdef CONFIG_ARCH_USES_PG_UNCACHED
	{1UL << PG_uncached,		"uncached"	},
#endif
#ifdef CONFIG_MEMORY_FAILURE
	{1UL << PG_hwpoison,		"hwpoison"	},
#endif
	{-1UL,				NULL		},
};

static void dump_page_flags(unsigned long flags)
{
	const char *delim = "";
	unsigned long mask;
	int i;

	printk(KERN_ALERT "page flags: %#lx(", flags);

	/* remove zone id */
	flags &= (1UL << NR_PAGEFLAGS) - 1;

	for (i = 0; pageflag_names[i].name && flags; i++) {

		mask = pageflag_names[i].mask;
		if ((flags & mask) != mask)
			continue;

		flags &= ~mask;
		printk("%s%s", delim, pageflag_names[i].name);
		delim = "|";
	}

	/* check for left over flags */
	if (flags)
		printk("%s%#lx", delim, flags);

	printk(")\n");
}

void dump_page(struct page *page)
{
	printk(KERN_ALERT
	       "page:%p count:%d mapcount:%d mapping:%p index:%#lx\n",
		page, atomic_read(&page->_count), page_mapcount(page),
		page->mapping, page->index);
	dump_page_flags(page->flags);
	mem_cgroup_print_bad_page(page);
}<|MERGE_RESOLUTION|>--- conflicted
+++ resolved
@@ -97,7 +97,6 @@
 
 unsigned long totalram_pages __read_mostly;
 unsigned long totalreserve_pages __read_mostly;
-<<<<<<< HEAD
 /*
  * When calculating the number of globally allowed dirty pages, there
  * is a certain number of per-zone reserves that should not be
@@ -106,11 +105,9 @@
  */
 unsigned long dirty_balance_reserve __read_mostly;
 
-=======
 #ifdef CONFIG_FIX_MOVABLE_ZONE
 unsigned long total_unmovable_pages __read_mostly;
 #endif
->>>>>>> 3f6240f3
 int percpu_pagelist_fraction;
 gfp_t gfp_allowed_mask __read_mostly = GFP_BOOT_MASK;
 
@@ -143,26 +140,12 @@
 	gfp_allowed_mask &= ~GFP_IOFS;
 }
 
-<<<<<<< HEAD
 bool pm_suspended_storage(void)
-=======
-static bool pm_suspending(void)
->>>>>>> 3f6240f3
 {
 	if ((gfp_allowed_mask & GFP_IOFS) == GFP_IOFS)
 		return false;
 	return true;
 }
-<<<<<<< HEAD
-=======
-
-#else
-
-static bool pm_suspending(void)
-{
-	return false;
-}
->>>>>>> 3f6240f3
 #endif /* CONFIG_PM_SLEEP */
 
 #ifdef CONFIG_HUGETLB_PAGE_SIZE_VARIABLE
@@ -1787,7 +1770,6 @@
 		if ((alloc_flags & ALLOC_CPUSET) &&
 			!cpuset_zone_allowed_softwall(zone, gfp_mask))
 				continue;
-<<<<<<< HEAD
 		/*
 		 * When allocating a page cache page for writing, we
 		 * want to get it from a zone that is within its dirty
@@ -1817,8 +1799,6 @@
 		if ((alloc_flags & ALLOC_WMARK_LOW) &&
 		    (gfp_mask & __GFP_WRITE) && !zone_dirty_ok(zone))
 			goto this_zone_full;
-=======
->>>>>>> 3f6240f3
 
 		BUILD_BUG_ON(ALLOC_NO_WATERMARKS < NR_WMARK);
 		if (!(alloc_flags & ALLOC_NO_WATERMARKS)) {
@@ -2403,14 +2383,6 @@
 
 			goto restart;
 		}
-
-		/*
-		 * Suspend converts GFP_KERNEL to __GFP_WAIT which can
-		 * prevent reclaim making forward progress without
-		 * invoking OOM. Bail if we are suspending
-		 */
-		if (pm_suspending())
-			goto nopage;
 	}
 
 	/* Check if we should retry the allocation */
@@ -5497,19 +5469,13 @@
 
 bool is_pageblock_removable_nolock(struct page *page)
 {
-<<<<<<< HEAD
 	struct zone *zone;
 	unsigned long pfn;
-=======
-	struct zone *zone = page_zone(page);
-	unsigned long pfn = page_to_pfn(page);
->>>>>>> 3f6240f3
 
 	/*
 	 * We have to be careful here because we are iterating over memory
 	 * sections which are not zone aware so we might end up outside of
 	 * the zone but still within the section.
-<<<<<<< HEAD
 	 * We have to take care about the node as well. If the node is offline
 	 * its NODE_DATA will be NULL - see page_zone.
 	 */
@@ -5519,10 +5485,6 @@
 	zone = page_zone(page);
 	pfn = page_to_pfn(page);
 	if (zone->zone_start_pfn > pfn ||
-=======
-	 */
-	if (!zone || zone->zone_start_pfn > pfn ||
->>>>>>> 3f6240f3
 			zone->zone_start_pfn + zone->spanned_pages <= pfn)
 		return false;
 
