/*
 *  linux/mm/page_alloc.c
 *
 *  Manages the free list, the system allocates free pages here.
 *  Note that kmalloc() lives in slab.c
 *
 *  Copyright (C) 1991, 1992, 1993, 1994  Linus Torvalds
 *  Swap reorganised 29.12.95, Stephen Tweedie
 *  Support of BIGMEM added by Gerhard Wichert, Siemens AG, July 1999
 *  Reshaped it to be a zoned allocator, Ingo Molnar, Red Hat, 1999
 *  Discontiguous memory support, Kanoj Sarcar, SGI, Nov 1999
 *  Zone balancing, Kanoj Sarcar, SGI, Jan 2000
 *  Per cpu hot/cold page lists, bulk allocation, Martin J. Bligh, Sept 2002
 *          (lots of bits borrowed from Ingo Molnar & Andrew Morton)
 */

#include <linux/stddef.h>
#include <linux/mm.h>
#include <linux/swap.h>
#include <linux/interrupt.h>
#include <linux/pagemap.h>
#include <linux/jiffies.h>
#include <linux/bootmem.h>
#include <linux/memblock.h>
#include <linux/compiler.h>
#include <linux/kernel.h>
#include <linux/kmemcheck.h>
#include <linux/kasan.h>
#include <linux/module.h>
#include <linux/suspend.h>
#include <linux/pagevec.h>
#include <linux/blkdev.h>
#include <linux/slab.h>
#include <linux/ratelimit.h>
#include <linux/oom.h>
#include <linux/notifier.h>
#include <linux/topology.h>
#include <linux/sysctl.h>
#include <linux/cpu.h>
#include <linux/cpuset.h>
#include <linux/memory_hotplug.h>
#include <linux/nodemask.h>
#include <linux/vmalloc.h>
#include <linux/vmstat.h>
#include <linux/mempolicy.h>
#include <linux/stop_machine.h>
#include <linux/sort.h>
#include <linux/pfn.h>
#include <linux/backing-dev.h>
#include <linux/fault-inject.h>
#include <linux/page-isolation.h>
#include <linux/page_cgroup.h>
#include <linux/debugobjects.h>
#include <linux/kmemleak.h>
#include <linux/compaction.h>
#include <trace/events/kmem.h>
#include <linux/prefetch.h>
#include <linux/mm_inline.h>
#include <linux/migrate.h>
#include <linux/page-debug-flags.h>
#include <linux/hugetlb.h>
#include <linux/sched/rt.h>

#include <asm/sections.h>
#include <asm/tlbflush.h>
#include <asm/div64.h>
#include "internal.h"

/* prevent >1 _updater_ of zone percpu pageset ->high and ->batch fields */
static DEFINE_MUTEX(pcp_batch_high_lock);
#define MIN_PERCPU_PAGELIST_FRACTION	(8)

#ifdef CONFIG_USE_PERCPU_NUMA_NODE_ID
DEFINE_PER_CPU(int, numa_node);
EXPORT_PER_CPU_SYMBOL(numa_node);
#endif

#ifdef CONFIG_HAVE_MEMORYLESS_NODES
/*
 * N.B., Do NOT reference the '_numa_mem_' per cpu variable directly.
 * It will not be defined when CONFIG_HAVE_MEMORYLESS_NODES is not defined.
 * Use the accessor functions set_numa_mem(), numa_mem_id() and cpu_to_mem()
 * defined in <linux/topology.h>.
 */
DEFINE_PER_CPU(int, _numa_mem_);		/* Kernel "local memory" node */
EXPORT_PER_CPU_SYMBOL(_numa_mem_);
int _node_numa_mem_[MAX_NUMNODES];
#endif

/*
 * Array of node states.
 */
nodemask_t node_states[NR_NODE_STATES] __read_mostly = {
	[N_POSSIBLE] = NODE_MASK_ALL,
	[N_ONLINE] = { { [0] = 1UL } },
#ifndef CONFIG_NUMA
	[N_NORMAL_MEMORY] = { { [0] = 1UL } },
#ifdef CONFIG_HIGHMEM
	[N_HIGH_MEMORY] = { { [0] = 1UL } },
#endif
#ifdef CONFIG_MOVABLE_NODE
	[N_MEMORY] = { { [0] = 1UL } },
#endif
	[N_CPU] = { { [0] = 1UL } },
#endif	/* NUMA */
};
EXPORT_SYMBOL(node_states);

/* Protect totalram_pages and zone->managed_pages */
static DEFINE_SPINLOCK(managed_page_count_lock);

unsigned long totalram_pages __read_mostly;
unsigned long totalreserve_pages __read_mostly;
/*
 * When calculating the number of globally allowed dirty pages, there
 * is a certain number of per-zone reserves that should not be
 * considered dirtyable memory.  This is the sum of those reserves
 * over all existing zones that contribute dirtyable memory.
 */
unsigned long dirty_balance_reserve __read_mostly;

int percpu_pagelist_fraction;
gfp_t gfp_allowed_mask __read_mostly = GFP_BOOT_MASK;

#ifdef CONFIG_PM_SLEEP
/*
 * The following functions are used by the suspend/hibernate code to temporarily
 * change gfp_allowed_mask in order to avoid using I/O during memory allocations
 * while devices are suspended.  To avoid races with the suspend/hibernate code,
 * they should always be called with pm_mutex held (gfp_allowed_mask also should
 * only be modified with pm_mutex held, unless the suspend/hibernate code is
 * guaranteed not to run in parallel with that modification).
 */

static gfp_t saved_gfp_mask;

void pm_restore_gfp_mask(void)
{
	WARN_ON(!mutex_is_locked(&pm_mutex));
	if (saved_gfp_mask) {
		gfp_allowed_mask = saved_gfp_mask;
		saved_gfp_mask = 0;
	}
}

void pm_restrict_gfp_mask(void)
{
	WARN_ON(!mutex_is_locked(&pm_mutex));
	WARN_ON(saved_gfp_mask);
	saved_gfp_mask = gfp_allowed_mask;
	gfp_allowed_mask &= ~GFP_IOFS;
}

bool pm_suspended_storage(void)
{
	if ((gfp_allowed_mask & GFP_IOFS) == GFP_IOFS)
		return false;
	return true;
}
#endif /* CONFIG_PM_SLEEP */

#ifdef CONFIG_HUGETLB_PAGE_SIZE_VARIABLE
unsigned int pageblock_order __read_mostly;
#endif

static void __free_pages_ok(struct page *page, unsigned int order);

/*
 * results with 256, 32 in the lowmem_reserve sysctl:
 *	1G machine -> (16M dma, 800M-16M normal, 1G-800M high)
 *	1G machine -> (16M dma, 784M normal, 224M high)
 *	NORMAL allocation will leave 784M/256 of ram reserved in the ZONE_DMA
 *	HIGHMEM allocation will leave 224M/32 of ram reserved in ZONE_NORMAL
 *	HIGHMEM allocation will (224M+784M)/256 of ram reserved in ZONE_DMA
 *
 * TBD: should special case ZONE_DMA32 machines here - in those we normally
 * don't need any ZONE_NORMAL reservation
 */
int sysctl_lowmem_reserve_ratio[MAX_NR_ZONES-1] = {
#ifdef CONFIG_ZONE_DMA
	 256,
#endif
#ifdef CONFIG_ZONE_DMA32
	 256,
#endif
#ifdef CONFIG_HIGHMEM
	 32,
#endif
	 32,
};

EXPORT_SYMBOL(totalram_pages);

static char * const zone_names[MAX_NR_ZONES] = {
#ifdef CONFIG_ZONE_DMA
	 "DMA",
#endif
#ifdef CONFIG_ZONE_DMA32
	 "DMA32",
#endif
	 "Normal",
#ifdef CONFIG_HIGHMEM
	 "HighMem",
#endif
	 "Movable",
};

/*
 * Try to keep at least this much lowmem free.  Do not allow normal
 * allocations below this point, only high priority ones. Automatically
 * tuned according to the amount of memory in the system.
 */
int min_free_kbytes = 1024;
int user_min_free_kbytes = -1;
int min_free_order_shift = 1;

/*
 * Extra memory for the system to try freeing. Used to temporarily
 * free memory, to make space for new workloads. Anyone can allocate
 * down to the min watermarks controlled by min_free_kbytes above.
 */
int extra_free_kbytes = 0;

static unsigned long __meminitdata nr_kernel_pages;
static unsigned long __meminitdata nr_all_pages;
static unsigned long __meminitdata dma_reserve;

#ifdef CONFIG_HAVE_MEMBLOCK_NODE_MAP
static unsigned long __meminitdata arch_zone_lowest_possible_pfn[MAX_NR_ZONES];
static unsigned long __meminitdata arch_zone_highest_possible_pfn[MAX_NR_ZONES];
static unsigned long __initdata required_kernelcore;
static unsigned long __initdata required_movablecore;
static unsigned long __meminitdata zone_movable_pfn[MAX_NUMNODES];

/* movable_zone is the "real" zone pages in ZONE_MOVABLE are taken from */
int movable_zone;
EXPORT_SYMBOL(movable_zone);
#endif /* CONFIG_HAVE_MEMBLOCK_NODE_MAP */

#if MAX_NUMNODES > 1
int nr_node_ids __read_mostly = MAX_NUMNODES;
int nr_online_nodes __read_mostly = 1;
EXPORT_SYMBOL(nr_node_ids);
EXPORT_SYMBOL(nr_online_nodes);
#endif

int page_group_by_mobility_disabled __read_mostly;

void set_pageblock_migratetype(struct page *page, int migratetype)
{
	if (unlikely(page_group_by_mobility_disabled &&
		     migratetype < MIGRATE_PCPTYPES))
		migratetype = MIGRATE_UNMOVABLE;

	set_pageblock_flags_group(page, (unsigned long)migratetype,
					PB_migrate, PB_migrate_end);
}

bool oom_killer_disabled __read_mostly;

#ifdef CONFIG_DEBUG_VM
static int page_outside_zone_boundaries(struct zone *zone, struct page *page)
{
	int ret = 0;
	unsigned seq;
	unsigned long pfn = page_to_pfn(page);
	unsigned long sp, start_pfn;

	do {
		seq = zone_span_seqbegin(zone);
		start_pfn = zone->zone_start_pfn;
		sp = zone->spanned_pages;
		if (!zone_spans_pfn(zone, pfn))
			ret = 1;
	} while (zone_span_seqretry(zone, seq));

	if (ret)
		pr_err("page 0x%lx outside node %d zone %s [ 0x%lx - 0x%lx ]\n",
			pfn, zone_to_nid(zone), zone->name,
			start_pfn, start_pfn + sp);

	return ret;
}

static int page_is_consistent(struct zone *zone, struct page *page)
{
	if (!pfn_valid_within(page_to_pfn(page)))
		return 0;
	if (zone != page_zone(page))
		return 0;

	return 1;
}
/*
 * Temporary debugging check for pages not lying within a given zone.
 */
static int bad_range(struct zone *zone, struct page *page)
{
	if (page_outside_zone_boundaries(zone, page))
		return 1;
	if (!page_is_consistent(zone, page))
		return 1;

	return 0;
}
#else
static inline int bad_range(struct zone *zone, struct page *page)
{
	return 0;
}
#endif

static void bad_page(struct page *page, const char *reason,
		unsigned long bad_flags)
{
	static unsigned long resume;
	static unsigned long nr_shown;
	static unsigned long nr_unshown;

	/* Don't complain about poisoned pages */
	if (PageHWPoison(page)) {
		page_mapcount_reset(page); /* remove PageBuddy */
		return;
	}

	/*
	 * Allow a burst of 60 reports, then keep quiet for that minute;
	 * or allow a steady drip of one report per second.
	 */
	if (nr_shown == 60) {
		if (time_before(jiffies, resume)) {
			nr_unshown++;
			goto out;
		}
		if (nr_unshown) {
			printk(KERN_ALERT
			      "BUG: Bad page state: %lu messages suppressed\n",
				nr_unshown);
			nr_unshown = 0;
		}
		nr_shown = 0;
	}
	if (nr_shown++ == 0)
		resume = jiffies + 60 * HZ;

	printk(KERN_ALERT "BUG: Bad page state in process %s  pfn:%05lx\n",
		current->comm, page_to_pfn(page));
	dump_page_badflags(page, reason, bad_flags);

	print_modules();
	dump_stack();
out:
	/* Leave bad fields for debug, except PageBuddy could make trouble */
	page_mapcount_reset(page); /* remove PageBuddy */
	add_taint(TAINT_BAD_PAGE, LOCKDEP_NOW_UNRELIABLE);
}

/*
 * Higher-order pages are called "compound pages".  They are structured thusly:
 *
 * The first PAGE_SIZE page is called the "head page".
 *
 * The remaining PAGE_SIZE pages are called "tail pages".
 *
 * All pages have PG_compound set.  All tail pages have their ->first_page
 * pointing at the head page.
 *
 * The first tail page's ->lru.next holds the address of the compound page's
 * put_page() function.  Its ->lru.prev holds the order of allocation.
 * This usage means that zero-order pages may not be compound.
 */

static void free_compound_page(struct page *page)
{
	__free_pages_ok(page, compound_order(page));
}

void prep_compound_page(struct page *page, unsigned int order)
{
	int i;
	int nr_pages = 1 << order;

	set_compound_page_dtor(page, free_compound_page);
	set_compound_order(page, order);
	__SetPageHead(page);
	for (i = 1; i < nr_pages; i++) {
		struct page *p = page + i;
		set_page_count(p, 0);
		p->first_page = page;
		/* Make sure p->first_page is always valid for PageTail() */
		smp_wmb();
		__SetPageTail(p);
	}
}

/* update __split_huge_page_refcount if you change this function */
static int destroy_compound_page(struct page *page, unsigned long order)
{
	int i;
	int nr_pages = 1 << order;
	int bad = 0;

	if (unlikely(compound_order(page) != order)) {
		bad_page(page, "wrong compound order", 0);
		bad++;
	}

	__ClearPageHead(page);

	for (i = 1; i < nr_pages; i++) {
		struct page *p = page + i;

		if (unlikely(!PageTail(p))) {
			bad_page(page, "PageTail not set", 0);
			bad++;
		} else if (unlikely(p->first_page != page)) {
			bad_page(page, "first_page not consistent", 0);
			bad++;
		}
		__ClearPageTail(p);
	}

	return bad;
}

static inline void prep_zero_page(struct page *page, unsigned int order,
							gfp_t gfp_flags)
{
	int i;

	/*
	 * clear_highpage() will use KM_USER0, so it's a bug to use __GFP_ZERO
	 * and __GFP_HIGHMEM from hard or soft interrupt context.
	 */
	VM_BUG_ON((gfp_flags & __GFP_HIGHMEM) && in_interrupt());
	for (i = 0; i < (1 << order); i++)
		clear_highpage(page + i);
}

#ifdef CONFIG_DEBUG_PAGEALLOC
unsigned int _debug_guardpage_minorder;

static int __init debug_guardpage_minorder_setup(char *buf)
{
	unsigned long res;

	if (kstrtoul(buf, 10, &res) < 0 ||  res > MAX_ORDER / 2) {
		printk(KERN_ERR "Bad debug_guardpage_minorder value\n");
		return 0;
	}
	_debug_guardpage_minorder = res;
	printk(KERN_INFO "Setting debug_guardpage_minorder to %lu\n", res);
	return 0;
}
__setup("debug_guardpage_minorder=", debug_guardpage_minorder_setup);

static inline void set_page_guard_flag(struct page *page)
{
	__set_bit(PAGE_DEBUG_FLAG_GUARD, &page->debug_flags);
}

static inline void clear_page_guard_flag(struct page *page)
{
	__clear_bit(PAGE_DEBUG_FLAG_GUARD, &page->debug_flags);
}
#else
static inline void set_page_guard_flag(struct page *page) { }
static inline void clear_page_guard_flag(struct page *page) { }
#endif

static inline void set_page_order(struct page *page, unsigned int order)
{
	set_page_private(page, order);
	__SetPageBuddy(page);
#ifdef CONFIG_PAGE_OWNER
	page->order = -1;
#endif
}

static inline void rmv_page_order(struct page *page)
{
	__ClearPageBuddy(page);
	set_page_private(page, 0);
}

/*
 * This function checks whether a page is free && is the buddy
 * we can do coalesce a page and its buddy if
 * (a) the buddy is not in a hole &&
 * (b) the buddy is in the buddy system &&
 * (c) a page and its buddy have the same order &&
 * (d) a page and its buddy are in the same zone.
 *
 * For recording whether a page is in the buddy system, we set ->_mapcount
 * PAGE_BUDDY_MAPCOUNT_VALUE.
 * Setting, clearing, and testing _mapcount PAGE_BUDDY_MAPCOUNT_VALUE is
 * serialized by zone->lock.
 *
 * For recording page's order, we use page_private(page).
 */
static inline int page_is_buddy(struct page *page, struct page *buddy,
							unsigned int order)
{
	if (!pfn_valid_within(page_to_pfn(buddy)))
		return 0;

	if (page_is_guard(buddy) && page_order(buddy) == order) {
		VM_BUG_ON_PAGE(page_count(buddy) != 0, buddy);

		if (page_zone_id(page) != page_zone_id(buddy))
			return 0;

		return 1;
	}

	if (PageBuddy(buddy) && page_order(buddy) == order) {
		VM_BUG_ON_PAGE(page_count(buddy) != 0, buddy);

		/*
		 * zone check is done late to avoid uselessly
		 * calculating zone/node ids for pages that could
		 * never merge.
		 */
		if (page_zone_id(page) != page_zone_id(buddy))
			return 0;

		return 1;
	}
	return 0;
}

/*
 * Freeing function for a buddy system allocator.
 *
 * The concept of a buddy system is to maintain direct-mapped table
 * (containing bit values) for memory blocks of various "orders".
 * The bottom level table contains the map for the smallest allocatable
 * units of memory (here, pages), and each level above it describes
 * pairs of units from the levels below, hence, "buddies".
 * At a high level, all that happens here is marking the table entry
 * at the bottom level available, and propagating the changes upward
 * as necessary, plus some accounting needed to play nicely with other
 * parts of the VM system.
 * At each level, we keep a list of pages, which are heads of continuous
 * free pages of length of (1 << order) and marked with _mapcount
 * PAGE_BUDDY_MAPCOUNT_VALUE. Page's order is recorded in page_private(page)
 * field.
 * So when we are allocating or freeing one, we can derive the state of the
 * other.  That is, if we allocate a small block, and both were
 * free, the remainder of the region must be split into blocks.
 * If a block is freed, and its buddy is also free, then this
 * triggers coalescing into a block of larger size.
 *
 * -- nyc
 */

static inline void __free_one_page(struct page *page,
		unsigned long pfn,
		struct zone *zone, unsigned int order,
		int migratetype)
{
	unsigned long page_idx;
	unsigned long combined_idx;
	unsigned long uninitialized_var(buddy_idx);
	struct page *buddy;
	unsigned int max_order;

	max_order = min_t(unsigned int, MAX_ORDER, pageblock_order + 1);

	VM_BUG_ON(!zone_is_initialized(zone));

	if (unlikely(PageCompound(page)))
		if (unlikely(destroy_compound_page(page, order)))
			return;

	VM_BUG_ON(migratetype == -1);
	if (likely(!is_migrate_isolate(migratetype)))
		__mod_zone_freepage_state(zone, 1 << order, migratetype);

	page_idx = pfn & ((1 << MAX_ORDER) - 1);

	VM_BUG_ON_PAGE(page_idx & ((1 << order) - 1), page);
	VM_BUG_ON_PAGE(bad_range(zone, page), page);

continue_merging:
	while (order < max_order - 1) {
		buddy_idx = __find_buddy_index(page_idx, order);
		buddy = page + (buddy_idx - page_idx);
		if (!page_is_buddy(page, buddy, order))
			goto done_merging;
		/*
		 * Our buddy is free or it is CONFIG_DEBUG_PAGEALLOC guard page,
		 * merge with it and move up one order.
		 */
		if (page_is_guard(buddy)) {
			clear_page_guard_flag(buddy);
			set_page_private(buddy, 0);
			if (!is_migrate_isolate(migratetype)) {
				__mod_zone_freepage_state(zone, 1 << order,
							  migratetype);
			}
		} else {
			list_del(&buddy->lru);
			zone->free_area[order].nr_free--;
			if (is_migrate_cma(migratetype))
				zone->free_area[order].nr_free_cma--;
			rmv_page_order(buddy);
		}
		combined_idx = buddy_idx & page_idx;
		page = page + (combined_idx - page_idx);
		page_idx = combined_idx;
		order++;
	}
	if (max_order < MAX_ORDER) {
		/* If we are here, it means order is >= pageblock_order.
		 * We want to prevent merge between freepages on isolate
		 * pageblock and normal pageblock. Without this, pageblock
		 * isolation could cause incorrect freepage or CMA accounting.
		 *
		 * We don't want to hit this code for the more frequent
		 * low-order merging.
		 */
		if (unlikely(has_isolate_pageblock(zone))) {
			int buddy_mt;

			buddy_idx = __find_buddy_index(page_idx, order);
			buddy = page + (buddy_idx - page_idx);
			buddy_mt = get_pageblock_migratetype(buddy);

			if (migratetype != buddy_mt
					&& (is_migrate_isolate(migratetype) ||
					is_migrate_isolate(buddy_mt)))
				goto done_merging;
		}
		max_order++;
		goto continue_merging;
	}

done_merging:
	set_page_order(page, order);

	/*
	 * If this is not the largest possible page, check if the buddy
	 * of the next-highest order is free. If it is, it's possible
	 * that pages are being freed that will coalesce soon. In case,
	 * that is happening, add the free page to the tail of the list
	 * so it's less likely to be used soon and more likely to be merged
	 * as a higher order page
	 */
	if ((order < MAX_ORDER-2) && pfn_valid_within(page_to_pfn(buddy))) {
		struct page *higher_page, *higher_buddy;
		combined_idx = buddy_idx & page_idx;
		higher_page = page + (combined_idx - page_idx);
		buddy_idx = __find_buddy_index(combined_idx, order + 1);
		higher_buddy = higher_page + (buddy_idx - combined_idx);
		if (page_is_buddy(higher_page, higher_buddy, order + 1)) {
			list_add_tail(&page->lru,
				&zone->free_area[order].free_list[migratetype]);
			goto out;
		}
	}

	list_add(&page->lru, &zone->free_area[order].free_list[migratetype]);
out:
	zone->free_area[order].nr_free++;
	if (is_migrate_cma(migratetype))
		zone->free_area[order].nr_free_cma++;
}

static inline int free_pages_check(struct page *page)
{
	const char *bad_reason = NULL;
	unsigned long bad_flags = 0;

	if (unlikely(page_mapcount(page)))
		bad_reason = "nonzero mapcount";
	if (unlikely(page->mapping != NULL))
		bad_reason = "non-NULL mapping";
	if (unlikely(atomic_read(&page->_count) != 0))
		bad_reason = "nonzero _count";
	if (unlikely(page->flags & PAGE_FLAGS_CHECK_AT_FREE)) {
		bad_reason = "PAGE_FLAGS_CHECK_AT_FREE flag(s) set";
		bad_flags = PAGE_FLAGS_CHECK_AT_FREE;
	}
	if (unlikely(mem_cgroup_bad_page_check(page)))
		bad_reason = "cgroup check failed";
	if (unlikely(bad_reason)) {
		bad_page(page, bad_reason, bad_flags);
		return 1;
	}
	page_cpupid_reset_last(page);
	if (page->flags & PAGE_FLAGS_CHECK_AT_PREP)
		page->flags &= ~PAGE_FLAGS_CHECK_AT_PREP;
	return 0;
}

/*
 * Frees a number of pages from the PCP lists
 * Assumes all pages on list are in same zone, and of same order.
 * count is the number of pages to free.
 *
 * If the zone was previously in an "all pages pinned" state then look to
 * see if this freeing clears that state.
 *
 * And clear the zone's pages_scanned counter, to hold off the "all pages are
 * pinned" detection logic.
 */
static void free_pcppages_bulk(struct zone *zone, int count,
					struct per_cpu_pages *pcp)
{
	int migratetype = 0;
	int batch_free = 0;
	int to_free = count;
	unsigned long nr_scanned;

	spin_lock(&zone->lock);
	nr_scanned = zone_page_state(zone, NR_PAGES_SCANNED);
	if (nr_scanned)
		__mod_zone_page_state(zone, NR_PAGES_SCANNED, -nr_scanned);

	while (to_free) {
		struct page *page;
		struct list_head *list;

		/*
		 * Remove pages from lists in a round-robin fashion. A
		 * batch_free count is maintained that is incremented when an
		 * empty list is encountered.  This is so more pages are freed
		 * off fuller lists instead of spinning excessively around empty
		 * lists
		 */
		do {
			batch_free++;
			if (++migratetype == MIGRATE_PCPTYPES)
				migratetype = 0;
			list = &pcp->lists[migratetype];
		} while (list_empty(list));

		/* This is the only non-empty list. Free them all. */
		if (batch_free == MIGRATE_PCPTYPES)
			batch_free = to_free;

		do {
			int mt;	/* migratetype of the to-be-freed page */

			page = list_entry(list->prev, struct page, lru);
			/* must delete as __free_one_page list manipulates */
			list_del(&page->lru);

			mt = get_freepage_migratetype(page);
			/* MIGRATE_ISOLATE page should not go to pcplists */
			VM_BUG_ON_PAGE(is_migrate_isolate(mt), page);
			/* Pageblock could have been isolated meanwhile */
			if (unlikely(has_isolate_pageblock(zone)))
				mt = get_pageblock_migratetype(page);

			/* MIGRATE_MOVABLE list may include MIGRATE_RESERVEs */
			__free_one_page(page, page_to_pfn(page), zone, 0, mt);
			trace_mm_page_pcpu_drain(page, 0, mt);
		} while (--to_free && --batch_free && !list_empty(list));
	}
	spin_unlock(&zone->lock);
}

static void free_one_page(struct zone *zone,
				struct page *page, unsigned long pfn,
				unsigned int order,
				int migratetype)
{
	unsigned long nr_scanned;
	spin_lock(&zone->lock);
	nr_scanned = zone_page_state(zone, NR_PAGES_SCANNED);
	if (nr_scanned)
		__mod_zone_page_state(zone, NR_PAGES_SCANNED, -nr_scanned);

	if (unlikely(has_isolate_pageblock(zone) ||
		is_migrate_isolate(migratetype))) {
		migratetype = get_pfnblock_migratetype(page, pfn);
	}
	__free_one_page(page, pfn, zone, order, migratetype);
	spin_unlock(&zone->lock);
}

static bool free_pages_prepare(struct page *page, unsigned int order)
{
	int i;
	int bad = 0;

	trace_mm_page_free(page, order);
	kmemcheck_free_shadow(page, order);

	if (PageAnon(page))
		page->mapping = NULL;
	for (i = 0; i < (1 << order); i++)
		bad += free_pages_check(page + i);
	if (bad)
		return false;

	if (!PageHighMem(page)) {
		debug_check_no_locks_freed(page_address(page),
					   PAGE_SIZE << order);
		debug_check_no_obj_freed(page_address(page),
					   PAGE_SIZE << order);
	}
	arch_free_page(page, order);
	kernel_map_pages(page, 1 << order, 0);
	kasan_free_pages(page, order);

	return true;
}

static void __free_pages_ok(struct page *page, unsigned int order)
{
	unsigned long flags;
	int migratetype;
	unsigned long pfn = page_to_pfn(page);

	if (!free_pages_prepare(page, order))
		return;

	migratetype = get_pfnblock_migratetype(page, pfn);
	local_irq_save(flags);
	__count_vm_events(PGFREE, 1 << order);
	set_freepage_migratetype(page, migratetype);
	free_one_page(page_zone(page), page, pfn, order, migratetype);
	local_irq_restore(flags);
}

void  __free_pages_bootmem(struct page *page, unsigned long pfn,
							unsigned int order)
{
	unsigned int nr_pages = 1 << order;
	struct page *p = page;
	unsigned int loop;

	prefetchw(p);
	for (loop = 0; loop < (nr_pages - 1); loop++, p++) {
		prefetchw(p + 1);
		__ClearPageReserved(p);
		set_page_count(p, 0);
	}
	__ClearPageReserved(p);
	set_page_count(p, 0);

	page_zone(page)->managed_pages += nr_pages;
	set_page_refcounted(page);
	__free_pages(page, order);
}

#ifdef CONFIG_CMA
bool is_cma_pageblock(struct page *page)
{
	return get_pageblock_migratetype(page) == MIGRATE_CMA;
}

/* Free whole pageblock and set its migration type to MIGRATE_CMA. */
void __init init_cma_reserved_pageblock(struct page *page)
{
	unsigned i = pageblock_nr_pages;
	struct page *p = page;

	do {
		__ClearPageReserved(p);
		set_page_count(p, 0);
	} while (++p, --i);

	set_pageblock_migratetype(page, MIGRATE_CMA);

	if (pageblock_order >= MAX_ORDER) {
		i = pageblock_nr_pages;
		p = page;
		do {
			set_page_refcounted(p);
			__free_pages(p, MAX_ORDER - 1);
			p += MAX_ORDER_NR_PAGES;
		} while (i -= MAX_ORDER_NR_PAGES);
	} else {
		set_page_refcounted(page);
		__free_pages(page, pageblock_order);
	}

	adjust_managed_page_count(page, pageblock_nr_pages);
}
#endif

/*
 * The order of subdivision here is critical for the IO subsystem.
 * Please do not alter this order without good reasons and regression
 * testing. Specifically, as large blocks of memory are subdivided,
 * the order in which smaller blocks are delivered depends on the order
 * they're subdivided in this function. This is the primary factor
 * influencing the order in which pages are delivered to the IO
 * subsystem according to empirical testing, and this is also justified
 * by considering the behavior of a buddy system containing a single
 * large block of memory acted on by a series of small allocations.
 * This behavior is a critical factor in sglist merging's success.
 *
 * -- nyc
 */
static inline void expand(struct zone *zone, struct page *page,
	int low, int high, struct free_area *area,
	int migratetype)
{
	unsigned long size = 1 << high;

	while (high > low) {
		area--;
		high--;
		size >>= 1;
		VM_BUG_ON_PAGE(bad_range(zone, &page[size]), &page[size]);

#ifdef CONFIG_DEBUG_PAGEALLOC
		if (high < debug_guardpage_minorder()) {
			/*
			 * Mark as guard pages (or page), that will allow to
			 * merge back to allocator when buddy will be freed.
			 * Corresponding page table entries will not be touched,
			 * pages will stay not present in virtual address space
			 */
			INIT_LIST_HEAD(&page[size].lru);
			set_page_guard_flag(&page[size]);
			set_page_private(&page[size], high);
			/* Guard pages are not available for any usage */
			__mod_zone_freepage_state(zone, -(1 << high),
						  migratetype);
			continue;
		}
#endif
		list_add(&page[size].lru, &area->free_list[migratetype]);
		area->nr_free++;
		if (is_migrate_cma(migratetype))
			area->nr_free_cma++;
		set_page_order(&page[size], high);
	}
}

/*
 * This page is about to be returned from the page allocator
 */
static inline int check_new_page(struct page *page)
{
	const char *bad_reason = NULL;
	unsigned long bad_flags = 0;

	if (unlikely(page_mapcount(page)))
		bad_reason = "nonzero mapcount";
	if (unlikely(page->mapping != NULL))
		bad_reason = "non-NULL mapping";
	if (unlikely(atomic_read(&page->_count) != 0))
		bad_reason = "nonzero _count";
	if (unlikely(page->flags & PAGE_FLAGS_CHECK_AT_PREP)) {
		bad_reason = "PAGE_FLAGS_CHECK_AT_PREP flag set";
		bad_flags = PAGE_FLAGS_CHECK_AT_PREP;
	}
	if (unlikely(mem_cgroup_bad_page_check(page)))
		bad_reason = "cgroup check failed";
	if (unlikely(bad_reason)) {
		bad_page(page, bad_reason, bad_flags);
		return 1;
	}
	return 0;
}

static int prep_new_page(struct page *page, unsigned int order, gfp_t gfp_flags)
{
	int i;

	for (i = 0; i < (1 << order); i++) {
		struct page *p = page + i;
		if (unlikely(check_new_page(p)))
			return 1;
	}

	set_page_private(page, 0);
	set_page_refcounted(page);

	kasan_alloc_pages(page, order);
	arch_alloc_page(page, order);
	kernel_map_pages(page, 1 << order, 1);

	if (gfp_flags & __GFP_ZERO)
		prep_zero_page(page, order, gfp_flags);

	if (order && (gfp_flags & __GFP_COMP))
		prep_compound_page(page, order);

	return 0;
}

/*
 * Go through the free lists for the given migratetype and remove
 * the smallest available page from the freelists
 */
static inline
struct page *__rmqueue_smallest(struct zone *zone, unsigned int order,
						int migratetype)
{
	unsigned int current_order;
	struct free_area *area;
	struct page *page;

	/* Find a page of the appropriate size in the preferred list */
	for (current_order = order; current_order < MAX_ORDER; ++current_order) {
		area = &(zone->free_area[current_order]);
		if (list_empty(&area->free_list[migratetype]))
			continue;

		page = list_entry(area->free_list[migratetype].next,
							struct page, lru);
		list_del(&page->lru);
		rmv_page_order(page);
		area->nr_free--;
		if (is_migrate_cma(migratetype))
			area->nr_free_cma--;
		expand(zone, page, order, current_order, area, migratetype);
		set_freepage_migratetype(page, migratetype);
		return page;
	}

	return NULL;
}


/*
 * This array describes the order lists are fallen back to when
 * the free lists for the desirable migrate type are depleted
 */
static int fallbacks[MIGRATE_TYPES][4] = {
	[MIGRATE_UNMOVABLE]   = { MIGRATE_RECLAIMABLE, MIGRATE_MOVABLE,     MIGRATE_RESERVE },
	[MIGRATE_RECLAIMABLE] = { MIGRATE_UNMOVABLE,   MIGRATE_MOVABLE,     MIGRATE_RESERVE },
	[MIGRATE_MOVABLE]     = { MIGRATE_RECLAIMABLE, MIGRATE_UNMOVABLE,   MIGRATE_RESERVE },
#ifdef CONFIG_CMA
	[MIGRATE_CMA]         = { MIGRATE_RESERVE }, /* Never used */
#endif
	[MIGRATE_RESERVE]     = { MIGRATE_RESERVE }, /* Never used */
#ifdef CONFIG_MEMORY_ISOLATION
	[MIGRATE_ISOLATE]     = { MIGRATE_RESERVE }, /* Never used */
#endif
};

int *get_migratetype_fallbacks(int mtype)
{
	return fallbacks[mtype];
}

#ifdef CONFIG_CMA
static struct page *__rmqueue_cma_fallback(struct zone *zone,
					unsigned int order)
{
	return __rmqueue_smallest(zone, order, MIGRATE_CMA);
}
#else
static inline struct page *__rmqueue_cma_fallback(struct zone *zone,
					unsigned int order) { return NULL; }
#endif

/*
 * Move the free pages in a range to the free lists of the requested type.
 * Note that start_page and end_pages are not aligned on a pageblock
 * boundary. If alignment is required, use move_freepages_block()
 */
int move_freepages(struct zone *zone,
			  struct page *start_page, struct page *end_page,
			  int migratetype, int old_mt)
{
	struct page *page;
	unsigned int order;
	int pages_moved = 0;

#ifndef CONFIG_HOLES_IN_ZONE
	/*
	 * page_zone is not safe to call in this context when
	 * CONFIG_HOLES_IN_ZONE is set. This bug check is probably redundant
	 * anyway as we check zone boundaries in move_freepages_block().
	 * Remove at a later date when no bug reports exist related to
	 * grouping pages by mobility
	 */
	VM_BUG_ON(page_zone(start_page) != page_zone(end_page));
#endif

	for (page = start_page; page <= end_page;) {
		/* Make sure we are not inadvertently changing nodes */
		VM_BUG_ON_PAGE(page_to_nid(page) != zone_to_nid(zone), page);

		if (!pfn_valid_within(page_to_pfn(page))) {
			page++;
			continue;
		}

		if (!PageBuddy(page)) {
			page++;
			continue;
		}

		order = page_order(page);
		list_move(&page->lru,
			  &zone->free_area[order].free_list[migratetype]);

		if (is_migrate_cma(migratetype))
			zone->free_area[order].nr_free_cma++;
		else if (is_migrate_cma(old_mt))
			zone->free_area[order].nr_free_cma--;

		set_freepage_migratetype(page, migratetype);
		page += 1 << order;
		pages_moved += 1 << order;
	}

	return pages_moved;
}

int move_freepages_block(struct zone *zone, struct page *page,
				int migratetype, int old_mt)
{
	unsigned long start_pfn, end_pfn;
	struct page *start_page, *end_page;

	start_pfn = page_to_pfn(page);
	start_pfn = start_pfn & ~(pageblock_nr_pages-1);
	start_page = pfn_to_page(start_pfn);
	end_page = start_page + pageblock_nr_pages - 1;
	end_pfn = start_pfn + pageblock_nr_pages - 1;

	/* Do not cross zone boundaries */
	if (!zone_spans_pfn(zone, start_pfn))
		start_page = page;
	if (!zone_spans_pfn(zone, end_pfn))
		return 0;

	return move_freepages(zone, start_page, end_page, migratetype, old_mt);
}

static void change_pageblock_range(struct page *pageblock_page,
					int start_order, int migratetype)
{
	int nr_pageblocks = 1 << (start_order - pageblock_order);

	while (nr_pageblocks--) {
		set_pageblock_migratetype(pageblock_page, migratetype);
		pageblock_page += pageblock_nr_pages;
	}
}

/*
 * When we are falling back to another migratetype during allocation, try to
 * steal extra free pages from the same pageblocks to satisfy further
 * allocations, instead of polluting multiple pageblocks.
<<<<<<< HEAD
 *
 * If we are stealing a relatively large buddy page, it is likely there will
 * be more free pages in the pageblock, so try to steal them all. For
 * reclaimable and unmovable allocations, we steal regardless of page size,
 * as fragmentation caused by those allocations polluting movable pageblocks
 * is worse than movable allocations stealing from unmovable and reclaimable
 * pageblocks.
 */
static bool can_steal_fallback(unsigned int order, int start_mt)
{
	/*
	 * Leaving this order check is intended, although there is
	 * relaxed order check in next check. The reason is that
	 * we can actually steal whole pageblock if this condition met,
	 * but, below check doesn't guarantee it and that is just heuristic
	 * so could be changed anytime.
	 */
	if (order >= pageblock_order)
		return true;

	if (order >= pageblock_order / 2 ||
		start_mt == MIGRATE_RECLAIMABLE ||
		start_mt == MIGRATE_UNMOVABLE ||
		page_group_by_mobility_disabled)
		return true;

	return false;
}

/*
 * This function implements actual steal behaviour. If order is large enough,
 * we can steal whole pageblock. If not, we first move freepages in this
 * pageblock and check whether half of pages are moved or not. If half of
 * pages are moved, we can change migratetype of pageblock and permanently
 * use it's pages as requested migratetype in the future.
 */
static void steal_suitable_fallback(struct zone *zone, struct page *page,
							  int start_type)
{
	int current_order = page_order(page);
	int pages;
=======
 *
 * If we are stealing a relatively large buddy page, it is likely there will
 * be more free pages in the pageblock, so try to steal them all. For
 * reclaimable and unmovable allocations, we steal regardless of page size,
 * as fragmentation caused by those allocations polluting movable pageblocks
 * is worse than movable allocations stealing from unmovable and reclaimable
 * pageblocks.
 *
 * If we claim more than half of the pageblock, change pageblock's migratetype
 * as well.
 */
static void try_to_steal_freepages(struct zone *zone, struct page *page,
				  int start_type, int fallback_type)
{
	unsigned int current_order = page_order(page);
>>>>>>> ba420f35

	/* Take ownership for orders >= pageblock_order */
	if (current_order >= pageblock_order) {
		change_pageblock_range(page, current_order, start_type);
		return;
	}

<<<<<<< HEAD
	pages = move_freepages_block(zone, page, start_type, 0);

	/* Claim the whole block if over half of it is free */
	if (pages >= (1 << (pageblock_order-1)) ||
			page_group_by_mobility_disabled)
		set_pageblock_migratetype(page, start_type);
}

/* Check whether there is a suitable fallback freepage with requested order. */
static int find_suitable_fallback(struct free_area *area, unsigned int order,
					int migratetype, bool *can_steal)
{
	int i;
	int fallback_mt;

	if (area->nr_free == 0)
		return -1;

	*can_steal = false;
	for (i = 0;; i++) {
		fallback_mt = fallbacks[migratetype][i];
		if (fallback_mt == MIGRATE_RESERVE)
			break;
=======
	if (current_order >= pageblock_order / 2 ||
	    start_type == MIGRATE_RECLAIMABLE ||
	    start_type == MIGRATE_UNMOVABLE ||
	    page_group_by_mobility_disabled) {
		int pages;
>>>>>>> ba420f35

		if (list_empty(&area->free_list[fallback_mt]))
			continue;

<<<<<<< HEAD
		if (can_steal_fallback(order, migratetype))
			*can_steal = true;

		return fallback_mt;
	}

	return -1;
=======
		/* Claim the whole block if over half of it is free */
		if (pages >= (1 << (pageblock_order-1)) ||
				page_group_by_mobility_disabled)
			set_pageblock_migratetype(page, start_type);
	}
>>>>>>> ba420f35
}

/* Remove an element from the buddy allocator from the fallback list */
static inline struct page *
__rmqueue_fallback(struct zone *zone, unsigned int order, int start_migratetype)
{
	struct free_area *area;
	unsigned int current_order;
	struct page *page;
<<<<<<< HEAD
	int fallback_mt;
	bool can_steal;
=======
>>>>>>> ba420f35

	/* Find the largest possible block of pages in the other list */
	for (current_order = MAX_ORDER-1;
				current_order >= order && current_order <= MAX_ORDER-1;
				--current_order) {
<<<<<<< HEAD
		area = &(zone->free_area[current_order]);
		fallback_mt = find_suitable_fallback(area, current_order,
				start_migratetype, &can_steal);
		if (fallback_mt == -1)
			continue;
=======
		int i;
		for (i = 0;; i++) {
			int migratetype = fallbacks[start_migratetype][i];
			int buddy_type = start_migratetype;

			/* MIGRATE_RESERVE handled later if necessary */
			if (migratetype == MIGRATE_RESERVE)
				break;
>>>>>>> ba420f35

		page = list_entry(area->free_list[fallback_mt].next,
						struct page, lru);
		if (can_steal)
			steal_suitable_fallback(zone, page, start_migratetype);

		/* Remove the page from the freelists */
		area->nr_free--;

<<<<<<< HEAD
                if (is_migrate_cma(fallback_mt))
                        area->nr_free_cma--;
		list_del(&page->lru);
		rmv_page_order(page);

		expand(zone, page, order, current_order, area,
					start_migratetype);
		/*
		 * The freepage_migratetype may differ from pageblock's
		 * migratetype depending on the decisions in
		 * try_to_steal_freepages(). This is OK as long as it
		 * does not differ for MIGRATE_CMA pageblocks. For CMA
		 * we need to make sure unallocated pages flushed from
		 * pcp lists are returned to the correct freelist.
		 */
		set_freepage_migratetype(page, start_migratetype);
=======
			if (!is_migrate_cma(migratetype)) {
				try_to_steal_freepages(zone, page,
							start_migratetype,
							migratetype);
			} else {
				/*
				 * When borrowing from MIGRATE_CMA, we need to
				 * release the excess buddy pages to CMA
				 * itself, and we do not try to steal extra
				 * free pages.
				 */
				buddy_type = migratetype;
			}

			/* Remove the page from the freelists */
			list_del(&page->lru);
			rmv_page_order(page);

			expand(zone, page, order, current_order, area,
					buddy_type);

			/*
			 * The freepage_migratetype may differ from pageblock's
			 * migratetype depending on the decisions in
			 * try_to_steal_freepages(). This is OK as long as it
			 * does not differ for MIGRATE_CMA pageblocks. For CMA
			 * we need to make sure unallocated pages flushed from
			 * pcp lists are returned to the correct freelist.
			 */
			set_freepage_migratetype(page, buddy_type);
>>>>>>> ba420f35

		trace_mm_page_alloc_extfrag(page, order, current_order,
			start_migratetype, fallback_mt);

		return page;
	}

	return NULL;
}

/*
 * Do the hard work of removing an element from the buddy allocator.
 * Call me with the zone->lock already held.
 */
static struct page *__rmqueue(struct zone *zone, unsigned int order,
						int migratetype)
{
	struct page *page;

retry_reserve:
	page = __rmqueue_smallest(zone, order, migratetype);

	if (unlikely(!page) && migratetype != MIGRATE_RESERVE) {
		if (migratetype == MIGRATE_MOVABLE)
			page = __rmqueue_cma_fallback(zone, order);

		if (!page)
			page = __rmqueue_fallback(zone, order, migratetype);

		/*
		 * Use MIGRATE_RESERVE rather than fail an allocation. goto
		 * is used because __rmqueue_smallest is an inline function
		 * and we want just one call site
		 */
		if (!page) {
			migratetype = MIGRATE_RESERVE;
			goto retry_reserve;
		}
	}

	trace_mm_page_alloc_zone_locked(page, order, migratetype);
	return page;
}

#ifdef CONFIG_CMA
static struct page *__rmqueue_cma(struct zone *zone, unsigned int order)
{
	struct page *page = 0;
	if (IS_ENABLED(CONFIG_CMA))
		if (!zone->cma_alloc)
			page = __rmqueue_smallest(zone, order, MIGRATE_CMA);
	return page;
}
#else
static inline struct page *__rmqueue_cma(struct zone *zone, unsigned int order)
{
	return NULL;
}
#endif

/*
 * Obtain a specified number of elements from the buddy allocator, all under
 * a single hold of the lock, for efficiency.  Add them to the supplied list.
 * Returns the number of new pages which were placed at *list.
 */
static int rmqueue_bulk(struct zone *zone, unsigned int order,
			unsigned long count, struct list_head *list,
			int migratetype, bool cold)
{
	int i;

	spin_lock(&zone->lock);
	for (i = 0; i < count; ++i) {
		struct page *page;

		/*
		 * If migrate type CMA is being requested only try to
		 * satisfy the request with CMA pages to try and increase
		 * CMA utlization.
		 */
		if (is_migrate_cma(migratetype))
			page = __rmqueue_cma(zone, order);
		else
			page = __rmqueue(zone, order, migratetype);
		if (unlikely(page == NULL))
			break;

		/*
		 * Split buddy pages returned by expand() are received here
		 * in physical page order. The page is added to the callers and
		 * list and the list head then moves forward. From the callers
		 * perspective, the linked list is ordered by page number in
		 * some conditions. This is useful for IO devices that can
		 * merge IO requests if the physical pages are ordered
		 * properly.
		 */
		if (likely(!cold))
			list_add(&page->lru, list);
		else
			list_add_tail(&page->lru, list);
		list = &page->lru;
		if (is_migrate_cma(get_freepage_migratetype(page)))
			__mod_zone_page_state(zone, NR_FREE_CMA_PAGES,
					      -(1 << order));
	}
	__mod_zone_page_state(zone, NR_FREE_PAGES, -(i << order));
	spin_unlock(&zone->lock);
	return i;
}

/*
 * Return the pcp list that corresponds to the migrate type if that list isn't
 * empty.
 * If the list is empty return NULL.
 */
static struct list_head *get_populated_pcp_list(struct zone *zone,
			unsigned int order, struct per_cpu_pages *pcp,
			int migratetype, int cold)
{
	struct list_head *list = &pcp->lists[migratetype];

	if (list_empty(list)) {
		pcp->count += rmqueue_bulk(zone, order,
				pcp->batch, list,
				migratetype, cold);

		if (list_empty(list))
			list = NULL;
	}
	return list;
}

#ifdef CONFIG_NUMA
/*
 * Called from the vmstat counter updater to drain pagesets of this
 * currently executing processor on remote nodes after they have
 * expired.
 *
 * Note that this function must be called with the thread pinned to
 * a single processor.
 */
void drain_zone_pages(struct zone *zone, struct per_cpu_pages *pcp)
{
	unsigned long flags;
	int to_drain, batch;

	local_irq_save(flags);
	batch = ACCESS_ONCE(pcp->batch);
	to_drain = min(pcp->count, batch);
	if (to_drain > 0) {
		free_pcppages_bulk(zone, to_drain, pcp);
		pcp->count -= to_drain;
	}
	local_irq_restore(flags);
}
#endif

/*
 * Drain pages of the indicated processor.
 *
 * The processor must either be the current processor and the
 * thread pinned to the current processor or a processor that
 * is not online.
 */
static void drain_pages(unsigned int cpu)
{
	unsigned long flags;
	struct zone *zone;

	for_each_populated_zone(zone) {
		struct per_cpu_pageset *pset;
		struct per_cpu_pages *pcp;

		local_irq_save(flags);
		pset = per_cpu_ptr(zone->pageset, cpu);

		pcp = &pset->pcp;
		if (pcp->count) {
			free_pcppages_bulk(zone, pcp->count, pcp);
			pcp->count = 0;
		}
		local_irq_restore(flags);
	}
}

/*
 * Spill all of this CPU's per-cpu pages back into the buddy allocator.
 */
void drain_local_pages(void *arg)
{
	drain_pages(smp_processor_id());
}

/*
 * Spill all the per-cpu pages from all CPUs back into the buddy allocator.
 *
 * Note that this code is protected against sending an IPI to an offline
 * CPU but does not guarantee sending an IPI to newly hotplugged CPUs:
 * on_each_cpu_mask() blocks hotplug and won't talk to offlined CPUs but
 * nothing keeps CPUs from showing up after we populated the cpumask and
 * before the call to on_each_cpu_mask().
 */
void drain_all_pages(void)
{
	int cpu;
	struct per_cpu_pageset *pcp;
	struct zone *zone;

	/*
	 * Allocate in the BSS so we wont require allocation in
	 * direct reclaim path for CONFIG_CPUMASK_OFFSTACK=y
	 */
	static cpumask_t cpus_with_pcps;

	/*
	 * We don't care about racing with CPU hotplug event
	 * as offline notification will cause the notified
	 * cpu to drain that CPU pcps and on_each_cpu_mask
	 * disables preemption as part of its processing
	 */
	for_each_online_cpu(cpu) {
		bool has_pcps = false;
		for_each_populated_zone(zone) {
			pcp = per_cpu_ptr(zone->pageset, cpu);
			if (pcp->pcp.count) {
				has_pcps = true;
				break;
			}
		}
		if (has_pcps)
			cpumask_set_cpu(cpu, &cpus_with_pcps);
		else
			cpumask_clear_cpu(cpu, &cpus_with_pcps);
	}
	on_each_cpu_mask(&cpus_with_pcps, drain_local_pages, NULL, 1);
}

#ifdef CONFIG_HIBERNATION

void mark_free_pages(struct zone *zone)
{
	unsigned long pfn, max_zone_pfn;
	unsigned long flags;
	unsigned int order, t;
	struct list_head *curr;

	if (zone_is_empty(zone))
		return;

	spin_lock_irqsave(&zone->lock, flags);

	max_zone_pfn = zone_end_pfn(zone);
	for (pfn = zone->zone_start_pfn; pfn < max_zone_pfn; pfn++)
		if (pfn_valid(pfn)) {
			struct page *page = pfn_to_page(pfn);

			if (!swsusp_page_is_forbidden(page))
				swsusp_unset_page_free(page);
		}

	for_each_migratetype_order(order, t) {
		list_for_each(curr, &zone->free_area[order].free_list[t]) {
			unsigned long i;

			pfn = page_to_pfn(list_entry(curr, struct page, lru));
			for (i = 0; i < (1UL << order); i++)
				swsusp_set_page_free(pfn_to_page(pfn + i));
		}
	}
	spin_unlock_irqrestore(&zone->lock, flags);
}
#endif /* CONFIG_PM */

/*
 * Free a 0-order page
 * cold == true ? free a cold page : free a hot page
 */
void free_hot_cold_page(struct page *page, bool cold)
{
	struct zone *zone = page_zone(page);
	struct per_cpu_pages *pcp;
	unsigned long flags;
	unsigned long pfn = page_to_pfn(page);
	int migratetype;

	if (!free_pages_prepare(page, 0))
		return;

	migratetype = get_pfnblock_migratetype(page, pfn);
	set_freepage_migratetype(page, migratetype);
	local_irq_save(flags);
	__count_vm_event(PGFREE);

	/*
	 * We only track unmovable, reclaimable and movable on pcp lists.
	 * Free ISOLATE pages back to the allocator because they are being
	 * offlined but treat RESERVE as movable pages so we can get those
	 * areas back if necessary. Otherwise, we may have to free
	 * excessively into the page allocator
	 */
	if (migratetype >= MIGRATE_PCPTYPES) {
		if (unlikely(is_migrate_isolate(migratetype))) {
			free_one_page(zone, page, pfn, 0, migratetype);
			goto out;
		}
		migratetype = MIGRATE_MOVABLE;
	}

	pcp = &this_cpu_ptr(zone->pageset)->pcp;
	if (!cold)
		list_add(&page->lru, &pcp->lists[migratetype]);
	else
		list_add_tail(&page->lru, &pcp->lists[migratetype]);
	pcp->count++;
	if (pcp->count >= pcp->high) {
		unsigned long batch = ACCESS_ONCE(pcp->batch);
		free_pcppages_bulk(zone, batch, pcp);
		pcp->count -= batch;
	}

out:
	local_irq_restore(flags);
}

/*
 * Free a list of 0-order pages
 */
void free_hot_cold_page_list(struct list_head *list, bool cold)
{
	struct page *page, *next;

	list_for_each_entry_safe(page, next, list, lru) {
		trace_mm_page_free_batched(page, cold);
		free_hot_cold_page(page, cold);
	}
}

/*
 * split_page takes a non-compound higher-order page, and splits it into
 * n (1<<order) sub-pages: page[0..n]
 * Each sub-page must be freed individually.
 *
 * Note: this is probably too low level an operation for use in drivers.
 * Please consult with lkml before using this in your driver.
 */
void split_page(struct page *page, unsigned int order)
{
	int i;

	VM_BUG_ON_PAGE(PageCompound(page), page);
	VM_BUG_ON_PAGE(!page_count(page), page);

#ifdef CONFIG_KMEMCHECK
	/*
	 * Split shadow pages too, because free(page[0]) would
	 * otherwise free the whole shadow.
	 */
	if (kmemcheck_page_is_tracked(page))
		split_page(virt_to_page(page[0].shadow), order);
#endif

	for (i = 1; i < (1 << order); i++)
		set_page_refcounted(page + i);
}
EXPORT_SYMBOL_GPL(split_page);

int __isolate_free_page(struct page *page, unsigned int order)
{
	unsigned long watermark;
	struct zone *zone;
	int mt;

	BUG_ON(!PageBuddy(page));

	zone = page_zone(page);
	mt = get_pageblock_migratetype(page);

	if (!is_migrate_isolate(mt)) {
		/* Obey watermarks as if the page was being allocated */
		watermark = low_wmark_pages(zone) + (1 << order);
		if (!is_migrate_cma(mt) &&
		    !zone_watermark_ok(zone, 0, watermark, 0, 0))
			return 0;

		__mod_zone_freepage_state(zone, -(1UL << order), mt);
	}

	/* Remove page from free list */
	list_del(&page->lru);
	zone->free_area[order].nr_free--;
	if (is_migrate_cma(mt))
		zone->free_area[order].nr_free_cma--;
	rmv_page_order(page);

	/* Set the pageblock if the isolated page is at least a pageblock */
	if (order >= pageblock_order - 1) {
		struct page *endpage = page + (1 << order) - 1;
		for (; page < endpage; page += pageblock_nr_pages) {
			int mt = get_pageblock_migratetype(page);
			if (!is_migrate_isolate(mt) && !is_migrate_cma(mt))
				set_pageblock_migratetype(page,
							  MIGRATE_MOVABLE);
		}
	}

	return 1UL << order;
}

/*
 * Similar to split_page except the page is already free. As this is only
 * being used for migration, the migratetype of the block also changes.
 * As this is called with interrupts disabled, the caller is responsible
 * for calling arch_alloc_page() and kernel_map_page() after interrupts
 * are enabled.
 *
 * Note: this is probably too low level an operation for use in drivers.
 * Please consult with lkml before using this in your driver.
 */
int split_free_page(struct page *page)
{
	unsigned int order;
	int nr_pages;

	order = page_order(page);

	nr_pages = __isolate_free_page(page, order);
	if (!nr_pages)
		return 0;

	/* Split into individual pages */
	set_page_refcounted(page);
	split_page(page, order);
	return nr_pages;
}

/*
 * Really, prep_compound_page() should be called from __rmqueue_bulk().  But
 * we cheat by calling it from here, in the order > 0 path.  Saves a branch
 * or two.
 */
static inline
struct page *buffered_rmqueue(struct zone *preferred_zone,
			struct zone *zone, unsigned int order,
			gfp_t gfp_flags, int migratetype)
{
	unsigned long flags;
	struct page *page = NULL;
	bool cold = ((gfp_flags & __GFP_COLD) != 0);

again:
	if (likely(order == 0)) {
		struct per_cpu_pages *pcp;
		struct list_head *list = NULL;

		local_irq_save(flags);
		pcp = &this_cpu_ptr(zone->pageset)->pcp;

		/* First try to get CMA pages */
		if (migratetype == MIGRATE_MOVABLE &&
			gfp_flags & __GFP_CMA) {
			list = get_populated_pcp_list(zone, 0, pcp,
					get_cma_migrate_type(), cold);
		}

		if (list == NULL) {
			/*
			 * Either CMA is not suitable or there are no free CMA
			 * pages.
			 */
			list = get_populated_pcp_list(zone, 0, pcp,
				migratetype, cold);
			if (unlikely(list == NULL) ||
				unlikely(list_empty(list)))
				goto failed;
		}

		if (cold)
			page = list_entry(list->prev, struct page, lru);
		else
			page = list_entry(list->next, struct page, lru);

		list_del(&page->lru);
		pcp->count--;
	} else {
		if (unlikely(gfp_flags & __GFP_NOFAIL)) {
			/*
			 * __GFP_NOFAIL is not to be used in new code.
			 *
			 * All __GFP_NOFAIL callers should be fixed so that they
			 * properly detect and handle allocation failures.
			 *
			 * We most definitely don't want callers attempting to
			 * allocate greater than order-1 page units with
			 * __GFP_NOFAIL.
			 */
			WARN_ON_ONCE(order > 1);
		}
		spin_lock_irqsave(&zone->lock, flags);
		if (migratetype == MIGRATE_MOVABLE && gfp_flags & __GFP_CMA)
			page = __rmqueue_cma(zone, order);

		if (!page)
			page = __rmqueue(zone, order, migratetype);

		spin_unlock(&zone->lock);
		if (!page)
			goto failed;
		__mod_zone_freepage_state(zone, -(1 << order),
					  get_freepage_migratetype(page));
	}

	__mod_zone_page_state(zone, NR_ALLOC_BATCH, -(1 << order));
	if (atomic_long_read(&zone->vm_stat[NR_ALLOC_BATCH]) <= 0 &&
	    !test_bit(ZONE_FAIR_DEPLETED, &zone->flags))
		set_bit(ZONE_FAIR_DEPLETED, &zone->flags);

	__count_zone_vm_events(PGALLOC, zone, 1 << order);
	zone_statistics(preferred_zone, zone, gfp_flags);
	local_irq_restore(flags);

	VM_BUG_ON_PAGE(bad_range(zone, page), page);
	if (prep_new_page(page, order, gfp_flags))
		goto again;
	return page;

failed:
	local_irq_restore(flags);
	return NULL;
}

#ifdef CONFIG_FAIL_PAGE_ALLOC

static struct {
	struct fault_attr attr;

	u32 ignore_gfp_highmem;
	u32 ignore_gfp_wait;
	u32 min_order;
} fail_page_alloc = {
	.attr = FAULT_ATTR_INITIALIZER,
	.ignore_gfp_wait = 1,
	.ignore_gfp_highmem = 1,
	.min_order = 1,
};

static int __init setup_fail_page_alloc(char *str)
{
	return setup_fault_attr(&fail_page_alloc.attr, str);
}
__setup("fail_page_alloc=", setup_fail_page_alloc);

static bool should_fail_alloc_page(gfp_t gfp_mask, unsigned int order)
{
	if (order < fail_page_alloc.min_order)
		return false;
	if (gfp_mask & __GFP_NOFAIL)
		return false;
	if (fail_page_alloc.ignore_gfp_highmem && (gfp_mask & __GFP_HIGHMEM))
		return false;
	if (fail_page_alloc.ignore_gfp_wait && (gfp_mask & __GFP_WAIT))
		return false;

	return should_fail(&fail_page_alloc.attr, 1 << order);
}

#ifdef CONFIG_FAULT_INJECTION_DEBUG_FS

static int __init fail_page_alloc_debugfs(void)
{
	umode_t mode = S_IFREG | S_IRUSR | S_IWUSR;
	struct dentry *dir;

	dir = fault_create_debugfs_attr("fail_page_alloc", NULL,
					&fail_page_alloc.attr);
	if (IS_ERR(dir))
		return PTR_ERR(dir);

	if (!debugfs_create_bool("ignore-gfp-wait", mode, dir,
				&fail_page_alloc.ignore_gfp_wait))
		goto fail;
	if (!debugfs_create_bool("ignore-gfp-highmem", mode, dir,
				&fail_page_alloc.ignore_gfp_highmem))
		goto fail;
	if (!debugfs_create_u32("min-order", mode, dir,
				&fail_page_alloc.min_order))
		goto fail;

	return 0;
fail:
	debugfs_remove_recursive(dir);

	return -ENOMEM;
}

late_initcall(fail_page_alloc_debugfs);

#endif /* CONFIG_FAULT_INJECTION_DEBUG_FS */

#else /* CONFIG_FAIL_PAGE_ALLOC */

static inline bool should_fail_alloc_page(gfp_t gfp_mask, unsigned int order)
{
	return false;
}

#endif /* CONFIG_FAIL_PAGE_ALLOC */

/*
 * Return true if free pages are above 'mark'. This takes into account the order
 * of the allocation.
 */
static bool __zone_watermark_ok(struct zone *z, unsigned int order,
			unsigned long mark, int classzone_idx, int alloc_flags,
			long free_pages)
{
	/* free_pages my go negative - that's OK */
	long min = mark;
	int o;

	free_pages -= (1 << order) - 1;
	if (alloc_flags & ALLOC_HIGH)
		min -= min / 2;
	if (alloc_flags & ALLOC_HARDER)
		min -= min / 4;
#ifdef CONFIG_CMA
	/* If allocation can't use CMA areas don't use free CMA pages */
	if (!(alloc_flags & ALLOC_CMA))
		free_pages -= zone_page_state(z, NR_FREE_CMA_PAGES);
#endif

	if (free_pages <= min + z->lowmem_reserve[classzone_idx])
		return false;

	for (o = 0; o < order; o++) {
		/* At the next order, this order's pages become unavailable */
		if (!(alloc_flags & ALLOC_CMA)) {
			long free = z->free_area[o].nr_free -
					z->free_area[o].nr_free_cma;
			if (free < 0)
				free = 0;
			free_pages -= free << o;
		} else {
			free_pages -= z->free_area[o].nr_free << o;
		}

		/* Require fewer higher order pages to be free */
		min >>= min_free_order_shift;

		if (free_pages <= min)
			return false;
	}
	return true;
}

bool zone_watermark_ok(struct zone *z, unsigned int order, unsigned long mark,
		      int classzone_idx, int alloc_flags)
{
	return __zone_watermark_ok(z, order, mark, classzone_idx, alloc_flags,
					zone_page_state(z, NR_FREE_PAGES));
}

bool zone_watermark_ok_safe(struct zone *z, unsigned int order,
			unsigned long mark, int classzone_idx, int alloc_flags)
{
	long free_pages = zone_page_state(z, NR_FREE_PAGES);

	if (z->percpu_drift_mark && free_pages < z->percpu_drift_mark)
		free_pages = zone_page_state_snapshot(z, NR_FREE_PAGES);

	return __zone_watermark_ok(z, order, mark, classzone_idx, alloc_flags,
								free_pages);
}

#ifdef CONFIG_NUMA
/*
 * zlc_setup - Setup for "zonelist cache".  Uses cached zone data to
 * skip over zones that are not allowed by the cpuset, or that have
 * been recently (in last second) found to be nearly full.  See further
 * comments in mmzone.h.  Reduces cache footprint of zonelist scans
 * that have to skip over a lot of full or unallowed zones.
 *
 * If the zonelist cache is present in the passed zonelist, then
 * returns a pointer to the allowed node mask (either the current
 * tasks mems_allowed, or node_states[N_MEMORY].)
 *
 * If the zonelist cache is not available for this zonelist, does
 * nothing and returns NULL.
 *
 * If the fullzones BITMAP in the zonelist cache is stale (more than
 * a second since last zap'd) then we zap it out (clear its bits.)
 *
 * We hold off even calling zlc_setup, until after we've checked the
 * first zone in the zonelist, on the theory that most allocations will
 * be satisfied from that first zone, so best to examine that zone as
 * quickly as we can.
 */
static nodemask_t *zlc_setup(struct zonelist *zonelist, int alloc_flags)
{
	struct zonelist_cache *zlc;	/* cached zonelist speedup info */
	nodemask_t *allowednodes;	/* zonelist_cache approximation */

	zlc = zonelist->zlcache_ptr;
	if (!zlc)
		return NULL;

	if (time_after(jiffies, zlc->last_full_zap + HZ)) {
		bitmap_zero(zlc->fullzones, MAX_ZONES_PER_ZONELIST);
		zlc->last_full_zap = jiffies;
	}

	allowednodes = !in_interrupt() && (alloc_flags & ALLOC_CPUSET) ?
					&cpuset_current_mems_allowed :
					&node_states[N_MEMORY];
	return allowednodes;
}

/*
 * Given 'z' scanning a zonelist, run a couple of quick checks to see
 * if it is worth looking at further for free memory:
 *  1) Check that the zone isn't thought to be full (doesn't have its
 *     bit set in the zonelist_cache fullzones BITMAP).
 *  2) Check that the zones node (obtained from the zonelist_cache
 *     z_to_n[] mapping) is allowed in the passed in allowednodes mask.
 * Return true (non-zero) if zone is worth looking at further, or
 * else return false (zero) if it is not.
 *
 * This check -ignores- the distinction between various watermarks,
 * such as GFP_HIGH, GFP_ATOMIC, PF_MEMALLOC, ...  If a zone is
 * found to be full for any variation of these watermarks, it will
 * be considered full for up to one second by all requests, unless
 * we are so low on memory on all allowed nodes that we are forced
 * into the second scan of the zonelist.
 *
 * In the second scan we ignore this zonelist cache and exactly
 * apply the watermarks to all zones, even it is slower to do so.
 * We are low on memory in the second scan, and should leave no stone
 * unturned looking for a free page.
 */
static int zlc_zone_worth_trying(struct zonelist *zonelist, struct zoneref *z,
						nodemask_t *allowednodes)
{
	struct zonelist_cache *zlc;	/* cached zonelist speedup info */
	int i;				/* index of *z in zonelist zones */
	int n;				/* node that zone *z is on */

	zlc = zonelist->zlcache_ptr;
	if (!zlc)
		return 1;

	i = z - zonelist->_zonerefs;
	n = zlc->z_to_n[i];

	/* This zone is worth trying if it is allowed but not full */
	return node_isset(n, *allowednodes) && !test_bit(i, zlc->fullzones);
}

/*
 * Given 'z' scanning a zonelist, set the corresponding bit in
 * zlc->fullzones, so that subsequent attempts to allocate a page
 * from that zone don't waste time re-examining it.
 */
static void zlc_mark_zone_full(struct zonelist *zonelist, struct zoneref *z)
{
	struct zonelist_cache *zlc;	/* cached zonelist speedup info */
	int i;				/* index of *z in zonelist zones */

	zlc = zonelist->zlcache_ptr;
	if (!zlc)
		return;

	i = z - zonelist->_zonerefs;

	set_bit(i, zlc->fullzones);
}

/*
 * clear all zones full, called after direct reclaim makes progress so that
 * a zone that was recently full is not skipped over for up to a second
 */
static void zlc_clear_zones_full(struct zonelist *zonelist)
{
	struct zonelist_cache *zlc;	/* cached zonelist speedup info */

	zlc = zonelist->zlcache_ptr;
	if (!zlc)
		return;

	bitmap_zero(zlc->fullzones, MAX_ZONES_PER_ZONELIST);
}

static bool zone_local(struct zone *local_zone, struct zone *zone)
{
	return local_zone->node == zone->node;
}

static bool zone_allows_reclaim(struct zone *local_zone, struct zone *zone)
{
	return node_distance(zone_to_nid(local_zone), zone_to_nid(zone)) <
				RECLAIM_DISTANCE;
}

#else	/* CONFIG_NUMA */

static nodemask_t *zlc_setup(struct zonelist *zonelist, int alloc_flags)
{
	return NULL;
}

static int zlc_zone_worth_trying(struct zonelist *zonelist, struct zoneref *z,
				nodemask_t *allowednodes)
{
	return 1;
}

static void zlc_mark_zone_full(struct zonelist *zonelist, struct zoneref *z)
{
}

static void zlc_clear_zones_full(struct zonelist *zonelist)
{
}

static bool zone_local(struct zone *local_zone, struct zone *zone)
{
	return true;
}

static bool zone_allows_reclaim(struct zone *local_zone, struct zone *zone)
{
	return true;
}

#endif	/* CONFIG_NUMA */

static void reset_alloc_batches(struct zone *preferred_zone)
{
	struct zone *zone = preferred_zone->zone_pgdat->node_zones;

	do {
		mod_zone_page_state(zone, NR_ALLOC_BATCH,
			high_wmark_pages(zone) - low_wmark_pages(zone) -
			atomic_long_read(&zone->vm_stat[NR_ALLOC_BATCH]));
		clear_bit(ZONE_FAIR_DEPLETED, &zone->flags);
	} while (zone++ != preferred_zone);
}

/*
 * get_page_from_freelist goes through the zonelist trying to allocate
 * a page.
 */
static struct page *
get_page_from_freelist(gfp_t gfp_mask, nodemask_t *nodemask, unsigned int order,
		struct zonelist *zonelist, int high_zoneidx, int alloc_flags,
		struct zone *preferred_zone, int classzone_idx, int migratetype)
{
	struct zoneref *z;
	struct page *page = NULL;
	struct zone *zone;
	nodemask_t *allowednodes = NULL;/* zonelist_cache approximation */
	int zlc_active = 0;		/* set if using zonelist_cache */
	int did_zlc_setup = 0;		/* just call zlc_setup() one time */
	bool consider_zone_dirty = (alloc_flags & ALLOC_WMARK_LOW) &&
				(gfp_mask & __GFP_WRITE);
	int nr_fair_skipped = 0;
	bool zonelist_rescan;

zonelist_scan:
	zonelist_rescan = false;

	/*
	 * Scan zonelist, looking for a zone with enough free.
	 * See also __cpuset_node_allowed_softwall() comment in kernel/cpuset.c.
	 */
	for_each_zone_zonelist_nodemask(zone, z, zonelist,
						high_zoneidx, nodemask) {
		unsigned long mark;

		if (IS_ENABLED(CONFIG_NUMA) && zlc_active &&
			!zlc_zone_worth_trying(zonelist, z, allowednodes))
				continue;
		if (cpusets_enabled() &&
			(alloc_flags & ALLOC_CPUSET) &&
			!cpuset_zone_allowed_softwall(zone, gfp_mask))
				continue;
		/*
		 * Distribute pages in proportion to the individual
		 * zone size to ensure fair page aging.  The zone a
		 * page was allocated in should have no effect on the
		 * time the page has in memory before being reclaimed.
		 */
		if (alloc_flags & ALLOC_FAIR) {
			if (!zone_local(preferred_zone, zone))
				break;
			if (test_bit(ZONE_FAIR_DEPLETED, &zone->flags)) {
				nr_fair_skipped++;
				continue;
			}
		}
		/*
		 * When allocating a page cache page for writing, we
		 * want to get it from a zone that is within its dirty
		 * limit, such that no single zone holds more than its
		 * proportional share of globally allowed dirty pages.
		 * The dirty limits take into account the zone's
		 * lowmem reserves and high watermark so that kswapd
		 * should be able to balance it without having to
		 * write pages from its LRU list.
		 *
		 * This may look like it could increase pressure on
		 * lower zones by failing allocations in higher zones
		 * before they are full.  But the pages that do spill
		 * over are limited as the lower zones are protected
		 * by this very same mechanism.  It should not become
		 * a practical burden to them.
		 *
		 * XXX: For now, allow allocations to potentially
		 * exceed the per-zone dirty limit in the slowpath
		 * (ALLOC_WMARK_LOW unset) before going into reclaim,
		 * which is important when on a NUMA setup the allowed
		 * zones are together not big enough to reach the
		 * global limit.  The proper fix for these situations
		 * will require awareness of zones in the
		 * dirty-throttling and the flusher threads.
		 */
		if (consider_zone_dirty && !zone_dirty_ok(zone))
			continue;

		mark = zone->watermark[alloc_flags & ALLOC_WMARK_MASK];
		if (!zone_watermark_ok(zone, order, mark,
				       classzone_idx, alloc_flags)) {
			int ret;

			/* Checked here to keep the fast path fast */
			BUILD_BUG_ON(ALLOC_NO_WATERMARKS < NR_WMARK);
			if (alloc_flags & ALLOC_NO_WATERMARKS)
				goto try_this_zone;

			if (IS_ENABLED(CONFIG_NUMA) &&
					!did_zlc_setup && nr_online_nodes > 1) {
				/*
				 * we do zlc_setup if there are multiple nodes
				 * and before considering the first zone allowed
				 * by the cpuset.
				 */
				allowednodes = zlc_setup(zonelist, alloc_flags);
				zlc_active = 1;
				did_zlc_setup = 1;
			}

			if (zone_reclaim_mode == 0 ||
			    !zone_allows_reclaim(preferred_zone, zone))
				goto this_zone_full;

			/*
			 * As we may have just activated ZLC, check if the first
			 * eligible zone has failed zone_reclaim recently.
			 */
			if (IS_ENABLED(CONFIG_NUMA) && zlc_active &&
				!zlc_zone_worth_trying(zonelist, z, allowednodes))
				continue;

			ret = zone_reclaim(zone, gfp_mask, order);
			switch (ret) {
			case ZONE_RECLAIM_NOSCAN:
				/* did not scan */
				continue;
			case ZONE_RECLAIM_FULL:
				/* scanned but unreclaimable */
				continue;
			default:
				/* did we reclaim enough */
				if (zone_watermark_ok(zone, order, mark,
						classzone_idx, alloc_flags))
					goto try_this_zone;

				/*
				 * Failed to reclaim enough to meet watermark.
				 * Only mark the zone full if checking the min
				 * watermark or if we failed to reclaim just
				 * 1<<order pages or else the page allocator
				 * fastpath will prematurely mark zones full
				 * when the watermark is between the low and
				 * min watermarks.
				 */
				if (((alloc_flags & ALLOC_WMARK_MASK) == ALLOC_WMARK_MIN) ||
				    ret == ZONE_RECLAIM_SOME)
					goto this_zone_full;

				continue;
			}
		}

try_this_zone:
		page = buffered_rmqueue(preferred_zone, zone, order,
						gfp_mask, migratetype);
		if (page)
			break;
this_zone_full:
		if (IS_ENABLED(CONFIG_NUMA) && zlc_active)
			zlc_mark_zone_full(zonelist, z);
	}

	if (page) {
		/*
		 * page->pfmemalloc is set when ALLOC_NO_WATERMARKS was
		 * necessary to allocate the page. The expectation is
		 * that the caller is taking steps that will free more
		 * memory. The caller should avoid the page being used
		 * for !PFMEMALLOC purposes.
		 */
		page->pfmemalloc = !!(alloc_flags & ALLOC_NO_WATERMARKS);
		return page;
	}

	/*
	 * The first pass makes sure allocations are spread fairly within the
	 * local node.  However, the local node might have free pages left
	 * after the fairness batches are exhausted, and remote zones haven't
	 * even been considered yet.  Try once more without fairness, and
	 * include remote zones now, before entering the slowpath and waking
	 * kswapd: prefer spilling to a remote zone over swapping locally.
	 */
	if (alloc_flags & ALLOC_FAIR) {
		alloc_flags &= ~ALLOC_FAIR;
		if (nr_fair_skipped) {
			zonelist_rescan = true;
			reset_alloc_batches(preferred_zone);
		}
		if (nr_online_nodes > 1)
			zonelist_rescan = true;
	}

	if (unlikely(IS_ENABLED(CONFIG_NUMA) && zlc_active)) {
		/* Disable zlc cache for second zonelist scan */
		zlc_active = 0;
		zonelist_rescan = true;
	}

	if (zonelist_rescan)
		goto zonelist_scan;

	return NULL;
}

/*
 * Large machines with many possible nodes should not always dump per-node
 * meminfo in irq context.
 */
static inline bool should_suppress_show_mem(void)
{
	bool ret = false;

#if NODES_SHIFT > 8
	ret = in_interrupt();
#endif
	return ret;
}

static DEFINE_RATELIMIT_STATE(nopage_rs,
		DEFAULT_RATELIMIT_INTERVAL,
		DEFAULT_RATELIMIT_BURST);

void warn_alloc_failed(gfp_t gfp_mask, unsigned int order, const char *fmt, ...)
{
	unsigned int filter = SHOW_MEM_FILTER_NODES;

	if ((gfp_mask & __GFP_NOWARN) || !__ratelimit(&nopage_rs) ||
	    debug_guardpage_minorder() > 0)
		return;

	/*
	 * This documents exceptions given to allocations in certain
	 * contexts that are allowed to allocate outside current's set
	 * of allowed nodes.
	 */
	if (!(gfp_mask & __GFP_NOMEMALLOC))
		if (test_thread_flag(TIF_MEMDIE) ||
		    (current->flags & (PF_MEMALLOC | PF_EXITING)))
			filter &= ~SHOW_MEM_FILTER_NODES;
	if (in_interrupt() || !(gfp_mask & __GFP_WAIT))
		filter &= ~SHOW_MEM_FILTER_NODES;

	if (fmt) {
		struct va_format vaf;
		va_list args;

		va_start(args, fmt);

		vaf.fmt = fmt;
		vaf.va = &args;

		pr_warn("%pV", &vaf);

		va_end(args);
	}

	pr_warn("%s: page allocation failure: order:%u, mode:0x%x\n",
		current->comm, order, gfp_mask);

	dump_stack();
	if (!should_suppress_show_mem())
		show_mem(filter);
}

static inline int
should_alloc_retry(gfp_t gfp_mask, unsigned int order,
				unsigned long did_some_progress,
				unsigned long pages_reclaimed)
{
	/* Do not loop if specifically requested */
	if (gfp_mask & __GFP_NORETRY)
		return 0;

	/* Always retry if specifically requested */
	if (gfp_mask & __GFP_NOFAIL)
		return 1;

	/*
	 * Suspend converts GFP_KERNEL to __GFP_WAIT which can prevent reclaim
	 * making forward progress without invoking OOM. Suspend also disables
	 * storage devices so kswapd will not help. Bail if we are suspending.
	 */
	if (!did_some_progress && pm_suspended_storage())
		return 0;

	/*
	 * In this implementation, order <= PAGE_ALLOC_COSTLY_ORDER
	 * means __GFP_NOFAIL, but that may not be true in other
	 * implementations.
	 */
	if (order <= PAGE_ALLOC_COSTLY_ORDER)
		return 1;

	/*
	 * For order > PAGE_ALLOC_COSTLY_ORDER, if __GFP_REPEAT is
	 * specified, then we retry until we no longer reclaim any pages
	 * (above), or we've reclaimed an order of pages at least as
	 * large as the allocation's order. In both cases, if the
	 * allocation still fails, we stop retrying.
	 */
	if (gfp_mask & __GFP_REPEAT && pages_reclaimed < (1 << order))
		return 1;

	return 0;
}

static inline struct page *
__alloc_pages_may_oom(gfp_t gfp_mask, unsigned int order,
	struct zonelist *zonelist, enum zone_type high_zoneidx,
	nodemask_t *nodemask, struct zone *preferred_zone,
	int classzone_idx, int migratetype)
{
	struct page *page;

	/* Acquire the per-zone oom lock for each zone */
	if (!oom_zonelist_trylock(zonelist, gfp_mask)) {
		schedule_timeout_uninterruptible(1);
		return NULL;
	}

	/*
	 * PM-freezer should be notified that there might be an OOM killer on
	 * its way to kill and wake somebody up. This is too early and we might
	 * end up not killing anything but false positives are acceptable.
	 * See freeze_processes.
	 */
	note_oom_kill();

	/*
	 * Go through the zonelist yet one more time, keep very high watermark
	 * here, this is only to catch a parallel oom killing, we must fail if
	 * we're still under heavy pressure.
	 */
	page = get_page_from_freelist(gfp_mask|__GFP_HARDWALL, nodemask,
		order, zonelist, high_zoneidx,
		ALLOC_WMARK_HIGH|ALLOC_CPUSET,
		preferred_zone, classzone_idx, migratetype);
	if (page)
		goto out;

	if (!(gfp_mask & __GFP_NOFAIL)) {
		/* The OOM killer will not help higher order allocs */
		if (order > PAGE_ALLOC_COSTLY_ORDER)
			goto out;
		/* The OOM killer does not needlessly kill tasks for lowmem */
		if (high_zoneidx < ZONE_NORMAL)
			goto out;
		/*
		 * GFP_THISNODE contains __GFP_NORETRY and we never hit this.
		 * Sanity check for bare calls of __GFP_THISNODE, not real OOM.
		 * The caller should handle page allocation failure by itself if
		 * it specifies __GFP_THISNODE.
		 * Note: Hugepage uses it but will hit PAGE_ALLOC_COSTLY_ORDER.
		 */
		if (gfp_mask & __GFP_THISNODE)
			goto out;
	}
	/* Exhausted what can be done so it's blamo time */
	out_of_memory(zonelist, gfp_mask, order, nodemask, false);

out:
	oom_zonelist_unlock(zonelist, gfp_mask);
	return page;
}

#ifdef CONFIG_COMPACTION
/* Try memory compaction for high-order allocations before reclaim */
static struct page *
__alloc_pages_direct_compact(gfp_t gfp_mask, unsigned int order,
	struct zonelist *zonelist, enum zone_type high_zoneidx,
	nodemask_t *nodemask, int alloc_flags, struct zone *preferred_zone,
	int classzone_idx, int migratetype, enum migrate_mode mode,
	int *contended_compaction, bool *deferred_compaction)
{
	struct zone *last_compact_zone = NULL;
	unsigned long compact_result;
	struct page *page;

	if (!order)
		return NULL;

	current->flags |= PF_MEMALLOC;
	compact_result = try_to_compact_pages(zonelist, order, gfp_mask,
						nodemask, mode,
						contended_compaction,
						alloc_flags, classzone_idx,
						&last_compact_zone);
	current->flags &= ~PF_MEMALLOC;

	switch (compact_result) {
	case COMPACT_DEFERRED:
		*deferred_compaction = true;
		/* fall-through */
	case COMPACT_SKIPPED:
		return NULL;
	default:
		break;
	}

	/*
	 * At least in one zone compaction wasn't deferred or skipped, so let's
	 * count a compaction stall
	 */
	count_vm_event(COMPACTSTALL);

	/* Page migration frees to the PCP lists but we want merging */
	drain_pages(get_cpu());
	put_cpu();

	page = get_page_from_freelist(gfp_mask, nodemask,
			order, zonelist, high_zoneidx,
			alloc_flags & ~ALLOC_NO_WATERMARKS,
			preferred_zone, classzone_idx, migratetype);

	if (page) {
		struct zone *zone = page_zone(page);

		zone->compact_blockskip_flush = false;
		compaction_defer_reset(zone, order, true);
		count_vm_event(COMPACTSUCCESS);
		return page;
	}

	/*
	 * last_compact_zone is where try_to_compact_pages thought allocation
	 * should succeed, so it did not defer compaction. But here we know
	 * that it didn't succeed, so we do the defer.
	 */
	if (last_compact_zone && mode != MIGRATE_ASYNC)
		defer_compaction(last_compact_zone, order);

	/*
	 * It's bad if compaction run occurs and fails. The most likely reason
	 * is that pages exist, but not enough to satisfy watermarks.
	 */
	count_vm_event(COMPACTFAIL);

	cond_resched();

	return NULL;
}
#else
static inline struct page *
__alloc_pages_direct_compact(gfp_t gfp_mask, unsigned int order,
	struct zonelist *zonelist, enum zone_type high_zoneidx,
	nodemask_t *nodemask, int alloc_flags, struct zone *preferred_zone,
	int classzone_idx, int migratetype, enum migrate_mode mode,
	int *contended_compaction, bool *deferred_compaction)
{
	return NULL;
}
#endif /* CONFIG_COMPACTION */

/* Perform direct synchronous page reclaim */
static int
__perform_reclaim(gfp_t gfp_mask, unsigned int order, struct zonelist *zonelist,
		  nodemask_t *nodemask)
{
	struct reclaim_state reclaim_state;
	int progress;

	cond_resched();

	/* We now go into synchronous reclaim */
	cpuset_memory_pressure_bump();
	current->flags |= PF_MEMALLOC;
	lockdep_set_current_reclaim_state(gfp_mask);
	reclaim_state.reclaimed_slab = 0;
	current->reclaim_state = &reclaim_state;

	progress = try_to_free_pages(zonelist, order, gfp_mask, nodemask);

	current->reclaim_state = NULL;
	lockdep_clear_current_reclaim_state();
	current->flags &= ~PF_MEMALLOC;

	cond_resched();

	return progress;
}

static void
set_page_owner(struct page *page, unsigned int order, gfp_t gfp_mask)
{
#ifdef CONFIG_PAGE_OWNER
	struct stack_trace *trace = &page->trace;
	trace->nr_entries = 0;
	trace->max_entries = ARRAY_SIZE(page->trace_entries);
	trace->entries = &page->trace_entries[0];
	trace->skip = 3;
	save_stack_trace(&page->trace);

	page->order = (int) order;
	page->gfp_mask = gfp_mask;
#endif /* CONFIG_PAGE_OWNER */
}

/* The really slow allocator path where we enter direct reclaim */
static inline struct page *
__alloc_pages_direct_reclaim(gfp_t gfp_mask, unsigned int order,
	struct zonelist *zonelist, enum zone_type high_zoneidx,
	nodemask_t *nodemask, int alloc_flags, struct zone *preferred_zone,
	int classzone_idx, int migratetype, unsigned long *did_some_progress)
{
	struct page *page = NULL;
	bool drained = false;

	*did_some_progress = __perform_reclaim(gfp_mask, order, zonelist,
					       nodemask);
	if (unlikely(!(*did_some_progress)))
		return NULL;

	/* After successful reclaim, reconsider all zones for allocation */
	if (IS_ENABLED(CONFIG_NUMA))
		zlc_clear_zones_full(zonelist);

retry:
	page = get_page_from_freelist(gfp_mask, nodemask, order,
					zonelist, high_zoneidx,
					alloc_flags & ~ALLOC_NO_WATERMARKS,
					preferred_zone, classzone_idx,
					migratetype);

	/*
	 * If an allocation failed after direct reclaim, it could be because
	 * pages are pinned on the per-cpu lists. Drain them and try again
	 */
	if (!page && !drained) {
		drain_all_pages();
		drained = true;
		goto retry;
	}

	if (page)
		set_page_owner(page, order, gfp_mask);
	return page;
}

/*
 * This is called in the allocator slow-path if the allocation request is of
 * sufficient urgency to ignore watermarks and take other desperate measures
 */
static inline struct page *
__alloc_pages_high_priority(gfp_t gfp_mask, unsigned int order,
	struct zonelist *zonelist, enum zone_type high_zoneidx,
	nodemask_t *nodemask, struct zone *preferred_zone,
	int classzone_idx, int migratetype)
{
	struct page *page;

	do {
		page = get_page_from_freelist(gfp_mask, nodemask, order,
			zonelist, high_zoneidx, ALLOC_NO_WATERMARKS,
			preferred_zone, classzone_idx, migratetype);

		if (!page && gfp_mask & __GFP_NOFAIL)
			wait_iff_congested(preferred_zone, BLK_RW_ASYNC, HZ/50);
	} while (!page && (gfp_mask & __GFP_NOFAIL));

	return page;
}

static void wake_all_kswapds(unsigned int order,
			     struct zonelist *zonelist,
			     enum zone_type high_zoneidx,
			     struct zone *preferred_zone,
			     nodemask_t *nodemask)
{
	struct zoneref *z;
	struct zone *zone;

	for_each_zone_zonelist_nodemask(zone, z, zonelist,
						high_zoneidx, nodemask)
		wakeup_kswapd(zone, order, zone_idx(preferred_zone));
}

static inline int
gfp_to_alloc_flags(gfp_t gfp_mask)
{
	int alloc_flags = ALLOC_WMARK_MIN | ALLOC_CPUSET;
	const bool atomic = !(gfp_mask & (__GFP_WAIT | __GFP_NO_KSWAPD));

	/* __GFP_HIGH is assumed to be the same as ALLOC_HIGH to save a branch. */
	BUILD_BUG_ON(__GFP_HIGH != (__force gfp_t) ALLOC_HIGH);

	/*
	 * The caller may dip into page reserves a bit more if the caller
	 * cannot run direct reclaim, or if the caller has realtime scheduling
	 * policy or is asking for __GFP_HIGH memory.  GFP_ATOMIC requests will
	 * set both ALLOC_HARDER (atomic == true) and ALLOC_HIGH (__GFP_HIGH).
	 */
	alloc_flags |= (__force int) (gfp_mask & __GFP_HIGH);

	if (atomic) {
		/*
		 * Not worth trying to allocate harder for __GFP_NOMEMALLOC even
		 * if it can't schedule.
		 */
		if (!(gfp_mask & __GFP_NOMEMALLOC))
			alloc_flags |= ALLOC_HARDER;
		/*
		 * Ignore cpuset mems for GFP_ATOMIC rather than fail, see the
		 * comment for __cpuset_node_allowed_softwall().
		 */
		alloc_flags &= ~ALLOC_CPUSET;
	} else if (unlikely(rt_task(current)) && !in_interrupt())
		alloc_flags |= ALLOC_HARDER;

	if (likely(!(gfp_mask & __GFP_NOMEMALLOC))) {
		if (gfp_mask & __GFP_MEMALLOC)
			alloc_flags |= ALLOC_NO_WATERMARKS;
		else if (in_serving_softirq() && (current->flags & PF_MEMALLOC))
			alloc_flags |= ALLOC_NO_WATERMARKS;
		else if (!in_interrupt() &&
				((current->flags & PF_MEMALLOC) ||
				 unlikely(test_thread_flag(TIF_MEMDIE))))
			alloc_flags |= ALLOC_NO_WATERMARKS;
	}
#ifdef CONFIG_CMA
	if (gfpflags_to_migratetype(gfp_mask) == MIGRATE_MOVABLE)
		alloc_flags |= ALLOC_CMA;
#endif
	return alloc_flags;
}

bool gfp_pfmemalloc_allowed(gfp_t gfp_mask)
{
	return !!(gfp_to_alloc_flags(gfp_mask) & ALLOC_NO_WATERMARKS);
}

static inline struct page *
__alloc_pages_slowpath(gfp_t gfp_mask, unsigned int order,
	struct zonelist *zonelist, enum zone_type high_zoneidx,
	nodemask_t *nodemask, struct zone *preferred_zone,
	int classzone_idx, int migratetype)
{
	const gfp_t wait = gfp_mask & __GFP_WAIT;
	struct page *page = NULL;
	int alloc_flags;
	unsigned long pages_reclaimed = 0;
	unsigned long did_some_progress;
	enum migrate_mode migration_mode = MIGRATE_ASYNC;
	bool deferred_compaction = false;
	int contended_compaction = COMPACT_CONTENDED_NONE;

	/*
	 * In the slowpath, we sanity check order to avoid ever trying to
	 * reclaim >= MAX_ORDER areas which will never succeed. Callers may
	 * be using allocators in order of preference for an area that is
	 * too large.
	 */
	if (order >= MAX_ORDER) {
		WARN_ON_ONCE(!(gfp_mask & __GFP_NOWARN));
		return NULL;
	}

	/*
	 * GFP_THISNODE (meaning __GFP_THISNODE, __GFP_NORETRY and
	 * __GFP_NOWARN set) should not cause reclaim since the subsystem
	 * (f.e. slab) using GFP_THISNODE may choose to trigger reclaim
	 * using a larger set of nodes after it has established that the
	 * allowed per node queues are empty and that nodes are
	 * over allocated.
	 */
	if (IS_ENABLED(CONFIG_NUMA) &&
	    (gfp_mask & GFP_THISNODE) == GFP_THISNODE)
		goto nopage;

restart:
	if (!(gfp_mask & __GFP_NO_KSWAPD))
		wake_all_kswapds(order, zonelist, high_zoneidx,
				preferred_zone, nodemask);

	/*
	 * OK, we're below the kswapd watermark and have kicked background
	 * reclaim. Now things get more complex, so set up alloc_flags according
	 * to how we want to proceed.
	 */
	alloc_flags = gfp_to_alloc_flags(gfp_mask);

	/*
	 * Find the true preferred zone if the allocation is unconstrained by
	 * cpusets.
	 */
	if (!(alloc_flags & ALLOC_CPUSET) && !nodemask) {
		struct zoneref *preferred_zoneref;
		preferred_zoneref = first_zones_zonelist(zonelist, high_zoneidx,
				NULL, &preferred_zone);
		classzone_idx = zonelist_zone_idx(preferred_zoneref);
	}

rebalance:
	/* This is the last chance, in general, before the goto nopage. */
	page = get_page_from_freelist(gfp_mask, nodemask, order, zonelist,
			high_zoneidx, alloc_flags & ~ALLOC_NO_WATERMARKS,
			preferred_zone, classzone_idx, migratetype);
	if (page)
		goto got_pg;

	/* Allocate without watermarks if the context allows */
	if (alloc_flags & ALLOC_NO_WATERMARKS) {
		/*
		 * Ignore mempolicies if ALLOC_NO_WATERMARKS on the grounds
		 * the allocation is high priority and these type of
		 * allocations are system rather than user orientated
		 */
		zonelist = node_zonelist(numa_node_id(), gfp_mask);

		page = __alloc_pages_high_priority(gfp_mask, order,
				zonelist, high_zoneidx, nodemask,
				preferred_zone, classzone_idx, migratetype);
		if (page) {
			goto got_pg;
		}
	}

	/* Atomic allocations - we can't balance anything */
	if (!wait) {
		/*
		 * All existing users of the deprecated __GFP_NOFAIL are
		 * blockable, so warn of any new users that actually allow this
		 * type of allocation to fail.
		 */
		WARN_ON_ONCE(gfp_mask & __GFP_NOFAIL);
		goto nopage;
	}

	/* Avoid recursion of direct reclaim */
	if (current->flags & PF_MEMALLOC)
		goto nopage;

	/* Avoid allocations with no watermarks from looping endlessly */
	if (test_thread_flag(TIF_MEMDIE) && !(gfp_mask & __GFP_NOFAIL))
		goto nopage;

	/*
	 * Try direct compaction. The first pass is asynchronous. Subsequent
	 * attempts after direct reclaim are synchronous
	 */
	page = __alloc_pages_direct_compact(gfp_mask, order, zonelist,
					high_zoneidx, nodemask, alloc_flags,
					preferred_zone,
					classzone_idx, migratetype,
					migration_mode, &contended_compaction,
					&deferred_compaction);
	if (page)
		goto got_pg;

	/* Checks for THP-specific high-order allocations */
	if ((gfp_mask & GFP_TRANSHUGE) == GFP_TRANSHUGE) {
		/*
		 * If compaction is deferred for high-order allocations, it is
		 * because sync compaction recently failed. If this is the case
		 * and the caller requested a THP allocation, we do not want
		 * to heavily disrupt the system, so we fail the allocation
		 * instead of entering direct reclaim.
		 */
		if (deferred_compaction)
			goto nopage;

		/*
		 * In all zones where compaction was attempted (and not
		 * deferred or skipped), lock contention has been detected.
		 * For THP allocation we do not want to disrupt the others
		 * so we fallback to base pages instead.
		 */
		if (contended_compaction == COMPACT_CONTENDED_LOCK)
			goto nopage;

		/*
		 * If compaction was aborted due to need_resched(), we do not
		 * want to further increase allocation latency, unless it is
		 * khugepaged trying to collapse.
		 */
		if (contended_compaction == COMPACT_CONTENDED_SCHED
			&& !(current->flags & PF_KTHREAD))
			goto nopage;
	}

	/*
	 * It can become very expensive to allocate transparent hugepages at
	 * fault, so use asynchronous memory compaction for THP unless it is
	 * khugepaged trying to collapse.
	 */
	if ((gfp_mask & GFP_TRANSHUGE) != GFP_TRANSHUGE ||
						(current->flags & PF_KTHREAD))
		migration_mode = MIGRATE_SYNC_LIGHT;

	/* Try direct reclaim and then allocating */
	page = __alloc_pages_direct_reclaim(gfp_mask, order,
					zonelist, high_zoneidx,
					nodemask,
					alloc_flags, preferred_zone,
					classzone_idx, migratetype,
					&did_some_progress);
	if (page)
		goto got_pg;

	/*
	 * If we failed to make any progress reclaiming, then we are
	 * running out of options and have to consider going OOM
	 */
	if (!did_some_progress) {
		if (oom_gfp_allowed(gfp_mask)) {
			if (oom_killer_disabled)
				goto nopage;
			/* Coredumps can quickly deplete all memory reserves */
			if ((current->flags & PF_DUMPCORE) &&
			    !(gfp_mask & __GFP_NOFAIL))
				goto nopage;
			page = __alloc_pages_may_oom(gfp_mask, order,
					zonelist, high_zoneidx,
					nodemask, preferred_zone,
					classzone_idx, migratetype);
			if (page)
				goto got_pg;

			if (!(gfp_mask & __GFP_NOFAIL)) {
				/*
				 * The oom killer is not called for high-order
				 * allocations that may fail, so if no progress
				 * is being made, there are no other options and
				 * retrying is unlikely to help.
				 */
				if (order > PAGE_ALLOC_COSTLY_ORDER)
					goto nopage;
				/*
				 * The oom killer is not called for lowmem
				 * allocations to prevent needlessly killing
				 * innocent tasks.
				 */
				if (high_zoneidx < ZONE_NORMAL)
					goto nopage;
			}

			goto restart;
		}
	}

	/* Check if we should retry the allocation */
	pages_reclaimed += did_some_progress;
	if (should_alloc_retry(gfp_mask, order, did_some_progress,
						pages_reclaimed)) {
		/* Wait for some write requests to complete then retry */
		wait_iff_congested(preferred_zone, BLK_RW_ASYNC, HZ/50);
		goto rebalance;
	} else {
		/*
		 * High-order allocations do not necessarily loop after
		 * direct reclaim and reclaim/compaction depends on compaction
		 * being called after reclaim so call directly if necessary
		 */
		page = __alloc_pages_direct_compact(gfp_mask, order, zonelist,
					high_zoneidx, nodemask, alloc_flags,
					preferred_zone,
					classzone_idx, migratetype,
					migration_mode, &contended_compaction,
					&deferred_compaction);
		if (page)
			goto got_pg;
	}

nopage:
	warn_alloc_failed(gfp_mask, order, NULL);
	return page;
got_pg:
	if (kmemcheck_enabled)
		kmemcheck_pagealloc_alloc(page, order, gfp_mask);

	if (page)
		set_page_owner(page, order, gfp_mask);
	return page;
}

/*
 * This is the 'heart' of the zoned buddy allocator.
 */
struct page *
__alloc_pages_nodemask(gfp_t gfp_mask, unsigned int order,
			struct zonelist *zonelist, nodemask_t *nodemask)
{
	enum zone_type high_zoneidx = gfp_zone(gfp_mask);
	struct zone *preferred_zone;
	struct zoneref *preferred_zoneref;
	struct page *page = NULL;
	int migratetype = gfpflags_to_migratetype(gfp_mask);
	unsigned int cpuset_mems_cookie;
	int alloc_flags = ALLOC_WMARK_LOW|ALLOC_CPUSET|ALLOC_FAIR;
	int classzone_idx;

	gfp_mask &= gfp_allowed_mask;

	lockdep_trace_alloc(gfp_mask);

	might_sleep_if(gfp_mask & __GFP_WAIT);

	if (should_fail_alloc_page(gfp_mask, order))
		return NULL;

	/*
	 * Check the zones suitable for the gfp_mask contain at least one
	 * valid zone. It's possible to have an empty zonelist as a result
	 * of GFP_THISNODE and a memoryless node
	 */
	if (unlikely(!zonelist->_zonerefs->zone))
		return NULL;

	if (IS_ENABLED(CONFIG_CMA) && migratetype == MIGRATE_MOVABLE)
		alloc_flags |= ALLOC_CMA;

retry_cpuset:
	cpuset_mems_cookie = read_mems_allowed_begin();

	/* The preferred zone is used for statistics later */
	preferred_zoneref = first_zones_zonelist(zonelist, high_zoneidx,
				nodemask ? : &cpuset_current_mems_allowed,
				&preferred_zone);
	if (!preferred_zone)
		goto out;
	classzone_idx = zonelist_zone_idx(preferred_zoneref);

	/* First allocation attempt */
	page = get_page_from_freelist(gfp_mask|__GFP_HARDWALL, nodemask, order,
			zonelist, high_zoneidx, alloc_flags,
			preferred_zone, classzone_idx, migratetype);
	if (unlikely(!page)) {
		/*
		 * Runtime PM, block IO and its error handling path
		 * can deadlock because I/O on the device might not
		 * complete.
		 */
		gfp_mask = memalloc_noio_flags(gfp_mask);
		page = __alloc_pages_slowpath(gfp_mask, order,
				zonelist, high_zoneidx, nodemask,
				preferred_zone, classzone_idx, migratetype);
	}

	trace_mm_page_alloc(page, order, gfp_mask, migratetype);

out:
	/*
	 * When updating a task's mems_allowed, it is possible to race with
	 * parallel threads in such a way that an allocation can fail while
	 * the mask is being updated. If a page allocation is about to fail,
	 * check if the cpuset changed during allocation and if so, retry.
	 */
	if (unlikely(!page && read_mems_allowed_retry(cpuset_mems_cookie)))
		goto retry_cpuset;

	if (page)
		set_page_owner(page, order, gfp_mask);

	return page;
}
EXPORT_SYMBOL(__alloc_pages_nodemask);

/*
 * Common helper functions.
 */
unsigned long __get_free_pages(gfp_t gfp_mask, unsigned int order)
{
	struct page *page;

	/*
	 * __get_free_pages() returns a 32-bit address, which cannot represent
	 * a highmem page
	 */
	VM_BUG_ON((gfp_mask & __GFP_HIGHMEM) != 0);

	page = alloc_pages(gfp_mask, order);
	if (!page)
		return 0;
	return (unsigned long) page_address(page);
}
EXPORT_SYMBOL(__get_free_pages);

unsigned long get_zeroed_page(gfp_t gfp_mask)
{
	return __get_free_pages(gfp_mask | __GFP_ZERO, 0);
}
EXPORT_SYMBOL(get_zeroed_page);

void __free_pages(struct page *page, unsigned int order)
{
	if (put_page_testzero(page)) {
		if (order == 0)
			free_hot_cold_page(page, false);
		else
			__free_pages_ok(page, order);
	}
}

EXPORT_SYMBOL(__free_pages);

void free_pages(unsigned long addr, unsigned int order)
{
	if (addr != 0) {
		VM_BUG_ON(!virt_addr_valid((void *)addr));
		__free_pages(virt_to_page((void *)addr), order);
	}
}

EXPORT_SYMBOL(free_pages);

/*
 * alloc_kmem_pages charges newly allocated pages to the kmem resource counter
 * of the current memory cgroup.
 *
 * It should be used when the caller would like to use kmalloc, but since the
 * allocation is large, it has to fall back to the page allocator.
 */
struct page *alloc_kmem_pages(gfp_t gfp_mask, unsigned int order)
{
	struct page *page;
	struct mem_cgroup *memcg = NULL;

	if (!memcg_kmem_newpage_charge(gfp_mask, &memcg, order))
		return NULL;
	page = alloc_pages(gfp_mask, order);
	memcg_kmem_commit_charge(page, memcg, order);
	return page;
}

struct page *alloc_kmem_pages_node(int nid, gfp_t gfp_mask, unsigned int order)
{
	struct page *page;
	struct mem_cgroup *memcg = NULL;

	if (!memcg_kmem_newpage_charge(gfp_mask, &memcg, order))
		return NULL;
	page = alloc_pages_node(nid, gfp_mask, order);
	memcg_kmem_commit_charge(page, memcg, order);
	return page;
}

/*
 * __free_kmem_pages and free_kmem_pages will free pages allocated with
 * alloc_kmem_pages.
 */
void __free_kmem_pages(struct page *page, unsigned int order)
{
	memcg_kmem_uncharge_pages(page, order);
	__free_pages(page, order);
}

void free_kmem_pages(unsigned long addr, unsigned int order)
{
	if (addr != 0) {
		VM_BUG_ON(!virt_addr_valid((void *)addr));
		__free_kmem_pages(virt_to_page((void *)addr), order);
	}
}

static void *make_alloc_exact(unsigned long addr, unsigned int order,
		size_t size)
{
	if (addr) {
		unsigned long alloc_end = addr + (PAGE_SIZE << order);
		unsigned long used = addr + PAGE_ALIGN(size);

		split_page(virt_to_page((void *)addr), order);
		while (used < alloc_end) {
			free_page(used);
			used += PAGE_SIZE;
		}
	}
	return (void *)addr;
}

/**
 * alloc_pages_exact - allocate an exact number physically-contiguous pages.
 * @size: the number of bytes to allocate
 * @gfp_mask: GFP flags for the allocation
 *
 * This function is similar to alloc_pages(), except that it allocates the
 * minimum number of pages to satisfy the request.  alloc_pages() can only
 * allocate memory in power-of-two pages.
 *
 * This function is also limited by MAX_ORDER.
 *
 * Memory allocated by this function must be released by free_pages_exact().
 */
void *alloc_pages_exact(size_t size, gfp_t gfp_mask)
{
	unsigned int order = get_order(size);
	unsigned long addr;

	addr = __get_free_pages(gfp_mask, order);
	return make_alloc_exact(addr, order, size);
}
EXPORT_SYMBOL(alloc_pages_exact);

/**
 * alloc_pages_exact_nid - allocate an exact number of physically-contiguous
 *			   pages on a node.
 * @nid: the preferred node ID where memory should be allocated
 * @size: the number of bytes to allocate
 * @gfp_mask: GFP flags for the allocation
 *
 * Like alloc_pages_exact(), but try to allocate on node nid first before falling
 * back.
 * Note this is not alloc_pages_exact_node() which allocates on a specific node,
 * but is not exact.
 */
void * __meminit alloc_pages_exact_nid(int nid, size_t size, gfp_t gfp_mask)
{
	unsigned int order = get_order(size);
	struct page *p = alloc_pages_node(nid, gfp_mask, order);
	if (!p)
		return NULL;
	return make_alloc_exact((unsigned long)page_address(p), order, size);
}

/**
 * free_pages_exact - release memory allocated via alloc_pages_exact()
 * @virt: the value returned by alloc_pages_exact.
 * @size: size of allocation, same value as passed to alloc_pages_exact().
 *
 * Release the memory allocated by a previous call to alloc_pages_exact.
 */
void free_pages_exact(void *virt, size_t size)
{
	unsigned long addr = (unsigned long)virt;
	unsigned long end = addr + PAGE_ALIGN(size);

	while (addr < end) {
		free_page(addr);
		addr += PAGE_SIZE;
	}
}
EXPORT_SYMBOL(free_pages_exact);

/**
 * nr_free_zone_pages - count number of pages beyond high watermark
 * @offset: The zone index of the highest zone
 *
 * nr_free_zone_pages() counts the number of counts pages which are beyond the
 * high watermark within all zones at or below a given zone index.  For each
 * zone, the number of pages is calculated as:
 *     managed_pages - high_pages
 */
static unsigned long nr_free_zone_pages(int offset)
{
	struct zoneref *z;
	struct zone *zone;

	/* Just pick one node, since fallback list is circular */
	unsigned long sum = 0;

	struct zonelist *zonelist = node_zonelist(numa_node_id(), GFP_KERNEL);

	for_each_zone_zonelist(zone, z, zonelist, offset) {
		unsigned long size = zone->managed_pages;
		unsigned long high = high_wmark_pages(zone);
		if (size > high)
			sum += size - high;
	}

	return sum;
}

/**
 * nr_free_buffer_pages - count number of pages beyond high watermark
 *
 * nr_free_buffer_pages() counts the number of pages which are beyond the high
 * watermark within ZONE_DMA and ZONE_NORMAL.
 */
unsigned long nr_free_buffer_pages(void)
{
	return nr_free_zone_pages(gfp_zone(GFP_USER));
}
EXPORT_SYMBOL_GPL(nr_free_buffer_pages);

/**
 * nr_free_pagecache_pages - count number of pages beyond high watermark
 *
 * nr_free_pagecache_pages() counts the number of pages which are beyond the
 * high watermark within all zones.
 */
unsigned long nr_free_pagecache_pages(void)
{
	return nr_free_zone_pages(gfp_zone(GFP_HIGHUSER_MOVABLE));
}

static inline void show_node(struct zone *zone)
{
	if (IS_ENABLED(CONFIG_NUMA))
		printk("Node %d ", zone_to_nid(zone));
}

void si_meminfo(struct sysinfo *val)
{
	val->totalram = totalram_pages;
	val->sharedram = global_page_state(NR_SHMEM);
	val->freeram = global_page_state(NR_FREE_PAGES);
	val->bufferram = nr_blockdev_pages();
	val->totalhigh = totalhigh_pages;
	val->freehigh = nr_free_highpages();
	val->mem_unit = PAGE_SIZE;
}

EXPORT_SYMBOL(si_meminfo);

#ifdef CONFIG_NUMA
void si_meminfo_node(struct sysinfo *val, int nid)
{
	int zone_type;		/* needs to be signed */
	unsigned long managed_pages = 0;
	pg_data_t *pgdat = NODE_DATA(nid);

	for (zone_type = 0; zone_type < MAX_NR_ZONES; zone_type++)
		managed_pages += pgdat->node_zones[zone_type].managed_pages;
	val->totalram = managed_pages;
	val->sharedram = node_page_state(nid, NR_SHMEM);
	val->freeram = node_page_state(nid, NR_FREE_PAGES);
#ifdef CONFIG_HIGHMEM
	val->totalhigh = pgdat->node_zones[ZONE_HIGHMEM].managed_pages;
	val->freehigh = zone_page_state(&pgdat->node_zones[ZONE_HIGHMEM],
			NR_FREE_PAGES);
#else
	val->totalhigh = 0;
	val->freehigh = 0;
#endif
	val->mem_unit = PAGE_SIZE;
}
#endif

/*
 * Determine whether the node should be displayed or not, depending on whether
 * SHOW_MEM_FILTER_NODES was passed to show_free_areas().
 */
bool skip_free_areas_node(unsigned int flags, int nid)
{
	bool ret = false;
	unsigned int cpuset_mems_cookie;

	if (!(flags & SHOW_MEM_FILTER_NODES))
		goto out;

	do {
		cpuset_mems_cookie = read_mems_allowed_begin();
		ret = !node_isset(nid, cpuset_current_mems_allowed);
	} while (read_mems_allowed_retry(cpuset_mems_cookie));
out:
	return ret;
}

#define K(x) ((x) << (PAGE_SHIFT-10))

static void show_migration_types(unsigned char type)
{
	static const char types[MIGRATE_TYPES] = {
		[MIGRATE_UNMOVABLE]	= 'U',
		[MIGRATE_RECLAIMABLE]	= 'E',
		[MIGRATE_MOVABLE]	= 'M',
		[MIGRATE_RESERVE]	= 'R',
#ifdef CONFIG_CMA
		[MIGRATE_CMA]		= 'C',
#endif
#ifdef CONFIG_MEMORY_ISOLATION
		[MIGRATE_ISOLATE]	= 'I',
#endif
	};
	char tmp[MIGRATE_TYPES + 1];
	char *p = tmp;
	int i;

	for (i = 0; i < MIGRATE_TYPES; i++) {
		if (type & (1 << i))
			*p++ = types[i];
	}

	*p = '\0';
	printk("(%s) ", tmp);
}

/*
 * Show free area list (used inside shift_scroll-lock stuff)
 * We also calculate the percentage fragmentation. We do this by counting the
 * memory on each free list with the exception of the first item on the list.
 * Suppresses nodes that are not allowed by current's cpuset if
 * SHOW_MEM_FILTER_NODES is passed.
 */
void show_free_areas(unsigned int filter)
{
	int cpu;
	struct zone *zone;

	for_each_populated_zone(zone) {
		if (skip_free_areas_node(filter, zone_to_nid(zone)))
			continue;
		show_node(zone);
		printk("%s per-cpu:\n", zone->name);

		for_each_online_cpu(cpu) {
			struct per_cpu_pageset *pageset;

			pageset = per_cpu_ptr(zone->pageset, cpu);

			printk("CPU %4d: hi:%5d, btch:%4d usd:%4d\n",
			       cpu, pageset->pcp.high,
			       pageset->pcp.batch, pageset->pcp.count);
		}
	}

	printk("active_anon:%lu inactive_anon:%lu isolated_anon:%lu\n"
		" active_file:%lu inactive_file:%lu isolated_file:%lu\n"
		" unevictable:%lu"
		" dirty:%lu writeback:%lu unstable:%lu\n"
		" free:%lu slab_reclaimable:%lu slab_unreclaimable:%lu\n"
		" mapped:%lu shmem:%lu pagetables:%lu bounce:%lu\n"
		" free_cma:%lu\n",
		global_page_state(NR_ACTIVE_ANON),
		global_page_state(NR_INACTIVE_ANON),
		global_page_state(NR_ISOLATED_ANON),
		global_page_state(NR_ACTIVE_FILE),
		global_page_state(NR_INACTIVE_FILE),
		global_page_state(NR_ISOLATED_FILE),
		global_page_state(NR_UNEVICTABLE),
		global_page_state(NR_FILE_DIRTY),
		global_page_state(NR_WRITEBACK),
		global_page_state(NR_UNSTABLE_NFS),
		global_page_state(NR_FREE_PAGES),
		global_page_state(NR_SLAB_RECLAIMABLE),
		global_page_state(NR_SLAB_UNRECLAIMABLE),
		global_page_state(NR_FILE_MAPPED),
		global_page_state(NR_SHMEM),
		global_page_state(NR_PAGETABLE),
		global_page_state(NR_BOUNCE),
		global_page_state(NR_FREE_CMA_PAGES));

	for_each_populated_zone(zone) {
		int i;

		if (skip_free_areas_node(filter, zone_to_nid(zone)))
			continue;
		show_node(zone);
		printk("%s"
			" free:%lukB"
			" min:%lukB"
			" low:%lukB"
			" high:%lukB"
			" active_anon:%lukB"
			" inactive_anon:%lukB"
			" active_file:%lukB"
			" inactive_file:%lukB"
			" unevictable:%lukB"
			" isolated(anon):%lukB"
			" isolated(file):%lukB"
			" present:%lukB"
			" managed:%lukB"
			" mlocked:%lukB"
			" dirty:%lukB"
			" writeback:%lukB"
			" mapped:%lukB"
			" shmem:%lukB"
			" slab_reclaimable:%lukB"
			" slab_unreclaimable:%lukB"
			" kernel_stack:%lukB"
			" pagetables:%lukB"
			" unstable:%lukB"
			" bounce:%lukB"
			" free_cma:%lukB"
			" writeback_tmp:%lukB"
			" pages_scanned:%lu"
			" all_unreclaimable? %s"
			"\n",
			zone->name,
			K(zone_page_state(zone, NR_FREE_PAGES)),
			K(min_wmark_pages(zone)),
			K(low_wmark_pages(zone)),
			K(high_wmark_pages(zone)),
			K(zone_page_state(zone, NR_ACTIVE_ANON)),
			K(zone_page_state(zone, NR_INACTIVE_ANON)),
			K(zone_page_state(zone, NR_ACTIVE_FILE)),
			K(zone_page_state(zone, NR_INACTIVE_FILE)),
			K(zone_page_state(zone, NR_UNEVICTABLE)),
			K(zone_page_state(zone, NR_ISOLATED_ANON)),
			K(zone_page_state(zone, NR_ISOLATED_FILE)),
			K(zone->present_pages),
			K(zone->managed_pages),
			K(zone_page_state(zone, NR_MLOCK)),
			K(zone_page_state(zone, NR_FILE_DIRTY)),
			K(zone_page_state(zone, NR_WRITEBACK)),
			K(zone_page_state(zone, NR_FILE_MAPPED)),
			K(zone_page_state(zone, NR_SHMEM)),
			K(zone_page_state(zone, NR_SLAB_RECLAIMABLE)),
			K(zone_page_state(zone, NR_SLAB_UNRECLAIMABLE)),
			zone_page_state(zone, NR_KERNEL_STACK) *
				THREAD_SIZE / 1024,
			K(zone_page_state(zone, NR_PAGETABLE)),
			K(zone_page_state(zone, NR_UNSTABLE_NFS)),
			K(zone_page_state(zone, NR_BOUNCE)),
			K(zone_page_state(zone, NR_FREE_CMA_PAGES)),
			K(zone_page_state(zone, NR_WRITEBACK_TEMP)),
			K(zone_page_state(zone, NR_PAGES_SCANNED)),
			(!zone_reclaimable(zone) ? "yes" : "no")
			);
		printk("lowmem_reserve[]:");
		for (i = 0; i < MAX_NR_ZONES; i++)
			printk(" %ld", zone->lowmem_reserve[i]);
		printk("\n");
	}

	for_each_populated_zone(zone) {
		unsigned int order;
		unsigned long nr[MAX_ORDER], flags, total = 0;
		unsigned char types[MAX_ORDER];

		if (skip_free_areas_node(filter, zone_to_nid(zone)))
			continue;
		show_node(zone);
		printk("%s: ", zone->name);

		spin_lock_irqsave(&zone->lock, flags);
		for (order = 0; order < MAX_ORDER; order++) {
			struct free_area *area = &zone->free_area[order];
			int type;

			nr[order] = area->nr_free;
			total += nr[order] << order;

			types[order] = 0;
			for (type = 0; type < MIGRATE_TYPES; type++) {
				if (!list_empty(&area->free_list[type]))
					types[order] |= 1 << type;
			}
		}
		spin_unlock_irqrestore(&zone->lock, flags);
		for (order = 0; order < MAX_ORDER; order++) {
			printk("%lu*%lukB ", nr[order], K(1UL) << order);
			if (nr[order])
				show_migration_types(types[order]);
		}
		printk("= %lukB\n", K(total));
	}

	hugetlb_show_meminfo();

	printk("%ld total pagecache pages\n", global_page_state(NR_FILE_PAGES));

	show_swap_cache_info();
}

static void zoneref_set_zone(struct zone *zone, struct zoneref *zoneref)
{
	zoneref->zone = zone;
	zoneref->zone_idx = zone_idx(zone);
}

/*
 * Builds allocation fallback zone lists.
 *
 * Add all populated zones of a node to the zonelist.
 */
static int build_zonelists_node(pg_data_t *pgdat, struct zonelist *zonelist,
				int nr_zones)
{
	struct zone *zone;
	enum zone_type zone_type = MAX_NR_ZONES;

	do {
		zone_type--;
		zone = pgdat->node_zones + zone_type;
		if (populated_zone(zone)) {
			zoneref_set_zone(zone,
				&zonelist->_zonerefs[nr_zones++]);
			check_highest_zone(zone_type);
		}
	} while (zone_type);

	return nr_zones;
}


/*
 *  zonelist_order:
 *  0 = automatic detection of better ordering.
 *  1 = order by ([node] distance, -zonetype)
 *  2 = order by (-zonetype, [node] distance)
 *
 *  If not NUMA, ZONELIST_ORDER_ZONE and ZONELIST_ORDER_NODE will create
 *  the same zonelist. So only NUMA can configure this param.
 */
#define ZONELIST_ORDER_DEFAULT  0
#define ZONELIST_ORDER_NODE     1
#define ZONELIST_ORDER_ZONE     2

/* zonelist order in the kernel.
 * set_zonelist_order() will set this to NODE or ZONE.
 */
static int current_zonelist_order = ZONELIST_ORDER_DEFAULT;
static char zonelist_order_name[3][8] = {"Default", "Node", "Zone"};


#ifdef CONFIG_NUMA
/* The value user specified ....changed by config */
static int user_zonelist_order = ZONELIST_ORDER_DEFAULT;
/* string for sysctl */
#define NUMA_ZONELIST_ORDER_LEN	16
char numa_zonelist_order[16] = "default";

/*
 * interface for configure zonelist ordering.
 * command line option "numa_zonelist_order"
 *	= "[dD]efault	- default, automatic configuration.
 *	= "[nN]ode 	- order by node locality, then by zone within node
 *	= "[zZ]one      - order by zone, then by locality within zone
 */

static int __parse_numa_zonelist_order(char *s)
{
	if (*s == 'd' || *s == 'D') {
		user_zonelist_order = ZONELIST_ORDER_DEFAULT;
	} else if (*s == 'n' || *s == 'N') {
		user_zonelist_order = ZONELIST_ORDER_NODE;
	} else if (*s == 'z' || *s == 'Z') {
		user_zonelist_order = ZONELIST_ORDER_ZONE;
	} else {
		printk(KERN_WARNING
			"Ignoring invalid numa_zonelist_order value:  "
			"%s\n", s);
		return -EINVAL;
	}
	return 0;
}

static __init int setup_numa_zonelist_order(char *s)
{
	int ret;

	if (!s)
		return 0;

	ret = __parse_numa_zonelist_order(s);
	if (ret == 0)
		strlcpy(numa_zonelist_order, s, NUMA_ZONELIST_ORDER_LEN);

	return ret;
}
early_param("numa_zonelist_order", setup_numa_zonelist_order);

/*
 * sysctl handler for numa_zonelist_order
 */
int numa_zonelist_order_handler(struct ctl_table *table, int write,
		void __user *buffer, size_t *length,
		loff_t *ppos)
{
	char saved_string[NUMA_ZONELIST_ORDER_LEN];
	int ret;
	static DEFINE_MUTEX(zl_order_mutex);

	mutex_lock(&zl_order_mutex);
	if (write) {
		if (strlen((char *)table->data) >= NUMA_ZONELIST_ORDER_LEN) {
			ret = -EINVAL;
			goto out;
		}
		strcpy(saved_string, (char *)table->data);
	}
	ret = proc_dostring(table, write, buffer, length, ppos);
	if (ret)
		goto out;
	if (write) {
		int oldval = user_zonelist_order;

		ret = __parse_numa_zonelist_order((char *)table->data);
		if (ret) {
			/*
			 * bogus value.  restore saved string
			 */
			strncpy((char *)table->data, saved_string,
				NUMA_ZONELIST_ORDER_LEN);
			user_zonelist_order = oldval;
		} else if (oldval != user_zonelist_order) {
			mutex_lock(&zonelists_mutex);
			build_all_zonelists(NULL, NULL);
			mutex_unlock(&zonelists_mutex);
		}
	}
out:
	mutex_unlock(&zl_order_mutex);
	return ret;
}


#define MAX_NODE_LOAD (nr_online_nodes)
static int node_load[MAX_NUMNODES];

/**
 * find_next_best_node - find the next node that should appear in a given node's fallback list
 * @node: node whose fallback list we're appending
 * @used_node_mask: nodemask_t of already used nodes
 *
 * We use a number of factors to determine which is the next node that should
 * appear on a given node's fallback list.  The node should not have appeared
 * already in @node's fallback list, and it should be the next closest node
 * according to the distance array (which contains arbitrary distance values
 * from each node to each node in the system), and should also prefer nodes
 * with no CPUs, since presumably they'll have very little allocation pressure
 * on them otherwise.
 * It returns -1 if no node is found.
 */
static int find_next_best_node(int node, nodemask_t *used_node_mask)
{
	int n, val;
	int min_val = INT_MAX;
	int best_node = NUMA_NO_NODE;
	const struct cpumask *tmp = cpumask_of_node(0);

	/* Use the local node if we haven't already */
	if (!node_isset(node, *used_node_mask)) {
		node_set(node, *used_node_mask);
		return node;
	}

	for_each_node_state(n, N_MEMORY) {

		/* Don't want a node to appear more than once */
		if (node_isset(n, *used_node_mask))
			continue;

		/* Use the distance array to find the distance */
		val = node_distance(node, n);

		/* Penalize nodes under us ("prefer the next node") */
		val += (n < node);

		/* Give preference to headless and unused nodes */
		tmp = cpumask_of_node(n);
		if (!cpumask_empty(tmp))
			val += PENALTY_FOR_NODE_WITH_CPUS;

		/* Slight preference for less loaded node */
		val *= (MAX_NODE_LOAD*MAX_NUMNODES);
		val += node_load[n];

		if (val < min_val) {
			min_val = val;
			best_node = n;
		}
	}

	if (best_node >= 0)
		node_set(best_node, *used_node_mask);

	return best_node;
}


/*
 * Build zonelists ordered by node and zones within node.
 * This results in maximum locality--normal zone overflows into local
 * DMA zone, if any--but risks exhausting DMA zone.
 */
static void build_zonelists_in_node_order(pg_data_t *pgdat, int node)
{
	int j;
	struct zonelist *zonelist;

	zonelist = &pgdat->node_zonelists[0];
	for (j = 0; zonelist->_zonerefs[j].zone != NULL; j++)
		;
	j = build_zonelists_node(NODE_DATA(node), zonelist, j);
	zonelist->_zonerefs[j].zone = NULL;
	zonelist->_zonerefs[j].zone_idx = 0;
}

/*
 * Build gfp_thisnode zonelists
 */
static void build_thisnode_zonelists(pg_data_t *pgdat)
{
	int j;
	struct zonelist *zonelist;

	zonelist = &pgdat->node_zonelists[1];
	j = build_zonelists_node(pgdat, zonelist, 0);
	zonelist->_zonerefs[j].zone = NULL;
	zonelist->_zonerefs[j].zone_idx = 0;
}

/*
 * Build zonelists ordered by zone and nodes within zones.
 * This results in conserving DMA zone[s] until all Normal memory is
 * exhausted, but results in overflowing to remote node while memory
 * may still exist in local DMA zone.
 */
static int node_order[MAX_NUMNODES];

static void build_zonelists_in_zone_order(pg_data_t *pgdat, int nr_nodes)
{
	int pos, j, node;
	int zone_type;		/* needs to be signed */
	struct zone *z;
	struct zonelist *zonelist;

	zonelist = &pgdat->node_zonelists[0];
	pos = 0;
	for (zone_type = MAX_NR_ZONES - 1; zone_type >= 0; zone_type--) {
		for (j = 0; j < nr_nodes; j++) {
			node = node_order[j];
			z = &NODE_DATA(node)->node_zones[zone_type];
			if (populated_zone(z)) {
				zoneref_set_zone(z,
					&zonelist->_zonerefs[pos++]);
				check_highest_zone(zone_type);
			}
		}
	}
	zonelist->_zonerefs[pos].zone = NULL;
	zonelist->_zonerefs[pos].zone_idx = 0;
}

#if defined(CONFIG_64BIT)
/*
 * Devices that require DMA32/DMA are relatively rare and do not justify a
 * penalty to every machine in case the specialised case applies. Default
 * to Node-ordering on 64-bit NUMA machines
 */
static int default_zonelist_order(void)
{
	return ZONELIST_ORDER_NODE;
}
#else
/*
 * On 32-bit, the Normal zone needs to be preserved for allocations accessible
 * by the kernel. If processes running on node 0 deplete the low memory zone
 * then reclaim will occur more frequency increasing stalls and potentially
 * be easier to OOM if a large percentage of the zone is under writeback or
 * dirty. The problem is significantly worse if CONFIG_HIGHPTE is not set.
 * Hence, default to zone ordering on 32-bit.
 */
static int default_zonelist_order(void)
{
	return ZONELIST_ORDER_ZONE;
}
#endif /* CONFIG_64BIT */

static void set_zonelist_order(void)
{
	if (user_zonelist_order == ZONELIST_ORDER_DEFAULT)
		current_zonelist_order = default_zonelist_order();
	else
		current_zonelist_order = user_zonelist_order;
}

static void build_zonelists(pg_data_t *pgdat)
{
	int j, node, load;
	enum zone_type i;
	nodemask_t used_mask;
	int local_node, prev_node;
	struct zonelist *zonelist;
	unsigned int order = current_zonelist_order;

	/* initialize zonelists */
	for (i = 0; i < MAX_ZONELISTS; i++) {
		zonelist = pgdat->node_zonelists + i;
		zonelist->_zonerefs[0].zone = NULL;
		zonelist->_zonerefs[0].zone_idx = 0;
	}

	/* NUMA-aware ordering of nodes */
	local_node = pgdat->node_id;
	load = nr_online_nodes;
	prev_node = local_node;
	nodes_clear(used_mask);

	memset(node_order, 0, sizeof(node_order));
	j = 0;

	while ((node = find_next_best_node(local_node, &used_mask)) >= 0) {
		/*
		 * We don't want to pressure a particular node.
		 * So adding penalty to the first node in same
		 * distance group to make it round-robin.
		 */
		if (node_distance(local_node, node) !=
		    node_distance(local_node, prev_node))
			node_load[node] = load;

		prev_node = node;
		load--;
		if (order == ZONELIST_ORDER_NODE)
			build_zonelists_in_node_order(pgdat, node);
		else
			node_order[j++] = node;	/* remember order */
	}

	if (order == ZONELIST_ORDER_ZONE) {
		/* calculate node order -- i.e., DMA last! */
		build_zonelists_in_zone_order(pgdat, j);
	}

	build_thisnode_zonelists(pgdat);
}

/* Construct the zonelist performance cache - see further mmzone.h */
static void build_zonelist_cache(pg_data_t *pgdat)
{
	struct zonelist *zonelist;
	struct zonelist_cache *zlc;
	struct zoneref *z;

	zonelist = &pgdat->node_zonelists[0];
	zonelist->zlcache_ptr = zlc = &zonelist->zlcache;
	bitmap_zero(zlc->fullzones, MAX_ZONES_PER_ZONELIST);
	for (z = zonelist->_zonerefs; z->zone; z++)
		zlc->z_to_n[z - zonelist->_zonerefs] = zonelist_node_idx(z);
}

#ifdef CONFIG_HAVE_MEMORYLESS_NODES
/*
 * Return node id of node used for "local" allocations.
 * I.e., first node id of first zone in arg node's generic zonelist.
 * Used for initializing percpu 'numa_mem', which is used primarily
 * for kernel allocations, so use GFP_KERNEL flags to locate zonelist.
 */
int local_memory_node(int node)
{
	struct zone *zone;

	(void)first_zones_zonelist(node_zonelist(node, GFP_KERNEL),
				   gfp_zone(GFP_KERNEL),
				   NULL,
				   &zone);
	return zone->node;
}
#endif

#else	/* CONFIG_NUMA */

static void set_zonelist_order(void)
{
	current_zonelist_order = ZONELIST_ORDER_ZONE;
}

static void build_zonelists(pg_data_t *pgdat)
{
	int node, local_node;
	enum zone_type j;
	struct zonelist *zonelist;

	local_node = pgdat->node_id;

	zonelist = &pgdat->node_zonelists[0];
	j = build_zonelists_node(pgdat, zonelist, 0);

	/*
	 * Now we build the zonelist so that it contains the zones
	 * of all the other nodes.
	 * We don't want to pressure a particular node, so when
	 * building the zones for node N, we make sure that the
	 * zones coming right after the local ones are those from
	 * node N+1 (modulo N)
	 */
	for (node = local_node + 1; node < MAX_NUMNODES; node++) {
		if (!node_online(node))
			continue;
		j = build_zonelists_node(NODE_DATA(node), zonelist, j);
	}
	for (node = 0; node < local_node; node++) {
		if (!node_online(node))
			continue;
		j = build_zonelists_node(NODE_DATA(node), zonelist, j);
	}

	zonelist->_zonerefs[j].zone = NULL;
	zonelist->_zonerefs[j].zone_idx = 0;
}

/* non-NUMA variant of zonelist performance cache - just NULL zlcache_ptr */
static void build_zonelist_cache(pg_data_t *pgdat)
{
	pgdat->node_zonelists[0].zlcache_ptr = NULL;
}

#endif	/* CONFIG_NUMA */

/*
 * Boot pageset table. One per cpu which is going to be used for all
 * zones and all nodes. The parameters will be set in such a way
 * that an item put on a list will immediately be handed over to
 * the buddy list. This is safe since pageset manipulation is done
 * with interrupts disabled.
 *
 * The boot_pagesets must be kept even after bootup is complete for
 * unused processors and/or zones. They do play a role for bootstrapping
 * hotplugged processors.
 *
 * zoneinfo_show() and maybe other functions do
 * not check if the processor is online before following the pageset pointer.
 * Other parts of the kernel may not check if the zone is available.
 */
static void setup_pageset(struct per_cpu_pageset *p, unsigned long batch);
static DEFINE_PER_CPU(struct per_cpu_pageset, boot_pageset);
static void setup_zone_pageset(struct zone *zone);

/*
 * Global mutex to protect against size modification of zonelists
 * as well as to serialize pageset setup for the new populated zone.
 */
DEFINE_MUTEX(zonelists_mutex);

/* return values int ....just for stop_machine() */
static int __build_all_zonelists(void *data)
{
	int nid;
	int cpu;
	pg_data_t *self = data;

#ifdef CONFIG_NUMA
	memset(node_load, 0, sizeof(node_load));
#endif

	if (self && !node_online(self->node_id)) {
		build_zonelists(self);
		build_zonelist_cache(self);
	}

	for_each_online_node(nid) {
		pg_data_t *pgdat = NODE_DATA(nid);

		build_zonelists(pgdat);
		build_zonelist_cache(pgdat);
	}

	/*
	 * Initialize the boot_pagesets that are going to be used
	 * for bootstrapping processors. The real pagesets for
	 * each zone will be allocated later when the per cpu
	 * allocator is available.
	 *
	 * boot_pagesets are used also for bootstrapping offline
	 * cpus if the system is already booted because the pagesets
	 * are needed to initialize allocators on a specific cpu too.
	 * F.e. the percpu allocator needs the page allocator which
	 * needs the percpu allocator in order to allocate its pagesets
	 * (a chicken-egg dilemma).
	 */
	for_each_possible_cpu(cpu) {
		setup_pageset(&per_cpu(boot_pageset, cpu), 0);

#ifdef CONFIG_HAVE_MEMORYLESS_NODES
		/*
		 * We now know the "local memory node" for each node--
		 * i.e., the node of the first zone in the generic zonelist.
		 * Set up numa_mem percpu variable for on-line cpus.  During
		 * boot, only the boot cpu should be on-line;  we'll init the
		 * secondary cpus' numa_mem as they come on-line.  During
		 * node/memory hotplug, we'll fixup all on-line cpus.
		 */
		if (cpu_online(cpu))
			set_cpu_numa_mem(cpu, local_memory_node(cpu_to_node(cpu)));
#endif
	}

	return 0;
}

/*
 * Called with zonelists_mutex held always
 * unless system_state == SYSTEM_BOOTING.
 */
void __ref build_all_zonelists(pg_data_t *pgdat, struct zone *zone)
{
	set_zonelist_order();

	if (system_state == SYSTEM_BOOTING) {
		__build_all_zonelists(NULL);
		mminit_verify_zonelist();
		cpuset_init_current_mems_allowed();
	} else {
#ifdef CONFIG_MEMORY_HOTPLUG
		if (zone)
			setup_zone_pageset(zone);
#endif
		/* we have to stop all cpus to guarantee there is no user
		   of zonelist */
		stop_machine(__build_all_zonelists, pgdat, NULL);
		/* cpuset refresh routine should be here */
	}
	vm_total_pages = nr_free_pagecache_pages();
	/*
	 * Disable grouping by mobility if the number of pages in the
	 * system is too low to allow the mechanism to work. It would be
	 * more accurate, but expensive to check per-zone. This check is
	 * made on memory-hotadd so a system can start with mobility
	 * disabled and enable it later
	 */
	if (vm_total_pages < (pageblock_nr_pages * MIGRATE_TYPES))
		page_group_by_mobility_disabled = 1;
	else
		page_group_by_mobility_disabled = 0;

	printk("Built %i zonelists in %s order, mobility grouping %s.  "
		"Total pages: %ld\n",
			nr_online_nodes,
			zonelist_order_name[current_zonelist_order],
			page_group_by_mobility_disabled ? "off" : "on",
			vm_total_pages);
#ifdef CONFIG_NUMA
	printk("Policy zone: %s\n", zone_names[policy_zone]);
#endif
}

/*
 * Helper functions to size the waitqueue hash table.
 * Essentially these want to choose hash table sizes sufficiently
 * large so that collisions trying to wait on pages are rare.
 * But in fact, the number of active page waitqueues on typical
 * systems is ridiculously low, less than 200. So this is even
 * conservative, even though it seems large.
 *
 * The constant PAGES_PER_WAITQUEUE specifies the ratio of pages to
 * waitqueues, i.e. the size of the waitq table given the number of pages.
 */
#define PAGES_PER_WAITQUEUE	256

#ifndef CONFIG_MEMORY_HOTPLUG
static inline unsigned long wait_table_hash_nr_entries(unsigned long pages)
{
	unsigned long size = 1;

	pages /= PAGES_PER_WAITQUEUE;

	while (size < pages)
		size <<= 1;

	/*
	 * Once we have dozens or even hundreds of threads sleeping
	 * on IO we've got bigger problems than wait queue collision.
	 * Limit the size of the wait table to a reasonable size.
	 */
	size = min(size, 4096UL);

	return max(size, 4UL);
}
#else
/*
 * A zone's size might be changed by hot-add, so it is not possible to determine
 * a suitable size for its wait_table.  So we use the maximum size now.
 *
 * The max wait table size = 4096 x sizeof(wait_queue_head_t).   ie:
 *
 *    i386 (preemption config)    : 4096 x 16 = 64Kbyte.
 *    ia64, x86-64 (no preemption): 4096 x 20 = 80Kbyte.
 *    ia64, x86-64 (preemption)   : 4096 x 24 = 96Kbyte.
 *
 * The maximum entries are prepared when a zone's memory is (512K + 256) pages
 * or more by the traditional way. (See above).  It equals:
 *
 *    i386, x86-64, powerpc(4K page size) : =  ( 2G + 1M)byte.
 *    ia64(16K page size)                 : =  ( 8G + 4M)byte.
 *    powerpc (64K page size)             : =  (32G +16M)byte.
 */
static inline unsigned long wait_table_hash_nr_entries(unsigned long pages)
{
	return 4096UL;
}
#endif

/*
 * This is an integer logarithm so that shifts can be used later
 * to extract the more random high bits from the multiplicative
 * hash function before the remainder is taken.
 */
static inline unsigned long wait_table_bits(unsigned long size)
{
	return ffz(~size);
}

/*
 * Check if a pageblock contains reserved pages
 */
static int pageblock_is_reserved(unsigned long start_pfn, unsigned long end_pfn)
{
	unsigned long pfn;

	for (pfn = start_pfn; pfn < end_pfn; pfn++) {
		if (!pfn_valid_within(pfn) || PageReserved(pfn_to_page(pfn)))
			return 1;
	}
	return 0;
}

/*
 * Mark a number of pageblocks as MIGRATE_RESERVE. The number
 * of blocks reserved is based on min_wmark_pages(zone). The memory within
 * the reserve will tend to store contiguous free pages. Setting min_free_kbytes
 * higher will lead to a bigger reserve which will get freed as contiguous
 * blocks as reclaim kicks in
 */
static void setup_zone_migrate_reserve(struct zone *zone)
{
	unsigned long start_pfn, pfn, end_pfn, block_end_pfn;
	struct page *page;
	unsigned long block_migratetype;
	int reserve;
	int old_reserve;

	/*
	 * Get the start pfn, end pfn and the number of blocks to reserve
	 * We have to be careful to be aligned to pageblock_nr_pages to
	 * make sure that we always check pfn_valid for the first page in
	 * the block.
	 */
	start_pfn = zone->zone_start_pfn;
	end_pfn = zone_end_pfn(zone);
	start_pfn = roundup(start_pfn, pageblock_nr_pages);
	reserve = roundup(min_wmark_pages(zone), pageblock_nr_pages) >>
							pageblock_order;

	/*
	 * Reserve blocks are generally in place to help high-order atomic
	 * allocations that are short-lived. A min_free_kbytes value that
	 * would result in more than 2 reserve blocks for atomic allocations
	 * is assumed to be in place to help anti-fragmentation for the
	 * future allocation of hugepages at runtime.
	 */
	reserve = min(2, reserve);
	old_reserve = zone->nr_migrate_reserve_block;

	/* When memory hot-add, we almost always need to do nothing */
	if (reserve == old_reserve)
		return;
	zone->nr_migrate_reserve_block = reserve;

	for (pfn = start_pfn; pfn < end_pfn; pfn += pageblock_nr_pages) {
		if (!pfn_valid(pfn))
			continue;
		page = pfn_to_page(pfn);

		/* Watch out for overlapping nodes */
		if (page_to_nid(page) != zone_to_nid(zone))
			continue;

		block_migratetype = get_pageblock_migratetype(page);

		/* Only test what is necessary when the reserves are not met */
		if (reserve > 0) {
			/*
			 * Blocks with reserved pages will never free, skip
			 * them.
			 */
			block_end_pfn = min(pfn + pageblock_nr_pages, end_pfn);
			if (pageblock_is_reserved(pfn, block_end_pfn))
				continue;

			/* If this block is reserved, account for it */
			if (block_migratetype == MIGRATE_RESERVE) {
				reserve--;
				continue;
			}

			/* Suitable for reserving if this block is movable */
			if (block_migratetype == MIGRATE_MOVABLE) {
				set_pageblock_migratetype(page,
							MIGRATE_RESERVE);
				move_freepages_block(zone, page,
						MIGRATE_RESERVE, 0);
				reserve--;
				continue;
			}
		} else if (!old_reserve) {
			/*
			 * At boot time we don't need to scan the whole zone
			 * for turning off MIGRATE_RESERVE.
			 */
			break;
		}

		/*
		 * If the reserve is met and this is a previous reserved block,
		 * take it back
		 */
		if (block_migratetype == MIGRATE_RESERVE) {
			set_pageblock_migratetype(page, MIGRATE_MOVABLE);
			move_freepages_block(zone, page,
					MIGRATE_MOVABLE, 0);
		}
	}
}

/*
 * Initially all pages are reserved - free ones are freed
 * up by free_all_bootmem() once the early boot process is
 * done. Non-atomic initialization, single-pass.
 */
void __meminit memmap_init_zone(unsigned long size, int nid, unsigned long zone,
		unsigned long start_pfn, enum memmap_context context)
{
	struct page *page;
	unsigned long end_pfn = start_pfn + size;
	unsigned long pfn;
	struct zone *z;

	if (highest_memmap_pfn < end_pfn - 1)
		highest_memmap_pfn = end_pfn - 1;

	z = &NODE_DATA(nid)->node_zones[zone];
	for (pfn = start_pfn; pfn < end_pfn; pfn++) {
		/*
		 * There can be holes in boot-time mem_map[]s
		 * handed to this function.  They do not
		 * exist on hotplugged memory.
		 */
		if (context == MEMMAP_EARLY) {
			if (!early_pfn_valid(pfn))
				continue;
			if (!early_pfn_in_nid(pfn, nid))
				continue;
		}
		page = pfn_to_page(pfn);
		set_page_links(page, zone, nid, pfn);
		mminit_verify_page_links(page, zone, nid, pfn);
		init_page_count(page);
		page_mapcount_reset(page);
		page_cpupid_reset_last(page);
		SetPageReserved(page);
		/*
		 * Mark the block movable so that blocks are reserved for
		 * movable at startup. This will force kernel allocations
		 * to reserve their blocks rather than leaking throughout
		 * the address space during boot when many long-lived
		 * kernel allocations are made. Later some blocks near
		 * the start are marked MIGRATE_RESERVE by
		 * setup_zone_migrate_reserve()
		 *
		 * bitmap is created for zone's valid pfn range. but memmap
		 * can be created for invalid pages (for alignment)
		 * check here not to call set_pageblock_migratetype() against
		 * pfn out of zone.
		 */
		if ((z->zone_start_pfn <= pfn)
		    && (pfn < zone_end_pfn(z))
		    && !(pfn & (pageblock_nr_pages - 1)))
			set_pageblock_migratetype(page, MIGRATE_MOVABLE);

		INIT_LIST_HEAD(&page->lru);
#ifdef WANT_PAGE_VIRTUAL
		/* The shift won't overflow because ZONE_NORMAL is below 4G. */
		if (!is_highmem_idx(zone))
			set_page_address(page, __va(pfn << PAGE_SHIFT));
#endif
#ifdef CONFIG_PAGE_OWNER
		page->order = -1;
#endif
	}
}

static void __meminit zone_init_free_lists(struct zone *zone)
{
	unsigned int order, t;
	for_each_migratetype_order(order, t) {
		INIT_LIST_HEAD(&zone->free_area[order].free_list[t]);
		zone->free_area[order].nr_free = 0;
		zone->free_area[order].nr_free_cma = 0;
	}
}

#ifndef __HAVE_ARCH_MEMMAP_INIT
#define memmap_init(size, nid, zone, start_pfn) \
	memmap_init_zone((size), (nid), (zone), (start_pfn), MEMMAP_EARLY)
#endif

static int zone_batchsize(struct zone *zone)
{
#ifdef CONFIG_MMU
	int batch;

	/*
	 * The per-cpu-pages pools are set to around 1000th of the
	 * size of the zone.  But no more than 1/2 of a meg.
	 *
	 * OK, so we don't know how big the cache is.  So guess.
	 */
	batch = zone->managed_pages / 1024;
	if (batch * PAGE_SIZE > 512 * 1024)
		batch = (512 * 1024) / PAGE_SIZE;
	batch /= 4;		/* We effectively *= 4 below */
	if (batch < 1)
		batch = 1;

	/*
	 * Clamp the batch to a 2^n - 1 value. Having a power
	 * of 2 value was found to be more likely to have
	 * suboptimal cache aliasing properties in some cases.
	 *
	 * For example if 2 tasks are alternately allocating
	 * batches of pages, one task can end up with a lot
	 * of pages of one half of the possible page colors
	 * and the other with pages of the other colors.
	 */
	batch = rounddown_pow_of_two(batch + batch/2) - 1;

	return batch;

#else
	/* The deferral and batching of frees should be suppressed under NOMMU
	 * conditions.
	 *
	 * The problem is that NOMMU needs to be able to allocate large chunks
	 * of contiguous memory as there's no hardware page translation to
	 * assemble apparent contiguous memory from discontiguous pages.
	 *
	 * Queueing large contiguous runs of pages for batching, however,
	 * causes the pages to actually be freed in smaller chunks.  As there
	 * can be a significant delay between the individual batches being
	 * recycled, this leads to the once large chunks of space being
	 * fragmented and becoming unavailable for high-order allocations.
	 */
	return 0;
#endif
}

/*
 * pcp->high and pcp->batch values are related and dependent on one another:
 * ->batch must never be higher then ->high.
 * The following function updates them in a safe manner without read side
 * locking.
 *
 * Any new users of pcp->batch and pcp->high should ensure they can cope with
 * those fields changing asynchronously (acording the the above rule).
 *
 * mutex_is_locked(&pcp_batch_high_lock) required when calling this function
 * outside of boot time (or some other assurance that no concurrent updaters
 * exist).
 */
static void pageset_update(struct per_cpu_pages *pcp, unsigned long high,
		unsigned long batch)
{
       /* start with a fail safe value for batch */
	pcp->batch = 1;
	smp_wmb();

       /* Update high, then batch, in order */
	pcp->high = high;
	smp_wmb();

	pcp->batch = batch;
}

/* a companion to pageset_set_high() */
static void pageset_set_batch(struct per_cpu_pageset *p, unsigned long batch)
{
	pageset_update(&p->pcp, 6 * batch, max(1UL, 1 * batch));
}

static void pageset_init(struct per_cpu_pageset *p)
{
	struct per_cpu_pages *pcp;
	int migratetype;

	memset(p, 0, sizeof(*p));

	pcp = &p->pcp;
	pcp->count = 0;
	for (migratetype = 0; migratetype < MIGRATE_PCPTYPES; migratetype++)
		INIT_LIST_HEAD(&pcp->lists[migratetype]);
}

static void setup_pageset(struct per_cpu_pageset *p, unsigned long batch)
{
	pageset_init(p);
	pageset_set_batch(p, batch);
}

/*
 * pageset_set_high() sets the high water mark for hot per_cpu_pagelist
 * to the value high for the pageset p.
 */
static void pageset_set_high(struct per_cpu_pageset *p,
				unsigned long high)
{
	unsigned long batch = max(1UL, high / 4);
	if ((high / 4) > (PAGE_SHIFT * 8))
		batch = PAGE_SHIFT * 8;

	pageset_update(&p->pcp, high, batch);
}

static void pageset_set_high_and_batch(struct zone *zone,
				       struct per_cpu_pageset *pcp)
{
	if (percpu_pagelist_fraction)
		pageset_set_high(pcp,
			(zone->managed_pages /
				percpu_pagelist_fraction));
	else
		pageset_set_batch(pcp, zone_batchsize(zone));
}

static void __meminit zone_pageset_init(struct zone *zone, int cpu)
{
	struct per_cpu_pageset *pcp = per_cpu_ptr(zone->pageset, cpu);

	pageset_init(pcp);
	pageset_set_high_and_batch(zone, pcp);
}

static void __meminit setup_zone_pageset(struct zone *zone)
{
	int cpu;
	zone->pageset = alloc_percpu(struct per_cpu_pageset);
	for_each_possible_cpu(cpu)
		zone_pageset_init(zone, cpu);
}

/*
 * Allocate per cpu pagesets and initialize them.
 * Before this call only boot pagesets were available.
 */
void __init setup_per_cpu_pageset(void)
{
	struct zone *zone;

	for_each_populated_zone(zone)
		setup_zone_pageset(zone);
}

static noinline __init_refok
int zone_wait_table_init(struct zone *zone, unsigned long zone_size_pages)
{
	int i;
	size_t alloc_size;

	/*
	 * The per-page waitqueue mechanism uses hashed waitqueues
	 * per zone.
	 */
	zone->wait_table_hash_nr_entries =
		 wait_table_hash_nr_entries(zone_size_pages);
	zone->wait_table_bits =
		wait_table_bits(zone->wait_table_hash_nr_entries);
	alloc_size = zone->wait_table_hash_nr_entries
					* sizeof(wait_queue_head_t);

	if (!slab_is_available()) {
		zone->wait_table = (wait_queue_head_t *)
			memblock_virt_alloc_node_nopanic(
				alloc_size, zone->zone_pgdat->node_id);
	} else {
		/*
		 * This case means that a zone whose size was 0 gets new memory
		 * via memory hot-add.
		 * But it may be the case that a new node was hot-added.  In
		 * this case vmalloc() will not be able to use this new node's
		 * memory - this wait_table must be initialized to use this new
		 * node itself as well.
		 * To use this new node's memory, further consideration will be
		 * necessary.
		 */
		zone->wait_table = vmalloc(alloc_size);
	}
	if (!zone->wait_table)
		return -ENOMEM;

	for (i = 0; i < zone->wait_table_hash_nr_entries; ++i)
		init_waitqueue_head(zone->wait_table + i);

	return 0;
}

static __meminit void zone_pcp_init(struct zone *zone)
{
	/*
	 * per cpu subsystem is not up at this point. The following code
	 * relies on the ability of the linker to provide the
	 * offset of a (static) per cpu variable into the per cpu area.
	 */
	zone->pageset = &boot_pageset;

	if (populated_zone(zone))
		printk(KERN_DEBUG "  %s zone: %lu pages, LIFO batch:%u\n",
			zone->name, zone->present_pages,
					 zone_batchsize(zone));
}

int __meminit init_currently_empty_zone(struct zone *zone,
					unsigned long zone_start_pfn,
					unsigned long size,
					enum memmap_context context)
{
	struct pglist_data *pgdat = zone->zone_pgdat;
	int ret;
	ret = zone_wait_table_init(zone, size);
	if (ret)
		return ret;
	pgdat->nr_zones = zone_idx(zone) + 1;

	zone->zone_start_pfn = zone_start_pfn;

	mminit_dprintk(MMINIT_TRACE, "memmap_init",
			"Initialising map node %d zone %lu pfns %lu -> %lu\n",
			pgdat->node_id,
			(unsigned long)zone_idx(zone),
			zone_start_pfn, (zone_start_pfn + size));

	zone_init_free_lists(zone);

	return 0;
}

#ifdef CONFIG_HAVE_MEMBLOCK_NODE_MAP
#ifndef CONFIG_HAVE_ARCH_EARLY_PFN_TO_NID
/*
 * Required by SPARSEMEM. Given a PFN, return what node the PFN is on.
 */
int __meminit __early_pfn_to_nid(unsigned long pfn)
{
	unsigned long start_pfn, end_pfn;
	int nid;
	/*
	 * NOTE: The following SMP-unsafe globals are only used early in boot
	 * when the kernel is running single-threaded.
	 */
	static unsigned long __meminitdata last_start_pfn, last_end_pfn;
	static int __meminitdata last_nid;

	if (last_start_pfn <= pfn && pfn < last_end_pfn)
		return last_nid;

	nid = memblock_search_pfn_nid(pfn, &start_pfn, &end_pfn);
	if (nid != -1) {
		last_start_pfn = start_pfn;
		last_end_pfn = end_pfn;
		last_nid = nid;
	}

	return nid;
}
#endif /* CONFIG_HAVE_ARCH_EARLY_PFN_TO_NID */

int __meminit early_pfn_to_nid(unsigned long pfn)
{
	int nid;

	nid = __early_pfn_to_nid(pfn);
	if (nid >= 0)
		return nid;
	/* just returns 0 */
	return 0;
}

#ifdef CONFIG_NODES_SPAN_OTHER_NODES
bool __meminit early_pfn_in_nid(unsigned long pfn, int node)
{
	int nid;

	nid = __early_pfn_to_nid(pfn);
	if (nid >= 0 && nid != node)
		return false;
	return true;
}
#endif

/**
 * free_bootmem_with_active_regions - Call memblock_free_early_nid for each active range
 * @nid: The node to free memory on. If MAX_NUMNODES, all nodes are freed.
 * @max_low_pfn: The highest PFN that will be passed to memblock_free_early_nid
 *
 * If an architecture guarantees that all ranges registered contain no holes
 * and may be freed, this this function may be used instead of calling
 * memblock_free_early_nid() manually.
 */
void __init free_bootmem_with_active_regions(int nid, unsigned long max_low_pfn)
{
	unsigned long start_pfn, end_pfn;
	int i, this_nid;

	for_each_mem_pfn_range(i, nid, &start_pfn, &end_pfn, &this_nid) {
		start_pfn = min(start_pfn, max_low_pfn);
		end_pfn = min(end_pfn, max_low_pfn);

		if (start_pfn < end_pfn)
			memblock_free_early_nid(PFN_PHYS(start_pfn),
					(end_pfn - start_pfn) << PAGE_SHIFT,
					this_nid);
	}
}

/**
 * sparse_memory_present_with_active_regions - Call memory_present for each active range
 * @nid: The node to call memory_present for. If MAX_NUMNODES, all nodes will be used.
 *
 * If an architecture guarantees that all ranges registered contain no holes and may
 * be freed, this function may be used instead of calling memory_present() manually.
 */
void __init sparse_memory_present_with_active_regions(int nid)
{
	unsigned long start_pfn, end_pfn;
	int i, this_nid;

	for_each_mem_pfn_range(i, nid, &start_pfn, &end_pfn, &this_nid)
		memory_present(this_nid, start_pfn, end_pfn);
}

/**
 * get_pfn_range_for_nid - Return the start and end page frames for a node
 * @nid: The nid to return the range for. If MAX_NUMNODES, the min and max PFN are returned.
 * @start_pfn: Passed by reference. On return, it will have the node start_pfn.
 * @end_pfn: Passed by reference. On return, it will have the node end_pfn.
 *
 * It returns the start and end page frame of a node based on information
 * provided by memblock_set_node(). If called for a node
 * with no available memory, a warning is printed and the start and end
 * PFNs will be 0.
 */
void __meminit get_pfn_range_for_nid(unsigned int nid,
			unsigned long *start_pfn, unsigned long *end_pfn)
{
	unsigned long this_start_pfn, this_end_pfn;
	int i;

	*start_pfn = -1UL;
	*end_pfn = 0;

	for_each_mem_pfn_range(i, nid, &this_start_pfn, &this_end_pfn, NULL) {
		*start_pfn = min(*start_pfn, this_start_pfn);
		*end_pfn = max(*end_pfn, this_end_pfn);
	}

	if (*start_pfn == -1UL)
		*start_pfn = 0;
}

/*
 * This finds a zone that can be used for ZONE_MOVABLE pages. The
 * assumption is made that zones within a node are ordered in monotonic
 * increasing memory addresses so that the "highest" populated zone is used
 */
static void __init find_usable_zone_for_movable(void)
{
	int zone_index;
	for (zone_index = MAX_NR_ZONES - 1; zone_index >= 0; zone_index--) {
		if (zone_index == ZONE_MOVABLE)
			continue;

		if (arch_zone_highest_possible_pfn[zone_index] >
				arch_zone_lowest_possible_pfn[zone_index])
			break;
	}

	VM_BUG_ON(zone_index == -1);
	movable_zone = zone_index;
}

/*
 * The zone ranges provided by the architecture do not include ZONE_MOVABLE
 * because it is sized independent of architecture. Unlike the other zones,
 * the starting point for ZONE_MOVABLE is not fixed. It may be different
 * in each node depending on the size of each node and how evenly kernelcore
 * is distributed. This helper function adjusts the zone ranges
 * provided by the architecture for a given node by using the end of the
 * highest usable zone for ZONE_MOVABLE. This preserves the assumption that
 * zones within a node are in order of monotonic increases memory addresses
 */
static void __meminit adjust_zone_range_for_zone_movable(int nid,
					unsigned long zone_type,
					unsigned long node_start_pfn,
					unsigned long node_end_pfn,
					unsigned long *zone_start_pfn,
					unsigned long *zone_end_pfn)
{
	/* Only adjust if ZONE_MOVABLE is on this node */
	if (zone_movable_pfn[nid]) {
		/* Size ZONE_MOVABLE */
		if (zone_type == ZONE_MOVABLE) {
			*zone_start_pfn = zone_movable_pfn[nid];
			*zone_end_pfn = min(node_end_pfn,
				arch_zone_highest_possible_pfn[movable_zone]);

		/* Adjust for ZONE_MOVABLE starting within this range */
		} else if (*zone_start_pfn < zone_movable_pfn[nid] &&
				*zone_end_pfn > zone_movable_pfn[nid]) {
			*zone_end_pfn = zone_movable_pfn[nid];

		/* Check if this whole range is within ZONE_MOVABLE */
		} else if (*zone_start_pfn >= zone_movable_pfn[nid])
			*zone_start_pfn = *zone_end_pfn;
	}
}

/*
 * Return the number of pages a zone spans in a node, including holes
 * present_pages = zone_spanned_pages_in_node() - zone_absent_pages_in_node()
 */
static unsigned long __meminit zone_spanned_pages_in_node(int nid,
					unsigned long zone_type,
					unsigned long node_start_pfn,
					unsigned long node_end_pfn,
					unsigned long *ignored)
{
	unsigned long zone_start_pfn, zone_end_pfn;

	/* Get the start and end of the zone */
	zone_start_pfn = arch_zone_lowest_possible_pfn[zone_type];
	zone_end_pfn = arch_zone_highest_possible_pfn[zone_type];
	adjust_zone_range_for_zone_movable(nid, zone_type,
				node_start_pfn, node_end_pfn,
				&zone_start_pfn, &zone_end_pfn);

	/* Check that this node has pages within the zone's required range */
	if (zone_end_pfn < node_start_pfn || zone_start_pfn > node_end_pfn)
		return 0;

	/* Move the zone boundaries inside the node if necessary */
	zone_end_pfn = min(zone_end_pfn, node_end_pfn);
	zone_start_pfn = max(zone_start_pfn, node_start_pfn);

	/* Return the spanned pages */
	return zone_end_pfn - zone_start_pfn;
}

/*
 * Return the number of holes in a range on a node. If nid is MAX_NUMNODES,
 * then all holes in the requested range will be accounted for.
 */
unsigned long __meminit __absent_pages_in_range(int nid,
				unsigned long range_start_pfn,
				unsigned long range_end_pfn)
{
	unsigned long nr_absent = range_end_pfn - range_start_pfn;
	unsigned long start_pfn, end_pfn;
	int i;

	for_each_mem_pfn_range(i, nid, &start_pfn, &end_pfn, NULL) {
		start_pfn = clamp(start_pfn, range_start_pfn, range_end_pfn);
		end_pfn = clamp(end_pfn, range_start_pfn, range_end_pfn);
		nr_absent -= end_pfn - start_pfn;
	}
	return nr_absent;
}

/**
 * absent_pages_in_range - Return number of page frames in holes within a range
 * @start_pfn: The start PFN to start searching for holes
 * @end_pfn: The end PFN to stop searching for holes
 *
 * It returns the number of pages frames in memory holes within a range.
 */
unsigned long __init absent_pages_in_range(unsigned long start_pfn,
							unsigned long end_pfn)
{
	return __absent_pages_in_range(MAX_NUMNODES, start_pfn, end_pfn);
}

/* Return the number of page frames in holes in a zone on a node */
static unsigned long __meminit zone_absent_pages_in_node(int nid,
					unsigned long zone_type,
					unsigned long node_start_pfn,
					unsigned long node_end_pfn,
					unsigned long *ignored)
{
	unsigned long zone_low = arch_zone_lowest_possible_pfn[zone_type];
	unsigned long zone_high = arch_zone_highest_possible_pfn[zone_type];
	unsigned long zone_start_pfn, zone_end_pfn;

	zone_start_pfn = clamp(node_start_pfn, zone_low, zone_high);
	zone_end_pfn = clamp(node_end_pfn, zone_low, zone_high);

	adjust_zone_range_for_zone_movable(nid, zone_type,
			node_start_pfn, node_end_pfn,
			&zone_start_pfn, &zone_end_pfn);
	return __absent_pages_in_range(nid, zone_start_pfn, zone_end_pfn);
}

#else /* CONFIG_HAVE_MEMBLOCK_NODE_MAP */
static inline unsigned long __meminit zone_spanned_pages_in_node(int nid,
					unsigned long zone_type,
					unsigned long node_start_pfn,
					unsigned long node_end_pfn,
					unsigned long *zones_size)
{
	return zones_size[zone_type];
}

static inline unsigned long __meminit zone_absent_pages_in_node(int nid,
						unsigned long zone_type,
						unsigned long node_start_pfn,
						unsigned long node_end_pfn,
						unsigned long *zholes_size)
{
	if (!zholes_size)
		return 0;

	return zholes_size[zone_type];
}

#endif /* CONFIG_HAVE_MEMBLOCK_NODE_MAP */

static void __meminit calculate_node_totalpages(struct pglist_data *pgdat,
						unsigned long node_start_pfn,
						unsigned long node_end_pfn,
						unsigned long *zones_size,
						unsigned long *zholes_size)
{
	unsigned long realtotalpages, totalpages = 0;
	enum zone_type i;

	for (i = 0; i < MAX_NR_ZONES; i++)
		totalpages += zone_spanned_pages_in_node(pgdat->node_id, i,
							 node_start_pfn,
							 node_end_pfn,
							 zones_size);
	pgdat->node_spanned_pages = totalpages;

	realtotalpages = totalpages;
	for (i = 0; i < MAX_NR_ZONES; i++)
		realtotalpages -=
			zone_absent_pages_in_node(pgdat->node_id, i,
						  node_start_pfn, node_end_pfn,
						  zholes_size);
	pgdat->node_present_pages = realtotalpages;
	printk(KERN_DEBUG "On node %d totalpages: %lu\n", pgdat->node_id,
							realtotalpages);
}

#ifndef CONFIG_SPARSEMEM
/*
 * Calculate the size of the zone->blockflags rounded to an unsigned long
 * Start by making sure zonesize is a multiple of pageblock_order by rounding
 * up. Then use 1 NR_PAGEBLOCK_BITS worth of bits per pageblock, finally
 * round what is now in bits to nearest long in bits, then return it in
 * bytes.
 */
static unsigned long __init usemap_size(unsigned long zone_start_pfn, unsigned long zonesize)
{
	unsigned long usemapsize;

	zonesize += zone_start_pfn & (pageblock_nr_pages-1);
	usemapsize = roundup(zonesize, pageblock_nr_pages);
	usemapsize = usemapsize >> pageblock_order;
	usemapsize *= NR_PAGEBLOCK_BITS;
	usemapsize = roundup(usemapsize, 8 * sizeof(unsigned long));

	return usemapsize / 8;
}

static void __init setup_usemap(struct pglist_data *pgdat,
				struct zone *zone,
				unsigned long zone_start_pfn,
				unsigned long zonesize)
{
	unsigned long usemapsize = usemap_size(zone_start_pfn, zonesize);
	zone->pageblock_flags = NULL;
	if (usemapsize)
		zone->pageblock_flags =
			memblock_virt_alloc_node_nopanic(usemapsize,
							 pgdat->node_id);
}
#else
static inline void setup_usemap(struct pglist_data *pgdat, struct zone *zone,
				unsigned long zone_start_pfn, unsigned long zonesize) {}
#endif /* CONFIG_SPARSEMEM */

#ifdef CONFIG_HUGETLB_PAGE_SIZE_VARIABLE

/* Initialise the number of pages represented by NR_PAGEBLOCK_BITS */
void __paginginit set_pageblock_order(void)
{
	unsigned int order;

	/* Check that pageblock_nr_pages has not already been setup */
	if (pageblock_order)
		return;

	if (HPAGE_SHIFT > PAGE_SHIFT)
		order = HUGETLB_PAGE_ORDER;
	else
		order = MAX_ORDER - 1;

	/*
	 * Assume the largest contiguous order of interest is a huge page.
	 * This value may be variable depending on boot parameters on IA64 and
	 * powerpc.
	 */
	pageblock_order = order;
}
#else /* CONFIG_HUGETLB_PAGE_SIZE_VARIABLE */

/*
 * When CONFIG_HUGETLB_PAGE_SIZE_VARIABLE is not set, set_pageblock_order()
 * is unused as pageblock_order is set at compile-time. See
 * include/linux/pageblock-flags.h for the values of pageblock_order based on
 * the kernel config
 */
void __paginginit set_pageblock_order(void)
{
}

#endif /* CONFIG_HUGETLB_PAGE_SIZE_VARIABLE */

static unsigned long __paginginit calc_memmap_size(unsigned long spanned_pages,
						   unsigned long present_pages)
{
	unsigned long pages = spanned_pages;

	/*
	 * Provide a more accurate estimation if there are holes within
	 * the zone and SPARSEMEM is in use. If there are holes within the
	 * zone, each populated memory region may cost us one or two extra
	 * memmap pages due to alignment because memmap pages for each
	 * populated regions may not naturally algined on page boundary.
	 * So the (present_pages >> 4) heuristic is a tradeoff for that.
	 */
	if (spanned_pages > present_pages + (present_pages >> 4) &&
	    IS_ENABLED(CONFIG_SPARSEMEM))
		pages = present_pages;

	return PAGE_ALIGN(pages * sizeof(struct page)) >> PAGE_SHIFT;
}

/*
 * Set up the zone data structures:
 *   - mark all pages reserved
 *   - mark all memory queues empty
 *   - clear the memory bitmaps
 *
 * NOTE: pgdat should get zeroed by caller.
 */
static void __paginginit free_area_init_core(struct pglist_data *pgdat,
		unsigned long node_start_pfn, unsigned long node_end_pfn,
		unsigned long *zones_size, unsigned long *zholes_size)
{
	enum zone_type j;
	int nid = pgdat->node_id;
	unsigned long zone_start_pfn = pgdat->node_start_pfn;
	int ret;

	pgdat_resize_init(pgdat);
#ifdef CONFIG_NUMA_BALANCING
	spin_lock_init(&pgdat->numabalancing_migrate_lock);
	pgdat->numabalancing_migrate_nr_pages = 0;
	pgdat->numabalancing_migrate_next_window = jiffies;
#endif
	init_waitqueue_head(&pgdat->kswapd_wait);
	init_waitqueue_head(&pgdat->pfmemalloc_wait);
	pgdat_page_cgroup_init(pgdat);

	for (j = 0; j < MAX_NR_ZONES; j++) {
		struct zone *zone = pgdat->node_zones + j;
		unsigned long size, realsize, freesize, memmap_pages;

		size = zone_spanned_pages_in_node(nid, j, node_start_pfn,
						  node_end_pfn, zones_size);
		realsize = freesize = size - zone_absent_pages_in_node(nid, j,
								node_start_pfn,
								node_end_pfn,
								zholes_size);

		/*
		 * Adjust freesize so that it accounts for how much memory
		 * is used by this zone for memmap. This affects the watermark
		 * and per-cpu initialisations
		 */
		memmap_pages = calc_memmap_size(size, realsize);
		if (freesize >= memmap_pages) {
			freesize -= memmap_pages;
			if (memmap_pages)
				printk(KERN_DEBUG
				       "  %s zone: %lu pages used for memmap\n",
				       zone_names[j], memmap_pages);
		} else
			printk(KERN_WARNING
				"  %s zone: %lu pages exceeds freesize %lu\n",
				zone_names[j], memmap_pages, freesize);

		/* Account for reserved pages */
		if (j == 0 && freesize > dma_reserve) {
			freesize -= dma_reserve;
			printk(KERN_DEBUG "  %s zone: %lu pages reserved\n",
					zone_names[0], dma_reserve);
		}

		if (!is_highmem_idx(j))
			nr_kernel_pages += freesize;
		/* Charge for highmem memmap if there are enough kernel pages */
		else if (nr_kernel_pages > memmap_pages * 2)
			nr_kernel_pages -= memmap_pages;
		nr_all_pages += freesize;

		zone->spanned_pages = size;
		zone->present_pages = realsize;
		/*
		 * Set an approximate value for lowmem here, it will be adjusted
		 * when the bootmem allocator frees pages into the buddy system.
		 * And all highmem pages will be managed by the buddy system.
		 */
		zone->managed_pages = is_highmem_idx(j) ? realsize : freesize;
#ifdef CONFIG_NUMA
		zone->node = nid;
		zone->min_unmapped_pages = (freesize*sysctl_min_unmapped_ratio)
						/ 100;
		zone->min_slab_pages = (freesize * sysctl_min_slab_ratio) / 100;
#endif
		zone->name = zone_names[j];
		spin_lock_init(&zone->lock);
		spin_lock_init(&zone->lru_lock);
		zone_seqlock_init(zone);
		zone->zone_pgdat = pgdat;
		zone_pcp_init(zone);

		/* For bootup, initialized properly in watermark setup */
		mod_zone_page_state(zone, NR_ALLOC_BATCH, zone->managed_pages);

		lruvec_init(&zone->lruvec);
		if (!size)
			continue;

		set_pageblock_order();
		setup_usemap(pgdat, zone, zone_start_pfn, size);
		ret = init_currently_empty_zone(zone, zone_start_pfn,
						size, MEMMAP_EARLY);
		BUG_ON(ret);
		memmap_init(size, nid, j, zone_start_pfn);
		zone_start_pfn += size;
	}
}

static void __init_refok alloc_node_mem_map(struct pglist_data *pgdat)
{
	/* Skip empty nodes */
	if (!pgdat->node_spanned_pages)
		return;

#ifdef CONFIG_FLAT_NODE_MEM_MAP
	/* ia64 gets its own node_mem_map, before this, without bootmem */
	if (!pgdat->node_mem_map) {
		unsigned long size, start, end;
		struct page *map;

		/*
		 * The zone's endpoints aren't required to be MAX_ORDER
		 * aligned but the node_mem_map endpoints must be in order
		 * for the buddy allocator to function correctly.
		 */
		start = pgdat->node_start_pfn & ~(MAX_ORDER_NR_PAGES - 1);
		end = pgdat_end_pfn(pgdat);
		end = ALIGN(end, MAX_ORDER_NR_PAGES);
		size =  (end - start) * sizeof(struct page);
		map = alloc_remap(pgdat->node_id, size);
		if (!map)
			map = memblock_virt_alloc_node_nopanic(size,
							       pgdat->node_id);
		pgdat->node_mem_map = map + (pgdat->node_start_pfn - start);
	}
#ifndef CONFIG_NEED_MULTIPLE_NODES
	/*
	 * With no DISCONTIG, the global mem_map is just set as node 0's
	 */
	if (pgdat == NODE_DATA(0)) {
		mem_map = NODE_DATA(0)->node_mem_map;
#ifdef CONFIG_HAVE_MEMBLOCK_NODE_MAP
		if (page_to_pfn(mem_map) != pgdat->node_start_pfn)
			mem_map -= (pgdat->node_start_pfn - ARCH_PFN_OFFSET);
#endif /* CONFIG_HAVE_MEMBLOCK_NODE_MAP */
	}
#endif
#endif /* CONFIG_FLAT_NODE_MEM_MAP */
}

void __paginginit free_area_init_node(int nid, unsigned long *zones_size,
		unsigned long node_start_pfn, unsigned long *zholes_size)
{
	pg_data_t *pgdat = NODE_DATA(nid);
	unsigned long start_pfn = 0;
	unsigned long end_pfn = 0;

	/* pg_data_t should be reset to zero when it's allocated */
	WARN_ON(pgdat->nr_zones || pgdat->classzone_idx);

	pgdat->node_id = nid;
	pgdat->node_start_pfn = node_start_pfn;
#ifdef CONFIG_HAVE_MEMBLOCK_NODE_MAP
	get_pfn_range_for_nid(nid, &start_pfn, &end_pfn);
	printk(KERN_INFO "Initmem setup node %d [mem %#010Lx-%#010Lx]\n", nid,
			(u64) start_pfn << PAGE_SHIFT, (u64) (end_pfn << PAGE_SHIFT) - 1);
#endif
	calculate_node_totalpages(pgdat, start_pfn, end_pfn,
				  zones_size, zholes_size);

	alloc_node_mem_map(pgdat);
#ifdef CONFIG_FLAT_NODE_MEM_MAP
	printk(KERN_DEBUG "free_area_init_node: node %d, pgdat %08lx, node_mem_map %08lx\n",
		nid, (unsigned long)pgdat,
		(unsigned long)pgdat->node_mem_map);
#endif

	free_area_init_core(pgdat, start_pfn, end_pfn,
			    zones_size, zholes_size);
}

#ifdef CONFIG_HAVE_MEMBLOCK_NODE_MAP

#if MAX_NUMNODES > 1
/*
 * Figure out the number of possible node ids.
 */
void __init setup_nr_node_ids(void)
{
	unsigned int node;
	unsigned int highest = 0;

	for_each_node_mask(node, node_possible_map)
		highest = node;
	nr_node_ids = highest + 1;
}
#endif

/**
 * node_map_pfn_alignment - determine the maximum internode alignment
 *
 * This function should be called after node map is populated and sorted.
 * It calculates the maximum power of two alignment which can distinguish
 * all the nodes.
 *
 * For example, if all nodes are 1GiB and aligned to 1GiB, the return value
 * would indicate 1GiB alignment with (1 << (30 - PAGE_SHIFT)).  If the
 * nodes are shifted by 256MiB, 256MiB.  Note that if only the last node is
 * shifted, 1GiB is enough and this function will indicate so.
 *
 * This is used to test whether pfn -> nid mapping of the chosen memory
 * model has fine enough granularity to avoid incorrect mapping for the
 * populated node map.
 *
 * Returns the determined alignment in pfn's.  0 if there is no alignment
 * requirement (single node).
 */
unsigned long __init node_map_pfn_alignment(void)
{
	unsigned long accl_mask = 0, last_end = 0;
	unsigned long start, end, mask;
	int last_nid = -1;
	int i, nid;

	for_each_mem_pfn_range(i, MAX_NUMNODES, &start, &end, &nid) {
		if (!start || last_nid < 0 || last_nid == nid) {
			last_nid = nid;
			last_end = end;
			continue;
		}

		/*
		 * Start with a mask granular enough to pin-point to the
		 * start pfn and tick off bits one-by-one until it becomes
		 * too coarse to separate the current node from the last.
		 */
		mask = ~((1 << __ffs(start)) - 1);
		while (mask && last_end <= (start & (mask << 1)))
			mask <<= 1;

		/* accumulate all internode masks */
		accl_mask |= mask;
	}

	/* convert mask to number of pages */
	return ~accl_mask + 1;
}

/* Find the lowest pfn for a node */
static unsigned long __init find_min_pfn_for_node(int nid)
{
	unsigned long min_pfn = ULONG_MAX;
	unsigned long start_pfn;
	int i;

	for_each_mem_pfn_range(i, nid, &start_pfn, NULL, NULL)
		min_pfn = min(min_pfn, start_pfn);

	if (min_pfn == ULONG_MAX) {
		printk(KERN_WARNING
			"Could not find start_pfn for node %d\n", nid);
		return 0;
	}

	return min_pfn;
}

/**
 * find_min_pfn_with_active_regions - Find the minimum PFN registered
 *
 * It returns the minimum PFN based on information provided via
 * memblock_set_node().
 */
unsigned long __init find_min_pfn_with_active_regions(void)
{
	return find_min_pfn_for_node(MAX_NUMNODES);
}

/*
 * early_calculate_totalpages()
 * Sum pages in active regions for movable zone.
 * Populate N_MEMORY for calculating usable_nodes.
 */
static unsigned long __init early_calculate_totalpages(void)
{
	unsigned long totalpages = 0;
	unsigned long start_pfn, end_pfn;
	int i, nid;

	for_each_mem_pfn_range(i, MAX_NUMNODES, &start_pfn, &end_pfn, &nid) {
		unsigned long pages = end_pfn - start_pfn;

		totalpages += pages;
		if (pages)
			node_set_state(nid, N_MEMORY);
	}
	return totalpages;
}

/*
 * Find the PFN the Movable zone begins in each node. Kernel memory
 * is spread evenly between nodes as long as the nodes have enough
 * memory. When they don't, some nodes will have more kernelcore than
 * others
 */
static void __init find_zone_movable_pfns_for_nodes(void)
{
	int i, nid;
	unsigned long usable_startpfn;
	unsigned long kernelcore_node, kernelcore_remaining;
	/* save the state before borrow the nodemask */
	nodemask_t saved_node_state = node_states[N_MEMORY];
	unsigned long totalpages = early_calculate_totalpages();
	int usable_nodes = nodes_weight(node_states[N_MEMORY]);
	struct memblock_region *r;

	/* Need to find movable_zone earlier when movable_node is specified. */
	find_usable_zone_for_movable();

	/*
	 * If movable_node is specified, ignore kernelcore and movablecore
	 * options.
	 */
	if (movable_node_is_enabled()) {
		for_each_memblock(memory, r) {
			if (!memblock_is_hotpluggable(r))
				continue;

			nid = r->nid;

			usable_startpfn = PFN_DOWN(r->base);
			zone_movable_pfn[nid] = zone_movable_pfn[nid] ?
				min(usable_startpfn, zone_movable_pfn[nid]) :
				usable_startpfn;
		}

		goto out2;
	}

	/*
	 * If movablecore=nn[KMG] was specified, calculate what size of
	 * kernelcore that corresponds so that memory usable for
	 * any allocation type is evenly spread. If both kernelcore
	 * and movablecore are specified, then the value of kernelcore
	 * will be used for required_kernelcore if it's greater than
	 * what movablecore would have allowed.
	 */
	if (required_movablecore) {
		unsigned long corepages;

		/*
		 * Round-up so that ZONE_MOVABLE is at least as large as what
		 * was requested by the user
		 */
		required_movablecore =
			roundup(required_movablecore, MAX_ORDER_NR_PAGES);
		corepages = totalpages - required_movablecore;

		required_kernelcore = max(required_kernelcore, corepages);
	}

	/* If kernelcore was not specified, there is no ZONE_MOVABLE */
	if (!required_kernelcore)
		goto out;

	/* usable_startpfn is the lowest possible pfn ZONE_MOVABLE can be at */
	usable_startpfn = arch_zone_lowest_possible_pfn[movable_zone];

restart:
	/* Spread kernelcore memory as evenly as possible throughout nodes */
	kernelcore_node = required_kernelcore / usable_nodes;
	for_each_node_state(nid, N_MEMORY) {
		unsigned long start_pfn, end_pfn;

		/*
		 * Recalculate kernelcore_node if the division per node
		 * now exceeds what is necessary to satisfy the requested
		 * amount of memory for the kernel
		 */
		if (required_kernelcore < kernelcore_node)
			kernelcore_node = required_kernelcore / usable_nodes;

		/*
		 * As the map is walked, we track how much memory is usable
		 * by the kernel using kernelcore_remaining. When it is
		 * 0, the rest of the node is usable by ZONE_MOVABLE
		 */
		kernelcore_remaining = kernelcore_node;

		/* Go through each range of PFNs within this node */
		for_each_mem_pfn_range(i, nid, &start_pfn, &end_pfn, NULL) {
			unsigned long size_pages;

			start_pfn = max(start_pfn, zone_movable_pfn[nid]);
			if (start_pfn >= end_pfn)
				continue;

			/* Account for what is only usable for kernelcore */
			if (start_pfn < usable_startpfn) {
				unsigned long kernel_pages;
				kernel_pages = min(end_pfn, usable_startpfn)
								- start_pfn;

				kernelcore_remaining -= min(kernel_pages,
							kernelcore_remaining);
				required_kernelcore -= min(kernel_pages,
							required_kernelcore);

				/* Continue if range is now fully accounted */
				if (end_pfn <= usable_startpfn) {

					/*
					 * Push zone_movable_pfn to the end so
					 * that if we have to rebalance
					 * kernelcore across nodes, we will
					 * not double account here
					 */
					zone_movable_pfn[nid] = end_pfn;
					continue;
				}
				start_pfn = usable_startpfn;
			}

			/*
			 * The usable PFN range for ZONE_MOVABLE is from
			 * start_pfn->end_pfn. Calculate size_pages as the
			 * number of pages used as kernelcore
			 */
			size_pages = end_pfn - start_pfn;
			if (size_pages > kernelcore_remaining)
				size_pages = kernelcore_remaining;
			zone_movable_pfn[nid] = start_pfn + size_pages;

			/*
			 * Some kernelcore has been met, update counts and
			 * break if the kernelcore for this node has been
			 * satisfied
			 */
			required_kernelcore -= min(required_kernelcore,
								size_pages);
			kernelcore_remaining -= size_pages;
			if (!kernelcore_remaining)
				break;
		}
	}

	/*
	 * If there is still required_kernelcore, we do another pass with one
	 * less node in the count. This will push zone_movable_pfn[nid] further
	 * along on the nodes that still have memory until kernelcore is
	 * satisfied
	 */
	usable_nodes--;
	if (usable_nodes && required_kernelcore > usable_nodes)
		goto restart;

out2:
	/* Align start of ZONE_MOVABLE on all nids to MAX_ORDER_NR_PAGES */
	for (nid = 0; nid < MAX_NUMNODES; nid++)
		zone_movable_pfn[nid] =
			roundup(zone_movable_pfn[nid], MAX_ORDER_NR_PAGES);

out:
	/* restore the node_state */
	node_states[N_MEMORY] = saved_node_state;
}

/* Any regular or high memory on that node ? */
static void check_for_memory(pg_data_t *pgdat, int nid)
{
	enum zone_type zone_type;

	if (N_MEMORY == N_NORMAL_MEMORY)
		return;

	for (zone_type = 0; zone_type <= ZONE_MOVABLE - 1; zone_type++) {
		struct zone *zone = &pgdat->node_zones[zone_type];
		if (populated_zone(zone)) {
			node_set_state(nid, N_HIGH_MEMORY);
			if (N_NORMAL_MEMORY != N_HIGH_MEMORY &&
			    zone_type <= ZONE_NORMAL)
				node_set_state(nid, N_NORMAL_MEMORY);
			break;
		}
	}
}

/**
 * free_area_init_nodes - Initialise all pg_data_t and zone data
 * @max_zone_pfn: an array of max PFNs for each zone
 *
 * This will call free_area_init_node() for each active node in the system.
 * Using the page ranges provided by memblock_set_node(), the size of each
 * zone in each node and their holes is calculated. If the maximum PFN
 * between two adjacent zones match, it is assumed that the zone is empty.
 * For example, if arch_max_dma_pfn == arch_max_dma32_pfn, it is assumed
 * that arch_max_dma32_pfn has no pages. It is also assumed that a zone
 * starts where the previous one ended. For example, ZONE_DMA32 starts
 * at arch_max_dma_pfn.
 */
void __init free_area_init_nodes(unsigned long *max_zone_pfn)
{
	unsigned long start_pfn, end_pfn;
	int i, nid;

	/* Record where the zone boundaries are */
	memset(arch_zone_lowest_possible_pfn, 0,
				sizeof(arch_zone_lowest_possible_pfn));
	memset(arch_zone_highest_possible_pfn, 0,
				sizeof(arch_zone_highest_possible_pfn));

	start_pfn = find_min_pfn_with_active_regions();

	for (i = 0; i < MAX_NR_ZONES; i++) {
		if (i == ZONE_MOVABLE)
			continue;

		end_pfn = max(max_zone_pfn[i], start_pfn);
		arch_zone_lowest_possible_pfn[i] = start_pfn;
		arch_zone_highest_possible_pfn[i] = end_pfn;

		start_pfn = end_pfn;
	}
	arch_zone_lowest_possible_pfn[ZONE_MOVABLE] = 0;
	arch_zone_highest_possible_pfn[ZONE_MOVABLE] = 0;

	/* Find the PFNs that ZONE_MOVABLE begins at in each node */
	memset(zone_movable_pfn, 0, sizeof(zone_movable_pfn));
	find_zone_movable_pfns_for_nodes();

	/* Print out the zone ranges */
	printk("Zone ranges:\n");
	for (i = 0; i < MAX_NR_ZONES; i++) {
		if (i == ZONE_MOVABLE)
			continue;
		printk(KERN_CONT "  %-8s ", zone_names[i]);
		if (arch_zone_lowest_possible_pfn[i] ==
				arch_zone_highest_possible_pfn[i])
			printk(KERN_CONT "empty\n");
		else
			printk(KERN_CONT "[mem %0#10lx-%0#10lx]\n",
				arch_zone_lowest_possible_pfn[i] << PAGE_SHIFT,
				(arch_zone_highest_possible_pfn[i]
					<< PAGE_SHIFT) - 1);
	}

	/* Print out the PFNs ZONE_MOVABLE begins at in each node */
	printk("Movable zone start for each node\n");
	for (i = 0; i < MAX_NUMNODES; i++) {
		if (zone_movable_pfn[i])
			printk("  Node %d: %#010lx\n", i,
			       zone_movable_pfn[i] << PAGE_SHIFT);
	}

	/* Print out the early node map */
	printk("Early memory node ranges\n");
	for_each_mem_pfn_range(i, MAX_NUMNODES, &start_pfn, &end_pfn, &nid)
		printk("  node %3d: [mem %#010lx-%#010lx]\n", nid,
		       start_pfn << PAGE_SHIFT, (end_pfn << PAGE_SHIFT) - 1);

	/* Initialise every node */
	mminit_verify_pageflags_layout();
	setup_nr_node_ids();
	for_each_online_node(nid) {
		pg_data_t *pgdat = NODE_DATA(nid);
		free_area_init_node(nid, NULL,
				find_min_pfn_for_node(nid), NULL);

		/* Any memory on that node */
		if (pgdat->node_present_pages)
			node_set_state(nid, N_MEMORY);
		check_for_memory(pgdat, nid);
	}
}

static int __init cmdline_parse_core(char *p, unsigned long *core)
{
	unsigned long long coremem;
	if (!p)
		return -EINVAL;

	coremem = memparse(p, &p);
	*core = coremem >> PAGE_SHIFT;

	/* Paranoid check that UL is enough for the coremem value */
	WARN_ON((coremem >> PAGE_SHIFT) > ULONG_MAX);

	return 0;
}

/*
 * kernelcore=size sets the amount of memory for use for allocations that
 * cannot be reclaimed or migrated.
 */
static int __init cmdline_parse_kernelcore(char *p)
{
	return cmdline_parse_core(p, &required_kernelcore);
}

/*
 * movablecore=size sets the amount of memory for use for allocations that
 * can be reclaimed or migrated.
 */
static int __init cmdline_parse_movablecore(char *p)
{
	return cmdline_parse_core(p, &required_movablecore);
}

early_param("kernelcore", cmdline_parse_kernelcore);
early_param("movablecore", cmdline_parse_movablecore);

#endif /* CONFIG_HAVE_MEMBLOCK_NODE_MAP */

void adjust_managed_page_count(struct page *page, long count)
{
	spin_lock(&managed_page_count_lock);
	page_zone(page)->managed_pages += count;
	totalram_pages += count;
#ifdef CONFIG_HIGHMEM
	if (PageHighMem(page))
		totalhigh_pages += count;
#endif
	spin_unlock(&managed_page_count_lock);
}
EXPORT_SYMBOL(adjust_managed_page_count);

unsigned long free_reserved_area(void *start, void *end, int poison, char *s)
{
	void *pos;
	unsigned long pages = 0;

	start = (void *)PAGE_ALIGN((unsigned long)start);
	end = (void *)((unsigned long)end & PAGE_MASK);
	for (pos = start; pos < end; pos += PAGE_SIZE, pages++) {
		if ((unsigned int)poison <= 0xFF)
			memset(pos, poison, PAGE_SIZE);
		free_reserved_page(virt_to_page(pos));
	}

	if (pages && s)
		pr_info("Freeing %s memory: %ldK (%p - %p)\n",
			s, pages << (PAGE_SHIFT - 10), start, end);

	return pages;
}
EXPORT_SYMBOL(free_reserved_area);

#ifdef	CONFIG_HIGHMEM
void free_highmem_page(struct page *page)
{
	__free_reserved_page(page);
	totalram_pages++;
	page_zone(page)->managed_pages++;
	totalhigh_pages++;
}
#endif


void __init mem_init_print_info(const char *str)
{
	unsigned long physpages, codesize, datasize, rosize, bss_size;
	unsigned long init_code_size, init_data_size;

	physpages = get_num_physpages();
	codesize = _etext - _stext;
	datasize = _edata - _sdata;
	rosize = __end_rodata - __start_rodata;
	bss_size = __bss_stop - __bss_start;
	init_data_size = __init_end - __init_begin;
	init_code_size = _einittext - _sinittext;

	/*
	 * Detect special cases and adjust section sizes accordingly:
	 * 1) .init.* may be embedded into .data sections
	 * 2) .init.text.* may be out of [__init_begin, __init_end],
	 *    please refer to arch/tile/kernel/vmlinux.lds.S.
	 * 3) .rodata.* may be embedded into .text or .data sections.
	 */
#define adj_init_size(start, end, size, pos, adj) \
	do { \
		if (start <= pos && pos < end && size > adj) \
			size -= adj; \
	} while (0)

	adj_init_size(__init_begin, __init_end, init_data_size,
		     _sinittext, init_code_size);
	adj_init_size(_stext, _etext, codesize, _sinittext, init_code_size);
	adj_init_size(_sdata, _edata, datasize, __init_begin, init_data_size);
	adj_init_size(_stext, _etext, codesize, __start_rodata, rosize);
	adj_init_size(_sdata, _edata, datasize, __start_rodata, rosize);

#undef	adj_init_size

	printk("Memory: %luK/%luK available "
	       "(%luK kernel code, %luK rwdata, %luK rodata, "
	       "%luK init, %luK bss, %luK reserved"
#ifdef	CONFIG_HIGHMEM
	       ", %luK highmem"
#endif
	       "%s%s)\n",
	       nr_free_pages() << (PAGE_SHIFT-10), physpages << (PAGE_SHIFT-10),
	       codesize >> 10, datasize >> 10, rosize >> 10,
	       (init_data_size + init_code_size) >> 10, bss_size >> 10,
	       (physpages - totalram_pages) << (PAGE_SHIFT-10),
#ifdef	CONFIG_HIGHMEM
	       totalhigh_pages << (PAGE_SHIFT-10),
#endif
	       str ? ", " : "", str ? str : "");
}

/**
 * set_dma_reserve - set the specified number of pages reserved in the first zone
 * @new_dma_reserve: The number of pages to mark reserved
 *
 * The per-cpu batchsize and zone watermarks are determined by present_pages.
 * In the DMA zone, a significant percentage may be consumed by kernel image
 * and other unfreeable allocations which can skew the watermarks badly. This
 * function may optionally be used to account for unfreeable pages in the
 * first zone (e.g., ZONE_DMA). The effect will be lower watermarks and
 * smaller per-cpu batchsize.
 */
void __init set_dma_reserve(unsigned long new_dma_reserve)
{
	dma_reserve = new_dma_reserve;
}

void __init free_area_init(unsigned long *zones_size)
{
	free_area_init_node(0, zones_size,
			__pa(PAGE_OFFSET) >> PAGE_SHIFT, NULL);
}

static int page_alloc_cpu_notify(struct notifier_block *self,
				 unsigned long action, void *hcpu)
{
	int cpu = (unsigned long)hcpu;

	if (action == CPU_DEAD || action == CPU_DEAD_FROZEN) {
		lru_add_drain_cpu(cpu);
		drain_pages(cpu);

		/*
		 * Spill the event counters of the dead processor
		 * into the current processors event counters.
		 * This artificially elevates the count of the current
		 * processor.
		 */
		vm_events_fold_cpu(cpu);

		/*
		 * Zero the differential counters of the dead processor
		 * so that the vm statistics are consistent.
		 *
		 * This is only okay since the processor is dead and cannot
		 * race with what we are doing.
		 */
		cpu_vm_stats_fold(cpu);
	}
	return NOTIFY_OK;
}

void __init page_alloc_init(void)
{
	hotcpu_notifier(page_alloc_cpu_notify, 0);
}

/*
 * calculate_totalreserve_pages - called when sysctl_lower_zone_reserve_ratio
 *	or min_free_kbytes changes.
 */
static void calculate_totalreserve_pages(void)
{
	struct pglist_data *pgdat;
	unsigned long reserve_pages = 0;
	enum zone_type i, j;

	for_each_online_pgdat(pgdat) {
		for (i = 0; i < MAX_NR_ZONES; i++) {
			struct zone *zone = pgdat->node_zones + i;
			long max = 0;

			/* Find valid and maximum lowmem_reserve in the zone */
			for (j = i; j < MAX_NR_ZONES; j++) {
				if (zone->lowmem_reserve[j] > max)
					max = zone->lowmem_reserve[j];
			}

			/* we treat the high watermark as reserved pages. */
			max += high_wmark_pages(zone);

			if (max > zone->managed_pages)
				max = zone->managed_pages;
			reserve_pages += max;
			/*
			 * Lowmem reserves are not available to
			 * GFP_HIGHUSER page cache allocations and
			 * kswapd tries to balance zones to their high
			 * watermark.  As a result, neither should be
			 * regarded as dirtyable memory, to prevent a
			 * situation where reclaim has to clean pages
			 * in order to balance the zones.
			 */
			zone->dirty_balance_reserve = max;
		}
	}
	dirty_balance_reserve = reserve_pages;
	totalreserve_pages = reserve_pages;
}

/*
 * setup_per_zone_lowmem_reserve - called whenever
 *	sysctl_lower_zone_reserve_ratio changes.  Ensures that each zone
 *	has a correct pages reserved value, so an adequate number of
 *	pages are left in the zone after a successful __alloc_pages().
 */
static void setup_per_zone_lowmem_reserve(void)
{
	struct pglist_data *pgdat;
	enum zone_type j, idx;

	for_each_online_pgdat(pgdat) {
		for (j = 0; j < MAX_NR_ZONES; j++) {
			struct zone *zone = pgdat->node_zones + j;
			unsigned long managed_pages = zone->managed_pages;

			zone->lowmem_reserve[j] = 0;

			idx = j;
			while (idx) {
				struct zone *lower_zone;

				idx--;

				if (sysctl_lowmem_reserve_ratio[idx] < 1)
					sysctl_lowmem_reserve_ratio[idx] = 1;

				lower_zone = pgdat->node_zones + idx;
				lower_zone->lowmem_reserve[j] = managed_pages /
					sysctl_lowmem_reserve_ratio[idx];
				managed_pages += lower_zone->managed_pages;
			}
		}
	}

	/* update totalreserve_pages */
	calculate_totalreserve_pages();
}

static void __setup_per_zone_wmarks(void)
{
	unsigned long pages_min = min_free_kbytes >> (PAGE_SHIFT - 10);
	unsigned long pages_low = extra_free_kbytes >> (PAGE_SHIFT - 10);
	unsigned long lowmem_pages = 0;
	struct zone *zone;
	unsigned long flags;

	/* Calculate total number of !ZONE_HIGHMEM pages */
	for_each_zone(zone) {
		if (!is_highmem(zone))
			lowmem_pages += zone->managed_pages;
	}

	for_each_zone(zone) {
		u64 min, low;

		spin_lock_irqsave(&zone->lock, flags);
		min = (u64)pages_min * zone->managed_pages;
		do_div(min, lowmem_pages);
		low = (u64)pages_low * zone->managed_pages;
		do_div(low, vm_total_pages);

		if (is_highmem(zone)) {
			/*
			 * __GFP_HIGH and PF_MEMALLOC allocations usually don't
			 * need highmem pages, so cap pages_min to a small
			 * value here.
			 *
			 * The WMARK_HIGH-WMARK_LOW and (WMARK_LOW-WMARK_MIN)
			 * deltas controls asynch page reclaim, and so should
			 * not be capped for highmem.
			 */
			unsigned long min_pages;

			min_pages = zone->managed_pages / 1024;
			min_pages = clamp(min_pages, SWAP_CLUSTER_MAX, 128UL);
			zone->watermark[WMARK_MIN] = min_pages;
		} else {
			/*
			 * If it's a lowmem zone, reserve a number of pages
			 * proportionate to the zone's size.
			 */
			zone->watermark[WMARK_MIN] = min;
		}

		zone->watermark[WMARK_LOW]  = min_wmark_pages(zone) +
					low + (min >> 2);
		zone->watermark[WMARK_HIGH] = min_wmark_pages(zone) +
					low + (min >> 1);

		__mod_zone_page_state(zone, NR_ALLOC_BATCH,
			high_wmark_pages(zone) - low_wmark_pages(zone) -
			atomic_long_read(&zone->vm_stat[NR_ALLOC_BATCH]));

		setup_zone_migrate_reserve(zone);
		spin_unlock_irqrestore(&zone->lock, flags);
	}

	/* update totalreserve_pages */
	calculate_totalreserve_pages();
}

/**
 * setup_per_zone_wmarks - called when min_free_kbytes changes
 * or when memory is hot-{added|removed}
 *
 * Ensures that the watermark[min,low,high] values for each zone are set
 * correctly with respect to min_free_kbytes.
 */
void setup_per_zone_wmarks(void)
{
	mutex_lock(&zonelists_mutex);
	__setup_per_zone_wmarks();
	mutex_unlock(&zonelists_mutex);
}

/*
 * The inactive anon list should be small enough that the VM never has to
 * do too much work, but large enough that each inactive page has a chance
 * to be referenced again before it is swapped out.
 *
 * The inactive_anon ratio is the target ratio of ACTIVE_ANON to
 * INACTIVE_ANON pages on this zone's LRU, maintained by the
 * pageout code. A zone->inactive_ratio of 3 means 3:1 or 25% of
 * the anonymous pages are kept on the inactive list.
 *
 * total     target    max
 * memory    ratio     inactive anon
 * -------------------------------------
 *   10MB       1         5MB
 *  100MB       1        50MB
 *    1GB       3       250MB
 *   10GB      10       0.9GB
 *  100GB      31         3GB
 *    1TB     101        10GB
 *   10TB     320        32GB
 */
static void __meminit calculate_zone_inactive_ratio(struct zone *zone)
{
	unsigned int gb, ratio;

	/* Zone size in gigabytes */
	gb = zone->managed_pages >> (30 - PAGE_SHIFT);
	if (gb)
		ratio = int_sqrt(10 * gb);
	else
		ratio = 1;

	zone->inactive_ratio = ratio;
}

static void __meminit setup_per_zone_inactive_ratio(void)
{
	struct zone *zone;

	for_each_zone(zone)
		calculate_zone_inactive_ratio(zone);
}

/*
 * Initialise min_free_kbytes.
 *
 * For small machines we want it small (128k min).  For large machines
 * we want it large (64MB max).  But it is not linear, because network
 * bandwidth does not increase linearly with machine size.  We use
 *
 *	min_free_kbytes = 4 * sqrt(lowmem_kbytes), for better accuracy:
 *	min_free_kbytes = sqrt(lowmem_kbytes * 16)
 *
 * which yields
 *
 * 16MB:	512k
 * 32MB:	724k
 * 64MB:	1024k
 * 128MB:	1448k
 * 256MB:	2048k
 * 512MB:	2896k
 * 1024MB:	4096k
 * 2048MB:	5792k
 * 4096MB:	8192k
 * 8192MB:	11584k
 * 16384MB:	16384k
 */
int __meminit init_per_zone_wmark_min(void)
{
	unsigned long lowmem_kbytes;
	int new_min_free_kbytes;

	lowmem_kbytes = nr_free_buffer_pages() * (PAGE_SIZE >> 10);
	new_min_free_kbytes = int_sqrt(lowmem_kbytes * 16);

	if (new_min_free_kbytes > user_min_free_kbytes) {
		min_free_kbytes = new_min_free_kbytes;
		if (min_free_kbytes < 128)
			min_free_kbytes = 128;
		if (min_free_kbytes > 65536)
			min_free_kbytes = 65536;
	} else {
		pr_warn("min_free_kbytes is not updated to %d because user defined value %d is preferred\n",
				new_min_free_kbytes, user_min_free_kbytes);
	}
	setup_per_zone_wmarks();
	refresh_zone_stat_thresholds();
	setup_per_zone_lowmem_reserve();
	setup_per_zone_inactive_ratio();
	return 0;
}
module_init(init_per_zone_wmark_min)

/*
 * min_free_kbytes_sysctl_handler - just a wrapper around proc_dointvec() so
 *	that we can call two helper functions whenever min_free_kbytes
 *	or extra_free_kbytes changes.
 */
int min_free_kbytes_sysctl_handler(struct ctl_table *table, int write,
	void __user *buffer, size_t *length, loff_t *ppos)
{
	int rc;

	rc = proc_dointvec_minmax(table, write, buffer, length, ppos);
	if (rc)
		return rc;

	if (write) {
		user_min_free_kbytes = min_free_kbytes;
		setup_per_zone_wmarks();
	}
	return 0;
}

#ifdef CONFIG_NUMA
int sysctl_min_unmapped_ratio_sysctl_handler(struct ctl_table *table, int write,
	void __user *buffer, size_t *length, loff_t *ppos)
{
	struct zone *zone;
	int rc;

	rc = proc_dointvec_minmax(table, write, buffer, length, ppos);
	if (rc)
		return rc;

	for_each_zone(zone)
		zone->min_unmapped_pages = (zone->managed_pages *
				sysctl_min_unmapped_ratio) / 100;
	return 0;
}

int sysctl_min_slab_ratio_sysctl_handler(struct ctl_table *table, int write,
	void __user *buffer, size_t *length, loff_t *ppos)
{
	struct zone *zone;
	int rc;

	rc = proc_dointvec_minmax(table, write, buffer, length, ppos);
	if (rc)
		return rc;

	for_each_zone(zone)
		zone->min_slab_pages = (zone->managed_pages *
				sysctl_min_slab_ratio) / 100;
	return 0;
}
#endif

/*
 * lowmem_reserve_ratio_sysctl_handler - just a wrapper around
 *	proc_dointvec() so that we can call setup_per_zone_lowmem_reserve()
 *	whenever sysctl_lowmem_reserve_ratio changes.
 *
 * The reserve ratio obviously has absolutely no relation with the
 * minimum watermarks. The lowmem reserve ratio can only make sense
 * if in function of the boot time zone sizes.
 */
int lowmem_reserve_ratio_sysctl_handler(struct ctl_table *table, int write,
	void __user *buffer, size_t *length, loff_t *ppos)
{
	proc_dointvec_minmax(table, write, buffer, length, ppos);
	setup_per_zone_lowmem_reserve();
	return 0;
}

/*
 * percpu_pagelist_fraction - changes the pcp->high for each zone on each
 * cpu.  It is the fraction of total pages in each zone that a hot per cpu
 * pagelist can have before it gets flushed back to buddy allocator.
 */
int percpu_pagelist_fraction_sysctl_handler(struct ctl_table *table, int write,
	void __user *buffer, size_t *length, loff_t *ppos)
{
	struct zone *zone;
	int old_percpu_pagelist_fraction;
	int ret;

	mutex_lock(&pcp_batch_high_lock);
	old_percpu_pagelist_fraction = percpu_pagelist_fraction;

	ret = proc_dointvec_minmax(table, write, buffer, length, ppos);
	if (!write || ret < 0)
		goto out;

	/* Sanity checking to avoid pcp imbalance */
	if (percpu_pagelist_fraction &&
	    percpu_pagelist_fraction < MIN_PERCPU_PAGELIST_FRACTION) {
		percpu_pagelist_fraction = old_percpu_pagelist_fraction;
		ret = -EINVAL;
		goto out;
	}

	/* No change? */
	if (percpu_pagelist_fraction == old_percpu_pagelist_fraction)
		goto out;

	for_each_populated_zone(zone) {
		unsigned int cpu;

		for_each_possible_cpu(cpu)
			pageset_set_high_and_batch(zone,
					per_cpu_ptr(zone->pageset, cpu));
	}
out:
	mutex_unlock(&pcp_batch_high_lock);
	return ret;
}

int hashdist = HASHDIST_DEFAULT;

#ifdef CONFIG_NUMA
static int __init set_hashdist(char *str)
{
	if (!str)
		return 0;
	hashdist = simple_strtoul(str, &str, 0);
	return 1;
}
__setup("hashdist=", set_hashdist);
#endif

/*
 * allocate a large system hash table from bootmem
 * - it is assumed that the hash table must contain an exact power-of-2
 *   quantity of entries
 * - limit is the number of hash buckets, not the total allocation size
 */
void *__init alloc_large_system_hash(const char *tablename,
				     unsigned long bucketsize,
				     unsigned long numentries,
				     int scale,
				     int flags,
				     unsigned int *_hash_shift,
				     unsigned int *_hash_mask,
				     unsigned long low_limit,
				     unsigned long high_limit)
{
	unsigned long long max = high_limit;
	unsigned long log2qty, size;
	void *table = NULL;

	/* allow the kernel cmdline to have a say */
	if (!numentries) {
		/* round applicable memory size up to nearest megabyte */
		numentries = nr_kernel_pages;

		/* It isn't necessary when PAGE_SIZE >= 1MB */
		if (PAGE_SHIFT < 20)
			numentries = round_up(numentries, (1<<20)/PAGE_SIZE);

		/* limit to 1 bucket per 2^scale bytes of low memory */
		if (scale > PAGE_SHIFT)
			numentries >>= (scale - PAGE_SHIFT);
		else
			numentries <<= (PAGE_SHIFT - scale);

		/* Make sure we've got at least a 0-order allocation.. */
		if (unlikely(flags & HASH_SMALL)) {
			/* Makes no sense without HASH_EARLY */
			WARN_ON(!(flags & HASH_EARLY));
			if (!(numentries >> *_hash_shift)) {
				numentries = 1UL << *_hash_shift;
				BUG_ON(!numentries);
			}
		} else if (unlikely((numentries * bucketsize) < PAGE_SIZE))
			numentries = PAGE_SIZE / bucketsize;
	}
	numentries = roundup_pow_of_two(numentries);

	/* limit allocation size to 1/16 total memory by default */
	if (max == 0) {
		max = ((unsigned long long)nr_all_pages << PAGE_SHIFT) >> 4;
		do_div(max, bucketsize);
	}
	max = min(max, 0x80000000ULL);

	if (numentries < low_limit)
		numentries = low_limit;
	if (numentries > max)
		numentries = max;

	log2qty = ilog2(numentries);

	do {
		size = bucketsize << log2qty;
		if (flags & HASH_EARLY)
			table = memblock_virt_alloc_nopanic(size, 0);
		else if (hashdist)
			table = __vmalloc(size, GFP_ATOMIC, PAGE_KERNEL);
		else {
			/*
			 * If bucketsize is not a power-of-two, we may free
			 * some pages at the end of hash table which
			 * alloc_pages_exact() automatically does
			 */
			if (get_order(size) < MAX_ORDER) {
				table = alloc_pages_exact(size, GFP_ATOMIC);
				kmemleak_alloc(table, size, 1, GFP_ATOMIC);
			}
		}
	} while (!table && size > PAGE_SIZE && --log2qty);

	if (!table)
		panic("Failed to allocate %s hash table\n", tablename);

	printk(KERN_INFO "%s hash table entries: %ld (order: %d, %lu bytes)\n",
	       tablename,
	       (1UL << log2qty),
	       ilog2(size) - PAGE_SHIFT,
	       size);

	if (_hash_shift)
		*_hash_shift = log2qty;
	if (_hash_mask)
		*_hash_mask = (1 << log2qty) - 1;

	return table;
}

/* Return a pointer to the bitmap storing bits affecting a block of pages */
static inline unsigned long *get_pageblock_bitmap(struct zone *zone,
							unsigned long pfn)
{
#ifdef CONFIG_SPARSEMEM
	return __pfn_to_section(pfn)->pageblock_flags;
#else
	return zone->pageblock_flags;
#endif /* CONFIG_SPARSEMEM */
}

static inline int pfn_to_bitidx(struct zone *zone, unsigned long pfn)
{
#ifdef CONFIG_SPARSEMEM
	pfn &= (PAGES_PER_SECTION-1);
	return (pfn >> pageblock_order) * NR_PAGEBLOCK_BITS;
#else
	pfn = pfn - round_down(zone->zone_start_pfn, pageblock_nr_pages);
	return (pfn >> pageblock_order) * NR_PAGEBLOCK_BITS;
#endif /* CONFIG_SPARSEMEM */
}

/**
 * get_pfnblock_flags_mask - Return the requested group of flags for the pageblock_nr_pages block of pages
 * @page: The page within the block of interest
 * @pfn: The target page frame number
 * @end_bitidx: The last bit of interest to retrieve
 * @mask: mask of bits that the caller is interested in
 *
 * Return: pageblock_bits flags
 */
unsigned long get_pfnblock_flags_mask(struct page *page, unsigned long pfn,
					unsigned long end_bitidx,
					unsigned long mask)
{
	struct zone *zone;
	unsigned long *bitmap;
	unsigned long bitidx, word_bitidx;
	unsigned long word;

	zone = page_zone(page);
	bitmap = get_pageblock_bitmap(zone, pfn);
	bitidx = pfn_to_bitidx(zone, pfn);
	word_bitidx = bitidx / BITS_PER_LONG;
	bitidx &= (BITS_PER_LONG-1);

	word = bitmap[word_bitidx];
	bitidx += end_bitidx;
	return (word >> (BITS_PER_LONG - bitidx - 1)) & mask;
}

/**
 * set_pfnblock_flags_mask - Set the requested group of flags for a pageblock_nr_pages block of pages
 * @page: The page within the block of interest
 * @flags: The flags to set
 * @pfn: The target page frame number
 * @end_bitidx: The last bit of interest
 * @mask: mask of bits that the caller is interested in
 */
void set_pfnblock_flags_mask(struct page *page, unsigned long flags,
					unsigned long pfn,
					unsigned long end_bitidx,
					unsigned long mask)
{
	struct zone *zone;
	unsigned long *bitmap;
	unsigned long bitidx, word_bitidx;
	unsigned long old_word, word;

	BUILD_BUG_ON(NR_PAGEBLOCK_BITS != 4);

	zone = page_zone(page);
	bitmap = get_pageblock_bitmap(zone, pfn);
	bitidx = pfn_to_bitidx(zone, pfn);
	word_bitidx = bitidx / BITS_PER_LONG;
	bitidx &= (BITS_PER_LONG-1);

	VM_BUG_ON_PAGE(!zone_spans_pfn(zone, pfn), page);

	bitidx += end_bitidx;
	mask <<= (BITS_PER_LONG - bitidx - 1);
	flags <<= (BITS_PER_LONG - bitidx - 1);

	word = ACCESS_ONCE(bitmap[word_bitidx]);
	for (;;) {
		old_word = cmpxchg(&bitmap[word_bitidx], word, (word & ~mask) | flags);
		if (word == old_word)
			break;
		word = old_word;
	}
}

/*
 * This function checks whether pageblock includes unmovable pages or not.
 * If @count is not zero, it is okay to include less @count unmovable pages
 *
 * PageLRU check without isolation or lru_lock could race so that
 * MIGRATE_MOVABLE block might include unmovable pages. It means you can't
 * expect this function should be exact.
 */
bool has_unmovable_pages(struct zone *zone, struct page *page, int count,
			 bool skip_hwpoisoned_pages)
{
	unsigned long pfn, iter, found;
	int mt;

	/*
	 * For avoiding noise data, lru_add_drain_all() should be called
	 * If ZONE_MOVABLE, the zone never contains unmovable pages
	 */
	if (zone_idx(zone) == ZONE_MOVABLE)
		return false;
	mt = get_pageblock_migratetype(page);
	if (mt == MIGRATE_MOVABLE || is_migrate_cma(mt))
		return false;

	pfn = page_to_pfn(page);
	for (found = 0, iter = 0; iter < pageblock_nr_pages; iter++) {
		unsigned long check = pfn + iter;

		if (!pfn_valid_within(check))
			continue;

		page = pfn_to_page(check);

		/*
		 * Hugepages are not in LRU lists, but they're movable.
		 * We need not scan over tail pages bacause we don't
		 * handle each tail page individually in migration.
		 */
		if (PageHuge(page)) {
			iter = round_up(iter + 1, 1<<compound_order(page)) - 1;
			continue;
		}

		/*
		 * We can't use page_count without pin a page
		 * because another CPU can free compound page.
		 * This check already skips compound tails of THP
		 * because their page->_count is zero at all time.
		 */
		if (!atomic_read(&page->_count)) {
			if (PageBuddy(page))
				iter += (1 << page_order(page)) - 1;
			continue;
		}

		/*
		 * The HWPoisoned page may be not in buddy system, and
		 * page_count() is not 0.
		 */
		if (skip_hwpoisoned_pages && PageHWPoison(page))
			continue;

		if (!PageLRU(page))
			found++;
		/*
		 * If there are RECLAIMABLE pages, we need to check it.
		 * But now, memory offline itself doesn't call shrink_slab()
		 * and it still to be fixed.
		 */
		/*
		 * If the page is not RAM, page_count()should be 0.
		 * we don't need more check. This is an _used_ not-movable page.
		 *
		 * The problematic thing here is PG_reserved pages. PG_reserved
		 * is set to both of a memory hole page and a _used_ kernel
		 * page at boot.
		 */
		if (found > count)
			return true;
	}
	return false;
}

bool is_pageblock_removable_nolock(struct page *page)
{
	struct zone *zone;
	unsigned long pfn;

	/*
	 * We have to be careful here because we are iterating over memory
	 * sections which are not zone aware so we might end up outside of
	 * the zone but still within the section.
	 * We have to take care about the node as well. If the node is offline
	 * its NODE_DATA will be NULL - see page_zone.
	 */
	if (!node_online(page_to_nid(page)))
		return false;

	zone = page_zone(page);
	pfn = page_to_pfn(page);
	if (!zone_spans_pfn(zone, pfn))
		return false;

	return !has_unmovable_pages(zone, page, 0, true);
}

#ifdef CONFIG_CMA

static unsigned long pfn_max_align_down(unsigned long pfn)
{
	return pfn & ~(max_t(unsigned long, MAX_ORDER_NR_PAGES,
			     pageblock_nr_pages) - 1);
}

static unsigned long pfn_max_align_up(unsigned long pfn)
{
	return ALIGN(pfn, max_t(unsigned long, MAX_ORDER_NR_PAGES,
				pageblock_nr_pages));
}

/* [start, end) must belong to a single zone. */
static int __alloc_contig_migrate_range(struct compact_control *cc,
					unsigned long start, unsigned long end)
{
	/* This function is based on compact_zone() from compaction.c. */
	unsigned long nr_reclaimed;
	unsigned long pfn = start;
	unsigned int tries = 0;
	int ret = 0;

	migrate_prep();

	while (pfn < end || !list_empty(&cc->migratepages)) {
		if (fatal_signal_pending(current)) {
			ret = -EINTR;
			break;
		}

		if (list_empty(&cc->migratepages)) {
			cc->nr_migratepages = 0;
			pfn = isolate_migratepages_range(cc, pfn, end);
			if (!pfn) {
				ret = -EINTR;
				break;
			}
			tries = 0;
		} else if (++tries == 5) {
			ret = ret < 0 ? ret : -EBUSY;
			break;
		}

		nr_reclaimed = reclaim_clean_pages_from_list(cc->zone,
							&cc->migratepages);
		cc->nr_migratepages -= nr_reclaimed;

		ret = migrate_pages(&cc->migratepages, alloc_migrate_target,
				    NULL, 0, cc->mode, MR_CMA);
	}
	if (ret < 0) {
		putback_movable_pages(&cc->migratepages);
		return ret;
	}
	return 0;
}

/**
 * alloc_contig_range() -- tries to allocate given range of pages
 * @start:	start PFN to allocate
 * @end:	one-past-the-last PFN to allocate
 * @migratetype:	migratetype of the underlaying pageblocks (either
 *			#MIGRATE_MOVABLE or #MIGRATE_CMA).  All pageblocks
 *			in range must have the same migratetype and it must
 *			be either of the two.
 *
 * The PFN range does not have to be pageblock or MAX_ORDER_NR_PAGES
 * aligned, however it's the caller's responsibility to guarantee that
 * we are the only thread that changes migrate type of pageblocks the
 * pages fall in.
 *
 * The PFN range must belong to a single zone.
 *
 * Returns zero on success or negative error code.  On success all
 * pages which PFN is in [start, end) are allocated for the caller and
 * need to be freed with free_contig_range().
 */
int alloc_contig_range(unsigned long start, unsigned long end,
		       unsigned migratetype)
{
	unsigned long outer_start, outer_end;
	unsigned int order;
	int ret = 0;

	struct compact_control cc = {
		.nr_migratepages = 0,
		.order = -1,
		.zone = page_zone(pfn_to_page(start)),
		.mode = MIGRATE_SYNC,
		.ignore_skip_hint = true,
	};
	INIT_LIST_HEAD(&cc.migratepages);

	/*
	 * What we do here is we mark all pageblocks in range as
	 * MIGRATE_ISOLATE.  Because pageblock and max order pages may
	 * have different sizes, and due to the way page allocator
	 * work, we align the range to biggest of the two pages so
	 * that page allocator won't try to merge buddies from
	 * different pageblocks and change MIGRATE_ISOLATE to some
	 * other migration type.
	 *
	 * Once the pageblocks are marked as MIGRATE_ISOLATE, we
	 * migrate the pages from an unaligned range (ie. pages that
	 * we are interested in).  This will put all the pages in
	 * range back to page allocator as MIGRATE_ISOLATE.
	 *
	 * When this is done, we take the pages in range from page
	 * allocator removing them from the buddy system.  This way
	 * page allocator will never consider using them.
	 *
	 * This lets us mark the pageblocks back as
	 * MIGRATE_CMA/MIGRATE_MOVABLE so that free pages in the
	 * aligned range but not in the unaligned, original range are
	 * put back to page allocator so that buddy can use them.
	 */

	ret = start_isolate_page_range(pfn_max_align_down(start),
				       pfn_max_align_up(end), migratetype,
				       false);
	if (ret)
		return ret;

	cc.zone->cma_alloc = 1;

	ret = __alloc_contig_migrate_range(&cc, start, end);
	if (ret)
		goto done;

	/*
	 * Pages from [start, end) are within a MAX_ORDER_NR_PAGES
	 * aligned blocks that are marked as MIGRATE_ISOLATE.  What's
	 * more, all pages in [start, end) are free in page allocator.
	 * What we are going to do is to allocate all pages from
	 * [start, end) (that is remove them from page allocator).
	 *
	 * The only problem is that pages at the beginning and at the
	 * end of interesting range may be not aligned with pages that
	 * page allocator holds, ie. they can be part of higher order
	 * pages.  Because of this, we reserve the bigger range and
	 * once this is done free the pages we are not interested in.
	 *
	 * We don't have to hold zone->lock here because the pages are
	 * isolated thus they won't get removed from buddy.
	 */

	lru_add_drain_all();
	drain_all_pages();

	order = 0;
	outer_start = start;
	while (!PageBuddy(pfn_to_page(outer_start))) {
		if (++order >= MAX_ORDER) {
			ret = -EBUSY;
			goto done;
		}
		outer_start &= ~0UL << order;
	}

	/* Make sure the range is really isolated. */
	if (test_pages_isolated(outer_start, end, false)) {
		pr_info("%s: [%lx, %lx) PFNs busy\n",
			__func__, outer_start, end);
		ret = -EBUSY;
		goto done;
	}

	/* Grab isolated pages from freelists. */
	outer_end = isolate_freepages_range(&cc, outer_start, end);
	if (!outer_end) {
		ret = -EBUSY;
		goto done;
	}

	/* Free head and tail (if any) */
	if (start != outer_start)
		free_contig_range(outer_start, start - outer_start);
	if (end != outer_end)
		free_contig_range(end, outer_end - end);

done:
	undo_isolate_page_range(pfn_max_align_down(start),
				pfn_max_align_up(end), migratetype);
	cc.zone->cma_alloc = 0;
	if (ret == 0) {
		unsigned long pfn_index = start;
		unsigned nr_pages = end - start;
		for (; nr_pages--; pfn_index++) {
			struct page *page = pfn_to_page(pfn_index);
			set_page_owner(page, 0, GFP_KERNEL);
		}
	}
	return ret;
}

void free_contig_range(unsigned long pfn, unsigned nr_pages)
{
	unsigned int count = 0;

	for (; nr_pages--; pfn++) {
		struct page *page = pfn_to_page(pfn);

		count += page_count(page) != 1;
		__free_page(page);
	}
	WARN(count != 0, "%d pages are still in use!\n", count);
}
#endif

#ifdef CONFIG_MEMORY_HOTPLUG
/*
 * The zone indicated has a new number of managed_pages; batch sizes and percpu
 * page high values need to be recalulated.
 */
void __meminit zone_pcp_update(struct zone *zone)
{
	unsigned cpu;
	mutex_lock(&pcp_batch_high_lock);
	for_each_possible_cpu(cpu)
		pageset_set_high_and_batch(zone,
				per_cpu_ptr(zone->pageset, cpu));
	mutex_unlock(&pcp_batch_high_lock);
}
#endif

void zone_pcp_reset(struct zone *zone)
{
	unsigned long flags;
	int cpu;
	struct per_cpu_pageset *pset;

	/* avoid races with drain_pages()  */
	local_irq_save(flags);
	if (zone->pageset != &boot_pageset) {
		for_each_online_cpu(cpu) {
			pset = per_cpu_ptr(zone->pageset, cpu);
			drain_zonestat(zone, pset);
		}
		free_percpu(zone->pageset);
		zone->pageset = &boot_pageset;
	}
	local_irq_restore(flags);
}

#ifdef CONFIG_MEMORY_HOTREMOVE
/*
 * All pages in the range must be isolated before calling this.
 */
void
__offline_isolated_pages(unsigned long start_pfn, unsigned long end_pfn)
{
	struct page *page;
	struct zone *zone;
	unsigned int order, i;
	unsigned long pfn;
	unsigned long flags;
	/* find the first valid pfn */
	for (pfn = start_pfn; pfn < end_pfn; pfn++)
		if (pfn_valid(pfn))
			break;
	if (pfn == end_pfn)
		return;
	zone = page_zone(pfn_to_page(pfn));
	spin_lock_irqsave(&zone->lock, flags);
	pfn = start_pfn;
	while (pfn < end_pfn) {
		if (!pfn_valid(pfn)) {
			pfn++;
			continue;
		}
		page = pfn_to_page(pfn);
		/*
		 * The HWPoisoned page may be not in buddy system, and
		 * page_count() is not 0.
		 */
		if (unlikely(!PageBuddy(page) && PageHWPoison(page))) {
			pfn++;
			SetPageReserved(page);
			continue;
		}

		BUG_ON(page_count(page));
		BUG_ON(!PageBuddy(page));
		order = page_order(page);
#ifdef CONFIG_DEBUG_VM
		printk(KERN_INFO "remove from free list %lx %d %lx\n",
		       pfn, 1 << order, end_pfn);
#endif
		list_del(&page->lru);
		rmv_page_order(page);
		zone->free_area[order].nr_free--;
		if (is_migrate_cma(get_pageblock_migratetype(page)))
			zone->free_area[order].nr_free_cma--;
		for (i = 0; i < (1 << order); i++)
			SetPageReserved((page+i));
		pfn += (1 << order);
	}
	spin_unlock_irqrestore(&zone->lock, flags);
}
#endif

#ifdef CONFIG_MEMORY_FAILURE
bool is_free_buddy_page(struct page *page)
{
	struct zone *zone = page_zone(page);
	unsigned long pfn = page_to_pfn(page);
	unsigned long flags;
	unsigned int order;

	spin_lock_irqsave(&zone->lock, flags);
	for (order = 0; order < MAX_ORDER; order++) {
		struct page *page_head = page - (pfn & ((1 << order) - 1));

		if (PageBuddy(page_head) && page_order(page_head) >= order)
			break;
	}
	spin_unlock_irqrestore(&zone->lock, flags);

	return order < MAX_ORDER;
}
#endif<|MERGE_RESOLUTION|>--- conflicted
+++ resolved
@@ -1145,7 +1145,6 @@
  * When we are falling back to another migratetype during allocation, try to
  * steal extra free pages from the same pageblocks to satisfy further
  * allocations, instead of polluting multiple pageblocks.
-<<<<<<< HEAD
  *
  * If we are stealing a relatively large buddy page, it is likely there will
  * be more free pages in the pageblock, so try to steal them all. For
@@ -1153,6 +1152,9 @@
  * as fragmentation caused by those allocations polluting movable pageblocks
  * is worse than movable allocations stealing from unmovable and reclaimable
  * pageblocks.
+ *
+ * If we claim more than half of the pageblock, change pageblock's migratetype
+ * as well.
  */
 static bool can_steal_fallback(unsigned int order, int start_mt)
 {
@@ -1187,23 +1189,6 @@
 {
 	int current_order = page_order(page);
 	int pages;
-=======
- *
- * If we are stealing a relatively large buddy page, it is likely there will
- * be more free pages in the pageblock, so try to steal them all. For
- * reclaimable and unmovable allocations, we steal regardless of page size,
- * as fragmentation caused by those allocations polluting movable pageblocks
- * is worse than movable allocations stealing from unmovable and reclaimable
- * pageblocks.
- *
- * If we claim more than half of the pageblock, change pageblock's migratetype
- * as well.
- */
-static void try_to_steal_freepages(struct zone *zone, struct page *page,
-				  int start_type, int fallback_type)
-{
-	unsigned int current_order = page_order(page);
->>>>>>> ba420f35
 
 	/* Take ownership for orders >= pageblock_order */
 	if (current_order >= pageblock_order) {
@@ -1211,7 +1196,6 @@
 		return;
 	}
 
-<<<<<<< HEAD
 	pages = move_freepages_block(zone, page, start_type, 0);
 
 	/* Claim the whole block if over half of it is free */
@@ -1235,18 +1219,10 @@
 		fallback_mt = fallbacks[migratetype][i];
 		if (fallback_mt == MIGRATE_RESERVE)
 			break;
-=======
-	if (current_order >= pageblock_order / 2 ||
-	    start_type == MIGRATE_RECLAIMABLE ||
-	    start_type == MIGRATE_UNMOVABLE ||
-	    page_group_by_mobility_disabled) {
-		int pages;
->>>>>>> ba420f35
 
 		if (list_empty(&area->free_list[fallback_mt]))
 			continue;
 
-<<<<<<< HEAD
 		if (can_steal_fallback(order, migratetype))
 			*can_steal = true;
 
@@ -1254,13 +1230,6 @@
 	}
 
 	return -1;
-=======
-		/* Claim the whole block if over half of it is free */
-		if (pages >= (1 << (pageblock_order-1)) ||
-				page_group_by_mobility_disabled)
-			set_pageblock_migratetype(page, start_type);
-	}
->>>>>>> ba420f35
 }
 
 /* Remove an element from the buddy allocator from the fallback list */
@@ -1270,32 +1239,18 @@
 	struct free_area *area;
 	unsigned int current_order;
 	struct page *page;
-<<<<<<< HEAD
 	int fallback_mt;
 	bool can_steal;
-=======
->>>>>>> ba420f35
 
 	/* Find the largest possible block of pages in the other list */
 	for (current_order = MAX_ORDER-1;
 				current_order >= order && current_order <= MAX_ORDER-1;
 				--current_order) {
-<<<<<<< HEAD
 		area = &(zone->free_area[current_order]);
 		fallback_mt = find_suitable_fallback(area, current_order,
 				start_migratetype, &can_steal);
 		if (fallback_mt == -1)
 			continue;
-=======
-		int i;
-		for (i = 0;; i++) {
-			int migratetype = fallbacks[start_migratetype][i];
-			int buddy_type = start_migratetype;
-
-			/* MIGRATE_RESERVE handled later if necessary */
-			if (migratetype == MIGRATE_RESERVE)
-				break;
->>>>>>> ba420f35
 
 		page = list_entry(area->free_list[fallback_mt].next,
 						struct page, lru);
@@ -1305,7 +1260,6 @@
 		/* Remove the page from the freelists */
 		area->nr_free--;
 
-<<<<<<< HEAD
                 if (is_migrate_cma(fallback_mt))
                         area->nr_free_cma--;
 		list_del(&page->lru);
@@ -1322,38 +1276,6 @@
 		 * pcp lists are returned to the correct freelist.
 		 */
 		set_freepage_migratetype(page, start_migratetype);
-=======
-			if (!is_migrate_cma(migratetype)) {
-				try_to_steal_freepages(zone, page,
-							start_migratetype,
-							migratetype);
-			} else {
-				/*
-				 * When borrowing from MIGRATE_CMA, we need to
-				 * release the excess buddy pages to CMA
-				 * itself, and we do not try to steal extra
-				 * free pages.
-				 */
-				buddy_type = migratetype;
-			}
-
-			/* Remove the page from the freelists */
-			list_del(&page->lru);
-			rmv_page_order(page);
-
-			expand(zone, page, order, current_order, area,
-					buddy_type);
-
-			/*
-			 * The freepage_migratetype may differ from pageblock's
-			 * migratetype depending on the decisions in
-			 * try_to_steal_freepages(). This is OK as long as it
-			 * does not differ for MIGRATE_CMA pageblocks. For CMA
-			 * we need to make sure unallocated pages flushed from
-			 * pcp lists are returned to the correct freelist.
-			 */
-			set_freepage_migratetype(page, buddy_type);
->>>>>>> ba420f35
 
 		trace_mm_page_alloc_extfrag(page, order, current_order,
 			start_migratetype, fallback_mt);
