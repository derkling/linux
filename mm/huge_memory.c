/*
 *  Copyright (C) 2009  Red Hat, Inc.
 *
 *  This work is licensed under the terms of the GNU GPL, version 2. See
 *  the COPYING file in the top-level directory.
 */

#include <linux/mm.h>
#include <linux/sched.h>
#include <linux/highmem.h>
#include <linux/hugetlb.h>
#include <linux/mmu_notifier.h>
#include <linux/rmap.h>
#include <linux/swap.h>
#include <linux/mm_inline.h>
#include <linux/kthread.h>
#include <linux/khugepaged.h>
#include <linux/freezer.h>
#include <linux/mman.h>
#include <asm/tlb.h>
#include <asm/pgalloc.h>
#include "internal.h"

/*
 * By default transparent hugepage support is enabled for all mappings
 * and khugepaged scans all mappings. Defrag is only invoked by
 * khugepaged hugepage allocations and by page faults inside
 * MADV_HUGEPAGE regions to avoid the risk of slowing down short lived
 * allocations.
 */
unsigned long transparent_hugepage_flags __read_mostly =
#ifdef CONFIG_TRANSPARENT_HUGEPAGE_ALWAYS
	(1<<TRANSPARENT_HUGEPAGE_FLAG)|
#endif
#ifdef CONFIG_TRANSPARENT_HUGEPAGE_MADVISE
	(1<<TRANSPARENT_HUGEPAGE_REQ_MADV_FLAG)|
#endif
	(1<<TRANSPARENT_HUGEPAGE_DEFRAG_FLAG)|
	(1<<TRANSPARENT_HUGEPAGE_DEFRAG_KHUGEPAGED_FLAG);

/* default scan 8*512 pte (or vmas) every 30 second */
static unsigned int khugepaged_pages_to_scan __read_mostly = HPAGE_PMD_NR*8;
static unsigned int khugepaged_pages_collapsed;
static unsigned int khugepaged_full_scans;
static unsigned int khugepaged_scan_sleep_millisecs __read_mostly = 10000;
/* during fragmentation poll the hugepage allocator once every minute */
static unsigned int khugepaged_alloc_sleep_millisecs __read_mostly = 60000;
static struct task_struct *khugepaged_thread __read_mostly;
static DEFINE_MUTEX(khugepaged_mutex);
static DEFINE_SPINLOCK(khugepaged_mm_lock);
static DECLARE_WAIT_QUEUE_HEAD(khugepaged_wait);
/*
 * default collapse hugepages if there is at least one pte mapped like
 * it would have happened if the vma was large enough during page
 * fault.
 */
static unsigned int khugepaged_max_ptes_none __read_mostly = HPAGE_PMD_NR-1;

static int khugepaged(void *none);
static int mm_slots_hash_init(void);
static int khugepaged_slab_init(void);
static void khugepaged_slab_free(void);

#define MM_SLOTS_HASH_HEADS 1024
static struct hlist_head *mm_slots_hash __read_mostly;
static struct kmem_cache *mm_slot_cache __read_mostly;

/**
 * struct mm_slot - hash lookup from mm to mm_slot
 * @hash: hash collision list
 * @mm_node: khugepaged scan list headed in khugepaged_scan.mm_head
 * @mm: the mm that this information is valid for
 */
struct mm_slot {
	struct hlist_node hash;
	struct list_head mm_node;
	struct mm_struct *mm;
};

/**
 * struct khugepaged_scan - cursor for scanning
 * @mm_head: the head of the mm list to scan
 * @mm_slot: the current mm_slot we are scanning
 * @address: the next address inside that to be scanned
 *
 * There is only the one khugepaged_scan instance of this cursor structure.
 */
struct khugepaged_scan {
	struct list_head mm_head;
	struct mm_slot *mm_slot;
	unsigned long address;
};
static struct khugepaged_scan khugepaged_scan = {
	.mm_head = LIST_HEAD_INIT(khugepaged_scan.mm_head),
};


static int set_recommended_min_free_kbytes(void)
{
	struct zone *zone;
	int nr_zones = 0;
	unsigned long recommended_min;
	extern int min_free_kbytes;

	if (!test_bit(TRANSPARENT_HUGEPAGE_FLAG,
		      &transparent_hugepage_flags) &&
	    !test_bit(TRANSPARENT_HUGEPAGE_REQ_MADV_FLAG,
		      &transparent_hugepage_flags))
		return 0;

	for_each_populated_zone(zone)
		nr_zones++;

	/* Make sure at least 2 hugepages are free for MIGRATE_RESERVE */
	recommended_min = pageblock_nr_pages * nr_zones * 2;

	/*
	 * Make sure that on average at least two pageblocks are almost free
	 * of another type, one for a migratetype to fall back to and a
	 * second to avoid subsequent fallbacks of other types There are 3
	 * MIGRATE_TYPES we care about.
	 */
	recommended_min += pageblock_nr_pages * nr_zones *
			   MIGRATE_PCPTYPES * MIGRATE_PCPTYPES;

	/* don't ever allow to reserve more than 5% of the lowmem */
	recommended_min = min(recommended_min,
			      (unsigned long) nr_free_buffer_pages() / 20);
	recommended_min <<= (PAGE_SHIFT-10);

	if (recommended_min > min_free_kbytes)
		min_free_kbytes = recommended_min;
	setup_per_zone_wmarks();
	return 0;
}
late_initcall(set_recommended_min_free_kbytes);

static int start_khugepaged(void)
{
	int err = 0;
	if (khugepaged_enabled()) {
		int wakeup;
		if (unlikely(!mm_slot_cache || !mm_slots_hash)) {
			err = -ENOMEM;
			goto out;
		}
		mutex_lock(&khugepaged_mutex);
		if (!khugepaged_thread)
			khugepaged_thread = kthread_run(khugepaged, NULL,
							"khugepaged");
		if (unlikely(IS_ERR(khugepaged_thread))) {
			printk(KERN_ERR
			       "khugepaged: kthread_run(khugepaged) failed\n");
			err = PTR_ERR(khugepaged_thread);
			khugepaged_thread = NULL;
		}
		wakeup = !list_empty(&khugepaged_scan.mm_head);
		mutex_unlock(&khugepaged_mutex);
		if (wakeup)
			wake_up_interruptible(&khugepaged_wait);

		set_recommended_min_free_kbytes();
	} else
		/* wakeup to exit */
		wake_up_interruptible(&khugepaged_wait);
out:
	return err;
}

#ifdef CONFIG_SYSFS

static ssize_t double_flag_show(struct kobject *kobj,
				struct kobj_attribute *attr, char *buf,
				enum transparent_hugepage_flag enabled,
				enum transparent_hugepage_flag req_madv)
{
	if (test_bit(enabled, &transparent_hugepage_flags)) {
		VM_BUG_ON(test_bit(req_madv, &transparent_hugepage_flags));
		return sprintf(buf, "[always] madvise never\n");
	} else if (test_bit(req_madv, &transparent_hugepage_flags))
		return sprintf(buf, "always [madvise] never\n");
	else
		return sprintf(buf, "always madvise [never]\n");
}
static ssize_t double_flag_store(struct kobject *kobj,
				 struct kobj_attribute *attr,
				 const char *buf, size_t count,
				 enum transparent_hugepage_flag enabled,
				 enum transparent_hugepage_flag req_madv)
{
	if (!memcmp("always", buf,
		    min(sizeof("always")-1, count))) {
		set_bit(enabled, &transparent_hugepage_flags);
		clear_bit(req_madv, &transparent_hugepage_flags);
	} else if (!memcmp("madvise", buf,
			   min(sizeof("madvise")-1, count))) {
		clear_bit(enabled, &transparent_hugepage_flags);
		set_bit(req_madv, &transparent_hugepage_flags);
	} else if (!memcmp("never", buf,
			   min(sizeof("never")-1, count))) {
		clear_bit(enabled, &transparent_hugepage_flags);
		clear_bit(req_madv, &transparent_hugepage_flags);
	} else
		return -EINVAL;

	return count;
}

static ssize_t enabled_show(struct kobject *kobj,
			    struct kobj_attribute *attr, char *buf)
{
	return double_flag_show(kobj, attr, buf,
				TRANSPARENT_HUGEPAGE_FLAG,
				TRANSPARENT_HUGEPAGE_REQ_MADV_FLAG);
}
static ssize_t enabled_store(struct kobject *kobj,
			     struct kobj_attribute *attr,
			     const char *buf, size_t count)
{
	ssize_t ret;

	ret = double_flag_store(kobj, attr, buf, count,
				TRANSPARENT_HUGEPAGE_FLAG,
				TRANSPARENT_HUGEPAGE_REQ_MADV_FLAG);

	if (ret > 0) {
		int err = start_khugepaged();
		if (err)
			ret = err;
	}

	if (ret > 0 &&
	    (test_bit(TRANSPARENT_HUGEPAGE_FLAG,
		      &transparent_hugepage_flags) ||
	     test_bit(TRANSPARENT_HUGEPAGE_REQ_MADV_FLAG,
		      &transparent_hugepage_flags)))
		set_recommended_min_free_kbytes();

	return ret;
}
static struct kobj_attribute enabled_attr =
	__ATTR(enabled, 0644, enabled_show, enabled_store);

static ssize_t single_flag_show(struct kobject *kobj,
				struct kobj_attribute *attr, char *buf,
				enum transparent_hugepage_flag flag)
{
	return sprintf(buf, "%d\n",
		       !!test_bit(flag, &transparent_hugepage_flags));
}

static ssize_t single_flag_store(struct kobject *kobj,
				 struct kobj_attribute *attr,
				 const char *buf, size_t count,
				 enum transparent_hugepage_flag flag)
{
	unsigned long value;
	int ret;

	ret = kstrtoul(buf, 10, &value);
	if (ret < 0)
		return ret;
	if (value > 1)
		return -EINVAL;

	if (value)
		set_bit(flag, &transparent_hugepage_flags);
	else
		clear_bit(flag, &transparent_hugepage_flags);

	return count;
}

/*
 * Currently defrag only disables __GFP_NOWAIT for allocation. A blind
 * __GFP_REPEAT is too aggressive, it's never worth swapping tons of
 * memory just to allocate one more hugepage.
 */
static ssize_t defrag_show(struct kobject *kobj,
			   struct kobj_attribute *attr, char *buf)
{
	return double_flag_show(kobj, attr, buf,
				TRANSPARENT_HUGEPAGE_DEFRAG_FLAG,
				TRANSPARENT_HUGEPAGE_DEFRAG_REQ_MADV_FLAG);
}
static ssize_t defrag_store(struct kobject *kobj,
			    struct kobj_attribute *attr,
			    const char *buf, size_t count)
{
	return double_flag_store(kobj, attr, buf, count,
				 TRANSPARENT_HUGEPAGE_DEFRAG_FLAG,
				 TRANSPARENT_HUGEPAGE_DEFRAG_REQ_MADV_FLAG);
}
static struct kobj_attribute defrag_attr =
	__ATTR(defrag, 0644, defrag_show, defrag_store);

#ifdef CONFIG_DEBUG_VM
static ssize_t debug_cow_show(struct kobject *kobj,
				struct kobj_attribute *attr, char *buf)
{
	return single_flag_show(kobj, attr, buf,
				TRANSPARENT_HUGEPAGE_DEBUG_COW_FLAG);
}
static ssize_t debug_cow_store(struct kobject *kobj,
			       struct kobj_attribute *attr,
			       const char *buf, size_t count)
{
	return single_flag_store(kobj, attr, buf, count,
				 TRANSPARENT_HUGEPAGE_DEBUG_COW_FLAG);
}
static struct kobj_attribute debug_cow_attr =
	__ATTR(debug_cow, 0644, debug_cow_show, debug_cow_store);
#endif /* CONFIG_DEBUG_VM */

static struct attribute *hugepage_attr[] = {
	&enabled_attr.attr,
	&defrag_attr.attr,
#ifdef CONFIG_DEBUG_VM
	&debug_cow_attr.attr,
#endif
	NULL,
};

static struct attribute_group hugepage_attr_group = {
	.attrs = hugepage_attr,
};

static ssize_t scan_sleep_millisecs_show(struct kobject *kobj,
					 struct kobj_attribute *attr,
					 char *buf)
{
	return sprintf(buf, "%u\n", khugepaged_scan_sleep_millisecs);
}

static ssize_t scan_sleep_millisecs_store(struct kobject *kobj,
					  struct kobj_attribute *attr,
					  const char *buf, size_t count)
{
	unsigned long msecs;
	int err;

	err = strict_strtoul(buf, 10, &msecs);
	if (err || msecs > UINT_MAX)
		return -EINVAL;

	khugepaged_scan_sleep_millisecs = msecs;
	wake_up_interruptible(&khugepaged_wait);

	return count;
}
static struct kobj_attribute scan_sleep_millisecs_attr =
	__ATTR(scan_sleep_millisecs, 0644, scan_sleep_millisecs_show,
	       scan_sleep_millisecs_store);

static ssize_t alloc_sleep_millisecs_show(struct kobject *kobj,
					  struct kobj_attribute *attr,
					  char *buf)
{
	return sprintf(buf, "%u\n", khugepaged_alloc_sleep_millisecs);
}

static ssize_t alloc_sleep_millisecs_store(struct kobject *kobj,
					   struct kobj_attribute *attr,
					   const char *buf, size_t count)
{
	unsigned long msecs;
	int err;

	err = strict_strtoul(buf, 10, &msecs);
	if (err || msecs > UINT_MAX)
		return -EINVAL;

	khugepaged_alloc_sleep_millisecs = msecs;
	wake_up_interruptible(&khugepaged_wait);

	return count;
}
static struct kobj_attribute alloc_sleep_millisecs_attr =
	__ATTR(alloc_sleep_millisecs, 0644, alloc_sleep_millisecs_show,
	       alloc_sleep_millisecs_store);

static ssize_t pages_to_scan_show(struct kobject *kobj,
				  struct kobj_attribute *attr,
				  char *buf)
{
	return sprintf(buf, "%u\n", khugepaged_pages_to_scan);
}
static ssize_t pages_to_scan_store(struct kobject *kobj,
				   struct kobj_attribute *attr,
				   const char *buf, size_t count)
{
	int err;
	unsigned long pages;

	err = strict_strtoul(buf, 10, &pages);
	if (err || !pages || pages > UINT_MAX)
		return -EINVAL;

	khugepaged_pages_to_scan = pages;

	return count;
}
static struct kobj_attribute pages_to_scan_attr =
	__ATTR(pages_to_scan, 0644, pages_to_scan_show,
	       pages_to_scan_store);

static ssize_t pages_collapsed_show(struct kobject *kobj,
				    struct kobj_attribute *attr,
				    char *buf)
{
	return sprintf(buf, "%u\n", khugepaged_pages_collapsed);
}
static struct kobj_attribute pages_collapsed_attr =
	__ATTR_RO(pages_collapsed);

static ssize_t full_scans_show(struct kobject *kobj,
			       struct kobj_attribute *attr,
			       char *buf)
{
	return sprintf(buf, "%u\n", khugepaged_full_scans);
}
static struct kobj_attribute full_scans_attr =
	__ATTR_RO(full_scans);

static ssize_t khugepaged_defrag_show(struct kobject *kobj,
				      struct kobj_attribute *attr, char *buf)
{
	return single_flag_show(kobj, attr, buf,
				TRANSPARENT_HUGEPAGE_DEFRAG_KHUGEPAGED_FLAG);
}
static ssize_t khugepaged_defrag_store(struct kobject *kobj,
				       struct kobj_attribute *attr,
				       const char *buf, size_t count)
{
	return single_flag_store(kobj, attr, buf, count,
				 TRANSPARENT_HUGEPAGE_DEFRAG_KHUGEPAGED_FLAG);
}
static struct kobj_attribute khugepaged_defrag_attr =
	__ATTR(defrag, 0644, khugepaged_defrag_show,
	       khugepaged_defrag_store);

/*
 * max_ptes_none controls if khugepaged should collapse hugepages over
 * any unmapped ptes in turn potentially increasing the memory
 * footprint of the vmas. When max_ptes_none is 0 khugepaged will not
 * reduce the available free memory in the system as it
 * runs. Increasing max_ptes_none will instead potentially reduce the
 * free memory in the system during the khugepaged scan.
 */
static ssize_t khugepaged_max_ptes_none_show(struct kobject *kobj,
					     struct kobj_attribute *attr,
					     char *buf)
{
	return sprintf(buf, "%u\n", khugepaged_max_ptes_none);
}
static ssize_t khugepaged_max_ptes_none_store(struct kobject *kobj,
					      struct kobj_attribute *attr,
					      const char *buf, size_t count)
{
	int err;
	unsigned long max_ptes_none;

	err = strict_strtoul(buf, 10, &max_ptes_none);
	if (err || max_ptes_none > HPAGE_PMD_NR-1)
		return -EINVAL;

	khugepaged_max_ptes_none = max_ptes_none;

	return count;
}
static struct kobj_attribute khugepaged_max_ptes_none_attr =
	__ATTR(max_ptes_none, 0644, khugepaged_max_ptes_none_show,
	       khugepaged_max_ptes_none_store);

static struct attribute *khugepaged_attr[] = {
	&khugepaged_defrag_attr.attr,
	&khugepaged_max_ptes_none_attr.attr,
	&pages_to_scan_attr.attr,
	&pages_collapsed_attr.attr,
	&full_scans_attr.attr,
	&scan_sleep_millisecs_attr.attr,
	&alloc_sleep_millisecs_attr.attr,
	NULL,
};

static struct attribute_group khugepaged_attr_group = {
	.attrs = khugepaged_attr,
	.name = "khugepaged",
};

static int __init hugepage_init_sysfs(struct kobject **hugepage_kobj)
{
	int err;

	*hugepage_kobj = kobject_create_and_add("transparent_hugepage", mm_kobj);
	if (unlikely(!*hugepage_kobj)) {
		printk(KERN_ERR "hugepage: failed kobject create\n");
		return -ENOMEM;
	}

	err = sysfs_create_group(*hugepage_kobj, &hugepage_attr_group);
	if (err) {
		printk(KERN_ERR "hugepage: failed register hugeage group\n");
		goto delete_obj;
	}

	err = sysfs_create_group(*hugepage_kobj, &khugepaged_attr_group);
	if (err) {
		printk(KERN_ERR "hugepage: failed register hugeage group\n");
		goto remove_hp_group;
	}

	return 0;

remove_hp_group:
	sysfs_remove_group(*hugepage_kobj, &hugepage_attr_group);
delete_obj:
	kobject_put(*hugepage_kobj);
	return err;
}

static void __init hugepage_exit_sysfs(struct kobject *hugepage_kobj)
{
	sysfs_remove_group(hugepage_kobj, &khugepaged_attr_group);
	sysfs_remove_group(hugepage_kobj, &hugepage_attr_group);
	kobject_put(hugepage_kobj);
}
#else
static inline int hugepage_init_sysfs(struct kobject **hugepage_kobj)
{
	return 0;
}

static inline void hugepage_exit_sysfs(struct kobject *hugepage_kobj)
{
}
#endif /* CONFIG_SYSFS */

static int __init hugepage_init(void)
{
	int err;
	struct kobject *hugepage_kobj;

	if (!has_transparent_hugepage()) {
		transparent_hugepage_flags = 0;
		return -EINVAL;
	}

	err = hugepage_init_sysfs(&hugepage_kobj);
	if (err)
		return err;

	err = khugepaged_slab_init();
	if (err)
		goto out;

	err = mm_slots_hash_init();
	if (err) {
		khugepaged_slab_free();
		goto out;
	}

	/*
	 * By default disable transparent hugepages on smaller systems,
	 * where the extra memory used could hurt more than TLB overhead
	 * is likely to save.  The admin can still enable it through /sys.
	 */
	if (totalram_pages < (512 << (20 - PAGE_SHIFT)))
		transparent_hugepage_flags = 0;

	start_khugepaged();

	set_recommended_min_free_kbytes();

	return 0;
out:
	hugepage_exit_sysfs(hugepage_kobj);
	return err;
}
module_init(hugepage_init)

static int __init setup_transparent_hugepage(char *str)
{
	int ret = 0;
	if (!str)
		goto out;
	if (!strcmp(str, "always")) {
		set_bit(TRANSPARENT_HUGEPAGE_FLAG,
			&transparent_hugepage_flags);
		clear_bit(TRANSPARENT_HUGEPAGE_REQ_MADV_FLAG,
			  &transparent_hugepage_flags);
		ret = 1;
	} else if (!strcmp(str, "madvise")) {
		clear_bit(TRANSPARENT_HUGEPAGE_FLAG,
			  &transparent_hugepage_flags);
		set_bit(TRANSPARENT_HUGEPAGE_REQ_MADV_FLAG,
			&transparent_hugepage_flags);
		ret = 1;
	} else if (!strcmp(str, "never")) {
		clear_bit(TRANSPARENT_HUGEPAGE_FLAG,
			  &transparent_hugepage_flags);
		clear_bit(TRANSPARENT_HUGEPAGE_REQ_MADV_FLAG,
			  &transparent_hugepage_flags);
		ret = 1;
	}
out:
	if (!ret)
		printk(KERN_WARNING
		       "transparent_hugepage= cannot parse, ignored\n");
	return ret;
}
__setup("transparent_hugepage=", setup_transparent_hugepage);

static void prepare_pmd_huge_pte(pgtable_t pgtable,
				 struct mm_struct *mm)
{
	assert_spin_locked(&mm->page_table_lock);

	/* FIFO */
	if (!mm->pmd_huge_pte)
		INIT_LIST_HEAD(&pgtable->lru);
	else
		list_add(&pgtable->lru, &mm->pmd_huge_pte->lru);
	mm->pmd_huge_pte = pgtable;
}

static inline pmd_t maybe_pmd_mkwrite(pmd_t pmd, struct vm_area_struct *vma)
{
	if (likely(vma->vm_flags & VM_WRITE))
		pmd = pmd_mkwrite(pmd);
	return pmd;
}

static int __do_huge_pmd_anonymous_page(struct mm_struct *mm,
					struct vm_area_struct *vma,
					unsigned long haddr, pmd_t *pmd,
					struct page *page)
{
	int ret = 0;
	pgtable_t pgtable;

	VM_BUG_ON(!PageCompound(page));
	pgtable = pte_alloc_one(mm, haddr);
	if (unlikely(!pgtable)) {
		mem_cgroup_uncharge_page(page);
		put_page(page);
		return VM_FAULT_OOM;
	}

	clear_huge_page(page, haddr, HPAGE_PMD_NR);
	__SetPageUptodate(page);

	spin_lock(&mm->page_table_lock);
	if (unlikely(!pmd_none(*pmd))) {
		spin_unlock(&mm->page_table_lock);
		mem_cgroup_uncharge_page(page);
		put_page(page);
		pte_free(mm, pgtable);
	} else {
		pmd_t entry;
		entry = mk_pmd(page, vma->vm_page_prot);
		entry = maybe_pmd_mkwrite(pmd_mkdirty(entry), vma);
		entry = pmd_mkhuge(entry);
		/*
		 * The spinlocking to take the lru_lock inside
		 * page_add_new_anon_rmap() acts as a full memory
		 * barrier to be sure clear_huge_page writes become
		 * visible after the set_pmd_at() write.
		 */
		page_add_new_anon_rmap(page, vma, haddr);
		set_pmd_at(mm, haddr, pmd, entry);
		prepare_pmd_huge_pte(pgtable, mm);
		add_mm_counter(mm, MM_ANONPAGES, HPAGE_PMD_NR);
		spin_unlock(&mm->page_table_lock);
	}

	return ret;
}

static inline gfp_t alloc_hugepage_gfpmask(int defrag, gfp_t extra_gfp)
{
	return (GFP_TRANSHUGE & ~(defrag ? 0 : __GFP_WAIT)) | extra_gfp;
}

static inline struct page *alloc_hugepage_vma(int defrag,
					      struct vm_area_struct *vma,
					      unsigned long haddr, int nd,
					      gfp_t extra_gfp)
{
	return alloc_pages_vma(alloc_hugepage_gfpmask(defrag, extra_gfp),
			       HPAGE_PMD_ORDER, vma, haddr, nd);
}

#ifndef CONFIG_NUMA
static inline struct page *alloc_hugepage(int defrag)
{
	return alloc_pages(alloc_hugepage_gfpmask(defrag, 0),
			   HPAGE_PMD_ORDER);
}
#endif

int do_huge_pmd_anonymous_page(struct mm_struct *mm, struct vm_area_struct *vma,
			       unsigned long address, pmd_t *pmd,
			       unsigned int flags)
{
	struct page *page;
	unsigned long haddr = address & HPAGE_PMD_MASK;
	pte_t *pte;

	if (haddr >= vma->vm_start && haddr + HPAGE_PMD_SIZE <= vma->vm_end) {
		if (unlikely(anon_vma_prepare(vma)))
			return VM_FAULT_OOM;
		if (unlikely(khugepaged_enter(vma)))
			return VM_FAULT_OOM;
		page = alloc_hugepage_vma(transparent_hugepage_defrag(vma),
					  vma, haddr, numa_node_id(), 0);
		if (unlikely(!page)) {
			count_vm_event(THP_FAULT_FALLBACK);
			goto out;
		}
		count_vm_event(THP_FAULT_ALLOC);
		if (unlikely(mem_cgroup_newpage_charge(page, mm, GFP_KERNEL))) {
			put_page(page);
			goto out;
		}

		return __do_huge_pmd_anonymous_page(mm, vma, haddr, pmd, page);
	}
out:
	/*
	 * Use __pte_alloc instead of pte_alloc_map, because we can't
	 * run pte_offset_map on the pmd, if an huge pmd could
	 * materialize from under us from a different thread.
	 */
	if (unlikely(__pte_alloc(mm, vma, pmd, address)))
		return VM_FAULT_OOM;
	/* if an huge pmd materialized from under us just retry later */
	if (unlikely(pmd_trans_huge(*pmd)))
		return 0;
	/*
	 * A regular pmd is established and it can't morph into a huge pmd
	 * from under us anymore at this point because we hold the mmap_sem
	 * read mode and khugepaged takes it in write mode. So now it's
	 * safe to run pte_offset_map().
	 */
	pte = pte_offset_map(pmd, address);
	return handle_pte_fault(mm, vma, address, pte, pmd, flags);
}

int copy_huge_pmd(struct mm_struct *dst_mm, struct mm_struct *src_mm,
		  pmd_t *dst_pmd, pmd_t *src_pmd, unsigned long addr,
		  struct vm_area_struct *vma)
{
	struct page *src_page;
	pmd_t pmd;
	pgtable_t pgtable;
	int ret;

	ret = -ENOMEM;
	pgtable = pte_alloc_one(dst_mm, addr);
	if (unlikely(!pgtable))
		goto out;

	spin_lock(&dst_mm->page_table_lock);
	spin_lock_nested(&src_mm->page_table_lock, SINGLE_DEPTH_NESTING);

	ret = -EAGAIN;
	pmd = *src_pmd;
	if (unlikely(!pmd_trans_huge(pmd))) {
		pte_free(dst_mm, pgtable);
		goto out_unlock;
	}
	if (unlikely(pmd_trans_splitting(pmd))) {
		/* split huge page running from under us */
		spin_unlock(&src_mm->page_table_lock);
		spin_unlock(&dst_mm->page_table_lock);
		pte_free(dst_mm, pgtable);

		wait_split_huge_page(vma->anon_vma, src_pmd); /* src_vma */
		goto out;
	}
	src_page = pmd_page(pmd);
	VM_BUG_ON(!PageHead(src_page));
	get_page(src_page);
	page_dup_rmap(src_page);
	add_mm_counter(dst_mm, MM_ANONPAGES, HPAGE_PMD_NR);

	pmdp_set_wrprotect(src_mm, addr, src_pmd);
	pmd = pmd_mkold(pmd_wrprotect(pmd));
	set_pmd_at(dst_mm, addr, dst_pmd, pmd);
	prepare_pmd_huge_pte(pgtable, dst_mm);

	ret = 0;
out_unlock:
	spin_unlock(&src_mm->page_table_lock);
	spin_unlock(&dst_mm->page_table_lock);
out:
	return ret;
}

/* no "address" argument so destroys page coloring of some arch */
pgtable_t get_pmd_huge_pte(struct mm_struct *mm)
{
	pgtable_t pgtable;

	assert_spin_locked(&mm->page_table_lock);

	/* FIFO */
	pgtable = mm->pmd_huge_pte;
	if (list_empty(&pgtable->lru))
		mm->pmd_huge_pte = NULL;
	else {
		mm->pmd_huge_pte = list_entry(pgtable->lru.next,
					      struct page, lru);
		list_del(&pgtable->lru);
	}
	return pgtable;
}

static int do_huge_pmd_wp_page_fallback(struct mm_struct *mm,
					struct vm_area_struct *vma,
					unsigned long address,
					pmd_t *pmd, pmd_t orig_pmd,
					struct page *page,
					unsigned long haddr)
{
	pgtable_t pgtable;
	pmd_t _pmd;
	int ret = 0, i;
	struct page **pages;

	pages = kmalloc(sizeof(struct page *) * HPAGE_PMD_NR,
			GFP_KERNEL);
	if (unlikely(!pages)) {
		ret |= VM_FAULT_OOM;
		goto out;
	}

	for (i = 0; i < HPAGE_PMD_NR; i++) {
		pages[i] = alloc_page_vma_node(GFP_HIGHUSER_MOVABLE |
					       __GFP_OTHER_NODE,
					       vma, address, page_to_nid(page));
		if (unlikely(!pages[i] ||
			     mem_cgroup_newpage_charge(pages[i], mm,
						       GFP_KERNEL))) {
			if (pages[i])
				put_page(pages[i]);
			mem_cgroup_uncharge_start();
			while (--i >= 0) {
				mem_cgroup_uncharge_page(pages[i]);
				put_page(pages[i]);
			}
			mem_cgroup_uncharge_end();
			kfree(pages);
			ret |= VM_FAULT_OOM;
			goto out;
		}
	}

	for (i = 0; i < HPAGE_PMD_NR; i++) {
		copy_user_highpage(pages[i], page + i,
				   haddr + PAGE_SIZE * i, vma);
		__SetPageUptodate(pages[i]);
		cond_resched();
	}

	spin_lock(&mm->page_table_lock);
	if (unlikely(!pmd_same(*pmd, orig_pmd)))
		goto out_free_pages;
	VM_BUG_ON(!PageHead(page));

	pmdp_clear_flush_notify(vma, haddr, pmd);
	/* leave pmd empty until pte is filled */

	pgtable = get_pmd_huge_pte(mm);
	pmd_populate(mm, &_pmd, pgtable);

	for (i = 0; i < HPAGE_PMD_NR; i++, haddr += PAGE_SIZE) {
		pte_t *pte, entry;
		entry = mk_pte(pages[i], vma->vm_page_prot);
		entry = maybe_mkwrite(pte_mkdirty(entry), vma);
		page_add_new_anon_rmap(pages[i], vma, haddr);
		pte = pte_offset_map(&_pmd, haddr);
		VM_BUG_ON(!pte_none(*pte));
		set_pte_at(mm, haddr, pte, entry);
		pte_unmap(pte);
	}
	kfree(pages);

	mm->nr_ptes++;
	smp_wmb(); /* make pte visible before pmd */
	pmd_populate(mm, pmd, pgtable);
	page_remove_rmap(page);
	spin_unlock(&mm->page_table_lock);

	ret |= VM_FAULT_WRITE;
	put_page(page);

out:
	return ret;

out_free_pages:
	spin_unlock(&mm->page_table_lock);
	mem_cgroup_uncharge_start();
	for (i = 0; i < HPAGE_PMD_NR; i++) {
		mem_cgroup_uncharge_page(pages[i]);
		put_page(pages[i]);
	}
	mem_cgroup_uncharge_end();
	kfree(pages);
	goto out;
}

int do_huge_pmd_wp_page(struct mm_struct *mm, struct vm_area_struct *vma,
			unsigned long address, pmd_t *pmd, pmd_t orig_pmd)
{
	int ret = 0;
	struct page *page, *new_page;
	unsigned long haddr;

	VM_BUG_ON(!vma->anon_vma);
	spin_lock(&mm->page_table_lock);
	if (unlikely(!pmd_same(*pmd, orig_pmd)))
		goto out_unlock;

	page = pmd_page(orig_pmd);
	VM_BUG_ON(!PageCompound(page) || !PageHead(page));
	haddr = address & HPAGE_PMD_MASK;
	if (page_mapcount(page) == 1) {
		pmd_t entry;
		entry = pmd_mkyoung(orig_pmd);
		entry = maybe_pmd_mkwrite(pmd_mkdirty(entry), vma);
		if (pmdp_set_access_flags(vma, haddr, pmd, entry,  1))
			update_mmu_cache(vma, address, entry);
		ret |= VM_FAULT_WRITE;
		goto out_unlock;
	}
	get_page(page);
	spin_unlock(&mm->page_table_lock);

	if (transparent_hugepage_enabled(vma) &&
	    !transparent_hugepage_debug_cow())
		new_page = alloc_hugepage_vma(transparent_hugepage_defrag(vma),
					      vma, haddr, numa_node_id(), 0);
	else
		new_page = NULL;

	if (unlikely(!new_page)) {
		count_vm_event(THP_FAULT_FALLBACK);
		ret = do_huge_pmd_wp_page_fallback(mm, vma, address,
						   pmd, orig_pmd, page, haddr);
		put_page(page);
		goto out;
	}
	count_vm_event(THP_FAULT_ALLOC);

	if (unlikely(mem_cgroup_newpage_charge(new_page, mm, GFP_KERNEL))) {
		put_page(new_page);
		put_page(page);
		ret |= VM_FAULT_OOM;
		goto out;
	}

	copy_user_huge_page(new_page, page, haddr, vma, HPAGE_PMD_NR);
	__SetPageUptodate(new_page);

	spin_lock(&mm->page_table_lock);
	put_page(page);
	if (unlikely(!pmd_same(*pmd, orig_pmd))) {
		mem_cgroup_uncharge_page(new_page);
		put_page(new_page);
	} else {
		pmd_t entry;
		VM_BUG_ON(!PageHead(page));
		entry = mk_pmd(new_page, vma->vm_page_prot);
		entry = maybe_pmd_mkwrite(pmd_mkdirty(entry), vma);
		entry = pmd_mkhuge(entry);
		pmdp_clear_flush_notify(vma, haddr, pmd);
		page_add_new_anon_rmap(new_page, vma, haddr);
		set_pmd_at(mm, haddr, pmd, entry);
		update_mmu_cache(vma, address, entry);
		page_remove_rmap(page);
		put_page(page);
		ret |= VM_FAULT_WRITE;
	}
out_unlock:
	spin_unlock(&mm->page_table_lock);
out:
	return ret;
}

struct page *follow_trans_huge_pmd(struct mm_struct *mm,
				   unsigned long addr,
				   pmd_t *pmd,
				   unsigned int flags)
{
	struct page *page = NULL;

	assert_spin_locked(&mm->page_table_lock);

	if (flags & FOLL_WRITE && !pmd_write(*pmd))
		goto out;

	page = pmd_page(*pmd);
	VM_BUG_ON(!PageHead(page));
	if (flags & FOLL_TOUCH) {
		pmd_t _pmd;
		/*
		 * We should set the dirty bit only for FOLL_WRITE but
		 * for now the dirty bit in the pmd is meaningless.
		 * And if the dirty bit will become meaningful and
		 * we'll only set it with FOLL_WRITE, an atomic
		 * set_bit will be required on the pmd to set the
		 * young bit, instead of the current set_pmd_at.
		 */
		_pmd = pmd_mkyoung(pmd_mkdirty(*pmd));
		set_pmd_at(mm, addr & HPAGE_PMD_MASK, pmd, _pmd);
	}
	page += (addr & ~HPAGE_PMD_MASK) >> PAGE_SHIFT;
	VM_BUG_ON(!PageCompound(page));
	if (flags & FOLL_GET)
		get_page_foll(page);

out:
	return page;
}

int zap_huge_pmd(struct mmu_gather *tlb, struct vm_area_struct *vma,
		 pmd_t *pmd, unsigned long addr)
{
	int ret = 0;

	spin_lock(&tlb->mm->page_table_lock);
	if (likely(pmd_trans_huge(*pmd))) {
		if (unlikely(pmd_trans_splitting(*pmd))) {
			spin_unlock(&tlb->mm->page_table_lock);
			wait_split_huge_page(vma->anon_vma,
					     pmd);
		} else {
			struct page *page;
			pgtable_t pgtable;
			pgtable = get_pmd_huge_pte(tlb->mm);
			page = pmd_page(*pmd);
			pmd_clear(pmd);
			tlb_remove_pmd_tlb_entry(tlb, pmd, addr);
			page_remove_rmap(page);
			VM_BUG_ON(page_mapcount(page) < 0);
			add_mm_counter(tlb->mm, MM_ANONPAGES, -HPAGE_PMD_NR);
			VM_BUG_ON(!PageHead(page));
			spin_unlock(&tlb->mm->page_table_lock);
			tlb_remove_page(tlb, page);
			pte_free(tlb->mm, pgtable);
			ret = 1;
		}
	} else
		spin_unlock(&tlb->mm->page_table_lock);

	return ret;
}

int mincore_huge_pmd(struct vm_area_struct *vma, pmd_t *pmd,
		unsigned long addr, unsigned long end,
		unsigned char *vec)
{
	int ret = 0;

	spin_lock(&vma->vm_mm->page_table_lock);
	if (likely(pmd_trans_huge(*pmd))) {
		ret = !pmd_trans_splitting(*pmd);
		spin_unlock(&vma->vm_mm->page_table_lock);
		if (unlikely(!ret))
			wait_split_huge_page(vma->anon_vma, pmd);
		else {
			/*
			 * All logical pages in the range are present
			 * if backed by a huge page.
			 */
			memset(vec, 1, (end - addr) >> PAGE_SHIFT);
		}
	} else
		spin_unlock(&vma->vm_mm->page_table_lock);

	return ret;
}

int move_huge_pmd(struct vm_area_struct *vma, struct vm_area_struct *new_vma,
		  unsigned long old_addr,
		  unsigned long new_addr, unsigned long old_end,
		  pmd_t *old_pmd, pmd_t *new_pmd)
{
	int ret = 0;
	pmd_t pmd;

	struct mm_struct *mm = vma->vm_mm;

	if ((old_addr & ~HPAGE_PMD_MASK) ||
	    (new_addr & ~HPAGE_PMD_MASK) ||
	    old_end - old_addr < HPAGE_PMD_SIZE ||
	    (new_vma->vm_flags & VM_NOHUGEPAGE))
		goto out;

	/*
	 * The destination pmd shouldn't be established, free_pgtables()
	 * should have release it.
	 */
	if (WARN_ON(!pmd_none(*new_pmd))) {
		VM_BUG_ON(pmd_trans_huge(*new_pmd));
		goto out;
	}

	spin_lock(&mm->page_table_lock);
	if (likely(pmd_trans_huge(*old_pmd))) {
		if (pmd_trans_splitting(*old_pmd)) {
			spin_unlock(&mm->page_table_lock);
			wait_split_huge_page(vma->anon_vma, old_pmd);
			ret = -1;
		} else {
			pmd = pmdp_get_and_clear(mm, old_addr, old_pmd);
			VM_BUG_ON(!pmd_none(*new_pmd));
			set_pmd_at(mm, new_addr, new_pmd, pmd);
			spin_unlock(&mm->page_table_lock);
			ret = 1;
		}
	} else {
		spin_unlock(&mm->page_table_lock);
	}
out:
	return ret;
}

int change_huge_pmd(struct vm_area_struct *vma, pmd_t *pmd,
		unsigned long addr, pgprot_t newprot)
{
	struct mm_struct *mm = vma->vm_mm;
	int ret = 0;

	spin_lock(&mm->page_table_lock);
	if (likely(pmd_trans_huge(*pmd))) {
		if (unlikely(pmd_trans_splitting(*pmd))) {
			spin_unlock(&mm->page_table_lock);
			wait_split_huge_page(vma->anon_vma, pmd);
		} else {
			pmd_t entry;

			entry = pmdp_get_and_clear(mm, addr, pmd);
			entry = pmd_modify(entry, newprot);
			set_pmd_at(mm, addr, pmd, entry);
			spin_unlock(&vma->vm_mm->page_table_lock);
			ret = 1;
		}
	} else
		spin_unlock(&vma->vm_mm->page_table_lock);

	return ret;
}

pmd_t *page_check_address_pmd(struct page *page,
			      struct mm_struct *mm,
			      unsigned long address,
			      enum page_check_address_pmd_flag flag)
{
	pgd_t *pgd;
	pud_t *pud;
	pmd_t *pmd, *ret = NULL;

	if (address & ~HPAGE_PMD_MASK)
		goto out;

	pgd = pgd_offset(mm, address);
	if (!pgd_present(*pgd))
		goto out;

	pud = pud_offset(pgd, address);
	if (!pud_present(*pud))
		goto out;

	pmd = pmd_offset(pud, address);
	if (pmd_none(*pmd))
		goto out;
	if (pmd_page(*pmd) != page)
		goto out;
	/*
	 * split_vma() may create temporary aliased mappings. There is
	 * no risk as long as all huge pmd are found and have their
	 * splitting bit set before __split_huge_page_refcount
	 * runs. Finding the same huge pmd more than once during the
	 * same rmap walk is not a problem.
	 */
	if (flag == PAGE_CHECK_ADDRESS_PMD_NOTSPLITTING_FLAG &&
	    pmd_trans_splitting(*pmd))
		goto out;
	if (pmd_trans_huge(*pmd)) {
		VM_BUG_ON(flag == PAGE_CHECK_ADDRESS_PMD_SPLITTING_FLAG &&
			  !pmd_trans_splitting(*pmd));
		ret = pmd;
	}
out:
	return ret;
}

static int __split_huge_page_splitting(struct page *page,
				       struct vm_area_struct *vma,
				       unsigned long address)
{
	struct mm_struct *mm = vma->vm_mm;
	pmd_t *pmd;
	int ret = 0;

	spin_lock(&mm->page_table_lock);
	pmd = page_check_address_pmd(page, mm, address,
				     PAGE_CHECK_ADDRESS_PMD_NOTSPLITTING_FLAG);
	if (pmd) {
		/*
		 * We can't temporarily set the pmd to null in order
		 * to split it, the pmd must remain marked huge at all
		 * times or the VM won't take the pmd_trans_huge paths
		 * and it won't wait on the anon_vma->root->mutex to
		 * serialize against split_huge_page*.
		 */
		pmdp_splitting_flush_notify(vma, address, pmd);
		ret = 1;
	}
	spin_unlock(&mm->page_table_lock);

	return ret;
}

static void __split_huge_page_refcount(struct page *page)
{
	int i;
	struct zone *zone = page_zone(page);
<<<<<<< HEAD
	int zonestat;
=======
>>>>>>> dcd6c922
	int tail_count = 0;

	/* prevent PageLRU to go away from under us, and freeze lru stats */
	spin_lock_irq(&zone->lru_lock);
	compound_lock(page);
	/* complete memcg works before add pages to LRU */
	mem_cgroup_split_huge_fixup(page);

	for (i = HPAGE_PMD_NR - 1; i >= 1; i--) {
		struct page *page_tail = page + i;

		/* tail_page->_mapcount cannot change */
		BUG_ON(page_mapcount(page_tail) < 0);
		tail_count += page_mapcount(page_tail);
		/* check for overflow */
		BUG_ON(tail_count < 0);
		BUG_ON(atomic_read(&page_tail->_count) != 0);
		/*
		 * tail_page->_count is zero and not changing from
		 * under us. But get_page_unless_zero() may be running
		 * from under us on the tail_page. If we used
		 * atomic_set() below instead of atomic_add(), we
		 * would then run atomic_set() concurrently with
		 * get_page_unless_zero(), and atomic_set() is
		 * implemented in C not using locked ops. spin_unlock
		 * on x86 sometime uses locked ops because of PPro
		 * errata 66, 92, so unless somebody can guarantee
		 * atomic_set() here would be safe on all archs (and
		 * not only on x86), it's safer to use atomic_add().
		 */
		atomic_add(page_mapcount(page) + page_mapcount(page_tail) + 1,
			   &page_tail->_count);

		/* after clearing PageTail the gup refcount can be released */
		smp_mb();

		/*
		 * retain hwpoison flag of the poisoned tail page:
		 *   fix for the unsuitable process killed on Guest Machine(KVM)
		 *   by the memory-failure.
		 */
		page_tail->flags &= ~PAGE_FLAGS_CHECK_AT_PREP | __PG_HWPOISON;
		page_tail->flags |= (page->flags &
				     ((1L << PG_referenced) |
				      (1L << PG_swapbacked) |
				      (1L << PG_mlocked) |
				      (1L << PG_uptodate)));
		page_tail->flags |= (1L << PG_dirty);

		/* clear PageTail before overwriting first_page */
		smp_wmb();

		/*
		 * __split_huge_page_splitting() already set the
		 * splitting bit in all pmd that could map this
		 * hugepage, that will ensure no CPU can alter the
		 * mapcount on the head page. The mapcount is only
		 * accounted in the head page and it has to be
		 * transferred to all tail pages in the below code. So
		 * for this code to be safe, the split the mapcount
		 * can't change. But that doesn't mean userland can't
		 * keep changing and reading the page contents while
		 * we transfer the mapcount, so the pmd splitting
		 * status is achieved setting a reserved bit in the
		 * pmd, not by clearing the present bit.
		*/
		page_tail->_mapcount = page->_mapcount;

		BUG_ON(page_tail->mapping);
		page_tail->mapping = page->mapping;

		page_tail->index = page->index + i;

		BUG_ON(!PageAnon(page_tail));
		BUG_ON(!PageUptodate(page_tail));
		BUG_ON(!PageDirty(page_tail));
		BUG_ON(!PageSwapBacked(page_tail));


		lru_add_page_tail(zone, page, page_tail);
	}
	atomic_sub(tail_count, &page->_count);
	BUG_ON(atomic_read(&page->_count) <= 0);

	__dec_zone_page_state(page, NR_ANON_TRANSPARENT_HUGEPAGES);
	__mod_zone_page_state(zone, NR_ANON_PAGES, HPAGE_PMD_NR);

	ClearPageCompound(page);
	compound_unlock(page);
	spin_unlock_irq(&zone->lru_lock);

	for (i = 1; i < HPAGE_PMD_NR; i++) {
		struct page *page_tail = page + i;
		BUG_ON(page_count(page_tail) <= 0);
		/*
		 * Tail pages may be freed if there wasn't any mapping
		 * like if add_to_swap() is running on a lru page that
		 * had its mapping zapped. And freeing these pages
		 * requires taking the lru_lock so we do the put_page
		 * of the tail pages after the split is complete.
		 */
		put_page(page_tail);
	}

	/*
	 * Only the head page (now become a regular page) is required
	 * to be pinned by the caller.
	 */
	BUG_ON(page_count(page) <= 0);
}

static int __split_huge_page_map(struct page *page,
				 struct vm_area_struct *vma,
				 unsigned long address)
{
	struct mm_struct *mm = vma->vm_mm;
	pmd_t *pmd, _pmd;
	int ret = 0, i;
	pgtable_t pgtable;
	unsigned long haddr;

	spin_lock(&mm->page_table_lock);
	pmd = page_check_address_pmd(page, mm, address,
				     PAGE_CHECK_ADDRESS_PMD_SPLITTING_FLAG);
	if (pmd) {
		pgtable = get_pmd_huge_pte(mm);
		pmd_populate(mm, &_pmd, pgtable);

		for (i = 0, haddr = address; i < HPAGE_PMD_NR;
		     i++, haddr += PAGE_SIZE) {
			pte_t *pte, entry;
			BUG_ON(PageCompound(page+i));
			entry = mk_pte(page + i, vma->vm_page_prot);
			entry = maybe_mkwrite(pte_mkdirty(entry), vma);
			if (!pmd_write(*pmd))
				entry = pte_wrprotect(entry);
			else
				BUG_ON(page_mapcount(page) != 1);
			if (!pmd_young(*pmd))
				entry = pte_mkold(entry);
			pte = pte_offset_map(&_pmd, haddr);
			BUG_ON(!pte_none(*pte));
			set_pte_at(mm, haddr, pte, entry);
			pte_unmap(pte);
		}

		mm->nr_ptes++;
		smp_wmb(); /* make pte visible before pmd */
		/*
		 * Up to this point the pmd is present and huge and
		 * userland has the whole access to the hugepage
		 * during the split (which happens in place). If we
		 * overwrite the pmd with the not-huge version
		 * pointing to the pte here (which of course we could
		 * if all CPUs were bug free), userland could trigger
		 * a small page size TLB miss on the small sized TLB
		 * while the hugepage TLB entry is still established
		 * in the huge TLB. Some CPU doesn't like that. See
		 * http://support.amd.com/us/Processor_TechDocs/41322.pdf,
		 * Erratum 383 on page 93. Intel should be safe but is
		 * also warns that it's only safe if the permission
		 * and cache attributes of the two entries loaded in
		 * the two TLB is identical (which should be the case
		 * here). But it is generally safer to never allow
		 * small and huge TLB entries for the same virtual
		 * address to be loaded simultaneously. So instead of
		 * doing "pmd_populate(); flush_tlb_range();" we first
		 * mark the current pmd notpresent (atomically because
		 * here the pmd_trans_huge and pmd_trans_splitting
		 * must remain set at all times on the pmd until the
		 * split is complete for this pmd), then we flush the
		 * SMP TLB and finally we write the non-huge version
		 * of the pmd entry with pmd_populate.
		 */
		set_pmd_at(mm, address, pmd, pmd_mknotpresent(*pmd));
		flush_tlb_range(vma, address, address + HPAGE_PMD_SIZE);
		pmd_populate(mm, pmd, pgtable);
		ret = 1;
	}
	spin_unlock(&mm->page_table_lock);

	return ret;
}

/* must be called with anon_vma->root->mutex hold */
static void __split_huge_page(struct page *page,
			      struct anon_vma *anon_vma)
{
	int mapcount, mapcount2;
	struct anon_vma_chain *avc;

	BUG_ON(!PageHead(page));
	BUG_ON(PageTail(page));

	mapcount = 0;
	list_for_each_entry(avc, &anon_vma->head, same_anon_vma) {
		struct vm_area_struct *vma = avc->vma;
		unsigned long addr = vma_address(page, vma);
		BUG_ON(is_vma_temporary_stack(vma));
		if (addr == -EFAULT)
			continue;
		mapcount += __split_huge_page_splitting(page, vma, addr);
	}
	/*
	 * It is critical that new vmas are added to the tail of the
	 * anon_vma list. This guarantes that if copy_huge_pmd() runs
	 * and establishes a child pmd before
	 * __split_huge_page_splitting() freezes the parent pmd (so if
	 * we fail to prevent copy_huge_pmd() from running until the
	 * whole __split_huge_page() is complete), we will still see
	 * the newly established pmd of the child later during the
	 * walk, to be able to set it as pmd_trans_splitting too.
	 */
	if (mapcount != page_mapcount(page))
		printk(KERN_ERR "mapcount %d page_mapcount %d\n",
		       mapcount, page_mapcount(page));
	BUG_ON(mapcount != page_mapcount(page));

	__split_huge_page_refcount(page);

	mapcount2 = 0;
	list_for_each_entry(avc, &anon_vma->head, same_anon_vma) {
		struct vm_area_struct *vma = avc->vma;
		unsigned long addr = vma_address(page, vma);
		BUG_ON(is_vma_temporary_stack(vma));
		if (addr == -EFAULT)
			continue;
		mapcount2 += __split_huge_page_map(page, vma, addr);
	}
	if (mapcount != mapcount2)
		printk(KERN_ERR "mapcount %d mapcount2 %d page_mapcount %d\n",
		       mapcount, mapcount2, page_mapcount(page));
	BUG_ON(mapcount != mapcount2);
}

int split_huge_page(struct page *page)
{
	struct anon_vma *anon_vma;
	int ret = 1;

	BUG_ON(!PageAnon(page));
	anon_vma = page_lock_anon_vma(page);
	if (!anon_vma)
		goto out;
	ret = 0;
	if (!PageCompound(page))
		goto out_unlock;

	BUG_ON(!PageSwapBacked(page));
	__split_huge_page(page, anon_vma);
	count_vm_event(THP_SPLIT);

	BUG_ON(PageCompound(page));
out_unlock:
	page_unlock_anon_vma(anon_vma);
out:
	return ret;
}

#define VM_NO_THP (VM_SPECIAL|VM_INSERTPAGE|VM_MIXEDMAP|VM_SAO| \
		   VM_HUGETLB|VM_SHARED|VM_MAYSHARE)

int hugepage_madvise(struct vm_area_struct *vma,
		     unsigned long *vm_flags, int advice)
{
	switch (advice) {
	case MADV_HUGEPAGE:
		/*
		 * Be somewhat over-protective like KSM for now!
		 */
		if (*vm_flags & (VM_HUGEPAGE | VM_NO_THP))
			return -EINVAL;
		*vm_flags &= ~VM_NOHUGEPAGE;
		*vm_flags |= VM_HUGEPAGE;
		/*
		 * If the vma become good for khugepaged to scan,
		 * register it here without waiting a page fault that
		 * may not happen any time soon.
		 */
		if (unlikely(khugepaged_enter_vma_merge(vma)))
			return -ENOMEM;
		break;
	case MADV_NOHUGEPAGE:
		/*
		 * Be somewhat over-protective like KSM for now!
		 */
		if (*vm_flags & (VM_NOHUGEPAGE | VM_NO_THP))
			return -EINVAL;
		*vm_flags &= ~VM_HUGEPAGE;
		*vm_flags |= VM_NOHUGEPAGE;
		/*
		 * Setting VM_NOHUGEPAGE will prevent khugepaged from scanning
		 * this vma even if we leave the mm registered in khugepaged if
		 * it got registered before VM_NOHUGEPAGE was set.
		 */
		break;
	}

	return 0;
}

static int __init khugepaged_slab_init(void)
{
	mm_slot_cache = kmem_cache_create("khugepaged_mm_slot",
					  sizeof(struct mm_slot),
					  __alignof__(struct mm_slot), 0, NULL);
	if (!mm_slot_cache)
		return -ENOMEM;

	return 0;
}

static void __init khugepaged_slab_free(void)
{
	kmem_cache_destroy(mm_slot_cache);
	mm_slot_cache = NULL;
}

static inline struct mm_slot *alloc_mm_slot(void)
{
	if (!mm_slot_cache)	/* initialization failed */
		return NULL;
	return kmem_cache_zalloc(mm_slot_cache, GFP_KERNEL);
}

static inline void free_mm_slot(struct mm_slot *mm_slot)
{
	kmem_cache_free(mm_slot_cache, mm_slot);
}

static int __init mm_slots_hash_init(void)
{
	mm_slots_hash = kzalloc(MM_SLOTS_HASH_HEADS * sizeof(struct hlist_head),
				GFP_KERNEL);
	if (!mm_slots_hash)
		return -ENOMEM;
	return 0;
}

#if 0
static void __init mm_slots_hash_free(void)
{
	kfree(mm_slots_hash);
	mm_slots_hash = NULL;
}
#endif

static struct mm_slot *get_mm_slot(struct mm_struct *mm)
{
	struct mm_slot *mm_slot;
	struct hlist_head *bucket;
	struct hlist_node *node;

	bucket = &mm_slots_hash[((unsigned long)mm / sizeof(struct mm_struct))
				% MM_SLOTS_HASH_HEADS];
	hlist_for_each_entry(mm_slot, node, bucket, hash) {
		if (mm == mm_slot->mm)
			return mm_slot;
	}
	return NULL;
}

static void insert_to_mm_slots_hash(struct mm_struct *mm,
				    struct mm_slot *mm_slot)
{
	struct hlist_head *bucket;

	bucket = &mm_slots_hash[((unsigned long)mm / sizeof(struct mm_struct))
				% MM_SLOTS_HASH_HEADS];
	mm_slot->mm = mm;
	hlist_add_head(&mm_slot->hash, bucket);
}

static inline int khugepaged_test_exit(struct mm_struct *mm)
{
	return atomic_read(&mm->mm_users) == 0;
}

int __khugepaged_enter(struct mm_struct *mm)
{
	struct mm_slot *mm_slot;
	int wakeup;

	mm_slot = alloc_mm_slot();
	if (!mm_slot)
		return -ENOMEM;

	/* __khugepaged_exit() must not run from under us */
	VM_BUG_ON(khugepaged_test_exit(mm));
	if (unlikely(test_and_set_bit(MMF_VM_HUGEPAGE, &mm->flags))) {
		free_mm_slot(mm_slot);
		return 0;
	}

	spin_lock(&khugepaged_mm_lock);
	insert_to_mm_slots_hash(mm, mm_slot);
	/*
	 * Insert just behind the scanning cursor, to let the area settle
	 * down a little.
	 */
	wakeup = list_empty(&khugepaged_scan.mm_head);
	list_add_tail(&mm_slot->mm_node, &khugepaged_scan.mm_head);
	spin_unlock(&khugepaged_mm_lock);

	atomic_inc(&mm->mm_count);
	if (wakeup)
		wake_up_interruptible(&khugepaged_wait);

	return 0;
}

int khugepaged_enter_vma_merge(struct vm_area_struct *vma)
{
	unsigned long hstart, hend;
	if (!vma->anon_vma)
		/*
		 * Not yet faulted in so we will register later in the
		 * page fault if needed.
		 */
		return 0;
	if (vma->vm_ops)
		/* khugepaged not yet working on file or special mappings */
		return 0;
	/*
	 * If is_pfn_mapping() is true is_learn_pfn_mapping() must be
	 * true too, verify it here.
	 */
	VM_BUG_ON(is_linear_pfn_mapping(vma) || vma->vm_flags & VM_NO_THP);
	hstart = (vma->vm_start + ~HPAGE_PMD_MASK) & HPAGE_PMD_MASK;
	hend = vma->vm_end & HPAGE_PMD_MASK;
	if (hstart < hend)
		return khugepaged_enter(vma);
	return 0;
}

void __khugepaged_exit(struct mm_struct *mm)
{
	struct mm_slot *mm_slot;
	int free = 0;

	spin_lock(&khugepaged_mm_lock);
	mm_slot = get_mm_slot(mm);
	if (mm_slot && khugepaged_scan.mm_slot != mm_slot) {
		hlist_del(&mm_slot->hash);
		list_del(&mm_slot->mm_node);
		free = 1;
	}
	spin_unlock(&khugepaged_mm_lock);

	if (free) {
		clear_bit(MMF_VM_HUGEPAGE, &mm->flags);
		free_mm_slot(mm_slot);
		mmdrop(mm);
	} else if (mm_slot) {
		/*
		 * This is required to serialize against
		 * khugepaged_test_exit() (which is guaranteed to run
		 * under mmap sem read mode). Stop here (after we
		 * return all pagetables will be destroyed) until
		 * khugepaged has finished working on the pagetables
		 * under the mmap_sem.
		 */
		down_write(&mm->mmap_sem);
		up_write(&mm->mmap_sem);
	}
}

static void release_pte_page(struct page *page)
{
	/* 0 stands for page_is_file_cache(page) == false */
	dec_zone_page_state(page, NR_ISOLATED_ANON + 0);
	unlock_page(page);
	putback_lru_page(page);
}

static void release_pte_pages(pte_t *pte, pte_t *_pte)
{
	while (--_pte >= pte) {
		pte_t pteval = *_pte;
		if (!pte_none(pteval))
			release_pte_page(pte_page(pteval));
	}
}

static void release_all_pte_pages(pte_t *pte)
{
	release_pte_pages(pte, pte + HPAGE_PMD_NR);
}

static int __collapse_huge_page_isolate(struct vm_area_struct *vma,
					unsigned long address,
					pte_t *pte)
{
	struct page *page;
	pte_t *_pte;
	int referenced = 0, isolated = 0, none = 0;
	for (_pte = pte; _pte < pte+HPAGE_PMD_NR;
	     _pte++, address += PAGE_SIZE) {
		pte_t pteval = *_pte;
		if (pte_none(pteval)) {
			if (++none <= khugepaged_max_ptes_none)
				continue;
			else {
				release_pte_pages(pte, _pte);
				goto out;
			}
		}
		if (!pte_present(pteval) || !pte_write(pteval)) {
			release_pte_pages(pte, _pte);
			goto out;
		}
		page = vm_normal_page(vma, address, pteval);
		if (unlikely(!page)) {
			release_pte_pages(pte, _pte);
			goto out;
		}
		VM_BUG_ON(PageCompound(page));
		BUG_ON(!PageAnon(page));
		VM_BUG_ON(!PageSwapBacked(page));

		/* cannot use mapcount: can't collapse if there's a gup pin */
		if (page_count(page) != 1) {
			release_pte_pages(pte, _pte);
			goto out;
		}
		/*
		 * We can do it before isolate_lru_page because the
		 * page can't be freed from under us. NOTE: PG_lock
		 * is needed to serialize against split_huge_page
		 * when invoked from the VM.
		 */
		if (!trylock_page(page)) {
			release_pte_pages(pte, _pte);
			goto out;
		}
		/*
		 * Isolate the page to avoid collapsing an hugepage
		 * currently in use by the VM.
		 */
		if (isolate_lru_page(page)) {
			unlock_page(page);
			release_pte_pages(pte, _pte);
			goto out;
		}
		/* 0 stands for page_is_file_cache(page) == false */
		inc_zone_page_state(page, NR_ISOLATED_ANON + 0);
		VM_BUG_ON(!PageLocked(page));
		VM_BUG_ON(PageLRU(page));

		/* If there is no mapped pte young don't collapse the page */
		if (pte_young(pteval) || PageReferenced(page) ||
		    mmu_notifier_test_young(vma->vm_mm, address))
			referenced = 1;
	}
	if (unlikely(!referenced))
		release_all_pte_pages(pte);
	else
		isolated = 1;
out:
	return isolated;
}

static void __collapse_huge_page_copy(pte_t *pte, struct page *page,
				      struct vm_area_struct *vma,
				      unsigned long address,
				      spinlock_t *ptl)
{
	pte_t *_pte;
	for (_pte = pte; _pte < pte+HPAGE_PMD_NR; _pte++) {
		pte_t pteval = *_pte;
		struct page *src_page;

		if (pte_none(pteval)) {
			clear_user_highpage(page, address);
			add_mm_counter(vma->vm_mm, MM_ANONPAGES, 1);
		} else {
			src_page = pte_page(pteval);
			copy_user_highpage(page, src_page, address, vma);
			VM_BUG_ON(page_mapcount(src_page) != 1);
			VM_BUG_ON(page_count(src_page) != 2);
			release_pte_page(src_page);
			/*
			 * ptl mostly unnecessary, but preempt has to
			 * be disabled to update the per-cpu stats
			 * inside page_remove_rmap().
			 */
			spin_lock(ptl);
			/*
			 * paravirt calls inside pte_clear here are
			 * superfluous.
			 */
			pte_clear(vma->vm_mm, address, _pte);
			page_remove_rmap(src_page);
			spin_unlock(ptl);
			free_page_and_swap_cache(src_page);
		}

		address += PAGE_SIZE;
		page++;
	}
}

static void collapse_huge_page(struct mm_struct *mm,
			       unsigned long address,
			       struct page **hpage,
			       struct vm_area_struct *vma,
			       int node)
{
	pgd_t *pgd;
	pud_t *pud;
	pmd_t *pmd, _pmd;
	pte_t *pte;
	pgtable_t pgtable;
	struct page *new_page;
	spinlock_t *ptl;
	int isolated;
	unsigned long hstart, hend;

	VM_BUG_ON(address & ~HPAGE_PMD_MASK);
#ifndef CONFIG_NUMA
	up_read(&mm->mmap_sem);
	VM_BUG_ON(!*hpage);
	new_page = *hpage;
#else
	VM_BUG_ON(*hpage);
	/*
	 * Allocate the page while the vma is still valid and under
	 * the mmap_sem read mode so there is no memory allocation
	 * later when we take the mmap_sem in write mode. This is more
	 * friendly behavior (OTOH it may actually hide bugs) to
	 * filesystems in userland with daemons allocating memory in
	 * the userland I/O paths.  Allocating memory with the
	 * mmap_sem in read mode is good idea also to allow greater
	 * scalability.
	 */
	new_page = alloc_hugepage_vma(khugepaged_defrag(), vma, address,
				      node, __GFP_OTHER_NODE);

	/*
	 * After allocating the hugepage, release the mmap_sem read lock in
	 * preparation for taking it in write mode.
	 */
	up_read(&mm->mmap_sem);
	if (unlikely(!new_page)) {
		count_vm_event(THP_COLLAPSE_ALLOC_FAILED);
		*hpage = ERR_PTR(-ENOMEM);
		return;
	}
#endif

	count_vm_event(THP_COLLAPSE_ALLOC);
	if (unlikely(mem_cgroup_newpage_charge(new_page, mm, GFP_KERNEL))) {
#ifdef CONFIG_NUMA
		put_page(new_page);
#endif
		return;
	}

	/*
	 * Prevent all access to pagetables with the exception of
	 * gup_fast later hanlded by the ptep_clear_flush and the VM
	 * handled by the anon_vma lock + PG_lock.
	 */
	down_write(&mm->mmap_sem);
	if (unlikely(khugepaged_test_exit(mm)))
		goto out;

	vma = find_vma(mm, address);
	hstart = (vma->vm_start + ~HPAGE_PMD_MASK) & HPAGE_PMD_MASK;
	hend = vma->vm_end & HPAGE_PMD_MASK;
	if (address < hstart || address + HPAGE_PMD_SIZE > hend)
		goto out;

	if ((!(vma->vm_flags & VM_HUGEPAGE) && !khugepaged_always()) ||
	    (vma->vm_flags & VM_NOHUGEPAGE))
		goto out;

	if (!vma->anon_vma || vma->vm_ops)
		goto out;
	if (is_vma_temporary_stack(vma))
		goto out;
	/*
	 * If is_pfn_mapping() is true is_learn_pfn_mapping() must be
	 * true too, verify it here.
	 */
	VM_BUG_ON(is_linear_pfn_mapping(vma) || vma->vm_flags & VM_NO_THP);

	pgd = pgd_offset(mm, address);
	if (!pgd_present(*pgd))
		goto out;

	pud = pud_offset(pgd, address);
	if (!pud_present(*pud))
		goto out;

	pmd = pmd_offset(pud, address);
	/* pmd can't go away or become huge under us */
	if (!pmd_present(*pmd) || pmd_trans_huge(*pmd))
		goto out;

	anon_vma_lock(vma->anon_vma);

	pte = pte_offset_map(pmd, address);
	ptl = pte_lockptr(mm, pmd);

	spin_lock(&mm->page_table_lock); /* probably unnecessary */
	/*
	 * After this gup_fast can't run anymore. This also removes
	 * any huge TLB entry from the CPU so we won't allow
	 * huge and small TLB entries for the same virtual address
	 * to avoid the risk of CPU bugs in that area.
	 */
	_pmd = pmdp_clear_flush_notify(vma, address, pmd);
	spin_unlock(&mm->page_table_lock);

	spin_lock(ptl);
	isolated = __collapse_huge_page_isolate(vma, address, pte);
	spin_unlock(ptl);

	if (unlikely(!isolated)) {
		pte_unmap(pte);
		spin_lock(&mm->page_table_lock);
		BUG_ON(!pmd_none(*pmd));
		set_pmd_at(mm, address, pmd, _pmd);
		spin_unlock(&mm->page_table_lock);
		anon_vma_unlock(vma->anon_vma);
		goto out;
	}

	/*
	 * All pages are isolated and locked so anon_vma rmap
	 * can't run anymore.
	 */
	anon_vma_unlock(vma->anon_vma);

	__collapse_huge_page_copy(pte, new_page, vma, address, ptl);
	pte_unmap(pte);
	__SetPageUptodate(new_page);
	pgtable = pmd_pgtable(_pmd);
	VM_BUG_ON(page_count(pgtable) != 1);
	VM_BUG_ON(page_mapcount(pgtable) != 0);

	_pmd = mk_pmd(new_page, vma->vm_page_prot);
	_pmd = maybe_pmd_mkwrite(pmd_mkdirty(_pmd), vma);
	_pmd = pmd_mkhuge(_pmd);

	/*
	 * spin_lock() below is not the equivalent of smp_wmb(), so
	 * this is needed to avoid the copy_huge_page writes to become
	 * visible after the set_pmd_at() write.
	 */
	smp_wmb();

	spin_lock(&mm->page_table_lock);
	BUG_ON(!pmd_none(*pmd));
	page_add_new_anon_rmap(new_page, vma, address);
	set_pmd_at(mm, address, pmd, _pmd);
	update_mmu_cache(vma, address, _pmd);
	prepare_pmd_huge_pte(pgtable, mm);
	mm->nr_ptes--;
	spin_unlock(&mm->page_table_lock);

#ifndef CONFIG_NUMA
	*hpage = NULL;
#endif
	khugepaged_pages_collapsed++;
out_up_write:
	up_write(&mm->mmap_sem);
	return;

out:
	mem_cgroup_uncharge_page(new_page);
#ifdef CONFIG_NUMA
	put_page(new_page);
#endif
	goto out_up_write;
}

static int khugepaged_scan_pmd(struct mm_struct *mm,
			       struct vm_area_struct *vma,
			       unsigned long address,
			       struct page **hpage)
{
	pgd_t *pgd;
	pud_t *pud;
	pmd_t *pmd;
	pte_t *pte, *_pte;
	int ret = 0, referenced = 0, none = 0;
	struct page *page;
	unsigned long _address;
	spinlock_t *ptl;
	int node = -1;

	VM_BUG_ON(address & ~HPAGE_PMD_MASK);

	pgd = pgd_offset(mm, address);
	if (!pgd_present(*pgd))
		goto out;

	pud = pud_offset(pgd, address);
	if (!pud_present(*pud))
		goto out;

	pmd = pmd_offset(pud, address);
	if (!pmd_present(*pmd) || pmd_trans_huge(*pmd))
		goto out;

	pte = pte_offset_map_lock(mm, pmd, address, &ptl);
	for (_address = address, _pte = pte; _pte < pte+HPAGE_PMD_NR;
	     _pte++, _address += PAGE_SIZE) {
		pte_t pteval = *_pte;
		if (pte_none(pteval)) {
			if (++none <= khugepaged_max_ptes_none)
				continue;
			else
				goto out_unmap;
		}
		if (!pte_present(pteval) || !pte_write(pteval))
			goto out_unmap;
		page = vm_normal_page(vma, _address, pteval);
		if (unlikely(!page))
			goto out_unmap;
		/*
		 * Chose the node of the first page. This could
		 * be more sophisticated and look at more pages,
		 * but isn't for now.
		 */
		if (node == -1)
			node = page_to_nid(page);
		VM_BUG_ON(PageCompound(page));
		if (!PageLRU(page) || PageLocked(page) || !PageAnon(page))
			goto out_unmap;
		/* cannot use mapcount: can't collapse if there's a gup pin */
		if (page_count(page) != 1)
			goto out_unmap;
		if (pte_young(pteval) || PageReferenced(page) ||
		    mmu_notifier_test_young(vma->vm_mm, address))
			referenced = 1;
	}
	if (referenced)
		ret = 1;
out_unmap:
	pte_unmap_unlock(pte, ptl);
	if (ret)
		/* collapse_huge_page will return with the mmap_sem released */
		collapse_huge_page(mm, address, hpage, vma, node);
out:
	return ret;
}

static void collect_mm_slot(struct mm_slot *mm_slot)
{
	struct mm_struct *mm = mm_slot->mm;

	VM_BUG_ON(!spin_is_locked(&khugepaged_mm_lock));

	if (khugepaged_test_exit(mm)) {
		/* free mm_slot */
		hlist_del(&mm_slot->hash);
		list_del(&mm_slot->mm_node);

		/*
		 * Not strictly needed because the mm exited already.
		 *
		 * clear_bit(MMF_VM_HUGEPAGE, &mm->flags);
		 */

		/* khugepaged_mm_lock actually not necessary for the below */
		free_mm_slot(mm_slot);
		mmdrop(mm);
	}
}

static unsigned int khugepaged_scan_mm_slot(unsigned int pages,
					    struct page **hpage)
	__releases(&khugepaged_mm_lock)
	__acquires(&khugepaged_mm_lock)
{
	struct mm_slot *mm_slot;
	struct mm_struct *mm;
	struct vm_area_struct *vma;
	int progress = 0;

	VM_BUG_ON(!pages);
	VM_BUG_ON(!spin_is_locked(&khugepaged_mm_lock));

	if (khugepaged_scan.mm_slot)
		mm_slot = khugepaged_scan.mm_slot;
	else {
		mm_slot = list_entry(khugepaged_scan.mm_head.next,
				     struct mm_slot, mm_node);
		khugepaged_scan.address = 0;
		khugepaged_scan.mm_slot = mm_slot;
	}
	spin_unlock(&khugepaged_mm_lock);

	mm = mm_slot->mm;
	down_read(&mm->mmap_sem);
	if (unlikely(khugepaged_test_exit(mm)))
		vma = NULL;
	else
		vma = find_vma(mm, khugepaged_scan.address);

	progress++;
	for (; vma; vma = vma->vm_next) {
		unsigned long hstart, hend;

		cond_resched();
		if (unlikely(khugepaged_test_exit(mm))) {
			progress++;
			break;
		}

		if ((!(vma->vm_flags & VM_HUGEPAGE) &&
		     !khugepaged_always()) ||
		    (vma->vm_flags & VM_NOHUGEPAGE)) {
		skip:
			progress++;
			continue;
		}
		if (!vma->anon_vma || vma->vm_ops)
			goto skip;
		if (is_vma_temporary_stack(vma))
			goto skip;
		/*
		 * If is_pfn_mapping() is true is_learn_pfn_mapping()
		 * must be true too, verify it here.
		 */
		VM_BUG_ON(is_linear_pfn_mapping(vma) ||
			  vma->vm_flags & VM_NO_THP);

		hstart = (vma->vm_start + ~HPAGE_PMD_MASK) & HPAGE_PMD_MASK;
		hend = vma->vm_end & HPAGE_PMD_MASK;
		if (hstart >= hend)
			goto skip;
		if (khugepaged_scan.address > hend)
			goto skip;
		if (khugepaged_scan.address < hstart)
			khugepaged_scan.address = hstart;
		VM_BUG_ON(khugepaged_scan.address & ~HPAGE_PMD_MASK);

		while (khugepaged_scan.address < hend) {
			int ret;
			cond_resched();
			if (unlikely(khugepaged_test_exit(mm)))
				goto breakouterloop;

			VM_BUG_ON(khugepaged_scan.address < hstart ||
				  khugepaged_scan.address + HPAGE_PMD_SIZE >
				  hend);
			ret = khugepaged_scan_pmd(mm, vma,
						  khugepaged_scan.address,
						  hpage);
			/* move to next address */
			khugepaged_scan.address += HPAGE_PMD_SIZE;
			progress += HPAGE_PMD_NR;
			if (ret)
				/* we released mmap_sem so break loop */
				goto breakouterloop_mmap_sem;
			if (progress >= pages)
				goto breakouterloop;
		}
	}
breakouterloop:
	up_read(&mm->mmap_sem); /* exit_mmap will destroy ptes after this */
breakouterloop_mmap_sem:

	spin_lock(&khugepaged_mm_lock);
	VM_BUG_ON(khugepaged_scan.mm_slot != mm_slot);
	/*
	 * Release the current mm_slot if this mm is about to die, or
	 * if we scanned all vmas of this mm.
	 */
	if (khugepaged_test_exit(mm) || !vma) {
		/*
		 * Make sure that if mm_users is reaching zero while
		 * khugepaged runs here, khugepaged_exit will find
		 * mm_slot not pointing to the exiting mm.
		 */
		if (mm_slot->mm_node.next != &khugepaged_scan.mm_head) {
			khugepaged_scan.mm_slot = list_entry(
				mm_slot->mm_node.next,
				struct mm_slot, mm_node);
			khugepaged_scan.address = 0;
		} else {
			khugepaged_scan.mm_slot = NULL;
			khugepaged_full_scans++;
		}

		collect_mm_slot(mm_slot);
	}

	return progress;
}

static int khugepaged_has_work(void)
{
	return !list_empty(&khugepaged_scan.mm_head) &&
		khugepaged_enabled();
}

static int khugepaged_wait_event(void)
{
	return !list_empty(&khugepaged_scan.mm_head) ||
		!khugepaged_enabled();
}

static void khugepaged_do_scan(struct page **hpage)
{
	unsigned int progress = 0, pass_through_head = 0;
	unsigned int pages = khugepaged_pages_to_scan;

	barrier(); /* write khugepaged_pages_to_scan to local stack */

	while (progress < pages) {
		cond_resched();

#ifndef CONFIG_NUMA
		if (!*hpage) {
			*hpage = alloc_hugepage(khugepaged_defrag());
			if (unlikely(!*hpage)) {
				count_vm_event(THP_COLLAPSE_ALLOC_FAILED);
				break;
			}
			count_vm_event(THP_COLLAPSE_ALLOC);
		}
#else
		if (IS_ERR(*hpage))
			break;
#endif

		if (unlikely(kthread_should_stop() || freezing(current)))
			break;

		spin_lock(&khugepaged_mm_lock);
		if (!khugepaged_scan.mm_slot)
			pass_through_head++;
		if (khugepaged_has_work() &&
		    pass_through_head < 2)
			progress += khugepaged_scan_mm_slot(pages - progress,
							    hpage);
		else
			progress = pages;
		spin_unlock(&khugepaged_mm_lock);
	}
}

static void khugepaged_alloc_sleep(void)
{
	wait_event_freezable_timeout(khugepaged_wait, false,
			msecs_to_jiffies(khugepaged_alloc_sleep_millisecs));
}

#ifndef CONFIG_NUMA
static struct page *khugepaged_alloc_hugepage(void)
{
	struct page *hpage;

	do {
		hpage = alloc_hugepage(khugepaged_defrag());
		if (!hpage) {
			count_vm_event(THP_COLLAPSE_ALLOC_FAILED);
			khugepaged_alloc_sleep();
		} else
			count_vm_event(THP_COLLAPSE_ALLOC);
	} while (unlikely(!hpage) &&
		 likely(khugepaged_enabled()));
	return hpage;
}
#endif

static void khugepaged_loop(void)
{
	struct page *hpage;

#ifdef CONFIG_NUMA
	hpage = NULL;
#endif
	while (likely(khugepaged_enabled())) {
#ifndef CONFIG_NUMA
		hpage = khugepaged_alloc_hugepage();
		if (unlikely(!hpage))
			break;
#else
		if (IS_ERR(hpage)) {
			khugepaged_alloc_sleep();
			hpage = NULL;
		}
#endif

		khugepaged_do_scan(&hpage);
#ifndef CONFIG_NUMA
		if (hpage)
			put_page(hpage);
#endif
		try_to_freeze();
		if (unlikely(kthread_should_stop()))
			break;
		if (khugepaged_has_work()) {
			if (!khugepaged_scan_sleep_millisecs)
				continue;
			wait_event_freezable_timeout(khugepaged_wait, false,
			    msecs_to_jiffies(khugepaged_scan_sleep_millisecs));
		} else if (khugepaged_enabled())
			wait_event_freezable(khugepaged_wait,
					     khugepaged_wait_event());
	}
}

static int khugepaged(void *none)
{
	struct mm_slot *mm_slot;

	set_freezable();
	set_user_nice(current, 19);

	/* serialize with start_khugepaged() */
	mutex_lock(&khugepaged_mutex);

	for (;;) {
		mutex_unlock(&khugepaged_mutex);
		VM_BUG_ON(khugepaged_thread != current);
		khugepaged_loop();
		VM_BUG_ON(khugepaged_thread != current);

		mutex_lock(&khugepaged_mutex);
		if (!khugepaged_enabled())
			break;
		if (unlikely(kthread_should_stop()))
			break;
	}

	spin_lock(&khugepaged_mm_lock);
	mm_slot = khugepaged_scan.mm_slot;
	khugepaged_scan.mm_slot = NULL;
	if (mm_slot)
		collect_mm_slot(mm_slot);
	spin_unlock(&khugepaged_mm_lock);

	khugepaged_thread = NULL;
	mutex_unlock(&khugepaged_mutex);

	return 0;
}

void __split_huge_page_pmd(struct mm_struct *mm, pmd_t *pmd)
{
	struct page *page;

	spin_lock(&mm->page_table_lock);
	if (unlikely(!pmd_trans_huge(*pmd))) {
		spin_unlock(&mm->page_table_lock);
		return;
	}
	page = pmd_page(*pmd);
	VM_BUG_ON(!page_count(page));
	get_page(page);
	spin_unlock(&mm->page_table_lock);

	split_huge_page(page);

	put_page(page);
	BUG_ON(pmd_trans_huge(*pmd));
}

static void split_huge_page_address(struct mm_struct *mm,
				    unsigned long address)
{
	pgd_t *pgd;
	pud_t *pud;
	pmd_t *pmd;

	VM_BUG_ON(!(address & ~HPAGE_PMD_MASK));

	pgd = pgd_offset(mm, address);
	if (!pgd_present(*pgd))
		return;

	pud = pud_offset(pgd, address);
	if (!pud_present(*pud))
		return;

	pmd = pmd_offset(pud, address);
	if (!pmd_present(*pmd))
		return;
	/*
	 * Caller holds the mmap_sem write mode, so a huge pmd cannot
	 * materialize from under us.
	 */
	split_huge_page_pmd(mm, pmd);
}

void __vma_adjust_trans_huge(struct vm_area_struct *vma,
			     unsigned long start,
			     unsigned long end,
			     long adjust_next)
{
	/*
	 * If the new start address isn't hpage aligned and it could
	 * previously contain an hugepage: check if we need to split
	 * an huge pmd.
	 */
	if (start & ~HPAGE_PMD_MASK &&
	    (start & HPAGE_PMD_MASK) >= vma->vm_start &&
	    (start & HPAGE_PMD_MASK) + HPAGE_PMD_SIZE <= vma->vm_end)
		split_huge_page_address(vma->vm_mm, start);

	/*
	 * If the new end address isn't hpage aligned and it could
	 * previously contain an hugepage: check if we need to split
	 * an huge pmd.
	 */
	if (end & ~HPAGE_PMD_MASK &&
	    (end & HPAGE_PMD_MASK) >= vma->vm_start &&
	    (end & HPAGE_PMD_MASK) + HPAGE_PMD_SIZE <= vma->vm_end)
		split_huge_page_address(vma->vm_mm, end);

	/*
	 * If we're also updating the vma->vm_next->vm_start, if the new
	 * vm_next->vm_start isn't page aligned and it could previously
	 * contain an hugepage: check if we need to split an huge pmd.
	 */
	if (adjust_next > 0) {
		struct vm_area_struct *next = vma->vm_next;
		unsigned long nstart = next->vm_start;
		nstart += adjust_next << PAGE_SHIFT;
		if (nstart & ~HPAGE_PMD_MASK &&
		    (nstart & HPAGE_PMD_MASK) >= next->vm_start &&
		    (nstart & HPAGE_PMD_MASK) + HPAGE_PMD_SIZE <= next->vm_end)
			split_huge_page_address(next->vm_mm, nstart);
	}
}<|MERGE_RESOLUTION|>--- conflicted
+++ resolved
@@ -1229,10 +1229,6 @@
 {
 	int i;
 	struct zone *zone = page_zone(page);
-<<<<<<< HEAD
-	int zonestat;
-=======
->>>>>>> dcd6c922
 	int tail_count = 0;
 
 	/* prevent PageLRU to go away from under us, and freeze lru stats */
