VERSION = 4
PATCHLEVEL = 4
<<<<<<< HEAD
SUBLEVEL = 15
=======
SUBLEVEL = 16
>>>>>>> d4f47e60
EXTRAVERSION =
NAME = Blurry Fish Butt

# *DOCUMENTATION*
# To see a list of typical targets execute "make help"
# More info can be located in ./README
# Comments in this file are targeted only to the developer, do not
# expect to learn how to build the kernel reading this file.

# o Do not use make's built-in rules and variables
#   (this increases performance and avoids hard-to-debug behaviour);
# o Look for make include files relative to root of kernel src
MAKEFLAGS += -rR --include-dir=$(CURDIR)

# Avoid funny character set dependencies
unexport LC_ALL
LC_COLLATE=C
LC_NUMERIC=C
export LC_COLLATE LC_NUMERIC

# Avoid interference with shell env settings
unexport GREP_OPTIONS

# We are using a recursive build, so we need to do a little thinking
# to get the ordering right.
#
# Most importantly: sub-Makefiles should only ever modify files in
# their own directory. If in some directory we have a dependency on
# a file in another dir (which doesn't happen often, but it's often
# unavoidable when linking the built-in.o targets which finally
# turn into vmlinux), we will call a sub make in that other dir, and
# after that we are sure that everything which is in that other dir
# is now up to date.
#
# The only cases where we need to modify files which have global
# effects are thus separated out and done before the recursive
# descending is started. They are now explicitly listed as the
# prepare rule.

# Beautify output
# ---------------------------------------------------------------------------
#
# Normally, we echo the whole command before executing it. By making
# that echo $($(quiet)$(cmd)), we now have the possibility to set
# $(quiet) to choose other forms of output instead, e.g.
#
#         quiet_cmd_cc_o_c = Compiling $(RELDIR)/$@
#         cmd_cc_o_c       = $(CC) $(c_flags) -c -o $@ $<
#
# If $(quiet) is empty, the whole command will be printed.
# If it is set to "quiet_", only the short version will be printed.
# If it is set to "silent_", nothing will be printed at all, since
# the variable $(silent_cmd_cc_o_c) doesn't exist.
#
# A simple variant is to prefix commands with $(Q) - that's useful
# for commands that shall be hidden in non-verbose mode.
#
#	$(Q)ln $@ :<
#
# If KBUILD_VERBOSE equals 0 then the above command will be hidden.
# If KBUILD_VERBOSE equals 1 then the above command is displayed.
#
# To put more focus on warnings, be less verbose as default
# Use 'make V=1' to see the full commands

ifeq ("$(origin V)", "command line")
  KBUILD_VERBOSE = $(V)
endif
ifndef KBUILD_VERBOSE
  KBUILD_VERBOSE = 0
endif

ifeq ($(KBUILD_VERBOSE),1)
  quiet =
  Q =
else
  quiet=quiet_
  Q = @
endif

# If the user is running make -s (silent mode), suppress echoing of
# commands

ifneq ($(filter 4.%,$(MAKE_VERSION)),)	# make-4
ifneq ($(filter %s ,$(firstword x$(MAKEFLAGS))),)
  quiet=silent_
endif
else					# make-3.8x
ifneq ($(filter s% -s%,$(MAKEFLAGS)),)
  quiet=silent_
endif
endif

export quiet Q KBUILD_VERBOSE

# kbuild supports saving output files in a separate directory.
# To locate output files in a separate directory two syntaxes are supported.
# In both cases the working directory must be the root of the kernel src.
# 1) O=
# Use "make O=dir/to/store/output/files/"
#
# 2) Set KBUILD_OUTPUT
# Set the environment variable KBUILD_OUTPUT to point to the directory
# where the output files shall be placed.
# export KBUILD_OUTPUT=dir/to/store/output/files/
# make
#
# The O= assignment takes precedence over the KBUILD_OUTPUT environment
# variable.

# KBUILD_SRC is set on invocation of make in OBJ directory
# KBUILD_SRC is not intended to be used by the regular user (for now)
ifeq ($(KBUILD_SRC),)

# OK, Make called in directory where kernel src resides
# Do we want to locate output files in a separate directory?
ifeq ("$(origin O)", "command line")
  KBUILD_OUTPUT := $(O)
endif

# That's our default target when none is given on the command line
PHONY := _all
_all:

# Cancel implicit rules on top Makefile
$(CURDIR)/Makefile Makefile: ;

ifneq ($(KBUILD_OUTPUT),)
# Invoke a second make in the output directory, passing relevant variables
# check that the output directory actually exists
saved-output := $(KBUILD_OUTPUT)
KBUILD_OUTPUT := $(shell mkdir -p $(KBUILD_OUTPUT) && cd $(KBUILD_OUTPUT) \
								&& /bin/pwd)
$(if $(KBUILD_OUTPUT),, \
     $(error failed to create output directory "$(saved-output)"))

PHONY += $(MAKECMDGOALS) sub-make

$(filter-out _all sub-make $(CURDIR)/Makefile, $(MAKECMDGOALS)) _all: sub-make
	@:

sub-make: FORCE
	$(Q)$(MAKE) -C $(KBUILD_OUTPUT) KBUILD_SRC=$(CURDIR) \
	-f $(CURDIR)/Makefile $(filter-out _all sub-make,$(MAKECMDGOALS))

# Leave processing to above invocation of make
skip-makefile := 1
endif # ifneq ($(KBUILD_OUTPUT),)
endif # ifeq ($(KBUILD_SRC),)

# We process the rest of the Makefile if this is the final invocation of make
ifeq ($(skip-makefile),)

# Do not print "Entering directory ...",
# but we want to display it when entering to the output directory
# so that IDEs/editors are able to understand relative filenames.
MAKEFLAGS += --no-print-directory

# Call a source code checker (by default, "sparse") as part of the
# C compilation.
#
# Use 'make C=1' to enable checking of only re-compiled files.
# Use 'make C=2' to enable checking of *all* source files, regardless
# of whether they are re-compiled or not.
#
# See the file "Documentation/sparse.txt" for more details, including
# where to get the "sparse" utility.

ifeq ("$(origin C)", "command line")
  KBUILD_CHECKSRC = $(C)
endif
ifndef KBUILD_CHECKSRC
  KBUILD_CHECKSRC = 0
endif

# Use make M=dir to specify directory of external module to build
# Old syntax make ... SUBDIRS=$PWD is still supported
# Setting the environment variable KBUILD_EXTMOD take precedence
ifdef SUBDIRS
  KBUILD_EXTMOD ?= $(SUBDIRS)
endif

ifeq ("$(origin M)", "command line")
  KBUILD_EXTMOD := $(M)
endif

# If building an external module we do not care about the all: rule
# but instead _all depend on modules
PHONY += all
ifeq ($(KBUILD_EXTMOD),)
_all: all
else
_all: modules
endif

ifeq ($(KBUILD_SRC),)
        # building in the source tree
        srctree := .
else
        ifeq ($(KBUILD_SRC)/,$(dir $(CURDIR)))
                # building in a subdirectory of the source tree
                srctree := ..
        else
                srctree := $(KBUILD_SRC)
        endif
endif
objtree		:= .
src		:= $(srctree)
obj		:= $(objtree)

VPATH		:= $(srctree)$(if $(KBUILD_EXTMOD),:$(KBUILD_EXTMOD))

export srctree objtree VPATH

# SUBARCH tells the usermode build what the underlying arch is.  That is set
# first, and if a usermode build is happening, the "ARCH=um" on the command
# line overrides the setting of ARCH below.  If a native build is happening,
# then ARCH is assigned, getting whatever value it gets normally, and
# SUBARCH is subsequently ignored.

SUBARCH := $(shell uname -m | sed -e s/i.86/x86/ -e s/x86_64/x86/ \
				  -e s/sun4u/sparc64/ \
				  -e s/arm.*/arm/ -e s/sa110/arm/ \
				  -e s/s390x/s390/ -e s/parisc64/parisc/ \
				  -e s/ppc.*/powerpc/ -e s/mips.*/mips/ \
				  -e s/sh[234].*/sh/ -e s/aarch64.*/arm64/ )

# Cross compiling and selecting different set of gcc/bin-utils
# ---------------------------------------------------------------------------
#
# When performing cross compilation for other architectures ARCH shall be set
# to the target architecture. (See arch/* for the possibilities).
# ARCH can be set during invocation of make:
# make ARCH=ia64
# Another way is to have ARCH set in the environment.
# The default ARCH is the host where make is executed.

# CROSS_COMPILE specify the prefix used for all executables used
# during compilation. Only gcc and related bin-utils executables
# are prefixed with $(CROSS_COMPILE).
# CROSS_COMPILE can be set on the command line
# make CROSS_COMPILE=ia64-linux-
# Alternatively CROSS_COMPILE can be set in the environment.
# A third alternative is to store a setting in .config so that plain
# "make" in the configured kernel build directory always uses that.
# Default value for CROSS_COMPILE is not to prefix executables
# Note: Some architectures assign CROSS_COMPILE in their arch/*/Makefile
ARCH		?= $(SUBARCH)
CROSS_COMPILE	?= $(CONFIG_CROSS_COMPILE:"%"=%)

# Architecture as present in compile.h
UTS_MACHINE 	:= $(ARCH)
SRCARCH 	:= $(ARCH)

# Additional ARCH settings for x86
ifeq ($(ARCH),i386)
        SRCARCH := x86
endif
ifeq ($(ARCH),x86_64)
        SRCARCH := x86
endif

# Additional ARCH settings for sparc
ifeq ($(ARCH),sparc32)
       SRCARCH := sparc
endif
ifeq ($(ARCH),sparc64)
       SRCARCH := sparc
endif

# Additional ARCH settings for sh
ifeq ($(ARCH),sh64)
       SRCARCH := sh
endif

# Additional ARCH settings for tile
ifeq ($(ARCH),tilepro)
       SRCARCH := tile
endif
ifeq ($(ARCH),tilegx)
       SRCARCH := tile
endif

# Where to locate arch specific headers
hdr-arch  := $(SRCARCH)

KCONFIG_CONFIG	?= .config
export KCONFIG_CONFIG

# SHELL used by kbuild
CONFIG_SHELL := $(shell if [ -x "$$BASH" ]; then echo $$BASH; \
	  else if [ -x /bin/bash ]; then echo /bin/bash; \
	  else echo sh; fi ; fi)

HOSTCC       = gcc
HOSTCXX      = g++
HOSTCFLAGS   = -Wall -Wmissing-prototypes -Wstrict-prototypes -O2 -fomit-frame-pointer -std=gnu89
HOSTCXXFLAGS = -O2

ifeq ($(shell $(HOSTCC) -v 2>&1 | grep -c "clang version"), 1)
HOSTCFLAGS  += -Wno-unused-value -Wno-unused-parameter \
		-Wno-missing-field-initializers -fno-delete-null-pointer-checks
endif

# Decide whether to build built-in, modular, or both.
# Normally, just do built-in.

KBUILD_MODULES :=
KBUILD_BUILTIN := 1

# If we have only "make modules", don't compile built-in objects.
# When we're building modules with modversions, we need to consider
# the built-in objects during the descend as well, in order to
# make sure the checksums are up to date before we record them.

ifeq ($(MAKECMDGOALS),modules)
  KBUILD_BUILTIN := $(if $(CONFIG_MODVERSIONS),1)
endif

# If we have "make <whatever> modules", compile modules
# in addition to whatever we do anyway.
# Just "make" or "make all" shall build modules as well

ifneq ($(filter all _all modules,$(MAKECMDGOALS)),)
  KBUILD_MODULES := 1
endif

ifeq ($(MAKECMDGOALS),)
  KBUILD_MODULES := 1
endif

export KBUILD_MODULES KBUILD_BUILTIN
export KBUILD_CHECKSRC KBUILD_SRC KBUILD_EXTMOD

# We need some generic definitions (do not try to remake the file).
scripts/Kbuild.include: ;
include scripts/Kbuild.include

# Make variables (CC, etc...)
AS		= $(CROSS_COMPILE)as
LD		= $(CROSS_COMPILE)ld
CC		= $(CROSS_COMPILE)gcc
CPP		= $(CC) -E
AR		= $(CROSS_COMPILE)ar
NM		= $(CROSS_COMPILE)nm
STRIP		= $(CROSS_COMPILE)strip
OBJCOPY		= $(CROSS_COMPILE)objcopy
OBJDUMP		= $(CROSS_COMPILE)objdump
AWK		= awk
GENKSYMS	= scripts/genksyms/genksyms
INSTALLKERNEL  := installkernel
DEPMOD		= /sbin/depmod
PERL		= perl
PYTHON		= python
CHECK		= sparse

CHECKFLAGS     := -D__linux__ -Dlinux -D__STDC__ -Dunix -D__unix__ \
		  -Wbitwise -Wno-return-void $(CF)
CFLAGS_MODULE   =
AFLAGS_MODULE   =
LDFLAGS_MODULE  =
CFLAGS_KERNEL	=
AFLAGS_KERNEL	=
CFLAGS_GCOV	= -fprofile-arcs -ftest-coverage -fno-tree-loop-im


# Use USERINCLUDE when you must reference the UAPI directories only.
USERINCLUDE    := \
		-I$(srctree)/arch/$(hdr-arch)/include/uapi \
		-Iarch/$(hdr-arch)/include/generated/uapi \
		-I$(srctree)/include/uapi \
		-Iinclude/generated/uapi \
                -include $(srctree)/include/linux/kconfig.h

# Use LINUXINCLUDE when you must reference the include/ directory.
# Needed to be compatible with the O= option
LINUXINCLUDE    := \
		-I$(srctree)/arch/$(hdr-arch)/include \
		-Iarch/$(hdr-arch)/include/generated/uapi \
		-Iarch/$(hdr-arch)/include/generated \
		$(if $(KBUILD_SRC), -I$(srctree)/include) \
		-Iinclude \
		$(USERINCLUDE)

KBUILD_CPPFLAGS := -D__KERNEL__

KBUILD_CFLAGS   := -Wall -Wundef -Wstrict-prototypes -Wno-trigraphs \
		   -fno-strict-aliasing -fno-common \
		   -Werror-implicit-function-declaration \
		   -Wno-format-security \
		   -std=gnu89

KBUILD_AFLAGS_KERNEL :=
KBUILD_CFLAGS_KERNEL :=
KBUILD_AFLAGS   := -D__ASSEMBLY__
KBUILD_AFLAGS_MODULE  := -DMODULE
KBUILD_CFLAGS_MODULE  := -DMODULE
KBUILD_LDFLAGS_MODULE := -T $(srctree)/scripts/module-common.lds

# Read KERNELRELEASE from include/config/kernel.release (if it exists)
KERNELRELEASE = $(shell cat include/config/kernel.release 2> /dev/null)
KERNELVERSION = $(VERSION)$(if $(PATCHLEVEL),.$(PATCHLEVEL)$(if $(SUBLEVEL),.$(SUBLEVEL)))$(EXTRAVERSION)

export VERSION PATCHLEVEL SUBLEVEL KERNELRELEASE KERNELVERSION
export ARCH SRCARCH CONFIG_SHELL HOSTCC HOSTCFLAGS CROSS_COMPILE AS LD CC
export CPP AR NM STRIP OBJCOPY OBJDUMP
export MAKE AWK GENKSYMS INSTALLKERNEL PERL PYTHON UTS_MACHINE
export HOSTCXX HOSTCXXFLAGS LDFLAGS_MODULE CHECK CHECKFLAGS

export KBUILD_CPPFLAGS NOSTDINC_FLAGS LINUXINCLUDE OBJCOPYFLAGS LDFLAGS
export KBUILD_CFLAGS CFLAGS_KERNEL CFLAGS_MODULE CFLAGS_GCOV CFLAGS_KASAN
export KBUILD_AFLAGS AFLAGS_KERNEL AFLAGS_MODULE
export KBUILD_AFLAGS_MODULE KBUILD_CFLAGS_MODULE KBUILD_LDFLAGS_MODULE
export KBUILD_AFLAGS_KERNEL KBUILD_CFLAGS_KERNEL
export KBUILD_ARFLAGS

# When compiling out-of-tree modules, put MODVERDIR in the module
# tree rather than in the kernel tree. The kernel tree might
# even be read-only.
export MODVERDIR := $(if $(KBUILD_EXTMOD),$(firstword $(KBUILD_EXTMOD))/).tmp_versions

# Files to ignore in find ... statements

export RCS_FIND_IGNORE := \( -name SCCS -o -name BitKeeper -o -name .svn -o    \
			  -name CVS -o -name .pc -o -name .hg -o -name .git \) \
			  -prune -o
export RCS_TAR_IGNORE := --exclude SCCS --exclude BitKeeper --exclude .svn \
			 --exclude CVS --exclude .pc --exclude .hg --exclude .git

# ===========================================================================
# Rules shared between *config targets and build targets

# Basic helpers built in scripts/
PHONY += scripts_basic
scripts_basic:
	$(Q)$(MAKE) $(build)=scripts/basic
	$(Q)rm -f .tmp_quiet_recordmcount

# To avoid any implicit rule to kick in, define an empty command.
scripts/basic/%: scripts_basic ;

PHONY += outputmakefile
# outputmakefile generates a Makefile in the output directory, if using a
# separate output directory. This allows convenient use of make in the
# output directory.
outputmakefile:
ifneq ($(KBUILD_SRC),)
	$(Q)ln -fsn $(srctree) source
	$(Q)$(CONFIG_SHELL) $(srctree)/scripts/mkmakefile \
	    $(srctree) $(objtree) $(VERSION) $(PATCHLEVEL)
endif

# Support for using generic headers in asm-generic
PHONY += asm-generic
asm-generic:
	$(Q)$(MAKE) -f $(srctree)/scripts/Makefile.asm-generic \
	            src=asm obj=arch/$(SRCARCH)/include/generated/asm
	$(Q)$(MAKE) -f $(srctree)/scripts/Makefile.asm-generic \
	            src=uapi/asm obj=arch/$(SRCARCH)/include/generated/uapi/asm

# To make sure we do not include .config for any of the *config targets
# catch them early, and hand them over to scripts/kconfig/Makefile
# It is allowed to specify more targets when calling make, including
# mixing *config targets and build targets.
# For example 'make oldconfig all'.
# Detect when mixed targets is specified, and make a second invocation
# of make so .config is not included in this case either (for *config).

version_h := include/generated/uapi/linux/version.h
old_version_h := include/linux/version.h

no-dot-config-targets := clean mrproper distclean \
			 cscope gtags TAGS tags help% %docs check% coccicheck \
			 $(version_h) headers_% archheaders archscripts \
			 kernelversion %src-pkg

config-targets := 0
mixed-targets  := 0
dot-config     := 1

ifneq ($(filter $(no-dot-config-targets), $(MAKECMDGOALS)),)
	ifeq ($(filter-out $(no-dot-config-targets), $(MAKECMDGOALS)),)
		dot-config := 0
	endif
endif

ifeq ($(KBUILD_EXTMOD),)
        ifneq ($(filter config %config,$(MAKECMDGOALS)),)
                config-targets := 1
                ifneq ($(words $(MAKECMDGOALS)),1)
                        mixed-targets := 1
                endif
        endif
endif

ifeq ($(mixed-targets),1)
# ===========================================================================
# We're called with mixed targets (*config and build targets).
# Handle them one by one.

PHONY += $(MAKECMDGOALS) __build_one_by_one

$(filter-out __build_one_by_one, $(MAKECMDGOALS)): __build_one_by_one
	@:

__build_one_by_one:
	$(Q)set -e; \
	for i in $(MAKECMDGOALS); do \
		$(MAKE) -f $(srctree)/Makefile $$i; \
	done

else
ifeq ($(config-targets),1)
# ===========================================================================
# *config targets only - make sure prerequisites are updated, and descend
# in scripts/kconfig to make the *config target

# Read arch specific Makefile to set KBUILD_DEFCONFIG as needed.
# KBUILD_DEFCONFIG may point out an alternative default configuration
# used for 'make defconfig'
include arch/$(SRCARCH)/Makefile
export KBUILD_DEFCONFIG KBUILD_KCONFIG

config: scripts_basic outputmakefile FORCE
	$(Q)$(MAKE) $(build)=scripts/kconfig $@

%config: scripts_basic outputmakefile FORCE
	$(Q)$(MAKE) $(build)=scripts/kconfig $@

else
# ===========================================================================
# Build targets only - this includes vmlinux, arch specific targets, clean
# targets and others. In general all targets except *config targets.

ifeq ($(KBUILD_EXTMOD),)
# Additional helpers built in scripts/
# Carefully list dependencies so we do not try to build scripts twice
# in parallel
PHONY += scripts
scripts: scripts_basic include/config/auto.conf include/config/tristate.conf \
	 asm-generic
	$(Q)$(MAKE) $(build)=$(@)

# Objects we will link into vmlinux / subdirs we need to visit
init-y		:= init/
drivers-y	:= drivers/ sound/ firmware/
net-y		:= net/
libs-y		:= lib/
core-y		:= usr/
virt-y		:= virt/
endif # KBUILD_EXTMOD

ifeq ($(dot-config),1)
# Read in config
-include include/config/auto.conf

ifeq ($(KBUILD_EXTMOD),)
# Read in dependencies to all Kconfig* files, make sure to run
# oldconfig if changes are detected.
-include include/config/auto.conf.cmd

# To avoid any implicit rule to kick in, define an empty command
$(KCONFIG_CONFIG) include/config/auto.conf.cmd: ;

# If .config is newer than include/config/auto.conf, someone tinkered
# with it and forgot to run make oldconfig.
# if auto.conf.cmd is missing then we are probably in a cleaned tree so
# we execute the config step to be sure to catch updated Kconfig files
include/config/%.conf: $(KCONFIG_CONFIG) include/config/auto.conf.cmd
	$(Q)$(MAKE) -f $(srctree)/Makefile silentoldconfig
else
# external modules needs include/generated/autoconf.h and include/config/auto.conf
# but do not care if they are up-to-date. Use auto.conf to trigger the test
PHONY += include/config/auto.conf

include/config/auto.conf:
	$(Q)test -e include/generated/autoconf.h -a -e $@ || (		\
	echo >&2;							\
	echo >&2 "  ERROR: Kernel configuration is invalid.";		\
	echo >&2 "         include/generated/autoconf.h or $@ are missing.";\
	echo >&2 "         Run 'make oldconfig && make prepare' on kernel src to fix it.";	\
	echo >&2 ;							\
	/bin/false)

endif # KBUILD_EXTMOD

else
# Dummy target needed, because used as prerequisite
include/config/auto.conf: ;
endif # $(dot-config)

# The all: target is the default when no target is given on the
# command line.
# This allow a user to issue only 'make' to build a kernel including modules
# Defaults to vmlinux, but the arch makefile usually adds further targets
all: vmlinux

# The arch Makefile can set ARCH_{CPP,A,C}FLAGS to override the default
# values of the respective KBUILD_* variables
ARCH_CPPFLAGS :=
ARCH_AFLAGS :=
ARCH_CFLAGS :=
include arch/$(SRCARCH)/Makefile

KBUILD_CFLAGS	+= $(call cc-option,-fno-delete-null-pointer-checks,)

ifdef CONFIG_CC_OPTIMIZE_FOR_SIZE
KBUILD_CFLAGS	+= -Os $(call cc-disable-warning,maybe-uninitialized,)
else
KBUILD_CFLAGS	+= -O2
endif

# Tell gcc to never replace conditional load with a non-conditional one
KBUILD_CFLAGS	+= $(call cc-option,--param=allow-store-data-races=0)

ifdef CONFIG_READABLE_ASM
# Disable optimizations that make assembler listings hard to read.
# reorder blocks reorders the control in the function
# ipa clone creates specialized cloned functions
# partial inlining inlines only parts of functions
KBUILD_CFLAGS += $(call cc-option,-fno-reorder-blocks,) \
                 $(call cc-option,-fno-ipa-cp-clone,) \
                 $(call cc-option,-fno-partial-inlining)
endif

ifneq ($(CONFIG_FRAME_WARN),0)
KBUILD_CFLAGS += $(call cc-option,-Wframe-larger-than=${CONFIG_FRAME_WARN})
endif

# Handle stack protector mode.
#
# Since kbuild can potentially perform two passes (first with the old
# .config values and then with updated .config values), we cannot error out
# if a desired compiler option is unsupported. If we were to error, kbuild
# could never get to the second pass and actually notice that we changed
# the option to something that was supported.
#
# Additionally, we don't want to fallback and/or silently change which compiler
# flags will be used, since that leads to producing kernels with different
# security feature characteristics depending on the compiler used. ("But I
# selected CC_STACKPROTECTOR_STRONG! Why did it build with _REGULAR?!")
#
# The middle ground is to warn here so that the failed option is obvious, but
# to let the build fail with bad compiler flags so that we can't produce a
# kernel when there is a CONFIG and compiler mismatch.
#
ifdef CONFIG_CC_STACKPROTECTOR_REGULAR
  stackp-flag := -fstack-protector
  ifeq ($(call cc-option, $(stackp-flag)),)
    $(warning Cannot use CONFIG_CC_STACKPROTECTOR_REGULAR: \
             -fstack-protector not supported by compiler)
  endif
else
ifdef CONFIG_CC_STACKPROTECTOR_STRONG
  stackp-flag := -fstack-protector-strong
  ifeq ($(call cc-option, $(stackp-flag)),)
    $(warning Cannot use CONFIG_CC_STACKPROTECTOR_STRONG: \
	      -fstack-protector-strong not supported by compiler)
  endif
else
  # Force off for distro compilers that enable stack protector by default.
  stackp-flag := $(call cc-option, -fno-stack-protector)
endif
endif
KBUILD_CFLAGS += $(stackp-flag)

ifeq ($(cc-name),clang)
KBUILD_CPPFLAGS += $(call cc-option,-Qunused-arguments,)
KBUILD_CPPFLAGS += $(call cc-option,-Wno-unknown-warning-option,)
KBUILD_CFLAGS += $(call cc-disable-warning, unused-variable)
KBUILD_CFLAGS += $(call cc-disable-warning, format-invalid-specifier)
KBUILD_CFLAGS += $(call cc-disable-warning, gnu)
# Quiet clang warning: comparison of unsigned expression < 0 is always false
KBUILD_CFLAGS += $(call cc-disable-warning, tautological-compare)
# CLANG uses a _MergedGlobals as optimization, but this breaks modpost, as the
# source of a reference will be _MergedGlobals and not on of the whitelisted names.
# See modpost pattern 2
KBUILD_CFLAGS += $(call cc-option, -mno-global-merge,)
KBUILD_CFLAGS += $(call cc-option, -fcatch-undefined-behavior)
else

# These warnings generated too much noise in a regular build.
# Use make W=1 to enable them (see scripts/Makefile.build)
KBUILD_CFLAGS += $(call cc-disable-warning, unused-but-set-variable)
KBUILD_CFLAGS += $(call cc-disable-warning, unused-const-variable)
endif

ifdef CONFIG_FRAME_POINTER
KBUILD_CFLAGS	+= -fno-omit-frame-pointer -fno-optimize-sibling-calls
else
# Some targets (ARM with Thumb2, for example), can't be built with frame
# pointers.  For those, we don't have FUNCTION_TRACER automatically
# select FRAME_POINTER.  However, FUNCTION_TRACER adds -pg, and this is
# incompatible with -fomit-frame-pointer with current GCC, so we don't use
# -fomit-frame-pointer with FUNCTION_TRACER.
ifndef CONFIG_FUNCTION_TRACER
KBUILD_CFLAGS	+= -fomit-frame-pointer
endif
endif

KBUILD_CFLAGS   += $(call cc-option, -fno-var-tracking-assignments)

ifdef CONFIG_DEBUG_INFO
ifdef CONFIG_DEBUG_INFO_SPLIT
KBUILD_CFLAGS   += $(call cc-option, -gsplit-dwarf, -g)
else
KBUILD_CFLAGS	+= -g
endif
KBUILD_AFLAGS	+= -Wa,-gdwarf-2
endif
ifdef CONFIG_DEBUG_INFO_DWARF4
KBUILD_CFLAGS	+= $(call cc-option, -gdwarf-4,)
endif

ifdef CONFIG_DEBUG_INFO_REDUCED
KBUILD_CFLAGS 	+= $(call cc-option, -femit-struct-debug-baseonly) \
		   $(call cc-option,-fno-var-tracking)
endif

ifdef CONFIG_FUNCTION_TRACER
ifndef CC_FLAGS_FTRACE
CC_FLAGS_FTRACE := -pg
endif
export CC_FLAGS_FTRACE
ifdef CONFIG_HAVE_FENTRY
CC_USING_FENTRY	:= $(call cc-option, -mfentry -DCC_USING_FENTRY)
endif
KBUILD_CFLAGS	+= $(CC_FLAGS_FTRACE) $(CC_USING_FENTRY)
KBUILD_AFLAGS	+= $(CC_USING_FENTRY)
ifdef CONFIG_DYNAMIC_FTRACE
	ifdef CONFIG_HAVE_C_RECORDMCOUNT
		BUILD_C_RECORDMCOUNT := y
		export BUILD_C_RECORDMCOUNT
	endif
endif
endif

# We trigger additional mismatches with less inlining
ifdef CONFIG_DEBUG_SECTION_MISMATCH
KBUILD_CFLAGS += $(call cc-option, -fno-inline-functions-called-once)
endif

# arch Makefile may override CC so keep this after arch Makefile is included
NOSTDINC_FLAGS += -nostdinc -isystem $(shell $(CC) -print-file-name=include)
CHECKFLAGS     += $(NOSTDINC_FLAGS)

# warn about C99 declaration after statement
KBUILD_CFLAGS += $(call cc-option,-Wdeclaration-after-statement,)

# disable pointer signed / unsigned warnings in gcc 4.0
KBUILD_CFLAGS += $(call cc-disable-warning, pointer-sign)

# disable invalid "can't wrap" optimizations for signed / pointers
KBUILD_CFLAGS	+= $(call cc-option,-fno-strict-overflow)

# conserve stack if available
KBUILD_CFLAGS   += $(call cc-option,-fconserve-stack)

# disallow errors like 'EXPORT_GPL(foo);' with missing header
KBUILD_CFLAGS   += $(call cc-option,-Werror=implicit-int)

# require functions to have arguments in prototypes, not empty 'int foo()'
KBUILD_CFLAGS   += $(call cc-option,-Werror=strict-prototypes)

# Prohibit date/time macros, which would make the build non-deterministic
KBUILD_CFLAGS   += $(call cc-option,-Werror=date-time)

# use the deterministic mode of AR if available
KBUILD_ARFLAGS := $(call ar-option,D)

# check for 'asm goto'
ifeq ($(shell $(CONFIG_SHELL) $(srctree)/scripts/gcc-goto.sh $(CC)), y)
	KBUILD_CFLAGS += -DCC_HAVE_ASM_GOTO
	KBUILD_AFLAGS += -DCC_HAVE_ASM_GOTO
endif

include scripts/Makefile.kasan
include scripts/Makefile.extrawarn

# Add any arch overrides and user supplied CPPFLAGS, AFLAGS and CFLAGS as the
# last assignments
KBUILD_CPPFLAGS += $(ARCH_CPPFLAGS) $(KCPPFLAGS)
KBUILD_AFLAGS   += $(ARCH_AFLAGS)   $(KAFLAGS)
KBUILD_CFLAGS   += $(ARCH_CFLAGS)   $(KCFLAGS)

# Use --build-id when available.
LDFLAGS_BUILD_ID = $(patsubst -Wl$(comma)%,%,\
			      $(call cc-ldoption, -Wl$(comma)--build-id,))
KBUILD_LDFLAGS_MODULE += $(LDFLAGS_BUILD_ID)
LDFLAGS_vmlinux += $(LDFLAGS_BUILD_ID)

ifeq ($(CONFIG_STRIP_ASM_SYMS),y)
LDFLAGS_vmlinux	+= $(call ld-option, -X,)
endif

# Default kernel image to build when no specific target is given.
# KBUILD_IMAGE may be overruled on the command line or
# set in the environment
# Also any assignments in arch/$(ARCH)/Makefile take precedence over
# this default value
export KBUILD_IMAGE ?= vmlinux

#
# INSTALL_PATH specifies where to place the updated kernel and system map
# images. Default is /boot, but you can set it to other values
export	INSTALL_PATH ?= /boot

#
# INSTALL_DTBS_PATH specifies a prefix for relocations required by build roots.
# Like INSTALL_MOD_PATH, it isn't defined in the Makefile, but can be passed as
# an argument if needed. Otherwise it defaults to the kernel install path
#
export INSTALL_DTBS_PATH ?= $(INSTALL_PATH)/dtbs/$(KERNELRELEASE)

#
# INSTALL_MOD_PATH specifies a prefix to MODLIB for module directory
# relocations required by build roots.  This is not defined in the
# makefile but the argument can be passed to make if needed.
#

MODLIB	= $(INSTALL_MOD_PATH)/lib/modules/$(KERNELRELEASE)
export MODLIB

#
# INSTALL_MOD_STRIP, if defined, will cause modules to be
# stripped after they are installed.  If INSTALL_MOD_STRIP is '1', then
# the default option --strip-debug will be used.  Otherwise,
# INSTALL_MOD_STRIP value will be used as the options to the strip command.

ifdef INSTALL_MOD_STRIP
ifeq ($(INSTALL_MOD_STRIP),1)
mod_strip_cmd = $(STRIP) --strip-debug
else
mod_strip_cmd = $(STRIP) $(INSTALL_MOD_STRIP)
endif # INSTALL_MOD_STRIP=1
else
mod_strip_cmd = true
endif # INSTALL_MOD_STRIP
export mod_strip_cmd

# CONFIG_MODULE_COMPRESS, if defined, will cause module to be compressed
# after they are installed in agreement with CONFIG_MODULE_COMPRESS_GZIP
# or CONFIG_MODULE_COMPRESS_XZ.

mod_compress_cmd = true
ifdef CONFIG_MODULE_COMPRESS
  ifdef CONFIG_MODULE_COMPRESS_GZIP
    mod_compress_cmd = gzip -n -f
  endif # CONFIG_MODULE_COMPRESS_GZIP
  ifdef CONFIG_MODULE_COMPRESS_XZ
    mod_compress_cmd = xz -f
  endif # CONFIG_MODULE_COMPRESS_XZ
endif # CONFIG_MODULE_COMPRESS
export mod_compress_cmd

# Select initial ramdisk compression format, default is gzip(1).
# This shall be used by the dracut(8) tool while creating an initramfs image.
#
INITRD_COMPRESS-y                  := gzip
INITRD_COMPRESS-$(CONFIG_RD_BZIP2) := bzip2
INITRD_COMPRESS-$(CONFIG_RD_LZMA)  := lzma
INITRD_COMPRESS-$(CONFIG_RD_XZ)    := xz
INITRD_COMPRESS-$(CONFIG_RD_LZO)   := lzo
INITRD_COMPRESS-$(CONFIG_RD_LZ4)   := lz4
# do not export INITRD_COMPRESS, since we didn't actually
# choose a sane default compression above.
# export INITRD_COMPRESS := $(INITRD_COMPRESS-y)

ifdef CONFIG_MODULE_SIG_ALL
$(eval $(call config_filename,MODULE_SIG_KEY))

mod_sign_cmd = scripts/sign-file $(CONFIG_MODULE_SIG_HASH) $(MODULE_SIG_KEY_SRCPREFIX)$(CONFIG_MODULE_SIG_KEY) certs/signing_key.x509
else
mod_sign_cmd = true
endif
export mod_sign_cmd


ifeq ($(KBUILD_EXTMOD),)
core-y		+= kernel/ certs/ mm/ fs/ ipc/ security/ crypto/ block/

vmlinux-dirs	:= $(patsubst %/,%,$(filter %/, $(init-y) $(init-m) \
		     $(core-y) $(core-m) $(drivers-y) $(drivers-m) \
		     $(net-y) $(net-m) $(libs-y) $(libs-m) $(virt-y)))

vmlinux-alldirs	:= $(sort $(vmlinux-dirs) $(patsubst %/,%,$(filter %/, \
		     $(init-) $(core-) $(drivers-) $(net-) $(libs-) $(virt-))))

init-y		:= $(patsubst %/, %/built-in.o, $(init-y))
core-y		:= $(patsubst %/, %/built-in.o, $(core-y))
drivers-y	:= $(patsubst %/, %/built-in.o, $(drivers-y))
net-y		:= $(patsubst %/, %/built-in.o, $(net-y))
libs-y1		:= $(patsubst %/, %/lib.a, $(libs-y))
libs-y2		:= $(patsubst %/, %/built-in.o, $(libs-y))
libs-y		:= $(libs-y1) $(libs-y2)
virt-y		:= $(patsubst %/, %/built-in.o, $(virt-y))

# Externally visible symbols (used by link-vmlinux.sh)
export KBUILD_VMLINUX_INIT := $(head-y) $(init-y)
export KBUILD_VMLINUX_MAIN := $(core-y) $(libs-y) $(drivers-y) $(net-y) $(virt-y)
export KBUILD_LDS          := arch/$(SRCARCH)/kernel/vmlinux.lds
export LDFLAGS_vmlinux
# used by scripts/pacmage/Makefile
export KBUILD_ALLDIRS := $(sort $(filter-out arch/%,$(vmlinux-alldirs)) arch Documentation include samples scripts tools)

vmlinux-deps := $(KBUILD_LDS) $(KBUILD_VMLINUX_INIT) $(KBUILD_VMLINUX_MAIN)

# Final link of vmlinux
      cmd_link-vmlinux = $(CONFIG_SHELL) $< $(LD) $(LDFLAGS) $(LDFLAGS_vmlinux)
quiet_cmd_link-vmlinux = LINK    $@

# Include targets which we want to
# execute if the rest of the kernel build went well.
vmlinux: scripts/link-vmlinux.sh $(vmlinux-deps) FORCE
ifdef CONFIG_HEADERS_CHECK
	$(Q)$(MAKE) -f $(srctree)/Makefile headers_check
endif
ifdef CONFIG_SAMPLES
	$(Q)$(MAKE) $(build)=samples
endif
ifdef CONFIG_BUILD_DOCSRC
	$(Q)$(MAKE) $(build)=Documentation
endif
ifdef CONFIG_GDB_SCRIPTS
	$(Q)ln -fsn `cd $(srctree) && /bin/pwd`/scripts/gdb/vmlinux-gdb.py
endif
	+$(call if_changed,link-vmlinux)

# The actual objects are generated when descending,
# make sure no implicit rule kicks in
$(sort $(vmlinux-deps)): $(vmlinux-dirs) ;

# Handle descending into subdirectories listed in $(vmlinux-dirs)
# Preset locale variables to speed up the build process. Limit locale
# tweaks to this spot to avoid wrong language settings when running
# make menuconfig etc.
# Error messages still appears in the original language

PHONY += $(vmlinux-dirs)
$(vmlinux-dirs): prepare scripts
	$(Q)$(MAKE) $(build)=$@

define filechk_kernel.release
	echo "$(KERNELVERSION)$$($(CONFIG_SHELL) $(srctree)/scripts/setlocalversion $(srctree))"
endef

# Store (new) KERNELRELEASE string in include/config/kernel.release
include/config/kernel.release: include/config/auto.conf FORCE
	$(call filechk,kernel.release)


# Things we need to do before we recursively start building the kernel
# or the modules are listed in "prepare".
# A multi level approach is used. prepareN is processed before prepareN-1.
# archprepare is used in arch Makefiles and when processed asm symlink,
# version.h and scripts_basic is processed / created.

# Listed in dependency order
PHONY += prepare archprepare prepare0 prepare1 prepare2 prepare3

# prepare3 is used to check if we are building in a separate output directory,
# and if so do:
# 1) Check that make has not been executed in the kernel src $(srctree)
prepare3: include/config/kernel.release
ifneq ($(KBUILD_SRC),)
	@$(kecho) '  Using $(srctree) as source for kernel'
	$(Q)if [ -f $(srctree)/.config -o -d $(srctree)/include/config ]; then \
		echo >&2 "  $(srctree) is not clean, please run 'make mrproper'"; \
		echo >&2 "  in the '$(srctree)' directory.";\
		/bin/false; \
	fi;
endif

# prepare2 creates a makefile if using a separate output directory
prepare2: prepare3 outputmakefile asm-generic

prepare1: prepare2 $(version_h) include/generated/utsrelease.h \
                   include/config/auto.conf
	$(cmd_crmodverdir)

archprepare: archheaders archscripts prepare1 scripts_basic

prepare0: archprepare FORCE
	$(Q)$(MAKE) $(build)=.

# All the preparing..
prepare: prepare0

# Generate some files
# ---------------------------------------------------------------------------

# KERNELRELEASE can change from a few different places, meaning version.h
# needs to be updated, so this check is forced on all builds

uts_len := 64
define filechk_utsrelease.h
	if [ `echo -n "$(KERNELRELEASE)" | wc -c ` -gt $(uts_len) ]; then \
	  echo '"$(KERNELRELEASE)" exceeds $(uts_len) characters' >&2;    \
	  exit 1;                                                         \
	fi;                                                               \
	(echo \#define UTS_RELEASE \"$(KERNELRELEASE)\";)
endef

define filechk_version.h
	(echo \#define LINUX_VERSION_CODE $(shell                         \
	expr $(VERSION) \* 65536 + 0$(PATCHLEVEL) \* 256 + 0$(SUBLEVEL)); \
	echo '#define KERNEL_VERSION(a,b,c) (((a) << 16) + ((b) << 8) + (c))';)
endef

$(version_h): $(srctree)/Makefile FORCE
	$(call filechk,version.h)
	$(Q)rm -f $(old_version_h)

include/generated/utsrelease.h: include/config/kernel.release FORCE
	$(call filechk,utsrelease.h)

PHONY += headerdep
headerdep:
	$(Q)find $(srctree)/include/ -name '*.h' | xargs --max-args 1 \
	$(srctree)/scripts/headerdep.pl -I$(srctree)/include

# ---------------------------------------------------------------------------
# Firmware install
INSTALL_FW_PATH=$(INSTALL_MOD_PATH)/lib/firmware
export INSTALL_FW_PATH

PHONY += firmware_install
firmware_install: FORCE
	@mkdir -p $(objtree)/firmware
	$(Q)$(MAKE) -f $(srctree)/scripts/Makefile.fwinst obj=firmware __fw_install

# ---------------------------------------------------------------------------
# Kernel headers

#Default location for installed headers
export INSTALL_HDR_PATH = $(objtree)/usr

# If we do an all arch process set dst to asm-$(hdr-arch)
hdr-dst = $(if $(KBUILD_HEADERS), dst=include/asm-$(hdr-arch), dst=include/asm)

PHONY += archheaders
archheaders:

PHONY += archscripts
archscripts:

PHONY += __headers
__headers: $(version_h) scripts_basic asm-generic archheaders archscripts FORCE
	$(Q)$(MAKE) $(build)=scripts build_unifdef

PHONY += headers_install_all
headers_install_all:
	$(Q)$(CONFIG_SHELL) $(srctree)/scripts/headers.sh install

PHONY += headers_install
headers_install: __headers
	$(if $(wildcard $(srctree)/arch/$(hdr-arch)/include/uapi/asm/Kbuild),, \
	  $(error Headers not exportable for the $(SRCARCH) architecture))
	$(Q)$(MAKE) $(hdr-inst)=include/uapi
	$(Q)$(MAKE) $(hdr-inst)=arch/$(hdr-arch)/include/uapi/asm $(hdr-dst)

PHONY += headers_check_all
headers_check_all: headers_install_all
	$(Q)$(CONFIG_SHELL) $(srctree)/scripts/headers.sh check

PHONY += headers_check
headers_check: headers_install
	$(Q)$(MAKE) $(hdr-inst)=include/uapi HDRCHECK=1
	$(Q)$(MAKE) $(hdr-inst)=arch/$(hdr-arch)/include/uapi/asm $(hdr-dst) HDRCHECK=1

# ---------------------------------------------------------------------------
# Kernel selftest

PHONY += kselftest
kselftest:
	$(Q)$(MAKE) -C tools/testing/selftests run_tests

kselftest-clean:
	$(Q)$(MAKE) -C tools/testing/selftests clean

# ---------------------------------------------------------------------------
# Modules

ifdef CONFIG_MODULES

# By default, build modules as well

all: modules

# Build modules
#
# A module can be listed more than once in obj-m resulting in
# duplicate lines in modules.order files.  Those are removed
# using awk while concatenating to the final file.

PHONY += modules
modules: $(vmlinux-dirs) $(if $(KBUILD_BUILTIN),vmlinux) modules.builtin
	$(Q)$(AWK) '!x[$$0]++' $(vmlinux-dirs:%=$(objtree)/%/modules.order) > $(objtree)/modules.order
	@$(kecho) '  Building modules, stage 2.';
	$(Q)$(MAKE) -f $(srctree)/scripts/Makefile.modpost
	$(Q)$(MAKE) -f $(srctree)/scripts/Makefile.fwinst obj=firmware __fw_modbuild

modules.builtin: $(vmlinux-dirs:%=%/modules.builtin)
	$(Q)$(AWK) '!x[$$0]++' $^ > $(objtree)/modules.builtin

%/modules.builtin: include/config/auto.conf
	$(Q)$(MAKE) $(modbuiltin)=$*


# Target to prepare building external modules
PHONY += modules_prepare
modules_prepare: prepare scripts

# Target to install modules
PHONY += modules_install
modules_install: _modinst_ _modinst_post

PHONY += _modinst_
_modinst_:
	@rm -rf $(MODLIB)/kernel
	@rm -f $(MODLIB)/source
	@mkdir -p $(MODLIB)/kernel
	@ln -s `cd $(srctree) && /bin/pwd` $(MODLIB)/source
	@if [ ! $(objtree) -ef  $(MODLIB)/build ]; then \
		rm -f $(MODLIB)/build ; \
		ln -s $(CURDIR) $(MODLIB)/build ; \
	fi
	@cp -f $(objtree)/modules.order $(MODLIB)/
	@cp -f $(objtree)/modules.builtin $(MODLIB)/
	$(Q)$(MAKE) -f $(srctree)/scripts/Makefile.modinst

# This depmod is only for convenience to give the initial
# boot a modules.dep even before / is mounted read-write.  However the
# boot script depmod is the master version.
PHONY += _modinst_post
_modinst_post: _modinst_
	$(Q)$(MAKE) -f $(srctree)/scripts/Makefile.fwinst obj=firmware __fw_modinst
	$(call cmd,depmod)

ifeq ($(CONFIG_MODULE_SIG), y)
PHONY += modules_sign
modules_sign:
	$(Q)$(MAKE) -f $(srctree)/scripts/Makefile.modsign
endif

else # CONFIG_MODULES

# Modules not configured
# ---------------------------------------------------------------------------

modules modules_install: FORCE
	@echo >&2
	@echo >&2 "The present kernel configuration has modules disabled."
	@echo >&2 "Type 'make config' and enable loadable module support."
	@echo >&2 "Then build a kernel with module support enabled."
	@echo >&2
	@exit 1

endif # CONFIG_MODULES

###
# Cleaning is done on three levels.
# make clean     Delete most generated files
#                Leave enough to build external modules
# make mrproper  Delete the current configuration, and all generated files
# make distclean Remove editor backup files, patch leftover files and the like

# Directories & files removed with 'make clean'
CLEAN_DIRS  += $(MODVERDIR)

# Directories & files removed with 'make mrproper'
MRPROPER_DIRS  += include/config usr/include include/generated          \
		  arch/*/include/generated .tmp_objdiff
MRPROPER_FILES += .config .config.old .version .old_version \
		  Module.symvers tags TAGS cscope* GPATH GTAGS GRTAGS GSYMS \
		  signing_key.pem signing_key.priv signing_key.x509	\
		  x509.genkey extra_certificates signing_key.x509.keyid	\
		  signing_key.x509.signer vmlinux-gdb.py

# clean - Delete most, but leave enough to build external modules
#
clean: rm-dirs  := $(CLEAN_DIRS)
clean: rm-files := $(CLEAN_FILES)
clean-dirs      := $(addprefix _clean_, . $(vmlinux-alldirs) Documentation samples)

PHONY += $(clean-dirs) clean archclean vmlinuxclean
$(clean-dirs):
	$(Q)$(MAKE) $(clean)=$(patsubst _clean_%,%,$@)

vmlinuxclean:
	$(Q)$(CONFIG_SHELL) $(srctree)/scripts/link-vmlinux.sh clean

clean: archclean vmlinuxclean

# mrproper - Delete all generated files, including .config
#
mrproper: rm-dirs  := $(wildcard $(MRPROPER_DIRS))
mrproper: rm-files := $(wildcard $(MRPROPER_FILES))
mrproper-dirs      := $(addprefix _mrproper_,Documentation/DocBook scripts)

PHONY += $(mrproper-dirs) mrproper archmrproper
$(mrproper-dirs):
	$(Q)$(MAKE) $(clean)=$(patsubst _mrproper_%,%,$@)

mrproper: clean archmrproper $(mrproper-dirs)
	$(call cmd,rmdirs)
	$(call cmd,rmfiles)

# distclean
#
PHONY += distclean

distclean: mrproper
	@find $(srctree) $(RCS_FIND_IGNORE) \
		\( -name '*.orig' -o -name '*.rej' -o -name '*~' \
		-o -name '*.bak' -o -name '#*#' -o -name '.*.orig' \
		-o -name '.*.rej' -o -name '*%'  -o -name 'core' \) \
		-type f -print | xargs rm -f


# Packaging of the kernel to various formats
# ---------------------------------------------------------------------------
# rpm target kept for backward compatibility
package-dir	:= scripts/package

%src-pkg: FORCE
	$(Q)$(MAKE) $(build)=$(package-dir) $@
%pkg: include/config/kernel.release FORCE
	$(Q)$(MAKE) $(build)=$(package-dir) $@
rpm: include/config/kernel.release FORCE
	$(Q)$(MAKE) $(build)=$(package-dir) $@


# Brief documentation of the typical targets used
# ---------------------------------------------------------------------------

boards := $(wildcard $(srctree)/arch/$(SRCARCH)/configs/*_defconfig)
boards := $(sort $(notdir $(boards)))
board-dirs := $(dir $(wildcard $(srctree)/arch/$(SRCARCH)/configs/*/*_defconfig))
board-dirs := $(sort $(notdir $(board-dirs:/=)))

help:
	@echo  'Cleaning targets:'
	@echo  '  clean		  - Remove most generated files but keep the config and'
	@echo  '                    enough build support to build external modules'
	@echo  '  mrproper	  - Remove all generated files + config + various backup files'
	@echo  '  distclean	  - mrproper + remove editor backup and patch files'
	@echo  ''
	@echo  'Configuration targets:'
	@$(MAKE) -f $(srctree)/scripts/kconfig/Makefile help
	@echo  ''
	@echo  'Other generic targets:'
	@echo  '  all		  - Build all targets marked with [*]'
	@echo  '* vmlinux	  - Build the bare kernel'
	@echo  '* modules	  - Build all modules'
	@echo  '  modules_install - Install all modules to INSTALL_MOD_PATH (default: /)'
	@echo  '  firmware_install- Install all firmware to INSTALL_FW_PATH'
	@echo  '                    (default: $$(INSTALL_MOD_PATH)/lib/firmware)'
	@echo  '  dir/            - Build all files in dir and below'
	@echo  '  dir/file.[oisS] - Build specified target only'
	@echo  '  dir/file.lst    - Build specified mixed source/assembly target only'
	@echo  '                    (requires a recent binutils and recent build (System.map))'
	@echo  '  dir/file.ko     - Build module including final link'
	@echo  '  modules_prepare - Set up for building external modules'
	@echo  '  tags/TAGS	  - Generate tags file for editors'
	@echo  '  cscope	  - Generate cscope index'
	@echo  '  gtags           - Generate GNU GLOBAL index'
	@echo  '  kernelrelease	  - Output the release version string (use with make -s)'
	@echo  '  kernelversion	  - Output the version stored in Makefile (use with make -s)'
	@echo  '  image_name	  - Output the image name (use with make -s)'
	@echo  '  headers_install - Install sanitised kernel headers to INSTALL_HDR_PATH'; \
	 echo  '                    (default: $(INSTALL_HDR_PATH))'; \
	 echo  ''
	@echo  'Static analysers'
	@echo  '  checkstack      - Generate a list of stack hogs'
	@echo  '  namespacecheck  - Name space analysis on compiled kernel'
	@echo  '  versioncheck    - Sanity check on version.h usage'
	@echo  '  includecheck    - Check for duplicate included header files'
	@echo  '  export_report   - List the usages of all exported symbols'
	@echo  '  headers_check   - Sanity check on exported headers'
	@echo  '  headerdep       - Detect inclusion cycles in headers'
	@$(MAKE) -f $(srctree)/scripts/Makefile.help checker-help
	@echo  ''
	@echo  'Kernel selftest'
	@echo  '  kselftest       - Build and run kernel selftest (run as root)'
	@echo  '                    Build, install, and boot kernel before'
	@echo  '                    running kselftest on it'
	@echo  '  kselftest-clean - Remove all generated kselftest files'
	@echo  ''
	@echo  'Kernel packaging:'
	@$(MAKE) $(build)=$(package-dir) help
	@echo  ''
	@echo  'Documentation targets:'
	@$(MAKE) -f $(srctree)/Documentation/DocBook/Makefile dochelp
	@echo  ''
	@echo  'Architecture specific targets ($(SRCARCH)):'
	@$(if $(archhelp),$(archhelp),\
		echo '  No architecture specific help defined for $(SRCARCH)')
	@echo  ''
	@$(if $(boards), \
		$(foreach b, $(boards), \
		printf "  %-24s - Build for %s\\n" $(b) $(subst _defconfig,,$(b));) \
		echo '')
	@$(if $(board-dirs), \
		$(foreach b, $(board-dirs), \
		printf "  %-16s - Show %s-specific targets\\n" help-$(b) $(b);) \
		printf "  %-16s - Show all of the above\\n" help-boards; \
		echo '')

	@echo  '  make V=0|1 [targets] 0 => quiet build (default), 1 => verbose build'
	@echo  '  make V=2   [targets] 2 => give reason for rebuild of target'
	@echo  '  make O=dir [targets] Locate all output files in "dir", including .config'
	@echo  '  make C=1   [targets] Check all c source with $$CHECK (sparse by default)'
	@echo  '  make C=2   [targets] Force check of all c source with $$CHECK'
	@echo  '  make RECORDMCOUNT_WARN=1 [targets] Warn about ignored mcount sections'
	@echo  '  make W=n   [targets] Enable extra gcc checks, n=1,2,3 where'
	@echo  '		1: warnings which may be relevant and do not occur too often'
	@echo  '		2: warnings which occur quite often but may still be relevant'
	@echo  '		3: more obscure warnings, can most likely be ignored'
	@echo  '		Multiple levels can be combined with W=12 or W=123'
	@echo  ''
	@echo  'Execute "make" or "make all" to build all targets marked with [*] '
	@echo  'For further info see the ./README file'


help-board-dirs := $(addprefix help-,$(board-dirs))

help-boards: $(help-board-dirs)

boards-per-dir = $(sort $(notdir $(wildcard $(srctree)/arch/$(SRCARCH)/configs/$*/*_defconfig)))

$(help-board-dirs): help-%:
	@echo  'Architecture specific targets ($(SRCARCH) $*):'
	@$(if $(boards-per-dir), \
		$(foreach b, $(boards-per-dir), \
		printf "  %-24s - Build for %s\\n" $*/$(b) $(subst _defconfig,,$(b));) \
		echo '')


# Documentation targets
# ---------------------------------------------------------------------------
%docs: scripts_basic FORCE
	$(Q)$(MAKE) $(build)=scripts build_docproc build_check-lc_ctype
	$(Q)$(MAKE) $(build)=Documentation/DocBook $@

else # KBUILD_EXTMOD

###
# External module support.
# When building external modules the kernel used as basis is considered
# read-only, and no consistency checks are made and the make
# system is not used on the basis kernel. If updates are required
# in the basis kernel ordinary make commands (without M=...) must
# be used.
#
# The following are the only valid targets when building external
# modules.
# make M=dir clean     Delete all automatically generated files
# make M=dir modules   Make all modules in specified dir
# make M=dir	       Same as 'make M=dir modules'
# make M=dir modules_install
#                      Install the modules built in the module directory
#                      Assumes install directory is already created

# We are always building modules
KBUILD_MODULES := 1
PHONY += crmodverdir
crmodverdir:
	$(cmd_crmodverdir)

PHONY += $(objtree)/Module.symvers
$(objtree)/Module.symvers:
	@test -e $(objtree)/Module.symvers || ( \
	echo; \
	echo "  WARNING: Symbol version dump $(objtree)/Module.symvers"; \
	echo "           is missing; modules will have no dependencies and modversions."; \
	echo )

module-dirs := $(addprefix _module_,$(KBUILD_EXTMOD))
PHONY += $(module-dirs) modules
$(module-dirs): crmodverdir $(objtree)/Module.symvers
	$(Q)$(MAKE) $(build)=$(patsubst _module_%,%,$@)

modules: $(module-dirs)
	@$(kecho) '  Building modules, stage 2.';
	$(Q)$(MAKE) -f $(srctree)/scripts/Makefile.modpost

PHONY += modules_install
modules_install: _emodinst_ _emodinst_post

install-dir := $(if $(INSTALL_MOD_DIR),$(INSTALL_MOD_DIR),extra)
PHONY += _emodinst_
_emodinst_:
	$(Q)mkdir -p $(MODLIB)/$(install-dir)
	$(Q)$(MAKE) -f $(srctree)/scripts/Makefile.modinst

PHONY += _emodinst_post
_emodinst_post: _emodinst_
	$(call cmd,depmod)

clean-dirs := $(addprefix _clean_,$(KBUILD_EXTMOD))

PHONY += $(clean-dirs) clean
$(clean-dirs):
	$(Q)$(MAKE) $(clean)=$(patsubst _clean_%,%,$@)

clean:	rm-dirs := $(MODVERDIR)
clean: rm-files := $(KBUILD_EXTMOD)/Module.symvers

help:
	@echo  '  Building external modules.'
	@echo  '  Syntax: make -C path/to/kernel/src M=$$PWD target'
	@echo  ''
	@echo  '  modules         - default target, build the module(s)'
	@echo  '  modules_install - install the module'
	@echo  '  clean           - remove generated files in module directory only'
	@echo  ''

# Dummies...
PHONY += prepare scripts
prepare: ;
scripts: ;
endif # KBUILD_EXTMOD

clean: $(clean-dirs)
	$(call cmd,rmdirs)
	$(call cmd,rmfiles)
	@find $(if $(KBUILD_EXTMOD), $(KBUILD_EXTMOD), .) $(RCS_FIND_IGNORE) \
		\( -name '*.[oas]' -o -name '*.ko' -o -name '.*.cmd' \
		-o -name '*.ko.*' \
		-o -name '*.dwo'  \
		-o -name '*.su'  \
		-o -name '.*.d' -o -name '.*.tmp' -o -name '*.mod.c' \
		-o -name '*.symtypes' -o -name 'modules.order' \
		-o -name modules.builtin -o -name '.tmp_*.o.*' \
		-o -name '*.gcno' \) -type f -print | xargs rm -f

# Generate tags for editors
# ---------------------------------------------------------------------------
quiet_cmd_tags = GEN     $@
      cmd_tags = $(CONFIG_SHELL) $(srctree)/scripts/tags.sh $@

tags TAGS cscope gtags: FORCE
	$(call cmd,tags)

# Scripts to check various things for consistency
# ---------------------------------------------------------------------------

PHONY += includecheck versioncheck coccicheck namespacecheck export_report

includecheck:
	find $(srctree)/* $(RCS_FIND_IGNORE) \
		-name '*.[hcS]' -type f -print | sort \
		| xargs $(PERL) -w $(srctree)/scripts/checkincludes.pl

versioncheck:
	find $(srctree)/* $(RCS_FIND_IGNORE) \
		-name '*.[hcS]' -type f -print | sort \
		| xargs $(PERL) -w $(srctree)/scripts/checkversion.pl

coccicheck:
	$(Q)$(CONFIG_SHELL) $(srctree)/scripts/$@

namespacecheck:
	$(PERL) $(srctree)/scripts/namespace.pl

export_report:
	$(PERL) $(srctree)/scripts/export_report.pl

endif #ifeq ($(config-targets),1)
endif #ifeq ($(mixed-targets),1)

PHONY += checkstack kernelrelease kernelversion image_name

# UML needs a little special treatment here.  It wants to use the host
# toolchain, so needs $(SUBARCH) passed to checkstack.pl.  Everyone
# else wants $(ARCH), including people doing cross-builds, which means
# that $(SUBARCH) doesn't work here.
ifeq ($(ARCH), um)
CHECKSTACK_ARCH := $(SUBARCH)
else
CHECKSTACK_ARCH := $(ARCH)
endif
checkstack:
	$(OBJDUMP) -d vmlinux $$(find . -name '*.ko') | \
	$(PERL) $(src)/scripts/checkstack.pl $(CHECKSTACK_ARCH)

kernelrelease:
	@echo "$(KERNELVERSION)$$($(CONFIG_SHELL) $(srctree)/scripts/setlocalversion $(srctree))"

kernelversion:
	@echo $(KERNELVERSION)

image_name:
	@echo $(KBUILD_IMAGE)

# Clear a bunch of variables before executing the submake
tools/: FORCE
	$(Q)mkdir -p $(objtree)/tools
	$(Q)$(MAKE) LDFLAGS= MAKEFLAGS="$(filter --j% -j,$(MAKEFLAGS))" O=$(O) subdir=tools -C $(src)/tools/

tools/%: FORCE
	$(Q)mkdir -p $(objtree)/tools
	$(Q)$(MAKE) LDFLAGS= MAKEFLAGS="$(filter --j% -j,$(MAKEFLAGS))" O=$(O) subdir=tools -C $(src)/tools/ $*

# Single targets
# ---------------------------------------------------------------------------
# Single targets are compatible with:
# - build with mixed source and output
# - build with separate output dir 'make O=...'
# - external modules
#
#  target-dir => where to store outputfile
#  build-dir  => directory in kernel source tree to use

ifeq ($(KBUILD_EXTMOD),)
        build-dir  = $(patsubst %/,%,$(dir $@))
        target-dir = $(dir $@)
else
        zap-slash=$(filter-out .,$(patsubst %/,%,$(dir $@)))
        build-dir  = $(KBUILD_EXTMOD)$(if $(zap-slash),/$(zap-slash))
        target-dir = $(if $(KBUILD_EXTMOD),$(dir $<),$(dir $@))
endif

%.s: %.c prepare scripts FORCE
	$(Q)$(MAKE) $(build)=$(build-dir) $(target-dir)$(notdir $@)
%.i: %.c prepare scripts FORCE
	$(Q)$(MAKE) $(build)=$(build-dir) $(target-dir)$(notdir $@)
%.o: %.c prepare scripts FORCE
	$(Q)$(MAKE) $(build)=$(build-dir) $(target-dir)$(notdir $@)
%.lst: %.c prepare scripts FORCE
	$(Q)$(MAKE) $(build)=$(build-dir) $(target-dir)$(notdir $@)
%.s: %.S prepare scripts FORCE
	$(Q)$(MAKE) $(build)=$(build-dir) $(target-dir)$(notdir $@)
%.o: %.S prepare scripts FORCE
	$(Q)$(MAKE) $(build)=$(build-dir) $(target-dir)$(notdir $@)
%.symtypes: %.c prepare scripts FORCE
	$(Q)$(MAKE) $(build)=$(build-dir) $(target-dir)$(notdir $@)

# Modules
/: prepare scripts FORCE
	$(cmd_crmodverdir)
	$(Q)$(MAKE) KBUILD_MODULES=$(if $(CONFIG_MODULES),1) \
	$(build)=$(build-dir)
# Make sure the latest headers are built for Documentation
Documentation/: headers_install
%/: prepare scripts FORCE
	$(cmd_crmodverdir)
	$(Q)$(MAKE) KBUILD_MODULES=$(if $(CONFIG_MODULES),1) \
	$(build)=$(build-dir)
%.ko: prepare scripts FORCE
	$(cmd_crmodverdir)
	$(Q)$(MAKE) KBUILD_MODULES=$(if $(CONFIG_MODULES),1)   \
	$(build)=$(build-dir) $(@:.ko=.o)
	$(Q)$(MAKE) -f $(srctree)/scripts/Makefile.modpost

# FIXME Should go into a make.lib or something
# ===========================================================================

quiet_cmd_rmdirs = $(if $(wildcard $(rm-dirs)),CLEAN   $(wildcard $(rm-dirs)))
      cmd_rmdirs = rm -rf $(rm-dirs)

quiet_cmd_rmfiles = $(if $(wildcard $(rm-files)),CLEAN   $(wildcard $(rm-files)))
      cmd_rmfiles = rm -f $(rm-files)

# Run depmod only if we have System.map and depmod is executable
quiet_cmd_depmod = DEPMOD  $(KERNELRELEASE)
      cmd_depmod = $(CONFIG_SHELL) $(srctree)/scripts/depmod.sh $(DEPMOD) \
                   $(KERNELRELEASE) "$(patsubst y,_,$(CONFIG_HAVE_UNDERSCORE_SYMBOL_PREFIX))"

# Create temporary dir for module support files
# clean it up only when building all modules
cmd_crmodverdir = $(Q)mkdir -p $(MODVERDIR) \
                  $(if $(KBUILD_MODULES),; rm -f $(MODVERDIR)/*)

# read all saved command lines

targets := $(wildcard $(sort $(targets)))
cmd_files := $(wildcard .*.cmd $(foreach f,$(targets),$(dir $(f)).$(notdir $(f)).cmd))

ifneq ($(cmd_files),)
  $(cmd_files): ;	# Do not try to update included dependency files
  include $(cmd_files)
endif

endif	# skip-makefile

PHONY += FORCE
FORCE:

# Declare the contents of the .PHONY variable as phony.  We keep that
# information in a variable so we can use it in if_changed and friends.
.PHONY: $(PHONY)<|MERGE_RESOLUTION|>--- conflicted
+++ resolved
@@ -1,10 +1,6 @@
 VERSION = 4
 PATCHLEVEL = 4
-<<<<<<< HEAD
-SUBLEVEL = 15
-=======
 SUBLEVEL = 16
->>>>>>> d4f47e60
 EXTRAVERSION =
 NAME = Blurry Fish Butt
 
