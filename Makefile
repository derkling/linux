VERSION = 3
PATCHLEVEL = 5
SUBLEVEL = 0
<<<<<<< HEAD
EXTRAVERSION = -rc7
=======
EXTRAVERSION =
>>>>>>> 6923359c
NAME = Saber-toothed Squirrel

# *DOCUMENTATION*
# To see a list of typical targets execute "make help"
# More info can be located in ./README
# Comments in this file are targeted only to the developer, do not
# expect to learn how to build the kernel reading this file.

# Do not:
# o  use make's built-in rules and variables
#    (this increases performance and avoids hard-to-debug behaviour);
# o  print "Entering directory ...";
MAKEFLAGS += -rR --no-print-directory

# Avoid funny character set dependencies
unexport LC_ALL
LC_COLLATE=C
LC_NUMERIC=C
export LC_COLLATE LC_NUMERIC

# We are using a recursive build, so we need to do a little thinking
# to get the ordering right.
#
# Most importantly: sub-Makefiles should only ever modify files in
# their own directory. If in some directory we have a dependency on
# a file in another dir (which doesn't happen often, but it's often
# unavoidable when linking the built-in.o targets which finally
# turn into vmlinux), we will call a sub make in that other dir, and
# after that we are sure that everything which is in that other dir
# is now up to date.
#
# The only cases where we need to modify files which have global
# effects are thus separated out and done before the recursive
# descending is started. They are now explicitly listed as the
# prepare rule.

# To put more focus on warnings, be less verbose as default
# Use 'make V=1' to see the full commands

ifeq ("$(origin V)", "command line")
  KBUILD_VERBOSE = $(V)
endif
ifndef KBUILD_VERBOSE
  KBUILD_VERBOSE = 0
endif

# Call a source code checker (by default, "sparse") as part of the
# C compilation.
#
# Use 'make C=1' to enable checking of only re-compiled files.
# Use 'make C=2' to enable checking of *all* source files, regardless
# of whether they are re-compiled or not.
#
# See the file "Documentation/sparse.txt" for more details, including
# where to get the "sparse" utility.

ifeq ("$(origin C)", "command line")
  KBUILD_CHECKSRC = $(C)
endif
ifndef KBUILD_CHECKSRC
  KBUILD_CHECKSRC = 0
endif

# Use make M=dir to specify directory of external module to build
# Old syntax make ... SUBDIRS=$PWD is still supported
# Setting the environment variable KBUILD_EXTMOD take precedence
ifdef SUBDIRS
  KBUILD_EXTMOD ?= $(SUBDIRS)
endif

ifeq ("$(origin M)", "command line")
  KBUILD_EXTMOD := $(M)
endif

# kbuild supports saving output files in a separate directory.
# To locate output files in a separate directory two syntaxes are supported.
# In both cases the working directory must be the root of the kernel src.
# 1) O=
# Use "make O=dir/to/store/output/files/"
#
# 2) Set KBUILD_OUTPUT
# Set the environment variable KBUILD_OUTPUT to point to the directory
# where the output files shall be placed.
# export KBUILD_OUTPUT=dir/to/store/output/files/
# make
#
# The O= assignment takes precedence over the KBUILD_OUTPUT environment
# variable.


# KBUILD_SRC is set on invocation of make in OBJ directory
# KBUILD_SRC is not intended to be used by the regular user (for now)
ifeq ($(KBUILD_SRC),)

# OK, Make called in directory where kernel src resides
# Do we want to locate output files in a separate directory?
ifeq ("$(origin O)", "command line")
  KBUILD_OUTPUT := $(O)
endif

ifeq ("$(origin W)", "command line")
  export KBUILD_ENABLE_EXTRA_GCC_CHECKS := $(W)
endif

# That's our default target when none is given on the command line
PHONY := _all
_all:

# Cancel implicit rules on top Makefile
$(CURDIR)/Makefile Makefile: ;

ifneq ($(KBUILD_OUTPUT),)
# Invoke a second make in the output directory, passing relevant variables
# check that the output directory actually exists
saved-output := $(KBUILD_OUTPUT)
KBUILD_OUTPUT := $(shell cd $(KBUILD_OUTPUT) && /bin/pwd)
$(if $(KBUILD_OUTPUT),, \
     $(error output directory "$(saved-output)" does not exist))

PHONY += $(MAKECMDGOALS) sub-make

$(filter-out _all sub-make $(CURDIR)/Makefile, $(MAKECMDGOALS)) _all: sub-make
	$(Q)@:

sub-make: FORCE
	$(if $(KBUILD_VERBOSE:1=),@)$(MAKE) -C $(KBUILD_OUTPUT) \
	KBUILD_SRC=$(CURDIR) \
	KBUILD_EXTMOD="$(KBUILD_EXTMOD)" -f $(CURDIR)/Makefile \
	$(filter-out _all sub-make,$(MAKECMDGOALS))

# Leave processing to above invocation of make
skip-makefile := 1
endif # ifneq ($(KBUILD_OUTPUT),)
endif # ifeq ($(KBUILD_SRC),)

# We process the rest of the Makefile if this is the final invocation of make
ifeq ($(skip-makefile),)

# If building an external module we do not care about the all: rule
# but instead _all depend on modules
PHONY += all
ifeq ($(KBUILD_EXTMOD),)
_all: all
else
_all: modules
endif

srctree		:= $(if $(KBUILD_SRC),$(KBUILD_SRC),$(CURDIR))
objtree		:= $(CURDIR)
src		:= $(srctree)
obj		:= $(objtree)

VPATH		:= $(srctree)$(if $(KBUILD_EXTMOD),:$(KBUILD_EXTMOD))

export srctree objtree VPATH


# SUBARCH tells the usermode build what the underlying arch is.  That is set
# first, and if a usermode build is happening, the "ARCH=um" on the command
# line overrides the setting of ARCH below.  If a native build is happening,
# then ARCH is assigned, getting whatever value it gets normally, and 
# SUBARCH is subsequently ignored.

SUBARCH := $(shell uname -m | sed -e s/i.86/i386/ -e s/sun4u/sparc64/ \
				  -e s/arm.*/arm/ -e s/sa110/arm/ \
				  -e s/s390x/s390/ -e s/parisc64/parisc/ \
				  -e s/ppc.*/powerpc/ -e s/mips.*/mips/ \
				  -e s/sh[234].*/sh/ )

# Cross compiling and selecting different set of gcc/bin-utils
# ---------------------------------------------------------------------------
#
# When performing cross compilation for other architectures ARCH shall be set
# to the target architecture. (See arch/* for the possibilities).
# ARCH can be set during invocation of make:
# make ARCH=ia64
# Another way is to have ARCH set in the environment.
# The default ARCH is the host where make is executed.

# CROSS_COMPILE specify the prefix used for all executables used
# during compilation. Only gcc and related bin-utils executables
# are prefixed with $(CROSS_COMPILE).
# CROSS_COMPILE can be set on the command line
# make CROSS_COMPILE=ia64-linux-
# Alternatively CROSS_COMPILE can be set in the environment.
# A third alternative is to store a setting in .config so that plain
# "make" in the configured kernel build directory always uses that.
# Default value for CROSS_COMPILE is not to prefix executables
# Note: Some architectures assign CROSS_COMPILE in their arch/*/Makefile
export KBUILD_BUILDHOST := $(SUBARCH)
ARCH		?= $(SUBARCH)
CROSS_COMPILE	?= $(CONFIG_CROSS_COMPILE:"%"=%)

# Architecture as present in compile.h
UTS_MACHINE 	:= $(ARCH)
SRCARCH 	:= $(ARCH)

# Additional ARCH settings for x86
ifeq ($(ARCH),i386)
        SRCARCH := x86
endif
ifeq ($(ARCH),x86_64)
        SRCARCH := x86
endif

# Additional ARCH settings for sparc
ifeq ($(ARCH),sparc32)
       SRCARCH := sparc
endif
ifeq ($(ARCH),sparc64)
       SRCARCH := sparc
endif

# Additional ARCH settings for sh
ifeq ($(ARCH),sh64)
       SRCARCH := sh
endif

# Additional ARCH settings for tile
ifeq ($(ARCH),tilepro)
       SRCARCH := tile
endif
ifeq ($(ARCH),tilegx)
       SRCARCH := tile
endif

# Where to locate arch specific headers
hdr-arch  := $(SRCARCH)

KCONFIG_CONFIG	?= .config
export KCONFIG_CONFIG

# SHELL used by kbuild
CONFIG_SHELL := $(shell if [ -x "$$BASH" ]; then echo $$BASH; \
	  else if [ -x /bin/bash ]; then echo /bin/bash; \
	  else echo sh; fi ; fi)

HOSTCC       = gcc
HOSTCXX      = g++
HOSTCFLAGS   = -Wall -Wmissing-prototypes -Wstrict-prototypes -O2 -fomit-frame-pointer
HOSTCXXFLAGS = -O2

# Decide whether to build built-in, modular, or both.
# Normally, just do built-in.

KBUILD_MODULES :=
KBUILD_BUILTIN := 1

#	If we have only "make modules", don't compile built-in objects.
#	When we're building modules with modversions, we need to consider
#	the built-in objects during the descend as well, in order to
#	make sure the checksums are up to date before we record them.

ifeq ($(MAKECMDGOALS),modules)
  KBUILD_BUILTIN := $(if $(CONFIG_MODVERSIONS),1)
endif

#	If we have "make <whatever> modules", compile modules
#	in addition to whatever we do anyway.
#	Just "make" or "make all" shall build modules as well

ifneq ($(filter all _all modules,$(MAKECMDGOALS)),)
  KBUILD_MODULES := 1
endif

ifeq ($(MAKECMDGOALS),)
  KBUILD_MODULES := 1
endif

export KBUILD_MODULES KBUILD_BUILTIN
export KBUILD_CHECKSRC KBUILD_SRC KBUILD_EXTMOD

# Beautify output
# ---------------------------------------------------------------------------
#
# Normally, we echo the whole command before executing it. By making
# that echo $($(quiet)$(cmd)), we now have the possibility to set
# $(quiet) to choose other forms of output instead, e.g.
#
#         quiet_cmd_cc_o_c = Compiling $(RELDIR)/$@
#         cmd_cc_o_c       = $(CC) $(c_flags) -c -o $@ $<
#
# If $(quiet) is empty, the whole command will be printed.
# If it is set to "quiet_", only the short version will be printed. 
# If it is set to "silent_", nothing will be printed at all, since
# the variable $(silent_cmd_cc_o_c) doesn't exist.
#
# A simple variant is to prefix commands with $(Q) - that's useful
# for commands that shall be hidden in non-verbose mode.
#
#	$(Q)ln $@ :<
#
# If KBUILD_VERBOSE equals 0 then the above command will be hidden.
# If KBUILD_VERBOSE equals 1 then the above command is displayed.

ifeq ($(KBUILD_VERBOSE),1)
  quiet =
  Q =
else
  quiet=quiet_
  Q = @
endif

# If the user is running make -s (silent mode), suppress echoing of
# commands

ifneq ($(filter s% -s%,$(MAKEFLAGS)),)
  quiet=silent_
endif

export quiet Q KBUILD_VERBOSE


# Look for make include files relative to root of kernel src
MAKEFLAGS += --include-dir=$(srctree)

# We need some generic definitions (do not try to remake the file).
$(srctree)/scripts/Kbuild.include: ;
include $(srctree)/scripts/Kbuild.include

# Make variables (CC, etc...)

AS		= $(CROSS_COMPILE)as
LD		= $(CROSS_COMPILE)ld
CC		= $(CROSS_COMPILE)gcc
CPP		= $(CC) -E
AR		= $(CROSS_COMPILE)ar
NM		= $(CROSS_COMPILE)nm
STRIP		= $(CROSS_COMPILE)strip
OBJCOPY		= $(CROSS_COMPILE)objcopy
OBJDUMP		= $(CROSS_COMPILE)objdump
AWK		= awk
GENKSYMS	= scripts/genksyms/genksyms
INSTALLKERNEL  := installkernel
DEPMOD		= /sbin/depmod
PERL		= perl
CHECK		= sparse

CHECKFLAGS     := -D__linux__ -Dlinux -D__STDC__ -Dunix -D__unix__ \
		  -Wbitwise -Wno-return-void $(CF)
CFLAGS_MODULE   =
AFLAGS_MODULE   =
LDFLAGS_MODULE  =
CFLAGS_KERNEL	=
AFLAGS_KERNEL	=
CFLAGS_GCOV	= -fprofile-arcs -ftest-coverage


# Use LINUXINCLUDE when you must reference the include/ directory.
# Needed to be compatible with the O= option
LINUXINCLUDE    := -I$(srctree)/arch/$(hdr-arch)/include \
                   -Iarch/$(hdr-arch)/include/generated -Iinclude \
                   $(if $(KBUILD_SRC), -I$(srctree)/include) \
                   -include $(srctree)/include/linux/kconfig.h

KBUILD_CPPFLAGS := -D__KERNEL__

KBUILD_CFLAGS   := -Wall -Wundef -Wstrict-prototypes -Wno-trigraphs \
		   -fno-strict-aliasing -fno-common \
		   -Werror-implicit-function-declaration \
		   -Wno-format-security \
		   -fno-delete-null-pointer-checks
KBUILD_AFLAGS_KERNEL :=
KBUILD_CFLAGS_KERNEL :=
KBUILD_AFLAGS   := -D__ASSEMBLY__
KBUILD_AFLAGS_MODULE  := -DMODULE
KBUILD_CFLAGS_MODULE  := -DMODULE
KBUILD_LDFLAGS_MODULE := -T $(srctree)/scripts/module-common.lds

# Read KERNELRELEASE from include/config/kernel.release (if it exists)
KERNELRELEASE = $(shell cat include/config/kernel.release 2> /dev/null)
KERNELVERSION = $(VERSION)$(if $(PATCHLEVEL),.$(PATCHLEVEL)$(if $(SUBLEVEL),.$(SUBLEVEL)))$(EXTRAVERSION)

export VERSION PATCHLEVEL SUBLEVEL KERNELRELEASE KERNELVERSION
export ARCH SRCARCH CONFIG_SHELL HOSTCC HOSTCFLAGS CROSS_COMPILE AS LD CC
export CPP AR NM STRIP OBJCOPY OBJDUMP
export MAKE AWK GENKSYMS INSTALLKERNEL PERL UTS_MACHINE
export HOSTCXX HOSTCXXFLAGS LDFLAGS_MODULE CHECK CHECKFLAGS

export KBUILD_CPPFLAGS NOSTDINC_FLAGS LINUXINCLUDE OBJCOPYFLAGS LDFLAGS
export KBUILD_CFLAGS CFLAGS_KERNEL CFLAGS_MODULE CFLAGS_GCOV
export KBUILD_AFLAGS AFLAGS_KERNEL AFLAGS_MODULE
export KBUILD_AFLAGS_MODULE KBUILD_CFLAGS_MODULE KBUILD_LDFLAGS_MODULE
export KBUILD_AFLAGS_KERNEL KBUILD_CFLAGS_KERNEL
export KBUILD_ARFLAGS

# When compiling out-of-tree modules, put MODVERDIR in the module
# tree rather than in the kernel tree. The kernel tree might
# even be read-only.
export MODVERDIR := $(if $(KBUILD_EXTMOD),$(firstword $(KBUILD_EXTMOD))/).tmp_versions

# Files to ignore in find ... statements

RCS_FIND_IGNORE := \( -name SCCS -o -name BitKeeper -o -name .svn -o -name CVS \
		   -o -name .pc -o -name .hg -o -name .git \) -prune -o
export RCS_TAR_IGNORE := --exclude SCCS --exclude BitKeeper --exclude .svn \
			 --exclude CVS --exclude .pc --exclude .hg --exclude .git

# ===========================================================================
# Rules shared between *config targets and build targets

# Basic helpers built in scripts/
PHONY += scripts_basic
scripts_basic:
	$(Q)$(MAKE) $(build)=scripts/basic
	$(Q)rm -f .tmp_quiet_recordmcount

# To avoid any implicit rule to kick in, define an empty command.
scripts/basic/%: scripts_basic ;

PHONY += outputmakefile
# outputmakefile generates a Makefile in the output directory, if using a
# separate output directory. This allows convenient use of make in the
# output directory.
outputmakefile:
ifneq ($(KBUILD_SRC),)
	$(Q)ln -fsn $(srctree) source
	$(Q)$(CONFIG_SHELL) $(srctree)/scripts/mkmakefile \
	    $(srctree) $(objtree) $(VERSION) $(PATCHLEVEL)
endif

# Support for using generic headers in asm-generic
PHONY += asm-generic
asm-generic:
	$(Q)$(MAKE) -f $(srctree)/scripts/Makefile.asm-generic \
	            obj=arch/$(SRCARCH)/include/generated/asm

# To make sure we do not include .config for any of the *config targets
# catch them early, and hand them over to scripts/kconfig/Makefile
# It is allowed to specify more targets when calling make, including
# mixing *config targets and build targets.
# For example 'make oldconfig all'.
# Detect when mixed targets is specified, and make a second invocation
# of make so .config is not included in this case either (for *config).

no-dot-config-targets := clean mrproper distclean \
			 cscope gtags TAGS tags help %docs check% coccicheck \
			 include/linux/version.h headers_% archheaders archscripts \
			 kernelversion %src-pkg

config-targets := 0
mixed-targets  := 0
dot-config     := 1

ifneq ($(filter $(no-dot-config-targets), $(MAKECMDGOALS)),)
	ifeq ($(filter-out $(no-dot-config-targets), $(MAKECMDGOALS)),)
		dot-config := 0
	endif
endif

ifeq ($(KBUILD_EXTMOD),)
        ifneq ($(filter config %config,$(MAKECMDGOALS)),)
                config-targets := 1
                ifneq ($(filter-out config %config,$(MAKECMDGOALS)),)
                        mixed-targets := 1
                endif
        endif
endif

ifeq ($(mixed-targets),1)
# ===========================================================================
# We're called with mixed targets (*config and build targets).
# Handle them one by one.

%:: FORCE
	$(Q)$(MAKE) -C $(srctree) KBUILD_SRC= $@

else
ifeq ($(config-targets),1)
# ===========================================================================
# *config targets only - make sure prerequisites are updated, and descend
# in scripts/kconfig to make the *config target

# Read arch specific Makefile to set KBUILD_DEFCONFIG as needed.
# KBUILD_DEFCONFIG may point out an alternative default configuration
# used for 'make defconfig'
include $(srctree)/arch/$(SRCARCH)/Makefile
export KBUILD_DEFCONFIG KBUILD_KCONFIG

config: scripts_basic outputmakefile FORCE
	$(Q)mkdir -p include/linux include/config
	$(Q)$(MAKE) $(build)=scripts/kconfig $@

%config: scripts_basic outputmakefile FORCE
	$(Q)mkdir -p include/linux include/config
	$(Q)$(MAKE) $(build)=scripts/kconfig $@

else
# ===========================================================================
# Build targets only - this includes vmlinux, arch specific targets, clean
# targets and others. In general all targets except *config targets.

ifeq ($(KBUILD_EXTMOD),)
# Additional helpers built in scripts/
# Carefully list dependencies so we do not try to build scripts twice
# in parallel
PHONY += scripts
scripts: scripts_basic include/config/auto.conf include/config/tristate.conf
	$(Q)$(MAKE) $(build)=$(@)

# Objects we will link into vmlinux / subdirs we need to visit
init-y		:= init/
drivers-y	:= drivers/ sound/ firmware/
net-y		:= net/
libs-y		:= lib/
core-y		:= usr/
endif # KBUILD_EXTMOD

ifeq ($(dot-config),1)
# Read in config
-include include/config/auto.conf

ifeq ($(KBUILD_EXTMOD),)
# Read in dependencies to all Kconfig* files, make sure to run
# oldconfig if changes are detected.
-include include/config/auto.conf.cmd

# To avoid any implicit rule to kick in, define an empty command
$(KCONFIG_CONFIG) include/config/auto.conf.cmd: ;

# If .config is newer than include/config/auto.conf, someone tinkered
# with it and forgot to run make oldconfig.
# if auto.conf.cmd is missing then we are probably in a cleaned tree so
# we execute the config step to be sure to catch updated Kconfig files
include/config/%.conf: $(KCONFIG_CONFIG) include/config/auto.conf.cmd
	$(Q)$(MAKE) -f $(srctree)/Makefile silentoldconfig
else
# external modules needs include/generated/autoconf.h and include/config/auto.conf
# but do not care if they are up-to-date. Use auto.conf to trigger the test
PHONY += include/config/auto.conf

include/config/auto.conf:
	$(Q)test -e include/generated/autoconf.h -a -e $@ || (		\
	echo;								\
	echo "  ERROR: Kernel configuration is invalid.";		\
	echo "         include/generated/autoconf.h or $@ are missing.";\
	echo "         Run 'make oldconfig && make prepare' on kernel src to fix it.";	\
	echo;								\
	/bin/false)

endif # KBUILD_EXTMOD

else
# Dummy target needed, because used as prerequisite
include/config/auto.conf: ;
endif # $(dot-config)

# The all: target is the default when no target is given on the
# command line.
# This allow a user to issue only 'make' to build a kernel including modules
# Defaults to vmlinux, but the arch makefile usually adds further targets
all: vmlinux

ifdef CONFIG_CC_OPTIMIZE_FOR_SIZE
KBUILD_CFLAGS	+= -Os
else
KBUILD_CFLAGS	+= -O2
endif

include $(srctree)/arch/$(SRCARCH)/Makefile

ifdef CONFIG_READABLE_ASM
# Disable optimizations that make assembler listings hard to read.
# reorder blocks reorders the control in the function
# ipa clone creates specialized cloned functions
# partial inlining inlines only parts of functions
KBUILD_CFLAGS += $(call cc-option,-fno-reorder-blocks,) \
                 $(call cc-option,-fno-ipa-cp-clone,) \
                 $(call cc-option,-fno-partial-inlining)
endif

ifneq ($(CONFIG_FRAME_WARN),0)
KBUILD_CFLAGS += $(call cc-option,-Wframe-larger-than=${CONFIG_FRAME_WARN})
endif

# Force gcc to behave correct even for buggy distributions
ifndef CONFIG_CC_STACKPROTECTOR
KBUILD_CFLAGS += $(call cc-option, -fno-stack-protector)
endif

# This warning generated too much noise in a regular build.
# Use make W=1 to enable this warning (see scripts/Makefile.build)
KBUILD_CFLAGS += $(call cc-disable-warning, unused-but-set-variable)

ifdef CONFIG_FRAME_POINTER
KBUILD_CFLAGS	+= -fno-omit-frame-pointer -fno-optimize-sibling-calls
else
# Some targets (ARM with Thumb2, for example), can't be built with frame
# pointers.  For those, we don't have FUNCTION_TRACER automatically
# select FRAME_POINTER.  However, FUNCTION_TRACER adds -pg, and this is
# incompatible with -fomit-frame-pointer with current GCC, so we don't use
# -fomit-frame-pointer with FUNCTION_TRACER.
ifndef CONFIG_FUNCTION_TRACER
KBUILD_CFLAGS	+= -fomit-frame-pointer
endif
endif

ifdef CONFIG_DEBUG_INFO
KBUILD_CFLAGS	+= -g
KBUILD_AFLAGS	+= -gdwarf-2
endif

ifdef CONFIG_DEBUG_INFO_REDUCED
KBUILD_CFLAGS 	+= $(call cc-option, -femit-struct-debug-baseonly)
endif

ifdef CONFIG_FUNCTION_TRACER
KBUILD_CFLAGS	+= -pg
ifdef CONFIG_DYNAMIC_FTRACE
	ifdef CONFIG_HAVE_C_RECORDMCOUNT
		BUILD_C_RECORDMCOUNT := y
		export BUILD_C_RECORDMCOUNT
	endif
endif
endif

# We trigger additional mismatches with less inlining
ifdef CONFIG_DEBUG_SECTION_MISMATCH
KBUILD_CFLAGS += $(call cc-option, -fno-inline-functions-called-once)
endif

# arch Makefile may override CC so keep this after arch Makefile is included
NOSTDINC_FLAGS += -nostdinc -isystem $(shell $(CC) -print-file-name=include)
CHECKFLAGS     += $(NOSTDINC_FLAGS)

# warn about C99 declaration after statement
KBUILD_CFLAGS += $(call cc-option,-Wdeclaration-after-statement,)

# disable pointer signed / unsigned warnings in gcc 4.0
KBUILD_CFLAGS += $(call cc-disable-warning, pointer-sign)

# disable invalid "can't wrap" optimizations for signed / pointers
KBUILD_CFLAGS	+= $(call cc-option,-fno-strict-overflow)

# conserve stack if available
KBUILD_CFLAGS   += $(call cc-option,-fconserve-stack)

# use the deterministic mode of AR if available
KBUILD_ARFLAGS := $(call ar-option,D)

# check for 'asm goto'
ifeq ($(shell $(CONFIG_SHELL) $(srctree)/scripts/gcc-goto.sh $(CC)), y)
	KBUILD_CFLAGS += -DCC_HAVE_ASM_GOTO
endif

# Add user supplied CPPFLAGS, AFLAGS and CFLAGS as the last assignments
# But warn user when we do so
warn-assign = \
$(warning "WARNING: Appending $$K$(1) ($(K$(1))) from $(origin K$(1)) to kernel $$$(1)")

ifneq ($(KCPPFLAGS),)
        $(call warn-assign,CPPFLAGS)
        KBUILD_CPPFLAGS += $(KCPPFLAGS)
endif
ifneq ($(KAFLAGS),)
        $(call warn-assign,AFLAGS)
        KBUILD_AFLAGS += $(KAFLAGS)
endif
ifneq ($(KCFLAGS),)
        $(call warn-assign,CFLAGS)
        KBUILD_CFLAGS += $(KCFLAGS)
endif

# Use --build-id when available.
LDFLAGS_BUILD_ID = $(patsubst -Wl$(comma)%,%,\
			      $(call cc-ldoption, -Wl$(comma)--build-id,))
KBUILD_LDFLAGS_MODULE += $(LDFLAGS_BUILD_ID)
LDFLAGS_vmlinux += $(LDFLAGS_BUILD_ID)

ifeq ($(CONFIG_STRIP_ASM_SYMS),y)
LDFLAGS_vmlinux	+= $(call ld-option, -X,)
endif

# Default kernel image to build when no specific target is given.
# KBUILD_IMAGE may be overruled on the command line or
# set in the environment
# Also any assignments in arch/$(ARCH)/Makefile take precedence over
# this default value
export KBUILD_IMAGE ?= vmlinux

#
# INSTALL_PATH specifies where to place the updated kernel and system map
# images. Default is /boot, but you can set it to other values
export	INSTALL_PATH ?= /boot

#
# INSTALL_MOD_PATH specifies a prefix to MODLIB for module directory
# relocations required by build roots.  This is not defined in the
# makefile but the argument can be passed to make if needed.
#

MODLIB	= $(INSTALL_MOD_PATH)/lib/modules/$(KERNELRELEASE)
export MODLIB

#
#  INSTALL_MOD_STRIP, if defined, will cause modules to be
#  stripped after they are installed.  If INSTALL_MOD_STRIP is '1', then
#  the default option --strip-debug will be used.  Otherwise,
#  INSTALL_MOD_STRIP value will be used as the options to the strip command.

ifdef INSTALL_MOD_STRIP
ifeq ($(INSTALL_MOD_STRIP),1)
mod_strip_cmd = $(STRIP) --strip-debug
else
mod_strip_cmd = $(STRIP) $(INSTALL_MOD_STRIP)
endif # INSTALL_MOD_STRIP=1
else
mod_strip_cmd = true
endif # INSTALL_MOD_STRIP
export mod_strip_cmd


ifeq ($(KBUILD_EXTMOD),)
core-y		+= kernel/ mm/ fs/ ipc/ security/ crypto/ block/

vmlinux-dirs	:= $(patsubst %/,%,$(filter %/, $(init-y) $(init-m) \
		     $(core-y) $(core-m) $(drivers-y) $(drivers-m) \
		     $(net-y) $(net-m) $(libs-y) $(libs-m)))

vmlinux-alldirs	:= $(sort $(vmlinux-dirs) $(patsubst %/,%,$(filter %/, \
		     $(init-n) $(init-) \
		     $(core-n) $(core-) $(drivers-n) $(drivers-) \
		     $(net-n)  $(net-)  $(libs-n)    $(libs-))))

init-y		:= $(patsubst %/, %/built-in.o, $(init-y))
core-y		:= $(patsubst %/, %/built-in.o, $(core-y))
drivers-y	:= $(patsubst %/, %/built-in.o, $(drivers-y))
net-y		:= $(patsubst %/, %/built-in.o, $(net-y))
libs-y1		:= $(patsubst %/, %/lib.a, $(libs-y))
libs-y2		:= $(patsubst %/, %/built-in.o, $(libs-y))
libs-y		:= $(libs-y1) $(libs-y2)

# Externally visible symbols (used by link-vmlinux.sh)
export KBUILD_VMLINUX_INIT := $(head-y) $(init-y)
export KBUILD_VMLINUX_MAIN := $(core-y) $(libs-y) $(drivers-y) $(net-y)
export KBUILD_LDS          := arch/$(SRCARCH)/kernel/vmlinux.lds
export LDFLAGS_vmlinux

vmlinux-deps := $(KBUILD_LDS) $(KBUILD_VMLINUX_INIT) $(KBUILD_VMLINUX_MAIN)

# Final link of vmlinux
      cmd_link-vmlinux = $(CONFIG_SHELL) $< $(LD) $(LDFLAGS) $(LDFLAGS_vmlinux)
quiet_cmd_link-vmlinux = LINK    $@

# Include targets which we want to
# execute if the rest of the kernel build went well.
vmlinux: scripts/link-vmlinux.sh $(vmlinux-deps) FORCE
ifdef CONFIG_HEADERS_CHECK
	$(Q)$(MAKE) -f $(srctree)/Makefile headers_check
endif
ifdef CONFIG_SAMPLES
	$(Q)$(MAKE) $(build)=samples
endif
ifdef CONFIG_BUILD_DOCSRC
	$(Q)$(MAKE) $(build)=Documentation
endif
	+$(call if_changed,link-vmlinux)

# The actual objects are generated when descending, 
# make sure no implicit rule kicks in
$(sort $(vmlinux-deps)): $(vmlinux-dirs) ;

# Handle descending into subdirectories listed in $(vmlinux-dirs)
# Preset locale variables to speed up the build process. Limit locale
# tweaks to this spot to avoid wrong language settings when running
# make menuconfig etc.
# Error messages still appears in the original language

PHONY += $(vmlinux-dirs)
$(vmlinux-dirs): prepare scripts
	$(Q)$(MAKE) $(build)=$@

# Store (new) KERNELRELASE string in include/config/kernel.release
include/config/kernel.release: include/config/auto.conf FORCE
	$(Q)rm -f $@
	$(Q)echo "$(KERNELVERSION)$$($(CONFIG_SHELL) $(srctree)/scripts/setlocalversion $(srctree))" > $@


# Things we need to do before we recursively start building the kernel
# or the modules are listed in "prepare".
# A multi level approach is used. prepareN is processed before prepareN-1.
# archprepare is used in arch Makefiles and when processed asm symlink,
# version.h and scripts_basic is processed / created.

# Listed in dependency order
PHONY += prepare archprepare prepare0 prepare1 prepare2 prepare3

# prepare3 is used to check if we are building in a separate output directory,
# and if so do:
# 1) Check that make has not been executed in the kernel src $(srctree)
prepare3: include/config/kernel.release
ifneq ($(KBUILD_SRC),)
	@$(kecho) '  Using $(srctree) as source for kernel'
	$(Q)if [ -f $(srctree)/.config -o -d $(srctree)/include/config ]; then \
		echo "  $(srctree) is not clean, please run 'make mrproper'"; \
		echo "  in the '$(srctree)' directory.";\
		/bin/false; \
	fi;
endif

# prepare2 creates a makefile if using a separate output directory
prepare2: prepare3 outputmakefile asm-generic

prepare1: prepare2 include/linux/version.h include/generated/utsrelease.h \
                   include/config/auto.conf
	$(cmd_crmodverdir)

archprepare: archheaders archscripts prepare1 scripts_basic

prepare0: archprepare FORCE
	$(Q)$(MAKE) $(build)=.

# All the preparing..
prepare: prepare0

# Generate some files
# ---------------------------------------------------------------------------

# KERNELRELEASE can change from a few different places, meaning version.h
# needs to be updated, so this check is forced on all builds

uts_len := 64
define filechk_utsrelease.h
	if [ `echo -n "$(KERNELRELEASE)" | wc -c ` -gt $(uts_len) ]; then \
	  echo '"$(KERNELRELEASE)" exceeds $(uts_len) characters' >&2;    \
	  exit 1;                                                         \
	fi;                                                               \
	(echo \#define UTS_RELEASE \"$(KERNELRELEASE)\";)
endef

define filechk_version.h
	(echo \#define LINUX_VERSION_CODE $(shell                         \
	expr $(VERSION) \* 65536 + 0$(PATCHLEVEL) \* 256 + 0$(SUBLEVEL)); \
	echo '#define KERNEL_VERSION(a,b,c) (((a) << 16) + ((b) << 8) + (c))';)
endef

include/linux/version.h: $(srctree)/Makefile FORCE
	$(call filechk,version.h)

include/generated/utsrelease.h: include/config/kernel.release FORCE
	$(call filechk,utsrelease.h)

PHONY += headerdep
headerdep:
	$(Q)find $(srctree)/include/ -name '*.h' | xargs --max-args 1 \
	$(srctree)/scripts/headerdep.pl -I$(srctree)/include

# ---------------------------------------------------------------------------

PHONY += depend dep
depend dep:
	@echo '*** Warning: make $@ is unnecessary now.'

# ---------------------------------------------------------------------------
# Firmware install
INSTALL_FW_PATH=$(INSTALL_MOD_PATH)/lib/firmware
export INSTALL_FW_PATH

PHONY += firmware_install
firmware_install: FORCE
	@mkdir -p $(objtree)/firmware
	$(Q)$(MAKE) -f $(srctree)/scripts/Makefile.fwinst obj=firmware __fw_install

# ---------------------------------------------------------------------------
# Kernel headers

#Default location for installed headers
export INSTALL_HDR_PATH = $(objtree)/usr

hdr-inst := -rR -f $(srctree)/scripts/Makefile.headersinst obj

# If we do an all arch process set dst to asm-$(hdr-arch)
hdr-dst = $(if $(KBUILD_HEADERS), dst=include/asm-$(hdr-arch), dst=include/asm)

PHONY += archheaders
archheaders:

PHONY += archscripts
archscripts:

PHONY += __headers
__headers: include/linux/version.h scripts_basic asm-generic archheaders archscripts FORCE
	$(Q)$(MAKE) $(build)=scripts build_unifdef

PHONY += headers_install_all
headers_install_all:
	$(Q)$(CONFIG_SHELL) $(srctree)/scripts/headers.sh install

PHONY += headers_install
headers_install: __headers
	$(if $(wildcard $(srctree)/arch/$(hdr-arch)/include/asm/Kbuild),, \
	$(error Headers not exportable for the $(SRCARCH) architecture))
	$(Q)$(MAKE) $(hdr-inst)=include
	$(Q)$(MAKE) $(hdr-inst)=arch/$(hdr-arch)/include/asm $(hdr-dst)

PHONY += headers_check_all
headers_check_all: headers_install_all
	$(Q)$(CONFIG_SHELL) $(srctree)/scripts/headers.sh check

PHONY += headers_check
headers_check: headers_install
	$(Q)$(MAKE) $(hdr-inst)=include HDRCHECK=1
	$(Q)$(MAKE) $(hdr-inst)=arch/$(hdr-arch)/include/asm $(hdr-dst) HDRCHECK=1

# ---------------------------------------------------------------------------
# Modules

ifdef CONFIG_MODULES

# By default, build modules as well

all: modules

#	Build modules
#
#	A module can be listed more than once in obj-m resulting in
#	duplicate lines in modules.order files.  Those are removed
#	using awk while concatenating to the final file.

PHONY += modules
modules: $(vmlinux-dirs) $(if $(KBUILD_BUILTIN),vmlinux) modules.builtin
	$(Q)$(AWK) '!x[$$0]++' $(vmlinux-dirs:%=$(objtree)/%/modules.order) > $(objtree)/modules.order
	@$(kecho) '  Building modules, stage 2.';
	$(Q)$(MAKE) -f $(srctree)/scripts/Makefile.modpost
	$(Q)$(MAKE) -f $(srctree)/scripts/Makefile.fwinst obj=firmware __fw_modbuild

modules.builtin: $(vmlinux-dirs:%=%/modules.builtin)
	$(Q)$(AWK) '!x[$$0]++' $^ > $(objtree)/modules.builtin

%/modules.builtin: include/config/auto.conf
	$(Q)$(MAKE) $(modbuiltin)=$*


# Target to prepare building external modules
PHONY += modules_prepare
modules_prepare: prepare scripts

# Target to install modules
PHONY += modules_install
modules_install: _modinst_ _modinst_post

PHONY += _modinst_
_modinst_:
	@rm -rf $(MODLIB)/kernel
	@rm -f $(MODLIB)/source
	@mkdir -p $(MODLIB)/kernel
	@ln -s $(srctree) $(MODLIB)/source
	@if [ ! $(objtree) -ef  $(MODLIB)/build ]; then \
		rm -f $(MODLIB)/build ; \
		ln -s $(objtree) $(MODLIB)/build ; \
	fi
	@cp -f $(objtree)/modules.order $(MODLIB)/
	@cp -f $(objtree)/modules.builtin $(MODLIB)/
	$(Q)$(MAKE) -f $(srctree)/scripts/Makefile.modinst

# This depmod is only for convenience to give the initial
# boot a modules.dep even before / is mounted read-write.  However the
# boot script depmod is the master version.
PHONY += _modinst_post
_modinst_post: _modinst_
	$(Q)$(MAKE) -f $(srctree)/scripts/Makefile.fwinst obj=firmware __fw_modinst
	$(call cmd,depmod)

else # CONFIG_MODULES

# Modules not configured
# ---------------------------------------------------------------------------

modules modules_install: FORCE
	@echo
	@echo "The present kernel configuration has modules disabled."
	@echo "Type 'make config' and enable loadable module support."
	@echo "Then build a kernel with module support enabled."
	@echo
	@exit 1

endif # CONFIG_MODULES

###
# Cleaning is done on three levels.
# make clean     Delete most generated files
#                Leave enough to build external modules
# make mrproper  Delete the current configuration, and all generated files
# make distclean Remove editor backup files, patch leftover files and the like

# Directories & files removed with 'make clean'
CLEAN_DIRS  += $(MODVERDIR)

# Directories & files removed with 'make mrproper'
MRPROPER_DIRS  += include/config usr/include include/generated          \
                  arch/*/include/generated
MRPROPER_FILES += .config .config.old .version .old_version             \
                  include/linux/version.h                               \
		  Module.symvers tags TAGS cscope* GPATH GTAGS GRTAGS GSYMS

# clean - Delete most, but leave enough to build external modules
#
clean: rm-dirs  := $(CLEAN_DIRS)
clean: rm-files := $(CLEAN_FILES)
clean-dirs      := $(addprefix _clean_, . $(vmlinux-alldirs) Documentation samples)

PHONY += $(clean-dirs) clean archclean
$(clean-dirs):
	$(Q)$(MAKE) $(clean)=$(patsubst _clean_%,%,$@)

clean: archclean

# mrproper - Delete all generated files, including .config
#
mrproper: rm-dirs  := $(wildcard $(MRPROPER_DIRS))
mrproper: rm-files := $(wildcard $(MRPROPER_FILES))
mrproper-dirs      := $(addprefix _mrproper_,Documentation/DocBook scripts)

PHONY += $(mrproper-dirs) mrproper archmrproper
$(mrproper-dirs):
	$(Q)$(MAKE) $(clean)=$(patsubst _mrproper_%,%,$@)

mrproper: clean archmrproper $(mrproper-dirs)
	$(call cmd,rmdirs)
	$(call cmd,rmfiles)

# distclean
#
PHONY += distclean

distclean: mrproper
	@find $(srctree) $(RCS_FIND_IGNORE) \
		\( -name '*.orig' -o -name '*.rej' -o -name '*~' \
		-o -name '*.bak' -o -name '#*#' -o -name '.*.orig' \
		-o -name '.*.rej' \
		-o -name '*%' -o -name '.*.cmd' -o -name 'core' \) \
		-type f -print | xargs rm -f


# Packaging of the kernel to various formats
# ---------------------------------------------------------------------------
# rpm target kept for backward compatibility
package-dir	:= $(srctree)/scripts/package

%src-pkg: FORCE
	$(Q)$(MAKE) $(build)=$(package-dir) $@
%pkg: include/config/kernel.release FORCE
	$(Q)$(MAKE) $(build)=$(package-dir) $@
rpm: include/config/kernel.release FORCE
	$(Q)$(MAKE) $(build)=$(package-dir) $@


# Brief documentation of the typical targets used
# ---------------------------------------------------------------------------

boards := $(wildcard $(srctree)/arch/$(SRCARCH)/configs/*_defconfig)
boards := $(notdir $(boards))
board-dirs := $(dir $(wildcard $(srctree)/arch/$(SRCARCH)/configs/*/*_defconfig))
board-dirs := $(sort $(notdir $(board-dirs:/=)))

help:
	@echo  'Cleaning targets:'
	@echo  '  clean		  - Remove most generated files but keep the config and'
	@echo  '                    enough build support to build external modules'
	@echo  '  mrproper	  - Remove all generated files + config + various backup files'
	@echo  '  distclean	  - mrproper + remove editor backup and patch files'
	@echo  ''
	@echo  'Configuration targets:'
	@$(MAKE) -f $(srctree)/scripts/kconfig/Makefile help
	@echo  ''
	@echo  'Other generic targets:'
	@echo  '  all		  - Build all targets marked with [*]'
	@echo  '* vmlinux	  - Build the bare kernel'
	@echo  '* modules	  - Build all modules'
	@echo  '  modules_install - Install all modules to INSTALL_MOD_PATH (default: /)'
	@echo  '  firmware_install- Install all firmware to INSTALL_FW_PATH'
	@echo  '                    (default: $$(INSTALL_MOD_PATH)/lib/firmware)'
	@echo  '  dir/            - Build all files in dir and below'
	@echo  '  dir/file.[oisS] - Build specified target only'
	@echo  '  dir/file.lst    - Build specified mixed source/assembly target only'
	@echo  '                    (requires a recent binutils and recent build (System.map))'
	@echo  '  dir/file.ko     - Build module including final link'
	@echo  '  modules_prepare - Set up for building external modules'
	@echo  '  tags/TAGS	  - Generate tags file for editors'
	@echo  '  cscope	  - Generate cscope index'
	@echo  '  gtags           - Generate GNU GLOBAL index'
	@echo  '  kernelrelease	  - Output the release version string'
	@echo  '  kernelversion	  - Output the version stored in Makefile'
	@echo  '  headers_install - Install sanitised kernel headers to INSTALL_HDR_PATH'; \
	 echo  '                    (default: $(INSTALL_HDR_PATH))'; \
	 echo  ''
	@echo  'Static analysers'
	@echo  '  checkstack      - Generate a list of stack hogs'
	@echo  '  namespacecheck  - Name space analysis on compiled kernel'
	@echo  '  versioncheck    - Sanity check on version.h usage'
	@echo  '  includecheck    - Check for duplicate included header files'
	@echo  '  export_report   - List the usages of all exported symbols'
	@echo  '  headers_check   - Sanity check on exported headers'
	@echo  '  headerdep       - Detect inclusion cycles in headers'
	@$(MAKE) -f $(srctree)/scripts/Makefile.help checker-help
	@echo  ''
	@echo  'Kernel packaging:'
	@$(MAKE) $(build)=$(package-dir) help
	@echo  ''
	@echo  'Documentation targets:'
	@$(MAKE) -f $(srctree)/Documentation/DocBook/Makefile dochelp
	@echo  ''
	@echo  'Architecture specific targets ($(SRCARCH)):'
	@$(if $(archhelp),$(archhelp),\
		echo '  No architecture specific help defined for $(SRCARCH)')
	@echo  ''
	@$(if $(boards), \
		$(foreach b, $(boards), \
		printf "  %-24s - Build for %s\\n" $(b) $(subst _defconfig,,$(b));) \
		echo '')
	@$(if $(board-dirs), \
		$(foreach b, $(board-dirs), \
		printf "  %-16s - Show %s-specific targets\\n" help-$(b) $(b);) \
		printf "  %-16s - Show all of the above\\n" help-boards; \
		echo '')

	@echo  '  make V=0|1 [targets] 0 => quiet build (default), 1 => verbose build'
	@echo  '  make V=2   [targets] 2 => give reason for rebuild of target'
	@echo  '  make O=dir [targets] Locate all output files in "dir", including .config'
	@echo  '  make C=1   [targets] Check all c source with $$CHECK (sparse by default)'
	@echo  '  make C=2   [targets] Force check of all c source with $$CHECK'
	@echo  '  make RECORDMCOUNT_WARN=1 [targets] Warn about ignored mcount sections'
	@echo  '  make W=n   [targets] Enable extra gcc checks, n=1,2,3 where'
	@echo  '		1: warnings which may be relevant and do not occur too often'
	@echo  '		2: warnings which occur quite often but may still be relevant'
	@echo  '		3: more obscure warnings, can most likely be ignored'
	@echo  '		Multiple levels can be combined with W=12 or W=123'
	@echo  ''
	@echo  'Execute "make" or "make all" to build all targets marked with [*] '
	@echo  'For further info see the ./README file'


help-board-dirs := $(addprefix help-,$(board-dirs))

help-boards: $(help-board-dirs)

boards-per-dir = $(notdir $(wildcard $(srctree)/arch/$(SRCARCH)/configs/$*/*_defconfig))

$(help-board-dirs): help-%:
	@echo  'Architecture specific targets ($(SRCARCH) $*):'
	@$(if $(boards-per-dir), \
		$(foreach b, $(boards-per-dir), \
		printf "  %-24s - Build for %s\\n" $*/$(b) $(subst _defconfig,,$(b));) \
		echo '')


# Documentation targets
# ---------------------------------------------------------------------------
%docs: scripts_basic FORCE
	$(Q)$(MAKE) $(build)=scripts build_docproc
	$(Q)$(MAKE) $(build)=Documentation/DocBook $@

else # KBUILD_EXTMOD

###
# External module support.
# When building external modules the kernel used as basis is considered
# read-only, and no consistency checks are made and the make
# system is not used on the basis kernel. If updates are required
# in the basis kernel ordinary make commands (without M=...) must
# be used.
#
# The following are the only valid targets when building external
# modules.
# make M=dir clean     Delete all automatically generated files
# make M=dir modules   Make all modules in specified dir
# make M=dir	       Same as 'make M=dir modules'
# make M=dir modules_install
#                      Install the modules built in the module directory
#                      Assumes install directory is already created

# We are always building modules
KBUILD_MODULES := 1
PHONY += crmodverdir
crmodverdir:
	$(cmd_crmodverdir)

PHONY += $(objtree)/Module.symvers
$(objtree)/Module.symvers:
	@test -e $(objtree)/Module.symvers || ( \
	echo; \
	echo "  WARNING: Symbol version dump $(objtree)/Module.symvers"; \
	echo "           is missing; modules will have no dependencies and modversions."; \
	echo )

module-dirs := $(addprefix _module_,$(KBUILD_EXTMOD))
PHONY += $(module-dirs) modules
$(module-dirs): crmodverdir $(objtree)/Module.symvers
	$(Q)$(MAKE) $(build)=$(patsubst _module_%,%,$@)

modules: $(module-dirs)
	@$(kecho) '  Building modules, stage 2.';
	$(Q)$(MAKE) -f $(srctree)/scripts/Makefile.modpost

PHONY += modules_install
modules_install: _emodinst_ _emodinst_post

install-dir := $(if $(INSTALL_MOD_DIR),$(INSTALL_MOD_DIR),extra)
PHONY += _emodinst_
_emodinst_:
	$(Q)mkdir -p $(MODLIB)/$(install-dir)
	$(Q)$(MAKE) -f $(srctree)/scripts/Makefile.modinst

PHONY += _emodinst_post
_emodinst_post: _emodinst_
	$(call cmd,depmod)

clean-dirs := $(addprefix _clean_,$(KBUILD_EXTMOD))

PHONY += $(clean-dirs) clean
$(clean-dirs):
	$(Q)$(MAKE) $(clean)=$(patsubst _clean_%,%,$@)

clean:	rm-dirs := $(MODVERDIR)
clean: rm-files := $(KBUILD_EXTMOD)/Module.symvers

help:
	@echo  '  Building external modules.'
	@echo  '  Syntax: make -C path/to/kernel/src M=$$PWD target'
	@echo  ''
	@echo  '  modules         - default target, build the module(s)'
	@echo  '  modules_install - install the module'
	@echo  '  clean           - remove generated files in module directory only'
	@echo  ''

# Dummies...
PHONY += prepare scripts
prepare: ;
scripts: ;
endif # KBUILD_EXTMOD

clean: $(clean-dirs)
	$(Q)$(CONFIG_SHELL) $(srctree)/scripts/link-vmlinux.sh clean
	$(call cmd,rmdirs)
	$(call cmd,rmfiles)
	@find $(if $(KBUILD_EXTMOD), $(KBUILD_EXTMOD), .) $(RCS_FIND_IGNORE) \
		\( -name '*.[oas]' -o -name '*.ko' -o -name '.*.cmd' \
		-o -name '.*.d' -o -name '.*.tmp' -o -name '*.mod.c' \
		-o -name '*.symtypes' -o -name 'modules.order' \
		-o -name modules.builtin -o -name '.tmp_*.o.*' \
		-o -name '*.gcno' \) -type f -print | xargs rm -f

# Generate tags for editors
# ---------------------------------------------------------------------------
quiet_cmd_tags = GEN     $@
      cmd_tags = $(CONFIG_SHELL) $(srctree)/scripts/tags.sh $@

tags TAGS cscope gtags: FORCE
	$(call cmd,tags)

# Scripts to check various things for consistency
# ---------------------------------------------------------------------------

PHONY += includecheck versioncheck coccicheck namespacecheck export_report

includecheck:
	find $(srctree)/* $(RCS_FIND_IGNORE) \
		-name '*.[hcS]' -type f -print | sort \
		| xargs $(PERL) -w $(srctree)/scripts/checkincludes.pl

versioncheck:
	find $(srctree)/* $(RCS_FIND_IGNORE) \
		-name '*.[hcS]' -type f -print | sort \
		| xargs $(PERL) -w $(srctree)/scripts/checkversion.pl

coccicheck:
	$(Q)$(CONFIG_SHELL) $(srctree)/scripts/$@

namespacecheck:
	$(PERL) $(srctree)/scripts/namespace.pl

export_report:
	$(PERL) $(srctree)/scripts/export_report.pl

endif #ifeq ($(config-targets),1)
endif #ifeq ($(mixed-targets),1)

PHONY += checkstack kernelrelease kernelversion

# UML needs a little special treatment here.  It wants to use the host
# toolchain, so needs $(SUBARCH) passed to checkstack.pl.  Everyone
# else wants $(ARCH), including people doing cross-builds, which means
# that $(SUBARCH) doesn't work here.
ifeq ($(ARCH), um)
CHECKSTACK_ARCH := $(SUBARCH)
else
CHECKSTACK_ARCH := $(ARCH)
endif
checkstack:
	$(OBJDUMP) -d vmlinux $$(find . -name '*.ko') | \
	$(PERL) $(src)/scripts/checkstack.pl $(CHECKSTACK_ARCH)

kernelrelease:
	@echo "$(KERNELVERSION)$$($(CONFIG_SHELL) $(srctree)/scripts/setlocalversion $(srctree))"

kernelversion:
	@echo $(KERNELVERSION)

# Clear a bunch of variables before executing the submake
tools/: FORCE
	$(Q)$(MAKE) LDFLAGS= MAKEFLAGS= -C $(src)/tools/

tools/%: FORCE
	$(Q)$(MAKE) LDFLAGS= MAKEFLAGS= -C $(src)/tools/ $*

# Single targets
# ---------------------------------------------------------------------------
# Single targets are compatible with:
# - build with mixed source and output
# - build with separate output dir 'make O=...'
# - external modules
#
#  target-dir => where to store outputfile
#  build-dir  => directory in kernel source tree to use

ifeq ($(KBUILD_EXTMOD),)
        build-dir  = $(patsubst %/,%,$(dir $@))
        target-dir = $(dir $@)
else
        zap-slash=$(filter-out .,$(patsubst %/,%,$(dir $@)))
        build-dir  = $(KBUILD_EXTMOD)$(if $(zap-slash),/$(zap-slash))
        target-dir = $(if $(KBUILD_EXTMOD),$(dir $<),$(dir $@))
endif

%.s: %.c prepare scripts FORCE
	$(Q)$(MAKE) $(build)=$(build-dir) $(target-dir)$(notdir $@)
%.i: %.c prepare scripts FORCE
	$(Q)$(MAKE) $(build)=$(build-dir) $(target-dir)$(notdir $@)
%.o: %.c prepare scripts FORCE
	$(Q)$(MAKE) $(build)=$(build-dir) $(target-dir)$(notdir $@)
%.lst: %.c prepare scripts FORCE
	$(Q)$(MAKE) $(build)=$(build-dir) $(target-dir)$(notdir $@)
%.s: %.S prepare scripts FORCE
	$(Q)$(MAKE) $(build)=$(build-dir) $(target-dir)$(notdir $@)
%.o: %.S prepare scripts FORCE
	$(Q)$(MAKE) $(build)=$(build-dir) $(target-dir)$(notdir $@)
%.symtypes: %.c prepare scripts FORCE
	$(Q)$(MAKE) $(build)=$(build-dir) $(target-dir)$(notdir $@)

# Modules
/: prepare scripts FORCE
	$(cmd_crmodverdir)
	$(Q)$(MAKE) KBUILD_MODULES=$(if $(CONFIG_MODULES),1) \
	$(build)=$(build-dir)
%/: prepare scripts FORCE
	$(cmd_crmodverdir)
	$(Q)$(MAKE) KBUILD_MODULES=$(if $(CONFIG_MODULES),1) \
	$(build)=$(build-dir)
%.ko: prepare scripts FORCE
	$(cmd_crmodverdir)
	$(Q)$(MAKE) KBUILD_MODULES=$(if $(CONFIG_MODULES),1)   \
	$(build)=$(build-dir) $(@:.ko=.o)
	$(Q)$(MAKE) -f $(srctree)/scripts/Makefile.modpost

# FIXME Should go into a make.lib or something 
# ===========================================================================

quiet_cmd_rmdirs = $(if $(wildcard $(rm-dirs)),CLEAN   $(wildcard $(rm-dirs)))
      cmd_rmdirs = rm -rf $(rm-dirs)

quiet_cmd_rmfiles = $(if $(wildcard $(rm-files)),CLEAN   $(wildcard $(rm-files)))
      cmd_rmfiles = rm -f $(rm-files)

# Run depmod only if we have System.map and depmod is executable
quiet_cmd_depmod = DEPMOD  $(KERNELRELEASE)
      cmd_depmod = $(CONFIG_SHELL) $(srctree)/scripts/depmod.sh $(DEPMOD) \
                   $(KERNELRELEASE)

# Create temporary dir for module support files
# clean it up only when building all modules
cmd_crmodverdir = $(Q)mkdir -p $(MODVERDIR) \
                  $(if $(KBUILD_MODULES),; rm -f $(MODVERDIR)/*)

# read all saved command lines

targets := $(wildcard $(sort $(targets)))
cmd_files := $(wildcard .*.cmd $(foreach f,$(targets),$(dir $(f)).$(notdir $(f)).cmd))

ifneq ($(cmd_files),)
  $(cmd_files): ;	# Do not try to update included dependency files
  include $(cmd_files)
endif

# Shorthand for $(Q)$(MAKE) -f scripts/Makefile.clean obj=dir
# Usage:
# $(Q)$(MAKE) $(clean)=dir
clean := -f $(if $(KBUILD_SRC),$(srctree)/)scripts/Makefile.clean obj

endif	# skip-makefile

PHONY += FORCE
FORCE:

# Declare the contents of the .PHONY variable as phony.  We keep that
# information in a variable so we can use it in if_changed and friends.
.PHONY: $(PHONY)<|MERGE_RESOLUTION|>--- conflicted
+++ resolved
@@ -1,11 +1,7 @@
 VERSION = 3
 PATCHLEVEL = 5
 SUBLEVEL = 0
-<<<<<<< HEAD
-EXTRAVERSION = -rc7
-=======
 EXTRAVERSION =
->>>>>>> 6923359c
 NAME = Saber-toothed Squirrel
 
 # *DOCUMENTATION*
