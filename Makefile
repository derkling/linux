# SPDX-License-Identifier: GPL-2.0
VERSION = 5
PATCHLEVEL = 2
SUBLEVEL = 0
<<<<<<< HEAD
EXTRAVERSION = -rc4
=======
EXTRAVERSION = -rc5
>>>>>>> f3c5720c
NAME = Golden Lions

# *DOCUMENTATION*
# To see a list of typical targets execute "make help"
# More info can be located in ./README
# Comments in this file are targeted only to the developer, do not
# expect to learn how to build the kernel reading this file.

# That's our default target when none is given on the command line
PHONY := _all
_all:

# We are using a recursive build, so we need to do a little thinking
# to get the ordering right.
#
# Most importantly: sub-Makefiles should only ever modify files in
# their own directory. If in some directory we have a dependency on
# a file in another dir (which doesn't happen often, but it's often
# unavoidable when linking the built-in.a targets which finally
# turn into vmlinux), we will call a sub make in that other dir, and
# after that we are sure that everything which is in that other dir
# is now up to date.
#
# The only cases where we need to modify files which have global
# effects are thus separated out and done before the recursive
# descending is started. They are now explicitly listed as the
# prepare rule.

ifneq ($(sub_make_done),1)

# Do not use make's built-in rules and variables
# (this increases performance and avoids hard-to-debug behaviour)
MAKEFLAGS += -rR

# Avoid funny character set dependencies
unexport LC_ALL
LC_COLLATE=C
LC_NUMERIC=C
export LC_COLLATE LC_NUMERIC

# Avoid interference with shell env settings
unexport GREP_OPTIONS

# Beautify output
# ---------------------------------------------------------------------------
#
# Normally, we echo the whole command before executing it. By making
# that echo $($(quiet)$(cmd)), we now have the possibility to set
# $(quiet) to choose other forms of output instead, e.g.
#
#         quiet_cmd_cc_o_c = Compiling $(RELDIR)/$@
#         cmd_cc_o_c       = $(CC) $(c_flags) -c -o $@ $<
#
# If $(quiet) is empty, the whole command will be printed.
# If it is set to "quiet_", only the short version will be printed.
# If it is set to "silent_", nothing will be printed at all, since
# the variable $(silent_cmd_cc_o_c) doesn't exist.
#
# A simple variant is to prefix commands with $(Q) - that's useful
# for commands that shall be hidden in non-verbose mode.
#
#	$(Q)ln $@ :<
#
# If KBUILD_VERBOSE equals 0 then the above command will be hidden.
# If KBUILD_VERBOSE equals 1 then the above command is displayed.
#
# To put more focus on warnings, be less verbose as default
# Use 'make V=1' to see the full commands

ifeq ("$(origin V)", "command line")
  KBUILD_VERBOSE = $(V)
endif
ifndef KBUILD_VERBOSE
  KBUILD_VERBOSE = 0
endif

ifeq ($(KBUILD_VERBOSE),1)
  quiet =
  Q =
else
  quiet=quiet_
  Q = @
endif

# If the user is running make -s (silent mode), suppress echoing of
# commands

ifneq ($(findstring s,$(filter-out --%,$(MAKEFLAGS))),)
  quiet=silent_
endif

export quiet Q KBUILD_VERBOSE

# Kbuild will save output files in the current working directory.
# This does not need to match to the root of the kernel source tree.
#
# For example, you can do this:
#
#  cd /dir/to/store/output/files; make -f /dir/to/kernel/source/Makefile
#
# If you want to save output files in a different location, there are
# two syntaxes to specify it.
#
# 1) O=
# Use "make O=dir/to/store/output/files/"
#
# 2) Set KBUILD_OUTPUT
# Set the environment variable KBUILD_OUTPUT to point to the output directory.
# export KBUILD_OUTPUT=dir/to/store/output/files/; make
#
# The O= assignment takes precedence over the KBUILD_OUTPUT environment
# variable.

# Do we want to change the working directory?
ifeq ("$(origin O)", "command line")
  KBUILD_OUTPUT := $(O)
endif

ifneq ($(KBUILD_OUTPUT),)
# Make's built-in functions such as $(abspath ...), $(realpath ...) cannot
# expand a shell special character '~'. We use a somewhat tedious way here.
abs_objtree := $(shell mkdir -p $(KBUILD_OUTPUT) && cd $(KBUILD_OUTPUT) && pwd)
$(if $(abs_objtree),, \
     $(error failed to create output directory "$(KBUILD_OUTPUT)"))

# $(realpath ...) resolves symlinks
abs_objtree := $(realpath $(abs_objtree))
else
abs_objtree := $(CURDIR)
endif # ifneq ($(KBUILD_OUTPUT),)

ifeq ($(abs_objtree),$(CURDIR))
# Suppress "Entering directory ..." unless we are changing the work directory.
MAKEFLAGS += --no-print-directory
else
need-sub-make := 1
endif

abs_srctree := $(realpath $(dir $(lastword $(MAKEFILE_LIST))))

ifneq ($(words $(subst :, ,$(abs_srctree))), 1)
$(error source directory cannot contain spaces or colons)
endif

ifneq ($(abs_srctree),$(abs_objtree))
# Look for make include files relative to root of kernel src
#
# This does not become effective immediately because MAKEFLAGS is re-parsed
# once after the Makefile is read. We need to invoke sub-make.
MAKEFLAGS += --include-dir=$(abs_srctree)
need-sub-make := 1
endif

ifneq ($(filter 3.%,$(MAKE_VERSION)),)
# 'MAKEFLAGS += -rR' does not immediately become effective for GNU Make 3.x
# We need to invoke sub-make to avoid implicit rules in the top Makefile.
need-sub-make := 1
# Cancel implicit rules for this Makefile.
$(lastword $(MAKEFILE_LIST)): ;
endif

export abs_srctree abs_objtree
export sub_make_done := 1

ifeq ($(need-sub-make),1)

PHONY += $(MAKECMDGOALS) sub-make

$(filter-out _all sub-make $(lastword $(MAKEFILE_LIST)), $(MAKECMDGOALS)) _all: sub-make
	@:

# Invoke a second make in the output directory, passing relevant variables
sub-make:
	$(Q)$(MAKE) -C $(abs_objtree) -f $(abs_srctree)/Makefile $(MAKECMDGOALS)

endif # need-sub-make
endif # sub_make_done

# We process the rest of the Makefile if this is the final invocation of make
ifeq ($(need-sub-make),)

# Do not print "Entering directory ...",
# but we want to display it when entering to the output directory
# so that IDEs/editors are able to understand relative filenames.
MAKEFLAGS += --no-print-directory

# Call a source code checker (by default, "sparse") as part of the
# C compilation.
#
# Use 'make C=1' to enable checking of only re-compiled files.
# Use 'make C=2' to enable checking of *all* source files, regardless
# of whether they are re-compiled or not.
#
# See the file "Documentation/dev-tools/sparse.rst" for more details,
# including where to get the "sparse" utility.

ifeq ("$(origin C)", "command line")
  KBUILD_CHECKSRC = $(C)
endif
ifndef KBUILD_CHECKSRC
  KBUILD_CHECKSRC = 0
endif

# Use make M=dir to specify directory of external module to build
# Old syntax make ... SUBDIRS=$PWD is still supported
# Setting the environment variable KBUILD_EXTMOD take precedence
ifdef SUBDIRS
  $(warning ================= WARNING ================)
  $(warning 'SUBDIRS' will be removed after Linux 5.3)
  $(warning Please use 'M=' or 'KBUILD_EXTMOD' instead)
  $(warning ==========================================)
  KBUILD_EXTMOD ?= $(SUBDIRS)
endif

ifeq ("$(origin M)", "command line")
  KBUILD_EXTMOD := $(M)
endif

ifeq ($(abs_srctree),$(abs_objtree))
        # building in the source tree
        srctree := .
else
        ifeq ($(abs_srctree)/,$(dir $(abs_objtree)))
                # building in a subdirectory of the source tree
                srctree := ..
        else
                srctree := $(abs_srctree)
        endif

	# TODO:
	# KBUILD_SRC is only used to distinguish in-tree/out-of-tree build.
	# Replace it with $(srctree) or something.
	KBUILD_SRC := $(abs_srctree)
endif

export KBUILD_CHECKSRC KBUILD_EXTMOD KBUILD_SRC

objtree		:= .
src		:= $(srctree)
obj		:= $(objtree)

VPATH		:= $(srctree)

export srctree objtree VPATH

# To make sure we do not include .config for any of the *config targets
# catch them early, and hand them over to scripts/kconfig/Makefile
# It is allowed to specify more targets when calling make, including
# mixing *config targets and build targets.
# For example 'make oldconfig all'.
# Detect when mixed targets is specified, and make a second invocation
# of make so .config is not included in this case either (for *config).

version_h := include/generated/uapi/linux/version.h
old_version_h := include/linux/version.h

clean-targets := %clean mrproper cleandocs
no-dot-config-targets := $(clean-targets) \
			 cscope gtags TAGS tags help% %docs check% coccicheck \
			 $(version_h) headers_% archheaders archscripts \
			 %asm-generic kernelversion %src-pkg
no-sync-config-targets := $(no-dot-config-targets) install %install \
			   kernelrelease

config-targets  := 0
mixed-targets   := 0
dot-config      := 1
may-sync-config := 1

ifneq ($(filter $(no-dot-config-targets), $(MAKECMDGOALS)),)
	ifeq ($(filter-out $(no-dot-config-targets), $(MAKECMDGOALS)),)
		dot-config := 0
	endif
endif

ifneq ($(filter $(no-sync-config-targets), $(MAKECMDGOALS)),)
	ifeq ($(filter-out $(no-sync-config-targets), $(MAKECMDGOALS)),)
		may-sync-config := 0
	endif
endif

ifneq ($(KBUILD_EXTMOD),)
	may-sync-config := 0
endif

ifeq ($(KBUILD_EXTMOD),)
        ifneq ($(filter config %config,$(MAKECMDGOALS)),)
                config-targets := 1
                ifneq ($(words $(MAKECMDGOALS)),1)
                        mixed-targets := 1
                endif
        endif
endif

# For "make -j clean all", "make -j mrproper defconfig all", etc.
ifneq ($(filter $(clean-targets),$(MAKECMDGOALS)),)
        ifneq ($(filter-out $(clean-targets),$(MAKECMDGOALS)),)
                mixed-targets := 1
        endif
endif

# install and modules_install need also be processed one by one
ifneq ($(filter install,$(MAKECMDGOALS)),)
        ifneq ($(filter modules_install,$(MAKECMDGOALS)),)
	        mixed-targets := 1
        endif
endif

ifeq ($(mixed-targets),1)
# ===========================================================================
# We're called with mixed targets (*config and build targets).
# Handle them one by one.

PHONY += $(MAKECMDGOALS) __build_one_by_one

$(filter-out __build_one_by_one, $(MAKECMDGOALS)): __build_one_by_one
	@:

__build_one_by_one:
	$(Q)set -e; \
	for i in $(MAKECMDGOALS); do \
		$(MAKE) -f $(srctree)/Makefile $$i; \
	done

else

include scripts/Kbuild.include

# Read KERNELRELEASE from include/config/kernel.release (if it exists)
KERNELRELEASE = $(shell cat include/config/kernel.release 2> /dev/null)
KERNELVERSION = $(VERSION)$(if $(PATCHLEVEL),.$(PATCHLEVEL)$(if $(SUBLEVEL),.$(SUBLEVEL)))$(EXTRAVERSION)
export VERSION PATCHLEVEL SUBLEVEL KERNELRELEASE KERNELVERSION

include scripts/subarch.include

# Cross compiling and selecting different set of gcc/bin-utils
# ---------------------------------------------------------------------------
#
# When performing cross compilation for other architectures ARCH shall be set
# to the target architecture. (See arch/* for the possibilities).
# ARCH can be set during invocation of make:
# make ARCH=ia64
# Another way is to have ARCH set in the environment.
# The default ARCH is the host where make is executed.

# CROSS_COMPILE specify the prefix used for all executables used
# during compilation. Only gcc and related bin-utils executables
# are prefixed with $(CROSS_COMPILE).
# CROSS_COMPILE can be set on the command line
# make CROSS_COMPILE=ia64-linux-
# Alternatively CROSS_COMPILE can be set in the environment.
# Default value for CROSS_COMPILE is not to prefix executables
# Note: Some architectures assign CROSS_COMPILE in their arch/*/Makefile
ARCH		?= $(SUBARCH)

# Architecture as present in compile.h
UTS_MACHINE 	:= $(ARCH)
SRCARCH 	:= $(ARCH)

# Additional ARCH settings for x86
ifeq ($(ARCH),i386)
        SRCARCH := x86
endif
ifeq ($(ARCH),x86_64)
        SRCARCH := x86
endif

# Additional ARCH settings for sparc
ifeq ($(ARCH),sparc32)
       SRCARCH := sparc
endif
ifeq ($(ARCH),sparc64)
       SRCARCH := sparc
endif

# Additional ARCH settings for sh
ifeq ($(ARCH),sh64)
       SRCARCH := sh
endif

KCONFIG_CONFIG	?= .config
export KCONFIG_CONFIG

# SHELL used by kbuild
CONFIG_SHELL := $(shell if [ -x "$$BASH" ]; then echo $$BASH; \
	  else if [ -x /bin/bash ]; then echo /bin/bash; \
	  else echo sh; fi ; fi)

HOST_LFS_CFLAGS := $(shell getconf LFS_CFLAGS 2>/dev/null)
HOST_LFS_LDFLAGS := $(shell getconf LFS_LDFLAGS 2>/dev/null)
HOST_LFS_LIBS := $(shell getconf LFS_LIBS 2>/dev/null)

HOSTCC       = gcc
HOSTCXX      = g++
KBUILD_HOSTCFLAGS   := -Wall -Wmissing-prototypes -Wstrict-prototypes -O2 \
		-fomit-frame-pointer -std=gnu89 $(HOST_LFS_CFLAGS) \
		$(HOSTCFLAGS)
KBUILD_HOSTCXXFLAGS := -O2 $(HOST_LFS_CFLAGS) $(HOSTCXXFLAGS)
KBUILD_HOSTLDFLAGS  := $(HOST_LFS_LDFLAGS) $(HOSTLDFLAGS)
KBUILD_HOSTLDLIBS   := $(HOST_LFS_LIBS) $(HOSTLDLIBS)

# Make variables (CC, etc...)
AS		= $(CROSS_COMPILE)as
LD		= $(CROSS_COMPILE)ld
CC		= $(CROSS_COMPILE)gcc
CPP		= $(CC) -E
AR		= $(CROSS_COMPILE)ar
NM		= $(CROSS_COMPILE)nm
STRIP		= $(CROSS_COMPILE)strip
OBJCOPY		= $(CROSS_COMPILE)objcopy
OBJDUMP		= $(CROSS_COMPILE)objdump
PAHOLE		= pahole
LEX		= flex
YACC		= bison
AWK		= awk
INSTALLKERNEL  := installkernel
DEPMOD		= /sbin/depmod
PERL		= perl
PYTHON		= python
PYTHON2		= python2
PYTHON3		= python3
CHECK		= sparse

CHECKFLAGS     := -D__linux__ -Dlinux -D__STDC__ -Dunix -D__unix__ \
		  -Wbitwise -Wno-return-void -Wno-unknown-attribute $(CF)
NOSTDINC_FLAGS :=
CFLAGS_MODULE   =
AFLAGS_MODULE   =
LDFLAGS_MODULE  =
CFLAGS_KERNEL	=
AFLAGS_KERNEL	=
LDFLAGS_vmlinux =

# Use USERINCLUDE when you must reference the UAPI directories only.
USERINCLUDE    := \
		-I$(srctree)/arch/$(SRCARCH)/include/uapi \
		-I$(objtree)/arch/$(SRCARCH)/include/generated/uapi \
		-I$(srctree)/include/uapi \
		-I$(objtree)/include/generated/uapi \
                -include $(srctree)/include/linux/kconfig.h

# Use LINUXINCLUDE when you must reference the include/ directory.
# Needed to be compatible with the O= option
LINUXINCLUDE    := \
		-I$(srctree)/arch/$(SRCARCH)/include \
		-I$(objtree)/arch/$(SRCARCH)/include/generated \
		$(if $(filter .,$(srctree)),,-I$(srctree)/include) \
		-I$(objtree)/include \
		$(USERINCLUDE)

KBUILD_AFLAGS   := -D__ASSEMBLY__ -fno-PIE
KBUILD_CFLAGS   := -Wall -Wundef -Werror=strict-prototypes -Wno-trigraphs \
		   -fno-strict-aliasing -fno-common -fshort-wchar -fno-PIE \
		   -Werror=implicit-function-declaration -Werror=implicit-int \
		   -Wno-format-security \
		   -std=gnu89
KBUILD_CPPFLAGS := -D__KERNEL__
KBUILD_AFLAGS_KERNEL :=
KBUILD_CFLAGS_KERNEL :=
KBUILD_AFLAGS_MODULE  := -DMODULE
KBUILD_CFLAGS_MODULE  := -DMODULE
KBUILD_LDFLAGS_MODULE := -T $(srctree)/scripts/module-common.lds
KBUILD_LDFLAGS :=
GCC_PLUGINS_CFLAGS :=

export ARCH SRCARCH CONFIG_SHELL HOSTCC KBUILD_HOSTCFLAGS CROSS_COMPILE AS LD CC
export CPP AR NM STRIP OBJCOPY OBJDUMP PAHOLE KBUILD_HOSTLDFLAGS KBUILD_HOSTLDLIBS
export MAKE LEX YACC AWK INSTALLKERNEL PERL PYTHON PYTHON2 PYTHON3 UTS_MACHINE
export HOSTCXX KBUILD_HOSTCXXFLAGS LDFLAGS_MODULE CHECK CHECKFLAGS

export KBUILD_CPPFLAGS NOSTDINC_FLAGS LINUXINCLUDE OBJCOPYFLAGS KBUILD_LDFLAGS
export KBUILD_CFLAGS CFLAGS_KERNEL CFLAGS_MODULE
export CFLAGS_KASAN CFLAGS_KASAN_NOSANITIZE CFLAGS_UBSAN
export KBUILD_AFLAGS AFLAGS_KERNEL AFLAGS_MODULE
export KBUILD_AFLAGS_MODULE KBUILD_CFLAGS_MODULE KBUILD_LDFLAGS_MODULE
export KBUILD_AFLAGS_KERNEL KBUILD_CFLAGS_KERNEL
export KBUILD_ARFLAGS

# When compiling out-of-tree modules, put MODVERDIR in the module
# tree rather than in the kernel tree. The kernel tree might
# even be read-only.
export MODVERDIR := $(if $(KBUILD_EXTMOD),$(firstword $(KBUILD_EXTMOD))/).tmp_versions

# Files to ignore in find ... statements

export RCS_FIND_IGNORE := \( -name SCCS -o -name BitKeeper -o -name .svn -o    \
			  -name CVS -o -name .pc -o -name .hg -o -name .git \) \
			  -prune -o
export RCS_TAR_IGNORE := --exclude SCCS --exclude BitKeeper --exclude .svn \
			 --exclude CVS --exclude .pc --exclude .hg --exclude .git

# ===========================================================================
# Rules shared between *config targets and build targets

# Basic helpers built in scripts/basic/
PHONY += scripts_basic
scripts_basic:
	$(Q)$(MAKE) $(build)=scripts/basic
	$(Q)rm -f .tmp_quiet_recordmcount

PHONY += outputmakefile
# outputmakefile generates a Makefile in the output directory, if using a
# separate output directory. This allows convenient use of make in the
# output directory.
# At the same time when output Makefile generated, generate .gitignore to
# ignore whole output directory
outputmakefile:
ifneq ($(srctree),.)
	$(Q)ln -fsn $(srctree) source
	$(Q)$(CONFIG_SHELL) $(srctree)/scripts/mkmakefile $(srctree)
	$(Q)test -e .gitignore || \
	{ echo "# this is build directory, ignore it"; echo "*"; } > .gitignore
endif

ifneq ($(shell $(CC) --version 2>&1 | head -n 1 | grep clang),)
ifneq ($(CROSS_COMPILE),)
CLANG_FLAGS	:= --target=$(notdir $(CROSS_COMPILE:%-=%))
GCC_TOOLCHAIN_DIR := $(dir $(shell which $(CROSS_COMPILE)elfedit))
CLANG_FLAGS	+= --prefix=$(GCC_TOOLCHAIN_DIR)
GCC_TOOLCHAIN	:= $(realpath $(GCC_TOOLCHAIN_DIR)/..)
endif
ifneq ($(GCC_TOOLCHAIN),)
CLANG_FLAGS	+= --gcc-toolchain=$(GCC_TOOLCHAIN)
endif
CLANG_FLAGS	+= -no-integrated-as
KBUILD_CFLAGS	+= $(CLANG_FLAGS)
KBUILD_AFLAGS	+= $(CLANG_FLAGS)
export CLANG_FLAGS
endif

# The expansion should be delayed until arch/$(SRCARCH)/Makefile is included.
# Some architectures define CROSS_COMPILE in arch/$(SRCARCH)/Makefile.
# CC_VERSION_TEXT is referenced from Kconfig (so it needs export),
# and from include/config/auto.conf.cmd to detect the compiler upgrade.
CC_VERSION_TEXT = $(shell $(CC) --version 2>/dev/null | head -n 1)

ifeq ($(config-targets),1)
# ===========================================================================
# *config targets only - make sure prerequisites are updated, and descend
# in scripts/kconfig to make the *config target

# Read arch specific Makefile to set KBUILD_DEFCONFIG as needed.
# KBUILD_DEFCONFIG may point out an alternative default configuration
# used for 'make defconfig'
include arch/$(SRCARCH)/Makefile
export KBUILD_DEFCONFIG KBUILD_KCONFIG CC_VERSION_TEXT

config: scripts_basic outputmakefile FORCE
	$(Q)$(MAKE) $(build)=scripts/kconfig $@

%config: scripts_basic outputmakefile FORCE
	$(Q)$(MAKE) $(build)=scripts/kconfig $@

else
# ===========================================================================
# Build targets only - this includes vmlinux, arch specific targets, clean
# targets and others. In general all targets except *config targets.

# If building an external module we do not care about the all: rule
# but instead _all depend on modules
PHONY += all
ifeq ($(KBUILD_EXTMOD),)
_all: all
else
_all: modules
endif

# Decide whether to build built-in, modular, or both.
# Normally, just do built-in.

KBUILD_MODULES :=
KBUILD_BUILTIN := 1

# If we have only "make modules", don't compile built-in objects.
# When we're building modules with modversions, we need to consider
# the built-in objects during the descend as well, in order to
# make sure the checksums are up to date before we record them.

ifeq ($(MAKECMDGOALS),modules)
  KBUILD_BUILTIN := $(if $(CONFIG_MODVERSIONS),1)
endif

# If we have "make <whatever> modules", compile modules
# in addition to whatever we do anyway.
# Just "make" or "make all" shall build modules as well

ifneq ($(filter all _all modules,$(MAKECMDGOALS)),)
  KBUILD_MODULES := 1
endif

ifeq ($(MAKECMDGOALS),)
  KBUILD_MODULES := 1
endif

export KBUILD_MODULES KBUILD_BUILTIN

ifeq ($(dot-config),1)
include include/config/auto.conf
endif

ifeq ($(KBUILD_EXTMOD),)
# Objects we will link into vmlinux / subdirs we need to visit
init-y		:= init/
drivers-y	:= drivers/ sound/
drivers-$(CONFIG_SAMPLES) += samples/
net-y		:= net/
libs-y		:= lib/
core-y		:= usr/
virt-y		:= virt/
endif # KBUILD_EXTMOD

# The all: target is the default when no target is given on the
# command line.
# This allow a user to issue only 'make' to build a kernel including modules
# Defaults to vmlinux, but the arch makefile usually adds further targets
all: vmlinux

CFLAGS_GCOV	:= -fprofile-arcs -ftest-coverage \
	$(call cc-option,-fno-tree-loop-im) \
	$(call cc-disable-warning,maybe-uninitialized,)
export CFLAGS_GCOV

# The arch Makefiles can override CC_FLAGS_FTRACE. We may also append it later.
ifdef CONFIG_FUNCTION_TRACER
  CC_FLAGS_FTRACE := -pg
endif

RETPOLINE_CFLAGS_GCC := -mindirect-branch=thunk-extern -mindirect-branch-register
RETPOLINE_VDSO_CFLAGS_GCC := -mindirect-branch=thunk-inline -mindirect-branch-register
RETPOLINE_CFLAGS_CLANG := -mretpoline-external-thunk
RETPOLINE_VDSO_CFLAGS_CLANG := -mretpoline
RETPOLINE_CFLAGS := $(call cc-option,$(RETPOLINE_CFLAGS_GCC),$(call cc-option,$(RETPOLINE_CFLAGS_CLANG)))
RETPOLINE_VDSO_CFLAGS := $(call cc-option,$(RETPOLINE_VDSO_CFLAGS_GCC),$(call cc-option,$(RETPOLINE_VDSO_CFLAGS_CLANG)))
export RETPOLINE_CFLAGS
export RETPOLINE_VDSO_CFLAGS

# The arch Makefile can set ARCH_{CPP,A,C}FLAGS to override the default
# values of the respective KBUILD_* variables
ARCH_CPPFLAGS :=
ARCH_AFLAGS :=
ARCH_CFLAGS :=
include arch/$(SRCARCH)/Makefile

ifeq ($(dot-config),1)
ifeq ($(may-sync-config),1)
# Read in dependencies to all Kconfig* files, make sure to run syncconfig if
# changes are detected. This should be included after arch/$(SRCARCH)/Makefile
# because some architectures define CROSS_COMPILE there.
include include/config/auto.conf.cmd

$(KCONFIG_CONFIG):
	@echo >&2 '***'
	@echo >&2 '*** Configuration file "$@" not found!'
	@echo >&2 '***'
	@echo >&2 '*** Please run some configurator (e.g. "make oldconfig" or'
	@echo >&2 '*** "make menuconfig" or "make xconfig").'
	@echo >&2 '***'
	@/bin/false

# The actual configuration files used during the build are stored in
# include/generated/ and include/config/. Update them if .config is newer than
# include/config/auto.conf (which mirrors .config).
#
# This exploits the 'multi-target pattern rule' trick.
# The syncconfig should be executed only once to make all the targets.
%/auto.conf %/auto.conf.cmd %/tristate.conf: $(KCONFIG_CONFIG)
	$(Q)$(MAKE) -f $(srctree)/Makefile syncconfig
else
# External modules and some install targets need include/generated/autoconf.h
# and include/config/auto.conf but do not care if they are up-to-date.
# Use auto.conf to trigger the test
PHONY += include/config/auto.conf

include/config/auto.conf:
	$(Q)test -e include/generated/autoconf.h -a -e $@ || (		\
	echo >&2;							\
	echo >&2 "  ERROR: Kernel configuration is invalid.";		\
	echo >&2 "         include/generated/autoconf.h or $@ are missing.";\
	echo >&2 "         Run 'make oldconfig && make prepare' on kernel src to fix it.";	\
	echo >&2 ;							\
	/bin/false)

endif # may-sync-config
endif # $(dot-config)

KBUILD_CFLAGS	+= $(call cc-option,-fno-delete-null-pointer-checks,)
KBUILD_CFLAGS	+= $(call cc-disable-warning,frame-address,)
KBUILD_CFLAGS	+= $(call cc-disable-warning, format-truncation)
KBUILD_CFLAGS	+= $(call cc-disable-warning, format-overflow)
KBUILD_CFLAGS	+= $(call cc-disable-warning, address-of-packed-member)

ifdef CONFIG_CC_OPTIMIZE_FOR_SIZE
KBUILD_CFLAGS	+= -Os
else
KBUILD_CFLAGS   += -O2
endif

ifdef CONFIG_CC_DISABLE_WARN_MAYBE_UNINITIALIZED
KBUILD_CFLAGS   += -Wno-maybe-uninitialized
endif

# Tell gcc to never replace conditional load with a non-conditional one
KBUILD_CFLAGS	+= $(call cc-option,--param=allow-store-data-races=0)

include scripts/Makefile.kcov
include scripts/Makefile.gcc-plugins

ifdef CONFIG_READABLE_ASM
# Disable optimizations that make assembler listings hard to read.
# reorder blocks reorders the control in the function
# ipa clone creates specialized cloned functions
# partial inlining inlines only parts of functions
KBUILD_CFLAGS += $(call cc-option,-fno-reorder-blocks,) \
                 $(call cc-option,-fno-ipa-cp-clone,) \
                 $(call cc-option,-fno-partial-inlining)
endif

ifneq ($(CONFIG_FRAME_WARN),0)
KBUILD_CFLAGS += $(call cc-option,-Wframe-larger-than=${CONFIG_FRAME_WARN})
endif

stackp-flags-$(CONFIG_CC_HAS_STACKPROTECTOR_NONE) := -fno-stack-protector
stackp-flags-$(CONFIG_STACKPROTECTOR)             := -fstack-protector
stackp-flags-$(CONFIG_STACKPROTECTOR_STRONG)      := -fstack-protector-strong

KBUILD_CFLAGS += $(stackp-flags-y)

ifdef CONFIG_CC_IS_CLANG
KBUILD_CPPFLAGS += -Qunused-arguments
KBUILD_CFLAGS += -Wno-format-invalid-specifier
KBUILD_CFLAGS += -Wno-gnu
# Quiet clang warning: comparison of unsigned expression < 0 is always false
KBUILD_CFLAGS += -Wno-tautological-compare
# CLANG uses a _MergedGlobals as optimization, but this breaks modpost, as the
# source of a reference will be _MergedGlobals and not on of the whitelisted names.
# See modpost pattern 2
KBUILD_CFLAGS += -mno-global-merge
else

# These warnings generated too much noise in a regular build.
# Use make W=1 to enable them (see scripts/Makefile.extrawarn)
KBUILD_CFLAGS += -Wno-unused-but-set-variable
endif

KBUILD_CFLAGS += $(call cc-disable-warning, unused-const-variable)
ifdef CONFIG_FRAME_POINTER
KBUILD_CFLAGS	+= -fno-omit-frame-pointer -fno-optimize-sibling-calls
else
# Some targets (ARM with Thumb2, for example), can't be built with frame
# pointers.  For those, we don't have FUNCTION_TRACER automatically
# select FRAME_POINTER.  However, FUNCTION_TRACER adds -pg, and this is
# incompatible with -fomit-frame-pointer with current GCC, so we don't use
# -fomit-frame-pointer with FUNCTION_TRACER.
ifndef CONFIG_FUNCTION_TRACER
KBUILD_CFLAGS	+= -fomit-frame-pointer
endif
endif

# Initialize all stack variables with a pattern, if desired.
ifdef CONFIG_INIT_STACK_ALL
KBUILD_CFLAGS	+= -ftrivial-auto-var-init=pattern
endif

DEBUG_CFLAGS	:= $(call cc-option, -fno-var-tracking-assignments)

ifdef CONFIG_DEBUG_INFO
ifdef CONFIG_DEBUG_INFO_SPLIT
DEBUG_CFLAGS	+= -gsplit-dwarf
else
DEBUG_CFLAGS	+= -g
endif
KBUILD_AFLAGS	+= -Wa,-gdwarf-2
endif
ifdef CONFIG_DEBUG_INFO_DWARF4
DEBUG_CFLAGS	+= -gdwarf-4
endif

ifdef CONFIG_DEBUG_INFO_REDUCED
DEBUG_CFLAGS	+= $(call cc-option, -femit-struct-debug-baseonly) \
		   $(call cc-option,-fno-var-tracking)
endif

KBUILD_CFLAGS += $(DEBUG_CFLAGS)
export DEBUG_CFLAGS

ifdef CONFIG_FUNCTION_TRACER
ifdef CONFIG_FTRACE_MCOUNT_RECORD
  # gcc 5 supports generating the mcount tables directly
  ifeq ($(call cc-option-yn,-mrecord-mcount),y)
    CC_FLAGS_FTRACE	+= -mrecord-mcount
    export CC_USING_RECORD_MCOUNT := 1
  endif
  ifdef CONFIG_HAVE_NOP_MCOUNT
    ifeq ($(call cc-option-yn, -mnop-mcount),y)
      CC_FLAGS_FTRACE	+= -mnop-mcount
      CC_FLAGS_USING	+= -DCC_USING_NOP_MCOUNT
    endif
  endif
endif
ifdef CONFIG_HAVE_FENTRY
  ifeq ($(call cc-option-yn, -mfentry),y)
    CC_FLAGS_FTRACE	+= -mfentry
    CC_FLAGS_USING	+= -DCC_USING_FENTRY
  endif
endif
export CC_FLAGS_FTRACE
KBUILD_CFLAGS	+= $(CC_FLAGS_FTRACE) $(CC_FLAGS_USING)
KBUILD_AFLAGS	+= $(CC_FLAGS_USING)
ifdef CONFIG_DYNAMIC_FTRACE
	ifdef CONFIG_HAVE_C_RECORDMCOUNT
		BUILD_C_RECORDMCOUNT := y
		export BUILD_C_RECORDMCOUNT
	endif
endif
endif

# We trigger additional mismatches with less inlining
ifdef CONFIG_DEBUG_SECTION_MISMATCH
KBUILD_CFLAGS += $(call cc-option, -fno-inline-functions-called-once)
endif

ifdef CONFIG_LD_DEAD_CODE_DATA_ELIMINATION
KBUILD_CFLAGS_KERNEL += -ffunction-sections -fdata-sections
LDFLAGS_vmlinux += --gc-sections
endif

ifdef CONFIG_LIVEPATCH
KBUILD_CFLAGS += $(call cc-option, -flive-patching=inline-clone)
endif

# arch Makefile may override CC so keep this after arch Makefile is included
NOSTDINC_FLAGS += -nostdinc -isystem $(shell $(CC) -print-file-name=include)

# warn about C99 declaration after statement
KBUILD_CFLAGS += -Wdeclaration-after-statement

# Variable Length Arrays (VLAs) should not be used anywhere in the kernel
KBUILD_CFLAGS += -Wvla

# disable pointer signed / unsigned warnings in gcc 4.0
KBUILD_CFLAGS += -Wno-pointer-sign

# disable stringop warnings in gcc 8+
KBUILD_CFLAGS += $(call cc-disable-warning, stringop-truncation)

# disable invalid "can't wrap" optimizations for signed / pointers
KBUILD_CFLAGS	+= $(call cc-option,-fno-strict-overflow)

# clang sets -fmerge-all-constants by default as optimization, but this
# is non-conforming behavior for C and in fact breaks the kernel, so we
# need to disable it here generally.
KBUILD_CFLAGS	+= $(call cc-option,-fno-merge-all-constants)

# for gcc -fno-merge-all-constants disables everything, but it is fine
# to have actual conforming behavior enabled.
KBUILD_CFLAGS	+= $(call cc-option,-fmerge-constants)

# Make sure -fstack-check isn't enabled (like gentoo apparently did)
KBUILD_CFLAGS  += $(call cc-option,-fno-stack-check,)

# conserve stack if available
KBUILD_CFLAGS   += $(call cc-option,-fconserve-stack)

# Prohibit date/time macros, which would make the build non-deterministic
KBUILD_CFLAGS   += $(call cc-option,-Werror=date-time)

# enforce correct pointer usage
KBUILD_CFLAGS   += $(call cc-option,-Werror=incompatible-pointer-types)

# Require designated initializers for all marked structures
KBUILD_CFLAGS   += $(call cc-option,-Werror=designated-init)

# change __FILE__ to the relative path from the srctree
KBUILD_CFLAGS	+= $(call cc-option,-fmacro-prefix-map=$(srctree)/=)

# use the deterministic mode of AR if available
KBUILD_ARFLAGS := $(call ar-option,D)

include scripts/Makefile.kasan
include scripts/Makefile.extrawarn
include scripts/Makefile.ubsan

# Add any arch overrides and user supplied CPPFLAGS, AFLAGS and CFLAGS as the
# last assignments
KBUILD_CPPFLAGS += $(ARCH_CPPFLAGS) $(KCPPFLAGS)
KBUILD_AFLAGS   += $(ARCH_AFLAGS)   $(KAFLAGS)
KBUILD_CFLAGS   += $(ARCH_CFLAGS)   $(KCFLAGS)

# Use --build-id when available.
LDFLAGS_BUILD_ID := $(call ld-option, --build-id)
KBUILD_LDFLAGS_MODULE += $(LDFLAGS_BUILD_ID)
LDFLAGS_vmlinux += $(LDFLAGS_BUILD_ID)

ifeq ($(CONFIG_STRIP_ASM_SYMS),y)
LDFLAGS_vmlinux	+= $(call ld-option, -X,)
endif

# insure the checker run with the right endianness
CHECKFLAGS += $(if $(CONFIG_CPU_BIG_ENDIAN),-mbig-endian,-mlittle-endian)

# the checker needs the correct machine size
CHECKFLAGS += $(if $(CONFIG_64BIT),-m64,-m32)

# Default kernel image to build when no specific target is given.
# KBUILD_IMAGE may be overruled on the command line or
# set in the environment
# Also any assignments in arch/$(ARCH)/Makefile take precedence over
# this default value
export KBUILD_IMAGE ?= vmlinux

#
# INSTALL_PATH specifies where to place the updated kernel and system map
# images. Default is /boot, but you can set it to other values
export	INSTALL_PATH ?= /boot

#
# INSTALL_DTBS_PATH specifies a prefix for relocations required by build roots.
# Like INSTALL_MOD_PATH, it isn't defined in the Makefile, but can be passed as
# an argument if needed. Otherwise it defaults to the kernel install path
#
export INSTALL_DTBS_PATH ?= $(INSTALL_PATH)/dtbs/$(KERNELRELEASE)

#
# INSTALL_MOD_PATH specifies a prefix to MODLIB for module directory
# relocations required by build roots.  This is not defined in the
# makefile but the argument can be passed to make if needed.
#

MODLIB	= $(INSTALL_MOD_PATH)/lib/modules/$(KERNELRELEASE)
export MODLIB

#
# INSTALL_MOD_STRIP, if defined, will cause modules to be
# stripped after they are installed.  If INSTALL_MOD_STRIP is '1', then
# the default option --strip-debug will be used.  Otherwise,
# INSTALL_MOD_STRIP value will be used as the options to the strip command.

ifdef INSTALL_MOD_STRIP
ifeq ($(INSTALL_MOD_STRIP),1)
mod_strip_cmd = $(STRIP) --strip-debug
else
mod_strip_cmd = $(STRIP) $(INSTALL_MOD_STRIP)
endif # INSTALL_MOD_STRIP=1
else
mod_strip_cmd = true
endif # INSTALL_MOD_STRIP
export mod_strip_cmd

# CONFIG_MODULE_COMPRESS, if defined, will cause module to be compressed
# after they are installed in agreement with CONFIG_MODULE_COMPRESS_GZIP
# or CONFIG_MODULE_COMPRESS_XZ.

mod_compress_cmd = true
ifdef CONFIG_MODULE_COMPRESS
  ifdef CONFIG_MODULE_COMPRESS_GZIP
    mod_compress_cmd = gzip -n -f
  endif # CONFIG_MODULE_COMPRESS_GZIP
  ifdef CONFIG_MODULE_COMPRESS_XZ
    mod_compress_cmd = xz -f
  endif # CONFIG_MODULE_COMPRESS_XZ
endif # CONFIG_MODULE_COMPRESS
export mod_compress_cmd

ifdef CONFIG_MODULE_SIG_ALL
$(eval $(call config_filename,MODULE_SIG_KEY))

mod_sign_cmd = scripts/sign-file $(CONFIG_MODULE_SIG_HASH) $(MODULE_SIG_KEY_SRCPREFIX)$(CONFIG_MODULE_SIG_KEY) certs/signing_key.x509
else
mod_sign_cmd = true
endif
export mod_sign_cmd

HOST_LIBELF_LIBS = $(shell pkg-config libelf --libs 2>/dev/null || echo -lelf)

ifdef CONFIG_STACK_VALIDATION
  has_libelf := $(call try-run,\
		echo "int main() {}" | $(HOSTCC) -xc -o /dev/null $(HOST_LIBELF_LIBS) -,1,0)
  ifeq ($(has_libelf),1)
    objtool_target := tools/objtool FORCE
  else
    SKIP_STACK_VALIDATION := 1
    export SKIP_STACK_VALIDATION
  endif
endif

PHONY += prepare0

ifeq ($(KBUILD_EXTMOD),)
core-y		+= kernel/ certs/ mm/ fs/ ipc/ security/ crypto/ block/

vmlinux-dirs	:= $(patsubst %/,%,$(filter %/, $(init-y) $(init-m) \
		     $(core-y) $(core-m) $(drivers-y) $(drivers-m) \
		     $(net-y) $(net-m) $(libs-y) $(libs-m) $(virt-y)))

vmlinux-alldirs	:= $(sort $(vmlinux-dirs) Documentation \
		     $(patsubst %/,%,$(filter %/, $(init-) $(core-) \
			$(drivers-) $(net-) $(libs-) $(virt-))))

init-y		:= $(patsubst %/, %/built-in.a, $(init-y))
core-y		:= $(patsubst %/, %/built-in.a, $(core-y))
drivers-y	:= $(patsubst %/, %/built-in.a, $(drivers-y))
net-y		:= $(patsubst %/, %/built-in.a, $(net-y))
libs-y1		:= $(patsubst %/, %/lib.a, $(libs-y))
libs-y2		:= $(patsubst %/, %/built-in.a, $(filter-out %.a, $(libs-y)))
virt-y		:= $(patsubst %/, %/built-in.a, $(virt-y))

# Externally visible symbols (used by link-vmlinux.sh)
export KBUILD_VMLINUX_OBJS := $(head-y) $(init-y) $(core-y) $(libs-y2) \
			      $(drivers-y) $(net-y) $(virt-y)
export KBUILD_VMLINUX_LIBS := $(libs-y1)
export KBUILD_LDS          := arch/$(SRCARCH)/kernel/vmlinux.lds
export LDFLAGS_vmlinux
# used by scripts/package/Makefile
export KBUILD_ALLDIRS := $(sort $(filter-out arch/%,$(vmlinux-alldirs)) LICENSES arch include scripts tools)

vmlinux-deps := $(KBUILD_LDS) $(KBUILD_VMLINUX_OBJS) $(KBUILD_VMLINUX_LIBS)

# Recurse until adjust_autoksyms.sh is satisfied
PHONY += autoksyms_recursive
autoksyms_recursive: $(vmlinux-deps)
ifdef CONFIG_TRIM_UNUSED_KSYMS
	$(Q)$(CONFIG_SHELL) $(srctree)/scripts/adjust_autoksyms.sh \
	  "$(MAKE) -f $(srctree)/Makefile vmlinux"
endif

# For the kernel to actually contain only the needed exported symbols,
# we have to build modules as well to determine what those symbols are.
# (this can be evaluated only once include/config/auto.conf has been included)
ifdef CONFIG_TRIM_UNUSED_KSYMS
  KBUILD_MODULES := 1
endif

autoksyms_h := $(if $(CONFIG_TRIM_UNUSED_KSYMS), include/generated/autoksyms.h)

$(autoksyms_h):
	$(Q)mkdir -p $(dir $@)
	$(Q)touch $@

ARCH_POSTLINK := $(wildcard $(srctree)/arch/$(SRCARCH)/Makefile.postlink)

# Final link of vmlinux with optional arch pass after final link
cmd_link-vmlinux =                                                 \
	$(CONFIG_SHELL) $< $(LD) $(KBUILD_LDFLAGS) $(LDFLAGS_vmlinux) ;    \
	$(if $(ARCH_POSTLINK), $(MAKE) -f $(ARCH_POSTLINK) $@, true)

vmlinux: scripts/link-vmlinux.sh autoksyms_recursive $(vmlinux-deps) FORCE
	+$(call if_changed,link-vmlinux)

targets := vmlinux

# Some samples need headers_install.
samples: headers_install

# The actual objects are generated when descending,
# make sure no implicit rule kicks in
$(sort $(vmlinux-deps)): $(vmlinux-dirs) ;

# Handle descending into subdirectories listed in $(vmlinux-dirs)
# Preset locale variables to speed up the build process. Limit locale
# tweaks to this spot to avoid wrong language settings when running
# make menuconfig etc.
# Error messages still appears in the original language

PHONY += $(vmlinux-dirs)
$(vmlinux-dirs): prepare
	$(Q)$(MAKE) $(build)=$@ need-builtin=1

filechk_kernel.release = \
	echo "$(KERNELVERSION)$$($(CONFIG_SHELL) $(srctree)/scripts/setlocalversion $(srctree))"

# Store (new) KERNELRELEASE string in include/config/kernel.release
include/config/kernel.release: FORCE
	$(call filechk,kernel.release)

# Additional helpers built in scripts/
# Carefully list dependencies so we do not try to build scripts twice
# in parallel
PHONY += scripts
scripts: scripts_basic scripts_dtc
	$(Q)$(MAKE) $(build)=$(@)

# Things we need to do before we recursively start building the kernel
# or the modules are listed in "prepare".
# A multi level approach is used. prepareN is processed before prepareN-1.
# archprepare is used in arch Makefiles and when processed asm symlink,
# version.h and scripts_basic is processed / created.

PHONY += prepare archprepare prepare1 prepare3

# prepare3 is used to check if we are building in a separate output directory,
# and if so do:
# 1) Check that make has not been executed in the kernel src $(srctree)
prepare3: include/config/kernel.release
ifneq ($(srctree),.)
	@$(kecho) '  Using $(srctree) as source for kernel'
	$(Q)if [ -f $(srctree)/.config -o \
		 -d $(srctree)/include/config -o \
		 -d $(srctree)/arch/$(SRCARCH)/include/generated ]; then \
		echo >&2 "  $(srctree) is not clean, please run 'make mrproper'"; \
		echo >&2 "  in the '$(srctree)' directory.";\
		/bin/false; \
	fi;
endif

prepare1: prepare3 outputmakefile asm-generic $(version_h) $(autoksyms_h) \
						include/generated/utsrelease.h
	$(cmd_crmodverdir)

archprepare: archheaders archscripts prepare1 scripts

prepare0: archprepare
	$(Q)$(MAKE) $(build)=scripts/mod
	$(Q)$(MAKE) $(build)=.

# All the preparing..
prepare: prepare0 prepare-objtool

# Support for using generic headers in asm-generic
asm-generic := -f $(srctree)/scripts/Makefile.asm-generic obj

PHONY += asm-generic uapi-asm-generic
asm-generic: uapi-asm-generic
	$(Q)$(MAKE) $(asm-generic)=arch/$(SRCARCH)/include/generated/asm \
	generic=include/asm-generic
uapi-asm-generic:
	$(Q)$(MAKE) $(asm-generic)=arch/$(SRCARCH)/include/generated/uapi/asm \
	generic=include/uapi/asm-generic

PHONY += prepare-objtool
prepare-objtool: $(objtool_target)
ifeq ($(SKIP_STACK_VALIDATION),1)
ifdef CONFIG_UNWINDER_ORC
	@echo "error: Cannot generate ORC metadata for CONFIG_UNWINDER_ORC=y, please install libelf-dev, libelf-devel or elfutils-libelf-devel" >&2
	@false
else
	@echo "warning: Cannot use CONFIG_STACK_VALIDATION=y, please install libelf-dev, libelf-devel or elfutils-libelf-devel" >&2
endif
endif

# Generate some files
# ---------------------------------------------------------------------------

# KERNELRELEASE can change from a few different places, meaning version.h
# needs to be updated, so this check is forced on all builds

uts_len := 64
define filechk_utsrelease.h
	if [ `echo -n "$(KERNELRELEASE)" | wc -c ` -gt $(uts_len) ]; then \
	  echo '"$(KERNELRELEASE)" exceeds $(uts_len) characters' >&2;    \
	  exit 1;                                                         \
	fi;                                                               \
	echo \#define UTS_RELEASE \"$(KERNELRELEASE)\"
endef

define filechk_version.h
	echo \#define LINUX_VERSION_CODE $(shell                         \
	expr $(VERSION) \* 65536 + 0$(PATCHLEVEL) \* 256 + 0$(SUBLEVEL)); \
	echo '#define KERNEL_VERSION(a,b,c) (((a) << 16) + ((b) << 8) + (c))'
endef

$(version_h): FORCE
	$(call filechk,version.h)
	$(Q)rm -f $(old_version_h)

include/generated/utsrelease.h: include/config/kernel.release FORCE
	$(call filechk,utsrelease.h)

PHONY += headerdep
headerdep:
	$(Q)find $(srctree)/include/ -name '*.h' | xargs --max-args 1 \
	$(srctree)/scripts/headerdep.pl -I$(srctree)/include

# ---------------------------------------------------------------------------
# Kernel headers

#Default location for installed headers
export INSTALL_HDR_PATH = $(objtree)/usr

# If we do an all arch process set dst to include/arch-$(SRCARCH)
hdr-dst = $(if $(KBUILD_HEADERS), dst=include/arch-$(SRCARCH), dst=include)

PHONY += archheaders archscripts

PHONY += __headers
__headers: $(version_h) scripts_basic uapi-asm-generic archheaders archscripts
	$(Q)$(MAKE) $(build)=scripts build_unifdef

PHONY += headers_install_all
headers_install_all:
	$(Q)$(CONFIG_SHELL) $(srctree)/scripts/headers.sh install

PHONY += headers_install
headers_install: __headers
	$(if $(wildcard $(srctree)/arch/$(SRCARCH)/include/uapi/asm/Kbuild),, \
	  $(error Headers not exportable for the $(SRCARCH) architecture))
	$(Q)$(MAKE) $(hdr-inst)=include/uapi dst=include
	$(Q)$(MAKE) $(hdr-inst)=arch/$(SRCARCH)/include/uapi $(hdr-dst)

PHONY += headers_check_all
headers_check_all: headers_install_all
	$(Q)$(CONFIG_SHELL) $(srctree)/scripts/headers.sh check

PHONY += headers_check
headers_check: headers_install
	$(Q)$(MAKE) $(hdr-inst)=include/uapi dst=include HDRCHECK=1
	$(Q)$(MAKE) $(hdr-inst)=arch/$(SRCARCH)/include/uapi $(hdr-dst) HDRCHECK=1

ifdef CONFIG_HEADERS_CHECK
all: headers_check
endif

# ---------------------------------------------------------------------------
# Kernel selftest

PHONY += kselftest
kselftest:
	$(Q)$(MAKE) -C $(srctree)/tools/testing/selftests run_tests

PHONY += kselftest-clean
kselftest-clean:
	$(Q)$(MAKE) -C $(srctree)/tools/testing/selftests clean

PHONY += kselftest-merge
kselftest-merge:
	$(if $(wildcard $(objtree)/.config),, $(error No .config exists, config your kernel first!))
	$(Q)find $(srctree)/tools/testing/selftests -name config | \
		xargs $(srctree)/scripts/kconfig/merge_config.sh -m $(objtree)/.config
	+$(Q)$(MAKE) -f $(srctree)/Makefile olddefconfig

# ---------------------------------------------------------------------------
# Devicetree files

ifneq ($(wildcard $(srctree)/arch/$(SRCARCH)/boot/dts/),)
dtstree := arch/$(SRCARCH)/boot/dts
endif

ifneq ($(dtstree),)

%.dtb: prepare3 scripts_dtc
	$(Q)$(MAKE) $(build)=$(dtstree) $(dtstree)/$@

PHONY += dtbs dtbs_install dt_binding_check
dtbs dtbs_check: prepare3 scripts_dtc
	$(Q)$(MAKE) $(build)=$(dtstree)

dtbs_check: export CHECK_DTBS=1
dtbs_check: dt_binding_check

dtbs_install:
	$(Q)$(MAKE) $(dtbinst)=$(dtstree)

ifdef CONFIG_OF_EARLY_FLATTREE
all: dtbs
endif

endif

PHONY += scripts_dtc
scripts_dtc: scripts_basic
	$(Q)$(MAKE) $(build)=scripts/dtc

dt_binding_check: scripts_dtc
	$(Q)$(MAKE) $(build)=Documentation/devicetree/bindings

# ---------------------------------------------------------------------------
# Modules

ifdef CONFIG_MODULES

# By default, build modules as well

all: modules

# Build modules
#
# A module can be listed more than once in obj-m resulting in
# duplicate lines in modules.order files.  Those are removed
# using awk while concatenating to the final file.

PHONY += modules
modules: $(vmlinux-dirs) $(if $(KBUILD_BUILTIN),vmlinux) modules.builtin
	$(Q)$(AWK) '!x[$$0]++' $(vmlinux-dirs:%=$(objtree)/%/modules.order) > $(objtree)/modules.order
	@$(kecho) '  Building modules, stage 2.';
	$(Q)$(MAKE) -f $(srctree)/scripts/Makefile.modpost
	$(Q)$(CONFIG_SHELL) $(srctree)/scripts/modules-check.sh

modules.builtin: $(vmlinux-dirs:%=%/modules.builtin)
	$(Q)$(AWK) '!x[$$0]++' $^ > $(objtree)/modules.builtin

%/modules.builtin: include/config/auto.conf include/config/tristate.conf
	$(Q)$(MAKE) $(modbuiltin)=$*


# Target to prepare building external modules
PHONY += modules_prepare
modules_prepare: prepare

# Target to install modules
PHONY += modules_install
modules_install: _modinst_ _modinst_post

PHONY += _modinst_
_modinst_:
	@rm -rf $(MODLIB)/kernel
	@rm -f $(MODLIB)/source
	@mkdir -p $(MODLIB)/kernel
	@ln -s $(abspath $(srctree)) $(MODLIB)/source
	@if [ ! $(objtree) -ef  $(MODLIB)/build ]; then \
		rm -f $(MODLIB)/build ; \
		ln -s $(CURDIR) $(MODLIB)/build ; \
	fi
	@cp -f $(objtree)/modules.order $(MODLIB)/
	@cp -f $(objtree)/modules.builtin $(MODLIB)/
	@cp -f $(objtree)/modules.builtin.modinfo $(MODLIB)/
	$(Q)$(MAKE) -f $(srctree)/scripts/Makefile.modinst

# This depmod is only for convenience to give the initial
# boot a modules.dep even before / is mounted read-write.  However the
# boot script depmod is the master version.
PHONY += _modinst_post
_modinst_post: _modinst_
	$(call cmd,depmod)

ifeq ($(CONFIG_MODULE_SIG), y)
PHONY += modules_sign
modules_sign:
	$(Q)$(MAKE) -f $(srctree)/scripts/Makefile.modsign
endif

else # CONFIG_MODULES

# Modules not configured
# ---------------------------------------------------------------------------

PHONY += modules modules_install
modules modules_install:
	@echo >&2
	@echo >&2 "The present kernel configuration has modules disabled."
	@echo >&2 "Type 'make config' and enable loadable module support."
	@echo >&2 "Then build a kernel with module support enabled."
	@echo >&2
	@exit 1

endif # CONFIG_MODULES

###
# Cleaning is done on three levels.
# make clean     Delete most generated files
#                Leave enough to build external modules
# make mrproper  Delete the current configuration, and all generated files
# make distclean Remove editor backup files, patch leftover files and the like

# Directories & files removed with 'make clean'
CLEAN_DIRS  += $(MODVERDIR) include/ksym
CLEAN_FILES += modules.builtin.modinfo

# Directories & files removed with 'make mrproper'
MRPROPER_DIRS  += include/config usr/include include/generated          \
		  arch/$(SRCARCH)/include/generated .tmp_objdiff
MRPROPER_FILES += .config .config.old .version \
		  Module.symvers tags TAGS cscope* GPATH GTAGS GRTAGS GSYMS \
		  signing_key.pem signing_key.priv signing_key.x509	\
		  x509.genkey extra_certificates signing_key.x509.keyid	\
		  signing_key.x509.signer vmlinux-gdb.py

# clean - Delete most, but leave enough to build external modules
#
clean: rm-dirs  := $(CLEAN_DIRS)
clean: rm-files := $(CLEAN_FILES)
clean-dirs      := $(addprefix _clean_, . $(vmlinux-alldirs))

PHONY += $(clean-dirs) clean archclean vmlinuxclean
$(clean-dirs):
	$(Q)$(MAKE) $(clean)=$(patsubst _clean_%,%,$@)

vmlinuxclean:
	$(Q)$(CONFIG_SHELL) $(srctree)/scripts/link-vmlinux.sh clean
	$(Q)$(if $(ARCH_POSTLINK), $(MAKE) -f $(ARCH_POSTLINK) clean)

clean: archclean vmlinuxclean

# mrproper - Delete all generated files, including .config
#
mrproper: rm-dirs  := $(wildcard $(MRPROPER_DIRS))
mrproper: rm-files := $(wildcard $(MRPROPER_FILES))
mrproper-dirs      := $(addprefix _mrproper_,scripts)

PHONY += $(mrproper-dirs) mrproper
$(mrproper-dirs):
	$(Q)$(MAKE) $(clean)=$(patsubst _mrproper_%,%,$@)

mrproper: clean $(mrproper-dirs)
	$(call cmd,rmdirs)
	$(call cmd,rmfiles)

# distclean
#
PHONY += distclean

distclean: mrproper
	@find $(srctree) $(RCS_FIND_IGNORE) \
		\( -name '*.orig' -o -name '*.rej' -o -name '*~' \
		-o -name '*.bak' -o -name '#*#' -o -name '*%' \
		-o -name 'core' \) \
		-type f -print | xargs rm -f


# Packaging of the kernel to various formats
# ---------------------------------------------------------------------------
package-dir	:= scripts/package

%src-pkg: FORCE
	$(Q)$(MAKE) $(build)=$(package-dir) $@
%pkg: include/config/kernel.release FORCE
	$(Q)$(MAKE) $(build)=$(package-dir) $@


# Brief documentation of the typical targets used
# ---------------------------------------------------------------------------

boards := $(wildcard $(srctree)/arch/$(SRCARCH)/configs/*_defconfig)
boards := $(sort $(notdir $(boards)))
board-dirs := $(dir $(wildcard $(srctree)/arch/$(SRCARCH)/configs/*/*_defconfig))
board-dirs := $(sort $(notdir $(board-dirs:/=)))

PHONY += help
help:
	@echo  'Cleaning targets:'
	@echo  '  clean		  - Remove most generated files but keep the config and'
	@echo  '                    enough build support to build external modules'
	@echo  '  mrproper	  - Remove all generated files + config + various backup files'
	@echo  '  distclean	  - mrproper + remove editor backup and patch files'
	@echo  ''
	@echo  'Configuration targets:'
	@$(MAKE) -f $(srctree)/scripts/kconfig/Makefile help
	@echo  ''
	@echo  'Other generic targets:'
	@echo  '  all		  - Build all targets marked with [*]'
	@echo  '* vmlinux	  - Build the bare kernel'
	@echo  '* modules	  - Build all modules'
	@echo  '  modules_install - Install all modules to INSTALL_MOD_PATH (default: /)'
	@echo  '  dir/            - Build all files in dir and below'
	@echo  '  dir/file.[ois]  - Build specified target only'
	@echo  '  dir/file.ll     - Build the LLVM assembly file'
	@echo  '                    (requires compiler support for LLVM assembly generation)'
	@echo  '  dir/file.lst    - Build specified mixed source/assembly target only'
	@echo  '                    (requires a recent binutils and recent build (System.map))'
	@echo  '  dir/file.ko     - Build module including final link'
	@echo  '  modules_prepare - Set up for building external modules'
	@echo  '  tags/TAGS	  - Generate tags file for editors'
	@echo  '  cscope	  - Generate cscope index'
	@echo  '  gtags           - Generate GNU GLOBAL index'
	@echo  '  kernelrelease	  - Output the release version string (use with make -s)'
	@echo  '  kernelversion	  - Output the version stored in Makefile (use with make -s)'
	@echo  '  image_name	  - Output the image name (use with make -s)'
	@echo  '  headers_install - Install sanitised kernel headers to INSTALL_HDR_PATH'; \
	 echo  '                    (default: $(INSTALL_HDR_PATH))'; \
	 echo  ''
	@echo  'Static analysers:'
	@echo  '  checkstack      - Generate a list of stack hogs'
	@echo  '  namespacecheck  - Name space analysis on compiled kernel'
	@echo  '  versioncheck    - Sanity check on version.h usage'
	@echo  '  includecheck    - Check for duplicate included header files'
	@echo  '  export_report   - List the usages of all exported symbols'
	@echo  '  headers_check   - Sanity check on exported headers'
	@echo  '  headerdep       - Detect inclusion cycles in headers'
	@echo  '  coccicheck      - Check with Coccinelle'
	@echo  ''
	@echo  'Kernel selftest:'
	@echo  '  kselftest       - Build and run kernel selftest (run as root)'
	@echo  '                    Build, install, and boot kernel before'
	@echo  '                    running kselftest on it'
	@echo  '  kselftest-clean - Remove all generated kselftest files'
	@echo  '  kselftest-merge - Merge all the config dependencies of kselftest to existing'
	@echo  '                    .config.'
	@echo  ''
	@$(if $(dtstree), \
		echo 'Devicetree:'; \
		echo '* dtbs            - Build device tree blobs for enabled boards'; \
		echo '  dtbs_install    - Install dtbs to $(INSTALL_DTBS_PATH)'; \
		echo '')

	@echo 'Userspace tools targets:'
	@echo '  use "make tools/help"'
	@echo '  or  "cd tools; make help"'
	@echo  ''
	@echo  'Kernel packaging:'
	@$(MAKE) $(build)=$(package-dir) help
	@echo  ''
	@echo  'Documentation targets:'
	@$(MAKE) -f $(srctree)/Documentation/Makefile dochelp
	@echo  ''
	@echo  'Architecture specific targets ($(SRCARCH)):'
	@$(if $(archhelp),$(archhelp),\
		echo '  No architecture specific help defined for $(SRCARCH)')
	@echo  ''
	@$(if $(boards), \
		$(foreach b, $(boards), \
		printf "  %-24s - Build for %s\\n" $(b) $(subst _defconfig,,$(b));) \
		echo '')
	@$(if $(board-dirs), \
		$(foreach b, $(board-dirs), \
		printf "  %-16s - Show %s-specific targets\\n" help-$(b) $(b);) \
		printf "  %-16s - Show all of the above\\n" help-boards; \
		echo '')

	@echo  '  make V=0|1 [targets] 0 => quiet build (default), 1 => verbose build'
	@echo  '  make V=2   [targets] 2 => give reason for rebuild of target'
	@echo  '  make O=dir [targets] Locate all output files in "dir", including .config'
	@echo  '  make C=1   [targets] Check re-compiled c source with $$CHECK (sparse by default)'
	@echo  '  make C=2   [targets] Force check of all c source with $$CHECK'
	@echo  '  make RECORDMCOUNT_WARN=1 [targets] Warn about ignored mcount sections'
	@echo  '  make W=n   [targets] Enable extra gcc checks, n=1,2,3 where'
	@echo  '		1: warnings which may be relevant and do not occur too often'
	@echo  '		2: warnings which occur quite often but may still be relevant'
	@echo  '		3: more obscure warnings, can most likely be ignored'
	@echo  '		Multiple levels can be combined with W=12 or W=123'
	@echo  ''
	@echo  'Execute "make" or "make all" to build all targets marked with [*] '
	@echo  'For further info see the ./README file'


help-board-dirs := $(addprefix help-,$(board-dirs))

help-boards: $(help-board-dirs)

boards-per-dir = $(sort $(notdir $(wildcard $(srctree)/arch/$(SRCARCH)/configs/$*/*_defconfig)))

$(help-board-dirs): help-%:
	@echo  'Architecture specific targets ($(SRCARCH) $*):'
	@$(if $(boards-per-dir), \
		$(foreach b, $(boards-per-dir), \
		printf "  %-24s - Build for %s\\n" $*/$(b) $(subst _defconfig,,$(b));) \
		echo '')


# Documentation targets
# ---------------------------------------------------------------------------
DOC_TARGETS := xmldocs latexdocs pdfdocs htmldocs epubdocs cleandocs \
	       linkcheckdocs dochelp refcheckdocs
PHONY += $(DOC_TARGETS)
$(DOC_TARGETS): scripts_basic FORCE
	$(Q)$(MAKE) $(build)=Documentation $@

# Misc
# ---------------------------------------------------------------------------

PHONY += scripts_gdb
scripts_gdb: prepare
	$(Q)$(MAKE) $(build)=scripts/gdb
	$(Q)ln -fsn $(abspath $(srctree)/scripts/gdb/vmlinux-gdb.py)

ifdef CONFIG_GDB_SCRIPTS
all: scripts_gdb
endif

else # KBUILD_EXTMOD

###
# External module support.
# When building external modules the kernel used as basis is considered
# read-only, and no consistency checks are made and the make
# system is not used on the basis kernel. If updates are required
# in the basis kernel ordinary make commands (without M=...) must
# be used.
#
# The following are the only valid targets when building external
# modules.
# make M=dir clean     Delete all automatically generated files
# make M=dir modules   Make all modules in specified dir
# make M=dir	       Same as 'make M=dir modules'
# make M=dir modules_install
#                      Install the modules built in the module directory
#                      Assumes install directory is already created

# We are always building modules
KBUILD_MODULES := 1

PHONY += $(objtree)/Module.symvers
$(objtree)/Module.symvers:
	@test -e $(objtree)/Module.symvers || ( \
	echo; \
	echo "  WARNING: Symbol version dump $(objtree)/Module.symvers"; \
	echo "           is missing; modules will have no dependencies and modversions."; \
	echo )

module-dirs := $(addprefix _module_,$(KBUILD_EXTMOD))
PHONY += $(module-dirs) modules
$(module-dirs): prepare $(objtree)/Module.symvers
	$(Q)$(MAKE) $(build)=$(patsubst _module_%,%,$@)

modules: $(module-dirs)
	@$(kecho) '  Building modules, stage 2.';
	$(Q)$(MAKE) -f $(srctree)/scripts/Makefile.modpost

PHONY += modules_install
modules_install: _emodinst_ _emodinst_post

install-dir := $(if $(INSTALL_MOD_DIR),$(INSTALL_MOD_DIR),extra)
PHONY += _emodinst_
_emodinst_:
	$(Q)mkdir -p $(MODLIB)/$(install-dir)
	$(Q)$(MAKE) -f $(srctree)/scripts/Makefile.modinst

PHONY += _emodinst_post
_emodinst_post: _emodinst_
	$(call cmd,depmod)

clean-dirs := $(addprefix _clean_,$(KBUILD_EXTMOD))

PHONY += $(clean-dirs) clean
$(clean-dirs):
	$(Q)$(MAKE) $(clean)=$(patsubst _clean_%,%,$@)

clean:	rm-dirs := $(MODVERDIR)
clean: rm-files := $(KBUILD_EXTMOD)/Module.symvers

PHONY += help
help:
	@echo  '  Building external modules.'
	@echo  '  Syntax: make -C path/to/kernel/src M=$$PWD target'
	@echo  ''
	@echo  '  modules         - default target, build the module(s)'
	@echo  '  modules_install - install the module'
	@echo  '  clean           - remove generated files in module directory only'
	@echo  ''

PHONY += prepare
prepare:
	$(cmd_crmodverdir)
endif # KBUILD_EXTMOD

clean: $(clean-dirs)
	$(call cmd,rmdirs)
	$(call cmd,rmfiles)
	@find $(if $(KBUILD_EXTMOD), $(KBUILD_EXTMOD), .) $(RCS_FIND_IGNORE) \
		\( -name '*.[aios]' -o -name '*.ko' -o -name '.*.cmd' \
		-o -name '*.ko.*' \
		-o -name '*.dtb' -o -name '*.dtb.S' -o -name '*.dt.yaml' \
		-o -name '*.dwo' -o -name '*.lst' \
		-o -name '*.su'  \
		-o -name '.*.d' -o -name '.*.tmp' -o -name '*.mod.c' \
		-o -name '*.lex.c' -o -name '*.tab.[ch]' \
		-o -name '*.asn1.[ch]' \
		-o -name '*.symtypes' -o -name 'modules.order' \
		-o -name modules.builtin -o -name '.tmp_*.o.*' \
		-o -name '*.c.[012]*.*' \
		-o -name '*.ll' \
		-o -name '*.gcno' \) -type f -print | xargs rm -f

# Generate tags for editors
# ---------------------------------------------------------------------------
quiet_cmd_tags = GEN     $@
      cmd_tags = $(CONFIG_SHELL) $(srctree)/scripts/tags.sh $@

tags TAGS cscope gtags: FORCE
	$(call cmd,tags)

# Scripts to check various things for consistency
# ---------------------------------------------------------------------------

PHONY += includecheck versioncheck coccicheck namespacecheck export_report

includecheck:
	find $(srctree)/* $(RCS_FIND_IGNORE) \
		-name '*.[hcS]' -type f -print | sort \
		| xargs $(PERL) -w $(srctree)/scripts/checkincludes.pl

versioncheck:
	find $(srctree)/* $(RCS_FIND_IGNORE) \
		-name '*.[hcS]' -type f -print | sort \
		| xargs $(PERL) -w $(srctree)/scripts/checkversion.pl

coccicheck:
	$(Q)$(CONFIG_SHELL) $(srctree)/scripts/$@

namespacecheck:
	$(PERL) $(srctree)/scripts/namespace.pl

export_report:
	$(PERL) $(srctree)/scripts/export_report.pl

PHONY += checkstack kernelrelease kernelversion image_name

# UML needs a little special treatment here.  It wants to use the host
# toolchain, so needs $(SUBARCH) passed to checkstack.pl.  Everyone
# else wants $(ARCH), including people doing cross-builds, which means
# that $(SUBARCH) doesn't work here.
ifeq ($(ARCH), um)
CHECKSTACK_ARCH := $(SUBARCH)
else
CHECKSTACK_ARCH := $(ARCH)
endif
checkstack:
	$(OBJDUMP) -d vmlinux $$(find . -name '*.ko') | \
	$(PERL) $(src)/scripts/checkstack.pl $(CHECKSTACK_ARCH)

kernelrelease:
	@echo "$(KERNELVERSION)$$($(CONFIG_SHELL) $(srctree)/scripts/setlocalversion $(srctree))"

kernelversion:
	@echo $(KERNELVERSION)

image_name:
	@echo $(KBUILD_IMAGE)

# Clear a bunch of variables before executing the submake

ifeq ($(quiet),silent_)
tools_silent=s
endif

tools/: FORCE
	$(Q)mkdir -p $(objtree)/tools
	$(Q)$(MAKE) LDFLAGS= MAKEFLAGS="$(tools_silent) $(filter --j% -j,$(MAKEFLAGS))" O=$(abspath $(objtree)) subdir=tools -C $(src)/tools/

tools/%: FORCE
	$(Q)mkdir -p $(objtree)/tools
	$(Q)$(MAKE) LDFLAGS= MAKEFLAGS="$(tools_silent) $(filter --j% -j,$(MAKEFLAGS))" O=$(abspath $(objtree)) subdir=tools -C $(src)/tools/ $*

# Single targets
# ---------------------------------------------------------------------------
# Single targets are compatible with:
# - build with mixed source and output
# - build with separate output dir 'make O=...'
# - external modules
#
#  target-dir => where to store outputfile
#  build-dir  => directory in kernel source tree to use

build-target = $(if $(KBUILD_EXTMOD), $(KBUILD_EXTMOD)/)$@
build-dir = $(patsubst %/,%,$(dir $(build-target)))

%.i: prepare FORCE
	$(Q)$(MAKE) $(build)=$(build-dir) $(build-target)
%.ll: prepare FORCE
	$(Q)$(MAKE) $(build)=$(build-dir) $(build-target)
%.lst: prepare FORCE
	$(Q)$(MAKE) $(build)=$(build-dir) $(build-target)
%.o: prepare FORCE
	$(Q)$(MAKE) $(build)=$(build-dir) $(build-target)
%.s: prepare FORCE
	$(Q)$(MAKE) $(build)=$(build-dir) $(build-target)
%.symtypes: prepare FORCE
	$(Q)$(MAKE) $(build)=$(build-dir) $(build-target)
%.ko: %.o
	$(Q)$(MAKE) -f $(srctree)/scripts/Makefile.modpost

# Modules
PHONY += /
/: ./

# Make sure the latest headers are built for Documentation
Documentation/ samples/: headers_install
%/: prepare FORCE
	$(Q)$(MAKE) KBUILD_MODULES=1 $(build)=$(build-dir)

# FIXME Should go into a make.lib or something
# ===========================================================================

quiet_cmd_rmdirs = $(if $(wildcard $(rm-dirs)),CLEAN   $(wildcard $(rm-dirs)))
      cmd_rmdirs = rm -rf $(rm-dirs)

quiet_cmd_rmfiles = $(if $(wildcard $(rm-files)),CLEAN   $(wildcard $(rm-files)))
      cmd_rmfiles = rm -f $(rm-files)

# Run depmod only if we have System.map and depmod is executable
quiet_cmd_depmod = DEPMOD  $(KERNELRELEASE)
      cmd_depmod = $(CONFIG_SHELL) $(srctree)/scripts/depmod.sh $(DEPMOD) \
                   $(KERNELRELEASE)

# Create temporary dir for module support files
# clean it up only when building all modules
cmd_crmodverdir = $(Q)mkdir -p $(MODVERDIR) \
                  $(if $(KBUILD_MODULES),; rm -f $(MODVERDIR)/*)

# read saved command lines for existing targets
existing-targets := $(wildcard $(sort $(targets)))

-include $(foreach f,$(existing-targets),$(dir $(f)).$(notdir $(f)).cmd)

endif   # ifeq ($(config-targets),1)
endif   # ifeq ($(mixed-targets),1)
endif   # need-sub-make

PHONY += FORCE
FORCE:

# Declare the contents of the PHONY variable as phony.  We keep that
# information in a variable so we can use it in if_changed and friends.
.PHONY: $(PHONY)<|MERGE_RESOLUTION|>--- conflicted
+++ resolved
@@ -2,11 +2,7 @@
 VERSION = 5
 PATCHLEVEL = 2
 SUBLEVEL = 0
-<<<<<<< HEAD
-EXTRAVERSION = -rc4
-=======
 EXTRAVERSION = -rc5
->>>>>>> f3c5720c
 NAME = Golden Lions
 
 # *DOCUMENTATION*
