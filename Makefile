--- conflicted
+++ resolved
@@ -675,26 +675,16 @@
 ifneq ($(BUILD_NUMBER),)
         KBUILD_CPPFLAGS += -DASUS_SW_VER=\"$(BUILD_NUMBER)\"
 else
-<<<<<<< HEAD
-        KBUILD_CPPFLAGS += -DASUS_SW_VER=\"$(ASUS_BUILD_PROJECT)_ENG\"
-=======
 #        KBUILD_CPPFLAGS += -DASUS_SW_VER=\"$(ASUS_BUILD_PROJECT)_ENG\"
         KBUILD_CPPFLAGS += -DASUS_SW_VER=\"WI500Q_ENG\"
->>>>>>> 50225eaa
 endif
 # ASUS_BSP : miniporting : jackson : add ASUS software version support ---
 
 # ASUS_BSP +++ Jason "support mutliple project build"
-<<<<<<< HEAD
-ifneq ($(ASUS_BUILD_PROJECT),)
-        KBUILD_CPPFLAGS += -DASUS_$(ASUS_BUILD_PROJECT)_PROJECT=1
-endif
-=======
 #ifneq ($(ASUS_BUILD_PROJECT),)
 #       KBUILD_CPPFLAGS += -DASUS_$(ASUS_BUILD_PROJECT)_PROJECT=1
 KBUILD_CPPFLAGS += -DASUS_WI500Q_PROJECT=1
 #endif
->>>>>>> 50225eaa
 # ASUS_BSP --- Jason "support mutliple project build"
 # ASUS_BSP +++ Jason "factory compile option support"
 ifneq ($(ASUS_FACTORY_BUILD),)
