--- conflicted
+++ resolved
@@ -116,14 +116,11 @@
 
 obj-$(CONFIG_CORDIC) += cordic.o
 
-<<<<<<< HEAD
-=======
 obj-$(CONFIG_DQL) += dynamic_queue_limits.o
 
 obj-$(CONFIG_MPILIB) += mpi/
 obj-$(CONFIG_SIGNATURE) += digsig.o
 
->>>>>>> dcd6c922
 hostprogs-y	:= gen_crc32table
 clean-files	:= crc32table.h
 
