/*
 * menu.c - the menu idle governor
 *
 * Copyright (C) 2006-2007 Adam Belay <abelay@novell.com>
 * Copyright (C) 2009 Intel Corporation
 * Author:
 *        Arjan van de Ven <arjan@linux.intel.com>
 *
 * This code is licenced under the GPL version 2 as described
 * in the COPYING file that acompanies the Linux Kernel.
 */

#include <linux/kernel.h>
#include <linux/cpuidle.h>
#include <linux/pm_qos.h>
#include <linux/sched.h>
#include <linux/math64.h>
#include <linux/module.h>

/*
 * Please note when changing the tuning values:
 * If (MAX_INTERESTING-1) * RESOLUTION > UINT_MAX, the result of
 * a scaling operation multiplication may overflow on 32 bit platforms.
 * In that case, #define RESOLUTION as ULL to get 64 bit result:
 * #define RESOLUTION 1024ULL
 *
 * The default values do not overflow.
 */
#define BUCKETS 12
#define INTERVAL_SHIFT 3
#define INTERVALS (1UL << INTERVAL_SHIFT)
#define RESOLUTION 1024
#define DECAY 8
#define MAX_INTERESTING 50000


/*
 * Concepts and ideas behind the menu governor
 *
 * For the menu governor, there are 3 decision factors for picking a C
 * state:
 * 1) Energy break even point
 * 2) Performance impact
 * 3) Latency tolerance (from pmqos infrastructure)
 * These these three factors are treated independently.
 *
 * Energy break even point
 * -----------------------
 * C state entry and exit have an energy cost, and a certain amount of time in
 * the  C state is required to actually break even on this cost. CPUIDLE
 * provides us this duration in the "target_residency" field. So all that we
 * need is a good prediction of how long we'll be idle. Like the traditional
 * menu governor, we start with the actual known "next timer event" time.
 *
 * Since there are other source of wakeups (interrupts for example) than
 * the next timer event, this estimation is rather optimistic. To get a
 * more realistic estimate, a correction factor is applied to the estimate,
 * that is based on historic behavior. For example, if in the past the actual
 * duration always was 50% of the next timer tick, the correction factor will
 * be 0.5.
 *
 * menu uses a running average for this correction factor, however it uses a
 * set of factors, not just a single factor. This stems from the realization
 * that the ratio is dependent on the order of magnitude of the expected
 * duration; if we expect 500 milliseconds of idle time the likelihood of
 * getting an interrupt very early is much higher than if we expect 50 micro
 * seconds of idle time. A second independent factor that has big impact on
 * the actual factor is if there is (disk) IO outstanding or not.
 * (as a special twist, we consider every sleep longer than 50 milliseconds
 * as perfect; there are no power gains for sleeping longer than this)
 *
 * For these two reasons we keep an array of 12 independent factors, that gets
 * indexed based on the magnitude of the expected duration as well as the
 * "is IO outstanding" property.
 *
 * Repeatable-interval-detector
 * ----------------------------
 * There are some cases where "next timer" is a completely unusable predictor:
 * Those cases where the interval is fixed, for example due to hardware
 * interrupt mitigation, but also due to fixed transfer rate devices such as
 * mice.
 * For this, we use a different predictor: We track the duration of the last 8
 * intervals and if the stand deviation of these 8 intervals is below a
 * threshold value, we use the average of these intervals as prediction.
 *
 * Limiting Performance Impact
 * ---------------------------
 * C states, especially those with large exit latencies, can have a real
 * noticeable impact on workloads, which is not acceptable for most sysadmins,
 * and in addition, less performance has a power price of its own.
 *
 * As a general rule of thumb, menu assumes that the following heuristic
 * holds:
 *     The busier the system, the less impact of C states is acceptable
 *
 * This rule-of-thumb is implemented using a performance-multiplier:
 * If the exit latency times the performance multiplier is longer than
 * the predicted duration, the C state is not considered a candidate
 * for selection due to a too high performance impact. So the higher
 * this multiplier is, the longer we need to be idle to pick a deep C
 * state, and thus the less likely a busy CPU will hit such a deep
 * C state.
 *
 * Two factors are used in determing this multiplier:
 * a value of 10 is added for each point of "per cpu load average" we have.
 * a value of 5 points is added for each process that is waiting for
 * IO on this CPU.
 * (these values are experimentally determined)
 *
 * The load average factor gives a longer term (few seconds) input to the
 * decision, while the iowait value gives a cpu local instantanious input.
 * The iowait factor may look low, but realize that this is also already
 * represented in the system load average.
 *
 */

struct menu_device {
	int		last_state_idx;
	int             needs_update;

	unsigned int	next_timer_us;
	unsigned int	predicted_us;
	unsigned int	bucket;
	unsigned int	correction_factor[BUCKETS];
	unsigned int	intervals[INTERVALS];
	int		interval_ptr;
};


#define LOAD_INT(x) ((x) >> FSHIFT)
#define LOAD_FRAC(x) LOAD_INT(((x) & (FIXED_1-1)) * 100)

static inline int get_loadavg(unsigned long load)
{
	return LOAD_INT(load) * 10 + LOAD_FRAC(load) / 10;
}

static inline int which_bucket(unsigned int duration, unsigned long nr_iowaiters)
{
	int bucket = 0;

	/*
	 * We keep two groups of stats; one with no
	 * IO pending, one without.
	 * This allows us to calculate
	 * E(duration)|iowait
	 */
	if (nr_iowaiters)
		bucket = BUCKETS/2;

	if (duration < 10)
		return bucket;
	if (duration < 100)
		return bucket + 1;
	if (duration < 1000)
		return bucket + 2;
	if (duration < 10000)
		return bucket + 3;
	if (duration < 100000)
		return bucket + 4;
	return bucket + 5;
}

/*
 * Return a multiplier for the exit latency that is intended
 * to take performance requirements into account.
 * The more performance critical we estimate the system
 * to be, the higher this multiplier, and thus the higher
 * the barrier to go to an expensive C state.
 */
static inline int performance_multiplier(unsigned long nr_iowaiters, unsigned long load)
{
	int mult = 1;

	/* for higher loadavg, we are more reluctant */

	mult += 2 * get_loadavg(load);

	/* for IO wait tasks (per cpu!) we add 5x each */
	mult += 10 * nr_iowaiters;

	return mult;
}

static DEFINE_PER_CPU(struct menu_device, menu_devices);


/* This implements DIV_ROUND_CLOSEST but avoids 64 bit division */
static u64 div_round64(u64 dividend, u32 divisor)
{
	return div_u64(dividend + (divisor / 2), divisor);
}

/**
 * menu_update - attempts to guess what happened after entry
 * @drv: cpuidle driver containing state data
 * @dev: the CPU
 */
static void menu_update(struct cpuidle_driver *drv, struct cpuidle_device *dev)
{
	struct menu_device *data = this_cpu_ptr(&menu_devices);
	int last_idx = data->last_state_idx;
	struct cpuidle_state *target = &drv->states[last_idx];
	unsigned int measured_us;
	unsigned int new_factor;

	/*
	 * Try to figure out how much time passed between entry to low
	 * power state and occurrence of the wakeup event.
	 *
	 * If the entered idle state didn't support residency measurements,
	 * we are basically lost in the dark how much time passed.
	 * As a compromise, assume we slept for the whole expected time.
	 *
	 * Any measured amount of time will include the exit latency.
	 * Since we are interested in when the wakeup begun, not when it
	 * was completed, we must subtract the exit latency. However, if
	 * the measured amount of time is less than the exit latency,
	 * assume the state was never reached and the exit latency is 0.
	 */
	if (unlikely(target->flags & CPUIDLE_FLAG_TIME_INVALID)) {
		/* Use timer value as is */
		measured_us = data->next_timer_us;

	} else {
		/* Use measured value */
		measured_us = cpuidle_get_last_residency(dev);

		/* Deduct exit latency */
		if (measured_us > target->exit_latency)
			measured_us -= target->exit_latency;

		/* Make sure our coefficients do not exceed unity */
		if (measured_us > data->next_timer_us)
			measured_us = data->next_timer_us;
	}

	/* Update our correction ratio */
	new_factor = data->correction_factor[data->bucket];
	new_factor -= new_factor / DECAY;

	if (data->next_timer_us > 0 && measured_us < MAX_INTERESTING)
		new_factor += RESOLUTION * measured_us / data->next_timer_us;
	else
		/*
		 * we were idle so long that we count it as a perfect
		 * prediction
		 */
		new_factor += RESOLUTION;

	/*
	 * We don't want 0 as factor; we always want at least
	 * a tiny bit of estimated time. Fortunately, due to rounding,
	 * new_factor will stay nonzero regardless of measured_us values
	 * and the compiler can eliminate this test as long as DECAY > 1.
	 */
	if (DECAY == 1 && unlikely(new_factor == 0))
		new_factor = 1;

	data->correction_factor[data->bucket] = new_factor;

	/* update the repeating-pattern data */
	data->intervals[data->interval_ptr++] = measured_us;
	if (data->interval_ptr >= INTERVALS)
		data->interval_ptr = 0;
}

/*
 * Try detecting repeating patterns by keeping track of the last 8
 * intervals, and checking if the standard deviation of that set
 * of points is below a threshold. If it is... then use the
 * average of these 8 points as the estimated value.
 */
static unsigned int get_typical_interval(struct menu_device *data)
{
	int i, divisor;
	unsigned int max, thresh;
	uint64_t avg, stddev;

	thresh = UINT_MAX; /* Discard outliers above this value */

again:

	/* First calculate the average of past intervals */
	max = 0;
	avg = 0;
	divisor = 0;
	for (i = 0; i < INTERVALS; i++) {
		unsigned int value = data->intervals[i];
		if (value <= thresh) {
			avg += value;
			divisor++;
			if (value > max)
				max = value;
		}
	}
	if (divisor == INTERVALS)
		avg >>= INTERVAL_SHIFT;
	else
		do_div(avg, divisor);

	/* Then try to determine standard deviation */
	stddev = 0;
	for (i = 0; i < INTERVALS; i++) {
		unsigned int value = data->intervals[i];
		if (value <= thresh) {
			int64_t diff = value - avg;
			stddev += diff * diff;
		}
	}
	if (divisor == INTERVALS)
		stddev >>= INTERVAL_SHIFT;
	else
		do_div(stddev, divisor);

	/*
	 * The typical interval is obtained when standard deviation is small
	 * or standard deviation is small compared to the average interval.
	 *
	 * int_sqrt() formal parameter type is unsigned long. When the
	 * greatest difference to an outlier exceeds ~65 ms * sqrt(divisor)
	 * the resulting squared standard deviation exceeds the input domain
	 * of int_sqrt on platforms where unsigned long is 32 bits in size.
	 * In such case reject the candidate average.
	 *
	 * Use this result only if there is no timer to wake us up sooner.
	 */
	if (likely(stddev <= ULONG_MAX)) {
		stddev = int_sqrt(stddev);
		if (((avg > stddev * 6) && (divisor * 4 >= INTERVALS * 3))
							|| stddev <= 20)
			return avg;
	}

	/*
	 * If we have outliers to the upside in our distribution, discard
	 * those by setting the threshold to exclude these outliers, then
	 * calculate the average and standard deviation again. Once we get
	 * down to the bottom 3/4 of our samples, stop excluding samples.
	 *
	 * This can deal with workloads that have long pauses interspersed
	 * with sporadic activity with a bunch of short pauses.
	 */
	if ((divisor * 4) <= INTERVALS * 3)
		return 0;

	thresh = max - 1;
	goto again;
}

/**
 * menu_select - selects the next idle state to enter
 * @drv: cpuidle driver containing state data
 * @dev: the CPU
 */
static int menu_select(struct cpuidle_driver *drv, struct cpuidle_device *dev,
		       int latency_req, s64 next_timer_event)
{
	struct menu_device *data = this_cpu_ptr(&menu_devices);
	unsigned int interactivity_req;
	unsigned int interactivity_overrride_us;
	unsigned long nr_iowaiters, cpu_load;

	if (data->needs_update) {
		menu_update(drv, dev);
		data->needs_update = 0;
	}

	data->last_state_idx = 0;

	/* determine the expected residency time, round up */
	data->next_timer_us = next_timer_event;

	get_iowait_load(&nr_iowaiters, &cpu_load);
	data->bucket = which_bucket(data->next_timer_us, nr_iowaiters);

	/*
	 * Force the result of multiplication to be 64 bits even if both
	 * operands are 32 bits.
	 * Make sure to round up for half microseconds.
	 */
	data->predicted_us = div_round64((uint64_t)data->next_timer_us *
					 data->correction_factor[data->bucket],
					 RESOLUTION * DECAY);

	interactivity_overrride_us = get_typical_interval(data);
	if (interactivity_overrride_us &&
	    data->next_timer_us > interactivity_overrride_us)
		data->predicted_us = interactivity_overrride_us;

	/*
	 * Performance multiplier defines a minimum predicted idle
	 * duration / latency ratio. Adjust the latency limit if
	 * necessary.
	 */
	interactivity_req = data->predicted_us / performance_multiplier(nr_iowaiters, cpu_load);
	if (latency_req > interactivity_req)
		latency_req = interactivity_req;

	/*
	 * Find the idle state with the lowest power while satisfying
	 * our constraints.
	 */
	data->last_state_idx = cpuidle_find_state(drv, dev, data->predicted_us,
						  latency_req);

	return data->last_state_idx;
}

/**
 * menu_reflect - records that data structures need update
 * @dev: the CPU
 * @index: the index of actual entered state
 *
 * NOTE: it's important to be fast here because this operation will add to
 *       the overall exit latency.
 */
static void menu_reflect(struct cpuidle_device *dev, int index)
{
	struct menu_device *data = this_cpu_ptr(&menu_devices);
	data->last_state_idx = index;
<<<<<<< HEAD
	if (index >= 0)
		data->needs_update = 1;
}

/**
 * menu_update - attempts to guess what happened after entry
 * @drv: cpuidle driver containing state data
 * @dev: the CPU
 */
static void menu_update(struct cpuidle_driver *drv, struct cpuidle_device *dev)
{
	struct menu_device *data = this_cpu_ptr(&menu_devices);
	int last_idx = data->last_state_idx;
	struct cpuidle_state *target = &drv->states[last_idx];
	unsigned int measured_us;
	unsigned int new_factor;

	/*
	 * Try to figure out how much time passed between entry to low
	 * power state and occurrence of the wakeup event.
	 *
	 * If the entered idle state didn't support residency measurements,
	 * we use them anyway if they are short, and if long,
	 * truncate to the whole expected time.
	 *
	 * Any measured amount of time will include the exit latency.
	 * Since we are interested in when the wakeup begun, not when it
	 * was completed, we must subtract the exit latency. However, if
	 * the measured amount of time is less than the exit latency,
	 * assume the state was never reached and the exit latency is 0.
	 */

	/* measured value */
	measured_us = cpuidle_get_last_residency(dev);

	/* Deduct exit latency */
	if (measured_us > target->exit_latency)
		measured_us -= target->exit_latency;

	/* Make sure our coefficients do not exceed unity */
	if (measured_us > data->next_timer_us)
		measured_us = data->next_timer_us;

	/* Update our correction ratio */
	new_factor = data->correction_factor[data->bucket];
	new_factor -= new_factor / DECAY;

	if (data->next_timer_us > 0 && measured_us < MAX_INTERESTING)
		new_factor += RESOLUTION * measured_us / data->next_timer_us;
	else
		/*
		 * we were idle so long that we count it as a perfect
		 * prediction
		 */
		new_factor += RESOLUTION;

	/*
	 * We don't want 0 as factor; we always want at least
	 * a tiny bit of estimated time. Fortunately, due to rounding,
	 * new_factor will stay nonzero regardless of measured_us values
	 * and the compiler can eliminate this test as long as DECAY > 1.
	 */
	if (DECAY == 1 && unlikely(new_factor == 0))
		new_factor = 1;

	data->correction_factor[data->bucket] = new_factor;

	/* update the repeating-pattern data */
	data->intervals[data->interval_ptr++] = measured_us;
	if (data->interval_ptr >= INTERVALS)
		data->interval_ptr = 0;
=======
	data->needs_update = 1;
>>>>>>> 20d24c44
}

/**
 * menu_enable_device - scans a CPU's states and does setup
 * @drv: cpuidle driver
 * @dev: the CPU
 */
static int menu_enable_device(struct cpuidle_driver *drv,
				struct cpuidle_device *dev)
{
	struct menu_device *data = &per_cpu(menu_devices, dev->cpu);
	int i;

	memset(data, 0, sizeof(struct menu_device));

	/*
	 * if the correction factor is 0 (eg first time init or cpu hotplug
	 * etc), we actually want to start out with a unity factor.
	 */
	for(i = 0; i < BUCKETS; i++)
		data->correction_factor[i] = RESOLUTION * DECAY;

	return 0;
}

static struct cpuidle_governor menu_governor = {
	.name =		"menu",
	.rating =	20,
	.enable =	menu_enable_device,
	.select =	menu_select,
	.reflect =	menu_reflect,
	.owner =	THIS_MODULE,
};

/**
 * init_menu - initializes the governor
 */
static int __init init_menu(void)
{
	return cpuidle_register_governor(&menu_governor);
}

postcore_initcall(init_menu);<|MERGE_RESOLUTION|>--- conflicted
+++ resolved
@@ -419,81 +419,7 @@
 {
 	struct menu_device *data = this_cpu_ptr(&menu_devices);
 	data->last_state_idx = index;
-<<<<<<< HEAD
-	if (index >= 0)
-		data->needs_update = 1;
-}
-
-/**
- * menu_update - attempts to guess what happened after entry
- * @drv: cpuidle driver containing state data
- * @dev: the CPU
- */
-static void menu_update(struct cpuidle_driver *drv, struct cpuidle_device *dev)
-{
-	struct menu_device *data = this_cpu_ptr(&menu_devices);
-	int last_idx = data->last_state_idx;
-	struct cpuidle_state *target = &drv->states[last_idx];
-	unsigned int measured_us;
-	unsigned int new_factor;
-
-	/*
-	 * Try to figure out how much time passed between entry to low
-	 * power state and occurrence of the wakeup event.
-	 *
-	 * If the entered idle state didn't support residency measurements,
-	 * we use them anyway if they are short, and if long,
-	 * truncate to the whole expected time.
-	 *
-	 * Any measured amount of time will include the exit latency.
-	 * Since we are interested in when the wakeup begun, not when it
-	 * was completed, we must subtract the exit latency. However, if
-	 * the measured amount of time is less than the exit latency,
-	 * assume the state was never reached and the exit latency is 0.
-	 */
-
-	/* measured value */
-	measured_us = cpuidle_get_last_residency(dev);
-
-	/* Deduct exit latency */
-	if (measured_us > target->exit_latency)
-		measured_us -= target->exit_latency;
-
-	/* Make sure our coefficients do not exceed unity */
-	if (measured_us > data->next_timer_us)
-		measured_us = data->next_timer_us;
-
-	/* Update our correction ratio */
-	new_factor = data->correction_factor[data->bucket];
-	new_factor -= new_factor / DECAY;
-
-	if (data->next_timer_us > 0 && measured_us < MAX_INTERESTING)
-		new_factor += RESOLUTION * measured_us / data->next_timer_us;
-	else
-		/*
-		 * we were idle so long that we count it as a perfect
-		 * prediction
-		 */
-		new_factor += RESOLUTION;
-
-	/*
-	 * We don't want 0 as factor; we always want at least
-	 * a tiny bit of estimated time. Fortunately, due to rounding,
-	 * new_factor will stay nonzero regardless of measured_us values
-	 * and the compiler can eliminate this test as long as DECAY > 1.
-	 */
-	if (DECAY == 1 && unlikely(new_factor == 0))
-		new_factor = 1;
-
-	data->correction_factor[data->bucket] = new_factor;
-
-	/* update the repeating-pattern data */
-	data->intervals[data->interval_ptr++] = measured_us;
-	if (data->interval_ptr >= INTERVALS)
-		data->interval_ptr = 0;
-=======
 	data->needs_update = 1;
->>>>>>> 20d24c44
 }
 
 /**
