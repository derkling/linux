--- conflicted
+++ resolved
@@ -5321,20 +5321,6 @@
 	if (mesg.event == PM_EVENT_SUSPEND)
 		ehi_flags |= ATA_EHI_NO_AUTOPSY | ATA_EHI_NO_RECOVERY;
 
-<<<<<<< HEAD
-	/*
-	 * On some hardware, device fails to respond after spun down
-	 * for suspend.  As the device won't be used before being
-	 * resumed, we don't need to touch the device.  Ask EH to skip
-	 * the usual stuff and proceed directly to suspend.
-	 *
-	 * http://thread.gmane.org/gmane.linux.ide/46764
-	 */
-	if (mesg.event == PM_EVENT_SUSPEND)
-		ehi_flags |= ATA_EHI_NO_AUTOPSY | ATA_EHI_NO_RECOVERY;
-
-=======
->>>>>>> 45f53cc9
 	rc = ata_host_request_pm(host, mesg, 0, ehi_flags, 1);
 	if (rc == 0)
 		host->dev->power.power_state = mesg;
@@ -6471,11 +6457,6 @@
 		kfree(ata_force_tbl);
 		return rc;
 	}
-<<<<<<< HEAD
-
-	printk(KERN_DEBUG "libata version " DRV_VERSION " loaded.\n");
-	return 0;
-=======
 
 	libata_transport_init();
 	ata_scsi_transport_template = ata_attach_transport();
@@ -6490,7 +6471,6 @@
 
 err_out:
 	return rc;
->>>>>>> 45f53cc9
 }
 
 static void __exit ata_exit(void)
