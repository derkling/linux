/*
 *    Disk Array driver for HP Smart Array controllers.
 *    (C) Copyright 2000, 2007 Hewlett-Packard Development Company, L.P.
 *
 *    This program is free software; you can redistribute it and/or modify
 *    it under the terms of the GNU General Public License as published by
 *    the Free Software Foundation; version 2 of the License.
 *
 *    This program is distributed in the hope that it will be useful,
 *    but WITHOUT ANY WARRANTY; without even the implied warranty of
 *    MERCHANTABILITY OR FITNESS FOR A PARTICULAR PURPOSE. See the GNU
 *    General Public License for more details.
 *
 *    You should have received a copy of the GNU General Public License
 *    along with this program; if not, write to the Free Software
 *    Foundation, Inc., 59 Temple Place, Suite 330, Boston, MA
 *    02111-1307, USA.
 *
 *    Questions/Comments/Bugfixes to iss_storagedev@hp.com
 *
 */

#include <linux/module.h>
#include <linux/interrupt.h>
#include <linux/types.h>
#include <linux/pci.h>
#include <linux/pci-aspm.h>
#include <linux/kernel.h>
#include <linux/slab.h>
#include <linux/delay.h>
#include <linux/major.h>
#include <linux/fs.h>
#include <linux/bio.h>
#include <linux/blkpg.h>
#include <linux/timer.h>
#include <linux/proc_fs.h>
#include <linux/seq_file.h>
#include <linux/init.h>
#include <linux/jiffies.h>
#include <linux/hdreg.h>
#include <linux/spinlock.h>
#include <linux/compat.h>
#include <linux/mutex.h>
#include <linux/bitmap.h>
#include <linux/io.h>
#include <linux/uaccess.h>

#include <linux/dma-mapping.h>
#include <linux/blkdev.h>
#include <linux/genhd.h>
#include <linux/completion.h>
#include <scsi/scsi.h>
#include <scsi/sg.h>
#include <scsi/scsi_ioctl.h>
#include <scsi/scsi_request.h>
#include <linux/cdrom.h>
#include <linux/scatterlist.h>
#include <linux/kthread.h>

#define CCISS_DRIVER_VERSION(maj,min,submin) ((maj<<16)|(min<<8)|(submin))
#define DRIVER_NAME "HP CISS Driver (v 3.6.26)"
#define DRIVER_VERSION CCISS_DRIVER_VERSION(3, 6, 26)

/* Embedded module documentation macros - see modules.h */
MODULE_AUTHOR("Hewlett-Packard Company");
MODULE_DESCRIPTION("Driver for HP Smart Array Controllers");
MODULE_SUPPORTED_DEVICE("HP Smart Array Controllers");
MODULE_VERSION("3.6.26");
MODULE_LICENSE("GPL");
static int cciss_tape_cmds = 6;
module_param(cciss_tape_cmds, int, 0644);
MODULE_PARM_DESC(cciss_tape_cmds,
	"number of commands to allocate for tape devices (default: 6)");
static int cciss_simple_mode;
module_param(cciss_simple_mode, int, S_IRUGO|S_IWUSR);
MODULE_PARM_DESC(cciss_simple_mode,
	"Use 'simple mode' rather than 'performant mode'");

static int cciss_allow_hpsa;
module_param(cciss_allow_hpsa, int, S_IRUGO|S_IWUSR);
MODULE_PARM_DESC(cciss_allow_hpsa,
	"Prevent cciss driver from accessing hardware known to be "
	" supported by the hpsa driver");

static DEFINE_MUTEX(cciss_mutex);
static struct proc_dir_entry *proc_cciss;

#include "cciss_cmd.h"
#include "cciss.h"
#include <linux/cciss_ioctl.h>

/* define the PCI info for the cards we can control */
static const struct pci_device_id cciss_pci_device_id[] = {
	{PCI_VENDOR_ID_COMPAQ, PCI_DEVICE_ID_COMPAQ_CISS,  0x0E11, 0x4070},
	{PCI_VENDOR_ID_COMPAQ, PCI_DEVICE_ID_COMPAQ_CISSB, 0x0E11, 0x4080},
	{PCI_VENDOR_ID_COMPAQ, PCI_DEVICE_ID_COMPAQ_CISSB, 0x0E11, 0x4082},
	{PCI_VENDOR_ID_COMPAQ, PCI_DEVICE_ID_COMPAQ_CISSB, 0x0E11, 0x4083},
	{PCI_VENDOR_ID_COMPAQ, PCI_DEVICE_ID_COMPAQ_CISSC, 0x0E11, 0x4091},
	{PCI_VENDOR_ID_COMPAQ, PCI_DEVICE_ID_COMPAQ_CISSC, 0x0E11, 0x409A},
	{PCI_VENDOR_ID_COMPAQ, PCI_DEVICE_ID_COMPAQ_CISSC, 0x0E11, 0x409B},
	{PCI_VENDOR_ID_COMPAQ, PCI_DEVICE_ID_COMPAQ_CISSC, 0x0E11, 0x409C},
	{PCI_VENDOR_ID_COMPAQ, PCI_DEVICE_ID_COMPAQ_CISSC, 0x0E11, 0x409D},
	{PCI_VENDOR_ID_HP,     PCI_DEVICE_ID_HP_CISSA,     0x103C, 0x3225},
	{PCI_VENDOR_ID_HP,     PCI_DEVICE_ID_HP_CISSC,     0x103C, 0x3223},
	{PCI_VENDOR_ID_HP,     PCI_DEVICE_ID_HP_CISSC,     0x103C, 0x3234},
	{PCI_VENDOR_ID_HP,     PCI_DEVICE_ID_HP_CISSC,     0x103C, 0x3235},
	{PCI_VENDOR_ID_HP,     PCI_DEVICE_ID_HP_CISSD,     0x103C, 0x3211},
	{PCI_VENDOR_ID_HP,     PCI_DEVICE_ID_HP_CISSD,     0x103C, 0x3212},
	{PCI_VENDOR_ID_HP,     PCI_DEVICE_ID_HP_CISSD,     0x103C, 0x3213},
	{PCI_VENDOR_ID_HP,     PCI_DEVICE_ID_HP_CISSD,     0x103C, 0x3214},
	{PCI_VENDOR_ID_HP,     PCI_DEVICE_ID_HP_CISSD,     0x103C, 0x3215},
	{PCI_VENDOR_ID_HP,     PCI_DEVICE_ID_HP_CISSC,     0x103C, 0x3237},
	{PCI_VENDOR_ID_HP,     PCI_DEVICE_ID_HP_CISSC,     0x103C, 0x323D},
	{0,}
};

MODULE_DEVICE_TABLE(pci, cciss_pci_device_id);

/*  board_id = Subsystem Device ID & Vendor ID
 *  product = Marketing Name for the board
 *  access = Address of the struct of function pointers
 */
static struct board_type products[] = {
	{0x40700E11, "Smart Array 5300", &SA5_access},
	{0x40800E11, "Smart Array 5i", &SA5B_access},
	{0x40820E11, "Smart Array 532", &SA5B_access},
	{0x40830E11, "Smart Array 5312", &SA5B_access},
	{0x409A0E11, "Smart Array 641", &SA5_access},
	{0x409B0E11, "Smart Array 642", &SA5_access},
	{0x409C0E11, "Smart Array 6400", &SA5_access},
	{0x409D0E11, "Smart Array 6400 EM", &SA5_access},
	{0x40910E11, "Smart Array 6i", &SA5_access},
	{0x3225103C, "Smart Array P600", &SA5_access},
	{0x3223103C, "Smart Array P800", &SA5_access},
	{0x3234103C, "Smart Array P400", &SA5_access},
	{0x3235103C, "Smart Array P400i", &SA5_access},
	{0x3211103C, "Smart Array E200i", &SA5_access},
	{0x3212103C, "Smart Array E200", &SA5_access},
	{0x3213103C, "Smart Array E200i", &SA5_access},
	{0x3214103C, "Smart Array E200i", &SA5_access},
	{0x3215103C, "Smart Array E200i", &SA5_access},
	{0x3237103C, "Smart Array E500", &SA5_access},
	{0x323D103C, "Smart Array P700m", &SA5_access},
};

/* How long to wait (in milliseconds) for board to go into simple mode */
#define MAX_CONFIG_WAIT 30000
#define MAX_IOCTL_CONFIG_WAIT 1000

/*define how many times we will try a command because of bus resets */
#define MAX_CMD_RETRIES 3

#define MAX_CTLR	32

/* Originally cciss driver only supports 8 major numbers */
#define MAX_CTLR_ORIG 	8

static ctlr_info_t *hba[MAX_CTLR];

static struct task_struct *cciss_scan_thread;
static DEFINE_MUTEX(scan_mutex);
static LIST_HEAD(scan_q);

static void do_cciss_request(struct request_queue *q);
static irqreturn_t do_cciss_intx(int irq, void *dev_id);
static irqreturn_t do_cciss_msix_intr(int irq, void *dev_id);
static int cciss_open(struct block_device *bdev, fmode_t mode);
static int cciss_unlocked_open(struct block_device *bdev, fmode_t mode);
static void cciss_release(struct gendisk *disk, fmode_t mode);
static int cciss_ioctl(struct block_device *bdev, fmode_t mode,
		       unsigned int cmd, unsigned long arg);
static int cciss_getgeo(struct block_device *bdev, struct hd_geometry *geo);

static int cciss_revalidate(struct gendisk *disk);
static int rebuild_lun_table(ctlr_info_t *h, int first_time, int via_ioctl);
static int deregister_disk(ctlr_info_t *h, int drv_index,
			   int clear_all, int via_ioctl);

static void cciss_read_capacity(ctlr_info_t *h, int logvol,
			sector_t *total_size, unsigned int *block_size);
static void cciss_read_capacity_16(ctlr_info_t *h, int logvol,
			sector_t *total_size, unsigned int *block_size);
static void cciss_geometry_inquiry(ctlr_info_t *h, int logvol,
			sector_t total_size,
			unsigned int block_size, InquiryData_struct *inq_buff,
				   drive_info_struct *drv);
static void cciss_interrupt_mode(ctlr_info_t *);
static int cciss_enter_simple_mode(struct ctlr_info *h);
static void start_io(ctlr_info_t *h);
static int sendcmd_withirq(ctlr_info_t *h, __u8 cmd, void *buff, size_t size,
			__u8 page_code, unsigned char scsi3addr[],
			int cmd_type);
static int sendcmd_withirq_core(ctlr_info_t *h, CommandList_struct *c,
	int attempt_retry);
static int process_sendcmd_error(ctlr_info_t *h, CommandList_struct *c);

static int add_to_scan_list(struct ctlr_info *h);
static int scan_thread(void *data);
static int check_for_unit_attention(ctlr_info_t *h, CommandList_struct *c);
static void cciss_hba_release(struct device *dev);
static void cciss_device_release(struct device *dev);
static void cciss_free_gendisk(ctlr_info_t *h, int drv_index);
static void cciss_free_drive_info(ctlr_info_t *h, int drv_index);
static inline u32 next_command(ctlr_info_t *h);
static int cciss_find_cfg_addrs(struct pci_dev *pdev, void __iomem *vaddr,
				u32 *cfg_base_addr, u64 *cfg_base_addr_index,
				u64 *cfg_offset);
static int cciss_pci_find_memory_BAR(struct pci_dev *pdev,
				     unsigned long *memory_bar);
static inline u32 cciss_tag_discard_error_bits(ctlr_info_t *h, u32 tag);
static int write_driver_ver_to_cfgtable(CfgTable_struct __iomem *cfgtable);

/* performant mode helper functions */
static void  calc_bucket_map(int *bucket, int num_buckets, int nsgs,
				int *bucket_map);
static void cciss_put_controller_into_performant_mode(ctlr_info_t *h);

#ifdef CONFIG_PROC_FS
static void cciss_procinit(ctlr_info_t *h);
#else
static void cciss_procinit(ctlr_info_t *h)
{
}
#endif				/* CONFIG_PROC_FS */

#ifdef CONFIG_COMPAT
static int cciss_compat_ioctl(struct block_device *, fmode_t,
			      unsigned, unsigned long);
#endif

static const struct block_device_operations cciss_fops = {
	.owner = THIS_MODULE,
	.open = cciss_unlocked_open,
	.release = cciss_release,
	.ioctl = cciss_ioctl,
	.getgeo = cciss_getgeo,
#ifdef CONFIG_COMPAT
	.compat_ioctl = cciss_compat_ioctl,
#endif
	.revalidate_disk = cciss_revalidate,
};

/* set_performant_mode: Modify the tag for cciss performant
 * set bit 0 for pull model, bits 3-1 for block fetch
 * register number
 */
static void set_performant_mode(ctlr_info_t *h, CommandList_struct *c)
{
	if (likely(h->transMethod & CFGTBL_Trans_Performant))
		c->busaddr |= 1 | (h->blockFetchTable[c->Header.SGList] << 1);
}

/*
 * Enqueuing and dequeuing functions for cmdlists.
 */
static inline void addQ(struct list_head *list, CommandList_struct *c)
{
	list_add_tail(&c->list, list);
}

static inline void removeQ(CommandList_struct *c)
{
	/*
	 * After kexec/dump some commands might still
	 * be in flight, which the firmware will try
	 * to complete. Resetting the firmware doesn't work
	 * with old fw revisions, so we have to mark
	 * them off as 'stale' to prevent the driver from
	 * falling over.
	 */
	if (WARN_ON(list_empty(&c->list))) {
		c->cmd_type = CMD_MSG_STALE;
		return;
	}

	list_del_init(&c->list);
}

static void enqueue_cmd_and_start_io(ctlr_info_t *h,
	CommandList_struct *c)
{
	unsigned long flags;
	set_performant_mode(h, c);
	spin_lock_irqsave(&h->lock, flags);
	addQ(&h->reqQ, c);
	h->Qdepth++;
	if (h->Qdepth > h->maxQsinceinit)
		h->maxQsinceinit = h->Qdepth;
	start_io(h);
	spin_unlock_irqrestore(&h->lock, flags);
}

static void cciss_free_sg_chain_blocks(SGDescriptor_struct **cmd_sg_list,
	int nr_cmds)
{
	int i;

	if (!cmd_sg_list)
		return;
	for (i = 0; i < nr_cmds; i++) {
		kfree(cmd_sg_list[i]);
		cmd_sg_list[i] = NULL;
	}
	kfree(cmd_sg_list);
}

static SGDescriptor_struct **cciss_allocate_sg_chain_blocks(
	ctlr_info_t *h, int chainsize, int nr_cmds)
{
	int j;
	SGDescriptor_struct **cmd_sg_list;

	if (chainsize <= 0)
		return NULL;

	cmd_sg_list = kmalloc(sizeof(*cmd_sg_list) * nr_cmds, GFP_KERNEL);
	if (!cmd_sg_list)
		return NULL;

	/* Build up chain blocks for each command */
	for (j = 0; j < nr_cmds; j++) {
		/* Need a block of chainsized s/g elements. */
		cmd_sg_list[j] = kmalloc((chainsize *
			sizeof(*cmd_sg_list[j])), GFP_KERNEL);
		if (!cmd_sg_list[j]) {
			dev_err(&h->pdev->dev, "Cannot get memory "
				"for s/g chains.\n");
			goto clean;
		}
	}
	return cmd_sg_list;
clean:
	cciss_free_sg_chain_blocks(cmd_sg_list, nr_cmds);
	return NULL;
}

static void cciss_unmap_sg_chain_block(ctlr_info_t *h, CommandList_struct *c)
{
	SGDescriptor_struct *chain_sg;
	u64bit temp64;

	if (c->Header.SGTotal <= h->max_cmd_sgentries)
		return;

	chain_sg = &c->SG[h->max_cmd_sgentries - 1];
	temp64.val32.lower = chain_sg->Addr.lower;
	temp64.val32.upper = chain_sg->Addr.upper;
	pci_unmap_single(h->pdev, temp64.val, chain_sg->Len, PCI_DMA_TODEVICE);
}

static int cciss_map_sg_chain_block(ctlr_info_t *h, CommandList_struct *c,
	SGDescriptor_struct *chain_block, int len)
{
	SGDescriptor_struct *chain_sg;
	u64bit temp64;

	chain_sg = &c->SG[h->max_cmd_sgentries - 1];
	chain_sg->Ext = CCISS_SG_CHAIN;
	chain_sg->Len = len;
	temp64.val = pci_map_single(h->pdev, chain_block, len,
				PCI_DMA_TODEVICE);
	if (dma_mapping_error(&h->pdev->dev, temp64.val)) {
		dev_warn(&h->pdev->dev,
			"%s: error mapping chain block for DMA\n",
			__func__);
		return -1;
	}
	chain_sg->Addr.lower = temp64.val32.lower;
	chain_sg->Addr.upper = temp64.val32.upper;

	return 0;
}

#include "cciss_scsi.c"		/* For SCSI tape support */

static const char *raid_label[] = { "0", "4", "1(1+0)", "5", "5+1", "ADG",
	"UNKNOWN"
};
#define RAID_UNKNOWN (ARRAY_SIZE(raid_label)-1)

#ifdef CONFIG_PROC_FS

/*
 * Report information about this controller.
 */
#define ENG_GIG 1000000000
#define ENG_GIG_FACTOR (ENG_GIG/512)
#define ENGAGE_SCSI	"engage scsi"

static void cciss_seq_show_header(struct seq_file *seq)
{
	ctlr_info_t *h = seq->private;

	seq_printf(seq, "%s: HP %s Controller\n"
		"Board ID: 0x%08lx\n"
		"Firmware Version: %c%c%c%c\n"
		"IRQ: %d\n"
		"Logical drives: %d\n"
		"Current Q depth: %d\n"
		"Current # commands on controller: %d\n"
		"Max Q depth since init: %d\n"
		"Max # commands on controller since init: %d\n"
		"Max SG entries since init: %d\n",
		h->devname,
		h->product_name,
		(unsigned long)h->board_id,
		h->firm_ver[0], h->firm_ver[1], h->firm_ver[2],
		h->firm_ver[3], (unsigned int)h->intr[h->intr_mode],
		h->num_luns,
		h->Qdepth, h->commands_outstanding,
		h->maxQsinceinit, h->max_outstanding, h->maxSG);

#ifdef CONFIG_CISS_SCSI_TAPE
	cciss_seq_tape_report(seq, h);
#endif /* CONFIG_CISS_SCSI_TAPE */
}

static void *cciss_seq_start(struct seq_file *seq, loff_t *pos)
{
	ctlr_info_t *h = seq->private;
	unsigned long flags;

	/* prevent displaying bogus info during configuration
	 * or deconfiguration of a logical volume
	 */
	spin_lock_irqsave(&h->lock, flags);
	if (h->busy_configuring) {
		spin_unlock_irqrestore(&h->lock, flags);
		return ERR_PTR(-EBUSY);
	}
	h->busy_configuring = 1;
	spin_unlock_irqrestore(&h->lock, flags);

	if (*pos == 0)
		cciss_seq_show_header(seq);

	return pos;
}

static int cciss_seq_show(struct seq_file *seq, void *v)
{
	sector_t vol_sz, vol_sz_frac;
	ctlr_info_t *h = seq->private;
	unsigned ctlr = h->ctlr;
	loff_t *pos = v;
	drive_info_struct *drv = h->drv[*pos];

	if (*pos > h->highest_lun)
		return 0;

	if (drv == NULL) /* it's possible for h->drv[] to have holes. */
		return 0;

	if (drv->heads == 0)
		return 0;

	vol_sz = drv->nr_blocks;
	vol_sz_frac = sector_div(vol_sz, ENG_GIG_FACTOR);
	vol_sz_frac *= 100;
	sector_div(vol_sz_frac, ENG_GIG_FACTOR);

	if (drv->raid_level < 0 || drv->raid_level > RAID_UNKNOWN)
		drv->raid_level = RAID_UNKNOWN;
	seq_printf(seq, "cciss/c%dd%d:"
			"\t%4u.%02uGB\tRAID %s\n",
			ctlr, (int) *pos, (int)vol_sz, (int)vol_sz_frac,
			raid_label[drv->raid_level]);
	return 0;
}

static void *cciss_seq_next(struct seq_file *seq, void *v, loff_t *pos)
{
	ctlr_info_t *h = seq->private;

	if (*pos > h->highest_lun)
		return NULL;
	*pos += 1;

	return pos;
}

static void cciss_seq_stop(struct seq_file *seq, void *v)
{
	ctlr_info_t *h = seq->private;

	/* Only reset h->busy_configuring if we succeeded in setting
	 * it during cciss_seq_start. */
	if (v == ERR_PTR(-EBUSY))
		return;

	h->busy_configuring = 0;
}

static const struct seq_operations cciss_seq_ops = {
	.start = cciss_seq_start,
	.show  = cciss_seq_show,
	.next  = cciss_seq_next,
	.stop  = cciss_seq_stop,
};

static int cciss_seq_open(struct inode *inode, struct file *file)
{
	int ret = seq_open(file, &cciss_seq_ops);
	struct seq_file *seq = file->private_data;

	if (!ret)
		seq->private = PDE_DATA(inode);

	return ret;
}

static ssize_t
cciss_proc_write(struct file *file, const char __user *buf,
		 size_t length, loff_t *ppos)
{
	int err;
	char *buffer;

#ifndef CONFIG_CISS_SCSI_TAPE
	return -EINVAL;
#endif

	if (!buf || length > PAGE_SIZE - 1)
		return -EINVAL;

	buffer = memdup_user_nul(buf, length);
	if (IS_ERR(buffer))
		return PTR_ERR(buffer);

#ifdef CONFIG_CISS_SCSI_TAPE
	if (strncmp(ENGAGE_SCSI, buffer, sizeof ENGAGE_SCSI - 1) == 0) {
		struct seq_file *seq = file->private_data;
		ctlr_info_t *h = seq->private;

		err = cciss_engage_scsi(h);
		if (err == 0)
			err = length;
	} else
#endif /* CONFIG_CISS_SCSI_TAPE */
		err = -EINVAL;
	/* might be nice to have "disengage" too, but it's not
	   safely possible. (only 1 module use count, lock issues.) */

	kfree(buffer);
	return err;
}

static const struct file_operations cciss_proc_fops = {
	.owner	 = THIS_MODULE,
	.open    = cciss_seq_open,
	.read    = seq_read,
	.llseek  = seq_lseek,
	.release = seq_release,
	.write	 = cciss_proc_write,
};

static void cciss_procinit(ctlr_info_t *h)
{
	struct proc_dir_entry *pde;

	if (proc_cciss == NULL)
		proc_cciss = proc_mkdir("driver/cciss", NULL);
	if (!proc_cciss)
		return;
	pde = proc_create_data(h->devname, S_IWUSR | S_IRUSR | S_IRGRP |
					S_IROTH, proc_cciss,
					&cciss_proc_fops, h);
}
#endif				/* CONFIG_PROC_FS */

#define MAX_PRODUCT_NAME_LEN 19

#define to_hba(n) container_of(n, struct ctlr_info, dev)
#define to_drv(n) container_of(n, drive_info_struct, dev)

/* List of controllers which cannot be hard reset on kexec with reset_devices */
static u32 unresettable_controller[] = {
	0x3223103C, /* Smart Array P800 */
	0x3234103C, /* Smart Array P400 */
	0x3235103C, /* Smart Array P400i */
	0x3211103C, /* Smart Array E200i */
	0x3212103C, /* Smart Array E200 */
	0x3213103C, /* Smart Array E200i */
	0x3214103C, /* Smart Array E200i */
	0x3215103C, /* Smart Array E200i */
	0x3237103C, /* Smart Array E500 */
	0x323D103C, /* Smart Array P700m */
	0x40800E11, /* Smart Array 5i */
	0x409C0E11, /* Smart Array 6400 */
	0x409D0E11, /* Smart Array 6400 EM */
	0x40700E11, /* Smart Array 5300 */
	0x40820E11, /* Smart Array 532 */
	0x40830E11, /* Smart Array 5312 */
	0x409A0E11, /* Smart Array 641 */
	0x409B0E11, /* Smart Array 642 */
	0x40910E11, /* Smart Array 6i */
};

/* List of controllers which cannot even be soft reset */
static u32 soft_unresettable_controller[] = {
	0x40800E11, /* Smart Array 5i */
	0x40700E11, /* Smart Array 5300 */
	0x40820E11, /* Smart Array 532 */
	0x40830E11, /* Smart Array 5312 */
	0x409A0E11, /* Smart Array 641 */
	0x409B0E11, /* Smart Array 642 */
	0x40910E11, /* Smart Array 6i */
	/* Exclude 640x boards.  These are two pci devices in one slot
	 * which share a battery backed cache module.  One controls the
	 * cache, the other accesses the cache through the one that controls
	 * it.  If we reset the one controlling the cache, the other will
	 * likely not be happy.  Just forbid resetting this conjoined mess.
	 */
	0x409C0E11, /* Smart Array 6400 */
	0x409D0E11, /* Smart Array 6400 EM */
};

static int ctlr_is_hard_resettable(u32 board_id)
{
	int i;

	for (i = 0; i < ARRAY_SIZE(unresettable_controller); i++)
		if (unresettable_controller[i] == board_id)
			return 0;
	return 1;
}

static int ctlr_is_soft_resettable(u32 board_id)
{
	int i;

	for (i = 0; i < ARRAY_SIZE(soft_unresettable_controller); i++)
		if (soft_unresettable_controller[i] == board_id)
			return 0;
	return 1;
}

static int ctlr_is_resettable(u32 board_id)
{
	return ctlr_is_hard_resettable(board_id) ||
		ctlr_is_soft_resettable(board_id);
}

static ssize_t host_show_resettable(struct device *dev,
				    struct device_attribute *attr,
				    char *buf)
{
	struct ctlr_info *h = to_hba(dev);

	return snprintf(buf, 20, "%d\n", ctlr_is_resettable(h->board_id));
}
static DEVICE_ATTR(resettable, S_IRUGO, host_show_resettable, NULL);

static ssize_t host_store_rescan(struct device *dev,
				 struct device_attribute *attr,
				 const char *buf, size_t count)
{
	struct ctlr_info *h = to_hba(dev);

	add_to_scan_list(h);
	wake_up_process(cciss_scan_thread);
	wait_for_completion_interruptible(&h->scan_wait);

	return count;
}
static DEVICE_ATTR(rescan, S_IWUSR, NULL, host_store_rescan);

static ssize_t host_show_transport_mode(struct device *dev,
				 struct device_attribute *attr,
				 char *buf)
{
	struct ctlr_info *h = to_hba(dev);

	return snprintf(buf, 20, "%s\n",
		h->transMethod & CFGTBL_Trans_Performant ?
			"performant" : "simple");
}
static DEVICE_ATTR(transport_mode, S_IRUGO, host_show_transport_mode, NULL);

static ssize_t dev_show_unique_id(struct device *dev,
				 struct device_attribute *attr,
				 char *buf)
{
	drive_info_struct *drv = to_drv(dev);
	struct ctlr_info *h = to_hba(drv->dev.parent);
	__u8 sn[16];
	unsigned long flags;
	int ret = 0;

	spin_lock_irqsave(&h->lock, flags);
	if (h->busy_configuring)
		ret = -EBUSY;
	else
		memcpy(sn, drv->serial_no, sizeof(sn));
	spin_unlock_irqrestore(&h->lock, flags);

	if (ret)
		return ret;
	else
		return snprintf(buf, 16 * 2 + 2,
				"%02X%02X%02X%02X%02X%02X%02X%02X"
				"%02X%02X%02X%02X%02X%02X%02X%02X\n",
				sn[0], sn[1], sn[2], sn[3],
				sn[4], sn[5], sn[6], sn[7],
				sn[8], sn[9], sn[10], sn[11],
				sn[12], sn[13], sn[14], sn[15]);
}
static DEVICE_ATTR(unique_id, S_IRUGO, dev_show_unique_id, NULL);

static ssize_t dev_show_vendor(struct device *dev,
			       struct device_attribute *attr,
			       char *buf)
{
	drive_info_struct *drv = to_drv(dev);
	struct ctlr_info *h = to_hba(drv->dev.parent);
	char vendor[VENDOR_LEN + 1];
	unsigned long flags;
	int ret = 0;

	spin_lock_irqsave(&h->lock, flags);
	if (h->busy_configuring)
		ret = -EBUSY;
	else
		memcpy(vendor, drv->vendor, VENDOR_LEN + 1);
	spin_unlock_irqrestore(&h->lock, flags);

	if (ret)
		return ret;
	else
		return snprintf(buf, sizeof(vendor) + 1, "%s\n", drv->vendor);
}
static DEVICE_ATTR(vendor, S_IRUGO, dev_show_vendor, NULL);

static ssize_t dev_show_model(struct device *dev,
			      struct device_attribute *attr,
			      char *buf)
{
	drive_info_struct *drv = to_drv(dev);
	struct ctlr_info *h = to_hba(drv->dev.parent);
	char model[MODEL_LEN + 1];
	unsigned long flags;
	int ret = 0;

	spin_lock_irqsave(&h->lock, flags);
	if (h->busy_configuring)
		ret = -EBUSY;
	else
		memcpy(model, drv->model, MODEL_LEN + 1);
	spin_unlock_irqrestore(&h->lock, flags);

	if (ret)
		return ret;
	else
		return snprintf(buf, sizeof(model) + 1, "%s\n", drv->model);
}
static DEVICE_ATTR(model, S_IRUGO, dev_show_model, NULL);

static ssize_t dev_show_rev(struct device *dev,
			    struct device_attribute *attr,
			    char *buf)
{
	drive_info_struct *drv = to_drv(dev);
	struct ctlr_info *h = to_hba(drv->dev.parent);
	char rev[REV_LEN + 1];
	unsigned long flags;
	int ret = 0;

	spin_lock_irqsave(&h->lock, flags);
	if (h->busy_configuring)
		ret = -EBUSY;
	else
		memcpy(rev, drv->rev, REV_LEN + 1);
	spin_unlock_irqrestore(&h->lock, flags);

	if (ret)
		return ret;
	else
		return snprintf(buf, sizeof(rev) + 1, "%s\n", drv->rev);
}
static DEVICE_ATTR(rev, S_IRUGO, dev_show_rev, NULL);

static ssize_t cciss_show_lunid(struct device *dev,
				struct device_attribute *attr, char *buf)
{
	drive_info_struct *drv = to_drv(dev);
	struct ctlr_info *h = to_hba(drv->dev.parent);
	unsigned long flags;
	unsigned char lunid[8];

	spin_lock_irqsave(&h->lock, flags);
	if (h->busy_configuring) {
		spin_unlock_irqrestore(&h->lock, flags);
		return -EBUSY;
	}
	if (!drv->heads) {
		spin_unlock_irqrestore(&h->lock, flags);
		return -ENOTTY;
	}
	memcpy(lunid, drv->LunID, sizeof(lunid));
	spin_unlock_irqrestore(&h->lock, flags);
	return snprintf(buf, 20, "0x%02x%02x%02x%02x%02x%02x%02x%02x\n",
		lunid[0], lunid[1], lunid[2], lunid[3],
		lunid[4], lunid[5], lunid[6], lunid[7]);
}
static DEVICE_ATTR(lunid, S_IRUGO, cciss_show_lunid, NULL);

static ssize_t cciss_show_raid_level(struct device *dev,
				     struct device_attribute *attr, char *buf)
{
	drive_info_struct *drv = to_drv(dev);
	struct ctlr_info *h = to_hba(drv->dev.parent);
	int raid;
	unsigned long flags;

	spin_lock_irqsave(&h->lock, flags);
	if (h->busy_configuring) {
		spin_unlock_irqrestore(&h->lock, flags);
		return -EBUSY;
	}
	raid = drv->raid_level;
	spin_unlock_irqrestore(&h->lock, flags);
	if (raid < 0 || raid > RAID_UNKNOWN)
		raid = RAID_UNKNOWN;

	return snprintf(buf, strlen(raid_label[raid]) + 7, "RAID %s\n",
			raid_label[raid]);
}
static DEVICE_ATTR(raid_level, S_IRUGO, cciss_show_raid_level, NULL);

static ssize_t cciss_show_usage_count(struct device *dev,
				      struct device_attribute *attr, char *buf)
{
	drive_info_struct *drv = to_drv(dev);
	struct ctlr_info *h = to_hba(drv->dev.parent);
	unsigned long flags;
	int count;

	spin_lock_irqsave(&h->lock, flags);
	if (h->busy_configuring) {
		spin_unlock_irqrestore(&h->lock, flags);
		return -EBUSY;
	}
	count = drv->usage_count;
	spin_unlock_irqrestore(&h->lock, flags);
	return snprintf(buf, 20, "%d\n", count);
}
static DEVICE_ATTR(usage_count, S_IRUGO, cciss_show_usage_count, NULL);

static struct attribute *cciss_host_attrs[] = {
	&dev_attr_rescan.attr,
	&dev_attr_resettable.attr,
	&dev_attr_transport_mode.attr,
	NULL
};

static struct attribute_group cciss_host_attr_group = {
	.attrs = cciss_host_attrs,
};

static const struct attribute_group *cciss_host_attr_groups[] = {
	&cciss_host_attr_group,
	NULL
};

static struct device_type cciss_host_type = {
	.name		= "cciss_host",
	.groups		= cciss_host_attr_groups,
	.release	= cciss_hba_release,
};

static struct attribute *cciss_dev_attrs[] = {
	&dev_attr_unique_id.attr,
	&dev_attr_model.attr,
	&dev_attr_vendor.attr,
	&dev_attr_rev.attr,
	&dev_attr_lunid.attr,
	&dev_attr_raid_level.attr,
	&dev_attr_usage_count.attr,
	NULL
};

static struct attribute_group cciss_dev_attr_group = {
	.attrs = cciss_dev_attrs,
};

static const struct attribute_group *cciss_dev_attr_groups[] = {
	&cciss_dev_attr_group,
	NULL
};

static struct device_type cciss_dev_type = {
	.name		= "cciss_device",
	.groups		= cciss_dev_attr_groups,
	.release	= cciss_device_release,
};

static struct bus_type cciss_bus_type = {
	.name		= "cciss",
};

/*
 * cciss_hba_release is called when the reference count
 * of h->dev goes to zero.
 */
static void cciss_hba_release(struct device *dev)
{
	/*
	 * nothing to do, but need this to avoid a warning
	 * about not having a release handler from lib/kref.c.
	 */
}

/*
 * Initialize sysfs entry for each controller.  This sets up and registers
 * the 'cciss#' directory for each individual controller under
 * /sys/bus/pci/devices/<dev>/.
 */
static int cciss_create_hba_sysfs_entry(struct ctlr_info *h)
{
	device_initialize(&h->dev);
	h->dev.type = &cciss_host_type;
	h->dev.bus = &cciss_bus_type;
	dev_set_name(&h->dev, "%s", h->devname);
	h->dev.parent = &h->pdev->dev;

	return device_add(&h->dev);
}

/*
 * Remove sysfs entries for an hba.
 */
static void cciss_destroy_hba_sysfs_entry(struct ctlr_info *h)
{
	device_del(&h->dev);
	put_device(&h->dev); /* final put. */
}

/* cciss_device_release is called when the reference count
 * of h->drv[x]dev goes to zero.
 */
static void cciss_device_release(struct device *dev)
{
	drive_info_struct *drv = to_drv(dev);
	kfree(drv);
}

/*
 * Initialize sysfs for each logical drive.  This sets up and registers
 * the 'c#d#' directory for each individual logical drive under
 * /sys/bus/pci/devices/<dev/ccis#/. We also create a link from
 * /sys/block/cciss!c#d# to this entry.
 */
static long cciss_create_ld_sysfs_entry(struct ctlr_info *h,
				       int drv_index)
{
	struct device *dev;

	if (h->drv[drv_index]->device_initialized)
		return 0;

	dev = &h->drv[drv_index]->dev;
	device_initialize(dev);
	dev->type = &cciss_dev_type;
	dev->bus = &cciss_bus_type;
	dev_set_name(dev, "c%dd%d", h->ctlr, drv_index);
	dev->parent = &h->dev;
	h->drv[drv_index]->device_initialized = 1;
	return device_add(dev);
}

/*
 * Remove sysfs entries for a logical drive.
 */
static void cciss_destroy_ld_sysfs_entry(struct ctlr_info *h, int drv_index,
	int ctlr_exiting)
{
	struct device *dev = &h->drv[drv_index]->dev;

	/* special case for c*d0, we only destroy it on controller exit */
	if (drv_index == 0 && !ctlr_exiting)
		return;

	device_del(dev);
	put_device(dev); /* the "final" put. */
	h->drv[drv_index] = NULL;
}

/*
 * For operations that cannot sleep, a command block is allocated at init,
 * and managed by cmd_alloc() and cmd_free() using a simple bitmap to track
 * which ones are free or in use.
 */
static CommandList_struct *cmd_alloc(ctlr_info_t *h)
{
	CommandList_struct *c;
	int i;
	u64bit temp64;
	dma_addr_t cmd_dma_handle, err_dma_handle;

	do {
		i = find_first_zero_bit(h->cmd_pool_bits, h->nr_cmds);
		if (i == h->nr_cmds)
			return NULL;
	} while (test_and_set_bit(i, h->cmd_pool_bits) != 0);
	c = h->cmd_pool + i;
	memset(c, 0, sizeof(CommandList_struct));
	cmd_dma_handle = h->cmd_pool_dhandle + i * sizeof(CommandList_struct);
	c->err_info = h->errinfo_pool + i;
	memset(c->err_info, 0, sizeof(ErrorInfo_struct));
	err_dma_handle = h->errinfo_pool_dhandle
	    + i * sizeof(ErrorInfo_struct);
	h->nr_allocs++;

	c->cmdindex = i;

	INIT_LIST_HEAD(&c->list);
	c->busaddr = (__u32) cmd_dma_handle;
	temp64.val = (__u64) err_dma_handle;
	c->ErrDesc.Addr.lower = temp64.val32.lower;
	c->ErrDesc.Addr.upper = temp64.val32.upper;
	c->ErrDesc.Len = sizeof(ErrorInfo_struct);

	c->ctlr = h->ctlr;
	return c;
}

/* allocate a command using pci_alloc_consistent, used for ioctls,
 * etc., not for the main i/o path.
 */
static CommandList_struct *cmd_special_alloc(ctlr_info_t *h)
{
	CommandList_struct *c;
	u64bit temp64;
	dma_addr_t cmd_dma_handle, err_dma_handle;

	c = pci_zalloc_consistent(h->pdev, sizeof(CommandList_struct),
				  &cmd_dma_handle);
	if (c == NULL)
		return NULL;

	c->cmdindex = -1;

	c->err_info = pci_zalloc_consistent(h->pdev, sizeof(ErrorInfo_struct),
					    &err_dma_handle);

	if (c->err_info == NULL) {
		pci_free_consistent(h->pdev,
			sizeof(CommandList_struct), c, cmd_dma_handle);
		return NULL;
	}

	INIT_LIST_HEAD(&c->list);
	c->busaddr = (__u32) cmd_dma_handle;
	temp64.val = (__u64) err_dma_handle;
	c->ErrDesc.Addr.lower = temp64.val32.lower;
	c->ErrDesc.Addr.upper = temp64.val32.upper;
	c->ErrDesc.Len = sizeof(ErrorInfo_struct);

	c->ctlr = h->ctlr;
	return c;
}

static void cmd_free(ctlr_info_t *h, CommandList_struct *c)
{
	int i;

	i = c - h->cmd_pool;
	clear_bit(i, h->cmd_pool_bits);
	h->nr_frees++;
}

static void cmd_special_free(ctlr_info_t *h, CommandList_struct *c)
{
	u64bit temp64;

	temp64.val32.lower = c->ErrDesc.Addr.lower;
	temp64.val32.upper = c->ErrDesc.Addr.upper;
	pci_free_consistent(h->pdev, sizeof(ErrorInfo_struct),
			    c->err_info, (dma_addr_t) temp64.val);
	pci_free_consistent(h->pdev, sizeof(CommandList_struct), c,
		(dma_addr_t) cciss_tag_discard_error_bits(h, (u32) c->busaddr));
}

static inline ctlr_info_t *get_host(struct gendisk *disk)
{
	return disk->queue->queuedata;
}

static inline drive_info_struct *get_drv(struct gendisk *disk)
{
	return disk->private_data;
}

/*
 * Open.  Make sure the device is really there.
 */
static int cciss_open(struct block_device *bdev, fmode_t mode)
{
	ctlr_info_t *h = get_host(bdev->bd_disk);
	drive_info_struct *drv = get_drv(bdev->bd_disk);

	dev_dbg(&h->pdev->dev, "cciss_open %s\n", bdev->bd_disk->disk_name);
	if (drv->busy_configuring)
		return -EBUSY;
	/*
	 * Root is allowed to open raw volume zero even if it's not configured
	 * so array config can still work. Root is also allowed to open any
	 * volume that has a LUN ID, so it can issue IOCTL to reread the
	 * disk information.  I don't think I really like this
	 * but I'm already using way to many device nodes to claim another one
	 * for "raw controller".
	 */
	if (drv->heads == 0) {
		if (MINOR(bdev->bd_dev) != 0) {	/* not node 0? */
			/* if not node 0 make sure it is a partition = 0 */
			if (MINOR(bdev->bd_dev) & 0x0f) {
				return -ENXIO;
				/* if it is, make sure we have a LUN ID */
			} else if (memcmp(drv->LunID, CTLR_LUNID,
				sizeof(drv->LunID))) {
				return -ENXIO;
			}
		}
		if (!capable(CAP_SYS_ADMIN))
			return -EPERM;
	}
	drv->usage_count++;
	h->usage_count++;
	return 0;
}

static int cciss_unlocked_open(struct block_device *bdev, fmode_t mode)
{
	int ret;

	mutex_lock(&cciss_mutex);
	ret = cciss_open(bdev, mode);
	mutex_unlock(&cciss_mutex);

	return ret;
}

/*
 * Close.  Sync first.
 */
static void cciss_release(struct gendisk *disk, fmode_t mode)
{
	ctlr_info_t *h;
	drive_info_struct *drv;

	mutex_lock(&cciss_mutex);
	h = get_host(disk);
	drv = get_drv(disk);
	dev_dbg(&h->pdev->dev, "cciss_release %s\n", disk->disk_name);
	drv->usage_count--;
	h->usage_count--;
	mutex_unlock(&cciss_mutex);
}

#ifdef CONFIG_COMPAT

static int cciss_ioctl32_passthru(struct block_device *bdev, fmode_t mode,
				  unsigned cmd, unsigned long arg);
static int cciss_ioctl32_big_passthru(struct block_device *bdev, fmode_t mode,
				      unsigned cmd, unsigned long arg);

static int cciss_compat_ioctl(struct block_device *bdev, fmode_t mode,
			      unsigned cmd, unsigned long arg)
{
	switch (cmd) {
	case CCISS_GETPCIINFO:
	case CCISS_GETINTINFO:
	case CCISS_SETINTINFO:
	case CCISS_GETNODENAME:
	case CCISS_SETNODENAME:
	case CCISS_GETHEARTBEAT:
	case CCISS_GETBUSTYPES:
	case CCISS_GETFIRMVER:
	case CCISS_GETDRIVVER:
	case CCISS_REVALIDVOLS:
	case CCISS_DEREGDISK:
	case CCISS_REGNEWDISK:
	case CCISS_REGNEWD:
	case CCISS_RESCANDISK:
	case CCISS_GETLUNINFO:
		return cciss_ioctl(bdev, mode, cmd, arg);

	case CCISS_PASSTHRU32:
		return cciss_ioctl32_passthru(bdev, mode, cmd, arg);
	case CCISS_BIG_PASSTHRU32:
		return cciss_ioctl32_big_passthru(bdev, mode, cmd, arg);

	default:
		return -ENOIOCTLCMD;
	}
}

static int cciss_ioctl32_passthru(struct block_device *bdev, fmode_t mode,
				  unsigned cmd, unsigned long arg)
{
	IOCTL32_Command_struct __user *arg32 =
	    (IOCTL32_Command_struct __user *) arg;
	IOCTL_Command_struct arg64;
	IOCTL_Command_struct __user *p = compat_alloc_user_space(sizeof(arg64));
	int err;
	u32 cp;

	memset(&arg64, 0, sizeof(arg64));
	err = 0;
	err |=
	    copy_from_user(&arg64.LUN_info, &arg32->LUN_info,
			   sizeof(arg64.LUN_info));
	err |=
	    copy_from_user(&arg64.Request, &arg32->Request,
			   sizeof(arg64.Request));
	err |=
	    copy_from_user(&arg64.error_info, &arg32->error_info,
			   sizeof(arg64.error_info));
	err |= get_user(arg64.buf_size, &arg32->buf_size);
	err |= get_user(cp, &arg32->buf);
	arg64.buf = compat_ptr(cp);
	err |= copy_to_user(p, &arg64, sizeof(arg64));

	if (err)
		return -EFAULT;

	err = cciss_ioctl(bdev, mode, CCISS_PASSTHRU, (unsigned long)p);
	if (err)
		return err;
	err |=
	    copy_in_user(&arg32->error_info, &p->error_info,
			 sizeof(arg32->error_info));
	if (err)
		return -EFAULT;
	return err;
}

static int cciss_ioctl32_big_passthru(struct block_device *bdev, fmode_t mode,
				      unsigned cmd, unsigned long arg)
{
	BIG_IOCTL32_Command_struct __user *arg32 =
	    (BIG_IOCTL32_Command_struct __user *) arg;
	BIG_IOCTL_Command_struct arg64;
	BIG_IOCTL_Command_struct __user *p =
	    compat_alloc_user_space(sizeof(arg64));
	int err;
	u32 cp;

	memset(&arg64, 0, sizeof(arg64));
	err = 0;
	err |=
	    copy_from_user(&arg64.LUN_info, &arg32->LUN_info,
			   sizeof(arg64.LUN_info));
	err |=
	    copy_from_user(&arg64.Request, &arg32->Request,
			   sizeof(arg64.Request));
	err |=
	    copy_from_user(&arg64.error_info, &arg32->error_info,
			   sizeof(arg64.error_info));
	err |= get_user(arg64.buf_size, &arg32->buf_size);
	err |= get_user(arg64.malloc_size, &arg32->malloc_size);
	err |= get_user(cp, &arg32->buf);
	arg64.buf = compat_ptr(cp);
	err |= copy_to_user(p, &arg64, sizeof(arg64));

	if (err)
		return -EFAULT;

	err = cciss_ioctl(bdev, mode, CCISS_BIG_PASSTHRU, (unsigned long)p);
	if (err)
		return err;
	err |=
	    copy_in_user(&arg32->error_info, &p->error_info,
			 sizeof(arg32->error_info));
	if (err)
		return -EFAULT;
	return err;
}
#endif

static int cciss_getgeo(struct block_device *bdev, struct hd_geometry *geo)
{
	drive_info_struct *drv = get_drv(bdev->bd_disk);

	if (!drv->cylinders)
		return -ENXIO;

	geo->heads = drv->heads;
	geo->sectors = drv->sectors;
	geo->cylinders = drv->cylinders;
	return 0;
}

static void check_ioctl_unit_attention(ctlr_info_t *h, CommandList_struct *c)
{
	if (c->err_info->CommandStatus == CMD_TARGET_STATUS &&
			c->err_info->ScsiStatus != SAM_STAT_CHECK_CONDITION)
		(void)check_for_unit_attention(h, c);
}

static int cciss_getpciinfo(ctlr_info_t *h, void __user *argp)
{
	cciss_pci_info_struct pciinfo;

	if (!argp)
		return -EINVAL;
	pciinfo.domain = pci_domain_nr(h->pdev->bus);
	pciinfo.bus = h->pdev->bus->number;
	pciinfo.dev_fn = h->pdev->devfn;
	pciinfo.board_id = h->board_id;
	if (copy_to_user(argp, &pciinfo, sizeof(cciss_pci_info_struct)))
		return -EFAULT;
	return 0;
}

static int cciss_getintinfo(ctlr_info_t *h, void __user *argp)
{
	cciss_coalint_struct intinfo;
	unsigned long flags;

	if (!argp)
		return -EINVAL;
	spin_lock_irqsave(&h->lock, flags);
	intinfo.delay = readl(&h->cfgtable->HostWrite.CoalIntDelay);
	intinfo.count = readl(&h->cfgtable->HostWrite.CoalIntCount);
	spin_unlock_irqrestore(&h->lock, flags);
	if (copy_to_user
	    (argp, &intinfo, sizeof(cciss_coalint_struct)))
		return -EFAULT;
	return 0;
}

static int cciss_setintinfo(ctlr_info_t *h, void __user *argp)
{
	cciss_coalint_struct intinfo;
	unsigned long flags;
	int i;

	if (!argp)
		return -EINVAL;
	if (!capable(CAP_SYS_ADMIN))
		return -EPERM;
	if (copy_from_user(&intinfo, argp, sizeof(intinfo)))
		return -EFAULT;
	if ((intinfo.delay == 0) && (intinfo.count == 0))
		return -EINVAL;
	spin_lock_irqsave(&h->lock, flags);
	/* Update the field, and then ring the doorbell */
	writel(intinfo.delay, &(h->cfgtable->HostWrite.CoalIntDelay));
	writel(intinfo.count, &(h->cfgtable->HostWrite.CoalIntCount));
	writel(CFGTBL_ChangeReq, h->vaddr + SA5_DOORBELL);

	for (i = 0; i < MAX_IOCTL_CONFIG_WAIT; i++) {
		if (!(readl(h->vaddr + SA5_DOORBELL) & CFGTBL_ChangeReq))
			break;
		udelay(1000); /* delay and try again */
	}
	spin_unlock_irqrestore(&h->lock, flags);
	if (i >= MAX_IOCTL_CONFIG_WAIT)
		return -EAGAIN;
	return 0;
}

static int cciss_getnodename(ctlr_info_t *h, void __user *argp)
{
	NodeName_type NodeName;
	unsigned long flags;
	int i;

	if (!argp)
		return -EINVAL;
	spin_lock_irqsave(&h->lock, flags);
	for (i = 0; i < 16; i++)
		NodeName[i] = readb(&h->cfgtable->ServerName[i]);
	spin_unlock_irqrestore(&h->lock, flags);
	if (copy_to_user(argp, NodeName, sizeof(NodeName_type)))
		return -EFAULT;
	return 0;
}

static int cciss_setnodename(ctlr_info_t *h, void __user *argp)
{
	NodeName_type NodeName;
	unsigned long flags;
	int i;

	if (!argp)
		return -EINVAL;
	if (!capable(CAP_SYS_ADMIN))
		return -EPERM;
	if (copy_from_user(NodeName, argp, sizeof(NodeName_type)))
		return -EFAULT;
	spin_lock_irqsave(&h->lock, flags);
	/* Update the field, and then ring the doorbell */
	for (i = 0; i < 16; i++)
		writeb(NodeName[i], &h->cfgtable->ServerName[i]);
	writel(CFGTBL_ChangeReq, h->vaddr + SA5_DOORBELL);
	for (i = 0; i < MAX_IOCTL_CONFIG_WAIT; i++) {
		if (!(readl(h->vaddr + SA5_DOORBELL) & CFGTBL_ChangeReq))
			break;
		udelay(1000); /* delay and try again */
	}
	spin_unlock_irqrestore(&h->lock, flags);
	if (i >= MAX_IOCTL_CONFIG_WAIT)
		return -EAGAIN;
	return 0;
}

static int cciss_getheartbeat(ctlr_info_t *h, void __user *argp)
{
	Heartbeat_type heartbeat;
	unsigned long flags;

	if (!argp)
		return -EINVAL;
	spin_lock_irqsave(&h->lock, flags);
	heartbeat = readl(&h->cfgtable->HeartBeat);
	spin_unlock_irqrestore(&h->lock, flags);
	if (copy_to_user(argp, &heartbeat, sizeof(Heartbeat_type)))
		return -EFAULT;
	return 0;
}

static int cciss_getbustypes(ctlr_info_t *h, void __user *argp)
{
	BusTypes_type BusTypes;
	unsigned long flags;

	if (!argp)
		return -EINVAL;
	spin_lock_irqsave(&h->lock, flags);
	BusTypes = readl(&h->cfgtable->BusTypes);
	spin_unlock_irqrestore(&h->lock, flags);
	if (copy_to_user(argp, &BusTypes, sizeof(BusTypes_type)))
		return -EFAULT;
	return 0;
}

static int cciss_getfirmver(ctlr_info_t *h, void __user *argp)
{
	FirmwareVer_type firmware;

	if (!argp)
		return -EINVAL;
	memcpy(firmware, h->firm_ver, 4);

	if (copy_to_user
	    (argp, firmware, sizeof(FirmwareVer_type)))
		return -EFAULT;
	return 0;
}

static int cciss_getdrivver(ctlr_info_t *h, void __user *argp)
{
	DriverVer_type DriverVer = DRIVER_VERSION;

	if (!argp)
		return -EINVAL;
	if (copy_to_user(argp, &DriverVer, sizeof(DriverVer_type)))
		return -EFAULT;
	return 0;
}

static int cciss_getluninfo(ctlr_info_t *h,
	struct gendisk *disk, void __user *argp)
{
	LogvolInfo_struct luninfo;
	drive_info_struct *drv = get_drv(disk);

	if (!argp)
		return -EINVAL;
	memcpy(&luninfo.LunID, drv->LunID, sizeof(luninfo.LunID));
	luninfo.num_opens = drv->usage_count;
	luninfo.num_parts = 0;
	if (copy_to_user(argp, &luninfo, sizeof(LogvolInfo_struct)))
		return -EFAULT;
	return 0;
}

static int cciss_passthru(ctlr_info_t *h, void __user *argp)
{
	IOCTL_Command_struct iocommand;
	CommandList_struct *c;
	char *buff = NULL;
	u64bit temp64;
	DECLARE_COMPLETION_ONSTACK(wait);

	if (!argp)
		return -EINVAL;

	if (!capable(CAP_SYS_RAWIO))
		return -EPERM;

	if (copy_from_user
	    (&iocommand, argp, sizeof(IOCTL_Command_struct)))
		return -EFAULT;
	if ((iocommand.buf_size < 1) &&
	    (iocommand.Request.Type.Direction != XFER_NONE)) {
		return -EINVAL;
	}
	if (iocommand.buf_size > 0) {
		buff = kmalloc(iocommand.buf_size, GFP_KERNEL);
		if (buff == NULL)
			return -EFAULT;
	}
	if (iocommand.Request.Type.Direction == XFER_WRITE) {
		/* Copy the data into the buffer we created */
		if (copy_from_user(buff, iocommand.buf, iocommand.buf_size)) {
			kfree(buff);
			return -EFAULT;
		}
	} else {
		memset(buff, 0, iocommand.buf_size);
	}
	c = cmd_special_alloc(h);
	if (!c) {
		kfree(buff);
		return -ENOMEM;
	}
	/* Fill in the command type */
	c->cmd_type = CMD_IOCTL_PEND;
	/* Fill in Command Header */
	c->Header.ReplyQueue = 0;   /* unused in simple mode */
	if (iocommand.buf_size > 0) { /* buffer to fill */
		c->Header.SGList = 1;
		c->Header.SGTotal = 1;
	} else { /* no buffers to fill */
		c->Header.SGList = 0;
		c->Header.SGTotal = 0;
	}
	c->Header.LUN = iocommand.LUN_info;
	/* use the kernel address the cmd block for tag */
	c->Header.Tag.lower = c->busaddr;

	/* Fill in Request block */
	c->Request = iocommand.Request;

	/* Fill in the scatter gather information */
	if (iocommand.buf_size > 0) {
		temp64.val = pci_map_single(h->pdev, buff,
			iocommand.buf_size, PCI_DMA_BIDIRECTIONAL);
		c->SG[0].Addr.lower = temp64.val32.lower;
		c->SG[0].Addr.upper = temp64.val32.upper;
		c->SG[0].Len = iocommand.buf_size;
		c->SG[0].Ext = 0;  /* we are not chaining */
	}
	c->waiting = &wait;

	enqueue_cmd_and_start_io(h, c);
	wait_for_completion(&wait);

	/* unlock the buffers from DMA */
	temp64.val32.lower = c->SG[0].Addr.lower;
	temp64.val32.upper = c->SG[0].Addr.upper;
	pci_unmap_single(h->pdev, (dma_addr_t) temp64.val, iocommand.buf_size,
			 PCI_DMA_BIDIRECTIONAL);
	check_ioctl_unit_attention(h, c);

	/* Copy the error information out */
	iocommand.error_info = *(c->err_info);
	if (copy_to_user(argp, &iocommand, sizeof(IOCTL_Command_struct))) {
		kfree(buff);
		cmd_special_free(h, c);
		return -EFAULT;
	}

	if (iocommand.Request.Type.Direction == XFER_READ) {
		/* Copy the data out of the buffer we created */
		if (copy_to_user(iocommand.buf, buff, iocommand.buf_size)) {
			kfree(buff);
			cmd_special_free(h, c);
			return -EFAULT;
		}
	}
	kfree(buff);
	cmd_special_free(h, c);
	return 0;
}

static int cciss_bigpassthru(ctlr_info_t *h, void __user *argp)
{
	BIG_IOCTL_Command_struct *ioc;
	CommandList_struct *c;
	unsigned char **buff = NULL;
	int *buff_size = NULL;
	u64bit temp64;
	BYTE sg_used = 0;
	int status = 0;
	int i;
	DECLARE_COMPLETION_ONSTACK(wait);
	__u32 left;
	__u32 sz;
	BYTE __user *data_ptr;

	if (!argp)
		return -EINVAL;
	if (!capable(CAP_SYS_RAWIO))
		return -EPERM;
	ioc = kmalloc(sizeof(*ioc), GFP_KERNEL);
	if (!ioc) {
		status = -ENOMEM;
		goto cleanup1;
	}
	if (copy_from_user(ioc, argp, sizeof(*ioc))) {
		status = -EFAULT;
		goto cleanup1;
	}
	if ((ioc->buf_size < 1) &&
	    (ioc->Request.Type.Direction != XFER_NONE)) {
		status = -EINVAL;
		goto cleanup1;
	}
	/* Check kmalloc limits  using all SGs */
	if (ioc->malloc_size > MAX_KMALLOC_SIZE) {
		status = -EINVAL;
		goto cleanup1;
	}
	if (ioc->buf_size > ioc->malloc_size * MAXSGENTRIES) {
		status = -EINVAL;
		goto cleanup1;
	}
	buff = kzalloc(MAXSGENTRIES * sizeof(char *), GFP_KERNEL);
	if (!buff) {
		status = -ENOMEM;
		goto cleanup1;
	}
	buff_size = kmalloc(MAXSGENTRIES * sizeof(int), GFP_KERNEL);
	if (!buff_size) {
		status = -ENOMEM;
		goto cleanup1;
	}
	left = ioc->buf_size;
	data_ptr = ioc->buf;
	while (left) {
		sz = (left > ioc->malloc_size) ? ioc->malloc_size : left;
		buff_size[sg_used] = sz;
		buff[sg_used] = kmalloc(sz, GFP_KERNEL);
		if (buff[sg_used] == NULL) {
			status = -ENOMEM;
			goto cleanup1;
		}
		if (ioc->Request.Type.Direction == XFER_WRITE) {
			if (copy_from_user(buff[sg_used], data_ptr, sz)) {
				status = -EFAULT;
				goto cleanup1;
			}
		} else {
			memset(buff[sg_used], 0, sz);
		}
		left -= sz;
		data_ptr += sz;
		sg_used++;
	}
	c = cmd_special_alloc(h);
	if (!c) {
		status = -ENOMEM;
		goto cleanup1;
	}
	c->cmd_type = CMD_IOCTL_PEND;
	c->Header.ReplyQueue = 0;
	c->Header.SGList = sg_used;
	c->Header.SGTotal = sg_used;
	c->Header.LUN = ioc->LUN_info;
	c->Header.Tag.lower = c->busaddr;

	c->Request = ioc->Request;
	for (i = 0; i < sg_used; i++) {
		temp64.val = pci_map_single(h->pdev, buff[i], buff_size[i],
				    PCI_DMA_BIDIRECTIONAL);
		c->SG[i].Addr.lower = temp64.val32.lower;
		c->SG[i].Addr.upper = temp64.val32.upper;
		c->SG[i].Len = buff_size[i];
		c->SG[i].Ext = 0;	/* we are not chaining */
	}
	c->waiting = &wait;
	enqueue_cmd_and_start_io(h, c);
	wait_for_completion(&wait);
	/* unlock the buffers from DMA */
	for (i = 0; i < sg_used; i++) {
		temp64.val32.lower = c->SG[i].Addr.lower;
		temp64.val32.upper = c->SG[i].Addr.upper;
		pci_unmap_single(h->pdev,
			(dma_addr_t) temp64.val, buff_size[i],
			PCI_DMA_BIDIRECTIONAL);
	}
	check_ioctl_unit_attention(h, c);
	/* Copy the error information out */
	ioc->error_info = *(c->err_info);
	if (copy_to_user(argp, ioc, sizeof(*ioc))) {
		cmd_special_free(h, c);
		status = -EFAULT;
		goto cleanup1;
	}
	if (ioc->Request.Type.Direction == XFER_READ) {
		/* Copy the data out of the buffer we created */
		BYTE __user *ptr = ioc->buf;
		for (i = 0; i < sg_used; i++) {
			if (copy_to_user(ptr, buff[i], buff_size[i])) {
				cmd_special_free(h, c);
				status = -EFAULT;
				goto cleanup1;
			}
			ptr += buff_size[i];
		}
	}
	cmd_special_free(h, c);
	status = 0;
cleanup1:
	if (buff) {
		for (i = 0; i < sg_used; i++)
			kfree(buff[i]);
		kfree(buff);
	}
	kfree(buff_size);
	kfree(ioc);
	return status;
}

static int cciss_ioctl(struct block_device *bdev, fmode_t mode,
	unsigned int cmd, unsigned long arg)
{
	struct gendisk *disk = bdev->bd_disk;
	ctlr_info_t *h = get_host(disk);
	void __user *argp = (void __user *)arg;

	dev_dbg(&h->pdev->dev, "cciss_ioctl: Called with cmd=%x %lx\n",
		cmd, arg);
	switch (cmd) {
	case CCISS_GETPCIINFO:
		return cciss_getpciinfo(h, argp);
	case CCISS_GETINTINFO:
		return cciss_getintinfo(h, argp);
	case CCISS_SETINTINFO:
		return cciss_setintinfo(h, argp);
	case CCISS_GETNODENAME:
		return cciss_getnodename(h, argp);
	case CCISS_SETNODENAME:
		return cciss_setnodename(h, argp);
	case CCISS_GETHEARTBEAT:
		return cciss_getheartbeat(h, argp);
	case CCISS_GETBUSTYPES:
		return cciss_getbustypes(h, argp);
	case CCISS_GETFIRMVER:
		return cciss_getfirmver(h, argp);
	case CCISS_GETDRIVVER:
		return cciss_getdrivver(h, argp);
	case CCISS_DEREGDISK:
	case CCISS_REGNEWD:
	case CCISS_REVALIDVOLS:
		return rebuild_lun_table(h, 0, 1);
	case CCISS_GETLUNINFO:
		return cciss_getluninfo(h, disk, argp);
	case CCISS_PASSTHRU:
		return cciss_passthru(h, argp);
	case CCISS_BIG_PASSTHRU:
		return cciss_bigpassthru(h, argp);

	/* scsi_cmd_blk_ioctl handles these, below, though some are not */
	/* very meaningful for cciss.  SG_IO is the main one people want. */

	case SG_GET_VERSION_NUM:
	case SG_SET_TIMEOUT:
	case SG_GET_TIMEOUT:
	case SG_GET_RESERVED_SIZE:
	case SG_SET_RESERVED_SIZE:
	case SG_EMULATED_HOST:
	case SG_IO:
	case SCSI_IOCTL_SEND_COMMAND:
		return scsi_cmd_blk_ioctl(bdev, mode, cmd, argp);

	/* scsi_cmd_blk_ioctl would normally handle these, below, but */
	/* they aren't a good fit for cciss, as CD-ROMs are */
	/* not supported, and we don't have any bus/target/lun */
	/* which we present to the kernel. */

	case CDROM_SEND_PACKET:
	case CDROMCLOSETRAY:
	case CDROMEJECT:
	case SCSI_IOCTL_GET_IDLUN:
	case SCSI_IOCTL_GET_BUS_NUMBER:
	default:
		return -ENOTTY;
	}
}

static void cciss_check_queues(ctlr_info_t *h)
{
	int start_queue = h->next_to_run;
	int i;

	/* check to see if we have maxed out the number of commands that can
	 * be placed on the queue.  If so then exit.  We do this check here
	 * in case the interrupt we serviced was from an ioctl and did not
	 * free any new commands.
	 */
	if ((find_first_zero_bit(h->cmd_pool_bits, h->nr_cmds)) == h->nr_cmds)
		return;

	/* We have room on the queue for more commands.  Now we need to queue
	 * them up.  We will also keep track of the next queue to run so
	 * that every queue gets a chance to be started first.
	 */
	for (i = 0; i < h->highest_lun + 1; i++) {
		int curr_queue = (start_queue + i) % (h->highest_lun + 1);
		/* make sure the disk has been added and the drive is real
		 * because this can be called from the middle of init_one.
		 */
		if (!h->drv[curr_queue])
			continue;
		if (!(h->drv[curr_queue]->queue) ||
			!(h->drv[curr_queue]->heads))
			continue;
		blk_start_queue(h->gendisk[curr_queue]->queue);

		/* check to see if we have maxed out the number of commands
		 * that can be placed on the queue.
		 */
		if ((find_first_zero_bit(h->cmd_pool_bits, h->nr_cmds)) == h->nr_cmds) {
			if (curr_queue == start_queue) {
				h->next_to_run =
				    (start_queue + 1) % (h->highest_lun + 1);
				break;
			} else {
				h->next_to_run = curr_queue;
				break;
			}
		}
	}
}

static void cciss_softirq_done(struct request *rq)
{
	CommandList_struct *c = rq->completion_data;
	ctlr_info_t *h = hba[c->ctlr];
	SGDescriptor_struct *curr_sg = c->SG;
	u64bit temp64;
	unsigned long flags;
	int i, ddir;
	int sg_index = 0;

	if (c->Request.Type.Direction == XFER_READ)
		ddir = PCI_DMA_FROMDEVICE;
	else
		ddir = PCI_DMA_TODEVICE;

	/* command did not need to be retried */
	/* unmap the DMA mapping for all the scatter gather elements */
	for (i = 0; i < c->Header.SGList; i++) {
		if (curr_sg[sg_index].Ext == CCISS_SG_CHAIN) {
			cciss_unmap_sg_chain_block(h, c);
			/* Point to the next block */
			curr_sg = h->cmd_sg_list[c->cmdindex];
			sg_index = 0;
		}
		temp64.val32.lower = curr_sg[sg_index].Addr.lower;
		temp64.val32.upper = curr_sg[sg_index].Addr.upper;
		pci_unmap_page(h->pdev, temp64.val, curr_sg[sg_index].Len,
				ddir);
		++sg_index;
	}

	dev_dbg(&h->pdev->dev, "Done with %p\n", rq);

	/* set the residual count for pc requests */
	if (blk_rq_is_passthrough(rq))
		scsi_req(rq)->resid_len = c->err_info->ResidualCnt;
<<<<<<< HEAD

	blk_end_request_all(rq, (rq->errors == 0) ? 0 : -EIO);
=======
	blk_end_request_all(rq, scsi_req(rq)->result ? -EIO : 0);
>>>>>>> 2ac97f0f

	spin_lock_irqsave(&h->lock, flags);
	cmd_free(h, c);
	cciss_check_queues(h);
	spin_unlock_irqrestore(&h->lock, flags);
}

static inline void log_unit_to_scsi3addr(ctlr_info_t *h,
	unsigned char scsi3addr[], uint32_t log_unit)
{
	memcpy(scsi3addr, h->drv[log_unit]->LunID,
		sizeof(h->drv[log_unit]->LunID));
}

/* This function gets the SCSI vendor, model, and revision of a logical drive
 * via the inquiry page 0.  Model, vendor, and rev are set to empty strings if
 * they cannot be read.
 */
static void cciss_get_device_descr(ctlr_info_t *h, int logvol,
				   char *vendor, char *model, char *rev)
{
	int rc;
	InquiryData_struct *inq_buf;
	unsigned char scsi3addr[8];

	*vendor = '\0';
	*model = '\0';
	*rev = '\0';

	inq_buf = kzalloc(sizeof(InquiryData_struct), GFP_KERNEL);
	if (!inq_buf)
		return;

	log_unit_to_scsi3addr(h, scsi3addr, logvol);
	rc = sendcmd_withirq(h, CISS_INQUIRY, inq_buf, sizeof(*inq_buf), 0,
			scsi3addr, TYPE_CMD);
	if (rc == IO_OK) {
		memcpy(vendor, &inq_buf->data_byte[8], VENDOR_LEN);
		vendor[VENDOR_LEN] = '\0';
		memcpy(model, &inq_buf->data_byte[16], MODEL_LEN);
		model[MODEL_LEN] = '\0';
		memcpy(rev, &inq_buf->data_byte[32], REV_LEN);
		rev[REV_LEN] = '\0';
	}

	kfree(inq_buf);
	return;
}

/* This function gets the serial number of a logical drive via
 * inquiry page 0x83.  Serial no. is 16 bytes.  If the serial
 * number cannot be had, for whatever reason, 16 bytes of 0xff
 * are returned instead.
 */
static void cciss_get_serial_no(ctlr_info_t *h, int logvol,
				unsigned char *serial_no, int buflen)
{
#define PAGE_83_INQ_BYTES 64
	int rc;
	unsigned char *buf;
	unsigned char scsi3addr[8];

	if (buflen > 16)
		buflen = 16;
	memset(serial_no, 0xff, buflen);
	buf = kzalloc(PAGE_83_INQ_BYTES, GFP_KERNEL);
	if (!buf)
		return;
	memset(serial_no, 0, buflen);
	log_unit_to_scsi3addr(h, scsi3addr, logvol);
	rc = sendcmd_withirq(h, CISS_INQUIRY, buf,
		PAGE_83_INQ_BYTES, 0x83, scsi3addr, TYPE_CMD);
	if (rc == IO_OK)
		memcpy(serial_no, &buf[8], buflen);
	kfree(buf);
	return;
}

/*
 * cciss_add_disk sets up the block device queue for a logical drive
 */
static int cciss_add_disk(ctlr_info_t *h, struct gendisk *disk,
				int drv_index)
{
	disk->queue = blk_alloc_queue(GFP_KERNEL);
	if (!disk->queue)
		goto init_queue_failure;

	disk->queue->cmd_size = sizeof(struct scsi_request);
	disk->queue->request_fn = do_cciss_request;
	disk->queue->queue_lock = &h->lock;
	if (blk_init_allocated_queue(disk->queue) < 0)
		goto cleanup_queue;

	sprintf(disk->disk_name, "cciss/c%dd%d", h->ctlr, drv_index);
	disk->major = h->major;
	disk->first_minor = drv_index << NWD_SHIFT;
	disk->fops = &cciss_fops;
	if (cciss_create_ld_sysfs_entry(h, drv_index))
		goto cleanup_queue;
	disk->private_data = h->drv[drv_index];

	/* Set up queue information */
	blk_queue_bounce_limit(disk->queue, h->pdev->dma_mask);

	/* This is a hardware imposed limit. */
	blk_queue_max_segments(disk->queue, h->maxsgentries);

	blk_queue_max_hw_sectors(disk->queue, h->cciss_max_sectors);

	blk_queue_softirq_done(disk->queue, cciss_softirq_done);

	disk->queue->queuedata = h;

	blk_queue_logical_block_size(disk->queue,
				     h->drv[drv_index]->block_size);

	/* Make sure all queue data is written out before */
	/* setting h->drv[drv_index]->queue, as setting this */
	/* allows the interrupt handler to start the queue */
	wmb();
	h->drv[drv_index]->queue = disk->queue;
	device_add_disk(&h->drv[drv_index]->dev, disk);
	return 0;

cleanup_queue:
	blk_cleanup_queue(disk->queue);
	disk->queue = NULL;
init_queue_failure:
	return -1;
}

/* This function will check the usage_count of the drive to be updated/added.
 * If the usage_count is zero and it is a heretofore unknown drive, or,
 * the drive's capacity, geometry, or serial number has changed,
 * then the drive information will be updated and the disk will be
 * re-registered with the kernel.  If these conditions don't hold,
 * then it will be left alone for the next reboot.  The exception to this
 * is disk 0 which will always be left registered with the kernel since it
 * is also the controller node.  Any changes to disk 0 will show up on
 * the next reboot.
 */
static void cciss_update_drive_info(ctlr_info_t *h, int drv_index,
	int first_time, int via_ioctl)
{
	struct gendisk *disk;
	InquiryData_struct *inq_buff = NULL;
	unsigned int block_size;
	sector_t total_size;
	unsigned long flags = 0;
	int ret = 0;
	drive_info_struct *drvinfo;

	/* Get information about the disk and modify the driver structure */
	inq_buff = kmalloc(sizeof(InquiryData_struct), GFP_KERNEL);
	drvinfo = kzalloc(sizeof(*drvinfo), GFP_KERNEL);
	if (inq_buff == NULL || drvinfo == NULL)
		goto mem_msg;

	/* testing to see if 16-byte CDBs are already being used */
	if (h->cciss_read == CCISS_READ_16) {
		cciss_read_capacity_16(h, drv_index,
			&total_size, &block_size);

	} else {
		cciss_read_capacity(h, drv_index, &total_size, &block_size);
		/* if read_capacity returns all F's this volume is >2TB */
		/* in size so we switch to 16-byte CDB's for all */
		/* read/write ops */
		if (total_size == 0xFFFFFFFFULL) {
			cciss_read_capacity_16(h, drv_index,
			&total_size, &block_size);
			h->cciss_read = CCISS_READ_16;
			h->cciss_write = CCISS_WRITE_16;
		} else {
			h->cciss_read = CCISS_READ_10;
			h->cciss_write = CCISS_WRITE_10;
		}
	}

	cciss_geometry_inquiry(h, drv_index, total_size, block_size,
			       inq_buff, drvinfo);
	drvinfo->block_size = block_size;
	drvinfo->nr_blocks = total_size + 1;

	cciss_get_device_descr(h, drv_index, drvinfo->vendor,
				drvinfo->model, drvinfo->rev);
	cciss_get_serial_no(h, drv_index, drvinfo->serial_no,
			sizeof(drvinfo->serial_no));
	/* Save the lunid in case we deregister the disk, below. */
	memcpy(drvinfo->LunID, h->drv[drv_index]->LunID,
		sizeof(drvinfo->LunID));

	/* Is it the same disk we already know, and nothing's changed? */
	if (h->drv[drv_index]->raid_level != -1 &&
		((memcmp(drvinfo->serial_no,
				h->drv[drv_index]->serial_no, 16) == 0) &&
		drvinfo->block_size == h->drv[drv_index]->block_size &&
		drvinfo->nr_blocks == h->drv[drv_index]->nr_blocks &&
		drvinfo->heads == h->drv[drv_index]->heads &&
		drvinfo->sectors == h->drv[drv_index]->sectors &&
		drvinfo->cylinders == h->drv[drv_index]->cylinders))
			/* The disk is unchanged, nothing to update */
			goto freeret;

	/* If we get here it's not the same disk, or something's changed,
	 * so we need to * deregister it, and re-register it, if it's not
	 * in use.
	 * If the disk already exists then deregister it before proceeding
	 * (unless it's the first disk (for the controller node).
	 */
	if (h->drv[drv_index]->raid_level != -1 && drv_index != 0) {
		dev_warn(&h->pdev->dev, "disk %d has changed.\n", drv_index);
		spin_lock_irqsave(&h->lock, flags);
		h->drv[drv_index]->busy_configuring = 1;
		spin_unlock_irqrestore(&h->lock, flags);

		/* deregister_disk sets h->drv[drv_index]->queue = NULL
		 * which keeps the interrupt handler from starting
		 * the queue.
		 */
		ret = deregister_disk(h, drv_index, 0, via_ioctl);
	}

	/* If the disk is in use return */
	if (ret)
		goto freeret;

	/* Save the new information from cciss_geometry_inquiry
	 * and serial number inquiry.  If the disk was deregistered
	 * above, then h->drv[drv_index] will be NULL.
	 */
	if (h->drv[drv_index] == NULL) {
		drvinfo->device_initialized = 0;
		h->drv[drv_index] = drvinfo;
		drvinfo = NULL; /* so it won't be freed below. */
	} else {
		/* special case for cxd0 */
		h->drv[drv_index]->block_size = drvinfo->block_size;
		h->drv[drv_index]->nr_blocks = drvinfo->nr_blocks;
		h->drv[drv_index]->heads = drvinfo->heads;
		h->drv[drv_index]->sectors = drvinfo->sectors;
		h->drv[drv_index]->cylinders = drvinfo->cylinders;
		h->drv[drv_index]->raid_level = drvinfo->raid_level;
		memcpy(h->drv[drv_index]->serial_no, drvinfo->serial_no, 16);
		memcpy(h->drv[drv_index]->vendor, drvinfo->vendor,
			VENDOR_LEN + 1);
		memcpy(h->drv[drv_index]->model, drvinfo->model, MODEL_LEN + 1);
		memcpy(h->drv[drv_index]->rev, drvinfo->rev, REV_LEN + 1);
	}

	++h->num_luns;
	disk = h->gendisk[drv_index];
	set_capacity(disk, h->drv[drv_index]->nr_blocks);

	/* If it's not disk 0 (drv_index != 0)
	 * or if it was disk 0, but there was previously
	 * no actual corresponding configured logical drive
	 * (raid_leve == -1) then we want to update the
	 * logical drive's information.
	 */
	if (drv_index || first_time) {
		if (cciss_add_disk(h, disk, drv_index) != 0) {
			cciss_free_gendisk(h, drv_index);
			cciss_free_drive_info(h, drv_index);
			dev_warn(&h->pdev->dev, "could not update disk %d\n",
				drv_index);
			--h->num_luns;
		}
	}

freeret:
	kfree(inq_buff);
	kfree(drvinfo);
	return;
mem_msg:
	dev_err(&h->pdev->dev, "out of memory\n");
	goto freeret;
}

/* This function will find the first index of the controllers drive array
 * that has a null drv pointer and allocate the drive info struct and
 * will return that index   This is where new drives will be added.
 * If the index to be returned is greater than the highest_lun index for
 * the controller then highest_lun is set * to this new index.
 * If there are no available indexes or if tha allocation fails, then -1
 * is returned.  * "controller_node" is used to know if this is a real
 * logical drive, or just the controller node, which determines if this
 * counts towards highest_lun.
 */
static int cciss_alloc_drive_info(ctlr_info_t *h, int controller_node)
{
	int i;
	drive_info_struct *drv;

	/* Search for an empty slot for our drive info */
	for (i = 0; i < CISS_MAX_LUN; i++) {

		/* if not cxd0 case, and it's occupied, skip it. */
		if (h->drv[i] && i != 0)
			continue;
		/*
		 * If it's cxd0 case, and drv is alloc'ed already, and a
		 * disk is configured there, skip it.
		 */
		if (i == 0 && h->drv[i] && h->drv[i]->raid_level != -1)
			continue;

		/*
		 * We've found an empty slot.  Update highest_lun
		 * provided this isn't just the fake cxd0 controller node.
		 */
		if (i > h->highest_lun && !controller_node)
			h->highest_lun = i;

		/* If adding a real disk at cxd0, and it's already alloc'ed */
		if (i == 0 && h->drv[i] != NULL)
			return i;

		/*
		 * Found an empty slot, not already alloc'ed.  Allocate it.
		 * Mark it with raid_level == -1, so we know it's new later on.
		 */
		drv = kzalloc(sizeof(*drv), GFP_KERNEL);
		if (!drv)
			return -1;
		drv->raid_level = -1; /* so we know it's new */
		h->drv[i] = drv;
		return i;
	}
	return -1;
}

static void cciss_free_drive_info(ctlr_info_t *h, int drv_index)
{
	kfree(h->drv[drv_index]);
	h->drv[drv_index] = NULL;
}

static void cciss_free_gendisk(ctlr_info_t *h, int drv_index)
{
	put_disk(h->gendisk[drv_index]);
	h->gendisk[drv_index] = NULL;
}

/* cciss_add_gendisk finds a free hba[]->drv structure
 * and allocates a gendisk if needed, and sets the lunid
 * in the drvinfo structure.   It returns the index into
 * the ->drv[] array, or -1 if none are free.
 * is_controller_node indicates whether highest_lun should
 * count this disk, or if it's only being added to provide
 * a means to talk to the controller in case no logical
 * drives have yet been configured.
 */
static int cciss_add_gendisk(ctlr_info_t *h, unsigned char lunid[],
	int controller_node)
{
	int drv_index;

	drv_index = cciss_alloc_drive_info(h, controller_node);
	if (drv_index == -1)
		return -1;

	/*Check if the gendisk needs to be allocated */
	if (!h->gendisk[drv_index]) {
		h->gendisk[drv_index] =
			alloc_disk(1 << NWD_SHIFT);
		if (!h->gendisk[drv_index]) {
			dev_err(&h->pdev->dev,
				"could not allocate a new disk %d\n",
				drv_index);
			goto err_free_drive_info;
		}
	}
	memcpy(h->drv[drv_index]->LunID, lunid,
		sizeof(h->drv[drv_index]->LunID));
	if (cciss_create_ld_sysfs_entry(h, drv_index))
		goto err_free_disk;
	/* Don't need to mark this busy because nobody */
	/* else knows about this disk yet to contend */
	/* for access to it. */
	h->drv[drv_index]->busy_configuring = 0;
	wmb();
	return drv_index;

err_free_disk:
	cciss_free_gendisk(h, drv_index);
err_free_drive_info:
	cciss_free_drive_info(h, drv_index);
	return -1;
}

/* This is for the special case of a controller which
 * has no logical drives.  In this case, we still need
 * to register a disk so the controller can be accessed
 * by the Array Config Utility.
 */
static void cciss_add_controller_node(ctlr_info_t *h)
{
	struct gendisk *disk;
	int drv_index;

	if (h->gendisk[0] != NULL) /* already did this? Then bail. */
		return;

	drv_index = cciss_add_gendisk(h, CTLR_LUNID, 1);
	if (drv_index == -1)
		goto error;
	h->drv[drv_index]->block_size = 512;
	h->drv[drv_index]->nr_blocks = 0;
	h->drv[drv_index]->heads = 0;
	h->drv[drv_index]->sectors = 0;
	h->drv[drv_index]->cylinders = 0;
	h->drv[drv_index]->raid_level = -1;
	memset(h->drv[drv_index]->serial_no, 0, 16);
	disk = h->gendisk[drv_index];
	if (cciss_add_disk(h, disk, drv_index) == 0)
		return;
	cciss_free_gendisk(h, drv_index);
	cciss_free_drive_info(h, drv_index);
error:
	dev_warn(&h->pdev->dev, "could not add disk 0.\n");
	return;
}

/* This function will add and remove logical drives from the Logical
 * drive array of the controller and maintain persistency of ordering
 * so that mount points are preserved until the next reboot.  This allows
 * for the removal of logical drives in the middle of the drive array
 * without a re-ordering of those drives.
 * INPUT
 * h		= The controller to perform the operations on
 */
static int rebuild_lun_table(ctlr_info_t *h, int first_time,
	int via_ioctl)
{
	int num_luns;
	ReportLunData_struct *ld_buff = NULL;
	int return_code;
	int listlength = 0;
	int i;
	int drv_found;
	int drv_index = 0;
	unsigned char lunid[8] = CTLR_LUNID;
	unsigned long flags;

	if (!capable(CAP_SYS_RAWIO))
		return -EPERM;

	/* Set busy_configuring flag for this operation */
	spin_lock_irqsave(&h->lock, flags);
	if (h->busy_configuring) {
		spin_unlock_irqrestore(&h->lock, flags);
		return -EBUSY;
	}
	h->busy_configuring = 1;
	spin_unlock_irqrestore(&h->lock, flags);

	ld_buff = kzalloc(sizeof(ReportLunData_struct), GFP_KERNEL);
	if (ld_buff == NULL)
		goto mem_msg;

	return_code = sendcmd_withirq(h, CISS_REPORT_LOG, ld_buff,
				      sizeof(ReportLunData_struct),
				      0, CTLR_LUNID, TYPE_CMD);

	if (return_code == IO_OK)
		listlength = be32_to_cpu(*(__be32 *) ld_buff->LUNListLength);
	else {	/* reading number of logical volumes failed */
		dev_warn(&h->pdev->dev,
			"report logical volume command failed\n");
		listlength = 0;
		goto freeret;
	}

	num_luns = listlength / 8;	/* 8 bytes per entry */
	if (num_luns > CISS_MAX_LUN) {
		num_luns = CISS_MAX_LUN;
		dev_warn(&h->pdev->dev, "more luns configured"
		       " on controller than can be handled by"
		       " this driver.\n");
	}

	if (num_luns == 0)
		cciss_add_controller_node(h);

	/* Compare controller drive array to driver's drive array
	 * to see if any drives are missing on the controller due
	 * to action of Array Config Utility (user deletes drive)
	 * and deregister logical drives which have disappeared.
	 */
	for (i = 0; i <= h->highest_lun; i++) {
		int j;
		drv_found = 0;

		/* skip holes in the array from already deleted drives */
		if (h->drv[i] == NULL)
			continue;

		for (j = 0; j < num_luns; j++) {
			memcpy(lunid, &ld_buff->LUN[j][0], sizeof(lunid));
			if (memcmp(h->drv[i]->LunID, lunid,
				sizeof(lunid)) == 0) {
				drv_found = 1;
				break;
			}
		}
		if (!drv_found) {
			/* Deregister it from the OS, it's gone. */
			spin_lock_irqsave(&h->lock, flags);
			h->drv[i]->busy_configuring = 1;
			spin_unlock_irqrestore(&h->lock, flags);
			return_code = deregister_disk(h, i, 1, via_ioctl);
			if (h->drv[i] != NULL)
				h->drv[i]->busy_configuring = 0;
		}
	}

	/* Compare controller drive array to driver's drive array.
	 * Check for updates in the drive information and any new drives
	 * on the controller due to ACU adding logical drives, or changing
	 * a logical drive's size, etc.  Reregister any new/changed drives
	 */
	for (i = 0; i < num_luns; i++) {
		int j;

		drv_found = 0;

		memcpy(lunid, &ld_buff->LUN[i][0], sizeof(lunid));
		/* Find if the LUN is already in the drive array
		 * of the driver.  If so then update its info
		 * if not in use.  If it does not exist then find
		 * the first free index and add it.
		 */
		for (j = 0; j <= h->highest_lun; j++) {
			if (h->drv[j] != NULL &&
				memcmp(h->drv[j]->LunID, lunid,
					sizeof(h->drv[j]->LunID)) == 0) {
				drv_index = j;
				drv_found = 1;
				break;
			}
		}

		/* check if the drive was found already in the array */
		if (!drv_found) {
			drv_index = cciss_add_gendisk(h, lunid, 0);
			if (drv_index == -1)
				goto freeret;
		}
		cciss_update_drive_info(h, drv_index, first_time, via_ioctl);
	}		/* end for */

freeret:
	kfree(ld_buff);
	h->busy_configuring = 0;
	/* We return -1 here to tell the ACU that we have registered/updated
	 * all of the drives that we can and to keep it from calling us
	 * additional times.
	 */
	return -1;
mem_msg:
	dev_err(&h->pdev->dev, "out of memory\n");
	h->busy_configuring = 0;
	goto freeret;
}

static void cciss_clear_drive_info(drive_info_struct *drive_info)
{
	/* zero out the disk size info */
	drive_info->nr_blocks = 0;
	drive_info->block_size = 0;
	drive_info->heads = 0;
	drive_info->sectors = 0;
	drive_info->cylinders = 0;
	drive_info->raid_level = -1;
	memset(drive_info->serial_no, 0, sizeof(drive_info->serial_no));
	memset(drive_info->model, 0, sizeof(drive_info->model));
	memset(drive_info->rev, 0, sizeof(drive_info->rev));
	memset(drive_info->vendor, 0, sizeof(drive_info->vendor));
	/*
	 * don't clear the LUNID though, we need to remember which
	 * one this one is.
	 */
}

/* This function will deregister the disk and it's queue from the
 * kernel.  It must be called with the controller lock held and the
 * drv structures busy_configuring flag set.  It's parameters are:
 *
 * disk = This is the disk to be deregistered
 * drv  = This is the drive_info_struct associated with the disk to be
 *        deregistered.  It contains information about the disk used
 *        by the driver.
 * clear_all = This flag determines whether or not the disk information
 *             is going to be completely cleared out and the highest_lun
 *             reset.  Sometimes we want to clear out information about
 *             the disk in preparation for re-adding it.  In this case
 *             the highest_lun should be left unchanged and the LunID
 *             should not be cleared.
 * via_ioctl
 *    This indicates whether we've reached this path via ioctl.
 *    This affects the maximum usage count allowed for c0d0 to be messed with.
 *    If this path is reached via ioctl(), then the max_usage_count will
 *    be 1, as the process calling ioctl() has got to have the device open.
 *    If we get here via sysfs, then the max usage count will be zero.
*/
static int deregister_disk(ctlr_info_t *h, int drv_index,
			   int clear_all, int via_ioctl)
{
	int i;
	struct gendisk *disk;
	drive_info_struct *drv;
	int recalculate_highest_lun;

	if (!capable(CAP_SYS_RAWIO))
		return -EPERM;

	drv = h->drv[drv_index];
	disk = h->gendisk[drv_index];

	/* make sure logical volume is NOT is use */
	if (clear_all || (h->gendisk[0] == disk)) {
		if (drv->usage_count > via_ioctl)
			return -EBUSY;
	} else if (drv->usage_count > 0)
		return -EBUSY;

	recalculate_highest_lun = (drv == h->drv[h->highest_lun]);

	/* invalidate the devices and deregister the disk.  If it is disk
	 * zero do not deregister it but just zero out it's values.  This
	 * allows us to delete disk zero but keep the controller registered.
	 */
	if (h->gendisk[0] != disk) {
		struct request_queue *q = disk->queue;
		if (disk->flags & GENHD_FL_UP) {
			cciss_destroy_ld_sysfs_entry(h, drv_index, 0);
			del_gendisk(disk);
		}
		if (q)
			blk_cleanup_queue(q);
		/* If clear_all is set then we are deleting the logical
		 * drive, not just refreshing its info.  For drives
		 * other than disk 0 we will call put_disk.  We do not
		 * do this for disk 0 as we need it to be able to
		 * configure the controller.
		 */
		if (clear_all){
			/* This isn't pretty, but we need to find the
			 * disk in our array and NULL our the pointer.
			 * This is so that we will call alloc_disk if
			 * this index is used again later.
			 */
			for (i=0; i < CISS_MAX_LUN; i++){
				if (h->gendisk[i] == disk) {
					h->gendisk[i] = NULL;
					break;
				}
			}
			put_disk(disk);
		}
	} else {
		set_capacity(disk, 0);
		cciss_clear_drive_info(drv);
	}

	--h->num_luns;

	/* if it was the last disk, find the new hightest lun */
	if (clear_all && recalculate_highest_lun) {
		int newhighest = -1;
		for (i = 0; i <= h->highest_lun; i++) {
			/* if the disk has size > 0, it is available */
			if (h->drv[i] && h->drv[i]->heads)
				newhighest = i;
		}
		h->highest_lun = newhighest;
	}
	return 0;
}

static int fill_cmd(ctlr_info_t *h, CommandList_struct *c, __u8 cmd, void *buff,
		size_t size, __u8 page_code, unsigned char *scsi3addr,
		int cmd_type)
{
	u64bit buff_dma_handle;
	int status = IO_OK;

	c->cmd_type = CMD_IOCTL_PEND;
	c->Header.ReplyQueue = 0;
	if (buff != NULL) {
		c->Header.SGList = 1;
		c->Header.SGTotal = 1;
	} else {
		c->Header.SGList = 0;
		c->Header.SGTotal = 0;
	}
	c->Header.Tag.lower = c->busaddr;
	memcpy(c->Header.LUN.LunAddrBytes, scsi3addr, 8);

	c->Request.Type.Type = cmd_type;
	if (cmd_type == TYPE_CMD) {
		switch (cmd) {
		case CISS_INQUIRY:
			/* are we trying to read a vital product page */
			if (page_code != 0) {
				c->Request.CDB[1] = 0x01;
				c->Request.CDB[2] = page_code;
			}
			c->Request.CDBLen = 6;
			c->Request.Type.Attribute = ATTR_SIMPLE;
			c->Request.Type.Direction = XFER_READ;
			c->Request.Timeout = 0;
			c->Request.CDB[0] = CISS_INQUIRY;
			c->Request.CDB[4] = size & 0xFF;
			break;
		case CISS_REPORT_LOG:
		case CISS_REPORT_PHYS:
			/* Talking to controller so It's a physical command
			   mode = 00 target = 0.  Nothing to write.
			 */
			c->Request.CDBLen = 12;
			c->Request.Type.Attribute = ATTR_SIMPLE;
			c->Request.Type.Direction = XFER_READ;
			c->Request.Timeout = 0;
			c->Request.CDB[0] = cmd;
			c->Request.CDB[6] = (size >> 24) & 0xFF; /* MSB */
			c->Request.CDB[7] = (size >> 16) & 0xFF;
			c->Request.CDB[8] = (size >> 8) & 0xFF;
			c->Request.CDB[9] = size & 0xFF;
			break;

		case CCISS_READ_CAPACITY:
			c->Request.CDBLen = 10;
			c->Request.Type.Attribute = ATTR_SIMPLE;
			c->Request.Type.Direction = XFER_READ;
			c->Request.Timeout = 0;
			c->Request.CDB[0] = cmd;
			break;
		case CCISS_READ_CAPACITY_16:
			c->Request.CDBLen = 16;
			c->Request.Type.Attribute = ATTR_SIMPLE;
			c->Request.Type.Direction = XFER_READ;
			c->Request.Timeout = 0;
			c->Request.CDB[0] = cmd;
			c->Request.CDB[1] = 0x10;
			c->Request.CDB[10] = (size >> 24) & 0xFF;
			c->Request.CDB[11] = (size >> 16) & 0xFF;
			c->Request.CDB[12] = (size >> 8) & 0xFF;
			c->Request.CDB[13] = size & 0xFF;
			c->Request.Timeout = 0;
			c->Request.CDB[0] = cmd;
			break;
		case CCISS_CACHE_FLUSH:
			c->Request.CDBLen = 12;
			c->Request.Type.Attribute = ATTR_SIMPLE;
			c->Request.Type.Direction = XFER_WRITE;
			c->Request.Timeout = 0;
			c->Request.CDB[0] = BMIC_WRITE;
			c->Request.CDB[6] = BMIC_CACHE_FLUSH;
			c->Request.CDB[7] = (size >> 8) & 0xFF;
			c->Request.CDB[8] = size & 0xFF;
			break;
		case TEST_UNIT_READY:
			c->Request.CDBLen = 6;
			c->Request.Type.Attribute = ATTR_SIMPLE;
			c->Request.Type.Direction = XFER_NONE;
			c->Request.Timeout = 0;
			break;
		default:
			dev_warn(&h->pdev->dev, "Unknown Command 0x%c\n", cmd);
			return IO_ERROR;
		}
	} else if (cmd_type == TYPE_MSG) {
		switch (cmd) {
		case CCISS_ABORT_MSG:
			c->Request.CDBLen = 12;
			c->Request.Type.Attribute = ATTR_SIMPLE;
			c->Request.Type.Direction = XFER_WRITE;
			c->Request.Timeout = 0;
			c->Request.CDB[0] = cmd;	/* abort */
			c->Request.CDB[1] = 0;	/* abort a command */
			/* buff contains the tag of the command to abort */
			memcpy(&c->Request.CDB[4], buff, 8);
			break;
		case CCISS_RESET_MSG:
			c->Request.CDBLen = 16;
			c->Request.Type.Attribute = ATTR_SIMPLE;
			c->Request.Type.Direction = XFER_NONE;
			c->Request.Timeout = 0;
			memset(&c->Request.CDB[0], 0, sizeof(c->Request.CDB));
			c->Request.CDB[0] = cmd;	/* reset */
			c->Request.CDB[1] = CCISS_RESET_TYPE_TARGET;
			break;
		case CCISS_NOOP_MSG:
			c->Request.CDBLen = 1;
			c->Request.Type.Attribute = ATTR_SIMPLE;
			c->Request.Type.Direction = XFER_WRITE;
			c->Request.Timeout = 0;
			c->Request.CDB[0] = cmd;
			break;
		default:
			dev_warn(&h->pdev->dev,
				"unknown message type %d\n", cmd);
			return IO_ERROR;
		}
	} else {
		dev_warn(&h->pdev->dev, "unknown command type %d\n", cmd_type);
		return IO_ERROR;
	}
	/* Fill in the scatter gather information */
	if (size > 0) {
		buff_dma_handle.val = (__u64) pci_map_single(h->pdev,
							     buff, size,
							     PCI_DMA_BIDIRECTIONAL);
		c->SG[0].Addr.lower = buff_dma_handle.val32.lower;
		c->SG[0].Addr.upper = buff_dma_handle.val32.upper;
		c->SG[0].Len = size;
		c->SG[0].Ext = 0;	/* we are not chaining */
	}
	return status;
}

static int cciss_send_reset(ctlr_info_t *h, unsigned char *scsi3addr,
			    u8 reset_type)
{
	CommandList_struct *c;
	int return_status;

	c = cmd_alloc(h);
	if (!c)
		return -ENOMEM;
	return_status = fill_cmd(h, c, CCISS_RESET_MSG, NULL, 0, 0,
		CTLR_LUNID, TYPE_MSG);
	c->Request.CDB[1] = reset_type; /* fill_cmd defaults to target reset */
	if (return_status != IO_OK) {
		cmd_special_free(h, c);
		return return_status;
	}
	c->waiting = NULL;
	enqueue_cmd_and_start_io(h, c);
	/* Don't wait for completion, the reset won't complete.  Don't free
	 * the command either.  This is the last command we will send before
	 * re-initializing everything, so it doesn't matter and won't leak.
	 */
	return 0;
}

static int check_target_status(ctlr_info_t *h, CommandList_struct *c)
{
	switch (c->err_info->ScsiStatus) {
	case SAM_STAT_GOOD:
		return IO_OK;
	case SAM_STAT_CHECK_CONDITION:
		switch (0xf & c->err_info->SenseInfo[2]) {
		case 0: return IO_OK; /* no sense */
		case 1: return IO_OK; /* recovered error */
		default:
			if (check_for_unit_attention(h, c))
				return IO_NEEDS_RETRY;
			dev_warn(&h->pdev->dev, "cmd 0x%02x "
				"check condition, sense key = 0x%02x\n",
				c->Request.CDB[0], c->err_info->SenseInfo[2]);
		}
		break;
	default:
		dev_warn(&h->pdev->dev, "cmd 0x%02x"
			"scsi status = 0x%02x\n",
			c->Request.CDB[0], c->err_info->ScsiStatus);
		break;
	}
	return IO_ERROR;
}

static int process_sendcmd_error(ctlr_info_t *h, CommandList_struct *c)
{
	int return_status = IO_OK;

	if (c->err_info->CommandStatus == CMD_SUCCESS)
		return IO_OK;

	switch (c->err_info->CommandStatus) {
	case CMD_TARGET_STATUS:
		return_status = check_target_status(h, c);
		break;
	case CMD_DATA_UNDERRUN:
	case CMD_DATA_OVERRUN:
		/* expected for inquiry and report lun commands */
		break;
	case CMD_INVALID:
		dev_warn(&h->pdev->dev, "cmd 0x%02x is "
		       "reported invalid\n", c->Request.CDB[0]);
		return_status = IO_ERROR;
		break;
	case CMD_PROTOCOL_ERR:
		dev_warn(&h->pdev->dev, "cmd 0x%02x has "
		       "protocol error\n", c->Request.CDB[0]);
		return_status = IO_ERROR;
		break;
	case CMD_HARDWARE_ERR:
		dev_warn(&h->pdev->dev, "cmd 0x%02x had "
		       " hardware error\n", c->Request.CDB[0]);
		return_status = IO_ERROR;
		break;
	case CMD_CONNECTION_LOST:
		dev_warn(&h->pdev->dev, "cmd 0x%02x had "
		       "connection lost\n", c->Request.CDB[0]);
		return_status = IO_ERROR;
		break;
	case CMD_ABORTED:
		dev_warn(&h->pdev->dev, "cmd 0x%02x was "
		       "aborted\n", c->Request.CDB[0]);
		return_status = IO_ERROR;
		break;
	case CMD_ABORT_FAILED:
		dev_warn(&h->pdev->dev, "cmd 0x%02x reports "
		       "abort failed\n", c->Request.CDB[0]);
		return_status = IO_ERROR;
		break;
	case CMD_UNSOLICITED_ABORT:
		dev_warn(&h->pdev->dev, "unsolicited abort 0x%02x\n",
			c->Request.CDB[0]);
		return_status = IO_NEEDS_RETRY;
		break;
	case CMD_UNABORTABLE:
		dev_warn(&h->pdev->dev, "cmd unabortable\n");
		return_status = IO_ERROR;
		break;
	default:
		dev_warn(&h->pdev->dev, "cmd 0x%02x returned "
		       "unknown status %x\n", c->Request.CDB[0],
		       c->err_info->CommandStatus);
		return_status = IO_ERROR;
	}
	return return_status;
}

static int sendcmd_withirq_core(ctlr_info_t *h, CommandList_struct *c,
	int attempt_retry)
{
	DECLARE_COMPLETION_ONSTACK(wait);
	u64bit buff_dma_handle;
	int return_status = IO_OK;

resend_cmd2:
	c->waiting = &wait;
	enqueue_cmd_and_start_io(h, c);

	wait_for_completion(&wait);

	if (c->err_info->CommandStatus == 0 || !attempt_retry)
		goto command_done;

	return_status = process_sendcmd_error(h, c);

	if (return_status == IO_NEEDS_RETRY &&
		c->retry_count < MAX_CMD_RETRIES) {
		dev_warn(&h->pdev->dev, "retrying 0x%02x\n",
			c->Request.CDB[0]);
		c->retry_count++;
		/* erase the old error information */
		memset(c->err_info, 0, sizeof(ErrorInfo_struct));
		return_status = IO_OK;
		reinit_completion(&wait);
		goto resend_cmd2;
	}

command_done:
	/* unlock the buffers from DMA */
	buff_dma_handle.val32.lower = c->SG[0].Addr.lower;
	buff_dma_handle.val32.upper = c->SG[0].Addr.upper;
	pci_unmap_single(h->pdev, (dma_addr_t) buff_dma_handle.val,
			 c->SG[0].Len, PCI_DMA_BIDIRECTIONAL);
	return return_status;
}

static int sendcmd_withirq(ctlr_info_t *h, __u8 cmd, void *buff, size_t size,
			   __u8 page_code, unsigned char scsi3addr[],
			int cmd_type)
{
	CommandList_struct *c;
	int return_status;

	c = cmd_special_alloc(h);
	if (!c)
		return -ENOMEM;
	return_status = fill_cmd(h, c, cmd, buff, size, page_code,
		scsi3addr, cmd_type);
	if (return_status == IO_OK)
		return_status = sendcmd_withirq_core(h, c, 1);

	cmd_special_free(h, c);
	return return_status;
}

static void cciss_geometry_inquiry(ctlr_info_t *h, int logvol,
				   sector_t total_size,
				   unsigned int block_size,
				   InquiryData_struct *inq_buff,
				   drive_info_struct *drv)
{
	int return_code;
	unsigned long t;
	unsigned char scsi3addr[8];

	memset(inq_buff, 0, sizeof(InquiryData_struct));
	log_unit_to_scsi3addr(h, scsi3addr, logvol);
	return_code = sendcmd_withirq(h, CISS_INQUIRY, inq_buff,
			sizeof(*inq_buff), 0xC1, scsi3addr, TYPE_CMD);
	if (return_code == IO_OK) {
		if (inq_buff->data_byte[8] == 0xFF) {
			dev_warn(&h->pdev->dev,
			       "reading geometry failed, volume "
			       "does not support reading geometry\n");
			drv->heads = 255;
			drv->sectors = 32;	/* Sectors per track */
			drv->cylinders = total_size + 1;
			drv->raid_level = RAID_UNKNOWN;
		} else {
			drv->heads = inq_buff->data_byte[6];
			drv->sectors = inq_buff->data_byte[7];
			drv->cylinders = (inq_buff->data_byte[4] & 0xff) << 8;
			drv->cylinders += inq_buff->data_byte[5];
			drv->raid_level = inq_buff->data_byte[8];
		}
		drv->block_size = block_size;
		drv->nr_blocks = total_size + 1;
		t = drv->heads * drv->sectors;
		if (t > 1) {
			sector_t real_size = total_size + 1;
			unsigned long rem = sector_div(real_size, t);
			if (rem)
				real_size++;
			drv->cylinders = real_size;
		}
	} else {		/* Get geometry failed */
		dev_warn(&h->pdev->dev, "reading geometry failed\n");
	}
}

static void
cciss_read_capacity(ctlr_info_t *h, int logvol, sector_t *total_size,
		    unsigned int *block_size)
{
	ReadCapdata_struct *buf;
	int return_code;
	unsigned char scsi3addr[8];

	buf = kzalloc(sizeof(ReadCapdata_struct), GFP_KERNEL);
	if (!buf) {
		dev_warn(&h->pdev->dev, "out of memory\n");
		return;
	}

	log_unit_to_scsi3addr(h, scsi3addr, logvol);
	return_code = sendcmd_withirq(h, CCISS_READ_CAPACITY, buf,
		sizeof(ReadCapdata_struct), 0, scsi3addr, TYPE_CMD);
	if (return_code == IO_OK) {
		*total_size = be32_to_cpu(*(__be32 *) buf->total_size);
		*block_size = be32_to_cpu(*(__be32 *) buf->block_size);
	} else {		/* read capacity command failed */
		dev_warn(&h->pdev->dev, "read capacity failed\n");
		*total_size = 0;
		*block_size = BLOCK_SIZE;
	}
	kfree(buf);
}

static void cciss_read_capacity_16(ctlr_info_t *h, int logvol,
	sector_t *total_size, unsigned int *block_size)
{
	ReadCapdata_struct_16 *buf;
	int return_code;
	unsigned char scsi3addr[8];

	buf = kzalloc(sizeof(ReadCapdata_struct_16), GFP_KERNEL);
	if (!buf) {
		dev_warn(&h->pdev->dev, "out of memory\n");
		return;
	}

	log_unit_to_scsi3addr(h, scsi3addr, logvol);
	return_code = sendcmd_withirq(h, CCISS_READ_CAPACITY_16,
		buf, sizeof(ReadCapdata_struct_16),
			0, scsi3addr, TYPE_CMD);
	if (return_code == IO_OK) {
		*total_size = be64_to_cpu(*(__be64 *) buf->total_size);
		*block_size = be32_to_cpu(*(__be32 *) buf->block_size);
	} else {		/* read capacity command failed */
		dev_warn(&h->pdev->dev, "read capacity failed\n");
		*total_size = 0;
		*block_size = BLOCK_SIZE;
	}
	dev_info(&h->pdev->dev, "      blocks= %llu block_size= %d\n",
	       (unsigned long long)*total_size+1, *block_size);
	kfree(buf);
}

static int cciss_revalidate(struct gendisk *disk)
{
	ctlr_info_t *h = get_host(disk);
	drive_info_struct *drv = get_drv(disk);
	int logvol;
	int FOUND = 0;
	unsigned int block_size;
	sector_t total_size;
	InquiryData_struct *inq_buff = NULL;

	for (logvol = 0; logvol <= h->highest_lun; logvol++) {
		if (!h->drv[logvol])
			continue;
		if (memcmp(h->drv[logvol]->LunID, drv->LunID,
			sizeof(drv->LunID)) == 0) {
			FOUND = 1;
			break;
		}
	}

	if (!FOUND)
		return 1;

	inq_buff = kmalloc(sizeof(InquiryData_struct), GFP_KERNEL);
	if (inq_buff == NULL) {
		dev_warn(&h->pdev->dev, "out of memory\n");
		return 1;
	}
	if (h->cciss_read == CCISS_READ_10) {
		cciss_read_capacity(h, logvol,
					&total_size, &block_size);
	} else {
		cciss_read_capacity_16(h, logvol,
					&total_size, &block_size);
	}
	cciss_geometry_inquiry(h, logvol, total_size, block_size,
			       inq_buff, drv);

	blk_queue_logical_block_size(drv->queue, drv->block_size);
	set_capacity(disk, drv->nr_blocks);

	kfree(inq_buff);
	return 0;
}

/*
 * Map (physical) PCI mem into (virtual) kernel space
 */
static void __iomem *remap_pci_mem(ulong base, ulong size)
{
	ulong page_base = ((ulong) base) & PAGE_MASK;
	ulong page_offs = ((ulong) base) - page_base;
	void __iomem *page_remapped = ioremap(page_base, page_offs + size);

	return page_remapped ? (page_remapped + page_offs) : NULL;
}

/*
 * Takes jobs of the Q and sends them to the hardware, then puts it on
 * the Q to wait for completion.
 */
static void start_io(ctlr_info_t *h)
{
	CommandList_struct *c;

	while (!list_empty(&h->reqQ)) {
		c = list_entry(h->reqQ.next, CommandList_struct, list);
		/* can't do anything if fifo is full */
		if ((h->access.fifo_full(h))) {
			dev_warn(&h->pdev->dev, "fifo full\n");
			break;
		}

		/* Get the first entry from the Request Q */
		removeQ(c);
		h->Qdepth--;

		/* Tell the controller execute command */
		h->access.submit_command(h, c);

		/* Put job onto the completed Q */
		addQ(&h->cmpQ, c);
	}
}

/* Assumes that h->lock is held. */
/* Zeros out the error record and then resends the command back */
/* to the controller */
static inline void resend_cciss_cmd(ctlr_info_t *h, CommandList_struct *c)
{
	/* erase the old error information */
	memset(c->err_info, 0, sizeof(ErrorInfo_struct));

	/* add it to software queue and then send it to the controller */
	addQ(&h->reqQ, c);
	h->Qdepth++;
	if (h->Qdepth > h->maxQsinceinit)
		h->maxQsinceinit = h->Qdepth;

	start_io(h);
}

static inline unsigned int make_status_bytes(unsigned int scsi_status_byte,
	unsigned int msg_byte, unsigned int host_byte,
	unsigned int driver_byte)
{
	/* inverse of macros in scsi.h */
	return (scsi_status_byte & 0xff) |
		((msg_byte & 0xff) << 8) |
		((host_byte & 0xff) << 16) |
		((driver_byte & 0xff) << 24);
}

static inline int evaluate_target_status(ctlr_info_t *h,
			CommandList_struct *cmd, int *retry_cmd)
{
	unsigned char sense_key;
	unsigned char status_byte, msg_byte, host_byte, driver_byte;
	int error_value;

	*retry_cmd = 0;
	/* If we get in here, it means we got "target status", that is, scsi status */
	status_byte = cmd->err_info->ScsiStatus;
	driver_byte = DRIVER_OK;
	msg_byte = cmd->err_info->CommandStatus; /* correct?  seems too device specific */

	if (blk_rq_is_passthrough(cmd->rq))
		host_byte = DID_PASSTHROUGH;
	else
		host_byte = DID_OK;

	error_value = make_status_bytes(status_byte, msg_byte,
		host_byte, driver_byte);

	if (cmd->err_info->ScsiStatus != SAM_STAT_CHECK_CONDITION) {
		if (!blk_rq_is_passthrough(cmd->rq))
			dev_warn(&h->pdev->dev, "cmd %p "
			       "has SCSI Status 0x%x\n",
			       cmd, cmd->err_info->ScsiStatus);
		return error_value;
	}

	/* check the sense key */
	sense_key = 0xf & cmd->err_info->SenseInfo[2];
	/* no status or recovered error */
	if (((sense_key == 0x0) || (sense_key == 0x1)) &&
	    !blk_rq_is_passthrough(cmd->rq))
		error_value = 0;

	if (check_for_unit_attention(h, cmd)) {
		*retry_cmd = !blk_rq_is_passthrough(cmd->rq);
		return 0;
	}

	/* Not SG_IO or similar? */
	if (!blk_rq_is_passthrough(cmd->rq)) {
		if (error_value != 0)
			dev_warn(&h->pdev->dev, "cmd %p has CHECK CONDITION"
			       " sense key = 0x%x\n", cmd, sense_key);
		return error_value;
	}

	scsi_req(cmd->rq)->sense_len = cmd->err_info->SenseLen;
	return error_value;
}

/* checks the status of the job and calls complete buffers to mark all
 * buffers for the completed job. Note that this function does not need
 * to hold the hba/queue lock.
 */
static inline void complete_command(ctlr_info_t *h, CommandList_struct *cmd,
				    int timeout)
{
	int retry_cmd = 0;
	struct request *rq = cmd->rq;
	struct scsi_request *sreq = scsi_req(rq);

	sreq->result = 0;

	if (timeout)
		sreq->result = make_status_bytes(0, 0, 0, DRIVER_TIMEOUT);

	if (cmd->err_info->CommandStatus == 0)	/* no error has occurred */
		goto after_error_processing;

	switch (cmd->err_info->CommandStatus) {
	case CMD_TARGET_STATUS:
		sreq->result = evaluate_target_status(h, cmd, &retry_cmd);
		break;
	case CMD_DATA_UNDERRUN:
		if (!blk_rq_is_passthrough(cmd->rq)) {
			dev_warn(&h->pdev->dev, "cmd %p has"
			       " completed with data underrun "
			       "reported\n", cmd);
		}
		break;
	case CMD_DATA_OVERRUN:
		if (!blk_rq_is_passthrough(cmd->rq))
			dev_warn(&h->pdev->dev, "cciss: cmd %p has"
			       " completed with data overrun "
			       "reported\n", cmd);
		break;
	case CMD_INVALID:
		dev_warn(&h->pdev->dev, "cciss: cmd %p is "
		       "reported invalid\n", cmd);
		sreq->result = make_status_bytes(SAM_STAT_GOOD,
			cmd->err_info->CommandStatus, DRIVER_OK,
			blk_rq_is_passthrough(cmd->rq) ?
				DID_PASSTHROUGH : DID_ERROR);
		break;
	case CMD_PROTOCOL_ERR:
		dev_warn(&h->pdev->dev, "cciss: cmd %p has "
		       "protocol error\n", cmd);
		sreq->result = make_status_bytes(SAM_STAT_GOOD,
			cmd->err_info->CommandStatus, DRIVER_OK,
			blk_rq_is_passthrough(cmd->rq) ?
				DID_PASSTHROUGH : DID_ERROR);
		break;
	case CMD_HARDWARE_ERR:
		dev_warn(&h->pdev->dev, "cciss: cmd %p had "
		       " hardware error\n", cmd);
		sreq->result = make_status_bytes(SAM_STAT_GOOD,
			cmd->err_info->CommandStatus, DRIVER_OK,
			blk_rq_is_passthrough(cmd->rq) ?
				DID_PASSTHROUGH : DID_ERROR);
		break;
	case CMD_CONNECTION_LOST:
		dev_warn(&h->pdev->dev, "cciss: cmd %p had "
		       "connection lost\n", cmd);
		sreq->result = make_status_bytes(SAM_STAT_GOOD,
			cmd->err_info->CommandStatus, DRIVER_OK,
			blk_rq_is_passthrough(cmd->rq) ?
				DID_PASSTHROUGH : DID_ERROR);
		break;
	case CMD_ABORTED:
		dev_warn(&h->pdev->dev, "cciss: cmd %p was "
		       "aborted\n", cmd);
		sreq->result = make_status_bytes(SAM_STAT_GOOD,
			cmd->err_info->CommandStatus, DRIVER_OK,
			blk_rq_is_passthrough(cmd->rq) ?
				DID_PASSTHROUGH : DID_ABORT);
		break;
	case CMD_ABORT_FAILED:
		dev_warn(&h->pdev->dev, "cciss: cmd %p reports "
		       "abort failed\n", cmd);
		sreq->result = make_status_bytes(SAM_STAT_GOOD,
			cmd->err_info->CommandStatus, DRIVER_OK,
			blk_rq_is_passthrough(cmd->rq) ?
				DID_PASSTHROUGH : DID_ERROR);
		break;
	case CMD_UNSOLICITED_ABORT:
		dev_warn(&h->pdev->dev, "cciss%d: unsolicited "
		       "abort %p\n", h->ctlr, cmd);
		if (cmd->retry_count < MAX_CMD_RETRIES) {
			retry_cmd = 1;
			dev_warn(&h->pdev->dev, "retrying %p\n", cmd);
			cmd->retry_count++;
		} else
			dev_warn(&h->pdev->dev,
				"%p retried too many times\n", cmd);
		sreq->result = make_status_bytes(SAM_STAT_GOOD,
			cmd->err_info->CommandStatus, DRIVER_OK,
			blk_rq_is_passthrough(cmd->rq) ?
				DID_PASSTHROUGH : DID_ABORT);
		break;
	case CMD_TIMEOUT:
		dev_warn(&h->pdev->dev, "cmd %p timedout\n", cmd);
		sreq->result = make_status_bytes(SAM_STAT_GOOD,
			cmd->err_info->CommandStatus, DRIVER_OK,
			blk_rq_is_passthrough(cmd->rq) ?
				DID_PASSTHROUGH : DID_ERROR);
		break;
	case CMD_UNABORTABLE:
		dev_warn(&h->pdev->dev, "cmd %p unabortable\n", cmd);
		sreq->result = make_status_bytes(SAM_STAT_GOOD,
			cmd->err_info->CommandStatus, DRIVER_OK,
			blk_rq_is_passthrough(cmd->rq) ?
				DID_PASSTHROUGH : DID_ERROR);
		break;
	default:
		dev_warn(&h->pdev->dev, "cmd %p returned "
		       "unknown status %x\n", cmd,
		       cmd->err_info->CommandStatus);
		sreq->result = make_status_bytes(SAM_STAT_GOOD,
			cmd->err_info->CommandStatus, DRIVER_OK,
			blk_rq_is_passthrough(cmd->rq) ?
				DID_PASSTHROUGH : DID_ERROR);
	}

after_error_processing:

	/* We need to return this command */
	if (retry_cmd) {
		resend_cciss_cmd(h, cmd);
		return;
	}
	cmd->rq->completion_data = cmd;
	blk_complete_request(cmd->rq);
}

static inline u32 cciss_tag_contains_index(u32 tag)
{
#define DIRECT_LOOKUP_BIT 0x10
	return tag & DIRECT_LOOKUP_BIT;
}

static inline u32 cciss_tag_to_index(u32 tag)
{
#define DIRECT_LOOKUP_SHIFT 5
	return tag >> DIRECT_LOOKUP_SHIFT;
}

static inline u32 cciss_tag_discard_error_bits(ctlr_info_t *h, u32 tag)
{
#define CCISS_PERF_ERROR_BITS ((1 << DIRECT_LOOKUP_SHIFT) - 1)
#define CCISS_SIMPLE_ERROR_BITS 0x03
	if (likely(h->transMethod & CFGTBL_Trans_Performant))
		return tag & ~CCISS_PERF_ERROR_BITS;
	return tag & ~CCISS_SIMPLE_ERROR_BITS;
}

static inline void cciss_mark_tag_indexed(u32 *tag)
{
	*tag |= DIRECT_LOOKUP_BIT;
}

static inline void cciss_set_tag_index(u32 *tag, u32 index)
{
	*tag |= (index << DIRECT_LOOKUP_SHIFT);
}

/*
 * Get a request and submit it to the controller.
 */
static void do_cciss_request(struct request_queue *q)
{
	ctlr_info_t *h = q->queuedata;
	CommandList_struct *c;
	sector_t start_blk;
	int seg;
	struct request *creq;
	u64bit temp64;
	struct scatterlist *tmp_sg;
	SGDescriptor_struct *curr_sg;
	drive_info_struct *drv;
	int i, dir;
	int sg_index = 0;
	int chained = 0;

      queue:
	creq = blk_peek_request(q);
	if (!creq)
		goto startio;

	BUG_ON(creq->nr_phys_segments > h->maxsgentries);

	c = cmd_alloc(h);
	if (!c)
		goto full;

	blk_start_request(creq);

	tmp_sg = h->scatter_list[c->cmdindex];
	spin_unlock_irq(q->queue_lock);

	c->cmd_type = CMD_RWREQ;
	c->rq = creq;

	/* fill in the request */
	drv = creq->rq_disk->private_data;
	c->Header.ReplyQueue = 0;	/* unused in simple mode */
	/* got command from pool, so use the command block index instead */
	/* for direct lookups. */
	/* The first 2 bits are reserved for controller error reporting. */
	cciss_set_tag_index(&c->Header.Tag.lower, c->cmdindex);
	cciss_mark_tag_indexed(&c->Header.Tag.lower);
	memcpy(&c->Header.LUN, drv->LunID, sizeof(drv->LunID));
	c->Request.CDBLen = 10;	/* 12 byte commands not in FW yet; */
	c->Request.Type.Type = TYPE_CMD;	/* It is a command. */
	c->Request.Type.Attribute = ATTR_SIMPLE;
	c->Request.Type.Direction =
	    (rq_data_dir(creq) == READ) ? XFER_READ : XFER_WRITE;
	c->Request.Timeout = 0;	/* Don't time out */
	c->Request.CDB[0] =
	    (rq_data_dir(creq) == READ) ? h->cciss_read : h->cciss_write;
	start_blk = blk_rq_pos(creq);
	dev_dbg(&h->pdev->dev, "sector =%d nr_sectors=%d\n",
	       (int)blk_rq_pos(creq), (int)blk_rq_sectors(creq));
	sg_init_table(tmp_sg, h->maxsgentries);
	seg = blk_rq_map_sg(q, creq, tmp_sg);

	/* get the DMA records for the setup */
	if (c->Request.Type.Direction == XFER_READ)
		dir = PCI_DMA_FROMDEVICE;
	else
		dir = PCI_DMA_TODEVICE;

	curr_sg = c->SG;
	sg_index = 0;
	chained = 0;

	for (i = 0; i < seg; i++) {
		if (((sg_index+1) == (h->max_cmd_sgentries)) &&
			!chained && ((seg - i) > 1)) {
			/* Point to next chain block. */
			curr_sg = h->cmd_sg_list[c->cmdindex];
			sg_index = 0;
			chained = 1;
		}
		curr_sg[sg_index].Len = tmp_sg[i].length;
		temp64.val = (__u64) pci_map_page(h->pdev, sg_page(&tmp_sg[i]),
						tmp_sg[i].offset,
						tmp_sg[i].length, dir);
		if (dma_mapping_error(&h->pdev->dev, temp64.val)) {
			dev_warn(&h->pdev->dev,
				"%s: error mapping page for DMA\n", __func__);
<<<<<<< HEAD
			creq->errors = make_status_bytes(SAM_STAT_GOOD,
							0, DRIVER_OK,
							DID_SOFT_ERROR);
=======
			scsi_req(creq)->result =
				make_status_bytes(SAM_STAT_GOOD, 0, DRIVER_OK,
						  DID_SOFT_ERROR);
>>>>>>> 2ac97f0f
			cmd_free(h, c);
			return;
		}
		curr_sg[sg_index].Addr.lower = temp64.val32.lower;
		curr_sg[sg_index].Addr.upper = temp64.val32.upper;
		curr_sg[sg_index].Ext = 0;  /* we are not chaining */
		++sg_index;
	}
	if (chained) {
		if (cciss_map_sg_chain_block(h, c, h->cmd_sg_list[c->cmdindex],
			(seg - (h->max_cmd_sgentries - 1)) *
				sizeof(SGDescriptor_struct))) {
<<<<<<< HEAD
			creq->errors = make_status_bytes(SAM_STAT_GOOD,
							0, DRIVER_OK,
							DID_SOFT_ERROR);
=======
			scsi_req(creq)->result =
				make_status_bytes(SAM_STAT_GOOD, 0, DRIVER_OK,
						  DID_SOFT_ERROR);
>>>>>>> 2ac97f0f
			cmd_free(h, c);
			return;
		}
	}

	/* track how many SG entries we are using */
	if (seg > h->maxSG)
		h->maxSG = seg;

	dev_dbg(&h->pdev->dev, "Submitting %u sectors in %d segments "
			"chained[%d]\n",
			blk_rq_sectors(creq), seg, chained);

	c->Header.SGTotal = seg + chained;
	if (seg <= h->max_cmd_sgentries)
		c->Header.SGList = c->Header.SGTotal;
	else
		c->Header.SGList = h->max_cmd_sgentries;
	set_performant_mode(h, c);

	switch (req_op(creq)) {
	case REQ_OP_READ:
	case REQ_OP_WRITE:
		if(h->cciss_read == CCISS_READ_10) {
			c->Request.CDB[1] = 0;
			c->Request.CDB[2] = (start_blk >> 24) & 0xff; /* MSB */
			c->Request.CDB[3] = (start_blk >> 16) & 0xff;
			c->Request.CDB[4] = (start_blk >> 8) & 0xff;
			c->Request.CDB[5] = start_blk & 0xff;
			c->Request.CDB[6] = 0; /* (sect >> 24) & 0xff; MSB */
			c->Request.CDB[7] = (blk_rq_sectors(creq) >> 8) & 0xff;
			c->Request.CDB[8] = blk_rq_sectors(creq) & 0xff;
			c->Request.CDB[9] = c->Request.CDB[11] = c->Request.CDB[12] = 0;
		} else {
			u32 upper32 = upper_32_bits(start_blk);

			c->Request.CDBLen = 16;
			c->Request.CDB[1]= 0;
			c->Request.CDB[2]= (upper32 >> 24) & 0xff; /* MSB */
			c->Request.CDB[3]= (upper32 >> 16) & 0xff;
			c->Request.CDB[4]= (upper32 >>  8) & 0xff;
			c->Request.CDB[5]= upper32 & 0xff;
			c->Request.CDB[6]= (start_blk >> 24) & 0xff;
			c->Request.CDB[7]= (start_blk >> 16) & 0xff;
			c->Request.CDB[8]= (start_blk >>  8) & 0xff;
			c->Request.CDB[9]= start_blk & 0xff;
			c->Request.CDB[10]= (blk_rq_sectors(creq) >> 24) & 0xff;
			c->Request.CDB[11]= (blk_rq_sectors(creq) >> 16) & 0xff;
			c->Request.CDB[12]= (blk_rq_sectors(creq) >>  8) & 0xff;
			c->Request.CDB[13]= blk_rq_sectors(creq) & 0xff;
			c->Request.CDB[14] = c->Request.CDB[15] = 0;
		}
		break;
	case REQ_OP_SCSI_IN:
	case REQ_OP_SCSI_OUT:
		c->Request.CDBLen = scsi_req(creq)->cmd_len;
		memcpy(c->Request.CDB, scsi_req(creq)->cmd, BLK_MAX_CDB);
		scsi_req(creq)->sense = c->err_info->SenseInfo;
		break;
	default:
		dev_warn(&h->pdev->dev, "bad request type %d\n",
			creq->cmd_flags);
		BUG();
	}

	spin_lock_irq(q->queue_lock);

	addQ(&h->reqQ, c);
	h->Qdepth++;
	if (h->Qdepth > h->maxQsinceinit)
		h->maxQsinceinit = h->Qdepth;

	goto queue;
full:
	blk_stop_queue(q);
startio:
	/* We will already have the driver lock here so not need
	 * to lock it.
	 */
	start_io(h);
}

static inline unsigned long get_next_completion(ctlr_info_t *h)
{
	return h->access.command_completed(h);
}

static inline int interrupt_pending(ctlr_info_t *h)
{
	return h->access.intr_pending(h);
}

static inline long interrupt_not_for_us(ctlr_info_t *h)
{
	return ((h->access.intr_pending(h) == 0) ||
		(h->interrupts_enabled == 0));
}

static inline int bad_tag(ctlr_info_t *h, u32 tag_index,
			u32 raw_tag)
{
	if (unlikely(tag_index >= h->nr_cmds)) {
		dev_warn(&h->pdev->dev, "bad tag 0x%08x ignored.\n", raw_tag);
		return 1;
	}
	return 0;
}

static inline void finish_cmd(ctlr_info_t *h, CommandList_struct *c,
				u32 raw_tag)
{
	removeQ(c);
	if (likely(c->cmd_type == CMD_RWREQ))
		complete_command(h, c, 0);
	else if (c->cmd_type == CMD_IOCTL_PEND)
		complete(c->waiting);
#ifdef CONFIG_CISS_SCSI_TAPE
	else if (c->cmd_type == CMD_SCSI)
		complete_scsi_command(c, 0, raw_tag);
#endif
}

static inline u32 next_command(ctlr_info_t *h)
{
	u32 a;

	if (unlikely(!(h->transMethod & CFGTBL_Trans_Performant)))
		return h->access.command_completed(h);

	if ((*(h->reply_pool_head) & 1) == (h->reply_pool_wraparound)) {
		a = *(h->reply_pool_head); /* Next cmd in ring buffer */
		(h->reply_pool_head)++;
		h->commands_outstanding--;
	} else {
		a = FIFO_EMPTY;
	}
	/* Check for wraparound */
	if (h->reply_pool_head == (h->reply_pool + h->max_commands)) {
		h->reply_pool_head = h->reply_pool;
		h->reply_pool_wraparound ^= 1;
	}
	return a;
}

/* process completion of an indexed ("direct lookup") command */
static inline u32 process_indexed_cmd(ctlr_info_t *h, u32 raw_tag)
{
	u32 tag_index;
	CommandList_struct *c;

	tag_index = cciss_tag_to_index(raw_tag);
	if (bad_tag(h, tag_index, raw_tag))
		return next_command(h);
	c = h->cmd_pool + tag_index;
	finish_cmd(h, c, raw_tag);
	return next_command(h);
}

/* process completion of a non-indexed command */
static inline u32 process_nonindexed_cmd(ctlr_info_t *h, u32 raw_tag)
{
	CommandList_struct *c = NULL;
	__u32 busaddr_masked, tag_masked;

	tag_masked = cciss_tag_discard_error_bits(h, raw_tag);
	list_for_each_entry(c, &h->cmpQ, list) {
		busaddr_masked = cciss_tag_discard_error_bits(h, c->busaddr);
		if (busaddr_masked == tag_masked) {
			finish_cmd(h, c, raw_tag);
			return next_command(h);
		}
	}
	bad_tag(h, h->nr_cmds + 1, raw_tag);
	return next_command(h);
}

/* Some controllers, like p400, will give us one interrupt
 * after a soft reset, even if we turned interrupts off.
 * Only need to check for this in the cciss_xxx_discard_completions
 * functions.
 */
static int ignore_bogus_interrupt(ctlr_info_t *h)
{
	if (likely(!reset_devices))
		return 0;

	if (likely(h->interrupts_enabled))
		return 0;

	dev_info(&h->pdev->dev, "Received interrupt while interrupts disabled "
		"(known firmware bug.)  Ignoring.\n");

	return 1;
}

static irqreturn_t cciss_intx_discard_completions(int irq, void *dev_id)
{
	ctlr_info_t *h = dev_id;
	unsigned long flags;
	u32 raw_tag;

	if (ignore_bogus_interrupt(h))
		return IRQ_NONE;

	if (interrupt_not_for_us(h))
		return IRQ_NONE;
	spin_lock_irqsave(&h->lock, flags);
	while (interrupt_pending(h)) {
		raw_tag = get_next_completion(h);
		while (raw_tag != FIFO_EMPTY)
			raw_tag = next_command(h);
	}
	spin_unlock_irqrestore(&h->lock, flags);
	return IRQ_HANDLED;
}

static irqreturn_t cciss_msix_discard_completions(int irq, void *dev_id)
{
	ctlr_info_t *h = dev_id;
	unsigned long flags;
	u32 raw_tag;

	if (ignore_bogus_interrupt(h))
		return IRQ_NONE;

	spin_lock_irqsave(&h->lock, flags);
	raw_tag = get_next_completion(h);
	while (raw_tag != FIFO_EMPTY)
		raw_tag = next_command(h);
	spin_unlock_irqrestore(&h->lock, flags);
	return IRQ_HANDLED;
}

static irqreturn_t do_cciss_intx(int irq, void *dev_id)
{
	ctlr_info_t *h = dev_id;
	unsigned long flags;
	u32 raw_tag;

	if (interrupt_not_for_us(h))
		return IRQ_NONE;
	spin_lock_irqsave(&h->lock, flags);
	while (interrupt_pending(h)) {
		raw_tag = get_next_completion(h);
		while (raw_tag != FIFO_EMPTY) {
			if (cciss_tag_contains_index(raw_tag))
				raw_tag = process_indexed_cmd(h, raw_tag);
			else
				raw_tag = process_nonindexed_cmd(h, raw_tag);
		}
	}
	spin_unlock_irqrestore(&h->lock, flags);
	return IRQ_HANDLED;
}

/* Add a second interrupt handler for MSI/MSI-X mode. In this mode we never
 * check the interrupt pending register because it is not set.
 */
static irqreturn_t do_cciss_msix_intr(int irq, void *dev_id)
{
	ctlr_info_t *h = dev_id;
	unsigned long flags;
	u32 raw_tag;

	spin_lock_irqsave(&h->lock, flags);
	raw_tag = get_next_completion(h);
	while (raw_tag != FIFO_EMPTY) {
		if (cciss_tag_contains_index(raw_tag))
			raw_tag = process_indexed_cmd(h, raw_tag);
		else
			raw_tag = process_nonindexed_cmd(h, raw_tag);
	}
	spin_unlock_irqrestore(&h->lock, flags);
	return IRQ_HANDLED;
}

/**
 * add_to_scan_list() - add controller to rescan queue
 * @h:		      Pointer to the controller.
 *
 * Adds the controller to the rescan queue if not already on the queue.
 *
 * returns 1 if added to the queue, 0 if skipped (could be on the
 * queue already, or the controller could be initializing or shutting
 * down).
 **/
static int add_to_scan_list(struct ctlr_info *h)
{
	struct ctlr_info *test_h;
	int found = 0;
	int ret = 0;

	if (h->busy_initializing)
		return 0;

	if (!mutex_trylock(&h->busy_shutting_down))
		return 0;

	mutex_lock(&scan_mutex);
	list_for_each_entry(test_h, &scan_q, scan_list) {
		if (test_h == h) {
			found = 1;
			break;
		}
	}
	if (!found && !h->busy_scanning) {
		reinit_completion(&h->scan_wait);
		list_add_tail(&h->scan_list, &scan_q);
		ret = 1;
	}
	mutex_unlock(&scan_mutex);
	mutex_unlock(&h->busy_shutting_down);

	return ret;
}

/**
 * remove_from_scan_list() - remove controller from rescan queue
 * @h:			   Pointer to the controller.
 *
 * Removes the controller from the rescan queue if present. Blocks if
 * the controller is currently conducting a rescan.  The controller
 * can be in one of three states:
 * 1. Doesn't need a scan
 * 2. On the scan list, but not scanning yet (we remove it)
 * 3. Busy scanning (and not on the list). In this case we want to wait for
 *    the scan to complete to make sure the scanning thread for this
 *    controller is completely idle.
 **/
static void remove_from_scan_list(struct ctlr_info *h)
{
	struct ctlr_info *test_h, *tmp_h;

	mutex_lock(&scan_mutex);
	list_for_each_entry_safe(test_h, tmp_h, &scan_q, scan_list) {
		if (test_h == h) { /* state 2. */
			list_del(&h->scan_list);
			complete_all(&h->scan_wait);
			mutex_unlock(&scan_mutex);
			return;
		}
	}
	if (h->busy_scanning) { /* state 3. */
		mutex_unlock(&scan_mutex);
		wait_for_completion(&h->scan_wait);
	} else { /* state 1, nothing to do. */
		mutex_unlock(&scan_mutex);
	}
}

/**
 * scan_thread() - kernel thread used to rescan controllers
 * @data:	 Ignored.
 *
 * A kernel thread used scan for drive topology changes on
 * controllers. The thread processes only one controller at a time
 * using a queue.  Controllers are added to the queue using
 * add_to_scan_list() and removed from the queue either after done
 * processing or using remove_from_scan_list().
 *
 * returns 0.
 **/
static int scan_thread(void *data)
{
	struct ctlr_info *h;

	while (1) {
		set_current_state(TASK_INTERRUPTIBLE);
		schedule();
		if (kthread_should_stop())
			break;

		while (1) {
			mutex_lock(&scan_mutex);
			if (list_empty(&scan_q)) {
				mutex_unlock(&scan_mutex);
				break;
			}

			h = list_entry(scan_q.next,
				       struct ctlr_info,
				       scan_list);
			list_del(&h->scan_list);
			h->busy_scanning = 1;
			mutex_unlock(&scan_mutex);

			rebuild_lun_table(h, 0, 0);
			complete_all(&h->scan_wait);
			mutex_lock(&scan_mutex);
			h->busy_scanning = 0;
			mutex_unlock(&scan_mutex);
		}
	}

	return 0;
}

static int check_for_unit_attention(ctlr_info_t *h, CommandList_struct *c)
{
	if (c->err_info->SenseInfo[2] != UNIT_ATTENTION)
		return 0;

	switch (c->err_info->SenseInfo[12]) {
	case STATE_CHANGED:
		dev_warn(&h->pdev->dev, "a state change "
			"detected, command retried\n");
		return 1;
	break;
	case LUN_FAILED:
		dev_warn(&h->pdev->dev, "LUN failure "
			"detected, action required\n");
		return 1;
	break;
	case REPORT_LUNS_CHANGED:
		dev_warn(&h->pdev->dev, "report LUN data changed\n");
	/*
	 * Here, we could call add_to_scan_list and wake up the scan thread,
	 * except that it's quite likely that we will get more than one
	 * REPORT_LUNS_CHANGED condition in quick succession, which means
	 * that those which occur after the first one will likely happen
	 * *during* the scan_thread's rescan.  And the rescan code is not
	 * robust enough to restart in the middle, undoing what it has already
	 * done, and it's not clear that it's even possible to do this, since
	 * part of what it does is notify the block layer, which starts
	 * doing it's own i/o to read partition tables and so on, and the
	 * driver doesn't have visibility to know what might need undoing.
	 * In any event, if possible, it is horribly complicated to get right
	 * so we just don't do it for now.
	 *
	 * Note: this REPORT_LUNS_CHANGED condition only occurs on the MSA2012.
	 */
		return 1;
	break;
	case POWER_OR_RESET:
		dev_warn(&h->pdev->dev,
			"a power on or device reset detected\n");
		return 1;
	break;
	case UNIT_ATTENTION_CLEARED:
		dev_warn(&h->pdev->dev,
			"unit attention cleared by another initiator\n");
		return 1;
	break;
	default:
		dev_warn(&h->pdev->dev, "unknown unit attention detected\n");
		return 1;
	}
}

/*
 *  We cannot read the structure directly, for portability we must use
 *   the io functions.
 *   This is for debug only.
 */
static void print_cfg_table(ctlr_info_t *h)
{
	int i;
	char temp_name[17];
	CfgTable_struct *tb = h->cfgtable;

	dev_dbg(&h->pdev->dev, "Controller Configuration information\n");
	dev_dbg(&h->pdev->dev, "------------------------------------\n");
	for (i = 0; i < 4; i++)
		temp_name[i] = readb(&(tb->Signature[i]));
	temp_name[4] = '\0';
	dev_dbg(&h->pdev->dev, "   Signature = %s\n", temp_name);
	dev_dbg(&h->pdev->dev, "   Spec Number = %d\n",
		readl(&(tb->SpecValence)));
	dev_dbg(&h->pdev->dev, "   Transport methods supported = 0x%x\n",
	       readl(&(tb->TransportSupport)));
	dev_dbg(&h->pdev->dev, "   Transport methods active = 0x%x\n",
	       readl(&(tb->TransportActive)));
	dev_dbg(&h->pdev->dev, "   Requested transport Method = 0x%x\n",
	       readl(&(tb->HostWrite.TransportRequest)));
	dev_dbg(&h->pdev->dev, "   Coalesce Interrupt Delay = 0x%x\n",
	       readl(&(tb->HostWrite.CoalIntDelay)));
	dev_dbg(&h->pdev->dev, "   Coalesce Interrupt Count = 0x%x\n",
	       readl(&(tb->HostWrite.CoalIntCount)));
	dev_dbg(&h->pdev->dev, "   Max outstanding commands = 0x%x\n",
	       readl(&(tb->CmdsOutMax)));
	dev_dbg(&h->pdev->dev, "   Bus Types = 0x%x\n",
		readl(&(tb->BusTypes)));
	for (i = 0; i < 16; i++)
		temp_name[i] = readb(&(tb->ServerName[i]));
	temp_name[16] = '\0';
	dev_dbg(&h->pdev->dev, "   Server Name = %s\n", temp_name);
	dev_dbg(&h->pdev->dev, "   Heartbeat Counter = 0x%x\n\n\n",
		readl(&(tb->HeartBeat)));
}

static int find_PCI_BAR_index(struct pci_dev *pdev, unsigned long pci_bar_addr)
{
	int i, offset, mem_type, bar_type;
	if (pci_bar_addr == PCI_BASE_ADDRESS_0)	/* looking for BAR zero? */
		return 0;
	offset = 0;
	for (i = 0; i < DEVICE_COUNT_RESOURCE; i++) {
		bar_type = pci_resource_flags(pdev, i) & PCI_BASE_ADDRESS_SPACE;
		if (bar_type == PCI_BASE_ADDRESS_SPACE_IO)
			offset += 4;
		else {
			mem_type = pci_resource_flags(pdev, i) &
			    PCI_BASE_ADDRESS_MEM_TYPE_MASK;
			switch (mem_type) {
			case PCI_BASE_ADDRESS_MEM_TYPE_32:
			case PCI_BASE_ADDRESS_MEM_TYPE_1M:
				offset += 4;	/* 32 bit */
				break;
			case PCI_BASE_ADDRESS_MEM_TYPE_64:
				offset += 8;
				break;
			default:	/* reserved in PCI 2.2 */
				dev_warn(&pdev->dev,
				       "Base address is invalid\n");
				return -1;
				break;
			}
		}
		if (offset == pci_bar_addr - PCI_BASE_ADDRESS_0)
			return i + 1;
	}
	return -1;
}

/* Fill in bucket_map[], given nsgs (the max number of
 * scatter gather elements supported) and bucket[],
 * which is an array of 8 integers.  The bucket[] array
 * contains 8 different DMA transfer sizes (in 16
 * byte increments) which the controller uses to fetch
 * commands.  This function fills in bucket_map[], which
 * maps a given number of scatter gather elements to one of
 * the 8 DMA transfer sizes.  The point of it is to allow the
 * controller to only do as much DMA as needed to fetch the
 * command, with the DMA transfer size encoded in the lower
 * bits of the command address.
 */
static void  calc_bucket_map(int bucket[], int num_buckets,
	int nsgs, int *bucket_map)
{
	int i, j, b, size;

	/* even a command with 0 SGs requires 4 blocks */
#define MINIMUM_TRANSFER_BLOCKS 4
#define NUM_BUCKETS 8
	/* Note, bucket_map must have nsgs+1 entries. */
	for (i = 0; i <= nsgs; i++) {
		/* Compute size of a command with i SG entries */
		size = i + MINIMUM_TRANSFER_BLOCKS;
		b = num_buckets; /* Assume the biggest bucket */
		/* Find the bucket that is just big enough */
		for (j = 0; j < 8; j++) {
			if (bucket[j] >= size) {
				b = j;
				break;
			}
		}
		/* for a command with i SG entries, use bucket b. */
		bucket_map[i] = b;
	}
}

static void cciss_wait_for_mode_change_ack(ctlr_info_t *h)
{
	int i;

	/* under certain very rare conditions, this can take awhile.
	 * (e.g.: hot replace a failed 144GB drive in a RAID 5 set right
	 * as we enter this code.) */
	for (i = 0; i < MAX_CONFIG_WAIT; i++) {
		if (!(readl(h->vaddr + SA5_DOORBELL) & CFGTBL_ChangeReq))
			break;
		usleep_range(10000, 20000);
	}
}

static void cciss_enter_performant_mode(ctlr_info_t *h, u32 use_short_tags)
{
	/* This is a bit complicated.  There are 8 registers on
	 * the controller which we write to to tell it 8 different
	 * sizes of commands which there may be.  It's a way of
	 * reducing the DMA done to fetch each command.  Encoded into
	 * each command's tag are 3 bits which communicate to the controller
	 * which of the eight sizes that command fits within.  The size of
	 * each command depends on how many scatter gather entries there are.
	 * Each SG entry requires 16 bytes.  The eight registers are programmed
	 * with the number of 16-byte blocks a command of that size requires.
	 * The smallest command possible requires 5 such 16 byte blocks.
	 * the largest command possible requires MAXSGENTRIES + 4 16-byte
	 * blocks.  Note, this only extends to the SG entries contained
	 * within the command block, and does not extend to chained blocks
	 * of SG elements.   bft[] contains the eight values we write to
	 * the registers.  They are not evenly distributed, but have more
	 * sizes for small commands, and fewer sizes for larger commands.
	 */
	__u32 trans_offset;
	int bft[8] = { 5, 6, 8, 10, 12, 20, 28, MAXSGENTRIES + 4};
			/*
			 *  5 = 1 s/g entry or 4k
			 *  6 = 2 s/g entry or 8k
			 *  8 = 4 s/g entry or 16k
			 * 10 = 6 s/g entry or 24k
			 */
	unsigned long register_value;
	BUILD_BUG_ON(28 > MAXSGENTRIES + 4);

	h->reply_pool_wraparound = 1; /* spec: init to 1 */

	/* Controller spec: zero out this buffer. */
	memset(h->reply_pool, 0, h->max_commands * sizeof(__u64));
	h->reply_pool_head = h->reply_pool;

	trans_offset = readl(&(h->cfgtable->TransMethodOffset));
	calc_bucket_map(bft, ARRAY_SIZE(bft), h->maxsgentries,
				h->blockFetchTable);
	writel(bft[0], &h->transtable->BlockFetch0);
	writel(bft[1], &h->transtable->BlockFetch1);
	writel(bft[2], &h->transtable->BlockFetch2);
	writel(bft[3], &h->transtable->BlockFetch3);
	writel(bft[4], &h->transtable->BlockFetch4);
	writel(bft[5], &h->transtable->BlockFetch5);
	writel(bft[6], &h->transtable->BlockFetch6);
	writel(bft[7], &h->transtable->BlockFetch7);

	/* size of controller ring buffer */
	writel(h->max_commands, &h->transtable->RepQSize);
	writel(1, &h->transtable->RepQCount);
	writel(0, &h->transtable->RepQCtrAddrLow32);
	writel(0, &h->transtable->RepQCtrAddrHigh32);
	writel(h->reply_pool_dhandle, &h->transtable->RepQAddr0Low32);
	writel(0, &h->transtable->RepQAddr0High32);
	writel(CFGTBL_Trans_Performant | use_short_tags,
			&(h->cfgtable->HostWrite.TransportRequest));

	writel(CFGTBL_ChangeReq, h->vaddr + SA5_DOORBELL);
	cciss_wait_for_mode_change_ack(h);
	register_value = readl(&(h->cfgtable->TransportActive));
	if (!(register_value & CFGTBL_Trans_Performant))
		dev_warn(&h->pdev->dev, "cciss: unable to get board into"
					" performant mode\n");
}

static void cciss_put_controller_into_performant_mode(ctlr_info_t *h)
{
	__u32 trans_support;

	if (cciss_simple_mode)
		return;

	dev_dbg(&h->pdev->dev, "Trying to put board into Performant mode\n");
	/* Attempt to put controller into performant mode if supported */
	/* Does board support performant mode? */
	trans_support = readl(&(h->cfgtable->TransportSupport));
	if (!(trans_support & PERFORMANT_MODE))
		return;

	dev_dbg(&h->pdev->dev, "Placing controller into performant mode\n");
	/* Performant mode demands commands on a 32 byte boundary
	 * pci_alloc_consistent aligns on page boundarys already.
	 * Just need to check if divisible by 32
	 */
	if ((sizeof(CommandList_struct) % 32) != 0) {
		dev_warn(&h->pdev->dev, "%s %d %s\n",
			"cciss info: command size[",
			(int)sizeof(CommandList_struct),
			"] not divisible by 32, no performant mode..\n");
		return;
	}

	/* Performant mode ring buffer and supporting data structures */
	h->reply_pool = (__u64 *)pci_alloc_consistent(
		h->pdev, h->max_commands * sizeof(__u64),
		&(h->reply_pool_dhandle));

	/* Need a block fetch table for performant mode */
	h->blockFetchTable = kmalloc(((h->maxsgentries+1) *
		sizeof(__u32)), GFP_KERNEL);

	if ((h->reply_pool == NULL) || (h->blockFetchTable == NULL))
		goto clean_up;

	cciss_enter_performant_mode(h,
		trans_support & CFGTBL_Trans_use_short_tags);

	/* Change the access methods to the performant access methods */
	h->access = SA5_performant_access;
	h->transMethod = CFGTBL_Trans_Performant;

	return;
clean_up:
	kfree(h->blockFetchTable);
	if (h->reply_pool)
		pci_free_consistent(h->pdev,
				h->max_commands * sizeof(__u64),
				h->reply_pool,
				h->reply_pool_dhandle);
	return;

} /* cciss_put_controller_into_performant_mode */

/* If MSI/MSI-X is supported by the kernel we will try to enable it on
 * controllers that are capable. If not, we use IO-APIC mode.
 */

static void cciss_interrupt_mode(ctlr_info_t *h)
{
	int ret;

	/* Some boards advertise MSI but don't really support it */
	if ((h->board_id == 0x40700E11) || (h->board_id == 0x40800E11) ||
	    (h->board_id == 0x40820E11) || (h->board_id == 0x40830E11))
		goto default_int_mode;

	ret = pci_alloc_irq_vectors(h->pdev, 4, 4, PCI_IRQ_MSIX);
	if (ret >= 0)   {
		h->intr[0] = pci_irq_vector(h->pdev, 0);
		h->intr[1] = pci_irq_vector(h->pdev, 1);
		h->intr[2] = pci_irq_vector(h->pdev, 2);
		h->intr[3] = pci_irq_vector(h->pdev, 3);
		return;
	}

	ret = pci_alloc_irq_vectors(h->pdev, 1, 1, PCI_IRQ_MSI);

default_int_mode:
	/* if we get here we're going to use the default interrupt mode */
	h->intr[h->intr_mode] = pci_irq_vector(h->pdev, 0);
	return;
}

static int cciss_lookup_board_id(struct pci_dev *pdev, u32 *board_id)
{
	int i;
	u32 subsystem_vendor_id, subsystem_device_id;

	subsystem_vendor_id = pdev->subsystem_vendor;
	subsystem_device_id = pdev->subsystem_device;
	*board_id = ((subsystem_device_id << 16) & 0xffff0000) |
			subsystem_vendor_id;

	for (i = 0; i < ARRAY_SIZE(products); i++) {
		/* Stand aside for hpsa driver on request */
		if (cciss_allow_hpsa)
			return -ENODEV;
		if (*board_id == products[i].board_id)
			return i;
	}
	dev_warn(&pdev->dev, "unrecognized board ID: 0x%08x, ignoring.\n",
		*board_id);
	return -ENODEV;
}

static inline bool cciss_board_disabled(ctlr_info_t *h)
{
	u16 command;

	(void) pci_read_config_word(h->pdev, PCI_COMMAND, &command);
	return ((command & PCI_COMMAND_MEMORY) == 0);
}

static int cciss_pci_find_memory_BAR(struct pci_dev *pdev,
				     unsigned long *memory_bar)
{
	int i;

	for (i = 0; i < DEVICE_COUNT_RESOURCE; i++)
		if (pci_resource_flags(pdev, i) & IORESOURCE_MEM) {
			/* addressing mode bits already removed */
			*memory_bar = pci_resource_start(pdev, i);
			dev_dbg(&pdev->dev, "memory BAR = %lx\n",
				*memory_bar);
			return 0;
		}
	dev_warn(&pdev->dev, "no memory BAR found\n");
	return -ENODEV;
}

static int cciss_wait_for_board_state(struct pci_dev *pdev,
				      void __iomem *vaddr, int wait_for_ready)
#define BOARD_READY 1
#define BOARD_NOT_READY 0
{
	int i, iterations;
	u32 scratchpad;

	if (wait_for_ready)
		iterations = CCISS_BOARD_READY_ITERATIONS;
	else
		iterations = CCISS_BOARD_NOT_READY_ITERATIONS;

	for (i = 0; i < iterations; i++) {
		scratchpad = readl(vaddr + SA5_SCRATCHPAD_OFFSET);
		if (wait_for_ready) {
			if (scratchpad == CCISS_FIRMWARE_READY)
				return 0;
		} else {
			if (scratchpad != CCISS_FIRMWARE_READY)
				return 0;
		}
		msleep(CCISS_BOARD_READY_POLL_INTERVAL_MSECS);
	}
	dev_warn(&pdev->dev, "board not ready, timed out.\n");
	return -ENODEV;
}

static int cciss_find_cfg_addrs(struct pci_dev *pdev, void __iomem *vaddr,
				u32 *cfg_base_addr, u64 *cfg_base_addr_index,
				u64 *cfg_offset)
{
	*cfg_base_addr = readl(vaddr + SA5_CTCFG_OFFSET);
	*cfg_offset = readl(vaddr + SA5_CTMEM_OFFSET);
	*cfg_base_addr &= (u32) 0x0000ffff;
	*cfg_base_addr_index = find_PCI_BAR_index(pdev, *cfg_base_addr);
	if (*cfg_base_addr_index == -1) {
		dev_warn(&pdev->dev, "cannot find cfg_base_addr_index, "
			"*cfg_base_addr = 0x%08x\n", *cfg_base_addr);
		return -ENODEV;
	}
	return 0;
}

static int cciss_find_cfgtables(ctlr_info_t *h)
{
	u64 cfg_offset;
	u32 cfg_base_addr;
	u64 cfg_base_addr_index;
	u32 trans_offset;
	int rc;

	rc = cciss_find_cfg_addrs(h->pdev, h->vaddr, &cfg_base_addr,
		&cfg_base_addr_index, &cfg_offset);
	if (rc)
		return rc;
	h->cfgtable = remap_pci_mem(pci_resource_start(h->pdev,
		cfg_base_addr_index) + cfg_offset, sizeof(*h->cfgtable));
	if (!h->cfgtable)
		return -ENOMEM;
	rc = write_driver_ver_to_cfgtable(h->cfgtable);
	if (rc)
		return rc;
	/* Find performant mode table. */
	trans_offset = readl(&h->cfgtable->TransMethodOffset);
	h->transtable = remap_pci_mem(pci_resource_start(h->pdev,
				cfg_base_addr_index)+cfg_offset+trans_offset,
				sizeof(*h->transtable));
	if (!h->transtable)
		return -ENOMEM;
	return 0;
}

static void cciss_get_max_perf_mode_cmds(struct ctlr_info *h)
{
	h->max_commands = readl(&(h->cfgtable->MaxPerformantModeCommands));

	/* Limit commands in memory limited kdump scenario. */
	if (reset_devices && h->max_commands > 32)
		h->max_commands = 32;

	if (h->max_commands < 16) {
		dev_warn(&h->pdev->dev, "Controller reports "
			"max supported commands of %d, an obvious lie. "
			"Using 16.  Ensure that firmware is up to date.\n",
			h->max_commands);
		h->max_commands = 16;
	}
}

/* Interrogate the hardware for some limits:
 * max commands, max SG elements without chaining, and with chaining,
 * SG chain block size, etc.
 */
static void cciss_find_board_params(ctlr_info_t *h)
{
	cciss_get_max_perf_mode_cmds(h);
	h->nr_cmds = h->max_commands - 4 - cciss_tape_cmds;
	h->maxsgentries = readl(&(h->cfgtable->MaxSGElements));
	/*
	 * The P600 may exhibit poor performnace under some workloads
	 * if we use the value in the configuration table. Limit this
	 * controller to MAXSGENTRIES (32) instead.
	 */
	if (h->board_id == 0x3225103C)
		h->maxsgentries = MAXSGENTRIES;
	/*
	 * Limit in-command s/g elements to 32 save dma'able memory.
	 * Howvever spec says if 0, use 31
	 */
	h->max_cmd_sgentries = 31;
	if (h->maxsgentries > 512) {
		h->max_cmd_sgentries = 32;
		h->chainsize = h->maxsgentries - h->max_cmd_sgentries + 1;
		h->maxsgentries--; /* save one for chain pointer */
	} else {
		h->maxsgentries = 31; /* default to traditional values */
		h->chainsize = 0;
	}
}

static inline bool CISS_signature_present(ctlr_info_t *h)
{
	if (!check_signature(h->cfgtable->Signature, "CISS", 4)) {
		dev_warn(&h->pdev->dev, "not a valid CISS config table\n");
		return false;
	}
	return true;
}

/* Need to enable prefetch in the SCSI core for 6400 in x86 */
static inline void cciss_enable_scsi_prefetch(ctlr_info_t *h)
{
#ifdef CONFIG_X86
	u32 prefetch;

	prefetch = readl(&(h->cfgtable->SCSI_Prefetch));
	prefetch |= 0x100;
	writel(prefetch, &(h->cfgtable->SCSI_Prefetch));
#endif
}

/* Disable DMA prefetch for the P600.  Otherwise an ASIC bug may result
 * in a prefetch beyond physical memory.
 */
static inline void cciss_p600_dma_prefetch_quirk(ctlr_info_t *h)
{
	u32 dma_prefetch;
	__u32 dma_refetch;

	if (h->board_id != 0x3225103C)
		return;
	dma_prefetch = readl(h->vaddr + I2O_DMA1_CFG);
	dma_prefetch |= 0x8000;
	writel(dma_prefetch, h->vaddr + I2O_DMA1_CFG);
	pci_read_config_dword(h->pdev, PCI_COMMAND_PARITY, &dma_refetch);
	dma_refetch |= 0x1;
	pci_write_config_dword(h->pdev, PCI_COMMAND_PARITY, dma_refetch);
}

static int cciss_pci_init(ctlr_info_t *h)
{
	int prod_index, err;

	prod_index = cciss_lookup_board_id(h->pdev, &h->board_id);
	if (prod_index < 0)
		return -ENODEV;
	h->product_name = products[prod_index].product_name;
	h->access = *(products[prod_index].access);

	if (cciss_board_disabled(h)) {
		dev_warn(&h->pdev->dev, "controller appears to be disabled\n");
		return -ENODEV;
	}

	pci_disable_link_state(h->pdev, PCIE_LINK_STATE_L0S |
				PCIE_LINK_STATE_L1 | PCIE_LINK_STATE_CLKPM);

	err = pci_enable_device(h->pdev);
	if (err) {
		dev_warn(&h->pdev->dev, "Unable to Enable PCI device\n");
		return err;
	}

	err = pci_request_regions(h->pdev, "cciss");
	if (err) {
		dev_warn(&h->pdev->dev,
			"Cannot obtain PCI resources, aborting\n");
		return err;
	}

	dev_dbg(&h->pdev->dev, "irq = %x\n", h->pdev->irq);
	dev_dbg(&h->pdev->dev, "board_id = %x\n", h->board_id);

/* If the kernel supports MSI/MSI-X we will try to enable that functionality,
 * else we use the IO-APIC interrupt assigned to us by system ROM.
 */
	cciss_interrupt_mode(h);
	err = cciss_pci_find_memory_BAR(h->pdev, &h->paddr);
	if (err)
		goto err_out_free_res;
	h->vaddr = remap_pci_mem(h->paddr, 0x250);
	if (!h->vaddr) {
		err = -ENOMEM;
		goto err_out_free_res;
	}
	err = cciss_wait_for_board_state(h->pdev, h->vaddr, BOARD_READY);
	if (err)
		goto err_out_free_res;
	err = cciss_find_cfgtables(h);
	if (err)
		goto err_out_free_res;
	print_cfg_table(h);
	cciss_find_board_params(h);

	if (!CISS_signature_present(h)) {
		err = -ENODEV;
		goto err_out_free_res;
	}
	cciss_enable_scsi_prefetch(h);
	cciss_p600_dma_prefetch_quirk(h);
	err = cciss_enter_simple_mode(h);
	if (err)
		goto err_out_free_res;
	cciss_put_controller_into_performant_mode(h);
	return 0;

err_out_free_res:
	/*
	 * Deliberately omit pci_disable_device(): it does something nasty to
	 * Smart Array controllers that pci_enable_device does not undo
	 */
	if (h->transtable)
		iounmap(h->transtable);
	if (h->cfgtable)
		iounmap(h->cfgtable);
	if (h->vaddr)
		iounmap(h->vaddr);
	pci_release_regions(h->pdev);
	return err;
}

/* Function to find the first free pointer into our hba[] array
 * Returns -1 if no free entries are left.
 */
static int alloc_cciss_hba(struct pci_dev *pdev)
{
	int i;

	for (i = 0; i < MAX_CTLR; i++) {
		if (!hba[i]) {
			ctlr_info_t *h;

			h = kzalloc(sizeof(ctlr_info_t), GFP_KERNEL);
			if (!h)
				goto Enomem;
			hba[i] = h;
			return i;
		}
	}
	dev_warn(&pdev->dev, "This driver supports a maximum"
	       " of %d controllers.\n", MAX_CTLR);
	return -1;
Enomem:
	dev_warn(&pdev->dev, "out of memory.\n");
	return -1;
}

static void free_hba(ctlr_info_t *h)
{
	int i;

	hba[h->ctlr] = NULL;
	for (i = 0; i < h->highest_lun + 1; i++)
		if (h->gendisk[i] != NULL)
			put_disk(h->gendisk[i]);
	kfree(h);
}

/* Send a message CDB to the firmware. */
static int cciss_message(struct pci_dev *pdev, unsigned char opcode,
			 unsigned char type)
{
	typedef struct {
		CommandListHeader_struct CommandHeader;
		RequestBlock_struct Request;
		ErrDescriptor_struct ErrorDescriptor;
	} Command;
	static const size_t cmd_sz = sizeof(Command) + sizeof(ErrorInfo_struct);
	Command *cmd;
	dma_addr_t paddr64;
	uint32_t paddr32, tag;
	void __iomem *vaddr;
	int i, err;

	vaddr = ioremap_nocache(pci_resource_start(pdev, 0), pci_resource_len(pdev, 0));
	if (vaddr == NULL)
		return -ENOMEM;

	/* The Inbound Post Queue only accepts 32-bit physical addresses for the
	   CCISS commands, so they must be allocated from the lower 4GiB of
	   memory. */
	err = pci_set_consistent_dma_mask(pdev, DMA_BIT_MASK(32));
	if (err) {
		iounmap(vaddr);
		return -ENOMEM;
	}

	cmd = pci_alloc_consistent(pdev, cmd_sz, &paddr64);
	if (cmd == NULL) {
		iounmap(vaddr);
		return -ENOMEM;
	}

	/* This must fit, because of the 32-bit consistent DMA mask.  Also,
	   although there's no guarantee, we assume that the address is at
	   least 4-byte aligned (most likely, it's page-aligned). */
	paddr32 = paddr64;

	cmd->CommandHeader.ReplyQueue = 0;
	cmd->CommandHeader.SGList = 0;
	cmd->CommandHeader.SGTotal = 0;
	cmd->CommandHeader.Tag.lower = paddr32;
	cmd->CommandHeader.Tag.upper = 0;
	memset(&cmd->CommandHeader.LUN.LunAddrBytes, 0, 8);

	cmd->Request.CDBLen = 16;
	cmd->Request.Type.Type = TYPE_MSG;
	cmd->Request.Type.Attribute = ATTR_HEADOFQUEUE;
	cmd->Request.Type.Direction = XFER_NONE;
	cmd->Request.Timeout = 0; /* Don't time out */
	cmd->Request.CDB[0] = opcode;
	cmd->Request.CDB[1] = type;
	memset(&cmd->Request.CDB[2], 0, 14); /* the rest of the CDB is reserved */

	cmd->ErrorDescriptor.Addr.lower = paddr32 + sizeof(Command);
	cmd->ErrorDescriptor.Addr.upper = 0;
	cmd->ErrorDescriptor.Len = sizeof(ErrorInfo_struct);

	writel(paddr32, vaddr + SA5_REQUEST_PORT_OFFSET);

	for (i = 0; i < 10; i++) {
		tag = readl(vaddr + SA5_REPLY_PORT_OFFSET);
		if ((tag & ~3) == paddr32)
			break;
		msleep(CCISS_POST_RESET_NOOP_TIMEOUT_MSECS);
	}

	iounmap(vaddr);

	/* we leak the DMA buffer here ... no choice since the controller could
	   still complete the command. */
	if (i == 10) {
		dev_err(&pdev->dev,
			"controller message %02x:%02x timed out\n",
			opcode, type);
		return -ETIMEDOUT;
	}

	pci_free_consistent(pdev, cmd_sz, cmd, paddr64);

	if (tag & 2) {
		dev_err(&pdev->dev, "controller message %02x:%02x failed\n",
			opcode, type);
		return -EIO;
	}

	dev_info(&pdev->dev, "controller message %02x:%02x succeeded\n",
		opcode, type);
	return 0;
}

#define cciss_noop(p) cciss_message(p, 3, 0)

static int cciss_controller_hard_reset(struct pci_dev *pdev,
	void * __iomem vaddr, u32 use_doorbell)
{
	u16 pmcsr;
	int pos;

	if (use_doorbell) {
		/* For everything after the P600, the PCI power state method
		 * of resetting the controller doesn't work, so we have this
		 * other way using the doorbell register.
		 */
		dev_info(&pdev->dev, "using doorbell to reset controller\n");
		writel(use_doorbell, vaddr + SA5_DOORBELL);
	} else { /* Try to do it the PCI power state way */

		/* Quoting from the Open CISS Specification: "The Power
		 * Management Control/Status Register (CSR) controls the power
		 * state of the device.  The normal operating state is D0,
		 * CSR=00h.  The software off state is D3, CSR=03h.  To reset
		 * the controller, place the interface device in D3 then to D0,
		 * this causes a secondary PCI reset which will reset the
		 * controller." */

		pos = pci_find_capability(pdev, PCI_CAP_ID_PM);
		if (pos == 0) {
			dev_err(&pdev->dev,
				"cciss_controller_hard_reset: "
				"PCI PM not supported\n");
			return -ENODEV;
		}
		dev_info(&pdev->dev, "using PCI PM to reset controller\n");
		/* enter the D3hot power management state */
		pci_read_config_word(pdev, pos + PCI_PM_CTRL, &pmcsr);
		pmcsr &= ~PCI_PM_CTRL_STATE_MASK;
		pmcsr |= PCI_D3hot;
		pci_write_config_word(pdev, pos + PCI_PM_CTRL, pmcsr);

		msleep(500);

		/* enter the D0 power management state */
		pmcsr &= ~PCI_PM_CTRL_STATE_MASK;
		pmcsr |= PCI_D0;
		pci_write_config_word(pdev, pos + PCI_PM_CTRL, pmcsr);

		/*
		 * The P600 requires a small delay when changing states.
		 * Otherwise we may think the board did not reset and we bail.
		 * This for kdump only and is particular to the P600.
		 */
		msleep(500);
	}
	return 0;
}

static void init_driver_version(char *driver_version, int len)
{
	memset(driver_version, 0, len);
	strncpy(driver_version, "cciss " DRIVER_NAME, len - 1);
}

static int write_driver_ver_to_cfgtable(CfgTable_struct __iomem *cfgtable)
{
	char *driver_version;
	int i, size = sizeof(cfgtable->driver_version);

	driver_version = kmalloc(size, GFP_KERNEL);
	if (!driver_version)
		return -ENOMEM;

	init_driver_version(driver_version, size);
	for (i = 0; i < size; i++)
		writeb(driver_version[i], &cfgtable->driver_version[i]);
	kfree(driver_version);
	return 0;
}

static void read_driver_ver_from_cfgtable(CfgTable_struct __iomem *cfgtable,
					  unsigned char *driver_ver)
{
	int i;

	for (i = 0; i < sizeof(cfgtable->driver_version); i++)
		driver_ver[i] = readb(&cfgtable->driver_version[i]);
}

static int controller_reset_failed(CfgTable_struct __iomem *cfgtable)
{

	char *driver_ver, *old_driver_ver;
	int rc, size = sizeof(cfgtable->driver_version);

	old_driver_ver = kmalloc(2 * size, GFP_KERNEL);
	if (!old_driver_ver)
		return -ENOMEM;
	driver_ver = old_driver_ver + size;

	/* After a reset, the 32 bytes of "driver version" in the cfgtable
	 * should have been changed, otherwise we know the reset failed.
	 */
	init_driver_version(old_driver_ver, size);
	read_driver_ver_from_cfgtable(cfgtable, driver_ver);
	rc = !memcmp(driver_ver, old_driver_ver, size);
	kfree(old_driver_ver);
	return rc;
}

/* This does a hard reset of the controller using PCI power management
 * states or using the doorbell register. */
static int cciss_kdump_hard_reset_controller(struct pci_dev *pdev)
{
	u64 cfg_offset;
	u32 cfg_base_addr;
	u64 cfg_base_addr_index;
	void __iomem *vaddr;
	unsigned long paddr;
	u32 misc_fw_support;
	int rc;
	CfgTable_struct __iomem *cfgtable;
	u32 use_doorbell;
	u32 board_id;
	u16 command_register;

	/* For controllers as old a the p600, this is very nearly
	 * the same thing as
	 *
	 * pci_save_state(pci_dev);
	 * pci_set_power_state(pci_dev, PCI_D3hot);
	 * pci_set_power_state(pci_dev, PCI_D0);
	 * pci_restore_state(pci_dev);
	 *
	 * For controllers newer than the P600, the pci power state
	 * method of resetting doesn't work so we have another way
	 * using the doorbell register.
	 */

	/* Exclude 640x boards.  These are two pci devices in one slot
	 * which share a battery backed cache module.  One controls the
	 * cache, the other accesses the cache through the one that controls
	 * it.  If we reset the one controlling the cache, the other will
	 * likely not be happy.  Just forbid resetting this conjoined mess.
	 */
	cciss_lookup_board_id(pdev, &board_id);
	if (!ctlr_is_resettable(board_id)) {
		dev_warn(&pdev->dev, "Controller not resettable\n");
		return -ENODEV;
	}

	/* if controller is soft- but not hard resettable... */
	if (!ctlr_is_hard_resettable(board_id))
		return -ENOTSUPP; /* try soft reset later. */

	/* Save the PCI command register */
	pci_read_config_word(pdev, 4, &command_register);
	/* Turn the board off.  This is so that later pci_restore_state()
	 * won't turn the board on before the rest of config space is ready.
	 */
	pci_disable_device(pdev);
	pci_save_state(pdev);

	/* find the first memory BAR, so we can find the cfg table */
	rc = cciss_pci_find_memory_BAR(pdev, &paddr);
	if (rc)
		return rc;
	vaddr = remap_pci_mem(paddr, 0x250);
	if (!vaddr)
		return -ENOMEM;

	/* find cfgtable in order to check if reset via doorbell is supported */
	rc = cciss_find_cfg_addrs(pdev, vaddr, &cfg_base_addr,
					&cfg_base_addr_index, &cfg_offset);
	if (rc)
		goto unmap_vaddr;
	cfgtable = remap_pci_mem(pci_resource_start(pdev,
		       cfg_base_addr_index) + cfg_offset, sizeof(*cfgtable));
	if (!cfgtable) {
		rc = -ENOMEM;
		goto unmap_vaddr;
	}
	rc = write_driver_ver_to_cfgtable(cfgtable);
	if (rc)
		goto unmap_vaddr;

	/* If reset via doorbell register is supported, use that.
	 * There are two such methods.  Favor the newest method.
	 */
	misc_fw_support = readl(&cfgtable->misc_fw_support);
	use_doorbell = misc_fw_support & MISC_FW_DOORBELL_RESET2;
	if (use_doorbell) {
		use_doorbell = DOORBELL_CTLR_RESET2;
	} else {
		use_doorbell = misc_fw_support & MISC_FW_DOORBELL_RESET;
		if (use_doorbell) {
			dev_warn(&pdev->dev, "Controller claims that "
				"'Bit 2 doorbell reset' is "
				"supported, but not 'bit 5 doorbell reset'.  "
				"Firmware update is recommended.\n");
			rc = -ENOTSUPP; /* use the soft reset */
			goto unmap_cfgtable;
		}
	}

	rc = cciss_controller_hard_reset(pdev, vaddr, use_doorbell);
	if (rc)
		goto unmap_cfgtable;
	pci_restore_state(pdev);
	rc = pci_enable_device(pdev);
	if (rc) {
		dev_warn(&pdev->dev, "failed to enable device.\n");
		goto unmap_cfgtable;
	}
	pci_write_config_word(pdev, 4, command_register);

	/* Some devices (notably the HP Smart Array 5i Controller)
	   need a little pause here */
	msleep(CCISS_POST_RESET_PAUSE_MSECS);

	/* Wait for board to become not ready, then ready. */
	dev_info(&pdev->dev, "Waiting for board to reset.\n");
	rc = cciss_wait_for_board_state(pdev, vaddr, BOARD_NOT_READY);
	if (rc) {
		dev_warn(&pdev->dev, "Failed waiting for board to hard reset."
				"  Will try soft reset.\n");
		rc = -ENOTSUPP; /* Not expected, but try soft reset later */
		goto unmap_cfgtable;
	}
	rc = cciss_wait_for_board_state(pdev, vaddr, BOARD_READY);
	if (rc) {
		dev_warn(&pdev->dev,
			"failed waiting for board to become ready "
			"after hard reset\n");
		goto unmap_cfgtable;
	}

	rc = controller_reset_failed(vaddr);
	if (rc < 0)
		goto unmap_cfgtable;
	if (rc) {
		dev_warn(&pdev->dev, "Unable to successfully hard reset "
			"controller. Will try soft reset.\n");
		rc = -ENOTSUPP; /* Not expected, but try soft reset later */
	} else {
		dev_info(&pdev->dev, "Board ready after hard reset.\n");
	}

unmap_cfgtable:
	iounmap(cfgtable);

unmap_vaddr:
	iounmap(vaddr);
	return rc;
}

static int cciss_init_reset_devices(struct pci_dev *pdev)
{
	int rc, i;

	if (!reset_devices)
		return 0;

	/* Reset the controller with a PCI power-cycle or via doorbell */
	rc = cciss_kdump_hard_reset_controller(pdev);

	/* -ENOTSUPP here means we cannot reset the controller
	 * but it's already (and still) up and running in
	 * "performant mode".  Or, it might be 640x, which can't reset
	 * due to concerns about shared bbwc between 6402/6404 pair.
	 */
	if (rc == -ENOTSUPP)
		return rc; /* just try to do the kdump anyhow. */
	if (rc)
		return -ENODEV;

	/* Now try to get the controller to respond to a no-op */
	dev_warn(&pdev->dev, "Waiting for controller to respond to no-op\n");
	for (i = 0; i < CCISS_POST_RESET_NOOP_RETRIES; i++) {
		if (cciss_noop(pdev) == 0)
			break;
		else
			dev_warn(&pdev->dev, "no-op failed%s\n",
				(i < CCISS_POST_RESET_NOOP_RETRIES - 1 ?
					"; re-trying" : ""));
		msleep(CCISS_POST_RESET_NOOP_INTERVAL_MSECS);
	}
	return 0;
}

static int cciss_allocate_cmd_pool(ctlr_info_t *h)
{
	h->cmd_pool_bits = kmalloc(BITS_TO_LONGS(h->nr_cmds) *
		sizeof(unsigned long), GFP_KERNEL);
	h->cmd_pool = pci_alloc_consistent(h->pdev,
		h->nr_cmds * sizeof(CommandList_struct),
		&(h->cmd_pool_dhandle));
	h->errinfo_pool = pci_alloc_consistent(h->pdev,
		h->nr_cmds * sizeof(ErrorInfo_struct),
		&(h->errinfo_pool_dhandle));
	if ((h->cmd_pool_bits == NULL)
		|| (h->cmd_pool == NULL)
		|| (h->errinfo_pool == NULL)) {
		dev_err(&h->pdev->dev, "out of memory");
		return -ENOMEM;
	}
	return 0;
}

static int cciss_allocate_scatterlists(ctlr_info_t *h)
{
	int i;

	/* zero it, so that on free we need not know how many were alloc'ed */
	h->scatter_list = kzalloc(h->max_commands *
				sizeof(struct scatterlist *), GFP_KERNEL);
	if (!h->scatter_list)
		return -ENOMEM;

	for (i = 0; i < h->nr_cmds; i++) {
		h->scatter_list[i] = kmalloc(sizeof(struct scatterlist) *
						h->maxsgentries, GFP_KERNEL);
		if (h->scatter_list[i] == NULL) {
			dev_err(&h->pdev->dev, "could not allocate "
				"s/g lists\n");
			return -ENOMEM;
		}
	}
	return 0;
}

static void cciss_free_scatterlists(ctlr_info_t *h)
{
	int i;

	if (h->scatter_list) {
		for (i = 0; i < h->nr_cmds; i++)
			kfree(h->scatter_list[i]);
		kfree(h->scatter_list);
	}
}

static void cciss_free_cmd_pool(ctlr_info_t *h)
{
	kfree(h->cmd_pool_bits);
	if (h->cmd_pool)
		pci_free_consistent(h->pdev,
			h->nr_cmds * sizeof(CommandList_struct),
			h->cmd_pool, h->cmd_pool_dhandle);
	if (h->errinfo_pool)
		pci_free_consistent(h->pdev,
			h->nr_cmds * sizeof(ErrorInfo_struct),
			h->errinfo_pool, h->errinfo_pool_dhandle);
}

static int cciss_request_irq(ctlr_info_t *h,
	irqreturn_t (*msixhandler)(int, void *),
	irqreturn_t (*intxhandler)(int, void *))
{
	if (h->pdev->msi_enabled || h->pdev->msix_enabled) {
		if (!request_irq(h->intr[h->intr_mode], msixhandler,
				0, h->devname, h))
			return 0;
		dev_err(&h->pdev->dev, "Unable to get msi irq %d"
			" for %s\n", h->intr[h->intr_mode],
			h->devname);
		return -1;
	}

	if (!request_irq(h->intr[h->intr_mode], intxhandler,
			IRQF_SHARED, h->devname, h))
		return 0;
	dev_err(&h->pdev->dev, "Unable to get irq %d for %s\n",
		h->intr[h->intr_mode], h->devname);
	return -1;
}

static int cciss_kdump_soft_reset(ctlr_info_t *h)
{
	if (cciss_send_reset(h, CTLR_LUNID, CCISS_RESET_TYPE_CONTROLLER)) {
		dev_warn(&h->pdev->dev, "Resetting array controller failed.\n");
		return -EIO;
	}

	dev_info(&h->pdev->dev, "Waiting for board to soft reset.\n");
	if (cciss_wait_for_board_state(h->pdev, h->vaddr, BOARD_NOT_READY)) {
		dev_warn(&h->pdev->dev, "Soft reset had no effect.\n");
		return -1;
	}

	dev_info(&h->pdev->dev, "Board reset, awaiting READY status.\n");
	if (cciss_wait_for_board_state(h->pdev, h->vaddr, BOARD_READY)) {
		dev_warn(&h->pdev->dev, "Board failed to become ready "
			"after soft reset.\n");
		return -1;
	}

	return 0;
}

static void cciss_undo_allocations_after_kdump_soft_reset(ctlr_info_t *h)
{
	int ctlr = h->ctlr;

	free_irq(h->intr[h->intr_mode], h);
	pci_free_irq_vectors(h->pdev);
	cciss_free_sg_chain_blocks(h->cmd_sg_list, h->nr_cmds);
	cciss_free_scatterlists(h);
	cciss_free_cmd_pool(h);
	kfree(h->blockFetchTable);
	if (h->reply_pool)
		pci_free_consistent(h->pdev, h->max_commands * sizeof(__u64),
				h->reply_pool, h->reply_pool_dhandle);
	if (h->transtable)
		iounmap(h->transtable);
	if (h->cfgtable)
		iounmap(h->cfgtable);
	if (h->vaddr)
		iounmap(h->vaddr);
	unregister_blkdev(h->major, h->devname);
	cciss_destroy_hba_sysfs_entry(h);
	pci_release_regions(h->pdev);
	kfree(h);
	hba[ctlr] = NULL;
}

/*
 *  This is it.  Find all the controllers and register them.  I really hate
 *  stealing all these major device numbers.
 *  returns the number of block devices registered.
 */
static int cciss_init_one(struct pci_dev *pdev, const struct pci_device_id *ent)
{
	int i;
	int j = 0;
	int rc;
	int try_soft_reset = 0;
	int dac, return_code;
	InquiryData_struct *inq_buff;
	ctlr_info_t *h;
	unsigned long flags;

	/*
	 * By default the cciss driver is used for all older HP Smart Array
	 * controllers. There are module paramaters that allow a user to
	 * override this behavior and instead use the hpsa SCSI driver. If
	 * this is the case cciss may be loaded first from the kdump initrd
	 * image and cause a kernel panic. So if reset_devices is true and
	 * cciss_allow_hpsa is set just bail.
	 */
	if ((reset_devices) && (cciss_allow_hpsa == 1))
		return -ENODEV;
	rc = cciss_init_reset_devices(pdev);
	if (rc) {
		if (rc != -ENOTSUPP)
			return rc;
		/* If the reset fails in a particular way (it has no way to do
		 * a proper hard reset, so returns -ENOTSUPP) we can try to do
		 * a soft reset once we get the controller configured up to the
		 * point that it can accept a command.
		 */
		try_soft_reset = 1;
		rc = 0;
	}

reinit_after_soft_reset:

	i = alloc_cciss_hba(pdev);
	if (i < 0)
		return -ENOMEM;

	h = hba[i];
	h->pdev = pdev;
	h->busy_initializing = 1;
	h->intr_mode = cciss_simple_mode ? SIMPLE_MODE_INT : PERF_MODE_INT;
	INIT_LIST_HEAD(&h->cmpQ);
	INIT_LIST_HEAD(&h->reqQ);
	mutex_init(&h->busy_shutting_down);

	if (cciss_pci_init(h) != 0)
		goto clean_no_release_regions;

	sprintf(h->devname, "cciss%d", i);
	h->ctlr = i;

	if (cciss_tape_cmds < 2)
		cciss_tape_cmds = 2;
	if (cciss_tape_cmds > 16)
		cciss_tape_cmds = 16;

	init_completion(&h->scan_wait);

	if (cciss_create_hba_sysfs_entry(h))
		goto clean0;

	/* configure PCI DMA stuff */
	if (!pci_set_dma_mask(pdev, DMA_BIT_MASK(64)))
		dac = 1;
	else if (!pci_set_dma_mask(pdev, DMA_BIT_MASK(32)))
		dac = 0;
	else {
		dev_err(&h->pdev->dev, "no suitable DMA available\n");
		goto clean1;
	}

	/*
	 * register with the major number, or get a dynamic major number
	 * by passing 0 as argument.  This is done for greater than
	 * 8 controller support.
	 */
	if (i < MAX_CTLR_ORIG)
		h->major = COMPAQ_CISS_MAJOR + i;
	rc = register_blkdev(h->major, h->devname);
	if (rc == -EBUSY || rc == -EINVAL) {
		dev_err(&h->pdev->dev,
		       "Unable to get major number %d for %s "
		       "on hba %d\n", h->major, h->devname, i);
		goto clean1;
	} else {
		if (i >= MAX_CTLR_ORIG)
			h->major = rc;
	}

	/* make sure the board interrupts are off */
	h->access.set_intr_mask(h, CCISS_INTR_OFF);
	rc = cciss_request_irq(h, do_cciss_msix_intr, do_cciss_intx);
	if (rc)
		goto clean2;

	dev_info(&h->pdev->dev, "%s: <0x%x> at PCI %s IRQ %d%s using DAC\n",
	       h->devname, pdev->device, pci_name(pdev),
	       h->intr[h->intr_mode], dac ? "" : " not");

	if (cciss_allocate_cmd_pool(h))
		goto clean4;

	if (cciss_allocate_scatterlists(h))
		goto clean4;

	h->cmd_sg_list = cciss_allocate_sg_chain_blocks(h,
		h->chainsize, h->nr_cmds);
	if (!h->cmd_sg_list && h->chainsize > 0)
		goto clean4;

	spin_lock_init(&h->lock);

	/* Initialize the pdev driver private data.
	   have it point to h.  */
	pci_set_drvdata(pdev, h);
	/* command and error info recs zeroed out before
	   they are used */
	bitmap_zero(h->cmd_pool_bits, h->nr_cmds);

	h->num_luns = 0;
	h->highest_lun = -1;
	for (j = 0; j < CISS_MAX_LUN; j++) {
		h->drv[j] = NULL;
		h->gendisk[j] = NULL;
	}

	/* At this point, the controller is ready to take commands.
	 * Now, if reset_devices and the hard reset didn't work, try
	 * the soft reset and see if that works.
	 */
	if (try_soft_reset) {

		/* This is kind of gross.  We may or may not get a completion
		 * from the soft reset command, and if we do, then the value
		 * from the fifo may or may not be valid.  So, we wait 10 secs
		 * after the reset throwing away any completions we get during
		 * that time.  Unregister the interrupt handler and register
		 * fake ones to scoop up any residual completions.
		 */
		spin_lock_irqsave(&h->lock, flags);
		h->access.set_intr_mask(h, CCISS_INTR_OFF);
		spin_unlock_irqrestore(&h->lock, flags);
		free_irq(h->intr[h->intr_mode], h);
		rc = cciss_request_irq(h, cciss_msix_discard_completions,
					cciss_intx_discard_completions);
		if (rc) {
			dev_warn(&h->pdev->dev, "Failed to request_irq after "
				"soft reset.\n");
			goto clean4;
		}

		rc = cciss_kdump_soft_reset(h);
		if (rc) {
			dev_warn(&h->pdev->dev, "Soft reset failed.\n");
			goto clean4;
		}

		dev_info(&h->pdev->dev, "Board READY.\n");
		dev_info(&h->pdev->dev,
			"Waiting for stale completions to drain.\n");
		h->access.set_intr_mask(h, CCISS_INTR_ON);
		msleep(10000);
		h->access.set_intr_mask(h, CCISS_INTR_OFF);

		rc = controller_reset_failed(h->cfgtable);
		if (rc)
			dev_info(&h->pdev->dev,
				"Soft reset appears to have failed.\n");

		/* since the controller's reset, we have to go back and re-init
		 * everything.  Easiest to just forget what we've done and do it
		 * all over again.
		 */
		cciss_undo_allocations_after_kdump_soft_reset(h);
		try_soft_reset = 0;
		if (rc)
			/* don't go to clean4, we already unallocated */
			return -ENODEV;

		goto reinit_after_soft_reset;
	}

	cciss_scsi_setup(h);

	/* Turn the interrupts on so we can service requests */
	h->access.set_intr_mask(h, CCISS_INTR_ON);

	/* Get the firmware version */
	inq_buff = kzalloc(sizeof(InquiryData_struct), GFP_KERNEL);
	if (inq_buff == NULL) {
		dev_err(&h->pdev->dev, "out of memory\n");
		goto clean4;
	}

	return_code = sendcmd_withirq(h, CISS_INQUIRY, inq_buff,
		sizeof(InquiryData_struct), 0, CTLR_LUNID, TYPE_CMD);
	if (return_code == IO_OK) {
		h->firm_ver[0] = inq_buff->data_byte[32];
		h->firm_ver[1] = inq_buff->data_byte[33];
		h->firm_ver[2] = inq_buff->data_byte[34];
		h->firm_ver[3] = inq_buff->data_byte[35];
	} else {	 /* send command failed */
		dev_warn(&h->pdev->dev, "unable to determine firmware"
			" version of controller\n");
	}
	kfree(inq_buff);

	cciss_procinit(h);

	h->cciss_max_sectors = 8192;

	rebuild_lun_table(h, 1, 0);
	cciss_engage_scsi(h);
	h->busy_initializing = 0;
	return 0;

clean4:
	cciss_free_cmd_pool(h);
	cciss_free_scatterlists(h);
	cciss_free_sg_chain_blocks(h->cmd_sg_list, h->nr_cmds);
	free_irq(h->intr[h->intr_mode], h);
clean2:
	unregister_blkdev(h->major, h->devname);
clean1:
	cciss_destroy_hba_sysfs_entry(h);
clean0:
	pci_release_regions(pdev);
clean_no_release_regions:
	h->busy_initializing = 0;

	/*
	 * Deliberately omit pci_disable_device(): it does something nasty to
	 * Smart Array controllers that pci_enable_device does not undo
	 */
	pci_set_drvdata(pdev, NULL);
	free_hba(h);
	return -ENODEV;
}

static void cciss_shutdown(struct pci_dev *pdev)
{
	ctlr_info_t *h;
	char *flush_buf;
	int return_code;

	h = pci_get_drvdata(pdev);
	flush_buf = kzalloc(4, GFP_KERNEL);
	if (!flush_buf) {
		dev_warn(&h->pdev->dev, "cache not flushed, out of memory.\n");
		return;
	}
	/* write all data in the battery backed cache to disk */
	return_code = sendcmd_withirq(h, CCISS_CACHE_FLUSH, flush_buf,
		4, 0, CTLR_LUNID, TYPE_CMD);
	kfree(flush_buf);
	if (return_code != IO_OK)
		dev_warn(&h->pdev->dev, "Error flushing cache\n");
	h->access.set_intr_mask(h, CCISS_INTR_OFF);
	free_irq(h->intr[h->intr_mode], h);
}

static int cciss_enter_simple_mode(struct ctlr_info *h)
{
	u32 trans_support;

	trans_support = readl(&(h->cfgtable->TransportSupport));
	if (!(trans_support & SIMPLE_MODE))
		return -ENOTSUPP;

	h->max_commands = readl(&(h->cfgtable->CmdsOutMax));
	writel(CFGTBL_Trans_Simple, &(h->cfgtable->HostWrite.TransportRequest));
	writel(CFGTBL_ChangeReq, h->vaddr + SA5_DOORBELL);
	cciss_wait_for_mode_change_ack(h);
	print_cfg_table(h);
	if (!(readl(&(h->cfgtable->TransportActive)) & CFGTBL_Trans_Simple)) {
		dev_warn(&h->pdev->dev, "unable to get board into simple mode\n");
		return -ENODEV;
	}
	h->transMethod = CFGTBL_Trans_Simple;
	return 0;
}


static void cciss_remove_one(struct pci_dev *pdev)
{
	ctlr_info_t *h;
	int i, j;

	if (pci_get_drvdata(pdev) == NULL) {
		dev_err(&pdev->dev, "Unable to remove device\n");
		return;
	}

	h = pci_get_drvdata(pdev);
	i = h->ctlr;
	if (hba[i] == NULL) {
		dev_err(&pdev->dev, "device appears to already be removed\n");
		return;
	}

	mutex_lock(&h->busy_shutting_down);

	remove_from_scan_list(h);
	remove_proc_entry(h->devname, proc_cciss);
	unregister_blkdev(h->major, h->devname);

	/* remove it from the disk list */
	for (j = 0; j < CISS_MAX_LUN; j++) {
		struct gendisk *disk = h->gendisk[j];
		if (disk) {
			struct request_queue *q = disk->queue;

			if (disk->flags & GENHD_FL_UP) {
				cciss_destroy_ld_sysfs_entry(h, j, 1);
				del_gendisk(disk);
			}
			if (q)
				blk_cleanup_queue(q);
		}
	}

#ifdef CONFIG_CISS_SCSI_TAPE
	cciss_unregister_scsi(h);	/* unhook from SCSI subsystem */
#endif

	cciss_shutdown(pdev);

	pci_free_irq_vectors(h->pdev);

	iounmap(h->transtable);
	iounmap(h->cfgtable);
	iounmap(h->vaddr);

	cciss_free_cmd_pool(h);
	/* Free up sg elements */
	for (j = 0; j < h->nr_cmds; j++)
		kfree(h->scatter_list[j]);
	kfree(h->scatter_list);
	cciss_free_sg_chain_blocks(h->cmd_sg_list, h->nr_cmds);
	kfree(h->blockFetchTable);
	if (h->reply_pool)
		pci_free_consistent(h->pdev, h->max_commands * sizeof(__u64),
				h->reply_pool, h->reply_pool_dhandle);
	/*
	 * Deliberately omit pci_disable_device(): it does something nasty to
	 * Smart Array controllers that pci_enable_device does not undo
	 */
	pci_release_regions(pdev);
	pci_set_drvdata(pdev, NULL);
	cciss_destroy_hba_sysfs_entry(h);
	mutex_unlock(&h->busy_shutting_down);
	free_hba(h);
}

static struct pci_driver cciss_pci_driver = {
	.name = "cciss",
	.probe = cciss_init_one,
	.remove = cciss_remove_one,
	.id_table = cciss_pci_device_id,	/* id_table */
	.shutdown = cciss_shutdown,
};

/*
 *  This is it.  Register the PCI driver information for the cards we control
 *  the OS will call our registered routines when it finds one of our cards.
 */
static int __init cciss_init(void)
{
	int err;

	/*
	 * The hardware requires that commands are aligned on a 64-bit
	 * boundary. Given that we use pci_alloc_consistent() to allocate an
	 * array of them, the size must be a multiple of 8 bytes.
	 */
	BUILD_BUG_ON(sizeof(CommandList_struct) % COMMANDLIST_ALIGNMENT);
	printk(KERN_INFO DRIVER_NAME "\n");

	err = bus_register(&cciss_bus_type);
	if (err)
		return err;

	/* Start the scan thread */
	cciss_scan_thread = kthread_run(scan_thread, NULL, "cciss_scan");
	if (IS_ERR(cciss_scan_thread)) {
		err = PTR_ERR(cciss_scan_thread);
		goto err_bus_unregister;
	}

	/* Register for our PCI devices */
	err = pci_register_driver(&cciss_pci_driver);
	if (err)
		goto err_thread_stop;

	return err;

err_thread_stop:
	kthread_stop(cciss_scan_thread);
err_bus_unregister:
	bus_unregister(&cciss_bus_type);

	return err;
}

static void __exit cciss_cleanup(void)
{
	int i;

	pci_unregister_driver(&cciss_pci_driver);
	/* double check that all controller entrys have been removed */
	for (i = 0; i < MAX_CTLR; i++) {
		if (hba[i] != NULL) {
			dev_warn(&hba[i]->pdev->dev,
				"had to remove controller\n");
			cciss_remove_one(hba[i]->pdev);
		}
	}
	kthread_stop(cciss_scan_thread);
	if (proc_cciss)
		remove_proc_entry("driver/cciss", NULL);
	bus_unregister(&cciss_bus_type);
}

module_init(cciss_init);
module_exit(cciss_cleanup);<|MERGE_RESOLUTION|>--- conflicted
+++ resolved
@@ -1864,12 +1864,7 @@
 	/* set the residual count for pc requests */
 	if (blk_rq_is_passthrough(rq))
 		scsi_req(rq)->resid_len = c->err_info->ResidualCnt;
-<<<<<<< HEAD
-
-	blk_end_request_all(rq, (rq->errors == 0) ? 0 : -EIO);
-=======
 	blk_end_request_all(rq, scsi_req(rq)->result ? -EIO : 0);
->>>>>>> 2ac97f0f
 
 	spin_lock_irqsave(&h->lock, flags);
 	cmd_free(h, c);
@@ -3385,15 +3380,9 @@
 		if (dma_mapping_error(&h->pdev->dev, temp64.val)) {
 			dev_warn(&h->pdev->dev,
 				"%s: error mapping page for DMA\n", __func__);
-<<<<<<< HEAD
-			creq->errors = make_status_bytes(SAM_STAT_GOOD,
-							0, DRIVER_OK,
-							DID_SOFT_ERROR);
-=======
 			scsi_req(creq)->result =
 				make_status_bytes(SAM_STAT_GOOD, 0, DRIVER_OK,
 						  DID_SOFT_ERROR);
->>>>>>> 2ac97f0f
 			cmd_free(h, c);
 			return;
 		}
@@ -3406,15 +3395,9 @@
 		if (cciss_map_sg_chain_block(h, c, h->cmd_sg_list[c->cmdindex],
 			(seg - (h->max_cmd_sgentries - 1)) *
 				sizeof(SGDescriptor_struct))) {
-<<<<<<< HEAD
-			creq->errors = make_status_bytes(SAM_STAT_GOOD,
-							0, DRIVER_OK,
-							DID_SOFT_ERROR);
-=======
 			scsi_req(creq)->result =
 				make_status_bytes(SAM_STAT_GOOD, 0, DRIVER_OK,
 						  DID_SOFT_ERROR);
->>>>>>> 2ac97f0f
 			cmd_free(h, c);
 			return;
 		}
