/*
   drbd_proc.c

   This file is part of DRBD by Philipp Reisner and Lars Ellenberg.

   Copyright (C) 2001-2008, LINBIT Information Technologies GmbH.
   Copyright (C) 1999-2008, Philipp Reisner <philipp.reisner@linbit.com>.
   Copyright (C) 2002-2008, Lars Ellenberg <lars.ellenberg@linbit.com>.

   drbd is free software; you can redistribute it and/or modify
   it under the terms of the GNU General Public License as published by
   the Free Software Foundation; either version 2, or (at your option)
   any later version.

   drbd is distributed in the hope that it will be useful,
   but WITHOUT ANY WARRANTY; without even the implied warranty of
   MERCHANTABILITY or FITNESS FOR A PARTICULAR PURPOSE.  See the
   GNU General Public License for more details.

   You should have received a copy of the GNU General Public License
   along with drbd; see the file COPYING.  If not, write to
   the Free Software Foundation, 675 Mass Ave, Cambridge, MA 02139, USA.

 */

#include <linux/module.h>

#include <asm/uaccess.h>
#include <linux/fs.h>
#include <linux/file.h>
#include <linux/proc_fs.h>
#include <linux/seq_file.h>
#include <linux/drbd.h>
#include "drbd_int.h"

static int drbd_proc_open(struct inode *inode, struct file *file);


struct proc_dir_entry *drbd_proc;
const struct file_operations drbd_proc_fops = {
	.owner		= THIS_MODULE,
	.open		= drbd_proc_open,
	.read		= seq_read,
	.llseek		= seq_lseek,
	.release	= single_release,
};


/*lge
 * progress bars shamelessly adapted from driver/md/md.c
 * output looks like
 *	[=====>..............] 33.5% (23456/123456)
 *	finish: 2:20:20 speed: 6,345 (6,456) K/sec
 */
static void drbd_syncer_progress(struct drbd_conf *mdev, struct seq_file *seq)
{
	unsigned long db, dt, dbdt, rt, rs_left;
	unsigned int res;
	int i, x, y;
	int stalled = 0;

	drbd_get_syncer_progress(mdev, &rs_left, &res);

	x = res/50;
	y = 20-x;
	seq_printf(seq, "\t[");
	for (i = 1; i < x; i++)
		seq_printf(seq, "=");
	seq_printf(seq, ">");
	for (i = 0; i < y; i++)
		seq_printf(seq, ".");
	seq_printf(seq, "] ");

	seq_printf(seq, "sync'ed:%3u.%u%% ", res / 10, res % 10);
	/* if more than 1 GB display in MB */
	if (mdev->rs_total > 0x100000L)
		seq_printf(seq, "(%lu/%lu)M\n\t",
			    (unsigned long) Bit2KB(rs_left >> 10),
			    (unsigned long) Bit2KB(mdev->rs_total >> 10));
	else
		seq_printf(seq, "(%lu/%lu)K\n\t",
			    (unsigned long) Bit2KB(rs_left),
			    (unsigned long) Bit2KB(mdev->rs_total));

	/* see drivers/md/md.c
	 * We do not want to overflow, so the order of operands and
	 * the * 100 / 100 trick are important. We do a +1 to be
	 * safe against division by zero. We only estimate anyway.
	 *
	 * dt: time from mark until now
	 * db: blocks written from mark until now
	 * rt: remaining time
	 */
	/* Rolling marks. last_mark+1 may just now be modified.  last_mark+2 is
	 * at least (DRBD_SYNC_MARKS-2)*DRBD_SYNC_MARK_STEP old, and has at
	 * least DRBD_SYNC_MARK_STEP time before it will be modified. */
	i = (mdev->rs_last_mark + 2) % DRBD_SYNC_MARKS;
	dt = (jiffies - mdev->rs_mark_time[i]) / HZ;
	if (dt > (DRBD_SYNC_MARK_STEP * DRBD_SYNC_MARKS))
		stalled = 1;

	if (!dt)
		dt++;
	db = mdev->rs_mark_left[i] - rs_left;
	rt = (dt * (rs_left / (db/100+1)))/100; /* seconds */

	seq_printf(seq, "finish: %lu:%02lu:%02lu",
		rt / 3600, (rt % 3600) / 60, rt % 60);

	/* current speed average over (SYNC_MARKS * SYNC_MARK_STEP) jiffies */
	dbdt = Bit2KB(db/dt);
	if (dbdt > 1000)
		seq_printf(seq, " speed: %ld,%03ld",
			dbdt/1000, dbdt % 1000);
	else
		seq_printf(seq, " speed: %ld", dbdt);

	/* mean speed since syncer started
	 * we do account for PausedSync periods */
	dt = (jiffies - mdev->rs_start - mdev->rs_paused) / HZ;
	if (dt == 0)
		dt = 1;
	db = mdev->rs_total - rs_left;
	dbdt = Bit2KB(db/dt);
	if (dbdt > 1000)
		seq_printf(seq, " (%ld,%03ld)",
			dbdt/1000, dbdt % 1000);
	else
		seq_printf(seq, " (%ld)", dbdt);

<<<<<<< HEAD
	seq_printf(seq, " K/sec\n");
=======
	if (mdev->state.conn == C_SYNC_TARGET) {
		if (mdev->c_sync_rate > 1000)
			seq_printf(seq, " want: %d,%03d",
				   mdev->c_sync_rate / 1000, mdev->c_sync_rate % 1000);
		else
			seq_printf(seq, " want: %d", mdev->c_sync_rate);
	}
	seq_printf(seq, " K/sec%s\n", stalled ? " (stalled)" : "");
>>>>>>> 45f53cc9
}

static void resync_dump_detail(struct seq_file *seq, struct lc_element *e)
{
	struct bm_extent *bme = lc_entry(e, struct bm_extent, lce);

	seq_printf(seq, "%5d %s %s\n", bme->rs_left,
		   bme->flags & BME_NO_WRITES ? "NO_WRITES" : "---------",
		   bme->flags & BME_LOCKED ? "LOCKED" : "------"
		   );
}

static int drbd_seq_show(struct seq_file *seq, void *v)
{
	int i, hole = 0;
	const char *sn;
	struct drbd_conf *mdev;

	static char write_ordering_chars[] = {
		[WO_none] = 'n',
		[WO_drain_io] = 'd',
		[WO_bdev_flush] = 'f',
		[WO_bio_barrier] = 'b',
	};

	seq_printf(seq, "version: " REL_VERSION " (api:%d/proto:%d-%d)\n%s\n",
		   API_VERSION, PRO_VERSION_MIN, PRO_VERSION_MAX, drbd_buildtag());

	/*
	  cs .. connection state
	  ro .. node role (local/remote)
	  ds .. disk state (local/remote)
	     protocol
	     various flags
	  ns .. network send
	  nr .. network receive
	  dw .. disk write
	  dr .. disk read
	  al .. activity log write count
	  bm .. bitmap update write count
	  pe .. pending (waiting for ack or data reply)
	  ua .. unack'd (still need to send ack or data reply)
	  ap .. application requests accepted, but not yet completed
	  ep .. number of epochs currently "on the fly", P_BARRIER_ACK pending
	  wo .. write ordering mode currently in use
	 oos .. known out-of-sync kB
	*/

	for (i = 0; i < minor_count; i++) {
		mdev = minor_to_mdev(i);
		if (!mdev) {
			hole = 1;
			continue;
		}
		if (hole) {
			hole = 0;
			seq_printf(seq, "\n");
		}

		sn = drbd_conn_str(mdev->state.conn);

		if (mdev->state.conn == C_STANDALONE &&
		    mdev->state.disk == D_DISKLESS &&
		    mdev->state.role == R_SECONDARY) {
			seq_printf(seq, "%2d: cs:Unconfigured\n", i);
		} else {
			seq_printf(seq,
			   "%2d: cs:%s ro:%s/%s ds:%s/%s %c %c%c%c%c%c%c\n"
			   "    ns:%u nr:%u dw:%u dr:%u al:%u bm:%u "
			   "lo:%d pe:%d ua:%d ap:%d ep:%d wo:%c",
			   i, sn,
			   drbd_role_str(mdev->state.role),
			   drbd_role_str(mdev->state.peer),
			   drbd_disk_str(mdev->state.disk),
			   drbd_disk_str(mdev->state.pdsk),
			   (mdev->net_conf == NULL ? ' ' :
			    (mdev->net_conf->wire_protocol - DRBD_PROT_A+'A')),
			   is_susp(mdev->state) ? 's' : 'r',
			   mdev->state.aftr_isp ? 'a' : '-',
			   mdev->state.peer_isp ? 'p' : '-',
			   mdev->state.user_isp ? 'u' : '-',
			   mdev->congestion_reason ?: '-',
			   test_bit(AL_SUSPENDED, &mdev->flags) ? 's' : '-',
			   mdev->send_cnt/2,
			   mdev->recv_cnt/2,
			   mdev->writ_cnt/2,
			   mdev->read_cnt/2,
			   mdev->al_writ_cnt,
			   mdev->bm_writ_cnt,
			   atomic_read(&mdev->local_cnt),
			   atomic_read(&mdev->ap_pending_cnt) +
			   atomic_read(&mdev->rs_pending_cnt),
			   atomic_read(&mdev->unacked_cnt),
			   atomic_read(&mdev->ap_bio_cnt),
			   mdev->epochs,
			   write_ordering_chars[mdev->write_ordering]
			);
			seq_printf(seq, " oos:%lu\n",
				   Bit2KB(drbd_bm_total_weight(mdev)));
		}
		if (mdev->state.conn == C_SYNC_SOURCE ||
		    mdev->state.conn == C_SYNC_TARGET)
			drbd_syncer_progress(mdev, seq);

		if (mdev->state.conn == C_VERIFY_S || mdev->state.conn == C_VERIFY_T)
			seq_printf(seq, "\t%3d%%      %lu/%lu\n",
				   (int)((mdev->rs_total-mdev->ov_left) /
					 (mdev->rs_total/100+1)),
				   mdev->rs_total - mdev->ov_left,
				   mdev->rs_total);

		if (proc_details >= 1 && get_ldev_if_state(mdev, D_FAILED)) {
			lc_seq_printf_stats(seq, mdev->resync);
			lc_seq_printf_stats(seq, mdev->act_log);
			put_ldev(mdev);
		}

		if (proc_details >= 2) {
			if (mdev->resync) {
				lc_seq_dump_details(seq, mdev->resync, "rs_left",
					resync_dump_detail);
			}
		}
	}

	return 0;
}

static int drbd_proc_open(struct inode *inode, struct file *file)
{
	return single_open(file, drbd_seq_show, PDE(inode)->data);
}

/* PROC FS stuff end */<|MERGE_RESOLUTION|>--- conflicted
+++ resolved
@@ -128,9 +128,6 @@
 	else
 		seq_printf(seq, " (%ld)", dbdt);
 
-<<<<<<< HEAD
-	seq_printf(seq, " K/sec\n");
-=======
 	if (mdev->state.conn == C_SYNC_TARGET) {
 		if (mdev->c_sync_rate > 1000)
 			seq_printf(seq, " want: %d,%03d",
@@ -139,7 +136,6 @@
 			seq_printf(seq, " want: %d", mdev->c_sync_rate);
 	}
 	seq_printf(seq, " K/sec%s\n", stalled ? " (stalled)" : "");
->>>>>>> 45f53cc9
 }
 
 static void resync_dump_detail(struct seq_file *seq, struct lc_element *e)
