/*******************************************************************************
 * Filename:  target_core_pr.c
 *
 * This file contains SPC-3 compliant persistent reservations and
 * legacy SPC-2 reservations with compatible reservation handling (CRH=1)
 *
 * (c) Copyright 2009-2013 Datera, Inc.
 *
 * Nicholas A. Bellinger <nab@kernel.org>
 *
 * This program is free software; you can redistribute it and/or modify
 * it under the terms of the GNU General Public License as published by
 * the Free Software Foundation; either version 2 of the License, or
 * (at your option) any later version.
 *
 * This program is distributed in the hope that it will be useful,
 * but WITHOUT ANY WARRANTY; without even the implied warranty of
 * MERCHANTABILITY or FITNESS FOR A PARTICULAR PURPOSE.  See the
 * GNU General Public License for more details.
 *
 * You should have received a copy of the GNU General Public License
 * along with this program; if not, write to the Free Software
 * Foundation, Inc., 59 Temple Place - Suite 330, Boston, MA 02111-1307, USA.
 *
 ******************************************************************************/

#include <linux/slab.h>
#include <linux/spinlock.h>
#include <linux/list.h>
#include <linux/vmalloc.h>
#include <linux/file.h>
#include <scsi/scsi_proto.h>
#include <asm/unaligned.h>

#include <target/target_core_base.h>
#include <target/target_core_backend.h>
#include <target/target_core_fabric.h>

#include "target_core_internal.h"
#include "target_core_pr.h"
#include "target_core_ua.h"

/*
 * Used for Specify Initiator Ports Capable Bit (SPEC_I_PT)
 */
struct pr_transport_id_holder {
	struct t10_pr_registration *dest_pr_reg;
	struct se_portal_group *dest_tpg;
	struct se_node_acl *dest_node_acl;
	struct se_dev_entry *dest_se_deve;
	struct list_head dest_list;
};

void core_pr_dump_initiator_port(
	struct t10_pr_registration *pr_reg,
	char *buf,
	u32 size)
{
	if (!pr_reg->isid_present_at_reg)
		buf[0] = '\0';

	snprintf(buf, size, ",i,0x%s", pr_reg->pr_reg_isid);
}

enum register_type {
	REGISTER,
	REGISTER_AND_IGNORE_EXISTING_KEY,
	REGISTER_AND_MOVE,
};

enum preempt_type {
	PREEMPT,
	PREEMPT_AND_ABORT,
};

static void __core_scsi3_complete_pro_release(struct se_device *, struct se_node_acl *,
					      struct t10_pr_registration *, int, int);

static int is_reservation_holder(
	struct t10_pr_registration *pr_res_holder,
	struct t10_pr_registration *pr_reg)
{
	int pr_res_type;

	if (pr_res_holder) {
		pr_res_type = pr_res_holder->pr_res_type;

		return pr_res_holder == pr_reg ||
		       pr_res_type == PR_TYPE_WRITE_EXCLUSIVE_ALLREG ||
		       pr_res_type == PR_TYPE_EXCLUSIVE_ACCESS_ALLREG;
	}
	return 0;
}

static sense_reason_t
target_scsi2_reservation_check(struct se_cmd *cmd)
{
	struct se_device *dev = cmd->se_dev;
	struct se_session *sess = cmd->se_sess;

	switch (cmd->t_task_cdb[0]) {
	case INQUIRY:
	case RELEASE:
	case RELEASE_10:
		return 0;
	default:
		break;
	}

	if (!dev->dev_reserved_node_acl || !sess)
		return 0;

	if (dev->dev_reserved_node_acl != sess->se_node_acl)
		return TCM_RESERVATION_CONFLICT;

	if (dev->dev_reservation_flags & DRF_SPC2_RESERVATIONS_WITH_ISID) {
		if (dev->dev_res_bin_isid != sess->sess_bin_isid)
			return TCM_RESERVATION_CONFLICT;
	}

	return 0;
}

static struct t10_pr_registration *core_scsi3_locate_pr_reg(struct se_device *,
					struct se_node_acl *, struct se_session *);
static void core_scsi3_put_pr_reg(struct t10_pr_registration *);

static int target_check_scsi2_reservation_conflict(struct se_cmd *cmd)
{
	struct se_session *se_sess = cmd->se_sess;
	struct se_device *dev = cmd->se_dev;
	struct t10_pr_registration *pr_reg;
	struct t10_reservation *pr_tmpl = &dev->t10_pr;
	int conflict = 0;

	pr_reg = core_scsi3_locate_pr_reg(cmd->se_dev, se_sess->se_node_acl,
			se_sess);
	if (pr_reg) {
		/*
		 * From spc4r17 5.7.3 Exceptions to SPC-2 RESERVE and RELEASE
		 * behavior
		 *
		 * A RESERVE(6) or RESERVE(10) command shall complete with GOOD
		 * status, but no reservation shall be established and the
		 * persistent reservation shall not be changed, if the command
		 * is received from a) and b) below.
		 *
		 * A RELEASE(6) or RELEASE(10) command shall complete with GOOD
		 * status, but the persistent reservation shall not be released,
		 * if the command is received from a) and b)
		 *
		 * a) An I_T nexus that is a persistent reservation holder; or
		 * b) An I_T nexus that is registered if a registrants only or
		 *    all registrants type persistent reservation is present.
		 *
		 * In all other cases, a RESERVE(6) command, RESERVE(10) command,
		 * RELEASE(6) command, or RELEASE(10) command shall be processed
		 * as defined in SPC-2.
		 */
		if (pr_reg->pr_res_holder) {
			core_scsi3_put_pr_reg(pr_reg);
			return 1;
		}
		if ((pr_reg->pr_res_type == PR_TYPE_WRITE_EXCLUSIVE_REGONLY) ||
		    (pr_reg->pr_res_type == PR_TYPE_EXCLUSIVE_ACCESS_REGONLY) ||
		    (pr_reg->pr_res_type == PR_TYPE_WRITE_EXCLUSIVE_ALLREG) ||
		    (pr_reg->pr_res_type == PR_TYPE_EXCLUSIVE_ACCESS_ALLREG)) {
			core_scsi3_put_pr_reg(pr_reg);
			return 1;
		}
		core_scsi3_put_pr_reg(pr_reg);
		conflict = 1;
	} else {
		/*
		 * Following spc2r20 5.5.1 Reservations overview:
		 *
		 * If a logical unit has executed a PERSISTENT RESERVE OUT
		 * command with the REGISTER or the REGISTER AND IGNORE
		 * EXISTING KEY service action and is still registered by any
		 * initiator, all RESERVE commands and all RELEASE commands
		 * regardless of initiator shall conflict and shall terminate
		 * with a RESERVATION CONFLICT status.
		 */
		spin_lock(&pr_tmpl->registration_lock);
		conflict = (list_empty(&pr_tmpl->registration_list)) ? 0 : 1;
		spin_unlock(&pr_tmpl->registration_lock);
	}

	if (conflict) {
		pr_err("Received legacy SPC-2 RESERVE/RELEASE"
			" while active SPC-3 registrations exist,"
			" returning RESERVATION_CONFLICT\n");
		return -EBUSY;
	}

	return 0;
}

sense_reason_t
target_scsi2_reservation_release(struct se_cmd *cmd)
{
	struct se_device *dev = cmd->se_dev;
	struct se_session *sess = cmd->se_sess;
	struct se_portal_group *tpg;
	int rc;

	if (!sess || !sess->se_tpg)
		goto out;
	rc = target_check_scsi2_reservation_conflict(cmd);
	if (rc == 1)
		goto out;
	if (rc < 0)
		return TCM_RESERVATION_CONFLICT;

	spin_lock(&dev->dev_reservation_lock);
	if (!dev->dev_reserved_node_acl || !sess)
		goto out_unlock;

	if (dev->dev_reserved_node_acl != sess->se_node_acl)
		goto out_unlock;

	if (dev->dev_res_bin_isid != sess->sess_bin_isid)
		goto out_unlock;

	dev->dev_reserved_node_acl = NULL;
	dev->dev_reservation_flags &= ~DRF_SPC2_RESERVATIONS;
	if (dev->dev_reservation_flags & DRF_SPC2_RESERVATIONS_WITH_ISID) {
		dev->dev_res_bin_isid = 0;
		dev->dev_reservation_flags &= ~DRF_SPC2_RESERVATIONS_WITH_ISID;
	}
	tpg = sess->se_tpg;
	pr_debug("SCSI-2 Released reservation for %s LUN: %llu ->"
		" MAPPED LUN: %llu for %s\n",
		tpg->se_tpg_tfo->get_fabric_name(),
		cmd->se_lun->unpacked_lun, cmd->orig_fe_lun,
		sess->se_node_acl->initiatorname);

out_unlock:
	spin_unlock(&dev->dev_reservation_lock);
out:
	target_complete_cmd(cmd, GOOD);
	return 0;
}

sense_reason_t
target_scsi2_reservation_reserve(struct se_cmd *cmd)
{
	struct se_device *dev = cmd->se_dev;
	struct se_session *sess = cmd->se_sess;
	struct se_portal_group *tpg;
	sense_reason_t ret = 0;
	int rc;

	if ((cmd->t_task_cdb[1] & 0x01) &&
	    (cmd->t_task_cdb[1] & 0x02)) {
		pr_err("LongIO and Obselete Bits set, returning"
				" ILLEGAL_REQUEST\n");
		return TCM_UNSUPPORTED_SCSI_OPCODE;
	}
	/*
	 * This is currently the case for target_core_mod passthrough struct se_cmd
	 * ops
	 */
	if (!sess || !sess->se_tpg)
		goto out;
	rc = target_check_scsi2_reservation_conflict(cmd);
	if (rc == 1)
		goto out;

	if (rc < 0)
		return TCM_RESERVATION_CONFLICT;

	tpg = sess->se_tpg;
	spin_lock(&dev->dev_reservation_lock);
	if (dev->dev_reserved_node_acl &&
	   (dev->dev_reserved_node_acl != sess->se_node_acl)) {
		pr_err("SCSI-2 RESERVATION CONFLIFT for %s fabric\n",
			tpg->se_tpg_tfo->get_fabric_name());
		pr_err("Original reserver LUN: %llu %s\n",
			cmd->se_lun->unpacked_lun,
			dev->dev_reserved_node_acl->initiatorname);
		pr_err("Current attempt - LUN: %llu -> MAPPED LUN: %llu"
			" from %s \n", cmd->se_lun->unpacked_lun,
			cmd->orig_fe_lun,
			sess->se_node_acl->initiatorname);
		ret = TCM_RESERVATION_CONFLICT;
		goto out_unlock;
	}

	dev->dev_reserved_node_acl = sess->se_node_acl;
	dev->dev_reservation_flags |= DRF_SPC2_RESERVATIONS;
	if (sess->sess_bin_isid != 0) {
		dev->dev_res_bin_isid = sess->sess_bin_isid;
		dev->dev_reservation_flags |= DRF_SPC2_RESERVATIONS_WITH_ISID;
	}
	pr_debug("SCSI-2 Reserved %s LUN: %llu -> MAPPED LUN: %llu"
		" for %s\n", tpg->se_tpg_tfo->get_fabric_name(),
		cmd->se_lun->unpacked_lun, cmd->orig_fe_lun,
		sess->se_node_acl->initiatorname);

out_unlock:
	spin_unlock(&dev->dev_reservation_lock);
out:
	if (!ret)
		target_complete_cmd(cmd, GOOD);
	return ret;
}


/*
 * Begin SPC-3/SPC-4 Persistent Reservations emulation support
 *
 * This function is called by those initiator ports who are *NOT*
 * the active PR reservation holder when a reservation is present.
 */
static int core_scsi3_pr_seq_non_holder(struct se_cmd *cmd, u32 pr_reg_type,
					bool isid_mismatch)
{
	unsigned char *cdb = cmd->t_task_cdb;
	struct se_session *se_sess = cmd->se_sess;
	struct se_node_acl *nacl = se_sess->se_node_acl;
	int other_cdb = 0;
	int registered_nexus = 0, ret = 1; /* Conflict by default */
	int all_reg = 0, reg_only = 0; /* ALL_REG, REG_ONLY */
	int we = 0; /* Write Exclusive */
	int legacy = 0; /* Act like a legacy device and return
			 * RESERVATION CONFLICT on some CDBs */

	if (isid_mismatch) {
		registered_nexus = 0;
	} else {
		struct se_dev_entry *se_deve;

		rcu_read_lock();
		se_deve = target_nacl_find_deve(nacl, cmd->orig_fe_lun);
		if (se_deve)
			registered_nexus = test_bit(DEF_PR_REG_ACTIVE,
						    &se_deve->deve_flags);
		rcu_read_unlock();
	}

	switch (pr_reg_type) {
	case PR_TYPE_WRITE_EXCLUSIVE:
		we = 1;
	case PR_TYPE_EXCLUSIVE_ACCESS:
		/*
		 * Some commands are only allowed for the persistent reservation
		 * holder.
		 */
		break;
	case PR_TYPE_WRITE_EXCLUSIVE_REGONLY:
		we = 1;
	case PR_TYPE_EXCLUSIVE_ACCESS_REGONLY:
		/*
		 * Some commands are only allowed for registered I_T Nexuses.
		 */
		reg_only = 1;
		break;
	case PR_TYPE_WRITE_EXCLUSIVE_ALLREG:
		we = 1;
	case PR_TYPE_EXCLUSIVE_ACCESS_ALLREG:
		/*
		 * Each registered I_T Nexus is a reservation holder.
		 */
		all_reg = 1;
		break;
	default:
		return -EINVAL;
	}
	/*
	 * Referenced from spc4r17 table 45 for *NON* PR holder access
	 */
	switch (cdb[0]) {
	case SECURITY_PROTOCOL_IN:
		if (registered_nexus)
			return 0;
		ret = (we) ? 0 : 1;
		break;
	case MODE_SENSE:
	case MODE_SENSE_10:
	case READ_ATTRIBUTE:
	case READ_BUFFER:
	case RECEIVE_DIAGNOSTIC:
		if (legacy) {
			ret = 1;
			break;
		}
		if (registered_nexus) {
			ret = 0;
			break;
		}
		ret = (we) ? 0 : 1; /* Allowed Write Exclusive */
		break;
	case PERSISTENT_RESERVE_OUT:
		/*
		 * This follows PERSISTENT_RESERVE_OUT service actions that
		 * are allowed in the presence of various reservations.
		 * See spc4r17, table 46
		 */
		switch (cdb[1] & 0x1f) {
		case PRO_CLEAR:
		case PRO_PREEMPT:
		case PRO_PREEMPT_AND_ABORT:
			ret = (registered_nexus) ? 0 : 1;
			break;
		case PRO_REGISTER:
		case PRO_REGISTER_AND_IGNORE_EXISTING_KEY:
			ret = 0;
			break;
		case PRO_REGISTER_AND_MOVE:
		case PRO_RESERVE:
			ret = 1;
			break;
		case PRO_RELEASE:
			ret = (registered_nexus) ? 0 : 1;
			break;
		default:
			pr_err("Unknown PERSISTENT_RESERVE_OUT service"
				" action: 0x%02x\n", cdb[1] & 0x1f);
			return -EINVAL;
		}
		break;
	case RELEASE:
	case RELEASE_10:
		/* Handled by CRH=1 in target_scsi2_reservation_release() */
		ret = 0;
		break;
	case RESERVE:
	case RESERVE_10:
		/* Handled by CRH=1 in target_scsi2_reservation_reserve() */
		ret = 0;
		break;
	case TEST_UNIT_READY:
		ret = (legacy) ? 1 : 0; /* Conflict for legacy */
		break;
	case MAINTENANCE_IN:
		switch (cdb[1] & 0x1f) {
		case MI_MANAGEMENT_PROTOCOL_IN:
			if (registered_nexus) {
				ret = 0;
				break;
			}
			ret = (we) ? 0 : 1; /* Allowed Write Exclusive */
			break;
		case MI_REPORT_SUPPORTED_OPERATION_CODES:
		case MI_REPORT_SUPPORTED_TASK_MANAGEMENT_FUNCTIONS:
			if (legacy) {
				ret = 1;
				break;
			}
			if (registered_nexus) {
				ret = 0;
				break;
			}
			ret = (we) ? 0 : 1; /* Allowed Write Exclusive */
			break;
		case MI_REPORT_ALIASES:
		case MI_REPORT_IDENTIFYING_INFORMATION:
		case MI_REPORT_PRIORITY:
		case MI_REPORT_TARGET_PGS:
		case MI_REPORT_TIMESTAMP:
			ret = 0; /* Allowed */
			break;
		default:
			pr_err("Unknown MI Service Action: 0x%02x\n",
				(cdb[1] & 0x1f));
			return -EINVAL;
		}
		break;
	case ACCESS_CONTROL_IN:
	case ACCESS_CONTROL_OUT:
	case INQUIRY:
	case LOG_SENSE:
	case SERVICE_ACTION_IN_12:
	case REPORT_LUNS:
	case REQUEST_SENSE:
	case PERSISTENT_RESERVE_IN:
		ret = 0; /*/ Allowed CDBs */
		break;
	default:
		other_cdb = 1;
		break;
	}
	/*
	 * Case where the CDB is explicitly allowed in the above switch
	 * statement.
	 */
	if (!ret && !other_cdb) {
		pr_debug("Allowing explicit CDB: 0x%02x for %s"
			" reservation holder\n", cdb[0],
			core_scsi3_pr_dump_type(pr_reg_type));

		return ret;
	}
	/*
	 * Check if write exclusive initiator ports *NOT* holding the
	 * WRITE_EXCLUSIVE_* reservation.
	 */
	if (we && !registered_nexus) {
		if (cmd->data_direction == DMA_TO_DEVICE) {
			/*
			 * Conflict for write exclusive
			 */
			pr_debug("%s Conflict for unregistered nexus"
				" %s CDB: 0x%02x to %s reservation\n",
				transport_dump_cmd_direction(cmd),
				se_sess->se_node_acl->initiatorname, cdb[0],
				core_scsi3_pr_dump_type(pr_reg_type));
			return 1;
		} else {
			/*
			 * Allow non WRITE CDBs for all Write Exclusive
			 * PR TYPEs to pass for registered and
			 * non-registered_nexuxes NOT holding the reservation.
			 *
			 * We only make noise for the unregisterd nexuses,
			 * as we expect registered non-reservation holding
			 * nexuses to issue CDBs.
			 */

			if (!registered_nexus) {
				pr_debug("Allowing implicit CDB: 0x%02x"
					" for %s reservation on unregistered"
					" nexus\n", cdb[0],
					core_scsi3_pr_dump_type(pr_reg_type));
			}

			return 0;
		}
	} else if ((reg_only) || (all_reg)) {
		if (registered_nexus) {
			/*
			 * For PR_*_REG_ONLY and PR_*_ALL_REG reservations,
			 * allow commands from registered nexuses.
			 */

			pr_debug("Allowing implicit CDB: 0x%02x for %s"
				" reservation\n", cdb[0],
				core_scsi3_pr_dump_type(pr_reg_type));

			return 0;
		}
       } else if (we && registered_nexus) {
               /*
                * Reads are allowed for Write Exclusive locks
                * from all registrants.
                */
               if (cmd->data_direction == DMA_FROM_DEVICE) {
                       pr_debug("Allowing READ CDB: 0x%02x for %s"
                               " reservation\n", cdb[0],
                               core_scsi3_pr_dump_type(pr_reg_type));

                       return 0;
               }
	}
	pr_debug("%s Conflict for %sregistered nexus %s CDB: 0x%2x"
		" for %s reservation\n", transport_dump_cmd_direction(cmd),
		(registered_nexus) ? "" : "un",
		se_sess->se_node_acl->initiatorname, cdb[0],
		core_scsi3_pr_dump_type(pr_reg_type));

	return 1; /* Conflict by default */
}

static sense_reason_t
target_scsi3_pr_reservation_check(struct se_cmd *cmd)
{
	struct se_device *dev = cmd->se_dev;
	struct se_session *sess = cmd->se_sess;
	u32 pr_reg_type;
	bool isid_mismatch = false;

	if (!dev->dev_pr_res_holder)
		return 0;

	pr_reg_type = dev->dev_pr_res_holder->pr_res_type;
	cmd->pr_res_key = dev->dev_pr_res_holder->pr_res_key;
	if (dev->dev_pr_res_holder->pr_reg_nacl != sess->se_node_acl)
		goto check_nonholder;

	if (dev->dev_pr_res_holder->isid_present_at_reg) {
		if (dev->dev_pr_res_holder->pr_reg_bin_isid !=
		    sess->sess_bin_isid) {
			isid_mismatch = true;
			goto check_nonholder;
		}
	}

	return 0;

check_nonholder:
	if (core_scsi3_pr_seq_non_holder(cmd, pr_reg_type, isid_mismatch))
		return TCM_RESERVATION_CONFLICT;
	return 0;
}

static u32 core_scsi3_pr_generation(struct se_device *dev)
{
	u32 prg;

	/*
	 * PRGeneration field shall contain the value of a 32-bit wrapping
	 * counter mainted by the device server.
	 *
	 * Note that this is done regardless of Active Persist across
	 * Target PowerLoss (APTPL)
	 *
	 * See spc4r17 section 6.3.12 READ_KEYS service action
	 */
	spin_lock(&dev->dev_reservation_lock);
	prg = dev->t10_pr.pr_generation++;
	spin_unlock(&dev->dev_reservation_lock);

	return prg;
}

static struct t10_pr_registration *__core_scsi3_do_alloc_registration(
	struct se_device *dev,
	struct se_node_acl *nacl,
	struct se_lun *lun,
	struct se_dev_entry *deve,
	u64 mapped_lun,
	unsigned char *isid,
	u64 sa_res_key,
	int all_tg_pt,
	int aptpl)
{
	struct t10_pr_registration *pr_reg;

	pr_reg = kmem_cache_zalloc(t10_pr_reg_cache, GFP_ATOMIC);
	if (!pr_reg) {
		pr_err("Unable to allocate struct t10_pr_registration\n");
		return NULL;
	}

	INIT_LIST_HEAD(&pr_reg->pr_reg_list);
	INIT_LIST_HEAD(&pr_reg->pr_reg_abort_list);
	INIT_LIST_HEAD(&pr_reg->pr_reg_aptpl_list);
	INIT_LIST_HEAD(&pr_reg->pr_reg_atp_list);
	INIT_LIST_HEAD(&pr_reg->pr_reg_atp_mem_list);
	atomic_set(&pr_reg->pr_res_holders, 0);
	pr_reg->pr_reg_nacl = nacl;
	pr_reg->pr_reg_deve = deve;
	pr_reg->pr_res_mapped_lun = mapped_lun;
	pr_reg->pr_aptpl_target_lun = lun->unpacked_lun;
	pr_reg->tg_pt_sep_rtpi = lun->lun_rtpi;
	pr_reg->pr_res_key = sa_res_key;
	pr_reg->pr_reg_all_tg_pt = all_tg_pt;
	pr_reg->pr_reg_aptpl = aptpl;
	/*
	 * If an ISID value for this SCSI Initiator Port exists,
	 * save it to the registration now.
	 */
	if (isid != NULL) {
		pr_reg->pr_reg_bin_isid = get_unaligned_be64(isid);
		snprintf(pr_reg->pr_reg_isid, PR_REG_ISID_LEN, "%s", isid);
		pr_reg->isid_present_at_reg = 1;
	}

	return pr_reg;
}

static int core_scsi3_lunacl_depend_item(struct se_dev_entry *);
static void core_scsi3_lunacl_undepend_item(struct se_dev_entry *);

/*
 * Function used for handling PR registrations for ALL_TG_PT=1 and ALL_TG_PT=0
 * modes.
 */
static struct t10_pr_registration *__core_scsi3_alloc_registration(
	struct se_device *dev,
	struct se_node_acl *nacl,
	struct se_lun *lun,
	struct se_dev_entry *deve,
	u64 mapped_lun,
	unsigned char *isid,
	u64 sa_res_key,
	int all_tg_pt,
	int aptpl)
{
	struct se_dev_entry *deve_tmp;
	struct se_node_acl *nacl_tmp;
	struct se_lun_acl *lacl_tmp;
	struct se_lun *lun_tmp, *next, *dest_lun;
	const struct target_core_fabric_ops *tfo = nacl->se_tpg->se_tpg_tfo;
	struct t10_pr_registration *pr_reg, *pr_reg_atp, *pr_reg_tmp, *pr_reg_tmp_safe;
	int ret;
	/*
	 * Create a registration for the I_T Nexus upon which the
	 * PROUT REGISTER was received.
	 */
	pr_reg = __core_scsi3_do_alloc_registration(dev, nacl, lun, deve, mapped_lun,
						    isid, sa_res_key, all_tg_pt,
						    aptpl);
	if (!pr_reg)
		return NULL;
	/*
	 * Return pointer to pr_reg for ALL_TG_PT=0
	 */
	if (!all_tg_pt)
		return pr_reg;
	/*
	 * Create list of matching SCSI Initiator Port registrations
	 * for ALL_TG_PT=1
	 */
	spin_lock(&dev->se_port_lock);
	list_for_each_entry_safe(lun_tmp, next, &dev->dev_sep_list, lun_dev_link) {
		if (!percpu_ref_tryget_live(&lun_tmp->lun_ref))
			continue;
		spin_unlock(&dev->se_port_lock);

		spin_lock(&lun_tmp->lun_deve_lock);
		list_for_each_entry(deve_tmp, &lun_tmp->lun_deve_list, lun_link) {
			/*
			 * This pointer will be NULL for demo mode MappedLUNs
			 * that have not been make explicit via a ConfigFS
			 * MappedLUN group for the SCSI Initiator Node ACL.
			 */
			if (!deve_tmp->se_lun_acl)
				continue;

			lacl_tmp = rcu_dereference_check(deve_tmp->se_lun_acl,
						lockdep_is_held(&lun_tmp->lun_deve_lock));
			nacl_tmp = lacl_tmp->se_lun_nacl;
			/*
			 * Skip the matching struct se_node_acl that is allocated
			 * above..
			 */
			if (nacl == nacl_tmp)
				continue;
			/*
			 * Only perform PR registrations for target ports on
			 * the same fabric module as the REGISTER w/ ALL_TG_PT=1
			 * arrived.
			 */
			if (tfo != nacl_tmp->se_tpg->se_tpg_tfo)
				continue;
			/*
			 * Look for a matching Initiator Node ACL in ASCII format
			 */
			if (strcmp(nacl->initiatorname, nacl_tmp->initiatorname))
				continue;

			kref_get(&deve_tmp->pr_kref);
			spin_unlock(&lun_tmp->lun_deve_lock);
			/*
			 * Grab a configfs group dependency that is released
			 * for the exception path at label out: below, or upon
			 * completion of adding ALL_TG_PT=1 registrations in
			 * __core_scsi3_add_registration()
			 */
			ret = core_scsi3_lunacl_depend_item(deve_tmp);
			if (ret < 0) {
				pr_err("core_scsi3_lunacl_depend"
						"_item() failed\n");
				percpu_ref_put(&lun_tmp->lun_ref);
				kref_put(&deve_tmp->pr_kref, target_pr_kref_release);
				goto out;
			}
			/*
			 * Located a matching SCSI Initiator Port on a different
			 * port, allocate the pr_reg_atp and attach it to the
			 * pr_reg->pr_reg_atp_list that will be processed once
			 * the original *pr_reg is processed in
			 * __core_scsi3_add_registration()
			 */
			dest_lun = rcu_dereference_check(deve_tmp->se_lun,
				atomic_read(&deve_tmp->pr_kref.refcount) != 0);

			pr_reg_atp = __core_scsi3_do_alloc_registration(dev,
						nacl_tmp, dest_lun, deve_tmp,
						deve_tmp->mapped_lun, NULL,
						sa_res_key, all_tg_pt, aptpl);
			if (!pr_reg_atp) {
				percpu_ref_put(&lun_tmp->lun_ref);
				core_scsi3_lunacl_undepend_item(deve_tmp);
				goto out;
			}

			list_add_tail(&pr_reg_atp->pr_reg_atp_mem_list,
				      &pr_reg->pr_reg_atp_list);
			spin_lock(&lun_tmp->lun_deve_lock);
		}
		spin_unlock(&lun_tmp->lun_deve_lock);

		spin_lock(&dev->se_port_lock);
		percpu_ref_put(&lun_tmp->lun_ref);
	}
	spin_unlock(&dev->se_port_lock);

	return pr_reg;
out:
	list_for_each_entry_safe(pr_reg_tmp, pr_reg_tmp_safe,
			&pr_reg->pr_reg_atp_list, pr_reg_atp_mem_list) {
		list_del(&pr_reg_tmp->pr_reg_atp_mem_list);
		core_scsi3_lunacl_undepend_item(pr_reg_tmp->pr_reg_deve);
		kmem_cache_free(t10_pr_reg_cache, pr_reg_tmp);
	}
	kmem_cache_free(t10_pr_reg_cache, pr_reg);
	return NULL;
}

int core_scsi3_alloc_aptpl_registration(
	struct t10_reservation *pr_tmpl,
	u64 sa_res_key,
	unsigned char *i_port,
	unsigned char *isid,
	u64 mapped_lun,
	unsigned char *t_port,
	u16 tpgt,
	u64 target_lun,
	int res_holder,
	int all_tg_pt,
	u8 type)
{
	struct t10_pr_registration *pr_reg;

	if (!i_port || !t_port || !sa_res_key) {
		pr_err("Illegal parameters for APTPL registration\n");
		return -EINVAL;
	}

	pr_reg = kmem_cache_zalloc(t10_pr_reg_cache, GFP_KERNEL);
	if (!pr_reg) {
		pr_err("Unable to allocate struct t10_pr_registration\n");
		return -ENOMEM;
	}

	INIT_LIST_HEAD(&pr_reg->pr_reg_list);
	INIT_LIST_HEAD(&pr_reg->pr_reg_abort_list);
	INIT_LIST_HEAD(&pr_reg->pr_reg_aptpl_list);
	INIT_LIST_HEAD(&pr_reg->pr_reg_atp_list);
	INIT_LIST_HEAD(&pr_reg->pr_reg_atp_mem_list);
	atomic_set(&pr_reg->pr_res_holders, 0);
	pr_reg->pr_reg_nacl = NULL;
	pr_reg->pr_reg_deve = NULL;
	pr_reg->pr_res_mapped_lun = mapped_lun;
	pr_reg->pr_aptpl_target_lun = target_lun;
	pr_reg->pr_res_key = sa_res_key;
	pr_reg->pr_reg_all_tg_pt = all_tg_pt;
	pr_reg->pr_reg_aptpl = 1;
	pr_reg->pr_res_scope = 0; /* Always LUN_SCOPE */
	pr_reg->pr_res_type = type;
	/*
	 * If an ISID value had been saved in APTPL metadata for this
	 * SCSI Initiator Port, restore it now.
	 */
	if (isid != NULL) {
		pr_reg->pr_reg_bin_isid = get_unaligned_be64(isid);
		snprintf(pr_reg->pr_reg_isid, PR_REG_ISID_LEN, "%s", isid);
		pr_reg->isid_present_at_reg = 1;
	}
	/*
	 * Copy the i_port and t_port information from caller.
	 */
	snprintf(pr_reg->pr_iport, PR_APTPL_MAX_IPORT_LEN, "%s", i_port);
	snprintf(pr_reg->pr_tport, PR_APTPL_MAX_TPORT_LEN, "%s", t_port);
	pr_reg->pr_reg_tpgt = tpgt;
	/*
	 * Set pr_res_holder from caller, the pr_reg who is the reservation
	 * holder will get it's pointer set in core_scsi3_aptpl_reserve() once
	 * the Initiator Node LUN ACL from the fabric module is created for
	 * this registration.
	 */
	pr_reg->pr_res_holder = res_holder;

	list_add_tail(&pr_reg->pr_reg_aptpl_list, &pr_tmpl->aptpl_reg_list);
	pr_debug("SPC-3 PR APTPL Successfully added registration%s from"
			" metadata\n", (res_holder) ? "+reservation" : "");
	return 0;
}

static void core_scsi3_aptpl_reserve(
	struct se_device *dev,
	struct se_portal_group *tpg,
	struct se_node_acl *node_acl,
	struct t10_pr_registration *pr_reg)
{
	char i_buf[PR_REG_ISID_ID_LEN];

	memset(i_buf, 0, PR_REG_ISID_ID_LEN);
	core_pr_dump_initiator_port(pr_reg, i_buf, PR_REG_ISID_ID_LEN);

	spin_lock(&dev->dev_reservation_lock);
	dev->dev_pr_res_holder = pr_reg;
	spin_unlock(&dev->dev_reservation_lock);

	pr_debug("SPC-3 PR [%s] Service Action: APTPL RESERVE created"
		" new reservation holder TYPE: %s ALL_TG_PT: %d\n",
		tpg->se_tpg_tfo->get_fabric_name(),
		core_scsi3_pr_dump_type(pr_reg->pr_res_type),
		(pr_reg->pr_reg_all_tg_pt) ? 1 : 0);
	pr_debug("SPC-3 PR [%s] RESERVE Node: %s%s\n",
		tpg->se_tpg_tfo->get_fabric_name(), node_acl->initiatorname,
		i_buf);
}

static void __core_scsi3_add_registration(struct se_device *, struct se_node_acl *,
				struct t10_pr_registration *, enum register_type, int);

static int __core_scsi3_check_aptpl_registration(
	struct se_device *dev,
	struct se_portal_group *tpg,
	struct se_lun *lun,
	u64 target_lun,
	struct se_node_acl *nacl,
	u64 mapped_lun)
{
	struct t10_pr_registration *pr_reg, *pr_reg_tmp;
	struct t10_reservation *pr_tmpl = &dev->t10_pr;
	unsigned char i_port[PR_APTPL_MAX_IPORT_LEN];
	unsigned char t_port[PR_APTPL_MAX_TPORT_LEN];
	u16 tpgt;

	memset(i_port, 0, PR_APTPL_MAX_IPORT_LEN);
	memset(t_port, 0, PR_APTPL_MAX_TPORT_LEN);
	/*
	 * Copy Initiator Port information from struct se_node_acl
	 */
	snprintf(i_port, PR_APTPL_MAX_IPORT_LEN, "%s", nacl->initiatorname);
	snprintf(t_port, PR_APTPL_MAX_TPORT_LEN, "%s",
			tpg->se_tpg_tfo->tpg_get_wwn(tpg));
	tpgt = tpg->se_tpg_tfo->tpg_get_tag(tpg);
	/*
	 * Look for the matching registrations+reservation from those
	 * created from APTPL metadata.  Note that multiple registrations
	 * may exist for fabrics that use ISIDs in their SCSI Initiator Port
	 * TransportIDs.
	 */
	spin_lock(&pr_tmpl->aptpl_reg_lock);
	list_for_each_entry_safe(pr_reg, pr_reg_tmp, &pr_tmpl->aptpl_reg_list,
				pr_reg_aptpl_list) {

		if (!strcmp(pr_reg->pr_iport, i_port) &&
		     (pr_reg->pr_res_mapped_lun == mapped_lun) &&
		    !(strcmp(pr_reg->pr_tport, t_port)) &&
		     (pr_reg->pr_reg_tpgt == tpgt) &&
		     (pr_reg->pr_aptpl_target_lun == target_lun)) {

			pr_reg->pr_reg_nacl = nacl;
			pr_reg->tg_pt_sep_rtpi = lun->lun_rtpi;

			list_del(&pr_reg->pr_reg_aptpl_list);
			spin_unlock(&pr_tmpl->aptpl_reg_lock);
			/*
			 * At this point all of the pointers in *pr_reg will
			 * be setup, so go ahead and add the registration.
			 */

			__core_scsi3_add_registration(dev, nacl, pr_reg, 0, 0);
			/*
			 * If this registration is the reservation holder,
			 * make that happen now..
			 */
			if (pr_reg->pr_res_holder)
				core_scsi3_aptpl_reserve(dev, tpg,
						nacl, pr_reg);
			/*
			 * Reenable pr_aptpl_active to accept new metadata
			 * updates once the SCSI device is active again..
			 */
			spin_lock(&pr_tmpl->aptpl_reg_lock);
			pr_tmpl->pr_aptpl_active = 1;
		}
	}
	spin_unlock(&pr_tmpl->aptpl_reg_lock);

	return 0;
}

int core_scsi3_check_aptpl_registration(
	struct se_device *dev,
	struct se_portal_group *tpg,
	struct se_lun *lun,
	struct se_node_acl *nacl,
	u64 mapped_lun)
{
	if (dev->dev_reservation_flags & DRF_SPC2_RESERVATIONS)
		return 0;

	return __core_scsi3_check_aptpl_registration(dev, tpg, lun,
						     lun->unpacked_lun, nacl,
						     mapped_lun);
}

static void __core_scsi3_dump_registration(
	const struct target_core_fabric_ops *tfo,
	struct se_device *dev,
	struct se_node_acl *nacl,
	struct t10_pr_registration *pr_reg,
	enum register_type register_type)
{
	struct se_portal_group *se_tpg = nacl->se_tpg;
	char i_buf[PR_REG_ISID_ID_LEN];

	memset(&i_buf[0], 0, PR_REG_ISID_ID_LEN);
	core_pr_dump_initiator_port(pr_reg, i_buf, PR_REG_ISID_ID_LEN);

	pr_debug("SPC-3 PR [%s] Service Action: REGISTER%s Initiator"
		" Node: %s%s\n", tfo->get_fabric_name(), (register_type == REGISTER_AND_MOVE) ?
		"_AND_MOVE" : (register_type == REGISTER_AND_IGNORE_EXISTING_KEY) ?
		"_AND_IGNORE_EXISTING_KEY" : "", nacl->initiatorname,
		i_buf);
	pr_debug("SPC-3 PR [%s] registration on Target Port: %s,0x%04x\n",
		 tfo->get_fabric_name(), tfo->tpg_get_wwn(se_tpg),
		tfo->tpg_get_tag(se_tpg));
	pr_debug("SPC-3 PR [%s] for %s TCM Subsystem %s Object Target"
		" Port(s)\n",  tfo->get_fabric_name(),
		(pr_reg->pr_reg_all_tg_pt) ? "ALL" : "SINGLE",
		dev->transport->name);
	pr_debug("SPC-3 PR [%s] SA Res Key: 0x%016Lx PRgeneration:"
		" 0x%08x  APTPL: %d\n", tfo->get_fabric_name(),
		pr_reg->pr_res_key, pr_reg->pr_res_generation,
		pr_reg->pr_reg_aptpl);
}

static void __core_scsi3_add_registration(
	struct se_device *dev,
	struct se_node_acl *nacl,
	struct t10_pr_registration *pr_reg,
	enum register_type register_type,
	int register_move)
{
	const struct target_core_fabric_ops *tfo = nacl->se_tpg->se_tpg_tfo;
	struct t10_pr_registration *pr_reg_tmp, *pr_reg_tmp_safe;
	struct t10_reservation *pr_tmpl = &dev->t10_pr;
	struct se_dev_entry *deve;

	/*
	 * Increment PRgeneration counter for struct se_device upon a successful
	 * REGISTER, see spc4r17 section 6.3.2 READ_KEYS service action
	 *
	 * Also, when register_move = 1 for PROUT REGISTER_AND_MOVE service
	 * action, the struct se_device->dev_reservation_lock will already be held,
	 * so we do not call core_scsi3_pr_generation() which grabs the lock
	 * for the REGISTER.
	 */
	pr_reg->pr_res_generation = (register_move) ?
			dev->t10_pr.pr_generation++ :
			core_scsi3_pr_generation(dev);

	spin_lock(&pr_tmpl->registration_lock);
	list_add_tail(&pr_reg->pr_reg_list, &pr_tmpl->registration_list);

	__core_scsi3_dump_registration(tfo, dev, nacl, pr_reg, register_type);
	spin_unlock(&pr_tmpl->registration_lock);

	rcu_read_lock();
	deve = pr_reg->pr_reg_deve;
	if (deve)
		set_bit(DEF_PR_REG_ACTIVE, &deve->deve_flags);
	rcu_read_unlock();

	/*
	 * Skip extra processing for ALL_TG_PT=0 or REGISTER_AND_MOVE.
	 */
	if (!pr_reg->pr_reg_all_tg_pt || register_move)
		return;
	/*
	 * Walk pr_reg->pr_reg_atp_list and add registrations for ALL_TG_PT=1
	 * allocated in __core_scsi3_alloc_registration()
	 */
	list_for_each_entry_safe(pr_reg_tmp, pr_reg_tmp_safe,
			&pr_reg->pr_reg_atp_list, pr_reg_atp_mem_list) {
		struct se_node_acl *nacl_tmp = pr_reg_tmp->pr_reg_nacl;

		list_del(&pr_reg_tmp->pr_reg_atp_mem_list);

		pr_reg_tmp->pr_res_generation = core_scsi3_pr_generation(dev);

		spin_lock(&pr_tmpl->registration_lock);
		list_add_tail(&pr_reg_tmp->pr_reg_list,
			      &pr_tmpl->registration_list);

		__core_scsi3_dump_registration(tfo, dev, nacl_tmp, pr_reg_tmp,
					       register_type);
		spin_unlock(&pr_tmpl->registration_lock);

		rcu_read_lock();
		deve = pr_reg_tmp->pr_reg_deve;
		if (deve)
			set_bit(DEF_PR_REG_ACTIVE, &deve->deve_flags);
		rcu_read_unlock();

		/*
		 * Drop configfs group dependency reference from
		 * __core_scsi3_alloc_registration()
		 */
		core_scsi3_lunacl_undepend_item(pr_reg_tmp->pr_reg_deve);
	}
}

static int core_scsi3_alloc_registration(
	struct se_device *dev,
	struct se_node_acl *nacl,
	struct se_lun *lun,
	struct se_dev_entry *deve,
	u64 mapped_lun,
	unsigned char *isid,
	u64 sa_res_key,
	int all_tg_pt,
	int aptpl,
	enum register_type register_type,
	int register_move)
{
	struct t10_pr_registration *pr_reg;

	pr_reg = __core_scsi3_alloc_registration(dev, nacl, lun, deve, mapped_lun,
						 isid, sa_res_key, all_tg_pt,
						 aptpl);
	if (!pr_reg)
		return -EPERM;

	__core_scsi3_add_registration(dev, nacl, pr_reg,
			register_type, register_move);
	return 0;
}

static struct t10_pr_registration *__core_scsi3_locate_pr_reg(
	struct se_device *dev,
	struct se_node_acl *nacl,
	unsigned char *isid)
{
	struct t10_reservation *pr_tmpl = &dev->t10_pr;
	struct t10_pr_registration *pr_reg, *pr_reg_tmp;
	struct se_portal_group *tpg;

	spin_lock(&pr_tmpl->registration_lock);
	list_for_each_entry_safe(pr_reg, pr_reg_tmp,
			&pr_tmpl->registration_list, pr_reg_list) {
		/*
		 * First look for a matching struct se_node_acl
		 */
		if (pr_reg->pr_reg_nacl != nacl)
			continue;

		tpg = pr_reg->pr_reg_nacl->se_tpg;
		/*
		 * If this registration does NOT contain a fabric provided
		 * ISID, then we have found a match.
		 */
		if (!pr_reg->isid_present_at_reg) {
			/*
			 * Determine if this SCSI device server requires that
			 * SCSI Intiatior TransportID w/ ISIDs is enforced
			 * for fabric modules (iSCSI) requiring them.
			 */
			if (tpg->se_tpg_tfo->sess_get_initiator_sid != NULL) {
				if (dev->dev_attrib.enforce_pr_isids)
					continue;
			}
			atomic_inc_mb(&pr_reg->pr_res_holders);
			spin_unlock(&pr_tmpl->registration_lock);
			return pr_reg;
		}
		/*
		 * If the *pr_reg contains a fabric defined ISID for multi-value
		 * SCSI Initiator Port TransportIDs, then we expect a valid
		 * matching ISID to be provided by the local SCSI Initiator Port.
		 */
		if (!isid)
			continue;
		if (strcmp(isid, pr_reg->pr_reg_isid))
			continue;

		atomic_inc_mb(&pr_reg->pr_res_holders);
		spin_unlock(&pr_tmpl->registration_lock);
		return pr_reg;
	}
	spin_unlock(&pr_tmpl->registration_lock);

	return NULL;
}

static struct t10_pr_registration *core_scsi3_locate_pr_reg(
	struct se_device *dev,
	struct se_node_acl *nacl,
	struct se_session *sess)
{
	struct se_portal_group *tpg = nacl->se_tpg;
	unsigned char buf[PR_REG_ISID_LEN], *isid_ptr = NULL;

	if (tpg->se_tpg_tfo->sess_get_initiator_sid != NULL) {
		memset(&buf[0], 0, PR_REG_ISID_LEN);
		tpg->se_tpg_tfo->sess_get_initiator_sid(sess, &buf[0],
					PR_REG_ISID_LEN);
		isid_ptr = &buf[0];
	}

	return __core_scsi3_locate_pr_reg(dev, nacl, isid_ptr);
}

static void core_scsi3_put_pr_reg(struct t10_pr_registration *pr_reg)
{
	atomic_dec_mb(&pr_reg->pr_res_holders);
}

static int core_scsi3_check_implicit_release(
	struct se_device *dev,
	struct t10_pr_registration *pr_reg)
{
	struct se_node_acl *nacl = pr_reg->pr_reg_nacl;
	struct t10_pr_registration *pr_res_holder;
	int ret = 0;

	spin_lock(&dev->dev_reservation_lock);
	pr_res_holder = dev->dev_pr_res_holder;
	if (!pr_res_holder) {
		spin_unlock(&dev->dev_reservation_lock);
		return ret;
	}
	if (pr_res_holder == pr_reg) {
		/*
		 * Perform an implicit RELEASE if the registration that
		 * is being released is holding the reservation.
		 *
		 * From spc4r17, section 5.7.11.1:
		 *
		 * e) If the I_T nexus is the persistent reservation holder
		 *    and the persistent reservation is not an all registrants
		 *    type, then a PERSISTENT RESERVE OUT command with REGISTER
		 *    service action or REGISTER AND  IGNORE EXISTING KEY
		 *    service action with the SERVICE ACTION RESERVATION KEY
		 *    field set to zero (see 5.7.11.3).
		 */
		__core_scsi3_complete_pro_release(dev, nacl, pr_reg, 0, 1);
		ret = 1;
		/*
		 * For 'All Registrants' reservation types, all existing
		 * registrations are still processed as reservation holders
		 * in core_scsi3_pr_seq_non_holder() after the initial
		 * reservation holder is implicitly released here.
		 */
	} else if (pr_reg->pr_reg_all_tg_pt &&
		  (!strcmp(pr_res_holder->pr_reg_nacl->initiatorname,
			  pr_reg->pr_reg_nacl->initiatorname)) &&
		  (pr_res_holder->pr_res_key == pr_reg->pr_res_key)) {
		pr_err("SPC-3 PR: Unable to perform ALL_TG_PT=1"
			" UNREGISTER while existing reservation with matching"
			" key 0x%016Lx is present from another SCSI Initiator"
			" Port\n", pr_reg->pr_res_key);
		ret = -EPERM;
	}
	spin_unlock(&dev->dev_reservation_lock);

	return ret;
}

/*
 * Called with struct t10_reservation->registration_lock held.
 */
static void __core_scsi3_free_registration(
	struct se_device *dev,
	struct t10_pr_registration *pr_reg,
	struct list_head *preempt_and_abort_list,
	int dec_holders)
	__releases(&pr_tmpl->registration_lock)
	__acquires(&pr_tmpl->registration_lock)
{
	const struct target_core_fabric_ops *tfo =
			pr_reg->pr_reg_nacl->se_tpg->se_tpg_tfo;
	struct t10_reservation *pr_tmpl = &dev->t10_pr;
	struct se_node_acl *nacl = pr_reg->pr_reg_nacl;
	struct se_dev_entry *deve;
	char i_buf[PR_REG_ISID_ID_LEN];

	memset(i_buf, 0, PR_REG_ISID_ID_LEN);
	core_pr_dump_initiator_port(pr_reg, i_buf, PR_REG_ISID_ID_LEN);

	if (!list_empty(&pr_reg->pr_reg_list))
		list_del(&pr_reg->pr_reg_list);
	/*
	 * Caller accessing *pr_reg using core_scsi3_locate_pr_reg(),
	 * so call core_scsi3_put_pr_reg() to decrement our reference.
	 */
	if (dec_holders)
		core_scsi3_put_pr_reg(pr_reg);

	spin_unlock(&pr_tmpl->registration_lock);
	/*
	 * Wait until all reference from any other I_T nexuses for this
	 * *pr_reg have been released.  Because list_del() is called above,
	 * the last core_scsi3_put_pr_reg(pr_reg) will release this reference
	 * count back to zero, and we release *pr_reg.
	 */
	while (atomic_read(&pr_reg->pr_res_holders) != 0) {
		pr_debug("SPC-3 PR [%s] waiting for pr_res_holders\n",
				tfo->get_fabric_name());
		cpu_relax();
	}

	rcu_read_lock();
	deve = target_nacl_find_deve(nacl, pr_reg->pr_res_mapped_lun);
	if (deve)
		clear_bit(DEF_PR_REG_ACTIVE, &deve->deve_flags);
	rcu_read_unlock();

	spin_lock(&pr_tmpl->registration_lock);
	pr_debug("SPC-3 PR [%s] Service Action: UNREGISTER Initiator"
		" Node: %s%s\n", tfo->get_fabric_name(),
		pr_reg->pr_reg_nacl->initiatorname,
		i_buf);
	pr_debug("SPC-3 PR [%s] for %s TCM Subsystem %s Object Target"
		" Port(s)\n", tfo->get_fabric_name(),
		(pr_reg->pr_reg_all_tg_pt) ? "ALL" : "SINGLE",
		dev->transport->name);
	pr_debug("SPC-3 PR [%s] SA Res Key: 0x%016Lx PRgeneration:"
		" 0x%08x\n", tfo->get_fabric_name(), pr_reg->pr_res_key,
		pr_reg->pr_res_generation);

	if (!preempt_and_abort_list) {
		pr_reg->pr_reg_deve = NULL;
		pr_reg->pr_reg_nacl = NULL;
		kmem_cache_free(t10_pr_reg_cache, pr_reg);
		return;
	}
	/*
	 * For PREEMPT_AND_ABORT, the list of *pr_reg in preempt_and_abort_list
	 * are released once the ABORT_TASK_SET has completed..
	 */
	list_add_tail(&pr_reg->pr_reg_abort_list, preempt_and_abort_list);
}

void core_scsi3_free_pr_reg_from_nacl(
	struct se_device *dev,
	struct se_node_acl *nacl)
{
	struct t10_reservation *pr_tmpl = &dev->t10_pr;
	struct t10_pr_registration *pr_reg, *pr_reg_tmp, *pr_res_holder;
	bool free_reg = false;
	/*
	 * If the passed se_node_acl matches the reservation holder,
	 * release the reservation.
	 */
	spin_lock(&dev->dev_reservation_lock);
	pr_res_holder = dev->dev_pr_res_holder;
	if ((pr_res_holder != NULL) &&
	    (pr_res_holder->pr_reg_nacl == nacl)) {
		__core_scsi3_complete_pro_release(dev, nacl, pr_res_holder, 0, 1);
		free_reg = true;
	}
	spin_unlock(&dev->dev_reservation_lock);
	/*
	 * Release any registration associated with the struct se_node_acl.
	 */
	spin_lock(&pr_tmpl->registration_lock);
	if (pr_res_holder && free_reg)
		__core_scsi3_free_registration(dev, pr_res_holder, NULL, 0);

	list_for_each_entry_safe(pr_reg, pr_reg_tmp,
			&pr_tmpl->registration_list, pr_reg_list) {

		if (pr_reg->pr_reg_nacl != nacl)
			continue;

		__core_scsi3_free_registration(dev, pr_reg, NULL, 0);
	}
	spin_unlock(&pr_tmpl->registration_lock);
}

void core_scsi3_free_all_registrations(
	struct se_device *dev)
{
	struct t10_reservation *pr_tmpl = &dev->t10_pr;
	struct t10_pr_registration *pr_reg, *pr_reg_tmp, *pr_res_holder;

	spin_lock(&dev->dev_reservation_lock);
	pr_res_holder = dev->dev_pr_res_holder;
	if (pr_res_holder != NULL) {
		struct se_node_acl *pr_res_nacl = pr_res_holder->pr_reg_nacl;
		__core_scsi3_complete_pro_release(dev, pr_res_nacl,
						  pr_res_holder, 0, 0);
	}
	spin_unlock(&dev->dev_reservation_lock);

	spin_lock(&pr_tmpl->registration_lock);
	list_for_each_entry_safe(pr_reg, pr_reg_tmp,
			&pr_tmpl->registration_list, pr_reg_list) {

		__core_scsi3_free_registration(dev, pr_reg, NULL, 0);
	}
	spin_unlock(&pr_tmpl->registration_lock);

	spin_lock(&pr_tmpl->aptpl_reg_lock);
	list_for_each_entry_safe(pr_reg, pr_reg_tmp, &pr_tmpl->aptpl_reg_list,
				pr_reg_aptpl_list) {
		list_del(&pr_reg->pr_reg_aptpl_list);
		kmem_cache_free(t10_pr_reg_cache, pr_reg);
	}
	spin_unlock(&pr_tmpl->aptpl_reg_lock);
}

static int core_scsi3_tpg_depend_item(struct se_portal_group *tpg)
{
	return target_depend_item(&tpg->tpg_group.cg_item);
}

static void core_scsi3_tpg_undepend_item(struct se_portal_group *tpg)
{
	target_undepend_item(&tpg->tpg_group.cg_item);
	atomic_dec_mb(&tpg->tpg_pr_ref_count);
}

static int core_scsi3_nodeacl_depend_item(struct se_node_acl *nacl)
{
	if (nacl->dynamic_node_acl)
		return 0;
	return target_depend_item(&nacl->acl_group.cg_item);
}

static void core_scsi3_nodeacl_undepend_item(struct se_node_acl *nacl)
{
	if (!nacl->dynamic_node_acl)
		target_undepend_item(&nacl->acl_group.cg_item);
	atomic_dec_mb(&nacl->acl_pr_ref_count);
}

static int core_scsi3_lunacl_depend_item(struct se_dev_entry *se_deve)
{
	struct se_lun_acl *lun_acl;
	struct se_node_acl *nacl;
	struct se_portal_group *tpg;
	/*
	 * For nacl->dynamic_node_acl=1
	 */
	lun_acl = rcu_dereference_check(se_deve->se_lun_acl,
				atomic_read(&se_deve->pr_kref.refcount) != 0);
	if (!lun_acl)
		return 0;

	nacl = lun_acl->se_lun_nacl;
	tpg = nacl->se_tpg;

	return target_depend_item(&lun_acl->se_lun_group.cg_item);
}

static void core_scsi3_lunacl_undepend_item(struct se_dev_entry *se_deve)
{
	struct se_lun_acl *lun_acl;
	struct se_node_acl *nacl;
	struct se_portal_group *tpg;
	/*
	 * For nacl->dynamic_node_acl=1
	 */
	lun_acl = rcu_dereference_check(se_deve->se_lun_acl,
				atomic_read(&se_deve->pr_kref.refcount) != 0);
	if (!lun_acl) {
		kref_put(&se_deve->pr_kref, target_pr_kref_release);
		return;
	}
	nacl = lun_acl->se_lun_nacl;
	tpg = nacl->se_tpg;

	target_undepend_item(&lun_acl->se_lun_group.cg_item);
	kref_put(&se_deve->pr_kref, target_pr_kref_release);
}

static sense_reason_t
core_scsi3_decode_spec_i_port(
	struct se_cmd *cmd,
	struct se_portal_group *tpg,
	unsigned char *l_isid,
	u64 sa_res_key,
	int all_tg_pt,
	int aptpl)
{
	struct se_device *dev = cmd->se_dev;
	struct se_portal_group *dest_tpg = NULL, *tmp_tpg;
	struct se_session *se_sess = cmd->se_sess;
	struct se_node_acl *dest_node_acl = NULL;
	struct se_dev_entry *dest_se_deve = NULL;
	struct t10_pr_registration *dest_pr_reg, *local_pr_reg, *pr_reg_e;
	struct t10_pr_registration *pr_reg_tmp, *pr_reg_tmp_safe;
	LIST_HEAD(tid_dest_list);
	struct pr_transport_id_holder *tidh_new, *tidh, *tidh_tmp;
	unsigned char *buf, *ptr, proto_ident;
<<<<<<< HEAD
	const unsigned char *i_str;
=======
	const unsigned char *i_str = NULL;
>>>>>>> 3cb5ff02
	char *iport_ptr = NULL, i_buf[PR_REG_ISID_ID_LEN];
	sense_reason_t ret;
	u32 tpdl, tid_len = 0;
	u32 dest_rtpi = 0;

	/*
	 * Allocate a struct pr_transport_id_holder and setup the
	 * local_node_acl pointer and add to struct list_head tid_dest_list
	 * for add registration processing in the loop of tid_dest_list below.
	 */
	tidh_new = kzalloc(sizeof(struct pr_transport_id_holder), GFP_KERNEL);
	if (!tidh_new) {
		pr_err("Unable to allocate tidh_new\n");
		return TCM_LOGICAL_UNIT_COMMUNICATION_FAILURE;
	}
	INIT_LIST_HEAD(&tidh_new->dest_list);
	tidh_new->dest_tpg = tpg;
	tidh_new->dest_node_acl = se_sess->se_node_acl;

	local_pr_reg = __core_scsi3_alloc_registration(cmd->se_dev,
				se_sess->se_node_acl, cmd->se_lun,
				NULL, cmd->orig_fe_lun, l_isid,
				sa_res_key, all_tg_pt, aptpl);
	if (!local_pr_reg) {
		kfree(tidh_new);
		return TCM_LOGICAL_UNIT_COMMUNICATION_FAILURE;
	}
	tidh_new->dest_pr_reg = local_pr_reg;
	/*
	 * The local I_T nexus does not hold any configfs dependances,
	 * so we set tidh_new->dest_se_deve to NULL to prevent the
	 * configfs_undepend_item() calls in the tid_dest_list loops below.
	 */
	tidh_new->dest_se_deve = NULL;
	list_add_tail(&tidh_new->dest_list, &tid_dest_list);

	if (cmd->data_length < 28) {
		pr_warn("SPC-PR: Received PR OUT parameter list"
			" length too small: %u\n", cmd->data_length);
		ret = TCM_INVALID_PARAMETER_LIST;
		goto out;
	}

	buf = transport_kmap_data_sg(cmd);
	if (!buf) {
		ret = TCM_LOGICAL_UNIT_COMMUNICATION_FAILURE;
		goto out;
	}

	/*
	 * For a PERSISTENT RESERVE OUT specify initiator ports payload,
	 * first extract TransportID Parameter Data Length, and make sure
	 * the value matches up to the SCSI expected data transfer length.
	 */
	tpdl = (buf[24] & 0xff) << 24;
	tpdl |= (buf[25] & 0xff) << 16;
	tpdl |= (buf[26] & 0xff) << 8;
	tpdl |= buf[27] & 0xff;

	if ((tpdl + 28) != cmd->data_length) {
		pr_err("SPC-3 PR: Illegal tpdl: %u + 28 byte header"
			" does not equal CDB data_length: %u\n", tpdl,
			cmd->data_length);
		ret = TCM_INVALID_PARAMETER_LIST;
		goto out_unmap;
	}
	/*
	 * Start processing the received transport IDs using the
	 * receiving I_T Nexus portal's fabric dependent methods to
	 * obtain the SCSI Initiator Port/Device Identifiers.
	 */
	ptr = &buf[28];

	while (tpdl > 0) {
		struct se_lun *dest_lun, *tmp_lun;

		proto_ident = (ptr[0] & 0x0f);
		dest_tpg = NULL;

		spin_lock(&dev->se_port_lock);
		list_for_each_entry(tmp_lun, &dev->dev_sep_list, lun_dev_link) {
			tmp_tpg = tmp_lun->lun_tpg;

			/*
			 * Look for the matching proto_ident provided by
			 * the received TransportID
			 */
			if (tmp_tpg->proto_id != proto_ident)
				continue;
			dest_rtpi = tmp_lun->lun_rtpi;

			i_str = target_parse_pr_out_transport_id(tmp_tpg,
					(const char *)ptr, &tid_len, &iport_ptr);
			if (!i_str)
				continue;

			atomic_inc_mb(&tmp_tpg->tpg_pr_ref_count);
			spin_unlock(&dev->se_port_lock);

			if (core_scsi3_tpg_depend_item(tmp_tpg)) {
				pr_err(" core_scsi3_tpg_depend_item()"
					" for tmp_tpg\n");
				atomic_dec_mb(&tmp_tpg->tpg_pr_ref_count);
				ret = TCM_LOGICAL_UNIT_COMMUNICATION_FAILURE;
				goto out_unmap;
			}
			/*
			 * Locate the destination initiator ACL to be registered
			 * from the decoded fabric module specific TransportID
			 * at *i_str.
			 */
			mutex_lock(&tmp_tpg->acl_node_mutex);
			dest_node_acl = __core_tpg_get_initiator_node_acl(
						tmp_tpg, i_str);
			if (dest_node_acl)
				atomic_inc_mb(&dest_node_acl->acl_pr_ref_count);
			mutex_unlock(&tmp_tpg->acl_node_mutex);

			if (!dest_node_acl) {
				core_scsi3_tpg_undepend_item(tmp_tpg);
				spin_lock(&dev->se_port_lock);
				continue;
			}

			if (core_scsi3_nodeacl_depend_item(dest_node_acl)) {
				pr_err("configfs_depend_item() failed"
					" for dest_node_acl->acl_group\n");
				atomic_dec_mb(&dest_node_acl->acl_pr_ref_count);
				core_scsi3_tpg_undepend_item(tmp_tpg);
				ret = TCM_LOGICAL_UNIT_COMMUNICATION_FAILURE;
				goto out_unmap;
			}

			dest_tpg = tmp_tpg;
			pr_debug("SPC-3 PR SPEC_I_PT: Located %s Node:"
				" %s Port RTPI: %hu\n",
				dest_tpg->se_tpg_tfo->get_fabric_name(),
				dest_node_acl->initiatorname, dest_rtpi);

			spin_lock(&dev->se_port_lock);
			break;
		}
		spin_unlock(&dev->se_port_lock);

		if (!dest_tpg) {
			pr_err("SPC-3 PR SPEC_I_PT: Unable to locate"
					" dest_tpg\n");
			ret = TCM_INVALID_PARAMETER_LIST;
			goto out_unmap;
		}

		pr_debug("SPC-3 PR SPEC_I_PT: Got %s data_length: %u tpdl: %u"
			" tid_len: %d for %s + %s\n",
			dest_tpg->se_tpg_tfo->get_fabric_name(), cmd->data_length,
			tpdl, tid_len, i_str, iport_ptr);

		if (tid_len > tpdl) {
			pr_err("SPC-3 PR SPEC_I_PT: Illegal tid_len:"
				" %u for Transport ID: %s\n", tid_len, ptr);
			core_scsi3_nodeacl_undepend_item(dest_node_acl);
			core_scsi3_tpg_undepend_item(dest_tpg);
			ret = TCM_INVALID_PARAMETER_LIST;
			goto out_unmap;
		}
		/*
		 * Locate the desintation struct se_dev_entry pointer for matching
		 * RELATIVE TARGET PORT IDENTIFIER on the receiving I_T Nexus
		 * Target Port.
		 */
		dest_se_deve = core_get_se_deve_from_rtpi(dest_node_acl,
					dest_rtpi);
		if (!dest_se_deve) {
			pr_err("Unable to locate %s dest_se_deve"
				" from destination RTPI: %hu\n",
				dest_tpg->se_tpg_tfo->get_fabric_name(),
				dest_rtpi);

			core_scsi3_nodeacl_undepend_item(dest_node_acl);
			core_scsi3_tpg_undepend_item(dest_tpg);
			ret = TCM_INVALID_PARAMETER_LIST;
			goto out_unmap;
		}

		if (core_scsi3_lunacl_depend_item(dest_se_deve)) {
			pr_err("core_scsi3_lunacl_depend_item()"
					" failed\n");
			kref_put(&dest_se_deve->pr_kref, target_pr_kref_release);
			core_scsi3_nodeacl_undepend_item(dest_node_acl);
			core_scsi3_tpg_undepend_item(dest_tpg);
			ret = TCM_LOGICAL_UNIT_COMMUNICATION_FAILURE;
			goto out_unmap;
		}

		pr_debug("SPC-3 PR SPEC_I_PT: Located %s Node: %s"
			" dest_se_deve mapped_lun: %llu\n",
			dest_tpg->se_tpg_tfo->get_fabric_name(),
			dest_node_acl->initiatorname, dest_se_deve->mapped_lun);

		/*
		 * Skip any TransportIDs that already have a registration for
		 * this target port.
		 */
		pr_reg_e = __core_scsi3_locate_pr_reg(dev, dest_node_acl,
					iport_ptr);
		if (pr_reg_e) {
			core_scsi3_put_pr_reg(pr_reg_e);
			core_scsi3_lunacl_undepend_item(dest_se_deve);
			core_scsi3_nodeacl_undepend_item(dest_node_acl);
			core_scsi3_tpg_undepend_item(dest_tpg);
			ptr += tid_len;
			tpdl -= tid_len;
			tid_len = 0;
			continue;
		}
		/*
		 * Allocate a struct pr_transport_id_holder and setup
		 * the dest_node_acl and dest_se_deve pointers for the
		 * loop below.
		 */
		tidh_new = kzalloc(sizeof(struct pr_transport_id_holder),
				GFP_KERNEL);
		if (!tidh_new) {
			pr_err("Unable to allocate tidh_new\n");
			core_scsi3_lunacl_undepend_item(dest_se_deve);
			core_scsi3_nodeacl_undepend_item(dest_node_acl);
			core_scsi3_tpg_undepend_item(dest_tpg);
			ret = TCM_LOGICAL_UNIT_COMMUNICATION_FAILURE;
			goto out_unmap;
		}
		INIT_LIST_HEAD(&tidh_new->dest_list);
		tidh_new->dest_tpg = dest_tpg;
		tidh_new->dest_node_acl = dest_node_acl;
		tidh_new->dest_se_deve = dest_se_deve;

		/*
		 * Allocate, but do NOT add the registration for the
		 * TransportID referenced SCSI Initiator port.  This
		 * done because of the following from spc4r17 in section
		 * 6.14.3 wrt SPEC_I_PT:
		 *
		 * "If a registration fails for any initiator port (e.g., if th
		 * logical unit does not have enough resources available to
		 * hold the registration information), no registrations shall be
		 * made, and the command shall be terminated with
		 * CHECK CONDITION status."
		 *
		 * That means we call __core_scsi3_alloc_registration() here,
		 * and then call __core_scsi3_add_registration() in the
		 * 2nd loop which will never fail.
		 */
		dest_lun = rcu_dereference_check(dest_se_deve->se_lun,
				atomic_read(&dest_se_deve->pr_kref.refcount) != 0);

		dest_pr_reg = __core_scsi3_alloc_registration(cmd->se_dev,
					dest_node_acl, dest_lun, dest_se_deve,
					dest_se_deve->mapped_lun, iport_ptr,
					sa_res_key, all_tg_pt, aptpl);
		if (!dest_pr_reg) {
			core_scsi3_lunacl_undepend_item(dest_se_deve);
			core_scsi3_nodeacl_undepend_item(dest_node_acl);
			core_scsi3_tpg_undepend_item(dest_tpg);
			kfree(tidh_new);
			ret = TCM_INVALID_PARAMETER_LIST;
			goto out_unmap;
		}
		tidh_new->dest_pr_reg = dest_pr_reg;
		list_add_tail(&tidh_new->dest_list, &tid_dest_list);

		ptr += tid_len;
		tpdl -= tid_len;
		tid_len = 0;

	}

	transport_kunmap_data_sg(cmd);

	/*
	 * Go ahead and create a registrations from tid_dest_list for the
	 * SPEC_I_PT provided TransportID for the *tidh referenced dest_node_acl
	 * and dest_se_deve.
	 *
	 * The SA Reservation Key from the PROUT is set for the
	 * registration, and ALL_TG_PT is also passed.  ALL_TG_PT=1
	 * means that the TransportID Initiator port will be
	 * registered on all of the target ports in the SCSI target device
	 * ALL_TG_PT=0 means the registration will only be for the
	 * SCSI target port the PROUT REGISTER with SPEC_I_PT=1
	 * was received.
	 */
	list_for_each_entry_safe(tidh, tidh_tmp, &tid_dest_list, dest_list) {
		dest_tpg = tidh->dest_tpg;
		dest_node_acl = tidh->dest_node_acl;
		dest_se_deve = tidh->dest_se_deve;
		dest_pr_reg = tidh->dest_pr_reg;

		list_del(&tidh->dest_list);
		kfree(tidh);

		memset(i_buf, 0, PR_REG_ISID_ID_LEN);
		core_pr_dump_initiator_port(dest_pr_reg, i_buf, PR_REG_ISID_ID_LEN);

		__core_scsi3_add_registration(cmd->se_dev, dest_node_acl,
					dest_pr_reg, 0, 0);

		pr_debug("SPC-3 PR [%s] SPEC_I_PT: Successfully"
			" registered Transport ID for Node: %s%s Mapped LUN:"
			" %llu\n", dest_tpg->se_tpg_tfo->get_fabric_name(),
			dest_node_acl->initiatorname, i_buf, (dest_se_deve) ?
			dest_se_deve->mapped_lun : 0);

		if (!dest_se_deve)
			continue;

		core_scsi3_lunacl_undepend_item(dest_se_deve);
		core_scsi3_nodeacl_undepend_item(dest_node_acl);
		core_scsi3_tpg_undepend_item(dest_tpg);
	}

	return 0;
out_unmap:
	transport_kunmap_data_sg(cmd);
out:
	/*
	 * For the failure case, release everything from tid_dest_list
	 * including *dest_pr_reg and the configfs dependances..
	 */
	list_for_each_entry_safe(tidh, tidh_tmp, &tid_dest_list, dest_list) {
		dest_tpg = tidh->dest_tpg;
		dest_node_acl = tidh->dest_node_acl;
		dest_se_deve = tidh->dest_se_deve;
		dest_pr_reg = tidh->dest_pr_reg;

		list_del(&tidh->dest_list);
		kfree(tidh);
		/*
		 * Release any extra ALL_TG_PT=1 registrations for
		 * the SPEC_I_PT=1 case.
		 */
		list_for_each_entry_safe(pr_reg_tmp, pr_reg_tmp_safe,
				&dest_pr_reg->pr_reg_atp_list,
				pr_reg_atp_mem_list) {
			list_del(&pr_reg_tmp->pr_reg_atp_mem_list);
			core_scsi3_lunacl_undepend_item(pr_reg_tmp->pr_reg_deve);
			kmem_cache_free(t10_pr_reg_cache, pr_reg_tmp);
		}

		kmem_cache_free(t10_pr_reg_cache, dest_pr_reg);

		if (!dest_se_deve)
			continue;

		core_scsi3_lunacl_undepend_item(dest_se_deve);
		core_scsi3_nodeacl_undepend_item(dest_node_acl);
		core_scsi3_tpg_undepend_item(dest_tpg);
	}
	return ret;
}

static int core_scsi3_update_aptpl_buf(
	struct se_device *dev,
	unsigned char *buf,
	u32 pr_aptpl_buf_len)
{
	struct se_portal_group *tpg;
	struct t10_pr_registration *pr_reg;
	unsigned char tmp[512], isid_buf[32];
	ssize_t len = 0;
	int reg_count = 0;
	int ret = 0;

	spin_lock(&dev->dev_reservation_lock);
	spin_lock(&dev->t10_pr.registration_lock);
	/*
	 * Walk the registration list..
	 */
	list_for_each_entry(pr_reg, &dev->t10_pr.registration_list,
			pr_reg_list) {

		tmp[0] = '\0';
		isid_buf[0] = '\0';
		tpg = pr_reg->pr_reg_nacl->se_tpg;
		/*
		 * Write out any ISID value to APTPL metadata that was included
		 * in the original registration.
		 */
		if (pr_reg->isid_present_at_reg)
			snprintf(isid_buf, 32, "initiator_sid=%s\n",
					pr_reg->pr_reg_isid);
		/*
		 * Include special metadata if the pr_reg matches the
		 * reservation holder.
		 */
		if (dev->dev_pr_res_holder == pr_reg) {
			snprintf(tmp, 512, "PR_REG_START: %d"
				"\ninitiator_fabric=%s\n"
				"initiator_node=%s\n%s"
				"sa_res_key=%llu\n"
				"res_holder=1\nres_type=%02x\n"
				"res_scope=%02x\nres_all_tg_pt=%d\n"
				"mapped_lun=%llu\n", reg_count,
				tpg->se_tpg_tfo->get_fabric_name(),
				pr_reg->pr_reg_nacl->initiatorname, isid_buf,
				pr_reg->pr_res_key, pr_reg->pr_res_type,
				pr_reg->pr_res_scope, pr_reg->pr_reg_all_tg_pt,
				pr_reg->pr_res_mapped_lun);
		} else {
			snprintf(tmp, 512, "PR_REG_START: %d\n"
				"initiator_fabric=%s\ninitiator_node=%s\n%s"
				"sa_res_key=%llu\nres_holder=0\n"
				"res_all_tg_pt=%d\nmapped_lun=%llu\n",
				reg_count, tpg->se_tpg_tfo->get_fabric_name(),
				pr_reg->pr_reg_nacl->initiatorname, isid_buf,
				pr_reg->pr_res_key, pr_reg->pr_reg_all_tg_pt,
				pr_reg->pr_res_mapped_lun);
		}

		if ((len + strlen(tmp) >= pr_aptpl_buf_len)) {
			pr_err("Unable to update renaming APTPL metadata,"
			       " reallocating larger buffer\n");
			ret = -EMSGSIZE;
			goto out;
		}
		len += sprintf(buf+len, "%s", tmp);

		/*
		 * Include information about the associated SCSI target port.
		 */
		snprintf(tmp, 512, "target_fabric=%s\ntarget_node=%s\n"
			"tpgt=%hu\nport_rtpi=%hu\ntarget_lun=%llu\nPR_REG_END:"
			" %d\n", tpg->se_tpg_tfo->get_fabric_name(),
			tpg->se_tpg_tfo->tpg_get_wwn(tpg),
			tpg->se_tpg_tfo->tpg_get_tag(tpg),
			pr_reg->tg_pt_sep_rtpi, pr_reg->pr_aptpl_target_lun,
			reg_count);

		if ((len + strlen(tmp) >= pr_aptpl_buf_len)) {
			pr_err("Unable to update renaming APTPL metadata,"
			       " reallocating larger buffer\n");
			ret = -EMSGSIZE;
			goto out;
		}
		len += sprintf(buf+len, "%s", tmp);
		reg_count++;
	}

	if (!reg_count)
		len += sprintf(buf+len, "No Registrations or Reservations");

out:
	spin_unlock(&dev->t10_pr.registration_lock);
	spin_unlock(&dev->dev_reservation_lock);

	return ret;
}

static int __core_scsi3_write_aptpl_to_file(
	struct se_device *dev,
	unsigned char *buf)
{
	struct t10_wwn *wwn = &dev->t10_wwn;
	struct file *file;
	int flags = O_RDWR | O_CREAT | O_TRUNC;
	char path[512];
	u32 pr_aptpl_buf_len;
	int ret;

	memset(path, 0, 512);

	if (strlen(&wwn->unit_serial[0]) >= 512) {
		pr_err("WWN value for struct se_device does not fit"
			" into path buffer\n");
		return -EMSGSIZE;
	}

	snprintf(path, 512, "/var/target/pr/aptpl_%s", &wwn->unit_serial[0]);
	file = filp_open(path, flags, 0600);
	if (IS_ERR(file)) {
		pr_err("filp_open(%s) for APTPL metadata"
			" failed\n", path);
		return PTR_ERR(file);
	}

	pr_aptpl_buf_len = (strlen(buf) + 1); /* Add extra for NULL */

	ret = kernel_write(file, buf, pr_aptpl_buf_len, 0);

	if (ret < 0)
		pr_debug("Error writing APTPL metadata file: %s\n", path);
	fput(file);

	return (ret < 0) ? -EIO : 0;
}

/*
 * Clear the APTPL metadata if APTPL has been disabled, otherwise
 * write out the updated metadata to struct file for this SCSI device.
 */
static sense_reason_t core_scsi3_update_and_write_aptpl(struct se_device *dev, bool aptpl)
{
	unsigned char *buf;
	int rc, len = PR_APTPL_BUF_LEN;

	if (!aptpl) {
		char *null_buf = "No Registrations or Reservations\n";

		rc = __core_scsi3_write_aptpl_to_file(dev, null_buf);
		dev->t10_pr.pr_aptpl_active = 0;
		pr_debug("SPC-3 PR: Set APTPL Bit Deactivated\n");

		if (rc)
			return TCM_LOGICAL_UNIT_COMMUNICATION_FAILURE;

		return 0;
	}
retry:
	buf = vzalloc(len);
	if (!buf)
		return TCM_OUT_OF_RESOURCES;

	rc = core_scsi3_update_aptpl_buf(dev, buf, len);
	if (rc < 0) {
		vfree(buf);
		len *= 2;
		goto retry;
	}

	rc = __core_scsi3_write_aptpl_to_file(dev, buf);
	if (rc != 0) {
		pr_err("SPC-3 PR: Could not update APTPL\n");
		vfree(buf);
		return TCM_LOGICAL_UNIT_COMMUNICATION_FAILURE;
	}
	dev->t10_pr.pr_aptpl_active = 1;
	vfree(buf);
	pr_debug("SPC-3 PR: Set APTPL Bit Activated\n");
	return 0;
}

static sense_reason_t
core_scsi3_emulate_pro_register(struct se_cmd *cmd, u64 res_key, u64 sa_res_key,
		bool aptpl, bool all_tg_pt, bool spec_i_pt, enum register_type register_type)
{
	struct se_session *se_sess = cmd->se_sess;
	struct se_device *dev = cmd->se_dev;
	struct se_lun *se_lun = cmd->se_lun;
	struct se_portal_group *se_tpg;
	struct t10_pr_registration *pr_reg, *pr_reg_p, *pr_reg_tmp;
	struct t10_reservation *pr_tmpl = &dev->t10_pr;
	unsigned char isid_buf[PR_REG_ISID_LEN], *isid_ptr = NULL;
	sense_reason_t ret = TCM_NO_SENSE;
	int pr_holder = 0, type;

	if (!se_sess || !se_lun) {
		pr_err("SPC-3 PR: se_sess || struct se_lun is NULL!\n");
		return TCM_LOGICAL_UNIT_COMMUNICATION_FAILURE;
	}
	se_tpg = se_sess->se_tpg;

	if (se_tpg->se_tpg_tfo->sess_get_initiator_sid) {
		memset(&isid_buf[0], 0, PR_REG_ISID_LEN);
		se_tpg->se_tpg_tfo->sess_get_initiator_sid(se_sess, &isid_buf[0],
				PR_REG_ISID_LEN);
		isid_ptr = &isid_buf[0];
	}
	/*
	 * Follow logic from spc4r17 Section 5.7.7, Register Behaviors Table 47
	 */
	pr_reg = core_scsi3_locate_pr_reg(dev, se_sess->se_node_acl, se_sess);
	if (!pr_reg) {
		if (res_key) {
			pr_warn("SPC-3 PR: Reservation Key non-zero"
				" for SA REGISTER, returning CONFLICT\n");
			return TCM_RESERVATION_CONFLICT;
		}
		/*
		 * Do nothing but return GOOD status.
		 */
		if (!sa_res_key)
			return 0;

		if (!spec_i_pt) {
			/*
			 * Perform the Service Action REGISTER on the Initiator
			 * Port Endpoint that the PRO was received from on the
			 * Logical Unit of the SCSI device server.
			 */
			if (core_scsi3_alloc_registration(cmd->se_dev,
					se_sess->se_node_acl, cmd->se_lun,
					NULL, cmd->orig_fe_lun, isid_ptr,
					sa_res_key, all_tg_pt, aptpl,
					register_type, 0)) {
				pr_err("Unable to allocate"
					" struct t10_pr_registration\n");
				return TCM_INVALID_PARAMETER_LIST;
			}
		} else {
			/*
			 * Register both the Initiator port that received
			 * PROUT SA REGISTER + SPEC_I_PT=1 and extract SCSI
			 * TransportID from Parameter list and loop through
			 * fabric dependent parameter list while calling
			 * logic from of core_scsi3_alloc_registration() for
			 * each TransportID provided SCSI Initiator Port/Device
			 */
			ret = core_scsi3_decode_spec_i_port(cmd, se_tpg,
					isid_ptr, sa_res_key, all_tg_pt, aptpl);
			if (ret != 0)
				return ret;
		}
		return core_scsi3_update_and_write_aptpl(dev, aptpl);
	}

	/* ok, existing registration */

	if ((register_type == REGISTER) && (res_key != pr_reg->pr_res_key)) {
		pr_err("SPC-3 PR REGISTER: Received"
		       " res_key: 0x%016Lx does not match"
		       " existing SA REGISTER res_key:"
		       " 0x%016Lx\n", res_key,
		       pr_reg->pr_res_key);
		ret = TCM_RESERVATION_CONFLICT;
		goto out;
	}

	if (spec_i_pt) {
		pr_err("SPC-3 PR REGISTER: SPEC_I_PT"
			" set on a registered nexus\n");
		ret = TCM_INVALID_PARAMETER_LIST;
		goto out;
	}

	/*
	 * An existing ALL_TG_PT=1 registration being released
	 * must also set ALL_TG_PT=1 in the incoming PROUT.
	 */
	if (pr_reg->pr_reg_all_tg_pt && !all_tg_pt) {
		pr_err("SPC-3 PR REGISTER: ALL_TG_PT=1"
			" registration exists, but ALL_TG_PT=1 bit not"
			" present in received PROUT\n");
		ret = TCM_INVALID_CDB_FIELD;
		goto out;
	}

	/*
	 * sa_res_key=1 Change Reservation Key for registered I_T Nexus.
	 */
	if (sa_res_key) {
		/*
		 * Increment PRgeneration counter for struct se_device"
		 * upon a successful REGISTER, see spc4r17 section 6.3.2
		 * READ_KEYS service action.
		 */
		pr_reg->pr_res_generation = core_scsi3_pr_generation(cmd->se_dev);
		pr_reg->pr_res_key = sa_res_key;
		pr_debug("SPC-3 PR [%s] REGISTER%s: Changed Reservation"
			 " Key for %s to: 0x%016Lx PRgeneration:"
			 " 0x%08x\n", cmd->se_tfo->get_fabric_name(),
			 (register_type == REGISTER_AND_IGNORE_EXISTING_KEY) ? "_AND_IGNORE_EXISTING_KEY" : "",
			 pr_reg->pr_reg_nacl->initiatorname,
			 pr_reg->pr_res_key, pr_reg->pr_res_generation);

	} else {
		/*
		 * sa_res_key=0 Unregister Reservation Key for registered I_T Nexus.
		 */
		type = pr_reg->pr_res_type;
		pr_holder = core_scsi3_check_implicit_release(cmd->se_dev,
							      pr_reg);
		if (pr_holder < 0) {
			ret = TCM_RESERVATION_CONFLICT;
			goto out;
		}

		spin_lock(&pr_tmpl->registration_lock);
		/*
		 * Release all ALL_TG_PT=1 for the matching SCSI Initiator Port
		 * and matching pr_res_key.
		 */
		if (pr_reg->pr_reg_all_tg_pt) {
			list_for_each_entry_safe(pr_reg_p, pr_reg_tmp,
					&pr_tmpl->registration_list,
					pr_reg_list) {

				if (!pr_reg_p->pr_reg_all_tg_pt)
					continue;
				if (pr_reg_p->pr_res_key != res_key)
					continue;
				if (pr_reg == pr_reg_p)
					continue;
				if (strcmp(pr_reg->pr_reg_nacl->initiatorname,
					   pr_reg_p->pr_reg_nacl->initiatorname))
					continue;

				__core_scsi3_free_registration(dev,
						pr_reg_p, NULL, 0);
			}
		}

		/*
		 * Release the calling I_T Nexus registration now..
		 */
		__core_scsi3_free_registration(cmd->se_dev, pr_reg, NULL, 1);
		pr_reg = NULL;

		/*
		 * From spc4r17, section 5.7.11.3 Unregistering
		 *
		 * If the persistent reservation is a registrants only
		 * type, the device server shall establish a unit
		 * attention condition for the initiator port associated
		 * with every registered I_T nexus except for the I_T
		 * nexus on which the PERSISTENT RESERVE OUT command was
		 * received, with the additional sense code set to
		 * RESERVATIONS RELEASED.
		 */
		if (pr_holder &&
		    (type == PR_TYPE_WRITE_EXCLUSIVE_REGONLY ||
		     type == PR_TYPE_EXCLUSIVE_ACCESS_REGONLY)) {
			list_for_each_entry(pr_reg_p,
					&pr_tmpl->registration_list,
					pr_reg_list) {

				target_ua_allocate_lun(
					pr_reg_p->pr_reg_nacl,
					pr_reg_p->pr_res_mapped_lun,
					0x2A,
					ASCQ_2AH_RESERVATIONS_RELEASED);
			}
		}

		spin_unlock(&pr_tmpl->registration_lock);
	}

	ret = core_scsi3_update_and_write_aptpl(dev, aptpl);

out:
	if (pr_reg)
		core_scsi3_put_pr_reg(pr_reg);
	return ret;
}

unsigned char *core_scsi3_pr_dump_type(int type)
{
	switch (type) {
	case PR_TYPE_WRITE_EXCLUSIVE:
		return "Write Exclusive Access";
	case PR_TYPE_EXCLUSIVE_ACCESS:
		return "Exclusive Access";
	case PR_TYPE_WRITE_EXCLUSIVE_REGONLY:
		return "Write Exclusive Access, Registrants Only";
	case PR_TYPE_EXCLUSIVE_ACCESS_REGONLY:
		return "Exclusive Access, Registrants Only";
	case PR_TYPE_WRITE_EXCLUSIVE_ALLREG:
		return "Write Exclusive Access, All Registrants";
	case PR_TYPE_EXCLUSIVE_ACCESS_ALLREG:
		return "Exclusive Access, All Registrants";
	default:
		break;
	}

	return "Unknown SPC-3 PR Type";
}

static sense_reason_t
core_scsi3_pro_reserve(struct se_cmd *cmd, int type, int scope, u64 res_key)
{
	struct se_device *dev = cmd->se_dev;
	struct se_session *se_sess = cmd->se_sess;
	struct se_lun *se_lun = cmd->se_lun;
	struct t10_pr_registration *pr_reg, *pr_res_holder;
	struct t10_reservation *pr_tmpl = &dev->t10_pr;
	char i_buf[PR_REG_ISID_ID_LEN];
	sense_reason_t ret;

	memset(i_buf, 0, PR_REG_ISID_ID_LEN);

	if (!se_sess || !se_lun) {
		pr_err("SPC-3 PR: se_sess || struct se_lun is NULL!\n");
		return TCM_LOGICAL_UNIT_COMMUNICATION_FAILURE;
	}
	/*
	 * Locate the existing *pr_reg via struct se_node_acl pointers
	 */
	pr_reg = core_scsi3_locate_pr_reg(cmd->se_dev, se_sess->se_node_acl,
				se_sess);
	if (!pr_reg) {
		pr_err("SPC-3 PR: Unable to locate"
			" PR_REGISTERED *pr_reg for RESERVE\n");
		return TCM_LOGICAL_UNIT_COMMUNICATION_FAILURE;
	}
	/*
	 * From spc4r17 Section 5.7.9: Reserving:
	 *
	 * An application client creates a persistent reservation by issuing
	 * a PERSISTENT RESERVE OUT command with RESERVE service action through
	 * a registered I_T nexus with the following parameters:
	 *    a) RESERVATION KEY set to the value of the reservation key that is
	 * 	 registered with the logical unit for the I_T nexus; and
	 */
	if (res_key != pr_reg->pr_res_key) {
		pr_err("SPC-3 PR RESERVE: Received res_key: 0x%016Lx"
			" does not match existing SA REGISTER res_key:"
			" 0x%016Lx\n", res_key, pr_reg->pr_res_key);
		ret = TCM_RESERVATION_CONFLICT;
		goto out_put_pr_reg;
	}
	/*
	 * From spc4r17 Section 5.7.9: Reserving:
	 *
	 * From above:
	 *  b) TYPE field and SCOPE field set to the persistent reservation
	 *     being created.
	 *
	 * Only one persistent reservation is allowed at a time per logical unit
	 * and that persistent reservation has a scope of LU_SCOPE.
	 */
	if (scope != PR_SCOPE_LU_SCOPE) {
		pr_err("SPC-3 PR: Illegal SCOPE: 0x%02x\n", scope);
		ret = TCM_INVALID_PARAMETER_LIST;
		goto out_put_pr_reg;
	}
	/*
	 * See if we have an existing PR reservation holder pointer at
	 * struct se_device->dev_pr_res_holder in the form struct t10_pr_registration
	 * *pr_res_holder.
	 */
	spin_lock(&dev->dev_reservation_lock);
	pr_res_holder = dev->dev_pr_res_holder;
	if (pr_res_holder) {
		/*
		 * From spc4r17 Section 5.7.9: Reserving:
		 *
		 * If the device server receives a PERSISTENT RESERVE OUT
		 * command from an I_T nexus other than a persistent reservation
		 * holder (see 5.7.10) that attempts to create a persistent
		 * reservation when a persistent reservation already exists for
		 * the logical unit, then the command shall be completed with
		 * RESERVATION CONFLICT status.
		 */
		if (!is_reservation_holder(pr_res_holder, pr_reg)) {
			struct se_node_acl *pr_res_nacl = pr_res_holder->pr_reg_nacl;
			pr_err("SPC-3 PR: Attempted RESERVE from"
				" [%s]: %s while reservation already held by"
				" [%s]: %s, returning RESERVATION_CONFLICT\n",
				cmd->se_tfo->get_fabric_name(),
				se_sess->se_node_acl->initiatorname,
				pr_res_nacl->se_tpg->se_tpg_tfo->get_fabric_name(),
				pr_res_holder->pr_reg_nacl->initiatorname);

			spin_unlock(&dev->dev_reservation_lock);
			ret = TCM_RESERVATION_CONFLICT;
			goto out_put_pr_reg;
		}
		/*
		 * From spc4r17 Section 5.7.9: Reserving:
		 *
		 * If a persistent reservation holder attempts to modify the
		 * type or scope of an existing persistent reservation, the
		 * command shall be completed with RESERVATION CONFLICT status.
		 */
		if ((pr_res_holder->pr_res_type != type) ||
		    (pr_res_holder->pr_res_scope != scope)) {
			struct se_node_acl *pr_res_nacl = pr_res_holder->pr_reg_nacl;
			pr_err("SPC-3 PR: Attempted RESERVE from"
				" [%s]: %s trying to change TYPE and/or SCOPE,"
				" while reservation already held by [%s]: %s,"
				" returning RESERVATION_CONFLICT\n",
				cmd->se_tfo->get_fabric_name(),
				se_sess->se_node_acl->initiatorname,
				pr_res_nacl->se_tpg->se_tpg_tfo->get_fabric_name(),
				pr_res_holder->pr_reg_nacl->initiatorname);

			spin_unlock(&dev->dev_reservation_lock);
			ret = TCM_RESERVATION_CONFLICT;
			goto out_put_pr_reg;
		}
		/*
		 * From spc4r17 Section 5.7.9: Reserving:
		 *
		 * If the device server receives a PERSISTENT RESERVE OUT
		 * command with RESERVE service action where the TYPE field and
		 * the SCOPE field contain the same values as the existing type
		 * and scope from a persistent reservation holder, it shall not
		 * make any change to the existing persistent reservation and
		 * shall completethe command with GOOD status.
		 */
		spin_unlock(&dev->dev_reservation_lock);
		ret = 0;
		goto out_put_pr_reg;
	}
	/*
	 * Otherwise, our *pr_reg becomes the PR reservation holder for said
	 * TYPE/SCOPE.  Also set the received scope and type in *pr_reg.
	 */
	pr_reg->pr_res_scope = scope;
	pr_reg->pr_res_type = type;
	pr_reg->pr_res_holder = 1;
	dev->dev_pr_res_holder = pr_reg;
	core_pr_dump_initiator_port(pr_reg, i_buf, PR_REG_ISID_ID_LEN);

	pr_debug("SPC-3 PR [%s] Service Action: RESERVE created new"
		" reservation holder TYPE: %s ALL_TG_PT: %d\n",
		cmd->se_tfo->get_fabric_name(), core_scsi3_pr_dump_type(type),
		(pr_reg->pr_reg_all_tg_pt) ? 1 : 0);
	pr_debug("SPC-3 PR [%s] RESERVE Node: %s%s\n",
			cmd->se_tfo->get_fabric_name(),
			se_sess->se_node_acl->initiatorname,
			i_buf);
	spin_unlock(&dev->dev_reservation_lock);

	if (pr_tmpl->pr_aptpl_active)
		core_scsi3_update_and_write_aptpl(cmd->se_dev, true);

	ret = 0;
out_put_pr_reg:
	core_scsi3_put_pr_reg(pr_reg);
	return ret;
}

static sense_reason_t
core_scsi3_emulate_pro_reserve(struct se_cmd *cmd, int type, int scope,
		u64 res_key)
{
	switch (type) {
	case PR_TYPE_WRITE_EXCLUSIVE:
	case PR_TYPE_EXCLUSIVE_ACCESS:
	case PR_TYPE_WRITE_EXCLUSIVE_REGONLY:
	case PR_TYPE_EXCLUSIVE_ACCESS_REGONLY:
	case PR_TYPE_WRITE_EXCLUSIVE_ALLREG:
	case PR_TYPE_EXCLUSIVE_ACCESS_ALLREG:
		return core_scsi3_pro_reserve(cmd, type, scope, res_key);
	default:
		pr_err("SPC-3 PR: Unknown Service Action RESERVE Type:"
			" 0x%02x\n", type);
		return TCM_INVALID_CDB_FIELD;
	}
}

/*
 * Called with struct se_device->dev_reservation_lock held.
 */
static void __core_scsi3_complete_pro_release(
	struct se_device *dev,
	struct se_node_acl *se_nacl,
	struct t10_pr_registration *pr_reg,
	int explicit,
	int unreg)
{
	const struct target_core_fabric_ops *tfo = se_nacl->se_tpg->se_tpg_tfo;
	char i_buf[PR_REG_ISID_ID_LEN];
	int pr_res_type = 0, pr_res_scope = 0;

	memset(i_buf, 0, PR_REG_ISID_ID_LEN);
	core_pr_dump_initiator_port(pr_reg, i_buf, PR_REG_ISID_ID_LEN);
	/*
	 * Go ahead and release the current PR reservation holder.
	 * If an All Registrants reservation is currently active and
	 * a unregister operation is requested, replace the current
	 * dev_pr_res_holder with another active registration.
	 */
	if (dev->dev_pr_res_holder) {
		pr_res_type = dev->dev_pr_res_holder->pr_res_type;
		pr_res_scope = dev->dev_pr_res_holder->pr_res_scope;
		dev->dev_pr_res_holder->pr_res_type = 0;
		dev->dev_pr_res_holder->pr_res_scope = 0;
		dev->dev_pr_res_holder->pr_res_holder = 0;
		dev->dev_pr_res_holder = NULL;
	}
	if (!unreg)
		goto out;

	spin_lock(&dev->t10_pr.registration_lock);
	list_del_init(&pr_reg->pr_reg_list);
	/*
	 * If the I_T nexus is a reservation holder, the persistent reservation
	 * is of an all registrants type, and the I_T nexus is the last remaining
	 * registered I_T nexus, then the device server shall also release the
	 * persistent reservation.
	 */
	if (!list_empty(&dev->t10_pr.registration_list) &&
	    ((pr_res_type == PR_TYPE_WRITE_EXCLUSIVE_ALLREG) ||
	     (pr_res_type == PR_TYPE_EXCLUSIVE_ACCESS_ALLREG))) {
		dev->dev_pr_res_holder =
			list_entry(dev->t10_pr.registration_list.next,
				   struct t10_pr_registration, pr_reg_list);
		dev->dev_pr_res_holder->pr_res_type = pr_res_type;
		dev->dev_pr_res_holder->pr_res_scope = pr_res_scope;
		dev->dev_pr_res_holder->pr_res_holder = 1;
	}
	spin_unlock(&dev->t10_pr.registration_lock);
out:
	if (!dev->dev_pr_res_holder) {
		pr_debug("SPC-3 PR [%s] Service Action: %s RELEASE cleared"
			" reservation holder TYPE: %s ALL_TG_PT: %d\n",
			tfo->get_fabric_name(), (explicit) ? "explicit" :
			"implicit", core_scsi3_pr_dump_type(pr_res_type),
			(pr_reg->pr_reg_all_tg_pt) ? 1 : 0);
	}
	pr_debug("SPC-3 PR [%s] RELEASE Node: %s%s\n",
		tfo->get_fabric_name(), se_nacl->initiatorname,
		i_buf);
	/*
	 * Clear TYPE and SCOPE for the next PROUT Service Action: RESERVE
	 */
	pr_reg->pr_res_holder = pr_reg->pr_res_type = pr_reg->pr_res_scope = 0;
}

static sense_reason_t
core_scsi3_emulate_pro_release(struct se_cmd *cmd, int type, int scope,
		u64 res_key)
{
	struct se_device *dev = cmd->se_dev;
	struct se_session *se_sess = cmd->se_sess;
	struct se_lun *se_lun = cmd->se_lun;
	struct t10_pr_registration *pr_reg, *pr_reg_p, *pr_res_holder;
	struct t10_reservation *pr_tmpl = &dev->t10_pr;
	sense_reason_t ret = 0;

	if (!se_sess || !se_lun) {
		pr_err("SPC-3 PR: se_sess || struct se_lun is NULL!\n");
		return TCM_LOGICAL_UNIT_COMMUNICATION_FAILURE;
	}
	/*
	 * Locate the existing *pr_reg via struct se_node_acl pointers
	 */
	pr_reg = core_scsi3_locate_pr_reg(dev, se_sess->se_node_acl, se_sess);
	if (!pr_reg) {
		pr_err("SPC-3 PR: Unable to locate"
			" PR_REGISTERED *pr_reg for RELEASE\n");
		return TCM_LOGICAL_UNIT_COMMUNICATION_FAILURE;
	}
	/*
	 * From spc4r17 Section 5.7.11.2 Releasing:
	 *
	 * If there is no persistent reservation or in response to a persistent
	 * reservation release request from a registered I_T nexus that is not a
	 * persistent reservation holder (see 5.7.10), the device server shall
	 * do the following:
	 *
	 *     a) Not release the persistent reservation, if any;
	 *     b) Not remove any registrations; and
	 *     c) Complete the command with GOOD status.
	 */
	spin_lock(&dev->dev_reservation_lock);
	pr_res_holder = dev->dev_pr_res_holder;
	if (!pr_res_holder) {
		/*
		 * No persistent reservation, return GOOD status.
		 */
		spin_unlock(&dev->dev_reservation_lock);
		goto out_put_pr_reg;
	}

	if (!is_reservation_holder(pr_res_holder, pr_reg)) {
		/*
		 * Release request from a registered I_T nexus that is not a
		 * persistent reservation holder. return GOOD status.
		 */
		spin_unlock(&dev->dev_reservation_lock);
		goto out_put_pr_reg;
	}

	/*
	 * From spc4r17 Section 5.7.11.2 Releasing:
	 *
	 * Only the persistent reservation holder (see 5.7.10) is allowed to
	 * release a persistent reservation.
	 *
	 * An application client releases the persistent reservation by issuing
	 * a PERSISTENT RESERVE OUT command with RELEASE service action through
	 * an I_T nexus that is a persistent reservation holder with the
	 * following parameters:
	 *
	 *     a) RESERVATION KEY field set to the value of the reservation key
	 *	  that is registered with the logical unit for the I_T nexus;
	 */
	if (res_key != pr_reg->pr_res_key) {
		pr_err("SPC-3 PR RELEASE: Received res_key: 0x%016Lx"
			" does not match existing SA REGISTER res_key:"
			" 0x%016Lx\n", res_key, pr_reg->pr_res_key);
		spin_unlock(&dev->dev_reservation_lock);
		ret = TCM_RESERVATION_CONFLICT;
		goto out_put_pr_reg;
	}
	/*
	 * From spc4r17 Section 5.7.11.2 Releasing and above:
	 *
	 * b) TYPE field and SCOPE field set to match the persistent
	 *    reservation being released.
	 */
	if ((pr_res_holder->pr_res_type != type) ||
	    (pr_res_holder->pr_res_scope != scope)) {
		struct se_node_acl *pr_res_nacl = pr_res_holder->pr_reg_nacl;
		pr_err("SPC-3 PR RELEASE: Attempted to release"
			" reservation from [%s]: %s with different TYPE "
			"and/or SCOPE  while reservation already held by"
			" [%s]: %s, returning RESERVATION_CONFLICT\n",
			cmd->se_tfo->get_fabric_name(),
			se_sess->se_node_acl->initiatorname,
			pr_res_nacl->se_tpg->se_tpg_tfo->get_fabric_name(),
			pr_res_holder->pr_reg_nacl->initiatorname);

		spin_unlock(&dev->dev_reservation_lock);
		ret = TCM_RESERVATION_CONFLICT;
		goto out_put_pr_reg;
	}
	/*
	 * In response to a persistent reservation release request from the
	 * persistent reservation holder the device server shall perform a
	 * release by doing the following as an uninterrupted series of actions:
	 * a) Release the persistent reservation;
	 * b) Not remove any registration(s);
	 * c) If the released persistent reservation is a registrants only type
	 * or all registrants type persistent reservation,
	 *    the device server shall establish a unit attention condition for
	 *    the initiator port associated with every regis-
	 *    tered I_T nexus other than I_T nexus on which the PERSISTENT
	 *    RESERVE OUT command with RELEASE service action was received,
	 *    with the additional sense code set to RESERVATIONS RELEASED; and
	 * d) If the persistent reservation is of any other type, the device
	 *    server shall not establish a unit attention condition.
	 */
	__core_scsi3_complete_pro_release(dev, se_sess->se_node_acl,
					  pr_reg, 1, 0);

	spin_unlock(&dev->dev_reservation_lock);

	if ((type != PR_TYPE_WRITE_EXCLUSIVE_REGONLY) &&
	    (type != PR_TYPE_EXCLUSIVE_ACCESS_REGONLY) &&
	    (type != PR_TYPE_WRITE_EXCLUSIVE_ALLREG) &&
	    (type != PR_TYPE_EXCLUSIVE_ACCESS_ALLREG)) {
		/*
		 * If no UNIT ATTENTION conditions will be established for
		 * PR_TYPE_WRITE_EXCLUSIVE or PR_TYPE_EXCLUSIVE_ACCESS
		 * go ahead and check for APTPL=1 update+write below
		 */
		goto write_aptpl;
	}

	spin_lock(&pr_tmpl->registration_lock);
	list_for_each_entry(pr_reg_p, &pr_tmpl->registration_list,
			pr_reg_list) {
		/*
		 * Do not establish a UNIT ATTENTION condition
		 * for the calling I_T Nexus
		 */
		if (pr_reg_p == pr_reg)
			continue;

		target_ua_allocate_lun(pr_reg_p->pr_reg_nacl,
				pr_reg_p->pr_res_mapped_lun,
				0x2A, ASCQ_2AH_RESERVATIONS_RELEASED);
	}
	spin_unlock(&pr_tmpl->registration_lock);

write_aptpl:
	if (pr_tmpl->pr_aptpl_active)
		core_scsi3_update_and_write_aptpl(cmd->se_dev, true);

out_put_pr_reg:
	core_scsi3_put_pr_reg(pr_reg);
	return ret;
}

static sense_reason_t
core_scsi3_emulate_pro_clear(struct se_cmd *cmd, u64 res_key)
{
	struct se_device *dev = cmd->se_dev;
	struct se_node_acl *pr_reg_nacl;
	struct se_session *se_sess = cmd->se_sess;
	struct t10_reservation *pr_tmpl = &dev->t10_pr;
	struct t10_pr_registration *pr_reg, *pr_reg_tmp, *pr_reg_n, *pr_res_holder;
	u64 pr_res_mapped_lun = 0;
	int calling_it_nexus = 0;
	/*
	 * Locate the existing *pr_reg via struct se_node_acl pointers
	 */
	pr_reg_n = core_scsi3_locate_pr_reg(cmd->se_dev,
			se_sess->se_node_acl, se_sess);
	if (!pr_reg_n) {
		pr_err("SPC-3 PR: Unable to locate"
			" PR_REGISTERED *pr_reg for CLEAR\n");
		return TCM_LOGICAL_UNIT_COMMUNICATION_FAILURE;
	}
	/*
	 * From spc4r17 section 5.7.11.6, Clearing:
	 *
	 * Any application client may release the persistent reservation and
	 * remove all registrations from a device server by issuing a
	 * PERSISTENT RESERVE OUT command with CLEAR service action through a
	 * registered I_T nexus with the following parameter:
	 *
	 *	a) RESERVATION KEY field set to the value of the reservation key
	 * 	   that is registered with the logical unit for the I_T nexus.
	 */
	if (res_key != pr_reg_n->pr_res_key) {
		pr_err("SPC-3 PR REGISTER: Received"
			" res_key: 0x%016Lx does not match"
			" existing SA REGISTER res_key:"
			" 0x%016Lx\n", res_key, pr_reg_n->pr_res_key);
		core_scsi3_put_pr_reg(pr_reg_n);
		return TCM_RESERVATION_CONFLICT;
	}
	/*
	 * a) Release the persistent reservation, if any;
	 */
	spin_lock(&dev->dev_reservation_lock);
	pr_res_holder = dev->dev_pr_res_holder;
	if (pr_res_holder) {
		struct se_node_acl *pr_res_nacl = pr_res_holder->pr_reg_nacl;
		__core_scsi3_complete_pro_release(dev, pr_res_nacl,
						  pr_res_holder, 0, 0);
	}
	spin_unlock(&dev->dev_reservation_lock);
	/*
	 * b) Remove all registration(s) (see spc4r17 5.7.7);
	 */
	spin_lock(&pr_tmpl->registration_lock);
	list_for_each_entry_safe(pr_reg, pr_reg_tmp,
			&pr_tmpl->registration_list, pr_reg_list) {

		calling_it_nexus = (pr_reg_n == pr_reg) ? 1 : 0;
		pr_reg_nacl = pr_reg->pr_reg_nacl;
		pr_res_mapped_lun = pr_reg->pr_res_mapped_lun;
		__core_scsi3_free_registration(dev, pr_reg, NULL,
					calling_it_nexus);
		/*
		 * e) Establish a unit attention condition for the initiator
		 *    port associated with every registered I_T nexus other
		 *    than the I_T nexus on which the PERSISTENT RESERVE OUT
		 *    command with CLEAR service action was received, with the
		 *    additional sense code set to RESERVATIONS PREEMPTED.
		 */
		if (!calling_it_nexus)
			target_ua_allocate_lun(pr_reg_nacl, pr_res_mapped_lun,
				0x2A, ASCQ_2AH_RESERVATIONS_PREEMPTED);
	}
	spin_unlock(&pr_tmpl->registration_lock);

	pr_debug("SPC-3 PR [%s] Service Action: CLEAR complete\n",
		cmd->se_tfo->get_fabric_name());

	core_scsi3_update_and_write_aptpl(cmd->se_dev, false);

	core_scsi3_pr_generation(dev);
	return 0;
}

/*
 * Called with struct se_device->dev_reservation_lock held.
 */
static void __core_scsi3_complete_pro_preempt(
	struct se_device *dev,
	struct t10_pr_registration *pr_reg,
	struct list_head *preempt_and_abort_list,
	int type,
	int scope,
	enum preempt_type preempt_type)
{
	struct se_node_acl *nacl = pr_reg->pr_reg_nacl;
	const struct target_core_fabric_ops *tfo = nacl->se_tpg->se_tpg_tfo;
	char i_buf[PR_REG_ISID_ID_LEN];

	memset(i_buf, 0, PR_REG_ISID_ID_LEN);
	core_pr_dump_initiator_port(pr_reg, i_buf, PR_REG_ISID_ID_LEN);
	/*
	 * Do an implicit RELEASE of the existing reservation.
	 */
	if (dev->dev_pr_res_holder)
		__core_scsi3_complete_pro_release(dev, nacl,
						  dev->dev_pr_res_holder, 0, 0);

	dev->dev_pr_res_holder = pr_reg;
	pr_reg->pr_res_holder = 1;
	pr_reg->pr_res_type = type;
	pr_reg->pr_res_scope = scope;

	pr_debug("SPC-3 PR [%s] Service Action: PREEMPT%s created new"
		" reservation holder TYPE: %s ALL_TG_PT: %d\n",
		tfo->get_fabric_name(), (preempt_type == PREEMPT_AND_ABORT) ? "_AND_ABORT" : "",
		core_scsi3_pr_dump_type(type),
		(pr_reg->pr_reg_all_tg_pt) ? 1 : 0);
	pr_debug("SPC-3 PR [%s] PREEMPT%s from Node: %s%s\n",
		tfo->get_fabric_name(), (preempt_type == PREEMPT_AND_ABORT) ? "_AND_ABORT" : "",
		nacl->initiatorname, i_buf);
	/*
	 * For PREEMPT_AND_ABORT, add the preempting reservation's
	 * struct t10_pr_registration to the list that will be compared
	 * against received CDBs..
	 */
	if (preempt_and_abort_list)
		list_add_tail(&pr_reg->pr_reg_abort_list,
				preempt_and_abort_list);
}

static void core_scsi3_release_preempt_and_abort(
	struct list_head *preempt_and_abort_list,
	struct t10_pr_registration *pr_reg_holder)
{
	struct t10_pr_registration *pr_reg, *pr_reg_tmp;

	list_for_each_entry_safe(pr_reg, pr_reg_tmp, preempt_and_abort_list,
				pr_reg_abort_list) {

		list_del(&pr_reg->pr_reg_abort_list);
		if (pr_reg_holder == pr_reg)
			continue;
		if (pr_reg->pr_res_holder) {
			pr_warn("pr_reg->pr_res_holder still set\n");
			continue;
		}

		pr_reg->pr_reg_deve = NULL;
		pr_reg->pr_reg_nacl = NULL;
		kmem_cache_free(t10_pr_reg_cache, pr_reg);
	}
}

static sense_reason_t
core_scsi3_pro_preempt(struct se_cmd *cmd, int type, int scope, u64 res_key,
		u64 sa_res_key, enum preempt_type preempt_type)
{
	struct se_device *dev = cmd->se_dev;
	struct se_node_acl *pr_reg_nacl;
	struct se_session *se_sess = cmd->se_sess;
	LIST_HEAD(preempt_and_abort_list);
	struct t10_pr_registration *pr_reg, *pr_reg_tmp, *pr_reg_n, *pr_res_holder;
	struct t10_reservation *pr_tmpl = &dev->t10_pr;
	u64 pr_res_mapped_lun = 0;
	int all_reg = 0, calling_it_nexus = 0;
	bool sa_res_key_unmatched = sa_res_key != 0;
	int prh_type = 0, prh_scope = 0;

	if (!se_sess)
		return TCM_LOGICAL_UNIT_COMMUNICATION_FAILURE;

	pr_reg_n = core_scsi3_locate_pr_reg(cmd->se_dev, se_sess->se_node_acl,
				se_sess);
	if (!pr_reg_n) {
		pr_err("SPC-3 PR: Unable to locate"
			" PR_REGISTERED *pr_reg for PREEMPT%s\n",
			(preempt_type == PREEMPT_AND_ABORT) ? "_AND_ABORT" : "");
		return TCM_RESERVATION_CONFLICT;
	}
	if (pr_reg_n->pr_res_key != res_key) {
		core_scsi3_put_pr_reg(pr_reg_n);
		return TCM_RESERVATION_CONFLICT;
	}
	if (scope != PR_SCOPE_LU_SCOPE) {
		pr_err("SPC-3 PR: Illegal SCOPE: 0x%02x\n", scope);
		core_scsi3_put_pr_reg(pr_reg_n);
		return TCM_INVALID_PARAMETER_LIST;
	}

	spin_lock(&dev->dev_reservation_lock);
	pr_res_holder = dev->dev_pr_res_holder;
	if (pr_res_holder &&
	   ((pr_res_holder->pr_res_type == PR_TYPE_WRITE_EXCLUSIVE_ALLREG) ||
	    (pr_res_holder->pr_res_type == PR_TYPE_EXCLUSIVE_ACCESS_ALLREG)))
		all_reg = 1;

	if (!all_reg && !sa_res_key) {
		spin_unlock(&dev->dev_reservation_lock);
		core_scsi3_put_pr_reg(pr_reg_n);
		return TCM_INVALID_PARAMETER_LIST;
	}
	/*
	 * From spc4r17, section 5.7.11.4.4 Removing Registrations:
	 *
	 * If the SERVICE ACTION RESERVATION KEY field does not identify a
	 * persistent reservation holder or there is no persistent reservation
	 * holder (i.e., there is no persistent reservation), then the device
	 * server shall perform a preempt by doing the following in an
	 * uninterrupted series of actions. (See below..)
	 */
	if (!pr_res_holder || (pr_res_holder->pr_res_key != sa_res_key)) {
		/*
		 * No existing or SA Reservation Key matching reservations..
		 *
		 * PROUT SA PREEMPT with All Registrant type reservations are
		 * allowed to be processed without a matching SA Reservation Key
		 */
		spin_lock(&pr_tmpl->registration_lock);
		list_for_each_entry_safe(pr_reg, pr_reg_tmp,
				&pr_tmpl->registration_list, pr_reg_list) {
			/*
			 * Removing of registrations in non all registrants
			 * type reservations without a matching SA reservation
			 * key.
			 *
			 * a) Remove the registrations for all I_T nexuses
			 *    specified by the SERVICE ACTION RESERVATION KEY
			 *    field;
			 * b) Ignore the contents of the SCOPE and TYPE fields;
			 * c) Process tasks as defined in 5.7.1; and
			 * d) Establish a unit attention condition for the
			 *    initiator port associated with every I_T nexus
			 *    that lost its registration other than the I_T
			 *    nexus on which the PERSISTENT RESERVE OUT command
			 *    was received, with the additional sense code set
			 *    to REGISTRATIONS PREEMPTED.
			 */
			if (!all_reg) {
				if (pr_reg->pr_res_key != sa_res_key)
					continue;
				sa_res_key_unmatched = false;

				calling_it_nexus = (pr_reg_n == pr_reg) ? 1 : 0;
				pr_reg_nacl = pr_reg->pr_reg_nacl;
				pr_res_mapped_lun = pr_reg->pr_res_mapped_lun;
				__core_scsi3_free_registration(dev, pr_reg,
					(preempt_type == PREEMPT_AND_ABORT) ? &preempt_and_abort_list :
						NULL, calling_it_nexus);
			} else {
				/*
				 * Case for any existing all registrants type
				 * reservation, follow logic in spc4r17 section
				 * 5.7.11.4 Preempting, Table 52 and Figure 7.
				 *
				 * For a ZERO SA Reservation key, release
				 * all other registrations and do an implicit
				 * release of active persistent reservation.
				 *
				 * For a non-ZERO SA Reservation key, only
				 * release the matching reservation key from
				 * registrations.
				 */
				if ((sa_res_key) &&
				     (pr_reg->pr_res_key != sa_res_key))
					continue;
				sa_res_key_unmatched = false;

				calling_it_nexus = (pr_reg_n == pr_reg) ? 1 : 0;
				if (calling_it_nexus)
					continue;

				pr_reg_nacl = pr_reg->pr_reg_nacl;
				pr_res_mapped_lun = pr_reg->pr_res_mapped_lun;
				__core_scsi3_free_registration(dev, pr_reg,
					(preempt_type == PREEMPT_AND_ABORT) ? &preempt_and_abort_list :
						NULL, 0);
			}
			if (!calling_it_nexus)
				target_ua_allocate_lun(pr_reg_nacl,
					pr_res_mapped_lun, 0x2A,
					ASCQ_2AH_REGISTRATIONS_PREEMPTED);
		}
		spin_unlock(&pr_tmpl->registration_lock);
		/*
		 * If a PERSISTENT RESERVE OUT with a PREEMPT service action or
		 * a PREEMPT AND ABORT service action sets the SERVICE ACTION
		 * RESERVATION KEY field to a value that does not match any
		 * registered reservation key, then the device server shall
		 * complete the command with RESERVATION CONFLICT status.
		 */
		if (sa_res_key_unmatched) {
			spin_unlock(&dev->dev_reservation_lock);
			core_scsi3_put_pr_reg(pr_reg_n);
			return TCM_RESERVATION_CONFLICT;
		}
		/*
		 * For an existing all registrants type reservation
		 * with a zero SA rservation key, preempt the existing
		 * reservation with the new PR type and scope.
		 */
		if (pr_res_holder && all_reg && !(sa_res_key)) {
			__core_scsi3_complete_pro_preempt(dev, pr_reg_n,
				(preempt_type == PREEMPT_AND_ABORT) ? &preempt_and_abort_list : NULL,
				type, scope, preempt_type);

			if (preempt_type == PREEMPT_AND_ABORT)
				core_scsi3_release_preempt_and_abort(
					&preempt_and_abort_list, pr_reg_n);
		}
		spin_unlock(&dev->dev_reservation_lock);

		if (pr_tmpl->pr_aptpl_active)
			core_scsi3_update_and_write_aptpl(cmd->se_dev, true);

		core_scsi3_put_pr_reg(pr_reg_n);
		core_scsi3_pr_generation(cmd->se_dev);
		return 0;
	}
	/*
	 * The PREEMPTing SA reservation key matches that of the
	 * existing persistent reservation, first, we check if
	 * we are preempting our own reservation.
	 * From spc4r17, section 5.7.11.4.3 Preempting
	 * persistent reservations and registration handling
	 *
	 * If an all registrants persistent reservation is not
	 * present, it is not an error for the persistent
	 * reservation holder to preempt itself (i.e., a
	 * PERSISTENT RESERVE OUT with a PREEMPT service action
	 * or a PREEMPT AND ABORT service action with the
	 * SERVICE ACTION RESERVATION KEY value equal to the
	 * persistent reservation holder's reservation key that
	 * is received from the persistent reservation holder).
	 * In that case, the device server shall establish the
	 * new persistent reservation and maintain the
	 * registration.
	 */
	prh_type = pr_res_holder->pr_res_type;
	prh_scope = pr_res_holder->pr_res_scope;
	/*
	 * If the SERVICE ACTION RESERVATION KEY field identifies a
	 * persistent reservation holder (see 5.7.10), the device
	 * server shall perform a preempt by doing the following as
	 * an uninterrupted series of actions:
	 *
	 * a) Release the persistent reservation for the holder
	 *    identified by the SERVICE ACTION RESERVATION KEY field;
	 */
	if (pr_reg_n != pr_res_holder)
		__core_scsi3_complete_pro_release(dev,
						  pr_res_holder->pr_reg_nacl,
						  dev->dev_pr_res_holder, 0, 0);
	/*
	 * b) Remove the registrations for all I_T nexuses identified
	 *    by the SERVICE ACTION RESERVATION KEY field, except the
	 *    I_T nexus that is being used for the PERSISTENT RESERVE
	 *    OUT command. If an all registrants persistent reservation
	 *    is present and the SERVICE ACTION RESERVATION KEY field
	 *    is set to zero, then all registrations shall be removed
	 *    except for that of the I_T nexus that is being used for
	 *    the PERSISTENT RESERVE OUT command;
	 */
	spin_lock(&pr_tmpl->registration_lock);
	list_for_each_entry_safe(pr_reg, pr_reg_tmp,
			&pr_tmpl->registration_list, pr_reg_list) {

		calling_it_nexus = (pr_reg_n == pr_reg) ? 1 : 0;
		if (calling_it_nexus)
			continue;

		if (pr_reg->pr_res_key != sa_res_key)
			continue;

		pr_reg_nacl = pr_reg->pr_reg_nacl;
		pr_res_mapped_lun = pr_reg->pr_res_mapped_lun;
		__core_scsi3_free_registration(dev, pr_reg,
				(preempt_type == PREEMPT_AND_ABORT) ? &preempt_and_abort_list : NULL,
				calling_it_nexus);
		/*
		 * e) Establish a unit attention condition for the initiator
		 *    port associated with every I_T nexus that lost its
		 *    persistent reservation and/or registration, with the
		 *    additional sense code set to REGISTRATIONS PREEMPTED;
		 */
		target_ua_allocate_lun(pr_reg_nacl, pr_res_mapped_lun, 0x2A,
				ASCQ_2AH_REGISTRATIONS_PREEMPTED);
	}
	spin_unlock(&pr_tmpl->registration_lock);
	/*
	 * c) Establish a persistent reservation for the preempting
	 *    I_T nexus using the contents of the SCOPE and TYPE fields;
	 */
	__core_scsi3_complete_pro_preempt(dev, pr_reg_n,
			(preempt_type == PREEMPT_AND_ABORT) ? &preempt_and_abort_list : NULL,
			type, scope, preempt_type);
	/*
	 * d) Process tasks as defined in 5.7.1;
	 * e) See above..
	 * f) If the type or scope has changed, then for every I_T nexus
	 *    whose reservation key was not removed, except for the I_T
	 *    nexus on which the PERSISTENT RESERVE OUT command was
	 *    received, the device server shall establish a unit
	 *    attention condition for the initiator port associated with
	 *    that I_T nexus, with the additional sense code set to
	 *    RESERVATIONS RELEASED. If the type or scope have not
	 *    changed, then no unit attention condition(s) shall be
	 *    established for this reason.
	 */
	if ((prh_type != type) || (prh_scope != scope)) {
		spin_lock(&pr_tmpl->registration_lock);
		list_for_each_entry_safe(pr_reg, pr_reg_tmp,
				&pr_tmpl->registration_list, pr_reg_list) {

			calling_it_nexus = (pr_reg_n == pr_reg) ? 1 : 0;
			if (calling_it_nexus)
				continue;

			target_ua_allocate_lun(pr_reg->pr_reg_nacl,
					pr_reg->pr_res_mapped_lun, 0x2A,
					ASCQ_2AH_RESERVATIONS_RELEASED);
		}
		spin_unlock(&pr_tmpl->registration_lock);
	}
	spin_unlock(&dev->dev_reservation_lock);
	/*
	 * Call LUN_RESET logic upon list of struct t10_pr_registration,
	 * All received CDBs for the matching existing reservation and
	 * registrations undergo ABORT_TASK logic.
	 *
	 * From there, core_scsi3_release_preempt_and_abort() will
	 * release every registration in the list (which have already
	 * been removed from the primary pr_reg list), except the
	 * new persistent reservation holder, the calling Initiator Port.
	 */
	if (preempt_type == PREEMPT_AND_ABORT) {
		core_tmr_lun_reset(dev, NULL, &preempt_and_abort_list, cmd);
		core_scsi3_release_preempt_and_abort(&preempt_and_abort_list,
						pr_reg_n);
	}

	if (pr_tmpl->pr_aptpl_active)
		core_scsi3_update_and_write_aptpl(cmd->se_dev, true);

	core_scsi3_put_pr_reg(pr_reg_n);
	core_scsi3_pr_generation(cmd->se_dev);
	return 0;
}

static sense_reason_t
core_scsi3_emulate_pro_preempt(struct se_cmd *cmd, int type, int scope,
		u64 res_key, u64 sa_res_key, enum preempt_type preempt_type)
{
	switch (type) {
	case PR_TYPE_WRITE_EXCLUSIVE:
	case PR_TYPE_EXCLUSIVE_ACCESS:
	case PR_TYPE_WRITE_EXCLUSIVE_REGONLY:
	case PR_TYPE_EXCLUSIVE_ACCESS_REGONLY:
	case PR_TYPE_WRITE_EXCLUSIVE_ALLREG:
	case PR_TYPE_EXCLUSIVE_ACCESS_ALLREG:
		return core_scsi3_pro_preempt(cmd, type, scope, res_key,
					      sa_res_key, preempt_type);
	default:
		pr_err("SPC-3 PR: Unknown Service Action PREEMPT%s"
			" Type: 0x%02x\n", (preempt_type == PREEMPT_AND_ABORT) ? "_AND_ABORT" : "", type);
		return TCM_INVALID_CDB_FIELD;
	}
}


static sense_reason_t
core_scsi3_emulate_pro_register_and_move(struct se_cmd *cmd, u64 res_key,
		u64 sa_res_key, int aptpl, int unreg)
{
	struct se_session *se_sess = cmd->se_sess;
	struct se_device *dev = cmd->se_dev;
	struct se_dev_entry *dest_se_deve = NULL;
	struct se_lun *se_lun = cmd->se_lun, *tmp_lun;
	struct se_node_acl *pr_res_nacl, *pr_reg_nacl, *dest_node_acl = NULL;
	struct se_portal_group *se_tpg, *dest_se_tpg = NULL;
	const struct target_core_fabric_ops *dest_tf_ops = NULL, *tf_ops;
	struct t10_pr_registration *pr_reg, *pr_res_holder, *dest_pr_reg;
	struct t10_reservation *pr_tmpl = &dev->t10_pr;
	unsigned char *buf;
	const unsigned char *initiator_str;
	char *iport_ptr = NULL, i_buf[PR_REG_ISID_ID_LEN];
	u32 tid_len, tmp_tid_len;
	int new_reg = 0, type, scope, matching_iname;
	sense_reason_t ret;
	unsigned short rtpi;
	unsigned char proto_ident;

	if (!se_sess || !se_lun) {
		pr_err("SPC-3 PR: se_sess || struct se_lun is NULL!\n");
		return TCM_LOGICAL_UNIT_COMMUNICATION_FAILURE;
	}

	memset(i_buf, 0, PR_REG_ISID_ID_LEN);
	se_tpg = se_sess->se_tpg;
	tf_ops = se_tpg->se_tpg_tfo;
	/*
	 * Follow logic from spc4r17 Section 5.7.8, Table 50 --
	 *	Register behaviors for a REGISTER AND MOVE service action
	 *
	 * Locate the existing *pr_reg via struct se_node_acl pointers
	 */
	pr_reg = core_scsi3_locate_pr_reg(cmd->se_dev, se_sess->se_node_acl,
				se_sess);
	if (!pr_reg) {
		pr_err("SPC-3 PR: Unable to locate PR_REGISTERED"
			" *pr_reg for REGISTER_AND_MOVE\n");
		return TCM_LOGICAL_UNIT_COMMUNICATION_FAILURE;
	}
	/*
	 * The provided reservation key much match the existing reservation key
	 * provided during this initiator's I_T nexus registration.
	 */
	if (res_key != pr_reg->pr_res_key) {
		pr_warn("SPC-3 PR REGISTER_AND_MOVE: Received"
			" res_key: 0x%016Lx does not match existing SA REGISTER"
			" res_key: 0x%016Lx\n", res_key, pr_reg->pr_res_key);
		ret = TCM_RESERVATION_CONFLICT;
		goto out_put_pr_reg;
	}
	/*
	 * The service active reservation key needs to be non zero
	 */
	if (!sa_res_key) {
		pr_warn("SPC-3 PR REGISTER_AND_MOVE: Received zero"
			" sa_res_key\n");
		ret = TCM_INVALID_PARAMETER_LIST;
		goto out_put_pr_reg;
	}

	/*
	 * Determine the Relative Target Port Identifier where the reservation
	 * will be moved to for the TransportID containing SCSI initiator WWN
	 * information.
	 */
	buf = transport_kmap_data_sg(cmd);
	if (!buf) {
		ret = TCM_LOGICAL_UNIT_COMMUNICATION_FAILURE;
		goto out_put_pr_reg;
	}

	rtpi = (buf[18] & 0xff) << 8;
	rtpi |= buf[19] & 0xff;
	tid_len = (buf[20] & 0xff) << 24;
	tid_len |= (buf[21] & 0xff) << 16;
	tid_len |= (buf[22] & 0xff) << 8;
	tid_len |= buf[23] & 0xff;
	transport_kunmap_data_sg(cmd);
	buf = NULL;

	if ((tid_len + 24) != cmd->data_length) {
		pr_err("SPC-3 PR: Illegal tid_len: %u + 24 byte header"
			" does not equal CDB data_length: %u\n", tid_len,
			cmd->data_length);
		ret = TCM_INVALID_PARAMETER_LIST;
		goto out_put_pr_reg;
	}

	spin_lock(&dev->se_port_lock);
	list_for_each_entry(tmp_lun, &dev->dev_sep_list, lun_dev_link) {
		if (tmp_lun->lun_rtpi != rtpi)
			continue;
		dest_se_tpg = tmp_lun->lun_tpg;
		dest_tf_ops = dest_se_tpg->se_tpg_tfo;
		if (!dest_tf_ops)
			continue;

		atomic_inc_mb(&dest_se_tpg->tpg_pr_ref_count);
		spin_unlock(&dev->se_port_lock);

		if (core_scsi3_tpg_depend_item(dest_se_tpg)) {
			pr_err("core_scsi3_tpg_depend_item() failed"
				" for dest_se_tpg\n");
			atomic_dec_mb(&dest_se_tpg->tpg_pr_ref_count);
			ret = TCM_LOGICAL_UNIT_COMMUNICATION_FAILURE;
			goto out_put_pr_reg;
		}

		spin_lock(&dev->se_port_lock);
		break;
	}
	spin_unlock(&dev->se_port_lock);

	if (!dest_se_tpg || !dest_tf_ops) {
		pr_err("SPC-3 PR REGISTER_AND_MOVE: Unable to locate"
			" fabric ops from Relative Target Port Identifier:"
			" %hu\n", rtpi);
		ret = TCM_INVALID_PARAMETER_LIST;
		goto out_put_pr_reg;
	}

	buf = transport_kmap_data_sg(cmd);
	if (!buf) {
		ret = TCM_LOGICAL_UNIT_COMMUNICATION_FAILURE;
		goto out_put_pr_reg;
	}
	proto_ident = (buf[24] & 0x0f);

	pr_debug("SPC-3 PR REGISTER_AND_MOVE: Extracted Protocol Identifier:"
			" 0x%02x\n", proto_ident);

	if (proto_ident != dest_se_tpg->proto_id) {
		pr_err("SPC-3 PR REGISTER_AND_MOVE: Received"
			" proto_ident: 0x%02x does not match ident: 0x%02x"
			" from fabric: %s\n", proto_ident,
			dest_se_tpg->proto_id,
			dest_tf_ops->get_fabric_name());
		ret = TCM_INVALID_PARAMETER_LIST;
		goto out;
	}
	initiator_str = target_parse_pr_out_transport_id(dest_se_tpg,
			(const char *)&buf[24], &tmp_tid_len, &iport_ptr);
	if (!initiator_str) {
		pr_err("SPC-3 PR REGISTER_AND_MOVE: Unable to locate"
			" initiator_str from Transport ID\n");
		ret = TCM_INVALID_PARAMETER_LIST;
		goto out;
	}

	transport_kunmap_data_sg(cmd);
	buf = NULL;

	pr_debug("SPC-3 PR [%s] Extracted initiator %s identifier: %s"
		" %s\n", dest_tf_ops->get_fabric_name(), (iport_ptr != NULL) ?
		"port" : "device", initiator_str, (iport_ptr != NULL) ?
		iport_ptr : "");
	/*
	 * If a PERSISTENT RESERVE OUT command with a REGISTER AND MOVE service
	 * action specifies a TransportID that is the same as the initiator port
	 * of the I_T nexus for the command received, then the command shall
	 * be terminated with CHECK CONDITION status, with the sense key set to
	 * ILLEGAL REQUEST, and the additional sense code set to INVALID FIELD
	 * IN PARAMETER LIST.
	 */
	pr_reg_nacl = pr_reg->pr_reg_nacl;
	matching_iname = (!strcmp(initiator_str,
				  pr_reg_nacl->initiatorname)) ? 1 : 0;
	if (!matching_iname)
		goto after_iport_check;

	if (!iport_ptr || !pr_reg->isid_present_at_reg) {
		pr_err("SPC-3 PR REGISTER_AND_MOVE: TransportID: %s"
			" matches: %s on received I_T Nexus\n", initiator_str,
			pr_reg_nacl->initiatorname);
		ret = TCM_INVALID_PARAMETER_LIST;
		goto out;
	}
	if (!strcmp(iport_ptr, pr_reg->pr_reg_isid)) {
		pr_err("SPC-3 PR REGISTER_AND_MOVE: TransportID: %s %s"
			" matches: %s %s on received I_T Nexus\n",
			initiator_str, iport_ptr, pr_reg_nacl->initiatorname,
			pr_reg->pr_reg_isid);
		ret = TCM_INVALID_PARAMETER_LIST;
		goto out;
	}
after_iport_check:
	/*
	 * Locate the destination struct se_node_acl from the received Transport ID
	 */
	mutex_lock(&dest_se_tpg->acl_node_mutex);
	dest_node_acl = __core_tpg_get_initiator_node_acl(dest_se_tpg,
				initiator_str);
	if (dest_node_acl)
		atomic_inc_mb(&dest_node_acl->acl_pr_ref_count);
	mutex_unlock(&dest_se_tpg->acl_node_mutex);

	if (!dest_node_acl) {
		pr_err("Unable to locate %s dest_node_acl for"
			" TransportID%s\n", dest_tf_ops->get_fabric_name(),
			initiator_str);
		ret = TCM_INVALID_PARAMETER_LIST;
		goto out;
	}

	if (core_scsi3_nodeacl_depend_item(dest_node_acl)) {
		pr_err("core_scsi3_nodeacl_depend_item() for"
			" dest_node_acl\n");
		atomic_dec_mb(&dest_node_acl->acl_pr_ref_count);
		dest_node_acl = NULL;
		ret = TCM_INVALID_PARAMETER_LIST;
		goto out;
	}

	pr_debug("SPC-3 PR REGISTER_AND_MOVE: Found %s dest_node_acl:"
		" %s from TransportID\n", dest_tf_ops->get_fabric_name(),
		dest_node_acl->initiatorname);

	/*
	 * Locate the struct se_dev_entry pointer for the matching RELATIVE TARGET
	 * PORT IDENTIFIER.
	 */
	dest_se_deve = core_get_se_deve_from_rtpi(dest_node_acl, rtpi);
	if (!dest_se_deve) {
		pr_err("Unable to locate %s dest_se_deve from RTPI:"
			" %hu\n",  dest_tf_ops->get_fabric_name(), rtpi);
		ret = TCM_INVALID_PARAMETER_LIST;
		goto out;
	}

	if (core_scsi3_lunacl_depend_item(dest_se_deve)) {
		pr_err("core_scsi3_lunacl_depend_item() failed\n");
		kref_put(&dest_se_deve->pr_kref, target_pr_kref_release);
		dest_se_deve = NULL;
		ret = TCM_LOGICAL_UNIT_COMMUNICATION_FAILURE;
		goto out;
	}

	pr_debug("SPC-3 PR REGISTER_AND_MOVE: Located %s node %s LUN"
		" ACL for dest_se_deve->mapped_lun: %llu\n",
		dest_tf_ops->get_fabric_name(), dest_node_acl->initiatorname,
		dest_se_deve->mapped_lun);

	/*
	 * A persistent reservation needs to already existing in order to
	 * successfully complete the REGISTER_AND_MOVE service action..
	 */
	spin_lock(&dev->dev_reservation_lock);
	pr_res_holder = dev->dev_pr_res_holder;
	if (!pr_res_holder) {
		pr_warn("SPC-3 PR REGISTER_AND_MOVE: No reservation"
			" currently held\n");
		spin_unlock(&dev->dev_reservation_lock);
		ret = TCM_INVALID_CDB_FIELD;
		goto out;
	}
	/*
	 * The received on I_T Nexus must be the reservation holder.
	 *
	 * From spc4r17 section 5.7.8  Table 50 --
	 * 	Register behaviors for a REGISTER AND MOVE service action
	 */
	if (!is_reservation_holder(pr_res_holder, pr_reg)) {
		pr_warn("SPC-3 PR REGISTER_AND_MOVE: Calling I_T"
			" Nexus is not reservation holder\n");
		spin_unlock(&dev->dev_reservation_lock);
		ret = TCM_RESERVATION_CONFLICT;
		goto out;
	}
	/*
	 * From spc4r17 section 5.7.8: registering and moving reservation
	 *
	 * If a PERSISTENT RESERVE OUT command with a REGISTER AND MOVE service
	 * action is received and the established persistent reservation is a
	 * Write Exclusive - All Registrants type or Exclusive Access -
	 * All Registrants type reservation, then the command shall be completed
	 * with RESERVATION CONFLICT status.
	 */
	if ((pr_res_holder->pr_res_type == PR_TYPE_WRITE_EXCLUSIVE_ALLREG) ||
	    (pr_res_holder->pr_res_type == PR_TYPE_EXCLUSIVE_ACCESS_ALLREG)) {
		pr_warn("SPC-3 PR REGISTER_AND_MOVE: Unable to move"
			" reservation for type: %s\n",
			core_scsi3_pr_dump_type(pr_res_holder->pr_res_type));
		spin_unlock(&dev->dev_reservation_lock);
		ret = TCM_RESERVATION_CONFLICT;
		goto out;
	}
	pr_res_nacl = pr_res_holder->pr_reg_nacl;
	/*
	 * b) Ignore the contents of the (received) SCOPE and TYPE fields;
	 */
	type = pr_res_holder->pr_res_type;
	scope = pr_res_holder->pr_res_type;
	/*
	 * c) Associate the reservation key specified in the SERVICE ACTION
	 *    RESERVATION KEY field with the I_T nexus specified as the
	 *    destination of the register and move, where:
	 *    A) The I_T nexus is specified by the TransportID and the
	 *	 RELATIVE TARGET PORT IDENTIFIER field (see 6.14.4); and
	 *    B) Regardless of the TransportID format used, the association for
	 *       the initiator port is based on either the initiator port name
	 *       (see 3.1.71) on SCSI transport protocols where port names are
	 *       required or the initiator port identifier (see 3.1.70) on SCSI
	 *       transport protocols where port names are not required;
	 * d) Register the reservation key specified in the SERVICE ACTION
	 *    RESERVATION KEY field;
	 * e) Retain the reservation key specified in the SERVICE ACTION
	 *    RESERVATION KEY field and associated information;
	 *
	 * Also, It is not an error for a REGISTER AND MOVE service action to
	 * register an I_T nexus that is already registered with the same
	 * reservation key or a different reservation key.
	 */
	dest_pr_reg = __core_scsi3_locate_pr_reg(dev, dest_node_acl,
					iport_ptr);
	if (!dest_pr_reg) {
		struct se_lun *dest_lun = rcu_dereference_check(dest_se_deve->se_lun,
				atomic_read(&dest_se_deve->pr_kref.refcount) != 0);

		spin_unlock(&dev->dev_reservation_lock);
		if (core_scsi3_alloc_registration(cmd->se_dev, dest_node_acl,
					dest_lun, dest_se_deve, dest_se_deve->mapped_lun,
					iport_ptr, sa_res_key, 0, aptpl, 2, 1)) {
			ret = TCM_INVALID_PARAMETER_LIST;
			goto out;
		}
		spin_lock(&dev->dev_reservation_lock);
		dest_pr_reg = __core_scsi3_locate_pr_reg(dev, dest_node_acl,
						iport_ptr);
		new_reg = 1;
	}
	/*
	 * f) Release the persistent reservation for the persistent reservation
	 *    holder (i.e., the I_T nexus on which the
	 */
	__core_scsi3_complete_pro_release(dev, pr_res_nacl,
					  dev->dev_pr_res_holder, 0, 0);
	/*
	 * g) Move the persistent reservation to the specified I_T nexus using
	 *    the same scope and type as the persistent reservation released in
	 *    item f); and
	 */
	dev->dev_pr_res_holder = dest_pr_reg;
	dest_pr_reg->pr_res_holder = 1;
	dest_pr_reg->pr_res_type = type;
	pr_reg->pr_res_scope = scope;
	core_pr_dump_initiator_port(pr_reg, i_buf, PR_REG_ISID_ID_LEN);
	/*
	 * Increment PRGeneration for existing registrations..
	 */
	if (!new_reg)
		dest_pr_reg->pr_res_generation = pr_tmpl->pr_generation++;
	spin_unlock(&dev->dev_reservation_lock);

	pr_debug("SPC-3 PR [%s] Service Action: REGISTER_AND_MOVE"
		" created new reservation holder TYPE: %s on object RTPI:"
		" %hu  PRGeneration: 0x%08x\n", dest_tf_ops->get_fabric_name(),
		core_scsi3_pr_dump_type(type), rtpi,
		dest_pr_reg->pr_res_generation);
	pr_debug("SPC-3 PR Successfully moved reservation from"
		" %s Fabric Node: %s%s -> %s Fabric Node: %s %s\n",
		tf_ops->get_fabric_name(), pr_reg_nacl->initiatorname,
		i_buf, dest_tf_ops->get_fabric_name(),
		dest_node_acl->initiatorname, (iport_ptr != NULL) ?
		iport_ptr : "");
	/*
	 * It is now safe to release configfs group dependencies for destination
	 * of Transport ID Initiator Device/Port Identifier
	 */
	core_scsi3_lunacl_undepend_item(dest_se_deve);
	core_scsi3_nodeacl_undepend_item(dest_node_acl);
	core_scsi3_tpg_undepend_item(dest_se_tpg);
	/*
	 * h) If the UNREG bit is set to one, unregister (see 5.7.11.3) the I_T
	 * nexus on which PERSISTENT RESERVE OUT command was received.
	 */
	if (unreg) {
		spin_lock(&pr_tmpl->registration_lock);
		__core_scsi3_free_registration(dev, pr_reg, NULL, 1);
		spin_unlock(&pr_tmpl->registration_lock);
	} else
		core_scsi3_put_pr_reg(pr_reg);

	core_scsi3_update_and_write_aptpl(cmd->se_dev, aptpl);

	transport_kunmap_data_sg(cmd);

	core_scsi3_put_pr_reg(dest_pr_reg);
	return 0;
out:
	if (buf)
		transport_kunmap_data_sg(cmd);
	if (dest_se_deve)
		core_scsi3_lunacl_undepend_item(dest_se_deve);
	if (dest_node_acl)
		core_scsi3_nodeacl_undepend_item(dest_node_acl);
	core_scsi3_tpg_undepend_item(dest_se_tpg);

out_put_pr_reg:
	core_scsi3_put_pr_reg(pr_reg);
	return ret;
}

static unsigned long long core_scsi3_extract_reservation_key(unsigned char *cdb)
{
	unsigned int __v1, __v2;

	__v1 = (cdb[0] << 24) | (cdb[1] << 16) | (cdb[2] << 8) | cdb[3];
	__v2 = (cdb[4] << 24) | (cdb[5] << 16) | (cdb[6] << 8) | cdb[7];

	return ((unsigned long long)__v2) | (unsigned long long)__v1 << 32;
}

/*
 * See spc4r17 section 6.14 Table 170
 */
sense_reason_t
target_scsi3_emulate_pr_out(struct se_cmd *cmd)
{
	struct se_device *dev = cmd->se_dev;
	unsigned char *cdb = &cmd->t_task_cdb[0];
	unsigned char *buf;
	u64 res_key, sa_res_key;
	int sa, scope, type, aptpl;
	int spec_i_pt = 0, all_tg_pt = 0, unreg = 0;
	sense_reason_t ret;

	/*
	 * Following spc2r20 5.5.1 Reservations overview:
	 *
	 * If a logical unit has been reserved by any RESERVE command and is
	 * still reserved by any initiator, all PERSISTENT RESERVE IN and all
	 * PERSISTENT RESERVE OUT commands shall conflict regardless of
	 * initiator or service action and shall terminate with a RESERVATION
	 * CONFLICT status.
	 */
	if (cmd->se_dev->dev_reservation_flags & DRF_SPC2_RESERVATIONS) {
		pr_err("Received PERSISTENT_RESERVE CDB while legacy"
			" SPC-2 reservation is held, returning"
			" RESERVATION_CONFLICT\n");
		return TCM_RESERVATION_CONFLICT;
	}

	/*
	 * FIXME: A NULL struct se_session pointer means an this is not coming from
	 * a $FABRIC_MOD's nexus, but from internal passthrough ops.
	 */
	if (!cmd->se_sess)
		return TCM_LOGICAL_UNIT_COMMUNICATION_FAILURE;

	if (cmd->data_length < 24) {
		pr_warn("SPC-PR: Received PR OUT parameter list"
			" length too small: %u\n", cmd->data_length);
		return TCM_INVALID_PARAMETER_LIST;
	}

	/*
	 * From the PERSISTENT_RESERVE_OUT command descriptor block (CDB)
	 */
	sa = (cdb[1] & 0x1f);
	scope = (cdb[2] & 0xf0);
	type = (cdb[2] & 0x0f);

	buf = transport_kmap_data_sg(cmd);
	if (!buf)
		return TCM_LOGICAL_UNIT_COMMUNICATION_FAILURE;

	/*
	 * From PERSISTENT_RESERVE_OUT parameter list (payload)
	 */
	res_key = core_scsi3_extract_reservation_key(&buf[0]);
	sa_res_key = core_scsi3_extract_reservation_key(&buf[8]);
	/*
	 * REGISTER_AND_MOVE uses a different SA parameter list containing
	 * SCSI TransportIDs.
	 */
	if (sa != PRO_REGISTER_AND_MOVE) {
		spec_i_pt = (buf[20] & 0x08);
		all_tg_pt = (buf[20] & 0x04);
		aptpl = (buf[20] & 0x01);
	} else {
		aptpl = (buf[17] & 0x01);
		unreg = (buf[17] & 0x02);
	}
	/*
	 * If the backend device has been configured to force APTPL metadata
	 * write-out, go ahead and propigate aptpl=1 down now.
	 */
	if (dev->dev_attrib.force_pr_aptpl)
		aptpl = 1;

	transport_kunmap_data_sg(cmd);
	buf = NULL;

	/*
	 * SPEC_I_PT=1 is only valid for Service action: REGISTER
	 */
	if (spec_i_pt && ((cdb[1] & 0x1f) != PRO_REGISTER))
		return TCM_INVALID_PARAMETER_LIST;

	/*
	 * From spc4r17 section 6.14:
	 *
	 * If the SPEC_I_PT bit is set to zero, the service action is not
	 * REGISTER AND MOVE, and the parameter list length is not 24, then
	 * the command shall be terminated with CHECK CONDITION status, with
	 * the sense key set to ILLEGAL REQUEST, and the additional sense
	 * code set to PARAMETER LIST LENGTH ERROR.
	 */
	if (!spec_i_pt && ((cdb[1] & 0x1f) != PRO_REGISTER_AND_MOVE) &&
	    (cmd->data_length != 24)) {
		pr_warn("SPC-PR: Received PR OUT illegal parameter"
			" list length: %u\n", cmd->data_length);
		return TCM_INVALID_PARAMETER_LIST;
	}

	/*
	 * (core_scsi3_emulate_pro_* function parameters
	 * are defined by spc4r17 Table 174:
	 * PERSISTENT_RESERVE_OUT service actions and valid parameters.
	 */
	switch (sa) {
	case PRO_REGISTER:
		ret = core_scsi3_emulate_pro_register(cmd,
			res_key, sa_res_key, aptpl, all_tg_pt, spec_i_pt, REGISTER);
		break;
	case PRO_RESERVE:
		ret = core_scsi3_emulate_pro_reserve(cmd, type, scope, res_key);
		break;
	case PRO_RELEASE:
		ret = core_scsi3_emulate_pro_release(cmd, type, scope, res_key);
		break;
	case PRO_CLEAR:
		ret = core_scsi3_emulate_pro_clear(cmd, res_key);
		break;
	case PRO_PREEMPT:
		ret = core_scsi3_emulate_pro_preempt(cmd, type, scope,
					res_key, sa_res_key, PREEMPT);
		break;
	case PRO_PREEMPT_AND_ABORT:
		ret = core_scsi3_emulate_pro_preempt(cmd, type, scope,
					res_key, sa_res_key, PREEMPT_AND_ABORT);
		break;
	case PRO_REGISTER_AND_IGNORE_EXISTING_KEY:
		ret = core_scsi3_emulate_pro_register(cmd,
			0, sa_res_key, aptpl, all_tg_pt, spec_i_pt, REGISTER_AND_IGNORE_EXISTING_KEY);
		break;
	case PRO_REGISTER_AND_MOVE:
		ret = core_scsi3_emulate_pro_register_and_move(cmd, res_key,
				sa_res_key, aptpl, unreg);
		break;
	default:
		pr_err("Unknown PERSISTENT_RESERVE_OUT service"
			" action: 0x%02x\n", cdb[1] & 0x1f);
		return TCM_INVALID_CDB_FIELD;
	}

	if (!ret)
		target_complete_cmd(cmd, GOOD);
	return ret;
}

/*
 * PERSISTENT_RESERVE_IN Service Action READ_KEYS
 *
 * See spc4r17 section 5.7.6.2 and section 6.13.2, Table 160
 */
static sense_reason_t
core_scsi3_pri_read_keys(struct se_cmd *cmd)
{
	struct se_device *dev = cmd->se_dev;
	struct t10_pr_registration *pr_reg;
	unsigned char *buf;
	u32 add_len = 0, off = 8;

	if (cmd->data_length < 8) {
		pr_err("PRIN SA READ_KEYS SCSI Data Length: %u"
			" too small\n", cmd->data_length);
		return TCM_INVALID_CDB_FIELD;
	}

	buf = transport_kmap_data_sg(cmd);
	if (!buf)
		return TCM_LOGICAL_UNIT_COMMUNICATION_FAILURE;

	buf[0] = ((dev->t10_pr.pr_generation >> 24) & 0xff);
	buf[1] = ((dev->t10_pr.pr_generation >> 16) & 0xff);
	buf[2] = ((dev->t10_pr.pr_generation >> 8) & 0xff);
	buf[3] = (dev->t10_pr.pr_generation & 0xff);

	spin_lock(&dev->t10_pr.registration_lock);
	list_for_each_entry(pr_reg, &dev->t10_pr.registration_list,
			pr_reg_list) {
		/*
		 * Check for overflow of 8byte PRI READ_KEYS payload and
		 * next reservation key list descriptor.
		 */
		if ((add_len + 8) > (cmd->data_length - 8))
			break;

		buf[off++] = ((pr_reg->pr_res_key >> 56) & 0xff);
		buf[off++] = ((pr_reg->pr_res_key >> 48) & 0xff);
		buf[off++] = ((pr_reg->pr_res_key >> 40) & 0xff);
		buf[off++] = ((pr_reg->pr_res_key >> 32) & 0xff);
		buf[off++] = ((pr_reg->pr_res_key >> 24) & 0xff);
		buf[off++] = ((pr_reg->pr_res_key >> 16) & 0xff);
		buf[off++] = ((pr_reg->pr_res_key >> 8) & 0xff);
		buf[off++] = (pr_reg->pr_res_key & 0xff);

		add_len += 8;
	}
	spin_unlock(&dev->t10_pr.registration_lock);

	buf[4] = ((add_len >> 24) & 0xff);
	buf[5] = ((add_len >> 16) & 0xff);
	buf[6] = ((add_len >> 8) & 0xff);
	buf[7] = (add_len & 0xff);

	transport_kunmap_data_sg(cmd);

	return 0;
}

/*
 * PERSISTENT_RESERVE_IN Service Action READ_RESERVATION
 *
 * See spc4r17 section 5.7.6.3 and section 6.13.3.2 Table 161 and 162
 */
static sense_reason_t
core_scsi3_pri_read_reservation(struct se_cmd *cmd)
{
	struct se_device *dev = cmd->se_dev;
	struct t10_pr_registration *pr_reg;
	unsigned char *buf;
	u64 pr_res_key;
	u32 add_len = 16; /* Hardcoded to 16 when a reservation is held. */

	if (cmd->data_length < 8) {
		pr_err("PRIN SA READ_RESERVATIONS SCSI Data Length: %u"
			" too small\n", cmd->data_length);
		return TCM_INVALID_CDB_FIELD;
	}

	buf = transport_kmap_data_sg(cmd);
	if (!buf)
		return TCM_LOGICAL_UNIT_COMMUNICATION_FAILURE;

	buf[0] = ((dev->t10_pr.pr_generation >> 24) & 0xff);
	buf[1] = ((dev->t10_pr.pr_generation >> 16) & 0xff);
	buf[2] = ((dev->t10_pr.pr_generation >> 8) & 0xff);
	buf[3] = (dev->t10_pr.pr_generation & 0xff);

	spin_lock(&dev->dev_reservation_lock);
	pr_reg = dev->dev_pr_res_holder;
	if (pr_reg) {
		/*
		 * Set the hardcoded Additional Length
		 */
		buf[4] = ((add_len >> 24) & 0xff);
		buf[5] = ((add_len >> 16) & 0xff);
		buf[6] = ((add_len >> 8) & 0xff);
		buf[7] = (add_len & 0xff);

		if (cmd->data_length < 22)
			goto err;

		/*
		 * Set the Reservation key.
		 *
		 * From spc4r17, section 5.7.10:
		 * A persistent reservation holder has its reservation key
		 * returned in the parameter data from a PERSISTENT
		 * RESERVE IN command with READ RESERVATION service action as
		 * follows:
		 * a) For a persistent reservation of the type Write Exclusive
		 *    - All Registrants or Exclusive Access ­ All Regitrants,
		 *      the reservation key shall be set to zero; or
		 * b) For all other persistent reservation types, the
		 *    reservation key shall be set to the registered
		 *    reservation key for the I_T nexus that holds the
		 *    persistent reservation.
		 */
		if ((pr_reg->pr_res_type == PR_TYPE_WRITE_EXCLUSIVE_ALLREG) ||
		    (pr_reg->pr_res_type == PR_TYPE_EXCLUSIVE_ACCESS_ALLREG))
			pr_res_key = 0;
		else
			pr_res_key = pr_reg->pr_res_key;

		buf[8] = ((pr_res_key >> 56) & 0xff);
		buf[9] = ((pr_res_key >> 48) & 0xff);
		buf[10] = ((pr_res_key >> 40) & 0xff);
		buf[11] = ((pr_res_key >> 32) & 0xff);
		buf[12] = ((pr_res_key >> 24) & 0xff);
		buf[13] = ((pr_res_key >> 16) & 0xff);
		buf[14] = ((pr_res_key >> 8) & 0xff);
		buf[15] = (pr_res_key & 0xff);
		/*
		 * Set the SCOPE and TYPE
		 */
		buf[21] = (pr_reg->pr_res_scope & 0xf0) |
			  (pr_reg->pr_res_type & 0x0f);
	}

err:
	spin_unlock(&dev->dev_reservation_lock);
	transport_kunmap_data_sg(cmd);

	return 0;
}

/*
 * PERSISTENT_RESERVE_IN Service Action REPORT_CAPABILITIES
 *
 * See spc4r17 section 6.13.4 Table 165
 */
static sense_reason_t
core_scsi3_pri_report_capabilities(struct se_cmd *cmd)
{
	struct se_device *dev = cmd->se_dev;
	struct t10_reservation *pr_tmpl = &dev->t10_pr;
	unsigned char *buf;
	u16 add_len = 8; /* Hardcoded to 8. */

	if (cmd->data_length < 6) {
		pr_err("PRIN SA REPORT_CAPABILITIES SCSI Data Length:"
			" %u too small\n", cmd->data_length);
		return TCM_INVALID_CDB_FIELD;
	}

	buf = transport_kmap_data_sg(cmd);
	if (!buf)
		return TCM_LOGICAL_UNIT_COMMUNICATION_FAILURE;

	buf[0] = ((add_len >> 8) & 0xff);
	buf[1] = (add_len & 0xff);
	buf[2] |= 0x10; /* CRH: Compatible Reservation Hanlding bit. */
	buf[2] |= 0x08; /* SIP_C: Specify Initiator Ports Capable bit */
	buf[2] |= 0x04; /* ATP_C: All Target Ports Capable bit */
	buf[2] |= 0x01; /* PTPL_C: Persistence across Target Power Loss bit */
	/*
	 * We are filling in the PERSISTENT RESERVATION TYPE MASK below, so
	 * set the TMV: Task Mask Valid bit.
	 */
	buf[3] |= 0x80;
	/*
	 * Change ALLOW COMMANDs to 0x20 or 0x40 later from Table 166
	 */
	buf[3] |= 0x10; /* ALLOW COMMANDs field 001b */
	/*
	 * PTPL_A: Persistence across Target Power Loss Active bit
	 */
	if (pr_tmpl->pr_aptpl_active)
		buf[3] |= 0x01;
	/*
	 * Setup the PERSISTENT RESERVATION TYPE MASK from Table 167
	 */
	buf[4] |= 0x80; /* PR_TYPE_EXCLUSIVE_ACCESS_ALLREG */
	buf[4] |= 0x40; /* PR_TYPE_EXCLUSIVE_ACCESS_REGONLY */
	buf[4] |= 0x20; /* PR_TYPE_WRITE_EXCLUSIVE_REGONLY */
	buf[4] |= 0x08; /* PR_TYPE_EXCLUSIVE_ACCESS */
	buf[4] |= 0x02; /* PR_TYPE_WRITE_EXCLUSIVE */
	buf[5] |= 0x01; /* PR_TYPE_EXCLUSIVE_ACCESS_ALLREG */

	transport_kunmap_data_sg(cmd);

	return 0;
}

/*
 * PERSISTENT_RESERVE_IN Service Action READ_FULL_STATUS
 *
 * See spc4r17 section 6.13.5 Table 168 and 169
 */
static sense_reason_t
core_scsi3_pri_read_full_status(struct se_cmd *cmd)
{
	struct se_device *dev = cmd->se_dev;
	struct se_node_acl *se_nacl;
	struct se_portal_group *se_tpg;
	struct t10_pr_registration *pr_reg, *pr_reg_tmp;
	struct t10_reservation *pr_tmpl = &dev->t10_pr;
	unsigned char *buf;
	u32 add_desc_len = 0, add_len = 0;
	u32 off = 8; /* off into first Full Status descriptor */
	int format_code = 0, pr_res_type = 0, pr_res_scope = 0;
	int exp_desc_len, desc_len;
	bool all_reg = false;

	if (cmd->data_length < 8) {
		pr_err("PRIN SA READ_FULL_STATUS SCSI Data Length: %u"
			" too small\n", cmd->data_length);
		return TCM_INVALID_CDB_FIELD;
	}

	buf = transport_kmap_data_sg(cmd);
	if (!buf)
		return TCM_LOGICAL_UNIT_COMMUNICATION_FAILURE;

	buf[0] = ((dev->t10_pr.pr_generation >> 24) & 0xff);
	buf[1] = ((dev->t10_pr.pr_generation >> 16) & 0xff);
	buf[2] = ((dev->t10_pr.pr_generation >> 8) & 0xff);
	buf[3] = (dev->t10_pr.pr_generation & 0xff);

	spin_lock(&dev->dev_reservation_lock);
	if (dev->dev_pr_res_holder) {
		struct t10_pr_registration *pr_holder = dev->dev_pr_res_holder;

		if (pr_holder->pr_res_type == PR_TYPE_WRITE_EXCLUSIVE_ALLREG ||
		    pr_holder->pr_res_type == PR_TYPE_EXCLUSIVE_ACCESS_ALLREG) {
			all_reg = true;
			pr_res_type = pr_holder->pr_res_type;
			pr_res_scope = pr_holder->pr_res_scope;
		}
	}
	spin_unlock(&dev->dev_reservation_lock);

	spin_lock(&pr_tmpl->registration_lock);
	list_for_each_entry_safe(pr_reg, pr_reg_tmp,
			&pr_tmpl->registration_list, pr_reg_list) {

		se_nacl = pr_reg->pr_reg_nacl;
		se_tpg = pr_reg->pr_reg_nacl->se_tpg;
		add_desc_len = 0;

		atomic_inc_mb(&pr_reg->pr_res_holders);
		spin_unlock(&pr_tmpl->registration_lock);
		/*
		 * Determine expected length of $FABRIC_MOD specific
		 * TransportID full status descriptor..
		 */
		exp_desc_len = target_get_pr_transport_id_len(se_nacl, pr_reg,
					&format_code);
		if (exp_desc_len < 0 ||
		    exp_desc_len + add_len > cmd->data_length) {
			pr_warn("SPC-3 PRIN READ_FULL_STATUS ran"
				" out of buffer: %d\n", cmd->data_length);
			spin_lock(&pr_tmpl->registration_lock);
			atomic_dec_mb(&pr_reg->pr_res_holders);
			break;
		}
		/*
		 * Set RESERVATION KEY
		 */
		buf[off++] = ((pr_reg->pr_res_key >> 56) & 0xff);
		buf[off++] = ((pr_reg->pr_res_key >> 48) & 0xff);
		buf[off++] = ((pr_reg->pr_res_key >> 40) & 0xff);
		buf[off++] = ((pr_reg->pr_res_key >> 32) & 0xff);
		buf[off++] = ((pr_reg->pr_res_key >> 24) & 0xff);
		buf[off++] = ((pr_reg->pr_res_key >> 16) & 0xff);
		buf[off++] = ((pr_reg->pr_res_key >> 8) & 0xff);
		buf[off++] = (pr_reg->pr_res_key & 0xff);
		off += 4; /* Skip Over Reserved area */

		/*
		 * Set ALL_TG_PT bit if PROUT SA REGISTER had this set.
		 */
		if (pr_reg->pr_reg_all_tg_pt)
			buf[off] = 0x02;
		/*
		 * The struct se_lun pointer will be present for the
		 * reservation holder for PR_HOLDER bit.
		 *
		 * Also, if this registration is the reservation
		 * holder or there is an All Registrants reservation
		 * active, fill in SCOPE and TYPE in the next byte.
		 */
		if (pr_reg->pr_res_holder) {
			buf[off++] |= 0x01;
			buf[off++] = (pr_reg->pr_res_scope & 0xf0) |
				     (pr_reg->pr_res_type & 0x0f);
		} else if (all_reg) {
			buf[off++] |= 0x01;
			buf[off++] = (pr_res_scope & 0xf0) |
				     (pr_res_type & 0x0f);
		} else {
			off += 2;
		}

		off += 4; /* Skip over reserved area */
		/*
		 * From spc4r17 6.3.15:
		 *
		 * If the ALL_TG_PT bit set to zero, the RELATIVE TARGET PORT
		 * IDENTIFIER field contains the relative port identifier (see
		 * 3.1.120) of the target port that is part of the I_T nexus
		 * described by this full status descriptor. If the ALL_TG_PT
		 * bit is set to one, the contents of the RELATIVE TARGET PORT
		 * IDENTIFIER field are not defined by this standard.
		 */
		if (!pr_reg->pr_reg_all_tg_pt) {
			u16 sep_rtpi = pr_reg->tg_pt_sep_rtpi;

			buf[off++] = ((sep_rtpi >> 8) & 0xff);
			buf[off++] = (sep_rtpi & 0xff);
		} else
			off += 2; /* Skip over RELATIVE TARGET PORT IDENTIFIER */

		buf[off+4] = se_tpg->proto_id;

		/*
		 * Now, have the $FABRIC_MOD fill in the transport ID.
		 */
		desc_len = target_get_pr_transport_id(se_nacl, pr_reg,
				&format_code, &buf[off+4]);

		spin_lock(&pr_tmpl->registration_lock);
		atomic_dec_mb(&pr_reg->pr_res_holders);

		if (desc_len < 0)
			break;
		/*
		 * Set the ADDITIONAL DESCRIPTOR LENGTH
		 */
		buf[off++] = ((desc_len >> 24) & 0xff);
		buf[off++] = ((desc_len >> 16) & 0xff);
		buf[off++] = ((desc_len >> 8) & 0xff);
		buf[off++] = (desc_len & 0xff);
		/*
		 * Size of full desctipor header minus TransportID
		 * containing $FABRIC_MOD specific) initiator device/port
		 * WWN information.
		 *
		 *  See spc4r17 Section 6.13.5 Table 169
		 */
		add_desc_len = (24 + desc_len);

		off += desc_len;
		add_len += add_desc_len;
	}
	spin_unlock(&pr_tmpl->registration_lock);
	/*
	 * Set ADDITIONAL_LENGTH
	 */
	buf[4] = ((add_len >> 24) & 0xff);
	buf[5] = ((add_len >> 16) & 0xff);
	buf[6] = ((add_len >> 8) & 0xff);
	buf[7] = (add_len & 0xff);

	transport_kunmap_data_sg(cmd);

	return 0;
}

sense_reason_t
target_scsi3_emulate_pr_in(struct se_cmd *cmd)
{
	sense_reason_t ret;

	/*
	 * Following spc2r20 5.5.1 Reservations overview:
	 *
	 * If a logical unit has been reserved by any RESERVE command and is
	 * still reserved by any initiator, all PERSISTENT RESERVE IN and all
	 * PERSISTENT RESERVE OUT commands shall conflict regardless of
	 * initiator or service action and shall terminate with a RESERVATION
	 * CONFLICT status.
	 */
	if (cmd->se_dev->dev_reservation_flags & DRF_SPC2_RESERVATIONS) {
		pr_err("Received PERSISTENT_RESERVE CDB while legacy"
			" SPC-2 reservation is held, returning"
			" RESERVATION_CONFLICT\n");
		return TCM_RESERVATION_CONFLICT;
	}

	switch (cmd->t_task_cdb[1] & 0x1f) {
	case PRI_READ_KEYS:
		ret = core_scsi3_pri_read_keys(cmd);
		break;
	case PRI_READ_RESERVATION:
		ret = core_scsi3_pri_read_reservation(cmd);
		break;
	case PRI_REPORT_CAPABILITIES:
		ret = core_scsi3_pri_report_capabilities(cmd);
		break;
	case PRI_READ_FULL_STATUS:
		ret = core_scsi3_pri_read_full_status(cmd);
		break;
	default:
		pr_err("Unknown PERSISTENT_RESERVE_IN service"
			" action: 0x%02x\n", cmd->t_task_cdb[1] & 0x1f);
		return TCM_INVALID_CDB_FIELD;
	}

	if (!ret)
		target_complete_cmd(cmd, GOOD);
	return ret;
}

sense_reason_t
target_check_reservation(struct se_cmd *cmd)
{
	struct se_device *dev = cmd->se_dev;
	sense_reason_t ret;

	if (!cmd->se_sess)
		return 0;
	if (dev->se_hba->hba_flags & HBA_FLAGS_INTERNAL_USE)
		return 0;
	if (dev->transport->transport_flags & TRANSPORT_FLAG_PASSTHROUGH)
		return 0;

	spin_lock(&dev->dev_reservation_lock);
	if (dev->dev_reservation_flags & DRF_SPC2_RESERVATIONS)
		ret = target_scsi2_reservation_check(cmd);
	else
		ret = target_scsi3_pr_reservation_check(cmd);
	spin_unlock(&dev->dev_reservation_lock);

	return ret;
}<|MERGE_RESOLUTION|>--- conflicted
+++ resolved
@@ -1474,11 +1474,7 @@
 	LIST_HEAD(tid_dest_list);
 	struct pr_transport_id_holder *tidh_new, *tidh, *tidh_tmp;
 	unsigned char *buf, *ptr, proto_ident;
-<<<<<<< HEAD
-	const unsigned char *i_str;
-=======
 	const unsigned char *i_str = NULL;
->>>>>>> 3cb5ff02
 	char *iport_ptr = NULL, i_buf[PR_REG_ISID_ID_LEN];
 	sense_reason_t ret;
 	u32 tpdl, tid_len = 0;
