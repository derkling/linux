--- conflicted
+++ resolved
@@ -69,11 +69,7 @@
 	u32 subsystem_votes;
 	u32 debug0;
 	u32 debug1;
-<<<<<<< HEAD
-	//u32 reserved[4];
-=======
 	//u32 reserved[3];
->>>>>>> 62a3c2da
 };
 
 static inline u64 get_time_in_sec(u64 counter)
@@ -360,9 +356,6 @@
 	if (!res)
 		return -EINVAL;
 
-<<<<<<< HEAD
-	g_phys_addr_base = pdata->phys_addr_base  = res->start;
-=======
 	offset = platform_get_resource(pdev, IORESOURCE_MEM, 1);
 	if (offset) {
 		/* Remap the rpm-stats pointer */
@@ -378,7 +371,6 @@
 
 	g_phys_addr_base = pdata->phys_addr_base  = res->start + offset_addr;
 
->>>>>>> 62a3c2da
 	g_phys_size = pdata->phys_size = resource_size(res);
 	node = pdev->dev.of_node;
 	if (pdev->dev.platform_data) {
