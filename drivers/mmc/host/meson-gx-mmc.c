/*
 * Amlogic SD/eMMC driver for the GX/S905 family SoCs
 *
 * Copyright (c) 2016 BayLibre, SAS.
 * Author: Kevin Hilman <khilman@baylibre.com>
 *
 * This program is free software; you can redistribute it and/or modify
 * it under the terms of version 2 of the GNU General Public License as
 * published by the Free Software Foundation.
 *
 * This program is distributed in the hope that it will be useful, but
 * WITHOUT ANY WARRANTY; without even the implied warranty of
 * MERCHANTABILITY or FITNESS FOR A PARTICULAR PURPOSE.  See the GNU
 * General Public License for more details.
 *
 * You should have received a copy of the GNU General Public License
 * along with this program; if not, see <http://www.gnu.org/licenses/>.
 * The full GNU General Public License is included in this distribution
 * in the file called COPYING.
 */
#include <linux/kernel.h>
#include <linux/module.h>
#include <linux/init.h>
#include <linux/device.h>
#include <linux/of_device.h>
#include <linux/platform_device.h>
#include <linux/ioport.h>
#include <linux/spinlock.h>
#include <linux/dma-mapping.h>
#include <linux/mmc/host.h>
#include <linux/mmc/mmc.h>
#include <linux/mmc/sdio.h>
#include <linux/mmc/slot-gpio.h>
#include <linux/io.h>
#include <linux/clk.h>
#include <linux/clk-provider.h>
#include <linux/regulator/consumer.h>
#include <linux/interrupt.h>
<<<<<<< HEAD
=======
#include <linux/bitfield.h>
>>>>>>> 2ac97f0f

#define DRIVER_NAME "meson-gx-mmc"

#define SD_EMMC_CLOCK 0x0
#define   CLK_DIV_MASK GENMASK(5, 0)
#define   CLK_DIV_MAX 63
#define   CLK_SRC_MASK GENMASK(7, 6)
#define   CLK_SRC_XTAL 0   /* external crystal */
#define   CLK_SRC_XTAL_RATE 24000000
#define   CLK_SRC_PLL 1    /* FCLK_DIV2 */
#define   CLK_SRC_PLL_RATE 1000000000
#define   CLK_CORE_PHASE_MASK GENMASK(9, 8)
#define   CLK_TX_PHASE_MASK GENMASK(11, 10)
#define   CLK_RX_PHASE_MASK GENMASK(13, 12)
#define   CLK_PHASE_0 0
#define   CLK_PHASE_90 1
#define   CLK_PHASE_180 2
#define   CLK_PHASE_270 3
#define   CLK_ALWAYS_ON BIT(24)

#define SD_EMMC_DElAY 0x4
#define SD_EMMC_ADJUST 0x8
#define SD_EMMC_CALOUT 0x10
#define SD_EMMC_START 0x40
#define   START_DESC_INIT BIT(0)
#define   START_DESC_BUSY BIT(1)
#define   START_DESC_ADDR_MASK GENMASK(31, 2)

#define SD_EMMC_CFG 0x44
#define   CFG_BUS_WIDTH_MASK GENMASK(1, 0)
#define   CFG_BUS_WIDTH_1 0x0
#define   CFG_BUS_WIDTH_4 0x1
#define   CFG_BUS_WIDTH_8 0x2
#define   CFG_DDR BIT(2)
#define   CFG_BLK_LEN_MASK GENMASK(7, 4)
#define   CFG_RESP_TIMEOUT_MASK GENMASK(11, 8)
#define   CFG_RC_CC_MASK GENMASK(15, 12)
#define   CFG_STOP_CLOCK BIT(22)
#define   CFG_CLK_ALWAYS_ON BIT(18)
#define   CFG_CHK_DS BIT(20)
#define   CFG_AUTO_CLK BIT(23)

#define SD_EMMC_STATUS 0x48
#define   STATUS_BUSY BIT(31)

#define SD_EMMC_IRQ_EN 0x4c
#define   IRQ_EN_MASK GENMASK(13, 0)
#define   IRQ_RXD_ERR_MASK GENMASK(7, 0)
#define   IRQ_TXD_ERR BIT(8)
#define   IRQ_DESC_ERR BIT(9)
#define   IRQ_RESP_ERR BIT(10)
#define   IRQ_RESP_TIMEOUT BIT(11)
#define   IRQ_DESC_TIMEOUT BIT(12)
#define   IRQ_END_OF_CHAIN BIT(13)
#define   IRQ_RESP_STATUS BIT(14)
#define   IRQ_SDIO BIT(15)

#define SD_EMMC_CMD_CFG 0x50
#define SD_EMMC_CMD_ARG 0x54
#define SD_EMMC_CMD_DAT 0x58
#define SD_EMMC_CMD_RSP 0x5c
#define SD_EMMC_CMD_RSP1 0x60
#define SD_EMMC_CMD_RSP2 0x64
#define SD_EMMC_CMD_RSP3 0x68

#define SD_EMMC_RXD 0x94
#define SD_EMMC_TXD 0x94
#define SD_EMMC_LAST_REG SD_EMMC_TXD

#define SD_EMMC_CFG_BLK_SIZE 512 /* internal buffer max: 512 bytes */
#define SD_EMMC_CFG_RESP_TIMEOUT 256 /* in clock cycles */
#define SD_EMMC_CMD_TIMEOUT 1024 /* in ms */
#define SD_EMMC_CMD_TIMEOUT_DATA 4096 /* in ms */
#define SD_EMMC_CFG_CMD_GAP 16 /* in clock cycles */
#define SD_EMMC_DESC_BUF_LEN PAGE_SIZE

#define SD_EMMC_PRE_REQ_DONE BIT(0)
#define SD_EMMC_DESC_CHAIN_MODE BIT(1)

#define MUX_CLK_NUM_PARENTS 2

struct meson_tuning_params {
	u8 core_phase;
	u8 tx_phase;
	u8 rx_phase;
};

struct sd_emmc_desc {
	u32 cmd_cfg;
	u32 cmd_arg;
	u32 cmd_data;
	u32 cmd_resp;
};

struct meson_host {
	struct	device		*dev;
	struct	mmc_host	*mmc;
	struct	mmc_command	*cmd;

	spinlock_t lock;
	void __iomem *regs;
	struct clk *core_clk;
	struct clk_mux mux;
	struct clk *mux_clk;
<<<<<<< HEAD
	struct clk *mux_parent[MUX_CLK_NUM_PARENTS];
=======
>>>>>>> 2ac97f0f
	unsigned long current_clock;

	struct clk_divider cfg_div;
	struct clk *cfg_div_clk;

	unsigned int bounce_buf_size;
	void *bounce_buf;
	dma_addr_t bounce_dma_addr;
	struct sd_emmc_desc *descs;
	dma_addr_t descs_dma_addr;

	struct meson_tuning_params tp;
	bool vqmmc_enabled;
};

#define CMD_CFG_LENGTH_MASK GENMASK(8, 0)
#define CMD_CFG_BLOCK_MODE BIT(9)
#define CMD_CFG_R1B BIT(10)
#define CMD_CFG_END_OF_CHAIN BIT(11)
#define CMD_CFG_TIMEOUT_MASK GENMASK(15, 12)
#define CMD_CFG_NO_RESP BIT(16)
#define CMD_CFG_NO_CMD BIT(17)
#define CMD_CFG_DATA_IO BIT(18)
#define CMD_CFG_DATA_WR BIT(19)
#define CMD_CFG_RESP_NOCRC BIT(20)
#define CMD_CFG_RESP_128 BIT(21)
#define CMD_CFG_RESP_NUM BIT(22)
#define CMD_CFG_DATA_NUM BIT(23)
#define CMD_CFG_CMD_INDEX_MASK GENMASK(29, 24)
#define CMD_CFG_ERROR BIT(30)
#define CMD_CFG_OWNER BIT(31)

#define CMD_DATA_MASK GENMASK(31, 2)
#define CMD_DATA_BIG_ENDIAN BIT(1)
#define CMD_DATA_SRAM BIT(0)
#define CMD_RESP_MASK GENMASK(31, 1)
#define CMD_RESP_SRAM BIT(0)

static unsigned int meson_mmc_get_timeout_msecs(struct mmc_data *data)
{
	unsigned int timeout = data->timeout_ns / NSEC_PER_MSEC;

	if (!timeout)
		return SD_EMMC_CMD_TIMEOUT_DATA;

	timeout = roundup_pow_of_two(timeout);

	return min(timeout, 32768U); /* max. 2^15 ms */
}

static struct mmc_command *meson_mmc_get_next_command(struct mmc_command *cmd)
{
	if (cmd->opcode == MMC_SET_BLOCK_COUNT && !cmd->error)
		return cmd->mrq->cmd;
	else if (mmc_op_multi(cmd->opcode) &&
		 (!cmd->mrq->sbc || cmd->error || cmd->data->error))
		return cmd->mrq->stop;
	else
		return NULL;
}

static void meson_mmc_get_transfer_mode(struct mmc_host *mmc,
					struct mmc_request *mrq)
{
	struct mmc_data *data = mrq->data;
	struct scatterlist *sg;
	int i;
	bool use_desc_chain_mode = true;

	for_each_sg(data->sg, sg, data->sg_len, i)
		/* check for 8 byte alignment */
		if (sg->offset & 7) {
			WARN_ONCE(1, "unaligned scatterlist buffer\n");
			use_desc_chain_mode = false;
			break;
		}

	if (use_desc_chain_mode)
		data->host_cookie |= SD_EMMC_DESC_CHAIN_MODE;
}

static inline bool meson_mmc_desc_chain_mode(const struct mmc_data *data)
{
	return data->host_cookie & SD_EMMC_DESC_CHAIN_MODE;
}

static inline bool meson_mmc_bounce_buf_read(const struct mmc_data *data)
{
	return data && data->flags & MMC_DATA_READ &&
	       !meson_mmc_desc_chain_mode(data);
}

static void meson_mmc_pre_req(struct mmc_host *mmc, struct mmc_request *mrq)
{
	struct mmc_data *data = mrq->data;

	if (!data)
		return;

	meson_mmc_get_transfer_mode(mmc, mrq);
	data->host_cookie |= SD_EMMC_PRE_REQ_DONE;

	if (!meson_mmc_desc_chain_mode(data))
		return;

	data->sg_count = dma_map_sg(mmc_dev(mmc), data->sg, data->sg_len,
                                   mmc_get_dma_dir(data));
	if (!data->sg_count)
		dev_err(mmc_dev(mmc), "dma_map_sg failed");
}

static void meson_mmc_post_req(struct mmc_host *mmc, struct mmc_request *mrq,
			       int err)
{
	struct mmc_data *data = mrq->data;

	if (data && meson_mmc_desc_chain_mode(data) && data->sg_count)
		dma_unmap_sg(mmc_dev(mmc), data->sg, data->sg_len,
			     mmc_get_dma_dir(data));
}

static int meson_mmc_clk_set(struct meson_host *host, unsigned long clk_rate)
{
	struct mmc_host *mmc = host->mmc;
	int ret;
	u32 cfg;

	if (clk_rate) {
		if (WARN_ON(clk_rate > mmc->f_max))
			clk_rate = mmc->f_max;
		else if (WARN_ON(clk_rate < mmc->f_min))
			clk_rate = mmc->f_min;
	}

	if (clk_rate == host->current_clock)
		return 0;

	/* stop clock */
	cfg = readl(host->regs + SD_EMMC_CFG);
	if (!(cfg & CFG_STOP_CLOCK)) {
		cfg |= CFG_STOP_CLOCK;
		writel(cfg, host->regs + SD_EMMC_CFG);
	}

	dev_dbg(host->dev, "change clock rate %u -> %lu\n",
		mmc->actual_clock, clk_rate);

	if (!clk_rate) {
		mmc->actual_clock = 0;
		host->current_clock = 0;
		/* return with clock being stopped */
		return 0;
	}

	ret = clk_set_rate(host->cfg_div_clk, clk_rate);
	if (ret) {
		dev_err(host->dev, "Unable to set cfg_div_clk to %lu. ret=%d\n",
			clk_rate, ret);
		return ret;
	}

	mmc->actual_clock = clk_get_rate(host->cfg_div_clk);
	host->current_clock = clk_rate;

	if (clk_rate != mmc->actual_clock)
		dev_dbg(host->dev,
			"divider requested rate %lu != actual rate %u\n",
			clk_rate, mmc->actual_clock);

	/* (re)start clock */
	cfg = readl(host->regs + SD_EMMC_CFG);
	cfg &= ~CFG_STOP_CLOCK;
	writel(cfg, host->regs + SD_EMMC_CFG);

	return 0;
}

/*
 * The SD/eMMC IP block has an internal mux and divider used for
 * generating the MMC clock.  Use the clock framework to create and
 * manage these clocks.
 */
static int meson_mmc_clk_init(struct meson_host *host)
{
	struct clk_init_data init;
	char clk_name[32];
	int i, ret = 0;
	const char *mux_parent_names[MUX_CLK_NUM_PARENTS];
	const char *clk_div_parents[1];
	u32 clk_reg, cfg;

	/* get the mux parents */
	for (i = 0; i < MUX_CLK_NUM_PARENTS; i++) {
		struct clk *clk;
		char name[16];

		snprintf(name, sizeof(name), "clkin%d", i);
		clk = devm_clk_get(host->dev, name);
		if (IS_ERR(clk)) {
			if (clk != ERR_PTR(-EPROBE_DEFER))
				dev_err(host->dev, "Missing clock %s\n", name);
			return PTR_ERR(clk);
		}

<<<<<<< HEAD
		mux_parent_names[i] = __clk_get_name(host->mux_parent[i]);
		mux_parent_count++;
=======
		mux_parent_names[i] = __clk_get_name(clk);
>>>>>>> 2ac97f0f
	}

	/* create the mux */
	snprintf(clk_name, sizeof(clk_name), "%s#mux", dev_name(host->dev));
	init.name = clk_name;
	init.ops = &clk_mux_ops;
	init.flags = 0;
	init.parent_names = mux_parent_names;
	init.num_parents = MUX_CLK_NUM_PARENTS;
	host->mux.reg = host->regs + SD_EMMC_CLOCK;
	host->mux.shift = __bf_shf(CLK_SRC_MASK);
	host->mux.mask = CLK_SRC_MASK;
	host->mux.flags = 0;
	host->mux.table = NULL;
	host->mux.hw.init = &init;

	host->mux_clk = devm_clk_register(host->dev, &host->mux.hw);
	if (WARN_ON(IS_ERR(host->mux_clk)))
		return PTR_ERR(host->mux_clk);

	/* create the divider */
	snprintf(clk_name, sizeof(clk_name), "%s#div", dev_name(host->dev));
	init.name = clk_name;
	init.ops = &clk_divider_ops;
	init.flags = CLK_SET_RATE_PARENT;
	clk_div_parents[0] = __clk_get_name(host->mux_clk);
	init.parent_names = clk_div_parents;
	init.num_parents = ARRAY_SIZE(clk_div_parents);

	host->cfg_div.reg = host->regs + SD_EMMC_CLOCK;
	host->cfg_div.shift = __bf_shf(CLK_DIV_MASK);
	host->cfg_div.width = __builtin_popcountl(CLK_DIV_MASK);
	host->cfg_div.hw.init = &init;
	host->cfg_div.flags = CLK_DIVIDER_ONE_BASED |
		CLK_DIVIDER_ROUND_CLOSEST | CLK_DIVIDER_ALLOW_ZERO;

	host->cfg_div_clk = devm_clk_register(host->dev, &host->cfg_div.hw);
	if (WARN_ON(PTR_ERR_OR_ZERO(host->cfg_div_clk)))
		return PTR_ERR(host->cfg_div_clk);

	/* init SD_EMMC_CLOCK to sane defaults w/min clock rate */
	clk_reg = 0;
	clk_reg |= FIELD_PREP(CLK_CORE_PHASE_MASK, host->tp.core_phase);
	clk_reg |= FIELD_PREP(CLK_TX_PHASE_MASK, host->tp.tx_phase);
	clk_reg |= FIELD_PREP(CLK_RX_PHASE_MASK, host->tp.rx_phase);
	clk_reg |= FIELD_PREP(CLK_SRC_MASK, CLK_SRC_XTAL);
	clk_reg |= FIELD_PREP(CLK_DIV_MASK, CLK_DIV_MAX);
	clk_reg &= ~CLK_ALWAYS_ON;
	writel(clk_reg, host->regs + SD_EMMC_CLOCK);

	/* Ensure clock starts in "auto" mode, not "always on" */
	cfg = readl(host->regs + SD_EMMC_CFG);
	cfg &= ~CFG_CLK_ALWAYS_ON;
	cfg |= CFG_AUTO_CLK;
	writel(cfg, host->regs + SD_EMMC_CFG);

	ret = clk_prepare_enable(host->cfg_div_clk);
	if (ret)
		return ret;
<<<<<<< HEAD

	/* Get the nearest minimum clock to 400KHz */
	host->mmc->f_min = clk_round_rate(host->cfg_div_clk, 400000);

	ret = meson_mmc_clk_set(host, host->mmc->f_min);
	if (!ret)
=======

	/* Get the nearest minimum clock to 400KHz */
	host->mmc->f_min = clk_round_rate(host->cfg_div_clk, 400000);

	ret = meson_mmc_clk_set(host, host->mmc->f_min);
	if (ret)
>>>>>>> 2ac97f0f
		clk_disable_unprepare(host->cfg_div_clk);

	return ret;
}

static void meson_mmc_set_tuning_params(struct mmc_host *mmc)
{
	struct meson_host *host = mmc_priv(mmc);
	u32 regval;

	/* stop clock */
	regval = readl(host->regs + SD_EMMC_CFG);
	regval |= CFG_STOP_CLOCK;
	writel(regval, host->regs + SD_EMMC_CFG);

	regval = readl(host->regs + SD_EMMC_CLOCK);
	regval &= ~CLK_CORE_PHASE_MASK;
	regval |= FIELD_PREP(CLK_CORE_PHASE_MASK, host->tp.core_phase);
	regval &= ~CLK_TX_PHASE_MASK;
	regval |= FIELD_PREP(CLK_TX_PHASE_MASK, host->tp.tx_phase);
	regval &= ~CLK_RX_PHASE_MASK;
	regval |= FIELD_PREP(CLK_RX_PHASE_MASK, host->tp.rx_phase);
	writel(regval, host->regs + SD_EMMC_CLOCK);

	/* start clock */
	regval = readl(host->regs + SD_EMMC_CFG);
	regval &= ~CFG_STOP_CLOCK;
	writel(regval, host->regs + SD_EMMC_CFG);
}

static void meson_mmc_set_ios(struct mmc_host *mmc, struct mmc_ios *ios)
{
	struct meson_host *host = mmc_priv(mmc);
	u32 bus_width;
	u32 val, orig;

	/*
	 * GPIO regulator, only controls switching between 1v8 and
	 * 3v3, doesn't support MMC_POWER_OFF, MMC_POWER_ON.
	 */
	switch (ios->power_mode) {
	case MMC_POWER_OFF:
		if (!IS_ERR(mmc->supply.vmmc))
			mmc_regulator_set_ocr(mmc, mmc->supply.vmmc, 0);

		if (!IS_ERR(mmc->supply.vqmmc) && host->vqmmc_enabled) {
			regulator_disable(mmc->supply.vqmmc);
			host->vqmmc_enabled = false;
		}

		break;

	case MMC_POWER_UP:
		if (!IS_ERR(mmc->supply.vmmc))
			mmc_regulator_set_ocr(mmc, mmc->supply.vmmc, ios->vdd);
		break;

	case MMC_POWER_ON:
		if (!IS_ERR(mmc->supply.vqmmc) && !host->vqmmc_enabled) {
			int ret = regulator_enable(mmc->supply.vqmmc);

			if (ret < 0)
				dev_err(mmc_dev(mmc),
					"failed to enable vqmmc regulator\n");
			else
				host->vqmmc_enabled = true;
		}

		break;
	}


	meson_mmc_clk_set(host, ios->clock);

	/* Bus width */
	switch (ios->bus_width) {
	case MMC_BUS_WIDTH_1:
		bus_width = CFG_BUS_WIDTH_1;
		break;
	case MMC_BUS_WIDTH_4:
		bus_width = CFG_BUS_WIDTH_4;
		break;
	case MMC_BUS_WIDTH_8:
		bus_width = CFG_BUS_WIDTH_8;
		break;
	default:
		dev_err(host->dev, "Invalid ios->bus_width: %u.  Setting to 4.\n",
			ios->bus_width);
		bus_width = CFG_BUS_WIDTH_4;
	}

	val = readl(host->regs + SD_EMMC_CFG);
	orig = val;

	val &= ~CFG_BUS_WIDTH_MASK;
	val |= FIELD_PREP(CFG_BUS_WIDTH_MASK, bus_width);

	val &= ~CFG_DDR;
	if (ios->timing == MMC_TIMING_UHS_DDR50 ||
	    ios->timing == MMC_TIMING_MMC_DDR52 ||
	    ios->timing == MMC_TIMING_MMC_HS400)
		val |= CFG_DDR;

	val &= ~CFG_CHK_DS;
	if (ios->timing == MMC_TIMING_MMC_HS400)
		val |= CFG_CHK_DS;

<<<<<<< HEAD
	val &= ~CFG_DDR;
	if (ios->timing == MMC_TIMING_UHS_DDR50 ||
	    ios->timing == MMC_TIMING_MMC_DDR52 ||
	    ios->timing == MMC_TIMING_MMC_HS400)
		val |= CFG_DDR;

	val &= ~CFG_CHK_DS;
	if (ios->timing == MMC_TIMING_MMC_HS400)
		val |= CFG_CHK_DS;

	writel(val, host->regs + SD_EMMC_CFG);

	if (val != orig)
=======
	if (val != orig) {
		writel(val, host->regs + SD_EMMC_CFG);
>>>>>>> 2ac97f0f
		dev_dbg(host->dev, "%s: SD_EMMC_CFG: 0x%08x -> 0x%08x\n",
			__func__, orig, val);
	}
}

static void meson_mmc_request_done(struct mmc_host *mmc,
				   struct mmc_request *mrq)
{
	struct meson_host *host = mmc_priv(mmc);

	host->cmd = NULL;
	mmc_request_done(host->mmc, mrq);
}

static void meson_mmc_set_blksz(struct mmc_host *mmc, unsigned int blksz)
{
	struct meson_host *host = mmc_priv(mmc);
	u32 cfg, blksz_old;

	cfg = readl(host->regs + SD_EMMC_CFG);
	blksz_old = FIELD_GET(CFG_BLK_LEN_MASK, cfg);

	if (!is_power_of_2(blksz))
		dev_err(host->dev, "blksz %u is not a power of 2\n", blksz);

	blksz = ilog2(blksz);

	/* check if block-size matches, if not update */
	if (blksz == blksz_old)
		return;

	dev_dbg(host->dev, "%s: update blk_len %d -> %d\n", __func__,
		blksz_old, blksz);

	cfg &= ~CFG_BLK_LEN_MASK;
	cfg |= FIELD_PREP(CFG_BLK_LEN_MASK, blksz);
	writel(cfg, host->regs + SD_EMMC_CFG);
}

static void meson_mmc_set_response_bits(struct mmc_command *cmd, u32 *cmd_cfg)
{
	if (cmd->flags & MMC_RSP_PRESENT) {
		if (cmd->flags & MMC_RSP_136)
			*cmd_cfg |= CMD_CFG_RESP_128;
		*cmd_cfg |= CMD_CFG_RESP_NUM;

		if (!(cmd->flags & MMC_RSP_CRC))
			*cmd_cfg |= CMD_CFG_RESP_NOCRC;

		if (cmd->flags & MMC_RSP_BUSY)
			*cmd_cfg |= CMD_CFG_R1B;
	} else {
		*cmd_cfg |= CMD_CFG_NO_RESP;
	}
}

static void meson_mmc_desc_chain_transfer(struct mmc_host *mmc, u32 cmd_cfg)
{
	struct meson_host *host = mmc_priv(mmc);
	struct sd_emmc_desc *desc = host->descs;
	struct mmc_data *data = host->cmd->data;
	struct scatterlist *sg;
	u32 start;
	int i;

	if (data->flags & MMC_DATA_WRITE)
		cmd_cfg |= CMD_CFG_DATA_WR;

	if (data->blocks > 1) {
		cmd_cfg |= CMD_CFG_BLOCK_MODE;
		meson_mmc_set_blksz(mmc, data->blksz);
	}

	for_each_sg(data->sg, sg, data->sg_count, i) {
		unsigned int len = sg_dma_len(sg);

		if (data->blocks > 1)
			len /= data->blksz;

		desc[i].cmd_cfg = cmd_cfg;
		desc[i].cmd_cfg |= FIELD_PREP(CMD_CFG_LENGTH_MASK, len);
		if (i > 0)
			desc[i].cmd_cfg |= CMD_CFG_NO_CMD;
		desc[i].cmd_arg = host->cmd->arg;
		desc[i].cmd_resp = 0;
		desc[i].cmd_data = sg_dma_address(sg);
	}
	desc[data->sg_count - 1].cmd_cfg |= CMD_CFG_END_OF_CHAIN;

	dma_wmb(); /* ensure descriptor is written before kicked */
	start = host->descs_dma_addr | START_DESC_BUSY;
	writel(start, host->regs + SD_EMMC_START);
}

static void meson_mmc_start_cmd(struct mmc_host *mmc, struct mmc_command *cmd)
{
	struct meson_host *host = mmc_priv(mmc);
	struct mmc_data *data = cmd->data;
	u32 cmd_cfg = 0, cmd_data = 0;
	unsigned int xfer_bytes = 0;

	/* Setup descriptors */
	dma_rmb();

	host->cmd = cmd;

	cmd_cfg |= FIELD_PREP(CMD_CFG_CMD_INDEX_MASK, cmd->opcode);
	cmd_cfg |= CMD_CFG_OWNER;  /* owned by CPU */

	meson_mmc_set_response_bits(cmd, &cmd_cfg);

	/* data? */
<<<<<<< HEAD
	if (cmd->data) {
		desc->cmd_cfg |= CMD_CFG_DATA_IO;
		if (cmd->data->blocks > 1) {
			desc->cmd_cfg |= CMD_CFG_BLOCK_MODE;
			desc->cmd_cfg |=
				(cmd->data->blocks & CMD_CFG_LENGTH_MASK) <<
				CMD_CFG_LENGTH_SHIFT;

			/* check if block-size matches, if not update */
			cfg = readl(host->regs + SD_EMMC_CFG);
			blk_len = cfg & (CFG_BLK_LEN_MASK << CFG_BLK_LEN_SHIFT);
			blk_len >>= CFG_BLK_LEN_SHIFT;
			if (blk_len != ilog2(cmd->data->blksz)) {
				dev_dbg(host->dev, "%s: update blk_len %d -> %d\n",
					__func__, blk_len,
					ilog2(cmd->data->blksz));
				blk_len = ilog2(cmd->data->blksz);
				cfg &= ~(CFG_BLK_LEN_MASK << CFG_BLK_LEN_SHIFT);
				cfg |= blk_len << CFG_BLK_LEN_SHIFT;
				writel(cfg, host->regs + SD_EMMC_CFG);
			}
=======
	if (data) {
		data->bytes_xfered = 0;
		cmd_cfg |= CMD_CFG_DATA_IO;
		cmd_cfg |= FIELD_PREP(CMD_CFG_TIMEOUT_MASK,
				      ilog2(meson_mmc_get_timeout_msecs(data)));

		if (meson_mmc_desc_chain_mode(data)) {
			meson_mmc_desc_chain_transfer(mmc, cmd_cfg);
			return;
		}

		if (data->blocks > 1) {
			cmd_cfg |= CMD_CFG_BLOCK_MODE;
			cmd_cfg |= FIELD_PREP(CMD_CFG_LENGTH_MASK,
					      data->blocks);
			meson_mmc_set_blksz(mmc, data->blksz);
>>>>>>> 2ac97f0f
		} else {
			cmd_cfg |= FIELD_PREP(CMD_CFG_LENGTH_MASK, data->blksz);
		}

		xfer_bytes = data->blksz * data->blocks;
		if (data->flags & MMC_DATA_WRITE) {
			cmd_cfg |= CMD_CFG_DATA_WR;
			WARN_ON(xfer_bytes > host->bounce_buf_size);
			sg_copy_to_buffer(data->sg, data->sg_len,
					  host->bounce_buf, xfer_bytes);
			dma_wmb();
		}

		cmd_data = host->bounce_dma_addr & CMD_DATA_MASK;
	} else {
		cmd_cfg |= FIELD_PREP(CMD_CFG_TIMEOUT_MASK,
				      ilog2(SD_EMMC_CMD_TIMEOUT));
	}

	/* Last descriptor */
	cmd_cfg |= CMD_CFG_END_OF_CHAIN;
	writel(cmd_cfg, host->regs + SD_EMMC_CMD_CFG);
	writel(cmd_data, host->regs + SD_EMMC_CMD_DAT);
	writel(0, host->regs + SD_EMMC_CMD_RSP);
	wmb(); /* ensure descriptor is written before kicked */
	writel(cmd->arg, host->regs + SD_EMMC_CMD_ARG);
}

static void meson_mmc_request(struct mmc_host *mmc, struct mmc_request *mrq)
{
	struct meson_host *host = mmc_priv(mmc);
	bool needs_pre_post_req = mrq->data &&
			!(mrq->data->host_cookie & SD_EMMC_PRE_REQ_DONE);

	if (needs_pre_post_req) {
		meson_mmc_get_transfer_mode(mmc, mrq);
		if (!meson_mmc_desc_chain_mode(mrq->data))
			needs_pre_post_req = false;
	}

	if (needs_pre_post_req)
		meson_mmc_pre_req(mmc, mrq);

	/* Stop execution */
	writel(0, host->regs + SD_EMMC_START);

<<<<<<< HEAD
	host->mrq = mrq;
=======
	meson_mmc_start_cmd(mmc, mrq->sbc ?: mrq->cmd);
>>>>>>> 2ac97f0f

	if (needs_pre_post_req)
		meson_mmc_post_req(mmc, mrq, 0);
}

static void meson_mmc_read_resp(struct mmc_host *mmc, struct mmc_command *cmd)
{
	struct meson_host *host = mmc_priv(mmc);

	if (cmd->flags & MMC_RSP_136) {
		cmd->resp[0] = readl(host->regs + SD_EMMC_CMD_RSP3);
		cmd->resp[1] = readl(host->regs + SD_EMMC_CMD_RSP2);
		cmd->resp[2] = readl(host->regs + SD_EMMC_CMD_RSP1);
		cmd->resp[3] = readl(host->regs + SD_EMMC_CMD_RSP);
	} else if (cmd->flags & MMC_RSP_PRESENT) {
		cmd->resp[0] = readl(host->regs + SD_EMMC_CMD_RSP);
	}
}

static irqreturn_t meson_mmc_irq(int irq, void *dev_id)
{
	struct meson_host *host = dev_id;
	struct mmc_command *cmd;
	struct mmc_data *data;
	u32 irq_en, status, raw_status;
	irqreturn_t ret = IRQ_HANDLED;

	if (WARN_ON(!host))
		return IRQ_NONE;

	cmd = host->cmd;

	if (WARN_ON(!cmd))
		return IRQ_NONE;

	data = cmd->data;

	spin_lock(&host->lock);
	irq_en = readl(host->regs + SD_EMMC_IRQ_EN);
	raw_status = readl(host->regs + SD_EMMC_STATUS);
	status = raw_status & irq_en;

	if (!status) {
		dev_warn(host->dev, "Spurious IRQ! status=0x%08x, irq_en=0x%08x\n",
			 raw_status, irq_en);
		ret = IRQ_NONE;
		goto out;
	}

	meson_mmc_read_resp(host->mmc, cmd);

	cmd->error = 0;
	if (status & IRQ_RXD_ERR_MASK) {
		dev_dbg(host->dev, "Unhandled IRQ: RXD error\n");
		cmd->error = -EILSEQ;
	}
	if (status & IRQ_TXD_ERR) {
		dev_dbg(host->dev, "Unhandled IRQ: TXD error\n");
		cmd->error = -EILSEQ;
	}
	if (status & IRQ_DESC_ERR)
		dev_dbg(host->dev, "Unhandled IRQ: Descriptor error\n");
	if (status & IRQ_RESP_ERR) {
		dev_dbg(host->dev, "Unhandled IRQ: Response error\n");
		cmd->error = -EILSEQ;
	}
	if (status & IRQ_RESP_TIMEOUT) {
		dev_dbg(host->dev, "Unhandled IRQ: Response timeout\n");
		cmd->error = -ETIMEDOUT;
	}
	if (status & IRQ_DESC_TIMEOUT) {
		dev_dbg(host->dev, "Unhandled IRQ: Descriptor timeout\n");
		cmd->error = -ETIMEDOUT;
	}
	if (status & IRQ_SDIO)
		dev_dbg(host->dev, "Unhandled IRQ: SDIO.\n");

	if (status & (IRQ_END_OF_CHAIN | IRQ_RESP_STATUS)) {
		if (data && !cmd->error)
			data->bytes_xfered = data->blksz * data->blocks;
		if (meson_mmc_bounce_buf_read(data) ||
		    meson_mmc_get_next_command(cmd))
			ret = IRQ_WAKE_THREAD;
	} else {
		dev_warn(host->dev, "Unknown IRQ! status=0x%04x: MMC CMD%u arg=0x%08x flags=0x%08x stop=%d\n",
			 status, cmd->opcode, cmd->arg,
			 cmd->flags, cmd->mrq->stop ? 1 : 0);
		if (cmd->data) {
			struct mmc_data *data = cmd->data;

			dev_warn(host->dev, "\tblksz %u blocks %u flags 0x%08x (%s%s)",
				 data->blksz, data->blocks, data->flags,
				 data->flags & MMC_DATA_WRITE ? "write" : "",
				 data->flags & MMC_DATA_READ ? "read" : "");
		}
	}

out:
	/* ack all (enabled) interrupts */
	writel(status, host->regs + SD_EMMC_STATUS);

	if (ret == IRQ_HANDLED)
		meson_mmc_request_done(host->mmc, cmd->mrq);

	spin_unlock(&host->lock);
	return ret;
}

static irqreturn_t meson_mmc_irq_thread(int irq, void *dev_id)
{
	struct meson_host *host = dev_id;
	struct mmc_command *next_cmd, *cmd = host->cmd;
	struct mmc_data *data;
	unsigned int xfer_bytes;
<<<<<<< HEAD

	if (WARN_ON(!mrq))
		return IRQ_NONE;
=======
>>>>>>> 2ac97f0f

	if (WARN_ON(!cmd))
		return IRQ_NONE;

	data = cmd->data;
<<<<<<< HEAD
	if (data && data->flags & MMC_DATA_READ) {
=======
	if (meson_mmc_bounce_buf_read(data)) {
>>>>>>> 2ac97f0f
		xfer_bytes = data->blksz * data->blocks;
		WARN_ON(xfer_bytes > host->bounce_buf_size);
		sg_copy_from_buffer(data->sg, data->sg_len,
				    host->bounce_buf, xfer_bytes);
<<<<<<< HEAD
		data->bytes_xfered = xfer_bytes;
=======
>>>>>>> 2ac97f0f
	}

	next_cmd = meson_mmc_get_next_command(cmd);
	if (next_cmd)
		meson_mmc_start_cmd(host->mmc, next_cmd);
	else
		meson_mmc_request_done(host->mmc, cmd->mrq);

	return IRQ_HANDLED;
}

static int meson_mmc_execute_tuning(struct mmc_host *mmc, u32 opcode)
{
	struct meson_host *host = mmc_priv(mmc);
	struct meson_tuning_params tp_old = host->tp;
	int ret = -EINVAL, i, cmd_error;

	dev_info(mmc_dev(mmc), "(re)tuning...\n");

	for (i = CLK_PHASE_0; i <= CLK_PHASE_270; i++) {
		host->tp.rx_phase = i;
		/* exclude the active parameter set if retuning */
		if (!memcmp(&tp_old, &host->tp, sizeof(tp_old)) &&
		    mmc->doing_retune)
			continue;
		meson_mmc_set_tuning_params(mmc);
		ret = mmc_send_tuning(mmc, opcode, &cmd_error);
		if (!ret)
			break;
	}

	return IRQ_HANDLED;
}

/*
 * NOTE: we only need this until the GPIO/pinctrl driver can handle
 * interrupts.  For now, the MMC core will use this for polling.
 */
static int meson_mmc_get_cd(struct mmc_host *mmc)
{
	int status = mmc_gpio_get_cd(mmc);

	if (status == -ENOSYS)
		return 1; /* assume present */

	return status;
}

static void meson_mmc_cfg_init(struct meson_host *host)
{
	u32 cfg = 0;

	cfg |= FIELD_PREP(CFG_RESP_TIMEOUT_MASK,
			  ilog2(SD_EMMC_CFG_RESP_TIMEOUT));
	cfg |= FIELD_PREP(CFG_RC_CC_MASK, ilog2(SD_EMMC_CFG_CMD_GAP));
	cfg |= FIELD_PREP(CFG_BLK_LEN_MASK, ilog2(SD_EMMC_CFG_BLK_SIZE));

	writel(cfg, host->regs + SD_EMMC_CFG);
}

static const struct mmc_host_ops meson_mmc_ops = {
	.request	= meson_mmc_request,
	.set_ios	= meson_mmc_set_ios,
	.get_cd         = meson_mmc_get_cd,
	.pre_req	= meson_mmc_pre_req,
	.post_req	= meson_mmc_post_req,
	.execute_tuning = meson_mmc_execute_tuning,
};

static int meson_mmc_probe(struct platform_device *pdev)
{
	struct resource *res;
	struct meson_host *host;
	struct mmc_host *mmc;
	int ret, irq;

	mmc = mmc_alloc_host(sizeof(struct meson_host), &pdev->dev);
	if (!mmc)
		return -ENOMEM;
	host = mmc_priv(mmc);
	host->mmc = mmc;
	host->dev = &pdev->dev;
	dev_set_drvdata(&pdev->dev, host);

	spin_lock_init(&host->lock);

	/* Get regulators and the supported OCR mask */
	host->vqmmc_enabled = false;
	ret = mmc_regulator_get_supply(mmc);
	if (ret == -EPROBE_DEFER)
		goto free_host;

	ret = mmc_of_parse(mmc);
	if (ret) {
		if (ret != -EPROBE_DEFER)
			dev_warn(&pdev->dev, "error parsing DT: %d\n", ret);
		goto free_host;
	}

	res = platform_get_resource(pdev, IORESOURCE_MEM, 0);
	host->regs = devm_ioremap_resource(&pdev->dev, res);
	if (IS_ERR(host->regs)) {
		ret = PTR_ERR(host->regs);
		goto free_host;
	}

	irq = platform_get_irq(pdev, 0);
	if (!irq) {
		dev_err(&pdev->dev, "failed to get interrupt resource.\n");
		ret = -EINVAL;
		goto free_host;
	}

	host->core_clk = devm_clk_get(&pdev->dev, "core");
	if (IS_ERR(host->core_clk)) {
		ret = PTR_ERR(host->core_clk);
		goto free_host;
	}

	ret = clk_prepare_enable(host->core_clk);
	if (ret)
		goto free_host;

	host->tp.core_phase = CLK_PHASE_180;
	host->tp.tx_phase = CLK_PHASE_0;
	host->tp.rx_phase = CLK_PHASE_0;

	ret = meson_mmc_clk_init(host);
	if (ret)
		goto err_core_clk;

	/* Stop execution */
	writel(0, host->regs + SD_EMMC_START);

	/* clear, ack, enable all interrupts */
	writel(0, host->regs + SD_EMMC_IRQ_EN);
	writel(IRQ_EN_MASK, host->regs + SD_EMMC_STATUS);
	writel(IRQ_EN_MASK, host->regs + SD_EMMC_IRQ_EN);
<<<<<<< HEAD
=======

	/* set config to sane default */
	meson_mmc_cfg_init(host);
>>>>>>> 2ac97f0f

	ret = devm_request_threaded_irq(&pdev->dev, irq, meson_mmc_irq,
					meson_mmc_irq_thread, IRQF_SHARED,
					NULL, host);
	if (ret)
		goto err_div_clk;

	mmc->caps |= MMC_CAP_CMD23;
	mmc->max_blk_count = CMD_CFG_LENGTH_MASK;
	mmc->max_req_size = mmc->max_blk_count * mmc->max_blk_size;
	mmc->max_segs = SD_EMMC_DESC_BUF_LEN / sizeof(struct sd_emmc_desc);
	mmc->max_seg_size = mmc->max_req_size;

	mmc->max_blk_count = CMD_CFG_LENGTH_MASK;
	mmc->max_req_size = mmc->max_blk_count * mmc->max_blk_size;

	/* data bounce buffer */
	host->bounce_buf_size = mmc->max_req_size;
	host->bounce_buf =
		dma_alloc_coherent(host->dev, host->bounce_buf_size,
				   &host->bounce_dma_addr, GFP_KERNEL);
	if (host->bounce_buf == NULL) {
		dev_err(host->dev, "Unable to map allocate DMA bounce buffer.\n");
		ret = -ENOMEM;
		goto err_div_clk;
	}

	host->descs = dma_alloc_coherent(host->dev, SD_EMMC_DESC_BUF_LEN,
		      &host->descs_dma_addr, GFP_KERNEL);
	if (!host->descs) {
		dev_err(host->dev, "Allocating descriptor DMA buffer failed\n");
		ret = -ENOMEM;
		goto err_bounce_buf;
	}

	mmc->ops = &meson_mmc_ops;
	mmc_add_host(mmc);

	return 0;

err_bounce_buf:
	dma_free_coherent(host->dev, host->bounce_buf_size,
			  host->bounce_buf, host->bounce_dma_addr);
err_div_clk:
	clk_disable_unprepare(host->cfg_div_clk);
err_core_clk:
	clk_disable_unprepare(host->core_clk);
free_host:
	mmc_free_host(mmc);
	return ret;
}

static int meson_mmc_remove(struct platform_device *pdev)
{
	struct meson_host *host = dev_get_drvdata(&pdev->dev);

<<<<<<< HEAD
	/* disable interrupts */
	writel(0, host->regs + SD_EMMC_IRQ_EN);

=======
	mmc_remove_host(host->mmc);

	/* disable interrupts */
	writel(0, host->regs + SD_EMMC_IRQ_EN);

	dma_free_coherent(host->dev, SD_EMMC_DESC_BUF_LEN,
			  host->descs, host->descs_dma_addr);
>>>>>>> 2ac97f0f
	dma_free_coherent(host->dev, host->bounce_buf_size,
			  host->bounce_buf, host->bounce_dma_addr);

	clk_disable_unprepare(host->cfg_div_clk);
	clk_disable_unprepare(host->core_clk);

	mmc_free_host(host->mmc);
	return 0;
}

static const struct of_device_id meson_mmc_of_match[] = {
	{ .compatible = "amlogic,meson-gx-mmc", },
	{ .compatible = "amlogic,meson-gxbb-mmc", },
	{ .compatible = "amlogic,meson-gxl-mmc", },
	{ .compatible = "amlogic,meson-gxm-mmc", },
	{}
};
MODULE_DEVICE_TABLE(of, meson_mmc_of_match);

static struct platform_driver meson_mmc_driver = {
	.probe		= meson_mmc_probe,
	.remove		= meson_mmc_remove,
	.driver		= {
		.name = DRIVER_NAME,
		.of_match_table = of_match_ptr(meson_mmc_of_match),
	},
};

module_platform_driver(meson_mmc_driver);

MODULE_DESCRIPTION("Amlogic S905*/GX* SD/eMMC driver");
MODULE_AUTHOR("Kevin Hilman <khilman@baylibre.com>");
MODULE_LICENSE("GPL v2");<|MERGE_RESOLUTION|>--- conflicted
+++ resolved
@@ -36,10 +36,7 @@
 #include <linux/clk-provider.h>
 #include <linux/regulator/consumer.h>
 #include <linux/interrupt.h>
-<<<<<<< HEAD
-=======
 #include <linux/bitfield.h>
->>>>>>> 2ac97f0f
 
 #define DRIVER_NAME "meson-gx-mmc"
 
@@ -144,10 +141,6 @@
 	struct clk *core_clk;
 	struct clk_mux mux;
 	struct clk *mux_clk;
-<<<<<<< HEAD
-	struct clk *mux_parent[MUX_CLK_NUM_PARENTS];
-=======
->>>>>>> 2ac97f0f
 	unsigned long current_clock;
 
 	struct clk_divider cfg_div;
@@ -352,12 +345,7 @@
 			return PTR_ERR(clk);
 		}
 
-<<<<<<< HEAD
-		mux_parent_names[i] = __clk_get_name(host->mux_parent[i]);
-		mux_parent_count++;
-=======
 		mux_parent_names[i] = __clk_get_name(clk);
->>>>>>> 2ac97f0f
 	}
 
 	/* create the mux */
@@ -417,21 +405,12 @@
 	ret = clk_prepare_enable(host->cfg_div_clk);
 	if (ret)
 		return ret;
-<<<<<<< HEAD
 
 	/* Get the nearest minimum clock to 400KHz */
 	host->mmc->f_min = clk_round_rate(host->cfg_div_clk, 400000);
 
 	ret = meson_mmc_clk_set(host, host->mmc->f_min);
-	if (!ret)
-=======
-
-	/* Get the nearest minimum clock to 400KHz */
-	host->mmc->f_min = clk_round_rate(host->cfg_div_clk, 400000);
-
-	ret = meson_mmc_clk_set(host, host->mmc->f_min);
 	if (ret)
->>>>>>> 2ac97f0f
 		clk_disable_unprepare(host->cfg_div_clk);
 
 	return ret;
@@ -539,24 +518,8 @@
 	if (ios->timing == MMC_TIMING_MMC_HS400)
 		val |= CFG_CHK_DS;
 
-<<<<<<< HEAD
-	val &= ~CFG_DDR;
-	if (ios->timing == MMC_TIMING_UHS_DDR50 ||
-	    ios->timing == MMC_TIMING_MMC_DDR52 ||
-	    ios->timing == MMC_TIMING_MMC_HS400)
-		val |= CFG_DDR;
-
-	val &= ~CFG_CHK_DS;
-	if (ios->timing == MMC_TIMING_MMC_HS400)
-		val |= CFG_CHK_DS;
-
-	writel(val, host->regs + SD_EMMC_CFG);
-
-	if (val != orig)
-=======
 	if (val != orig) {
 		writel(val, host->regs + SD_EMMC_CFG);
->>>>>>> 2ac97f0f
 		dev_dbg(host->dev, "%s: SD_EMMC_CFG: 0x%08x -> 0x%08x\n",
 			__func__, orig, val);
 	}
@@ -669,29 +632,6 @@
 	meson_mmc_set_response_bits(cmd, &cmd_cfg);
 
 	/* data? */
-<<<<<<< HEAD
-	if (cmd->data) {
-		desc->cmd_cfg |= CMD_CFG_DATA_IO;
-		if (cmd->data->blocks > 1) {
-			desc->cmd_cfg |= CMD_CFG_BLOCK_MODE;
-			desc->cmd_cfg |=
-				(cmd->data->blocks & CMD_CFG_LENGTH_MASK) <<
-				CMD_CFG_LENGTH_SHIFT;
-
-			/* check if block-size matches, if not update */
-			cfg = readl(host->regs + SD_EMMC_CFG);
-			blk_len = cfg & (CFG_BLK_LEN_MASK << CFG_BLK_LEN_SHIFT);
-			blk_len >>= CFG_BLK_LEN_SHIFT;
-			if (blk_len != ilog2(cmd->data->blksz)) {
-				dev_dbg(host->dev, "%s: update blk_len %d -> %d\n",
-					__func__, blk_len,
-					ilog2(cmd->data->blksz));
-				blk_len = ilog2(cmd->data->blksz);
-				cfg &= ~(CFG_BLK_LEN_MASK << CFG_BLK_LEN_SHIFT);
-				cfg |= blk_len << CFG_BLK_LEN_SHIFT;
-				writel(cfg, host->regs + SD_EMMC_CFG);
-			}
-=======
 	if (data) {
 		data->bytes_xfered = 0;
 		cmd_cfg |= CMD_CFG_DATA_IO;
@@ -708,7 +648,6 @@
 			cmd_cfg |= FIELD_PREP(CMD_CFG_LENGTH_MASK,
 					      data->blocks);
 			meson_mmc_set_blksz(mmc, data->blksz);
->>>>>>> 2ac97f0f
 		} else {
 			cmd_cfg |= FIELD_PREP(CMD_CFG_LENGTH_MASK, data->blksz);
 		}
@@ -755,11 +694,7 @@
 	/* Stop execution */
 	writel(0, host->regs + SD_EMMC_START);
 
-<<<<<<< HEAD
-	host->mrq = mrq;
-=======
 	meson_mmc_start_cmd(mmc, mrq->sbc ?: mrq->cmd);
->>>>>>> 2ac97f0f
 
 	if (needs_pre_post_req)
 		meson_mmc_post_req(mmc, mrq, 0);
@@ -874,30 +809,16 @@
 	struct mmc_command *next_cmd, *cmd = host->cmd;
 	struct mmc_data *data;
 	unsigned int xfer_bytes;
-<<<<<<< HEAD
-
-	if (WARN_ON(!mrq))
-		return IRQ_NONE;
-=======
->>>>>>> 2ac97f0f
 
 	if (WARN_ON(!cmd))
 		return IRQ_NONE;
 
 	data = cmd->data;
-<<<<<<< HEAD
-	if (data && data->flags & MMC_DATA_READ) {
-=======
 	if (meson_mmc_bounce_buf_read(data)) {
->>>>>>> 2ac97f0f
 		xfer_bytes = data->blksz * data->blocks;
 		WARN_ON(xfer_bytes > host->bounce_buf_size);
 		sg_copy_from_buffer(data->sg, data->sg_len,
 				    host->bounce_buf, xfer_bytes);
-<<<<<<< HEAD
-		data->bytes_xfered = xfer_bytes;
-=======
->>>>>>> 2ac97f0f
 	}
 
 	next_cmd = meson_mmc_get_next_command(cmd);
@@ -929,7 +850,7 @@
 			break;
 	}
 
-	return IRQ_HANDLED;
+	return ret;
 }
 
 /*
@@ -1036,12 +957,9 @@
 	writel(0, host->regs + SD_EMMC_IRQ_EN);
 	writel(IRQ_EN_MASK, host->regs + SD_EMMC_STATUS);
 	writel(IRQ_EN_MASK, host->regs + SD_EMMC_IRQ_EN);
-<<<<<<< HEAD
-=======
 
 	/* set config to sane default */
 	meson_mmc_cfg_init(host);
->>>>>>> 2ac97f0f
 
 	ret = devm_request_threaded_irq(&pdev->dev, irq, meson_mmc_irq,
 					meson_mmc_irq_thread, IRQF_SHARED,
@@ -1054,9 +972,6 @@
 	mmc->max_req_size = mmc->max_blk_count * mmc->max_blk_size;
 	mmc->max_segs = SD_EMMC_DESC_BUF_LEN / sizeof(struct sd_emmc_desc);
 	mmc->max_seg_size = mmc->max_req_size;
-
-	mmc->max_blk_count = CMD_CFG_LENGTH_MASK;
-	mmc->max_req_size = mmc->max_blk_count * mmc->max_blk_size;
 
 	/* data bounce buffer */
 	host->bounce_buf_size = mmc->max_req_size;
@@ -1098,19 +1013,13 @@
 {
 	struct meson_host *host = dev_get_drvdata(&pdev->dev);
 
-<<<<<<< HEAD
+	mmc_remove_host(host->mmc);
+
 	/* disable interrupts */
 	writel(0, host->regs + SD_EMMC_IRQ_EN);
 
-=======
-	mmc_remove_host(host->mmc);
-
-	/* disable interrupts */
-	writel(0, host->regs + SD_EMMC_IRQ_EN);
-
 	dma_free_coherent(host->dev, SD_EMMC_DESC_BUF_LEN,
 			  host->descs, host->descs_dma_addr);
->>>>>>> 2ac97f0f
 	dma_free_coherent(host->dev, host->bounce_buf_size,
 			  host->bounce_buf, host->bounce_dma_addr);
 
