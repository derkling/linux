/*
 * drivers/mmc/host/omap_hsmmc.c
 *
 * Driver for OMAP2430/3430 MMC controller.
 *
 * Copyright (C) 2007 Texas Instruments.
 *
 * Authors:
 *	Syed Mohammed Khasim	<x0khasim@ti.com>
 *	Madhusudhan		<madhu.cr@ti.com>
 *	Mohit Jalori		<mjalori@ti.com>
 *
 * This file is licensed under the terms of the GNU General Public License
 * version 2. This program is licensed "as is" without any warranty of any
 * kind, whether express or implied.
 */

#include <linux/module.h>
#include <linux/init.h>
#include <linux/debugfs.h>
#include <linux/seq_file.h>
#include <linux/interrupt.h>
#include <linux/delay.h>
#include <linux/dma-mapping.h>
#include <linux/platform_device.h>
#include <linux/workqueue.h>
#include <linux/timer.h>
#include <linux/clk.h>
#include <linux/mmc/host.h>
#include <linux/mmc/core.h>
#include <linux/mmc/mmc.h>
#include <linux/io.h>
#include <linux/semaphore.h>
#include <linux/gpio.h>
#include <linux/regulator/consumer.h>
#include <plat/dma.h>
#include <mach/hardware.h>
#include <plat/board.h>
#include <plat/mmc.h>
#include <plat/cpu.h>

/* OMAP HSMMC Host Controller Registers */
#define OMAP_HSMMC_SYSCONFIG	0x0010
#define OMAP_HSMMC_SYSSTATUS	0x0014
#define OMAP_HSMMC_CON		0x002C
#define OMAP_HSMMC_BLK		0x0104
#define OMAP_HSMMC_ARG		0x0108
#define OMAP_HSMMC_CMD		0x010C
#define OMAP_HSMMC_RSP10	0x0110
#define OMAP_HSMMC_RSP32	0x0114
#define OMAP_HSMMC_RSP54	0x0118
#define OMAP_HSMMC_RSP76	0x011C
#define OMAP_HSMMC_DATA		0x0120
#define OMAP_HSMMC_HCTL		0x0128
#define OMAP_HSMMC_SYSCTL	0x012C
#define OMAP_HSMMC_STAT		0x0130
#define OMAP_HSMMC_IE		0x0134
#define OMAP_HSMMC_ISE		0x0138
#define OMAP_HSMMC_CAPA		0x0140

#define VS18			(1 << 26)
#define VS30			(1 << 25)
#define SDVS18			(0x5 << 9)
#define SDVS30			(0x6 << 9)
#define SDVS33			(0x7 << 9)
#define SDVS_MASK		0x00000E00
#define SDVSCLR			0xFFFFF1FF
#define SDVSDET			0x00000400
#define AUTOIDLE		0x1
#define SDBP			(1 << 8)
#define DTO			0xe
#define ICE			0x1
#define ICS			0x2
#define CEN			(1 << 2)
#define CLKD_MASK		0x0000FFC0
#define CLKD_SHIFT		6
#define DTO_MASK		0x000F0000
#define DTO_SHIFT		16
#define INT_EN_MASK		0x307F0033
#define BWR_ENABLE		(1 << 4)
#define BRR_ENABLE		(1 << 5)
#define DTO_ENABLE		(1 << 20)
#define INIT_STREAM		(1 << 1)
#define DP_SELECT		(1 << 21)
#define DDIR			(1 << 4)
#define DMA_EN			0x1
#define MSBS			(1 << 5)
#define BCE			(1 << 1)
#define FOUR_BIT		(1 << 1)
#define DW8			(1 << 5)
#define CC			0x1
#define TC			0x02
#define OD			0x1
#define ERR			(1 << 15)
#define CMD_TIMEOUT		(1 << 16)
#define DATA_TIMEOUT		(1 << 20)
#define CMD_CRC			(1 << 17)
#define DATA_CRC		(1 << 21)
#define CARD_ERR		(1 << 28)
#define STAT_CLEAR		0xFFFFFFFF
#define INIT_STREAM_CMD		0x00000000
#define DUAL_VOLT_OCR_BIT	7
#define SRC			(1 << 25)
#define SRD			(1 << 26)
#define SOFTRESET		(1 << 1)
#define RESETDONE		(1 << 0)

/*
 * FIXME: Most likely all the data using these _DEVID defines should come
 * from the platform_data, or implemented in controller and slot specific
 * functions.
 */
#define OMAP_MMC1_DEVID		0
#define OMAP_MMC2_DEVID		1
#define OMAP_MMC3_DEVID		2
#define OMAP_MMC4_DEVID		3
#define OMAP_MMC5_DEVID		4

#define MMC_TIMEOUT_MS		20
#define OMAP_MMC_MASTER_CLOCK	96000000
#define DRIVER_NAME		"mmci-omap-hs"

/* Timeouts for entering power saving states on inactivity, msec */
#define OMAP_MMC_DISABLED_TIMEOUT	100
#define OMAP_MMC_SLEEP_TIMEOUT		1000
#define OMAP_MMC_OFF_TIMEOUT		8000

/*
 * One controller can have multiple slots, like on some omap boards using
 * omap.c controller driver. Luckily this is not currently done on any known
 * omap_hsmmc.c device.
 */
#define mmc_slot(host)		(host->pdata->slots[host->slot_id])

/*
 * MMC Host controller read/write API's
 */
#define OMAP_HSMMC_READ(base, reg)	\
	__raw_readl((base) + OMAP_HSMMC_##reg)

#define OMAP_HSMMC_WRITE(base, reg, val) \
	__raw_writel((val), (base) + OMAP_HSMMC_##reg)

struct omap_hsmmc_host {
	struct	device		*dev;
	struct	mmc_host	*mmc;
	struct	mmc_request	*mrq;
	struct	mmc_command	*cmd;
	struct	mmc_data	*data;
	struct	clk		*fclk;
	struct	clk		*iclk;
	struct	clk		*dbclk;
	/*
	 * vcc == configured supply
	 * vcc_aux == optional
	 *   -	MMC1, supply for DAT4..DAT7
	 *   -	MMC2/MMC2, external level shifter voltage supply, for
	 *	chip (SDIO, eMMC, etc) or transceiver (MMC2 only)
	 */
	struct	regulator	*vcc;
	struct	regulator	*vcc_aux;
	struct	work_struct	mmc_carddetect_work;
	void	__iomem		*base;
	resource_size_t		mapbase;
	spinlock_t		irq_lock; /* Prevent races with irq handler */
	unsigned int		id;
	unsigned int		dma_len;
	unsigned int		dma_sg_idx;
	unsigned char		bus_mode;
	unsigned char		power_mode;
	u32			*buffer;
	u32			bytesleft;
	int			suspended;
	int			irq;
	int			use_dma, dma_ch;
	int			dma_line_tx, dma_line_rx;
	int			slot_id;
	int			got_dbclk;
	int			response_busy;
	int			context_loss;
	int			dpm_state;
	int			vdd;
	int			protect_card;
	int			reqs_blocked;
	int			use_reg;
	int			req_in_progress;

	struct	omap_mmc_platform_data	*pdata;
};

static int omap_hsmmc_card_detect(struct device *dev, int slot)
{
	struct omap_mmc_platform_data *mmc = dev->platform_data;

	/* NOTE: assumes card detect signal is active-low */
	return !gpio_get_value_cansleep(mmc->slots[0].switch_pin);
}

static int omap_hsmmc_get_wp(struct device *dev, int slot)
{
	struct omap_mmc_platform_data *mmc = dev->platform_data;

	/* NOTE: assumes write protect signal is active-high */
	return gpio_get_value_cansleep(mmc->slots[0].gpio_wp);
}

static int omap_hsmmc_get_cover_state(struct device *dev, int slot)
{
	struct omap_mmc_platform_data *mmc = dev->platform_data;

	/* NOTE: assumes card detect signal is active-low */
	return !gpio_get_value_cansleep(mmc->slots[0].switch_pin);
}

#ifdef CONFIG_PM

static int omap_hsmmc_suspend_cdirq(struct device *dev, int slot)
{
	struct omap_mmc_platform_data *mmc = dev->platform_data;

	disable_irq(mmc->slots[0].card_detect_irq);
	return 0;
}

static int omap_hsmmc_resume_cdirq(struct device *dev, int slot)
{
	struct omap_mmc_platform_data *mmc = dev->platform_data;

	enable_irq(mmc->slots[0].card_detect_irq);
	return 0;
}

#else

#define omap_hsmmc_suspend_cdirq	NULL
#define omap_hsmmc_resume_cdirq		NULL

#endif

#ifdef CONFIG_REGULATOR

static int omap_hsmmc_1_set_power(struct device *dev, int slot, int power_on,
				  int vdd)
{
	struct omap_hsmmc_host *host =
		platform_get_drvdata(to_platform_device(dev));
	int ret;

	if (mmc_slot(host).before_set_reg)
		mmc_slot(host).before_set_reg(dev, slot, power_on, vdd);

	if (power_on)
		ret = mmc_regulator_set_ocr(host->vcc, vdd);
	else
		ret = mmc_regulator_set_ocr(host->vcc, 0);

	if (mmc_slot(host).after_set_reg)
		mmc_slot(host).after_set_reg(dev, slot, power_on, vdd);

	return ret;
}

static int omap_hsmmc_23_set_power(struct device *dev, int slot, int power_on,
				   int vdd)
{
	struct omap_hsmmc_host *host =
		platform_get_drvdata(to_platform_device(dev));
	int ret = 0;

	/*
	 * If we don't see a Vcc regulator, assume it's a fixed
	 * voltage always-on regulator.
	 */
	if (!host->vcc)
		return 0;

	if (mmc_slot(host).before_set_reg)
		mmc_slot(host).before_set_reg(dev, slot, power_on, vdd);

	/*
	 * Assume Vcc regulator is used only to power the card ... OMAP
	 * VDDS is used to power the pins, optionally with a transceiver to
	 * support cards using voltages other than VDDS (1.8V nominal).  When a
	 * transceiver is used, DAT3..7 are muxed as transceiver control pins.
	 *
	 * In some cases this regulator won't support enable/disable;
	 * e.g. it's a fixed rail for a WLAN chip.
	 *
	 * In other cases vcc_aux switches interface power.  Example, for
	 * eMMC cards it represents VccQ.  Sometimes transceivers or SDIO
	 * chips/cards need an interface voltage rail too.
	 */
	if (power_on) {
		ret = mmc_regulator_set_ocr(host->vcc, vdd);
		/* Enable interface voltage rail, if needed */
		if (ret == 0 && host->vcc_aux) {
			ret = regulator_enable(host->vcc_aux);
			if (ret < 0)
				ret = mmc_regulator_set_ocr(host->vcc, 0);
		}
	} else {
		if (host->vcc_aux)
			ret = regulator_disable(host->vcc_aux);
		if (ret == 0)
			ret = mmc_regulator_set_ocr(host->vcc, 0);
	}

	if (mmc_slot(host).after_set_reg)
		mmc_slot(host).after_set_reg(dev, slot, power_on, vdd);

	return ret;
}

static int omap_hsmmc_1_set_sleep(struct device *dev, int slot, int sleep,
				  int vdd, int cardsleep)
{
	struct omap_hsmmc_host *host =
		platform_get_drvdata(to_platform_device(dev));
	int mode = sleep ? REGULATOR_MODE_STANDBY : REGULATOR_MODE_NORMAL;

	return regulator_set_mode(host->vcc, mode);
}

static int omap_hsmmc_23_set_sleep(struct device *dev, int slot, int sleep,
				   int vdd, int cardsleep)
{
	struct omap_hsmmc_host *host =
		platform_get_drvdata(to_platform_device(dev));
	int err, mode;

	/*
	 * If we don't see a Vcc regulator, assume it's a fixed
	 * voltage always-on regulator.
	 */
	if (!host->vcc)
		return 0;

	mode = sleep ? REGULATOR_MODE_STANDBY : REGULATOR_MODE_NORMAL;

	if (!host->vcc_aux)
		return regulator_set_mode(host->vcc, mode);

	if (cardsleep) {
		/* VCC can be turned off if card is asleep */
		if (sleep)
			err = mmc_regulator_set_ocr(host->vcc, 0);
		else
			err = mmc_regulator_set_ocr(host->vcc, vdd);
	} else
		err = regulator_set_mode(host->vcc, mode);
	if (err)
		return err;

	if (!mmc_slot(host).vcc_aux_disable_is_sleep)
		return regulator_set_mode(host->vcc_aux, mode);

	if (sleep)
		return regulator_disable(host->vcc_aux);
	else
		return regulator_enable(host->vcc_aux);
}

static int omap_hsmmc_reg_get(struct omap_hsmmc_host *host)
{
	struct regulator *reg;
	int ret = 0;

	switch (host->id) {
	case OMAP_MMC1_DEVID:
		/* On-chip level shifting via PBIAS0/PBIAS1 */
		mmc_slot(host).set_power = omap_hsmmc_1_set_power;
		mmc_slot(host).set_sleep = omap_hsmmc_1_set_sleep;
		break;
	case OMAP_MMC2_DEVID:
	case OMAP_MMC3_DEVID:
		/* Off-chip level shifting, or none */
		mmc_slot(host).set_power = omap_hsmmc_23_set_power;
		mmc_slot(host).set_sleep = omap_hsmmc_23_set_sleep;
		break;
	default:
		pr_err("MMC%d configuration not supported!\n", host->id);
		return -EINVAL;
	}

	reg = regulator_get(host->dev, "vmmc");
	if (IS_ERR(reg)) {
		dev_dbg(host->dev, "vmmc regulator missing\n");
		/*
		* HACK: until fixed.c regulator is usable,
		* we don't require a main regulator
		* for MMC2 or MMC3
		*/
		if (host->id == OMAP_MMC1_DEVID) {
			ret = PTR_ERR(reg);
			goto err;
		}
	} else {
		host->vcc = reg;
		mmc_slot(host).ocr_mask = mmc_regulator_get_ocrmask(reg);

		/* Allow an aux regulator */
		reg = regulator_get(host->dev, "vmmc_aux");
		host->vcc_aux = IS_ERR(reg) ? NULL : reg;

		/*
		* UGLY HACK:  workaround regulator framework bugs.
		* When the bootloader leaves a supply active, it's
		* initialized with zero usecount ... and we can't
		* disable it without first enabling it.  Until the
		* framework is fixed, we need a workaround like this
		* (which is safe for MMC, but not in general).
		*/
		if (regulator_is_enabled(host->vcc) > 0) {
			regulator_enable(host->vcc);
			regulator_disable(host->vcc);
		}
		if (host->vcc_aux) {
			if (regulator_is_enabled(reg) > 0) {
				regulator_enable(reg);
				regulator_disable(reg);
			}
		}
	}

	return 0;

err:
	mmc_slot(host).set_power = NULL;
	mmc_slot(host).set_sleep = NULL;
	return ret;
}

static void omap_hsmmc_reg_put(struct omap_hsmmc_host *host)
{
	regulator_put(host->vcc);
	regulator_put(host->vcc_aux);
	mmc_slot(host).set_power = NULL;
	mmc_slot(host).set_sleep = NULL;
}

static inline int omap_hsmmc_have_reg(void)
{
	return 1;
}

#else

static inline int omap_hsmmc_reg_get(struct omap_hsmmc_host *host)
{
	return -EINVAL;
}

static inline void omap_hsmmc_reg_put(struct omap_hsmmc_host *host)
{
}

static inline int omap_hsmmc_have_reg(void)
{
	return 0;
}

#endif

static int omap_hsmmc_gpio_init(struct omap_mmc_platform_data *pdata)
{
	int ret;

	if (gpio_is_valid(pdata->slots[0].switch_pin)) {
		pdata->suspend = omap_hsmmc_suspend_cdirq;
		pdata->resume = omap_hsmmc_resume_cdirq;
		if (pdata->slots[0].cover)
			pdata->slots[0].get_cover_state =
					omap_hsmmc_get_cover_state;
		else
			pdata->slots[0].card_detect = omap_hsmmc_card_detect;
		pdata->slots[0].card_detect_irq =
				gpio_to_irq(pdata->slots[0].switch_pin);
		ret = gpio_request(pdata->slots[0].switch_pin, "mmc_cd");
		if (ret)
			return ret;
		ret = gpio_direction_input(pdata->slots[0].switch_pin);
		if (ret)
			goto err_free_sp;
	} else
		pdata->slots[0].switch_pin = -EINVAL;

	if (gpio_is_valid(pdata->slots[0].gpio_wp)) {
		pdata->slots[0].get_ro = omap_hsmmc_get_wp;
		ret = gpio_request(pdata->slots[0].gpio_wp, "mmc_wp");
		if (ret)
			goto err_free_cd;
		ret = gpio_direction_input(pdata->slots[0].gpio_wp);
		if (ret)
			goto err_free_wp;
	} else
		pdata->slots[0].gpio_wp = -EINVAL;

	return 0;

err_free_wp:
	gpio_free(pdata->slots[0].gpio_wp);
err_free_cd:
	if (gpio_is_valid(pdata->slots[0].switch_pin))
err_free_sp:
		gpio_free(pdata->slots[0].switch_pin);
	return ret;
}

static void omap_hsmmc_gpio_free(struct omap_mmc_platform_data *pdata)
{
	if (gpio_is_valid(pdata->slots[0].gpio_wp))
		gpio_free(pdata->slots[0].gpio_wp);
	if (gpio_is_valid(pdata->slots[0].switch_pin))
		gpio_free(pdata->slots[0].switch_pin);
}

/*
 * Stop clock to the card
 */
static void omap_hsmmc_stop_clock(struct omap_hsmmc_host *host)
{
	OMAP_HSMMC_WRITE(host->base, SYSCTL,
		OMAP_HSMMC_READ(host->base, SYSCTL) & ~CEN);
	if ((OMAP_HSMMC_READ(host->base, SYSCTL) & CEN) != 0x0)
		dev_dbg(mmc_dev(host->mmc), "MMC Clock is not stoped\n");
}

static void omap_hsmmc_enable_irq(struct omap_hsmmc_host *host,
				  struct mmc_command *cmd)
{
	unsigned int irq_mask;

	if (host->use_dma)
		irq_mask = INT_EN_MASK & ~(BRR_ENABLE | BWR_ENABLE);
	else
		irq_mask = INT_EN_MASK;

	/* Disable timeout for erases */
	if (cmd->opcode == MMC_ERASE)
		irq_mask &= ~DTO_ENABLE;

	OMAP_HSMMC_WRITE(host->base, STAT, STAT_CLEAR);
	OMAP_HSMMC_WRITE(host->base, ISE, irq_mask);
	OMAP_HSMMC_WRITE(host->base, IE, irq_mask);
}

static void omap_hsmmc_disable_irq(struct omap_hsmmc_host *host)
{
	OMAP_HSMMC_WRITE(host->base, ISE, 0);
	OMAP_HSMMC_WRITE(host->base, IE, 0);
	OMAP_HSMMC_WRITE(host->base, STAT, STAT_CLEAR);
}

#ifdef CONFIG_PM

/*
 * Restore the MMC host context, if it was lost as result of a
 * power state change.
 */
static int omap_hsmmc_context_restore(struct omap_hsmmc_host *host)
{
	struct mmc_ios *ios = &host->mmc->ios;
	struct omap_mmc_platform_data *pdata = host->pdata;
	int context_loss = 0;
	u32 hctl, capa, con;
	u16 dsor = 0;
	unsigned long timeout;

	if (pdata->get_context_loss_count) {
		context_loss = pdata->get_context_loss_count(host->dev);
		if (context_loss < 0)
			return 1;
	}

	dev_dbg(mmc_dev(host->mmc), "context was %slost\n",
		context_loss == host->context_loss ? "not " : "");
	if (host->context_loss == context_loss)
		return 1;

	/* Wait for hardware reset */
	timeout = jiffies + msecs_to_jiffies(MMC_TIMEOUT_MS);
	while ((OMAP_HSMMC_READ(host->base, SYSSTATUS) & RESETDONE) != RESETDONE
		&& time_before(jiffies, timeout))
		;

	/* Do software reset */
	OMAP_HSMMC_WRITE(host->base, SYSCONFIG, SOFTRESET);
	timeout = jiffies + msecs_to_jiffies(MMC_TIMEOUT_MS);
	while ((OMAP_HSMMC_READ(host->base, SYSSTATUS) & RESETDONE) != RESETDONE
		&& time_before(jiffies, timeout))
		;

	OMAP_HSMMC_WRITE(host->base, SYSCONFIG,
			OMAP_HSMMC_READ(host->base, SYSCONFIG) | AUTOIDLE);

	if (host->id == OMAP_MMC1_DEVID) {
		if (host->power_mode != MMC_POWER_OFF &&
		    (1 << ios->vdd) <= MMC_VDD_23_24)
			hctl = SDVS18;
		else
			hctl = SDVS30;
		capa = VS30 | VS18;
	} else {
		hctl = SDVS18;
		capa = VS18;
	}

	OMAP_HSMMC_WRITE(host->base, HCTL,
			OMAP_HSMMC_READ(host->base, HCTL) | hctl);

	OMAP_HSMMC_WRITE(host->base, CAPA,
			OMAP_HSMMC_READ(host->base, CAPA) | capa);

	OMAP_HSMMC_WRITE(host->base, HCTL,
			OMAP_HSMMC_READ(host->base, HCTL) | SDBP);

	timeout = jiffies + msecs_to_jiffies(MMC_TIMEOUT_MS);
	while ((OMAP_HSMMC_READ(host->base, HCTL) & SDBP) != SDBP
		&& time_before(jiffies, timeout))
		;

	omap_hsmmc_disable_irq(host);

	/* Do not initialize card-specific things if the power is off */
	if (host->power_mode == MMC_POWER_OFF)
		goto out;

	con = OMAP_HSMMC_READ(host->base, CON);
	switch (ios->bus_width) {
	case MMC_BUS_WIDTH_8:
		OMAP_HSMMC_WRITE(host->base, CON, con | DW8);
		break;
	case MMC_BUS_WIDTH_4:
		OMAP_HSMMC_WRITE(host->base, CON, con & ~DW8);
		OMAP_HSMMC_WRITE(host->base, HCTL,
			OMAP_HSMMC_READ(host->base, HCTL) | FOUR_BIT);
		break;
	case MMC_BUS_WIDTH_1:
		OMAP_HSMMC_WRITE(host->base, CON, con & ~DW8);
		OMAP_HSMMC_WRITE(host->base, HCTL,
			OMAP_HSMMC_READ(host->base, HCTL) & ~FOUR_BIT);
		break;
	}

	if (ios->clock) {
		dsor = OMAP_MMC_MASTER_CLOCK / ios->clock;
		if (dsor < 1)
			dsor = 1;

		if (OMAP_MMC_MASTER_CLOCK / dsor > ios->clock)
			dsor++;

		if (dsor > 250)
			dsor = 250;
	}

	OMAP_HSMMC_WRITE(host->base, SYSCTL,
		OMAP_HSMMC_READ(host->base, SYSCTL) & ~CEN);
	OMAP_HSMMC_WRITE(host->base, SYSCTL, (dsor << 6) | (DTO << 16));
	OMAP_HSMMC_WRITE(host->base, SYSCTL,
		OMAP_HSMMC_READ(host->base, SYSCTL) | ICE);

	timeout = jiffies + msecs_to_jiffies(MMC_TIMEOUT_MS);
	while ((OMAP_HSMMC_READ(host->base, SYSCTL) & ICS) != ICS
		&& time_before(jiffies, timeout))
		;

	OMAP_HSMMC_WRITE(host->base, SYSCTL,
		OMAP_HSMMC_READ(host->base, SYSCTL) | CEN);

	con = OMAP_HSMMC_READ(host->base, CON);
	if (ios->bus_mode == MMC_BUSMODE_OPENDRAIN)
		OMAP_HSMMC_WRITE(host->base, CON, con | OD);
	else
		OMAP_HSMMC_WRITE(host->base, CON, con & ~OD);
out:
	host->context_loss = context_loss;

	dev_dbg(mmc_dev(host->mmc), "context is restored\n");
	return 0;
}

/*
 * Save the MMC host context (store the number of power state changes so far).
 */
static void omap_hsmmc_context_save(struct omap_hsmmc_host *host)
{
	struct omap_mmc_platform_data *pdata = host->pdata;
	int context_loss;

	if (pdata->get_context_loss_count) {
		context_loss = pdata->get_context_loss_count(host->dev);
		if (context_loss < 0)
			return;
		host->context_loss = context_loss;
	}
}

#else

static int omap_hsmmc_context_restore(struct omap_hsmmc_host *host)
{
	return 0;
}

static void omap_hsmmc_context_save(struct omap_hsmmc_host *host)
{
}

#endif

/*
 * Send init stream sequence to card
 * before sending IDLE command
 */
static void send_init_stream(struct omap_hsmmc_host *host)
{
	int reg = 0;
	unsigned long timeout;

	if (host->protect_card)
		return;

	disable_irq(host->irq);

	OMAP_HSMMC_WRITE(host->base, IE, INT_EN_MASK);
	OMAP_HSMMC_WRITE(host->base, CON,
		OMAP_HSMMC_READ(host->base, CON) | INIT_STREAM);
	OMAP_HSMMC_WRITE(host->base, CMD, INIT_STREAM_CMD);

	timeout = jiffies + msecs_to_jiffies(MMC_TIMEOUT_MS);
	while ((reg != CC) && time_before(jiffies, timeout))
		reg = OMAP_HSMMC_READ(host->base, STAT) & CC;

	OMAP_HSMMC_WRITE(host->base, CON,
		OMAP_HSMMC_READ(host->base, CON) & ~INIT_STREAM);

	OMAP_HSMMC_WRITE(host->base, STAT, STAT_CLEAR);
	OMAP_HSMMC_READ(host->base, STAT);

	enable_irq(host->irq);
}

static inline
int omap_hsmmc_cover_is_closed(struct omap_hsmmc_host *host)
{
	int r = 1;

	if (mmc_slot(host).get_cover_state)
		r = mmc_slot(host).get_cover_state(host->dev, host->slot_id);
	return r;
}

static ssize_t
omap_hsmmc_show_cover_switch(struct device *dev, struct device_attribute *attr,
			   char *buf)
{
	struct mmc_host *mmc = container_of(dev, struct mmc_host, class_dev);
	struct omap_hsmmc_host *host = mmc_priv(mmc);

	return sprintf(buf, "%s\n",
			omap_hsmmc_cover_is_closed(host) ? "closed" : "open");
}

static DEVICE_ATTR(cover_switch, S_IRUGO, omap_hsmmc_show_cover_switch, NULL);

static ssize_t
omap_hsmmc_show_slot_name(struct device *dev, struct device_attribute *attr,
			char *buf)
{
	struct mmc_host *mmc = container_of(dev, struct mmc_host, class_dev);
	struct omap_hsmmc_host *host = mmc_priv(mmc);

	return sprintf(buf, "%s\n", mmc_slot(host).name);
}

static DEVICE_ATTR(slot_name, S_IRUGO, omap_hsmmc_show_slot_name, NULL);

/*
 * Configure the response type and send the cmd.
 */
static void
omap_hsmmc_start_command(struct omap_hsmmc_host *host, struct mmc_command *cmd,
	struct mmc_data *data)
{
	int cmdreg = 0, resptype = 0, cmdtype = 0;

	dev_dbg(mmc_dev(host->mmc), "%s: CMD%d, argument 0x%08x\n",
		mmc_hostname(host->mmc), cmd->opcode, cmd->arg);
	host->cmd = cmd;

	omap_hsmmc_enable_irq(host, cmd);

	host->response_busy = 0;
	if (cmd->flags & MMC_RSP_PRESENT) {
		if (cmd->flags & MMC_RSP_136)
			resptype = 1;
		else if (cmd->flags & MMC_RSP_BUSY) {
			resptype = 3;
			host->response_busy = 1;
		} else
			resptype = 2;
	}

	/*
	 * Unlike OMAP1 controller, the cmdtype does not seem to be based on
	 * ac, bc, adtc, bcr. Only commands ending an open ended transfer need
	 * a val of 0x3, rest 0x0.
	 */
	if (cmd == host->mrq->stop)
		cmdtype = 0x3;

	cmdreg = (cmd->opcode << 24) | (resptype << 16) | (cmdtype << 22);

	if (data) {
		cmdreg |= DP_SELECT | MSBS | BCE;
		if (data->flags & MMC_DATA_READ)
			cmdreg |= DDIR;
		else
			cmdreg &= ~(DDIR);
	}

	if (host->use_dma)
		cmdreg |= DMA_EN;

	host->req_in_progress = 1;

	OMAP_HSMMC_WRITE(host->base, ARG, cmd->arg);
	OMAP_HSMMC_WRITE(host->base, CMD, cmdreg);
}

static int
omap_hsmmc_get_dma_dir(struct omap_hsmmc_host *host, struct mmc_data *data)
{
	if (data->flags & MMC_DATA_WRITE)
		return DMA_TO_DEVICE;
	else
		return DMA_FROM_DEVICE;
}

static void omap_hsmmc_request_done(struct omap_hsmmc_host *host, struct mmc_request *mrq)
{
	int dma_ch;

	spin_lock(&host->irq_lock);
	host->req_in_progress = 0;
	dma_ch = host->dma_ch;
	spin_unlock(&host->irq_lock);

	omap_hsmmc_disable_irq(host);
	/* Do not complete the request if DMA is still in progress */
	if (mrq->data && host->use_dma && dma_ch != -1)
		return;
	host->mrq = NULL;
	mmc_request_done(host->mmc, mrq);
}

/*
 * Notify the transfer complete to MMC core
 */
static void
omap_hsmmc_xfer_done(struct omap_hsmmc_host *host, struct mmc_data *data)
{
	if (!data) {
		struct mmc_request *mrq = host->mrq;

		/* TC before CC from CMD6 - don't know why, but it happens */
		if (host->cmd && host->cmd->opcode == 6 &&
		    host->response_busy) {
			host->response_busy = 0;
			return;
		}

		omap_hsmmc_request_done(host, mrq);
		return;
	}

	host->data = NULL;

	if (!data->error)
		data->bytes_xfered += data->blocks * (data->blksz);
	else
		data->bytes_xfered = 0;

	if (!data->stop) {
		omap_hsmmc_request_done(host, data->mrq);
		return;
	}
	omap_hsmmc_start_command(host, data->stop, NULL);
}

/*
 * Notify the core about command completion
 */
static void
omap_hsmmc_cmd_done(struct omap_hsmmc_host *host, struct mmc_command *cmd)
{
	host->cmd = NULL;

	if (cmd->flags & MMC_RSP_PRESENT) {
		if (cmd->flags & MMC_RSP_136) {
			/* response type 2 */
			cmd->resp[3] = OMAP_HSMMC_READ(host->base, RSP10);
			cmd->resp[2] = OMAP_HSMMC_READ(host->base, RSP32);
			cmd->resp[1] = OMAP_HSMMC_READ(host->base, RSP54);
			cmd->resp[0] = OMAP_HSMMC_READ(host->base, RSP76);
		} else {
			/* response types 1, 1b, 3, 4, 5, 6 */
			cmd->resp[0] = OMAP_HSMMC_READ(host->base, RSP10);
		}
	}
	if ((host->data == NULL && !host->response_busy) || cmd->error)
		omap_hsmmc_request_done(host, cmd->mrq);
}

/*
 * DMA clean up for command errors
 */
static void omap_hsmmc_dma_cleanup(struct omap_hsmmc_host *host, int errno)
{
	int dma_ch;

	host->data->error = errno;

	spin_lock(&host->irq_lock);
	dma_ch = host->dma_ch;
	host->dma_ch = -1;
	spin_unlock(&host->irq_lock);

	if (host->use_dma && dma_ch != -1) {
		dma_unmap_sg(mmc_dev(host->mmc), host->data->sg, host->dma_len,
			omap_hsmmc_get_dma_dir(host, host->data));
		omap_free_dma(dma_ch);
	}
	host->data = NULL;
}

/*
 * Readable error output
 */
#ifdef CONFIG_MMC_DEBUG
static void omap_hsmmc_report_irq(struct omap_hsmmc_host *host, u32 status)
{
	/* --- means reserved bit without definition at documentation */
	static const char *omap_hsmmc_status_bits[] = {
		"CC", "TC", "BGE", "---", "BWR", "BRR", "---", "---", "CIRQ",
		"OBI", "---", "---", "---", "---", "---", "ERRI", "CTO", "CCRC",
		"CEB", "CIE", "DTO", "DCRC", "DEB", "---", "ACE", "---",
		"---", "---", "---", "CERR", "CERR", "BADA", "---", "---", "---"
	};
	char res[256];
	char *buf = res;
	int len, i;

	len = sprintf(buf, "MMC IRQ 0x%x :", status);
	buf += len;

	for (i = 0; i < ARRAY_SIZE(omap_hsmmc_status_bits); i++)
		if (status & (1 << i)) {
			len = sprintf(buf, " %s", omap_hsmmc_status_bits[i]);
			buf += len;
		}

	dev_dbg(mmc_dev(host->mmc), "%s\n", res);
}
#endif  /* CONFIG_MMC_DEBUG */

/*
 * MMC controller internal state machines reset
 *
 * Used to reset command or data internal state machines, using respectively
 *  SRC or SRD bit of SYSCTL register
 * Can be called from interrupt context
 */
static inline void omap_hsmmc_reset_controller_fsm(struct omap_hsmmc_host *host,
						   unsigned long bit)
{
	unsigned long i = 0;
	unsigned long limit = (loops_per_jiffy *
				msecs_to_jiffies(MMC_TIMEOUT_MS));

	OMAP_HSMMC_WRITE(host->base, SYSCTL,
			 OMAP_HSMMC_READ(host->base, SYSCTL) | bit);

	while ((OMAP_HSMMC_READ(host->base, SYSCTL) & bit) &&
		(i++ < limit))
		cpu_relax();

	if (OMAP_HSMMC_READ(host->base, SYSCTL) & bit)
		dev_err(mmc_dev(host->mmc),
			"Timeout waiting on controller reset in %s\n",
			__func__);
}

static void omap_hsmmc_do_irq(struct omap_hsmmc_host *host, int status)
{
	struct mmc_data *data;
	int end_cmd = 0, end_trans = 0;

	if (!host->req_in_progress) {
		do {
			OMAP_HSMMC_WRITE(host->base, STAT, status);
			/* Flush posted write */
			status = OMAP_HSMMC_READ(host->base, STAT);
		} while (status & INT_EN_MASK);
		return;
	}

	data = host->data;
	dev_dbg(mmc_dev(host->mmc), "IRQ Status is %x\n", status);

	if (status & ERR) {
#ifdef CONFIG_MMC_DEBUG
		omap_hsmmc_report_irq(host, status);
#endif
		if ((status & CMD_TIMEOUT) ||
			(status & CMD_CRC)) {
			if (host->cmd) {
				if (status & CMD_TIMEOUT) {
					omap_hsmmc_reset_controller_fsm(host,
									SRC);
					host->cmd->error = -ETIMEDOUT;
				} else {
					host->cmd->error = -EILSEQ;
				}
				end_cmd = 1;
			}
			if (host->data || host->response_busy) {
				if (host->data)
					omap_hsmmc_dma_cleanup(host,
								-ETIMEDOUT);
				host->response_busy = 0;
				omap_hsmmc_reset_controller_fsm(host, SRD);
			}
		}
		if ((status & DATA_TIMEOUT) ||
			(status & DATA_CRC)) {
			if (host->data || host->response_busy) {
				int err = (status & DATA_TIMEOUT) ?
						-ETIMEDOUT : -EILSEQ;

				if (host->data)
					omap_hsmmc_dma_cleanup(host, err);
				else
					host->mrq->cmd->error = err;
				host->response_busy = 0;
				omap_hsmmc_reset_controller_fsm(host, SRD);
				end_trans = 1;
			}
		}
		if (status & CARD_ERR) {
			dev_dbg(mmc_dev(host->mmc),
				"Ignoring card err CMD%d\n", host->cmd->opcode);
			if (host->cmd)
				end_cmd = 1;
			if (host->data)
				end_trans = 1;
		}
	}

	OMAP_HSMMC_WRITE(host->base, STAT, status);

	if (end_cmd || ((status & CC) && host->cmd))
		omap_hsmmc_cmd_done(host, host->cmd);
	if ((end_trans || (status & TC)) && host->mrq)
		omap_hsmmc_xfer_done(host, data);
}

/*
 * MMC controller IRQ handler
 */
static irqreturn_t omap_hsmmc_irq(int irq, void *dev_id)
{
	struct omap_hsmmc_host *host = dev_id;
	int status;

	status = OMAP_HSMMC_READ(host->base, STAT);
	do {
		omap_hsmmc_do_irq(host, status);
		/* Flush posted write */
		status = OMAP_HSMMC_READ(host->base, STAT);
	} while (status & INT_EN_MASK);

	return IRQ_HANDLED;
}

static void set_sd_bus_power(struct omap_hsmmc_host *host)
{
	unsigned long i;

	OMAP_HSMMC_WRITE(host->base, HCTL,
			 OMAP_HSMMC_READ(host->base, HCTL) | SDBP);
	for (i = 0; i < loops_per_jiffy; i++) {
		if (OMAP_HSMMC_READ(host->base, HCTL) & SDBP)
			break;
		cpu_relax();
	}
}

/*
 * Switch MMC interface voltage ... only relevant for MMC1.
 *
 * MMC2 and MMC3 use fixed 1.8V levels, and maybe a transceiver.
 * The MMC2 transceiver controls are used instead of DAT4..DAT7.
 * Some chips, like eMMC ones, use internal transceivers.
 */
static int omap_hsmmc_switch_opcond(struct omap_hsmmc_host *host, int vdd)
{
	u32 reg_val = 0;
	int ret;

	/* Disable the clocks */
	clk_disable(host->fclk);
	clk_disable(host->iclk);
	if (host->got_dbclk)
		clk_disable(host->dbclk);

	/* Turn the power off */
	ret = mmc_slot(host).set_power(host->dev, host->slot_id, 0, 0);

	/* Turn the power ON with given VDD 1.8 or 3.0v */
	if (!ret)
		ret = mmc_slot(host).set_power(host->dev, host->slot_id, 1,
					       vdd);
	clk_enable(host->iclk);
	clk_enable(host->fclk);
	if (host->got_dbclk)
		clk_enable(host->dbclk);

	if (ret != 0)
		goto err;

	OMAP_HSMMC_WRITE(host->base, HCTL,
		OMAP_HSMMC_READ(host->base, HCTL) & SDVSCLR);
	reg_val = OMAP_HSMMC_READ(host->base, HCTL);

	/*
	 * If a MMC dual voltage card is detected, the set_ios fn calls
	 * this fn with VDD bit set for 1.8V. Upon card removal from the
	 * slot, omap_hsmmc_set_ios sets the VDD back to 3V on MMC_POWER_OFF.
	 *
	 * Cope with a bit of slop in the range ... per data sheets:
	 *  - "1.8V" for vdds_mmc1/vdds_mmc1a can be up to 2.45V max,
	 *    but recommended values are 1.71V to 1.89V
	 *  - "3.0V" for vdds_mmc1/vdds_mmc1a can be up to 3.5V max,
	 *    but recommended values are 2.7V to 3.3V
	 *
	 * Board setup code shouldn't permit anything very out-of-range.
	 * TWL4030-family VMMC1 and VSIM regulators are fine (avoiding the
	 * middle range) but VSIM can't power DAT4..DAT7 at more than 3V.
	 */
	if ((1 << vdd) <= MMC_VDD_23_24)
		reg_val |= SDVS18;
	else
		reg_val |= SDVS30;

	OMAP_HSMMC_WRITE(host->base, HCTL, reg_val);
	set_sd_bus_power(host);

	return 0;
err:
	dev_dbg(mmc_dev(host->mmc), "Unable to switch operating voltage\n");
	return ret;
}

/* Protect the card while the cover is open */
static void omap_hsmmc_protect_card(struct omap_hsmmc_host *host)
{
	if (!mmc_slot(host).get_cover_state)
		return;

	host->reqs_blocked = 0;
	if (mmc_slot(host).get_cover_state(host->dev, host->slot_id)) {
		if (host->protect_card) {
			printk(KERN_INFO "%s: cover is closed, "
					 "card is now accessible\n",
					 mmc_hostname(host->mmc));
			host->protect_card = 0;
		}
	} else {
		if (!host->protect_card) {
			printk(KERN_INFO "%s: cover is open, "
					 "card is now inaccessible\n",
					 mmc_hostname(host->mmc));
			host->protect_card = 1;
		}
	}
}

/*
 * Work Item to notify the core about card insertion/removal
 */
static void omap_hsmmc_detect(struct work_struct *work)
{
	struct omap_hsmmc_host *host =
		container_of(work, struct omap_hsmmc_host, mmc_carddetect_work);
	struct omap_mmc_slot_data *slot = &mmc_slot(host);
	int carddetect;

	if (host->suspended)
		return;

	sysfs_notify(&host->mmc->class_dev.kobj, NULL, "cover_switch");

	if (slot->card_detect)
		carddetect = slot->card_detect(host->dev, host->slot_id);
	else {
		omap_hsmmc_protect_card(host);
		carddetect = -ENOSYS;
	}

	if (carddetect)
		mmc_detect_change(host->mmc, (HZ * 200) / 1000);
	else
		mmc_detect_change(host->mmc, (HZ * 50) / 1000);
}

/*
 * ISR for handling card insertion and removal
 */
static irqreturn_t omap_hsmmc_cd_handler(int irq, void *dev_id)
{
	struct omap_hsmmc_host *host = (struct omap_hsmmc_host *)dev_id;

	if (host->suspended)
		return IRQ_HANDLED;
	schedule_work(&host->mmc_carddetect_work);

	return IRQ_HANDLED;
}

static int omap_hsmmc_get_dma_sync_dev(struct omap_hsmmc_host *host,
				     struct mmc_data *data)
{
	int sync_dev;

	if (data->flags & MMC_DATA_WRITE)
		sync_dev = host->dma_line_tx;
	else
		sync_dev = host->dma_line_rx;
	return sync_dev;
}

static void omap_hsmmc_config_dma_params(struct omap_hsmmc_host *host,
				       struct mmc_data *data,
				       struct scatterlist *sgl)
{
	int blksz, nblk, dma_ch;

	dma_ch = host->dma_ch;
	if (data->flags & MMC_DATA_WRITE) {
		omap_set_dma_dest_params(dma_ch, 0, OMAP_DMA_AMODE_CONSTANT,
			(host->mapbase + OMAP_HSMMC_DATA), 0, 0);
		omap_set_dma_src_params(dma_ch, 0, OMAP_DMA_AMODE_POST_INC,
			sg_dma_address(sgl), 0, 0);
	} else {
		omap_set_dma_src_params(dma_ch, 0, OMAP_DMA_AMODE_CONSTANT,
			(host->mapbase + OMAP_HSMMC_DATA), 0, 0);
		omap_set_dma_dest_params(dma_ch, 0, OMAP_DMA_AMODE_POST_INC,
			sg_dma_address(sgl), 0, 0);
	}

	blksz = host->data->blksz;
	nblk = sg_dma_len(sgl) / blksz;

	omap_set_dma_transfer_params(dma_ch, OMAP_DMA_DATA_TYPE_S32,
			blksz / 4, nblk, OMAP_DMA_SYNC_FRAME,
			omap_hsmmc_get_dma_sync_dev(host, data),
			!(data->flags & MMC_DATA_WRITE));

	omap_start_dma(dma_ch);
}

/*
 * DMA call back function
 */
static void omap_hsmmc_dma_cb(int lch, u16 ch_status, void *cb_data)
{
	struct omap_hsmmc_host *host = cb_data;
	struct mmc_data *data = host->mrq->data;
	int dma_ch, req_in_progress;

	if (!(ch_status & OMAP_DMA_BLOCK_IRQ)) {
		dev_warn(mmc_dev(host->mmc), "unexpected dma status %x\n",
			ch_status);
		return;
	}

	spin_lock(&host->irq_lock);
	if (host->dma_ch < 0) {
		spin_unlock(&host->irq_lock);
		return;
	}

	host->dma_sg_idx++;
	if (host->dma_sg_idx < host->dma_len) {
		/* Fire up the next transfer. */
		omap_hsmmc_config_dma_params(host, data,
					   data->sg + host->dma_sg_idx);
		spin_unlock(&host->irq_lock);
		return;
	}

	dma_unmap_sg(mmc_dev(host->mmc), data->sg, host->dma_len,
		omap_hsmmc_get_dma_dir(host, data));

	req_in_progress = host->req_in_progress;
	dma_ch = host->dma_ch;
	host->dma_ch = -1;
	spin_unlock(&host->irq_lock);

	omap_free_dma(dma_ch);

	/* If DMA has finished after TC, complete the request */
	if (!req_in_progress) {
		struct mmc_request *mrq = host->mrq;

		host->mrq = NULL;
		mmc_request_done(host->mmc, mrq);
	}
}

/*
 * Routine to configure and start DMA for the MMC card
 */
static int omap_hsmmc_start_dma_transfer(struct omap_hsmmc_host *host,
					struct mmc_request *req)
{
	int dma_ch = 0, ret = 0, i;
	struct mmc_data *data = req->data;

	/* Sanity check: all the SG entries must be aligned by block size. */
	for (i = 0; i < data->sg_len; i++) {
		struct scatterlist *sgl;

		sgl = data->sg + i;
		if (sgl->length % data->blksz)
			return -EINVAL;
	}
	if ((data->blksz % 4) != 0)
		/* REVISIT: The MMC buffer increments only when MSB is written.
		 * Return error for blksz which is non multiple of four.
		 */
		return -EINVAL;

	BUG_ON(host->dma_ch != -1);

	ret = omap_request_dma(omap_hsmmc_get_dma_sync_dev(host, data),
			       "MMC/SD", omap_hsmmc_dma_cb, host, &dma_ch);
	if (ret != 0) {
		dev_err(mmc_dev(host->mmc),
			"%s: omap_request_dma() failed with %d\n",
			mmc_hostname(host->mmc), ret);
		return ret;
	}

	host->dma_len = dma_map_sg(mmc_dev(host->mmc), data->sg,
			data->sg_len, omap_hsmmc_get_dma_dir(host, data));
	host->dma_ch = dma_ch;
	host->dma_sg_idx = 0;

	omap_hsmmc_config_dma_params(host, data, data->sg);

	return 0;
}

static void set_data_timeout(struct omap_hsmmc_host *host,
			     unsigned int timeout_ns,
			     unsigned int timeout_clks)
{
	unsigned int timeout, cycle_ns;
	uint32_t reg, clkd, dto = 0;

	reg = OMAP_HSMMC_READ(host->base, SYSCTL);
	clkd = (reg & CLKD_MASK) >> CLKD_SHIFT;
	if (clkd == 0)
		clkd = 1;

	cycle_ns = 1000000000 / (clk_get_rate(host->fclk) / clkd);
	timeout = timeout_ns / cycle_ns;
	timeout += timeout_clks;
	if (timeout) {
		while ((timeout & 0x80000000) == 0) {
			dto += 1;
			timeout <<= 1;
		}
		dto = 31 - dto;
		timeout <<= 1;
		if (timeout && dto)
			dto += 1;
		if (dto >= 13)
			dto -= 13;
		else
			dto = 0;
		if (dto > 14)
			dto = 14;
	}

	reg &= ~DTO_MASK;
	reg |= dto << DTO_SHIFT;
	OMAP_HSMMC_WRITE(host->base, SYSCTL, reg);
}

/*
 * Configure block length for MMC/SD cards and initiate the transfer.
 */
static int
omap_hsmmc_prepare_data(struct omap_hsmmc_host *host, struct mmc_request *req)
{
	int ret;
	host->data = req->data;

	if (req->data == NULL) {
		OMAP_HSMMC_WRITE(host->base, BLK, 0);
		/*
		 * Set an arbitrary 100ms data timeout for commands with
		 * busy signal.
		 */
		if (req->cmd->flags & MMC_RSP_BUSY)
			set_data_timeout(host, 100000000U, 0);
		return 0;
	}

	OMAP_HSMMC_WRITE(host->base, BLK, (req->data->blksz)
					| (req->data->blocks << 16));
	set_data_timeout(host, req->data->timeout_ns, req->data->timeout_clks);

	if (host->use_dma) {
		ret = omap_hsmmc_start_dma_transfer(host, req);
		if (ret != 0) {
			dev_dbg(mmc_dev(host->mmc), "MMC start dma failure\n");
			return ret;
		}
	}
	return 0;
}

/*
 * Request function. for read/write operation
 */
static void omap_hsmmc_request(struct mmc_host *mmc, struct mmc_request *req)
{
	struct omap_hsmmc_host *host = mmc_priv(mmc);
	int err;

	BUG_ON(host->req_in_progress);
	BUG_ON(host->dma_ch != -1);
	if (host->protect_card) {
		if (host->reqs_blocked < 3) {
			/*
			 * Ensure the controller is left in a consistent
			 * state by resetting the command and data state
			 * machines.
			 */
			omap_hsmmc_reset_controller_fsm(host, SRD);
			omap_hsmmc_reset_controller_fsm(host, SRC);
			host->reqs_blocked += 1;
		}
		req->cmd->error = -EBADF;
		if (req->data)
			req->data->error = -EBADF;
		req->cmd->retries = 0;
		mmc_request_done(mmc, req);
		return;
	} else if (host->reqs_blocked)
		host->reqs_blocked = 0;
	WARN_ON(host->mrq != NULL);
	host->mrq = req;
	err = omap_hsmmc_prepare_data(host, req);
	if (err) {
		req->cmd->error = err;
		if (req->data)
			req->data->error = err;
		host->mrq = NULL;
		mmc_request_done(mmc, req);
		return;
	}

	omap_hsmmc_start_command(host, req->cmd, req->data);
}

/* Routine to configure clock values. Exposed API to core */
static void omap_hsmmc_set_ios(struct mmc_host *mmc, struct mmc_ios *ios)
{
	struct omap_hsmmc_host *host = mmc_priv(mmc);
	u16 dsor = 0;
	unsigned long regval;
	unsigned long timeout;
	u32 con;
	int do_send_init_stream = 0;

	mmc_host_enable(host->mmc);

	if (ios->power_mode != host->power_mode) {
		switch (ios->power_mode) {
		case MMC_POWER_OFF:
			mmc_slot(host).set_power(host->dev, host->slot_id,
						 0, 0);
			host->vdd = 0;
			break;
		case MMC_POWER_UP:
			mmc_slot(host).set_power(host->dev, host->slot_id,
						 1, ios->vdd);
			host->vdd = ios->vdd;
			break;
		case MMC_POWER_ON:
			do_send_init_stream = 1;
			break;
		}
		host->power_mode = ios->power_mode;
	}

	/* FIXME: set registers based only on changes to ios */

	con = OMAP_HSMMC_READ(host->base, CON);
	switch (mmc->ios.bus_width) {
	case MMC_BUS_WIDTH_8:
		OMAP_HSMMC_WRITE(host->base, CON, con | DW8);
		break;
	case MMC_BUS_WIDTH_4:
		OMAP_HSMMC_WRITE(host->base, CON, con & ~DW8);
		OMAP_HSMMC_WRITE(host->base, HCTL,
			OMAP_HSMMC_READ(host->base, HCTL) | FOUR_BIT);
		break;
	case MMC_BUS_WIDTH_1:
		OMAP_HSMMC_WRITE(host->base, CON, con & ~DW8);
		OMAP_HSMMC_WRITE(host->base, HCTL,
			OMAP_HSMMC_READ(host->base, HCTL) & ~FOUR_BIT);
		break;
	}

	if (host->id == OMAP_MMC1_DEVID) {
		/* Only MMC1 can interface at 3V without some flavor
		 * of external transceiver; but they all handle 1.8V.
		 */
		if ((OMAP_HSMMC_READ(host->base, HCTL) & SDVSDET) &&
			(ios->vdd == DUAL_VOLT_OCR_BIT)) {
				/*
				 * The mmc_select_voltage fn of the core does
				 * not seem to set the power_mode to
				 * MMC_POWER_UP upon recalculating the voltage.
				 * vdd 1.8v.
				 */
			if (omap_hsmmc_switch_opcond(host, ios->vdd) != 0)
				dev_dbg(mmc_dev(host->mmc),
						"Switch operation failed\n");
		}
	}

	if (ios->clock) {
		dsor = OMAP_MMC_MASTER_CLOCK / ios->clock;
		if (dsor < 1)
			dsor = 1;

		if (OMAP_MMC_MASTER_CLOCK / dsor > ios->clock)
			dsor++;

		if (dsor > 250)
			dsor = 250;
	}
	omap_hsmmc_stop_clock(host);
	regval = OMAP_HSMMC_READ(host->base, SYSCTL);
	regval = regval & ~(CLKD_MASK);
	regval = regval | (dsor << 6) | (DTO << 16);
	OMAP_HSMMC_WRITE(host->base, SYSCTL, regval);
	OMAP_HSMMC_WRITE(host->base, SYSCTL,
		OMAP_HSMMC_READ(host->base, SYSCTL) | ICE);

	/* Wait till the ICS bit is set */
	timeout = jiffies + msecs_to_jiffies(MMC_TIMEOUT_MS);
	while ((OMAP_HSMMC_READ(host->base, SYSCTL) & ICS) != ICS
		&& time_before(jiffies, timeout))
		msleep(1);

	OMAP_HSMMC_WRITE(host->base, SYSCTL,
		OMAP_HSMMC_READ(host->base, SYSCTL) | CEN);

	if (do_send_init_stream)
		send_init_stream(host);

	con = OMAP_HSMMC_READ(host->base, CON);
	if (ios->bus_mode == MMC_BUSMODE_OPENDRAIN)
		OMAP_HSMMC_WRITE(host->base, CON, con | OD);
	else
		OMAP_HSMMC_WRITE(host->base, CON, con & ~OD);

	if (host->power_mode == MMC_POWER_OFF)
		mmc_host_disable(host->mmc);
	else
		mmc_host_lazy_disable(host->mmc);
}

static int omap_hsmmc_get_cd(struct mmc_host *mmc)
{
	struct omap_hsmmc_host *host = mmc_priv(mmc);

	if (!mmc_slot(host).card_detect)
		return -ENOSYS;
	return mmc_slot(host).card_detect(host->dev, host->slot_id);
}

static int omap_hsmmc_get_ro(struct mmc_host *mmc)
{
	struct omap_hsmmc_host *host = mmc_priv(mmc);

	if (!mmc_slot(host).get_ro)
		return -ENOSYS;
	return mmc_slot(host).get_ro(host->dev, 0);
}

static void omap_hsmmc_init_card(struct mmc_host *mmc, struct mmc_card *card)
{
	struct omap_hsmmc_host *host = mmc_priv(mmc);

	if (mmc_slot(host).init_card)
		mmc_slot(host).init_card(card);
}

static void omap_hsmmc_conf_bus_power(struct omap_hsmmc_host *host)
{
	u32 hctl, capa, value;

	/* Only MMC1 supports 3.0V */
	if (host->id == OMAP_MMC1_DEVID) {
		hctl = SDVS30;
		capa = VS30 | VS18;
	} else {
		hctl = SDVS18;
		capa = VS18;
	}

	value = OMAP_HSMMC_READ(host->base, HCTL) & ~SDVS_MASK;
	OMAP_HSMMC_WRITE(host->base, HCTL, value | hctl);

	value = OMAP_HSMMC_READ(host->base, CAPA);
	OMAP_HSMMC_WRITE(host->base, CAPA, value | capa);

	/* Set the controller to AUTO IDLE mode */
	value = OMAP_HSMMC_READ(host->base, SYSCONFIG);
	OMAP_HSMMC_WRITE(host->base, SYSCONFIG, value | AUTOIDLE);

	/* Set SD bus power bit */
	set_sd_bus_power(host);
}

/*
 * Dynamic power saving handling, FSM:
 *   ENABLED -> DISABLED -> CARDSLEEP / REGSLEEP -> OFF
 *     ^___________|          |                      |
 *     |______________________|______________________|
 *
 * ENABLED:   mmc host is fully functional
 * DISABLED:  fclk is off
 * CARDSLEEP: fclk is off, card is asleep, voltage regulator is asleep
 * REGSLEEP:  fclk is off, voltage regulator is asleep
 * OFF:       fclk is off, voltage regulator is off
 *
 * Transition handlers return the timeout for the next state transition
 * or negative error.
 */

enum {ENABLED = 0, DISABLED, CARDSLEEP, REGSLEEP, OFF};

/* Handler for [ENABLED -> DISABLED] transition */
static int omap_hsmmc_enabled_to_disabled(struct omap_hsmmc_host *host)
{
	omap_hsmmc_context_save(host);
	clk_disable(host->fclk);
	host->dpm_state = DISABLED;

	dev_dbg(mmc_dev(host->mmc), "ENABLED -> DISABLED\n");

	if (host->power_mode == MMC_POWER_OFF)
		return 0;

	return OMAP_MMC_SLEEP_TIMEOUT;
}

/* Handler for [DISABLED -> REGSLEEP / CARDSLEEP] transition */
static int omap_hsmmc_disabled_to_sleep(struct omap_hsmmc_host *host)
{
	int err, new_state;

	if (!mmc_try_claim_host(host->mmc))
		return 0;

	clk_enable(host->fclk);
	omap_hsmmc_context_restore(host);
	if (mmc_card_can_sleep(host->mmc)) {
		err = mmc_card_sleep(host->mmc);
		if (err < 0) {
			clk_disable(host->fclk);
			mmc_release_host(host->mmc);
			return err;
		}
		new_state = CARDSLEEP;
	} else {
		new_state = REGSLEEP;
	}
	if (mmc_slot(host).set_sleep)
		mmc_slot(host).set_sleep(host->dev, host->slot_id, 1, 0,
					 new_state == CARDSLEEP);
	/* FIXME: turn off bus power and perhaps interrupts too */
	clk_disable(host->fclk);
	host->dpm_state = new_state;

	mmc_release_host(host->mmc);

	dev_dbg(mmc_dev(host->mmc), "DISABLED -> %s\n",
		host->dpm_state == CARDSLEEP ? "CARDSLEEP" : "REGSLEEP");

	if (mmc_slot(host).no_off)
		return 0;

	if ((host->mmc->caps & MMC_CAP_NONREMOVABLE) ||
	    mmc_slot(host).card_detect ||
	    (mmc_slot(host).get_cover_state &&
	     mmc_slot(host).get_cover_state(host->dev, host->slot_id)))
		return OMAP_MMC_OFF_TIMEOUT;

	return 0;
}

/* Handler for [REGSLEEP / CARDSLEEP -> OFF] transition */
static int omap_hsmmc_sleep_to_off(struct omap_hsmmc_host *host)
{
	if (!mmc_try_claim_host(host->mmc))
		return 0;

	if (mmc_slot(host).no_off)
		return 0;

	if (!((host->mmc->caps & MMC_CAP_NONREMOVABLE) ||
	      mmc_slot(host).card_detect ||
	      (mmc_slot(host).get_cover_state &&
	       mmc_slot(host).get_cover_state(host->dev, host->slot_id)))) {
		mmc_release_host(host->mmc);
		return 0;
	}

	mmc_slot(host).set_power(host->dev, host->slot_id, 0, 0);
	host->vdd = 0;
	host->power_mode = MMC_POWER_OFF;

	dev_dbg(mmc_dev(host->mmc), "%s -> OFF\n",
		host->dpm_state == CARDSLEEP ? "CARDSLEEP" : "REGSLEEP");

	host->dpm_state = OFF;

	mmc_release_host(host->mmc);

	return 0;
}

/* Handler for [DISABLED -> ENABLED] transition */
static int omap_hsmmc_disabled_to_enabled(struct omap_hsmmc_host *host)
{
	int err;

	err = clk_enable(host->fclk);
	if (err < 0)
		return err;

	omap_hsmmc_context_restore(host);
	host->dpm_state = ENABLED;

	dev_dbg(mmc_dev(host->mmc), "DISABLED -> ENABLED\n");

	return 0;
}

/* Handler for [SLEEP -> ENABLED] transition */
static int omap_hsmmc_sleep_to_enabled(struct omap_hsmmc_host *host)
{
	if (!mmc_try_claim_host(host->mmc))
		return 0;

	clk_enable(host->fclk);
	omap_hsmmc_context_restore(host);
	if (mmc_slot(host).set_sleep)
		mmc_slot(host).set_sleep(host->dev, host->slot_id, 0,
			 host->vdd, host->dpm_state == CARDSLEEP);
	if (mmc_card_can_sleep(host->mmc))
		mmc_card_awake(host->mmc);

	dev_dbg(mmc_dev(host->mmc), "%s -> ENABLED\n",
		host->dpm_state == CARDSLEEP ? "CARDSLEEP" : "REGSLEEP");

	host->dpm_state = ENABLED;

	mmc_release_host(host->mmc);

	return 0;
}

/* Handler for [OFF -> ENABLED] transition */
static int omap_hsmmc_off_to_enabled(struct omap_hsmmc_host *host)
{
	clk_enable(host->fclk);

	omap_hsmmc_context_restore(host);
	omap_hsmmc_conf_bus_power(host);
	mmc_power_restore_host(host->mmc);

	host->dpm_state = ENABLED;

	dev_dbg(mmc_dev(host->mmc), "OFF -> ENABLED\n");

	return 0;
}

/*
 * Bring MMC host to ENABLED from any other PM state.
 */
static int omap_hsmmc_enable(struct mmc_host *mmc)
{
	struct omap_hsmmc_host *host = mmc_priv(mmc);

	switch (host->dpm_state) {
	case DISABLED:
		return omap_hsmmc_disabled_to_enabled(host);
	case CARDSLEEP:
	case REGSLEEP:
		return omap_hsmmc_sleep_to_enabled(host);
	case OFF:
		return omap_hsmmc_off_to_enabled(host);
	default:
		dev_dbg(mmc_dev(host->mmc), "UNKNOWN state\n");
		return -EINVAL;
	}
}

/*
 * Bring MMC host in PM state (one level deeper).
 */
static int omap_hsmmc_disable(struct mmc_host *mmc, int lazy)
{
	struct omap_hsmmc_host *host = mmc_priv(mmc);

	switch (host->dpm_state) {
	case ENABLED: {
		int delay;

		delay = omap_hsmmc_enabled_to_disabled(host);
		if (lazy || delay < 0)
			return delay;
		return 0;
	}
	case DISABLED:
		return omap_hsmmc_disabled_to_sleep(host);
	case CARDSLEEP:
	case REGSLEEP:
		return omap_hsmmc_sleep_to_off(host);
	default:
		dev_dbg(mmc_dev(host->mmc), "UNKNOWN state\n");
		return -EINVAL;
	}
}

static int omap_hsmmc_enable_fclk(struct mmc_host *mmc)
{
	struct omap_hsmmc_host *host = mmc_priv(mmc);
	int err;

	err = clk_enable(host->fclk);
	if (err)
		return err;
	dev_dbg(mmc_dev(host->mmc), "mmc_fclk: enabled\n");
	omap_hsmmc_context_restore(host);
	return 0;
}

static int omap_hsmmc_disable_fclk(struct mmc_host *mmc, int lazy)
{
	struct omap_hsmmc_host *host = mmc_priv(mmc);

	omap_hsmmc_context_save(host);
	clk_disable(host->fclk);
	dev_dbg(mmc_dev(host->mmc), "mmc_fclk: disabled\n");
	return 0;
}

static const struct mmc_host_ops omap_hsmmc_ops = {
	.enable = omap_hsmmc_enable_fclk,
	.disable = omap_hsmmc_disable_fclk,
	.request = omap_hsmmc_request,
	.set_ios = omap_hsmmc_set_ios,
	.get_cd = omap_hsmmc_get_cd,
	.get_ro = omap_hsmmc_get_ro,
	.init_card = omap_hsmmc_init_card,
	/* NYET -- enable_sdio_irq */
};

static const struct mmc_host_ops omap_hsmmc_ps_ops = {
	.enable = omap_hsmmc_enable,
	.disable = omap_hsmmc_disable,
	.request = omap_hsmmc_request,
	.set_ios = omap_hsmmc_set_ios,
	.get_cd = omap_hsmmc_get_cd,
	.get_ro = omap_hsmmc_get_ro,
	.init_card = omap_hsmmc_init_card,
	/* NYET -- enable_sdio_irq */
};

#ifdef CONFIG_DEBUG_FS

static int omap_hsmmc_regs_show(struct seq_file *s, void *data)
{
	struct mmc_host *mmc = s->private;
	struct omap_hsmmc_host *host = mmc_priv(mmc);
	int context_loss = 0;

	if (host->pdata->get_context_loss_count)
		context_loss = host->pdata->get_context_loss_count(host->dev);

	seq_printf(s, "mmc%d:\n"
			" enabled:\t%d\n"
			" dpm_state:\t%d\n"
			" nesting_cnt:\t%d\n"
			" ctx_loss:\t%d:%d\n"
			"\nregs:\n",
			mmc->index, mmc->enabled ? 1 : 0,
			host->dpm_state, mmc->nesting_cnt,
			host->context_loss, context_loss);

	if (host->suspended || host->dpm_state == OFF) {
		seq_printf(s, "host suspended, can't read registers\n");
		return 0;
	}

	if (clk_enable(host->fclk) != 0) {
		seq_printf(s, "can't read the regs\n");
		return 0;
	}

	seq_printf(s, "SYSCONFIG:\t0x%08x\n",
			OMAP_HSMMC_READ(host->base, SYSCONFIG));
	seq_printf(s, "CON:\t\t0x%08x\n",
			OMAP_HSMMC_READ(host->base, CON));
	seq_printf(s, "HCTL:\t\t0x%08x\n",
			OMAP_HSMMC_READ(host->base, HCTL));
	seq_printf(s, "SYSCTL:\t\t0x%08x\n",
			OMAP_HSMMC_READ(host->base, SYSCTL));
	seq_printf(s, "IE:\t\t0x%08x\n",
			OMAP_HSMMC_READ(host->base, IE));
	seq_printf(s, "ISE:\t\t0x%08x\n",
			OMAP_HSMMC_READ(host->base, ISE));
	seq_printf(s, "CAPA:\t\t0x%08x\n",
			OMAP_HSMMC_READ(host->base, CAPA));

	clk_disable(host->fclk);

	return 0;
}

static int omap_hsmmc_regs_open(struct inode *inode, struct file *file)
{
	return single_open(file, omap_hsmmc_regs_show, inode->i_private);
}

static const struct file_operations mmc_regs_fops = {
	.open           = omap_hsmmc_regs_open,
	.read           = seq_read,
	.llseek         = seq_lseek,
	.release        = single_release,
};

static void omap_hsmmc_debugfs(struct mmc_host *mmc)
{
	if (mmc->debugfs_root)
		debugfs_create_file("regs", S_IRUSR, mmc->debugfs_root,
			mmc, &mmc_regs_fops);
}

#else

static void omap_hsmmc_debugfs(struct mmc_host *mmc)
{
}

#endif

static int __init omap_hsmmc_probe(struct platform_device *pdev)
{
	struct omap_mmc_platform_data *pdata = pdev->dev.platform_data;
	struct mmc_host *mmc;
	struct omap_hsmmc_host *host = NULL;
	struct resource *res;
	int ret, irq;

	if (pdata == NULL) {
		dev_err(&pdev->dev, "Platform Data is missing\n");
		return -ENXIO;
	}

	if (pdata->nr_slots == 0) {
		dev_err(&pdev->dev, "No Slots\n");
		return -ENXIO;
	}

	res = platform_get_resource(pdev, IORESOURCE_MEM, 0);
	irq = platform_get_irq(pdev, 0);
	if (res == NULL || irq < 0)
		return -ENXIO;

	res = request_mem_region(res->start, res->end - res->start + 1,
							pdev->name);
	if (res == NULL)
		return -EBUSY;

	ret = omap_hsmmc_gpio_init(pdata);
	if (ret)
		goto err;

	mmc = mmc_alloc_host(sizeof(struct omap_hsmmc_host), &pdev->dev);
	if (!mmc) {
		ret = -ENOMEM;
		goto err_alloc;
	}

	host		= mmc_priv(mmc);
	host->mmc	= mmc;
	host->pdata	= pdata;
	host->dev	= &pdev->dev;
	host->use_dma	= 1;
	host->dev->dma_mask = &pdata->dma_mask;
	host->dma_ch	= -1;
	host->irq	= irq;
	host->id	= pdev->id;
	host->slot_id	= 0;
	host->mapbase	= res->start;
	host->base	= ioremap(host->mapbase, SZ_4K);
	host->power_mode = MMC_POWER_OFF;

	platform_set_drvdata(pdev, host);
	INIT_WORK(&host->mmc_carddetect_work, omap_hsmmc_detect);

	if (mmc_slot(host).power_saving)
		mmc->ops	= &omap_hsmmc_ps_ops;
	else
		mmc->ops	= &omap_hsmmc_ops;

	/*
	 * If regulator_disable can only put vcc_aux to sleep then there is
	 * no off state.
	 */
	if (mmc_slot(host).vcc_aux_disable_is_sleep)
		mmc_slot(host).no_off = 1;

	mmc->f_min	= 400000;
	mmc->f_max	= 52000000;

	spin_lock_init(&host->irq_lock);

	host->iclk = clk_get(&pdev->dev, "ick");
	if (IS_ERR(host->iclk)) {
		ret = PTR_ERR(host->iclk);
		host->iclk = NULL;
		goto err1;
	}
	host->fclk = clk_get(&pdev->dev, "fck");
	if (IS_ERR(host->fclk)) {
		ret = PTR_ERR(host->fclk);
		host->fclk = NULL;
		clk_put(host->iclk);
		goto err1;
	}

	omap_hsmmc_context_save(host);

	mmc->caps |= MMC_CAP_DISABLE;
	mmc_set_disable_delay(mmc, OMAP_MMC_DISABLED_TIMEOUT);
	/* we start off in DISABLED state */
	host->dpm_state = DISABLED;

	if (mmc_host_enable(host->mmc) != 0) {
		clk_put(host->iclk);
		clk_put(host->fclk);
		goto err1;
	}

	if (clk_enable(host->iclk) != 0) {
		mmc_host_disable(host->mmc);
		clk_put(host->iclk);
		clk_put(host->fclk);
		goto err1;
	}

	if (cpu_is_omap2430()) {
		host->dbclk = clk_get(&pdev->dev, "mmchsdb_fck");
		/*
		 * MMC can still work without debounce clock.
		 */
		if (IS_ERR(host->dbclk))
			dev_warn(mmc_dev(host->mmc),
				"Failed to get debounce clock\n");
		else
			host->got_dbclk = 1;

		if (host->got_dbclk)
			if (clk_enable(host->dbclk) != 0)
				dev_dbg(mmc_dev(host->mmc), "Enabling debounce"
							" clk failed\n");
	}

	/* Since we do only SG emulation, we can have as many segs
	 * as we want. */
	mmc->max_phys_segs = 1024;
	mmc->max_hw_segs = 1024;

	mmc->max_blk_size = 512;       /* Block Length at max can be 1024 */
	mmc->max_blk_count = 0xFFFF;    /* No. of Blocks is 16 bits */
	mmc->max_req_size = mmc->max_blk_size * mmc->max_blk_count;
	mmc->max_seg_size = mmc->max_req_size;

	mmc->caps |= MMC_CAP_MMC_HIGHSPEED | MMC_CAP_SD_HIGHSPEED |
		     MMC_CAP_WAIT_WHILE_BUSY | MMC_CAP_ERASE;

	switch (mmc_slot(host).wires) {
	case 8:
		mmc->caps |= MMC_CAP_8_BIT_DATA;
		/* Fall through */
	case 4:
		mmc->caps |= MMC_CAP_4_BIT_DATA;
		break;
	case 1:
		/* Nothing to crib here */
	case 0:
		/* Assuming nothing was given by board, Core use's 1-Bit */
		break;
	default:
		/* Completely unexpected.. Core goes with 1-Bit Width */
		dev_crit(mmc_dev(host->mmc), "Invalid width %d\n used!"
			"using 1 instead\n", mmc_slot(host).wires);
	}

	if (mmc_slot(host).nonremovable)
		mmc->caps |= MMC_CAP_NONREMOVABLE;

	omap_hsmmc_conf_bus_power(host);

	/* Select DMA lines */
	switch (host->id) {
	case OMAP_MMC1_DEVID:
		host->dma_line_tx = OMAP24XX_DMA_MMC1_TX;
		host->dma_line_rx = OMAP24XX_DMA_MMC1_RX;
		break;
	case OMAP_MMC2_DEVID:
		host->dma_line_tx = OMAP24XX_DMA_MMC2_TX;
		host->dma_line_rx = OMAP24XX_DMA_MMC2_RX;
		break;
	case OMAP_MMC3_DEVID:
		host->dma_line_tx = OMAP34XX_DMA_MMC3_TX;
		host->dma_line_rx = OMAP34XX_DMA_MMC3_RX;
		break;
	case OMAP_MMC4_DEVID:
		host->dma_line_tx = OMAP44XX_DMA_MMC4_TX;
		host->dma_line_rx = OMAP44XX_DMA_MMC4_RX;
		break;
	case OMAP_MMC5_DEVID:
		host->dma_line_tx = OMAP44XX_DMA_MMC5_TX;
		host->dma_line_rx = OMAP44XX_DMA_MMC5_RX;
		break;
	default:
		dev_err(mmc_dev(host->mmc), "Invalid MMC id\n");
		goto err_irq;
	}

	/* Request IRQ for MMC operations */
	ret = request_irq(host->irq, omap_hsmmc_irq, IRQF_DISABLED,
			mmc_hostname(mmc), host);
	if (ret) {
		dev_dbg(mmc_dev(host->mmc), "Unable to grab HSMMC IRQ\n");
		goto err_irq;
	}

	if (pdata->init != NULL) {
		if (pdata->init(&pdev->dev) != 0) {
			dev_dbg(mmc_dev(host->mmc),
				"Unable to configure MMC IRQs\n");
			goto err_irq_cd_init;
		}
	}

	if (omap_hsmmc_have_reg() && !mmc_slot(host).set_power) {
		ret = omap_hsmmc_reg_get(host);
		if (ret)
			goto err_reg;
		host->use_reg = 1;
	}

	mmc->ocr_avail = mmc_slot(host).ocr_mask;

	/* Request IRQ for card detect */
	if ((mmc_slot(host).card_detect_irq)) {
		ret = request_irq(mmc_slot(host).card_detect_irq,
				  omap_hsmmc_cd_handler,
				  IRQF_TRIGGER_RISING | IRQF_TRIGGER_FALLING
					  | IRQF_DISABLED,
				  mmc_hostname(mmc), host);
		if (ret) {
			dev_dbg(mmc_dev(host->mmc),
				"Unable to grab MMC CD IRQ\n");
			goto err_irq_cd;
		}
	}

	omap_hsmmc_disable_irq(host);

	mmc_host_lazy_disable(host->mmc);

	omap_hsmmc_protect_card(host);

	mmc_add_host(mmc);

	if (mmc_slot(host).name != NULL) {
		ret = device_create_file(&mmc->class_dev, &dev_attr_slot_name);
		if (ret < 0)
			goto err_slot_name;
	}
	if (mmc_slot(host).card_detect_irq && mmc_slot(host).get_cover_state) {
		ret = device_create_file(&mmc->class_dev,
					&dev_attr_cover_switch);
		if (ret < 0)
			goto err_slot_name;
	}

	omap_hsmmc_debugfs(mmc);

	return 0;

err_slot_name:
	mmc_remove_host(mmc);
	free_irq(mmc_slot(host).card_detect_irq, host);
err_irq_cd:
	if (host->use_reg)
		omap_hsmmc_reg_put(host);
err_reg:
	if (host->pdata->cleanup)
		host->pdata->cleanup(&pdev->dev);
err_irq_cd_init:
	free_irq(host->irq, host);
err_irq:
	mmc_host_disable(host->mmc);
	clk_disable(host->iclk);
	clk_put(host->fclk);
	clk_put(host->iclk);
	if (host->got_dbclk) {
		clk_disable(host->dbclk);
		clk_put(host->dbclk);
	}
err1:
	iounmap(host->base);
	platform_set_drvdata(pdev, NULL);
	mmc_free_host(mmc);
err_alloc:
	omap_hsmmc_gpio_free(pdata);
err:
	release_mem_region(res->start, res->end - res->start + 1);
	return ret;
}

static int omap_hsmmc_remove(struct platform_device *pdev)
{
	struct omap_hsmmc_host *host = platform_get_drvdata(pdev);
	struct resource *res;

	if (host) {
		mmc_host_enable(host->mmc);
		mmc_remove_host(host->mmc);
		if (host->use_reg)
			omap_hsmmc_reg_put(host);
		if (host->pdata->cleanup)
			host->pdata->cleanup(&pdev->dev);
		free_irq(host->irq, host);
		if (mmc_slot(host).card_detect_irq)
			free_irq(mmc_slot(host).card_detect_irq, host);
		flush_scheduled_work();

		mmc_host_disable(host->mmc);
		clk_disable(host->iclk);
		clk_put(host->fclk);
		clk_put(host->iclk);
		if (host->got_dbclk) {
			clk_disable(host->dbclk);
			clk_put(host->dbclk);
		}

		mmc_free_host(host->mmc);
		iounmap(host->base);
		omap_hsmmc_gpio_free(pdev->dev.platform_data);
	}

	res = platform_get_resource(pdev, IORESOURCE_MEM, 0);
	if (res)
		release_mem_region(res->start, res->end - res->start + 1);
	platform_set_drvdata(pdev, NULL);

	return 0;
}

#ifdef CONFIG_PM
static int omap_hsmmc_suspend(struct device *dev)
{
	int ret = 0;
	struct platform_device *pdev = to_platform_device(dev);
	struct omap_hsmmc_host *host = platform_get_drvdata(pdev);
	pm_message_t state = PMSG_SUSPEND; /* unused by MMC core */

	if (host && host->suspended)
		return 0;

	if (host) {
		host->suspended = 1;
		if (host->pdata->suspend) {
			ret = host->pdata->suspend(&pdev->dev,
							host->slot_id);
			if (ret) {
				dev_dbg(mmc_dev(host->mmc),
					"Unable to handle MMC board"
					" level suspend\n");
				host->suspended = 0;
				return ret;
			}
		}
		cancel_work_sync(&host->mmc_carddetect_work);
		ret = mmc_suspend_host(host->mmc);
		mmc_host_enable(host->mmc);
<<<<<<< HEAD
		ret = mmc_suspend_host(host->mmc);
=======
>>>>>>> 062c1825
		if (ret == 0) {
			omap_hsmmc_disable_irq(host);
			OMAP_HSMMC_WRITE(host->base, HCTL,
				OMAP_HSMMC_READ(host->base, HCTL) & ~SDBP);
			mmc_host_disable(host->mmc);
			clk_disable(host->iclk);
			if (host->got_dbclk)
				clk_disable(host->dbclk);
		} else {
			host->suspended = 0;
			if (host->pdata->resume) {
				ret = host->pdata->resume(&pdev->dev,
							  host->slot_id);
				if (ret)
					dev_dbg(mmc_dev(host->mmc),
						"Unmask interrupt failed\n");
			}
			mmc_host_disable(host->mmc);
		}

	}
	return ret;
}

/* Routine to resume the MMC device */
static int omap_hsmmc_resume(struct device *dev)
{
	int ret = 0;
	struct platform_device *pdev = to_platform_device(dev);
	struct omap_hsmmc_host *host = platform_get_drvdata(pdev);

	if (host && !host->suspended)
		return 0;

	if (host) {
		ret = clk_enable(host->iclk);
		if (ret)
			goto clk_en_err;

		if (mmc_host_enable(host->mmc) != 0) {
			clk_disable(host->iclk);
			goto clk_en_err;
		}

		if (host->got_dbclk)
			clk_enable(host->dbclk);

		omap_hsmmc_conf_bus_power(host);

		if (host->pdata->resume) {
			ret = host->pdata->resume(&pdev->dev, host->slot_id);
			if (ret)
				dev_dbg(mmc_dev(host->mmc),
					"Unmask interrupt failed\n");
		}

		omap_hsmmc_protect_card(host);

		/* Notify the core to resume the host */
		ret = mmc_resume_host(host->mmc);
		if (ret == 0)
			host->suspended = 0;

		mmc_host_lazy_disable(host->mmc);
	}

	return ret;

clk_en_err:
	dev_dbg(mmc_dev(host->mmc),
		"Failed to enable MMC clocks during resume\n");
	return ret;
}

#else
#define omap_hsmmc_suspend	NULL
#define omap_hsmmc_resume		NULL
#endif

static struct dev_pm_ops omap_hsmmc_dev_pm_ops = {
	.suspend	= omap_hsmmc_suspend,
	.resume		= omap_hsmmc_resume,
};

static struct platform_driver omap_hsmmc_driver = {
	.remove		= omap_hsmmc_remove,
	.driver		= {
		.name = DRIVER_NAME,
		.owner = THIS_MODULE,
		.pm = &omap_hsmmc_dev_pm_ops,
	},
};

static int __init omap_hsmmc_init(void)
{
	/* Register the MMC driver */
	return platform_driver_probe(&omap_hsmmc_driver, omap_hsmmc_probe);
}

static void __exit omap_hsmmc_cleanup(void)
{
	/* Unregister MMC driver */
	platform_driver_unregister(&omap_hsmmc_driver);
}

module_init(omap_hsmmc_init);
module_exit(omap_hsmmc_cleanup);

MODULE_DESCRIPTION("OMAP High Speed Multimedia Card driver");
MODULE_LICENSE("GPL");
MODULE_ALIAS("platform:" DRIVER_NAME);
MODULE_AUTHOR("Texas Instruments Inc");<|MERGE_RESOLUTION|>--- conflicted
+++ resolved
@@ -2305,7 +2305,6 @@
 	int ret = 0;
 	struct platform_device *pdev = to_platform_device(dev);
 	struct omap_hsmmc_host *host = platform_get_drvdata(pdev);
-	pm_message_t state = PMSG_SUSPEND; /* unused by MMC core */
 
 	if (host && host->suspended)
 		return 0;
@@ -2326,10 +2325,6 @@
 		cancel_work_sync(&host->mmc_carddetect_work);
 		ret = mmc_suspend_host(host->mmc);
 		mmc_host_enable(host->mmc);
-<<<<<<< HEAD
-		ret = mmc_suspend_host(host->mmc);
-=======
->>>>>>> 062c1825
 		if (ret == 0) {
 			omap_hsmmc_disable_irq(host);
 			OMAP_HSMMC_WRITE(host->base, HCTL,
