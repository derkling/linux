/*
 *  linux/drivers/mmc/core/core.c
 *
 *  Copyright (C) 2003-2004 Russell King, All Rights Reserved.
 *  SD support Copyright (C) 2004 Ian Molton, All Rights Reserved.
 *  Copyright (C) 2005-2008 Pierre Ossman, All Rights Reserved.
 *  MMCv4 support Copyright (C) 2006 Philip Langdale, All Rights Reserved.
 *
 * This program is free software; you can redistribute it and/or modify
 * it under the terms of the GNU General Public License version 2 as
 * published by the Free Software Foundation.
 */
#include <linux/module.h>
#include <linux/init.h>
#include <linux/interrupt.h>
#include <linux/completion.h>
#include <linux/device.h>
#include <linux/delay.h>
#include <linux/pagemap.h>
#include <linux/err.h>
#include <linux/leds.h>
#include <linux/scatterlist.h>
#include <linux/log2.h>
#include <linux/regulator/consumer.h>
#include <linux/pm_runtime.h>
#include <linux/pm_wakeup.h>
#include <linux/suspend.h>
#include <linux/fault-inject.h>
#include <linux/random.h>
#include <linux/slab.h>
#include <linux/of.h>
#include <linux/wakelock.h>

#include <trace/events/mmc.h>

#include <linux/mmc/card.h>
#include <linux/mmc/host.h>
#include <linux/mmc/mmc.h>
#include <linux/mmc/sd.h>
#include <linux/mmc/slot-gpio.h>
#ifdef MTK_BKOPS_IDLE_MAYA
#include <linux/workqueue.h>
#endif
#include <linux/blkdev.h>
#include "core.h"
#include "bus.h"
#include "host.h"
#include "sdio_bus.h"

#include "mmc_ops.h"
#include "sd_ops.h"
#include "sdio_ops.h"

/* If the device is not responding */
#define MMC_CORE_TIMEOUT_MS	(10 * 60 * 1000) /* 10 minute timeout */

/*
 * Background operations can take a long time, depending on the housekeeping
 * operations the card has to perform.
 */
#define MMC_BKOPS_MAX_TIMEOUT	(4 * 60 * 1000) /* max time to wait in ms */

static struct workqueue_struct *workqueue;
static struct wake_lock mmc_delayed_work_wake_lock;
static const unsigned freqs[] = { 400000, 300000, 200000, 100000 };

/*
 * Enabling software CRCs on the data blocks can be a significant (30%)
 * performance cost, and for other reasons may not always be desired.
 * So we allow it it to be disabled.
 */
bool use_spi_crc = 1;
module_param(use_spi_crc, bool, 0);
#ifdef MTK_BKOPS_IDLE_MAYA
#define MMC_UPDATE_BKOPS_STATS_HPI(stats)\
	do {\
		spin_lock(&stats.lock);\
		if (stats.enabled)\
			stats.hpi++;\
		spin_unlock(&stats.lock);\
	} while (0)

#define MMC_UPDATE_STATS_BKOPS_SEVERITY_LEVEL(stats, level)\
	do {\
		if (level <= 0 || level > BKOPS_NUM_OF_SEVERITY_LEVELS)\
			break;\
		spin_lock(&stats.lock);\
		if (stats.enabled)\
			stats.bkops_level[level]++;\
		spin_unlock(&stats.lock);\
	} while (0)
#endif
/*
 * Internal function. Schedule delayed work in the MMC work queue.
 */
static int mmc_schedule_delayed_work(struct delayed_work *work,
				     unsigned long delay)
{
	wake_lock(&mmc_delayed_work_wake_lock);
	return queue_delayed_work(workqueue, work, delay);
}

/*
 * Internal function. Flush all scheduled work from the MMC work queue.
 */
static void mmc_flush_scheduled_work(void)
{
	flush_workqueue(workqueue);
}

#ifdef CONFIG_FAIL_MMC_REQUEST

/*
 * Internal function. Inject random data errors.
 * If mmc_data is NULL no errors are injected.
 */
static void mmc_should_fail_request(struct mmc_host *host,
				    struct mmc_request *mrq)
{
	struct mmc_command *cmd = mrq->cmd;
	struct mmc_data *data = mrq->data;
	static const int data_errors[] = {
		-ETIMEDOUT,
		-EILSEQ,
		-EIO,
	};

	if (!data)
		return;

	if (cmd->error || data->error ||
	    !should_fail(&host->fail_mmc_request, data->blksz * data->blocks))
		return;

	data->error = data_errors[prandom_u32() % ARRAY_SIZE(data_errors)];
	data->bytes_xfered = (prandom_u32() % (data->bytes_xfered >> 9)) << 9;
}

#else /* CONFIG_FAIL_MMC_REQUEST */

static inline void mmc_should_fail_request(struct mmc_host *host,
					   struct mmc_request *mrq)
{
}

#endif /* CONFIG_FAIL_MMC_REQUEST */

/**
 *	mmc_request_done - finish processing an MMC request
 *	@host: MMC host which completed request
 *	@mrq: MMC request which request
 *
 *	MMC drivers should call this function when they have completed
 *	their processing of a request.
 */
void mmc_request_done(struct mmc_host *host, struct mmc_request *mrq)
{
	struct mmc_command *cmd = mrq->cmd;
	int err = cmd->error;

	if (err && cmd->retries && mmc_host_is_spi(host)) {
		if (cmd->resp[0] & R1_SPI_ILLEGAL_COMMAND)
			cmd->retries = 0;
	}

	if (err && cmd->retries && !mmc_card_removed(host->card)) {
		/*
		 * Request starter must handle retries - see
		 * mmc_wait_for_req_done().
		 */
		if (mrq->done)
			mrq->done(mrq);
	} else {
		mmc_should_fail_request(host, mrq);

		led_trigger_event(host->led, LED_OFF);

		pr_debug("%s: req done (CMD%u): %d: %08x %08x %08x %08x\n",
			mmc_hostname(host), cmd->opcode, err,
			cmd->resp[0], cmd->resp[1],
			cmd->resp[2], cmd->resp[3]);

		if (mrq->data) {
			pr_debug("%s:     %d bytes transferred: %d\n",
				mmc_hostname(host),
				mrq->data->bytes_xfered, mrq->data->error);
			trace_mmc_blk_rw_end(cmd->opcode, cmd->arg, mrq->data);
		}

		if (mrq->stop) {
			pr_debug("%s:     (CMD%u): %d: %08x %08x %08x %08x\n",
				mmc_hostname(host), mrq->stop->opcode,
				mrq->stop->error,
				mrq->stop->resp[0], mrq->stop->resp[1],
				mrq->stop->resp[2], mrq->stop->resp[3]);
		}

		if (mrq->done)
			mrq->done(mrq);

		mmc_host_clk_release(host);
	}
}

EXPORT_SYMBOL(mmc_request_done);

static void
mmc_start_request(struct mmc_host *host, struct mmc_request *mrq)
{
#ifdef CONFIG_MMC_DEBUG
	unsigned int i, sz;
	struct scatterlist *sg;
#endif

	if (mrq->sbc) {
		pr_debug("<%s: starting CMD%u arg %08x flags %08x>\n",
			 mmc_hostname(host), mrq->sbc->opcode,
			 mrq->sbc->arg, mrq->sbc->flags);
	}

	pr_debug("%s: starting CMD%u arg %08x flags %08x\n",
		 mmc_hostname(host), mrq->cmd->opcode,
		 mrq->cmd->arg, mrq->cmd->flags);

	if (mrq->data) {
		pr_debug("%s:     blksz %d blocks %d flags %08x "
			"tsac %d ms nsac %d\n",
			mmc_hostname(host), mrq->data->blksz,
			mrq->data->blocks, mrq->data->flags,
			mrq->data->timeout_ns / 1000000,
			mrq->data->timeout_clks);
	}

	if (mrq->stop) {
		pr_debug("%s:     CMD%u arg %08x flags %08x\n",
			 mmc_hostname(host), mrq->stop->opcode,
			 mrq->stop->arg, mrq->stop->flags);
	}

	WARN_ON(!host->claimed);

	mrq->cmd->error = 0;
	mrq->cmd->mrq = mrq;
	if (mrq->data) {
		BUG_ON(mrq->data->blksz > host->max_blk_size);
		BUG_ON(mrq->data->blocks > host->max_blk_count);
		BUG_ON(mrq->data->blocks * mrq->data->blksz >
			host->max_req_size);

#ifdef CONFIG_MMC_DEBUG
		sz = 0;
		for_each_sg(mrq->data->sg, sg, mrq->data->sg_len, i)
			sz += sg->length;
		BUG_ON(sz != mrq->data->blocks * mrq->data->blksz);
#endif

		mrq->cmd->data = mrq->data;
		mrq->data->error = 0;
		mrq->data->mrq = mrq;
		if (mrq->stop) {
			mrq->data->stop = mrq->stop;
			mrq->stop->error = 0;
			mrq->stop->mrq = mrq;
		}
	}
	mmc_host_clk_hold(host);
	led_trigger_event(host->led, LED_FULL);
	host->ops->request(host, mrq);
}
#ifdef MTK_BKOPS_IDLE_MAYA
void mmc_blk_init_bkops_statistics(struct mmc_card *card)
{
	int i;
	struct mmc_bkops_stats *bkops_stats;

	if (!card)
		return;

	bkops_stats = &card->bkops_info.bkops_stats;

	spin_lock(&bkops_stats->lock);

	for (i = 0; i < BKOPS_NUM_OF_SEVERITY_LEVELS; ++i)
		bkops_stats->bkops_level[i] = 0;

	bkops_stats->suspend = 0;
	bkops_stats->hpi = 0;
	bkops_stats->enabled = true;

	spin_unlock(&bkops_stats->lock);
}
EXPORT_SYMBOL(mmc_blk_init_bkops_statistics);

/**
 *	mmc_start_bkops - start BKOPS for supported cards
 *	@card: MMC card to start BKOPS
 *	@form_exception: A flag to indicate if this function was
 *			 called due to an exception raised by the card
 *
 *	Start background operations whenever requested.
 *	When the urgent BKOPS bit is set in a R1 command response
 *	then background operations should be started immediately.
*/
void mmc_start_bkops(struct mmc_card *card, bool from_exception)
{
	int err;

	BUG_ON(!card);
	if (!card->ext_csd.bkops_en)
		return;

	mmc_claim_host(card->host);

#if 0
	if ((card->bkops_info.cancel_delayed_work) && !from_exception) {
		pr_err("%s: %s: cancel_delayed_work was set, exit\n",
		       mmc_hostname(card->host), __func__);
		card->bkops_info.cancel_delayed_work = false;
		goto out;
	}
#endif

	if (mmc_card_doing_bkops(card)) {
		pr_err("%s: %s: already doing bkops, exit\n", mmc_hostname(card->host), __func__);
		goto out;
	}

	if (from_exception && mmc_card_need_bkops(card)) {
		/*pr_err("%s: %s: from_exception, exit\n",
		   mmc_hostname(card->host), __func__); */
		goto out;
	}

	/*
	 * If the need BKOPS flag is set, there is no need to check if BKOPS
	 * is needed since we already know that it does
	 */
	if (!mmc_card_need_bkops(card)) {
		err = mmc_read_bkops_status(card);
		if (err) {
			pr_err("%s: %s: Failed to read bkops status: %d\n",
			       mmc_hostname(card->host), __func__, err);
			goto out;
		}

		/*pr_err("before:%s: %s: raw_bkops_status=0x%x, from_exception=%d\n",
		   mmc_hostname(card->host), __func__,
		   card->ext_csd.raw_bkops_status,
		   from_exception); */
		if (!card->ext_csd.raw_bkops_status)
			goto out;

		/*pr_err("%s: %s: raw_bkops_status=0x%x, from_exception=%d\n",
		   mmc_hostname(card->host), __func__,
		   card->ext_csd.raw_bkops_status,
		   from_exception); */
	}

	/*
	 * If the function was called due to exception, BKOPS will be performed
	 * after handling the last pending request
	 */
	if (from_exception) {
		pr_err("%s: %s: Level %d from exception, exit",
		       mmc_hostname(card->host), __func__, card->ext_csd.raw_bkops_status);
		mmc_card_set_need_bkops(card);
		goto out;
	}
	/*pr_info("%s: %s: pr_info:Starting bkops\n", mmc_hostname(card->host), __func__);
	   pr_debug("%s: %s: pr_debug:Starting bkops\n", mmc_hostname(card->host), __func__);
	   pr_err("%s: %s: pr_err:Starting bkops\n", mmc_hostname(card->host), __func__);
	   pr_warn("%s: %s: pr_warn:Starting bkops\n", mmc_hostname(card->host), __func__); */

	err = __mmc_switch(card, EXT_CSD_CMD_SET_NORMAL,
			   EXT_CSD_BKOPS_START, 1, 0, false, true, true);
	if (err) {
		pr_warn("%s: Error %d starting bkops\n", mmc_hostname(card->host), err);
		goto out;
	}
	MMC_UPDATE_STATS_BKOPS_SEVERITY_LEVEL(card->bkops_info.bkops_stats,
					      card->ext_csd.raw_bkops_status);
	mmc_card_clr_need_bkops(card);
	mmc_card_set_doing_bkops(card);
	card->bkops_info.sectors_changed = 0;
out:
	mmc_release_host(card->host);
}
EXPORT_SYMBOL(mmc_start_bkops);

/**
 * mmc_start_idle_time_bkops() - Check the need of non urgent
 * BKOPS
 *
 * @card: MMC card to start BKOPS on
 */
void mmc_start_idle_time_bkops(struct work_struct *work)
{
	struct mmc_card *card = container_of(work, struct mmc_card,
					     bkops_info.dw.work);

	/*
	 * Prevent a race condition between mmc_stop_bkops and the delayed
	 * BKOPS work in case the delayed work is executed on another CPU
	 */
	if (card->bkops_info.cancel_delayed_work)
		return;

	mmc_start_bkops(card, false);
}
EXPORT_SYMBOL(mmc_start_idle_time_bkops);

/**
* mmc_start_delayed_bkops() - Start a delayed work to check for
*      the need of non urgent BKOPS
*
* @card: MMC card to start BKOPS on
*/
void mmc_start_delayed_bkops(struct mmc_card *card)
{
	if (!card || !card->ext_csd.bkops_en || mmc_card_doing_bkops(card))
		return;

	if (card->bkops_info.sectors_changed < card->bkops_info.min_sectors_to_queue_delayed_work)
		return;

	pr_err("%s: %s: queueing delayed_bkops_work\n", mmc_hostname(card->host), __func__);

	/*
	 * cancel_delayed_bkops_work will prevent a race condition between
	 * fetching a request by the mmcqd and the delayed work, in case
	 * it was removed from the queue work but not started yet
	 */
	card->bkops_info.cancel_delayed_work = false;
	queue_delayed_work(system_wq, &card->bkops_info.dw,
			   msecs_to_jiffies(card->bkops_info.delay_ms));
}
EXPORT_SYMBOL(mmc_start_delayed_bkops);
#else
/**
 *	mmc_start_bkops - start BKOPS for supported cards
 *	@card: MMC card to start BKOPS
 *	@form_exception: A flag to indicate if this function was
 *			 called due to an exception raised by the card
 *
 *	Start background operations whenever requested.
 *	When the urgent BKOPS bit is set in a R1 command response
 *	then background operations should be started immediately.
*/
void mmc_start_bkops(struct mmc_card *card, bool from_exception)
{
	int err;
	int timeout;
	bool use_busy_signal;

	BUG_ON(!card);

	if (!card->ext_csd.bkops_en || mmc_card_doing_bkops(card))
		return;

	err = mmc_read_bkops_status(card);
	if (err) {
		pr_err("%s: Failed to read bkops status: %d\n",
		       mmc_hostname(card->host), err);
		return;
	}

	if (!card->ext_csd.raw_bkops_status)
		return;

	if (card->ext_csd.raw_bkops_status < EXT_CSD_BKOPS_LEVEL_2 &&
	    from_exception)
		return;

	mmc_claim_host(card->host);
	if (card->ext_csd.raw_bkops_status >= EXT_CSD_BKOPS_LEVEL_2) {
		timeout = MMC_BKOPS_MAX_TIMEOUT;
		use_busy_signal = true;
	} else {
		timeout = 0;
		use_busy_signal = false;
	}

	err = __mmc_switch(card, EXT_CSD_CMD_SET_NORMAL,
			EXT_CSD_BKOPS_START, 1, timeout,
			use_busy_signal, true, false);
	if (err) {
		pr_warn("%s: Error %d starting bkops\n",
			mmc_hostname(card->host), err);
		goto out;
	}

	/*
	 * For urgent bkops status (LEVEL_2 and more)
	 * bkops executed synchronously, otherwise
	 * the operation is in progress
	 */
	if (!use_busy_signal)
		mmc_card_set_doing_bkops(card);
out:
	mmc_release_host(card->host);
}
EXPORT_SYMBOL(mmc_start_bkops);
#endif
/*
 * mmc_wait_data_done() - done callback for data request
 * @mrq: done data request
 *
 * Wakes up mmc context, passed as a callback to host controller driver
 */
static void mmc_wait_data_done(struct mmc_request *mrq)
{
	mrq->host->context_info.is_done_rcv = true;
	wake_up_interruptible(&mrq->host->context_info.wait);
}

static void mmc_wait_done(struct mmc_request *mrq)
{
	complete(&mrq->completion);
}

/*
 *__mmc_start_data_req() - starts data request
 * @host: MMC host to start the request
 * @mrq: data request to start
 *
 * Sets the done callback to be called when request is completed by the card.
 * Starts data mmc request execution
 */
static int __mmc_start_data_req(struct mmc_host *host, struct mmc_request *mrq)
{
	mrq->done = mmc_wait_data_done;
	mrq->host = host;
	if (mmc_card_removed(host->card)) {
		mrq->cmd->error = -ENOMEDIUM;
		mmc_wait_data_done(mrq);
		return -ENOMEDIUM;
	}
	mmc_start_request(host, mrq);

	return 0;
}

static int __mmc_start_req(struct mmc_host *host, struct mmc_request *mrq)
{
	init_completion(&mrq->completion);
	mrq->done = mmc_wait_done;
	if (mmc_card_removed(host->card)) {
		mrq->cmd->error = -ENOMEDIUM;
		complete(&mrq->completion);
		return -ENOMEDIUM;
	}
	mmc_start_request(host, mrq);
	return 0;
}

/*
 * mmc_wait_for_data_req_done() - wait for request completed
 * @host: MMC host to prepare the command.
 * @mrq: MMC request to wait for
 *
 * Blocks MMC context till host controller will ack end of data request
 * execution or new request notification arrives from the block layer.
 * Handles command retries.
 *
 * Returns enum mmc_blk_status after checking errors.
 */
static int mmc_wait_for_data_req_done(struct mmc_host *host,
				      struct mmc_request *mrq,
				      struct mmc_async_req *next_req)
{
	struct mmc_command *cmd;
	struct mmc_context_info *context_info = &host->context_info;
	int err;
	unsigned long flags;

	while (1) {
		wait_event_interruptible(context_info->wait,
				(context_info->is_done_rcv ||
				 context_info->is_new_req));
		spin_lock_irqsave(&context_info->lock, flags);
		context_info->is_waiting_last_req = false;
		spin_unlock_irqrestore(&context_info->lock, flags);
		if (context_info->is_done_rcv) {
			context_info->is_done_rcv = false;
			context_info->is_new_req = false;
			cmd = mrq->cmd;

			if (!cmd->error || !cmd->retries ||
			    mmc_card_removed(host->card)) {
				err = host->areq->err_check(host->card,
							    host->areq);
				break; /* return err */
			} else {
				pr_info("%s: req failed (CMD%u): %d, retrying...\n",
					mmc_hostname(host),
					cmd->opcode, cmd->error);
				cmd->retries--;
				cmd->error = 0;
				host->ops->request(host, mrq);
				continue; /* wait for done/new event again */
			}
		} else if (context_info->is_new_req) {
			context_info->is_new_req = false;
			if (!next_req) {
				err = MMC_BLK_NEW_REQUEST;
				break; /* return err */
			}
		}
	}
	return err;
}

static void mmc_wait_for_req_done(struct mmc_host *host,
				  struct mmc_request *mrq)
{
	struct mmc_command *cmd;

	while (1) {
		wait_for_completion(&mrq->completion);

		cmd = mrq->cmd;

		/*
		 * If host has timed out waiting for the sanitize
		 * to complete, card might be still in programming state
		 * so let's try to bring the card out of programming
		 * state.
		 */
		if (cmd->sanitize_busy && cmd->error == -ETIMEDOUT) {
			if (!mmc_interrupt_hpi(host->card)) {
				pr_warn("%s: %s: Interrupted sanitize\n",
					mmc_hostname(host), __func__);
				cmd->error = 0;
				break;
			} else {
				pr_err("%s: %s: Failed to interrupt sanitize\n",
				       mmc_hostname(host), __func__);
			}
		}
		if (!cmd->error || !cmd->retries ||
		    mmc_card_removed(host->card))
			break;

		pr_debug("%s: req failed (CMD%u): %d, retrying...\n",
			 mmc_hostname(host), cmd->opcode, cmd->error);
		cmd->retries--;
		cmd->error = 0;
		host->ops->request(host, mrq);
	}
}

/**
 *	mmc_pre_req - Prepare for a new request
 *	@host: MMC host to prepare command
 *	@mrq: MMC request to prepare for
 *	@is_first_req: true if there is no previous started request
 *                     that may run in parellel to this call, otherwise false
 *
 *	mmc_pre_req() is called in prior to mmc_start_req() to let
 *	host prepare for the new request. Preparation of a request may be
 *	performed while another request is running on the host.
 */
static void mmc_pre_req(struct mmc_host *host, struct mmc_request *mrq,
		 bool is_first_req)
{
	if (host->ops->pre_req) {
		mmc_host_clk_hold(host);
		host->ops->pre_req(host, mrq, is_first_req);
		mmc_host_clk_release(host);
	}
}

/**
 *	mmc_post_req - Post process a completed request
 *	@host: MMC host to post process command
 *	@mrq: MMC request to post process for
 *	@err: Error, if non zero, clean up any resources made in pre_req
 *
 *	Let the host post process a completed request. Post processing of
 *	a request may be performed while another reuqest is running.
 */
static void mmc_post_req(struct mmc_host *host, struct mmc_request *mrq,
			 int err)
{
	if (host->ops->post_req) {
		mmc_host_clk_hold(host);
		host->ops->post_req(host, mrq, err);
		mmc_host_clk_release(host);
	}
}

/**
 *	mmc_start_req - start a non-blocking request
 *	@host: MMC host to start command
 *	@areq: async request to start
 *	@error: out parameter returns 0 for success, otherwise non zero
 *
 *	Start a new MMC custom command request for a host.
 *	If there is on ongoing async request wait for completion
 *	of that request and start the new one and return.
 *	Does not wait for the new request to complete.
 *
 *      Returns the completed request, NULL in case of none completed.
 *	Wait for the an ongoing request (previoulsy started) to complete and
 *	return the completed request. If there is no ongoing request, NULL
 *	is returned without waiting. NULL is not an error condition.
 */
struct mmc_async_req *mmc_start_req(struct mmc_host *host,
				    struct mmc_async_req *areq, int *error)
{
	int err = 0;
	int start_err = 0;
#if defined(FEATURE_STORAGE_PERF_INDEX)
	unsigned long long time1 = 0;
	unsigned int idx = 0;
#endif
	struct mmc_async_req *data = host->areq;

	/* Prepare a new request */
	if (areq)
		mmc_pre_req(host, areq->mrq, !host->areq);

	if (host->areq) {
		err = mmc_wait_for_data_req_done(host, host->areq->mrq,	areq);
		if (err == MMC_BLK_NEW_REQUEST) {
			if (error)
				*error = err;
			/*
			 * The previous request was not completed,
			 * nothing to return
			 */
			return NULL;
		} else {
#if defined(FEATURE_STORAGE_PERF_INDEX)
			time1 = sched_clock();

			idx = find_mmcqd_index();
			if (start_async_req[idx] == 1) {


				mmcqd_rq_count[idx]++;

				if (host->areq->mrq->data->flags == MMC_DATA_WRITE) {

					mmcqd_wr_rq_count[idx]++;
					mmcqd_rq_size_wr[idx] +=
						((host->areq->mrq->data->blocks) * (host->areq->mrq->data->blksz));
					mmcqd_t_usage_wr[idx] += time1 - start_async_req_time[idx];
				} else if (host->areq->mrq->data->flags == MMC_DATA_READ) {

					mmcqd_rd_rq_count[idx]++;
					mmcqd_rq_size_rd[idx] +=
						((host->areq->mrq->data->blocks) * (host->areq->mrq->data->blksz));
					mmcqd_t_usage_rd[idx] += time1 - start_async_req_time[idx];
				}

				start_async_req[idx] = 0;
			}
#endif
		}
		/*
		 * Check BKOPS urgency for each R1 response
		 */
		if (host->card && mmc_card_mmc(host->card) &&
		    ((mmc_resp_type(host->areq->mrq->cmd) == MMC_RSP_R1) ||
		     (mmc_resp_type(host->areq->mrq->cmd) == MMC_RSP_R1B)) &&
		    (host->areq->mrq->cmd->resp[0] & R1_EXCEPTION_EVENT))
			mmc_start_bkops(host->card, true);
	}

	if (!err && areq) {
		trace_mmc_blk_rw_start(areq->mrq->cmd->opcode,
				       areq->mrq->cmd->arg,
				       areq->mrq->data);
		start_err = __mmc_start_data_req(host, areq->mrq);
#if defined(FEATURE_STORAGE_PERF_INDEX)
		start_async_req[idx] = 1;
		start_async_req_time[idx] = sched_clock();
#endif

	}

	if (host->areq)
		mmc_post_req(host, host->areq->mrq, 0);

	 /* Cancel a prepared request if it was not started. */
	if ((err || start_err) && areq)
		mmc_post_req(host, areq->mrq, -EINVAL);

	if (err)
		host->areq = NULL;
	else
		host->areq = areq;

	if (error)
		*error = err;
	return data;
}
EXPORT_SYMBOL(mmc_start_req);

/**
 *	mmc_wait_for_req - start a request and wait for completion
 *	@host: MMC host to start command
 *	@mrq: MMC request to start
 *
 *	Start a new MMC custom command request for a host, and wait
 *	for the command to complete. Does not attempt to parse the
 *	response.
 */
void mmc_wait_for_req(struct mmc_host *host, struct mmc_request *mrq)
{
	__mmc_start_req(host, mrq);
	mmc_wait_for_req_done(host, mrq);
}
EXPORT_SYMBOL(mmc_wait_for_req);

/**
 *	mmc_interrupt_hpi - Issue for High priority Interrupt
 *	@card: the MMC card associated with the HPI transfer
 *
 *	Issued High Priority Interrupt, and check for card status
 *	until out-of prg-state.
 */
int mmc_interrupt_hpi(struct mmc_card *card)
{
	int err;
	u32 status;
	unsigned long prg_wait;

	BUG_ON(!card);

	if (!card->ext_csd.hpi_en) {
		pr_info("%s: HPI enable bit unset\n", mmc_hostname(card->host));
		return 1;
	}

	mmc_claim_host(card->host);
	err = mmc_send_status(card, &status);
	if (err) {
		pr_err("%s: Get card status fail\n", mmc_hostname(card->host));
		goto out;
	}

	switch (R1_CURRENT_STATE(status)) {
	case R1_STATE_IDLE:
	case R1_STATE_READY:
	case R1_STATE_STBY:
	case R1_STATE_TRAN:
		/*
		 * In idle and transfer states, HPI is not needed and the caller
		 * can issue the next intended command immediately
		 */
		goto out;
	case R1_STATE_PRG:
		break;
	default:
		/* In all other states, it's illegal to issue HPI */
		pr_debug("%s: HPI cannot be sent. Card state=%d\n",
			mmc_hostname(card->host), R1_CURRENT_STATE(status));
		err = -EINVAL;
		goto out;
	}

	err = mmc_send_hpi_cmd(card, &status);
	if (err)
		goto out;

	prg_wait = jiffies + msecs_to_jiffies(card->ext_csd.out_of_int_time);
	do {
		err = mmc_send_status(card, &status);

		if (!err && R1_CURRENT_STATE(status) == R1_STATE_TRAN)
			break;
		if (time_after(jiffies, prg_wait))
			err = -ETIMEDOUT;
	} while (!err);

out:
	mmc_release_host(card->host);
	return err;
}
EXPORT_SYMBOL(mmc_interrupt_hpi);

/**
 *	mmc_wait_for_cmd - start a command and wait for completion
 *	@host: MMC host to start command
 *	@cmd: MMC command to start
 *	@retries: maximum number of retries
 *
 *	Start a new MMC command for a host, and wait for the command
 *	to complete.  Return any error that occurred while the command
 *	was executing.  Do not attempt to parse the response.
 */
int mmc_wait_for_cmd(struct mmc_host *host, struct mmc_command *cmd, int retries)
{
	struct mmc_request mrq = {NULL};

	WARN_ON(!host->claimed);

	memset(cmd->resp, 0, sizeof(cmd->resp));
	cmd->retries = retries;

	mrq.cmd = cmd;
	cmd->data = NULL;

	mmc_wait_for_req(host, &mrq);

	return cmd->error;
}

EXPORT_SYMBOL(mmc_wait_for_cmd);

/**
 *	mmc_stop_bkops - stop ongoing BKOPS
 *	@card: MMC card to check BKOPS
 *
 *	Send HPI command to stop ongoing background operations to
 *	allow rapid servicing of foreground operations, e.g. read/
 *	writes. Wait until the card comes out of the programming state
 *	to avoid errors in servicing read/write requests.
 */
int mmc_stop_bkops(struct mmc_card *card)
{
	int err = 0;

	BUG_ON(!card);
#ifdef MTK_BKOPS_IDLE_MAYA
	/*
	 * Notify the delayed work to be cancelled, in case it was already
	 * removed from the queue, but was not started yet
	 */
	card->bkops_info.cancel_delayed_work = true;
	if (delayed_work_pending(&card->bkops_info.dw))
		cancel_delayed_work_sync(&card->bkops_info.dw);
	if (!mmc_card_doing_bkops(card))
		goto out;
#endif
	err = mmc_interrupt_hpi(card);

	/*
	 * If err is EINVAL, we can't issue an HPI.
	 * It should complete the BKOPS.
	 */
	if (!err || (err == -EINVAL)) {
		mmc_card_clr_doing_bkops(card);
		err = 0;
	}
#ifdef MTK_BKOPS_IDLE_MAYA
	MMC_UPDATE_BKOPS_STATS_HPI(card->bkops_info.bkops_stats);
#endif
	return err;
}
EXPORT_SYMBOL(mmc_stop_bkops);

int mmc_read_bkops_status(struct mmc_card *card)
{
	int err;
	u8 *ext_csd;

	/*
	 * In future work, we should consider storing the entire ext_csd.
	 */
	ext_csd = kmalloc(512, GFP_KERNEL);
	if (!ext_csd) {
		pr_err("%s: could not allocate buffer to receive the ext_csd.\n",
		       mmc_hostname(card->host));
		return -ENOMEM;
	}

	mmc_claim_host(card->host);
	err = mmc_send_ext_csd(card, ext_csd);
	mmc_release_host(card->host);
	if (err)
		goto out;

	card->ext_csd.raw_bkops_status = ext_csd[EXT_CSD_BKOPS_STATUS];
	card->ext_csd.raw_exception_status = ext_csd[EXT_CSD_EXP_EVENTS_STATUS];
out:
	kfree(ext_csd);
	return err;
}
EXPORT_SYMBOL(mmc_read_bkops_status);

/**
 *	mmc_set_data_timeout - set the timeout for a data command
 *	@data: data phase for command
 *	@card: the MMC card associated with the data transfer
 *
 *	Computes the data timeout parameters according to the
 *	correct algorithm given the card type.
 */
void mmc_set_data_timeout(struct mmc_data *data, const struct mmc_card *card)
{
	unsigned int mult;

	/*
	 * SDIO cards only define an upper 1 s limit on access.
	 */
	if (mmc_card_sdio(card)) {
		data->timeout_ns = 1000000000;
		data->timeout_clks = 0;
		return;
	}

	/*
	 * SD cards use a 100 multiplier rather than 10
	 */
	mult = mmc_card_sd(card) ? 100 : 10;

	/*
	 * Scale up the multiplier (and therefore the timeout) by
	 * the r2w factor for writes.
	 */
	if (data->flags & MMC_DATA_WRITE)
		mult <<= card->csd.r2w_factor;

	data->timeout_ns = card->csd.tacc_ns * mult;
	data->timeout_clks = card->csd.tacc_clks * mult;

	/*
	 * SD cards also have an upper limit on the timeout.
	 */
	if (mmc_card_sd(card)) {
		unsigned int timeout_us, limit_us;

		timeout_us = data->timeout_ns / 1000;
		if (mmc_host_clk_rate(card->host))
			timeout_us += data->timeout_clks * 1000 /
				(mmc_host_clk_rate(card->host) / 1000);

		if (data->flags & MMC_DATA_WRITE)
			/*
			 * The MMC spec "It is strongly recommended
			 * for hosts to implement more than 500ms
			 * timeout value even if the card indicates
			 * the 250ms maximum busy length."  Even the
			 * previous value of 300ms is known to be
			 * insufficient for some cards.
			 */
			limit_us = 3000000;
		else
			limit_us = 100000;

		/*
		 * SDHC cards always use these fixed values.
		 */
		if (timeout_us > limit_us || mmc_card_blockaddr(card)) {
			data->timeout_ns = limit_us * 1000;
			data->timeout_clks = 0;
		}

		/* assign limit value if invalid */
		if (timeout_us == 0)
			data->timeout_ns = limit_us * 1000;
	}

	/*
	 * Some cards require longer data read timeout than indicated in CSD.
	 * Address this by setting the read timeout to a "reasonably high"
	 * value. For the cards tested, 300ms has proven enough. If necessary,
	 * this value can be increased if other problematic cards require this.
	 */
	if (mmc_card_long_read_time(card) && data->flags & MMC_DATA_READ) {
		data->timeout_ns = 300000000;
		data->timeout_clks = 0;
	}

	/*
	 * Some cards need very high timeouts if driven in SPI mode.
	 * The worst observed timeout was 900ms after writing a
	 * continuous stream of data until the internal logic
	 * overflowed.
	 */
	if (mmc_host_is_spi(card->host)) {
		if (data->flags & MMC_DATA_WRITE) {
			if (data->timeout_ns < 1000000000)
				data->timeout_ns = 1000000000;	/* 1s */
		} else {
			if (data->timeout_ns < 100000000)
				data->timeout_ns =  100000000;	/* 100ms */
		}
	}
}
EXPORT_SYMBOL(mmc_set_data_timeout);

/**
 *	mmc_align_data_size - pads a transfer size to a more optimal value
 *	@card: the MMC card associated with the data transfer
 *	@sz: original transfer size
 *
 *	Pads the original data size with a number of extra bytes in
 *	order to avoid controller bugs and/or performance hits
 *	(e.g. some controllers revert to PIO for certain sizes).
 *
 *	Returns the improved size, which might be unmodified.
 *
 *	Note that this function is only relevant when issuing a
 *	single scatter gather entry.
 */
unsigned int mmc_align_data_size(struct mmc_card *card, unsigned int sz)
{
	/*
	 * FIXME: We don't have a system for the controller to tell
	 * the core about its problems yet, so for now we just 32-bit
	 * align the size.
	 */
	sz = ((sz + 3) / 4) * 4;

	return sz;
}
EXPORT_SYMBOL(mmc_align_data_size);

/**
 *	__mmc_claim_host - exclusively claim a host
 *	@host: mmc host to claim
 *	@abort: whether or not the operation should be aborted
 *
 *	Claim a host for a set of operations.  If @abort is non null and
 *	dereference a non-zero value then this will return prematurely with
 *	that non-zero value without acquiring the lock.  Returns zero
 *	with the lock held otherwise.
 */
int __mmc_claim_host(struct mmc_host *host, atomic_t *abort)
{
	DECLARE_WAITQUEUE(wait, current);
	unsigned long flags;
	int stop;

	might_sleep();

	add_wait_queue(&host->wq, &wait);
	spin_lock_irqsave(&host->lock, flags);
	while (1) {
		set_current_state(TASK_UNINTERRUPTIBLE);
		stop = abort ? atomic_read(abort) : 0;
		if (stop || !host->claimed || host->claimer == current)
			break;
		spin_unlock_irqrestore(&host->lock, flags);
		schedule();
		spin_lock_irqsave(&host->lock, flags);
	}
	set_current_state(TASK_RUNNING);
	if (!stop) {
		host->claimed = 1;
		host->claimer = current;
		host->claim_cnt += 1;
	} else
		wake_up(&host->wq);
	spin_unlock_irqrestore(&host->lock, flags);
	remove_wait_queue(&host->wq, &wait);
	if (host->ops->enable && !stop && host->claim_cnt == 1)
		host->ops->enable(host);
	return stop;
}

EXPORT_SYMBOL(__mmc_claim_host);

/**
 *	mmc_release_host - release a host
 *	@host: mmc host to release
 *
 *	Release a MMC host, allowing others to claim the host
 *	for their operations.
 */
void mmc_release_host(struct mmc_host *host)
{
	unsigned long flags;

	WARN_ON(!host->claimed);

	if (host->ops->disable && host->claim_cnt == 1)
		host->ops->disable(host);

	spin_lock_irqsave(&host->lock, flags);
	if (--host->claim_cnt) {
		/* Release for nested claim */
		spin_unlock_irqrestore(&host->lock, flags);
	} else {
		host->claimed = 0;
		host->claimer = NULL;
		spin_unlock_irqrestore(&host->lock, flags);
		wake_up(&host->wq);
	}
}
EXPORT_SYMBOL(mmc_release_host);

/*
 * This is a helper function, which fetches a runtime pm reference for the
 * card device and also claims the host.
 */
void mmc_get_card(struct mmc_card *card)
{
	pm_runtime_get_sync(&card->dev);
	mmc_claim_host(card->host);
}
EXPORT_SYMBOL(mmc_get_card);

/*
 * This is a helper function, which releases the host and drops the runtime
 * pm reference for the card device.
 */
void mmc_put_card(struct mmc_card *card)
{
	mmc_release_host(card->host);
	pm_runtime_mark_last_busy(&card->dev);
	pm_runtime_put_autosuspend(&card->dev);
}
EXPORT_SYMBOL(mmc_put_card);

/*
 * Internal function that does the actual ios call to the host driver,
 * optionally printing some debug output.
 */
static inline void mmc_set_ios(struct mmc_host *host)
{
	struct mmc_ios *ios = &host->ios;

	pr_debug("%s: clock %uHz busmode %u powermode %u cs %u Vdd %u "
		"width %u timing %u\n",
		 mmc_hostname(host), ios->clock, ios->bus_mode,
		 ios->power_mode, ios->chip_select, ios->vdd,
		 ios->bus_width, ios->timing);

	if (ios->clock > 0)
		mmc_set_ungated(host);
	host->ops->set_ios(host, ios);
}

/*
 * Control chip select pin on a host.
 */
void mmc_set_chip_select(struct mmc_host *host, int mode)
{
	mmc_host_clk_hold(host);
	host->ios.chip_select = mode;
	mmc_set_ios(host);
	mmc_host_clk_release(host);
}

/*
 * Sets the host clock to the highest possible frequency that
 * is below "hz".
 */
static void __mmc_set_clock(struct mmc_host *host, unsigned int hz)
{
	WARN_ON(hz && hz < host->f_min);

	if (hz > host->f_max)
		hz = host->f_max;

	host->ios.clock = hz;
	mmc_set_ios(host);
}

void mmc_set_clock(struct mmc_host *host, unsigned int hz)
{
	mmc_host_clk_hold(host);
	__mmc_set_clock(host, hz);
	mmc_host_clk_release(host);
}

#ifdef CONFIG_MMC_CLKGATE
/*
 * This gates the clock by setting it to 0 Hz.
 */
void mmc_gate_clock(struct mmc_host *host)
{
	unsigned long flags;

	spin_lock_irqsave(&host->clk_lock, flags);
	host->clk_old = host->ios.clock;
	host->ios.clock = 0;
	host->clk_gated = true;
	spin_unlock_irqrestore(&host->clk_lock, flags);
	mmc_set_ios(host);
}

/*
 * This restores the clock from gating by using the cached
 * clock value.
 */
void mmc_ungate_clock(struct mmc_host *host)
{
	/*
	 * We should previously have gated the clock, so the clock shall
	 * be 0 here! The clock may however be 0 during initialization,
	 * when some request operations are performed before setting
	 * the frequency. When ungate is requested in that situation
	 * we just ignore the call.
	 */
	if (host->clk_old) {
		BUG_ON(host->ios.clock);
		/* This call will also set host->clk_gated to false */
		__mmc_set_clock(host, host->clk_old);
	}
}

void mmc_set_ungated(struct mmc_host *host)
{
	unsigned long flags;

	/*
	 * We've been given a new frequency while the clock is gated,
	 * so make sure we regard this as ungating it.
	 */
	spin_lock_irqsave(&host->clk_lock, flags);
	host->clk_gated = false;
	spin_unlock_irqrestore(&host->clk_lock, flags);
}

#else
void mmc_set_ungated(struct mmc_host *host)
{
}
#endif

/*
 * Change the bus mode (open drain/push-pull) of a host.
 */
void mmc_set_bus_mode(struct mmc_host *host, unsigned int mode)
{
	mmc_host_clk_hold(host);
	host->ios.bus_mode = mode;
	mmc_set_ios(host);
	mmc_host_clk_release(host);
}

/*
 * Change data bus width of a host.
 */
void mmc_set_bus_width(struct mmc_host *host, unsigned int width)
{
	mmc_host_clk_hold(host);
	host->ios.bus_width = width;
	mmc_set_ios(host);
	mmc_host_clk_release(host);
}

/**
 * mmc_vdd_to_ocrbitnum - Convert a voltage to the OCR bit number
 * @vdd:	voltage (mV)
 * @low_bits:	prefer low bits in boundary cases
 *
 * This function returns the OCR bit number according to the provided @vdd
 * value. If conversion is not possible a negative errno value returned.
 *
 * Depending on the @low_bits flag the function prefers low or high OCR bits
 * on boundary voltages. For example,
 * with @low_bits = true, 3300 mV translates to ilog2(MMC_VDD_32_33);
 * with @low_bits = false, 3300 mV translates to ilog2(MMC_VDD_33_34);
 *
 * Any value in the [1951:1999] range translates to the ilog2(MMC_VDD_20_21).
 */
static int mmc_vdd_to_ocrbitnum(int vdd, bool low_bits)
{
	const int max_bit = ilog2(MMC_VDD_35_36);
	int bit;

	if (vdd < 1650 || vdd > 3600)
		return -EINVAL;

	if (vdd >= 1650 && vdd <= 1950)
		return ilog2(MMC_VDD_165_195);

	if (low_bits)
		vdd -= 1;

	/* Base 2000 mV, step 100 mV, bit's base 8. */
	bit = (vdd - 2000) / 100 + 8;
	if (bit > max_bit)
		return max_bit;
	return bit;
}

/**
 * mmc_vddrange_to_ocrmask - Convert a voltage range to the OCR mask
 * @vdd_min:	minimum voltage value (mV)
 * @vdd_max:	maximum voltage value (mV)
 *
 * This function returns the OCR mask bits according to the provided @vdd_min
 * and @vdd_max values. If conversion is not possible the function returns 0.
 *
 * Notes wrt boundary cases:
 * This function sets the OCR bits for all boundary voltages, for example
 * [3300:3400] range is translated to MMC_VDD_32_33 | MMC_VDD_33_34 |
 * MMC_VDD_34_35 mask.
 */
u32 mmc_vddrange_to_ocrmask(int vdd_min, int vdd_max)
{
	u32 mask = 0;

	if (vdd_max < vdd_min)
		return 0;

	/* Prefer high bits for the boundary vdd_max values. */
	vdd_max = mmc_vdd_to_ocrbitnum(vdd_max, false);
	if (vdd_max < 0)
		return 0;

	/* Prefer low bits for the boundary vdd_min values. */
	vdd_min = mmc_vdd_to_ocrbitnum(vdd_min, true);
	if (vdd_min < 0)
		return 0;

	/* Fill the mask, from max bit to min bit. */
	while (vdd_max >= vdd_min)
		mask |= 1 << vdd_max--;

	return mask;
}
EXPORT_SYMBOL(mmc_vddrange_to_ocrmask);

#ifdef CONFIG_OF

/**
 * mmc_of_parse_voltage - return mask of supported voltages
 * @np: The device node need to be parsed.
 * @mask: mask of voltages available for MMC/SD/SDIO
 *
 * 1. Return zero on success.
 * 2. Return negative errno: voltage-range is invalid.
 */
int mmc_of_parse_voltage(struct device_node *np, u32 *mask)
{
	const u32 *voltage_ranges;
	int num_ranges, i;

	voltage_ranges = of_get_property(np, "voltage-ranges", &num_ranges);
	num_ranges = num_ranges / sizeof(*voltage_ranges) / 2;
	if (!voltage_ranges || !num_ranges) {
		pr_info("%s: voltage-ranges unspecified\n", np->full_name);
		return -EINVAL;
	}

	for (i = 0; i < num_ranges; i++) {
		const int j = i * 2;
		u32 ocr_mask;

		ocr_mask = mmc_vddrange_to_ocrmask(
				be32_to_cpu(voltage_ranges[j]),
				be32_to_cpu(voltage_ranges[j + 1]));
		if (!ocr_mask) {
			pr_err("%s: voltage-range #%d is invalid\n",
				np->full_name, i);
			return -EINVAL;
		}
		*mask |= ocr_mask;
	}

	return 0;
}
EXPORT_SYMBOL(mmc_of_parse_voltage);

#endif /* CONFIG_OF */

#ifdef CONFIG_REGULATOR

/**
 * mmc_regulator_get_ocrmask - return mask of supported voltages
 * @supply: regulator to use
 *
 * This returns either a negative errno, or a mask of voltages that
 * can be provided to MMC/SD/SDIO devices using the specified voltage
 * regulator.  This would normally be called before registering the
 * MMC host adapter.
 */
int mmc_regulator_get_ocrmask(struct regulator *supply)
{
	int			result = 0;
	int			count;
	int			i;
	int			vdd_uV;
	int			vdd_mV;

	count = regulator_count_voltages(supply);
	if (count < 0)
		return count;

	for (i = 0; i < count; i++) {
		vdd_uV = regulator_list_voltage(supply, i);
		if (vdd_uV <= 0)
			continue;

		vdd_mV = vdd_uV / 1000;
		result |= mmc_vddrange_to_ocrmask(vdd_mV, vdd_mV);
	}

	if (!result) {
		vdd_uV = regulator_get_voltage(supply);
		if (vdd_uV <= 0)
			return vdd_uV;

		vdd_mV = vdd_uV / 1000;
		result = mmc_vddrange_to_ocrmask(vdd_mV, vdd_mV);
	}

	return result;
}
EXPORT_SYMBOL_GPL(mmc_regulator_get_ocrmask);

/**
 * mmc_regulator_set_ocr - set regulator to match host->ios voltage
 * @mmc: the host to regulate
 * @supply: regulator to use
 * @vdd_bit: zero for power off, else a bit number (host->ios.vdd)
 *
 * Returns zero on success, else negative errno.
 *
 * MMC host drivers may use this to enable or disable a regulator using
 * a particular supply voltage.  This would normally be called from the
 * set_ios() method.
 */
int mmc_regulator_set_ocr(struct mmc_host *mmc,
			struct regulator *supply,
			unsigned short vdd_bit)
{
	int			result = 0;
	int			min_uV, max_uV;

	if (vdd_bit) {
		int		tmp;

		/*
		 * REVISIT mmc_vddrange_to_ocrmask() may have set some
		 * bits this regulator doesn't quite support ... don't
		 * be too picky, most cards and regulators are OK with
		 * a 0.1V range goof (it's a small error percentage).
		 */
		tmp = vdd_bit - ilog2(MMC_VDD_165_195);
		if (tmp == 0) {
			min_uV = 1650 * 1000;
			max_uV = 1950 * 1000;
		} else {
			min_uV = 1900 * 1000 + tmp * 100 * 1000;
			max_uV = min_uV + 100 * 1000;
		}

		result = regulator_set_voltage(supply, min_uV, max_uV);
		if (result == 0 && !mmc->regulator_enabled) {
			result = regulator_enable(supply);
			if (!result)
				mmc->regulator_enabled = true;
		}
	} else if (mmc->regulator_enabled) {
		result = regulator_disable(supply);
		if (result == 0)
			mmc->regulator_enabled = false;
	}

	if (result)
		dev_err(mmc_dev(mmc),
			"could not set regulator OCR (%d)\n", result);
	return result;
}
EXPORT_SYMBOL_GPL(mmc_regulator_set_ocr);

#endif /* CONFIG_REGULATOR */

int mmc_regulator_get_supply(struct mmc_host *mmc)
{
	struct device *dev = mmc_dev(mmc);
	int ret;

	mmc->supply.vmmc = devm_regulator_get_optional(dev, "vmmc");
	mmc->supply.vqmmc = devm_regulator_get_optional(dev, "vqmmc");

	if (IS_ERR(mmc->supply.vmmc)) {
		if (PTR_ERR(mmc->supply.vmmc) == -EPROBE_DEFER)
			return -EPROBE_DEFER;
		dev_info(dev, "No vmmc regulator found\n");
	} else {
		ret = mmc_regulator_get_ocrmask(mmc->supply.vmmc);
		if (ret > 0)
			mmc->ocr_avail = ret;
		else
			dev_warn(dev, "Failed getting OCR mask: %d\n", ret);
	}

	if (IS_ERR(mmc->supply.vqmmc)) {
		if (PTR_ERR(mmc->supply.vqmmc) == -EPROBE_DEFER)
			return -EPROBE_DEFER;
		dev_info(dev, "No vqmmc regulator found\n");
	}

	return 0;
}
EXPORT_SYMBOL_GPL(mmc_regulator_get_supply);

/*
 * Mask off any voltages we don't support and select
 * the lowest voltage
 */
u32 mmc_select_voltage(struct mmc_host *host, u32 ocr)
{
	int bit;

	/*
	 * Sanity check the voltages that the card claims to
	 * support.
	 */
	if (ocr & 0x7F) {
		dev_warn(mmc_dev(host),
		"card claims to support voltages below defined range\n");
		ocr &= ~0x7F;
	}

	ocr &= host->ocr_avail;
	if (!ocr) {
		dev_warn(mmc_dev(host), "no support for card's volts\n");
		return 0;
	}

	if (host->caps2 & MMC_CAP2_FULL_PWR_CYCLE) {
		bit = ffs(ocr) - 1;
		ocr &= 3 << bit;
		mmc_power_cycle(host, ocr);
	} else {
		bit = fls(ocr) - 1;
		ocr &= 3 << bit;
		if (bit != host->ios.vdd)
			dev_warn(mmc_dev(host), "exceeding card's volts\n");
	}

	return ocr;
}

int __mmc_set_signal_voltage(struct mmc_host *host, int signal_voltage)
{
	int err = 0;
	int old_signal_voltage = host->ios.signal_voltage;

	host->ios.signal_voltage = signal_voltage;
	if (host->ops->start_signal_voltage_switch) {
		mmc_host_clk_hold(host);
		err = host->ops->start_signal_voltage_switch(host, &host->ios);
		mmc_host_clk_release(host);
	}

	if (err)
		host->ios.signal_voltage = old_signal_voltage;

	return err;

}

int mmc_set_signal_voltage(struct mmc_host *host, int signal_voltage, u32 ocr)
{
	struct mmc_command cmd = {0};
	int err = 0;
	u32 clock;

	BUG_ON(!host);

	/*
	 * Send CMD11 only if the request is to switch the card to
	 * 1.8V signalling.
	 */
	if (signal_voltage == MMC_SIGNAL_VOLTAGE_330)
		return __mmc_set_signal_voltage(host, signal_voltage);

	/*
	 * If we cannot switch voltages, return failure so the caller
	 * can continue without UHS mode
	 */
	if (!host->ops->start_signal_voltage_switch)
		return -EPERM;
	if (!host->ops->card_busy)
		pr_warn("%s: cannot verify signal voltage switch\n",
			mmc_hostname(host));

	cmd.opcode = SD_SWITCH_VOLTAGE;
	cmd.arg = 0;
	cmd.flags = MMC_RSP_R1 | MMC_CMD_AC;

	err = mmc_wait_for_cmd(host, &cmd, 0);
	if (err)
		return err;

	if (!mmc_host_is_spi(host) && (cmd.resp[0] & R1_ERROR))
		return -EIO;

	mmc_host_clk_hold(host);
	/*
	 * The card should drive cmd and dat[0:3] low immediately
	 * after the response of cmd11, but wait 1 ms to be sure
	 */
	mmc_delay(1);
	if (host->ops->card_busy && !host->ops->card_busy(host)) {
		err = -EAGAIN;
		goto power_cycle;
	}
	/*
	 * During a signal voltage level switch, the clock must be gated
	 * for 5 ms according to the SD spec
	 */
	clock = host->ios.clock;
	host->ios.clock = 0;
	mmc_set_ios(host);

	if (__mmc_set_signal_voltage(host, signal_voltage)) {
		/*
		 * Voltages may not have been switched, but we've already
		 * sent CMD11, so a power cycle is required anyway
		 */
		err = -EAGAIN;
		goto power_cycle;
	}

	/* Keep clock gated for at least 5 ms */
	mmc_delay(5);
	host->ios.clock = clock;
	mmc_set_ios(host);

	/* Wait for at least 1 ms according to spec */
	mmc_delay(1);

	/*
	 * Failure to switch is indicated by the card holding
	 * dat[0:3] low
	 */
	if (host->ops->card_busy && host->ops->card_busy(host))
		err = -EAGAIN;

power_cycle:
	if (err) {
		pr_debug("%s: Signal voltage switch failed, "
			"power cycling card\n", mmc_hostname(host));
		mmc_power_cycle(host, ocr);
	}

	mmc_host_clk_release(host);

	return err;
}

/*
 * Select timing parameters for host.
 */
void mmc_set_timing(struct mmc_host *host, unsigned int timing)
{
	mmc_host_clk_hold(host);
	host->ios.timing = timing;
	mmc_set_ios(host);
	mmc_host_clk_release(host);
}

/*
 * Select appropriate driver type for host.
 */
void mmc_set_driver_type(struct mmc_host *host, unsigned int drv_type)
{
	mmc_host_clk_hold(host);
	host->ios.drv_type = drv_type;
	mmc_set_ios(host);
	mmc_host_clk_release(host);
}

/*
 * Apply power to the MMC stack.  This is a two-stage process.
 * First, we enable power to the card without the clock running.
 * We then wait a bit for the power to stabilise.  Finally,
 * enable the bus drivers and clock to the card.
 *
 * We must _NOT_ enable the clock prior to power stablising.
 *
 * If a host does all the power sequencing itself, ignore the
 * initial MMC_POWER_UP stage.
 */
void mmc_power_up(struct mmc_host *host, u32 ocr)
{
	if (host->ios.power_mode == MMC_POWER_ON)
		return;

	mmc_host_clk_hold(host);

	host->ios.vdd = fls(ocr) - 1;
	if (mmc_host_is_spi(host))
		host->ios.chip_select = MMC_CS_HIGH;
	else
		host->ios.chip_select = MMC_CS_DONTCARE;
	host->ios.bus_mode = MMC_BUSMODE_PUSHPULL;
	host->ios.power_mode = MMC_POWER_UP;
	host->ios.bus_width = MMC_BUS_WIDTH_1;
	host->ios.timing = MMC_TIMING_LEGACY;
	mmc_set_ios(host);

	/* Try to set signal voltage to 3.3V but fall back to 1.8v or 1.2v */
	if (__mmc_set_signal_voltage(host, MMC_SIGNAL_VOLTAGE_330) == 0)
		dev_dbg(mmc_dev(host), "Initial signal voltage of 3.3v\n");
	else if (__mmc_set_signal_voltage(host, MMC_SIGNAL_VOLTAGE_180) == 0)
		dev_dbg(mmc_dev(host), "Initial signal voltage of 1.8v\n");
	else if (__mmc_set_signal_voltage(host, MMC_SIGNAL_VOLTAGE_120) == 0)
		dev_dbg(mmc_dev(host), "Initial signal voltage of 1.2v\n");

	/*
	 * This delay should be sufficient to allow the power supply
	 * to reach the minimum voltage.
	 */
	mmc_delay(10);

	host->ios.clock = host->f_init;

	host->ios.power_mode = MMC_POWER_ON;
	mmc_set_ios(host);

	/*
	 * This delay must be at least 74 clock sizes, or 1 ms, or the
	 * time required to reach a stable voltage.
	 */
	mmc_delay(10);

	mmc_host_clk_release(host);
}

void mmc_power_off(struct mmc_host *host)
{
	if (host->ios.power_mode == MMC_POWER_OFF)
		return;

	mmc_host_clk_hold(host);

	host->ios.clock = 0;
	host->ios.vdd = 0;

	if (!mmc_host_is_spi(host)) {
		host->ios.bus_mode = MMC_BUSMODE_OPENDRAIN;
		host->ios.chip_select = MMC_CS_DONTCARE;
	}
	host->ios.power_mode = MMC_POWER_OFF;
	host->ios.bus_width = MMC_BUS_WIDTH_1;
	host->ios.timing = MMC_TIMING_LEGACY;
	mmc_set_ios(host);

	/*
	 * Some configurations, such as the 802.11 SDIO card in the OLPC
	 * XO-1.5, require a short delay after poweroff before the card
	 * can be successfully turned on again.
	 */
	mmc_delay(1);

	mmc_host_clk_release(host);
}

void mmc_power_cycle(struct mmc_host *host, u32 ocr)
{
	mmc_power_off(host);
	/* Wait at least 1 ms according to SD spec */
	mmc_delay(1);
	mmc_power_up(host, ocr);
}

/*
 * Cleanup when the last reference to the bus operator is dropped.
 */
static void __mmc_release_bus(struct mmc_host *host)
{
	BUG_ON(!host);
	BUG_ON(host->bus_refs);
	BUG_ON(!host->bus_dead);

	host->bus_ops = NULL;
}

/*
 * Increase reference count of bus operator
 */
static inline void mmc_bus_get(struct mmc_host *host)
{
	unsigned long flags;

	spin_lock_irqsave(&host->lock, flags);
	host->bus_refs++;
	spin_unlock_irqrestore(&host->lock, flags);
}

/*
 * Decrease reference count of bus operator and free it if
 * it is the last reference.
 */
static inline void mmc_bus_put(struct mmc_host *host)
{
	unsigned long flags;

	spin_lock_irqsave(&host->lock, flags);
	host->bus_refs--;
	if ((host->bus_refs == 0) && host->bus_ops)
		__mmc_release_bus(host);
	spin_unlock_irqrestore(&host->lock, flags);
}

/*
 * Assign a mmc bus handler to a host. Only one bus handler may control a
 * host at any given time.
 */
void mmc_attach_bus(struct mmc_host *host, const struct mmc_bus_ops *ops)
{
	unsigned long flags;

	BUG_ON(!host);
	BUG_ON(!ops);

	WARN_ON(!host->claimed);

	spin_lock_irqsave(&host->lock, flags);

	BUG_ON(host->bus_ops);
	BUG_ON(host->bus_refs);

	host->bus_ops = ops;
	host->bus_refs = 1;
	host->bus_dead = 0;

	spin_unlock_irqrestore(&host->lock, flags);
}

/*
 * Remove the current bus handler from a host.
 */
void mmc_detach_bus(struct mmc_host *host)
{
	unsigned long flags;

	BUG_ON(!host);

	WARN_ON(!host->claimed);
	WARN_ON(!host->bus_ops);

	spin_lock_irqsave(&host->lock, flags);

	host->bus_dead = 1;

	spin_unlock_irqrestore(&host->lock, flags);

	mmc_bus_put(host);
}

static void _mmc_detect_change(struct mmc_host *host, unsigned long delay,
				bool cd_irq)
{
#ifdef CONFIG_MMC_DEBUG
	unsigned long flags;
	spin_lock_irqsave(&host->lock, flags);
	WARN_ON(host->removed);
	spin_unlock_irqrestore(&host->lock, flags);
#endif

	/*
	 * If the device is configured as wakeup, we prevent a new sleep for
	 * 5 s to give provision for user space to consume the event.
	 */
	if (cd_irq && !(host->caps & MMC_CAP_NEEDS_POLL) &&
		device_can_wakeup(mmc_dev(host)))
		pm_wakeup_event(mmc_dev(host), 5000);

	host->detect_change = 1;
	mmc_schedule_delayed_work(&host->detect, delay);
}

/**
 *	mmc_detect_change - process change of state on a MMC socket
 *	@host: host which changed state.
 *	@delay: optional delay to wait before detection (jiffies)
 *
 *	MMC drivers should call this when they detect a card has been
 *	inserted or removed. The MMC layer will confirm that any
 *	present card is still functional, and initialize any newly
 *	inserted.
 */
void mmc_detect_change(struct mmc_host *host, unsigned long delay)
{
	_mmc_detect_change(host, delay, true);
}
EXPORT_SYMBOL(mmc_detect_change);

void mmc_init_erase(struct mmc_card *card)
{
	unsigned int sz;

	if (is_power_of_2(card->erase_size))
		card->erase_shift = ffs(card->erase_size) - 1;
	else
		card->erase_shift = 0;

	/*
	 * It is possible to erase an arbitrarily large area of an SD or MMC
	 * card.  That is not desirable because it can take a long time
	 * (minutes) potentially delaying more important I/O, and also the
	 * timeout calculations become increasingly hugely over-estimated.
	 * Consequently, 'pref_erase' is defined as a guide to limit erases
	 * to that size and alignment.
	 *
	 * For SD cards that define Allocation Unit size, limit erases to one
	 * Allocation Unit at a time.  For MMC cards that define High Capacity
	 * Erase Size, whether it is switched on or not, limit to that size.
	 * Otherwise just have a stab at a good value.  For modern cards it
	 * will end up being 4MiB.  Note that if the value is too small, it
	 * can end up taking longer to erase.
	 */
	if (mmc_card_sd(card) && card->ssr.au) {
		card->pref_erase = card->ssr.au;
		card->erase_shift = ffs(card->ssr.au) - 1;
	} else if (card->ext_csd.hc_erase_size) {
		card->pref_erase = card->ext_csd.hc_erase_size;
	} else if (card->erase_size) {
		sz = (card->csd.capacity << (card->csd.read_blkbits - 9)) >> 11;
		if (sz < 128)
			card->pref_erase = 512 * 1024 / 512;
		else if (sz < 512)
			card->pref_erase = 1024 * 1024 / 512;
		else if (sz < 1024)
			card->pref_erase = 2 * 1024 * 1024 / 512;
		else
			card->pref_erase = 4 * 1024 * 1024 / 512;
		if (card->pref_erase < card->erase_size)
			card->pref_erase = card->erase_size;
		else {
			sz = card->pref_erase % card->erase_size;
			if (sz)
				card->pref_erase += card->erase_size - sz;
		}
	} else
		card->pref_erase = 0;
}

static unsigned int mmc_mmc_erase_timeout(struct mmc_card *card,
				          unsigned int arg, unsigned int qty)
{
	unsigned int erase_timeout;

	if (arg == MMC_DISCARD_ARG ||
	    (arg == MMC_TRIM_ARG && card->ext_csd.rev >= 6)) {
		erase_timeout = card->ext_csd.trim_timeout;
	} else if (card->ext_csd.erase_group_def & 1) {
		/* High Capacity Erase Group Size uses HC timeouts */
		if (arg == MMC_TRIM_ARG)
			erase_timeout = card->ext_csd.trim_timeout;
		else
			erase_timeout = card->ext_csd.hc_erase_timeout;
	} else {
		/* CSD Erase Group Size uses write timeout */
		unsigned int mult = (10 << card->csd.r2w_factor);
		unsigned int timeout_clks = card->csd.tacc_clks * mult;
		unsigned int timeout_us;

		/* Avoid overflow: e.g. tacc_ns=80000000 mult=1280 */
		if (card->csd.tacc_ns < 1000000)
			timeout_us = (card->csd.tacc_ns * mult) / 1000;
		else
			timeout_us = (card->csd.tacc_ns / 1000) * mult;

		/*
		 * ios.clock is only a target.  The real clock rate might be
		 * less but not that much less, so fudge it by multiplying by 2.
		 */
		timeout_clks <<= 1;
		timeout_us += (timeout_clks * 1000) /
			      (mmc_host_clk_rate(card->host) / 1000);

		erase_timeout = timeout_us / 1000;

		/*
		 * Theoretically, the calculation could underflow so round up
		 * to 1ms in that case.
		 */
		if (!erase_timeout)
			erase_timeout = 1;
	}

	/* Multiplier for secure operations */
	if (arg & MMC_SECURE_ARGS) {
		if (arg == MMC_SECURE_ERASE_ARG)
			erase_timeout *= card->ext_csd.sec_erase_mult;
		else
			erase_timeout *= card->ext_csd.sec_trim_mult;
	}

	erase_timeout *= qty;

	/*
	 * Ensure at least a 1 second timeout for SPI as per
	 * 'mmc_set_data_timeout()'
	 */
	if (mmc_host_is_spi(card->host) && erase_timeout < 1000)
		erase_timeout = 1000;

	return erase_timeout;
}

static unsigned int mmc_sd_erase_timeout(struct mmc_card *card,
					 unsigned int arg,
					 unsigned int qty)
{
	unsigned int erase_timeout;

	if (card->ssr.erase_timeout) {
		/* Erase timeout specified in SD Status Register (SSR) */
		erase_timeout = card->ssr.erase_timeout * qty +
				card->ssr.erase_offset;
	} else {
		/*
		 * Erase timeout not specified in SD Status Register (SSR) so
		 * use 250ms per write block.
		 */
		erase_timeout = 250 * qty;
	}

	/* Must not be less than 1 second */
	if (erase_timeout < 1000)
		erase_timeout = 1000;

	return erase_timeout;
}

static unsigned int mmc_erase_timeout(struct mmc_card *card,
				      unsigned int arg,
				      unsigned int qty)
{
	if (mmc_card_sd(card))
		return mmc_sd_erase_timeout(card, arg, qty);
	else
		return mmc_mmc_erase_timeout(card, arg, qty);
}

static int mmc_do_erase(struct mmc_card *card, unsigned int from,
			unsigned int to, unsigned int arg)
{
	struct mmc_command cmd = {0};
	unsigned int qty = 0;
	unsigned long timeout;
	unsigned int fr, nr;
	int err;

	fr = from;
	nr = to - from + 1;
	trace_mmc_blk_erase_start(arg, fr, nr);

	/*
	 * qty is used to calculate the erase timeout which depends on how many
	 * erase groups (or allocation units in SD terminology) are affected.
	 * We count erasing part of an erase group as one erase group.
	 * For SD, the allocation units are always a power of 2.  For MMC, the
	 * erase group size is almost certainly also power of 2, but it does not
	 * seem to insist on that in the JEDEC standard, so we fall back to
	 * division in that case.  SD may not specify an allocation unit size,
	 * in which case the timeout is based on the number of write blocks.
	 *
	 * Note that the timeout for secure trim 2 will only be correct if the
	 * number of erase groups specified is the same as the total of all
	 * preceding secure trim 1 commands.  Since the power may have been
	 * lost since the secure trim 1 commands occurred, it is generally
	 * impossible to calculate the secure trim 2 timeout correctly.
	 */
	if (card->erase_shift)
		qty += ((to >> card->erase_shift) -
			(from >> card->erase_shift)) + 1;
	else if (mmc_card_sd(card))
		qty += to - from + 1;
	else
		qty += ((to / card->erase_size) -
			(from / card->erase_size)) + 1;

	if (!mmc_card_blockaddr(card)) {
		from <<= 9;
		to <<= 9;
	}

	if (mmc_card_sd(card))
		cmd.opcode = SD_ERASE_WR_BLK_START;
	else
		cmd.opcode = MMC_ERASE_GROUP_START;
	cmd.arg = from;
	cmd.flags = MMC_RSP_SPI_R1 | MMC_RSP_R1 | MMC_CMD_AC;
	err = mmc_wait_for_cmd(card->host, &cmd, 0);
	if (err) {
		pr_err("mmc_erase: group start error %d, "
		       "status %#x\n", err, cmd.resp[0]);
		err = -EIO;
		goto out;
	}

	memset(&cmd, 0, sizeof(struct mmc_command));
	if (mmc_card_sd(card))
		cmd.opcode = SD_ERASE_WR_BLK_END;
	else
		cmd.opcode = MMC_ERASE_GROUP_END;
	cmd.arg = to;
	cmd.flags = MMC_RSP_SPI_R1 | MMC_RSP_R1 | MMC_CMD_AC;
	err = mmc_wait_for_cmd(card->host, &cmd, 0);
	if (err) {
		pr_err("mmc_erase: group end error %d, status %#x\n",
		       err, cmd.resp[0]);
		err = -EIO;
		goto out;
	}

	memset(&cmd, 0, sizeof(struct mmc_command));
	cmd.opcode = MMC_ERASE;
	cmd.arg = arg;
	cmd.flags = MMC_RSP_SPI_R1B | MMC_RSP_R1B | MMC_CMD_AC;
	cmd.busy_timeout = mmc_erase_timeout(card, arg, qty);
	err = mmc_wait_for_cmd(card->host, &cmd, 0);
	if (err) {
		pr_err("mmc_erase: erase error %d, status %#x\n",
		       err, cmd.resp[0]);
		err = -EIO;
		goto out;
	}

	if (mmc_host_is_spi(card->host))
		goto out;

	timeout = jiffies + msecs_to_jiffies(MMC_CORE_TIMEOUT_MS);
	do {
		memset(&cmd, 0, sizeof(struct mmc_command));
		cmd.opcode = MMC_SEND_STATUS;
		cmd.arg = card->rca << 16;
		cmd.flags = MMC_RSP_R1 | MMC_CMD_AC;
		/* Do not retry else we can't see errors */
		err = mmc_wait_for_cmd(card->host, &cmd, 0);
		if (err || (cmd.resp[0] & 0xFDF92000)) {
			pr_err("error %d requesting status %#x\n",
				err, cmd.resp[0]);
			err = -EIO;
			goto out;
		}

		/* Timeout if the device never becomes ready for data and
		 * never leaves the program state.
		 */
		if (time_after(jiffies, timeout)) {
			pr_err("%s: Card stuck in programming state! %s\n",
				mmc_hostname(card->host), __func__);
			err =  -EIO;
			goto out;
		}

	} while (!(cmd.resp[0] & R1_READY_FOR_DATA) ||
		 (R1_CURRENT_STATE(cmd.resp[0]) == R1_STATE_PRG));
out:

	trace_mmc_blk_erase_end(arg, fr, nr);
	return err;
}

/**
 * mmc_erase - erase sectors.
 * @card: card to erase
 * @from: first sector to erase
 * @nr: number of sectors to erase
 * @arg: erase command argument (SD supports only %MMC_ERASE_ARG)
 *
 * Caller must claim host before calling this function.
 */
int mmc_erase(struct mmc_card *card, unsigned int from, unsigned int nr,
	      unsigned int arg)
{
	unsigned int rem, to = from + nr;

	if (!(card->host->caps & MMC_CAP_ERASE) ||
	    !(card->csd.cmdclass & CCC_ERASE))
		return -EOPNOTSUPP;

	if (!card->erase_size)
		return -EOPNOTSUPP;

	if (mmc_card_sd(card) && arg != MMC_ERASE_ARG)
		return -EOPNOTSUPP;

	if ((arg & MMC_SECURE_ARGS) &&
	    !(card->ext_csd.sec_feature_support & EXT_CSD_SEC_ER_EN))
		return -EOPNOTSUPP;

	if ((arg & MMC_TRIM_ARGS) &&
	    !(card->ext_csd.sec_feature_support & EXT_CSD_SEC_GB_CL_EN))
		return -EOPNOTSUPP;

	if (arg == MMC_SECURE_ERASE_ARG) {
		if (from % card->erase_size || nr % card->erase_size)
			return -EINVAL;
	}

	if (arg == MMC_ERASE_ARG) {
		rem = from % card->erase_size;
		if (rem) {
			rem = card->erase_size - rem;
			from += rem;
			if (nr > rem)
				nr -= rem;
			else
				return 0;
		}
		rem = nr % card->erase_size;
		if (rem)
			nr -= rem;
	}

	if (nr == 0)
		return 0;

	to = from + nr;

	if (to <= from)
		return -EINVAL;

	/* 'from' and 'to' are inclusive */
	to -= 1;

	return mmc_do_erase(card, from, to, arg);
}
EXPORT_SYMBOL(mmc_erase);

int mmc_can_erase(struct mmc_card *card)
{
	if ((card->host->caps & MMC_CAP_ERASE) &&
	    (card->csd.cmdclass & CCC_ERASE) && card->erase_size)
		return 1;
	return 0;
}
EXPORT_SYMBOL(mmc_can_erase);

int mmc_can_trim(struct mmc_card *card)
{
	if (card->ext_csd.sec_feature_support & EXT_CSD_SEC_GB_CL_EN)
		return 1;
	return 0;
}
EXPORT_SYMBOL(mmc_can_trim);

int mmc_can_discard(struct mmc_card *card)
{
	/*
	 * As there's no way to detect the discard support bit at v4.5
	 * use the s/w feature support filed.
	 */
	if (card->ext_csd.feature_support & MMC_DISCARD_FEATURE)
		return 1;
	return 0;
}
EXPORT_SYMBOL(mmc_can_discard);

int mmc_can_sanitize(struct mmc_card *card)
{
	if (!mmc_can_trim(card) && !mmc_can_erase(card))
		return 0;
	if (card->ext_csd.sec_feature_support & EXT_CSD_SEC_SANITIZE)
		return 1;
	return 0;
}
EXPORT_SYMBOL(mmc_can_sanitize);

int mmc_can_secure_erase_trim(struct mmc_card *card)
{
	if ((card->ext_csd.sec_feature_support & EXT_CSD_SEC_ER_EN) &&
	    !(card->quirks & MMC_QUIRK_SEC_ERASE_TRIM_BROKEN))
		return 1;
	return 0;
}
EXPORT_SYMBOL(mmc_can_secure_erase_trim);

int mmc_erase_group_aligned(struct mmc_card *card, unsigned int from,
			    unsigned int nr)
{
	if (!card->erase_size)
		return 0;
	if (from % card->erase_size || nr % card->erase_size)
		return 0;
	return 1;
}
EXPORT_SYMBOL(mmc_erase_group_aligned);

static unsigned int mmc_do_calc_max_discard(struct mmc_card *card,
					    unsigned int arg)
{
	struct mmc_host *host = card->host;
	unsigned int max_discard, x, y, qty = 0, max_qty, timeout;
	unsigned int last_timeout = 0;

	if (card->erase_shift)
		max_qty = UINT_MAX >> card->erase_shift;
	else if (mmc_card_sd(card))
		max_qty = UINT_MAX;
	else
		max_qty = UINT_MAX / card->erase_size;

	/* Find the largest qty with an OK timeout */
	do {
		y = 0;
		for (x = 1; x && x <= max_qty && max_qty - x >= qty; x <<= 1) {
			timeout = mmc_erase_timeout(card, arg, qty + x);
			if (timeout > host->max_busy_timeout)
				break;
			if (timeout < last_timeout)
				break;
			last_timeout = timeout;
			y = x;
		}
		qty += y;
	} while (y);

	if (!qty)
		return 0;

	if (qty == 1)
		return 1;

	/* Convert qty to sectors */
	if (card->erase_shift)
		max_discard = --qty << card->erase_shift;
	else if (mmc_card_sd(card))
		max_discard = qty;
	else
		max_discard = --qty * card->erase_size;

	return max_discard;
}

unsigned int mmc_calc_max_discard(struct mmc_card *card)
{
	struct mmc_host *host = card->host;
	unsigned int max_discard, max_trim;

	if (!host->max_busy_timeout)
		return UINT_MAX;

	/*
	 * Without erase_group_def set, MMC erase timeout depends on clock
	 * frequence which can change.  In that case, the best choice is
	 * just the preferred erase size.
	 */
	if (mmc_card_mmc(card) && !(card->ext_csd.erase_group_def & 1))
		return card->pref_erase;

	max_discard = mmc_do_calc_max_discard(card, MMC_ERASE_ARG);
	if (mmc_can_trim(card)) {
		max_trim = mmc_do_calc_max_discard(card, MMC_TRIM_ARG);
		if (max_trim < max_discard)
			max_discard = max_trim;
	} else if (max_discard < card->erase_size) {
		max_discard = 0;
	}
	pr_debug("%s: calculated max. discard sectors %u for timeout %u ms\n",
		 mmc_hostname(host), max_discard, host->max_busy_timeout);
	return max_discard;
}
EXPORT_SYMBOL(mmc_calc_max_discard);

int mmc_set_blocklen(struct mmc_card *card, unsigned int blocklen)
{
	struct mmc_command cmd = {0};

	if (mmc_card_blockaddr(card) || mmc_card_ddr52(card))
		return 0;

	cmd.opcode = MMC_SET_BLOCKLEN;
	cmd.arg = blocklen;
	cmd.flags = MMC_RSP_SPI_R1 | MMC_RSP_R1 | MMC_CMD_AC;
	return mmc_wait_for_cmd(card->host, &cmd, 5);
}
EXPORT_SYMBOL(mmc_set_blocklen);

int mmc_set_blockcount(struct mmc_card *card, unsigned int blockcount,
			bool is_rel_write)
{
	struct mmc_command cmd = {0};

	cmd.opcode = MMC_SET_BLOCK_COUNT;
	cmd.arg = blockcount & 0x0000FFFF;
	if (is_rel_write)
		cmd.arg |= 1 << 31;
	cmd.flags = MMC_RSP_SPI_R1 | MMC_RSP_R1 | MMC_CMD_AC;
	return mmc_wait_for_cmd(card->host, &cmd, 5);
}
EXPORT_SYMBOL(mmc_set_blockcount);

static void mmc_hw_reset_for_init(struct mmc_host *host)
{
	if (!(host->caps & MMC_CAP_HW_RESET) || !host->ops->hw_reset)
		return;
	mmc_host_clk_hold(host);
	host->ops->hw_reset(host);
	mmc_host_clk_release(host);
}

int mmc_can_reset(struct mmc_card *card)
{
	u8 rst_n_function;

	if (!mmc_card_mmc(card))
		return 0;
	rst_n_function = card->ext_csd.rst_n_function;
	if ((rst_n_function & EXT_CSD_RST_N_EN_MASK) != EXT_CSD_RST_N_ENABLED)
		return 0;
	return 1;
}
EXPORT_SYMBOL(mmc_can_reset);

static int mmc_do_hw_reset(struct mmc_host *host, int check)
{
	struct mmc_card *card = host->card;

	if (!(host->caps & MMC_CAP_HW_RESET) || !host->ops->hw_reset)
		return -EOPNOTSUPP;

	if (!card)
		return -EINVAL;

	if (!mmc_can_reset(card))
		return -EOPNOTSUPP;

	mmc_host_clk_hold(host);
	mmc_set_clock(host, host->f_init);

	host->ops->hw_reset(host);

	/* If the reset has happened, then a status command will fail */
	if (check) {
		struct mmc_command cmd = {0};
		int err;

		cmd.opcode = MMC_SEND_STATUS;
		if (!mmc_host_is_spi(card->host))
			cmd.arg = card->rca << 16;
		cmd.flags = MMC_RSP_SPI_R2 | MMC_RSP_R1 | MMC_CMD_AC;
		err = mmc_wait_for_cmd(card->host, &cmd, 0);
		if (!err) {
			mmc_host_clk_release(host);
			return -ENOSYS;
		}
	}

	if (mmc_host_is_spi(host)) {
		host->ios.chip_select = MMC_CS_HIGH;
		host->ios.bus_mode = MMC_BUSMODE_PUSHPULL;
	} else {
		host->ios.chip_select = MMC_CS_DONTCARE;
		host->ios.bus_mode = MMC_BUSMODE_OPENDRAIN;
	}
	host->ios.bus_width = MMC_BUS_WIDTH_1;
	host->ios.timing = MMC_TIMING_LEGACY;
	mmc_set_ios(host);

	mmc_host_clk_release(host);

	return host->bus_ops->power_restore(host);
}

int mmc_hw_reset(struct mmc_host *host)
{
	return mmc_do_hw_reset(host, 0);
}
EXPORT_SYMBOL(mmc_hw_reset);

int mmc_hw_reset_check(struct mmc_host *host)
{
	return mmc_do_hw_reset(host, 1);
}
EXPORT_SYMBOL(mmc_hw_reset_check);

static int mmc_rescan_try_freq(struct mmc_host *host, unsigned freq)
{
	host->f_init = freq;

#ifdef CONFIG_MMC_DEBUG
	pr_info("%s: %s: trying to init card at %u Hz\n",
		mmc_hostname(host), __func__, host->f_init);
#endif
	mmc_power_up(host, host->ocr_avail);

	/*
	 * Some eMMCs (with VCCQ always on) may not be reset after power up, so
	 * do a hardware reset if possible.
	 */
	mmc_hw_reset_for_init(host);

	/*
	 * sdio_reset sends CMD52 to reset card.  Since we do not know
	 * if the card is being re-initialized, just send it.  CMD52
	 * should be ignored by SD/eMMC cards.
	 */
	sdio_reset(host);
	mmc_go_idle(host);

	mmc_send_if_cond(host, host->ocr_avail);

	/* Order's important: probe SDIO, then SD, then MMC */
	if (!mmc_attach_sdio(host))
		return 0;
	if (!mmc_attach_sd(host))
		return 0;
	if (!mmc_attach_mmc(host))
		return 0;

	mmc_power_off(host);
	return -EIO;
}

int _mmc_detect_card_removed(struct mmc_host *host)
{
	int ret;

	if (host->caps & MMC_CAP_NONREMOVABLE)
		return 0;

	if (!host->card || mmc_card_removed(host->card))
		return 1;

	ret = host->bus_ops->alive(host);

	/*
	 * Card detect status and alive check may be out of sync if card is
	 * removed slowly, when card detect switch changes while card/slot
	 * pads are still contacted in hardware (refer to "SD Card Mechanical
	 * Addendum, Appendix C: Card Detection Switch"). So reschedule a
	 * detect work 200ms later for this case.
	 */
	if (!ret && host->ops->get_cd && !host->ops->get_cd(host)) {
		mmc_detect_change(host, msecs_to_jiffies(200));
		pr_debug("%s: card removed too slowly\n", mmc_hostname(host));
	}

	if (ret) {
		mmc_card_set_removed(host->card);
		pr_debug("%s: card remove detected\n", mmc_hostname(host));
	}

	return ret;
}

int mmc_detect_card_removed(struct mmc_host *host)
{
	struct mmc_card *card = host->card;
	int ret;

	WARN_ON(!host->claimed);

	if (!card)
		return 1;

	ret = mmc_card_removed(card);
	/*
	 * The card will be considered unchanged unless we have been asked to
	 * detect a change or host requires polling to provide card detection.
	 */
	if (!host->detect_change && !(host->caps & MMC_CAP_NEEDS_POLL))
		return ret;

	host->detect_change = 0;
	if (!ret) {
		ret = _mmc_detect_card_removed(host);
		if (ret && (host->caps & MMC_CAP_NEEDS_POLL)) {
			/*
			 * Schedule a detect work as soon as possible to let a
			 * rescan handle the card removal.
			 */
			cancel_delayed_work(&host->detect);
			_mmc_detect_change(host, 0, false);
		}
	}

	return ret;
}
EXPORT_SYMBOL(mmc_detect_card_removed);

void mmc_rescan(struct work_struct *work)
{
	struct mmc_host *host =
		container_of(work, struct mmc_host, detect.work);
	int i;
	bool extend_wakelock = false;

	if (host->trigger_card_event && host->ops->card_event) {
		host->ops->card_event(host);
		host->trigger_card_event = false;
	}

	if (host->rescan_disable)
		return;

	/* If there is a non-removable card registered, only scan once */
	if ((host->caps & MMC_CAP_NONREMOVABLE) && host->rescan_entered)
		return;
	host->rescan_entered = 1;

	mmc_bus_get(host);

	/*
	 * if there is a _removable_ card registered, check whether it is
	 * still present
	 */
	if (host->bus_ops && !host->bus_dead
	    && !(host->caps & MMC_CAP_NONREMOVABLE))
		host->bus_ops->detect(host);

	host->detect_change = 0;

	/* If the card was removed the bus will be marked
	 * as dead - extend the wakelock so userspace
	 * can respond */
	if (host->bus_dead)
		extend_wakelock = 1;

	/*
	 * Let mmc_bus_put() free the bus/bus_ops if we've found that
	 * the card is no longer present.
	 */
	mmc_bus_put(host);
	mmc_bus_get(host);

	/* if there still is a card present, stop here */
	if (host->bus_ops != NULL) {
		mmc_bus_put(host);
		goto out;
	}

	/*
	 * Only we can add a new handler, so it's safe to
	 * release the lock here.
	 */
	mmc_bus_put(host);

	if (!(host->caps & MMC_CAP_NONREMOVABLE) && host->ops->get_cd &&
			host->ops->get_cd(host) == 0) {
		mmc_claim_host(host);
		mmc_power_off(host);
		mmc_release_host(host);
		goto out;
	}

	mmc_claim_host(host);
	for (i = 0; i < ARRAY_SIZE(freqs); i++) {
		if (!mmc_rescan_try_freq(host, max(freqs[i], host->f_min))) {
			extend_wakelock = true;
			break;
		}
		if (freqs[i] <= host->f_min)
			break;
	}
	mmc_release_host(host);

 out:
	if (extend_wakelock)
		wake_lock_timeout(&mmc_delayed_work_wake_lock, HZ / 2);
	else
		wake_unlock(&mmc_delayed_work_wake_lock);
	if (host->caps & MMC_CAP_NEEDS_POLL)
		mmc_schedule_delayed_work(&host->detect, HZ);
}

void mmc_start_host(struct mmc_host *host)
{
	host->f_init = max(freqs[0], host->f_min);
	host->rescan_disable = 0;
	host->ios.power_mode = MMC_POWER_UNDEFINED;
	if (host->caps2 & MMC_CAP2_NO_PRESCAN_POWERUP)
		mmc_power_off(host);
	else
		mmc_power_up(host, host->ocr_avail);
	mmc_gpiod_request_cd_irq(host);
	_mmc_detect_change(host, 0, false);
}

void mmc_stop_host(struct mmc_host *host)
{
#ifdef CONFIG_MMC_DEBUG
	unsigned long flags;
	spin_lock_irqsave(&host->lock, flags);
	host->removed = 1;
	spin_unlock_irqrestore(&host->lock, flags);
#endif
	if (host->slot.cd_irq >= 0)
		disable_irq(host->slot.cd_irq);

	host->rescan_disable = 1;
	cancel_delayed_work_sync(&host->detect);
	mmc_flush_scheduled_work();

	/* clear pm flags now and let card drivers set them as needed */
	host->pm_flags = 0;

	mmc_bus_get(host);
	if (host->bus_ops && !host->bus_dead) {
		/* Calling bus_ops->remove() with a claimed host can deadlock */
		host->bus_ops->remove(host);
		mmc_claim_host(host);
		mmc_detach_bus(host);
		mmc_power_off(host);
		mmc_release_host(host);
		mmc_bus_put(host);
		return;
	}
	mmc_bus_put(host);

	BUG_ON(host->card);

	mmc_power_off(host);
}

int mmc_power_save_host(struct mmc_host *host)
{
	int ret = 0;

#ifdef CONFIG_MMC_DEBUG
	pr_info("%s: %s: powering down\n", mmc_hostname(host), __func__);
#endif

	mmc_bus_get(host);

	if (!host->bus_ops || host->bus_dead) {
		mmc_bus_put(host);
		return -EINVAL;
	}

	if (host->bus_ops->power_save)
		ret = host->bus_ops->power_save(host);

	mmc_bus_put(host);

	mmc_power_off(host);

	return ret;
}
EXPORT_SYMBOL(mmc_power_save_host);

int mmc_power_restore_host(struct mmc_host *host)
{
	int ret;

#ifdef CONFIG_MMC_DEBUG
	pr_info("%s: %s: powering up\n", mmc_hostname(host), __func__);
#endif

	mmc_bus_get(host);

	if (!host->bus_ops || host->bus_dead) {
		mmc_bus_put(host);
		return -EINVAL;
	}

	mmc_power_up(host, host->card->ocr);
	ret = host->bus_ops->power_restore(host);

	mmc_bus_put(host);

	return ret;
}
EXPORT_SYMBOL(mmc_power_restore_host);

/*
 * Flush the cache to the non-volatile storage.
 */
int mmc_flush_cache(struct mmc_card *card)
{
	int err = 0;

	if (mmc_card_mmc(card) &&
			(card->ext_csd.cache_size > 0) &&
			(card->ext_csd.cache_ctrl & 1)) {
		err = mmc_switch(card, EXT_CSD_CMD_SET_NORMAL,
				EXT_CSD_FLUSH_CACHE, 1, 0);
		if (err)
			pr_err("%s: cache flush error %d\n",
					mmc_hostname(card->host), err);
	}

	return err;
}
EXPORT_SYMBOL(mmc_flush_cache);

#ifdef CONFIG_PM

/* Do the card removal on suspend if card is assumed removeable
 * Do that in pm notifier while userspace isn't yet frozen, so we will be able
   to sync the card.
*/
int mmc_pm_notify(struct notifier_block *notify_block,
					unsigned long mode, void *unused)
{
	struct mmc_host *host = container_of(
		notify_block, struct mmc_host, pm_notify);
	unsigned long flags;
	int err = 0;

	switch (mode) {
	case PM_HIBERNATION_PREPARE:
	case PM_SUSPEND_PREPARE:
<<<<<<< HEAD
#ifdef MTK_BKOPS_IDLE_MAYA
		if (host->card && mmc_card_mmc(host->card)) {
			mmc_claim_host(host);
			err = mmc_stop_bkops(host->card);
			mmc_release_host(host);
			if (err) {
				pr_err("%s: didn't stop bkops\n", mmc_hostname(host));
				return err;
			}
		}
#endif
=======
	case PM_RESTORE_PREPARE:
>>>>>>> 22a6cbf9
		spin_lock_irqsave(&host->lock, flags);
		host->rescan_disable = 1;
		spin_unlock_irqrestore(&host->lock, flags);
		cancel_delayed_work_sync(&host->detect);

		if (!host->bus_ops)
			break;

		/* Validate prerequisites for suspend */
		if (host->bus_ops->pre_suspend)
			err = host->bus_ops->pre_suspend(host);
		if (!err)
			break;

		/* Calling bus_ops->remove() with a claimed host can deadlock */
		host->bus_ops->remove(host);
		mmc_claim_host(host);
		mmc_detach_bus(host);
		mmc_power_off(host);
		mmc_release_host(host);
		host->pm_flags = 0;
		break;

	case PM_POST_SUSPEND:
	case PM_POST_HIBERNATION:
	case PM_POST_RESTORE:

		spin_lock_irqsave(&host->lock, flags);
		host->rescan_disable = 0;
		spin_unlock_irqrestore(&host->lock, flags);
		_mmc_detect_change(host, 0, false);

	}

	return 0;
}
#endif

/**
 * mmc_init_context_info() - init synchronization context
 * @host: mmc host
 *
 * Init struct context_info needed to implement asynchronous
 * request mechanism, used by mmc core, host driver and mmc requests
 * supplier.
 */
void mmc_init_context_info(struct mmc_host *host)
{
	spin_lock_init(&host->context_info.lock);
	host->context_info.is_new_req = false;
	host->context_info.is_done_rcv = false;
	host->context_info.is_waiting_last_req = false;
	init_waitqueue_head(&host->context_info.wait);
}

#ifdef CONFIG_MMC_EMBEDDED_SDIO
void mmc_set_embedded_sdio_data(struct mmc_host *host,
				struct sdio_cis *cis,
				struct sdio_cccr *cccr,
				struct sdio_embedded_func *funcs,
				int num_funcs)
{
	host->embedded_sdio_data.cis = cis;
	host->embedded_sdio_data.cccr = cccr;
	host->embedded_sdio_data.funcs = funcs;
	host->embedded_sdio_data.num_funcs = num_funcs;
}

EXPORT_SYMBOL(mmc_set_embedded_sdio_data);
#endif

static int __init mmc_init(void)
{
	int ret;

	workqueue = alloc_ordered_workqueue("kmmcd", 0);
	if (!workqueue)
		return -ENOMEM;

	wake_lock_init(&mmc_delayed_work_wake_lock, WAKE_LOCK_SUSPEND,
		       "mmc_delayed_work");

	ret = mmc_register_bus();
	if (ret)
		goto destroy_workqueue;

	ret = mmc_register_host_class();
	if (ret)
		goto unregister_bus;

	ret = sdio_register_bus();
	if (ret)
		goto unregister_host_class;

	return 0;

unregister_host_class:
	mmc_unregister_host_class();
unregister_bus:
	mmc_unregister_bus();
destroy_workqueue:
	destroy_workqueue(workqueue);
	wake_lock_destroy(&mmc_delayed_work_wake_lock);

	return ret;
}

static void __exit mmc_exit(void)
{
	sdio_unregister_bus();
	mmc_unregister_host_class();
	mmc_unregister_bus();
	destroy_workqueue(workqueue);
	wake_lock_destroy(&mmc_delayed_work_wake_lock);
}

subsys_initcall(mmc_init);
module_exit(mmc_exit);

MODULE_LICENSE("GPL");<|MERGE_RESOLUTION|>--- conflicted
+++ resolved
@@ -2883,7 +2883,7 @@
 	switch (mode) {
 	case PM_HIBERNATION_PREPARE:
 	case PM_SUSPEND_PREPARE:
-<<<<<<< HEAD
+	case PM_RESTORE_PREPARE:
 #ifdef MTK_BKOPS_IDLE_MAYA
 		if (host->card && mmc_card_mmc(host->card)) {
 			mmc_claim_host(host);
@@ -2895,9 +2895,6 @@
 			}
 		}
 #endif
-=======
-	case PM_RESTORE_PREPARE:
->>>>>>> 22a6cbf9
 		spin_lock_irqsave(&host->lock, flags);
 		host->rescan_disable = 1;
 		spin_unlock_irqrestore(&host->lock, flags);
