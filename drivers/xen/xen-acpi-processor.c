--- conflicted
+++ resolved
@@ -505,12 +505,9 @@
 
 		pr = per_cpu(processors, i);
 		perf = per_cpu_ptr(acpi_perf_data, i);
-<<<<<<< HEAD
-=======
 		if (!pr)
 			continue;
 
->>>>>>> 64f8de4d
 		pr->performance = perf;
 		rc = acpi_processor_get_performance_info(pr);
 		if (rc)
