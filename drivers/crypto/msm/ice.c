--- conflicted
+++ resolved
@@ -840,11 +840,7 @@
 	return ret;
 }
 
-<<<<<<< HEAD
-static int qcom_ice_restore_key_config(void)
-=======
 static int qcom_ice_restore_key_config(struct ice_device *ice_dev)
->>>>>>> fd3dbd8d
 {
 	struct scm_desc desc = {0};
 	int ret = -1;
@@ -852,16 +848,12 @@
 	/* For ice 3, key configuration needs to be restored in case of reset */
 
 	desc.arginfo = TZ_OS_KS_RESTORE_KEY_CONFIG_ID_PARAM_ID;
-<<<<<<< HEAD
-	desc.args[0] = 10; /* UFS_ICE */
-=======
 
 	if (!strcmp(ice_dev->ice_instance_type, "sdcc"))
 		desc.args[0] = QCOM_ICE_SDCC;
 
 	if (!strcmp(ice_dev->ice_instance_type, "ufs"))
 		desc.args[0] = QCOM_ICE_UFS;
->>>>>>> fd3dbd8d
 
 	ret = scm_call2(TZ_OS_KS_RESTORE_KEY_CONFIG_ID, &desc);
 
@@ -1150,11 +1142,7 @@
 		 * restore it
 		 */
 		} else if (ICE_REV(ice_dev->ice_hw_version, MAJOR) > 2) {
-<<<<<<< HEAD
-			err = qcom_ice_restore_key_config();
-=======
 			err = qcom_ice_restore_key_config(ice_dev);
->>>>>>> fd3dbd8d
 			if (err)
 				goto out;
 
