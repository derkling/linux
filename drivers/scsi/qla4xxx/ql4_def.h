/*
 * QLogic iSCSI HBA Driver
 * Copyright (c)  2003-2010 QLogic Corporation
 *
 * See LICENSE.qla4xxx for copyright and licensing details.
 */

#ifndef __QL4_DEF_H
#define __QL4_DEF_H

#include <linux/kernel.h>
#include <linux/init.h>
#include <linux/types.h>
#include <linux/module.h>
#include <linux/list.h>
#include <linux/pci.h>
#include <linux/dma-mapping.h>
#include <linux/sched.h>
#include <linux/slab.h>
#include <linux/dmapool.h>
#include <linux/mempool.h>
#include <linux/spinlock.h>
#include <linux/workqueue.h>
#include <linux/delay.h>
#include <linux/interrupt.h>
#include <linux/mutex.h>
#include <linux/aer.h>

#include <net/tcp.h>
#include <scsi/scsi.h>
#include <scsi/scsi_host.h>
#include <scsi/scsi_device.h>
#include <scsi/scsi_cmnd.h>
#include <scsi/scsi_transport.h>
#include <scsi/scsi_transport_iscsi.h>

#include "ql4_dbg.h"
#include "ql4_nx.h"

#ifndef PCI_DEVICE_ID_QLOGIC_ISP4010
#define PCI_DEVICE_ID_QLOGIC_ISP4010	0x4010
#endif

#ifndef PCI_DEVICE_ID_QLOGIC_ISP4022
#define PCI_DEVICE_ID_QLOGIC_ISP4022	0x4022
#endif

#ifndef PCI_DEVICE_ID_QLOGIC_ISP4032
#define PCI_DEVICE_ID_QLOGIC_ISP4032	0x4032
#endif

#ifndef PCI_DEVICE_ID_QLOGIC_ISP8022
#define PCI_DEVICE_ID_QLOGIC_ISP8022	0x8022
#endif

#define QLA_SUCCESS			0
#define QLA_ERROR			1

/*
 * Data bit definitions
 */
#define BIT_0	0x1
#define BIT_1	0x2
#define BIT_2	0x4
#define BIT_3	0x8
#define BIT_4	0x10
#define BIT_5	0x20
#define BIT_6	0x40
#define BIT_7	0x80
#define BIT_8	0x100
#define BIT_9	0x200
#define BIT_10	0x400
#define BIT_11	0x800
#define BIT_12	0x1000
#define BIT_13	0x2000
#define BIT_14	0x4000
#define BIT_15	0x8000
#define BIT_16	0x10000
#define BIT_17	0x20000
#define BIT_18	0x40000
#define BIT_19	0x80000
#define BIT_20	0x100000
#define BIT_21	0x200000
#define BIT_22	0x400000
#define BIT_23	0x800000
#define BIT_24	0x1000000
#define BIT_25	0x2000000
#define BIT_26	0x4000000
#define BIT_27	0x8000000
#define BIT_28	0x10000000
#define BIT_29	0x20000000
#define BIT_30	0x40000000
#define BIT_31	0x80000000

/**
 * Macros to help code, maintain, etc.
 **/
#define ql4_printk(level, ha, format, arg...) \
	dev_printk(level , &((ha)->pdev->dev) , format , ## arg)


/*
 * Host adapter default definitions
 ***********************************/
#define MAX_HBAS		16
#define MAX_BUSES		1
#define MAX_TARGETS		MAX_DEV_DB_ENTRIES
#define MAX_LUNS		0xffff
#define MAX_AEN_ENTRIES		256 /* should be > EXT_DEF_MAX_AEN_QUEUE */
#define MAX_DDB_ENTRIES		MAX_DEV_DB_ENTRIES
#define MAX_PDU_ENTRIES		32
#define INVALID_ENTRY		0xFFFF
#define MAX_CMDS_TO_RISC	1024
#define MAX_SRBS		MAX_CMDS_TO_RISC
#define MBOX_AEN_REG_COUNT	5
#define MAX_INIT_RETRIES	5

/*
 * Buffer sizes
 */
#define REQUEST_QUEUE_DEPTH		MAX_CMDS_TO_RISC
#define RESPONSE_QUEUE_DEPTH		64
#define QUEUE_SIZE			64
#define DMA_BUFFER_SIZE			512

/*
 * Misc
 */
#define MAC_ADDR_LEN			6	/* in bytes */
#define IP_ADDR_LEN			4	/* in bytes */
#define IPv6_ADDR_LEN			16	/* IPv6 address size */
#define DRIVER_NAME			"qla4xxx"

#define MAX_LINKED_CMDS_PER_LUN		3
#define MAX_REQS_SERVICED_PER_INTR	1

#define ISCSI_IPADDR_SIZE		4	/* IP address size */
#define ISCSI_ALIAS_SIZE		32	/* ISCSI Alias name size */
#define ISCSI_NAME_SIZE			0xE0	/* ISCSI Name size */

#define QL4_SESS_RECOVERY_TMO		30	/* iSCSI session */
						/* recovery timeout */

#define LSDW(x) ((u32)((u64)(x)))
#define MSDW(x) ((u32)((((u64)(x)) >> 16) >> 16))

/*
 * Retry & Timeout Values
 */
#define MBOX_TOV			60
#define SOFT_RESET_TOV			30
#define RESET_INTR_TOV			3
#define SEMAPHORE_TOV			10
#define ADAPTER_INIT_TOV		30
#define ADAPTER_RESET_TOV		180
#define EXTEND_CMD_TOV			60
#define WAIT_CMD_TOV			30
#define EH_WAIT_CMD_TOV			120
#define FIRMWARE_UP_TOV			60
#define RESET_FIRMWARE_TOV		30
#define LOGOUT_TOV			10
#define IOCB_TOV_MARGIN			10
#define RELOGIN_TOV			18
#define ISNS_DEREG_TOV			5
#define HBA_ONLINE_TOV			30

#define MAX_RESET_HA_RETRIES		2

#define CMD_SP(Cmnd)			((Cmnd)->SCp.ptr)

/*
 * SCSI Request Block structure	 (srb)	that is placed
 * on cmd->SCp location of every I/O	 [We have 22 bytes available]
 */
struct srb {
	struct list_head list;	/* (8)	 */
	struct scsi_qla_host *ha;	/* HA the SP is queued on */
	struct ddb_entry *ddb;
	uint16_t flags;		/* (1) Status flags. */

#define SRB_DMA_VALID		BIT_3	/* DMA Buffer mapped. */
#define SRB_GOT_SENSE		BIT_4	/* sense data recieved. */
	uint8_t state;		/* (1) Status flags. */

#define SRB_NO_QUEUE_STATE	 0	/* Request is in between states */
#define SRB_FREE_STATE		 1
#define SRB_ACTIVE_STATE	 3
#define SRB_ACTIVE_TIMEOUT_STATE 4
#define SRB_SUSPENDED_STATE	 7	/* Request in suspended state */

	struct scsi_cmnd *cmd;	/* (4) SCSI command block */
	dma_addr_t dma_handle;	/* (4) for unmap of single transfers */
	struct kref srb_ref;	/* reference count for this srb */
<<<<<<< HEAD
	uint32_t fw_ddb_index;
=======
>>>>>>> 3cbea436
	uint8_t err_id;		/* error id */
#define SRB_ERR_PORT	   1	/* Request failed because "port down" */
#define SRB_ERR_LOOP	   2	/* Request failed because "loop down" */
#define SRB_ERR_DEVICE	   3	/* Request failed because "device error" */
#define SRB_ERR_OTHER	   4

	uint16_t reserved;
	uint16_t iocb_tov;
	uint16_t iocb_cnt;	/* Number of used iocbs */
	uint16_t cc_stat;

	/* Used for extended sense / status continuation */
	uint8_t *req_sense_ptr;
	uint16_t req_sense_len;
	uint16_t reserved2;
};

/*
 * Asynchronous Event Queue structure
 */
struct aen {
        uint32_t mbox_sts[MBOX_AEN_REG_COUNT];
};

struct ql4_aen_log {
        int count;
        struct aen entry[MAX_AEN_ENTRIES];
};

/*
 * Device Database (DDB) structure
 */
struct ddb_entry {
	struct list_head list;	/* ddb list */
	struct scsi_qla_host *ha;
	struct iscsi_cls_session *sess;
	struct iscsi_cls_conn *conn;

	atomic_t state;		/* DDB State */

	unsigned long flags;	/* DDB Flags */

	unsigned long dev_scan_wait_to_start_relogin;
	unsigned long dev_scan_wait_to_complete_relogin;

	uint16_t fw_ddb_index;	/* DDB firmware index */
	uint16_t options;
	uint32_t fw_ddb_device_state; /* F/W Device State  -- see ql4_fw.h */

	uint32_t CmdSn;
	uint16_t target_session_id;
	uint16_t connection_id;
	uint16_t exe_throttle;	/* Max mumber of cmds outstanding
				 * simultaneously */
	uint16_t task_mgmt_timeout; /* Min time for task mgmt cmds to
				     * complete */
	uint16_t default_relogin_timeout; /*  Max time to wait for
					   *  relogin to complete */
	uint16_t tcp_source_port_num;
	uint32_t default_time2wait; /* Default Min time between
				     * relogins (+aens) */

	atomic_t retry_relogin_timer; /* Min Time between relogins
				       * (4000 only) */
	atomic_t relogin_timer;	/* Max Time to wait for relogin to complete */
	atomic_t relogin_retry_count; /* Num of times relogin has been
				       * retried */

	uint16_t port;
	uint32_t tpgt;
	uint8_t ip_addr[IP_ADDR_LEN];
	uint8_t iscsi_name[ISCSI_NAME_SIZE];	/* 72 x48 */
	uint8_t iscsi_alias[0x20];
	uint8_t isid[6];
	uint16_t iscsi_max_burst_len;
	uint16_t iscsi_max_outsnd_r2t;
	uint16_t iscsi_first_burst_len;
	uint16_t iscsi_max_rcv_data_seg_len;
	uint16_t iscsi_max_snd_data_seg_len;

	struct in6_addr remote_ipv6_addr;
	struct in6_addr link_local_ipv6_addr;
};

/*
 * DDB states.
 */
#define DDB_STATE_DEAD		0	/* We can no longer talk to
					 * this device */
#define DDB_STATE_ONLINE	1	/* Device ready to accept
					 * commands */
#define DDB_STATE_MISSING	2	/* Device logged off, trying
					 * to re-login */

/*
 * DDB flags.
 */
#define DF_RELOGIN		0	/* Relogin to device */
#define DF_NO_RELOGIN		1	/* Do not relogin if IOCTL
					 * logged it out */
#define DF_ISNS_DISCOVERED	2	/* Device was discovered via iSNS */
#define DF_FO_MASKED		3


#include "ql4_fw.h"
#include "ql4_nvram.h"

struct ql82xx_hw_data {
	/* Offsets for flash/nvram access (set to ~0 if not used). */
	uint32_t flash_conf_off;
	uint32_t flash_data_off;

	uint32_t fdt_wrt_disable;
	uint32_t fdt_erase_cmd;
	uint32_t fdt_block_size;
	uint32_t fdt_unprotect_sec_cmd;
	uint32_t fdt_protect_sec_cmd;

	uint32_t flt_region_flt;
	uint32_t flt_region_fdt;
	uint32_t flt_region_boot;
	uint32_t flt_region_bootload;
	uint32_t flt_region_fw;
	uint32_t reserved;
};

struct qla4_8xxx_legacy_intr_set {
	uint32_t int_vec_bit;
	uint32_t tgt_status_reg;
	uint32_t tgt_mask_reg;
	uint32_t pci_int_reg;
};

/* MSI-X Support */

#define QLA_MSIX_DEFAULT	0x00
#define QLA_MSIX_RSP_Q		0x01

#define QLA_MSIX_ENTRIES	2
#define QLA_MIDX_DEFAULT	0
#define QLA_MIDX_RSP_Q		1

struct ql4_msix_entry {
	int have_irq;
	uint16_t msix_vector;
	uint16_t msix_entry;
};

/*
 * ISP Operations
 */
struct isp_operations {
	int (*iospace_config) (struct scsi_qla_host *ha);
	void (*pci_config) (struct scsi_qla_host *);
	void (*disable_intrs) (struct scsi_qla_host *);
	void (*enable_intrs) (struct scsi_qla_host *);
	int (*start_firmware) (struct scsi_qla_host *);
	irqreturn_t (*intr_handler) (int , void *);
	void (*interrupt_service_routine) (struct scsi_qla_host *, uint32_t);
	int (*reset_chip) (struct scsi_qla_host *);
	int (*reset_firmware) (struct scsi_qla_host *);
	void (*queue_iocb) (struct scsi_qla_host *);
	void (*complete_iocb) (struct scsi_qla_host *);
	uint16_t (*rd_shdw_req_q_out) (struct scsi_qla_host *);
	uint16_t (*rd_shdw_rsp_q_in) (struct scsi_qla_host *);
	int (*get_sys_info) (struct scsi_qla_host *);
};

/*
 * Linux Host Adapter structure
 */
struct scsi_qla_host {
	/* Linux adapter configuration data */
	unsigned long flags;

#define AF_ONLINE			0 /* 0x00000001 */
#define AF_INIT_DONE			1 /* 0x00000002 */
#define AF_MBOX_COMMAND			2 /* 0x00000004 */
#define AF_MBOX_COMMAND_DONE		3 /* 0x00000008 */
#define AF_DPC_SCHEDULED		5 /* 0x00000020 */
#define AF_INTERRUPTS_ON		6 /* 0x00000040 */
#define AF_GET_CRASH_RECORD		7 /* 0x00000080 */
#define AF_LINK_UP			8 /* 0x00000100 */
#define AF_IRQ_ATTACHED			10 /* 0x00000400 */
#define AF_DISABLE_ACB_COMPLETE		11 /* 0x00000800 */
#define AF_HBA_GOING_AWAY		12 /* 0x00001000 */
#define AF_INTx_ENABLED			15 /* 0x00008000 */
#define AF_MSI_ENABLED			16 /* 0x00010000 */
#define AF_MSIX_ENABLED			17 /* 0x00020000 */
#define AF_MBOX_COMMAND_NOPOLL		18 /* 0x00040000 */
#define AF_FW_RECOVERY			19 /* 0x00080000 */
#define AF_EEH_BUSY			20 /* 0x00100000 */
#define AF_PCI_CHANNEL_IO_PERM_FAILURE	21 /* 0x00200000 */

	unsigned long dpc_flags;

#define DPC_RESET_HA			1 /* 0x00000002 */
#define DPC_RETRY_RESET_HA		2 /* 0x00000004 */
#define DPC_RELOGIN_DEVICE		3 /* 0x00000008 */
#define DPC_RESET_HA_FW_CONTEXT		4 /* 0x00000010 */
#define DPC_RESET_HA_INTR		5 /* 0x00000020 */
#define DPC_ISNS_RESTART		7 /* 0x00000080 */
#define DPC_AEN				9 /* 0x00000200 */
#define DPC_GET_DHCP_IP_ADDR		15 /* 0x00008000 */
#define DPC_LINK_CHANGED		18 /* 0x00040000 */
#define DPC_RESET_ACTIVE		20 /* 0x00040000 */
#define DPC_HA_UNRECOVERABLE		21 /* 0x00080000 ISP-82xx only*/
#define DPC_HA_NEED_QUIESCENT		22 /* 0x00100000 ISP-82xx only*/


	struct Scsi_Host *host; /* pointer to host data */
	uint32_t tot_ddbs;

	uint16_t iocb_cnt;

	/* SRB cache. */
#define SRB_MIN_REQ	128
	mempool_t *srb_mempool;

	/* pci information */
	struct pci_dev *pdev;

	struct isp_reg __iomem *reg; /* Base I/O address */
	unsigned long pio_address;
	unsigned long pio_length;
#define MIN_IOBASE_LEN		0x100

	uint16_t req_q_count;

	unsigned long host_no;

	/* NVRAM registers */
	struct eeprom_data *nvram;
	spinlock_t hardware_lock ____cacheline_aligned;
	uint32_t eeprom_cmd_data;

	/* Counters for general statistics */
	uint64_t isr_count;
	uint64_t adapter_error_count;
	uint64_t device_error_count;
	uint64_t total_io_count;
	uint64_t total_mbytes_xferred;
	uint64_t link_failure_count;
	uint64_t invalid_crc_count;
	uint32_t bytes_xfered;
	uint32_t spurious_int_count;
	uint32_t aborted_io_count;
	uint32_t io_timeout_count;
	uint32_t mailbox_timeout_count;
	uint32_t seconds_since_last_intr;
	uint32_t seconds_since_last_heartbeat;
	uint32_t mac_index;

	/* Info Needed for Management App */
	/* --- From GetFwVersion --- */
	uint32_t firmware_version[2];
	uint32_t patch_number;
	uint32_t build_number;
	uint32_t board_id;

	/* --- From Init_FW --- */
	/* init_cb_t *init_cb; */
	uint16_t firmware_options;
	uint16_t tcp_options;
	uint8_t ip_address[IP_ADDR_LEN];
	uint8_t subnet_mask[IP_ADDR_LEN];
	uint8_t gateway[IP_ADDR_LEN];
	uint8_t alias[32];
	uint8_t name_string[256];
	uint8_t heartbeat_interval;

	/* --- From FlashSysInfo --- */
	uint8_t my_mac[MAC_ADDR_LEN];
	uint8_t serial_number[16];

	/* --- From GetFwState --- */
	uint32_t firmware_state;
	uint32_t addl_fw_state;

	/* Linux kernel thread */
	struct workqueue_struct *dpc_thread;
	struct work_struct dpc_work;

	/* Linux timer thread */
	struct timer_list timer;
	uint32_t timer_active;

	/* Recovery Timers */
	uint32_t discovery_wait;
	atomic_t check_relogin_timeouts;
	uint32_t retry_reset_ha_cnt;
	uint32_t isp_reset_timer;	/* reset test timer */
	uint32_t nic_reset_timer;	/* simulated nic reset test timer */
	int eh_start;
	struct list_head free_srb_q;
	uint16_t free_srb_q_count;
	uint16_t num_srbs_allocated;

	/* DMA Memory Block */
	void *queues;
	dma_addr_t queues_dma;
	unsigned long queues_len;

#define MEM_ALIGN_VALUE \
	    ((max(REQUEST_QUEUE_DEPTH, RESPONSE_QUEUE_DEPTH)) * \
	     sizeof(struct queue_entry))
	/* request and response queue variables */
	dma_addr_t request_dma;
	struct queue_entry *request_ring;
	struct queue_entry *request_ptr;
	dma_addr_t response_dma;
	struct queue_entry *response_ring;
	struct queue_entry *response_ptr;
	dma_addr_t shadow_regs_dma;
	struct shadow_regs *shadow_regs;
	uint16_t request_in;	/* Current indexes. */
	uint16_t request_out;
	uint16_t response_in;
	uint16_t response_out;

	/* aen queue variables */
	uint16_t aen_q_count;	/* Number of available aen_q entries */
	uint16_t aen_in;	/* Current indexes */
	uint16_t aen_out;
	struct aen aen_q[MAX_AEN_ENTRIES];

	struct ql4_aen_log aen_log;/* tracks all aens */

	/* This mutex protects several threads to do mailbox commands
	 * concurrently.
	 */
	struct mutex  mbox_sem;

	/* temporary mailbox status registers */
	volatile uint8_t mbox_status_count;
	volatile uint32_t mbox_status[MBOX_REG_COUNT];

	/* local device database list (contains internal ddb entries) */
	struct list_head ddb_list;

	/* Map ddb_list entry by FW ddb index */
	struct ddb_entry *fw_ddb_index_map[MAX_DDB_ENTRIES];

	/* Saved srb for status continuation entry processing */
	struct srb *status_srb;

	/* IPv6 support info from InitFW */
	uint8_t acb_version;
	uint8_t ipv4_addr_state;
	uint16_t ipv4_options;

	uint32_t resvd2;
	uint32_t ipv6_options;
	uint32_t ipv6_addl_options;
	uint8_t ipv6_link_local_state;
	uint8_t ipv6_addr0_state;
	uint8_t ipv6_addr1_state;
	uint8_t ipv6_default_router_state;
	struct in6_addr ipv6_link_local_addr;
	struct in6_addr ipv6_addr0;
	struct in6_addr ipv6_addr1;
	struct in6_addr ipv6_default_router_addr;

	/* qla82xx specific fields */
	struct device_reg_82xx  __iomem *qla4_8xxx_reg; /* Base I/O address */
	unsigned long nx_pcibase;	/* Base I/O address */
	uint8_t *nx_db_rd_ptr;		/* Doorbell read pointer */
	unsigned long nx_db_wr_ptr;	/* Door bell write pointer */
	unsigned long first_page_group_start;
	unsigned long first_page_group_end;

	uint32_t crb_win;
	uint32_t curr_window;
	uint32_t ddr_mn_window;
	unsigned long mn_win_crb;
	unsigned long ms_win_crb;
	int qdr_sn_window;
	rwlock_t hw_lock;
	uint16_t func_num;
	int link_width;

	struct qla4_8xxx_legacy_intr_set nx_legacy_intr;
	u32 nx_crb_mask;

	uint8_t revision_id;
	uint32_t fw_heartbeat_counter;

	struct isp_operations *isp_ops;
	struct ql82xx_hw_data hw;

	struct ql4_msix_entry msix_entries[QLA_MSIX_ENTRIES];

	uint32_t nx_dev_init_timeout;
	uint32_t nx_reset_timeout;

	struct completion mbx_intr_comp;
};

static inline int is_ipv4_enabled(struct scsi_qla_host *ha)
{
	return ((ha->ipv4_options & IPOPT_IPv4_PROTOCOL_ENABLE) != 0);
}

static inline int is_ipv6_enabled(struct scsi_qla_host *ha)
{
	return ((ha->ipv6_options & IPV6_OPT_IPV6_PROTOCOL_ENABLE) != 0);
}

static inline int is_qla4010(struct scsi_qla_host *ha)
{
	return ha->pdev->device == PCI_DEVICE_ID_QLOGIC_ISP4010;
}

static inline int is_qla4022(struct scsi_qla_host *ha)
{
	return ha->pdev->device == PCI_DEVICE_ID_QLOGIC_ISP4022;
}

static inline int is_qla4032(struct scsi_qla_host *ha)
{
	return ha->pdev->device == PCI_DEVICE_ID_QLOGIC_ISP4032;
}

static inline int is_qla8022(struct scsi_qla_host *ha)
{
	return ha->pdev->device == PCI_DEVICE_ID_QLOGIC_ISP8022;
}

/* Note: Currently AER/EEH is now supported only for 8022 cards
 * This function needs to be updated when AER/EEH is enabled
 * for other cards.
 */
static inline int is_aer_supported(struct scsi_qla_host *ha)
{
	return ha->pdev->device == PCI_DEVICE_ID_QLOGIC_ISP8022;
}

static inline int adapter_up(struct scsi_qla_host *ha)
{
	return (test_bit(AF_ONLINE, &ha->flags) != 0) &&
		(test_bit(AF_LINK_UP, &ha->flags) != 0);
}

static inline struct scsi_qla_host* to_qla_host(struct Scsi_Host *shost)
{
	return (struct scsi_qla_host *)shost->hostdata;
}

static inline void __iomem* isp_semaphore(struct scsi_qla_host *ha)
{
	return (is_qla4010(ha) ?
		&ha->reg->u1.isp4010.nvram :
		&ha->reg->u1.isp4022.semaphore);
}

static inline void __iomem* isp_nvram(struct scsi_qla_host *ha)
{
	return (is_qla4010(ha) ?
		&ha->reg->u1.isp4010.nvram :
		&ha->reg->u1.isp4022.nvram);
}

static inline void __iomem* isp_ext_hw_conf(struct scsi_qla_host *ha)
{
	return (is_qla4010(ha) ?
		&ha->reg->u2.isp4010.ext_hw_conf :
		&ha->reg->u2.isp4022.p0.ext_hw_conf);
}

static inline void __iomem* isp_port_status(struct scsi_qla_host *ha)
{
	return (is_qla4010(ha) ?
		&ha->reg->u2.isp4010.port_status :
		&ha->reg->u2.isp4022.p0.port_status);
}

static inline void __iomem* isp_port_ctrl(struct scsi_qla_host *ha)
{
	return (is_qla4010(ha) ?
		&ha->reg->u2.isp4010.port_ctrl :
		&ha->reg->u2.isp4022.p0.port_ctrl);
}

static inline void __iomem* isp_port_error_status(struct scsi_qla_host *ha)
{
	return (is_qla4010(ha) ?
		&ha->reg->u2.isp4010.port_err_status :
		&ha->reg->u2.isp4022.p0.port_err_status);
}

static inline void __iomem * isp_gp_out(struct scsi_qla_host *ha)
{
	return (is_qla4010(ha) ?
		&ha->reg->u2.isp4010.gp_out :
		&ha->reg->u2.isp4022.p0.gp_out);
}

static inline int eeprom_ext_hw_conf_offset(struct scsi_qla_host *ha)
{
	return (is_qla4010(ha) ?
		offsetof(struct eeprom_data, isp4010.ext_hw_conf) / 2 :
		offsetof(struct eeprom_data, isp4022.ext_hw_conf) / 2);
}

int ql4xxx_sem_spinlock(struct scsi_qla_host * ha, u32 sem_mask, u32 sem_bits);
void ql4xxx_sem_unlock(struct scsi_qla_host * ha, u32 sem_mask);
int ql4xxx_sem_lock(struct scsi_qla_host * ha, u32 sem_mask, u32 sem_bits);

static inline int ql4xxx_lock_flash(struct scsi_qla_host *a)
{
	if (is_qla4010(a))
		return ql4xxx_sem_spinlock(a, QL4010_FLASH_SEM_MASK,
					   QL4010_FLASH_SEM_BITS);
	else
		return ql4xxx_sem_spinlock(a, QL4022_FLASH_SEM_MASK,
					   (QL4022_RESOURCE_BITS_BASE_CODE |
					    (a->mac_index)) << 13);
}

static inline void ql4xxx_unlock_flash(struct scsi_qla_host *a)
{
	if (is_qla4010(a))
		ql4xxx_sem_unlock(a, QL4010_FLASH_SEM_MASK);
	else
		ql4xxx_sem_unlock(a, QL4022_FLASH_SEM_MASK);
}

static inline int ql4xxx_lock_nvram(struct scsi_qla_host *a)
{
	if (is_qla4010(a))
		return ql4xxx_sem_spinlock(a, QL4010_NVRAM_SEM_MASK,
					   QL4010_NVRAM_SEM_BITS);
	else
		return ql4xxx_sem_spinlock(a, QL4022_NVRAM_SEM_MASK,
					   (QL4022_RESOURCE_BITS_BASE_CODE |
					    (a->mac_index)) << 10);
}

static inline void ql4xxx_unlock_nvram(struct scsi_qla_host *a)
{
	if (is_qla4010(a))
		ql4xxx_sem_unlock(a, QL4010_NVRAM_SEM_MASK);
	else
		ql4xxx_sem_unlock(a, QL4022_NVRAM_SEM_MASK);
}

static inline int ql4xxx_lock_drvr(struct scsi_qla_host *a)
{
	if (is_qla4010(a))
		return ql4xxx_sem_lock(a, QL4010_DRVR_SEM_MASK,
				       QL4010_DRVR_SEM_BITS);
	else
		return ql4xxx_sem_lock(a, QL4022_DRVR_SEM_MASK,
				       (QL4022_RESOURCE_BITS_BASE_CODE |
					(a->mac_index)) << 1);
}

static inline void ql4xxx_unlock_drvr(struct scsi_qla_host *a)
{
	if (is_qla4010(a))
		ql4xxx_sem_unlock(a, QL4010_DRVR_SEM_MASK);
	else
		ql4xxx_sem_unlock(a, QL4022_DRVR_SEM_MASK);
}

/*---------------------------------------------------------------------------*/

/* Defines for qla4xxx_initialize_adapter() and qla4xxx_recover_adapter() */
#define PRESERVE_DDB_LIST	0
#define REBUILD_DDB_LIST	1

/* Defines for process_aen() */
#define PROCESS_ALL_AENS	 0
#define FLUSH_DDB_CHANGED_AENS	 1
#define RELOGIN_DDB_CHANGED_AENS 2

#endif	/*_QLA4XXX_H */<|MERGE_RESOLUTION|>--- conflicted
+++ resolved
@@ -191,10 +191,6 @@
 	struct scsi_cmnd *cmd;	/* (4) SCSI command block */
 	dma_addr_t dma_handle;	/* (4) for unmap of single transfers */
 	struct kref srb_ref;	/* reference count for this srb */
-<<<<<<< HEAD
-	uint32_t fw_ddb_index;
-=======
->>>>>>> 3cbea436
 	uint8_t err_id;		/* error id */
 #define SRB_ERR_PORT	   1	/* Request failed because "port down" */
 #define SRB_ERR_LOOP	   2	/* Request failed because "loop down" */
