--- conflicted
+++ resolved
@@ -69,13 +69,8 @@
 #define MPT2SAS_DRIVER_NAME		"mpt2sas"
 #define MPT2SAS_AUTHOR	"LSI Corporation <DL-MPTFusionLinux@lsi.com>"
 #define MPT2SAS_DESCRIPTION	"LSI MPT Fusion SAS 2.0 Device Driver"
-<<<<<<< HEAD
-#define MPT2SAS_DRIVER_VERSION		"06.100.00.00"
-#define MPT2SAS_MAJOR_VERSION		06
-=======
 #define MPT2SAS_DRIVER_VERSION		"07.100.00.00"
 #define MPT2SAS_MAJOR_VERSION		07
->>>>>>> 3cbea436
 #define MPT2SAS_MINOR_VERSION		100
 #define MPT2SAS_BUILD_VERSION		00
 #define MPT2SAS_RELEASE_VERSION		00
