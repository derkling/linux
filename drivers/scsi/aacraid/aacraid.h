--- conflicted
+++ resolved
@@ -1690,12 +1690,6 @@
 #define aac_adapter_sync_cmd(dev, command, p1, p2, p3, p4, p5, p6, status, r1, r2, r3, r4) \
 	(dev)->a_ops.adapter_sync_cmd(dev, command, p1, p2, p3, p4, p5, p6, status, r1, r2, r3, r4)
 
-<<<<<<< HEAD
-#define aac_adapter_check_health(dev) \
-	(dev)->a_ops.adapter_check_health(dev)
-
-=======
->>>>>>> 2ac97f0f
 #define aac_adapter_restart(dev, bled, reset_type) \
 	((dev)->a_ops.adapter_restart(dev, bled, reset_type))
 
