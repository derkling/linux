--- conflicted
+++ resolved
@@ -2083,18 +2083,12 @@
 	if (phba->max_vpi && phba->cfg_enable_npiv)
 		bf_set(lpfc_mbx_rq_ftr_rq_npiv, &mboxq->u.mqe.un.req_ftrs, 1);
 
-<<<<<<< HEAD
-	if (phba->nvmet_support)
-		bf_set(lpfc_mbx_rq_ftr_rq_mrqp, &mboxq->u.mqe.un.req_ftrs, 1);
-
-=======
 	if (phba->nvmet_support) {
 		bf_set(lpfc_mbx_rq_ftr_rq_mrqp, &mboxq->u.mqe.un.req_ftrs, 1);
 		/* iaab/iaar NOT set for now */
 		 bf_set(lpfc_mbx_rq_ftr_rq_iaab, &mboxq->u.mqe.un.req_ftrs, 0);
 		 bf_set(lpfc_mbx_rq_ftr_rq_iaar, &mboxq->u.mqe.un.req_ftrs, 0);
 	}
->>>>>>> 2ac97f0f
 	return;
 }
 
