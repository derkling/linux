--- conflicted
+++ resolved
@@ -537,8 +537,6 @@
 	}
 }
 
-<<<<<<< HEAD
-=======
 static void
 lpfc_ns_rsp_audit_did(struct lpfc_vport *vport, uint32_t Did, uint8_t fc4_type)
 {
@@ -573,7 +571,6 @@
 	}
 }
 
->>>>>>> 2ac97f0f
 static int
 lpfc_ns_rsp(struct lpfc_vport *vport, struct lpfc_dmabuf *mp, uint8_t fc4_type,
 	    uint32_t Size)
@@ -611,23 +608,7 @@
 			/* Get next DID from NameServer List */
 			CTentry = *ctptr++;
 			Did = ((be32_to_cpu(CTentry)) & Mask_DID);
-<<<<<<< HEAD
-
-			ndlp = NULL;
-
-			/*
-			 * Check for rscn processing or not
-			 * To conserve rpi's, filter out addresses for other
-			 * vports on the same physical HBAs.
-			 */
-			if ((Did != vport->fc_myDID) &&
-			    ((lpfc_find_vport_by_did(phba, Did) == NULL) ||
-			     vport->cfg_peer_port_login))
-				lpfc_prep_node_fc4type(vport, Did, fc4_type);
-
-=======
 			lpfc_ns_rsp_audit_did(vport, Did, fc4_type);
->>>>>>> 2ac97f0f
 			if (CTentry & (cpu_to_be32(SLI_CT_LAST_ENTRY)))
 				goto nsout1;
 
