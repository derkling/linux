/*******************************************************************
 * This file is part of the Emulex Linux Device Driver for         *
 * Fibre Channel Host Bus Adapters.                                *
 * Copyright (C) 2004-2009 Emulex.  All rights reserved.           *
 * EMULEX and SLI are trademarks of Emulex.                        *
 * www.emulex.com                                                  *
 * Portions Copyright (C) 2004-2005 Christoph Hellwig              *
 *                                                                 *
 * This program is free software; you can redistribute it and/or   *
 * modify it under the terms of version 2 of the GNU General       *
 * Public License as published by the Free Software Foundation.    *
 * This program is distributed in the hope that it will be useful. *
 * ALL EXPRESS OR IMPLIED CONDITIONS, REPRESENTATIONS AND          *
 * WARRANTIES, INCLUDING ANY IMPLIED WARRANTY OF MERCHANTABILITY,  *
 * FITNESS FOR A PARTICULAR PURPOSE, OR NON-INFRINGEMENT, ARE      *
 * DISCLAIMED, EXCEPT TO THE EXTENT THAT SUCH DISCLAIMERS ARE HELD *
 * TO BE LEGALLY INVALID.  See the GNU General Public License for  *
 * more details, a copy of which can be found in the file COPYING  *
 * included with this package.                                     *
 *******************************************************************/

#include <linux/blkdev.h>
#include <linux/delay.h>
#include <linux/slab.h>
#include <linux/pci.h>
#include <linux/kthread.h>
#include <linux/interrupt.h>

#include <scsi/scsi.h>
#include <scsi/scsi_device.h>
#include <scsi/scsi_host.h>
#include <scsi/scsi_transport_fc.h>

#include "lpfc_hw4.h"
#include "lpfc_hw.h"
#include "lpfc_nl.h"
#include "lpfc_disc.h"
#include "lpfc_sli.h"
#include "lpfc_sli4.h"
#include "lpfc_scsi.h"
#include "lpfc.h"
#include "lpfc_logmsg.h"
#include "lpfc_crtn.h"
#include "lpfc_vport.h"
#include "lpfc_debugfs.h"

/* AlpaArray for assignment of scsid for scan-down and bind_method */
static uint8_t lpfcAlpaArray[] = {
	0xEF, 0xE8, 0xE4, 0xE2, 0xE1, 0xE0, 0xDC, 0xDA, 0xD9, 0xD6,
	0xD5, 0xD4, 0xD3, 0xD2, 0xD1, 0xCE, 0xCD, 0xCC, 0xCB, 0xCA,
	0xC9, 0xC7, 0xC6, 0xC5, 0xC3, 0xBC, 0xBA, 0xB9, 0xB6, 0xB5,
	0xB4, 0xB3, 0xB2, 0xB1, 0xAE, 0xAD, 0xAC, 0xAB, 0xAA, 0xA9,
	0xA7, 0xA6, 0xA5, 0xA3, 0x9F, 0x9E, 0x9D, 0x9B, 0x98, 0x97,
	0x90, 0x8F, 0x88, 0x84, 0x82, 0x81, 0x80, 0x7C, 0x7A, 0x79,
	0x76, 0x75, 0x74, 0x73, 0x72, 0x71, 0x6E, 0x6D, 0x6C, 0x6B,
	0x6A, 0x69, 0x67, 0x66, 0x65, 0x63, 0x5C, 0x5A, 0x59, 0x56,
	0x55, 0x54, 0x53, 0x52, 0x51, 0x4E, 0x4D, 0x4C, 0x4B, 0x4A,
	0x49, 0x47, 0x46, 0x45, 0x43, 0x3C, 0x3A, 0x39, 0x36, 0x35,
	0x34, 0x33, 0x32, 0x31, 0x2E, 0x2D, 0x2C, 0x2B, 0x2A, 0x29,
	0x27, 0x26, 0x25, 0x23, 0x1F, 0x1E, 0x1D, 0x1B, 0x18, 0x17,
	0x10, 0x0F, 0x08, 0x04, 0x02, 0x01
};

static void lpfc_disc_timeout_handler(struct lpfc_vport *);
static void lpfc_disc_flush_list(struct lpfc_vport *vport);
static void lpfc_unregister_fcfi_cmpl(struct lpfc_hba *, LPFC_MBOXQ_t *);
static int lpfc_fcf_inuse(struct lpfc_hba *);

void
lpfc_terminate_rport_io(struct fc_rport *rport)
{
	struct lpfc_rport_data *rdata;
	struct lpfc_nodelist * ndlp;
	struct lpfc_hba *phba;

	rdata = rport->dd_data;
	ndlp = rdata->pnode;

	if (!ndlp || !NLP_CHK_NODE_ACT(ndlp)) {
		if (rport->roles & FC_RPORT_ROLE_FCP_TARGET)
			printk(KERN_ERR "Cannot find remote node"
			" to terminate I/O Data x%x\n",
			rport->port_id);
		return;
	}

	phba  = ndlp->phba;

	lpfc_debugfs_disc_trc(ndlp->vport, LPFC_DISC_TRC_RPORT,
		"rport terminate: sid:x%x did:x%x flg:x%x",
		ndlp->nlp_sid, ndlp->nlp_DID, ndlp->nlp_flag);

	if (ndlp->nlp_sid != NLP_NO_SID) {
		lpfc_sli_abort_iocb(ndlp->vport,
			&phba->sli.ring[phba->sli.fcp_ring],
			ndlp->nlp_sid, 0, LPFC_CTX_TGT);
	}
}

/*
 * This function will be called when dev_loss_tmo fire.
 */
void
lpfc_dev_loss_tmo_callbk(struct fc_rport *rport)
{
	struct lpfc_rport_data *rdata;
	struct lpfc_nodelist * ndlp;
	struct lpfc_vport *vport;
	struct lpfc_hba   *phba;
	struct lpfc_work_evt *evtp;
	int  put_node;
	int  put_rport;

	rdata = rport->dd_data;
	ndlp = rdata->pnode;
	if (!ndlp || !NLP_CHK_NODE_ACT(ndlp))
		return;

	vport = ndlp->vport;
	phba  = vport->phba;

	lpfc_debugfs_disc_trc(vport, LPFC_DISC_TRC_RPORT,
		"rport devlosscb: sid:x%x did:x%x flg:x%x",
		ndlp->nlp_sid, ndlp->nlp_DID, ndlp->nlp_flag);

	/* Don't defer this if we are in the process of deleting the vport
	 * or unloading the driver. The unload will cleanup the node
	 * appropriately we just need to cleanup the ndlp rport info here.
	 */
	if (vport->load_flag & FC_UNLOADING) {
		put_node = rdata->pnode != NULL;
		put_rport = ndlp->rport != NULL;
		rdata->pnode = NULL;
		ndlp->rport = NULL;
		if (put_node)
			lpfc_nlp_put(ndlp);
		if (put_rport)
			put_device(&rport->dev);
		return;
	}

	if (ndlp->nlp_state == NLP_STE_MAPPED_NODE)
		return;

	evtp = &ndlp->dev_loss_evt;

	if (!list_empty(&evtp->evt_listp))
		return;

	spin_lock_irq(&phba->hbalock);
	/* We need to hold the node by incrementing the reference
	 * count until this queued work is done
	 */
	evtp->evt_arg1  = lpfc_nlp_get(ndlp);
	if (evtp->evt_arg1) {
		evtp->evt = LPFC_EVT_DEV_LOSS;
		list_add_tail(&evtp->evt_listp, &phba->work_list);
		lpfc_worker_wake_up(phba);
	}
	spin_unlock_irq(&phba->hbalock);

	return;
}

/**
 * lpfc_dev_loss_tmo_handler - Remote node devloss timeout handler
 * @ndlp: Pointer to remote node object.
 *
 * This function is called from the worker thread when devloss timeout timer
 * expires. For SLI4 host, this routine shall return 1 when at lease one
 * remote node, including this @ndlp, is still in use of FCF; otherwise, this
 * routine shall return 0 when there is no remote node is still in use of FCF
 * when devloss timeout happened to this @ndlp.
 **/
static int
lpfc_dev_loss_tmo_handler(struct lpfc_nodelist *ndlp)
{
	struct lpfc_rport_data *rdata;
	struct fc_rport   *rport;
	struct lpfc_vport *vport;
	struct lpfc_hba   *phba;
	uint8_t *name;
	int  put_node;
	int  put_rport;
	int warn_on = 0;
	int fcf_inuse = 0;

	rport = ndlp->rport;

	if (!rport)
		return fcf_inuse;

	rdata = rport->dd_data;
	name = (uint8_t *) &ndlp->nlp_portname;
	vport = ndlp->vport;
	phba  = vport->phba;

	if (phba->sli_rev == LPFC_SLI_REV4)
		fcf_inuse = lpfc_fcf_inuse(phba);

	lpfc_debugfs_disc_trc(vport, LPFC_DISC_TRC_RPORT,
		"rport devlosstmo:did:x%x type:x%x id:x%x",
		ndlp->nlp_DID, ndlp->nlp_type, rport->scsi_target_id);

	/* Don't defer this if we are in the process of deleting the vport
	 * or unloading the driver. The unload will cleanup the node
	 * appropriately we just need to cleanup the ndlp rport info here.
	 */
	if (vport->load_flag & FC_UNLOADING) {
		if (ndlp->nlp_sid != NLP_NO_SID) {
			/* flush the target */
			lpfc_sli_abort_iocb(vport,
					&phba->sli.ring[phba->sli.fcp_ring],
					ndlp->nlp_sid, 0, LPFC_CTX_TGT);
		}
		put_node = rdata->pnode != NULL;
		put_rport = ndlp->rport != NULL;
		rdata->pnode = NULL;
		ndlp->rport = NULL;
		if (put_node)
			lpfc_nlp_put(ndlp);
		if (put_rport)
			put_device(&rport->dev);
		return fcf_inuse;
	}

	if (ndlp->nlp_state == NLP_STE_MAPPED_NODE) {
		lpfc_printf_vlog(vport, KERN_INFO, LOG_DISCOVERY,
				 "0284 Devloss timeout Ignored on "
				 "WWPN %x:%x:%x:%x:%x:%x:%x:%x "
				 "NPort x%x\n",
				 *name, *(name+1), *(name+2), *(name+3),
				 *(name+4), *(name+5), *(name+6), *(name+7),
				 ndlp->nlp_DID);
		return fcf_inuse;
	}

	if (ndlp->nlp_type & NLP_FABRIC) {
		/* We will clean up these Nodes in linkup */
		put_node = rdata->pnode != NULL;
		put_rport = ndlp->rport != NULL;
		rdata->pnode = NULL;
		ndlp->rport = NULL;
		if (put_node)
			lpfc_nlp_put(ndlp);
		if (put_rport)
			put_device(&rport->dev);
		return fcf_inuse;
	}

	if (ndlp->nlp_sid != NLP_NO_SID) {
		warn_on = 1;
		/* flush the target */
		lpfc_sli_abort_iocb(vport, &phba->sli.ring[phba->sli.fcp_ring],
				    ndlp->nlp_sid, 0, LPFC_CTX_TGT);
	}

	if (warn_on) {
		lpfc_printf_vlog(vport, KERN_ERR, LOG_DISCOVERY,
				 "0203 Devloss timeout on "
				 "WWPN %02x:%02x:%02x:%02x:%02x:%02x:%02x:%02x "
				 "NPort x%06x Data: x%x x%x x%x\n",
				 *name, *(name+1), *(name+2), *(name+3),
				 *(name+4), *(name+5), *(name+6), *(name+7),
				 ndlp->nlp_DID, ndlp->nlp_flag,
				 ndlp->nlp_state, ndlp->nlp_rpi);
	} else {
		lpfc_printf_vlog(vport, KERN_INFO, LOG_DISCOVERY,
				 "0204 Devloss timeout on "
				 "WWPN %02x:%02x:%02x:%02x:%02x:%02x:%02x:%02x "
				 "NPort x%06x Data: x%x x%x x%x\n",
				 *name, *(name+1), *(name+2), *(name+3),
				 *(name+4), *(name+5), *(name+6), *(name+7),
				 ndlp->nlp_DID, ndlp->nlp_flag,
				 ndlp->nlp_state, ndlp->nlp_rpi);
	}

	put_node = rdata->pnode != NULL;
	put_rport = ndlp->rport != NULL;
	rdata->pnode = NULL;
	ndlp->rport = NULL;
	if (put_node)
		lpfc_nlp_put(ndlp);
	if (put_rport)
		put_device(&rport->dev);

	if (!(vport->load_flag & FC_UNLOADING) &&
	    !(ndlp->nlp_flag & NLP_DELAY_TMO) &&
	    !(ndlp->nlp_flag & NLP_NPR_2B_DISC) &&
	    (ndlp->nlp_state != NLP_STE_UNMAPPED_NODE) &&
	    (ndlp->nlp_state != NLP_STE_REG_LOGIN_ISSUE) &&
	    (ndlp->nlp_state != NLP_STE_PRLI_ISSUE))
		lpfc_disc_state_machine(vport, ndlp, NULL, NLP_EVT_DEVICE_RM);

	return fcf_inuse;
}

/**
 * lpfc_sli4_post_dev_loss_tmo_handler - SLI4 post devloss timeout handler
 * @phba: Pointer to hba context object.
 * @fcf_inuse: SLI4 FCF in-use state reported from devloss timeout handler.
 * @nlp_did: remote node identifer with devloss timeout.
 *
 * This function is called from the worker thread after invoking devloss
 * timeout handler and releasing the reference count for the ndlp with
 * which the devloss timeout was handled for SLI4 host. For the devloss
 * timeout of the last remote node which had been in use of FCF, when this
 * routine is invoked, it shall be guaranteed that none of the remote are
 * in-use of FCF. When devloss timeout to the last remote using the FCF,
 * if the FIP engine is neither in FCF table scan process nor roundrobin
 * failover process, the in-use FCF shall be unregistered. If the FIP
 * engine is in FCF discovery process, the devloss timeout state shall
 * be set for either the FCF table scan process or roundrobin failover
 * process to unregister the in-use FCF.
 **/
static void
lpfc_sli4_post_dev_loss_tmo_handler(struct lpfc_hba *phba, int fcf_inuse,
				    uint32_t nlp_did)
{
	/* If devloss timeout happened to a remote node when FCF had no
	 * longer been in-use, do nothing.
	 */
	if (!fcf_inuse)
		return;

	if ((phba->hba_flag & HBA_FIP_SUPPORT) && !lpfc_fcf_inuse(phba)) {
		spin_lock_irq(&phba->hbalock);
		if (phba->fcf.fcf_flag & FCF_DISCOVERY) {
			if (phba->hba_flag & HBA_DEVLOSS_TMO) {
				spin_unlock_irq(&phba->hbalock);
				return;
			}
			phba->hba_flag |= HBA_DEVLOSS_TMO;
			lpfc_printf_log(phba, KERN_INFO, LOG_FIP,
					"2847 Last remote node (x%x) using "
					"FCF devloss tmo\n", nlp_did);
		}
		if (phba->fcf.fcf_flag & FCF_REDISC_PROG) {
			spin_unlock_irq(&phba->hbalock);
			lpfc_printf_log(phba, KERN_INFO, LOG_FIP,
					"2868 Devloss tmo to FCF rediscovery "
					"in progress\n");
			return;
		}
		if (!(phba->hba_flag & (FCF_TS_INPROG | FCF_RR_INPROG))) {
			spin_unlock_irq(&phba->hbalock);
			lpfc_printf_log(phba, KERN_INFO, LOG_FIP,
					"2869 Devloss tmo to idle FIP engine, "
					"unreg in-use FCF and rescan.\n");
			/* Unregister in-use FCF and rescan */
			lpfc_unregister_fcf_rescan(phba);
			return;
		}
		spin_unlock_irq(&phba->hbalock);
		if (phba->hba_flag & FCF_TS_INPROG)
			lpfc_printf_log(phba, KERN_INFO, LOG_FIP,
					"2870 FCF table scan in progress\n");
		if (phba->hba_flag & FCF_RR_INPROG)
			lpfc_printf_log(phba, KERN_INFO, LOG_FIP,
					"2871 FLOGI roundrobin FCF failover "
					"in progress\n");
	}
	lpfc_unregister_unused_fcf(phba);
}

/**
 * lpfc_alloc_fast_evt - Allocates data structure for posting event
 * @phba: Pointer to hba context object.
 *
 * This function is called from the functions which need to post
 * events from interrupt context. This function allocates data
 * structure required for posting event. It also keeps track of
 * number of events pending and prevent event storm when there are
 * too many events.
 **/
struct lpfc_fast_path_event *
lpfc_alloc_fast_evt(struct lpfc_hba *phba) {
	struct lpfc_fast_path_event *ret;

	/* If there are lot of fast event do not exhaust memory due to this */
	if (atomic_read(&phba->fast_event_count) > LPFC_MAX_EVT_COUNT)
		return NULL;

	ret = kzalloc(sizeof(struct lpfc_fast_path_event),
			GFP_ATOMIC);
	if (ret) {
		atomic_inc(&phba->fast_event_count);
		INIT_LIST_HEAD(&ret->work_evt.evt_listp);
		ret->work_evt.evt = LPFC_EVT_FASTPATH_MGMT_EVT;
	}
	return ret;
}

/**
 * lpfc_free_fast_evt - Frees event data structure
 * @phba: Pointer to hba context object.
 * @evt:  Event object which need to be freed.
 *
 * This function frees the data structure required for posting
 * events.
 **/
void
lpfc_free_fast_evt(struct lpfc_hba *phba,
		struct lpfc_fast_path_event *evt) {

	atomic_dec(&phba->fast_event_count);
	kfree(evt);
}

/**
 * lpfc_send_fastpath_evt - Posts events generated from fast path
 * @phba: Pointer to hba context object.
 * @evtp: Event data structure.
 *
 * This function is called from worker thread, when the interrupt
 * context need to post an event. This function posts the event
 * to fc transport netlink interface.
 **/
static void
lpfc_send_fastpath_evt(struct lpfc_hba *phba,
		struct lpfc_work_evt *evtp)
{
	unsigned long evt_category, evt_sub_category;
	struct lpfc_fast_path_event *fast_evt_data;
	char *evt_data;
	uint32_t evt_data_size;
	struct Scsi_Host *shost;

	fast_evt_data = container_of(evtp, struct lpfc_fast_path_event,
		work_evt);

	evt_category = (unsigned long) fast_evt_data->un.fabric_evt.event_type;
	evt_sub_category = (unsigned long) fast_evt_data->un.
			fabric_evt.subcategory;
	shost = lpfc_shost_from_vport(fast_evt_data->vport);
	if (evt_category == FC_REG_FABRIC_EVENT) {
		if (evt_sub_category == LPFC_EVENT_FCPRDCHKERR) {
			evt_data = (char *) &fast_evt_data->un.read_check_error;
			evt_data_size = sizeof(fast_evt_data->un.
				read_check_error);
		} else if ((evt_sub_category == LPFC_EVENT_FABRIC_BUSY) ||
			(evt_sub_category == LPFC_EVENT_PORT_BUSY)) {
			evt_data = (char *) &fast_evt_data->un.fabric_evt;
			evt_data_size = sizeof(fast_evt_data->un.fabric_evt);
		} else {
			lpfc_free_fast_evt(phba, fast_evt_data);
			return;
		}
	} else if (evt_category == FC_REG_SCSI_EVENT) {
		switch (evt_sub_category) {
		case LPFC_EVENT_QFULL:
		case LPFC_EVENT_DEVBSY:
			evt_data = (char *) &fast_evt_data->un.scsi_evt;
			evt_data_size = sizeof(fast_evt_data->un.scsi_evt);
			break;
		case LPFC_EVENT_CHECK_COND:
			evt_data = (char *) &fast_evt_data->un.check_cond_evt;
			evt_data_size =  sizeof(fast_evt_data->un.
				check_cond_evt);
			break;
		case LPFC_EVENT_VARQUEDEPTH:
			evt_data = (char *) &fast_evt_data->un.queue_depth_evt;
			evt_data_size = sizeof(fast_evt_data->un.
				queue_depth_evt);
			break;
		default:
			lpfc_free_fast_evt(phba, fast_evt_data);
			return;
		}
	} else {
		lpfc_free_fast_evt(phba, fast_evt_data);
		return;
	}

	fc_host_post_vendor_event(shost,
		fc_get_event_number(),
		evt_data_size,
		evt_data,
		LPFC_NL_VENDOR_ID);

	lpfc_free_fast_evt(phba, fast_evt_data);
	return;
}

static void
lpfc_work_list_done(struct lpfc_hba *phba)
{
	struct lpfc_work_evt  *evtp = NULL;
	struct lpfc_nodelist  *ndlp;
	int free_evt;
	int fcf_inuse;
	uint32_t nlp_did;

	spin_lock_irq(&phba->hbalock);
	while (!list_empty(&phba->work_list)) {
		list_remove_head((&phba->work_list), evtp, typeof(*evtp),
				 evt_listp);
		spin_unlock_irq(&phba->hbalock);
		free_evt = 1;
		switch (evtp->evt) {
		case LPFC_EVT_ELS_RETRY:
			ndlp = (struct lpfc_nodelist *) (evtp->evt_arg1);
			lpfc_els_retry_delay_handler(ndlp);
			free_evt = 0; /* evt is part of ndlp */
			/* decrement the node reference count held
			 * for this queued work
			 */
			lpfc_nlp_put(ndlp);
			break;
		case LPFC_EVT_DEV_LOSS:
			ndlp = (struct lpfc_nodelist *)(evtp->evt_arg1);
			fcf_inuse = lpfc_dev_loss_tmo_handler(ndlp);
			free_evt = 0;
			/* decrement the node reference count held for
			 * this queued work
			 */
			nlp_did = ndlp->nlp_DID;
			lpfc_nlp_put(ndlp);
			if (phba->sli_rev == LPFC_SLI_REV4)
				lpfc_sli4_post_dev_loss_tmo_handler(phba,
								    fcf_inuse,
								    nlp_did);
			break;
		case LPFC_EVT_ONLINE:
			if (phba->link_state < LPFC_LINK_DOWN)
				*(int *) (evtp->evt_arg1) = lpfc_online(phba);
			else
				*(int *) (evtp->evt_arg1) = 0;
			complete((struct completion *)(evtp->evt_arg2));
			break;
		case LPFC_EVT_OFFLINE_PREP:
			if (phba->link_state >= LPFC_LINK_DOWN)
				lpfc_offline_prep(phba);
			*(int *)(evtp->evt_arg1) = 0;
			complete((struct completion *)(evtp->evt_arg2));
			break;
		case LPFC_EVT_OFFLINE:
			lpfc_offline(phba);
			lpfc_sli_brdrestart(phba);
			*(int *)(evtp->evt_arg1) =
				lpfc_sli_brdready(phba, HS_FFRDY | HS_MBRDY);
			lpfc_unblock_mgmt_io(phba);
			complete((struct completion *)(evtp->evt_arg2));
			break;
		case LPFC_EVT_WARM_START:
			lpfc_offline(phba);
			lpfc_reset_barrier(phba);
			lpfc_sli_brdreset(phba);
			lpfc_hba_down_post(phba);
			*(int *)(evtp->evt_arg1) =
				lpfc_sli_brdready(phba, HS_MBRDY);
			lpfc_unblock_mgmt_io(phba);
			complete((struct completion *)(evtp->evt_arg2));
			break;
		case LPFC_EVT_KILL:
			lpfc_offline(phba);
			*(int *)(evtp->evt_arg1)
				= (phba->pport->stopped)
				        ? 0 : lpfc_sli_brdkill(phba);
			lpfc_unblock_mgmt_io(phba);
			complete((struct completion *)(evtp->evt_arg2));
			break;
		case LPFC_EVT_FASTPATH_MGMT_EVT:
			lpfc_send_fastpath_evt(phba, evtp);
			free_evt = 0;
			break;
		case LPFC_EVT_RESET_HBA:
			if (!(phba->pport->load_flag & FC_UNLOADING))
				lpfc_reset_hba(phba);
			break;
		}
		if (free_evt)
			kfree(evtp);
		spin_lock_irq(&phba->hbalock);
	}
	spin_unlock_irq(&phba->hbalock);

}

static void
lpfc_work_done(struct lpfc_hba *phba)
{
	struct lpfc_sli_ring *pring;
	uint32_t ha_copy, status, control, work_port_events;
	struct lpfc_vport **vports;
	struct lpfc_vport *vport;
	int i;

	spin_lock_irq(&phba->hbalock);
	ha_copy = phba->work_ha;
	phba->work_ha = 0;
	spin_unlock_irq(&phba->hbalock);

	/* First, try to post the next mailbox command to SLI4 device */
	if (phba->pci_dev_grp == LPFC_PCI_DEV_OC)
		lpfc_sli4_post_async_mbox(phba);

	if (ha_copy & HA_ERATT)
		/* Handle the error attention event */
		lpfc_handle_eratt(phba);

	if (ha_copy & HA_MBATT)
		lpfc_sli_handle_mb_event(phba);

	if (ha_copy & HA_LATT)
		lpfc_handle_latt(phba);

	/* Process SLI4 events */
	if (phba->pci_dev_grp == LPFC_PCI_DEV_OC) {
		if (phba->hba_flag & HBA_RRQ_ACTIVE)
			lpfc_handle_rrq_active(phba);
		if (phba->hba_flag & FCP_XRI_ABORT_EVENT)
			lpfc_sli4_fcp_xri_abort_event_proc(phba);
		if (phba->hba_flag & ELS_XRI_ABORT_EVENT)
			lpfc_sli4_els_xri_abort_event_proc(phba);
		if (phba->hba_flag & ASYNC_EVENT)
			lpfc_sli4_async_event_proc(phba);
		if (phba->hba_flag & HBA_POST_RECEIVE_BUFFER) {
			spin_lock_irq(&phba->hbalock);
			phba->hba_flag &= ~HBA_POST_RECEIVE_BUFFER;
			spin_unlock_irq(&phba->hbalock);
			lpfc_sli_hbqbuf_add_hbqs(phba, LPFC_ELS_HBQ);
		}
		if (phba->fcf.fcf_flag & FCF_REDISC_EVT)
			lpfc_sli4_fcf_redisc_event_proc(phba);
	}

	vports = lpfc_create_vport_work_array(phba);
	if (vports != NULL)
		for (i = 0; i <= phba->max_vports; i++) {
			/*
			 * We could have no vports in array if unloading, so if
			 * this happens then just use the pport
			 */
			if (vports[i] == NULL && i == 0)
				vport = phba->pport;
			else
				vport = vports[i];
			if (vport == NULL)
				break;
			spin_lock_irq(&vport->work_port_lock);
			work_port_events = vport->work_port_events;
			vport->work_port_events &= ~work_port_events;
			spin_unlock_irq(&vport->work_port_lock);
			if (work_port_events & WORKER_DISC_TMO)
				lpfc_disc_timeout_handler(vport);
			if (work_port_events & WORKER_ELS_TMO)
				lpfc_els_timeout_handler(vport);
			if (work_port_events & WORKER_HB_TMO)
				lpfc_hb_timeout_handler(phba);
			if (work_port_events & WORKER_MBOX_TMO)
				lpfc_mbox_timeout_handler(phba);
			if (work_port_events & WORKER_FABRIC_BLOCK_TMO)
				lpfc_unblock_fabric_iocbs(phba);
			if (work_port_events & WORKER_FDMI_TMO)
				lpfc_fdmi_timeout_handler(vport);
			if (work_port_events & WORKER_RAMP_DOWN_QUEUE)
				lpfc_ramp_down_queue_handler(phba);
			if (work_port_events & WORKER_RAMP_UP_QUEUE)
				lpfc_ramp_up_queue_handler(phba);
		}
	lpfc_destroy_vport_work_array(phba, vports);

	pring = &phba->sli.ring[LPFC_ELS_RING];
	status = (ha_copy & (HA_RXMASK  << (4*LPFC_ELS_RING)));
	status >>= (4*LPFC_ELS_RING);
	if ((status & HA_RXMASK) ||
	    (pring->flag & LPFC_DEFERRED_RING_EVENT) ||
	    (phba->hba_flag & HBA_SP_QUEUE_EVT)) {
		if (pring->flag & LPFC_STOP_IOCB_EVENT) {
			pring->flag |= LPFC_DEFERRED_RING_EVENT;
			/* Set the lpfc data pending flag */
			set_bit(LPFC_DATA_READY, &phba->data_flags);
		} else {
			pring->flag &= ~LPFC_DEFERRED_RING_EVENT;
			lpfc_sli_handle_slow_ring_event(phba, pring,
							(status &
							 HA_RXMASK));
		}
		if ((phba->sli_rev == LPFC_SLI_REV4) && pring->txq_cnt)
			lpfc_drain_txq(phba);
		/*
		 * Turn on Ring interrupts
		 */
		if (phba->sli_rev <= LPFC_SLI_REV3) {
			spin_lock_irq(&phba->hbalock);
			control = readl(phba->HCregaddr);
			if (!(control & (HC_R0INT_ENA << LPFC_ELS_RING))) {
				lpfc_debugfs_slow_ring_trc(phba,
					"WRK Enable ring: cntl:x%x hacopy:x%x",
					control, ha_copy, 0);

				control |= (HC_R0INT_ENA << LPFC_ELS_RING);
				writel(control, phba->HCregaddr);
				readl(phba->HCregaddr); /* flush */
			} else {
				lpfc_debugfs_slow_ring_trc(phba,
					"WRK Ring ok:     cntl:x%x hacopy:x%x",
					control, ha_copy, 0);
			}
			spin_unlock_irq(&phba->hbalock);
		}
	}
	lpfc_work_list_done(phba);
}

int
lpfc_do_work(void *p)
{
	struct lpfc_hba *phba = p;
	int rc;

	set_user_nice(current, -20);
	phba->data_flags = 0;

	while (!kthread_should_stop()) {
		/* wait and check worker queue activities */
		rc = wait_event_interruptible(phba->work_waitq,
					(test_and_clear_bit(LPFC_DATA_READY,
							    &phba->data_flags)
					 || kthread_should_stop()));
		/* Signal wakeup shall terminate the worker thread */
		if (rc) {
			lpfc_printf_log(phba, KERN_ERR, LOG_ELS,
					"0433 Wakeup on signal: rc=x%x\n", rc);
			break;
		}

		/* Attend pending lpfc data processing */
		lpfc_work_done(phba);
	}
	phba->worker_thread = NULL;
	lpfc_printf_log(phba, KERN_INFO, LOG_ELS,
			"0432 Worker thread stopped.\n");
	return 0;
}

/*
 * This is only called to handle FC worker events. Since this a rare
 * occurance, we allocate a struct lpfc_work_evt structure here instead of
 * embedding it in the IOCB.
 */
int
lpfc_workq_post_event(struct lpfc_hba *phba, void *arg1, void *arg2,
		      uint32_t evt)
{
	struct lpfc_work_evt  *evtp;
	unsigned long flags;

	/*
	 * All Mailbox completions and LPFC_ELS_RING rcv ring IOCB events will
	 * be queued to worker thread for processing
	 */
	evtp = kmalloc(sizeof(struct lpfc_work_evt), GFP_ATOMIC);
	if (!evtp)
		return 0;

	evtp->evt_arg1  = arg1;
	evtp->evt_arg2  = arg2;
	evtp->evt       = evt;

	spin_lock_irqsave(&phba->hbalock, flags);
	list_add_tail(&evtp->evt_listp, &phba->work_list);
	spin_unlock_irqrestore(&phba->hbalock, flags);

	lpfc_worker_wake_up(phba);

	return 1;
}

void
lpfc_cleanup_rpis(struct lpfc_vport *vport, int remove)
{
	struct Scsi_Host *shost = lpfc_shost_from_vport(vport);
	struct lpfc_hba  *phba = vport->phba;
	struct lpfc_nodelist *ndlp, *next_ndlp;
	int  rc;

	list_for_each_entry_safe(ndlp, next_ndlp, &vport->fc_nodes, nlp_listp) {
		if (!NLP_CHK_NODE_ACT(ndlp))
			continue;
		if (ndlp->nlp_state == NLP_STE_UNUSED_NODE)
			continue;
		if ((phba->sli3_options & LPFC_SLI3_VPORT_TEARDOWN) ||
			((vport->port_type == LPFC_NPIV_PORT) &&
			(ndlp->nlp_DID == NameServer_DID)))
			lpfc_unreg_rpi(vport, ndlp);

		/* Leave Fabric nodes alone on link down */
		if ((phba->sli_rev < LPFC_SLI_REV4) &&
		    (!remove && ndlp->nlp_type & NLP_FABRIC))
			continue;
		rc = lpfc_disc_state_machine(vport, ndlp, NULL,
					     remove
					     ? NLP_EVT_DEVICE_RM
					     : NLP_EVT_DEVICE_RECOVERY);
	}
	if (phba->sli3_options & LPFC_SLI3_VPORT_TEARDOWN) {
		if (phba->sli_rev == LPFC_SLI_REV4)
			lpfc_sli4_unreg_all_rpis(vport);
		lpfc_mbx_unreg_vpi(vport);
		spin_lock_irq(shost->host_lock);
		vport->fc_flag |= FC_VPORT_NEEDS_REG_VPI;
		spin_unlock_irq(shost->host_lock);
	}
}

void
lpfc_port_link_failure(struct lpfc_vport *vport)
{
	lpfc_vport_set_state(vport, FC_VPORT_LINKDOWN);

	/* Cleanup any outstanding received buffers */
	lpfc_cleanup_rcv_buffers(vport);

	/* Cleanup any outstanding RSCN activity */
	lpfc_els_flush_rscn(vport);

	/* Cleanup any outstanding ELS commands */
	lpfc_els_flush_cmd(vport);

	lpfc_cleanup_rpis(vport, 0);

	/* Turn off discovery timer if its running */
	lpfc_can_disctmo(vport);
}

void
lpfc_linkdown_port(struct lpfc_vport *vport)
{
	struct Scsi_Host  *shost = lpfc_shost_from_vport(vport);

	fc_host_post_event(shost, fc_get_event_number(), FCH_EVT_LINKDOWN, 0);

	lpfc_debugfs_disc_trc(vport, LPFC_DISC_TRC_ELS_CMD,
		"Link Down:       state:x%x rtry:x%x flg:x%x",
		vport->port_state, vport->fc_ns_retry, vport->fc_flag);

	lpfc_port_link_failure(vport);

}

int
lpfc_linkdown(struct lpfc_hba *phba)
{
	struct lpfc_vport *vport = phba->pport;
	struct Scsi_Host  *shost = lpfc_shost_from_vport(vport);
	struct lpfc_vport **vports;
	LPFC_MBOXQ_t          *mb;
	int i;

	if (phba->link_state == LPFC_LINK_DOWN)
		return 0;

	/* Block all SCSI stack I/Os */
	lpfc_scsi_dev_block(phba);

	spin_lock_irq(&phba->hbalock);
	phba->fcf.fcf_flag &= ~(FCF_AVAILABLE | FCF_SCAN_DONE);
	spin_unlock_irq(&phba->hbalock);
	if (phba->link_state > LPFC_LINK_DOWN) {
		phba->link_state = LPFC_LINK_DOWN;
		spin_lock_irq(shost->host_lock);
		phba->pport->fc_flag &= ~FC_LBIT;
		spin_unlock_irq(shost->host_lock);
	}
	vports = lpfc_create_vport_work_array(phba);
	if (vports != NULL)
		for (i = 0; i <= phba->max_vports && vports[i] != NULL; i++) {
			/* Issue a LINK DOWN event to all nodes */
			lpfc_linkdown_port(vports[i]);
		}
	lpfc_destroy_vport_work_array(phba, vports);
	/* Clean up any firmware default rpi's */
	mb = mempool_alloc(phba->mbox_mem_pool, GFP_KERNEL);
	if (mb) {
		lpfc_unreg_did(phba, 0xffff, 0xffffffff, mb);
		mb->vport = vport;
		mb->mbox_cmpl = lpfc_sli_def_mbox_cmpl;
		if (lpfc_sli_issue_mbox(phba, mb, MBX_NOWAIT)
		    == MBX_NOT_FINISHED) {
			mempool_free(mb, phba->mbox_mem_pool);
		}
	}

	/* Setup myDID for link up if we are in pt2pt mode */
	if (phba->pport->fc_flag & FC_PT2PT) {
		phba->pport->fc_myDID = 0;
		mb = mempool_alloc(phba->mbox_mem_pool, GFP_KERNEL);
		if (mb) {
			lpfc_config_link(phba, mb);
			mb->mbox_cmpl = lpfc_sli_def_mbox_cmpl;
			mb->vport = vport;
			if (lpfc_sli_issue_mbox(phba, mb, MBX_NOWAIT)
			    == MBX_NOT_FINISHED) {
				mempool_free(mb, phba->mbox_mem_pool);
			}
		}
		spin_lock_irq(shost->host_lock);
		phba->pport->fc_flag &= ~(FC_PT2PT | FC_PT2PT_PLOGI);
		spin_unlock_irq(shost->host_lock);
	}

	return 0;
}

static void
lpfc_linkup_cleanup_nodes(struct lpfc_vport *vport)
{
	struct lpfc_nodelist *ndlp;

	list_for_each_entry(ndlp, &vport->fc_nodes, nlp_listp) {
		if (!NLP_CHK_NODE_ACT(ndlp))
			continue;
		if (ndlp->nlp_state == NLP_STE_UNUSED_NODE)
			continue;
		if (ndlp->nlp_type & NLP_FABRIC) {
			/* On Linkup its safe to clean up the ndlp
			 * from Fabric connections.
			 */
			if (ndlp->nlp_DID != Fabric_DID)
				lpfc_unreg_rpi(vport, ndlp);
			lpfc_nlp_set_state(vport, ndlp, NLP_STE_NPR_NODE);
		} else if (!(ndlp->nlp_flag & NLP_NPR_ADISC)) {
			/* Fail outstanding IO now since device is
			 * marked for PLOGI.
			 */
			lpfc_unreg_rpi(vport, ndlp);
		}
	}
}

static void
lpfc_linkup_port(struct lpfc_vport *vport)
{
	struct Scsi_Host *shost = lpfc_shost_from_vport(vport);
	struct lpfc_hba  *phba = vport->phba;

	if ((vport->load_flag & FC_UNLOADING) != 0)
		return;

	lpfc_debugfs_disc_trc(vport, LPFC_DISC_TRC_ELS_CMD,
		"Link Up:         top:x%x speed:x%x flg:x%x",
		phba->fc_topology, phba->fc_linkspeed, phba->link_flag);

	/* If NPIV is not enabled, only bring the physical port up */
	if (!(phba->sli3_options & LPFC_SLI3_NPIV_ENABLED) &&
		(vport != phba->pport))
		return;

	fc_host_post_event(shost, fc_get_event_number(), FCH_EVT_LINKUP, 0);

	spin_lock_irq(shost->host_lock);
	vport->fc_flag &= ~(FC_PT2PT | FC_PT2PT_PLOGI | FC_ABORT_DISCOVERY |
			    FC_RSCN_MODE | FC_NLP_MORE | FC_RSCN_DISCOVERY);
	vport->fc_flag |= FC_NDISC_ACTIVE;
	vport->fc_ns_retry = 0;
	spin_unlock_irq(shost->host_lock);

	if (vport->fc_flag & FC_LBIT)
		lpfc_linkup_cleanup_nodes(vport);

}

static int
lpfc_linkup(struct lpfc_hba *phba)
{
	struct lpfc_vport **vports;
	int i;

	lpfc_cleanup_wt_rrqs(phba);
	phba->link_state = LPFC_LINK_UP;

	/* Unblock fabric iocbs if they are blocked */
	clear_bit(FABRIC_COMANDS_BLOCKED, &phba->bit_flags);
	del_timer_sync(&phba->fabric_block_timer);

	vports = lpfc_create_vport_work_array(phba);
	if (vports != NULL)
		for (i = 0; i <= phba->max_vports && vports[i] != NULL; i++)
			lpfc_linkup_port(vports[i]);
	lpfc_destroy_vport_work_array(phba, vports);
	if ((phba->sli3_options & LPFC_SLI3_NPIV_ENABLED) &&
	    (phba->sli_rev < LPFC_SLI_REV4))
		lpfc_issue_clear_la(phba, phba->pport);

	return 0;
}

/*
 * This routine handles processing a CLEAR_LA mailbox
 * command upon completion. It is setup in the LPFC_MBOXQ
 * as the completion routine when the command is
 * handed off to the SLI layer.
 */
static void
lpfc_mbx_cmpl_clear_la(struct lpfc_hba *phba, LPFC_MBOXQ_t *pmb)
{
	struct lpfc_vport *vport = pmb->vport;
	struct Scsi_Host  *shost = lpfc_shost_from_vport(vport);
	struct lpfc_sli   *psli = &phba->sli;
	MAILBOX_t *mb = &pmb->u.mb;
	uint32_t control;

	/* Since we don't do discovery right now, turn these off here */
	psli->ring[psli->extra_ring].flag &= ~LPFC_STOP_IOCB_EVENT;
	psli->ring[psli->fcp_ring].flag &= ~LPFC_STOP_IOCB_EVENT;
	psli->ring[psli->next_ring].flag &= ~LPFC_STOP_IOCB_EVENT;

	/* Check for error */
	if ((mb->mbxStatus) && (mb->mbxStatus != 0x1601)) {
		/* CLEAR_LA mbox error <mbxStatus> state <hba_state> */
		lpfc_printf_vlog(vport, KERN_ERR, LOG_MBOX,
				 "0320 CLEAR_LA mbxStatus error x%x hba "
				 "state x%x\n",
				 mb->mbxStatus, vport->port_state);
		phba->link_state = LPFC_HBA_ERROR;
		goto out;
	}

	if (vport->port_type == LPFC_PHYSICAL_PORT)
		phba->link_state = LPFC_HBA_READY;

	spin_lock_irq(&phba->hbalock);
	psli->sli_flag |= LPFC_PROCESS_LA;
	control = readl(phba->HCregaddr);
	control |= HC_LAINT_ENA;
	writel(control, phba->HCregaddr);
	readl(phba->HCregaddr); /* flush */
	spin_unlock_irq(&phba->hbalock);
	mempool_free(pmb, phba->mbox_mem_pool);
	return;

out:
	/* Device Discovery completes */
	lpfc_printf_vlog(vport, KERN_INFO, LOG_DISCOVERY,
			 "0225 Device Discovery completes\n");
	mempool_free(pmb, phba->mbox_mem_pool);

	spin_lock_irq(shost->host_lock);
	vport->fc_flag &= ~FC_ABORT_DISCOVERY;
	spin_unlock_irq(shost->host_lock);

	lpfc_can_disctmo(vport);

	/* turn on Link Attention interrupts */

	spin_lock_irq(&phba->hbalock);
	psli->sli_flag |= LPFC_PROCESS_LA;
	control = readl(phba->HCregaddr);
	control |= HC_LAINT_ENA;
	writel(control, phba->HCregaddr);
	readl(phba->HCregaddr); /* flush */
	spin_unlock_irq(&phba->hbalock);

	return;
}


static void
lpfc_mbx_cmpl_local_config_link(struct lpfc_hba *phba, LPFC_MBOXQ_t *pmb)
{
	struct lpfc_vport *vport = pmb->vport;

	if (pmb->u.mb.mbxStatus)
		goto out;

	mempool_free(pmb, phba->mbox_mem_pool);

	if (phba->fc_topology == LPFC_TOPOLOGY_LOOP &&
	    vport->fc_flag & FC_PUBLIC_LOOP &&
	    !(vport->fc_flag & FC_LBIT)) {
			/* Need to wait for FAN - use discovery timer
			 * for timeout.  port_state is identically
			 * LPFC_LOCAL_CFG_LINK while waiting for FAN
			 */
			lpfc_set_disctmo(vport);
			return;
	}

	/* Start discovery by sending a FLOGI. port_state is identically
	 * LPFC_FLOGI while waiting for FLOGI cmpl
	 */
	if (vport->port_state != LPFC_FLOGI)
		lpfc_initial_flogi(vport);
	return;

out:
	lpfc_printf_vlog(vport, KERN_ERR, LOG_MBOX,
			 "0306 CONFIG_LINK mbxStatus error x%x "
			 "HBA state x%x\n",
			 pmb->u.mb.mbxStatus, vport->port_state);
	mempool_free(pmb, phba->mbox_mem_pool);

	lpfc_linkdown(phba);

	lpfc_printf_vlog(vport, KERN_ERR, LOG_DISCOVERY,
			 "0200 CONFIG_LINK bad hba state x%x\n",
			 vport->port_state);

	lpfc_issue_clear_la(phba, vport);
	return;
}

static void
lpfc_mbx_cmpl_reg_fcfi(struct lpfc_hba *phba, LPFC_MBOXQ_t *mboxq)
{
	struct lpfc_vport *vport = mboxq->vport;

	if (mboxq->u.mb.mbxStatus) {
		lpfc_printf_vlog(vport, KERN_ERR, LOG_MBOX,
			 "2017 REG_FCFI mbxStatus error x%x "
			 "HBA state x%x\n",
			 mboxq->u.mb.mbxStatus, vport->port_state);
		goto fail_out;
	}

	/* Start FCoE discovery by sending a FLOGI. */
	phba->fcf.fcfi = bf_get(lpfc_reg_fcfi_fcfi, &mboxq->u.mqe.un.reg_fcfi);
	/* Set the FCFI registered flag */
	spin_lock_irq(&phba->hbalock);
	phba->fcf.fcf_flag |= FCF_REGISTERED;
	spin_unlock_irq(&phba->hbalock);

	/* If there is a pending FCoE event, restart FCF table scan. */
	if (lpfc_check_pending_fcoe_event(phba, LPFC_UNREG_FCF))
		goto fail_out;

	/* Mark successful completion of FCF table scan */
	spin_lock_irq(&phba->hbalock);
	phba->fcf.fcf_flag |= (FCF_SCAN_DONE | FCF_IN_USE);
	phba->hba_flag &= ~FCF_TS_INPROG;
	if (vport->port_state != LPFC_FLOGI) {
		phba->hba_flag |= FCF_RR_INPROG;
		spin_unlock_irq(&phba->hbalock);
<<<<<<< HEAD
		lpfc_initial_flogi(vport);
=======
		lpfc_issue_init_vfi(vport);
>>>>>>> 3cbea436
		goto out;
	}
	spin_unlock_irq(&phba->hbalock);
	goto out;

fail_out:
	spin_lock_irq(&phba->hbalock);
	phba->hba_flag &= ~FCF_RR_INPROG;
	spin_unlock_irq(&phba->hbalock);
out:
	mempool_free(mboxq, phba->mbox_mem_pool);
}

/**
 * lpfc_fab_name_match - Check if the fcf fabric name match.
 * @fab_name: pointer to fabric name.
 * @new_fcf_record: pointer to fcf record.
 *
 * This routine compare the fcf record's fabric name with provided
 * fabric name. If the fabric name are identical this function
 * returns 1 else return 0.
 **/
static uint32_t
lpfc_fab_name_match(uint8_t *fab_name, struct fcf_record *new_fcf_record)
{
	if (fab_name[0] != bf_get(lpfc_fcf_record_fab_name_0, new_fcf_record))
		return 0;
	if (fab_name[1] != bf_get(lpfc_fcf_record_fab_name_1, new_fcf_record))
		return 0;
	if (fab_name[2] != bf_get(lpfc_fcf_record_fab_name_2, new_fcf_record))
<<<<<<< HEAD
		return 0;
	if (fab_name[3] != bf_get(lpfc_fcf_record_fab_name_3, new_fcf_record))
		return 0;
	if (fab_name[4] != bf_get(lpfc_fcf_record_fab_name_4, new_fcf_record))
		return 0;
	if (fab_name[5] != bf_get(lpfc_fcf_record_fab_name_5, new_fcf_record))
		return 0;
	if (fab_name[6] != bf_get(lpfc_fcf_record_fab_name_6, new_fcf_record))
		return 0;
=======
		return 0;
	if (fab_name[3] != bf_get(lpfc_fcf_record_fab_name_3, new_fcf_record))
		return 0;
	if (fab_name[4] != bf_get(lpfc_fcf_record_fab_name_4, new_fcf_record))
		return 0;
	if (fab_name[5] != bf_get(lpfc_fcf_record_fab_name_5, new_fcf_record))
		return 0;
	if (fab_name[6] != bf_get(lpfc_fcf_record_fab_name_6, new_fcf_record))
		return 0;
>>>>>>> 3cbea436
	if (fab_name[7] != bf_get(lpfc_fcf_record_fab_name_7, new_fcf_record))
		return 0;
	return 1;
}

/**
 * lpfc_sw_name_match - Check if the fcf switch name match.
 * @fab_name: pointer to fabric name.
 * @new_fcf_record: pointer to fcf record.
 *
 * This routine compare the fcf record's switch name with provided
 * switch name. If the switch name are identical this function
 * returns 1 else return 0.
 **/
static uint32_t
lpfc_sw_name_match(uint8_t *sw_name, struct fcf_record *new_fcf_record)
{
	if (sw_name[0] != bf_get(lpfc_fcf_record_switch_name_0, new_fcf_record))
		return 0;
	if (sw_name[1] != bf_get(lpfc_fcf_record_switch_name_1, new_fcf_record))
		return 0;
	if (sw_name[2] != bf_get(lpfc_fcf_record_switch_name_2, new_fcf_record))
		return 0;
	if (sw_name[3] != bf_get(lpfc_fcf_record_switch_name_3, new_fcf_record))
		return 0;
	if (sw_name[4] != bf_get(lpfc_fcf_record_switch_name_4, new_fcf_record))
		return 0;
	if (sw_name[5] != bf_get(lpfc_fcf_record_switch_name_5, new_fcf_record))
		return 0;
	if (sw_name[6] != bf_get(lpfc_fcf_record_switch_name_6, new_fcf_record))
		return 0;
	if (sw_name[7] != bf_get(lpfc_fcf_record_switch_name_7, new_fcf_record))
		return 0;
	return 1;
}

/**
 * lpfc_mac_addr_match - Check if the fcf mac address match.
 * @mac_addr: pointer to mac address.
 * @new_fcf_record: pointer to fcf record.
 *
 * This routine compare the fcf record's mac address with HBA's
 * FCF mac address. If the mac addresses are identical this function
 * returns 1 else return 0.
 **/
static uint32_t
lpfc_mac_addr_match(uint8_t *mac_addr, struct fcf_record *new_fcf_record)
{
	if (mac_addr[0] != bf_get(lpfc_fcf_record_mac_0, new_fcf_record))
		return 0;
	if (mac_addr[1] != bf_get(lpfc_fcf_record_mac_1, new_fcf_record))
		return 0;
	if (mac_addr[2] != bf_get(lpfc_fcf_record_mac_2, new_fcf_record))
		return 0;
	if (mac_addr[3] != bf_get(lpfc_fcf_record_mac_3, new_fcf_record))
<<<<<<< HEAD
		return 0;
	if (mac_addr[4] != bf_get(lpfc_fcf_record_mac_4, new_fcf_record))
		return 0;
=======
		return 0;
	if (mac_addr[4] != bf_get(lpfc_fcf_record_mac_4, new_fcf_record))
		return 0;
>>>>>>> 3cbea436
	if (mac_addr[5] != bf_get(lpfc_fcf_record_mac_5, new_fcf_record))
		return 0;
	return 1;
}

static bool
lpfc_vlan_id_match(uint16_t curr_vlan_id, uint16_t new_vlan_id)
{
	return (curr_vlan_id == new_vlan_id);
}

/**
 * lpfc_copy_fcf_record - Copy fcf information to lpfc_hba.
 * @fcf: pointer to driver fcf record.
 * @new_fcf_record: pointer to fcf record.
 *
 * This routine copies the FCF information from the FCF
 * record to lpfc_hba data structure.
 **/
static void
lpfc_copy_fcf_record(struct lpfc_fcf_rec *fcf_rec,
		     struct fcf_record *new_fcf_record)
{
	/* Fabric name */
	fcf_rec->fabric_name[0] =
		bf_get(lpfc_fcf_record_fab_name_0, new_fcf_record);
	fcf_rec->fabric_name[1] =
		bf_get(lpfc_fcf_record_fab_name_1, new_fcf_record);
	fcf_rec->fabric_name[2] =
		bf_get(lpfc_fcf_record_fab_name_2, new_fcf_record);
	fcf_rec->fabric_name[3] =
		bf_get(lpfc_fcf_record_fab_name_3, new_fcf_record);
	fcf_rec->fabric_name[4] =
		bf_get(lpfc_fcf_record_fab_name_4, new_fcf_record);
	fcf_rec->fabric_name[5] =
		bf_get(lpfc_fcf_record_fab_name_5, new_fcf_record);
	fcf_rec->fabric_name[6] =
		bf_get(lpfc_fcf_record_fab_name_6, new_fcf_record);
	fcf_rec->fabric_name[7] =
		bf_get(lpfc_fcf_record_fab_name_7, new_fcf_record);
	/* Mac address */
	fcf_rec->mac_addr[0] = bf_get(lpfc_fcf_record_mac_0, new_fcf_record);
	fcf_rec->mac_addr[1] = bf_get(lpfc_fcf_record_mac_1, new_fcf_record);
	fcf_rec->mac_addr[2] = bf_get(lpfc_fcf_record_mac_2, new_fcf_record);
	fcf_rec->mac_addr[3] = bf_get(lpfc_fcf_record_mac_3, new_fcf_record);
	fcf_rec->mac_addr[4] = bf_get(lpfc_fcf_record_mac_4, new_fcf_record);
	fcf_rec->mac_addr[5] = bf_get(lpfc_fcf_record_mac_5, new_fcf_record);
	/* FCF record index */
	fcf_rec->fcf_indx = bf_get(lpfc_fcf_record_fcf_index, new_fcf_record);
	/* FCF record priority */
	fcf_rec->priority = new_fcf_record->fip_priority;
	/* Switch name */
	fcf_rec->switch_name[0] =
		bf_get(lpfc_fcf_record_switch_name_0, new_fcf_record);
	fcf_rec->switch_name[1] =
		bf_get(lpfc_fcf_record_switch_name_1, new_fcf_record);
	fcf_rec->switch_name[2] =
		bf_get(lpfc_fcf_record_switch_name_2, new_fcf_record);
	fcf_rec->switch_name[3] =
		bf_get(lpfc_fcf_record_switch_name_3, new_fcf_record);
	fcf_rec->switch_name[4] =
		bf_get(lpfc_fcf_record_switch_name_4, new_fcf_record);
	fcf_rec->switch_name[5] =
		bf_get(lpfc_fcf_record_switch_name_5, new_fcf_record);
	fcf_rec->switch_name[6] =
		bf_get(lpfc_fcf_record_switch_name_6, new_fcf_record);
	fcf_rec->switch_name[7] =
		bf_get(lpfc_fcf_record_switch_name_7, new_fcf_record);
}

/**
 * lpfc_update_fcf_record - Update driver fcf record
 * @phba: pointer to lpfc hba data structure.
 * @fcf_rec: pointer to driver fcf record.
 * @new_fcf_record: pointer to hba fcf record.
 * @addr_mode: address mode to be set to the driver fcf record.
 * @vlan_id: vlan tag to be set to the driver fcf record.
 * @flag: flag bits to be set to the driver fcf record.
 *
 * This routine updates the driver FCF record from the new HBA FCF record
 * together with the address mode, vlan_id, and other informations. This
 * routine is called with the host lock held.
 **/
static void
__lpfc_update_fcf_record(struct lpfc_hba *phba, struct lpfc_fcf_rec *fcf_rec,
		       struct fcf_record *new_fcf_record, uint32_t addr_mode,
		       uint16_t vlan_id, uint32_t flag)
{
	/* Copy the fields from the HBA's FCF record */
	lpfc_copy_fcf_record(fcf_rec, new_fcf_record);
	/* Update other fields of driver FCF record */
	fcf_rec->addr_mode = addr_mode;
	fcf_rec->vlan_id = vlan_id;
	fcf_rec->flag |= (flag | RECORD_VALID);
}

/**
 * lpfc_register_fcf - Register the FCF with hba.
 * @phba: pointer to lpfc hba data structure.
 *
 * This routine issues a register fcfi mailbox command to register
 * the fcf with HBA.
 **/
static void
lpfc_register_fcf(struct lpfc_hba *phba)
{
	LPFC_MBOXQ_t *fcf_mbxq;
	int rc;

	spin_lock_irq(&phba->hbalock);
	/* If the FCF is not availabe do nothing. */
	if (!(phba->fcf.fcf_flag & FCF_AVAILABLE)) {
		phba->hba_flag &= ~(FCF_TS_INPROG | FCF_RR_INPROG);
		spin_unlock_irq(&phba->hbalock);
		return;
	}

	/* The FCF is already registered, start discovery */
	if (phba->fcf.fcf_flag & FCF_REGISTERED) {
		phba->fcf.fcf_flag |= (FCF_SCAN_DONE | FCF_IN_USE);
		phba->hba_flag &= ~FCF_TS_INPROG;
		if (phba->pport->port_state != LPFC_FLOGI) {
			phba->hba_flag |= FCF_RR_INPROG;
			spin_unlock_irq(&phba->hbalock);
<<<<<<< HEAD
			lpfc_initial_flogi(phba->pport);
=======
			lpfc_issue_init_vfi(phba->pport);
>>>>>>> 3cbea436
			return;
		}
		spin_unlock_irq(&phba->hbalock);
		return;
	}
	spin_unlock_irq(&phba->hbalock);

	fcf_mbxq = mempool_alloc(phba->mbox_mem_pool, GFP_KERNEL);
	if (!fcf_mbxq) {
		spin_lock_irq(&phba->hbalock);
		phba->hba_flag &= ~(FCF_TS_INPROG | FCF_RR_INPROG);
		spin_unlock_irq(&phba->hbalock);
		return;
	}

	lpfc_reg_fcfi(phba, fcf_mbxq);
	fcf_mbxq->vport = phba->pport;
	fcf_mbxq->mbox_cmpl = lpfc_mbx_cmpl_reg_fcfi;
	rc = lpfc_sli_issue_mbox(phba, fcf_mbxq, MBX_NOWAIT);
	if (rc == MBX_NOT_FINISHED) {
		spin_lock_irq(&phba->hbalock);
		phba->hba_flag &= ~(FCF_TS_INPROG | FCF_RR_INPROG);
		spin_unlock_irq(&phba->hbalock);
		mempool_free(fcf_mbxq, phba->mbox_mem_pool);
	}

	return;
}

/**
 * lpfc_match_fcf_conn_list - Check if the FCF record can be used for discovery.
 * @phba: pointer to lpfc hba data structure.
 * @new_fcf_record: pointer to fcf record.
 * @boot_flag: Indicates if this record used by boot bios.
 * @addr_mode: The address mode to be used by this FCF
 * @vlan_id: The vlan id to be used as vlan tagging by this FCF.
 *
 * This routine compare the fcf record with connect list obtained from the
 * config region to decide if this FCF can be used for SAN discovery. It returns
 * 1 if this record can be used for SAN discovery else return zero. If this FCF
 * record can be used for SAN discovery, the boot_flag will indicate if this FCF
 * is used by boot bios and addr_mode will indicate the addressing mode to be
 * used for this FCF when the function returns.
 * If the FCF record need to be used with a particular vlan id, the vlan is
 * set in the vlan_id on return of the function. If not VLAN tagging need to
 * be used with the FCF vlan_id will be set to LPFC_FCOE_NULL_VID;
 **/
static int
lpfc_match_fcf_conn_list(struct lpfc_hba *phba,
			struct fcf_record *new_fcf_record,
			uint32_t *boot_flag, uint32_t *addr_mode,
			uint16_t *vlan_id)
{
	struct lpfc_fcf_conn_entry *conn_entry;
	int i, j, fcf_vlan_id = 0;

	/* Find the lowest VLAN id in the FCF record */
	for (i = 0; i < 512; i++) {
		if (new_fcf_record->vlan_bitmap[i]) {
			fcf_vlan_id = i * 8;
			j = 0;
			while (!((new_fcf_record->vlan_bitmap[i] >> j) & 1)) {
				j++;
				fcf_vlan_id++;
			}
			break;
		}
	}

	/* If FCF not available return 0 */
	if (!bf_get(lpfc_fcf_record_fcf_avail, new_fcf_record) ||
		!bf_get(lpfc_fcf_record_fcf_valid, new_fcf_record))
		return 0;

	if (!(phba->hba_flag & HBA_FIP_SUPPORT)) {
		*boot_flag = 0;
		*addr_mode = bf_get(lpfc_fcf_record_mac_addr_prov,
				new_fcf_record);
		if (phba->valid_vlan)
			*vlan_id = phba->vlan_id;
		else
			*vlan_id = LPFC_FCOE_NULL_VID;
		return 1;
	}

	/*
	 * If there are no FCF connection table entry, driver connect to all
	 * FCFs.
	 */
	if (list_empty(&phba->fcf_conn_rec_list)) {
		*boot_flag = 0;
		*addr_mode = bf_get(lpfc_fcf_record_mac_addr_prov,
			new_fcf_record);

		/*
		 * When there are no FCF connect entries, use driver's default
		 * addressing mode - FPMA.
		 */
		if (*addr_mode & LPFC_FCF_FPMA)
			*addr_mode = LPFC_FCF_FPMA;

		/* If FCF record report a vlan id use that vlan id */
		if (fcf_vlan_id)
			*vlan_id = fcf_vlan_id;
		else
			*vlan_id = LPFC_FCOE_NULL_VID;
		return 1;
	}

	list_for_each_entry(conn_entry,
			    &phba->fcf_conn_rec_list, list) {
		if (!(conn_entry->conn_rec.flags & FCFCNCT_VALID))
			continue;

		if ((conn_entry->conn_rec.flags & FCFCNCT_FBNM_VALID) &&
			!lpfc_fab_name_match(conn_entry->conn_rec.fabric_name,
					     new_fcf_record))
			continue;
		if ((conn_entry->conn_rec.flags & FCFCNCT_SWNM_VALID) &&
			!lpfc_sw_name_match(conn_entry->conn_rec.switch_name,
					    new_fcf_record))
			continue;
		if (conn_entry->conn_rec.flags & FCFCNCT_VLAN_VALID) {
			/*
			 * If the vlan bit map does not have the bit set for the
			 * vlan id to be used, then it is not a match.
			 */
			if (!(new_fcf_record->vlan_bitmap
				[conn_entry->conn_rec.vlan_tag / 8] &
				(1 << (conn_entry->conn_rec.vlan_tag % 8))))
				continue;
		}

		/*
		 * If connection record does not support any addressing mode,
		 * skip the FCF record.
		 */
		if (!(bf_get(lpfc_fcf_record_mac_addr_prov, new_fcf_record)
			& (LPFC_FCF_FPMA | LPFC_FCF_SPMA)))
			continue;

		/*
		 * Check if the connection record specifies a required
		 * addressing mode.
		 */
		if ((conn_entry->conn_rec.flags & FCFCNCT_AM_VALID) &&
			!(conn_entry->conn_rec.flags & FCFCNCT_AM_PREFERRED)) {

			/*
			 * If SPMA required but FCF not support this continue.
			 */
			if ((conn_entry->conn_rec.flags & FCFCNCT_AM_SPMA) &&
				!(bf_get(lpfc_fcf_record_mac_addr_prov,
					new_fcf_record) & LPFC_FCF_SPMA))
				continue;

			/*
			 * If FPMA required but FCF not support this continue.
			 */
			if (!(conn_entry->conn_rec.flags & FCFCNCT_AM_SPMA) &&
				!(bf_get(lpfc_fcf_record_mac_addr_prov,
				new_fcf_record) & LPFC_FCF_FPMA))
				continue;
		}

		/*
		 * This fcf record matches filtering criteria.
		 */
		if (conn_entry->conn_rec.flags & FCFCNCT_BOOT)
			*boot_flag = 1;
		else
			*boot_flag = 0;

		/*
		 * If user did not specify any addressing mode, or if the
		 * prefered addressing mode specified by user is not supported
		 * by FCF, allow fabric to pick the addressing mode.
		 */
		*addr_mode = bf_get(lpfc_fcf_record_mac_addr_prov,
				new_fcf_record);
		/*
		 * If the user specified a required address mode, assign that
		 * address mode
		 */
		if ((conn_entry->conn_rec.flags & FCFCNCT_AM_VALID) &&
			(!(conn_entry->conn_rec.flags & FCFCNCT_AM_PREFERRED)))
			*addr_mode = (conn_entry->conn_rec.flags &
				FCFCNCT_AM_SPMA) ?
				LPFC_FCF_SPMA : LPFC_FCF_FPMA;
		/*
		 * If the user specified a prefered address mode, use the
		 * addr mode only if FCF support the addr_mode.
		 */
		else if ((conn_entry->conn_rec.flags & FCFCNCT_AM_VALID) &&
			(conn_entry->conn_rec.flags & FCFCNCT_AM_PREFERRED) &&
			(conn_entry->conn_rec.flags & FCFCNCT_AM_SPMA) &&
			(*addr_mode & LPFC_FCF_SPMA))
				*addr_mode = LPFC_FCF_SPMA;
		else if ((conn_entry->conn_rec.flags & FCFCNCT_AM_VALID) &&
			(conn_entry->conn_rec.flags & FCFCNCT_AM_PREFERRED) &&
			!(conn_entry->conn_rec.flags & FCFCNCT_AM_SPMA) &&
			(*addr_mode & LPFC_FCF_FPMA))
				*addr_mode = LPFC_FCF_FPMA;

		/* If matching connect list has a vlan id, use it */
		if (conn_entry->conn_rec.flags & FCFCNCT_VLAN_VALID)
			*vlan_id = conn_entry->conn_rec.vlan_tag;
		/*
		 * If no vlan id is specified in connect list, use the vlan id
		 * in the FCF record
		 */
		else if (fcf_vlan_id)
			*vlan_id = fcf_vlan_id;
		else
			*vlan_id = LPFC_FCOE_NULL_VID;

		return 1;
	}

	return 0;
}

/**
 * lpfc_check_pending_fcoe_event - Check if there is pending fcoe event.
 * @phba: pointer to lpfc hba data structure.
 * @unreg_fcf: Unregister FCF if FCF table need to be re-scaned.
 *
 * This function check if there is any fcoe event pending while driver
 * scan FCF entries. If there is any pending event, it will restart the
 * FCF saning and return 1 else return 0.
 */
int
lpfc_check_pending_fcoe_event(struct lpfc_hba *phba, uint8_t unreg_fcf)
{
	/*
	 * If the Link is up and no FCoE events while in the
	 * FCF discovery, no need to restart FCF discovery.
	 */
	if ((phba->link_state  >= LPFC_LINK_UP) &&
	    (phba->fcoe_eventtag == phba->fcoe_eventtag_at_fcf_scan))
		return 0;

	lpfc_printf_log(phba, KERN_INFO, LOG_FIP,
			"2768 Pending link or FCF event during current "
			"handling of the previous event: link_state:x%x, "
			"evt_tag_at_scan:x%x, evt_tag_current:x%x\n",
			phba->link_state, phba->fcoe_eventtag_at_fcf_scan,
			phba->fcoe_eventtag);

	spin_lock_irq(&phba->hbalock);
	phba->fcf.fcf_flag &= ~FCF_AVAILABLE;
	spin_unlock_irq(&phba->hbalock);

	if (phba->link_state >= LPFC_LINK_UP) {
		lpfc_printf_log(phba, KERN_INFO, LOG_FIP | LOG_DISCOVERY,
				"2780 Restart FCF table scan due to "
				"pending FCF event:evt_tag_at_scan:x%x, "
				"evt_tag_current:x%x\n",
				phba->fcoe_eventtag_at_fcf_scan,
				phba->fcoe_eventtag);
		lpfc_sli4_fcf_scan_read_fcf_rec(phba, LPFC_FCOE_FCF_GET_FIRST);
	} else {
		/*
		 * Do not continue FCF discovery and clear FCF_TS_INPROG
		 * flag
		 */
		lpfc_printf_log(phba, KERN_INFO, LOG_FIP | LOG_DISCOVERY,
				"2833 Stop FCF discovery process due to link "
				"state change (x%x)\n", phba->link_state);
		spin_lock_irq(&phba->hbalock);
		phba->hba_flag &= ~(FCF_TS_INPROG | FCF_RR_INPROG);
		phba->fcf.fcf_flag &= ~(FCF_REDISC_FOV | FCF_DISCOVERY);
		spin_unlock_irq(&phba->hbalock);
	}

	/* Unregister the currently registered FCF if required */
	if (unreg_fcf) {
		spin_lock_irq(&phba->hbalock);
		phba->fcf.fcf_flag &= ~FCF_REGISTERED;
		spin_unlock_irq(&phba->hbalock);
		lpfc_sli4_unregister_fcf(phba);
	}
	return 1;
}

/**
 * lpfc_sli4_new_fcf_random_select - Randomly select an eligible new fcf record
 * @phba: pointer to lpfc hba data structure.
 * @fcf_cnt: number of eligible fcf record seen so far.
 *
 * This function makes an running random selection decision on FCF record to
 * use through a sequence of @fcf_cnt eligible FCF records with equal
 * probability. To perform integer manunipulation of random numbers with
 * size unit32_t, the lower 16 bits of the 32-bit random number returned
 * from random32() are taken as the random random number generated.
 *
 * Returns true when outcome is for the newly read FCF record should be
 * chosen; otherwise, return false when outcome is for keeping the previously
 * chosen FCF record.
 **/
static bool
lpfc_sli4_new_fcf_random_select(struct lpfc_hba *phba, uint32_t fcf_cnt)
{
	uint32_t rand_num;

	/* Get 16-bit uniform random number */
	rand_num = (0xFFFF & random32());

	/* Decision with probability 1/fcf_cnt */
	if ((fcf_cnt * rand_num) < 0xFFFF)
		return true;
	else
		return false;
}

/**
 * lpfc_sli4_fcf_rec_mbox_parse - Parse read_fcf mbox command.
 * @phba: pointer to lpfc hba data structure.
 * @mboxq: pointer to mailbox object.
 * @next_fcf_index: pointer to holder of next fcf index.
 *
 * This routine parses the non-embedded fcf mailbox command by performing the
 * necessarily error checking, non-embedded read FCF record mailbox command
 * SGE parsing, and endianness swapping.
 *
 * Returns the pointer to the new FCF record in the non-embedded mailbox
 * command DMA memory if successfully, other NULL.
 */
static struct fcf_record *
lpfc_sli4_fcf_rec_mbox_parse(struct lpfc_hba *phba, LPFC_MBOXQ_t *mboxq,
			     uint16_t *next_fcf_index)
{
	void *virt_addr;
	dma_addr_t phys_addr;
	struct lpfc_mbx_sge sge;
	struct lpfc_mbx_read_fcf_tbl *read_fcf;
	uint32_t shdr_status, shdr_add_status;
	union lpfc_sli4_cfg_shdr *shdr;
	struct fcf_record *new_fcf_record;

	/* Get the first SGE entry from the non-embedded DMA memory. This
	 * routine only uses a single SGE.
	 */
	lpfc_sli4_mbx_sge_get(mboxq, 0, &sge);
	phys_addr = getPaddr(sge.pa_hi, sge.pa_lo);
	if (unlikely(!mboxq->sge_array)) {
		lpfc_printf_log(phba, KERN_ERR, LOG_MBOX,
				"2524 Failed to get the non-embedded SGE "
				"virtual address\n");
		return NULL;
	}
	virt_addr = mboxq->sge_array->addr[0];

	shdr = (union lpfc_sli4_cfg_shdr *)virt_addr;
	shdr_status = bf_get(lpfc_mbox_hdr_status, &shdr->response);
	shdr_add_status = bf_get(lpfc_mbox_hdr_add_status, &shdr->response);
	if (shdr_status || shdr_add_status) {
		if (shdr_status == STATUS_FCF_TABLE_EMPTY)
			lpfc_printf_log(phba, KERN_ERR, LOG_FIP,
					"2726 READ_FCF_RECORD Indicates empty "
					"FCF table.\n");
		else
			lpfc_printf_log(phba, KERN_ERR, LOG_FIP,
					"2521 READ_FCF_RECORD mailbox failed "
					"with status x%x add_status x%x, "
					"mbx\n", shdr_status, shdr_add_status);
		return NULL;
	}

	/* Interpreting the returned information of the FCF record */
	read_fcf = (struct lpfc_mbx_read_fcf_tbl *)virt_addr;
	lpfc_sli_pcimem_bcopy(read_fcf, read_fcf,
			      sizeof(struct lpfc_mbx_read_fcf_tbl));
	*next_fcf_index = bf_get(lpfc_mbx_read_fcf_tbl_nxt_vindx, read_fcf);
	new_fcf_record = (struct fcf_record *)(virt_addr +
			  sizeof(struct lpfc_mbx_read_fcf_tbl));
	lpfc_sli_pcimem_bcopy(new_fcf_record, new_fcf_record,
				offsetof(struct fcf_record, vlan_bitmap));
	new_fcf_record->word137 = le32_to_cpu(new_fcf_record->word137);
	new_fcf_record->word138 = le32_to_cpu(new_fcf_record->word138);

	return new_fcf_record;
}

/**
 * lpfc_sli4_log_fcf_record_info - Log the information of a fcf record
 * @phba: pointer to lpfc hba data structure.
 * @fcf_record: pointer to the fcf record.
 * @vlan_id: the lowest vlan identifier associated to this fcf record.
 * @next_fcf_index: the index to the next fcf record in hba's fcf table.
 *
 * This routine logs the detailed FCF record if the LOG_FIP loggin is
 * enabled.
 **/
static void
lpfc_sli4_log_fcf_record_info(struct lpfc_hba *phba,
			      struct fcf_record *fcf_record,
			      uint16_t vlan_id,
			      uint16_t next_fcf_index)
{
	lpfc_printf_log(phba, KERN_INFO, LOG_FIP,
			"2764 READ_FCF_RECORD:\n"
			"\tFCF_Index     : x%x\n"
			"\tFCF_Avail     : x%x\n"
			"\tFCF_Valid     : x%x\n"
			"\tFIP_Priority  : x%x\n"
			"\tMAC_Provider  : x%x\n"
			"\tLowest VLANID : x%x\n"
			"\tFCF_MAC Addr  : x%x:%x:%x:%x:%x:%x\n"
			"\tFabric_Name   : x%x:%x:%x:%x:%x:%x:%x:%x\n"
			"\tSwitch_Name   : x%x:%x:%x:%x:%x:%x:%x:%x\n"
			"\tNext_FCF_Index: x%x\n",
			bf_get(lpfc_fcf_record_fcf_index, fcf_record),
			bf_get(lpfc_fcf_record_fcf_avail, fcf_record),
			bf_get(lpfc_fcf_record_fcf_valid, fcf_record),
			fcf_record->fip_priority,
			bf_get(lpfc_fcf_record_mac_addr_prov, fcf_record),
			vlan_id,
			bf_get(lpfc_fcf_record_mac_0, fcf_record),
			bf_get(lpfc_fcf_record_mac_1, fcf_record),
			bf_get(lpfc_fcf_record_mac_2, fcf_record),
			bf_get(lpfc_fcf_record_mac_3, fcf_record),
			bf_get(lpfc_fcf_record_mac_4, fcf_record),
			bf_get(lpfc_fcf_record_mac_5, fcf_record),
			bf_get(lpfc_fcf_record_fab_name_0, fcf_record),
			bf_get(lpfc_fcf_record_fab_name_1, fcf_record),
			bf_get(lpfc_fcf_record_fab_name_2, fcf_record),
			bf_get(lpfc_fcf_record_fab_name_3, fcf_record),
			bf_get(lpfc_fcf_record_fab_name_4, fcf_record),
			bf_get(lpfc_fcf_record_fab_name_5, fcf_record),
			bf_get(lpfc_fcf_record_fab_name_6, fcf_record),
			bf_get(lpfc_fcf_record_fab_name_7, fcf_record),
			bf_get(lpfc_fcf_record_switch_name_0, fcf_record),
			bf_get(lpfc_fcf_record_switch_name_1, fcf_record),
			bf_get(lpfc_fcf_record_switch_name_2, fcf_record),
			bf_get(lpfc_fcf_record_switch_name_3, fcf_record),
			bf_get(lpfc_fcf_record_switch_name_4, fcf_record),
			bf_get(lpfc_fcf_record_switch_name_5, fcf_record),
			bf_get(lpfc_fcf_record_switch_name_6, fcf_record),
			bf_get(lpfc_fcf_record_switch_name_7, fcf_record),
			next_fcf_index);
}

/**
 lpfc_sli4_fcf_record_match - testing new FCF record for matching existing FCF
 * @phba: pointer to lpfc hba data structure.
 * @fcf_rec: pointer to an existing FCF record.
 * @new_fcf_record: pointer to a new FCF record.
 * @new_vlan_id: vlan id from the new FCF record.
 *
 * This function performs matching test of a new FCF record against an existing
 * FCF record. If the new_vlan_id passed in is LPFC_FCOE_IGNORE_VID, vlan id
 * will not be used as part of the FCF record matching criteria.
 *
 * Returns true if all the fields matching, otherwise returns false.
 */
static bool
lpfc_sli4_fcf_record_match(struct lpfc_hba *phba,
			   struct lpfc_fcf_rec *fcf_rec,
			   struct fcf_record *new_fcf_record,
			   uint16_t new_vlan_id)
{
	if (new_vlan_id != LPFC_FCOE_IGNORE_VID)
		if (!lpfc_vlan_id_match(fcf_rec->vlan_id, new_vlan_id))
			return false;
	if (!lpfc_mac_addr_match(fcf_rec->mac_addr, new_fcf_record))
		return false;
	if (!lpfc_sw_name_match(fcf_rec->switch_name, new_fcf_record))
		return false;
	if (!lpfc_fab_name_match(fcf_rec->fabric_name, new_fcf_record))
		return false;
	return true;
}

/**
 * lpfc_sli4_fcf_rr_next_proc - processing next roundrobin fcf
 * @vport: Pointer to vport object.
 * @fcf_index: index to next fcf.
 *
 * This function processing the roundrobin fcf failover to next fcf index.
 * When this function is invoked, there will be a current fcf registered
 * for flogi.
 * Return: 0 for continue retrying flogi on currently registered fcf;
 *         1 for stop flogi on currently registered fcf;
 */
int lpfc_sli4_fcf_rr_next_proc(struct lpfc_vport *vport, uint16_t fcf_index)
{
	struct lpfc_hba *phba = vport->phba;
	int rc;

	if (fcf_index == LPFC_FCOE_FCF_NEXT_NONE) {
		spin_lock_irq(&phba->hbalock);
		if (phba->hba_flag & HBA_DEVLOSS_TMO) {
			spin_unlock_irq(&phba->hbalock);
			lpfc_printf_log(phba, KERN_INFO, LOG_FIP,
					"2872 Devloss tmo with no eligible "
					"FCF, unregister in-use FCF (x%x) "
					"and rescan FCF table\n",
					phba->fcf.current_rec.fcf_indx);
			lpfc_unregister_fcf_rescan(phba);
			goto stop_flogi_current_fcf;
		}
		/* Mark the end to FLOGI roundrobin failover */
		phba->hba_flag &= ~FCF_RR_INPROG;
		/* Allow action to new fcf asynchronous event */
		phba->fcf.fcf_flag &= ~(FCF_AVAILABLE | FCF_SCAN_DONE);
		spin_unlock_irq(&phba->hbalock);
		lpfc_printf_log(phba, KERN_INFO, LOG_FIP,
				"2865 No FCF available, stop roundrobin FCF "
				"failover and change port state:x%x/x%x\n",
				phba->pport->port_state, LPFC_VPORT_UNKNOWN);
		phba->pport->port_state = LPFC_VPORT_UNKNOWN;
		goto stop_flogi_current_fcf;
	} else {
		lpfc_printf_log(phba, KERN_INFO, LOG_FIP | LOG_ELS,
				"2794 Try FLOGI roundrobin FCF failover to "
				"(x%x)\n", fcf_index);
		rc = lpfc_sli4_fcf_rr_read_fcf_rec(phba, fcf_index);
		if (rc)
			lpfc_printf_log(phba, KERN_WARNING, LOG_FIP | LOG_ELS,
					"2761 FLOGI roundrobin FCF failover "
					"failed (rc:x%x) to read FCF (x%x)\n",
					rc, phba->fcf.current_rec.fcf_indx);
		else
			goto stop_flogi_current_fcf;
	}
	return 0;

stop_flogi_current_fcf:
	lpfc_can_disctmo(vport);
	return 1;
}

/**
 * lpfc_mbx_cmpl_fcf_scan_read_fcf_rec - fcf scan read_fcf mbox cmpl handler.
 * @phba: pointer to lpfc hba data structure.
 * @mboxq: pointer to mailbox object.
 *
 * This function iterates through all the fcf records available in
 * HBA and chooses the optimal FCF record for discovery. After finding
 * the FCF for discovery it registers the FCF record and kicks start
 * discovery.
 * If FCF_IN_USE flag is set in currently used FCF, the routine tries to
 * use an FCF record which matches fabric name and mac address of the
 * currently used FCF record.
 * If the driver supports only one FCF, it will try to use the FCF record
 * used by BOOT_BIOS.
 */
void
lpfc_mbx_cmpl_fcf_scan_read_fcf_rec(struct lpfc_hba *phba, LPFC_MBOXQ_t *mboxq)
{
	struct fcf_record *new_fcf_record;
	uint32_t boot_flag, addr_mode;
	uint16_t fcf_index, next_fcf_index;
	struct lpfc_fcf_rec *fcf_rec = NULL;
	uint16_t vlan_id;
	uint32_t seed;
	bool select_new_fcf;
	int rc;

	/* If there is pending FCoE event restart FCF table scan */
	if (lpfc_check_pending_fcoe_event(phba, LPFC_SKIP_UNREG_FCF)) {
		lpfc_sli4_mbox_cmd_free(phba, mboxq);
		return;
	}

	/* Parse the FCF record from the non-embedded mailbox command */
	new_fcf_record = lpfc_sli4_fcf_rec_mbox_parse(phba, mboxq,
						      &next_fcf_index);
	if (!new_fcf_record) {
		lpfc_printf_log(phba, KERN_ERR, LOG_FIP,
				"2765 Mailbox command READ_FCF_RECORD "
				"failed to retrieve a FCF record.\n");
		/* Let next new FCF event trigger fast failover */
		spin_lock_irq(&phba->hbalock);
		phba->hba_flag &= ~FCF_TS_INPROG;
		spin_unlock_irq(&phba->hbalock);
		lpfc_sli4_mbox_cmd_free(phba, mboxq);
		return;
	}

	/* Check the FCF record against the connection list */
	rc = lpfc_match_fcf_conn_list(phba, new_fcf_record, &boot_flag,
				      &addr_mode, &vlan_id);

	/* Log the FCF record information if turned on */
	lpfc_sli4_log_fcf_record_info(phba, new_fcf_record, vlan_id,
				      next_fcf_index);

	/*
	 * If the fcf record does not match with connect list entries
	 * read the next entry; otherwise, this is an eligible FCF
	 * record for roundrobin FCF failover.
	 */
	if (!rc) {
		lpfc_printf_log(phba, KERN_WARNING, LOG_FIP,
				"2781 FCF (x%x) failed connection "
				"list check: (x%x/x%x)\n",
				bf_get(lpfc_fcf_record_fcf_index,
				       new_fcf_record),
				bf_get(lpfc_fcf_record_fcf_avail,
				       new_fcf_record),
				bf_get(lpfc_fcf_record_fcf_valid,
				       new_fcf_record));
		if ((phba->fcf.fcf_flag & FCF_IN_USE) &&
		    lpfc_sli4_fcf_record_match(phba, &phba->fcf.current_rec,
		    new_fcf_record, LPFC_FCOE_IGNORE_VID)) {
			if (bf_get(lpfc_fcf_record_fcf_index, new_fcf_record) !=
			    phba->fcf.current_rec.fcf_indx) {
				lpfc_printf_log(phba, KERN_ERR, LOG_FIP,
					"2862 FCF (x%x) matches property "
					"of in-use FCF (x%x)\n",
					bf_get(lpfc_fcf_record_fcf_index,
					       new_fcf_record),
					phba->fcf.current_rec.fcf_indx);
				goto read_next_fcf;
			}
			/*
			 * In case the current in-use FCF record becomes
			 * invalid/unavailable during FCF discovery that
			 * was not triggered by fast FCF failover process,
			 * treat it as fast FCF failover.
			 */
			if (!(phba->fcf.fcf_flag & FCF_REDISC_PEND) &&
			    !(phba->fcf.fcf_flag & FCF_REDISC_FOV)) {
				lpfc_printf_log(phba, KERN_WARNING, LOG_FIP,
						"2835 Invalid in-use FCF "
						"(x%x), enter FCF failover "
						"table scan.\n",
						phba->fcf.current_rec.fcf_indx);
				spin_lock_irq(&phba->hbalock);
				phba->fcf.fcf_flag |= FCF_REDISC_FOV;
				spin_unlock_irq(&phba->hbalock);
				lpfc_sli4_mbox_cmd_free(phba, mboxq);
				lpfc_sli4_fcf_scan_read_fcf_rec(phba,
						LPFC_FCOE_FCF_GET_FIRST);
				return;
			}
		}
		goto read_next_fcf;
	} else {
		fcf_index = bf_get(lpfc_fcf_record_fcf_index, new_fcf_record);
		rc = lpfc_sli4_fcf_rr_index_set(phba, fcf_index);
		if (rc)
			goto read_next_fcf;
	}

	/*
	 * If this is not the first FCF discovery of the HBA, use last
	 * FCF record for the discovery. The condition that a rescan
	 * matches the in-use FCF record: fabric name, switch name, mac
	 * address, and vlan_id.
	 */
	spin_lock_irq(&phba->hbalock);
	if (phba->fcf.fcf_flag & FCF_IN_USE) {
		if (lpfc_sli4_fcf_record_match(phba, &phba->fcf.current_rec,
		    new_fcf_record, vlan_id)) {
			if (bf_get(lpfc_fcf_record_fcf_index, new_fcf_record) ==
			    phba->fcf.current_rec.fcf_indx) {
				phba->fcf.fcf_flag |= FCF_AVAILABLE;
				if (phba->fcf.fcf_flag & FCF_REDISC_PEND)
					/* Stop FCF redisc wait timer */
					__lpfc_sli4_stop_fcf_redisc_wait_timer(
									phba);
				else if (phba->fcf.fcf_flag & FCF_REDISC_FOV)
					/* Fast failover, mark completed */
					phba->fcf.fcf_flag &= ~FCF_REDISC_FOV;
				spin_unlock_irq(&phba->hbalock);
				lpfc_printf_log(phba, KERN_INFO, LOG_FIP,
						"2836 New FCF matches in-use "
						"FCF (x%x)\n",
						phba->fcf.current_rec.fcf_indx);
				goto out;
			} else
				lpfc_printf_log(phba, KERN_ERR, LOG_FIP,
					"2863 New FCF (x%x) matches "
					"property of in-use FCF (x%x)\n",
					bf_get(lpfc_fcf_record_fcf_index,
					       new_fcf_record),
					phba->fcf.current_rec.fcf_indx);
		}
		/*
		 * Read next FCF record from HBA searching for the matching
		 * with in-use record only if not during the fast failover
		 * period. In case of fast failover period, it shall try to
		 * determine whether the FCF record just read should be the
		 * next candidate.
		 */
		if (!(phba->fcf.fcf_flag & FCF_REDISC_FOV)) {
			spin_unlock_irq(&phba->hbalock);
			goto read_next_fcf;
		}
	}
	/*
	 * Update on failover FCF record only if it's in FCF fast-failover
	 * period; otherwise, update on current FCF record.
	 */
	if (phba->fcf.fcf_flag & FCF_REDISC_FOV)
		fcf_rec = &phba->fcf.failover_rec;
	else
		fcf_rec = &phba->fcf.current_rec;

	if (phba->fcf.fcf_flag & FCF_AVAILABLE) {
		/*
		 * If the driver FCF record does not have boot flag
		 * set and new hba fcf record has boot flag set, use
		 * the new hba fcf record.
		 */
		if (boot_flag && !(fcf_rec->flag & BOOT_ENABLE)) {
			/* Choose this FCF record */
			lpfc_printf_log(phba, KERN_INFO, LOG_FIP,
					"2837 Update current FCF record "
					"(x%x) with new FCF record (x%x)\n",
					fcf_rec->fcf_indx,
					bf_get(lpfc_fcf_record_fcf_index,
					new_fcf_record));
			__lpfc_update_fcf_record(phba, fcf_rec, new_fcf_record,
					addr_mode, vlan_id, BOOT_ENABLE);
			spin_unlock_irq(&phba->hbalock);
			goto read_next_fcf;
		}
		/*
		 * If the driver FCF record has boot flag set and the
		 * new hba FCF record does not have boot flag, read
		 * the next FCF record.
		 */
		if (!boot_flag && (fcf_rec->flag & BOOT_ENABLE)) {
			spin_unlock_irq(&phba->hbalock);
			goto read_next_fcf;
		}
		/*
		 * If the new hba FCF record has lower priority value
		 * than the driver FCF record, use the new record.
		 */
		if (new_fcf_record->fip_priority < fcf_rec->priority) {
			/* Choose the new FCF record with lower priority */
			lpfc_printf_log(phba, KERN_INFO, LOG_FIP,
					"2838 Update current FCF record "
					"(x%x) with new FCF record (x%x)\n",
					fcf_rec->fcf_indx,
					bf_get(lpfc_fcf_record_fcf_index,
					       new_fcf_record));
			__lpfc_update_fcf_record(phba, fcf_rec, new_fcf_record,
					addr_mode, vlan_id, 0);
			/* Reset running random FCF selection count */
			phba->fcf.eligible_fcf_cnt = 1;
		} else if (new_fcf_record->fip_priority == fcf_rec->priority) {
			/* Update running random FCF selection count */
			phba->fcf.eligible_fcf_cnt++;
			select_new_fcf = lpfc_sli4_new_fcf_random_select(phba,
						phba->fcf.eligible_fcf_cnt);
			if (select_new_fcf) {
				lpfc_printf_log(phba, KERN_INFO, LOG_FIP,
					"2839 Update current FCF record "
					"(x%x) with new FCF record (x%x)\n",
					fcf_rec->fcf_indx,
					bf_get(lpfc_fcf_record_fcf_index,
					       new_fcf_record));
				/* Choose the new FCF by random selection */
				__lpfc_update_fcf_record(phba, fcf_rec,
							 new_fcf_record,
							 addr_mode, vlan_id, 0);
			}
		}
		spin_unlock_irq(&phba->hbalock);
		goto read_next_fcf;
	}
	/*
	 * This is the first suitable FCF record, choose this record for
	 * initial best-fit FCF.
	 */
	if (fcf_rec) {
		lpfc_printf_log(phba, KERN_INFO, LOG_FIP,
				"2840 Update initial FCF candidate "
				"with FCF (x%x)\n",
				bf_get(lpfc_fcf_record_fcf_index,
				       new_fcf_record));
		__lpfc_update_fcf_record(phba, fcf_rec, new_fcf_record,
					 addr_mode, vlan_id, (boot_flag ?
					 BOOT_ENABLE : 0));
		phba->fcf.fcf_flag |= FCF_AVAILABLE;
		/* Setup initial running random FCF selection count */
		phba->fcf.eligible_fcf_cnt = 1;
		/* Seeding the random number generator for random selection */
		seed = (uint32_t)(0xFFFFFFFF & jiffies);
		srandom32(seed);
	}
	spin_unlock_irq(&phba->hbalock);
	goto read_next_fcf;

read_next_fcf:
	lpfc_sli4_mbox_cmd_free(phba, mboxq);
	if (next_fcf_index == LPFC_FCOE_FCF_NEXT_NONE || next_fcf_index == 0) {
		if (phba->fcf.fcf_flag & FCF_REDISC_FOV) {
			/*
			 * Case of FCF fast failover scan
			 */

			/*
			 * It has not found any suitable FCF record, cancel
			 * FCF scan inprogress, and do nothing
			 */
			if (!(phba->fcf.failover_rec.flag & RECORD_VALID)) {
				lpfc_printf_log(phba, KERN_WARNING, LOG_FIP,
					       "2782 No suitable FCF found: "
					       "(x%x/x%x)\n",
					       phba->fcoe_eventtag_at_fcf_scan,
					       bf_get(lpfc_fcf_record_fcf_index,
						      new_fcf_record));
				spin_lock_irq(&phba->hbalock);
				if (phba->hba_flag & HBA_DEVLOSS_TMO) {
					phba->hba_flag &= ~FCF_TS_INPROG;
					spin_unlock_irq(&phba->hbalock);
					/* Unregister in-use FCF and rescan */
					lpfc_printf_log(phba, KERN_INFO,
							LOG_FIP,
							"2864 On devloss tmo "
							"unreg in-use FCF and "
							"rescan FCF table\n");
					lpfc_unregister_fcf_rescan(phba);
					return;
				}
				/*
				 * Let next new FCF event trigger fast failover
				 */
				phba->hba_flag &= ~FCF_TS_INPROG;
				spin_unlock_irq(&phba->hbalock);
				return;
			}
			/*
			 * It has found a suitable FCF record that is not
			 * the same as in-use FCF record, unregister the
			 * in-use FCF record, replace the in-use FCF record
			 * with the new FCF record, mark FCF fast failover
			 * completed, and then start register the new FCF
			 * record.
			 */

			/* Unregister the current in-use FCF record */
			lpfc_unregister_fcf(phba);

			/* Replace in-use record with the new record */
			lpfc_printf_log(phba, KERN_INFO, LOG_FIP,
					"2842 Replace in-use FCF (x%x) "
					"with failover FCF (x%x)\n",
					phba->fcf.current_rec.fcf_indx,
					phba->fcf.failover_rec.fcf_indx);
			memcpy(&phba->fcf.current_rec,
			       &phba->fcf.failover_rec,
			       sizeof(struct lpfc_fcf_rec));
			/*
			 * Mark the fast FCF failover rediscovery completed
			 * and the start of the first round of the roundrobin
			 * FCF failover.
			 */
			spin_lock_irq(&phba->hbalock);
			phba->fcf.fcf_flag &= ~FCF_REDISC_FOV;
			spin_unlock_irq(&phba->hbalock);
			/* Register to the new FCF record */
			lpfc_register_fcf(phba);
		} else {
			/*
			 * In case of transaction period to fast FCF failover,
			 * do nothing when search to the end of the FCF table.
			 */
			if ((phba->fcf.fcf_flag & FCF_REDISC_EVT) ||
			    (phba->fcf.fcf_flag & FCF_REDISC_PEND))
				return;

			if (phba->fcf.fcf_flag & FCF_IN_USE) {
				/*
				 * In case the current in-use FCF record no
				 * longer existed during FCF discovery that
				 * was not triggered by fast FCF failover
				 * process, treat it as fast FCF failover.
				 */
				lpfc_printf_log(phba, KERN_INFO, LOG_FIP,
						"2841 In-use FCF record (x%x) "
						"not reported, entering fast "
						"FCF failover mode scanning.\n",
						phba->fcf.current_rec.fcf_indx);
				spin_lock_irq(&phba->hbalock);
				phba->fcf.fcf_flag |= FCF_REDISC_FOV;
				spin_unlock_irq(&phba->hbalock);
				lpfc_sli4_mbox_cmd_free(phba, mboxq);
				lpfc_sli4_fcf_scan_read_fcf_rec(phba,
						LPFC_FCOE_FCF_GET_FIRST);
				return;
			}
			/* Register to the new FCF record */
			lpfc_register_fcf(phba);
		}
	} else
		lpfc_sli4_fcf_scan_read_fcf_rec(phba, next_fcf_index);
	return;
<<<<<<< HEAD

out:
	lpfc_sli4_mbox_cmd_free(phba, mboxq);
	lpfc_register_fcf(phba);

	return;
}

/**
 * lpfc_mbx_cmpl_fcf_rr_read_fcf_rec - fcf roundrobin read_fcf mbox cmpl hdler
 * @phba: pointer to lpfc hba data structure.
 * @mboxq: pointer to mailbox object.
 *
 * This is the callback function for FLOGI failure roundrobin FCF failover
 * read FCF record mailbox command from the eligible FCF record bmask for
 * performing the failover. If the FCF read back is not valid/available, it
 * fails through to retrying FLOGI to the currently registered FCF again.
 * Otherwise, if the FCF read back is valid and available, it will set the
 * newly read FCF record to the failover FCF record, unregister currently
 * registered FCF record, copy the failover FCF record to the current
 * FCF record, and then register the current FCF record before proceeding
 * to trying FLOGI on the new failover FCF.
 */
void
lpfc_mbx_cmpl_fcf_rr_read_fcf_rec(struct lpfc_hba *phba, LPFC_MBOXQ_t *mboxq)
{
	struct fcf_record *new_fcf_record;
	uint32_t boot_flag, addr_mode;
	uint16_t next_fcf_index, fcf_index;
	uint16_t current_fcf_index;
	uint16_t vlan_id;
	int rc;

	/* If link state is not up, stop the roundrobin failover process */
	if (phba->link_state < LPFC_LINK_UP) {
		spin_lock_irq(&phba->hbalock);
		phba->fcf.fcf_flag &= ~FCF_DISCOVERY;
		phba->hba_flag &= ~FCF_RR_INPROG;
		spin_unlock_irq(&phba->hbalock);
		goto out;
	}

	/* Parse the FCF record from the non-embedded mailbox command */
	new_fcf_record = lpfc_sli4_fcf_rec_mbox_parse(phba, mboxq,
						      &next_fcf_index);
	if (!new_fcf_record) {
		lpfc_printf_log(phba, KERN_WARNING, LOG_FIP,
				"2766 Mailbox command READ_FCF_RECORD "
				"failed to retrieve a FCF record.\n");
		goto error_out;
	}

	/* Get the needed parameters from FCF record */
	rc = lpfc_match_fcf_conn_list(phba, new_fcf_record, &boot_flag,
				      &addr_mode, &vlan_id);

	/* Log the FCF record information if turned on */
	lpfc_sli4_log_fcf_record_info(phba, new_fcf_record, vlan_id,
				      next_fcf_index);

	fcf_index = bf_get(lpfc_fcf_record_fcf_index, new_fcf_record);
	if (!rc) {
		lpfc_printf_log(phba, KERN_INFO, LOG_FIP,
				"2848 Remove ineligible FCF (x%x) from "
				"from roundrobin bmask\n", fcf_index);
		/* Clear roundrobin bmask bit for ineligible FCF */
		lpfc_sli4_fcf_rr_index_clear(phba, fcf_index);
		/* Perform next round of roundrobin FCF failover */
		fcf_index = lpfc_sli4_fcf_rr_next_index_get(phba);
		rc = lpfc_sli4_fcf_rr_next_proc(phba->pport, fcf_index);
		if (rc)
			goto out;
		goto error_out;
	}

	if (fcf_index == phba->fcf.current_rec.fcf_indx) {
		lpfc_printf_log(phba, KERN_INFO, LOG_FIP,
				"2760 Perform FLOGI roundrobin FCF failover: "
				"FCF (x%x) back to FCF (x%x)\n",
				phba->fcf.current_rec.fcf_indx, fcf_index);
		/* Wait 500 ms before retrying FLOGI to current FCF */
		msleep(500);
		lpfc_initial_flogi(phba->pport);
		goto out;
	}

	/* Upload new FCF record to the failover FCF record */
	lpfc_printf_log(phba, KERN_INFO, LOG_FIP,
			"2834 Update current FCF (x%x) with new FCF (x%x)\n",
			phba->fcf.failover_rec.fcf_indx, fcf_index);
	spin_lock_irq(&phba->hbalock);
	__lpfc_update_fcf_record(phba, &phba->fcf.failover_rec,
				 new_fcf_record, addr_mode, vlan_id,
				 (boot_flag ? BOOT_ENABLE : 0));
	spin_unlock_irq(&phba->hbalock);

	current_fcf_index = phba->fcf.current_rec.fcf_indx;

	/* Unregister the current in-use FCF record */
	lpfc_unregister_fcf(phba);

	/* Replace in-use record with the new record */
	memcpy(&phba->fcf.current_rec, &phba->fcf.failover_rec,
	       sizeof(struct lpfc_fcf_rec));

	lpfc_printf_log(phba, KERN_INFO, LOG_FIP,
			"2783 Perform FLOGI roundrobin FCF failover: FCF "
			"(x%x) to FCF (x%x)\n", current_fcf_index, fcf_index);

error_out:
	lpfc_register_fcf(phba);
out:
	lpfc_sli4_mbox_cmd_free(phba, mboxq);
}

/**
 * lpfc_mbx_cmpl_read_fcf_rec - read fcf completion handler.
 * @phba: pointer to lpfc hba data structure.
 * @mboxq: pointer to mailbox object.
 *
 * This is the callback function of read FCF record mailbox command for
 * updating the eligible FCF bmask for FLOGI failure roundrobin FCF
 * failover when a new FCF event happened. If the FCF read back is
 * valid/available and it passes the connection list check, it updates
 * the bmask for the eligible FCF record for roundrobin failover.
 */
void
lpfc_mbx_cmpl_read_fcf_rec(struct lpfc_hba *phba, LPFC_MBOXQ_t *mboxq)
{
	struct fcf_record *new_fcf_record;
	uint32_t boot_flag, addr_mode;
	uint16_t fcf_index, next_fcf_index;
	uint16_t vlan_id;
	int rc;

	/* If link state is not up, no need to proceed */
	if (phba->link_state < LPFC_LINK_UP)
		goto out;

	/* If FCF discovery period is over, no need to proceed */
	if (!(phba->fcf.fcf_flag & FCF_DISCOVERY))
		goto out;

	/* Parse the FCF record from the non-embedded mailbox command */
	new_fcf_record = lpfc_sli4_fcf_rec_mbox_parse(phba, mboxq,
						      &next_fcf_index);
	if (!new_fcf_record) {
		lpfc_printf_log(phba, KERN_INFO, LOG_FIP,
				"2767 Mailbox command READ_FCF_RECORD "
				"failed to retrieve a FCF record.\n");
		goto out;
	}

	/* Check the connection list for eligibility */
	rc = lpfc_match_fcf_conn_list(phba, new_fcf_record, &boot_flag,
				      &addr_mode, &vlan_id);

	/* Log the FCF record information if turned on */
	lpfc_sli4_log_fcf_record_info(phba, new_fcf_record, vlan_id,
				      next_fcf_index);

	if (!rc)
		goto out;

	/* Update the eligible FCF record index bmask */
	fcf_index = bf_get(lpfc_fcf_record_fcf_index, new_fcf_record);
	rc = lpfc_sli4_fcf_rr_index_set(phba, fcf_index);
=======
>>>>>>> 3cbea436

out:
	lpfc_sli4_mbox_cmd_free(phba, mboxq);
}

/**
 * lpfc_mbx_cmpl_fcf_rr_read_fcf_rec - fcf roundrobin read_fcf mbox cmpl hdler
 * @phba: pointer to lpfc hba data structure.
 * @mboxq: pointer to mailbox object.
 *
 * This is the callback function for FLOGI failure roundrobin FCF failover
 * read FCF record mailbox command from the eligible FCF record bmask for
 * performing the failover. If the FCF read back is not valid/available, it
 * fails through to retrying FLOGI to the currently registered FCF again.
 * Otherwise, if the FCF read back is valid and available, it will set the
 * newly read FCF record to the failover FCF record, unregister currently
 * registered FCF record, copy the failover FCF record to the current
 * FCF record, and then register the current FCF record before proceeding
 * to trying FLOGI on the new failover FCF.
 */
void
lpfc_mbx_cmpl_fcf_rr_read_fcf_rec(struct lpfc_hba *phba, LPFC_MBOXQ_t *mboxq)
{
	struct fcf_record *new_fcf_record;
	uint32_t boot_flag, addr_mode;
	uint16_t next_fcf_index, fcf_index;
	uint16_t current_fcf_index;
	uint16_t vlan_id;
	int rc;

	/* If link state is not up, stop the roundrobin failover process */
	if (phba->link_state < LPFC_LINK_UP) {
		spin_lock_irq(&phba->hbalock);
		phba->fcf.fcf_flag &= ~FCF_DISCOVERY;
		phba->hba_flag &= ~FCF_RR_INPROG;
		spin_unlock_irq(&phba->hbalock);
		goto out;
	}

	/* Parse the FCF record from the non-embedded mailbox command */
	new_fcf_record = lpfc_sli4_fcf_rec_mbox_parse(phba, mboxq,
						      &next_fcf_index);
	if (!new_fcf_record) {
		lpfc_printf_log(phba, KERN_WARNING, LOG_FIP,
				"2766 Mailbox command READ_FCF_RECORD "
				"failed to retrieve a FCF record.\n");
		goto error_out;
	}

	/* Get the needed parameters from FCF record */
	rc = lpfc_match_fcf_conn_list(phba, new_fcf_record, &boot_flag,
				      &addr_mode, &vlan_id);

	/* Log the FCF record information if turned on */
	lpfc_sli4_log_fcf_record_info(phba, new_fcf_record, vlan_id,
				      next_fcf_index);

	fcf_index = bf_get(lpfc_fcf_record_fcf_index, new_fcf_record);
	if (!rc) {
		lpfc_printf_log(phba, KERN_INFO, LOG_FIP,
				"2848 Remove ineligible FCF (x%x) from "
				"from roundrobin bmask\n", fcf_index);
		/* Clear roundrobin bmask bit for ineligible FCF */
		lpfc_sli4_fcf_rr_index_clear(phba, fcf_index);
		/* Perform next round of roundrobin FCF failover */
		fcf_index = lpfc_sli4_fcf_rr_next_index_get(phba);
		rc = lpfc_sli4_fcf_rr_next_proc(phba->pport, fcf_index);
		if (rc)
			goto out;
		goto error_out;
	}

	if (fcf_index == phba->fcf.current_rec.fcf_indx) {
		lpfc_printf_log(phba, KERN_INFO, LOG_FIP,
				"2760 Perform FLOGI roundrobin FCF failover: "
				"FCF (x%x) back to FCF (x%x)\n",
				phba->fcf.current_rec.fcf_indx, fcf_index);
		/* Wait 500 ms before retrying FLOGI to current FCF */
		msleep(500);
		lpfc_issue_init_vfi(phba->pport);
		goto out;
	}

	/* Upload new FCF record to the failover FCF record */
	lpfc_printf_log(phba, KERN_INFO, LOG_FIP,
			"2834 Update current FCF (x%x) with new FCF (x%x)\n",
			phba->fcf.failover_rec.fcf_indx, fcf_index);
	spin_lock_irq(&phba->hbalock);
	__lpfc_update_fcf_record(phba, &phba->fcf.failover_rec,
				 new_fcf_record, addr_mode, vlan_id,
				 (boot_flag ? BOOT_ENABLE : 0));
	spin_unlock_irq(&phba->hbalock);

	current_fcf_index = phba->fcf.current_rec.fcf_indx;

	/* Unregister the current in-use FCF record */
	lpfc_unregister_fcf(phba);

	/* Replace in-use record with the new record */
	memcpy(&phba->fcf.current_rec, &phba->fcf.failover_rec,
	       sizeof(struct lpfc_fcf_rec));

	lpfc_printf_log(phba, KERN_INFO, LOG_FIP,
			"2783 Perform FLOGI roundrobin FCF failover: FCF "
			"(x%x) to FCF (x%x)\n", current_fcf_index, fcf_index);

error_out:
	lpfc_register_fcf(phba);
out:
	lpfc_sli4_mbox_cmd_free(phba, mboxq);
}

/**
 * lpfc_mbx_cmpl_read_fcf_rec - read fcf completion handler.
 * @phba: pointer to lpfc hba data structure.
 * @mboxq: pointer to mailbox object.
 *
 * This is the callback function of read FCF record mailbox command for
 * updating the eligible FCF bmask for FLOGI failure roundrobin FCF
 * failover when a new FCF event happened. If the FCF read back is
 * valid/available and it passes the connection list check, it updates
 * the bmask for the eligible FCF record for roundrobin failover.
 */
void
lpfc_mbx_cmpl_read_fcf_rec(struct lpfc_hba *phba, LPFC_MBOXQ_t *mboxq)
{
	struct fcf_record *new_fcf_record;
	uint32_t boot_flag, addr_mode;
	uint16_t fcf_index, next_fcf_index;
	uint16_t vlan_id;
	int rc;

	/* If link state is not up, no need to proceed */
	if (phba->link_state < LPFC_LINK_UP)
		goto out;

	/* If FCF discovery period is over, no need to proceed */
	if (!(phba->fcf.fcf_flag & FCF_DISCOVERY))
		goto out;

	/* Parse the FCF record from the non-embedded mailbox command */
	new_fcf_record = lpfc_sli4_fcf_rec_mbox_parse(phba, mboxq,
						      &next_fcf_index);
	if (!new_fcf_record) {
		lpfc_printf_log(phba, KERN_INFO, LOG_FIP,
				"2767 Mailbox command READ_FCF_RECORD "
				"failed to retrieve a FCF record.\n");
		goto out;
	}

	/* Check the connection list for eligibility */
	rc = lpfc_match_fcf_conn_list(phba, new_fcf_record, &boot_flag,
				      &addr_mode, &vlan_id);

	/* Log the FCF record information if turned on */
	lpfc_sli4_log_fcf_record_info(phba, new_fcf_record, vlan_id,
				      next_fcf_index);

	if (!rc)
		goto out;

	/* Update the eligible FCF record index bmask */
	fcf_index = bf_get(lpfc_fcf_record_fcf_index, new_fcf_record);
	rc = lpfc_sli4_fcf_rr_index_set(phba, fcf_index);

out:
	lpfc_sli4_mbox_cmd_free(phba, mboxq);
}

/**
 * lpfc_init_vfi_cmpl - Completion handler for init_vfi mbox command.
 * @phba: pointer to lpfc hba data structure.
 * @mboxq: pointer to mailbox data structure.
 *
 * This function handles completion of init vfi mailbox command.
 */
void
lpfc_init_vfi_cmpl(struct lpfc_hba *phba, LPFC_MBOXQ_t *mboxq)
{
	struct lpfc_vport *vport = mboxq->vport;

	if (mboxq->u.mb.mbxStatus && (mboxq->u.mb.mbxStatus != 0x4002)) {
		lpfc_printf_vlog(vport, KERN_ERR,
				LOG_MBOX,
				"2891 Init VFI mailbox failed 0x%x\n",
				mboxq->u.mb.mbxStatus);
		mempool_free(mboxq, phba->mbox_mem_pool);
		lpfc_vport_set_state(vport, FC_VPORT_FAILED);
		return;
	}
	lpfc_initial_flogi(vport);
	mempool_free(mboxq, phba->mbox_mem_pool);
	return;
}

/**
 * lpfc_issue_init_vfi - Issue init_vfi mailbox command.
 * @vport: pointer to lpfc_vport data structure.
 *
 * This function issue a init_vfi mailbox command to initialize the VFI and
 * VPI for the physical port.
 */
void
lpfc_issue_init_vfi(struct lpfc_vport *vport)
{
	LPFC_MBOXQ_t *mboxq;
	int rc;
	struct lpfc_hba *phba = vport->phba;

	mboxq = mempool_alloc(phba->mbox_mem_pool, GFP_KERNEL);
	if (!mboxq) {
		lpfc_printf_vlog(vport, KERN_ERR,
			LOG_MBOX, "2892 Failed to allocate "
			"init_vfi mailbox\n");
		return;
	}
	lpfc_init_vfi(mboxq, vport);
	mboxq->mbox_cmpl = lpfc_init_vfi_cmpl;
	rc = lpfc_sli_issue_mbox(phba, mboxq, MBX_NOWAIT);
	if (rc == MBX_NOT_FINISHED) {
		lpfc_printf_vlog(vport, KERN_ERR,
			LOG_MBOX, "2893 Failed to issue init_vfi mailbox\n");
		mempool_free(mboxq, vport->phba->mbox_mem_pool);
	}
}

/**
 * lpfc_init_vpi_cmpl - Completion handler for init_vpi mbox command.
 * @phba: pointer to lpfc hba data structure.
 * @mboxq: pointer to mailbox data structure.
 *
 * This function handles completion of init vpi mailbox command.
 */
void
lpfc_init_vpi_cmpl(struct lpfc_hba *phba, LPFC_MBOXQ_t *mboxq)
{
	struct lpfc_vport *vport = mboxq->vport;
	struct lpfc_nodelist *ndlp;
	struct Scsi_Host *shost = lpfc_shost_from_vport(vport);

	if (mboxq->u.mb.mbxStatus) {
		lpfc_printf_vlog(vport, KERN_ERR,
				LOG_MBOX,
				"2609 Init VPI mailbox failed 0x%x\n",
				mboxq->u.mb.mbxStatus);
		mempool_free(mboxq, phba->mbox_mem_pool);
		lpfc_vport_set_state(vport, FC_VPORT_FAILED);
		return;
	}
	spin_lock_irq(shost->host_lock);
	vport->fc_flag &= ~FC_VPORT_NEEDS_INIT_VPI;
	spin_unlock_irq(shost->host_lock);

	/* If this port is physical port or FDISC is done, do reg_vpi */
	if ((phba->pport == vport) || (vport->port_state == LPFC_FDISC)) {
			ndlp = lpfc_findnode_did(vport, Fabric_DID);
			if (!ndlp)
				lpfc_printf_vlog(vport, KERN_ERR,
					LOG_DISCOVERY,
					"2731 Cannot find fabric "
					"controller node\n");
			else
				lpfc_register_new_vport(phba, vport, ndlp);
			mempool_free(mboxq, phba->mbox_mem_pool);
			return;
	}

	if (phba->link_flag & LS_NPIV_FAB_SUPPORTED)
		lpfc_initial_fdisc(vport);
	else {
		lpfc_vport_set_state(vport, FC_VPORT_NO_FABRIC_SUPP);
		lpfc_printf_vlog(vport, KERN_ERR, LOG_ELS,
				 "2606 No NPIV Fabric support\n");
	}
	mempool_free(mboxq, phba->mbox_mem_pool);
	return;
}

/**
 * lpfc_issue_init_vpi - Issue init_vpi mailbox command.
 * @vport: pointer to lpfc_vport data structure.
 *
 * This function issue a init_vpi mailbox command to initialize
 * VPI for the vport.
 */
void
lpfc_issue_init_vpi(struct lpfc_vport *vport)
{
	LPFC_MBOXQ_t *mboxq;
	int rc;

	mboxq = mempool_alloc(vport->phba->mbox_mem_pool, GFP_KERNEL);
	if (!mboxq) {
		lpfc_printf_vlog(vport, KERN_ERR,
			LOG_MBOX, "2607 Failed to allocate "
			"init_vpi mailbox\n");
		return;
	}
	lpfc_init_vpi(vport->phba, mboxq, vport->vpi);
	mboxq->vport = vport;
	mboxq->mbox_cmpl = lpfc_init_vpi_cmpl;
	rc = lpfc_sli_issue_mbox(vport->phba, mboxq, MBX_NOWAIT);
	if (rc == MBX_NOT_FINISHED) {
		lpfc_printf_vlog(vport, KERN_ERR,
			LOG_MBOX, "2608 Failed to issue init_vpi mailbox\n");
		mempool_free(mboxq, vport->phba->mbox_mem_pool);
	}
}

/**
 * lpfc_start_fdiscs - send fdiscs for each vports on this port.
 * @phba: pointer to lpfc hba data structure.
 *
 * This function loops through the list of vports on the @phba and issues an
 * FDISC if possible.
 */
void
lpfc_start_fdiscs(struct lpfc_hba *phba)
{
	struct lpfc_vport **vports;
	int i;

	vports = lpfc_create_vport_work_array(phba);
	if (vports != NULL) {
		for (i = 0; i <= phba->max_vports && vports[i] != NULL; i++) {
			if (vports[i]->port_type == LPFC_PHYSICAL_PORT)
				continue;
			/* There are no vpi for this vport */
			if (vports[i]->vpi > phba->max_vpi) {
				lpfc_vport_set_state(vports[i],
						     FC_VPORT_FAILED);
				continue;
			}
			if (phba->fc_topology == LPFC_TOPOLOGY_LOOP) {
				lpfc_vport_set_state(vports[i],
						     FC_VPORT_LINKDOWN);
				continue;
			}
			if (vports[i]->fc_flag & FC_VPORT_NEEDS_INIT_VPI) {
				lpfc_issue_init_vpi(vports[i]);
				continue;
			}
			if (phba->link_flag & LS_NPIV_FAB_SUPPORTED)
				lpfc_initial_fdisc(vports[i]);
			else {
				lpfc_vport_set_state(vports[i],
						     FC_VPORT_NO_FABRIC_SUPP);
				lpfc_printf_vlog(vports[i], KERN_ERR,
						 LOG_ELS,
						 "0259 No NPIV "
						 "Fabric support\n");
			}
		}
	}
	lpfc_destroy_vport_work_array(phba, vports);
}

void
lpfc_mbx_cmpl_reg_vfi(struct lpfc_hba *phba, LPFC_MBOXQ_t *mboxq)
{
	struct lpfc_dmabuf *dmabuf = mboxq->context1;
	struct lpfc_vport *vport = mboxq->vport;
	struct Scsi_Host *shost = lpfc_shost_from_vport(vport);

	if (mboxq->u.mb.mbxStatus) {
		lpfc_printf_vlog(vport, KERN_ERR, LOG_MBOX,
			 "2018 REG_VFI mbxStatus error x%x "
			 "HBA state x%x\n",
			 mboxq->u.mb.mbxStatus, vport->port_state);
		if (phba->fc_topology == LPFC_TOPOLOGY_LOOP) {
			/* FLOGI failed, use loop map to make discovery list */
			lpfc_disc_list_loopmap(vport);
			/* Start discovery */
			lpfc_disc_start(vport);
			goto fail_free_mem;
		}
		lpfc_vport_set_state(vport, FC_VPORT_FAILED);
		goto fail_free_mem;
	}
	/* The VPI is implicitly registered when the VFI is registered */
	spin_lock_irq(shost->host_lock);
	vport->vpi_state |= LPFC_VPI_REGISTERED;
	vport->fc_flag |= FC_VFI_REGISTERED;
	vport->fc_flag &= ~FC_VPORT_NEEDS_REG_VPI;
	spin_unlock_irq(shost->host_lock);

	if (vport->port_state == LPFC_FABRIC_CFG_LINK) {
		/* For private loop just start discovery and we are done. */
		if ((phba->fc_topology == LPFC_TOPOLOGY_LOOP) &&
		    (phba->alpa_map[0] == 0) &&
		    !(vport->fc_flag & FC_PUBLIC_LOOP)) {
			/* Use loop map to make discovery list */
			lpfc_disc_list_loopmap(vport);
			/* Start discovery */
			lpfc_disc_start(vport);
		} else {
			lpfc_start_fdiscs(phba);
			lpfc_do_scr_ns_plogi(phba, vport);
		}
	}

fail_free_mem:
	mempool_free(mboxq, phba->mbox_mem_pool);
	lpfc_mbuf_free(phba, dmabuf->virt, dmabuf->phys);
	kfree(dmabuf);
	return;
}

static void
lpfc_mbx_cmpl_read_sparam(struct lpfc_hba *phba, LPFC_MBOXQ_t *pmb)
{
	MAILBOX_t *mb = &pmb->u.mb;
	struct lpfc_dmabuf *mp = (struct lpfc_dmabuf *) pmb->context1;
	struct lpfc_vport  *vport = pmb->vport;


	/* Check for error */
	if (mb->mbxStatus) {
		/* READ_SPARAM mbox error <mbxStatus> state <hba_state> */
		lpfc_printf_vlog(vport, KERN_ERR, LOG_MBOX,
				 "0319 READ_SPARAM mbxStatus error x%x "
				 "hba state x%x>\n",
				 mb->mbxStatus, vport->port_state);
		lpfc_linkdown(phba);
		goto out;
	}

	memcpy((uint8_t *) &vport->fc_sparam, (uint8_t *) mp->virt,
	       sizeof (struct serv_parm));
	if (phba->cfg_soft_wwnn)
		u64_to_wwn(phba->cfg_soft_wwnn,
			   vport->fc_sparam.nodeName.u.wwn);
	if (phba->cfg_soft_wwpn)
		u64_to_wwn(phba->cfg_soft_wwpn,
			   vport->fc_sparam.portName.u.wwn);
	memcpy(&vport->fc_nodename, &vport->fc_sparam.nodeName,
	       sizeof(vport->fc_nodename));
	memcpy(&vport->fc_portname, &vport->fc_sparam.portName,
	       sizeof(vport->fc_portname));
	if (vport->port_type == LPFC_PHYSICAL_PORT) {
		memcpy(&phba->wwnn, &vport->fc_nodename, sizeof(phba->wwnn));
		memcpy(&phba->wwpn, &vport->fc_portname, sizeof(phba->wwnn));
	}

	lpfc_mbuf_free(phba, mp->virt, mp->phys);
	kfree(mp);
	mempool_free(pmb, phba->mbox_mem_pool);
	return;

out:
	pmb->context1 = NULL;
	lpfc_mbuf_free(phba, mp->virt, mp->phys);
	kfree(mp);
	lpfc_issue_clear_la(phba, vport);
	mempool_free(pmb, phba->mbox_mem_pool);
	return;
}

static void
lpfc_mbx_process_link_up(struct lpfc_hba *phba, struct lpfc_mbx_read_top *la)
{
	struct lpfc_vport *vport = phba->pport;
	LPFC_MBOXQ_t *sparam_mbox, *cfglink_mbox = NULL;
	int i;
	struct lpfc_dmabuf *mp;
	int rc;
	struct fcf_record *fcf_record;

	spin_lock_irq(&phba->hbalock);
	switch (bf_get(lpfc_mbx_read_top_link_spd, la)) {
	case LPFC_LINK_SPEED_1GHZ:
	case LPFC_LINK_SPEED_2GHZ:
	case LPFC_LINK_SPEED_4GHZ:
	case LPFC_LINK_SPEED_8GHZ:
	case LPFC_LINK_SPEED_10GHZ:
	case LPFC_LINK_SPEED_16GHZ:
		phba->fc_linkspeed = bf_get(lpfc_mbx_read_top_link_spd, la);
		break;
	default:
		phba->fc_linkspeed = LPFC_LINK_SPEED_UNKNOWN;
		break;
	}

	phba->fc_topology = bf_get(lpfc_mbx_read_top_topology, la);
	phba->link_flag &= ~LS_NPIV_FAB_SUPPORTED;

	if (phba->fc_topology == LPFC_TOPOLOGY_LOOP) {
		phba->sli3_options &= ~LPFC_SLI3_NPIV_ENABLED;

		/* if npiv is enabled and this adapter supports npiv log
		 * a message that npiv is not supported in this topology
		 */
		if (phba->cfg_enable_npiv && phba->max_vpi)
			lpfc_printf_log(phba, KERN_ERR, LOG_LINK_EVENT,
				"1309 Link Up Event npiv not supported in loop "
				"topology\n");
				/* Get Loop Map information */
		if (bf_get(lpfc_mbx_read_top_il, la))
			vport->fc_flag |= FC_LBIT;

		vport->fc_myDID = bf_get(lpfc_mbx_read_top_alpa_granted, la);
		i = la->lilpBde64.tus.f.bdeSize;

		if (i == 0) {
			phba->alpa_map[0] = 0;
		} else {
			if (vport->cfg_log_verbose & LOG_LINK_EVENT) {
				int numalpa, j, k;
				union {
					uint8_t pamap[16];
					struct {
						uint32_t wd1;
						uint32_t wd2;
						uint32_t wd3;
						uint32_t wd4;
					} pa;
				} un;
				numalpa = phba->alpa_map[0];
				j = 0;
				while (j < numalpa) {
					memset(un.pamap, 0, 16);
					for (k = 1; j < numalpa; k++) {
						un.pamap[k - 1] =
							phba->alpa_map[j + 1];
						j++;
						if (k == 16)
							break;
					}
					/* Link Up Event ALPA map */
					lpfc_printf_log(phba,
							KERN_WARNING,
							LOG_LINK_EVENT,
							"1304 Link Up Event "
							"ALPA map Data: x%x "
							"x%x x%x x%x\n",
							un.pa.wd1, un.pa.wd2,
							un.pa.wd3, un.pa.wd4);
				}
			}
		}
	} else {
		if (!(phba->sli3_options & LPFC_SLI3_NPIV_ENABLED)) {
			if (phba->max_vpi && phba->cfg_enable_npiv &&
			   (phba->sli_rev == 3))
				phba->sli3_options |= LPFC_SLI3_NPIV_ENABLED;
		}
		vport->fc_myDID = phba->fc_pref_DID;
		vport->fc_flag |= FC_LBIT;
	}
	spin_unlock_irq(&phba->hbalock);

	lpfc_linkup(phba);
	sparam_mbox = mempool_alloc(phba->mbox_mem_pool, GFP_KERNEL);
	if (!sparam_mbox)
		goto out;

	rc = lpfc_read_sparam(phba, sparam_mbox, 0);
	if (rc) {
		mempool_free(sparam_mbox, phba->mbox_mem_pool);
		goto out;
	}
	sparam_mbox->vport = vport;
	sparam_mbox->mbox_cmpl = lpfc_mbx_cmpl_read_sparam;
	rc = lpfc_sli_issue_mbox(phba, sparam_mbox, MBX_NOWAIT);
	if (rc == MBX_NOT_FINISHED) {
		mp = (struct lpfc_dmabuf *) sparam_mbox->context1;
		lpfc_mbuf_free(phba, mp->virt, mp->phys);
		kfree(mp);
		mempool_free(sparam_mbox, phba->mbox_mem_pool);
		goto out;
	}

	if (!(phba->hba_flag & HBA_FCOE_MODE)) {
		cfglink_mbox = mempool_alloc(phba->mbox_mem_pool, GFP_KERNEL);
		if (!cfglink_mbox)
			goto out;
		vport->port_state = LPFC_LOCAL_CFG_LINK;
		lpfc_config_link(phba, cfglink_mbox);
		cfglink_mbox->vport = vport;
		cfglink_mbox->mbox_cmpl = lpfc_mbx_cmpl_local_config_link;
		rc = lpfc_sli_issue_mbox(phba, cfglink_mbox, MBX_NOWAIT);
		if (rc == MBX_NOT_FINISHED) {
			mempool_free(cfglink_mbox, phba->mbox_mem_pool);
			goto out;
		}
	} else {
		vport->port_state = LPFC_VPORT_UNKNOWN;
		/*
		 * Add the driver's default FCF record at FCF index 0 now. This
		 * is phase 1 implementation that support FCF index 0 and driver
		 * defaults.
		 */
		if (!(phba->hba_flag & HBA_FIP_SUPPORT)) {
			fcf_record = kzalloc(sizeof(struct fcf_record),
					GFP_KERNEL);
			if (unlikely(!fcf_record)) {
				lpfc_printf_log(phba, KERN_ERR,
					LOG_MBOX | LOG_SLI,
					"2554 Could not allocate memory for "
					"fcf record\n");
				rc = -ENODEV;
				goto out;
			}

			lpfc_sli4_build_dflt_fcf_record(phba, fcf_record,
						LPFC_FCOE_FCF_DEF_INDEX);
			rc = lpfc_sli4_add_fcf_record(phba, fcf_record);
			if (unlikely(rc)) {
				lpfc_printf_log(phba, KERN_ERR,
					LOG_MBOX | LOG_SLI,
					"2013 Could not manually add FCF "
					"record 0, status %d\n", rc);
				rc = -ENODEV;
				kfree(fcf_record);
				goto out;
			}
			kfree(fcf_record);
		}
		/*
		 * The driver is expected to do FIP/FCF. Call the port
		 * and get the FCF Table.
		 */
		spin_lock_irq(&phba->hbalock);
		if (phba->hba_flag & FCF_TS_INPROG) {
			spin_unlock_irq(&phba->hbalock);
			return;
		}
		/* This is the initial FCF discovery scan */
		phba->fcf.fcf_flag |= FCF_INIT_DISC;
		spin_unlock_irq(&phba->hbalock);
		lpfc_printf_log(phba, KERN_INFO, LOG_FIP | LOG_DISCOVERY,
				"2778 Start FCF table scan at linkup\n");
		rc = lpfc_sli4_fcf_scan_read_fcf_rec(phba,
						     LPFC_FCOE_FCF_GET_FIRST);
		if (rc) {
			spin_lock_irq(&phba->hbalock);
			phba->fcf.fcf_flag &= ~FCF_INIT_DISC;
			spin_unlock_irq(&phba->hbalock);
			goto out;
		}
		/* Reset FCF roundrobin bmask for new discovery */
		memset(phba->fcf.fcf_rr_bmask, 0,
		       sizeof(*phba->fcf.fcf_rr_bmask));
	}

	return;
out:
	lpfc_vport_set_state(vport, FC_VPORT_FAILED);
	lpfc_printf_vlog(vport, KERN_ERR, LOG_MBOX,
			 "0263 Discovery Mailbox error: state: 0x%x : %p %p\n",
			 vport->port_state, sparam_mbox, cfglink_mbox);
	lpfc_issue_clear_la(phba, vport);
	return;
}

static void
lpfc_enable_la(struct lpfc_hba *phba)
{
	uint32_t control;
	struct lpfc_sli *psli = &phba->sli;
	spin_lock_irq(&phba->hbalock);
	psli->sli_flag |= LPFC_PROCESS_LA;
	if (phba->sli_rev <= LPFC_SLI_REV3) {
		control = readl(phba->HCregaddr);
		control |= HC_LAINT_ENA;
		writel(control, phba->HCregaddr);
		readl(phba->HCregaddr); /* flush */
	}
	spin_unlock_irq(&phba->hbalock);
}

static void
lpfc_mbx_issue_link_down(struct lpfc_hba *phba)
{
	lpfc_linkdown(phba);
	lpfc_enable_la(phba);
	lpfc_unregister_unused_fcf(phba);
	/* turn on Link Attention interrupts - no CLEAR_LA needed */
}


/*
 * This routine handles processing a READ_TOPOLOGY mailbox
 * command upon completion. It is setup in the LPFC_MBOXQ
 * as the completion routine when the command is
 * handed off to the SLI layer.
 */
void
lpfc_mbx_cmpl_read_topology(struct lpfc_hba *phba, LPFC_MBOXQ_t *pmb)
{
	struct lpfc_vport *vport = pmb->vport;
	struct Scsi_Host  *shost = lpfc_shost_from_vport(vport);
	struct lpfc_mbx_read_top *la;
	MAILBOX_t *mb = &pmb->u.mb;
	struct lpfc_dmabuf *mp = (struct lpfc_dmabuf *) (pmb->context1);

	/* Unblock ELS traffic */
	phba->sli.ring[LPFC_ELS_RING].flag &= ~LPFC_STOP_IOCB_EVENT;
	/* Check for error */
	if (mb->mbxStatus) {
		lpfc_printf_log(phba, KERN_INFO, LOG_LINK_EVENT,
				"1307 READ_LA mbox error x%x state x%x\n",
				mb->mbxStatus, vport->port_state);
		lpfc_mbx_issue_link_down(phba);
		phba->link_state = LPFC_HBA_ERROR;
		goto lpfc_mbx_cmpl_read_topology_free_mbuf;
	}

	la = (struct lpfc_mbx_read_top *) &pmb->u.mb.un.varReadTop;

	memcpy(&phba->alpa_map[0], mp->virt, 128);

	spin_lock_irq(shost->host_lock);
	if (bf_get(lpfc_mbx_read_top_pb, la))
		vport->fc_flag |= FC_BYPASSED_MODE;
	else
		vport->fc_flag &= ~FC_BYPASSED_MODE;
	spin_unlock_irq(shost->host_lock);

	if ((phba->fc_eventTag  < la->eventTag) ||
	    (phba->fc_eventTag == la->eventTag)) {
		phba->fc_stat.LinkMultiEvent++;
		if (bf_get(lpfc_mbx_read_top_att_type, la) == LPFC_ATT_LINK_UP)
			if (phba->fc_eventTag != 0)
				lpfc_linkdown(phba);
	}

	phba->fc_eventTag = la->eventTag;
	spin_lock_irq(&phba->hbalock);
<<<<<<< HEAD
	if (la->mm)
=======
	if (bf_get(lpfc_mbx_read_top_mm, la))
>>>>>>> 3cbea436
		phba->sli.sli_flag |= LPFC_MENLO_MAINT;
	else
		phba->sli.sli_flag &= ~LPFC_MENLO_MAINT;
	spin_unlock_irq(&phba->hbalock);

	phba->link_events++;
	if ((bf_get(lpfc_mbx_read_top_att_type, la) == LPFC_ATT_LINK_UP) &&
	    (!bf_get(lpfc_mbx_read_top_mm, la))) {
		phba->fc_stat.LinkUp++;
		if (phba->link_flag & LS_LOOPBACK_MODE) {
			lpfc_printf_log(phba, KERN_ERR, LOG_LINK_EVENT,
					"1306 Link Up Event in loop back mode "
					"x%x received Data: x%x x%x x%x x%x\n",
					la->eventTag, phba->fc_eventTag,
					bf_get(lpfc_mbx_read_top_alpa_granted,
					       la),
					bf_get(lpfc_mbx_read_top_link_spd, la),
					phba->alpa_map[0]);
		} else {
			lpfc_printf_log(phba, KERN_ERR, LOG_LINK_EVENT,
					"1303 Link Up Event x%x received "
					"Data: x%x x%x x%x x%x x%x x%x %d\n",
					la->eventTag, phba->fc_eventTag,
					bf_get(lpfc_mbx_read_top_alpa_granted,
					       la),
					bf_get(lpfc_mbx_read_top_link_spd, la),
					phba->alpa_map[0],
					bf_get(lpfc_mbx_read_top_mm, la),
					bf_get(lpfc_mbx_read_top_fa, la),
					phba->wait_4_mlo_maint_flg);
		}
		lpfc_mbx_process_link_up(phba, la);
	} else if (bf_get(lpfc_mbx_read_top_att_type, la) ==
		   LPFC_ATT_LINK_DOWN) {
		phba->fc_stat.LinkDown++;
		if (phba->link_flag & LS_LOOPBACK_MODE) {
			lpfc_printf_log(phba, KERN_ERR, LOG_LINK_EVENT,
				"1308 Link Down Event in loop back mode "
				"x%x received "
				"Data: x%x x%x x%x\n",
				la->eventTag, phba->fc_eventTag,
				phba->pport->port_state, vport->fc_flag);
		}
		else {
			lpfc_printf_log(phba, KERN_ERR, LOG_LINK_EVENT,
				"1305 Link Down Event x%x received "
				"Data: x%x x%x x%x x%x x%x\n",
				la->eventTag, phba->fc_eventTag,
				phba->pport->port_state, vport->fc_flag,
				bf_get(lpfc_mbx_read_top_mm, la),
				bf_get(lpfc_mbx_read_top_fa, la));
		}
		lpfc_mbx_issue_link_down(phba);
	}
	if ((bf_get(lpfc_mbx_read_top_mm, la)) &&
	    (bf_get(lpfc_mbx_read_top_att_type, la) == LPFC_ATT_LINK_UP)) {
		if (phba->link_state != LPFC_LINK_DOWN) {
			phba->fc_stat.LinkDown++;
			lpfc_printf_log(phba, KERN_ERR, LOG_LINK_EVENT,
				"1312 Link Down Event x%x received "
				"Data: x%x x%x x%x\n",
				la->eventTag, phba->fc_eventTag,
				phba->pport->port_state, vport->fc_flag);
			lpfc_mbx_issue_link_down(phba);
		} else
			lpfc_enable_la(phba);

		lpfc_printf_log(phba, KERN_ERR, LOG_LINK_EVENT,
				"1310 Menlo Maint Mode Link up Event x%x rcvd "
				"Data: x%x x%x x%x\n",
				la->eventTag, phba->fc_eventTag,
				phba->pport->port_state, vport->fc_flag);
		/*
		 * The cmnd that triggered this will be waiting for this
		 * signal.
		 */
		/* WAKEUP for MENLO_SET_MODE or MENLO_RESET command. */
		if (phba->wait_4_mlo_maint_flg) {
			phba->wait_4_mlo_maint_flg = 0;
			wake_up_interruptible(&phba->wait_4_mlo_m_q);
		}
	}

	if (bf_get(lpfc_mbx_read_top_fa, la)) {
		if (bf_get(lpfc_mbx_read_top_mm, la))
			lpfc_issue_clear_la(phba, vport);
		lpfc_printf_log(phba, KERN_INFO, LOG_LINK_EVENT,
				"1311 fa %d\n",
				bf_get(lpfc_mbx_read_top_fa, la));
	}

lpfc_mbx_cmpl_read_topology_free_mbuf:
	lpfc_mbuf_free(phba, mp->virt, mp->phys);
	kfree(mp);
	mempool_free(pmb, phba->mbox_mem_pool);
	return;
}

/*
 * This routine handles processing a REG_LOGIN mailbox
 * command upon completion. It is setup in the LPFC_MBOXQ
 * as the completion routine when the command is
 * handed off to the SLI layer.
 */
void
lpfc_mbx_cmpl_reg_login(struct lpfc_hba *phba, LPFC_MBOXQ_t *pmb)
{
	struct lpfc_vport  *vport = pmb->vport;
	struct lpfc_dmabuf *mp = (struct lpfc_dmabuf *) (pmb->context1);
	struct lpfc_nodelist *ndlp = (struct lpfc_nodelist *) pmb->context2;
	struct Scsi_Host  *shost = lpfc_shost_from_vport(vport);

	pmb->context1 = NULL;
	pmb->context2 = NULL;

	if (ndlp->nlp_flag & NLP_REG_LOGIN_SEND)
		ndlp->nlp_flag &= ~NLP_REG_LOGIN_SEND;

<<<<<<< HEAD
	if (ndlp->nlp_flag &  NLP_IGNR_REG_CMPL ||
		ndlp->nlp_state != NLP_STE_REG_LOGIN_ISSUE) {
=======
	if (ndlp->nlp_flag & NLP_IGNR_REG_CMPL ||
	    ndlp->nlp_state != NLP_STE_REG_LOGIN_ISSUE) {
>>>>>>> 3cbea436
		/* We rcvd a rscn after issuing this
		 * mbox reg login, we may have cycled
		 * back through the state and be
		 * back at reg login state so this
		 * mbox needs to be ignored becase
		 * there is another reg login in
		 * proccess.
		 */
		spin_lock_irq(shost->host_lock);
		ndlp->nlp_flag &= ~NLP_IGNR_REG_CMPL;
		spin_unlock_irq(shost->host_lock);
<<<<<<< HEAD
		if (phba->sli_rev == LPFC_SLI_REV4)
			lpfc_sli4_free_rpi(phba,
				pmb->u.mb.un.varRegLogin.rpi);

=======
>>>>>>> 3cbea436
	} else
		/* Good status, call state machine */
		lpfc_disc_state_machine(vport, ndlp, pmb,
				NLP_EVT_CMPL_REG_LOGIN);

	lpfc_mbuf_free(phba, mp->virt, mp->phys);
	kfree(mp);
	mempool_free(pmb, phba->mbox_mem_pool);
	/* decrement the node reference count held for this callback
	 * function.
	 */
	lpfc_nlp_put(ndlp);

	return;
}

static void
lpfc_mbx_cmpl_unreg_vpi(struct lpfc_hba *phba, LPFC_MBOXQ_t *pmb)
{
	MAILBOX_t *mb = &pmb->u.mb;
	struct lpfc_vport *vport = pmb->vport;
	struct Scsi_Host  *shost = lpfc_shost_from_vport(vport);

	switch (mb->mbxStatus) {
	case 0x0011:
	case 0x0020:
		lpfc_printf_vlog(vport, KERN_INFO, LOG_NODE,
				 "0911 cmpl_unreg_vpi, mb status = 0x%x\n",
				 mb->mbxStatus);
		break;
	/* If VPI is busy, reset the HBA */
	case 0x9700:
		lpfc_printf_vlog(vport, KERN_ERR, LOG_NODE,
			"2798 Unreg_vpi failed vpi 0x%x, mb status = 0x%x\n",
			vport->vpi, mb->mbxStatus);
		if (!(phba->pport->load_flag & FC_UNLOADING))
			lpfc_workq_post_event(phba, NULL, NULL,
				LPFC_EVT_RESET_HBA);
	}
	spin_lock_irq(shost->host_lock);
	vport->vpi_state &= ~LPFC_VPI_REGISTERED;
	vport->fc_flag |= FC_VPORT_NEEDS_REG_VPI;
	spin_unlock_irq(shost->host_lock);
	vport->unreg_vpi_cmpl = VPORT_OK;
	mempool_free(pmb, phba->mbox_mem_pool);
	lpfc_cleanup_vports_rrqs(vport);
	/*
	 * This shost reference might have been taken at the beginning of
	 * lpfc_vport_delete()
	 */
	if ((vport->load_flag & FC_UNLOADING) && (vport != phba->pport))
		scsi_host_put(shost);
}

int
lpfc_mbx_unreg_vpi(struct lpfc_vport *vport)
{
	struct lpfc_hba  *phba = vport->phba;
	LPFC_MBOXQ_t *mbox;
	int rc;

	mbox = mempool_alloc(phba->mbox_mem_pool, GFP_KERNEL);
	if (!mbox)
		return 1;

	lpfc_unreg_vpi(phba, vport->vpi, mbox);
	mbox->vport = vport;
	mbox->mbox_cmpl = lpfc_mbx_cmpl_unreg_vpi;
	rc = lpfc_sli_issue_mbox(phba, mbox, MBX_NOWAIT);
	if (rc == MBX_NOT_FINISHED) {
		lpfc_printf_vlog(vport, KERN_ERR, LOG_MBOX | LOG_VPORT,
				 "1800 Could not issue unreg_vpi\n");
		mempool_free(mbox, phba->mbox_mem_pool);
		vport->unreg_vpi_cmpl = VPORT_ERROR;
		return rc;
	}
	return 0;
}

static void
lpfc_mbx_cmpl_reg_vpi(struct lpfc_hba *phba, LPFC_MBOXQ_t *pmb)
{
	struct lpfc_vport *vport = pmb->vport;
	struct Scsi_Host  *shost = lpfc_shost_from_vport(vport);
	MAILBOX_t *mb = &pmb->u.mb;

	switch (mb->mbxStatus) {
	case 0x0011:
	case 0x9601:
	case 0x9602:
		lpfc_printf_vlog(vport, KERN_INFO, LOG_NODE,
				 "0912 cmpl_reg_vpi, mb status = 0x%x\n",
				 mb->mbxStatus);
		lpfc_vport_set_state(vport, FC_VPORT_FAILED);
		spin_lock_irq(shost->host_lock);
		vport->fc_flag &= ~(FC_FABRIC | FC_PUBLIC_LOOP);
		spin_unlock_irq(shost->host_lock);
		vport->fc_myDID = 0;
		goto out;
	}

	spin_lock_irq(shost->host_lock);
	vport->vpi_state |= LPFC_VPI_REGISTERED;
	vport->fc_flag &= ~FC_VPORT_NEEDS_REG_VPI;
	spin_unlock_irq(shost->host_lock);
	vport->num_disc_nodes = 0;
	/* go thru NPR list and issue ELS PLOGIs */
	if (vport->fc_npr_cnt)
		lpfc_els_disc_plogi(vport);

	if (!vport->num_disc_nodes) {
		spin_lock_irq(shost->host_lock);
		vport->fc_flag &= ~FC_NDISC_ACTIVE;
		spin_unlock_irq(shost->host_lock);
		lpfc_can_disctmo(vport);
	}
	vport->port_state = LPFC_VPORT_READY;

out:
	mempool_free(pmb, phba->mbox_mem_pool);
	return;
}

/**
 * lpfc_create_static_vport - Read HBA config region to create static vports.
 * @phba: pointer to lpfc hba data structure.
 *
 * This routine issue a DUMP mailbox command for config region 22 to get
 * the list of static vports to be created. The function create vports
 * based on the information returned from the HBA.
 **/
void
lpfc_create_static_vport(struct lpfc_hba *phba)
{
	LPFC_MBOXQ_t *pmb = NULL;
	MAILBOX_t *mb;
	struct static_vport_info *vport_info;
	int rc = 0, i;
	struct fc_vport_identifiers vport_id;
	struct fc_vport *new_fc_vport;
	struct Scsi_Host *shost;
	struct lpfc_vport *vport;
	uint16_t offset = 0;
	uint8_t *vport_buff;
	struct lpfc_dmabuf *mp;
	uint32_t byte_count = 0;

	pmb = mempool_alloc(phba->mbox_mem_pool, GFP_KERNEL);
	if (!pmb) {
		lpfc_printf_log(phba, KERN_ERR, LOG_INIT,
				"0542 lpfc_create_static_vport failed to"
				" allocate mailbox memory\n");
		return;
	}

	mb = &pmb->u.mb;

	vport_info = kzalloc(sizeof(struct static_vport_info), GFP_KERNEL);
	if (!vport_info) {
		lpfc_printf_log(phba, KERN_ERR, LOG_INIT,
				"0543 lpfc_create_static_vport failed to"
				" allocate vport_info\n");
		mempool_free(pmb, phba->mbox_mem_pool);
		return;
	}

	vport_buff = (uint8_t *) vport_info;
	do {
		if (lpfc_dump_static_vport(phba, pmb, offset))
			goto out;

		pmb->vport = phba->pport;
		rc = lpfc_sli_issue_mbox_wait(phba, pmb, LPFC_MBOX_TMO);

		if ((rc != MBX_SUCCESS) || mb->mbxStatus) {
			lpfc_printf_log(phba, KERN_WARNING, LOG_INIT,
				"0544 lpfc_create_static_vport failed to"
				" issue dump mailbox command ret 0x%x "
				"status 0x%x\n",
				rc, mb->mbxStatus);
			goto out;
		}

		if (phba->sli_rev == LPFC_SLI_REV4) {
			byte_count = pmb->u.mqe.un.mb_words[5];
			mp = (struct lpfc_dmabuf *) pmb->context2;
			if (byte_count > sizeof(struct static_vport_info) -
					offset)
				byte_count = sizeof(struct static_vport_info)
					- offset;
			memcpy(vport_buff + offset, mp->virt, byte_count);
			offset += byte_count;
		} else {
			if (mb->un.varDmp.word_cnt >
				sizeof(struct static_vport_info) - offset)
				mb->un.varDmp.word_cnt =
					sizeof(struct static_vport_info)
						- offset;
			byte_count = mb->un.varDmp.word_cnt;
			lpfc_sli_pcimem_bcopy(((uint8_t *)mb) + DMP_RSP_OFFSET,
				vport_buff + offset,
				byte_count);

			offset += byte_count;
		}

	} while (byte_count &&
		offset < sizeof(struct static_vport_info));


	if ((le32_to_cpu(vport_info->signature) != VPORT_INFO_SIG) ||
		((le32_to_cpu(vport_info->rev) & VPORT_INFO_REV_MASK)
			!= VPORT_INFO_REV)) {
		lpfc_printf_log(phba, KERN_ERR, LOG_INIT,
			"0545 lpfc_create_static_vport bad"
			" information header 0x%x 0x%x\n",
			le32_to_cpu(vport_info->signature),
			le32_to_cpu(vport_info->rev) & VPORT_INFO_REV_MASK);

		goto out;
	}

	shost = lpfc_shost_from_vport(phba->pport);

	for (i = 0; i < MAX_STATIC_VPORT_COUNT; i++) {
		memset(&vport_id, 0, sizeof(vport_id));
		vport_id.port_name = wwn_to_u64(vport_info->vport_list[i].wwpn);
		vport_id.node_name = wwn_to_u64(vport_info->vport_list[i].wwnn);
		if (!vport_id.port_name || !vport_id.node_name)
			continue;

		vport_id.roles = FC_PORT_ROLE_FCP_INITIATOR;
		vport_id.vport_type = FC_PORTTYPE_NPIV;
		vport_id.disable = false;
		new_fc_vport = fc_vport_create(shost, 0, &vport_id);

		if (!new_fc_vport) {
			lpfc_printf_log(phba, KERN_WARNING, LOG_INIT,
				"0546 lpfc_create_static_vport failed to"
				" create vport\n");
			continue;
		}

		vport = *(struct lpfc_vport **)new_fc_vport->dd_data;
		vport->vport_flag |= STATIC_VPORT;
	}

out:
	kfree(vport_info);
	if (rc != MBX_TIMEOUT) {
		if (pmb->context2) {
			mp = (struct lpfc_dmabuf *) pmb->context2;
			lpfc_mbuf_free(phba, mp->virt, mp->phys);
			kfree(mp);
		}
		mempool_free(pmb, phba->mbox_mem_pool);
	}

	return;
}

/*
 * This routine handles processing a Fabric REG_LOGIN mailbox
 * command upon completion. It is setup in the LPFC_MBOXQ
 * as the completion routine when the command is
 * handed off to the SLI layer.
 */
void
lpfc_mbx_cmpl_fabric_reg_login(struct lpfc_hba *phba, LPFC_MBOXQ_t *pmb)
{
	struct lpfc_vport *vport = pmb->vport;
	MAILBOX_t *mb = &pmb->u.mb;
	struct lpfc_dmabuf *mp = (struct lpfc_dmabuf *) (pmb->context1);
	struct lpfc_nodelist *ndlp;

	ndlp = (struct lpfc_nodelist *) pmb->context2;
	pmb->context1 = NULL;
	pmb->context2 = NULL;

	if (mb->mbxStatus) {
		lpfc_printf_vlog(vport, KERN_ERR, LOG_MBOX,
				 "0258 Register Fabric login error: 0x%x\n",
				 mb->mbxStatus);
		lpfc_mbuf_free(phba, mp->virt, mp->phys);
		kfree(mp);
		mempool_free(pmb, phba->mbox_mem_pool);

		if (phba->fc_topology == LPFC_TOPOLOGY_LOOP) {
			/* FLOGI failed, use loop map to make discovery list */
			lpfc_disc_list_loopmap(vport);

			/* Start discovery */
			lpfc_disc_start(vport);
			/* Decrement the reference count to ndlp after the
			 * reference to the ndlp are done.
			 */
			lpfc_nlp_put(ndlp);
			return;
		}

		lpfc_vport_set_state(vport, FC_VPORT_FAILED);
		/* Decrement the reference count to ndlp after the reference
		 * to the ndlp are done.
		 */
		lpfc_nlp_put(ndlp);
		return;
	}

	ndlp->nlp_rpi = mb->un.varWords[0];
	ndlp->nlp_flag |= NLP_RPI_REGISTERED;
	ndlp->nlp_type |= NLP_FABRIC;
	lpfc_nlp_set_state(vport, ndlp, NLP_STE_UNMAPPED_NODE);

	if (vport->port_state == LPFC_FABRIC_CFG_LINK) {
		/* when physical port receive logo donot start
		 * vport discovery */
		if (!(vport->fc_flag & FC_LOGO_RCVD_DID_CHNG))
			lpfc_start_fdiscs(phba);
		else
			vport->fc_flag &= ~FC_LOGO_RCVD_DID_CHNG ;
		lpfc_do_scr_ns_plogi(phba, vport);
	}

	lpfc_mbuf_free(phba, mp->virt, mp->phys);
	kfree(mp);
	mempool_free(pmb, phba->mbox_mem_pool);

	/* Drop the reference count from the mbox at the end after
	 * all the current reference to the ndlp have been done.
	 */
	lpfc_nlp_put(ndlp);
	return;
}

/*
 * This routine handles processing a NameServer REG_LOGIN mailbox
 * command upon completion. It is setup in the LPFC_MBOXQ
 * as the completion routine when the command is
 * handed off to the SLI layer.
 */
void
lpfc_mbx_cmpl_ns_reg_login(struct lpfc_hba *phba, LPFC_MBOXQ_t *pmb)
{
	MAILBOX_t *mb = &pmb->u.mb;
	struct lpfc_dmabuf *mp = (struct lpfc_dmabuf *) (pmb->context1);
	struct lpfc_nodelist *ndlp = (struct lpfc_nodelist *) pmb->context2;
	struct lpfc_vport *vport = pmb->vport;

	pmb->context1 = NULL;
	pmb->context2 = NULL;

	if (mb->mbxStatus) {
out:
		lpfc_printf_vlog(vport, KERN_ERR, LOG_ELS,
				 "0260 Register NameServer error: 0x%x\n",
				 mb->mbxStatus);
		/* decrement the node reference count held for this
		 * callback function.
		 */
		lpfc_nlp_put(ndlp);
		lpfc_mbuf_free(phba, mp->virt, mp->phys);
		kfree(mp);
		mempool_free(pmb, phba->mbox_mem_pool);

		/* If no other thread is using the ndlp, free it */
		lpfc_nlp_not_used(ndlp);

		if (phba->fc_topology == LPFC_TOPOLOGY_LOOP) {
			/*
			 * RegLogin failed, use loop map to make discovery
			 * list
			 */
			lpfc_disc_list_loopmap(vport);

			/* Start discovery */
			lpfc_disc_start(vport);
			return;
		}
		lpfc_vport_set_state(vport, FC_VPORT_FAILED);
		return;
	}

	ndlp->nlp_rpi = mb->un.varWords[0];
	ndlp->nlp_flag |= NLP_RPI_REGISTERED;
	ndlp->nlp_type |= NLP_FABRIC;
	lpfc_nlp_set_state(vport, ndlp, NLP_STE_UNMAPPED_NODE);

	if (vport->port_state < LPFC_VPORT_READY) {
		/* Link up discovery requires Fabric registration. */
		lpfc_ns_cmd(vport, SLI_CTNS_RFF_ID, 0, 0); /* Do this first! */
		lpfc_ns_cmd(vport, SLI_CTNS_RNN_ID, 0, 0);
		lpfc_ns_cmd(vport, SLI_CTNS_RSNN_NN, 0, 0);
		lpfc_ns_cmd(vport, SLI_CTNS_RSPN_ID, 0, 0);
		lpfc_ns_cmd(vport, SLI_CTNS_RFT_ID, 0, 0);

		/* Issue SCR just before NameServer GID_FT Query */
		lpfc_issue_els_scr(vport, SCR_DID, 0);
	}

	vport->fc_ns_retry = 0;
	/* Good status, issue CT Request to NameServer */
	if (lpfc_ns_cmd(vport, SLI_CTNS_GID_FT, 0, 0)) {
		/* Cannot issue NameServer Query, so finish up discovery */
		goto out;
	}

	/* decrement the node reference count held for this
	 * callback function.
	 */
	lpfc_nlp_put(ndlp);
	lpfc_mbuf_free(phba, mp->virt, mp->phys);
	kfree(mp);
	mempool_free(pmb, phba->mbox_mem_pool);

	return;
}

static void
lpfc_register_remote_port(struct lpfc_vport *vport, struct lpfc_nodelist *ndlp)
{
	struct Scsi_Host *shost = lpfc_shost_from_vport(vport);
	struct fc_rport  *rport;
	struct lpfc_rport_data *rdata;
	struct fc_rport_identifiers rport_ids;
	struct lpfc_hba  *phba = vport->phba;

	/* Remote port has reappeared. Re-register w/ FC transport */
	rport_ids.node_name = wwn_to_u64(ndlp->nlp_nodename.u.wwn);
	rport_ids.port_name = wwn_to_u64(ndlp->nlp_portname.u.wwn);
	rport_ids.port_id = ndlp->nlp_DID;
	rport_ids.roles = FC_RPORT_ROLE_UNKNOWN;

	/*
	 * We leave our node pointer in rport->dd_data when we unregister a
	 * FCP target port.  But fc_remote_port_add zeros the space to which
	 * rport->dd_data points.  So, if we're reusing a previously
	 * registered port, drop the reference that we took the last time we
	 * registered the port.
	 */
	if (ndlp->rport && ndlp->rport->dd_data &&
	    ((struct lpfc_rport_data *) ndlp->rport->dd_data)->pnode == ndlp)
		lpfc_nlp_put(ndlp);

	lpfc_debugfs_disc_trc(vport, LPFC_DISC_TRC_RPORT,
		"rport add:       did:x%x flg:x%x type x%x",
		ndlp->nlp_DID, ndlp->nlp_flag, ndlp->nlp_type);

	ndlp->rport = rport = fc_remote_port_add(shost, 0, &rport_ids);
	if (!rport || !get_device(&rport->dev)) {
		dev_printk(KERN_WARNING, &phba->pcidev->dev,
			   "Warning: fc_remote_port_add failed\n");
		return;
	}

	/* initialize static port data */
	rport->maxframe_size = ndlp->nlp_maxframe;
	rport->supported_classes = ndlp->nlp_class_sup;
	rdata = rport->dd_data;
	rdata->pnode = lpfc_nlp_get(ndlp);

	if (ndlp->nlp_type & NLP_FCP_TARGET)
		rport_ids.roles |= FC_RPORT_ROLE_FCP_TARGET;
	if (ndlp->nlp_type & NLP_FCP_INITIATOR)
		rport_ids.roles |= FC_RPORT_ROLE_FCP_INITIATOR;


	if (rport_ids.roles !=  FC_RPORT_ROLE_UNKNOWN)
		fc_remote_port_rolechg(rport, rport_ids.roles);

	if ((rport->scsi_target_id != -1) &&
	    (rport->scsi_target_id < LPFC_MAX_TARGET)) {
		ndlp->nlp_sid = rport->scsi_target_id;
	}
	return;
}

static void
lpfc_unregister_remote_port(struct lpfc_nodelist *ndlp)
{
	struct fc_rport *rport = ndlp->rport;

	lpfc_debugfs_disc_trc(ndlp->vport, LPFC_DISC_TRC_RPORT,
		"rport delete:    did:x%x flg:x%x type x%x",
		ndlp->nlp_DID, ndlp->nlp_flag, ndlp->nlp_type);

	fc_remote_port_delete(rport);

	return;
}

static void
lpfc_nlp_counters(struct lpfc_vport *vport, int state, int count)
{
	struct Scsi_Host *shost = lpfc_shost_from_vport(vport);

	spin_lock_irq(shost->host_lock);
	switch (state) {
	case NLP_STE_UNUSED_NODE:
		vport->fc_unused_cnt += count;
		break;
	case NLP_STE_PLOGI_ISSUE:
		vport->fc_plogi_cnt += count;
		break;
	case NLP_STE_ADISC_ISSUE:
		vport->fc_adisc_cnt += count;
		break;
	case NLP_STE_REG_LOGIN_ISSUE:
		vport->fc_reglogin_cnt += count;
		break;
	case NLP_STE_PRLI_ISSUE:
		vport->fc_prli_cnt += count;
		break;
	case NLP_STE_UNMAPPED_NODE:
		vport->fc_unmap_cnt += count;
		break;
	case NLP_STE_MAPPED_NODE:
		vport->fc_map_cnt += count;
		break;
	case NLP_STE_NPR_NODE:
		vport->fc_npr_cnt += count;
		break;
	}
	spin_unlock_irq(shost->host_lock);
}

static void
lpfc_nlp_state_cleanup(struct lpfc_vport *vport, struct lpfc_nodelist *ndlp,
		       int old_state, int new_state)
{
	struct Scsi_Host *shost = lpfc_shost_from_vport(vport);

	if (new_state == NLP_STE_UNMAPPED_NODE) {
		ndlp->nlp_flag &= ~NLP_NODEV_REMOVE;
		ndlp->nlp_type |= NLP_FC_NODE;
	}
	if (new_state == NLP_STE_MAPPED_NODE)
		ndlp->nlp_flag &= ~NLP_NODEV_REMOVE;
	if (new_state == NLP_STE_NPR_NODE)
		ndlp->nlp_flag &= ~NLP_RCV_PLOGI;

	/* Transport interface */
	if (ndlp->rport && (old_state == NLP_STE_MAPPED_NODE ||
			    old_state == NLP_STE_UNMAPPED_NODE)) {
		vport->phba->nport_event_cnt++;
		lpfc_unregister_remote_port(ndlp);
	}

	if (new_state ==  NLP_STE_MAPPED_NODE ||
	    new_state == NLP_STE_UNMAPPED_NODE) {
		vport->phba->nport_event_cnt++;
		/*
		 * Tell the fc transport about the port, if we haven't
		 * already. If we have, and it's a scsi entity, be
		 * sure to unblock any attached scsi devices
		 */
		lpfc_register_remote_port(vport, ndlp);
	}
	if ((new_state ==  NLP_STE_MAPPED_NODE) &&
		(vport->stat_data_enabled)) {
		/*
		 * A new target is discovered, if there is no buffer for
		 * statistical data collection allocate buffer.
		 */
		ndlp->lat_data = kcalloc(LPFC_MAX_BUCKET_COUNT,
					 sizeof(struct lpfc_scsicmd_bkt),
					 GFP_KERNEL);

		if (!ndlp->lat_data)
			lpfc_printf_vlog(vport, KERN_ERR, LOG_NODE,
				"0286 lpfc_nlp_state_cleanup failed to "
				"allocate statistical data buffer DID "
				"0x%x\n", ndlp->nlp_DID);
	}
	/*
	 * if we added to Mapped list, but the remote port
	 * registration failed or assigned a target id outside
	 * our presentable range - move the node to the
	 * Unmapped List
	 */
	if (new_state == NLP_STE_MAPPED_NODE &&
	    (!ndlp->rport ||
	     ndlp->rport->scsi_target_id == -1 ||
	     ndlp->rport->scsi_target_id >= LPFC_MAX_TARGET)) {
		spin_lock_irq(shost->host_lock);
		ndlp->nlp_flag |= NLP_TGT_NO_SCSIID;
		spin_unlock_irq(shost->host_lock);
		lpfc_nlp_set_state(vport, ndlp, NLP_STE_UNMAPPED_NODE);
	}
}

static char *
lpfc_nlp_state_name(char *buffer, size_t size, int state)
{
	static char *states[] = {
		[NLP_STE_UNUSED_NODE] = "UNUSED",
		[NLP_STE_PLOGI_ISSUE] = "PLOGI",
		[NLP_STE_ADISC_ISSUE] = "ADISC",
		[NLP_STE_REG_LOGIN_ISSUE] = "REGLOGIN",
		[NLP_STE_PRLI_ISSUE] = "PRLI",
		[NLP_STE_UNMAPPED_NODE] = "UNMAPPED",
		[NLP_STE_MAPPED_NODE] = "MAPPED",
		[NLP_STE_NPR_NODE] = "NPR",
	};

	if (state < NLP_STE_MAX_STATE && states[state])
		strlcpy(buffer, states[state], size);
	else
		snprintf(buffer, size, "unknown (%d)", state);
	return buffer;
}

void
lpfc_nlp_set_state(struct lpfc_vport *vport, struct lpfc_nodelist *ndlp,
		   int state)
{
	struct Scsi_Host *shost = lpfc_shost_from_vport(vport);
	int  old_state = ndlp->nlp_state;
	char name1[16], name2[16];

	lpfc_printf_vlog(vport, KERN_INFO, LOG_NODE,
			 "0904 NPort state transition x%06x, %s -> %s\n",
			 ndlp->nlp_DID,
			 lpfc_nlp_state_name(name1, sizeof(name1), old_state),
			 lpfc_nlp_state_name(name2, sizeof(name2), state));

	lpfc_debugfs_disc_trc(vport, LPFC_DISC_TRC_NODE,
		"node statechg    did:x%x old:%d ste:%d",
		ndlp->nlp_DID, old_state, state);

	if (old_state == NLP_STE_NPR_NODE &&
	    state != NLP_STE_NPR_NODE)
		lpfc_cancel_retry_delay_tmo(vport, ndlp);
	if (old_state == NLP_STE_UNMAPPED_NODE) {
		ndlp->nlp_flag &= ~NLP_TGT_NO_SCSIID;
		ndlp->nlp_type &= ~NLP_FC_NODE;
	}

	if (list_empty(&ndlp->nlp_listp)) {
		spin_lock_irq(shost->host_lock);
		list_add_tail(&ndlp->nlp_listp, &vport->fc_nodes);
		spin_unlock_irq(shost->host_lock);
	} else if (old_state)
		lpfc_nlp_counters(vport, old_state, -1);

	ndlp->nlp_state = state;
	lpfc_nlp_counters(vport, state, 1);
	lpfc_nlp_state_cleanup(vport, ndlp, old_state, state);
}

void
lpfc_enqueue_node(struct lpfc_vport *vport, struct lpfc_nodelist *ndlp)
{
	struct Scsi_Host *shost = lpfc_shost_from_vport(vport);

	if (list_empty(&ndlp->nlp_listp)) {
		spin_lock_irq(shost->host_lock);
		list_add_tail(&ndlp->nlp_listp, &vport->fc_nodes);
		spin_unlock_irq(shost->host_lock);
	}
}

void
lpfc_dequeue_node(struct lpfc_vport *vport, struct lpfc_nodelist *ndlp)
{
	struct Scsi_Host *shost = lpfc_shost_from_vport(vport);

	lpfc_cancel_retry_delay_tmo(vport, ndlp);
	if (ndlp->nlp_state && !list_empty(&ndlp->nlp_listp))
		lpfc_nlp_counters(vport, ndlp->nlp_state, -1);
	spin_lock_irq(shost->host_lock);
	list_del_init(&ndlp->nlp_listp);
	spin_unlock_irq(shost->host_lock);
	lpfc_nlp_state_cleanup(vport, ndlp, ndlp->nlp_state,
				NLP_STE_UNUSED_NODE);
}

static void
lpfc_disable_node(struct lpfc_vport *vport, struct lpfc_nodelist *ndlp)
{
	lpfc_cancel_retry_delay_tmo(vport, ndlp);
	if (ndlp->nlp_state && !list_empty(&ndlp->nlp_listp))
		lpfc_nlp_counters(vport, ndlp->nlp_state, -1);
	lpfc_nlp_state_cleanup(vport, ndlp, ndlp->nlp_state,
				NLP_STE_UNUSED_NODE);
}
/**
 * lpfc_initialize_node - Initialize all fields of node object
 * @vport: Pointer to Virtual Port object.
 * @ndlp: Pointer to FC node object.
 * @did: FC_ID of the node.
 *
 * This function is always called when node object need to be initialized.
 * It initializes all the fields of the node object. Although the reference
 * to phba from @ndlp can be obtained indirectly through it's reference to
 * @vport, a direct reference to phba is taken here by @ndlp. This is due
 * to the life-span of the @ndlp might go beyond the existence of @vport as
 * the final release of ndlp is determined by its reference count. And, the
 * operation on @ndlp needs the reference to phba.
 **/
static inline void
lpfc_initialize_node(struct lpfc_vport *vport, struct lpfc_nodelist *ndlp,
	uint32_t did)
{
	INIT_LIST_HEAD(&ndlp->els_retry_evt.evt_listp);
	INIT_LIST_HEAD(&ndlp->dev_loss_evt.evt_listp);
	init_timer(&ndlp->nlp_delayfunc);
	ndlp->nlp_delayfunc.function = lpfc_els_retry_delay;
	ndlp->nlp_delayfunc.data = (unsigned long)ndlp;
	ndlp->nlp_DID = did;
	ndlp->vport = vport;
	ndlp->phba = vport->phba;
	ndlp->nlp_sid = NLP_NO_SID;
	kref_init(&ndlp->kref);
	NLP_INT_NODE_ACT(ndlp);
	atomic_set(&ndlp->cmd_pending, 0);
	ndlp->cmd_qdepth = vport->cfg_tgt_queue_depth;
<<<<<<< HEAD
=======
	if (vport->phba->sli_rev == LPFC_SLI_REV4)
		ndlp->nlp_rpi = lpfc_sli4_alloc_rpi(vport->phba);
>>>>>>> 3cbea436
}

struct lpfc_nodelist *
lpfc_enable_node(struct lpfc_vport *vport, struct lpfc_nodelist *ndlp,
		 int state)
{
	struct lpfc_hba *phba = vport->phba;
	uint32_t did;
	unsigned long flags;

	if (!ndlp)
		return NULL;

	spin_lock_irqsave(&phba->ndlp_lock, flags);
	/* The ndlp should not be in memory free mode */
	if (NLP_CHK_FREE_REQ(ndlp)) {
		spin_unlock_irqrestore(&phba->ndlp_lock, flags);
		lpfc_printf_vlog(vport, KERN_WARNING, LOG_NODE,
				"0277 lpfc_enable_node: ndlp:x%p "
				"usgmap:x%x refcnt:%d\n",
				(void *)ndlp, ndlp->nlp_usg_map,
				atomic_read(&ndlp->kref.refcount));
		return NULL;
	}
	/* The ndlp should not already be in active mode */
	if (NLP_CHK_NODE_ACT(ndlp)) {
		spin_unlock_irqrestore(&phba->ndlp_lock, flags);
		lpfc_printf_vlog(vport, KERN_WARNING, LOG_NODE,
				"0278 lpfc_enable_node: ndlp:x%p "
				"usgmap:x%x refcnt:%d\n",
				(void *)ndlp, ndlp->nlp_usg_map,
				atomic_read(&ndlp->kref.refcount));
		return NULL;
	}

	/* Keep the original DID */
	did = ndlp->nlp_DID;

	/* re-initialize ndlp except of ndlp linked list pointer */
	memset((((char *)ndlp) + sizeof (struct list_head)), 0,
		sizeof (struct lpfc_nodelist) - sizeof (struct list_head));
	lpfc_initialize_node(vport, ndlp, did);

	spin_unlock_irqrestore(&phba->ndlp_lock, flags);

	if (state != NLP_STE_UNUSED_NODE)
		lpfc_nlp_set_state(vport, ndlp, state);

	lpfc_debugfs_disc_trc(vport, LPFC_DISC_TRC_NODE,
		"node enable:       did:x%x",
		ndlp->nlp_DID, 0, 0);
	return ndlp;
}

void
lpfc_drop_node(struct lpfc_vport *vport, struct lpfc_nodelist *ndlp)
{
	/*
	 * Use of lpfc_drop_node and UNUSED list: lpfc_drop_node should
	 * be used if we wish to issue the "last" lpfc_nlp_put() to remove
	 * the ndlp from the vport. The ndlp marked as UNUSED on the list
	 * until ALL other outstanding threads have completed. We check
	 * that the ndlp not already in the UNUSED state before we proceed.
	 */
	if (ndlp->nlp_state == NLP_STE_UNUSED_NODE)
		return;
	lpfc_nlp_set_state(vport, ndlp, NLP_STE_UNUSED_NODE);
	lpfc_nlp_put(ndlp);
	return;
}

/*
 * Start / ReStart rescue timer for Discovery / RSCN handling
 */
void
lpfc_set_disctmo(struct lpfc_vport *vport)
{
	struct Scsi_Host *shost = lpfc_shost_from_vport(vport);
	struct lpfc_hba  *phba = vport->phba;
	uint32_t tmo;

	if (vport->port_state == LPFC_LOCAL_CFG_LINK) {
		/* For FAN, timeout should be greater than edtov */
		tmo = (((phba->fc_edtov + 999) / 1000) + 1);
	} else {
		/* Normal discovery timeout should be > than ELS/CT timeout
		 * FC spec states we need 3 * ratov for CT requests
		 */
		tmo = ((phba->fc_ratov * 3) + 3);
	}


	if (!timer_pending(&vport->fc_disctmo)) {
		lpfc_debugfs_disc_trc(vport, LPFC_DISC_TRC_ELS_CMD,
			"set disc timer:  tmo:x%x state:x%x flg:x%x",
			tmo, vport->port_state, vport->fc_flag);
	}

	mod_timer(&vport->fc_disctmo, jiffies + HZ * tmo);
	spin_lock_irq(shost->host_lock);
	vport->fc_flag |= FC_DISC_TMO;
	spin_unlock_irq(shost->host_lock);

	/* Start Discovery Timer state <hba_state> */
	lpfc_printf_vlog(vport, KERN_INFO, LOG_DISCOVERY,
			 "0247 Start Discovery Timer state x%x "
			 "Data: x%x x%lx x%x x%x\n",
			 vport->port_state, tmo,
			 (unsigned long)&vport->fc_disctmo, vport->fc_plogi_cnt,
			 vport->fc_adisc_cnt);

	return;
}

/*
 * Cancel rescue timer for Discovery / RSCN handling
 */
int
lpfc_can_disctmo(struct lpfc_vport *vport)
{
	struct Scsi_Host *shost = lpfc_shost_from_vport(vport);
	unsigned long iflags;

	lpfc_debugfs_disc_trc(vport, LPFC_DISC_TRC_ELS_CMD,
		"can disc timer:  state:x%x rtry:x%x flg:x%x",
		vport->port_state, vport->fc_ns_retry, vport->fc_flag);

	/* Turn off discovery timer if its running */
	if (vport->fc_flag & FC_DISC_TMO) {
		spin_lock_irqsave(shost->host_lock, iflags);
		vport->fc_flag &= ~FC_DISC_TMO;
		spin_unlock_irqrestore(shost->host_lock, iflags);
		del_timer_sync(&vport->fc_disctmo);
		spin_lock_irqsave(&vport->work_port_lock, iflags);
		vport->work_port_events &= ~WORKER_DISC_TMO;
		spin_unlock_irqrestore(&vport->work_port_lock, iflags);
	}

	/* Cancel Discovery Timer state <hba_state> */
	lpfc_printf_vlog(vport, KERN_INFO, LOG_DISCOVERY,
			 "0248 Cancel Discovery Timer state x%x "
			 "Data: x%x x%x x%x\n",
			 vport->port_state, vport->fc_flag,
			 vport->fc_plogi_cnt, vport->fc_adisc_cnt);
	return 0;
}

/*
 * Check specified ring for outstanding IOCB on the SLI queue
 * Return true if iocb matches the specified nport
 */
int
lpfc_check_sli_ndlp(struct lpfc_hba *phba,
		    struct lpfc_sli_ring *pring,
		    struct lpfc_iocbq *iocb,
		    struct lpfc_nodelist *ndlp)
{
	struct lpfc_sli *psli = &phba->sli;
	IOCB_t *icmd = &iocb->iocb;
	struct lpfc_vport    *vport = ndlp->vport;

	if (iocb->vport != vport)
		return 0;

	if (pring->ringno == LPFC_ELS_RING) {
		switch (icmd->ulpCommand) {
		case CMD_GEN_REQUEST64_CR:
			if (iocb->context_un.ndlp == ndlp)
				return 1;
		case CMD_ELS_REQUEST64_CR:
			if (icmd->un.elsreq64.remoteID == ndlp->nlp_DID)
				return 1;
		case CMD_XMIT_ELS_RSP64_CX:
			if (iocb->context1 == (uint8_t *) ndlp)
				return 1;
		}
	} else if (pring->ringno == psli->extra_ring) {

	} else if (pring->ringno == psli->fcp_ring) {
		/* Skip match check if waiting to relogin to FCP target */
		if ((ndlp->nlp_type & NLP_FCP_TARGET) &&
		    (ndlp->nlp_flag & NLP_DELAY_TMO)) {
			return 0;
		}
		if (icmd->ulpContext == (volatile ushort)ndlp->nlp_rpi) {
			return 1;
		}
	} else if (pring->ringno == psli->next_ring) {

	}
	return 0;
}

/*
 * Free resources / clean up outstanding I/Os
 * associated with nlp_rpi in the LPFC_NODELIST entry.
 */
static int
lpfc_no_rpi(struct lpfc_hba *phba, struct lpfc_nodelist *ndlp)
{
	LIST_HEAD(completions);
	struct lpfc_sli *psli;
	struct lpfc_sli_ring *pring;
	struct lpfc_iocbq *iocb, *next_iocb;
	uint32_t i;

	lpfc_fabric_abort_nport(ndlp);

	/*
	 * Everything that matches on txcmplq will be returned
	 * by firmware with a no rpi error.
	 */
	psli = &phba->sli;
	if (ndlp->nlp_flag & NLP_RPI_REGISTERED) {
		/* Now process each ring */
		for (i = 0; i < psli->num_rings; i++) {
			pring = &psli->ring[i];

			spin_lock_irq(&phba->hbalock);
			list_for_each_entry_safe(iocb, next_iocb, &pring->txq,
						 list) {
				/*
				 * Check to see if iocb matches the nport we are
				 * looking for
				 */
				if ((lpfc_check_sli_ndlp(phba, pring, iocb,
							 ndlp))) {
					/* It matches, so deque and call compl
					   with an error */
					list_move_tail(&iocb->list,
						       &completions);
					pring->txq_cnt--;
				}
			}
			spin_unlock_irq(&phba->hbalock);
		}
	}

	/* Cancel all the IOCBs from the completions list */
	lpfc_sli_cancel_iocbs(phba, &completions, IOSTAT_LOCAL_REJECT,
			      IOERR_SLI_ABORTED);

	return 0;
}

/*
 * Free rpi associated with LPFC_NODELIST entry.
 * This routine is called from lpfc_freenode(), when we are removing
 * a LPFC_NODELIST entry. It is also called if the driver initiates a
 * LOGO that completes successfully, and we are waiting to PLOGI back
 * to the remote NPort. In addition, it is called after we receive
 * and unsolicated ELS cmd, send back a rsp, the rsp completes and
 * we are waiting to PLOGI back to the remote NPort.
 */
int
lpfc_unreg_rpi(struct lpfc_vport *vport, struct lpfc_nodelist *ndlp)
{
	struct lpfc_hba *phba = vport->phba;
	LPFC_MBOXQ_t    *mbox;
	int rc;

	if (ndlp->nlp_flag & NLP_RPI_REGISTERED) {
		mbox = mempool_alloc(phba->mbox_mem_pool, GFP_KERNEL);
		if (mbox) {
			lpfc_unreg_login(phba, vport->vpi, ndlp->nlp_rpi, mbox);
			mbox->vport = vport;
			mbox->mbox_cmpl = lpfc_sli_def_mbox_cmpl;
			rc = lpfc_sli_issue_mbox(phba, mbox, MBX_NOWAIT);
			if (rc == MBX_NOT_FINISHED)
				mempool_free(mbox, phba->mbox_mem_pool);
		}
		lpfc_no_rpi(phba, ndlp);

<<<<<<< HEAD
		ndlp->nlp_rpi = 0;
		ndlp->nlp_flag &= ~NLP_RPI_VALID;
=======
		if (phba->sli_rev != LPFC_SLI_REV4)
			ndlp->nlp_rpi = 0;
		ndlp->nlp_flag &= ~NLP_RPI_REGISTERED;
>>>>>>> 3cbea436
		ndlp->nlp_flag &= ~NLP_NPR_ADISC;
		return 1;
	}
	return 0;
}

/**
 * lpfc_unreg_hba_rpis - Unregister rpis registered to the hba.
 * @phba: pointer to lpfc hba data structure.
 *
 * This routine is invoked to unregister all the currently registered RPIs
 * to the HBA.
 **/
void
lpfc_unreg_hba_rpis(struct lpfc_hba *phba)
{
	struct lpfc_vport **vports;
	struct lpfc_nodelist *ndlp;
	struct Scsi_Host *shost;
	int i;

	vports = lpfc_create_vport_work_array(phba);
<<<<<<< HEAD
=======
	if (!vports) {
		lpfc_printf_log(phba, KERN_ERR, LOG_DISCOVERY,
			"2884 Vport array allocation failed \n");
		return;
	}
>>>>>>> 3cbea436
	for (i = 0; i <= phba->max_vports && vports[i] != NULL; i++) {
		shost = lpfc_shost_from_vport(vports[i]);
		spin_lock_irq(shost->host_lock);
		list_for_each_entry(ndlp, &vports[i]->fc_nodes, nlp_listp) {
<<<<<<< HEAD
			if (ndlp->nlp_flag & NLP_RPI_VALID) {
=======
			if (ndlp->nlp_flag & NLP_RPI_REGISTERED) {
>>>>>>> 3cbea436
				/* The mempool_alloc might sleep */
				spin_unlock_irq(shost->host_lock);
				lpfc_unreg_rpi(vports[i], ndlp);
				spin_lock_irq(shost->host_lock);
			}
		}
		spin_unlock_irq(shost->host_lock);
	}
	lpfc_destroy_vport_work_array(phba, vports);
}

void
lpfc_unreg_all_rpis(struct lpfc_vport *vport)
{
	struct lpfc_hba  *phba  = vport->phba;
	LPFC_MBOXQ_t     *mbox;
	int rc;

	if (phba->sli_rev == LPFC_SLI_REV4) {
		lpfc_sli4_unreg_all_rpis(vport);
		return;
	}

	mbox = mempool_alloc(phba->mbox_mem_pool, GFP_KERNEL);
	if (mbox) {
		lpfc_unreg_login(phba, vport->vpi, 0xffff, mbox);
		mbox->vport = vport;
		mbox->mbox_cmpl = lpfc_sli_def_mbox_cmpl;
		mbox->context1 = NULL;
		rc = lpfc_sli_issue_mbox_wait(phba, mbox, LPFC_MBOX_TMO);
		if (rc != MBX_TIMEOUT)
			mempool_free(mbox, phba->mbox_mem_pool);

		if ((rc == MBX_TIMEOUT) || (rc == MBX_NOT_FINISHED))
			lpfc_printf_vlog(vport, KERN_ERR, LOG_MBOX | LOG_VPORT,
				"1836 Could not issue "
				"unreg_login(all_rpis) status %d\n", rc);
	}
}

void
lpfc_unreg_default_rpis(struct lpfc_vport *vport)
{
	struct lpfc_hba  *phba  = vport->phba;
	LPFC_MBOXQ_t     *mbox;
	int rc;

	mbox = mempool_alloc(phba->mbox_mem_pool, GFP_KERNEL);
	if (mbox) {
		lpfc_unreg_did(phba, vport->vpi, 0xffffffff, mbox);
		mbox->vport = vport;
		mbox->mbox_cmpl = lpfc_sli_def_mbox_cmpl;
		mbox->context1 = NULL;
		rc = lpfc_sli_issue_mbox_wait(phba, mbox, LPFC_MBOX_TMO);
		if (rc != MBX_TIMEOUT)
			mempool_free(mbox, phba->mbox_mem_pool);

		if ((rc == MBX_TIMEOUT) || (rc == MBX_NOT_FINISHED))
			lpfc_printf_vlog(vport, KERN_ERR, LOG_MBOX | LOG_VPORT,
					 "1815 Could not issue "
					 "unreg_did (default rpis) status %d\n",
					 rc);
	}
}

/*
 * Free resources associated with LPFC_NODELIST entry
 * so it can be freed.
 */
static int
lpfc_cleanup_node(struct lpfc_vport *vport, struct lpfc_nodelist *ndlp)
{
	struct Scsi_Host *shost = lpfc_shost_from_vport(vport);
	struct lpfc_hba  *phba = vport->phba;
	LPFC_MBOXQ_t *mb, *nextmb;
	struct lpfc_dmabuf *mp;

	/* Cleanup node for NPort <nlp_DID> */
	lpfc_printf_vlog(vport, KERN_INFO, LOG_NODE,
			 "0900 Cleanup node for NPort x%x "
			 "Data: x%x x%x x%x\n",
			 ndlp->nlp_DID, ndlp->nlp_flag,
			 ndlp->nlp_state, ndlp->nlp_rpi);
	if (NLP_CHK_FREE_REQ(ndlp)) {
		lpfc_printf_vlog(vport, KERN_WARNING, LOG_NODE,
				"0280 lpfc_cleanup_node: ndlp:x%p "
				"usgmap:x%x refcnt:%d\n",
				(void *)ndlp, ndlp->nlp_usg_map,
				atomic_read(&ndlp->kref.refcount));
		lpfc_dequeue_node(vport, ndlp);
	} else {
		lpfc_printf_vlog(vport, KERN_WARNING, LOG_NODE,
				"0281 lpfc_cleanup_node: ndlp:x%p "
				"usgmap:x%x refcnt:%d\n",
				(void *)ndlp, ndlp->nlp_usg_map,
				atomic_read(&ndlp->kref.refcount));
		lpfc_disable_node(vport, ndlp);
	}

	/* cleanup any ndlp on mbox q waiting for reglogin cmpl */
	if ((mb = phba->sli.mbox_active)) {
		if ((mb->u.mb.mbxCommand == MBX_REG_LOGIN64) &&
		   (ndlp == (struct lpfc_nodelist *) mb->context2)) {
			mb->context2 = NULL;
			mb->mbox_cmpl = lpfc_sli_def_mbox_cmpl;
		}
	}

	spin_lock_irq(&phba->hbalock);
	/* Cleanup REG_LOGIN completions which are not yet processed */
	list_for_each_entry(mb, &phba->sli.mboxq_cmpl, list) {
		if ((mb->u.mb.mbxCommand != MBX_REG_LOGIN64) ||
			(ndlp != (struct lpfc_nodelist *) mb->context2))
			continue;

		mb->context2 = NULL;
		mb->mbox_cmpl = lpfc_sli_def_mbox_cmpl;
	}

	list_for_each_entry_safe(mb, nextmb, &phba->sli.mboxq, list) {
		if ((mb->u.mb.mbxCommand == MBX_REG_LOGIN64) &&
		    (ndlp == (struct lpfc_nodelist *) mb->context2)) {
			mp = (struct lpfc_dmabuf *) (mb->context1);
			if (mp) {
				__lpfc_mbuf_free(phba, mp->virt, mp->phys);
				kfree(mp);
			}
			list_del(&mb->list);
			if (phba->sli_rev == LPFC_SLI_REV4)
				lpfc_sli4_free_rpi(phba,
					 mb->u.mb.un.varRegLogin.rpi);
			mempool_free(mb, phba->mbox_mem_pool);
			/* We shall not invoke the lpfc_nlp_put to decrement
			 * the ndlp reference count as we are in the process
			 * of lpfc_nlp_release.
			 */
		}
	}
	spin_unlock_irq(&phba->hbalock);

	lpfc_els_abort(phba, ndlp);

	spin_lock_irq(shost->host_lock);
	ndlp->nlp_flag &= ~NLP_DELAY_TMO;
	spin_unlock_irq(shost->host_lock);

	ndlp->nlp_last_elscmd = 0;
	del_timer_sync(&ndlp->nlp_delayfunc);

	list_del_init(&ndlp->els_retry_evt.evt_listp);
	list_del_init(&ndlp->dev_loss_evt.evt_listp);

	lpfc_unreg_rpi(vport, ndlp);

	return 0;
}

/*
 * Check to see if we can free the nlp back to the freelist.
 * If we are in the middle of using the nlp in the discovery state
 * machine, defer the free till we reach the end of the state machine.
 */
static void
lpfc_nlp_remove(struct lpfc_vport *vport, struct lpfc_nodelist *ndlp)
{
	struct lpfc_hba  *phba = vport->phba;
	struct lpfc_rport_data *rdata;
	LPFC_MBOXQ_t *mbox;
	int rc;

	lpfc_cancel_retry_delay_tmo(vport, ndlp);
	if ((ndlp->nlp_flag & NLP_DEFER_RM) &&
<<<<<<< HEAD
		!(ndlp->nlp_flag & NLP_REG_LOGIN_SEND) &&
	    !(ndlp->nlp_flag & NLP_RPI_VALID)) {
=======
	    !(ndlp->nlp_flag & NLP_REG_LOGIN_SEND) &&
	    !(ndlp->nlp_flag & NLP_RPI_REGISTERED)) {
>>>>>>> 3cbea436
		/* For this case we need to cleanup the default rpi
		 * allocated by the firmware.
		 */
		if ((mbox = mempool_alloc(phba->mbox_mem_pool, GFP_KERNEL))
			!= NULL) {
			rc = lpfc_reg_rpi(phba, vport->vpi, ndlp->nlp_DID,
			    (uint8_t *) &vport->fc_sparam, mbox, ndlp->nlp_rpi);
			if (rc) {
				mempool_free(mbox, phba->mbox_mem_pool);
			}
			else {
				mbox->mbox_flag |= LPFC_MBX_IMED_UNREG;
				mbox->mbox_cmpl = lpfc_mbx_cmpl_dflt_rpi;
				mbox->vport = vport;
				mbox->context2 = NULL;
				rc =lpfc_sli_issue_mbox(phba, mbox, MBX_NOWAIT);
				if (rc == MBX_NOT_FINISHED) {
					mempool_free(mbox, phba->mbox_mem_pool);
				}
			}
		}
	}
	lpfc_cleanup_node(vport, ndlp);

	/*
	 * We can get here with a non-NULL ndlp->rport because when we
	 * unregister a rport we don't break the rport/node linkage.  So if we
	 * do, make sure we don't leaving any dangling pointers behind.
	 */
	if (ndlp->rport) {
		rdata = ndlp->rport->dd_data;
		rdata->pnode = NULL;
		ndlp->rport = NULL;
	}
}

static int
lpfc_matchdid(struct lpfc_vport *vport, struct lpfc_nodelist *ndlp,
	      uint32_t did)
{
	D_ID mydid, ndlpdid, matchdid;

	if (did == Bcast_DID)
		return 0;

	/* First check for Direct match */
	if (ndlp->nlp_DID == did)
		return 1;

	/* Next check for area/domain identically equals 0 match */
	mydid.un.word = vport->fc_myDID;
	if ((mydid.un.b.domain == 0) && (mydid.un.b.area == 0)) {
		return 0;
	}

	matchdid.un.word = did;
	ndlpdid.un.word = ndlp->nlp_DID;
	if (matchdid.un.b.id == ndlpdid.un.b.id) {
		if ((mydid.un.b.domain == matchdid.un.b.domain) &&
		    (mydid.un.b.area == matchdid.un.b.area)) {
			if ((ndlpdid.un.b.domain == 0) &&
			    (ndlpdid.un.b.area == 0)) {
				if (ndlpdid.un.b.id)
					return 1;
			}
			return 0;
		}

		matchdid.un.word = ndlp->nlp_DID;
		if ((mydid.un.b.domain == ndlpdid.un.b.domain) &&
		    (mydid.un.b.area == ndlpdid.un.b.area)) {
			if ((matchdid.un.b.domain == 0) &&
			    (matchdid.un.b.area == 0)) {
				if (matchdid.un.b.id)
					return 1;
			}
		}
	}
	return 0;
}

/* Search for a nodelist entry */
static struct lpfc_nodelist *
__lpfc_findnode_did(struct lpfc_vport *vport, uint32_t did)
{
	struct lpfc_nodelist *ndlp;
	uint32_t data1;

	list_for_each_entry(ndlp, &vport->fc_nodes, nlp_listp) {
		if (lpfc_matchdid(vport, ndlp, did)) {
			data1 = (((uint32_t) ndlp->nlp_state << 24) |
				 ((uint32_t) ndlp->nlp_xri << 16) |
				 ((uint32_t) ndlp->nlp_type << 8) |
				 ((uint32_t) ndlp->nlp_rpi & 0xff));
			lpfc_printf_vlog(vport, KERN_INFO, LOG_NODE,
					 "0929 FIND node DID "
					 "Data: x%p x%x x%x x%x\n",
					 ndlp, ndlp->nlp_DID,
					 ndlp->nlp_flag, data1);
			return ndlp;
		}
	}

	/* FIND node did <did> NOT FOUND */
	lpfc_printf_vlog(vport, KERN_INFO, LOG_NODE,
			 "0932 FIND node did x%x NOT FOUND.\n", did);
	return NULL;
}

struct lpfc_nodelist *
lpfc_findnode_did(struct lpfc_vport *vport, uint32_t did)
{
	struct Scsi_Host *shost = lpfc_shost_from_vport(vport);
	struct lpfc_nodelist *ndlp;

	spin_lock_irq(shost->host_lock);
	ndlp = __lpfc_findnode_did(vport, did);
	spin_unlock_irq(shost->host_lock);
	return ndlp;
}

struct lpfc_nodelist *
lpfc_setup_disc_node(struct lpfc_vport *vport, uint32_t did)
{
	struct Scsi_Host *shost = lpfc_shost_from_vport(vport);
	struct lpfc_nodelist *ndlp;

	ndlp = lpfc_findnode_did(vport, did);
	if (!ndlp) {
		if ((vport->fc_flag & FC_RSCN_MODE) != 0 &&
		    lpfc_rscn_payload_check(vport, did) == 0)
			return NULL;
		ndlp = (struct lpfc_nodelist *)
		     mempool_alloc(vport->phba->nlp_mem_pool, GFP_KERNEL);
		if (!ndlp)
			return NULL;
		lpfc_nlp_init(vport, ndlp, did);
		lpfc_nlp_set_state(vport, ndlp, NLP_STE_NPR_NODE);
		spin_lock_irq(shost->host_lock);
		ndlp->nlp_flag |= NLP_NPR_2B_DISC;
		spin_unlock_irq(shost->host_lock);
		return ndlp;
	} else if (!NLP_CHK_NODE_ACT(ndlp)) {
		ndlp = lpfc_enable_node(vport, ndlp, NLP_STE_NPR_NODE);
		if (!ndlp)
			return NULL;
		spin_lock_irq(shost->host_lock);
		ndlp->nlp_flag |= NLP_NPR_2B_DISC;
		spin_unlock_irq(shost->host_lock);
		return ndlp;
	}

	if ((vport->fc_flag & FC_RSCN_MODE) &&
	    !(vport->fc_flag & FC_NDISC_ACTIVE)) {
		if (lpfc_rscn_payload_check(vport, did)) {
			/* If we've already recieved a PLOGI from this NPort
			 * we don't need to try to discover it again.
			 */
			if (ndlp->nlp_flag & NLP_RCV_PLOGI)
				return NULL;

			/* Since this node is marked for discovery,
			 * delay timeout is not needed.
			 */
			lpfc_cancel_retry_delay_tmo(vport, ndlp);
			spin_lock_irq(shost->host_lock);
			ndlp->nlp_flag |= NLP_NPR_2B_DISC;
			spin_unlock_irq(shost->host_lock);
		} else
			ndlp = NULL;
	} else {
		/* If we've already recieved a PLOGI from this NPort,
		 * or we are already in the process of discovery on it,
		 * we don't need to try to discover it again.
		 */
		if (ndlp->nlp_state == NLP_STE_ADISC_ISSUE ||
		    ndlp->nlp_state == NLP_STE_PLOGI_ISSUE ||
		    ndlp->nlp_flag & NLP_RCV_PLOGI)
			return NULL;
		lpfc_nlp_set_state(vport, ndlp, NLP_STE_NPR_NODE);
		spin_lock_irq(shost->host_lock);
		ndlp->nlp_flag |= NLP_NPR_2B_DISC;
		spin_unlock_irq(shost->host_lock);
	}
	return ndlp;
}

/* Build a list of nodes to discover based on the loopmap */
void
lpfc_disc_list_loopmap(struct lpfc_vport *vport)
{
	struct lpfc_hba  *phba = vport->phba;
	int j;
	uint32_t alpa, index;

	if (!lpfc_is_link_up(phba))
		return;

	if (phba->fc_topology != LPFC_TOPOLOGY_LOOP)
		return;

	/* Check for loop map present or not */
	if (phba->alpa_map[0]) {
		for (j = 1; j <= phba->alpa_map[0]; j++) {
			alpa = phba->alpa_map[j];
			if (((vport->fc_myDID & 0xff) == alpa) || (alpa == 0))
				continue;
			lpfc_setup_disc_node(vport, alpa);
		}
	} else {
		/* No alpamap, so try all alpa's */
		for (j = 0; j < FC_MAXLOOP; j++) {
			/* If cfg_scan_down is set, start from highest
			 * ALPA (0xef) to lowest (0x1).
			 */
			if (vport->cfg_scan_down)
				index = j;
			else
				index = FC_MAXLOOP - j - 1;
			alpa = lpfcAlpaArray[index];
			if ((vport->fc_myDID & 0xff) == alpa)
				continue;
			lpfc_setup_disc_node(vport, alpa);
		}
	}
	return;
}

void
lpfc_issue_clear_la(struct lpfc_hba *phba, struct lpfc_vport *vport)
{
	LPFC_MBOXQ_t *mbox;
	struct lpfc_sli *psli = &phba->sli;
	struct lpfc_sli_ring *extra_ring = &psli->ring[psli->extra_ring];
	struct lpfc_sli_ring *fcp_ring   = &psli->ring[psli->fcp_ring];
	struct lpfc_sli_ring *next_ring  = &psli->ring[psli->next_ring];
	int  rc;

	/*
	 * if it's not a physical port or if we already send
	 * clear_la then don't send it.
	 */
	if ((phba->link_state >= LPFC_CLEAR_LA) ||
	    (vport->port_type != LPFC_PHYSICAL_PORT) ||
		(phba->sli_rev == LPFC_SLI_REV4))
		return;

			/* Link up discovery */
	if ((mbox = mempool_alloc(phba->mbox_mem_pool, GFP_KERNEL)) != NULL) {
		phba->link_state = LPFC_CLEAR_LA;
		lpfc_clear_la(phba, mbox);
		mbox->mbox_cmpl = lpfc_mbx_cmpl_clear_la;
		mbox->vport = vport;
		rc = lpfc_sli_issue_mbox(phba, mbox, MBX_NOWAIT);
		if (rc == MBX_NOT_FINISHED) {
			mempool_free(mbox, phba->mbox_mem_pool);
			lpfc_disc_flush_list(vport);
			extra_ring->flag &= ~LPFC_STOP_IOCB_EVENT;
			fcp_ring->flag &= ~LPFC_STOP_IOCB_EVENT;
			next_ring->flag &= ~LPFC_STOP_IOCB_EVENT;
			phba->link_state = LPFC_HBA_ERROR;
		}
	}
}

/* Reg_vpi to tell firmware to resume normal operations */
void
lpfc_issue_reg_vpi(struct lpfc_hba *phba, struct lpfc_vport *vport)
{
	LPFC_MBOXQ_t *regvpimbox;

	regvpimbox = mempool_alloc(phba->mbox_mem_pool, GFP_KERNEL);
	if (regvpimbox) {
		lpfc_reg_vpi(vport, regvpimbox);
		regvpimbox->mbox_cmpl = lpfc_mbx_cmpl_reg_vpi;
		regvpimbox->vport = vport;
		if (lpfc_sli_issue_mbox(phba, regvpimbox, MBX_NOWAIT)
					== MBX_NOT_FINISHED) {
			mempool_free(regvpimbox, phba->mbox_mem_pool);
		}
	}
}

/* Start Link up / RSCN discovery on NPR nodes */
void
lpfc_disc_start(struct lpfc_vport *vport)
{
	struct Scsi_Host *shost = lpfc_shost_from_vport(vport);
	struct lpfc_hba  *phba = vport->phba;
	uint32_t num_sent;
	uint32_t clear_la_pending;
	int did_changed;

	if (!lpfc_is_link_up(phba))
		return;

	if (phba->link_state == LPFC_CLEAR_LA)
		clear_la_pending = 1;
	else
		clear_la_pending = 0;

	if (vport->port_state < LPFC_VPORT_READY)
		vport->port_state = LPFC_DISC_AUTH;

	lpfc_set_disctmo(vport);

	if (vport->fc_prevDID == vport->fc_myDID)
		did_changed = 0;
	else
		did_changed = 1;

	vport->fc_prevDID = vport->fc_myDID;
	vport->num_disc_nodes = 0;

	/* Start Discovery state <hba_state> */
	lpfc_printf_vlog(vport, KERN_INFO, LOG_DISCOVERY,
			 "0202 Start Discovery hba state x%x "
			 "Data: x%x x%x x%x\n",
			 vport->port_state, vport->fc_flag, vport->fc_plogi_cnt,
			 vport->fc_adisc_cnt);

	/* First do ADISCs - if any */
	num_sent = lpfc_els_disc_adisc(vport);

	if (num_sent)
		return;

	/*
	 * For SLI3, cmpl_reg_vpi will set port_state to READY, and
	 * continue discovery.
	 */
	if ((phba->sli3_options & LPFC_SLI3_NPIV_ENABLED) &&
	    !(vport->fc_flag & FC_PT2PT) &&
	    !(vport->fc_flag & FC_RSCN_MODE) &&
	    (phba->sli_rev < LPFC_SLI_REV4)) {
		lpfc_issue_reg_vpi(phba, vport);
		return;
	}

	/*
	 * For SLI2, we need to set port_state to READY and continue
	 * discovery.
	 */
	if (vport->port_state < LPFC_VPORT_READY && !clear_la_pending) {
		/* If we get here, there is nothing to ADISC */
		if (vport->port_type == LPFC_PHYSICAL_PORT)
			lpfc_issue_clear_la(phba, vport);

		if (!(vport->fc_flag & FC_ABORT_DISCOVERY)) {
			vport->num_disc_nodes = 0;
			/* go thru NPR nodes and issue ELS PLOGIs */
			if (vport->fc_npr_cnt)
				lpfc_els_disc_plogi(vport);

			if (!vport->num_disc_nodes) {
				spin_lock_irq(shost->host_lock);
				vport->fc_flag &= ~FC_NDISC_ACTIVE;
				spin_unlock_irq(shost->host_lock);
				lpfc_can_disctmo(vport);
			}
		}
		vport->port_state = LPFC_VPORT_READY;
	} else {
		/* Next do PLOGIs - if any */
		num_sent = lpfc_els_disc_plogi(vport);

		if (num_sent)
			return;

		if (vport->fc_flag & FC_RSCN_MODE) {
			/* Check to see if more RSCNs came in while we
			 * were processing this one.
			 */
			if ((vport->fc_rscn_id_cnt == 0) &&
			    (!(vport->fc_flag & FC_RSCN_DISCOVERY))) {
				spin_lock_irq(shost->host_lock);
				vport->fc_flag &= ~FC_RSCN_MODE;
				spin_unlock_irq(shost->host_lock);
				lpfc_can_disctmo(vport);
			} else
				lpfc_els_handle_rscn(vport);
		}
	}
	return;
}

/*
 *  Ignore completion for all IOCBs on tx and txcmpl queue for ELS
 *  ring the match the sppecified nodelist.
 */
static void
lpfc_free_tx(struct lpfc_hba *phba, struct lpfc_nodelist *ndlp)
{
	LIST_HEAD(completions);
	struct lpfc_sli *psli;
	IOCB_t     *icmd;
	struct lpfc_iocbq    *iocb, *next_iocb;
	struct lpfc_sli_ring *pring;

	psli = &phba->sli;
	pring = &psli->ring[LPFC_ELS_RING];

	/* Error matching iocb on txq or txcmplq
	 * First check the txq.
	 */
	spin_lock_irq(&phba->hbalock);
	list_for_each_entry_safe(iocb, next_iocb, &pring->txq, list) {
		if (iocb->context1 != ndlp) {
			continue;
		}
		icmd = &iocb->iocb;
		if ((icmd->ulpCommand == CMD_ELS_REQUEST64_CR) ||
		    (icmd->ulpCommand == CMD_XMIT_ELS_RSP64_CX)) {

			list_move_tail(&iocb->list, &completions);
			pring->txq_cnt--;
		}
	}

	/* Next check the txcmplq */
	list_for_each_entry_safe(iocb, next_iocb, &pring->txcmplq, list) {
		if (iocb->context1 != ndlp) {
			continue;
		}
		icmd = &iocb->iocb;
		if (icmd->ulpCommand == CMD_ELS_REQUEST64_CR ||
		    icmd->ulpCommand == CMD_XMIT_ELS_RSP64_CX) {
			lpfc_sli_issue_abort_iotag(phba, pring, iocb);
		}
	}
	spin_unlock_irq(&phba->hbalock);

	/* Cancel all the IOCBs from the completions list */
	lpfc_sli_cancel_iocbs(phba, &completions, IOSTAT_LOCAL_REJECT,
			      IOERR_SLI_ABORTED);
}

static void
lpfc_disc_flush_list(struct lpfc_vport *vport)
{
	struct lpfc_nodelist *ndlp, *next_ndlp;
	struct lpfc_hba *phba = vport->phba;

	if (vport->fc_plogi_cnt || vport->fc_adisc_cnt) {
		list_for_each_entry_safe(ndlp, next_ndlp, &vport->fc_nodes,
					 nlp_listp) {
			if (!NLP_CHK_NODE_ACT(ndlp))
				continue;
			if (ndlp->nlp_state == NLP_STE_PLOGI_ISSUE ||
			    ndlp->nlp_state == NLP_STE_ADISC_ISSUE) {
				lpfc_free_tx(phba, ndlp);
			}
		}
	}
}

void
lpfc_cleanup_discovery_resources(struct lpfc_vport *vport)
{
	lpfc_els_flush_rscn(vport);
	lpfc_els_flush_cmd(vport);
	lpfc_disc_flush_list(vport);
}

/*****************************************************************************/
/*
 * NAME:     lpfc_disc_timeout
 *
 * FUNCTION: Fibre Channel driver discovery timeout routine.
 *
 * EXECUTION ENVIRONMENT: interrupt only
 *
 * CALLED FROM:
 *      Timer function
 *
 * RETURNS:
 *      none
 */
/*****************************************************************************/
void
lpfc_disc_timeout(unsigned long ptr)
{
	struct lpfc_vport *vport = (struct lpfc_vport *) ptr;
	struct lpfc_hba   *phba = vport->phba;
	uint32_t tmo_posted;
	unsigned long flags = 0;

	if (unlikely(!phba))
		return;

	spin_lock_irqsave(&vport->work_port_lock, flags);
	tmo_posted = vport->work_port_events & WORKER_DISC_TMO;
	if (!tmo_posted)
		vport->work_port_events |= WORKER_DISC_TMO;
	spin_unlock_irqrestore(&vport->work_port_lock, flags);

	if (!tmo_posted)
		lpfc_worker_wake_up(phba);
	return;
}

static void
lpfc_disc_timeout_handler(struct lpfc_vport *vport)
{
	struct Scsi_Host *shost = lpfc_shost_from_vport(vport);
	struct lpfc_hba  *phba = vport->phba;
	struct lpfc_sli  *psli = &phba->sli;
	struct lpfc_nodelist *ndlp, *next_ndlp;
	LPFC_MBOXQ_t *initlinkmbox;
	int rc, clrlaerr = 0;

	if (!(vport->fc_flag & FC_DISC_TMO))
		return;

	spin_lock_irq(shost->host_lock);
	vport->fc_flag &= ~FC_DISC_TMO;
	spin_unlock_irq(shost->host_lock);

	lpfc_debugfs_disc_trc(vport, LPFC_DISC_TRC_ELS_CMD,
		"disc timeout:    state:x%x rtry:x%x flg:x%x",
		vport->port_state, vport->fc_ns_retry, vport->fc_flag);

	switch (vport->port_state) {

	case LPFC_LOCAL_CFG_LINK:
	/* port_state is identically  LPFC_LOCAL_CFG_LINK while waiting for
	 * FAN
	 */
				/* FAN timeout */
		lpfc_printf_vlog(vport, KERN_WARNING, LOG_DISCOVERY,
				 "0221 FAN timeout\n");
		/* Start discovery by sending FLOGI, clean up old rpis */
		list_for_each_entry_safe(ndlp, next_ndlp, &vport->fc_nodes,
					 nlp_listp) {
			if (!NLP_CHK_NODE_ACT(ndlp))
				continue;
			if (ndlp->nlp_state != NLP_STE_NPR_NODE)
				continue;
			if (ndlp->nlp_type & NLP_FABRIC) {
				/* Clean up the ndlp on Fabric connections */
				lpfc_drop_node(vport, ndlp);

			} else if (!(ndlp->nlp_flag & NLP_NPR_ADISC)) {
				/* Fail outstanding IO now since device
				 * is marked for PLOGI.
				 */
				lpfc_unreg_rpi(vport, ndlp);
			}
		}
		if (vport->port_state != LPFC_FLOGI) {
			if (phba->sli_rev <= LPFC_SLI_REV3)
				lpfc_initial_flogi(vport);
			else
				lpfc_issue_init_vfi(vport);
			return;
		}
		break;

	case LPFC_FDISC:
	case LPFC_FLOGI:
	/* port_state is identically LPFC_FLOGI while waiting for FLOGI cmpl */
		/* Initial FLOGI timeout */
		lpfc_printf_vlog(vport, KERN_ERR, LOG_DISCOVERY,
				 "0222 Initial %s timeout\n",
				 vport->vpi ? "FDISC" : "FLOGI");

		/* Assume no Fabric and go on with discovery.
		 * Check for outstanding ELS FLOGI to abort.
		 */

		/* FLOGI failed, so just use loop map to make discovery list */
		lpfc_disc_list_loopmap(vport);

		/* Start discovery */
		lpfc_disc_start(vport);
		break;

	case LPFC_FABRIC_CFG_LINK:
	/* hba_state is identically LPFC_FABRIC_CFG_LINK while waiting for
	   NameServer login */
		lpfc_printf_vlog(vport, KERN_ERR, LOG_DISCOVERY,
				 "0223 Timeout while waiting for "
				 "NameServer login\n");
		/* Next look for NameServer ndlp */
		ndlp = lpfc_findnode_did(vport, NameServer_DID);
		if (ndlp && NLP_CHK_NODE_ACT(ndlp))
			lpfc_els_abort(phba, ndlp);

		/* ReStart discovery */
		goto restart_disc;

	case LPFC_NS_QRY:
	/* Check for wait for NameServer Rsp timeout */
		lpfc_printf_vlog(vport, KERN_ERR, LOG_DISCOVERY,
				 "0224 NameServer Query timeout "
				 "Data: x%x x%x\n",
				 vport->fc_ns_retry, LPFC_MAX_NS_RETRY);

		if (vport->fc_ns_retry < LPFC_MAX_NS_RETRY) {
			/* Try it one more time */
			vport->fc_ns_retry++;
			rc = lpfc_ns_cmd(vport, SLI_CTNS_GID_FT,
					 vport->fc_ns_retry, 0);
			if (rc == 0)
				break;
		}
		vport->fc_ns_retry = 0;

restart_disc:
		/*
		 * Discovery is over.
		 * set port_state to PORT_READY if SLI2.
		 * cmpl_reg_vpi will set port_state to READY for SLI3.
		 */
		if (phba->sli_rev < LPFC_SLI_REV4) {
			if (phba->sli3_options & LPFC_SLI3_NPIV_ENABLED)
				lpfc_issue_reg_vpi(phba, vport);
			else  {	/* NPIV Not enabled */
				lpfc_issue_clear_la(phba, vport);
				vport->port_state = LPFC_VPORT_READY;
			}
		}

		/* Setup and issue mailbox INITIALIZE LINK command */
		initlinkmbox = mempool_alloc(phba->mbox_mem_pool, GFP_KERNEL);
		if (!initlinkmbox) {
			lpfc_printf_vlog(vport, KERN_ERR, LOG_DISCOVERY,
					 "0206 Device Discovery "
					 "completion error\n");
			phba->link_state = LPFC_HBA_ERROR;
			break;
		}

		lpfc_linkdown(phba);
		lpfc_init_link(phba, initlinkmbox, phba->cfg_topology,
			       phba->cfg_link_speed);
		initlinkmbox->u.mb.un.varInitLnk.lipsr_AL_PA = 0;
		initlinkmbox->vport = vport;
		initlinkmbox->mbox_cmpl = lpfc_sli_def_mbox_cmpl;
		rc = lpfc_sli_issue_mbox(phba, initlinkmbox, MBX_NOWAIT);
		lpfc_set_loopback_flag(phba);
		if (rc == MBX_NOT_FINISHED)
			mempool_free(initlinkmbox, phba->mbox_mem_pool);

		break;

	case LPFC_DISC_AUTH:
	/* Node Authentication timeout */
		lpfc_printf_vlog(vport, KERN_ERR, LOG_DISCOVERY,
				 "0227 Node Authentication timeout\n");
		lpfc_disc_flush_list(vport);

		/*
		 * set port_state to PORT_READY if SLI2.
		 * cmpl_reg_vpi will set port_state to READY for SLI3.
		 */
		if (phba->sli_rev < LPFC_SLI_REV4) {
			if (phba->sli3_options & LPFC_SLI3_NPIV_ENABLED)
				lpfc_issue_reg_vpi(phba, vport);
			else  {	/* NPIV Not enabled */
				lpfc_issue_clear_la(phba, vport);
				vport->port_state = LPFC_VPORT_READY;
			}
		}
		break;

	case LPFC_VPORT_READY:
		if (vport->fc_flag & FC_RSCN_MODE) {
			lpfc_printf_vlog(vport, KERN_ERR, LOG_DISCOVERY,
					 "0231 RSCN timeout Data: x%x "
					 "x%x\n",
					 vport->fc_ns_retry, LPFC_MAX_NS_RETRY);

			/* Cleanup any outstanding ELS commands */
			lpfc_els_flush_cmd(vport);

			lpfc_els_flush_rscn(vport);
			lpfc_disc_flush_list(vport);
		}
		break;

	default:
		lpfc_printf_vlog(vport, KERN_ERR, LOG_DISCOVERY,
				 "0273 Unexpected discovery timeout, "
				 "vport State x%x\n", vport->port_state);
		break;
	}

	switch (phba->link_state) {
	case LPFC_CLEAR_LA:
				/* CLEAR LA timeout */
		lpfc_printf_vlog(vport, KERN_ERR, LOG_DISCOVERY,
				 "0228 CLEAR LA timeout\n");
		clrlaerr = 1;
		break;

	case LPFC_LINK_UP:
		lpfc_issue_clear_la(phba, vport);
		/* Drop thru */
	case LPFC_LINK_UNKNOWN:
	case LPFC_WARM_START:
	case LPFC_INIT_START:
	case LPFC_INIT_MBX_CMDS:
	case LPFC_LINK_DOWN:
	case LPFC_HBA_ERROR:
		lpfc_printf_vlog(vport, KERN_ERR, LOG_DISCOVERY,
				 "0230 Unexpected timeout, hba link "
				 "state x%x\n", phba->link_state);
		clrlaerr = 1;
		break;

	case LPFC_HBA_READY:
		break;
	}

	if (clrlaerr) {
		lpfc_disc_flush_list(vport);
		psli->ring[(psli->extra_ring)].flag &= ~LPFC_STOP_IOCB_EVENT;
		psli->ring[(psli->fcp_ring)].flag &= ~LPFC_STOP_IOCB_EVENT;
		psli->ring[(psli->next_ring)].flag &= ~LPFC_STOP_IOCB_EVENT;
		vport->port_state = LPFC_VPORT_READY;
	}

	return;
}

/*
 * This routine handles processing a NameServer REG_LOGIN mailbox
 * command upon completion. It is setup in the LPFC_MBOXQ
 * as the completion routine when the command is
 * handed off to the SLI layer.
 */
void
lpfc_mbx_cmpl_fdmi_reg_login(struct lpfc_hba *phba, LPFC_MBOXQ_t *pmb)
{
	MAILBOX_t *mb = &pmb->u.mb;
	struct lpfc_dmabuf   *mp = (struct lpfc_dmabuf *) (pmb->context1);
	struct lpfc_nodelist *ndlp = (struct lpfc_nodelist *) pmb->context2;
	struct lpfc_vport    *vport = pmb->vport;

	pmb->context1 = NULL;
	pmb->context2 = NULL;

	ndlp->nlp_rpi = mb->un.varWords[0];
	ndlp->nlp_flag |= NLP_RPI_REGISTERED;
	ndlp->nlp_type |= NLP_FABRIC;
	lpfc_nlp_set_state(vport, ndlp, NLP_STE_UNMAPPED_NODE);

	/*
	 * Start issuing Fabric-Device Management Interface (FDMI) command to
	 * 0xfffffa (FDMI well known port) or Delay issuing FDMI command if
	 * fdmi-on=2 (supporting RPA/hostnmae)
	 */

	if (vport->cfg_fdmi_on == 1)
		lpfc_fdmi_cmd(vport, ndlp, SLI_MGMT_DHBA);
	else
		mod_timer(&vport->fc_fdmitmo, jiffies + HZ * 60);

	/* decrement the node reference count held for this callback
	 * function.
	 */
	lpfc_nlp_put(ndlp);
	lpfc_mbuf_free(phba, mp->virt, mp->phys);
	kfree(mp);
	mempool_free(pmb, phba->mbox_mem_pool);

	return;
}

static int
lpfc_filter_by_rpi(struct lpfc_nodelist *ndlp, void *param)
{
	uint16_t *rpi = param;

	return ndlp->nlp_rpi == *rpi;
}

static int
lpfc_filter_by_wwpn(struct lpfc_nodelist *ndlp, void *param)
{
	return memcmp(&ndlp->nlp_portname, param,
		      sizeof(ndlp->nlp_portname)) == 0;
}

static struct lpfc_nodelist *
__lpfc_find_node(struct lpfc_vport *vport, node_filter filter, void *param)
{
	struct lpfc_nodelist *ndlp;

	list_for_each_entry(ndlp, &vport->fc_nodes, nlp_listp) {
		if (filter(ndlp, param))
			return ndlp;
	}
	return NULL;
}

/*
 * This routine looks up the ndlp lists for the given RPI. If rpi found it
 * returns the node list element pointer else return NULL.
 */
struct lpfc_nodelist *
__lpfc_findnode_rpi(struct lpfc_vport *vport, uint16_t rpi)
{
	return __lpfc_find_node(vport, lpfc_filter_by_rpi, &rpi);
}

/*
 * This routine looks up the ndlp lists for the given WWPN. If WWPN found it
 * returns the node element list pointer else return NULL.
 */
struct lpfc_nodelist *
lpfc_findnode_wwpn(struct lpfc_vport *vport, struct lpfc_name *wwpn)
{
	struct Scsi_Host *shost = lpfc_shost_from_vport(vport);
	struct lpfc_nodelist *ndlp;

	spin_lock_irq(shost->host_lock);
	ndlp = __lpfc_find_node(vport, lpfc_filter_by_wwpn, wwpn);
	spin_unlock_irq(shost->host_lock);
	return ndlp;
}

void
lpfc_nlp_init(struct lpfc_vport *vport, struct lpfc_nodelist *ndlp,
	      uint32_t did)
{
	memset(ndlp, 0, sizeof (struct lpfc_nodelist));

	lpfc_initialize_node(vport, ndlp, did);
	INIT_LIST_HEAD(&ndlp->nlp_listp);

	lpfc_debugfs_disc_trc(vport, LPFC_DISC_TRC_NODE,
		"node init:       did:x%x",
		ndlp->nlp_DID, 0, 0);

	return;
}

/* This routine releases all resources associated with a specifc NPort's ndlp
 * and mempool_free's the nodelist.
 */
static void
lpfc_nlp_release(struct kref *kref)
{
	struct lpfc_hba *phba;
	unsigned long flags;
	struct lpfc_nodelist *ndlp = container_of(kref, struct lpfc_nodelist,
						  kref);

	lpfc_debugfs_disc_trc(ndlp->vport, LPFC_DISC_TRC_NODE,
		"node release:    did:x%x flg:x%x type:x%x",
		ndlp->nlp_DID, ndlp->nlp_flag, ndlp->nlp_type);

	lpfc_printf_vlog(ndlp->vport, KERN_INFO, LOG_NODE,
			"0279 lpfc_nlp_release: ndlp:x%p "
			"usgmap:x%x refcnt:%d\n",
			(void *)ndlp, ndlp->nlp_usg_map,
			atomic_read(&ndlp->kref.refcount));

	/* remove ndlp from action. */
	lpfc_nlp_remove(ndlp->vport, ndlp);

	/* clear the ndlp active flag for all release cases */
	phba = ndlp->phba;
	spin_lock_irqsave(&phba->ndlp_lock, flags);
	NLP_CLR_NODE_ACT(ndlp);
	spin_unlock_irqrestore(&phba->ndlp_lock, flags);
	if (phba->sli_rev == LPFC_SLI_REV4)
		lpfc_sli4_free_rpi(phba, ndlp->nlp_rpi);

	/* free ndlp memory for final ndlp release */
	if (NLP_CHK_FREE_REQ(ndlp)) {
		kfree(ndlp->lat_data);
		mempool_free(ndlp, ndlp->phba->nlp_mem_pool);
	}
}

/* This routine bumps the reference count for a ndlp structure to ensure
 * that one discovery thread won't free a ndlp while another discovery thread
 * is using it.
 */
struct lpfc_nodelist *
lpfc_nlp_get(struct lpfc_nodelist *ndlp)
{
	struct lpfc_hba *phba;
	unsigned long flags;

	if (ndlp) {
		lpfc_debugfs_disc_trc(ndlp->vport, LPFC_DISC_TRC_NODE,
			"node get:        did:x%x flg:x%x refcnt:x%x",
			ndlp->nlp_DID, ndlp->nlp_flag,
			atomic_read(&ndlp->kref.refcount));
		/* The check of ndlp usage to prevent incrementing the
		 * ndlp reference count that is in the process of being
		 * released.
		 */
		phba = ndlp->phba;
		spin_lock_irqsave(&phba->ndlp_lock, flags);
		if (!NLP_CHK_NODE_ACT(ndlp) || NLP_CHK_FREE_ACK(ndlp)) {
			spin_unlock_irqrestore(&phba->ndlp_lock, flags);
			lpfc_printf_vlog(ndlp->vport, KERN_WARNING, LOG_NODE,
				"0276 lpfc_nlp_get: ndlp:x%p "
				"usgmap:x%x refcnt:%d\n",
				(void *)ndlp, ndlp->nlp_usg_map,
				atomic_read(&ndlp->kref.refcount));
			return NULL;
		} else
			kref_get(&ndlp->kref);
		spin_unlock_irqrestore(&phba->ndlp_lock, flags);
	}
	return ndlp;
}

/* This routine decrements the reference count for a ndlp structure. If the
 * count goes to 0, this indicates the the associated nodelist should be
 * freed. Returning 1 indicates the ndlp resource has been released; on the
 * other hand, returning 0 indicates the ndlp resource has not been released
 * yet.
 */
int
lpfc_nlp_put(struct lpfc_nodelist *ndlp)
{
	struct lpfc_hba *phba;
	unsigned long flags;

	if (!ndlp)
		return 1;

	lpfc_debugfs_disc_trc(ndlp->vport, LPFC_DISC_TRC_NODE,
	"node put:        did:x%x flg:x%x refcnt:x%x",
		ndlp->nlp_DID, ndlp->nlp_flag,
		atomic_read(&ndlp->kref.refcount));
	phba = ndlp->phba;
	spin_lock_irqsave(&phba->ndlp_lock, flags);
	/* Check the ndlp memory free acknowledge flag to avoid the
	 * possible race condition that kref_put got invoked again
	 * after previous one has done ndlp memory free.
	 */
	if (NLP_CHK_FREE_ACK(ndlp)) {
		spin_unlock_irqrestore(&phba->ndlp_lock, flags);
		lpfc_printf_vlog(ndlp->vport, KERN_WARNING, LOG_NODE,
				"0274 lpfc_nlp_put: ndlp:x%p "
				"usgmap:x%x refcnt:%d\n",
				(void *)ndlp, ndlp->nlp_usg_map,
				atomic_read(&ndlp->kref.refcount));
		return 1;
	}
	/* Check the ndlp inactivate log flag to avoid the possible
	 * race condition that kref_put got invoked again after ndlp
	 * is already in inactivating state.
	 */
	if (NLP_CHK_IACT_REQ(ndlp)) {
		spin_unlock_irqrestore(&phba->ndlp_lock, flags);
		lpfc_printf_vlog(ndlp->vport, KERN_WARNING, LOG_NODE,
				"0275 lpfc_nlp_put: ndlp:x%p "
				"usgmap:x%x refcnt:%d\n",
				(void *)ndlp, ndlp->nlp_usg_map,
				atomic_read(&ndlp->kref.refcount));
		return 1;
	}
	/* For last put, mark the ndlp usage flags to make sure no
	 * other kref_get and kref_put on the same ndlp shall get
	 * in between the process when the final kref_put has been
	 * invoked on this ndlp.
	 */
	if (atomic_read(&ndlp->kref.refcount) == 1) {
		/* Indicate ndlp is put to inactive state. */
		NLP_SET_IACT_REQ(ndlp);
		/* Acknowledge ndlp memory free has been seen. */
		if (NLP_CHK_FREE_REQ(ndlp))
			NLP_SET_FREE_ACK(ndlp);
	}
	spin_unlock_irqrestore(&phba->ndlp_lock, flags);
	/* Note, the kref_put returns 1 when decrementing a reference
	 * count that was 1, it invokes the release callback function,
	 * but it still left the reference count as 1 (not actually
	 * performs the last decrementation). Otherwise, it actually
	 * decrements the reference count and returns 0.
	 */
	return kref_put(&ndlp->kref, lpfc_nlp_release);
}

/* This routine free's the specified nodelist if it is not in use
 * by any other discovery thread. This routine returns 1 if the
 * ndlp has been freed. A return value of 0 indicates the ndlp is
 * not yet been released.
 */
int
lpfc_nlp_not_used(struct lpfc_nodelist *ndlp)
{
	lpfc_debugfs_disc_trc(ndlp->vport, LPFC_DISC_TRC_NODE,
		"node not used:   did:x%x flg:x%x refcnt:x%x",
		ndlp->nlp_DID, ndlp->nlp_flag,
		atomic_read(&ndlp->kref.refcount));
	if (atomic_read(&ndlp->kref.refcount) == 1)
		if (lpfc_nlp_put(ndlp))
			return 1;
	return 0;
}

/**
 * lpfc_fcf_inuse - Check if FCF can be unregistered.
 * @phba: Pointer to hba context object.
 *
 * This function iterate through all FC nodes associated
 * will all vports to check if there is any node with
 * fc_rports associated with it. If there is an fc_rport
 * associated with the node, then the node is either in
 * discovered state or its devloss_timer is pending.
 */
static int
lpfc_fcf_inuse(struct lpfc_hba *phba)
{
	struct lpfc_vport **vports;
	int i, ret = 0;
	struct lpfc_nodelist *ndlp;
	struct Scsi_Host  *shost;

	vports = lpfc_create_vport_work_array(phba);

	/* If driver cannot allocate memory, indicate fcf is in use */
	if (!vports)
		return 1;

	for (i = 0; i <= phba->max_vports && vports[i] != NULL; i++) {
		shost = lpfc_shost_from_vport(vports[i]);
		spin_lock_irq(shost->host_lock);
		list_for_each_entry(ndlp, &vports[i]->fc_nodes, nlp_listp) {
			if (NLP_CHK_NODE_ACT(ndlp) && ndlp->rport &&
			  (ndlp->rport->roles & FC_RPORT_ROLE_FCP_TARGET)) {
				ret = 1;
				spin_unlock_irq(shost->host_lock);
				goto out;
			} else {
				lpfc_printf_log(phba, KERN_INFO, LOG_ELS,
					"2624 RPI %x DID %x flg %x still "
					"logged in\n",
					ndlp->nlp_rpi, ndlp->nlp_DID,
					ndlp->nlp_flag);
				if (ndlp->nlp_flag & NLP_RPI_REGISTERED)
					ret = 1;
			}
		}
		spin_unlock_irq(shost->host_lock);
	}
out:
	lpfc_destroy_vport_work_array(phba, vports);
	return ret;
}

/**
 * lpfc_unregister_vfi_cmpl - Completion handler for unreg vfi.
 * @phba: Pointer to hba context object.
 * @mboxq: Pointer to mailbox object.
 *
 * This function frees memory associated with the mailbox command.
 */
static void
lpfc_unregister_vfi_cmpl(struct lpfc_hba *phba, LPFC_MBOXQ_t *mboxq)
{
	struct lpfc_vport *vport = mboxq->vport;
	struct Scsi_Host *shost = lpfc_shost_from_vport(vport);

	if (mboxq->u.mb.mbxStatus) {
		lpfc_printf_log(phba, KERN_ERR, LOG_DISCOVERY|LOG_MBOX,
			"2555 UNREG_VFI mbxStatus error x%x "
			"HBA state x%x\n",
			mboxq->u.mb.mbxStatus, vport->port_state);
	}
	spin_lock_irq(shost->host_lock);
	phba->pport->fc_flag &= ~FC_VFI_REGISTERED;
	spin_unlock_irq(shost->host_lock);
	mempool_free(mboxq, phba->mbox_mem_pool);
	return;
}

/**
 * lpfc_unregister_fcfi_cmpl - Completion handler for unreg fcfi.
 * @phba: Pointer to hba context object.
 * @mboxq: Pointer to mailbox object.
 *
 * This function frees memory associated with the mailbox command.
 */
static void
lpfc_unregister_fcfi_cmpl(struct lpfc_hba *phba, LPFC_MBOXQ_t *mboxq)
{
	struct lpfc_vport *vport = mboxq->vport;

	if (mboxq->u.mb.mbxStatus) {
		lpfc_printf_log(phba, KERN_ERR, LOG_DISCOVERY|LOG_MBOX,
			"2550 UNREG_FCFI mbxStatus error x%x "
			"HBA state x%x\n",
			mboxq->u.mb.mbxStatus, vport->port_state);
	}
	mempool_free(mboxq, phba->mbox_mem_pool);
	return;
}

/**
 * lpfc_unregister_fcf_prep - Unregister fcf record preparation
 * @phba: Pointer to hba context object.
 *
 * This function prepare the HBA for unregistering the currently registered
 * FCF from the HBA. It performs unregistering, in order, RPIs, VPIs, and
 * VFIs.
 */
int
lpfc_unregister_fcf_prep(struct lpfc_hba *phba)
{
	LPFC_MBOXQ_t *mbox;
	struct lpfc_vport **vports;
	struct lpfc_nodelist *ndlp;
	struct Scsi_Host *shost;
	int i, rc;

	/* Unregister RPIs */
	if (lpfc_fcf_inuse(phba))
		lpfc_unreg_hba_rpis(phba);

	/* At this point, all discovery is aborted */
	phba->pport->port_state = LPFC_VPORT_UNKNOWN;

	/* Unregister VPIs */
	vports = lpfc_create_vport_work_array(phba);
	if (vports && (phba->sli3_options & LPFC_SLI3_NPIV_ENABLED))
		for (i = 0; i <= phba->max_vports && vports[i] != NULL; i++) {
			/* Stop FLOGI/FDISC retries */
			ndlp = lpfc_findnode_did(vports[i], Fabric_DID);
			if (ndlp)
				lpfc_cancel_retry_delay_tmo(vports[i], ndlp);
			lpfc_cleanup_pending_mbox(vports[i]);
			if (phba->sli_rev == LPFC_SLI_REV4)
				lpfc_sli4_unreg_all_rpis(vports[i]);
			lpfc_mbx_unreg_vpi(vports[i]);
			shost = lpfc_shost_from_vport(vports[i]);
			spin_lock_irq(shost->host_lock);
			vports[i]->fc_flag |= FC_VPORT_NEEDS_INIT_VPI;
			vports[i]->vpi_state &= ~LPFC_VPI_REGISTERED;
			spin_unlock_irq(shost->host_lock);
		}
	lpfc_destroy_vport_work_array(phba, vports);

	/* Cleanup any outstanding ELS commands */
	lpfc_els_flush_all_cmd(phba);

	/* Unregister VFI */
	mbox = mempool_alloc(phba->mbox_mem_pool, GFP_KERNEL);
	if (!mbox) {
		lpfc_printf_log(phba, KERN_ERR, LOG_DISCOVERY|LOG_MBOX,
				"2556 UNREG_VFI mbox allocation failed"
				"HBA state x%x\n", phba->pport->port_state);
		return -ENOMEM;
	}

	lpfc_unreg_vfi(mbox, phba->pport);
	mbox->vport = phba->pport;
	mbox->mbox_cmpl = lpfc_unregister_vfi_cmpl;

	rc = lpfc_sli_issue_mbox(phba, mbox, MBX_NOWAIT);
	if (rc == MBX_NOT_FINISHED) {
		lpfc_printf_log(phba, KERN_ERR, LOG_DISCOVERY|LOG_MBOX,
				"2557 UNREG_VFI issue mbox failed rc x%x "
				"HBA state x%x\n",
				rc, phba->pport->port_state);
		mempool_free(mbox, phba->mbox_mem_pool);
		return -EIO;
	}

	shost = lpfc_shost_from_vport(phba->pport);
	spin_lock_irq(shost->host_lock);
	phba->pport->fc_flag &= ~FC_VFI_REGISTERED;
	spin_unlock_irq(shost->host_lock);

	return 0;
}

/**
 * lpfc_sli4_unregister_fcf - Unregister currently registered FCF record
 * @phba: Pointer to hba context object.
 *
 * This function issues synchronous unregister FCF mailbox command to HBA to
 * unregister the currently registered FCF record. The driver does not reset
 * the driver FCF usage state flags.
 *
 * Return 0 if successfully issued, none-zero otherwise.
 */
int
lpfc_sli4_unregister_fcf(struct lpfc_hba *phba)
{
	LPFC_MBOXQ_t *mbox;
	int rc;

	mbox = mempool_alloc(phba->mbox_mem_pool, GFP_KERNEL);
	if (!mbox) {
		lpfc_printf_log(phba, KERN_ERR, LOG_DISCOVERY|LOG_MBOX,
				"2551 UNREG_FCFI mbox allocation failed"
				"HBA state x%x\n", phba->pport->port_state);
		return -ENOMEM;
	}
	lpfc_unreg_fcfi(mbox, phba->fcf.fcfi);
	mbox->vport = phba->pport;
	mbox->mbox_cmpl = lpfc_unregister_fcfi_cmpl;
	rc = lpfc_sli_issue_mbox(phba, mbox, MBX_NOWAIT);

	if (rc == MBX_NOT_FINISHED) {
		lpfc_printf_log(phba, KERN_ERR, LOG_SLI,
				"2552 Unregister FCFI command failed rc x%x "
				"HBA state x%x\n",
				rc, phba->pport->port_state);
		return -EINVAL;
	}
	return 0;
}

/**
 * lpfc_unregister_fcf_rescan - Unregister currently registered fcf and rescan
 * @phba: Pointer to hba context object.
 *
 * This function unregisters the currently reigstered FCF. This function
 * also tries to find another FCF for discovery by rescan the HBA FCF table.
 */
void
lpfc_unregister_fcf_rescan(struct lpfc_hba *phba)
{
	int rc;

	/* Preparation for unregistering fcf */
	rc = lpfc_unregister_fcf_prep(phba);
	if (rc) {
		lpfc_printf_log(phba, KERN_ERR, LOG_DISCOVERY,
				"2748 Failed to prepare for unregistering "
				"HBA's FCF record: rc=%d\n", rc);
		return;
	}

	/* Now, unregister FCF record and reset HBA FCF state */
	rc = lpfc_sli4_unregister_fcf(phba);
	if (rc)
		return;
	/* Reset HBA FCF states after successful unregister FCF */
	phba->fcf.fcf_flag = 0;
	phba->fcf.current_rec.flag = 0;

	/*
	 * If driver is not unloading, check if there is any other
	 * FCF record that can be used for discovery.
	 */
	if ((phba->pport->load_flag & FC_UNLOADING) ||
	    (phba->link_state < LPFC_LINK_UP))
		return;

	/* This is considered as the initial FCF discovery scan */
	spin_lock_irq(&phba->hbalock);
	phba->fcf.fcf_flag |= FCF_INIT_DISC;
	spin_unlock_irq(&phba->hbalock);

	/* Reset FCF roundrobin bmask for new discovery */
	memset(phba->fcf.fcf_rr_bmask, 0, sizeof(*phba->fcf.fcf_rr_bmask));

	rc = lpfc_sli4_fcf_scan_read_fcf_rec(phba, LPFC_FCOE_FCF_GET_FIRST);

	if (rc) {
		spin_lock_irq(&phba->hbalock);
		phba->fcf.fcf_flag &= ~FCF_INIT_DISC;
		spin_unlock_irq(&phba->hbalock);
		lpfc_printf_log(phba, KERN_ERR, LOG_DISCOVERY|LOG_MBOX,
				"2553 lpfc_unregister_unused_fcf failed "
				"to read FCF record HBA state x%x\n",
				phba->pport->port_state);
	}
}

/**
 * lpfc_unregister_fcf - Unregister the currently registered fcf record
 * @phba: Pointer to hba context object.
 *
 * This function just unregisters the currently reigstered FCF. It does not
 * try to find another FCF for discovery.
 */
void
lpfc_unregister_fcf(struct lpfc_hba *phba)
{
	int rc;

	/* Preparation for unregistering fcf */
	rc = lpfc_unregister_fcf_prep(phba);
	if (rc) {
		lpfc_printf_log(phba, KERN_ERR, LOG_DISCOVERY,
				"2749 Failed to prepare for unregistering "
				"HBA's FCF record: rc=%d\n", rc);
		return;
	}

	/* Now, unregister FCF record and reset HBA FCF state */
	rc = lpfc_sli4_unregister_fcf(phba);
	if (rc)
		return;
	/* Set proper HBA FCF states after successful unregister FCF */
	spin_lock_irq(&phba->hbalock);
	phba->fcf.fcf_flag &= ~FCF_REGISTERED;
	spin_unlock_irq(&phba->hbalock);
}

/**
 * lpfc_unregister_unused_fcf - Unregister FCF if all devices are disconnected.
 * @phba: Pointer to hba context object.
 *
 * This function check if there are any connected remote port for the FCF and
 * if all the devices are disconnected, this function unregister FCFI.
 * This function also tries to use another FCF for discovery.
 */
void
lpfc_unregister_unused_fcf(struct lpfc_hba *phba)
{
	/*
	 * If HBA is not running in FIP mode, if HBA does not support
	 * FCoE, if FCF discovery is ongoing, or if FCF has not been
	 * registered, do nothing.
	 */
	spin_lock_irq(&phba->hbalock);
<<<<<<< HEAD
	if (!(phba->hba_flag & HBA_FCOE_SUPPORT) ||
=======
	if (!(phba->hba_flag & HBA_FCOE_MODE) ||
>>>>>>> 3cbea436
	    !(phba->fcf.fcf_flag & FCF_REGISTERED) ||
	    !(phba->hba_flag & HBA_FIP_SUPPORT) ||
	    (phba->fcf.fcf_flag & FCF_DISCOVERY) ||
	    (phba->pport->port_state == LPFC_FLOGI)) {
		spin_unlock_irq(&phba->hbalock);
		return;
	}
	spin_unlock_irq(&phba->hbalock);

	if (lpfc_fcf_inuse(phba))
		return;

	lpfc_unregister_fcf_rescan(phba);
}

/**
 * lpfc_read_fcf_conn_tbl - Create driver FCF connection table.
 * @phba: Pointer to hba context object.
 * @buff: Buffer containing the FCF connection table as in the config
 *         region.
 * This function create driver data structure for the FCF connection
 * record table read from config region 23.
 */
static void
lpfc_read_fcf_conn_tbl(struct lpfc_hba *phba,
	uint8_t *buff)
{
	struct lpfc_fcf_conn_entry *conn_entry, *next_conn_entry;
	struct lpfc_fcf_conn_hdr *conn_hdr;
	struct lpfc_fcf_conn_rec *conn_rec;
	uint32_t record_count;
	int i;

	/* Free the current connect table */
	list_for_each_entry_safe(conn_entry, next_conn_entry,
		&phba->fcf_conn_rec_list, list) {
		list_del_init(&conn_entry->list);
		kfree(conn_entry);
	}

	conn_hdr = (struct lpfc_fcf_conn_hdr *) buff;
	record_count = conn_hdr->length * sizeof(uint32_t)/
		sizeof(struct lpfc_fcf_conn_rec);

	conn_rec = (struct lpfc_fcf_conn_rec *)
		(buff + sizeof(struct lpfc_fcf_conn_hdr));

	for (i = 0; i < record_count; i++) {
		if (!(conn_rec[i].flags & FCFCNCT_VALID))
			continue;
		conn_entry = kzalloc(sizeof(struct lpfc_fcf_conn_entry),
			GFP_KERNEL);
		if (!conn_entry) {
			lpfc_printf_log(phba, KERN_ERR, LOG_INIT,
				"2566 Failed to allocate connection"
				" table entry\n");
			return;
		}

		memcpy(&conn_entry->conn_rec, &conn_rec[i],
			sizeof(struct lpfc_fcf_conn_rec));
		conn_entry->conn_rec.vlan_tag =
			le16_to_cpu(conn_entry->conn_rec.vlan_tag) & 0xFFF;
		conn_entry->conn_rec.flags =
			le16_to_cpu(conn_entry->conn_rec.flags);
		list_add_tail(&conn_entry->list,
			&phba->fcf_conn_rec_list);
	}
}

/**
 * lpfc_read_fcoe_param - Read FCoe parameters from conf region..
 * @phba: Pointer to hba context object.
 * @buff: Buffer containing the FCoE parameter data structure.
 *
 *  This function update driver data structure with config
 *  parameters read from config region 23.
 */
static void
lpfc_read_fcoe_param(struct lpfc_hba *phba,
			uint8_t *buff)
{
	struct lpfc_fip_param_hdr *fcoe_param_hdr;
	struct lpfc_fcoe_params *fcoe_param;

	fcoe_param_hdr = (struct lpfc_fip_param_hdr *)
		buff;
	fcoe_param = (struct lpfc_fcoe_params *)
		(buff + sizeof(struct lpfc_fip_param_hdr));

	if ((fcoe_param_hdr->parm_version != FIPP_VERSION) ||
		(fcoe_param_hdr->length != FCOE_PARAM_LENGTH))
		return;

	if (fcoe_param_hdr->parm_flags & FIPP_VLAN_VALID) {
		phba->valid_vlan = 1;
		phba->vlan_id = le16_to_cpu(fcoe_param->vlan_tag) &
			0xFFF;
	}

	phba->fc_map[0] = fcoe_param->fc_map[0];
	phba->fc_map[1] = fcoe_param->fc_map[1];
	phba->fc_map[2] = fcoe_param->fc_map[2];
	return;
}

/**
 * lpfc_get_rec_conf23 - Get a record type in config region data.
 * @buff: Buffer containing config region 23 data.
 * @size: Size of the data buffer.
 * @rec_type: Record type to be searched.
 *
 * This function searches config region data to find the begining
 * of the record specified by record_type. If record found, this
 * function return pointer to the record else return NULL.
 */
static uint8_t *
lpfc_get_rec_conf23(uint8_t *buff, uint32_t size, uint8_t rec_type)
{
	uint32_t offset = 0, rec_length;

	if ((buff[0] == LPFC_REGION23_LAST_REC) ||
		(size < sizeof(uint32_t)))
		return NULL;

	rec_length = buff[offset + 1];

	/*
	 * One TLV record has one word header and number of data words
	 * specified in the rec_length field of the record header.
	 */
	while ((offset + rec_length * sizeof(uint32_t) + sizeof(uint32_t))
		<= size) {
		if (buff[offset] == rec_type)
			return &buff[offset];

		if (buff[offset] == LPFC_REGION23_LAST_REC)
			return NULL;

		offset += rec_length * sizeof(uint32_t) + sizeof(uint32_t);
		rec_length = buff[offset + 1];
	}
	return NULL;
}

/**
 * lpfc_parse_fcoe_conf - Parse FCoE config data read from config region 23.
 * @phba: Pointer to lpfc_hba data structure.
 * @buff: Buffer containing config region 23 data.
 * @size: Size of the data buffer.
 *
 * This function parses the FCoE config parameters in config region 23 and
 * populate driver data structure with the parameters.
 */
void
lpfc_parse_fcoe_conf(struct lpfc_hba *phba,
		uint8_t *buff,
		uint32_t size)
{
	uint32_t offset = 0, rec_length;
	uint8_t *rec_ptr;

	/*
	 * If data size is less than 2 words signature and version cannot be
	 * verified.
	 */
	if (size < 2*sizeof(uint32_t))
		return;

	/* Check the region signature first */
	if (memcmp(buff, LPFC_REGION23_SIGNATURE, 4)) {
		lpfc_printf_log(phba, KERN_ERR, LOG_INIT,
			"2567 Config region 23 has bad signature\n");
		return;
	}

	offset += 4;

	/* Check the data structure version */
	if (buff[offset] != LPFC_REGION23_VERSION) {
		lpfc_printf_log(phba, KERN_ERR, LOG_INIT,
			"2568 Config region 23 has bad version\n");
		return;
	}
	offset += 4;

	rec_length = buff[offset + 1];

	/* Read FCoE param record */
	rec_ptr = lpfc_get_rec_conf23(&buff[offset],
			size - offset, FCOE_PARAM_TYPE);
	if (rec_ptr)
		lpfc_read_fcoe_param(phba, rec_ptr);

	/* Read FCF connection table */
	rec_ptr = lpfc_get_rec_conf23(&buff[offset],
		size - offset, FCOE_CONN_TBL_TYPE);
	if (rec_ptr)
		lpfc_read_fcf_conn_tbl(phba, rec_ptr);

}<|MERGE_RESOLUTION|>--- conflicted
+++ resolved
@@ -1133,11 +1133,7 @@
 	if (vport->port_state != LPFC_FLOGI) {
 		phba->hba_flag |= FCF_RR_INPROG;
 		spin_unlock_irq(&phba->hbalock);
-<<<<<<< HEAD
-		lpfc_initial_flogi(vport);
-=======
 		lpfc_issue_init_vfi(vport);
->>>>>>> 3cbea436
 		goto out;
 	}
 	spin_unlock_irq(&phba->hbalock);
@@ -1168,7 +1164,6 @@
 	if (fab_name[1] != bf_get(lpfc_fcf_record_fab_name_1, new_fcf_record))
 		return 0;
 	if (fab_name[2] != bf_get(lpfc_fcf_record_fab_name_2, new_fcf_record))
-<<<<<<< HEAD
 		return 0;
 	if (fab_name[3] != bf_get(lpfc_fcf_record_fab_name_3, new_fcf_record))
 		return 0;
@@ -1178,17 +1173,6 @@
 		return 0;
 	if (fab_name[6] != bf_get(lpfc_fcf_record_fab_name_6, new_fcf_record))
 		return 0;
-=======
-		return 0;
-	if (fab_name[3] != bf_get(lpfc_fcf_record_fab_name_3, new_fcf_record))
-		return 0;
-	if (fab_name[4] != bf_get(lpfc_fcf_record_fab_name_4, new_fcf_record))
-		return 0;
-	if (fab_name[5] != bf_get(lpfc_fcf_record_fab_name_5, new_fcf_record))
-		return 0;
-	if (fab_name[6] != bf_get(lpfc_fcf_record_fab_name_6, new_fcf_record))
-		return 0;
->>>>>>> 3cbea436
 	if (fab_name[7] != bf_get(lpfc_fcf_record_fab_name_7, new_fcf_record))
 		return 0;
 	return 1;
@@ -1244,15 +1228,9 @@
 	if (mac_addr[2] != bf_get(lpfc_fcf_record_mac_2, new_fcf_record))
 		return 0;
 	if (mac_addr[3] != bf_get(lpfc_fcf_record_mac_3, new_fcf_record))
-<<<<<<< HEAD
 		return 0;
 	if (mac_addr[4] != bf_get(lpfc_fcf_record_mac_4, new_fcf_record))
 		return 0;
-=======
-		return 0;
-	if (mac_addr[4] != bf_get(lpfc_fcf_record_mac_4, new_fcf_record))
-		return 0;
->>>>>>> 3cbea436
 	if (mac_addr[5] != bf_get(lpfc_fcf_record_mac_5, new_fcf_record))
 		return 0;
 	return 1;
@@ -1377,11 +1355,7 @@
 		if (phba->pport->port_state != LPFC_FLOGI) {
 			phba->hba_flag |= FCF_RR_INPROG;
 			spin_unlock_irq(&phba->hbalock);
-<<<<<<< HEAD
-			lpfc_initial_flogi(phba->pport);
-=======
 			lpfc_issue_init_vfi(phba->pport);
->>>>>>> 3cbea436
 			return;
 		}
 		spin_unlock_irq(&phba->hbalock);
@@ -2277,179 +2251,12 @@
 	} else
 		lpfc_sli4_fcf_scan_read_fcf_rec(phba, next_fcf_index);
 	return;
-<<<<<<< HEAD
 
 out:
 	lpfc_sli4_mbox_cmd_free(phba, mboxq);
 	lpfc_register_fcf(phba);
 
 	return;
-}
-
-/**
- * lpfc_mbx_cmpl_fcf_rr_read_fcf_rec - fcf roundrobin read_fcf mbox cmpl hdler
- * @phba: pointer to lpfc hba data structure.
- * @mboxq: pointer to mailbox object.
- *
- * This is the callback function for FLOGI failure roundrobin FCF failover
- * read FCF record mailbox command from the eligible FCF record bmask for
- * performing the failover. If the FCF read back is not valid/available, it
- * fails through to retrying FLOGI to the currently registered FCF again.
- * Otherwise, if the FCF read back is valid and available, it will set the
- * newly read FCF record to the failover FCF record, unregister currently
- * registered FCF record, copy the failover FCF record to the current
- * FCF record, and then register the current FCF record before proceeding
- * to trying FLOGI on the new failover FCF.
- */
-void
-lpfc_mbx_cmpl_fcf_rr_read_fcf_rec(struct lpfc_hba *phba, LPFC_MBOXQ_t *mboxq)
-{
-	struct fcf_record *new_fcf_record;
-	uint32_t boot_flag, addr_mode;
-	uint16_t next_fcf_index, fcf_index;
-	uint16_t current_fcf_index;
-	uint16_t vlan_id;
-	int rc;
-
-	/* If link state is not up, stop the roundrobin failover process */
-	if (phba->link_state < LPFC_LINK_UP) {
-		spin_lock_irq(&phba->hbalock);
-		phba->fcf.fcf_flag &= ~FCF_DISCOVERY;
-		phba->hba_flag &= ~FCF_RR_INPROG;
-		spin_unlock_irq(&phba->hbalock);
-		goto out;
-	}
-
-	/* Parse the FCF record from the non-embedded mailbox command */
-	new_fcf_record = lpfc_sli4_fcf_rec_mbox_parse(phba, mboxq,
-						      &next_fcf_index);
-	if (!new_fcf_record) {
-		lpfc_printf_log(phba, KERN_WARNING, LOG_FIP,
-				"2766 Mailbox command READ_FCF_RECORD "
-				"failed to retrieve a FCF record.\n");
-		goto error_out;
-	}
-
-	/* Get the needed parameters from FCF record */
-	rc = lpfc_match_fcf_conn_list(phba, new_fcf_record, &boot_flag,
-				      &addr_mode, &vlan_id);
-
-	/* Log the FCF record information if turned on */
-	lpfc_sli4_log_fcf_record_info(phba, new_fcf_record, vlan_id,
-				      next_fcf_index);
-
-	fcf_index = bf_get(lpfc_fcf_record_fcf_index, new_fcf_record);
-	if (!rc) {
-		lpfc_printf_log(phba, KERN_INFO, LOG_FIP,
-				"2848 Remove ineligible FCF (x%x) from "
-				"from roundrobin bmask\n", fcf_index);
-		/* Clear roundrobin bmask bit for ineligible FCF */
-		lpfc_sli4_fcf_rr_index_clear(phba, fcf_index);
-		/* Perform next round of roundrobin FCF failover */
-		fcf_index = lpfc_sli4_fcf_rr_next_index_get(phba);
-		rc = lpfc_sli4_fcf_rr_next_proc(phba->pport, fcf_index);
-		if (rc)
-			goto out;
-		goto error_out;
-	}
-
-	if (fcf_index == phba->fcf.current_rec.fcf_indx) {
-		lpfc_printf_log(phba, KERN_INFO, LOG_FIP,
-				"2760 Perform FLOGI roundrobin FCF failover: "
-				"FCF (x%x) back to FCF (x%x)\n",
-				phba->fcf.current_rec.fcf_indx, fcf_index);
-		/* Wait 500 ms before retrying FLOGI to current FCF */
-		msleep(500);
-		lpfc_initial_flogi(phba->pport);
-		goto out;
-	}
-
-	/* Upload new FCF record to the failover FCF record */
-	lpfc_printf_log(phba, KERN_INFO, LOG_FIP,
-			"2834 Update current FCF (x%x) with new FCF (x%x)\n",
-			phba->fcf.failover_rec.fcf_indx, fcf_index);
-	spin_lock_irq(&phba->hbalock);
-	__lpfc_update_fcf_record(phba, &phba->fcf.failover_rec,
-				 new_fcf_record, addr_mode, vlan_id,
-				 (boot_flag ? BOOT_ENABLE : 0));
-	spin_unlock_irq(&phba->hbalock);
-
-	current_fcf_index = phba->fcf.current_rec.fcf_indx;
-
-	/* Unregister the current in-use FCF record */
-	lpfc_unregister_fcf(phba);
-
-	/* Replace in-use record with the new record */
-	memcpy(&phba->fcf.current_rec, &phba->fcf.failover_rec,
-	       sizeof(struct lpfc_fcf_rec));
-
-	lpfc_printf_log(phba, KERN_INFO, LOG_FIP,
-			"2783 Perform FLOGI roundrobin FCF failover: FCF "
-			"(x%x) to FCF (x%x)\n", current_fcf_index, fcf_index);
-
-error_out:
-	lpfc_register_fcf(phba);
-out:
-	lpfc_sli4_mbox_cmd_free(phba, mboxq);
-}
-
-/**
- * lpfc_mbx_cmpl_read_fcf_rec - read fcf completion handler.
- * @phba: pointer to lpfc hba data structure.
- * @mboxq: pointer to mailbox object.
- *
- * This is the callback function of read FCF record mailbox command for
- * updating the eligible FCF bmask for FLOGI failure roundrobin FCF
- * failover when a new FCF event happened. If the FCF read back is
- * valid/available and it passes the connection list check, it updates
- * the bmask for the eligible FCF record for roundrobin failover.
- */
-void
-lpfc_mbx_cmpl_read_fcf_rec(struct lpfc_hba *phba, LPFC_MBOXQ_t *mboxq)
-{
-	struct fcf_record *new_fcf_record;
-	uint32_t boot_flag, addr_mode;
-	uint16_t fcf_index, next_fcf_index;
-	uint16_t vlan_id;
-	int rc;
-
-	/* If link state is not up, no need to proceed */
-	if (phba->link_state < LPFC_LINK_UP)
-		goto out;
-
-	/* If FCF discovery period is over, no need to proceed */
-	if (!(phba->fcf.fcf_flag & FCF_DISCOVERY))
-		goto out;
-
-	/* Parse the FCF record from the non-embedded mailbox command */
-	new_fcf_record = lpfc_sli4_fcf_rec_mbox_parse(phba, mboxq,
-						      &next_fcf_index);
-	if (!new_fcf_record) {
-		lpfc_printf_log(phba, KERN_INFO, LOG_FIP,
-				"2767 Mailbox command READ_FCF_RECORD "
-				"failed to retrieve a FCF record.\n");
-		goto out;
-	}
-
-	/* Check the connection list for eligibility */
-	rc = lpfc_match_fcf_conn_list(phba, new_fcf_record, &boot_flag,
-				      &addr_mode, &vlan_id);
-
-	/* Log the FCF record information if turned on */
-	lpfc_sli4_log_fcf_record_info(phba, new_fcf_record, vlan_id,
-				      next_fcf_index);
-
-	if (!rc)
-		goto out;
-
-	/* Update the eligible FCF record index bmask */
-	fcf_index = bf_get(lpfc_fcf_record_fcf_index, new_fcf_record);
-	rc = lpfc_sli4_fcf_rr_index_set(phba, fcf_index);
-=======
->>>>>>> 3cbea436
-
-out:
-	lpfc_sli4_mbox_cmd_free(phba, mboxq);
 }
 
 /**
@@ -3176,11 +2983,7 @@
 
 	phba->fc_eventTag = la->eventTag;
 	spin_lock_irq(&phba->hbalock);
-<<<<<<< HEAD
-	if (la->mm)
-=======
 	if (bf_get(lpfc_mbx_read_top_mm, la))
->>>>>>> 3cbea436
 		phba->sli.sli_flag |= LPFC_MENLO_MAINT;
 	else
 		phba->sli.sli_flag &= ~LPFC_MENLO_MAINT;
@@ -3299,13 +3102,8 @@
 	if (ndlp->nlp_flag & NLP_REG_LOGIN_SEND)
 		ndlp->nlp_flag &= ~NLP_REG_LOGIN_SEND;
 
-<<<<<<< HEAD
-	if (ndlp->nlp_flag &  NLP_IGNR_REG_CMPL ||
-		ndlp->nlp_state != NLP_STE_REG_LOGIN_ISSUE) {
-=======
 	if (ndlp->nlp_flag & NLP_IGNR_REG_CMPL ||
 	    ndlp->nlp_state != NLP_STE_REG_LOGIN_ISSUE) {
->>>>>>> 3cbea436
 		/* We rcvd a rscn after issuing this
 		 * mbox reg login, we may have cycled
 		 * back through the state and be
@@ -3317,13 +3115,6 @@
 		spin_lock_irq(shost->host_lock);
 		ndlp->nlp_flag &= ~NLP_IGNR_REG_CMPL;
 		spin_unlock_irq(shost->host_lock);
-<<<<<<< HEAD
-		if (phba->sli_rev == LPFC_SLI_REV4)
-			lpfc_sli4_free_rpi(phba,
-				pmb->u.mb.un.varRegLogin.rpi);
-
-=======
->>>>>>> 3cbea436
 	} else
 		/* Good status, call state machine */
 		lpfc_disc_state_machine(vport, ndlp, pmb,
@@ -4040,11 +3831,8 @@
 	NLP_INT_NODE_ACT(ndlp);
 	atomic_set(&ndlp->cmd_pending, 0);
 	ndlp->cmd_qdepth = vport->cfg_tgt_queue_depth;
-<<<<<<< HEAD
-=======
 	if (vport->phba->sli_rev == LPFC_SLI_REV4)
 		ndlp->nlp_rpi = lpfc_sli4_alloc_rpi(vport->phba);
->>>>>>> 3cbea436
 }
 
 struct lpfc_nodelist *
@@ -4318,14 +4106,9 @@
 		}
 		lpfc_no_rpi(phba, ndlp);
 
-<<<<<<< HEAD
-		ndlp->nlp_rpi = 0;
-		ndlp->nlp_flag &= ~NLP_RPI_VALID;
-=======
 		if (phba->sli_rev != LPFC_SLI_REV4)
 			ndlp->nlp_rpi = 0;
 		ndlp->nlp_flag &= ~NLP_RPI_REGISTERED;
->>>>>>> 3cbea436
 		ndlp->nlp_flag &= ~NLP_NPR_ADISC;
 		return 1;
 	}
@@ -4348,23 +4131,16 @@
 	int i;
 
 	vports = lpfc_create_vport_work_array(phba);
-<<<<<<< HEAD
-=======
 	if (!vports) {
 		lpfc_printf_log(phba, KERN_ERR, LOG_DISCOVERY,
 			"2884 Vport array allocation failed \n");
 		return;
 	}
->>>>>>> 3cbea436
 	for (i = 0; i <= phba->max_vports && vports[i] != NULL; i++) {
 		shost = lpfc_shost_from_vport(vports[i]);
 		spin_lock_irq(shost->host_lock);
 		list_for_each_entry(ndlp, &vports[i]->fc_nodes, nlp_listp) {
-<<<<<<< HEAD
-			if (ndlp->nlp_flag & NLP_RPI_VALID) {
-=======
 			if (ndlp->nlp_flag & NLP_RPI_REGISTERED) {
->>>>>>> 3cbea436
 				/* The mempool_alloc might sleep */
 				spin_unlock_irq(shost->host_lock);
 				lpfc_unreg_rpi(vports[i], ndlp);
@@ -4493,9 +4269,6 @@
 				kfree(mp);
 			}
 			list_del(&mb->list);
-			if (phba->sli_rev == LPFC_SLI_REV4)
-				lpfc_sli4_free_rpi(phba,
-					 mb->u.mb.un.varRegLogin.rpi);
 			mempool_free(mb, phba->mbox_mem_pool);
 			/* We shall not invoke the lpfc_nlp_put to decrement
 			 * the ndlp reference count as we are in the process
@@ -4537,13 +4310,8 @@
 
 	lpfc_cancel_retry_delay_tmo(vport, ndlp);
 	if ((ndlp->nlp_flag & NLP_DEFER_RM) &&
-<<<<<<< HEAD
-		!(ndlp->nlp_flag & NLP_REG_LOGIN_SEND) &&
-	    !(ndlp->nlp_flag & NLP_RPI_VALID)) {
-=======
 	    !(ndlp->nlp_flag & NLP_REG_LOGIN_SEND) &&
 	    !(ndlp->nlp_flag & NLP_RPI_REGISTERED)) {
->>>>>>> 3cbea436
 		/* For this case we need to cleanup the default rpi
 		 * allocated by the firmware.
 		 */
@@ -5865,11 +5633,7 @@
 	 * registered, do nothing.
 	 */
 	spin_lock_irq(&phba->hbalock);
-<<<<<<< HEAD
-	if (!(phba->hba_flag & HBA_FCOE_SUPPORT) ||
-=======
 	if (!(phba->hba_flag & HBA_FCOE_MODE) ||
->>>>>>> 3cbea436
 	    !(phba->fcf.fcf_flag & FCF_REGISTERED) ||
 	    !(phba->hba_flag & HBA_FIP_SUPPORT) ||
 	    (phba->fcf.fcf_flag & FCF_DISCOVERY) ||
