--- conflicted
+++ resolved
@@ -131,16 +131,10 @@
  */
 #define UFS_DEVICE_QUIRK_HOST_PA_SAVECONFIGTIME	(1 << 8)
 
-<<<<<<< HEAD
 /*
  * Some UFS devices require VS_DebugSaveConfigTime is 0x10,
  * enabling this quirk ensure this.
  */
 #define UFS_DEVICE_QUIRK_HOST_VS_DEBUGSAVECONFIGTIME	(1 << 9)
 
-struct ufs_hba;
-void ufs_advertise_fixup_device(struct ufs_hba *hba);
-
-=======
->>>>>>> b7d377b4
 #endif /* UFS_QUIRKS_H_ */