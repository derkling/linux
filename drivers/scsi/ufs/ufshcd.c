--- conflicted
+++ resolved
@@ -3088,7 +3088,6 @@
 		goto out;
 	}
 
-<<<<<<< HEAD
 	if (ufshcd_is_clkgating_allowed(hba))
 		WARN_ON(hba->clk_gating.state != CLKS_ON);
 
@@ -3113,16 +3112,6 @@
 		cmd->request->lat_hist_enabled = 1;
 	} else {
 		cmd->request->lat_hist_enabled = 0;
-=======
-	/* IO svc time latency histogram */
-	if (hba != NULL && cmd->request != NULL) {
-		if (hba->latency_hist_enabled &&
-		    (cmd->request->cmd_type == REQ_TYPE_FS)) {
-			cmd->request->lat_hist_io_start = ktime_get();
-			cmd->request->lat_hist_enabled = 1;
-		} else
-			cmd->request->lat_hist_enabled = 0;
->>>>>>> a9d02737
 	}
 
 	WARN_ON(hba->clk_gating.state != CLKS_ON);
@@ -5781,7 +5770,6 @@
 			update_req_stats(hba, lrbp);
 			/* Mark completed command as NULL in LRB */
 			lrbp->cmd = NULL;
-<<<<<<< HEAD
 			hba->ufs_stats.clk_rel.ctx = XFR_REQ_COMPL;
 			__ufshcd_release(hba, false);
 			__ufshcd_hibern8_release(hba, false);
@@ -5797,9 +5785,6 @@
 					lrbp, cmd->request);
 			}
 
-=======
-			clear_bit_unlock(index, &hba->lrb_in_use);
->>>>>>> a9d02737
 			req = cmd->request;
 			if (req) {
 				/* Update IO svc time latency histogram */
@@ -5810,17 +5795,10 @@
 					completion = ktime_get();
 					delta_us = ktime_us_delta(completion,
 						  req->lat_hist_io_start);
-<<<<<<< HEAD
-					/* rq_data_dir() => true if WRITE */
-					blk_update_latency_hist(&hba->io_lat_s,
-						(rq_data_dir(req) == READ),
-						delta_us);
-=======
 					blk_update_latency_hist(
 						(rq_data_dir(req) == READ) ?
 						&hba->io_lat_read :
 						&hba->io_lat_write, delta_us);
->>>>>>> a9d02737
 				}
 			}
 			/* Do not touch lrbp after scsi done */
@@ -9871,54 +9849,6 @@
 
 	if (kstrtol(buf, 0, &value))
 		return -EINVAL;
-	if (value == BLK_IO_LAT_HIST_ZERO)
-		blk_zero_latency_hist(&hba->io_lat_s);
-	else if (value == BLK_IO_LAT_HIST_ENABLE ||
-		 value == BLK_IO_LAT_HIST_DISABLE)
-		hba->latency_hist_enabled = value;
-	return count;
-}
-
-ssize_t
-latency_hist_show(struct device *dev, struct device_attribute *attr,
-		  char *buf)
-{
-	struct ufs_hba *hba = dev_get_drvdata(dev);
-
-	return blk_latency_hist_show(&hba->io_lat_s, buf);
-}
-
-static DEVICE_ATTR(latency_hist, S_IRUGO | S_IWUSR,
-		   latency_hist_show, latency_hist_store);
-
-static void
-ufshcd_init_latency_hist(struct ufs_hba *hba)
-{
-	if (device_create_file(hba->dev, &dev_attr_latency_hist))
-		dev_err(hba->dev, "Failed to create latency_hist sysfs entry\n");
-}
-
-static void
-ufshcd_exit_latency_hist(struct ufs_hba *hba)
-{
-	device_create_file(hba->dev, &dev_attr_latency_hist);
-}
-
-/*
- * Values permitted 0, 1, 2.
- * 0 -> Disable IO latency histograms (default)
- * 1 -> Enable IO latency histograms
- * 2 -> Zero out IO latency histograms
- */
-static ssize_t
-latency_hist_store(struct device *dev, struct device_attribute *attr,
-		   const char *buf, size_t count)
-{
-	struct ufs_hba *hba = dev_get_drvdata(dev);
-	long value;
-
-	if (kstrtol(buf, 0, &value))
-		return -EINVAL;
 	if (value == BLK_IO_LAT_HIST_ZERO) {
 		memset(&hba->io_lat_read, 0, sizeof(hba->io_lat_read));
 		memset(&hba->io_lat_write, 0, sizeof(hba->io_lat_write));
@@ -9972,7 +9902,6 @@
 	ufshcd_hba_stop(hba, true);
 
 	ufshcd_exit_clk_gating(hba);
-<<<<<<< HEAD
 	ufshcd_exit_hibern8_on_idle(hba);
 	ufshcd_exit_latency_hist(hba);
 	if (ufshcd_is_clkscaling_supported(hba)) {
@@ -9983,11 +9912,6 @@
 
 	ufshcd_exit_latency_hist(hba);
 
-=======
-	ufshcd_exit_latency_hist(hba);
-	if (ufshcd_is_clkscaling_enabled(hba))
-		devfreq_remove_device(hba->devfreq);
->>>>>>> a9d02737
 	ufshcd_hba_exit(hba);
 	ufsdbg_remove_debugfs(hba);
 }
