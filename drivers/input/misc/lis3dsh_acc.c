/* Lis3dsh_acc.c - LIS3DSH accelerometer sensor driver
 *
 * Copyright (C) 2012 ASUSTek Inc.
 *
 * This software is licensed under the terms of the GNU General Public
 * License version 2, as published by the Free Software Foundation, and
 * may be copied, distributed, and modified under those terms.
 *
 * This program is distributed in the hope that it will be useful,
 * but WITHOUT ANY WARRANTY; without even the implied warranty of
 * MERCHANTABILITY or FITNESS FOR A PARTICULAR PURPOSE.  See the
 * GNU General Public License for more details.
 *
 */

#include	<linux/kernel.h>
#include	<linux/init.h>
#include	<linux/module.h>
#include	<linux/err.h>
#include	<linux/errno.h>
#include	<linux/delay.h>
#include	<linux/fs.h>
#include	<linux/i2c.h>
#include	<linux/input.h>
#include	<linux/uaccess.h>
#include	<linux/workqueue.h>
#include	<linux/regulator/consumer.h>
#include	<linux/irq.h>
#include	<linux/gpio.h>
#include	<linux/interrupt.h>
#include	<linux/slab.h>

#include	<linux/input/lis3dsh.h>

#if defined(CONFIG_HAS_EARLYSUSPEND)
#include <linux/earlysuspend.h>
#elif defined(CONFIG_FB)
#include <linux/notifier.h>
#include <linux/fb.h>
struct notifier_block lis3dsh_fb_notif;
#endif

//Debug Masks +++
#define NO_DEBUG       0
#define DEBUG_POWER     1
#define DEBUG_INFO  2
#define DEBUG_VERBOSE 5
#define DEBUG_RAW      8
#define DEBUG_TRACE   10

static int debug = DEBUG_INFO;

module_param(debug, int, 0644);
MODULE_PARM_DESC(debug, "Activate debugging output");

#define sensor_debug(level, ...) \
		if (debug >= (level)) \
			pr_info(__VA_ARGS__);
//Debug Masks ---

/* set to 1 to enable SM program and parameters loading */
/* set to 0 to leave unused */
#define LOAD_SM1_PROGRAM	1
#define LOAD_SP1_PARAMETERS	1
#define LOAD_SM2_PROGRAM	1
#define LOAD_SP2_PARAMETERS	1

#define LIS3DSH_TILT_TO_WAKE		1

#define G_MAX			23920640	/* ug */
#define I2C_RETRY_DELAY		5		/* Waiting for signals [ms] */
#define I2C_RETRIES		5		/* Number of retries */
#define I2C_AUTO_INCREMENT	0x00		/* Autoincrement i2c address */

#define SENSITIVITY_2G		60		/* ug/LSB	*/
#define SENSITIVITY_4G		120		/* ug/LSB	*/
#define SENSITIVITY_6G		180		/* ug/LSB	*/
#define SENSITIVITY_8G		240		/* ug/LSB	*/
#define SENSITIVITY_16G		730		/* ug/LSB	*/

#define LIS3DSH_FS_MASK	(0x38)

/* Output Data Rates ODR */
#define LIS3DSH_ODR_MASK	(0XF0)
#define LIS3DSH_PM_OFF		(0x00)		/* OFF */
#define LIS3DSH_ODR3_125	(0x10)		/*    3.125 Hz */
#define LIS3DSH_ODR6_25		(0x20)		/*    6.25  Hz */
#define LIS3DSH_ODR12_5		(0x30)		/*   12.5   Hz */
#define LIS3DSH_ODR25		(0x40)		/*   25     Hz */
#define LIS3DSH_ODR50		(0x50)		/*   50     Hz */
#define LIS3DSH_ODR100		(0x60)		/*  100     Hz */
#define LIS3DSH_ODR400		(0x70)		/*  400     Hz */
#define LIS3DSH_ODR800		(0x80)		/*  800     Hz */
#define LIS3DSH_ODR1600		(0x90)		/* 1600     Hz */

/* Registers configuration Mask and settings */
/* ----CTRLREGx */
#define LIS3DSH_INTEN_MASK		(0x01)
#define LIS3DSH_INTEN_OFF		(0x00)
#define LIS3DSH_INTEN_ON		(0x01)

/* CTRLREG1 */
#define LIS3DSH_HIST1_MASK		(0xE0)
#define LIS3DSH_SM1INT_PIN_MASK		(0x08)
#define LIS3DSH_SM1INT_PININT2		(0x08)
#define LIS3DSH_SM1INT_PININT1		(0x00)
#define LIS3DSH_SM1_EN_MASK		(0x01)
#define LIS3DSH_SM1_EN_ON		(0x01)
#define LIS3DSH_SM1_EN_OFF		(0x00)
/* */

/* CTRLREG2 */
#define LIS3DSH_HIST2_MASK		(0xE0)
#define LIS3DSH_SM2INT_PIN_MASK		(0x08)
#define LIS3DSH_SM2INT_PININT2		(0x08)
#define LIS3DSH_SM2INT_PININT1		(0x00)
#define LIS3DSH_SM2_EN_MASK		(0x09)
#define LIS3DSH_SM2_EN_ON		(0x09)
#define LIS3DSH_SM2_EN_OFF		(0x00)
/* */

/* CTRLREG3 */
#define LIS3DSH_INT_ACT_MASK		(0x01 << 6)
#define LIS3DSH_INT_ACT_H		(0x01 << 6)
#define LIS3DSH_INT_ACT_L		(0x00)

#define LIS3DSH_INT2_EN_MASK		(0x01 << 4)
#define LIS3DSH_INT2_EN_ON		(0x01 << 4)
#define LIS3DSH_INT2_EN_OFF		(0x00)

#define LIS3DSH_INT1_EN_MASK		(0x01 << 3)
#define LIS3DSH_INT1_EN_ON		(0x01 << 3)
#define LIS3DSH_INT1_EN_OFF		(0x00)
/* */

/* CTRLREG4 */
#define LIS3DSH_BDU_EN			(0x08)
#define LIS3DSH_ALL_AXES		(0x07)
/* */

/* STATUS REG BITS */
#define LIS3DSH_STAT_INTSM1_BIT		(0x01 << 3)
#define LIS3DSH_STAT_INTSM2_BIT		(0x01 << 2)

#define OUT_AXISDATA_REG		LIS3DSH_OUTX_L
#define WHOAMI_LIS3DSH_ACC		(0x3F)	/* Expected content for WAI */

/*	CONTROL REGISTERS	*/
#define LIS3DSH_WHO_AM_I		(0x0F)	/* WhoAmI register Address */

#define LIS3DSH_OUTX_L			(0x28)	/* Output X LSByte */
#define LIS3DSH_OUTX_H			(0x29)	/* Output X MSByte */
#define LIS3DSH_OUTY_L			(0x2A)	/* Output Y LSByte */
#define LIS3DSH_OUTY_H			(0x2B)	/* Output Y MSByte */
#define LIS3DSH_OUTZ_L			(0x2C)	/* Output Z LSByte */
#define LIS3DSH_OUTZ_H			(0x2D)	/* Output Z MSByte */
#define LIS3DSH_LC_L			(0x16)	/* LSByte Long Counter Status */
#define LIS3DSH_LC_H			(0x17)	/* MSByte Long Counter Status */

#define LIS3DSH_INTERR_STAT		(0x18)	/* Interrupt Status */

#define LIS3DSH_STATUS_REG		(0x27)	/* Status */

#define LIS3DSH_CTRL_REG1		(0x21)	/* control reg 1 */
#define LIS3DSH_CTRL_REG2		(0x22)	/* control reg 2 */
#define LIS3DSH_CTRL_REG3		(0x23)	/* control reg 3 */
#define LIS3DSH_CTRL_REG4		(0x20)	/* control reg 4 */
#define LIS3DSH_CTRL_REG5		(0x24)	/* control reg 5 */
#define LIS3DSH_CTRL_REG6		(0x25)	/* control reg 6 */

#define LIS3DSH_OFF_X			(0x10)	/* Offset X Corr */
#define LIS3DSH_OFF_Y			(0x11)	/* Offset Y Corr */
#define LIS3DSH_OFF_Z			(0x12)	/* Offset Z Corr */

#define LIS3DSH_CS_X			(0x13)	/* Const Shift X */
#define LIS3DSH_CS_Y			(0x14)	/* Const Shift Y */
#define LIS3DSH_CS_Z			(0x15)	/* Const Shift Z */

#define LIS3DSH_VFC_1			(0x1B)	/* Vect Filter Coeff 1 */
#define LIS3DSH_VFC_2			(0x1C)	/* Vect Filter Coeff 2 */
#define LIS3DSH_VFC_3			(0x1D)	/* Vect Filter Coeff 3 */
#define LIS3DSH_VFC_4			(0x1E)	/* Vect Filter Coeff 4 */


	/* state program 1 */
#define LIS3DSH_STATEPR1	(0X40)	/*	State Program 1 16 bytes */

#define LIS3DSH_TIM4_1		(0X50)	/*	SPr1 Timer4		*/
#define LIS3DSH_TIM3_1		(0X51)	/*	SPr1 Timer3		*/
#define LIS3DSH_TIM2_1		(0X52)	/*	SPr1 Timer2	2bytes	*/
#define LIS3DSH_TIM1_1		(0X54)	/*	SPr1 Timer1	2bytes	*/

#define LIS3DSH_THRS2_1		(0X56)	/*	SPr1 Threshold1		*/
#define LIS3DSH_THRS1_1		(0X57)	/*	SPr1 Threshold2		*/
#define LIS3DSH_SA_1		(0X59)	/*	SPr1 Swap Axis Sign Msk	*/
#define LIS3DSH_MA_1		(0X5A)	/*	SPr1 Axis Sign Msk	*/
#define LIS3DSH_SETT_1		(0X5B)	/*	SPr1 			*/
#define LIS3DSH_PPRP_1		(0X5C)	/*	SPr1 ProgPointer ResetPointer */
#define LIS3DSH_TC_1		(0X5D)	/*	SPr1 		2bytes	*/
#define LIS3DSH_OUTS_1		(0X5F)	/*	SPr1 			*/

	/* state program 2 */
#define LIS3DSH_STATEPR2	(0X60)	/*	State Program 2 16 bytes */

#define LIS3DSH_TIM4_2		(0X70)	/*	SPr2 Timer4		*/
#define LIS3DSH_TIM3_2		(0X71)	/*	SPr2 Timer3		*/
#define LIS3DSH_TIM2_2		(0X72)	/*	SPr2 Timer2	2bytes	*/
#define LIS3DSH_TIM1_2		(0X74)	/*	SPr2 Timer1	2bytes	*/

#define LIS3DSH_THRS2_2		(0X76)	/*	SPr2 Threshold1		*/
#define LIS3DSH_THRS1_2		(0X77)	/*	SPr2 Threshold2		*/
#define LIS3DSH_DES_2		(0X78)	/*	SPr2 Decimation		*/
#define LIS3DSH_SA_2		(0X79)	/*	SPr2 Swap Axis Sign Msk	*/
#define LIS3DSH_MA_2		(0X7A)	/*	SPr2 Axis Sign Msk	*/
#define LIS3DSH_SETT_2		(0X7B)	/*	SPr2 			*/
#define LIS3DSH_PPRP_2		(0X7C)	/*	SPr2 ProgPointer ResetPointer */
#define LIS3DSH_TC_2		(0X7D)	/*	SPr2 		2bytes	*/
#define LIS3DSH_OUTS_2		(0X7F)	/*	SPr2 			*/
/*	end CONTROL REGISTRES	*/


/* RESUME STATE INDICES */
#define RES_LIS3DSH_LC_L			0
#define RES_LIS3DSH_LC_H			1

#define RES_LIS3DSH_CTRL_REG4			2
#define RES_LIS3DSH_CTRL_REG1			3
#define RES_LIS3DSH_CTRL_REG2			4
#define RES_LIS3DSH_CTRL_REG3			5
#define RES_LIS3DSH_CTRL_REG5			6
#define RES_LIS3DSH_CTRL_REG6			7

#define RES_LIS3DSH_OFF_X			8
#define RES_LIS3DSH_OFF_Y			9
#define RES_LIS3DSH_OFF_Z			10

#define RES_LIS3DSH_CS_X			11
#define RES_LIS3DSH_CS_Y			12
#define RES_LIS3DSH_CS_Z			13

#define RES_LIS3DSH_VFC_1			14
#define RES_LIS3DSH_VFC_2			15
#define RES_LIS3DSH_VFC_3			16
#define RES_LIS3DSH_VFC_4			17

#define RES_LIS3DSH_THRS3			18

#define RES_LIS3DSH_TIM4_1			20
#define RES_LIS3DSH_TIM3_1			21
#define RES_LIS3DSH_TIM2_1_L			22
#define RES_LIS3DSH_TIM2_1_H			23
#define RES_LIS3DSH_TIM1_1_L			24
#define RES_LIS3DSH_TIM1_1_H			25

#define RES_LIS3DSH_THRS2_1			26
#define RES_LIS3DSH_THRS1_1			27
#define RES_LIS3DSH_SA_1			28
#define RES_LIS3DSH_MA_1			29
#define RES_LIS3DSH_SETT_1			30

#define RES_LIS3DSH_TIM4_2			31
#define RES_LIS3DSH_TIM3_2			32
#define RES_LIS3DSH_TIM2_2_L			33
#define RES_LIS3DSH_TIM2_2_H			34
#define RES_LIS3DSH_TIM1_2_L			35
#define RES_LIS3DSH_TIM1_2_H			36

#define RES_LIS3DSH_THRS2_2			37
#define RES_LIS3DSH_THRS1_2			38
#define RES_LIS3DSH_DES_2			39
#define RES_LIS3DSH_SA_2			40
#define RES_LIS3DSH_MA_2			41
#define RES_LIS3DSH_SETT_2			42

#define LIS3DSH_RESUME_ENTRIES			43



#define LIS3DSH_STATE_PR_SIZE			16
/* end RESUME STATE INDICES */

/* STATE PROGRAMS ENABLE CONTROLS */
#define LIS3DSH_SM1_DIS_SM2_DIS			(0x00)
#define LIS3DSH_SM1_EN_SM2_DIS			(0x01)
#define LIS3DSH_SM1_DIS_SM2_EN			(0x02)
#define LIS3DSH_SM1_EN_SM2_EN			(0x03)

/* INTERRUPTS ENABLE CONTROLS */
#define LIS3DSH_INT1_DIS_INT2_DIS		(0x00)
#define LIS3DSH_INT1_EN_INT2_DIS		(0x01)
#define LIS3DSH_INT1_DIS_INT2_EN		(0x02)
#define LIS3DSH_INT1_EN_INT2_EN			(0x03)

struct lis3dsh_acc_data *g_acc;

struct {
	unsigned int cutoff_ms;
	unsigned int mask;
} lis3dsh_acc_odr_table[] = {
		{    1, LIS3DSH_ODR1600 },
		{    3, LIS3DSH_ODR400  },
		{   10, LIS3DSH_ODR100  },
		{   20, LIS3DSH_ODR50   },
		{   40, LIS3DSH_ODR25   },
		{   80, LIS3DSH_ODR12_5 },
		{  160, LIS3DSH_ODR6_25 },
		{  320, LIS3DSH_ODR3_125},
};

static struct lis3dsh_acc_platform_data default_lis3dsh_acc_pdata = {
	.fs_range = LIS3DSH_ACC_G_2G,
	.axis_map_x = 0,
	.axis_map_y = 1,
	.axis_map_z = 2,
	.negate_x = 0,
	.negate_y = 0,
	.negate_z = 0,
	.poll_interval = 3,
	.min_interval = LIS3DSH_ACC_MIN_POLL_PERIOD_MS,
	.gpio_int1 = LIS3DSH_ACC_DEFAULT_INT1_GPIO,
	.gpio_int2 = LIS3DSH_ACC_DEFAULT_INT2_GPIO,
};

static int int1_gpio = LIS3DSH_ACC_DEFAULT_INT1_GPIO;
static int int2_gpio = LIS3DSH_ACC_DEFAULT_INT2_GPIO;
module_param(int1_gpio, int, S_IRUGO);
module_param(int2_gpio, int, S_IRUGO);
MODULE_PARM_DESC(int1_gpio, "integer: gpio number being assined to interrupt PIN1");
MODULE_PARM_DESC(int2_gpio, "integer: gpio number being assined to interrupt PIN2");

extern void public_gpio_keys_gpio_report_event(void);
static int lis3dsh_acc_state_progrs_enable_control(struct lis3dsh_acc_data *acc, u8 settings);

struct lis3dsh_acc_data {
	struct i2c_client *client;
	struct lis3dsh_acc_platform_data *pdata;

	struct mutex lock;
	struct delayed_work input_work;

	struct input_dev *input_dev;

	int hw_initialized;
	/* hw_working=-1 means not tested yet */
	int hw_working;
	atomic_t enabled;
	int on_before_suspend;
	int use_smbus;

	u16 sensitivity;
	u8 stateprogs_enable_setting;

	u8 resume_state[LIS3DSH_RESUME_ENTRIES];
	u8 resume_stmach_program1[LIS3DSH_STATE_PR_SIZE];
	u8 resume_stmach_program2[LIS3DSH_STATE_PR_SIZE];

	int irq1;
	struct work_struct irq1_work;
	struct workqueue_struct *irq1_work_queue;
	int irq2;
	struct work_struct irq2_work;
	struct workqueue_struct *irq2_work_queue;

#ifdef DEBUG
	u8 reg_addr;
#endif
};

static int chip_status=0;			//ASUS_BSP +++ Maggie_Lee "Support ATD BMMI"
static bool is_suspend=false;
// ASUS_BSP +++ Maggie_Lee "Detect uevent from gsensor for double tap"
static struct class *lis3dsh_class = NULL;
static int lis3dsh_major = 0;
static int lis3dsh_minor = 0;
static dev_t lis3dsh_dev;
struct device *lis3dsh_class_dev = NULL;
static char event_status[10];
// ASUS_BSP --- Maggie_Lee "Detect uevent from gsensor for double tap"

/* sets default init values to be written in registers at probe stage */
static void lis3dsh_acc_set_init_register_values(struct lis3dsh_acc_data *acc)
{
	acc->resume_state[RES_LIS3DSH_LC_L] = 0x00;
	acc->resume_state[RES_LIS3DSH_LC_H] = 0x00;

	acc->resume_state[RES_LIS3DSH_CTRL_REG1] = (0x00 | LIS3DSH_SM1INT_PININT1);
	acc->resume_state[RES_LIS3DSH_CTRL_REG2] = (0x00 | LIS3DSH_SM2INT_PININT1);
	acc->resume_state[RES_LIS3DSH_CTRL_REG3] = (0x04 | LIS3DSH_INT_ACT_H);
	if(acc->pdata->gpio_int1 >= 0)
		acc->resume_state[RES_LIS3DSH_CTRL_REG3] =
				acc->resume_state[RES_LIS3DSH_CTRL_REG3] | \
					LIS3DSH_INT1_EN_ON;
	if(acc->pdata->gpio_int2 >= 0)
		acc->resume_state[RES_LIS3DSH_CTRL_REG3] =
				acc->resume_state[RES_LIS3DSH_CTRL_REG3] | \
					LIS3DSH_INT2_EN_ON;

	acc->resume_state[RES_LIS3DSH_CTRL_REG4] = (LIS3DSH_ALL_AXES | LIS3DSH_ODR400);
	acc->resume_state[RES_LIS3DSH_CTRL_REG5] = 0xC0;
	acc->resume_state[RES_LIS3DSH_CTRL_REG6] = 0x10;

	acc->resume_state[RES_LIS3DSH_THRS3] = 0x00;
	acc->resume_state[RES_LIS3DSH_OFF_X] = 0x00;
	acc->resume_state[RES_LIS3DSH_OFF_Y] = 0x00;
	acc->resume_state[RES_LIS3DSH_OFF_Z] = 0x00;

	acc->resume_state[RES_LIS3DSH_CS_X] = 0x00;
	acc->resume_state[RES_LIS3DSH_CS_Y] = 0x00;
	acc->resume_state[RES_LIS3DSH_CS_Z] = 0x00;

	acc->resume_state[RES_LIS3DSH_VFC_1] = 0x7D;
	acc->resume_state[RES_LIS3DSH_VFC_2] = 0x40;
	acc->resume_state[RES_LIS3DSH_VFC_3] = 0x20;
	acc->resume_state[RES_LIS3DSH_VFC_4] = 0x10;
}

static void lis3dsh_acc_set_init_statepr1_inst(struct lis3dsh_acc_data *acc, int sel)
{
	#if (LOAD_SM1_PROGRAM == 0)
	sel = 0;
	#endif

	switch (sel) {
	case LIS3DSH_TILT_TO_WAKE:				//detect tilt
		acc->resume_stmach_program1[0] = 0x51;
		acc->resume_stmach_program1[1] = 0x24;
		acc->resume_stmach_program1[2] = 0X26;
		acc->resume_stmach_program1[3] = 0X11;
		acc->resume_stmach_program1[4] = 0x00;
		acc->resume_stmach_program1[5] = 0x00;
		acc->resume_stmach_program1[6] = 0x00;
		acc->resume_stmach_program1[7] = 0x00;
		acc->resume_stmach_program1[8] = 0x00;
		acc->resume_stmach_program1[9] = 0x00;
		acc->resume_stmach_program1[10] = 0x00;
		acc->resume_stmach_program1[11] = 0x00;
		acc->resume_stmach_program1[12] = 0x00;
		acc->resume_stmach_program1[13] = 0x00;
		acc->resume_stmach_program1[14] = 0x00;
		acc->resume_stmach_program1[15] = 0x00;
		break;
	default:
		acc->resume_stmach_program1[0] = 0x00;
		acc->resume_stmach_program1[1] = 0x00;
		acc->resume_stmach_program1[2] = 0X00;
		acc->resume_stmach_program1[3] = 0X00;
		acc->resume_stmach_program1[4] = 0x00;
		acc->resume_stmach_program1[5] = 0x00;
		acc->resume_stmach_program1[6] = 0x00;
		acc->resume_stmach_program1[7] = 0x00;
		acc->resume_stmach_program1[8] = 0x00;
		acc->resume_stmach_program1[9] = 0x00;
		acc->resume_stmach_program1[10] = 0x00;
		acc->resume_stmach_program1[11] = 0x00;
		acc->resume_stmach_program1[12] = 0x00;
		acc->resume_stmach_program1[13] = 0x00;
		acc->resume_stmach_program1[14] = 0x00;
		acc->resume_stmach_program1[15] = 0x00;
		break;
	}
}

static void lis3dsh_acc_set_init_statepr2_inst(struct lis3dsh_acc_data *acc)
{
#if (LOAD_SM2_PROGRAM == 1)
	/* Place here state machine 2 program */
	/* Double Tap function */
	acc->resume_stmach_program2[0] = 0x15;
	acc->resume_stmach_program2[1] = 0x47;
	acc->resume_stmach_program2[2] = 0X03;
	acc->resume_stmach_program2[3] = 0X62;
	acc->resume_stmach_program2[4] = 0x15;
	acc->resume_stmach_program2[5] = 0x47;
	acc->resume_stmach_program2[6] = 0x03;
	acc->resume_stmach_program2[7] = 0x62;
	acc->resume_stmach_program2[8] = 0x11;
	acc->resume_stmach_program2[9] = 0x00;
	acc->resume_stmach_program2[10] = 0x00;
	acc->resume_stmach_program2[11] = 0x00;
	acc->resume_stmach_program2[12] = 0x00;
	acc->resume_stmach_program2[13] = 0x00;
	acc->resume_stmach_program2[14] = 0x00;
	acc->resume_stmach_program2[15] = 0x00;
#else
	acc->resume_stmach_program2[0] = 0x00;
	acc->resume_stmach_program2[1] = 0x00;
	acc->resume_stmach_program2[2] = 0X00;
	acc->resume_stmach_program2[3] = 0X00;
	acc->resume_stmach_program2[4] = 0x00;
	acc->resume_stmach_program2[5] = 0x00;
	acc->resume_stmach_program2[6] = 0x00;
	acc->resume_stmach_program2[7] = 0x00;
	acc->resume_stmach_program2[8] = 0x00;
	acc->resume_stmach_program2[9] = 0x00;
	acc->resume_stmach_program2[10] = 0x00;
	acc->resume_stmach_program2[11] = 0x00;
	acc->resume_stmach_program2[12] = 0x00;
	acc->resume_stmach_program2[13] = 0x00;
	acc->resume_stmach_program2[14] = 0x00;
	acc->resume_stmach_program2[15] = 0x00;
#endif /* LOAD_SM2_PROGRAM */
}

static void lis3dsh_acc_set_init_statepr1_param(struct lis3dsh_acc_data *acc)
{
#if (LOAD_SP1_PARAMETERS == 1)
	/* Place here state machine 1 parameters */
	/* Tilt to wake function */
	acc->resume_state[RES_LIS3DSH_TIM4_1] = 0x00;
	acc->resume_state[RES_LIS3DSH_TIM3_1] = 0x00;
	acc->resume_state[RES_LIS3DSH_TIM2_1_L] = 0x01;
	acc->resume_state[RES_LIS3DSH_TIM2_1_H] = 0x00;
	acc->resume_state[RES_LIS3DSH_TIM1_1_L] = 0x02;
	acc->resume_state[RES_LIS3DSH_TIM1_1_H] = 0x00;
	acc->resume_state[RES_LIS3DSH_THRS2_1] = 0x32;
	acc->resume_state[RES_LIS3DSH_THRS1_1] = 0x06;
	/* DES1 not available*/
	acc->resume_state[RES_LIS3DSH_SA_1] = 0xF0;
	acc->resume_state[RES_LIS3DSH_MA_1] = 0x0C;
	acc->resume_state[RES_LIS3DSH_SETT_1] = 0x01;
#else
	acc->resume_state[RES_LIS3DSH_TIM4_1] = 0x00;
	acc->resume_state[RES_LIS3DSH_TIM3_1] = 0x00;
	acc->resume_state[RES_LIS3DSH_TIM2_1_L] = 0x00;
	acc->resume_state[RES_LIS3DSH_TIM2_1_H] = 0x00;
	acc->resume_state[RES_LIS3DSH_TIM1_1_L] = 0x00;
	acc->resume_state[RES_LIS3DSH_TIM1_1_H] = 0x00;
	acc->resume_state[RES_LIS3DSH_THRS2_1] = 0x00;
	acc->resume_state[RES_LIS3DSH_THRS1_1] = 0x00;
	/* DES1 not available*/
	acc->resume_state[RES_LIS3DSH_SA_1] = 0x00;
	acc->resume_state[RES_LIS3DSH_MA_1] = 0x00;
	acc->resume_state[RES_LIS3DSH_SETT_1] = 0x00;
#endif
}

static void lis3dsh_acc_set_init_statepr2_param(struct lis3dsh_acc_data *acc)
{
#if (LOAD_SP2_PARAMETERS == 1)
	/* Place here state machine 2 parameters */
	/* Double Tap function */
	acc->resume_state[RES_LIS3DSH_TIM4_2] = 0x05;
	acc->resume_state[RES_LIS3DSH_TIM3_2] = 0x14;
	acc->resume_state[RES_LIS3DSH_TIM2_2_L] = 0x24;
	acc->resume_state[RES_LIS3DSH_TIM2_2_H] = 0x00;
	acc->resume_state[RES_LIS3DSH_TIM1_2_L] = 0x86;
	acc->resume_state[RES_LIS3DSH_TIM1_2_H] = 0x00;
	acc->resume_state[RES_LIS3DSH_THRS2_2] = 0x03;
	acc->resume_state[RES_LIS3DSH_THRS1_2] = 0x03;
	acc->resume_state[RES_LIS3DSH_DES_2] = 0x00;
	acc->resume_state[RES_LIS3DSH_SA_2] = 0x00;
	acc->resume_state[RES_LIS3DSH_MA_2] = 0x03;
	acc->resume_state[RES_LIS3DSH_SETT_2] = 0x21;
#else
	acc->resume_state[RES_LIS3DSH_TIM4_2] = 0x00;
	acc->resume_state[RES_LIS3DSH_TIM3_2] = 0x00;
	acc->resume_state[RES_LIS3DSH_TIM2_2_L] = 0x00;
	acc->resume_state[RES_LIS3DSH_TIM2_2_H] = 0x00;
	acc->resume_state[RES_LIS3DSH_TIM1_2_L] = 0x00;
	acc->resume_state[RES_LIS3DSH_TIM1_2_H] = 0x00;
	acc->resume_state[RES_LIS3DSH_THRS2_2] = 0x00;
	acc->resume_state[RES_LIS3DSH_THRS1_2] = 0x00;
	acc->resume_state[RES_LIS3DSH_DES_2] = 0x00;
	acc->resume_state[RES_LIS3DSH_SA_2] = 0x00;
	acc->resume_state[RES_LIS3DSH_MA_2] = 0x00;
	acc->resume_state[RES_LIS3DSH_SETT_2] = 0x00;
#endif
}

static int lis3dsh_acc_i2c_read(struct lis3dsh_acc_data *acc,
				u8 * buf, int len)
{
	int err;
	int tries = 0;

	struct i2c_msg	msgs[] = {
		{
			.addr = acc->client->addr,
			.flags = acc->client->flags & I2C_M_TEN,
			.len = 1,
			.buf = buf,
		},
		{
			.addr = acc->client->addr,
			.flags = (acc->client->flags & I2C_M_TEN) | I2C_M_RD,
			.len = len,
			.buf = buf,
		},
	};

	do {
		err = i2c_transfer(acc->client->adapter, msgs, 2);
		if (err != 2)
			msleep_interruptible(I2C_RETRY_DELAY);
	} while ((err != 2) && (++tries < I2C_RETRIES));

	if (err != 2) {
		dev_err(&acc->client->dev, "read transfer error\n");
		err = -EIO;
	} else {
		err = 0;
	}

	return err;
}

static int lis3dsh_acc_i2c_write(struct lis3dsh_acc_data *acc, u8 * buf,
								int len)
{
	int err;
	int tries = 0;

	struct i2c_msg msgs[] = {
		{
		 .addr = acc->client->addr,
			.flags = acc->client->flags & I2C_M_TEN,
		 .len = len + 1,
		 .buf = buf,
		 },
	};

	do {
		err = i2c_transfer(acc->client->adapter, msgs, 1);
		if (err != 1)
			msleep_interruptible(I2C_RETRY_DELAY);
	} while ((err != 1) && (++tries < I2C_RETRIES));

	if (err != 1) {
		dev_err(&acc->client->dev, "write transfer error\n");
		err = -EIO;
	} else {
		err = 0;
	}

	return err;
}

static int lis3dsh_acc_i2c_update(struct lis3dsh_acc_data *acc,
				u8 reg_address, u8 mask, u8 new_bit_values)
{
	int err = -1;
	u8 rdbuf[1] = { reg_address };
	u8 wrbuf[2] = { reg_address , 0x00 };

	u8 init_val;
	u8 updated_val;
	err = lis3dsh_acc_i2c_read(acc, rdbuf, 1);
	if (!(err < 0)) {
		init_val = rdbuf[0];
		updated_val = ((mask & new_bit_values) | ((~mask) & init_val));
		wrbuf[1] = updated_val;
		err = lis3dsh_acc_i2c_write(acc, wrbuf, 1);
	}
	return err;
}

static int lis3dsh_acc_hw_init(struct lis3dsh_acc_data *acc)
{
	int i;
	int err = -1;
	u8 buf[17];

	sensor_debug(DEBUG_VERBOSE, "[lis3dsh] %s: +++\n", __func__);

	buf[0] = LIS3DSH_WHO_AM_I;
	err = lis3dsh_acc_i2c_read(acc, buf, 1);
	if (err < 0) {
	dev_warn(&acc->client->dev, "Error reading WHO_AM_I: is device "
		"available/working?\n");
		goto err_firstread;
	} else
		acc->hw_working = 1;

	if (buf[0] != WHOAMI_LIS3DSH_ACC) {
	dev_err(&acc->client->dev,
		"device unknown. Expected: 0x%02x,"
		" Replies: 0x%02x\n", WHOAMI_LIS3DSH_ACC, buf[0]);
		err = -1; /* choose the right coded error */
		goto err_unknown_device;
	}


	buf[0] = (I2C_AUTO_INCREMENT | LIS3DSH_LC_L);
	buf[1] = acc->resume_state[RES_LIS3DSH_LC_L];
	buf[2] = acc->resume_state[RES_LIS3DSH_LC_H];
	err = lis3dsh_acc_i2c_write(acc, buf, 2);
	if (err < 0)
		goto err_resume_state;

	buf[0] = (I2C_AUTO_INCREMENT | LIS3DSH_VFC_1);
	buf[1] = acc->resume_state[LIS3DSH_VFC_1];
	buf[2] = acc->resume_state[LIS3DSH_VFC_2];
	buf[1] = acc->resume_state[LIS3DSH_VFC_3];
	buf[2] = acc->resume_state[LIS3DSH_VFC_4];
	err = lis3dsh_acc_i2c_write(acc, buf, 4);
	if (err < 0)
		goto err_resume_state;

	buf[0] = (I2C_AUTO_INCREMENT | LIS3DSH_TIM4_1);
	buf[1] = acc->resume_state[RES_LIS3DSH_TIM4_1];
	buf[2] = acc->resume_state[RES_LIS3DSH_TIM3_1];
	buf[3] = acc->resume_state[RES_LIS3DSH_TIM2_1_L];
	buf[4] = acc->resume_state[RES_LIS3DSH_TIM2_1_H];
	buf[5] = acc->resume_state[RES_LIS3DSH_TIM1_1_L];
	buf[6] = acc->resume_state[RES_LIS3DSH_TIM1_1_H];
	buf[7] = acc->resume_state[RES_LIS3DSH_THRS2_1];
	buf[8] = acc->resume_state[RES_LIS3DSH_THRS1_1];
	err = lis3dsh_acc_i2c_write(acc, buf, 8);
	if (err < 0)
		goto err_resume_state;

	buf[0] = (I2C_AUTO_INCREMENT | LIS3DSH_SA_1);
	buf[1] = acc->resume_state[RES_LIS3DSH_SA_1];
	buf[2] = acc->resume_state[RES_LIS3DSH_MA_1];
	buf[3] = acc->resume_state[RES_LIS3DSH_SETT_1];
	err = lis3dsh_acc_i2c_write(acc, buf, 3);
	if (err < 0)
		goto err_resume_state;

	buf[0] = (I2C_AUTO_INCREMENT | LIS3DSH_TIM4_2);
	buf[1] = acc->resume_state[RES_LIS3DSH_TIM4_2];
	buf[2] = acc->resume_state[RES_LIS3DSH_TIM3_2];
	buf[3] = acc->resume_state[RES_LIS3DSH_TIM2_2_L];
	buf[4] = acc->resume_state[RES_LIS3DSH_TIM2_2_H];
	buf[5] = acc->resume_state[RES_LIS3DSH_TIM1_2_L];
	buf[6] = acc->resume_state[RES_LIS3DSH_TIM1_2_H];
	buf[7] = acc->resume_state[RES_LIS3DSH_THRS2_2];
	buf[8] = acc->resume_state[RES_LIS3DSH_THRS1_2];
	buf[9] = acc->resume_state[RES_LIS3DSH_DES_2];
	buf[10] = acc->resume_state[RES_LIS3DSH_SA_2];
	buf[11] = acc->resume_state[RES_LIS3DSH_MA_2];
	buf[12] = acc->resume_state[RES_LIS3DSH_SETT_2];
	err = lis3dsh_acc_i2c_write(acc, buf, 12);
	if (err < 0)
		goto err_resume_state;

	/*	state program 1 */
	buf[0] = (I2C_AUTO_INCREMENT | LIS3DSH_STATEPR1);
	for (i = 1; i <= LIS3DSH_STATE_PR_SIZE; i++) {
		buf[i] = acc->resume_stmach_program1[i-1];
		pr_debug("[lis3dsh] i=%d,sm pr1 buf[%d]=0x%02x\n", i, i, buf[i]);
	};
	err = lis3dsh_acc_i2c_write(acc, buf, LIS3DSH_STATE_PR_SIZE);
	if (err < 0)
		goto err_resume_state;

	/*	state program 2 */
	buf[0] = (I2C_AUTO_INCREMENT | LIS3DSH_STATEPR2);
	for(i = 1; i <= LIS3DSH_STATE_PR_SIZE; i++){
		buf[i] = acc->resume_stmach_program2[i-1];
		pr_debug("[lis3dsh] i=%d,sm pr2 buf[%d]=0x%02x\n", i, i, buf[i]);
	};
	err = lis3dsh_acc_i2c_write(acc, buf, LIS3DSH_STATE_PR_SIZE);
	if (err < 0)
		goto err_resume_state;

	buf[0] = (I2C_AUTO_INCREMENT | LIS3DSH_CTRL_REG5);
	buf[1] = acc->resume_state[RES_LIS3DSH_CTRL_REG5];
	buf[2] = acc->resume_state[RES_LIS3DSH_CTRL_REG6];
	err = lis3dsh_acc_i2c_write(acc, buf, 2);
	if (err < 0)
		goto err_resume_state;

	buf[0] = (I2C_AUTO_INCREMENT | LIS3DSH_CTRL_REG1);
	buf[1] = acc->resume_state[RES_LIS3DSH_CTRL_REG1];
	buf[2] = acc->resume_state[RES_LIS3DSH_CTRL_REG2];
	buf[3] = acc->resume_state[RES_LIS3DSH_CTRL_REG3];
	err = lis3dsh_acc_i2c_write(acc, buf, 3);
	if (err < 0)
		goto err_resume_state;

	buf[0] = (LIS3DSH_CTRL_REG4);
	buf[1] = acc->resume_state[RES_LIS3DSH_CTRL_REG4];
	err = lis3dsh_acc_i2c_write(acc, buf, 1);
	if (err < 0)
		goto err_resume_state;

	acc->hw_initialized = 1;
	sensor_debug(DEBUG_VERBOSE, "[lis3dsh] %s: ---\n", __func__);
	return 0;

err_firstread:
	acc->hw_working = 0;
err_unknown_device:
err_resume_state:
	acc->hw_initialized = 0;
	dev_err(&acc->client->dev, "hw init error 0x%02x,0x%02x: %d\n", buf[0],
			buf[1], err);
	return err;
}

static void lis3dsh_acc_device_power_off(struct lis3dsh_acc_data *acc)
{
	int err;

	err = lis3dsh_acc_i2c_update(acc, LIS3DSH_CTRL_REG4,
					LIS3DSH_ODR_MASK, LIS3DSH_PM_OFF);
	if (err < 0)
		dev_err(&acc->client->dev, "soft power off failed: %d\n", err);

	if (acc->pdata->power_off) {
		if(acc->pdata->gpio_int1)
			disable_irq_nosync(acc->irq1);
		if(acc->pdata->gpio_int2)
			disable_irq_nosync(acc->irq2);
		acc->pdata->power_off();
		acc->hw_initialized = 0;
		sensor_debug(DEBUG_INFO, "[Sensors] %s : powered off\n", __func__);
	}
	if (acc->hw_initialized) {
		if(acc->pdata->gpio_int1 >= 0)
			disable_irq_nosync(acc->irq1);
		if(acc->pdata->gpio_int2 >= 0)
			disable_irq_nosync(acc->irq2);
		acc->hw_initialized = 0;
	}
}

static int lis3dsh_acc_device_power_on(struct lis3dsh_acc_data *acc)
{
	int err = -1;

	if (acc->pdata->power_on) {
		err = acc->pdata->power_on();
		if (err < 0) {
			dev_err(&acc->client->dev, "power_on failed: %d\n", err);
			return err;
		}
		if(acc->pdata->gpio_int1 >= 0)
			enable_irq(acc->irq1);
		if(acc->pdata->gpio_int2 >= 0)
			enable_irq(acc->irq2);
		sensor_debug(DEBUG_INFO, "[Sensors] %s : powered on\n", __func__);
	}

	if (!acc->hw_initialized) {
		err = lis3dsh_acc_hw_init(acc);
		if (acc->hw_working == 1 && err < 0) {
			lis3dsh_acc_device_power_off(acc);
			return err;
		}
	}

	if (acc->hw_initialized) {
		if(acc->pdata->gpio_int1 >= 0)
			enable_irq(acc->irq1);
		if(acc->pdata->gpio_int2 >= 0)
			enable_irq(acc->irq2);
	}
	return 0;
}

static irqreturn_t lis3dsh_acc_isr1(int irq, void *dev)
{
	struct lis3dsh_acc_data *acc = dev;

	disable_irq_nosync(irq);
	queue_work(acc->irq1_work_queue, &acc->irq1_work);
	sensor_debug(DEBUG_INFO, "[lis3dsh] %s: isr1 queued\n", __func__);

	return IRQ_HANDLED;
}

static irqreturn_t lis3dsh_acc_isr2(int irq, void *dev)
{
	struct lis3dsh_acc_data *acc = dev;

	disable_irq_nosync(irq);
	queue_work(acc->irq2_work_queue, &acc->irq2_work);
	sensor_debug(DEBUG_INFO, "[lis3dsh] %s: isr2 queued\n", __func__);

	return IRQ_HANDLED;
}

static void lis3dsh_acc_irq1_work_func(struct work_struct *work)
{
	int err = -1;
	u8 rbuf[2], status;	
	struct lis3dsh_acc_data *acc;

	acc = container_of(work, struct lis3dsh_acc_data, irq1_work);
	/* TODO  add interrupt service procedure.
		 ie:lis3dsh_acc_get_int_source(acc); */
	sensor_debug(DEBUG_INFO, "[lis3dsh] %s: IRQ1 triggered\n", __func__);
	/*  */
	rbuf[0] = LIS3DSH_INTERR_STAT;
	err = lis3dsh_acc_i2c_read(acc, rbuf, 1);
	status = rbuf[0];
	if(status & LIS3DSH_STAT_INTSM1_BIT) {
		rbuf[0] = LIS3DSH_OUTS_1;
		err = lis3dsh_acc_i2c_read(acc, rbuf, 1);
		sensor_debug(DEBUG_INFO, "[lis3dsh] %s: interrupt (0x%02x)\n", __func__, rbuf[0]);
		if((rbuf[0] == 0x20) ||(rbuf[0] == 0x80)) {
			printk("***********************Tilt to wake event\n");
			#ifndef ASUS_FACTORY_BUILD
			lis3dsh_acc_state_progrs_enable_control(g_acc, LIS3DSH_SM1_DIS_SM2_EN);
			#endif
			if(is_suspend)
				public_gpio_keys_gpio_report_event();
<<<<<<< HEAD
			strcpy(double_tap, "TILT");
			kobject_uevent(&lis3dsh_class_dev->kobj, KOBJ_CHANGE);
=======
// ASUS_BSP +++ Maggie_Lee "Detect uevent from gsensor for tilt"
			strcpy(event_status,"TILT");
			kobject_uevent(&lis3dsh_class_dev->kobj, KOBJ_CHANGE);
// ASUS_BSP --- Maggie_Lee "Detect uevent from gsensor for tilt"
>>>>>>> 35b7d957
		}
	}
	if(status & LIS3DSH_STAT_INTSM2_BIT) {
		rbuf[0] = LIS3DSH_OUTS_2;
		err = lis3dsh_acc_i2c_read(acc, rbuf, 1);
		sensor_debug(DEBUG_INFO, "[lis3dsh] %s: interrupt (0x%02x)\n", __func__, rbuf[0]);
	}
	enable_irq(acc->irq1);
	sensor_debug(DEBUG_VERBOSE, "[lis3dsh] %s: IRQ1 re-enabled\n", __func__);
}

static void lis3dsh_acc_irq2_work_func(struct work_struct *work)
{
	int err = -1;
	u8 rbuf[2], status;
	struct lis3dsh_acc_data *acc;

	acc = container_of(work, struct lis3dsh_acc_data, irq2_work);
	sensor_debug(DEBUG_INFO, "[lis3dsh] %s: IRQ2 triggered\n", __func__);
	/*  */
	rbuf[0] = LIS3DSH_INTERR_STAT;
	err = lis3dsh_acc_i2c_read(acc, rbuf, 1);
	status = rbuf[0];
	if(status & LIS3DSH_STAT_INTSM1_BIT) {
		rbuf[0] = LIS3DSH_OUTS_1;
		err = lis3dsh_acc_i2c_read(acc, rbuf, 1);
		sensor_debug(DEBUG_INFO, "[lis3dsh] %s: interrupt (0x%02x)\n", __func__, rbuf[0]);
	}
	if(status & LIS3DSH_STAT_INTSM2_BIT) {
		rbuf[0] = LIS3DSH_OUTS_2;
		err = lis3dsh_acc_i2c_read(acc, rbuf, 1);
		sensor_debug(DEBUG_INFO, "[lis3dsh] %s: interrupt (0x%02x)\n", __func__, rbuf[0]);
		if((rbuf[0] == 0x01) || (rbuf[0] == 0x02)) {
			printk("***********************report event SM2\n");
			#ifndef ASUS_FACTORY_BUILD
			lis3dsh_acc_state_progrs_enable_control(g_acc, LIS3DSH_SM1_DIS_SM2_EN);
			#endif
			if(is_suspend)
				public_gpio_keys_gpio_report_event();
// ASUS_BSP +++ Maggie_Lee "Detect uevent from gsensor for double tap"
			strcpy(event_status,"KNOCK");
			kobject_uevent(&lis3dsh_class_dev->kobj, KOBJ_CHANGE);
// ASUS_BSP --- Maggie_Lee "Detect uevent from gsensor for double tap"
		}
		sensor_debug(DEBUG_INFO, "[lis3dsh] %s: OUTS_2: 0x%02x\n", __func__, rbuf[0]);
	}
	enable_irq(acc->irq2);
	sensor_debug(DEBUG_VERBOSE, "[lis3dsh] %s: IRQ2 re-enabled\n", __func__);
}

static int lis3dsh_acc_register_masked_update(struct lis3dsh_acc_data *acc,
		u8 reg_address, u8 mask, u8 new_bit_values, int resume_index)
{
	u8 config[2] = {0};
	u8 init_val, updated_val;
	int err;
	int step = 0;

	config[0] = reg_address;
	err = lis3dsh_acc_i2c_read(acc, config, 1);
	if (err < 0)
		goto error;
	init_val = config[0];
	acc->resume_state[resume_index] = init_val;
	step = 1;
	updated_val = ((mask & new_bit_values) | ((~mask) & init_val));
	config[0] = reg_address;
	config[1] = updated_val;
	err = lis3dsh_acc_i2c_write(acc, config, 1);
	if (err < 0)
		goto error;
	acc->resume_state[resume_index] = updated_val;

	return err;
	error:
		dev_err(&acc->client->dev,
			"register 0x%02x update failed at step %d, error: %d\n",
				config[0], step, err);
	return err;
}

static int lis3dsh_acc_update_fs_range(struct lis3dsh_acc_data *acc,
								u8 new_fs_range)
{
	int err=-1;
	u16 sensitivity;

	switch (new_fs_range) {
	case LIS3DSH_ACC_G_2G:
		sensitivity = SENSITIVITY_2G;
		break;
	case LIS3DSH_ACC_G_4G:
		sensitivity = SENSITIVITY_4G;
		break;
	case LIS3DSH_ACC_G_6G:
		sensitivity = SENSITIVITY_6G;
		break;
	case LIS3DSH_ACC_G_8G:
		sensitivity = SENSITIVITY_8G;
		break;
	case LIS3DSH_ACC_G_16G:
		sensitivity = SENSITIVITY_16G;
		break;
	default:
		dev_err(&acc->client->dev, "invalid g range requested: %u\n",
				new_fs_range);
		return -EINVAL;
	}

	if (atomic_read(&acc->enabled)) {
		/* Updates configuration register 1,
		* which contains g range setting */
		err = lis3dsh_acc_register_masked_update(acc, LIS3DSH_CTRL_REG5,
		LIS3DSH_FS_MASK, new_fs_range, RES_LIS3DSH_CTRL_REG5);
		if(err < 0) {
			dev_err(&acc->client->dev, "update g range failed\n");
			return err;
		}
		else
			acc->sensitivity = sensitivity;
	}

	if(err < 0)
		dev_err(&acc->client->dev, "update g range not executed "
						"because the device is off\n");
	return err;
}


static int lis3dsh_acc_update_odr(struct lis3dsh_acc_data *acc,
							int poll_interval_ms)
{
	int err = -1;
	int i;
	u8 new_odr;

	sensor_debug(DEBUG_VERBOSE, "[Sensors] %s : ODR=%d\n", __func__, poll_interval_ms);

	/* Following, looks for the longest possible odr interval scrolling the
	 * odr_table vector from the end (shortest interval) backward (longest
	 * interval), to support the poll_interval requested by the system.
	 * It must be the longest interval lower then the poll interval.*/
	for (i = ARRAY_SIZE(lis3dsh_acc_odr_table) - 1; i >= 0; i--) {
		if (lis3dsh_acc_odr_table[i].cutoff_ms <= poll_interval_ms)
			break;
	}
	new_odr = lis3dsh_acc_odr_table[i].mask;

	/* If device is currently enabled, we need to write new
	 *  configuration out to it */
	if (atomic_read(&acc->enabled)) {
		err = lis3dsh_acc_register_masked_update(acc,
			LIS3DSH_CTRL_REG4, LIS3DSH_ODR_MASK, new_odr,
							RES_LIS3DSH_CTRL_REG4);
	}

	if(err < 0)
		dev_err(&acc->client->dev, "update odr failed\n");
	return err;
}


#ifdef DEBUG
static int lis3dsh_acc_register_write(struct lis3dsh_acc_data *acc, u8 *buf,
		u8 reg_address, u8 new_value)
{
	int err = -1;

	/* Sets configuration register at reg_address
	 *  NOTE: this is a straight overwrite  */
		buf[0] = reg_address;
		buf[1] = new_value;
		err = lis3dsh_acc_i2c_write(acc, buf, 1);
		if (err < 0)
			return err;
	return err;
}

static int lis3dsh_acc_register_read(struct lis3dsh_acc_data *acc, u8 *buf,
		u8 reg_address)
{

	int err = -1;
	buf[0] = (reg_address);
	err = lis3dsh_acc_i2c_read(acc, buf, 1);
	return err;
}

static int lis3dsh_acc_register_update(struct lis3dsh_acc_data *acc, u8 *buf,
		u8 reg_address, u8 mask, u8 new_bit_values)
{
	int err = -1;
	u8 init_val;
	u8 updated_val;
	err = lis3dsh_acc_register_read(acc, buf, reg_address);
	if (!(err < 0)) {
		init_val = buf[0];
		updated_val = ((mask & new_bit_values) | ((~mask) & init_val));
		err = lis3dsh_acc_register_write(acc, buf, reg_address,
				updated_val);
	}
	return err;
}
#endif


static int lis3dsh_acc_get_acceleration_data(struct lis3dsh_acc_data *acc,
		int *xyz)
{
	int err = -1;
	/* Data bytes from hardware xL, xH, yL, yH, zL, zH */
	u8 acc_data[6];
	/* x,y,z hardware data */
	s32 hw_d[3] = { 0 };

	acc_data[0] = (I2C_AUTO_INCREMENT | OUT_AXISDATA_REG);
	err = lis3dsh_acc_i2c_read(acc, acc_data, 6);
	if (err < 0)
		return err;

	hw_d[0] = ((s16) ((acc_data[1] << 8) | acc_data[0]));
	hw_d[1] = ((s16) ((acc_data[3] << 8) | acc_data[2]));
	hw_d[2] = ((s16) ((acc_data[5] << 8) | acc_data[4]));

	hw_d[0] = hw_d[0] * acc->sensitivity;
	hw_d[1] = hw_d[1] * acc->sensitivity;
	hw_d[2] = hw_d[2] * acc->sensitivity;


	xyz[0] = ((acc->pdata->negate_x) ? (-hw_d[acc->pdata->axis_map_x])
		   : (hw_d[acc->pdata->axis_map_x]));
	xyz[1] = ((acc->pdata->negate_y) ? (-hw_d[acc->pdata->axis_map_y])
		   : (hw_d[acc->pdata->axis_map_y]));
	xyz[2] = ((acc->pdata->negate_z) ? (-hw_d[acc->pdata->axis_map_z])
		   : (hw_d[acc->pdata->axis_map_z]));

	sensor_debug(DEBUG_RAW, "[lis3dsh] %s read x=%d, y=%d, z=%d\n", __func__, xyz[0], xyz[1], xyz[2]);

	return err;
}

static void lis3dsh_acc_report_values(struct lis3dsh_acc_data *acc,
					int *xyz)
{
	input_report_abs(acc->input_dev, ABS_X, xyz[0]);
	input_report_abs(acc->input_dev, ABS_Y, xyz[1]);
	input_report_abs(acc->input_dev, ABS_Z, xyz[2]);
	input_sync(acc->input_dev);
}

static int lis3dsh_acc_enable(struct lis3dsh_acc_data *acc)
{
	int err;

	if (!atomic_cmpxchg(&acc->enabled, 0, 1)) {
		sensor_debug(DEBUG_INFO, "[Sensors] %s +++ \n", __func__);
		err = lis3dsh_acc_device_power_on(acc);
		if (err < 0) {
			atomic_set(&acc->enabled, 0);
			return err;
		}
		schedule_delayed_work(&acc->input_work, msecs_to_jiffies(acc->pdata->poll_interval));
		sensor_debug(DEBUG_INFO, "[Sensors] %s ---\n", __func__);
	}
	return 0;
}

static int lis3dsh_acc_disable(struct lis3dsh_acc_data *acc)
{
	if (atomic_cmpxchg(&acc->enabled, 1, 0)) {
		sensor_debug(DEBUG_INFO, "[Sensors] %s +++\n", __func__);
		cancel_delayed_work_sync(&acc->input_work);
		lis3dsh_acc_device_power_off(acc);
	}
	sensor_debug(DEBUG_INFO, "[Sensors] %s ---\n", __func__);
	return 0;
}

static ssize_t attr_get_polling_rate(struct device *dev,
					struct device_attribute *attr,
								char *buf)
{
	int val;
	struct lis3dsh_acc_data *acc = dev_get_drvdata(dev);
	mutex_lock(&acc->lock);
	val = acc->pdata->poll_interval;
	mutex_unlock(&acc->lock);
	return sprintf(buf, "%d\n", val);
}

static ssize_t attr_set_polling_rate(struct device *dev,
					struct device_attribute *attr,
						const char *buf, size_t size)
{
	int err;
	struct lis3dsh_acc_data *acc = dev_get_drvdata(dev);
	unsigned long interval_ms;

	if (strict_strtoul(buf, 10, &interval_ms))
		return -EINVAL;
	if (!interval_ms)
		return -EINVAL;
	mutex_lock(&acc->lock);
	err = lis3dsh_acc_update_odr(acc, interval_ms);
	if(err >= 0)
	{
		acc->pdata->poll_interval = interval_ms;
	}
	mutex_unlock(&acc->lock);
	return size;
}

static ssize_t attr_get_range(struct device *dev,
				struct device_attribute *attr, char *buf)
{
	u8 val;
	struct lis3dsh_acc_data *acc = dev_get_drvdata(dev);
	int range = 2;
	mutex_lock(&acc->lock);
	val = acc->pdata->fs_range ;

	switch(val) {
	case LIS3DSH_ACC_G_2G:
		range = 2;
		break;
	case LIS3DSH_ACC_G_4G:
		range = 4;
		break;
	case LIS3DSH_ACC_G_6G:
		range = 6;
		break;
	case LIS3DSH_ACC_G_8G:
		range = 8;
		break;
	case LIS3DSH_ACC_G_16G:
		range = 16;
		break;
	}
	mutex_unlock(&acc->lock);
	return sprintf(buf, "%d\n", range);
}

static ssize_t attr_set_range(struct device *dev,
				struct device_attribute *attr,
						const char *buf, size_t size)
{
	int err;
	struct lis3dsh_acc_data *acc = dev_get_drvdata(dev);
	unsigned long val;
	u8 range;
	if (strict_strtoul(buf, 10, &val))
		return -EINVAL;

	switch(val) {
		case 2:
			range = LIS3DSH_ACC_G_2G;
			break;
		case 4:
			range = LIS3DSH_ACC_G_4G;
			break;
		case 6:
			range = LIS3DSH_ACC_G_6G;
			break;
		case 8:
			range = LIS3DSH_ACC_G_8G;
			break;
		case 16:
			range = LIS3DSH_ACC_G_16G;
			break;
		default:
			return -1;
	}

	mutex_lock(&acc->lock);
	err = lis3dsh_acc_update_fs_range(acc, range);
	if(err >= 0)
	{
		acc->pdata->fs_range = range;
	}
	mutex_unlock(&acc->lock);
	return size;
}

static ssize_t attr_get_enable(struct device *dev,
				struct device_attribute *attr, char *buf)
{
	struct lis3dsh_acc_data *acc = dev_get_drvdata(dev);
	int val = atomic_read(&acc->enabled);
	return sprintf(buf, "%d\n", val);
}

static ssize_t attr_set_enable(struct device *dev,
				struct device_attribute *attr,
						const char *buf, size_t size)
{
	struct lis3dsh_acc_data *acc = dev_get_drvdata(dev);
	unsigned long val;

	if (strict_strtoul(buf, 10, &val))
		return -EINVAL;

	if (val)
		lis3dsh_acc_enable(acc);
	else
		lis3dsh_acc_disable(acc);
	return size;
}

static ssize_t attr_get_acc_data(struct device *dev,
				struct device_attribute *attr, char *buf)
{
	struct lis3dsh_acc_data *acc = dev_get_drvdata(dev);
	int xyz[3] = { 0 };
	int err;
	
	err =lis3dsh_acc_device_power_on(acc);
	if (err < 0)
		dev_err(&acc->client->dev, "power_on_sensor failed\n");
	
	err = lis3dsh_acc_get_acceleration_data(acc, xyz);
	if (err < 0)
		dev_err(&acc->client->dev, "get_acceleration_data failed\n");
	
	lis3dsh_acc_device_power_off(acc);

	return err;
}

#ifdef ASUS_FACTORY_BUILD
//ASUS_BSP +++ Maggie_Lee "Support ATD BMMI"
static ssize_t attr_get_chip_status(struct device *dev,
				struct device_attribute *attr, char *buf)
{
	printk("[lis3dsh] read_accel_status = %d",chip_status);
	return sprintf(buf, "%d\n", chip_status);
}
//ASUS_BSP --- Maggie_Lee "Support ATD BMMI"

static ssize_t attr_reg_dump(struct device *dev, struct device_attribute *attr, char *buf)
{
	struct lis3dsh_acc_data *acc = dev_get_drvdata(dev);
	int rc;
	u8 dbuf[0];
	int i;

	for(i=15;i<128; i++) {
		if (i==38) i++;
		if (i==48) i+=32;
		dbuf[0] = (u8)i;
		printk("Reg = 0x%02x\t", dbuf[0]);
		rc = lis3dsh_acc_i2c_read(acc, dbuf, 1);
		if (rc < 0)
			goto error;
		printk("Value = 0x%02x\n", dbuf[0]);
	}

	return sprintf(buf, "0x%02x\n", dbuf[0]);

	error:
		dev_err(&acc->client->dev, "Error reading ECG register\n");
		return sprintf(buf, "0x%02x\n", dbuf[0]);
}
#endif

static int lis3dsh_acc_state_progrs_enable_control(struct lis3dsh_acc_data *acc, u8 settings)
{
	u8 val1, val2;
	int err = -1;
	//settings = settings & 0x03;

	sensor_debug(DEBUG_INFO, "[Sensors] %s : set machine state=%d\n", __func__, settings);

	switch ( settings ) {
	case LIS3DSH_SM1_DIS_SM2_DIS:
		val1 = LIS3DSH_SM1_EN_OFF;
		val2 = LIS3DSH_SM2_EN_OFF;
		break;
	case LIS3DSH_SM1_DIS_SM2_EN:
		val1 = LIS3DSH_SM1_EN_OFF;
		val2 = LIS3DSH_SM2_EN_ON;
		break;
	case LIS3DSH_SM1_EN_SM2_DIS:
		val1 = LIS3DSH_SM1_EN_ON;
		val2 = LIS3DSH_SM2_EN_OFF;
		break;
	case LIS3DSH_SM1_EN_SM2_EN:
		val1 = LIS3DSH_SM1_EN_ON;
		val2 = LIS3DSH_SM2_EN_ON;
		break;
	default :
		pr_err("[lis3dsh] invalid state program setting : 0x%02x\n",settings);
		return err;
	}

	err = lis3dsh_acc_register_masked_update(acc,
		LIS3DSH_CTRL_REG1, LIS3DSH_SM1_EN_MASK, val1,
							RES_LIS3DSH_CTRL_REG1);
	if (err < 0 )
		return err;
	err = lis3dsh_acc_register_masked_update(acc,
		LIS3DSH_CTRL_REG2, LIS3DSH_SM2_EN_MASK, val2,
							RES_LIS3DSH_CTRL_REG2);
	if (err < 0 )
			return err;
	acc->stateprogs_enable_setting = settings;

	pr_debug("[lis3dsh] state program setting : 0x%02x\n",
						acc->stateprogs_enable_setting);


	return err;
}

static ssize_t attr_set_enable_state_prog(struct device *dev,
		struct device_attribute *attr,	const char *buf, size_t size)
{
	int err = -1;
	struct lis3dsh_acc_data *acc = dev_get_drvdata(dev);
	long val=0;

	if (strict_strtoul(buf, 16, &val))
		return -EINVAL;


	if ( val < 0x00 || val > LIS3DSH_SM1_EN_SM2_EN){
		pr_warn("[lis3dsh] invalid state program setting, val: %ld\n",val);
		return -EINVAL;
	}

	mutex_lock(&acc->lock);
	err = lis3dsh_acc_state_progrs_enable_control(acc, val);
	mutex_unlock(&acc->lock);
	if (err < 0)
		return err;
	return size;
}

static ssize_t attr_get_enable_state_prog(struct device *dev,
		struct device_attribute *attr,	char *buf)
{
	u8 val;
	struct lis3dsh_acc_data *acc = dev_get_drvdata(dev);
	mutex_lock(&acc->lock);
	val = acc->stateprogs_enable_setting;
	mutex_unlock(&acc->lock);
	return sprintf(buf, "0x%02x\n", val);
}

#ifdef DEBUG
/* PAY ATTENTION: These DEBUG funtions don't manage resume_state */
static ssize_t attr_reg_set(struct device *dev, struct device_attribute *attr,
				const char *buf, size_t size)
{
	int rc;
	struct lis3dsh_acc_data *acc = dev_get_drvdata(dev);
	u8 x[2];
	unsigned long val;

	if (strict_strtoul(buf, 16, &val))
		return -EINVAL;
	mutex_lock(&acc->lock);
	x[0] = acc->reg_addr;
	mutex_unlock(&acc->lock);
	x[1] = val;
	rc = lis3dsh_acc_i2c_write(acc, x, 1);
	/*TODO: error need to be managed */
	return size;
}

static ssize_t attr_reg_get(struct device *dev, struct device_attribute *attr,
				char *buf)
{
	ssize_t ret;
	struct lis3dsh_acc_data *acc = dev_get_drvdata(dev);
	int rc;
	u8 data;

	mutex_lock(&acc->lock);
	data = acc->reg_addr;
	mutex_unlock(&acc->lock);
	rc = lis3dsh_acc_i2c_read(acc, &data, 1);
	/*TODO: error need to be managed */
	ret = sprintf(buf, "0x%02x\n", data);
	return ret;
}

static ssize_t attr_addr_set(struct device *dev, struct device_attribute *attr,
				const char *buf, size_t size)
{
	struct lis3dsh_acc_data *acc = dev_get_drvdata(dev);
	unsigned long val;
	if (strict_strtoul(buf, 16, &val))
		return -EINVAL;
	mutex_lock(&acc->lock);
	acc->reg_addr = val;
	mutex_unlock(&acc->lock);
	return size;
}
#endif

static struct device_attribute attributes[] = {

	__ATTR(poll_period_ms, 0664, attr_get_polling_rate,
							attr_set_polling_rate),
	__ATTR(range, 0664, attr_get_range, attr_set_range),
	__ATTR(enable, 0664, attr_get_enable, attr_set_enable),
	__ATTR(enable_state_prog, 0664, attr_get_enable_state_prog,
						attr_set_enable_state_prog),
	__ATTR(acc_data, 0444, attr_get_acc_data, NULL),
#ifdef DEBUG
	__ATTR(reg_value, 0600, attr_reg_get, attr_reg_set),
	__ATTR(reg_addr, 0200, NULL, attr_addr_set),
#endif
#ifdef ASUS_FACTORY_BUILD
	__ATTR(chip_status, 0444, attr_get_chip_status, NULL),			//ASUS_BSP +++ Maggie_Lee "Support ATD BMMI"
	__ATTR(dump, 0444, attr_reg_dump, NULL),
#endif
};

static int create_sysfs_interfaces(struct device *dev)
{
	int i;
	for (i = 0; i < ARRAY_SIZE(attributes); i++)
		if (device_create_file(dev, attributes + i))
			goto error;
	return 0;

error:
	for ( ; i >= 0; i--)
		device_remove_file(dev, attributes + i);
	dev_err(dev, "%s:Unable to create interface\n", __func__);
	return -1;
}

static int remove_sysfs_interfaces(struct device *dev)
{
	int i;
	for (i = 0; i < ARRAY_SIZE(attributes); i++)
		device_remove_file(dev, attributes + i);
	return 0;
}

static void lis3dsh_acc_input_work_func(struct work_struct *work)
{
	struct lis3dsh_acc_data *acc;

	int xyz[3] = { 0 };
	int err;

	acc = container_of((struct delayed_work *)work,
			struct lis3dsh_acc_data, input_work);

	mutex_lock(&acc->lock);
	err = lis3dsh_acc_get_acceleration_data(acc, xyz);
	if (err < 0)
		dev_err(&acc->client->dev, "get_acceleration_data failed\n");
	else
		lis3dsh_acc_report_values(acc, xyz);

	schedule_delayed_work(&acc->input_work, msecs_to_jiffies(
			acc->pdata->poll_interval));
	mutex_unlock(&acc->lock);
}

int lis3dsh_acc_input_open(struct input_dev *input)
{
	struct lis3dsh_acc_data *acc = input_get_drvdata(input);

	return lis3dsh_acc_enable(acc);
}

void lis3dsh_acc_input_close(struct input_dev *dev)
{
	struct lis3dsh_acc_data *acc = input_get_drvdata(dev);

	lis3dsh_acc_disable(acc);
}

static int lis3dsh_acc_validate_pdata(struct lis3dsh_acc_data *acc)
{
	acc->pdata->poll_interval = max(acc->pdata->poll_interval,
			acc->pdata->min_interval);

	if (acc->pdata->axis_map_x > 2 ||
		acc->pdata->axis_map_y > 2 ||
		 acc->pdata->axis_map_z > 2) {
		dev_err(&acc->client->dev, "invalid axis_map value "
			"x:%u y:%u z%u\n", acc->pdata->axis_map_x,
				acc->pdata->axis_map_y, acc->pdata->axis_map_z);
		return -EINVAL;
	}

	/* Only allow 0 and 1 for negation boolean flag */
	if (acc->pdata->negate_x > 1 || acc->pdata->negate_y > 1
			|| acc->pdata->negate_z > 1) {
		dev_err(&acc->client->dev, "invalid negate value "
			"x:%u y:%u z:%u\n", acc->pdata->negate_x,
				acc->pdata->negate_y, acc->pdata->negate_z);
		return -EINVAL;
	}

	/* Enforce minimum polling interval */
	if (acc->pdata->poll_interval < acc->pdata->min_interval) {
		dev_err(&acc->client->dev, "minimum poll interval violated\n");
		return -EINVAL;
	}

	return 0;
}

static int lis3dsh_acc_input_init(struct lis3dsh_acc_data *acc)
{
	int err;

	INIT_DELAYED_WORK(&acc->input_work, lis3dsh_acc_input_work_func);
	acc->input_dev = input_allocate_device();
	if (!acc->input_dev) {
		err = -ENOMEM;
		dev_err(&acc->client->dev, "input device allocation failed\n");
		goto err0;
	}

	acc->input_dev->open = lis3dsh_acc_input_open;
	acc->input_dev->close = lis3dsh_acc_input_close;
	acc->input_dev->name = LIS3DSH_ACC_DEV_NAME;

	acc->input_dev->id.bustype = BUS_I2C;
	acc->input_dev->dev.parent = &acc->client->dev;

	input_set_drvdata(acc->input_dev, acc);

	set_bit(EV_ABS, acc->input_dev->evbit);
	/*	next is used for interruptA sources data if the case */
	set_bit(ABS_MISC, acc->input_dev->absbit);
	/*	next is used for interruptB sources data if the case */
	set_bit(ABS_WHEEL, acc->input_dev->absbit);

	input_set_abs_params(acc->input_dev, ABS_X, -G_MAX, G_MAX, 0, 0);
	input_set_abs_params(acc->input_dev, ABS_Y, -G_MAX, G_MAX, 0, 0);
	input_set_abs_params(acc->input_dev, ABS_Z, -G_MAX, G_MAX, 0, 0);
	/*	next is used for interruptA sources data if the case */
//input_set_abs_params(acc->input_dev, ABS_MISC, INT_MIN, INT_MAX, 0, 0);
	/*	next is used for interruptB sources data if the case */
//input_set_abs_params(acc->input_dev, ABS_WHEEL, INT_MIN, INT_MAX, 0, 0);


	err = input_register_device(acc->input_dev);
	if (err) {
		dev_err(&acc->client->dev,
				"unable to register input device %s\n",
				acc->input_dev->name);
		goto err1;
	}

	return 0;

err1:
	input_free_device(acc->input_dev);
err0:
	return err;
}

static void lis3dsh_acc_input_cleanup(struct lis3dsh_acc_data *acc)
{
	input_unregister_device(acc->input_dev);
	input_free_device(acc->input_dev);
}

#ifdef CONFIG_I2C_STRESS_TEST
#include <linux/i2c_testcase.h>
#define I2C_TEST_ST_SENSOR_FAIL (-1)

static int TestLIS3DSHSensorI2C (struct i2c_client *apClient)
{
	u8 buf[17];
	int err = 0;

	i2c_log_in_test_case("%s ++\n", __func__);

	err = lis3dsh_acc_enable(g_acc);
	if (err < 0) {
		i2c_log_in_test_case("Fail to turn on sensor\n");
		goto error;
	}

	buf[0] = LIS3DSH_WHO_AM_I;
	err = lis3dsh_acc_i2c_read(g_acc, buf, 1);
	if (err < 0) {
		i2c_log_in_test_case("Fail to read sensor ID\n");
		goto error;
	}

	err = lis3dsh_acc_disable(g_acc);
	if (err < 0) {
		i2c_log_in_test_case("Fail to turn off sensor\n");
		goto error;
	}
	
	i2c_log_in_test_case("%s --\n", __func__);

	return I2C_TEST_PASS;

error:
	return I2C_TEST_ST_SENSOR_FAIL;
}

static struct i2c_test_case_info gLIS3DSHTestCaseInfo[] =
{
     __I2C_STRESS_TEST_CASE_ATTR(TestLIS3DSHSensorI2C),
};
#endif

#if 0//defined(CONFIG_HAS_EARLYSUSPEND)
static void lis3dsh_early_suspend(struct early_suspend *h)
{
	sensor_debug(DEBUG_INFO, "[lis3dsh] %s: +++\n", __func__);
	enable_irq_wake(g_acc->irq1);
	enable_irq_wake(g_acc->irq2);
	lis3dsh_acc_state_progrs_enable_control(g_acc, LIS3DSH_SM1_EN_SM2_EN);
	sensor_debug(DEBUG_INFO, "[lis3dsh] %s: ---\n", __func__);
}

static void lis3dsh_late_resume(struct early_suspend *h)
{
	sensor_debug(DEBUG_INFO, "[lis3dsh] %s: +++\n", __func__);
	disable_irq_wake(g_acc->irq1);
	disable_irq_wake(g_acc->irq2);
	lis3dsh_acc_state_progrs_enable_control(g_acc, LIS3DSH_SM1_DIS_SM2_DIS);
	sensor_debug(DEBUG_INFO, "[lis3dsh] %s: ---\n", __func__);
}

struct early_suspend lis3dsh_early_suspend_handler = {
    .level = EARLY_SUSPEND_LEVEL_BLANK_SCREEN, 
    .suspend = lis3dsh_early_suspend,
    .resume = lis3dsh_late_resume,
};
//#elif defined(CONFIG_FB)
static void lis3dsh_fb_early_suspend(void)
{
	sensor_debug(DEBUG_INFO, "[lis3dsh] %s: +++\n", __func__);
	enable_irq_wake(g_acc->irq1);
	enable_irq_wake(g_acc->irq2);
	lis3dsh_acc_state_progrs_enable_control(g_acc, LIS3DSH_SM1_EN_SM2_EN);
	sensor_debug(DEBUG_INFO, "[lis3dsh] %s: ---\n", __func__);
}

static void lis3dsh_fb_late_resume(void)
{
	sensor_debug(DEBUG_INFO, "[lis3dsh] %s: +++\n", __func__);
	disable_irq_wake(g_acc->irq1);
	disable_irq_wake(g_acc->irq2);
	lis3dsh_acc_state_progrs_enable_control(g_acc, LIS3DSH_SM1_DIS_SM2_DIS);
	sensor_debug(DEBUG_INFO, "[lis3dsh] %s: ---\n", __func__);
}

static int lis3dsh_fb_notifier_callback(struct notifier_block *self, unsigned long event, void *data)
{
	struct fb_event *evdata = data;
	static int blank_old = 0;
	int *blank;

	if (evdata && evdata->data && event == FB_EVENT_BLANK) {
		blank = evdata->data;
		if (*blank == FB_BLANK_UNBLANK) {
			if (blank_old == FB_BLANK_POWERDOWN) {
				blank_old = FB_BLANK_UNBLANK;
				lis3dsh_fb_late_resume();
			}
		} else if (*blank == FB_BLANK_POWERDOWN) {
			if (blank_old == 0 || blank_old == FB_BLANK_UNBLANK) {
				blank_old = FB_BLANK_POWERDOWN;
				lis3dsh_fb_early_suspend();
			}
		}
	}

	return 0;
}
#endif

void notify_st_sensor_lowpowermode(int low)
{
	sensor_debug(DEBUG_INFO, "[lis3dsh] %s: +++: (%s)\n", __func__, low?"enter":"exit");
	if(low) {
		is_suspend=true;
		enable_irq_wake(g_acc->irq1);
		enable_irq_wake(g_acc->irq2);
		lis3dsh_acc_state_progrs_enable_control(g_acc, LIS3DSH_SM1_EN_SM2_EN);
	}
	else {
		is_suspend=false;
		disable_irq_wake(g_acc->irq1);
		disable_irq_wake(g_acc->irq2);
		#ifndef ASUS_FACTORY_BUILD
		lis3dsh_acc_state_progrs_enable_control(g_acc, LIS3DSH_SM1_DIS_SM2_EN);
		#endif
	}
	sensor_debug(DEBUG_INFO, "[lis3dsh] %s: --- : (%s)\n", __func__, low?"enter":"exit");
}

static int lis3dsh_pwr_ctrl(struct device *dev, int en)
{
	int ret;
	static  bool pwr_ready = false;
	static struct regulator *pm8921_l15;

	sensor_debug(DEBUG_INFO, "[lis3dsh] %s +++\n", __func__);

	if(!pwr_ready) {
		pm8921_l15 = regulator_get(dev, "8226_l15");
		if (IS_ERR(pm8921_l15)) {
			pr_err("[lis3dsh] %s: regulator get of pm8921_l15 failed (%ld)\n", __func__, PTR_ERR(pm8921_l15));
			ret = PTR_ERR(pm8921_l15);
			goto regulator_get_fail;
		}

		ret = regulator_set_voltage(pm8921_l15, 2800000, 2800000);
		if (ret) {
			pr_err("[lis3dsh] %s: regulator_set_voltage of pm8921_l15 failed(%d)\n", __func__, ret);
			goto reg_put_LDO15;
		}
		pwr_ready = true;
	}

	if(en) {
		ret = regulator_enable(pm8921_l15);
		if (ret) {
			pr_err("[lis3dsh] %s: regulator_enable of pm8921_l15 failed(%d)\n", __func__, ret);
			goto reg_put_LDO15;
    		}
	} else {
		ret = regulator_disable(pm8921_l15);
		if (ret) {
			pr_err("[lis3dsh] %s: regulator_disable of pm8921_l15 failed(%d)\n", __func__, ret);
			goto reg_put_LDO15;
    		}
	}

	return 0;

	reg_put_LDO15:
		regulator_put(pm8921_l15);
	regulator_get_fail:
		return -ret;
}

static int lis3dsh_acc_probe(struct i2c_client *client,
		const struct i2c_device_id *id)
{
	struct lis3dsh_acc_data *acc;

	u32 smbus_func = I2C_FUNC_SMBUS_BYTE_DATA |
			I2C_FUNC_SMBUS_WORD_DATA | I2C_FUNC_SMBUS_I2C_BLOCK ;

	int err = -1;

	dev_info(&client->dev, "probe start.\n");

	err = lis3dsh_pwr_ctrl(&client->dev, 1);
	if(err)
		goto exit_check_functionality_failed;

	acc = kzalloc(sizeof(struct lis3dsh_acc_data), GFP_KERNEL);
	if (acc == NULL) {
		err = -ENOMEM;
		dev_err(&client->dev,
				"failed to allocate memory for module data: "
					"%d\n", err);
		goto exit_check_functionality_failed;
	}

	/* Support for both I2C and SMBUS adapter interfaces. */
	if (!i2c_check_functionality(client->adapter, I2C_FUNC_I2C)) {
		dev_warn(&client->dev, "client not i2c capable\n");
		if (i2c_check_functionality(client->adapter, smbus_func)){
			acc->use_smbus = 1;
			dev_warn(&client->dev, "client using SMBUS\n");
		} else {
			err = -ENODEV;
			dev_err(&client->dev, "client nor SMBUS capable\n");
			acc->use_smbus = 0;
			goto exit_check_functionality_failed;
		}
	} else {
		acc->use_smbus = 0;
	}

	mutex_init(&acc->lock);
	mutex_lock(&acc->lock);

	acc->client = client;
	i2c_set_clientdata(client, acc);

	acc->pdata = kmalloc(sizeof(*acc->pdata), GFP_KERNEL);
	if (acc->pdata == NULL) {
		err = -ENOMEM;
		dev_err(&client->dev,
				"failed to allocate memory for pdata: %d\n",
				err);
		goto err_mutexunlock;
	}

	if(client->dev.platform_data == NULL) {
		default_lis3dsh_acc_pdata.gpio_int1 = int1_gpio;
		default_lis3dsh_acc_pdata.gpio_int2 = int2_gpio;
		memcpy(acc->pdata, &default_lis3dsh_acc_pdata,
							sizeof(*acc->pdata));
		dev_info(&client->dev, "using default platform_data\n");
	} else {
		memcpy(acc->pdata, client->dev.platform_data,
							sizeof(*acc->pdata));
	}

	g_acc = acc;

	err = lis3dsh_acc_validate_pdata(acc);
	if (err < 0) {
		dev_err(&client->dev, "failed to validate platform data\n");
		goto exit_kfree_pdata;
	}

	if (acc->pdata->init) {
		err = acc->pdata->init();
		if (err < 0) {
			dev_err(&client->dev, "init failed: %d\n", err);
			goto err_pdata_init;
		}
	}

	//lis3dsh_class = class_create(THIS_MODULE, LIS3DSH_ACC_DEV_NAME);
	//err = kobject_set_name(&client->dev->kobj, "%s", &client->dev->name);

	#if 0//defined(CONFIG_HAS_EARLYSUSPEND)
	register_early_suspend(&lis3dsh_early_suspend_handler);
	//#elif defined(CONFIG_FB)
	lis3dsh_fb_notif.notifier_call = lis3dsh_fb_notifier_callback;
	err= fb_register_client(&lis3dsh_fb_notif);
	if (err)
		dev_err(&client->dev, "Unable to register fb_notifier: %d\n", err);
	#endif

	if(acc->pdata->gpio_int1 >= 0){
		acc->irq1 = gpio_to_irq(acc->pdata->gpio_int1);
		sensor_debug(DEBUG_INFO, "[lis3dsh] %s: has set irq1 to irq: %d "
							"mapped on gpio:%d\n", __func__, acc->irq1, acc->pdata->gpio_int1);
		gpio_request(acc->pdata->gpio_int1, "lis3dsh-irq1");
		gpio_direction_input(acc->pdata->gpio_int1);
	}

	if(acc->pdata->gpio_int2 >= 0){
		acc->irq2 = gpio_to_irq(acc->pdata->gpio_int2);
		sensor_debug(DEBUG_INFO, "[lis3dsh] %s: has set irq2 to irq: %d "
							"mapped on gpio:%d\n", __func__, acc->irq2, acc->pdata->gpio_int2);
		gpio_request(acc->pdata->gpio_int2, "lis3dsh-irq2");
		gpio_direction_input(acc->pdata->gpio_int2);
	}

	/* resume state init config */
	memset(acc->resume_state, 0, ARRAY_SIZE(acc->resume_state));
	lis3dsh_acc_set_init_register_values(acc);
	//init state program1 and params
	lis3dsh_acc_set_init_statepr1_param(acc);
	lis3dsh_acc_set_init_statepr1_inst(acc, 1);
	//init state program2  and params
	lis3dsh_acc_set_init_statepr2_param(acc);
	lis3dsh_acc_set_init_statepr2_inst(acc);

	err = lis3dsh_acc_device_power_on(acc);
	if (err < 0) {
		dev_err(&client->dev, "power on failed: %d\n", err);
		goto err_pdata_init;
	}

	atomic_set(&acc->enabled, 1);

	err = lis3dsh_acc_update_fs_range(acc, acc->pdata->fs_range);
	if (err < 0) {
		dev_err(&client->dev, "update_fs_range failed\n");
		goto  err_power_off;
	}

	err = lis3dsh_acc_update_odr(acc, acc->pdata->poll_interval);
	if (err < 0) {
		dev_err(&client->dev, "update_odr failed\n");
		goto  err_power_off;
	}

	err = lis3dsh_acc_input_init(acc);
	if (err < 0) {
		dev_err(&client->dev, "input init failed\n");
		goto err_power_off;
	}
	
	err = create_sysfs_interfaces(&client->dev);
	if (err < 0) {
		dev_err(&client->dev,
		   "[lis3dsh] device LIS3DSH_ACC_DEV_NAME sysfs register failed\n");
		goto err_input_cleanup;
	}

	lis3dsh_acc_device_power_off(acc);	

	/* As default, do not report information */
	atomic_set(&acc->enabled, 0);

	if(acc->pdata->gpio_int1 >= 0){
		INIT_WORK(&acc->irq1_work, lis3dsh_acc_irq1_work_func);
		acc->irq1_work_queue =
			create_singlethread_workqueue("lis3dsh_acc_wq1");
		if (!acc->irq1_work_queue) {
			err = -ENOMEM;
			dev_err(&client->dev,
					"[lis3dsh] cannot create work queue1: %d\n", err);
			goto err_remove_sysfs_int;
		}
		err = request_irq(acc->irq1, lis3dsh_acc_isr1,
				IRQF_TRIGGER_RISING, "lis3dsh_acc_irq1", acc);
		if (err < 0) {
			dev_err(&client->dev, "[lis3dsh] request irq1 failed: %d\n", err);
			goto err_destoyworkqueue1;
		}
		disable_irq_nosync(acc->irq1);
	}

	if(acc->pdata->gpio_int2 >= 0){
		INIT_WORK(&acc->irq2_work, lis3dsh_acc_irq2_work_func);
		acc->irq2_work_queue =
			create_singlethread_workqueue("lis3dsh_acc_wq2");
		if (!acc->irq2_work_queue) {
			err = -ENOMEM;
			dev_err(&client->dev,
					"[lis3dsh] cannot create work queue2: %d\n", err);
			goto err_free_irq1;
		}
		err = request_irq(acc->irq2, lis3dsh_acc_isr2,
				IRQF_TRIGGER_RISING, "lis3dsh_acc_irq2", acc);
		if (err < 0) {
			dev_err(&client->dev, "[lis3dsh] request irq2 failed: %d\n", err);
			goto err_destoyworkqueue2;
		}
		disable_irq_nosync(acc->irq2);
	}

	g_acc = acc;
	mutex_unlock(&acc->lock);
	chip_status=1;			//ASUS_BSP +++ Maggie_Lee "Support ATD BMMI"

	lis3dsh_acc_enable(acc);			//default on
<<<<<<< HEAD
	
	#ifdef ASUS_FACTORY_BUILD
	lis3dsh_acc_state_progrs_enable_control(g_acc, LIS3DSH_SM1_EN_SM2_EN);			//SM1: tilt-to-wake SM2: double tap
	#else
	lis3dsh_acc_state_progrs_enable_control(g_acc, LIS3DSH_SM1_DIS_SM2_EN);			//SM1: tilt-to-wake SM2: double tap
	#endif
	
=======

	#ifdef ASUS_FACTORY_BUILD
	lis3dsh_acc_state_progrs_enable_control(g_acc, LIS3DSH_SM1_EN_SM2_EN);			//SM1: tilt-to-wake SM2: double tap
	#else
	lis3dsh_acc_state_progrs_enable_control(g_acc, LIS3DSH_SM1_DIS_SM2_EN);
	#endif

>>>>>>> 35b7d957
	#ifdef CONFIG_I2C_STRESS_TEST
	i2c_add_test_case(client, "STSensorTest", ARRAY_AND_SIZE(gLIS3DSHTestCaseInfo));
	#endif

	dev_info(&client->dev, "[lis3dsh] %s ---\n", __func__);

	return 0;

err_destoyworkqueue2:
	if(acc->pdata->gpio_int2 >= 0)
		destroy_workqueue(acc->irq2_work_queue);
err_free_irq1:
	free_irq(acc->irq1, acc);
err_destoyworkqueue1:
	if(acc->pdata->gpio_int1 >= 0)
		destroy_workqueue(acc->irq1_work_queue);
err_remove_sysfs_int:
	remove_sysfs_interfaces(&client->dev);
err_input_cleanup:
	lis3dsh_acc_input_cleanup(acc);
err_power_off:
	lis3dsh_acc_device_power_off(acc);
err_pdata_init:
	if (acc->pdata->exit)
		acc->pdata->exit();
exit_kfree_pdata:
	kfree(acc->pdata);
err_mutexunlock:
	mutex_unlock(&acc->lock);
//err_freedata:
	kfree(acc);
exit_check_functionality_failed:
	pr_err("[lis3dsh] %s: Driver Init failed\n", __func__);
	return err;
}

static int lis3dsh_acc_remove(struct i2c_client *client)
{
	struct lis3dsh_acc_data *acc = i2c_get_clientdata(client);

	if(acc->pdata->gpio_int1 >= 0){
		free_irq(acc->irq1, acc);
		gpio_free(acc->pdata->gpio_int1);
		destroy_workqueue(acc->irq1_work_queue);
	}

	if(acc->pdata->gpio_int2 >= 0){
		free_irq(acc->irq2, acc);
		gpio_free(acc->pdata->gpio_int2);
		destroy_workqueue(acc->irq2_work_queue);
	}

	if (atomic_cmpxchg(&acc->enabled, 1, 0))
			cancel_delayed_work_sync(&acc->input_work);

	lis3dsh_acc_device_power_off(acc);
	lis3dsh_acc_input_cleanup(acc);
	remove_sysfs_interfaces(&client->dev);

	if (acc->pdata->exit)
		acc->pdata->exit();

	kfree(acc->pdata);
	kfree(acc);

	chip_status=0;			//ASUS_BSP +++ Maggie_Lee "Support ATD BMMI"
	return 0;
}

#ifdef CONFIG_PM
static int lis3dsh_acc_resume(struct i2c_client *client)
{
	#if 0
	struct lis3dsh_acc_data *acc = i2c_get_clientdata(client);

	if (acc->on_before_suspend)
		return lis3dsh_acc_enable(acc);

	return 0;
	#endif
	
	return 0;
}

static int lis3dsh_acc_suspend(struct i2c_client *client, pm_message_t mesg)
{
	#if 0
	struct lis3dsh_acc_data *acc = i2c_get_clientdata(client);

	acc->on_before_suspend = atomic_read(&acc->enabled);
	return lis3dsh_acc_disable(acc);
	#endif
	
	return 0;
}
#else
#define lis3dsh_acc_suspend	NULL
#define lis3dsh_acc_resume	NULL
#endif /* CONFIG_PM */

static const struct i2c_device_id lis3dsh_acc_id[]
		= { { LIS3DSH_ACC_DEV_NAME, 0 }, { }, };

MODULE_DEVICE_TABLE(i2c, lis3dsh_acc_id);

static struct of_device_id lis3dsh_match_table[] = {
	{ .compatible = "stm,lis3dsh_acc",},
	{},
};

static struct i2c_driver lis3dsh_acc_driver = {
	.driver = {
			.owner = THIS_MODULE,
			.name = LIS3DSH_ACC_DEV_NAME,
			.of_match_table = lis3dsh_match_table,
		  },
	.probe = lis3dsh_acc_probe,
	.remove = lis3dsh_acc_remove,
	.suspend = lis3dsh_acc_suspend,
	.resume = lis3dsh_acc_resume,
	.id_table = lis3dsh_acc_id,
};

// ASUS_BSP +++ Maggie_Lee "Detect uevent from gsensor for double tap"
static ssize_t show_event_status(struct device *device, struct device_attribute *attr, char *buf)
{
	ssize_t ret = snprintf(buf, PAGE_SIZE, "%s\n", event_status);
	memset(&event_status[0], 0, sizeof(event_status));
	return ret;
}
// ASUS_BSP --- Maggie_Lee "Detect uevent from gsensor for double tap"

static struct device_attribute lis3dsh_attrs[] = {
	__ATTR(event_status, S_IRUGO, show_event_status, NULL),
};

static int __init lis3dsh_acc_init(void)
{
	dev_t dev = MKDEV(lis3dsh_major, 0);

	sensor_debug(DEBUG_INFO, "%s accelerometer driver: init\n", LIS3DSH_ACC_DEV_NAME);

	lis3dsh_major = MAJOR(dev);

	lis3dsh_class = class_create(THIS_MODULE, LIS3DSH_ACC_DEV_NAME);
	if(IS_ERR(lis3dsh_class)) {
		sensor_debug(DEBUG_INFO, "Err: failed in creating class.\n");
		goto error;
	}

	lis3dsh_dev = MKDEV(lis3dsh_major, lis3dsh_minor);
	lis3dsh_class_dev = device_create(lis3dsh_class, NULL, lis3dsh_dev, NULL, LIS3DSH_ACC_DEV_NAME);
	if(lis3dsh_class_dev == NULL)
	{
		sensor_debug(DEBUG_INFO, "Err: failed in creating device.\n");
		goto error;
	}
<<<<<<< HEAD
	memset(&double_tap, 0, sizeof(double_tap));
=======
	memset(&event_status[0], 0, sizeof(event_status));
>>>>>>> 35b7d957
	device_create_file(lis3dsh_class_dev, &lis3dsh_attrs[0]);

	return i2c_add_driver(&lis3dsh_acc_driver);

	error:
	return -1;
}

static void __exit lis3dsh_acc_exit(void)
{
	sensor_debug(DEBUG_INFO, "[maggie] %s accelerometer driver: exit\n", LIS3DSH_ACC_DEV_NAME);

	// unregister class
	device_destroy(lis3dsh_class, lis3dsh_dev);
	class_destroy(lis3dsh_class);
	i2c_del_driver(&lis3dsh_acc_driver);
	return;
}

module_init(lis3dsh_acc_init);
module_exit(lis3dsh_acc_exit);

MODULE_DESCRIPTION("lis3dsh accelerometer driver");
MODULE_AUTHOR("ASUS");
MODULE_LICENSE("GPL");

<|MERGE_RESOLUTION|>--- conflicted
+++ resolved
@@ -1,2261 +1,2242 @@
-/* Lis3dsh_acc.c - LIS3DSH accelerometer sensor driver
- *
- * Copyright (C) 2012 ASUSTek Inc.
- *
- * This software is licensed under the terms of the GNU General Public
- * License version 2, as published by the Free Software Foundation, and
- * may be copied, distributed, and modified under those terms.
- *
- * This program is distributed in the hope that it will be useful,
- * but WITHOUT ANY WARRANTY; without even the implied warranty of
- * MERCHANTABILITY or FITNESS FOR A PARTICULAR PURPOSE.  See the
- * GNU General Public License for more details.
- *
- */
-
-#include	<linux/kernel.h>
-#include	<linux/init.h>
-#include	<linux/module.h>
-#include	<linux/err.h>
-#include	<linux/errno.h>
-#include	<linux/delay.h>
-#include	<linux/fs.h>
-#include	<linux/i2c.h>
-#include	<linux/input.h>
-#include	<linux/uaccess.h>
-#include	<linux/workqueue.h>
-#include	<linux/regulator/consumer.h>
-#include	<linux/irq.h>
-#include	<linux/gpio.h>
-#include	<linux/interrupt.h>
-#include	<linux/slab.h>
-
-#include	<linux/input/lis3dsh.h>
-
-#if defined(CONFIG_HAS_EARLYSUSPEND)
-#include <linux/earlysuspend.h>
-#elif defined(CONFIG_FB)
-#include <linux/notifier.h>
-#include <linux/fb.h>
-struct notifier_block lis3dsh_fb_notif;
-#endif
-
-//Debug Masks +++
-#define NO_DEBUG       0
-#define DEBUG_POWER     1
-#define DEBUG_INFO  2
-#define DEBUG_VERBOSE 5
-#define DEBUG_RAW      8
-#define DEBUG_TRACE   10
-
-static int debug = DEBUG_INFO;
-
-module_param(debug, int, 0644);
-MODULE_PARM_DESC(debug, "Activate debugging output");
-
-#define sensor_debug(level, ...) \
-		if (debug >= (level)) \
-			pr_info(__VA_ARGS__);
-//Debug Masks ---
-
-/* set to 1 to enable SM program and parameters loading */
-/* set to 0 to leave unused */
-#define LOAD_SM1_PROGRAM	1
-#define LOAD_SP1_PARAMETERS	1
-#define LOAD_SM2_PROGRAM	1
-#define LOAD_SP2_PARAMETERS	1
-
-#define LIS3DSH_TILT_TO_WAKE		1
-
-#define G_MAX			23920640	/* ug */
-#define I2C_RETRY_DELAY		5		/* Waiting for signals [ms] */
-#define I2C_RETRIES		5		/* Number of retries */
-#define I2C_AUTO_INCREMENT	0x00		/* Autoincrement i2c address */
-
-#define SENSITIVITY_2G		60		/* ug/LSB	*/
-#define SENSITIVITY_4G		120		/* ug/LSB	*/
-#define SENSITIVITY_6G		180		/* ug/LSB	*/
-#define SENSITIVITY_8G		240		/* ug/LSB	*/
-#define SENSITIVITY_16G		730		/* ug/LSB	*/
-
-#define LIS3DSH_FS_MASK	(0x38)
-
-/* Output Data Rates ODR */
-#define LIS3DSH_ODR_MASK	(0XF0)
-#define LIS3DSH_PM_OFF		(0x00)		/* OFF */
-#define LIS3DSH_ODR3_125	(0x10)		/*    3.125 Hz */
-#define LIS3DSH_ODR6_25		(0x20)		/*    6.25  Hz */
-#define LIS3DSH_ODR12_5		(0x30)		/*   12.5   Hz */
-#define LIS3DSH_ODR25		(0x40)		/*   25     Hz */
-#define LIS3DSH_ODR50		(0x50)		/*   50     Hz */
-#define LIS3DSH_ODR100		(0x60)		/*  100     Hz */
-#define LIS3DSH_ODR400		(0x70)		/*  400     Hz */
-#define LIS3DSH_ODR800		(0x80)		/*  800     Hz */
-#define LIS3DSH_ODR1600		(0x90)		/* 1600     Hz */
-
-/* Registers configuration Mask and settings */
-/* ----CTRLREGx */
-#define LIS3DSH_INTEN_MASK		(0x01)
-#define LIS3DSH_INTEN_OFF		(0x00)
-#define LIS3DSH_INTEN_ON		(0x01)
-
-/* CTRLREG1 */
-#define LIS3DSH_HIST1_MASK		(0xE0)
-#define LIS3DSH_SM1INT_PIN_MASK		(0x08)
-#define LIS3DSH_SM1INT_PININT2		(0x08)
-#define LIS3DSH_SM1INT_PININT1		(0x00)
-#define LIS3DSH_SM1_EN_MASK		(0x01)
-#define LIS3DSH_SM1_EN_ON		(0x01)
-#define LIS3DSH_SM1_EN_OFF		(0x00)
-/* */
-
-/* CTRLREG2 */
-#define LIS3DSH_HIST2_MASK		(0xE0)
-#define LIS3DSH_SM2INT_PIN_MASK		(0x08)
-#define LIS3DSH_SM2INT_PININT2		(0x08)
-#define LIS3DSH_SM2INT_PININT1		(0x00)
-#define LIS3DSH_SM2_EN_MASK		(0x09)
-#define LIS3DSH_SM2_EN_ON		(0x09)
-#define LIS3DSH_SM2_EN_OFF		(0x00)
-/* */
-
-/* CTRLREG3 */
-#define LIS3DSH_INT_ACT_MASK		(0x01 << 6)
-#define LIS3DSH_INT_ACT_H		(0x01 << 6)
-#define LIS3DSH_INT_ACT_L		(0x00)
-
-#define LIS3DSH_INT2_EN_MASK		(0x01 << 4)
-#define LIS3DSH_INT2_EN_ON		(0x01 << 4)
-#define LIS3DSH_INT2_EN_OFF		(0x00)
-
-#define LIS3DSH_INT1_EN_MASK		(0x01 << 3)
-#define LIS3DSH_INT1_EN_ON		(0x01 << 3)
-#define LIS3DSH_INT1_EN_OFF		(0x00)
-/* */
-
-/* CTRLREG4 */
-#define LIS3DSH_BDU_EN			(0x08)
-#define LIS3DSH_ALL_AXES		(0x07)
-/* */
-
-/* STATUS REG BITS */
-#define LIS3DSH_STAT_INTSM1_BIT		(0x01 << 3)
-#define LIS3DSH_STAT_INTSM2_BIT		(0x01 << 2)
-
-#define OUT_AXISDATA_REG		LIS3DSH_OUTX_L
-#define WHOAMI_LIS3DSH_ACC		(0x3F)	/* Expected content for WAI */
-
-/*	CONTROL REGISTERS	*/
-#define LIS3DSH_WHO_AM_I		(0x0F)	/* WhoAmI register Address */
-
-#define LIS3DSH_OUTX_L			(0x28)	/* Output X LSByte */
-#define LIS3DSH_OUTX_H			(0x29)	/* Output X MSByte */
-#define LIS3DSH_OUTY_L			(0x2A)	/* Output Y LSByte */
-#define LIS3DSH_OUTY_H			(0x2B)	/* Output Y MSByte */
-#define LIS3DSH_OUTZ_L			(0x2C)	/* Output Z LSByte */
-#define LIS3DSH_OUTZ_H			(0x2D)	/* Output Z MSByte */
-#define LIS3DSH_LC_L			(0x16)	/* LSByte Long Counter Status */
-#define LIS3DSH_LC_H			(0x17)	/* MSByte Long Counter Status */
-
-#define LIS3DSH_INTERR_STAT		(0x18)	/* Interrupt Status */
-
-#define LIS3DSH_STATUS_REG		(0x27)	/* Status */
-
-#define LIS3DSH_CTRL_REG1		(0x21)	/* control reg 1 */
-#define LIS3DSH_CTRL_REG2		(0x22)	/* control reg 2 */
-#define LIS3DSH_CTRL_REG3		(0x23)	/* control reg 3 */
-#define LIS3DSH_CTRL_REG4		(0x20)	/* control reg 4 */
-#define LIS3DSH_CTRL_REG5		(0x24)	/* control reg 5 */
-#define LIS3DSH_CTRL_REG6		(0x25)	/* control reg 6 */
-
-#define LIS3DSH_OFF_X			(0x10)	/* Offset X Corr */
-#define LIS3DSH_OFF_Y			(0x11)	/* Offset Y Corr */
-#define LIS3DSH_OFF_Z			(0x12)	/* Offset Z Corr */
-
-#define LIS3DSH_CS_X			(0x13)	/* Const Shift X */
-#define LIS3DSH_CS_Y			(0x14)	/* Const Shift Y */
-#define LIS3DSH_CS_Z			(0x15)	/* Const Shift Z */
-
-#define LIS3DSH_VFC_1			(0x1B)	/* Vect Filter Coeff 1 */
-#define LIS3DSH_VFC_2			(0x1C)	/* Vect Filter Coeff 2 */
-#define LIS3DSH_VFC_3			(0x1D)	/* Vect Filter Coeff 3 */
-#define LIS3DSH_VFC_4			(0x1E)	/* Vect Filter Coeff 4 */
-
-
-	/* state program 1 */
-#define LIS3DSH_STATEPR1	(0X40)	/*	State Program 1 16 bytes */
-
-#define LIS3DSH_TIM4_1		(0X50)	/*	SPr1 Timer4		*/
-#define LIS3DSH_TIM3_1		(0X51)	/*	SPr1 Timer3		*/
-#define LIS3DSH_TIM2_1		(0X52)	/*	SPr1 Timer2	2bytes	*/
-#define LIS3DSH_TIM1_1		(0X54)	/*	SPr1 Timer1	2bytes	*/
-
-#define LIS3DSH_THRS2_1		(0X56)	/*	SPr1 Threshold1		*/
-#define LIS3DSH_THRS1_1		(0X57)	/*	SPr1 Threshold2		*/
-#define LIS3DSH_SA_1		(0X59)	/*	SPr1 Swap Axis Sign Msk	*/
-#define LIS3DSH_MA_1		(0X5A)	/*	SPr1 Axis Sign Msk	*/
-#define LIS3DSH_SETT_1		(0X5B)	/*	SPr1 			*/
-#define LIS3DSH_PPRP_1		(0X5C)	/*	SPr1 ProgPointer ResetPointer */
-#define LIS3DSH_TC_1		(0X5D)	/*	SPr1 		2bytes	*/
-#define LIS3DSH_OUTS_1		(0X5F)	/*	SPr1 			*/
-
-	/* state program 2 */
-#define LIS3DSH_STATEPR2	(0X60)	/*	State Program 2 16 bytes */
-
-#define LIS3DSH_TIM4_2		(0X70)	/*	SPr2 Timer4		*/
-#define LIS3DSH_TIM3_2		(0X71)	/*	SPr2 Timer3		*/
-#define LIS3DSH_TIM2_2		(0X72)	/*	SPr2 Timer2	2bytes	*/
-#define LIS3DSH_TIM1_2		(0X74)	/*	SPr2 Timer1	2bytes	*/
-
-#define LIS3DSH_THRS2_2		(0X76)	/*	SPr2 Threshold1		*/
-#define LIS3DSH_THRS1_2		(0X77)	/*	SPr2 Threshold2		*/
-#define LIS3DSH_DES_2		(0X78)	/*	SPr2 Decimation		*/
-#define LIS3DSH_SA_2		(0X79)	/*	SPr2 Swap Axis Sign Msk	*/
-#define LIS3DSH_MA_2		(0X7A)	/*	SPr2 Axis Sign Msk	*/
-#define LIS3DSH_SETT_2		(0X7B)	/*	SPr2 			*/
-#define LIS3DSH_PPRP_2		(0X7C)	/*	SPr2 ProgPointer ResetPointer */
-#define LIS3DSH_TC_2		(0X7D)	/*	SPr2 		2bytes	*/
-#define LIS3DSH_OUTS_2		(0X7F)	/*	SPr2 			*/
-/*	end CONTROL REGISTRES	*/
-
-
-/* RESUME STATE INDICES */
-#define RES_LIS3DSH_LC_L			0
-#define RES_LIS3DSH_LC_H			1
-
-#define RES_LIS3DSH_CTRL_REG4			2
-#define RES_LIS3DSH_CTRL_REG1			3
-#define RES_LIS3DSH_CTRL_REG2			4
-#define RES_LIS3DSH_CTRL_REG3			5
-#define RES_LIS3DSH_CTRL_REG5			6
-#define RES_LIS3DSH_CTRL_REG6			7
-
-#define RES_LIS3DSH_OFF_X			8
-#define RES_LIS3DSH_OFF_Y			9
-#define RES_LIS3DSH_OFF_Z			10
-
-#define RES_LIS3DSH_CS_X			11
-#define RES_LIS3DSH_CS_Y			12
-#define RES_LIS3DSH_CS_Z			13
-
-#define RES_LIS3DSH_VFC_1			14
-#define RES_LIS3DSH_VFC_2			15
-#define RES_LIS3DSH_VFC_3			16
-#define RES_LIS3DSH_VFC_4			17
-
-#define RES_LIS3DSH_THRS3			18
-
-#define RES_LIS3DSH_TIM4_1			20
-#define RES_LIS3DSH_TIM3_1			21
-#define RES_LIS3DSH_TIM2_1_L			22
-#define RES_LIS3DSH_TIM2_1_H			23
-#define RES_LIS3DSH_TIM1_1_L			24
-#define RES_LIS3DSH_TIM1_1_H			25
-
-#define RES_LIS3DSH_THRS2_1			26
-#define RES_LIS3DSH_THRS1_1			27
-#define RES_LIS3DSH_SA_1			28
-#define RES_LIS3DSH_MA_1			29
-#define RES_LIS3DSH_SETT_1			30
-
-#define RES_LIS3DSH_TIM4_2			31
-#define RES_LIS3DSH_TIM3_2			32
-#define RES_LIS3DSH_TIM2_2_L			33
-#define RES_LIS3DSH_TIM2_2_H			34
-#define RES_LIS3DSH_TIM1_2_L			35
-#define RES_LIS3DSH_TIM1_2_H			36
-
-#define RES_LIS3DSH_THRS2_2			37
-#define RES_LIS3DSH_THRS1_2			38
-#define RES_LIS3DSH_DES_2			39
-#define RES_LIS3DSH_SA_2			40
-#define RES_LIS3DSH_MA_2			41
-#define RES_LIS3DSH_SETT_2			42
-
-#define LIS3DSH_RESUME_ENTRIES			43
-
-
-
-#define LIS3DSH_STATE_PR_SIZE			16
-/* end RESUME STATE INDICES */
-
-/* STATE PROGRAMS ENABLE CONTROLS */
-#define LIS3DSH_SM1_DIS_SM2_DIS			(0x00)
-#define LIS3DSH_SM1_EN_SM2_DIS			(0x01)
-#define LIS3DSH_SM1_DIS_SM2_EN			(0x02)
-#define LIS3DSH_SM1_EN_SM2_EN			(0x03)
-
-/* INTERRUPTS ENABLE CONTROLS */
-#define LIS3DSH_INT1_DIS_INT2_DIS		(0x00)
-#define LIS3DSH_INT1_EN_INT2_DIS		(0x01)
-#define LIS3DSH_INT1_DIS_INT2_EN		(0x02)
-#define LIS3DSH_INT1_EN_INT2_EN			(0x03)
-
-struct lis3dsh_acc_data *g_acc;
-
-struct {
-	unsigned int cutoff_ms;
-	unsigned int mask;
-} lis3dsh_acc_odr_table[] = {
-		{    1, LIS3DSH_ODR1600 },
-		{    3, LIS3DSH_ODR400  },
-		{   10, LIS3DSH_ODR100  },
-		{   20, LIS3DSH_ODR50   },
-		{   40, LIS3DSH_ODR25   },
-		{   80, LIS3DSH_ODR12_5 },
-		{  160, LIS3DSH_ODR6_25 },
-		{  320, LIS3DSH_ODR3_125},
-};
-
-static struct lis3dsh_acc_platform_data default_lis3dsh_acc_pdata = {
-	.fs_range = LIS3DSH_ACC_G_2G,
-	.axis_map_x = 0,
-	.axis_map_y = 1,
-	.axis_map_z = 2,
-	.negate_x = 0,
-	.negate_y = 0,
-	.negate_z = 0,
-	.poll_interval = 3,
-	.min_interval = LIS3DSH_ACC_MIN_POLL_PERIOD_MS,
-	.gpio_int1 = LIS3DSH_ACC_DEFAULT_INT1_GPIO,
-	.gpio_int2 = LIS3DSH_ACC_DEFAULT_INT2_GPIO,
-};
-
-static int int1_gpio = LIS3DSH_ACC_DEFAULT_INT1_GPIO;
-static int int2_gpio = LIS3DSH_ACC_DEFAULT_INT2_GPIO;
-module_param(int1_gpio, int, S_IRUGO);
-module_param(int2_gpio, int, S_IRUGO);
-MODULE_PARM_DESC(int1_gpio, "integer: gpio number being assined to interrupt PIN1");
-MODULE_PARM_DESC(int2_gpio, "integer: gpio number being assined to interrupt PIN2");
-
-extern void public_gpio_keys_gpio_report_event(void);
-static int lis3dsh_acc_state_progrs_enable_control(struct lis3dsh_acc_data *acc, u8 settings);
-
-struct lis3dsh_acc_data {
-	struct i2c_client *client;
-	struct lis3dsh_acc_platform_data *pdata;
-
-	struct mutex lock;
-	struct delayed_work input_work;
-
-	struct input_dev *input_dev;
-
-	int hw_initialized;
-	/* hw_working=-1 means not tested yet */
-	int hw_working;
-	atomic_t enabled;
-	int on_before_suspend;
-	int use_smbus;
-
-	u16 sensitivity;
-	u8 stateprogs_enable_setting;
-
-	u8 resume_state[LIS3DSH_RESUME_ENTRIES];
-	u8 resume_stmach_program1[LIS3DSH_STATE_PR_SIZE];
-	u8 resume_stmach_program2[LIS3DSH_STATE_PR_SIZE];
-
-	int irq1;
-	struct work_struct irq1_work;
-	struct workqueue_struct *irq1_work_queue;
-	int irq2;
-	struct work_struct irq2_work;
-	struct workqueue_struct *irq2_work_queue;
-
-#ifdef DEBUG
-	u8 reg_addr;
-#endif
-};
-
-static int chip_status=0;			//ASUS_BSP +++ Maggie_Lee "Support ATD BMMI"
-static bool is_suspend=false;
-// ASUS_BSP +++ Maggie_Lee "Detect uevent from gsensor for double tap"
-static struct class *lis3dsh_class = NULL;
-static int lis3dsh_major = 0;
-static int lis3dsh_minor = 0;
-static dev_t lis3dsh_dev;
-struct device *lis3dsh_class_dev = NULL;
-static char event_status[10];
-// ASUS_BSP --- Maggie_Lee "Detect uevent from gsensor for double tap"
-
-/* sets default init values to be written in registers at probe stage */
-static void lis3dsh_acc_set_init_register_values(struct lis3dsh_acc_data *acc)
-{
-	acc->resume_state[RES_LIS3DSH_LC_L] = 0x00;
-	acc->resume_state[RES_LIS3DSH_LC_H] = 0x00;
-
-	acc->resume_state[RES_LIS3DSH_CTRL_REG1] = (0x00 | LIS3DSH_SM1INT_PININT1);
-	acc->resume_state[RES_LIS3DSH_CTRL_REG2] = (0x00 | LIS3DSH_SM2INT_PININT1);
-	acc->resume_state[RES_LIS3DSH_CTRL_REG3] = (0x04 | LIS3DSH_INT_ACT_H);
-	if(acc->pdata->gpio_int1 >= 0)
-		acc->resume_state[RES_LIS3DSH_CTRL_REG3] =
-				acc->resume_state[RES_LIS3DSH_CTRL_REG3] | \
-					LIS3DSH_INT1_EN_ON;
-	if(acc->pdata->gpio_int2 >= 0)
-		acc->resume_state[RES_LIS3DSH_CTRL_REG3] =
-				acc->resume_state[RES_LIS3DSH_CTRL_REG3] | \
-					LIS3DSH_INT2_EN_ON;
-
-	acc->resume_state[RES_LIS3DSH_CTRL_REG4] = (LIS3DSH_ALL_AXES | LIS3DSH_ODR400);
-	acc->resume_state[RES_LIS3DSH_CTRL_REG5] = 0xC0;
-	acc->resume_state[RES_LIS3DSH_CTRL_REG6] = 0x10;
-
-	acc->resume_state[RES_LIS3DSH_THRS3] = 0x00;
-	acc->resume_state[RES_LIS3DSH_OFF_X] = 0x00;
-	acc->resume_state[RES_LIS3DSH_OFF_Y] = 0x00;
-	acc->resume_state[RES_LIS3DSH_OFF_Z] = 0x00;
-
-	acc->resume_state[RES_LIS3DSH_CS_X] = 0x00;
-	acc->resume_state[RES_LIS3DSH_CS_Y] = 0x00;
-	acc->resume_state[RES_LIS3DSH_CS_Z] = 0x00;
-
-	acc->resume_state[RES_LIS3DSH_VFC_1] = 0x7D;
-	acc->resume_state[RES_LIS3DSH_VFC_2] = 0x40;
-	acc->resume_state[RES_LIS3DSH_VFC_3] = 0x20;
-	acc->resume_state[RES_LIS3DSH_VFC_4] = 0x10;
-}
-
-static void lis3dsh_acc_set_init_statepr1_inst(struct lis3dsh_acc_data *acc, int sel)
-{
-	#if (LOAD_SM1_PROGRAM == 0)
-	sel = 0;
-	#endif
-
-	switch (sel) {
-	case LIS3DSH_TILT_TO_WAKE:				//detect tilt
-		acc->resume_stmach_program1[0] = 0x51;
-		acc->resume_stmach_program1[1] = 0x24;
-		acc->resume_stmach_program1[2] = 0X26;
-		acc->resume_stmach_program1[3] = 0X11;
-		acc->resume_stmach_program1[4] = 0x00;
-		acc->resume_stmach_program1[5] = 0x00;
-		acc->resume_stmach_program1[6] = 0x00;
-		acc->resume_stmach_program1[7] = 0x00;
-		acc->resume_stmach_program1[8] = 0x00;
-		acc->resume_stmach_program1[9] = 0x00;
-		acc->resume_stmach_program1[10] = 0x00;
-		acc->resume_stmach_program1[11] = 0x00;
-		acc->resume_stmach_program1[12] = 0x00;
-		acc->resume_stmach_program1[13] = 0x00;
-		acc->resume_stmach_program1[14] = 0x00;
-		acc->resume_stmach_program1[15] = 0x00;
-		break;
-	default:
-		acc->resume_stmach_program1[0] = 0x00;
-		acc->resume_stmach_program1[1] = 0x00;
-		acc->resume_stmach_program1[2] = 0X00;
-		acc->resume_stmach_program1[3] = 0X00;
-		acc->resume_stmach_program1[4] = 0x00;
-		acc->resume_stmach_program1[5] = 0x00;
-		acc->resume_stmach_program1[6] = 0x00;
-		acc->resume_stmach_program1[7] = 0x00;
-		acc->resume_stmach_program1[8] = 0x00;
-		acc->resume_stmach_program1[9] = 0x00;
-		acc->resume_stmach_program1[10] = 0x00;
-		acc->resume_stmach_program1[11] = 0x00;
-		acc->resume_stmach_program1[12] = 0x00;
-		acc->resume_stmach_program1[13] = 0x00;
-		acc->resume_stmach_program1[14] = 0x00;
-		acc->resume_stmach_program1[15] = 0x00;
-		break;
-	}
-}
-
-static void lis3dsh_acc_set_init_statepr2_inst(struct lis3dsh_acc_data *acc)
-{
-#if (LOAD_SM2_PROGRAM == 1)
-	/* Place here state machine 2 program */
-	/* Double Tap function */
-	acc->resume_stmach_program2[0] = 0x15;
-	acc->resume_stmach_program2[1] = 0x47;
-	acc->resume_stmach_program2[2] = 0X03;
-	acc->resume_stmach_program2[3] = 0X62;
-	acc->resume_stmach_program2[4] = 0x15;
-	acc->resume_stmach_program2[5] = 0x47;
-	acc->resume_stmach_program2[6] = 0x03;
-	acc->resume_stmach_program2[7] = 0x62;
-	acc->resume_stmach_program2[8] = 0x11;
-	acc->resume_stmach_program2[9] = 0x00;
-	acc->resume_stmach_program2[10] = 0x00;
-	acc->resume_stmach_program2[11] = 0x00;
-	acc->resume_stmach_program2[12] = 0x00;
-	acc->resume_stmach_program2[13] = 0x00;
-	acc->resume_stmach_program2[14] = 0x00;
-	acc->resume_stmach_program2[15] = 0x00;
-#else
-	acc->resume_stmach_program2[0] = 0x00;
-	acc->resume_stmach_program2[1] = 0x00;
-	acc->resume_stmach_program2[2] = 0X00;
-	acc->resume_stmach_program2[3] = 0X00;
-	acc->resume_stmach_program2[4] = 0x00;
-	acc->resume_stmach_program2[5] = 0x00;
-	acc->resume_stmach_program2[6] = 0x00;
-	acc->resume_stmach_program2[7] = 0x00;
-	acc->resume_stmach_program2[8] = 0x00;
-	acc->resume_stmach_program2[9] = 0x00;
-	acc->resume_stmach_program2[10] = 0x00;
-	acc->resume_stmach_program2[11] = 0x00;
-	acc->resume_stmach_program2[12] = 0x00;
-	acc->resume_stmach_program2[13] = 0x00;
-	acc->resume_stmach_program2[14] = 0x00;
-	acc->resume_stmach_program2[15] = 0x00;
-#endif /* LOAD_SM2_PROGRAM */
-}
-
-static void lis3dsh_acc_set_init_statepr1_param(struct lis3dsh_acc_data *acc)
-{
-#if (LOAD_SP1_PARAMETERS == 1)
-	/* Place here state machine 1 parameters */
-	/* Tilt to wake function */
-	acc->resume_state[RES_LIS3DSH_TIM4_1] = 0x00;
-	acc->resume_state[RES_LIS3DSH_TIM3_1] = 0x00;
-	acc->resume_state[RES_LIS3DSH_TIM2_1_L] = 0x01;
-	acc->resume_state[RES_LIS3DSH_TIM2_1_H] = 0x00;
-	acc->resume_state[RES_LIS3DSH_TIM1_1_L] = 0x02;
-	acc->resume_state[RES_LIS3DSH_TIM1_1_H] = 0x00;
-	acc->resume_state[RES_LIS3DSH_THRS2_1] = 0x32;
-	acc->resume_state[RES_LIS3DSH_THRS1_1] = 0x06;
-	/* DES1 not available*/
-	acc->resume_state[RES_LIS3DSH_SA_1] = 0xF0;
-	acc->resume_state[RES_LIS3DSH_MA_1] = 0x0C;
-	acc->resume_state[RES_LIS3DSH_SETT_1] = 0x01;
-#else
-	acc->resume_state[RES_LIS3DSH_TIM4_1] = 0x00;
-	acc->resume_state[RES_LIS3DSH_TIM3_1] = 0x00;
-	acc->resume_state[RES_LIS3DSH_TIM2_1_L] = 0x00;
-	acc->resume_state[RES_LIS3DSH_TIM2_1_H] = 0x00;
-	acc->resume_state[RES_LIS3DSH_TIM1_1_L] = 0x00;
-	acc->resume_state[RES_LIS3DSH_TIM1_1_H] = 0x00;
-	acc->resume_state[RES_LIS3DSH_THRS2_1] = 0x00;
-	acc->resume_state[RES_LIS3DSH_THRS1_1] = 0x00;
-	/* DES1 not available*/
-	acc->resume_state[RES_LIS3DSH_SA_1] = 0x00;
-	acc->resume_state[RES_LIS3DSH_MA_1] = 0x00;
-	acc->resume_state[RES_LIS3DSH_SETT_1] = 0x00;
-#endif
-}
-
-static void lis3dsh_acc_set_init_statepr2_param(struct lis3dsh_acc_data *acc)
-{
-#if (LOAD_SP2_PARAMETERS == 1)
-	/* Place here state machine 2 parameters */
-	/* Double Tap function */
-	acc->resume_state[RES_LIS3DSH_TIM4_2] = 0x05;
-	acc->resume_state[RES_LIS3DSH_TIM3_2] = 0x14;
-	acc->resume_state[RES_LIS3DSH_TIM2_2_L] = 0x24;
-	acc->resume_state[RES_LIS3DSH_TIM2_2_H] = 0x00;
-	acc->resume_state[RES_LIS3DSH_TIM1_2_L] = 0x86;
-	acc->resume_state[RES_LIS3DSH_TIM1_2_H] = 0x00;
-	acc->resume_state[RES_LIS3DSH_THRS2_2] = 0x03;
-	acc->resume_state[RES_LIS3DSH_THRS1_2] = 0x03;
-	acc->resume_state[RES_LIS3DSH_DES_2] = 0x00;
-	acc->resume_state[RES_LIS3DSH_SA_2] = 0x00;
-	acc->resume_state[RES_LIS3DSH_MA_2] = 0x03;
-	acc->resume_state[RES_LIS3DSH_SETT_2] = 0x21;
-#else
-	acc->resume_state[RES_LIS3DSH_TIM4_2] = 0x00;
-	acc->resume_state[RES_LIS3DSH_TIM3_2] = 0x00;
-	acc->resume_state[RES_LIS3DSH_TIM2_2_L] = 0x00;
-	acc->resume_state[RES_LIS3DSH_TIM2_2_H] = 0x00;
-	acc->resume_state[RES_LIS3DSH_TIM1_2_L] = 0x00;
-	acc->resume_state[RES_LIS3DSH_TIM1_2_H] = 0x00;
-	acc->resume_state[RES_LIS3DSH_THRS2_2] = 0x00;
-	acc->resume_state[RES_LIS3DSH_THRS1_2] = 0x00;
-	acc->resume_state[RES_LIS3DSH_DES_2] = 0x00;
-	acc->resume_state[RES_LIS3DSH_SA_2] = 0x00;
-	acc->resume_state[RES_LIS3DSH_MA_2] = 0x00;
-	acc->resume_state[RES_LIS3DSH_SETT_2] = 0x00;
-#endif
-}
-
-static int lis3dsh_acc_i2c_read(struct lis3dsh_acc_data *acc,
-				u8 * buf, int len)
-{
-	int err;
-	int tries = 0;
-
-	struct i2c_msg	msgs[] = {
-		{
-			.addr = acc->client->addr,
-			.flags = acc->client->flags & I2C_M_TEN,
-			.len = 1,
-			.buf = buf,
-		},
-		{
-			.addr = acc->client->addr,
-			.flags = (acc->client->flags & I2C_M_TEN) | I2C_M_RD,
-			.len = len,
-			.buf = buf,
-		},
-	};
-
-	do {
-		err = i2c_transfer(acc->client->adapter, msgs, 2);
-		if (err != 2)
-			msleep_interruptible(I2C_RETRY_DELAY);
-	} while ((err != 2) && (++tries < I2C_RETRIES));
-
-	if (err != 2) {
-		dev_err(&acc->client->dev, "read transfer error\n");
-		err = -EIO;
-	} else {
-		err = 0;
-	}
-
-	return err;
-}
-
-static int lis3dsh_acc_i2c_write(struct lis3dsh_acc_data *acc, u8 * buf,
-								int len)
-{
-	int err;
-	int tries = 0;
-
-	struct i2c_msg msgs[] = {
-		{
-		 .addr = acc->client->addr,
-			.flags = acc->client->flags & I2C_M_TEN,
-		 .len = len + 1,
-		 .buf = buf,
-		 },
-	};
-
-	do {
-		err = i2c_transfer(acc->client->adapter, msgs, 1);
-		if (err != 1)
-			msleep_interruptible(I2C_RETRY_DELAY);
-	} while ((err != 1) && (++tries < I2C_RETRIES));
-
-	if (err != 1) {
-		dev_err(&acc->client->dev, "write transfer error\n");
-		err = -EIO;
-	} else {
-		err = 0;
-	}
-
-	return err;
-}
-
-static int lis3dsh_acc_i2c_update(struct lis3dsh_acc_data *acc,
-				u8 reg_address, u8 mask, u8 new_bit_values)
-{
-	int err = -1;
-	u8 rdbuf[1] = { reg_address };
-	u8 wrbuf[2] = { reg_address , 0x00 };
-
-	u8 init_val;
-	u8 updated_val;
-	err = lis3dsh_acc_i2c_read(acc, rdbuf, 1);
-	if (!(err < 0)) {
-		init_val = rdbuf[0];
-		updated_val = ((mask & new_bit_values) | ((~mask) & init_val));
-		wrbuf[1] = updated_val;
-		err = lis3dsh_acc_i2c_write(acc, wrbuf, 1);
-	}
-	return err;
-}
-
-static int lis3dsh_acc_hw_init(struct lis3dsh_acc_data *acc)
-{
-	int i;
-	int err = -1;
-	u8 buf[17];
-
-	sensor_debug(DEBUG_VERBOSE, "[lis3dsh] %s: +++\n", __func__);
-
-	buf[0] = LIS3DSH_WHO_AM_I;
-	err = lis3dsh_acc_i2c_read(acc, buf, 1);
-	if (err < 0) {
-	dev_warn(&acc->client->dev, "Error reading WHO_AM_I: is device "
-		"available/working?\n");
-		goto err_firstread;
-	} else
-		acc->hw_working = 1;
-
-	if (buf[0] != WHOAMI_LIS3DSH_ACC) {
-	dev_err(&acc->client->dev,
-		"device unknown. Expected: 0x%02x,"
-		" Replies: 0x%02x\n", WHOAMI_LIS3DSH_ACC, buf[0]);
-		err = -1; /* choose the right coded error */
-		goto err_unknown_device;
-	}
-
-
-	buf[0] = (I2C_AUTO_INCREMENT | LIS3DSH_LC_L);
-	buf[1] = acc->resume_state[RES_LIS3DSH_LC_L];
-	buf[2] = acc->resume_state[RES_LIS3DSH_LC_H];
-	err = lis3dsh_acc_i2c_write(acc, buf, 2);
-	if (err < 0)
-		goto err_resume_state;
-
-	buf[0] = (I2C_AUTO_INCREMENT | LIS3DSH_VFC_1);
-	buf[1] = acc->resume_state[LIS3DSH_VFC_1];
-	buf[2] = acc->resume_state[LIS3DSH_VFC_2];
-	buf[1] = acc->resume_state[LIS3DSH_VFC_3];
-	buf[2] = acc->resume_state[LIS3DSH_VFC_4];
-	err = lis3dsh_acc_i2c_write(acc, buf, 4);
-	if (err < 0)
-		goto err_resume_state;
-
-	buf[0] = (I2C_AUTO_INCREMENT | LIS3DSH_TIM4_1);
-	buf[1] = acc->resume_state[RES_LIS3DSH_TIM4_1];
-	buf[2] = acc->resume_state[RES_LIS3DSH_TIM3_1];
-	buf[3] = acc->resume_state[RES_LIS3DSH_TIM2_1_L];
-	buf[4] = acc->resume_state[RES_LIS3DSH_TIM2_1_H];
-	buf[5] = acc->resume_state[RES_LIS3DSH_TIM1_1_L];
-	buf[6] = acc->resume_state[RES_LIS3DSH_TIM1_1_H];
-	buf[7] = acc->resume_state[RES_LIS3DSH_THRS2_1];
-	buf[8] = acc->resume_state[RES_LIS3DSH_THRS1_1];
-	err = lis3dsh_acc_i2c_write(acc, buf, 8);
-	if (err < 0)
-		goto err_resume_state;
-
-	buf[0] = (I2C_AUTO_INCREMENT | LIS3DSH_SA_1);
-	buf[1] = acc->resume_state[RES_LIS3DSH_SA_1];
-	buf[2] = acc->resume_state[RES_LIS3DSH_MA_1];
-	buf[3] = acc->resume_state[RES_LIS3DSH_SETT_1];
-	err = lis3dsh_acc_i2c_write(acc, buf, 3);
-	if (err < 0)
-		goto err_resume_state;
-
-	buf[0] = (I2C_AUTO_INCREMENT | LIS3DSH_TIM4_2);
-	buf[1] = acc->resume_state[RES_LIS3DSH_TIM4_2];
-	buf[2] = acc->resume_state[RES_LIS3DSH_TIM3_2];
-	buf[3] = acc->resume_state[RES_LIS3DSH_TIM2_2_L];
-	buf[4] = acc->resume_state[RES_LIS3DSH_TIM2_2_H];
-	buf[5] = acc->resume_state[RES_LIS3DSH_TIM1_2_L];
-	buf[6] = acc->resume_state[RES_LIS3DSH_TIM1_2_H];
-	buf[7] = acc->resume_state[RES_LIS3DSH_THRS2_2];
-	buf[8] = acc->resume_state[RES_LIS3DSH_THRS1_2];
-	buf[9] = acc->resume_state[RES_LIS3DSH_DES_2];
-	buf[10] = acc->resume_state[RES_LIS3DSH_SA_2];
-	buf[11] = acc->resume_state[RES_LIS3DSH_MA_2];
-	buf[12] = acc->resume_state[RES_LIS3DSH_SETT_2];
-	err = lis3dsh_acc_i2c_write(acc, buf, 12);
-	if (err < 0)
-		goto err_resume_state;
-
-	/*	state program 1 */
-	buf[0] = (I2C_AUTO_INCREMENT | LIS3DSH_STATEPR1);
-	for (i = 1; i <= LIS3DSH_STATE_PR_SIZE; i++) {
-		buf[i] = acc->resume_stmach_program1[i-1];
-		pr_debug("[lis3dsh] i=%d,sm pr1 buf[%d]=0x%02x\n", i, i, buf[i]);
-	};
-	err = lis3dsh_acc_i2c_write(acc, buf, LIS3DSH_STATE_PR_SIZE);
-	if (err < 0)
-		goto err_resume_state;
-
-	/*	state program 2 */
-	buf[0] = (I2C_AUTO_INCREMENT | LIS3DSH_STATEPR2);
-	for(i = 1; i <= LIS3DSH_STATE_PR_SIZE; i++){
-		buf[i] = acc->resume_stmach_program2[i-1];
-		pr_debug("[lis3dsh] i=%d,sm pr2 buf[%d]=0x%02x\n", i, i, buf[i]);
-	};
-	err = lis3dsh_acc_i2c_write(acc, buf, LIS3DSH_STATE_PR_SIZE);
-	if (err < 0)
-		goto err_resume_state;
-
-	buf[0] = (I2C_AUTO_INCREMENT | LIS3DSH_CTRL_REG5);
-	buf[1] = acc->resume_state[RES_LIS3DSH_CTRL_REG5];
-	buf[2] = acc->resume_state[RES_LIS3DSH_CTRL_REG6];
-	err = lis3dsh_acc_i2c_write(acc, buf, 2);
-	if (err < 0)
-		goto err_resume_state;
-
-	buf[0] = (I2C_AUTO_INCREMENT | LIS3DSH_CTRL_REG1);
-	buf[1] = acc->resume_state[RES_LIS3DSH_CTRL_REG1];
-	buf[2] = acc->resume_state[RES_LIS3DSH_CTRL_REG2];
-	buf[3] = acc->resume_state[RES_LIS3DSH_CTRL_REG3];
-	err = lis3dsh_acc_i2c_write(acc, buf, 3);
-	if (err < 0)
-		goto err_resume_state;
-
-	buf[0] = (LIS3DSH_CTRL_REG4);
-	buf[1] = acc->resume_state[RES_LIS3DSH_CTRL_REG4];
-	err = lis3dsh_acc_i2c_write(acc, buf, 1);
-	if (err < 0)
-		goto err_resume_state;
-
-	acc->hw_initialized = 1;
-	sensor_debug(DEBUG_VERBOSE, "[lis3dsh] %s: ---\n", __func__);
-	return 0;
-
-err_firstread:
-	acc->hw_working = 0;
-err_unknown_device:
-err_resume_state:
-	acc->hw_initialized = 0;
-	dev_err(&acc->client->dev, "hw init error 0x%02x,0x%02x: %d\n", buf[0],
-			buf[1], err);
-	return err;
-}
-
-static void lis3dsh_acc_device_power_off(struct lis3dsh_acc_data *acc)
-{
-	int err;
-
-	err = lis3dsh_acc_i2c_update(acc, LIS3DSH_CTRL_REG4,
-					LIS3DSH_ODR_MASK, LIS3DSH_PM_OFF);
-	if (err < 0)
-		dev_err(&acc->client->dev, "soft power off failed: %d\n", err);
-
-	if (acc->pdata->power_off) {
-		if(acc->pdata->gpio_int1)
-			disable_irq_nosync(acc->irq1);
-		if(acc->pdata->gpio_int2)
-			disable_irq_nosync(acc->irq2);
-		acc->pdata->power_off();
-		acc->hw_initialized = 0;
-		sensor_debug(DEBUG_INFO, "[Sensors] %s : powered off\n", __func__);
-	}
-	if (acc->hw_initialized) {
-		if(acc->pdata->gpio_int1 >= 0)
-			disable_irq_nosync(acc->irq1);
-		if(acc->pdata->gpio_int2 >= 0)
-			disable_irq_nosync(acc->irq2);
-		acc->hw_initialized = 0;
-	}
-}
-
-static int lis3dsh_acc_device_power_on(struct lis3dsh_acc_data *acc)
-{
-	int err = -1;
-
-	if (acc->pdata->power_on) {
-		err = acc->pdata->power_on();
-		if (err < 0) {
-			dev_err(&acc->client->dev, "power_on failed: %d\n", err);
-			return err;
-		}
-		if(acc->pdata->gpio_int1 >= 0)
-			enable_irq(acc->irq1);
-		if(acc->pdata->gpio_int2 >= 0)
-			enable_irq(acc->irq2);
-		sensor_debug(DEBUG_INFO, "[Sensors] %s : powered on\n", __func__);
-	}
-
-	if (!acc->hw_initialized) {
-		err = lis3dsh_acc_hw_init(acc);
-		if (acc->hw_working == 1 && err < 0) {
-			lis3dsh_acc_device_power_off(acc);
-			return err;
-		}
-	}
-
-	if (acc->hw_initialized) {
-		if(acc->pdata->gpio_int1 >= 0)
-			enable_irq(acc->irq1);
-		if(acc->pdata->gpio_int2 >= 0)
-			enable_irq(acc->irq2);
-	}
-	return 0;
-}
-
-static irqreturn_t lis3dsh_acc_isr1(int irq, void *dev)
-{
-	struct lis3dsh_acc_data *acc = dev;
-
-	disable_irq_nosync(irq);
-	queue_work(acc->irq1_work_queue, &acc->irq1_work);
-	sensor_debug(DEBUG_INFO, "[lis3dsh] %s: isr1 queued\n", __func__);
-
-	return IRQ_HANDLED;
-}
-
-static irqreturn_t lis3dsh_acc_isr2(int irq, void *dev)
-{
-	struct lis3dsh_acc_data *acc = dev;
-
-	disable_irq_nosync(irq);
-	queue_work(acc->irq2_work_queue, &acc->irq2_work);
-	sensor_debug(DEBUG_INFO, "[lis3dsh] %s: isr2 queued\n", __func__);
-
-	return IRQ_HANDLED;
-}
-
-static void lis3dsh_acc_irq1_work_func(struct work_struct *work)
-{
-	int err = -1;
-	u8 rbuf[2], status;	
-	struct lis3dsh_acc_data *acc;
-
-	acc = container_of(work, struct lis3dsh_acc_data, irq1_work);
-	/* TODO  add interrupt service procedure.
-		 ie:lis3dsh_acc_get_int_source(acc); */
-	sensor_debug(DEBUG_INFO, "[lis3dsh] %s: IRQ1 triggered\n", __func__);
-	/*  */
-	rbuf[0] = LIS3DSH_INTERR_STAT;
-	err = lis3dsh_acc_i2c_read(acc, rbuf, 1);
-	status = rbuf[0];
-	if(status & LIS3DSH_STAT_INTSM1_BIT) {
-		rbuf[0] = LIS3DSH_OUTS_1;
-		err = lis3dsh_acc_i2c_read(acc, rbuf, 1);
-		sensor_debug(DEBUG_INFO, "[lis3dsh] %s: interrupt (0x%02x)\n", __func__, rbuf[0]);
-		if((rbuf[0] == 0x20) ||(rbuf[0] == 0x80)) {
-			printk("***********************Tilt to wake event\n");
-			#ifndef ASUS_FACTORY_BUILD
-			lis3dsh_acc_state_progrs_enable_control(g_acc, LIS3DSH_SM1_DIS_SM2_EN);
-			#endif
-			if(is_suspend)
-				public_gpio_keys_gpio_report_event();
-<<<<<<< HEAD
-			strcpy(double_tap, "TILT");
-			kobject_uevent(&lis3dsh_class_dev->kobj, KOBJ_CHANGE);
-=======
-// ASUS_BSP +++ Maggie_Lee "Detect uevent from gsensor for tilt"
-			strcpy(event_status,"TILT");
-			kobject_uevent(&lis3dsh_class_dev->kobj, KOBJ_CHANGE);
-// ASUS_BSP --- Maggie_Lee "Detect uevent from gsensor for tilt"
->>>>>>> 35b7d957
-		}
-	}
-	if(status & LIS3DSH_STAT_INTSM2_BIT) {
-		rbuf[0] = LIS3DSH_OUTS_2;
-		err = lis3dsh_acc_i2c_read(acc, rbuf, 1);
-		sensor_debug(DEBUG_INFO, "[lis3dsh] %s: interrupt (0x%02x)\n", __func__, rbuf[0]);
-	}
-	enable_irq(acc->irq1);
-	sensor_debug(DEBUG_VERBOSE, "[lis3dsh] %s: IRQ1 re-enabled\n", __func__);
-}
-
-static void lis3dsh_acc_irq2_work_func(struct work_struct *work)
-{
-	int err = -1;
-	u8 rbuf[2], status;
-	struct lis3dsh_acc_data *acc;
-
-	acc = container_of(work, struct lis3dsh_acc_data, irq2_work);
-	sensor_debug(DEBUG_INFO, "[lis3dsh] %s: IRQ2 triggered\n", __func__);
-	/*  */
-	rbuf[0] = LIS3DSH_INTERR_STAT;
-	err = lis3dsh_acc_i2c_read(acc, rbuf, 1);
-	status = rbuf[0];
-	if(status & LIS3DSH_STAT_INTSM1_BIT) {
-		rbuf[0] = LIS3DSH_OUTS_1;
-		err = lis3dsh_acc_i2c_read(acc, rbuf, 1);
-		sensor_debug(DEBUG_INFO, "[lis3dsh] %s: interrupt (0x%02x)\n", __func__, rbuf[0]);
-	}
-	if(status & LIS3DSH_STAT_INTSM2_BIT) {
-		rbuf[0] = LIS3DSH_OUTS_2;
-		err = lis3dsh_acc_i2c_read(acc, rbuf, 1);
-		sensor_debug(DEBUG_INFO, "[lis3dsh] %s: interrupt (0x%02x)\n", __func__, rbuf[0]);
-		if((rbuf[0] == 0x01) || (rbuf[0] == 0x02)) {
-			printk("***********************report event SM2\n");
-			#ifndef ASUS_FACTORY_BUILD
-			lis3dsh_acc_state_progrs_enable_control(g_acc, LIS3DSH_SM1_DIS_SM2_EN);
-			#endif
-			if(is_suspend)
-				public_gpio_keys_gpio_report_event();
-// ASUS_BSP +++ Maggie_Lee "Detect uevent from gsensor for double tap"
-			strcpy(event_status,"KNOCK");
-			kobject_uevent(&lis3dsh_class_dev->kobj, KOBJ_CHANGE);
-// ASUS_BSP --- Maggie_Lee "Detect uevent from gsensor for double tap"
-		}
-		sensor_debug(DEBUG_INFO, "[lis3dsh] %s: OUTS_2: 0x%02x\n", __func__, rbuf[0]);
-	}
-	enable_irq(acc->irq2);
-	sensor_debug(DEBUG_VERBOSE, "[lis3dsh] %s: IRQ2 re-enabled\n", __func__);
-}
-
-static int lis3dsh_acc_register_masked_update(struct lis3dsh_acc_data *acc,
-		u8 reg_address, u8 mask, u8 new_bit_values, int resume_index)
-{
-	u8 config[2] = {0};
-	u8 init_val, updated_val;
-	int err;
-	int step = 0;
-
-	config[0] = reg_address;
-	err = lis3dsh_acc_i2c_read(acc, config, 1);
-	if (err < 0)
-		goto error;
-	init_val = config[0];
-	acc->resume_state[resume_index] = init_val;
-	step = 1;
-	updated_val = ((mask & new_bit_values) | ((~mask) & init_val));
-	config[0] = reg_address;
-	config[1] = updated_val;
-	err = lis3dsh_acc_i2c_write(acc, config, 1);
-	if (err < 0)
-		goto error;
-	acc->resume_state[resume_index] = updated_val;
-
-	return err;
-	error:
-		dev_err(&acc->client->dev,
-			"register 0x%02x update failed at step %d, error: %d\n",
-				config[0], step, err);
-	return err;
-}
-
-static int lis3dsh_acc_update_fs_range(struct lis3dsh_acc_data *acc,
-								u8 new_fs_range)
-{
-	int err=-1;
-	u16 sensitivity;
-
-	switch (new_fs_range) {
-	case LIS3DSH_ACC_G_2G:
-		sensitivity = SENSITIVITY_2G;
-		break;
-	case LIS3DSH_ACC_G_4G:
-		sensitivity = SENSITIVITY_4G;
-		break;
-	case LIS3DSH_ACC_G_6G:
-		sensitivity = SENSITIVITY_6G;
-		break;
-	case LIS3DSH_ACC_G_8G:
-		sensitivity = SENSITIVITY_8G;
-		break;
-	case LIS3DSH_ACC_G_16G:
-		sensitivity = SENSITIVITY_16G;
-		break;
-	default:
-		dev_err(&acc->client->dev, "invalid g range requested: %u\n",
-				new_fs_range);
-		return -EINVAL;
-	}
-
-	if (atomic_read(&acc->enabled)) {
-		/* Updates configuration register 1,
-		* which contains g range setting */
-		err = lis3dsh_acc_register_masked_update(acc, LIS3DSH_CTRL_REG5,
-		LIS3DSH_FS_MASK, new_fs_range, RES_LIS3DSH_CTRL_REG5);
-		if(err < 0) {
-			dev_err(&acc->client->dev, "update g range failed\n");
-			return err;
-		}
-		else
-			acc->sensitivity = sensitivity;
-	}
-
-	if(err < 0)
-		dev_err(&acc->client->dev, "update g range not executed "
-						"because the device is off\n");
-	return err;
-}
-
-
-static int lis3dsh_acc_update_odr(struct lis3dsh_acc_data *acc,
-							int poll_interval_ms)
-{
-	int err = -1;
-	int i;
-	u8 new_odr;
-
-	sensor_debug(DEBUG_VERBOSE, "[Sensors] %s : ODR=%d\n", __func__, poll_interval_ms);
-
-	/* Following, looks for the longest possible odr interval scrolling the
-	 * odr_table vector from the end (shortest interval) backward (longest
-	 * interval), to support the poll_interval requested by the system.
-	 * It must be the longest interval lower then the poll interval.*/
-	for (i = ARRAY_SIZE(lis3dsh_acc_odr_table) - 1; i >= 0; i--) {
-		if (lis3dsh_acc_odr_table[i].cutoff_ms <= poll_interval_ms)
-			break;
-	}
-	new_odr = lis3dsh_acc_odr_table[i].mask;
-
-	/* If device is currently enabled, we need to write new
-	 *  configuration out to it */
-	if (atomic_read(&acc->enabled)) {
-		err = lis3dsh_acc_register_masked_update(acc,
-			LIS3DSH_CTRL_REG4, LIS3DSH_ODR_MASK, new_odr,
-							RES_LIS3DSH_CTRL_REG4);
-	}
-
-	if(err < 0)
-		dev_err(&acc->client->dev, "update odr failed\n");
-	return err;
-}
-
-
-#ifdef DEBUG
-static int lis3dsh_acc_register_write(struct lis3dsh_acc_data *acc, u8 *buf,
-		u8 reg_address, u8 new_value)
-{
-	int err = -1;
-
-	/* Sets configuration register at reg_address
-	 *  NOTE: this is a straight overwrite  */
-		buf[0] = reg_address;
-		buf[1] = new_value;
-		err = lis3dsh_acc_i2c_write(acc, buf, 1);
-		if (err < 0)
-			return err;
-	return err;
-}
-
-static int lis3dsh_acc_register_read(struct lis3dsh_acc_data *acc, u8 *buf,
-		u8 reg_address)
-{
-
-	int err = -1;
-	buf[0] = (reg_address);
-	err = lis3dsh_acc_i2c_read(acc, buf, 1);
-	return err;
-}
-
-static int lis3dsh_acc_register_update(struct lis3dsh_acc_data *acc, u8 *buf,
-		u8 reg_address, u8 mask, u8 new_bit_values)
-{
-	int err = -1;
-	u8 init_val;
-	u8 updated_val;
-	err = lis3dsh_acc_register_read(acc, buf, reg_address);
-	if (!(err < 0)) {
-		init_val = buf[0];
-		updated_val = ((mask & new_bit_values) | ((~mask) & init_val));
-		err = lis3dsh_acc_register_write(acc, buf, reg_address,
-				updated_val);
-	}
-	return err;
-}
-#endif
-
-
-static int lis3dsh_acc_get_acceleration_data(struct lis3dsh_acc_data *acc,
-		int *xyz)
-{
-	int err = -1;
-	/* Data bytes from hardware xL, xH, yL, yH, zL, zH */
-	u8 acc_data[6];
-	/* x,y,z hardware data */
-	s32 hw_d[3] = { 0 };
-
-	acc_data[0] = (I2C_AUTO_INCREMENT | OUT_AXISDATA_REG);
-	err = lis3dsh_acc_i2c_read(acc, acc_data, 6);
-	if (err < 0)
-		return err;
-
-	hw_d[0] = ((s16) ((acc_data[1] << 8) | acc_data[0]));
-	hw_d[1] = ((s16) ((acc_data[3] << 8) | acc_data[2]));
-	hw_d[2] = ((s16) ((acc_data[5] << 8) | acc_data[4]));
-
-	hw_d[0] = hw_d[0] * acc->sensitivity;
-	hw_d[1] = hw_d[1] * acc->sensitivity;
-	hw_d[2] = hw_d[2] * acc->sensitivity;
-
-
-	xyz[0] = ((acc->pdata->negate_x) ? (-hw_d[acc->pdata->axis_map_x])
-		   : (hw_d[acc->pdata->axis_map_x]));
-	xyz[1] = ((acc->pdata->negate_y) ? (-hw_d[acc->pdata->axis_map_y])
-		   : (hw_d[acc->pdata->axis_map_y]));
-	xyz[2] = ((acc->pdata->negate_z) ? (-hw_d[acc->pdata->axis_map_z])
-		   : (hw_d[acc->pdata->axis_map_z]));
-
-	sensor_debug(DEBUG_RAW, "[lis3dsh] %s read x=%d, y=%d, z=%d\n", __func__, xyz[0], xyz[1], xyz[2]);
-
-	return err;
-}
-
-static void lis3dsh_acc_report_values(struct lis3dsh_acc_data *acc,
-					int *xyz)
-{
-	input_report_abs(acc->input_dev, ABS_X, xyz[0]);
-	input_report_abs(acc->input_dev, ABS_Y, xyz[1]);
-	input_report_abs(acc->input_dev, ABS_Z, xyz[2]);
-	input_sync(acc->input_dev);
-}
-
-static int lis3dsh_acc_enable(struct lis3dsh_acc_data *acc)
-{
-	int err;
-
-	if (!atomic_cmpxchg(&acc->enabled, 0, 1)) {
-		sensor_debug(DEBUG_INFO, "[Sensors] %s +++ \n", __func__);
-		err = lis3dsh_acc_device_power_on(acc);
-		if (err < 0) {
-			atomic_set(&acc->enabled, 0);
-			return err;
-		}
-		schedule_delayed_work(&acc->input_work, msecs_to_jiffies(acc->pdata->poll_interval));
-		sensor_debug(DEBUG_INFO, "[Sensors] %s ---\n", __func__);
-	}
-	return 0;
-}
-
-static int lis3dsh_acc_disable(struct lis3dsh_acc_data *acc)
-{
-	if (atomic_cmpxchg(&acc->enabled, 1, 0)) {
-		sensor_debug(DEBUG_INFO, "[Sensors] %s +++\n", __func__);
-		cancel_delayed_work_sync(&acc->input_work);
-		lis3dsh_acc_device_power_off(acc);
-	}
-	sensor_debug(DEBUG_INFO, "[Sensors] %s ---\n", __func__);
-	return 0;
-}
-
-static ssize_t attr_get_polling_rate(struct device *dev,
-					struct device_attribute *attr,
-								char *buf)
-{
-	int val;
-	struct lis3dsh_acc_data *acc = dev_get_drvdata(dev);
-	mutex_lock(&acc->lock);
-	val = acc->pdata->poll_interval;
-	mutex_unlock(&acc->lock);
-	return sprintf(buf, "%d\n", val);
-}
-
-static ssize_t attr_set_polling_rate(struct device *dev,
-					struct device_attribute *attr,
-						const char *buf, size_t size)
-{
-	int err;
-	struct lis3dsh_acc_data *acc = dev_get_drvdata(dev);
-	unsigned long interval_ms;
-
-	if (strict_strtoul(buf, 10, &interval_ms))
-		return -EINVAL;
-	if (!interval_ms)
-		return -EINVAL;
-	mutex_lock(&acc->lock);
-	err = lis3dsh_acc_update_odr(acc, interval_ms);
-	if(err >= 0)
-	{
-		acc->pdata->poll_interval = interval_ms;
-	}
-	mutex_unlock(&acc->lock);
-	return size;
-}
-
-static ssize_t attr_get_range(struct device *dev,
-				struct device_attribute *attr, char *buf)
-{
-	u8 val;
-	struct lis3dsh_acc_data *acc = dev_get_drvdata(dev);
-	int range = 2;
-	mutex_lock(&acc->lock);
-	val = acc->pdata->fs_range ;
-
-	switch(val) {
-	case LIS3DSH_ACC_G_2G:
-		range = 2;
-		break;
-	case LIS3DSH_ACC_G_4G:
-		range = 4;
-		break;
-	case LIS3DSH_ACC_G_6G:
-		range = 6;
-		break;
-	case LIS3DSH_ACC_G_8G:
-		range = 8;
-		break;
-	case LIS3DSH_ACC_G_16G:
-		range = 16;
-		break;
-	}
-	mutex_unlock(&acc->lock);
-	return sprintf(buf, "%d\n", range);
-}
-
-static ssize_t attr_set_range(struct device *dev,
-				struct device_attribute *attr,
-						const char *buf, size_t size)
-{
-	int err;
-	struct lis3dsh_acc_data *acc = dev_get_drvdata(dev);
-	unsigned long val;
-	u8 range;
-	if (strict_strtoul(buf, 10, &val))
-		return -EINVAL;
-
-	switch(val) {
-		case 2:
-			range = LIS3DSH_ACC_G_2G;
-			break;
-		case 4:
-			range = LIS3DSH_ACC_G_4G;
-			break;
-		case 6:
-			range = LIS3DSH_ACC_G_6G;
-			break;
-		case 8:
-			range = LIS3DSH_ACC_G_8G;
-			break;
-		case 16:
-			range = LIS3DSH_ACC_G_16G;
-			break;
-		default:
-			return -1;
-	}
-
-	mutex_lock(&acc->lock);
-	err = lis3dsh_acc_update_fs_range(acc, range);
-	if(err >= 0)
-	{
-		acc->pdata->fs_range = range;
-	}
-	mutex_unlock(&acc->lock);
-	return size;
-}
-
-static ssize_t attr_get_enable(struct device *dev,
-				struct device_attribute *attr, char *buf)
-{
-	struct lis3dsh_acc_data *acc = dev_get_drvdata(dev);
-	int val = atomic_read(&acc->enabled);
-	return sprintf(buf, "%d\n", val);
-}
-
-static ssize_t attr_set_enable(struct device *dev,
-				struct device_attribute *attr,
-						const char *buf, size_t size)
-{
-	struct lis3dsh_acc_data *acc = dev_get_drvdata(dev);
-	unsigned long val;
-
-	if (strict_strtoul(buf, 10, &val))
-		return -EINVAL;
-
-	if (val)
-		lis3dsh_acc_enable(acc);
-	else
-		lis3dsh_acc_disable(acc);
-	return size;
-}
-
-static ssize_t attr_get_acc_data(struct device *dev,
-				struct device_attribute *attr, char *buf)
-{
-	struct lis3dsh_acc_data *acc = dev_get_drvdata(dev);
-	int xyz[3] = { 0 };
-	int err;
-	
-	err =lis3dsh_acc_device_power_on(acc);
-	if (err < 0)
-		dev_err(&acc->client->dev, "power_on_sensor failed\n");
-	
-	err = lis3dsh_acc_get_acceleration_data(acc, xyz);
-	if (err < 0)
-		dev_err(&acc->client->dev, "get_acceleration_data failed\n");
-	
-	lis3dsh_acc_device_power_off(acc);
-
-	return err;
-}
-
-#ifdef ASUS_FACTORY_BUILD
-//ASUS_BSP +++ Maggie_Lee "Support ATD BMMI"
-static ssize_t attr_get_chip_status(struct device *dev,
-				struct device_attribute *attr, char *buf)
-{
-	printk("[lis3dsh] read_accel_status = %d",chip_status);
-	return sprintf(buf, "%d\n", chip_status);
-}
-//ASUS_BSP --- Maggie_Lee "Support ATD BMMI"
-
-static ssize_t attr_reg_dump(struct device *dev, struct device_attribute *attr, char *buf)
-{
-	struct lis3dsh_acc_data *acc = dev_get_drvdata(dev);
-	int rc;
-	u8 dbuf[0];
-	int i;
-
-	for(i=15;i<128; i++) {
-		if (i==38) i++;
-		if (i==48) i+=32;
-		dbuf[0] = (u8)i;
-		printk("Reg = 0x%02x\t", dbuf[0]);
-		rc = lis3dsh_acc_i2c_read(acc, dbuf, 1);
-		if (rc < 0)
-			goto error;
-		printk("Value = 0x%02x\n", dbuf[0]);
-	}
-
-	return sprintf(buf, "0x%02x\n", dbuf[0]);
-
-	error:
-		dev_err(&acc->client->dev, "Error reading ECG register\n");
-		return sprintf(buf, "0x%02x\n", dbuf[0]);
-}
-#endif
-
-static int lis3dsh_acc_state_progrs_enable_control(struct lis3dsh_acc_data *acc, u8 settings)
-{
-	u8 val1, val2;
-	int err = -1;
-	//settings = settings & 0x03;
-
-	sensor_debug(DEBUG_INFO, "[Sensors] %s : set machine state=%d\n", __func__, settings);
-
-	switch ( settings ) {
-	case LIS3DSH_SM1_DIS_SM2_DIS:
-		val1 = LIS3DSH_SM1_EN_OFF;
-		val2 = LIS3DSH_SM2_EN_OFF;
-		break;
-	case LIS3DSH_SM1_DIS_SM2_EN:
-		val1 = LIS3DSH_SM1_EN_OFF;
-		val2 = LIS3DSH_SM2_EN_ON;
-		break;
-	case LIS3DSH_SM1_EN_SM2_DIS:
-		val1 = LIS3DSH_SM1_EN_ON;
-		val2 = LIS3DSH_SM2_EN_OFF;
-		break;
-	case LIS3DSH_SM1_EN_SM2_EN:
-		val1 = LIS3DSH_SM1_EN_ON;
-		val2 = LIS3DSH_SM2_EN_ON;
-		break;
-	default :
-		pr_err("[lis3dsh] invalid state program setting : 0x%02x\n",settings);
-		return err;
-	}
-
-	err = lis3dsh_acc_register_masked_update(acc,
-		LIS3DSH_CTRL_REG1, LIS3DSH_SM1_EN_MASK, val1,
-							RES_LIS3DSH_CTRL_REG1);
-	if (err < 0 )
-		return err;
-	err = lis3dsh_acc_register_masked_update(acc,
-		LIS3DSH_CTRL_REG2, LIS3DSH_SM2_EN_MASK, val2,
-							RES_LIS3DSH_CTRL_REG2);
-	if (err < 0 )
-			return err;
-	acc->stateprogs_enable_setting = settings;
-
-	pr_debug("[lis3dsh] state program setting : 0x%02x\n",
-						acc->stateprogs_enable_setting);
-
-
-	return err;
-}
-
-static ssize_t attr_set_enable_state_prog(struct device *dev,
-		struct device_attribute *attr,	const char *buf, size_t size)
-{
-	int err = -1;
-	struct lis3dsh_acc_data *acc = dev_get_drvdata(dev);
-	long val=0;
-
-	if (strict_strtoul(buf, 16, &val))
-		return -EINVAL;
-
-
-	if ( val < 0x00 || val > LIS3DSH_SM1_EN_SM2_EN){
-		pr_warn("[lis3dsh] invalid state program setting, val: %ld\n",val);
-		return -EINVAL;
-	}
-
-	mutex_lock(&acc->lock);
-	err = lis3dsh_acc_state_progrs_enable_control(acc, val);
-	mutex_unlock(&acc->lock);
-	if (err < 0)
-		return err;
-	return size;
-}
-
-static ssize_t attr_get_enable_state_prog(struct device *dev,
-		struct device_attribute *attr,	char *buf)
-{
-	u8 val;
-	struct lis3dsh_acc_data *acc = dev_get_drvdata(dev);
-	mutex_lock(&acc->lock);
-	val = acc->stateprogs_enable_setting;
-	mutex_unlock(&acc->lock);
-	return sprintf(buf, "0x%02x\n", val);
-}
-
-#ifdef DEBUG
-/* PAY ATTENTION: These DEBUG funtions don't manage resume_state */
-static ssize_t attr_reg_set(struct device *dev, struct device_attribute *attr,
-				const char *buf, size_t size)
-{
-	int rc;
-	struct lis3dsh_acc_data *acc = dev_get_drvdata(dev);
-	u8 x[2];
-	unsigned long val;
-
-	if (strict_strtoul(buf, 16, &val))
-		return -EINVAL;
-	mutex_lock(&acc->lock);
-	x[0] = acc->reg_addr;
-	mutex_unlock(&acc->lock);
-	x[1] = val;
-	rc = lis3dsh_acc_i2c_write(acc, x, 1);
-	/*TODO: error need to be managed */
-	return size;
-}
-
-static ssize_t attr_reg_get(struct device *dev, struct device_attribute *attr,
-				char *buf)
-{
-	ssize_t ret;
-	struct lis3dsh_acc_data *acc = dev_get_drvdata(dev);
-	int rc;
-	u8 data;
-
-	mutex_lock(&acc->lock);
-	data = acc->reg_addr;
-	mutex_unlock(&acc->lock);
-	rc = lis3dsh_acc_i2c_read(acc, &data, 1);
-	/*TODO: error need to be managed */
-	ret = sprintf(buf, "0x%02x\n", data);
-	return ret;
-}
-
-static ssize_t attr_addr_set(struct device *dev, struct device_attribute *attr,
-				const char *buf, size_t size)
-{
-	struct lis3dsh_acc_data *acc = dev_get_drvdata(dev);
-	unsigned long val;
-	if (strict_strtoul(buf, 16, &val))
-		return -EINVAL;
-	mutex_lock(&acc->lock);
-	acc->reg_addr = val;
-	mutex_unlock(&acc->lock);
-	return size;
-}
-#endif
-
-static struct device_attribute attributes[] = {
-
-	__ATTR(poll_period_ms, 0664, attr_get_polling_rate,
-							attr_set_polling_rate),
-	__ATTR(range, 0664, attr_get_range, attr_set_range),
-	__ATTR(enable, 0664, attr_get_enable, attr_set_enable),
-	__ATTR(enable_state_prog, 0664, attr_get_enable_state_prog,
-						attr_set_enable_state_prog),
-	__ATTR(acc_data, 0444, attr_get_acc_data, NULL),
-#ifdef DEBUG
-	__ATTR(reg_value, 0600, attr_reg_get, attr_reg_set),
-	__ATTR(reg_addr, 0200, NULL, attr_addr_set),
-#endif
-#ifdef ASUS_FACTORY_BUILD
-	__ATTR(chip_status, 0444, attr_get_chip_status, NULL),			//ASUS_BSP +++ Maggie_Lee "Support ATD BMMI"
-	__ATTR(dump, 0444, attr_reg_dump, NULL),
-#endif
-};
-
-static int create_sysfs_interfaces(struct device *dev)
-{
-	int i;
-	for (i = 0; i < ARRAY_SIZE(attributes); i++)
-		if (device_create_file(dev, attributes + i))
-			goto error;
-	return 0;
-
-error:
-	for ( ; i >= 0; i--)
-		device_remove_file(dev, attributes + i);
-	dev_err(dev, "%s:Unable to create interface\n", __func__);
-	return -1;
-}
-
-static int remove_sysfs_interfaces(struct device *dev)
-{
-	int i;
-	for (i = 0; i < ARRAY_SIZE(attributes); i++)
-		device_remove_file(dev, attributes + i);
-	return 0;
-}
-
-static void lis3dsh_acc_input_work_func(struct work_struct *work)
-{
-	struct lis3dsh_acc_data *acc;
-
-	int xyz[3] = { 0 };
-	int err;
-
-	acc = container_of((struct delayed_work *)work,
-			struct lis3dsh_acc_data, input_work);
-
-	mutex_lock(&acc->lock);
-	err = lis3dsh_acc_get_acceleration_data(acc, xyz);
-	if (err < 0)
-		dev_err(&acc->client->dev, "get_acceleration_data failed\n");
-	else
-		lis3dsh_acc_report_values(acc, xyz);
-
-	schedule_delayed_work(&acc->input_work, msecs_to_jiffies(
-			acc->pdata->poll_interval));
-	mutex_unlock(&acc->lock);
-}
-
-int lis3dsh_acc_input_open(struct input_dev *input)
-{
-	struct lis3dsh_acc_data *acc = input_get_drvdata(input);
-
-	return lis3dsh_acc_enable(acc);
-}
-
-void lis3dsh_acc_input_close(struct input_dev *dev)
-{
-	struct lis3dsh_acc_data *acc = input_get_drvdata(dev);
-
-	lis3dsh_acc_disable(acc);
-}
-
-static int lis3dsh_acc_validate_pdata(struct lis3dsh_acc_data *acc)
-{
-	acc->pdata->poll_interval = max(acc->pdata->poll_interval,
-			acc->pdata->min_interval);
-
-	if (acc->pdata->axis_map_x > 2 ||
-		acc->pdata->axis_map_y > 2 ||
-		 acc->pdata->axis_map_z > 2) {
-		dev_err(&acc->client->dev, "invalid axis_map value "
-			"x:%u y:%u z%u\n", acc->pdata->axis_map_x,
-				acc->pdata->axis_map_y, acc->pdata->axis_map_z);
-		return -EINVAL;
-	}
-
-	/* Only allow 0 and 1 for negation boolean flag */
-	if (acc->pdata->negate_x > 1 || acc->pdata->negate_y > 1
-			|| acc->pdata->negate_z > 1) {
-		dev_err(&acc->client->dev, "invalid negate value "
-			"x:%u y:%u z:%u\n", acc->pdata->negate_x,
-				acc->pdata->negate_y, acc->pdata->negate_z);
-		return -EINVAL;
-	}
-
-	/* Enforce minimum polling interval */
-	if (acc->pdata->poll_interval < acc->pdata->min_interval) {
-		dev_err(&acc->client->dev, "minimum poll interval violated\n");
-		return -EINVAL;
-	}
-
-	return 0;
-}
-
-static int lis3dsh_acc_input_init(struct lis3dsh_acc_data *acc)
-{
-	int err;
-
-	INIT_DELAYED_WORK(&acc->input_work, lis3dsh_acc_input_work_func);
-	acc->input_dev = input_allocate_device();
-	if (!acc->input_dev) {
-		err = -ENOMEM;
-		dev_err(&acc->client->dev, "input device allocation failed\n");
-		goto err0;
-	}
-
-	acc->input_dev->open = lis3dsh_acc_input_open;
-	acc->input_dev->close = lis3dsh_acc_input_close;
-	acc->input_dev->name = LIS3DSH_ACC_DEV_NAME;
-
-	acc->input_dev->id.bustype = BUS_I2C;
-	acc->input_dev->dev.parent = &acc->client->dev;
-
-	input_set_drvdata(acc->input_dev, acc);
-
-	set_bit(EV_ABS, acc->input_dev->evbit);
-	/*	next is used for interruptA sources data if the case */
-	set_bit(ABS_MISC, acc->input_dev->absbit);
-	/*	next is used for interruptB sources data if the case */
-	set_bit(ABS_WHEEL, acc->input_dev->absbit);
-
-	input_set_abs_params(acc->input_dev, ABS_X, -G_MAX, G_MAX, 0, 0);
-	input_set_abs_params(acc->input_dev, ABS_Y, -G_MAX, G_MAX, 0, 0);
-	input_set_abs_params(acc->input_dev, ABS_Z, -G_MAX, G_MAX, 0, 0);
-	/*	next is used for interruptA sources data if the case */
-//input_set_abs_params(acc->input_dev, ABS_MISC, INT_MIN, INT_MAX, 0, 0);
-	/*	next is used for interruptB sources data if the case */
-//input_set_abs_params(acc->input_dev, ABS_WHEEL, INT_MIN, INT_MAX, 0, 0);
-
-
-	err = input_register_device(acc->input_dev);
-	if (err) {
-		dev_err(&acc->client->dev,
-				"unable to register input device %s\n",
-				acc->input_dev->name);
-		goto err1;
-	}
-
-	return 0;
-
-err1:
-	input_free_device(acc->input_dev);
-err0:
-	return err;
-}
-
-static void lis3dsh_acc_input_cleanup(struct lis3dsh_acc_data *acc)
-{
-	input_unregister_device(acc->input_dev);
-	input_free_device(acc->input_dev);
-}
-
-#ifdef CONFIG_I2C_STRESS_TEST
-#include <linux/i2c_testcase.h>
-#define I2C_TEST_ST_SENSOR_FAIL (-1)
-
-static int TestLIS3DSHSensorI2C (struct i2c_client *apClient)
-{
-	u8 buf[17];
-	int err = 0;
-
-	i2c_log_in_test_case("%s ++\n", __func__);
-
-	err = lis3dsh_acc_enable(g_acc);
-	if (err < 0) {
-		i2c_log_in_test_case("Fail to turn on sensor\n");
-		goto error;
-	}
-
-	buf[0] = LIS3DSH_WHO_AM_I;
-	err = lis3dsh_acc_i2c_read(g_acc, buf, 1);
-	if (err < 0) {
-		i2c_log_in_test_case("Fail to read sensor ID\n");
-		goto error;
-	}
-
-	err = lis3dsh_acc_disable(g_acc);
-	if (err < 0) {
-		i2c_log_in_test_case("Fail to turn off sensor\n");
-		goto error;
-	}
-	
-	i2c_log_in_test_case("%s --\n", __func__);
-
-	return I2C_TEST_PASS;
-
-error:
-	return I2C_TEST_ST_SENSOR_FAIL;
-}
-
-static struct i2c_test_case_info gLIS3DSHTestCaseInfo[] =
-{
-     __I2C_STRESS_TEST_CASE_ATTR(TestLIS3DSHSensorI2C),
-};
-#endif
-
-#if 0//defined(CONFIG_HAS_EARLYSUSPEND)
-static void lis3dsh_early_suspend(struct early_suspend *h)
-{
-	sensor_debug(DEBUG_INFO, "[lis3dsh] %s: +++\n", __func__);
-	enable_irq_wake(g_acc->irq1);
-	enable_irq_wake(g_acc->irq2);
-	lis3dsh_acc_state_progrs_enable_control(g_acc, LIS3DSH_SM1_EN_SM2_EN);
-	sensor_debug(DEBUG_INFO, "[lis3dsh] %s: ---\n", __func__);
-}
-
-static void lis3dsh_late_resume(struct early_suspend *h)
-{
-	sensor_debug(DEBUG_INFO, "[lis3dsh] %s: +++\n", __func__);
-	disable_irq_wake(g_acc->irq1);
-	disable_irq_wake(g_acc->irq2);
-	lis3dsh_acc_state_progrs_enable_control(g_acc, LIS3DSH_SM1_DIS_SM2_DIS);
-	sensor_debug(DEBUG_INFO, "[lis3dsh] %s: ---\n", __func__);
-}
-
-struct early_suspend lis3dsh_early_suspend_handler = {
-    .level = EARLY_SUSPEND_LEVEL_BLANK_SCREEN, 
-    .suspend = lis3dsh_early_suspend,
-    .resume = lis3dsh_late_resume,
-};
-//#elif defined(CONFIG_FB)
-static void lis3dsh_fb_early_suspend(void)
-{
-	sensor_debug(DEBUG_INFO, "[lis3dsh] %s: +++\n", __func__);
-	enable_irq_wake(g_acc->irq1);
-	enable_irq_wake(g_acc->irq2);
-	lis3dsh_acc_state_progrs_enable_control(g_acc, LIS3DSH_SM1_EN_SM2_EN);
-	sensor_debug(DEBUG_INFO, "[lis3dsh] %s: ---\n", __func__);
-}
-
-static void lis3dsh_fb_late_resume(void)
-{
-	sensor_debug(DEBUG_INFO, "[lis3dsh] %s: +++\n", __func__);
-	disable_irq_wake(g_acc->irq1);
-	disable_irq_wake(g_acc->irq2);
-	lis3dsh_acc_state_progrs_enable_control(g_acc, LIS3DSH_SM1_DIS_SM2_DIS);
-	sensor_debug(DEBUG_INFO, "[lis3dsh] %s: ---\n", __func__);
-}
-
-static int lis3dsh_fb_notifier_callback(struct notifier_block *self, unsigned long event, void *data)
-{
-	struct fb_event *evdata = data;
-	static int blank_old = 0;
-	int *blank;
-
-	if (evdata && evdata->data && event == FB_EVENT_BLANK) {
-		blank = evdata->data;
-		if (*blank == FB_BLANK_UNBLANK) {
-			if (blank_old == FB_BLANK_POWERDOWN) {
-				blank_old = FB_BLANK_UNBLANK;
-				lis3dsh_fb_late_resume();
-			}
-		} else if (*blank == FB_BLANK_POWERDOWN) {
-			if (blank_old == 0 || blank_old == FB_BLANK_UNBLANK) {
-				blank_old = FB_BLANK_POWERDOWN;
-				lis3dsh_fb_early_suspend();
-			}
-		}
-	}
-
-	return 0;
-}
-#endif
-
-void notify_st_sensor_lowpowermode(int low)
-{
-	sensor_debug(DEBUG_INFO, "[lis3dsh] %s: +++: (%s)\n", __func__, low?"enter":"exit");
-	if(low) {
-		is_suspend=true;
-		enable_irq_wake(g_acc->irq1);
-		enable_irq_wake(g_acc->irq2);
-		lis3dsh_acc_state_progrs_enable_control(g_acc, LIS3DSH_SM1_EN_SM2_EN);
-	}
-	else {
-		is_suspend=false;
-		disable_irq_wake(g_acc->irq1);
-		disable_irq_wake(g_acc->irq2);
-		#ifndef ASUS_FACTORY_BUILD
-		lis3dsh_acc_state_progrs_enable_control(g_acc, LIS3DSH_SM1_DIS_SM2_EN);
-		#endif
-	}
-	sensor_debug(DEBUG_INFO, "[lis3dsh] %s: --- : (%s)\n", __func__, low?"enter":"exit");
-}
-
-static int lis3dsh_pwr_ctrl(struct device *dev, int en)
-{
-	int ret;
-	static  bool pwr_ready = false;
-	static struct regulator *pm8921_l15;
-
-	sensor_debug(DEBUG_INFO, "[lis3dsh] %s +++\n", __func__);
-
-	if(!pwr_ready) {
-		pm8921_l15 = regulator_get(dev, "8226_l15");
-		if (IS_ERR(pm8921_l15)) {
-			pr_err("[lis3dsh] %s: regulator get of pm8921_l15 failed (%ld)\n", __func__, PTR_ERR(pm8921_l15));
-			ret = PTR_ERR(pm8921_l15);
-			goto regulator_get_fail;
-		}
-
-		ret = regulator_set_voltage(pm8921_l15, 2800000, 2800000);
-		if (ret) {
-			pr_err("[lis3dsh] %s: regulator_set_voltage of pm8921_l15 failed(%d)\n", __func__, ret);
-			goto reg_put_LDO15;
-		}
-		pwr_ready = true;
-	}
-
-	if(en) {
-		ret = regulator_enable(pm8921_l15);
-		if (ret) {
-			pr_err("[lis3dsh] %s: regulator_enable of pm8921_l15 failed(%d)\n", __func__, ret);
-			goto reg_put_LDO15;
-    		}
-	} else {
-		ret = regulator_disable(pm8921_l15);
-		if (ret) {
-			pr_err("[lis3dsh] %s: regulator_disable of pm8921_l15 failed(%d)\n", __func__, ret);
-			goto reg_put_LDO15;
-    		}
-	}
-
-	return 0;
-
-	reg_put_LDO15:
-		regulator_put(pm8921_l15);
-	regulator_get_fail:
-		return -ret;
-}
-
-static int lis3dsh_acc_probe(struct i2c_client *client,
-		const struct i2c_device_id *id)
-{
-	struct lis3dsh_acc_data *acc;
-
-	u32 smbus_func = I2C_FUNC_SMBUS_BYTE_DATA |
-			I2C_FUNC_SMBUS_WORD_DATA | I2C_FUNC_SMBUS_I2C_BLOCK ;
-
-	int err = -1;
-
-	dev_info(&client->dev, "probe start.\n");
-
-	err = lis3dsh_pwr_ctrl(&client->dev, 1);
-	if(err)
-		goto exit_check_functionality_failed;
-
-	acc = kzalloc(sizeof(struct lis3dsh_acc_data), GFP_KERNEL);
-	if (acc == NULL) {
-		err = -ENOMEM;
-		dev_err(&client->dev,
-				"failed to allocate memory for module data: "
-					"%d\n", err);
-		goto exit_check_functionality_failed;
-	}
-
-	/* Support for both I2C and SMBUS adapter interfaces. */
-	if (!i2c_check_functionality(client->adapter, I2C_FUNC_I2C)) {
-		dev_warn(&client->dev, "client not i2c capable\n");
-		if (i2c_check_functionality(client->adapter, smbus_func)){
-			acc->use_smbus = 1;
-			dev_warn(&client->dev, "client using SMBUS\n");
-		} else {
-			err = -ENODEV;
-			dev_err(&client->dev, "client nor SMBUS capable\n");
-			acc->use_smbus = 0;
-			goto exit_check_functionality_failed;
-		}
-	} else {
-		acc->use_smbus = 0;
-	}
-
-	mutex_init(&acc->lock);
-	mutex_lock(&acc->lock);
-
-	acc->client = client;
-	i2c_set_clientdata(client, acc);
-
-	acc->pdata = kmalloc(sizeof(*acc->pdata), GFP_KERNEL);
-	if (acc->pdata == NULL) {
-		err = -ENOMEM;
-		dev_err(&client->dev,
-				"failed to allocate memory for pdata: %d\n",
-				err);
-		goto err_mutexunlock;
-	}
-
-	if(client->dev.platform_data == NULL) {
-		default_lis3dsh_acc_pdata.gpio_int1 = int1_gpio;
-		default_lis3dsh_acc_pdata.gpio_int2 = int2_gpio;
-		memcpy(acc->pdata, &default_lis3dsh_acc_pdata,
-							sizeof(*acc->pdata));
-		dev_info(&client->dev, "using default platform_data\n");
-	} else {
-		memcpy(acc->pdata, client->dev.platform_data,
-							sizeof(*acc->pdata));
-	}
-
-	g_acc = acc;
-
-	err = lis3dsh_acc_validate_pdata(acc);
-	if (err < 0) {
-		dev_err(&client->dev, "failed to validate platform data\n");
-		goto exit_kfree_pdata;
-	}
-
-	if (acc->pdata->init) {
-		err = acc->pdata->init();
-		if (err < 0) {
-			dev_err(&client->dev, "init failed: %d\n", err);
-			goto err_pdata_init;
-		}
-	}
-
-	//lis3dsh_class = class_create(THIS_MODULE, LIS3DSH_ACC_DEV_NAME);
-	//err = kobject_set_name(&client->dev->kobj, "%s", &client->dev->name);
-
-	#if 0//defined(CONFIG_HAS_EARLYSUSPEND)
-	register_early_suspend(&lis3dsh_early_suspend_handler);
-	//#elif defined(CONFIG_FB)
-	lis3dsh_fb_notif.notifier_call = lis3dsh_fb_notifier_callback;
-	err= fb_register_client(&lis3dsh_fb_notif);
-	if (err)
-		dev_err(&client->dev, "Unable to register fb_notifier: %d\n", err);
-	#endif
-
-	if(acc->pdata->gpio_int1 >= 0){
-		acc->irq1 = gpio_to_irq(acc->pdata->gpio_int1);
-		sensor_debug(DEBUG_INFO, "[lis3dsh] %s: has set irq1 to irq: %d "
-							"mapped on gpio:%d\n", __func__, acc->irq1, acc->pdata->gpio_int1);
-		gpio_request(acc->pdata->gpio_int1, "lis3dsh-irq1");
-		gpio_direction_input(acc->pdata->gpio_int1);
-	}
-
-	if(acc->pdata->gpio_int2 >= 0){
-		acc->irq2 = gpio_to_irq(acc->pdata->gpio_int2);
-		sensor_debug(DEBUG_INFO, "[lis3dsh] %s: has set irq2 to irq: %d "
-							"mapped on gpio:%d\n", __func__, acc->irq2, acc->pdata->gpio_int2);
-		gpio_request(acc->pdata->gpio_int2, "lis3dsh-irq2");
-		gpio_direction_input(acc->pdata->gpio_int2);
-	}
-
-	/* resume state init config */
-	memset(acc->resume_state, 0, ARRAY_SIZE(acc->resume_state));
-	lis3dsh_acc_set_init_register_values(acc);
-	//init state program1 and params
-	lis3dsh_acc_set_init_statepr1_param(acc);
-	lis3dsh_acc_set_init_statepr1_inst(acc, 1);
-	//init state program2  and params
-	lis3dsh_acc_set_init_statepr2_param(acc);
-	lis3dsh_acc_set_init_statepr2_inst(acc);
-
-	err = lis3dsh_acc_device_power_on(acc);
-	if (err < 0) {
-		dev_err(&client->dev, "power on failed: %d\n", err);
-		goto err_pdata_init;
-	}
-
-	atomic_set(&acc->enabled, 1);
-
-	err = lis3dsh_acc_update_fs_range(acc, acc->pdata->fs_range);
-	if (err < 0) {
-		dev_err(&client->dev, "update_fs_range failed\n");
-		goto  err_power_off;
-	}
-
-	err = lis3dsh_acc_update_odr(acc, acc->pdata->poll_interval);
-	if (err < 0) {
-		dev_err(&client->dev, "update_odr failed\n");
-		goto  err_power_off;
-	}
-
-	err = lis3dsh_acc_input_init(acc);
-	if (err < 0) {
-		dev_err(&client->dev, "input init failed\n");
-		goto err_power_off;
-	}
-	
-	err = create_sysfs_interfaces(&client->dev);
-	if (err < 0) {
-		dev_err(&client->dev,
-		   "[lis3dsh] device LIS3DSH_ACC_DEV_NAME sysfs register failed\n");
-		goto err_input_cleanup;
-	}
-
-	lis3dsh_acc_device_power_off(acc);	
-
-	/* As default, do not report information */
-	atomic_set(&acc->enabled, 0);
-
-	if(acc->pdata->gpio_int1 >= 0){
-		INIT_WORK(&acc->irq1_work, lis3dsh_acc_irq1_work_func);
-		acc->irq1_work_queue =
-			create_singlethread_workqueue("lis3dsh_acc_wq1");
-		if (!acc->irq1_work_queue) {
-			err = -ENOMEM;
-			dev_err(&client->dev,
-					"[lis3dsh] cannot create work queue1: %d\n", err);
-			goto err_remove_sysfs_int;
-		}
-		err = request_irq(acc->irq1, lis3dsh_acc_isr1,
-				IRQF_TRIGGER_RISING, "lis3dsh_acc_irq1", acc);
-		if (err < 0) {
-			dev_err(&client->dev, "[lis3dsh] request irq1 failed: %d\n", err);
-			goto err_destoyworkqueue1;
-		}
-		disable_irq_nosync(acc->irq1);
-	}
-
-	if(acc->pdata->gpio_int2 >= 0){
-		INIT_WORK(&acc->irq2_work, lis3dsh_acc_irq2_work_func);
-		acc->irq2_work_queue =
-			create_singlethread_workqueue("lis3dsh_acc_wq2");
-		if (!acc->irq2_work_queue) {
-			err = -ENOMEM;
-			dev_err(&client->dev,
-					"[lis3dsh] cannot create work queue2: %d\n", err);
-			goto err_free_irq1;
-		}
-		err = request_irq(acc->irq2, lis3dsh_acc_isr2,
-				IRQF_TRIGGER_RISING, "lis3dsh_acc_irq2", acc);
-		if (err < 0) {
-			dev_err(&client->dev, "[lis3dsh] request irq2 failed: %d\n", err);
-			goto err_destoyworkqueue2;
-		}
-		disable_irq_nosync(acc->irq2);
-	}
-
-	g_acc = acc;
-	mutex_unlock(&acc->lock);
-	chip_status=1;			//ASUS_BSP +++ Maggie_Lee "Support ATD BMMI"
-
-	lis3dsh_acc_enable(acc);			//default on
-<<<<<<< HEAD
-	
-	#ifdef ASUS_FACTORY_BUILD
-	lis3dsh_acc_state_progrs_enable_control(g_acc, LIS3DSH_SM1_EN_SM2_EN);			//SM1: tilt-to-wake SM2: double tap
-	#else
-	lis3dsh_acc_state_progrs_enable_control(g_acc, LIS3DSH_SM1_DIS_SM2_EN);			//SM1: tilt-to-wake SM2: double tap
-	#endif
-	
-=======
-
-	#ifdef ASUS_FACTORY_BUILD
-	lis3dsh_acc_state_progrs_enable_control(g_acc, LIS3DSH_SM1_EN_SM2_EN);			//SM1: tilt-to-wake SM2: double tap
-	#else
-	lis3dsh_acc_state_progrs_enable_control(g_acc, LIS3DSH_SM1_DIS_SM2_EN);
-	#endif
-
->>>>>>> 35b7d957
-	#ifdef CONFIG_I2C_STRESS_TEST
-	i2c_add_test_case(client, "STSensorTest", ARRAY_AND_SIZE(gLIS3DSHTestCaseInfo));
-	#endif
-
-	dev_info(&client->dev, "[lis3dsh] %s ---\n", __func__);
-
-	return 0;
-
-err_destoyworkqueue2:
-	if(acc->pdata->gpio_int2 >= 0)
-		destroy_workqueue(acc->irq2_work_queue);
-err_free_irq1:
-	free_irq(acc->irq1, acc);
-err_destoyworkqueue1:
-	if(acc->pdata->gpio_int1 >= 0)
-		destroy_workqueue(acc->irq1_work_queue);
-err_remove_sysfs_int:
-	remove_sysfs_interfaces(&client->dev);
-err_input_cleanup:
-	lis3dsh_acc_input_cleanup(acc);
-err_power_off:
-	lis3dsh_acc_device_power_off(acc);
-err_pdata_init:
-	if (acc->pdata->exit)
-		acc->pdata->exit();
-exit_kfree_pdata:
-	kfree(acc->pdata);
-err_mutexunlock:
-	mutex_unlock(&acc->lock);
-//err_freedata:
-	kfree(acc);
-exit_check_functionality_failed:
-	pr_err("[lis3dsh] %s: Driver Init failed\n", __func__);
-	return err;
-}
-
-static int lis3dsh_acc_remove(struct i2c_client *client)
-{
-	struct lis3dsh_acc_data *acc = i2c_get_clientdata(client);
-
-	if(acc->pdata->gpio_int1 >= 0){
-		free_irq(acc->irq1, acc);
-		gpio_free(acc->pdata->gpio_int1);
-		destroy_workqueue(acc->irq1_work_queue);
-	}
-
-	if(acc->pdata->gpio_int2 >= 0){
-		free_irq(acc->irq2, acc);
-		gpio_free(acc->pdata->gpio_int2);
-		destroy_workqueue(acc->irq2_work_queue);
-	}
-
-	if (atomic_cmpxchg(&acc->enabled, 1, 0))
-			cancel_delayed_work_sync(&acc->input_work);
-
-	lis3dsh_acc_device_power_off(acc);
-	lis3dsh_acc_input_cleanup(acc);
-	remove_sysfs_interfaces(&client->dev);
-
-	if (acc->pdata->exit)
-		acc->pdata->exit();
-
-	kfree(acc->pdata);
-	kfree(acc);
-
-	chip_status=0;			//ASUS_BSP +++ Maggie_Lee "Support ATD BMMI"
-	return 0;
-}
-
-#ifdef CONFIG_PM
-static int lis3dsh_acc_resume(struct i2c_client *client)
-{
-	#if 0
-	struct lis3dsh_acc_data *acc = i2c_get_clientdata(client);
-
-	if (acc->on_before_suspend)
-		return lis3dsh_acc_enable(acc);
-
-	return 0;
-	#endif
-	
-	return 0;
-}
-
-static int lis3dsh_acc_suspend(struct i2c_client *client, pm_message_t mesg)
-{
-	#if 0
-	struct lis3dsh_acc_data *acc = i2c_get_clientdata(client);
-
-	acc->on_before_suspend = atomic_read(&acc->enabled);
-	return lis3dsh_acc_disable(acc);
-	#endif
-	
-	return 0;
-}
-#else
-#define lis3dsh_acc_suspend	NULL
-#define lis3dsh_acc_resume	NULL
-#endif /* CONFIG_PM */
-
-static const struct i2c_device_id lis3dsh_acc_id[]
-		= { { LIS3DSH_ACC_DEV_NAME, 0 }, { }, };
-
-MODULE_DEVICE_TABLE(i2c, lis3dsh_acc_id);
-
-static struct of_device_id lis3dsh_match_table[] = {
-	{ .compatible = "stm,lis3dsh_acc",},
-	{},
-};
-
-static struct i2c_driver lis3dsh_acc_driver = {
-	.driver = {
-			.owner = THIS_MODULE,
-			.name = LIS3DSH_ACC_DEV_NAME,
-			.of_match_table = lis3dsh_match_table,
-		  },
-	.probe = lis3dsh_acc_probe,
-	.remove = lis3dsh_acc_remove,
-	.suspend = lis3dsh_acc_suspend,
-	.resume = lis3dsh_acc_resume,
-	.id_table = lis3dsh_acc_id,
-};
-
-// ASUS_BSP +++ Maggie_Lee "Detect uevent from gsensor for double tap"
-static ssize_t show_event_status(struct device *device, struct device_attribute *attr, char *buf)
-{
-	ssize_t ret = snprintf(buf, PAGE_SIZE, "%s\n", event_status);
-	memset(&event_status[0], 0, sizeof(event_status));
-	return ret;
-}
-// ASUS_BSP --- Maggie_Lee "Detect uevent from gsensor for double tap"
-
-static struct device_attribute lis3dsh_attrs[] = {
-	__ATTR(event_status, S_IRUGO, show_event_status, NULL),
-};
-
-static int __init lis3dsh_acc_init(void)
-{
-	dev_t dev = MKDEV(lis3dsh_major, 0);
-
-	sensor_debug(DEBUG_INFO, "%s accelerometer driver: init\n", LIS3DSH_ACC_DEV_NAME);
-
-	lis3dsh_major = MAJOR(dev);
-
-	lis3dsh_class = class_create(THIS_MODULE, LIS3DSH_ACC_DEV_NAME);
-	if(IS_ERR(lis3dsh_class)) {
-		sensor_debug(DEBUG_INFO, "Err: failed in creating class.\n");
-		goto error;
-	}
-
-	lis3dsh_dev = MKDEV(lis3dsh_major, lis3dsh_minor);
-	lis3dsh_class_dev = device_create(lis3dsh_class, NULL, lis3dsh_dev, NULL, LIS3DSH_ACC_DEV_NAME);
-	if(lis3dsh_class_dev == NULL)
-	{
-		sensor_debug(DEBUG_INFO, "Err: failed in creating device.\n");
-		goto error;
-	}
-<<<<<<< HEAD
-	memset(&double_tap, 0, sizeof(double_tap));
-=======
-	memset(&event_status[0], 0, sizeof(event_status));
->>>>>>> 35b7d957
-	device_create_file(lis3dsh_class_dev, &lis3dsh_attrs[0]);
-
-	return i2c_add_driver(&lis3dsh_acc_driver);
-
-	error:
-	return -1;
-}
-
-static void __exit lis3dsh_acc_exit(void)
-{
-	sensor_debug(DEBUG_INFO, "[maggie] %s accelerometer driver: exit\n", LIS3DSH_ACC_DEV_NAME);
-
-	// unregister class
-	device_destroy(lis3dsh_class, lis3dsh_dev);
-	class_destroy(lis3dsh_class);
-	i2c_del_driver(&lis3dsh_acc_driver);
-	return;
-}
-
-module_init(lis3dsh_acc_init);
-module_exit(lis3dsh_acc_exit);
-
-MODULE_DESCRIPTION("lis3dsh accelerometer driver");
-MODULE_AUTHOR("ASUS");
-MODULE_LICENSE("GPL");
-
+/* Lis3dsh_acc.c - LIS3DSH accelerometer sensor driver
+ *
+ * Copyright (C) 2012 ASUSTek Inc.
+ *
+ * This software is licensed under the terms of the GNU General Public
+ * License version 2, as published by the Free Software Foundation, and
+ * may be copied, distributed, and modified under those terms.
+ *
+ * This program is distributed in the hope that it will be useful,
+ * but WITHOUT ANY WARRANTY; without even the implied warranty of
+ * MERCHANTABILITY or FITNESS FOR A PARTICULAR PURPOSE.  See the
+ * GNU General Public License for more details.
+ *
+ */
+
+#include	<linux/kernel.h>
+#include	<linux/init.h>
+#include	<linux/module.h>
+#include	<linux/err.h>
+#include	<linux/errno.h>
+#include	<linux/delay.h>
+#include	<linux/fs.h>
+#include	<linux/i2c.h>
+#include	<linux/input.h>
+#include	<linux/uaccess.h>
+#include	<linux/workqueue.h>
+#include	<linux/regulator/consumer.h>
+#include	<linux/irq.h>
+#include	<linux/gpio.h>
+#include	<linux/interrupt.h>
+#include	<linux/slab.h>
+
+#include	<linux/input/lis3dsh.h>
+
+#if defined(CONFIG_HAS_EARLYSUSPEND)
+#include <linux/earlysuspend.h>
+#elif defined(CONFIG_FB)
+#include <linux/notifier.h>
+#include <linux/fb.h>
+struct notifier_block lis3dsh_fb_notif;
+#endif
+
+//Debug Masks +++
+#define NO_DEBUG       0
+#define DEBUG_POWER     1
+#define DEBUG_INFO  2
+#define DEBUG_VERBOSE 5
+#define DEBUG_RAW      8
+#define DEBUG_TRACE   10
+
+static int debug = DEBUG_INFO;
+
+module_param(debug, int, 0644);
+MODULE_PARM_DESC(debug, "Activate debugging output");
+
+#define sensor_debug(level, ...) \
+		if (debug >= (level)) \
+			pr_info(__VA_ARGS__);
+//Debug Masks ---
+
+/* set to 1 to enable SM program and parameters loading */
+/* set to 0 to leave unused */
+#define LOAD_SM1_PROGRAM	1
+#define LOAD_SP1_PARAMETERS	1
+#define LOAD_SM2_PROGRAM	1
+#define LOAD_SP2_PARAMETERS	1
+
+#define LIS3DSH_TILT_TO_WAKE		1
+
+#define G_MAX			23920640	/* ug */
+#define I2C_RETRY_DELAY		5		/* Waiting for signals [ms] */
+#define I2C_RETRIES		5		/* Number of retries */
+#define I2C_AUTO_INCREMENT	0x00		/* Autoincrement i2c address */
+
+#define SENSITIVITY_2G		60		/* ug/LSB	*/
+#define SENSITIVITY_4G		120		/* ug/LSB	*/
+#define SENSITIVITY_6G		180		/* ug/LSB	*/
+#define SENSITIVITY_8G		240		/* ug/LSB	*/
+#define SENSITIVITY_16G		730		/* ug/LSB	*/
+
+#define LIS3DSH_FS_MASK	(0x38)
+
+/* Output Data Rates ODR */
+#define LIS3DSH_ODR_MASK	(0XF0)
+#define LIS3DSH_PM_OFF		(0x00)		/* OFF */
+#define LIS3DSH_ODR3_125	(0x10)		/*    3.125 Hz */
+#define LIS3DSH_ODR6_25		(0x20)		/*    6.25  Hz */
+#define LIS3DSH_ODR12_5		(0x30)		/*   12.5   Hz */
+#define LIS3DSH_ODR25		(0x40)		/*   25     Hz */
+#define LIS3DSH_ODR50		(0x50)		/*   50     Hz */
+#define LIS3DSH_ODR100		(0x60)		/*  100     Hz */
+#define LIS3DSH_ODR400		(0x70)		/*  400     Hz */
+#define LIS3DSH_ODR800		(0x80)		/*  800     Hz */
+#define LIS3DSH_ODR1600		(0x90)		/* 1600     Hz */
+
+/* Registers configuration Mask and settings */
+/* ----CTRLREGx */
+#define LIS3DSH_INTEN_MASK		(0x01)
+#define LIS3DSH_INTEN_OFF		(0x00)
+#define LIS3DSH_INTEN_ON		(0x01)
+
+/* CTRLREG1 */
+#define LIS3DSH_HIST1_MASK		(0xE0)
+#define LIS3DSH_SM1INT_PIN_MASK		(0x08)
+#define LIS3DSH_SM1INT_PININT2		(0x08)
+#define LIS3DSH_SM1INT_PININT1		(0x00)
+#define LIS3DSH_SM1_EN_MASK		(0x01)
+#define LIS3DSH_SM1_EN_ON		(0x01)
+#define LIS3DSH_SM1_EN_OFF		(0x00)
+/* */
+
+/* CTRLREG2 */
+#define LIS3DSH_HIST2_MASK		(0xE0)
+#define LIS3DSH_SM2INT_PIN_MASK		(0x08)
+#define LIS3DSH_SM2INT_PININT2		(0x08)
+#define LIS3DSH_SM2INT_PININT1		(0x00)
+#define LIS3DSH_SM2_EN_MASK		(0x09)
+#define LIS3DSH_SM2_EN_ON		(0x09)
+#define LIS3DSH_SM2_EN_OFF		(0x00)
+/* */
+
+/* CTRLREG3 */
+#define LIS3DSH_INT_ACT_MASK		(0x01 << 6)
+#define LIS3DSH_INT_ACT_H		(0x01 << 6)
+#define LIS3DSH_INT_ACT_L		(0x00)
+
+#define LIS3DSH_INT2_EN_MASK		(0x01 << 4)
+#define LIS3DSH_INT2_EN_ON		(0x01 << 4)
+#define LIS3DSH_INT2_EN_OFF		(0x00)
+
+#define LIS3DSH_INT1_EN_MASK		(0x01 << 3)
+#define LIS3DSH_INT1_EN_ON		(0x01 << 3)
+#define LIS3DSH_INT1_EN_OFF		(0x00)
+/* */
+
+/* CTRLREG4 */
+#define LIS3DSH_BDU_EN			(0x08)
+#define LIS3DSH_ALL_AXES		(0x07)
+/* */
+
+/* STATUS REG BITS */
+#define LIS3DSH_STAT_INTSM1_BIT		(0x01 << 3)
+#define LIS3DSH_STAT_INTSM2_BIT		(0x01 << 2)
+
+#define OUT_AXISDATA_REG		LIS3DSH_OUTX_L
+#define WHOAMI_LIS3DSH_ACC		(0x3F)	/* Expected content for WAI */
+
+/*	CONTROL REGISTERS	*/
+#define LIS3DSH_WHO_AM_I		(0x0F)	/* WhoAmI register Address */
+
+#define LIS3DSH_OUTX_L			(0x28)	/* Output X LSByte */
+#define LIS3DSH_OUTX_H			(0x29)	/* Output X MSByte */
+#define LIS3DSH_OUTY_L			(0x2A)	/* Output Y LSByte */
+#define LIS3DSH_OUTY_H			(0x2B)	/* Output Y MSByte */
+#define LIS3DSH_OUTZ_L			(0x2C)	/* Output Z LSByte */
+#define LIS3DSH_OUTZ_H			(0x2D)	/* Output Z MSByte */
+#define LIS3DSH_LC_L			(0x16)	/* LSByte Long Counter Status */
+#define LIS3DSH_LC_H			(0x17)	/* MSByte Long Counter Status */
+
+#define LIS3DSH_INTERR_STAT		(0x18)	/* Interrupt Status */
+
+#define LIS3DSH_STATUS_REG		(0x27)	/* Status */
+
+#define LIS3DSH_CTRL_REG1		(0x21)	/* control reg 1 */
+#define LIS3DSH_CTRL_REG2		(0x22)	/* control reg 2 */
+#define LIS3DSH_CTRL_REG3		(0x23)	/* control reg 3 */
+#define LIS3DSH_CTRL_REG4		(0x20)	/* control reg 4 */
+#define LIS3DSH_CTRL_REG5		(0x24)	/* control reg 5 */
+#define LIS3DSH_CTRL_REG6		(0x25)	/* control reg 6 */
+
+#define LIS3DSH_OFF_X			(0x10)	/* Offset X Corr */
+#define LIS3DSH_OFF_Y			(0x11)	/* Offset Y Corr */
+#define LIS3DSH_OFF_Z			(0x12)	/* Offset Z Corr */
+
+#define LIS3DSH_CS_X			(0x13)	/* Const Shift X */
+#define LIS3DSH_CS_Y			(0x14)	/* Const Shift Y */
+#define LIS3DSH_CS_Z			(0x15)	/* Const Shift Z */
+
+#define LIS3DSH_VFC_1			(0x1B)	/* Vect Filter Coeff 1 */
+#define LIS3DSH_VFC_2			(0x1C)	/* Vect Filter Coeff 2 */
+#define LIS3DSH_VFC_3			(0x1D)	/* Vect Filter Coeff 3 */
+#define LIS3DSH_VFC_4			(0x1E)	/* Vect Filter Coeff 4 */
+
+
+	/* state program 1 */
+#define LIS3DSH_STATEPR1	(0X40)	/*	State Program 1 16 bytes */
+
+#define LIS3DSH_TIM4_1		(0X50)	/*	SPr1 Timer4		*/
+#define LIS3DSH_TIM3_1		(0X51)	/*	SPr1 Timer3		*/
+#define LIS3DSH_TIM2_1		(0X52)	/*	SPr1 Timer2	2bytes	*/
+#define LIS3DSH_TIM1_1		(0X54)	/*	SPr1 Timer1	2bytes	*/
+
+#define LIS3DSH_THRS2_1		(0X56)	/*	SPr1 Threshold1		*/
+#define LIS3DSH_THRS1_1		(0X57)	/*	SPr1 Threshold2		*/
+#define LIS3DSH_SA_1		(0X59)	/*	SPr1 Swap Axis Sign Msk	*/
+#define LIS3DSH_MA_1		(0X5A)	/*	SPr1 Axis Sign Msk	*/
+#define LIS3DSH_SETT_1		(0X5B)	/*	SPr1 			*/
+#define LIS3DSH_PPRP_1		(0X5C)	/*	SPr1 ProgPointer ResetPointer */
+#define LIS3DSH_TC_1		(0X5D)	/*	SPr1 		2bytes	*/
+#define LIS3DSH_OUTS_1		(0X5F)	/*	SPr1 			*/
+
+	/* state program 2 */
+#define LIS3DSH_STATEPR2	(0X60)	/*	State Program 2 16 bytes */
+
+#define LIS3DSH_TIM4_2		(0X70)	/*	SPr2 Timer4		*/
+#define LIS3DSH_TIM3_2		(0X71)	/*	SPr2 Timer3		*/
+#define LIS3DSH_TIM2_2		(0X72)	/*	SPr2 Timer2	2bytes	*/
+#define LIS3DSH_TIM1_2		(0X74)	/*	SPr2 Timer1	2bytes	*/
+
+#define LIS3DSH_THRS2_2		(0X76)	/*	SPr2 Threshold1		*/
+#define LIS3DSH_THRS1_2		(0X77)	/*	SPr2 Threshold2		*/
+#define LIS3DSH_DES_2		(0X78)	/*	SPr2 Decimation		*/
+#define LIS3DSH_SA_2		(0X79)	/*	SPr2 Swap Axis Sign Msk	*/
+#define LIS3DSH_MA_2		(0X7A)	/*	SPr2 Axis Sign Msk	*/
+#define LIS3DSH_SETT_2		(0X7B)	/*	SPr2 			*/
+#define LIS3DSH_PPRP_2		(0X7C)	/*	SPr2 ProgPointer ResetPointer */
+#define LIS3DSH_TC_2		(0X7D)	/*	SPr2 		2bytes	*/
+#define LIS3DSH_OUTS_2		(0X7F)	/*	SPr2 			*/
+/*	end CONTROL REGISTRES	*/
+
+
+/* RESUME STATE INDICES */
+#define RES_LIS3DSH_LC_L			0
+#define RES_LIS3DSH_LC_H			1
+
+#define RES_LIS3DSH_CTRL_REG4			2
+#define RES_LIS3DSH_CTRL_REG1			3
+#define RES_LIS3DSH_CTRL_REG2			4
+#define RES_LIS3DSH_CTRL_REG3			5
+#define RES_LIS3DSH_CTRL_REG5			6
+#define RES_LIS3DSH_CTRL_REG6			7
+
+#define RES_LIS3DSH_OFF_X			8
+#define RES_LIS3DSH_OFF_Y			9
+#define RES_LIS3DSH_OFF_Z			10
+
+#define RES_LIS3DSH_CS_X			11
+#define RES_LIS3DSH_CS_Y			12
+#define RES_LIS3DSH_CS_Z			13
+
+#define RES_LIS3DSH_VFC_1			14
+#define RES_LIS3DSH_VFC_2			15
+#define RES_LIS3DSH_VFC_3			16
+#define RES_LIS3DSH_VFC_4			17
+
+#define RES_LIS3DSH_THRS3			18
+
+#define RES_LIS3DSH_TIM4_1			20
+#define RES_LIS3DSH_TIM3_1			21
+#define RES_LIS3DSH_TIM2_1_L			22
+#define RES_LIS3DSH_TIM2_1_H			23
+#define RES_LIS3DSH_TIM1_1_L			24
+#define RES_LIS3DSH_TIM1_1_H			25
+
+#define RES_LIS3DSH_THRS2_1			26
+#define RES_LIS3DSH_THRS1_1			27
+#define RES_LIS3DSH_SA_1			28
+#define RES_LIS3DSH_MA_1			29
+#define RES_LIS3DSH_SETT_1			30
+
+#define RES_LIS3DSH_TIM4_2			31
+#define RES_LIS3DSH_TIM3_2			32
+#define RES_LIS3DSH_TIM2_2_L			33
+#define RES_LIS3DSH_TIM2_2_H			34
+#define RES_LIS3DSH_TIM1_2_L			35
+#define RES_LIS3DSH_TIM1_2_H			36
+
+#define RES_LIS3DSH_THRS2_2			37
+#define RES_LIS3DSH_THRS1_2			38
+#define RES_LIS3DSH_DES_2			39
+#define RES_LIS3DSH_SA_2			40
+#define RES_LIS3DSH_MA_2			41
+#define RES_LIS3DSH_SETT_2			42
+
+#define LIS3DSH_RESUME_ENTRIES			43
+
+
+
+#define LIS3DSH_STATE_PR_SIZE			16
+/* end RESUME STATE INDICES */
+
+/* STATE PROGRAMS ENABLE CONTROLS */
+#define LIS3DSH_SM1_DIS_SM2_DIS			(0x00)
+#define LIS3DSH_SM1_EN_SM2_DIS			(0x01)
+#define LIS3DSH_SM1_DIS_SM2_EN			(0x02)
+#define LIS3DSH_SM1_EN_SM2_EN			(0x03)
+
+/* INTERRUPTS ENABLE CONTROLS */
+#define LIS3DSH_INT1_DIS_INT2_DIS		(0x00)
+#define LIS3DSH_INT1_EN_INT2_DIS		(0x01)
+#define LIS3DSH_INT1_DIS_INT2_EN		(0x02)
+#define LIS3DSH_INT1_EN_INT2_EN			(0x03)
+
+struct lis3dsh_acc_data *g_acc;
+
+struct {
+	unsigned int cutoff_ms;
+	unsigned int mask;
+} lis3dsh_acc_odr_table[] = {
+		{    1, LIS3DSH_ODR1600 },
+		{    3, LIS3DSH_ODR400  },
+		{   10, LIS3DSH_ODR100  },
+		{   20, LIS3DSH_ODR50   },
+		{   40, LIS3DSH_ODR25   },
+		{   80, LIS3DSH_ODR12_5 },
+		{  160, LIS3DSH_ODR6_25 },
+		{  320, LIS3DSH_ODR3_125},
+};
+
+static struct lis3dsh_acc_platform_data default_lis3dsh_acc_pdata = {
+	.fs_range = LIS3DSH_ACC_G_2G,
+	.axis_map_x = 0,
+	.axis_map_y = 1,
+	.axis_map_z = 2,
+	.negate_x = 0,
+	.negate_y = 0,
+	.negate_z = 0,
+	.poll_interval = 3,
+	.min_interval = LIS3DSH_ACC_MIN_POLL_PERIOD_MS,
+	.gpio_int1 = LIS3DSH_ACC_DEFAULT_INT1_GPIO,
+	.gpio_int2 = LIS3DSH_ACC_DEFAULT_INT2_GPIO,
+};
+
+static int int1_gpio = LIS3DSH_ACC_DEFAULT_INT1_GPIO;
+static int int2_gpio = LIS3DSH_ACC_DEFAULT_INT2_GPIO;
+module_param(int1_gpio, int, S_IRUGO);
+module_param(int2_gpio, int, S_IRUGO);
+MODULE_PARM_DESC(int1_gpio, "integer: gpio number being assined to interrupt PIN1");
+MODULE_PARM_DESC(int2_gpio, "integer: gpio number being assined to interrupt PIN2");
+
+extern void public_gpio_keys_gpio_report_event(void);
+static int lis3dsh_acc_state_progrs_enable_control(struct lis3dsh_acc_data *acc, u8 settings);
+
+struct lis3dsh_acc_data {
+	struct i2c_client *client;
+	struct lis3dsh_acc_platform_data *pdata;
+
+	struct mutex lock;
+	struct delayed_work input_work;
+
+	struct input_dev *input_dev;
+
+	int hw_initialized;
+	/* hw_working=-1 means not tested yet */
+	int hw_working;
+	atomic_t enabled;
+	int on_before_suspend;
+	int use_smbus;
+
+	u16 sensitivity;
+	u8 stateprogs_enable_setting;
+
+	u8 resume_state[LIS3DSH_RESUME_ENTRIES];
+	u8 resume_stmach_program1[LIS3DSH_STATE_PR_SIZE];
+	u8 resume_stmach_program2[LIS3DSH_STATE_PR_SIZE];
+
+	int irq1;
+	struct work_struct irq1_work;
+	struct workqueue_struct *irq1_work_queue;
+	int irq2;
+	struct work_struct irq2_work;
+	struct workqueue_struct *irq2_work_queue;
+
+#ifdef DEBUG
+	u8 reg_addr;
+#endif
+};
+
+static int chip_status=0;			//ASUS_BSP +++ Maggie_Lee "Support ATD BMMI"
+static bool is_suspend=false;
+// ASUS_BSP +++ Maggie_Lee "Detect uevent from gsensor for double tap"
+static struct class *lis3dsh_class = NULL;
+static int lis3dsh_major = 0;
+static int lis3dsh_minor = 0;
+static dev_t lis3dsh_dev;
+struct device *lis3dsh_class_dev = NULL;
+static char event_status[10];
+// ASUS_BSP --- Maggie_Lee "Detect uevent from gsensor for double tap"
+
+/* sets default init values to be written in registers at probe stage */
+static void lis3dsh_acc_set_init_register_values(struct lis3dsh_acc_data *acc)
+{
+	acc->resume_state[RES_LIS3DSH_LC_L] = 0x00;
+	acc->resume_state[RES_LIS3DSH_LC_H] = 0x00;
+
+	acc->resume_state[RES_LIS3DSH_CTRL_REG1] = (0x00 | LIS3DSH_SM1INT_PININT1);
+	acc->resume_state[RES_LIS3DSH_CTRL_REG2] = (0x00 | LIS3DSH_SM2INT_PININT1);
+	acc->resume_state[RES_LIS3DSH_CTRL_REG3] = (0x04 | LIS3DSH_INT_ACT_H);
+	if(acc->pdata->gpio_int1 >= 0)
+		acc->resume_state[RES_LIS3DSH_CTRL_REG3] =
+				acc->resume_state[RES_LIS3DSH_CTRL_REG3] | \
+					LIS3DSH_INT1_EN_ON;
+	if(acc->pdata->gpio_int2 >= 0)
+		acc->resume_state[RES_LIS3DSH_CTRL_REG3] =
+				acc->resume_state[RES_LIS3DSH_CTRL_REG3] | \
+					LIS3DSH_INT2_EN_ON;
+
+	acc->resume_state[RES_LIS3DSH_CTRL_REG4] = (LIS3DSH_ALL_AXES | LIS3DSH_ODR400);
+	acc->resume_state[RES_LIS3DSH_CTRL_REG5] = 0xC0;
+	acc->resume_state[RES_LIS3DSH_CTRL_REG6] = 0x10;
+
+	acc->resume_state[RES_LIS3DSH_THRS3] = 0x00;
+	acc->resume_state[RES_LIS3DSH_OFF_X] = 0x00;
+	acc->resume_state[RES_LIS3DSH_OFF_Y] = 0x00;
+	acc->resume_state[RES_LIS3DSH_OFF_Z] = 0x00;
+
+	acc->resume_state[RES_LIS3DSH_CS_X] = 0x00;
+	acc->resume_state[RES_LIS3DSH_CS_Y] = 0x00;
+	acc->resume_state[RES_LIS3DSH_CS_Z] = 0x00;
+
+	acc->resume_state[RES_LIS3DSH_VFC_1] = 0x7D;
+	acc->resume_state[RES_LIS3DSH_VFC_2] = 0x40;
+	acc->resume_state[RES_LIS3DSH_VFC_3] = 0x20;
+	acc->resume_state[RES_LIS3DSH_VFC_4] = 0x10;
+}
+
+static void lis3dsh_acc_set_init_statepr1_inst(struct lis3dsh_acc_data *acc, int sel)
+{
+	#if (LOAD_SM1_PROGRAM == 0)
+	sel = 0;
+	#endif
+
+	switch (sel) {
+	case LIS3DSH_TILT_TO_WAKE:				//detect tilt
+		acc->resume_stmach_program1[0] = 0x51;
+		acc->resume_stmach_program1[1] = 0x24;
+		acc->resume_stmach_program1[2] = 0X26;
+		acc->resume_stmach_program1[3] = 0X11;
+		acc->resume_stmach_program1[4] = 0x00;
+		acc->resume_stmach_program1[5] = 0x00;
+		acc->resume_stmach_program1[6] = 0x00;
+		acc->resume_stmach_program1[7] = 0x00;
+		acc->resume_stmach_program1[8] = 0x00;
+		acc->resume_stmach_program1[9] = 0x00;
+		acc->resume_stmach_program1[10] = 0x00;
+		acc->resume_stmach_program1[11] = 0x00;
+		acc->resume_stmach_program1[12] = 0x00;
+		acc->resume_stmach_program1[13] = 0x00;
+		acc->resume_stmach_program1[14] = 0x00;
+		acc->resume_stmach_program1[15] = 0x00;
+		break;
+	default:
+		acc->resume_stmach_program1[0] = 0x00;
+		acc->resume_stmach_program1[1] = 0x00;
+		acc->resume_stmach_program1[2] = 0X00;
+		acc->resume_stmach_program1[3] = 0X00;
+		acc->resume_stmach_program1[4] = 0x00;
+		acc->resume_stmach_program1[5] = 0x00;
+		acc->resume_stmach_program1[6] = 0x00;
+		acc->resume_stmach_program1[7] = 0x00;
+		acc->resume_stmach_program1[8] = 0x00;
+		acc->resume_stmach_program1[9] = 0x00;
+		acc->resume_stmach_program1[10] = 0x00;
+		acc->resume_stmach_program1[11] = 0x00;
+		acc->resume_stmach_program1[12] = 0x00;
+		acc->resume_stmach_program1[13] = 0x00;
+		acc->resume_stmach_program1[14] = 0x00;
+		acc->resume_stmach_program1[15] = 0x00;
+		break;
+	}
+}
+
+static void lis3dsh_acc_set_init_statepr2_inst(struct lis3dsh_acc_data *acc)
+{
+#if (LOAD_SM2_PROGRAM == 1)
+	/* Place here state machine 2 program */
+	/* Double Tap function */
+	acc->resume_stmach_program2[0] = 0x15;
+	acc->resume_stmach_program2[1] = 0x47;
+	acc->resume_stmach_program2[2] = 0X03;
+	acc->resume_stmach_program2[3] = 0X62;
+	acc->resume_stmach_program2[4] = 0x15;
+	acc->resume_stmach_program2[5] = 0x47;
+	acc->resume_stmach_program2[6] = 0x03;
+	acc->resume_stmach_program2[7] = 0x62;
+	acc->resume_stmach_program2[8] = 0x11;
+	acc->resume_stmach_program2[9] = 0x00;
+	acc->resume_stmach_program2[10] = 0x00;
+	acc->resume_stmach_program2[11] = 0x00;
+	acc->resume_stmach_program2[12] = 0x00;
+	acc->resume_stmach_program2[13] = 0x00;
+	acc->resume_stmach_program2[14] = 0x00;
+	acc->resume_stmach_program2[15] = 0x00;
+#else
+	acc->resume_stmach_program2[0] = 0x00;
+	acc->resume_stmach_program2[1] = 0x00;
+	acc->resume_stmach_program2[2] = 0X00;
+	acc->resume_stmach_program2[3] = 0X00;
+	acc->resume_stmach_program2[4] = 0x00;
+	acc->resume_stmach_program2[5] = 0x00;
+	acc->resume_stmach_program2[6] = 0x00;
+	acc->resume_stmach_program2[7] = 0x00;
+	acc->resume_stmach_program2[8] = 0x00;
+	acc->resume_stmach_program2[9] = 0x00;
+	acc->resume_stmach_program2[10] = 0x00;
+	acc->resume_stmach_program2[11] = 0x00;
+	acc->resume_stmach_program2[12] = 0x00;
+	acc->resume_stmach_program2[13] = 0x00;
+	acc->resume_stmach_program2[14] = 0x00;
+	acc->resume_stmach_program2[15] = 0x00;
+#endif /* LOAD_SM2_PROGRAM */
+}
+
+static void lis3dsh_acc_set_init_statepr1_param(struct lis3dsh_acc_data *acc)
+{
+#if (LOAD_SP1_PARAMETERS == 1)
+	/* Place here state machine 1 parameters */
+	/* Tilt to wake function */
+	acc->resume_state[RES_LIS3DSH_TIM4_1] = 0x00;
+	acc->resume_state[RES_LIS3DSH_TIM3_1] = 0x00;
+	acc->resume_state[RES_LIS3DSH_TIM2_1_L] = 0x01;
+	acc->resume_state[RES_LIS3DSH_TIM2_1_H] = 0x00;
+	acc->resume_state[RES_LIS3DSH_TIM1_1_L] = 0x02;
+	acc->resume_state[RES_LIS3DSH_TIM1_1_H] = 0x00;
+	acc->resume_state[RES_LIS3DSH_THRS2_1] = 0x32;
+	acc->resume_state[RES_LIS3DSH_THRS1_1] = 0x06;
+	/* DES1 not available*/
+	acc->resume_state[RES_LIS3DSH_SA_1] = 0xF0;
+	acc->resume_state[RES_LIS3DSH_MA_1] = 0x0C;
+	acc->resume_state[RES_LIS3DSH_SETT_1] = 0x01;
+#else
+	acc->resume_state[RES_LIS3DSH_TIM4_1] = 0x00;
+	acc->resume_state[RES_LIS3DSH_TIM3_1] = 0x00;
+	acc->resume_state[RES_LIS3DSH_TIM2_1_L] = 0x00;
+	acc->resume_state[RES_LIS3DSH_TIM2_1_H] = 0x00;
+	acc->resume_state[RES_LIS3DSH_TIM1_1_L] = 0x00;
+	acc->resume_state[RES_LIS3DSH_TIM1_1_H] = 0x00;
+	acc->resume_state[RES_LIS3DSH_THRS2_1] = 0x00;
+	acc->resume_state[RES_LIS3DSH_THRS1_1] = 0x00;
+	/* DES1 not available*/
+	acc->resume_state[RES_LIS3DSH_SA_1] = 0x00;
+	acc->resume_state[RES_LIS3DSH_MA_1] = 0x00;
+	acc->resume_state[RES_LIS3DSH_SETT_1] = 0x00;
+#endif
+}
+
+static void lis3dsh_acc_set_init_statepr2_param(struct lis3dsh_acc_data *acc)
+{
+#if (LOAD_SP2_PARAMETERS == 1)
+	/* Place here state machine 2 parameters */
+	/* Double Tap function */
+	acc->resume_state[RES_LIS3DSH_TIM4_2] = 0x05;
+	acc->resume_state[RES_LIS3DSH_TIM3_2] = 0x14;
+	acc->resume_state[RES_LIS3DSH_TIM2_2_L] = 0x24;
+	acc->resume_state[RES_LIS3DSH_TIM2_2_H] = 0x00;
+	acc->resume_state[RES_LIS3DSH_TIM1_2_L] = 0x86;
+	acc->resume_state[RES_LIS3DSH_TIM1_2_H] = 0x00;
+	acc->resume_state[RES_LIS3DSH_THRS2_2] = 0x03;
+	acc->resume_state[RES_LIS3DSH_THRS1_2] = 0x03;
+	acc->resume_state[RES_LIS3DSH_DES_2] = 0x00;
+	acc->resume_state[RES_LIS3DSH_SA_2] = 0x00;
+	acc->resume_state[RES_LIS3DSH_MA_2] = 0x03;
+	acc->resume_state[RES_LIS3DSH_SETT_2] = 0x21;
+#else
+	acc->resume_state[RES_LIS3DSH_TIM4_2] = 0x00;
+	acc->resume_state[RES_LIS3DSH_TIM3_2] = 0x00;
+	acc->resume_state[RES_LIS3DSH_TIM2_2_L] = 0x00;
+	acc->resume_state[RES_LIS3DSH_TIM2_2_H] = 0x00;
+	acc->resume_state[RES_LIS3DSH_TIM1_2_L] = 0x00;
+	acc->resume_state[RES_LIS3DSH_TIM1_2_H] = 0x00;
+	acc->resume_state[RES_LIS3DSH_THRS2_2] = 0x00;
+	acc->resume_state[RES_LIS3DSH_THRS1_2] = 0x00;
+	acc->resume_state[RES_LIS3DSH_DES_2] = 0x00;
+	acc->resume_state[RES_LIS3DSH_SA_2] = 0x00;
+	acc->resume_state[RES_LIS3DSH_MA_2] = 0x00;
+	acc->resume_state[RES_LIS3DSH_SETT_2] = 0x00;
+#endif
+}
+
+static int lis3dsh_acc_i2c_read(struct lis3dsh_acc_data *acc,
+				u8 * buf, int len)
+{
+	int err;
+	int tries = 0;
+
+	struct i2c_msg	msgs[] = {
+		{
+			.addr = acc->client->addr,
+			.flags = acc->client->flags & I2C_M_TEN,
+			.len = 1,
+			.buf = buf,
+		},
+		{
+			.addr = acc->client->addr,
+			.flags = (acc->client->flags & I2C_M_TEN) | I2C_M_RD,
+			.len = len,
+			.buf = buf,
+		},
+	};
+
+	do {
+		err = i2c_transfer(acc->client->adapter, msgs, 2);
+		if (err != 2)
+			msleep_interruptible(I2C_RETRY_DELAY);
+	} while ((err != 2) && (++tries < I2C_RETRIES));
+
+	if (err != 2) {
+		dev_err(&acc->client->dev, "read transfer error\n");
+		err = -EIO;
+	} else {
+		err = 0;
+	}
+
+	return err;
+}
+
+static int lis3dsh_acc_i2c_write(struct lis3dsh_acc_data *acc, u8 * buf,
+								int len)
+{
+	int err;
+	int tries = 0;
+
+	struct i2c_msg msgs[] = {
+		{
+		 .addr = acc->client->addr,
+			.flags = acc->client->flags & I2C_M_TEN,
+		 .len = len + 1,
+		 .buf = buf,
+		 },
+	};
+
+	do {
+		err = i2c_transfer(acc->client->adapter, msgs, 1);
+		if (err != 1)
+			msleep_interruptible(I2C_RETRY_DELAY);
+	} while ((err != 1) && (++tries < I2C_RETRIES));
+
+	if (err != 1) {
+		dev_err(&acc->client->dev, "write transfer error\n");
+		err = -EIO;
+	} else {
+		err = 0;
+	}
+
+	return err;
+}
+
+static int lis3dsh_acc_i2c_update(struct lis3dsh_acc_data *acc,
+				u8 reg_address, u8 mask, u8 new_bit_values)
+{
+	int err = -1;
+	u8 rdbuf[1] = { reg_address };
+	u8 wrbuf[2] = { reg_address , 0x00 };
+
+	u8 init_val;
+	u8 updated_val;
+	err = lis3dsh_acc_i2c_read(acc, rdbuf, 1);
+	if (!(err < 0)) {
+		init_val = rdbuf[0];
+		updated_val = ((mask & new_bit_values) | ((~mask) & init_val));
+		wrbuf[1] = updated_val;
+		err = lis3dsh_acc_i2c_write(acc, wrbuf, 1);
+	}
+	return err;
+}
+
+static int lis3dsh_acc_hw_init(struct lis3dsh_acc_data *acc)
+{
+	int i;
+	int err = -1;
+	u8 buf[17];
+
+	sensor_debug(DEBUG_VERBOSE, "[lis3dsh] %s: +++\n", __func__);
+
+	buf[0] = LIS3DSH_WHO_AM_I;
+	err = lis3dsh_acc_i2c_read(acc, buf, 1);
+	if (err < 0) {
+	dev_warn(&acc->client->dev, "Error reading WHO_AM_I: is device "
+		"available/working?\n");
+		goto err_firstread;
+	} else
+		acc->hw_working = 1;
+
+	if (buf[0] != WHOAMI_LIS3DSH_ACC) {
+	dev_err(&acc->client->dev,
+		"device unknown. Expected: 0x%02x,"
+		" Replies: 0x%02x\n", WHOAMI_LIS3DSH_ACC, buf[0]);
+		err = -1; /* choose the right coded error */
+		goto err_unknown_device;
+	}
+
+
+	buf[0] = (I2C_AUTO_INCREMENT | LIS3DSH_LC_L);
+	buf[1] = acc->resume_state[RES_LIS3DSH_LC_L];
+	buf[2] = acc->resume_state[RES_LIS3DSH_LC_H];
+	err = lis3dsh_acc_i2c_write(acc, buf, 2);
+	if (err < 0)
+		goto err_resume_state;
+
+	buf[0] = (I2C_AUTO_INCREMENT | LIS3DSH_VFC_1);
+	buf[1] = acc->resume_state[LIS3DSH_VFC_1];
+	buf[2] = acc->resume_state[LIS3DSH_VFC_2];
+	buf[1] = acc->resume_state[LIS3DSH_VFC_3];
+	buf[2] = acc->resume_state[LIS3DSH_VFC_4];
+	err = lis3dsh_acc_i2c_write(acc, buf, 4);
+	if (err < 0)
+		goto err_resume_state;
+
+	buf[0] = (I2C_AUTO_INCREMENT | LIS3DSH_TIM4_1);
+	buf[1] = acc->resume_state[RES_LIS3DSH_TIM4_1];
+	buf[2] = acc->resume_state[RES_LIS3DSH_TIM3_1];
+	buf[3] = acc->resume_state[RES_LIS3DSH_TIM2_1_L];
+	buf[4] = acc->resume_state[RES_LIS3DSH_TIM2_1_H];
+	buf[5] = acc->resume_state[RES_LIS3DSH_TIM1_1_L];
+	buf[6] = acc->resume_state[RES_LIS3DSH_TIM1_1_H];
+	buf[7] = acc->resume_state[RES_LIS3DSH_THRS2_1];
+	buf[8] = acc->resume_state[RES_LIS3DSH_THRS1_1];
+	err = lis3dsh_acc_i2c_write(acc, buf, 8);
+	if (err < 0)
+		goto err_resume_state;
+
+	buf[0] = (I2C_AUTO_INCREMENT | LIS3DSH_SA_1);
+	buf[1] = acc->resume_state[RES_LIS3DSH_SA_1];
+	buf[2] = acc->resume_state[RES_LIS3DSH_MA_1];
+	buf[3] = acc->resume_state[RES_LIS3DSH_SETT_1];
+	err = lis3dsh_acc_i2c_write(acc, buf, 3);
+	if (err < 0)
+		goto err_resume_state;
+
+	buf[0] = (I2C_AUTO_INCREMENT | LIS3DSH_TIM4_2);
+	buf[1] = acc->resume_state[RES_LIS3DSH_TIM4_2];
+	buf[2] = acc->resume_state[RES_LIS3DSH_TIM3_2];
+	buf[3] = acc->resume_state[RES_LIS3DSH_TIM2_2_L];
+	buf[4] = acc->resume_state[RES_LIS3DSH_TIM2_2_H];
+	buf[5] = acc->resume_state[RES_LIS3DSH_TIM1_2_L];
+	buf[6] = acc->resume_state[RES_LIS3DSH_TIM1_2_H];
+	buf[7] = acc->resume_state[RES_LIS3DSH_THRS2_2];
+	buf[8] = acc->resume_state[RES_LIS3DSH_THRS1_2];
+	buf[9] = acc->resume_state[RES_LIS3DSH_DES_2];
+	buf[10] = acc->resume_state[RES_LIS3DSH_SA_2];
+	buf[11] = acc->resume_state[RES_LIS3DSH_MA_2];
+	buf[12] = acc->resume_state[RES_LIS3DSH_SETT_2];
+	err = lis3dsh_acc_i2c_write(acc, buf, 12);
+	if (err < 0)
+		goto err_resume_state;
+
+	/*	state program 1 */
+	buf[0] = (I2C_AUTO_INCREMENT | LIS3DSH_STATEPR1);
+	for (i = 1; i <= LIS3DSH_STATE_PR_SIZE; i++) {
+		buf[i] = acc->resume_stmach_program1[i-1];
+		pr_debug("[lis3dsh] i=%d,sm pr1 buf[%d]=0x%02x\n", i, i, buf[i]);
+	};
+	err = lis3dsh_acc_i2c_write(acc, buf, LIS3DSH_STATE_PR_SIZE);
+	if (err < 0)
+		goto err_resume_state;
+
+	/*	state program 2 */
+	buf[0] = (I2C_AUTO_INCREMENT | LIS3DSH_STATEPR2);
+	for(i = 1; i <= LIS3DSH_STATE_PR_SIZE; i++){
+		buf[i] = acc->resume_stmach_program2[i-1];
+		pr_debug("[lis3dsh] i=%d,sm pr2 buf[%d]=0x%02x\n", i, i, buf[i]);
+	};
+	err = lis3dsh_acc_i2c_write(acc, buf, LIS3DSH_STATE_PR_SIZE);
+	if (err < 0)
+		goto err_resume_state;
+
+	buf[0] = (I2C_AUTO_INCREMENT | LIS3DSH_CTRL_REG5);
+	buf[1] = acc->resume_state[RES_LIS3DSH_CTRL_REG5];
+	buf[2] = acc->resume_state[RES_LIS3DSH_CTRL_REG6];
+	err = lis3dsh_acc_i2c_write(acc, buf, 2);
+	if (err < 0)
+		goto err_resume_state;
+
+	buf[0] = (I2C_AUTO_INCREMENT | LIS3DSH_CTRL_REG1);
+	buf[1] = acc->resume_state[RES_LIS3DSH_CTRL_REG1];
+	buf[2] = acc->resume_state[RES_LIS3DSH_CTRL_REG2];
+	buf[3] = acc->resume_state[RES_LIS3DSH_CTRL_REG3];
+	err = lis3dsh_acc_i2c_write(acc, buf, 3);
+	if (err < 0)
+		goto err_resume_state;
+
+	buf[0] = (LIS3DSH_CTRL_REG4);
+	buf[1] = acc->resume_state[RES_LIS3DSH_CTRL_REG4];
+	err = lis3dsh_acc_i2c_write(acc, buf, 1);
+	if (err < 0)
+		goto err_resume_state;
+
+	acc->hw_initialized = 1;
+	sensor_debug(DEBUG_VERBOSE, "[lis3dsh] %s: ---\n", __func__);
+	return 0;
+
+err_firstread:
+	acc->hw_working = 0;
+err_unknown_device:
+err_resume_state:
+	acc->hw_initialized = 0;
+	dev_err(&acc->client->dev, "hw init error 0x%02x,0x%02x: %d\n", buf[0],
+			buf[1], err);
+	return err;
+}
+
+static void lis3dsh_acc_device_power_off(struct lis3dsh_acc_data *acc)
+{
+	int err;
+
+	err = lis3dsh_acc_i2c_update(acc, LIS3DSH_CTRL_REG4,
+					LIS3DSH_ODR_MASK, LIS3DSH_PM_OFF);
+	if (err < 0)
+		dev_err(&acc->client->dev, "soft power off failed: %d\n", err);
+
+	if (acc->pdata->power_off) {
+		if(acc->pdata->gpio_int1)
+			disable_irq_nosync(acc->irq1);
+		if(acc->pdata->gpio_int2)
+			disable_irq_nosync(acc->irq2);
+		acc->pdata->power_off();
+		acc->hw_initialized = 0;
+		sensor_debug(DEBUG_INFO, "[Sensors] %s : powered off\n", __func__);
+	}
+	if (acc->hw_initialized) {
+		if(acc->pdata->gpio_int1 >= 0)
+			disable_irq_nosync(acc->irq1);
+		if(acc->pdata->gpio_int2 >= 0)
+			disable_irq_nosync(acc->irq2);
+		acc->hw_initialized = 0;
+	}
+}
+
+static int lis3dsh_acc_device_power_on(struct lis3dsh_acc_data *acc)
+{
+	int err = -1;
+
+	if (acc->pdata->power_on) {
+		err = acc->pdata->power_on();
+		if (err < 0) {
+			dev_err(&acc->client->dev, "power_on failed: %d\n", err);
+			return err;
+		}
+		if(acc->pdata->gpio_int1 >= 0)
+			enable_irq(acc->irq1);
+		if(acc->pdata->gpio_int2 >= 0)
+			enable_irq(acc->irq2);
+		sensor_debug(DEBUG_INFO, "[Sensors] %s : powered on\n", __func__);
+	}
+
+	if (!acc->hw_initialized) {
+		err = lis3dsh_acc_hw_init(acc);
+		if (acc->hw_working == 1 && err < 0) {
+			lis3dsh_acc_device_power_off(acc);
+			return err;
+		}
+	}
+
+	if (acc->hw_initialized) {
+		if(acc->pdata->gpio_int1 >= 0)
+			enable_irq(acc->irq1);
+		if(acc->pdata->gpio_int2 >= 0)
+			enable_irq(acc->irq2);
+	}
+	return 0;
+}
+
+static irqreturn_t lis3dsh_acc_isr1(int irq, void *dev)
+{
+	struct lis3dsh_acc_data *acc = dev;
+
+	disable_irq_nosync(irq);
+	queue_work(acc->irq1_work_queue, &acc->irq1_work);
+	sensor_debug(DEBUG_INFO, "[lis3dsh] %s: isr1 queued\n", __func__);
+
+	return IRQ_HANDLED;
+}
+
+static irqreturn_t lis3dsh_acc_isr2(int irq, void *dev)
+{
+	struct lis3dsh_acc_data *acc = dev;
+
+	disable_irq_nosync(irq);
+	queue_work(acc->irq2_work_queue, &acc->irq2_work);
+	sensor_debug(DEBUG_INFO, "[lis3dsh] %s: isr2 queued\n", __func__);
+
+	return IRQ_HANDLED;
+}
+
+static void lis3dsh_acc_irq1_work_func(struct work_struct *work)
+{
+	int err = -1;
+	u8 rbuf[2], status;	
+	struct lis3dsh_acc_data *acc;
+
+	acc = container_of(work, struct lis3dsh_acc_data, irq1_work);
+	/* TODO  add interrupt service procedure.
+		 ie:lis3dsh_acc_get_int_source(acc); */
+	sensor_debug(DEBUG_INFO, "[lis3dsh] %s: IRQ1 triggered\n", __func__);
+	/*  */
+	rbuf[0] = LIS3DSH_INTERR_STAT;
+	err = lis3dsh_acc_i2c_read(acc, rbuf, 1);
+	status = rbuf[0];
+	if(status & LIS3DSH_STAT_INTSM1_BIT) {
+		rbuf[0] = LIS3DSH_OUTS_1;
+		err = lis3dsh_acc_i2c_read(acc, rbuf, 1);
+		sensor_debug(DEBUG_INFO, "[lis3dsh] %s: interrupt (0x%02x)\n", __func__, rbuf[0]);
+		if((rbuf[0] == 0x20) ||(rbuf[0] == 0x80)) {
+			printk("***********************Tilt to wake event\n");
+			#ifndef ASUS_FACTORY_BUILD
+			lis3dsh_acc_state_progrs_enable_control(g_acc, LIS3DSH_SM1_DIS_SM2_EN);
+			#endif
+			if(is_suspend)
+				public_gpio_keys_gpio_report_event();
+// ASUS_BSP +++ Maggie_Lee "Detect uevent from gsensor for tilt"
+			strcpy(event_status,"TILT");
+			kobject_uevent(&lis3dsh_class_dev->kobj, KOBJ_CHANGE);
+// ASUS_BSP --- Maggie_Lee "Detect uevent from gsensor for tilt"
+		}
+	}
+	if(status & LIS3DSH_STAT_INTSM2_BIT) {
+		rbuf[0] = LIS3DSH_OUTS_2;
+		err = lis3dsh_acc_i2c_read(acc, rbuf, 1);
+		sensor_debug(DEBUG_INFO, "[lis3dsh] %s: interrupt (0x%02x)\n", __func__, rbuf[0]);
+	}
+	enable_irq(acc->irq1);
+	sensor_debug(DEBUG_VERBOSE, "[lis3dsh] %s: IRQ1 re-enabled\n", __func__);
+}
+
+static void lis3dsh_acc_irq2_work_func(struct work_struct *work)
+{
+	int err = -1;
+	u8 rbuf[2], status;
+	struct lis3dsh_acc_data *acc;
+
+	acc = container_of(work, struct lis3dsh_acc_data, irq2_work);
+	sensor_debug(DEBUG_INFO, "[lis3dsh] %s: IRQ2 triggered\n", __func__);
+	/*  */
+	rbuf[0] = LIS3DSH_INTERR_STAT;
+	err = lis3dsh_acc_i2c_read(acc, rbuf, 1);
+	status = rbuf[0];
+	if(status & LIS3DSH_STAT_INTSM1_BIT) {
+		rbuf[0] = LIS3DSH_OUTS_1;
+		err = lis3dsh_acc_i2c_read(acc, rbuf, 1);
+		sensor_debug(DEBUG_INFO, "[lis3dsh] %s: interrupt (0x%02x)\n", __func__, rbuf[0]);
+	}
+	if(status & LIS3DSH_STAT_INTSM2_BIT) {
+		rbuf[0] = LIS3DSH_OUTS_2;
+		err = lis3dsh_acc_i2c_read(acc, rbuf, 1);
+		sensor_debug(DEBUG_INFO, "[lis3dsh] %s: interrupt (0x%02x)\n", __func__, rbuf[0]);
+		if((rbuf[0] == 0x01) || (rbuf[0] == 0x02)) {
+			printk("***********************report event SM2\n");
+			#ifndef ASUS_FACTORY_BUILD
+			lis3dsh_acc_state_progrs_enable_control(g_acc, LIS3DSH_SM1_DIS_SM2_EN);
+			#endif
+			if(is_suspend)
+				public_gpio_keys_gpio_report_event();
+// ASUS_BSP +++ Maggie_Lee "Detect uevent from gsensor for double tap"
+			strcpy(event_status,"KNOCK");
+			kobject_uevent(&lis3dsh_class_dev->kobj, KOBJ_CHANGE);
+// ASUS_BSP --- Maggie_Lee "Detect uevent from gsensor for double tap"
+		}
+		sensor_debug(DEBUG_INFO, "[lis3dsh] %s: OUTS_2: 0x%02x\n", __func__, rbuf[0]);
+	}
+	enable_irq(acc->irq2);
+	sensor_debug(DEBUG_VERBOSE, "[lis3dsh] %s: IRQ2 re-enabled\n", __func__);
+}
+
+static int lis3dsh_acc_register_masked_update(struct lis3dsh_acc_data *acc,
+		u8 reg_address, u8 mask, u8 new_bit_values, int resume_index)
+{
+	u8 config[2] = {0};
+	u8 init_val, updated_val;
+	int err;
+	int step = 0;
+
+	config[0] = reg_address;
+	err = lis3dsh_acc_i2c_read(acc, config, 1);
+	if (err < 0)
+		goto error;
+	init_val = config[0];
+	acc->resume_state[resume_index] = init_val;
+	step = 1;
+	updated_val = ((mask & new_bit_values) | ((~mask) & init_val));
+	config[0] = reg_address;
+	config[1] = updated_val;
+	err = lis3dsh_acc_i2c_write(acc, config, 1);
+	if (err < 0)
+		goto error;
+	acc->resume_state[resume_index] = updated_val;
+
+	return err;
+	error:
+		dev_err(&acc->client->dev,
+			"register 0x%02x update failed at step %d, error: %d\n",
+				config[0], step, err);
+	return err;
+}
+
+static int lis3dsh_acc_update_fs_range(struct lis3dsh_acc_data *acc,
+								u8 new_fs_range)
+{
+	int err=-1;
+	u16 sensitivity;
+
+	switch (new_fs_range) {
+	case LIS3DSH_ACC_G_2G:
+		sensitivity = SENSITIVITY_2G;
+		break;
+	case LIS3DSH_ACC_G_4G:
+		sensitivity = SENSITIVITY_4G;
+		break;
+	case LIS3DSH_ACC_G_6G:
+		sensitivity = SENSITIVITY_6G;
+		break;
+	case LIS3DSH_ACC_G_8G:
+		sensitivity = SENSITIVITY_8G;
+		break;
+	case LIS3DSH_ACC_G_16G:
+		sensitivity = SENSITIVITY_16G;
+		break;
+	default:
+		dev_err(&acc->client->dev, "invalid g range requested: %u\n",
+				new_fs_range);
+		return -EINVAL;
+	}
+
+	if (atomic_read(&acc->enabled)) {
+		/* Updates configuration register 1,
+		* which contains g range setting */
+		err = lis3dsh_acc_register_masked_update(acc, LIS3DSH_CTRL_REG5,
+		LIS3DSH_FS_MASK, new_fs_range, RES_LIS3DSH_CTRL_REG5);
+		if(err < 0) {
+			dev_err(&acc->client->dev, "update g range failed\n");
+			return err;
+		}
+		else
+			acc->sensitivity = sensitivity;
+	}
+
+	if(err < 0)
+		dev_err(&acc->client->dev, "update g range not executed "
+						"because the device is off\n");
+	return err;
+}
+
+
+static int lis3dsh_acc_update_odr(struct lis3dsh_acc_data *acc,
+							int poll_interval_ms)
+{
+	int err = -1;
+	int i;
+	u8 new_odr;
+
+	sensor_debug(DEBUG_VERBOSE, "[Sensors] %s : ODR=%d\n", __func__, poll_interval_ms);
+
+	/* Following, looks for the longest possible odr interval scrolling the
+	 * odr_table vector from the end (shortest interval) backward (longest
+	 * interval), to support the poll_interval requested by the system.
+	 * It must be the longest interval lower then the poll interval.*/
+	for (i = ARRAY_SIZE(lis3dsh_acc_odr_table) - 1; i >= 0; i--) {
+		if (lis3dsh_acc_odr_table[i].cutoff_ms <= poll_interval_ms)
+			break;
+	}
+	new_odr = lis3dsh_acc_odr_table[i].mask;
+
+	/* If device is currently enabled, we need to write new
+	 *  configuration out to it */
+	if (atomic_read(&acc->enabled)) {
+		err = lis3dsh_acc_register_masked_update(acc,
+			LIS3DSH_CTRL_REG4, LIS3DSH_ODR_MASK, new_odr,
+							RES_LIS3DSH_CTRL_REG4);
+	}
+
+	if(err < 0)
+		dev_err(&acc->client->dev, "update odr failed\n");
+	return err;
+}
+
+
+#ifdef DEBUG
+static int lis3dsh_acc_register_write(struct lis3dsh_acc_data *acc, u8 *buf,
+		u8 reg_address, u8 new_value)
+{
+	int err = -1;
+
+	/* Sets configuration register at reg_address
+	 *  NOTE: this is a straight overwrite  */
+		buf[0] = reg_address;
+		buf[1] = new_value;
+		err = lis3dsh_acc_i2c_write(acc, buf, 1);
+		if (err < 0)
+			return err;
+	return err;
+}
+
+static int lis3dsh_acc_register_read(struct lis3dsh_acc_data *acc, u8 *buf,
+		u8 reg_address)
+{
+
+	int err = -1;
+	buf[0] = (reg_address);
+	err = lis3dsh_acc_i2c_read(acc, buf, 1);
+	return err;
+}
+
+static int lis3dsh_acc_register_update(struct lis3dsh_acc_data *acc, u8 *buf,
+		u8 reg_address, u8 mask, u8 new_bit_values)
+{
+	int err = -1;
+	u8 init_val;
+	u8 updated_val;
+	err = lis3dsh_acc_register_read(acc, buf, reg_address);
+	if (!(err < 0)) {
+		init_val = buf[0];
+		updated_val = ((mask & new_bit_values) | ((~mask) & init_val));
+		err = lis3dsh_acc_register_write(acc, buf, reg_address,
+				updated_val);
+	}
+	return err;
+}
+#endif
+
+
+static int lis3dsh_acc_get_acceleration_data(struct lis3dsh_acc_data *acc,
+		int *xyz)
+{
+	int err = -1;
+	/* Data bytes from hardware xL, xH, yL, yH, zL, zH */
+	u8 acc_data[6];
+	/* x,y,z hardware data */
+	s32 hw_d[3] = { 0 };
+
+	acc_data[0] = (I2C_AUTO_INCREMENT | OUT_AXISDATA_REG);
+	err = lis3dsh_acc_i2c_read(acc, acc_data, 6);
+	if (err < 0)
+		return err;
+
+	hw_d[0] = ((s16) ((acc_data[1] << 8) | acc_data[0]));
+	hw_d[1] = ((s16) ((acc_data[3] << 8) | acc_data[2]));
+	hw_d[2] = ((s16) ((acc_data[5] << 8) | acc_data[4]));
+
+	hw_d[0] = hw_d[0] * acc->sensitivity;
+	hw_d[1] = hw_d[1] * acc->sensitivity;
+	hw_d[2] = hw_d[2] * acc->sensitivity;
+
+
+	xyz[0] = ((acc->pdata->negate_x) ? (-hw_d[acc->pdata->axis_map_x])
+		   : (hw_d[acc->pdata->axis_map_x]));
+	xyz[1] = ((acc->pdata->negate_y) ? (-hw_d[acc->pdata->axis_map_y])
+		   : (hw_d[acc->pdata->axis_map_y]));
+	xyz[2] = ((acc->pdata->negate_z) ? (-hw_d[acc->pdata->axis_map_z])
+		   : (hw_d[acc->pdata->axis_map_z]));
+
+	sensor_debug(DEBUG_RAW, "[lis3dsh] %s read x=%d, y=%d, z=%d\n", __func__, xyz[0], xyz[1], xyz[2]);
+
+	return err;
+}
+
+static void lis3dsh_acc_report_values(struct lis3dsh_acc_data *acc,
+					int *xyz)
+{
+	input_report_abs(acc->input_dev, ABS_X, xyz[0]);
+	input_report_abs(acc->input_dev, ABS_Y, xyz[1]);
+	input_report_abs(acc->input_dev, ABS_Z, xyz[2]);
+	input_sync(acc->input_dev);
+}
+
+static int lis3dsh_acc_enable(struct lis3dsh_acc_data *acc)
+{
+	int err;
+
+	if (!atomic_cmpxchg(&acc->enabled, 0, 1)) {
+		sensor_debug(DEBUG_INFO, "[Sensors] %s +++ \n", __func__);
+		err = lis3dsh_acc_device_power_on(acc);
+		if (err < 0) {
+			atomic_set(&acc->enabled, 0);
+			return err;
+		}
+		schedule_delayed_work(&acc->input_work, msecs_to_jiffies(acc->pdata->poll_interval));
+		sensor_debug(DEBUG_INFO, "[Sensors] %s ---\n", __func__);
+	}
+	return 0;
+}
+
+static int lis3dsh_acc_disable(struct lis3dsh_acc_data *acc)
+{
+	if (atomic_cmpxchg(&acc->enabled, 1, 0)) {
+		sensor_debug(DEBUG_INFO, "[Sensors] %s +++\n", __func__);
+		cancel_delayed_work_sync(&acc->input_work);
+		lis3dsh_acc_device_power_off(acc);
+	}
+	sensor_debug(DEBUG_INFO, "[Sensors] %s ---\n", __func__);
+	return 0;
+}
+
+static ssize_t attr_get_polling_rate(struct device *dev,
+					struct device_attribute *attr,
+								char *buf)
+{
+	int val;
+	struct lis3dsh_acc_data *acc = dev_get_drvdata(dev);
+	mutex_lock(&acc->lock);
+	val = acc->pdata->poll_interval;
+	mutex_unlock(&acc->lock);
+	return sprintf(buf, "%d\n", val);
+}
+
+static ssize_t attr_set_polling_rate(struct device *dev,
+					struct device_attribute *attr,
+						const char *buf, size_t size)
+{
+	int err;
+	struct lis3dsh_acc_data *acc = dev_get_drvdata(dev);
+	unsigned long interval_ms;
+
+	if (strict_strtoul(buf, 10, &interval_ms))
+		return -EINVAL;
+	if (!interval_ms)
+		return -EINVAL;
+	mutex_lock(&acc->lock);
+	err = lis3dsh_acc_update_odr(acc, interval_ms);
+	if(err >= 0)
+	{
+		acc->pdata->poll_interval = interval_ms;
+	}
+	mutex_unlock(&acc->lock);
+	return size;
+}
+
+static ssize_t attr_get_range(struct device *dev,
+				struct device_attribute *attr, char *buf)
+{
+	u8 val;
+	struct lis3dsh_acc_data *acc = dev_get_drvdata(dev);
+	int range = 2;
+	mutex_lock(&acc->lock);
+	val = acc->pdata->fs_range ;
+
+	switch(val) {
+	case LIS3DSH_ACC_G_2G:
+		range = 2;
+		break;
+	case LIS3DSH_ACC_G_4G:
+		range = 4;
+		break;
+	case LIS3DSH_ACC_G_6G:
+		range = 6;
+		break;
+	case LIS3DSH_ACC_G_8G:
+		range = 8;
+		break;
+	case LIS3DSH_ACC_G_16G:
+		range = 16;
+		break;
+	}
+	mutex_unlock(&acc->lock);
+	return sprintf(buf, "%d\n", range);
+}
+
+static ssize_t attr_set_range(struct device *dev,
+				struct device_attribute *attr,
+						const char *buf, size_t size)
+{
+	int err;
+	struct lis3dsh_acc_data *acc = dev_get_drvdata(dev);
+	unsigned long val;
+	u8 range;
+	if (strict_strtoul(buf, 10, &val))
+		return -EINVAL;
+
+	switch(val) {
+		case 2:
+			range = LIS3DSH_ACC_G_2G;
+			break;
+		case 4:
+			range = LIS3DSH_ACC_G_4G;
+			break;
+		case 6:
+			range = LIS3DSH_ACC_G_6G;
+			break;
+		case 8:
+			range = LIS3DSH_ACC_G_8G;
+			break;
+		case 16:
+			range = LIS3DSH_ACC_G_16G;
+			break;
+		default:
+			return -1;
+	}
+
+	mutex_lock(&acc->lock);
+	err = lis3dsh_acc_update_fs_range(acc, range);
+	if(err >= 0)
+	{
+		acc->pdata->fs_range = range;
+	}
+	mutex_unlock(&acc->lock);
+	return size;
+}
+
+static ssize_t attr_get_enable(struct device *dev,
+				struct device_attribute *attr, char *buf)
+{
+	struct lis3dsh_acc_data *acc = dev_get_drvdata(dev);
+	int val = atomic_read(&acc->enabled);
+	return sprintf(buf, "%d\n", val);
+}
+
+static ssize_t attr_set_enable(struct device *dev,
+				struct device_attribute *attr,
+						const char *buf, size_t size)
+{
+	struct lis3dsh_acc_data *acc = dev_get_drvdata(dev);
+	unsigned long val;
+
+	if (strict_strtoul(buf, 10, &val))
+		return -EINVAL;
+
+	if (val)
+		lis3dsh_acc_enable(acc);
+	else
+		lis3dsh_acc_disable(acc);
+	return size;
+}
+
+static ssize_t attr_get_acc_data(struct device *dev,
+				struct device_attribute *attr, char *buf)
+{
+	struct lis3dsh_acc_data *acc = dev_get_drvdata(dev);
+	int xyz[3] = { 0 };
+	int err;
+	
+	err =lis3dsh_acc_device_power_on(acc);
+	if (err < 0)
+		dev_err(&acc->client->dev, "power_on_sensor failed\n");
+	
+	err = lis3dsh_acc_get_acceleration_data(acc, xyz);
+	if (err < 0)
+		dev_err(&acc->client->dev, "get_acceleration_data failed\n");
+	
+	lis3dsh_acc_device_power_off(acc);
+
+	return err;
+}
+
+#ifdef ASUS_FACTORY_BUILD
+//ASUS_BSP +++ Maggie_Lee "Support ATD BMMI"
+static ssize_t attr_get_chip_status(struct device *dev,
+				struct device_attribute *attr, char *buf)
+{
+	printk("[lis3dsh] read_accel_status = %d",chip_status);
+	return sprintf(buf, "%d\n", chip_status);
+}
+//ASUS_BSP --- Maggie_Lee "Support ATD BMMI"
+
+static ssize_t attr_reg_dump(struct device *dev, struct device_attribute *attr, char *buf)
+{
+	struct lis3dsh_acc_data *acc = dev_get_drvdata(dev);
+	int rc;
+	u8 dbuf[0];
+	int i;
+
+	for(i=15;i<128; i++) {
+		if (i==38) i++;
+		if (i==48) i+=32;
+		dbuf[0] = (u8)i;
+		printk("Reg = 0x%02x\t", dbuf[0]);
+		rc = lis3dsh_acc_i2c_read(acc, dbuf, 1);
+		if (rc < 0)
+			goto error;
+		printk("Value = 0x%02x\n", dbuf[0]);
+	}
+
+	return sprintf(buf, "0x%02x\n", dbuf[0]);
+
+	error:
+		dev_err(&acc->client->dev, "Error reading ECG register\n");
+		return sprintf(buf, "0x%02x\n", dbuf[0]);
+}
+#endif
+
+static int lis3dsh_acc_state_progrs_enable_control(struct lis3dsh_acc_data *acc, u8 settings)
+{
+	u8 val1, val2;
+	int err = -1;
+	//settings = settings & 0x03;
+
+	sensor_debug(DEBUG_INFO, "[Sensors] %s : set machine state=%d\n", __func__, settings);
+
+	switch ( settings ) {
+	case LIS3DSH_SM1_DIS_SM2_DIS:
+		val1 = LIS3DSH_SM1_EN_OFF;
+		val2 = LIS3DSH_SM2_EN_OFF;
+		break;
+	case LIS3DSH_SM1_DIS_SM2_EN:
+		val1 = LIS3DSH_SM1_EN_OFF;
+		val2 = LIS3DSH_SM2_EN_ON;
+		break;
+	case LIS3DSH_SM1_EN_SM2_DIS:
+		val1 = LIS3DSH_SM1_EN_ON;
+		val2 = LIS3DSH_SM2_EN_OFF;
+		break;
+	case LIS3DSH_SM1_EN_SM2_EN:
+		val1 = LIS3DSH_SM1_EN_ON;
+		val2 = LIS3DSH_SM2_EN_ON;
+		break;
+	default :
+		pr_err("[lis3dsh] invalid state program setting : 0x%02x\n",settings);
+		return err;
+	}
+
+	err = lis3dsh_acc_register_masked_update(acc,
+		LIS3DSH_CTRL_REG1, LIS3DSH_SM1_EN_MASK, val1,
+							RES_LIS3DSH_CTRL_REG1);
+	if (err < 0 )
+		return err;
+	err = lis3dsh_acc_register_masked_update(acc,
+		LIS3DSH_CTRL_REG2, LIS3DSH_SM2_EN_MASK, val2,
+							RES_LIS3DSH_CTRL_REG2);
+	if (err < 0 )
+			return err;
+	acc->stateprogs_enable_setting = settings;
+
+	pr_debug("[lis3dsh] state program setting : 0x%02x\n",
+						acc->stateprogs_enable_setting);
+
+
+	return err;
+}
+
+static ssize_t attr_set_enable_state_prog(struct device *dev,
+		struct device_attribute *attr,	const char *buf, size_t size)
+{
+	int err = -1;
+	struct lis3dsh_acc_data *acc = dev_get_drvdata(dev);
+	long val=0;
+
+	if (strict_strtoul(buf, 16, &val))
+		return -EINVAL;
+
+
+	if ( val < 0x00 || val > LIS3DSH_SM1_EN_SM2_EN){
+		pr_warn("[lis3dsh] invalid state program setting, val: %ld\n",val);
+		return -EINVAL;
+	}
+
+	mutex_lock(&acc->lock);
+	err = lis3dsh_acc_state_progrs_enable_control(acc, val);
+	mutex_unlock(&acc->lock);
+	if (err < 0)
+		return err;
+	return size;
+}
+
+static ssize_t attr_get_enable_state_prog(struct device *dev,
+		struct device_attribute *attr,	char *buf)
+{
+	u8 val;
+	struct lis3dsh_acc_data *acc = dev_get_drvdata(dev);
+	mutex_lock(&acc->lock);
+	val = acc->stateprogs_enable_setting;
+	mutex_unlock(&acc->lock);
+	return sprintf(buf, "0x%02x\n", val);
+}
+
+#ifdef DEBUG
+/* PAY ATTENTION: These DEBUG funtions don't manage resume_state */
+static ssize_t attr_reg_set(struct device *dev, struct device_attribute *attr,
+				const char *buf, size_t size)
+{
+	int rc;
+	struct lis3dsh_acc_data *acc = dev_get_drvdata(dev);
+	u8 x[2];
+	unsigned long val;
+
+	if (strict_strtoul(buf, 16, &val))
+		return -EINVAL;
+	mutex_lock(&acc->lock);
+	x[0] = acc->reg_addr;
+	mutex_unlock(&acc->lock);
+	x[1] = val;
+	rc = lis3dsh_acc_i2c_write(acc, x, 1);
+	/*TODO: error need to be managed */
+	return size;
+}
+
+static ssize_t attr_reg_get(struct device *dev, struct device_attribute *attr,
+				char *buf)
+{
+	ssize_t ret;
+	struct lis3dsh_acc_data *acc = dev_get_drvdata(dev);
+	int rc;
+	u8 data;
+
+	mutex_lock(&acc->lock);
+	data = acc->reg_addr;
+	mutex_unlock(&acc->lock);
+	rc = lis3dsh_acc_i2c_read(acc, &data, 1);
+	/*TODO: error need to be managed */
+	ret = sprintf(buf, "0x%02x\n", data);
+	return ret;
+}
+
+static ssize_t attr_addr_set(struct device *dev, struct device_attribute *attr,
+				const char *buf, size_t size)
+{
+	struct lis3dsh_acc_data *acc = dev_get_drvdata(dev);
+	unsigned long val;
+	if (strict_strtoul(buf, 16, &val))
+		return -EINVAL;
+	mutex_lock(&acc->lock);
+	acc->reg_addr = val;
+	mutex_unlock(&acc->lock);
+	return size;
+}
+#endif
+
+static struct device_attribute attributes[] = {
+
+	__ATTR(poll_period_ms, 0664, attr_get_polling_rate,
+							attr_set_polling_rate),
+	__ATTR(range, 0664, attr_get_range, attr_set_range),
+	__ATTR(enable, 0664, attr_get_enable, attr_set_enable),
+	__ATTR(enable_state_prog, 0664, attr_get_enable_state_prog,
+						attr_set_enable_state_prog),
+	__ATTR(acc_data, 0444, attr_get_acc_data, NULL),
+#ifdef DEBUG
+	__ATTR(reg_value, 0600, attr_reg_get, attr_reg_set),
+	__ATTR(reg_addr, 0200, NULL, attr_addr_set),
+#endif
+#ifdef ASUS_FACTORY_BUILD
+	__ATTR(chip_status, 0444, attr_get_chip_status, NULL),			//ASUS_BSP +++ Maggie_Lee "Support ATD BMMI"
+	__ATTR(dump, 0444, attr_reg_dump, NULL),
+#endif
+};
+
+static int create_sysfs_interfaces(struct device *dev)
+{
+	int i;
+	for (i = 0; i < ARRAY_SIZE(attributes); i++)
+		if (device_create_file(dev, attributes + i))
+			goto error;
+	return 0;
+
+error:
+	for ( ; i >= 0; i--)
+		device_remove_file(dev, attributes + i);
+	dev_err(dev, "%s:Unable to create interface\n", __func__);
+	return -1;
+}
+
+static int remove_sysfs_interfaces(struct device *dev)
+{
+	int i;
+	for (i = 0; i < ARRAY_SIZE(attributes); i++)
+		device_remove_file(dev, attributes + i);
+	return 0;
+}
+
+static void lis3dsh_acc_input_work_func(struct work_struct *work)
+{
+	struct lis3dsh_acc_data *acc;
+
+	int xyz[3] = { 0 };
+	int err;
+
+	acc = container_of((struct delayed_work *)work,
+			struct lis3dsh_acc_data, input_work);
+
+	mutex_lock(&acc->lock);
+	err = lis3dsh_acc_get_acceleration_data(acc, xyz);
+	if (err < 0)
+		dev_err(&acc->client->dev, "get_acceleration_data failed\n");
+	else
+		lis3dsh_acc_report_values(acc, xyz);
+
+	schedule_delayed_work(&acc->input_work, msecs_to_jiffies(
+			acc->pdata->poll_interval));
+	mutex_unlock(&acc->lock);
+}
+
+int lis3dsh_acc_input_open(struct input_dev *input)
+{
+	struct lis3dsh_acc_data *acc = input_get_drvdata(input);
+
+	return lis3dsh_acc_enable(acc);
+}
+
+void lis3dsh_acc_input_close(struct input_dev *dev)
+{
+	struct lis3dsh_acc_data *acc = input_get_drvdata(dev);
+
+	lis3dsh_acc_disable(acc);
+}
+
+static int lis3dsh_acc_validate_pdata(struct lis3dsh_acc_data *acc)
+{
+	acc->pdata->poll_interval = max(acc->pdata->poll_interval,
+			acc->pdata->min_interval);
+
+	if (acc->pdata->axis_map_x > 2 ||
+		acc->pdata->axis_map_y > 2 ||
+		 acc->pdata->axis_map_z > 2) {
+		dev_err(&acc->client->dev, "invalid axis_map value "
+			"x:%u y:%u z%u\n", acc->pdata->axis_map_x,
+				acc->pdata->axis_map_y, acc->pdata->axis_map_z);
+		return -EINVAL;
+	}
+
+	/* Only allow 0 and 1 for negation boolean flag */
+	if (acc->pdata->negate_x > 1 || acc->pdata->negate_y > 1
+			|| acc->pdata->negate_z > 1) {
+		dev_err(&acc->client->dev, "invalid negate value "
+			"x:%u y:%u z:%u\n", acc->pdata->negate_x,
+				acc->pdata->negate_y, acc->pdata->negate_z);
+		return -EINVAL;
+	}
+
+	/* Enforce minimum polling interval */
+	if (acc->pdata->poll_interval < acc->pdata->min_interval) {
+		dev_err(&acc->client->dev, "minimum poll interval violated\n");
+		return -EINVAL;
+	}
+
+	return 0;
+}
+
+static int lis3dsh_acc_input_init(struct lis3dsh_acc_data *acc)
+{
+	int err;
+
+	INIT_DELAYED_WORK(&acc->input_work, lis3dsh_acc_input_work_func);
+	acc->input_dev = input_allocate_device();
+	if (!acc->input_dev) {
+		err = -ENOMEM;
+		dev_err(&acc->client->dev, "input device allocation failed\n");
+		goto err0;
+	}
+
+	acc->input_dev->open = lis3dsh_acc_input_open;
+	acc->input_dev->close = lis3dsh_acc_input_close;
+	acc->input_dev->name = LIS3DSH_ACC_DEV_NAME;
+
+	acc->input_dev->id.bustype = BUS_I2C;
+	acc->input_dev->dev.parent = &acc->client->dev;
+
+	input_set_drvdata(acc->input_dev, acc);
+
+	set_bit(EV_ABS, acc->input_dev->evbit);
+	/*	next is used for interruptA sources data if the case */
+	set_bit(ABS_MISC, acc->input_dev->absbit);
+	/*	next is used for interruptB sources data if the case */
+	set_bit(ABS_WHEEL, acc->input_dev->absbit);
+
+	input_set_abs_params(acc->input_dev, ABS_X, -G_MAX, G_MAX, 0, 0);
+	input_set_abs_params(acc->input_dev, ABS_Y, -G_MAX, G_MAX, 0, 0);
+	input_set_abs_params(acc->input_dev, ABS_Z, -G_MAX, G_MAX, 0, 0);
+	/*	next is used for interruptA sources data if the case */
+//input_set_abs_params(acc->input_dev, ABS_MISC, INT_MIN, INT_MAX, 0, 0);
+	/*	next is used for interruptB sources data if the case */
+//input_set_abs_params(acc->input_dev, ABS_WHEEL, INT_MIN, INT_MAX, 0, 0);
+
+
+	err = input_register_device(acc->input_dev);
+	if (err) {
+		dev_err(&acc->client->dev,
+				"unable to register input device %s\n",
+				acc->input_dev->name);
+		goto err1;
+	}
+
+	return 0;
+
+err1:
+	input_free_device(acc->input_dev);
+err0:
+	return err;
+}
+
+static void lis3dsh_acc_input_cleanup(struct lis3dsh_acc_data *acc)
+{
+	input_unregister_device(acc->input_dev);
+	input_free_device(acc->input_dev);
+}
+
+#ifdef CONFIG_I2C_STRESS_TEST
+#include <linux/i2c_testcase.h>
+#define I2C_TEST_ST_SENSOR_FAIL (-1)
+
+static int TestLIS3DSHSensorI2C (struct i2c_client *apClient)
+{
+	u8 buf[17];
+	int err = 0;
+
+	i2c_log_in_test_case("%s ++\n", __func__);
+
+	err = lis3dsh_acc_enable(g_acc);
+	if (err < 0) {
+		i2c_log_in_test_case("Fail to turn on sensor\n");
+		goto error;
+	}
+
+	buf[0] = LIS3DSH_WHO_AM_I;
+	err = lis3dsh_acc_i2c_read(g_acc, buf, 1);
+	if (err < 0) {
+		i2c_log_in_test_case("Fail to read sensor ID\n");
+		goto error;
+	}
+
+	err = lis3dsh_acc_disable(g_acc);
+	if (err < 0) {
+		i2c_log_in_test_case("Fail to turn off sensor\n");
+		goto error;
+	}
+	
+	i2c_log_in_test_case("%s --\n", __func__);
+
+	return I2C_TEST_PASS;
+
+error:
+	return I2C_TEST_ST_SENSOR_FAIL;
+}
+
+static struct i2c_test_case_info gLIS3DSHTestCaseInfo[] =
+{
+     __I2C_STRESS_TEST_CASE_ATTR(TestLIS3DSHSensorI2C),
+};
+#endif
+
+#if 0//defined(CONFIG_HAS_EARLYSUSPEND)
+static void lis3dsh_early_suspend(struct early_suspend *h)
+{
+	sensor_debug(DEBUG_INFO, "[lis3dsh] %s: +++\n", __func__);
+	enable_irq_wake(g_acc->irq1);
+	enable_irq_wake(g_acc->irq2);
+	lis3dsh_acc_state_progrs_enable_control(g_acc, LIS3DSH_SM1_EN_SM2_EN);
+	sensor_debug(DEBUG_INFO, "[lis3dsh] %s: ---\n", __func__);
+}
+
+static void lis3dsh_late_resume(struct early_suspend *h)
+{
+	sensor_debug(DEBUG_INFO, "[lis3dsh] %s: +++\n", __func__);
+	disable_irq_wake(g_acc->irq1);
+	disable_irq_wake(g_acc->irq2);
+	lis3dsh_acc_state_progrs_enable_control(g_acc, LIS3DSH_SM1_DIS_SM2_DIS);
+	sensor_debug(DEBUG_INFO, "[lis3dsh] %s: ---\n", __func__);
+}
+
+struct early_suspend lis3dsh_early_suspend_handler = {
+    .level = EARLY_SUSPEND_LEVEL_BLANK_SCREEN, 
+    .suspend = lis3dsh_early_suspend,
+    .resume = lis3dsh_late_resume,
+};
+//#elif defined(CONFIG_FB)
+static void lis3dsh_fb_early_suspend(void)
+{
+	sensor_debug(DEBUG_INFO, "[lis3dsh] %s: +++\n", __func__);
+	enable_irq_wake(g_acc->irq1);
+	enable_irq_wake(g_acc->irq2);
+	lis3dsh_acc_state_progrs_enable_control(g_acc, LIS3DSH_SM1_EN_SM2_EN);
+	sensor_debug(DEBUG_INFO, "[lis3dsh] %s: ---\n", __func__);
+}
+
+static void lis3dsh_fb_late_resume(void)
+{
+	sensor_debug(DEBUG_INFO, "[lis3dsh] %s: +++\n", __func__);
+	disable_irq_wake(g_acc->irq1);
+	disable_irq_wake(g_acc->irq2);
+	lis3dsh_acc_state_progrs_enable_control(g_acc, LIS3DSH_SM1_DIS_SM2_DIS);
+	sensor_debug(DEBUG_INFO, "[lis3dsh] %s: ---\n", __func__);
+}
+
+static int lis3dsh_fb_notifier_callback(struct notifier_block *self, unsigned long event, void *data)
+{
+	struct fb_event *evdata = data;
+	static int blank_old = 0;
+	int *blank;
+
+	if (evdata && evdata->data && event == FB_EVENT_BLANK) {
+		blank = evdata->data;
+		if (*blank == FB_BLANK_UNBLANK) {
+			if (blank_old == FB_BLANK_POWERDOWN) {
+				blank_old = FB_BLANK_UNBLANK;
+				lis3dsh_fb_late_resume();
+			}
+		} else if (*blank == FB_BLANK_POWERDOWN) {
+			if (blank_old == 0 || blank_old == FB_BLANK_UNBLANK) {
+				blank_old = FB_BLANK_POWERDOWN;
+				lis3dsh_fb_early_suspend();
+			}
+		}
+	}
+
+	return 0;
+}
+#endif
+
+void notify_st_sensor_lowpowermode(int low)
+{
+	sensor_debug(DEBUG_INFO, "[lis3dsh] %s: +++: (%s)\n", __func__, low?"enter":"exit");
+	if(low) {
+		is_suspend=true;
+		enable_irq_wake(g_acc->irq1);
+		enable_irq_wake(g_acc->irq2);
+		lis3dsh_acc_state_progrs_enable_control(g_acc, LIS3DSH_SM1_EN_SM2_EN);
+	}
+	else {
+		is_suspend=false;
+		disable_irq_wake(g_acc->irq1);
+		disable_irq_wake(g_acc->irq2);
+		#ifndef ASUS_FACTORY_BUILD
+		lis3dsh_acc_state_progrs_enable_control(g_acc, LIS3DSH_SM1_DIS_SM2_EN);
+		#endif
+	}
+	sensor_debug(DEBUG_INFO, "[lis3dsh] %s: --- : (%s)\n", __func__, low?"enter":"exit");
+}
+
+static int lis3dsh_pwr_ctrl(struct device *dev, int en)
+{
+	int ret;
+	static  bool pwr_ready = false;
+	static struct regulator *pm8921_l15;
+
+	sensor_debug(DEBUG_INFO, "[lis3dsh] %s +++\n", __func__);
+
+	if(!pwr_ready) {
+		pm8921_l15 = regulator_get(dev, "8226_l15");
+		if (IS_ERR(pm8921_l15)) {
+			pr_err("[lis3dsh] %s: regulator get of pm8921_l15 failed (%ld)\n", __func__, PTR_ERR(pm8921_l15));
+			ret = PTR_ERR(pm8921_l15);
+			goto regulator_get_fail;
+		}
+
+		ret = regulator_set_voltage(pm8921_l15, 2800000, 2800000);
+		if (ret) {
+			pr_err("[lis3dsh] %s: regulator_set_voltage of pm8921_l15 failed(%d)\n", __func__, ret);
+			goto reg_put_LDO15;
+		}
+		pwr_ready = true;
+	}
+
+	if(en) {
+		ret = regulator_enable(pm8921_l15);
+		if (ret) {
+			pr_err("[lis3dsh] %s: regulator_enable of pm8921_l15 failed(%d)\n", __func__, ret);
+			goto reg_put_LDO15;
+    		}
+	} else {
+		ret = regulator_disable(pm8921_l15);
+		if (ret) {
+			pr_err("[lis3dsh] %s: regulator_disable of pm8921_l15 failed(%d)\n", __func__, ret);
+			goto reg_put_LDO15;
+    		}
+	}
+
+	return 0;
+
+	reg_put_LDO15:
+		regulator_put(pm8921_l15);
+	regulator_get_fail:
+		return -ret;
+}
+
+static int lis3dsh_acc_probe(struct i2c_client *client,
+		const struct i2c_device_id *id)
+{
+	struct lis3dsh_acc_data *acc;
+
+	u32 smbus_func = I2C_FUNC_SMBUS_BYTE_DATA |
+			I2C_FUNC_SMBUS_WORD_DATA | I2C_FUNC_SMBUS_I2C_BLOCK ;
+
+	int err = -1;
+
+	dev_info(&client->dev, "probe start.\n");
+
+	err = lis3dsh_pwr_ctrl(&client->dev, 1);
+	if(err)
+		goto exit_check_functionality_failed;
+
+	acc = kzalloc(sizeof(struct lis3dsh_acc_data), GFP_KERNEL);
+	if (acc == NULL) {
+		err = -ENOMEM;
+		dev_err(&client->dev,
+				"failed to allocate memory for module data: "
+					"%d\n", err);
+		goto exit_check_functionality_failed;
+	}
+
+	/* Support for both I2C and SMBUS adapter interfaces. */
+	if (!i2c_check_functionality(client->adapter, I2C_FUNC_I2C)) {
+		dev_warn(&client->dev, "client not i2c capable\n");
+		if (i2c_check_functionality(client->adapter, smbus_func)){
+			acc->use_smbus = 1;
+			dev_warn(&client->dev, "client using SMBUS\n");
+		} else {
+			err = -ENODEV;
+			dev_err(&client->dev, "client nor SMBUS capable\n");
+			acc->use_smbus = 0;
+			goto exit_check_functionality_failed;
+		}
+	} else {
+		acc->use_smbus = 0;
+	}
+
+	mutex_init(&acc->lock);
+	mutex_lock(&acc->lock);
+
+	acc->client = client;
+	i2c_set_clientdata(client, acc);
+
+	acc->pdata = kmalloc(sizeof(*acc->pdata), GFP_KERNEL);
+	if (acc->pdata == NULL) {
+		err = -ENOMEM;
+		dev_err(&client->dev,
+				"failed to allocate memory for pdata: %d\n",
+				err);
+		goto err_mutexunlock;
+	}
+
+	if(client->dev.platform_data == NULL) {
+		default_lis3dsh_acc_pdata.gpio_int1 = int1_gpio;
+		default_lis3dsh_acc_pdata.gpio_int2 = int2_gpio;
+		memcpy(acc->pdata, &default_lis3dsh_acc_pdata,
+							sizeof(*acc->pdata));
+		dev_info(&client->dev, "using default platform_data\n");
+	} else {
+		memcpy(acc->pdata, client->dev.platform_data,
+							sizeof(*acc->pdata));
+	}
+
+	g_acc = acc;
+
+	err = lis3dsh_acc_validate_pdata(acc);
+	if (err < 0) {
+		dev_err(&client->dev, "failed to validate platform data\n");
+		goto exit_kfree_pdata;
+	}
+
+	if (acc->pdata->init) {
+		err = acc->pdata->init();
+		if (err < 0) {
+			dev_err(&client->dev, "init failed: %d\n", err);
+			goto err_pdata_init;
+		}
+	}
+
+	//lis3dsh_class = class_create(THIS_MODULE, LIS3DSH_ACC_DEV_NAME);
+	//err = kobject_set_name(&client->dev->kobj, "%s", &client->dev->name);
+
+	#if 0//defined(CONFIG_HAS_EARLYSUSPEND)
+	register_early_suspend(&lis3dsh_early_suspend_handler);
+	//#elif defined(CONFIG_FB)
+	lis3dsh_fb_notif.notifier_call = lis3dsh_fb_notifier_callback;
+	err= fb_register_client(&lis3dsh_fb_notif);
+	if (err)
+		dev_err(&client->dev, "Unable to register fb_notifier: %d\n", err);
+	#endif
+
+	if(acc->pdata->gpio_int1 >= 0){
+		acc->irq1 = gpio_to_irq(acc->pdata->gpio_int1);
+		sensor_debug(DEBUG_INFO, "[lis3dsh] %s: has set irq1 to irq: %d "
+							"mapped on gpio:%d\n", __func__, acc->irq1, acc->pdata->gpio_int1);
+		gpio_request(acc->pdata->gpio_int1, "lis3dsh-irq1");
+		gpio_direction_input(acc->pdata->gpio_int1);
+	}
+
+	if(acc->pdata->gpio_int2 >= 0){
+		acc->irq2 = gpio_to_irq(acc->pdata->gpio_int2);
+		sensor_debug(DEBUG_INFO, "[lis3dsh] %s: has set irq2 to irq: %d "
+							"mapped on gpio:%d\n", __func__, acc->irq2, acc->pdata->gpio_int2);
+		gpio_request(acc->pdata->gpio_int2, "lis3dsh-irq2");
+		gpio_direction_input(acc->pdata->gpio_int2);
+	}
+
+	/* resume state init config */
+	memset(acc->resume_state, 0, ARRAY_SIZE(acc->resume_state));
+	lis3dsh_acc_set_init_register_values(acc);
+	//init state program1 and params
+	lis3dsh_acc_set_init_statepr1_param(acc);
+	lis3dsh_acc_set_init_statepr1_inst(acc, 1);
+	//init state program2  and params
+	lis3dsh_acc_set_init_statepr2_param(acc);
+	lis3dsh_acc_set_init_statepr2_inst(acc);
+
+	err = lis3dsh_acc_device_power_on(acc);
+	if (err < 0) {
+		dev_err(&client->dev, "power on failed: %d\n", err);
+		goto err_pdata_init;
+	}
+
+	atomic_set(&acc->enabled, 1);
+
+	err = lis3dsh_acc_update_fs_range(acc, acc->pdata->fs_range);
+	if (err < 0) {
+		dev_err(&client->dev, "update_fs_range failed\n");
+		goto  err_power_off;
+	}
+
+	err = lis3dsh_acc_update_odr(acc, acc->pdata->poll_interval);
+	if (err < 0) {
+		dev_err(&client->dev, "update_odr failed\n");
+		goto  err_power_off;
+	}
+
+	err = lis3dsh_acc_input_init(acc);
+	if (err < 0) {
+		dev_err(&client->dev, "input init failed\n");
+		goto err_power_off;
+	}
+	
+	err = create_sysfs_interfaces(&client->dev);
+	if (err < 0) {
+		dev_err(&client->dev,
+		   "[lis3dsh] device LIS3DSH_ACC_DEV_NAME sysfs register failed\n");
+		goto err_input_cleanup;
+	}
+
+	lis3dsh_acc_device_power_off(acc);	
+
+	/* As default, do not report information */
+	atomic_set(&acc->enabled, 0);
+
+	if(acc->pdata->gpio_int1 >= 0){
+		INIT_WORK(&acc->irq1_work, lis3dsh_acc_irq1_work_func);
+		acc->irq1_work_queue =
+			create_singlethread_workqueue("lis3dsh_acc_wq1");
+		if (!acc->irq1_work_queue) {
+			err = -ENOMEM;
+			dev_err(&client->dev,
+					"[lis3dsh] cannot create work queue1: %d\n", err);
+			goto err_remove_sysfs_int;
+		}
+		err = request_irq(acc->irq1, lis3dsh_acc_isr1,
+				IRQF_TRIGGER_RISING, "lis3dsh_acc_irq1", acc);
+		if (err < 0) {
+			dev_err(&client->dev, "[lis3dsh] request irq1 failed: %d\n", err);
+			goto err_destoyworkqueue1;
+		}
+		disable_irq_nosync(acc->irq1);
+	}
+
+	if(acc->pdata->gpio_int2 >= 0){
+		INIT_WORK(&acc->irq2_work, lis3dsh_acc_irq2_work_func);
+		acc->irq2_work_queue =
+			create_singlethread_workqueue("lis3dsh_acc_wq2");
+		if (!acc->irq2_work_queue) {
+			err = -ENOMEM;
+			dev_err(&client->dev,
+					"[lis3dsh] cannot create work queue2: %d\n", err);
+			goto err_free_irq1;
+		}
+		err = request_irq(acc->irq2, lis3dsh_acc_isr2,
+				IRQF_TRIGGER_RISING, "lis3dsh_acc_irq2", acc);
+		if (err < 0) {
+			dev_err(&client->dev, "[lis3dsh] request irq2 failed: %d\n", err);
+			goto err_destoyworkqueue2;
+		}
+		disable_irq_nosync(acc->irq2);
+	}
+
+	g_acc = acc;
+	mutex_unlock(&acc->lock);
+	chip_status=1;			//ASUS_BSP +++ Maggie_Lee "Support ATD BMMI"
+
+	lis3dsh_acc_enable(acc);			//default on
+
+	#ifdef ASUS_FACTORY_BUILD
+	lis3dsh_acc_state_progrs_enable_control(g_acc, LIS3DSH_SM1_EN_SM2_EN);			//SM1: tilt-to-wake SM2: double tap
+	#else
+	lis3dsh_acc_state_progrs_enable_control(g_acc, LIS3DSH_SM1_DIS_SM2_EN);
+	#endif
+
+	#ifdef CONFIG_I2C_STRESS_TEST
+	i2c_add_test_case(client, "STSensorTest", ARRAY_AND_SIZE(gLIS3DSHTestCaseInfo));
+	#endif
+
+	dev_info(&client->dev, "[lis3dsh] %s ---\n", __func__);
+
+	return 0;
+
+err_destoyworkqueue2:
+	if(acc->pdata->gpio_int2 >= 0)
+		destroy_workqueue(acc->irq2_work_queue);
+err_free_irq1:
+	free_irq(acc->irq1, acc);
+err_destoyworkqueue1:
+	if(acc->pdata->gpio_int1 >= 0)
+		destroy_workqueue(acc->irq1_work_queue);
+err_remove_sysfs_int:
+	remove_sysfs_interfaces(&client->dev);
+err_input_cleanup:
+	lis3dsh_acc_input_cleanup(acc);
+err_power_off:
+	lis3dsh_acc_device_power_off(acc);
+err_pdata_init:
+	if (acc->pdata->exit)
+		acc->pdata->exit();
+exit_kfree_pdata:
+	kfree(acc->pdata);
+err_mutexunlock:
+	mutex_unlock(&acc->lock);
+//err_freedata:
+	kfree(acc);
+exit_check_functionality_failed:
+	pr_err("[lis3dsh] %s: Driver Init failed\n", __func__);
+	return err;
+}
+
+static int lis3dsh_acc_remove(struct i2c_client *client)
+{
+	struct lis3dsh_acc_data *acc = i2c_get_clientdata(client);
+
+	if(acc->pdata->gpio_int1 >= 0){
+		free_irq(acc->irq1, acc);
+		gpio_free(acc->pdata->gpio_int1);
+		destroy_workqueue(acc->irq1_work_queue);
+	}
+
+	if(acc->pdata->gpio_int2 >= 0){
+		free_irq(acc->irq2, acc);
+		gpio_free(acc->pdata->gpio_int2);
+		destroy_workqueue(acc->irq2_work_queue);
+	}
+
+	if (atomic_cmpxchg(&acc->enabled, 1, 0))
+			cancel_delayed_work_sync(&acc->input_work);
+
+	lis3dsh_acc_device_power_off(acc);
+	lis3dsh_acc_input_cleanup(acc);
+	remove_sysfs_interfaces(&client->dev);
+
+	if (acc->pdata->exit)
+		acc->pdata->exit();
+
+	kfree(acc->pdata);
+	kfree(acc);
+
+	chip_status=0;			//ASUS_BSP +++ Maggie_Lee "Support ATD BMMI"
+	return 0;
+}
+
+#ifdef CONFIG_PM
+static int lis3dsh_acc_resume(struct i2c_client *client)
+{
+	#if 0
+	struct lis3dsh_acc_data *acc = i2c_get_clientdata(client);
+
+	if (acc->on_before_suspend)
+		return lis3dsh_acc_enable(acc);
+
+	return 0;
+	#endif
+	
+	return 0;
+}
+
+static int lis3dsh_acc_suspend(struct i2c_client *client, pm_message_t mesg)
+{
+	#if 0
+	struct lis3dsh_acc_data *acc = i2c_get_clientdata(client);
+
+	acc->on_before_suspend = atomic_read(&acc->enabled);
+	return lis3dsh_acc_disable(acc);
+	#endif
+	
+	return 0;
+}
+#else
+#define lis3dsh_acc_suspend	NULL
+#define lis3dsh_acc_resume	NULL
+#endif /* CONFIG_PM */
+
+static const struct i2c_device_id lis3dsh_acc_id[]
+		= { { LIS3DSH_ACC_DEV_NAME, 0 }, { }, };
+
+MODULE_DEVICE_TABLE(i2c, lis3dsh_acc_id);
+
+static struct of_device_id lis3dsh_match_table[] = {
+	{ .compatible = "stm,lis3dsh_acc",},
+	{},
+};
+
+static struct i2c_driver lis3dsh_acc_driver = {
+	.driver = {
+			.owner = THIS_MODULE,
+			.name = LIS3DSH_ACC_DEV_NAME,
+			.of_match_table = lis3dsh_match_table,
+		  },
+	.probe = lis3dsh_acc_probe,
+	.remove = lis3dsh_acc_remove,
+	.suspend = lis3dsh_acc_suspend,
+	.resume = lis3dsh_acc_resume,
+	.id_table = lis3dsh_acc_id,
+};
+
+// ASUS_BSP +++ Maggie_Lee "Detect uevent from gsensor for double tap"
+static ssize_t show_event_status(struct device *device, struct device_attribute *attr, char *buf)
+{
+	ssize_t ret = snprintf(buf, PAGE_SIZE, "%s\n", event_status);
+	memset(&event_status[0], 0, sizeof(event_status));
+	return ret;
+}
+// ASUS_BSP --- Maggie_Lee "Detect uevent from gsensor for double tap"
+
+static struct device_attribute lis3dsh_attrs[] = {
+	__ATTR(event_status, S_IRUGO, show_event_status, NULL),
+};
+
+static int __init lis3dsh_acc_init(void)
+{
+	dev_t dev = MKDEV(lis3dsh_major, 0);
+
+	sensor_debug(DEBUG_INFO, "%s accelerometer driver: init\n", LIS3DSH_ACC_DEV_NAME);
+
+	lis3dsh_major = MAJOR(dev);
+
+	lis3dsh_class = class_create(THIS_MODULE, LIS3DSH_ACC_DEV_NAME);
+	if(IS_ERR(lis3dsh_class)) {
+		sensor_debug(DEBUG_INFO, "Err: failed in creating class.\n");
+		goto error;
+	}
+
+	lis3dsh_dev = MKDEV(lis3dsh_major, lis3dsh_minor);
+	lis3dsh_class_dev = device_create(lis3dsh_class, NULL, lis3dsh_dev, NULL, LIS3DSH_ACC_DEV_NAME);
+	if(lis3dsh_class_dev == NULL)
+	{
+		sensor_debug(DEBUG_INFO, "Err: failed in creating device.\n");
+		goto error;
+	}
+	memset(&event_status[0], 0, sizeof(event_status));
+	device_create_file(lis3dsh_class_dev, &lis3dsh_attrs[0]);
+
+	return i2c_add_driver(&lis3dsh_acc_driver);
+
+	error:
+	return -1;
+}
+
+static void __exit lis3dsh_acc_exit(void)
+{
+	sensor_debug(DEBUG_INFO, "[maggie] %s accelerometer driver: exit\n", LIS3DSH_ACC_DEV_NAME);
+
+	// unregister class
+	device_destroy(lis3dsh_class, lis3dsh_dev);
+	class_destroy(lis3dsh_class);
+	i2c_del_driver(&lis3dsh_acc_driver);
+	return;
+}
+
+module_init(lis3dsh_acc_init);
+module_exit(lis3dsh_acc_exit);
+
+MODULE_DESCRIPTION("lis3dsh accelerometer driver");
+MODULE_AUTHOR("ASUS");
+MODULE_LICENSE("GPL");
+