/*
 * Synaptics DSX touchscreen driver
 *
 * Copyright (C) 2012 Synaptics Incorporated
 *
 * Copyright (C) 2012 Alexandra Chin <alexandra.chin@tw.synaptics.com>
 * Copyright (C) 2012 Scott Lin <scott.lin@tw.synaptics.com>
 *
 * This program is free software; you can redistribute it and/or modify
 * it under the terms of the GNU General Public License as published by
 * the Free Software Foundation; either version 2 of the License, or
 * (at your option) any later version.
 *
 * This program is distributed in the hope that it will be useful,
 * but WITHOUT ANY WARRANTY; without even the implied warranty of
 * MERCHANTABILITY or FITNESS FOR A PARTICULAR PURPOSE. See the
 * GNU General Public License for more details.
 */
#include <linux/kernel.h>
#include <linux/module.h>
#include <linux/slab.h>
#include <linux/interrupt.h>
#include <linux/delay.h>
#include <linux/input.h>
#include <linux/firmware.h>
#include <linux/platform_device.h>
#include <linux/input/synaptics_dsx_v2.h>
#include "synaptics_dsx_core.h"

#define STARTUP_FW_UPDATE_DELAY_MS 1000 /* ms */
#define FORCE_UPDATE false
#define DO_LOCKDOWN false

#define MAX_IMAGE_NAME_LEN 256
#define MAX_FIRMWARE_ID_LEN 10

#define LOCKDOWN_OFFSET 0xb0
#define FW_IMAGE_OFFSET 0x100

#define BOOTLOADER_ID_OFFSET 0
#define BLOCK_NUMBER_OFFSET 0

#define V5_PROPERTIES_OFFSET 2
#define V5_BLOCK_SIZE_OFFSET 3
#define V5_BLOCK_COUNT_OFFSET 5
#define V5_BLOCK_DATA_OFFSET 2

#define V6_PROPERTIES_OFFSET 1
#define V6_BLOCK_SIZE_OFFSET 2
#define V6_BLOCK_COUNT_OFFSET 3
#define V6_BLOCK_DATA_OFFSET 1
#define V6_FLASH_COMMAND_OFFSET 2
#define V6_FLASH_STATUS_OFFSET 3

#define LOCKDOWN_BLOCK_COUNT 5

#define REG_MAP (1 << 0)
#define UNLOCKED (1 << 1)
#define HAS_CONFIG_ID (1 << 2)
#define HAS_PERM_CONFIG (1 << 3)
#define HAS_BL_CONFIG (1 << 4)
#define HAS_DISP_CONFIG (1 << 5)
#define HAS_CTRL1 (1 << 6)

#define UI_CONFIG_AREA 0x00
#define PERM_CONFIG_AREA 0x01
#define BL_CONFIG_AREA 0x02
#define DISP_CONFIG_AREA 0x03

#define CMD_WRITE_FW_BLOCK 0x2
#define CMD_ERASE_ALL 0x3
#define CMD_WRITE_LOCKDOWN_BLOCK 0x4
#define CMD_READ_CONFIG_BLOCK 0x5
#define CMD_WRITE_CONFIG_BLOCK 0x6
#define CMD_ERASE_CONFIG 0x7
#define CMD_ERASE_BL_CONFIG 0x9
#define CMD_ERASE_DISP_CONFIG 0xa
#define CMD_ENABLE_FLASH_PROG 0xf

#define SLEEP_MODE_NORMAL (0x00)
#define SLEEP_MODE_SENSOR_SLEEP (0x01)
#define SLEEP_MODE_RESERVED0 (0x02)
#define SLEEP_MODE_RESERVED1 (0x03)

#define ENABLE_WAIT_MS (1 * 1000)
#define WRITE_WAIT_MS (3 * 1000)
#define ERASE_WAIT_MS (5 * 1000)

#define MIN_SLEEP_TIME_US 50
#define MAX_SLEEP_TIME_US 100

#define SYN_FW_CFG_GREATER(fwu, config_id) \
		((fwu->config_data[0] == 0) && (config_id[0] == 0) && \
		 (fwu->config_data[1] == config_id[1]) && \
		  (((fwu->config_data[2] == config_id[2]) && \
		    (fwu->config_data[3] > config_id[3])) || \
			(fwu->config_data[2] > config_id[2])))

#define SYN_FW_CFG_EQUAL(fwu, config_id) \
		((fwu->config_data[0] == 0) && (config_id[0] == 0) && \
		 (fwu->config_data[1] == config_id[1]) && \
		 (fwu->config_data[2] == config_id[2]) && \
		 (fwu->config_data[3] == config_id[3]))

static ssize_t fwu_sysfs_show_image(struct file *data_file,
		struct kobject *kobj, struct bin_attribute *attributes,
		char *buf, loff_t pos, size_t count);

static ssize_t fwu_sysfs_store_image(struct file *data_file,
		struct kobject *kobj, struct bin_attribute *attributes,
		char *buf, loff_t pos, size_t count);

static ssize_t fwu_sysfs_force_reflash_store(struct device *dev,
		struct device_attribute *attr, const char *buf, size_t count);

static ssize_t fwu_sysfs_do_reflash_store(struct device *dev,
		struct device_attribute *attr, const char *buf, size_t count);

static ssize_t fwu_sysfs_write_config_store(struct device *dev,
		struct device_attribute *attr, const char *buf, size_t count);

static ssize_t fwu_sysfs_read_config_store(struct device *dev,
		struct device_attribute *attr, const char *buf, size_t count);

static ssize_t fwu_sysfs_config_area_store(struct device *dev,
		struct device_attribute *attr, const char *buf, size_t count);

static ssize_t fwu_sysfs_image_name_show(struct device *dev,
		struct device_attribute *attr, char *buf);

static ssize_t fwu_sysfs_image_name_store(struct device *dev,
		struct device_attribute *attr, const char *buf, size_t count);

static ssize_t fwu_sysfs_image_size_store(struct device *dev,
		struct device_attribute *attr, const char *buf, size_t count);

static ssize_t fwu_sysfs_block_size_show(struct device *dev,
		struct device_attribute *attr, char *buf);

static ssize_t fwu_sysfs_firmware_block_count_show(struct device *dev,
		struct device_attribute *attr, char *buf);

static ssize_t fwu_sysfs_configuration_block_count_show(struct device *dev,
		struct device_attribute *attr, char *buf);

static ssize_t fwu_sysfs_perm_config_block_count_show(struct device *dev,
		struct device_attribute *attr, char *buf);

static ssize_t fwu_sysfs_bl_config_block_count_show(struct device *dev,
		struct device_attribute *attr, char *buf);

static ssize_t fwu_sysfs_disp_config_block_count_show(struct device *dev,
		struct device_attribute *attr, char *buf);

static ssize_t fwu_sysfs_config_id_show(struct device *dev,
		struct device_attribute *attr, char *buf);

static ssize_t fwu_sysfs_package_id_show(struct device *dev,
		struct device_attribute *attr, char *buf);

enum bl_version {
	V5 = 5,
	V6 = 6,
};

enum flash_area {
	NONE,
	UI_FIRMWARE,
	CONFIG_AREA,
};

enum update_mode {
	NORMAL = 1,
	FORCE = 2,
	LOCKDOWN = 8,
};

struct image_header {
	/* 0x00 - 0x0f */
	unsigned char checksum[4];
	unsigned char reserved_04;
	unsigned char reserved_05;
	unsigned char options_firmware_id:1;
	unsigned char options_contain_bootloader:1;
	unsigned char options_reserved:6;
	unsigned char bootloader_version;
	unsigned char firmware_size[4];
	unsigned char config_size[4];
	/* 0x10 - 0x1f */
	unsigned char product_id[SYNAPTICS_RMI4_PRODUCT_ID_SIZE];
	unsigned char package_id[2];
	unsigned char package_id_revision[2];
	unsigned char product_info[SYNAPTICS_RMI4_PRODUCT_INFO_SIZE];
	/* 0x20 - 0x2f */
	unsigned char reserved_20_2f[16];
	/* 0x30 - 0x3f */
	unsigned char ds_id[16];
	/* 0x40 - 0x4f */
	unsigned char ds_info[10];
	unsigned char reserved_4a_4f[6];
	/* 0x50 - 0x53 */
	unsigned char firmware_id[4];
};

struct image_header_data {
	bool contains_firmware_id;
	unsigned int firmware_id;
	unsigned int checksum;
	unsigned int firmware_size;
	unsigned int config_size;
	unsigned char bootloader_version;
	unsigned char product_id[SYNAPTICS_RMI4_PRODUCT_ID_SIZE + 1];
	unsigned char product_info[SYNAPTICS_RMI4_PRODUCT_INFO_SIZE];
};

struct pdt_properties {
	union {
		struct {
			unsigned char reserved_1:6;
			unsigned char has_bsr:1;
			unsigned char reserved_2:1;
		} __packed;
		unsigned char data[1];
	};
};

struct f01_device_status {
	union {
		struct {
			unsigned char status_code:4;
			unsigned char reserved:2;
			unsigned char flash_prog:1;
			unsigned char unconfigured:1;
		} __packed;
		unsigned char data[1];
	};
};

struct f01_device_control {
	union {
		struct {
			unsigned char sleep_mode:2;
			unsigned char nosleep:1;
			unsigned char reserved:2;
			unsigned char charger_connected:1;
			unsigned char report_rate:1;
			unsigned char configured:1;
		} __packed;
		unsigned char data[1];
	};
};

struct synaptics_rmi4_fwu_handle {
	enum bl_version bl_version;
	bool initialized;
	bool program_enabled;
	bool has_perm_config;
	bool has_bl_config;
	bool has_disp_config;
	bool force_update;
	bool in_flash_prog_mode;
	bool do_lockdown;
	unsigned int data_pos;
	unsigned int image_size;
	unsigned char *image_name;
	unsigned char *ext_data_source;
	unsigned char *read_config_buf;
	unsigned char intr_mask;
	unsigned char command;
	unsigned char bootloader_id[2];
	unsigned char flash_properties;
	unsigned char flash_status;
	unsigned char productinfo1;
	unsigned char productinfo2;
	unsigned char properties_off;
	unsigned char blk_size_off;
	unsigned char blk_count_off;
	unsigned char blk_data_off;
	unsigned char flash_cmd_off;
	unsigned char flash_status_off;
	unsigned short block_size;
	unsigned short fw_block_count;
	unsigned short config_block_count;
	unsigned short lockdown_block_count;
	unsigned short perm_config_block_count;
	unsigned short bl_config_block_count;
	unsigned short disp_config_block_count;
	unsigned short config_size;
	unsigned short config_area;
	char product_id[SYNAPTICS_RMI4_PRODUCT_ID_SIZE + 1];
	const unsigned char *firmware_data;
	const unsigned char *config_data;
	const unsigned char *lockdown_data;
	struct delayed_work fwu_work;
	struct synaptics_rmi4_fn_desc f34_fd;
	struct synaptics_rmi4_data *rmi4_data;
};

static struct bin_attribute dev_attr_data = {
	.attr = {
		.name = "data",
		.mode = (S_IRUGO | S_IWUSR),
	},
	.size = 0,
	.read = fwu_sysfs_show_image,
	.write = fwu_sysfs_store_image,
};


static struct device_attribute attrs[] = {
	__ATTR(force_update_fw, S_IWUSR | S_IWGRP,
			NULL,
			fwu_sysfs_force_reflash_store),
	__ATTR(update_fw, S_IWUSR | S_IWGRP,
			NULL,
			fwu_sysfs_do_reflash_store),
	__ATTR(writeconfig, S_IWUSR | S_IWGRP,
			NULL,
			fwu_sysfs_write_config_store),
	__ATTR(readconfig, S_IWUSR | S_IWGRP,
			NULL,
			fwu_sysfs_read_config_store),
	__ATTR(configarea, S_IWUSR | S_IWGRP,
			NULL,
			fwu_sysfs_config_area_store),
	__ATTR(fw_name, S_IRUGO | S_IWUSR | S_IWGRP,
			fwu_sysfs_image_name_show,
			fwu_sysfs_image_name_store),
	__ATTR(imagesize, S_IWUSR | S_IWGRP,
			NULL,
			fwu_sysfs_image_size_store),
	__ATTR(blocksize, S_IRUGO,
			fwu_sysfs_block_size_show,
			synaptics_rmi4_store_error),
	__ATTR(fwblockcount, S_IRUGO,
			fwu_sysfs_firmware_block_count_show,
			synaptics_rmi4_store_error),
	__ATTR(configblockcount, S_IRUGO,
			fwu_sysfs_configuration_block_count_show,
			synaptics_rmi4_store_error),
	__ATTR(permconfigblockcount, S_IRUGO,
			fwu_sysfs_perm_config_block_count_show,
			synaptics_rmi4_store_error),
	__ATTR(blconfigblockcount, S_IRUGO,
			fwu_sysfs_bl_config_block_count_show,
			synaptics_rmi4_store_error),
	__ATTR(dispconfigblockcount, S_IRUGO,
			fwu_sysfs_disp_config_block_count_show,
			synaptics_rmi4_store_error),
	__ATTR(config_id, S_IRUGO,
			fwu_sysfs_config_id_show,
			synaptics_rmi4_store_error),
	__ATTR(package_id, S_IRUGO,
			fwu_sysfs_package_id_show,
			synaptics_rmi4_store_error),
};

static struct synaptics_rmi4_fwu_handle *fwu;

DECLARE_COMPLETION(fwu_dsx_remove_complete);
DEFINE_MUTEX(dsx_fwu_sysfs_mutex);

static unsigned int extract_uint_le(const unsigned char *ptr)
{
	return (unsigned int)ptr[0] +
			(unsigned int)ptr[1] * 0x100 +
			(unsigned int)ptr[2] * 0x10000 +
			(unsigned int)ptr[3] * 0x1000000;
}

static void parse_header(struct image_header_data *header,
		const unsigned char *fw_image)
{
	struct image_header *data = (struct image_header *)fw_image;

	header->checksum = extract_uint_le(data->checksum);

	header->bootloader_version = data->bootloader_version;

	header->firmware_size = extract_uint_le(data->firmware_size);

	header->config_size = extract_uint_le(data->config_size);

	memcpy(header->product_id, data->product_id, sizeof(data->product_id));
	header->product_id[sizeof(data->product_id)] = 0;

	memcpy(header->product_info, data->product_info,
			sizeof(data->product_info));

	header->contains_firmware_id = data->options_firmware_id;
	if (header->contains_firmware_id)
		header->firmware_id = extract_uint_le(data->firmware_id);

	return;
}

static int fwu_read_f01_device_status(struct f01_device_status *status)
{
	int retval;
	struct synaptics_rmi4_data *rmi4_data = fwu->rmi4_data;

	retval = synaptics_rmi4_reg_read(rmi4_data,
			rmi4_data->f01_data_base_addr,
			status->data,
			sizeof(status->data));
	if (retval < 0) {
		dev_err(rmi4_data->pdev->dev.parent,
				"%s: Failed to read F01 device status\n",
				__func__);
		return retval;
	}

	return 0;
}

static int fwu_read_f34_queries(void)
{
	int retval;
	unsigned char count;
	unsigned char buf[10];
	struct synaptics_rmi4_data *rmi4_data = fwu->rmi4_data;

	retval = synaptics_rmi4_reg_read(rmi4_data,
			fwu->f34_fd.query_base_addr + BOOTLOADER_ID_OFFSET,
			fwu->bootloader_id,
			sizeof(fwu->bootloader_id));
	if (retval < 0) {
		dev_err(rmi4_data->pdev->dev.parent,
				"%s: Failed to read bootloader ID\n",
				__func__);
		return retval;
	}

	if (fwu->bootloader_id[1] == '5') {
		fwu->bl_version = V5;
	} else if (fwu->bootloader_id[1] == '6') {
		fwu->bl_version = V6;
	} else {
		dev_err(rmi4_data->pdev->dev.parent,
				"%s: Unrecognized bootloader version\n",
				__func__);
		return -EINVAL;
	}

	if (fwu->bl_version == V5) {
		fwu->properties_off = V5_PROPERTIES_OFFSET;
		fwu->blk_size_off = V5_BLOCK_SIZE_OFFSET;
		fwu->blk_count_off = V5_BLOCK_COUNT_OFFSET;
		fwu->blk_data_off = V5_BLOCK_DATA_OFFSET;
	} else if (fwu->bl_version == V6) {
		fwu->properties_off = V6_PROPERTIES_OFFSET;
		fwu->blk_size_off = V6_BLOCK_SIZE_OFFSET;
		fwu->blk_count_off = V6_BLOCK_COUNT_OFFSET;
		fwu->blk_data_off = V6_BLOCK_DATA_OFFSET;
	}

	retval = synaptics_rmi4_reg_read(rmi4_data,
			fwu->f34_fd.query_base_addr + fwu->properties_off,
			&fwu->flash_properties,
			sizeof(fwu->flash_properties));
	if (retval < 0) {
		dev_err(rmi4_data->pdev->dev.parent,
				"%s: Failed to read flash properties\n",
				__func__);
		return retval;
	}

	count = 4;

	if (fwu->flash_properties & HAS_PERM_CONFIG) {
		fwu->has_perm_config = 1;
		count += 2;
	}

	if (fwu->flash_properties & HAS_BL_CONFIG) {
		fwu->has_bl_config = 1;
		count += 2;
	}

	if (fwu->flash_properties & HAS_DISP_CONFIG) {
		fwu->has_disp_config = 1;
		count += 2;
	}

	retval = synaptics_rmi4_reg_read(rmi4_data,
			fwu->f34_fd.query_base_addr + fwu->blk_size_off,
			buf,
			2);
	if (retval < 0) {
		dev_err(rmi4_data->pdev->dev.parent,
				"%s: Failed to read block size info\n",
				__func__);
		return retval;
	}

	batohs(&fwu->block_size, &(buf[0]));

	if (fwu->bl_version == V5) {
		fwu->flash_cmd_off = fwu->blk_data_off + fwu->block_size;
		fwu->flash_status_off = fwu->flash_cmd_off;
	} else if (fwu->bl_version == V6) {
		fwu->flash_cmd_off = V6_FLASH_COMMAND_OFFSET;
		fwu->flash_status_off = V6_FLASH_STATUS_OFFSET;
	}

	retval = synaptics_rmi4_reg_read(rmi4_data,
			fwu->f34_fd.query_base_addr + fwu->blk_count_off,
			buf,
			count);
	if (retval < 0) {
		dev_err(rmi4_data->pdev->dev.parent,
				"%s: Failed to read block count info\n",
				__func__);
		return retval;
	}

	batohs(&fwu->fw_block_count, &(buf[0]));
	batohs(&fwu->config_block_count, &(buf[2]));

	count = 4;

	if (fwu->has_perm_config) {
		batohs(&fwu->perm_config_block_count, &(buf[count]));
		count += 2;
	}

	if (fwu->has_bl_config) {
		batohs(&fwu->bl_config_block_count, &(buf[count]));
		count += 2;
	}

	if (fwu->has_disp_config)
		batohs(&fwu->disp_config_block_count, &(buf[count]));

	return 0;
}

static int fwu_read_f34_flash_status(void)
{
	int retval;
	unsigned char status;
	unsigned char command;
	struct synaptics_rmi4_data *rmi4_data = fwu->rmi4_data;

	retval = synaptics_rmi4_reg_read(rmi4_data,
			fwu->f34_fd.data_base_addr + fwu->flash_status_off,
			&status,
			sizeof(status));
	if (retval < 0) {
		dev_err(rmi4_data->pdev->dev.parent,
				"%s: Failed to read flash status\n",
				__func__);
		return retval;
	}

	fwu->program_enabled = status >> 7;

	if (fwu->bl_version == V5)
		fwu->flash_status = (status >> 4) & MASK_3BIT;
	else if (fwu->bl_version == V6)
		fwu->flash_status = status & MASK_3BIT;

	retval = synaptics_rmi4_reg_read(rmi4_data,
			fwu->f34_fd.data_base_addr + fwu->flash_cmd_off,
			&command,
			sizeof(command));
	if (retval < 0) {
		dev_err(rmi4_data->pdev->dev.parent,
				"%s: Failed to read flash command\n",
				__func__);
		return retval;
	}

	fwu->command = command & MASK_4BIT;

	return 0;
}

static int fwu_write_f34_command(unsigned char cmd)
{
	int retval;
	unsigned char command = cmd & MASK_4BIT;
	struct synaptics_rmi4_data *rmi4_data = fwu->rmi4_data;

	fwu->command = cmd;

	retval = synaptics_rmi4_reg_write(rmi4_data,
			fwu->f34_fd.data_base_addr + fwu->flash_cmd_off,
			&command,
			sizeof(command));
	if (retval < 0) {
		dev_err(rmi4_data->pdev->dev.parent,
				"%s: Failed to write command 0x%02x\n",
				__func__, command);
		return retval;
	}

	return 0;
}

static int fwu_wait_for_idle(int timeout_ms)
{
	int count = 0;
	int timeout_count = ((timeout_ms * 1000) / MAX_SLEEP_TIME_US) + 1;
	struct synaptics_rmi4_data *rmi4_data = fwu->rmi4_data;

	do {
		usleep_range(MIN_SLEEP_TIME_US, MAX_SLEEP_TIME_US);

		count++;
		if (count == timeout_count)
			fwu_read_f34_flash_status();

		if ((fwu->command == 0x00) && (fwu->flash_status == 0x00))
			return 0;
	} while (count < timeout_count);

	dev_err(rmi4_data->pdev->dev.parent,
			"%s: Timed out waiting for idle status\n",
			__func__);

	return -ETIMEDOUT;
}

static enum flash_area fwu_go_nogo(struct image_header_data *header)
{
	int retval;
	enum flash_area flash_area = NONE;
	unsigned char index = 0;
	unsigned char config_id[4];
	unsigned int device_fw_id;
	unsigned long image_fw_id;
	char *strptr;
	char *firmware_id;
	struct synaptics_rmi4_data *rmi4_data = fwu->rmi4_data;

	if (fwu->force_update) {
		flash_area = UI_FIRMWARE;
		goto exit;
	}

	/* Update both UI and config if device is in bootloader mode */
	if (fwu->in_flash_prog_mode) {
		flash_area = UI_FIRMWARE;
		goto exit;
	}

	/* Get device firmware ID */
	device_fw_id = rmi4_data->firmware_id;
	dev_info(rmi4_data->pdev->dev.parent,
			"%s: Device firmware ID = %d\n",
			__func__, device_fw_id);

	/* Get image firmware ID */
	if (header->contains_firmware_id) {
		image_fw_id = header->firmware_id;
	} else {
		strptr = strnstr(fwu->image_name, "PR",
				sizeof(fwu->image_name));
		if (!strptr) {
			dev_err(rmi4_data->pdev->dev.parent,
					"%s: No valid PR number (PRxxxxxxx) found in image file name (%s)\n",
					__func__, fwu->image_name);
			flash_area = NONE;
			goto exit;
		}

		strptr += 2;
		firmware_id = kzalloc(MAX_FIRMWARE_ID_LEN, GFP_KERNEL);
		if (!firmware_id) {
			dev_err(rmi4_data->pdev->dev.parent,
					"%s: Failed to alloc mem for firmware id\n",
					__func__);
			flash_area = NONE;
			goto exit;
		}

		while (strptr[index] >= '0' && strptr[index] <= '9') {
			firmware_id[index] = strptr[index];
			index++;
		}

		retval = sstrtoul(firmware_id, 10, &image_fw_id);
		kfree(firmware_id);
		if (retval) {
			dev_err(rmi4_data->pdev->dev.parent,
					"%s: Failed to obtain image firmware ID\n",
					__func__);
			flash_area = NONE;
			goto exit;
		}
	}
	dev_info(rmi4_data->pdev->dev.parent,
			"%s: Image firmware ID = %d\n",
			__func__, (unsigned int)image_fw_id);

	if (!rmi4_data->hw_if->board_data->bypass_packrat_id_check) {
		if (image_fw_id > device_fw_id) {
			flash_area = UI_FIRMWARE;
			goto exit;
		} else if (image_fw_id < device_fw_id) {
			dev_info(rmi4_data->pdev->dev.parent,
					"%s: Image firmware ID older than device firmware ID\n",
					__func__);
			flash_area = NONE;
			goto exit;
		}
	}

	/* Get device config ID */
	retval = synaptics_rmi4_reg_read(rmi4_data,
				fwu->f34_fd.ctrl_base_addr,
				config_id,
				sizeof(config_id));
	if (retval < 0) {
		dev_err(rmi4_data->pdev->dev.parent,
				"%s: Failed to read device config ID\n",
				__func__);
		flash_area = NONE;
		goto exit;
	}
	dev_info(rmi4_data->pdev->dev.parent,
			"%s: Device config ID = 0x%02x 0x%02x 0x%02x 0x%02x\n",
			__func__,
			config_id[0],
			config_id[1],
			config_id[2],
			config_id[3]);

	/* Get image config ID */
	dev_info(rmi4_data->pdev->dev.parent,
			"%s: Image config ID = 0x%02x 0x%02x 0x%02x 0x%02x\n",
			__func__,
			fwu->config_data[0],
			fwu->config_data[1],
			fwu->config_data[2],
			fwu->config_data[3]);

	if (SYN_FW_CFG_GREATER(fwu, config_id)) {
		if (image_fw_id > device_fw_id) {
			dev_info(rmi4_data->pdev->dev.parent,
				"%s: Image file has higher packrat id than device\n",
				__func__);
			/*
			 * If packrat id of the firmware file is greater than
			 * the firmware build id in the device(same as packrat
			 * id), then both firmware and config area need to be
			 * upgraded.
			 */
			flash_area = UI_FIRMWARE;
			goto exit;
		} else if (image_fw_id == device_fw_id) {
			dev_info(rmi4_data->pdev->dev.parent,
				"%s: Image file has equal packrat id as is in device\n",
				__func__);
			/*
			 * If packrat id of the firmware file equals the
			 * firmware build id in the device(same as packrat id),
			 * then only config area needs to be upgraded.
			 */
			flash_area = CONFIG_AREA;
			goto exit;
		} else if (image_fw_id < device_fw_id) {
			dev_info(rmi4_data->pdev->dev.parent,
				"%s: Image file has lesser packrat id than device, even though config id is greater\n",
				__func__);
			/*
			 * If packrat id of the firmware file is lesser than
			 * the firmware build id in the device(same as packrat
			 * id), then it is treated as an error
			 */
			flash_area = NONE;
			goto exit;
		}
	} else if (SYN_FW_CFG_EQUAL(fwu, config_id)) {
		if (image_fw_id > device_fw_id) {
			dev_info(rmi4_data->pdev->dev.parent,
				"%s: Image file has higher packrat id than device, though config id is equal\n",
				__func__);
			/*
			 * If config id of the firmware file equals the config
			 * id in the device, but packrat id of the firmware is
			 * greater than the firmware build id in the device
			 * (same as packrat id), then both firmware and config
			 * area need to be upgraded.
			 */
			flash_area = UI_FIRMWARE;
			goto exit;
		} else if (image_fw_id == device_fw_id) {
			dev_info(rmi4_data->pdev->dev.parent,
				"%s: Image file has equal packrat id and config id as are in device\n",
				__func__);
			/*
			 * If config id of the firmware file equals the config
			 * id in the device and if packrat id of the firmware
			 * is also equal to the firmware build id in the device
			 * (same as packrat id), then no update is needed.
			 */
			flash_area = NONE;
			goto exit;
		} else if (image_fw_id < device_fw_id) {
			dev_info(rmi4_data->pdev->dev.parent,
				"%s: Image file has lesser packrat id than device, though config id is equal\n",
				__func__);
			/*
			 * If config id of the firmware file equals the config
			 * id in the device, but the packrat id of the firmware
			 * file is lesser than the firmware build id in the
			 * device(same as packrat id), then it is treated as an
			 * error and no update is needed.
			 */
			flash_area = NONE;
			goto exit;
		}
	}

	flash_area = NONE;

exit:
	if (flash_area == NONE) {
		dev_info(rmi4_data->pdev->dev.parent,
				"%s: No need to do reflash\n",
				__func__);
	} else {
		dev_info(rmi4_data->pdev->dev.parent,
				"%s: Updating %s\n",
				__func__,
				flash_area == UI_FIRMWARE ?
				"UI firmware" :
				"config only");
	}

	return flash_area;
}

static int fwu_scan_pdt(void)
{
	int retval;
	unsigned char ii;
	unsigned char intr_count = 0;
	unsigned char intr_off;
	unsigned char intr_src;
	unsigned short addr;
	bool f01found = false;
	bool f34found = false;
	struct synaptics_rmi4_fn_desc rmi_fd;
	struct synaptics_rmi4_data *rmi4_data = fwu->rmi4_data;

	for (addr = PDT_START; addr > PDT_END; addr -= PDT_ENTRY_SIZE) {
		retval = synaptics_rmi4_reg_read(rmi4_data,
				addr,
				(unsigned char *)&rmi_fd,
				sizeof(rmi_fd));
		if (retval < 0)
			return retval;

		if (rmi_fd.fn_number) {
			dev_dbg(rmi4_data->pdev->dev.parent,
					"%s: Found F%02x\n",
					__func__, rmi_fd.fn_number);
			switch (rmi_fd.fn_number) {
			case SYNAPTICS_RMI4_F01:
				f01found = true;

				rmi4_data->f01_query_base_addr =
						rmi_fd.query_base_addr;
				rmi4_data->f01_ctrl_base_addr =
						rmi_fd.ctrl_base_addr;
				rmi4_data->f01_data_base_addr =
						rmi_fd.data_base_addr;
				rmi4_data->f01_cmd_base_addr =
						rmi_fd.cmd_base_addr;
				break;
			case SYNAPTICS_RMI4_F34:
				f34found = true;
				fwu->f34_fd.query_base_addr =
						rmi_fd.query_base_addr;
				fwu->f34_fd.ctrl_base_addr =
						rmi_fd.ctrl_base_addr;
				fwu->f34_fd.data_base_addr =
						rmi_fd.data_base_addr;

				fwu->intr_mask = 0;
				intr_src = rmi_fd.intr_src_count;
				intr_off = intr_count % 8;
				for (ii = intr_off;
						ii < ((intr_src & MASK_3BIT) +
						intr_off);
						ii++) {
					fwu->intr_mask |= 1 << ii;
				}
				break;
			}
		} else {
			break;
		}

		intr_count += (rmi_fd.intr_src_count & MASK_3BIT);
	}

	if (!f01found || !f34found) {
		dev_err(rmi4_data->pdev->dev.parent,
				"%s: Failed to find both F01 and F34\n",
				__func__);
		return -EINVAL;
	}

	return 0;
}

static int fwu_write_blocks(unsigned char *block_ptr, unsigned short block_cnt,
		unsigned char command)
{
	int retval;
	unsigned char block_offset[] = {0, 0};
	unsigned short block_num;
	struct synaptics_rmi4_data *rmi4_data = fwu->rmi4_data;
	unsigned int progress;
	unsigned char command_str[10];

	switch (command) {
	case CMD_WRITE_CONFIG_BLOCK:
		progress = 10;
		strlcpy(command_str, "config", 10);
		break;
	case CMD_WRITE_FW_BLOCK:
		progress = 100;
		strlcpy(command_str, "firmware", 10);
		break;
	case CMD_WRITE_LOCKDOWN_BLOCK:
		progress = 1;
		strlcpy(command_str, "lockdown", 10);
		break;
	default:
		progress = 1;
		strlcpy(command_str, "unknown", 10);
		break;
	}

	block_offset[1] |= (fwu->config_area << 5);

	retval = synaptics_rmi4_reg_write(rmi4_data,
			fwu->f34_fd.data_base_addr + BLOCK_NUMBER_OFFSET,
			block_offset,
			sizeof(block_offset));
	if (retval < 0) {
		dev_err(rmi4_data->pdev->dev.parent,
				"%s: Failed to write to block number registers\n",
				__func__);
		return retval;
	}

	for (block_num = 0; block_num < block_cnt; block_num++) {
		if (block_num % progress == 0)
			dev_info(rmi4_data->pdev->dev.parent,
				"%s: update %s %3d / %3d\n",
				__func__, command_str, block_num, block_cnt);

		retval = synaptics_rmi4_reg_write(rmi4_data,
				fwu->f34_fd.data_base_addr + fwu->blk_data_off,
				block_ptr,
				fwu->block_size);
		if (retval < 0) {
			dev_err(rmi4_data->pdev->dev.parent,
					"%s: Failed to write block data (block %d)\n",
					__func__, block_num);
			return retval;
		}

		retval = fwu_write_f34_command(command);
		if (retval < 0) {
			dev_err(rmi4_data->pdev->dev.parent,
					"%s: Failed to write command for block %d\n",
					__func__, block_num);
			return retval;
		}

		retval = fwu_wait_for_idle(WRITE_WAIT_MS);
		if (retval < 0) {
			dev_err(rmi4_data->pdev->dev.parent,
					"%s: Failed to wait for idle status (block %d)\n",
					__func__, block_num);
			return retval;
		}

		block_ptr += fwu->block_size;
	}

	dev_info(rmi4_data->pdev->dev.parent,
		"updated %d/%d blocks\n", block_num, block_cnt);

	return 0;
}

static int fwu_write_firmware(void)
{
	return fwu_write_blocks((unsigned char *)fwu->firmware_data,
		fwu->fw_block_count, CMD_WRITE_FW_BLOCK);
}

static int fwu_write_configuration(void)
{
	return fwu_write_blocks((unsigned char *)fwu->config_data,
		fwu->config_block_count, CMD_WRITE_CONFIG_BLOCK);
}

static int fwu_write_lockdown(void)
{
	return fwu_write_blocks((unsigned char *)fwu->lockdown_data,
		fwu->lockdown_block_count, CMD_WRITE_LOCKDOWN_BLOCK);
}

static int fwu_write_bootloader_id(void)
{
	int retval;
	struct synaptics_rmi4_data *rmi4_data = fwu->rmi4_data;

	retval = synaptics_rmi4_reg_write(rmi4_data,
			fwu->f34_fd.data_base_addr + fwu->blk_data_off,
			fwu->bootloader_id,
			sizeof(fwu->bootloader_id));
	if (retval < 0) {
		dev_err(rmi4_data->pdev->dev.parent,
				"%s: Failed to write bootloader ID\n",
				__func__);
		return retval;
	}

	return 0;
}

static int fwu_enter_flash_prog(void)
{
	int retval;
	struct f01_device_status f01_device_status;
	struct f01_device_control f01_device_control;
	struct synaptics_rmi4_data *rmi4_data = fwu->rmi4_data;

	retval = fwu_write_bootloader_id();
	if (retval < 0)
		return retval;

	retval = fwu_write_f34_command(CMD_ENABLE_FLASH_PROG);
	if (retval < 0)
		return retval;

	retval = fwu_wait_for_idle(ENABLE_WAIT_MS);
	if (retval < 0)
		return retval;

	if (!fwu->program_enabled) {
		dev_err(rmi4_data->pdev->dev.parent,
				"%s: Program enabled bit not set\n",
				__func__);
		return -EINVAL;
	}

	retval = fwu_scan_pdt();
	if (retval < 0)
		return retval;

	retval = fwu_read_f01_device_status(&f01_device_status);
	if (retval < 0)
		return retval;

	if (!f01_device_status.flash_prog) {
		dev_err(rmi4_data->pdev->dev.parent,
				"%s: Not in flash prog mode\n",
				__func__);
		return -EINVAL;
	}

	retval = fwu_read_f34_queries();
	if (retval < 0)
		return retval;

	retval = synaptics_rmi4_reg_read(rmi4_data,
			rmi4_data->f01_ctrl_base_addr,
			f01_device_control.data,
			sizeof(f01_device_control.data));
	if (retval < 0) {
		dev_err(rmi4_data->pdev->dev.parent,
				"%s: Failed to read F01 device control\n",
				__func__);
		return retval;
	}

	f01_device_control.nosleep = true;
	f01_device_control.sleep_mode = SLEEP_MODE_NORMAL;

	retval = synaptics_rmi4_reg_write(rmi4_data,
			rmi4_data->f01_ctrl_base_addr,
			f01_device_control.data,
			sizeof(f01_device_control.data));
	if (retval < 0) {
		dev_err(rmi4_data->pdev->dev.parent,
				"%s: Failed to write F01 device control\n",
				__func__);
		return retval;
	}

	return retval;
}

static int fwu_do_reflash(void)
{
	int retval;
	struct synaptics_rmi4_data *rmi4_data = fwu->rmi4_data;

	retval = fwu_enter_flash_prog();
	if (retval < 0)
		return retval;

	dev_dbg(rmi4_data->pdev->dev.parent,
			"%s: Entered flash prog mode\n",
			__func__);

	retval = fwu_write_bootloader_id();
	if (retval < 0)
		return retval;

	dev_dbg(rmi4_data->pdev->dev.parent,
			"%s: Bootloader ID written\n",
			__func__);

	retval = fwu_write_f34_command(CMD_ERASE_ALL);
	if (retval < 0)
		return retval;

	dev_dbg(rmi4_data->pdev->dev.parent,
			"%s: Erase all command written\n",
			__func__);

	retval = fwu_wait_for_idle(ERASE_WAIT_MS);
	if (retval < 0)
		return retval;

	dev_dbg(rmi4_data->pdev->dev.parent,
			"%s: Idle status detected\n",
			__func__);

	if (fwu->firmware_data) {
		retval = fwu_write_firmware();
		if (retval < 0)
			return retval;
		pr_notice("%s: Firmware programmed\n", __func__);
	}

	if (fwu->config_data) {
		retval = fwu_write_configuration();
		if (retval < 0)
			return retval;
		pr_notice("%s: Configuration programmed\n", __func__);
	}

	return retval;
}

static int fwu_do_write_config(void)
{
	int retval;
	struct synaptics_rmi4_data *rmi4_data = fwu->rmi4_data;

	retval = fwu_enter_flash_prog();
	if (retval < 0)
		return retval;

	dev_dbg(rmi4_data->pdev->dev.parent,
			"%s: Entered flash prog mode\n",
			__func__);

	if (fwu->config_area == PERM_CONFIG_AREA) {
		fwu->config_block_count = fwu->perm_config_block_count;
		goto write_config;
	}

	retval = fwu_write_bootloader_id();
	if (retval < 0)
		return retval;

	dev_dbg(rmi4_data->pdev->dev.parent,
			"%s: Bootloader ID written\n",
			__func__);

	switch (fwu->config_area) {
	case UI_CONFIG_AREA:
		retval = fwu_write_f34_command(CMD_ERASE_CONFIG);
		break;
	case BL_CONFIG_AREA:
		retval = fwu_write_f34_command(CMD_ERASE_BL_CONFIG);
		fwu->config_block_count = fwu->bl_config_block_count;
		break;
	case DISP_CONFIG_AREA:
		retval = fwu_write_f34_command(CMD_ERASE_DISP_CONFIG);
		fwu->config_block_count = fwu->disp_config_block_count;
		break;
	}
	if (retval < 0)
		return retval;

	dev_dbg(rmi4_data->pdev->dev.parent,
			"%s: Erase command written\n",
			__func__);

	retval = fwu_wait_for_idle(ERASE_WAIT_MS);
	if (retval < 0)
		return retval;

	dev_dbg(rmi4_data->pdev->dev.parent,
			"%s: Idle status detected\n",
			__func__);

write_config:
	retval = fwu_write_configuration();
	if (retval < 0)
		return retval;

	pr_notice("%s: Config written\n", __func__);

	return retval;
}

static int fwu_start_write_config(void)
{
	int retval;
	unsigned short block_count;
	struct image_header_data header;
	struct synaptics_rmi4_data *rmi4_data = fwu->rmi4_data;

	switch (fwu->config_area) {
	case UI_CONFIG_AREA:
		block_count = fwu->config_block_count;
		break;
	case PERM_CONFIG_AREA:
		if (!fwu->has_perm_config)
			return -EINVAL;
		block_count = fwu->perm_config_block_count;
		break;
	case BL_CONFIG_AREA:
		if (!fwu->has_bl_config)
			return -EINVAL;
		block_count = fwu->bl_config_block_count;
		break;
	case DISP_CONFIG_AREA:
		if (!fwu->has_disp_config)
			return -EINVAL;
		block_count = fwu->disp_config_block_count;
		break;
	default:
		return -EINVAL;
	}

	if (fwu->ext_data_source)
		fwu->config_data = fwu->ext_data_source;
	else
		return -EINVAL;

	fwu->config_size = fwu->block_size * block_count;

	/* Jump to the config area if given a packrat image */
	if ((fwu->config_area == UI_CONFIG_AREA) &&
			(fwu->config_size != fwu->image_size)) {
		parse_header(&header, fwu->ext_data_source);

		if (header.config_size) {
			fwu->config_data = fwu->ext_data_source +
					FW_IMAGE_OFFSET +
					header.firmware_size;
		} else {
			return -EINVAL;
		}
	}

	pr_notice("%s: Start of write config process\n", __func__);

	retval = fwu_do_write_config();
	if (retval < 0) {
		dev_err(rmi4_data->pdev->dev.parent,
				"%s: Failed to write config\n",
				__func__);
	}

	rmi4_data->reset_device(rmi4_data);

	pr_notice("%s: End of write config process\n", __func__);

	return retval;
}

static int fwu_do_read_config(void)
{
	int retval;
	unsigned char block_offset[] = {0, 0};
	unsigned short block_num;
	unsigned short block_count;
	unsigned short index = 0;
	struct synaptics_rmi4_data *rmi4_data = fwu->rmi4_data;

	retval = fwu_enter_flash_prog();
	if (retval < 0)
		goto exit;

	dev_dbg(rmi4_data->pdev->dev.parent,
			"%s: Entered flash prog mode\n",
			__func__);

	switch (fwu->config_area) {
	case UI_CONFIG_AREA:
		block_count = fwu->config_block_count;
		break;
	case PERM_CONFIG_AREA:
		if (!fwu->has_perm_config) {
			retval = -EINVAL;
			goto exit;
		}
		block_count = fwu->perm_config_block_count;
		break;
	case BL_CONFIG_AREA:
		if (!fwu->has_bl_config) {
			retval = -EINVAL;
			goto exit;
		}
		block_count = fwu->bl_config_block_count;
		break;
	case DISP_CONFIG_AREA:
		if (!fwu->has_disp_config) {
			retval = -EINVAL;
			goto exit;
		}
		block_count = fwu->disp_config_block_count;
		break;
	default:
		retval = -EINVAL;
		goto exit;
	}

	fwu->config_size = fwu->block_size * block_count;

	kfree(fwu->read_config_buf);
	fwu->read_config_buf = kzalloc(fwu->config_size, GFP_KERNEL);
	if (!fwu->read_config_buf) {
		dev_err(rmi4_data->pdev->dev.parent,
			"%s: Failed to alloc memory for config buffer\n",
			__func__);
		retval = -ENOMEM;
		goto exit;
	}

	block_offset[1] |= (fwu->config_area << 5);

	retval = synaptics_rmi4_reg_write(rmi4_data,
			fwu->f34_fd.data_base_addr + BLOCK_NUMBER_OFFSET,
			block_offset,
			sizeof(block_offset));
	if (retval < 0) {
		dev_err(rmi4_data->pdev->dev.parent,
				"%s: Failed to write to block number registers\n",
				__func__);
		goto exit;
	}

	for (block_num = 0; block_num < block_count; block_num++) {
		retval = fwu_write_f34_command(CMD_READ_CONFIG_BLOCK);
		if (retval < 0) {
			dev_err(rmi4_data->pdev->dev.parent,
					"%s: Failed to write read config command\n",
					__func__);
			goto exit;
		}

		retval = fwu_wait_for_idle(WRITE_WAIT_MS);
		if (retval < 0) {
			dev_err(rmi4_data->pdev->dev.parent,
					"%s: Failed to wait for idle status\n",
					__func__);
			goto exit;
		}

		retval = synaptics_rmi4_reg_read(rmi4_data,
				fwu->f34_fd.data_base_addr + fwu->blk_data_off,
				&fwu->read_config_buf[index],
				fwu->block_size);
		if (retval < 0) {
			dev_err(rmi4_data->pdev->dev.parent,
					"%s: Failed to read block data (block %d)\n",
					__func__, block_num);
			goto exit;
		}

		index += fwu->block_size;
	}

exit:
	rmi4_data->reset_device(rmi4_data);

	return retval;
}

static int fwu_do_lockdown(void)
{
	int retval;
	struct synaptics_rmi4_data *rmi4_data = fwu->rmi4_data;

	retval = fwu_enter_flash_prog();
	if (retval < 0)
		return retval;

	retval = synaptics_rmi4_reg_read(rmi4_data,
			fwu->f34_fd.query_base_addr + fwu->properties_off,
			&fwu->flash_properties,
			sizeof(fwu->flash_properties));
	if (retval < 0) {
		dev_err(rmi4_data->pdev->dev.parent,
				"%s: Failed to read flash properties\n",
				__func__);
		return retval;
	}

	if ((fwu->flash_properties & UNLOCKED) == 0) {
		dev_info(rmi4_data->pdev->dev.parent,
				"%s: Device already locked down\n",
				__func__);
		return retval;
	}

	retval = fwu_write_lockdown();
	if (retval < 0)
		return retval;

	pr_notice("%s: Lockdown programmed\n", __func__);

	return retval;
}

static int fwu_start_reflash(void)
{
	int retval = 0;
	enum flash_area flash_area;
	struct image_header_data header;
	struct f01_device_status f01_device_status;
	const unsigned char *fw_image;
	const struct firmware *fw_entry = NULL;
	struct synaptics_rmi4_data *rmi4_data = fwu->rmi4_data;

	if (rmi4_data->sensor_sleep) {
		dev_err(rmi4_data->pdev->dev.parent,
				"%s: Sensor sleeping\n",
				__func__);
		return -ENODEV;
	}

	rmi4_data->stay_awake = true;

	pr_notice("%s: Start of reflash process\n", __func__);

	if (fwu->ext_data_source) {
		fw_image = fwu->ext_data_source;
	} else {
		dev_dbg(rmi4_data->pdev->dev.parent,
				"%s: Requesting firmware image %s\n",
				__func__, fwu->image_name);

		retval = request_firmware(&fw_entry, fwu->image_name,
				rmi4_data->pdev->dev.parent);
		if (retval != 0) {
			dev_err(rmi4_data->pdev->dev.parent,
					"%s: Firmware image %s not available\n",
					__func__, fwu->image_name);
			rmi4_data->stay_awake = false;
			return retval;
		}

		dev_dbg(rmi4_data->pdev->dev.parent,
				"%s: Firmware image size = %zu\n",
				__func__, fw_entry->size);

		fw_image = fw_entry->data;
	}

	parse_header(&header, fw_image);

	if (fwu->bl_version != header.bootloader_version) {
		dev_err(rmi4_data->pdev->dev.parent,
				"%s: Bootloader version mismatch\n",
				__func__);
		retval = -EINVAL;
		goto exit;
	}

	retval = fwu_read_f01_device_status(&f01_device_status);
	if (retval < 0)
		goto exit;

	if (f01_device_status.flash_prog) {
		dev_info(rmi4_data->pdev->dev.parent,
				"%s: In flash prog mode\n",
				__func__);
		fwu->in_flash_prog_mode = true;
	} else {
		fwu->in_flash_prog_mode = false;
	}

	if (fwu->do_lockdown) {
		switch (fwu->bl_version) {
		case V5:
		case V6:
			fwu->lockdown_data = fw_image + LOCKDOWN_OFFSET;
			fwu->lockdown_block_count = LOCKDOWN_BLOCK_COUNT;
			retval = fwu_do_lockdown();
			if (retval < 0) {
				dev_err(rmi4_data->pdev->dev.parent,
						"%s: Failed to do lockdown\n",
						__func__);
			}
		default:
			break;
		}
	}

	if (header.firmware_size)
		fwu->firmware_data = fw_image + FW_IMAGE_OFFSET;
	if (header.config_size) {
		fwu->config_data = fw_image + FW_IMAGE_OFFSET +
				header.firmware_size;
	}

	flash_area = fwu_go_nogo(&header);
	switch (flash_area) {
	case UI_FIRMWARE:
		retval = fwu_do_reflash();
		break;
	case CONFIG_AREA:
		retval = fwu_do_write_config();
		break;
	case NONE:
	default:
		goto exit;
	}

	if (retval < 0) {
		dev_err(rmi4_data->pdev->dev.parent,
				"%s: Failed to do reflash\n",
				__func__);
	}

exit:
	rmi4_data->reset_device(rmi4_data);

	if (fw_entry)
		release_firmware(fw_entry);

	pr_notice("%s: End of reflash process\n", __func__);

	rmi4_data->stay_awake = false;

	return retval;
}

int synaptics_dsx_fw_updater(unsigned char *fw_data)
{
	int retval;

	if (!fwu)
		return -ENODEV;

	if (!fwu->initialized)
		return -ENODEV;

	fwu->rmi4_data->fw_updating = true;
	if (fwu->rmi4_data->suspended == true) {
		fwu->rmi4_data->fw_updating = false;
		dev_err(fwu->rmi4_data->pdev->dev.parent,
			"Cannot start fw upgrade: Device is in suspend\n");
		return -EBUSY;
	}

	fwu->ext_data_source = fw_data;
	fwu->config_area = UI_CONFIG_AREA;

	retval = fwu_start_reflash();

	fwu->rmi4_data->fw_updating = false;

	return retval;
}
EXPORT_SYMBOL(synaptics_dsx_fw_updater);

static ssize_t fwu_sysfs_show_image(struct file *data_file,
		struct kobject *kobj, struct bin_attribute *attributes,
		char *buf, loff_t pos, size_t count)
{
	struct synaptics_rmi4_data *rmi4_data = fwu->rmi4_data;
	ssize_t retval;

	if (!mutex_trylock(&dsx_fwu_sysfs_mutex))
		return -EBUSY;

	if (count < fwu->config_size) {
		dev_err(rmi4_data->pdev->dev.parent,
				"%s: Not enough space (%zu bytes) in buffer\n",
				__func__, count);
		retval = -EINVAL;
		goto show_image_exit;
	}

	memcpy(buf, fwu->read_config_buf, fwu->config_size);
	retval = fwu->config_size;
show_image_exit:
	mutex_unlock(&dsx_fwu_sysfs_mutex);
	return retval;
}

static ssize_t fwu_sysfs_store_image(struct file *data_file,
		struct kobject *kobj, struct bin_attribute *attributes,
		char *buf, loff_t pos, size_t count)
{
<<<<<<< HEAD
=======
	ssize_t retval;

	if (!mutex_trylock(&dsx_fwu_sysfs_mutex))
		return -EBUSY;

>>>>>>> fc6e7111
	if (count > (fwu->image_size - fwu->data_pos)) {
		dev_err(fwu->rmi4_data->pdev->dev.parent,
				"%s: Not enough space in buffer\n",
				__func__);
<<<<<<< HEAD
		return -EINVAL;
=======
		retval = -EINVAL;
		goto exit;
	}

	if (!fwu->ext_data_source) {
		dev_err(fwu->rmi4_data->pdev->dev.parent,
				"%s: Need to set imagesize\n",
				__func__);
		retval = -EINVAL;
		goto exit;
>>>>>>> fc6e7111
	}

	memcpy((void *)(&fwu->ext_data_source[fwu->data_pos]),
			(const void *)buf,
			count);

	fwu->data_pos += count;

exit:
	mutex_unlock(&dsx_fwu_sysfs_mutex);
	return count;
}

static ssize_t fwu_sysfs_force_reflash_store(struct device *dev,
		struct device_attribute *attr, const char *buf, size_t count)
{
	ssize_t retval;
	unsigned int input;
	struct synaptics_rmi4_data *rmi4_data = fwu->rmi4_data;

	if (!mutex_trylock(&dsx_fwu_sysfs_mutex))
		return -EBUSY;

	if (sscanf(buf, "%u", &input) != 1) {
		retval = -EINVAL;
		goto exit;
	}

	if (input != 1) {
		retval = -EINVAL;
		goto exit;
	}

	if (LOCKDOWN)
		fwu->do_lockdown = true;

	fwu->force_update = true;
	retval = synaptics_dsx_fw_updater(fwu->ext_data_source);
	if (retval < 0) {
		dev_err(rmi4_data->pdev->dev.parent,
				"%s: Failed to do reflash\n",
				__func__);
		goto exit;
	}

	retval = count;
exit:
	kfree(fwu->ext_data_source);
	fwu->ext_data_source = NULL;
	fwu->force_update = FORCE_UPDATE;
	fwu->do_lockdown = DO_LOCKDOWN;
	fwu->data_pos = 0;
	fwu->image_size = 0;
	mutex_unlock(&dsx_fwu_sysfs_mutex);
	return retval;
}

static ssize_t fwu_sysfs_do_reflash_store(struct device *dev,
		struct device_attribute *attr, const char *buf, size_t count)
{
	int retval;
	unsigned int input;
	struct synaptics_rmi4_data *rmi4_data = fwu->rmi4_data;

	if (!mutex_trylock(&dsx_fwu_sysfs_mutex))
		return -EBUSY;

	if (sscanf(buf, "%u", &input) != 1) {
		retval = -EINVAL;
		goto exit;
	}

	if (input & LOCKDOWN) {
		fwu->do_lockdown = true;
		input &= ~LOCKDOWN;
	}

	if ((input != NORMAL) && (input != FORCE)) {
		retval = -EINVAL;
		goto exit;
	}

	if (input == FORCE)
		fwu->force_update = true;

	retval = synaptics_dsx_fw_updater(fwu->ext_data_source);
	if (retval < 0) {
		dev_err(rmi4_data->pdev->dev.parent,
				"%s: Failed to do reflash\n",
				__func__);
		goto exit;
	}

	retval = count;

exit:
	kfree(fwu->ext_data_source);
	fwu->ext_data_source = NULL;
	fwu->force_update = FORCE_UPDATE;
	fwu->do_lockdown = DO_LOCKDOWN;
	fwu->data_pos = 0;
	fwu->image_size = 0;
	mutex_unlock(&dsx_fwu_sysfs_mutex);
	return retval;
}

static ssize_t fwu_sysfs_write_config_store(struct device *dev,
		struct device_attribute *attr, const char *buf, size_t count)
{
	int retval;
	unsigned int input;
	struct synaptics_rmi4_data *rmi4_data = fwu->rmi4_data;

	if (!mutex_trylock(&dsx_fwu_sysfs_mutex))
		return -EBUSY;

	if (sscanf(buf, "%u", &input) != 1) {
		retval = -EINVAL;
		goto exit;
	}

	if (input != 1) {
		retval = -EINVAL;
		goto exit;
	}

	retval = fwu_start_write_config();
	if (retval < 0) {
		dev_err(rmi4_data->pdev->dev.parent,
				"%s: Failed to write config\n",
				__func__);
		goto exit;
	}

	retval = count;

exit:
	kfree(fwu->ext_data_source);
	fwu->ext_data_source = NULL;
	fwu->data_pos = 0;
	fwu->image_size = 0;
	mutex_unlock(&dsx_fwu_sysfs_mutex);
	return retval;
}

static ssize_t fwu_sysfs_read_config_store(struct device *dev,
		struct device_attribute *attr, const char *buf, size_t count)
{
	int retval;
	unsigned int input;
	struct synaptics_rmi4_data *rmi4_data = fwu->rmi4_data;

	if (sscanf(buf, "%u", &input) != 1)
		return -EINVAL;

	if (input != 1)
		return -EINVAL;

	if (!mutex_trylock(&dsx_fwu_sysfs_mutex))
		return -EBUSY;
	retval = fwu_do_read_config();
	mutex_unlock(&dsx_fwu_sysfs_mutex);

	if (retval < 0) {
		dev_err(rmi4_data->pdev->dev.parent,
				"%s: Failed to read config\n",
				__func__);
		return retval;
	}

	return count;
}

static ssize_t fwu_sysfs_config_area_store(struct device *dev,
		struct device_attribute *attr, const char *buf, size_t count)
{
	int retval;
	unsigned long config_area;

	retval = sstrtoul(buf, 10, &config_area);
	if (retval)
		return retval;

	if (!mutex_trylock(&dsx_fwu_sysfs_mutex))
		return -EBUSY;
	fwu->config_area = config_area;
	mutex_unlock(&dsx_fwu_sysfs_mutex);

	return count;
}

static ssize_t fwu_sysfs_image_name_show(struct device *dev,
		struct device_attribute *attr, char *buf)
{
	ssize_t retval;

	if (!mutex_trylock(&dsx_fwu_sysfs_mutex))
		return -EBUSY;
	if (strnlen(fwu->rmi4_data->fw_name, SYNA_FW_NAME_MAX_LEN) > 0)
		retval = snprintf(buf, PAGE_SIZE, "%s\n",
					fwu->rmi4_data->fw_name);
	else
		retval = snprintf(buf, PAGE_SIZE, "No firmware name given\n");
	mutex_unlock(&dsx_fwu_sysfs_mutex);
	return retval;
}

static ssize_t fwu_sysfs_image_name_store(struct device *dev,
		struct device_attribute *attr, const char *buf, size_t count)
{
	ssize_t retval;

	if (!mutex_trylock(&dsx_fwu_sysfs_mutex))
		return -EBUSY;
	retval = sscanf(buf, "%49s", fwu->image_name);
	mutex_unlock(&dsx_fwu_sysfs_mutex);

	if (retval != 1)
		return -EINVAL;

	return count;
}

static ssize_t fwu_sysfs_image_size_store(struct device *dev,
		struct device_attribute *attr, const char *buf, size_t count)
{
	int retval;
	unsigned long size;
	struct synaptics_rmi4_data *rmi4_data = fwu->rmi4_data;

	if (!mutex_trylock(&dsx_fwu_sysfs_mutex))
		return -EBUSY;

	retval = sstrtoul(buf, 10, &size);
	if (retval)
		goto exit;

	fwu->image_size = size;
	fwu->data_pos = 0;

	kfree(fwu->ext_data_source);
	fwu->ext_data_source = kzalloc(fwu->image_size, GFP_KERNEL);
	if (!fwu->ext_data_source) {
		dev_err(rmi4_data->pdev->dev.parent,
				"%s: Failed to alloc mem for image data\n",
				__func__);
		retval = -ENOMEM;
		goto exit;
	}

	retval = count;
exit:
	mutex_unlock(&dsx_fwu_sysfs_mutex);
	return retval;
}

static ssize_t fwu_sysfs_block_size_show(struct device *dev,
		struct device_attribute *attr, char *buf)
{
	return snprintf(buf, PAGE_SIZE, "%u\n", fwu->block_size);
}

static ssize_t fwu_sysfs_firmware_block_count_show(struct device *dev,
		struct device_attribute *attr, char *buf)
{
	return snprintf(buf, PAGE_SIZE, "%u\n", fwu->fw_block_count);
}

static ssize_t fwu_sysfs_configuration_block_count_show(struct device *dev,
		struct device_attribute *attr, char *buf)
{
	return snprintf(buf, PAGE_SIZE, "%u\n", fwu->config_block_count);
}

static ssize_t fwu_sysfs_perm_config_block_count_show(struct device *dev,
		struct device_attribute *attr, char *buf)
{
	return snprintf(buf, PAGE_SIZE, "%u\n", fwu->perm_config_block_count);
}

static ssize_t fwu_sysfs_bl_config_block_count_show(struct device *dev,
		struct device_attribute *attr, char *buf)
{
	return snprintf(buf, PAGE_SIZE, "%u\n", fwu->bl_config_block_count);
}

static ssize_t fwu_sysfs_disp_config_block_count_show(struct device *dev,
		struct device_attribute *attr, char *buf)
{
	return snprintf(buf, PAGE_SIZE, "%u\n", fwu->disp_config_block_count);
}

static ssize_t fwu_sysfs_config_id_show(struct device *dev,
		struct device_attribute *attr, char *buf)
{
	struct synaptics_rmi4_data *rmi4_data = fwu->rmi4_data;
	unsigned char config_id[4];
	int retval;

	/* device config id */
	retval = synaptics_rmi4_reg_read(rmi4_data,
				fwu->f34_fd.ctrl_base_addr,
				config_id,
				sizeof(config_id));
	if (retval < 0) {
		dev_err(rmi4_data->pdev->dev.parent,
				"%s: Failed to read device config ID\n",
				__func__);
		return retval;
	}

	return snprintf(buf, PAGE_SIZE, "%d.%d.%d.%d\n",
		config_id[0], config_id[1], config_id[2], config_id[3]);
}

static ssize_t fwu_sysfs_package_id_show(struct device *dev,
			struct device_attribute *attr, char *buf)
{
	int retval;
	unsigned char package_id[PACKAGE_ID_SIZE];
	struct synaptics_rmi4_data *rmi4_data = fwu->rmi4_data;

	/* read device package id */
	retval = synaptics_rmi4_reg_read(rmi4_data,
			rmi4_data->f01_query_base_addr + F01_PACKAGE_ID_OFFSET,
			package_id,
			sizeof(package_id));

	if (retval < 0) {
		dev_err(rmi4_data->pdev->dev.parent,
				"%s: Failed to read device package ID\n",
				__func__);
		return retval;
	}

	return snprintf(buf, PAGE_SIZE, "%d rev %d\n",
			(package_id[1] << 8) | package_id[0],
			(package_id[3] << 8) | package_id[2]);
}

static void synaptics_rmi4_fwu_attn(struct synaptics_rmi4_data *rmi4_data,
		unsigned char intr_mask)
{
	if (!fwu)
		return;

	if (fwu->intr_mask & intr_mask)
		fwu_read_f34_flash_status();

	return;
}

static int synaptics_rmi4_fwu_init(struct synaptics_rmi4_data *rmi4_data)
{
	int retval;
	unsigned char attr_count;
	struct pdt_properties pdt_props;

	fwu = kzalloc(sizeof(*fwu), GFP_KERNEL);
	if (!fwu) {
		dev_err(rmi4_data->pdev->dev.parent,
				"%s: Failed to alloc mem for fwu\n",
				__func__);
		retval = -ENOMEM;
		goto exit;
	}

	fwu->image_name = rmi4_data->fw_name;

	fwu->rmi4_data = rmi4_data;

	retval = synaptics_rmi4_reg_read(rmi4_data,
			PDT_PROPS,
			pdt_props.data,
			sizeof(pdt_props.data));
	if (retval < 0) {
		dev_dbg(rmi4_data->pdev->dev.parent,
				"%s: Failed to read PDT properties, assuming 0x00\n",
				__func__);
	} else if (pdt_props.has_bsr) {
		dev_err(rmi4_data->pdev->dev.parent,
				"%s: Reflash for LTS not currently supported\n",
				__func__);
		retval = -ENODEV;
		goto exit_free_fwu;
	}

	retval = fwu_scan_pdt();
	if (retval < 0)
		goto exit_free_fwu;

	fwu->productinfo1 = rmi4_data->rmi4_mod_info.product_info[0];
	fwu->productinfo2 = rmi4_data->rmi4_mod_info.product_info[1];
	memcpy(fwu->product_id, rmi4_data->rmi4_mod_info.product_id_string,
			SYNAPTICS_RMI4_PRODUCT_ID_SIZE);
	fwu->product_id[SYNAPTICS_RMI4_PRODUCT_ID_SIZE] = 0;

	dev_dbg(rmi4_data->pdev->dev.parent,
			"%s: F01 product info: 0x%04x 0x%04x\n",
			__func__, fwu->productinfo1, fwu->productinfo2);
	dev_dbg(rmi4_data->pdev->dev.parent,
			"%s: F01 product ID: %s\n",
			__func__, fwu->product_id);

	retval = fwu_read_f34_queries();
	if (retval < 0)
		goto exit_free_fwu;

	fwu->force_update = FORCE_UPDATE;
	fwu->do_lockdown = DO_LOCKDOWN;
	fwu->initialized = true;

	retval = sysfs_create_bin_file(&rmi4_data->input_dev->dev.kobj,
			&dev_attr_data);
	if (retval < 0) {
		dev_err(rmi4_data->pdev->dev.parent,
				"%s: Failed to create sysfs bin file\n",
				__func__);
		goto exit_free_fwu;
	}

	for (attr_count = 0; attr_count < ARRAY_SIZE(attrs); attr_count++) {
		retval = sysfs_create_file(&rmi4_data->input_dev->dev.kobj,
				&attrs[attr_count].attr);
		if (retval < 0) {
			dev_err(rmi4_data->pdev->dev.parent,
					"%s: Failed to create sysfs attributes\n",
					__func__);
			retval = -ENODEV;
			goto exit_remove_attrs;
		}
	}

	return 0;

exit_remove_attrs:
	for (attr_count--; attr_count >= 0; attr_count--) {
		sysfs_remove_file(&rmi4_data->input_dev->dev.kobj,
				&attrs[attr_count].attr);
	}

	sysfs_remove_bin_file(&rmi4_data->input_dev->dev.kobj, &dev_attr_data);

exit_free_fwu:
	kfree(fwu);
	fwu = NULL;

exit:
	return retval;
}

static void synaptics_rmi4_fwu_remove(struct synaptics_rmi4_data *rmi4_data)
{
	unsigned char attr_count;

	if (!fwu)
		goto exit;

	for (attr_count = 0; attr_count < ARRAY_SIZE(attrs); attr_count++) {
		sysfs_remove_file(&rmi4_data->input_dev->dev.kobj,
				&attrs[attr_count].attr);
	}

	sysfs_remove_bin_file(&rmi4_data->input_dev->dev.kobj, &dev_attr_data);

	kfree(fwu->read_config_buf);
	kfree(fwu);
	fwu = NULL;

exit:
	complete(&fwu_dsx_remove_complete);

	return;
}

static struct synaptics_rmi4_exp_fn fwu_module = {
	.fn_type = RMI_FW_UPDATER,
	.init = synaptics_rmi4_fwu_init,
	.remove = synaptics_rmi4_fwu_remove,
	.reset = NULL,
	.reinit = NULL,
	.early_suspend = NULL,
	.suspend = NULL,
	.resume = NULL,
	.late_resume = NULL,
	.attn = synaptics_rmi4_fwu_attn,
};

static int __init rmi4_fw_update_module_init(void)
{
	synaptics_rmi4_dsx_new_function(&fwu_module, true);

	return 0;
}

static void __exit rmi4_fw_update_module_exit(void)
{
	synaptics_rmi4_dsx_new_function(&fwu_module, false);

	wait_for_completion(&fwu_dsx_remove_complete);

	return;
}

module_init(rmi4_fw_update_module_init);
module_exit(rmi4_fw_update_module_exit);

MODULE_AUTHOR("Synaptics, Inc.");
MODULE_DESCRIPTION("Synaptics DSX FW Update Module");
MODULE_LICENSE("GPL v2");<|MERGE_RESOLUTION|>--- conflicted
+++ resolved
@@ -1614,21 +1614,15 @@
 		struct kobject *kobj, struct bin_attribute *attributes,
 		char *buf, loff_t pos, size_t count)
 {
-<<<<<<< HEAD
-=======
 	ssize_t retval;
 
 	if (!mutex_trylock(&dsx_fwu_sysfs_mutex))
 		return -EBUSY;
 
->>>>>>> fc6e7111
 	if (count > (fwu->image_size - fwu->data_pos)) {
 		dev_err(fwu->rmi4_data->pdev->dev.parent,
 				"%s: Not enough space in buffer\n",
 				__func__);
-<<<<<<< HEAD
-		return -EINVAL;
-=======
 		retval = -EINVAL;
 		goto exit;
 	}
@@ -1639,7 +1633,6 @@
 				__func__);
 		retval = -EINVAL;
 		goto exit;
->>>>>>> fc6e7111
 	}
 
 	memcpy((void *)(&fwu->ext_data_source[fwu->data_pos]),
