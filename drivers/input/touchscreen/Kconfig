#
# Touchscreen driver configuration
#
menuconfig INPUT_TOUCHSCREEN
	bool "Touchscreens"
	help
	  Say Y here, and a list of supported touchscreens will be displayed.
	  This option doesn't affect the kernel.

	  If unsure, say Y.

if INPUT_TOUCHSCREEN

config TOUCHSCREEN_88PM860X
	tristate "Marvell 88PM860x touchscreen"
	depends on MFD_88PM860X
	help
	  Say Y here if you have a 88PM860x PMIC and want to enable
	  support for the built-in touchscreen.

	  If unsure, say N.

	  To compile this driver as a module, choose M here: the
	  module will be called 88pm860x-ts.

config TOUCHSCREEN_ADS7846
	tristate "ADS7846/TSC2046/AD7873 and AD(S)7843 based touchscreens"
	depends on SPI_MASTER
	depends on HWMON = n || HWMON
	help
	  Say Y here if you have a touchscreen interface using the
	  ADS7846/TSC2046/AD7873 or ADS7843/AD7843 controller,
	  and your board-specific setup code includes that in its
	  table of SPI devices.

	  If HWMON is selected, and the driver is told the reference voltage
	  on your board, you will also get hwmon interfaces for the voltage
	  (and on ads7846/tsc2046/ad7873, temperature) sensors of this chip.

	  If unsure, say N (but it's safe to say "Y").

	  To compile this driver as a module, choose M here: the
	  module will be called ads7846.

config TOUCHSCREEN_AD7877
	tristate "AD7877 based touchscreens"
	depends on SPI_MASTER
	help
	  Say Y here if you have a touchscreen interface using the
	  AD7877 controller, and your board-specific initialization
	  code includes that in its table of SPI devices.

	  If unsure, say N (but it's safe to say "Y").

	  To compile this driver as a module, choose M here: the
	  module will be called ad7877.

config TOUCHSCREEN_AD7879
	tristate "Analog Devices AD7879-1/AD7889-1 touchscreen interface"
	help
	  Say Y here if you want to support a touchscreen interface using
	  the AD7879-1/AD7889-1 controller.

	  You should select a bus connection too.

	  To compile this driver as a module, choose M here: the
	  module will be called ad7879.

config TOUCHSCREEN_AD7879_I2C
	tristate "support I2C bus connection"
	depends on TOUCHSCREEN_AD7879 && I2C
	help
	  Say Y here if you have AD7879-1/AD7889-1 hooked to an I2C bus.

	  To compile this driver as a module, choose M here: the
	  module will be called ad7879-i2c.

config TOUCHSCREEN_AD7879_SPI
	tristate "support SPI bus connection"
	depends on TOUCHSCREEN_AD7879 && SPI_MASTER
	help
	  Say Y here if you have AD7879-1/AD7889-1 hooked to a SPI bus.

	  If unsure, say N (but it's safe to say "Y").

	  To compile this driver as a module, choose M here: the
	  module will be called ad7879-spi.

config TOUCHSCREEN_ATMEL_MXT
	tristate "Atmel mXT I2C Touchscreen"
	depends on I2C
	help
	  Say Y here if you have Atmel mXT series I2C touchscreen,
	  such as AT42QT602240/ATMXT224, connected to your system.

	  If unsure, say N.

	  To compile this driver as a module, choose M here: the
	  module will be called atmel_mxt_ts.

config TOUCHSCREEN_AUO_PIXCIR
	tristate "AUO in-cell touchscreen using Pixcir ICs"
	depends on I2C
	depends on GPIOLIB
	help
	  Say Y here if you have a AUO display with in-cell touchscreen
	  using Pixcir ICs.

	  If unsure, say N.

	  To compile this driver as a module, choose M here: the
	  module will be called auo-pixcir-ts.

config TOUCHSCREEN_BITSY
	tristate "Compaq iPAQ H3600 (Bitsy) touchscreen"
	depends on SA1100_BITSY
	select SERIO
	help
	  Say Y here if you have the h3600 (Bitsy) touchscreen.

	  If unsure, say N.

	  To compile this driver as a module, choose M here: the
	  module will be called h3600_ts_input.

config TOUCHSCREEN_BU21013
	tristate "BU21013 based touch panel controllers"
	depends on I2C
	help
	  Say Y here if you have a bu21013 touchscreen connected to
	  your system.

	  If unsure, say N.

	  To compile this driver as a module, choose M here: the
	  module will be called bu21013_ts.

config TOUCHSCREEN_CY8CTMG110
	tristate "cy8ctmg110 touchscreen"
	depends on I2C
	depends on GPIOLIB
	help
	  Say Y here if you have a cy8ctmg110 capacitive touchscreen on
	  an AAVA device.

	  If unsure, say N.

	  To compile this driver as a module, choose M here: the
	  module will be called cy8ctmg110_ts.

config TOUCHSCREEN_CYTTSP_CORE
	tristate "Cypress TTSP touchscreen"
	help
	  Say Y here if you have a touchscreen using controller from
	  the Cypress TrueTouch(tm) Standard Product family connected
	  to your system. You will also need to select appropriate
	  bus connection below.

	  If unsure, say N.

	  To compile this driver as a module, choose M here: the
	  module will be called cyttsp_core.

config TOUCHSCREEN_CYTTSP_I2C
	tristate "support I2C bus connection"
	depends on TOUCHSCREEN_CYTTSP_CORE && I2C
	help
	  Say Y here if the touchscreen is connected via I2C bus.

	  To compile this driver as a module, choose M here: the
	  module will be called cyttsp_i2c.

config TOUCHSCREEN_CYTTSP_SPI
	tristate "support SPI bus connection"
	depends on TOUCHSCREEN_CYTTSP_CORE && SPI_MASTER
	help
	  Say Y here if the touchscreen is connected via SPI bus.

	  To compile this driver as a module, choose M here: the
	  module will be called cyttsp_spi.

config TOUCHSCREEN_DA9034
	tristate "Touchscreen support for Dialog Semiconductor DA9034"
	depends on PMIC_DA903X
	default y
	help
	  Say Y here to enable the support for the touchscreen found
	  on Dialog Semiconductor DA9034 PMIC.

config TOUCHSCREEN_DYNAPRO
	tristate "Dynapro serial touchscreen"
	select SERIO
	help
	  Say Y here if you have a Dynapro serial touchscreen connected to
	  your system.

	  If unsure, say N.

	  To compile this driver as a module, choose M here: the
	  module will be called dynapro.

config TOUCHSCREEN_HAMPSHIRE
	tristate "Hampshire serial touchscreen"
	select SERIO
	help
	  Say Y here if you have a Hampshire serial touchscreen connected to
	  your system.

	  If unsure, say N.

	  To compile this driver as a module, choose M here: the
	  module will be called hampshire.

config TOUCHSCREEN_EETI
	tristate "EETI touchscreen panel support"
	depends on I2C
	help
	  Say Y here to enable support for I2C connected EETI touch panels.

	  To compile this driver as a module, choose M here: the
	  module will be called eeti_ts.

config TOUCHSCREEN_EGALAX
	tristate "EETI eGalax multi-touch panel support"
	depends on I2C
	help
	  Say Y here to enable support for I2C connected EETI
	  eGalax multi-touch panels.

	  To compile this driver as a module, choose M here: the
	  module will be called egalax_ts.

config TOUCHSCREEN_FUJITSU
	tristate "Fujitsu serial touchscreen"
	select SERIO
	help
	  Say Y here if you have the Fujitsu touchscreen (such as one
	  installed in Lifebook P series laptop) connected to your
	  system.

	  If unsure, say N.

	  To compile this driver as a module, choose M here: the
	  module will be called fujitsu-ts.

config TOUCHSCREEN_ILI210X
	tristate "Ilitek ILI210X based touchscreen"
	depends on I2C
	help
	  Say Y here if you have a ILI210X based touchscreen
	  controller. This driver supports models ILI2102,
	  ILI2102s, ILI2103, ILI2103s and ILI2105.
	  Such kind of chipsets can be found in Amazon Kindle Fire
	  touchscreens.

	  If unsure, say N.

	  To compile this driver as a module, choose M here: the
	  module will be called ili210x.

config TOUCHSCREEN_S3C2410
	tristate "Samsung S3C2410/generic touchscreen input driver"
	depends on ARCH_S3C24XX || SAMSUNG_DEV_TS
	select S3C_ADC
	help
	  Say Y here if you have the s3c2410 touchscreen.

	  If unsure, say N.

	  To compile this driver as a module, choose M here: the
	  module will be called s3c2410_ts.

config TOUCHSCREEN_GUNZE
	tristate "Gunze AHL-51S touchscreen"
	select SERIO
	help
	  Say Y here if you have the Gunze AHL-51 touchscreen connected to
	  your system.

	  If unsure, say N.

	  To compile this driver as a module, choose M here: the
	  module will be called gunze.

config TOUCHSCREEN_ELO
	tristate "Elo serial touchscreens"
	select SERIO
	help
	  Say Y here if you have an Elo serial touchscreen connected to
	  your system.

	  If unsure, say N.

	  To compile this driver as a module, choose M here: the
	  module will be called elo.

config TOUCHSCREEN_WACOM_W8001
	tristate "Wacom W8001 penabled serial touchscreen"
	select SERIO
	help
	  Say Y here if you have an Wacom W8001 penabled serial touchscreen
	  connected to your system.

	  If unsure, say N.

	  To compile this driver as a module, choose M here: the
	  module will be called wacom_w8001.

config TOUCHSCREEN_LPC32XX
	tristate "LPC32XX touchscreen controller"
	depends on ARCH_LPC32XX
	help
	  Say Y here if you have a LPC32XX device and want
	  to support the built-in touchscreen.

	  To compile this driver as a module, choose M here: the
	  module will be called lpc32xx_ts.

config TOUCHSCREEN_MAX11801
	tristate "MAX11801 based touchscreens"
	depends on I2C
	help
	  Say Y here if you have a MAX11801 based touchscreen
	  controller.

	  If unsure, say N.

	  To compile this driver as a module, choose M here: the
	  module will be called max11801_ts.

config TOUCHSCREEN_MCS5000
	tristate "MELFAS MCS-5000 touchscreen"
	depends on I2C
	help
	  Say Y here if you have the MELFAS MCS-5000 touchscreen controller
	  chip in your system.

	  If unsure, say N.

	  To compile this driver as a module, choose M here: the
	  module will be called mcs5000_ts.

config TOUCHSCREEN_MTOUCH
	tristate "MicroTouch serial touchscreens"
	select SERIO
	help
	  Say Y here if you have a MicroTouch (3M) serial touchscreen connected to
	  your system.

	  If unsure, say N.

	  To compile this driver as a module, choose M here: the
	  module will be called mtouch.

config TOUCHSCREEN_INEXIO
	tristate "iNexio serial touchscreens"
	select SERIO
	help
	  Say Y here if you have an iNexio serial touchscreen connected to
	  your system.

	  If unsure, say N.

	  To compile this driver as a module, choose M here: the
	  module will be called inexio.

config TOUCHSCREEN_INTEL_MID
	tristate "Intel MID platform resistive touchscreen"
	depends on INTEL_SCU_IPC
	help
	  Say Y here if you have a Intel MID based touchscreen in
	  your system.

	  If unsure, say N.

	  To compile this driver as a module, choose M here: the
	  module will be called intel_mid_touch.

config TOUCHSCREEN_MK712
	tristate "ICS MicroClock MK712 touchscreen"
	help
	  Say Y here if you have the ICS MicroClock MK712 touchscreen
	  controller chip in your system.

	  If unsure, say N.

	  To compile this driver as a module, choose M here: the
	  module will be called mk712.

config TOUCHSCREEN_HP600
	tristate "HP Jornada 6xx touchscreen"
	depends on SH_HP6XX && SH_ADC
	help
	  Say Y here if you have a HP Jornada 620/660/680/690 and want to
          support the built-in touchscreen.

	  To compile this driver as a module, choose M here: the
	  module will be called hp680_ts_input.

config TOUCHSCREEN_HP7XX
	tristate "HP Jornada 7xx touchscreen"
	depends on SA1100_JORNADA720_SSP
	help
	  Say Y here if you have a HP Jornada 710/720/728 and want
	  to support the built-in touchscreen.

	  To compile this driver as a module, choose M here: the
	  module will be called jornada720_ts.

config TOUCHSCREEN_HTCPEN
	tristate "HTC Shift X9500 touchscreen"
	depends on ISA
	help
	  Say Y here if you have an HTC Shift UMPC also known as HTC X9500
	  Clio / Shangrila and want to support the built-in touchscreen.

	  If unsure, say N.

	  To compile this driver as a module, choose M here: the
	  module will be called htcpen.

config TOUCHSCREEN_PENMOUNT
	tristate "Penmount serial touchscreen"
	select SERIO
	help
	  Say Y here if you have a Penmount serial touchscreen connected to
	  your system.

	  If unsure, say N.

	  To compile this driver as a module, choose M here: the
	  module will be called penmount.

config TOUCHSCREEN_MIGOR
	tristate "Renesas MIGO-R touchscreen"
	depends on SH_MIGOR && I2C
	help
	  Say Y here to enable MIGO-R touchscreen support.

	  If unsure, say N.

	  To compile this driver as a module, choose M here: the
	  module will be called migor_ts.

config TOUCHSCREEN_TNETV107X
	tristate "TI TNETV107X touchscreen support"
	depends on ARCH_DAVINCI_TNETV107X
	help
	  Say Y here if you want to use the TNETV107X touchscreen.

	  To compile this driver as a module, choose M here: the
	  module will be called tnetv107x-ts.

config TOUCHSCREEN_SYNAPTICS_I2C_RMI
	tristate "Synaptics i2c touchscreen"
	depends on I2C
	help
	  This enables support for Synaptics RMI over I2C based touchscreens.

config TOUCHSCREEN_TOUCHRIGHT
	tristate "Touchright serial touchscreen"
	select SERIO
	help
	  Say Y here if you have a Touchright serial touchscreen connected to
	  your system.

	  If unsure, say N.

	  To compile this driver as a module, choose M here: the
	  module will be called touchright.

config TOUCHSCREEN_TOUCHWIN
	tristate "Touchwin serial touchscreen"
	select SERIO
	help
	  Say Y here if you have a Touchwin serial touchscreen connected to
	  your system.

	  If unsure, say N.

	  To compile this driver as a module, choose M here: the
	  module will be called touchwin.

config TOUCHSCREEN_TI_TSCADC
	tristate "TI Touchscreen Interface"
	depends on ARCH_OMAP2PLUS
	help
	  Say Y here if you have 4/5/8 wire touchscreen controller
	  to be connected to the ADC controller on your TI AM335x SoC.

	  If unsure, say N.

	  To compile this driver as a module, choose M here: the
	  module will be called ti_tscadc.

config TOUCHSCREEN_ATMEL_TSADCC
	tristate "Atmel Touchscreen Interface"
	depends on ARCH_AT91SAM9RL || ARCH_AT91SAM9G45
	help
	  Say Y here if you have a 4-wire touchscreen connected to the
          ADC Controller on your Atmel SoC (such as the AT91SAM9RL).

	  If unsure, say N.

	  To compile this driver as a module, choose M here: the
	  module will be called atmel_tsadcc.

config TOUCHSCREEN_UCB1400
	tristate "Philips UCB1400 touchscreen"
	depends on AC97_BUS
	depends on UCB1400_CORE
	help
	  This enables support for the Philips UCB1400 touchscreen interface.
	  The UCB1400 is an AC97 audio codec.  The touchscreen interface
	  will be initialized only after the ALSA subsystem has been
	  brought up and the UCB1400 detected.  You therefore have to
	  configure ALSA support as well (either built-in or modular,
	  independently of whether this driver is itself built-in or
	  modular) for this driver to work.

	  To compile this driver as a module, choose M here: the
	  module will be called ucb1400_ts.

config TOUCHSCREEN_PIXCIR
	tristate "PIXCIR I2C touchscreens"
	depends on I2C
	help
	  Say Y here if you have a pixcir i2c touchscreen
	  controller.

	  If unsure, say N.

	  To compile this driver as a module, choose M here: the
	  module will be called pixcir_i2c_ts.

config TOUCHSCREEN_WM831X
	tristate "Support for WM831x touchscreen controllers"
	depends on MFD_WM831X
	help
	  This enables support for the touchscreen controller on the WM831x
	  series of PMICs.

	  To compile this driver as a module, choose M here: the
	  module will be called wm831x-ts.

config TOUCHSCREEN_WM97XX
	tristate "Support for WM97xx AC97 touchscreen controllers"
	depends on AC97_BUS
	help
	  Say Y here if you have a Wolfson Microelectronics WM97xx
	  touchscreen connected to your system. Note that this option
	  only enables core driver, you will also need to select
	  support for appropriate chip below.

	  If unsure, say N.

	  To compile this driver as a module, choose M here: the
	  module will be called wm97xx-ts.

config TOUCHSCREEN_WM9705
	bool "WM9705 Touchscreen interface support"
	depends on TOUCHSCREEN_WM97XX
	default y
	help
	  Say Y here to enable support for the Wolfson Microelectronics
	  WM9705 touchscreen controller.

config TOUCHSCREEN_WM9712
	bool "WM9712 Touchscreen interface support"
	depends on TOUCHSCREEN_WM97XX
	default y
	help
	  Say Y here to enable support for the Wolfson Microelectronics
	  WM9712 touchscreen controller.

config TOUCHSCREEN_WM9713
	bool "WM9713 Touchscreen interface support"
	depends on TOUCHSCREEN_WM97XX
	default y
	help
	  Say Y here to enable support for the Wolfson Microelectronics
	  WM9713 touchscreen controller.

config TOUCHSCREEN_WM97XX_ATMEL
	tristate "WM97xx Atmel accelerated touch"
	depends on TOUCHSCREEN_WM97XX && (AVR32 || ARCH_AT91)
	help
	  Say Y here for support for streaming mode with WM97xx touchscreens
	  on Atmel AT91 or AVR32 systems with an AC97C module.

	  Be aware that this will use channel B in the controller for
	  streaming data, this must not conflict with other AC97C drivers.

	  If unsure, say N.

	  To compile this driver as a module, choose M here: the module will
	  be called atmel-wm97xx.

config TOUCHSCREEN_WM97XX_MAINSTONE
	tristate "WM97xx Mainstone/Palm accelerated touch"
	depends on TOUCHSCREEN_WM97XX && ARCH_PXA
	help
	  Say Y here for support for streaming mode with WM97xx touchscreens
	  on Mainstone, Palm Tungsten T5, TX and LifeDrive systems.

	  If unsure, say N.

	  To compile this driver as a module, choose M here: the
	  module will be called mainstone-wm97xx.

config TOUCHSCREEN_WM97XX_ZYLONITE
	tristate "Zylonite accelerated touch"
	depends on TOUCHSCREEN_WM97XX && MACH_ZYLONITE
	select TOUCHSCREEN_WM9713
	help
	  Say Y here for support for streaming mode with the touchscreen
	  on Zylonite systems.

	  If unsure, say N.

	  To compile this driver as a module, choose M here: the
	  module will be called zylonite-wm97xx.

config TOUCHSCREEN_USB_COMPOSITE
	tristate "USB Touchscreen Driver"
	depends on USB_ARCH_HAS_HCD
	select USB
	help
	  USB Touchscreen driver for:
	  - eGalax Touchkit USB (also includes eTurboTouch CT-410/510/700)
	  - PanJit TouchSet USB
	  - 3M MicroTouch USB (EX II series)
	  - ITM
	  - some other eTurboTouch
	  - Gunze AHL61
	  - DMC TSC-10/25
	  - IRTOUCHSYSTEMS/UNITOP
	  - IdealTEK URTC1000
	  - GoTop Super_Q2/GogoPen/PenPower tablets
	  - JASTEC USB Touch Controller/DigiTech DTR-02U
	  - Zytronic controllers
	  - Elo TouchSystems 2700 IntelliTouch
	  - EasyTouch USB Touch Controller from Data Modul

	  Have a look at <http://linux.chapter7.ch/touchkit/> for
	  a usage description and the required user-space stuff.

	  To compile this driver as a module, choose M here: the
	  module will be called usbtouchscreen.

config TOUCHSCREEN_MC13783
	tristate "Freescale MC13783 touchscreen input driver"
	depends on MFD_MC13783
	help
	  Say Y here if you have an Freescale MC13783 PMIC on your
	  board and want to use its touchscreen

	  If unsure, say N.

	  To compile this driver as a module, choose M here: the
	  module will be called mc13783_ts.

config TOUCHSCREEN_USB_EGALAX
	default y
	bool "eGalax, eTurboTouch CT-410/510/700 device support" if EXPERT
	depends on TOUCHSCREEN_USB_COMPOSITE

config TOUCHSCREEN_USB_PANJIT
	default y
	bool "PanJit device support" if EXPERT
	depends on TOUCHSCREEN_USB_COMPOSITE

config TOUCHSCREEN_USB_3M
	default y
	bool "3M/Microtouch EX II series device support" if EXPERT
	depends on TOUCHSCREEN_USB_COMPOSITE

config TOUCHSCREEN_USB_ITM
	default y
	bool "ITM device support" if EXPERT
	depends on TOUCHSCREEN_USB_COMPOSITE

config TOUCHSCREEN_USB_ETURBO
	default y
	bool "eTurboTouch (non-eGalax compatible) device support" if EXPERT
	depends on TOUCHSCREEN_USB_COMPOSITE

config TOUCHSCREEN_USB_GUNZE
	default y
	bool "Gunze AHL61 device support" if EXPERT
	depends on TOUCHSCREEN_USB_COMPOSITE

config TOUCHSCREEN_USB_DMC_TSC10
	default y
	bool "DMC TSC-10/25 device support" if EXPERT
	depends on TOUCHSCREEN_USB_COMPOSITE

config TOUCHSCREEN_USB_IRTOUCH
	default y
	bool "IRTOUCHSYSTEMS/UNITOP device support" if EXPERT
	depends on TOUCHSCREEN_USB_COMPOSITE

config TOUCHSCREEN_USB_IDEALTEK
	default y
	bool "IdealTEK URTC1000 device support" if EXPERT
	depends on TOUCHSCREEN_USB_COMPOSITE

config TOUCHSCREEN_USB_GENERAL_TOUCH
	default y
	bool "GeneralTouch Touchscreen device support" if EXPERT
	depends on TOUCHSCREEN_USB_COMPOSITE

config TOUCHSCREEN_USB_GOTOP
	default y
	bool "GoTop Super_Q2/GogoPen/PenPower tablet device support" if EXPERT
	depends on TOUCHSCREEN_USB_COMPOSITE

config TOUCHSCREEN_USB_JASTEC
	default y
	bool "JASTEC/DigiTech DTR-02U USB touch controller device support" if EXPERT
	depends on TOUCHSCREEN_USB_COMPOSITE

config TOUCHSCREEN_USB_ELO
	default y
	bool "Elo TouchSystems 2700 IntelliTouch controller device support" if EXPERT
	depends on TOUCHSCREEN_USB_COMPOSITE

config TOUCHSCREEN_USB_E2I
	default y
	bool "e2i Touchscreen controller (e.g. from Mimo 740)"
	depends on TOUCHSCREEN_USB_COMPOSITE

config TOUCHSCREEN_USB_ZYTRONIC
	default y
	bool "Zytronic controller" if EXPERT
	depends on TOUCHSCREEN_USB_COMPOSITE

config TOUCHSCREEN_USB_ETT_TC45USB
	default y
	bool "ET&T USB series TC4UM/TC5UH touchscreen controller support" if EXPERT
	depends on TOUCHSCREEN_USB_COMPOSITE

config TOUCHSCREEN_USB_NEXIO
	default y
	bool "NEXIO/iNexio device support" if EXPERT
	depends on TOUCHSCREEN_USB_COMPOSITE

config TOUCHSCREEN_USB_EASYTOUCH
	default y
	bool "EasyTouch USB Touch controller device support" if EMBEDDED
	depends on TOUCHSCREEN_USB_COMPOSITE
	help
	  Say Y here if you have a EasyTouch USB Touch controller device support.
	  If unsure, say N.

config TOUCHSCREEN_TOUCHIT213
	tristate "Sahara TouchIT-213 touchscreen"
	select SERIO
	help
	  Say Y here if you have a Sahara TouchIT-213 Tablet PC.

	  If unsure, say N.

	  To compile this driver as a module, choose M here: the
	  module will be called touchit213.

config TOUCHSCREEN_TSC_SERIO
	tristate "TSC-10/25/40 serial touchscreen support"
	select SERIO
	help
	  Say Y here if you have a TSC-10, 25 or 40 serial touchscreen connected
	  to your system.

	  If unsure, say N.

	  To compile this driver as a module, choose M here: the
	  module will be called tsc40.

config TOUCHSCREEN_TSC2005
        tristate "TSC2005 based touchscreens"
        depends on SPI_MASTER && GENERIC_HARDIRQS
        help
          Say Y here if you have a TSC2005 based touchscreen.

	  If unsure, say N.

	  To compile this driver as a module, choose M here: the
	  module will be called tsc2005.

config TOUCHSCREEN_TSC2007
	tristate "TSC2007 based touchscreens"
	depends on I2C
	help
	  Say Y here if you have a TSC2007 based touchscreen.

	  If unsure, say N.

	  To compile this driver as a module, choose M here: the
	  module will be called tsc2007.

config TOUCHSCREEN_W90X900
	tristate "W90P910 touchscreen driver"
	depends on HAVE_CLK
	help
	  Say Y here if you have a W90P910 based touchscreen.

	  To compile this driver as a module, choose M here: the
	  module will be called w90p910_ts.

config TOUCHSCREEN_PCAP
	tristate "Motorola PCAP touchscreen"
	depends on EZX_PCAP
	help
	  Say Y here if you have a Motorola EZX telephone and
	  want to enable support for the built-in touchscreen.

	  To compile this driver as a module, choose M here: the
	  module will be called pcap_ts.

config TOUCHSCREEN_ST1232
	tristate "Sitronix ST1232 touchscreen controllers"
	depends on I2C
	help
	  Say Y here if you want to support Sitronix ST1232
	  touchscreen controller.

	  If unsure, say N.

	  To compile this driver as a module, choose M here: the
	  module will be called st1232_ts.

config TOUCHSCREEN_STMPE
	tristate "STMicroelectronics STMPE touchscreens"
	depends on MFD_STMPE
	help
	  Say Y here if you want support for STMicroelectronics
	  STMPE touchscreen controllers.

	  To compile this driver as a module, choose M here: the
	  module will be called stmpe-ts.

config TOUCHSCREEN_TPS6507X
	tristate "TPS6507x based touchscreens"
	depends on I2C
	help
	  Say Y here if you have a TPS6507x based touchscreen
	  controller.

	  If unsure, say N.

	  To compile this driver as a module, choose M here: the
	  module will be called tps6507x_ts.

<<<<<<< HEAD
config TOUCHSCREEN_QUANTUM_OBP
	tristate "Quantum OBP based touchscreens"
	depends on I2C
	help
	  Say Y here if you have a Quantum touchscreen that uses
	  the Object Based Protocol based firmware.

	  If unsure, say N.
=======
config TOUCHSCREEN_UNIDISPLAY_TS
        tristate "Pixcir capacitive touchscreen driver"
        depends on I2C
        help
          Say Y here if you have a Pixcir capacitive based touchscreen
          controller.
>>>>>>> e2c89963

endif<|MERGE_RESOLUTION|>--- conflicted
+++ resolved
@@ -851,22 +851,20 @@
 	  To compile this driver as a module, choose M here: the
 	  module will be called tps6507x_ts.
 
-<<<<<<< HEAD
-config TOUCHSCREEN_QUANTUM_OBP
-	tristate "Quantum OBP based touchscreens"
-	depends on I2C
-	help
-	  Say Y here if you have a Quantum touchscreen that uses
-	  the Object Based Protocol based firmware.
-
-	  If unsure, say N.
-=======
 config TOUCHSCREEN_UNIDISPLAY_TS
         tristate "Pixcir capacitive touchscreen driver"
         depends on I2C
         help
           Say Y here if you have a Pixcir capacitive based touchscreen
           controller.
->>>>>>> e2c89963
+
+config TOUCHSCREEN_QUANTUM_OBP
+	tristate "Quantum OBP based touchscreens"
+	depends on I2C
+	help
+	  Say Y here if you have a Quantum touchscreen that uses
+	  the Object Based Protocol based firmware.
+
+	  If unsure, say N.
 
 endif