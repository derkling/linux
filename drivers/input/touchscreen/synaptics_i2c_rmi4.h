--- conflicted
+++ resolved
@@ -35,14 +35,11 @@
 #include <linux/earlysuspend.h>
 #endif
 #include <linux/debugfs.h>
-<<<<<<< HEAD
 #include <linux/time.h>
-=======
 #if defined(CONFIG_SECURE_TOUCH)
 #include <linux/completion.h>
 #include <linux/atomic.h>
 #endif
->>>>>>> 6b6cff37
 
 #define PDT_PROPS (0x00EF)
 #define PDT_START (0x00E9)
@@ -283,16 +280,13 @@
 	struct pinctrl *ts_pinctrl;
 	struct pinctrl_state *gpio_state_active;
 	struct pinctrl_state *gpio_state_suspend;
-<<<<<<< HEAD
-	int idle_mode;
-=======
 #if defined(CONFIG_SECURE_TOUCH)
 	atomic_t st_enabled;
 	atomic_t st_pending_irqs;
 	struct completion st_powerdown;
 	struct completion st_irq_processed;
 #endif
->>>>>>> 6b6cff37
+	int idle_mode;
 };
 
 enum exp_fn {
