--- conflicted
+++ resolved
@@ -178,15 +178,6 @@
 		Rt /= z1;
 		Rt = (Rt + 2047) >> 12;
 
-<<<<<<< HEAD
-		if (!timer_pending(&ts->timer))
-			input_report_key(input_dev, BTN_TOUCH, 1);
-
-		input_report_abs(input_dev, ABS_X, x);
-		input_report_abs(input_dev, ABS_Y, y);
-		input_report_abs(input_dev, ABS_PRESSURE, Rt);
-		input_sync(input_dev);
-=======
 		/*
 		 * Sample found inconsistent, pressure is beyond
 		 * the maximum. Don't report it to user space.
@@ -213,7 +204,6 @@
 		ts->y = y;
 		ts->Rt = Rt;
 
->>>>>>> 45f53cc9
 		return 0;
 	}
 
@@ -260,7 +250,6 @@
 static void __ad7879_disable(struct ad7879 *ts)
 {
 	disable_irq(ts->irq);
-<<<<<<< HEAD
 
 	if (del_timer_sync(&ts->timer))
 		ad7879_ts_event_release(ts);
@@ -291,45 +280,12 @@
 
 void ad7879_suspend(struct ad7879 *ts)
 {
-=======
-
-	if (del_timer_sync(&ts->timer))
-		ad7879_ts_event_release(ts);
-
-	ad7879_write(ts, AD7879_REG_CTRL2, AD7879_PM(AD7879_PM_SHUTDOWN));
-}
-
-
-static int ad7879_open(struct input_dev *input)
-{
-	struct ad7879 *ts = input_get_drvdata(input);
-
-	/* protected by input->mutex */
-	if (!ts->disabled && !ts->suspended)
-		__ad7879_enable(ts);
-
-	return 0;
-}
-
-static void ad7879_close(struct input_dev* input)
-{
-	struct ad7879 *ts = input_get_drvdata(input);
-
-	/* protected by input->mutex */
-	if (!ts->disabled && !ts->suspended)
-		__ad7879_disable(ts);
-}
-
-void ad7879_suspend(struct ad7879 *ts)
-{
->>>>>>> 45f53cc9
 	mutex_lock(&ts->input->mutex);
 
 	if (!ts->suspended && !ts->disabled && ts->input->users)
 		__ad7879_disable(ts);
 
 	ts->suspended = true;
-<<<<<<< HEAD
 
 	mutex_unlock(&ts->input->mutex);
 }
@@ -339,17 +295,6 @@
 {
 	mutex_lock(&ts->input->mutex);
 
-=======
-
-	mutex_unlock(&ts->input->mutex);
-}
-EXPORT_SYMBOL(ad7879_suspend);
-
-void ad7879_resume(struct ad7879 *ts)
-{
-	mutex_lock(&ts->input->mutex);
-
->>>>>>> 45f53cc9
 	if (ts->suspended && !ts->disabled && ts->input->users)
 		__ad7879_enable(ts);
 
