/*
 * ADS7846 based touchscreen and sensor driver
 *
 * Copyright (c) 2005 David Brownell
 * Copyright (c) 2006 Nokia Corporation
 * Various changes: Imre Deak <imre.deak@nokia.com>
 *
 * Using code from:
 *  - corgi_ts.c
 *	Copyright (C) 2004-2005 Richard Purdie
 *  - omap_ts.[hc], ads7846.h, ts_osk.c
 *	Copyright (C) 2002 MontaVista Software
 *	Copyright (C) 2004 Texas Instruments
 *	Copyright (C) 2005 Dirk Behme
 *
 *  This program is free software; you can redistribute it and/or modify
 *  it under the terms of the GNU General Public License version 2 as
 *  published by the Free Software Foundation.
 */
#include <linux/types.h>
#include <linux/hwmon.h>
#include <linux/init.h>
#include <linux/err.h>
#include <linux/sched.h>
#include <linux/delay.h>
#include <linux/input.h>
#include <linux/interrupt.h>
#include <linux/slab.h>
#include <linux/gpio.h>
#include <linux/spi/spi.h>
#include <linux/spi/ads7846.h>
#include <linux/regulator/consumer.h>
#include <asm/irq.h>

/*
 * This code has been heavily tested on a Nokia 770, and lightly
 * tested on other ads7846 devices (OSK/Mistral, Lubbock, Spitz).
 * TSC2046 is just newer ads7846 silicon.
 * Support for ads7843 tested on Atmel at91sam926x-EK.
 * Support for ads7845 has only been stubbed in.
 * Support for Analog Devices AD7873 and AD7843 tested.
 *
 * IRQ handling needs a workaround because of a shortcoming in handling
 * edge triggered IRQs on some platforms like the OMAP1/2. These
 * platforms don't handle the ARM lazy IRQ disabling properly, thus we
 * have to maintain our own SW IRQ disabled status. This should be
 * removed as soon as the affected platform's IRQ handling is fixed.
 *
 * App note sbaa036 talks in more detail about accurate sampling...
 * that ought to help in situations like LCDs inducing noise (which
 * can also be helped by using synch signals) and more generally.
 * This driver tries to utilize the measures described in the app
 * note. The strength of filtering can be set in the board-* specific
 * files.
 */

#define TS_POLL_DELAY	1	/* ms delay before the first sample */
#define TS_POLL_PERIOD	5	/* ms delay between samples */

/* this driver doesn't aim at the peak continuous sample rate */
#define	SAMPLE_BITS	(8 /*cmd*/ + 16 /*sample*/ + 2 /* before, after */)

struct ts_event {
	/*
	 * For portability, we can't read 12 bit values using SPI (which
	 * would make the controller deliver them as native byte order u16
	 * with msbs zeroed).  Instead, we read them as two 8-bit values,
	 * *** WHICH NEED BYTESWAPPING *** and range adjustment.
	 */
	u16	x;
	u16	y;
	u16	z1, z2;
<<<<<<< HEAD
	int	ignore;
=======
	bool	ignore;
>>>>>>> 45f53cc9
	u8	x_buf[3];
	u8	y_buf[3];
};

/*
 * We allocate this separately to avoid cache line sharing issues when
 * driver is used with DMA-based SPI controllers (like atmel_spi) on
 * systems where main memory is not DMA-coherent (most non-x86 boards).
 */
struct ads7846_packet {
	u8			read_x, read_y, read_z1, read_z2, pwrdown;
	u16			dummy;		/* for the pwrdown read */
	struct ts_event		tc;
	/* for ads7845 with mpc5121 psc spi we use 3-byte buffers */
	u8			read_x_cmd[3], read_y_cmd[3], pwrdown_cmd[3];
};

struct ads7846 {
	struct input_dev	*input;
	char			phys[32];
	char			name[32];

	struct spi_device	*spi;
	struct regulator	*reg;

#if defined(CONFIG_HWMON) || defined(CONFIG_HWMON_MODULE)
	struct attribute_group	*attr_group;
	struct device		*hwmon;
#endif

	u16			model;
	u16			vref_mv;
	u16			vref_delay_usecs;
	u16			x_plate_ohms;
	u16			pressure_max;

	bool			swap_xy;

	struct ads7846_packet	*packet;

	struct spi_transfer	xfer[18];
	struct spi_message	msg[5];
	int			msg_count;
	wait_queue_head_t	wait;

	bool			pendown;

	int			read_cnt;
	int			read_rep;
	int			last_read;

	u16			debounce_max;
	u16			debounce_tol;
	u16			debounce_rep;

	u16			penirq_recheck_delay_usecs;

	struct mutex		lock;
	bool			stopped;	/* P: lock */
	bool			disabled;	/* P: lock */
	bool			suspended;	/* P: lock */

	int			(*filter)(void *data, int data_idx, int *val);
	void			*filter_data;
	void			(*filter_cleanup)(void *data);
	int			(*get_pendown_state)(void);
	int			gpio_pendown;

	void			(*wait_for_sync)(void);
};

/* leave chip selected when we're done, for quicker re-select? */
#if	0
#define	CS_CHANGE(xfer)	((xfer).cs_change = 1)
#else
#define	CS_CHANGE(xfer)	((xfer).cs_change = 0)
#endif

/*--------------------------------------------------------------------------*/

/* The ADS7846 has touchscreen and other sensors.
 * Earlier ads784x chips are somewhat compatible.
 */
#define	ADS_START		(1 << 7)
#define	ADS_A2A1A0_d_y		(1 << 4)	/* differential */
#define	ADS_A2A1A0_d_z1		(3 << 4)	/* differential */
#define	ADS_A2A1A0_d_z2		(4 << 4)	/* differential */
#define	ADS_A2A1A0_d_x		(5 << 4)	/* differential */
#define	ADS_A2A1A0_temp0	(0 << 4)	/* non-differential */
#define	ADS_A2A1A0_vbatt	(2 << 4)	/* non-differential */
#define	ADS_A2A1A0_vaux		(6 << 4)	/* non-differential */
#define	ADS_A2A1A0_temp1	(7 << 4)	/* non-differential */
#define	ADS_8_BIT		(1 << 3)
#define	ADS_12_BIT		(0 << 3)
#define	ADS_SER			(1 << 2)	/* non-differential */
#define	ADS_DFR			(0 << 2)	/* differential */
#define	ADS_PD10_PDOWN		(0 << 0)	/* low power mode + penirq */
#define	ADS_PD10_ADC_ON		(1 << 0)	/* ADC on */
#define	ADS_PD10_REF_ON		(2 << 0)	/* vREF on + penirq */
#define	ADS_PD10_ALL_ON		(3 << 0)	/* ADC + vREF on */

#define	MAX_12BIT	((1<<12)-1)

/* leave ADC powered up (disables penirq) between differential samples */
#define	READ_12BIT_DFR(x, adc, vref) (ADS_START | ADS_A2A1A0_d_ ## x \
	| ADS_12_BIT | ADS_DFR | \
	(adc ? ADS_PD10_ADC_ON : 0) | (vref ? ADS_PD10_REF_ON : 0))

#define	READ_Y(vref)	(READ_12BIT_DFR(y,  1, vref))
#define	READ_Z1(vref)	(READ_12BIT_DFR(z1, 1, vref))
#define	READ_Z2(vref)	(READ_12BIT_DFR(z2, 1, vref))

#define	READ_X(vref)	(READ_12BIT_DFR(x,  1, vref))
#define	PWRDOWN		(READ_12BIT_DFR(y,  0, 0))	/* LAST */

/* single-ended samples need to first power up reference voltage;
 * we leave both ADC and VREF powered
 */
#define	READ_12BIT_SER(x) (ADS_START | ADS_A2A1A0_ ## x \
	| ADS_12_BIT | ADS_SER)

#define	REF_ON	(READ_12BIT_DFR(x, 1, 1))
#define	REF_OFF	(READ_12BIT_DFR(y, 0, 0))

/* Must be called with ts->lock held */
static void ads7846_stop(struct ads7846 *ts)
{
	if (!ts->disabled && !ts->suspended) {
		/* Signal IRQ thread to stop polling and disable the handler. */
		ts->stopped = true;
		mb();
		wake_up(&ts->wait);
		disable_irq(ts->spi->irq);
	}
}

/* Must be called with ts->lock held */
static void ads7846_restart(struct ads7846 *ts)
{
	if (!ts->disabled && !ts->suspended) {
		/* Tell IRQ thread that it may poll the device. */
		ts->stopped = false;
		mb();
		enable_irq(ts->spi->irq);
	}
}

/* Must be called with ts->lock held */
static void __ads7846_disable(struct ads7846 *ts)
{
	ads7846_stop(ts);
	regulator_disable(ts->reg);

	/*
	 * We know the chip's in low power mode since we always
	 * leave it that way after every request
	 */
}

/* Must be called with ts->lock held */
static void __ads7846_enable(struct ads7846 *ts)
{
	regulator_enable(ts->reg);
	ads7846_restart(ts);
}

static void ads7846_disable(struct ads7846 *ts)
{
	mutex_lock(&ts->lock);

	if (!ts->disabled) {

		if  (!ts->suspended)
			__ads7846_disable(ts);

		ts->disabled = true;
	}

	mutex_unlock(&ts->lock);
}

static void ads7846_enable(struct ads7846 *ts)
{
	mutex_lock(&ts->lock);

	if (ts->disabled) {

		ts->disabled = false;

		if (!ts->suspended)
			__ads7846_enable(ts);
	}

	mutex_unlock(&ts->lock);
}

/*--------------------------------------------------------------------------*/

/*
 * Non-touchscreen sensors only use single-ended conversions.
 * The range is GND..vREF. The ads7843 and ads7835 must use external vREF;
 * ads7846 lets that pin be unconnected, to use internal vREF.
 */

struct ser_req {
	u8			ref_on;
	u8			command;
	u8			ref_off;
	u16			scratch;
	__be16			sample;
	struct spi_message	msg;
	struct spi_transfer	xfer[6];
};

struct ads7845_ser_req {
	u8			command[3];
	u8			pwrdown[3];
	u8			sample[3];
	struct spi_message	msg;
	struct spi_transfer	xfer[2];
};
<<<<<<< HEAD

static void ads7846_enable(struct ads7846 *ts);
static void ads7846_disable(struct ads7846 *ts);

static int device_suspended(struct device *dev)
{
	struct ads7846 *ts = dev_get_drvdata(dev);
	return ts->is_suspended || ts->disabled;
}
=======
>>>>>>> 45f53cc9

static int ads7846_read12_ser(struct device *dev, unsigned command)
{
	struct spi_device *spi = to_spi_device(dev);
	struct ads7846 *ts = dev_get_drvdata(dev);
	struct ser_req *req;
	int status;
	int use_internal;

	req = kzalloc(sizeof *req, GFP_KERNEL);
	if (!req)
		return -ENOMEM;

	spi_message_init(&req->msg);

	/* FIXME boards with ads7846 might use external vref instead ... */
	use_internal = (ts->model == 7846);

	/* maybe turn on internal vREF, and let it settle */
	if (use_internal) {
		req->ref_on = REF_ON;
		req->xfer[0].tx_buf = &req->ref_on;
		req->xfer[0].len = 1;
		spi_message_add_tail(&req->xfer[0], &req->msg);

		req->xfer[1].rx_buf = &req->scratch;
		req->xfer[1].len = 2;

		/* for 1uF, settle for 800 usec; no cap, 100 usec.  */
		req->xfer[1].delay_usecs = ts->vref_delay_usecs;
		spi_message_add_tail(&req->xfer[1], &req->msg);
	}

	/* take sample */
	req->command = (u8) command;
	req->xfer[2].tx_buf = &req->command;
	req->xfer[2].len = 1;
	spi_message_add_tail(&req->xfer[2], &req->msg);

	req->xfer[3].rx_buf = &req->sample;
	req->xfer[3].len = 2;
	spi_message_add_tail(&req->xfer[3], &req->msg);

	/* REVISIT:  take a few more samples, and compare ... */

	/* converter in low power mode & enable PENIRQ */
	req->ref_off = PWRDOWN;
	req->xfer[4].tx_buf = &req->ref_off;
	req->xfer[4].len = 1;
	spi_message_add_tail(&req->xfer[4], &req->msg);

	req->xfer[5].rx_buf = &req->scratch;
	req->xfer[5].len = 2;
	CS_CHANGE(req->xfer[5]);
	spi_message_add_tail(&req->xfer[5], &req->msg);

	mutex_lock(&ts->lock);
	ads7846_stop(ts);
	status = spi_sync(spi, &req->msg);
	ads7846_restart(ts);
	mutex_unlock(&ts->lock);

	if (status == 0) {
		/* on-wire is a must-ignore bit, a BE12 value, then padding */
		status = be16_to_cpu(req->sample);
		status = status >> 3;
		status &= 0x0fff;
	}

	kfree(req);
	return status;
}

static int ads7845_read12_ser(struct device *dev, unsigned command)
{
<<<<<<< HEAD
	struct spi_device	*spi = to_spi_device(dev);
	struct ads7846		*ts = dev_get_drvdata(dev);
	struct ads7845_ser_req	*req = kzalloc(sizeof *req, GFP_KERNEL);
	int			status;

=======
	struct spi_device *spi = to_spi_device(dev);
	struct ads7846 *ts = dev_get_drvdata(dev);
	struct ads7845_ser_req *req;
	int status;

	req = kzalloc(sizeof *req, GFP_KERNEL);
>>>>>>> 45f53cc9
	if (!req)
		return -ENOMEM;

	spi_message_init(&req->msg);

	req->command[0] = (u8) command;
	req->xfer[0].tx_buf = req->command;
	req->xfer[0].rx_buf = req->sample;
	req->xfer[0].len = 3;
	spi_message_add_tail(&req->xfer[0], &req->msg);

<<<<<<< HEAD
	ts->irq_disabled = 1;
	disable_irq(spi->irq);
	status = spi_sync(spi, &req->msg);
	ts->irq_disabled = 0;
	enable_irq(spi->irq);
=======
	mutex_lock(&ts->lock);
	ads7846_stop(ts);
	status = spi_sync(spi, &req->msg);
	ads7846_restart(ts);
	mutex_unlock(&ts->lock);
>>>>>>> 45f53cc9

	if (status == 0) {
		/* BE12 value, then padding */
		status = be16_to_cpu(*((u16 *)&req->sample[1]));
		status = status >> 3;
		status &= 0x0fff;
	}

	kfree(req);
	return status;
}

#if defined(CONFIG_HWMON) || defined(CONFIG_HWMON_MODULE)

#define SHOW(name, var, adjust) static ssize_t \
name ## _show(struct device *dev, struct device_attribute *attr, char *buf) \
{ \
	struct ads7846 *ts = dev_get_drvdata(dev); \
	ssize_t v = ads7846_read12_ser(dev, \
			READ_12BIT_SER(var) | ADS_PD10_ALL_ON); \
	if (v < 0) \
		return v; \
	return sprintf(buf, "%u\n", adjust(ts, v)); \
} \
static DEVICE_ATTR(name, S_IRUGO, name ## _show, NULL);


/* Sysfs conventions report temperatures in millidegrees Celsius.
 * ADS7846 could use the low-accuracy two-sample scheme, but can't do the high
 * accuracy scheme without calibration data.  For now we won't try either;
 * userspace sees raw sensor values, and must scale/calibrate appropriately.
 */
static inline unsigned null_adjust(struct ads7846 *ts, ssize_t v)
{
	return v;
}

SHOW(temp0, temp0, null_adjust)		/* temp1_input */
SHOW(temp1, temp1, null_adjust)		/* temp2_input */


/* sysfs conventions report voltages in millivolts.  We can convert voltages
 * if we know vREF.  userspace may need to scale vAUX to match the board's
 * external resistors; we assume that vBATT only uses the internal ones.
 */
static inline unsigned vaux_adjust(struct ads7846 *ts, ssize_t v)
{
	unsigned retval = v;

	/* external resistors may scale vAUX into 0..vREF */
	retval *= ts->vref_mv;
	retval = retval >> 12;

	return retval;
}

static inline unsigned vbatt_adjust(struct ads7846 *ts, ssize_t v)
{
	unsigned retval = vaux_adjust(ts, v);

	/* ads7846 has a resistor ladder to scale this signal down */
	if (ts->model == 7846)
		retval *= 4;

	return retval;
}

SHOW(in0_input, vaux, vaux_adjust)
SHOW(in1_input, vbatt, vbatt_adjust)

static struct attribute *ads7846_attributes[] = {
	&dev_attr_temp0.attr,
	&dev_attr_temp1.attr,
	&dev_attr_in0_input.attr,
	&dev_attr_in1_input.attr,
	NULL,
};

static struct attribute_group ads7846_attr_group = {
	.attrs = ads7846_attributes,
};

static struct attribute *ads7843_attributes[] = {
	&dev_attr_in0_input.attr,
	&dev_attr_in1_input.attr,
	NULL,
};

static struct attribute_group ads7843_attr_group = {
	.attrs = ads7843_attributes,
};

static struct attribute *ads7845_attributes[] = {
	&dev_attr_in0_input.attr,
	NULL,
};

static struct attribute_group ads7845_attr_group = {
	.attrs = ads7845_attributes,
};

static int ads784x_hwmon_register(struct spi_device *spi, struct ads7846 *ts)
{
	struct device *hwmon;
	int err;

	/* hwmon sensors need a reference voltage */
	switch (ts->model) {
	case 7846:
		if (!ts->vref_mv) {
			dev_dbg(&spi->dev, "assuming 2.5V internal vREF\n");
			ts->vref_mv = 2500;
		}
		break;
	case 7845:
	case 7843:
		if (!ts->vref_mv) {
			dev_warn(&spi->dev,
				"external vREF for ADS%d not specified\n",
				ts->model);
			return 0;
		}
		break;
	}

	/* different chips have different sensor groups */
	switch (ts->model) {
	case 7846:
		ts->attr_group = &ads7846_attr_group;
		break;
	case 7845:
		ts->attr_group = &ads7845_attr_group;
		break;
	case 7843:
		ts->attr_group = &ads7843_attr_group;
		break;
	default:
		dev_dbg(&spi->dev, "ADS%d not recognized\n", ts->model);
		return 0;
	}

	err = sysfs_create_group(&spi->dev.kobj, ts->attr_group);
	if (err)
		return err;

	hwmon = hwmon_device_register(&spi->dev);
	if (IS_ERR(hwmon)) {
		sysfs_remove_group(&spi->dev.kobj, ts->attr_group);
		return PTR_ERR(hwmon);
	}

	ts->hwmon = hwmon;
	return 0;
}

static void ads784x_hwmon_unregister(struct spi_device *spi,
				     struct ads7846 *ts)
{
	if (ts->hwmon) {
		sysfs_remove_group(&spi->dev.kobj, ts->attr_group);
		hwmon_device_unregister(ts->hwmon);
	}
}

#else
static inline int ads784x_hwmon_register(struct spi_device *spi,
					 struct ads7846 *ts)
{
	return 0;
}

static inline void ads784x_hwmon_unregister(struct spi_device *spi,
					    struct ads7846 *ts)
{
}
#endif

static ssize_t ads7846_pen_down_show(struct device *dev,
				     struct device_attribute *attr, char *buf)
{
	struct ads7846 *ts = dev_get_drvdata(dev);

	return sprintf(buf, "%u\n", ts->pendown);
}

static DEVICE_ATTR(pen_down, S_IRUGO, ads7846_pen_down_show, NULL);

static ssize_t ads7846_disable_show(struct device *dev,
				     struct device_attribute *attr, char *buf)
{
	struct ads7846 *ts = dev_get_drvdata(dev);

	return sprintf(buf, "%u\n", ts->disabled);
}

static ssize_t ads7846_disable_store(struct device *dev,
				     struct device_attribute *attr,
				     const char *buf, size_t count)
{
	struct ads7846 *ts = dev_get_drvdata(dev);
	unsigned long i;

	if (strict_strtoul(buf, 10, &i))
		return -EINVAL;

	if (i)
		ads7846_disable(ts);
	else
		ads7846_enable(ts);

	return count;
}

static DEVICE_ATTR(disable, 0664, ads7846_disable_show, ads7846_disable_store);

static struct attribute *ads784x_attributes[] = {
	&dev_attr_pen_down.attr,
	&dev_attr_disable.attr,
	NULL,
};

static struct attribute_group ads784x_attr_group = {
	.attrs = ads784x_attributes,
};

/*--------------------------------------------------------------------------*/

static int get_pendown_state(struct ads7846 *ts)
{
	if (ts->get_pendown_state)
		return ts->get_pendown_state();

	return !gpio_get_value(ts->gpio_pendown);
}

static void null_wait_for_sync(void)
{
}

static int ads7846_debounce_filter(void *ads, int data_idx, int *val)
{
	struct ads7846 *ts = ads;

	if (!ts->read_cnt || (abs(ts->last_read - *val) > ts->debounce_tol)) {
		/* Start over collecting consistent readings. */
		ts->read_rep = 0;
		/*
		 * Repeat it, if this was the first read or the read
		 * wasn't consistent enough.
		 */
		if (ts->read_cnt < ts->debounce_max) {
			ts->last_read = *val;
			ts->read_cnt++;
			return ADS7846_FILTER_REPEAT;
		} else {
			/*
			 * Maximum number of debouncing reached and still
			 * not enough number of consistent readings. Abort
			 * the whole sample, repeat it in the next sampling
			 * period.
			 */
			ts->read_cnt = 0;
			return ADS7846_FILTER_IGNORE;
		}
	} else {
		if (++ts->read_rep > ts->debounce_rep) {
			/*
			 * Got a good reading for this coordinate,
			 * go for the next one.
			 */
			ts->read_cnt = 0;
			ts->read_rep = 0;
			return ADS7846_FILTER_OK;
		} else {
			/* Read more values that are consistent. */
			ts->read_cnt++;
			return ADS7846_FILTER_REPEAT;
		}
	}
}

static int ads7846_no_filter(void *ads, int data_idx, int *val)
{
	return ADS7846_FILTER_OK;
}

static int ads7846_get_value(struct ads7846 *ts, struct spi_message *m)
{
	struct spi_transfer *t =
		list_entry(m->transfers.prev, struct spi_transfer, transfer_list);

	if (ts->model == 7845) {
		return be16_to_cpup((__be16 *)&(((char*)t->rx_buf)[1])) >> 3;
	} else {
		/*
		 * adjust:  on-wire is a must-ignore bit, a BE12 value, then
		 * padding; built from two 8 bit values written msb-first.
		 */
		return be16_to_cpup((__be16 *)t->rx_buf) >> 3;
	}
}

static void ads7846_update_value(struct spi_message *m, int val)
{
	struct spi_transfer *t =
		list_entry(m->transfers.prev, struct spi_transfer, transfer_list);

	*(u16 *)t->rx_buf = val;
}

static void ads7846_read_state(struct ads7846 *ts)
{
	struct ads7846_packet *packet = ts->packet;
	struct spi_message *m;
	int msg_idx = 0;
	int val;
	int action;
	int error;

	while (msg_idx < ts->msg_count) {

		ts->wait_for_sync();

		m = &ts->msg[msg_idx];
		error = spi_sync(ts->spi, m);
		if (error) {
			dev_err(&ts->spi->dev, "spi_async --> %d\n", error);
			packet->tc.ignore = true;
			return;
		}

		/*
		 * Last message is power down request, no need to convert
		 * or filter the value.
		 */
		if (msg_idx < ts->msg_count - 1) {

			val = ads7846_get_value(ts, m);

			action = ts->filter(ts->filter_data, msg_idx, &val);
			switch (action) {
			case ADS7846_FILTER_REPEAT:
				continue;

			case ADS7846_FILTER_IGNORE:
				packet->tc.ignore = true;
				msg_idx = ts->msg_count - 1;
				continue;

			case ADS7846_FILTER_OK:
				ads7846_update_value(m, val);
				packet->tc.ignore = false;
				msg_idx++;
				break;

			default:
				BUG();
			}
		} else {
			msg_idx++;
		}
	}
}

static void ads7846_report_state(struct ads7846 *ts)
{
	struct ads7846_packet *packet = ts->packet;
	unsigned int Rt;
	u16 x, y, z1, z2;

	/*
	 * ads7846_get_value() does in-place conversion (including byte swap)
	 * from on-the-wire format as part of debouncing to get stable
	 * readings.
	 */
	if (ts->model == 7845) {
		x = *(u16 *)packet->tc.x_buf;
		y = *(u16 *)packet->tc.y_buf;
		z1 = 0;
		z2 = 0;
	} else {
		x = packet->tc.x;
		y = packet->tc.y;
		z1 = packet->tc.z1;
		z2 = packet->tc.z2;
	}

	/* range filtering */
	if (x == MAX_12BIT)
		x = 0;

	if (ts->model == 7843) {
		Rt = ts->pressure_max / 2;
	} else if (ts->model == 7845) {
		if (get_pendown_state(ts))
			Rt = ts->pressure_max / 2;
		else
			Rt = 0;
		dev_vdbg(&ts->spi->dev, "x/y: %d/%d, PD %d\n", x, y, Rt);
	} else if (likely(x && z1)) {
		/* compute touch pressure resistance using equation #2 */
		Rt = z2;
		Rt -= z1;
		Rt *= x;
		Rt *= ts->x_plate_ohms;
		Rt /= z1;
		Rt = (Rt + 2047) >> 12;
	} else {
		Rt = 0;
	}

	/*
	 * Sample found inconsistent by debouncing or pressure is beyond
	 * the maximum. Don't report it to user space, repeat at least
	 * once more the measurement
	 */
	if (packet->tc.ignore || Rt > ts->pressure_max) {
		dev_vdbg(&ts->spi->dev, "ignored %d pressure %d\n",
			 packet->tc.ignore, Rt);
		return;
	}

	/*
	 * Maybe check the pendown state before reporting. This discards
	 * false readings when the pen is lifted.
	 */
	if (ts->penirq_recheck_delay_usecs) {
		udelay(ts->penirq_recheck_delay_usecs);
		if (!get_pendown_state(ts))
			Rt = 0;
	}

	/*
	 * NOTE: We can't rely on the pressure to determine the pen down
	 * state, even this controller has a pressure sensor. The pressure
	 * value can fluctuate for quite a while after lifting the pen and
	 * in some cases may not even settle at the expected value.
	 *
	 * The only safe way to check for the pen up condition is in the
	 * timer by reading the pen signal state (it's a GPIO _and_ IRQ).
	 */
	if (Rt) {
		struct input_dev *input = ts->input;

		if (ts->swap_xy)
			swap(x, y);

		if (!ts->pendown) {
			input_report_key(input, BTN_TOUCH, 1);
			ts->pendown = true;
			dev_vdbg(&ts->spi->dev, "DOWN\n");
		}

		input_report_abs(input, ABS_X, x);
		input_report_abs(input, ABS_Y, y);
		input_report_abs(input, ABS_PRESSURE, ts->pressure_max - Rt);

		input_sync(input);
		dev_vdbg(&ts->spi->dev, "%4d/%4d/%4d\n", x, y, Rt);
	}
}

static irqreturn_t ads7846_hard_irq(int irq, void *handle)
{
	struct ads7846 *ts = handle;

	return get_pendown_state(ts) ? IRQ_WAKE_THREAD : IRQ_HANDLED;
}


static irqreturn_t ads7846_irq(int irq, void *handle)
{
	struct ads7846 *ts = handle;

	/* Start with a small delay before checking pendown state */
	msleep(TS_POLL_DELAY);

<<<<<<< HEAD
	if (ts->model == 7845) {
		val = be16_to_cpup((__be16 *)&(((char*)t->rx_buf)[1])) >> 3;
	} else {
		/* adjust:  on-wire is a must-ignore bit, a BE12 value, then
		 * padding; built from two 8 bit values written msb-first.
		 */
		val = be16_to_cpup((__be16 *)t->rx_buf) >> 3;
	}
=======
	while (!ts->stopped && get_pendown_state(ts)) {
>>>>>>> 45f53cc9

		/* pen is down, continue with the measurement */
		ads7846_read_state(ts);

		if (!ts->stopped)
			ads7846_report_state(ts);

		wait_event_timeout(ts->wait, ts->stopped,
				   msecs_to_jiffies(TS_POLL_PERIOD));
	}

	if (ts->pendown) {
		struct input_dev *input = ts->input;

		input_report_key(input, BTN_TOUCH, 0);
		input_report_abs(input, ABS_PRESSURE, 0);
		input_sync(input);

		ts->pendown = false;
		dev_vdbg(&ts->spi->dev, "UP\n");
	}

	return IRQ_HANDLED;
}

static int ads7846_suspend(struct spi_device *spi, pm_message_t message)
{
	struct ads7846 *ts = dev_get_drvdata(&spi->dev);

	mutex_lock(&ts->lock);

	if (!ts->suspended) {

		if (!ts->disabled)
			__ads7846_disable(ts);

		if (device_may_wakeup(&ts->spi->dev))
			enable_irq_wake(ts->spi->irq);

		ts->suspended = true;
	}

	mutex_unlock(&ts->lock);

	return 0;
}

static int ads7846_resume(struct spi_device *spi)
{
	struct ads7846 *ts = dev_get_drvdata(&spi->dev);

	mutex_lock(&ts->lock);

	if (ts->suspended) {

		ts->suspended = false;

		if (device_may_wakeup(&ts->spi->dev))
			disable_irq_wake(ts->spi->irq);

		if (!ts->disabled)
			__ads7846_enable(ts);
	}

	mutex_unlock(&ts->lock);

	return 0;
}

static int __devinit ads7846_setup_pendown(struct spi_device *spi, struct ads7846 *ts)
{
	struct ads7846_platform_data *pdata = spi->dev.platform_data;
	int err;

	/* REVISIT when the irq can be triggered active-low, or if for some
	 * reason the touchscreen isn't hooked up, we don't need to access
	 * the pendown state.
	 */
	if (!pdata->get_pendown_state && !gpio_is_valid(pdata->gpio_pendown)) {
		dev_err(&spi->dev, "no get_pendown_state nor gpio_pendown?\n");
		return -EINVAL;
	}

	if (pdata->get_pendown_state) {
		ts->get_pendown_state = pdata->get_pendown_state;
		return 0;
	}

	err = gpio_request(pdata->gpio_pendown, "ads7846_pendown");
	if (err) {
		dev_err(&spi->dev, "failed to request pendown GPIO%d\n",
			pdata->gpio_pendown);
		return err;
	}

	ts->gpio_pendown = pdata->gpio_pendown;

	return 0;
}

/*
 * Set up the transfers to read touchscreen state; this assumes we
 * use formula #2 for pressure, not #3.
 */
static void __devinit ads7846_setup_spi_msg(struct ads7846 *ts,
				const struct ads7846_platform_data *pdata)
{
<<<<<<< HEAD
	struct ads7846 *ts;
	struct ads7846_packet *packet;
	struct input_dev *input_dev;
	const struct ads7846_platform_data *pdata = spi->dev.platform_data;
	struct spi_message *m;
	struct spi_transfer *x;
	unsigned long irq_flags;
	int vref;
	int err;

	if (!spi->irq) {
		dev_dbg(&spi->dev, "no IRQ?\n");
		return -ENODEV;
	}

	if (!pdata) {
		dev_dbg(&spi->dev, "no platform data?\n");
		return -ENODEV;
	}

	/* don't exceed max specified sample rate */
	if (spi->max_speed_hz > (125000 * SAMPLE_BITS)) {
		dev_dbg(&spi->dev, "f(sample) %d KHz?\n",
				(spi->max_speed_hz/SAMPLE_BITS)/1000);
		return -EINVAL;
	}

	/* We'd set TX wordsize 8 bits and RX wordsize to 13 bits ... except
	 * that even if the hardware can do that, the SPI controller driver
	 * may not.  So we stick to very-portable 8 bit words, both RX and TX.
	 */
	spi->bits_per_word = 8;
	spi->mode = SPI_MODE_0;
	err = spi_setup(spi);
	if (err < 0)
		return err;

	ts = kzalloc(sizeof(struct ads7846), GFP_KERNEL);
	packet = kzalloc(sizeof(struct ads7846_packet), GFP_KERNEL);
	input_dev = input_allocate_device();
	if (!ts || !packet || !input_dev) {
		err = -ENOMEM;
		goto err_free_mem;
	}

	dev_set_drvdata(&spi->dev, ts);

	ts->packet = packet;
	ts->spi = spi;
	ts->input = input_dev;
	ts->vref_mv = pdata->vref_mv;
	ts->swap_xy = pdata->swap_xy;

	hrtimer_init(&ts->timer, CLOCK_MONOTONIC, HRTIMER_MODE_REL);
	ts->timer.function = ads7846_timer;

	spin_lock_init(&ts->lock);

	ts->model = pdata->model ? : 7846;
	ts->vref_delay_usecs = pdata->vref_delay_usecs ? : 100;
	ts->x_plate_ohms = pdata->x_plate_ohms ? : 400;
	ts->pressure_max = pdata->pressure_max ? : ~0;

	if (pdata->filter != NULL) {
		if (pdata->filter_init != NULL) {
			err = pdata->filter_init(pdata, &ts->filter_data);
			if (err < 0)
				goto err_free_mem;
		}
		ts->filter = pdata->filter;
		ts->filter_cleanup = pdata->filter_cleanup;
	} else if (pdata->debounce_max) {
		ts->debounce_max = pdata->debounce_max;
		if (ts->debounce_max < 2)
			ts->debounce_max = 2;
		ts->debounce_tol = pdata->debounce_tol;
		ts->debounce_rep = pdata->debounce_rep;
		ts->filter = ads7846_debounce;
		ts->filter_data = ts;
	} else
		ts->filter = ads7846_no_filter;

	err = setup_pendown(spi, ts);
	if (err)
		goto err_cleanup_filter;

	if (pdata->penirq_recheck_delay_usecs)
		ts->penirq_recheck_delay_usecs =
				pdata->penirq_recheck_delay_usecs;

	ts->wait_for_sync = pdata->wait_for_sync ? : null_wait_for_sync;

	snprintf(ts->phys, sizeof(ts->phys), "%s/input0", dev_name(&spi->dev));
	snprintf(ts->name, sizeof(ts->name), "ADS%d Touchscreen", ts->model);

	input_dev->name = ts->name;
	input_dev->phys = ts->phys;
	input_dev->dev.parent = &spi->dev;

	input_dev->evbit[0] = BIT_MASK(EV_KEY) | BIT_MASK(EV_ABS);
	input_dev->keybit[BIT_WORD(BTN_TOUCH)] = BIT_MASK(BTN_TOUCH);
	input_set_abs_params(input_dev, ABS_X,
			pdata->x_min ? : 0,
			pdata->x_max ? : MAX_12BIT,
			0, 0);
	input_set_abs_params(input_dev, ABS_Y,
			pdata->y_min ? : 0,
			pdata->y_max ? : MAX_12BIT,
			0, 0);
	input_set_abs_params(input_dev, ABS_PRESSURE,
			pdata->pressure_min, pdata->pressure_max, 0, 0);

	vref = pdata->keep_vref_on;
=======
	struct spi_message *m = &ts->msg[0];
	struct spi_transfer *x = ts->xfer;
	struct ads7846_packet *packet = ts->packet;
	int vref = pdata->keep_vref_on;
>>>>>>> 45f53cc9

	if (ts->model == 7873) {
		/*
		 * The AD7873 is almost identical to the ADS7846
		 * keep VREF off during differential/ratiometric
		 * conversion modes.
		 */
		ts->model = 7846;
		vref = 0;
	}

	ts->msg_count = 1;
	spi_message_init(m);
	m->context = ts;

	if (ts->model == 7845) {
		packet->read_y_cmd[0] = READ_Y(vref);
		packet->read_y_cmd[1] = 0;
		packet->read_y_cmd[2] = 0;
		x->tx_buf = &packet->read_y_cmd[0];
		x->rx_buf = &packet->tc.y_buf[0];
		x->len = 3;
		spi_message_add_tail(x, m);
	} else {
		/* y- still on; turn on only y+ (and ADC) */
		packet->read_y = READ_Y(vref);
		x->tx_buf = &packet->read_y;
		x->len = 1;
		spi_message_add_tail(x, m);

		x++;
		x->rx_buf = &packet->tc.y;
		x->len = 2;
		spi_message_add_tail(x, m);
	}

	/*
	 * The first sample after switching drivers can be low quality;
	 * optionally discard it, using a second one after the signals
	 * have had enough time to stabilize.
	 */
	if (pdata->settle_delay_usecs) {
		x->delay_usecs = pdata->settle_delay_usecs;

		x++;
		x->tx_buf = &packet->read_y;
		x->len = 1;
		spi_message_add_tail(x, m);

		x++;
		x->rx_buf = &packet->tc.y;
		x->len = 2;
		spi_message_add_tail(x, m);
	}

	ts->msg_count++;
	m++;
	spi_message_init(m);
	m->context = ts;

	if (ts->model == 7845) {
		x++;
		packet->read_x_cmd[0] = READ_X(vref);
		packet->read_x_cmd[1] = 0;
		packet->read_x_cmd[2] = 0;
		x->tx_buf = &packet->read_x_cmd[0];
		x->rx_buf = &packet->tc.x_buf[0];
		x->len = 3;
		spi_message_add_tail(x, m);
	} else {
		/* turn y- off, x+ on, then leave in lowpower */
		x++;
		packet->read_x = READ_X(vref);
		x->tx_buf = &packet->read_x;
		x->len = 1;
		spi_message_add_tail(x, m);

		x++;
		x->rx_buf = &packet->tc.x;
		x->len = 2;
		spi_message_add_tail(x, m);
	}

	/* ... maybe discard first sample ... */
	if (pdata->settle_delay_usecs) {
		x->delay_usecs = pdata->settle_delay_usecs;

		x++;
		x->tx_buf = &packet->read_x;
		x->len = 1;
		spi_message_add_tail(x, m);

		x++;
		x->rx_buf = &packet->tc.x;
		x->len = 2;
		spi_message_add_tail(x, m);
	}

	/* turn y+ off, x- on; we'll use formula #2 */
	if (ts->model == 7846) {
		ts->msg_count++;
		m++;
		spi_message_init(m);
		m->context = ts;

		x++;
		packet->read_z1 = READ_Z1(vref);
		x->tx_buf = &packet->read_z1;
		x->len = 1;
		spi_message_add_tail(x, m);

		x++;
		x->rx_buf = &packet->tc.z1;
		x->len = 2;
		spi_message_add_tail(x, m);

		/* ... maybe discard first sample ... */
		if (pdata->settle_delay_usecs) {
			x->delay_usecs = pdata->settle_delay_usecs;

			x++;
			x->tx_buf = &packet->read_z1;
			x->len = 1;
			spi_message_add_tail(x, m);

			x++;
			x->rx_buf = &packet->tc.z1;
			x->len = 2;
			spi_message_add_tail(x, m);
		}

		ts->msg_count++;
		m++;
		spi_message_init(m);
		m->context = ts;

		x++;
		packet->read_z2 = READ_Z2(vref);
		x->tx_buf = &packet->read_z2;
		x->len = 1;
		spi_message_add_tail(x, m);

		x++;
		x->rx_buf = &packet->tc.z2;
		x->len = 2;
		spi_message_add_tail(x, m);

		/* ... maybe discard first sample ... */
		if (pdata->settle_delay_usecs) {
			x->delay_usecs = pdata->settle_delay_usecs;

			x++;
			x->tx_buf = &packet->read_z2;
			x->len = 1;
			spi_message_add_tail(x, m);

			x++;
			x->rx_buf = &packet->tc.z2;
			x->len = 2;
			spi_message_add_tail(x, m);
		}
	}

	/* power down */
	ts->msg_count++;
	m++;
	spi_message_init(m);
	m->context = ts;

	if (ts->model == 7845) {
		x++;
		packet->pwrdown_cmd[0] = PWRDOWN;
		packet->pwrdown_cmd[1] = 0;
		packet->pwrdown_cmd[2] = 0;
		x->tx_buf = &packet->pwrdown_cmd[0];
		x->len = 3;
	} else {
		x++;
		packet->pwrdown = PWRDOWN;
		x->tx_buf = &packet->pwrdown;
		x->len = 1;
		spi_message_add_tail(x, m);

		x++;
		x->rx_buf = &packet->dummy;
		x->len = 2;
	}

	CS_CHANGE(*x);
	spi_message_add_tail(x, m);
}

static int __devinit ads7846_probe(struct spi_device *spi)
{
	struct ads7846 *ts;
	struct ads7846_packet *packet;
	struct input_dev *input_dev;
	struct ads7846_platform_data *pdata = spi->dev.platform_data;
	unsigned long irq_flags;
	int err;

	if (!spi->irq) {
		dev_dbg(&spi->dev, "no IRQ?\n");
		return -ENODEV;
	}

	if (!pdata) {
		dev_dbg(&spi->dev, "no platform data?\n");
		return -ENODEV;
	}

	/* don't exceed max specified sample rate */
	if (spi->max_speed_hz > (125000 * SAMPLE_BITS)) {
		dev_dbg(&spi->dev, "f(sample) %d KHz?\n",
				(spi->max_speed_hz/SAMPLE_BITS)/1000);
		return -EINVAL;
	}

	/* We'd set TX word size 8 bits and RX word size to 13 bits ... except
	 * that even if the hardware can do that, the SPI controller driver
	 * may not.  So we stick to very-portable 8 bit words, both RX and TX.
	 */
	spi->bits_per_word = 8;
	spi->mode = SPI_MODE_0;
	err = spi_setup(spi);
	if (err < 0)
		return err;

	ts = kzalloc(sizeof(struct ads7846), GFP_KERNEL);
	packet = kzalloc(sizeof(struct ads7846_packet), GFP_KERNEL);
	input_dev = input_allocate_device();
	if (!ts || !packet || !input_dev) {
		err = -ENOMEM;
		goto err_free_mem;
	}

	dev_set_drvdata(&spi->dev, ts);

	ts->packet = packet;
	ts->spi = spi;
	ts->input = input_dev;
	ts->vref_mv = pdata->vref_mv;
	ts->swap_xy = pdata->swap_xy;

	mutex_init(&ts->lock);
	init_waitqueue_head(&ts->wait);

	ts->model = pdata->model ? : 7846;
	ts->vref_delay_usecs = pdata->vref_delay_usecs ? : 100;
	ts->x_plate_ohms = pdata->x_plate_ohms ? : 400;
	ts->pressure_max = pdata->pressure_max ? : ~0;

	if (pdata->filter != NULL) {
		if (pdata->filter_init != NULL) {
			err = pdata->filter_init(pdata, &ts->filter_data);
			if (err < 0)
				goto err_free_mem;
		}
		ts->filter = pdata->filter;
		ts->filter_cleanup = pdata->filter_cleanup;
	} else if (pdata->debounce_max) {
		ts->debounce_max = pdata->debounce_max;
		if (ts->debounce_max < 2)
			ts->debounce_max = 2;
		ts->debounce_tol = pdata->debounce_tol;
		ts->debounce_rep = pdata->debounce_rep;
		ts->filter = ads7846_debounce_filter;
		ts->filter_data = ts;
	} else {
		ts->filter = ads7846_no_filter;
	}

	err = ads7846_setup_pendown(spi, ts);
	if (err)
		goto err_cleanup_filter;

	if (pdata->penirq_recheck_delay_usecs)
		ts->penirq_recheck_delay_usecs =
				pdata->penirq_recheck_delay_usecs;

	ts->wait_for_sync = pdata->wait_for_sync ? : null_wait_for_sync;

	snprintf(ts->phys, sizeof(ts->phys), "%s/input0", dev_name(&spi->dev));
	snprintf(ts->name, sizeof(ts->name), "ADS%d Touchscreen", ts->model);

	input_dev->name = ts->name;
	input_dev->phys = ts->phys;
	input_dev->dev.parent = &spi->dev;

	input_dev->evbit[0] = BIT_MASK(EV_KEY) | BIT_MASK(EV_ABS);
	input_dev->keybit[BIT_WORD(BTN_TOUCH)] = BIT_MASK(BTN_TOUCH);
	input_set_abs_params(input_dev, ABS_X,
			pdata->x_min ? : 0,
			pdata->x_max ? : MAX_12BIT,
			0, 0);
	input_set_abs_params(input_dev, ABS_Y,
			pdata->y_min ? : 0,
			pdata->y_max ? : MAX_12BIT,
			0, 0);
	input_set_abs_params(input_dev, ABS_PRESSURE,
			pdata->pressure_min, pdata->pressure_max, 0, 0);

	ads7846_setup_spi_msg(ts, pdata);

	ts->reg = regulator_get(&spi->dev, "vcc");
	if (IS_ERR(ts->reg)) {
		err = PTR_ERR(ts->reg);
		dev_err(&spi->dev, "unable to get regulator: %d\n", err);
		goto err_free_gpio;
	}

	err = regulator_enable(ts->reg);
	if (err) {
		dev_err(&spi->dev, "unable to enable regulator: %d\n", err);
		goto err_put_regulator;
	}

	irq_flags = pdata->irq_flags ? : IRQF_TRIGGER_FALLING;
<<<<<<< HEAD

	err = request_irq(spi->irq, ads7846_irq, irq_flags,
			  spi->dev.driver->name, ts);

	if (err && !pdata->irq_flags) {
		dev_info(&spi->dev,
			"trying pin change workaround on irq %d\n", spi->irq);
		err = request_irq(spi->irq, ads7846_irq,
				  IRQF_TRIGGER_FALLING | IRQF_TRIGGER_RISING,
				  spi->dev.driver->name, ts);
=======
	irq_flags |= IRQF_ONESHOT;

	err = request_threaded_irq(spi->irq, ads7846_hard_irq, ads7846_irq,
				   irq_flags, spi->dev.driver->name, ts);
	if (err && !pdata->irq_flags) {
		dev_info(&spi->dev,
			"trying pin change workaround on irq %d\n", spi->irq);
		irq_flags |= IRQF_TRIGGER_RISING;
		err = request_threaded_irq(spi->irq,
				  ads7846_hard_irq, ads7846_irq,
				  irq_flags, spi->dev.driver->name, ts);
>>>>>>> 45f53cc9
	}

	if (err) {
		dev_dbg(&spi->dev, "irq %d busy?\n", spi->irq);
		goto err_disable_regulator;
	}

	err = ads784x_hwmon_register(spi, ts);
	if (err)
		goto err_free_irq;

	dev_info(&spi->dev, "touchscreen, irq %d\n", spi->irq);

	/*
	 * Take a first sample, leaving nPENIRQ active and vREF off; avoid
	 * the touchscreen, in case it's not connected.
	 */
	if (ts->model == 7845)
		ads7845_read12_ser(&spi->dev, PWRDOWN);
	else
		(void) ads7846_read12_ser(&spi->dev,
				READ_12BIT_SER(vaux) | ADS_PD10_ALL_ON);

	err = sysfs_create_group(&spi->dev.kobj, &ads784x_attr_group);
	if (err)
		goto err_remove_hwmon;

	err = input_register_device(input_dev);
	if (err)
		goto err_remove_attr_group;

	device_init_wakeup(&spi->dev, pdata->wakeup);

	return 0;

 err_remove_attr_group:
	sysfs_remove_group(&spi->dev.kobj, &ads784x_attr_group);
 err_remove_hwmon:
	ads784x_hwmon_unregister(spi, ts);
 err_free_irq:
	free_irq(spi->irq, ts);
 err_disable_regulator:
	regulator_disable(ts->reg);
 err_put_regulator:
	regulator_put(ts->reg);
 err_free_gpio:
	if (ts->gpio_pendown != -1)
		gpio_free(ts->gpio_pendown);
 err_cleanup_filter:
	if (ts->filter_cleanup)
		ts->filter_cleanup(ts->filter_data);
 err_free_mem:
	input_free_device(input_dev);
	kfree(packet);
	kfree(ts);
	return err;
}

static int __devexit ads7846_remove(struct spi_device *spi)
{
	struct ads7846 *ts = dev_get_drvdata(&spi->dev);

	device_init_wakeup(&spi->dev, false);

	sysfs_remove_group(&spi->dev.kobj, &ads784x_attr_group);

	ads7846_disable(ts);
	free_irq(ts->spi->irq, ts);

	input_unregister_device(ts->input);

	ads784x_hwmon_unregister(spi, ts);

	regulator_disable(ts->reg);
	regulator_put(ts->reg);

	if (ts->gpio_pendown != -1)
		gpio_free(ts->gpio_pendown);

	if (ts->filter_cleanup)
		ts->filter_cleanup(ts->filter_data);

	kfree(ts->packet);
	kfree(ts);

	dev_dbg(&spi->dev, "unregistered touchscreen\n");

	return 0;
}

static struct spi_driver ads7846_driver = {
	.driver = {
		.name	= "ads7846",
		.bus	= &spi_bus_type,
		.owner	= THIS_MODULE,
	},
	.probe		= ads7846_probe,
	.remove		= __devexit_p(ads7846_remove),
	.suspend	= ads7846_suspend,
	.resume		= ads7846_resume,
};

static int __init ads7846_init(void)
{
	return spi_register_driver(&ads7846_driver);
}
module_init(ads7846_init);

static void __exit ads7846_exit(void)
{
	spi_unregister_driver(&ads7846_driver);
}
module_exit(ads7846_exit);

MODULE_DESCRIPTION("ADS7846 TouchScreen Driver");
MODULE_LICENSE("GPL");
MODULE_ALIAS("spi:ads7846");<|MERGE_RESOLUTION|>--- conflicted
+++ resolved
@@ -70,11 +70,7 @@
 	u16	x;
 	u16	y;
 	u16	z1, z2;
-<<<<<<< HEAD
-	int	ignore;
-=======
 	bool	ignore;
->>>>>>> 45f53cc9
 	u8	x_buf[3];
 	u8	y_buf[3];
 };
@@ -296,18 +292,6 @@
 	struct spi_message	msg;
 	struct spi_transfer	xfer[2];
 };
-<<<<<<< HEAD
-
-static void ads7846_enable(struct ads7846 *ts);
-static void ads7846_disable(struct ads7846 *ts);
-
-static int device_suspended(struct device *dev)
-{
-	struct ads7846 *ts = dev_get_drvdata(dev);
-	return ts->is_suspended || ts->disabled;
-}
-=======
->>>>>>> 45f53cc9
 
 static int ads7846_read12_ser(struct device *dev, unsigned command)
 {
@@ -383,20 +367,12 @@
 
 static int ads7845_read12_ser(struct device *dev, unsigned command)
 {
-<<<<<<< HEAD
-	struct spi_device	*spi = to_spi_device(dev);
-	struct ads7846		*ts = dev_get_drvdata(dev);
-	struct ads7845_ser_req	*req = kzalloc(sizeof *req, GFP_KERNEL);
-	int			status;
-
-=======
 	struct spi_device *spi = to_spi_device(dev);
 	struct ads7846 *ts = dev_get_drvdata(dev);
 	struct ads7845_ser_req *req;
 	int status;
 
 	req = kzalloc(sizeof *req, GFP_KERNEL);
->>>>>>> 45f53cc9
 	if (!req)
 		return -ENOMEM;
 
@@ -408,19 +384,11 @@
 	req->xfer[0].len = 3;
 	spi_message_add_tail(&req->xfer[0], &req->msg);
 
-<<<<<<< HEAD
-	ts->irq_disabled = 1;
-	disable_irq(spi->irq);
-	status = spi_sync(spi, &req->msg);
-	ts->irq_disabled = 0;
-	enable_irq(spi->irq);
-=======
 	mutex_lock(&ts->lock);
 	ads7846_stop(ts);
 	status = spi_sync(spi, &req->msg);
 	ads7846_restart(ts);
 	mutex_unlock(&ts->lock);
->>>>>>> 45f53cc9
 
 	if (status == 0) {
 		/* BE12 value, then padding */
@@ -898,18 +866,7 @@
 	/* Start with a small delay before checking pendown state */
 	msleep(TS_POLL_DELAY);
 
-<<<<<<< HEAD
-	if (ts->model == 7845) {
-		val = be16_to_cpup((__be16 *)&(((char*)t->rx_buf)[1])) >> 3;
-	} else {
-		/* adjust:  on-wire is a must-ignore bit, a BE12 value, then
-		 * padding; built from two 8 bit values written msb-first.
-		 */
-		val = be16_to_cpup((__be16 *)t->rx_buf) >> 3;
-	}
-=======
 	while (!ts->stopped && get_pendown_state(ts)) {
->>>>>>> 45f53cc9
 
 		/* pen is down, continue with the measurement */
 		ads7846_read_state(ts);
@@ -1017,126 +974,10 @@
 static void __devinit ads7846_setup_spi_msg(struct ads7846 *ts,
 				const struct ads7846_platform_data *pdata)
 {
-<<<<<<< HEAD
-	struct ads7846 *ts;
-	struct ads7846_packet *packet;
-	struct input_dev *input_dev;
-	const struct ads7846_platform_data *pdata = spi->dev.platform_data;
-	struct spi_message *m;
-	struct spi_transfer *x;
-	unsigned long irq_flags;
-	int vref;
-	int err;
-
-	if (!spi->irq) {
-		dev_dbg(&spi->dev, "no IRQ?\n");
-		return -ENODEV;
-	}
-
-	if (!pdata) {
-		dev_dbg(&spi->dev, "no platform data?\n");
-		return -ENODEV;
-	}
-
-	/* don't exceed max specified sample rate */
-	if (spi->max_speed_hz > (125000 * SAMPLE_BITS)) {
-		dev_dbg(&spi->dev, "f(sample) %d KHz?\n",
-				(spi->max_speed_hz/SAMPLE_BITS)/1000);
-		return -EINVAL;
-	}
-
-	/* We'd set TX wordsize 8 bits and RX wordsize to 13 bits ... except
-	 * that even if the hardware can do that, the SPI controller driver
-	 * may not.  So we stick to very-portable 8 bit words, both RX and TX.
-	 */
-	spi->bits_per_word = 8;
-	spi->mode = SPI_MODE_0;
-	err = spi_setup(spi);
-	if (err < 0)
-		return err;
-
-	ts = kzalloc(sizeof(struct ads7846), GFP_KERNEL);
-	packet = kzalloc(sizeof(struct ads7846_packet), GFP_KERNEL);
-	input_dev = input_allocate_device();
-	if (!ts || !packet || !input_dev) {
-		err = -ENOMEM;
-		goto err_free_mem;
-	}
-
-	dev_set_drvdata(&spi->dev, ts);
-
-	ts->packet = packet;
-	ts->spi = spi;
-	ts->input = input_dev;
-	ts->vref_mv = pdata->vref_mv;
-	ts->swap_xy = pdata->swap_xy;
-
-	hrtimer_init(&ts->timer, CLOCK_MONOTONIC, HRTIMER_MODE_REL);
-	ts->timer.function = ads7846_timer;
-
-	spin_lock_init(&ts->lock);
-
-	ts->model = pdata->model ? : 7846;
-	ts->vref_delay_usecs = pdata->vref_delay_usecs ? : 100;
-	ts->x_plate_ohms = pdata->x_plate_ohms ? : 400;
-	ts->pressure_max = pdata->pressure_max ? : ~0;
-
-	if (pdata->filter != NULL) {
-		if (pdata->filter_init != NULL) {
-			err = pdata->filter_init(pdata, &ts->filter_data);
-			if (err < 0)
-				goto err_free_mem;
-		}
-		ts->filter = pdata->filter;
-		ts->filter_cleanup = pdata->filter_cleanup;
-	} else if (pdata->debounce_max) {
-		ts->debounce_max = pdata->debounce_max;
-		if (ts->debounce_max < 2)
-			ts->debounce_max = 2;
-		ts->debounce_tol = pdata->debounce_tol;
-		ts->debounce_rep = pdata->debounce_rep;
-		ts->filter = ads7846_debounce;
-		ts->filter_data = ts;
-	} else
-		ts->filter = ads7846_no_filter;
-
-	err = setup_pendown(spi, ts);
-	if (err)
-		goto err_cleanup_filter;
-
-	if (pdata->penirq_recheck_delay_usecs)
-		ts->penirq_recheck_delay_usecs =
-				pdata->penirq_recheck_delay_usecs;
-
-	ts->wait_for_sync = pdata->wait_for_sync ? : null_wait_for_sync;
-
-	snprintf(ts->phys, sizeof(ts->phys), "%s/input0", dev_name(&spi->dev));
-	snprintf(ts->name, sizeof(ts->name), "ADS%d Touchscreen", ts->model);
-
-	input_dev->name = ts->name;
-	input_dev->phys = ts->phys;
-	input_dev->dev.parent = &spi->dev;
-
-	input_dev->evbit[0] = BIT_MASK(EV_KEY) | BIT_MASK(EV_ABS);
-	input_dev->keybit[BIT_WORD(BTN_TOUCH)] = BIT_MASK(BTN_TOUCH);
-	input_set_abs_params(input_dev, ABS_X,
-			pdata->x_min ? : 0,
-			pdata->x_max ? : MAX_12BIT,
-			0, 0);
-	input_set_abs_params(input_dev, ABS_Y,
-			pdata->y_min ? : 0,
-			pdata->y_max ? : MAX_12BIT,
-			0, 0);
-	input_set_abs_params(input_dev, ABS_PRESSURE,
-			pdata->pressure_min, pdata->pressure_max, 0, 0);
-
-	vref = pdata->keep_vref_on;
-=======
 	struct spi_message *m = &ts->msg[0];
 	struct spi_transfer *x = ts->xfer;
 	struct ads7846_packet *packet = ts->packet;
 	int vref = pdata->keep_vref_on;
->>>>>>> 45f53cc9
 
 	if (ts->model == 7873) {
 		/*
@@ -1455,18 +1296,6 @@
 	}
 
 	irq_flags = pdata->irq_flags ? : IRQF_TRIGGER_FALLING;
-<<<<<<< HEAD
-
-	err = request_irq(spi->irq, ads7846_irq, irq_flags,
-			  spi->dev.driver->name, ts);
-
-	if (err && !pdata->irq_flags) {
-		dev_info(&spi->dev,
-			"trying pin change workaround on irq %d\n", spi->irq);
-		err = request_irq(spi->irq, ads7846_irq,
-				  IRQF_TRIGGER_FALLING | IRQF_TRIGGER_RISING,
-				  spi->dev.driver->name, ts);
-=======
 	irq_flags |= IRQF_ONESHOT;
 
 	err = request_threaded_irq(spi->irq, ads7846_hard_irq, ads7846_irq,
@@ -1478,7 +1307,6 @@
 		err = request_threaded_irq(spi->irq,
 				  ads7846_hard_irq, ads7846_irq,
 				  irq_flags, spi->dev.driver->name, ts);
->>>>>>> 45f53cc9
 	}
 
 	if (err) {
