--- conflicted
+++ resolved
@@ -138,17 +138,6 @@
 #define PINCTRL_STATE_RELEASE	"pmx_ts_release"
 
 struct finger_data {
-<<<<<<< HEAD
-	uint8_t xLo;
-	uint8_t hi;
-	uint8_t yLo;
-	uint8_t pressure;
-}  __packed;
-
-struct point_data {
-	uint8_t flags;
-	uint8_t palm;
-=======
 	u8 xLo;
 	u8 hi;
 	u8 yLo;
@@ -158,7 +147,6 @@
 struct point_data {
 	u8 flags;
 	u8 gesture_id;
->>>>>>> 9f9fa26e
 	struct finger_data fd[3];
 }  __packed;
 
@@ -761,17 +749,10 @@
 	int ret;
 
 	if (sleep_type)
-<<<<<<< HEAD
-		it7260_i2c_write_no_ready_check(ts_data, BUF_COMMAND, cmd_sleep,
-					sizeof(cmd_sleep));
-	else
-		it7260_i2c_read_no_ready_check(ts_data, BUF_QUERY, &dummy,
-=======
 		ret = it7260_i2c_write_no_ready_check(ts_data, BUF_COMMAND,
 					cmd_sleep, sizeof(cmd_sleep));
 	else
 		ret = it7260_i2c_read_no_ready_check(ts_data, BUF_QUERY, &dummy,
->>>>>>> 9f9fa26e
 						sizeof(dummy));
 
 	msleep(WAIT_CHANGE_MODE);
@@ -1247,40 +1228,28 @@
 		 * schedule a work that tells the pm core to relax once the CPU
 		 * cores are up.
 		 */
-<<<<<<< HEAD
-		if (ts_data->device_needs_wakeup) {
-=======
 		if ((pt_data.flags & PD_FLAGS_DATA_TYPE_BITS) ==
 				PD_FLAGS_IDLE_TO_ACTIVE &&
 				pt_data.gesture_id == 0) {
->>>>>>> 9f9fa26e
 			pm_stay_awake(&ts_data->client->dev);
 			input_report_key(input_dev, KEY_WAKEUP, 1);
 			input_sync(input_dev);
 			input_report_key(input_dev, KEY_WAKEUP, 0);
 			input_sync(input_dev);
 			schedule_work(&ts_data->work_pm_relax);
-<<<<<<< HEAD
-			return IRQ_HANDLED;
-=======
 		} else {
 			dev_dbg(&ts_data->client->dev,
 				"Ignore the touch data\n");
->>>>>>> 9f9fa26e
 		}
 		return IRQ_HANDLED;
 	}
 
-<<<<<<< HEAD
-	palm_detected = pt_data.palm & PD_PALM_FLAG_BIT;
-=======
 	/*
 	 * Check if touch data also includes any palm gesture or not.
 	 * If palm gesture is detected, then send the keycode parsed
 	 * from the DT.
 	 */
 	palm_detected = pt_data.gesture_id & PD_PALM_FLAG_BIT;
->>>>>>> 9f9fa26e
 	if (palm_detected && ts_data->pdata->palm_detect_en) {
 		input_report_key(input_dev,
 				ts_data->pdata->palm_detect_keycode, 1);
@@ -2127,11 +2096,7 @@
 	int retval;
 
 	if (device_may_wakeup(dev)) {
-<<<<<<< HEAD
-		if (ts_data->device_needs_wakeup) {
-=======
 		if (ts_data->in_low_power_mode) {
->>>>>>> 9f9fa26e
 			/* Set active current for the avdd regulator */
 			if (ts_data->pdata->avdd_lpm_cur) {
 				retval = reg_set_optimum_mode_check(
@@ -2142,11 +2107,7 @@
 					retval);
 			}
 
-<<<<<<< HEAD
-			ts_data->device_needs_wakeup = false;
-=======
 			ts_data->in_low_power_mode = false;
->>>>>>> 9f9fa26e
 			disable_irq_wake(ts_data->client->irq);
 		}
 		return 0;
@@ -2181,12 +2142,6 @@
 	}
 
 	if (device_may_wakeup(dev)) {
-<<<<<<< HEAD
-		if (!ts_data->device_needs_wakeup) {
-			/* put the device in low power idle mode */
-			it7260_ts_chip_low_power_mode(ts_data,
-						PWR_CTL_LOW_POWER_MODE);
-=======
 		if (!ts_data->in_low_power_mode) {
 			/* put the device in low power idle mode */
 			retval = it7260_ts_chip_low_power_mode(ts_data,
@@ -2194,7 +2149,6 @@
 			if (retval)
 				dev_err(dev, "Can't go to low power mode %d\n",
 						retval);
->>>>>>> 9f9fa26e
 
 			/* Set lpm current for avdd regulator */
 			if (ts_data->pdata->avdd_lpm_cur) {
@@ -2206,11 +2160,7 @@
 						retval);
 			}
 
-<<<<<<< HEAD
-			ts_data->device_needs_wakeup = true;
-=======
 			ts_data->in_low_power_mode = true;
->>>>>>> 9f9fa26e
 			enable_irq_wake(ts_data->client->irq);
 		}
 		return 0;
