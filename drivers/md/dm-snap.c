--- conflicted
+++ resolved
@@ -1689,11 +1689,7 @@
 	int r = DM_MAPIO_REMAPPED;
 	chunk_t chunk;
 
-<<<<<<< HEAD
-	if (unlikely(bio_empty_barrier(bio))) {
-=======
 	if (bio->bi_rw & REQ_FLUSH) {
->>>>>>> 45f53cc9
 		if (!map_context->target_request_nr)
 			bio->bi_bdev = s->origin->bdev;
 		else
