--- conflicted
+++ resolved
@@ -105,7 +105,6 @@
 	unsigned n_blocks;
 };
 
-<<<<<<< HEAD
 /* Provide a lightweight means of specifying the global default for
  * error behavior: eio, reboot, or none
  * Legacy support for 0 = eio, 1 = reboot/panic, 2 = none, 3 = notify.
@@ -253,8 +252,6 @@
 	return allowed - allowed_error_behaviors;
 }
 
-=======
->>>>>>> 9fa1d01e
 static struct shash_desc *io_hash_desc(struct dm_verity *v, struct dm_verity_io *io)
 {
 	return (struct shash_desc *)(io + 1);
@@ -618,10 +615,7 @@
 		dm_bufio_prefetch(v->bufio, hash_block_start,
                                   hash_block_end - hash_block_start + 1);
 	}
-<<<<<<< HEAD
-=======
-
->>>>>>> 9fa1d01e
+
 	kfree(pw);
 }
 
