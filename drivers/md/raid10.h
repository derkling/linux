--- conflicted
+++ resolved
@@ -2,11 +2,7 @@
 #define _RAID10_H
 
 struct mirror_info {
-<<<<<<< HEAD
-	struct md_rdev	*rdev;
-=======
 	struct md_rdev	*rdev, *replacement;
->>>>>>> dcd6c922
 	sector_t	head_position;
 	int		recovery_disabled;	/* matches
 						 * mddev->recovery_disabled
