/* Copyright (c) 2014, The Linux Foundation. All rights reserved.
 * This program is free software; you can redistribute it and/or modify
 * it under the terms of the GNU General Public License version 2 and
 * only version 2 as published by the Free Software Foundation.
 *
 * This program is distributed in the hope that it will be useful,
 * but WITHOUT ANY WARRANTY; without even the implied warranty of
 * MERCHANTABILITY or FITNESS FOR A PARTICULAR PURPOSE.  See the
 * GNU General Public License for more details.
 */

#include <linux/completion.h>
#include <linux/err.h>
#include <linux/module.h>
#include <linux/init.h>
#include <linux/kernel.h>
#include <linux/bio.h>
#include <linux/blkdev.h>
#include <linux/mempool.h>
#include <linux/slab.h>
#include <linux/crypto.h>
#include <linux/qcrypto.h>
#include <linux/workqueue.h>
#include <linux/backing-dev.h>
#include <linux/atomic.h>
#include <linux/scatterlist.h>
#include <linux/device-mapper.h>
#include <linux/printk.h>
#include <linux/pft.h>

#include <asm/page.h>
#include <asm/unaligned.h>

#include <crypto/scatterwalk.h>
#include <crypto/hash.h>
#include <crypto/md5.h>
#include <crypto/algapi.h>

#define DM_MSG_PREFIX "req-crypt"

#define MAX_SG_LIST	1024
#define REQ_DM_512_KB (512*1024)
#define MAX_ENCRYPTION_BUFFERS 1
#define MIN_IOS 16
#define MIN_POOL_PAGES 32
#define KEY_SIZE_XTS 64
#define AES_XTS_IV_LEN 16

#define DM_REQ_CRYPT_ERROR -1
#define DM_REQ_CRYPT_ERROR_AFTER_PAGE_MALLOC -2

struct req_crypt_result {
	struct completion completion;
	int err;
};

#define FDE_KEY_ID	0
#define PFE_KEY_ID	1

static struct dm_dev *dev;
static struct kmem_cache *_req_crypt_io_pool;
static sector_t start_sector_orig;
static struct workqueue_struct *req_crypt_queue;
static mempool_t *req_io_pool;
static mempool_t *req_page_pool;
static bool is_fde_enabled;
static struct crypto_ablkcipher *tfm;

struct req_dm_crypt_io {
	struct work_struct work;
	struct request *cloned_request;
	int error;
	atomic_t pending;
	struct timespec start_time;
	bool should_encrypt;
	bool should_decrypt;
	u32 key_id;
};

static void req_crypt_cipher_complete
		(struct crypto_async_request *req, int err);


static  bool req_crypt_should_encrypt(struct req_dm_crypt_io *req)
{
	int ret;
	bool should_encrypt = false;
	struct bio *bio = NULL;
	u32 key_id = 0;
	bool is_encrypted = false;
	bool is_inplace = false;

	if (!req || !req->cloned_request || !req->cloned_request->bio)
		return false;

	bio = req->cloned_request->bio;

	ret = pft_get_key_index(bio, &key_id, &is_encrypted, &is_inplace);
	/* req->key_id = key_id; @todo support more than 1 pfe key */
	if ((ret == 0) && (is_encrypted || is_inplace)) {
		should_encrypt = true;
		req->key_id = PFE_KEY_ID;
	} else if (is_fde_enabled) {
		should_encrypt = true;
		req->key_id = FDE_KEY_ID;
	}

	return should_encrypt;
}

static  bool req_crypt_should_deccrypt(struct req_dm_crypt_io *req)
{
	int ret;
	bool should_deccrypt = false;
	struct bio *bio = NULL;
	u32 key_id = 0;
	bool is_encrypted = false;
	bool is_inplace = false;

	if (!req || !req->cloned_request || !req->cloned_request->bio)
		return false;

	bio = req->cloned_request->bio;

	ret = pft_get_key_index(bio, &key_id, &is_encrypted, &is_inplace);
	/* req->key_id = key_id; @todo support more than 1 pfe key */
	if ((ret == 0) && (is_encrypted && !is_inplace)) {
		should_deccrypt = true;
		req->key_id = PFE_KEY_ID;
	} else if (is_fde_enabled) {
		should_deccrypt = true;
		req->key_id = FDE_KEY_ID;
	}

	return should_deccrypt;
}

static void req_crypt_inc_pending(struct req_dm_crypt_io *io)
{
	atomic_inc(&io->pending);
}

static void req_crypt_dec_pending_encrypt(struct req_dm_crypt_io *io)
{
	int error = 0;
	struct request *clone = NULL;

	if (io) {
		error = io->error;
		if (io->cloned_request) {
			clone = io->cloned_request;
		} else {
			DMERR("%s io->cloned_request is NULL\n",
								__func__);
			/*
			 * If Clone is NULL we cannot do anything,
			 * this should never happen
			 */
			BUG();
		}
	} else {
		DMERR("%s io is NULL\n", __func__);
		/*
		 * If Clone is NULL we cannot do anything,
		 * this should never happen
		 */
		BUG();
	}

	atomic_dec(&io->pending);

	if (error < 0) {
		dm_kill_unmapped_request(clone, error);
		mempool_free(io, req_io_pool);
	} else
		dm_dispatch_request(clone);
}

static void req_crypt_dec_pending_decrypt(struct req_dm_crypt_io *io)
{
	int error = 0;
	struct request *clone = NULL;

	if (io) {
		error = io->error;
		if (io->cloned_request) {
			clone = io->cloned_request;
		} else {
			DMERR("%s io->cloned_request is NULL\n",
								__func__);
			/*
			 * If Clone is NULL we cannot do anything,
			 * this should never happen
			 */
			BUG();
		}
	} else {
		DMERR("%s io is NULL\n",
							__func__);
		/*
		 * If Clone is NULL we cannot do anything,
		 * this should never happen
		 */
		BUG();
	}

	/* Should never get here if io or Clone is NULL */
	dm_end_request(clone, error);
	atomic_dec(&io->pending);
	mempool_free(io, req_io_pool);
}

/*
 * The callback that will be called by the worker queue to perform Decryption
 * for reads and use the dm function to complete the bios and requests.
 */
static void req_cryptd_crypt_read_convert(struct req_dm_crypt_io *io)
{
	struct request *clone = NULL;
	int error = 0;
	int total_sg_len = 0, rc = 0, total_bytes_in_req = 0;
	struct ablkcipher_request *req = NULL;
	struct req_crypt_result result;
	struct scatterlist *req_sg_read = NULL;
	int err = 0;
	u8 IV[AES_XTS_IV_LEN];

	if (io) {
		error = io->error;
		if (io->cloned_request) {
			clone = io->cloned_request;
		} else {
			DMERR("%s io->cloned_request is NULL\n",
								__func__);
			error = DM_REQ_CRYPT_ERROR;
			goto submit_request;
		}
	} else {
		DMERR("%s io is NULL\n",
							__func__);
		error = DM_REQ_CRYPT_ERROR;
		goto submit_request;
	}

	req_crypt_inc_pending(io);

	if (error != 0) {
		err = error;
		goto submit_request;
	}

	req = ablkcipher_request_alloc(tfm, GFP_KERNEL);
	if (!req) {
		DMERR("%s ablkcipher request allocation failed\n", __func__);
		err = DM_REQ_CRYPT_ERROR;
		goto ablkcipher_req_alloc_failure;
	}

	ablkcipher_request_set_callback(req, CRYPTO_TFM_REQ_MAY_BACKLOG,
					req_crypt_cipher_complete, &result);
	init_completion(&result.completion);
	err = qcrypto_cipher_set_device(req, io->key_id);
	if (err != 0) {
		DMERR("%s qcrypto_cipher_set_device failed with err %d\n",
				__func__, err);
		error = DM_REQ_CRYPT_ERROR;
		goto ablkcipher_req_alloc_failure;
	}
	qcrypto_cipher_set_flag(req,
		QCRYPTO_CTX_USE_PIPE_KEY | QCRYPTO_CTX_XTS_DU_SIZE_512B);
	crypto_ablkcipher_clear_flags(tfm, ~0);
	crypto_ablkcipher_setkey(tfm, NULL, KEY_SIZE_XTS);

	req_sg_read = kzalloc(sizeof(struct scatterlist) *
			MAX_SG_LIST, GFP_KERNEL);
	if (!req_sg_read) {
		DMERR("%s req_sg_read allocation failed\n",
						__func__);
		err = DM_REQ_CRYPT_ERROR;
		goto ablkcipher_req_alloc_failure;
	}

	total_sg_len = blk_rq_map_sg(clone->q, clone, req_sg_read);
	if ((total_sg_len <= 0) || (total_sg_len > MAX_SG_LIST)) {
		DMERR("%s Request Error%d", __func__, total_sg_len);
		err = DM_REQ_CRYPT_ERROR;
		goto ablkcipher_req_alloc_failure;
	}

	total_bytes_in_req = clone->__data_len;
	if (total_bytes_in_req > REQ_DM_512_KB) {
		DMERR("%s total_bytes_in_req > 512 MB %d",
				__func__, total_bytes_in_req);
		err = DM_REQ_CRYPT_ERROR;
		goto ablkcipher_req_alloc_failure;
	}

	memset(IV, 0, AES_XTS_IV_LEN);
	memcpy(IV, &clone->__sector, sizeof(sector_t));

	ablkcipher_request_set_crypt(req, req_sg_read, req_sg_read,
			total_bytes_in_req, (void *) IV);

	rc = crypto_ablkcipher_decrypt(req);

	switch (rc) {
	case 0:
		break;

	case -EBUSY:
		/*
		 * Lets make this synchronous request by waiting on
		 * in progress as well
		 */
	case -EINPROGRESS:
		wait_for_completion_io(&result.completion);
		if (result.err) {
			DMERR("%s error = %d encrypting the request\n",
				 __func__, result.err);
			err = DM_REQ_CRYPT_ERROR;
		}
		break;

	default:
		err = DM_REQ_CRYPT_ERROR;
		break;
	}

ablkcipher_req_alloc_failure:

	if (req)
		ablkcipher_request_free(req);

	kfree(req_sg_read);

submit_request:
	if (io)
		io->error = err;
	req_crypt_dec_pending_decrypt(io);
}

/*
 * This callback is called by the worker queue to perform non-decrypt reads
 * and use the dm function to complete the bios and requests.
 */
static void req_cryptd_crypt_read_plain(struct req_dm_crypt_io *io)
{
	struct request *clone = NULL;
	int error = 0;

	if (!io || !io->cloned_request) {
		DMERR("%s io is invalid\n", __func__);
		BUG(); /* should not happen */
	}

	clone = io->cloned_request;

	dm_end_request(clone, error);
	mempool_free(io, req_io_pool);
}

/*
 * The callback that will be called by the worker queue to perform Encryption
 * for writes and submit the request using the elevelator.
 */
static void req_cryptd_crypt_write_convert(struct req_dm_crypt_io *io)
{
	struct request *clone = NULL;
	struct bio *bio_src = NULL;
	unsigned int total_sg_len_req_in = 0, total_sg_len_req_out = 0,
		total_bytes_in_req = 0, error = DM_MAPIO_REMAPPED, rc = 0;
	struct req_iterator iter = {0, NULL};
	struct req_iterator iter1 = {0, NULL};
	struct ablkcipher_request *req = NULL;
	struct req_crypt_result result;
	struct bio_vec *bvec = NULL;
	struct scatterlist *req_sg_in = NULL;
	struct scatterlist *req_sg_out = NULL;
	int copy_bio_sector_to_req = 0;
	gfp_t gfp_mask = GFP_NOIO | __GFP_HIGHMEM;
	struct page *page = NULL;
	u8 IV[AES_XTS_IV_LEN];
	int remaining_size = 0;
	int err = 0;

	if (io) {
		if (io->cloned_request) {
			clone = io->cloned_request;
		} else {
			DMERR("%s io->cloned_request is NULL\n",
								__func__);
			error = DM_REQ_CRYPT_ERROR;
			goto submit_request;
		}
	} else {
		DMERR("%s io is NULL\n",
							__func__);
		error = DM_REQ_CRYPT_ERROR;
		goto submit_request;
	}

	req_crypt_inc_pending(io);

	req = ablkcipher_request_alloc(tfm, GFP_KERNEL);
	if (!req) {
		DMERR("%s ablkcipher request allocation failed\n",
					__func__);
		error = DM_REQ_CRYPT_ERROR;
		goto ablkcipher_req_alloc_failure;
	}

	ablkcipher_request_set_callback(req, CRYPTO_TFM_REQ_MAY_BACKLOG,
				req_crypt_cipher_complete, &result);

	init_completion(&result.completion);
	err = qcrypto_cipher_set_device(req, io->key_id);
	if (err != 0) {
		DMERR("%s qcrypto_cipher_set_device failed with err %d\n",
				__func__, err);
		error = DM_REQ_CRYPT_ERROR;
		goto ablkcipher_req_alloc_failure;
	}
	qcrypto_cipher_set_flag(req,
		QCRYPTO_CTX_USE_PIPE_KEY | QCRYPTO_CTX_XTS_DU_SIZE_512B);
	crypto_ablkcipher_clear_flags(tfm, ~0);
	crypto_ablkcipher_setkey(tfm, NULL, KEY_SIZE_XTS);

	req_sg_in = kzalloc(sizeof(struct scatterlist) * MAX_SG_LIST,
			GFP_KERNEL);
	if (!req_sg_in) {
		DMERR("%s req_sg_in allocation failed\n",
					__func__);
		error = DM_REQ_CRYPT_ERROR;
		goto ablkcipher_req_alloc_failure;
	}

	req_sg_out = kzalloc(sizeof(struct scatterlist) * MAX_SG_LIST,
			GFP_KERNEL);
	if (!req_sg_out) {
		DMERR("%s req_sg_out allocation failed\n",
					__func__);
		error = DM_REQ_CRYPT_ERROR;
		goto ablkcipher_req_alloc_failure;
	}

	total_sg_len_req_in = blk_rq_map_sg(clone->q, clone, req_sg_in);
	if ((total_sg_len_req_in <= 0) ||
			(total_sg_len_req_in > MAX_SG_LIST)) {
		DMERR("%s Request Error%d", __func__, total_sg_len_req_in);
		error = DM_REQ_CRYPT_ERROR;
		goto ablkcipher_req_alloc_failure;
	}

	total_bytes_in_req = clone->__data_len;
	if (total_bytes_in_req > REQ_DM_512_KB) {
		DMERR("%s total_bytes_in_req > 512 MB %d",
				__func__, total_bytes_in_req);
		error = DM_REQ_CRYPT_ERROR;
		goto ablkcipher_req_alloc_failure;
	}

	rq_for_each_segment(bvec, clone, iter) {
		if (bvec->bv_len > remaining_size) {
			page = NULL;
			while (page == NULL) {
				page = mempool_alloc(req_page_pool, gfp_mask);
				if (!page) {
					DMERR("%s Crypt page alloc failed",
							__func__);
					congestion_wait(BLK_RW_ASYNC, HZ/100);
				}
			}

			bvec->bv_page = page;
			bvec->bv_offset = 0;
			remaining_size = PAGE_SIZE -  bvec->bv_len;
			if (remaining_size < 0)
				BUG();
		} else {
			bvec->bv_page = page;
			bvec->bv_offset = PAGE_SIZE - remaining_size;
			remaining_size = remaining_size -  bvec->bv_len;
		}
	}

	total_sg_len_req_out = blk_rq_map_sg(clone->q, clone, req_sg_out);
	if ((total_sg_len_req_out <= 0) ||
			(total_sg_len_req_out > MAX_SG_LIST)) {
		DMERR("%s Request Error %d", __func__, total_sg_len_req_out);
		error = DM_REQ_CRYPT_ERROR_AFTER_PAGE_MALLOC;
		goto ablkcipher_req_alloc_failure;
	}

	memset(IV, 0, AES_XTS_IV_LEN);
	memcpy(IV, &clone->__sector, sizeof(sector_t));

	ablkcipher_request_set_crypt(req, req_sg_in, req_sg_out,
			total_bytes_in_req, (void *) IV);

	rc = crypto_ablkcipher_encrypt(req);

	switch (rc) {
	case 0:
		break;

	case -EBUSY:
		/*
		 * Lets make this synchronous request by waiting on
		 * in progress as well
		 */
	case -EINPROGRESS:
		wait_for_completion_interruptible(&result.completion);
		if (result.err) {
			DMERR("%s error = %d encrypting the request\n",
				 __func__, result.err);
			error = DM_REQ_CRYPT_ERROR_AFTER_PAGE_MALLOC;
			goto ablkcipher_req_alloc_failure;
		}
		break;

	default:
		error = DM_REQ_CRYPT_ERROR_AFTER_PAGE_MALLOC;
		goto ablkcipher_req_alloc_failure;
	}

	__rq_for_each_bio(bio_src, clone) {
		if (copy_bio_sector_to_req == 0) {
			clone->buffer = bio_data(bio_src);
			copy_bio_sector_to_req++;
		}
		blk_queue_bounce(clone->q, &bio_src);
	}


ablkcipher_req_alloc_failure:
	if (req)
		ablkcipher_request_free(req);

	if (error == DM_REQ_CRYPT_ERROR_AFTER_PAGE_MALLOC) {
		bvec = NULL;
		rq_for_each_segment(bvec, clone, iter1) {
			if (bvec->bv_offset == 0) {
				mempool_free(bvec->bv_page, req_page_pool);
				bvec->bv_page = NULL;
			} else
				bvec->bv_page = NULL;
		}
	}


	kfree(req_sg_in);

	kfree(req_sg_out);

submit_request:
	if (io)
		io->error = error;
	req_crypt_dec_pending_encrypt(io);
}

/*
 * This callback is called by the worker queue to perform non-encrypted writes
 * and submit the request using the elevelator.
 */
static void req_cryptd_crypt_write_plain(struct req_dm_crypt_io *io)
{
	struct request *clone = NULL;

	if (!io || !io->cloned_request) {
		DMERR("%s io is invalid\n", __func__);
		BUG(); /* should not happen */
	}

	clone = io->cloned_request;
	io->error = 0;
	dm_dispatch_request(clone);
}

/* Queue callback function that will get triggered */
static void req_cryptd_crypt(struct work_struct *work)
{
	struct req_dm_crypt_io *io =
			container_of(work, struct req_dm_crypt_io, work);

<<<<<<< HEAD
	if (rq_data_dir(io->cloned_request) == WRITE)
		req_cryptd_crypt_write_convert(io);
	else if (rq_data_dir(io->cloned_request) == READ)
		req_cryptd_crypt_read_convert(io);
	else
		DMERR("%s received non-read/write request for Clone %u\n",
				__func__, (unsigned int)io->cloned_request);
=======
	if (rq_data_dir(io->cloned_request) == WRITE) {
		if (io->should_encrypt)
			req_cryptd_crypt_write_convert(io);
		else
			req_cryptd_crypt_write_plain(io);
	} else if (rq_data_dir(io->cloned_request) == READ) {
		if (io->should_decrypt)
			req_cryptd_crypt_read_convert(io);
		else
			req_cryptd_crypt_read_plain(io);
	} else {
		DMERR("%s received non-write request for Clone 0x%p\n",
				__func__, io->cloned_request);
	}
>>>>>>> 6b6cff37
}

static void req_cryptd_queue_crypt(struct req_dm_crypt_io *io)
{
	INIT_WORK(&io->work, req_cryptd_crypt);
	queue_work(req_crypt_queue, &io->work);
}

/*
 * Cipher complete callback, this is triggered by the Linux crypto api once
 * the operation is done. This signals the waiting thread that the crypto
 * operation is complete.
 */
static void req_crypt_cipher_complete(struct crypto_async_request *req, int err)
{
	struct req_crypt_result *res = req->data;

	if (err == -EINPROGRESS)
		return;

	res->err = err;
	complete(&res->completion);
}

/*
 * If bio->bi_dev is a partition, remap the location
 */
static inline void req_crypt_blk_partition_remap(struct bio *bio)
{
	struct block_device *bdev = bio->bi_bdev;

	if (bio_sectors(bio) && bdev != bdev->bd_contains) {
		struct hd_struct *p = bdev->bd_part;
		/*
		* Check for integer overflow, should never happen.
		*/
		if (p->start_sect > (UINT_MAX - bio->bi_sector))
			BUG();

		bio->bi_sector += p->start_sect;
		bio->bi_bdev = bdev->bd_contains;
	}
}

/*
 * The endio function is called from ksoftirqd context (atomic).
 * For write operations the new pages created form the mempool
 * is freed and returned.  * For read operations, decryption is
 * required, since this is called in a atomic  * context, the
 * request is sent to a worker queue to complete decryptiona and
 * free the request once done.
 */
static int req_crypt_endio(struct dm_target *ti, struct request *clone,
			    int error, union map_info *map_context)
{
	int err = 0;
	struct req_iterator iter1;
	struct bio_vec *bvec = NULL;
	struct req_dm_crypt_io *req_io = map_context->ptr;

	/* If it is a write request, do nothing just return. */
	bvec = NULL;
	if (rq_data_dir(clone) == WRITE) {
		rq_for_each_segment(bvec, clone, iter1) {
			if (req_io->should_encrypt && bvec->bv_offset == 0) {
				mempool_free(bvec->bv_page, req_page_pool);
				bvec->bv_page = NULL;
			} else
				bvec->bv_page = NULL;
		}
		mempool_free(req_io, req_io_pool);
		goto submit_request;
	} else if (rq_data_dir(clone) == READ) {
		req_io->error = error;
		req_cryptd_queue_crypt(req_io);
		err = DM_ENDIO_INCOMPLETE;
		goto submit_request;
	}

submit_request:
	return err;
}

/*
 * This function is called with interrupts disabled
 * The function remaps the clone for the underlying device.
 * If it is a write request, it calls into the worker queue to
 * encrypt the data
 * and submit the request directly using the elevator
 * For a read request no pre-processing is required the request
 * is returned to dm once mapping is done
 */
static int req_crypt_map(struct dm_target *ti, struct request *clone,
			 union map_info *map_context)
{
	struct req_dm_crypt_io *req_io = NULL;
	int error = DM_REQ_CRYPT_ERROR, copy_bio_sector_to_req = 0;
	struct bio *bio_src = NULL;

	if ((rq_data_dir(clone) != READ) &&
			 (rq_data_dir(clone) != WRITE)) {
		error = DM_REQ_CRYPT_ERROR;
		DMERR("%s Unknown request\n", __func__);
		goto submit_request;
	}

	req_io = mempool_alloc(req_io_pool, GFP_NOWAIT);
	if (!req_io) {
		DMERR("%s req_io allocation failed\n", __func__);
		error = DM_REQ_CRYPT_ERROR;
		goto submit_request;
	}

	/* Save the clone in the req_io, the callback to the worker
	 * queue will get the req_io
	 */
	req_io->cloned_request = clone;
	map_context->ptr = req_io;
	atomic_set(&req_io->pending, 0);

	if (rq_data_dir(clone) == WRITE)
		req_io->should_encrypt = req_crypt_should_encrypt(req_io);
	if (rq_data_dir(clone) == READ)
		req_io->should_decrypt = req_crypt_should_deccrypt(req_io);

	/* Get the queue of the underlying original device */
	clone->q = bdev_get_queue(dev->bdev);
	clone->rq_disk = dev->bdev->bd_disk;

	__rq_for_each_bio(bio_src, clone) {
		bio_src->bi_bdev = dev->bdev;
		/* Currently the way req-dm works is that once the underlying
		 * device driver completes the request by calling into the
		 * block layer. The block layer completes the bios (clones) and
		 * then the cloned request. This is undesirable for req-dm-crypt
		 * hence added a flag BIO_DONTFREE, this flag will ensure that
		 * blk layer does not complete the cloned bios before completing
		 * the request. When the crypt endio is called, post-processsing
		 * is done and then the dm layer will complete the bios (clones)
		 * and free them.
		 */
		bio_src->bi_flags |= 1 << BIO_DONTFREE;

		/*
		 * If this device has partitions, remap block n
		 * of partition p to block n+start(p) of the disk.
		 */
		req_crypt_blk_partition_remap(bio_src);
		if (copy_bio_sector_to_req == 0) {
			clone->__sector = bio_src->bi_sector;
			clone->buffer = bio_data(bio_src);
			copy_bio_sector_to_req++;
		}
		blk_queue_bounce(clone->q, &bio_src);
	}

	if (rq_data_dir(clone) == READ) {
		error = DM_MAPIO_REMAPPED;
		goto submit_request;
	} else if (rq_data_dir(clone) == WRITE) {
		req_cryptd_queue_crypt(req_io);
		error = DM_MAPIO_SUBMITTED;
		goto submit_request;
	}

submit_request:
	return error;

}

static void req_crypt_dtr(struct dm_target *ti)
{
<<<<<<< HEAD
=======
	DMDEBUG("dm-req-crypt Destructor.\n");

>>>>>>> 6b6cff37
	if (req_crypt_queue) {
		destroy_workqueue(req_crypt_queue);
		req_crypt_queue = NULL;
	}
	if (req_io_pool) {
		mempool_destroy(req_io_pool);
		req_io_pool = NULL;
	}
	if (req_page_pool) {
		mempool_destroy(req_page_pool);
		req_page_pool = NULL;
	}
	if (tfm) {
		crypto_free_ablkcipher(tfm);
		tfm = NULL;
	}
}


/*
 * Construct an encryption mapping:
 * <cipher> <key> <iv_offset> <dev_path> <start>
 */
static int req_crypt_ctr(struct dm_target *ti, unsigned int argc, char **argv)
{
	unsigned long long tmpll;
	char dummy;
	int err = DM_REQ_CRYPT_ERROR;
<<<<<<< HEAD
=======

	DMDEBUG("dm-req-crypt Constructor.\n");
>>>>>>> 6b6cff37

	if (argc < 5) {
		DMERR(" %s Not enough args\n", __func__);
		err = DM_REQ_CRYPT_ERROR;
		goto ctr_exit;
	}

	if (argv[3]) {
		if (dm_get_device(ti, argv[3],
				dm_table_get_mode(ti->table), &dev)) {
			DMERR(" %s Device Lookup failed\n", __func__);
			err =  DM_REQ_CRYPT_ERROR;
			goto ctr_exit;
		}
	} else {
		DMERR(" %s Arg[3] invalid\n", __func__);
		err =  DM_REQ_CRYPT_ERROR;
		goto ctr_exit;
<<<<<<< HEAD
	}

	if (argv[4]) {
		if (sscanf(argv[4], "%llu%c", &tmpll, &dummy) != 1) {
			DMERR("%s Invalid device sector\n", __func__);
			err =  DM_REQ_CRYPT_ERROR;
			goto ctr_exit;
		}
	} else {
		DMERR(" %s Arg[4]invalid\n", __func__);
		err =  DM_REQ_CRYPT_ERROR;
		goto ctr_exit;
	}

=======
	}

	if (argv[4]) {
		if (sscanf(argv[4], "%llu%c", &tmpll, &dummy) != 1) {
			DMERR("%s Invalid device sector\n", __func__);
			err =  DM_REQ_CRYPT_ERROR;
			goto ctr_exit;
		}
	} else {
		DMERR(" %s Arg[4] invalid\n", __func__);
		err =  DM_REQ_CRYPT_ERROR;
		goto ctr_exit;
	}

>>>>>>> 6b6cff37
	start_sector_orig = tmpll;

	if (argv[5]) {
		if (!strcmp(argv[5], "fde_enabled"))
			is_fde_enabled = true;
		else
			is_fde_enabled = false;
	} else {
		DMERR(" %s Arg[5] invalid, set FDE eanbled.\n", __func__);
		is_fde_enabled = true; /* backward compatible */
	}
	DMDEBUG("%s is_fde_enabled=%d\n", __func__, is_fde_enabled);

	req_crypt_queue = alloc_workqueue("req_cryptd",
					WQ_NON_REENTRANT |
					WQ_HIGHPRI |
					WQ_CPU_INTENSIVE|
					WQ_MEM_RECLAIM,
					1);
	if (!req_crypt_queue) {
		DMERR("%s req_crypt_queue not allocated\n", __func__);
		err =  DM_REQ_CRYPT_ERROR;
		goto ctr_exit;
	}

	/* Allocate the crypto alloc blk cipher and keep the handle */
	tfm = crypto_alloc_ablkcipher("qcom-xts(aes)", 0, 0);
	if (IS_ERR(tfm)) {
		DMERR("%s ablkcipher tfm allocation failed : error\n",
					 __func__);
		err =  DM_REQ_CRYPT_ERROR;
		goto ctr_exit;
	}

	req_io_pool = mempool_create_slab_pool(MIN_IOS, _req_crypt_io_pool);
	BUG_ON(!req_io_pool);
	if (!req_io_pool) {
		DMERR("%s req_io_pool not allocated\n", __func__);
		err =  DM_REQ_CRYPT_ERROR;
		goto ctr_exit;
	}

	req_page_pool = mempool_create_page_pool(MIN_POOL_PAGES, 0);
	if (!req_page_pool) {
		DMERR("%s req_page_pool not allocated\n", __func__);
		err =  DM_REQ_CRYPT_ERROR;
		goto ctr_exit;
	}
	err = 0;
ctr_exit:
	if (err != 0) {
		if (req_crypt_queue) {
			destroy_workqueue(req_crypt_queue);
			req_crypt_queue = NULL;
		}
		if (req_io_pool) {
			mempool_destroy(req_io_pool);
			req_io_pool = NULL;
		}
		if (req_page_pool) {
			mempool_destroy(req_page_pool);
			req_page_pool = NULL;
		}
		if (tfm) {
			crypto_free_ablkcipher(tfm);
			tfm = NULL;
		}
	}
	return err;
}

static int req_crypt_iterate_devices(struct dm_target *ti,
				 iterate_devices_callout_fn fn, void *data)
{
	return fn(ti, dev, start_sector_orig, ti->len, data);
}

static struct target_type req_crypt_target = {
	.name   = "req-crypt",
	.version = {1, 0, 0},
	.module = THIS_MODULE,
	.ctr    = req_crypt_ctr,
	.dtr    = req_crypt_dtr,
	.map_rq = req_crypt_map,
	.rq_end_io = req_crypt_endio,
	.iterate_devices = req_crypt_iterate_devices,
};

static int __init req_dm_crypt_init(void)
{
	int r;

	_req_crypt_io_pool = KMEM_CACHE(req_dm_crypt_io, 0);
	if (!_req_crypt_io_pool)
		return -ENOMEM;

	r = dm_register_target(&req_crypt_target);
	if (r < 0) {
		DMERR("register failed %d", r);
		kmem_cache_destroy(_req_crypt_io_pool);
	}
<<<<<<< HEAD
=======

	DMINFO("dm-req-crypt successfully initalized.\n");
>>>>>>> 6b6cff37

	return r;
}

static void __exit req_dm_crypt_exit(void)
{
	kmem_cache_destroy(_req_crypt_io_pool);
	dm_unregister_target(&req_crypt_target);
}

module_init(req_dm_crypt_init);
module_exit(req_dm_crypt_exit);

MODULE_DESCRIPTION(DM_NAME " target for request based transparent encryption / decryption");
MODULE_LICENSE("GPL v2");<|MERGE_RESOLUTION|>--- conflicted
+++ resolved
@@ -582,15 +582,6 @@
 	struct req_dm_crypt_io *io =
 			container_of(work, struct req_dm_crypt_io, work);
 
-<<<<<<< HEAD
-	if (rq_data_dir(io->cloned_request) == WRITE)
-		req_cryptd_crypt_write_convert(io);
-	else if (rq_data_dir(io->cloned_request) == READ)
-		req_cryptd_crypt_read_convert(io);
-	else
-		DMERR("%s received non-read/write request for Clone %u\n",
-				__func__, (unsigned int)io->cloned_request);
-=======
 	if (rq_data_dir(io->cloned_request) == WRITE) {
 		if (io->should_encrypt)
 			req_cryptd_crypt_write_convert(io);
@@ -605,7 +596,6 @@
 		DMERR("%s received non-write request for Clone 0x%p\n",
 				__func__, io->cloned_request);
 	}
->>>>>>> 6b6cff37
 }
 
 static void req_cryptd_queue_crypt(struct req_dm_crypt_io *io)
@@ -778,11 +768,8 @@
 
 static void req_crypt_dtr(struct dm_target *ti)
 {
-<<<<<<< HEAD
-=======
 	DMDEBUG("dm-req-crypt Destructor.\n");
 
->>>>>>> 6b6cff37
 	if (req_crypt_queue) {
 		destroy_workqueue(req_crypt_queue);
 		req_crypt_queue = NULL;
@@ -811,11 +798,8 @@
 	unsigned long long tmpll;
 	char dummy;
 	int err = DM_REQ_CRYPT_ERROR;
-<<<<<<< HEAD
-=======
 
 	DMDEBUG("dm-req-crypt Constructor.\n");
->>>>>>> 6b6cff37
 
 	if (argc < 5) {
 		DMERR(" %s Not enough args\n", __func__);
@@ -834,7 +818,6 @@
 		DMERR(" %s Arg[3] invalid\n", __func__);
 		err =  DM_REQ_CRYPT_ERROR;
 		goto ctr_exit;
-<<<<<<< HEAD
 	}
 
 	if (argv[4]) {
@@ -844,27 +827,11 @@
 			goto ctr_exit;
 		}
 	} else {
-		DMERR(" %s Arg[4]invalid\n", __func__);
-		err =  DM_REQ_CRYPT_ERROR;
-		goto ctr_exit;
-	}
-
-=======
-	}
-
-	if (argv[4]) {
-		if (sscanf(argv[4], "%llu%c", &tmpll, &dummy) != 1) {
-			DMERR("%s Invalid device sector\n", __func__);
-			err =  DM_REQ_CRYPT_ERROR;
-			goto ctr_exit;
-		}
-	} else {
 		DMERR(" %s Arg[4] invalid\n", __func__);
 		err =  DM_REQ_CRYPT_ERROR;
 		goto ctr_exit;
 	}
 
->>>>>>> 6b6cff37
 	start_sector_orig = tmpll;
 
 	if (argv[5]) {
@@ -966,11 +933,8 @@
 		DMERR("register failed %d", r);
 		kmem_cache_destroy(_req_crypt_io_pool);
 	}
-<<<<<<< HEAD
-=======
 
 	DMINFO("dm-req-crypt successfully initalized.\n");
->>>>>>> 6b6cff37
 
 	return r;
 }
