--- conflicted
+++ resolved
@@ -1249,22 +1249,6 @@
 
 /*
  * Transmit a character
-<<<<<<< HEAD
- * There must be at least one free entry in the TX FIFO to accept the char.
- *
- * Returns true if the FIFO might have space in it afterwards;
- * returns false if the FIFO definitely became full.
- */
-static bool pl011_tx_char(struct uart_amba_port *uap, unsigned char c)
-{
-	writew(c, uap->port.membase + UART01x_DR);
-	uap->port.icount.tx++;
-
-	if (likely(uap->tx_irq_seen > 1))
-		return true;
-
-	return !(readw(uap->port.membase + UART01x_FR) & UART01x_FR_TXFF);
-=======
  *
  * Returns true if the character was successfully queued to the FIFO.
  * Returns false otherwise.
@@ -1278,7 +1262,6 @@
 	uap->port.icount.tx++;
 
 	return true;
->>>>>>> 4b8a8262
 }
 
 static bool pl011_tx_chars(struct uart_amba_port *uap)
@@ -1312,12 +1295,8 @@
 		return false;
 
 	if (uap->port.x_char) {
-<<<<<<< HEAD
-		pl011_tx_char(uap, uap->port.x_char);
-=======
 		if (!pl011_tx_char(uap, uap->port.x_char))
 			goto done;
->>>>>>> 4b8a8262
 		uap->port.x_char = 0;
 		--count;
 	}
