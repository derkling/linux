/*
 * This file is subject to the terms and conditions of the GNU General Public
 * License.  See the file "COPYING" in the main directory of this archive
 * for more details.
 *
 * Derived from many drivers using generic_serial interface.
 *
 * Copyright (C) 2008 Maxime Bizon <mbizon@freebox.fr>
 *
 *  Serial driver for BCM63xx integrated UART.
 *
 * Hardware flow control was _not_ tested since I only have RX/TX on
 * my board.
 */

#if defined(CONFIG_SERIAL_BCM63XX_CONSOLE) && defined(CONFIG_MAGIC_SYSRQ)
#define SUPPORT_SYSRQ
#endif

#include <linux/kernel.h>
#include <linux/platform_device.h>
#include <linux/init.h>
#include <linux/delay.h>
#include <linux/module.h>
#include <linux/console.h>
#include <linux/clk.h>
#include <linux/tty.h>
#include <linux/tty_flip.h>
#include <linux/sysrq.h>
#include <linux/serial.h>
#include <linux/serial_core.h>

#include <bcm63xx_clk.h>
#include <bcm63xx_irq.h>
#include <bcm63xx_regs.h>
#include <bcm63xx_io.h>

#define BCM63XX_NR_UARTS	2

static struct uart_port ports[BCM63XX_NR_UARTS];

/*
 * rx interrupt mask / stat
 *
 * mask:
 *  - rx fifo full
 *  - rx fifo above threshold
 *  - rx fifo not empty for too long
 */
#define UART_RX_INT_MASK	(UART_IR_MASK(UART_IR_RXOVER) |		\
				UART_IR_MASK(UART_IR_RXTHRESH) |	\
				UART_IR_MASK(UART_IR_RXTIMEOUT))

#define UART_RX_INT_STAT	(UART_IR_STAT(UART_IR_RXOVER) |		\
				UART_IR_STAT(UART_IR_RXTHRESH) |	\
				UART_IR_STAT(UART_IR_RXTIMEOUT))

/*
 * tx interrupt mask / stat
 *
 * mask:
 * - tx fifo empty
 * - tx fifo below threshold
 */
#define UART_TX_INT_MASK	(UART_IR_MASK(UART_IR_TXEMPTY) |	\
				UART_IR_MASK(UART_IR_TXTRESH))

#define UART_TX_INT_STAT	(UART_IR_STAT(UART_IR_TXEMPTY) |	\
				UART_IR_STAT(UART_IR_TXTRESH))

/*
 * external input interrupt
 *
 * mask: any edge on CTS, DCD
 */
#define UART_EXTINP_INT_MASK	(UART_EXTINP_IRMASK(UART_EXTINP_IR_CTS) | \
				 UART_EXTINP_IRMASK(UART_EXTINP_IR_DCD))

/*
 * handy uart register accessor
 */
static inline unsigned int bcm_uart_readl(struct uart_port *port,
					 unsigned int offset)
{
	return bcm_readl(port->membase + offset);
}

static inline void bcm_uart_writel(struct uart_port *port,
				  unsigned int value, unsigned int offset)
{
	bcm_writel(value, port->membase + offset);
}

/*
 * serial core request to check if uart tx fifo is empty
 */
static unsigned int bcm_uart_tx_empty(struct uart_port *port)
{
	unsigned int val;

	val = bcm_uart_readl(port, UART_IR_REG);
	return (val & UART_IR_STAT(UART_IR_TXEMPTY)) ? 1 : 0;
}

/*
 * serial core request to set RTS and DTR pin state and loopback mode
 */
static void bcm_uart_set_mctrl(struct uart_port *port, unsigned int mctrl)
{
	unsigned int val;

	val = bcm_uart_readl(port, UART_MCTL_REG);
	val &= ~(UART_MCTL_DTR_MASK | UART_MCTL_RTS_MASK);
	/* invert of written value is reflected on the pin */
	if (!(mctrl & TIOCM_DTR))
		val |= UART_MCTL_DTR_MASK;
	if (!(mctrl & TIOCM_RTS))
		val |= UART_MCTL_RTS_MASK;
	bcm_uart_writel(port, val, UART_MCTL_REG);

	val = bcm_uart_readl(port, UART_CTL_REG);
	if (mctrl & TIOCM_LOOP)
		val |= UART_CTL_LOOPBACK_MASK;
	else
		val &= ~UART_CTL_LOOPBACK_MASK;
	bcm_uart_writel(port, val, UART_CTL_REG);
}

/*
 * serial core request to return RI, CTS, DCD and DSR pin state
 */
static unsigned int bcm_uart_get_mctrl(struct uart_port *port)
{
	unsigned int val, mctrl;

	mctrl = 0;
	val = bcm_uart_readl(port, UART_EXTINP_REG);
	if (val & UART_EXTINP_RI_MASK)
		mctrl |= TIOCM_RI;
	if (val & UART_EXTINP_CTS_MASK)
		mctrl |= TIOCM_CTS;
	if (val & UART_EXTINP_DCD_MASK)
		mctrl |= TIOCM_CD;
	if (val & UART_EXTINP_DSR_MASK)
		mctrl |= TIOCM_DSR;
	return mctrl;
}

/*
 * serial core request to disable tx ASAP (used for flow control)
 */
static void bcm_uart_stop_tx(struct uart_port *port)
{
	unsigned int val;

	val = bcm_uart_readl(port, UART_CTL_REG);
	val &= ~(UART_CTL_TXEN_MASK);
	bcm_uart_writel(port, val, UART_CTL_REG);

	val = bcm_uart_readl(port, UART_IR_REG);
	val &= ~UART_TX_INT_MASK;
	bcm_uart_writel(port, val, UART_IR_REG);
}

/*
 * serial core request to (re)enable tx
 */
static void bcm_uart_start_tx(struct uart_port *port)
{
	unsigned int val;

	val = bcm_uart_readl(port, UART_IR_REG);
	val |= UART_TX_INT_MASK;
	bcm_uart_writel(port, val, UART_IR_REG);

	val = bcm_uart_readl(port, UART_CTL_REG);
	val |= UART_CTL_TXEN_MASK;
	bcm_uart_writel(port, val, UART_CTL_REG);
}

/*
 * serial core request to stop rx, called before port shutdown
 */
static void bcm_uart_stop_rx(struct uart_port *port)
{
	unsigned int val;

	val = bcm_uart_readl(port, UART_IR_REG);
	val &= ~UART_RX_INT_MASK;
	bcm_uart_writel(port, val, UART_IR_REG);
}

/*
 * serial core request to enable modem status interrupt reporting
 */
static void bcm_uart_enable_ms(struct uart_port *port)
{
	unsigned int val;

	val = bcm_uart_readl(port, UART_IR_REG);
	val |= UART_IR_MASK(UART_IR_EXTIP);
	bcm_uart_writel(port, val, UART_IR_REG);
}

/*
 * serial core request to start/stop emitting break char
 */
static void bcm_uart_break_ctl(struct uart_port *port, int ctl)
{
	unsigned long flags;
	unsigned int val;

	spin_lock_irqsave(&port->lock, flags);

	val = bcm_uart_readl(port, UART_CTL_REG);
	if (ctl)
		val |= UART_CTL_XMITBRK_MASK;
	else
		val &= ~UART_CTL_XMITBRK_MASK;
	bcm_uart_writel(port, val, UART_CTL_REG);

	spin_unlock_irqrestore(&port->lock, flags);
}

/*
 * return port type in string format
 */
static const char *bcm_uart_type(struct uart_port *port)
{
	return (port->type == PORT_BCM63XX) ? "bcm63xx_uart" : NULL;
}

/*
 * read all chars in rx fifo and send them to core
 */
static void bcm_uart_do_rx(struct uart_port *port)
{
<<<<<<< HEAD
	struct tty_port *port = &port->state->port;
=======
	struct tty_port *tty_port = &port->state->port;
>>>>>>> a937536b
	unsigned int max_count;

	/* limit number of char read in interrupt, should not be
	 * higher than fifo size anyway since we're much faster than
	 * serial port */
	max_count = 32;
	do {
		unsigned int iestat, c, cstat;
		char flag;

		/* get overrun/fifo empty information from ier
		 * register */
		iestat = bcm_uart_readl(port, UART_IR_REG);

		if (unlikely(iestat & UART_IR_STAT(UART_IR_RXOVER))) {
			unsigned int val;

			/* fifo reset is required to clear
			 * interrupt */
			val = bcm_uart_readl(port, UART_CTL_REG);
			val |= UART_CTL_RSTRXFIFO_MASK;
			bcm_uart_writel(port, val, UART_CTL_REG);

			port->icount.overrun++;
<<<<<<< HEAD
			tty_insert_flip_char(port, 0, TTY_OVERRUN);
=======
			tty_insert_flip_char(tty_port, 0, TTY_OVERRUN);
>>>>>>> a937536b
		}

		if (!(iestat & UART_IR_STAT(UART_IR_RXNOTEMPTY)))
			break;

		cstat = c = bcm_uart_readl(port, UART_FIFO_REG);
		port->icount.rx++;
		flag = TTY_NORMAL;
		c &= 0xff;

		if (unlikely((cstat & UART_FIFO_ANYERR_MASK))) {
			/* do stats first */
			if (cstat & UART_FIFO_BRKDET_MASK) {
				port->icount.brk++;
				if (uart_handle_break(port))
					continue;
			}

			if (cstat & UART_FIFO_PARERR_MASK)
				port->icount.parity++;
			if (cstat & UART_FIFO_FRAMEERR_MASK)
				port->icount.frame++;

			/* update flag wrt read_status_mask */
			cstat &= port->read_status_mask;
			if (cstat & UART_FIFO_BRKDET_MASK)
				flag = TTY_BREAK;
			if (cstat & UART_FIFO_FRAMEERR_MASK)
				flag = TTY_FRAME;
			if (cstat & UART_FIFO_PARERR_MASK)
				flag = TTY_PARITY;
		}

		if (uart_handle_sysrq_char(port, c))
			continue;


		if ((cstat & port->ignore_status_mask) == 0)
<<<<<<< HEAD
			tty_insert_flip_char(port, c, flag);

	} while (--max_count);

	tty_flip_buffer_push(port);
=======
			tty_insert_flip_char(tty_port, c, flag);

	} while (--max_count);

	tty_flip_buffer_push(tty_port);
>>>>>>> a937536b
}

/*
 * fill tx fifo with chars to send, stop when fifo is about to be full
 * or when all chars have been sent.
 */
static void bcm_uart_do_tx(struct uart_port *port)
{
	struct circ_buf *xmit;
	unsigned int val, max_count;

	if (port->x_char) {
		bcm_uart_writel(port, port->x_char, UART_FIFO_REG);
		port->icount.tx++;
		port->x_char = 0;
		return;
	}

	if (uart_tx_stopped(port)) {
		bcm_uart_stop_tx(port);
		return;
	}

	xmit = &port->state->xmit;
	if (uart_circ_empty(xmit))
		goto txq_empty;

	val = bcm_uart_readl(port, UART_MCTL_REG);
	val = (val & UART_MCTL_TXFIFOFILL_MASK) >> UART_MCTL_TXFIFOFILL_SHIFT;
	max_count = port->fifosize - val;

	while (max_count--) {
		unsigned int c;

		c = xmit->buf[xmit->tail];
		bcm_uart_writel(port, c, UART_FIFO_REG);
		xmit->tail = (xmit->tail + 1) & (UART_XMIT_SIZE - 1);
		port->icount.tx++;
		if (uart_circ_empty(xmit))
			break;
	}

	if (uart_circ_chars_pending(xmit) < WAKEUP_CHARS)
		uart_write_wakeup(port);

	if (uart_circ_empty(xmit))
		goto txq_empty;
	return;

txq_empty:
	/* nothing to send, disable transmit interrupt */
	val = bcm_uart_readl(port, UART_IR_REG);
	val &= ~UART_TX_INT_MASK;
	bcm_uart_writel(port, val, UART_IR_REG);
	return;
}

/*
 * process uart interrupt
 */
static irqreturn_t bcm_uart_interrupt(int irq, void *dev_id)
{
	struct uart_port *port;
	unsigned int irqstat;

	port = dev_id;
	spin_lock(&port->lock);

	irqstat = bcm_uart_readl(port, UART_IR_REG);
	if (irqstat & UART_RX_INT_STAT)
		bcm_uart_do_rx(port);

	if (irqstat & UART_TX_INT_STAT)
		bcm_uart_do_tx(port);

	if (irqstat & UART_IR_MASK(UART_IR_EXTIP)) {
		unsigned int estat;

		estat = bcm_uart_readl(port, UART_EXTINP_REG);
		if (estat & UART_EXTINP_IRSTAT(UART_EXTINP_IR_CTS))
			uart_handle_cts_change(port,
					       estat & UART_EXTINP_CTS_MASK);
		if (estat & UART_EXTINP_IRSTAT(UART_EXTINP_IR_DCD))
			uart_handle_dcd_change(port,
					       estat & UART_EXTINP_DCD_MASK);
	}

	spin_unlock(&port->lock);
	return IRQ_HANDLED;
}

/*
 * enable rx & tx operation on uart
 */
static void bcm_uart_enable(struct uart_port *port)
{
	unsigned int val;

	val = bcm_uart_readl(port, UART_CTL_REG);
	val |= (UART_CTL_BRGEN_MASK | UART_CTL_TXEN_MASK | UART_CTL_RXEN_MASK);
	bcm_uart_writel(port, val, UART_CTL_REG);
}

/*
 * disable rx & tx operation on uart
 */
static void bcm_uart_disable(struct uart_port *port)
{
	unsigned int val;

	val = bcm_uart_readl(port, UART_CTL_REG);
	val &= ~(UART_CTL_BRGEN_MASK | UART_CTL_TXEN_MASK |
		 UART_CTL_RXEN_MASK);
	bcm_uart_writel(port, val, UART_CTL_REG);
}

/*
 * clear all unread data in rx fifo and unsent data in tx fifo
 */
static void bcm_uart_flush(struct uart_port *port)
{
	unsigned int val;

	/* empty rx and tx fifo */
	val = bcm_uart_readl(port, UART_CTL_REG);
	val |= UART_CTL_RSTRXFIFO_MASK | UART_CTL_RSTTXFIFO_MASK;
	bcm_uart_writel(port, val, UART_CTL_REG);

	/* read any pending char to make sure all irq status are
	 * cleared */
	(void)bcm_uart_readl(port, UART_FIFO_REG);
}

/*
 * serial core request to initialize uart and start rx operation
 */
static int bcm_uart_startup(struct uart_port *port)
{
	unsigned int val;
	int ret;

	/* mask all irq and flush port */
	bcm_uart_disable(port);
	bcm_uart_writel(port, 0, UART_IR_REG);
	bcm_uart_flush(port);

	/* clear any pending external input interrupt */
	(void)bcm_uart_readl(port, UART_EXTINP_REG);

	/* set rx/tx fifo thresh to fifo half size */
	val = bcm_uart_readl(port, UART_MCTL_REG);
	val &= ~(UART_MCTL_RXFIFOTHRESH_MASK | UART_MCTL_TXFIFOTHRESH_MASK);
	val |= (port->fifosize / 2) << UART_MCTL_RXFIFOTHRESH_SHIFT;
	val |= (port->fifosize / 2) << UART_MCTL_TXFIFOTHRESH_SHIFT;
	bcm_uart_writel(port, val, UART_MCTL_REG);

	/* set rx fifo timeout to 1 char time */
	val = bcm_uart_readl(port, UART_CTL_REG);
	val &= ~UART_CTL_RXTMOUTCNT_MASK;
	val |= 1 << UART_CTL_RXTMOUTCNT_SHIFT;
	bcm_uart_writel(port, val, UART_CTL_REG);

	/* report any edge on dcd and cts */
	val = UART_EXTINP_INT_MASK;
	val |= UART_EXTINP_DCD_NOSENSE_MASK;
	val |= UART_EXTINP_CTS_NOSENSE_MASK;
	bcm_uart_writel(port, val, UART_EXTINP_REG);

	/* register irq and enable rx interrupts */
	ret = request_irq(port->irq, bcm_uart_interrupt, 0,
			  bcm_uart_type(port), port);
	if (ret)
		return ret;
	bcm_uart_writel(port, UART_RX_INT_MASK, UART_IR_REG);
	bcm_uart_enable(port);
	return 0;
}

/*
 * serial core request to flush & disable uart
 */
static void bcm_uart_shutdown(struct uart_port *port)
{
	unsigned long flags;

	spin_lock_irqsave(&port->lock, flags);
	bcm_uart_writel(port, 0, UART_IR_REG);
	spin_unlock_irqrestore(&port->lock, flags);

	bcm_uart_disable(port);
	bcm_uart_flush(port);
	free_irq(port->irq, port);
}

/*
 * serial core request to change current uart setting
 */
static void bcm_uart_set_termios(struct uart_port *port,
				 struct ktermios *new,
				 struct ktermios *old)
{
	unsigned int ctl, baud, quot, ier;
	unsigned long flags;

	spin_lock_irqsave(&port->lock, flags);

	/* disable uart while changing speed */
	bcm_uart_disable(port);
	bcm_uart_flush(port);

	/* update Control register */
	ctl = bcm_uart_readl(port, UART_CTL_REG);
	ctl &= ~UART_CTL_BITSPERSYM_MASK;

	switch (new->c_cflag & CSIZE) {
	case CS5:
		ctl |= (0 << UART_CTL_BITSPERSYM_SHIFT);
		break;
	case CS6:
		ctl |= (1 << UART_CTL_BITSPERSYM_SHIFT);
		break;
	case CS7:
		ctl |= (2 << UART_CTL_BITSPERSYM_SHIFT);
		break;
	default:
		ctl |= (3 << UART_CTL_BITSPERSYM_SHIFT);
		break;
	}

	ctl &= ~UART_CTL_STOPBITS_MASK;
	if (new->c_cflag & CSTOPB)
		ctl |= UART_CTL_STOPBITS_2;
	else
		ctl |= UART_CTL_STOPBITS_1;

	ctl &= ~(UART_CTL_RXPAREN_MASK | UART_CTL_TXPAREN_MASK);
	if (new->c_cflag & PARENB)
		ctl |= (UART_CTL_RXPAREN_MASK | UART_CTL_TXPAREN_MASK);
	ctl &= ~(UART_CTL_RXPAREVEN_MASK | UART_CTL_TXPAREVEN_MASK);
	if (new->c_cflag & PARODD)
		ctl |= (UART_CTL_RXPAREVEN_MASK | UART_CTL_TXPAREVEN_MASK);
	bcm_uart_writel(port, ctl, UART_CTL_REG);

	/* update Baudword register */
	baud = uart_get_baud_rate(port, new, old, 0, port->uartclk / 16);
	quot = uart_get_divisor(port, baud) - 1;
	bcm_uart_writel(port, quot, UART_BAUD_REG);

	/* update Interrupt register */
	ier = bcm_uart_readl(port, UART_IR_REG);

	ier &= ~UART_IR_MASK(UART_IR_EXTIP);
	if (UART_ENABLE_MS(port, new->c_cflag))
		ier |= UART_IR_MASK(UART_IR_EXTIP);

	bcm_uart_writel(port, ier, UART_IR_REG);

	/* update read/ignore mask */
	port->read_status_mask = UART_FIFO_VALID_MASK;
	if (new->c_iflag & INPCK) {
		port->read_status_mask |= UART_FIFO_FRAMEERR_MASK;
		port->read_status_mask |= UART_FIFO_PARERR_MASK;
	}
	if (new->c_iflag & (BRKINT))
		port->read_status_mask |= UART_FIFO_BRKDET_MASK;

	port->ignore_status_mask = 0;
	if (new->c_iflag & IGNPAR)
		port->ignore_status_mask |= UART_FIFO_PARERR_MASK;
	if (new->c_iflag & IGNBRK)
		port->ignore_status_mask |= UART_FIFO_BRKDET_MASK;
	if (!(new->c_cflag & CREAD))
		port->ignore_status_mask |= UART_FIFO_VALID_MASK;

	uart_update_timeout(port, new->c_cflag, baud);
	bcm_uart_enable(port);
	spin_unlock_irqrestore(&port->lock, flags);
}

/*
 * serial core request to claim uart iomem
 */
static int bcm_uart_request_port(struct uart_port *port)
{
	unsigned int size;

	size = RSET_UART_SIZE;
	if (!request_mem_region(port->mapbase, size, "bcm63xx")) {
		dev_err(port->dev, "Memory region busy\n");
		return -EBUSY;
	}

	port->membase = ioremap(port->mapbase, size);
	if (!port->membase) {
		dev_err(port->dev, "Unable to map registers\n");
		release_mem_region(port->mapbase, size);
		return -EBUSY;
	}
	return 0;
}

/*
 * serial core request to release uart iomem
 */
static void bcm_uart_release_port(struct uart_port *port)
{
	release_mem_region(port->mapbase, RSET_UART_SIZE);
	iounmap(port->membase);
}

/*
 * serial core request to do any port required autoconfiguration
 */
static void bcm_uart_config_port(struct uart_port *port, int flags)
{
	if (flags & UART_CONFIG_TYPE) {
		if (bcm_uart_request_port(port))
			return;
		port->type = PORT_BCM63XX;
	}
}

/*
 * serial core request to check that port information in serinfo are
 * suitable
 */
static int bcm_uart_verify_port(struct uart_port *port,
				struct serial_struct *serinfo)
{
	if (port->type != PORT_BCM63XX)
		return -EINVAL;
	if (port->irq != serinfo->irq)
		return -EINVAL;
	if (port->iotype != serinfo->io_type)
		return -EINVAL;
	if (port->mapbase != (unsigned long)serinfo->iomem_base)
		return -EINVAL;
	return 0;
}

/* serial core callbacks */
static struct uart_ops bcm_uart_ops = {
	.tx_empty	= bcm_uart_tx_empty,
	.get_mctrl	= bcm_uart_get_mctrl,
	.set_mctrl	= bcm_uart_set_mctrl,
	.start_tx	= bcm_uart_start_tx,
	.stop_tx	= bcm_uart_stop_tx,
	.stop_rx	= bcm_uart_stop_rx,
	.enable_ms	= bcm_uart_enable_ms,
	.break_ctl	= bcm_uart_break_ctl,
	.startup	= bcm_uart_startup,
	.shutdown	= bcm_uart_shutdown,
	.set_termios	= bcm_uart_set_termios,
	.type		= bcm_uart_type,
	.release_port	= bcm_uart_release_port,
	.request_port	= bcm_uart_request_port,
	.config_port	= bcm_uart_config_port,
	.verify_port	= bcm_uart_verify_port,
};



#ifdef CONFIG_SERIAL_BCM63XX_CONSOLE
static inline void wait_for_xmitr(struct uart_port *port)
{
	unsigned int tmout;

	/* Wait up to 10ms for the character(s) to be sent. */
	tmout = 10000;
	while (--tmout) {
		unsigned int val;

		val = bcm_uart_readl(port, UART_IR_REG);
		if (val & UART_IR_STAT(UART_IR_TXEMPTY))
			break;
		udelay(1);
	}

	/* Wait up to 1s for flow control if necessary */
	if (port->flags & UPF_CONS_FLOW) {
		tmout = 1000000;
		while (--tmout) {
			unsigned int val;

			val = bcm_uart_readl(port, UART_EXTINP_REG);
			if (val & UART_EXTINP_CTS_MASK)
				break;
			udelay(1);
		}
	}
}

/*
 * output given char
 */
static void bcm_console_putchar(struct uart_port *port, int ch)
{
	wait_for_xmitr(port);
	bcm_uart_writel(port, ch, UART_FIFO_REG);
}

/*
 * console core request to output given string
 */
static void bcm_console_write(struct console *co, const char *s,
			      unsigned int count)
{
	struct uart_port *port;
	unsigned long flags;
	int locked;

	port = &ports[co->index];

	local_irq_save(flags);
	if (port->sysrq) {
		/* bcm_uart_interrupt() already took the lock */
		locked = 0;
	} else if (oops_in_progress) {
		locked = spin_trylock(&port->lock);
	} else {
		spin_lock(&port->lock);
		locked = 1;
	}

	/* call helper to deal with \r\n */
	uart_console_write(port, s, count, bcm_console_putchar);

	/* and wait for char to be transmitted */
	wait_for_xmitr(port);

	if (locked)
		spin_unlock(&port->lock);
	local_irq_restore(flags);
}

/*
 * console core request to setup given console, find matching uart
 * port and setup it.
 */
static int bcm_console_setup(struct console *co, char *options)
{
	struct uart_port *port;
	int baud = 9600;
	int bits = 8;
	int parity = 'n';
	int flow = 'n';

	if (co->index < 0 || co->index >= BCM63XX_NR_UARTS)
		return -EINVAL;
	port = &ports[co->index];
	if (!port->membase)
		return -ENODEV;
	if (options)
		uart_parse_options(options, &baud, &parity, &bits, &flow);

	return uart_set_options(port, co, baud, parity, bits, flow);
}

static struct uart_driver bcm_uart_driver;

static struct console bcm63xx_console = {
	.name		= "ttyS",
	.write		= bcm_console_write,
	.device		= uart_console_device,
	.setup		= bcm_console_setup,
	.flags		= CON_PRINTBUFFER,
	.index		= -1,
	.data		= &bcm_uart_driver,
};

static int __init bcm63xx_console_init(void)
{
	register_console(&bcm63xx_console);
	return 0;
}

console_initcall(bcm63xx_console_init);

#define BCM63XX_CONSOLE	(&bcm63xx_console)
#else
#define BCM63XX_CONSOLE	NULL
#endif /* CONFIG_SERIAL_BCM63XX_CONSOLE */

static struct uart_driver bcm_uart_driver = {
	.owner		= THIS_MODULE,
	.driver_name	= "bcm63xx_uart",
	.dev_name	= "ttyS",
	.major		= TTY_MAJOR,
	.minor		= 64,
	.nr		= BCM63XX_NR_UARTS,
	.cons		= BCM63XX_CONSOLE,
};

/*
 * platform driver probe/remove callback
 */
static int bcm_uart_probe(struct platform_device *pdev)
{
	struct resource *res_mem, *res_irq;
	struct uart_port *port;
	struct clk *clk;
	int ret;

	if (pdev->id < 0 || pdev->id >= BCM63XX_NR_UARTS)
		return -EINVAL;

	if (ports[pdev->id].membase)
		return -EBUSY;

	res_mem = platform_get_resource(pdev, IORESOURCE_MEM, 0);
	if (!res_mem)
		return -ENODEV;

	res_irq = platform_get_resource(pdev, IORESOURCE_IRQ, 0);
	if (!res_irq)
		return -ENODEV;

	clk = clk_get(&pdev->dev, "periph");
	if (IS_ERR(clk))
		return -ENODEV;

	port = &ports[pdev->id];
	memset(port, 0, sizeof(*port));
	port->iotype = UPIO_MEM;
	port->mapbase = res_mem->start;
	port->irq = res_irq->start;
	port->ops = &bcm_uart_ops;
	port->flags = UPF_BOOT_AUTOCONF;
	port->dev = &pdev->dev;
	port->fifosize = 16;
	port->uartclk = clk_get_rate(clk) / 2;
	port->line = pdev->id;
	clk_put(clk);

	ret = uart_add_one_port(&bcm_uart_driver, port);
	if (ret) {
		ports[pdev->id].membase = 0;
		return ret;
	}
	platform_set_drvdata(pdev, port);
	return 0;
}

static int bcm_uart_remove(struct platform_device *pdev)
{
	struct uart_port *port;

	port = platform_get_drvdata(pdev);
	uart_remove_one_port(&bcm_uart_driver, port);
	platform_set_drvdata(pdev, NULL);
	/* mark port as free */
	ports[pdev->id].membase = 0;
	return 0;
}

/*
 * platform driver stuff
 */
static struct platform_driver bcm_uart_platform_driver = {
	.probe	= bcm_uart_probe,
	.remove	= bcm_uart_remove,
	.driver	= {
		.owner = THIS_MODULE,
		.name  = "bcm63xx_uart",
	},
};

static int __init bcm_uart_init(void)
{
	int ret;

	ret = uart_register_driver(&bcm_uart_driver);
	if (ret)
		return ret;

	ret = platform_driver_register(&bcm_uart_platform_driver);
	if (ret)
		uart_unregister_driver(&bcm_uart_driver);

	return ret;
}

static void __exit bcm_uart_exit(void)
{
	platform_driver_unregister(&bcm_uart_platform_driver);
	uart_unregister_driver(&bcm_uart_driver);
}

module_init(bcm_uart_init);
module_exit(bcm_uart_exit);

MODULE_AUTHOR("Maxime Bizon <mbizon@freebox.fr>");
MODULE_DESCRIPTION("Broadcom 63<xx integrated uart driver");
MODULE_LICENSE("GPL");<|MERGE_RESOLUTION|>--- conflicted
+++ resolved
@@ -235,11 +235,7 @@
  */
 static void bcm_uart_do_rx(struct uart_port *port)
 {
-<<<<<<< HEAD
-	struct tty_port *port = &port->state->port;
-=======
 	struct tty_port *tty_port = &port->state->port;
->>>>>>> a937536b
 	unsigned int max_count;
 
 	/* limit number of char read in interrupt, should not be
@@ -264,11 +260,7 @@
 			bcm_uart_writel(port, val, UART_CTL_REG);
 
 			port->icount.overrun++;
-<<<<<<< HEAD
-			tty_insert_flip_char(port, 0, TTY_OVERRUN);
-=======
 			tty_insert_flip_char(tty_port, 0, TTY_OVERRUN);
->>>>>>> a937536b
 		}
 
 		if (!(iestat & UART_IR_STAT(UART_IR_RXNOTEMPTY)))
@@ -307,19 +299,11 @@
 
 
 		if ((cstat & port->ignore_status_mask) == 0)
-<<<<<<< HEAD
-			tty_insert_flip_char(port, c, flag);
+			tty_insert_flip_char(tty_port, c, flag);
 
 	} while (--max_count);
 
-	tty_flip_buffer_push(port);
-=======
-			tty_insert_flip_char(tty_port, c, flag);
-
-	} while (--max_count);
-
 	tty_flip_buffer_push(tty_port);
->>>>>>> a937536b
 }
 
 /*
