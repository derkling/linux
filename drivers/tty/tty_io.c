--- conflicted
+++ resolved
@@ -1926,59 +1926,6 @@
 	mutex_lock(&tty_mutex);
 	tty_lock();
 
-<<<<<<< HEAD
-	if (device == MKDEV(TTYAUX_MAJOR, 0)) {
-		tty = get_current_tty();
-		if (!tty) {
-			tty_unlock();
-			mutex_unlock(&tty_mutex);
-			tty_free_file(filp);
-			return -ENXIO;
-		}
-		driver = tty_driver_kref_get(tty->driver);
-		index = tty->index;
-		filp->f_flags |= O_NONBLOCK; /* Don't let /dev/tty block */
-		/* noctty = 1; */
-		/* FIXME: Should we take a driver reference ? */
-		tty_kref_put(tty);
-		goto got_driver;
-	}
-#ifdef CONFIG_VT
-	if (device == MKDEV(TTY_MAJOR, 0)) {
-		extern struct tty_driver *console_driver;
-		driver = tty_driver_kref_get(console_driver);
-		index = fg_console;
-		noctty = 1;
-		goto got_driver;
-	}
-#endif
-	if (device == MKDEV(TTYAUX_MAJOR, 1)) {
-		struct tty_driver *console_driver = console_device(&index);
-		if (console_driver) {
-			driver = tty_driver_kref_get(console_driver);
-			if (driver) {
-				/* Don't let /dev/console block */
-				filp->f_flags |= O_NONBLOCK;
-				noctty = 1;
-				goto got_driver;
-			}
-		}
-		tty_unlock();
-		mutex_unlock(&tty_mutex);
-		tty_free_file(filp);
-		return -ENODEV;
-	}
-
-	driver = get_tty_driver(device, &index);
-	if (!driver) {
-		tty_unlock();
-		mutex_unlock(&tty_mutex);
-		tty_free_file(filp);
-		return -ENODEV;
-	}
-got_driver:
-	if (!tty) {
-=======
 	tty = tty_open_current_tty(device, filp);
 	if (IS_ERR(tty)) {
 		retval = PTR_ERR(tty);
@@ -1990,20 +1937,11 @@
 			goto err_unlock;
 		}
 
->>>>>>> dcd6c922
 		/* check whether we're reopening an existing tty */
 		tty = tty_driver_lookup_tty(driver, inode, index);
 		if (IS_ERR(tty)) {
-<<<<<<< HEAD
-			tty_unlock();
-			mutex_unlock(&tty_mutex);
-			tty_driver_kref_put(driver);
-			tty_free_file(filp);
-			return PTR_ERR(tty);
-=======
 			retval = PTR_ERR(tty);
 			goto err_unlock;
->>>>>>> dcd6c922
 		}
 	}
 
@@ -2019,13 +1957,8 @@
 		tty_driver_kref_put(driver);
 	if (IS_ERR(tty)) {
 		tty_unlock();
-<<<<<<< HEAD
-		tty_free_file(filp);
-		return PTR_ERR(tty);
-=======
 		retval = PTR_ERR(tty);
 		goto err_file;
->>>>>>> dcd6c922
 	}
 
 	tty_add_file(tty, filp);
