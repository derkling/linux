/*
 *
 *  Bluetooth HCI UART driver for Broadcom devices
 *
 *  Copyright (C) 2015  Intel Corporation
 *
 *
 *  This program is free software; you can redistribute it and/or modify
 *  it under the terms of the GNU General Public License as published by
 *  the Free Software Foundation; either version 2 of the License, or
 *  (at your option) any later version.
 *
 *  This program is distributed in the hope that it will be useful,
 *  but WITHOUT ANY WARRANTY; without even the implied warranty of
 *  MERCHANTABILITY or FITNESS FOR A PARTICULAR PURPOSE.  See the
 *  GNU General Public License for more details.
 *
 *  You should have received a copy of the GNU General Public License
 *  along with this program; if not, write to the Free Software
 *  Foundation, Inc., 59 Temple Place, Suite 330, Boston, MA  02111-1307  USA
 *
 */

#include <linux/kernel.h>
#include <linux/errno.h>
#include <linux/skbuff.h>
#include <linux/firmware.h>
#include <linux/module.h>
#include <linux/acpi.h>
#include <linux/platform_device.h>
#include <linux/clk.h>
#include <linux/gpio/consumer.h>
#include <linux/tty.h>
#include <linux/interrupt.h>
#include <linux/dmi.h>
#include <linux/pm_runtime.h>

#include <net/bluetooth/bluetooth.h>
#include <net/bluetooth/hci_core.h>

#include "btbcm.h"
#include "hci_uart.h"

#define BCM_LM_DIAG_PKT 0x07
#define BCM_LM_DIAG_SIZE 63

#define BCM_AUTOSUSPEND_DELAY	5000 /* default autosleep delay */

struct bcm_device {
	struct list_head	list;

	struct platform_device	*pdev;

	const char		*name;
	struct gpio_desc	*device_wakeup;
	struct gpio_desc	*shutdown;

	struct clk		*clk;
	bool			clk_enabled;

	u32			init_speed;
	int			irq;
	u8			irq_polarity;

#ifdef CONFIG_PM
	struct hci_uart		*hu;
	bool			is_suspended; /* suspend/resume flag */
#endif
};

struct bcm_data {
	struct sk_buff		*rx_skb;
	struct sk_buff_head	txq;

	struct bcm_device	*dev;
};

/* List of BCM BT UART devices */
static DEFINE_MUTEX(bcm_device_lock);
static LIST_HEAD(bcm_device_list);

static int bcm_set_baudrate(struct hci_uart *hu, unsigned int speed)
{
	struct hci_dev *hdev = hu->hdev;
	struct sk_buff *skb;
	struct bcm_update_uart_baud_rate param;

	if (speed > 3000000) {
		struct bcm_write_uart_clock_setting clock;

		clock.type = BCM_UART_CLOCK_48MHZ;

		bt_dev_dbg(hdev, "Set Controller clock (%d)", clock.type);

		/* This Broadcom specific command changes the UART's controller
		 * clock for baud rate > 3000000.
		 */
		skb = __hci_cmd_sync(hdev, 0xfc45, 1, &clock, HCI_INIT_TIMEOUT);
		if (IS_ERR(skb)) {
			int err = PTR_ERR(skb);
			bt_dev_err(hdev, "BCM: failed to write clock (%d)",
				   err);
			return err;
		}

		kfree_skb(skb);
	}

	bt_dev_dbg(hdev, "Set Controller UART speed to %d bit/s", speed);

	param.zero = cpu_to_le16(0);
	param.baud_rate = cpu_to_le32(speed);

	/* This Broadcom specific command changes the UART's controller baud
	 * rate.
	 */
	skb = __hci_cmd_sync(hdev, 0xfc18, sizeof(param), &param,
			     HCI_INIT_TIMEOUT);
	if (IS_ERR(skb)) {
		int err = PTR_ERR(skb);
		bt_dev_err(hdev, "BCM: failed to write update baudrate (%d)",
			   err);
		return err;
	}

	kfree_skb(skb);

	return 0;
}

/* bcm_device_exists should be protected by bcm_device_lock */
static bool bcm_device_exists(struct bcm_device *device)
{
	struct list_head *p;

	list_for_each(p, &bcm_device_list) {
		struct bcm_device *dev = list_entry(p, struct bcm_device, list);

		if (device == dev)
			return true;
	}

	return false;
}

static int bcm_gpio_set_power(struct bcm_device *dev, bool powered)
{
	if (powered && !IS_ERR(dev->clk) && !dev->clk_enabled)
		clk_prepare_enable(dev->clk);

	gpiod_set_value(dev->shutdown, powered);
	gpiod_set_value(dev->device_wakeup, powered);

	if (!powered && !IS_ERR(dev->clk) && dev->clk_enabled)
		clk_disable_unprepare(dev->clk);

	dev->clk_enabled = powered;

	return 0;
}

#ifdef CONFIG_PM
static irqreturn_t bcm_host_wake(int irq, void *data)
{
	struct bcm_device *bdev = data;

	bt_dev_dbg(bdev, "Host wake IRQ");

	pm_runtime_get(&bdev->pdev->dev);
	pm_runtime_mark_last_busy(&bdev->pdev->dev);
	pm_runtime_put_autosuspend(&bdev->pdev->dev);

	return IRQ_HANDLED;
}

static int bcm_request_irq(struct bcm_data *bcm)
{
	struct bcm_device *bdev = bcm->dev;
	int err = 0;

	/* If this is not a platform device, do not enable PM functionalities */
	mutex_lock(&bcm_device_lock);
	if (!bcm_device_exists(bdev)) {
		err = -ENODEV;
		goto unlock;
	}

	if (bdev->irq > 0) {
		err = devm_request_irq(&bdev->pdev->dev, bdev->irq,
				       bcm_host_wake, IRQF_TRIGGER_RISING,
				       "host_wake", bdev);
		if (err)
			goto unlock;

		device_init_wakeup(&bdev->pdev->dev, true);

		pm_runtime_set_autosuspend_delay(&bdev->pdev->dev,
						 BCM_AUTOSUSPEND_DELAY);
		pm_runtime_use_autosuspend(&bdev->pdev->dev);
		pm_runtime_set_active(&bdev->pdev->dev);
		pm_runtime_enable(&bdev->pdev->dev);
	}

unlock:
	mutex_unlock(&bcm_device_lock);

	return err;
}

static const struct bcm_set_sleep_mode default_sleep_params = {
	.sleep_mode = 1,	/* 0=Disabled, 1=UART, 2=Reserved, 3=USB */
	.idle_host = 2,		/* idle threshold HOST, in 300ms */
	.idle_dev = 2,		/* idle threshold device, in 300ms */
	.bt_wake_active = 1,	/* BT_WAKE active mode: 1 = high, 0 = low */
	.host_wake_active = 0,	/* HOST_WAKE active mode: 1 = high, 0 = low */
	.allow_host_sleep = 1,	/* Allow host sleep in SCO flag */
	.combine_modes = 1,	/* Combine sleep and LPM flag */
	.tristate_control = 0,	/* Allow tri-state control of UART tx flag */
	/* Irrelevant USB flags */
	.usb_auto_sleep = 0,
	.usb_resume_timeout = 0,
	.pulsed_host_wake = 0,
	.break_to_host = 0
};

static int bcm_setup_sleep(struct hci_uart *hu)
{
	struct bcm_data *bcm = hu->priv;
	struct sk_buff *skb;
	struct bcm_set_sleep_mode sleep_params = default_sleep_params;

	sleep_params.host_wake_active = !bcm->dev->irq_polarity;

	skb = __hci_cmd_sync(hu->hdev, 0xfc27, sizeof(sleep_params),
			     &sleep_params, HCI_INIT_TIMEOUT);
	if (IS_ERR(skb)) {
		int err = PTR_ERR(skb);
		bt_dev_err(hu->hdev, "Sleep VSC failed (%d)", err);
		return err;
	}
	kfree_skb(skb);

	bt_dev_dbg(hu->hdev, "Set Sleep Parameters VSC succeeded");

	return 0;
}
#else
static inline int bcm_request_irq(struct bcm_data *bcm) { return 0; }
static inline int bcm_setup_sleep(struct hci_uart *hu) { return 0; }
#endif

static int bcm_set_diag(struct hci_dev *hdev, bool enable)
{
	struct hci_uart *hu = hci_get_drvdata(hdev);
	struct bcm_data *bcm = hu->priv;
	struct sk_buff *skb;

	if (!test_bit(HCI_RUNNING, &hdev->flags))
		return -ENETDOWN;

	skb = bt_skb_alloc(3, GFP_KERNEL);
	if (!skb)
		return -ENOMEM;

	*skb_put(skb, 1) = BCM_LM_DIAG_PKT;
	*skb_put(skb, 1) = 0xf0;
	*skb_put(skb, 1) = enable;

	skb_queue_tail(&bcm->txq, skb);
	hci_uart_tx_wakeup(hu);

	return 0;
}

static int bcm_open(struct hci_uart *hu)
{
	struct bcm_data *bcm;
	struct list_head *p;

	bt_dev_dbg(hu->hdev, "hu %p", hu);

	bcm = kzalloc(sizeof(*bcm), GFP_KERNEL);
	if (!bcm)
		return -ENOMEM;

	skb_queue_head_init(&bcm->txq);

	hu->priv = bcm;

	if (!hu->tty->dev)
		goto out;

	mutex_lock(&bcm_device_lock);
	list_for_each(p, &bcm_device_list) {
		struct bcm_device *dev = list_entry(p, struct bcm_device, list);

		/* Retrieve saved bcm_device based on parent of the
		 * platform device (saved during device probe) and
		 * parent of tty device used by hci_uart
		 */
		if (hu->tty->dev->parent == dev->pdev->dev.parent) {
			bcm->dev = dev;
			hu->init_speed = dev->init_speed;
#ifdef CONFIG_PM
			dev->hu = hu;
#endif
			bcm_gpio_set_power(bcm->dev, true);
			break;
		}
	}

	mutex_unlock(&bcm_device_lock);
out:
	return 0;
}

static int bcm_close(struct hci_uart *hu)
{
	struct bcm_data *bcm = hu->priv;
	struct bcm_device *bdev = bcm->dev;

	bt_dev_dbg(hu->hdev, "hu %p", hu);

	/* Protect bcm->dev against removal of the device or driver */
	mutex_lock(&bcm_device_lock);
	if (bcm_device_exists(bdev)) {
		bcm_gpio_set_power(bdev, false);
#ifdef CONFIG_PM
		pm_runtime_disable(&bdev->pdev->dev);
		pm_runtime_set_suspended(&bdev->pdev->dev);

		if (device_can_wakeup(&bdev->pdev->dev)) {
			devm_free_irq(&bdev->pdev->dev, bdev->irq, bdev);
			device_init_wakeup(&bdev->pdev->dev, false);
		}

		bdev->hu = NULL;
#endif
	}
	mutex_unlock(&bcm_device_lock);

	skb_queue_purge(&bcm->txq);
	kfree_skb(bcm->rx_skb);
	kfree(bcm);

	hu->priv = NULL;
	return 0;
}

static int bcm_flush(struct hci_uart *hu)
{
	struct bcm_data *bcm = hu->priv;

	bt_dev_dbg(hu->hdev, "hu %p", hu);

	skb_queue_purge(&bcm->txq);

	return 0;
}

static int bcm_setup(struct hci_uart *hu)
{
	struct bcm_data *bcm = hu->priv;
	char fw_name[64];
	const struct firmware *fw;
	unsigned int speed;
	int err;

	bt_dev_dbg(hu->hdev, "hu %p", hu);

	hu->hdev->set_diag = bcm_set_diag;
	hu->hdev->set_bdaddr = btbcm_set_bdaddr;

	err = btbcm_initialize(hu->hdev, fw_name, sizeof(fw_name));
	if (err)
		return err;

	err = request_firmware(&fw, fw_name, &hu->hdev->dev);
	if (err < 0) {
		bt_dev_info(hu->hdev, "BCM: Patch %s not found", fw_name);
		return 0;
	}

	err = btbcm_patchram(hu->hdev, fw);
	if (err) {
		bt_dev_info(hu->hdev, "BCM: Patch failed (%d)", err);
		goto finalize;
	}

	/* Init speed if any */
	if (hu->init_speed)
		speed = hu->init_speed;
	else if (hu->proto->init_speed)
		speed = hu->proto->init_speed;
	else
		speed = 0;

	if (speed)
		hci_uart_set_baudrate(hu, speed);

	/* Operational speed if any */
	if (hu->oper_speed)
		speed = hu->oper_speed;
	else if (hu->proto->oper_speed)
		speed = hu->proto->oper_speed;
	else
		speed = 0;

	if (speed) {
		err = bcm_set_baudrate(hu, speed);
		if (!err)
			hci_uart_set_baudrate(hu, speed);
	}

finalize:
	release_firmware(fw);

	err = btbcm_finalize(hu->hdev);
	if (err)
		return err;

	err = bcm_request_irq(bcm);
	if (!err)
		err = bcm_setup_sleep(hu);

	return err;
}

#define BCM_RECV_LM_DIAG \
	.type = BCM_LM_DIAG_PKT, \
	.hlen = BCM_LM_DIAG_SIZE, \
	.loff = 0, \
	.lsize = 0, \
	.maxlen = BCM_LM_DIAG_SIZE

static const struct h4_recv_pkt bcm_recv_pkts[] = {
	{ H4_RECV_ACL,      .recv = hci_recv_frame },
	{ H4_RECV_SCO,      .recv = hci_recv_frame },
	{ H4_RECV_EVENT,    .recv = hci_recv_frame },
	{ BCM_RECV_LM_DIAG, .recv = hci_recv_diag  },
};

static int bcm_recv(struct hci_uart *hu, const void *data, int count)
{
	struct bcm_data *bcm = hu->priv;

	if (!test_bit(HCI_UART_REGISTERED, &hu->flags))
		return -EUNATCH;

	bcm->rx_skb = h4_recv_buf(hu->hdev, bcm->rx_skb, data, count,
				  bcm_recv_pkts, ARRAY_SIZE(bcm_recv_pkts));
	if (IS_ERR(bcm->rx_skb)) {
		int err = PTR_ERR(bcm->rx_skb);
		bt_dev_err(hu->hdev, "Frame reassembly failed (%d)", err);
		bcm->rx_skb = NULL;
		return err;
	} else if (!bcm->rx_skb) {
		/* Delay auto-suspend when receiving completed packet */
		mutex_lock(&bcm_device_lock);
		if (bcm->dev && bcm_device_exists(bcm->dev)) {
			pm_runtime_get(&bcm->dev->pdev->dev);
			pm_runtime_mark_last_busy(&bcm->dev->pdev->dev);
			pm_runtime_put_autosuspend(&bcm->dev->pdev->dev);
		}
		mutex_unlock(&bcm_device_lock);
	}

	return count;
}

static int bcm_enqueue(struct hci_uart *hu, struct sk_buff *skb)
{
	struct bcm_data *bcm = hu->priv;

	bt_dev_dbg(hu->hdev, "hu %p skb %p", hu, skb);

	/* Prepend skb with frame type */
	memcpy(skb_push(skb, 1), &hci_skb_pkt_type(skb), 1);
	skb_queue_tail(&bcm->txq, skb);

	return 0;
}

static struct sk_buff *bcm_dequeue(struct hci_uart *hu)
{
	struct bcm_data *bcm = hu->priv;
	struct sk_buff *skb = NULL;
	struct bcm_device *bdev = NULL;

	mutex_lock(&bcm_device_lock);

	if (bcm_device_exists(bcm->dev)) {
		bdev = bcm->dev;
		pm_runtime_get_sync(&bdev->pdev->dev);
		/* Shall be resumed here */
	}

	skb = skb_dequeue(&bcm->txq);

	if (bdev) {
		pm_runtime_mark_last_busy(&bdev->pdev->dev);
		pm_runtime_put_autosuspend(&bdev->pdev->dev);
	}

	mutex_unlock(&bcm_device_lock);

	return skb;
}

#ifdef CONFIG_PM
static int bcm_suspend_device(struct device *dev)
{
	struct bcm_device *bdev = platform_get_drvdata(to_platform_device(dev));

	bt_dev_dbg(bdev, "");

	if (!bdev->is_suspended && bdev->hu) {
		hci_uart_set_flow_control(bdev->hu, true);

		/* Once this returns, driver suspends BT via GPIO */
		bdev->is_suspended = true;
	}

	/* Suspend the device */
	if (bdev->device_wakeup) {
		gpiod_set_value(bdev->device_wakeup, false);
		bt_dev_dbg(bdev, "suspend, delaying 15 ms");
		mdelay(15);
	}

	return 0;
}

static int bcm_resume_device(struct device *dev)
{
	struct bcm_device *bdev = platform_get_drvdata(to_platform_device(dev));

	bt_dev_dbg(bdev, "");

	if (bdev->device_wakeup) {
		gpiod_set_value(bdev->device_wakeup, true);
		bt_dev_dbg(bdev, "resume, delaying 15 ms");
		mdelay(15);
	}

	/* When this executes, the device has woken up already */
	if (bdev->is_suspended && bdev->hu) {
		bdev->is_suspended = false;

		hci_uart_set_flow_control(bdev->hu, false);
	}

	return 0;
}
#endif

#ifdef CONFIG_PM_SLEEP
/* Platform suspend callback */
static int bcm_suspend(struct device *dev)
{
	struct bcm_device *bdev = platform_get_drvdata(to_platform_device(dev));
	int error;

	bt_dev_dbg(bdev, "suspend: is_suspended %d", bdev->is_suspended);

	/* bcm_suspend can be called at any time as long as platform device is
	 * bound, so it should use bcm_device_lock to protect access to hci_uart
	 * and device_wake-up GPIO.
	 */
	mutex_lock(&bcm_device_lock);

	if (!bdev->hu)
		goto unlock;

	if (pm_runtime_active(dev))
		bcm_suspend_device(dev);

	if (device_may_wakeup(&bdev->pdev->dev)) {
		error = enable_irq_wake(bdev->irq);
		if (!error)
			bt_dev_dbg(bdev, "BCM irq: enabled");
	}

unlock:
	mutex_unlock(&bcm_device_lock);

	return 0;
}

/* Platform resume callback */
static int bcm_resume(struct device *dev)
{
	struct bcm_device *bdev = platform_get_drvdata(to_platform_device(dev));

	bt_dev_dbg(bdev, "resume: is_suspended %d", bdev->is_suspended);

	/* bcm_resume can be called at any time as long as platform device is
	 * bound, so it should use bcm_device_lock to protect access to hci_uart
	 * and device_wake-up GPIO.
	 */
	mutex_lock(&bcm_device_lock);

	if (!bdev->hu)
		goto unlock;

	if (device_may_wakeup(&bdev->pdev->dev)) {
		disable_irq_wake(bdev->irq);
		bt_dev_dbg(bdev, "BCM irq: disabled");
	}

	bcm_resume_device(dev);

unlock:
	mutex_unlock(&bcm_device_lock);

	pm_runtime_disable(dev);
	pm_runtime_set_active(dev);
	pm_runtime_enable(dev);

	return 0;
}
#endif

static const struct acpi_gpio_params int_last_device_wakeup_gpios = { 0, 0, false };
static const struct acpi_gpio_params int_last_shutdown_gpios = { 1, 0, false };
static const struct acpi_gpio_params int_last_host_wakeup_gpios = { 2, 0, false };

static const struct acpi_gpio_mapping acpi_bcm_int_last_gpios[] = {
	{ "device-wakeup-gpios", &int_last_device_wakeup_gpios, 1 },
	{ "shutdown-gpios", &int_last_shutdown_gpios, 1 },
	{ "host-wakeup-gpios", &int_last_host_wakeup_gpios, 1 },
	{ },
};

static const struct acpi_gpio_params int_first_host_wakeup_gpios = { 0, 0, false };
static const struct acpi_gpio_params int_first_device_wakeup_gpios = { 1, 0, false };
static const struct acpi_gpio_params int_first_shutdown_gpios = { 2, 0, false };

static const struct acpi_gpio_mapping acpi_bcm_int_first_gpios[] = {
	{ "device-wakeup-gpios", &int_first_device_wakeup_gpios, 1 },
	{ "shutdown-gpios", &int_first_shutdown_gpios, 1 },
	{ "host-wakeup-gpios", &int_first_host_wakeup_gpios, 1 },
	{ },
};

#ifdef CONFIG_ACPI
static u8 acpi_active_low = ACPI_ACTIVE_LOW;

/* IRQ polarity of some chipsets are not defined correctly in ACPI table. */
static const struct dmi_system_id bcm_wrong_irq_dmi_table[] = {
	{
		.ident = "Asus T100TA",
		.matches = {
			DMI_EXACT_MATCH(DMI_SYS_VENDOR,
					"ASUSTeK COMPUTER INC."),
			DMI_EXACT_MATCH(DMI_PRODUCT_NAME, "T100TA"),
		},
		.driver_data = &acpi_active_low,
	},
	{	/* Handle ThinkPad 8 tablets with BCM2E55 chipset ACPI ID */
		.ident = "Lenovo ThinkPad 8",
		.matches = {
			DMI_EXACT_MATCH(DMI_SYS_VENDOR, "LENOVO"),
			DMI_EXACT_MATCH(DMI_PRODUCT_VERSION, "ThinkPad 8"),
		},
		.driver_data = &acpi_active_low,
	},
	{ }
};

static int bcm_resource(struct acpi_resource *ares, void *data)
{
	struct bcm_device *dev = data;
	struct acpi_resource_extended_irq *irq;
	struct acpi_resource_gpio *gpio;
	struct acpi_resource_uart_serialbus *sb;

	switch (ares->type) {
	case ACPI_RESOURCE_TYPE_EXTENDED_IRQ:
		irq = &ares->data.extended_irq;
		dev->irq_polarity = irq->polarity;
		break;

	case ACPI_RESOURCE_TYPE_GPIO:
		gpio = &ares->data.gpio;
		if (gpio->connection_type == ACPI_RESOURCE_GPIO_TYPE_INT)
			dev->irq_polarity = gpio->polarity;
		break;

	case ACPI_RESOURCE_TYPE_SERIAL_BUS:
		sb = &ares->data.uart_serial_bus;
		if (sb->type == ACPI_RESOURCE_SERIAL_TYPE_UART)
			dev->init_speed = sb->default_baud_rate;
		break;

	default:
		break;
	}

	/* Always tell the ACPI core to skip this resource */
	return 1;
}
#endif /* CONFIG_ACPI */

static int bcm_platform_probe(struct bcm_device *dev)
{
	struct platform_device *pdev = dev->pdev;
<<<<<<< HEAD
	LIST_HEAD(resources);
	const struct dmi_system_id *dmi_id;
	const struct acpi_gpio_mapping *gpio_mapping = acpi_bcm_int_last_gpios;
	const struct acpi_device_id *id;
	int ret;

	dev->name = dev_name(&pdev->dev);

	/* Retrieve GPIO data */
	id = acpi_match_device(pdev->dev.driver->acpi_match_table, &pdev->dev);
	if (id)
		gpio_mapping = (const struct acpi_gpio_mapping *) id->driver_data;

	ret = acpi_dev_add_driver_gpios(ACPI_COMPANION(&pdev->dev),
					gpio_mapping);
	if (ret)
		return ret;
=======

	dev->name = dev_name(&pdev->dev);
>>>>>>> 2ac97f0f

	dev->clk = devm_clk_get(&pdev->dev, NULL);

	dev->device_wakeup = devm_gpiod_get_optional(&pdev->dev,
						     "device-wakeup",
						     GPIOD_OUT_LOW);
	if (IS_ERR(dev->device_wakeup))
		return PTR_ERR(dev->device_wakeup);

	dev->shutdown = devm_gpiod_get_optional(&pdev->dev, "shutdown",
						GPIOD_OUT_LOW);
	if (IS_ERR(dev->shutdown))
		return PTR_ERR(dev->shutdown);

	/* IRQ can be declared in ACPI table as Interrupt or GpioInt */
	dev->irq = platform_get_irq(pdev, 0);
	if (dev->irq <= 0) {
		struct gpio_desc *gpio;

		gpio = devm_gpiod_get_optional(&pdev->dev, "host-wakeup",
					       GPIOD_IN);
		if (IS_ERR(gpio))
			return PTR_ERR(gpio);

		dev->irq = gpiod_to_irq(gpio);
	}

	dev_info(&pdev->dev, "BCM irq: %d\n", dev->irq);

	/* Make sure at-least one of the GPIO is defined and that
	 * a name is specified for this instance
	 */
	if ((!dev->device_wakeup && !dev->shutdown) || !dev->name) {
		dev_err(&pdev->dev, "invalid platform data\n");
		return -EINVAL;
	}

	return 0;
}

#ifdef CONFIG_ACPI
static int bcm_acpi_probe(struct bcm_device *dev)
{
	struct platform_device *pdev = dev->pdev;
	LIST_HEAD(resources);
	const struct dmi_system_id *dmi_id;
	const struct acpi_gpio_mapping *gpio_mapping = acpi_bcm_int_last_gpios;
	const struct acpi_device_id *id;
	int ret;

	/* Retrieve GPIO data */
	id = acpi_match_device(pdev->dev.driver->acpi_match_table, &pdev->dev);
	if (id)
		gpio_mapping = (const struct acpi_gpio_mapping *) id->driver_data;

	ret = acpi_dev_add_driver_gpios(ACPI_COMPANION(&pdev->dev),
					gpio_mapping);
	if (ret)
		return ret;

	ret = bcm_platform_probe(dev);
	if (ret)
		return ret;

	/* Retrieve UART ACPI info */
	ret = acpi_dev_get_resources(ACPI_COMPANION(&dev->pdev->dev),
				     &resources, bcm_resource, dev);
	if (ret < 0)
		return ret;
	acpi_dev_free_resource_list(&resources);

	dmi_id = dmi_first_match(bcm_wrong_irq_dmi_table);
	if (dmi_id) {
		bt_dev_warn(dev, "%s: Overwriting IRQ polarity to active low",
			    dmi_id->ident);
		dev->irq_polarity = *(u8 *)dmi_id->driver_data;
	}

	return 0;
}
#else
static int bcm_acpi_probe(struct bcm_device *dev)
{
	return -EINVAL;
}
#endif /* CONFIG_ACPI */

static int bcm_probe(struct platform_device *pdev)
{
	struct bcm_device *dev;
	int ret;

	dev = devm_kzalloc(&pdev->dev, sizeof(*dev), GFP_KERNEL);
	if (!dev)
		return -ENOMEM;

	dev->pdev = pdev;

	if (has_acpi_companion(&pdev->dev))
		ret = bcm_acpi_probe(dev);
	else
		ret = bcm_platform_probe(dev);
	if (ret)
		return ret;

	platform_set_drvdata(pdev, dev);

	dev_info(&pdev->dev, "%s device registered.\n", dev->name);

	/* Place this instance on the device list */
	mutex_lock(&bcm_device_lock);
	list_add_tail(&dev->list, &bcm_device_list);
	mutex_unlock(&bcm_device_lock);

	bcm_gpio_set_power(dev, false);

	return 0;
}

static int bcm_remove(struct platform_device *pdev)
{
	struct bcm_device *dev = platform_get_drvdata(pdev);

	mutex_lock(&bcm_device_lock);
	list_del(&dev->list);
	mutex_unlock(&bcm_device_lock);

	acpi_dev_remove_driver_gpios(ACPI_COMPANION(&pdev->dev));

	dev_info(&pdev->dev, "%s device unregistered.\n", dev->name);

	return 0;
}

static const struct hci_uart_proto bcm_proto = {
	.id		= HCI_UART_BCM,
	.name		= "Broadcom",
	.manufacturer	= 15,
	.init_speed	= 115200,
	.oper_speed	= 4000000,
	.open		= bcm_open,
	.close		= bcm_close,
	.flush		= bcm_flush,
	.setup		= bcm_setup,
	.set_baudrate	= bcm_set_baudrate,
	.recv		= bcm_recv,
	.enqueue	= bcm_enqueue,
	.dequeue	= bcm_dequeue,
};

#ifdef CONFIG_ACPI
static const struct acpi_device_id bcm_acpi_match[] = {
	{ "BCM2E1A", (kernel_ulong_t)&acpi_bcm_int_last_gpios },
	{ "BCM2E39", (kernel_ulong_t)&acpi_bcm_int_last_gpios },
	{ "BCM2E3A", (kernel_ulong_t)&acpi_bcm_int_last_gpios },
	{ "BCM2E3D", (kernel_ulong_t)&acpi_bcm_int_last_gpios },
	{ "BCM2E3F", (kernel_ulong_t)&acpi_bcm_int_last_gpios },
	{ "BCM2E40", (kernel_ulong_t)&acpi_bcm_int_last_gpios },
	{ "BCM2E54", (kernel_ulong_t)&acpi_bcm_int_last_gpios },
	{ "BCM2E55", (kernel_ulong_t)&acpi_bcm_int_last_gpios },
	{ "BCM2E64", (kernel_ulong_t)&acpi_bcm_int_last_gpios },
	{ "BCM2E65", (kernel_ulong_t)&acpi_bcm_int_last_gpios },
	{ "BCM2E67", (kernel_ulong_t)&acpi_bcm_int_last_gpios },
	{ "BCM2E71", (kernel_ulong_t)&acpi_bcm_int_last_gpios },
	{ "BCM2E7B", (kernel_ulong_t)&acpi_bcm_int_last_gpios },
	{ "BCM2E7C", (kernel_ulong_t)&acpi_bcm_int_last_gpios },
	{ "BCM2E95", (kernel_ulong_t)&acpi_bcm_int_first_gpios },
	{ "BCM2E96", (kernel_ulong_t)&acpi_bcm_int_first_gpios },
	{ },
};
MODULE_DEVICE_TABLE(acpi, bcm_acpi_match);
#endif

/* Platform suspend and resume callbacks */
static const struct dev_pm_ops bcm_pm_ops = {
	SET_SYSTEM_SLEEP_PM_OPS(bcm_suspend, bcm_resume)
	SET_RUNTIME_PM_OPS(bcm_suspend_device, bcm_resume_device, NULL)
};

static struct platform_driver bcm_driver = {
	.probe = bcm_probe,
	.remove = bcm_remove,
	.driver = {
		.name = "hci_bcm",
		.acpi_match_table = ACPI_PTR(bcm_acpi_match),
		.pm = &bcm_pm_ops,
	},
};

int __init bcm_init(void)
{
	platform_driver_register(&bcm_driver);

	return hci_uart_register_proto(&bcm_proto);
}

int __exit bcm_deinit(void)
{
	platform_driver_unregister(&bcm_driver);

	return hci_uart_unregister_proto(&bcm_proto);
}<|MERGE_RESOLUTION|>--- conflicted
+++ resolved
@@ -705,28 +705,8 @@
 static int bcm_platform_probe(struct bcm_device *dev)
 {
 	struct platform_device *pdev = dev->pdev;
-<<<<<<< HEAD
-	LIST_HEAD(resources);
-	const struct dmi_system_id *dmi_id;
-	const struct acpi_gpio_mapping *gpio_mapping = acpi_bcm_int_last_gpios;
-	const struct acpi_device_id *id;
-	int ret;
 
 	dev->name = dev_name(&pdev->dev);
-
-	/* Retrieve GPIO data */
-	id = acpi_match_device(pdev->dev.driver->acpi_match_table, &pdev->dev);
-	if (id)
-		gpio_mapping = (const struct acpi_gpio_mapping *) id->driver_data;
-
-	ret = acpi_dev_add_driver_gpios(ACPI_COMPANION(&pdev->dev),
-					gpio_mapping);
-	if (ret)
-		return ret;
-=======
-
-	dev->name = dev_name(&pdev->dev);
->>>>>>> 2ac97f0f
 
 	dev->clk = devm_clk_get(&pdev->dev, NULL);
 
