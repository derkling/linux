/* Industrial I/O event handling
 *
 * Copyright (c) 2008 Jonathan Cameron
 *
 * This program is free software; you can redistribute it and/or modify it
 * under the terms of the GNU General Public License version 2 as published by
 * the Free Software Foundation.
 *
 * Based on elements of hwmon and input subsystems.
 */

#include <linux/anon_inodes.h>
#include <linux/device.h>
#include <linux/fs.h>
#include <linux/kernel.h>
#include <linux/kfifo.h>
#include <linux/module.h>
#include <linux/poll.h>
#include <linux/sched.h>
#include <linux/slab.h>
#include <linux/uaccess.h>
#include <linux/wait.h>
#include <linux/iio/iio.h>
#include "iio_core.h"
#include <linux/iio/sysfs.h>
#include <linux/iio/events.h>

/**
 * struct iio_event_interface - chrdev interface for an event line
 * @wait:		wait queue to allow blocking reads of events
 * @det_events:		list of detected events
 * @dev_attr_list:	list of event interface sysfs attribute
 * @flags:		file operations related flags including busy flag.
 * @group:		event interface sysfs attribute group
 */
struct iio_event_interface {
	wait_queue_head_t	wait;
	struct mutex		read_lock;
	DECLARE_KFIFO(det_events, struct iio_event_data, 16);

	struct list_head	dev_attr_list;
	unsigned long		flags;
	struct attribute_group	group;
};

int iio_push_event(struct iio_dev *indio_dev, u64 ev_code, s64 timestamp)
{
	struct iio_event_interface *ev_int = indio_dev->event_interface;
	struct iio_event_data ev;
	unsigned long flags;
	int copied;

	/* Does anyone care? */
	spin_lock_irqsave(&ev_int->wait.lock, flags);
	if (test_bit(IIO_BUSY_BIT_POS, &ev_int->flags)) {

		ev.id = ev_code;
		ev.timestamp = timestamp;

		copied = kfifo_put(&ev_int->det_events, &ev);
		if (copied != 0)
			wake_up_locked_poll(&ev_int->wait, POLLIN);
	}
	spin_unlock_irqrestore(&ev_int->wait.lock, flags);

	return 0;
}
EXPORT_SYMBOL(iio_push_event);

/**
 * iio_event_poll() - poll the event queue to find out if it has data
 */
static unsigned int iio_event_poll(struct file *filep,
			     struct poll_table_struct *wait)
{
	struct iio_event_interface *ev_int = filep->private_data;
	unsigned int events = 0;

	poll_wait(filep, &ev_int->wait, wait);

	spin_lock_irq(&ev_int->wait.lock);
	if (!kfifo_is_empty(&ev_int->det_events))
		events = POLLIN | POLLRDNORM;
	spin_unlock_irq(&ev_int->wait.lock);

	return events;
}

static ssize_t iio_event_chrdev_read(struct file *filep,
				     char __user *buf,
				     size_t count,
				     loff_t *f_ps)
{
	struct iio_event_interface *ev_int = filep->private_data;
	unsigned int copied;
	int ret;

	if (count < sizeof(struct iio_event_data))
		return -EINVAL;

<<<<<<< HEAD
	if (mutex_lock_interruptible(&ev_int->read_lock))
		return -ERESTARTSYS;

=======
	spin_lock_irq(&ev_int->wait.lock);
>>>>>>> 1db77221
	if (kfifo_is_empty(&ev_int->det_events)) {
		if (filep->f_flags & O_NONBLOCK) {
			ret = -EAGAIN;
			goto error_unlock;
		}
		/* Blocking on device; waiting for something to be there */
<<<<<<< HEAD
		ret = wait_event_interruptible(ev_int->wait,
=======
		ret = wait_event_interruptible_locked_irq(ev_int->wait,
>>>>>>> 1db77221
					!kfifo_is_empty(&ev_int->det_events));
		if (ret)
			goto error_unlock;
		/* Single access device so no one else can get the data */
	}

	ret = kfifo_to_user(&ev_int->det_events, buf, count, &copied);

error_unlock:
<<<<<<< HEAD
	mutex_unlock(&ev_int->read_lock);
=======
	spin_unlock_irq(&ev_int->wait.lock);
>>>>>>> 1db77221

	return ret ? ret : copied;
}

static int iio_event_chrdev_release(struct inode *inode, struct file *filep)
{
	struct iio_event_interface *ev_int = filep->private_data;

	spin_lock_irq(&ev_int->wait.lock);
	__clear_bit(IIO_BUSY_BIT_POS, &ev_int->flags);
	/*
	 * In order to maintain a clean state for reopening,
	 * clear out any awaiting events. The mask will prevent
	 * any new __iio_push_event calls running.
	 */
	kfifo_reset_out(&ev_int->det_events);
	spin_unlock_irq(&ev_int->wait.lock);

	return 0;
}

static const struct file_operations iio_event_chrdev_fileops = {
	.read =  iio_event_chrdev_read,
	.poll =  iio_event_poll,
	.release = iio_event_chrdev_release,
	.owner = THIS_MODULE,
	.llseek = noop_llseek,
};

int iio_event_getfd(struct iio_dev *indio_dev)
{
	struct iio_event_interface *ev_int = indio_dev->event_interface;
	int fd;

	if (ev_int == NULL)
		return -ENODEV;

	spin_lock_irq(&ev_int->wait.lock);
	if (__test_and_set_bit(IIO_BUSY_BIT_POS, &ev_int->flags)) {
		spin_unlock_irq(&ev_int->wait.lock);
		return -EBUSY;
	}
	spin_unlock_irq(&ev_int->wait.lock);
	fd = anon_inode_getfd("iio:event",
				&iio_event_chrdev_fileops, ev_int, O_RDONLY);
	if (fd < 0) {
		spin_lock_irq(&ev_int->wait.lock);
		__clear_bit(IIO_BUSY_BIT_POS, &ev_int->flags);
		spin_unlock_irq(&ev_int->wait.lock);
	}
	return fd;
}

static const char * const iio_ev_type_text[] = {
	[IIO_EV_TYPE_THRESH] = "thresh",
	[IIO_EV_TYPE_MAG] = "mag",
	[IIO_EV_TYPE_ROC] = "roc",
	[IIO_EV_TYPE_THRESH_ADAPTIVE] = "thresh_adaptive",
	[IIO_EV_TYPE_MAG_ADAPTIVE] = "mag_adaptive",
};

static const char * const iio_ev_dir_text[] = {
	[IIO_EV_DIR_EITHER] = "either",
	[IIO_EV_DIR_RISING] = "rising",
	[IIO_EV_DIR_FALLING] = "falling"
};

static ssize_t iio_ev_state_store(struct device *dev,
				  struct device_attribute *attr,
				  const char *buf,
				  size_t len)
{
	struct iio_dev *indio_dev = dev_to_iio_dev(dev);
	struct iio_dev_attr *this_attr = to_iio_dev_attr(attr);
	int ret;
	bool val;

	ret = strtobool(buf, &val);
	if (ret < 0)
		return ret;

	ret = indio_dev->info->write_event_config(indio_dev,
						  this_attr->address,
						  val);
	return (ret < 0) ? ret : len;
}

static ssize_t iio_ev_state_show(struct device *dev,
				 struct device_attribute *attr,
				 char *buf)
{
	struct iio_dev *indio_dev = dev_to_iio_dev(dev);
	struct iio_dev_attr *this_attr = to_iio_dev_attr(attr);
	int val = indio_dev->info->read_event_config(indio_dev,
						     this_attr->address);

	if (val < 0)
		return val;
	else
		return sprintf(buf, "%d\n", val);
}

static ssize_t iio_ev_value_show(struct device *dev,
				 struct device_attribute *attr,
				 char *buf)
{
	struct iio_dev *indio_dev = dev_to_iio_dev(dev);
	struct iio_dev_attr *this_attr = to_iio_dev_attr(attr);
	int val, ret;

	ret = indio_dev->info->read_event_value(indio_dev,
						this_attr->address, &val);
	if (ret < 0)
		return ret;

	return sprintf(buf, "%d\n", val);
}

static ssize_t iio_ev_value_store(struct device *dev,
				  struct device_attribute *attr,
				  const char *buf,
				  size_t len)
{
	struct iio_dev *indio_dev = dev_to_iio_dev(dev);
	struct iio_dev_attr *this_attr = to_iio_dev_attr(attr);
	int val;
	int ret;

	if (!indio_dev->info->write_event_value)
		return -EINVAL;

	ret = kstrtoint(buf, 10, &val);
	if (ret)
		return ret;

	ret = indio_dev->info->write_event_value(indio_dev, this_attr->address,
						 val);
	if (ret < 0)
		return ret;

	return len;
}

static int iio_device_add_event_sysfs(struct iio_dev *indio_dev,
				      struct iio_chan_spec const *chan)
{
	int ret = 0, i, attrcount = 0;
	u64 mask = 0;
	char *postfix;
	if (!chan->event_mask)
		return 0;

	for_each_set_bit(i, &chan->event_mask, sizeof(chan->event_mask)*8) {
		postfix = kasprintf(GFP_KERNEL, "%s_%s_en",
				    iio_ev_type_text[i/IIO_EV_DIR_MAX],
				    iio_ev_dir_text[i%IIO_EV_DIR_MAX]);
		if (postfix == NULL) {
			ret = -ENOMEM;
			goto error_ret;
		}
		if (chan->modified)
			mask = IIO_MOD_EVENT_CODE(chan->type, 0, chan->channel,
						  i/IIO_EV_DIR_MAX,
						  i%IIO_EV_DIR_MAX);
		else if (chan->differential)
			mask = IIO_EVENT_CODE(chan->type,
					      0, 0,
					      i%IIO_EV_DIR_MAX,
					      i/IIO_EV_DIR_MAX,
					      0,
					      chan->channel,
					      chan->channel2);
		else
			mask = IIO_UNMOD_EVENT_CODE(chan->type,
						    chan->channel,
						    i/IIO_EV_DIR_MAX,
						    i%IIO_EV_DIR_MAX);

		ret = __iio_add_chan_devattr(postfix,
					     chan,
					     &iio_ev_state_show,
					     iio_ev_state_store,
					     mask,
					     0,
					     &indio_dev->dev,
					     &indio_dev->event_interface->
					     dev_attr_list);
		kfree(postfix);
		if (ret)
			goto error_ret;
		attrcount++;
		postfix = kasprintf(GFP_KERNEL, "%s_%s_value",
				    iio_ev_type_text[i/IIO_EV_DIR_MAX],
				    iio_ev_dir_text[i%IIO_EV_DIR_MAX]);
		if (postfix == NULL) {
			ret = -ENOMEM;
			goto error_ret;
		}
		ret = __iio_add_chan_devattr(postfix, chan,
					     iio_ev_value_show,
					     iio_ev_value_store,
					     mask,
					     0,
					     &indio_dev->dev,
					     &indio_dev->event_interface->
					     dev_attr_list);
		kfree(postfix);
		if (ret)
			goto error_ret;
		attrcount++;
	}
	ret = attrcount;
error_ret:
	return ret;
}

static inline void __iio_remove_event_config_attrs(struct iio_dev *indio_dev)
{
	struct iio_dev_attr *p, *n;
	list_for_each_entry_safe(p, n,
				 &indio_dev->event_interface->
				 dev_attr_list, l) {
		kfree(p->dev_attr.attr.name);
		kfree(p);
	}
}

static inline int __iio_add_event_config_attrs(struct iio_dev *indio_dev)
{
	int j, ret, attrcount = 0;

	/* Dynically created from the channels array */
	for (j = 0; j < indio_dev->num_channels; j++) {
		ret = iio_device_add_event_sysfs(indio_dev,
						 &indio_dev->channels[j]);
		if (ret < 0)
			return ret;
		attrcount += ret;
	}
	return attrcount;
}

static bool iio_check_for_dynamic_events(struct iio_dev *indio_dev)
{
	int j;

	for (j = 0; j < indio_dev->num_channels; j++)
		if (indio_dev->channels[j].event_mask != 0)
			return true;
	return false;
}

static void iio_setup_ev_int(struct iio_event_interface *ev_int)
{
	INIT_KFIFO(ev_int->det_events);
	init_waitqueue_head(&ev_int->wait);
	mutex_init(&ev_int->read_lock);
}

static const char *iio_event_group_name = "events";
int iio_device_register_eventset(struct iio_dev *indio_dev)
{
	struct iio_dev_attr *p;
	int ret = 0, attrcount_orig = 0, attrcount, attrn;
	struct attribute **attr;

	if (!(indio_dev->info->event_attrs ||
	      iio_check_for_dynamic_events(indio_dev)))
		return 0;

	indio_dev->event_interface =
		kzalloc(sizeof(struct iio_event_interface), GFP_KERNEL);
	if (indio_dev->event_interface == NULL) {
		ret = -ENOMEM;
		goto error_ret;
	}

	INIT_LIST_HEAD(&indio_dev->event_interface->dev_attr_list);

	iio_setup_ev_int(indio_dev->event_interface);
	if (indio_dev->info->event_attrs != NULL) {
		attr = indio_dev->info->event_attrs->attrs;
		while (*attr++ != NULL)
			attrcount_orig++;
	}
	attrcount = attrcount_orig;
	if (indio_dev->channels) {
		ret = __iio_add_event_config_attrs(indio_dev);
		if (ret < 0)
			goto error_free_setup_event_lines;
		attrcount += ret;
	}

	indio_dev->event_interface->group.name = iio_event_group_name;
	indio_dev->event_interface->group.attrs = kcalloc(attrcount + 1,
							  sizeof(indio_dev->event_interface->group.attrs[0]),
							  GFP_KERNEL);
	if (indio_dev->event_interface->group.attrs == NULL) {
		ret = -ENOMEM;
		goto error_free_setup_event_lines;
	}
	if (indio_dev->info->event_attrs)
		memcpy(indio_dev->event_interface->group.attrs,
		       indio_dev->info->event_attrs->attrs,
		       sizeof(indio_dev->event_interface->group.attrs[0])
		       *attrcount_orig);
	attrn = attrcount_orig;
	/* Add all elements from the list. */
	list_for_each_entry(p,
			    &indio_dev->event_interface->dev_attr_list,
			    l)
		indio_dev->event_interface->group.attrs[attrn++] =
			&p->dev_attr.attr;
	indio_dev->groups[indio_dev->groupcounter++] =
		&indio_dev->event_interface->group;

	return 0;

error_free_setup_event_lines:
	__iio_remove_event_config_attrs(indio_dev);
	mutex_destroy(&indio_dev->event_interface->read_lock);
	kfree(indio_dev->event_interface);
error_ret:

	return ret;
}

void iio_device_unregister_eventset(struct iio_dev *indio_dev)
{
	if (indio_dev->event_interface == NULL)
		return;
	__iio_remove_event_config_attrs(indio_dev);
	kfree(indio_dev->event_interface->group.attrs);
	mutex_destroy(&indio_dev->event_interface->read_lock);
	kfree(indio_dev->event_interface);
}<|MERGE_RESOLUTION|>--- conflicted
+++ resolved
@@ -98,24 +98,16 @@
 	if (count < sizeof(struct iio_event_data))
 		return -EINVAL;
 
-<<<<<<< HEAD
 	if (mutex_lock_interruptible(&ev_int->read_lock))
 		return -ERESTARTSYS;
 
-=======
-	spin_lock_irq(&ev_int->wait.lock);
->>>>>>> 1db77221
 	if (kfifo_is_empty(&ev_int->det_events)) {
 		if (filep->f_flags & O_NONBLOCK) {
 			ret = -EAGAIN;
 			goto error_unlock;
 		}
 		/* Blocking on device; waiting for something to be there */
-<<<<<<< HEAD
 		ret = wait_event_interruptible(ev_int->wait,
-=======
-		ret = wait_event_interruptible_locked_irq(ev_int->wait,
->>>>>>> 1db77221
 					!kfifo_is_empty(&ev_int->det_events));
 		if (ret)
 			goto error_unlock;
@@ -125,11 +117,7 @@
 	ret = kfifo_to_user(&ev_int->det_events, buf, count, &copied);
 
 error_unlock:
-<<<<<<< HEAD
 	mutex_unlock(&ev_int->read_lock);
-=======
-	spin_unlock_irq(&ev_int->wait.lock);
->>>>>>> 1db77221
 
 	return ret ? ret : copied;
 }
