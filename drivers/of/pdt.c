--- conflicted
+++ resolved
@@ -229,11 +229,7 @@
 	return ret;
 }
 
-<<<<<<< HEAD
-static void *kernel_tree_alloc(u64 size, u64 align)
-=======
 static void * __init kernel_tree_alloc(u64 size, u64 align)
->>>>>>> dcd6c922
 {
 	return prom_early_alloc(size);
 }
