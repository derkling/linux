--- conflicted
+++ resolved
@@ -593,13 +593,8 @@
 void __init early_init_dt_check_for_initrd(unsigned long node)
 {
 	u64 start, end;
-<<<<<<< HEAD
 	int len;
 	const __be32 *prop;
-=======
-	unsigned long len;
-	__be32 *prop;
->>>>>>> a317907a
 
 	pr_debug("Looking for initrd properties... ");
 
