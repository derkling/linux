/*
 * Procedures for creating, accessing and interpreting the device tree.
 *
 * Paul Mackerras	August 1996.
 * Copyright (C) 1996-2005 Paul Mackerras.
 *
 *  Adapted for 64bit PowerPC by Dave Engebretsen and Peter Bergner.
 *    {engebret|bergner}@us.ibm.com
 *
 *  Adapted for sparc and sparc64 by David S. Miller davem@davemloft.net
 *
 *  Reconsolidated from arch/x/kernel/prom.c by Stephen Rothwell and
 *  Grant Likely.
 *
 *      This program is free software; you can redistribute it and/or
 *      modify it under the terms of the GNU General Public License
 *      as published by the Free Software Foundation; either version
 *      2 of the License, or (at your option) any later version.
 */

#define pr_fmt(fmt)	"OF: " fmt

#include <linux/console.h>
#include <linux/ctype.h>
#include <linux/cpu.h>
#include <linux/module.h>
#include <linux/of.h>
#include <linux/of_device.h>
#include <linux/of_graph.h>
#include <linux/spinlock.h>
#include <linux/slab.h>
#include <linux/string.h>
#include <linux/proc_fs.h>

#include "of_private.h"

LIST_HEAD(aliases_lookup);

struct device_node *of_root;
EXPORT_SYMBOL(of_root);
struct device_node *of_chosen;
struct device_node *of_aliases;
struct device_node *of_stdout;
static const char *of_stdout_options;

struct kset *of_kset;

/*
 * Used to protect the of_aliases, to hold off addition of nodes to sysfs.
 * This mutex must be held whenever modifications are being made to the
 * device tree. The of_{attach,detach}_node() and
 * of_{add,remove,update}_property() helpers make sure this happens.
 */
DEFINE_MUTEX(of_mutex);

/* use when traversing tree through the child, sibling,
 * or parent members of struct device_node.
 */
DEFINE_RAW_SPINLOCK(devtree_lock);

int of_n_addr_cells(struct device_node *np)
{
	u32 cells;

	do {
		if (np->parent)
			np = np->parent;
		if (!of_property_read_u32(np, "#address-cells", &cells))
			return cells;
	} while (np->parent);
	/* No #address-cells property for the root node */
	return OF_ROOT_NODE_ADDR_CELLS_DEFAULT;
}
EXPORT_SYMBOL(of_n_addr_cells);

int of_n_size_cells(struct device_node *np)
{
	u32 cells;

	do {
		if (np->parent)
			np = np->parent;
		if (!of_property_read_u32(np, "#size-cells", &cells))
			return cells;
	} while (np->parent);
	/* No #size-cells property for the root node */
	return OF_ROOT_NODE_SIZE_CELLS_DEFAULT;
}
EXPORT_SYMBOL(of_n_size_cells);

#ifdef CONFIG_NUMA
int __weak of_node_to_nid(struct device_node *np)
{
	return NUMA_NO_NODE;
}
#endif

<<<<<<< HEAD
#ifndef CONFIG_OF_DYNAMIC
static void of_node_release(struct kobject *kobj)
{
	/* Without CONFIG_OF_DYNAMIC, no nodes gets freed */
}
#endif /* CONFIG_OF_DYNAMIC */

struct kobj_type of_node_ktype = {
	.release = of_node_release,
};

static ssize_t of_node_property_read(struct file *filp, struct kobject *kobj,
				struct bin_attribute *bin_attr, char *buf,
				loff_t offset, size_t count)
{
	struct property *pp = container_of(bin_attr, struct property, attr);
	return memory_read_from_buffer(buf, count, &offset, pp->value, pp->length);
}

/* always return newly allocated name, caller must free after use */
static const char *safe_name(struct kobject *kobj, const char *orig_name)
{
	const char *name = orig_name;
	struct kernfs_node *kn;
	int i = 0;

	/* don't be a hero. After 16 tries give up */
	while (i < 16 && (kn = sysfs_get_dirent(kobj->sd, name))) {
		sysfs_put(kn);
		if (name != orig_name)
			kfree(name);
		name = kasprintf(GFP_KERNEL, "%s#%i", orig_name, ++i);
	}

	if (name == orig_name) {
		name = kstrdup(orig_name, GFP_KERNEL);
	} else {
		pr_warn("Duplicate name in %s, renamed to \"%s\"\n",
			kobject_name(kobj), name);
	}
	return name;
}

int __of_add_property_sysfs(struct device_node *np, struct property *pp)
{
	int rc;

	/* Important: Don't leak passwords */
	bool secure = strncmp(pp->name, "security-", 9) == 0;

	if (!IS_ENABLED(CONFIG_SYSFS))
		return 0;

	if (!of_kset || !of_node_is_attached(np))
		return 0;

	sysfs_bin_attr_init(&pp->attr);
	pp->attr.attr.name = safe_name(&np->kobj, pp->name);
	pp->attr.attr.mode = secure ? 0400 : 0444;
	pp->attr.size = secure ? 0 : pp->length;
	pp->attr.read = of_node_property_read;

	rc = sysfs_create_bin_file(&np->kobj, &pp->attr);
	WARN(rc, "error adding attribute %s to node %pOF\n", pp->name, np);
	return rc;
}

int __of_attach_node_sysfs(struct device_node *np)
{
	const char *name;
	struct kobject *parent;
	struct property *pp;
	int rc;

	if (!IS_ENABLED(CONFIG_SYSFS))
		return 0;

	if (!of_kset)
		return 0;

	np->kobj.kset = of_kset;
	if (!np->parent) {
		/* Nodes without parents are new top level trees */
		name = safe_name(&of_kset->kobj, "base");
		parent = NULL;
	} else {
		name = safe_name(&np->parent->kobj, kbasename(np->full_name));
		parent = &np->parent->kobj;
	}
	if (!name)
		return -ENOMEM;
	rc = kobject_add(&np->kobj, parent, "%s", name);
	kfree(name);
	if (rc)
		return rc;

	for_each_property_of_node(np, pp)
		__of_add_property_sysfs(np, pp);

	return 0;
}

=======
>>>>>>> 9abd04af
void __init of_core_init(void)
{
	struct device_node *np;

	/* Create the kset, and register existing nodes */
	mutex_lock(&of_mutex);
	of_kset = kset_create_and_add("devicetree", NULL, firmware_kobj);
	if (!of_kset) {
		mutex_unlock(&of_mutex);
		pr_err("failed to register existing nodes\n");
		return;
	}
	for_each_of_allnodes(np)
		__of_attach_node_sysfs(np);
	mutex_unlock(&of_mutex);

	/* Symlink in /proc as required by userspace ABI */
	if (of_root)
		proc_symlink("device-tree", NULL, "/sys/firmware/devicetree/base");
}

static struct property *__of_find_property(const struct device_node *np,
					   const char *name, int *lenp)
{
	struct property *pp;

	if (!np)
		return NULL;

	for (pp = np->properties; pp; pp = pp->next) {
		if (of_prop_cmp(pp->name, name) == 0) {
			if (lenp)
				*lenp = pp->length;
			break;
		}
	}

	return pp;
}

struct property *of_find_property(const struct device_node *np,
				  const char *name,
				  int *lenp)
{
	struct property *pp;
	unsigned long flags;

	raw_spin_lock_irqsave(&devtree_lock, flags);
	pp = __of_find_property(np, name, lenp);
	raw_spin_unlock_irqrestore(&devtree_lock, flags);

	return pp;
}
EXPORT_SYMBOL(of_find_property);

struct device_node *__of_find_all_nodes(struct device_node *prev)
{
	struct device_node *np;
	if (!prev) {
		np = of_root;
	} else if (prev->child) {
		np = prev->child;
	} else {
		/* Walk back up looking for a sibling, or the end of the structure */
		np = prev;
		while (np->parent && !np->sibling)
			np = np->parent;
		np = np->sibling; /* Might be null at the end of the tree */
	}
	return np;
}

/**
 * of_find_all_nodes - Get next node in global list
 * @prev:	Previous node or NULL to start iteration
 *		of_node_put() will be called on it
 *
 * Returns a node pointer with refcount incremented, use
 * of_node_put() on it when done.
 */
struct device_node *of_find_all_nodes(struct device_node *prev)
{
	struct device_node *np;
	unsigned long flags;

	raw_spin_lock_irqsave(&devtree_lock, flags);
	np = __of_find_all_nodes(prev);
	of_node_get(np);
	of_node_put(prev);
	raw_spin_unlock_irqrestore(&devtree_lock, flags);
	return np;
}
EXPORT_SYMBOL(of_find_all_nodes);

/*
 * Find a property with a given name for a given node
 * and return the value.
 */
const void *__of_get_property(const struct device_node *np,
			      const char *name, int *lenp)
{
	struct property *pp = __of_find_property(np, name, lenp);

	return pp ? pp->value : NULL;
}

/*
 * Find a property with a given name for a given node
 * and return the value.
 */
const void *of_get_property(const struct device_node *np, const char *name,
			    int *lenp)
{
	struct property *pp = of_find_property(np, name, lenp);

	return pp ? pp->value : NULL;
}
EXPORT_SYMBOL(of_get_property);

/*
 * arch_match_cpu_phys_id - Match the given logical CPU and physical id
 *
 * @cpu: logical cpu index of a core/thread
 * @phys_id: physical identifier of a core/thread
 *
 * CPU logical to physical index mapping is architecture specific.
 * However this __weak function provides a default match of physical
 * id to logical cpu index. phys_id provided here is usually values read
 * from the device tree which must match the hardware internal registers.
 *
 * Returns true if the physical identifier and the logical cpu index
 * correspond to the same core/thread, false otherwise.
 */
bool __weak arch_match_cpu_phys_id(int cpu, u64 phys_id)
{
	return (u32)phys_id == cpu;
}

/**
 * Checks if the given "prop_name" property holds the physical id of the
 * core/thread corresponding to the logical cpu 'cpu'. If 'thread' is not
 * NULL, local thread number within the core is returned in it.
 */
static bool __of_find_n_match_cpu_property(struct device_node *cpun,
			const char *prop_name, int cpu, unsigned int *thread)
{
	const __be32 *cell;
	int ac, prop_len, tid;
	u64 hwid;

	ac = of_n_addr_cells(cpun);
	cell = of_get_property(cpun, prop_name, &prop_len);
	if (!cell || !ac)
		return false;
	prop_len /= sizeof(*cell) * ac;
	for (tid = 0; tid < prop_len; tid++) {
		hwid = of_read_number(cell, ac);
		if (arch_match_cpu_phys_id(cpu, hwid)) {
			if (thread)
				*thread = tid;
			return true;
		}
		cell += ac;
	}
	return false;
}

/*
 * arch_find_n_match_cpu_physical_id - See if the given device node is
 * for the cpu corresponding to logical cpu 'cpu'.  Return true if so,
 * else false.  If 'thread' is non-NULL, the local thread number within the
 * core is returned in it.
 */
bool __weak arch_find_n_match_cpu_physical_id(struct device_node *cpun,
					      int cpu, unsigned int *thread)
{
	/* Check for non-standard "ibm,ppc-interrupt-server#s" property
	 * for thread ids on PowerPC. If it doesn't exist fallback to
	 * standard "reg" property.
	 */
	if (IS_ENABLED(CONFIG_PPC) &&
	    __of_find_n_match_cpu_property(cpun,
					   "ibm,ppc-interrupt-server#s",
					   cpu, thread))
		return true;

	return __of_find_n_match_cpu_property(cpun, "reg", cpu, thread);
}

/**
 * of_get_cpu_node - Get device node associated with the given logical CPU
 *
 * @cpu: CPU number(logical index) for which device node is required
 * @thread: if not NULL, local thread number within the physical core is
 *          returned
 *
 * The main purpose of this function is to retrieve the device node for the
 * given logical CPU index. It should be used to initialize the of_node in
 * cpu device. Once of_node in cpu device is populated, all the further
 * references can use that instead.
 *
 * CPU logical to physical index mapping is architecture specific and is built
 * before booting secondary cores. This function uses arch_match_cpu_phys_id
 * which can be overridden by architecture specific implementation.
 *
 * Returns a node pointer for the logical cpu with refcount incremented, use
 * of_node_put() on it when done. Returns NULL if not found.
 */
struct device_node *of_get_cpu_node(int cpu, unsigned int *thread)
{
	struct device_node *cpun;

	for_each_node_by_type(cpun, "cpu") {
		if (arch_find_n_match_cpu_physical_id(cpun, cpu, thread))
			return cpun;
	}
	return NULL;
}
EXPORT_SYMBOL(of_get_cpu_node);

/**
 * __of_device_is_compatible() - Check if the node matches given constraints
 * @device: pointer to node
 * @compat: required compatible string, NULL or "" for any match
 * @type: required device_type value, NULL or "" for any match
 * @name: required node name, NULL or "" for any match
 *
 * Checks if the given @compat, @type and @name strings match the
 * properties of the given @device. A constraints can be skipped by
 * passing NULL or an empty string as the constraint.
 *
 * Returns 0 for no match, and a positive integer on match. The return
 * value is a relative score with larger values indicating better
 * matches. The score is weighted for the most specific compatible value
 * to get the highest score. Matching type is next, followed by matching
 * name. Practically speaking, this results in the following priority
 * order for matches:
 *
 * 1. specific compatible && type && name
 * 2. specific compatible && type
 * 3. specific compatible && name
 * 4. specific compatible
 * 5. general compatible && type && name
 * 6. general compatible && type
 * 7. general compatible && name
 * 8. general compatible
 * 9. type && name
 * 10. type
 * 11. name
 */
static int __of_device_is_compatible(const struct device_node *device,
				     const char *compat, const char *type, const char *name)
{
	struct property *prop;
	const char *cp;
	int index = 0, score = 0;

	/* Compatible match has highest priority */
	if (compat && compat[0]) {
		prop = __of_find_property(device, "compatible", NULL);
		for (cp = of_prop_next_string(prop, NULL); cp;
		     cp = of_prop_next_string(prop, cp), index++) {
			if (of_compat_cmp(cp, compat, strlen(compat)) == 0) {
				score = INT_MAX/2 - (index << 2);
				break;
			}
		}
		if (!score)
			return 0;
	}

	/* Matching type is better than matching name */
	if (type && type[0]) {
		if (!device->type || of_node_cmp(type, device->type))
			return 0;
		score += 2;
	}

	/* Matching name is a bit better than not */
	if (name && name[0]) {
		if (!device->name || of_node_cmp(name, device->name))
			return 0;
		score++;
	}

	return score;
}

/** Checks if the given "compat" string matches one of the strings in
 * the device's "compatible" property
 */
int of_device_is_compatible(const struct device_node *device,
		const char *compat)
{
	unsigned long flags;
	int res;

	raw_spin_lock_irqsave(&devtree_lock, flags);
	res = __of_device_is_compatible(device, compat, NULL, NULL);
	raw_spin_unlock_irqrestore(&devtree_lock, flags);
	return res;
}
EXPORT_SYMBOL(of_device_is_compatible);

/** Checks if the device is compatible with any of the entries in
 *  a NULL terminated array of strings. Returns the best match
 *  score or 0.
 */
int of_device_compatible_match(struct device_node *device,
			       const char *const *compat)
{
	unsigned int tmp, score = 0;

	if (!compat)
		return 0;

	while (*compat) {
		tmp = of_device_is_compatible(device, *compat);
		if (tmp > score)
			score = tmp;
		compat++;
	}

	return score;
}

/**
 * of_machine_is_compatible - Test root of device tree for a given compatible value
 * @compat: compatible string to look for in root node's compatible property.
 *
 * Returns a positive integer if the root node has the given value in its
 * compatible property.
 */
int of_machine_is_compatible(const char *compat)
{
	struct device_node *root;
	int rc = 0;

	root = of_find_node_by_path("/");
	if (root) {
		rc = of_device_is_compatible(root, compat);
		of_node_put(root);
	}
	return rc;
}
EXPORT_SYMBOL(of_machine_is_compatible);

/**
 *  __of_device_is_available - check if a device is available for use
 *
 *  @device: Node to check for availability, with locks already held
 *
 *  Returns true if the status property is absent or set to "okay" or "ok",
 *  false otherwise
 */
static bool __of_device_is_available(const struct device_node *device)
{
	const char *status;
	int statlen;

	if (!device)
		return false;

	status = __of_get_property(device, "status", &statlen);
	if (status == NULL)
		return true;

	if (statlen > 0) {
		if (!strcmp(status, "okay") || !strcmp(status, "ok"))
			return true;
	}

	return false;
}

/**
 *  of_device_is_available - check if a device is available for use
 *
 *  @device: Node to check for availability
 *
 *  Returns true if the status property is absent or set to "okay" or "ok",
 *  false otherwise
 */
bool of_device_is_available(const struct device_node *device)
{
	unsigned long flags;
	bool res;

	raw_spin_lock_irqsave(&devtree_lock, flags);
	res = __of_device_is_available(device);
	raw_spin_unlock_irqrestore(&devtree_lock, flags);
	return res;

}
EXPORT_SYMBOL(of_device_is_available);

/**
 *  of_device_is_big_endian - check if a device has BE registers
 *
 *  @device: Node to check for endianness
 *
 *  Returns true if the device has a "big-endian" property, or if the kernel
 *  was compiled for BE *and* the device has a "native-endian" property.
 *  Returns false otherwise.
 *
 *  Callers would nominally use ioread32be/iowrite32be if
 *  of_device_is_big_endian() == true, or readl/writel otherwise.
 */
bool of_device_is_big_endian(const struct device_node *device)
{
	if (of_property_read_bool(device, "big-endian"))
		return true;
	if (IS_ENABLED(CONFIG_CPU_BIG_ENDIAN) &&
	    of_property_read_bool(device, "native-endian"))
		return true;
	return false;
}
EXPORT_SYMBOL(of_device_is_big_endian);

/**
 *	of_get_parent - Get a node's parent if any
 *	@node:	Node to get parent
 *
 *	Returns a node pointer with refcount incremented, use
 *	of_node_put() on it when done.
 */
struct device_node *of_get_parent(const struct device_node *node)
{
	struct device_node *np;
	unsigned long flags;

	if (!node)
		return NULL;

	raw_spin_lock_irqsave(&devtree_lock, flags);
	np = of_node_get(node->parent);
	raw_spin_unlock_irqrestore(&devtree_lock, flags);
	return np;
}
EXPORT_SYMBOL(of_get_parent);

/**
 *	of_get_next_parent - Iterate to a node's parent
 *	@node:	Node to get parent of
 *
 *	This is like of_get_parent() except that it drops the
 *	refcount on the passed node, making it suitable for iterating
 *	through a node's parents.
 *
 *	Returns a node pointer with refcount incremented, use
 *	of_node_put() on it when done.
 */
struct device_node *of_get_next_parent(struct device_node *node)
{
	struct device_node *parent;
	unsigned long flags;

	if (!node)
		return NULL;

	raw_spin_lock_irqsave(&devtree_lock, flags);
	parent = of_node_get(node->parent);
	of_node_put(node);
	raw_spin_unlock_irqrestore(&devtree_lock, flags);
	return parent;
}
EXPORT_SYMBOL(of_get_next_parent);

static struct device_node *__of_get_next_child(const struct device_node *node,
						struct device_node *prev)
{
	struct device_node *next;

	if (!node)
		return NULL;

	next = prev ? prev->sibling : node->child;
	for (; next; next = next->sibling)
		if (of_node_get(next))
			break;
	of_node_put(prev);
	return next;
}
#define __for_each_child_of_node(parent, child) \
	for (child = __of_get_next_child(parent, NULL); child != NULL; \
	     child = __of_get_next_child(parent, child))

/**
 *	of_get_next_child - Iterate a node childs
 *	@node:	parent node
 *	@prev:	previous child of the parent node, or NULL to get first
 *
 *	Returns a node pointer with refcount incremented, use of_node_put() on
 *	it when done. Returns NULL when prev is the last child. Decrements the
 *	refcount of prev.
 */
struct device_node *of_get_next_child(const struct device_node *node,
	struct device_node *prev)
{
	struct device_node *next;
	unsigned long flags;

	raw_spin_lock_irqsave(&devtree_lock, flags);
	next = __of_get_next_child(node, prev);
	raw_spin_unlock_irqrestore(&devtree_lock, flags);
	return next;
}
EXPORT_SYMBOL(of_get_next_child);

/**
 *	of_get_next_available_child - Find the next available child node
 *	@node:	parent node
 *	@prev:	previous child of the parent node, or NULL to get first
 *
 *      This function is like of_get_next_child(), except that it
 *      automatically skips any disabled nodes (i.e. status = "disabled").
 */
struct device_node *of_get_next_available_child(const struct device_node *node,
	struct device_node *prev)
{
	struct device_node *next;
	unsigned long flags;

	if (!node)
		return NULL;

	raw_spin_lock_irqsave(&devtree_lock, flags);
	next = prev ? prev->sibling : node->child;
	for (; next; next = next->sibling) {
		if (!__of_device_is_available(next))
			continue;
		if (of_node_get(next))
			break;
	}
	of_node_put(prev);
	raw_spin_unlock_irqrestore(&devtree_lock, flags);
	return next;
}
EXPORT_SYMBOL(of_get_next_available_child);

/**
 *	of_get_child_by_name - Find the child node by name for a given parent
 *	@node:	parent node
 *	@name:	child name to look for.
 *
 *      This function looks for child node for given matching name
 *
 *	Returns a node pointer if found, with refcount incremented, use
 *	of_node_put() on it when done.
 *	Returns NULL if node is not found.
 */
struct device_node *of_get_child_by_name(const struct device_node *node,
				const char *name)
{
	struct device_node *child;

	for_each_child_of_node(node, child)
		if (child->name && (of_node_cmp(child->name, name) == 0))
			break;
	return child;
}
EXPORT_SYMBOL(of_get_child_by_name);

struct device_node *__of_find_node_by_path(struct device_node *parent,
						const char *path)
{
	struct device_node *child;
	int len;

	len = strcspn(path, "/:");
	if (!len)
		return NULL;

	__for_each_child_of_node(parent, child) {
		const char *name = kbasename(child->full_name);
		if (strncmp(path, name, len) == 0 && (strlen(name) == len))
			return child;
	}
	return NULL;
}

struct device_node *__of_find_node_by_full_path(struct device_node *node,
						const char *path)
{
	const char *separator = strchr(path, ':');

	while (node && *path == '/') {
		struct device_node *tmp = node;

		path++; /* Increment past '/' delimiter */
		node = __of_find_node_by_path(node, path);
		of_node_put(tmp);
		path = strchrnul(path, '/');
		if (separator && separator < path)
			break;
	}
	return node;
}

/**
 *	of_find_node_opts_by_path - Find a node matching a full OF path
 *	@path: Either the full path to match, or if the path does not
 *	       start with '/', the name of a property of the /aliases
 *	       node (an alias).  In the case of an alias, the node
 *	       matching the alias' value will be returned.
 *	@opts: Address of a pointer into which to store the start of
 *	       an options string appended to the end of the path with
 *	       a ':' separator.
 *
 *	Valid paths:
 *		/foo/bar	Full path
 *		foo		Valid alias
 *		foo/bar		Valid alias + relative path
 *
 *	Returns a node pointer with refcount incremented, use
 *	of_node_put() on it when done.
 */
struct device_node *of_find_node_opts_by_path(const char *path, const char **opts)
{
	struct device_node *np = NULL;
	struct property *pp;
	unsigned long flags;
	const char *separator = strchr(path, ':');

	if (opts)
		*opts = separator ? separator + 1 : NULL;

	if (strcmp(path, "/") == 0)
		return of_node_get(of_root);

	/* The path could begin with an alias */
	if (*path != '/') {
		int len;
		const char *p = separator;

		if (!p)
			p = strchrnul(path, '/');
		len = p - path;

		/* of_aliases must not be NULL */
		if (!of_aliases)
			return NULL;

		for_each_property_of_node(of_aliases, pp) {
			if (strlen(pp->name) == len && !strncmp(pp->name, path, len)) {
				np = of_find_node_by_path(pp->value);
				break;
			}
		}
		if (!np)
			return NULL;
		path = p;
	}

	/* Step down the tree matching path components */
	raw_spin_lock_irqsave(&devtree_lock, flags);
	if (!np)
		np = of_node_get(of_root);
	np = __of_find_node_by_full_path(np, path);
	raw_spin_unlock_irqrestore(&devtree_lock, flags);
	return np;
}
EXPORT_SYMBOL(of_find_node_opts_by_path);

/**
 *	of_find_node_by_name - Find a node by its "name" property
 *	@from:	The node to start searching from or NULL, the node
 *		you pass will not be searched, only the next one
 *		will; typically, you pass what the previous call
 *		returned. of_node_put() will be called on it
 *	@name:	The name string to match against
 *
 *	Returns a node pointer with refcount incremented, use
 *	of_node_put() on it when done.
 */
struct device_node *of_find_node_by_name(struct device_node *from,
	const char *name)
{
	struct device_node *np;
	unsigned long flags;

	raw_spin_lock_irqsave(&devtree_lock, flags);
	for_each_of_allnodes_from(from, np)
		if (np->name && (of_node_cmp(np->name, name) == 0)
		    && of_node_get(np))
			break;
	of_node_put(from);
	raw_spin_unlock_irqrestore(&devtree_lock, flags);
	return np;
}
EXPORT_SYMBOL(of_find_node_by_name);

/**
 *	of_find_node_by_type - Find a node by its "device_type" property
 *	@from:	The node to start searching from, or NULL to start searching
 *		the entire device tree. The node you pass will not be
 *		searched, only the next one will; typically, you pass
 *		what the previous call returned. of_node_put() will be
 *		called on from for you.
 *	@type:	The type string to match against
 *
 *	Returns a node pointer with refcount incremented, use
 *	of_node_put() on it when done.
 */
struct device_node *of_find_node_by_type(struct device_node *from,
	const char *type)
{
	struct device_node *np;
	unsigned long flags;

	raw_spin_lock_irqsave(&devtree_lock, flags);
	for_each_of_allnodes_from(from, np)
		if (np->type && (of_node_cmp(np->type, type) == 0)
		    && of_node_get(np))
			break;
	of_node_put(from);
	raw_spin_unlock_irqrestore(&devtree_lock, flags);
	return np;
}
EXPORT_SYMBOL(of_find_node_by_type);

/**
 *	of_find_compatible_node - Find a node based on type and one of the
 *                                tokens in its "compatible" property
 *	@from:		The node to start searching from or NULL, the node
 *			you pass will not be searched, only the next one
 *			will; typically, you pass what the previous call
 *			returned. of_node_put() will be called on it
 *	@type:		The type string to match "device_type" or NULL to ignore
 *	@compatible:	The string to match to one of the tokens in the device
 *			"compatible" list.
 *
 *	Returns a node pointer with refcount incremented, use
 *	of_node_put() on it when done.
 */
struct device_node *of_find_compatible_node(struct device_node *from,
	const char *type, const char *compatible)
{
	struct device_node *np;
	unsigned long flags;

	raw_spin_lock_irqsave(&devtree_lock, flags);
	for_each_of_allnodes_from(from, np)
		if (__of_device_is_compatible(np, compatible, type, NULL) &&
		    of_node_get(np))
			break;
	of_node_put(from);
	raw_spin_unlock_irqrestore(&devtree_lock, flags);
	return np;
}
EXPORT_SYMBOL(of_find_compatible_node);

/**
 *	of_find_node_with_property - Find a node which has a property with
 *                                   the given name.
 *	@from:		The node to start searching from or NULL, the node
 *			you pass will not be searched, only the next one
 *			will; typically, you pass what the previous call
 *			returned. of_node_put() will be called on it
 *	@prop_name:	The name of the property to look for.
 *
 *	Returns a node pointer with refcount incremented, use
 *	of_node_put() on it when done.
 */
struct device_node *of_find_node_with_property(struct device_node *from,
	const char *prop_name)
{
	struct device_node *np;
	struct property *pp;
	unsigned long flags;

	raw_spin_lock_irqsave(&devtree_lock, flags);
	for_each_of_allnodes_from(from, np) {
		for (pp = np->properties; pp; pp = pp->next) {
			if (of_prop_cmp(pp->name, prop_name) == 0) {
				of_node_get(np);
				goto out;
			}
		}
	}
out:
	of_node_put(from);
	raw_spin_unlock_irqrestore(&devtree_lock, flags);
	return np;
}
EXPORT_SYMBOL(of_find_node_with_property);

static
const struct of_device_id *__of_match_node(const struct of_device_id *matches,
					   const struct device_node *node)
{
	const struct of_device_id *best_match = NULL;
	int score, best_score = 0;

	if (!matches)
		return NULL;

	for (; matches->name[0] || matches->type[0] || matches->compatible[0]; matches++) {
		score = __of_device_is_compatible(node, matches->compatible,
						  matches->type, matches->name);
		if (score > best_score) {
			best_match = matches;
			best_score = score;
		}
	}

	return best_match;
}

/**
 * of_match_node - Tell if a device_node has a matching of_match structure
 *	@matches:	array of of device match structures to search in
 *	@node:		the of device structure to match against
 *
 *	Low level utility function used by device matching.
 */
const struct of_device_id *of_match_node(const struct of_device_id *matches,
					 const struct device_node *node)
{
	const struct of_device_id *match;
	unsigned long flags;

	raw_spin_lock_irqsave(&devtree_lock, flags);
	match = __of_match_node(matches, node);
	raw_spin_unlock_irqrestore(&devtree_lock, flags);
	return match;
}
EXPORT_SYMBOL(of_match_node);

/**
 *	of_find_matching_node_and_match - Find a node based on an of_device_id
 *					  match table.
 *	@from:		The node to start searching from or NULL, the node
 *			you pass will not be searched, only the next one
 *			will; typically, you pass what the previous call
 *			returned. of_node_put() will be called on it
 *	@matches:	array of of device match structures to search in
 *	@match		Updated to point at the matches entry which matched
 *
 *	Returns a node pointer with refcount incremented, use
 *	of_node_put() on it when done.
 */
struct device_node *of_find_matching_node_and_match(struct device_node *from,
					const struct of_device_id *matches,
					const struct of_device_id **match)
{
	struct device_node *np;
	const struct of_device_id *m;
	unsigned long flags;

	if (match)
		*match = NULL;

	raw_spin_lock_irqsave(&devtree_lock, flags);
	for_each_of_allnodes_from(from, np) {
		m = __of_match_node(matches, np);
		if (m && of_node_get(np)) {
			if (match)
				*match = m;
			break;
		}
	}
	of_node_put(from);
	raw_spin_unlock_irqrestore(&devtree_lock, flags);
	return np;
}
EXPORT_SYMBOL(of_find_matching_node_and_match);

/**
 * of_modalias_node - Lookup appropriate modalias for a device node
 * @node:	pointer to a device tree node
 * @modalias:	Pointer to buffer that modalias value will be copied into
 * @len:	Length of modalias value
 *
 * Based on the value of the compatible property, this routine will attempt
 * to choose an appropriate modalias value for a particular device tree node.
 * It does this by stripping the manufacturer prefix (as delimited by a ',')
 * from the first entry in the compatible list property.
 *
 * This routine returns 0 on success, <0 on failure.
 */
int of_modalias_node(struct device_node *node, char *modalias, int len)
{
	const char *compatible, *p;
	int cplen;

	compatible = of_get_property(node, "compatible", &cplen);
	if (!compatible || strlen(compatible) > cplen)
		return -ENODEV;
	p = strchr(compatible, ',');
	strlcpy(modalias, p ? p + 1 : compatible, len);
	return 0;
}
EXPORT_SYMBOL_GPL(of_modalias_node);

/**
 * of_find_node_by_phandle - Find a node given a phandle
 * @handle:	phandle of the node to find
 *
 * Returns a node pointer with refcount incremented, use
 * of_node_put() on it when done.
 */
struct device_node *of_find_node_by_phandle(phandle handle)
{
	struct device_node *np;
	unsigned long flags;

	if (!handle)
		return NULL;

	raw_spin_lock_irqsave(&devtree_lock, flags);
	for_each_of_allnodes(np)
		if (np->phandle == handle)
			break;
	of_node_get(np);
	raw_spin_unlock_irqrestore(&devtree_lock, flags);
	return np;
}
EXPORT_SYMBOL(of_find_node_by_phandle);

void of_print_phandle_args(const char *msg, const struct of_phandle_args *args)
{
	int i;
	printk("%s %pOF", msg, args->np);
	for (i = 0; i < args->args_count; i++) {
		const char delim = i ? ',' : ':';

		pr_cont("%c%08x", delim, args->args[i]);
	}
	pr_cont("\n");
}

int of_phandle_iterator_init(struct of_phandle_iterator *it,
		const struct device_node *np,
		const char *list_name,
		const char *cells_name,
		int cell_count)
{
	const __be32 *list;
	int size;

	memset(it, 0, sizeof(*it));

	list = of_get_property(np, list_name, &size);
	if (!list)
		return -ENOENT;

	it->cells_name = cells_name;
	it->cell_count = cell_count;
	it->parent = np;
	it->list_end = list + size / sizeof(*list);
	it->phandle_end = list;
	it->cur = list;

	return 0;
}
EXPORT_SYMBOL_GPL(of_phandle_iterator_init);

int of_phandle_iterator_next(struct of_phandle_iterator *it)
{
	uint32_t count = 0;

	if (it->node) {
		of_node_put(it->node);
		it->node = NULL;
	}

	if (!it->cur || it->phandle_end >= it->list_end)
		return -ENOENT;

	it->cur = it->phandle_end;

	/* If phandle is 0, then it is an empty entry with no arguments. */
	it->phandle = be32_to_cpup(it->cur++);

	if (it->phandle) {

		/*
		 * Find the provider node and parse the #*-cells property to
		 * determine the argument length.
		 */
		it->node = of_find_node_by_phandle(it->phandle);

		if (it->cells_name) {
			if (!it->node) {
				pr_err("%pOF: could not find phandle\n",
				       it->parent);
				goto err;
			}

			if (of_property_read_u32(it->node, it->cells_name,
						 &count)) {
				pr_err("%pOF: could not get %s for %pOF\n",
				       it->parent,
				       it->cells_name,
				       it->node);
				goto err;
			}
		} else {
			count = it->cell_count;
		}

		/*
		 * Make sure that the arguments actually fit in the remaining
		 * property data length
		 */
		if (it->cur + count > it->list_end) {
			pr_err("%pOF: arguments longer than property\n",
			       it->parent);
			goto err;
		}
	}

	it->phandle_end = it->cur + count;
	it->cur_count = count;

	return 0;

err:
	if (it->node) {
		of_node_put(it->node);
		it->node = NULL;
	}

	return -EINVAL;
}
EXPORT_SYMBOL_GPL(of_phandle_iterator_next);

int of_phandle_iterator_args(struct of_phandle_iterator *it,
			     uint32_t *args,
			     int size)
{
	int i, count;

	count = it->cur_count;

	if (WARN_ON(size < count))
		count = size;

	for (i = 0; i < count; i++)
		args[i] = be32_to_cpup(it->cur++);

	return count;
}

static int __of_parse_phandle_with_args(const struct device_node *np,
					const char *list_name,
					const char *cells_name,
					int cell_count, int index,
					struct of_phandle_args *out_args)
{
	struct of_phandle_iterator it;
	int rc, cur_index = 0;

	/* Loop over the phandles until all the requested entry is found */
	of_for_each_phandle(&it, rc, np, list_name, cells_name, cell_count) {
		/*
		 * All of the error cases bail out of the loop, so at
		 * this point, the parsing is successful. If the requested
		 * index matches, then fill the out_args structure and return,
		 * or return -ENOENT for an empty entry.
		 */
		rc = -ENOENT;
		if (cur_index == index) {
			if (!it.phandle)
				goto err;

			if (out_args) {
				int c;

				c = of_phandle_iterator_args(&it,
							     out_args->args,
							     MAX_PHANDLE_ARGS);
				out_args->np = it.node;
				out_args->args_count = c;
			} else {
				of_node_put(it.node);
			}

			/* Found it! return success */
			return 0;
		}

		cur_index++;
	}

	/*
	 * Unlock node before returning result; will be one of:
	 * -ENOENT : index is for empty phandle
	 * -EINVAL : parsing error on data
	 */

 err:
	of_node_put(it.node);
	return rc;
}

/**
 * of_parse_phandle - Resolve a phandle property to a device_node pointer
 * @np: Pointer to device node holding phandle property
 * @phandle_name: Name of property holding a phandle value
 * @index: For properties holding a table of phandles, this is the index into
 *         the table
 *
 * Returns the device_node pointer with refcount incremented.  Use
 * of_node_put() on it when done.
 */
struct device_node *of_parse_phandle(const struct device_node *np,
				     const char *phandle_name, int index)
{
	struct of_phandle_args args;

	if (index < 0)
		return NULL;

	if (__of_parse_phandle_with_args(np, phandle_name, NULL, 0,
					 index, &args))
		return NULL;

	return args.np;
}
EXPORT_SYMBOL(of_parse_phandle);

/**
 * of_parse_phandle_with_args() - Find a node pointed by phandle in a list
 * @np:		pointer to a device tree node containing a list
 * @list_name:	property name that contains a list
 * @cells_name:	property name that specifies phandles' arguments count
 * @index:	index of a phandle to parse out
 * @out_args:	optional pointer to output arguments structure (will be filled)
 *
 * This function is useful to parse lists of phandles and their arguments.
 * Returns 0 on success and fills out_args, on error returns appropriate
 * errno value.
 *
 * Caller is responsible to call of_node_put() on the returned out_args->np
 * pointer.
 *
 * Example:
 *
 * phandle1: node1 {
 *	#list-cells = <2>;
 * }
 *
 * phandle2: node2 {
 *	#list-cells = <1>;
 * }
 *
 * node3 {
 *	list = <&phandle1 1 2 &phandle2 3>;
 * }
 *
 * To get a device_node of the `node2' node you may call this:
 * of_parse_phandle_with_args(node3, "list", "#list-cells", 1, &args);
 */
int of_parse_phandle_with_args(const struct device_node *np, const char *list_name,
				const char *cells_name, int index,
				struct of_phandle_args *out_args)
{
	if (index < 0)
		return -EINVAL;
	return __of_parse_phandle_with_args(np, list_name, cells_name, 0,
					    index, out_args);
}
EXPORT_SYMBOL(of_parse_phandle_with_args);

/**
 * of_parse_phandle_with_fixed_args() - Find a node pointed by phandle in a list
 * @np:		pointer to a device tree node containing a list
 * @list_name:	property name that contains a list
 * @cell_count: number of argument cells following the phandle
 * @index:	index of a phandle to parse out
 * @out_args:	optional pointer to output arguments structure (will be filled)
 *
 * This function is useful to parse lists of phandles and their arguments.
 * Returns 0 on success and fills out_args, on error returns appropriate
 * errno value.
 *
 * Caller is responsible to call of_node_put() on the returned out_args->np
 * pointer.
 *
 * Example:
 *
 * phandle1: node1 {
 * }
 *
 * phandle2: node2 {
 * }
 *
 * node3 {
 *	list = <&phandle1 0 2 &phandle2 2 3>;
 * }
 *
 * To get a device_node of the `node2' node you may call this:
 * of_parse_phandle_with_fixed_args(node3, "list", 2, 1, &args);
 */
int of_parse_phandle_with_fixed_args(const struct device_node *np,
				const char *list_name, int cell_count,
				int index, struct of_phandle_args *out_args)
{
	if (index < 0)
		return -EINVAL;
	return __of_parse_phandle_with_args(np, list_name, NULL, cell_count,
					   index, out_args);
}
EXPORT_SYMBOL(of_parse_phandle_with_fixed_args);

/**
 * of_count_phandle_with_args() - Find the number of phandles references in a property
 * @np:		pointer to a device tree node containing a list
 * @list_name:	property name that contains a list
 * @cells_name:	property name that specifies phandles' arguments count
 *
 * Returns the number of phandle + argument tuples within a property. It
 * is a typical pattern to encode a list of phandle and variable
 * arguments into a single property. The number of arguments is encoded
 * by a property in the phandle-target node. For example, a gpios
 * property would contain a list of GPIO specifies consisting of a
 * phandle and 1 or more arguments. The number of arguments are
 * determined by the #gpio-cells property in the node pointed to by the
 * phandle.
 */
int of_count_phandle_with_args(const struct device_node *np, const char *list_name,
				const char *cells_name)
{
	struct of_phandle_iterator it;
	int rc, cur_index = 0;

	rc = of_phandle_iterator_init(&it, np, list_name, cells_name, 0);
	if (rc)
		return rc;

	while ((rc = of_phandle_iterator_next(&it)) == 0)
		cur_index += 1;

	if (rc != -ENOENT)
		return rc;

	return cur_index;
}
EXPORT_SYMBOL(of_count_phandle_with_args);

/**
 * __of_add_property - Add a property to a node without lock operations
 */
int __of_add_property(struct device_node *np, struct property *prop)
{
	struct property **next;

	prop->next = NULL;
	next = &np->properties;
	while (*next) {
		if (strcmp(prop->name, (*next)->name) == 0)
			/* duplicate ! don't insert it */
			return -EEXIST;

		next = &(*next)->next;
	}
	*next = prop;

	return 0;
}

/**
 * of_add_property - Add a property to a node
 */
int of_add_property(struct device_node *np, struct property *prop)
{
	unsigned long flags;
	int rc;

	mutex_lock(&of_mutex);

	raw_spin_lock_irqsave(&devtree_lock, flags);
	rc = __of_add_property(np, prop);
	raw_spin_unlock_irqrestore(&devtree_lock, flags);

	if (!rc)
		__of_add_property_sysfs(np, prop);

	mutex_unlock(&of_mutex);

	if (!rc)
		of_property_notify(OF_RECONFIG_ADD_PROPERTY, np, prop, NULL);

	return rc;
}

int __of_remove_property(struct device_node *np, struct property *prop)
{
	struct property **next;

	for (next = &np->properties; *next; next = &(*next)->next) {
		if (*next == prop)
			break;
	}
	if (*next == NULL)
		return -ENODEV;

	/* found the node */
	*next = prop->next;
	prop->next = np->deadprops;
	np->deadprops = prop;

	return 0;
}

/**
 * of_remove_property - Remove a property from a node.
 *
 * Note that we don't actually remove it, since we have given out
 * who-knows-how-many pointers to the data using get-property.
 * Instead we just move the property to the "dead properties"
 * list, so it won't be found any more.
 */
int of_remove_property(struct device_node *np, struct property *prop)
{
	unsigned long flags;
	int rc;

	if (!prop)
		return -ENODEV;

	mutex_lock(&of_mutex);

	raw_spin_lock_irqsave(&devtree_lock, flags);
	rc = __of_remove_property(np, prop);
	raw_spin_unlock_irqrestore(&devtree_lock, flags);

	if (!rc)
		__of_remove_property_sysfs(np, prop);

	mutex_unlock(&of_mutex);

	if (!rc)
		of_property_notify(OF_RECONFIG_REMOVE_PROPERTY, np, prop, NULL);

	return rc;
}

int __of_update_property(struct device_node *np, struct property *newprop,
		struct property **oldpropp)
{
	struct property **next, *oldprop;

	for (next = &np->properties; *next; next = &(*next)->next) {
		if (of_prop_cmp((*next)->name, newprop->name) == 0)
			break;
	}
	*oldpropp = oldprop = *next;

	if (oldprop) {
		/* replace the node */
		newprop->next = oldprop->next;
		*next = newprop;
		oldprop->next = np->deadprops;
		np->deadprops = oldprop;
	} else {
		/* new node */
		newprop->next = NULL;
		*next = newprop;
	}

	return 0;
}

/*
 * of_update_property - Update a property in a node, if the property does
 * not exist, add it.
 *
 * Note that we don't actually remove it, since we have given out
 * who-knows-how-many pointers to the data using get-property.
 * Instead we just move the property to the "dead properties" list,
 * and add the new property to the property list
 */
int of_update_property(struct device_node *np, struct property *newprop)
{
	struct property *oldprop;
	unsigned long flags;
	int rc;

	if (!newprop->name)
		return -EINVAL;

	mutex_lock(&of_mutex);

	raw_spin_lock_irqsave(&devtree_lock, flags);
	rc = __of_update_property(np, newprop, &oldprop);
	raw_spin_unlock_irqrestore(&devtree_lock, flags);

	if (!rc)
		__of_update_property_sysfs(np, newprop, oldprop);

	mutex_unlock(&of_mutex);

	if (!rc)
		of_property_notify(OF_RECONFIG_UPDATE_PROPERTY, np, newprop, oldprop);

	return rc;
}

static void of_alias_add(struct alias_prop *ap, struct device_node *np,
			 int id, const char *stem, int stem_len)
{
	ap->np = np;
	ap->id = id;
	strncpy(ap->stem, stem, stem_len);
	ap->stem[stem_len] = 0;
	list_add_tail(&ap->link, &aliases_lookup);
	pr_debug("adding DT alias:%s: stem=%s id=%i node=%pOF\n",
		 ap->alias, ap->stem, ap->id, np);
}

/**
 * of_alias_scan - Scan all properties of the 'aliases' node
 *
 * The function scans all the properties of the 'aliases' node and populates
 * the global lookup table with the properties.  It returns the
 * number of alias properties found, or an error code in case of failure.
 *
 * @dt_alloc:	An allocator that provides a virtual address to memory
 *		for storing the resulting tree
 */
void of_alias_scan(void * (*dt_alloc)(u64 size, u64 align))
{
	struct property *pp;

	of_aliases = of_find_node_by_path("/aliases");
	of_chosen = of_find_node_by_path("/chosen");
	if (of_chosen == NULL)
		of_chosen = of_find_node_by_path("/chosen@0");

	if (of_chosen) {
		/* linux,stdout-path and /aliases/stdout are for legacy compatibility */
		const char *name = NULL;

		if (of_property_read_string(of_chosen, "stdout-path", &name))
			of_property_read_string(of_chosen, "linux,stdout-path",
						&name);
		if (IS_ENABLED(CONFIG_PPC) && !name)
			of_property_read_string(of_aliases, "stdout", &name);
		if (name)
			of_stdout = of_find_node_opts_by_path(name, &of_stdout_options);
	}

	if (!of_aliases)
		return;

	for_each_property_of_node(of_aliases, pp) {
		const char *start = pp->name;
		const char *end = start + strlen(start);
		struct device_node *np;
		struct alias_prop *ap;
		int id, len;

		/* Skip those we do not want to proceed */
		if (!strcmp(pp->name, "name") ||
		    !strcmp(pp->name, "phandle") ||
		    !strcmp(pp->name, "linux,phandle"))
			continue;

		np = of_find_node_by_path(pp->value);
		if (!np)
			continue;

		/* walk the alias backwards to extract the id and work out
		 * the 'stem' string */
		while (isdigit(*(end-1)) && end > start)
			end--;
		len = end - start;

		if (kstrtoint(end, 10, &id) < 0)
			continue;

		/* Allocate an alias_prop with enough space for the stem */
		ap = dt_alloc(sizeof(*ap) + len + 1, __alignof__(*ap));
		if (!ap)
			continue;
		memset(ap, 0, sizeof(*ap) + len + 1);
		ap->alias = start;
		of_alias_add(ap, np, id, start, len);
	}
}

/**
 * of_alias_get_id - Get alias id for the given device_node
 * @np:		Pointer to the given device_node
 * @stem:	Alias stem of the given device_node
 *
 * The function travels the lookup table to get the alias id for the given
 * device_node and alias stem.  It returns the alias id if found.
 */
int of_alias_get_id(struct device_node *np, const char *stem)
{
	struct alias_prop *app;
	int id = -ENODEV;

	mutex_lock(&of_mutex);
	list_for_each_entry(app, &aliases_lookup, link) {
		if (strcmp(app->stem, stem) != 0)
			continue;

		if (np == app->np) {
			id = app->id;
			break;
		}
	}
	mutex_unlock(&of_mutex);

	return id;
}
EXPORT_SYMBOL_GPL(of_alias_get_id);

/**
 * of_alias_get_highest_id - Get highest alias id for the given stem
 * @stem:	Alias stem to be examined
 *
 * The function travels the lookup table to get the highest alias id for the
 * given alias stem.  It returns the alias id if found.
 */
int of_alias_get_highest_id(const char *stem)
{
	struct alias_prop *app;
	int id = -ENODEV;

	mutex_lock(&of_mutex);
	list_for_each_entry(app, &aliases_lookup, link) {
		if (strcmp(app->stem, stem) != 0)
			continue;

		if (app->id > id)
			id = app->id;
	}
	mutex_unlock(&of_mutex);

	return id;
}
EXPORT_SYMBOL_GPL(of_alias_get_highest_id);

/**
 * of_console_check() - Test and setup console for DT setup
 * @dn - Pointer to device node
 * @name - Name to use for preferred console without index. ex. "ttyS"
 * @index - Index to use for preferred console.
 *
 * Check if the given device node matches the stdout-path property in the
 * /chosen node. If it does then register it as the preferred console and return
 * TRUE. Otherwise return FALSE.
 */
bool of_console_check(struct device_node *dn, char *name, int index)
{
	if (!dn || dn != of_stdout || console_set_on_cmdline)
		return false;

	/*
	 * XXX: cast `options' to char pointer to suppress complication
	 * warnings: printk, UART and console drivers expect char pointer.
	 */
	return !add_preferred_console(name, index, (char *)of_stdout_options);
}
EXPORT_SYMBOL_GPL(of_console_check);

/**
 *	of_find_next_cache_node - Find a node's subsidiary cache
 *	@np:	node of type "cpu" or "cache"
 *
 *	Returns a node pointer with refcount incremented, use
 *	of_node_put() on it when done.  Caller should hold a reference
 *	to np.
 */
struct device_node *of_find_next_cache_node(const struct device_node *np)
{
	struct device_node *child, *cache_node;

	cache_node = of_parse_phandle(np, "l2-cache", 0);
	if (!cache_node)
		cache_node = of_parse_phandle(np, "next-level-cache", 0);

	if (cache_node)
		return cache_node;

	/* OF on pmac has nodes instead of properties named "l2-cache"
	 * beneath CPU nodes.
	 */
	if (!strcmp(np->type, "cpu"))
		for_each_child_of_node(np, child)
			if (!strcmp(child->type, "cache"))
				return child;

	return NULL;
}

/**
 * of_find_last_cache_level - Find the level at which the last cache is
 * 		present for the given logical cpu
 *
 * @cpu: cpu number(logical index) for which the last cache level is needed
 *
 * Returns the the level at which the last cache is present. It is exactly
 * same as  the total number of cache levels for the given logical cpu.
 */
int of_find_last_cache_level(unsigned int cpu)
{
	u32 cache_level = 0;
	struct device_node *prev = NULL, *np = of_cpu_device_node_get(cpu);

	while (np) {
		prev = np;
		of_node_put(np);
		np = of_find_next_cache_node(np);
	}

	of_property_read_u32(prev, "cache-level", &cache_level);

	return cache_level;
}<|MERGE_RESOLUTION|>--- conflicted
+++ resolved
@@ -95,111 +95,6 @@
 }
 #endif
 
-<<<<<<< HEAD
-#ifndef CONFIG_OF_DYNAMIC
-static void of_node_release(struct kobject *kobj)
-{
-	/* Without CONFIG_OF_DYNAMIC, no nodes gets freed */
-}
-#endif /* CONFIG_OF_DYNAMIC */
-
-struct kobj_type of_node_ktype = {
-	.release = of_node_release,
-};
-
-static ssize_t of_node_property_read(struct file *filp, struct kobject *kobj,
-				struct bin_attribute *bin_attr, char *buf,
-				loff_t offset, size_t count)
-{
-	struct property *pp = container_of(bin_attr, struct property, attr);
-	return memory_read_from_buffer(buf, count, &offset, pp->value, pp->length);
-}
-
-/* always return newly allocated name, caller must free after use */
-static const char *safe_name(struct kobject *kobj, const char *orig_name)
-{
-	const char *name = orig_name;
-	struct kernfs_node *kn;
-	int i = 0;
-
-	/* don't be a hero. After 16 tries give up */
-	while (i < 16 && (kn = sysfs_get_dirent(kobj->sd, name))) {
-		sysfs_put(kn);
-		if (name != orig_name)
-			kfree(name);
-		name = kasprintf(GFP_KERNEL, "%s#%i", orig_name, ++i);
-	}
-
-	if (name == orig_name) {
-		name = kstrdup(orig_name, GFP_KERNEL);
-	} else {
-		pr_warn("Duplicate name in %s, renamed to \"%s\"\n",
-			kobject_name(kobj), name);
-	}
-	return name;
-}
-
-int __of_add_property_sysfs(struct device_node *np, struct property *pp)
-{
-	int rc;
-
-	/* Important: Don't leak passwords */
-	bool secure = strncmp(pp->name, "security-", 9) == 0;
-
-	if (!IS_ENABLED(CONFIG_SYSFS))
-		return 0;
-
-	if (!of_kset || !of_node_is_attached(np))
-		return 0;
-
-	sysfs_bin_attr_init(&pp->attr);
-	pp->attr.attr.name = safe_name(&np->kobj, pp->name);
-	pp->attr.attr.mode = secure ? 0400 : 0444;
-	pp->attr.size = secure ? 0 : pp->length;
-	pp->attr.read = of_node_property_read;
-
-	rc = sysfs_create_bin_file(&np->kobj, &pp->attr);
-	WARN(rc, "error adding attribute %s to node %pOF\n", pp->name, np);
-	return rc;
-}
-
-int __of_attach_node_sysfs(struct device_node *np)
-{
-	const char *name;
-	struct kobject *parent;
-	struct property *pp;
-	int rc;
-
-	if (!IS_ENABLED(CONFIG_SYSFS))
-		return 0;
-
-	if (!of_kset)
-		return 0;
-
-	np->kobj.kset = of_kset;
-	if (!np->parent) {
-		/* Nodes without parents are new top level trees */
-		name = safe_name(&of_kset->kobj, "base");
-		parent = NULL;
-	} else {
-		name = safe_name(&np->parent->kobj, kbasename(np->full_name));
-		parent = &np->parent->kobj;
-	}
-	if (!name)
-		return -ENOMEM;
-	rc = kobject_add(&np->kobj, parent, "%s", name);
-	kfree(name);
-	if (rc)
-		return rc;
-
-	for_each_property_of_node(np, pp)
-		__of_add_property_sysfs(np, pp);
-
-	return 0;
-}
-
-=======
->>>>>>> 9abd04af
 void __init of_core_init(void)
 {
 	struct device_node *np;
