config DTC
	bool

config OF
	bool

menu "Device Tree and Open Firmware support"
	depends on OF

config OF_UNITTEST
	bool "Device Tree runtime unit tests"
	depends on OF_IRQ && OF_EARLY_FLATTREE
	select OF_DYNAMIC
	select OF_RESOLVE
	help
	  This option builds in test cases for the device tree infrastructure
	  that are executed once at boot time, and the results dumped to the
	  console.

	  If unsure, say N here, but this option is safe to enable.

config OF_FLATTREE
	bool
	select DTC
	select LIBFDT

config OF_EARLY_FLATTREE
	bool
	select OF_FLATTREE

config OF_PROMTREE
	bool

# Hardly any platforms need this.  It is safe to select, but only do so if you
# need it.
config OF_DYNAMIC
	bool

config OF_ADDRESS
	def_bool y
	depends on !SPARC

config OF_IRQ
	def_bool y
	depends on !SPARC

config OF_NET
	depends on NETDEVICES
	def_bool y

config OF_MDIO
	def_tristate PHYLIB
	depends on PHYLIB
	help
	  OpenFirmware MDIO bus (Ethernet PHY) accessors

config OF_PCI
	def_tristate PCI
	depends on PCI
	help
	  OpenFirmware PCI bus accessors

config OF_PCI_IRQ
	def_tristate PCI
	depends on OF_PCI && OF_IRQ
	help
	  OpenFirmware PCI IRQ routing helpers

config OF_MTD
	depends on MTD
	def_bool y

<<<<<<< HEAD
config OF_RESERVED_MEM
	depends on OF_EARLY_FLATTREE
	bool
	help
	  Helpers to allow for reservation of memory regions
=======
config OF_RESOLVE
	bool

config OF_OVERLAY
	bool
	depends on OF
	select OF_DYNAMIC
	select OF_DEVICE
	select OF_RESOLVE
>>>>>>> 2ea8f7ea

endmenu # OF<|MERGE_RESOLUTION|>--- conflicted
+++ resolved
@@ -70,13 +70,12 @@
 	depends on MTD
 	def_bool y
 
-<<<<<<< HEAD
 config OF_RESERVED_MEM
 	depends on OF_EARLY_FLATTREE
 	bool
 	help
 	  Helpers to allow for reservation of memory regions
-=======
+
 config OF_RESOLVE
 	bool
 
@@ -86,6 +85,5 @@
 	select OF_DYNAMIC
 	select OF_DEVICE
 	select OF_RESOLVE
->>>>>>> 2ea8f7ea
 
 endmenu # OF