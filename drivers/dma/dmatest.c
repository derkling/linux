--- conflicted
+++ resolved
@@ -263,11 +263,7 @@
 	int			i;
 
 	thread_name = current->comm;
-<<<<<<< HEAD
-	set_freezable_with_signal();
-=======
 	set_freezable();
->>>>>>> dcd6c922
 
 	ret = -ENOMEM;
 
@@ -321,12 +317,6 @@
 		struct dma_async_tx_descriptor *tx = NULL;
 		dma_addr_t dma_srcs[src_cnt];
 		dma_addr_t dma_dsts[dst_cnt];
-<<<<<<< HEAD
-		struct completion cmp;
-		unsigned long start, tmo, end = 0 /* compiler... */;
-		bool reload = true;
-=======
->>>>>>> dcd6c922
 		u8 align = 0;
 
 		total_tests++;
@@ -425,21 +415,8 @@
 		}
 		dma_async_issue_pending(chan);
 
-<<<<<<< HEAD
-		do {
-			start = jiffies;
-			if (reload)
-				end = start + msecs_to_jiffies(timeout);
-			else if (end <= start)
-				end = start + 1;
-			tmo = wait_for_completion_interruptible_timeout(&cmp,
-								end - start);
-			reload = try_to_freeze();
-		} while (tmo == -ERESTARTSYS);
-=======
 		wait_event_freezable_timeout(done_wait, done.done,
 					     msecs_to_jiffies(timeout));
->>>>>>> dcd6c922
 
 		status = dma_async_is_tx_complete(chan, cookie, NULL, NULL);
 
