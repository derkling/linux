/* Copyright (c) 2012-2016, The Linux Foundation. All rights reserved.
 *
 * This program is free software; you can redistribute it and/or modify
 * it under the terms of the GNU General Public License version 2 and
 * only version 2 as published by the Free Software Foundation.
 *
 * This program is distributed in the hope that it will be useful,
 * but WITHOUT ANY WARRANTY; without even the implied warranty of
 * MERCHANTABILITY or FITNESS FOR A PARTICULAR PURPOSE.  See the
 * GNU General Public License for more details.
 *
 */

#include <asm/dma-iommu.h>
#include <linux/dma-attrs.h>
#include <linux/dma-buf.h>
#include <linux/dma-direction.h>
#include <linux/iommu.h>
#include <linux/msm_dma_iommu_mapping.h>
#include <linux/msm_ion.h>
#include <linux/slab.h>
#include <linux/types.h>
#include "media/msm_vidc.h"
#include "msm_vidc_debug.h"
#include "msm_vidc_resources.h"

struct smem_client {
	int mem_type;
	void *clnt;
	struct msm_vidc_platform_resources *res;
	enum session_type session_type;
};

static int get_device_address(struct smem_client *smem_client,
		struct ion_handle *hndl, unsigned long align,
		ion_phys_addr_t *iova, unsigned long *buffer_size,
		unsigned long flags, enum hal_buffer buffer_type,
		struct dma_mapping_info *mapping_info)
{
	int rc = 0;
	struct ion_client *clnt = NULL;
	struct dma_buf *buf = NULL;
	struct dma_buf_attachment *attach;
	struct sg_table *table = NULL;
	struct context_bank_info *cb = NULL;

	if (!iova || !buffer_size || !hndl || !smem_client || !mapping_info) {
		dprintk(VIDC_ERR, "Invalid params: %pK, %pK, %pK, %pK\n",
				smem_client, hndl, iova, buffer_size);
		return -EINVAL;
	}

	clnt = smem_client->clnt;
	if (!clnt) {
		dprintk(VIDC_ERR, "Invalid client\n");
		return -EINVAL;
	}

	if (is_iommu_present(smem_client->res)) {
		cb = msm_smem_get_context_bank(smem_client, flags & SMEM_SECURE,
				buffer_type);
		if (!cb) {
			dprintk(VIDC_ERR,
				"%s: Failed to get context bank device\n",
				 __func__);
			rc = -EIO;
			goto mem_map_failed;
		}

		/* Convert an Ion handle to a dma buf */
		buf = ion_share_dma_buf(clnt, hndl);
		if (IS_ERR_OR_NULL(buf)) {
			rc = PTR_ERR(buf) ?: -ENOMEM;
			dprintk(VIDC_ERR, "Share ION buf to DMA failed\n");
			goto mem_map_failed;
		}

		/* Prepare a dma buf for dma on the given device */
		attach = dma_buf_attach(buf, cb->dev);
		if (IS_ERR_OR_NULL(attach)) {
			rc = PTR_ERR(attach) ?: -ENOMEM;
			dprintk(VIDC_ERR, "Failed to attach dmabuf\n");
			goto mem_buf_attach_failed;
		}

		/* Get the scatterlist for the given attachment */
		table = dma_buf_map_attachment(attach, DMA_BIDIRECTIONAL);
		if (IS_ERR_OR_NULL(table)) {
			rc = PTR_ERR(table) ?: -ENOMEM;
			dprintk(VIDC_ERR, "Failed to map table\n");
			goto mem_map_table_failed;
		}

		/* debug trace's need to be updated later */
		trace_msm_smem_buffer_iommu_op_start("MAP", 0, 0,
			align, *iova, *buffer_size);

		/* Map a scatterlist into an SMMU */
		rc = msm_dma_map_sg_lazy(cb->dev, table->sgl, table->nents,
				DMA_BIDIRECTIONAL, buf);
		if (rc != table->nents) {
			dprintk(VIDC_ERR,
				"Mapping failed with rc(%d), expected rc(%d)\n",
				rc, table->nents);
			rc = -ENOMEM;
			goto mem_map_sg_failed;
		}
		if (table->sgl) {
			dprintk(VIDC_DBG,
				"%s: CB : %s, DMA buf: %pK, device: %pK, attach: %pK, table: %pK, table sgl: %pK, rc: %d, dma_address: %pa\n",
				__func__, cb->name, buf, cb->dev, attach,
				table, table->sgl, rc,
				&table->sgl->dma_address);

			*iova = table->sgl->dma_address;
			*buffer_size = table->sgl->dma_length;
		} else {
			dprintk(VIDC_ERR, "sgl is NULL\n");
			rc = -ENOMEM;
			goto mem_map_sg_failed;
		}

		mapping_info->dev = cb->dev;
		mapping_info->mapping = cb->mapping;
		mapping_info->table = table;
		mapping_info->attach = attach;
		mapping_info->buf = buf;

		trace_msm_smem_buffer_iommu_op_end("MAP", 0, 0,
			align, *iova, *buffer_size);
	} else {
		dprintk(VIDC_DBG, "Using physical memory address\n");
		rc = ion_phys(clnt, hndl, iova, (size_t *)buffer_size);
		if (rc) {
			dprintk(VIDC_ERR, "ion memory map failed - %d\n", rc);
			goto mem_map_failed;
		}
	}

	dprintk(VIDC_DBG, "mapped ion handle %pK to %pa\n", hndl, iova);
	return 0;
mem_map_sg_failed:
	dma_buf_unmap_attachment(attach, table, DMA_BIDIRECTIONAL);
mem_map_table_failed:
	dma_buf_detach(buf, attach);
mem_buf_attach_failed:
	dma_buf_put(buf);
mem_map_failed:
	return rc;
}

static void put_device_address(struct smem_client *smem_client,
	struct ion_handle *hndl, u32 flags,
	struct dma_mapping_info *mapping_info,
	enum hal_buffer buffer_type)
{
	struct ion_client *clnt = NULL;

	if (!hndl || !smem_client || !mapping_info) {
		dprintk(VIDC_WARN, "Invalid params: %pK, %pK\n",
				smem_client, hndl);
		return;
	}

	if (!mapping_info->dev || !mapping_info->table ||
		!mapping_info->buf || !mapping_info->attach) {
			dprintk(VIDC_WARN, "Invalid params:\n");
			return;
	}

	clnt = smem_client->clnt;
	if (!clnt) {
		dprintk(VIDC_WARN, "Invalid client\n");
		return;
	}
	if (is_iommu_present(smem_client->res)) {
		dprintk(VIDC_DBG,
			"Calling dma_unmap_sg - device: %pK, address: %pa, buf: %pK, table: %pK, attach: %pK\n",
			mapping_info->dev,
			&mapping_info->table->sgl->dma_address,
			mapping_info->buf, mapping_info->table,
			mapping_info->attach);

		trace_msm_smem_buffer_iommu_op_start("UNMAP", 0, 0, 0, 0, 0);
		msm_dma_unmap_sg(mapping_info->dev, mapping_info->table->sgl,
			mapping_info->table->nents, DMA_BIDIRECTIONAL,
			mapping_info->buf);
		dma_buf_unmap_attachment(mapping_info->attach,
			mapping_info->table, DMA_BIDIRECTIONAL);
		dma_buf_detach(mapping_info->buf, mapping_info->attach);
		dma_buf_put(mapping_info->buf);
		trace_msm_smem_buffer_iommu_op_end("UNMAP", 0, 0, 0, 0, 0);
	}
}

static int ion_user_to_kernel(struct smem_client *client, int fd, u32 offset,
		struct msm_smem *mem, enum hal_buffer buffer_type)
{
	struct ion_handle *hndl;
	ion_phys_addr_t iova = 0;
	unsigned long buffer_size = 0;
	int rc = 0;
	unsigned long align = SZ_4K;
	unsigned long ion_flags = 0;

	hndl = ion_import_dma_buf(client->clnt, fd);
	dprintk(VIDC_DBG, "%s ion handle: %pK\n", __func__, hndl);
	if (IS_ERR_OR_NULL(hndl)) {
		dprintk(VIDC_ERR, "Failed to get handle: %pK, %d, %d, %pK\n",
				client, fd, offset, hndl);
		rc = -ENOMEM;
		goto fail_import_fd;
	}
	mem->kvaddr = NULL;
	rc = ion_handle_get_flags(client->clnt, hndl, &ion_flags);
	if (rc) {
		dprintk(VIDC_ERR, "Failed to get ion flags: %d\n", rc);
		goto fail_device_address;
	}

	mem->buffer_type = buffer_type;
	if (ion_flags & ION_FLAG_CACHED)
		mem->flags |= SMEM_CACHED;

	if (ion_flags & ION_FLAG_SECURE)
		mem->flags |= SMEM_SECURE;

	rc = get_device_address(client, hndl, align, &iova, &buffer_size,
				mem->flags, buffer_type, &mem->mapping_info);
	if (rc) {
		dprintk(VIDC_ERR, "Failed to get device address: %d\n", rc);
		goto fail_device_address;
	}

	mem->mem_type = client->mem_type;
	mem->smem_priv = hndl;
	mem->device_addr = iova;
	mem->size = buffer_size;
	if ((u32)mem->device_addr != iova) {
		dprintk(VIDC_ERR, "iova(%pa) truncated to %#x",
			&iova, (u32)mem->device_addr);
		goto fail_device_address;
	}
	dprintk(VIDC_DBG,
<<<<<<< HEAD
		"%s: ion_handle = %pK, fd = %d, device_addr = %pa, size = %zx, kvaddr = %p, buffer_type = %d, flags = %#lx\n",
=======
		"%s: ion_handle = %pK, fd = %d, device_addr = %pa, size = %zx, kvaddr = %pK, buffer_type = %d, flags = %#lx\n",
>>>>>>> a0bfd9aa
		__func__, mem->smem_priv, fd, &mem->device_addr, mem->size,
		mem->kvaddr, mem->buffer_type, mem->flags);
	return rc;
fail_device_address:
	ion_free(client->clnt, hndl);
fail_import_fd:
	return rc;
}

static int get_secure_flag_for_buffer_type(
		struct smem_client *client, enum hal_buffer buffer_type)
{

	if (!client) {
		dprintk(VIDC_ERR, "%s - invalid params\n", __func__);
		return -EINVAL;
	}

	switch (buffer_type) {
	case HAL_BUFFER_INPUT:
		if (client->session_type == MSM_VIDC_ENCODER)
			return ION_FLAG_CP_PIXEL;
		else
			return ION_FLAG_CP_BITSTREAM;
	case HAL_BUFFER_OUTPUT:
	case HAL_BUFFER_OUTPUT2:
		if (client->session_type == MSM_VIDC_ENCODER)
			return ION_FLAG_CP_BITSTREAM;
		else
			return ION_FLAG_CP_PIXEL;
	case HAL_BUFFER_INTERNAL_SCRATCH:
		return ION_FLAG_CP_BITSTREAM;
	case HAL_BUFFER_INTERNAL_SCRATCH_1:
		return ION_FLAG_CP_NON_PIXEL;
	case HAL_BUFFER_INTERNAL_SCRATCH_2:
		return ION_FLAG_CP_PIXEL;
	case HAL_BUFFER_INTERNAL_PERSIST:
		return ION_FLAG_CP_BITSTREAM;
	case HAL_BUFFER_INTERNAL_PERSIST_1:
		return ION_FLAG_CP_NON_PIXEL;
	default:
		WARN(1, "No matching secure flag for buffer type : %x\n",
				buffer_type);
		return -EINVAL;
	}
}

static int alloc_ion_mem(struct smem_client *client, size_t size, u32 align,
	u32 flags, enum hal_buffer buffer_type, struct msm_smem *mem,
	int map_kernel)
{
	struct ion_handle *hndl;
	ion_phys_addr_t iova = 0;
	unsigned long buffer_size = 0;
	unsigned long heap_mask = 0;
	int rc = 0;
	int ion_flags = 0;

	align = ALIGN(align, SZ_4K);
	size = ALIGN(size, SZ_4K);

	if (is_iommu_present(client->res)) {
		heap_mask = ION_HEAP(ION_IOMMU_HEAP_ID);
	} else {
		dprintk(VIDC_DBG,
			"allocate shared memory from adsp heap size %zx align %d\n",
			size, align);
		heap_mask = ION_HEAP(ION_ADSP_HEAP_ID);
	}

	if (flags & SMEM_CACHED)
		ion_flags |= ION_FLAG_CACHED;

	if (flags & SMEM_SECURE) {
		int secure_flag =
			get_secure_flag_for_buffer_type(client, buffer_type);
		if (secure_flag < 0) {
			rc = secure_flag;
			goto fail_shared_mem_alloc;
		}

		ion_flags |= ION_FLAG_SECURE | secure_flag;
		heap_mask = ION_HEAP(ION_SECURE_HEAP_ID);

		if (client->res->slave_side_cp) {
			heap_mask = ION_HEAP(ION_CP_MM_HEAP_ID);
			size = ALIGN(size, SZ_1M);
			align = ALIGN(size, SZ_1M);
		}
	}

	trace_msm_smem_buffer_ion_op_start("ALLOC", (u32)buffer_type,
		heap_mask, size, align, flags, map_kernel);
	hndl = ion_alloc(client->clnt, size, align, heap_mask, ion_flags);
	if (IS_ERR_OR_NULL(hndl)) {
		dprintk(VIDC_ERR,
		"Failed to allocate shared memory = %pK, %zx, %d, %#x\n",
		client, size, align, flags);
		rc = -ENOMEM;
		goto fail_shared_mem_alloc;
	}
	trace_msm_smem_buffer_ion_op_end("ALLOC", (u32)buffer_type,
		heap_mask, size, align, flags, map_kernel);
	mem->mem_type = client->mem_type;
	mem->smem_priv = hndl;
	mem->flags = flags;
	mem->buffer_type = buffer_type;
	if (map_kernel) {
		mem->kvaddr = ion_map_kernel(client->clnt, hndl);
		if (IS_ERR_OR_NULL(mem->kvaddr)) {
			dprintk(VIDC_ERR,
				"Failed to map shared mem in kernel\n");
			rc = -EIO;
			goto fail_map;
		}
	} else {
		mem->kvaddr = NULL;
	}

	rc = get_device_address(client, hndl, align, &iova, &buffer_size,
				flags, buffer_type, &mem->mapping_info);
	if (rc) {
		dprintk(VIDC_ERR, "Failed to get device address: %d\n",
			rc);
		goto fail_device_address;
	}
	mem->device_addr = iova;
	if ((u32)mem->device_addr != iova) {
		dprintk(VIDC_ERR, "iova(%pa) truncated to %#x",
			&iova, (u32)mem->device_addr);
		goto fail_device_address;
	}
	mem->size = size;
	dprintk(VIDC_DBG,
		"%s: ion_handle = %pK, device_addr = %pa, size = %#zx, kvaddr = %pK, buffer_type = %#x, flags = %#lx\n",
		__func__, mem->smem_priv, &mem->device_addr,
		mem->size, mem->kvaddr, mem->buffer_type, mem->flags);
	return rc;
fail_device_address:
	if (mem->kvaddr)
		ion_unmap_kernel(client->clnt, hndl);
fail_map:
	ion_free(client->clnt, hndl);
fail_shared_mem_alloc:
	return rc;
}

static void free_ion_mem(struct smem_client *client, struct msm_smem *mem)
{
	dprintk(VIDC_DBG,
		"%s: ion_handle = %pK, device_addr = %pa, size = %#zx, kvaddr = %pK, buffer_type = %#x\n",
		__func__, mem->smem_priv, &mem->device_addr,
		mem->size, mem->kvaddr, mem->buffer_type);

	if (mem->device_addr)
		put_device_address(client, mem->smem_priv, mem->flags,
			&mem->mapping_info, mem->buffer_type);

	if (mem->kvaddr)
		ion_unmap_kernel(client->clnt, mem->smem_priv);
	if (mem->smem_priv) {
		trace_msm_smem_buffer_ion_op_start("FREE",
				(u32)mem->buffer_type, -1, mem->size, -1,
				mem->flags, -1);
		dprintk(VIDC_DBG,
			"%s: Freeing handle %pK, client: %pK\n",
			__func__, mem->smem_priv, client->clnt);
		ion_free(client->clnt, mem->smem_priv);
		trace_msm_smem_buffer_ion_op_end("FREE", (u32)mem->buffer_type,
			-1, mem->size, -1, mem->flags, -1);
	}
}

static void *ion_new_client(void)
{
	struct ion_client *client = NULL;
	client = msm_ion_client_create("video_client");
	if (!client)
		dprintk(VIDC_ERR, "Failed to create smem client\n");
	return client;
};

static void ion_delete_client(struct smem_client *client)
{
	ion_client_destroy(client->clnt);
}

struct msm_smem *msm_smem_user_to_kernel(void *clt, int fd, u32 offset,
		enum hal_buffer buffer_type)
{
	struct smem_client *client = clt;
	int rc = 0;
	struct msm_smem *mem;
	if (fd < 0) {
		dprintk(VIDC_ERR, "Invalid fd: %d\n", fd);
		return NULL;
	}
	mem = kzalloc(sizeof(*mem), GFP_KERNEL);
	if (!mem) {
		dprintk(VIDC_ERR, "Failed to allocte shared mem\n");
		return NULL;
	}
	switch (client->mem_type) {
	case SMEM_ION:
		rc = ion_user_to_kernel(clt, fd, offset, mem, buffer_type);
		break;
	default:
		dprintk(VIDC_ERR, "Mem type not supported\n");
		rc = -EINVAL;
		break;
	}
	if (rc) {
		dprintk(VIDC_ERR, "Failed to allocate shared memory\n");
		kfree(mem);
		mem = NULL;
	}
	return mem;
}

static int ion_cache_operations(struct smem_client *client,
	struct msm_smem *mem, enum smem_cache_ops cache_op)
{
	unsigned long ionflag = 0;
	int rc = 0;
	int msm_cache_ops = 0;
	if (!mem || !client) {
		dprintk(VIDC_ERR, "Invalid params: %pK, %pK\n",
			mem, client);
		return -EINVAL;
	}
	rc = ion_handle_get_flags(client->clnt,	mem->smem_priv,
		&ionflag);
	if (rc) {
		dprintk(VIDC_ERR,
			"ion_handle_get_flags failed: %d\n", rc);
		goto cache_op_failed;
	}
	if (ION_IS_CACHED(ionflag)) {
		switch (cache_op) {
		case SMEM_CACHE_CLEAN:
			msm_cache_ops = ION_IOC_CLEAN_CACHES;
			break;
		case SMEM_CACHE_INVALIDATE:
			msm_cache_ops = ION_IOC_INV_CACHES;
			break;
		case SMEM_CACHE_CLEAN_INVALIDATE:
			msm_cache_ops = ION_IOC_CLEAN_INV_CACHES;
			break;
		default:
			dprintk(VIDC_ERR, "cache operation not supported\n");
			rc = -EINVAL;
			goto cache_op_failed;
		}
		rc = msm_ion_do_cache_op(client->clnt,
				(struct ion_handle *)mem->smem_priv,
				0, (unsigned long)mem->size,
				msm_cache_ops);
		if (rc) {
			dprintk(VIDC_ERR,
					"cache operation failed %d\n", rc);
			goto cache_op_failed;
		}
	}
cache_op_failed:
	return rc;
}

int msm_smem_cache_operations(void *clt, struct msm_smem *mem,
		enum smem_cache_ops cache_op)
{
	struct smem_client *client = clt;
	int rc = 0;
	if (!client) {
		dprintk(VIDC_ERR, "Invalid params: %pK\n",
			client);
		return -EINVAL;
	}
	switch (client->mem_type) {
	case SMEM_ION:
		rc = ion_cache_operations(client, mem, cache_op);
		if (rc)
			dprintk(VIDC_ERR,
			"Failed cache operations: %d\n", rc);
		break;
	default:
		dprintk(VIDC_ERR, "Mem type not supported\n");
		break;
	}
	return rc;
}

void *msm_smem_new_client(enum smem_type mtype,
		void *platform_resources, enum session_type stype)
{
	struct smem_client *client = NULL;
	void *clnt = NULL;
	struct msm_vidc_platform_resources *res = platform_resources;
	switch (mtype) {
	case SMEM_ION:
		clnt = ion_new_client();
		break;
	default:
		dprintk(VIDC_ERR, "Mem type not supported\n");
		break;
	}
	if (clnt) {
		client = kzalloc(sizeof(*client), GFP_KERNEL);
		if (client) {
			client->mem_type = mtype;
			client->clnt = clnt;
			client->res = res;
			client->session_type = stype;
		}
	} else {
		dprintk(VIDC_ERR, "Failed to create new client: mtype = %d\n",
			mtype);
	}
	return client;
}

struct msm_smem *msm_smem_alloc(void *clt, size_t size, u32 align, u32 flags,
		enum hal_buffer buffer_type, int map_kernel)
{
	struct smem_client *client;
	int rc = 0;
	struct msm_smem *mem;
	client = clt;
	if (!client) {
		dprintk(VIDC_ERR, "Invalid  client passed\n");
		return NULL;
	}
	if (!size) {
		dprintk(VIDC_ERR, "No need to allocate memory of size: %zx\n",
			size);
		return NULL;
	}
	mem = kzalloc(sizeof(*mem), GFP_KERNEL);
	if (!mem) {
		dprintk(VIDC_ERR, "Failed to allocate shared mem\n");
		return NULL;
	}
	switch (client->mem_type) {
	case SMEM_ION:
		rc = alloc_ion_mem(client, size, align, flags, buffer_type,
					mem, map_kernel);
		break;
	default:
		dprintk(VIDC_ERR, "Mem type not supported\n");
		rc = -EINVAL;
		break;
	}
	if (rc) {
		dprintk(VIDC_ERR, "Failed to allocate shared memory\n");
		kfree(mem);
		mem = NULL;
	}
	return mem;
}

void msm_smem_free(void *clt, struct msm_smem *mem)
{
	struct smem_client *client = clt;
	if (!client || !mem) {
		dprintk(VIDC_ERR, "Invalid  client/handle passed\n");
		return;
	}
	switch (client->mem_type) {
	case SMEM_ION:
		free_ion_mem(client, mem);
		break;
	default:
		dprintk(VIDC_ERR, "Mem type not supported\n");
		break;
	}
	kfree(mem);
};

void msm_smem_delete_client(void *clt)
{
	struct smem_client *client = clt;
	if (!client) {
		dprintk(VIDC_ERR, "Invalid  client passed\n");
		return;
	}
	switch (client->mem_type) {
	case SMEM_ION:
		ion_delete_client(client);
		break;
	default:
		dprintk(VIDC_ERR, "Mem type not supported\n");
		break;
	}
	kfree(client);
}

struct context_bank_info *msm_smem_get_context_bank(void *clt,
			bool is_secure, enum hal_buffer buffer_type)
{
	struct smem_client *client = clt;
	struct context_bank_info *cb = NULL, *match = NULL;

	if (!clt) {
		dprintk(VIDC_ERR, "%s - invalid params\n", __func__);
		return NULL;
	}

	/*
	 * HAL_BUFFER_INPUT is directly mapped to bitstream CB in DT
	 * as the buffer type structure was initially designed
	 * just for decoder. For Encoder, input should be mapped to
	 * pixel CB. So swap the buffer types just in this local scope.
	 */
	if (is_secure && client->session_type == MSM_VIDC_ENCODER) {
		if (buffer_type == HAL_BUFFER_INPUT)
			buffer_type = HAL_BUFFER_OUTPUT;
		else if (buffer_type == HAL_BUFFER_OUTPUT)
			buffer_type = HAL_BUFFER_INPUT;
	}

	list_for_each_entry(cb, &client->res->context_banks, list) {
		if (cb->is_secure == is_secure &&
				cb->buffer_type & buffer_type) {
			match = cb;
			dprintk(VIDC_DBG,
				"context bank found for CB : %s, device: %pK mapping: %pK\n",
				match->name, match->dev, match->mapping);
			break;
		}
	}

	return match;
}<|MERGE_RESOLUTION|>--- conflicted
+++ resolved
@@ -242,11 +242,7 @@
 		goto fail_device_address;
 	}
 	dprintk(VIDC_DBG,
-<<<<<<< HEAD
-		"%s: ion_handle = %pK, fd = %d, device_addr = %pa, size = %zx, kvaddr = %p, buffer_type = %d, flags = %#lx\n",
-=======
 		"%s: ion_handle = %pK, fd = %d, device_addr = %pa, size = %zx, kvaddr = %pK, buffer_type = %d, flags = %#lx\n",
->>>>>>> a0bfd9aa
 		__func__, mem->smem_priv, fd, &mem->device_addr, mem->size,
 		mem->kvaddr, mem->buffer_type, mem->flags);
 	return rc;
