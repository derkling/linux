/* Copyright (c) 2012-2015, The Linux Foundation. All rights reserved.
 *
 * This program is free software; you can redistribute it and/or modify
 * it under the terms of the GNU General Public License version 2 and
 * only version 2 as published by the Free Software Foundation.
 *
 * This program is distributed in the hope that it will be useful,
 * but WITHOUT ANY WARRANTY; without even the implied warranty of
 * MERCHANTABILITY or FITNESS FOR A PARTICULAR PURPOSE.  See the
 * GNU General Public License for more details.
 *
 */
#include <linux/slab.h>
#include "msm_vidc_internal.h"
#include "msm_vidc_common.h"
#include "vidc_hfi_api.h"
#include "msm_vidc_debug.h"
#include "msm_vidc_dcvs.h"

#define MSM_VENC_DVC_NAME "msm_venc_8974"
#define MIN_NUM_OUTPUT_BUFFERS 4
#define MIN_NUM_CAPTURE_BUFFERS 4
#define MIN_BIT_RATE 32000
#define MAX_BIT_RATE 160000000
#define DEFAULT_BIT_RATE 64000
#define BIT_RATE_STEP 100
#define DEFAULT_FRAME_RATE 15
#define MAX_SLICE_BYTE_SIZE 1024
#define MIN_SLICE_BYTE_SIZE 1024
#define MAX_SLICE_MB_SIZE 300
#define I_FRAME_QP 26
#define P_FRAME_QP 28
#define B_FRAME_QP 30
#define MAX_INTRA_REFRESH_MBS 300
#define MAX_NUM_B_FRAMES 4
#define MAX_LTR_FRAME_COUNT 10

#define L_MODE V4L2_MPEG_VIDEO_H264_LOOP_FILTER_MODE_DISABLED_AT_SLICE_BOUNDARY
#define CODING V4L2_MPEG_VIDEO_MPEG4_PROFILE_ADVANCED_CODING_EFFICIENCY
#define BITSTREAM_RESTRICT_ENABLED \
	V4L2_MPEG_VIDC_VIDEO_H264_VUI_BITSTREAM_RESTRICT_ENABLED
#define BITSTREAM_RESTRICT_DISABLED \
	V4L2_MPEG_VIDC_VIDEO_H264_VUI_BITSTREAM_RESTRICT_DISABLED
#define MIN_TIME_RESOLUTION 1
#define MAX_TIME_RESOLUTION 0xFFFFFF
#define DEFAULT_TIME_RESOLUTION 0x7530

/*
 * Default 601 to 709 conversion coefficients for resolution: 176x144 negative
 * coeffs are converted to s4.9 format (e.g. -22 converted to ((1<<13) - 22)
 * 3x3 transformation matrix coefficients in s4.9 fixed point format
 */
static u32 vpe_csc_601_to_709_matrix_coeff[HAL_MAX_MATRIX_COEFFS] = {
	470, 8170, 8148, 0, 490, 50, 0, 34, 483
};

/* offset coefficients in s9 fixed point format */
static u32 vpe_csc_601_to_709_bias_coeff[HAL_MAX_BIAS_COEFFS] = {
	34, 0, 4
};

/* clamping value for Y/U/V([min,max] for Y/U/V) */
static u32 vpe_csc_601_to_709_limit_coeff[HAL_MAX_LIMIT_COEFFS] = {
	16, 235, 16, 240, 16, 240
};

static const char *const mpeg_video_rate_control[] = {
	"No Rate Control",
	"VBR VFR",
	"VBR CFR",
	"CBR VFR",
	"CBR CFR",
	NULL
};

static const char *const mpeg_video_rotation[] = {
	"No Rotation",
	"90 Degree Rotation",
	"180 Degree Rotation",
	"270 Degree Rotation",
	NULL
};

static const char *const h264_video_entropy_cabac_model[] = {
	"Model 0",
	"Model 1",
	"Model 2",
	NULL
};

static const char *const h263_level[] = {
	"1.0",
	"2.0",
	"3.0",
	"4.0",
	"4.5",
	"5.0",
	"6.0",
	"7.0",
};

static const char *const h263_profile[] = {
	"Baseline",
	"H320 Coding",
	"Backward Compatible",
	"ISWV2",
	"ISWV3",
	"High Compression",
	"Internet",
	"Interlace",
	"High Latency",
};

static const char *const hevc_tier_level[] = {
	"Main Tier Level 1",
	"Main Tier Level 2",
	"Main Tier Level 2.1",
	"Main Tier Level 3",
	"Main Tier Level 3.1",
	"Main Tier Level 4",
	"Main Tier Level 4.1",
	"Main Tier Level 5",
	"Main Tier Level 5.1",
	"Main Tier Level 5.2",
	"Main Tier Level 6",
	"Main Tier Level 6.1",
	"Main Tier Level 6.2",
	"High Tier Level 1",
	"High Tier Level 2",
	"High Tier Level 2.1",
	"High Tier Level 3",
	"High Tier Level 3.1",
	"High Tier Level 4",
	"High Tier Level 4.1",
	"High Tier Level 5",
	"High Tier Level 5.1",
	"High Tier Level 5.2",
	"High Tier Level 6",
	"High Tier Level 6.1",
	"High Tier Level 6.2",
};

static const char *const hevc_profile[] = {
	"Main",
	"Main10",
	"Main Still Pic",
};

static const char *const vp8_profile_level[] = {
	"Unused",
	"0.0",
	"1.0",
	"2.0",
	"3.0",
};

static const char *const mpeg_video_vidc_extradata[] = {
	"Extradata none",
	"Extradata MB Quantization",
	"Extradata Interlace Video",
	"Extradata VC1 Framedisp",
	"Extradata VC1 Seqdisp",
	"Extradata timestamp",
	"Extradata S3D Frame Packing",
	"Extradata Frame Rate",
	"Extradata Panscan Window",
	"Extradata Recovery point SEI",
	"Extradata Closed Caption UD",
	"Extradata AFD UD",
	"Extradata Multislice info",
	"Extradata number of concealed MB",
	"Extradata metadata filler",
	"Extradata input crop",
	"Extradata digital zoom",
	"Extradata aspect ratio",
	"Extradata macroblock metadata",
};

static const char *const perf_level[] = {
	"Nominal",
	"Performance",
	"Turbo"
};

static const char *const mbi_statistics[] = {
	"Camcorder Default",
	"Mode 1",
	"Mode 2"
};

static const char *const intra_refresh_modes[] = {
	"None",
	"Cyclic",
	"Adaptive",
	"Cyclic Adaptive",
	"Random"
};

static const char *const timestamp_mode[] = {
	"Honor",
	"Ignore",
};

static struct msm_vidc_ctrl msm_venc_ctrls[] = {
	{
		.id = V4L2_CID_MPEG_VIDC_VIDEO_IDR_PERIOD,
		.name = "IDR Period",
		.type = V4L2_CTRL_TYPE_INTEGER,
		.minimum = 1,
		.maximum = INT_MAX,
		.default_value = DEFAULT_FRAME_RATE,
		.step = 1,
		.menu_skip_mask = 0,
		.qmenu = NULL,
	},
	{
		.id = V4L2_CID_MPEG_VIDC_VIDEO_NUM_P_FRAMES,
		.name = "Intra Period for P frames",
		.type = V4L2_CTRL_TYPE_INTEGER,
		.minimum = 0,
		.maximum = INT_MAX,
		.default_value = 2*DEFAULT_FRAME_RATE-1,
		.step = 1,
		.menu_skip_mask = 0,
		.qmenu = NULL,
	},
	{
		.id = V4L2_CID_MPEG_VIDC_VIDEO_NUM_B_FRAMES,
		.name = "Intra Period for B frames",
		.type = V4L2_CTRL_TYPE_INTEGER,
		.minimum = 0,
		.maximum = INT_MAX,
		.default_value = 0,
		.step = 1,
		.menu_skip_mask = 0,
		.qmenu = NULL,
	},
	{
		.id = V4L2_CID_MPEG_VIDC_VIDEO_REQUEST_IFRAME,
		.name = "Request I Frame",
		.type = V4L2_CTRL_TYPE_BUTTON,
		.minimum = 0,
		.maximum = 0,
		.default_value = 0,
		.step = 0,
		.menu_skip_mask = 0,
		.qmenu = NULL,
	},
	{
		.id = V4L2_CID_MPEG_VIDC_VIDEO_RATE_CONTROL,
		.name = "Video Framerate and Bitrate Control",
		.type = V4L2_CTRL_TYPE_MENU,
		.minimum = V4L2_CID_MPEG_VIDC_VIDEO_RATE_CONTROL_OFF,
		.maximum = V4L2_CID_MPEG_VIDC_VIDEO_RATE_CONTROL_CBR_CFR,
		.default_value = V4L2_CID_MPEG_VIDC_VIDEO_RATE_CONTROL_OFF,
		.step = 0,
		.menu_skip_mask = ~(
		(1 << V4L2_CID_MPEG_VIDC_VIDEO_RATE_CONTROL_OFF) |
		(1 << V4L2_CID_MPEG_VIDC_VIDEO_RATE_CONTROL_VBR_VFR) |
		(1 << V4L2_CID_MPEG_VIDC_VIDEO_RATE_CONTROL_VBR_CFR) |
		(1 << V4L2_CID_MPEG_VIDC_VIDEO_RATE_CONTROL_CBR_VFR) |
		(1 << V4L2_CID_MPEG_VIDC_VIDEO_RATE_CONTROL_CBR_CFR)
		),
		.qmenu = mpeg_video_rate_control,
	},
	{
		.id = V4L2_CID_MPEG_VIDEO_BITRATE_MODE,
		.name = "Bitrate Control",
		.type = V4L2_CTRL_TYPE_MENU,
		.minimum = V4L2_MPEG_VIDEO_BITRATE_MODE_VBR,
		.maximum = V4L2_MPEG_VIDEO_BITRATE_MODE_CBR,
		.default_value = V4L2_MPEG_VIDEO_BITRATE_MODE_VBR,
		.step = 0,
		.menu_skip_mask = ~(
		(1 << V4L2_MPEG_VIDEO_BITRATE_MODE_VBR) |
		(1 << V4L2_MPEG_VIDEO_BITRATE_MODE_CBR)
		),
		.qmenu = NULL,
	},
	{
		.id = V4L2_CID_MPEG_VIDEO_BITRATE,
		.name = "Bit Rate",
		.type = V4L2_CTRL_TYPE_INTEGER,
		.minimum = MIN_BIT_RATE,
		.maximum = MAX_BIT_RATE,
		.default_value = DEFAULT_BIT_RATE,
		.step = BIT_RATE_STEP,
		.menu_skip_mask = 0,
		.qmenu = NULL,
	},
	{
		.id = V4L2_CID_MPEG_VIDEO_BITRATE_PEAK,
		.name = "Peak Bit Rate",
		.type = V4L2_CTRL_TYPE_INTEGER,
		.minimum = MIN_BIT_RATE,
		.maximum = MAX_BIT_RATE,
		.default_value = DEFAULT_BIT_RATE,
		.step = BIT_RATE_STEP,
		.menu_skip_mask = 0,
		.qmenu = NULL,
	},
	{
		.id = V4L2_CID_MPEG_VIDEO_H264_ENTROPY_MODE,
		.name = "Entropy Mode",
		.type = V4L2_CTRL_TYPE_MENU,
		.minimum = V4L2_MPEG_VIDEO_H264_ENTROPY_MODE_CAVLC,
		.maximum = V4L2_MPEG_VIDEO_H264_ENTROPY_MODE_CABAC,
		.default_value = V4L2_MPEG_VIDEO_H264_ENTROPY_MODE_CAVLC,
		.step = 0,
		.menu_skip_mask = ~(
		(1 << V4L2_MPEG_VIDEO_H264_ENTROPY_MODE_CAVLC) |
		(1 << V4L2_MPEG_VIDEO_H264_ENTROPY_MODE_CABAC)
		),
	},
	{
		.id = V4L2_CID_MPEG_VIDC_VIDEO_H264_CABAC_MODEL,
		.name = "CABAC Model",
		.type = V4L2_CTRL_TYPE_MENU,
		.minimum = V4L2_CID_MPEG_VIDC_VIDEO_H264_CABAC_MODEL_0,
		.maximum = V4L2_CID_MPEG_VIDC_VIDEO_H264_CABAC_MODEL_1,
		.default_value = V4L2_CID_MPEG_VIDC_VIDEO_H264_CABAC_MODEL_0,
		.step = 0,
		.menu_skip_mask = ~(
		(1 << V4L2_CID_MPEG_VIDC_VIDEO_H264_CABAC_MODEL_0) |
		(1 << V4L2_CID_MPEG_VIDC_VIDEO_H264_CABAC_MODEL_1) |
		(1 << V4L2_CID_MPEG_VIDC_VIDEO_H264_CABAC_MODEL_2)
		),
		.qmenu = h264_video_entropy_cabac_model,
	},
	{
		.id = V4L2_CID_MPEG_VIDEO_MPEG4_PROFILE,
		.name = "MPEG4 Profile",
		.type = V4L2_CTRL_TYPE_MENU,
		.minimum = V4L2_MPEG_VIDEO_MPEG4_PROFILE_SIMPLE,
		.maximum = CODING,
		.default_value = V4L2_MPEG_VIDEO_MPEG4_PROFILE_SIMPLE,
		.step = 1,
		.menu_skip_mask = 0,
	},
	{
		.id = V4L2_CID_MPEG_VIDEO_MPEG4_LEVEL,
		.name = "MPEG4 Level",
		.type = V4L2_CTRL_TYPE_MENU,
		.minimum = V4L2_MPEG_VIDEO_MPEG4_LEVEL_0,
		.maximum = V4L2_MPEG_VIDEO_MPEG4_LEVEL_5,
		.default_value = V4L2_MPEG_VIDEO_MPEG4_LEVEL_0,
		.step = 1,
		.menu_skip_mask = 0,
	},
	{
		.id = V4L2_CID_MPEG_VIDEO_H264_PROFILE,
		.name = "H264 Profile",
		.type = V4L2_CTRL_TYPE_MENU,
		.minimum = V4L2_MPEG_VIDEO_H264_PROFILE_BASELINE,
		.maximum = V4L2_MPEG_VIDEO_H264_PROFILE_CONSTRAINED_HIGH,
		.default_value = V4L2_MPEG_VIDEO_H264_PROFILE_BASELINE,
		.step = 1,
		.menu_skip_mask = 0,
	},
	{
		.id = V4L2_CID_MPEG_VIDEO_H264_LEVEL,
		.name = "H264 Level",
		.type = V4L2_CTRL_TYPE_MENU,
		.minimum = V4L2_MPEG_VIDEO_H264_LEVEL_1_0,
		.maximum = V4L2_MPEG_VIDEO_H264_LEVEL_5_2,
		.default_value = V4L2_MPEG_VIDEO_H264_LEVEL_1_0,
		.step = 0,
		.menu_skip_mask = 0,
	},
	{
		.id = V4L2_CID_MPEG_VIDC_VIDEO_H263_PROFILE,
		.name = "H263 Profile",
		.type = V4L2_CTRL_TYPE_MENU,
		.minimum = V4L2_MPEG_VIDC_VIDEO_H263_PROFILE_BASELINE,
		.maximum = V4L2_MPEG_VIDC_VIDEO_H263_PROFILE_HIGHLATENCY,
		.default_value = V4L2_MPEG_VIDC_VIDEO_H263_PROFILE_BASELINE,
		.menu_skip_mask = ~(
		(1 << V4L2_MPEG_VIDC_VIDEO_H263_PROFILE_BASELINE) |
		(1 << V4L2_MPEG_VIDC_VIDEO_H263_PROFILE_H320CODING) |
		(1 << V4L2_MPEG_VIDC_VIDEO_H263_PROFILE_BACKWARDCOMPATIBLE) |
		(1 << V4L2_MPEG_VIDC_VIDEO_H263_PROFILE_ISWV2) |
		(1 << V4L2_MPEG_VIDC_VIDEO_H263_PROFILE_ISWV3) |
		(1 << V4L2_MPEG_VIDC_VIDEO_H263_PROFILE_HIGHCOMPRESSION) |
		(1 << V4L2_MPEG_VIDC_VIDEO_H263_PROFILE_INTERNET) |
		(1 << V4L2_MPEG_VIDC_VIDEO_H263_PROFILE_INTERLACE) |
		(1 << V4L2_MPEG_VIDC_VIDEO_H263_PROFILE_HIGHLATENCY)
		),
		.qmenu = h263_profile,
	},
	{
		.id = V4L2_CID_MPEG_VIDC_VIDEO_H263_LEVEL,
		.name = "H263 Level",
		.type = V4L2_CTRL_TYPE_MENU,
		.minimum = V4L2_MPEG_VIDC_VIDEO_H263_LEVEL_1_0,
		.maximum = V4L2_MPEG_VIDC_VIDEO_H263_LEVEL_7_0,
		.default_value = V4L2_MPEG_VIDC_VIDEO_H263_LEVEL_1_0,
		.menu_skip_mask = ~(
		(1 << V4L2_MPEG_VIDC_VIDEO_H263_LEVEL_1_0) |
		(1 << V4L2_MPEG_VIDC_VIDEO_H263_LEVEL_2_0) |
		(1 << V4L2_MPEG_VIDC_VIDEO_H263_LEVEL_3_0) |
		(1 << V4L2_MPEG_VIDC_VIDEO_H263_LEVEL_4_0) |
		(1 << V4L2_MPEG_VIDC_VIDEO_H263_LEVEL_5_0) |
		(1 << V4L2_MPEG_VIDC_VIDEO_H263_LEVEL_6_0) |
		(1 << V4L2_MPEG_VIDC_VIDEO_H263_LEVEL_7_0)
		),
		.qmenu = h263_level,
	},
	{
		.id = V4L2_CID_MPEG_VIDC_VIDEO_VP8_PROFILE_LEVEL,
		.name = "VP8 Profile Level",
		.type = V4L2_CTRL_TYPE_MENU,
		.minimum = V4L2_MPEG_VIDC_VIDEO_VP8_UNUSED,
		.maximum = V4L2_MPEG_VIDC_VIDEO_VP8_VERSION_1,
		.default_value = V4L2_MPEG_VIDC_VIDEO_VP8_VERSION_0,
		.menu_skip_mask = ~(
		(1 << V4L2_MPEG_VIDC_VIDEO_VP8_UNUSED) |
		(1 << V4L2_MPEG_VIDC_VIDEO_VP8_VERSION_0) |
		(1 << V4L2_MPEG_VIDC_VIDEO_VP8_VERSION_1)
		),
		.qmenu = vp8_profile_level,
	},
	{
		.id = V4L2_CID_MPEG_VIDC_VIDEO_HEVC_PROFILE,
		.name = "HEVC Profile",
		.type = V4L2_CTRL_TYPE_MENU,
		.minimum = V4L2_MPEG_VIDC_VIDEO_HEVC_PROFILE_MAIN,
		.maximum = V4L2_MPEG_VIDC_VIDEO_HEVC_PROFILE_MAIN_STILL_PIC,
		.default_value = V4L2_MPEG_VIDC_VIDEO_HEVC_PROFILE_MAIN,
		.step = 0,
		.menu_skip_mask =  ~(
		(1 << V4L2_MPEG_VIDC_VIDEO_HEVC_PROFILE_MAIN) |
		(1 << V4L2_MPEG_VIDC_VIDEO_HEVC_PROFILE_MAIN10) |
		(1 << V4L2_MPEG_VIDC_VIDEO_HEVC_PROFILE_MAIN_STILL_PIC)
		),
		.qmenu = hevc_profile,
	},
	{
		.id = V4L2_CID_MPEG_VIDC_VIDEO_HEVC_TIER_LEVEL,
		.name = "HEVC Tier and Level",
		.type = V4L2_CTRL_TYPE_MENU,
		.minimum = V4L2_MPEG_VIDC_VIDEO_HEVC_LEVEL_MAIN_TIER_LEVEL_1,
		.maximum = V4L2_MPEG_VIDC_VIDEO_HEVC_LEVEL_HIGH_TIER_LEVEL_6_2,
		.default_value =
			V4L2_MPEG_VIDC_VIDEO_HEVC_LEVEL_MAIN_TIER_LEVEL_1,
		.step = 0,
		.menu_skip_mask = ~(
		(1 << V4L2_MPEG_VIDC_VIDEO_HEVC_LEVEL_HIGH_TIER_LEVEL_1) |
		(1 << V4L2_MPEG_VIDC_VIDEO_HEVC_LEVEL_HIGH_TIER_LEVEL_2) |
		(1 << V4L2_MPEG_VIDC_VIDEO_HEVC_LEVEL_HIGH_TIER_LEVEL_2_1) |
		(1 << V4L2_MPEG_VIDC_VIDEO_HEVC_LEVEL_HIGH_TIER_LEVEL_3) |
		(1 << V4L2_MPEG_VIDC_VIDEO_HEVC_LEVEL_HIGH_TIER_LEVEL_3_1) |
		(1 << V4L2_MPEG_VIDC_VIDEO_HEVC_LEVEL_HIGH_TIER_LEVEL_4) |
		(1 << V4L2_MPEG_VIDC_VIDEO_HEVC_LEVEL_HIGH_TIER_LEVEL_4_1) |
		(1 << V4L2_MPEG_VIDC_VIDEO_HEVC_LEVEL_HIGH_TIER_LEVEL_5) |
		(1 << V4L2_MPEG_VIDC_VIDEO_HEVC_LEVEL_HIGH_TIER_LEVEL_5_1) |
		(1 << V4L2_MPEG_VIDC_VIDEO_HEVC_LEVEL_MAIN_TIER_LEVEL_1) |
		(1 << V4L2_MPEG_VIDC_VIDEO_HEVC_LEVEL_MAIN_TIER_LEVEL_2) |
		(1 << V4L2_MPEG_VIDC_VIDEO_HEVC_LEVEL_MAIN_TIER_LEVEL_2_1) |
		(1 << V4L2_MPEG_VIDC_VIDEO_HEVC_LEVEL_MAIN_TIER_LEVEL_3) |
		(1 << V4L2_MPEG_VIDC_VIDEO_HEVC_LEVEL_MAIN_TIER_LEVEL_3_1) |
		(1 << V4L2_MPEG_VIDC_VIDEO_HEVC_LEVEL_MAIN_TIER_LEVEL_4) |
		(1 << V4L2_MPEG_VIDC_VIDEO_HEVC_LEVEL_MAIN_TIER_LEVEL_4_1) |
		(1 << V4L2_MPEG_VIDC_VIDEO_HEVC_LEVEL_MAIN_TIER_LEVEL_5) |
		(1 << V4L2_MPEG_VIDC_VIDEO_HEVC_LEVEL_MAIN_TIER_LEVEL_5_1)
		),
		.qmenu = hevc_tier_level,
	},
	{
		.id = V4L2_CID_MPEG_VIDC_VIDEO_ROTATION,
		.name = "Rotation",
		.type = V4L2_CTRL_TYPE_MENU,
		.minimum = V4L2_CID_MPEG_VIDC_VIDEO_ROTATION_NONE,
		.maximum = V4L2_CID_MPEG_VIDC_VIDEO_ROTATION_270,
		.default_value = V4L2_CID_MPEG_VIDC_VIDEO_ROTATION_NONE,
		.step = 0,
		.menu_skip_mask = ~(
		(1 << V4L2_CID_MPEG_VIDC_VIDEO_ROTATION_NONE) |
		(1 << V4L2_CID_MPEG_VIDC_VIDEO_ROTATION_90) |
		(1 << V4L2_CID_MPEG_VIDC_VIDEO_ROTATION_180) |
		(1 << V4L2_CID_MPEG_VIDC_VIDEO_ROTATION_270)
		),
		.qmenu = mpeg_video_rotation,
	},
	{
		.id = V4L2_CID_MPEG_VIDEO_H264_I_FRAME_QP,
		.name = "I Frame Quantization",
		.type = V4L2_CTRL_TYPE_INTEGER,
		.minimum = 1,
		.maximum = 51,
		.default_value = I_FRAME_QP,
		.step = 1,
		.menu_skip_mask = 0,
		.qmenu = NULL,
	},
	{
		.id = V4L2_CID_MPEG_VIDEO_H264_P_FRAME_QP,
		.name = "P Frame Quantization",
		.type = V4L2_CTRL_TYPE_INTEGER,
		.minimum = 1,
		.maximum = 51,
		.default_value = P_FRAME_QP,
		.step = 1,
		.menu_skip_mask = 0,
		.qmenu = NULL,
	},
	{
		.id = V4L2_CID_MPEG_VIDEO_H264_B_FRAME_QP,
		.name = "B Frame Quantization",
		.type = V4L2_CTRL_TYPE_INTEGER,
		.minimum = 1,
		.maximum = 51,
		.default_value = B_FRAME_QP,
		.step = 1,
		.menu_skip_mask = 0,
		.qmenu = NULL,
	},
	{
		.id = V4L2_CID_MPEG_VIDEO_H264_MIN_QP,
		.name = "H264 Minimum QP",
		.type = V4L2_CTRL_TYPE_INTEGER,
		.minimum = 1,
		.maximum = 51,
		.default_value = 1,
		.step = 1,
		.menu_skip_mask = 0,
		.qmenu = NULL,
	},
	{
		.id = V4L2_CID_MPEG_VIDEO_H264_MAX_QP,
		.name = "H264 Maximum QP",
		.type = V4L2_CTRL_TYPE_INTEGER,
		.minimum = 1,
		.maximum = 51,
		.default_value = 51,
		.step = 1,
		.menu_skip_mask = 0,
		.qmenu = NULL,
	},
	{
		.id = V4L2_CID_MPEG_VIDC_VIDEO_VP8_MIN_QP,
		.name = "VP8 Minimum QP",
		.type = V4L2_CTRL_TYPE_INTEGER,
		.minimum = 1,
		.maximum = 128,
		.default_value = 1,
		.step = 1,
	},
	{
		.id = V4L2_CID_MPEG_VIDC_VIDEO_VP8_MAX_QP,
		.name = "VP8 Maximum QP",
		.type = V4L2_CTRL_TYPE_INTEGER,
		.minimum = 1,
		.maximum = 128,
		.default_value = 128,
		.step = 1,
	},
	{
		.id = V4L2_CID_MPEG_VIDEO_MULTI_SLICE_MODE,
		.name = "Slice Mode",
		.type = V4L2_CTRL_TYPE_MENU,
		.minimum = V4L2_MPEG_VIDEO_MULTI_SLICE_MODE_SINGLE,
		.maximum = V4L2_MPEG_VIDEO_MULTI_SLICE_GOB,
		.default_value = V4L2_MPEG_VIDEO_MULTI_SLICE_MODE_SINGLE,
		.step = 1,
		.menu_skip_mask = ~(
		(1 << V4L2_MPEG_VIDEO_MULTI_SLICE_MODE_SINGLE) |
		(1 << V4L2_MPEG_VIDEO_MULTI_SICE_MODE_MAX_MB) |
		(1 << V4L2_MPEG_VIDEO_MULTI_SICE_MODE_MAX_BYTES) |
		(1 << V4L2_MPEG_VIDEO_MULTI_SLICE_GOB)
		),
	},
	{
		.id = V4L2_CID_MPEG_VIDEO_MULTI_SLICE_MAX_BYTES,
		.name = "Slice Byte Size",
		.type = V4L2_CTRL_TYPE_INTEGER,
		.minimum = MIN_SLICE_BYTE_SIZE,
		.maximum = MAX_SLICE_BYTE_SIZE,
		.default_value = MIN_SLICE_BYTE_SIZE,
		.step = 1,
		.menu_skip_mask = 0,
		.qmenu = NULL,
	},
	{
		.id = V4L2_CID_MPEG_VIDEO_MULTI_SLICE_MAX_MB,
		.name = "Slice MB Size",
		.type = V4L2_CTRL_TYPE_INTEGER,
		.minimum = 1,
		.maximum = MAX_SLICE_MB_SIZE,
		.default_value = 1,
		.step = 1,
		.menu_skip_mask = 0,
		.qmenu = NULL,
	},
	{
		.id = V4L2_CID_MPEG_VIDEO_MULTI_SLICE_GOB,
		.name = "Slice GOB",
		.type = V4L2_CTRL_TYPE_INTEGER,
		.minimum = 1,
		.maximum = MAX_SLICE_MB_SIZE,
		.default_value = 1,
		.step = 1,
		.menu_skip_mask = 0,
		.qmenu = NULL,
	},
	{
		.id = V4L2_CID_MPEG_VIDEO_MULTI_SLICE_DELIVERY_MODE,
		.name = "Slice delivery mode",
		.type = V4L2_CTRL_TYPE_BUTTON,
		.minimum = 0,
		.maximum = 1,
		.default_value = 0,
		.step = 1,
		.menu_skip_mask = 0,
		.qmenu = NULL,
	},
	{
		.id = V4L2_CID_MPEG_VIDC_VIDEO_INTRA_REFRESH_MODE,
		.name = "Intra Refresh Mode",
		.type = V4L2_CTRL_TYPE_MENU,
		.minimum = V4L2_CID_MPEG_VIDC_VIDEO_INTRA_REFRESH_NONE,
		.maximum = V4L2_CID_MPEG_VIDC_VIDEO_INTRA_REFRESH_RANDOM,
		.default_value = V4L2_CID_MPEG_VIDC_VIDEO_INTRA_REFRESH_NONE,
		.step = 0,
		.menu_skip_mask = ~(
		(1 << V4L2_CID_MPEG_VIDC_VIDEO_INTRA_REFRESH_NONE) |
		(1 << V4L2_CID_MPEG_VIDC_VIDEO_INTRA_REFRESH_CYCLIC) |
		(1 << V4L2_CID_MPEG_VIDC_VIDEO_INTRA_REFRESH_ADAPTIVE) |
		(1 << V4L2_CID_MPEG_VIDC_VIDEO_INTRA_REFRESH_CYCLIC_ADAPTIVE) |
		(1 << V4L2_CID_MPEG_VIDC_VIDEO_INTRA_REFRESH_RANDOM)
		),
		.qmenu = intra_refresh_modes,
	},
	{
		.id = V4L2_CID_MPEG_VIDC_VIDEO_AIR_MBS,
		.name = "Intra Refresh AIR MBS",
		.type = V4L2_CTRL_TYPE_INTEGER,
		.minimum = 0,
		.maximum = MAX_INTRA_REFRESH_MBS,
		.default_value = 0,
		.step = 1,
		.menu_skip_mask = 0,
		.qmenu = NULL,
	},
	{
		.id = V4L2_CID_MPEG_VIDC_VIDEO_AIR_REF,
		.name = "Intra Refresh AIR REF",
		.type = V4L2_CTRL_TYPE_INTEGER,
		.minimum = 0,
		.maximum = MAX_INTRA_REFRESH_MBS,
		.default_value = 0,
		.step = 1,
		.menu_skip_mask = 0,
		.qmenu = NULL,
	},
	{
		.id = V4L2_CID_MPEG_VIDC_VIDEO_CIR_MBS,
		.name = "Intra Refresh CIR MBS",
		.type = V4L2_CTRL_TYPE_INTEGER,
		.minimum = 0,
		.maximum = MAX_INTRA_REFRESH_MBS,
		.default_value = 0,
		.step = 1,
		.menu_skip_mask = 0,
		.qmenu = NULL,
	},
	{
		.id = V4L2_CID_MPEG_VIDEO_H264_LOOP_FILTER_ALPHA,
		.name = "H.264 Loop Filter Alpha Offset",
		.type = V4L2_CTRL_TYPE_INTEGER,
		.minimum = -6,
		.maximum = 6,
		.default_value = 0,
		.step = 1,
		.menu_skip_mask = 0,
		.qmenu = NULL,
	},
	{
		.id = V4L2_CID_MPEG_VIDEO_H264_LOOP_FILTER_BETA,
		.name = "H.264 Loop Filter Beta Offset",
		.type = V4L2_CTRL_TYPE_INTEGER,
		.minimum = -6,
		.maximum = 6,
		.default_value = 0,
		.step = 1,
		.menu_skip_mask = 0,
		.qmenu = NULL,
	},
	{
		.id = V4L2_CID_MPEG_VIDEO_H264_LOOP_FILTER_MODE,
		.name = "H.264 Loop Filter Mode",
		.type = V4L2_CTRL_TYPE_MENU,
		.minimum = V4L2_MPEG_VIDEO_H264_LOOP_FILTER_MODE_DISABLED,
		.maximum = L_MODE,
		.default_value = V4L2_MPEG_VIDEO_H264_LOOP_FILTER_MODE_DISABLED,
		.step = 1,
		.menu_skip_mask = ~(
		(1 << V4L2_MPEG_VIDEO_H264_LOOP_FILTER_MODE_ENABLED) |
		(1 << V4L2_MPEG_VIDEO_H264_LOOP_FILTER_MODE_DISABLED) |
		(1 << L_MODE)
		),
	},
	{
		.id = V4L2_CID_MPEG_VIDEO_HEADER_MODE,
		.name = "Sequence Header Mode",
		.type = V4L2_CTRL_TYPE_MENU,
		.minimum = V4L2_MPEG_VIDEO_HEADER_MODE_SEPARATE,
		.maximum = V4L2_MPEG_VIDEO_HEADER_MODE_JOINED_WITH_I_FRAME,
		.default_value =
			V4L2_MPEG_VIDEO_HEADER_MODE_JOINED_WITH_I_FRAME,
		.step = 1,
		.menu_skip_mask = ~(
		(1 << V4L2_MPEG_VIDEO_HEADER_MODE_SEPARATE) |
		(1 << V4L2_MPEG_VIDEO_HEADER_MODE_JOINED_WITH_I_FRAME)
		),
	},
	{
		.id = V4L2_CID_MPEG_VIDC_VIDEO_SECURE,
		.name = "Secure mode",
		.type = V4L2_CTRL_TYPE_BUTTON,
		.minimum = 0,
		.maximum = 0,
		.default_value = 0,
		.step = 0,
		.menu_skip_mask = 0,
		.qmenu = NULL,
	},
	{
		.id = V4L2_CID_MPEG_VIDC_VIDEO_EXTRADATA,
		.name = "Extradata Type",
		.type = V4L2_CTRL_TYPE_MENU,
		.minimum = V4L2_MPEG_VIDC_EXTRADATA_NONE,
		.maximum = V4L2_MPEG_VIDC_EXTRADATA_METADATA_MBI,
		.default_value = V4L2_MPEG_VIDC_EXTRADATA_NONE,
		.menu_skip_mask = ~(
			(1 << V4L2_MPEG_VIDC_EXTRADATA_NONE) |
			(1 << V4L2_MPEG_VIDC_EXTRADATA_MB_QUANTIZATION) |
			(1 << V4L2_MPEG_VIDC_EXTRADATA_INTERLACE_VIDEO) |
			(1 << V4L2_MPEG_VIDC_EXTRADATA_VC1_FRAMEDISP) |
			(1 << V4L2_MPEG_VIDC_EXTRADATA_VC1_SEQDISP) |
			(1 << V4L2_MPEG_VIDC_EXTRADATA_TIMESTAMP) |
			(1 << V4L2_MPEG_VIDC_EXTRADATA_S3D_FRAME_PACKING) |
			(1 << V4L2_MPEG_VIDC_EXTRADATA_FRAME_RATE) |
			(1 << V4L2_MPEG_VIDC_EXTRADATA_PANSCAN_WINDOW) |
			(1 << V4L2_MPEG_VIDC_EXTRADATA_RECOVERY_POINT_SEI) |
			(1 << V4L2_MPEG_VIDC_EXTRADATA_MULTISLICE_INFO) |
			(1 << V4L2_MPEG_VIDC_EXTRADATA_NUM_CONCEALED_MB) |
			(1 << V4L2_MPEG_VIDC_EXTRADATA_METADATA_FILLER) |
			(1 << V4L2_MPEG_VIDC_EXTRADATA_INPUT_CROP) |
			(1 << V4L2_MPEG_VIDC_EXTRADATA_DIGITAL_ZOOM) |
			(1 << V4L2_MPEG_VIDC_EXTRADATA_ASPECT_RATIO) |
			(1 << V4L2_MPEG_VIDC_EXTRADATA_LTR) |
			(1 << V4L2_MPEG_VIDC_EXTRADATA_METADATA_MBI)
			),
		.qmenu = mpeg_video_vidc_extradata,
		.step = 0,
	},
	{
		.id = V4L2_CID_MPEG_VIDC_VIDEO_H264_VUI_TIMING_INFO,
		.name = "H264 VUI Timing Info",
		.type = V4L2_CTRL_TYPE_BOOLEAN,
		.minimum = V4L2_MPEG_VIDC_VIDEO_H264_VUI_TIMING_INFO_DISABLED,
		.maximum = V4L2_MPEG_VIDC_VIDEO_H264_VUI_TIMING_INFO_ENABLED,
		.default_value =
			V4L2_MPEG_VIDC_VIDEO_H264_VUI_TIMING_INFO_DISABLED,
		.step = 1,
	},
	{
		.id = V4L2_CID_MPEG_VIDC_VIDEO_H264_AU_DELIMITER,
		.name = "H264 AU Delimiter",
		.type = V4L2_CTRL_TYPE_BOOLEAN,
		.minimum = V4L2_MPEG_VIDC_VIDEO_H264_AU_DELIMITER_DISABLED,
		.maximum = V4L2_MPEG_VIDC_VIDEO_H264_AU_DELIMITER_ENABLED,
		.step = 1,
		.default_value =
			V4L2_MPEG_VIDC_VIDEO_H264_AU_DELIMITER_DISABLED,
	},
	{
		.id = V4L2_CID_MPEG_VIDC_SET_PERF_LEVEL,
		.name = "Encoder Performance Level",
		.type = V4L2_CTRL_TYPE_MENU,
		.minimum = V4L2_CID_MPEG_VIDC_PERF_LEVEL_NOMINAL,
		.maximum = V4L2_CID_MPEG_VIDC_PERF_LEVEL_TURBO,
		.default_value = V4L2_CID_MPEG_VIDC_PERF_LEVEL_NOMINAL,
		.menu_skip_mask = ~(
			(1 << V4L2_CID_MPEG_VIDC_PERF_LEVEL_NOMINAL) |
			(1 << V4L2_CID_MPEG_VIDC_PERF_LEVEL_TURBO)),
		.qmenu = perf_level,
		.step = 0,
	},
	{
		.id = V4L2_CID_MPEG_VIDEO_CYCLIC_INTRA_REFRESH_MB,
		.name = "Intra Refresh CIR MBS",
		.type = V4L2_CTRL_TYPE_INTEGER,
		.minimum = 0,
		.maximum = MAX_INTRA_REFRESH_MBS,
		.default_value = 0,
		.step = 1,
		.menu_skip_mask = 0,
		.qmenu = NULL,
	},
	{
		.id = V4L2_CID_MPEG_VIDC_VIDEO_H264_VUI_BITSTREAM_RESTRICT,
		.name = "H264 VUI Timing Info",
		.type = V4L2_CTRL_TYPE_BOOLEAN,
		.minimum = BITSTREAM_RESTRICT_DISABLED,
		.maximum = BITSTREAM_RESTRICT_ENABLED,
		.default_value = BITSTREAM_RESTRICT_ENABLED,
		.step = 1,
	},
	{
		.id = V4L2_CID_MPEG_VIDC_VIDEO_PRESERVE_TEXT_QUALITY,
		.name = "Preserve Text Qualty",
		.type = V4L2_CTRL_TYPE_BOOLEAN,
		.minimum = V4L2_MPEG_VIDC_VIDEO_PRESERVE_TEXT_QUALITY_DISABLED,
		.maximum = V4L2_MPEG_VIDC_VIDEO_PRESERVE_TEXT_QUALITY_ENABLED,
		.default_value =
			V4L2_MPEG_VIDC_VIDEO_PRESERVE_TEXT_QUALITY_DISABLED,
		.step = 1,
	},
	{
		.id = V4L2_CID_MPEG_VIDC_VIDEO_DEINTERLACE,
		.name = "Deinterlace for encoder",
		.type = V4L2_CTRL_TYPE_BOOLEAN,
		.minimum = V4L2_CID_MPEG_VIDC_VIDEO_DEINTERLACE_DISABLED,
		.maximum = V4L2_CID_MPEG_VIDC_VIDEO_DEINTERLACE_ENABLED,
		.default_value = V4L2_CID_MPEG_VIDC_VIDEO_DEINTERLACE_DISABLED,
		.step = 1,
	},
	{
		.id = V4L2_CID_MPEG_VIDC_VIDEO_MPEG4_TIME_RESOLUTION,
		.name = "Vop time increment resolution",
		.type = V4L2_CTRL_TYPE_INTEGER,
		.minimum = MIN_TIME_RESOLUTION,
		.maximum = MAX_TIME_RESOLUTION,
		.default_value = DEFAULT_TIME_RESOLUTION,
		.step = 1,
		.menu_skip_mask = 0,
		.qmenu = NULL,
	},
	{
		.id = V4L2_CID_MPEG_VIDC_VIDEO_REQUEST_SEQ_HEADER,
		.name = "Request Seq Header",
		.type = V4L2_CTRL_TYPE_BUTTON,
		.minimum = 0,
		.maximum = 0,
		.default_value = 0,
		.step = 0,
		.menu_skip_mask = 0,
		.qmenu = NULL,
	},
	{
		.id = V4L2_CID_MPEG_VIDC_VIDEO_USELTRFRAME,
		.name = "H264 Use LTR",
		.type = V4L2_CTRL_TYPE_INTEGER,
		.minimum = 0,
		.maximum = (MAX_LTR_FRAME_COUNT - 1),
		.default_value = 0,
		.step = 1,
		.qmenu = NULL,
	},
	{
		.id = V4L2_CID_MPEG_VIDC_VIDEO_LTRCOUNT,
		.name = "Ltr Count",
		.type = V4L2_CTRL_TYPE_INTEGER,
		.minimum = 0,
		.maximum = MAX_LTR_FRAME_COUNT,
		.default_value = 0,
		.step = 1,
		.qmenu = NULL,
	},
	{
		.id = V4L2_CID_MPEG_VIDC_VIDEO_LTRMODE,
		.name = "Ltr Mode",
		.type = V4L2_CTRL_TYPE_INTEGER,
		.minimum = V4L2_MPEG_VIDC_VIDEO_LTR_MODE_DISABLE,
		.maximum = V4L2_MPEG_VIDC_VIDEO_LTR_MODE_PERIODIC,
		.default_value = V4L2_MPEG_VIDC_VIDEO_LTR_MODE_DISABLE,
		.step = 1,
		.qmenu = NULL,
	},
	{
		.id = V4L2_CID_MPEG_VIDC_VIDEO_MARKLTRFRAME,
		.name = "H264 Mark LTR",
		.type = V4L2_CTRL_TYPE_INTEGER,
		.minimum = 0,
		.maximum = (MAX_LTR_FRAME_COUNT - 1),
		.default_value = 0,
		.step = 1,
		.qmenu = NULL,
	},
	{
		.id = V4L2_CID_MPEG_VIDC_VIDEO_HIER_P_NUM_LAYERS,
		.name = "Set Hier P num layers",
		.type = V4L2_CTRL_TYPE_INTEGER,
		.minimum = 0,
		.maximum = 3,
		.default_value = 0,
		.step = 1,
		.qmenu = NULL,
	},
	{
		.id = V4L2_CID_MPEG_VIDC_VIDEO_RATE_CONTROL_TIMESTAMP_MODE,
		.name = "Encoder Timestamp Mode",
		.type = V4L2_CTRL_TYPE_MENU,
		.minimum =
			V4L2_MPEG_VIDC_VIDEO_RATE_CONTROL_TIMESTAMP_MODE_HONOR,
		.maximum =
			V4L2_MPEG_VIDC_VIDEO_RATE_CONTROL_TIMESTAMP_MODE_IGNORE,
		.default_value =
			V4L2_MPEG_VIDC_VIDEO_RATE_CONTROL_TIMESTAMP_MODE_HONOR,
		.menu_skip_mask = ~(
		(1 << V4L2_MPEG_VIDC_VIDEO_RATE_CONTROL_TIMESTAMP_MODE_HONOR) |
		(1 << V4L2_MPEG_VIDC_VIDEO_RATE_CONTROL_TIMESTAMP_MODE_IGNORE)),
		.qmenu = timestamp_mode,
	},
	{
		.id = V4L2_CID_MPEG_VIDC_VIDEO_VPX_ERROR_RESILIENCE,
		.name = "VP8 Error Resilience mode",
		.type = V4L2_CTRL_TYPE_BOOLEAN,
		.minimum = V4L2_MPEG_VIDC_VIDEO_VPX_ERROR_RESILIENCE_DISABLED,
		.maximum = V4L2_MPEG_VIDC_VIDEO_VPX_ERROR_RESILIENCE_ENABLED,
		.default_value =
			V4L2_MPEG_VIDC_VIDEO_VPX_ERROR_RESILIENCE_DISABLED,
		.step = 1,
		.qmenu = NULL,
	},
	{
		.id = V4L2_CID_MPEG_VIDC_VIDEO_ENABLE_INITIAL_QP,
		.name = "Enable setting initial QP",
		.type = V4L2_CTRL_TYPE_BITMASK,
		.minimum = 0,
		.maximum = V4L2_CID_MPEG_VIDC_VIDEO_ENABLE_INITIAL_QP_IFRAME |
			V4L2_CID_MPEG_VIDC_VIDEO_ENABLE_INITIAL_QP_PFRAME |
			V4L2_CID_MPEG_VIDC_VIDEO_ENABLE_INITIAL_QP_BFRAME,
		.default_value = 0,
		.step = 0,
	},
	{
		.id = V4L2_CID_MPEG_VIDC_VIDEO_I_FRAME_QP,
		.name = "Iframe initial QP",
		.type = V4L2_CTRL_TYPE_INTEGER,
		.minimum = 1,
		.maximum = 51,
		.default_value = 1,
		.step = 1,
		.qmenu = NULL,
	},
	{
		.id = V4L2_CID_MPEG_VIDC_VIDEO_P_FRAME_QP,
		.name = "Pframe initial QP",
		.type = V4L2_CTRL_TYPE_INTEGER,
		.minimum = 1,
		.maximum = 51,
		.default_value = 1,
		.step = 1,
		.qmenu = NULL,
	},
	{
		.id = V4L2_CID_MPEG_VIDC_VIDEO_B_FRAME_QP,
		.name = "Bframe initial QP",
		.type = V4L2_CTRL_TYPE_INTEGER,
		.minimum = 1,
		.maximum = 51,
		.default_value = 1,
		.step = 1,
		.qmenu = NULL,
	},
	{
		.id = V4L2_CID_MPEG_VIDC_VIDEO_IFRAME_X_RANGE,
		.name = "I-Frame X coordinate search range",
		.type = V4L2_CTRL_TYPE_INTEGER,
		.minimum = 4,
		.maximum = 128,
		.default_value = 4,
		.step = 1,
		.menu_skip_mask = 0,
		.qmenu = NULL,
	},
	{
		.id = V4L2_CID_MPEG_VIDC_VIDEO_IFRAME_Y_RANGE,
		.name = "I-Frame Y coordinate search range",
		.type = V4L2_CTRL_TYPE_INTEGER,
		.minimum = 4,
		.maximum = 128,
		.default_value = 4,
		.step = 1,
		.menu_skip_mask = 0,
		.qmenu = NULL,
	},
	{
		.id = V4L2_CID_MPEG_VIDC_VIDEO_PFRAME_X_RANGE,
		.name = "P-Frame X coordinate search range",
		.type = V4L2_CTRL_TYPE_INTEGER,
		.minimum = 4,
		.maximum = 128,
		.default_value = 4,
		.step = 1,
		.menu_skip_mask = 0,
		.qmenu = NULL,
	},
	{
		.id = V4L2_CID_MPEG_VIDC_VIDEO_PFRAME_Y_RANGE,
		.name = "P-Frame Y coordinate search range",
		.type = V4L2_CTRL_TYPE_INTEGER,
		.minimum = 4,
		.maximum = 128,
		.default_value = 4,
		.step = 1,
		.menu_skip_mask = 0,
		.qmenu = NULL,
	},
	{
		.id = V4L2_CID_MPEG_VIDC_VIDEO_BFRAME_X_RANGE,
		.name = "B-Frame X coordinate search range",
		.type = V4L2_CTRL_TYPE_INTEGER,
		.minimum = 4,
		.maximum = 128,
		.default_value = 4,
		.step = 1,
		.menu_skip_mask = 0,
		.qmenu = NULL,
	},
	{
		.id = V4L2_CID_MPEG_VIDC_VIDEO_BFRAME_Y_RANGE,
		.name = "B-Frame Y coordinate search range",
		.type = V4L2_CTRL_TYPE_INTEGER,
		.minimum = 4,
		.maximum = 128,
		.default_value = 4,
		.step = 1,
		.menu_skip_mask = 0,
		.qmenu = NULL,
	},
	{
		.id = V4L2_CID_MPEG_VIDC_VIDEO_H264_NAL_SVC,
		.name = "Enable H264 SVC NAL",
		.type = V4L2_CTRL_TYPE_BOOLEAN,
		.minimum = V4L2_CID_MPEG_VIDC_VIDEO_H264_NAL_SVC_DISABLED,
		.maximum = V4L2_CID_MPEG_VIDC_VIDEO_H264_NAL_SVC_ENABLED,
		.default_value = V4L2_CID_MPEG_VIDC_VIDEO_H264_NAL_SVC_DISABLED,
		.step = 1,
	},
	{
		.id = V4L2_CID_MPEG_VIDC_VIDEO_PERF_MODE,
		.name = "Set Encoder performance mode",
		.type = V4L2_CTRL_TYPE_INTEGER,
		.minimum = V4L2_MPEG_VIDC_VIDEO_PERF_MAX_QUALITY,
		.maximum = V4L2_MPEG_VIDC_VIDEO_PERF_POWER_SAVE,
		.default_value = V4L2_MPEG_VIDC_VIDEO_PERF_MAX_QUALITY,
		.step = 1,
		.qmenu = NULL,
	},
	{
		.id = V4L2_CID_MPEG_VIDC_VIDEO_HIER_B_NUM_LAYERS,
		.name = "Set Hier B num layers",
		.type = V4L2_CTRL_TYPE_INTEGER,
		.minimum = 0,
		.maximum = 3,
		.default_value = 0,
		.step = 1,
		.qmenu = NULL,
	},
	{
		.id = V4L2_CID_MPEG_VIDC_VIDEO_HYBRID_HIERP_MODE,
		.name = "Set Hybrid Hier P mode",
		.type = V4L2_CTRL_TYPE_INTEGER,
		.minimum = 0,
		.maximum = 5,
		.default_value = 0,
		.step = 1,
		.qmenu = NULL,
	},
	{
		.id = V4L2_CID_MPEG_VIDC_VIDEO_PRIORITY,
		.name = "Session Priority",
		.type = V4L2_CTRL_TYPE_INTEGER,
		.minimum = V4L2_MPEG_VIDC_VIDEO_PRIORITY_REALTIME_ENABLE,
		.maximum = V4L2_MPEG_VIDC_VIDEO_PRIORITY_REALTIME_DISABLE,
		.default_value = V4L2_MPEG_VIDC_VIDEO_PRIORITY_REALTIME_DISABLE,
		.step = 1,
		.qmenu = NULL,
	},
	{
		.id = V4L2_CID_MPEG_VIDC_VIDEO_MBI_STATISTICS_MODE,
		.name = "MBI Statistics Mode",
		.type = V4L2_CTRL_TYPE_MENU,
		.minimum = V4L2_CID_MPEG_VIDC_VIDEO_MBI_MODE_DEFAULT,
		.maximum = V4L2_CID_MPEG_VIDC_VIDEO_MBI_MODE_2,
		.default_value = V4L2_CID_MPEG_VIDC_VIDEO_MBI_MODE_DEFAULT,
		.menu_skip_mask = ~(
			(1 << V4L2_CID_MPEG_VIDC_VIDEO_MBI_MODE_DEFAULT) |
			(1 << V4L2_CID_MPEG_VIDC_VIDEO_MBI_MODE_1) |
			(1 << V4L2_CID_MPEG_VIDC_VIDEO_MBI_MODE_2)),
		.qmenu = mbi_statistics,
		.step = 1,
	},
	{
<<<<<<< HEAD
		.id = V4L2_CID_MPEG_VIDC_VIDEO_OPERATING_RATE,
		.name = "Set Encoder Operating rate",
		.type = V4L2_CTRL_TYPE_INTEGER,
		.minimum = 0,
		.maximum = 300 << 16,  /* 300 fps in Q16 format*/
=======
		.id = V4L2_CID_MPEG_VIDC_VIDEO_MAX_HIERP_LAYERS,
		.name = "Set Max Hier P num layers sessions",
		.type = V4L2_CTRL_TYPE_INTEGER,
		.minimum = 0,
		.maximum = 3,
>>>>>>> dadb5b33
		.default_value = 0,
		.step = 1,
		.qmenu = NULL,
	},
};

#define NUM_CTRLS ARRAY_SIZE(msm_venc_ctrls)

static u32 get_frame_size_nv12(int plane, u32 height, u32 width)
{
	return VENUS_BUFFER_SIZE(COLOR_FMT_NV12, width, height);
}

static u32 get_frame_size_nv21(int plane, u32 height, u32 width)
{
	return VENUS_BUFFER_SIZE(COLOR_FMT_NV21, width, height);
}

static u32 get_frame_size_compressed(int plane, u32 height, u32 width)
{
	int sz = ((height + 31) & (~31)) * ((width + 31) & (~31)) * 3/2;
	sz = (sz + 4095) & (~4095);
	return sz;
}

static struct msm_vidc_format venc_formats[] = {
	{
		.name = "YCbCr Semiplanar 4:2:0",
		.description = "Y/CbCr 4:2:0",
		.fourcc = V4L2_PIX_FMT_NV12,
		.num_planes = 1,
		.get_frame_size = get_frame_size_nv12,
		.type = OUTPUT_PORT,
	},
	{
		.name = "Mpeg4",
		.description = "Mpeg4 compressed format",
		.fourcc = V4L2_PIX_FMT_MPEG4,
		.num_planes = 1,
		.get_frame_size = get_frame_size_compressed,
		.type = CAPTURE_PORT,
	},
	{
		.name = "H263",
		.description = "H263 compressed format",
		.fourcc = V4L2_PIX_FMT_H263,
		.num_planes = 1,
		.get_frame_size = get_frame_size_compressed,
		.type = CAPTURE_PORT,
	},
	{
		.name = "H264",
		.description = "H264 compressed format",
		.fourcc = V4L2_PIX_FMT_H264,
		.num_planes = 1,
		.get_frame_size = get_frame_size_compressed,
		.type = CAPTURE_PORT,
	},
	{
		.name = "VP8",
		.description = "VP8 compressed format",
		.fourcc = V4L2_PIX_FMT_VP8,
		.num_planes = 1,
		.get_frame_size = get_frame_size_compressed,
		.type = CAPTURE_PORT,
	},
	{
		.name = "HEVC",
		.description = "HEVC compressed format",
		.fourcc = V4L2_PIX_FMT_HEVC,
		.num_planes = 1,
		.get_frame_size = get_frame_size_compressed,
		.type = CAPTURE_PORT,
	},
	{
		.name = "YCrCb Semiplanar 4:2:0",
		.description = "Y/CrCb 4:2:0",
		.fourcc = V4L2_PIX_FMT_NV21,
		.num_planes = 1,
		.get_frame_size = get_frame_size_nv21,
		.type = OUTPUT_PORT,
	},
};

static int msm_venc_queue_setup(struct vb2_queue *q,
				const struct v4l2_format *fmt,
				unsigned int *num_buffers,
				unsigned int *num_planes, unsigned int sizes[],
				void *alloc_ctxs[])
{
	int i, rc = 0;
	struct msm_vidc_inst *inst;
	struct hal_buffer_count_actual new_buf_count;
	enum hal_property property_id;
	struct hfi_device *hdev;
	struct hal_buffer_requirements *buff_req;
	struct v4l2_ctrl *ctrl = NULL;
	u32 extradata = 0, extra_idx = 0;
	struct hal_buffer_requirements *buff_req_buffer = NULL;

	if (!q || !q->drv_priv) {
		dprintk(VIDC_ERR, "Invalid input\n");
		return -EINVAL;
	}
	inst = q->drv_priv;

	if (!inst || !inst->core || !inst->core->device) {
		dprintk(VIDC_ERR, "%s invalid parameters\n", __func__);
		return -EINVAL;
	}
	hdev = inst->core->device;

	rc = msm_comm_try_state(inst, MSM_VIDC_OPEN_DONE);
	if (rc) {
		dprintk(VIDC_ERR, "Failed to open instance\n");
		msm_comm_session_clean(inst);
		return rc;
	}

	rc = msm_comm_try_get_bufreqs(inst);
	if (rc) {
		dprintk(VIDC_ERR,
				"Failed to get buffer requirements: %d\n", rc);
		return rc;
	}

	switch (q->type) {
	case V4L2_BUF_TYPE_VIDEO_CAPTURE_MPLANE:
		*num_planes = 1;

		buff_req = get_buff_req_buffer(inst, HAL_BUFFER_OUTPUT);
		if (buff_req) {
			*num_buffers = buff_req->buffer_count_actual =
			max(*num_buffers, buff_req->buffer_count_actual);
		}

		if (*num_buffers < MIN_NUM_CAPTURE_BUFFERS ||
				*num_buffers > VB2_MAX_FRAME) {
			int temp = *num_buffers;

			*num_buffers = clamp_val(*num_buffers,
					MIN_NUM_CAPTURE_BUFFERS,
					VB2_MAX_FRAME);
			dprintk(VIDC_INFO,
				"Changing buffer count on CAPTURE_MPLANE from %d to %d for best effort encoding\n",
				temp, *num_buffers);
		}

		ctrl = v4l2_ctrl_find(&inst->ctrl_handler,
				V4L2_CID_MPEG_VIDC_VIDEO_EXTRADATA);
		if (ctrl)
			extradata = v4l2_ctrl_g_ctrl(ctrl);
		if (extradata != V4L2_MPEG_VIDC_EXTRADATA_NONE)
			*num_planes = *num_planes + 1;
		inst->fmts[CAPTURE_PORT]->num_planes = *num_planes;

		for (i = 0; i < *num_planes; i++) {
			int extra_idx = EXTRADATA_IDX(*num_planes);

			sizes[i] = inst->fmts[CAPTURE_PORT]->get_frame_size(
					i, inst->prop.height[CAPTURE_PORT],
					inst->prop.width[CAPTURE_PORT]);

			if (extra_idx && i == extra_idx &&
					extra_idx < VIDEO_MAX_PLANES) {
				buff_req_buffer = get_buff_req_buffer(inst,
						HAL_BUFFER_EXTRADATA_OUTPUT);
				if (!buff_req_buffer) {
					dprintk(VIDC_ERR,
						"%s: failed - invalid buffer req\n",
						__func__);
					return -EINVAL;
				}

				sizes[i] = buff_req_buffer->buffer_size;
			}
		}

		property_id = HAL_PARAM_BUFFER_COUNT_ACTUAL;
		new_buf_count.buffer_type = HAL_BUFFER_OUTPUT;
		new_buf_count.buffer_count_actual = *num_buffers;
		new_buf_count.buffer_count_actual +=
				msm_dcvs_get_extra_buff_count(inst);
		rc = call_hfi_op(hdev, session_set_property, inst->session,
			property_id, &new_buf_count);
		if (!rc)
			msm_dcvs_set_buff_req_handled(inst);

		break;
	case V4L2_BUF_TYPE_VIDEO_OUTPUT_MPLANE:
		*num_planes = 1;

		*num_buffers = inst->buff_req.buffer[0].buffer_count_actual =
			max(*num_buffers, inst->buff_req.buffer[0].
				buffer_count_actual);

		property_id = HAL_PARAM_BUFFER_COUNT_ACTUAL;
		new_buf_count.buffer_type = HAL_BUFFER_INPUT;
		new_buf_count.buffer_count_actual = *num_buffers;

		ctrl = v4l2_ctrl_find(&inst->ctrl_handler,
			V4L2_CID_MPEG_VIDC_VIDEO_EXTRADATA);
		if (ctrl)
			extradata = v4l2_ctrl_g_ctrl(ctrl);
		if (extradata == V4L2_MPEG_VIDC_EXTRADATA_INPUT_CROP)
			*num_planes = *num_planes + 1;
		inst->fmts[OUTPUT_PORT]->num_planes = *num_planes;
		rc = call_hfi_op(hdev, session_set_property, inst->session,
					property_id, &new_buf_count);
		if (rc)
			dprintk(VIDC_ERR, "failed to set count to fw\n");

		dprintk(VIDC_DBG, "size = %d, alignment = %d, count = %d\n",
				inst->buff_req.buffer[0].buffer_size,
				inst->buff_req.buffer[0].buffer_alignment,
				inst->buff_req.buffer[0].buffer_count_actual);
		sizes[0] = inst->fmts[OUTPUT_PORT]->get_frame_size(
				0, inst->prop.height[OUTPUT_PORT],
				inst->prop.width[OUTPUT_PORT]);

		extra_idx =
			EXTRADATA_IDX(inst->fmts[OUTPUT_PORT]->num_planes);
		if (extra_idx && (extra_idx < VIDEO_MAX_PLANES)) {
			buff_req_buffer = get_buff_req_buffer(inst,
				HAL_BUFFER_EXTRADATA_INPUT);
			if (!buff_req_buffer) {
				dprintk(VIDC_ERR,
					"%s: failed - invalid buffer req\n",
					__func__);
				return -EINVAL;
			}

			sizes[extra_idx] = buff_req_buffer->buffer_size;
		}

		break;
	default:
		dprintk(VIDC_ERR, "Invalid q type = %d\n", q->type);
		rc = -EINVAL;
		break;
	}
	return rc;
}

static int msm_venc_toggle_hier_p(struct msm_vidc_inst *inst, int layers)
{
	int num_enh_layers = 0;
	u32 property_id = 0;
	struct hfi_device *hdev = NULL;
	int rc = 0;

	if (!inst || !inst->core || !inst->core->device) {
		dprintk(VIDC_ERR, "%s invalid parameters\n", __func__);
		return -EINVAL;
	}

	if ((inst->fmts[CAPTURE_PORT]->fourcc != V4L2_PIX_FMT_VP8) &&
		(inst->fmts[CAPTURE_PORT]->fourcc != V4L2_PIX_FMT_H264))
		return 0;

	num_enh_layers = layers ? : 0;
	dprintk(VIDC_DBG, "%s Hier-P in firmware\n",
			num_enh_layers ? "Enable" : "Disable");

	hdev = inst->core->device;
	property_id = HAL_PARAM_VENC_HIER_P_MAX_ENH_LAYERS;
	rc = call_hfi_op(hdev, session_set_property,
			(void *)inst->session, property_id,
			(void *)&num_enh_layers);
	if (rc) {
		dprintk(VIDC_ERR,
			"%s: failed with error = %d\n", __func__, rc);
	}
	return rc;
}

static int set_bitrate_for_each_layer(struct msm_vidc_inst *inst,
				u32 num_enh_layers, u32 total_bitrate)
{
	u32 property_id = 0;
	int i = 0;
	struct hfi_device *hdev = NULL;
	struct hal_bitrate bitrate;
	int rc = 0;
	int bitrate_table[3][4] = {
		{50, 50, 0, 0},
		{34, 33, 33, 0},
		{25, 25, 25, 25} };

	if (!inst || !inst->core || !inst->core->device) {
		dprintk(VIDC_ERR, "%s - invalid input\n", __func__);
		return -EINVAL;
	}

	if (!num_enh_layers || num_enh_layers > ARRAY_SIZE(bitrate_table)) {
		dprintk(VIDC_ERR, "%s - invalid number of enh layers: %d\n",
				__func__, num_enh_layers);
		return -EINVAL;
	}
	hdev = inst->core->device;

	for (i = 0; !rc && (i <= num_enh_layers); i++) {
		property_id = HAL_CONFIG_VENC_TARGET_BITRATE;
		bitrate.bit_rate = (u32)((total_bitrate *
			bitrate_table[num_enh_layers - 1][i]) / 100);
		bitrate.layer_id = i;
		rc = call_hfi_op(hdev, session_set_property,
				(void *)inst->session, property_id, &bitrate);
	}
	return rc;
}

static inline int start_streaming(struct msm_vidc_inst *inst)
{
	int rc = 0;
	struct vb2_buf_entry *temp;
	struct list_head *ptr, *next;

	if (!inst || !inst->core || !inst->core->device) {
		dprintk(VIDC_ERR, "%s invalid parameters\n", __func__);
		return -EINVAL;
	}

	if (inst->capability.pixelprocess_capabilities &
		HAL_VIDEO_ENCODER_SCALING_CAPABILITY)
		rc = msm_vidc_check_scaling_supported(inst);
	if (rc) {
		dprintk(VIDC_ERR, "H/w scaling is not in valid range\n");
		return -EINVAL;
	}
	rc = msm_comm_try_get_bufreqs(inst);
	if (rc) {
		dprintk(VIDC_ERR,
			"Failed to get Buffer Requirements : %d\n", rc);
		goto fail_start;
	}
	rc = msm_comm_set_scratch_buffers(inst);
	if (rc) {
		dprintk(VIDC_ERR, "Failed to set scratch buffers: %d\n", rc);
		goto fail_start;
	}
	rc = msm_comm_set_persist_buffers(inst);
	if (rc) {
		dprintk(VIDC_ERR, "Failed to set persist buffers: %d\n", rc);
		goto fail_start;
	}

	msm_comm_scale_clocks_and_bus(inst);

	rc = msm_comm_try_state(inst, MSM_VIDC_START_DONE);
	if (rc) {
		dprintk(VIDC_ERR,
			"Failed to move inst: %p to start done state\n", inst);
		goto fail_start;
	}
	msm_dcvs_init_load(inst);
	mutex_lock(&inst->pendingq.lock);
	list_for_each_safe(ptr, next, &inst->pendingq.list) {
		temp = list_entry(ptr, struct vb2_buf_entry, list);
		rc = msm_comm_qbuf(temp->vb);
		if (rc) {
			dprintk(VIDC_ERR,
				"Failed to qbuf to hardware\n");
			break;
		}
		list_del(&temp->list);
		kfree(temp);
	}
	mutex_unlock(&inst->pendingq.lock);
	return rc;
fail_start:
	return rc;
}

static int msm_venc_start_streaming(struct vb2_queue *q, unsigned int count)
{
	struct msm_vidc_inst *inst;
	int rc = 0;
	if (!q || !q->drv_priv) {
		dprintk(VIDC_ERR, "Invalid input, q = %p\n", q);
		return -EINVAL;
	}
	inst = q->drv_priv;
	dprintk(VIDC_DBG, "Streamon called on: %d capability\n", q->type);
	switch (q->type) {
	case V4L2_BUF_TYPE_VIDEO_OUTPUT_MPLANE:
		if (inst->bufq[CAPTURE_PORT].vb2_bufq.streaming)
			rc = start_streaming(inst);
		break;
	case V4L2_BUF_TYPE_VIDEO_CAPTURE_MPLANE:
		if (inst->bufq[OUTPUT_PORT].vb2_bufq.streaming)
			rc = start_streaming(inst);
		break;
	default:
		dprintk(VIDC_ERR, "Q-type is not supported: %d\n", q->type);
		rc = -EINVAL;
		break;
	}
	return rc;
}

static int msm_venc_stop_streaming(struct vb2_queue *q)
{
	struct msm_vidc_inst *inst;
	int rc = 0;
	if (!q || !q->drv_priv) {
		dprintk(VIDC_ERR, "Invalid input, q = %p\n", q);
		return -EINVAL;
	}
	inst = q->drv_priv;
	dprintk(VIDC_DBG, "Streamoff called on: %d capability\n", q->type);
	switch (q->type) {
	case V4L2_BUF_TYPE_VIDEO_OUTPUT_MPLANE:
		break;
	case V4L2_BUF_TYPE_VIDEO_CAPTURE_MPLANE:
		rc = msm_comm_try_state(inst, MSM_VIDC_RELEASE_RESOURCES_DONE);
		break;
	default:
		dprintk(VIDC_ERR, "Q-type is not supported: %d\n", q->type);
		rc = -EINVAL;
		break;
	}

	msm_comm_scale_clocks_and_bus(inst);

	if (rc)
		dprintk(VIDC_ERR,
			"Failed to move inst: %p, cap = %d to state: %d\n",
			inst, q->type, MSM_VIDC_CLOSE_DONE);
	return rc;
}

static void msm_venc_buf_queue(struct vb2_buffer *vb)
{
	int rc;
	rc = msm_comm_qbuf(vb);
	if (rc)
		dprintk(VIDC_ERR, "Failed to queue buffer: %d\n", rc);
}

static const struct vb2_ops msm_venc_vb2q_ops = {
	.queue_setup = msm_venc_queue_setup,
	.start_streaming = msm_venc_start_streaming,
	.buf_queue = msm_venc_buf_queue,
	.stop_streaming = msm_venc_stop_streaming,
};

const struct vb2_ops *msm_venc_get_vb2q_ops(void)
{
	return &msm_venc_vb2q_ops;
}

static struct v4l2_ctrl *get_ctrl_from_cluster(int id,
		struct v4l2_ctrl **cluster, int ncontrols)
{
	int c;

	for (c = 0; c < ncontrols; ++c)
		if (cluster[c]->id == id)
			return cluster[c];
	return NULL;
}

/* Helper function to translate V4L2_* to HAL_* */
static inline int venc_v4l2_to_hal(int id, int value)
{
	switch (id) {
	/* MPEG4 */
	case V4L2_CID_MPEG_VIDEO_MPEG4_LEVEL:
		switch (value) {
		case V4L2_MPEG_VIDEO_MPEG4_LEVEL_0:
			return HAL_MPEG4_LEVEL_0;
		case V4L2_MPEG_VIDEO_MPEG4_LEVEL_0B:
			return HAL_MPEG4_LEVEL_0b;
		case V4L2_MPEG_VIDEO_MPEG4_LEVEL_1:
			return HAL_MPEG4_LEVEL_1;
		case V4L2_MPEG_VIDEO_MPEG4_LEVEL_2:
			return HAL_MPEG4_LEVEL_2;
		case V4L2_MPEG_VIDEO_MPEG4_LEVEL_3:
			return HAL_MPEG4_LEVEL_3;
		case V4L2_MPEG_VIDEO_MPEG4_LEVEL_4:
			return HAL_MPEG4_LEVEL_4;
		case V4L2_MPEG_VIDEO_MPEG4_LEVEL_5:
			return HAL_MPEG4_LEVEL_5;
		default:
			goto unknown_value;
		}
	case V4L2_CID_MPEG_VIDEO_MPEG4_PROFILE:
		switch (value) {
		case V4L2_MPEG_VIDEO_MPEG4_PROFILE_SIMPLE:
			return HAL_MPEG4_PROFILE_SIMPLE;
		case V4L2_MPEG_VIDEO_MPEG4_PROFILE_ADVANCED_SIMPLE:
			return HAL_MPEG4_PROFILE_ADVANCEDSIMPLE;
		default:
			goto unknown_value;
		}
	/* H264 */
	case V4L2_CID_MPEG_VIDEO_H264_PROFILE:
		switch (value) {
		case V4L2_MPEG_VIDEO_H264_PROFILE_BASELINE:
			return HAL_H264_PROFILE_BASELINE;
		case V4L2_MPEG_VIDEO_H264_PROFILE_CONSTRAINED_BASELINE:
			return HAL_H264_PROFILE_CONSTRAINED_BASE;
		case V4L2_MPEG_VIDEO_H264_PROFILE_MAIN:
			return HAL_H264_PROFILE_MAIN;
		case V4L2_MPEG_VIDEO_H264_PROFILE_EXTENDED:
			return HAL_H264_PROFILE_EXTENDED;
		case V4L2_MPEG_VIDEO_H264_PROFILE_HIGH:
			return HAL_H264_PROFILE_HIGH;
		case V4L2_MPEG_VIDEO_H264_PROFILE_HIGH_10:
			return HAL_H264_PROFILE_HIGH10;
		case V4L2_MPEG_VIDEO_H264_PROFILE_HIGH_422:
			return HAL_H264_PROFILE_HIGH422;
		case V4L2_MPEG_VIDEO_H264_PROFILE_HIGH_444_PREDICTIVE:
			return HAL_H264_PROFILE_HIGH444;
		case V4L2_MPEG_VIDEO_H264_PROFILE_CONSTRAINED_HIGH:
			return HAL_H264_PROFILE_CONSTRAINED_HIGH;
		default:
			goto unknown_value;
		}
	case V4L2_CID_MPEG_VIDEO_H264_LEVEL:
		switch (value) {
		case V4L2_MPEG_VIDEO_H264_LEVEL_1_0:
			return HAL_H264_LEVEL_1;
		case V4L2_MPEG_VIDEO_H264_LEVEL_1B:
			return HAL_H264_LEVEL_1b;
		case V4L2_MPEG_VIDEO_H264_LEVEL_1_1:
			return HAL_H264_LEVEL_11;
		case V4L2_MPEG_VIDEO_H264_LEVEL_1_2:
			return HAL_H264_LEVEL_12;
		case V4L2_MPEG_VIDEO_H264_LEVEL_1_3:
			return HAL_H264_LEVEL_13;
		case V4L2_MPEG_VIDEO_H264_LEVEL_2_0:
			return HAL_H264_LEVEL_2;
		case V4L2_MPEG_VIDEO_H264_LEVEL_2_1:
			return HAL_H264_LEVEL_21;
		case V4L2_MPEG_VIDEO_H264_LEVEL_2_2:
			return HAL_H264_LEVEL_22;
		case V4L2_MPEG_VIDEO_H264_LEVEL_3_0:
			return HAL_H264_LEVEL_3;
		case V4L2_MPEG_VIDEO_H264_LEVEL_3_1:
			return HAL_H264_LEVEL_31;
		case V4L2_MPEG_VIDEO_H264_LEVEL_3_2:
			return HAL_H264_LEVEL_32;
		case V4L2_MPEG_VIDEO_H264_LEVEL_4_0:
			return HAL_H264_LEVEL_4;
		case V4L2_MPEG_VIDEO_H264_LEVEL_4_1:
			return HAL_H264_LEVEL_41;
		case V4L2_MPEG_VIDEO_H264_LEVEL_4_2:
			return HAL_H264_LEVEL_42;
		case V4L2_MPEG_VIDEO_H264_LEVEL_5_0:
			return HAL_H264_LEVEL_5;
		case V4L2_MPEG_VIDEO_H264_LEVEL_5_1:
			return HAL_H264_LEVEL_51;
		case V4L2_MPEG_VIDEO_H264_LEVEL_5_2:
			return HAL_H264_LEVEL_52;
		default:
			goto unknown_value;
		}
	/* H263 */
	case V4L2_CID_MPEG_VIDC_VIDEO_H263_PROFILE:
		switch (value) {
		case V4L2_MPEG_VIDC_VIDEO_H263_PROFILE_BASELINE:
			return HAL_H263_PROFILE_BASELINE;
		case V4L2_MPEG_VIDC_VIDEO_H263_PROFILE_H320CODING:
			return HAL_H263_PROFILE_H320CODING;
		case V4L2_MPEG_VIDC_VIDEO_H263_PROFILE_BACKWARDCOMPATIBLE:
			return HAL_H263_PROFILE_BACKWARDCOMPATIBLE;
		case V4L2_MPEG_VIDC_VIDEO_H263_PROFILE_ISWV2:
			return HAL_H263_PROFILE_ISWV2;
		case V4L2_MPEG_VIDC_VIDEO_H263_PROFILE_ISWV3:
			return HAL_H263_PROFILE_ISWV3;
		case V4L2_MPEG_VIDC_VIDEO_H263_PROFILE_HIGHCOMPRESSION:
			return HAL_H263_PROFILE_HIGHCOMPRESSION;
		case V4L2_MPEG_VIDC_VIDEO_H263_PROFILE_INTERNET:
			return HAL_H263_PROFILE_INTERNET;
		case V4L2_MPEG_VIDC_VIDEO_H263_PROFILE_INTERLACE:
			return HAL_H263_PROFILE_INTERLACE;
		case V4L2_MPEG_VIDC_VIDEO_H263_PROFILE_HIGHLATENCY:
			return HAL_H263_PROFILE_HIGHLATENCY;
		default:
			goto unknown_value;
		}
	case V4L2_CID_MPEG_VIDEO_H264_ENTROPY_MODE:
		switch (value) {
		case V4L2_MPEG_VIDEO_H264_ENTROPY_MODE_CAVLC:
			return HAL_H264_ENTROPY_CAVLC;
		case V4L2_MPEG_VIDEO_H264_ENTROPY_MODE_CABAC:
			return HAL_H264_ENTROPY_CABAC;
		default:
			goto unknown_value;
		}
	case V4L2_CID_MPEG_VIDC_VIDEO_H264_CABAC_MODEL:
		switch (value) {
		case V4L2_CID_MPEG_VIDC_VIDEO_H264_CABAC_MODEL_0:
			return HAL_H264_CABAC_MODEL_0;
		case V4L2_CID_MPEG_VIDC_VIDEO_H264_CABAC_MODEL_1:
			return HAL_H264_CABAC_MODEL_1;
		case V4L2_CID_MPEG_VIDC_VIDEO_H264_CABAC_MODEL_2:
			return HAL_H264_CABAC_MODEL_2;
		default:
			goto unknown_value;
		}
	case V4L2_CID_MPEG_VIDC_VIDEO_H263_LEVEL:
		switch (value) {
		case V4L2_MPEG_VIDC_VIDEO_H263_LEVEL_1_0:
			return HAL_H263_LEVEL_10;
		case V4L2_MPEG_VIDC_VIDEO_H263_LEVEL_2_0:
			return HAL_H263_LEVEL_20;
		case V4L2_MPEG_VIDC_VIDEO_H263_LEVEL_3_0:
			return HAL_H263_LEVEL_30;
		case V4L2_MPEG_VIDC_VIDEO_H263_LEVEL_4_0:
			return HAL_H263_LEVEL_40;
		case V4L2_MPEG_VIDC_VIDEO_H263_LEVEL_4_5:
			return HAL_H263_LEVEL_45;
		case V4L2_MPEG_VIDC_VIDEO_H263_LEVEL_5_0:
			return HAL_H263_LEVEL_50;
		case V4L2_MPEG_VIDC_VIDEO_H263_LEVEL_6_0:
			return HAL_H263_LEVEL_60;
		case V4L2_MPEG_VIDC_VIDEO_H263_LEVEL_7_0:
			return HAL_H263_LEVEL_70;
		default:
			goto unknown_value;
		}
	case V4L2_CID_MPEG_VIDC_VIDEO_VP8_PROFILE_LEVEL:
		switch (value) {
		case V4L2_MPEG_VIDC_VIDEO_VP8_VERSION_0:
			return HAL_VPX_PROFILE_VERSION_0;
		case V4L2_MPEG_VIDC_VIDEO_VP8_VERSION_1:
			return HAL_VPX_PROFILE_VERSION_1;
		case V4L2_MPEG_VIDC_VIDEO_VP8_VERSION_2:
			return HAL_VPX_PROFILE_VERSION_2;
		case V4L2_MPEG_VIDC_VIDEO_VP8_VERSION_3:
			return HAL_VPX_PROFILE_VERSION_3;
		case V4L2_MPEG_VIDC_VIDEO_VP8_UNUSED:
			return HAL_VPX_PROFILE_UNUSED;
		default:
			goto unknown_value;
		}
	case V4L2_CID_MPEG_VIDC_VIDEO_HEVC_PROFILE:
		switch (value) {
		case V4L2_MPEG_VIDC_VIDEO_HEVC_PROFILE_MAIN:
			return HAL_HEVC_PROFILE_MAIN;
		case V4L2_MPEG_VIDC_VIDEO_HEVC_PROFILE_MAIN10:
			return HAL_HEVC_PROFILE_MAIN10;
		case V4L2_MPEG_VIDC_VIDEO_HEVC_PROFILE_MAIN_STILL_PIC:
			return HAL_HEVC_PROFILE_MAIN_STILL_PIC;
		default:
			goto unknown_value;
		}
	case V4L2_CID_MPEG_VIDC_VIDEO_HEVC_TIER_LEVEL:
		switch (value) {
		case V4L2_MPEG_VIDC_VIDEO_HEVC_LEVEL_MAIN_TIER_LEVEL_1:
			return HAL_HEVC_MAIN_TIER_LEVEL_1;
		case V4L2_MPEG_VIDC_VIDEO_HEVC_LEVEL_MAIN_TIER_LEVEL_2:
			return HAL_HEVC_MAIN_TIER_LEVEL_2;
		case V4L2_MPEG_VIDC_VIDEO_HEVC_LEVEL_MAIN_TIER_LEVEL_2_1:
			return HAL_HEVC_MAIN_TIER_LEVEL_2_1;
		case V4L2_MPEG_VIDC_VIDEO_HEVC_LEVEL_MAIN_TIER_LEVEL_3:
			return HAL_HEVC_MAIN_TIER_LEVEL_3;
		case V4L2_MPEG_VIDC_VIDEO_HEVC_LEVEL_MAIN_TIER_LEVEL_3_1:
			return HAL_HEVC_MAIN_TIER_LEVEL_3_1;
		case V4L2_MPEG_VIDC_VIDEO_HEVC_LEVEL_MAIN_TIER_LEVEL_4:
			return HAL_HEVC_MAIN_TIER_LEVEL_4;
		case V4L2_MPEG_VIDC_VIDEO_HEVC_LEVEL_MAIN_TIER_LEVEL_4_1:
			return HAL_HEVC_MAIN_TIER_LEVEL_4_1;
		case V4L2_MPEG_VIDC_VIDEO_HEVC_LEVEL_MAIN_TIER_LEVEL_5:
			return HAL_HEVC_MAIN_TIER_LEVEL_5;
		case V4L2_MPEG_VIDC_VIDEO_HEVC_LEVEL_MAIN_TIER_LEVEL_5_1:
			return HAL_HEVC_MAIN_TIER_LEVEL_5_1;
		case V4L2_MPEG_VIDC_VIDEO_HEVC_LEVEL_MAIN_TIER_LEVEL_5_2:
			return HAL_HEVC_MAIN_TIER_LEVEL_5_2;
		case V4L2_MPEG_VIDC_VIDEO_HEVC_LEVEL_MAIN_TIER_LEVEL_6:
			return HAL_HEVC_MAIN_TIER_LEVEL_6;
		case V4L2_MPEG_VIDC_VIDEO_HEVC_LEVEL_MAIN_TIER_LEVEL_6_1:
			return HAL_HEVC_MAIN_TIER_LEVEL_6_1;
		case V4L2_MPEG_VIDC_VIDEO_HEVC_LEVEL_MAIN_TIER_LEVEL_6_2:
			return HAL_HEVC_MAIN_TIER_LEVEL_6_2;
		case V4L2_MPEG_VIDC_VIDEO_HEVC_LEVEL_HIGH_TIER_LEVEL_1:
			return HAL_HEVC_HIGH_TIER_LEVEL_1;
		case V4L2_MPEG_VIDC_VIDEO_HEVC_LEVEL_HIGH_TIER_LEVEL_2:
			return HAL_HEVC_HIGH_TIER_LEVEL_2;
		case V4L2_MPEG_VIDC_VIDEO_HEVC_LEVEL_HIGH_TIER_LEVEL_2_1:
			return HAL_HEVC_HIGH_TIER_LEVEL_2_1;
		case V4L2_MPEG_VIDC_VIDEO_HEVC_LEVEL_HIGH_TIER_LEVEL_3:
			return HAL_HEVC_HIGH_TIER_LEVEL_3;
		case V4L2_MPEG_VIDC_VIDEO_HEVC_LEVEL_HIGH_TIER_LEVEL_3_1:
			return HAL_HEVC_HIGH_TIER_LEVEL_3_1;
		case V4L2_MPEG_VIDC_VIDEO_HEVC_LEVEL_HIGH_TIER_LEVEL_4:
			return HAL_HEVC_HIGH_TIER_LEVEL_4;
		case V4L2_MPEG_VIDC_VIDEO_HEVC_LEVEL_HIGH_TIER_LEVEL_4_1:
			return HAL_HEVC_HIGH_TIER_LEVEL_4_1;
		case V4L2_MPEG_VIDC_VIDEO_HEVC_LEVEL_HIGH_TIER_LEVEL_5:
			return HAL_HEVC_HIGH_TIER_LEVEL_5;
		case V4L2_MPEG_VIDC_VIDEO_HEVC_LEVEL_HIGH_TIER_LEVEL_5_1:
			return HAL_HEVC_HIGH_TIER_LEVEL_5_1;
		case V4L2_MPEG_VIDC_VIDEO_HEVC_LEVEL_HIGH_TIER_LEVEL_5_2:
			return HAL_HEVC_HIGH_TIER_LEVEL_5_2;
		case V4L2_MPEG_VIDC_VIDEO_HEVC_LEVEL_HIGH_TIER_LEVEL_6:
			return HAL_HEVC_HIGH_TIER_LEVEL_6;
		case V4L2_MPEG_VIDC_VIDEO_HEVC_LEVEL_HIGH_TIER_LEVEL_6_1:
			return HAL_HEVC_HIGH_TIER_LEVEL_6_1;
		default:
			goto unknown_value;
		}
	case V4L2_CID_MPEG_VIDC_VIDEO_ROTATION:
		switch (value) {
		case V4L2_CID_MPEG_VIDC_VIDEO_ROTATION_NONE:
			return HAL_ROTATE_NONE;
		case V4L2_CID_MPEG_VIDC_VIDEO_ROTATION_90:
			return HAL_ROTATE_90;
		case V4L2_CID_MPEG_VIDC_VIDEO_ROTATION_180:
			return HAL_ROTATE_180;
		case V4L2_CID_MPEG_VIDC_VIDEO_ROTATION_270:
			return HAL_ROTATE_270;
		default:
			goto unknown_value;
		}
	case V4L2_CID_MPEG_VIDEO_H264_LOOP_FILTER_MODE:
		switch (value) {
		case V4L2_MPEG_VIDEO_H264_LOOP_FILTER_MODE_DISABLED:
			return HAL_H264_DB_MODE_DISABLE;
		case V4L2_MPEG_VIDEO_H264_LOOP_FILTER_MODE_ENABLED:
			return HAL_H264_DB_MODE_ALL_BOUNDARY;
		case L_MODE:
			return HAL_H264_DB_MODE_SKIP_SLICE_BOUNDARY;
		default:
			goto unknown_value;
		}
	case V4L2_CID_MPEG_VIDC_VIDEO_MBI_STATISTICS_MODE:
		switch (value) {
		case V4L2_CID_MPEG_VIDC_VIDEO_MBI_MODE_DEFAULT:
			return HAL_STATISTICS_MODE_DEFAULT;
		case V4L2_CID_MPEG_VIDC_VIDEO_MBI_MODE_1:
			return HAL_STATISTICS_MODE_1;
		case V4L2_CID_MPEG_VIDC_VIDEO_MBI_MODE_2:
			return HAL_STATISTICS_MODE_2;
		default:
			goto unknown_value;
		}
	}

unknown_value:
	dprintk(VIDC_WARN, "Unknown control (%x, %d)\n", id, value);
	return -EINVAL;
}

static int try_set_ctrl(struct msm_vidc_inst *inst, struct v4l2_ctrl *ctrl)
{
	int rc = 0;
	struct hal_request_iframe request_iframe;
	struct hal_bitrate bitrate;
	struct hal_profile_level profile_level;
	struct hal_h264_entropy_control h264_entropy_control;
	struct hal_quantization quantization;
	struct hal_intra_period intra_period;
	struct hal_idr_period idr_period;
	struct hal_operations operations;
	struct hal_intra_refresh intra_refresh;
	struct hal_multi_slice_control multi_slice_control;
	struct hal_h264_db_control h264_db_control;
	struct hal_enable enable;
	struct hal_h264_vui_timing_info vui_timing_info;
	struct hal_quantization_range qp_range;
	struct hal_h264_vui_bitstream_restrc vui_bitstream_restrict;
	struct hal_preserve_text_quality preserve_text_quality;
	u32 property_id = 0, property_val = 0;
	void *pdata = NULL;
	struct v4l2_ctrl *temp_ctrl = NULL;
	struct hfi_device *hdev;
	struct hal_extradata_enable extra;
	struct hal_mpeg4_time_resolution time_res;
	struct hal_ltr_use use_ltr;
	struct hal_ltr_mark mark_ltr;
	struct hal_hybrid_hierp hyb_hierp;
	u32 hier_p_layers = 0, hier_b_layers = 0, mbi_statistics_mode = 0;
	struct hal_venc_perf_mode venc_mode;
	int max_hierp_layers;

	if (!inst || !inst->core || !inst->core->device) {
		dprintk(VIDC_ERR, "%s invalid parameters\n", __func__);
		return -EINVAL;
	}
	hdev = inst->core->device;

	/* Small helper macro for quickly getting a control and err checking */
#define TRY_GET_CTRL(__ctrl_id) ({ \
		struct v4l2_ctrl *__temp; \
		__temp = get_ctrl_from_cluster( \
			__ctrl_id, \
			ctrl->cluster, ctrl->ncontrols); \
		if (!__temp) { \
			dprintk(VIDC_ERR, "Can't find %s (%x) in cluster\n", \
				#__ctrl_id, __ctrl_id); \
			/* Clusters are hardcoded, if we can't find */ \
			/* something then things are massively screwed up */ \
			BUG_ON(1); \
		} \
		__temp; \
	})

	switch (ctrl->id) {
	case V4L2_CID_MPEG_VIDC_VIDEO_IDR_PERIOD:
		if (inst->fmts[CAPTURE_PORT]->fourcc != V4L2_PIX_FMT_H264 &&
			inst->fmts[CAPTURE_PORT]->fourcc !=
				V4L2_PIX_FMT_H264_NO_SC &&
			inst->fmts[CAPTURE_PORT]->fourcc !=
				V4L2_PIX_FMT_HEVC) {
			dprintk(VIDC_ERR,
				"Control 0x%x only valid for H264 and HEVC\n",
					ctrl->id);
			rc = -ENOTSUPP;
			break;
		}

		property_id =
			HAL_CONFIG_VENC_IDR_PERIOD;
		idr_period.idr_period = ctrl->val;
		pdata = &idr_period;
		break;
	case V4L2_CID_MPEG_VIDC_VIDEO_NUM_B_FRAMES:
	case V4L2_CID_MPEG_VIDC_VIDEO_NUM_P_FRAMES:
	{
		int num_p, num_b;

		temp_ctrl = TRY_GET_CTRL(V4L2_CID_MPEG_VIDC_VIDEO_NUM_B_FRAMES);
		num_b = temp_ctrl->val;

		temp_ctrl = TRY_GET_CTRL(V4L2_CID_MPEG_VIDC_VIDEO_NUM_P_FRAMES);
		num_p = temp_ctrl->val;

		if (ctrl->id == V4L2_CID_MPEG_VIDC_VIDEO_NUM_P_FRAMES)
			num_p = ctrl->val;
		else if (ctrl->id == V4L2_CID_MPEG_VIDC_VIDEO_NUM_B_FRAMES)
			num_b = ctrl->val;

		if (num_b) {
			u32 max_num_b_frames = MAX_NUM_B_FRAMES;
			property_id = HAL_PARAM_VENC_MAX_NUM_B_FRAMES;
			pdata = &max_num_b_frames;
			rc = call_hfi_op(hdev, session_set_property,
				(void *)inst->session, property_id, pdata);
			if (rc) {
				dprintk(VIDC_ERR,
					"Failed : Setprop MAX_NUM_B_FRAMES %d\n",
					rc);
				break;
			}
		}

		property_id = HAL_CONFIG_VENC_INTRA_PERIOD;
		intra_period.pframes = num_p;
		intra_period.bframes = num_b;
		pdata = &intra_period;
		break;
	}
	case V4L2_CID_MPEG_VIDC_VIDEO_REQUEST_IFRAME:
		property_id =
			HAL_CONFIG_VENC_REQUEST_IFRAME;
		request_iframe.enable = true;
		pdata = &request_iframe;
		break;
	case V4L2_CID_MPEG_VIDC_VIDEO_RATE_CONTROL:
	case V4L2_CID_MPEG_VIDEO_BITRATE_MODE:
	{
		int final_mode = 0;
		struct v4l2_ctrl update_ctrl = {.id = 0};

		/* V4L2_CID_MPEG_VIDEO_BITRATE_MODE and _RATE_CONTROL
		 * manipulate the same thing.  If one control's state
		 * changes, try to mirror the state in the other control's
		 * value */
		if (ctrl->id == V4L2_CID_MPEG_VIDEO_BITRATE_MODE) {
			if (ctrl->val == V4L2_MPEG_VIDEO_BITRATE_MODE_VBR) {
				final_mode = HAL_RATE_CONTROL_VBR_CFR;
				update_ctrl.val =
				V4L2_CID_MPEG_VIDC_VIDEO_RATE_CONTROL_VBR_CFR;
			} else {/* ...if (ctrl->val == _BITRATE_MODE_CBR) */
				final_mode = HAL_RATE_CONTROL_CBR_CFR;
				update_ctrl.val =
				V4L2_CID_MPEG_VIDC_VIDEO_RATE_CONTROL_CBR_CFR;
			}

			update_ctrl.id = V4L2_CID_MPEG_VIDC_VIDEO_RATE_CONTROL;

		} else if (ctrl->id == V4L2_CID_MPEG_VIDC_VIDEO_RATE_CONTROL) {
			switch (ctrl->val) {
			case V4L2_CID_MPEG_VIDC_VIDEO_RATE_CONTROL_OFF:
			case V4L2_CID_MPEG_VIDC_VIDEO_RATE_CONTROL_VBR_VFR:
			case V4L2_CID_MPEG_VIDC_VIDEO_RATE_CONTROL_VBR_CFR:
				update_ctrl.val =
					V4L2_MPEG_VIDEO_BITRATE_MODE_VBR;
			case V4L2_CID_MPEG_VIDC_VIDEO_RATE_CONTROL_CBR_VFR:
			case V4L2_CID_MPEG_VIDC_VIDEO_RATE_CONTROL_CBR_CFR:
				update_ctrl.val =
					V4L2_MPEG_VIDEO_BITRATE_MODE_CBR;
			}

			final_mode = ctrl->val;
			update_ctrl.id = V4L2_CID_MPEG_VIDEO_BITRATE_MODE;
		}

		if (update_ctrl.id) {
			temp_ctrl = TRY_GET_CTRL(update_ctrl.id);
			temp_ctrl->val = update_ctrl.val;
		}

		property_id = HAL_PARAM_VENC_RATE_CONTROL;
		property_val = final_mode;
		pdata = &property_val;

		break;
	}
	case V4L2_CID_MPEG_VIDEO_BITRATE:
	{
		struct v4l2_ctrl *hier_p = TRY_GET_CTRL(
		   V4L2_CID_MPEG_VIDC_VIDEO_HIER_P_NUM_LAYERS);

		bitrate.layer_id = 0;
		if (hier_p->val &&
			inst->fmts[CAPTURE_PORT]->fourcc ==
			V4L2_PIX_FMT_H264) {
			rc = set_bitrate_for_each_layer(inst,
						hier_p->val, ctrl->val);
			if (rc) {
				dprintk(VIDC_ERR,
					"failed to set bitrate for multiple layers\n");
				rc = -EINVAL;
			}
		} else {
			property_id = HAL_CONFIG_VENC_TARGET_BITRATE;
			bitrate.bit_rate = ctrl->val;
			bitrate.layer_id = 0;
			pdata = &bitrate;
		}
		break;
	}
	case V4L2_CID_MPEG_VIDEO_BITRATE_PEAK:
	{
		struct v4l2_ctrl *avg_bitrate = TRY_GET_CTRL(
			V4L2_CID_MPEG_VIDEO_BITRATE);

		if (ctrl->val < avg_bitrate->val) {
			dprintk(VIDC_ERR,
				"Peak bitrate (%d) is lower than average bitrate (%d)\n",
				ctrl->val, avg_bitrate->val);
			rc = -EINVAL;
			break;
		} else if (ctrl->val < avg_bitrate->val * 2) {
			dprintk(VIDC_WARN,
				"Peak bitrate (%d) ideally should be twice the average bitrate (%d)\n",
				ctrl->val, avg_bitrate->val);
		}

		property_id = HAL_CONFIG_VENC_MAX_BITRATE;
		bitrate.bit_rate = ctrl->val;
		bitrate.layer_id = 0;
		pdata = &bitrate;
		break;
	}
	case V4L2_CID_MPEG_VIDEO_H264_ENTROPY_MODE:
		temp_ctrl = TRY_GET_CTRL(
			V4L2_CID_MPEG_VIDC_VIDEO_H264_CABAC_MODEL);

		property_id =
			HAL_PARAM_VENC_H264_ENTROPY_CONTROL;
		h264_entropy_control.entropy_mode = venc_v4l2_to_hal(
			V4L2_CID_MPEG_VIDEO_H264_ENTROPY_MODE, ctrl->val);
		h264_entropy_control.cabac_model = venc_v4l2_to_hal(
			V4L2_CID_MPEG_VIDC_VIDEO_H264_CABAC_MODEL,
			temp_ctrl->val);
		pdata = &h264_entropy_control;
		break;
	case V4L2_CID_MPEG_VIDC_VIDEO_H264_CABAC_MODEL:
		temp_ctrl = TRY_GET_CTRL(V4L2_CID_MPEG_VIDEO_H264_ENTROPY_MODE);

		property_id =
			HAL_PARAM_VENC_H264_ENTROPY_CONTROL;
		h264_entropy_control.cabac_model = venc_v4l2_to_hal(
			V4L2_CID_MPEG_VIDEO_H264_ENTROPY_MODE, ctrl->val);
		h264_entropy_control.entropy_mode = venc_v4l2_to_hal(
			V4L2_CID_MPEG_VIDC_VIDEO_H264_CABAC_MODEL,
			temp_ctrl->val);
		pdata = &h264_entropy_control;
		break;
	case V4L2_CID_MPEG_VIDEO_MPEG4_PROFILE:
		temp_ctrl = TRY_GET_CTRL(V4L2_CID_MPEG_VIDEO_MPEG4_LEVEL);

		property_id =
			HAL_PARAM_PROFILE_LEVEL_CURRENT;
		profile_level.profile =  venc_v4l2_to_hal(ctrl->id,
						ctrl->val);
		profile_level.level = venc_v4l2_to_hal(
				V4L2_CID_MPEG_VIDEO_MPEG4_LEVEL,
				temp_ctrl->val);
		pdata = &profile_level;
		break;
	case V4L2_CID_MPEG_VIDEO_MPEG4_LEVEL:
		temp_ctrl = TRY_GET_CTRL(V4L2_CID_MPEG_VIDEO_MPEG4_PROFILE);

		property_id =
			HAL_PARAM_PROFILE_LEVEL_CURRENT;
		profile_level.level = venc_v4l2_to_hal(ctrl->id,
							ctrl->val);
		profile_level.profile = venc_v4l2_to_hal(
				V4L2_CID_MPEG_VIDEO_MPEG4_PROFILE,
				temp_ctrl->val);
		pdata = &profile_level;
		break;
	case V4L2_CID_MPEG_VIDEO_H264_PROFILE:
		temp_ctrl = TRY_GET_CTRL(V4L2_CID_MPEG_VIDEO_H264_LEVEL);

		property_id =
			HAL_PARAM_PROFILE_LEVEL_CURRENT;
		profile_level.profile = venc_v4l2_to_hal(ctrl->id,
							ctrl->val);
		profile_level.level = venc_v4l2_to_hal(
				V4L2_CID_MPEG_VIDEO_H264_LEVEL,
				temp_ctrl->val);
		pdata = &profile_level;
		dprintk(VIDC_DBG, "\nprofile: %d\n",
			   profile_level.profile);
		break;
	case V4L2_CID_MPEG_VIDEO_H264_LEVEL:
		temp_ctrl = TRY_GET_CTRL(V4L2_CID_MPEG_VIDEO_H264_PROFILE);

		property_id =
			HAL_PARAM_PROFILE_LEVEL_CURRENT;
		profile_level.level = venc_v4l2_to_hal(ctrl->id,
							ctrl->val);
		profile_level.profile = venc_v4l2_to_hal(
				V4L2_CID_MPEG_VIDEO_H264_PROFILE,
				temp_ctrl->val);
		pdata = &profile_level;
		dprintk(VIDC_DBG, "\nLevel: %d\n",
			   profile_level.level);
		break;
	case V4L2_CID_MPEG_VIDC_VIDEO_H263_PROFILE:
		temp_ctrl = TRY_GET_CTRL(V4L2_CID_MPEG_VIDC_VIDEO_H263_LEVEL);

		property_id =
			HAL_PARAM_PROFILE_LEVEL_CURRENT;
		profile_level.profile = venc_v4l2_to_hal(ctrl->id,
							ctrl->val);
		profile_level.level = venc_v4l2_to_hal(
				V4L2_CID_MPEG_VIDC_VIDEO_H263_LEVEL,
				temp_ctrl->val);
		pdata = &profile_level;
		break;
	case V4L2_CID_MPEG_VIDC_VIDEO_H263_LEVEL:
		temp_ctrl = TRY_GET_CTRL(V4L2_CID_MPEG_VIDC_VIDEO_H263_PROFILE);

		property_id =
			HAL_PARAM_PROFILE_LEVEL_CURRENT;
		profile_level.level = venc_v4l2_to_hal(ctrl->id,
							ctrl->val);
		profile_level.profile = venc_v4l2_to_hal(
				V4L2_CID_MPEG_VIDC_VIDEO_H263_PROFILE,
				ctrl->val);
		pdata = &profile_level;
		break;
	case V4L2_CID_MPEG_VIDC_VIDEO_VP8_PROFILE_LEVEL:
		property_id =
			HAL_PARAM_PROFILE_LEVEL_CURRENT;
		profile_level.profile = venc_v4l2_to_hal(
				V4L2_CID_MPEG_VIDC_VIDEO_VP8_PROFILE_LEVEL,
				ctrl->val);
		profile_level.level = HAL_VPX_PROFILE_UNUSED;
		pdata = &profile_level;
		break;
	case V4L2_CID_MPEG_VIDC_VIDEO_HEVC_PROFILE:
		temp_ctrl =
			TRY_GET_CTRL(V4L2_CID_MPEG_VIDC_VIDEO_HEVC_TIER_LEVEL);

		property_id = HAL_PARAM_PROFILE_LEVEL_CURRENT;
		profile_level.profile = venc_v4l2_to_hal(ctrl->id,
							ctrl->val);
		profile_level.level = venc_v4l2_to_hal(
				V4L2_CID_MPEG_VIDC_VIDEO_HEVC_TIER_LEVEL,
				temp_ctrl->val);
		pdata = &profile_level;
		break;
	case V4L2_CID_MPEG_VIDC_VIDEO_HEVC_TIER_LEVEL:
		temp_ctrl = TRY_GET_CTRL(V4L2_CID_MPEG_VIDC_VIDEO_HEVC_PROFILE);

		property_id = HAL_PARAM_PROFILE_LEVEL_CURRENT;
		profile_level.level = venc_v4l2_to_hal(ctrl->id,
							ctrl->val);
		profile_level.profile = venc_v4l2_to_hal(
				V4L2_CID_MPEG_VIDC_VIDEO_HEVC_PROFILE,
				temp_ctrl->val);
		pdata = &profile_level;
		break;
	case V4L2_CID_MPEG_VIDC_VIDEO_ROTATION:
	{
		struct v4l2_ctrl *deinterlace = NULL;
		if (!(inst->capability.pixelprocess_capabilities &
			HAL_VIDEO_ENCODER_ROTATION_CAPABILITY)) {
			dprintk(VIDC_ERR, "Rotation not supported: 0x%x\n",
				ctrl->id);
			rc = -ENOTSUPP;
			break;
		}
		deinterlace =
			TRY_GET_CTRL(V4L2_CID_MPEG_VIDC_VIDEO_DEINTERLACE);
		if (ctrl->val && deinterlace && deinterlace->val !=
				V4L2_CID_MPEG_VIDC_VIDEO_DEINTERLACE_DISABLED) {
			dprintk(VIDC_ERR,
				"Rotation not supported with deinterlacing\n");
			rc = -EINVAL;
			break;
		}
		property_id =
			HAL_CONFIG_VPE_OPERATIONS;
		operations.rotate = venc_v4l2_to_hal(
				V4L2_CID_MPEG_VIDC_VIDEO_ROTATION,
				ctrl->val);
		operations.flip = HAL_FLIP_NONE;
		pdata = &operations;
		break;
	}
	case V4L2_CID_MPEG_VIDEO_H264_I_FRAME_QP: {
		struct v4l2_ctrl *qpp, *qpb;

		qpp = TRY_GET_CTRL(V4L2_CID_MPEG_VIDEO_H264_P_FRAME_QP);
		qpb = TRY_GET_CTRL(V4L2_CID_MPEG_VIDEO_H264_B_FRAME_QP);

		property_id =
			HAL_PARAM_VENC_SESSION_QP;
		quantization.qpi = ctrl->val;
		quantization.qpp = qpp->val;
		quantization.qpb = qpb->val;
		quantization.layer_id = 0;

		pdata = &quantization;
		break;
	}
	case V4L2_CID_MPEG_VIDEO_H264_P_FRAME_QP: {
		struct v4l2_ctrl *qpi, *qpb;

		qpi = TRY_GET_CTRL(V4L2_CID_MPEG_VIDEO_H264_I_FRAME_QP);
		qpb = TRY_GET_CTRL(V4L2_CID_MPEG_VIDEO_H264_B_FRAME_QP);

		property_id =
			HAL_PARAM_VENC_SESSION_QP;
		quantization.qpp = ctrl->val;
		quantization.qpi = qpi->val;
		quantization.qpb = qpb->val;
		quantization.layer_id = 0;

		pdata = &quantization;
		break;
	}
	case V4L2_CID_MPEG_VIDEO_H264_B_FRAME_QP: {
		struct v4l2_ctrl *qpi, *qpp;

		qpi = TRY_GET_CTRL(V4L2_CID_MPEG_VIDEO_H264_I_FRAME_QP);
		qpp = TRY_GET_CTRL(V4L2_CID_MPEG_VIDEO_H264_P_FRAME_QP);

		property_id =
			HAL_PARAM_VENC_SESSION_QP;
		quantization.qpb = ctrl->val;
		quantization.qpi = qpi->val;
		quantization.qpp = qpp->val;
		quantization.layer_id = 0;

		pdata = &quantization;
		break;
	}
	case V4L2_CID_MPEG_VIDEO_H264_MIN_QP: {
		struct v4l2_ctrl *qp_max;

		qp_max = TRY_GET_CTRL(V4L2_CID_MPEG_VIDEO_H264_MAX_QP);
		if (ctrl->val >= qp_max->val) {
			dprintk(VIDC_ERR,
					"Bad range: Min QP (%d) > Max QP(%d)\n",
					ctrl->val, qp_max->val);
			rc = -ERANGE;
			break;
		}

		property_id = HAL_PARAM_VENC_SESSION_QP_RANGE;
		qp_range.layer_id = 0;
		qp_range.max_qp = qp_max->val;
		qp_range.min_qp = ctrl->val;

		pdata = &qp_range;
		break;
	}
	case V4L2_CID_MPEG_VIDEO_H264_MAX_QP: {
		struct v4l2_ctrl *qp_min;

		qp_min = TRY_GET_CTRL(V4L2_CID_MPEG_VIDEO_H264_MIN_QP);
		if (ctrl->val <= qp_min->val) {
			dprintk(VIDC_ERR,
					"Bad range: Max QP (%d) < Min QP(%d)\n",
					ctrl->val, qp_min->val);
			rc = -ERANGE;
			break;
		}

		property_id = HAL_PARAM_VENC_SESSION_QP_RANGE;
		qp_range.layer_id = 0;
		qp_range.max_qp = ctrl->val;
		qp_range.min_qp = qp_min->val;

		pdata = &qp_range;
		break;
	}
	case V4L2_CID_MPEG_VIDC_VIDEO_VP8_MIN_QP: {
		struct v4l2_ctrl *qp_max;
		qp_max = TRY_GET_CTRL(V4L2_CID_MPEG_VIDC_VIDEO_VP8_MAX_QP);
		property_id = HAL_PARAM_VENC_SESSION_QP_RANGE;
		qp_range.layer_id = 0;
		qp_range.max_qp = qp_max->val;
		qp_range.min_qp = ctrl->val;
		pdata = &qp_range;
		break;
	}
	case V4L2_CID_MPEG_VIDC_VIDEO_VP8_MAX_QP: {
		struct v4l2_ctrl *qp_min;
		qp_min = TRY_GET_CTRL(V4L2_CID_MPEG_VIDC_VIDEO_VP8_MIN_QP);
		property_id = HAL_PARAM_VENC_SESSION_QP_RANGE;
		qp_range.layer_id = 0;
		qp_range.max_qp = ctrl->val;
		qp_range.min_qp = qp_min->val;
		pdata = &qp_range;
		break;
	}
	case V4L2_CID_MPEG_VIDEO_MULTI_SLICE_MODE: {
		int temp = 0;

		switch (ctrl->val) {
		case V4L2_MPEG_VIDEO_MULTI_SICE_MODE_MAX_MB:
			temp = V4L2_CID_MPEG_VIDEO_MULTI_SLICE_MAX_MB;
			break;
		case V4L2_MPEG_VIDEO_MULTI_SICE_MODE_MAX_BYTES:
			temp = V4L2_CID_MPEG_VIDEO_MULTI_SLICE_MAX_BYTES;
			break;
		case V4L2_MPEG_VIDEO_MULTI_SLICE_GOB:
			temp = V4L2_CID_MPEG_VIDEO_MULTI_SLICE_GOB;
			break;
		case V4L2_MPEG_VIDEO_MULTI_SLICE_MODE_SINGLE:
		default:
			temp = 0;
			break;
		}

		if (temp)
			temp_ctrl = TRY_GET_CTRL(temp);

		property_id =
			HAL_PARAM_VENC_MULTI_SLICE_CONTROL;
		multi_slice_control.multi_slice = ctrl->val;
		multi_slice_control.slice_size = temp ? temp_ctrl->val : 0;

		pdata = &multi_slice_control;
		break;
	}
	case V4L2_CID_MPEG_VIDEO_MULTI_SLICE_MAX_BYTES:
	case V4L2_CID_MPEG_VIDEO_MULTI_SLICE_MAX_MB:
	case V4L2_CID_MPEG_VIDEO_MULTI_SLICE_GOB:
		temp_ctrl = TRY_GET_CTRL(V4L2_CID_MPEG_VIDEO_MULTI_SLICE_MODE);

		property_id =
			HAL_PARAM_VENC_MULTI_SLICE_CONTROL;
		multi_slice_control.multi_slice = temp_ctrl->val;
		multi_slice_control.slice_size = ctrl->val;
		pdata = &multi_slice_control;
		break;
	case V4L2_CID_MPEG_VIDEO_MULTI_SLICE_DELIVERY_MODE: {
		temp_ctrl = TRY_GET_CTRL(V4L2_CID_MPEG_VIDEO_MULTI_SLICE_MODE);
		if ((temp_ctrl->val ==
				V4L2_MPEG_VIDEO_MULTI_SICE_MODE_MAX_MB) &&
			(inst->fmts[CAPTURE_PORT]->fourcc ==
				V4L2_PIX_FMT_H264 ||
			inst->fmts[CAPTURE_PORT]->fourcc ==
				V4L2_PIX_FMT_H264_NO_SC)) {
			property_id = HAL_PARAM_VENC_SLICE_DELIVERY_MODE;
			enable.enable = true;
		} else {
			dprintk(VIDC_WARN,
				"Failed : slice delivery mode is valid "\
				"only for H264 encoder and MB based slicing\n");
			enable.enable = false;
		}
		pdata = &enable;
		break;
	}
	case V4L2_CID_MPEG_VIDC_VIDEO_INTRA_REFRESH_MODE: {
		struct v4l2_ctrl *air_mbs, *air_ref, *cir_mbs;
		air_mbs = TRY_GET_CTRL(V4L2_CID_MPEG_VIDC_VIDEO_AIR_MBS);
		air_ref = TRY_GET_CTRL(V4L2_CID_MPEG_VIDC_VIDEO_AIR_REF);
		cir_mbs = TRY_GET_CTRL(V4L2_CID_MPEG_VIDC_VIDEO_CIR_MBS);

		property_id =
			HAL_PARAM_VENC_INTRA_REFRESH;

		intra_refresh.mode = ctrl->val;
		intra_refresh.air_mbs = air_mbs->val;
		intra_refresh.air_ref = air_ref->val;
		intra_refresh.cir_mbs = cir_mbs->val;

		pdata = &intra_refresh;
		break;
	}
	case V4L2_CID_MPEG_VIDC_VIDEO_AIR_MBS: {
		struct v4l2_ctrl *ir_mode, *air_ref, *cir_mbs;
		ir_mode = TRY_GET_CTRL(
				V4L2_CID_MPEG_VIDC_VIDEO_INTRA_REFRESH_MODE);
		air_ref = TRY_GET_CTRL(V4L2_CID_MPEG_VIDC_VIDEO_AIR_REF);
		cir_mbs = TRY_GET_CTRL(V4L2_CID_MPEG_VIDC_VIDEO_CIR_MBS);

		property_id = HAL_PARAM_VENC_INTRA_REFRESH;

		intra_refresh.air_mbs = ctrl->val;
		intra_refresh.mode = ir_mode->val;
		intra_refresh.air_ref = air_ref->val;
		intra_refresh.cir_mbs = cir_mbs->val;

		pdata = &intra_refresh;
		break;
	}
	case V4L2_CID_MPEG_VIDC_VIDEO_AIR_REF: {
		struct v4l2_ctrl *ir_mode, *air_mbs, *cir_mbs;
		ir_mode = TRY_GET_CTRL(
				V4L2_CID_MPEG_VIDC_VIDEO_INTRA_REFRESH_MODE);
		air_mbs = TRY_GET_CTRL(V4L2_CID_MPEG_VIDC_VIDEO_AIR_MBS);
		cir_mbs = TRY_GET_CTRL(V4L2_CID_MPEG_VIDC_VIDEO_CIR_MBS);

		property_id = HAL_PARAM_VENC_INTRA_REFRESH;

		intra_refresh.air_ref = ctrl->val;
		intra_refresh.air_mbs = air_mbs->val;
		intra_refresh.mode = ir_mode->val;
		intra_refresh.cir_mbs = cir_mbs->val;

		pdata = &intra_refresh;
		break;
	}
	case V4L2_CID_MPEG_VIDC_VIDEO_CIR_MBS: {
		struct v4l2_ctrl *ir_mode, *air_mbs, *air_ref;

		ir_mode = TRY_GET_CTRL(
				V4L2_CID_MPEG_VIDC_VIDEO_INTRA_REFRESH_MODE);
		air_mbs = TRY_GET_CTRL(V4L2_CID_MPEG_VIDC_VIDEO_AIR_MBS);
		air_ref = TRY_GET_CTRL(V4L2_CID_MPEG_VIDC_VIDEO_AIR_REF);

		property_id = HAL_PARAM_VENC_INTRA_REFRESH;

		intra_refresh.cir_mbs = ctrl->val;
		intra_refresh.air_mbs = air_mbs->val;
		intra_refresh.air_ref = air_ref->val;
		intra_refresh.mode = ir_mode->val;

		pdata = &intra_refresh;
		break;
	}
	case V4L2_CID_MPEG_VIDEO_CYCLIC_INTRA_REFRESH_MB: {
		struct v4l2_ctrl *air_mbs, *air_ref;

		air_mbs = TRY_GET_CTRL(V4L2_CID_MPEG_VIDC_VIDEO_AIR_MBS);
		air_ref = TRY_GET_CTRL(V4L2_CID_MPEG_VIDC_VIDEO_AIR_REF);

		property_id = HAL_PARAM_VENC_INTRA_REFRESH;

		intra_refresh.cir_mbs = ctrl->val;
		intra_refresh.air_mbs = air_mbs->val;
		intra_refresh.air_ref = air_ref->val;
		intra_refresh.mode = HAL_INTRA_REFRESH_CYCLIC;

		pdata = &intra_refresh;
		break;
	}
	case V4L2_CID_MPEG_VIDEO_H264_LOOP_FILTER_MODE:
	{
		struct v4l2_ctrl *alpha, *beta;

		alpha = TRY_GET_CTRL(
				V4L2_CID_MPEG_VIDEO_H264_LOOP_FILTER_ALPHA);
		beta = TRY_GET_CTRL(
				V4L2_CID_MPEG_VIDEO_H264_LOOP_FILTER_BETA);

		property_id = HAL_PARAM_VENC_H264_DEBLOCK_CONTROL;
		h264_db_control.slice_alpha_offset = alpha->val;
		h264_db_control.slice_beta_offset = beta->val;
		h264_db_control.mode = venc_v4l2_to_hal(
				V4L2_CID_MPEG_VIDEO_H264_LOOP_FILTER_MODE,
				ctrl->val);
		pdata = &h264_db_control;
		break;
	}
	case V4L2_CID_MPEG_VIDEO_H264_LOOP_FILTER_ALPHA:
	{
		struct v4l2_ctrl *mode, *beta;

		mode = TRY_GET_CTRL(
				V4L2_CID_MPEG_VIDEO_H264_LOOP_FILTER_MODE);
		beta = TRY_GET_CTRL(
				V4L2_CID_MPEG_VIDEO_H264_LOOP_FILTER_BETA);

		property_id = HAL_PARAM_VENC_H264_DEBLOCK_CONTROL;
		h264_db_control.slice_alpha_offset = ctrl->val;
		h264_db_control.slice_beta_offset = beta->val;
		h264_db_control.mode = venc_v4l2_to_hal(
				V4L2_CID_MPEG_VIDEO_H264_LOOP_FILTER_MODE,
				mode->val);
		pdata = &h264_db_control;
		break;
	}
	case V4L2_CID_MPEG_VIDEO_H264_LOOP_FILTER_BETA:
	{
		struct v4l2_ctrl *mode, *alpha;

		mode = TRY_GET_CTRL(
				V4L2_CID_MPEG_VIDEO_H264_LOOP_FILTER_MODE);
		alpha = TRY_GET_CTRL(
				V4L2_CID_MPEG_VIDEO_H264_LOOP_FILTER_ALPHA);
		property_id = HAL_PARAM_VENC_H264_DEBLOCK_CONTROL;
		h264_db_control.slice_alpha_offset = alpha->val;
		h264_db_control.slice_beta_offset = ctrl->val;
		h264_db_control.mode = venc_v4l2_to_hal(
				V4L2_CID_MPEG_VIDEO_H264_LOOP_FILTER_MODE,
				mode->val);
		pdata = &h264_db_control;
		break;
	}
	case V4L2_CID_MPEG_VIDEO_HEADER_MODE:
		property_id =
			HAL_PARAM_VENC_SYNC_FRAME_SEQUENCE_HEADER;

		switch (ctrl->val) {
		case V4L2_MPEG_VIDEO_HEADER_MODE_SEPARATE:
			enable.enable = 0;
			break;
		case V4L2_MPEG_VIDEO_HEADER_MODE_JOINED_WITH_I_FRAME:
			enable.enable = 1;
			break;
		case V4L2_MPEG_VIDEO_HEADER_MODE_JOINED_WITH_1ST_FRAME:
		default:
			rc = -ENOTSUPP;
			break;
		}
		pdata = &enable;
		break;
	case V4L2_CID_MPEG_VIDC_VIDEO_SECURE:
		inst->flags |= VIDC_SECURE;
		dprintk(VIDC_INFO, "Setting secure mode to: %d\n",
				!!(inst->flags & VIDC_SECURE));
		break;
	case V4L2_CID_MPEG_VIDC_VIDEO_EXTRADATA:
		property_id = HAL_PARAM_INDEX_EXTRADATA;
		extra.index = msm_comm_get_hal_extradata_index(ctrl->val);
		extra.enable = 1;
		pdata = &extra;
		break;
	case V4L2_CID_MPEG_VIDC_VIDEO_H264_VUI_TIMING_INFO:
	{
		struct v4l2_ctrl *rc_mode;
		bool cfr = false;

		property_id = HAL_PARAM_VENC_H264_VUI_TIMING_INFO;
		rc_mode = TRY_GET_CTRL(V4L2_CID_MPEG_VIDC_VIDEO_RATE_CONTROL);

		switch (rc_mode->val) {
		case V4L2_CID_MPEG_VIDC_VIDEO_RATE_CONTROL_VBR_CFR:
		case V4L2_CID_MPEG_VIDC_VIDEO_RATE_CONTROL_CBR_CFR:
			cfr = true;
			break;
		default:
			cfr = false;
			break;
		}

		switch (ctrl->val) {
		case V4L2_MPEG_VIDC_VIDEO_H264_VUI_TIMING_INFO_DISABLED:
			vui_timing_info.enable = 0;
			break;
		case V4L2_MPEG_VIDC_VIDEO_H264_VUI_TIMING_INFO_ENABLED:
			vui_timing_info.enable = 1;
			vui_timing_info.fixed_frame_rate = cfr;
			vui_timing_info.time_scale = NSEC_PER_SEC;
		}

		pdata = &vui_timing_info;
		break;
	}
	case V4L2_CID_MPEG_VIDC_VIDEO_H264_AU_DELIMITER:
		property_id = HAL_PARAM_VENC_H264_GENERATE_AUDNAL;

		switch (ctrl->val) {
		case V4L2_MPEG_VIDC_VIDEO_H264_AU_DELIMITER_DISABLED:
			enable.enable = 0;
			break;
		case V4L2_MPEG_VIDC_VIDEO_H264_AU_DELIMITER_ENABLED:
			enable.enable = 1;
			break;
		default:
			rc = -ENOTSUPP;
			break;
		}

		pdata = &enable;
		break;
	case V4L2_CID_MPEG_VIDC_SET_PERF_LEVEL:
		switch (ctrl->val) {
		case V4L2_CID_MPEG_VIDC_PERF_LEVEL_NOMINAL:
			inst->flags &= ~VIDC_TURBO;
			break;
		case V4L2_CID_MPEG_VIDC_PERF_LEVEL_TURBO:
			inst->flags |= VIDC_TURBO;
			break;
		default:
			dprintk(VIDC_ERR, "Perf mode %x not supported\n",
					ctrl->val);
			rc = -ENOTSUPP;
			break;
		}
		break;
	case V4L2_CID_MPEG_VIDC_VIDEO_H264_VUI_BITSTREAM_RESTRICT:
		property_id = HAL_PARAM_VENC_H264_VUI_BITSTREAM_RESTRC;
		vui_bitstream_restrict.enable = ctrl->val;
		pdata = &vui_bitstream_restrict;
		break;
	case V4L2_CID_MPEG_VIDC_VIDEO_PRESERVE_TEXT_QUALITY:
		property_id = HAL_PARAM_VENC_PRESERVE_TEXT_QUALITY;
		preserve_text_quality.enable = ctrl->val;
		pdata = &preserve_text_quality;
		break;
	case V4L2_CID_MPEG_VIDC_VIDEO_MPEG4_TIME_RESOLUTION:
		property_id = HAL_PARAM_VENC_MPEG4_TIME_RESOLUTION;
		time_res.time_increment_resolution = ctrl->val;
		pdata = &time_res;
		break;

	case V4L2_CID_MPEG_VIDC_VIDEO_DEINTERLACE:
	{
		struct v4l2_ctrl *rotation = NULL;
		if (!(inst->capability.pixelprocess_capabilities &
			HAL_VIDEO_ENCODER_DEINTERLACE_CAPABILITY)) {
			dprintk(VIDC_ERR, "Deinterlace not supported: 0x%x\n",
					ctrl->id);
			rc = -ENOTSUPP;
			break;
		}
		rotation = TRY_GET_CTRL(V4L2_CID_MPEG_VIDC_VIDEO_ROTATION);
		if (ctrl->val && rotation && rotation->val !=
			V4L2_CID_MPEG_VIDC_VIDEO_ROTATION_NONE) {
			dprintk(VIDC_ERR,
				"Deinterlacing not supported with rotation");
			rc = -EINVAL;
			break;
		}
		property_id = HAL_CONFIG_VPE_DEINTERLACE;
		switch (ctrl->val) {
		case V4L2_CID_MPEG_VIDC_VIDEO_DEINTERLACE_ENABLED:
			enable.enable = 1;
			break;
		case V4L2_CID_MPEG_VIDC_VIDEO_DEINTERLACE_DISABLED:
		default:
			enable.enable = 0;
			break;
		}
		pdata = &enable;
		break;
	}
	case V4L2_CID_MPEG_VIDC_VIDEO_REQUEST_SEQ_HEADER:
		atomic_inc(&inst->seq_hdr_reqs);
		break;
	case V4L2_CID_MPEG_VIDC_VIDEO_USELTRFRAME:
		property_id = HAL_CONFIG_VENC_USELTRFRAME;
		use_ltr.ref_ltr = (1 << ctrl->val);
		use_ltr.use_constraint = false;
		use_ltr.frames = 0;
		pdata = &use_ltr;
		break;
	case V4L2_CID_MPEG_VIDC_VIDEO_MARKLTRFRAME:
		property_id = HAL_CONFIG_VENC_MARKLTRFRAME;
		mark_ltr.mark_frame = ctrl->val;
		pdata = &mark_ltr;
		break;
	case V4L2_CID_MPEG_VIDC_VIDEO_HIER_P_NUM_LAYERS:
		property_id = HAL_CONFIG_VENC_HIER_P_NUM_FRAMES;
		hier_p_layers = ctrl->val;
		rc = msm_venc_toggle_hier_p(inst, ctrl->val);
		if (rc)
			break;
		if (hier_p_layers > inst->capability.hier_p.max) {
			dprintk(VIDC_ERR,
				"Error setting hier p num layers = %d max supported by f/w = %d\n",
				hier_p_layers,
				inst->capability.hier_p.max);
			rc = -ENOTSUPP;
			break;
		}
		pdata = &hier_p_layers;
		break;
	case V4L2_CID_MPEG_VIDC_VIDEO_RATE_CONTROL_TIMESTAMP_MODE:
		property_id = HAL_PARAM_VENC_DISABLE_RC_TIMESTAMP;
		enable.enable = (ctrl->val ==
		V4L2_MPEG_VIDC_VIDEO_RATE_CONTROL_TIMESTAMP_MODE_IGNORE);
		pdata = &enable;
		break;
	case V4L2_CID_MPEG_VIDC_VIDEO_VPX_ERROR_RESILIENCE:
		property_id = HAL_PARAM_VENC_VPX_ERROR_RESILIENCE_MODE;
		enable.enable = ctrl->val;
		pdata = &enable;
		break;
	case V4L2_CID_MPEG_VIDC_VIDEO_H264_NAL_SVC:
		property_id = HAL_PARAM_VENC_H264_NAL_SVC_EXT;
		enable.enable = ctrl->val;
		pdata = &enable;
		break;
	case V4L2_CID_MPEG_VIDC_VIDEO_PERF_MODE:
		property_id = HAL_CONFIG_VENC_PERF_MODE;
		venc_mode.mode = ctrl->val;
		pdata = &venc_mode;
		msm_dcvs_enc_set_power_save_mode(inst,
			venc_mode.mode ==
			V4L2_MPEG_VIDC_VIDEO_PERF_POWER_SAVE);
		if (venc_mode.mode ==
			V4L2_MPEG_VIDC_VIDEO_PERF_POWER_SAVE) {
			inst->flags |= VIDC_POWER_SAVE;
		}
		break;
	case V4L2_CID_MPEG_VIDC_VIDEO_HIER_B_NUM_LAYERS:
		if (inst->fmts[CAPTURE_PORT]->fourcc != V4L2_PIX_FMT_HEVC) {
			dprintk(VIDC_ERR, "Hier B supported for HEVC only\n");
			rc = -ENOTSUPP;
			break;
		}
		property_id = HAL_PARAM_VENC_HIER_B_MAX_ENH_LAYERS;
		hier_b_layers = ctrl->val;
		pdata = &hier_b_layers;
		break;
	case V4L2_CID_MPEG_VIDC_VIDEO_HYBRID_HIERP_MODE:
		property_id = HAL_PARAM_VENC_HIER_P_HYBRID_MODE;
		hyb_hierp.layers = ctrl->val;
		pdata = &hyb_hierp;
		break;
	case V4L2_CID_MPEG_VIDC_VIDEO_PRIORITY:
		property_id = HAL_CONFIG_REALTIME;
		enable.enable = ctrl->val;
		pdata = &enable;
		break;
	case V4L2_CID_MPEG_VIDC_VIDEO_MBI_STATISTICS_MODE:
		property_id = HAL_PARAM_VENC_MBI_STATISTICS_MODE;
		mbi_statistics_mode = venc_v4l2_to_hal(
			V4L2_CID_MPEG_VIDC_VIDEO_MBI_STATISTICS_MODE,
			ctrl->val);
		pdata = &mbi_statistics_mode;
		break;
<<<<<<< HEAD
	case V4L2_CID_MPEG_VIDC_VIDEO_OPERATING_RATE:
		property_id = 0;
=======
	case V4L2_CID_MPEG_VIDC_VIDEO_MAX_HIERP_LAYERS:
		property_id = HAL_PARAM_VENC_HIER_P_MAX_ENH_LAYERS;
		max_hierp_layers = ctrl->val;
		if (max_hierp_layers > inst->capability.hier_p.max) {
			dprintk(VIDC_ERR,
				"Error max HP layers(%d)>max supported(%d)\n",
				max_hierp_layers, inst->capability.hier_p.max);
			rc = -ENOTSUPP;
			break;
		}
		pdata = &max_hierp_layers;
>>>>>>> dadb5b33
		break;
	default:
		dprintk(VIDC_ERR, "Unsupported index: %x\n", ctrl->id);
		rc = -ENOTSUPP;
		break;
	}
#undef TRY_GET_CTRL

	if (!rc && property_id) {
		dprintk(VIDC_DBG, "Control: HAL property=%x,ctrl_value=%d\n",
				property_id,
				ctrl->val);
		rc = call_hfi_op(hdev, session_set_property,
				(void *)inst->session, property_id, pdata);
	}

	return rc;
}

static int try_set_ext_ctrl(struct msm_vidc_inst *inst,
	struct v4l2_ext_controls *ctrl)
{
	int rc = 0, i;
	struct v4l2_ext_control *control;
	struct hfi_device *hdev;
	struct hal_ltr_mode ltr_mode;
	struct hal_vc1e_perf_cfg_type search_range = { {0} };
	u32 property_id = 0;
	void *pdata = NULL;
	struct msm_vidc_capability *cap = NULL;
	struct hal_initial_quantization quant;

	if (!inst || !inst->core || !inst->core->device || !ctrl) {
		dprintk(VIDC_ERR, "%s invalid parameters\n", __func__);
		return -EINVAL;
	}

	hdev = inst->core->device;
	cap = &inst->capability;

	control = ctrl->controls;
	for (i = 0; i < ctrl->count; i++) {
		switch (control[i].id) {
		case V4L2_CID_MPEG_VIDC_VIDEO_LTRMODE:
			if (control[i].value !=
				V4L2_MPEG_VIDC_VIDEO_LTR_MODE_DISABLE) {
				rc = msm_venc_toggle_hier_p(inst, false);
				if (rc)
					break;
			}
			ltr_mode.mode = control[i].value;
			ltr_mode.trust_mode = 1;
			property_id = HAL_PARAM_VENC_LTRMODE;
			pdata = &ltr_mode;
			break;
		case V4L2_CID_MPEG_VIDC_VIDEO_LTRCOUNT:
			ltr_mode.count =  control[i].value;
			if (ltr_mode.count > cap->ltr_count.max) {
				dprintk(VIDC_ERR,
					"Invalid LTR count %d. Supported max: %d\n",
					ltr_mode.count,
					cap->ltr_count.max);
				/*
				 * FIXME: Return an error (-EINVALID)
				 * here once VP8 supports LTR count
				 * capability
				 */
				ltr_mode.count = 1;
			}
			ltr_mode.trust_mode = 1;
			property_id = HAL_PARAM_VENC_LTRMODE;
			pdata = &ltr_mode;
			break;
		case V4L2_CID_MPEG_VIDC_VIDEO_ENABLE_INITIAL_QP:
			property_id = HAL_PARAM_VENC_ENABLE_INITIAL_QP;
			quant.init_qp_enable = control[i].value;
			pdata = &quant;
			break;
		case V4L2_CID_MPEG_VIDC_VIDEO_I_FRAME_QP:
			quant.qpi = control[i].value;
			property_id = HAL_PARAM_VENC_ENABLE_INITIAL_QP;
			pdata = &quant;
			break;
		case V4L2_CID_MPEG_VIDC_VIDEO_P_FRAME_QP:
			quant.qpp = control[i].value;
			property_id = HAL_PARAM_VENC_ENABLE_INITIAL_QP;
			pdata = &quant;
			break;
		case V4L2_CID_MPEG_VIDC_VIDEO_B_FRAME_QP:
			quant.qpb = control[i].value;
			property_id = HAL_PARAM_VENC_ENABLE_INITIAL_QP;
			pdata = &quant;
			break;
		case V4L2_CID_MPEG_VIDC_VIDEO_IFRAME_X_RANGE:
			search_range.i_frame.x_subsampled = control[i].value;
			property_id = HAL_PARAM_VENC_SEARCH_RANGE;
			pdata = &search_range;
			break;
		case V4L2_CID_MPEG_VIDC_VIDEO_IFRAME_Y_RANGE:
			search_range.i_frame.y_subsampled = control[i].value;
			property_id = HAL_PARAM_VENC_SEARCH_RANGE;
			pdata = &search_range;
			break;
		case V4L2_CID_MPEG_VIDC_VIDEO_PFRAME_X_RANGE:
			search_range.p_frame.x_subsampled = control[i].value;
			property_id = HAL_PARAM_VENC_SEARCH_RANGE;
			pdata = &search_range;
			break;
		case V4L2_CID_MPEG_VIDC_VIDEO_PFRAME_Y_RANGE:
			search_range.p_frame.y_subsampled = control[i].value;
			property_id = HAL_PARAM_VENC_SEARCH_RANGE;
			pdata = &search_range;
			break;
		case V4L2_CID_MPEG_VIDC_VIDEO_BFRAME_X_RANGE:
			search_range.b_frame.x_subsampled = control[i].value;
			property_id = HAL_PARAM_VENC_SEARCH_RANGE;
			pdata = &search_range;
			break;
		case V4L2_CID_MPEG_VIDC_VIDEO_BFRAME_Y_RANGE:
			search_range.b_frame.y_subsampled = control[i].value;
			property_id = HAL_PARAM_VENC_SEARCH_RANGE;
			pdata = &search_range;
			break;
		default:
			dprintk(VIDC_ERR, "Invalid id set: %d\n",
				control[i].id);
			rc = -ENOTSUPP;
			break;
		}
		if (rc)
			break;
	}

	if (!rc && property_id) {
		dprintk(VIDC_DBG, "Control: HAL property=%x\n", property_id);
		rc = call_hfi_op(hdev, session_set_property,
				(void *)inst->session, property_id, pdata);
	}
	return rc;
}

static int msm_venc_op_s_ctrl(struct v4l2_ctrl *ctrl)
{

	int rc = 0, c = 0;

	struct msm_vidc_inst *inst = container_of(ctrl->handler,
					struct msm_vidc_inst, ctrl_handler);

	if (!inst) {
		dprintk(VIDC_ERR, "%s invalid parameters\n", __func__);
		return -EINVAL;
	}

	rc = msm_comm_try_state(inst, MSM_VIDC_OPEN_DONE);

	if (rc) {
		dprintk(VIDC_ERR,
			"Failed to move inst: %p to start done state\n", inst);
		goto failed_open_done;
	}

	for (c = 0; c < ctrl->ncontrols; ++c) {
		if (ctrl->cluster[c]->is_new) {
			struct v4l2_ctrl *temp = ctrl->cluster[c];

			rc = try_set_ctrl(inst, temp);
			if (rc) {
				dprintk(VIDC_ERR, "Failed setting %s (%x)\n",
						v4l2_ctrl_get_name(temp->id),
						temp->id);
				break;
			}
		}
	}
failed_open_done:
	if (rc)
		dprintk(VIDC_ERR, "Failed setting control: %x (%s)",
				ctrl->id, v4l2_ctrl_get_name(ctrl->id));
	return rc;
}

static int msm_venc_op_g_volatile_ctrl(struct v4l2_ctrl *ctrl)
{
	return 0;
}

static const struct v4l2_ctrl_ops msm_venc_ctrl_ops = {

	.s_ctrl = msm_venc_op_s_ctrl,
	.g_volatile_ctrl = msm_venc_op_g_volatile_ctrl,
};

const struct v4l2_ctrl_ops *msm_venc_get_ctrl_ops(void)
{
	return &msm_venc_ctrl_ops;
}

int msm_venc_inst_init(struct msm_vidc_inst *inst)
{
	int rc = 0;
	if (!inst) {
		dprintk(VIDC_ERR, "Invalid input = %p\n", inst);
		return -EINVAL;
	}
	inst->fmts[CAPTURE_PORT] = &venc_formats[1];
	inst->fmts[OUTPUT_PORT] = &venc_formats[0];
	inst->prop.height[CAPTURE_PORT] = DEFAULT_HEIGHT;
	inst->prop.width[CAPTURE_PORT] = DEFAULT_WIDTH;
	inst->prop.height[OUTPUT_PORT] = DEFAULT_HEIGHT;
	inst->prop.width[OUTPUT_PORT] = DEFAULT_WIDTH;
	inst->prop.fps = 15;
	inst->capability.pixelprocess_capabilities = 0;
	inst->buffer_mode_set[OUTPUT_PORT] = HAL_BUFFER_MODE_STATIC;
	inst->buffer_mode_set[CAPTURE_PORT] = HAL_BUFFER_MODE_STATIC;
	return rc;
}

int msm_venc_s_ctrl(struct msm_vidc_inst *inst, struct v4l2_control *ctrl)
{
	return v4l2_s_ctrl(NULL, &inst->ctrl_handler, ctrl);
}
int msm_venc_g_ctrl(struct msm_vidc_inst *inst, struct v4l2_control *ctrl)
{
	return v4l2_g_ctrl(&inst->ctrl_handler, ctrl);
}

int msm_venc_s_ext_ctrl(struct msm_vidc_inst *inst,
	struct v4l2_ext_controls *ctrl)
{
	int rc = 0;
	if (ctrl->ctrl_class != V4L2_CTRL_CLASS_MPEG) {
		dprintk(VIDC_ERR, "Invalid Class set for extended control\n");
		return -EINVAL;
	}
	rc = try_set_ext_ctrl(inst, ctrl);
	if (rc) {
		dprintk(VIDC_ERR, "Error setting extended control\n");
		return rc;
	}
	return rc;
}

int msm_venc_cmd(struct msm_vidc_inst *inst, struct v4l2_encoder_cmd *enc)
{
	int rc = 0;
	struct msm_vidc_core *core;
	core = inst->core;
	switch (enc->cmd) {
	case V4L2_ENC_QCOM_CMD_FLUSH:
		rc = msm_comm_flush(inst, enc->flags);
		break;
	case V4L2_ENC_CMD_STOP:
		if (inst->state == MSM_VIDC_CORE_INVALID ||
			core->state == VIDC_CORE_INVALID) {
			msm_vidc_queue_v4l2_event(inst,
					V4L2_EVENT_MSM_VIDC_CLOSE_DONE);
			return rc;
		}
		rc = msm_comm_release_scratch_buffers(inst, false);
		if (rc)
			dprintk(VIDC_ERR, "Failed to release scratch buf:%d\n",
				rc);
		rc = msm_comm_release_persist_buffers(inst);
		if (rc)
			dprintk(VIDC_ERR, "Failed to release persist buf:%d\n",
				rc);
		rc = msm_comm_try_state(inst, MSM_VIDC_CLOSE_DONE);
		/* Clients rely on this event for joining poll thread.
		 * This event should be returned even if firmware has
		 * failed to respond */
		msm_vidc_queue_v4l2_event(inst, V4L2_EVENT_MSM_VIDC_CLOSE_DONE);
		break;
	}
	if (rc)
		dprintk(VIDC_ERR,
			"Command: %d failed with rc = %d\n", enc->cmd, rc);
	return rc;
}

int msm_venc_querycap(struct msm_vidc_inst *inst, struct v4l2_capability *cap)
{
	if (!inst || !cap) {
		dprintk(VIDC_ERR,
			"Invalid input, inst = %p, cap = %p\n", inst, cap);
		return -EINVAL;
	}
	strlcpy(cap->driver, MSM_VIDC_DRV_NAME, sizeof(cap->driver));
	strlcpy(cap->card, MSM_VENC_DVC_NAME, sizeof(cap->card));
	cap->bus_info[0] = 0;
	cap->version = MSM_VIDC_VERSION;
	cap->capabilities = V4L2_CAP_VIDEO_CAPTURE_MPLANE |
						V4L2_CAP_VIDEO_OUTPUT_MPLANE |
						V4L2_CAP_STREAMING;
	memset(cap->reserved, 0, sizeof(cap->reserved));
	return 0;
}

int msm_venc_enum_fmt(struct msm_vidc_inst *inst, struct v4l2_fmtdesc *f)
{
	const struct msm_vidc_format *fmt = NULL;
	int rc = 0;
	if (!inst || !f) {
		dprintk(VIDC_ERR,
			"Invalid input, inst = %p, f = %p\n", inst, f);
		return -EINVAL;
	}
	if (f->type == V4L2_BUF_TYPE_VIDEO_CAPTURE_MPLANE) {
		fmt = msm_comm_get_pixel_fmt_index(venc_formats,
			ARRAY_SIZE(venc_formats), f->index, CAPTURE_PORT);
	} else if (f->type == V4L2_BUF_TYPE_VIDEO_OUTPUT_MPLANE) {
		fmt = msm_comm_get_pixel_fmt_index(venc_formats,
			ARRAY_SIZE(venc_formats), f->index, OUTPUT_PORT);
		f->flags = V4L2_FMT_FLAG_COMPRESSED;
	}

	memset(f->reserved, 0 , sizeof(f->reserved));
	if (fmt) {
		strlcpy(f->description, fmt->description,
				sizeof(f->description));
		f->pixelformat = fmt->fourcc;
	} else {
		dprintk(VIDC_DBG, "No more formats found\n");
		rc = -EINVAL;
	}
	return rc;
}

int msm_venc_s_parm(struct msm_vidc_inst *inst, struct v4l2_streamparm *a)
{
	u32 property_id = 0;
	u64 us_per_frame = 0;
	void *pdata;
	int rc = 0, fps = 0;
	struct hal_frame_rate frame_rate;
	struct hfi_device *hdev;

	if (!inst || !inst->core || !inst->core->device) {
		dprintk(VIDC_ERR, "%s invalid parameters\n", __func__);
		return -EINVAL;
	}

	hdev = inst->core->device;
	property_id = HAL_CONFIG_FRAME_RATE;

	if (a->parm.output.timeperframe.denominator) {
		switch (a->type) {
		case V4L2_BUF_TYPE_VIDEO_CAPTURE_MPLANE:
		case V4L2_BUF_TYPE_VIDEO_OUTPUT_MPLANE:
			us_per_frame = a->parm.output.timeperframe.numerator *
				(u64)USEC_PER_SEC;
			do_div(us_per_frame, a->parm.output.\
					timeperframe.denominator);
			break;
		default:
			dprintk(VIDC_ERR,
					"Scale clocks : Unknown buffer type %d\n",
					a->type);
			break;
		}
	}

	if (!us_per_frame) {
		dprintk(VIDC_ERR,
				"Failed to scale clocks : time between frames is 0\n");
		rc = -EINVAL;
		goto exit;
	}

	fps = USEC_PER_SEC;
	do_div(fps, us_per_frame);

	if ((fps % 15 == 14) || (fps % 24 == 23))
		fps = fps + 1;
	else if ((fps % 24 == 1) || (fps % 15 == 1))
		fps = fps - 1;

	if (inst->prop.fps != fps) {
		dprintk(VIDC_PROF, "reported fps changed for %p: %d->%d\n",
				inst, inst->prop.fps, fps);
		inst->prop.fps = fps;
		frame_rate.frame_rate = inst->prop.fps * (0x1<<16);
		frame_rate.buffer_type = HAL_BUFFER_OUTPUT;
		pdata = &frame_rate;
		rc = call_hfi_op(hdev, session_set_property,
				(void *)inst->session, property_id, pdata);

		if (rc) {
			dprintk(VIDC_WARN,
				"Failed to set frame rate %d\n", rc);
		}

		msm_comm_scale_clocks_and_bus(inst);
	}
exit:
	return rc;
}

int msm_venc_set_csc(struct msm_vidc_inst *inst)
{
	int rc = 0;
	int count = 0;
	struct hal_vpe_color_space_conversion vpe_csc;

	while (count < HAL_MAX_MATRIX_COEFFS) {
		if (count < HAL_MAX_BIAS_COEFFS)
			vpe_csc.csc_bias[count] =
				vpe_csc_601_to_709_bias_coeff[count];
		if (count < HAL_MAX_LIMIT_COEFFS)
			vpe_csc.csc_limit[count] =
				vpe_csc_601_to_709_limit_coeff[count];
		vpe_csc.csc_matrix[count] =
			vpe_csc_601_to_709_matrix_coeff[count];
		count = count + 1;
	}
	rc = msm_comm_try_set_prop(inst,
			HAL_PARAM_VPE_COLOR_SPACE_CONVERSION, &vpe_csc);
	if (rc)
		dprintk(VIDC_ERR, "Setting VPE coefficients failed\n");

	return rc;
}

int msm_venc_s_fmt(struct msm_vidc_inst *inst, struct v4l2_format *f)
{
	struct msm_vidc_format *fmt = NULL;
	int rc = 0;
	int i;
	struct hfi_device *hdev;
	if (!inst || !f) {
		dprintk(VIDC_ERR,
			"Invalid input, inst = %p, format = %p\n", inst, f);
		return -EINVAL;
	}

	if (!inst->core || !inst->core->device) {
		dprintk(VIDC_ERR, "%s invalid parameters\n", __func__);
		return -EINVAL;
	}
	hdev = inst->core->device;

	if (msm_vidc_vpe_csc_601_to_709) {
		msm_venc_set_csc(inst);
	}

	if (f->type == V4L2_BUF_TYPE_VIDEO_CAPTURE_MPLANE) {
		fmt = msm_comm_get_pixel_fmt_fourcc(venc_formats,
			ARRAY_SIZE(venc_formats), f->fmt.pix_mp.pixelformat,
			CAPTURE_PORT);
		if (fmt && fmt->type != CAPTURE_PORT) {
			dprintk(VIDC_ERR,
				"Format: %d not supported on CAPTURE port\n",
				f->fmt.pix_mp.pixelformat);
			rc = -EINVAL;
			goto exit;
		}

		inst->prop.width[CAPTURE_PORT] = f->fmt.pix_mp.width;
		inst->prop.height[CAPTURE_PORT] = f->fmt.pix_mp.height;
		rc = msm_vidc_check_session_supported(inst);
		if (rc) {
			dprintk(VIDC_ERR,
				"%s: session not supported\n", __func__);
			goto exit;
		}
	} else if (f->type == V4L2_BUF_TYPE_VIDEO_OUTPUT_MPLANE) {
		struct hal_uncompressed_format_select hal_fmt = {0};
		struct hal_frame_size frame_sz;

		inst->prop.width[OUTPUT_PORT] = f->fmt.pix_mp.width;
		inst->prop.height[OUTPUT_PORT] = f->fmt.pix_mp.height;

		rc = msm_vidc_check_session_supported(inst);
		if (rc) {
			dprintk(VIDC_ERR,
				"%s: session not supported\n", __func__);
			goto exit;
		}

		frame_sz.buffer_type = HAL_BUFFER_INPUT;
		frame_sz.width = inst->prop.width[OUTPUT_PORT];
		frame_sz.height = inst->prop.height[OUTPUT_PORT];
		dprintk(VIDC_DBG, "width = %d, height = %d\n",
				frame_sz.width, frame_sz.height);
		rc = call_hfi_op(hdev, session_set_property, (void *)
			inst->session, HAL_PARAM_FRAME_SIZE, &frame_sz);
		if (rc) {
			dprintk(VIDC_ERR,
				"Failed to set framesize for Output port\n");
			goto exit;
		}

		frame_sz.buffer_type = HAL_BUFFER_OUTPUT;
		rc = call_hfi_op(hdev, session_set_property, (void *)
			inst->session, HAL_PARAM_FRAME_SIZE, &frame_sz);
		if (rc) {
			dprintk(VIDC_ERR,
				"Failed to set hal property for framesize\n");
			goto exit;
		}

		fmt = msm_comm_get_pixel_fmt_fourcc(venc_formats,
			ARRAY_SIZE(venc_formats), f->fmt.pix_mp.pixelformat,
			OUTPUT_PORT);
		if (!fmt || fmt->type != OUTPUT_PORT) {
			dprintk(VIDC_ERR,
				"Format: %d not supported on OUTPUT port\n",
				f->fmt.pix_mp.pixelformat);
			rc = -EINVAL;
			goto exit;
		}

		switch (fmt->fourcc) {
		case V4L2_PIX_FMT_NV12:
			hal_fmt.format = HAL_COLOR_FORMAT_NV12;
			break;
		case V4L2_PIX_FMT_NV21:
			hal_fmt.format = HAL_COLOR_FORMAT_NV21;
			break;
		default:
			/* we really shouldn't be here */
			rc = -ENOTSUPP;
			goto exit;
		}

		hal_fmt.buffer_type = HAL_BUFFER_INPUT;
		rc = call_hfi_op(hdev, session_set_property, (void *)
			inst->session, HAL_PARAM_UNCOMPRESSED_FORMAT_SELECT,
			&hal_fmt);
		if (rc) {
			dprintk(VIDC_ERR,
				"Failed to set input color format\n");
			goto exit;
		}
	}

	if (!fmt) {
		dprintk(VIDC_ERR, "Buf type not recognized, type = %d\n",
					f->type);
		rc = -ENOTSUPP;
		goto exit;
	}

	inst->fmts[fmt->type] = fmt;
	f->fmt.pix_mp.num_planes = fmt->num_planes;
	for (i = 0; i < fmt->num_planes; ++i) {
		f->fmt.pix_mp.plane_fmt[i].sizeimage = fmt->get_frame_size(i,
				f->fmt.pix_mp.height, f->fmt.pix_mp.width);
	}

	if (f->type == V4L2_BUF_TYPE_VIDEO_CAPTURE_MPLANE) {
		struct hal_frame_size frame_sz = {0};
		struct hal_quantization_range qp_range;
		void *pdata = NULL;

		rc = msm_comm_try_state(inst, MSM_VIDC_OPEN_DONE);
		if (rc) {
			dprintk(VIDC_ERR, "Failed to open instance\n");
			msm_comm_session_clean(inst);
			goto exit;
		}

		frame_sz.width = inst->prop.width[CAPTURE_PORT];
		frame_sz.height = inst->prop.height[CAPTURE_PORT];
		frame_sz.buffer_type = HAL_BUFFER_OUTPUT;
		rc = call_hfi_op(hdev, session_set_property, (void *)
				inst->session, HAL_PARAM_FRAME_SIZE,
				&frame_sz);
		if (rc) {
			dprintk(VIDC_ERR,
					"Failed to set OUTPUT framesize\n");
			goto exit;
		}

		if (inst->fmts[CAPTURE_PORT]->fourcc == V4L2_PIX_FMT_HEVC) {

			/*
			* Currently Venus HW has a limitation on minimum
			* value of QP for HEVC encoder. Hence restricting
			* the QP in the range of 2 - 51. This workaround
			* will be removed once FW able to handle the full
			* QP range.
			*/

			qp_range.layer_id = 0;
			qp_range.max_qp = 51;
			qp_range.min_qp = 2;

			pdata = &qp_range;

			rc = call_hfi_op(hdev, session_set_property,
					(void *)inst->session,
					HAL_PARAM_VENC_SESSION_QP_RANGE, pdata);
			if (rc) {
				dprintk(VIDC_ERR,
						"Failed to set QP range\n");
				goto exit;
			}
		}

	} else if (f->type == V4L2_BUF_TYPE_VIDEO_OUTPUT_MPLANE) {
		struct hal_buffer_requirements *bufreq = NULL;
		int extra_idx = 0;

		extra_idx = EXTRADATA_IDX(fmt->num_planes);
		if (extra_idx && (extra_idx < VIDEO_MAX_PLANES)) {
			bufreq = get_buff_req_buffer(inst,
					HAL_BUFFER_EXTRADATA_INPUT);
			f->fmt.pix_mp.plane_fmt[extra_idx].sizeimage =
				bufreq ? bufreq->buffer_size : 0;
		}
	}
exit:
	return rc;
}

int msm_venc_g_fmt(struct msm_vidc_inst *inst, struct v4l2_format *f)
{
	const struct msm_vidc_format *fmt = NULL;
	int rc = 0;
	int i;
	u32 height, width;
	unsigned int extra_idx = 0;
	struct hal_buffer_requirements *bufreq = NULL;

	if (!inst || !f) {
		dprintk(VIDC_ERR,
			"Invalid input, inst = %p, format = %p\n", inst, f);
		return -EINVAL;
	}

	rc = msm_comm_try_get_bufreqs(inst);
	if (rc) {
		dprintk(VIDC_WARN, "Getting buffer requirements failed: %d\n",
				rc);
		return rc;
	}

	if (f->type == V4L2_BUF_TYPE_VIDEO_CAPTURE_MPLANE) {
		fmt = inst->fmts[CAPTURE_PORT];
		height = inst->prop.height[CAPTURE_PORT];
		width = inst->prop.width[CAPTURE_PORT];
	} else if (f->type == V4L2_BUF_TYPE_VIDEO_OUTPUT_MPLANE) {
		fmt = inst->fmts[OUTPUT_PORT];
		height = inst->prop.height[OUTPUT_PORT];
		width = inst->prop.width[OUTPUT_PORT];
	} else {
		dprintk(VIDC_ERR, "Invalid type: %x\n", f->type);
		return -ENOTSUPP;
	}

	f->fmt.pix_mp.pixelformat = fmt->fourcc;
	f->fmt.pix_mp.height = height;
	f->fmt.pix_mp.width = width;
	f->fmt.pix_mp.num_planes = fmt->num_planes;
	for (i = 0; i < fmt->num_planes; ++i) {
		f->fmt.pix_mp.plane_fmt[i].sizeimage =
			fmt->get_frame_size(i, height, width);
	}

	extra_idx = EXTRADATA_IDX(fmt->num_planes);
	if (extra_idx && (extra_idx < VIDEO_MAX_PLANES)) {
		if (f->type == V4L2_BUF_TYPE_VIDEO_CAPTURE_MPLANE)
			bufreq = get_buff_req_buffer(inst,
						HAL_BUFFER_EXTRADATA_OUTPUT);
		else if (f->type == V4L2_BUF_TYPE_VIDEO_OUTPUT_MPLANE)
			bufreq = get_buff_req_buffer(inst,
						HAL_BUFFER_EXTRADATA_INPUT);

		f->fmt.pix_mp.plane_fmt[extra_idx].sizeimage =
			bufreq ? bufreq->buffer_size : 0;
	}

	for (i = 0; i < fmt->num_planes; ++i) {
		if (f->type == V4L2_BUF_TYPE_VIDEO_OUTPUT_MPLANE) {
			inst->bufq[OUTPUT_PORT].vb2_bufq.plane_sizes[i] =
				f->fmt.pix_mp.plane_fmt[i].sizeimage;
		} else if (f->type == V4L2_BUF_TYPE_VIDEO_CAPTURE_MPLANE) {
			inst->bufq[CAPTURE_PORT].vb2_bufq.plane_sizes[i] =
				f->fmt.pix_mp.plane_fmt[i].sizeimage;
		}
	}

	return rc;
}

int msm_venc_reqbufs(struct msm_vidc_inst *inst, struct v4l2_requestbuffers *b)
{
	struct buf_queue *q = NULL;
	int rc = 0;
	if (!inst || !b) {
		dprintk(VIDC_ERR,
			"Invalid input, inst = %p, buffer = %p\n", inst, b);
		return -EINVAL;
	}
	q = msm_comm_get_vb2q(inst, b->type);
	if (!q) {
		dprintk(VIDC_ERR,
		"Failed to find buffer queue for type = %d\n", b->type);
		return -EINVAL;
	}

	mutex_lock(&q->lock);
	rc = vb2_reqbufs(&q->vb2_bufq, b);
	mutex_unlock(&q->lock);
	if (rc)
		dprintk(VIDC_DBG, "Failed to get reqbufs, %d\n", rc);
	return rc;
}

int msm_venc_prepare_buf(struct msm_vidc_inst *inst,
					struct v4l2_buffer *b)
{
	int rc = 0;
	int i;
	struct vidc_buffer_addr_info buffer_info = {0};
	struct hfi_device *hdev;
	int extra_idx = 0;

	if (!inst || !inst->core || !inst->core->device) {
		dprintk(VIDC_ERR, "%s invalid parameters\n", __func__);
		return -EINVAL;
	}

	hdev = inst->core->device;

	if (inst->state == MSM_VIDC_CORE_INVALID ||
			inst->core->state == VIDC_CORE_INVALID) {
		dprintk(VIDC_ERR,
			"Core %p in bad state, ignoring prepare buf\n",
				inst->core);
		goto exit;
	}

	switch (b->type) {
	case V4L2_BUF_TYPE_VIDEO_OUTPUT_MPLANE:
		break;
	case V4L2_BUF_TYPE_VIDEO_CAPTURE_MPLANE:
		if (b->length != inst->fmts[CAPTURE_PORT]->num_planes) {
			dprintk(VIDC_ERR,
				"Planes mismatch: needed: %d, allocated: %d\n",
				inst->fmts[CAPTURE_PORT]->num_planes,
				b->length);
			rc = -EINVAL;
			break;
		}

		for (i = 0; (i < b->length) && (i < VIDEO_MAX_PLANES); i++) {
			dprintk(VIDC_DBG, "device_addr = 0x%lx, size = %d\n",
				b->m.planes[i].m.userptr,
				b->m.planes[i].length);
		}
		buffer_info.buffer_size = b->m.planes[0].length;
		buffer_info.buffer_type = HAL_BUFFER_OUTPUT;
		buffer_info.num_buffers = 1;
		buffer_info.align_device_addr =
			b->m.planes[0].m.userptr;

		extra_idx = EXTRADATA_IDX(b->length);
		if (extra_idx && (extra_idx < VIDEO_MAX_PLANES)) {
			buffer_info.extradata_addr =
				b->m.planes[extra_idx].m.userptr;
			dprintk(VIDC_DBG, "extradata: 0x%lx\n",
					b->m.planes[extra_idx].m.userptr);
			buffer_info.extradata_size =
				b->m.planes[extra_idx].length;
		}

		rc = call_hfi_op(hdev, session_set_buffers,
				(void *)inst->session, &buffer_info);
		if (rc)
			dprintk(VIDC_ERR,
					"vidc_hal_session_set_buffers failed\n");
		break;
	default:
		dprintk(VIDC_ERR,
			"Buffer type not recognized: %d\n", b->type);
		break;
	}
exit:
	return rc;
}

int msm_venc_release_buf(struct msm_vidc_inst *inst,
					struct v4l2_buffer *b)
{
	int i, rc = 0, extra_idx = 0;
	struct vidc_buffer_addr_info buffer_info = {0};
	struct hfi_device *hdev;

	if (!inst || !inst->core || !inst->core->device) {
		dprintk(VIDC_ERR, "%s invalid parameters\n", __func__);
		return -EINVAL;
	}

	hdev = inst->core->device;

	rc = msm_comm_try_state(inst, MSM_VIDC_RELEASE_RESOURCES_DONE);
	if (rc) {
		dprintk(VIDC_ERR,
			"Failed to move inst: %p to release res done state\n",
			inst);
		goto exit;
	}
	switch (b->type) {
	case V4L2_BUF_TYPE_VIDEO_OUTPUT_MPLANE:
		break;
	case V4L2_BUF_TYPE_VIDEO_CAPTURE_MPLANE: {
		if (b->length !=
			inst->fmts[CAPTURE_PORT]->num_planes) {
			dprintk(VIDC_ERR,
					"Planes mismatch: needed: %d, to release: %d\n",
					inst->fmts[CAPTURE_PORT]->num_planes,
					b->length);
			rc = -EINVAL;
			break;
		}
		for (i = 0; i < b->length; i++) {
			dprintk(VIDC_DBG,
				"Release device_addr = 0x%lx, size = %d, %d\n",
				b->m.planes[i].m.userptr,
				b->m.planes[i].length, inst->state);
		}
		buffer_info.buffer_size = b->m.planes[0].length;
		buffer_info.buffer_type = HAL_BUFFER_OUTPUT;
		buffer_info.num_buffers = 1;
		buffer_info.align_device_addr =
			b->m.planes[0].m.userptr;
		extra_idx = EXTRADATA_IDX(b->length);
		if (extra_idx && (extra_idx < VIDEO_MAX_PLANES))
			buffer_info.extradata_addr =
			b->m.planes[extra_idx].m.userptr;
		buffer_info.response_required = false;
		rc = call_hfi_op(hdev, session_release_buffers,
				(void *)inst->session, &buffer_info);
		if (rc)
			dprintk(VIDC_ERR,
					"vidc_hal_session_release_buffers failed\n");
		}
		break;
	default:
		dprintk(VIDC_ERR, "Buffer type not recognized: %d\n", b->type);
		break;
	}
exit:
	return rc;
}

int msm_venc_qbuf(struct msm_vidc_inst *inst, struct v4l2_buffer *b)
{
	struct buf_queue *q = NULL;
	int rc = 0;
	q = msm_comm_get_vb2q(inst, b->type);
	if (!q) {
		dprintk(VIDC_ERR,
			"Failed to find buffer queue for type = %d\n", b->type);
		return -EINVAL;
	}
	mutex_lock(&q->lock);
	rc = vb2_qbuf(&q->vb2_bufq, b);
	mutex_unlock(&q->lock);
	if (rc)
		dprintk(VIDC_ERR, "Failed to qbuf, %d\n", rc);
	return rc;
}

int msm_venc_dqbuf(struct msm_vidc_inst *inst, struct v4l2_buffer *b)
{
	struct buf_queue *q = NULL;
	int rc = 0;
	q = msm_comm_get_vb2q(inst, b->type);
	if (!q) {
		dprintk(VIDC_ERR,
			"Failed to find buffer queue for type = %d\n", b->type);
		return -EINVAL;
	}
	mutex_lock(&q->lock);
	rc = vb2_dqbuf(&q->vb2_bufq, b, true);
	mutex_unlock(&q->lock);
	if (rc)
		dprintk(VIDC_DBG, "Failed to dqbuf, %d\n", rc);
	return rc;
}

int msm_venc_streamon(struct msm_vidc_inst *inst, enum v4l2_buf_type i)
{
	int rc = 0;
	struct buf_queue *q;
	q = msm_comm_get_vb2q(inst, i);
	if (!q) {
		dprintk(VIDC_ERR,
			"Failed to find buffer queue for type = %d\n", i);
		return -EINVAL;
	}
	dprintk(VIDC_DBG, "Calling streamon\n");
	mutex_lock(&q->lock);
	rc = vb2_streamon(&q->vb2_bufq, i);
	mutex_unlock(&q->lock);
	if (rc)
		dprintk(VIDC_ERR, "streamon failed on port: %d\n", i);
	return rc;
}

int msm_venc_streamoff(struct msm_vidc_inst *inst, enum v4l2_buf_type i)
{
	int rc = 0;
	struct buf_queue *q;
	q = msm_comm_get_vb2q(inst, i);
	if (!q) {
		dprintk(VIDC_ERR,
			"Failed to find buffer queue for type = %d\n", i);
		return -EINVAL;
	}
	dprintk(VIDC_DBG, "Calling streamoff on port: %d\n", i);
	mutex_lock(&q->lock);
	rc = vb2_streamoff(&q->vb2_bufq, i);
	mutex_unlock(&q->lock);
	if (rc)
		dprintk(VIDC_ERR, "streamoff failed on port: %d\n", i);
	return rc;
}

static struct v4l2_ctrl **get_super_cluster(struct msm_vidc_inst *inst,
				int *size)
{
	int c = 0, sz = 0;
	struct v4l2_ctrl **cluster = kmalloc(sizeof(struct v4l2_ctrl *) *
			NUM_CTRLS, GFP_KERNEL);

	if (!size || !cluster || !inst)
		return NULL;

	for (c = 0; c < NUM_CTRLS; c++)
		cluster[sz++] =  inst->ctrls[c];

	*size = sz;
	return cluster;
}

int msm_venc_ctrl_init(struct msm_vidc_inst *inst)
{
	int idx = 0;
	struct v4l2_ctrl_config ctrl_cfg = {0};
	int ret_val = 0;
	int cluster_size = 0;

	if (!inst) {
		dprintk(VIDC_ERR, "%s - invalid input\n", __func__);
		return -EINVAL;
	}

	inst->ctrls = kzalloc(sizeof(struct v4l2_ctrl *) * NUM_CTRLS,
				GFP_KERNEL);
	if (!inst->ctrls) {
		dprintk(VIDC_ERR, "%s - failed to allocate ctrl\n", __func__);
		return -ENOMEM;
	}

	ret_val = v4l2_ctrl_handler_init(&inst->ctrl_handler, NUM_CTRLS);
	if (ret_val) {
		dprintk(VIDC_ERR, "CTRL ERR: Control handler init failed, %d\n",
			inst->ctrl_handler.error);
		return ret_val;
	}

	for (; idx < NUM_CTRLS; idx++) {
		struct v4l2_ctrl *ctrl = NULL;
		if (IS_PRIV_CTRL(msm_venc_ctrls[idx].id)) {
			ctrl_cfg.def = msm_venc_ctrls[idx].default_value;
			ctrl_cfg.flags = 0;
			ctrl_cfg.id = msm_venc_ctrls[idx].id;
			ctrl_cfg.max = msm_venc_ctrls[idx].maximum;
			ctrl_cfg.min = msm_venc_ctrls[idx].minimum;
			ctrl_cfg.menu_skip_mask =
				msm_venc_ctrls[idx].menu_skip_mask;
			ctrl_cfg.name = msm_venc_ctrls[idx].name;
			ctrl_cfg.ops = &msm_venc_ctrl_ops;
			ctrl_cfg.step = msm_venc_ctrls[idx].step;
			ctrl_cfg.type = msm_venc_ctrls[idx].type;
			ctrl_cfg.qmenu = msm_venc_ctrls[idx].qmenu;
			ctrl = v4l2_ctrl_new_custom(
					&inst->ctrl_handler,
					&ctrl_cfg, NULL);
		} else {
			if (msm_venc_ctrls[idx].type == V4L2_CTRL_TYPE_MENU) {
				ctrl = v4l2_ctrl_new_std_menu(
					&inst->ctrl_handler,
					&msm_venc_ctrl_ops,
					msm_venc_ctrls[idx].id,
					msm_venc_ctrls[idx].maximum,
					msm_venc_ctrls[idx].menu_skip_mask,
					msm_venc_ctrls[idx].default_value);
			} else {
				ctrl = v4l2_ctrl_new_std(&inst->ctrl_handler,
					&msm_venc_ctrl_ops,
					msm_venc_ctrls[idx].id,
					msm_venc_ctrls[idx].minimum,
					msm_venc_ctrls[idx].maximum,
					msm_venc_ctrls[idx].step,
					msm_venc_ctrls[idx].default_value);
			}
		}

		if (!ctrl) {
			dprintk(VIDC_ERR, "%s - invalid ctrl\n", __func__);
			return -EINVAL;
		}

		ret_val = inst->ctrl_handler.error;
		if (ret_val) {
			dprintk(VIDC_ERR,
					"Error adding ctrl (%s) to ctrl handle, %d\n",
					msm_venc_ctrls[idx].name,
					inst->ctrl_handler.error);
			return ret_val;
		}

		inst->ctrls[idx] = ctrl;
	}

	/* Construct a super cluster of all controls */
	inst->cluster = get_super_cluster(inst, &cluster_size);
	if (!inst->cluster || !cluster_size) {
		dprintk(VIDC_WARN,
				"Failed to setup super cluster\n");
		return -EINVAL;
	}

	v4l2_ctrl_cluster(cluster_size, inst->cluster);

	return ret_val;
}

int msm_venc_ctrl_deinit(struct msm_vidc_inst *inst)
{
	if (!inst) {
		dprintk(VIDC_ERR, "%s invalid parameters\n", __func__);
		return -EINVAL;
	}

	kfree(inst->ctrls);
	kfree(inst->cluster);
	v4l2_ctrl_handler_free(&inst->ctrl_handler);

	return 0;
}<|MERGE_RESOLUTION|>--- conflicted
+++ resolved
@@ -1095,19 +1095,21 @@
 		.step = 1,
 	},
 	{
-<<<<<<< HEAD
 		.id = V4L2_CID_MPEG_VIDC_VIDEO_OPERATING_RATE,
 		.name = "Set Encoder Operating rate",
 		.type = V4L2_CTRL_TYPE_INTEGER,
 		.minimum = 0,
 		.maximum = 300 << 16,  /* 300 fps in Q16 format*/
-=======
+		.default_value = 0,
+		.step = 1,
+		.qmenu = NULL,
+	},
+	{
 		.id = V4L2_CID_MPEG_VIDC_VIDEO_MAX_HIERP_LAYERS,
 		.name = "Set Max Hier P num layers sessions",
 		.type = V4L2_CTRL_TYPE_INTEGER,
 		.minimum = 0,
 		.maximum = 3,
->>>>>>> dadb5b33
 		.default_value = 0,
 		.step = 1,
 		.qmenu = NULL,
@@ -2760,10 +2762,9 @@
 			ctrl->val);
 		pdata = &mbi_statistics_mode;
 		break;
-<<<<<<< HEAD
 	case V4L2_CID_MPEG_VIDC_VIDEO_OPERATING_RATE:
 		property_id = 0;
-=======
+                break;
 	case V4L2_CID_MPEG_VIDC_VIDEO_MAX_HIERP_LAYERS:
 		property_id = HAL_PARAM_VENC_HIER_P_MAX_ENH_LAYERS;
 		max_hierp_layers = ctrl->val;
@@ -2775,7 +2776,6 @@
 			break;
 		}
 		pdata = &max_hierp_layers;
->>>>>>> dadb5b33
 		break;
 	default:
 		dprintk(VIDC_ERR, "Unsupported index: %x\n", ctrl->id);
