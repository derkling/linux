/* Copyright (c) 2013-2014, The Linux Foundation. All rights reserved.
 *
 * This program is free software; you can redistribute it and/or modify
 * it under the terms of the GNU General Public License version 2 and
 * only version 2 as published by the Free Software Foundation.
 *
 * This program is distributed in the hope that it will be useful,
 * but WITHOUT ANY WARRANTY; without even the implied warranty of
 * MERCHANTABILITY or FITNESS FOR A PARTICULAR PURPOSE.  See the
 * GNU General Public License for more details.
 */

#define pr_fmt(fmt) "MSM-CPP %s:%d " fmt, __func__, __LINE__


#include <linux/delay.h>
#include <linux/clk.h>
#include <linux/firmware.h>
#include <linux/io.h>
#include <linux/of.h>
#include <linux/module.h>
#include <linux/regulator/consumer.h>
#include <linux/ion.h>
#include <linux/proc_fs.h>
#include <linux/msm_ion.h>
#include <linux/iommu.h>
#include <linux/timer.h>
#include <linux/kernel.h>
#include <linux/workqueue.h>
#include <linux/msm_iommu_domains.h>
#include <linux/clk/msm-clk.h>
#include <linux/qcom_iommu.h>
#include <media/msm_isp.h>
#include <media/v4l2-event.h>
#include <media/v4l2-ioctl.h>
#include <media/msmb_camera.h>
#include <media/msmb_generic_buf_mgr.h>
#include <media/msmb_pproc.h>
#include <linux/clk/msm-clk-provider.h>
#include "msm_cpp.h"
#include "msm_isp_util.h"
#include "msm_camera_io_util.h"
#include <linux/debugfs.h>

#define MSM_CPP_DRV_NAME "msm_cpp"

#define MSM_CPP_MAX_BUFF_QUEUE	16

#define CONFIG_MSM_CPP_DBG	0

#define ENABLE_CPP_LOW		0

#define CPP_CMD_TIMEOUT_MS	300

#define MSM_CPP_NOMINAL_CLOCK	266670000
#define MSM_CPP_TURBO_CLOCK	320000000

#define CPP_FW_VERSION_1_2_0	0x10020000
#define CPP_FW_VERSION_1_4_0	0x10040000
#define CPP_FW_VERSION_1_6_0	0x10060000
#define CPP_FW_VERSION_1_8_0	0x10080000

/* stripe information offsets in frame command */
#define STRIPE_BASE_FW_1_2_0	130
#define STRIPE_BASE_FW_1_4_0	140
#define STRIPE_BASE_FW_1_6_0	464
#define STRIPE_BASE_FW_1_8_0	493


/* dump the frame command before writing to the hardware */
#define  MSM_CPP_DUMP_FRM_CMD 0

#define CPP_CLK_INFO_MAX 16

static int msm_cpp_buffer_ops(struct cpp_device *cpp_dev,
	uint32_t buff_mgr_ops, struct msm_buf_mngr_info *buff_mgr_info);

#if CONFIG_MSM_CPP_DBG
#define CPP_DBG(fmt, args...) pr_err(fmt, ##args)
#else
#define CPP_DBG(fmt, args...) pr_debug(fmt, ##args)
#endif

#define CPP_LOW(fmt, args...) do { \
	if (ENABLE_CPP_LOW) \
		pr_info(fmt, ##args); \
	} while (0)

#define ERR_USER_COPY(to) pr_err("copy %s user\n", \
			((to) ? "to" : "from"))
#define ERR_COPY_FROM_USER() ERR_USER_COPY(0)

#define msm_dequeue(queue, member) ({	   \
	unsigned long flags;		  \
	struct msm_device_queue *__q = (queue);	 \
	struct msm_queue_cmd *qcmd = 0;	   \
	spin_lock_irqsave(&__q->lock, flags);	 \
	if (!list_empty(&__q->list)) {		\
		__q->len--;		 \
		qcmd = list_first_entry(&__q->list,   \
		struct msm_queue_cmd, member);  \
		list_del_init(&qcmd->member);	 \
	}			 \
	spin_unlock_irqrestore(&__q->lock, flags);  \
	qcmd;			 \
})

#define MSM_CPP_MAX_TIMEOUT_TRIAL 3

struct msm_cpp_timer_data_t {
	struct cpp_device *cpp_dev;
	struct msm_cpp_frame_info_t *processed_frame;
};

struct msm_cpp_timer_t {
	atomic_t used;
	struct msm_cpp_timer_data_t data;
	struct timer_list cpp_timer;
};

struct msm_cpp_timer_t cpp_timer;

static void msm_queue_init(struct msm_device_queue *queue, const char *name)
{
	CPP_DBG("E\n");
	spin_lock_init(&queue->lock);
	queue->len = 0;
	queue->max = 0;
	queue->name = name;
	INIT_LIST_HEAD(&queue->list);
	init_waitqueue_head(&queue->wait);
}

static void msm_enqueue(struct msm_device_queue *queue,
			struct list_head *entry)
{
	unsigned long flags;
	spin_lock_irqsave(&queue->lock, flags);
	queue->len++;
	if (queue->len > queue->max) {
		queue->max = queue->len;
		pr_info("queue %s new max is %d\n", queue->name, queue->max);
	}
	list_add_tail(entry, &queue->list);
	wake_up(&queue->wait);
	CPP_DBG("woke up %s\n", queue->name);
	spin_unlock_irqrestore(&queue->lock, flags);
}

#define msm_cpp_empty_list(queue, member) { \
	unsigned long flags; \
	struct msm_queue_cmd *qcmd = NULL; \
	if (queue) { \
		spin_lock_irqsave(&queue->lock, flags); \
		while (!list_empty(&queue->list)) { \
			queue->len--; \
			qcmd = list_first_entry(&queue->list, \
				struct msm_queue_cmd, member); \
			list_del_init(&qcmd->member); \
			kfree(qcmd); \
		} \
		spin_unlock_irqrestore(&queue->lock, flags); \
	} \
}

static struct msm_cam_clk_info cpp_clk_info[CPP_CLK_INFO_MAX];

static int get_clock_index(const char *clk_name)
{
	uint32_t i = 0;
	for (i = 0; i < ARRAY_SIZE(cpp_clk_info); i++) {
		if (!strcmp(clk_name, cpp_clk_info[i].clk_name))
			return i;
	}
	return -EINVAL;
}


static int msm_cpp_notify_frame_done(struct cpp_device *cpp_dev);
static void cpp_load_fw(struct cpp_device *cpp_dev, char *fw_name_bin);
static void cpp_timer_callback(unsigned long data);

uint8_t induce_error;
static int msm_cpp_enable_debugfs(struct cpp_device *cpp_dev);

static void msm_cpp_write(u32 data, void __iomem *cpp_base)
{
	writel_relaxed((data), cpp_base + MSM_CPP_MICRO_FIFO_RX_DATA);
}

static void msm_cpp_clear_timer(struct cpp_device *cpp_dev)
{
	atomic_set(&cpp_timer.used, 0);
	del_timer(&cpp_timer.cpp_timer);
	cpp_timer.data.processed_frame = NULL;
	cpp_dev->timeout_trial_cnt = 0;
}

static uint32_t msm_cpp_read(void __iomem *cpp_base)
{
	uint32_t tmp, retry = 0;
	do {
		tmp = msm_camera_io_r(cpp_base + MSM_CPP_MICRO_FIFO_TX_STAT);
	} while (((tmp & 0x2) == 0x0) && (retry++ < 10)) ;
	if (retry < 10) {
		tmp = msm_camera_io_r(cpp_base + MSM_CPP_MICRO_FIFO_TX_DATA);
		CPP_DBG("Read data: 0%x\n", tmp);
	} else {
		CPP_DBG("Read failed\n");
		tmp = 0xDEADBEEF;
	}

	return tmp;
}

static struct msm_cpp_buff_queue_info_t *msm_cpp_get_buff_queue_entry(
	struct cpp_device *cpp_dev, uint32_t session_id, uint32_t stream_id)
{
	uint32_t i = 0;
	struct msm_cpp_buff_queue_info_t *buff_queue_info = NULL;

	for (i = 0; i < cpp_dev->num_buffq; i++) {
		if ((cpp_dev->buff_queue[i].used == 1) &&
			(cpp_dev->buff_queue[i].session_id == session_id) &&
			(cpp_dev->buff_queue[i].stream_id == stream_id)) {
			buff_queue_info = &cpp_dev->buff_queue[i];
			break;
		}
	}

	if (buff_queue_info == NULL) {
		pr_err("error buffer queue entry for sess:%d strm:%d not found\n",
			session_id, stream_id);
	}
	return buff_queue_info;
}

static unsigned long msm_cpp_get_phy_addr(struct cpp_device *cpp_dev,
	struct msm_cpp_buff_queue_info_t *buff_queue_info, uint32_t buff_index,
	uint8_t native_buff, int32_t *fd)
{
	unsigned long phy_add = 0;
	struct list_head *buff_head;
	struct msm_cpp_buffer_map_list_t *buff, *save;

	if (native_buff)
		buff_head = &buff_queue_info->native_buff_head;
	else
		buff_head = &buff_queue_info->vb2_buff_head;

	list_for_each_entry_safe(buff, save, buff_head, entry) {
		if (buff->map_info.buff_info.index == buff_index) {
			phy_add = buff->map_info.phy_addr;
			*fd = buff->map_info.buff_info.fd;
			break;
		}
	}

	return phy_add;
}

static unsigned long msm_cpp_queue_buffer_info(struct cpp_device *cpp_dev,
	struct msm_cpp_buff_queue_info_t *buff_queue,
	struct msm_cpp_buffer_info_t *buffer_info)
{
	struct list_head *buff_head;
	struct msm_cpp_buffer_map_list_t *buff, *save;
	int rc = 0;

	if (buffer_info->native_buff)
		buff_head = &buff_queue->native_buff_head;
	else
		buff_head = &buff_queue->vb2_buff_head;

	list_for_each_entry_safe(buff, save, buff_head, entry) {
		if (buff->map_info.buff_info.index == buffer_info->index) {
			pr_err("error buffer index already queued\n");
			return -EINVAL;
		}
	}

	buff = kzalloc(
		sizeof(struct msm_cpp_buffer_map_list_t), GFP_KERNEL);
	if (!buff) {
		pr_err("error allocating memory\n");
		return -EINVAL;
	}

	buff->map_info.buff_info = *buffer_info;
	buff->map_info.ion_handle = ion_import_dma_buf(cpp_dev->client,
		buffer_info->fd);
	if (IS_ERR_OR_NULL(buff->map_info.ion_handle)) {
		pr_err("ION import failed\n");
		goto queue_buff_error1;
	}
	rc = ion_map_iommu(cpp_dev->client, buff->map_info.ion_handle,
		cpp_dev->domain_num, 0, SZ_4K, 0,
		&buff->map_info.phy_addr,
		&buff->map_info.len, 0, 0);
	if (rc < 0) {
		pr_err("ION mmap failed\n");
		goto queue_buff_error2;
	}

	INIT_LIST_HEAD(&buff->entry);
	list_add_tail(&buff->entry, buff_head);

	return buff->map_info.phy_addr;

queue_buff_error2:
	ion_free(cpp_dev->client, buff->map_info.ion_handle);
queue_buff_error1:
	buff->map_info.ion_handle = NULL;
	kzfree(buff);

	return 0;
}

static void msm_cpp_dequeue_buffer_info(struct cpp_device *cpp_dev,
	struct msm_cpp_buffer_map_list_t *buff)
{

	ion_unmap_iommu(cpp_dev->client, buff->map_info.ion_handle,
		cpp_dev->domain_num, 0);
	ion_free(cpp_dev->client, buff->map_info.ion_handle);
	buff->map_info.ion_handle = NULL;

	list_del_init(&buff->entry);
	kzfree(buff);

	return;
}

static unsigned long msm_cpp_fetch_buffer_info(struct cpp_device *cpp_dev,
	struct msm_cpp_buffer_info_t *buffer_info, uint32_t session_id,
	uint32_t stream_id, int32_t *fd)
{
	unsigned long phy_addr = 0;
	struct msm_cpp_buff_queue_info_t *buff_queue_info;
	uint8_t native_buff = buffer_info->native_buff;

	buff_queue_info = msm_cpp_get_buff_queue_entry(cpp_dev, session_id,
		stream_id);
	if (buff_queue_info == NULL) {
		pr_err("error finding buffer queue entry for sessid:%d strmid:%d\n",
			session_id, stream_id);
		return phy_addr;
	}

	phy_addr = msm_cpp_get_phy_addr(cpp_dev, buff_queue_info,
		buffer_info->index, native_buff, fd);
	if ((phy_addr == 0) && (native_buff)) {
		phy_addr = msm_cpp_queue_buffer_info(cpp_dev, buff_queue_info,
			buffer_info);
		*fd = buffer_info->fd;
	}
	return phy_addr;
}

static int32_t msm_cpp_enqueue_buff_info_list(struct cpp_device *cpp_dev,
	struct msm_cpp_stream_buff_info_t *stream_buff_info)
{
	uint32_t j;
	struct msm_cpp_buff_queue_info_t *buff_queue_info;

	buff_queue_info = msm_cpp_get_buff_queue_entry(cpp_dev,
			(stream_buff_info->identity >> 16) & 0xFFFF,
			stream_buff_info->identity & 0xFFFF);
	if (buff_queue_info == NULL) {
		pr_err("error finding buffer queue entry for sessid:%d strmid:%d\n",
			(stream_buff_info->identity >> 16) & 0xFFFF,
			stream_buff_info->identity & 0xFFFF);
		return -EINVAL;
	}

	for (j = 0; j < stream_buff_info->num_buffs; j++) {
		msm_cpp_queue_buffer_info(cpp_dev, buff_queue_info,
		&stream_buff_info->buffer_info[j]);
	}
	return 0;
}

static int32_t msm_cpp_dequeue_buff_info_list(struct cpp_device *cpp_dev,
	struct msm_cpp_buff_queue_info_t *buff_queue_info)
{
	struct msm_cpp_buffer_map_list_t *buff, *save;
	struct list_head *buff_head;

	buff_head = &buff_queue_info->native_buff_head;
	list_for_each_entry_safe(buff, save, buff_head, entry) {
		msm_cpp_dequeue_buffer_info(cpp_dev, buff);
	}

	buff_head = &buff_queue_info->vb2_buff_head;
	list_for_each_entry_safe(buff, save, buff_head, entry) {
		msm_cpp_dequeue_buffer_info(cpp_dev, buff);
	}

	return 0;
}

static int32_t msm_cpp_add_buff_queue_entry(struct cpp_device *cpp_dev,
	uint16_t session_id, uint16_t stream_id)
{
	uint32_t i;
	struct msm_cpp_buff_queue_info_t *buff_queue_info;

	for (i = 0; i < cpp_dev->num_buffq; i++) {
		if (cpp_dev->buff_queue[i].used == 0) {
			buff_queue_info = &cpp_dev->buff_queue[i];
			buff_queue_info->used = 1;
			buff_queue_info->session_id = session_id;
			buff_queue_info->stream_id = stream_id;
			INIT_LIST_HEAD(&buff_queue_info->vb2_buff_head);
			INIT_LIST_HEAD(&buff_queue_info->native_buff_head);
			return 0;
		}
	}
	pr_err("buffer queue full. error for sessionid: %d streamid: %d\n",
		session_id, stream_id);
	return -EINVAL;
}

static int32_t msm_cpp_free_buff_queue_entry(struct cpp_device *cpp_dev,
	uint32_t session_id, uint32_t stream_id)
{
	struct msm_cpp_buff_queue_info_t *buff_queue_info;

	buff_queue_info = msm_cpp_get_buff_queue_entry(cpp_dev, session_id,
		stream_id);
	if (buff_queue_info == NULL) {
		pr_err("error finding buffer queue entry for sessid:%d strmid:%d\n",
			session_id, stream_id);
		return -EINVAL;
	}

	buff_queue_info->used = 0;
	buff_queue_info->session_id = 0;
	buff_queue_info->stream_id = 0;
	INIT_LIST_HEAD(&buff_queue_info->vb2_buff_head);
	INIT_LIST_HEAD(&buff_queue_info->native_buff_head);
	return 0;
}

static int32_t msm_cpp_create_buff_queue(struct cpp_device *cpp_dev,
	uint32_t num_buffq)
{
	struct msm_cpp_buff_queue_info_t *buff_queue;
	buff_queue = kzalloc(
		sizeof(struct msm_cpp_buff_queue_info_t) * num_buffq,
		GFP_KERNEL);
	if (!buff_queue) {
		pr_err("Buff queue allocation failure\n");
		return -ENOMEM;
	}

	if (cpp_dev->buff_queue) {
		pr_err("Buff queue not empty\n");
		kzfree(buff_queue);
		return -EINVAL;
	} else {
		cpp_dev->buff_queue = buff_queue;
		cpp_dev->num_buffq = num_buffq;
	}
	return 0;
}

static void msm_cpp_delete_buff_queue(struct cpp_device *cpp_dev)
{
	uint32_t i;

	for (i = 0; i < cpp_dev->num_buffq; i++) {
		if (cpp_dev->buff_queue[i].used == 1) {
			pr_err("Queue not free sessionid: %d, streamid: %d\n",
				cpp_dev->buff_queue[i].session_id,
				cpp_dev->buff_queue[i].stream_id);
			msm_cpp_dequeue_buff_info_list
				(cpp_dev, &cpp_dev->buff_queue[i]);
			msm_cpp_free_buff_queue_entry(cpp_dev,
				cpp_dev->buff_queue[i].session_id,
				cpp_dev->buff_queue[i].stream_id);
		}
	}
	kzfree(cpp_dev->buff_queue);
	cpp_dev->buff_queue = NULL;
	cpp_dev->num_buffq = 0;
	return;
}

static void msm_cpp_poll(void __iomem *cpp_base, u32 val)
{
	uint32_t tmp, retry = 0;
	do {
		usleep_range(1000, 2000);
		tmp = msm_cpp_read(cpp_base);
		if (tmp != 0xDEADBEEF)
			CPP_LOW("poll: 0%x\n", tmp);
	} while ((tmp != val) && (retry++ < MSM_CPP_POLL_RETRIES));
	if (retry < MSM_CPP_POLL_RETRIES)
		CPP_LOW("Poll finished\n");
	else
		pr_err("Poll failed: expect: 0x%x\n", val);
}

static void msm_cpp_poll_rx_empty(void __iomem *cpp_base)
{
	uint32_t tmp, retry = 0;

	tmp = msm_camera_io_r(cpp_base + MSM_CPP_MICRO_FIFO_RX_STAT);
	while (((tmp & 0x2) != 0x0) && (retry++ < MSM_CPP_POLL_RETRIES)) {
		/*
		* Below usleep values are chosen based on experiments
		* and this was the smallest number which works. This
		* sleep is needed to leave enough time for Microcontroller
		* to read rx fifo.
		*/
		usleep_range(200, 300);
		tmp = msm_camera_io_r(cpp_base + MSM_CPP_MICRO_FIFO_RX_STAT);
	}

	if (retry < MSM_CPP_POLL_RETRIES)
		CPP_LOW("Poll rx empty\n");
	else
		pr_err("Poll rx empty failed\n");
}

void cpp_release_ion_client(struct kref *ref)
{
	struct cpp_device *cpp_dev = container_of(ref,
		struct cpp_device, refcount);
	pr_err("Calling ion_client_destroy\n");
	ion_client_destroy(cpp_dev->client);
}

static int cpp_init_mem(struct cpp_device *cpp_dev)
{
	int rc = 0;

	kref_init(&cpp_dev->refcount);
	kref_get(&cpp_dev->refcount);
	cpp_dev->client = msm_ion_client_create("cpp");

	CPP_DBG("E\n");
	if (!cpp_dev->domain) {
		pr_err("domain / iommu context not found\n");
		return  -ENODEV;
	}

	CPP_DBG("X\n");
	return rc;
}

static void cpp_deinit_mem(struct cpp_device *cpp_dev)
{
	CPP_DBG("E\n");
	kref_put(&cpp_dev->refcount, cpp_release_ion_client);
	CPP_DBG("X\n");
}

static irqreturn_t msm_cpp_irq(int irq_num, void *data)
{
	unsigned long flags;
	uint32_t tx_level;
	uint32_t irq_status;
	uint32_t i;
	uint32_t tx_fifo[MSM_CPP_TX_FIFO_LEVEL];
	struct cpp_device *cpp_dev = data;
	struct msm_cpp_tasklet_queue_cmd *queue_cmd;
	irq_status = msm_camera_io_r(cpp_dev->base + MSM_CPP_MICRO_IRQGEN_STAT);

	if (irq_status & 0x8) {
		tx_level = msm_camera_io_r(cpp_dev->base +
			MSM_CPP_MICRO_FIFO_TX_STAT) >> 2;
		for (i = 0; i < tx_level; i++) {
			tx_fifo[i] = msm_camera_io_r(cpp_dev->base +
				MSM_CPP_MICRO_FIFO_TX_DATA);
		}
		spin_lock_irqsave(&cpp_dev->tasklet_lock, flags);
		queue_cmd = &cpp_dev->tasklet_queue_cmd[cpp_dev->taskletq_idx];
		if (queue_cmd->cmd_used) {
			pr_err("%s: cpp tasklet queue overflow\n", __func__);
			list_del(&queue_cmd->list);
		} else {
			atomic_add(1, &cpp_dev->irq_cnt);
		}
		queue_cmd->irq_status = irq_status;
		queue_cmd->tx_level = tx_level;
		memset(&queue_cmd->tx_fifo[0], 0, sizeof(queue_cmd->tx_fifo));
		for (i = 0; i < tx_level; i++)
			queue_cmd->tx_fifo[i] = tx_fifo[i];

		queue_cmd->cmd_used = 1;
		cpp_dev->taskletq_idx =
			(cpp_dev->taskletq_idx + 1) % MSM_CPP_TASKLETQ_SIZE;
		list_add_tail(&queue_cmd->list, &cpp_dev->tasklet_q);
		spin_unlock_irqrestore(&cpp_dev->tasklet_lock, flags);

		tasklet_schedule(&cpp_dev->cpp_tasklet);
	} else if (irq_status & 0x7C0) {
		pr_err("%s: fatal error: 0x%x\n", __func__, irq_status);
		pr_err("%s: DEBUG_SP: 0x%x\n", __func__,
			msm_camera_io_r(cpp_dev->cpp_hw_base + 0x40));
		pr_err("%s: DEBUG_T: 0x%x\n", __func__,
			msm_camera_io_r(cpp_dev->cpp_hw_base + 0x44));
		pr_err("%s: DEBUG_N: 0x%x\n", __func__,
			msm_camera_io_r(cpp_dev->cpp_hw_base + 0x48));
		pr_err("%s: DEBUG_R: 0x%x\n", __func__,
			msm_camera_io_r(cpp_dev->cpp_hw_base + 0x4C));
		pr_err("%s: DEBUG_OPPC: 0x%x\n", __func__,
			msm_camera_io_r(cpp_dev->cpp_hw_base + 0x50));
		pr_err("%s: DEBUG_MO: 0x%x\n", __func__,
			msm_camera_io_r(cpp_dev->cpp_hw_base + 0x54));
		pr_err("%s: DEBUG_TIMER0: 0x%x\n", __func__,
			msm_camera_io_r(cpp_dev->cpp_hw_base + 0x60));
		pr_err("%s: DEBUG_TIMER1: 0x%x\n", __func__,
			msm_camera_io_r(cpp_dev->cpp_hw_base + 0x64));
		pr_err("%s: DEBUG_GPI: 0x%x\n", __func__,
			msm_camera_io_r(cpp_dev->cpp_hw_base + 0x70));
		pr_err("%s: DEBUG_GPO: 0x%x\n", __func__,
			msm_camera_io_r(cpp_dev->cpp_hw_base + 0x74));
		pr_err("%s: DEBUG_T0: 0x%x\n", __func__,
			msm_camera_io_r(cpp_dev->cpp_hw_base + 0x80));
		pr_err("%s: DEBUG_R0: 0x%x\n", __func__,
			msm_camera_io_r(cpp_dev->cpp_hw_base + 0x84));
		pr_err("%s: DEBUG_T1: 0x%x\n", __func__,
			msm_camera_io_r(cpp_dev->cpp_hw_base + 0x88));
		pr_err("%s: DEBUG_R1: 0x%x\n", __func__,
			msm_camera_io_r(cpp_dev->cpp_hw_base + 0x8C));
	}
	msm_camera_io_w(irq_status, cpp_dev->base + MSM_CPP_MICRO_IRQGEN_CLR);
	return IRQ_HANDLED;
}

void msm_cpp_do_tasklet(unsigned long data)
{
	unsigned long flags;
	uint32_t irq_status;
	uint32_t tx_level;
	uint32_t msg_id, cmd_len;
	uint32_t i;
	uint32_t tx_fifo[MSM_CPP_TX_FIFO_LEVEL];
	struct cpp_device *cpp_dev = (struct cpp_device *) data;
	struct msm_cpp_tasklet_queue_cmd *queue_cmd;

	while (atomic_read(&cpp_dev->irq_cnt)) {
		spin_lock_irqsave(&cpp_dev->tasklet_lock, flags);
		queue_cmd = list_first_entry(&cpp_dev->tasklet_q,
		struct msm_cpp_tasklet_queue_cmd, list);
		if (!queue_cmd) {
			atomic_set(&cpp_dev->irq_cnt, 0);
			spin_unlock_irqrestore(&cpp_dev->tasklet_lock, flags);
			return;
		}
		atomic_sub(1, &cpp_dev->irq_cnt);
		list_del(&queue_cmd->list);
		queue_cmd->cmd_used = 0;
		irq_status = queue_cmd->irq_status;
		tx_level = queue_cmd->tx_level;
		for (i = 0; i < tx_level; i++)
			tx_fifo[i] = queue_cmd->tx_fifo[i];

		spin_unlock_irqrestore(&cpp_dev->tasklet_lock, flags);

		for (i = 0; i < tx_level; i++) {
			if (tx_fifo[i] == MSM_CPP_MSG_ID_CMD) {
				cmd_len = tx_fifo[i+1];
				msg_id = tx_fifo[i+2];
				if (msg_id == MSM_CPP_MSG_ID_FRAME_ACK) {
					CPP_DBG("Frame done!!\n");
					/* delete CPP timer */
					CPP_DBG("delete timer.\n");
					msm_cpp_clear_timer(cpp_dev);
					msm_cpp_notify_frame_done(cpp_dev);
				} else if (msg_id ==
					MSM_CPP_MSG_ID_FRAME_NACK) {
					pr_err("NACK error from hw!!\n");
					CPP_DBG("delete timer.\n");
					msm_cpp_clear_timer(cpp_dev);
					msm_cpp_notify_frame_done(cpp_dev);
				}
				i += cmd_len + 2;
			}
		}
	}
}

static void cpp_get_clk_freq_tbl(struct clk *clk, struct cpp_hw_info *hw_info)
{
	uint32_t count;
	signed long freq_tbl_entry = 0;

	if ((clk == NULL) || (hw_info == NULL) || (clk->ops == NULL) ||
		(clk->ops->list_rate == NULL)) {
		pr_err("Bad parameter\n");
		return;
	}

	for (count = 0; count < MAX_FREQ_TBL; count++) {
		freq_tbl_entry = clk->ops->list_rate(clk, count);
		if (freq_tbl_entry >= 0)
			hw_info->freq_tbl[count] = freq_tbl_entry;
		else
			break;
	}

	hw_info->freq_tbl_count = count;
}

static int cpp_init_hardware(struct cpp_device *cpp_dev)
{
	int rc = 0;
	uint32_t msm_cpp_core_clk_idx;
	uint32_t msm_micro_iface_idx;
	uint32_t vbif_version;
	rc = msm_isp_init_bandwidth_mgr(ISP_CPP);
	if (rc < 0) {
		pr_err("%s: Bandwidth registration Failed!\n", __func__);
		goto bus_scale_register_failed;
	}

	if (cpp_dev->fs_cpp == NULL) {
		cpp_dev->fs_cpp =
			regulator_get(&cpp_dev->pdev->dev, "vdd");
		if (IS_ERR(cpp_dev->fs_cpp)) {
			pr_err("Regulator cpp vdd get failed %ld\n",
				PTR_ERR(cpp_dev->fs_cpp));
			cpp_dev->fs_cpp = NULL;
			goto fs_failed;
		} else if (regulator_enable(cpp_dev->fs_cpp)) {
			pr_err("Regulator cpp vdd enable failed\n");
			regulator_put(cpp_dev->fs_cpp);
			cpp_dev->fs_cpp = NULL;
			goto fs_failed;
		}
	}
	msm_micro_iface_idx = get_clock_index("micro_iface_clk");
	if (msm_micro_iface_idx < 0)  {
		pr_err("Fail to get clock index\n");
		goto fs_failed;
	}

	cpp_dev->cpp_clk[msm_micro_iface_idx] =
		clk_get(&cpp_dev->pdev->dev,
		cpp_clk_info[msm_micro_iface_idx].clk_name);
	if (IS_ERR(cpp_dev->cpp_clk[msm_micro_iface_idx])) {
		pr_err("%s get failed\n",
		cpp_clk_info[msm_micro_iface_idx].clk_name);
		rc =
		PTR_ERR(cpp_dev->cpp_clk[msm_micro_iface_idx]);
		goto remap_failed;
	}

	rc = clk_reset(cpp_dev->cpp_clk[msm_micro_iface_idx],
		CLK_RESET_ASSERT);
	if (rc) {
		pr_err("%s:micro_iface_clk assert failed\n",
		__func__);
		clk_put(cpp_dev->cpp_clk[msm_micro_iface_idx]);
		goto remap_failed;
	}
	/*Below usleep values are chosen based on experiments
	and this was the smallest number which works. This
	sleep is needed to leave enough time for Microcontroller
	to resets all its registers.*/
	usleep_range(10000, 12000);

	rc = clk_reset(cpp_dev->cpp_clk[msm_micro_iface_idx],
		CLK_RESET_DEASSERT);
	if (rc) {
		pr_err("%s:micro_iface_clk assert failed\n", __func__);
		clk_put(cpp_dev->cpp_clk[msm_micro_iface_idx]);
		goto remap_failed;
	}
	/*Below usleep values are chosen based on experiments and
	this was the smallest number which works. This sleep is
	needed to leave enough time for Microcontroller to
	resets all its registers.*/
	usleep_range(1000, 1200);

	clk_put(cpp_dev->cpp_clk[msm_micro_iface_idx]);

	rc = msm_cam_clk_enable(&cpp_dev->pdev->dev, cpp_clk_info,
			cpp_dev->cpp_clk, cpp_dev->num_clk, 1);
	if (rc < 0) {
		pr_err("clk enable failed\n");
		goto clk_failed;
	}

	cpp_dev->base = ioremap(cpp_dev->mem->start,
		resource_size(cpp_dev->mem));
	if (!cpp_dev->base) {
		rc = -ENOMEM;
		pr_err("ioremap failed\n");
		goto remap_failed;
	}

	cpp_dev->vbif_base = ioremap(cpp_dev->vbif_mem->start,
		resource_size(cpp_dev->vbif_mem));
	if (!cpp_dev->vbif_base) {
		rc = -ENOMEM;
		pr_err("ioremap failed\n");
		goto vbif_remap_failed;
	}

	cpp_dev->cpp_hw_base = ioremap(cpp_dev->cpp_hw_mem->start,
		resource_size(cpp_dev->cpp_hw_mem));
	if (!cpp_dev->cpp_hw_base) {
		rc = -ENOMEM;
		pr_err("ioremap failed\n");
		goto cpp_hw_remap_failed;
	}

	if (cpp_dev->state != CPP_STATE_BOOT) {
		rc = request_irq(cpp_dev->irq->start, msm_cpp_irq,
			IRQF_TRIGGER_RISING, "cpp", cpp_dev);
		if (rc < 0) {
			pr_err("irq request fail\n");
			goto req_irq_fail;
		}
		cpp_dev->buf_mgr_subdev = msm_buf_mngr_get_subdev();

		rc = msm_cpp_buffer_ops(cpp_dev,
			VIDIOC_MSM_BUF_MNGR_INIT, NULL);
		if (rc < 0) {
			pr_err("buf mngr init failed\n");
			free_irq(cpp_dev->irq->start, cpp_dev);
			goto req_irq_fail;
		}
	}

	cpp_dev->hw_info.cpp_hw_version =
		msm_camera_io_r(cpp_dev->cpp_hw_base);
	if (cpp_dev->hw_info.cpp_hw_version == CPP_HW_VERSION_4_1_0) {
		vbif_version = msm_camera_io_r(cpp_dev->vbif_base);
		if (vbif_version == VBIF_VERSION_2_3_0)
			cpp_dev->hw_info.cpp_hw_version = CPP_HW_VERSION_4_0_0;
	}
	pr_info("CPP HW Version: 0x%x\n", cpp_dev->hw_info.cpp_hw_version);
	cpp_dev->hw_info.cpp_hw_caps =
		msm_camera_io_r(cpp_dev->cpp_hw_base + 0x4);
	msm_cpp_core_clk_idx = get_clock_index("cpp_core_clk");
	cpp_get_clk_freq_tbl(cpp_dev->cpp_clk[msm_cpp_core_clk_idx],
		&cpp_dev->hw_info);
	pr_debug("CPP HW Caps: 0x%x\n", cpp_dev->hw_info.cpp_hw_caps);
	msm_camera_io_w(0x1, cpp_dev->vbif_base + 0x4);
	cpp_dev->taskletq_idx = 0;
	atomic_set(&cpp_dev->irq_cnt, 0);
	msm_cpp_create_buff_queue(cpp_dev, MSM_CPP_MAX_BUFF_QUEUE);
	pr_err("stream_cnt:%d\n", cpp_dev->stream_cnt);
	cpp_dev->stream_cnt = 0;
	if (cpp_dev->is_firmware_loaded == 1) {
		disable_irq(cpp_dev->irq->start);
		cpp_load_fw(cpp_dev, cpp_dev->fw_name_bin);
		enable_irq(cpp_dev->irq->start);
		msm_camera_io_w_mb(0x7C8, cpp_dev->base +
			MSM_CPP_MICRO_IRQGEN_MASK);
		msm_camera_io_w_mb(0xFFFF, cpp_dev->base +
			MSM_CPP_MICRO_IRQGEN_CLR);
	}

	return rc;
req_irq_fail:
	iounmap(cpp_dev->cpp_hw_base);
cpp_hw_remap_failed:
	iounmap(cpp_dev->vbif_base);
vbif_remap_failed:
	iounmap(cpp_dev->base);
remap_failed:
	msm_cam_clk_enable(&cpp_dev->pdev->dev, cpp_clk_info,
		cpp_dev->cpp_clk, cpp_dev->num_clk, 0);
clk_failed:
	regulator_disable(cpp_dev->fs_cpp);
	regulator_put(cpp_dev->fs_cpp);
fs_failed:
	msm_isp_deinit_bandwidth_mgr(ISP_CPP);
bus_scale_register_failed:
	return rc;
}

static void cpp_release_hardware(struct cpp_device *cpp_dev)
{
	int32_t rc;
	if (cpp_dev->state != CPP_STATE_BOOT) {
		rc = msm_cpp_buffer_ops(cpp_dev,
			VIDIOC_MSM_BUF_MNGR_DEINIT, NULL);
		if (rc < 0) {
			pr_err("error in buf mngr deinit\n");
			rc = -EINVAL;
		}
		free_irq(cpp_dev->irq->start, cpp_dev);
		tasklet_kill(&cpp_dev->cpp_tasklet);
		atomic_set(&cpp_dev->irq_cnt, 0);
	}
	msm_cpp_delete_buff_queue(cpp_dev);
	iounmap(cpp_dev->base);
	iounmap(cpp_dev->vbif_base);
	iounmap(cpp_dev->cpp_hw_base);
	msm_cam_clk_enable(&cpp_dev->pdev->dev, cpp_clk_info,
		cpp_dev->cpp_clk, cpp_dev->num_clk, 0);
	regulator_disable(cpp_dev->fs_cpp);
	regulator_put(cpp_dev->fs_cpp);
	cpp_dev->fs_cpp = NULL;
	if (cpp_dev->stream_cnt > 0) {
		pr_err("error: stream count active\n");
		msm_isp_update_bandwidth(ISP_CPP, 0, 0);
	}
	cpp_dev->stream_cnt = 0;
	msm_isp_deinit_bandwidth_mgr(ISP_CPP);
}

static void cpp_load_fw(struct cpp_device *cpp_dev, char *fw_name_bin)
{
	uint32_t i;
	uint32_t *ptr_bin = NULL;
	int32_t rc = -EFAULT;
	const struct firmware *fw = NULL;
	struct device *dev = &cpp_dev->pdev->dev;

	msm_camera_io_w(0x1, cpp_dev->base + MSM_CPP_MICRO_CLKEN_CTL);
	msm_camera_io_w(0x1, cpp_dev->base +
				 MSM_CPP_MICRO_BOOT_START);
	msm_cpp_poll(cpp_dev->base, MSM_CPP_MSG_ID_CMD);

	if (fw_name_bin) {
		pr_debug("%s: FW file: %s\n", __func__, fw_name_bin);
		rc = request_firmware(&fw, fw_name_bin, dev);
		if (rc) {
			dev_err(dev,
				"Fail to loc blob %s from dev %p, Error: %d\n",
				fw_name_bin, dev, rc);
		}
		if (NULL != fw)
			ptr_bin = (uint32_t *)fw->data;

		msm_camera_io_w(0x1, cpp_dev->base +
					 MSM_CPP_MICRO_BOOT_START);
		msm_cpp_poll(cpp_dev->base, MSM_CPP_MSG_ID_CMD);
		msm_camera_io_w(0xFFFFFFFF, cpp_dev->base +
			MSM_CPP_MICRO_IRQGEN_CLR);

		/*Start firmware loading*/
		msm_cpp_write(MSM_CPP_CMD_FW_LOAD, cpp_dev->base);
		if (fw)
			msm_cpp_write(fw->size, cpp_dev->base);
		else
			msm_cpp_write(MSM_CPP_END_ADDRESS, cpp_dev->base);
		msm_cpp_write(MSM_CPP_START_ADDRESS, cpp_dev->base);

		if (ptr_bin) {
			msm_cpp_poll_rx_empty(cpp_dev->base);
			for (i = 0; i < fw->size/4; i++) {
				msm_cpp_write(*ptr_bin, cpp_dev->base);
				if (i % MSM_CPP_RX_FIFO_LEVEL == 0)
					msm_cpp_poll_rx_empty(cpp_dev->base);
				ptr_bin++;
			}
		}
		if (fw)
			release_firmware(fw);
		msm_camera_io_w_mb(0x00, cpp_dev->cpp_hw_base + 0xC);
		msm_cpp_poll(cpp_dev->base, MSM_CPP_MSG_ID_OK);
		msm_cpp_poll(cpp_dev->base, MSM_CPP_MSG_ID_CMD);
	}

	/*Trigger MC to jump to start address*/
	msm_cpp_write(MSM_CPP_CMD_EXEC_JUMP, cpp_dev->base);
	msm_cpp_write(MSM_CPP_JUMP_ADDRESS, cpp_dev->base);

	msm_cpp_poll(cpp_dev->base, MSM_CPP_MSG_ID_CMD);
	msm_cpp_poll(cpp_dev->base, 0x1);
	msm_cpp_poll(cpp_dev->base, MSM_CPP_MSG_ID_JUMP_ACK);
	msm_cpp_poll(cpp_dev->base, MSM_CPP_MSG_ID_TRAILER);

	/*Get Bootloader Version*/
	msm_cpp_write(MSM_CPP_CMD_GET_BOOTLOADER_VER, cpp_dev->base);
	pr_info("MC Bootloader Version: 0x%x\n",
		   msm_cpp_read(cpp_dev->base));

	/*Get Firmware Version*/
	msm_cpp_write(MSM_CPP_CMD_GET_FW_VER, cpp_dev->base);
	msm_cpp_write(MSM_CPP_MSG_ID_CMD, cpp_dev->base);
	msm_cpp_write(0x1, cpp_dev->base);
	msm_cpp_write(MSM_CPP_CMD_GET_FW_VER, cpp_dev->base);
	msm_cpp_write(MSM_CPP_MSG_ID_TRAILER, cpp_dev->base);

	msm_cpp_poll(cpp_dev->base, MSM_CPP_MSG_ID_CMD);
	msm_cpp_poll(cpp_dev->base, 0x2);
	msm_cpp_poll(cpp_dev->base, MSM_CPP_MSG_ID_FW_VER);
	cpp_dev->fw_version = msm_cpp_read(cpp_dev->base);
	pr_info("CPP FW Version: 0x%08x\n", cpp_dev->fw_version);
	msm_cpp_poll(cpp_dev->base, MSM_CPP_MSG_ID_TRAILER);

	/*Disable MC clock*/
	/*msm_camera_io_w(0x0, cpp_dev->base +
					   MSM_CPP_MICRO_CLKEN_CTL);*/
}

static int cpp_open_node(struct v4l2_subdev *sd, struct v4l2_subdev_fh *fh)
{
	int rc;
	uint32_t i;
	struct cpp_device *cpp_dev = v4l2_get_subdevdata(sd);
	CPP_DBG("E\n");

	mutex_lock(&cpp_dev->mutex);
	if (cpp_dev->cpp_open_cnt == MAX_ACTIVE_CPP_INSTANCE) {
		pr_err("No free CPP instance\n");
		mutex_unlock(&cpp_dev->mutex);
		return -ENODEV;
	}

	for (i = 0; i < MAX_ACTIVE_CPP_INSTANCE; i++) {
		if (cpp_dev->cpp_subscribe_list[i].active == 0) {
			cpp_dev->cpp_subscribe_list[i].active = 1;
			cpp_dev->cpp_subscribe_list[i].vfh = &fh->vfh;
			break;
		}
	}
	if (i == MAX_ACTIVE_CPP_INSTANCE) {
		pr_err("No free instance\n");
		mutex_unlock(&cpp_dev->mutex);
		return -ENODEV;
	}

	CPP_DBG("open %d %p\n", i, &fh->vfh);
	cpp_dev->cpp_open_cnt++;
	if (cpp_dev->cpp_open_cnt == 1) {
		rc = cpp_init_hardware(cpp_dev);
		if (rc < 0) {
			cpp_dev->cpp_open_cnt--;
			cpp_dev->cpp_subscribe_list[i].active = 0;
			cpp_dev->cpp_subscribe_list[i].vfh = NULL;
			mutex_unlock(&cpp_dev->mutex);
			return rc;
		}

		cpp_init_mem(cpp_dev);
		cpp_dev->state = CPP_STATE_IDLE;
	}
	mutex_unlock(&cpp_dev->mutex);
	return 0;
}

static int cpp_close_node(struct v4l2_subdev *sd, struct v4l2_subdev_fh *fh)
{
	uint32_t i;
	struct cpp_device *cpp_dev = v4l2_get_subdevdata(sd);
	struct msm_device_queue *processing_q = NULL;
	struct msm_device_queue *eventData_q = NULL;

	if (!cpp_dev) {
		pr_err("failed: cpp_dev %p\n", cpp_dev);
		return -EINVAL;
	}

	mutex_lock(&cpp_dev->mutex);

	processing_q = &cpp_dev->processing_q;
	eventData_q = &cpp_dev->eventData_q;

	if (cpp_dev->cpp_open_cnt == 0) {
		mutex_unlock(&cpp_dev->mutex);
		return 0;
	}

	for (i = 0; i < MAX_ACTIVE_CPP_INSTANCE; i++) {
		if (cpp_dev->cpp_subscribe_list[i].active == 1) {
			cpp_dev->cpp_subscribe_list[i].active = 0;
			cpp_dev->cpp_subscribe_list[i].vfh = NULL;
			break;
		}
	}
	if (i == MAX_ACTIVE_CPP_INSTANCE) {
		pr_err("Invalid close\n");
		mutex_unlock(&cpp_dev->mutex);
		return -ENODEV;
	}

	cpp_dev->cpp_open_cnt--;
	if (cpp_dev->cpp_open_cnt == 0) {
		pr_debug("irq_status: 0x%x\n",
			msm_camera_io_r(cpp_dev->cpp_hw_base + 0x4));
		pr_debug("DEBUG_SP: 0x%x\n",
			msm_camera_io_r(cpp_dev->cpp_hw_base + 0x40));
		pr_debug("DEBUG_T: 0x%x\n",
			msm_camera_io_r(cpp_dev->cpp_hw_base + 0x44));
		pr_debug("DEBUG_N: 0x%x\n",
			msm_camera_io_r(cpp_dev->cpp_hw_base + 0x48));
		pr_debug("DEBUG_R: 0x%x\n",
			msm_camera_io_r(cpp_dev->cpp_hw_base + 0x4C));
		pr_debug("DEBUG_OPPC: 0x%x\n",
			msm_camera_io_r(cpp_dev->cpp_hw_base + 0x50));
		pr_debug("DEBUG_MO: 0x%x\n",
			msm_camera_io_r(cpp_dev->cpp_hw_base + 0x54));
		pr_debug("DEBUG_TIMER0: 0x%x\n",
			msm_camera_io_r(cpp_dev->cpp_hw_base + 0x60));
		pr_debug("DEBUG_TIMER1: 0x%x\n",
			msm_camera_io_r(cpp_dev->cpp_hw_base + 0x64));
		pr_debug("DEBUG_GPI: 0x%x\n",
			msm_camera_io_r(cpp_dev->cpp_hw_base + 0x70));
		pr_debug("DEBUG_GPO: 0x%x\n",
			msm_camera_io_r(cpp_dev->cpp_hw_base + 0x74));
		pr_debug("DEBUG_T0: 0x%x\n",
			msm_camera_io_r(cpp_dev->cpp_hw_base + 0x80));
		pr_debug("DEBUG_R0: 0x%x\n",
			msm_camera_io_r(cpp_dev->cpp_hw_base + 0x84));
		pr_debug("DEBUG_T1: 0x%x\n",
			msm_camera_io_r(cpp_dev->cpp_hw_base + 0x88));
		pr_debug("DEBUG_R1: 0x%x\n",
			msm_camera_io_r(cpp_dev->cpp_hw_base + 0x8C));
		msm_camera_io_w(0x0, cpp_dev->base + MSM_CPP_MICRO_CLKEN_CTL);
		msm_cpp_clear_timer(cpp_dev);
		cpp_release_hardware(cpp_dev);
		if (cpp_dev->iommu_state == CPP_IOMMU_STATE_ATTACHED) {
			iommu_detach_device(cpp_dev->domain,
				cpp_dev->iommu_ctx);
			cpp_dev->iommu_state = CPP_IOMMU_STATE_DETACHED;
		}
		cpp_deinit_mem(cpp_dev);
		msm_cpp_empty_list(processing_q, list_frame);
		msm_cpp_empty_list(eventData_q, list_eventdata);
		cpp_dev->state = CPP_STATE_OFF;
	}

	mutex_unlock(&cpp_dev->mutex);
	return 0;
}

static const struct v4l2_subdev_internal_ops msm_cpp_internal_ops = {
	.open = cpp_open_node,
	.close = cpp_close_node,
};

static int msm_cpp_buffer_ops(struct cpp_device *cpp_dev,
	uint32_t buff_mgr_ops, struct msm_buf_mngr_info *buff_mgr_info)
{
	int rc = -EINVAL;

	rc = v4l2_subdev_call(cpp_dev->buf_mgr_subdev, core, ioctl,
		buff_mgr_ops, buff_mgr_info);
	if (rc < 0)
		pr_debug("%s: line %d rc = %d\n", __func__, __LINE__, rc);
	return rc;
}

static int msm_cpp_notify_frame_done(struct cpp_device *cpp_dev)
{
	struct v4l2_event v4l2_evt;
	struct msm_queue_cmd *frame_qcmd = NULL;
	struct msm_queue_cmd *event_qcmd = NULL;
	struct msm_cpp_frame_info_t *processed_frame = NULL;
	struct msm_device_queue *queue = &cpp_dev->processing_q;
	struct msm_buf_mngr_info buff_mgr_info;
	int rc = 0;

	frame_qcmd = msm_dequeue(queue, list_frame);
	if (frame_qcmd) {
		processed_frame = frame_qcmd->command;
		do_gettimeofday(&(processed_frame->out_time));
		kfree(frame_qcmd);
		event_qcmd = kzalloc(sizeof(struct msm_queue_cmd), GFP_ATOMIC);
		if (!event_qcmd) {
			pr_err("Insufficient memory\n");
			return -ENOMEM;
		}
		atomic_set(&event_qcmd->on_heap, 1);
		event_qcmd->command = processed_frame;
		CPP_DBG("fid %d\n", processed_frame->frame_id);
		msm_enqueue(&cpp_dev->eventData_q, &event_qcmd->list_eventdata);

		if (!processed_frame->output_buffer_info[0].processed_divert &&
			!processed_frame->output_buffer_info[0].native_buff) {
			memset(&buff_mgr_info, 0 ,
				sizeof(struct msm_buf_mngr_info));
			buff_mgr_info.session_id =
				((processed_frame->identity >> 16) & 0xFFFF);
			buff_mgr_info.stream_id =
				(processed_frame->identity & 0xFFFF);
			buff_mgr_info.frame_id = processed_frame->frame_id;
			buff_mgr_info.timestamp = processed_frame->timestamp;
			buff_mgr_info.index =
				processed_frame->output_buffer_info[0].index;
			rc = msm_cpp_buffer_ops(cpp_dev,
				VIDIOC_MSM_BUF_MNGR_BUF_DONE,
				&buff_mgr_info);
			if (rc < 0) {
				pr_err("error putting buffer\n");
				rc = -EINVAL;
			}
		}

		if (processed_frame->duplicate_output  &&
			!processed_frame->
				output_buffer_info[1].processed_divert) {
			memset(&buff_mgr_info, 0 ,
				sizeof(struct msm_buf_mngr_info));
			buff_mgr_info.session_id =
			((processed_frame->duplicate_identity >> 16) & 0xFFFF);
			buff_mgr_info.stream_id =
				(processed_frame->duplicate_identity & 0xFFFF);
			buff_mgr_info.frame_id = processed_frame->frame_id;
			buff_mgr_info.timestamp = processed_frame->timestamp;
			buff_mgr_info.index =
				processed_frame->output_buffer_info[1].index;
			rc = msm_cpp_buffer_ops(cpp_dev,
				VIDIOC_MSM_BUF_MNGR_BUF_DONE,
					&buff_mgr_info);
			if (rc < 0) {
				pr_err("error putting buffer\n");
				rc = -EINVAL;
			}
		}
		v4l2_evt.id = processed_frame->inst_id;
		v4l2_evt.type = V4L2_EVENT_CPP_FRAME_DONE;
		v4l2_event_queue(cpp_dev->msm_sd.sd.devnode, &v4l2_evt);
	}
	return rc;
}

#if MSM_CPP_DUMP_FRM_CMD
static int msm_cpp_dump_frame_cmd(struct msm_cpp_frame_info_t *frame_info)
{
	int i;
	pr_info("-- start: cpp frame cmd for identity=0x%x, frame_id=%d --\n",
				  frame_info->identity,
				  frame_info->frame_id);
	for (i = 0; i < frame_info->msg_len; i++)
		pr_err("msg[%03d] = 0x%08x\n", i, frame_info->cpp_cmd_msg[i]);
	pr_info("--   end: cpp frame cmd for identity=0x%x, frame_id=%d --\n",
				  frame_info->identity,
				  frame_info->frame_id);
	return 0;
}
#else
static int msm_cpp_dump_frame_cmd(struct msm_cpp_frame_info_t *frame_info)
{
	return 0;
}
#endif


static void msm_cpp_do_timeout_work(struct work_struct *work)
{
	int ret;
	uint32_t i = 0;
	struct msm_cpp_frame_info_t *this_frame = NULL;

	pr_err("cpp_timer_callback called. (jiffies=%lu)\n",
		jiffies);
	if (!work || cpp_timer.data.cpp_dev->state != CPP_STATE_ACTIVE) {
		pr_err("Invalid work:%p or state:%d\n", work,
			cpp_timer.data.cpp_dev->state);
		return;
	}
	if (!atomic_read(&cpp_timer.used)) {
		pr_err("Delayed trigger, IRQ serviced\n");
		return;
	}

	disable_irq(cpp_timer.data.cpp_dev->irq->start);
	pr_err("Reloading firmware\n");
	cpp_load_fw(cpp_timer.data.cpp_dev, NULL);
	pr_err("Firmware loading done\n");
	enable_irq(cpp_timer.data.cpp_dev->irq->start);
	msm_camera_io_w_mb(0x8, cpp_timer.data.cpp_dev->base +
		MSM_CPP_MICRO_IRQGEN_MASK);
	msm_camera_io_w_mb(0xFFFF,
		cpp_timer.data.cpp_dev->base +
		MSM_CPP_MICRO_IRQGEN_CLR);

	if (!atomic_read(&cpp_timer.used)) {
		pr_err("Delayed trigger, IRQ serviced\n");
		return;
	}

	if (cpp_timer.data.cpp_dev->timeout_trial_cnt >=
		MSM_CPP_MAX_TIMEOUT_TRIAL) {
		pr_info("Max trial reached\n");
		msm_cpp_notify_frame_done(cpp_timer.data.cpp_dev);
		cpp_timer.data.cpp_dev->timeout_trial_cnt = 0;
		return;
	}

	this_frame = cpp_timer.data.processed_frame;
	pr_err("Starting timer to fire in %d ms. (jiffies=%lu)\n",
		CPP_CMD_TIMEOUT_MS, jiffies);
	ret = mod_timer(&cpp_timer.cpp_timer,
		jiffies + msecs_to_jiffies(CPP_CMD_TIMEOUT_MS));
	if (ret)
		pr_err("error in mod_timer\n");

	pr_err("Rescheduling for identity=0x%x, frame_id=%03d\n",
		this_frame->identity, this_frame->frame_id);
	msm_cpp_write(0x6, cpp_timer.data.cpp_dev->base);
	msm_cpp_dump_frame_cmd(this_frame);
	for (i = 0; i < this_frame->msg_len; i++)
		msm_cpp_write(this_frame->cpp_cmd_msg[i],
			cpp_timer.data.cpp_dev->base);
	cpp_timer.data.cpp_dev->timeout_trial_cnt++;
	return;
}

void cpp_timer_callback(unsigned long data)
{
	struct msm_cpp_work_t *work =
		cpp_timer.data.cpp_dev->work;
	queue_work(cpp_timer.data.cpp_dev->timer_wq,
		(struct work_struct *)work);
}

static int msm_cpp_send_frame_to_hardware(struct cpp_device *cpp_dev,
	struct msm_queue_cmd *frame_qcmd)
{
	uint32_t i;
	int32_t rc = -EAGAIN;
	int ret;
	struct msm_cpp_frame_info_t *process_frame;

	if (cpp_dev->processing_q.len < MAX_CPP_PROCESSING_FRAME) {
		process_frame = frame_qcmd->command;
		msm_enqueue(&cpp_dev->processing_q,
					&frame_qcmd->list_frame);

		cpp_timer.data.processed_frame = process_frame;
		atomic_set(&cpp_timer.used, 1);
		/* install timer for cpp timeout */
		CPP_DBG("Installing cpp_timer\n");
		setup_timer(&cpp_timer.cpp_timer,
			cpp_timer_callback, (unsigned long)&cpp_timer);
		CPP_DBG("Starting timer to fire in %d ms. (jiffies=%lu)\n",
			CPP_CMD_TIMEOUT_MS, jiffies);
		ret = mod_timer(&cpp_timer.cpp_timer,
			jiffies + msecs_to_jiffies(CPP_CMD_TIMEOUT_MS));
		if (ret)
			pr_err("error in mod_timer\n");

		msm_cpp_write(0x6, cpp_dev->base);
		msm_cpp_dump_frame_cmd(process_frame);
		msm_cpp_poll_rx_empty(cpp_dev->base);
		for (i = 0; i < process_frame->msg_len; i++) {
			if (i % MSM_CPP_RX_FIFO_LEVEL == 0)
				msm_cpp_poll_rx_empty(cpp_dev->base);
			if ((induce_error) && (i == 1)) {
				pr_err("Induce error\n");
				msm_cpp_write(process_frame->cpp_cmd_msg[i]-1,
					cpp_dev->base);
				induce_error--;
			} else
				msm_cpp_write(process_frame->cpp_cmd_msg[i],
					cpp_dev->base);
		}
		do_gettimeofday(&(process_frame->in_time));
		rc = 0;
	}
	if (rc < 0)
		pr_err("process queue full. drop frame\n");
	return rc;
}

static int msm_cpp_flush_frames(struct cpp_device *cpp_dev)
{
	return 0;
}

static struct msm_cpp_frame_info_t *msm_cpp_get_frame(
	struct msm_camera_v4l2_ioctl_t *ioctl_ptr)
{
	uint32_t *cpp_frame_msg;
	struct msm_cpp_frame_info_t *new_frame = NULL;
	int32_t rc = 0;

	new_frame = kzalloc(sizeof(struct msm_cpp_frame_info_t), GFP_KERNEL);

	if (!new_frame) {
		pr_err("Insufficient memory\n");
		rc = -ENOMEM;
		goto no_mem_err;
	}

	rc = (copy_from_user(new_frame, (void __user *)ioctl_ptr->ioctl_ptr,
			sizeof(struct msm_cpp_frame_info_t)) ? -EFAULT : 0);
	if (rc) {
		ERR_COPY_FROM_USER();
		goto frame_err;
	}

	if ((new_frame->msg_len == 0) ||
		(new_frame->msg_len > MSM_CPP_MAX_FRAME_LENGTH)) {
		pr_err("%s:%d: Invalid frame len:%d\n", __func__,
			__LINE__, new_frame->msg_len);
		goto frame_err;
	}

	cpp_frame_msg = kzalloc(sizeof(uint32_t) * new_frame->msg_len,
		GFP_KERNEL);
	if (!cpp_frame_msg) {
		pr_err("Insufficient memory\n");
		goto frame_err;
	}

	rc = (copy_from_user(cpp_frame_msg,
		(void __user *)new_frame->cpp_cmd_msg,
		sizeof(uint32_t) * new_frame->msg_len) ? -EFAULT : 0);
	if (rc) {
		ERR_COPY_FROM_USER();
		goto frame_msg_err;
	}
	new_frame->cpp_cmd_msg = cpp_frame_msg;
	return new_frame;

frame_msg_err:
	kfree(cpp_frame_msg);
frame_err:
	kfree(new_frame);
no_mem_err:
	return NULL;
}

static int msm_cpp_cfg_frame(struct cpp_device *cpp_dev,
	struct msm_cpp_frame_info_t *new_frame)
{
	int32_t rc = 0;
	struct msm_queue_cmd *frame_qcmd = NULL;
	uint32_t *cpp_frame_msg;
	unsigned long in_phyaddr, out_phyaddr0, out_phyaddr1;
	unsigned long tnr_scratch_buffer0, tnr_scratch_buffer1;
	uint16_t num_stripes = 0;
	struct msm_buf_mngr_info buff_mgr_info, dup_buff_mgr_info;
	int32_t stripe_base = 0;
	int32_t in_fd;
	int32_t i = 0;

	if (!new_frame) {
		pr_err("%s: Frame is Null\n", __func__);
		return -EINVAL;
	}
	cpp_frame_msg = new_frame->cpp_cmd_msg;

	if (cpp_frame_msg == NULL ||
		(new_frame->msg_len < MSM_CPP_MIN_FRAME_LENGTH)) {
		pr_err("%s %d Length is not correct or frame message is missing\n",
			__func__, __LINE__);
		return -EINVAL;
	}

	if (cpp_frame_msg[new_frame->msg_len - 1] != MSM_CPP_MSG_ID_TRAILER) {
		pr_err("%s %d Invalid frame message\n", __func__, __LINE__);
		return -EINVAL;
	}

	in_phyaddr = msm_cpp_fetch_buffer_info(cpp_dev,
		&new_frame->input_buffer_info,
		((new_frame->input_buffer_info.identity >> 16) & 0xFFFF),
		(new_frame->input_buffer_info.identity & 0xFFFF), &in_fd);
	if (!in_phyaddr) {
		pr_err("%s: error gettting input physical address\n", __func__);
		rc = -EINVAL;
		goto frame_msg_err;
	}

	if (new_frame->output_buffer_info[0].native_buff == 0) {
		memset(&buff_mgr_info, 0, sizeof(struct msm_buf_mngr_info));
		buff_mgr_info.session_id = ((new_frame->identity >> 16) &
			0xFFFF);
		buff_mgr_info.stream_id = (new_frame->identity & 0xFFFF);
		rc = msm_cpp_buffer_ops(cpp_dev, VIDIOC_MSM_BUF_MNGR_GET_BUF,
			&buff_mgr_info);
		if (rc < 0) {
			rc = -EAGAIN;
			pr_debug("%s: error getting buffer rc:%d\n",
				 __func__, rc);
			goto frame_msg_err;
		}
		new_frame->output_buffer_info[0].index = buff_mgr_info.index;
	}

	out_phyaddr0 = msm_cpp_fetch_buffer_info(cpp_dev,
		&new_frame->output_buffer_info[0],
		((new_frame->identity >> 16) & 0xFFFF),
		(new_frame->identity & 0xFFFF),
		&new_frame->output_buffer_info[0].fd);
	if (!out_phyaddr0) {
		pr_err("%s: error gettting output physical address\n",
			__func__);
		rc = -EINVAL;
		goto phyaddr_err;
	}
	out_phyaddr1 = out_phyaddr0;

	/* get buffer for duplicate output */
	if (new_frame->duplicate_output) {
		CPP_DBG("duplication enabled, dup_id=0x%x",
			new_frame->duplicate_identity);
		memset(&new_frame->output_buffer_info[1], 0,
			sizeof(struct msm_cpp_buffer_info_t));
		memset(&dup_buff_mgr_info, 0, sizeof(struct msm_buf_mngr_info));
		dup_buff_mgr_info.session_id =
			((new_frame->duplicate_identity >> 16) & 0xFFFF);
		dup_buff_mgr_info.stream_id =
			(new_frame->duplicate_identity & 0xFFFF);
		rc = msm_cpp_buffer_ops(cpp_dev, VIDIOC_MSM_BUF_MNGR_GET_BUF,
			&dup_buff_mgr_info);
		if (rc < 0) {
			rc = -EAGAIN;
			pr_debug("%s: error getting buffer rc:%d\n",
				__func__, rc);
			goto frame_msg_err;
		}
		new_frame->output_buffer_info[1].index =
			dup_buff_mgr_info.index;
		out_phyaddr1 = msm_cpp_fetch_buffer_info(cpp_dev,
			&new_frame->output_buffer_info[1],
			((new_frame->duplicate_identity >> 16) & 0xFFFF),
			(new_frame->duplicate_identity & 0xFFFF),
			&new_frame->output_buffer_info[1].fd);
		if (!out_phyaddr1) {
			pr_err("error gettting output physical address\n");
			rc = -EINVAL;
			msm_cpp_buffer_ops(cpp_dev, VIDIOC_MSM_BUF_MNGR_PUT_BUF,
				&dup_buff_mgr_info);
			goto phyaddr_err;
		}
		/* set duplicate enable bit */
		cpp_frame_msg[5] |= 0x1;
		CPP_DBG("out_phyaddr1= %08x\n", (uint32_t)out_phyaddr1);
	}

	if ((cpp_dev->fw_version & 0xffff0000) != CPP_FW_VERSION_1_8_0) {
		num_stripes = ((cpp_frame_msg[12] >> 20) & 0x3FF) +
			((cpp_frame_msg[12] >> 10) & 0x3FF) +
			(cpp_frame_msg[12] & 0x3FF);

		if ((cpp_dev->fw_version & 0xffff0000) ==
			CPP_FW_VERSION_1_2_0) {
			stripe_base = STRIPE_BASE_FW_1_2_0;
		} else if ((cpp_dev->fw_version & 0xffff0000) ==
			CPP_FW_VERSION_1_4_0) {
			stripe_base = STRIPE_BASE_FW_1_4_0;
		} else if ((cpp_dev->fw_version & 0xffff0000) ==
			CPP_FW_VERSION_1_6_0) {
			stripe_base = STRIPE_BASE_FW_1_6_0;
		} else {
			pr_err("invalid fw version %08x", cpp_dev->fw_version);
			goto phyaddr_err;
		}

		if ((stripe_base + num_stripes*27 + 1) != new_frame->msg_len) {
			pr_err("Invalid frame message\n");
			rc = -EINVAL;
			goto phyaddr_err;
		}

		for (i = 0; i < num_stripes; i++) {
			cpp_frame_msg[stripe_base + 5 + i*27] +=
				(uint32_t) in_phyaddr;
			cpp_frame_msg[stripe_base + 11 + i * 27] +=
				(uint32_t) out_phyaddr0;
			cpp_frame_msg[stripe_base + 12 + i * 27] +=
				(uint32_t) out_phyaddr1;
			cpp_frame_msg[stripe_base + 13 + i * 27] +=
				(uint32_t) out_phyaddr0;
			cpp_frame_msg[stripe_base + 14 + i * 27] +=
				(uint32_t) out_phyaddr1;
		}
	} else {
		tnr_scratch_buffer0 = msm_cpp_fetch_buffer_info(cpp_dev,
			&new_frame->tnr_scratch_buffer_info[0],
			((new_frame->identity >> 16) & 0xFFFF),
			(new_frame->identity & 0xFFFF),
			&new_frame->tnr_scratch_buffer_info[0].fd);
		if (!tnr_scratch_buffer0) {
			pr_err("error getting scratch buffer physical address\n");
			rc = -EINVAL;
			goto phyaddr_err;
		}

		tnr_scratch_buffer1 = msm_cpp_fetch_buffer_info(cpp_dev,
			&new_frame->tnr_scratch_buffer_info[1],
			((new_frame->identity >> 16) & 0xFFFF),
			(new_frame->identity & 0xFFFF),
			&new_frame->tnr_scratch_buffer_info[1].fd);
		if (!tnr_scratch_buffer1) {
			pr_err("error getting scratch buffer physical address\n");
			rc = -EINVAL;
			goto phyaddr_err;
		}
		num_stripes = ((cpp_frame_msg[9] >> 20) & 0x3FF) +
			((cpp_frame_msg[9] >> 10) & 0x3FF) +
			(cpp_frame_msg[9] & 0x3FF);

		stripe_base = STRIPE_BASE_FW_1_8_0;

		if ((stripe_base + num_stripes*48 + 1) != new_frame->msg_len) {
			pr_err("Invalid frame message\n");
			rc = -EINVAL;
			goto phyaddr_err;
		}

		for (i = 0; i < num_stripes; i++) {

			cpp_frame_msg[stripe_base + 8 + i * 48] +=
				(uint32_t) in_phyaddr;
			cpp_frame_msg[stripe_base + 14 + i * 48] +=
				(uint32_t) tnr_scratch_buffer0;
			cpp_frame_msg[stripe_base + 20 + i * 48] +=
				(uint32_t) out_phyaddr0;
			cpp_frame_msg[stripe_base + 21 + i * 48] +=
				(uint32_t) out_phyaddr1;
			cpp_frame_msg[stripe_base + 22 + i * 48] +=
				(uint32_t) out_phyaddr0;
			cpp_frame_msg[stripe_base + 23 + i * 48] +=
				(uint32_t) out_phyaddr1;
			cpp_frame_msg[stripe_base + 30 + i * 48] +=
				(uint32_t) tnr_scratch_buffer1;
		}

		cpp_frame_msg[10] = out_phyaddr0 - in_phyaddr;
	}

	frame_qcmd = kzalloc(sizeof(struct msm_queue_cmd), GFP_KERNEL);
	if (!frame_qcmd) {
		pr_err("%s: Insufficient memory\n", __func__);
		rc = -ENOMEM;
		goto qcmd_err;
	}

	atomic_set(&frame_qcmd->on_heap, 1);
	frame_qcmd->command = new_frame;
	rc = msm_cpp_send_frame_to_hardware(cpp_dev, frame_qcmd);
	if (rc < 0) {
		pr_err("%s: error cannot send frame to hardware\n", __func__);
		rc = -EINVAL;
		goto qcmd_err;
	}

	return rc;
qcmd_err:
	kfree(frame_qcmd);
phyaddr_err:
	if (new_frame->output_buffer_info[0].native_buff == 0)
		msm_cpp_buffer_ops(cpp_dev, VIDIOC_MSM_BUF_MNGR_PUT_BUF,
			&buff_mgr_info);
frame_msg_err:
	kfree(cpp_frame_msg);
	return rc;
}

static int msm_cpp_cfg(struct cpp_device *cpp_dev,
	struct msm_camera_v4l2_ioctl_t *ioctl_ptr)
{
	struct msm_cpp_frame_info_t *frame = NULL;
	struct msm_cpp_frame_info_t *u_frame_info =
	  (struct msm_cpp_frame_info_t *)ioctl_ptr->ioctl_ptr;
	int32_t rc = 0;

	frame = msm_cpp_get_frame(ioctl_ptr);
	if (!frame) {
		pr_err("%s: Error allocating frame\n", __func__);
		rc = -EINVAL;
	} else {
		rc = msm_cpp_cfg_frame(cpp_dev, frame);
	}

	ioctl_ptr->trans_code = rc;

	if (copy_to_user((void __user *)u_frame_info->status, &rc,
		sizeof(int32_t)))
		pr_err("error cannot copy error\n");

	return rc;
}

void msm_cpp_clean_queue(struct cpp_device *cpp_dev)
{
	struct msm_queue_cmd *frame_qcmd = NULL;
	struct msm_cpp_frame_info_t *processed_frame = NULL;
	struct msm_device_queue *queue = NULL;

	while (cpp_dev->processing_q.len) {
		pr_info("queue len:%d\n", cpp_dev->processing_q.len);
		queue = &cpp_dev->processing_q;
		frame_qcmd = msm_dequeue(queue, list_frame);
		if (frame_qcmd) {
			processed_frame = frame_qcmd->command;
			kfree(frame_qcmd);
			if (processed_frame)
				kfree(processed_frame->cpp_cmd_msg);
			kfree(processed_frame);
		}
	}
}

long msm_cpp_subdev_ioctl(struct v4l2_subdev *sd,
			unsigned int cmd, void *arg)
{
	struct cpp_device *cpp_dev = v4l2_get_subdevdata(sd);
	struct msm_camera_v4l2_ioctl_t *ioctl_ptr = arg;
	int rc = 0;

	if ((ioctl_ptr == NULL) || (ioctl_ptr->ioctl_ptr == NULL)) {
		pr_err("ioctl_ptr is null\n");
		return -EINVAL;
	}
	if (cpp_dev == NULL) {
		pr_err("cpp_dev is null\n");
		return -EINVAL;
	}
	mutex_lock(&cpp_dev->mutex);
	CPP_DBG("E cmd: 0x%x\n", cmd);
	switch (cmd) {
	case VIDIOC_MSM_CPP_GET_HW_INFO: {
		CPP_DBG("VIDIOC_MSM_CPP_GET_HW_INFO\n");
		if (copy_to_user((void __user *)ioctl_ptr->ioctl_ptr,
			&cpp_dev->hw_info,
			sizeof(struct cpp_hw_info))) {
			mutex_unlock(&cpp_dev->mutex);
			return -EINVAL;
		}
		break;
	}

	case VIDIOC_MSM_CPP_LOAD_FIRMWARE: {
		CPP_DBG("VIDIOC_MSM_CPP_LOAD_FIRMWARE\n");
		if (cpp_dev->is_firmware_loaded == 0) {
			if (cpp_dev->fw_name_bin != NULL) {
				kfree(cpp_dev->fw_name_bin);
				cpp_dev->fw_name_bin = NULL;
			}
			if ((ioctl_ptr->len == 0) ||
				(ioctl_ptr->len > MSM_CPP_MAX_FW_NAME_LEN)) {
				pr_err("ioctl_ptr->len is 0\n");
				mutex_unlock(&cpp_dev->mutex);
				return -EINVAL;
			}
			cpp_dev->fw_name_bin = kzalloc(ioctl_ptr->len+1,
				GFP_KERNEL);
			if (!cpp_dev->fw_name_bin) {
				pr_err("%s:%d: malloc error\n", __func__,
					__LINE__);
				mutex_unlock(&cpp_dev->mutex);
				return -EINVAL;
			}
			if (ioctl_ptr->ioctl_ptr == NULL) {
				pr_err("ioctl_ptr->ioctl_ptr=NULL\n");
				mutex_unlock(&cpp_dev->mutex);
				return -EINVAL;
			}
			rc = (copy_from_user(cpp_dev->fw_name_bin,
				(void __user *)ioctl_ptr->ioctl_ptr,
				ioctl_ptr->len) ? -EFAULT : 0);
			if (rc) {
				ERR_COPY_FROM_USER();
				kfree(cpp_dev->fw_name_bin);
				cpp_dev->fw_name_bin = NULL;
				mutex_unlock(&cpp_dev->mutex);
				return -EINVAL;
			}
			*(cpp_dev->fw_name_bin+ioctl_ptr->len) = '\0';
			disable_irq(cpp_dev->irq->start);
			cpp_load_fw(cpp_dev, cpp_dev->fw_name_bin);
			enable_irq(cpp_dev->irq->start);
			cpp_dev->is_firmware_loaded = 1;
		}
		break;
	}
	case VIDIOC_MSM_CPP_CFG:
		CPP_DBG("VIDIOC_MSM_CPP_CFG\n");
		rc = msm_cpp_cfg(cpp_dev, ioctl_ptr);
		break;
	case VIDIOC_MSM_CPP_FLUSH_QUEUE:
		CPP_DBG("VIDIOC_MSM_CPP_FLUSH_QUEUE\n");
		rc = msm_cpp_flush_frames(cpp_dev);
		break;
	case VIDIOC_MSM_CPP_APPEND_STREAM_BUFF_INFO:
	case VIDIOC_MSM_CPP_ENQUEUE_STREAM_BUFF_INFO: {
		struct msm_cpp_stream_buff_info_t *u_stream_buff_info;
		struct msm_cpp_stream_buff_info_t k_stream_buff_info;
		CPP_DBG("VIDIOC_MSM_CPP_ENQUEUE_STREAM_BUFF_INFO\n");
		if (sizeof(struct msm_cpp_stream_buff_info_t) !=
			ioctl_ptr->len) {
			pr_err("%s:%d: invalid length\n", __func__, __LINE__);
			mutex_unlock(&cpp_dev->mutex);
			return -EINVAL;
		}
		u_stream_buff_info = kzalloc(ioctl_ptr->len, GFP_KERNEL);
		if (!u_stream_buff_info) {
			pr_err("%s:%d: malloc error\n", __func__, __LINE__);
			mutex_unlock(&cpp_dev->mutex);
			return -EINVAL;
		}
#ifdef CONFIG_COMPAT
		/* For compat task, source ptr is in kernel space
		 * otherwise it is in user space*/
		if (is_compat_task()) {
			memcpy(u_stream_buff_info, ioctl_ptr->ioctl_ptr,
					ioctl_ptr->len);
		} else
#endif
		{
			rc = (copy_from_user(u_stream_buff_info,
					(void __user *)ioctl_ptr->ioctl_ptr,
					ioctl_ptr->len) ? -EFAULT : 0);
			if (rc) {
				ERR_COPY_FROM_USER();
				kfree(u_stream_buff_info);
				mutex_unlock(&cpp_dev->mutex);
				return -EINVAL;
			}
		}
		if (u_stream_buff_info->num_buffs == 0) {
			pr_err("%s:%d: Invalid number of buffers\n", __func__,
				__LINE__);
			kfree(u_stream_buff_info);
			mutex_unlock(&cpp_dev->mutex);
			return -EINVAL;
		}
		k_stream_buff_info.num_buffs = u_stream_buff_info->num_buffs;
		k_stream_buff_info.identity = u_stream_buff_info->identity;

		if (k_stream_buff_info.num_buffs > MSM_CAMERA_MAX_STREAM_BUF) {
			pr_err("%s:%d: unexpected large num buff requested\n",
				__func__, __LINE__);
			kfree(u_stream_buff_info);
			mutex_unlock(&cpp_dev->mutex);
			return -EINVAL;
		}

		k_stream_buff_info.buffer_info =
			kzalloc(k_stream_buff_info.num_buffs *
			sizeof(struct msm_cpp_buffer_info_t), GFP_KERNEL);
		if (ZERO_OR_NULL_PTR(k_stream_buff_info.buffer_info)) {
			pr_err("%s:%d: malloc error\n", __func__, __LINE__);
			kfree(u_stream_buff_info);
			mutex_unlock(&cpp_dev->mutex);
			return -EINVAL;
		}

		rc = (copy_from_user(k_stream_buff_info.buffer_info,
				(void __user *)u_stream_buff_info->buffer_info,
				k_stream_buff_info.num_buffs *
				sizeof(struct msm_cpp_buffer_info_t)) ?
				-EFAULT : 0);
		if (rc) {
			ERR_COPY_FROM_USER();
			kfree(k_stream_buff_info.buffer_info);
			kfree(u_stream_buff_info);
			mutex_unlock(&cpp_dev->mutex);
			return -EINVAL;
		}

		if (cmd != VIDIOC_MSM_CPP_APPEND_STREAM_BUFF_INFO) {
			rc = msm_cpp_add_buff_queue_entry(cpp_dev,
				((k_stream_buff_info.identity >> 16) & 0xFFFF),
				(k_stream_buff_info.identity & 0xFFFF));
		}

		if (!rc)
			rc = msm_cpp_enqueue_buff_info_list(cpp_dev,
				&k_stream_buff_info);

		kfree(k_stream_buff_info.buffer_info);
		kfree(u_stream_buff_info);
		if (cpp_dev->stream_cnt == 0) {
			cpp_dev->state = CPP_STATE_ACTIVE;
			msm_cpp_clear_timer(cpp_dev);
			msm_cpp_clean_queue(cpp_dev);
		}

		if (cmd != VIDIOC_MSM_CPP_APPEND_STREAM_BUFF_INFO) {
			cpp_dev->stream_cnt++;
			CPP_DBG("stream_cnt:%d\n", cpp_dev->stream_cnt);
		}
		break;
	}
	case VIDIOC_MSM_CPP_DEQUEUE_STREAM_BUFF_INFO: {
		uint32_t identity;
		struct msm_cpp_buff_queue_info_t *buff_queue_info;
		CPP_DBG("VIDIOC_MSM_CPP_DEQUEUE_STREAM_BUFF_INFO\n");
		if ((ioctl_ptr->len == 0) ||
		    (ioctl_ptr->len > sizeof(uint32_t))) {
			mutex_unlock(&cpp_dev->mutex);
			return -EINVAL;
		}

		rc = (copy_from_user(&identity,
				(void __user *)ioctl_ptr->ioctl_ptr,
				ioctl_ptr->len) ? -EFAULT : 0);
		if (rc) {
			ERR_COPY_FROM_USER();
			mutex_unlock(&cpp_dev->mutex);
			return -EINVAL;
		}

		buff_queue_info = msm_cpp_get_buff_queue_entry(cpp_dev,
			((identity >> 16) & 0xFFFF), (identity & 0xFFFF));
		if (buff_queue_info == NULL) {
			pr_err("error finding buffer queue entry for identity:%d\n",
				identity);
			mutex_unlock(&cpp_dev->mutex);
			return -EINVAL;
		}

		msm_cpp_dequeue_buff_info_list(cpp_dev, buff_queue_info);
		rc = msm_cpp_free_buff_queue_entry(cpp_dev,
			buff_queue_info->session_id,
			buff_queue_info->stream_id);
		if (cpp_dev->stream_cnt > 0) {
			cpp_dev->stream_cnt--;
			pr_info("stream_cnt:%d\n", cpp_dev->stream_cnt);
			if (cpp_dev->stream_cnt == 0) {
				rc = msm_isp_update_bandwidth(ISP_CPP, 0, 0);
				if (rc < 0)
					pr_err("Bandwidth Reset Failed!\n");
				cpp_dev->state = CPP_STATE_IDLE;
				msm_cpp_clear_timer(cpp_dev);
				msm_cpp_clean_queue(cpp_dev);
			}
		} else {
			pr_err("error: stream count underflow %d\n",
				cpp_dev->stream_cnt);
		}
		break;
	}
	case VIDIOC_MSM_CPP_GET_EVENTPAYLOAD: {
		struct msm_device_queue *queue = &cpp_dev->eventData_q;
		struct msm_queue_cmd *event_qcmd;
		struct msm_cpp_frame_info_t *process_frame;
		CPP_DBG("VIDIOC_MSM_CPP_GET_EVENTPAYLOAD\n");
		event_qcmd = msm_dequeue(queue, list_eventdata);
		if (!event_qcmd) {
			pr_err("no queue cmd available");
			mutex_unlock(&cpp_dev->mutex);
			return -EINVAL;
		}
		process_frame = event_qcmd->command;
		CPP_DBG("fid %d\n", process_frame->frame_id);
		if (copy_to_user((void __user *)ioctl_ptr->ioctl_ptr,
				process_frame,
				sizeof(struct msm_cpp_frame_info_t))) {
					mutex_unlock(&cpp_dev->mutex);
					return -EINVAL;
		}

		kfree(process_frame->cpp_cmd_msg);
		kfree(process_frame);
		kfree(event_qcmd);
		break;
	}
	case VIDIOC_MSM_CPP_SET_CLOCK: {
		uint32_t msm_cpp_core_clk_idx;
		struct msm_cpp_clock_settings_t clock_settings;
		unsigned long clock_rate = 0;
		CPP_DBG("VIDIOC_MSM_CPP_SET_CLOCK\n");
		if (ioctl_ptr->len == 0) {
			pr_err("ioctl_ptr->len is 0\n");
			mutex_unlock(&cpp_dev->mutex);
			return -EINVAL;
		}

		if (ioctl_ptr->ioctl_ptr == NULL) {
			pr_err("ioctl_ptr->ioctl_ptr is NULL\n");
			mutex_unlock(&cpp_dev->mutex);
			return -EINVAL;
		}

		if (ioctl_ptr->len != sizeof(struct msm_cpp_clock_settings_t)) {
			pr_err("Not valid ioctl_ptr->len\n");
			mutex_unlock(&cpp_dev->mutex);
			return -EINVAL;
		}

		rc = (copy_from_user(&clock_settings,
			(void __user *)ioctl_ptr->ioctl_ptr,
			ioctl_ptr->len) ? -EFAULT : 0);
		if (rc) {
			ERR_COPY_FROM_USER();
			mutex_unlock(&cpp_dev->mutex);
			return -EINVAL;
		}

		if (clock_settings.clock_rate > 0) {
			msm_cpp_core_clk_idx = get_clock_index("cpp_core_clk");
			if (msm_cpp_core_clk_idx < 0) {
				pr_err(" Fail to get clock index\n");
				return -EINVAL;
			}
			rc = msm_isp_update_bandwidth(ISP_CPP,
				clock_settings.avg,
				clock_settings.inst);

			if (rc < 0) {
				pr_err("Bandwidth Set Failed!\n");
				msm_isp_update_bandwidth(ISP_CPP, 0, 0);
				mutex_unlock(&cpp_dev->mutex);
				return -EINVAL;
			}
			clock_rate = clk_round_rate(
				cpp_dev->cpp_clk[msm_cpp_core_clk_idx],
				clock_settings.clock_rate);
			if (clock_rate != clock_settings.clock_rate)
				pr_err("clock rate differ from settings\n");
			clk_set_rate(cpp_dev->cpp_clk[msm_cpp_core_clk_idx],
				clock_rate);
		}
		break;
	}
	case MSM_SD_SHUTDOWN:
		CPP_DBG("MSM_SD_SHUTDOWN\n");
		mutex_unlock(&cpp_dev->mutex);
		pr_info("shutdown cpp node. open cnt:%d\n",
			cpp_dev->cpp_open_cnt);

		if (atomic_read(&cpp_timer.used))
			pr_info("Timer state not cleared\n");

		while (cpp_dev->cpp_open_cnt != 0)
			cpp_close_node(sd, NULL);
		mutex_lock(&cpp_dev->mutex);
		rc = 0;
		break;
	case VIDIOC_MSM_CPP_QUEUE_BUF: {
		struct msm_pproc_queue_buf_info queue_buf_info;
		CPP_DBG("VIDIOC_MSM_CPP_QUEUE_BUF\n");
		rc = (copy_from_user(&queue_buf_info,
				(void __user *)ioctl_ptr->ioctl_ptr,
				sizeof(struct msm_pproc_queue_buf_info)) ?
				-EFAULT : 0);
		if (rc) {
			ERR_COPY_FROM_USER();
			break;
		}

		if (queue_buf_info.is_buf_dirty) {
			rc = msm_cpp_buffer_ops(cpp_dev,
				VIDIOC_MSM_BUF_MNGR_PUT_BUF,
				&queue_buf_info.buff_mgr_info);
		} else {
			rc = msm_cpp_buffer_ops(cpp_dev,
				VIDIOC_MSM_BUF_MNGR_BUF_DONE,
				&queue_buf_info.buff_mgr_info);
		}
		if (rc < 0) {
			pr_err("error in buf done\n");
			rc = -EINVAL;
		}

		break;
	}
	case VIDIOC_MSM_CPP_POP_STREAM_BUFFER: {
		struct msm_buf_mngr_info buff_mgr_info;
		struct msm_cpp_frame_info_t frame_info;
		rc = (copy_from_user(&frame_info,
			(void __user *)ioctl_ptr->ioctl_ptr,
			sizeof(struct msm_cpp_frame_info_t)) ? -EFAULT : 0);
		if (rc) {
			ERR_COPY_FROM_USER();
			break;
		}
		memset(&buff_mgr_info, 0, sizeof(struct msm_buf_mngr_info));
		buff_mgr_info.session_id =
			((frame_info.identity >> 16) & 0xFFFF);
		buff_mgr_info.stream_id = (frame_info.identity & 0xFFFF);
		rc = msm_cpp_buffer_ops(cpp_dev, VIDIOC_MSM_BUF_MNGR_GET_BUF,
			&buff_mgr_info);
		if (rc < 0) {
			rc = -EAGAIN;
			pr_err("error getting buffer rc:%d\n", rc);
			break;
		}
		buff_mgr_info.frame_id = frame_info.frame_id;
		rc = msm_cpp_buffer_ops(cpp_dev, VIDIOC_MSM_BUF_MNGR_BUF_DONE,
			&buff_mgr_info);
		if (rc < 0) {
			pr_err("error in buf done\n");
			rc = -EAGAIN;
		}
		break;
	}
	default:
		pr_err_ratelimited("invalid value: cmd=0x%x\n", cmd);
		break;
	case VIDIOC_MSM_CPP_IOMMU_ATTACH: {
		if (cpp_dev->iommu_state == CPP_IOMMU_STATE_DETACHED) {
			rc = iommu_attach_device(cpp_dev->domain,
				cpp_dev->iommu_ctx);
			if (rc < 0) {
				pr_err("%s:%dError iommu_attach_device failed\n",
					__func__, __LINE__);
				rc = -EINVAL;
			}
			cpp_dev->iommu_state = CPP_IOMMU_STATE_ATTACHED;
		} else {
			pr_err("%s:%d IOMMMU attach triggered in invalid state\n",
				__func__, __LINE__);
			rc = -EINVAL;
		}
		break;
	}
	case VIDIOC_MSM_CPP_IOMMU_DETACH: {
		if ((cpp_dev->iommu_state == CPP_IOMMU_STATE_ATTACHED) &&
			(cpp_dev->stream_cnt == 0)) {
			iommu_detach_device(cpp_dev->domain,
				cpp_dev->iommu_ctx);
			cpp_dev->iommu_state = CPP_IOMMU_STATE_DETACHED;
		} else {
			pr_err("%s:%d IOMMMU attach triggered in invalid state\n",
				__func__, __LINE__);
		}
		break;
	}
	}
	mutex_unlock(&cpp_dev->mutex);
	CPP_DBG("X\n");
	return rc;
}

int msm_cpp_subscribe_event(struct v4l2_subdev *sd, struct v4l2_fh *fh,
	struct v4l2_event_subscription *sub)
{
	CPP_DBG("Called\n");
	return v4l2_event_subscribe(fh, sub, MAX_CPP_V4l2_EVENTS, NULL);
}

int msm_cpp_unsubscribe_event(struct v4l2_subdev *sd, struct v4l2_fh *fh,
	struct v4l2_event_subscription *sub)
{
	CPP_DBG("Called\n");
	return v4l2_event_unsubscribe(fh, sub);
}

static struct v4l2_subdev_core_ops msm_cpp_subdev_core_ops = {
	.ioctl = msm_cpp_subdev_ioctl,
	.subscribe_event = msm_cpp_subscribe_event,
	.unsubscribe_event = msm_cpp_unsubscribe_event,
};

static const struct v4l2_subdev_ops msm_cpp_subdev_ops = {
	.core = &msm_cpp_subdev_core_ops,
};

static long msm_cpp_subdev_do_ioctl(
	struct file *file, unsigned int cmd, void *arg)
{
	struct video_device *vdev = video_devdata(file);
	struct v4l2_subdev *sd = vdev_to_v4l2_subdev(vdev);
	struct v4l2_fh *vfh = file->private_data;

	switch (cmd) {
	case VIDIOC_DQEVENT:
		if (!(sd->flags & V4L2_SUBDEV_FL_HAS_EVENTS))
			return -ENOIOCTLCMD;

		return v4l2_event_dequeue(vfh, arg, file->f_flags & O_NONBLOCK);

	case VIDIOC_SUBSCRIBE_EVENT:
		return v4l2_subdev_call(sd, core, subscribe_event, vfh, arg);

	case VIDIOC_UNSUBSCRIBE_EVENT:
		return v4l2_subdev_call(sd, core, unsubscribe_event, vfh, arg);

	case VIDIOC_MSM_CPP_GET_INST_INFO: {
		uint32_t i;
		struct cpp_device *cpp_dev = v4l2_get_subdevdata(sd);
		struct msm_camera_v4l2_ioctl_t *ioctl_ptr = arg;
		struct msm_cpp_frame_info_t inst_info;
		memset(&inst_info, 0, sizeof(struct msm_cpp_frame_info_t));
		for (i = 0; i < MAX_ACTIVE_CPP_INSTANCE; i++) {
			if (cpp_dev->cpp_subscribe_list[i].vfh == vfh) {
				inst_info.inst_id = i;
				break;
			}
		}
		if (copy_to_user(
				(void __user *)ioctl_ptr->ioctl_ptr, &inst_info,
				sizeof(struct msm_cpp_frame_info_t))) {
			return -EINVAL;
		}
	}
	break;
	default:
		return v4l2_subdev_call(sd, core, ioctl, cmd, arg);
	}

	return 0;
}

static long msm_cpp_subdev_fops_ioctl(struct file *file, unsigned int cmd,
	unsigned long arg)
{
	return video_usercopy(file, cmd, arg, msm_cpp_subdev_do_ioctl);
}


#ifdef CONFIG_COMPAT
static struct msm_cpp_frame_info_t *get_64bit_cpp_frame_from_compat(
	struct msm_camera_v4l2_ioctl_t *kp_ioctl)
{
	struct msm_cpp_frame_info32_t *new_frame32 = NULL;
	struct msm_cpp_frame_info_t *new_frame = NULL;
	uint32_t *cpp_frame_msg;
	void *cpp_cmd_msg_64bit;
	int32_t rc;

	new_frame32 = kzalloc(sizeof(struct msm_cpp_frame_info32_t),
		GFP_KERNEL);
	if (!new_frame32) {
		pr_err("Insufficient memory\n");
		goto no_mem32;
	}
	new_frame = kzalloc(sizeof(struct msm_cpp_frame_info_t), GFP_KERNEL);
	if (!new_frame) {
		pr_err("Insufficient memory\n");
		goto no_mem;
	}

	rc = (copy_from_user(new_frame32, (void __user *)kp_ioctl->ioctl_ptr,
			sizeof(struct msm_cpp_frame_info32_t)) ? -EFAULT : 0);
	if (rc) {
		ERR_COPY_FROM_USER();
		goto frame_err;
	}

	new_frame->frame_id = new_frame32->frame_id;
	new_frame->inst_id = new_frame32->inst_id;
	new_frame->client_id = new_frame32->client_id;
	new_frame->frame_type = new_frame32->frame_type;
	new_frame->num_strips = new_frame32->num_strips;
	new_frame->strip_info = compat_ptr(new_frame32->strip_info);

	new_frame->src_fd =  new_frame32->src_fd;
	new_frame->dst_fd =  new_frame32->dst_fd;

	new_frame->timestamp.tv_sec =
		(unsigned long)new_frame32->timestamp.tv_sec;
	new_frame->timestamp.tv_usec =
		(unsigned long)new_frame32->timestamp.tv_usec;

	new_frame->in_time.tv_sec =
		(unsigned long)new_frame32->in_time.tv_sec;
	new_frame->in_time.tv_usec =
		(unsigned long)new_frame32->in_time.tv_usec;

	new_frame->out_time.tv_sec =
		(unsigned long)new_frame32->out_time.tv_sec;
	new_frame->out_time.tv_usec =
		(unsigned long)new_frame32->out_time.tv_usec;

	new_frame->msg_len = new_frame32->msg_len;
	new_frame->identity = new_frame32->identity;
	new_frame->input_buffer_info = new_frame32->input_buffer_info;
	new_frame->output_buffer_info[0] =
		new_frame32->output_buffer_info[0];
	new_frame->output_buffer_info[1] =
		new_frame32->output_buffer_info[1];
	new_frame->duplicate_output = new_frame32->duplicate_output;
	new_frame->duplicate_identity = new_frame32->duplicate_identity;

	/* Convert the 32 bit pointer to 64 bit pointer */
	new_frame->cookie = compat_ptr(new_frame32->cookie);
	cpp_cmd_msg_64bit = compat_ptr(new_frame32->cpp_cmd_msg);
	if ((new_frame->msg_len == 0) ||
		(new_frame->msg_len > MSM_CPP_MAX_FRAME_LENGTH)) {
		pr_err("%s:%d: Invalid frame len:%d\n", __func__,
			__LINE__, new_frame->msg_len);
<<<<<<< HEAD
		goto strip_err;
=======
		goto frame_err;
>>>>>>> 8fd0e34b
	}

	cpp_frame_msg = kzalloc(sizeof(uint32_t)*new_frame->msg_len,
		GFP_KERNEL);
	if (!cpp_frame_msg) {
		pr_err("Insufficient memory\n");
		goto frame_err;
	}

	rc = (copy_from_user(cpp_frame_msg,
		(void __user *)cpp_cmd_msg_64bit,
		sizeof(uint32_t)*new_frame->msg_len) ? -EFAULT : 0);
	if (rc) {
		ERR_COPY_FROM_USER();
		goto frame_msg_err;
	}
	new_frame->cpp_cmd_msg = cpp_frame_msg;

	kfree(new_frame32);
	return new_frame;

frame_msg_err:
	kfree(cpp_frame_msg);
frame_err:
	kfree(new_frame);
no_mem:
	kfree(new_frame32);
no_mem32:
	return NULL;
}

static void get_compat_frame_from_64bit(struct msm_cpp_frame_info_t *frame,
	struct msm_cpp_frame_info32_t *k32_frame)
{
	k32_frame->frame_id = frame->frame_id;
	k32_frame->inst_id = frame->inst_id;
	k32_frame->client_id = frame->client_id;
	k32_frame->frame_type = frame->frame_type;
	k32_frame->num_strips = frame->num_strips;
	k32_frame->strip_info = ptr_to_compat(frame->strip_info);

	k32_frame->src_fd = frame->src_fd;
	k32_frame->dst_fd = frame->dst_fd;

	k32_frame->timestamp.tv_sec = (uint32_t)frame->timestamp.tv_sec;
	k32_frame->timestamp.tv_usec = (uint32_t)frame->timestamp.tv_usec;

	k32_frame->in_time.tv_sec = (uint32_t)frame->in_time.tv_sec;
	k32_frame->in_time.tv_usec = (uint32_t)frame->in_time.tv_usec;

	k32_frame->out_time.tv_sec = (uint32_t)frame->out_time.tv_sec;
	k32_frame->out_time.tv_usec = (uint32_t)frame->out_time.tv_usec;

	k32_frame->msg_len = frame->msg_len;
	k32_frame->identity = frame->identity;
	k32_frame->input_buffer_info = frame->input_buffer_info;
	k32_frame->output_buffer_info[0] = frame->output_buffer_info[0];
	k32_frame->output_buffer_info[1] = frame->output_buffer_info[1];
	k32_frame->duplicate_output = frame->duplicate_output;
	k32_frame->duplicate_identity = frame->duplicate_identity;
	k32_frame->cookie = ptr_to_compat(frame->cookie);
}

static long msm_cpp_subdev_fops_compat_ioctl(struct file *file,
	unsigned int cmd, unsigned long arg)
{
	struct video_device *vdev = video_devdata(file);
	struct v4l2_subdev *sd = vdev_to_v4l2_subdev(vdev);
	struct cpp_device *cpp_dev = v4l2_get_subdevdata(sd);
	int32_t rc = 0;
	struct msm_camera_v4l2_ioctl_t kp_ioctl;
	struct msm_camera_v4l2_ioctl32_t up32_ioctl;
	void __user *up = (void __user *)arg;

	if (!vdev || !sd || !cpp_dev)
		return -EINVAL;

	/*
	 * copy the user space 32 bit pointer to kernel space 32 bit compat
	 * pointer
	 */
	if (copy_from_user(&up32_ioctl, (void __user *)up,
		sizeof(up32_ioctl)))
		return -EFAULT;

	/* copy the data from 32 bit compat to kernel space 64 bit pointer */
	kp_ioctl.id = up32_ioctl.id;
	kp_ioctl.len = up32_ioctl.len;
	kp_ioctl.trans_code = up32_ioctl.trans_code;
	/* Convert the 32 bit pointer to 64 bit pointer */
	kp_ioctl.ioctl_ptr = compat_ptr(up32_ioctl.ioctl_ptr);

	/*
	 * Convert 32 bit IOCTL ID's to 64 bit IOCTL ID's
	 * except VIDIOC_MSM_CPP_CFG32, which needs special
	 * processing
	 */
	switch (cmd) {
	case VIDIOC_MSM_CPP_CFG32:
	{
		struct msm_camera_v4l2_ioctl32_t *up32 =
		  (struct msm_camera_v4l2_ioctl32_t *)up;
		struct msm_cpp_frame_info32_t *u32_frame_info =
		  (struct msm_cpp_frame_info32_t *)compat_ptr(up32->ioctl_ptr);
		struct msm_cpp_frame_info_t *cpp_frame = NULL;
		int32_t *status;

		/* Get the cpp frame pointer */
		cpp_frame = get_64bit_cpp_frame_from_compat(&kp_ioctl);

		/* Configure the cpp frame */
		if (cpp_frame)
			rc = msm_cpp_cfg_frame(cpp_dev, cpp_frame);
		else {
			pr_err("%s: Error getting frame\n", __func__);
			rc = -EINVAL;
		}

		kp_ioctl.trans_code = rc;

		/* Convert the 32 bit pointer to 64 bit pointer */
		status = compat_ptr(u32_frame_info->status);

		if (copy_to_user((void __user *)status, &rc,
			sizeof(int32_t)))
			pr_err("error cannot copy error\n");

		cmd = VIDIOC_MSM_CPP_CFG;
		break;
	}
	case VIDIOC_MSM_CPP_GET_HW_INFO32:
		cmd = VIDIOC_MSM_CPP_GET_HW_INFO;
		break;
	case VIDIOC_MSM_CPP_LOAD_FIRMWARE32:
		cmd = VIDIOC_MSM_CPP_LOAD_FIRMWARE;
		break;
	case VIDIOC_MSM_CPP_FLUSH_QUEUE32:
		cmd = VIDIOC_MSM_CPP_FLUSH_QUEUE;
		break;
	case VIDIOC_MSM_CPP_APPEND_STREAM_BUFF_INFO32:
	case VIDIOC_MSM_CPP_ENQUEUE_STREAM_BUFF_INFO32:
	{
		struct msm_cpp_stream_buff_info32_t *u32_cpp_buff_info =
		  (struct msm_cpp_stream_buff_info32_t *)kp_ioctl.ioctl_ptr;
		struct msm_cpp_stream_buff_info_t k_cpp_buff_info;

		k_cpp_buff_info.identity = u32_cpp_buff_info->identity;
		k_cpp_buff_info.num_buffs = u32_cpp_buff_info->num_buffs;
		k_cpp_buff_info.buffer_info =
			compat_ptr(u32_cpp_buff_info->buffer_info);

		kp_ioctl.ioctl_ptr = (void *)&k_cpp_buff_info;
		if (is_compat_task()) {
			if (kp_ioctl.len != sizeof(
				struct msm_cpp_stream_buff_info32_t))
				return -EINVAL;
			else
				kp_ioctl.len =
				  sizeof(struct msm_cpp_stream_buff_info_t);
		}
		if (cmd == VIDIOC_MSM_CPP_ENQUEUE_STREAM_BUFF_INFO32)
			cmd = VIDIOC_MSM_CPP_ENQUEUE_STREAM_BUFF_INFO;
		else
			cmd = VIDIOC_MSM_CPP_APPEND_STREAM_BUFF_INFO;
		break;
	}
	case VIDIOC_MSM_CPP_DEQUEUE_STREAM_BUFF_INFO32:
		cmd = VIDIOC_MSM_CPP_DEQUEUE_STREAM_BUFF_INFO;
		break;
	case VIDIOC_MSM_CPP_GET_EVENTPAYLOAD32:
	{
		struct msm_device_queue *queue = &cpp_dev->eventData_q;
		struct msm_queue_cmd *event_qcmd;
		struct msm_cpp_frame_info_t *process_frame;
		struct msm_cpp_frame_info32_t k32_process_frame;

		CPP_DBG("VIDIOC_MSM_CPP_GET_EVENTPAYLOAD\n");
		event_qcmd = msm_dequeue(queue, list_eventdata);
		process_frame = event_qcmd->command;

		get_compat_frame_from_64bit(process_frame, &k32_process_frame);

		CPP_DBG("fid %d\n", process_frame->frame_id);
		if (copy_to_user((void __user *)kp_ioctl.ioctl_ptr,
				&k32_process_frame,
				sizeof(struct msm_cpp_frame_info32_t))) {
					mutex_unlock(&cpp_dev->mutex);
					return -EINVAL;
		}

		kfree(process_frame->cpp_cmd_msg);
		kfree(process_frame);
		kfree(event_qcmd);
		cmd = VIDIOC_MSM_CPP_GET_EVENTPAYLOAD;
		break;
	}
	case VIDIOC_MSM_CPP_SET_CLOCK32:
		cmd = VIDIOC_MSM_CPP_SET_CLOCK;
		break;
	case VIDIOC_MSM_CPP_QUEUE_BUF32:
	{
		struct msm_pproc_queue_buf_info32_t *u32_queue_buf =
		  (struct msm_pproc_queue_buf_info32_t *)kp_ioctl.ioctl_ptr;
		struct msm_pproc_queue_buf_info k_queue_buf;

		k_queue_buf.is_buf_dirty = u32_queue_buf->is_buf_dirty;
		k_queue_buf.buff_mgr_info.timestamp.tv_sec =
			u32_queue_buf->buff_mgr_info.timestamp.tv_sec;
		k_queue_buf.buff_mgr_info.timestamp.tv_usec =
			u32_queue_buf->buff_mgr_info.timestamp.tv_usec;
		kp_ioctl.ioctl_ptr = (void *)&k_queue_buf;
		cmd = VIDIOC_MSM_CPP_QUEUE_BUF;
		break;
	}
	case VIDIOC_MSM_CPP_POP_STREAM_BUFFER32:
		cmd = VIDIOC_MSM_CPP_POP_STREAM_BUFFER;
		break;
	case VIDIOC_MSM_CPP_IOMMU_ATTACH32:
		cmd = VIDIOC_MSM_CPP_IOMMU_ATTACH;
		break;
	case VIDIOC_MSM_CPP_IOMMU_DETACH32:
		cmd = VIDIOC_MSM_CPP_IOMMU_DETACH;
		break;
	case MSM_SD_SHUTDOWN:
		cmd = MSM_SD_SHUTDOWN;
		break;
	default:
		pr_err_ratelimited("%s: unsupported compat type :%d\n",
				__func__, cmd);
		break;
	}

	switch (cmd) {
	case VIDIOC_MSM_CPP_GET_HW_INFO:
	case VIDIOC_MSM_CPP_LOAD_FIRMWARE:
	case VIDIOC_MSM_CPP_FLUSH_QUEUE:
	case VIDIOC_MSM_CPP_APPEND_STREAM_BUFF_INFO:
	case VIDIOC_MSM_CPP_ENQUEUE_STREAM_BUFF_INFO:
	case VIDIOC_MSM_CPP_DEQUEUE_STREAM_BUFF_INFO:
	case VIDIOC_MSM_CPP_SET_CLOCK:
	case VIDIOC_MSM_CPP_QUEUE_BUF:
	case VIDIOC_MSM_CPP_POP_STREAM_BUFFER:
	case VIDIOC_MSM_CPP_IOMMU_ATTACH:
	case VIDIOC_MSM_CPP_IOMMU_DETACH:
	case MSM_SD_SHUTDOWN:
		rc = v4l2_subdev_call(sd, core, ioctl, cmd, &kp_ioctl);
		break;
	case VIDIOC_MSM_CPP_CFG:
	case VIDIOC_MSM_CPP_GET_EVENTPAYLOAD:
		break;
	default:
		pr_err_ratelimited("%s: unsupported compat type :%d\n",
				__func__, cmd);
		break;
	}

	up32_ioctl.id = kp_ioctl.id;
	up32_ioctl.len = kp_ioctl.len;
	up32_ioctl.trans_code = kp_ioctl.trans_code;
	up32_ioctl.ioctl_ptr = ptr_to_compat(kp_ioctl.ioctl_ptr);

	if (copy_to_user((void __user *)up, &up32_ioctl, sizeof(up32_ioctl)))
		return -EFAULT;

	return rc;
}
#endif

static int cpp_register_domain(void)
{
	struct msm_iova_partition cpp_fw_partition = {
		.start = SZ_128K,
		.size = SZ_2G - SZ_128K,
	};
	struct msm_iova_layout cpp_fw_layout = {
		.partitions = &cpp_fw_partition,
		.npartitions = 1,
		.client_name = "camera_cpp",
		.domain_flags = 0,
	};

	return msm_register_domain(&cpp_fw_layout);
}

static int msm_cpp_get_clk_info(struct cpp_device *cpp_dev,
	struct platform_device *pdev)
{
	uint32_t count;
	int i, rc;
	uint32_t rates[CPP_CLK_INFO_MAX];

	struct device_node *of_node;
	of_node = pdev->dev.of_node;

	count = of_property_count_strings(of_node, "clock-names");

	CPP_DBG("count = %d\n", count);
	if (count == 0) {
		pr_err("no clocks found in device tree, count=%d", count);
		return 0;
	}

	if (count > CPP_CLK_INFO_MAX) {
		pr_err("invalid count=%d, max is %d\n", count,
			CPP_CLK_INFO_MAX);
		return -EINVAL;
	}

	for (i = 0; i < count; i++) {
		rc = of_property_read_string_index(of_node, "clock-names",
				i, &(cpp_clk_info[i].clk_name));
		CPP_DBG("clock-names[%d] = %s\n", i, cpp_clk_info[i].clk_name);
		if (rc < 0) {
			pr_err("%s failed %d\n", __func__, __LINE__);
			return rc;
		}
	}
	rc = of_property_read_u32_array(of_node, "qcom,clock-rates",
		rates, count);
	if (rc < 0) {
		pr_err("%s failed %d\n", __func__, __LINE__);
		return rc;
	}
	for (i = 0; i < count; i++) {
		cpp_clk_info[i].clk_rate = (rates[i] == 0) ?
				(long)-1 : rates[i];
		CPP_DBG("clk_rate[%d] = %ld\n", i, cpp_clk_info[i].clk_rate);
	}
	cpp_dev->num_clk = count;
	return 0;
}

struct v4l2_file_operations msm_cpp_v4l2_subdev_fops = {
	.unlocked_ioctl = msm_cpp_subdev_fops_ioctl,
#ifdef CONFIG_COMPAT
	.compat_ioctl32 = msm_cpp_subdev_fops_compat_ioctl,
#endif
};

static int cpp_probe(struct platform_device *pdev)
{
	struct cpp_device *cpp_dev;
	int rc = 0;
	CPP_DBG("E");

	cpp_dev = kzalloc(sizeof(struct cpp_device), GFP_KERNEL);
	if (!cpp_dev) {
		pr_err("no enough memory\n");
		return -ENOMEM;
	}

	cpp_dev->cpp_clk = kzalloc(sizeof(struct clk *) *
		ARRAY_SIZE(cpp_clk_info), GFP_KERNEL);
	if (!cpp_dev->cpp_clk) {
		pr_err("no enough memory\n");
		rc = -ENOMEM;
		goto clk_err;
	}

	v4l2_subdev_init(&cpp_dev->msm_sd.sd, &msm_cpp_subdev_ops);
	cpp_dev->msm_sd.sd.internal_ops = &msm_cpp_internal_ops;
	snprintf(cpp_dev->msm_sd.sd.name, ARRAY_SIZE(cpp_dev->msm_sd.sd.name),
		 "cpp");
	cpp_dev->msm_sd.sd.flags |= V4L2_SUBDEV_FL_HAS_DEVNODE;
	cpp_dev->msm_sd.sd.flags |= V4L2_SUBDEV_FL_HAS_EVENTS;
	v4l2_set_subdevdata(&cpp_dev->msm_sd.sd, cpp_dev);
	platform_set_drvdata(pdev, &cpp_dev->msm_sd.sd);
	mutex_init(&cpp_dev->mutex);
	spin_lock_init(&cpp_dev->tasklet_lock);

	if (pdev->dev.of_node)
		of_property_read_u32((&pdev->dev)->of_node,
					"cell-index", &pdev->id);

	cpp_dev->pdev = pdev;

	cpp_dev->mem = platform_get_resource_byname(pdev,
					IORESOURCE_MEM, "cpp");
	if (!cpp_dev->mem) {
		pr_err("no mem resource?\n");
		rc = -ENODEV;
		goto mem_err;
	}

	cpp_dev->vbif_mem = platform_get_resource_byname(pdev,
					IORESOURCE_MEM, "cpp_vbif");
	if (!cpp_dev->vbif_mem) {
		pr_err("no mem resource?\n");
		rc = -ENODEV;
		goto mem_err;
	}

	cpp_dev->cpp_hw_mem = platform_get_resource_byname(pdev,
					IORESOURCE_MEM, "cpp_hw");
	if (!cpp_dev->cpp_hw_mem) {
		pr_err("no mem resource?\n");
		rc = -ENODEV;
		goto mem_err;
	}

	cpp_dev->irq = platform_get_resource_byname(pdev,
					IORESOURCE_IRQ, "cpp");
	if (!cpp_dev->irq) {
		pr_err("%s: no irq resource?\n", __func__);
		rc = -ENODEV;
		goto mem_err;
	}

	cpp_dev->io = request_mem_region(cpp_dev->mem->start,
		resource_size(cpp_dev->mem), pdev->name);
	if (!cpp_dev->io) {
		pr_err("%s: no valid mem region\n", __func__);
		rc = -EBUSY;
		goto mem_err;
	}

	cpp_dev->domain_num = cpp_register_domain();
	if (cpp_dev->domain_num < 0) {
		pr_err("%s: could not register domain\n", __func__);
		rc = -ENODEV;
		goto iommu_err;
	}

	cpp_dev->domain =
		msm_get_iommu_domain(cpp_dev->domain_num);
	if (!cpp_dev->domain) {
		pr_err("%s: cannot find domain\n", __func__);
		rc = -ENODEV;
		goto iommu_err;
	}

	if (msm_cpp_get_clk_info(cpp_dev, pdev) < 0) {
		pr_err("msm_cpp_get_clk_info() failed\n");
		goto iommu_err;
	}

	rc = cpp_init_hardware(cpp_dev);
	if (rc < 0)
		goto cpp_probe_init_error;

	if (cpp_dev->hw_info.cpp_hw_version == CPP_HW_VERSION_5_0_0)
		cpp_dev->iommu_ctx = msm_iommu_get_ctx("cpp_0");
	else
		cpp_dev->iommu_ctx = msm_iommu_get_ctx("cpp");

	if (IS_ERR(cpp_dev->iommu_ctx)) {
		pr_err("%s: cannot get iommu_ctx\n", __func__);
		rc = -EPROBE_DEFER;
		goto iommu_err;
	}

	media_entity_init(&cpp_dev->msm_sd.sd.entity, 0, NULL, 0);
	cpp_dev->msm_sd.sd.entity.type = MEDIA_ENT_T_V4L2_SUBDEV;
	cpp_dev->msm_sd.sd.entity.group_id = MSM_CAMERA_SUBDEV_CPP;
	cpp_dev->msm_sd.sd.entity.name = pdev->name;
	cpp_dev->msm_sd.close_seq = MSM_SD_CLOSE_3RD_CATEGORY;
	msm_sd_register(&cpp_dev->msm_sd);
	msm_cpp_v4l2_subdev_fops.owner = v4l2_subdev_fops.owner;
	msm_cpp_v4l2_subdev_fops.open = v4l2_subdev_fops.open;
	msm_cpp_v4l2_subdev_fops.release = v4l2_subdev_fops.release;
	msm_cpp_v4l2_subdev_fops.poll = v4l2_subdev_fops.poll;

	cpp_dev->msm_sd.sd.devnode->fops = &msm_cpp_v4l2_subdev_fops;
	cpp_dev->msm_sd.sd.entity.revision = cpp_dev->msm_sd.sd.devnode->num;
	cpp_dev->state = CPP_STATE_BOOT;

	msm_camera_io_w(0x0, cpp_dev->base +
					   MSM_CPP_MICRO_IRQGEN_MASK);
	msm_camera_io_w(0xFFFF, cpp_dev->base +
					   MSM_CPP_MICRO_IRQGEN_CLR);
	msm_camera_io_w(0x80000000, cpp_dev->base + 0xF0);
	cpp_release_hardware(cpp_dev);
	cpp_dev->state = CPP_STATE_OFF;
	msm_cpp_enable_debugfs(cpp_dev);

	msm_queue_init(&cpp_dev->eventData_q, "eventdata");
	msm_queue_init(&cpp_dev->processing_q, "frame");
	INIT_LIST_HEAD(&cpp_dev->tasklet_q);
	tasklet_init(&cpp_dev->cpp_tasklet, msm_cpp_do_tasklet,
		(unsigned long)cpp_dev);
	cpp_dev->timer_wq = create_workqueue("msm_cpp_workqueue");
	cpp_dev->work = kmalloc(sizeof(struct msm_cpp_work_t),
		GFP_KERNEL);

	if (!cpp_dev->work) {
		pr_err("no enough memory\n");
		rc = -ENOMEM;
		goto cpp_probe_init_error;
	}

	INIT_WORK((struct work_struct *)cpp_dev->work, msm_cpp_do_timeout_work);
	cpp_dev->cpp_open_cnt = 0;
	cpp_dev->is_firmware_loaded = 0;
	cpp_dev->iommu_state = CPP_IOMMU_STATE_DETACHED;
	cpp_timer.data.cpp_dev = cpp_dev;
	atomic_set(&cpp_timer.used, 0);
	cpp_dev->fw_name_bin = NULL;
	if (rc == 0)
		CPP_DBG("SUCCESS.");
	else
		CPP_DBG("FAILED.");
	return rc;
cpp_probe_init_error:
	media_entity_cleanup(&cpp_dev->msm_sd.sd.entity);
	msm_sd_unregister(&cpp_dev->msm_sd);
iommu_err:
	release_mem_region(cpp_dev->mem->start, resource_size(cpp_dev->mem));
mem_err:
	kfree(cpp_dev->cpp_clk);
clk_err:
	kfree(cpp_dev);
	return rc;
}

static const struct of_device_id msm_cpp_dt_match[] = {
	{.compatible = "qcom,cpp"},
	{}
};

static int cpp_device_remove(struct platform_device *dev)
{
	struct v4l2_subdev *sd = platform_get_drvdata(dev);
	struct cpp_device  *cpp_dev;
	if (!sd) {
		pr_err("%s: Subdevice is NULL\n", __func__);
		return 0;
	}

	cpp_dev = (struct cpp_device *)v4l2_get_subdevdata(sd);
	if (!cpp_dev) {
		pr_err("%s: cpp device is NULL\n", __func__);
		return 0;
	}

	msm_sd_unregister(&cpp_dev->msm_sd);
	release_mem_region(cpp_dev->mem->start, resource_size(cpp_dev->mem));
	release_mem_region(cpp_dev->vbif_mem->start,
		resource_size(cpp_dev->vbif_mem));
	release_mem_region(cpp_dev->cpp_hw_mem->start,
		resource_size(cpp_dev->cpp_hw_mem));
	mutex_destroy(&cpp_dev->mutex);
	kfree(cpp_dev->work);
	destroy_workqueue(cpp_dev->timer_wq);
	kfree(cpp_dev->cpp_clk);
	kfree(cpp_dev);
	return 0;
}

static struct platform_driver cpp_driver = {
	.probe = cpp_probe,
	.remove = cpp_device_remove,
	.driver = {
		.name = MSM_CPP_DRV_NAME,
		.owner = THIS_MODULE,
		.of_match_table = msm_cpp_dt_match,
	},
};

static int __init msm_cpp_init_module(void)
{
	return platform_driver_register(&cpp_driver);
}

static void __exit msm_cpp_exit_module(void)
{
	platform_driver_unregister(&cpp_driver);
}

static int msm_cpp_debugfs_error_s(void *data, u64 val)
{
	pr_err("setting error inducement");
	induce_error = val;
	return 0;
}

DEFINE_SIMPLE_ATTRIBUTE(cpp_debugfs_error, NULL,
	msm_cpp_debugfs_error_s, "%llu\n");

static int msm_cpp_enable_debugfs(struct cpp_device *cpp_dev)
{
	struct dentry *debugfs_base;
	debugfs_base = debugfs_create_dir("msm_cpp", NULL);
	if (!debugfs_base)
		return -ENOMEM;

	if (!debugfs_create_file("error", S_IRUGO | S_IWUSR, debugfs_base,
		(void *)cpp_dev, &cpp_debugfs_error))
		return -ENOMEM;

	return 0;
}

module_init(msm_cpp_init_module);
module_exit(msm_cpp_exit_module);
MODULE_DESCRIPTION("MSM CPP driver");
MODULE_LICENSE("GPL v2");<|MERGE_RESOLUTION|>--- conflicted
+++ resolved
@@ -2262,11 +2262,7 @@
 		(new_frame->msg_len > MSM_CPP_MAX_FRAME_LENGTH)) {
 		pr_err("%s:%d: Invalid frame len:%d\n", __func__,
 			__LINE__, new_frame->msg_len);
-<<<<<<< HEAD
-		goto strip_err;
-=======
 		goto frame_err;
->>>>>>> 8fd0e34b
 	}
 
 	cpp_frame_msg = kzalloc(sizeof(uint32_t)*new_frame->msg_len,
