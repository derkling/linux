/*
 * S5P/EXYNOS4 SoC series camera host interface media device driver
 *
 * Copyright (C) 2011 - 2012 Samsung Electronics Co., Ltd.
 * Sylwester Nawrocki <s.nawrocki@samsung.com>
 *
 * This program is free software; you can redistribute it and/or modify
 * it under the terms of the GNU General Public License as published
 * by the Free Software Foundation, either version 2 of the License,
 * or (at your option) any later version.
 */

#include <linux/bug.h>
#include <linux/device.h>
#include <linux/errno.h>
#include <linux/i2c.h>
#include <linux/kernel.h>
#include <linux/list.h>
#include <linux/module.h>
#include <linux/platform_device.h>
#include <linux/pm_runtime.h>
#include <linux/types.h>
#include <linux/slab.h>
#include <media/v4l2-ctrls.h>
#include <media/media-device.h>
#include <media/s5p_fimc.h>

#include "fimc-core.h"
#include "fimc-lite.h"
#include "fimc-mdevice.h"
#include "mipi-csis.h"

static int __fimc_md_set_camclk(struct fimc_md *fmd,
				struct fimc_sensor_info *s_info,
				bool on);
/**
 * fimc_pipeline_prepare - update pipeline information with subdevice pointers
 * @fimc: fimc device terminating the pipeline
 *
 * Caller holds the graph mutex.
 */
static void fimc_pipeline_prepare(struct fimc_pipeline *p,
				  struct media_entity *me)
{
	struct media_pad *pad = &me->pads[0];
	struct v4l2_subdev *sd;
	int i;

	for (i = 0; i < IDX_MAX; i++)
		p->subdevs[i] = NULL;

	while (1) {
		if (!(pad->flags & MEDIA_PAD_FL_SINK))
			break;

		/* source pad */
		pad = media_entity_remote_source(pad);
		if (pad == NULL ||
		    media_entity_type(pad->entity) != MEDIA_ENT_T_V4L2_SUBDEV)
			break;

		sd = media_entity_to_v4l2_subdev(pad->entity);

		switch (sd->grp_id) {
		case GRP_ID_FIMC_IS_SENSOR:
		case GRP_ID_SENSOR:
			p->subdevs[IDX_SENSOR] = sd;
			break;
		case GRP_ID_CSIS:
			p->subdevs[IDX_CSIS] = sd;
			break;
		case GRP_ID_FLITE:
			p->subdevs[IDX_FLITE] = sd;
			break;
		case GRP_ID_FIMC:
			/* No need to control FIMC subdev through subdev ops */
			break;
		default:
			pr_warn("%s: Unknown subdev grp_id: %#x\n",
				__func__, sd->grp_id);
		}
		/* sink pad */
		pad = &sd->entity.pads[0];
	}
}

/**
 * __subdev_set_power - change power state of a single subdev
 * @sd: subdevice to change power state for
 * @on: 1 to enable power or 0 to disable
 *
 * Return result of s_power subdev operation or -ENXIO if sd argument
 * is NULL. Return 0 if the subdevice does not implement s_power.
 */
static int __subdev_set_power(struct v4l2_subdev *sd, int on)
{
	int *use_count;
	int ret;

	if (sd == NULL)
		return -ENXIO;

	use_count = &sd->entity.use_count;
	if (on && (*use_count)++ > 0)
		return 0;
	else if (!on && (*use_count == 0 || --(*use_count) > 0))
		return 0;
	ret = v4l2_subdev_call(sd, core, s_power, on);

	return ret != -ENOIOCTLCMD ? ret : 0;
}

/**
 * fimc_pipeline_s_power - change power state of all pipeline subdevs
 * @fimc: fimc device terminating the pipeline
 * @state: true to power on, false to power off
 *
 * Needs to be called with the graph mutex held.
 */
static int fimc_pipeline_s_power(struct fimc_pipeline *p, bool state)
{
	unsigned int i;
	int ret;

	if (p->subdevs[IDX_SENSOR] == NULL)
		return -ENXIO;

	for (i = 0; i < IDX_MAX; i++) {
		unsigned int idx = state ? (IDX_MAX - 1) - i : i;

		ret = __subdev_set_power(p->subdevs[idx], state);
		if (ret < 0 && ret != -ENXIO)
			return ret;
	}

	return 0;
}

/**
 * __fimc_pipeline_open - update the pipeline information, enable power
 *                        of all pipeline subdevs and the sensor clock
 * @me: media entity to start graph walk with
 * @prep: true to acquire sensor (and csis) subdevs
 *
 * Called with the graph mutex held.
 */
static int __fimc_pipeline_open(struct fimc_pipeline *p,
				struct media_entity *me, bool prep)
{
	int ret;

	if (prep)
		fimc_pipeline_prepare(p, me);

	if (p->subdevs[IDX_SENSOR] == NULL)
		return -EINVAL;

	ret = fimc_md_set_camclk(p->subdevs[IDX_SENSOR], true);
	if (ret)
		return ret;

	return fimc_pipeline_s_power(p, 1);
}

/**
 * __fimc_pipeline_close - disable the sensor clock and pipeline power
 * @fimc: fimc device terminating the pipeline
 *
 * Disable power of all subdevs and turn the external sensor clock off.
 */
static int __fimc_pipeline_close(struct fimc_pipeline *p)
{
	int ret = 0;

	if (!p || !p->subdevs[IDX_SENSOR])
		return -EINVAL;

	if (p->subdevs[IDX_SENSOR]) {
		ret = fimc_pipeline_s_power(p, 0);
		fimc_md_set_camclk(p->subdevs[IDX_SENSOR], false);
	}
	return ret == -ENXIO ? 0 : ret;
}

/**
 * __fimc_pipeline_s_stream - invoke s_stream on pipeline subdevs
 * @pipeline: video pipeline structure
 * @on: passed as the s_stream call argument
 */
static int __fimc_pipeline_s_stream(struct fimc_pipeline *p, bool on)
{
	int i, ret;

	if (p->subdevs[IDX_SENSOR] == NULL)
		return -ENODEV;

	for (i = 0; i < IDX_MAX; i++) {
		unsigned int idx = on ? (IDX_MAX - 1) - i : i;

		ret = v4l2_subdev_call(p->subdevs[idx], video, s_stream, on);

		if (ret < 0 && ret != -ENOIOCTLCMD && ret != -ENODEV)
			return ret;
	}

	return 0;

}

/* Media pipeline operations for the FIMC/FIMC-LITE video device driver */
static const struct fimc_pipeline_ops fimc_pipeline_ops = {
	.open		= __fimc_pipeline_open,
	.close		= __fimc_pipeline_close,
	.set_stream	= __fimc_pipeline_s_stream,
};

/*
 * Sensor subdevice helper functions
 */
static struct v4l2_subdev *fimc_md_register_sensor(struct fimc_md *fmd,
				   struct fimc_sensor_info *s_info)
{
	struct i2c_adapter *adapter;
	struct v4l2_subdev *sd = NULL;

	if (!s_info || !fmd)
		return NULL;

	adapter = i2c_get_adapter(s_info->pdata.i2c_bus_num);
	if (!adapter) {
		v4l2_warn(&fmd->v4l2_dev,
			  "Failed to get I2C adapter %d, deferring probe\n",
			  s_info->pdata.i2c_bus_num);
		return ERR_PTR(-EPROBE_DEFER);
	}
	sd = v4l2_i2c_new_subdev_board(&fmd->v4l2_dev, adapter,
				       s_info->pdata.board_info, NULL);
	if (IS_ERR_OR_NULL(sd)) {
		i2c_put_adapter(adapter);
		v4l2_warn(&fmd->v4l2_dev,
			  "Failed to acquire subdev %s, deferring probe\n",
			  s_info->pdata.board_info->type);
		return ERR_PTR(-EPROBE_DEFER);
	}
	v4l2_set_subdev_hostdata(sd, s_info);
	sd->grp_id = GRP_ID_SENSOR;

	v4l2_info(&fmd->v4l2_dev, "Registered sensor subdevice %s\n",
		  s_info->pdata.board_info->type);
	return sd;
}

static void fimc_md_unregister_sensor(struct v4l2_subdev *sd)
{
	struct i2c_client *client = v4l2_get_subdevdata(sd);
	struct i2c_adapter *adapter;

	if (!client)
		return;
	v4l2_device_unregister_subdev(sd);
	adapter = client->adapter;
	i2c_unregister_device(client);
	if (adapter)
		i2c_put_adapter(adapter);
}

static int fimc_md_register_sensor_entities(struct fimc_md *fmd)
{
	struct s5p_platform_fimc *pdata = fmd->pdev->dev.platform_data;
	struct fimc_dev *fd = NULL;
	int num_clients, ret, i;

	/*
	 * Runtime resume one of the FIMC entities to make sure
	 * the sclk_cam clocks are not globally disabled.
	 */
	for (i = 0; !fd && i < ARRAY_SIZE(fmd->fimc); i++)
		if (fmd->fimc[i])
			fd = fmd->fimc[i];
	if (!fd)
		return -ENXIO;
	ret = pm_runtime_get_sync(&fd->pdev->dev);
	if (ret < 0)
		return ret;

	WARN_ON(pdata->num_clients > ARRAY_SIZE(fmd->sensor));
	num_clients = min_t(u32, pdata->num_clients, ARRAY_SIZE(fmd->sensor));

	fmd->num_sensors = num_clients;
	for (i = 0; i < num_clients; i++) {
		struct v4l2_subdev *sd;

		fmd->sensor[i].pdata = pdata->source_info[i];
		ret = __fimc_md_set_camclk(fmd, &fmd->sensor[i], true);
		if (ret)
			break;
		sd = fimc_md_register_sensor(fmd, &fmd->sensor[i]);
		ret = __fimc_md_set_camclk(fmd, &fmd->sensor[i], false);

		if (!IS_ERR(sd)) {
			fmd->sensor[i].subdev = sd;
		} else {
			fmd->sensor[i].subdev = NULL;
			ret = PTR_ERR(sd);
			break;
		}
		if (ret)
			break;
	}
	pm_runtime_put(&fd->pdev->dev);
	return ret;
}

/*
 * MIPI-CSIS, FIMC and FIMC-LITE platform devices registration.
 */

static int register_fimc_lite_entity(struct fimc_md *fmd,
				     struct fimc_lite *fimc_lite)
{
	struct v4l2_subdev *sd;
	int ret;

	if (WARN_ON(fimc_lite->index >= FIMC_LITE_MAX_DEVS ||
		    fmd->fimc_lite[fimc_lite->index]))
		return -EBUSY;

	sd = &fimc_lite->subdev;
	sd->grp_id = GRP_ID_FLITE;
	v4l2_set_subdev_hostdata(sd, (void *)&fimc_pipeline_ops);

	ret = v4l2_device_register_subdev(&fmd->v4l2_dev, sd);
	if (!ret)
		fmd->fimc_lite[fimc_lite->index] = fimc_lite;
	else
		v4l2_err(&fmd->v4l2_dev, "Failed to register FIMC.LITE%d\n",
			 fimc_lite->index);
	return ret;
}

static int register_fimc_entity(struct fimc_md *fmd, struct fimc_dev *fimc)
{
	struct v4l2_subdev *sd;
	int ret;

	if (WARN_ON(fimc->id >= FIMC_MAX_DEVS || fmd->fimc[fimc->id]))
		return -EBUSY;

	sd = &fimc->vid_cap.subdev;
	sd->grp_id = GRP_ID_FIMC;
	v4l2_set_subdev_hostdata(sd, (void *)&fimc_pipeline_ops);

	ret = v4l2_device_register_subdev(&fmd->v4l2_dev, sd);
	if (!ret) {
		fmd->fimc[fimc->id] = fimc;
		fimc->vid_cap.user_subdev_api = fmd->user_subdev_api;
	} else {
		v4l2_err(&fmd->v4l2_dev, "Failed to register FIMC.%d (%d)\n",
			 fimc->id, ret);
	}
	return ret;
}

static int register_csis_entity(struct fimc_md *fmd,
				struct platform_device *pdev,
				struct v4l2_subdev *sd)
{
	struct device_node *node = pdev->dev.of_node;
	int id, ret;

	id = node ? of_alias_get_id(node, "csis") : max(0, pdev->id);
<<<<<<< HEAD

	if (WARN_ON(id >= CSIS_MAX_ENTITIES || fmd->csis[id].sd))
		return -EBUSY;

=======

	if (WARN_ON(id >= CSIS_MAX_ENTITIES || fmd->csis[id].sd))
		return -EBUSY;

>>>>>>> 07961ac7
	if (WARN_ON(id >= CSIS_MAX_ENTITIES))
		return 0;

	sd->grp_id = GRP_ID_CSIS;
	ret = v4l2_device_register_subdev(&fmd->v4l2_dev, sd);
	if (!ret)
		fmd->csis[id].sd = sd;
	else
		v4l2_err(&fmd->v4l2_dev,
			 "Failed to register MIPI-CSIS.%d (%d)\n", id, ret);
	return ret;
}

static int fimc_md_register_platform_entity(struct fimc_md *fmd,
					    struct platform_device *pdev,
					    int plat_entity)
{
	struct device *dev = &pdev->dev;
	int ret = -EPROBE_DEFER;
	void *drvdata;

	/* Lock to ensure dev->driver won't change. */
	device_lock(dev);

	if (!dev->driver || !try_module_get(dev->driver->owner))
		goto dev_unlock;

	drvdata = dev_get_drvdata(dev);
	/* Some subdev didn't probe succesfully id drvdata is NULL */
	if (drvdata) {
		switch (plat_entity) {
		case IDX_FIMC:
			ret = register_fimc_entity(fmd, drvdata);
<<<<<<< HEAD
			break;
		case IDX_FLITE:
			ret = register_fimc_lite_entity(fmd, drvdata);
			break;
		case IDX_CSIS:
			ret = register_csis_entity(fmd, pdev, drvdata);
			break;
=======
			break;
		case IDX_FLITE:
			ret = register_fimc_lite_entity(fmd, drvdata);
			break;
		case IDX_CSIS:
			ret = register_csis_entity(fmd, pdev, drvdata);
			break;
>>>>>>> 07961ac7
		default:
			ret = -ENODEV;
		}
	}

	module_put(dev->driver->owner);
dev_unlock:
	device_unlock(dev);
	if (ret == -EPROBE_DEFER)
		dev_info(&fmd->pdev->dev, "deferring %s device registration\n",
			dev_name(dev));
	else if (ret < 0)
		dev_err(&fmd->pdev->dev, "%s device registration failed (%d)\n",
			dev_name(dev), ret);
	return ret;
}

static int fimc_md_pdev_match(struct device *dev, void *data)
{
	struct platform_device *pdev = to_platform_device(dev);
	int plat_entity = -1;
	int ret;
	char *p;

	if (!get_device(dev))
		return -ENODEV;

	if (!strcmp(pdev->name, CSIS_DRIVER_NAME)) {
		plat_entity = IDX_CSIS;
	} else if (!strcmp(pdev->name, FIMC_LITE_DRV_NAME)) {
		plat_entity = IDX_FLITE;
	} else {
		p = strstr(pdev->name, "fimc");
		if (p && *(p + 4) == 0)
			plat_entity = IDX_FIMC;
	}

	if (plat_entity >= 0)
		ret = fimc_md_register_platform_entity(data, pdev,
						       plat_entity);
	put_device(dev);
	return 0;
}

static void fimc_md_unregister_entities(struct fimc_md *fmd)
{
	int i;

	for (i = 0; i < FIMC_MAX_DEVS; i++) {
		if (fmd->fimc[i] == NULL)
			continue;
		v4l2_device_unregister_subdev(&fmd->fimc[i]->vid_cap.subdev);
		fmd->fimc[i]->pipeline_ops = NULL;
		fmd->fimc[i] = NULL;
	}
	for (i = 0; i < FIMC_LITE_MAX_DEVS; i++) {
		if (fmd->fimc_lite[i] == NULL)
			continue;
		v4l2_device_unregister_subdev(&fmd->fimc_lite[i]->subdev);
		fmd->fimc_lite[i]->pipeline_ops = NULL;
		fmd->fimc_lite[i] = NULL;
	}
	for (i = 0; i < CSIS_MAX_ENTITIES; i++) {
		if (fmd->csis[i].sd == NULL)
			continue;
		v4l2_device_unregister_subdev(fmd->csis[i].sd);
		module_put(fmd->csis[i].sd->owner);
		fmd->csis[i].sd = NULL;
	}
	for (i = 0; i < fmd->num_sensors; i++) {
		if (fmd->sensor[i].subdev == NULL)
			continue;
		fimc_md_unregister_sensor(fmd->sensor[i].subdev);
		fmd->sensor[i].subdev = NULL;
	}
	v4l2_info(&fmd->v4l2_dev, "Unregistered all entities\n");
}

/**
 * __fimc_md_create_fimc_links - create links to all FIMC entities
 * @fmd: fimc media device
 * @source: the source entity to create links to all fimc entities from
 * @sensor: sensor subdev linked to FIMC[fimc_id] entity, may be null
 * @pad: the source entity pad index
 * @link_mask: bitmask of the fimc devices for which link should be enabled
 */
static int __fimc_md_create_fimc_sink_links(struct fimc_md *fmd,
					    struct media_entity *source,
					    struct v4l2_subdev *sensor,
					    int pad, int link_mask)
{
	struct fimc_sensor_info *s_info = NULL;
	struct media_entity *sink;
	unsigned int flags = 0;
	int ret, i;

	for (i = 0; i < FIMC_MAX_DEVS; i++) {
		if (!fmd->fimc[i])
			continue;
		/*
		 * Some FIMC variants are not fitted with camera capture
		 * interface. Skip creating a link from sensor for those.
		 */
		if (!fmd->fimc[i]->variant->has_cam_if)
			continue;

		flags = ((1 << i) & link_mask) ? MEDIA_LNK_FL_ENABLED : 0;

		sink = &fmd->fimc[i]->vid_cap.subdev.entity;
		ret = media_entity_create_link(source, pad, sink,
					      FIMC_SD_PAD_SINK, flags);
		if (ret)
			return ret;

		/* Notify FIMC capture subdev entity */
		ret = media_entity_call(sink, link_setup, &sink->pads[0],
					&source->pads[pad], flags);
		if (ret)
			break;

		v4l2_info(&fmd->v4l2_dev, "created link [%s] %c> [%s]\n",
			  source->name, flags ? '=' : '-', sink->name);

		if (flags == 0 || sensor == NULL)
			continue;
		s_info = v4l2_get_subdev_hostdata(sensor);
		if (!WARN_ON(s_info == NULL)) {
			unsigned long irq_flags;
			spin_lock_irqsave(&fmd->slock, irq_flags);
			s_info->host = fmd->fimc[i];
			spin_unlock_irqrestore(&fmd->slock, irq_flags);
		}
	}

	for (i = 0; i < FIMC_LITE_MAX_DEVS; i++) {
		if (!fmd->fimc_lite[i])
			continue;

		if (link_mask & (1 << (i + FIMC_MAX_DEVS)))
			flags = MEDIA_LNK_FL_ENABLED;
		else
			flags = 0;

		sink = &fmd->fimc_lite[i]->subdev.entity;
		ret = media_entity_create_link(source, pad, sink,
					       FLITE_SD_PAD_SINK, flags);
		if (ret)
			return ret;

		/* Notify FIMC-LITE subdev entity */
		ret = media_entity_call(sink, link_setup, &sink->pads[0],
					&source->pads[pad], flags);
		if (ret)
			break;

		v4l2_info(&fmd->v4l2_dev, "created link [%s] %c> [%s]\n",
			  source->name, flags ? '=' : '-', sink->name);
	}
	return 0;
}

/* Create links from FIMC-LITE source pads to other entities */
static int __fimc_md_create_flite_source_links(struct fimc_md *fmd)
{
	struct media_entity *source, *sink;
	unsigned int flags = MEDIA_LNK_FL_ENABLED;
	int i, ret = 0;

	for (i = 0; i < FIMC_LITE_MAX_DEVS; i++) {
		struct fimc_lite *fimc = fmd->fimc_lite[i];
		if (fimc == NULL)
			continue;
		source = &fimc->subdev.entity;
		sink = &fimc->vfd.entity;
		/* FIMC-LITE's subdev and video node */
		ret = media_entity_create_link(source, FLITE_SD_PAD_SOURCE_DMA,
					       sink, 0, flags);
		if (ret)
			break;
		/* TODO: create links to other entities */
	}

	return ret;
}

/**
 * fimc_md_create_links - create default links between registered entities
 *
 * Parallel interface sensor entities are connected directly to FIMC capture
 * entities. The sensors using MIPI CSIS bus are connected through immutable
 * link with CSI receiver entity specified by mux_id. Any registered CSIS
 * entity has a link to each registered FIMC capture entity. Enabled links
 * are created by default between each subsequent registered sensor and
 * subsequent FIMC capture entity. The number of default active links is
 * determined by the number of available sensors or FIMC entities,
 * whichever is less.
 */
static int fimc_md_create_links(struct fimc_md *fmd)
{
	struct v4l2_subdev *csi_sensors[CSIS_MAX_ENTITIES] = { NULL };
	struct v4l2_subdev *sensor, *csis;
	struct fimc_source_info *pdata;
	struct fimc_sensor_info *s_info;
	struct media_entity *source, *sink;
	int i, pad, fimc_id = 0, ret = 0;
	u32 flags, link_mask = 0;

	for (i = 0; i < fmd->num_sensors; i++) {
		if (fmd->sensor[i].subdev == NULL)
			continue;

		sensor = fmd->sensor[i].subdev;
		s_info = v4l2_get_subdev_hostdata(sensor);
		if (!s_info)
			continue;

		source = NULL;
		pdata = &s_info->pdata;

		switch (pdata->sensor_bus_type) {
		case FIMC_BUS_TYPE_MIPI_CSI2:
			if (WARN(pdata->mux_id >= CSIS_MAX_ENTITIES,
				"Wrong CSI channel id: %d\n", pdata->mux_id))
				return -EINVAL;

			csis = fmd->csis[pdata->mux_id].sd;
			if (WARN(csis == NULL,
				 "MIPI-CSI interface specified "
				 "but s5p-csis module is not loaded!\n"))
				return -EINVAL;

			pad = sensor->entity.num_pads - 1;
			ret = media_entity_create_link(&sensor->entity, pad,
					      &csis->entity, CSIS_PAD_SINK,
					      MEDIA_LNK_FL_IMMUTABLE |
					      MEDIA_LNK_FL_ENABLED);
			if (ret)
				return ret;

			v4l2_info(&fmd->v4l2_dev, "created link [%s] => [%s]\n",
				  sensor->entity.name, csis->entity.name);

			source = NULL;
			csi_sensors[pdata->mux_id] = sensor;
			break;

		case FIMC_BUS_TYPE_ITU_601...FIMC_BUS_TYPE_ITU_656:
			source = &sensor->entity;
			pad = 0;
			break;

		default:
			v4l2_err(&fmd->v4l2_dev, "Wrong bus_type: %x\n",
				 pdata->sensor_bus_type);
			return -EINVAL;
		}
		if (source == NULL)
			continue;

		link_mask = 1 << fimc_id++;
		ret = __fimc_md_create_fimc_sink_links(fmd, source, sensor,
						       pad, link_mask);
	}

	for (i = 0; i < CSIS_MAX_ENTITIES; i++) {
		if (fmd->csis[i].sd == NULL)
			continue;
		source = &fmd->csis[i].sd->entity;
		pad = CSIS_PAD_SOURCE;
		sensor = csi_sensors[i];

		link_mask = 1 << fimc_id++;
		ret = __fimc_md_create_fimc_sink_links(fmd, source, sensor,
						       pad, link_mask);
	}

	/* Create immutable links between each FIMC's subdev and video node */
	flags = MEDIA_LNK_FL_IMMUTABLE | MEDIA_LNK_FL_ENABLED;
	for (i = 0; i < FIMC_MAX_DEVS; i++) {
		if (!fmd->fimc[i])
			continue;
		source = &fmd->fimc[i]->vid_cap.subdev.entity;
		sink = &fmd->fimc[i]->vid_cap.vfd.entity;
		ret = media_entity_create_link(source, FIMC_SD_PAD_SOURCE,
					      sink, 0, flags);
		if (ret)
			break;
	}

	return __fimc_md_create_flite_source_links(fmd);
}

/*
 * The peripheral sensor clock management.
 */
static void fimc_md_put_clocks(struct fimc_md *fmd)
{
	int i = FIMC_MAX_CAMCLKS;

	while (--i >= 0) {
		if (IS_ERR(fmd->camclk[i].clock))
			continue;
		clk_unprepare(fmd->camclk[i].clock);
		clk_put(fmd->camclk[i].clock);
		fmd->camclk[i].clock = ERR_PTR(-EINVAL);
	}
}

static int fimc_md_get_clocks(struct fimc_md *fmd)
{
	struct device *dev = NULL;
	char clk_name[32];
	struct clk *clock;
	int ret, i;

	for (i = 0; i < FIMC_MAX_CAMCLKS; i++)
		fmd->camclk[i].clock = ERR_PTR(-EINVAL);

	if (fmd->pdev->dev.of_node)
		dev = &fmd->pdev->dev;

	for (i = 0; i < FIMC_MAX_CAMCLKS; i++) {
		snprintf(clk_name, sizeof(clk_name), "sclk_cam%u", i);
		clock = clk_get(dev, clk_name);

		if (IS_ERR(clock)) {
			dev_err(&fmd->pdev->dev, "Failed to get clock: %s\n",
								clk_name);
			ret = PTR_ERR(clock);
			break;
		}
		ret = clk_prepare(clock);
		if (ret < 0) {
			clk_put(clock);
			fmd->camclk[i].clock = ERR_PTR(-EINVAL);
			break;
		}
		fmd->camclk[i].clock = clock;
	}
	if (ret)
		fimc_md_put_clocks(fmd);

	return ret;
}

static int __fimc_md_set_camclk(struct fimc_md *fmd,
				struct fimc_sensor_info *s_info,
				bool on)
{
	struct fimc_source_info *pdata = &s_info->pdata;
	struct fimc_camclk_info *camclk;
	int ret = 0;

	if (WARN_ON(pdata->clk_id >= FIMC_MAX_CAMCLKS) || fmd == NULL)
		return -EINVAL;

	camclk = &fmd->camclk[pdata->clk_id];

	dbg("camclk %d, f: %lu, use_count: %d, on: %d",
	    pdata->clk_id, pdata->clk_frequency, camclk->use_count, on);

	if (on) {
		if (camclk->use_count > 0 &&
		    camclk->frequency != pdata->clk_frequency)
			return -EINVAL;

		if (camclk->use_count++ == 0) {
			clk_set_rate(camclk->clock, pdata->clk_frequency);
			camclk->frequency = pdata->clk_frequency;
			ret = clk_enable(camclk->clock);
			dbg("Enabled camclk %d: f: %lu", pdata->clk_id,
			    clk_get_rate(camclk->clock));
		}
		return ret;
	}

	if (WARN_ON(camclk->use_count == 0))
		return 0;

	if (--camclk->use_count == 0) {
		clk_disable(camclk->clock);
		dbg("Disabled camclk %d", pdata->clk_id);
	}
	return ret;
}

/**
 * fimc_md_set_camclk - peripheral sensor clock setup
 * @sd: sensor subdev to configure sclk_cam clock for
 * @on: 1 to enable or 0 to disable the clock
 *
 * There are 2 separate clock outputs available in the SoC for external
 * image processors. These clocks are shared between all registered FIMC
 * devices to which sensors can be attached, either directly or through
 * the MIPI CSI receiver. The clock is allowed here to be used by
 * multiple sensors concurrently if they use same frequency.
 * This function should only be called when the graph mutex is held.
 */
int fimc_md_set_camclk(struct v4l2_subdev *sd, bool on)
{
	struct fimc_sensor_info *s_info = v4l2_get_subdev_hostdata(sd);
	struct fimc_md *fmd = entity_to_fimc_mdev(&sd->entity);

	return __fimc_md_set_camclk(fmd, s_info, on);
}

static int fimc_md_link_notify(struct media_pad *source,
			       struct media_pad *sink, u32 flags)
{
	struct fimc_lite *fimc_lite = NULL;
	struct fimc_dev *fimc = NULL;
	struct fimc_pipeline *pipeline;
	struct v4l2_subdev *sd;
	struct mutex *lock;
<<<<<<< HEAD
	int ret = 0;
=======
	int i, ret = 0;
>>>>>>> 07961ac7
	int ref_count;

	if (media_entity_type(sink->entity) != MEDIA_ENT_T_V4L2_SUBDEV)
		return 0;

	sd = media_entity_to_v4l2_subdev(sink->entity);

	switch (sd->grp_id) {
	case GRP_ID_FLITE:
		fimc_lite = v4l2_get_subdevdata(sd);
		if (WARN_ON(fimc_lite == NULL))
			return 0;
		pipeline = &fimc_lite->pipeline;
		lock = &fimc_lite->lock;
		break;
	case GRP_ID_FIMC:
		fimc = v4l2_get_subdevdata(sd);
		if (WARN_ON(fimc == NULL))
			return 0;
		pipeline = &fimc->pipeline;
		lock = &fimc->lock;
		break;
	default:
		return 0;
	}

	mutex_lock(lock);
	ref_count = fimc ? fimc->vid_cap.refcnt : fimc_lite->ref_count;

	if (!(flags & MEDIA_LNK_FL_ENABLED)) {
<<<<<<< HEAD
		int i;
		mutex_lock(lock);
		ret = __fimc_pipeline_close(pipeline);
		for (i = 0; i < IDX_MAX; i++)
			pipeline->subdevs[i] = NULL;
		if (fimc)
			fimc_ctrls_delete(fimc->vid_cap.ctx);
		mutex_unlock(lock);
		return ret;
	}
	/*
	 * Link activation. Enable power of pipeline elements only if the
	 * pipeline is already in use, i.e. its video node is opened.
	 * Recreate the controls destroyed during the link deactivation.
	 */
	mutex_lock(lock);

	ref_count = fimc ? fimc->vid_cap.refcnt : fimc_lite->ref_count;
	if (ref_count > 0)
		ret = __fimc_pipeline_open(pipeline, source->entity, true);
	if (!ret && fimc)
		ret = fimc_capture_ctrls_create(fimc);
=======
		if (ref_count > 0) {
			ret = __fimc_pipeline_close(pipeline);
			if (!ret && fimc)
				fimc_ctrls_delete(fimc->vid_cap.ctx);
		}
		for (i = 0; i < IDX_MAX; i++)
			pipeline->subdevs[i] = NULL;
	} else if (ref_count > 0) {
		/*
		 * Link activation. Enable power of pipeline elements only if
		 * the pipeline is already in use, i.e. its video node is open.
		 * Recreate the controls destroyed during the link deactivation.
		 */
		ret = __fimc_pipeline_open(pipeline,
					   source->entity, true);
		if (!ret && fimc)
			ret = fimc_capture_ctrls_create(fimc);
	}
>>>>>>> 07961ac7

	mutex_unlock(lock);
	return ret ? -EPIPE : ret;
}

static ssize_t fimc_md_sysfs_show(struct device *dev,
				  struct device_attribute *attr, char *buf)
{
	struct platform_device *pdev = to_platform_device(dev);
	struct fimc_md *fmd = platform_get_drvdata(pdev);

	if (fmd->user_subdev_api)
		return strlcpy(buf, "Sub-device API (sub-dev)\n", PAGE_SIZE);

	return strlcpy(buf, "V4L2 video node only API (vid-dev)\n", PAGE_SIZE);
}

static ssize_t fimc_md_sysfs_store(struct device *dev,
				   struct device_attribute *attr,
				   const char *buf, size_t count)
{
	struct platform_device *pdev = to_platform_device(dev);
	struct fimc_md *fmd = platform_get_drvdata(pdev);
	bool subdev_api;
	int i;

	if (!strcmp(buf, "vid-dev\n"))
		subdev_api = false;
	else if (!strcmp(buf, "sub-dev\n"))
		subdev_api = true;
	else
		return count;

	fmd->user_subdev_api = subdev_api;
	for (i = 0; i < FIMC_MAX_DEVS; i++)
		if (fmd->fimc[i])
			fmd->fimc[i]->vid_cap.user_subdev_api = subdev_api;
	return count;
}
/*
 * This device attribute is to select video pipeline configuration method.
 * There are following valid values:
 *  vid-dev - for V4L2 video node API only, subdevice will be configured
 *  by the host driver.
 *  sub-dev - for media controller API, subdevs must be configured in user
 *  space before starting streaming.
 */
static DEVICE_ATTR(subdev_conf_mode, S_IWUSR | S_IRUGO,
		   fimc_md_sysfs_show, fimc_md_sysfs_store);

static int fimc_md_probe(struct platform_device *pdev)
{
	struct v4l2_device *v4l2_dev;
	struct fimc_md *fmd;
	int ret;

	fmd = devm_kzalloc(&pdev->dev, sizeof(*fmd), GFP_KERNEL);
	if (!fmd)
		return -ENOMEM;

	spin_lock_init(&fmd->slock);
	fmd->pdev = pdev;

	strlcpy(fmd->media_dev.model, "SAMSUNG S5P FIMC",
		sizeof(fmd->media_dev.model));
	fmd->media_dev.link_notify = fimc_md_link_notify;
	fmd->media_dev.dev = &pdev->dev;

	v4l2_dev = &fmd->v4l2_dev;
	v4l2_dev->mdev = &fmd->media_dev;
	v4l2_dev->notify = fimc_sensor_notify;
	snprintf(v4l2_dev->name, sizeof(v4l2_dev->name), "%s",
		 dev_name(&pdev->dev));

	ret = v4l2_device_register(&pdev->dev, &fmd->v4l2_dev);
	if (ret < 0) {
		v4l2_err(v4l2_dev, "Failed to register v4l2_device: %d\n", ret);
		return ret;
	}
	ret = media_device_register(&fmd->media_dev);
	if (ret < 0) {
		v4l2_err(v4l2_dev, "Failed to register media device: %d\n", ret);
		goto err_md;
	}
	ret = fimc_md_get_clocks(fmd);
	if (ret)
		goto err_clk;

	fmd->user_subdev_api = false;

	/* Protect the media graph while we're registering entities */
	mutex_lock(&fmd->media_dev.graph_mutex);

	ret = bus_for_each_dev(&platform_bus_type, NULL, fmd,
					fimc_md_pdev_match);
	if (ret)
		goto err_unlock;

	if (pdev->dev.platform_data) {
		ret = fimc_md_register_sensor_entities(fmd);
		if (ret)
			goto err_unlock;
	}
	ret = fimc_md_create_links(fmd);
	if (ret)
		goto err_unlock;
	ret = v4l2_device_register_subdev_nodes(&fmd->v4l2_dev);
	if (ret)
		goto err_unlock;

	ret = device_create_file(&pdev->dev, &dev_attr_subdev_conf_mode);
	if (ret)
		goto err_unlock;

	platform_set_drvdata(pdev, fmd);
	mutex_unlock(&fmd->media_dev.graph_mutex);
	return 0;

err_unlock:
	mutex_unlock(&fmd->media_dev.graph_mutex);
err_clk:
	media_device_unregister(&fmd->media_dev);
	fimc_md_put_clocks(fmd);
	fimc_md_unregister_entities(fmd);
err_md:
	v4l2_device_unregister(&fmd->v4l2_dev);
	return ret;
}

static int fimc_md_remove(struct platform_device *pdev)
{
	struct fimc_md *fmd = platform_get_drvdata(pdev);

	if (!fmd)
		return 0;
	device_remove_file(&pdev->dev, &dev_attr_subdev_conf_mode);
	fimc_md_unregister_entities(fmd);
	media_device_unregister(&fmd->media_dev);
	fimc_md_put_clocks(fmd);
	return 0;
}

static struct platform_driver fimc_md_driver = {
	.probe		= fimc_md_probe,
	.remove		= fimc_md_remove,
	.driver = {
		.name	= "s5p-fimc-md",
		.owner	= THIS_MODULE,
	}
};

static int __init fimc_md_init(void)
{
	int ret;

	request_module("s5p-csis");
	ret = fimc_register_driver();
	if (ret)
		return ret;

	return platform_driver_register(&fimc_md_driver);
}

static void __exit fimc_md_exit(void)
{
	platform_driver_unregister(&fimc_md_driver);
	fimc_unregister_driver();
}

module_init(fimc_md_init);
module_exit(fimc_md_exit);

MODULE_AUTHOR("Sylwester Nawrocki <s.nawrocki@samsung.com>");
MODULE_DESCRIPTION("S5P FIMC camera host interface/video postprocessor driver");
MODULE_LICENSE("GPL");
MODULE_VERSION("2.0.1");<|MERGE_RESOLUTION|>--- conflicted
+++ resolved
@@ -369,17 +369,10 @@
 	int id, ret;
 
 	id = node ? of_alias_get_id(node, "csis") : max(0, pdev->id);
-<<<<<<< HEAD
 
 	if (WARN_ON(id >= CSIS_MAX_ENTITIES || fmd->csis[id].sd))
 		return -EBUSY;
 
-=======
-
-	if (WARN_ON(id >= CSIS_MAX_ENTITIES || fmd->csis[id].sd))
-		return -EBUSY;
-
->>>>>>> 07961ac7
 	if (WARN_ON(id >= CSIS_MAX_ENTITIES))
 		return 0;
 
@@ -413,7 +406,6 @@
 		switch (plat_entity) {
 		case IDX_FIMC:
 			ret = register_fimc_entity(fmd, drvdata);
-<<<<<<< HEAD
 			break;
 		case IDX_FLITE:
 			ret = register_fimc_lite_entity(fmd, drvdata);
@@ -421,15 +413,6 @@
 		case IDX_CSIS:
 			ret = register_csis_entity(fmd, pdev, drvdata);
 			break;
-=======
-			break;
-		case IDX_FLITE:
-			ret = register_fimc_lite_entity(fmd, drvdata);
-			break;
-		case IDX_CSIS:
-			ret = register_csis_entity(fmd, pdev, drvdata);
-			break;
->>>>>>> 07961ac7
 		default:
 			ret = -ENODEV;
 		}
@@ -844,11 +827,7 @@
 	struct fimc_pipeline *pipeline;
 	struct v4l2_subdev *sd;
 	struct mutex *lock;
-<<<<<<< HEAD
-	int ret = 0;
-=======
 	int i, ret = 0;
->>>>>>> 07961ac7
 	int ref_count;
 
 	if (media_entity_type(sink->entity) != MEDIA_ENT_T_V4L2_SUBDEV)
@@ -879,30 +858,6 @@
 	ref_count = fimc ? fimc->vid_cap.refcnt : fimc_lite->ref_count;
 
 	if (!(flags & MEDIA_LNK_FL_ENABLED)) {
-<<<<<<< HEAD
-		int i;
-		mutex_lock(lock);
-		ret = __fimc_pipeline_close(pipeline);
-		for (i = 0; i < IDX_MAX; i++)
-			pipeline->subdevs[i] = NULL;
-		if (fimc)
-			fimc_ctrls_delete(fimc->vid_cap.ctx);
-		mutex_unlock(lock);
-		return ret;
-	}
-	/*
-	 * Link activation. Enable power of pipeline elements only if the
-	 * pipeline is already in use, i.e. its video node is opened.
-	 * Recreate the controls destroyed during the link deactivation.
-	 */
-	mutex_lock(lock);
-
-	ref_count = fimc ? fimc->vid_cap.refcnt : fimc_lite->ref_count;
-	if (ref_count > 0)
-		ret = __fimc_pipeline_open(pipeline, source->entity, true);
-	if (!ret && fimc)
-		ret = fimc_capture_ctrls_create(fimc);
-=======
 		if (ref_count > 0) {
 			ret = __fimc_pipeline_close(pipeline);
 			if (!ret && fimc)
@@ -921,7 +876,6 @@
 		if (!ret && fimc)
 			ret = fimc_capture_ctrls_create(fimc);
 	}
->>>>>>> 07961ac7
 
 	mutex_unlock(lock);
 	return ret ? -EPIPE : ret;
