--- conflicted
+++ resolved
@@ -277,10 +277,7 @@
 
 config IR_TTUSBIR
 	tristate "TechnoTrend USB IR Receiver"
-<<<<<<< HEAD
-=======
-	depends on USB_ARCH_HAS_HCD
->>>>>>> f9040ef3
+	depends on USB_ARCH_HAS_HCD
 	depends on RC_CORE
 	select USB
 	select NEW_LEDS
@@ -294,20 +291,12 @@
 
 config IR_RX51
 	tristate "Nokia N900 IR transmitter diode"
-<<<<<<< HEAD
-	depends on MACH_NOKIA_RX51 && OMAP_DM_TIMER
-=======
 	depends on OMAP_DM_TIMER && LIRC
->>>>>>> f9040ef3
 	---help---
 	   Say Y or M here if you want to enable support for the IR
 	   transmitter diode built in the Nokia N900 (RX51) device.
 
-<<<<<<< HEAD
-	   The driver uses omap DM timers for gereating the carrier
-=======
 	   The driver uses omap DM timers for generating the carrier
->>>>>>> f9040ef3
 	   wave and pulses.
 
 config RC_LOOPBACK
