/* Linux driver for devices based on the DiBcom DiB0700 USB bridge
 *
 *	This program is free software; you can redistribute it and/or modify it
 *	under the terms of the GNU General Public License as published by the Free
 *	Software Foundation, version 2.
 *
 *  Copyright (C) 2005-9 DiBcom, SA et al
 */
#include "dib0700.h"

#include "dib3000mc.h"
#include "dib7000m.h"
#include "dib7000p.h"
#include "dib8000.h"
#include "dib9000.h"
#include "mt2060.h"
#include "mt2266.h"
#include "tuner-xc2028.h"
#include "xc5000.h"
#include "xc4000.h"
#include "s5h1411.h"
#include "dib0070.h"
#include "dib0090.h"
#include "lgdt3305.h"
#include "mxl5007t.h"

static int force_lna_activation;
module_param(force_lna_activation, int, 0644);
MODULE_PARM_DESC(force_lna_activation, "force the activation of Low-Noise-Amplifyer(s) (LNA), "
		"if applicable for the device (default: 0=automatic/off).");

struct dib0700_adapter_state {
	int (*set_param_save) (struct dvb_frontend *);
	const struct firmware *frontend_firmware;
};

/* Hauppauge Nova-T 500 (aka Bristol)
 *  has a LNA on GPIO0 which is enabled by setting 1 */
static struct mt2060_config bristol_mt2060_config[2] = {
	{
		.i2c_address = 0x60,
		.clock_out   = 3,
	}, {
		.i2c_address = 0x61,
	}
};


static struct dibx000_agc_config bristol_dib3000p_mt2060_agc_config = {
	.band_caps = BAND_VHF | BAND_UHF,
	.setup     = (1 << 8) | (5 << 5) | (0 << 4) | (0 << 3) | (0 << 2) | (2 << 0),

	.agc1_max = 42598,
	.agc1_min = 17694,
	.agc2_max = 45875,
	.agc2_min = 0,

	.agc1_pt1 = 0,
	.agc1_pt2 = 59,

	.agc1_slope1 = 0,
	.agc1_slope2 = 69,

	.agc2_pt1 = 0,
	.agc2_pt2 = 59,

	.agc2_slope1 = 111,
	.agc2_slope2 = 28,
};

static struct dib3000mc_config bristol_dib3000mc_config[2] = {
	{	.agc          = &bristol_dib3000p_mt2060_agc_config,
		.max_time     = 0x196,
		.ln_adc_level = 0x1cc7,
		.output_mpeg2_in_188_bytes = 1,
	},
	{	.agc          = &bristol_dib3000p_mt2060_agc_config,
		.max_time     = 0x196,
		.ln_adc_level = 0x1cc7,
		.output_mpeg2_in_188_bytes = 1,
	}
};

static int bristol_frontend_attach(struct dvb_usb_adapter *adap)
{
	struct dib0700_state *st = adap->dev->priv;
	if (adap->id == 0) {
		dib0700_set_gpio(adap->dev, GPIO6,  GPIO_OUT, 0); msleep(10);
		dib0700_set_gpio(adap->dev, GPIO6,  GPIO_OUT, 1); msleep(10);
		dib0700_set_gpio(adap->dev, GPIO10, GPIO_OUT, 0); msleep(10);
		dib0700_set_gpio(adap->dev, GPIO10, GPIO_OUT, 1); msleep(10);

		if (force_lna_activation)
			dib0700_set_gpio(adap->dev, GPIO0, GPIO_OUT, 1);
		else
			dib0700_set_gpio(adap->dev, GPIO0, GPIO_OUT, 0);

		if (dib3000mc_i2c_enumeration(&adap->dev->i2c_adap, 2, DEFAULT_DIB3000P_I2C_ADDRESS, bristol_dib3000mc_config) != 0) {
			dib0700_set_gpio(adap->dev, GPIO6, GPIO_OUT, 0); msleep(10);
			return -ENODEV;
		}
	}
	st->mt2060_if1[adap->id] = 1220;
	return (adap->fe_adap[0].fe = dvb_attach(dib3000mc_attach, &adap->dev->i2c_adap,
		(10 + adap->id) << 1, &bristol_dib3000mc_config[adap->id])) == NULL ? -ENODEV : 0;
}

static int eeprom_read(struct i2c_adapter *adap,u8 adrs,u8 *pval)
{
	struct i2c_msg msg[2] = {
		{ .addr = 0x50, .flags = 0,        .buf = &adrs, .len = 1 },
		{ .addr = 0x50, .flags = I2C_M_RD, .buf = pval,  .len = 1 },
	};
	if (i2c_transfer(adap, msg, 2) != 2) return -EREMOTEIO;
	return 0;
}

static int bristol_tuner_attach(struct dvb_usb_adapter *adap)
{
	struct i2c_adapter *prim_i2c = &adap->dev->i2c_adap;
	struct i2c_adapter *tun_i2c = dib3000mc_get_tuner_i2c_master(adap->fe_adap[0].fe, 1);
	s8 a;
	int if1=1220;
	if (adap->dev->udev->descriptor.idVendor  == cpu_to_le16(USB_VID_HAUPPAUGE) &&
		adap->dev->udev->descriptor.idProduct == cpu_to_le16(USB_PID_HAUPPAUGE_NOVA_T_500_2)) {
		if (!eeprom_read(prim_i2c,0x59 + adap->id,&a)) if1=1220+a;
	}
	return dvb_attach(mt2060_attach, adap->fe_adap[0].fe, tun_i2c,
			  &bristol_mt2060_config[adap->id], if1) == NULL ?
			  -ENODEV : 0;
}

/* STK7700D: Pinnacle/Terratec/Hauppauge Dual DVB-T Diversity */

/* MT226x */
static struct dibx000_agc_config stk7700d_7000p_mt2266_agc_config[2] = {
	{
		BAND_UHF,

		/* P_agc_use_sd_mod1=0, P_agc_use_sd_mod2=0, P_agc_freq_pwm_div=1, P_agc_inv_pwm1=1, P_agc_inv_pwm2=1,
		* P_agc_inh_dc_rv_est=0, P_agc_time_est=3, P_agc_freeze=0, P_agc_nb_est=2, P_agc_write=0 */
		(0 << 15) | (0 << 14) | (1 << 11) | (1 << 10) | (1 << 9) | (0 << 8)
	    | (3 << 5) | (0 << 4) | (5 << 1) | (0 << 0),

		1130,
		21,

		0,
		118,

		0,
		3530,
		1,
		0,

		65535,
		33770,
		65535,
		23592,

		0,
		62,
		255,
		64,
		64,
		132,
		192,
		80,
		80,

		17,
		27,
		23,
		51,

		1,
	}, {
		BAND_VHF | BAND_LBAND,

		/* P_agc_use_sd_mod1=0, P_agc_use_sd_mod2=0, P_agc_freq_pwm_div=1, P_agc_inv_pwm1=1, P_agc_inv_pwm2=1,
		* P_agc_inh_dc_rv_est=0, P_agc_time_est=3, P_agc_freeze=0, P_agc_nb_est=2, P_agc_write=0 */
		(0 << 15) | (0 << 14) | (1 << 11) | (1 << 10) | (1 << 9) | (0 << 8)
	    | (3 << 5) | (0 << 4) | (2 << 1) | (0 << 0),

		2372,
		21,

		0,
		118,

		0,
		3530,
		1,
		0,

		65535,
		0,
		65535,
		23592,

		0,
		128,
		128,
		128,
		0,
		128,
		253,
		81,
		0,

		17,
		27,
		23,
		51,

		1,
	}
};

static struct dibx000_bandwidth_config stk7700d_mt2266_pll_config = {
	60000, 30000,
	1, 8, 3, 1, 0,
	0, 0, 1, 1, 2,
	(3 << 14) | (1 << 12) | (524 << 0),
	0,
	20452225,
};

static struct dib7000p_config stk7700d_dib7000p_mt2266_config[] = {
	{	.output_mpeg2_in_188_bytes = 1,
		.hostbus_diversity = 1,
		.tuner_is_baseband = 1,

		.agc_config_count = 2,
		.agc = stk7700d_7000p_mt2266_agc_config,
		.bw  = &stk7700d_mt2266_pll_config,

		.gpio_dir = DIB7000P_GPIO_DEFAULT_DIRECTIONS,
		.gpio_val = DIB7000P_GPIO_DEFAULT_VALUES,
		.gpio_pwm_pos = DIB7000P_GPIO_DEFAULT_PWM_POS,
	},
	{	.output_mpeg2_in_188_bytes = 1,
		.hostbus_diversity = 1,
		.tuner_is_baseband = 1,

		.agc_config_count = 2,
		.agc = stk7700d_7000p_mt2266_agc_config,
		.bw  = &stk7700d_mt2266_pll_config,

		.gpio_dir = DIB7000P_GPIO_DEFAULT_DIRECTIONS,
		.gpio_val = DIB7000P_GPIO_DEFAULT_VALUES,
		.gpio_pwm_pos = DIB7000P_GPIO_DEFAULT_PWM_POS,
	}
};

static struct mt2266_config stk7700d_mt2266_config[2] = {
	{	.i2c_address = 0x60
	},
	{	.i2c_address = 0x60
	}
};

static int stk7700P2_frontend_attach(struct dvb_usb_adapter *adap)
{
	if (adap->id == 0) {
		dib0700_set_gpio(adap->dev, GPIO6, GPIO_OUT, 1);
		msleep(10);
		dib0700_set_gpio(adap->dev, GPIO9, GPIO_OUT, 1);
		dib0700_set_gpio(adap->dev, GPIO4, GPIO_OUT, 1);
		dib0700_set_gpio(adap->dev, GPIO7, GPIO_OUT, 1);
		dib0700_set_gpio(adap->dev, GPIO10, GPIO_OUT, 0);
		msleep(10);
		dib0700_set_gpio(adap->dev, GPIO10, GPIO_OUT, 1);
		msleep(10);
		if (dib7000p_i2c_enumeration(&adap->dev->i2c_adap, 1, 18,
					     stk7700d_dib7000p_mt2266_config)
		    != 0) {
			err("%s: dib7000p_i2c_enumeration failed.  Cannot continue\n", __func__);
			return -ENODEV;
		}
	}

	adap->fe_adap[0].fe =
		dvb_attach(dib7000p_attach, &adap->dev->i2c_adap,
			   0x80 + (adap->id << 1),
			   &stk7700d_dib7000p_mt2266_config[adap->id]);

	return adap->fe_adap[0].fe == NULL ? -ENODEV : 0;
}

static int stk7700d_frontend_attach(struct dvb_usb_adapter *adap)
{
	if (adap->id == 0) {
		dib0700_set_gpio(adap->dev, GPIO6, GPIO_OUT, 1);
		msleep(10);
		dib0700_set_gpio(adap->dev, GPIO9, GPIO_OUT, 1);
		dib0700_set_gpio(adap->dev, GPIO4, GPIO_OUT, 1);
		dib0700_set_gpio(adap->dev, GPIO7, GPIO_OUT, 1);
		dib0700_set_gpio(adap->dev, GPIO10, GPIO_OUT, 0);
		msleep(10);
		dib0700_set_gpio(adap->dev, GPIO10, GPIO_OUT, 1);
		msleep(10);
		dib0700_set_gpio(adap->dev, GPIO0, GPIO_OUT, 1);
		if (dib7000p_i2c_enumeration(&adap->dev->i2c_adap, 2, 18,
					     stk7700d_dib7000p_mt2266_config)
		    != 0) {
			err("%s: dib7000p_i2c_enumeration failed.  Cannot continue\n", __func__);
			return -ENODEV;
		}
	}

	adap->fe_adap[0].fe =
		dvb_attach(dib7000p_attach, &adap->dev->i2c_adap,
			   0x80 + (adap->id << 1),
			   &stk7700d_dib7000p_mt2266_config[adap->id]);

	return adap->fe_adap[0].fe == NULL ? -ENODEV : 0;
}

static int stk7700d_tuner_attach(struct dvb_usb_adapter *adap)
{
	struct i2c_adapter *tun_i2c;
	tun_i2c = dib7000p_get_i2c_master(adap->fe_adap[0].fe, DIBX000_I2C_INTERFACE_TUNER, 1);
	return dvb_attach(mt2266_attach, adap->fe_adap[0].fe, tun_i2c,
		&stk7700d_mt2266_config[adap->id]) == NULL ? -ENODEV : 0;
}

/* STK7700-PH: Digital/Analog Hybrid Tuner, e.h. Cinergy HT USB HE */
static struct dibx000_agc_config xc3028_agc_config = {
	BAND_VHF | BAND_UHF,       /* band_caps */

	/* P_agc_use_sd_mod1=0, P_agc_use_sd_mod2=0, P_agc_freq_pwm_div=0,
	 * P_agc_inv_pwm1=0, P_agc_inv_pwm2=0, P_agc_inh_dc_rv_est=0,
	 * P_agc_time_est=3, P_agc_freeze=0, P_agc_nb_est=2, P_agc_write=0 */
	(0 << 15) | (0 << 14) | (0 << 11) | (0 << 10) | (0 << 9) | (0 << 8) |
	(3 << 5) | (0 << 4) | (2 << 1) | (0 << 0), /* setup */

	712,	/* inv_gain */
	21,	/* time_stabiliz */

	0,	/* alpha_level */
	118,	/* thlock */

	0,	/* wbd_inv */
	2867,	/* wbd_ref */
	0,	/* wbd_sel */
	2,	/* wbd_alpha */

	0,	/* agc1_max */
	0,	/* agc1_min */
	39718,	/* agc2_max */
	9930,	/* agc2_min */
	0,	/* agc1_pt1 */
	0,	/* agc1_pt2 */
	0,	/* agc1_pt3 */
	0,	/* agc1_slope1 */
	0,	/* agc1_slope2 */
	0,	/* agc2_pt1 */
	128,	/* agc2_pt2 */
	29,	/* agc2_slope1 */
	29,	/* agc2_slope2 */

	17,	/* alpha_mant */
	27,	/* alpha_exp */
	23,	/* beta_mant */
	51,	/* beta_exp */

	1,	/* perform_agc_softsplit */
};

/* PLL Configuration for COFDM BW_MHz = 8.00 with external clock = 30.00 */
static struct dibx000_bandwidth_config xc3028_bw_config = {
	60000, 30000, /* internal, sampling */
	1, 8, 3, 1, 0, /* pll_cfg: prediv, ratio, range, reset, bypass */
	0, 0, 1, 1, 0, /* misc: refdiv, bypclk_div, IO_CLK_en_core, ADClkSrc,
			  modulo */
	(3 << 14) | (1 << 12) | (524 << 0), /* sad_cfg: refsel, sel, freq_15k */
	(1 << 25) | 5816102, /* ifreq = 5.200000 MHz */
	20452225, /* timf */
	30000000, /* xtal_hz */
};

static struct dib7000p_config stk7700ph_dib7700_xc3028_config = {
	.output_mpeg2_in_188_bytes = 1,
	.tuner_is_baseband = 1,

	.agc_config_count = 1,
	.agc = &xc3028_agc_config,
	.bw  = &xc3028_bw_config,

	.gpio_dir = DIB7000P_GPIO_DEFAULT_DIRECTIONS,
	.gpio_val = DIB7000P_GPIO_DEFAULT_VALUES,
	.gpio_pwm_pos = DIB7000P_GPIO_DEFAULT_PWM_POS,
};

static int stk7700ph_xc3028_callback(void *ptr, int component,
				     int command, int arg)
{
	struct dvb_usb_adapter *adap = ptr;

	switch (command) {
	case XC2028_TUNER_RESET:
		/* Send the tuner in then out of reset */
		dib7000p_set_gpio(adap->fe_adap[0].fe, 8, 0, 0); msleep(10);
		dib7000p_set_gpio(adap->fe_adap[0].fe, 8, 0, 1);
		break;
	case XC2028_RESET_CLK:
		break;
	default:
		err("%s: unknown command %d, arg %d\n", __func__,
			command, arg);
		return -EINVAL;
	}
	return 0;
}

static struct xc2028_ctrl stk7700ph_xc3028_ctrl = {
	.fname = XC2028_DEFAULT_FIRMWARE,
	.max_len = 64,
	.demod = XC3028_FE_DIBCOM52,
};

static struct xc2028_config stk7700ph_xc3028_config = {
	.i2c_addr = 0x61,
	.ctrl = &stk7700ph_xc3028_ctrl,
};

static int stk7700ph_frontend_attach(struct dvb_usb_adapter *adap)
{
	struct usb_device_descriptor *desc = &adap->dev->udev->descriptor;

	if (desc->idVendor  == cpu_to_le16(USB_VID_PINNACLE) &&
	    desc->idProduct == cpu_to_le16(USB_PID_PINNACLE_EXPRESSCARD_320CX))
	dib0700_set_gpio(adap->dev, GPIO6, GPIO_OUT, 0);
	else
	dib0700_set_gpio(adap->dev, GPIO6, GPIO_OUT, 1);
	msleep(20);
	dib0700_set_gpio(adap->dev, GPIO9, GPIO_OUT, 1);
	dib0700_set_gpio(adap->dev, GPIO4, GPIO_OUT, 1);
	dib0700_set_gpio(adap->dev, GPIO7, GPIO_OUT, 1);
	dib0700_set_gpio(adap->dev, GPIO10, GPIO_OUT, 0);
	msleep(10);
	dib0700_set_gpio(adap->dev, GPIO10, GPIO_OUT, 1);
	msleep(20);
	dib0700_set_gpio(adap->dev, GPIO0, GPIO_OUT, 1);
	msleep(10);

	if (dib7000p_i2c_enumeration(&adap->dev->i2c_adap, 1, 18,
				     &stk7700ph_dib7700_xc3028_config) != 0) {
		err("%s: dib7000p_i2c_enumeration failed.  Cannot continue\n",
		    __func__);
		return -ENODEV;
	}

	adap->fe_adap[0].fe = dvb_attach(dib7000p_attach, &adap->dev->i2c_adap, 0x80,
		&stk7700ph_dib7700_xc3028_config);

	return adap->fe_adap[0].fe == NULL ? -ENODEV : 0;
}

static int stk7700ph_tuner_attach(struct dvb_usb_adapter *adap)
{
	struct i2c_adapter *tun_i2c;

	tun_i2c = dib7000p_get_i2c_master(adap->fe_adap[0].fe,
		DIBX000_I2C_INTERFACE_TUNER, 1);

	stk7700ph_xc3028_config.i2c_adap = tun_i2c;

	/* FIXME: generalize & move to common area */
	adap->fe_adap[0].fe->callback = stk7700ph_xc3028_callback;

	return dvb_attach(xc2028_attach, adap->fe_adap[0].fe, &stk7700ph_xc3028_config)
		== NULL ? -ENODEV : 0;
}

#define DEFAULT_RC_INTERVAL 50

static u8 rc_request[] = { REQUEST_POLL_RC, 0 };

/* Number of keypresses to ignore before start repeating */
#define RC_REPEAT_DELAY 6

/*
 * This function is used only when firmware is < 1.20 version. Newer
 * firmwares use bulk mode, with functions implemented at dib0700_core,
 * at dib0700_rc_urb_completion()
 */
static int dib0700_rc_query_old_firmware(struct dvb_usb_device *d)
{
	u8 key[4];
	u32 keycode;
	u8 toggle;
	int i;
	struct dib0700_state *st = d->priv;

	if (st->fw_version >= 0x10200) {
		/* For 1.20 firmware , We need to keep the RC polling
		   callback so we can reuse the input device setup in
		   dvb-usb-remote.c.  However, the actual work is being done
		   in the bulk URB completion handler. */
		return 0;
	}

	i = dib0700_ctrl_rd(d, rc_request, 2, key, 4);
	if (i <= 0) {
		err("RC Query Failed");
		return -1;
	}

	/* losing half of KEY_0 events from Philipps rc5 remotes.. */
	if (key[0] == 0 && key[1] == 0 && key[2] == 0 && key[3] == 0)
		return 0;

	/* info("%d: %2X %2X %2X %2X",dvb_usb_dib0700_ir_proto,(int)key[3-2],(int)key[3-3],(int)key[3-1],(int)key[3]);  */

	dib0700_rc_setup(d); /* reset ir sensor data to prevent false events */

	d->last_event = 0;
	switch (d->props.rc.core.protocol) {
	case RC_TYPE_NEC:
		/* NEC protocol sends repeat code as 0 0 0 FF */
		if ((key[3-2] == 0x00) && (key[3-3] == 0x00) &&
		    (key[3] == 0xff))
			keycode = d->last_event;
		else {
			keycode = key[3-2] << 8 | key[3-3];
			d->last_event = keycode;
		}

		rc_keydown(d->rc_dev, keycode, 0);
		break;
	default:
		/* RC-5 protocol changes toggle bit on new keypress */
		keycode = key[3-2] << 8 | key[3-3];
		toggle = key[3-1];
		rc_keydown(d->rc_dev, keycode, toggle);

		break;
	}
	return 0;
}

/* STK7700P: Hauppauge Nova-T Stick, AVerMedia Volar */
static struct dibx000_agc_config stk7700p_7000m_mt2060_agc_config = {
	BAND_UHF | BAND_VHF,

	/* P_agc_use_sd_mod1=0, P_agc_use_sd_mod2=0, P_agc_freq_pwm_div=5, P_agc_inv_pwm1=0, P_agc_inv_pwm2=0,
	 * P_agc_inh_dc_rv_est=0, P_agc_time_est=3, P_agc_freeze=0, P_agc_nb_est=2, P_agc_write=0 */
	(0 << 15) | (0 << 14) | (5 << 11) | (0 << 10) | (0 << 9) | (0 << 8)
	| (3 << 5) | (0 << 4) | (2 << 1) | (0 << 0),

	712,
	41,

	0,
	118,

	0,
	4095,
	0,
	0,

	42598,
	17694,
	45875,
	2621,
	0,
	76,
	139,
	52,
	59,
	107,
	172,
	57,
	70,

	21,
	25,
	28,
	48,

	1,
	{  0,
	   107,
	   51800,
	   24700
	},
};

static struct dibx000_agc_config stk7700p_7000p_mt2060_agc_config = {
	BAND_UHF | BAND_VHF,

	/* P_agc_use_sd_mod1=0, P_agc_use_sd_mod2=0, P_agc_freq_pwm_div=5, P_agc_inv_pwm1=0, P_agc_inv_pwm2=0,
	 * P_agc_inh_dc_rv_est=0, P_agc_time_est=3, P_agc_freeze=0, P_agc_nb_est=2, P_agc_write=0 */
	(0 << 15) | (0 << 14) | (5 << 11) | (0 << 10) | (0 << 9) | (0 << 8)
	| (3 << 5) | (0 << 4) | (2 << 1) | (0 << 0),

	712,
	41,

	0,
	118,

	0,
	4095,
	0,
	0,

	42598,
	16384,
	42598,
	    0,

	  0,
	137,
	255,

	  0,
	255,

	0,
	0,

	 0,
	41,

	15,
	25,

	28,
	48,

	0,
};

static struct dibx000_bandwidth_config stk7700p_pll_config = {
	60000, 30000,
	1, 8, 3, 1, 0,
	0, 0, 1, 1, 0,
	(3 << 14) | (1 << 12) | (524 << 0),
	60258167,
	20452225,
	30000000,
};

static struct dib7000m_config stk7700p_dib7000m_config = {
	.dvbt_mode = 1,
	.output_mpeg2_in_188_bytes = 1,
	.quartz_direct = 1,

	.agc_config_count = 1,
	.agc = &stk7700p_7000m_mt2060_agc_config,
	.bw  = &stk7700p_pll_config,

	.gpio_dir = DIB7000M_GPIO_DEFAULT_DIRECTIONS,
	.gpio_val = DIB7000M_GPIO_DEFAULT_VALUES,
	.gpio_pwm_pos = DIB7000M_GPIO_DEFAULT_PWM_POS,
};

static struct dib7000p_config stk7700p_dib7000p_config = {
	.output_mpeg2_in_188_bytes = 1,

	.agc_config_count = 1,
	.agc = &stk7700p_7000p_mt2060_agc_config,
	.bw  = &stk7700p_pll_config,

	.gpio_dir = DIB7000M_GPIO_DEFAULT_DIRECTIONS,
	.gpio_val = DIB7000M_GPIO_DEFAULT_VALUES,
	.gpio_pwm_pos = DIB7000M_GPIO_DEFAULT_PWM_POS,
};

static int stk7700p_frontend_attach(struct dvb_usb_adapter *adap)
{
	struct dib0700_state *st = adap->dev->priv;
	/* unless there is no real power management in DVB - we leave the device on GPIO6 */

	dib0700_set_gpio(adap->dev, GPIO10, GPIO_OUT, 0);
	dib0700_set_gpio(adap->dev, GPIO6,  GPIO_OUT, 0); msleep(50);

	dib0700_set_gpio(adap->dev, GPIO6,  GPIO_OUT, 1); msleep(10);
	dib0700_set_gpio(adap->dev, GPIO9,  GPIO_OUT, 1);

	dib0700_set_gpio(adap->dev, GPIO10, GPIO_OUT, 0); msleep(10);
	dib0700_ctrl_clock(adap->dev, 72, 1);
	dib0700_set_gpio(adap->dev, GPIO10, GPIO_OUT, 1); msleep(100);

	dib0700_set_gpio(adap->dev,  GPIO0, GPIO_OUT, 1);

	st->mt2060_if1[0] = 1220;

	if (dib7000pc_detection(&adap->dev->i2c_adap)) {
		adap->fe_adap[0].fe = dvb_attach(dib7000p_attach, &adap->dev->i2c_adap, 18, &stk7700p_dib7000p_config);
		st->is_dib7000pc = 1;
	} else
		adap->fe_adap[0].fe = dvb_attach(dib7000m_attach, &adap->dev->i2c_adap, 18, &stk7700p_dib7000m_config);

	return adap->fe_adap[0].fe == NULL ? -ENODEV : 0;
}

static struct mt2060_config stk7700p_mt2060_config = {
	0x60
};

static int stk7700p_tuner_attach(struct dvb_usb_adapter *adap)
{
	struct i2c_adapter *prim_i2c = &adap->dev->i2c_adap;
	struct dib0700_state *st = adap->dev->priv;
	struct i2c_adapter *tun_i2c;
	s8 a;
	int if1=1220;
	if (adap->dev->udev->descriptor.idVendor  == cpu_to_le16(USB_VID_HAUPPAUGE) &&
		adap->dev->udev->descriptor.idProduct == cpu_to_le16(USB_PID_HAUPPAUGE_NOVA_T_STICK)) {
		if (!eeprom_read(prim_i2c,0x58,&a)) if1=1220+a;
	}
	if (st->is_dib7000pc)
		tun_i2c = dib7000p_get_i2c_master(adap->fe_adap[0].fe, DIBX000_I2C_INTERFACE_TUNER, 1);
	else
		tun_i2c = dib7000m_get_i2c_master(adap->fe_adap[0].fe, DIBX000_I2C_INTERFACE_TUNER, 1);

	return dvb_attach(mt2060_attach, adap->fe_adap[0].fe, tun_i2c, &stk7700p_mt2060_config,
		if1) == NULL ? -ENODEV : 0;
}

/* DIB7070 generic */
static struct dibx000_agc_config dib7070_agc_config = {
	BAND_UHF | BAND_VHF | BAND_LBAND | BAND_SBAND,
	/* P_agc_use_sd_mod1=0, P_agc_use_sd_mod2=0, P_agc_freq_pwm_div=5, P_agc_inv_pwm1=0, P_agc_inv_pwm2=0,
	 * P_agc_inh_dc_rv_est=0, P_agc_time_est=3, P_agc_freeze=0, P_agc_nb_est=5, P_agc_write=0 */
	(0 << 15) | (0 << 14) | (5 << 11) | (0 << 10) | (0 << 9) | (0 << 8)
	| (3 << 5) | (0 << 4) | (5 << 1) | (0 << 0),

	600,
	10,

	0,
	118,

	0,
	3530,
	1,
	5,

	65535,
		0,

	65535,
	0,

	0,
	40,
	183,
	206,
	255,
	72,
	152,
	88,
	90,

	17,
	27,
	23,
	51,

	0,
};

static int dib7070_tuner_reset(struct dvb_frontend *fe, int onoff)
{
	deb_info("reset: %d", onoff);
	return dib7000p_set_gpio(fe, 8, 0, !onoff);
}

static int dib7070_tuner_sleep(struct dvb_frontend *fe, int onoff)
{
	deb_info("sleep: %d", onoff);
	return dib7000p_set_gpio(fe, 9, 0, onoff);
}

static struct dib0070_config dib7070p_dib0070_config[2] = {
	{
		.i2c_address = DEFAULT_DIB0070_I2C_ADDRESS,
		.reset = dib7070_tuner_reset,
		.sleep = dib7070_tuner_sleep,
		.clock_khz = 12000,
		.clock_pad_drive = 4,
		.charge_pump = 2,
	}, {
		.i2c_address = DEFAULT_DIB0070_I2C_ADDRESS,
		.reset = dib7070_tuner_reset,
		.sleep = dib7070_tuner_sleep,
		.clock_khz = 12000,
		.charge_pump = 2,
	}
};

static struct dib0070_config dib7770p_dib0070_config = {
	 .i2c_address = DEFAULT_DIB0070_I2C_ADDRESS,
	 .reset = dib7070_tuner_reset,
	 .sleep = dib7070_tuner_sleep,
	 .clock_khz = 12000,
	 .clock_pad_drive = 0,
	 .flip_chip = 1,
	 .charge_pump = 2,
};

static int dib7070_set_param_override(struct dvb_frontend *fe)
{
	struct dtv_frontend_properties *p = &fe->dtv_property_cache;
	struct dvb_usb_adapter *adap = fe->dvb->priv;
	struct dib0700_adapter_state *state = adap->priv;

	u16 offset;
	u8 band = BAND_OF_FREQUENCY(p->frequency/1000);
	switch (band) {
		case BAND_VHF: offset = 950; break;
		case BAND_UHF:
		default: offset = 550; break;
	}
	deb_info("WBD for DiB7000P: %d\n", offset + dib0070_wbd_offset(fe));
	dib7000p_set_wbd_ref(fe, offset + dib0070_wbd_offset(fe));
	return state->set_param_save(fe);
}

static int dib7770_set_param_override(struct dvb_frontend *fe)
{
	struct dtv_frontend_properties *p = &fe->dtv_property_cache;
	struct dvb_usb_adapter *adap = fe->dvb->priv;
	struct dib0700_adapter_state *state = adap->priv;

	 u16 offset;
	 u8 band = BAND_OF_FREQUENCY(p->frequency/1000);
	 switch (band) {
	 case BAND_VHF:
		  dib7000p_set_gpio(fe, 0, 0, 1);
		  offset = 850;
		  break;
	 case BAND_UHF:
	 default:
		  dib7000p_set_gpio(fe, 0, 0, 0);
		  offset = 250;
		  break;
	 }
	 deb_info("WBD for DiB7000P: %d\n", offset + dib0070_wbd_offset(fe));
	 dib7000p_set_wbd_ref(fe, offset + dib0070_wbd_offset(fe));
	 return state->set_param_save(fe);
}

static int dib7770p_tuner_attach(struct dvb_usb_adapter *adap)
{
	 struct dib0700_adapter_state *st = adap->priv;
	 struct i2c_adapter *tun_i2c = dib7000p_get_i2c_master(adap->fe_adap[0].fe,
			 DIBX000_I2C_INTERFACE_TUNER, 1);

	 if (dvb_attach(dib0070_attach, adap->fe_adap[0].fe, tun_i2c,
			&dib7770p_dib0070_config) == NULL)
		 return -ENODEV;

	 st->set_param_save = adap->fe_adap[0].fe->ops.tuner_ops.set_params;
	 adap->fe_adap[0].fe->ops.tuner_ops.set_params = dib7770_set_param_override;
	 return 0;
}

static int dib7070p_tuner_attach(struct dvb_usb_adapter *adap)
{
	struct dib0700_adapter_state *st = adap->priv;
	struct i2c_adapter *tun_i2c = dib7000p_get_i2c_master(adap->fe_adap[0].fe, DIBX000_I2C_INTERFACE_TUNER, 1);

	if (adap->id == 0) {
		if (dvb_attach(dib0070_attach, adap->fe_adap[0].fe, tun_i2c, &dib7070p_dib0070_config[0]) == NULL)
			return -ENODEV;
	} else {
		if (dvb_attach(dib0070_attach, adap->fe_adap[0].fe, tun_i2c, &dib7070p_dib0070_config[1]) == NULL)
			return -ENODEV;
	}

	st->set_param_save = adap->fe_adap[0].fe->ops.tuner_ops.set_params;
	adap->fe_adap[0].fe->ops.tuner_ops.set_params = dib7070_set_param_override;
	return 0;
}

static int stk7700p_pid_filter(struct dvb_usb_adapter *adapter, int index,
		u16 pid, int onoff)
{
	struct dib0700_state *st = adapter->dev->priv;
	if (st->is_dib7000pc)
		return dib7000p_pid_filter(adapter->fe_adap[0].fe, index, pid, onoff);
	return dib7000m_pid_filter(adapter->fe_adap[0].fe, index, pid, onoff);
}

static int stk7700p_pid_filter_ctrl(struct dvb_usb_adapter *adapter, int onoff)
{
	struct dib0700_state *st = adapter->dev->priv;
	if (st->is_dib7000pc)
		return dib7000p_pid_filter_ctrl(adapter->fe_adap[0].fe, onoff);
	return dib7000m_pid_filter_ctrl(adapter->fe_adap[0].fe, onoff);
}

static int stk70x0p_pid_filter(struct dvb_usb_adapter *adapter, int index, u16 pid, int onoff)
{
	return dib7000p_pid_filter(adapter->fe_adap[0].fe, index, pid, onoff);
}

static int stk70x0p_pid_filter_ctrl(struct dvb_usb_adapter *adapter, int onoff)
{
	return dib7000p_pid_filter_ctrl(adapter->fe_adap[0].fe, onoff);
}

static struct dibx000_bandwidth_config dib7070_bw_config_12_mhz = {
	60000, 15000,
	1, 20, 3, 1, 0,
	0, 0, 1, 1, 2,
	(3 << 14) | (1 << 12) | (524 << 0),
	(0 << 25) | 0,
	20452225,
	12000000,
};

static struct dib7000p_config dib7070p_dib7000p_config = {
	.output_mpeg2_in_188_bytes = 1,

	.agc_config_count = 1,
	.agc = &dib7070_agc_config,
	.bw  = &dib7070_bw_config_12_mhz,
	.tuner_is_baseband = 1,
	.spur_protect = 1,

	.gpio_dir = DIB7000P_GPIO_DEFAULT_DIRECTIONS,
	.gpio_val = DIB7000P_GPIO_DEFAULT_VALUES,
	.gpio_pwm_pos = DIB7000P_GPIO_DEFAULT_PWM_POS,

	.hostbus_diversity = 1,
};

/* STK7070P */
static int stk7070p_frontend_attach(struct dvb_usb_adapter *adap)
{
	struct usb_device_descriptor *p = &adap->dev->udev->descriptor;
	if (p->idVendor  == cpu_to_le16(USB_VID_PINNACLE) &&
	    p->idProduct == cpu_to_le16(USB_PID_PINNACLE_PCTV72E))
		dib0700_set_gpio(adap->dev, GPIO6, GPIO_OUT, 0);
	else
		dib0700_set_gpio(adap->dev, GPIO6, GPIO_OUT, 1);
	msleep(10);
	dib0700_set_gpio(adap->dev, GPIO9, GPIO_OUT, 1);
	dib0700_set_gpio(adap->dev, GPIO4, GPIO_OUT, 1);
	dib0700_set_gpio(adap->dev, GPIO7, GPIO_OUT, 1);
	dib0700_set_gpio(adap->dev, GPIO10, GPIO_OUT, 0);

	dib0700_ctrl_clock(adap->dev, 72, 1);

	msleep(10);
	dib0700_set_gpio(adap->dev, GPIO10, GPIO_OUT, 1);
	msleep(10);
	dib0700_set_gpio(adap->dev, GPIO0, GPIO_OUT, 1);

	if (dib7000p_i2c_enumeration(&adap->dev->i2c_adap, 1, 18,
				     &dib7070p_dib7000p_config) != 0) {
		err("%s: dib7000p_i2c_enumeration failed.  Cannot continue\n",
		    __func__);
		return -ENODEV;
	}

	adap->fe_adap[0].fe = dvb_attach(dib7000p_attach, &adap->dev->i2c_adap, 0x80,
		&dib7070p_dib7000p_config);
	return adap->fe_adap[0].fe == NULL ? -ENODEV : 0;
}

/* STK7770P */
static struct dib7000p_config dib7770p_dib7000p_config = {
	.output_mpeg2_in_188_bytes = 1,

	.agc_config_count = 1,
	.agc = &dib7070_agc_config,
	.bw  = &dib7070_bw_config_12_mhz,
	.tuner_is_baseband = 1,
	.spur_protect = 1,

	.gpio_dir = DIB7000P_GPIO_DEFAULT_DIRECTIONS,
	.gpio_val = DIB7000P_GPIO_DEFAULT_VALUES,
	.gpio_pwm_pos = DIB7000P_GPIO_DEFAULT_PWM_POS,

	.hostbus_diversity = 1,
	.enable_current_mirror = 1,
	.disable_sample_and_hold = 0,
};

static int stk7770p_frontend_attach(struct dvb_usb_adapter *adap)
{
	struct usb_device_descriptor *p = &adap->dev->udev->descriptor;
	if (p->idVendor  == cpu_to_le16(USB_VID_PINNACLE) &&
	    p->idProduct == cpu_to_le16(USB_PID_PINNACLE_PCTV72E))
		dib0700_set_gpio(adap->dev, GPIO6, GPIO_OUT, 0);
	else
		dib0700_set_gpio(adap->dev, GPIO6, GPIO_OUT, 1);
	msleep(10);
	dib0700_set_gpio(adap->dev, GPIO9, GPIO_OUT, 1);
	dib0700_set_gpio(adap->dev, GPIO4, GPIO_OUT, 1);
	dib0700_set_gpio(adap->dev, GPIO7, GPIO_OUT, 1);
	dib0700_set_gpio(adap->dev, GPIO10, GPIO_OUT, 0);

	dib0700_ctrl_clock(adap->dev, 72, 1);

	msleep(10);
	dib0700_set_gpio(adap->dev, GPIO10, GPIO_OUT, 1);
	msleep(10);
	dib0700_set_gpio(adap->dev, GPIO0, GPIO_OUT, 1);

	if (dib7000p_i2c_enumeration(&adap->dev->i2c_adap, 1, 18,
				     &dib7770p_dib7000p_config) != 0) {
		err("%s: dib7000p_i2c_enumeration failed.  Cannot continue\n",
		    __func__);
		return -ENODEV;
	}

	adap->fe_adap[0].fe = dvb_attach(dib7000p_attach, &adap->dev->i2c_adap, 0x80,
		&dib7770p_dib7000p_config);
	return adap->fe_adap[0].fe == NULL ? -ENODEV : 0;
}

/* DIB807x generic */
static struct dibx000_agc_config dib807x_agc_config[2] = {
	{
		BAND_VHF,
		/* P_agc_use_sd_mod1=0, P_agc_use_sd_mod2=0,
		 * P_agc_freq_pwm_div=1, P_agc_inv_pwm1=0,
		 * P_agc_inv_pwm2=0,P_agc_inh_dc_rv_est=0,
		 * P_agc_time_est=3, P_agc_freeze=0, P_agc_nb_est=5,
		 * P_agc_write=0 */
		(0 << 15) | (0 << 14) | (7 << 11) | (0 << 10) | (0 << 9) |
			(0 << 8) | (3 << 5) | (0 << 4) | (5 << 1) |
			(0 << 0), /* setup*/

		600, /* inv_gain*/
		10,  /* time_stabiliz*/

		0,  /* alpha_level*/
		118,  /* thlock*/

		0,     /* wbd_inv*/
		3530,  /* wbd_ref*/
		1,     /* wbd_sel*/
		5,     /* wbd_alpha*/

		65535,  /* agc1_max*/
		0,  /* agc1_min*/

		65535,  /* agc2_max*/
		0,      /* agc2_min*/

		0,      /* agc1_pt1*/
		40,     /* agc1_pt2*/
		183,    /* agc1_pt3*/
		206,    /* agc1_slope1*/
		255,    /* agc1_slope2*/
		72,     /* agc2_pt1*/
		152,    /* agc2_pt2*/
		88,     /* agc2_slope1*/
		90,     /* agc2_slope2*/

		17,  /* alpha_mant*/
		27,  /* alpha_exp*/
		23,  /* beta_mant*/
		51,  /* beta_exp*/

		0,  /* perform_agc_softsplit*/
	}, {
		BAND_UHF,
		/* P_agc_use_sd_mod1=0, P_agc_use_sd_mod2=0,
		 * P_agc_freq_pwm_div=1, P_agc_inv_pwm1=0,
		 * P_agc_inv_pwm2=0, P_agc_inh_dc_rv_est=0,
		 * P_agc_time_est=3, P_agc_freeze=0, P_agc_nb_est=5,
		 * P_agc_write=0 */
		(0 << 15) | (0 << 14) | (1 << 11) | (0 << 10) | (0 << 9) |
			(0 << 8) | (3 << 5) | (0 << 4) | (5 << 1) |
			(0 << 0), /* setup */

		600, /* inv_gain*/
		10,  /* time_stabiliz*/

		0,  /* alpha_level*/
		118,  /* thlock*/

		0,     /* wbd_inv*/
		3530,  /* wbd_ref*/
		1,     /* wbd_sel*/
		5,     /* wbd_alpha*/

		65535,  /* agc1_max*/
		0,  /* agc1_min*/

		65535,  /* agc2_max*/
		0,      /* agc2_min*/

		0,      /* agc1_pt1*/
		40,     /* agc1_pt2*/
		183,    /* agc1_pt3*/
		206,    /* agc1_slope1*/
		255,    /* agc1_slope2*/
		72,     /* agc2_pt1*/
		152,    /* agc2_pt2*/
		88,     /* agc2_slope1*/
		90,     /* agc2_slope2*/

		17,  /* alpha_mant*/
		27,  /* alpha_exp*/
		23,  /* beta_mant*/
		51,  /* beta_exp*/

		0,  /* perform_agc_softsplit*/
	}
};

static struct dibx000_bandwidth_config dib807x_bw_config_12_mhz = {
	60000, 15000, /* internal, sampling*/
	1, 20, 3, 1, 0, /* pll_cfg: prediv, ratio, range, reset, bypass*/
	0, 0, 1, 1, 2, /* misc: refdiv, bypclk_div, IO_CLK_en_core,
			  ADClkSrc, modulo */
	(3 << 14) | (1 << 12) | (599 << 0), /* sad_cfg: refsel, sel, freq_15k*/
	(0 << 25) | 0, /* ifreq = 0.000000 MHz*/
	18179755, /* timf*/
	12000000, /* xtal_hz*/
};

static struct dib8000_config dib807x_dib8000_config[2] = {
	{
		.output_mpeg2_in_188_bytes = 1,

		.agc_config_count = 2,
		.agc = dib807x_agc_config,
		.pll = &dib807x_bw_config_12_mhz,
		.tuner_is_baseband = 1,

		.gpio_dir = DIB8000_GPIO_DEFAULT_DIRECTIONS,
		.gpio_val = DIB8000_GPIO_DEFAULT_VALUES,
		.gpio_pwm_pos = DIB8000_GPIO_DEFAULT_PWM_POS,

		.hostbus_diversity = 1,
		.div_cfg = 1,
		.agc_control = &dib0070_ctrl_agc_filter,
		.output_mode = OUTMODE_MPEG2_FIFO,
		.drives = 0x2d98,
	}, {
		.output_mpeg2_in_188_bytes = 1,

		.agc_config_count = 2,
		.agc = dib807x_agc_config,
		.pll = &dib807x_bw_config_12_mhz,
		.tuner_is_baseband = 1,

		.gpio_dir = DIB8000_GPIO_DEFAULT_DIRECTIONS,
		.gpio_val = DIB8000_GPIO_DEFAULT_VALUES,
		.gpio_pwm_pos = DIB8000_GPIO_DEFAULT_PWM_POS,

		.hostbus_diversity = 1,
		.agc_control = &dib0070_ctrl_agc_filter,
		.output_mode = OUTMODE_MPEG2_FIFO,
		.drives = 0x2d98,
	}
};

static int dib80xx_tuner_reset(struct dvb_frontend *fe, int onoff)
{
	return dib8000_set_gpio(fe, 5, 0, !onoff);
}

static int dib80xx_tuner_sleep(struct dvb_frontend *fe, int onoff)
{
	return dib8000_set_gpio(fe, 0, 0, onoff);
}

static const struct dib0070_wbd_gain_cfg dib8070_wbd_gain_cfg[] = {
    { 240,      7},
    { 0xffff,   6},
};

static struct dib0070_config dib807x_dib0070_config[2] = {
	{
		.i2c_address = DEFAULT_DIB0070_I2C_ADDRESS,
		.reset = dib80xx_tuner_reset,
		.sleep = dib80xx_tuner_sleep,
		.clock_khz = 12000,
		.clock_pad_drive = 4,
		.vga_filter = 1,
		.force_crystal_mode = 1,
		.enable_third_order_filter = 1,
		.charge_pump = 0,
		.wbd_gain = dib8070_wbd_gain_cfg,
		.osc_buffer_state = 0,
		.freq_offset_khz_uhf = -100,
		.freq_offset_khz_vhf = -100,
	}, {
		.i2c_address = DEFAULT_DIB0070_I2C_ADDRESS,
		.reset = dib80xx_tuner_reset,
		.sleep = dib80xx_tuner_sleep,
		.clock_khz = 12000,
		.clock_pad_drive = 2,
		.vga_filter = 1,
		.force_crystal_mode = 1,
		.enable_third_order_filter = 1,
		.charge_pump = 0,
		.wbd_gain = dib8070_wbd_gain_cfg,
		.osc_buffer_state = 0,
		.freq_offset_khz_uhf = -25,
		.freq_offset_khz_vhf = -25,
	}
};

static int dib807x_set_param_override(struct dvb_frontend *fe)
{
	struct dtv_frontend_properties *p = &fe->dtv_property_cache;
	struct dvb_usb_adapter *adap = fe->dvb->priv;
	struct dib0700_adapter_state *state = adap->priv;

	u16 offset = dib0070_wbd_offset(fe);
	u8 band = BAND_OF_FREQUENCY(p->frequency/1000);
	switch (band) {
	case BAND_VHF:
		offset += 750;
		break;
	case BAND_UHF:  /* fall-thru wanted */
	default:
		offset += 250; break;
	}
	deb_info("WBD for DiB8000: %d\n", offset);
	dib8000_set_wbd_ref(fe, offset);

	return state->set_param_save(fe);
}

static int dib807x_tuner_attach(struct dvb_usb_adapter *adap)
{
	struct dib0700_adapter_state *st = adap->priv;
	struct i2c_adapter *tun_i2c = dib8000_get_i2c_master(adap->fe_adap[0].fe,
			DIBX000_I2C_INTERFACE_TUNER, 1);

	if (adap->id == 0) {
		if (dvb_attach(dib0070_attach, adap->fe_adap[0].fe, tun_i2c,
				&dib807x_dib0070_config[0]) == NULL)
			return -ENODEV;
	} else {
		if (dvb_attach(dib0070_attach, adap->fe_adap[0].fe, tun_i2c,
				&dib807x_dib0070_config[1]) == NULL)
			return -ENODEV;
	}

	st->set_param_save = adap->fe_adap[0].fe->ops.tuner_ops.set_params;
	adap->fe_adap[0].fe->ops.tuner_ops.set_params = dib807x_set_param_override;
	return 0;
}

static int stk80xx_pid_filter(struct dvb_usb_adapter *adapter, int index,
	u16 pid, int onoff)
{
	return dib8000_pid_filter(adapter->fe_adap[0].fe, index, pid, onoff);
}

static int stk80xx_pid_filter_ctrl(struct dvb_usb_adapter *adapter,
		int onoff)
{
	return dib8000_pid_filter_ctrl(adapter->fe_adap[0].fe, onoff);
}

/* STK807x */
static int stk807x_frontend_attach(struct dvb_usb_adapter *adap)
{
	dib0700_set_gpio(adap->dev, GPIO6, GPIO_OUT, 1);
	msleep(10);
	dib0700_set_gpio(adap->dev, GPIO9, GPIO_OUT, 1);
	dib0700_set_gpio(adap->dev, GPIO4, GPIO_OUT, 1);
	dib0700_set_gpio(adap->dev, GPIO7, GPIO_OUT, 1);

	dib0700_set_gpio(adap->dev, GPIO10, GPIO_OUT, 0);

	dib0700_ctrl_clock(adap->dev, 72, 1);

	msleep(10);
	dib0700_set_gpio(adap->dev, GPIO10, GPIO_OUT, 1);
	msleep(10);
	dib0700_set_gpio(adap->dev, GPIO0, GPIO_OUT, 1);

	dib8000_i2c_enumeration(&adap->dev->i2c_adap, 1, 18,
				0x80, 0);

	adap->fe_adap[0].fe = dvb_attach(dib8000_attach, &adap->dev->i2c_adap, 0x80,
			      &dib807x_dib8000_config[0]);

	return adap->fe_adap[0].fe == NULL ?  -ENODEV : 0;
}

/* STK807xPVR */
static int stk807xpvr_frontend_attach0(struct dvb_usb_adapter *adap)
{
	dib0700_set_gpio(adap->dev, GPIO6, GPIO_OUT, 0);
	msleep(30);
	dib0700_set_gpio(adap->dev, GPIO6, GPIO_OUT, 1);
	msleep(500);
	dib0700_set_gpio(adap->dev, GPIO9, GPIO_OUT, 1);
	dib0700_set_gpio(adap->dev, GPIO4, GPIO_OUT, 1);
	dib0700_set_gpio(adap->dev, GPIO7, GPIO_OUT, 1);

	dib0700_set_gpio(adap->dev, GPIO10, GPIO_OUT, 0);

	dib0700_ctrl_clock(adap->dev, 72, 1);

	msleep(10);
	dib0700_set_gpio(adap->dev, GPIO10, GPIO_OUT, 1);
	msleep(10);
	dib0700_set_gpio(adap->dev, GPIO0, GPIO_OUT, 1);

	/* initialize IC 0 */
	dib8000_i2c_enumeration(&adap->dev->i2c_adap, 1, 0x22, 0x80, 0);

	adap->fe_adap[0].fe = dvb_attach(dib8000_attach, &adap->dev->i2c_adap, 0x80,
			      &dib807x_dib8000_config[0]);

	return adap->fe_adap[0].fe == NULL ? -ENODEV : 0;
}

static int stk807xpvr_frontend_attach1(struct dvb_usb_adapter *adap)
{
	/* initialize IC 1 */
	dib8000_i2c_enumeration(&adap->dev->i2c_adap, 1, 0x12, 0x82, 0);

	adap->fe_adap[0].fe = dvb_attach(dib8000_attach, &adap->dev->i2c_adap, 0x82,
			      &dib807x_dib8000_config[1]);

	return adap->fe_adap[0].fe == NULL ? -ENODEV : 0;
}

/* STK8096GP */
static struct dibx000_agc_config dib8090_agc_config[2] = {
	{
	BAND_UHF | BAND_VHF | BAND_LBAND | BAND_SBAND,
	/* P_agc_use_sd_mod1=0, P_agc_use_sd_mod2=0, P_agc_freq_pwm_div=1,
	 * P_agc_inv_pwm1=0, P_agc_inv_pwm2=0, P_agc_inh_dc_rv_est=0,
	 * P_agc_time_est=3, P_agc_freeze=0, P_agc_nb_est=5, P_agc_write=0 */
	(0 << 15) | (0 << 14) | (5 << 11) | (0 << 10) | (0 << 9) | (0 << 8)
	| (3 << 5) | (0 << 4) | (5 << 1) | (0 << 0),

	787,
	10,

	0,
	118,

	0,
	3530,
	1,
	5,

	65535,
	0,

	65535,
	0,

	0,
	32,
	114,
	143,
	144,
	114,
	227,
	116,
	117,

	28,
	26,
	31,
	51,

	0,
	},
	{
	BAND_CBAND,
	/* P_agc_use_sd_mod1=0, P_agc_use_sd_mod2=0, P_agc_freq_pwm_div=1,
	 * P_agc_inv_pwm1=0, P_agc_inv_pwm2=0, P_agc_inh_dc_rv_est=0,
	 * P_agc_time_est=3, P_agc_freeze=0, P_agc_nb_est=5, P_agc_write=0 */
	(0 << 15) | (0 << 14) | (5 << 11) | (0 << 10) | (0 << 9) | (0 << 8)
	| (3 << 5) | (0 << 4) | (5 << 1) | (0 << 0),

	787,
	10,

	0,
	118,

	0,
	3530,
	1,
	5,

	0,
	0,

	65535,
	0,

	0,
	32,
	114,
	143,
	144,
	114,
	227,
	116,
	117,

	28,
	26,
	31,
	51,

	0,
	}
};

static struct dibx000_bandwidth_config dib8090_pll_config_12mhz = {
	54000, 13500,
	1, 18, 3, 1, 0,
	0, 0, 1, 1, 2,
	(3 << 14) | (1 << 12) | (599 << 0),
	(0 << 25) | 0,
	20199727,
	12000000,
};

static int dib8090_get_adc_power(struct dvb_frontend *fe)
{
	return dib8000_get_adc_power(fe, 1);
}

static struct dib8000_config dib809x_dib8000_config[2] = {
	{
	.output_mpeg2_in_188_bytes = 1,

	.agc_config_count = 2,
	.agc = dib8090_agc_config,
	.agc_control = dib0090_dcc_freq,
	.pll = &dib8090_pll_config_12mhz,
	.tuner_is_baseband = 1,

	.gpio_dir = DIB8000_GPIO_DEFAULT_DIRECTIONS,
	.gpio_val = DIB8000_GPIO_DEFAULT_VALUES,
	.gpio_pwm_pos = DIB8000_GPIO_DEFAULT_PWM_POS,

	.hostbus_diversity = 1,
	.div_cfg = 0x31,
	.output_mode = OUTMODE_MPEG2_FIFO,
	.drives = 0x2d98,
	.diversity_delay = 48,
	.refclksel = 3,
	}, {
	.output_mpeg2_in_188_bytes = 1,

	.agc_config_count = 2,
	.agc = dib8090_agc_config,
	.agc_control = dib0090_dcc_freq,
	.pll = &dib8090_pll_config_12mhz,
	.tuner_is_baseband = 1,

	.gpio_dir = DIB8000_GPIO_DEFAULT_DIRECTIONS,
	.gpio_val = DIB8000_GPIO_DEFAULT_VALUES,
	.gpio_pwm_pos = DIB8000_GPIO_DEFAULT_PWM_POS,

	.hostbus_diversity = 1,
	.div_cfg = 0x31,
	.output_mode = OUTMODE_DIVERSITY,
	.drives = 0x2d08,
	.diversity_delay = 1,
	.refclksel = 3,
	}
};

static struct dib0090_wbd_slope dib8090_wbd_table[] = {
	/* max freq ; cold slope ; cold offset ; warm slope ; warm offset ; wbd gain */
	{ 120,     0, 500,  0,   500, 4 }, /* CBAND */
	{ 170,     0, 450,  0,   450, 4 }, /* CBAND */
	{ 380,    48, 373, 28,   259, 6 }, /* VHF */
	{ 860,    34, 700, 36,   616, 6 }, /* high UHF */
	{ 0xFFFF, 34, 700, 36,   616, 6 }, /* default */
};

static struct dib0090_config dib809x_dib0090_config = {
	.io.pll_bypass = 1,
	.io.pll_range = 1,
	.io.pll_prediv = 1,
	.io.pll_loopdiv = 20,
	.io.adc_clock_ratio = 8,
	.io.pll_int_loop_filt = 0,
	.io.clock_khz = 12000,
	.reset = dib80xx_tuner_reset,
	.sleep = dib80xx_tuner_sleep,
	.clkouttobamse = 1,
	.analog_output = 1,
	.i2c_address = DEFAULT_DIB0090_I2C_ADDRESS,
	.use_pwm_agc = 1,
	.clkoutdrive = 1,
	.get_adc_power = dib8090_get_adc_power,
	.freq_offset_khz_uhf = -63,
	.freq_offset_khz_vhf = -143,
	.wbd = dib8090_wbd_table,
	.fref_clock_ratio = 6,
};

static int dib8096_set_param_override(struct dvb_frontend *fe)
{
	struct dtv_frontend_properties *p = &fe->dtv_property_cache;
	struct dvb_usb_adapter *adap = fe->dvb->priv;
	struct dib0700_adapter_state *state = adap->priv;
	u8 band = BAND_OF_FREQUENCY(p->frequency/1000);
	u16 target;
	int ret = 0;
	enum frontend_tune_state tune_state = CT_SHUTDOWN;
	u16 ltgain, rf_gain_limit;

	ret = state->set_param_save(fe);
	if (ret < 0)
		return ret;

	target = (dib0090_get_wbd_target(fe) * 8 * 18 / 33 + 1) / 2;
	dib8000_set_wbd_ref(fe, target);


	if (band == BAND_CBAND) {
		deb_info("tuning in CBAND - soft-AGC startup\n");
		dib0090_set_tune_state(fe, CT_AGC_START);
		do {
			ret = dib0090_gain_control(fe);
			msleep(ret);
			tune_state = dib0090_get_tune_state(fe);
			if (tune_state == CT_AGC_STEP_0)
				dib8000_set_gpio(fe, 6, 0, 1);
			else if (tune_state == CT_AGC_STEP_1) {
				dib0090_get_current_gain(fe, NULL, NULL, &rf_gain_limit, &ltgain);
				if (rf_gain_limit == 0)
					dib8000_set_gpio(fe, 6, 0, 0);
			}
		} while (tune_state < CT_AGC_STOP);
		dib0090_pwm_gain_reset(fe);
		dib8000_pwm_agc_reset(fe);
		dib8000_set_tune_state(fe, CT_DEMOD_START);
	} else {
		deb_info("not tuning in CBAND - standard AGC startup\n");
		dib0090_pwm_gain_reset(fe);
	}

	return 0;
}

static int dib809x_tuner_attach(struct dvb_usb_adapter *adap)
{
	struct dib0700_adapter_state *st = adap->priv;
	struct i2c_adapter *tun_i2c = dib8000_get_i2c_master(adap->fe_adap[0].fe, DIBX000_I2C_INTERFACE_TUNER, 1);

	if (dvb_attach(dib0090_register, adap->fe_adap[0].fe, tun_i2c, &dib809x_dib0090_config) == NULL)
		return -ENODEV;

	st->set_param_save = adap->fe_adap[0].fe->ops.tuner_ops.set_params;
	adap->fe_adap[0].fe->ops.tuner_ops.set_params = dib8096_set_param_override;
	return 0;
}

static int stk809x_frontend_attach(struct dvb_usb_adapter *adap)
{
	dib0700_set_gpio(adap->dev, GPIO6, GPIO_OUT, 1);
	msleep(10);
	dib0700_set_gpio(adap->dev, GPIO9, GPIO_OUT, 1);
	dib0700_set_gpio(adap->dev, GPIO4, GPIO_OUT, 1);
	dib0700_set_gpio(adap->dev, GPIO7, GPIO_OUT, 1);

	dib0700_set_gpio(adap->dev, GPIO10, GPIO_OUT, 0);

	dib0700_ctrl_clock(adap->dev, 72, 1);

	msleep(10);
	dib0700_set_gpio(adap->dev, GPIO10, GPIO_OUT, 1);
	msleep(10);
	dib0700_set_gpio(adap->dev, GPIO0, GPIO_OUT, 1);

	dib8000_i2c_enumeration(&adap->dev->i2c_adap, 1, 18, 0x80, 0);

	adap->fe_adap[0].fe = dvb_attach(dib8000_attach, &adap->dev->i2c_adap, 0x80, &dib809x_dib8000_config[0]);

	return adap->fe_adap[0].fe == NULL ?  -ENODEV : 0;
}

static int nim8096md_tuner_attach(struct dvb_usb_adapter *adap)
{
	struct dib0700_adapter_state *st = adap->priv;
	struct i2c_adapter *tun_i2c;
	struct dvb_frontend *fe_slave  = dib8000_get_slave_frontend(adap->fe_adap[0].fe, 1);

	if (fe_slave) {
		tun_i2c = dib8000_get_i2c_master(fe_slave, DIBX000_I2C_INTERFACE_TUNER, 1);
		if (dvb_attach(dib0090_register, fe_slave, tun_i2c, &dib809x_dib0090_config) == NULL)
			return -ENODEV;
		fe_slave->dvb = adap->fe_adap[0].fe->dvb;
		fe_slave->ops.tuner_ops.set_params = dib8096_set_param_override;
	}
	tun_i2c = dib8000_get_i2c_master(adap->fe_adap[0].fe, DIBX000_I2C_INTERFACE_TUNER, 1);
	if (dvb_attach(dib0090_register, adap->fe_adap[0].fe, tun_i2c, &dib809x_dib0090_config) == NULL)
		return -ENODEV;

	st->set_param_save = adap->fe_adap[0].fe->ops.tuner_ops.set_params;
	adap->fe_adap[0].fe->ops.tuner_ops.set_params = dib8096_set_param_override;

	return 0;
}

static int nim8096md_frontend_attach(struct dvb_usb_adapter *adap)
{
	struct dvb_frontend *fe_slave;

	dib0700_set_gpio(adap->dev, GPIO6, GPIO_OUT, 0);
	msleep(20);
	dib0700_set_gpio(adap->dev, GPIO6, GPIO_OUT, 1);
	msleep(1000);
	dib0700_set_gpio(adap->dev, GPIO9, GPIO_OUT, 1);
	dib0700_set_gpio(adap->dev, GPIO4, GPIO_OUT, 1);
	dib0700_set_gpio(adap->dev, GPIO7, GPIO_OUT, 1);

	dib0700_set_gpio(adap->dev, GPIO10, GPIO_OUT, 0);

	dib0700_ctrl_clock(adap->dev, 72, 1);

	msleep(20);
	dib0700_set_gpio(adap->dev, GPIO10, GPIO_OUT, 1);
	msleep(20);
	dib0700_set_gpio(adap->dev, GPIO0, GPIO_OUT, 1);

	dib8000_i2c_enumeration(&adap->dev->i2c_adap, 2, 18, 0x80, 0);

	adap->fe_adap[0].fe = dvb_attach(dib8000_attach, &adap->dev->i2c_adap, 0x80, &dib809x_dib8000_config[0]);
	if (adap->fe_adap[0].fe == NULL)
		return -ENODEV;

	fe_slave = dvb_attach(dib8000_attach, &adap->dev->i2c_adap, 0x82, &dib809x_dib8000_config[1]);
	dib8000_set_slave_frontend(adap->fe_adap[0].fe, fe_slave);

	return fe_slave == NULL ?  -ENODEV : 0;
}

/* TFE8096P */
static struct dibx000_agc_config dib8096p_agc_config[2] = {
	{
		.band_caps		= BAND_UHF,
		/* P_agc_use_sd_mod1=0, P_agc_use_sd_mod2=0,
		   P_agc_freq_pwm_div=1, P_agc_inv_pwm1=0,
		   P_agc_inv_pwm2=0, P_agc_inh_dc_rv_est=0,
		   P_agc_time_est=3, P_agc_freeze=0, P_agc_nb_est=5,
		   P_agc_write=0 */
		.setup			= (0 << 15) | (0 << 14) | (5 << 11)
			| (0 << 10) | (0 << 9) | (0 << 8) | (3 << 5)
			| (0 << 4) | (5 << 1) | (0 << 0),

		.inv_gain		= 684,
		.time_stabiliz	= 10,

		.alpha_level	= 0,
		.thlock			= 118,

		.wbd_inv		= 0,
		.wbd_ref		= 1200,
		.wbd_sel		= 3,
		.wbd_alpha		= 5,

		.agc1_max		= 65535,
		.agc1_min		= 0,

		.agc2_max		= 32767,
		.agc2_min		= 0,

		.agc1_pt1		= 0,
		.agc1_pt2		= 0,
		.agc1_pt3		= 105,
		.agc1_slope1	= 0,
		.agc1_slope2	= 156,
		.agc2_pt1		= 105,
		.agc2_pt2		= 255,
		.agc2_slope1	= 54,
		.agc2_slope2	= 0,

		.alpha_mant		= 28,
		.alpha_exp		= 26,
		.beta_mant		= 31,
		.beta_exp		= 51,

		.perform_agc_softsplit = 0,
	} , {
		.band_caps		= BAND_FM | BAND_VHF | BAND_CBAND,
		/* P_agc_use_sd_mod1=0, P_agc_use_sd_mod2=0,
		   P_agc_freq_pwm_div=1, P_agc_inv_pwm1=0,
		   P_agc_inv_pwm2=0, P_agc_inh_dc_rv_est=0,
		   P_agc_time_est=3, P_agc_freeze=0, P_agc_nb_est=5,
		   P_agc_write=0 */
		.setup			= (0 << 15) | (0 << 14) | (5 << 11)
			| (0 << 10) | (0 << 9) | (0 << 8) | (3 << 5)
			| (0 << 4) | (5 << 1) | (0 << 0),

		.inv_gain		= 732,
		.time_stabiliz  = 10,

		.alpha_level	= 0,
		.thlock			= 118,

		.wbd_inv		= 0,
		.wbd_ref		= 1200,
		.wbd_sel		= 3,
		.wbd_alpha		= 5,

		.agc1_max		= 65535,
		.agc1_min		= 0,

		.agc2_max		= 32767,
		.agc2_min		= 0,

		.agc1_pt1		= 0,
		.agc1_pt2		= 0,
		.agc1_pt3		= 98,
		.agc1_slope1	= 0,
		.agc1_slope2	= 167,
		.agc2_pt1		= 98,
		.agc2_pt2		= 255,
		.agc2_slope1	= 52,
		.agc2_slope2	= 0,

		.alpha_mant		= 28,
		.alpha_exp		= 26,
		.beta_mant		= 31,
		.beta_exp		= 51,

		.perform_agc_softsplit = 0,
	}
};

static struct dibx000_bandwidth_config dib8096p_clock_config_12_mhz = {
	108000, 13500,
	1, 9, 1, 0, 0,
	0, 0, 0, 0, 2,
	(3 << 14) | (1 << 12) | (524 << 0),
	(0 << 25) | 0,
	20199729,
	12000000,
};

static struct dib8000_config tfe8096p_dib8000_config = {
	.output_mpeg2_in_188_bytes	= 1,
	.hostbus_diversity			= 1,
	.update_lna					= NULL,

	.agc_config_count			= 2,
	.agc						= dib8096p_agc_config,
	.pll						= &dib8096p_clock_config_12_mhz,

	.gpio_dir					= DIB8000_GPIO_DEFAULT_DIRECTIONS,
	.gpio_val					= DIB8000_GPIO_DEFAULT_VALUES,
	.gpio_pwm_pos				= DIB8000_GPIO_DEFAULT_PWM_POS,

	.agc_control				= NULL,
	.diversity_delay			= 48,
	.output_mode				= OUTMODE_MPEG2_FIFO,
	.enMpegOutput				= 1,
};

static struct dib0090_wbd_slope dib8096p_wbd_table[] = {
	{ 380, 81, 850, 64, 540, 4},
	{ 860, 51, 866, 21, 375, 4},
	{1700, 0, 250, 0, 100, 6},
	{2600, 0, 250, 0, 100, 6},
	{ 0xFFFF, 0, 0, 0, 0, 0},
};

static const struct dib0090_config tfe8096p_dib0090_config = {
	.io.clock_khz			= 12000,
	.io.pll_bypass			= 0,
	.io.pll_range			= 0,
	.io.pll_prediv			= 3,
	.io.pll_loopdiv			= 6,
	.io.adc_clock_ratio		= 0,
	.io.pll_int_loop_filt	= 0,
	.reset					= dib8096p_tuner_sleep,
	.sleep					= dib8096p_tuner_sleep,

	.freq_offset_khz_uhf	= -143,
	.freq_offset_khz_vhf	= -143,

	.get_adc_power			= dib8090_get_adc_power,

	.clkouttobamse			= 1,
	.analog_output			= 0,

	.wbd_vhf_offset			= 0,
	.wbd_cband_offset		= 0,
	.use_pwm_agc			= 1,
	.clkoutdrive			= 0,

	.fref_clock_ratio		= 1,

	.wbd					= dib8096p_wbd_table,

	.ls_cfg_pad_drv			= 0,
	.data_tx_drv			= 0,
	.low_if					= NULL,
	.in_soc					= 1,
	.force_cband_input		= 0,
};

struct dibx090p_adc {
	u32 freq;			/* RF freq MHz */
	u32 timf;			/* New Timf */
	u32 pll_loopdiv;	/* New prediv */
	u32 pll_prediv;		/* New loopdiv */
};

struct dibx090p_adc dib8090p_adc_tab[] = {
	{ 50000, 17043521, 16, 3}, /* 64 MHz */
	{878000, 20199729, 9, 1}, /* 60 MHz */
	{0xffffffff, 0, 0, 0}, /* 60 MHz */
};

static int dib8096p_agc_startup(struct dvb_frontend *fe)
{
	struct dtv_frontend_properties *p = &fe->dtv_property_cache;
	struct dvb_usb_adapter *adap = fe->dvb->priv;
	struct dib0700_adapter_state *state = adap->priv;
	struct dibx000_bandwidth_config pll;
	u16 target;
	int better_sampling_freq = 0, ret;
	struct dibx090p_adc *adc_table = &dib8090p_adc_tab[0];

	ret = state->set_param_save(fe);
	if (ret < 0)
		return ret;
	memset(&pll, 0, sizeof(struct dibx000_bandwidth_config));

	dib0090_pwm_gain_reset(fe);
	/* dib0090_get_wbd_target is returning any possible
	   temperature compensated wbd-target */
	target = (dib0090_get_wbd_target(fe) * 8  + 1) / 2;
	dib8000_set_wbd_ref(fe, target);


	while (p->frequency / 1000 > adc_table->freq) {
		better_sampling_freq = 1;
		adc_table++;
	}

	if ((adc_table->freq != 0xffffffff) && better_sampling_freq) {
		pll.pll_ratio  = adc_table->pll_loopdiv;
		pll.pll_prediv = adc_table->pll_prediv;
		dib8000_update_pll(fe, &pll);
		dib8000_ctrl_timf(fe, DEMOD_TIMF_SET, adc_table->timf);
	}
	return 0;
}

static int tfe8096p_frontend_attach(struct dvb_usb_adapter *adap)
{
	dib0700_set_gpio(adap->dev, GPIO6, GPIO_OUT, 1);
	msleep(20);
	dib0700_set_gpio(adap->dev, GPIO9, GPIO_OUT, 1);
	dib0700_set_gpio(adap->dev, GPIO4, GPIO_OUT, 1);
	dib0700_set_gpio(adap->dev, GPIO7, GPIO_OUT, 1);

	dib0700_set_gpio(adap->dev, GPIO10, GPIO_OUT, 0);

	dib0700_ctrl_clock(adap->dev, 72, 1);

	msleep(20);
	dib0700_set_gpio(adap->dev, GPIO10, GPIO_OUT, 1);
	msleep(20);
	dib0700_set_gpio(adap->dev, GPIO0, GPIO_OUT, 1);

	dib8000_i2c_enumeration(&adap->dev->i2c_adap, 1, 0x10, 0x80, 1);

	adap->fe_adap[0].fe = dvb_attach(dib8000_attach,
			&adap->dev->i2c_adap, 0x80, &tfe8096p_dib8000_config);

	return adap->fe_adap[0].fe == NULL ?  -ENODEV : 0;
}

static int tfe8096p_tuner_attach(struct dvb_usb_adapter *adap)
{
	struct dib0700_adapter_state *st = adap->priv;
	struct i2c_adapter *tun_i2c = dib8096p_get_i2c_tuner(adap->fe_adap[0].fe);

	if (dvb_attach(dib0090_register, adap->fe_adap[0].fe, tun_i2c,
				&tfe8096p_dib0090_config) == NULL)
		return -ENODEV;

	dib8000_set_gpio(adap->fe_adap[0].fe, 8, 0, 1);

	st->set_param_save = adap->fe_adap[0].fe->ops.tuner_ops.set_params;
	adap->fe_adap[0].fe->ops.tuner_ops.set_params = dib8096p_agc_startup;
	return 0;
}

/* STK9090M */
static int dib90x0_pid_filter(struct dvb_usb_adapter *adapter, int index, u16 pid, int onoff)
{
	return dib9000_fw_pid_filter(adapter->fe_adap[0].fe, index, pid, onoff);
}

static int dib90x0_pid_filter_ctrl(struct dvb_usb_adapter *adapter, int onoff)
{
	return dib9000_fw_pid_filter_ctrl(adapter->fe_adap[0].fe, onoff);
}

static int dib90x0_tuner_reset(struct dvb_frontend *fe, int onoff)
{
	return dib9000_set_gpio(fe, 5, 0, !onoff);
}

static int dib90x0_tuner_sleep(struct dvb_frontend *fe, int onoff)
{
	return dib9000_set_gpio(fe, 0, 0, onoff);
}

static int dib01x0_pmu_update(struct i2c_adapter *i2c, u16 *data, u8 len)
{
	u8 wb[4] = { 0xc >> 8, 0xc & 0xff, 0, 0 };
	u8 rb[2];
	struct i2c_msg msg[2] = {
		{.addr = 0x1e >> 1, .flags = 0, .buf = wb, .len = 2},
		{.addr = 0x1e >> 1, .flags = I2C_M_RD, .buf = rb, .len = 2},
	};
	u8 index_data;

	dibx000_i2c_set_speed(i2c, 250);

	if (i2c_transfer(i2c, msg, 2) != 2)
		return -EIO;

	switch (rb[0] << 8 | rb[1]) {
	case 0:
			deb_info("Found DiB0170 rev1: This version of DiB0170 is not supported any longer.\n");
			return -EIO;
	case 1:
			deb_info("Found DiB0170 rev2");
			break;
	case 2:
			deb_info("Found DiB0190 rev2");
			break;
	default:
			deb_info("DiB01x0 not found");
			return -EIO;
	}

	for (index_data = 0; index_data < len; index_data += 2) {
		wb[2] = (data[index_data + 1] >> 8) & 0xff;
		wb[3] = (data[index_data + 1]) & 0xff;

		if (data[index_data] == 0) {
			wb[0] = (data[index_data] >> 8) & 0xff;
			wb[1] = (data[index_data]) & 0xff;
			msg[0].len = 2;
			if (i2c_transfer(i2c, msg, 2) != 2)
				return -EIO;
			wb[2] |= rb[0];
			wb[3] |= rb[1] & ~(3 << 4);
		}

		wb[0] = (data[index_data] >> 8)&0xff;
		wb[1] = (data[index_data])&0xff;
		msg[0].len = 4;
		if (i2c_transfer(i2c, &msg[0], 1) != 1)
			return -EIO;
	}
	return 0;
}

static struct dib9000_config stk9090m_config = {
	.output_mpeg2_in_188_bytes = 1,
	.output_mode = OUTMODE_MPEG2_FIFO,
	.vcxo_timer = 279620,
	.timing_frequency = 20452225,
	.demod_clock_khz = 60000,
	.xtal_clock_khz = 30000,
	.if_drives = (0 << 15) | (1 << 13) | (0 << 12) | (3 << 10) | (0 << 9) | (1 << 7) | (0 << 6) | (0 << 4) | (1 << 3) | (1 << 1) | (0),
	.subband = {
		2,
		{
			{ 240, { BOARD_GPIO_COMPONENT_DEMOD, BOARD_GPIO_FUNCTION_SUBBAND_GPIO, 0x0008, 0x0000, 0x0008 } }, /* GPIO 3 to 1 for VHF */
			{ 890, { BOARD_GPIO_COMPONENT_DEMOD, BOARD_GPIO_FUNCTION_SUBBAND_GPIO, 0x0008, 0x0000, 0x0000 } }, /* GPIO 3 to 0 for UHF */
			{ 0 },
		},
	},
	.gpio_function = {
		{ .component = BOARD_GPIO_COMPONENT_DEMOD, .function = BOARD_GPIO_FUNCTION_COMPONENT_ON, .mask = 0x10 | 0x21, .direction = 0 & ~0x21, .value = (0x10 & ~0x1) | 0x20 },
		{ .component = BOARD_GPIO_COMPONENT_DEMOD, .function = BOARD_GPIO_FUNCTION_COMPONENT_OFF, .mask = 0x10 | 0x21, .direction = 0 & ~0x21, .value = 0 | 0x21 },
	},
};

static struct dib9000_config nim9090md_config[2] = {
	{
		.output_mpeg2_in_188_bytes = 1,
		.output_mode = OUTMODE_MPEG2_FIFO,
		.vcxo_timer = 279620,
		.timing_frequency = 20452225,
		.demod_clock_khz = 60000,
		.xtal_clock_khz = 30000,
		.if_drives = (0 << 15) | (1 << 13) | (0 << 12) | (3 << 10) | (0 << 9) | (1 << 7) | (0 << 6) | (0 << 4) | (1 << 3) | (1 << 1) | (0),
	}, {
		.output_mpeg2_in_188_bytes = 1,
		.output_mode = OUTMODE_DIVERSITY,
		.vcxo_timer = 279620,
		.timing_frequency = 20452225,
		.demod_clock_khz = 60000,
		.xtal_clock_khz = 30000,
		.if_drives = (0 << 15) | (1 << 13) | (0 << 12) | (3 << 10) | (0 << 9) | (1 << 7) | (0 << 6) | (0 << 4) | (1 << 3) | (1 << 1) | (0),
		.subband = {
			2,
			{
				{ 240, { BOARD_GPIO_COMPONENT_DEMOD, BOARD_GPIO_FUNCTION_SUBBAND_GPIO, 0x0006, 0x0000, 0x0006 } }, /* GPIO 1 and 2 to 1 for VHF */
				{ 890, { BOARD_GPIO_COMPONENT_DEMOD, BOARD_GPIO_FUNCTION_SUBBAND_GPIO, 0x0006, 0x0000, 0x0000 } }, /* GPIO 1 and 2 to 0 for UHF */
				{ 0 },
			},
		},
		.gpio_function = {
			{ .component = BOARD_GPIO_COMPONENT_DEMOD, .function = BOARD_GPIO_FUNCTION_COMPONENT_ON, .mask = 0x10 | 0x21, .direction = 0 & ~0x21, .value = (0x10 & ~0x1) | 0x20 },
			{ .component = BOARD_GPIO_COMPONENT_DEMOD, .function = BOARD_GPIO_FUNCTION_COMPONENT_OFF, .mask = 0x10 | 0x21, .direction = 0 & ~0x21, .value = 0 | 0x21 },
		},
	}
};

static struct dib0090_config dib9090_dib0090_config = {
	.io.pll_bypass = 0,
	.io.pll_range = 1,
	.io.pll_prediv = 1,
	.io.pll_loopdiv = 8,
	.io.adc_clock_ratio = 8,
	.io.pll_int_loop_filt = 0,
	.io.clock_khz = 30000,
	.reset = dib90x0_tuner_reset,
	.sleep = dib90x0_tuner_sleep,
	.clkouttobamse = 0,
	.analog_output = 0,
	.use_pwm_agc = 0,
	.clkoutdrive = 0,
	.freq_offset_khz_uhf = 0,
	.freq_offset_khz_vhf = 0,
};

static struct dib0090_config nim9090md_dib0090_config[2] = {
	{
		.io.pll_bypass = 0,
		.io.pll_range = 1,
		.io.pll_prediv = 1,
		.io.pll_loopdiv = 8,
		.io.adc_clock_ratio = 8,
		.io.pll_int_loop_filt = 0,
		.io.clock_khz = 30000,
		.reset = dib90x0_tuner_reset,
		.sleep = dib90x0_tuner_sleep,
		.clkouttobamse = 1,
		.analog_output = 0,
		.use_pwm_agc = 0,
		.clkoutdrive = 0,
		.freq_offset_khz_uhf = 0,
		.freq_offset_khz_vhf = 0,
	}, {
		.io.pll_bypass = 0,
		.io.pll_range = 1,
		.io.pll_prediv = 1,
		.io.pll_loopdiv = 8,
		.io.adc_clock_ratio = 8,
		.io.pll_int_loop_filt = 0,
		.io.clock_khz = 30000,
		.reset = dib90x0_tuner_reset,
		.sleep = dib90x0_tuner_sleep,
		.clkouttobamse = 0,
		.analog_output = 0,
		.use_pwm_agc = 0,
		.clkoutdrive = 0,
		.freq_offset_khz_uhf = 0,
		.freq_offset_khz_vhf = 0,
	}
};


static int stk9090m_frontend_attach(struct dvb_usb_adapter *adap)
{
	struct dib0700_adapter_state *state = adap->priv;
	struct dib0700_state *st = adap->dev->priv;
	u32 fw_version;

	/* Make use of the new i2c functions from FW 1.20 */
	dib0700_get_version(adap->dev, NULL, NULL, &fw_version, NULL);
	if (fw_version >= 0x10200)
		st->fw_use_new_i2c_api = 1;
	dib0700_set_i2c_speed(adap->dev, 340);

	dib0700_set_gpio(adap->dev, GPIO6, GPIO_OUT, 1);
	msleep(20);
	dib0700_set_gpio(adap->dev, GPIO9, GPIO_OUT, 1);
	dib0700_set_gpio(adap->dev, GPIO4, GPIO_OUT, 1);
	dib0700_set_gpio(adap->dev, GPIO7, GPIO_OUT, 1);
	dib0700_set_gpio(adap->dev, GPIO10, GPIO_OUT, 0);

	dib0700_ctrl_clock(adap->dev, 72, 1);

	msleep(20);
	dib0700_set_gpio(adap->dev, GPIO10, GPIO_OUT, 1);
	msleep(20);
	dib0700_set_gpio(adap->dev, GPIO0, GPIO_OUT, 1);

	dib9000_i2c_enumeration(&adap->dev->i2c_adap, 1, 0x10, 0x80);

	if (request_firmware(&state->frontend_firmware, "dib9090.fw", &adap->dev->udev->dev)) {
		deb_info("%s: Upload failed. (file not found?)\n", __func__);
		return -ENODEV;
	} else {
		deb_info("%s: firmware read %Zu bytes.\n", __func__, state->frontend_firmware->size);
	}
	stk9090m_config.microcode_B_fe_size = state->frontend_firmware->size;
	stk9090m_config.microcode_B_fe_buffer = state->frontend_firmware->data;

	adap->fe_adap[0].fe = dvb_attach(dib9000_attach, &adap->dev->i2c_adap, 0x80, &stk9090m_config);

	return adap->fe_adap[0].fe == NULL ?  -ENODEV : 0;
}

static int dib9090_tuner_attach(struct dvb_usb_adapter *adap)
{
	struct dib0700_adapter_state *state = adap->priv;
	struct i2c_adapter *i2c = dib9000_get_tuner_interface(adap->fe_adap[0].fe);
	u16 data_dib190[10] = {
		1, 0x1374,
		2, 0x01a2,
		7, 0x0020,
		0, 0x00ef,
		8, 0x0486,
	};

	if (dvb_attach(dib0090_fw_register, adap->fe_adap[0].fe, i2c, &dib9090_dib0090_config) == NULL)
		return -ENODEV;
	i2c = dib9000_get_i2c_master(adap->fe_adap[0].fe, DIBX000_I2C_INTERFACE_GPIO_1_2, 0);
	if (dib01x0_pmu_update(i2c, data_dib190, 10) != 0)
		return -ENODEV;
<<<<<<< HEAD
	dib0700_set_i2c_speed(adap->dev, 2000);
=======
	dib0700_set_i2c_speed(adap->dev, 1500);
>>>>>>> dcd6c922
	if (dib9000_firmware_post_pll_init(adap->fe_adap[0].fe) < 0)
		return -ENODEV;
	release_firmware(state->frontend_firmware);
	return 0;
}

static int nim9090md_frontend_attach(struct dvb_usb_adapter *adap)
{
	struct dib0700_adapter_state *state = adap->priv;
	struct dib0700_state *st = adap->dev->priv;
	struct i2c_adapter *i2c;
	struct dvb_frontend *fe_slave;
	u32 fw_version;

	/* Make use of the new i2c functions from FW 1.20 */
	dib0700_get_version(adap->dev, NULL, NULL, &fw_version, NULL);
	if (fw_version >= 0x10200)
		st->fw_use_new_i2c_api = 1;
	dib0700_set_i2c_speed(adap->dev, 340);

	dib0700_set_gpio(adap->dev, GPIO6, GPIO_OUT, 1);
	msleep(20);
	dib0700_set_gpio(adap->dev, GPIO9, GPIO_OUT, 1);
	dib0700_set_gpio(adap->dev, GPIO4, GPIO_OUT, 1);
	dib0700_set_gpio(adap->dev, GPIO7, GPIO_OUT, 1);
	dib0700_set_gpio(adap->dev, GPIO10, GPIO_OUT, 0);

	dib0700_ctrl_clock(adap->dev, 72, 1);

	msleep(20);
	dib0700_set_gpio(adap->dev, GPIO10, GPIO_OUT, 1);
	msleep(20);
	dib0700_set_gpio(adap->dev, GPIO0, GPIO_OUT, 1);

	if (request_firmware(&state->frontend_firmware, "dib9090.fw", &adap->dev->udev->dev)) {
		deb_info("%s: Upload failed. (file not found?)\n", __func__);
		return -EIO;
	} else {
		deb_info("%s: firmware read %Zu bytes.\n", __func__, state->frontend_firmware->size);
	}
	nim9090md_config[0].microcode_B_fe_size = state->frontend_firmware->size;
	nim9090md_config[0].microcode_B_fe_buffer = state->frontend_firmware->data;
	nim9090md_config[1].microcode_B_fe_size = state->frontend_firmware->size;
	nim9090md_config[1].microcode_B_fe_buffer = state->frontend_firmware->data;

	dib9000_i2c_enumeration(&adap->dev->i2c_adap, 1, 0x20, 0x80);
	adap->fe_adap[0].fe = dvb_attach(dib9000_attach, &adap->dev->i2c_adap, 0x80, &nim9090md_config[0]);

	if (adap->fe_adap[0].fe == NULL)
		return -ENODEV;

	i2c = dib9000_get_i2c_master(adap->fe_adap[0].fe, DIBX000_I2C_INTERFACE_GPIO_3_4, 0);
	dib9000_i2c_enumeration(i2c, 1, 0x12, 0x82);

	fe_slave = dvb_attach(dib9000_attach, i2c, 0x82, &nim9090md_config[1]);
	dib9000_set_slave_frontend(adap->fe_adap[0].fe, fe_slave);

	return fe_slave == NULL ?  -ENODEV : 0;
}

static int nim9090md_tuner_attach(struct dvb_usb_adapter *adap)
{
	struct dib0700_adapter_state *state = adap->priv;
	struct i2c_adapter *i2c;
	struct dvb_frontend *fe_slave;
	u16 data_dib190[10] = {
		1, 0x5374,
		2, 0x01ae,
		7, 0x0020,
		0, 0x00ef,
		8, 0x0406,
	};
	i2c = dib9000_get_tuner_interface(adap->fe_adap[0].fe);
	if (dvb_attach(dib0090_fw_register, adap->fe_adap[0].fe, i2c, &nim9090md_dib0090_config[0]) == NULL)
		return -ENODEV;
	i2c = dib9000_get_i2c_master(adap->fe_adap[0].fe, DIBX000_I2C_INTERFACE_GPIO_1_2, 0);
	if (dib01x0_pmu_update(i2c, data_dib190, 10) < 0)
		return -ENODEV;
<<<<<<< HEAD
	dib0700_set_i2c_speed(adap->dev, 2000);
=======

	dib0700_set_i2c_speed(adap->dev, 1500);
>>>>>>> dcd6c922
	if (dib9000_firmware_post_pll_init(adap->fe_adap[0].fe) < 0)
		return -ENODEV;

	fe_slave = dib9000_get_slave_frontend(adap->fe_adap[0].fe, 1);
	if (fe_slave != NULL) {
		i2c = dib9000_get_component_bus_interface(adap->fe_adap[0].fe);
		dib9000_set_i2c_adapter(fe_slave, i2c);

		i2c = dib9000_get_tuner_interface(fe_slave);
		if (dvb_attach(dib0090_fw_register, fe_slave, i2c, &nim9090md_dib0090_config[1]) == NULL)
			return -ENODEV;
		fe_slave->dvb = adap->fe_adap[0].fe->dvb;
<<<<<<< HEAD
		dib9000_fw_set_component_bus_speed(adap->fe_adap[0].fe, 2000);
=======
		dib9000_fw_set_component_bus_speed(adap->fe_adap[0].fe, 1500);
>>>>>>> dcd6c922
		if (dib9000_firmware_post_pll_init(fe_slave) < 0)
			return -ENODEV;
	}
	release_firmware(state->frontend_firmware);

	return 0;
}

/* NIM7090 */
struct dib7090p_best_adc {
	u32 timf;
	u32 pll_loopdiv;
	u32 pll_prediv;
};

static int dib7090p_get_best_sampling(struct dvb_frontend *fe , struct dib7090p_best_adc *adc)
{
	u8 spur = 0, prediv = 0, loopdiv = 0, min_prediv = 1, max_prediv = 1;

	u16 xtal = 12000;
	u32 fcp_min = 1900;  /* PLL Minimum Frequency comparator KHz */
	u32 fcp_max = 20000; /* PLL Maximum Frequency comparator KHz */
	u32 fdem_max = 76000;
	u32 fdem_min = 69500;
	u32 fcp = 0, fs = 0, fdem = 0;
	u32 harmonic_id = 0;

	adc->pll_loopdiv = loopdiv;
	adc->pll_prediv = prediv;
	adc->timf = 0;

	deb_info("bandwidth = %d fdem_min =%d", fe->dtv_property_cache.bandwidth_hz, fdem_min);

	/* Find Min and Max prediv */
	while ((xtal/max_prediv) >= fcp_min)
		max_prediv++;

	max_prediv--;
	min_prediv = max_prediv;
	while ((xtal/min_prediv) <= fcp_max) {
		min_prediv--;
		if (min_prediv == 1)
			break;
	}
	deb_info("MIN prediv = %d : MAX prediv = %d", min_prediv, max_prediv);

	min_prediv = 2;

	for (prediv = min_prediv ; prediv < max_prediv; prediv++) {
		fcp = xtal / prediv;
		if (fcp > fcp_min && fcp < fcp_max) {
			for (loopdiv = 1 ; loopdiv < 64 ; loopdiv++) {
				fdem = ((xtal/prediv) * loopdiv);
				fs   = fdem / 4;
				/* test min/max system restrictions */

				if ((fdem >= fdem_min) && (fdem <= fdem_max) && (fs >= fe->dtv_property_cache.bandwidth_hz/1000)) {
					spur = 0;
					/* test fs harmonics positions */
					for (harmonic_id = (fe->dtv_property_cache.frequency / (1000*fs)) ;  harmonic_id <= ((fe->dtv_property_cache.frequency / (1000*fs))+1) ; harmonic_id++) {
						if (((fs*harmonic_id) >= ((fe->dtv_property_cache.frequency/1000) - (fe->dtv_property_cache.bandwidth_hz/2000))) &&  ((fs*harmonic_id) <= ((fe->dtv_property_cache.frequency/1000) + (fe->dtv_property_cache.bandwidth_hz/2000)))) {
							spur = 1;
							break;
						}
					}

					if (!spur) {
						adc->pll_loopdiv = loopdiv;
						adc->pll_prediv = prediv;
						adc->timf = 2396745143UL/fdem*(1 << 9);
						adc->timf += ((2396745143UL%fdem) << 9)/fdem;
						deb_info("loopdiv=%i prediv=%i timf=%i", loopdiv, prediv, adc->timf);
						break;
					}
				}
			}
		}
		if (!spur)
			break;
	}


	if (adc->pll_loopdiv == 0 && adc->pll_prediv == 0)
		return -EINVAL;
	else
		return 0;
}

static int dib7090_agc_startup(struct dvb_frontend *fe)
{
	struct dvb_usb_adapter *adap = fe->dvb->priv;
	struct dib0700_adapter_state *state = adap->priv;
	struct dibx000_bandwidth_config pll;
	u16 target;
	struct dib7090p_best_adc adc;
	int ret;

	ret = state->set_param_save(fe);
	if (ret < 0)
		return ret;

	memset(&pll, 0, sizeof(struct dibx000_bandwidth_config));
	dib0090_pwm_gain_reset(fe);
	target = (dib0090_get_wbd_target(fe) * 8 + 1) / 2;
	dib7000p_set_wbd_ref(fe, target);

	if (dib7090p_get_best_sampling(fe, &adc) == 0) {
		pll.pll_ratio  = adc.pll_loopdiv;
		pll.pll_prediv = adc.pll_prediv;

		dib7000p_update_pll(fe, &pll);
		dib7000p_ctrl_timf(fe, DEMOD_TIMF_SET, adc.timf);
	}
	return 0;
}

static int dib7090_agc_restart(struct dvb_frontend *fe, u8 restart)
{
	deb_info("AGC restart callback: %d", restart);
	if (restart == 0) /* before AGC startup */
		dib0090_set_dc_servo(fe, 1);
	return 0;
}

static int dib7090e_update_lna(struct dvb_frontend *fe, u16 agc_global)
{
	u16 agc1 = 0, agc2, wbd = 0, wbd_target, wbd_offset, threshold_agc1;
	s16 wbd_delta;

	if ((fe->dtv_property_cache.frequency) < 400000000)
		threshold_agc1 = 25000;
	else
		threshold_agc1 = 30000;

	wbd_target = (dib0090_get_wbd_target(fe)*8+1)/2;
	wbd_offset = dib0090_get_wbd_offset(fe);
	dib7000p_get_agc_values(fe, NULL, &agc1, &agc2, &wbd);
	wbd_delta = (s16)wbd - (((s16)wbd_offset+10)*4) ;

	deb_info("update lna, agc_global=%d agc1=%d agc2=%d",
			agc_global, agc1, agc2);
	deb_info("update lna, wbd=%d wbd target=%d wbd offset=%d wbd delta=%d",
			wbd, wbd_target, wbd_offset, wbd_delta);

	if ((agc1 < threshold_agc1) && (wbd_delta > 0)) {
		dib0090_set_switch(fe, 1, 1, 1);
		dib0090_set_vga(fe, 0);
		dib0090_update_rframp_7090(fe, 0);
		dib0090_update_tuning_table_7090(fe, 0);
	} else {
		dib0090_set_vga(fe, 1);
		dib0090_update_rframp_7090(fe, 1);
		dib0090_update_tuning_table_7090(fe, 1);
		dib0090_set_switch(fe, 0, 0, 0);
	}

	return 0;
}

static struct dib0090_wbd_slope dib7090_wbd_table[] = {
	{ 380,   81, 850, 64, 540,  4},
	{ 860,   51, 866, 21,  375, 4},
	{1700,    0, 250, 0,   100, 6},
	{2600,    0, 250, 0,   100, 6},
	{ 0xFFFF, 0,   0, 0,   0,   0},
};

static struct dib0090_wbd_slope dib7090e_wbd_table[] = {
	{ 380,   81, 850, 64, 540,	4},
	{ 700,   51, 866, 21,  320,	4},
	{ 860,   48, 666, 18,  330,	6},
	{1700,    0, 250, 0,   100, 6},
	{2600,    0, 250, 0,   100, 6},
	{ 0xFFFF, 0,   0, 0,   0,	0},
};

static struct dibx000_agc_config dib7090_agc_config[2] = {
	{
		.band_caps      = BAND_UHF,
		/* P_agc_use_sd_mod1=0, P_agc_use_sd_mod2=0, P_agc_freq_pwm_div=1, P_agc_inv_pwm1=0, P_agc_inv_pwm2=0,
		* P_agc_inh_dc_rv_est=0, P_agc_time_est=3, P_agc_freeze=0, P_agc_nb_est=5, P_agc_write=0 */
		.setup          = (0 << 15) | (0 << 14) | (5 << 11) | (0 << 10) | (0 << 9) | (0 << 8) | (3 << 5) | (0 << 4) | (5 << 1) | (0 << 0),

		.inv_gain       = 687,
		.time_stabiliz  = 10,

		.alpha_level    = 0,
		.thlock         = 118,

		.wbd_inv        = 0,
		.wbd_ref        = 1200,
		.wbd_sel        = 3,
		.wbd_alpha      = 5,

		.agc1_max       = 65535,
		.agc1_min       = 0,

		.agc2_max       = 65535,
		.agc2_min       = 0,

		.agc1_pt1       = 0,
		.agc1_pt2       = 32,
		.agc1_pt3       = 114,
		.agc1_slope1    = 143,
		.agc1_slope2    = 144,
		.agc2_pt1       = 114,
		.agc2_pt2       = 227,
		.agc2_slope1    = 116,
		.agc2_slope2    = 117,

		.alpha_mant     = 18,
		.alpha_exp      = 0,
		.beta_mant      = 20,
		.beta_exp       = 59,

		.perform_agc_softsplit = 0,
	} , {
		.band_caps      = BAND_FM | BAND_VHF | BAND_CBAND,
		/* P_agc_use_sd_mod1=0, P_agc_use_sd_mod2=0, P_agc_freq_pwm_div=1, P_agc_inv_pwm1=0, P_agc_inv_pwm2=0,
		* P_agc_inh_dc_rv_est=0, P_agc_time_est=3, P_agc_freeze=0, P_agc_nb_est=5, P_agc_write=0 */
		.setup          = (0 << 15) | (0 << 14) | (5 << 11) | (0 << 10) | (0 << 9) | (0 << 8) | (3 << 5) | (0 << 4) | (5 << 1) | (0 << 0),

		.inv_gain       = 732,
		.time_stabiliz  = 10,

		.alpha_level    = 0,
		.thlock         = 118,

		.wbd_inv        = 0,
		.wbd_ref        = 1200,
		.wbd_sel        = 3,
		.wbd_alpha      = 5,

		.agc1_max       = 65535,
		.agc1_min       = 0,

		.agc2_max       = 65535,
		.agc2_min       = 0,

		.agc1_pt1       = 0,
		.agc1_pt2       = 0,
		.agc1_pt3       = 98,
		.agc1_slope1    = 0,
		.agc1_slope2    = 167,
		.agc2_pt1       = 98,
		.agc2_pt2       = 255,
		.agc2_slope1    = 104,
		.agc2_slope2    = 0,

		.alpha_mant     = 18,
		.alpha_exp      = 0,
		.beta_mant      = 20,
		.beta_exp       = 59,

		.perform_agc_softsplit = 0,
	}
};

static struct dibx000_bandwidth_config dib7090_clock_config_12_mhz = {
	60000, 15000,
	1, 5, 0, 0, 0,
	0, 0, 1, 1, 2,
	(3 << 14) | (1 << 12) | (524 << 0),
	(0 << 25) | 0,
	20452225,
	15000000,
};

static struct dib7000p_config nim7090_dib7000p_config = {
	.output_mpeg2_in_188_bytes  = 1,
	.hostbus_diversity			= 1,
	.tuner_is_baseband			= 1,
	.update_lna					= NULL,

	.agc_config_count			= 2,
	.agc						= dib7090_agc_config,

	.bw							= &dib7090_clock_config_12_mhz,

	.gpio_dir					= DIB7000P_GPIO_DEFAULT_DIRECTIONS,
	.gpio_val					= DIB7000P_GPIO_DEFAULT_VALUES,
	.gpio_pwm_pos				= DIB7000P_GPIO_DEFAULT_PWM_POS,

	.pwm_freq_div				= 0,

	.agc_control				= dib7090_agc_restart,

	.spur_protect				= 0,
	.disable_sample_and_hold	= 0,
	.enable_current_mirror		= 0,
	.diversity_delay			= 0,

	.output_mode				= OUTMODE_MPEG2_FIFO,
	.enMpegOutput				= 1,
};

static struct dib7000p_config tfe7090pvr_dib7000p_config[2] = {
	{
		.output_mpeg2_in_188_bytes  = 1,
		.hostbus_diversity			= 1,
		.tuner_is_baseband			= 1,
		.update_lna					= NULL,

		.agc_config_count			= 2,
		.agc						= dib7090_agc_config,

		.bw							= &dib7090_clock_config_12_mhz,

		.gpio_dir					= DIB7000P_GPIO_DEFAULT_DIRECTIONS,
		.gpio_val					= DIB7000P_GPIO_DEFAULT_VALUES,
		.gpio_pwm_pos				= DIB7000P_GPIO_DEFAULT_PWM_POS,

		.pwm_freq_div				= 0,

		.agc_control				= dib7090_agc_restart,

		.spur_protect				= 0,
		.disable_sample_and_hold	= 0,
		.enable_current_mirror		= 0,
		.diversity_delay			= 0,

		.output_mode				= OUTMODE_MPEG2_PAR_GATED_CLK,
		.default_i2c_addr			= 0x90,
		.enMpegOutput				= 1,
	}, {
		.output_mpeg2_in_188_bytes  = 1,
		.hostbus_diversity			= 1,
		.tuner_is_baseband			= 1,
		.update_lna					= NULL,

		.agc_config_count			= 2,
		.agc						= dib7090_agc_config,

		.bw							= &dib7090_clock_config_12_mhz,

		.gpio_dir					= DIB7000P_GPIO_DEFAULT_DIRECTIONS,
		.gpio_val					= DIB7000P_GPIO_DEFAULT_VALUES,
		.gpio_pwm_pos				= DIB7000P_GPIO_DEFAULT_PWM_POS,

		.pwm_freq_div				= 0,

		.agc_control				= dib7090_agc_restart,

		.spur_protect				= 0,
		.disable_sample_and_hold	= 0,
		.enable_current_mirror		= 0,
		.diversity_delay			= 0,

		.output_mode				= OUTMODE_MPEG2_PAR_GATED_CLK,
		.default_i2c_addr			= 0x92,
		.enMpegOutput				= 0,
	}
};

static struct dib7000p_config tfe7090e_dib7000p_config = {
	.output_mpeg2_in_188_bytes  = 1,
	.hostbus_diversity			= 1,
	.tuner_is_baseband			= 1,
	.update_lna					= dib7090e_update_lna,

	.agc_config_count			= 2,
	.agc						= dib7090_agc_config,

	.bw							= &dib7090_clock_config_12_mhz,

	.gpio_dir					= DIB7000P_GPIO_DEFAULT_DIRECTIONS,
	.gpio_val					= DIB7000P_GPIO_DEFAULT_VALUES,
	.gpio_pwm_pos				= DIB7000P_GPIO_DEFAULT_PWM_POS,

	.pwm_freq_div				= 0,

	.agc_control				= dib7090_agc_restart,

	.spur_protect				= 0,
	.disable_sample_and_hold	= 0,
	.enable_current_mirror		= 0,
	.diversity_delay			= 0,

	.output_mode				= OUTMODE_MPEG2_FIFO,
	.enMpegOutput				= 1,
};

static const struct dib0090_config nim7090_dib0090_config = {
	.io.clock_khz = 12000,
	.io.pll_bypass = 0,
	.io.pll_range = 0,
	.io.pll_prediv = 3,
	.io.pll_loopdiv = 6,
	.io.adc_clock_ratio = 0,
	.io.pll_int_loop_filt = 0,
	.reset = dib7090_tuner_sleep,
	.sleep = dib7090_tuner_sleep,

	.freq_offset_khz_uhf = 0,
	.freq_offset_khz_vhf = 0,

	.get_adc_power = dib7090_get_adc_power,

	.clkouttobamse = 1,
	.analog_output = 0,

	.wbd_vhf_offset = 0,
	.wbd_cband_offset = 0,
	.use_pwm_agc = 1,
	.clkoutdrive = 0,

	.fref_clock_ratio = 0,

	.wbd = dib7090_wbd_table,

	.ls_cfg_pad_drv = 0,
	.data_tx_drv = 0,
	.low_if = NULL,
	.in_soc = 1,
};

static const struct dib0090_config tfe7090e_dib0090_config = {
	.io.clock_khz = 12000,
	.io.pll_bypass = 0,
	.io.pll_range = 0,
	.io.pll_prediv = 3,
	.io.pll_loopdiv = 6,
	.io.adc_clock_ratio = 0,
	.io.pll_int_loop_filt = 0,
	.reset = dib7090_tuner_sleep,
	.sleep = dib7090_tuner_sleep,

	.freq_offset_khz_uhf = 0,
	.freq_offset_khz_vhf = 0,

	.get_adc_power = dib7090_get_adc_power,

	.clkouttobamse = 1,
	.analog_output = 0,

	.wbd_vhf_offset = 0,
	.wbd_cband_offset = 0,
	.use_pwm_agc = 1,
	.clkoutdrive = 0,

	.fref_clock_ratio = 0,

	.wbd = dib7090e_wbd_table,

	.ls_cfg_pad_drv = 0,
	.data_tx_drv = 0,
	.low_if = NULL,
	.in_soc = 1,
	.force_cband_input = 1,
	.is_dib7090e = 1,
};

static struct dib7000p_config tfe7790e_dib7000p_config = {
	.output_mpeg2_in_188_bytes  = 1,
	.hostbus_diversity			= 1,
	.tuner_is_baseband			= 1,
	.update_lna					= dib7090e_update_lna,

	.agc_config_count			= 2,
	.agc						= dib7090_agc_config,

	.bw							= &dib7090_clock_config_12_mhz,

	.gpio_dir					= DIB7000P_GPIO_DEFAULT_DIRECTIONS,
	.gpio_val					= DIB7000P_GPIO_DEFAULT_VALUES,
	.gpio_pwm_pos				= DIB7000P_GPIO_DEFAULT_PWM_POS,

	.pwm_freq_div				= 0,

	.agc_control				= dib7090_agc_restart,

	.spur_protect				= 0,
	.disable_sample_and_hold	= 0,
	.enable_current_mirror		= 0,
	.diversity_delay			= 0,

	.output_mode				= OUTMODE_MPEG2_PAR_GATED_CLK,
	.enMpegOutput				= 1,
};

static const struct dib0090_config tfe7790e_dib0090_config = {
	.io.clock_khz = 12000,
	.io.pll_bypass = 0,
	.io.pll_range = 0,
	.io.pll_prediv = 3,
	.io.pll_loopdiv = 6,
	.io.adc_clock_ratio = 0,
	.io.pll_int_loop_filt = 0,
	.reset = dib7090_tuner_sleep,
	.sleep = dib7090_tuner_sleep,

	.freq_offset_khz_uhf = 0,
	.freq_offset_khz_vhf = 0,

	.get_adc_power = dib7090_get_adc_power,

	.clkouttobamse = 1,
	.analog_output = 0,

	.wbd_vhf_offset = 0,
	.wbd_cband_offset = 0,
	.use_pwm_agc = 1,
	.clkoutdrive = 0,

	.fref_clock_ratio = 0,

	.wbd = dib7090e_wbd_table,

	.ls_cfg_pad_drv = 0,
	.data_tx_drv = 0,
	.low_if = NULL,
	.in_soc = 1,
	.force_cband_input = 1,
	.is_dib7090e = 1,
	.force_crystal_mode = 1,
};

static const struct dib0090_config tfe7090pvr_dib0090_config[2] = {
	{
		.io.clock_khz = 12000,
		.io.pll_bypass = 0,
		.io.pll_range = 0,
		.io.pll_prediv = 3,
		.io.pll_loopdiv = 6,
		.io.adc_clock_ratio = 0,
		.io.pll_int_loop_filt = 0,
		.reset = dib7090_tuner_sleep,
		.sleep = dib7090_tuner_sleep,

		.freq_offset_khz_uhf = 50,
		.freq_offset_khz_vhf = 70,

		.get_adc_power = dib7090_get_adc_power,

		.clkouttobamse = 1,
		.analog_output = 0,

		.wbd_vhf_offset = 0,
		.wbd_cband_offset = 0,
		.use_pwm_agc = 1,
		.clkoutdrive = 0,

		.fref_clock_ratio = 0,

		.wbd = dib7090_wbd_table,

		.ls_cfg_pad_drv = 0,
		.data_tx_drv = 0,
		.low_if = NULL,
		.in_soc = 1,
	}, {
		.io.clock_khz = 12000,
		.io.pll_bypass = 0,
		.io.pll_range = 0,
		.io.pll_prediv = 3,
		.io.pll_loopdiv = 6,
		.io.adc_clock_ratio = 0,
		.io.pll_int_loop_filt = 0,
		.reset = dib7090_tuner_sleep,
		.sleep = dib7090_tuner_sleep,

		.freq_offset_khz_uhf = -50,
		.freq_offset_khz_vhf = -70,

		.get_adc_power = dib7090_get_adc_power,

		.clkouttobamse = 1,
		.analog_output = 0,

		.wbd_vhf_offset = 0,
		.wbd_cband_offset = 0,
		.use_pwm_agc = 1,
		.clkoutdrive = 0,

		.fref_clock_ratio = 0,

		.wbd = dib7090_wbd_table,

		.ls_cfg_pad_drv = 0,
		.data_tx_drv = 0,
		.low_if = NULL,
		.in_soc = 1,
	}
};

static int nim7090_frontend_attach(struct dvb_usb_adapter *adap)
{
	dib0700_set_gpio(adap->dev, GPIO6, GPIO_OUT, 1);
	msleep(20);
	dib0700_set_gpio(adap->dev, GPIO9, GPIO_OUT, 1);
	dib0700_set_gpio(adap->dev, GPIO4, GPIO_OUT, 1);
	dib0700_set_gpio(adap->dev, GPIO7, GPIO_OUT, 1);
	dib0700_set_gpio(adap->dev, GPIO10, GPIO_OUT, 0);

	msleep(20);
	dib0700_set_gpio(adap->dev, GPIO10, GPIO_OUT, 1);
	msleep(20);
	dib0700_set_gpio(adap->dev, GPIO0, GPIO_OUT, 1);

	if (dib7000p_i2c_enumeration(&adap->dev->i2c_adap, 1, 0x10, &nim7090_dib7000p_config) != 0) {
		err("%s: dib7000p_i2c_enumeration failed.  Cannot continue\n", __func__);
		return -ENODEV;
	}
	adap->fe_adap[0].fe = dvb_attach(dib7000p_attach, &adap->dev->i2c_adap, 0x80, &nim7090_dib7000p_config);

	return adap->fe_adap[0].fe == NULL ?  -ENODEV : 0;
}

static int nim7090_tuner_attach(struct dvb_usb_adapter *adap)
{
	struct dib0700_adapter_state *st = adap->priv;
	struct i2c_adapter *tun_i2c = dib7090_get_i2c_tuner(adap->fe_adap[0].fe);

	if (dvb_attach(dib0090_register, adap->fe_adap[0].fe, tun_i2c, &nim7090_dib0090_config) == NULL)
		return -ENODEV;

	dib7000p_set_gpio(adap->fe_adap[0].fe, 8, 0, 1);

	st->set_param_save = adap->fe_adap[0].fe->ops.tuner_ops.set_params;
	adap->fe_adap[0].fe->ops.tuner_ops.set_params = dib7090_agc_startup;
	return 0;
}

static int tfe7090pvr_frontend0_attach(struct dvb_usb_adapter *adap)
{
	struct dib0700_state *st = adap->dev->priv;

	/* The TFE7090 requires the dib0700 to not be in master mode */
	st->disable_streaming_master_mode = 1;

	dib0700_set_gpio(adap->dev, GPIO6, GPIO_OUT, 1);
	msleep(20);
	dib0700_set_gpio(adap->dev, GPIO9, GPIO_OUT, 1);
	dib0700_set_gpio(adap->dev, GPIO4, GPIO_OUT, 1);
	dib0700_set_gpio(adap->dev, GPIO7, GPIO_OUT, 1);
	dib0700_set_gpio(adap->dev, GPIO10, GPIO_OUT, 0);

	msleep(20);
	dib0700_set_gpio(adap->dev, GPIO10, GPIO_OUT, 1);
	msleep(20);
	dib0700_set_gpio(adap->dev, GPIO0, GPIO_OUT, 1);

	/* initialize IC 0 */
	if (dib7000p_i2c_enumeration(&adap->dev->i2c_adap, 1, 0x20, &tfe7090pvr_dib7000p_config[0]) != 0) {
		err("%s: dib7000p_i2c_enumeration failed.  Cannot continue\n", __func__);
		return -ENODEV;
	}

	dib0700_set_i2c_speed(adap->dev, 340);
	adap->fe_adap[0].fe = dvb_attach(dib7000p_attach, &adap->dev->i2c_adap, 0x90, &tfe7090pvr_dib7000p_config[0]);
	if (adap->fe_adap[0].fe == NULL)
		return -ENODEV;

	dib7090_slave_reset(adap->fe_adap[0].fe);

	return 0;
}

static int tfe7090pvr_frontend1_attach(struct dvb_usb_adapter *adap)
{
	struct i2c_adapter *i2c;

	if (adap->dev->adapter[0].fe_adap[0].fe == NULL) {
		err("the master dib7090 has to be initialized first");
		return -ENODEV; /* the master device has not been initialized */
	}

	i2c = dib7000p_get_i2c_master(adap->dev->adapter[0].fe_adap[0].fe, DIBX000_I2C_INTERFACE_GPIO_6_7, 1);
	if (dib7000p_i2c_enumeration(i2c, 1, 0x10, &tfe7090pvr_dib7000p_config[1]) != 0) {
		err("%s: dib7000p_i2c_enumeration failed.  Cannot continue\n", __func__);
		return -ENODEV;
	}

	adap->fe_adap[0].fe = dvb_attach(dib7000p_attach, i2c, 0x92, &tfe7090pvr_dib7000p_config[1]);
	dib0700_set_i2c_speed(adap->dev, 200);

	return adap->fe_adap[0].fe == NULL ? -ENODEV : 0;
}

static int tfe7090pvr_tuner0_attach(struct dvb_usb_adapter *adap)
{
	struct dib0700_adapter_state *st = adap->priv;
	struct i2c_adapter *tun_i2c = dib7090_get_i2c_tuner(adap->fe_adap[0].fe);

	if (dvb_attach(dib0090_register, adap->fe_adap[0].fe, tun_i2c, &tfe7090pvr_dib0090_config[0]) == NULL)
		return -ENODEV;

	dib7000p_set_gpio(adap->fe_adap[0].fe, 8, 0, 1);

	st->set_param_save = adap->fe_adap[0].fe->ops.tuner_ops.set_params;
	adap->fe_adap[0].fe->ops.tuner_ops.set_params = dib7090_agc_startup;
	return 0;
}

static int tfe7090pvr_tuner1_attach(struct dvb_usb_adapter *adap)
{
	struct dib0700_adapter_state *st = adap->priv;
	struct i2c_adapter *tun_i2c = dib7090_get_i2c_tuner(adap->fe_adap[0].fe);

	if (dvb_attach(dib0090_register, adap->fe_adap[0].fe, tun_i2c, &tfe7090pvr_dib0090_config[1]) == NULL)
		return -ENODEV;

	dib7000p_set_gpio(adap->fe_adap[0].fe, 8, 0, 1);

	st->set_param_save = adap->fe_adap[0].fe->ops.tuner_ops.set_params;
	adap->fe_adap[0].fe->ops.tuner_ops.set_params = dib7090_agc_startup;
<<<<<<< HEAD
=======
	return 0;
}

static int tfe7090e_frontend_attach(struct dvb_usb_adapter *adap)
{
	dib0700_set_gpio(adap->dev, GPIO6, GPIO_OUT, 1);
	msleep(20);
	dib0700_set_gpio(adap->dev, GPIO9, GPIO_OUT, 1);
	dib0700_set_gpio(adap->dev, GPIO4, GPIO_OUT, 1);
	dib0700_set_gpio(adap->dev, GPIO7, GPIO_OUT, 1);
	dib0700_set_gpio(adap->dev, GPIO10, GPIO_OUT, 0);

	msleep(20);
	dib0700_set_gpio(adap->dev, GPIO10, GPIO_OUT, 1);
	msleep(20);
	dib0700_set_gpio(adap->dev, GPIO0, GPIO_OUT, 1);

	if (dib7000p_i2c_enumeration(&adap->dev->i2c_adap,
				1, 0x10, &tfe7090e_dib7000p_config) != 0) {
		err("%s: dib7000p_i2c_enumeration failed.  Cannot continue\n",
				__func__);
		return -ENODEV;
	}
	adap->fe_adap[0].fe = dvb_attach(dib7000p_attach, &adap->dev->i2c_adap,
			0x80, &tfe7090e_dib7000p_config);

	return adap->fe_adap[0].fe == NULL ?  -ENODEV : 0;
}

static int tfe7790e_frontend_attach(struct dvb_usb_adapter *adap)
{
	struct dib0700_state *st = adap->dev->priv;

	/* The TFE7790E requires the dib0700 to not be in master mode */
	st->disable_streaming_master_mode = 1;

	dib0700_set_gpio(adap->dev, GPIO6, GPIO_OUT, 1);
	msleep(20);
	dib0700_set_gpio(adap->dev, GPIO9, GPIO_OUT, 1);
	dib0700_set_gpio(adap->dev, GPIO4, GPIO_OUT, 1);
	dib0700_set_gpio(adap->dev, GPIO7, GPIO_OUT, 1);
	dib0700_set_gpio(adap->dev, GPIO10, GPIO_OUT, 0);
	msleep(20);
	dib0700_ctrl_clock(adap->dev, 72, 1);
	dib0700_set_gpio(adap->dev, GPIO10, GPIO_OUT, 1);
	msleep(20);
	dib0700_set_gpio(adap->dev, GPIO0, GPIO_OUT, 1);

	if (dib7000p_i2c_enumeration(&adap->dev->i2c_adap,
				1, 0x10, &tfe7790e_dib7000p_config) != 0) {
		err("%s: dib7000p_i2c_enumeration failed.  Cannot continue\n",
				__func__);
		return -ENODEV;
	}
	adap->fe_adap[0].fe = dvb_attach(dib7000p_attach, &adap->dev->i2c_adap,
			0x80, &tfe7790e_dib7000p_config);

	return adap->fe_adap[0].fe == NULL ?  -ENODEV : 0;
}

static int tfe7790e_tuner_attach(struct dvb_usb_adapter *adap)
{
	struct dib0700_adapter_state *st = adap->priv;
	struct i2c_adapter *tun_i2c =
		dib7090_get_i2c_tuner(adap->fe_adap[0].fe);

	if (dvb_attach(dib0090_register, adap->fe_adap[0].fe, tun_i2c,
				&tfe7790e_dib0090_config) == NULL)
		return -ENODEV;

	dib7000p_set_gpio(adap->fe_adap[0].fe, 8, 0, 1);

	st->set_param_save = adap->fe_adap[0].fe->ops.tuner_ops.set_params;
	adap->fe_adap[0].fe->ops.tuner_ops.set_params = dib7090_agc_startup;
	return 0;
}

static int tfe7090e_tuner_attach(struct dvb_usb_adapter *adap)
{
	struct dib0700_adapter_state *st = adap->priv;
	struct i2c_adapter *tun_i2c =
		dib7090_get_i2c_tuner(adap->fe_adap[0].fe);

	if (dvb_attach(dib0090_register, adap->fe_adap[0].fe, tun_i2c,
				&tfe7090e_dib0090_config) == NULL)
		return -ENODEV;

	dib7000p_set_gpio(adap->fe_adap[0].fe, 8, 0, 1);

	st->set_param_save = adap->fe_adap[0].fe->ops.tuner_ops.set_params;
	adap->fe_adap[0].fe->ops.tuner_ops.set_params = dib7090_agc_startup;
>>>>>>> dcd6c922
	return 0;
}

/* STK7070PD */
static struct dib7000p_config stk7070pd_dib7000p_config[2] = {
	{
		.output_mpeg2_in_188_bytes = 1,

		.agc_config_count = 1,
		.agc = &dib7070_agc_config,
		.bw  = &dib7070_bw_config_12_mhz,
		.tuner_is_baseband = 1,
		.spur_protect = 1,

		.gpio_dir = DIB7000P_GPIO_DEFAULT_DIRECTIONS,
		.gpio_val = DIB7000P_GPIO_DEFAULT_VALUES,
		.gpio_pwm_pos = DIB7000P_GPIO_DEFAULT_PWM_POS,

		.hostbus_diversity = 1,
	}, {
		.output_mpeg2_in_188_bytes = 1,

		.agc_config_count = 1,
		.agc = &dib7070_agc_config,
		.bw  = &dib7070_bw_config_12_mhz,
		.tuner_is_baseband = 1,
		.spur_protect = 1,

		.gpio_dir = DIB7000P_GPIO_DEFAULT_DIRECTIONS,
		.gpio_val = DIB7000P_GPIO_DEFAULT_VALUES,
		.gpio_pwm_pos = DIB7000P_GPIO_DEFAULT_PWM_POS,

		.hostbus_diversity = 1,
	}
};

static void stk7070pd_init(struct dvb_usb_device *dev)
{
	dib0700_set_gpio(dev, GPIO6, GPIO_OUT, 1);
	msleep(10);
	dib0700_set_gpio(dev, GPIO9, GPIO_OUT, 1);
	dib0700_set_gpio(dev, GPIO4, GPIO_OUT, 1);
	dib0700_set_gpio(dev, GPIO7, GPIO_OUT, 1);
	dib0700_set_gpio(dev, GPIO10, GPIO_OUT, 0);

	dib0700_ctrl_clock(dev, 72, 1);

	msleep(10);
	dib0700_set_gpio(dev, GPIO10, GPIO_OUT, 1);
}

static int stk7070pd_frontend_attach0(struct dvb_usb_adapter *adap)
{
	stk7070pd_init(adap->dev);

	msleep(10);
	dib0700_set_gpio(adap->dev, GPIO0, GPIO_OUT, 1);

	if (dib7000p_i2c_enumeration(&adap->dev->i2c_adap, 2, 18,
				     stk7070pd_dib7000p_config) != 0) {
		err("%s: dib7000p_i2c_enumeration failed.  Cannot continue\n",
		    __func__);
		return -ENODEV;
	}

	adap->fe_adap[0].fe = dvb_attach(dib7000p_attach, &adap->dev->i2c_adap, 0x80, &stk7070pd_dib7000p_config[0]);
	return adap->fe_adap[0].fe == NULL ? -ENODEV : 0;
}

static int stk7070pd_frontend_attach1(struct dvb_usb_adapter *adap)
{
	adap->fe_adap[0].fe = dvb_attach(dib7000p_attach, &adap->dev->i2c_adap, 0x82, &stk7070pd_dib7000p_config[1]);
	return adap->fe_adap[0].fe == NULL ? -ENODEV : 0;
<<<<<<< HEAD
=======
}

static int novatd_read_status_override(struct dvb_frontend *fe,
		fe_status_t *stat)
{
	struct dvb_usb_adapter *adap = fe->dvb->priv;
	struct dvb_usb_device *dev = adap->dev;
	struct dib0700_state *state = dev->priv;
	int ret;

	ret = state->read_status(fe, stat);

	if (!ret)
		dib0700_set_gpio(dev, adap->id == 0 ? GPIO1 : GPIO0, GPIO_OUT,
				!!(*stat & FE_HAS_LOCK));

	return ret;
}

static int novatd_sleep_override(struct dvb_frontend* fe)
{
	struct dvb_usb_adapter *adap = fe->dvb->priv;
	struct dvb_usb_device *dev = adap->dev;
	struct dib0700_state *state = dev->priv;

	/* turn off LED */
	dib0700_set_gpio(dev, adap->id == 0 ? GPIO1 : GPIO0, GPIO_OUT, 0);

	return state->sleep(fe);
}

/**
 * novatd_frontend_attach - Nova-TD specific attach
 *
 * Nova-TD has GPIO0, 1 and 2 for LEDs. So do not fiddle with them except for
 * information purposes.
 */
static int novatd_frontend_attach(struct dvb_usb_adapter *adap)
{
	struct dvb_usb_device *dev = adap->dev;
	struct dib0700_state *st = dev->priv;

	if (adap->id == 0) {
		stk7070pd_init(dev);

		/* turn the power LED on, the other two off (just in case) */
		dib0700_set_gpio(dev, GPIO0, GPIO_OUT, 0);
		dib0700_set_gpio(dev, GPIO1, GPIO_OUT, 0);
		dib0700_set_gpio(dev, GPIO2, GPIO_OUT, 1);

		if (dib7000p_i2c_enumeration(&dev->i2c_adap, 2, 18,
					     stk7070pd_dib7000p_config) != 0) {
			err("%s: dib7000p_i2c_enumeration failed.  Cannot continue\n",
			    __func__);
			return -ENODEV;
		}
	}

	adap->fe_adap[0].fe = dvb_attach(dib7000p_attach, &dev->i2c_adap,
			adap->id == 0 ? 0x80 : 0x82,
			&stk7070pd_dib7000p_config[adap->id]);

	if (adap->fe_adap[0].fe == NULL)
		return -ENODEV;

	st->read_status = adap->fe_adap[0].fe->ops.read_status;
	adap->fe_adap[0].fe->ops.read_status = novatd_read_status_override;
	st->sleep = adap->fe_adap[0].fe->ops.sleep;
	adap->fe_adap[0].fe->ops.sleep = novatd_sleep_override;

	return 0;
>>>>>>> dcd6c922
}

/* S5H1411 */
static struct s5h1411_config pinnacle_801e_config = {
	.output_mode   = S5H1411_PARALLEL_OUTPUT,
	.gpio          = S5H1411_GPIO_OFF,
	.mpeg_timing   = S5H1411_MPEGTIMING_NONCONTINOUS_NONINVERTING_CLOCK,
	.qam_if        = S5H1411_IF_44000,
	.vsb_if        = S5H1411_IF_44000,
	.inversion     = S5H1411_INVERSION_OFF,
	.status_mode   = S5H1411_DEMODLOCKING
};

/* Pinnacle PCTV HD Pro 801e GPIOs map:
   GPIO0  - currently unknown
   GPIO1  - xc5000 tuner reset
   GPIO2  - CX25843 sleep
   GPIO3  - currently unknown
   GPIO4  - currently unknown
   GPIO6  - currently unknown
   GPIO7  - currently unknown
   GPIO9  - currently unknown
   GPIO10 - CX25843 reset
 */
static int s5h1411_frontend_attach(struct dvb_usb_adapter *adap)
{
	struct dib0700_state *st = adap->dev->priv;

	/* Make use of the new i2c functions from FW 1.20 */
	st->fw_use_new_i2c_api = 1;

	/* The s5h1411 requires the dib0700 to not be in master mode */
	st->disable_streaming_master_mode = 1;

	/* All msleep values taken from Windows USB trace */
	dib0700_set_gpio(adap->dev, GPIO0, GPIO_OUT, 0);
	dib0700_set_gpio(adap->dev, GPIO3, GPIO_OUT, 0);
	dib0700_set_gpio(adap->dev, GPIO6, GPIO_OUT, 1);
	msleep(400);
	dib0700_set_gpio(adap->dev, GPIO10, GPIO_OUT, 0);
	msleep(60);
	dib0700_set_gpio(adap->dev, GPIO10, GPIO_OUT, 1);
	msleep(30);
	dib0700_set_gpio(adap->dev, GPIO0, GPIO_OUT, 1);
	dib0700_set_gpio(adap->dev, GPIO9, GPIO_OUT, 1);
	dib0700_set_gpio(adap->dev, GPIO4, GPIO_OUT, 1);
	dib0700_set_gpio(adap->dev, GPIO7, GPIO_OUT, 1);
	dib0700_set_gpio(adap->dev, GPIO2, GPIO_OUT, 0);
	msleep(30);

	/* Put the CX25843 to sleep for now since we're in digital mode */
	dib0700_set_gpio(adap->dev, GPIO2, GPIO_OUT, 1);

	/* GPIOs are initialized, do the attach */
	adap->fe_adap[0].fe = dvb_attach(s5h1411_attach, &pinnacle_801e_config,
			      &adap->dev->i2c_adap);
	return adap->fe_adap[0].fe == NULL ? -ENODEV : 0;
}

static int dib0700_xc5000_tuner_callback(void *priv, int component,
					 int command, int arg)
{
	struct dvb_usb_adapter *adap = priv;

	if (command == XC5000_TUNER_RESET) {
		/* Reset the tuner */
		dib0700_set_gpio(adap->dev, GPIO1, GPIO_OUT, 0);
		msleep(10);
		dib0700_set_gpio(adap->dev, GPIO1, GPIO_OUT, 1);
		msleep(10);
	} else {
		err("xc5000: unknown tuner callback command: %d\n", command);
		return -EINVAL;
	}

	return 0;
}

static struct xc5000_config s5h1411_xc5000_tunerconfig = {
	.i2c_address      = 0x64,
	.if_khz           = 5380,
};

static int xc5000_tuner_attach(struct dvb_usb_adapter *adap)
{
	/* FIXME: generalize & move to common area */
	adap->fe_adap[0].fe->callback = dib0700_xc5000_tuner_callback;

	return dvb_attach(xc5000_attach, adap->fe_adap[0].fe, &adap->dev->i2c_adap,
			  &s5h1411_xc5000_tunerconfig)
		== NULL ? -ENODEV : 0;
}

static int dib0700_xc4000_tuner_callback(void *priv, int component,
					 int command, int arg)
{
	struct dvb_usb_adapter *adap = priv;

	if (command == XC4000_TUNER_RESET) {
		/* Reset the tuner */
		dib7000p_set_gpio(adap->fe_adap[0].fe, 8, 0, 0);
		msleep(10);
		dib7000p_set_gpio(adap->fe_adap[0].fe, 8, 0, 1);
	} else {
		err("xc4000: unknown tuner callback command: %d\n", command);
		return -EINVAL;
	}

	return 0;
}

static struct dibx000_agc_config stk7700p_7000p_xc4000_agc_config = {
	.band_caps = BAND_UHF | BAND_VHF,
	.setup = 0x64,
	.inv_gain = 0x02c8,
	.time_stabiliz = 0x15,
	.alpha_level = 0x00,
	.thlock = 0x76,
	.wbd_inv = 0x01,
	.wbd_ref = 0x0b33,
	.wbd_sel = 0x00,
	.wbd_alpha = 0x02,
	.agc1_max = 0x00,
	.agc1_min = 0x00,
	.agc2_max = 0x9b26,
	.agc2_min = 0x26ca,
	.agc1_pt1 = 0x00,
	.agc1_pt2 = 0x00,
	.agc1_pt3 = 0x00,
	.agc1_slope1 = 0x00,
	.agc1_slope2 = 0x00,
	.agc2_pt1 = 0x00,
	.agc2_pt2 = 0x80,
	.agc2_slope1 = 0x1d,
	.agc2_slope2 = 0x1d,
	.alpha_mant = 0x11,
	.alpha_exp = 0x1b,
	.beta_mant = 0x17,
	.beta_exp = 0x33,
	.perform_agc_softsplit = 0x00,
};

static struct dibx000_bandwidth_config stk7700p_xc4000_pll_config = {
	60000, 30000,	/* internal, sampling */
	1, 8, 3, 1, 0,	/* pll_cfg: prediv, ratio, range, reset, bypass */
	0, 0, 1, 1, 0,	/* misc: refdiv, bypclk_div, IO_CLK_en_core, */
			/* ADClkSrc, modulo */
	(3 << 14) | (1 << 12) | 524,	/* sad_cfg: refsel, sel, freq_15k */
	39370534,	/* ifreq */
	20452225,	/* timf */
	30000000	/* xtal */
};

/* FIXME: none of these inputs are validated yet */
static struct dib7000p_config pctv_340e_config = {
	.output_mpeg2_in_188_bytes = 1,

	.agc_config_count = 1,
	.agc = &stk7700p_7000p_xc4000_agc_config,
	.bw  = &stk7700p_xc4000_pll_config,

	.gpio_dir = DIB7000M_GPIO_DEFAULT_DIRECTIONS,
	.gpio_val = DIB7000M_GPIO_DEFAULT_VALUES,
	.gpio_pwm_pos = DIB7000M_GPIO_DEFAULT_PWM_POS,
};

/* PCTV 340e GPIOs map:
   dib0700:
   GPIO2  - CX25843 sleep
   GPIO3  - CS5340 reset
   GPIO5  - IRD
   GPIO6  - Power Supply
   GPIO8  - LNA (1=off 0=on)
   GPIO10 - CX25843 reset
   dib7000:
   GPIO8  - xc4000 reset
 */
static int pctv340e_frontend_attach(struct dvb_usb_adapter *adap)
{
	struct dib0700_state *st = adap->dev->priv;

	/* Power Supply on */
	dib0700_set_gpio(adap->dev, GPIO6,  GPIO_OUT, 0);
	msleep(50);
	dib0700_set_gpio(adap->dev, GPIO6,  GPIO_OUT, 1);
	msleep(100); /* Allow power supply to settle before probing */

	/* cx25843 reset */
	dib0700_set_gpio(adap->dev, GPIO10,  GPIO_OUT, 0);
	msleep(1); /* cx25843 datasheet say 350us required */
	dib0700_set_gpio(adap->dev, GPIO10,  GPIO_OUT, 1);

	/* LNA off for now */
	dib0700_set_gpio(adap->dev, GPIO8,  GPIO_OUT, 1);

	/* Put the CX25843 to sleep for now since we're in digital mode */
	dib0700_set_gpio(adap->dev, GPIO2, GPIO_OUT, 1);

	/* FIXME: not verified yet */
	dib0700_ctrl_clock(adap->dev, 72, 1);

	msleep(500);

	if (dib7000pc_detection(&adap->dev->i2c_adap) == 0) {
		/* Demodulator not found for some reason? */
		return -ENODEV;
	}

	adap->fe_adap[0].fe = dvb_attach(dib7000p_attach, &adap->dev->i2c_adap, 0x12,
			      &pctv_340e_config);
	st->is_dib7000pc = 1;

	return adap->fe_adap[0].fe == NULL ? -ENODEV : 0;
}

static struct xc4000_config dib7000p_xc4000_tunerconfig = {
	.i2c_address	  = 0x61,
	.default_pm	  = 1,
	.dvb_amplitude	  = 0,
	.set_smoothedcvbs = 0,
	.if_khz		  = 5400
};

static int xc4000_tuner_attach(struct dvb_usb_adapter *adap)
{
	struct i2c_adapter *tun_i2c;

	/* The xc4000 is not on the main i2c bus */
	tun_i2c = dib7000p_get_i2c_master(adap->fe_adap[0].fe,
					  DIBX000_I2C_INTERFACE_TUNER, 1);
	if (tun_i2c == NULL) {
		printk(KERN_ERR "Could not reach tuner i2c bus\n");
		return 0;
	}

	/* Setup the reset callback */
	adap->fe_adap[0].fe->callback = dib0700_xc4000_tuner_callback;

	return dvb_attach(xc4000_attach, adap->fe_adap[0].fe, tun_i2c,
			  &dib7000p_xc4000_tunerconfig)
		== NULL ? -ENODEV : 0;
}

static struct lgdt3305_config hcw_lgdt3305_config = {
	.i2c_addr           = 0x0e,
	.mpeg_mode          = LGDT3305_MPEG_PARALLEL,
	.tpclk_edge         = LGDT3305_TPCLK_FALLING_EDGE,
	.tpvalid_polarity   = LGDT3305_TP_VALID_LOW,
	.deny_i2c_rptr      = 0,
	.spectral_inversion = 1,
	.qam_if_khz         = 6000,
	.vsb_if_khz         = 6000,
	.usref_8vsb         = 0x0500,
};

static struct mxl5007t_config hcw_mxl5007t_config = {
	.xtal_freq_hz = MxL_XTAL_25_MHZ,
	.if_freq_hz = MxL_IF_6_MHZ,
	.invert_if = 1,
};

/* TIGER-ATSC map:
   GPIO0  - LNA_CTR  (H: LNA power enabled, L: LNA power disabled)
   GPIO1  - ANT_SEL  (H: VPA, L: MCX)
   GPIO4  - SCL2
   GPIO6  - EN_TUNER
   GPIO7  - SDA2
   GPIO10 - DEM_RST

   MXL is behind LG's i2c repeater.  LG is on SCL2/SDA2 gpios on the DIB
 */
static int lgdt3305_frontend_attach(struct dvb_usb_adapter *adap)
{
	struct dib0700_state *st = adap->dev->priv;

	/* Make use of the new i2c functions from FW 1.20 */
	st->fw_use_new_i2c_api = 1;

	st->disable_streaming_master_mode = 1;

	/* fe power enable */
	dib0700_set_gpio(adap->dev, GPIO6, GPIO_OUT, 0);
	msleep(30);
	dib0700_set_gpio(adap->dev, GPIO6, GPIO_OUT, 1);
	msleep(30);

	/* demod reset */
	dib0700_set_gpio(adap->dev, GPIO10, GPIO_OUT, 1);
	msleep(30);
	dib0700_set_gpio(adap->dev, GPIO10, GPIO_OUT, 0);
	msleep(30);
	dib0700_set_gpio(adap->dev, GPIO10, GPIO_OUT, 1);
	msleep(30);

	adap->fe_adap[0].fe = dvb_attach(lgdt3305_attach,
			      &hcw_lgdt3305_config,
			      &adap->dev->i2c_adap);

	return adap->fe_adap[0].fe == NULL ? -ENODEV : 0;
}

static int mxl5007t_tuner_attach(struct dvb_usb_adapter *adap)
{
	return dvb_attach(mxl5007t_attach, adap->fe_adap[0].fe,
			  &adap->dev->i2c_adap, 0x60,
			  &hcw_mxl5007t_config) == NULL ? -ENODEV : 0;
}


/* DVB-USB and USB stuff follows */
struct usb_device_id dib0700_usb_id_table[] = {
/* 0 */	{ USB_DEVICE(USB_VID_DIBCOM,    USB_PID_DIBCOM_STK7700P) },
	{ USB_DEVICE(USB_VID_DIBCOM,    USB_PID_DIBCOM_STK7700P_PC) },
	{ USB_DEVICE(USB_VID_HAUPPAUGE, USB_PID_HAUPPAUGE_NOVA_T_500) },
	{ USB_DEVICE(USB_VID_HAUPPAUGE, USB_PID_HAUPPAUGE_NOVA_T_500_2) },
	{ USB_DEVICE(USB_VID_HAUPPAUGE, USB_PID_HAUPPAUGE_NOVA_T_STICK) },
/* 5 */	{ USB_DEVICE(USB_VID_AVERMEDIA, USB_PID_AVERMEDIA_VOLAR) },
	{ USB_DEVICE(USB_VID_COMPRO,    USB_PID_COMPRO_VIDEOMATE_U500) },
	{ USB_DEVICE(USB_VID_UNIWILL,   USB_PID_UNIWILL_STK7700P) },
	{ USB_DEVICE(USB_VID_LEADTEK,   USB_PID_WINFAST_DTV_DONGLE_STK7700P) },
	{ USB_DEVICE(USB_VID_HAUPPAUGE, USB_PID_HAUPPAUGE_NOVA_T_STICK_2) },
/* 10 */{ USB_DEVICE(USB_VID_AVERMEDIA, USB_PID_AVERMEDIA_VOLAR_2) },
	{ USB_DEVICE(USB_VID_PINNACLE,  USB_PID_PINNACLE_PCTV2000E) },
	{ USB_DEVICE(USB_VID_TERRATEC,
			USB_PID_TERRATEC_CINERGY_DT_XS_DIVERSITY) },
	{ USB_DEVICE(USB_VID_HAUPPAUGE, USB_PID_HAUPPAUGE_NOVA_TD_STICK) },
	{ USB_DEVICE(USB_VID_DIBCOM,    USB_PID_DIBCOM_STK7700D) },
/* 15 */{ USB_DEVICE(USB_VID_DIBCOM,    USB_PID_DIBCOM_STK7070P) },
	{ USB_DEVICE(USB_VID_PINNACLE,  USB_PID_PINNACLE_PCTV_DVB_T_FLASH) },
	{ USB_DEVICE(USB_VID_DIBCOM,    USB_PID_DIBCOM_STK7070PD) },
	{ USB_DEVICE(USB_VID_PINNACLE,
			USB_PID_PINNACLE_PCTV_DUAL_DIVERSITY_DVB_T) },
	{ USB_DEVICE(USB_VID_COMPRO,    USB_PID_COMPRO_VIDEOMATE_U500_PC) },
/* 20 */{ USB_DEVICE(USB_VID_AVERMEDIA, USB_PID_AVERMEDIA_EXPRESS) },
	{ USB_DEVICE(USB_VID_GIGABYTE,  USB_PID_GIGABYTE_U7000) },
	{ USB_DEVICE(USB_VID_ULTIMA_ELECTRONIC, USB_PID_ARTEC_T14BR) },
	{ USB_DEVICE(USB_VID_ASUS,      USB_PID_ASUS_U3000) },
	{ USB_DEVICE(USB_VID_ASUS,      USB_PID_ASUS_U3100) },
/* 25 */{ USB_DEVICE(USB_VID_HAUPPAUGE, USB_PID_HAUPPAUGE_NOVA_T_STICK_3) },
	{ USB_DEVICE(USB_VID_HAUPPAUGE, USB_PID_HAUPPAUGE_MYTV_T) },
	{ USB_DEVICE(USB_VID_TERRATEC,  USB_PID_TERRATEC_CINERGY_HT_USB_XE) },
	{ USB_DEVICE(USB_VID_PINNACLE,	USB_PID_PINNACLE_EXPRESSCARD_320CX) },
	{ USB_DEVICE(USB_VID_PINNACLE,	USB_PID_PINNACLE_PCTV72E) },
/* 30 */{ USB_DEVICE(USB_VID_PINNACLE,	USB_PID_PINNACLE_PCTV73E) },
	{ USB_DEVICE(USB_VID_YUAN,	USB_PID_YUAN_EC372S) },
	{ USB_DEVICE(USB_VID_TERRATEC,	USB_PID_TERRATEC_CINERGY_HT_EXPRESS) },
	{ USB_DEVICE(USB_VID_TERRATEC,	USB_PID_TERRATEC_CINERGY_T_XXS) },
	{ USB_DEVICE(USB_VID_LEADTEK,   USB_PID_WINFAST_DTV_DONGLE_STK7700P_2) },
/* 35 */{ USB_DEVICE(USB_VID_HAUPPAUGE, USB_PID_HAUPPAUGE_NOVA_TD_STICK_52009) },
	{ USB_DEVICE(USB_VID_HAUPPAUGE, USB_PID_HAUPPAUGE_NOVA_T_500_3) },
	{ USB_DEVICE(USB_VID_GIGABYTE,  USB_PID_GIGABYTE_U8000) },
	{ USB_DEVICE(USB_VID_YUAN,      USB_PID_YUAN_STK7700PH) },
	{ USB_DEVICE(USB_VID_ASUS,	USB_PID_ASUS_U3000H) },
/* 40 */{ USB_DEVICE(USB_VID_PINNACLE,  USB_PID_PINNACLE_PCTV801E) },
	{ USB_DEVICE(USB_VID_PINNACLE,  USB_PID_PINNACLE_PCTV801E_SE) },
	{ USB_DEVICE(USB_VID_TERRATEC,	USB_PID_TERRATEC_CINERGY_T_EXPRESS) },
	{ USB_DEVICE(USB_VID_TERRATEC,
			USB_PID_TERRATEC_CINERGY_DT_XS_DIVERSITY_2) },
	{ USB_DEVICE(USB_VID_SONY,	USB_PID_SONY_PLAYTV) },
/* 45 */{ USB_DEVICE(USB_VID_YUAN,      USB_PID_YUAN_PD378S) },
	{ USB_DEVICE(USB_VID_HAUPPAUGE, USB_PID_HAUPPAUGE_TIGER_ATSC) },
	{ USB_DEVICE(USB_VID_HAUPPAUGE, USB_PID_HAUPPAUGE_TIGER_ATSC_B210) },
	{ USB_DEVICE(USB_VID_YUAN,	USB_PID_YUAN_MC770) },
	{ USB_DEVICE(USB_VID_ELGATO,	USB_PID_ELGATO_EYETV_DTT) },
/* 50 */{ USB_DEVICE(USB_VID_ELGATO,	USB_PID_ELGATO_EYETV_DTT_Dlx) },
	{ USB_DEVICE(USB_VID_LEADTEK,   USB_PID_WINFAST_DTV_DONGLE_H) },
	{ USB_DEVICE(USB_VID_TERRATEC,	USB_PID_TERRATEC_T3) },
	{ USB_DEVICE(USB_VID_TERRATEC,	USB_PID_TERRATEC_T5) },
	{ USB_DEVICE(USB_VID_YUAN,      USB_PID_YUAN_STK7700D) },
/* 55 */{ USB_DEVICE(USB_VID_YUAN,	USB_PID_YUAN_STK7700D_2) },
	{ USB_DEVICE(USB_VID_PINNACLE,	USB_PID_PINNACLE_PCTV73A) },
	{ USB_DEVICE(USB_VID_PCTV,	USB_PID_PINNACLE_PCTV73ESE) },
	{ USB_DEVICE(USB_VID_PCTV,	USB_PID_PINNACLE_PCTV282E) },
	{ USB_DEVICE(USB_VID_DIBCOM,	USB_PID_DIBCOM_STK7770P) },
/* 60 */{ USB_DEVICE(USB_VID_TERRATEC,	USB_PID_TERRATEC_CINERGY_T_XXS_2) },
	{ USB_DEVICE(USB_VID_DIBCOM,    USB_PID_DIBCOM_STK807XPVR) },
	{ USB_DEVICE(USB_VID_DIBCOM,    USB_PID_DIBCOM_STK807XP) },
	{ USB_DEVICE_VER(USB_VID_PIXELVIEW, USB_PID_PIXELVIEW_SBTVD, 0x000, 0x3f00) },
	{ USB_DEVICE(USB_VID_EVOLUTEPC, USB_PID_TVWAY_PLUS) },
/* 65 */{ USB_DEVICE(USB_VID_PINNACLE,	USB_PID_PINNACLE_PCTV73ESE) },
	{ USB_DEVICE(USB_VID_PINNACLE,	USB_PID_PINNACLE_PCTV282E) },
	{ USB_DEVICE(USB_VID_DIBCOM,    USB_PID_DIBCOM_STK8096GP) },
	{ USB_DEVICE(USB_VID_ELGATO,    USB_PID_ELGATO_EYETV_DIVERSITY) },
	{ USB_DEVICE(USB_VID_DIBCOM,    USB_PID_DIBCOM_NIM9090M) },
/* 70 */{ USB_DEVICE(USB_VID_DIBCOM,    USB_PID_DIBCOM_NIM8096MD) },
	{ USB_DEVICE(USB_VID_DIBCOM,    USB_PID_DIBCOM_NIM9090MD) },
	{ USB_DEVICE(USB_VID_DIBCOM,    USB_PID_DIBCOM_NIM7090) },
	{ USB_DEVICE(USB_VID_DIBCOM,    USB_PID_DIBCOM_TFE7090PVR) },
	{ USB_DEVICE(USB_VID_TECHNISAT, USB_PID_TECHNISAT_AIRSTAR_TELESTICK_2) },
/* 75 */{ USB_DEVICE(USB_VID_MEDION,    USB_PID_CREATIX_CTX1921) },
	{ USB_DEVICE(USB_VID_PINNACLE,  USB_PID_PINNACLE_PCTV340E) },
	{ USB_DEVICE(USB_VID_PINNACLE,  USB_PID_PINNACLE_PCTV340E_SE) },
	{ USB_DEVICE(USB_VID_DIBCOM,    USB_PID_DIBCOM_TFE7090E) },
	{ USB_DEVICE(USB_VID_DIBCOM,    USB_PID_DIBCOM_TFE7790E) },
/* 80 */{ USB_DEVICE(USB_VID_DIBCOM,    USB_PID_DIBCOM_TFE8096P) },
	{ 0 }		/* Terminating entry */
};
MODULE_DEVICE_TABLE(usb, dib0700_usb_id_table);

#define DIB0700_DEFAULT_DEVICE_PROPERTIES \
	.caps              = DVB_USB_IS_AN_I2C_ADAPTER, \
	.usb_ctrl          = DEVICE_SPECIFIC, \
	.firmware          = "dvb-usb-dib0700-1.20.fw", \
	.download_firmware = dib0700_download_firmware, \
	.no_reconnect      = 1, \
	.size_of_priv      = sizeof(struct dib0700_state), \
	.i2c_algo          = &dib0700_i2c_algo, \
	.identify_state    = dib0700_identify_state

#define DIB0700_DEFAULT_STREAMING_CONFIG(ep) \
	.streaming_ctrl   = dib0700_streaming_ctrl, \
	.stream = { \
		.type = USB_BULK, \
		.count = 4, \
		.endpoint = ep, \
		.u = { \
			.bulk = { \
				.buffersize = 39480, \
			} \
		} \
	}

struct dvb_usb_device_properties dib0700_devices[] = {
	{
		DIB0700_DEFAULT_DEVICE_PROPERTIES,

		.num_adapters = 1,
		.adapter = {
			{
			.num_frontends = 1,
			.fe = {{
				.caps = DVB_USB_ADAP_HAS_PID_FILTER | DVB_USB_ADAP_PID_FILTER_CAN_BE_TURNED_OFF,
				.pid_filter_count = 32,
				.pid_filter       = stk7700p_pid_filter,
				.pid_filter_ctrl  = stk7700p_pid_filter_ctrl,
				.frontend_attach  = stk7700p_frontend_attach,
				.tuner_attach     = stk7700p_tuner_attach,

				DIB0700_DEFAULT_STREAMING_CONFIG(0x02),
			}},
			},
		},

		.num_device_descs = 8,
		.devices = {
			{   "DiBcom STK7700P reference design",
				{ &dib0700_usb_id_table[0], &dib0700_usb_id_table[1] },
				{ NULL },
			},
			{   "Hauppauge Nova-T Stick",
				{ &dib0700_usb_id_table[4], &dib0700_usb_id_table[9], NULL },
				{ NULL },
			},
			{   "AVerMedia AVerTV DVB-T Volar",
				{ &dib0700_usb_id_table[5], &dib0700_usb_id_table[10] },
				{ NULL },
			},
			{   "Compro Videomate U500",
				{ &dib0700_usb_id_table[6], &dib0700_usb_id_table[19] },
				{ NULL },
			},
			{   "Uniwill STK7700P based (Hama and others)",
				{ &dib0700_usb_id_table[7], NULL },
				{ NULL },
			},
			{   "Leadtek Winfast DTV Dongle (STK7700P based)",
				{ &dib0700_usb_id_table[8], &dib0700_usb_id_table[34] },
				{ NULL },
			},
			{   "AVerMedia AVerTV DVB-T Express",
				{ &dib0700_usb_id_table[20] },
				{ NULL },
			},
			{   "Gigabyte U7000",
				{ &dib0700_usb_id_table[21], NULL },
				{ NULL },
			}
		},

		.rc.core = {
			.rc_interval      = DEFAULT_RC_INTERVAL,
			.rc_codes         = RC_MAP_DIB0700_RC5_TABLE,
			.rc_query         = dib0700_rc_query_old_firmware,
			.allowed_protos   = RC_TYPE_RC5 |
					    RC_TYPE_RC6 |
					    RC_TYPE_NEC,
			.change_protocol  = dib0700_change_protocol,
		},
	}, { DIB0700_DEFAULT_DEVICE_PROPERTIES,

		.num_adapters = 2,
		.adapter = {
			{
			.num_frontends = 1,
			.fe = {{
				.frontend_attach  = bristol_frontend_attach,
				.tuner_attach     = bristol_tuner_attach,

				DIB0700_DEFAULT_STREAMING_CONFIG(0x02),
			}},
			}, {
			.num_frontends = 1,
			.fe = {{
				.frontend_attach  = bristol_frontend_attach,
				.tuner_attach     = bristol_tuner_attach,

				DIB0700_DEFAULT_STREAMING_CONFIG(0x03),
			}},
			}
		},

		.num_device_descs = 1,
		.devices = {
			{   "Hauppauge Nova-T 500 Dual DVB-T",
				{ &dib0700_usb_id_table[2], &dib0700_usb_id_table[3], NULL },
				{ NULL },
			},
		},

		.rc.core = {
			.rc_interval      = DEFAULT_RC_INTERVAL,
			.rc_codes         = RC_MAP_DIB0700_RC5_TABLE,
			.rc_query         = dib0700_rc_query_old_firmware,
			.allowed_protos   = RC_TYPE_RC5 |
					    RC_TYPE_RC6 |
					    RC_TYPE_NEC,
			.change_protocol = dib0700_change_protocol,
		},
	}, { DIB0700_DEFAULT_DEVICE_PROPERTIES,

		.num_adapters = 2,
		.adapter = {
			{
			.num_frontends = 1,
			.fe = {{
				.caps = DVB_USB_ADAP_HAS_PID_FILTER | DVB_USB_ADAP_PID_FILTER_CAN_BE_TURNED_OFF,
				.pid_filter_count = 32,
				.pid_filter       = stk70x0p_pid_filter,
				.pid_filter_ctrl  = stk70x0p_pid_filter_ctrl,
				.frontend_attach  = stk7700d_frontend_attach,
				.tuner_attach     = stk7700d_tuner_attach,

				DIB0700_DEFAULT_STREAMING_CONFIG(0x02),
			}},
			}, {
			.num_frontends = 1,
			.fe = {{
				.caps = DVB_USB_ADAP_HAS_PID_FILTER | DVB_USB_ADAP_PID_FILTER_CAN_BE_TURNED_OFF,
				.pid_filter_count = 32,
				.pid_filter       = stk70x0p_pid_filter,
				.pid_filter_ctrl  = stk70x0p_pid_filter_ctrl,
				.frontend_attach  = stk7700d_frontend_attach,
				.tuner_attach     = stk7700d_tuner_attach,

				DIB0700_DEFAULT_STREAMING_CONFIG(0x03),
			}},
			}
		},

		.num_device_descs = 5,
		.devices = {
			{   "Pinnacle PCTV 2000e",
				{ &dib0700_usb_id_table[11], NULL },
				{ NULL },
			},
			{   "Terratec Cinergy DT XS Diversity",
				{ &dib0700_usb_id_table[12], NULL },
				{ NULL },
			},
			{   "Hauppauge Nova-TD Stick/Elgato Eye-TV Diversity",
				{ &dib0700_usb_id_table[13], NULL },
				{ NULL },
			},
			{   "DiBcom STK7700D reference design",
				{ &dib0700_usb_id_table[14], NULL },
				{ NULL },
			},
			{   "YUAN High-Tech DiBcom STK7700D",
				{ &dib0700_usb_id_table[55], NULL },
				{ NULL },
			},

		},

		.rc.core = {
			.rc_interval      = DEFAULT_RC_INTERVAL,
			.rc_codes         = RC_MAP_DIB0700_RC5_TABLE,
			.rc_query         = dib0700_rc_query_old_firmware,
			.allowed_protos   = RC_TYPE_RC5 |
					    RC_TYPE_RC6 |
					    RC_TYPE_NEC,
			.change_protocol = dib0700_change_protocol,
		},
	}, { DIB0700_DEFAULT_DEVICE_PROPERTIES,

		.num_adapters = 1,
		.adapter = {
			{
			.num_frontends = 1,
			.fe = {{
				.caps = DVB_USB_ADAP_HAS_PID_FILTER | DVB_USB_ADAP_PID_FILTER_CAN_BE_TURNED_OFF,
				.pid_filter_count = 32,
				.pid_filter       = stk70x0p_pid_filter,
				.pid_filter_ctrl  = stk70x0p_pid_filter_ctrl,
				.frontend_attach  = stk7700P2_frontend_attach,
				.tuner_attach     = stk7700d_tuner_attach,

				DIB0700_DEFAULT_STREAMING_CONFIG(0x02),
			}},
			},
		},

		.num_device_descs = 3,
		.devices = {
			{   "ASUS My Cinema U3000 Mini DVBT Tuner",
				{ &dib0700_usb_id_table[23], NULL },
				{ NULL },
			},
			{   "Yuan EC372S",
				{ &dib0700_usb_id_table[31], NULL },
				{ NULL },
			},
			{   "Terratec Cinergy T Express",
				{ &dib0700_usb_id_table[42], NULL },
				{ NULL },
			}
		},

		.rc.core = {
			.rc_interval      = DEFAULT_RC_INTERVAL,
			.rc_codes         = RC_MAP_DIB0700_RC5_TABLE,
			.module_name	  = "dib0700",
			.rc_query         = dib0700_rc_query_old_firmware,
			.allowed_protos   = RC_TYPE_RC5 |
					    RC_TYPE_RC6 |
					    RC_TYPE_NEC,
			.change_protocol = dib0700_change_protocol,
		},
	}, { DIB0700_DEFAULT_DEVICE_PROPERTIES,

		.num_adapters = 1,
		.adapter = {
			{
			.num_frontends = 1,
			.fe = {{
				.caps = DVB_USB_ADAP_HAS_PID_FILTER | DVB_USB_ADAP_PID_FILTER_CAN_BE_TURNED_OFF,
				.pid_filter_count = 32,
				.pid_filter       = stk70x0p_pid_filter,
				.pid_filter_ctrl  = stk70x0p_pid_filter_ctrl,
				.frontend_attach  = stk7070p_frontend_attach,
				.tuner_attach     = dib7070p_tuner_attach,

				DIB0700_DEFAULT_STREAMING_CONFIG(0x02),
			}},
				.size_of_priv     = sizeof(struct dib0700_adapter_state),
			},
		},

		.num_device_descs = 11,
		.devices = {
			{   "DiBcom STK7070P reference design",
				{ &dib0700_usb_id_table[15], NULL },
				{ NULL },
			},
			{   "Pinnacle PCTV DVB-T Flash Stick",
				{ &dib0700_usb_id_table[16], NULL },
				{ NULL },
			},
			{   "Artec T14BR DVB-T",
				{ &dib0700_usb_id_table[22], NULL },
				{ NULL },
			},
			{   "ASUS My Cinema U3100 Mini DVBT Tuner",
				{ &dib0700_usb_id_table[24], NULL },
				{ NULL },
			},
			{   "Hauppauge Nova-T Stick",
				{ &dib0700_usb_id_table[25], NULL },
				{ NULL },
			},
			{   "Hauppauge Nova-T MyTV.t",
				{ &dib0700_usb_id_table[26], NULL },
				{ NULL },
			},
			{   "Pinnacle PCTV 72e",
				{ &dib0700_usb_id_table[29], NULL },
				{ NULL },
			},
			{   "Pinnacle PCTV 73e",
				{ &dib0700_usb_id_table[30], NULL },
				{ NULL },
			},
			{   "Elgato EyeTV DTT",
				{ &dib0700_usb_id_table[49], NULL },
				{ NULL },
			},
			{   "Yuan PD378S",
				{ &dib0700_usb_id_table[45], NULL },
				{ NULL },
			},
			{   "Elgato EyeTV Dtt Dlx PD378S",
				{ &dib0700_usb_id_table[50], NULL },
				{ NULL },
			},
		},

		.rc.core = {
			.rc_interval      = DEFAULT_RC_INTERVAL,
			.rc_codes         = RC_MAP_DIB0700_RC5_TABLE,
			.module_name	  = "dib0700",
			.rc_query         = dib0700_rc_query_old_firmware,
			.allowed_protos   = RC_TYPE_RC5 |
					    RC_TYPE_RC6 |
					    RC_TYPE_NEC,
			.change_protocol  = dib0700_change_protocol,
		},
	}, { DIB0700_DEFAULT_DEVICE_PROPERTIES,

		.num_adapters = 1,
		.adapter = {
			{
			.num_frontends = 1,
			.fe = {{
				.caps = DVB_USB_ADAP_HAS_PID_FILTER | DVB_USB_ADAP_PID_FILTER_CAN_BE_TURNED_OFF,
				.pid_filter_count = 32,
				.pid_filter       = stk70x0p_pid_filter,
				.pid_filter_ctrl  = stk70x0p_pid_filter_ctrl,
				.frontend_attach  = stk7070p_frontend_attach,
				.tuner_attach     = dib7070p_tuner_attach,

				DIB0700_DEFAULT_STREAMING_CONFIG(0x02),
			}},
				.size_of_priv     = sizeof(struct dib0700_adapter_state),
			},
		},

		.num_device_descs = 3,
		.devices = {
			{   "Pinnacle PCTV 73A",
				{ &dib0700_usb_id_table[56], NULL },
				{ NULL },
			},
			{   "Pinnacle PCTV 73e SE",
				{ &dib0700_usb_id_table[57], &dib0700_usb_id_table[65], NULL },
				{ NULL },
			},
			{   "Pinnacle PCTV 282e",
				{ &dib0700_usb_id_table[58], &dib0700_usb_id_table[66], NULL },
				{ NULL },
			},
		},

		.rc.core = {
			.rc_interval      = DEFAULT_RC_INTERVAL,
			.rc_codes         = RC_MAP_DIB0700_RC5_TABLE,
			.module_name	  = "dib0700",
			.rc_query         = dib0700_rc_query_old_firmware,
			.allowed_protos   = RC_TYPE_RC5 |
					    RC_TYPE_RC6 |
					    RC_TYPE_NEC,
			.change_protocol  = dib0700_change_protocol,
		},
	}, { DIB0700_DEFAULT_DEVICE_PROPERTIES,

		.num_adapters = 2,
		.adapter = {
			{
			.num_frontends = 1,
			.fe = {{
				.caps = DVB_USB_ADAP_HAS_PID_FILTER | DVB_USB_ADAP_PID_FILTER_CAN_BE_TURNED_OFF,
				.pid_filter_count = 32,
				.pid_filter       = stk70x0p_pid_filter,
				.pid_filter_ctrl  = stk70x0p_pid_filter_ctrl,
				.frontend_attach  = novatd_frontend_attach,
				.tuner_attach     = dib7070p_tuner_attach,

				DIB0700_DEFAULT_STREAMING_CONFIG(0x02),
			}},
<<<<<<< HEAD
=======
				.size_of_priv     = sizeof(struct dib0700_adapter_state),
			}, {
			.num_frontends = 1,
			.fe = {{
				.caps = DVB_USB_ADAP_HAS_PID_FILTER | DVB_USB_ADAP_PID_FILTER_CAN_BE_TURNED_OFF,
				.pid_filter_count = 32,
				.pid_filter       = stk70x0p_pid_filter,
				.pid_filter_ctrl  = stk70x0p_pid_filter_ctrl,
				.frontend_attach  = novatd_frontend_attach,
				.tuner_attach     = dib7070p_tuner_attach,

				DIB0700_DEFAULT_STREAMING_CONFIG(0x03),
			}},
				.size_of_priv     = sizeof(struct dib0700_adapter_state),
			}
		},

		.num_device_descs = 1,
		.devices = {
			{   "Hauppauge Nova-TD Stick (52009)",
				{ &dib0700_usb_id_table[35], NULL },
				{ NULL },
			},
		},

		.rc.core = {
			.rc_interval      = DEFAULT_RC_INTERVAL,
			.rc_codes         = RC_MAP_DIB0700_RC5_TABLE,
			.module_name	  = "dib0700",
			.rc_query         = dib0700_rc_query_old_firmware,
			.allowed_protos   = RC_TYPE_RC5 |
					    RC_TYPE_RC6 |
					    RC_TYPE_NEC,
			.change_protocol = dib0700_change_protocol,
		},
	}, { DIB0700_DEFAULT_DEVICE_PROPERTIES,

		.num_adapters = 2,
		.adapter = {
			{
			.num_frontends = 1,
			.fe = {{
				.caps = DVB_USB_ADAP_HAS_PID_FILTER | DVB_USB_ADAP_PID_FILTER_CAN_BE_TURNED_OFF,
				.pid_filter_count = 32,
				.pid_filter       = stk70x0p_pid_filter,
				.pid_filter_ctrl  = stk70x0p_pid_filter_ctrl,
				.frontend_attach  = stk7070pd_frontend_attach0,
				.tuner_attach     = dib7070p_tuner_attach,

				DIB0700_DEFAULT_STREAMING_CONFIG(0x02),
			}},
>>>>>>> dcd6c922
				.size_of_priv     = sizeof(struct dib0700_adapter_state),
			}, {
			.num_frontends = 1,
			.fe = {{
				.caps = DVB_USB_ADAP_HAS_PID_FILTER | DVB_USB_ADAP_PID_FILTER_CAN_BE_TURNED_OFF,
				.pid_filter_count = 32,
				.pid_filter       = stk70x0p_pid_filter,
				.pid_filter_ctrl  = stk70x0p_pid_filter_ctrl,
				.frontend_attach  = stk7070pd_frontend_attach1,
				.tuner_attach     = dib7070p_tuner_attach,

				DIB0700_DEFAULT_STREAMING_CONFIG(0x03),
			}},
				.size_of_priv     = sizeof(struct dib0700_adapter_state),
			}
		},

		.num_device_descs = 5,
		.devices = {
			{   "DiBcom STK7070PD reference design",
				{ &dib0700_usb_id_table[17], NULL },
				{ NULL },
			},
			{   "Pinnacle PCTV Dual DVB-T Diversity Stick",
				{ &dib0700_usb_id_table[18], NULL },
				{ NULL },
			},
			{   "Hauppauge Nova-TD-500 (84xxx)",
				{ &dib0700_usb_id_table[36], NULL },
				{ NULL },
			},
			{  "Terratec Cinergy DT USB XS Diversity/ T5",
				{ &dib0700_usb_id_table[43],
					&dib0700_usb_id_table[53], NULL},
				{ NULL },
			},
			{  "Sony PlayTV",
				{ &dib0700_usb_id_table[44], NULL },
				{ NULL },
			},
		},

		.rc.core = {
			.rc_interval      = DEFAULT_RC_INTERVAL,
			.rc_codes         = RC_MAP_DIB0700_RC5_TABLE,
			.module_name	  = "dib0700",
			.rc_query         = dib0700_rc_query_old_firmware,
			.allowed_protos   = RC_TYPE_RC5 |
					    RC_TYPE_RC6 |
					    RC_TYPE_NEC,
			.change_protocol = dib0700_change_protocol,
		},
	}, { DIB0700_DEFAULT_DEVICE_PROPERTIES,

		.num_adapters = 2,
		.adapter = {
			{
			.num_frontends = 1,
			.fe = {{
				.caps = DVB_USB_ADAP_HAS_PID_FILTER | DVB_USB_ADAP_PID_FILTER_CAN_BE_TURNED_OFF,
				.pid_filter_count = 32,
				.pid_filter       = stk70x0p_pid_filter,
				.pid_filter_ctrl  = stk70x0p_pid_filter_ctrl,
				.frontend_attach  = stk7070pd_frontend_attach0,
				.tuner_attach     = dib7070p_tuner_attach,

				DIB0700_DEFAULT_STREAMING_CONFIG(0x02),
			}},
				.size_of_priv     = sizeof(struct dib0700_adapter_state),
			}, {
			.num_frontends = 1,
			.fe = {{
				.caps = DVB_USB_ADAP_HAS_PID_FILTER | DVB_USB_ADAP_PID_FILTER_CAN_BE_TURNED_OFF,
				.pid_filter_count = 32,
				.pid_filter       = stk70x0p_pid_filter,
				.pid_filter_ctrl  = stk70x0p_pid_filter_ctrl,
				.frontend_attach  = stk7070pd_frontend_attach1,
				.tuner_attach     = dib7070p_tuner_attach,

				DIB0700_DEFAULT_STREAMING_CONFIG(0x03),
			}},
				.size_of_priv     = sizeof(struct dib0700_adapter_state),
			}
		},

		.num_device_descs = 1,
		.devices = {
			{   "Elgato EyeTV Diversity",
				{ &dib0700_usb_id_table[68], NULL },
				{ NULL },
			},
		},

		.rc.core = {
			.rc_interval      = DEFAULT_RC_INTERVAL,
			.rc_codes         = RC_MAP_DIB0700_NEC_TABLE,
			.module_name	  = "dib0700",
			.rc_query         = dib0700_rc_query_old_firmware,
			.allowed_protos   = RC_TYPE_RC5 |
					    RC_TYPE_RC6 |
					    RC_TYPE_NEC,
			.change_protocol  = dib0700_change_protocol,
		},
	}, { DIB0700_DEFAULT_DEVICE_PROPERTIES,

		.num_adapters = 1,
		.adapter = {
			{
			.num_frontends = 1,
			.fe = {{
				.caps = DVB_USB_ADAP_HAS_PID_FILTER | DVB_USB_ADAP_PID_FILTER_CAN_BE_TURNED_OFF,
				.pid_filter_count = 32,
				.pid_filter       = stk70x0p_pid_filter,
				.pid_filter_ctrl  = stk70x0p_pid_filter_ctrl,
				.frontend_attach  = stk7700ph_frontend_attach,
				.tuner_attach     = stk7700ph_tuner_attach,

				DIB0700_DEFAULT_STREAMING_CONFIG(0x02),
			}},
				.size_of_priv = sizeof(struct
						dib0700_adapter_state),
			},
		},

		.num_device_descs = 9,
		.devices = {
			{   "Terratec Cinergy HT USB XE",
				{ &dib0700_usb_id_table[27], NULL },
				{ NULL },
			},
			{   "Pinnacle Expresscard 320cx",
				{ &dib0700_usb_id_table[28], NULL },
				{ NULL },
			},
			{   "Terratec Cinergy HT Express",
				{ &dib0700_usb_id_table[32], NULL },
				{ NULL },
			},
			{   "Gigabyte U8000-RH",
				{ &dib0700_usb_id_table[37], NULL },
				{ NULL },
			},
			{   "YUAN High-Tech STK7700PH",
				{ &dib0700_usb_id_table[38], NULL },
				{ NULL },
			},
			{   "Asus My Cinema-U3000Hybrid",
				{ &dib0700_usb_id_table[39], NULL },
				{ NULL },
			},
			{   "YUAN High-Tech MC770",
				{ &dib0700_usb_id_table[48], NULL },
				{ NULL },
			},
			{   "Leadtek WinFast DTV Dongle H",
				{ &dib0700_usb_id_table[51], NULL },
				{ NULL },
			},
			{   "YUAN High-Tech STK7700D",
				{ &dib0700_usb_id_table[54], NULL },
				{ NULL },
			},
		},

		.rc.core = {
			.rc_interval      = DEFAULT_RC_INTERVAL,
			.rc_codes         = RC_MAP_DIB0700_RC5_TABLE,
			.module_name	  = "dib0700",
			.rc_query         = dib0700_rc_query_old_firmware,
			.allowed_protos   = RC_TYPE_RC5 |
					    RC_TYPE_RC6 |
					    RC_TYPE_NEC,
			.change_protocol  = dib0700_change_protocol,
		},
	}, { DIB0700_DEFAULT_DEVICE_PROPERTIES,
		.num_adapters = 1,
		.adapter = {
			{
			.num_frontends = 1,
			.fe = {{
				.frontend_attach  = s5h1411_frontend_attach,
				.tuner_attach     = xc5000_tuner_attach,

				DIB0700_DEFAULT_STREAMING_CONFIG(0x02),
			}},
				.size_of_priv = sizeof(struct
						dib0700_adapter_state),
			},
		},

		.num_device_descs = 2,
		.devices = {
			{   "Pinnacle PCTV HD Pro USB Stick",
				{ &dib0700_usb_id_table[40], NULL },
				{ NULL },
			},
			{   "Pinnacle PCTV HD USB Stick",
				{ &dib0700_usb_id_table[41], NULL },
				{ NULL },
			},
		},

		.rc.core = {
			.rc_interval      = DEFAULT_RC_INTERVAL,
			.rc_codes         = RC_MAP_DIB0700_RC5_TABLE,
			.module_name	  = "dib0700",
			.rc_query         = dib0700_rc_query_old_firmware,
			.allowed_protos   = RC_TYPE_RC5 |
					    RC_TYPE_RC6 |
					    RC_TYPE_NEC,
			.change_protocol  = dib0700_change_protocol,
		},
	}, { DIB0700_DEFAULT_DEVICE_PROPERTIES,
		.num_adapters = 1,
		.adapter = {
			{
			.num_frontends = 1,
			.fe = {{
				.frontend_attach  = lgdt3305_frontend_attach,
				.tuner_attach     = mxl5007t_tuner_attach,

				DIB0700_DEFAULT_STREAMING_CONFIG(0x02),
			}},
				.size_of_priv = sizeof(struct
						dib0700_adapter_state),
			},
		},

		.num_device_descs = 2,
		.devices = {
			{   "Hauppauge ATSC MiniCard (B200)",
				{ &dib0700_usb_id_table[46], NULL },
				{ NULL },
			},
			{   "Hauppauge ATSC MiniCard (B210)",
				{ &dib0700_usb_id_table[47], NULL },
				{ NULL },
			},
		},
	}, { DIB0700_DEFAULT_DEVICE_PROPERTIES,

		.num_adapters = 1,
		.adapter = {
			{
			.num_frontends = 1,
			.fe = {{
				.caps = DVB_USB_ADAP_HAS_PID_FILTER | DVB_USB_ADAP_PID_FILTER_CAN_BE_TURNED_OFF,
				.pid_filter_count = 32,
				.pid_filter       = stk70x0p_pid_filter,
				.pid_filter_ctrl  = stk70x0p_pid_filter_ctrl,
				.frontend_attach  = stk7770p_frontend_attach,
				.tuner_attach     = dib7770p_tuner_attach,

				DIB0700_DEFAULT_STREAMING_CONFIG(0x02),
			}},
				.size_of_priv =
					sizeof(struct dib0700_adapter_state),
			},
		},

		.num_device_descs = 4,
		.devices = {
			{   "DiBcom STK7770P reference design",
				{ &dib0700_usb_id_table[59], NULL },
				{ NULL },
			},
			{   "Terratec Cinergy T USB XXS (HD)/ T3",
				{ &dib0700_usb_id_table[33],
					&dib0700_usb_id_table[52],
					&dib0700_usb_id_table[60], NULL},
				{ NULL },
			},
			{   "TechniSat AirStar TeleStick 2",
				{ &dib0700_usb_id_table[74], NULL },
				{ NULL },
			},
			{   "Medion CTX1921 DVB-T USB",
				{ &dib0700_usb_id_table[75], NULL },
				{ NULL },
			},
		},

		.rc.core = {
			.rc_interval      = DEFAULT_RC_INTERVAL,
			.rc_codes         = RC_MAP_DIB0700_RC5_TABLE,
			.module_name	  = "dib0700",
			.rc_query         = dib0700_rc_query_old_firmware,
			.allowed_protos   = RC_TYPE_RC5 |
					    RC_TYPE_RC6 |
					    RC_TYPE_NEC,
			.change_protocol  = dib0700_change_protocol,
		},
	}, { DIB0700_DEFAULT_DEVICE_PROPERTIES,
		.num_adapters = 1,
		.adapter = {
			{
			.num_frontends = 1,
			.fe = {{
				.caps  = DVB_USB_ADAP_HAS_PID_FILTER | DVB_USB_ADAP_PID_FILTER_CAN_BE_TURNED_OFF,
				.pid_filter_count = 32,
				.pid_filter = stk80xx_pid_filter,
				.pid_filter_ctrl = stk80xx_pid_filter_ctrl,
				.frontend_attach  = stk807x_frontend_attach,
				.tuner_attach     = dib807x_tuner_attach,

				DIB0700_DEFAULT_STREAMING_CONFIG(0x02),
			}},
				.size_of_priv =
					sizeof(struct dib0700_adapter_state),
			},
		},

		.num_device_descs = 3,
		.devices = {
			{   "DiBcom STK807xP reference design",
				{ &dib0700_usb_id_table[62], NULL },
				{ NULL },
			},
			{   "Prolink Pixelview SBTVD",
				{ &dib0700_usb_id_table[63], NULL },
				{ NULL },
			},
			{   "EvolutePC TVWay+",
				{ &dib0700_usb_id_table[64], NULL },
				{ NULL },
			},
		},

		.rc.core = {
			.rc_interval      = DEFAULT_RC_INTERVAL,
			.rc_codes         = RC_MAP_DIB0700_NEC_TABLE,
			.module_name	  = "dib0700",
			.rc_query         = dib0700_rc_query_old_firmware,
			.allowed_protos   = RC_TYPE_RC5 |
					    RC_TYPE_RC6 |
					    RC_TYPE_NEC,
			.change_protocol  = dib0700_change_protocol,
		},
	}, { DIB0700_DEFAULT_DEVICE_PROPERTIES,
		.num_adapters = 2,
		.adapter = {
			{
			.num_frontends = 1,
			.fe = {{
				.caps  = DVB_USB_ADAP_HAS_PID_FILTER | DVB_USB_ADAP_PID_FILTER_CAN_BE_TURNED_OFF,
				.pid_filter_count = 32,
				.pid_filter = stk80xx_pid_filter,
				.pid_filter_ctrl = stk80xx_pid_filter_ctrl,
				.frontend_attach  = stk807xpvr_frontend_attach0,
				.tuner_attach     = dib807x_tuner_attach,

				DIB0700_DEFAULT_STREAMING_CONFIG(0x02),
			}},
				.size_of_priv =
					sizeof(struct dib0700_adapter_state),
			},
			{
			.num_frontends = 1,
			.fe = {{
				.caps  = DVB_USB_ADAP_HAS_PID_FILTER | DVB_USB_ADAP_PID_FILTER_CAN_BE_TURNED_OFF,
				.pid_filter_count = 32,
				.pid_filter = stk80xx_pid_filter,
				.pid_filter_ctrl = stk80xx_pid_filter_ctrl,
				.frontend_attach  = stk807xpvr_frontend_attach1,
				.tuner_attach     = dib807x_tuner_attach,

				DIB0700_DEFAULT_STREAMING_CONFIG(0x03),
			}},
				.size_of_priv =
					sizeof(struct dib0700_adapter_state),
			},
		},

		.num_device_descs = 1,
		.devices = {
			{   "DiBcom STK807xPVR reference design",
				{ &dib0700_usb_id_table[61], NULL },
				{ NULL },
			},
		},

		.rc.core = {
			.rc_interval      = DEFAULT_RC_INTERVAL,
			.rc_codes         = RC_MAP_DIB0700_RC5_TABLE,
			.module_name	  = "dib0700",
			.rc_query         = dib0700_rc_query_old_firmware,
			.allowed_protos   = RC_TYPE_RC5 |
					    RC_TYPE_RC6 |
					    RC_TYPE_NEC,
			.change_protocol  = dib0700_change_protocol,
		},
	}, { DIB0700_DEFAULT_DEVICE_PROPERTIES,
		.num_adapters = 1,
		.adapter = {
			{
			.num_frontends = 1,
			.fe = {{
				.caps  = DVB_USB_ADAP_HAS_PID_FILTER |
					DVB_USB_ADAP_PID_FILTER_CAN_BE_TURNED_OFF,
				.pid_filter_count = 32,
				.pid_filter = stk80xx_pid_filter,
				.pid_filter_ctrl = stk80xx_pid_filter_ctrl,
				.frontend_attach  = stk809x_frontend_attach,
				.tuner_attach     = dib809x_tuner_attach,

				DIB0700_DEFAULT_STREAMING_CONFIG(0x02),
			}},
				.size_of_priv =
					sizeof(struct dib0700_adapter_state),
			},
		},

		.num_device_descs = 1,
		.devices = {
			{   "DiBcom STK8096GP reference design",
				{ &dib0700_usb_id_table[67], NULL },
				{ NULL },
			},
		},

		.rc.core = {
			.rc_interval      = DEFAULT_RC_INTERVAL,
			.rc_codes         = RC_MAP_DIB0700_RC5_TABLE,
			.module_name	  = "dib0700",
			.rc_query         = dib0700_rc_query_old_firmware,
			.allowed_protos   = RC_TYPE_RC5 |
					    RC_TYPE_RC6 |
					    RC_TYPE_NEC,
			.change_protocol  = dib0700_change_protocol,
		},
	}, { DIB0700_DEFAULT_DEVICE_PROPERTIES,
		.num_adapters = 1,
		.adapter = {
			{
			.num_frontends = 1,
			.fe = {{
				.caps  = DVB_USB_ADAP_HAS_PID_FILTER |
					DVB_USB_ADAP_PID_FILTER_CAN_BE_TURNED_OFF,
				.pid_filter_count = 32,
				.pid_filter = dib90x0_pid_filter,
				.pid_filter_ctrl = dib90x0_pid_filter_ctrl,
				.frontend_attach  = stk9090m_frontend_attach,
				.tuner_attach     = dib9090_tuner_attach,

				DIB0700_DEFAULT_STREAMING_CONFIG(0x02),
			}},
				.size_of_priv =
					sizeof(struct dib0700_adapter_state),
			},
		},

		.num_device_descs = 1,
		.devices = {
			{   "DiBcom STK9090M reference design",
				{ &dib0700_usb_id_table[69], NULL },
				{ NULL },
			},
		},

		.rc.core = {
			.rc_interval      = DEFAULT_RC_INTERVAL,
			.rc_codes         = RC_MAP_DIB0700_RC5_TABLE,
			.module_name	  = "dib0700",
			.rc_query         = dib0700_rc_query_old_firmware,
			.allowed_protos   = RC_TYPE_RC5 |
					    RC_TYPE_RC6 |
					    RC_TYPE_NEC,
			.change_protocol  = dib0700_change_protocol,
		},
	}, { DIB0700_DEFAULT_DEVICE_PROPERTIES,
		.num_adapters = 1,
		.adapter = {
			{
			.num_frontends = 1,
			.fe = {{
				.caps  = DVB_USB_ADAP_HAS_PID_FILTER |
					DVB_USB_ADAP_PID_FILTER_CAN_BE_TURNED_OFF,
				.pid_filter_count = 32,
				.pid_filter = stk80xx_pid_filter,
				.pid_filter_ctrl = stk80xx_pid_filter_ctrl,
				.frontend_attach  = nim8096md_frontend_attach,
				.tuner_attach     = nim8096md_tuner_attach,

				DIB0700_DEFAULT_STREAMING_CONFIG(0x02),
			}},
				.size_of_priv =
					sizeof(struct dib0700_adapter_state),
			},
		},

		.num_device_descs = 1,
		.devices = {
			{   "DiBcom NIM8096MD reference design",
				{ &dib0700_usb_id_table[70], NULL },
				{ NULL },
			},
		},

		.rc.core = {
			.rc_interval      = DEFAULT_RC_INTERVAL,
			.rc_codes         = RC_MAP_DIB0700_RC5_TABLE,
			.module_name	  = "dib0700",
			.rc_query         = dib0700_rc_query_old_firmware,
			.allowed_protos   = RC_TYPE_RC5 |
					    RC_TYPE_RC6 |
					    RC_TYPE_NEC,
			.change_protocol  = dib0700_change_protocol,
		},
	}, { DIB0700_DEFAULT_DEVICE_PROPERTIES,
		.num_adapters = 1,
		.adapter = {
			{
			.num_frontends = 1,
			.fe = {{
				.caps  = DVB_USB_ADAP_HAS_PID_FILTER |
					DVB_USB_ADAP_PID_FILTER_CAN_BE_TURNED_OFF,
				.pid_filter_count = 32,
				.pid_filter = dib90x0_pid_filter,
				.pid_filter_ctrl = dib90x0_pid_filter_ctrl,
				.frontend_attach  = nim9090md_frontend_attach,
				.tuner_attach     = nim9090md_tuner_attach,

				DIB0700_DEFAULT_STREAMING_CONFIG(0x02),
			}},
				.size_of_priv =
					sizeof(struct dib0700_adapter_state),
			},
		},

		.num_device_descs = 1,
		.devices = {
			{   "DiBcom NIM9090MD reference design",
				{ &dib0700_usb_id_table[71], NULL },
				{ NULL },
			},
		},

		.rc.core = {
			.rc_interval      = DEFAULT_RC_INTERVAL,
			.rc_codes         = RC_MAP_DIB0700_RC5_TABLE,
			.module_name	  = "dib0700",
			.rc_query         = dib0700_rc_query_old_firmware,
			.allowed_protos   = RC_TYPE_RC5 |
					    RC_TYPE_RC6 |
					    RC_TYPE_NEC,
			.change_protocol  = dib0700_change_protocol,
		},
	}, { DIB0700_DEFAULT_DEVICE_PROPERTIES,
		.num_adapters = 1,
		.adapter = {
			{
			.num_frontends = 1,
			.fe = {{
				.caps  = DVB_USB_ADAP_HAS_PID_FILTER |
					DVB_USB_ADAP_PID_FILTER_CAN_BE_TURNED_OFF,
				.pid_filter_count = 32,
				.pid_filter = stk70x0p_pid_filter,
				.pid_filter_ctrl = stk70x0p_pid_filter_ctrl,
				.frontend_attach  = nim7090_frontend_attach,
				.tuner_attach     = nim7090_tuner_attach,

				DIB0700_DEFAULT_STREAMING_CONFIG(0x02),
			}},
				.size_of_priv =
					sizeof(struct dib0700_adapter_state),
			},
		},

		.num_device_descs = 1,
		.devices = {
			{   "DiBcom NIM7090 reference design",
				{ &dib0700_usb_id_table[72], NULL },
				{ NULL },
			},
		},

		.rc.core = {
			.rc_interval      = DEFAULT_RC_INTERVAL,
			.rc_codes         = RC_MAP_DIB0700_RC5_TABLE,
			.module_name	  = "dib0700",
			.rc_query         = dib0700_rc_query_old_firmware,
			.allowed_protos   = RC_TYPE_RC5 |
					    RC_TYPE_RC6 |
					    RC_TYPE_NEC,
			.change_protocol  = dib0700_change_protocol,
		},
	}, { DIB0700_DEFAULT_DEVICE_PROPERTIES,
		.num_adapters = 2,
		.adapter = {
			{
			.num_frontends = 1,
			.fe = {{
				.caps  = DVB_USB_ADAP_HAS_PID_FILTER |
					DVB_USB_ADAP_PID_FILTER_CAN_BE_TURNED_OFF,
				.pid_filter_count = 32,
				.pid_filter = stk70x0p_pid_filter,
				.pid_filter_ctrl = stk70x0p_pid_filter_ctrl,
				.frontend_attach  = tfe7090pvr_frontend0_attach,
				.tuner_attach     = tfe7090pvr_tuner0_attach,

				DIB0700_DEFAULT_STREAMING_CONFIG(0x03),
			}},
				.size_of_priv =
					sizeof(struct dib0700_adapter_state),
			},
			{
			.num_frontends = 1,
			.fe = {{
				.caps  = DVB_USB_ADAP_HAS_PID_FILTER |
					DVB_USB_ADAP_PID_FILTER_CAN_BE_TURNED_OFF,
				.pid_filter_count = 32,
				.pid_filter = stk70x0p_pid_filter,
				.pid_filter_ctrl = stk70x0p_pid_filter_ctrl,
				.frontend_attach  = tfe7090pvr_frontend1_attach,
				.tuner_attach     = tfe7090pvr_tuner1_attach,

				DIB0700_DEFAULT_STREAMING_CONFIG(0x02),
			}},
				.size_of_priv =
					sizeof(struct dib0700_adapter_state),
			},
		},

		.num_device_descs = 1,
		.devices = {
			{   "DiBcom TFE7090PVR reference design",
				{ &dib0700_usb_id_table[73], NULL },
				{ NULL },
			},
		},

		.rc.core = {
			.rc_interval      = DEFAULT_RC_INTERVAL,
			.rc_codes         = RC_MAP_DIB0700_RC5_TABLE,
			.module_name	  = "dib0700",
			.rc_query         = dib0700_rc_query_old_firmware,
			.allowed_protos   = RC_TYPE_RC5 |
					    RC_TYPE_RC6 |
					    RC_TYPE_NEC,
			.change_protocol  = dib0700_change_protocol,
		},
	}, { DIB0700_DEFAULT_DEVICE_PROPERTIES,
		.num_adapters = 1,
		.adapter = {
			{
			.num_frontends = 1,
			.fe = {{
				.frontend_attach  = pctv340e_frontend_attach,
				.tuner_attach     = xc4000_tuner_attach,

				DIB0700_DEFAULT_STREAMING_CONFIG(0x02),
			}},
				.size_of_priv = sizeof(struct
						dib0700_adapter_state),
			},
		},

		.num_device_descs = 2,
		.devices = {
			{   "Pinnacle PCTV 340e HD Pro USB Stick",
				{ &dib0700_usb_id_table[76], NULL },
				{ NULL },
			},
			{   "Pinnacle PCTV Hybrid Stick Solo",
				{ &dib0700_usb_id_table[77], NULL },
				{ NULL },
			},
		},
		.rc.core = {
			.rc_interval      = DEFAULT_RC_INTERVAL,
			.rc_codes         = RC_MAP_DIB0700_RC5_TABLE,
			.module_name	  = "dib0700",
			.rc_query         = dib0700_rc_query_old_firmware,
			.allowed_protos   = RC_TYPE_RC5 |
					    RC_TYPE_RC6 |
					    RC_TYPE_NEC,
			.change_protocol  = dib0700_change_protocol,
		},
	}, { DIB0700_DEFAULT_DEVICE_PROPERTIES,
		.num_adapters = 1,
		.adapter = {
			{
				.num_frontends = 1,
				.fe = {{
					.caps  = DVB_USB_ADAP_HAS_PID_FILTER |
						DVB_USB_ADAP_PID_FILTER_CAN_BE_TURNED_OFF,
					.pid_filter_count = 32,
					.pid_filter = stk70x0p_pid_filter,
					.pid_filter_ctrl = stk70x0p_pid_filter_ctrl,
					.frontend_attach  = tfe7090e_frontend_attach,
					.tuner_attach     = tfe7090e_tuner_attach,

					DIB0700_DEFAULT_STREAMING_CONFIG(0x02),
				} },

				.size_of_priv =
					sizeof(struct dib0700_adapter_state),
			},
		},

		.num_device_descs = 1,
		.devices = {
			{   "DiBcom TFE7090E reference design",
				{ &dib0700_usb_id_table[78], NULL },
				{ NULL },
			},
		},

		.rc.core = {
			.rc_interval      = DEFAULT_RC_INTERVAL,
			.rc_codes         = RC_MAP_DIB0700_RC5_TABLE,
			.module_name	  = "dib0700",
			.rc_query         = dib0700_rc_query_old_firmware,
			.allowed_protos   = RC_TYPE_RC5 |
					    RC_TYPE_RC6 |
					    RC_TYPE_NEC,
			.change_protocol  = dib0700_change_protocol,
		},
	}, { DIB0700_DEFAULT_DEVICE_PROPERTIES,
		.num_adapters = 1,
		.adapter = {
			{
				.num_frontends = 1,
				.fe = {{
					.caps  = DVB_USB_ADAP_HAS_PID_FILTER |
						DVB_USB_ADAP_PID_FILTER_CAN_BE_TURNED_OFF,
					.pid_filter_count = 32,
					.pid_filter = stk70x0p_pid_filter,
					.pid_filter_ctrl = stk70x0p_pid_filter_ctrl,
					.frontend_attach  = tfe7790e_frontend_attach,
					.tuner_attach     = tfe7790e_tuner_attach,

					DIB0700_DEFAULT_STREAMING_CONFIG(0x03),
				} },

				.size_of_priv =
					sizeof(struct dib0700_adapter_state),
			},
		},

		.num_device_descs = 1,
		.devices = {
			{   "DiBcom TFE7790E reference design",
				{ &dib0700_usb_id_table[79], NULL },
				{ NULL },
			},
		},

		.rc.core = {
			.rc_interval      = DEFAULT_RC_INTERVAL,
			.rc_codes         = RC_MAP_DIB0700_RC5_TABLE,
			.module_name	  = "dib0700",
			.rc_query         = dib0700_rc_query_old_firmware,
			.allowed_protos   = RC_TYPE_RC5 |
					    RC_TYPE_RC6 |
					    RC_TYPE_NEC,
			.change_protocol  = dib0700_change_protocol,
		},
	}, { DIB0700_DEFAULT_DEVICE_PROPERTIES,
		.num_adapters = 1,
		.adapter = {
			{
				.num_frontends = 1,
				.fe = {{
					.caps  = DVB_USB_ADAP_HAS_PID_FILTER |
						DVB_USB_ADAP_PID_FILTER_CAN_BE_TURNED_OFF,
					.pid_filter_count = 32,
					.pid_filter = stk80xx_pid_filter,
					.pid_filter_ctrl = stk80xx_pid_filter_ctrl,
					.frontend_attach  = tfe8096p_frontend_attach,
					.tuner_attach     = tfe8096p_tuner_attach,

					DIB0700_DEFAULT_STREAMING_CONFIG(0x02),

				} },

				.size_of_priv =
					sizeof(struct dib0700_adapter_state),
			},
		},

		.num_device_descs = 1,
		.devices = {
			{   "DiBcom TFE8096P reference design",
				{ &dib0700_usb_id_table[80], NULL },
				{ NULL },
			},
		},

		.rc.core = {
			.rc_interval      = DEFAULT_RC_INTERVAL,
			.rc_codes         = RC_MAP_DIB0700_RC5_TABLE,
			.module_name	  = "dib0700",
			.rc_query         = dib0700_rc_query_old_firmware,
			.allowed_protos   = RC_TYPE_RC5 |
					    RC_TYPE_RC6 |
					    RC_TYPE_NEC,
			.change_protocol  = dib0700_change_protocol,
		},
	},
};

int dib0700_device_count = ARRAY_SIZE(dib0700_devices);<|MERGE_RESOLUTION|>--- conflicted
+++ resolved
@@ -2139,11 +2139,7 @@
 	i2c = dib9000_get_i2c_master(adap->fe_adap[0].fe, DIBX000_I2C_INTERFACE_GPIO_1_2, 0);
 	if (dib01x0_pmu_update(i2c, data_dib190, 10) != 0)
 		return -ENODEV;
-<<<<<<< HEAD
-	dib0700_set_i2c_speed(adap->dev, 2000);
-=======
 	dib0700_set_i2c_speed(adap->dev, 1500);
->>>>>>> dcd6c922
 	if (dib9000_firmware_post_pll_init(adap->fe_adap[0].fe) < 0)
 		return -ENODEV;
 	release_firmware(state->frontend_firmware);
@@ -2222,12 +2218,8 @@
 	i2c = dib9000_get_i2c_master(adap->fe_adap[0].fe, DIBX000_I2C_INTERFACE_GPIO_1_2, 0);
 	if (dib01x0_pmu_update(i2c, data_dib190, 10) < 0)
 		return -ENODEV;
-<<<<<<< HEAD
-	dib0700_set_i2c_speed(adap->dev, 2000);
-=======
 
 	dib0700_set_i2c_speed(adap->dev, 1500);
->>>>>>> dcd6c922
 	if (dib9000_firmware_post_pll_init(adap->fe_adap[0].fe) < 0)
 		return -ENODEV;
 
@@ -2240,11 +2232,7 @@
 		if (dvb_attach(dib0090_fw_register, fe_slave, i2c, &nim9090md_dib0090_config[1]) == NULL)
 			return -ENODEV;
 		fe_slave->dvb = adap->fe_adap[0].fe->dvb;
-<<<<<<< HEAD
-		dib9000_fw_set_component_bus_speed(adap->fe_adap[0].fe, 2000);
-=======
 		dib9000_fw_set_component_bus_speed(adap->fe_adap[0].fe, 1500);
->>>>>>> dcd6c922
 		if (dib9000_firmware_post_pll_init(fe_slave) < 0)
 			return -ENODEV;
 	}
@@ -2951,8 +2939,6 @@
 
 	st->set_param_save = adap->fe_adap[0].fe->ops.tuner_ops.set_params;
 	adap->fe_adap[0].fe->ops.tuner_ops.set_params = dib7090_agc_startup;
-<<<<<<< HEAD
-=======
 	return 0;
 }
 
@@ -3044,7 +3030,6 @@
 
 	st->set_param_save = adap->fe_adap[0].fe->ops.tuner_ops.set_params;
 	adap->fe_adap[0].fe->ops.tuner_ops.set_params = dib7090_agc_startup;
->>>>>>> dcd6c922
 	return 0;
 }
 
@@ -3118,8 +3103,6 @@
 {
 	adap->fe_adap[0].fe = dvb_attach(dib7000p_attach, &adap->dev->i2c_adap, 0x82, &stk7070pd_dib7000p_config[1]);
 	return adap->fe_adap[0].fe == NULL ? -ENODEV : 0;
-<<<<<<< HEAD
-=======
 }
 
 static int novatd_read_status_override(struct dvb_frontend *fe,
@@ -3191,7 +3174,6 @@
 	adap->fe_adap[0].fe->ops.sleep = novatd_sleep_override;
 
 	return 0;
->>>>>>> dcd6c922
 }
 
 /* S5H1411 */
@@ -3970,8 +3952,6 @@
 
 				DIB0700_DEFAULT_STREAMING_CONFIG(0x02),
 			}},
-<<<<<<< HEAD
-=======
 				.size_of_priv     = sizeof(struct dib0700_adapter_state),
 			}, {
 			.num_frontends = 1,
@@ -4023,7 +4003,6 @@
 
 				DIB0700_DEFAULT_STREAMING_CONFIG(0x02),
 			}},
->>>>>>> dcd6c922
 				.size_of_priv     = sizeof(struct dib0700_adapter_state),
 			}, {
 			.num_frontends = 1,
