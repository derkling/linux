/*
 * ioctl32.c: Conversion between 32bit and 64bit native ioctls.
 *	Separated from fs stuff by Arnd Bergmann <arnd@arndb.de>
 *
 * Copyright (C) 1997-2000  Jakub Jelinek  (jakub@redhat.com)
 * Copyright (C) 1998  Eddie C. Dost  (ecd@skynet.be)
 * Copyright (C) 2001,2002  Andi Kleen, SuSE Labs
 * Copyright (C) 2003       Pavel Machek (pavel@ucw.cz)
 * Copyright (C) 2005       Philippe De Muyter (phdm@macqel.be)
 * Copyright (C) 2008       Hans Verkuil <hverkuil@xs4all.nl>
 *
 * These routines maintain argument size conversion between 32bit and 64bit
 * ioctls.
 */

#include <linux/compat.h>
#include <linux/module.h>
#include <linux/videodev2.h>
#include <linux/v4l2-subdev.h>
#include <media/v4l2-dev.h>
#include <media/v4l2-ioctl.h>

static long native_ioctl(struct file *file, unsigned int cmd, unsigned long arg)
{
	long ret = -ENOIOCTLCMD;

	if (file->f_op->unlocked_ioctl)
		ret = file->f_op->unlocked_ioctl(file, cmd, arg);

	return ret;
}


struct v4l2_clip32 {
	struct v4l2_rect        c;
	compat_caddr_t 		next;
};

struct v4l2_window32 {
	struct v4l2_rect        w;
	__u32		  	field;	/* enum v4l2_field */
	__u32			chromakey;
	compat_caddr_t		clips; /* actually struct v4l2_clip32 * */
	__u32			clipcount;
	compat_caddr_t		bitmap;
};

static int get_v4l2_window32(struct v4l2_window *kp, struct v4l2_window32 __user *up)
{
	if (!access_ok(VERIFY_READ, up, sizeof(struct v4l2_window32)) ||
		copy_from_user(&kp->w, &up->w, sizeof(up->w)) ||
		get_user(kp->field, &up->field) ||
		get_user(kp->chromakey, &up->chromakey) ||
		get_user(kp->clipcount, &up->clipcount))
			return -EFAULT;
	if (kp->clipcount > 2048)
		return -EINVAL;
	if (kp->clipcount) {
		struct v4l2_clip32 __user *uclips;
		struct v4l2_clip __user *kclips;
		int n = kp->clipcount;
		compat_caddr_t p;

		if (get_user(p, &up->clips))
			return -EFAULT;
		uclips = compat_ptr(p);
		kclips = compat_alloc_user_space(n * sizeof(struct v4l2_clip));
		kp->clips = kclips;
		while (--n >= 0) {
			if (copy_in_user(&kclips->c, &uclips->c, sizeof(uclips->c)))
				return -EFAULT;
			if (put_user(n ? kclips + 1 : NULL, &kclips->next))
				return -EFAULT;
			uclips += 1;
			kclips += 1;
		}
	} else
		kp->clips = NULL;
	return 0;
}

static int put_v4l2_window32(struct v4l2_window *kp, struct v4l2_window32 __user *up)
{
	if (copy_to_user(&up->w, &kp->w, sizeof(kp->w)) ||
		put_user(kp->field, &up->field) ||
		put_user(kp->chromakey, &up->chromakey) ||
		put_user(kp->clipcount, &up->clipcount))
			return -EFAULT;
	return 0;
}

static inline int get_v4l2_pix_format(struct v4l2_pix_format *kp, struct v4l2_pix_format __user *up)
{
	if (copy_from_user(kp, up, sizeof(struct v4l2_pix_format)))
		return -EFAULT;
	return 0;
}

static inline int get_v4l2_pix_format_mplane(struct v4l2_pix_format_mplane *kp,
				struct v4l2_pix_format_mplane __user *up)
{
	if (copy_from_user(kp, up, sizeof(struct v4l2_pix_format_mplane)))
		return -EFAULT;
	return 0;
}

static inline int put_v4l2_pix_format(struct v4l2_pix_format *kp, struct v4l2_pix_format __user *up)
{
	if (copy_to_user(up, kp, sizeof(struct v4l2_pix_format)))
		return -EFAULT;
	return 0;
}

static inline int put_v4l2_pix_format_mplane(struct v4l2_pix_format_mplane *kp,
				struct v4l2_pix_format_mplane __user *up)
{
	if (copy_to_user(up, kp, sizeof(struct v4l2_pix_format_mplane)))
		return -EFAULT;
	return 0;
}

static inline int get_v4l2_vbi_format(struct v4l2_vbi_format *kp, struct v4l2_vbi_format __user *up)
{
	if (copy_from_user(kp, up, sizeof(struct v4l2_vbi_format)))
		return -EFAULT;
	return 0;
}

static inline int put_v4l2_vbi_format(struct v4l2_vbi_format *kp, struct v4l2_vbi_format __user *up)
{
	if (copy_to_user(up, kp, sizeof(struct v4l2_vbi_format)))
		return -EFAULT;
	return 0;
}

static inline int get_v4l2_sliced_vbi_format(struct v4l2_sliced_vbi_format *kp, struct v4l2_sliced_vbi_format __user *up)
{
	if (copy_from_user(kp, up, sizeof(struct v4l2_sliced_vbi_format)))
		return -EFAULT;
	return 0;
}

static inline int put_v4l2_sliced_vbi_format(struct v4l2_sliced_vbi_format *kp, struct v4l2_sliced_vbi_format __user *up)
{
	if (copy_to_user(up, kp, sizeof(struct v4l2_sliced_vbi_format)))
		return -EFAULT;
	return 0;
}

static inline int get_v4l2_sdr_format(struct v4l2_sdr_format *kp, struct v4l2_sdr_format __user *up)
{
	if (copy_from_user(kp, up, sizeof(struct v4l2_sdr_format)))
		return -EFAULT;
	return 0;
}

static inline int put_v4l2_sdr_format(struct v4l2_sdr_format *kp, struct v4l2_sdr_format __user *up)
{
	if (copy_to_user(up, kp, sizeof(struct v4l2_sdr_format)))
		return -EFAULT;
	return 0;
}

struct v4l2_format32 {
	__u32	type;	/* enum v4l2_buf_type */
	union {
		struct v4l2_pix_format	pix;
		struct v4l2_pix_format_mplane	pix_mp;
		struct v4l2_window32	win;
		struct v4l2_vbi_format	vbi;
		struct v4l2_sliced_vbi_format	sliced;
		struct v4l2_sdr_format	sdr;
		__u8	raw_data[200];        /* user-defined */
	} fmt;
};

/**
 * struct v4l2_create_buffers32 - VIDIOC_CREATE_BUFS32 argument
 * @index:	on return, index of the first created buffer
 * @count:	entry: number of requested buffers,
 *		return: number of created buffers
 * @memory:	buffer memory type
 * @format:	frame format, for which buffers are requested
 * @reserved:	future extensions
 */
struct v4l2_create_buffers32 {
	__u32			index;
	__u32			count;
	__u32			memory;	/* enum v4l2_memory */
	struct v4l2_format32	format;
	__u32			reserved[8];
};

static int __get_v4l2_format32(struct v4l2_format *kp, struct v4l2_format32 __user *up)
{
	if (get_user(kp->type, &up->type))
		return -EFAULT;

	switch (kp->type) {
	case V4L2_BUF_TYPE_VIDEO_CAPTURE:
	case V4L2_BUF_TYPE_VIDEO_OUTPUT:
		return get_v4l2_pix_format(&kp->fmt.pix, &up->fmt.pix);
	case V4L2_BUF_TYPE_VIDEO_CAPTURE_MPLANE:
	case V4L2_BUF_TYPE_VIDEO_OUTPUT_MPLANE:
		return get_v4l2_pix_format_mplane(&kp->fmt.pix_mp,
						  &up->fmt.pix_mp);
	case V4L2_BUF_TYPE_VIDEO_OVERLAY:
	case V4L2_BUF_TYPE_VIDEO_OUTPUT_OVERLAY:
		return get_v4l2_window32(&kp->fmt.win, &up->fmt.win);
	case V4L2_BUF_TYPE_VBI_CAPTURE:
	case V4L2_BUF_TYPE_VBI_OUTPUT:
		return get_v4l2_vbi_format(&kp->fmt.vbi, &up->fmt.vbi);
	case V4L2_BUF_TYPE_SLICED_VBI_CAPTURE:
	case V4L2_BUF_TYPE_SLICED_VBI_OUTPUT:
		return get_v4l2_sliced_vbi_format(&kp->fmt.sliced, &up->fmt.sliced);
	case V4L2_BUF_TYPE_SDR_CAPTURE:
	case V4L2_BUF_TYPE_SDR_OUTPUT:
		return get_v4l2_sdr_format(&kp->fmt.sdr, &up->fmt.sdr);
	default:
		pr_info("compat_ioctl32: unexpected VIDIOC_FMT type %d\n",
								kp->type);
		return -EINVAL;
	}
}

static int get_v4l2_format32(struct v4l2_format *kp, struct v4l2_format32 __user *up)
{
	if (!access_ok(VERIFY_READ, up, sizeof(struct v4l2_format32)))
		return -EFAULT;
	return __get_v4l2_format32(kp, up);
}

static int get_v4l2_create32(struct v4l2_create_buffers *kp, struct v4l2_create_buffers32 __user *up)
{
	if (!access_ok(VERIFY_READ, up, sizeof(struct v4l2_create_buffers32)) ||
	    copy_from_user(kp, up, offsetof(struct v4l2_create_buffers32, format)))
		return -EFAULT;
	return __get_v4l2_format32(&kp->format, &up->format);
}

static int __put_v4l2_format32(struct v4l2_format *kp, struct v4l2_format32 __user *up)
{
	if (put_user(kp->type, &up->type))
		return -EFAULT;

	switch (kp->type) {
	case V4L2_BUF_TYPE_VIDEO_CAPTURE:
	case V4L2_BUF_TYPE_VIDEO_OUTPUT:
		return put_v4l2_pix_format(&kp->fmt.pix, &up->fmt.pix);
	case V4L2_BUF_TYPE_VIDEO_CAPTURE_MPLANE:
	case V4L2_BUF_TYPE_VIDEO_OUTPUT_MPLANE:
		return put_v4l2_pix_format_mplane(&kp->fmt.pix_mp,
						  &up->fmt.pix_mp);
	case V4L2_BUF_TYPE_VIDEO_OVERLAY:
	case V4L2_BUF_TYPE_VIDEO_OUTPUT_OVERLAY:
		return put_v4l2_window32(&kp->fmt.win, &up->fmt.win);
	case V4L2_BUF_TYPE_VBI_CAPTURE:
	case V4L2_BUF_TYPE_VBI_OUTPUT:
		return put_v4l2_vbi_format(&kp->fmt.vbi, &up->fmt.vbi);
	case V4L2_BUF_TYPE_SLICED_VBI_CAPTURE:
	case V4L2_BUF_TYPE_SLICED_VBI_OUTPUT:
		return put_v4l2_sliced_vbi_format(&kp->fmt.sliced, &up->fmt.sliced);
	case V4L2_BUF_TYPE_SDR_CAPTURE:
	case V4L2_BUF_TYPE_SDR_OUTPUT:
		return put_v4l2_sdr_format(&kp->fmt.sdr, &up->fmt.sdr);
	default:
		pr_info("compat_ioctl32: unexpected VIDIOC_FMT type %d\n",
								kp->type);
		return -EINVAL;
	}
}

static int put_v4l2_format32(struct v4l2_format *kp, struct v4l2_format32 __user *up)
{
	if (!access_ok(VERIFY_WRITE, up, sizeof(struct v4l2_format32)))
		return -EFAULT;
	return __put_v4l2_format32(kp, up);
}

static int put_v4l2_create32(struct v4l2_create_buffers *kp, struct v4l2_create_buffers32 __user *up)
{
	if (!access_ok(VERIFY_WRITE, up, sizeof(struct v4l2_create_buffers32)) ||
	    copy_to_user(up, kp, offsetof(struct v4l2_create_buffers32, format)) ||
	    copy_to_user(up->reserved, kp->reserved, sizeof(kp->reserved)))
		return -EFAULT;
	return __put_v4l2_format32(&kp->format, &up->format);
}

struct v4l2_standard32 {
	__u32		     index;
	compat_u64	     id;
	__u8		     name[24];
	struct v4l2_fract    frameperiod; /* Frames, not fields */
	__u32		     framelines;
	__u32		     reserved[4];
};

static int get_v4l2_standard32(struct v4l2_standard *kp, struct v4l2_standard32 __user *up)
{
	/* other fields are not set by the user, nor used by the driver */
	if (!access_ok(VERIFY_READ, up, sizeof(struct v4l2_standard32)) ||
		get_user(kp->index, &up->index))
		return -EFAULT;
	return 0;
}

static int put_v4l2_standard32(struct v4l2_standard *kp, struct v4l2_standard32 __user *up)
{
	if (!access_ok(VERIFY_WRITE, up, sizeof(struct v4l2_standard32)) ||
		put_user(kp->index, &up->index) ||
		put_user(kp->id, &up->id) ||
		copy_to_user(up->name, kp->name, 24) ||
		copy_to_user(&up->frameperiod, &kp->frameperiod, sizeof(kp->frameperiod)) ||
		put_user(kp->framelines, &up->framelines) ||
		copy_to_user(up->reserved, kp->reserved, 4 * sizeof(__u32)))
			return -EFAULT;
	return 0;
}

struct v4l2_plane32 {
	__u32			bytesused;
	__u32			length;
	union {
		__u32		mem_offset;
		compat_long_t	userptr;
		__s32		fd;
	} m;
	__u32			data_offset;
	__u32			reserved[11];
};

struct v4l2_buffer32 {
	__u32			index;
	__u32			type;	/* enum v4l2_buf_type */
	__u32			bytesused;
	__u32			flags;
	__u32			field;	/* enum v4l2_field */
	struct compat_timeval	timestamp;
	struct v4l2_timecode	timecode;
	__u32			sequence;

	/* memory location */
	__u32			memory;	/* enum v4l2_memory */
	union {
		__u32           offset;
		compat_long_t   userptr;
		compat_caddr_t  planes;
		__s32		fd;
	} m;
	__u32			length;
	__u32			config_store;
	__u32			reserved;
};

static int get_v4l2_plane32(struct v4l2_plane __user *up, struct v4l2_plane32 __user *up32,
				enum v4l2_memory memory)
{
	void __user *up_pln;
	compat_long_t p;

	if (copy_in_user(up, up32, 2 * sizeof(__u32)) ||
		copy_in_user(&up->data_offset, &up32->data_offset,
				sizeof(__u32)))
		return -EFAULT;

	if (memory == V4L2_MEMORY_USERPTR) {
		if (get_user(p, &up32->m.userptr))
			return -EFAULT;
		up_pln = compat_ptr(p);
		if (put_user((unsigned long)up_pln, &up->m.userptr))
			return -EFAULT;
	} else if (memory == V4L2_MEMORY_DMABUF) {
		if (copy_in_user(&up->m.fd, &up32->m.fd, sizeof(int)))
			return -EFAULT;
	} else {
		if (copy_in_user(&up->m.mem_offset, &up32->m.mem_offset,
					sizeof(__u32)))
			return -EFAULT;
	}

	return 0;
}

static int put_v4l2_plane32(struct v4l2_plane __user *up, struct v4l2_plane32 __user *up32,
				enum v4l2_memory memory)
{
	if (copy_in_user(up32, up, 2 * sizeof(__u32)) ||
		copy_in_user(&up32->data_offset, &up->data_offset,
				sizeof(__u32)))
		return -EFAULT;

	/* For MMAP, driver might've set up the offset, so copy it back.
	 * USERPTR stays the same (was userspace-provided), so no copying. */
	if (memory == V4L2_MEMORY_MMAP)
		if (copy_in_user(&up32->m.mem_offset, &up->m.mem_offset,
					sizeof(__u32)))
			return -EFAULT;
	/* For DMABUF, driver might've set up the fd, so copy it back. */
	if (memory == V4L2_MEMORY_DMABUF)
		if (copy_in_user(&up32->m.fd, &up->m.fd,
					sizeof(int)))
			return -EFAULT;

	return 0;
}

static int get_v4l2_buffer32(struct v4l2_buffer *kp, struct v4l2_buffer32 __user *up)
{
	struct v4l2_plane32 __user *uplane32;
	struct v4l2_plane __user *uplane;
	compat_caddr_t p;
	int num_planes;
	int ret;

	if (!access_ok(VERIFY_READ, up, sizeof(struct v4l2_buffer32)) ||
		get_user(kp->index, &up->index) ||
		get_user(kp->type, &up->type) ||
		get_user(kp->flags, &up->flags) ||
		get_user(kp->memory, &up->memory) ||
		get_user(kp->length, &up->length))
			return -EFAULT;

	if (V4L2_TYPE_IS_OUTPUT(kp->type))
		if (get_user(kp->bytesused, &up->bytesused) ||
			get_user(kp->field, &up->field) ||
			get_user(kp->timestamp.tv_sec, &up->timestamp.tv_sec) ||
			get_user(kp->timestamp.tv_usec,
					&up->timestamp.tv_usec))
			return -EFAULT;

	if (V4L2_TYPE_IS_MULTIPLANAR(kp->type)) {
		num_planes = kp->length;
		if (num_planes == 0) {
			kp->m.planes = NULL;
			/* num_planes == 0 is legal, e.g. when userspace doesn't
			 * need planes array on DQBUF*/
			return 0;
		}

		if (get_user(p, &up->m.planes))
			return -EFAULT;

		uplane32 = compat_ptr(p);
		if (!access_ok(VERIFY_READ, uplane32,
				num_planes * sizeof(struct v4l2_plane32)))
			return -EFAULT;

		/* We don't really care if userspace decides to kill itself
		 * by passing a very big num_planes value */
		uplane = compat_alloc_user_space(num_planes *
						sizeof(struct v4l2_plane));
		kp->m.planes = (__force struct v4l2_plane *)uplane;

		while (--num_planes >= 0) {
			ret = get_v4l2_plane32(uplane, uplane32, kp->memory);
			if (ret)
				return ret;
			++uplane;
			++uplane32;
		}
	} else {
		switch (kp->memory) {
		case V4L2_MEMORY_MMAP:
			if (get_user(kp->m.offset, &up->m.offset))
				return -EFAULT;
			break;
		case V4L2_MEMORY_USERPTR:
			{
			compat_long_t tmp;

			if (get_user(tmp, &up->m.userptr))
				return -EFAULT;

			kp->m.userptr = (unsigned long)compat_ptr(tmp);
			}
			break;
		case V4L2_MEMORY_OVERLAY:
			if (get_user(kp->m.offset, &up->m.offset))
				return -EFAULT;
			break;
		case V4L2_MEMORY_DMABUF:
			if (get_user(kp->m.fd, &up->m.fd))
				return -EFAULT;
			break;
		}
	}

	return 0;
}

static int put_v4l2_buffer32(struct v4l2_buffer *kp, struct v4l2_buffer32 __user *up)
{
	struct v4l2_plane32 __user *uplane32;
	struct v4l2_plane __user *uplane;
	compat_caddr_t p;
	int num_planes;
	int ret;

	if (!access_ok(VERIFY_WRITE, up, sizeof(struct v4l2_buffer32)) ||
		put_user(kp->index, &up->index) ||
		put_user(kp->type, &up->type) ||
		put_user(kp->flags, &up->flags) ||
		put_user(kp->memory, &up->memory))
			return -EFAULT;

	if (put_user(kp->bytesused, &up->bytesused) ||
		put_user(kp->field, &up->field) ||
		put_user(kp->timestamp.tv_sec, &up->timestamp.tv_sec) ||
		put_user(kp->timestamp.tv_usec, &up->timestamp.tv_usec) ||
		copy_to_user(&up->timecode, &kp->timecode, sizeof(struct v4l2_timecode)) ||
		put_user(kp->sequence, &up->sequence) ||
<<<<<<< HEAD
		put_user(kp->config_store, &up->config_store) ||
=======
		put_user(kp->reserved2, &up->reserved2) ||
>>>>>>> 9ca1d50f
		put_user(kp->reserved, &up->reserved) ||
		put_user(kp->length, &up->length))
			return -EFAULT;

	if (V4L2_TYPE_IS_MULTIPLANAR(kp->type)) {
		num_planes = kp->length;
		if (num_planes == 0)
			return 0;

		uplane = (__force struct v4l2_plane __user *)kp->m.planes;
		if (get_user(p, &up->m.planes))
			return -EFAULT;
		uplane32 = compat_ptr(p);

		while (--num_planes >= 0) {
			ret = put_v4l2_plane32(uplane, uplane32, kp->memory);
			if (ret)
				return ret;
			++uplane;
			++uplane32;
		}
	} else {
		switch (kp->memory) {
		case V4L2_MEMORY_MMAP:
			if (put_user(kp->m.offset, &up->m.offset))
				return -EFAULT;
			break;
		case V4L2_MEMORY_USERPTR:
			if (put_user(kp->m.userptr, &up->m.userptr))
				return -EFAULT;
			break;
		case V4L2_MEMORY_OVERLAY:
			if (put_user(kp->m.offset, &up->m.offset))
				return -EFAULT;
			break;
		case V4L2_MEMORY_DMABUF:
			if (put_user(kp->m.fd, &up->m.fd))
				return -EFAULT;
			break;
		}
	}

	return 0;
}

struct v4l2_framebuffer32 {
	__u32			capability;
	__u32			flags;
	compat_caddr_t 		base;
	struct {
		__u32		width;
		__u32		height;
		__u32		pixelformat;
		__u32		field;
		__u32		bytesperline;
		__u32		sizeimage;
		__u32		colorspace;
		__u32		priv;
	} fmt;
};

static int get_v4l2_framebuffer32(struct v4l2_framebuffer *kp, struct v4l2_framebuffer32 __user *up)
{
	u32 tmp;

	if (!access_ok(VERIFY_READ, up, sizeof(struct v4l2_framebuffer32)) ||
		get_user(tmp, &up->base) ||
		get_user(kp->capability, &up->capability) ||
		get_user(kp->flags, &up->flags) ||
		copy_from_user(&kp->fmt, &up->fmt, sizeof(up->fmt)))
			return -EFAULT;
	kp->base = (__force void *)compat_ptr(tmp);
	return 0;
}

static int put_v4l2_framebuffer32(struct v4l2_framebuffer *kp, struct v4l2_framebuffer32 __user *up)
{
	u32 tmp = (u32)((unsigned long)kp->base);

	if (!access_ok(VERIFY_WRITE, up, sizeof(struct v4l2_framebuffer32)) ||
		put_user(tmp, &up->base) ||
		put_user(kp->capability, &up->capability) ||
		put_user(kp->flags, &up->flags) ||
		copy_to_user(&up->fmt, &kp->fmt, sizeof(up->fmt)))
			return -EFAULT;
	return 0;
}

struct v4l2_input32 {
	__u32	     index;		/*  Which input */
	__u8	     name[32];		/*  Label */
	__u32	     type;		/*  Type of input */
	__u32	     audioset;		/*  Associated audios (bitfield) */
	__u32        tuner;             /*  Associated tuner */
	compat_u64   std;
	__u32	     status;
	__u32	     reserved[4];
};

/* The 64-bit v4l2_input struct has extra padding at the end of the struct.
   Otherwise it is identical to the 32-bit version. */
static inline int get_v4l2_input32(struct v4l2_input *kp, struct v4l2_input32 __user *up)
{
	if (copy_from_user(kp, up, sizeof(struct v4l2_input32)))
		return -EFAULT;
	return 0;
}

static inline int put_v4l2_input32(struct v4l2_input *kp, struct v4l2_input32 __user *up)
{
	if (copy_to_user(up, kp, sizeof(struct v4l2_input32)))
		return -EFAULT;
	return 0;
}

struct v4l2_ext_controls32 {
	__u32 ctrl_class;
	__u32 count;
	__u32 error_idx;
	__u32 reserved[2];
	compat_caddr_t controls; /* actually struct v4l2_ext_control32 * */
};

struct v4l2_ext_control32 {
	__u32 id;
	__u32 size;
	__u32 reserved2[1];
	union {
		__s32 value;
		__s64 value64;
		compat_caddr_t string; /* actually char * */
	};
} __attribute__ ((packed));

/* The following function really belong in v4l2-common, but that causes
   a circular dependency between modules. We need to think about this, but
   for now this will do. */

/* Return non-zero if this control is a pointer type. Currently only
   type STRING is a pointer type. */
static inline int ctrl_is_pointer(u32 id)
{
	switch (id) {
	case V4L2_CID_RDS_TX_PS_NAME:
	case V4L2_CID_RDS_TX_RADIO_TEXT:
		return 1;
	default:
		return 0;
	}
}

static int get_v4l2_ext_controls32(struct v4l2_ext_controls *kp, struct v4l2_ext_controls32 __user *up)
{
	struct v4l2_ext_control32 __user *ucontrols;
	struct v4l2_ext_control __user *kcontrols;
	int n;
	compat_caddr_t p;

	if (!access_ok(VERIFY_READ, up, sizeof(struct v4l2_ext_controls32)) ||
		get_user(kp->ctrl_class, &up->ctrl_class) ||
		get_user(kp->count, &up->count) ||
		get_user(kp->error_idx, &up->error_idx) ||
		copy_from_user(kp->reserved, up->reserved,
			       sizeof(kp->reserved)))
			return -EFAULT;
	n = kp->count;
	if (n == 0) {
		kp->controls = NULL;
		return 0;
	}
	if (get_user(p, &up->controls))
		return -EFAULT;
	ucontrols = compat_ptr(p);
	if (!access_ok(VERIFY_READ, ucontrols,
			n * sizeof(struct v4l2_ext_control32)))
		return -EFAULT;
	kcontrols = compat_alloc_user_space(n * sizeof(struct v4l2_ext_control));
	kp->controls = (__force struct v4l2_ext_control *)kcontrols;
	while (--n >= 0) {
		u32 id;

		if (copy_in_user(kcontrols, ucontrols, sizeof(*ucontrols)))
			return -EFAULT;
		if (get_user(id, &kcontrols->id))
			return -EFAULT;
		if (ctrl_is_pointer(id)) {
			void __user *s;

			if (get_user(p, &ucontrols->string))
				return -EFAULT;
			s = compat_ptr(p);
			if (put_user(s, &kcontrols->string))
				return -EFAULT;
		}
		ucontrols++;
		kcontrols++;
	}
	return 0;
}

static int put_v4l2_ext_controls32(struct v4l2_ext_controls *kp, struct v4l2_ext_controls32 __user *up)
{
	struct v4l2_ext_control32 __user *ucontrols;
	struct v4l2_ext_control __user *kcontrols =
		(__force struct v4l2_ext_control __user *)kp->controls;
	int n = kp->count;
	compat_caddr_t p;

	if (!access_ok(VERIFY_WRITE, up, sizeof(struct v4l2_ext_controls32)) ||
		put_user(kp->ctrl_class, &up->ctrl_class) ||
		put_user(kp->count, &up->count) ||
		put_user(kp->error_idx, &up->error_idx) ||
		copy_to_user(up->reserved, kp->reserved, sizeof(up->reserved)))
			return -EFAULT;
	if (!kp->count)
		return 0;

	if (get_user(p, &up->controls))
		return -EFAULT;
	ucontrols = compat_ptr(p);
	if (!access_ok(VERIFY_WRITE, ucontrols,
			n * sizeof(struct v4l2_ext_control32)))
		return -EFAULT;

	while (--n >= 0) {
		unsigned size = sizeof(*ucontrols);
		u32 id;

		if (get_user(id, &kcontrols->id))
			return -EFAULT;
		/* Do not modify the pointer when copying a pointer control.
		   The contents of the pointer was changed, not the pointer
		   itself. */
		if (ctrl_is_pointer(id))
			size -= sizeof(ucontrols->value64);
		if (copy_in_user(ucontrols, kcontrols, size))
			return -EFAULT;
		ucontrols++;
		kcontrols++;
	}
	return 0;
}

struct v4l2_event32 {
	__u32				type;
	union {
		compat_s64		value64;
		struct v4l2_event_vsync		vsync;
		struct v4l2_event_ctrl		ctrl;
		struct v4l2_event_frame_sync	frame_sync;
		struct v4l2_event_src_change	src_change;
		struct v4l2_event_motion_det	motion_det;
		__u8			data[64];
	} u;
	__u32				pending;
	__u32				sequence;
	struct compat_timespec		timestamp;
	__u32				id;
	__u32				reserved[8];
};

static int put_v4l2_event32(struct v4l2_event *kp, struct v4l2_event32 __user *up)
{
	if (!access_ok(VERIFY_WRITE, up, sizeof(struct v4l2_event32)) ||
		put_user(kp->type, &up->type))
			return -EFAULT;
	/* We can simply memcpy the union because there are no paddings between
	 * the members of the structs that belong to the union. */
	if (kp->type == V4L2_EVENT_VSYNC ||
			kp->type == V4L2_EVENT_EOS ||
			kp->type == V4L2_EVENT_CTRL ||
			kp->type == V4L2_EVENT_FRAME_SYNC ||
			kp->type == V4L2_EVENT_SOURCE_CHANGE ||
			kp->type == V4L2_EVENT_MOTION_DET ||
			kp->type >= V4L2_EVENT_PRIVATE_START) {
		if (copy_to_user(&up->u, &kp->u, sizeof(kp->u)))
			return -EFAULT;
	} else {
		pr_info("compat_ioctl32: unexpected VIDIOC_DQEVENT type %d\n",
			kp->type);
		return -EINVAL;
	}
	if (put_user(kp->pending, &up->pending) ||
		put_user(kp->sequence, &up->sequence) ||
		compat_put_timespec(&kp->timestamp, &up->timestamp) ||
		put_user(kp->id, &up->id) ||
		copy_to_user(up->reserved, kp->reserved, 8 * sizeof(__u32)))
			return -EFAULT;
	return 0;
}

struct v4l2_edid32 {
	__u32 pad;
	__u32 start_block;
	__u32 blocks;
	__u32 reserved[5];
	compat_caddr_t edid;
};

static int get_v4l2_edid32(struct v4l2_edid *kp, struct v4l2_edid32 __user *up)
{
	u32 tmp;

	if (!access_ok(VERIFY_READ, up, sizeof(struct v4l2_edid32)) ||
		get_user(kp->pad, &up->pad) ||
		get_user(kp->start_block, &up->start_block) ||
		get_user(kp->blocks, &up->blocks) ||
		get_user(tmp, &up->edid) ||
		copy_from_user(kp->reserved, up->reserved, sizeof(kp->reserved)))
			return -EFAULT;
	kp->edid = (__force u8 *)compat_ptr(tmp);
	return 0;
}

static int put_v4l2_edid32(struct v4l2_edid *kp, struct v4l2_edid32 __user *up)
{
	u32 tmp = (u32)((unsigned long)kp->edid);

	if (!access_ok(VERIFY_WRITE, up, sizeof(struct v4l2_edid32)) ||
		put_user(kp->pad, &up->pad) ||
		put_user(kp->start_block, &up->start_block) ||
		put_user(kp->blocks, &up->blocks) ||
		put_user(tmp, &up->edid) ||
		copy_to_user(up->reserved, kp->reserved, sizeof(up->reserved)))
			return -EFAULT;
	return 0;
}


#define VIDIOC_G_FMT32		_IOWR('V',  4, struct v4l2_format32)
#define VIDIOC_S_FMT32		_IOWR('V',  5, struct v4l2_format32)
#define VIDIOC_QUERYBUF32	_IOWR('V',  9, struct v4l2_buffer32)
#define VIDIOC_G_FBUF32		_IOR ('V', 10, struct v4l2_framebuffer32)
#define VIDIOC_S_FBUF32		_IOW ('V', 11, struct v4l2_framebuffer32)
#define VIDIOC_QBUF32		_IOWR('V', 15, struct v4l2_buffer32)
#define VIDIOC_DQBUF32		_IOWR('V', 17, struct v4l2_buffer32)
#define VIDIOC_ENUMSTD32	_IOWR('V', 25, struct v4l2_standard32)
#define VIDIOC_ENUMINPUT32	_IOWR('V', 26, struct v4l2_input32)
#define VIDIOC_G_EDID32		_IOWR('V', 40, struct v4l2_edid32)
#define VIDIOC_S_EDID32		_IOWR('V', 41, struct v4l2_edid32)
#define VIDIOC_TRY_FMT32      	_IOWR('V', 64, struct v4l2_format32)
#define VIDIOC_G_EXT_CTRLS32    _IOWR('V', 71, struct v4l2_ext_controls32)
#define VIDIOC_S_EXT_CTRLS32    _IOWR('V', 72, struct v4l2_ext_controls32)
#define VIDIOC_TRY_EXT_CTRLS32  _IOWR('V', 73, struct v4l2_ext_controls32)
#define	VIDIOC_DQEVENT32	_IOR ('V', 89, struct v4l2_event32)
#define VIDIOC_CREATE_BUFS32	_IOWR('V', 92, struct v4l2_create_buffers32)
#define VIDIOC_PREPARE_BUF32	_IOWR('V', 93, struct v4l2_buffer32)

#define VIDIOC_OVERLAY32	_IOW ('V', 14, s32)
#define VIDIOC_STREAMON32	_IOW ('V', 18, s32)
#define VIDIOC_STREAMOFF32	_IOW ('V', 19, s32)
#define VIDIOC_G_INPUT32	_IOR ('V', 38, s32)
#define VIDIOC_S_INPUT32	_IOWR('V', 39, s32)
#define VIDIOC_G_OUTPUT32	_IOR ('V', 46, s32)
#define VIDIOC_S_OUTPUT32	_IOWR('V', 47, s32)

static long do_video_ioctl(struct file *file, unsigned int cmd, unsigned long arg)
{
	union {
		struct v4l2_format v2f;
		struct v4l2_buffer v2b;
		struct v4l2_framebuffer v2fb;
		struct v4l2_input v2i;
		struct v4l2_standard v2s;
		struct v4l2_ext_controls v2ecs;
		struct v4l2_event v2ev;
		struct v4l2_create_buffers v2crt;
		struct v4l2_edid v2edid;
		unsigned long vx;
		int vi;
	} karg;
	void __user *up = compat_ptr(arg);
	int compatible_arg = 1;
	long err = 0;

	/* First, convert the command. */
	switch (cmd) {
	case VIDIOC_G_FMT32: cmd = VIDIOC_G_FMT; break;
	case VIDIOC_S_FMT32: cmd = VIDIOC_S_FMT; break;
	case VIDIOC_QUERYBUF32: cmd = VIDIOC_QUERYBUF; break;
	case VIDIOC_G_FBUF32: cmd = VIDIOC_G_FBUF; break;
	case VIDIOC_S_FBUF32: cmd = VIDIOC_S_FBUF; break;
	case VIDIOC_QBUF32: cmd = VIDIOC_QBUF; break;
	case VIDIOC_DQBUF32: cmd = VIDIOC_DQBUF; break;
	case VIDIOC_ENUMSTD32: cmd = VIDIOC_ENUMSTD; break;
	case VIDIOC_ENUMINPUT32: cmd = VIDIOC_ENUMINPUT; break;
	case VIDIOC_TRY_FMT32: cmd = VIDIOC_TRY_FMT; break;
	case VIDIOC_G_EXT_CTRLS32: cmd = VIDIOC_G_EXT_CTRLS; break;
	case VIDIOC_S_EXT_CTRLS32: cmd = VIDIOC_S_EXT_CTRLS; break;
	case VIDIOC_TRY_EXT_CTRLS32: cmd = VIDIOC_TRY_EXT_CTRLS; break;
	case VIDIOC_DQEVENT32: cmd = VIDIOC_DQEVENT; break;
	case VIDIOC_OVERLAY32: cmd = VIDIOC_OVERLAY; break;
	case VIDIOC_STREAMON32: cmd = VIDIOC_STREAMON; break;
	case VIDIOC_STREAMOFF32: cmd = VIDIOC_STREAMOFF; break;
	case VIDIOC_G_INPUT32: cmd = VIDIOC_G_INPUT; break;
	case VIDIOC_S_INPUT32: cmd = VIDIOC_S_INPUT; break;
	case VIDIOC_G_OUTPUT32: cmd = VIDIOC_G_OUTPUT; break;
	case VIDIOC_S_OUTPUT32: cmd = VIDIOC_S_OUTPUT; break;
	case VIDIOC_CREATE_BUFS32: cmd = VIDIOC_CREATE_BUFS; break;
	case VIDIOC_PREPARE_BUF32: cmd = VIDIOC_PREPARE_BUF; break;
	case VIDIOC_G_EDID32: cmd = VIDIOC_G_EDID; break;
	case VIDIOC_S_EDID32: cmd = VIDIOC_S_EDID; break;
	}

	switch (cmd) {
	case VIDIOC_OVERLAY:
	case VIDIOC_STREAMON:
	case VIDIOC_STREAMOFF:
	case VIDIOC_S_INPUT:
	case VIDIOC_S_OUTPUT:
		err = get_user(karg.vi, (s32 __user *)up);
		compatible_arg = 0;
		break;

	case VIDIOC_G_INPUT:
	case VIDIOC_G_OUTPUT:
		compatible_arg = 0;
		break;

	case VIDIOC_G_EDID:
	case VIDIOC_S_EDID:
		err = get_v4l2_edid32(&karg.v2edid, up);
		compatible_arg = 0;
		break;

	case VIDIOC_G_FMT:
	case VIDIOC_S_FMT:
	case VIDIOC_TRY_FMT:
		err = get_v4l2_format32(&karg.v2f, up);
		compatible_arg = 0;
		break;

	case VIDIOC_CREATE_BUFS:
		err = get_v4l2_create32(&karg.v2crt, up);
		compatible_arg = 0;
		break;

	case VIDIOC_PREPARE_BUF:
	case VIDIOC_QUERYBUF:
	case VIDIOC_QBUF:
	case VIDIOC_DQBUF:
		err = get_v4l2_buffer32(&karg.v2b, up);
		compatible_arg = 0;
		break;

	case VIDIOC_S_FBUF:
		err = get_v4l2_framebuffer32(&karg.v2fb, up);
		compatible_arg = 0;
		break;

	case VIDIOC_G_FBUF:
		compatible_arg = 0;
		break;

	case VIDIOC_ENUMSTD:
		err = get_v4l2_standard32(&karg.v2s, up);
		compatible_arg = 0;
		break;

	case VIDIOC_ENUMINPUT:
		err = get_v4l2_input32(&karg.v2i, up);
		compatible_arg = 0;
		break;

	case VIDIOC_G_EXT_CTRLS:
	case VIDIOC_S_EXT_CTRLS:
	case VIDIOC_TRY_EXT_CTRLS:
		err = get_v4l2_ext_controls32(&karg.v2ecs, up);
		compatible_arg = 0;
		break;
	case VIDIOC_DQEVENT:
		compatible_arg = 0;
		break;
	}
	if (err)
		return err;

	if (compatible_arg)
		err = native_ioctl(file, cmd, (unsigned long)up);
	else {
		mm_segment_t old_fs = get_fs();

		set_fs(KERNEL_DS);
		err = native_ioctl(file, cmd, (unsigned long)&karg);
		set_fs(old_fs);
	}

	/* Special case: even after an error we need to put the
	   results back for these ioctls since the error_idx will
	   contain information on which control failed. */
	switch (cmd) {
	case VIDIOC_G_EXT_CTRLS:
	case VIDIOC_S_EXT_CTRLS:
	case VIDIOC_TRY_EXT_CTRLS:
		if (put_v4l2_ext_controls32(&karg.v2ecs, up))
			err = -EFAULT;
		break;
	}
	if (err)
		return err;

	switch (cmd) {
	case VIDIOC_S_INPUT:
	case VIDIOC_S_OUTPUT:
	case VIDIOC_G_INPUT:
	case VIDIOC_G_OUTPUT:
		err = put_user(((s32)karg.vi), (s32 __user *)up);
		break;

	case VIDIOC_G_FBUF:
		err = put_v4l2_framebuffer32(&karg.v2fb, up);
		break;

	case VIDIOC_DQEVENT:
		err = put_v4l2_event32(&karg.v2ev, up);
		break;

	case VIDIOC_G_EDID:
	case VIDIOC_S_EDID:
		err = put_v4l2_edid32(&karg.v2edid, up);
		break;

	case VIDIOC_G_FMT:
	case VIDIOC_S_FMT:
	case VIDIOC_TRY_FMT:
		err = put_v4l2_format32(&karg.v2f, up);
		break;

	case VIDIOC_CREATE_BUFS:
		err = put_v4l2_create32(&karg.v2crt, up);
		break;

	case VIDIOC_QUERYBUF:
	case VIDIOC_QBUF:
	case VIDIOC_DQBUF:
		err = put_v4l2_buffer32(&karg.v2b, up);
		break;

	case VIDIOC_ENUMSTD:
		err = put_v4l2_standard32(&karg.v2s, up);
		break;

	case VIDIOC_ENUMINPUT:
		err = put_v4l2_input32(&karg.v2i, up);
		break;
	}
	return err;
}

long v4l2_compat_ioctl32(struct file *file, unsigned int cmd, unsigned long arg)
{
	struct video_device *vdev = video_devdata(file);
	long ret = -ENOIOCTLCMD;

	if (!file->f_op->unlocked_ioctl)
		return ret;

	if (_IOC_TYPE(cmd) == 'V' && _IOC_NR(cmd) < BASE_VIDIOC_PRIVATE)
		ret = do_video_ioctl(file, cmd, arg);
	else if (vdev->fops->compat_ioctl32)
		ret = vdev->fops->compat_ioctl32(file, cmd, arg);

	if (ret == -ENOIOCTLCMD)
		pr_debug("compat_ioctl32: unknown ioctl '%c', dir=%d, #%d (0x%08x)\n",
			 _IOC_TYPE(cmd), _IOC_DIR(cmd), _IOC_NR(cmd), cmd);
	return ret;
}
EXPORT_SYMBOL_GPL(v4l2_compat_ioctl32);<|MERGE_RESOLUTION|>--- conflicted
+++ resolved
@@ -509,11 +509,7 @@
 		put_user(kp->timestamp.tv_usec, &up->timestamp.tv_usec) ||
 		copy_to_user(&up->timecode, &kp->timecode, sizeof(struct v4l2_timecode)) ||
 		put_user(kp->sequence, &up->sequence) ||
-<<<<<<< HEAD
 		put_user(kp->config_store, &up->config_store) ||
-=======
-		put_user(kp->reserved2, &up->reserved2) ||
->>>>>>> 9ca1d50f
 		put_user(kp->reserved, &up->reserved) ||
 		put_user(kp->length, &up->length))
 			return -EFAULT;
