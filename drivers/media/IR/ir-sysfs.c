--- conflicted
+++ resolved
@@ -43,10 +43,7 @@
 	{ IR_TYPE_RC6,		"rc-6"		},
 	{ IR_TYPE_JVC,		"jvc"		},
 	{ IR_TYPE_SONY,		"sony"		},
-<<<<<<< HEAD
-=======
 	{ IR_TYPE_RC5_SZ,	"rc-5-sz"	},
->>>>>>> 45f53cc9
 	{ IR_TYPE_LIRC,		"lirc"		},
 };
 
@@ -71,13 +68,10 @@
 	char *tmp = buf;
 	int i;
 
-<<<<<<< HEAD
-=======
 	/* Device is being removed */
 	if (!ir_dev)
 		return -EINVAL;
 
->>>>>>> 45f53cc9
 	if (ir_dev->props && ir_dev->props->driver_type == RC_DRIVER_SCANCODE) {
 		enabled = ir_dev->rc_tab.ir_type;
 		allowed = ir_dev->props->allowed_protos;
@@ -133,20 +127,19 @@
 	int rc, i, count = 0;
 	unsigned long flags;
 
-<<<<<<< HEAD
+	/* Device is being removed */
+	if (!ir_dev)
+		return -EINVAL;
+
 	if (ir_dev->props && ir_dev->props->driver_type == RC_DRIVER_SCANCODE)
 		type = ir_dev->rc_tab.ir_type;
 	else if (ir_dev->raw)
 		type = ir_dev->raw->enabled_protocols;
 	else {
 		IR_dprintk(1, "Protocol switching not supported\n");
-=======
-	/* Device is being removed */
-	if (!ir_dev)
->>>>>>> 45f53cc9
 		return -EINVAL;
-
-<<<<<<< HEAD
+	}
+
 	while ((tmp = strsep((char **) &data, " \n")) != NULL) {
 		if (!*tmp)
 			break;
@@ -196,66 +189,6 @@
 		return -EINVAL;
 	}
 
-=======
-	if (ir_dev->props && ir_dev->props->driver_type == RC_DRIVER_SCANCODE)
-		type = ir_dev->rc_tab.ir_type;
-	else if (ir_dev->raw)
-		type = ir_dev->raw->enabled_protocols;
-	else {
-		IR_dprintk(1, "Protocol switching not supported\n");
-		return -EINVAL;
-	}
-
-	while ((tmp = strsep((char **) &data, " \n")) != NULL) {
-		if (!*tmp)
-			break;
-
-		if (*tmp == '+') {
-			enable = true;
-			disable = false;
-			tmp++;
-		} else if (*tmp == '-') {
-			enable = false;
-			disable = true;
-			tmp++;
-		} else {
-			enable = false;
-			disable = false;
-		}
-
-		if (!enable && !disable && !strncasecmp(tmp, PROTO_NONE, sizeof(PROTO_NONE))) {
-			tmp += sizeof(PROTO_NONE);
-			mask = 0;
-			count++;
-		} else {
-			for (i = 0; i < ARRAY_SIZE(proto_names); i++) {
-				if (!strncasecmp(tmp, proto_names[i].name, strlen(proto_names[i].name))) {
-					tmp += strlen(proto_names[i].name);
-					mask = proto_names[i].type;
-					break;
-				}
-			}
-			if (i == ARRAY_SIZE(proto_names)) {
-				IR_dprintk(1, "Unknown protocol: '%s'\n", tmp);
-				return -EINVAL;
-			}
-			count++;
-		}
-
-		if (enable)
-			type |= mask;
-		else if (disable)
-			type &= ~mask;
-		else
-			type = mask;
-	}
-
-	if (!count) {
-		IR_dprintk(1, "Protocol not specified\n");
-		return -EINVAL;
-	}
-
->>>>>>> 45f53cc9
 	if (ir_dev->props && ir_dev->props->change_protocol) {
 		rc = ir_dev->props->change_protocol(ir_dev->props->priv,
 						    type);
@@ -340,10 +273,7 @@
 		return devno;
 
 	ir_dev->dev.type = &rc_dev_type;
-<<<<<<< HEAD
-=======
 	ir_dev->devno = devno;
->>>>>>> 45f53cc9
 
 	ir_dev->dev.class = &ir_input_class;
 	ir_dev->dev.parent = input_dev->dev.parent;
