--- conflicted
+++ resolved
@@ -1401,20 +1401,7 @@
 	/*
 	 * Copy the config data.
 	 */
-<<<<<<< HEAD
-	kfree(priv->ctrl.fname);
-	priv->ctrl.fname = NULL;
 	memcpy(&priv->ctrl, p, sizeof(priv->ctrl));
-	if (p->fname) {
-		priv->ctrl.fname = kstrdup(p->fname, GFP_KERNEL);
-		if (priv->ctrl.fname == NULL) {
-			rc = -ENOMEM;
-			goto unlock;
-		}
-	}
-=======
-	memcpy(&priv->ctrl, p, sizeof(priv->ctrl));
->>>>>>> b409ba3b
 
 	/*
 	 * If firmware name changed, frees firmware. As free_firmware will
