--- conflicted
+++ resolved
@@ -25,11 +25,8 @@
 struct tda18212_priv {
 	struct tda18212_config *cfg;
 	struct i2c_adapter *i2c;
-<<<<<<< HEAD
-=======
 
 	u32 if_frequency;
->>>>>>> dcd6c922
 };
 
 #define dbg(fmt, arg...)					\
