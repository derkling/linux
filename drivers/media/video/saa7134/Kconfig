config VIDEO_SAA7134
	tristate "Philips SAA7134 support"
	depends on VIDEO_DEV && PCI && I2C
	select VIDEOBUF_DMA_SG
	select VIDEO_TUNER
	select VIDEO_TVEEPROM
	select CRC32
	select VIDEO_SAA6588 if VIDEO_HELPER_CHIPS_AUTO
	---help---
	  This is a video4linux driver for Philips SAA713x based
	  TV cards.

	  To compile this driver as a module, choose M here: the
	  module will be called saa7134.

config VIDEO_SAA7134_ALSA
	tristate "Philips SAA7134 DMA audio support"
	depends on VIDEO_SAA7134 && SND
	select SND_PCM
	---help---
	  This is a video4linux driver for direct (DMA) audio in
	  Philips SAA713x based TV cards using ALSA

	  To compile this driver as a module, choose M here: the
	  module will be called saa7134-alsa.

config VIDEO_SAA7134_RC
	bool "Philips SAA7134 Remote Controller support"
<<<<<<< HEAD
	depends on VIDEO_IR
=======
	depends on RC_CORE
>>>>>>> 3cbea436
	depends on VIDEO_SAA7134
	default y
	---help---
	  Enables Remote Controller support on saa7134 driver.

config VIDEO_SAA7134_DVB
	tristate "DVB/ATSC Support for saa7134 based TV cards"
	depends on VIDEO_SAA7134 && DVB_CORE
	select VIDEOBUF_DVB
	select DVB_PLL if !DVB_FE_CUSTOMISE
	select DVB_MT352 if !DVB_FE_CUSTOMISE
	select DVB_TDA1004X if !DVB_FE_CUSTOMISE
	select DVB_NXT200X if !DVB_FE_CUSTOMISE
	select DVB_TDA10086 if !DVB_FE_CUSTOMISE
	select DVB_TDA826X if !DVB_FE_CUSTOMISE
	select DVB_ISL6421 if !DVB_FE_CUSTOMISE
	select DVB_ISL6405 if !DVB_FE_CUSTOMISE
	select MEDIA_TUNER_TDA827X if !MEDIA_TUNER_CUSTOMISE
	select MEDIA_TUNER_SIMPLE if !MEDIA_TUNER_CUSTOMISE
	select DVB_ZL10036 if !DVB_FE_CUSTOMISE
	select DVB_MT312 if !DVB_FE_CUSTOMISE
	select DVB_LNBP21 if !DVB_FE_CUSTOMISE
	select DVB_ZL10353 if !DVB_FE_CUSTOMISE
	select DVB_LGDT3305 if !DVB_FE_CUSTOMISE
	select DVB_TDA10048 if !DVB_FE_CUSTOMISE
	select MEDIA_TUNER_TDA18271 if !MEDIA_TUNER_CUSTOMISE
	select MEDIA_TUNER_TDA8290 if !MEDIA_TUNER_CUSTOMISE
	select DVB_ZL10039 if !DVB_FE_CUSTOMISE
	---help---
	  This adds support for DVB cards based on the
	  Philips saa7134 chip.

	  To compile this driver as a module, choose M here: the
	  module will be called saa7134-dvb.<|MERGE_RESOLUTION|>--- conflicted
+++ resolved
@@ -26,11 +26,7 @@
 
 config VIDEO_SAA7134_RC
 	bool "Philips SAA7134 Remote Controller support"
-<<<<<<< HEAD
-	depends on VIDEO_IR
-=======
 	depends on RC_CORE
->>>>>>> 3cbea436
 	depends on VIDEO_SAA7134
 	default y
 	---help---
