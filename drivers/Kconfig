menu "Device Drivers"

source "drivers/base/Kconfig"

source "drivers/connector/Kconfig"

source "drivers/mtd/Kconfig"

source "drivers/of/Kconfig"

source "drivers/parport/Kconfig"

source "drivers/pnp/Kconfig"

source "drivers/block/Kconfig"

# misc before ide - BLK_DEV_SGIIOC4 depends on SGI_IOC4

source "drivers/misc/Kconfig"

source "drivers/ide/Kconfig"

source "drivers/scsi/Kconfig"

source "drivers/ata/Kconfig"

source "drivers/md/Kconfig"

source "drivers/target/Kconfig"

source "drivers/message/fusion/Kconfig"

source "drivers/firewire/Kconfig"

source "drivers/message/i2o/Kconfig"

source "drivers/macintosh/Kconfig"

source "drivers/net/Kconfig"

source "drivers/isdn/Kconfig"

# input before char - char/joystick depends on it. As does USB.

source "drivers/input/Kconfig"

source "drivers/char/Kconfig"

source "drivers/i2c/Kconfig"

source "drivers/spi/Kconfig"

source "drivers/hsi/Kconfig"

source "drivers/pps/Kconfig"

source "drivers/ptp/Kconfig"

source "drivers/pinctrl/Kconfig"

source "drivers/gpio/Kconfig"

source "drivers/w1/Kconfig"

source "drivers/power/Kconfig"

source "drivers/hwmon/Kconfig"

source "drivers/thermal/Kconfig"

source "drivers/watchdog/Kconfig"

source "drivers/ssb/Kconfig"

source "drivers/bcma/Kconfig"

source "drivers/mfd/Kconfig"

source "drivers/regulator/Kconfig"

source "drivers/media/Kconfig"

source "drivers/video/Kconfig"

source "sound/Kconfig"

source "drivers/hid/Kconfig"

source "drivers/usb/Kconfig"

source "drivers/uwb/Kconfig"

source "drivers/mmc/Kconfig"

source "drivers/memstick/Kconfig"

source "drivers/leds/Kconfig"

source "drivers/switch/Kconfig"

source "drivers/accessibility/Kconfig"

source "drivers/infiniband/Kconfig"

source "drivers/edac/Kconfig"

source "drivers/rtc/Kconfig"

source "drivers/dma/Kconfig"

source "drivers/dca/Kconfig"

source "drivers/auxdisplay/Kconfig"

source "drivers/uio/Kconfig"

source "drivers/vlynq/Kconfig"

source "drivers/virtio/Kconfig"

source "drivers/hv/Kconfig"

source "drivers/xen/Kconfig"

source "drivers/staging/Kconfig"

source "drivers/platform/Kconfig"

source "drivers/clk/Kconfig"

source "drivers/hwspinlock/Kconfig"

source "drivers/clocksource/Kconfig"

source "drivers/iommu/Kconfig"

source "drivers/remoteproc/Kconfig"

source "drivers/rpmsg/Kconfig"

source "drivers/virt/Kconfig"

source "drivers/devfreq/Kconfig"

source "drivers/gator/Kconfig"

<<<<<<< HEAD
source "drivers/stm/Kconfig"

=======
>>>>>>> f33954e4
endmenu<|MERGE_RESOLUTION|>--- conflicted
+++ resolved
@@ -144,9 +144,4 @@
 
 source "drivers/gator/Kconfig"
 
-<<<<<<< HEAD
-source "drivers/stm/Kconfig"
-
-=======
->>>>>>> f33954e4
 endmenu