--- conflicted
+++ resolved
@@ -31,33 +31,6 @@
 early_param("nointremap", setup_nointremap);
 
 static __init int setup_intremap(char *str)
-<<<<<<< HEAD
-{
-	if (!str)
-		return -EINVAL;
-
-	if (!strncmp(str, "on", 2))
-		disable_intremap = 0;
-	else if (!strncmp(str, "off", 3))
-		disable_intremap = 1;
-	else if (!strncmp(str, "nosid", 5))
-		disable_sourceid_checking = 1;
-
-	return 0;
-}
-early_param("intremap", setup_intremap);
-
-struct irq_2_iommu {
-	struct intel_iommu *iommu;
-	u16 irte_index;
-	u16 sub_handle;
-	u8  irte_mask;
-};
-
-#ifdef CONFIG_GENERIC_HARDIRQS
-static struct irq_2_iommu *get_one_free_irq_2_iommu(int node)
-=======
->>>>>>> 45f53cc9
 {
 	if (!str)
 		return -EINVAL;
