/*
 * File:	portdrv.h
 * Purpose:	PCI Express Port Bus Driver's Internal Data Structures
 *
 * Copyright (C) 2004 Intel
 * Copyright (C) Tom Long Nguyen (tom.l.nguyen@intel.com)
 */

#ifndef _PORTDRV_H_
#define _PORTDRV_H_

#include <linux/compiler.h>

#define PCIE_PORT_DEVICE_MAXSERVICES   4
/*
 * According to the PCI Express Base Specification 2.0, the indices of
 * the MSI-X table entires used by port services must not exceed 31
 */
#define PCIE_PORT_MAX_MSIX_ENTRIES	32

#define get_descriptor_id(type, service) (((type - 4) << 4) | service)

extern bool pcie_ports_disabled;
extern bool pcie_ports_auto;

extern struct bus_type pcie_port_bus_type;
extern int pcie_port_device_register(struct pci_dev *dev);
#ifdef CONFIG_PM
extern int pcie_port_device_suspend(struct device *dev);
extern int pcie_port_device_resume(struct device *dev);
#endif
extern void pcie_port_device_remove(struct pci_dev *dev);
extern int __must_check pcie_port_bus_register(void);
extern void pcie_port_bus_unregister(void);

struct pci_dev;

<<<<<<< HEAD
=======
extern void pcie_clear_root_pme_status(struct pci_dev *dev);

>>>>>>> 3cbea436
#ifdef CONFIG_PCIE_PME
extern bool pcie_pme_msi_disabled;

static inline void pcie_pme_disable_msi(void)
{
	pcie_pme_msi_disabled = true;
}

static inline bool pcie_pme_no_msi(void)
{
	return pcie_pme_msi_disabled;
}

extern void pcie_pme_interrupt_enable(struct pci_dev *dev, bool enable);
#else /* !CONFIG_PCIE_PME */
static inline void pcie_pme_disable_msi(void) {}
static inline bool pcie_pme_no_msi(void) { return false; }
static inline void pcie_pme_interrupt_enable(struct pci_dev *dev, bool en) {}
#endif /* !CONFIG_PCIE_PME */

#ifdef CONFIG_ACPI
extern int pcie_port_acpi_setup(struct pci_dev *port, int *mask);

static inline int pcie_port_platform_notify(struct pci_dev *port, int *mask)
{
	return pcie_port_acpi_setup(port, mask);
}
#else /* !CONFIG_ACPI */
static inline int pcie_port_platform_notify(struct pci_dev *port, int *mask)
{
	return 0;
}
#endif /* !CONFIG_ACPI */

#endif /* _PORTDRV_H_ */<|MERGE_RESOLUTION|>--- conflicted
+++ resolved
@@ -20,9 +20,6 @@
 
 #define get_descriptor_id(type, service) (((type - 4) << 4) | service)
 
-extern bool pcie_ports_disabled;
-extern bool pcie_ports_auto;
-
 extern struct bus_type pcie_port_bus_type;
 extern int pcie_port_device_register(struct pci_dev *dev);
 #ifdef CONFIG_PM
@@ -35,11 +32,8 @@
 
 struct pci_dev;
 
-<<<<<<< HEAD
-=======
 extern void pcie_clear_root_pme_status(struct pci_dev *dev);
 
->>>>>>> 3cbea436
 #ifdef CONFIG_PCIE_PME
 extern bool pcie_pme_msi_disabled;
 
