#include <linux/delay.h>
#include <linux/pci.h>
#include <linux/module.h>
#include <linux/sched/signal.h>
#include <linux/slab.h>
#include <linux/ioport.h>
#include <linux/wait.h>

#include "pci.h"

/*
 * This interrupt-safe spinlock protects all accesses to PCI
 * configuration space.
 */

DEFINE_RAW_SPINLOCK(pci_lock);

/*
 *  Wrappers for all PCI configuration access functions.  They just check
 *  alignment, do locking and call the low-level functions pointed to
 *  by pci_dev->ops.
 */

#define PCI_byte_BAD 0
#define PCI_word_BAD (pos & 1)
#define PCI_dword_BAD (pos & 3)

#define PCI_OP_READ(size, type, len) \
int pci_bus_read_config_##size \
	(struct pci_bus *bus, unsigned int devfn, int pos, type *value)	\
{									\
	int res;							\
	unsigned long flags;						\
	u32 data = 0;							\
	if (PCI_##size##_BAD) return PCIBIOS_BAD_REGISTER_NUMBER;	\
	raw_spin_lock_irqsave(&pci_lock, flags);			\
	res = bus->ops->read(bus, devfn, pos, len, &data);		\
	*value = (type)data;						\
	raw_spin_unlock_irqrestore(&pci_lock, flags);		\
	return res;							\
}

#define PCI_OP_WRITE(size, type, len) \
int pci_bus_write_config_##size \
	(struct pci_bus *bus, unsigned int devfn, int pos, type value)	\
{									\
	int res;							\
	unsigned long flags;						\
	if (PCI_##size##_BAD) return PCIBIOS_BAD_REGISTER_NUMBER;	\
	raw_spin_lock_irqsave(&pci_lock, flags);			\
	res = bus->ops->write(bus, devfn, pos, len, value);		\
	raw_spin_unlock_irqrestore(&pci_lock, flags);		\
	return res;							\
}

PCI_OP_READ(byte, u8, 1)
PCI_OP_READ(word, u16, 2)
PCI_OP_READ(dword, u32, 4)
PCI_OP_WRITE(byte, u8, 1)
PCI_OP_WRITE(word, u16, 2)
PCI_OP_WRITE(dword, u32, 4)

EXPORT_SYMBOL(pci_bus_read_config_byte);
EXPORT_SYMBOL(pci_bus_read_config_word);
EXPORT_SYMBOL(pci_bus_read_config_dword);
EXPORT_SYMBOL(pci_bus_write_config_byte);
EXPORT_SYMBOL(pci_bus_write_config_word);
EXPORT_SYMBOL(pci_bus_write_config_dword);

int pci_generic_config_read(struct pci_bus *bus, unsigned int devfn,
			    int where, int size, u32 *val)
{
	void __iomem *addr;

	addr = bus->ops->map_bus(bus, devfn, where);
	if (!addr) {
		*val = ~0;
		return PCIBIOS_DEVICE_NOT_FOUND;
	}

	if (size == 1)
		*val = readb(addr);
	else if (size == 2)
		*val = readw(addr);
	else
		*val = readl(addr);

	return PCIBIOS_SUCCESSFUL;
}
EXPORT_SYMBOL_GPL(pci_generic_config_read);

int pci_generic_config_write(struct pci_bus *bus, unsigned int devfn,
			     int where, int size, u32 val)
{
	void __iomem *addr;

	addr = bus->ops->map_bus(bus, devfn, where);
	if (!addr)
		return PCIBIOS_DEVICE_NOT_FOUND;

	if (size == 1)
		writeb(val, addr);
	else if (size == 2)
		writew(val, addr);
	else
		writel(val, addr);

	return PCIBIOS_SUCCESSFUL;
}
EXPORT_SYMBOL_GPL(pci_generic_config_write);

int pci_generic_config_read32(struct pci_bus *bus, unsigned int devfn,
			      int where, int size, u32 *val)
{
	void __iomem *addr;

	addr = bus->ops->map_bus(bus, devfn, where & ~0x3);
	if (!addr) {
		*val = ~0;
		return PCIBIOS_DEVICE_NOT_FOUND;
	}

	*val = readl(addr);

	if (size <= 2)
		*val = (*val >> (8 * (where & 3))) & ((1 << (size * 8)) - 1);

	return PCIBIOS_SUCCESSFUL;
}
EXPORT_SYMBOL_GPL(pci_generic_config_read32);

int pci_generic_config_write32(struct pci_bus *bus, unsigned int devfn,
			       int where, int size, u32 val)
{
	void __iomem *addr;
	u32 mask, tmp;

	addr = bus->ops->map_bus(bus, devfn, where & ~0x3);
	if (!addr)
		return PCIBIOS_DEVICE_NOT_FOUND;

	if (size == 4) {
		writel(val, addr);
		return PCIBIOS_SUCCESSFUL;
	}

	/*
	 * In general, hardware that supports only 32-bit writes on PCI is
	 * not spec-compliant.  For example, software may perform a 16-bit
	 * write.  If the hardware only supports 32-bit accesses, we must
	 * do a 32-bit read, merge in the 16 bits we intend to write,
	 * followed by a 32-bit write.  If the 16 bits we *don't* intend to
	 * write happen to have any RW1C (write-one-to-clear) bits set, we
	 * just inadvertently cleared something we shouldn't have.
	 */
	dev_warn_ratelimited(&bus->dev, "%d-byte config write to %04x:%02x:%02x.%d offset %#x may corrupt adjacent RW1C bits\n",
			     size, pci_domain_nr(bus), bus->number,
			     PCI_SLOT(devfn), PCI_FUNC(devfn), where);

	mask = ~(((1 << (size * 8)) - 1) << ((where & 0x3) * 8));
	tmp = readl(addr) & mask;
	tmp |= val << ((where & 0x3) * 8);
	writel(tmp, addr);

	return PCIBIOS_SUCCESSFUL;
}
EXPORT_SYMBOL_GPL(pci_generic_config_write32);

/**
 * pci_bus_set_ops - Set raw operations of pci bus
 * @bus:	pci bus struct
 * @ops:	new raw operations
 *
 * Return previous raw operations
 */
struct pci_ops *pci_bus_set_ops(struct pci_bus *bus, struct pci_ops *ops)
{
	struct pci_ops *old_ops;
	unsigned long flags;

	raw_spin_lock_irqsave(&pci_lock, flags);
	old_ops = bus->ops;
	bus->ops = ops;
	raw_spin_unlock_irqrestore(&pci_lock, flags);
	return old_ops;
}
EXPORT_SYMBOL(pci_bus_set_ops);

/*
 * The following routines are to prevent the user from accessing PCI config
 * space when it's unsafe to do so.  Some devices require this during BIST and
 * we're required to prevent it during D-state transitions.
 *
 * We have a bit per device to indicate it's blocked and a global wait queue
 * for callers to sleep on until devices are unblocked.
 */
static DECLARE_WAIT_QUEUE_HEAD(pci_cfg_wait);

static noinline void pci_wait_cfg(struct pci_dev *dev)
{
	DECLARE_WAITQUEUE(wait, current);

	__add_wait_queue(&pci_cfg_wait, &wait);
	do {
		set_current_state(TASK_UNINTERRUPTIBLE);
		raw_spin_unlock_irq(&pci_lock);
		schedule();
		raw_spin_lock_irq(&pci_lock);
	} while (dev->block_cfg_access);
	__remove_wait_queue(&pci_cfg_wait, &wait);
}

/* Returns 0 on success, negative values indicate error. */
#define PCI_USER_READ_CONFIG(size, type)					\
int pci_user_read_config_##size						\
	(struct pci_dev *dev, int pos, type *val)			\
{									\
	int ret = PCIBIOS_SUCCESSFUL;					\
	u32 data = -1;							\
	if (PCI_##size##_BAD)						\
		return -EINVAL;						\
	raw_spin_lock_irq(&pci_lock);				\
	if (unlikely(dev->block_cfg_access))				\
		pci_wait_cfg(dev);					\
	ret = dev->bus->ops->read(dev->bus, dev->devfn,			\
					pos, sizeof(type), &data);	\
	raw_spin_unlock_irq(&pci_lock);				\
	*val = (type)data;						\
	return pcibios_err_to_errno(ret);				\
}									\
EXPORT_SYMBOL_GPL(pci_user_read_config_##size);

/* Returns 0 on success, negative values indicate error. */
#define PCI_USER_WRITE_CONFIG(size, type)				\
int pci_user_write_config_##size					\
	(struct pci_dev *dev, int pos, type val)			\
{									\
	int ret = PCIBIOS_SUCCESSFUL;					\
	if (PCI_##size##_BAD)						\
		return -EINVAL;						\
	raw_spin_lock_irq(&pci_lock);				\
	if (unlikely(dev->block_cfg_access))				\
		pci_wait_cfg(dev);					\
	ret = dev->bus->ops->write(dev->bus, dev->devfn,		\
					pos, sizeof(type), val);	\
	raw_spin_unlock_irq(&pci_lock);				\
	return pcibios_err_to_errno(ret);				\
}									\
EXPORT_SYMBOL_GPL(pci_user_write_config_##size);

PCI_USER_READ_CONFIG(byte, u8)
PCI_USER_READ_CONFIG(word, u16)
PCI_USER_READ_CONFIG(dword, u32)
PCI_USER_WRITE_CONFIG(byte, u8)
PCI_USER_WRITE_CONFIG(word, u16)
PCI_USER_WRITE_CONFIG(dword, u32)

/* VPD access through PCI 2.2+ VPD capability */

/**
 * pci_read_vpd - Read one entry from Vital Product Data
 * @dev:	pci device struct
 * @pos:	offset in vpd space
 * @count:	number of bytes to read
 * @buf:	pointer to where to store result
 */
ssize_t pci_read_vpd(struct pci_dev *dev, loff_t pos, size_t count, void *buf)
{
	if (!dev->vpd || !dev->vpd->ops)
		return -ENODEV;
	return dev->vpd->ops->read(dev, pos, count, buf);
}
EXPORT_SYMBOL(pci_read_vpd);

/**
 * pci_write_vpd - Write entry to Vital Product Data
 * @dev:	pci device struct
 * @pos:	offset in vpd space
 * @count:	number of bytes to write
 * @buf:	buffer containing write data
 */
ssize_t pci_write_vpd(struct pci_dev *dev, loff_t pos, size_t count, const void *buf)
{
	if (!dev->vpd || !dev->vpd->ops)
		return -ENODEV;
	return dev->vpd->ops->write(dev, pos, count, buf);
}
EXPORT_SYMBOL(pci_write_vpd);

/**
 * pci_set_vpd_size - Set size of Vital Product Data space
 * @dev:	pci device struct
 * @len:	size of vpd space
 */
int pci_set_vpd_size(struct pci_dev *dev, size_t len)
{
	if (!dev->vpd || !dev->vpd->ops)
		return -ENODEV;
	return dev->vpd->ops->set_size(dev, len);
}
EXPORT_SYMBOL(pci_set_vpd_size);

#define PCI_VPD_MAX_SIZE (PCI_VPD_ADDR_MASK + 1)

/**
 * pci_vpd_size - determine actual size of Vital Product Data
 * @dev:	pci device struct
 * @old_size:	current assumed size, also maximum allowed size
 */
static size_t pci_vpd_size(struct pci_dev *dev, size_t old_size)
{
	size_t off = 0;
	unsigned char header[1+2];	/* 1 byte tag, 2 bytes length */

	while (off < old_size &&
	       pci_read_vpd(dev, off, 1, header) == 1) {
		unsigned char tag;

		if (header[0] & PCI_VPD_LRDT) {
			/* Large Resource Data Type Tag */
			tag = pci_vpd_lrdt_tag(header);
			/* Only read length from known tag items */
			if ((tag == PCI_VPD_LTIN_ID_STRING) ||
			    (tag == PCI_VPD_LTIN_RO_DATA) ||
			    (tag == PCI_VPD_LTIN_RW_DATA)) {
				if (pci_read_vpd(dev, off+1, 2,
						 &header[1]) != 2) {
					dev_warn(&dev->dev,
						 "invalid large VPD tag %02x size at offset %zu",
						 tag, off + 1);
					return 0;
				}
				off += PCI_VPD_LRDT_TAG_SIZE +
					pci_vpd_lrdt_size(header);
			}
		} else {
			/* Short Resource Data Type Tag */
			off += PCI_VPD_SRDT_TAG_SIZE +
				pci_vpd_srdt_size(header);
			tag = pci_vpd_srdt_tag(header);
		}

		if (tag == PCI_VPD_STIN_END)	/* End tag descriptor */
			return off;

		if ((tag != PCI_VPD_LTIN_ID_STRING) &&
		    (tag != PCI_VPD_LTIN_RO_DATA) &&
		    (tag != PCI_VPD_LTIN_RW_DATA)) {
			dev_warn(&dev->dev,
				 "invalid %s VPD tag %02x at offset %zu",
				 (header[0] & PCI_VPD_LRDT) ? "large" : "short",
				 tag, off);
			return 0;
		}
	}
	return 0;
}

/*
 * Wait for last operation to complete.
 * This code has to spin since there is no other notification from the PCI
 * hardware. Since the VPD is often implemented by serial attachment to an
 * EEPROM, it may take many milliseconds to complete.
 *
 * Returns 0 on success, negative values indicate error.
 */
static int pci_vpd_wait(struct pci_dev *dev)
{
	struct pci_vpd *vpd = dev->vpd;
	unsigned long timeout = jiffies + msecs_to_jiffies(125);
	unsigned long max_sleep = 16;
	u16 status;
	int ret;

	if (!vpd->busy)
		return 0;

	while (time_before(jiffies, timeout)) {
		ret = pci_user_read_config_word(dev, vpd->cap + PCI_VPD_ADDR,
						&status);
		if (ret < 0)
			return ret;

		if ((status & PCI_VPD_ADDR_F) == vpd->flag) {
			vpd->busy = 0;
			return 0;
		}

		if (fatal_signal_pending(current))
			return -EINTR;

		usleep_range(10, max_sleep);
		if (max_sleep < 1024)
			max_sleep *= 2;
	}

	dev_warn(&dev->dev, "VPD access failed.  This is likely a firmware bug on this device.  Contact the card vendor for a firmware update\n");
	return -ETIMEDOUT;
}

static ssize_t pci_vpd_read(struct pci_dev *dev, loff_t pos, size_t count,
			    void *arg)
{
	struct pci_vpd *vpd = dev->vpd;
	int ret;
	loff_t end = pos + count;
	u8 *buf = arg;

	if (pos < 0)
		return -EINVAL;

	if (!vpd->valid) {
		vpd->valid = 1;
		vpd->len = pci_vpd_size(dev, vpd->len);
	}

	if (vpd->len == 0)
		return -EIO;

	if (pos > vpd->len)
		return 0;

	if (end > vpd->len) {
		end = vpd->len;
		count = end - pos;
	}

	if (mutex_lock_killable(&vpd->lock))
		return -EINTR;

	ret = pci_vpd_wait(dev);
	if (ret < 0)
		goto out;

	while (pos < end) {
		u32 val;
		unsigned int i, skip;

		ret = pci_user_write_config_word(dev, vpd->cap + PCI_VPD_ADDR,
						 pos & ~3);
		if (ret < 0)
			break;
		vpd->busy = 1;
		vpd->flag = PCI_VPD_ADDR_F;
		ret = pci_vpd_wait(dev);
		if (ret < 0)
			break;

		ret = pci_user_read_config_dword(dev, vpd->cap + PCI_VPD_DATA, &val);
		if (ret < 0)
			break;

		skip = pos & 3;
		for (i = 0;  i < sizeof(u32); i++) {
			if (i >= skip) {
				*buf++ = val;
				if (++pos == end)
					break;
			}
			val >>= 8;
		}
	}
out:
	mutex_unlock(&vpd->lock);
	return ret ? ret : count;
}

static ssize_t pci_vpd_write(struct pci_dev *dev, loff_t pos, size_t count,
			     const void *arg)
{
	struct pci_vpd *vpd = dev->vpd;
	const u8 *buf = arg;
	loff_t end = pos + count;
	int ret = 0;

	if (pos < 0 || (pos & 3) || (count & 3))
		return -EINVAL;

	if (!vpd->valid) {
		vpd->valid = 1;
		vpd->len = pci_vpd_size(dev, vpd->len);
	}

	if (vpd->len == 0)
		return -EIO;

	if (end > vpd->len)
		return -EINVAL;

	if (mutex_lock_killable(&vpd->lock))
		return -EINTR;

	ret = pci_vpd_wait(dev);
	if (ret < 0)
		goto out;

	while (pos < end) {
		u32 val;

		val = *buf++;
		val |= *buf++ << 8;
		val |= *buf++ << 16;
		val |= *buf++ << 24;

		ret = pci_user_write_config_dword(dev, vpd->cap + PCI_VPD_DATA, val);
		if (ret < 0)
			break;
		ret = pci_user_write_config_word(dev, vpd->cap + PCI_VPD_ADDR,
						 pos | PCI_VPD_ADDR_F);
		if (ret < 0)
			break;

		vpd->busy = 1;
		vpd->flag = 0;
		ret = pci_vpd_wait(dev);
		if (ret < 0)
			break;

		pos += sizeof(u32);
	}
out:
	mutex_unlock(&vpd->lock);
	return ret ? ret : count;
}

static int pci_vpd_set_size(struct pci_dev *dev, size_t len)
{
	struct pci_vpd *vpd = dev->vpd;

	if (len == 0 || len > PCI_VPD_MAX_SIZE)
		return -EIO;

	vpd->valid = 1;
	vpd->len = len;

	return 0;
}

static const struct pci_vpd_ops pci_vpd_ops = {
	.read = pci_vpd_read,
	.write = pci_vpd_write,
	.set_size = pci_vpd_set_size,
};

static ssize_t pci_vpd_f0_read(struct pci_dev *dev, loff_t pos, size_t count,
			       void *arg)
{
	struct pci_dev *tdev = pci_get_slot(dev->bus,
					    PCI_DEVFN(PCI_SLOT(dev->devfn), 0));
	ssize_t ret;

	if (!tdev)
		return -ENODEV;

	ret = pci_read_vpd(tdev, pos, count, arg);
	pci_dev_put(tdev);
	return ret;
}

static ssize_t pci_vpd_f0_write(struct pci_dev *dev, loff_t pos, size_t count,
				const void *arg)
{
	struct pci_dev *tdev = pci_get_slot(dev->bus,
					    PCI_DEVFN(PCI_SLOT(dev->devfn), 0));
	ssize_t ret;

	if (!tdev)
		return -ENODEV;

	ret = pci_write_vpd(tdev, pos, count, arg);
	pci_dev_put(tdev);
	return ret;
}

static int pci_vpd_f0_set_size(struct pci_dev *dev, size_t len)
{
	struct pci_dev *tdev = pci_get_slot(dev->bus,
					    PCI_DEVFN(PCI_SLOT(dev->devfn), 0));
	int ret;

	if (!tdev)
		return -ENODEV;

	ret = pci_set_vpd_size(tdev, len);
	pci_dev_put(tdev);
	return ret;
}

static const struct pci_vpd_ops pci_vpd_f0_ops = {
	.read = pci_vpd_f0_read,
	.write = pci_vpd_f0_write,
	.set_size = pci_vpd_f0_set_size,
};

int pci_vpd_init(struct pci_dev *dev)
{
	struct pci_vpd *vpd;
	u8 cap;

	cap = pci_find_capability(dev, PCI_CAP_ID_VPD);
	if (!cap)
		return -ENODEV;

	vpd = kzalloc(sizeof(*vpd), GFP_ATOMIC);
	if (!vpd)
		return -ENOMEM;

	vpd->len = PCI_VPD_MAX_SIZE;
	if (dev->dev_flags & PCI_DEV_FLAGS_VPD_REF_F0)
		vpd->ops = &pci_vpd_f0_ops;
	else
		vpd->ops = &pci_vpd_ops;
	mutex_init(&vpd->lock);
	vpd->cap = cap;
	vpd->busy = 0;
	vpd->valid = 0;
	dev->vpd = vpd;
	return 0;
}

void pci_vpd_release(struct pci_dev *dev)
{
	kfree(dev->vpd);
}

/**
 * pci_cfg_access_lock - Lock PCI config reads/writes
 * @dev:	pci device struct
 *
 * When access is locked, any userspace reads or writes to config
 * space and concurrent lock requests will sleep until access is
 * allowed via pci_cfg_access_unlock() again.
 */
void pci_cfg_access_lock(struct pci_dev *dev)
{
	might_sleep();

	raw_spin_lock_irq(&pci_lock);
	if (dev->block_cfg_access)
		pci_wait_cfg(dev);
	dev->block_cfg_access = 1;
	raw_spin_unlock_irq(&pci_lock);
}
EXPORT_SYMBOL_GPL(pci_cfg_access_lock);

/**
 * pci_cfg_access_trylock - try to lock PCI config reads/writes
 * @dev:	pci device struct
 *
 * Same as pci_cfg_access_lock, but will return 0 if access is
 * already locked, 1 otherwise. This function can be used from
 * atomic contexts.
 */
bool pci_cfg_access_trylock(struct pci_dev *dev)
{
	unsigned long flags;
	bool locked = true;

	raw_spin_lock_irqsave(&pci_lock, flags);
	if (dev->block_cfg_access)
		locked = false;
	else
		dev->block_cfg_access = 1;
	raw_spin_unlock_irqrestore(&pci_lock, flags);

	return locked;
}
EXPORT_SYMBOL_GPL(pci_cfg_access_trylock);

/**
 * pci_cfg_access_unlock - Unlock PCI config reads/writes
 * @dev:	pci device struct
 *
 * This function allows PCI config accesses to resume.
 */
void pci_cfg_access_unlock(struct pci_dev *dev)
{
	unsigned long flags;

	raw_spin_lock_irqsave(&pci_lock, flags);

	/* This indicates a problem in the caller, but we don't need
	 * to kill them, unlike a double-block above. */
	WARN_ON(!dev->block_cfg_access);

	dev->block_cfg_access = 0;
	raw_spin_unlock_irqrestore(&pci_lock, flags);

	wake_up_all(&pci_cfg_wait);
}
EXPORT_SYMBOL_GPL(pci_cfg_access_unlock);

static inline int pcie_cap_version(const struct pci_dev *dev)
{
	return pcie_caps_reg(dev) & PCI_EXP_FLAGS_VERS;
}

static bool pcie_downstream_port(const struct pci_dev *dev)
{
	int type = pci_pcie_type(dev);

	return type == PCI_EXP_TYPE_ROOT_PORT ||
	       type == PCI_EXP_TYPE_DOWNSTREAM ||
	       type == PCI_EXP_TYPE_PCIE_BRIDGE;
}

bool pcie_cap_has_lnkctl(const struct pci_dev *dev)
{
	int type = pci_pcie_type(dev);

	return type == PCI_EXP_TYPE_ENDPOINT ||
	       type == PCI_EXP_TYPE_LEG_END ||
	       type == PCI_EXP_TYPE_ROOT_PORT ||
	       type == PCI_EXP_TYPE_UPSTREAM ||
	       type == PCI_EXP_TYPE_DOWNSTREAM ||
	       type == PCI_EXP_TYPE_PCI_BRIDGE ||
	       type == PCI_EXP_TYPE_PCIE_BRIDGE;
}

static inline bool pcie_cap_has_sltctl(const struct pci_dev *dev)
{
	return pcie_downstream_port(dev) &&
	       pcie_caps_reg(dev) & PCI_EXP_FLAGS_SLOT;
}

static inline bool pcie_cap_has_rtctl(const struct pci_dev *dev)
{
	int type = pci_pcie_type(dev);

	return type == PCI_EXP_TYPE_ROOT_PORT ||
	       type == PCI_EXP_TYPE_RC_EC;
}

static bool pcie_capability_reg_implemented(struct pci_dev *dev, int pos)
{
	if (!pci_is_pcie(dev))
		return false;

	switch (pos) {
	case PCI_EXP_FLAGS:
		return true;
	case PCI_EXP_DEVCAP:
	case PCI_EXP_DEVCTL:
	case PCI_EXP_DEVSTA:
		return true;
	case PCI_EXP_LNKCAP:
	case PCI_EXP_LNKCTL:
	case PCI_EXP_LNKSTA:
		return pcie_cap_has_lnkctl(dev);
	case PCI_EXP_SLTCAP:
	case PCI_EXP_SLTCTL:
	case PCI_EXP_SLTSTA:
		return pcie_cap_has_sltctl(dev);
	case PCI_EXP_RTCTL:
	case PCI_EXP_RTCAP:
	case PCI_EXP_RTSTA:
		return pcie_cap_has_rtctl(dev);
	case PCI_EXP_DEVCAP2:
	case PCI_EXP_DEVCTL2:
	case PCI_EXP_LNKCAP2:
	case PCI_EXP_LNKCTL2:
	case PCI_EXP_LNKSTA2:
		return pcie_cap_version(dev) > 1;
	default:
		return false;
	}
}

/*
 * Note that these accessor functions are only for the "PCI Express
 * Capability" (see PCIe spec r3.0, sec 7.8).  They do not apply to the
 * other "PCI Express Extended Capabilities" (AER, VC, ACS, MFVC, etc.)
 */
int pcie_capability_read_word(struct pci_dev *dev, int pos, u16 *val)
{
	int ret;

	*val = 0;
	if (pos & 1)
		return -EINVAL;

	if (pcie_capability_reg_implemented(dev, pos)) {
		ret = pci_read_config_word(dev, pci_pcie_cap(dev) + pos, val);
		/*
		 * Reset *val to 0 if pci_read_config_word() fails, it may
		 * have been written as 0xFFFF if hardware error happens
		 * during pci_read_config_word().
		 */
		if (ret)
			*val = 0;
		return ret;
	}

	/*
	 * For Functions that do not implement the Slot Capabilities,
	 * Slot Status, and Slot Control registers, these spaces must
	 * be hardwired to 0b, with the exception of the Presence Detect
	 * State bit in the Slot Status register of Downstream Ports,
	 * which must be hardwired to 1b.  (PCIe Base Spec 3.0, sec 7.8)
	 */
	if (pci_is_pcie(dev) && pcie_downstream_port(dev) &&
	    pos == PCI_EXP_SLTSTA)
		*val = PCI_EXP_SLTSTA_PDS;

	return 0;
}
EXPORT_SYMBOL(pcie_capability_read_word);

int pcie_capability_read_dword(struct pci_dev *dev, int pos, u32 *val)
{
	int ret;

	*val = 0;
	if (pos & 3)
		return -EINVAL;

	if (pcie_capability_reg_implemented(dev, pos)) {
		ret = pci_read_config_dword(dev, pci_pcie_cap(dev) + pos, val);
		/*
		 * Reset *val to 0 if pci_read_config_dword() fails, it may
		 * have been written as 0xFFFFFFFF if hardware error happens
		 * during pci_read_config_dword().
		 */
		if (ret)
			*val = 0;
		return ret;
	}

	if (pci_is_pcie(dev) && pcie_downstream_port(dev) &&
	    pos == PCI_EXP_SLTSTA)
		*val = PCI_EXP_SLTSTA_PDS;

	return 0;
}
EXPORT_SYMBOL(pcie_capability_read_dword);

int pcie_capability_write_word(struct pci_dev *dev, int pos, u16 val)
{
	if (pos & 1)
		return -EINVAL;

	if (!pcie_capability_reg_implemented(dev, pos))
		return 0;

	return pci_write_config_word(dev, pci_pcie_cap(dev) + pos, val);
}
EXPORT_SYMBOL(pcie_capability_write_word);

int pcie_capability_write_dword(struct pci_dev *dev, int pos, u32 val)
{
	if (pos & 3)
		return -EINVAL;

	if (!pcie_capability_reg_implemented(dev, pos))
		return 0;

	return pci_write_config_dword(dev, pci_pcie_cap(dev) + pos, val);
}
EXPORT_SYMBOL(pcie_capability_write_dword);

int pcie_capability_clear_and_set_word(struct pci_dev *dev, int pos,
				       u16 clear, u16 set)
{
	int ret;
	u16 val;

	ret = pcie_capability_read_word(dev, pos, &val);
	if (!ret) {
		val &= ~clear;
		val |= set;
		ret = pcie_capability_write_word(dev, pos, val);
	}

	return ret;
}
EXPORT_SYMBOL(pcie_capability_clear_and_set_word);

int pcie_capability_clear_and_set_dword(struct pci_dev *dev, int pos,
					u32 clear, u32 set)
{
	int ret;
	u32 val;

	ret = pcie_capability_read_dword(dev, pos, &val);
	if (!ret) {
		val &= ~clear;
		val |= set;
		ret = pcie_capability_write_dword(dev, pos, val);
	}

	return ret;
}
EXPORT_SYMBOL(pcie_capability_clear_and_set_dword);

int pci_read_config_byte(const struct pci_dev *dev, int where, u8 *val)
{
	if (pci_dev_is_disconnected(dev)) {
		*val = ~0;
<<<<<<< HEAD
		return -ENODEV;
=======
		return PCIBIOS_DEVICE_NOT_FOUND;
>>>>>>> 13b2e1ba
	}
	return pci_bus_read_config_byte(dev->bus, dev->devfn, where, val);
}
EXPORT_SYMBOL(pci_read_config_byte);

int pci_read_config_word(const struct pci_dev *dev, int where, u16 *val)
{
	if (pci_dev_is_disconnected(dev)) {
		*val = ~0;
<<<<<<< HEAD
		return -ENODEV;
=======
		return PCIBIOS_DEVICE_NOT_FOUND;
>>>>>>> 13b2e1ba
	}
	return pci_bus_read_config_word(dev->bus, dev->devfn, where, val);
}
EXPORT_SYMBOL(pci_read_config_word);

int pci_read_config_dword(const struct pci_dev *dev, int where,
					u32 *val)
{
	if (pci_dev_is_disconnected(dev)) {
		*val = ~0;
<<<<<<< HEAD
		return -ENODEV;
=======
		return PCIBIOS_DEVICE_NOT_FOUND;
>>>>>>> 13b2e1ba
	}
	return pci_bus_read_config_dword(dev->bus, dev->devfn, where, val);
}
EXPORT_SYMBOL(pci_read_config_dword);

int pci_write_config_byte(const struct pci_dev *dev, int where, u8 val)
{
	if (pci_dev_is_disconnected(dev))
<<<<<<< HEAD
		return -ENODEV;
=======
		return PCIBIOS_DEVICE_NOT_FOUND;
>>>>>>> 13b2e1ba
	return pci_bus_write_config_byte(dev->bus, dev->devfn, where, val);
}
EXPORT_SYMBOL(pci_write_config_byte);

int pci_write_config_word(const struct pci_dev *dev, int where, u16 val)
{
	if (pci_dev_is_disconnected(dev))
<<<<<<< HEAD
		return -ENODEV;
=======
		return PCIBIOS_DEVICE_NOT_FOUND;
>>>>>>> 13b2e1ba
	return pci_bus_write_config_word(dev->bus, dev->devfn, where, val);
}
EXPORT_SYMBOL(pci_write_config_word);

int pci_write_config_dword(const struct pci_dev *dev, int where,
					 u32 val)
{
	if (pci_dev_is_disconnected(dev))
<<<<<<< HEAD
		return -ENODEV;
=======
		return PCIBIOS_DEVICE_NOT_FOUND;
>>>>>>> 13b2e1ba
	return pci_bus_write_config_dword(dev->bus, dev->devfn, where, val);
}
EXPORT_SYMBOL(pci_write_config_dword);<|MERGE_RESOLUTION|>--- conflicted
+++ resolved
@@ -896,11 +896,7 @@
 {
 	if (pci_dev_is_disconnected(dev)) {
 		*val = ~0;
-<<<<<<< HEAD
-		return -ENODEV;
-=======
 		return PCIBIOS_DEVICE_NOT_FOUND;
->>>>>>> 13b2e1ba
 	}
 	return pci_bus_read_config_byte(dev->bus, dev->devfn, where, val);
 }
@@ -910,11 +906,7 @@
 {
 	if (pci_dev_is_disconnected(dev)) {
 		*val = ~0;
-<<<<<<< HEAD
-		return -ENODEV;
-=======
 		return PCIBIOS_DEVICE_NOT_FOUND;
->>>>>>> 13b2e1ba
 	}
 	return pci_bus_read_config_word(dev->bus, dev->devfn, where, val);
 }
@@ -925,11 +917,7 @@
 {
 	if (pci_dev_is_disconnected(dev)) {
 		*val = ~0;
-<<<<<<< HEAD
-		return -ENODEV;
-=======
 		return PCIBIOS_DEVICE_NOT_FOUND;
->>>>>>> 13b2e1ba
 	}
 	return pci_bus_read_config_dword(dev->bus, dev->devfn, where, val);
 }
@@ -938,11 +926,7 @@
 int pci_write_config_byte(const struct pci_dev *dev, int where, u8 val)
 {
 	if (pci_dev_is_disconnected(dev))
-<<<<<<< HEAD
-		return -ENODEV;
-=======
 		return PCIBIOS_DEVICE_NOT_FOUND;
->>>>>>> 13b2e1ba
 	return pci_bus_write_config_byte(dev->bus, dev->devfn, where, val);
 }
 EXPORT_SYMBOL(pci_write_config_byte);
@@ -950,11 +934,7 @@
 int pci_write_config_word(const struct pci_dev *dev, int where, u16 val)
 {
 	if (pci_dev_is_disconnected(dev))
-<<<<<<< HEAD
-		return -ENODEV;
-=======
 		return PCIBIOS_DEVICE_NOT_FOUND;
->>>>>>> 13b2e1ba
 	return pci_bus_write_config_word(dev->bus, dev->devfn, where, val);
 }
 EXPORT_SYMBOL(pci_write_config_word);
@@ -963,11 +943,7 @@
 					 u32 val)
 {
 	if (pci_dev_is_disconnected(dev))
-<<<<<<< HEAD
-		return -ENODEV;
-=======
 		return PCIBIOS_DEVICE_NOT_FOUND;
->>>>>>> 13b2e1ba
 	return pci_bus_write_config_dword(dev->bus, dev->devfn, where, val);
 }
 EXPORT_SYMBOL(pci_write_config_dword);