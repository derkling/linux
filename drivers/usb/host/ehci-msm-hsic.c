--- conflicted
+++ resolved
@@ -675,13 +675,7 @@
 	enable_irq_wake(mehci->wakeup_irq);
 	enable_irq(mehci->wakeup_irq);
 
-<<<<<<< HEAD
-	wake_unlock(&mehci->wlock);
-
 	dev_dbg(mehci->dev, "HSIC-USB in low power mode\n");
-=======
-	dev_info(mehci->dev, "HSIC-USB in low power mode\n");
->>>>>>> 406a0a84
 
 	return 0;
 }
@@ -766,13 +760,9 @@
 		mehci->irq_enabled = true;
 	}
 
-<<<<<<< HEAD
+	pm_relax(mehci->dev);
+
 	dev_dbg(mehci->dev, "HSIC-USB exited from low power mode\n");
-=======
-	pm_relax(mehci->dev);
-
-	dev_info(mehci->dev, "HSIC-USB exited from low power mode\n");
->>>>>>> 406a0a84
 
 	return 0;
 }
