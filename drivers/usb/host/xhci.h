--- conflicted
+++ resolved
@@ -1566,11 +1566,8 @@
 #define XHCI_SPURIOUS_WAKEUP	(1 << 18)
 /* For controllers with a broken beyond repair streams implementation */
 #define XHCI_BROKEN_STREAMS	(1 << 19)
-<<<<<<< HEAD
 #define XHCI_MTK_HOST		(1 << 20)
-=======
 #define XHCI_PME_STUCK_QUIRK	(1 << 20)
->>>>>>> 1fa8fefb
 	unsigned int		num_active_eps;
 	unsigned int		limit_active_eps;
 	/* There are two roothubs to keep track of bus suspend info for */
