--- conflicted
+++ resolved
@@ -1260,14 +1260,12 @@
 	struct xhci_segment	*start_seg;
 	union xhci_trb		*first_trb;
 	union xhci_trb		*last_trb;
-<<<<<<< HEAD
+
+	/* actual_length of the URB has already been set */
+	bool			urb_length_set;
 
 	/* ZLP received in data stage of a control transfer */
 	bool			zlp_data;
-=======
-	/* actual_length of the URB has already been set */
-	bool			urb_length_set;
->>>>>>> f1178e99
 };
 
 /* xHCI command default timeout value */
