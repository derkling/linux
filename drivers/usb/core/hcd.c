/*
 * (C) Copyright Linus Torvalds 1999
 * (C) Copyright Johannes Erdfelt 1999-2001
 * (C) Copyright Andreas Gal 1999
 * (C) Copyright Gregory P. Smith 1999
 * (C) Copyright Deti Fliegl 1999
 * (C) Copyright Randy Dunlap 2000
 * (C) Copyright David Brownell 2000-2002
 *
 * This program is free software; you can redistribute it and/or modify it
 * under the terms of the GNU General Public License as published by the
 * Free Software Foundation; either version 2 of the License, or (at your
 * option) any later version.
 *
 * This program is distributed in the hope that it will be useful, but
 * WITHOUT ANY WARRANTY; without even the implied warranty of MERCHANTABILITY
 * or FITNESS FOR A PARTICULAR PURPOSE.  See the GNU General Public License
 * for more details.
 *
 * You should have received a copy of the GNU General Public License
 * along with this program; if not, write to the Free Software Foundation,
 * Inc., 675 Mass Ave, Cambridge, MA 02139, USA.
 */

#include <linux/bcd.h>
#include <linux/module.h>
#include <linux/version.h>
#include <linux/kernel.h>
#include <linux/slab.h>
#include <linux/completion.h>
#include <linux/utsname.h>
#include <linux/mm.h>
#include <asm/io.h>
#include <linux/device.h>
#include <linux/dma-mapping.h>
#include <linux/mutex.h>
#include <asm/irq.h>
#include <asm/byteorder.h>
#include <asm/unaligned.h>
#include <linux/platform_device.h>
#include <linux/workqueue.h>
#include <linux/pm_runtime.h>
#include <linux/types.h>

#include <linux/phy/phy.h>
#include <linux/usb.h>
#include <linux/usb/hcd.h>
#include <linux/usb/phy.h>

#include "usb.h"


/*-------------------------------------------------------------------------*/

/*
 * USB Host Controller Driver framework
 *
 * Plugs into usbcore (usb_bus) and lets HCDs share code, minimizing
 * HCD-specific behaviors/bugs.
 *
 * This does error checks, tracks devices and urbs, and delegates to a
 * "hc_driver" only for code (and data) that really needs to know about
 * hardware differences.  That includes root hub registers, i/o queues,
 * and so on ... but as little else as possible.
 *
 * Shared code includes most of the "root hub" code (these are emulated,
 * though each HC's hardware works differently) and PCI glue, plus request
 * tracking overhead.  The HCD code should only block on spinlocks or on
 * hardware handshaking; blocking on software events (such as other kernel
 * threads releasing resources, or completing actions) is all generic.
 *
 * Happens the USB 2.0 spec says this would be invisible inside the "USBD",
 * and includes mostly a "HCDI" (HCD Interface) along with some APIs used
 * only by the hub driver ... and that neither should be seen or used by
 * usb client device drivers.
 *
 * Contributors of ideas or unattributed patches include: David Brownell,
 * Roman Weissgaerber, Rory Bolt, Greg Kroah-Hartman, ...
 *
 * HISTORY:
 * 2002-02-21	Pull in most of the usb_bus support from usb.c; some
 *		associated cleanup.  "usb_hcd" still != "usb_bus".
 * 2001-12-12	Initial patch version for Linux 2.5.1 kernel.
 */

/*-------------------------------------------------------------------------*/

/* Keep track of which host controller drivers are loaded */
unsigned long usb_hcds_loaded;
EXPORT_SYMBOL_GPL(usb_hcds_loaded);

/* host controllers we manage */
LIST_HEAD (usb_bus_list);
EXPORT_SYMBOL_GPL (usb_bus_list);

/* used when allocating bus numbers */
#define USB_MAXBUS		64
static DECLARE_BITMAP(busmap, USB_MAXBUS);

/* used when updating list of hcds */
DEFINE_MUTEX(usb_bus_list_lock);	/* exported only for usbfs */
EXPORT_SYMBOL_GPL (usb_bus_list_lock);

/* used for controlling access to virtual root hubs */
static DEFINE_SPINLOCK(hcd_root_hub_lock);

/* used when updating an endpoint's URB list */
static DEFINE_SPINLOCK(hcd_urb_list_lock);

/* used to protect against unlinking URBs after the device is gone */
static DEFINE_SPINLOCK(hcd_urb_unlink_lock);

/* wait queue for synchronous unlinks */
DECLARE_WAIT_QUEUE_HEAD(usb_kill_urb_queue);

static inline int is_root_hub(struct usb_device *udev)
{
	return (udev->parent == NULL);
}

/*-------------------------------------------------------------------------*/

/*
 * Sharable chunks of root hub code.
 */

/*-------------------------------------------------------------------------*/
#define KERNEL_REL	bin2bcd(((LINUX_VERSION_CODE >> 16) & 0x0ff))
#define KERNEL_VER	bin2bcd(((LINUX_VERSION_CODE >> 8) & 0x0ff))

/* usb 3.0 root hub device descriptor */
static const u8 usb3_rh_dev_descriptor[18] = {
	0x12,       /*  __u8  bLength; */
	USB_DT_DEVICE, /* __u8 bDescriptorType; Device */
	0x00, 0x03, /*  __le16 bcdUSB; v3.0 */

	0x09,	    /*  __u8  bDeviceClass; HUB_CLASSCODE */
	0x00,	    /*  __u8  bDeviceSubClass; */
	0x03,       /*  __u8  bDeviceProtocol; USB 3.0 hub */
	0x09,       /*  __u8  bMaxPacketSize0; 2^9 = 512 Bytes */

	0x6b, 0x1d, /*  __le16 idVendor; Linux Foundation 0x1d6b */
	0x03, 0x00, /*  __le16 idProduct; device 0x0003 */
	KERNEL_VER, KERNEL_REL, /*  __le16 bcdDevice */

	0x03,       /*  __u8  iManufacturer; */
	0x02,       /*  __u8  iProduct; */
	0x01,       /*  __u8  iSerialNumber; */
	0x01        /*  __u8  bNumConfigurations; */
};

/* usb 2.5 (wireless USB 1.0) root hub device descriptor */
static const u8 usb25_rh_dev_descriptor[18] = {
	0x12,       /*  __u8  bLength; */
	USB_DT_DEVICE, /* __u8 bDescriptorType; Device */
	0x50, 0x02, /*  __le16 bcdUSB; v2.5 */

	0x09,	    /*  __u8  bDeviceClass; HUB_CLASSCODE */
	0x00,	    /*  __u8  bDeviceSubClass; */
	0x00,       /*  __u8  bDeviceProtocol; [ usb 2.0 no TT ] */
	0xFF,       /*  __u8  bMaxPacketSize0; always 0xFF (WUSB Spec 7.4.1). */

	0x6b, 0x1d, /*  __le16 idVendor; Linux Foundation 0x1d6b */
	0x02, 0x00, /*  __le16 idProduct; device 0x0002 */
	KERNEL_VER, KERNEL_REL, /*  __le16 bcdDevice */

	0x03,       /*  __u8  iManufacturer; */
	0x02,       /*  __u8  iProduct; */
	0x01,       /*  __u8  iSerialNumber; */
	0x01        /*  __u8  bNumConfigurations; */
};

/* usb 2.0 root hub device descriptor */
static const u8 usb2_rh_dev_descriptor[18] = {
	0x12,       /*  __u8  bLength; */
	USB_DT_DEVICE, /* __u8 bDescriptorType; Device */
	0x00, 0x02, /*  __le16 bcdUSB; v2.0 */

	0x09,	    /*  __u8  bDeviceClass; HUB_CLASSCODE */
	0x00,	    /*  __u8  bDeviceSubClass; */
	0x00,       /*  __u8  bDeviceProtocol; [ usb 2.0 no TT ] */
	0x40,       /*  __u8  bMaxPacketSize0; 64 Bytes */

	0x6b, 0x1d, /*  __le16 idVendor; Linux Foundation 0x1d6b */
	0x02, 0x00, /*  __le16 idProduct; device 0x0002 */
	KERNEL_VER, KERNEL_REL, /*  __le16 bcdDevice */

	0x03,       /*  __u8  iManufacturer; */
	0x02,       /*  __u8  iProduct; */
	0x01,       /*  __u8  iSerialNumber; */
	0x01        /*  __u8  bNumConfigurations; */
};

/* no usb 2.0 root hub "device qualifier" descriptor: one speed only */

/* usb 1.1 root hub device descriptor */
static const u8 usb11_rh_dev_descriptor[18] = {
	0x12,       /*  __u8  bLength; */
	USB_DT_DEVICE, /* __u8 bDescriptorType; Device */
	0x10, 0x01, /*  __le16 bcdUSB; v1.1 */

	0x09,	    /*  __u8  bDeviceClass; HUB_CLASSCODE */
	0x00,	    /*  __u8  bDeviceSubClass; */
	0x00,       /*  __u8  bDeviceProtocol; [ low/full speeds only ] */
	0x40,       /*  __u8  bMaxPacketSize0; 64 Bytes */

	0x6b, 0x1d, /*  __le16 idVendor; Linux Foundation 0x1d6b */
	0x01, 0x00, /*  __le16 idProduct; device 0x0001 */
	KERNEL_VER, KERNEL_REL, /*  __le16 bcdDevice */

	0x03,       /*  __u8  iManufacturer; */
	0x02,       /*  __u8  iProduct; */
	0x01,       /*  __u8  iSerialNumber; */
	0x01        /*  __u8  bNumConfigurations; */
};


/*-------------------------------------------------------------------------*/

/* Configuration descriptors for our root hubs */

static const u8 fs_rh_config_descriptor[] = {

	/* one configuration */
	0x09,       /*  __u8  bLength; */
	USB_DT_CONFIG, /* __u8 bDescriptorType; Configuration */
	0x19, 0x00, /*  __le16 wTotalLength; */
	0x01,       /*  __u8  bNumInterfaces; (1) */
	0x01,       /*  __u8  bConfigurationValue; */
	0x00,       /*  __u8  iConfiguration; */
	0xc0,       /*  __u8  bmAttributes;
				 Bit 7: must be set,
				     6: Self-powered,
				     5: Remote wakeup,
				     4..0: resvd */
	0x00,       /*  __u8  MaxPower; */

	/* USB 1.1:
	 * USB 2.0, single TT organization (mandatory):
	 *	one interface, protocol 0
	 *
	 * USB 2.0, multiple TT organization (optional):
	 *	two interfaces, protocols 1 (like single TT)
	 *	and 2 (multiple TT mode) ... config is
	 *	sometimes settable
	 *	NOT IMPLEMENTED
	 */

	/* one interface */
	0x09,       /*  __u8  if_bLength; */
	USB_DT_INTERFACE,  /* __u8 if_bDescriptorType; Interface */
	0x00,       /*  __u8  if_bInterfaceNumber; */
	0x00,       /*  __u8  if_bAlternateSetting; */
	0x01,       /*  __u8  if_bNumEndpoints; */
	0x09,       /*  __u8  if_bInterfaceClass; HUB_CLASSCODE */
	0x00,       /*  __u8  if_bInterfaceSubClass; */
	0x00,       /*  __u8  if_bInterfaceProtocol; [usb1.1 or single tt] */
	0x00,       /*  __u8  if_iInterface; */

	/* one endpoint (status change endpoint) */
	0x07,       /*  __u8  ep_bLength; */
	USB_DT_ENDPOINT, /* __u8 ep_bDescriptorType; Endpoint */
	0x81,       /*  __u8  ep_bEndpointAddress; IN Endpoint 1 */
	0x03,       /*  __u8  ep_bmAttributes; Interrupt */
	0x02, 0x00, /*  __le16 ep_wMaxPacketSize; 1 + (MAX_ROOT_PORTS / 8) */
	0xff        /*  __u8  ep_bInterval; (255ms -- usb 2.0 spec) */
};

static const u8 hs_rh_config_descriptor[] = {

	/* one configuration */
	0x09,       /*  __u8  bLength; */
	USB_DT_CONFIG, /* __u8 bDescriptorType; Configuration */
	0x19, 0x00, /*  __le16 wTotalLength; */
	0x01,       /*  __u8  bNumInterfaces; (1) */
	0x01,       /*  __u8  bConfigurationValue; */
	0x00,       /*  __u8  iConfiguration; */
	0xc0,       /*  __u8  bmAttributes;
				 Bit 7: must be set,
				     6: Self-powered,
				     5: Remote wakeup,
				     4..0: resvd */
	0x00,       /*  __u8  MaxPower; */

	/* USB 1.1:
	 * USB 2.0, single TT organization (mandatory):
	 *	one interface, protocol 0
	 *
	 * USB 2.0, multiple TT organization (optional):
	 *	two interfaces, protocols 1 (like single TT)
	 *	and 2 (multiple TT mode) ... config is
	 *	sometimes settable
	 *	NOT IMPLEMENTED
	 */

	/* one interface */
	0x09,       /*  __u8  if_bLength; */
	USB_DT_INTERFACE, /* __u8 if_bDescriptorType; Interface */
	0x00,       /*  __u8  if_bInterfaceNumber; */
	0x00,       /*  __u8  if_bAlternateSetting; */
	0x01,       /*  __u8  if_bNumEndpoints; */
	0x09,       /*  __u8  if_bInterfaceClass; HUB_CLASSCODE */
	0x00,       /*  __u8  if_bInterfaceSubClass; */
	0x00,       /*  __u8  if_bInterfaceProtocol; [usb1.1 or single tt] */
	0x00,       /*  __u8  if_iInterface; */

	/* one endpoint (status change endpoint) */
	0x07,       /*  __u8  ep_bLength; */
	USB_DT_ENDPOINT, /* __u8 ep_bDescriptorType; Endpoint */
	0x81,       /*  __u8  ep_bEndpointAddress; IN Endpoint 1 */
	0x03,       /*  __u8  ep_bmAttributes; Interrupt */
		    /* __le16 ep_wMaxPacketSize; 1 + (MAX_ROOT_PORTS / 8)
		     * see hub.c:hub_configure() for details. */
	(USB_MAXCHILDREN + 1 + 7) / 8, 0x00,
	0x0c        /*  __u8  ep_bInterval; (256ms -- usb 2.0 spec) */
};

static const u8 ss_rh_config_descriptor[] = {
	/* one configuration */
	0x09,       /*  __u8  bLength; */
	USB_DT_CONFIG, /* __u8 bDescriptorType; Configuration */
	0x1f, 0x00, /*  __le16 wTotalLength; */
	0x01,       /*  __u8  bNumInterfaces; (1) */
	0x01,       /*  __u8  bConfigurationValue; */
	0x00,       /*  __u8  iConfiguration; */
	0xc0,       /*  __u8  bmAttributes;
				 Bit 7: must be set,
				     6: Self-powered,
				     5: Remote wakeup,
				     4..0: resvd */
	0x00,       /*  __u8  MaxPower; */

	/* one interface */
	0x09,       /*  __u8  if_bLength; */
	USB_DT_INTERFACE, /* __u8 if_bDescriptorType; Interface */
	0x00,       /*  __u8  if_bInterfaceNumber; */
	0x00,       /*  __u8  if_bAlternateSetting; */
	0x01,       /*  __u8  if_bNumEndpoints; */
	0x09,       /*  __u8  if_bInterfaceClass; HUB_CLASSCODE */
	0x00,       /*  __u8  if_bInterfaceSubClass; */
	0x00,       /*  __u8  if_bInterfaceProtocol; */
	0x00,       /*  __u8  if_iInterface; */

	/* one endpoint (status change endpoint) */
	0x07,       /*  __u8  ep_bLength; */
	USB_DT_ENDPOINT, /* __u8 ep_bDescriptorType; Endpoint */
	0x81,       /*  __u8  ep_bEndpointAddress; IN Endpoint 1 */
	0x03,       /*  __u8  ep_bmAttributes; Interrupt */
		    /* __le16 ep_wMaxPacketSize; 1 + (MAX_ROOT_PORTS / 8)
		     * see hub.c:hub_configure() for details. */
	(USB_MAXCHILDREN + 1 + 7) / 8, 0x00,
	0x0c,       /*  __u8  ep_bInterval; (256ms -- usb 2.0 spec) */

	/* one SuperSpeed endpoint companion descriptor */
	0x06,        /* __u8 ss_bLength */
	USB_DT_SS_ENDPOINT_COMP, /* __u8 ss_bDescriptorType; SuperSpeed EP */
		     /* Companion */
	0x00,        /* __u8 ss_bMaxBurst; allows 1 TX between ACKs */
	0x00,        /* __u8 ss_bmAttributes; 1 packet per service interval */
	0x02, 0x00   /* __le16 ss_wBytesPerInterval; 15 bits for max 15 ports */
};

/* authorized_default behaviour:
 * -1 is authorized for all devices except wireless (old behaviour)
 * 0 is unauthorized for all devices
 * 1 is authorized for all devices
 */
static int authorized_default = -1;
module_param(authorized_default, int, S_IRUGO|S_IWUSR);
MODULE_PARM_DESC(authorized_default,
		"Default USB device authorization: 0 is not authorized, 1 is "
		"authorized, -1 is authorized except for wireless USB (default, "
		"old behaviour");
/*-------------------------------------------------------------------------*/

/**
 * ascii2desc() - Helper routine for producing UTF-16LE string descriptors
 * @s: Null-terminated ASCII (actually ISO-8859-1) string
 * @buf: Buffer for USB string descriptor (header + UTF-16LE)
 * @len: Length (in bytes; may be odd) of descriptor buffer.
 *
 * Return: The number of bytes filled in: 2 + 2*strlen(s) or @len,
 * whichever is less.
 *
 * Note:
 * USB String descriptors can contain at most 126 characters; input
 * strings longer than that are truncated.
 */
static unsigned
ascii2desc(char const *s, u8 *buf, unsigned len)
{
	unsigned n, t = 2 + 2*strlen(s);

	if (t > 254)
		t = 254;	/* Longest possible UTF string descriptor */
	if (len > t)
		len = t;

	t += USB_DT_STRING << 8;	/* Now t is first 16 bits to store */

	n = len;
	while (n--) {
		*buf++ = t;
		if (!n--)
			break;
		*buf++ = t >> 8;
		t = (unsigned char)*s++;
	}
	return len;
}

/**
 * rh_string() - provides string descriptors for root hub
 * @id: the string ID number (0: langids, 1: serial #, 2: product, 3: vendor)
 * @hcd: the host controller for this root hub
 * @data: buffer for output packet
 * @len: length of the provided buffer
 *
 * Produces either a manufacturer, product or serial number string for the
 * virtual root hub device.
 *
 * Return: The number of bytes filled in: the length of the descriptor or
 * of the provided buffer, whichever is less.
 */
static unsigned
rh_string(int id, struct usb_hcd const *hcd, u8 *data, unsigned len)
{
	char buf[100];
	char const *s;
	static char const langids[4] = {4, USB_DT_STRING, 0x09, 0x04};

	/* language ids */
	switch (id) {
	case 0:
		/* Array of LANGID codes (0x0409 is MSFT-speak for "en-us") */
		/* See http://www.usb.org/developers/docs/USB_LANGIDs.pdf */
		if (len > 4)
			len = 4;
		memcpy(data, langids, len);
		return len;
	case 1:
		/* Serial number */
		s = hcd->self.bus_name;
		break;
	case 2:
		/* Product name */
		s = hcd->product_desc;
		break;
	case 3:
		/* Manufacturer */
		snprintf (buf, sizeof buf, "%s %s %s", init_utsname()->sysname,
			init_utsname()->release, hcd->driver->description);
		s = buf;
		break;
	default:
		/* Can't happen; caller guarantees it */
		return 0;
	}

	return ascii2desc(s, data, len);
}


/* Root hub control transfers execute synchronously */
static int rh_call_control (struct usb_hcd *hcd, struct urb *urb)
{
	struct usb_ctrlrequest *cmd;
	u16		typeReq, wValue, wIndex, wLength;
	u8		*ubuf = urb->transfer_buffer;
	unsigned	len = 0;
	int		status;
	u8		patch_wakeup = 0;
	u8		patch_protocol = 0;
	u16		tbuf_size;
	u8		*tbuf = NULL;
	const u8	*bufp;

	might_sleep();

	spin_lock_irq(&hcd_root_hub_lock);
	status = usb_hcd_link_urb_to_ep(hcd, urb);
	spin_unlock_irq(&hcd_root_hub_lock);
	if (status)
		return status;
	urb->hcpriv = hcd;	/* Indicate it's queued */

	cmd = (struct usb_ctrlrequest *) urb->setup_packet;
	typeReq  = (cmd->bRequestType << 8) | cmd->bRequest;
	wValue   = le16_to_cpu (cmd->wValue);
	wIndex   = le16_to_cpu (cmd->wIndex);
	wLength  = le16_to_cpu (cmd->wLength);

	if (wLength > urb->transfer_buffer_length)
		goto error;

	/*
	 * tbuf should be at least as big as the
	 * USB hub descriptor.
	 */
	tbuf_size =  max_t(u16, sizeof(struct usb_hub_descriptor), wLength);
	tbuf = kzalloc(tbuf_size, GFP_KERNEL);
	if (!tbuf)
		return -ENOMEM;

	bufp = tbuf;


	urb->actual_length = 0;
	switch (typeReq) {

	/* DEVICE REQUESTS */

	/* The root hub's remote wakeup enable bit is implemented using
	 * driver model wakeup flags.  If this system supports wakeup
	 * through USB, userspace may change the default "allow wakeup"
	 * policy through sysfs or these calls.
	 *
	 * Most root hubs support wakeup from downstream devices, for
	 * runtime power management (disabling USB clocks and reducing
	 * VBUS power usage).  However, not all of them do so; silicon,
	 * board, and BIOS bugs here are not uncommon, so these can't
	 * be treated quite like external hubs.
	 *
	 * Likewise, not all root hubs will pass wakeup events upstream,
	 * to wake up the whole system.  So don't assume root hub and
	 * controller capabilities are identical.
	 */

	case DeviceRequest | USB_REQ_GET_STATUS:
		tbuf[0] = (device_may_wakeup(&hcd->self.root_hub->dev)
					<< USB_DEVICE_REMOTE_WAKEUP)
				| (1 << USB_DEVICE_SELF_POWERED);
		tbuf[1] = 0;
		len = 2;
		break;
	case DeviceOutRequest | USB_REQ_CLEAR_FEATURE:
		if (wValue == USB_DEVICE_REMOTE_WAKEUP)
			device_set_wakeup_enable(&hcd->self.root_hub->dev, 0);
		else
			goto error;
		break;
	case DeviceOutRequest | USB_REQ_SET_FEATURE:
		if (device_can_wakeup(&hcd->self.root_hub->dev)
				&& wValue == USB_DEVICE_REMOTE_WAKEUP)
			device_set_wakeup_enable(&hcd->self.root_hub->dev, 1);
		else
			goto error;
		break;
	case DeviceRequest | USB_REQ_GET_CONFIGURATION:
		tbuf[0] = 1;
		len = 1;
			/* FALLTHROUGH */
	case DeviceOutRequest | USB_REQ_SET_CONFIGURATION:
		break;
	case DeviceRequest | USB_REQ_GET_DESCRIPTOR:
		switch (wValue & 0xff00) {
		case USB_DT_DEVICE << 8:
			switch (hcd->speed) {
			case HCD_USB31:
			case HCD_USB3:
				bufp = usb3_rh_dev_descriptor;
				break;
			case HCD_USB25:
				bufp = usb25_rh_dev_descriptor;
				break;
			case HCD_USB2:
				bufp = usb2_rh_dev_descriptor;
				break;
			case HCD_USB11:
				bufp = usb11_rh_dev_descriptor;
				break;
			default:
				goto error;
			}
			len = 18;
			if (hcd->has_tt)
				patch_protocol = 1;
			break;
		case USB_DT_CONFIG << 8:
			switch (hcd->speed) {
			case HCD_USB31:
			case HCD_USB3:
				bufp = ss_rh_config_descriptor;
				len = sizeof ss_rh_config_descriptor;
				break;
			case HCD_USB25:
			case HCD_USB2:
				bufp = hs_rh_config_descriptor;
				len = sizeof hs_rh_config_descriptor;
				break;
			case HCD_USB11:
				bufp = fs_rh_config_descriptor;
				len = sizeof fs_rh_config_descriptor;
				break;
			default:
				goto error;
			}
			if (device_can_wakeup(&hcd->self.root_hub->dev))
				patch_wakeup = 1;
			break;
		case USB_DT_STRING << 8:
			if ((wValue & 0xff) < 4)
				urb->actual_length = rh_string(wValue & 0xff,
						hcd, ubuf, wLength);
			else /* unsupported IDs --> "protocol stall" */
				goto error;
			break;
		case USB_DT_BOS << 8:
			goto nongeneric;
		default:
			goto error;
		}
		break;
	case DeviceRequest | USB_REQ_GET_INTERFACE:
		tbuf[0] = 0;
		len = 1;
			/* FALLTHROUGH */
	case DeviceOutRequest | USB_REQ_SET_INTERFACE:
		break;
	case DeviceOutRequest | USB_REQ_SET_ADDRESS:
		/* wValue == urb->dev->devaddr */
		dev_dbg (hcd->self.controller, "root hub device address %d\n",
			wValue);
		break;

	/* INTERFACE REQUESTS (no defined feature/status flags) */

	/* ENDPOINT REQUESTS */

	case EndpointRequest | USB_REQ_GET_STATUS:
		/* ENDPOINT_HALT flag */
		tbuf[0] = 0;
		tbuf[1] = 0;
		len = 2;
			/* FALLTHROUGH */
	case EndpointOutRequest | USB_REQ_CLEAR_FEATURE:
	case EndpointOutRequest | USB_REQ_SET_FEATURE:
		dev_dbg (hcd->self.controller, "no endpoint features yet\n");
		break;

	/* CLASS REQUESTS (and errors) */

	default:
nongeneric:
		/* non-generic request */
		switch (typeReq) {
		case GetHubStatus:
		case GetPortStatus:
			len = 4;
			break;
		case GetHubDescriptor:
			len = sizeof (struct usb_hub_descriptor);
			break;
		case DeviceRequest | USB_REQ_GET_DESCRIPTOR:
			/* len is returned by hub_control */
			break;
		}
		status = hcd->driver->hub_control (hcd,
			typeReq, wValue, wIndex,
			tbuf, wLength);

		if (typeReq == GetHubDescriptor)
			usb_hub_adjust_deviceremovable(hcd->self.root_hub,
				(struct usb_hub_descriptor *)tbuf);
		break;
error:
		/* "protocol stall" on error */
		status = -EPIPE;
	}

	if (status < 0) {
		len = 0;
		if (status != -EPIPE) {
			dev_dbg (hcd->self.controller,
				"CTRL: TypeReq=0x%x val=0x%x "
				"idx=0x%x len=%d ==> %d\n",
				typeReq, wValue, wIndex,
				wLength, status);
		}
	} else if (status > 0) {
		/* hub_control may return the length of data copied. */
		len = status;
		status = 0;
	}
	if (len) {
		if (urb->transfer_buffer_length < len)
			len = urb->transfer_buffer_length;
		urb->actual_length = len;
		/* always USB_DIR_IN, toward host */
		memcpy (ubuf, bufp, len);

		/* report whether RH hardware supports remote wakeup */
		if (patch_wakeup &&
				len > offsetof (struct usb_config_descriptor,
						bmAttributes))
			((struct usb_config_descriptor *)ubuf)->bmAttributes
				|= USB_CONFIG_ATT_WAKEUP;

		/* report whether RH hardware has an integrated TT */
		if (patch_protocol &&
				len > offsetof(struct usb_device_descriptor,
						bDeviceProtocol))
			((struct usb_device_descriptor *) ubuf)->
				bDeviceProtocol = USB_HUB_PR_HS_SINGLE_TT;
	}

	kfree(tbuf);

	/* any errors get returned through the urb completion */
	spin_lock_irq(&hcd_root_hub_lock);
	usb_hcd_unlink_urb_from_ep(hcd, urb);
	usb_hcd_giveback_urb(hcd, urb, status);
	spin_unlock_irq(&hcd_root_hub_lock);
	return 0;
}

/*-------------------------------------------------------------------------*/

/*
 * Root Hub interrupt transfers are polled using a timer if the
 * driver requests it; otherwise the driver is responsible for
 * calling usb_hcd_poll_rh_status() when an event occurs.
 *
 * Completions are called in_interrupt(), but they may or may not
 * be in_irq().
 */
void usb_hcd_poll_rh_status(struct usb_hcd *hcd)
{
	struct urb	*urb;
	int		length;
	unsigned long	flags;
	char		buffer[6];	/* Any root hubs with > 31 ports? */

	if (unlikely(!hcd->rh_pollable))
		return;
	if (!hcd->uses_new_polling && !hcd->status_urb)
		return;

	length = hcd->driver->hub_status_data(hcd, buffer);
	if (length > 0) {

		/* try to complete the status urb */
		spin_lock_irqsave(&hcd_root_hub_lock, flags);
		urb = hcd->status_urb;
		if (urb) {
			clear_bit(HCD_FLAG_POLL_PENDING, &hcd->flags);
			hcd->status_urb = NULL;
			urb->actual_length = length;
			memcpy(urb->transfer_buffer, buffer, length);

			usb_hcd_unlink_urb_from_ep(hcd, urb);
			usb_hcd_giveback_urb(hcd, urb, 0);
		} else {
			length = 0;
			set_bit(HCD_FLAG_POLL_PENDING, &hcd->flags);
		}
		spin_unlock_irqrestore(&hcd_root_hub_lock, flags);
	}

	/* The USB 2.0 spec says 256 ms.  This is close enough and won't
	 * exceed that limit if HZ is 100. The math is more clunky than
	 * maybe expected, this is to make sure that all timers for USB devices
	 * fire at the same time to give the CPU a break in between */
	if (hcd->uses_new_polling ? HCD_POLL_RH(hcd) :
			(length == 0 && hcd->status_urb != NULL))
		mod_timer (&hcd->rh_timer, (jiffies/(HZ/4) + 1) * (HZ/4));
}
EXPORT_SYMBOL_GPL(usb_hcd_poll_rh_status);

/* timer callback */
static void rh_timer_func (unsigned long _hcd)
{
	usb_hcd_poll_rh_status((struct usb_hcd *) _hcd);
}

/*-------------------------------------------------------------------------*/

static int rh_queue_status (struct usb_hcd *hcd, struct urb *urb)
{
	int		retval;
	unsigned long	flags;
	unsigned	len = 1 + (urb->dev->maxchild / 8);

	spin_lock_irqsave (&hcd_root_hub_lock, flags);
	if (hcd->status_urb || urb->transfer_buffer_length < len) {
		dev_dbg (hcd->self.controller, "not queuing rh status urb\n");
		retval = -EINVAL;
		goto done;
	}

	retval = usb_hcd_link_urb_to_ep(hcd, urb);
	if (retval)
		goto done;

	hcd->status_urb = urb;
	urb->hcpriv = hcd;	/* indicate it's queued */
	if (!hcd->uses_new_polling)
		mod_timer(&hcd->rh_timer, (jiffies/(HZ/4) + 1) * (HZ/4));

	/* If a status change has already occurred, report it ASAP */
	else if (HCD_POLL_PENDING(hcd))
		mod_timer(&hcd->rh_timer, jiffies);
	retval = 0;
 done:
	spin_unlock_irqrestore (&hcd_root_hub_lock, flags);
	return retval;
}

static int rh_urb_enqueue (struct usb_hcd *hcd, struct urb *urb)
{
	if (usb_endpoint_xfer_int(&urb->ep->desc))
		return rh_queue_status (hcd, urb);
	if (usb_endpoint_xfer_control(&urb->ep->desc))
		return rh_call_control (hcd, urb);
	return -EINVAL;
}

/*-------------------------------------------------------------------------*/

/* Unlinks of root-hub control URBs are legal, but they don't do anything
 * since these URBs always execute synchronously.
 */
static int usb_rh_urb_dequeue(struct usb_hcd *hcd, struct urb *urb, int status)
{
	unsigned long	flags;
	int		rc;

	spin_lock_irqsave(&hcd_root_hub_lock, flags);
	rc = usb_hcd_check_unlink_urb(hcd, urb, status);
	if (rc)
		goto done;

	if (usb_endpoint_num(&urb->ep->desc) == 0) {	/* Control URB */
		;	/* Do nothing */

	} else {				/* Status URB */
		if (!hcd->uses_new_polling)
			del_timer (&hcd->rh_timer);
		if (urb == hcd->status_urb) {
			hcd->status_urb = NULL;
			usb_hcd_unlink_urb_from_ep(hcd, urb);
			usb_hcd_giveback_urb(hcd, urb, status);
		}
	}
 done:
	spin_unlock_irqrestore(&hcd_root_hub_lock, flags);
	return rc;
}



/*
 * Show & store the current value of authorized_default
 */
static ssize_t authorized_default_show(struct device *dev,
				       struct device_attribute *attr, char *buf)
{
	struct usb_device *rh_usb_dev = to_usb_device(dev);
	struct usb_bus *usb_bus = rh_usb_dev->bus;
	struct usb_hcd *hcd;

	hcd = bus_to_hcd(usb_bus);
	return snprintf(buf, PAGE_SIZE, "%u\n", !!HCD_DEV_AUTHORIZED(hcd));
}

static ssize_t authorized_default_store(struct device *dev,
					struct device_attribute *attr,
					const char *buf, size_t size)
{
	ssize_t result;
	unsigned val;
	struct usb_device *rh_usb_dev = to_usb_device(dev);
	struct usb_bus *usb_bus = rh_usb_dev->bus;
	struct usb_hcd *hcd;

	hcd = bus_to_hcd(usb_bus);
	result = sscanf(buf, "%u\n", &val);
	if (result == 1) {
		if (val)
			set_bit(HCD_FLAG_DEV_AUTHORIZED, &hcd->flags);
		else
			clear_bit(HCD_FLAG_DEV_AUTHORIZED, &hcd->flags);

		result = size;
	} else {
		result = -EINVAL;
	}
	return result;
}
static DEVICE_ATTR_RW(authorized_default);

/*
 * interface_authorized_default_show - show default authorization status
 * for USB interfaces
 *
 * note: interface_authorized_default is the default value
 *       for initializing the authorized attribute of interfaces
 */
static ssize_t interface_authorized_default_show(struct device *dev,
		struct device_attribute *attr, char *buf)
{
	struct usb_device *usb_dev = to_usb_device(dev);
	struct usb_hcd *hcd = bus_to_hcd(usb_dev->bus);

	return sprintf(buf, "%u\n", !!HCD_INTF_AUTHORIZED(hcd));
}

/*
 * interface_authorized_default_store - store default authorization status
 * for USB interfaces
 *
 * note: interface_authorized_default is the default value
 *       for initializing the authorized attribute of interfaces
 */
static ssize_t interface_authorized_default_store(struct device *dev,
		struct device_attribute *attr, const char *buf, size_t count)
{
	struct usb_device *usb_dev = to_usb_device(dev);
	struct usb_hcd *hcd = bus_to_hcd(usb_dev->bus);
	int rc = count;
	bool val;

	if (strtobool(buf, &val) != 0)
		return -EINVAL;

	if (val)
		set_bit(HCD_FLAG_INTF_AUTHORIZED, &hcd->flags);
	else
		clear_bit(HCD_FLAG_INTF_AUTHORIZED, &hcd->flags);

	return rc;
}
static DEVICE_ATTR_RW(interface_authorized_default);

/* Group all the USB bus attributes */
static struct attribute *usb_bus_attrs[] = {
		&dev_attr_authorized_default.attr,
		&dev_attr_interface_authorized_default.attr,
		NULL,
};

static struct attribute_group usb_bus_attr_group = {
	.name = NULL,	/* we want them in the same directory */
	.attrs = usb_bus_attrs,
};



/*-------------------------------------------------------------------------*/

/**
 * usb_bus_init - shared initialization code
 * @bus: the bus structure being initialized
 *
 * This code is used to initialize a usb_bus structure, memory for which is
 * separately managed.
 */
static void usb_bus_init (struct usb_bus *bus)
{
	memset (&bus->devmap, 0, sizeof(struct usb_devmap));

	bus->devnum_next = 1;

	bus->root_hub = NULL;
	bus->busnum = -1;
	bus->bandwidth_allocated = 0;
	bus->bandwidth_int_reqs  = 0;
	bus->bandwidth_isoc_reqs = 0;
	mutex_init(&bus->devnum_next_mutex);

	INIT_LIST_HEAD (&bus->bus_list);
}

/*-------------------------------------------------------------------------*/

/**
 * usb_register_bus - registers the USB host controller with the usb core
 * @bus: pointer to the bus to register
 * Context: !in_interrupt()
 *
 * Assigns a bus number, and links the controller into usbcore data
 * structures so that it can be seen by scanning the bus list.
 *
 * Return: 0 if successful. A negative error code otherwise.
 */
static int usb_register_bus(struct usb_bus *bus)
{
	int result = -E2BIG;
	int busnum;

	mutex_lock(&usb_bus_list_lock);
	busnum = find_next_zero_bit(busmap, USB_MAXBUS, 1);
	if (busnum >= USB_MAXBUS) {
		printk (KERN_ERR "%s: too many buses\n", usbcore_name);
		goto error_find_busnum;
	}
	set_bit(busnum, busmap);
	bus->busnum = busnum;

	/* Add it to the local list of buses */
	list_add (&bus->bus_list, &usb_bus_list);
	mutex_unlock(&usb_bus_list_lock);

	usb_notify_add_bus(bus);

	dev_info (bus->controller, "new USB bus registered, assigned bus "
		  "number %d\n", bus->busnum);
	return 0;

error_find_busnum:
	mutex_unlock(&usb_bus_list_lock);
	return result;
}

/**
 * usb_deregister_bus - deregisters the USB host controller
 * @bus: pointer to the bus to deregister
 * Context: !in_interrupt()
 *
 * Recycles the bus number, and unlinks the controller from usbcore data
 * structures so that it won't be seen by scanning the bus list.
 */
static void usb_deregister_bus (struct usb_bus *bus)
{
	dev_info (bus->controller, "USB bus %d deregistered\n", bus->busnum);

	/*
	 * NOTE: make sure that all the devices are removed by the
	 * controller code, as well as having it call this when cleaning
	 * itself up
	 */
	mutex_lock(&usb_bus_list_lock);
	list_del (&bus->bus_list);
	mutex_unlock(&usb_bus_list_lock);

	usb_notify_remove_bus(bus);

	clear_bit(bus->busnum, busmap);
}

/**
 * register_root_hub - called by usb_add_hcd() to register a root hub
 * @hcd: host controller for this root hub
 *
 * This function registers the root hub with the USB subsystem.  It sets up
 * the device properly in the device tree and then calls usb_new_device()
 * to register the usb device.  It also assigns the root hub's USB address
 * (always 1).
 *
 * Return: 0 if successful. A negative error code otherwise.
 */
static int register_root_hub(struct usb_hcd *hcd)
{
	struct device *parent_dev = hcd->self.controller;
	struct usb_device *usb_dev = hcd->self.root_hub;
	const int devnum = 1;
	int retval;

	usb_dev->devnum = devnum;
	usb_dev->bus->devnum_next = devnum + 1;
	memset (&usb_dev->bus->devmap.devicemap, 0,
			sizeof usb_dev->bus->devmap.devicemap);
	set_bit (devnum, usb_dev->bus->devmap.devicemap);
	usb_set_device_state(usb_dev, USB_STATE_ADDRESS);

	mutex_lock(&usb_bus_list_lock);

	usb_dev->ep0.desc.wMaxPacketSize = cpu_to_le16(64);
	retval = usb_get_device_descriptor(usb_dev, USB_DT_DEVICE_SIZE);
	if (retval != sizeof usb_dev->descriptor) {
		mutex_unlock(&usb_bus_list_lock);
		dev_dbg (parent_dev, "can't read %s device descriptor %d\n",
				dev_name(&usb_dev->dev), retval);
		return (retval < 0) ? retval : -EMSGSIZE;
	}

	if (le16_to_cpu(usb_dev->descriptor.bcdUSB) >= 0x0201) {
		retval = usb_get_bos_descriptor(usb_dev);
		if (!retval) {
			usb_dev->lpm_capable = usb_device_supports_lpm(usb_dev);
		} else if (usb_dev->speed >= USB_SPEED_SUPER) {
			mutex_unlock(&usb_bus_list_lock);
			dev_dbg(parent_dev, "can't read %s bos descriptor %d\n",
					dev_name(&usb_dev->dev), retval);
			return retval;
		}
	}

	retval = usb_new_device (usb_dev);
	if (retval) {
		dev_err (parent_dev, "can't register root hub for %s, %d\n",
				dev_name(&usb_dev->dev), retval);
	} else {
		spin_lock_irq (&hcd_root_hub_lock);
		hcd->rh_registered = 1;
		spin_unlock_irq (&hcd_root_hub_lock);

		/* Did the HC die before the root hub was registered? */
		if (HCD_DEAD(hcd))
			usb_hc_died (hcd);	/* This time clean up */
	}
	mutex_unlock(&usb_bus_list_lock);

	return retval;
}

/*
 * usb_hcd_start_port_resume - a root-hub port is sending a resume signal
 * @bus: the bus which the root hub belongs to
 * @portnum: the port which is being resumed
 *
 * HCDs should call this function when they know that a resume signal is
 * being sent to a root-hub port.  The root hub will be prevented from
 * going into autosuspend until usb_hcd_end_port_resume() is called.
 *
 * The bus's private lock must be held by the caller.
 */
void usb_hcd_start_port_resume(struct usb_bus *bus, int portnum)
{
	unsigned bit = 1 << portnum;

	if (!(bus->resuming_ports & bit)) {
		bus->resuming_ports |= bit;
		pm_runtime_get_noresume(&bus->root_hub->dev);
	}
}
EXPORT_SYMBOL_GPL(usb_hcd_start_port_resume);

/*
 * usb_hcd_end_port_resume - a root-hub port has stopped sending a resume signal
 * @bus: the bus which the root hub belongs to
 * @portnum: the port which is being resumed
 *
 * HCDs should call this function when they know that a resume signal has
 * stopped being sent to a root-hub port.  The root hub will be allowed to
 * autosuspend again.
 *
 * The bus's private lock must be held by the caller.
 */
void usb_hcd_end_port_resume(struct usb_bus *bus, int portnum)
{
	unsigned bit = 1 << portnum;

	if (bus->resuming_ports & bit) {
		bus->resuming_ports &= ~bit;
		pm_runtime_put_noidle(&bus->root_hub->dev);
	}
}
EXPORT_SYMBOL_GPL(usb_hcd_end_port_resume);

/*-------------------------------------------------------------------------*/

/**
 * usb_calc_bus_time - approximate periodic transaction time in nanoseconds
 * @speed: from dev->speed; USB_SPEED_{LOW,FULL,HIGH}
 * @is_input: true iff the transaction sends data to the host
 * @isoc: true for isochronous transactions, false for interrupt ones
 * @bytecount: how many bytes in the transaction.
 *
 * Return: Approximate bus time in nanoseconds for a periodic transaction.
 *
 * Note:
 * See USB 2.0 spec section 5.11.3; only periodic transfers need to be
 * scheduled in software, this function is only used for such scheduling.
 */
long usb_calc_bus_time (int speed, int is_input, int isoc, int bytecount)
{
	unsigned long	tmp;

	switch (speed) {
	case USB_SPEED_LOW: 	/* INTR only */
		if (is_input) {
			tmp = (67667L * (31L + 10L * BitTime (bytecount))) / 1000L;
			return 64060L + (2 * BW_HUB_LS_SETUP) + BW_HOST_DELAY + tmp;
		} else {
			tmp = (66700L * (31L + 10L * BitTime (bytecount))) / 1000L;
			return 64107L + (2 * BW_HUB_LS_SETUP) + BW_HOST_DELAY + tmp;
		}
	case USB_SPEED_FULL:	/* ISOC or INTR */
		if (isoc) {
			tmp = (8354L * (31L + 10L * BitTime (bytecount))) / 1000L;
			return ((is_input) ? 7268L : 6265L) + BW_HOST_DELAY + tmp;
		} else {
			tmp = (8354L * (31L + 10L * BitTime (bytecount))) / 1000L;
			return 9107L + BW_HOST_DELAY + tmp;
		}
	case USB_SPEED_HIGH:	/* ISOC or INTR */
		/* FIXME adjust for input vs output */
		if (isoc)
			tmp = HS_NSECS_ISO (bytecount);
		else
			tmp = HS_NSECS (bytecount);
		return tmp;
	default:
		pr_debug ("%s: bogus device speed!\n", usbcore_name);
		return -1;
	}
}
EXPORT_SYMBOL_GPL(usb_calc_bus_time);


/*-------------------------------------------------------------------------*/

/*
 * Generic HC operations.
 */

/*-------------------------------------------------------------------------*/

/**
 * usb_hcd_link_urb_to_ep - add an URB to its endpoint queue
 * @hcd: host controller to which @urb was submitted
 * @urb: URB being submitted
 *
 * Host controller drivers should call this routine in their enqueue()
 * method.  The HCD's private spinlock must be held and interrupts must
 * be disabled.  The actions carried out here are required for URB
 * submission, as well as for endpoint shutdown and for usb_kill_urb.
 *
 * Return: 0 for no error, otherwise a negative error code (in which case
 * the enqueue() method must fail).  If no error occurs but enqueue() fails
 * anyway, it must call usb_hcd_unlink_urb_from_ep() before releasing
 * the private spinlock and returning.
 */
int usb_hcd_link_urb_to_ep(struct usb_hcd *hcd, struct urb *urb)
{
	int		rc = 0;

	spin_lock(&hcd_urb_list_lock);

	/* Check that the URB isn't being killed */
	if (unlikely(atomic_read(&urb->reject))) {
		rc = -EPERM;
		goto done;
	}

	if (unlikely(!urb->ep->enabled)) {
		rc = -ENOENT;
		goto done;
	}

	if (unlikely(!urb->dev->can_submit)) {
		rc = -EHOSTUNREACH;
		goto done;
	}

	/*
	 * Check the host controller's state and add the URB to the
	 * endpoint's queue.
	 */
	if (HCD_RH_RUNNING(hcd)) {
		urb->unlinked = 0;
		list_add_tail(&urb->urb_list, &urb->ep->urb_list);
	} else {
		rc = -ESHUTDOWN;
		goto done;
	}
 done:
	spin_unlock(&hcd_urb_list_lock);
	return rc;
}
EXPORT_SYMBOL_GPL(usb_hcd_link_urb_to_ep);

/**
 * usb_hcd_check_unlink_urb - check whether an URB may be unlinked
 * @hcd: host controller to which @urb was submitted
 * @urb: URB being checked for unlinkability
 * @status: error code to store in @urb if the unlink succeeds
 *
 * Host controller drivers should call this routine in their dequeue()
 * method.  The HCD's private spinlock must be held and interrupts must
 * be disabled.  The actions carried out here are required for making
 * sure than an unlink is valid.
 *
 * Return: 0 for no error, otherwise a negative error code (in which case
 * the dequeue() method must fail).  The possible error codes are:
 *
 *	-EIDRM: @urb was not submitted or has already completed.
 *		The completion function may not have been called yet.
 *
 *	-EBUSY: @urb has already been unlinked.
 */
int usb_hcd_check_unlink_urb(struct usb_hcd *hcd, struct urb *urb,
		int status)
{
	struct list_head	*tmp;

	/* insist the urb is still queued */
	list_for_each(tmp, &urb->ep->urb_list) {
		if (tmp == &urb->urb_list)
			break;
	}
	if (tmp != &urb->urb_list)
		return -EIDRM;

	/* Any status except -EINPROGRESS means something already started to
	 * unlink this URB from the hardware.  So there's no more work to do.
	 */
	if (urb->unlinked)
		return -EBUSY;
	urb->unlinked = status;
	return 0;
}
EXPORT_SYMBOL_GPL(usb_hcd_check_unlink_urb);

/**
 * usb_hcd_unlink_urb_from_ep - remove an URB from its endpoint queue
 * @hcd: host controller to which @urb was submitted
 * @urb: URB being unlinked
 *
 * Host controller drivers should call this routine before calling
 * usb_hcd_giveback_urb().  The HCD's private spinlock must be held and
 * interrupts must be disabled.  The actions carried out here are required
 * for URB completion.
 */
void usb_hcd_unlink_urb_from_ep(struct usb_hcd *hcd, struct urb *urb)
{
	/* clear all state linking urb to this dev (and hcd) */
	spin_lock(&hcd_urb_list_lock);
	list_del_init(&urb->urb_list);
	spin_unlock(&hcd_urb_list_lock);
}
EXPORT_SYMBOL_GPL(usb_hcd_unlink_urb_from_ep);

/*
 * Some usb host controllers can only perform dma using a small SRAM area.
 * The usb core itself is however optimized for host controllers that can dma
 * using regular system memory - like pci devices doing bus mastering.
 *
 * To support host controllers with limited dma capabilities we provide dma
 * bounce buffers. This feature can be enabled using the HCD_LOCAL_MEM flag.
 * For this to work properly the host controller code must first use the
 * function dma_declare_coherent_memory() to point out which memory area
 * that should be used for dma allocations.
 *
 * The HCD_LOCAL_MEM flag then tells the usb code to allocate all data for
 * dma using dma_alloc_coherent() which in turn allocates from the memory
 * area pointed out with dma_declare_coherent_memory().
 *
 * So, to summarize...
 *
 * - We need "local" memory, canonical example being
 *   a small SRAM on a discrete controller being the
 *   only memory that the controller can read ...
 *   (a) "normal" kernel memory is no good, and
 *   (b) there's not enough to share
 *
 * - The only *portable* hook for such stuff in the
 *   DMA framework is dma_declare_coherent_memory()
 *
 * - So we use that, even though the primary requirement
 *   is that the memory be "local" (hence addressable
 *   by that device), not "coherent".
 *
 */

static int hcd_alloc_coherent(struct usb_bus *bus,
			      gfp_t mem_flags, dma_addr_t *dma_handle,
			      void **vaddr_handle, size_t size,
			      enum dma_data_direction dir)
{
	unsigned char *vaddr;

	if (*vaddr_handle == NULL) {
		WARN_ON_ONCE(1);
		return -EFAULT;
	}

	vaddr = hcd_buffer_alloc(bus, size + sizeof(vaddr),
				 mem_flags, dma_handle);
	if (!vaddr)
		return -ENOMEM;

	/*
	 * Store the virtual address of the buffer at the end
	 * of the allocated dma buffer. The size of the buffer
	 * may be uneven so use unaligned functions instead
	 * of just rounding up. It makes sense to optimize for
	 * memory footprint over access speed since the amount
	 * of memory available for dma may be limited.
	 */
	put_unaligned((unsigned long)*vaddr_handle,
		      (unsigned long *)(vaddr + size));

	if (dir == DMA_TO_DEVICE)
		memcpy(vaddr, *vaddr_handle, size);

	*vaddr_handle = vaddr;
	return 0;
}

static void hcd_free_coherent(struct usb_bus *bus, dma_addr_t *dma_handle,
			      void **vaddr_handle, size_t size,
			      enum dma_data_direction dir)
{
	unsigned char *vaddr = *vaddr_handle;

	vaddr = (void *)get_unaligned((unsigned long *)(vaddr + size));

	if (dir == DMA_FROM_DEVICE)
		memcpy(vaddr, *vaddr_handle, size);

	hcd_buffer_free(bus, size + sizeof(vaddr), *vaddr_handle, *dma_handle);

	*vaddr_handle = vaddr;
	*dma_handle = 0;
}

void usb_hcd_unmap_urb_setup_for_dma(struct usb_hcd *hcd, struct urb *urb)
{
	if (urb->transfer_flags & URB_SETUP_MAP_SINGLE)
		dma_unmap_single(hcd->self.controller,
				urb->setup_dma,
				sizeof(struct usb_ctrlrequest),
				DMA_TO_DEVICE);
	else if (urb->transfer_flags & URB_SETUP_MAP_LOCAL)
		hcd_free_coherent(urb->dev->bus,
				&urb->setup_dma,
				(void **) &urb->setup_packet,
				sizeof(struct usb_ctrlrequest),
				DMA_TO_DEVICE);

	/* Make it safe to call this routine more than once */
	urb->transfer_flags &= ~(URB_SETUP_MAP_SINGLE | URB_SETUP_MAP_LOCAL);
}
EXPORT_SYMBOL_GPL(usb_hcd_unmap_urb_setup_for_dma);

static void unmap_urb_for_dma(struct usb_hcd *hcd, struct urb *urb)
{
	if (hcd->driver->unmap_urb_for_dma)
		hcd->driver->unmap_urb_for_dma(hcd, urb);
	else
		usb_hcd_unmap_urb_for_dma(hcd, urb);
}

void usb_hcd_unmap_urb_for_dma(struct usb_hcd *hcd, struct urb *urb)
{
	enum dma_data_direction dir;

	usb_hcd_unmap_urb_setup_for_dma(hcd, urb);

	dir = usb_urb_dir_in(urb) ? DMA_FROM_DEVICE : DMA_TO_DEVICE;
	if (urb->transfer_flags & URB_DMA_MAP_SG)
		dma_unmap_sg(hcd->self.controller,
				urb->sg,
				urb->num_sgs,
				dir);
	else if (urb->transfer_flags & URB_DMA_MAP_PAGE)
		dma_unmap_page(hcd->self.controller,
				urb->transfer_dma,
				urb->transfer_buffer_length,
				dir);
	else if (urb->transfer_flags & URB_DMA_MAP_SINGLE)
		dma_unmap_single(hcd->self.controller,
				urb->transfer_dma,
				urb->transfer_buffer_length,
				dir);
	else if (urb->transfer_flags & URB_MAP_LOCAL)
		hcd_free_coherent(urb->dev->bus,
				&urb->transfer_dma,
				&urb->transfer_buffer,
				urb->transfer_buffer_length,
				dir);

	/* Make it safe to call this routine more than once */
	urb->transfer_flags &= ~(URB_DMA_MAP_SG | URB_DMA_MAP_PAGE |
			URB_DMA_MAP_SINGLE | URB_MAP_LOCAL);
}
EXPORT_SYMBOL_GPL(usb_hcd_unmap_urb_for_dma);

static int map_urb_for_dma(struct usb_hcd *hcd, struct urb *urb,
			   gfp_t mem_flags)
{
	if (hcd->driver->map_urb_for_dma)
		return hcd->driver->map_urb_for_dma(hcd, urb, mem_flags);
	else
		return usb_hcd_map_urb_for_dma(hcd, urb, mem_flags);
}

int usb_hcd_map_urb_for_dma(struct usb_hcd *hcd, struct urb *urb,
			    gfp_t mem_flags)
{
	enum dma_data_direction dir;
	int ret = 0;

	/* Map the URB's buffers for DMA access.
	 * Lower level HCD code should use *_dma exclusively,
	 * unless it uses pio or talks to another transport,
	 * or uses the provided scatter gather list for bulk.
	 */

	if (usb_endpoint_xfer_control(&urb->ep->desc)) {
		if (hcd->self.uses_pio_for_control)
			return ret;
		if (hcd->self.uses_dma) {
			urb->setup_dma = dma_map_single(
					hcd->self.controller,
					urb->setup_packet,
					sizeof(struct usb_ctrlrequest),
					DMA_TO_DEVICE);
			if (dma_mapping_error(hcd->self.controller,
						urb->setup_dma))
				return -EAGAIN;
			urb->transfer_flags |= URB_SETUP_MAP_SINGLE;
		} else if (hcd->driver->flags & HCD_LOCAL_MEM) {
			ret = hcd_alloc_coherent(
					urb->dev->bus, mem_flags,
					&urb->setup_dma,
					(void **)&urb->setup_packet,
					sizeof(struct usb_ctrlrequest),
					DMA_TO_DEVICE);
			if (ret)
				return ret;
			urb->transfer_flags |= URB_SETUP_MAP_LOCAL;
		}
	}

	dir = usb_urb_dir_in(urb) ? DMA_FROM_DEVICE : DMA_TO_DEVICE;
	if (urb->transfer_buffer_length != 0
	    && !(urb->transfer_flags & URB_NO_TRANSFER_DMA_MAP)) {
		if (hcd->self.uses_dma) {
			if (urb->num_sgs) {
				int n;

				/* We don't support sg for isoc transfers ! */
				if (usb_endpoint_xfer_isoc(&urb->ep->desc)) {
					WARN_ON(1);
					return -EINVAL;
				}

				n = dma_map_sg(
						hcd->self.controller,
						urb->sg,
						urb->num_sgs,
						dir);
				if (n <= 0)
					ret = -EAGAIN;
				else
					urb->transfer_flags |= URB_DMA_MAP_SG;
				urb->num_mapped_sgs = n;
				if (n != urb->num_sgs)
					urb->transfer_flags |=
							URB_DMA_SG_COMBINED;
			} else if (urb->sg) {
				struct scatterlist *sg = urb->sg;
				urb->transfer_dma = dma_map_page(
						hcd->self.controller,
						sg_page(sg),
						sg->offset,
						urb->transfer_buffer_length,
						dir);
				if (dma_mapping_error(hcd->self.controller,
						urb->transfer_dma))
					ret = -EAGAIN;
				else
					urb->transfer_flags |= URB_DMA_MAP_PAGE;
			} else if (is_vmalloc_addr(urb->transfer_buffer)) {
				WARN_ONCE(1, "transfer buffer not dma capable\n");
				ret = -EAGAIN;
			} else {
				urb->transfer_dma = dma_map_single(
						hcd->self.controller,
						urb->transfer_buffer,
						urb->transfer_buffer_length,
						dir);
				if (dma_mapping_error(hcd->self.controller,
						urb->transfer_dma))
					ret = -EAGAIN;
				else
					urb->transfer_flags |= URB_DMA_MAP_SINGLE;
			}
		} else if (hcd->driver->flags & HCD_LOCAL_MEM) {
			ret = hcd_alloc_coherent(
					urb->dev->bus, mem_flags,
					&urb->transfer_dma,
					&urb->transfer_buffer,
					urb->transfer_buffer_length,
					dir);
			if (ret == 0)
				urb->transfer_flags |= URB_MAP_LOCAL;
		}
		if (ret && (urb->transfer_flags & (URB_SETUP_MAP_SINGLE |
				URB_SETUP_MAP_LOCAL)))
			usb_hcd_unmap_urb_for_dma(hcd, urb);
	}
	return ret;
}
EXPORT_SYMBOL_GPL(usb_hcd_map_urb_for_dma);

/*-------------------------------------------------------------------------*/

/* may be called in any context with a valid urb->dev usecount
 * caller surrenders "ownership" of urb
 * expects usb_submit_urb() to have sanity checked and conditioned all
 * inputs in the urb
 */
int usb_hcd_submit_urb (struct urb *urb, gfp_t mem_flags)
{
	int			status;
	struct usb_hcd		*hcd = bus_to_hcd(urb->dev->bus);

	/* increment urb's reference count as part of giving it to the HCD
	 * (which will control it).  HCD guarantees that it either returns
	 * an error or calls giveback(), but not both.
	 */
	usb_get_urb(urb);
	atomic_inc(&urb->use_count);
	atomic_inc(&urb->dev->urbnum);
	usbmon_urb_submit(&hcd->self, urb);

	/* NOTE requirements on root-hub callers (usbfs and the hub
	 * driver, for now):  URBs' urb->transfer_buffer must be
	 * valid and usb_buffer_{sync,unmap}() not be needed, since
	 * they could clobber root hub response data.  Also, control
	 * URBs must be submitted in process context with interrupts
	 * enabled.
	 */

	if (is_root_hub(urb->dev)) {
		status = rh_urb_enqueue(hcd, urb);
	} else {
		status = map_urb_for_dma(hcd, urb, mem_flags);
		if (likely(status == 0)) {
			status = hcd->driver->urb_enqueue(hcd, urb, mem_flags);
			if (unlikely(status))
				unmap_urb_for_dma(hcd, urb);
		}
	}

	if (unlikely(status)) {
		usbmon_urb_submit_error(&hcd->self, urb, status);
		urb->hcpriv = NULL;
		INIT_LIST_HEAD(&urb->urb_list);
		atomic_dec(&urb->use_count);
		atomic_dec(&urb->dev->urbnum);
		if (atomic_read(&urb->reject))
			wake_up(&usb_kill_urb_queue);
		usb_put_urb(urb);
	}
	return status;
}

/*-------------------------------------------------------------------------*/

/* this makes the hcd giveback() the urb more quickly, by kicking it
 * off hardware queues (which may take a while) and returning it as
 * soon as practical.  we've already set up the urb's return status,
 * but we can't know if the callback completed already.
 */
static int unlink1(struct usb_hcd *hcd, struct urb *urb, int status)
{
	int		value;

	if (is_root_hub(urb->dev))
		value = usb_rh_urb_dequeue(hcd, urb, status);
	else {

		/* The only reason an HCD might fail this call is if
		 * it has not yet fully queued the urb to begin with.
		 * Such failures should be harmless. */
		value = hcd->driver->urb_dequeue(hcd, urb, status);
	}
	return value;
}

/*
 * called in any context
 *
 * caller guarantees urb won't be recycled till both unlink()
 * and the urb's completion function return
 */
int usb_hcd_unlink_urb (struct urb *urb, int status)
{
	struct usb_hcd		*hcd;
	struct usb_device	*udev = urb->dev;
	int			retval = -EIDRM;
	unsigned long		flags;

	/* Prevent the device and bus from going away while
	 * the unlink is carried out.  If they are already gone
	 * then urb->use_count must be 0, since disconnected
	 * devices can't have any active URBs.
	 */
	spin_lock_irqsave(&hcd_urb_unlink_lock, flags);
	if (atomic_read(&urb->use_count) > 0) {
		retval = 0;
		usb_get_dev(udev);
	}
	spin_unlock_irqrestore(&hcd_urb_unlink_lock, flags);
	if (retval == 0) {
		hcd = bus_to_hcd(urb->dev->bus);
		retval = unlink1(hcd, urb, status);
		if (retval == 0)
			retval = -EINPROGRESS;
		else if (retval != -EIDRM && retval != -EBUSY)
			dev_dbg(&udev->dev, "hcd_unlink_urb %pK fail %d\n",
					urb, retval);
		usb_put_dev(udev);
	}
	return retval;
}

/*-------------------------------------------------------------------------*/

static void __usb_hcd_giveback_urb(struct urb *urb)
{
	struct usb_hcd *hcd = bus_to_hcd(urb->dev->bus);
	struct usb_anchor *anchor = urb->anchor;
	int status = urb->unlinked;
	unsigned long flags;

	urb->hcpriv = NULL;
	if (unlikely((urb->transfer_flags & URB_SHORT_NOT_OK) &&
	    urb->actual_length < urb->transfer_buffer_length &&
	    !status))
		status = -EREMOTEIO;

	unmap_urb_for_dma(hcd, urb);
	usbmon_urb_complete(&hcd->self, urb, status);
	usb_anchor_suspend_wakeups(anchor);
	usb_unanchor_urb(urb);
	if (likely(status == 0))
		usb_led_activity(USB_LED_EVENT_HOST);

	/* pass ownership to the completion handler */
	urb->status = status;

	/*
	 * We disable local IRQs here avoid possible deadlock because
	 * drivers may call spin_lock() to hold lock which might be
	 * acquired in one hard interrupt handler.
	 *
	 * The local_irq_save()/local_irq_restore() around complete()
	 * will be removed if current USB drivers have been cleaned up
	 * and no one may trigger the above deadlock situation when
	 * running complete() in tasklet.
	 */
	local_irq_save(flags);
	urb->complete(urb);
	local_irq_restore(flags);

	usb_anchor_resume_wakeups(anchor);
	atomic_dec(&urb->use_count);
	if (unlikely(atomic_read(&urb->reject)))
		wake_up(&usb_kill_urb_queue);
	usb_put_urb(urb);
}

static void usb_giveback_urb_bh(unsigned long param)
{
	struct giveback_urb_bh *bh = (struct giveback_urb_bh *)param;
	struct list_head local_list;

	spin_lock_irq(&bh->lock);
	bh->running = true;
 restart:
	list_replace_init(&bh->head, &local_list);
	spin_unlock_irq(&bh->lock);

	while (!list_empty(&local_list)) {
		struct urb *urb;

		urb = list_entry(local_list.next, struct urb, urb_list);
		list_del_init(&urb->urb_list);
		bh->completing_ep = urb->ep;
		__usb_hcd_giveback_urb(urb);
		bh->completing_ep = NULL;
	}

	/* check if there are new URBs to giveback */
	spin_lock_irq(&bh->lock);
	if (!list_empty(&bh->head))
		goto restart;
	bh->running = false;
	spin_unlock_irq(&bh->lock);
}

/**
 * usb_hcd_giveback_urb - return URB from HCD to device driver
 * @hcd: host controller returning the URB
 * @urb: urb being returned to the USB device driver.
 * @status: completion status code for the URB.
 * Context: in_interrupt()
 *
 * This hands the URB from HCD to its USB device driver, using its
 * completion function.  The HCD has freed all per-urb resources
 * (and is done using urb->hcpriv).  It also released all HCD locks;
 * the device driver won't cause problems if it frees, modifies,
 * or resubmits this URB.
 *
 * If @urb was unlinked, the value of @status will be overridden by
 * @urb->unlinked.  Erroneous short transfers are detected in case
 * the HCD hasn't checked for them.
 */
void usb_hcd_giveback_urb(struct usb_hcd *hcd, struct urb *urb, int status)
{
	struct giveback_urb_bh *bh;
	bool running, high_prio_bh;

	/* pass status to tasklet via unlinked */
	if (likely(!urb->unlinked))
		urb->unlinked = status;

	if (!hcd_giveback_urb_in_bh(hcd) && !is_root_hub(urb->dev)) {
		__usb_hcd_giveback_urb(urb);
		return;
	}

	if (usb_pipeisoc(urb->pipe) || usb_pipeint(urb->pipe)) {
		bh = &hcd->high_prio_bh;
		high_prio_bh = true;
	} else {
		bh = &hcd->low_prio_bh;
		high_prio_bh = false;
	}

	spin_lock(&bh->lock);
	list_add_tail(&urb->urb_list, &bh->head);
	running = bh->running;
	spin_unlock(&bh->lock);

	if (running)
		;
	else if (high_prio_bh)
		tasklet_hi_schedule(&bh->bh);
	else
		tasklet_schedule(&bh->bh);
}
EXPORT_SYMBOL_GPL(usb_hcd_giveback_urb);

/*-------------------------------------------------------------------------*/

/* Cancel all URBs pending on this endpoint and wait for the endpoint's
 * queue to drain completely.  The caller must first insure that no more
 * URBs can be submitted for this endpoint.
 */
void usb_hcd_flush_endpoint(struct usb_device *udev,
		struct usb_host_endpoint *ep)
{
	struct usb_hcd		*hcd;
	struct urb		*urb;

	if (!ep)
		return;
	might_sleep();
	hcd = bus_to_hcd(udev->bus);

	/* No more submits can occur */
	spin_lock_irq(&hcd_urb_list_lock);
rescan:
	list_for_each_entry (urb, &ep->urb_list, urb_list) {
		int	is_in;

		if (urb->unlinked)
			continue;
		usb_get_urb (urb);
		is_in = usb_urb_dir_in(urb);
		spin_unlock(&hcd_urb_list_lock);

		/* kick hcd */
		unlink1(hcd, urb, -ESHUTDOWN);
		dev_dbg (hcd->self.controller,
			"shutdown urb %pK ep%d%s%s\n",
			urb, usb_endpoint_num(&ep->desc),
			is_in ? "in" : "out",
			({	char *s;

				 switch (usb_endpoint_type(&ep->desc)) {
				 case USB_ENDPOINT_XFER_CONTROL:
					s = ""; break;
				 case USB_ENDPOINT_XFER_BULK:
					s = "-bulk"; break;
				 case USB_ENDPOINT_XFER_INT:
					s = "-intr"; break;
				 default:
					s = "-iso"; break;
				};
				s;
			}));
		usb_put_urb (urb);

		/* list contents may have changed */
		spin_lock(&hcd_urb_list_lock);
		goto rescan;
	}
	spin_unlock_irq(&hcd_urb_list_lock);

	/* Wait until the endpoint queue is completely empty */
	while (!list_empty (&ep->urb_list)) {
		spin_lock_irq(&hcd_urb_list_lock);

		/* The list may have changed while we acquired the spinlock */
		urb = NULL;
		if (!list_empty (&ep->urb_list)) {
			urb = list_entry (ep->urb_list.prev, struct urb,
					urb_list);
			usb_get_urb (urb);
		}
		spin_unlock_irq(&hcd_urb_list_lock);

		if (urb) {
			usb_kill_urb (urb);
			usb_put_urb (urb);
		}
	}
}

/**
 * usb_hcd_alloc_bandwidth - check whether a new bandwidth setting exceeds
 *				the bus bandwidth
 * @udev: target &usb_device
 * @new_config: new configuration to install
 * @cur_alt: the current alternate interface setting
 * @new_alt: alternate interface setting that is being installed
 *
 * To change configurations, pass in the new configuration in new_config,
 * and pass NULL for cur_alt and new_alt.
 *
 * To reset a device's configuration (put the device in the ADDRESSED state),
 * pass in NULL for new_config, cur_alt, and new_alt.
 *
 * To change alternate interface settings, pass in NULL for new_config,
 * pass in the current alternate interface setting in cur_alt,
 * and pass in the new alternate interface setting in new_alt.
 *
 * Return: An error if the requested bandwidth change exceeds the
 * bus bandwidth or host controller internal resources.
 */
int usb_hcd_alloc_bandwidth(struct usb_device *udev,
		struct usb_host_config *new_config,
		struct usb_host_interface *cur_alt,
		struct usb_host_interface *new_alt)
{
	int num_intfs, i, j;
	struct usb_host_interface *alt = NULL;
	int ret = 0;
	struct usb_hcd *hcd;
	struct usb_host_endpoint *ep;

	hcd = bus_to_hcd(udev->bus);
	if (!hcd->driver->check_bandwidth)
		return 0;

	/* Configuration is being removed - set configuration 0 */
	if (!new_config && !cur_alt) {
		for (i = 1; i < 16; ++i) {
			ep = udev->ep_out[i];
			if (ep)
				hcd->driver->drop_endpoint(hcd, udev, ep);
			ep = udev->ep_in[i];
			if (ep)
				hcd->driver->drop_endpoint(hcd, udev, ep);
		}
		hcd->driver->check_bandwidth(hcd, udev);
		return 0;
	}
	/* Check if the HCD says there's enough bandwidth.  Enable all endpoints
	 * each interface's alt setting 0 and ask the HCD to check the bandwidth
	 * of the bus.  There will always be bandwidth for endpoint 0, so it's
	 * ok to exclude it.
	 */
	if (new_config) {
		num_intfs = new_config->desc.bNumInterfaces;
		/* Remove endpoints (except endpoint 0, which is always on the
		 * schedule) from the old config from the schedule
		 */
		for (i = 1; i < 16; ++i) {
			ep = udev->ep_out[i];
			if (ep) {
				ret = hcd->driver->drop_endpoint(hcd, udev, ep);
				if (ret < 0)
					goto reset;
			}
			ep = udev->ep_in[i];
			if (ep) {
				ret = hcd->driver->drop_endpoint(hcd, udev, ep);
				if (ret < 0)
					goto reset;
			}
		}
		for (i = 0; i < num_intfs; ++i) {
			struct usb_host_interface *first_alt;
			int iface_num;

			first_alt = &new_config->intf_cache[i]->altsetting[0];
			iface_num = first_alt->desc.bInterfaceNumber;
			/* Set up endpoints for alternate interface setting 0 */
			alt = usb_find_alt_setting(new_config, iface_num, 0);
			if (!alt)
				/* No alt setting 0? Pick the first setting. */
				alt = first_alt;

			for (j = 0; j < alt->desc.bNumEndpoints; j++) {
				ret = hcd->driver->add_endpoint(hcd, udev, &alt->endpoint[j]);
				if (ret < 0)
					goto reset;
			}
		}
	}
	if (cur_alt && new_alt) {
		struct usb_interface *iface = usb_ifnum_to_if(udev,
				cur_alt->desc.bInterfaceNumber);

		if (!iface)
			return -EINVAL;
		if (iface->resetting_device) {
			/*
			 * The USB core just reset the device, so the xHCI host
			 * and the device will think alt setting 0 is installed.
			 * However, the USB core will pass in the alternate
			 * setting installed before the reset as cur_alt.  Dig
			 * out the alternate setting 0 structure, or the first
			 * alternate setting if a broken device doesn't have alt
			 * setting 0.
			 */
			cur_alt = usb_altnum_to_altsetting(iface, 0);
			if (!cur_alt)
				cur_alt = &iface->altsetting[0];
		}

		/* Drop all the endpoints in the current alt setting */
		for (i = 0; i < cur_alt->desc.bNumEndpoints; i++) {
			ret = hcd->driver->drop_endpoint(hcd, udev,
					&cur_alt->endpoint[i]);
			if (ret < 0)
				goto reset;
		}
		/* Add all the endpoints in the new alt setting */
		for (i = 0; i < new_alt->desc.bNumEndpoints; i++) {
			ret = hcd->driver->add_endpoint(hcd, udev,
					&new_alt->endpoint[i]);
			if (ret < 0)
				goto reset;
		}
	}
	ret = hcd->driver->check_bandwidth(hcd, udev);
reset:
	if (ret < 0)
		hcd->driver->reset_bandwidth(hcd, udev);
	return ret;
}

/* Disables the endpoint: synchronizes with the hcd to make sure all
 * endpoint state is gone from hardware.  usb_hcd_flush_endpoint() must
 * have been called previously.  Use for set_configuration, set_interface,
 * driver removal, physical disconnect.
 *
 * example:  a qh stored in ep->hcpriv, holding state related to endpoint
 * type, maxpacket size, toggle, halt status, and scheduling.
 */
void usb_hcd_disable_endpoint(struct usb_device *udev,
		struct usb_host_endpoint *ep)
{
	struct usb_hcd		*hcd;

	might_sleep();
	hcd = bus_to_hcd(udev->bus);
	if (hcd->driver->endpoint_disable)
		hcd->driver->endpoint_disable(hcd, ep);
}

/**
 * usb_hcd_reset_endpoint - reset host endpoint state
 * @udev: USB device.
 * @ep:   the endpoint to reset.
 *
 * Resets any host endpoint state such as the toggle bit, sequence
 * number and current window.
 */
void usb_hcd_reset_endpoint(struct usb_device *udev,
			    struct usb_host_endpoint *ep)
{
	struct usb_hcd *hcd = bus_to_hcd(udev->bus);

	if (hcd->driver->endpoint_reset)
		hcd->driver->endpoint_reset(hcd, ep);
	else {
		int epnum = usb_endpoint_num(&ep->desc);
		int is_out = usb_endpoint_dir_out(&ep->desc);
		int is_control = usb_endpoint_xfer_control(&ep->desc);

		usb_settoggle(udev, epnum, is_out, 0);
		if (is_control)
			usb_settoggle(udev, epnum, !is_out, 0);
	}
}

/**
 * usb_alloc_streams - allocate bulk endpoint stream IDs.
 * @interface:		alternate setting that includes all endpoints.
 * @eps:		array of endpoints that need streams.
 * @num_eps:		number of endpoints in the array.
 * @num_streams:	number of streams to allocate.
 * @mem_flags:		flags hcd should use to allocate memory.
 *
 * Sets up a group of bulk endpoints to have @num_streams stream IDs available.
 * Drivers may queue multiple transfers to different stream IDs, which may
 * complete in a different order than they were queued.
 *
 * Return: On success, the number of allocated streams. On failure, a negative
 * error code.
 */
int usb_alloc_streams(struct usb_interface *interface,
		struct usb_host_endpoint **eps, unsigned int num_eps,
		unsigned int num_streams, gfp_t mem_flags)
{
	struct usb_hcd *hcd;
	struct usb_device *dev;
	int i, ret;

	dev = interface_to_usbdev(interface);
	hcd = bus_to_hcd(dev->bus);
	if (!hcd->driver->alloc_streams || !hcd->driver->free_streams)
		return -EINVAL;
	if (dev->speed < USB_SPEED_SUPER)
		return -EINVAL;
	if (dev->state < USB_STATE_CONFIGURED)
		return -ENODEV;

	for (i = 0; i < num_eps; i++) {
		/* Streams only apply to bulk endpoints. */
		if (!usb_endpoint_xfer_bulk(&eps[i]->desc))
			return -EINVAL;
		/* Re-alloc is not allowed */
		if (eps[i]->streams)
			return -EINVAL;
	}

	ret = hcd->driver->alloc_streams(hcd, dev, eps, num_eps,
			num_streams, mem_flags);
	if (ret < 0)
		return ret;

	for (i = 0; i < num_eps; i++)
		eps[i]->streams = ret;

	return ret;
}
EXPORT_SYMBOL_GPL(usb_alloc_streams);

/**
 * usb_free_streams - free bulk endpoint stream IDs.
 * @interface:	alternate setting that includes all endpoints.
 * @eps:	array of endpoints to remove streams from.
 * @num_eps:	number of endpoints in the array.
 * @mem_flags:	flags hcd should use to allocate memory.
 *
 * Reverts a group of bulk endpoints back to not using stream IDs.
 * Can fail if we are given bad arguments, or HCD is broken.
 *
 * Return: 0 on success. On failure, a negative error code.
 */
int usb_free_streams(struct usb_interface *interface,
		struct usb_host_endpoint **eps, unsigned int num_eps,
		gfp_t mem_flags)
{
	struct usb_hcd *hcd;
	struct usb_device *dev;
	int i, ret;

	dev = interface_to_usbdev(interface);
	hcd = bus_to_hcd(dev->bus);
	if (dev->speed < USB_SPEED_SUPER)
		return -EINVAL;

	/* Double-free is not allowed */
	for (i = 0; i < num_eps; i++)
		if (!eps[i] || !eps[i]->streams)
			return -EINVAL;

	ret = hcd->driver->free_streams(hcd, dev, eps, num_eps, mem_flags);
	if (ret < 0)
		return ret;

	for (i = 0; i < num_eps; i++)
		eps[i]->streams = 0;

	return ret;
}
EXPORT_SYMBOL_GPL(usb_free_streams);

/* Protect against drivers that try to unlink URBs after the device
 * is gone, by waiting until all unlinks for @udev are finished.
 * Since we don't currently track URBs by device, simply wait until
 * nothing is running in the locked region of usb_hcd_unlink_urb().
 */
void usb_hcd_synchronize_unlinks(struct usb_device *udev)
{
	spin_lock_irq(&hcd_urb_unlink_lock);
	spin_unlock_irq(&hcd_urb_unlink_lock);
}

/*-------------------------------------------------------------------------*/

/* called in any context */
int usb_hcd_get_frame_number (struct usb_device *udev)
{
	struct usb_hcd	*hcd = bus_to_hcd(udev->bus);

	if (!HCD_RH_RUNNING(hcd))
		return -ESHUTDOWN;
	return hcd->driver->get_frame_number (hcd);
}

int usb_hcd_sec_event_ring_setup(struct usb_device *udev,
	unsigned intr_num)
{
	struct usb_hcd	*hcd = bus_to_hcd(udev->bus);

	if (!HCD_RH_RUNNING(hcd))
		return 0;

	return hcd->driver->sec_event_ring_setup(hcd, intr_num);
}

int usb_hcd_sec_event_ring_cleanup(struct usb_device *udev,
	unsigned intr_num)
{
	struct usb_hcd	*hcd = bus_to_hcd(udev->bus);

	if (!HCD_RH_RUNNING(hcd))
		return 0;

	return hcd->driver->sec_event_ring_cleanup(hcd, intr_num);
}

/*-------------------------------------------------------------------------*/

dma_addr_t
usb_hcd_get_sec_event_ring_dma_addr(struct usb_device *udev,
	unsigned intr_num)
{
	struct usb_hcd	*hcd = bus_to_hcd(udev->bus);

	if (!HCD_RH_RUNNING(hcd))
		return 0;

	return hcd->driver->get_sec_event_ring_dma_addr(hcd, intr_num);
}

dma_addr_t
usb_hcd_get_dcba_dma_addr(struct usb_device *udev)
{
	struct usb_hcd	*hcd = bus_to_hcd(udev->bus);

	if (!HCD_RH_RUNNING(hcd))
		return 0;

	return hcd->driver->get_dcba_dma_addr(hcd, udev);
}

dma_addr_t
usb_hcd_get_xfer_ring_dma_addr(struct usb_device *udev,
		struct usb_host_endpoint *ep)
{
	struct usb_hcd	*hcd = bus_to_hcd(udev->bus);

	if (!HCD_RH_RUNNING(hcd))
		return 0;

	return hcd->driver->get_xfer_ring_dma_addr(hcd, udev, ep);
}

#ifdef	CONFIG_PM

int hcd_bus_suspend(struct usb_device *rhdev, pm_message_t msg)
{
	struct usb_hcd	*hcd = container_of(rhdev->bus, struct usb_hcd, self);
	int		status;
	int		old_state = hcd->state;

	dev_dbg(&rhdev->dev, "bus %ssuspend, wakeup %d\n",
			(PMSG_IS_AUTO(msg) ? "auto-" : ""),
			rhdev->do_remote_wakeup);
	if (HCD_DEAD(hcd)) {
		dev_dbg(&rhdev->dev, "skipped %s of dead bus\n", "suspend");
		return 0;
	}

	if (!hcd->driver->bus_suspend) {
		status = -ENOENT;
	} else {
		clear_bit(HCD_FLAG_RH_RUNNING, &hcd->flags);
		hcd->state = HC_STATE_QUIESCING;
		status = hcd->driver->bus_suspend(hcd);
	}
	if (status == 0) {
		usb_set_device_state(rhdev, USB_STATE_SUSPENDED);
		hcd->state = HC_STATE_SUSPENDED;

		/* Did we race with a root-hub wakeup event? */
		if (rhdev->do_remote_wakeup) {
			char	buffer[6];

			status = hcd->driver->hub_status_data(hcd, buffer);
			if (status != 0) {
				dev_dbg(&rhdev->dev, "suspend raced with wakeup event\n");
				hcd_bus_resume(rhdev, PMSG_AUTO_RESUME);
				status = -EBUSY;
			}
		}
	} else {
		spin_lock_irq(&hcd_root_hub_lock);
		if (!HCD_DEAD(hcd)) {
			set_bit(HCD_FLAG_RH_RUNNING, &hcd->flags);
			hcd->state = old_state;
		}
		spin_unlock_irq(&hcd_root_hub_lock);
		dev_dbg(&rhdev->dev, "bus %s fail, err %d\n",
				"suspend", status);
	}
	return status;
}

int hcd_bus_resume(struct usb_device *rhdev, pm_message_t msg)
{
	struct usb_hcd	*hcd = container_of(rhdev->bus, struct usb_hcd, self);
	int		status;
	int		old_state = hcd->state;

	dev_dbg(&rhdev->dev, "usb %sresume\n",
			(PMSG_IS_AUTO(msg) ? "auto-" : ""));
	if (HCD_DEAD(hcd)) {
		dev_dbg(&rhdev->dev, "skipped %s of dead bus\n", "resume");
		return 0;
	}
	if (!hcd->driver->bus_resume)
		return -ENOENT;
	if (HCD_RH_RUNNING(hcd))
		return 0;

	hcd->state = HC_STATE_RESUMING;
	status = hcd->driver->bus_resume(hcd);
	clear_bit(HCD_FLAG_WAKEUP_PENDING, &hcd->flags);
	if (status == 0) {
		struct usb_device *udev;
		int port1;

		spin_lock_irq(&hcd_root_hub_lock);
		if (!HCD_DEAD(hcd)) {
			usb_set_device_state(rhdev, rhdev->actconfig
					? USB_STATE_CONFIGURED
					: USB_STATE_ADDRESS);
			set_bit(HCD_FLAG_RH_RUNNING, &hcd->flags);
			hcd->state = HC_STATE_RUNNING;
		}
		spin_unlock_irq(&hcd_root_hub_lock);

		/*
		 * Check whether any of the enabled ports on the root hub are
		 * unsuspended.  If they are then a TRSMRCY delay is needed
		 * (this is what the USB-2 spec calls a "global resume").
		 * Otherwise we can skip the delay.
		 */
		usb_hub_for_each_child(rhdev, port1, udev) {
			if (udev->state != USB_STATE_NOTATTACHED &&
					!udev->port_is_suspended) {
				usleep_range(10000, 11000);	/* TRSMRCY */
				break;
			}
		}
	} else {
		hcd->state = old_state;
		dev_dbg(&rhdev->dev, "bus %s fail, err %d\n",
				"resume", status);
		if (status != -ESHUTDOWN)
			usb_hc_died(hcd);
	}
	return status;
}

/* Workqueue routine for root-hub remote wakeup */
static void hcd_resume_work(struct work_struct *work)
{
	struct usb_hcd *hcd = container_of(work, struct usb_hcd, wakeup_work);
	struct usb_device *udev = hcd->self.root_hub;

	usb_remote_wakeup(udev);
}

/**
 * usb_hcd_resume_root_hub - called by HCD to resume its root hub
 * @hcd: host controller for this root hub
 *
 * The USB host controller calls this function when its root hub is
 * suspended (with the remote wakeup feature enabled) and a remote
 * wakeup request is received.  The routine submits a workqueue request
 * to resume the root hub (that is, manage its downstream ports again).
 */
void usb_hcd_resume_root_hub (struct usb_hcd *hcd)
{
	unsigned long flags;

	spin_lock_irqsave (&hcd_root_hub_lock, flags);
	if (hcd->rh_registered) {
		set_bit(HCD_FLAG_WAKEUP_PENDING, &hcd->flags);
		queue_work(pm_wq, &hcd->wakeup_work);
	}
	spin_unlock_irqrestore (&hcd_root_hub_lock, flags);
}
EXPORT_SYMBOL_GPL(usb_hcd_resume_root_hub);

#endif	/* CONFIG_PM */

/*-------------------------------------------------------------------------*/

#ifdef	CONFIG_USB_OTG

/**
 * usb_bus_start_enum - start immediate enumeration (for OTG)
 * @bus: the bus (must use hcd framework)
 * @port_num: 1-based number of port; usually bus->otg_port
 * Context: in_interrupt()
 *
 * Starts enumeration, with an immediate reset followed later by
 * hub_wq identifying and possibly configuring the device.
 * This is needed by OTG controller drivers, where it helps meet
 * HNP protocol timing requirements for starting a port reset.
 *
 * Return: 0 if successful.
 */
int usb_bus_start_enum(struct usb_bus *bus, unsigned port_num)
{
	struct usb_hcd		*hcd;
	int			status = -EOPNOTSUPP;

	/* NOTE: since HNP can't start by grabbing the bus's address0_sem,
	 * boards with root hubs hooked up to internal devices (instead of
	 * just the OTG port) may need more attention to resetting...
	 */
	hcd = container_of (bus, struct usb_hcd, self);
	if (port_num && hcd->driver->start_port_reset)
		status = hcd->driver->start_port_reset(hcd, port_num);

	/* allocate hub_wq shortly after (first) root port reset finishes;
	 * it may issue others, until at least 50 msecs have passed.
	 */
	if (status == 0)
		mod_timer(&hcd->rh_timer, jiffies + msecs_to_jiffies(10));
	return status;
}
EXPORT_SYMBOL_GPL(usb_bus_start_enum);

#endif

/*-------------------------------------------------------------------------*/

/**
 * usb_hcd_irq - hook IRQs to HCD framework (bus glue)
 * @irq: the IRQ being raised
 * @__hcd: pointer to the HCD whose IRQ is being signaled
 *
 * If the controller isn't HALTed, calls the driver's irq handler.
 * Checks whether the controller is now dead.
 *
 * Return: %IRQ_HANDLED if the IRQ was handled. %IRQ_NONE otherwise.
 */
irqreturn_t usb_hcd_irq (int irq, void *__hcd)
{
	struct usb_hcd		*hcd = __hcd;
	irqreturn_t		rc;

	if (unlikely(HCD_DEAD(hcd) || !HCD_HW_ACCESSIBLE(hcd)))
		rc = IRQ_NONE;
	else if (hcd->driver->irq(hcd) == IRQ_NONE)
		rc = IRQ_NONE;
	else
		rc = IRQ_HANDLED;

	return rc;
}
EXPORT_SYMBOL_GPL(usb_hcd_irq);

/*-------------------------------------------------------------------------*/

/**
 * usb_hc_died - report abnormal shutdown of a host controller (bus glue)
 * @hcd: pointer to the HCD representing the controller
 *
 * This is called by bus glue to report a USB host controller that died
 * while operations may still have been pending.  It's called automatically
 * by the PCI glue, so only glue for non-PCI busses should need to call it.
 *
 * Only call this function with the primary HCD.
 */
void usb_hc_died (struct usb_hcd *hcd)
{
	unsigned long flags;

	dev_err (hcd->self.controller, "HC died; cleaning up\n");

	spin_lock_irqsave (&hcd_root_hub_lock, flags);
	clear_bit(HCD_FLAG_RH_RUNNING, &hcd->flags);
	set_bit(HCD_FLAG_DEAD, &hcd->flags);
	if (hcd->rh_registered) {
		clear_bit(HCD_FLAG_POLL_RH, &hcd->flags);

		/* make hub_wq clean up old urbs and devices */
		usb_set_device_state (hcd->self.root_hub,
				USB_STATE_NOTATTACHED);
		usb_kick_hub_wq(hcd->self.root_hub);
	}
	if (usb_hcd_is_primary_hcd(hcd) && hcd->shared_hcd) {
		hcd = hcd->shared_hcd;
		if (hcd->rh_registered) {
			clear_bit(HCD_FLAG_POLL_RH, &hcd->flags);

			/* make hub_wq clean up old urbs and devices */
			usb_set_device_state(hcd->self.root_hub,
					USB_STATE_NOTATTACHED);
			usb_kick_hub_wq(hcd->self.root_hub);
		}
	}
	spin_unlock_irqrestore (&hcd_root_hub_lock, flags);
	/* Make sure that the other roothub is also deallocated. */
	usb_atomic_notify_dead_bus(&hcd->self);
}
EXPORT_SYMBOL_GPL (usb_hc_died);

/*-------------------------------------------------------------------------*/

static void init_giveback_urb_bh(struct giveback_urb_bh *bh)
{

	spin_lock_init(&bh->lock);
	INIT_LIST_HEAD(&bh->head);
	tasklet_init(&bh->bh, usb_giveback_urb_bh, (unsigned long)bh);
}

/**
 * usb_create_shared_hcd - create and initialize an HCD structure
 * @driver: HC driver that will use this hcd
 * @dev: device for this HC, stored in hcd->self.controller
 * @bus_name: value to store in hcd->self.bus_name
 * @primary_hcd: a pointer to the usb_hcd structure that is sharing the
 *              PCI device.  Only allocate certain resources for the primary HCD
 * Context: !in_interrupt()
 *
 * Allocate a struct usb_hcd, with extra space at the end for the
 * HC driver's private data.  Initialize the generic members of the
 * hcd structure.
 *
 * Return: On success, a pointer to the created and initialized HCD structure.
 * On failure (e.g. if memory is unavailable), %NULL.
 */
struct usb_hcd *usb_create_shared_hcd(const struct hc_driver *driver,
		struct device *dev, const char *bus_name,
		struct usb_hcd *primary_hcd)
{
	struct usb_hcd *hcd;

	hcd = kzalloc(sizeof(*hcd) + driver->hcd_priv_size, GFP_KERNEL);
	if (!hcd) {
		dev_dbg (dev, "hcd alloc failed\n");
		return NULL;
	}
	if (primary_hcd == NULL) {
		hcd->address0_mutex = kmalloc(sizeof(*hcd->address0_mutex),
				GFP_KERNEL);
		if (!hcd->address0_mutex) {
			kfree(hcd);
			dev_dbg(dev, "hcd address0 mutex alloc failed\n");
			return NULL;
		}
		mutex_init(hcd->address0_mutex);
		hcd->bandwidth_mutex = kmalloc(sizeof(*hcd->bandwidth_mutex),
				GFP_KERNEL);
		if (!hcd->bandwidth_mutex) {
			kfree(hcd);
			dev_dbg(dev, "hcd bandwidth mutex alloc failed\n");
			return NULL;
		}
		mutex_init(hcd->bandwidth_mutex);
		dev_set_drvdata(dev, hcd);
	} else {
		mutex_lock(&usb_port_peer_mutex);
		hcd->address0_mutex = primary_hcd->address0_mutex;
		hcd->bandwidth_mutex = primary_hcd->bandwidth_mutex;
		hcd->primary_hcd = primary_hcd;
		primary_hcd->primary_hcd = primary_hcd;
		hcd->shared_hcd = primary_hcd;
		primary_hcd->shared_hcd = hcd;
		mutex_unlock(&usb_port_peer_mutex);
	}

	kref_init(&hcd->kref);

	usb_bus_init(&hcd->self);
	hcd->self.controller = dev;
	hcd->self.bus_name = bus_name;
	hcd->self.uses_dma = (dev->dma_mask != NULL);

	init_timer(&hcd->rh_timer);
	hcd->rh_timer.function = rh_timer_func;
	hcd->rh_timer.data = (unsigned long) hcd;
#ifdef CONFIG_PM
	INIT_WORK(&hcd->wakeup_work, hcd_resume_work);
#endif

	hcd->driver = driver;
	hcd->speed = driver->flags & HCD_MASK;
	hcd->product_desc = (driver->product_desc) ? driver->product_desc :
			"USB Host Controller";
	return hcd;
}
EXPORT_SYMBOL_GPL(usb_create_shared_hcd);

/**
 * usb_create_hcd - create and initialize an HCD structure
 * @driver: HC driver that will use this hcd
 * @dev: device for this HC, stored in hcd->self.controller
 * @bus_name: value to store in hcd->self.bus_name
 * Context: !in_interrupt()
 *
 * Allocate a struct usb_hcd, with extra space at the end for the
 * HC driver's private data.  Initialize the generic members of the
 * hcd structure.
 *
 * Return: On success, a pointer to the created and initialized HCD
 * structure. On failure (e.g. if memory is unavailable), %NULL.
 */
struct usb_hcd *usb_create_hcd(const struct hc_driver *driver,
		struct device *dev, const char *bus_name)
{
	return usb_create_shared_hcd(driver, dev, bus_name, NULL);
}
EXPORT_SYMBOL_GPL(usb_create_hcd);

/*
 * Roothubs that share one PCI device must also share the bandwidth mutex.
 * Don't deallocate the bandwidth_mutex until the last shared usb_hcd is
 * deallocated.
 *
 * Make sure to deallocate the bandwidth_mutex only when the last HCD is
 * freed.  When hcd_release() is called for either hcd in a peer set,
 * invalidate the peer's ->shared_hcd and ->primary_hcd pointers.
 */
static void hcd_release(struct kref *kref)
{
	struct usb_hcd *hcd = container_of (kref, struct usb_hcd, kref);

	mutex_lock(&usb_port_peer_mutex);
<<<<<<< HEAD
	if (hcd->primary_hcd == hcd)
		kfree(hcd->bandwidth_mutex);
=======
>>>>>>> c71ad0f6
	if (hcd->shared_hcd) {
		struct usb_hcd *peer = hcd->shared_hcd;

		peer->shared_hcd = NULL;
		peer->primary_hcd = NULL;
	} else {
		kfree(hcd->address0_mutex);
		kfree(hcd->bandwidth_mutex);
	}
	mutex_unlock(&usb_port_peer_mutex);
	kfree(hcd);
}

struct usb_hcd *usb_get_hcd (struct usb_hcd *hcd)
{
	if (hcd)
		kref_get (&hcd->kref);
	return hcd;
}
EXPORT_SYMBOL_GPL(usb_get_hcd);

void usb_put_hcd (struct usb_hcd *hcd)
{
	if (hcd)
		kref_put (&hcd->kref, hcd_release);
}
EXPORT_SYMBOL_GPL(usb_put_hcd);

int usb_hcd_is_primary_hcd(struct usb_hcd *hcd)
{
	if (!hcd->primary_hcd)
		return 1;
	return hcd == hcd->primary_hcd;
}
EXPORT_SYMBOL_GPL(usb_hcd_is_primary_hcd);

int usb_hcd_find_raw_port_number(struct usb_hcd *hcd, int port1)
{
	if (!hcd->driver->find_raw_port_number)
		return port1;

	return hcd->driver->find_raw_port_number(hcd, port1);
}

static int usb_hcd_request_irqs(struct usb_hcd *hcd,
		unsigned int irqnum, unsigned long irqflags)
{
	int retval;

	if (hcd->driver->irq) {

		snprintf(hcd->irq_descr, sizeof(hcd->irq_descr), "%s:usb%d",
				hcd->driver->description, hcd->self.busnum);
		retval = request_irq(irqnum, &usb_hcd_irq, irqflags,
				hcd->irq_descr, hcd);
		if (retval != 0) {
			dev_err(hcd->self.controller,
					"request interrupt %d failed\n",
					irqnum);
			return retval;
		}
		hcd->irq = irqnum;
		dev_info(hcd->self.controller, "irq %d, %s 0x%08llx\n", irqnum,
				(hcd->driver->flags & HCD_MEMORY) ?
					"io mem" : "io base",
					(unsigned long long)hcd->rsrc_start);
	} else {
		hcd->irq = 0;
		if (hcd->rsrc_start)
			dev_info(hcd->self.controller, "%s 0x%08llx\n",
					(hcd->driver->flags & HCD_MEMORY) ?
					"io mem" : "io base",
					(unsigned long long)hcd->rsrc_start);
	}
	return 0;
}

/*
 * Before we free this root hub, flush in-flight peering attempts
 * and disable peer lookups
 */
static void usb_put_invalidate_rhdev(struct usb_hcd *hcd)
{
	struct usb_device *rhdev;

	mutex_lock(&usb_port_peer_mutex);
	rhdev = hcd->self.root_hub;
	hcd->self.root_hub = NULL;
	mutex_unlock(&usb_port_peer_mutex);
	usb_put_dev(rhdev);
}

/**
 * usb_add_hcd - finish generic HCD structure initialization and register
 * @hcd: the usb_hcd structure to initialize
 * @irqnum: Interrupt line to allocate
 * @irqflags: Interrupt type flags
 *
 * Finish the remaining parts of generic HCD initialization: allocate the
 * buffers of consistent memory, register the bus, request the IRQ line,
 * and call the driver's reset() and start() routines.
 */
int usb_add_hcd(struct usb_hcd *hcd,
		unsigned int irqnum, unsigned long irqflags)
{
	int retval;
	struct usb_device *rhdev;

	if (IS_ENABLED(CONFIG_USB_PHY) && !hcd->usb_phy) {
		struct usb_phy *phy = usb_get_phy_dev(hcd->self.controller, 0);

		if (IS_ERR(phy)) {
			retval = PTR_ERR(phy);
			if (retval == -EPROBE_DEFER)
				return retval;
		} else {
			retval = usb_phy_init(phy);
			if (retval) {
				usb_put_phy(phy);
				return retval;
			}
			hcd->usb_phy = phy;
			hcd->remove_phy = 1;
		}
	}

	if (IS_ENABLED(CONFIG_GENERIC_PHY) && !hcd->phy) {
		struct phy *phy = phy_get(hcd->self.controller, "usb");

		if (IS_ERR(phy)) {
			retval = PTR_ERR(phy);
			if (retval == -EPROBE_DEFER)
				goto err_phy;
		} else {
			retval = phy_init(phy);
			if (retval) {
				phy_put(phy);
				goto err_phy;
			}
			retval = phy_power_on(phy);
			if (retval) {
				phy_exit(phy);
				phy_put(phy);
				goto err_phy;
			}
			hcd->phy = phy;
			hcd->remove_phy = 1;
		}
	}

	dev_info(hcd->self.controller, "%s\n", hcd->product_desc);

	/* Keep old behaviour if authorized_default is not in [0, 1]. */
	if (authorized_default < 0 || authorized_default > 1) {
		if (hcd->wireless)
			clear_bit(HCD_FLAG_DEV_AUTHORIZED, &hcd->flags);
		else
			set_bit(HCD_FLAG_DEV_AUTHORIZED, &hcd->flags);
	} else {
		if (authorized_default)
			set_bit(HCD_FLAG_DEV_AUTHORIZED, &hcd->flags);
		else
			clear_bit(HCD_FLAG_DEV_AUTHORIZED, &hcd->flags);
	}
	set_bit(HCD_FLAG_HW_ACCESSIBLE, &hcd->flags);

	/* per default all interfaces are authorized */
	set_bit(HCD_FLAG_INTF_AUTHORIZED, &hcd->flags);

	/* HC is in reset state, but accessible.  Now do the one-time init,
	 * bottom up so that hcds can customize the root hubs before hub_wq
	 * starts talking to them.  (Note, bus id is assigned early too.)
	 */
	retval = hcd_buffer_create(hcd);
	if (retval != 0) {
		dev_dbg(hcd->self.controller, "pool alloc failed\n");
		goto err_create_buf;
	}

	retval = usb_register_bus(&hcd->self);
	if (retval < 0)
		goto err_register_bus;

	rhdev = usb_alloc_dev(NULL, &hcd->self, 0);
	if (rhdev == NULL) {
		dev_err(hcd->self.controller, "unable to allocate root hub\n");
		retval = -ENOMEM;
		goto err_allocate_root_hub;
	}
	mutex_lock(&usb_port_peer_mutex);
	hcd->self.root_hub = rhdev;
	mutex_unlock(&usb_port_peer_mutex);

	switch (hcd->speed) {
	case HCD_USB11:
		rhdev->speed = USB_SPEED_FULL;
		break;
	case HCD_USB2:
		rhdev->speed = USB_SPEED_HIGH;
		break;
	case HCD_USB25:
		rhdev->speed = USB_SPEED_WIRELESS;
		break;
	case HCD_USB3:
	case HCD_USB31:
		rhdev->speed = USB_SPEED_SUPER;
		break;
	default:
		retval = -EINVAL;
		goto err_set_rh_speed;
	}

	/* wakeup flag init defaults to "everything works" for root hubs,
	 * but drivers can override it in reset() if needed, along with
	 * recording the overall controller's system wakeup capability.
	 */
	device_set_wakeup_capable(&rhdev->dev, 1);

	/* HCD_FLAG_RH_RUNNING doesn't matter until the root hub is
	 * registered.  But since the controller can die at any time,
	 * let's initialize the flag before touching the hardware.
	 */
	set_bit(HCD_FLAG_RH_RUNNING, &hcd->flags);

	/* "reset" is misnamed; its role is now one-time init. the controller
	 * should already have been reset (and boot firmware kicked off etc).
	 */
	if (hcd->driver->reset) {
		retval = hcd->driver->reset(hcd);
		if (retval < 0) {
			dev_err(hcd->self.controller, "can't setup: %d\n",
					retval);
			goto err_hcd_driver_setup;
		}
	}
	hcd->rh_pollable = 1;

	/* NOTE: root hub and controller capabilities may not be the same */
	if (device_can_wakeup(hcd->self.controller)
			&& device_can_wakeup(&hcd->self.root_hub->dev))
		dev_dbg(hcd->self.controller, "supports USB remote wakeup\n");

	/* initialize tasklets */
	init_giveback_urb_bh(&hcd->high_prio_bh);
	init_giveback_urb_bh(&hcd->low_prio_bh);

	/* enable irqs just before we start the controller,
	 * if the BIOS provides legacy PCI irqs.
	 */
	if (usb_hcd_is_primary_hcd(hcd) && irqnum) {
		retval = usb_hcd_request_irqs(hcd, irqnum, irqflags);
		if (retval)
			goto err_request_irq;
	}

	hcd->state = HC_STATE_RUNNING;
	retval = hcd->driver->start(hcd);
	if (retval < 0) {
		dev_err(hcd->self.controller, "startup error %d\n", retval);
		goto err_hcd_driver_start;
	}

	/* starting here, usbcore will pay attention to this root hub */
	retval = register_root_hub(hcd);
	if (retval != 0)
		goto err_register_root_hub;

	retval = sysfs_create_group(&rhdev->dev.kobj, &usb_bus_attr_group);
	if (retval < 0) {
		printk(KERN_ERR "Cannot register USB bus sysfs attributes: %d\n",
		       retval);
		goto error_create_attr_group;
	}
	if (hcd->uses_new_polling && HCD_POLL_RH(hcd))
		usb_hcd_poll_rh_status(hcd);

	return retval;

error_create_attr_group:
	clear_bit(HCD_FLAG_RH_RUNNING, &hcd->flags);
	if (HC_IS_RUNNING(hcd->state))
		hcd->state = HC_STATE_QUIESCING;
	spin_lock_irq(&hcd_root_hub_lock);
	hcd->rh_registered = 0;
	spin_unlock_irq(&hcd_root_hub_lock);

#ifdef CONFIG_PM
	cancel_work_sync(&hcd->wakeup_work);
#endif
	mutex_lock(&usb_bus_list_lock);
	usb_disconnect(&rhdev);		/* Sets rhdev to NULL */
	mutex_unlock(&usb_bus_list_lock);
err_register_root_hub:
	hcd->rh_pollable = 0;
	clear_bit(HCD_FLAG_POLL_RH, &hcd->flags);
	del_timer_sync(&hcd->rh_timer);
	hcd->driver->stop(hcd);
	hcd->state = HC_STATE_HALT;
	clear_bit(HCD_FLAG_POLL_RH, &hcd->flags);
	del_timer_sync(&hcd->rh_timer);
err_hcd_driver_start:
	if (usb_hcd_is_primary_hcd(hcd) && hcd->irq > 0)
		free_irq(irqnum, hcd);
err_request_irq:
err_hcd_driver_setup:
err_set_rh_speed:
	usb_put_invalidate_rhdev(hcd);
err_allocate_root_hub:
	usb_deregister_bus(&hcd->self);
err_register_bus:
	hcd_buffer_destroy(hcd);
err_create_buf:
	if (IS_ENABLED(CONFIG_GENERIC_PHY) && hcd->remove_phy && hcd->phy) {
		phy_power_off(hcd->phy);
		phy_exit(hcd->phy);
		phy_put(hcd->phy);
		hcd->phy = NULL;
	}
err_phy:
	if (hcd->remove_phy && hcd->usb_phy) {
		usb_phy_shutdown(hcd->usb_phy);
		usb_put_phy(hcd->usb_phy);
		hcd->usb_phy = NULL;
	}
	return retval;
}
EXPORT_SYMBOL_GPL(usb_add_hcd);

/**
 * usb_remove_hcd - shutdown processing for generic HCDs
 * @hcd: the usb_hcd structure to remove
 * Context: !in_interrupt()
 *
 * Disconnects the root hub, then reverses the effects of usb_add_hcd(),
 * invoking the HCD's stop() method.
 */
void usb_remove_hcd(struct usb_hcd *hcd)
{
	struct usb_device *rhdev = hcd->self.root_hub;

	dev_info(hcd->self.controller, "remove, state %x\n", hcd->state);

	usb_get_dev(rhdev);
	sysfs_remove_group(&rhdev->dev.kobj, &usb_bus_attr_group);

	clear_bit(HCD_FLAG_RH_RUNNING, &hcd->flags);
	if (HC_IS_RUNNING (hcd->state))
		hcd->state = HC_STATE_QUIESCING;

	dev_dbg(hcd->self.controller, "roothub graceful disconnect\n");
	spin_lock_irq (&hcd_root_hub_lock);
	hcd->rh_registered = 0;
	spin_unlock_irq (&hcd_root_hub_lock);

#ifdef CONFIG_PM
	cancel_work_sync(&hcd->wakeup_work);
#endif

	/* handle any pending hub events before XHCI stops */
	usb_flush_hub_wq();

	mutex_lock(&usb_bus_list_lock);
	usb_disconnect(&rhdev);		/* Sets rhdev to NULL */
	mutex_unlock(&usb_bus_list_lock);

	/*
	 * tasklet_kill() isn't needed here because:
	 * - driver's disconnect() called from usb_disconnect() should
	 *   make sure its URBs are completed during the disconnect()
	 *   callback
	 *
	 * - it is too late to run complete() here since driver may have
	 *   been removed already now
	 */

	/* Prevent any more root-hub status calls from the timer.
	 * The HCD might still restart the timer (if a port status change
	 * interrupt occurs), but usb_hcd_poll_rh_status() won't invoke
	 * the hub_status_data() callback.
	 */
	hcd->rh_pollable = 0;
	clear_bit(HCD_FLAG_POLL_RH, &hcd->flags);
	del_timer_sync(&hcd->rh_timer);

	hcd->driver->stop(hcd);
	hcd->state = HC_STATE_HALT;

	/* In case the HCD restarted the timer, stop it again. */
	clear_bit(HCD_FLAG_POLL_RH, &hcd->flags);
	del_timer_sync(&hcd->rh_timer);

	if (usb_hcd_is_primary_hcd(hcd)) {
		if (hcd->irq > 0)
			free_irq(hcd->irq, hcd);
	}

	usb_deregister_bus(&hcd->self);
	hcd_buffer_destroy(hcd);

	if (IS_ENABLED(CONFIG_GENERIC_PHY) && hcd->remove_phy && hcd->phy) {
		phy_power_off(hcd->phy);
		phy_exit(hcd->phy);
		phy_put(hcd->phy);
		hcd->phy = NULL;
	}
	if (hcd->remove_phy && hcd->usb_phy) {
		usb_phy_shutdown(hcd->usb_phy);
		usb_put_phy(hcd->usb_phy);
		hcd->usb_phy = NULL;
	}

	usb_put_invalidate_rhdev(hcd);
}
EXPORT_SYMBOL_GPL(usb_remove_hcd);

void
usb_hcd_platform_shutdown(struct platform_device *dev)
{
	struct usb_hcd *hcd = platform_get_drvdata(dev);

	if (hcd->driver->shutdown)
		hcd->driver->shutdown(hcd);
}
EXPORT_SYMBOL_GPL(usb_hcd_platform_shutdown);

/*-------------------------------------------------------------------------*/

#if defined(CONFIG_USB_MON) || defined(CONFIG_USB_MON_MODULE)

struct usb_mon_operations *mon_ops;

/*
 * The registration is unlocked.
 * We do it this way because we do not want to lock in hot paths.
 *
 * Notice that the code is minimally error-proof. Because usbmon needs
 * symbols from usbcore, usbcore gets referenced and cannot be unloaded first.
 */

int usb_mon_register (struct usb_mon_operations *ops)
{

	if (mon_ops)
		return -EBUSY;

	mon_ops = ops;
	mb();
	return 0;
}
EXPORT_SYMBOL_GPL (usb_mon_register);

void usb_mon_deregister (void)
{

	if (mon_ops == NULL) {
		printk(KERN_ERR "USB: monitor was not registered\n");
		return;
	}
	mon_ops = NULL;
	mb();
}
EXPORT_SYMBOL_GPL (usb_mon_deregister);

#endif /* CONFIG_USB_MON || CONFIG_USB_MON_MODULE */<|MERGE_RESOLUTION|>--- conflicted
+++ resolved
@@ -2640,11 +2640,6 @@
 	struct usb_hcd *hcd = container_of (kref, struct usb_hcd, kref);
 
 	mutex_lock(&usb_port_peer_mutex);
-<<<<<<< HEAD
-	if (hcd->primary_hcd == hcd)
-		kfree(hcd->bandwidth_mutex);
-=======
->>>>>>> c71ad0f6
 	if (hcd->shared_hcd) {
 		struct usb_hcd *peer = hcd->shared_hcd;
 
