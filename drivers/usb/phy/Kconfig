#
# Physical Layer USB driver configuration
#
menu "USB Physical Layer drivers"

config USB_PHY
	def_bool n

config USB_OTG_WAKELOCK
	bool "Hold a wakelock when USB connected"
<<<<<<< HEAD
	depends on WAKELOCK
=======
	depends on PM_WAKELOCKS
>>>>>>> dcb61100
	select USB_OTG_UTILS
	help
	  Select this to automatically hold a wakelock when USB is
	  connected, preventing suspend.

#
# USB Transceiver Drivers
#
config AB8500_USB
	tristate "AB8500 USB Transceiver Driver"
	depends on AB8500_CORE
	select USB_PHY
	help
	  Enable this to support the USB OTG transceiver in AB8500 chip.
	  This transceiver supports high and full speed devices plus,
	  in host mode, low speed.

config FSL_USB2_OTG
	bool "Freescale USB OTG Transceiver Driver"
	depends on USB_EHCI_FSL && USB_FSL_USB2 && USB_OTG_FSM && PM
	depends on USB_GADGET || !USB_GADGET # if USB_GADGET=m, this can't be 'y'
	select USB_PHY
	help
	  Enable this to support Freescale USB OTG transceiver.

config ISP1301_OMAP
	tristate "Philips ISP1301 with OMAP OTG"
	depends on I2C && ARCH_OMAP_OTG
	depends on USB
	depends on USB_GADGET || !USB_GADGET # if USB_GADGET=m, this can't be 'y'
	select USB_PHY
	help
	  If you say yes here you get support for the Philips ISP1301
	  USB-On-The-Go transceiver working with the OMAP OTG controller.
	  The ISP1301 is a full speed USB  transceiver which is used in
	  products including H2, H3, and H4 development boards for Texas
	  Instruments OMAP processors.

	  This driver can also be built as a module.  If so, the module
	  will be called phy-isp1301-omap.

config KEYSTONE_USB_PHY
	tristate "Keystone USB PHY Driver"
	depends on ARCH_KEYSTONE || COMPILE_TEST
	depends on NOP_USB_XCEIV
	help
	  Enable this to support Keystone USB phy. This driver provides
	  interface to interact with USB 2.0 and USB 3.0 PHY that is part
	  of the Keystone SOC.

config NOP_USB_XCEIV
	tristate "NOP USB Transceiver Driver"
	depends on USB_GADGET || !USB_GADGET # if USB_GADGET=m, NOP can't be built-in
	select USB_PHY
	help
	  This driver is to be used by all the usb transceiver which are either
	  built-in with usb ip or which are autonomous and doesn't require any
	  phy programming such as ISP1x04 etc.

config AM335X_CONTROL_USB
	tristate

config AM335X_PHY_USB
	tristate "AM335x USB PHY Driver"
	depends on ARM || COMPILE_TEST
	depends on NOP_USB_XCEIV
	select USB_PHY
	select AM335X_CONTROL_USB
	select USB_COMMON
	help
	  This driver provides PHY support for that phy which part for the
	  AM335x SoC.

config SAMSUNG_USBPHY
	tristate
	help
	  Enable this to support Samsung USB phy helper driver for Samsung SoCs.
	  This driver provides common interface to interact, for Samsung USB 2.0 PHY
	  driver and later for Samsung USB 3.0 PHY driver.

config TWL6030_USB
	tristate "TWL6030 USB Transceiver Driver"
	depends on TWL4030_CORE && OMAP_USB2 && USB_MUSB_OMAP2PLUS
	help
	  Enable this to support the USB OTG transceiver on TWL6030
	  family chips. This TWL6030 transceiver has the VBUS and ID GND
	  and OTG SRP events capabilities. For all other transceiver functionality
	  UTMI PHY is embedded in OMAP4430. The internal PHY configurations APIs
	  are hooked to this driver through platform_data structure.
	  The definition of internal PHY APIs are in the mach-omap2 layer.

config USB_GPIO_VBUS
	tristate "GPIO based peripheral-only VBUS sensing 'transceiver'"
	depends on GPIOLIB || COMPILE_TEST
	depends on USB_GADGET || !USB_GADGET # if USB_GADGET=m, this can't be 'y'
	select USB_PHY
	help
	  Provides simple GPIO VBUS sensing for controllers with an
	  internal transceiver via the usb_phy interface, and
	  optionally control of a D+ pullup GPIO as well as a VBUS
	  current limit regulator.

config OMAP_OTG
	tristate "OMAP USB OTG controller driver"
	depends on ARCH_OMAP_OTG && EXTCON
	help
	  Enable this to support some transceivers on OMAP1 platforms. OTG
	  controller is needed to switch between host and peripheral modes.

	  This driver can also be built as a module. If so, the module
	  will be called phy-omap-otg.

config TAHVO_USB
	tristate "Tahvo USB transceiver driver"
	depends on MFD_RETU && EXTCON
	depends on USB_GADGET || !USB_GADGET # if USB_GADGET=m, this can't be 'y'
	select USB_PHY
	help
	  Enable this to support USB transceiver on Tahvo. This is used
	  at least on Nokia 770.

config TAHVO_USB_HOST_BY_DEFAULT
	depends on TAHVO_USB
	bool "Device in USB host mode by default"
	help
	  Say Y here, if you want the device to enter USB host mode
	  by default on bootup.

config USB_ISP1301
	tristate "NXP ISP1301 USB transceiver support"
	depends on USB || USB_GADGET
	depends on I2C
	select USB_PHY
	help
	  Say Y here to add support for the NXP ISP1301 USB transceiver driver.
	  This chip is typically used as USB transceiver for USB host, gadget
	  and OTG drivers (to be selected separately).

	  To compile this driver as a module, choose M here: the
	  module will be called phy-isp1301.

config USB_MSM_OTG
	tristate "Qualcomm on-chip USB OTG controller support"
	depends on (USB || USB_GADGET) && (ARCH_QCOM || COMPILE_TEST)
	depends on USB_GADGET || !USB_GADGET # if USB_GADGET=m, this can't be 'y'
	depends on RESET_CONTROLLER
	depends on EXTCON
	select USB_PHY
	help
	  Enable this to support the USB OTG transceiver on Qualcomm chips. It
	  handles PHY initialization, clock management, and workarounds
	  required after resetting the hardware and power management.
	  This driver is required even for peripheral only or host only
	  mode configurations.
	  This driver is not supported on boards like trout which
	  has an external PHY.

config USB_QCOM_8X16_PHY
	tristate "Qualcomm APQ8016/MSM8916 on-chip USB PHY controller support"
	depends on ARCH_QCOM || COMPILE_TEST
	depends on RESET_CONTROLLER && EXTCON
	select USB_PHY
	select USB_ULPI_VIEWPORT
	help
	  Enable this to support the USB transceiver on Qualcomm 8x16 chipsets.
	  It handles PHY initialization, clock management, power management,
	  and workarounds required after resetting the hardware.

	  To compile this driver as a module, choose M here: the
	  module will be called phy-qcom-8x16-usb.

config USB_MV_OTG
	tristate "Marvell USB OTG support"
	depends on USB_EHCI_MV && USB_MV_UDC && PM && USB_OTG
	depends on USB_GADGET || !USB_GADGET # if USB_GADGET=m, this can't be 'y'
	select USB_PHY
	help
	  Say Y here if you want to build Marvell USB OTG transciever
	  driver in kernel (including PXA and MMP series). This driver
	  implements role switch between EHCI host driver and gadget driver.

	  To compile this driver as a module, choose M here.

config USB_MXS_PHY
	tristate "Freescale MXS USB PHY support"
	depends on ARCH_MXC || ARCH_MXS
	select STMP_DEVICE
	select USB_PHY
	help
	  Enable this to support the Freescale MXS USB PHY.

	  MXS Phy is used by some of the i.MX SoCs, for example imx23/28/6x.

config USB_ULPI
	bool "Generic ULPI Transceiver Driver"
	depends on ARM || ARM64
	select USB_ULPI_VIEWPORT
	help
	  Enable this to support ULPI connected USB OTG transceivers which
	  are likely found on embedded boards.

config USB_ULPI_VIEWPORT
	bool
	help
	  Provides read/write operations to the ULPI phy register set for
	  controllers with a viewport register (e.g. Chipidea/ARC controllers).

config DUAL_ROLE_USB_INTF
	bool "Generic DUAL ROLE sysfs interface"
	depends on SYSFS && USB_PHY
	help
	  A generic sysfs interface to track and change the state of
	  dual role usb phys. The usb phy drivers can register to
	  this interface to expose it capabilities to the userspace
	  and thereby allowing userspace to change the port mode.

<<<<<<< HEAD
config USB_MSM_SSPHY_QMP
	tristate "MSM SSUSB QMP PHY Driver"
	depends on ARCH_QCOM
	select USB_PHY
	help
	  Enable this to support the SuperSpeed USB transceiver on MSM chips.
	  This driver supports the PHY which uses the QSCRATCH-based register
	  set for its control sequences, normally paired with newer DWC3-based
	  SuperSpeed controllers.

config MSM_QUSB_PHY
	tristate "MSM QUSB2 PHY Driver"
	depends on ARCH_QCOM
	select USB_PHY
	help
	  Enable this to support the QUSB2 PHY on MSM chips. This driver supports
	  the high-speed PHY which is usually paired with either the ChipIdea or
	  Synopsys DWC3 USB IPs on MSM SOCs. This driver expects to configure the
	  PHY with a dedicated register I/O memory region.

=======
>>>>>>> dcb61100
endmenu<|MERGE_RESOLUTION|>--- conflicted
+++ resolved
@@ -8,11 +8,7 @@
 
 config USB_OTG_WAKELOCK
 	bool "Hold a wakelock when USB connected"
-<<<<<<< HEAD
-	depends on WAKELOCK
-=======
 	depends on PM_WAKELOCKS
->>>>>>> dcb61100
 	select USB_OTG_UTILS
 	help
 	  Select this to automatically hold a wakelock when USB is
@@ -229,7 +225,6 @@
 	  this interface to expose it capabilities to the userspace
 	  and thereby allowing userspace to change the port mode.
 
-<<<<<<< HEAD
 config USB_MSM_SSPHY_QMP
 	tristate "MSM SSUSB QMP PHY Driver"
 	depends on ARCH_QCOM
@@ -250,6 +245,4 @@
 	  Synopsys DWC3 USB IPs on MSM SOCs. This driver expects to configure the
 	  PHY with a dedicated register I/O memory region.
 
-=======
->>>>>>> dcb61100
 endmenu