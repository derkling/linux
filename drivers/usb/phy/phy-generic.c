--- conflicted
+++ resolved
@@ -75,20 +75,6 @@
 /* interface to regulator framework */
 static void nop_set_vbus_draw(struct usb_phy_generic *nop, unsigned mA)
 {
-<<<<<<< HEAD
-	if (!nop->gpiod_reset)
-		return;
-
-	gpiod_direction_output(nop->gpiod_reset, !asserted);
-	usleep_range(10000, 20000);
-	gpiod_set_value(nop->gpiod_reset, asserted);
-}
-
-/* interface to regulator framework */
-static void nop_set_vbus_draw(struct usb_phy_generic *nop, unsigned mA)
-{
-=======
->>>>>>> 007760cf
 	struct regulator *vbus_draw = nop->vbus_draw;
 	int enabled;
 	int ret;
