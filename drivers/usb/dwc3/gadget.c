--- conflicted
+++ resolved
@@ -3418,43 +3418,33 @@
 
 int dwc3_gadget_suspend(struct dwc3 *dwc)
 {
-<<<<<<< HEAD
+	if (!dwc->gadget_driver)
+		return 0;
+
 	dwc3_gadget_disable_irq(dwc);
 	dwc3_gadget_disconnect_interrupt(dwc);
 	dwc3_gadget_run_stop(dwc, false, true);
-=======
+	__dwc3_gadget_ep_disable(dwc->eps[0]);
+	__dwc3_gadget_ep_disable(dwc->eps[1]);
+
+	dwc->dcfg = dwc3_readl(dwc->regs, DWC3_DCFG);
+
+	/* added by l00196665, store S/R state for runtime pm */
+	dwc->pcd_suspended = 1;
+
+	return 0;
+}
+
+int dwc3_gadget_resume(struct dwc3 *dwc)
+{
+	struct dwc3_ep		*dep;
+	int			ret;
+
 	if (!dwc->gadget_driver)
 		return 0;
 
-	if (dwc->pullups_connected) {
-		dwc3_gadget_disable_irq(dwc);
-		dwc3_gadget_run_stop(dwc, true, true);
-	}
->>>>>>> 74f9ab0d
-
-	__dwc3_gadget_ep_disable(dwc->eps[0]);
-	__dwc3_gadget_ep_disable(dwc->eps[1]);
-
-	dwc->dcfg = dwc3_readl(dwc->regs, DWC3_DCFG);
-
-	/* added by l00196665, store S/R state for runtime pm */
-	dwc->pcd_suspended = 1;
-
-	return 0;
-}
-
-int dwc3_gadget_resume(struct dwc3 *dwc)
-{
-	struct dwc3_ep		*dep;
-	int			ret;
-
-<<<<<<< HEAD
 	/* ep0 may be at wrong state, here reset ep0 */
 	(void)__dwc3_gadget_exit(dwc);
-=======
-	if (!dwc->gadget_driver)
-		return 0;
->>>>>>> 74f9ab0d
 
 	/* Start with SuperSpeed Default */
 	dwc3_gadget_ep0_desc.wMaxPacketSize = cpu_to_le16(512);
