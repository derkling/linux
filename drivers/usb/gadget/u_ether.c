/*
 * u_ether.c -- Ethernet-over-USB link layer utilities for Gadget stack
 *
 * Copyright (C) 2003-2005,2008 David Brownell
 * Copyright (C) 2003-2004 Robert Schwebel, Benedikt Spranger
 * Copyright (C) 2008 Nokia Corporation
 *
 * This program is free software; you can redistribute it and/or modify
 * it under the terms of the GNU General Public License as published by
 * the Free Software Foundation; either version 2 of the License, or
 * (at your option) any later version.
 */

/* #define VERBOSE_DEBUG */

#include <linux/kernel.h>
#include <linux/module.h>
#include <linux/gfp.h>
#include <linux/device.h>
#include <linux/ctype.h>
#include <linux/etherdevice.h>
#include <linux/ethtool.h>
#include <linux/if_vlan.h>

#include "u_ether.h"


/*
 * This component encapsulates the Ethernet link glue needed to provide
 * one (!) network link through the USB gadget stack, normally "usb0".
 *
 * The control and data models are handled by the function driver which
 * connects to this code; such as CDC Ethernet (ECM or EEM),
 * "CDC Subset", or RNDIS.  That includes all descriptor and endpoint
 * management.
 *
 * Link level addressing is handled by this component using module
 * parameters; if no such parameters are provided, random link level
 * addresses are used.  Each end of the link uses one address.  The
 * host end address is exported in various ways, and is often recorded
 * in configuration databases.
 *
 * The driver which assembles each configuration using such a link is
 * responsible for ensuring that each configuration includes at most one
 * instance of is network link.  (The network layer provides ways for
 * this single "physical" link to be used by multiple virtual links.)
 */

#define UETH__VERSION	"29-May-2008"

static struct workqueue_struct	*uether_wq;

struct eth_dev {
	/* lock is held while accessing port_usb
	 */
	spinlock_t		lock;
	struct gether		*port_usb;

	struct net_device	*net;
	struct usb_gadget	*gadget;

	spinlock_t		req_lock;	/* guard {rx,tx}_reqs */
	struct list_head	tx_reqs, rx_reqs;
	unsigned		tx_qlen;
/* Minimum number of TX USB request queued to UDC */
#define TX_REQ_THRESHOLD	5
	int			no_tx_req_used;
	int			tx_skb_hold_count;
	u32			tx_req_bufsize;

	struct sk_buff_head	rx_frames;

	unsigned		qmult;

	unsigned		header_len;
	unsigned		ul_max_pkts_per_xfer;
	unsigned		dl_max_pkts_per_xfer;
	struct sk_buff		*(*wrap)(struct gether *, struct sk_buff *skb);
	int			(*unwrap)(struct gether *,
						struct sk_buff *skb,
						struct sk_buff_head *list);

	struct work_struct	work;
	struct work_struct	rx_work;

	unsigned long		todo;
#define	WORK_RX_MEMORY		0

	bool			zlp;
	u8			host_mac[ETH_ALEN];
	u8			dev_mac[ETH_ALEN];
};

/*-------------------------------------------------------------------------*/

#define RX_EXTRA	20	/* bytes guarding against rx overflows */

#define DEFAULT_QLEN	2	/* double buffering by default */

/* for dual-speed hardware, use deeper queues at high/super speed */
static inline int qlen(struct usb_gadget *gadget, unsigned qmult)
{
	if (gadget_is_dualspeed(gadget) && (gadget->speed == USB_SPEED_HIGH ||
					    gadget->speed == USB_SPEED_SUPER))
		return qmult * DEFAULT_QLEN;
	else
		return DEFAULT_QLEN;
}

/*-------------------------------------------------------------------------*/

/* REVISIT there must be a better way than having two sets
 * of debug calls ...
 */

#undef DBG
#undef VDBG
#undef ERROR
#undef INFO

#define xprintk(d, level, fmt, args...) \
	printk(level "%s: " fmt , (d)->net->name , ## args)

#ifdef DEBUG
#undef DEBUG
#define DBG(dev, fmt, args...) \
	xprintk(dev , KERN_DEBUG , fmt , ## args)
#else
#define DBG(dev, fmt, args...) \
	do { } while (0)
#endif /* DEBUG */

#ifdef VERBOSE_DEBUG
#define VDBG	DBG
#else
#define VDBG(dev, fmt, args...) \
	do { } while (0)
#endif /* DEBUG */

#define ERROR(dev, fmt, args...) \
	xprintk(dev , KERN_ERR , fmt , ## args)
#define INFO(dev, fmt, args...) \
	xprintk(dev , KERN_INFO , fmt , ## args)

/*-------------------------------------------------------------------------*/

/* NETWORK DRIVER HOOKUP (to the layer above this driver) */

static int ueth_change_mtu(struct net_device *net, int new_mtu)
{
	struct eth_dev	*dev = netdev_priv(net);
	unsigned long	flags;
	int		status = 0;

	/* don't change MTU on "live" link (peer won't know) */
	spin_lock_irqsave(&dev->lock, flags);
	if (dev->port_usb)
		status = -EBUSY;
	else if (new_mtu <= ETH_HLEN || new_mtu > ETH_FRAME_LEN)
		status = -ERANGE;
	else
		net->mtu = new_mtu;
	spin_unlock_irqrestore(&dev->lock, flags);

	return status;
}

static void eth_get_drvinfo(struct net_device *net, struct ethtool_drvinfo *p)
{
	struct eth_dev *dev = netdev_priv(net);

	strlcpy(p->driver, "g_ether", sizeof(p->driver));
	strlcpy(p->version, UETH__VERSION, sizeof(p->version));
	strlcpy(p->fw_version, dev->gadget->name, sizeof(p->fw_version));
	strlcpy(p->bus_info, dev_name(&dev->gadget->dev), sizeof(p->bus_info));
}

/* REVISIT can also support:
 *   - WOL (by tracking suspends and issuing remote wakeup)
 *   - msglevel (implies updated messaging)
 *   - ... probably more ethtool ops
 */

static const struct ethtool_ops ops = {
	.get_drvinfo = eth_get_drvinfo,
	.get_link = ethtool_op_get_link,
};

static void defer_kevent(struct eth_dev *dev, int flag)
{
	if (test_and_set_bit(flag, &dev->todo))
		return;
	if (!schedule_work(&dev->work))
		ERROR(dev, "kevent %d may have been dropped\n", flag);
	else
		DBG(dev, "kevent %d scheduled\n", flag);
}

static void rx_complete(struct usb_ep *ep, struct usb_request *req);

static int
rx_submit(struct eth_dev *dev, struct usb_request *req, gfp_t gfp_flags)
{
	struct sk_buff	*skb;
	int		retval = -ENOMEM;
	size_t		size = 0;
	struct usb_ep	*out;
	unsigned long	flags;

	spin_lock_irqsave(&dev->lock, flags);
	if (dev->port_usb)
		out = dev->port_usb->out_ep;
	else
		out = NULL;
	spin_unlock_irqrestore(&dev->lock, flags);

	if (!out)
		return -ENOTCONN;


	/* Padding up to RX_EXTRA handles minor disagreements with host.
	 * Normally we use the USB "terminate on short read" convention;
	 * so allow up to (N*maxpacket), since that memory is normally
	 * already allocated.  Some hardware doesn't deal well with short
	 * reads (e.g. DMA must be N*maxpacket), so for now don't trim a
	 * byte off the end (to force hardware errors on overflow).
	 *
	 * RNDIS uses internal framing, and explicitly allows senders to
	 * pad to end-of-packet.  That's potentially nice for speed, but
	 * means receivers can't recover lost synch on their own (because
	 * new packets don't only start after a short RX).
	 */
	size += sizeof(struct ethhdr) + dev->net->mtu + RX_EXTRA;
	size += dev->port_usb->header_len;
	size += out->maxpacket - 1;
	size -= size % out->maxpacket;

	if (dev->ul_max_pkts_per_xfer)
		size *= dev->ul_max_pkts_per_xfer;

	if (dev->port_usb->is_fixed)
		size = max_t(size_t, size, dev->port_usb->fixed_out_len);

	DBG(dev, "%s: size: %d\n", __func__, size);
	skb = alloc_skb(size + NET_IP_ALIGN, gfp_flags);
	if (skb == NULL) {
		DBG(dev, "no rx skb\n");
		goto enomem;
	}

	/* Some platforms perform better when IP packets are aligned,
	 * but on at least one, checksumming fails otherwise.  Note:
	 * RNDIS headers involve variable numbers of LE32 values.
	 */
	skb_reserve(skb, NET_IP_ALIGN);

	req->buf = skb->data;
	req->length = size;
	req->complete = rx_complete;
	req->context = skb;

	retval = usb_ep_queue(out, req, gfp_flags);
	if (retval == -ENOMEM)
enomem:
		defer_kevent(dev, WORK_RX_MEMORY);
	if (retval) {
		DBG(dev, "rx submit --> %d\n", retval);
		if (skb)
			dev_kfree_skb_any(skb);
	}
	return retval;
}

static void rx_complete(struct usb_ep *ep, struct usb_request *req)
{
	struct sk_buff	*skb = req->context;
	struct eth_dev	*dev = ep->driver_data;
	int		status = req->status;
	bool		queue = 0;

	switch (status) {

	/* normal completion */
	case 0:
		skb_put(skb, req->actual);

		if (dev->unwrap) {
			unsigned long	flags;

			spin_lock_irqsave(&dev->lock, flags);
			if (dev->port_usb) {
				status = dev->unwrap(dev->port_usb,
							skb,
							&dev->rx_frames);
				if (status == -EINVAL)
					dev->net->stats.rx_errors++;
				else if (status == -EOVERFLOW)
					dev->net->stats.rx_over_errors++;
			} else {
				dev_kfree_skb_any(skb);
				status = -ENOTCONN;
			}
			spin_unlock_irqrestore(&dev->lock, flags);
		} else {
			skb_queue_tail(&dev->rx_frames, skb);
		}

		if (!status)
			queue = 1;
		break;

	/* software-driven interface shutdown */
	case -ECONNRESET:		/* unlink */
	case -ESHUTDOWN:		/* disconnect etc */
		VDBG(dev, "rx shutdown, code %d\n", status);
		goto quiesce;

	/* for hardware automagic (such as pxa) */
	case -ECONNABORTED:		/* endpoint reset */
		DBG(dev, "rx %s reset\n", ep->name);
		defer_kevent(dev, WORK_RX_MEMORY);
quiesce:
		dev_kfree_skb_any(skb);
		goto clean;

	/* data overrun */
	case -EOVERFLOW:
		dev->net->stats.rx_over_errors++;
		/* FALLTHROUGH */

	default:
		queue = 1;
		dev_kfree_skb_any(skb);
		dev->net->stats.rx_errors++;
		DBG(dev, "rx status %d\n", status);
		break;
	}

clean:
	spin_lock(&dev->req_lock);
	list_add(&req->list, &dev->rx_reqs);
	spin_unlock(&dev->req_lock);

	if (queue)
		queue_work(uether_wq, &dev->rx_work);
}

static int prealloc(struct list_head *list, struct usb_ep *ep, unsigned n)
{
	unsigned		i;
	struct usb_request	*req;

	if (!n)
		return -ENOMEM;

	/* queue/recycle up to N requests */
	i = n;
	list_for_each_entry(req, list, list) {
		if (i-- == 0)
			goto extra;
	}
	while (i--) {
		req = usb_ep_alloc_request(ep, GFP_ATOMIC);
		if (!req)
			return list_empty(list) ? -ENOMEM : 0;
		list_add(&req->list, list);
	}
	return 0;

extra:
	/* free extras */
	for (;;) {
		struct list_head	*next;

		next = req->list.next;
		list_del(&req->list);
		usb_ep_free_request(ep, req);

		if (next == list)
			break;

		req = container_of(next, struct usb_request, list);
	}
	return 0;
}

static int alloc_requests(struct eth_dev *dev, struct gether *link, unsigned n)
{
	int	status;

	spin_lock(&dev->req_lock);
	status = prealloc(&dev->tx_reqs, link->in_ep, n);
	if (status < 0)
		goto fail;
	status = prealloc(&dev->rx_reqs, link->out_ep, n);
	if (status < 0)
		goto fail;
	goto done;
fail:
	DBG(dev, "can't alloc requests\n");
done:
	spin_unlock(&dev->req_lock);
	return status;
}

static void rx_fill(struct eth_dev *dev, gfp_t gfp_flags)
{
	struct usb_request	*req;
	unsigned long		flags;
	int			req_cnt = 0;

	/* fill unused rxq slots with some skb */
	spin_lock_irqsave(&dev->req_lock, flags);
	while (!list_empty(&dev->rx_reqs)) {
		/* break the nexus of continuous completion and re-submission*/
		if (++req_cnt > qlen(dev->gadget, dev->qmult))
			break;

		req = container_of(dev->rx_reqs.next,
				struct usb_request, list);
		list_del_init(&req->list);
		spin_unlock_irqrestore(&dev->req_lock, flags);

		if (rx_submit(dev, req, gfp_flags) < 0) {
			spin_lock_irqsave(&dev->req_lock, flags);
			list_add(&req->list, &dev->rx_reqs);
			spin_unlock_irqrestore(&dev->req_lock, flags);
			defer_kevent(dev, WORK_RX_MEMORY);
			return;
		}

		spin_lock_irqsave(&dev->req_lock, flags);
	}
	spin_unlock_irqrestore(&dev->req_lock, flags);
}

static void process_rx_w(struct work_struct *work)
{
	struct eth_dev	*dev = container_of(work, struct eth_dev, rx_work);
	struct sk_buff	*skb;
	int		status = 0;

	if (!dev->port_usb)
		return;

	while ((skb = skb_dequeue(&dev->rx_frames))) {
		if (status < 0
				|| ETH_HLEN > skb->len
				|| skb->len > ETH_FRAME_LEN) {
			dev->net->stats.rx_errors++;
			dev->net->stats.rx_length_errors++;
			DBG(dev, "rx length %d\n", skb->len);
			dev_kfree_skb_any(skb);
			continue;
		}
		skb->protocol = eth_type_trans(skb, dev->net);
		dev->net->stats.rx_packets++;
		dev->net->stats.rx_bytes += skb->len;

		status = netif_rx_ni(skb);
	}

	if (netif_running(dev->net))
		rx_fill(dev, GFP_KERNEL);
}

static void eth_work(struct work_struct *work)
{
	struct eth_dev	*dev = container_of(work, struct eth_dev, work);

	if (test_and_clear_bit(WORK_RX_MEMORY, &dev->todo)) {
		if (netif_running(dev->net))
			rx_fill(dev, GFP_KERNEL);
	}

	if (dev->todo)
		DBG(dev, "work done, flags = 0x%lx\n", dev->todo);
}

static void tx_complete(struct usb_ep *ep, struct usb_request *req)
{
	struct sk_buff	*skb = req->context;
	struct eth_dev	*dev = ep->driver_data;
	struct net_device *net = dev->net;
	struct usb_request *new_req;
	struct usb_ep *in;
	int length;
	int retval;

	switch (req->status) {
	default:
		dev->net->stats.tx_errors++;
		VDBG(dev, "tx err %d\n", req->status);
		/* FALLTHROUGH */
	case -ECONNRESET:		/* unlink */
	case -ESHUTDOWN:		/* disconnect etc */
		break;
	case 0:
		if (!req->zero)
			dev->net->stats.tx_bytes += req->length-1;
		else
			dev->net->stats.tx_bytes += req->length;
	}
	dev->net->stats.tx_packets++;

	spin_lock(&dev->req_lock);
	list_add_tail(&req->list, &dev->tx_reqs);

	if (dev->port_usb->multi_pkt_xfer) {
		dev->no_tx_req_used--;
		req->length = 0;
		in = dev->port_usb->in_ep;

		if (!list_empty(&dev->tx_reqs)) {
			new_req = container_of(dev->tx_reqs.next,
					struct usb_request, list);
			list_del(&new_req->list);
			spin_unlock(&dev->req_lock);
			if (new_req->length > 0) {
				length = new_req->length;

				/* NCM requires no zlp if transfer is
				 * dwNtbInMaxSize */
				if (dev->port_usb->is_fixed &&
					length == dev->port_usb->fixed_in_len &&
					(length % in->maxpacket) == 0)
					new_req->zero = 0;
				else
					new_req->zero = 1;

				/* use zlp framing on tx for strict CDC-Ether
				 * conformance, though any robust network rx
				 * path ignores extra padding. and some hardware
				 * doesn't like to write zlps.
				 */
				if (new_req->zero && !dev->zlp &&
						(length % in->maxpacket) == 0) {
					new_req->zero = 0;
					length++;
				}

				new_req->length = length;
				retval = usb_ep_queue(in, new_req, GFP_ATOMIC);
				switch (retval) {
				default:
					DBG(dev, "tx queue err %d\n", retval);
					break;
				case 0:
					spin_lock(&dev->req_lock);
					dev->no_tx_req_used++;
					spin_unlock(&dev->req_lock);
					net->trans_start = jiffies;
				}
			} else {
				spin_lock(&dev->req_lock);
				list_add(&new_req->list, &dev->tx_reqs);
				spin_unlock(&dev->req_lock);
			}
		} else {
			spin_unlock(&dev->req_lock);
		}
	} else {
		spin_unlock(&dev->req_lock);
		dev_kfree_skb_any(skb);
	}

	if (netif_carrier_ok(dev->net))
		netif_wake_queue(dev->net);
}

static inline int is_promisc(u16 cdc_filter)
{
	return cdc_filter & USB_CDC_PACKET_TYPE_PROMISCUOUS;
}

static void alloc_tx_buffer(struct eth_dev *dev)
{
	struct list_head	*act;
	struct usb_request	*req;

	dev->tx_req_bufsize = (dev->dl_max_pkts_per_xfer *
				(dev->net->mtu
				+ sizeof(struct ethhdr)
				/* size of rndis_packet_msg_type */
				+ 44
				+ 22));

	list_for_each(act, &dev->tx_reqs) {
		req = container_of(act, struct usb_request, list);
		if (!req->buf)
			req->buf = kmalloc(dev->tx_req_bufsize,
						GFP_ATOMIC);
	}
}

static netdev_tx_t eth_start_xmit(struct sk_buff *skb,
					struct net_device *net)
{
	struct eth_dev		*dev = netdev_priv(net);
	int			length = skb->len;
	int			retval;
	struct usb_request	*req = NULL;
	unsigned long		flags;
	struct usb_ep		*in;
	u16			cdc_filter;

	spin_lock_irqsave(&dev->lock, flags);
	if (dev->port_usb) {
		in = dev->port_usb->in_ep;
		cdc_filter = dev->port_usb->cdc_filter;
	} else {
		in = NULL;
		cdc_filter = 0;
	}
	spin_unlock_irqrestore(&dev->lock, flags);

	if (!in) {
		dev_kfree_skb_any(skb);
		return NETDEV_TX_OK;
	}

	/* Allocate memory for tx_reqs to support multi packet transfer */
	if (dev->port_usb->multi_pkt_xfer && !dev->tx_req_bufsize)
		alloc_tx_buffer(dev);

	/* apply outgoing CDC or RNDIS filters */
	if (!is_promisc(cdc_filter)) {
		u8		*dest = skb->data;

		if (is_multicast_ether_addr(dest)) {
			u16	type;

			/* ignores USB_CDC_PACKET_TYPE_MULTICAST and host
			 * SET_ETHERNET_MULTICAST_FILTERS requests
			 */
			if (is_broadcast_ether_addr(dest))
				type = USB_CDC_PACKET_TYPE_BROADCAST;
			else
				type = USB_CDC_PACKET_TYPE_ALL_MULTICAST;
			if (!(cdc_filter & type)) {
				dev_kfree_skb_any(skb);
				return NETDEV_TX_OK;
			}
		}
		/* ignores USB_CDC_PACKET_TYPE_DIRECTED */
	}

	spin_lock_irqsave(&dev->req_lock, flags);
	/*
	 * this freelist can be empty if an interrupt triggered disconnect()
	 * and reconfigured the gadget (shutting down this queue) after the
	 * network stack decided to xmit but before we got the spinlock.
	 */
	if (list_empty(&dev->tx_reqs)) {
		spin_unlock_irqrestore(&dev->req_lock, flags);
		return NETDEV_TX_BUSY;
	}

	req = container_of(dev->tx_reqs.next, struct usb_request, list);
	list_del(&req->list);

	/* temporarily stop TX queue when the freelist empties */
	if (list_empty(&dev->tx_reqs))
		netif_stop_queue(net);
	spin_unlock_irqrestore(&dev->req_lock, flags);

	/* no buffer copies needed, unless the network stack did it
	 * or the hardware can't use skb buffers.
	 * or there's not enough space for extra headers we need
	 */
	if (dev->wrap) {
		unsigned long	flags;

		spin_lock_irqsave(&dev->lock, flags);
		if (dev->port_usb)
			skb = dev->wrap(dev->port_usb, skb);
		spin_unlock_irqrestore(&dev->lock, flags);
		if (!skb)
			goto drop;
	}

	spin_lock_irqsave(&dev->req_lock, flags);
	dev->tx_skb_hold_count++;
	spin_unlock_irqrestore(&dev->req_lock, flags);

	if (dev->port_usb->multi_pkt_xfer) {
		memcpy(req->buf + req->length, skb->data, skb->len);
		req->length = req->length + skb->len;
		length = req->length;
		dev_kfree_skb_any(skb);

		spin_lock_irqsave(&dev->req_lock, flags);
		if (dev->tx_skb_hold_count < dev->dl_max_pkts_per_xfer) {
			if (dev->no_tx_req_used > TX_REQ_THRESHOLD) {
				list_add(&req->list, &dev->tx_reqs);
				spin_unlock_irqrestore(&dev->req_lock, flags);
				goto success;
			}
		}

		dev->no_tx_req_used++;
		spin_unlock_irqrestore(&dev->req_lock, flags);

		spin_lock_irqsave(&dev->lock, flags);
		dev->tx_skb_hold_count = 0;
		spin_unlock_irqrestore(&dev->lock, flags);
	} else {
		length = skb->len;
		req->buf = skb->data;
		req->context = skb;
	}

	req->complete = tx_complete;

	/* NCM requires no zlp if transfer is dwNtbInMaxSize */
	if (dev->port_usb->is_fixed &&
	    length == dev->port_usb->fixed_in_len &&
	    (length % in->maxpacket) == 0)
		req->zero = 0;
	else
		req->zero = 1;

	/* use zlp framing on tx for strict CDC-Ether conformance,
	 * though any robust network rx path ignores extra padding.
	 * and some hardware doesn't like to write zlps.
	 */
	if (req->zero && !dev->zlp && (length % in->maxpacket) == 0) {
		req->zero = 0;
		length++;
	}

	req->length = length;

	/* throttle highspeed IRQ rate back slightly */
	if (gadget_is_dualspeed(dev->gadget) &&
			 (dev->gadget->speed == USB_SPEED_HIGH)) {
		dev->tx_qlen++;
		if (dev->tx_qlen == (dev->qmult/2)) {
			req->no_interrupt = 0;
			dev->tx_qlen = 0;
		} else {
			req->no_interrupt = 1;
		}
	} else {
		req->no_interrupt = 0;
	}

	retval = usb_ep_queue(in, req, GFP_ATOMIC);
	switch (retval) {
	default:
		DBG(dev, "tx queue err %d\n", retval);
		break;
	case 0:
		net->trans_start = jiffies;
	}

	if (retval) {
		if (!dev->port_usb->multi_pkt_xfer)
			dev_kfree_skb_any(skb);
drop:
		dev->net->stats.tx_dropped++;
		spin_lock_irqsave(&dev->req_lock, flags);
		if (list_empty(&dev->tx_reqs))
			netif_start_queue(net);
		list_add(&req->list, &dev->tx_reqs);
		spin_unlock_irqrestore(&dev->req_lock, flags);
	}
success:
	return NETDEV_TX_OK;
}

/*-------------------------------------------------------------------------*/

static void eth_start(struct eth_dev *dev, gfp_t gfp_flags)
{
	DBG(dev, "%s\n", __func__);

	/* fill the rx queue */
	rx_fill(dev, gfp_flags);

	/* and open the tx floodgates */
	dev->tx_qlen = 0;
	netif_wake_queue(dev->net);
}

static int eth_open(struct net_device *net)
{
	struct eth_dev	*dev = netdev_priv(net);
	struct gether	*link;

	DBG(dev, "%s\n", __func__);
	if (netif_carrier_ok(dev->net))
		eth_start(dev, GFP_KERNEL);

	spin_lock_irq(&dev->lock);
	link = dev->port_usb;
	if (link && link->open)
		link->open(link);
	spin_unlock_irq(&dev->lock);

	return 0;
}

static int eth_stop(struct net_device *net)
{
	struct eth_dev	*dev = netdev_priv(net);
	unsigned long	flags;

	VDBG(dev, "%s\n", __func__);
	netif_stop_queue(net);

	DBG(dev, "stop stats: rx/tx %ld/%ld, errs %ld/%ld\n",
		dev->net->stats.rx_packets, dev->net->stats.tx_packets,
		dev->net->stats.rx_errors, dev->net->stats.tx_errors
		);

	/* ensure there are no more active requests */
	spin_lock_irqsave(&dev->lock, flags);
	if (dev->port_usb) {
		struct gether	*link = dev->port_usb;
		const struct usb_endpoint_descriptor *in;
		const struct usb_endpoint_descriptor *out;

		if (link->close)
			link->close(link);

		/* NOTE:  we have no abort-queue primitive we could use
		 * to cancel all pending I/O.  Instead, we disable then
		 * reenable the endpoints ... this idiom may leave toggle
		 * wrong, but that's a self-correcting error.
		 *
		 * REVISIT:  we *COULD* just let the transfers complete at
		 * their own pace; the network stack can handle old packets.
		 * For the moment we leave this here, since it works.
		 */
		in = link->in_ep->desc;
		out = link->out_ep->desc;
		usb_ep_disable(link->in_ep);
		usb_ep_disable(link->out_ep);
		if (netif_carrier_ok(net)) {
			DBG(dev, "host still using in/out endpoints\n");
			link->in_ep->desc = in;
			link->out_ep->desc = out;
			usb_ep_enable(link->in_ep);
			usb_ep_enable(link->out_ep);
		}
	}
	spin_unlock_irqrestore(&dev->lock, flags);

	return 0;
}

/*-------------------------------------------------------------------------*/

static u8 host_ethaddr[ETH_ALEN];

static int get_ether_addr(const char *str, u8 *dev_addr)
{
	if (str) {
		unsigned	i;

		for (i = 0; i < 6; i++) {
			unsigned char num;

			if ((*str == '.') || (*str == ':'))
				str++;
			num = hex_to_bin(*str++) << 4;
			num |= hex_to_bin(*str++);
			dev_addr [i] = num;
		}
		if (is_valid_ether_addr(dev_addr))
			return 0;
	}
	eth_random_addr(dev_addr);
	return 1;
}

static int get_host_ether_addr(u8 *str, u8 *dev_addr)
{
	memcpy(dev_addr, str, ETH_ALEN);
	if (is_valid_ether_addr(dev_addr))
		return 0;

	random_ether_addr(dev_addr);
	memcpy(str, dev_addr, ETH_ALEN);
	return 1;
}

static int get_ether_addr_str(u8 dev_addr[ETH_ALEN], char *str, int len)
{
	if (len < 18)
		return -EINVAL;

	snprintf(str, len, "%02x:%02x:%02x:%02x:%02x:%02x",
		 dev_addr[0], dev_addr[1], dev_addr[2],
		 dev_addr[3], dev_addr[4], dev_addr[5]);
	return 18;
}

static int get_host_ether_addr(u8 *str, u8 *dev_addr)
{
	memcpy(dev_addr, str, ETH_ALEN);
	if (is_valid_ether_addr(dev_addr))
		return 0;

	random_ether_addr(dev_addr);
	memcpy(str, dev_addr, ETH_ALEN);
	return 1;
}

static const struct net_device_ops eth_netdev_ops = {
	.ndo_open		= eth_open,
	.ndo_stop		= eth_stop,
	.ndo_start_xmit		= eth_start_xmit,
	.ndo_change_mtu		= ueth_change_mtu,
	.ndo_set_mac_address 	= eth_mac_addr,
	.ndo_validate_addr	= eth_validate_addr,
};

static struct device_type gadget_type = {
	.name	= "gadget",
};

/**
 * gether_setup_name - initialize one ethernet-over-usb link
 * @g: gadget to associated with these links
 * @ethaddr: NULL, or a buffer in which the ethernet address of the
 *	host side of the link is recorded
 * @netname: name for network device (for example, "usb")
 * Context: may sleep
 *
 * This sets up the single network link that may be exported by a
 * gadget driver using this framework.  The link layer addresses are
 * set up using module parameters.
 *
 * Returns an eth_dev pointer on success, or an ERR_PTR on failure.
 */
struct eth_dev *gether_setup_name(struct usb_gadget *g,
		const char *dev_addr, const char *host_addr,
		u8 ethaddr[ETH_ALEN], unsigned qmult, const char *netname)
{
	struct eth_dev		*dev;
	struct net_device	*net;
	int			status;

	net = alloc_etherdev(sizeof *dev);
	if (!net)
		return ERR_PTR(-ENOMEM);

	dev = netdev_priv(net);
	spin_lock_init(&dev->lock);
	spin_lock_init(&dev->req_lock);
	INIT_WORK(&dev->work, eth_work);
	INIT_WORK(&dev->rx_work, process_rx_w);
	INIT_LIST_HEAD(&dev->tx_reqs);
	INIT_LIST_HEAD(&dev->rx_reqs);

	skb_queue_head_init(&dev->rx_frames);

	/* network device setup */
	dev->net = net;
	dev->qmult = qmult;
	snprintf(net->name, sizeof(net->name), "%s%%d", netname);

	if (get_ether_addr(dev_addr, net->dev_addr))
		dev_warn(&g->dev,
			"using random %s ethernet address\n", "self");

	if (get_host_ether_addr(host_ethaddr, dev->host_mac))
		dev_warn(&g->dev, "using random %s ethernet address\n", "host");
	else
		dev_warn(&g->dev, "using previous %s ethernet address\n", "host");

	if (ethaddr)
		memcpy(ethaddr, dev->host_mac, ETH_ALEN);

	net->netdev_ops = &eth_netdev_ops;

	SET_ETHTOOL_OPS(net, &ops);

	dev->gadget = g;
	SET_NETDEV_DEV(net, &g->dev);
	SET_NETDEV_DEVTYPE(net, &gadget_type);

	status = register_netdev(net);
	if (status < 0) {
		dev_dbg(&g->dev, "register_netdev failed, %d\n", status);
		free_netdev(net);
		dev = ERR_PTR(status);
	} else {
		INFO(dev, "MAC %pM\n", net->dev_addr);
		INFO(dev, "HOST MAC %pM\n", dev->host_mac);

		/*
		 * two kinds of host-initiated state changes:
		 *  - iff DATA transfer is active, carrier is "on"
		 *  - tx queueing enabled if open *and* carrier is "on"
		 */
		netif_carrier_off(net);
	}

	return dev;
}
EXPORT_SYMBOL(gether_setup_name);

struct net_device *gether_setup_name_default(const char *netname)
{
	struct net_device	*net;
	struct eth_dev		*dev;

	net = alloc_etherdev(sizeof(*dev));
	if (!net)
		return ERR_PTR(-ENOMEM);

	dev = netdev_priv(net);
	spin_lock_init(&dev->lock);
	spin_lock_init(&dev->req_lock);
	INIT_WORK(&dev->work, eth_work);
	INIT_LIST_HEAD(&dev->tx_reqs);
	INIT_LIST_HEAD(&dev->rx_reqs);

	skb_queue_head_init(&dev->rx_frames);

	/* network device setup */
	dev->net = net;
	dev->qmult = QMULT_DEFAULT;
	snprintf(net->name, sizeof(net->name), "%s%%d", netname);

	eth_random_addr(dev->dev_mac);
	pr_warn("using random %s ethernet address\n", "self");
	eth_random_addr(dev->host_mac);
	pr_warn("using random %s ethernet address\n", "host");

	net->netdev_ops = &eth_netdev_ops;

	SET_ETHTOOL_OPS(net, &ops);
	SET_NETDEV_DEVTYPE(net, &gadget_type);

	return net;
}
EXPORT_SYMBOL(gether_setup_name_default);

int gether_register_netdev(struct net_device *net)
{
	struct eth_dev *dev;
	struct usb_gadget *g;
	struct sockaddr sa;
	int status;

	if (!net->dev.parent)
		return -EINVAL;
	dev = netdev_priv(net);
	g = dev->gadget;
	status = register_netdev(net);
	if (status < 0) {
		dev_dbg(&g->dev, "register_netdev failed, %d\n", status);
		return status;
	} else {
		INFO(dev, "HOST MAC %pM\n", dev->host_mac);

		/* two kinds of host-initiated state changes:
		 *  - iff DATA transfer is active, carrier is "on"
		 *  - tx queueing enabled if open *and* carrier is "on"
		 */
		netif_carrier_off(net);
	}
	sa.sa_family = net->type;
	memcpy(sa.sa_data, dev->dev_mac, ETH_ALEN);
	rtnl_lock();
	status = dev_set_mac_address(net, &sa);
	rtnl_unlock();
	if (status)
		pr_warn("cannot set self ethernet address: %d\n", status);
	else
		INFO(dev, "MAC %pM\n", dev->dev_mac);

	return status;
}
EXPORT_SYMBOL(gether_register_netdev);

void gether_set_gadget(struct net_device *net, struct usb_gadget *g)
{
	struct eth_dev *dev;

	dev = netdev_priv(net);
	dev->gadget = g;
	SET_NETDEV_DEV(net, &g->dev);
}
EXPORT_SYMBOL(gether_set_gadget);

int gether_set_dev_addr(struct net_device *net, const char *dev_addr)
{
	struct eth_dev *dev;
	u8 new_addr[ETH_ALEN];

	dev = netdev_priv(net);
	if (get_ether_addr(dev_addr, new_addr))
		return -EINVAL;
	memcpy(dev->dev_mac, new_addr, ETH_ALEN);
	return 0;
}
EXPORT_SYMBOL(gether_set_dev_addr);

int gether_get_dev_addr(struct net_device *net, char *dev_addr, int len)
{
	struct eth_dev *dev;

	dev = netdev_priv(net);
	return get_ether_addr_str(dev->dev_mac, dev_addr, len);
}
EXPORT_SYMBOL(gether_get_dev_addr);

int gether_set_host_addr(struct net_device *net, const char *host_addr)
{
	struct eth_dev *dev;
	u8 new_addr[ETH_ALEN];

	dev = netdev_priv(net);
	if (get_ether_addr(host_addr, new_addr))
		return -EINVAL;
	memcpy(dev->host_mac, new_addr, ETH_ALEN);
	return 0;
}
EXPORT_SYMBOL(gether_set_host_addr);

int gether_get_host_addr(struct net_device *net, char *host_addr, int len)
{
	struct eth_dev *dev;

	dev = netdev_priv(net);
	return get_ether_addr_str(dev->host_mac, host_addr, len);
}
EXPORT_SYMBOL(gether_get_host_addr);

int gether_get_host_addr_cdc(struct net_device *net, char *host_addr, int len)
{
	struct eth_dev *dev;

	if (len < 13)
		return -EINVAL;

	dev = netdev_priv(net);
	snprintf(host_addr, len, "%pm", dev->host_mac);

	return strlen(host_addr);
}
EXPORT_SYMBOL(gether_get_host_addr_cdc);

void gether_get_host_addr_u8(struct net_device *net, u8 host_mac[ETH_ALEN])
{
	struct eth_dev *dev;

	dev = netdev_priv(net);
	memcpy(host_mac, dev->host_mac, ETH_ALEN);
}
EXPORT_SYMBOL(gether_get_host_addr_u8);

void gether_set_qmult(struct net_device *net, unsigned qmult)
{
	struct eth_dev *dev;

	dev = netdev_priv(net);
	dev->qmult = qmult;
}
EXPORT_SYMBOL(gether_set_qmult);

unsigned gether_get_qmult(struct net_device *net)
{
	struct eth_dev *dev;

	dev = netdev_priv(net);
	return dev->qmult;
}
EXPORT_SYMBOL(gether_get_qmult);

int gether_get_ifname(struct net_device *net, char *name, int len)
{
	rtnl_lock();
	strlcpy(name, netdev_name(net), len);
	rtnl_unlock();
	return strlen(name);
}
EXPORT_SYMBOL(gether_get_ifname);

/**
 * gether_cleanup - remove Ethernet-over-USB device
 * Context: may sleep
 *
 * This is called to free all resources allocated by @gether_setup().
 */
void gether_cleanup(struct eth_dev *dev)
{
	if (!dev)
		return;

	unregister_netdev(dev->net);
	flush_work(&dev->work);
	free_netdev(dev->net);
}
EXPORT_SYMBOL(gether_cleanup);

/**
 * gether_connect - notify network layer that USB link is active
 * @link: the USB link, set up with endpoints, descriptors matching
 *	current device speed, and any framing wrapper(s) set up.
 * Context: irqs blocked
 *
 * This is called to activate endpoints and let the network layer know
 * the connection is active ("carrier detect").  It may cause the I/O
 * queues to open and start letting network packets flow, but will in
 * any case activate the endpoints so that they respond properly to the
 * USB host.
 *
 * Verify net_device pointer returned using IS_ERR().  If it doesn't
 * indicate some error code (negative errno), ep->driver_data values
 * have been overwritten.
 */
struct net_device *gether_connect(struct gether *link)
{
	struct eth_dev		*dev = link->ioport;
	int			result = 0;

	if (!dev)
		return ERR_PTR(-EINVAL);

	link->in_ep->driver_data = dev;
	result = usb_ep_enable(link->in_ep);
	if (result != 0) {
		DBG(dev, "enable %s --> %d\n",
			link->in_ep->name, result);
		goto fail0;
	}

	link->out_ep->driver_data = dev;
	result = usb_ep_enable(link->out_ep);
	if (result != 0) {
		DBG(dev, "enable %s --> %d\n",
			link->out_ep->name, result);
		goto fail1;
	}

	if (result == 0)
		result = alloc_requests(dev, link, qlen(dev->gadget,
					dev->qmult));

	if (result == 0) {
		dev->zlp = link->is_zlp_ok;
		DBG(dev, "qlen %d\n", qlen(dev->gadget, dev->qmult));

		dev->header_len = link->header_len;
		dev->unwrap = link->unwrap;
		dev->wrap = link->wrap;
		dev->ul_max_pkts_per_xfer = link->ul_max_pkts_per_xfer;
		dev->dl_max_pkts_per_xfer = link->dl_max_pkts_per_xfer;

		spin_lock(&dev->lock);
		dev->tx_skb_hold_count = 0;
		dev->no_tx_req_used = 0;
		dev->tx_req_bufsize = 0;
		dev->port_usb = link;
		if (netif_running(dev->net)) {
			if (link->open)
				link->open(link);
		} else {
			if (link->close)
				link->close(link);
		}
		spin_unlock(&dev->lock);

		netif_carrier_on(dev->net);
		if (netif_running(dev->net))
			eth_start(dev, GFP_ATOMIC);

	/* on error, disable any endpoints  */
	} else {
		(void) usb_ep_disable(link->out_ep);
fail1:
		(void) usb_ep_disable(link->in_ep);
	}
fail0:
	/* caller is responsible for cleanup on error */
	if (result < 0)
		return ERR_PTR(result);
	return dev->net;
}
EXPORT_SYMBOL(gether_connect);

/**
 * gether_disconnect - notify network layer that USB link is inactive
 * @link: the USB link, on which gether_connect() was called
 * Context: irqs blocked
 *
 * This is called to deactivate endpoints and let the network layer know
 * the connection went inactive ("no carrier").
 *
 * On return, the state is as if gether_connect() had never been called.
 * The endpoints are inactive, and accordingly without active USB I/O.
 * Pointers to endpoint descriptors and endpoint private data are nulled.
 */
void gether_disconnect(struct gether *link)
{
	struct eth_dev		*dev = link->ioport;
	struct usb_request	*req;
	struct sk_buff		*skb;

	WARN_ON(!dev);
	if (!dev)
		return;

	DBG(dev, "%s\n", __func__);

	netif_stop_queue(dev->net);
	netif_carrier_off(dev->net);

	/* disable endpoints, forcing (synchronous) completion
	 * of all pending i/o.  then free the request objects
	 * and forget about the endpoints.
	 */
	usb_ep_disable(link->in_ep);
	spin_lock(&dev->req_lock);
	while (!list_empty(&dev->tx_reqs)) {
		req = container_of(dev->tx_reqs.next,
					struct usb_request, list);
		list_del(&req->list);

		spin_unlock(&dev->req_lock);
		if (link->multi_pkt_xfer)
			kfree(req->buf);
		usb_ep_free_request(link->in_ep, req);
		spin_lock(&dev->req_lock);
	}
	spin_unlock(&dev->req_lock);
	link->in_ep->driver_data = NULL;
	link->in_ep->desc = NULL;

	usb_ep_disable(link->out_ep);
	spin_lock(&dev->req_lock);
	while (!list_empty(&dev->rx_reqs)) {
		req = container_of(dev->rx_reqs.next,
					struct usb_request, list);
		list_del(&req->list);

		spin_unlock(&dev->req_lock);
		usb_ep_free_request(link->out_ep, req);
		spin_lock(&dev->req_lock);
	}
	spin_unlock(&dev->req_lock);

	spin_lock(&dev->rx_frames.lock);
	while ((skb = __skb_dequeue(&dev->rx_frames)))
		dev_kfree_skb_any(skb);
	spin_unlock(&dev->rx_frames.lock);

	link->out_ep->driver_data = NULL;
	link->out_ep->desc = NULL;

	/* finish forgetting about this USB link episode */
	dev->header_len = 0;
	dev->unwrap = NULL;
	dev->wrap = NULL;

	spin_lock(&dev->lock);
	dev->port_usb = NULL;
	spin_unlock(&dev->lock);
}
EXPORT_SYMBOL(gether_disconnect);

static int __init gether_init(void)
{
	uether_wq  = create_singlethread_workqueue("uether");
	if (!uether_wq) {
		pr_err("%s: Unable to create workqueue: uether\n", __func__);
		return -ENOMEM;
	}
	return 0;
}
module_init(gether_init);

static void __exit gether_exit(void)
{
	destroy_workqueue(uether_wq);

}
module_exit(gether_exit);
<<<<<<< HEAD
MODULE_AUTHOR("David Brownell");
MODULE_DESCRIPTION("ethernet over USB driver");
MODULE_LICENSE("GPL v2");
=======
MODULE_DESCRIPTION("ethernet over USB driver");
MODULE_LICENSE("GPL v2");
MODULE_AUTHOR("David Brownell");
>>>>>>> a9fe5f5e
<|MERGE_RESOLUTION|>--- conflicted
+++ resolved
@@ -897,17 +897,6 @@
 	return 18;
 }
 
-static int get_host_ether_addr(u8 *str, u8 *dev_addr)
-{
-	memcpy(dev_addr, str, ETH_ALEN);
-	if (is_valid_ether_addr(dev_addr))
-		return 0;
-
-	random_ether_addr(dev_addr);
-	memcpy(str, dev_addr, ETH_ALEN);
-	return 1;
-}
-
 static const struct net_device_ops eth_netdev_ops = {
 	.ndo_open		= eth_open,
 	.ndo_stop		= eth_stop,
@@ -1382,12 +1371,6 @@
 
 }
 module_exit(gether_exit);
-<<<<<<< HEAD
 MODULE_AUTHOR("David Brownell");
 MODULE_DESCRIPTION("ethernet over USB driver");
-MODULE_LICENSE("GPL v2");
-=======
-MODULE_DESCRIPTION("ethernet over USB driver");
-MODULE_LICENSE("GPL v2");
-MODULE_AUTHOR("David Brownell");
->>>>>>> a9fe5f5e
+MODULE_LICENSE("GPL v2");