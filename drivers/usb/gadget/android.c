/*
 * Gadget Driver for Android
 *
 * Copyright (C) 2008 Google, Inc.
 *.Copyright (c) 2014, The Linux Foundation. All rights reserved.
 * Author: Mike Lockwood <lockwood@android.com>
 *         Benoit Goby <benoit@android.com>
 *
 * This software is licensed under the terms of the GNU General Public
 * License version 2, as published by the Free Software Foundation, and
 * may be copied, distributed, and modified under those terms.
 *
 * This program is distributed in the hope that it will be useful,
 * but WITHOUT ANY WARRANTY; without even the implied warranty of
 * MERCHANTABILITY or FITNESS FOR A PARTICULAR PURPOSE.  See the
 * GNU General Public License for more details.
 *
 */

#include <linux/init.h>
#include <linux/module.h>
#include <linux/fs.h>
#include <linux/delay.h>
#include <linux/kernel.h>
#include <linux/utsname.h>
#include <linux/platform_device.h>
#include <linux/pm_qos.h>
#include <linux/of.h>

#include <linux/usb/ch9.h>
#include <linux/usb/composite.h>
#include <linux/usb/gadget.h>
#include <linux/usb/android.h>

#include <linux/qcom/diag_dload.h>

#include "gadget_chips.h"

#include "f_fs.c"
#ifdef CONFIG_SND_PCM
#include "f_audio_source.c"
#endif
#include "f_mass_storage.c"
#define USB_ETH_RNDIS y
#include "f_diag.c"
#include "f_qdss.c"
#include "f_rmnet_smd.c"
#include "f_rmnet.c"
#include "f_gps.c"
#include "u_smd.c"
#include "u_bam.c"
#include "u_rmnet_ctrl_smd.c"
#include "u_rmnet_ctrl_qti.c"
#include "u_ctrl_hsic.c"
#include "u_data_hsic.c"
#include "u_ctrl_hsuart.c"
#include "u_data_hsuart.c"
#include "f_ccid.c"
#include "f_adb.c"
#include "f_mtp.c"
#include "f_accessory.c"
#include "f_rndis.c"
#include "rndis.c"
#include "f_qc_ecm.c"
#include "f_mbim.c"
#include "f_qc_rndis.c"
#include "u_bam_data.c"
#include "f_ecm.c"
#include "u_ether.c"
#include "u_qc_ether.c"
#ifdef CONFIG_TARGET_CORE
#endif
#ifdef CONFIG_SND_PCM
#include "u_uac1.c"
#include "f_uac1.c"
#endif
#include "f_ncm.c"
#include "f_charger.c"

MODULE_AUTHOR("Mike Lockwood");
MODULE_DESCRIPTION("Android Composite USB Driver");
MODULE_LICENSE("GPL");
MODULE_VERSION("1.0");

static const char longname[] = "Gadget Android";

/* Default vendor and product IDs, overridden by userspace */
#define VENDOR_ID		0x18D1
#define PRODUCT_ID		0x0001

#define ANDROID_DEVICE_NODE_NAME_LENGTH 11

extern int g_recovery_mode;
struct android_usb_function {
	char *name;
	void *config;

	struct device *dev;
	char *dev_name;
	struct device_attribute **attributes;

	struct android_dev *android_dev;

	/* Optional: initialization during gadget bind */
	int (*init)(struct android_usb_function *, struct usb_composite_dev *);
	/* Optional: cleanup during gadget unbind */
	void (*cleanup)(struct android_usb_function *);
	/* Optional: called when the function is added the list of
	 *		enabled functions */
	void (*enable)(struct android_usb_function *);
	/* Optional: called when it is removed */
	void (*disable)(struct android_usb_function *);

	int (*bind_config)(struct android_usb_function *,
			   struct usb_configuration *);

	/* Optional: called when the configuration is removed */
	void (*unbind_config)(struct android_usb_function *,
			      struct usb_configuration *);
	/* Optional: handle ctrl requests before the device is configured */
	int (*ctrlrequest)(struct android_usb_function *,
					struct usb_composite_dev *,
					const struct usb_ctrlrequest *);
};

struct android_usb_function_holder {

	struct android_usb_function *f;

	/* for android_conf.enabled_functions */
	struct list_head enabled_list;
};

/**
* struct android_dev - represents android USB gadget device
* @name: device name.
* @functions: an array of all the supported USB function
*    drivers that this gadget support but not necessarily
*    added to one of the gadget configurations.
* @cdev: The internal composite device. Android gadget device
*    is a composite device, such that it can support configurations
*    with more than one function driver.
* @dev: The kernel device that represents this android device.
* @enabled: True if the android gadget is enabled, means all
*    the configurations were set and all function drivers were
*    bind and ready for USB enumeration.
* @disable_depth: Number of times the device was disabled, after
*    symmetrical number of enables the device willl be enabled.
*    Used for controlling ADB userspace disable/enable requests.
* @mutex: Internal mutex for protecting device member fields.
* @pdata: Platform data fetched from the kernel device platfrom data.
* @connected: True if got connect notification from the gadget UDC.
*    False if got disconnect notification from the gadget UDC.
* @sw_connected: Equal to 'connected' only after the connect
*    notification was handled by the android gadget work function.
* @suspended: True if got suspend notification from the gadget UDC.
*    False if got resume notification from the gadget UDC.
* @sw_suspended: Equal to 'suspended' only after the susped
*    notification was handled by the android gadget work function.
* @pm_qos: An attribute string that can be set by user space in order to
*    determine pm_qos policy. Set to 'high' for always demand pm_qos
*    when USB bus is connected and resumed. Set to 'low' for disable
*    any setting of pm_qos by this driver. Default = 'high'.
* @work: workqueue used for handling notifications from the gadget UDC.
* @configs: List of configurations currently configured into the device.
*    The android gadget supports more than one configuration. The host
*    may choose one configuration from the suggested.
* @configs_num: Number of configurations currently configured and existing
*    in the configs list.
* @list_item: This driver supports more than one android gadget device (for
*    example in order to support multiple USB cores), therefore this is
*    a item in a linked list of android devices.
*/
struct android_dev {
	const char *name;
	struct android_usb_function **functions;
	struct usb_composite_dev *cdev;
	struct device *dev;

	void (*setup_complete)(struct usb_ep *ep,
				struct usb_request *req);

	bool enabled;
	int disable_depth;
	struct mutex mutex;
	struct android_usb_platform_data *pdata;

	bool connected;
	bool sw_connected;
	bool suspended;
	bool sw_suspended;
	char pm_qos[5];
	struct pm_qos_request pm_qos_req_dma;
	unsigned up_pm_qos_sample_sec;
	unsigned up_pm_qos_threshold;
	unsigned down_pm_qos_sample_sec;
	unsigned down_pm_qos_threshold;
	unsigned idle_pc_rpm_no_int_secs;
	struct delayed_work pm_qos_work;
	enum android_pm_qos_state curr_pm_qos_state;
	struct work_struct work;
	char ffs_aliases[256];

	/* A list of struct android_configuration */
	struct list_head configs;
	int configs_num;

	/* A list node inside the android_dev_list */
	struct list_head list_item;
};

struct android_configuration {
	struct usb_configuration usb_config;

	/* A list of the functions supported by this config */
	struct list_head enabled_functions;

	/* A list node inside the struct android_dev.configs list */
	struct list_head list_item;
};

struct dload_struct __iomem *diag_dload;
static struct class *android_class;
static struct list_head android_dev_list;
static int android_dev_count;
static int android_bind_config(struct usb_configuration *c);
static void android_unbind_config(struct usb_configuration *c);
static struct android_dev *cdev_to_android_dev(struct usb_composite_dev *cdev);
static struct android_configuration *alloc_android_config
						(struct android_dev *dev);
static void free_android_config(struct android_dev *dev,
				struct android_configuration *conf);
static int usb_diag_update_pid_and_serial_num(uint32_t pid, const char *snum);

/* string IDs are assigned dynamically */
#define STRING_MANUFACTURER_IDX		0
#define STRING_PRODUCT_IDX		1
#define STRING_SERIAL_IDX		2

static char manufacturer_string[256];
static char product_string[256];
static char serial_string[256];

/* String Table */
static struct usb_string strings_dev[] = {
	[STRING_MANUFACTURER_IDX].s = manufacturer_string,
	[STRING_PRODUCT_IDX].s = product_string,
	[STRING_SERIAL_IDX].s = serial_string,
	{  }			/* end of list */
};

static struct usb_gadget_strings stringtab_dev = {
	.language	= 0x0409,	/* en-us */
	.strings	= strings_dev,
};

static struct usb_gadget_strings *dev_strings[] = {
	&stringtab_dev,
	NULL,
};

static struct usb_device_descriptor device_desc = {
	.bLength              = sizeof(device_desc),
	.bDescriptorType      = USB_DT_DEVICE,
	.bcdUSB               = __constant_cpu_to_le16(0x0200),
	.bDeviceClass         = USB_CLASS_PER_INTERFACE,
	.idVendor             = __constant_cpu_to_le16(VENDOR_ID),
	.idProduct            = __constant_cpu_to_le16(PRODUCT_ID),
	.bcdDevice            = __constant_cpu_to_le16(0xffff),
	.bNumConfigurations   = 1,
};

static struct usb_otg_descriptor otg_descriptor = {
	.bLength =		sizeof otg_descriptor,
	.bDescriptorType =	USB_DT_OTG,
	.bmAttributes =		USB_OTG_SRP | USB_OTG_HNP,
	.bcdOTG               = __constant_cpu_to_le16(0x0200),
};

static const struct usb_descriptor_header *otg_desc[] = {
	(struct usb_descriptor_header *) &otg_descriptor,
	NULL,
};

static const char *pm_qos_to_string(enum android_pm_qos_state state)
{
	switch (state) {
	case NO_USB_VOTE:	return "NO_USB_VOTE";
	case WFI:		return "WFI";
	case IDLE_PC:		return "IDLE_PC";
	case IDLE_PC_RPM:	return "IDLE_PC_RPM";
	default:		return "INVALID_STATE";
	}
}

static void android_pm_qos_update_latency(struct android_dev *dev, u32 latency)
{
	static int last_vote = -1;

	if (latency == last_vote || !latency)
		return;

	pr_debug("%s: latency updated to: %d\n", __func__, latency);

	pm_qos_update_request(&dev->pm_qos_req_dma, latency);

	last_vote = latency;
}

#define DOWN_PM_QOS_SAMPLE_SEC		5
#define DOWN_PM_QOS_THRESHOLD		100
#define UP_PM_QOS_SAMPLE_SEC		3
#define UP_PM_QOS_THRESHOLD		70
#define IDLE_PC_RPM_NO_INT_SECS		10

static void android_pm_qos_work(struct work_struct *data)
{
	struct android_dev *dev = container_of(data, struct android_dev,
							pm_qos_work.work);
	struct usb_gadget *gadget = dev->cdev->gadget;
	unsigned next_latency, curr_sample_int_count;
	unsigned next_sample_delay_sec;
	enum android_pm_qos_state next_state = dev->curr_pm_qos_state;
	static unsigned no_int_sample_count;

	curr_sample_int_count = gadget->xfer_isr_count;
	gadget->xfer_isr_count = 0;

	switch (dev->curr_pm_qos_state) {
	case WFI:
		if (curr_sample_int_count <= dev->down_pm_qos_threshold) {
			next_state = IDLE_PC;
			next_sample_delay_sec = dev->up_pm_qos_sample_sec;
			no_int_sample_count = 0;
		} else {
			next_sample_delay_sec = dev->down_pm_qos_sample_sec;
		}
		break;
	case IDLE_PC:
		if (!curr_sample_int_count)
			no_int_sample_count++;
		else
			no_int_sample_count = 0;

		if (curr_sample_int_count >= dev->up_pm_qos_threshold) {
			next_state = WFI;
			next_sample_delay_sec = dev->down_pm_qos_sample_sec;
		} else if (no_int_sample_count >=
		      dev->idle_pc_rpm_no_int_secs/dev->up_pm_qos_sample_sec) {
			next_state = IDLE_PC_RPM;
			next_sample_delay_sec = dev->up_pm_qos_sample_sec;
		} else {
			next_sample_delay_sec = dev->up_pm_qos_sample_sec;
		}
		break;
	case IDLE_PC_RPM:
		if (curr_sample_int_count) {
			next_state = WFI;
			next_sample_delay_sec = dev->down_pm_qos_sample_sec;
			no_int_sample_count = 0;
		} else {
			next_sample_delay_sec = 2 * dev->up_pm_qos_sample_sec;
		}
		break;
	default:
		pr_debug("invalid pm_qos_state (%u)\n", dev->curr_pm_qos_state);
		return;
	}

	if (next_state != dev->curr_pm_qos_state) {
		dev->curr_pm_qos_state = next_state;
		next_latency = dev->pdata->pm_qos_latency[next_state];
		android_pm_qos_update_latency(dev, next_latency);
		pr_debug("%s: pm_qos_state:%s, interrupts in last sample:%d\n",
				 __func__, pm_qos_to_string(next_state),
				curr_sample_int_count);
	}

	queue_delayed_work(system_nrt_wq, &dev->pm_qos_work,
			msecs_to_jiffies(1000*next_sample_delay_sec));
}

enum android_device_state {
	USB_DISCONNECTED,
	USB_CONNECTED,
	USB_CONFIGURED,
	USB_SUSPENDED,
	USB_RESUMED
};

static void android_work(struct work_struct *data)
{
	struct android_dev *dev = container_of(data, struct android_dev, work);
	struct usb_composite_dev *cdev = dev->cdev;
	struct android_usb_platform_data *pdata = dev->pdata;
	char *disconnected[2] = { "USB_STATE=DISCONNECTED", NULL };
	char *connected[2]    = { "USB_STATE=CONNECTED", NULL };
	char *configured[2]   = { "USB_STATE=CONFIGURED", NULL };
	char *suspended[2]   = { "USB_STATE=SUSPENDED", NULL };
	char *resumed[2]   = { "USB_STATE=RESUMED", NULL };
	char **uevent_envp = NULL;
	static enum android_device_state last_uevent, next_state;
	unsigned long flags;
	int pm_qos_vote = -1;

	spin_lock_irqsave(&cdev->lock, flags);
	if (dev->suspended != dev->sw_suspended && cdev->config) {
		if (strncmp(dev->pm_qos, "low", 3))
			pm_qos_vote = dev->suspended ? 0 : 1;
		next_state = dev->suspended ? USB_SUSPENDED : USB_RESUMED;
		uevent_envp = dev->suspended ? suspended : resumed;
	} else if (cdev->config) {
		uevent_envp = configured;
		next_state = USB_CONFIGURED;
	} else if (dev->connected != dev->sw_connected) {
		uevent_envp = dev->connected ? connected : disconnected;
		next_state = dev->connected ? USB_CONNECTED : USB_DISCONNECTED;
		if (dev->connected && strncmp(dev->pm_qos, "low", 3))
			pm_qos_vote = 1;
		else if (!dev->connected || !strncmp(dev->pm_qos, "low", 3))
			pm_qos_vote = 0;
	}
	dev->sw_connected = dev->connected;
	dev->sw_suspended = dev->suspended;
	spin_unlock_irqrestore(&cdev->lock, flags);

	if (pdata->pm_qos_latency[0] && pm_qos_vote == 1) {
		cancel_delayed_work_sync(&dev->pm_qos_work);
		android_pm_qos_update_latency(dev, pdata->pm_qos_latency[WFI]);
		dev->curr_pm_qos_state = WFI;
		queue_delayed_work(system_nrt_wq, &dev->pm_qos_work,
			    msecs_to_jiffies(1000*dev->down_pm_qos_sample_sec));
	} else if (pdata->pm_qos_latency[0] && pm_qos_vote == 0) {
		cancel_delayed_work_sync(&dev->pm_qos_work);
		android_pm_qos_update_latency(dev, PM_QOS_DEFAULT_VALUE);
		dev->curr_pm_qos_state = NO_USB_VOTE;
	}

	if (uevent_envp) {
		/*
		 * Some userspace modules, e.g. MTP, work correctly only if
		 * CONFIGURED uevent is preceded by DISCONNECT uevent.
		 * Check if we missed sending out a DISCONNECT uevent. This can
		 * happen if host PC resets and configures device really quick.
		 */
		if (((uevent_envp == connected) &&
		      (last_uevent != USB_DISCONNECTED)) ||
		    ((uevent_envp == configured) &&
		      (last_uevent == USB_CONFIGURED))) {
			pr_info("%s: sent missed DISCONNECT event\n", __func__);
			kobject_uevent_env(&dev->dev->kobj, KOBJ_CHANGE,
								disconnected);
			msleep(20);
		}
		/*
		 * Before sending out CONFIGURED uevent give function drivers
		 * a chance to wakeup userspace threads and notify disconnect
		 */
		if (uevent_envp == configured)
			msleep(50);

		/* Do not notify on suspend / resume */
		if (next_state != USB_SUSPENDED && next_state != USB_RESUMED) {
			kobject_uevent_env(&dev->dev->kobj, KOBJ_CHANGE,
					   uevent_envp);
			last_uevent = next_state;
		}
		pr_info("%s: sent uevent %s\n", __func__, uevent_envp[0]);
	} else {
		pr_info("%s: did not send uevent (%d %d %p)\n", __func__,
			 dev->connected, dev->sw_connected, cdev->config);
	}
}

static int android_enable(struct android_dev *dev)
{
	struct usb_composite_dev *cdev = dev->cdev;
	struct android_configuration *conf;
	int err = 0;

	if (WARN_ON(!dev->disable_depth))
		return err;

	if (--dev->disable_depth == 0) {

		list_for_each_entry(conf, &dev->configs, list_item) {
			err = usb_add_config(cdev, &conf->usb_config,
						android_bind_config);
			if (err < 0) {
				pr_err("%s: usb_add_config failed : err: %d\n",
						__func__, err);
				return err;
			}
		}
		usb_gadget_connect(cdev->gadget);
	}

	return err;
}

static void android_disable(struct android_dev *dev)
{
	struct usb_composite_dev *cdev = dev->cdev;
	struct android_configuration *conf;

	if (dev->disable_depth++ == 0) {
		usb_gadget_disconnect(cdev->gadget);
		/* Cancel pending control requests */
		usb_ep_dequeue(cdev->gadget->ep0, cdev->req);

		list_for_each_entry(conf, &dev->configs, list_item)
			usb_remove_config(cdev, &conf->usb_config);
	}
}

/*-------------------------------------------------------------------------*/
/* Supported functions initialization */

struct adb_data {
	bool opened;
	bool enabled;
	struct android_dev *dev;
};

static int
adb_function_init(struct android_usb_function *f,
		struct usb_composite_dev *cdev)
{
	f->config = kzalloc(sizeof(struct adb_data), GFP_KERNEL);
	if (!f->config)
		return -ENOMEM;

	return adb_setup();
}

static void adb_function_cleanup(struct android_usb_function *f)
{
	adb_cleanup();
	kfree(f->config);
}

static int
adb_function_bind_config(struct android_usb_function *f,
		struct usb_configuration *c)
{
	return adb_bind_config(c);
}

static void adb_android_function_enable(struct android_usb_function *f)
{
	//struct android_dev *dev = f->android_dev;
	struct adb_data *data = f->config;

	data->enabled = true;


	/* Disable the gadget until adbd is ready */
	/*
	if (!data->opened)
		android_disable(dev);
	*/

}

static void adb_android_function_disable(struct android_usb_function *f)
{
	//struct android_dev *dev = f->android_dev;
	struct adb_data *data = f->config;

	data->enabled = false;

	/* Balance the disable that was called in closed_callback */
	/*
	if (!data->opened)
		//android_enable(dev);
	*/

}

static struct android_usb_function adb_function = {
	.name		= "adb",
	.enable		= adb_android_function_enable,
	.disable	= adb_android_function_disable,
	.init		= adb_function_init,
	.cleanup	= adb_function_cleanup,
	.bind_config	= adb_function_bind_config,
};

static void adb_ready_callback(void)
{
	struct android_dev *dev = adb_function.android_dev;
	struct adb_data *data = adb_function.config;

	/* dev is null in case ADB is not in the composition */
	if (dev)
		mutex_lock(&dev->mutex);

	/* Save dev in case the adb function will get disabled */
	data->dev = dev;
	data->opened = true;
	if (data->enabled && dev)
		android_enable(dev);

	if (dev)
		mutex_unlock(&dev->mutex);
}

static void adb_closed_callback(void)
{
	struct adb_data *data = adb_function.config;
	struct android_dev *dev = adb_function.android_dev;

	/* In case new composition is without ADB, use saved one */
	if (!dev)
		dev = data->dev;

	if (!dev)
		pr_err("adb_closed_callback: data->dev is NULL");

	if (dev)
		mutex_lock(&dev->mutex);

	data->opened = false;

	if (data->enabled && dev)
		android_disable(dev);

	data->dev = NULL;

	if (dev)
		mutex_unlock(&dev->mutex);
}

struct functionfs_config {
	bool opened;
	bool enabled;
	struct ffs_data *data;
	struct android_dev *dev;
};

static int ffs_function_init(struct android_usb_function *f,
			     struct usb_composite_dev *cdev)
{
	f->config = kzalloc(sizeof(struct functionfs_config), GFP_KERNEL);
	if (!f->config)
		return -ENOMEM;

	return functionfs_init();
}

static void ffs_function_cleanup(struct android_usb_function *f)
{
	functionfs_cleanup();
	kfree(f->config);
}

static void ffs_function_enable(struct android_usb_function *f)
{
	struct android_dev *dev = f->android_dev;
	struct functionfs_config *config = f->config;

	config->enabled = true;

	/* Disable the gadget until the function is ready */
	if (!config->opened)
		android_disable(dev);
}

static void ffs_function_disable(struct android_usb_function *f)
{
	struct android_dev *dev = f->android_dev;
	struct functionfs_config *config = f->config;

	config->enabled = false;

	/* Balance the disable that was called in closed_callback */
	if (!config->opened)
		android_enable(dev);
}

static int ffs_function_bind_config(struct android_usb_function *f,
				    struct usb_configuration *c)
{
	struct functionfs_config *config = f->config;
	return functionfs_bind_config(c->cdev, c, config->data);
}

static ssize_t
ffs_aliases_show(struct device *pdev, struct device_attribute *attr, char *buf)
{
	struct android_dev *dev;
	int ret;

	dev = list_first_entry(&android_dev_list, struct android_dev,
					list_item);

	mutex_lock(&dev->mutex);
	ret = sprintf(buf, "%s\n", dev->ffs_aliases);
	mutex_unlock(&dev->mutex);

	return ret;
}

static ssize_t
ffs_aliases_store(struct device *pdev, struct device_attribute *attr,
					const char *buf, size_t size)
{
	struct android_dev *dev;
	char buff[256];

	dev = list_first_entry(&android_dev_list, struct android_dev,
					list_item);
	mutex_lock(&dev->mutex);

	if (dev->enabled) {
		mutex_unlock(&dev->mutex);
		return -EBUSY;
	}

	strlcpy(buff, buf, sizeof(buff));
	strlcpy(dev->ffs_aliases, strim(buff), sizeof(dev->ffs_aliases));

	mutex_unlock(&dev->mutex);

	return size;
}

static DEVICE_ATTR(aliases, S_IRUGO | S_IWUSR, ffs_aliases_show,
					       ffs_aliases_store);
static struct device_attribute *ffs_function_attributes[] = {
	&dev_attr_aliases,
	NULL
};

static struct android_usb_function ffs_function = {
	.name		= "ffs",
	.init		= ffs_function_init,
	.enable		= ffs_function_enable,
	.disable	= ffs_function_disable,
	.cleanup	= ffs_function_cleanup,
	.bind_config	= ffs_function_bind_config,
	.attributes	= ffs_function_attributes,
};

static int functionfs_ready_callback(struct ffs_data *ffs)
{
	struct android_dev *dev = ffs_function.android_dev;
	struct functionfs_config *config = ffs_function.config;
	int ret = 0;

	/* dev is null in case ADB is not in the composition */
	if (dev) {
		mutex_lock(&dev->mutex);
		ret = functionfs_bind(ffs, dev->cdev);
		if (ret) {
			mutex_unlock(&dev->mutex);
			return ret;
		}
	} else {
		/* android ffs_func requires daemon to start only after enable*/
		pr_debug("start adbd only in ADB composition\n");
		return -ENODEV;
	}

	config->data = ffs;
	config->opened = true;
	/* Save dev in case the adb function will get disabled */
	config->dev = dev;

	if (config->enabled)
		android_enable(dev);

	mutex_unlock(&dev->mutex);

	return 0;
}

static void functionfs_closed_callback(struct ffs_data *ffs)
{
	struct android_dev *dev = ffs_function.android_dev;
	struct functionfs_config *config = ffs_function.config;

	/*
	 * In case new composition is without ADB or ADB got disabled by the
	 * time ffs_daemon was stopped then use saved one
	 */
	if (!dev)
		dev = config->dev;

	/* fatal-error: It should never happen */
	if (!dev)
		pr_err("adb_closed_callback: config->dev is NULL");

	if (dev)
		mutex_lock(&dev->mutex);

	if (config->enabled && dev)
		android_disable(dev);

	config->dev = NULL;

	config->opened = false;
	config->data = NULL;

	functionfs_unbind(ffs);

	if (dev)
		mutex_unlock(&dev->mutex);
}

static void *functionfs_acquire_dev_callback(const char *dev_name)
{
	return 0;
}

static void functionfs_release_dev_callback(struct ffs_data *ffs_data)
{
}

/* ACM */
static char acm_transports[32];	/*enabled ACM ports - "tty[,sdio]"*/
#define MAX_ACM_INSTANCES 4
struct acm_function_config {
	int instances;
	int instances_on;
	struct usb_function *f_acm[MAX_ACM_INSTANCES];
	struct usb_function_instance *f_acm_inst[MAX_ACM_INSTANCES];
};

static int
acm_function_init(struct android_usb_function *f,
		struct usb_composite_dev *cdev)
{
	struct acm_function_config *config;

	config = kzalloc(sizeof(struct acm_function_config), GFP_KERNEL);
	if (!config)
		return -ENOMEM;
	f->config = config;

	return 0;
}

static void acm_function_cleanup(struct android_usb_function *f)
{
	int i;
	struct acm_function_config *config = f->config;

	acm_port_cleanup();
	for (i = 0; i < config->instances_on; i++) {
		usb_put_function(config->f_acm[i]);
		usb_put_function_instance(config->f_acm_inst[i]);
	}
	kfree(f->config);
	f->config = NULL;
}

static int
acm_function_bind_config(struct android_usb_function *f,
		struct usb_configuration *c)
{
	char *name;
	char buf[32], *b;
	int err = -1, i;
	static int acm_initialized, ports;
	struct acm_function_config *config = f->config;

	if (acm_initialized)
		goto bind_config;

	acm_initialized = 1;
	strlcpy(buf, acm_transports, sizeof(buf));
	b = strim(buf);

	while (b) {
		name = strsep(&b, ",");

		if (name) {
			err = acm_init_port(ports, name);
			if (err) {
				pr_err("acm: Cannot open port '%s'", name);
				goto out;
			}
			ports++;
			if (ports >= MAX_ACM_INSTANCES) {
				pr_err("acm: max ports reached '%s'", name);
				goto out;
			}
		}
	}
	err = acm_port_setup(c);
	if (err) {
		pr_err("acm: Cannot setup transports");
		goto out;
	}

	for (i = 0; i < ports; i++) {
		config->f_acm_inst[i] = usb_get_function_instance("acm");
		if (IS_ERR(config->f_acm_inst[i])) {
			err = PTR_ERR(config->f_acm_inst[i]);
			goto err_usb_get_function_instance;
		}
		config->f_acm[i] = usb_get_function(config->f_acm_inst[i]);
		if (IS_ERR(config->f_acm[i])) {
			err = PTR_ERR(config->f_acm[i]);
			goto err_usb_get_function;
		}
	}
	config->instances_on = ports;

bind_config:
	for (i = 0; i < ports; i++) {
		err = usb_add_function(c, config->f_acm[i]);
		if (err) {
			pr_err("Could not bind acm%u config\n", i);
			goto err_usb_add_function;
		}
	}

	return 0;

err_usb_add_function:
	while (i-- > 0)
		usb_remove_function(c, config->f_acm[i]);

	config->instances_on = 0;
	return err;

err_usb_get_function_instance:
	while (i-- > 0) {
		usb_put_function(config->f_acm[i]);
err_usb_get_function:
		usb_put_function_instance(config->f_acm_inst[i]);
	}

out:
	config->instances_on = 0;
	return err;
}

static void acm_function_unbind_config(struct android_usb_function *f,
				       struct usb_configuration *c)
{
	struct acm_function_config *config = f->config;
	config->instances_on = 0;
}

static ssize_t acm_transports_store(
		struct device *device, struct device_attribute *attr,
		const char *buff, size_t size)
{
	strlcpy(acm_transports, buff, sizeof(acm_transports));

	return size;
}

static DEVICE_ATTR(acm_transports, S_IWUSR, NULL, acm_transports_store);
static struct device_attribute *acm_function_attributes[] = {
	&dev_attr_acm_transports,
	NULL
};

static struct android_usb_function acm_function = {
	.name		= "acm",
	.init		= acm_function_init,
	.cleanup	= acm_function_cleanup,
	.bind_config	= acm_function_bind_config,
	.unbind_config	= acm_function_unbind_config,
	.attributes	= acm_function_attributes,
};

/* RMNET_SMD */
static int rmnet_smd_function_bind_config(struct android_usb_function *f,
					  struct usb_configuration *c)
{
	return rmnet_smd_bind_config(c);
}

static struct android_usb_function rmnet_smd_function = {
	.name		= "rmnet_smd",
	.bind_config	= rmnet_smd_function_bind_config,
};

/*rmnet transport string format(per port):"ctrl0,data0,ctrl1,data1..." */
#define MAX_XPORT_STR_LEN 50
static char rmnet_transports[MAX_XPORT_STR_LEN];

/*rmnet transport name string - "rmnet_hsic[,rmnet_hsusb]" */
static char rmnet_xport_names[MAX_XPORT_STR_LEN];

/*qdss transport string format(per port):"bam [, hsic]" */
static char qdss_transports[MAX_XPORT_STR_LEN];

/*qdss transport name string - "qdss_bam [, qdss_hsic]" */
static char qdss_xport_names[MAX_XPORT_STR_LEN];

/*qdss debug interface setting 0: disable   1:enable */
static bool qdss_debug_intf;

static void rmnet_function_cleanup(struct android_usb_function *f)
{
	frmnet_cleanup();
}

static int rmnet_function_bind_config(struct android_usb_function *f,
					 struct usb_configuration *c)
{
	int i;
	int err = 0;
	char *ctrl_name;
	char *data_name;
	char *tname = NULL;
	char buf[MAX_XPORT_STR_LEN], *b;
	char xport_name_buf[MAX_XPORT_STR_LEN], *tb;
	static int rmnet_initialized, ports;

	if (!rmnet_initialized) {
		rmnet_initialized = 1;
		strlcpy(buf, rmnet_transports, sizeof(buf));
		b = strim(buf);

		strlcpy(xport_name_buf, rmnet_xport_names,
				sizeof(xport_name_buf));
		tb = strim(xport_name_buf);

		while (b) {
			ctrl_name = strsep(&b, ",");
			data_name = strsep(&b, ",");
			if (ctrl_name && data_name) {
				if (tb)
					tname = strsep(&tb, ",");
				err = frmnet_init_port(ctrl_name, data_name,
						tname);
				if (err) {
					pr_err("rmnet: Cannot open ctrl port:"
						"'%s' data port:'%s'\n",
						ctrl_name, data_name);
					goto out;
				}
				ports++;
			}
		}

		err = rmnet_gport_setup();
		if (err) {
			pr_err("rmnet: Cannot setup transports");
			goto out;
		}
	}

	for (i = 0; i < ports; i++) {
		err = frmnet_bind_config(c, i);
		if (err) {
			pr_err("Could not bind rmnet%u config\n", i);
			break;
		}
	}
out:
	return err;
}

static void rmnet_function_unbind_config(struct android_usb_function *f,
						struct usb_configuration *c)
{
	frmnet_unbind_config();
}

static ssize_t rmnet_transports_show(struct device *dev,
		struct device_attribute *attr, char *buf)
{
	return snprintf(buf, PAGE_SIZE, "%s\n", rmnet_transports);
}

static ssize_t rmnet_transports_store(
		struct device *device, struct device_attribute *attr,
		const char *buff, size_t size)
{
	strlcpy(rmnet_transports, buff, sizeof(rmnet_transports));

	return size;
}

static ssize_t rmnet_xport_names_show(struct device *dev,
		struct device_attribute *attr, char *buf)
{
	return snprintf(buf, PAGE_SIZE, "%s\n", rmnet_xport_names);
}

static ssize_t rmnet_xport_names_store(
		struct device *device, struct device_attribute *attr,
		const char *buff, size_t size)
{
	strlcpy(rmnet_xport_names, buff, sizeof(rmnet_xport_names));

	return size;
}

static struct device_attribute dev_attr_rmnet_transports =
					__ATTR(transports, S_IRUGO | S_IWUSR,
						rmnet_transports_show,
						rmnet_transports_store);

static struct device_attribute dev_attr_rmnet_xport_names =
				__ATTR(transport_names, S_IRUGO | S_IWUSR,
				rmnet_xport_names_show,
				rmnet_xport_names_store);

static struct device_attribute *rmnet_function_attributes[] = {
					&dev_attr_rmnet_transports,
					&dev_attr_rmnet_xport_names,
					NULL };

static struct android_usb_function rmnet_function = {
	.name		= "rmnet",
	.cleanup	= rmnet_function_cleanup,
	.bind_config	= rmnet_function_bind_config,
	.unbind_config	= rmnet_function_unbind_config,
	.attributes	= rmnet_function_attributes,
};

static void gps_function_cleanup(struct android_usb_function *f)
{
	gps_cleanup();
}

static int gps_function_bind_config(struct android_usb_function *f,
					 struct usb_configuration *c)
{
	int err;
	static int gps_initialized;

	if (!gps_initialized) {
		gps_initialized = 1;
		err = gps_init_port();
		if (err) {
			pr_err("gps: Cannot init gps port");
			return err;
		}
	}

	err = gps_gport_setup();
	if (err) {
		pr_err("gps: Cannot setup transports");
		return err;
	}
	err = gps_bind_config(c);
	if (err) {
		pr_err("Could not bind gps config\n");
		return err;
	}

	return 0;
}

static struct android_usb_function gps_function = {
	.name		= "gps",
	.cleanup	= gps_function_cleanup,
	.bind_config	= gps_function_bind_config,
};

/* ncm */
struct ncm_function_config {
	u8      ethaddr[ETH_ALEN];
	struct eth_dev *dev;
};
static int
ncm_function_init(struct android_usb_function *f, struct usb_composite_dev *c)
{
	f->config = kzalloc(sizeof(struct ncm_function_config), GFP_KERNEL);
	if (!f->config)
		return -ENOMEM;

	return 0;
}

static void ncm_function_cleanup(struct android_usb_function *f)
{
	kfree(f->config);
	f->config = NULL;
}

static int
ncm_function_bind_config(struct android_usb_function *f,
				struct usb_configuration *c)
{
	struct ncm_function_config *ncm = f->config;
	int ret;
	struct eth_dev *dev;

	if (!ncm) {
		pr_err("%s: ncm config is null\n", __func__);
		return -EINVAL;
	}

	pr_info("%s MAC: %02X:%02X:%02X:%02X:%02X:%02X\n", __func__,
		ncm->ethaddr[0], ncm->ethaddr[1], ncm->ethaddr[2],
		ncm->ethaddr[3], ncm->ethaddr[4], ncm->ethaddr[5]);

	dev = gether_setup_name(c->cdev->gadget, ncm->ethaddr, "ncm");
	if (IS_ERR(dev)) {
		ret = PTR_ERR(dev);
		pr_err("%s: gether setup failed err:%d\n", __func__, ret);
		return ret;
	}
	ncm->dev = dev;

	ret = ncm_bind_config(c, ncm->ethaddr, dev);
	if (ret) {
		pr_err("%s: ncm bind config failed err:%d", __func__, ret);
		gether_cleanup(dev);
		return ret;
	}

	return ret;
}

static void ncm_function_unbind_config(struct android_usb_function *f,
						struct usb_configuration *c)
{
	struct ncm_function_config *ncm = f->config;
	gether_cleanup(ncm->dev);
}

static ssize_t ncm_ethaddr_show(struct device *dev,
		struct device_attribute *attr, char *buf)
{
	struct android_usb_function *f = dev_get_drvdata(dev);
	struct ncm_function_config *ncm = f->config;
	return snprintf(buf, PAGE_SIZE, "%02x:%02x:%02x:%02x:%02x:%02x\n",
		ncm->ethaddr[0], ncm->ethaddr[1], ncm->ethaddr[2],
		ncm->ethaddr[3], ncm->ethaddr[4], ncm->ethaddr[5]);
}

static ssize_t ncm_ethaddr_store(struct device *dev,
		struct device_attribute *attr, const char *buf, size_t size)
{
	struct android_usb_function *f = dev_get_drvdata(dev);
	struct ncm_function_config *ncm = f->config;

	if (sscanf(buf, "%02x:%02x:%02x:%02x:%02x:%02x\n",
		    (int *)&ncm->ethaddr[0], (int *)&ncm->ethaddr[1],
		    (int *)&ncm->ethaddr[2], (int *)&ncm->ethaddr[3],
		    (int *)&ncm->ethaddr[4], (int *)&ncm->ethaddr[5]) == 6)
		return size;
	return -EINVAL;
}

static DEVICE_ATTR(ncm_ethaddr, S_IRUGO | S_IWUSR, ncm_ethaddr_show,
					       ncm_ethaddr_store);
static struct device_attribute *ncm_function_attributes[] = {
	&dev_attr_ncm_ethaddr,
	NULL
};

static struct android_usb_function ncm_function = {
	.name		= "ncm",
	.init		= ncm_function_init,
	.cleanup	= ncm_function_cleanup,
	.bind_config	= ncm_function_bind_config,
	.unbind_config	= ncm_function_unbind_config,
	.attributes	= ncm_function_attributes,
};
/* ecm transport string */
static char ecm_transports[MAX_XPORT_STR_LEN];

struct ecm_function_config {
	u8      ethaddr[ETH_ALEN];
	struct eth_dev *dev;
};

static int ecm_function_init(struct android_usb_function *f,
				struct usb_composite_dev *cdev)
{
	f->config = kzalloc(sizeof(struct ecm_function_config), GFP_KERNEL);
	if (!f->config)
		return -ENOMEM;
	return 0;
}

static int ecm_qc_function_init(struct android_usb_function *f,
				struct usb_composite_dev *cdev)
{
	f->config = kzalloc(sizeof(struct ecm_function_config), GFP_KERNEL);
	if (!f->config)
		return -ENOMEM;
	return ecm_qc_init();
}
static void ecm_function_cleanup(struct android_usb_function *f)
{
	kfree(f->config);
	f->config = NULL;
}

static int ecm_qc_function_bind_config(struct android_usb_function *f,
					struct usb_configuration *c)
{
	int ret;
	char *trans;
	struct ecm_function_config *ecm = f->config;

	if (!ecm) {
		pr_err("%s: ecm_pdata\n", __func__);
		return -EINVAL;
	}

	pr_info("%s MAC: %02X:%02X:%02X:%02X:%02X:%02X\n", __func__,
		ecm->ethaddr[0], ecm->ethaddr[1], ecm->ethaddr[2],
		ecm->ethaddr[3], ecm->ethaddr[4], ecm->ethaddr[5]);

	pr_debug("%s: ecm_transport is %s", __func__, ecm_transports);

	trans = strim(ecm_transports);
	if (strcmp("BAM2BAM_IPA", trans)) {
		ret = gether_qc_setup_name(c->cdev->gadget,
						ecm->ethaddr, "ecm");
		if (ret) {
			pr_err("%s: gether_setup failed\n", __func__);
			return ret;
		}
	}

	return ecm_qc_bind_config(c, ecm->ethaddr, trans);
}

static void ecm_qc_function_unbind_config(struct android_usb_function *f,
						struct usb_configuration *c)
{
	char *trans = strim(ecm_transports);

	if (strcmp("BAM2BAM_IPA", trans))
		gether_qc_cleanup_name("ecm0");
}

static ssize_t ecm_ethaddr_show(struct device *dev,
		struct device_attribute *attr, char *buf)
{
	struct android_usb_function *f = dev_get_drvdata(dev);
	struct ecm_function_config *ecm = f->config;
	return snprintf(buf, PAGE_SIZE, "%02x:%02x:%02x:%02x:%02x:%02x\n",
		ecm->ethaddr[0], ecm->ethaddr[1], ecm->ethaddr[2],
		ecm->ethaddr[3], ecm->ethaddr[4], ecm->ethaddr[5]);
}

static ssize_t ecm_ethaddr_store(struct device *dev,
		struct device_attribute *attr, const char *buf, size_t size)
{
	struct android_usb_function *f = dev_get_drvdata(dev);
	struct ecm_function_config *ecm = f->config;

	if (sscanf(buf, "%02x:%02x:%02x:%02x:%02x:%02x\n",
		    (int *)&ecm->ethaddr[0], (int *)&ecm->ethaddr[1],
		    (int *)&ecm->ethaddr[2], (int *)&ecm->ethaddr[3],
		    (int *)&ecm->ethaddr[4], (int *)&ecm->ethaddr[5]) == 6)
		return size;
	return -EINVAL;
}

static DEVICE_ATTR(ecm_ethaddr, S_IRUGO | S_IWUSR, ecm_ethaddr_show,
					       ecm_ethaddr_store);

static ssize_t ecm_transports_show(struct device *dev,
		struct device_attribute *attr, char *buf)
{
	return snprintf(buf, PAGE_SIZE, "%s\n", ecm_transports);
}

static ssize_t ecm_transports_store(struct device *dev,
		struct device_attribute *attr, const char *buf, size_t size)
{
	strlcpy(ecm_transports, buf, sizeof(ecm_transports));
	return size;
}

static DEVICE_ATTR(ecm_transports, S_IRUGO | S_IWUSR, ecm_transports_show,
					       ecm_transports_store);

static struct device_attribute *ecm_function_attributes[] = {
	&dev_attr_ecm_transports,
	&dev_attr_ecm_ethaddr,
	NULL
};

static struct android_usb_function ecm_qc_function = {
	.name		= "ecm_qc",
	.init		= ecm_qc_function_init,
	.cleanup	= ecm_function_cleanup,
	.bind_config	= ecm_qc_function_bind_config,
	.unbind_config	= ecm_qc_function_unbind_config,
	.attributes	= ecm_function_attributes,
};

/* MBIM - used with BAM */
#define MAX_MBIM_INSTANCES 1

static int mbim_function_init(struct android_usb_function *f,
					 struct usb_composite_dev *cdev)
{
	return mbim_init(MAX_MBIM_INSTANCES);
}

static void mbim_function_cleanup(struct android_usb_function *f)
{
	fmbim_cleanup();
}


/* mbim transport string */
static char mbim_transports[MAX_XPORT_STR_LEN];

static int mbim_function_bind_config(struct android_usb_function *f,
					  struct usb_configuration *c)
{
	char *trans;

	pr_debug("%s: mbim transport is %s", __func__, mbim_transports);
	trans = strim(mbim_transports);
	return mbim_bind_config(c, 0, trans);
}

static int mbim_function_ctrlrequest(struct android_usb_function *f,
					struct usb_composite_dev *cdev,
					const struct usb_ctrlrequest *c)
{
	return mbim_ctrlrequest(cdev, c);
}

static ssize_t mbim_transports_show(struct device *dev,
		struct device_attribute *attr, char *buf)
{
	return snprintf(buf, PAGE_SIZE, "%s\n", mbim_transports);
}

static ssize_t mbim_transports_store(struct device *dev,
		struct device_attribute *attr, const char *buf, size_t size)
{
	strlcpy(mbim_transports, buf, sizeof(mbim_transports));
	return size;
}

static DEVICE_ATTR(mbim_transports, S_IRUGO | S_IWUSR, mbim_transports_show,
				mbim_transports_store);

static ssize_t wMTU_show(struct device *dev,
		struct device_attribute *attr, char *buf)
{
	return snprintf(buf, PAGE_SIZE, "%d\n", ext_mbb_desc.wMTU);
}

static ssize_t wMTU_store(struct device *dev,
		struct device_attribute *attr, const char *buf, size_t size)
{
	int value;
	if (sscanf(buf, "%d", &value) == 1) {
		if (value < 0 || value > USHRT_MAX)
			pr_err("illegal MTU %d, enter unsigned 16 bits\n",
				value);
		else
			ext_mbb_desc.wMTU = cpu_to_le16(value);
		return size;
	}
	return -EINVAL;
}

static DEVICE_ATTR(wMTU, S_IRUGO | S_IWUSR, wMTU_show,
				wMTU_store);

static struct device_attribute *mbim_function_attributes[] = {
	&dev_attr_mbim_transports,
	&dev_attr_wMTU,
	NULL
};

static struct android_usb_function mbim_function = {
	.name		= "usb_mbim",
	.cleanup	= mbim_function_cleanup,
	.bind_config	= mbim_function_bind_config,
	.init		= mbim_function_init,
	.ctrlrequest	= mbim_function_ctrlrequest,
	.attributes		= mbim_function_attributes,
};

#ifdef CONFIG_SND_PCM
/* PERIPHERAL AUDIO */
static int audio_function_bind_config(struct android_usb_function *f,
					  struct usb_configuration *c)
{
	return audio_bind_config(c);
}

static struct android_usb_function audio_function = {
	.name		= "audio",
	.bind_config	= audio_function_bind_config,
};
#endif


/* DIAG */
static char diag_clients[32];	    /*enabled DIAG clients- "diag[,diag_mdm]" */
static ssize_t clients_store(
		struct device *device, struct device_attribute *attr,
		const char *buff, size_t size)
{
	strlcpy(diag_clients, buff, sizeof(diag_clients));

	return size;
}

static DEVICE_ATTR(clients, S_IWUSR, NULL, clients_store);
static struct device_attribute *diag_function_attributes[] =
					 { &dev_attr_clients, NULL };

static int diag_function_init(struct android_usb_function *f,
				 struct usb_composite_dev *cdev)
{
	return diag_setup();
}

static void diag_function_cleanup(struct android_usb_function *f)
{
	diag_cleanup();
}

static int diag_function_bind_config(struct android_usb_function *f,
					struct usb_configuration *c)
{
	char *name;
	char buf[32], *b;
	int once = 0, err = -1;
	int (*notify)(uint32_t, const char *);
	struct android_dev *dev = cdev_to_android_dev(c->cdev);

	strlcpy(buf, diag_clients, sizeof(buf));
	b = strim(buf);

	while (b) {
		notify = NULL;
		name = strsep(&b, ",");
		/* Allow only first diag channel to update pid and serial no */
		if (!once++) {
			if (dev->pdata && dev->pdata->update_pid_and_serial_num)
				notify = dev->pdata->update_pid_and_serial_num;
			else
				notify = usb_diag_update_pid_and_serial_num;
		}

		if (name) {
			err = diag_function_add(c, name, notify);
			if (err)
				pr_err("diag: Cannot open channel '%s'", name);
		}
	}

	return err;
}

static struct android_usb_function diag_function = {
	.name		= "diag",
	.init		= diag_function_init,
	.cleanup	= diag_function_cleanup,
	.bind_config	= diag_function_bind_config,
	.attributes	= diag_function_attributes,
};

/* DEBUG */
static int qdss_function_init(struct android_usb_function *f,
	struct usb_composite_dev *cdev)
{
	return qdss_setup();
}

static void qdss_function_cleanup(struct android_usb_function *f)
{
	qdss_cleanup();
}

static int qdss_init_transports(int *portnum)
{
	char *ts_port;
	char *tname = NULL;
	char buf[MAX_XPORT_STR_LEN], *type;
	char xport_name_buf[MAX_XPORT_STR_LEN], *tn;
	int err = 0;

	strlcpy(buf, qdss_transports, sizeof(buf));
	type = strim(buf);

	strlcpy(xport_name_buf, qdss_xport_names,
			sizeof(xport_name_buf));
	tn = strim(xport_name_buf);

	pr_debug("%s: qdss_debug_intf = %d\n",
		__func__, qdss_debug_intf);

	while (type) {
		ts_port = strsep(&type, ",");
		if (ts_port) {
			if (tn)
				tname = strsep(&tn, ",");

			err = qdss_init_port(
				ts_port,
				tname,
				qdss_debug_intf);

			if (err) {
				pr_err("%s: Cannot open transport port:'%s'\n",
					__func__, ts_port);
				return err;
			}
			(*portnum)++;
		}
	}
	return err;
}

static int qdss_function_bind_config(struct android_usb_function *f,
					struct usb_configuration *c)
{
	int i;
	int err = 0;
	static int qdss_initialized = 0, portsnum;

	if (!qdss_initialized) {
		qdss_initialized = 1;

		err = qdss_init_transports(&portsnum);
		if (err) {
			pr_err("qdss: Cannot init transports");
			goto out;
		}

		err = qdss_gport_setup();
		if (err) {
			pr_err("qdss: Cannot setup transports");
			goto out;
		}
	}

	pr_debug("%s: port number is %d\n", __func__, portsnum);

	for (i = 0; i < portsnum; i++) {
		err = qdss_bind_config(c, i);
		if (err) {
			pr_err("Could not bind qdss%u config\n", i);
			break;
		}
	}
out:
	return err;
}

static ssize_t qdss_transports_show(struct device *dev,
		struct device_attribute *attr, char *buf)
{
	return snprintf(buf, PAGE_SIZE, "%s\n", qdss_transports);
}

static ssize_t qdss_transports_store(
		struct device *device, struct device_attribute *attr,
		const char *buff, size_t size)
{
	strlcpy(qdss_transports, buff, sizeof(qdss_transports));

	return size;
}

static ssize_t qdss_xport_names_show(struct device *dev,
		struct device_attribute *attr, char *buf)
{
	return snprintf(buf, PAGE_SIZE, "%s\n", qdss_xport_names);
}

static ssize_t qdss_xport_names_store(
		struct device *device, struct device_attribute *attr,
		const char *buff, size_t size)
{
	strlcpy(qdss_xport_names, buff, sizeof(qdss_xport_names));
	return size;
}

static ssize_t qdss_debug_intf_store(
		struct device *device, struct device_attribute *attr,
		const char *buff, size_t size)
{
	strtobool(buff, &qdss_debug_intf);
	return size;
}

static ssize_t qdss_debug_intf_show(struct device *dev,
		struct device_attribute *attr, char *buf)
{
	return snprintf(buf, PAGE_SIZE, "%d\n", qdss_debug_intf);
}

static struct device_attribute dev_attr_qdss_transports =
					__ATTR(transports, S_IRUGO | S_IWUSR,
						qdss_transports_show,
						qdss_transports_store);

static struct device_attribute dev_attr_qdss_xport_names =
				__ATTR(transport_names, S_IRUGO | S_IWUSR,
				qdss_xport_names_show,
				qdss_xport_names_store);

/* 1(enable)/0(disable) the qdss debug interface */
static struct device_attribute dev_attr_qdss_debug_intf =
				__ATTR(debug_intf, S_IRUGO | S_IWUSR,
				qdss_debug_intf_show,
				qdss_debug_intf_store);

static struct device_attribute *qdss_function_attributes[] = {
					&dev_attr_qdss_transports,
					&dev_attr_qdss_xport_names,
					&dev_attr_qdss_debug_intf,
					NULL };

static struct android_usb_function qdss_function = {
	.name		= "qdss",
	.init		= qdss_function_init,
	.cleanup	= qdss_function_cleanup,
	.bind_config	= qdss_function_bind_config,
	.attributes	= qdss_function_attributes,
};

/* SERIAL */
#define MAX_SERIAL_INSTANCES 4
struct serial_function_config {
	int instances_on;
	struct usb_function *f_serial[MAX_SERIAL_INSTANCES];
	struct usb_function_instance *f_serial_inst[MAX_SERIAL_INSTANCES];
};

static char serial_transports[32];	/*enabled FSERIAL ports - "tty[,sdio]"*/
static ssize_t serial_transports_store(
		struct device *device, struct device_attribute *attr,
		const char *buff, size_t size)
{
	strlcpy(serial_transports, buff, sizeof(serial_transports));

	return size;
}

/*enabled FSERIAL transport names - "serial_hsic[,serial_hsusb]"*/
static char serial_xport_names[32];
static ssize_t serial_xport_names_store(
		struct device *device, struct device_attribute *attr,
		const char *buff, size_t size)
{
	strlcpy(serial_xport_names, buff, sizeof(serial_xport_names));

	return size;
}

static ssize_t serial_xport_names_show(struct device *dev,
		struct device_attribute *attr, char *buf)
{
	return snprintf(buf, PAGE_SIZE, "%s\n", serial_xport_names);
}
static ssize_t serial_modem_is_connected_show(
		struct device *device, struct device_attribute *attr,
		char *buff)
{
	unsigned int is_connected = gserial_is_connected();

	return snprintf(buff, PAGE_SIZE, "%u\n", is_connected);
}

static ssize_t dun_w_softap_enable_show(
		struct device *device, struct device_attribute *attr,
		char *buff)
{
	unsigned int dun_w_softap_enable = gserial_is_dun_w_softap_enabled();

	return snprintf(buff, PAGE_SIZE, "%u\n", dun_w_softap_enable);
}

static ssize_t dun_w_softap_enable_store(
		struct device *device, struct device_attribute *attr,
		const char *buff, size_t size)
{
	unsigned int dun_w_softap_enable;

	sscanf(buff, "%u", &dun_w_softap_enable);

	gserial_dun_w_softap_enable(dun_w_softap_enable);

	return size;
}

static ssize_t dun_w_softap_active_show(
		struct device *device, struct device_attribute *attr,
		char *buff)
{
	unsigned int dun_w_softap_active = gserial_is_dun_w_softap_active();

	return snprintf(buff, PAGE_SIZE, "%u\n", dun_w_softap_active);
}

static DEVICE_ATTR(is_connected_flag, S_IRUGO, serial_modem_is_connected_show,
		NULL);
static DEVICE_ATTR(dun_w_softap_enable, S_IRUGO | S_IWUSR,
	dun_w_softap_enable_show, dun_w_softap_enable_store);
static DEVICE_ATTR(dun_w_softap_active, S_IRUGO, dun_w_softap_active_show,
		NULL);


static DEVICE_ATTR(transports, S_IWUSR, NULL, serial_transports_store);
static struct device_attribute dev_attr_serial_xport_names =
				__ATTR(transport_names, S_IRUGO | S_IWUSR,
				serial_xport_names_show,
				serial_xport_names_store);

static struct device_attribute *serial_function_attributes[] = {
					&dev_attr_transports,
					&dev_attr_serial_xport_names,
					&dev_attr_is_connected_flag,
					&dev_attr_dun_w_softap_enable,
					&dev_attr_dun_w_softap_active,
					NULL };

static int serial_function_init(struct android_usb_function *f,
					struct usb_composite_dev *cdev)
{
	struct serial_function_config *config;

	config = kzalloc(sizeof(struct serial_function_config), GFP_KERNEL);
	if (!config)
		return -ENOMEM;

	f->config = config;

	return 0;
}

static void serial_function_cleanup(struct android_usb_function *f)
{
	int i;
	struct serial_function_config *config = f->config;

	gport_cleanup();
	for (i = 0; i < config->instances_on; i++) {
		usb_put_function(config->f_serial[i]);
		usb_put_function_instance(config->f_serial_inst[i]);
	}
	kfree(f->config);
	f->config = NULL;
}

static int serial_function_bind_config(struct android_usb_function *f,
					struct usb_configuration *c)
{
	char *name, *xport_name = NULL;
	char buf[32], *b, xport_name_buf[32], *tb;
	int err = -1, i;
	static int serial_initialized = 0, ports = 0;
	struct serial_function_config *config = f->config;

	if (serial_initialized)
		goto bind_config;

	serial_initialized = 1;
	strlcpy(buf, serial_transports, sizeof(buf));
	b = strim(buf);

	strlcpy(xport_name_buf, serial_xport_names, sizeof(xport_name_buf));
	tb = strim(xport_name_buf);

	while (b) {
		name = strsep(&b, ",");

		if (name) {
			if (tb)
				xport_name = strsep(&tb, ",");
			err = gserial_init_port(ports, name, xport_name);
			if (err) {
				pr_err("serial: Cannot open port '%s'", name);
				goto out;
			}
			ports++;
			if (ports >= MAX_SERIAL_INSTANCES) {
				pr_err("serial: max ports reached '%s'", name);
				goto out;
			}
		}
	}
	err = gport_setup(c);
	if (err) {
		pr_err("serial: Cannot setup transports");
		goto out;
	}

	for (i = 0; i < ports; i++) {
		config->f_serial_inst[i] = usb_get_function_instance("gser");
		if (IS_ERR(config->f_serial_inst[i])) {
			err = PTR_ERR(config->f_serial_inst[i]);
			goto err_gser_usb_get_function_instance;
		}
		config->f_serial[i] = usb_get_function(config->f_serial_inst[i]);
		if (IS_ERR(config->f_serial[i])) {
			err = PTR_ERR(config->f_serial[i]);
			goto err_gser_usb_get_function;
		}
	}
	config->instances_on = ports;

bind_config:
	for (i = 0; i < ports; i++) {
		err = usb_add_function(c, config->f_serial[i]);
		if (err) {
			pr_err("Could not bind gser%u config\n", i);
			goto err_gser_usb_add_function;
		}
	}
	return 0;

err_gser_usb_add_function:
	while (i-- > 0)
		usb_remove_function(c, config->f_serial[i]);

	return err;

err_gser_usb_get_function_instance:
	while (i-- > 0) {
		usb_put_function(config->f_serial[i]);
err_gser_usb_get_function:
		usb_put_function_instance(config->f_serial_inst[i]);
	}

out:
	return err;
}

static struct android_usb_function serial_function = {
	.name		= "serial",
	.init		= serial_function_init,
	.cleanup	= serial_function_cleanup,
	.bind_config	= serial_function_bind_config,
	.attributes	= serial_function_attributes,
};

/* CCID */
static int ccid_function_init(struct android_usb_function *f,
					struct usb_composite_dev *cdev)
{
	return ccid_setup();
}

static void ccid_function_cleanup(struct android_usb_function *f)
{
	ccid_cleanup();
}

static int ccid_function_bind_config(struct android_usb_function *f,
						struct usb_configuration *c)
{
	return ccid_bind_config(c);
}

static struct android_usb_function ccid_function = {
	.name		= "ccid",
	.init		= ccid_function_init,
	.cleanup	= ccid_function_cleanup,
	.bind_config	= ccid_function_bind_config,
};

/* Charger */
static int charger_function_bind_config(struct android_usb_function *f,
						struct usb_configuration *c)
{
	return charger_bind_config(c);
}

static struct android_usb_function charger_function = {
	.name		= "charging",
	.bind_config	= charger_function_bind_config,
};


static int
mtp_function_init(struct android_usb_function *f,
		struct usb_composite_dev *cdev)
{
	return mtp_setup();
}

static void mtp_function_cleanup(struct android_usb_function *f)
{
	mtp_cleanup();
}

static int
mtp_function_bind_config(struct android_usb_function *f,
		struct usb_configuration *c)
{
	return mtp_bind_config(c, false);
}

static int
ptp_function_init(struct android_usb_function *f,
		struct usb_composite_dev *cdev)
{
	/* nothing to do - initialization is handled by mtp_function_init */
	return 0;
}

static void ptp_function_cleanup(struct android_usb_function *f)
{
	/* nothing to do - cleanup is handled by mtp_function_cleanup */
}

static int
ptp_function_bind_config(struct android_usb_function *f,
		struct usb_configuration *c)
{
	return mtp_bind_config(c, true);
}

static int mtp_function_ctrlrequest(struct android_usb_function *f,
					struct usb_composite_dev *cdev,
					const struct usb_ctrlrequest *c)
{
	return mtp_ctrlrequest(cdev, c);
}

static struct android_usb_function mtp_function = {
	.name		= "mtp",
	.init		= mtp_function_init,
	.cleanup	= mtp_function_cleanup,
	.bind_config	= mtp_function_bind_config,
	.ctrlrequest	= mtp_function_ctrlrequest,
};

/* PTP function is same as MTP with slightly different interface descriptor */
static struct android_usb_function ptp_function = {
	.name		= "ptp",
	.init		= ptp_function_init,
	.cleanup	= ptp_function_cleanup,
	.bind_config	= ptp_function_bind_config,
};

/* rndis transport string */
static char rndis_transports[MAX_XPORT_STR_LEN];

struct rndis_function_config {
	u8      ethaddr[ETH_ALEN];
	u32     vendorID;
	u8      max_pkt_per_xfer;
	u8	pkt_alignment_factor;
	char	manufacturer[256];
	/* "Wireless" RNDIS; auto-detected by Windows */
	bool	wceis;
	struct eth_dev *dev;
};

static int
rndis_function_init(struct android_usb_function *f,
		struct usb_composite_dev *cdev)
{
	f->config = kzalloc(sizeof(struct rndis_function_config), GFP_KERNEL);
	if (!f->config)
		return -ENOMEM;
	return 0;
}

static void rndis_function_cleanup(struct android_usb_function *f)
{
	kfree(f->config);
	f->config = NULL;
}

static int rndis_qc_function_init(struct android_usb_function *f,
					struct usb_composite_dev *cdev)
{
	struct rndis_function_config *rndis;

	rndis = kzalloc(sizeof(struct rndis_function_config), GFP_KERNEL);
	if (!rndis)
		return -ENOMEM;

	rndis->wceis = true;

	f->config = rndis;
	return rndis_qc_init();
}

static void rndis_qc_function_cleanup(struct android_usb_function *f)
{
	rndis_qc_cleanup();
	kfree(f->config);
}

static int
rndis_function_bind_config(struct android_usb_function *f,
		struct usb_configuration *c)
{
	int ret;
	struct eth_dev *dev;
	struct rndis_function_config *rndis = f->config;

	if (!rndis) {
		pr_err("%s: rndis_pdata\n", __func__);
		return -1;
	}

	pr_info("%s MAC: %02X:%02X:%02X:%02X:%02X:%02X\n", __func__,
		rndis->ethaddr[0], rndis->ethaddr[1], rndis->ethaddr[2],
		rndis->ethaddr[3], rndis->ethaddr[4], rndis->ethaddr[5]);

	if (rndis->ethaddr[0])
		dev = gether_setup_name(c->cdev->gadget, NULL, "rndis");
	else
		dev = gether_setup_name(c->cdev->gadget, rndis->ethaddr,
								"rndis");
	if (IS_ERR(dev)) {
		ret = PTR_ERR(dev);
		pr_err("%s: gether_setup failed\n", __func__);
		return ret;
	}
	rndis->dev = dev;

	if (rndis->wceis) {
		/* "Wireless" RNDIS; auto-detected by Windows */
		rndis_iad_descriptor.bFunctionClass =
						USB_CLASS_WIRELESS_CONTROLLER;
		rndis_iad_descriptor.bFunctionSubClass = 0x01;
		rndis_iad_descriptor.bFunctionProtocol = 0x03;
		rndis_control_intf.bInterfaceClass =
						USB_CLASS_WIRELESS_CONTROLLER;
		rndis_control_intf.bInterfaceSubClass =	 0x01;
		rndis_control_intf.bInterfaceProtocol =	 0x03;
	}

	return rndis_bind_config_vendor(c, rndis->ethaddr, rndis->vendorID,
					   rndis->manufacturer, rndis->dev);
}

static int rndis_qc_function_bind_config(struct android_usb_function *f,
					struct usb_configuration *c)
{
	int ret;
	char *trans;
	struct rndis_function_config *rndis = f->config;

	if (!rndis) {
		pr_err("%s: rndis_pdata\n", __func__);
		return -EINVAL;
	}

	pr_info("%s MAC: %02X:%02X:%02X:%02X:%02X:%02X\n", __func__,
		rndis->ethaddr[0], rndis->ethaddr[1], rndis->ethaddr[2],
		rndis->ethaddr[3], rndis->ethaddr[4], rndis->ethaddr[5]);

	pr_debug("%s: rndis_transport is %s", __func__, rndis_transports);

	trans = strim(rndis_transports);
	if (strcmp("BAM2BAM_IPA", trans)) {
		ret = gether_qc_setup_name(c->cdev->gadget,
					rndis->ethaddr, "rndis");
		if (ret) {
			pr_err("%s: gether_setup failed\n", __func__);
			return ret;
		}
	}

	if (rndis->wceis) {
		/* "Wireless" RNDIS; auto-detected by Windows */
		rndis_qc_iad_descriptor.bFunctionClass =
						USB_CLASS_WIRELESS_CONTROLLER;
		rndis_qc_iad_descriptor.bFunctionSubClass = 0x01;
		rndis_qc_iad_descriptor.bFunctionProtocol = 0x03;
		rndis_qc_control_intf.bInterfaceClass =
						USB_CLASS_WIRELESS_CONTROLLER;
		rndis_qc_control_intf.bInterfaceSubClass =	 0x01;
		rndis_qc_control_intf.bInterfaceProtocol =	 0x03;
	}

	return rndis_qc_bind_config_vendor(c, rndis->ethaddr, rndis->vendorID,
			rndis->manufacturer, rndis->max_pkt_per_xfer,
			rndis->pkt_alignment_factor, trans);
}

static void rndis_function_unbind_config(struct android_usb_function *f,
						struct usb_configuration *c)
{
	struct rndis_function_config *rndis = f->config;
	gether_cleanup(rndis->dev);
}

static void rndis_qc_function_unbind_config(struct android_usb_function *f,
						struct usb_configuration *c)
{
	char *trans = strim(rndis_transports);

	if (strcmp("BAM2BAM_IPA", trans))
		gether_qc_cleanup_name("rndis0");
}

static ssize_t rndis_manufacturer_show(struct device *dev,
		struct device_attribute *attr, char *buf)
{
	struct android_usb_function *f = dev_get_drvdata(dev);
	struct rndis_function_config *config = f->config;

	return snprintf(buf, PAGE_SIZE, "%s\n", config->manufacturer);
}

static ssize_t rndis_manufacturer_store(struct device *dev,
		struct device_attribute *attr, const char *buf, size_t size)
{
	struct android_usb_function *f = dev_get_drvdata(dev);
	struct rndis_function_config *config = f->config;

	if (size >= sizeof(config->manufacturer))
		return -EINVAL;

	if (sscanf(buf, "%255s", config->manufacturer) == 1)
		return size;
	return -1;
}

static DEVICE_ATTR(manufacturer, S_IRUGO | S_IWUSR, rndis_manufacturer_show,
						    rndis_manufacturer_store);

static ssize_t rndis_wceis_show(struct device *dev,
		struct device_attribute *attr, char *buf)
{
	struct android_usb_function *f = dev_get_drvdata(dev);
	struct rndis_function_config *config = f->config;

	return snprintf(buf, PAGE_SIZE, "%d\n", config->wceis);
}

static ssize_t rndis_wceis_store(struct device *dev,
		struct device_attribute *attr, const char *buf, size_t size)
{
	struct android_usb_function *f = dev_get_drvdata(dev);
	struct rndis_function_config *config = f->config;
	int value;

	if (sscanf(buf, "%d", &value) == 1) {
		config->wceis = value;
		return size;
	}
	return -EINVAL;
}

static DEVICE_ATTR(wceis, S_IRUGO | S_IWUSR, rndis_wceis_show,
					     rndis_wceis_store);

static ssize_t rndis_ethaddr_show(struct device *dev,
		struct device_attribute *attr, char *buf)
{
	struct android_usb_function *f = dev_get_drvdata(dev);
	struct rndis_function_config *rndis = f->config;

	return snprintf(buf, PAGE_SIZE, "%02x:%02x:%02x:%02x:%02x:%02x\n",
		rndis->ethaddr[0], rndis->ethaddr[1], rndis->ethaddr[2],
		rndis->ethaddr[3], rndis->ethaddr[4], rndis->ethaddr[5]);
}

static ssize_t rndis_ethaddr_store(struct device *dev,
		struct device_attribute *attr, const char *buf, size_t size)
{
	struct android_usb_function *f = dev_get_drvdata(dev);
	struct rndis_function_config *rndis = f->config;

	if (sscanf(buf, "%02x:%02x:%02x:%02x:%02x:%02x\n",
		    (int *)&rndis->ethaddr[0], (int *)&rndis->ethaddr[1],
		    (int *)&rndis->ethaddr[2], (int *)&rndis->ethaddr[3],
		    (int *)&rndis->ethaddr[4], (int *)&rndis->ethaddr[5]) == 6)
		return size;
	return -EINVAL;
}

static DEVICE_ATTR(ethaddr, S_IRUGO | S_IWUSR, rndis_ethaddr_show,
					       rndis_ethaddr_store);

static ssize_t rndis_vendorID_show(struct device *dev,
		struct device_attribute *attr, char *buf)
{
	struct android_usb_function *f = dev_get_drvdata(dev);
	struct rndis_function_config *config = f->config;

	return snprintf(buf, PAGE_SIZE, "%04x\n", config->vendorID);
}

static ssize_t rndis_vendorID_store(struct device *dev,
		struct device_attribute *attr, const char *buf, size_t size)
{
	struct android_usb_function *f = dev_get_drvdata(dev);
	struct rndis_function_config *config = f->config;
	int value;

	if (sscanf(buf, "%04x", &value) == 1) {
		config->vendorID = value;
		return size;
	}
	return -EINVAL;
}

static DEVICE_ATTR(vendorID, S_IRUGO | S_IWUSR, rndis_vendorID_show,
						rndis_vendorID_store);

static ssize_t rndis_max_pkt_per_xfer_show(struct device *dev,
		struct device_attribute *attr, char *buf)
{
	struct android_usb_function *f = dev_get_drvdata(dev);
	struct rndis_function_config *config = f->config;
	return snprintf(buf, PAGE_SIZE, "%d\n", config->max_pkt_per_xfer);
}

static ssize_t rndis_max_pkt_per_xfer_store(struct device *dev,
		struct device_attribute *attr, const char *buf, size_t size)
{
	struct android_usb_function *f = dev_get_drvdata(dev);
	struct rndis_function_config *config = f->config;
	int value;

	if (sscanf(buf, "%d", &value) == 1) {
		config->max_pkt_per_xfer = value;
		return size;
	}
	return -EINVAL;
}

static DEVICE_ATTR(max_pkt_per_xfer, S_IRUGO | S_IWUSR,
				   rndis_max_pkt_per_xfer_show,
				   rndis_max_pkt_per_xfer_store);
static ssize_t rndis_transports_show(struct device *dev,
		struct device_attribute *attr, char *buf)
{
	return snprintf(buf, PAGE_SIZE, "%s\n", rndis_transports);
}

static ssize_t rndis_transports_store(struct device *dev,
		struct device_attribute *attr, const char *buf, size_t size)
{
	strlcpy(rndis_transports, buf, sizeof(rndis_transports));
	return size;
}

static DEVICE_ATTR(rndis_transports, S_IRUGO | S_IWUSR, rndis_transports_show,
					       rndis_transports_store);

static ssize_t rndis_rx_trigger_store(struct device *dev,
		struct device_attribute *attr, const char *buf, size_t size)
{
	int value;

	if (sscanf(buf, "%d", &value) == 1) {
		rndis_rx_trigger();
		return size;
	}
	return -EINVAL;
}

static DEVICE_ATTR(rx_trigger, S_IWUSR, NULL,
					     rndis_rx_trigger_store);

static ssize_t rndis_pkt_alignment_factor_show(struct device *dev,
		struct device_attribute *attr, char *buf)
{
	struct android_usb_function *f = dev_get_drvdata(dev);
	struct rndis_function_config *config = f->config;

	return snprintf(buf, PAGE_SIZE, "%d\n", config->pkt_alignment_factor);
}

static ssize_t rndis_pkt_alignment_factor_store(struct device *dev,
		struct device_attribute *attr, const char *buf, size_t size)
{
	struct android_usb_function *f = dev_get_drvdata(dev);
	struct rndis_function_config *config = f->config;
	int value;

	if (sscanf(buf, "%d", &value) == 1) {
		config->pkt_alignment_factor = value;
		return size;
	}

	return -EINVAL;
}

static DEVICE_ATTR(pkt_alignment_factor, S_IRUGO | S_IWUSR,
					rndis_pkt_alignment_factor_show,
					rndis_pkt_alignment_factor_store);

static struct device_attribute *rndis_function_attributes[] = {
	&dev_attr_manufacturer,
	&dev_attr_wceis,
	&dev_attr_ethaddr,
	&dev_attr_vendorID,
	&dev_attr_max_pkt_per_xfer,
	&dev_attr_rndis_transports,
	&dev_attr_rx_trigger,
	&dev_attr_pkt_alignment_factor,
	NULL
};

static struct android_usb_function rndis_function = {
	.name		= "rndis",
	.init		= rndis_function_init,
	.cleanup	= rndis_function_cleanup,
	.bind_config	= rndis_function_bind_config,
	.unbind_config	= rndis_function_unbind_config,
	.attributes	= rndis_function_attributes,
};

static struct android_usb_function rndis_qc_function = {
	.name		= "rndis_qc",
	.init		= rndis_qc_function_init,
	.cleanup	= rndis_qc_function_cleanup,
	.bind_config	= rndis_qc_function_bind_config,
	.unbind_config	= rndis_qc_function_unbind_config,
	.attributes	= rndis_function_attributes,
};

static int ecm_function_bind_config(struct android_usb_function *f,
					struct usb_configuration *c)
{
	int ret;
	struct eth_dev *dev;
	struct ecm_function_config *ecm = f->config;

	if (!ecm) {
		pr_err("%s: ecm_pdata\n", __func__);
		return -EINVAL;
	}

	pr_info("%s MAC: %02X:%02X:%02X:%02X:%02X:%02X\n", __func__,
		ecm->ethaddr[0], ecm->ethaddr[1], ecm->ethaddr[2],
		ecm->ethaddr[3], ecm->ethaddr[4], ecm->ethaddr[5]);

	dev = gether_setup_name(c->cdev->gadget, ecm->ethaddr, "ecm");
	if (IS_ERR(dev)) {
		ret = PTR_ERR(dev);
		pr_err("%s: gether_setup failed\n", __func__);
		return ret;
	}
	ecm->dev = dev;

	ret = ecm_bind_config(c, ecm->ethaddr, dev);
	if (ret) {
		pr_err("%s: ecm_bind_config failed\n", __func__);
		gether_cleanup(dev);
	}
	return ret;
}

static void ecm_function_unbind_config(struct android_usb_function *f,
						struct usb_configuration *c)
{
	struct ecm_function_config *ecm = f->config;
	gether_cleanup(ecm->dev);
}

static struct android_usb_function ecm_function = {
	.name		= "ecm",
	.init		= ecm_function_init,
	.cleanup	= ecm_function_cleanup,
	.bind_config	= ecm_function_bind_config,
	.unbind_config	= ecm_function_unbind_config,
	.attributes	= ecm_function_attributes,
};

#define MAX_LUN_STR_LEN 25
static char lun_info[MAX_LUN_STR_LEN] = {'\0'};
struct mass_storage_function_config {
	struct fsg_config fsg;
	struct fsg_common *common;
};

#define MAX_LUN_NAME 8
static int mass_storage_function_init(struct android_usb_function *f,
					struct usb_composite_dev *cdev)
{
	struct android_dev *dev = cdev_to_android_dev(cdev);
	struct mass_storage_function_config *config;
	struct fsg_common *common;
	int err;
	int i, n;
	char name[FSG_MAX_LUNS][MAX_LUN_NAME];
	u8 uicc_nluns = dev->pdata ? dev->pdata->uicc_nluns : 0;

	config = kzalloc(sizeof(struct mass_storage_function_config),
							GFP_KERNEL);
	if (!config) {
		pr_err("Memory allocation failed.\n");
		return -ENOMEM;
	}

	config->fsg.nluns = 1;
	snprintf(name[0], MAX_LUN_NAME, "lun");
	config->fsg.luns[0].removable = 1;

	if (dev->pdata && dev->pdata->cdrom) {
		config->fsg.luns[config->fsg.nluns].cdrom = 1;
		config->fsg.luns[config->fsg.nluns].ro = 1;
		config->fsg.luns[config->fsg.nluns].removable = 0;
		snprintf(name[config->fsg.nluns], MAX_LUN_NAME, "rom");
		config->fsg.nluns++;
	}

	if (uicc_nluns > FSG_MAX_LUNS - config->fsg.nluns) {
		uicc_nluns = FSG_MAX_LUNS - config->fsg.nluns;
		pr_debug("limiting uicc luns to %d\n", uicc_nluns);
	}

	for (i = 0; i < uicc_nluns; i++) {
		n = config->fsg.nluns;
		snprintf(name[n], MAX_LUN_NAME, "uicc%d", i);
		config->fsg.luns[n].removable = 1;
		config->fsg.nluns++;
	}

	common = fsg_common_init(NULL, cdev, &config->fsg);
	if (IS_ERR(common)) {
		kfree(config);
		return PTR_ERR(common);
	}

	for (i = 0; i < config->fsg.nluns; i++) {
		err = sysfs_create_link(&f->dev->kobj,
					&common->luns[i].dev.kobj,
					name[i]);
		if (err)
			goto error;
	}

	config->common = common;
	f->config = config;
	return 0;
error:
	for (; i > 0; i--)
		sysfs_remove_link(&f->dev->kobj, name[i-1]);

	fsg_common_release(&common->ref);
	kfree(config);
	return err;
}

static int mass_storage_lun_init(struct android_usb_function *f,
						char *lun_info)
{
	struct mass_storage_function_config *config = f->config;
	bool inc_lun = true;
	int i = config->fsg.nluns, index, length;
	static int number_of_luns;

	length = strlen(lun_info);
	if (!length) {
		pr_err("LUN_INFO is null.\n");
		return -EINVAL;
	}

	index = i + number_of_luns;
	if (index >= FSG_MAX_LUNS) {
		pr_err("Number of LUNs exceed the limit.\n");
		return -EINVAL;
	}

	if (!strcmp(lun_info, "disk")) {
		config->fsg.luns[index].removable = 1;
	} else if (!strcmp(lun_info, "rom")) {
		config->fsg.luns[index].cdrom = 1;
		config->fsg.luns[index].removable = 0;
		config->fsg.luns[index].ro = 1;
	} else {
		pr_err("Invalid LUN info.\n");
		inc_lun = false;
		return -EINVAL;
	}

	if (inc_lun)
		number_of_luns++;

	pr_debug("number_of_luns:%d\n", number_of_luns);
	return number_of_luns;
}

static void mass_storage_function_cleanup(struct android_usb_function *f)
{
	kfree(f->config);
	f->config = NULL;
}

static void mass_storage_function_enable(struct android_usb_function *f)
{
	struct usb_composite_dev *cdev = f->android_dev->cdev;
	struct mass_storage_function_config *config = f->config;
	struct fsg_common *common = config->common;
	char *lun_type;
	int i, err, prev_nluns;
	char buf[MAX_LUN_STR_LEN], *b;
	int number_of_luns = 0;
	char buf1[5];
	char *lun_name = buf1;
	static int msc_initialized;

	if (msc_initialized)
		return;

	prev_nluns = config->fsg.nluns;

	if (lun_info[0] != '\0') {
		strlcpy(buf, lun_info, sizeof(buf));
		b = strim(buf);

		while (b) {
			lun_type = strsep(&b, ",");
			if (lun_type)
				number_of_luns =
					mass_storage_lun_init(f, lun_type);
				if (number_of_luns <= 0)
					return;
		}
	} else {
		pr_debug("No extra msc lun required.\n");
		return;
	}

	err = fsg_add_lun(common, cdev, &config->fsg, number_of_luns);
	if (err) {
		pr_err("Failed adding LUN.\n");
		return;
	}

	pr_debug("fsg.nluns:%d\n", config->fsg.nluns);
	for (i = prev_nluns; i < config->fsg.nluns; i++) {
		snprintf(lun_name, sizeof(buf), "lun%d", (i-prev_nluns));
		pr_debug("sysfs: LUN name:%s\n", lun_name);
		err = sysfs_create_link(&f->dev->kobj,
			&common->luns[i].dev.kobj, lun_name);
		if (err)
			pr_err("sysfs file creation failed: lun%d err:%d\n",
							(i-prev_nluns), err);
	}

	msc_initialized = 1;
}

static int mass_storage_function_bind_config(struct android_usb_function *f,
						struct usb_configuration *c)
{
	struct mass_storage_function_config *config = f->config;
	int ret;

	ret = fsg_bind_config(c->cdev, c, config->common);
	if (ret)
		pr_err("fsg_bind_config failed. ret:%x\n", ret);

	return ret;
}

static ssize_t mass_storage_inquiry_show(struct device *dev,
				struct device_attribute *attr, char *buf)
{
	struct android_usb_function *f = dev_get_drvdata(dev);
	struct mass_storage_function_config *config = f->config;
	return snprintf(buf, PAGE_SIZE, "%s\n", config->common->inquiry_string);
}

static ssize_t mass_storage_inquiry_store(struct device *dev,
		struct device_attribute *attr, const char *buf, size_t size)
{
	struct android_usb_function *f = dev_get_drvdata(dev);
	struct mass_storage_function_config *config = f->config;
	if (size >= sizeof(config->common->inquiry_string))
		return -EINVAL;
	if (sscanf(buf, "%28s", config->common->inquiry_string) != 1)
		return -EINVAL;
	return size;
}

static DEVICE_ATTR(inquiry_string, S_IRUGO | S_IWUSR,
					mass_storage_inquiry_show,
					mass_storage_inquiry_store);

static ssize_t mass_storage_lun_info_show(struct device *dev,
				struct device_attribute *attr, char *buf)
{

	return snprintf(buf, PAGE_SIZE, "%s\n", lun_info);
}

static ssize_t mass_storage_lun_info_store(struct device *dev,
		struct device_attribute *attr, const char *buf, size_t size)
{
	strlcpy(lun_info, buf, sizeof(lun_info));
	return size;
}

static DEVICE_ATTR(luns, S_IRUGO | S_IWUSR,
				mass_storage_lun_info_show,
				mass_storage_lun_info_store);

static struct device_attribute *mass_storage_function_attributes[] = {
	&dev_attr_inquiry_string,
	&dev_attr_luns,
	NULL
};

static struct android_usb_function mass_storage_function = {
	.name		= "mass_storage",
	.init		= mass_storage_function_init,
	.cleanup	= mass_storage_function_cleanup,
	.bind_config	= mass_storage_function_bind_config,
	.attributes	= mass_storage_function_attributes,
	.enable		= mass_storage_function_enable,
};


static int accessory_function_init(struct android_usb_function *f,
					struct usb_composite_dev *cdev)
{
	return acc_setup();
}

static void accessory_function_cleanup(struct android_usb_function *f)
{
	acc_cleanup();
}

static int accessory_function_bind_config(struct android_usb_function *f,
						struct usb_configuration *c)
{
	return acc_bind_config(c);
}

static int accessory_function_ctrlrequest(struct android_usb_function *f,
						struct usb_composite_dev *cdev,
						const struct usb_ctrlrequest *c)
{
	return acc_ctrlrequest(cdev, c);
}

static struct android_usb_function accessory_function = {
	.name		= "accessory",
	.init		= accessory_function_init,
	.cleanup	= accessory_function_cleanup,
	.bind_config	= accessory_function_bind_config,
	.ctrlrequest	= accessory_function_ctrlrequest,
};

#ifdef CONFIG_SND_PCM
static int audio_source_function_init(struct android_usb_function *f,
			struct usb_composite_dev *cdev)
{
	struct audio_source_config *config;

	config = kzalloc(sizeof(struct audio_source_config), GFP_KERNEL);
	if (!config)
		return -ENOMEM;
	config->card = -1;
	config->device = -1;
	f->config = config;
	return 0;
}

static void audio_source_function_cleanup(struct android_usb_function *f)
{
	kfree(f->config);
}

static int audio_source_function_bind_config(struct android_usb_function *f,
						struct usb_configuration *c)
{
	struct audio_source_config *config = f->config;

	return audio_source_bind_config(c, config);
}

static void audio_source_function_unbind_config(struct android_usb_function *f,
						struct usb_configuration *c)
{
	struct audio_source_config *config = f->config;

	config->card = -1;
	config->device = -1;
}

static ssize_t audio_source_pcm_show(struct device *dev,
		struct device_attribute *attr, char *buf)
{
	struct android_usb_function *f = dev_get_drvdata(dev);
	struct audio_source_config *config = f->config;

	/* print PCM card and device numbers */
	return sprintf(buf, "%d %d\n", config->card, config->device);
}

static DEVICE_ATTR(pcm, S_IRUGO, audio_source_pcm_show, NULL);

static struct device_attribute *audio_source_function_attributes[] = {
	&dev_attr_pcm,
	NULL
};

static struct android_usb_function audio_source_function = {
	.name		= "audio_source",
	.init		= audio_source_function_init,
	.cleanup	= audio_source_function_cleanup,
	.bind_config	= audio_source_function_bind_config,
	.unbind_config	= audio_source_function_unbind_config,
	.attributes	= audio_source_function_attributes,
};
#endif

static int android_uasp_connect_cb(bool connect)
{
	/*
	 * TODO
	 * We may have to disable gadget till UASP configfs nodes
	 * are configured which includes mapping LUN with the
	 * backing file. It is a fundamental difference between
	 * f_mass_storage and f_tcp. That means UASP can not be
	 * in default composition.
	 *
	 * For now, assume that UASP configfs nodes are configured
	 * before enabling android gadget. Or cable should be
	 * reconnected after mapping the LUN.
	 *
	 * Also consider making UASP to respond to Host requests when
	 * Lun is not mapped.
	 */
	pr_debug("UASP %s\n", connect ? "connect" : "disconnect");

	return 0;
}

static int uasp_function_init(struct android_usb_function *f,
					struct usb_composite_dev *cdev)
{
	return f_tcm_init(&android_uasp_connect_cb);
}

static void uasp_function_cleanup(struct android_usb_function *f)
{
	f_tcm_exit();
}

static int uasp_function_bind_config(struct android_usb_function *f,
						struct usb_configuration *c)
{
	return tcm_bind_config(c);
}

static struct android_usb_function uasp_function = {
	.name		= "uasp",
	.init		= uasp_function_init,
	.cleanup	= uasp_function_cleanup,
	.bind_config	= uasp_function_bind_config,
};

static struct android_usb_function *supported_functions[] = {
	&ffs_function,
	&mbim_function,
	&ecm_qc_function,
#ifdef CONFIG_SND_PCM
	&audio_function,
#endif
	&rmnet_smd_function,
	&rmnet_function,
	&gps_function,
	&diag_function,
	&qdss_function,
	&serial_function,
	&ccid_function,
	&acm_function,
	&mtp_function,
	&ptp_function,
	&rndis_function,
	&rndis_qc_function,
	&ecm_function,
	&ncm_function,
	&mass_storage_function,
	&accessory_function,
#ifdef CONFIG_SND_PCM
	&audio_source_function,
#endif
	&uasp_function,
	&charger_function,
	NULL
};

static struct android_usb_function *supported_functions_recovery[] = {
	&ffs_function,
	&mbim_function,
	&ecm_qc_function,
#ifdef CONFIG_SND_PCM
	&audio_function,
#endif
	&rmnet_smd_function,
	&rmnet_function,
	&gps_function,
	&diag_function,
	&qdss_function,
	&serial_function,
	&ccid_function,
	&acm_function,
	&mtp_function,
	&ptp_function,
	&rndis_function,
	&rndis_qc_function,
	&ecm_function,
	&ncm_function,
	&mass_storage_function,
	&accessory_function,
#ifdef CONFIG_SND_PCM
	&audio_source_function,
#endif
	&uasp_function,
	&adb_function,
	NULL
};

static struct android_usb_function *supported_functions_recovery[] = {
	&ffs_function,
	&mbim_function,
	&ecm_qc_function,
#ifdef CONFIG_SND_PCM
	&audio_function,
#endif
	&rmnet_smd_function,
	&rmnet_function,
	&gps_function,
	&diag_function,
	&qdss_function,
	&serial_function,
	&ccid_function,
	&acm_function,
	&mtp_function,
	&ptp_function,
	&rndis_function,
	&rndis_qc_function,
	&ecm_function,
	&ncm_function,
	&mass_storage_function,
	&accessory_function,
#ifdef CONFIG_SND_PCM
	&audio_source_function,
#endif
	&uasp_function,
	&adb_function,
	NULL
};

static void android_cleanup_functions(struct android_usb_function **functions)
{
	struct android_usb_function *f;
	struct device_attribute **attrs;
	struct device_attribute *attr;

	while (*functions) {
		f = *functions++;

		if (f->dev) {
			device_destroy(android_class, f->dev->devt);
			kfree(f->dev_name);
		} else
			continue;

		if (f->cleanup)
			f->cleanup(f);

		attrs = f->attributes;
		if (attrs) {
			while ((attr = *attrs++))
				device_remove_file(f->dev, attr);
		}
	}
}

static int android_init_functions(struct android_usb_function **functions,
				  struct usb_composite_dev *cdev)
{
	struct android_dev *dev = cdev_to_android_dev(cdev);
	struct android_usb_function *f;
	struct device_attribute **attrs;
	struct device_attribute *attr;
	int err = 0;
	int index = 1; /* index 0 is for android0 device */

	for (; (f = *functions++); index++) {
		f->dev_name = kasprintf(GFP_KERNEL, "f_%s", f->name);
		f->android_dev = NULL;
		if (!f->dev_name) {
			err = -ENOMEM;
			goto err_out;
		}
		f->dev = device_create(android_class, dev->dev,
				MKDEV(0, index), f, f->dev_name);
		if (IS_ERR(f->dev)) {
			pr_err("%s: Failed to create dev %s", __func__,
							f->dev_name);
			err = PTR_ERR(f->dev);
			f->dev = NULL;
			goto err_create;
		}

		if (f->init) {
			err = f->init(f, cdev);
			if (err) {
				pr_err("%s: Failed to init %s", __func__,
								f->name);
				goto err_init;
			}
		}

		attrs = f->attributes;
		if (attrs) {
			while ((attr = *attrs++) && !err)
				err = device_create_file(f->dev, attr);
		}
		if (err) {
			pr_err("%s: Failed to create function %s attributes",
					__func__, f->name);
			goto err_attrs;
		}
	}
	return 0;

err_attrs:
	for (attr = *(attrs -= 2); attrs != f->attributes; attr = *(attrs--))
		device_remove_file(f->dev, attr);
	if (f->cleanup)
		f->cleanup(f);
err_init:
	device_destroy(android_class, f->dev->devt);
err_create:
	f->dev = NULL;
	kfree(f->dev_name);
err_out:
	android_cleanup_functions(dev->functions);
	return err;
}

static int
android_bind_enabled_functions(struct android_dev *dev,
			       struct usb_configuration *c)
{
	struct android_usb_function_holder *f_holder;
	struct android_configuration *conf =
		container_of(c, struct android_configuration, usb_config);
	int ret;
	struct adb_data *data = adb_function.config;

	list_for_each_entry(f_holder, &conf->enabled_functions, enabled_list) {
		if(g_recovery_mode == 1){
			if(!strcmp(f_holder->f->name,"ffs") && data->opened)
				continue;
		}
		ret = f_holder->f->bind_config(f_holder->f, c);
		if (ret) {
			pr_err("%s: %s failed\n", __func__, f_holder->f->name);
			while (!list_empty(&c->functions)) {
				struct usb_function		*f;

				f = list_first_entry(&c->functions,
					struct usb_function, list);
				list_del(&f->list);
				if (f->unbind)
					f->unbind(c, f);
			}
			if (c->unbind)
				c->unbind(c);
			return ret;
		}
	}
	return 0;
}

static void
android_unbind_enabled_functions(struct android_dev *dev,
			       struct usb_configuration *c)
{
	struct android_usb_function_holder *f_holder;
	struct android_configuration *conf =
		container_of(c, struct android_configuration, usb_config);

	list_for_each_entry(f_holder, &conf->enabled_functions, enabled_list) {
		if (f_holder->f->unbind_config)
			f_holder->f->unbind_config(f_holder->f, c);
	}
}
static inline void check_streaming_func(struct usb_gadget *gadget,
		struct android_usb_platform_data *pdata,
		char *name)
{
	int i;

	for (i = 0; i < pdata->streaming_func_count; i++) {
		if (!strcmp(name, pdata->streaming_func[i])) {
			pr_debug("set streaming_enabled to true\n");
			gadget->streaming_enabled = true;
			break;
		}
	}
}
static int android_enable_function(struct android_dev *dev,
				   struct android_configuration *conf,
				   char *name)
{
	struct android_usb_function **functions = dev->functions;
	struct android_usb_function *f;
	struct android_usb_function_holder *f_holder;
	struct android_usb_platform_data *pdata = dev->pdata;
	struct usb_gadget *gadget = dev->cdev->gadget;

	while ((f = *functions++)) {
		if (!strcmp(name, f->name)) {
			if (f->android_dev && f->android_dev != dev)
				pr_err("%s is enabled in other device\n",
					f->name);
			else {
				f_holder = kzalloc(sizeof(*f_holder),
						GFP_KERNEL);
				if (!f_holder) {
					pr_err("Failed to alloc f_holder\n");
					return -ENOMEM;
				}

				f->android_dev = dev;
				f_holder->f = f;
				list_add_tail(&f_holder->enabled_list,
					      &conf->enabled_functions);
				pr_debug("func:%s is enabled.\n", f->name);
				/*
				 * compare enable function with streaming func
				 * list and based on the same request streaming.
				 */
				check_streaming_func(gadget, pdata, f->name);

				return 0;
			}
		}
	}
	return -EINVAL;
}

/*-------------------------------------------------------------------------*/
/* /sys/class/android_usb/android%d/ interface */

static ssize_t remote_wakeup_show(struct device *pdev,
		struct device_attribute *attr, char *buf)
{
	struct android_dev *dev = dev_get_drvdata(pdev);
	struct android_configuration *conf;

	/*
	 * Show the wakeup attribute of the first configuration,
	 * since all configurations have the same wakeup attribute
	 */
	if (dev->configs_num == 0)
		return 0;
	conf = list_entry(dev->configs.next,
			  struct android_configuration,
			  list_item);

	return snprintf(buf, PAGE_SIZE, "%d\n",
			!!(conf->usb_config.bmAttributes &
				USB_CONFIG_ATT_WAKEUP));
}

static ssize_t remote_wakeup_store(struct device *pdev,
		struct device_attribute *attr, const char *buff, size_t size)
{
	struct android_dev *dev = dev_get_drvdata(pdev);
	struct android_configuration *conf;
	int enable = 0;

	sscanf(buff, "%d", &enable);

	pr_debug("android_usb: %s remote wakeup\n",
			enable ? "enabling" : "disabling");

	list_for_each_entry(conf, &dev->configs, list_item)
		if (enable)
			conf->usb_config.bmAttributes |=
					USB_CONFIG_ATT_WAKEUP;
		else
			conf->usb_config.bmAttributes &=
					~USB_CONFIG_ATT_WAKEUP;

	return size;
}

static ssize_t
functions_show(struct device *pdev, struct device_attribute *attr, char *buf)
{
	struct android_dev *dev = dev_get_drvdata(pdev);
	struct android_configuration *conf;
	struct android_usb_function_holder *f_holder;
	char *buff = buf;

	mutex_lock(&dev->mutex);

	list_for_each_entry(conf, &dev->configs, list_item) {
		if (buff != buf)
			*(buff-1) = ':';
		list_for_each_entry(f_holder, &conf->enabled_functions,
					enabled_list)
			buff += snprintf(buff, PAGE_SIZE, "%s,",
					f_holder->f->name);
	}

	mutex_unlock(&dev->mutex);

	if (buff != buf)
		*(buff-1) = '\n';
	return buff - buf;
}

static ssize_t
functions_store(struct device *pdev, struct device_attribute *attr,
			       const char *buff, size_t size)
{
	struct android_dev *dev = dev_get_drvdata(pdev);
	struct list_head *curr_conf = &dev->configs;
	struct android_configuration *conf;
	char *conf_str;
	struct android_usb_function_holder *f_holder;
	char *name;
	char buf[256], *b;
	char aliases[256], *a;
	int err;
	int is_ffs;
	int ffs_enabled = 0;

	mutex_lock(&dev->mutex);

	if (dev->enabled) {
		mutex_unlock(&dev->mutex);
		return -EBUSY;
	}

	/* Clear previous enabled list */
	list_for_each_entry(conf, &dev->configs, list_item) {
		while (conf->enabled_functions.next !=
				&conf->enabled_functions) {
			f_holder = list_entry(conf->enabled_functions.next,
					typeof(*f_holder),
					enabled_list);
			f_holder->f->android_dev = NULL;
			list_del(&f_holder->enabled_list);
			kfree(f_holder);
		}
		INIT_LIST_HEAD(&conf->enabled_functions);
	}

	strlcpy(buf, buff, sizeof(buf));
	b = strim(buf);

	while (b) {
		conf_str = strsep(&b, ":");
		if (!conf_str)
			continue;

		/* If the next not equal to the head, take it */
		if (curr_conf->next != &dev->configs)
			conf = list_entry(curr_conf->next,
					  struct android_configuration,
					  list_item);
		else
			conf = alloc_android_config(dev);

		curr_conf = curr_conf->next;
		while (conf_str) {
			name = strsep(&conf_str, ",");
			is_ffs = 0;
			strlcpy(aliases, dev->ffs_aliases, sizeof(aliases));
			a = aliases;

			while (a) {
				char *alias = strsep(&a, ",");
				if (alias && !strcmp(name, alias)) {
					is_ffs = 1;
					break;
				}
			}

			if (is_ffs) {
				if (ffs_enabled)
					continue;
				err = android_enable_function(dev, conf, "ffs");
				if (err)
					pr_err("android_usb: Cannot enable ffs (%d)",
									err);
				else
					ffs_enabled = 1;

				if(g_recovery_mode == 1){
					if(strcmp("adb", name))
						continue;
				}else{
						continue;
				}
			}

			if (!strcmp(name, "rndis") &&
				!strcmp(strim(rndis_transports), "BAM2BAM_IPA"))
				name = "rndis_qc";

			err = android_enable_function(dev, conf, name);
			if (err)
				pr_err("android_usb: Cannot enable '%s' (%d)",
							name, err);
		}
	}

	/* Free uneeded configurations if exists */
	while (curr_conf->next != &dev->configs) {
		conf = list_entry(curr_conf->next,
				  struct android_configuration, list_item);
		free_android_config(dev, conf);
	}

	mutex_unlock(&dev->mutex);

	return size;
}

static ssize_t enable_show(struct device *pdev, struct device_attribute *attr,
			   char *buf)
{
	struct android_dev *dev = dev_get_drvdata(pdev);

	return snprintf(buf, PAGE_SIZE, "%d\n", dev->enabled);
}

static ssize_t enable_store(struct device *pdev, struct device_attribute *attr,
			    const char *buff, size_t size)
{
	struct android_dev *dev = dev_get_drvdata(pdev);
	struct usb_composite_dev *cdev = dev->cdev;
	struct android_usb_function_holder *f_holder;
	struct android_configuration *conf;
	int enabled = 0;
	bool audio_enabled = false;
	static DEFINE_RATELIMIT_STATE(rl, 10*HZ, 1);
	int err = 0;

	if (!cdev)
		return -ENODEV;

	mutex_lock(&dev->mutex);

	sscanf(buff, "%d", &enabled);
	if (enabled && !dev->enabled) {
		/*
		 * Update values in composite driver's copy of
		 * device descriptor.
		 */
		cdev->desc.idVendor = device_desc.idVendor;
		cdev->desc.idProduct = device_desc.idProduct;
		cdev->desc.bcdDevice = device_desc.bcdDevice;
		cdev->desc.bDeviceClass = device_desc.bDeviceClass;
		cdev->desc.bDeviceSubClass = device_desc.bDeviceSubClass;
		cdev->desc.bDeviceProtocol = device_desc.bDeviceProtocol;

		/* Audio dock accessory is unable to enumerate device if
		 * pull-up is enabled immediately. The enumeration is
		 * reliable with 100 msec delay.
		 */
		list_for_each_entry(conf, &dev->configs, list_item)
			list_for_each_entry(f_holder, &conf->enabled_functions,
						enabled_list) {
				if (f_holder->f->enable)
					f_holder->f->enable(f_holder->f);
				if (!strncmp(f_holder->f->name,
						"audio_source", 12))
					audio_enabled = true;
			}
		if (audio_enabled)
			msleep(100);
		err = android_enable(dev);
		if (err < 0) {
			pr_err("%s: android_enable failed\n", __func__);
			dev->connected = 0;
			dev->enabled = false;
			mutex_unlock(&dev->mutex);
			return size;
		}
		dev->enabled = true;
	} else if (!enabled && dev->enabled) {
		android_disable(dev);
		list_for_each_entry(conf, &dev->configs, list_item)
			list_for_each_entry(f_holder, &conf->enabled_functions,
						enabled_list) {
				if (f_holder->f->disable)
					f_holder->f->disable(f_holder->f);
			}
		dev->enabled = false;
	} else if (__ratelimit(&rl)) {
		pr_err("android_usb: already %s\n",
				dev->enabled ? "enabled" : "disabled");
	}

	mutex_unlock(&dev->mutex);

	return size;
}

static ssize_t pm_qos_show(struct device *pdev,
			   struct device_attribute *attr, char *buf)
{
	struct android_dev *dev = dev_get_drvdata(pdev);

	return snprintf(buf, PAGE_SIZE, "%s\n", dev->pm_qos);
}

static ssize_t pm_qos_store(struct device *pdev,
			   struct device_attribute *attr,
			   const char *buff, size_t size)
{
	struct android_dev *dev = dev_get_drvdata(pdev);

	strlcpy(dev->pm_qos, buff, sizeof(dev->pm_qos));

	return size;
}

static ssize_t pm_qos_state_show(struct device *pdev,
			struct device_attribute *attr, char *buf)
{
	struct android_dev *dev = dev_get_drvdata(pdev);

	return snprintf(buf, PAGE_SIZE, "%s\n",
				pm_qos_to_string(dev->curr_pm_qos_state));
}

static ssize_t state_show(struct device *pdev, struct device_attribute *attr,
			   char *buf)
{
	struct android_dev *dev = dev_get_drvdata(pdev);
	struct usb_composite_dev *cdev = dev->cdev;
	char *state = "DISCONNECTED";
	unsigned long flags;

	if (!cdev)
		goto out;

	spin_lock_irqsave(&cdev->lock, flags);
	if (cdev->config)
		state = "CONFIGURED";
	else if (dev->connected)
		state = "CONNECTED";
	spin_unlock_irqrestore(&cdev->lock, flags);
out:
	return snprintf(buf, PAGE_SIZE, "%s\n", state);
}

static ssize_t serial_show(struct device *pdev, struct device_attribute *attr,
			   char *buf)
{
	return snprintf(buf, PAGE_SIZE, "%s\n", serial_string);
}
static ssize_t serial_store(struct device *pdev, struct device_attribute *attr,
			    const char *buff, size_t size)
{
	//ensure SSN number in the ASCII range of "0" to "Z"
	if(buff[0] >= 0x30 && buff[0] <= 0x5a)
		sscanf(buff, "%s", serial_string);
	else
		sscanf("C4ATAS000000", "%s", serial_string);
	return size;
}

<<<<<<< HEAD
=======
#define ANDROID_DEV_ATTR(field, format_string)				\
static ssize_t								\
field ## _show(struct device *pdev, struct device_attribute *attr,	\
		char *buf)						\
{									\
	struct android_dev *dev = dev_get_drvdata(pdev);		\
									\
	return snprintf(buf, PAGE_SIZE,					\
			format_string, dev->field);			\
}									\
static ssize_t								\
field ## _store(struct device *pdev, struct device_attribute *attr,	\
		const char *buf, size_t size)				\
{									\
	unsigned value;							\
	struct android_dev *dev = dev_get_drvdata(pdev);		\
									\
	if (sscanf(buf, format_string, &value) == 1) {			\
		dev->field = value;					\
		return size;						\
	}								\
	return -EINVAL;							\
}									\
static DEVICE_ATTR(field, S_IRUGO | S_IWUSR, field ## _show, field ## _store);

>>>>>>> 62a3c2da
#define DESCRIPTOR_ATTR(field, format_string)				\
static ssize_t								\
field ## _show(struct device *dev, struct device_attribute *attr,	\
		char *buf)						\
{									\
	return snprintf(buf, PAGE_SIZE,					\
			format_string, device_desc.field);		\
}									\
static ssize_t								\
field ## _store(struct device *dev, struct device_attribute *attr,	\
		const char *buf, size_t size)				\
{									\
	int value;							\
	if (sscanf(buf, format_string, &value) == 1) {			\
		device_desc.field = value;				\
		return size;						\
	}								\
	return -1;							\
}									\
static DEVICE_ATTR(field, S_IRUGO | S_IWUSR, field ## _show, field ## _store);

#define DESCRIPTOR_STRING_ATTR(field, buffer)				\
static ssize_t								\
field ## _show(struct device *dev, struct device_attribute *attr,	\
		char *buf)						\
{									\
	return snprintf(buf, PAGE_SIZE, "%s", buffer);			\
}									\
static ssize_t								\
field ## _store(struct device *dev, struct device_attribute *attr,	\
		const char *buf, size_t size)				\
{									\
	if (size >= sizeof(buffer))					\
		return -EINVAL;						\
	strlcpy(buffer, buf, sizeof(buffer));				\
	strim(buffer);							\
	return size;							\
}									\
static DEVICE_ATTR(field, S_IRUGO | S_IWUSR, field ## _show, field ## _store);


DESCRIPTOR_ATTR(idVendor, "%04x\n")
DESCRIPTOR_ATTR(idProduct, "%04x\n")
DESCRIPTOR_ATTR(bcdDevice, "%04x\n")
DESCRIPTOR_ATTR(bDeviceClass, "%d\n")
DESCRIPTOR_ATTR(bDeviceSubClass, "%d\n")
DESCRIPTOR_ATTR(bDeviceProtocol, "%d\n")
DESCRIPTOR_STRING_ATTR(iManufacturer, manufacturer_string)
DESCRIPTOR_STRING_ATTR(iProduct, product_string)
//DESCRIPTOR_STRING_ATTR(iSerial, serial_string)
static DEVICE_ATTR(iSerial, S_IRUGO | S_IWUSR, serial_show, serial_store);

static DEVICE_ATTR(functions, S_IRUGO | S_IWUSR, functions_show,
						 functions_store);
static DEVICE_ATTR(enable, S_IRUGO | S_IWUSR, enable_show, enable_store);

static DEVICE_ATTR(pm_qos, S_IRUGO | S_IWUSR, pm_qos_show, pm_qos_store);
static DEVICE_ATTR(pm_qos_state, S_IRUGO, pm_qos_state_show, NULL);
ANDROID_DEV_ATTR(up_pm_qos_sample_sec, "%u\n");
ANDROID_DEV_ATTR(down_pm_qos_sample_sec, "%u\n");
ANDROID_DEV_ATTR(up_pm_qos_threshold, "%u\n");
ANDROID_DEV_ATTR(down_pm_qos_threshold, "%u\n");
ANDROID_DEV_ATTR(idle_pc_rpm_no_int_secs, "%u\n");

static DEVICE_ATTR(state, S_IRUGO, state_show, NULL);
static DEVICE_ATTR(remote_wakeup, S_IRUGO | S_IWUSR,
		remote_wakeup_show, remote_wakeup_store);

static struct device_attribute *android_usb_attributes[] = {
	&dev_attr_idVendor,
	&dev_attr_idProduct,
	&dev_attr_bcdDevice,
	&dev_attr_bDeviceClass,
	&dev_attr_bDeviceSubClass,
	&dev_attr_bDeviceProtocol,
	&dev_attr_iManufacturer,
	&dev_attr_iProduct,
	&dev_attr_iSerial,
	&dev_attr_functions,
	&dev_attr_enable,
	&dev_attr_pm_qos,
	&dev_attr_up_pm_qos_sample_sec,
	&dev_attr_down_pm_qos_sample_sec,
	&dev_attr_up_pm_qos_threshold,
	&dev_attr_down_pm_qos_threshold,
	&dev_attr_idle_pc_rpm_no_int_secs,
	&dev_attr_pm_qos_state,
	&dev_attr_state,
	&dev_attr_remote_wakeup,
	NULL
};

/*-------------------------------------------------------------------------*/
/* Composite driver */

static int android_bind_config(struct usb_configuration *c)
{
	struct android_dev *dev = cdev_to_android_dev(c->cdev);
	int ret = 0;

	ret = android_bind_enabled_functions(dev, c);
	if (ret)
		return ret;

	return 0;
}

static void android_unbind_config(struct usb_configuration *c)
{
	struct android_dev *dev = cdev_to_android_dev(c->cdev);

	if (c->cdev->gadget->streaming_enabled) {
		c->cdev->gadget->streaming_enabled = false;
		pr_debug("setting streaming_enabled to false.\n");
	}
	android_unbind_enabled_functions(dev, c);
}

static int android_bind(struct usb_composite_dev *cdev)
{
	struct android_dev *dev;
	struct usb_gadget	*gadget = cdev->gadget;
	struct android_configuration *conf;
	int			id, ret;

	/* Bind to the last android_dev that was probed */
	dev = list_entry(android_dev_list.prev, struct android_dev, list_item);

	dev->cdev = cdev;

	/* Save the default handler */
	dev->setup_complete = cdev->req->complete;

	/*
	 * Start disconnected. Userspace will connect the gadget once
	 * it is done configuring the functions.
	 */
	usb_gadget_disconnect(gadget);

	/* Init the supported functions only once, on the first android_dev */
	if (android_dev_count == 1) {
		ret = android_init_functions(dev->functions, cdev);
		if (ret)
			return ret;
	}

	/* Allocate string descriptor numbers ... note that string
	 * contents can be overridden by the composite_dev glue.
	 */
	id = usb_string_id(cdev);
	if (id < 0)
		return id;
	strings_dev[STRING_MANUFACTURER_IDX].id = id;
	device_desc.iManufacturer = id;

	id = usb_string_id(cdev);
	if (id < 0)
		return id;
	strings_dev[STRING_PRODUCT_IDX].id = id;
	device_desc.iProduct = id;

	/* Default strings - should be updated by userspace */
	strlcpy(manufacturer_string, "Android",
		sizeof(manufacturer_string) - 1);
	strlcpy(product_string, "Android", sizeof(product_string) - 1);
	strlcpy(serial_string, "0123456789ABCDEF", sizeof(serial_string) - 1);

	id = usb_string_id(cdev);
	if (id < 0)
		return id;
	strings_dev[STRING_SERIAL_IDX].id = id;
	device_desc.iSerialNumber = id;

	if (gadget_is_otg(cdev->gadget))
		list_for_each_entry(conf, &dev->configs, list_item)
			conf->usb_config.descriptors = otg_desc;

	return 0;
}

static int android_usb_unbind(struct usb_composite_dev *cdev)
{
	struct android_dev *dev = cdev_to_android_dev(cdev);

	manufacturer_string[0] = '\0';
	product_string[0] = '\0';
	serial_string[0] = '0';
	cancel_work_sync(&dev->work);
	cancel_delayed_work_sync(&dev->pm_qos_work);
	android_cleanup_functions(dev->functions);
	return 0;
}

/* HACK: android needs to override setup for accessory to work */
static int (*composite_setup_func)(struct usb_gadget *gadget, const struct usb_ctrlrequest *c);
static void (*composite_suspend_func)(struct usb_gadget *gadget);
static void (*composite_resume_func)(struct usb_gadget *gadget);

static int
android_setup(struct usb_gadget *gadget, const struct usb_ctrlrequest *c)
{
	struct usb_composite_dev	*cdev = get_gadget_data(gadget);
	struct android_dev		*dev = cdev_to_android_dev(cdev);
	struct usb_request		*req = cdev->req;
	struct android_usb_function	*f;
	struct android_usb_function_holder *f_holder;
	struct android_configuration	*conf;
	int value = -EOPNOTSUPP;
	unsigned long flags;
	bool do_work = false;
	bool prev_configured = false;

	req->zero = 0;
	req->length = 0;
	req->complete = dev->setup_complete;
	gadget->ep0->driver_data = cdev;

	list_for_each_entry(conf, &dev->configs, list_item)
		list_for_each_entry(f_holder,
				    &conf->enabled_functions,
				    enabled_list) {
			f = f_holder->f;
			if (f->ctrlrequest) {
				value = f->ctrlrequest(f, cdev, c);
				if (value >= 0)
					break;
			}
		}

	/*
	 * skip the  work when 2nd set config arrives
	 * with same value from the host.
	 */
	if (cdev->config)
		prev_configured = true;
	/* Special case the accessory function.
	 * It needs to handle control requests before it is enabled.
	 */
	if (value < 0)
		value = acc_ctrlrequest(cdev, c);

	if (value < 0)
		value = composite_setup_func(gadget, c);

	spin_lock_irqsave(&cdev->lock, flags);
	if (!dev->connected) {
		dev->connected = 1;
		do_work = true;
	} else if (c->bRequest == USB_REQ_SET_CONFIGURATION &&
						cdev->config) {
		if (!prev_configured)
			do_work = true;
	}
	spin_unlock_irqrestore(&cdev->lock, flags);
	if (do_work)
		schedule_work(&dev->work);
	return value;
}

static void android_disconnect(struct usb_composite_dev *cdev)
{
	struct android_dev *dev = cdev_to_android_dev(cdev);

	/* accessory HID support can be active while the
	   accessory function is not actually enabled,
	   so we need to inform it when we are disconnected.
	 */
	acc_disconnect();

	dev->connected = 0;
	schedule_work(&dev->work);
}

static struct usb_composite_driver android_usb_driver = {
	.name		= "android_usb",
	.dev		= &device_desc,
	.strings	= dev_strings,
	.bind		= android_bind,
	.unbind		= android_usb_unbind,
	.disconnect	= android_disconnect,
	.max_speed	= USB_SPEED_SUPER
};

static void android_suspend(struct usb_gadget *gadget)
{
	struct usb_composite_dev *cdev = get_gadget_data(gadget);
	struct android_dev *dev = cdev_to_android_dev(cdev);
	unsigned long flags;

	spin_lock_irqsave(&cdev->lock, flags);
	if (!dev->suspended) {
		dev->suspended = 1;
		schedule_work(&dev->work);
	}
	spin_unlock_irqrestore(&cdev->lock, flags);

	composite_suspend_func(gadget);
}

static void android_resume(struct usb_gadget *gadget)
{
	struct usb_composite_dev *cdev = get_gadget_data(gadget);
	struct android_dev *dev = cdev_to_android_dev(cdev);
	unsigned long flags;

	spin_lock_irqsave(&cdev->lock, flags);
	if (dev->suspended) {
		dev->suspended = 0;
		schedule_work(&dev->work);
	}
	spin_unlock_irqrestore(&cdev->lock, flags);

	composite_resume_func(gadget);
}

static int android_create_device(struct android_dev *dev, u8 usb_core_id)
{
	struct device_attribute **attrs = android_usb_attributes;
	struct device_attribute *attr;
	char device_node_name[ANDROID_DEVICE_NODE_NAME_LENGTH];
	int err;

	/*
	 * The primary usb core should always have usb_core_id=0, since
	 * Android user space is currently interested in android0 events.
	 */
	snprintf(device_node_name, ANDROID_DEVICE_NODE_NAME_LENGTH,
		 "android%d", usb_core_id);
	pr_debug("%s(): creating android%d device\n", __func__, usb_core_id);
	dev->dev = device_create(android_class, NULL,
					MKDEV(0, 0), NULL, device_node_name);
	if (IS_ERR(dev->dev))
		return PTR_ERR(dev->dev);

	dev_set_drvdata(dev->dev, dev);

	while ((attr = *attrs++)) {
		err = device_create_file(dev->dev, attr);
		if (err) {
			device_destroy(android_class, dev->dev->devt);
			return err;
		}
	}
	return 0;
}

static void android_destroy_device(struct android_dev *dev)
{
	struct device_attribute **attrs = android_usb_attributes;
	struct device_attribute *attr;

	while ((attr = *attrs++))
		device_remove_file(dev->dev, attr);
	device_destroy(android_class, dev->dev->devt);
}

static struct android_dev *cdev_to_android_dev(struct usb_composite_dev *cdev)
{
	struct android_dev *dev = NULL;

	/* Find the android dev from the list */
	list_for_each_entry(dev, &android_dev_list, list_item) {
		if (dev->cdev == cdev)
			break;
	}

	return dev;
}

static struct android_configuration *alloc_android_config
						(struct android_dev *dev)
{
	struct android_configuration *conf;

	conf = kzalloc(sizeof(*conf), GFP_KERNEL);
	if (!conf) {
		pr_err("%s(): Failed to alloc memory for android conf\n",
			__func__);
		return ERR_PTR(-ENOMEM);
	}

	dev->configs_num++;
	conf->usb_config.label = dev->name;
	conf->usb_config.unbind = android_unbind_config;
	conf->usb_config.bConfigurationValue = dev->configs_num;

	INIT_LIST_HEAD(&conf->enabled_functions);

	list_add_tail(&conf->list_item, &dev->configs);

	return conf;
}

static void free_android_config(struct android_dev *dev,
			     struct android_configuration *conf)
{
	list_del(&conf->list_item);
	dev->configs_num--;
	kfree(conf);
}

static int usb_diag_update_pid_and_serial_num(u32 pid, const char *snum)
{
	struct dload_struct local_diag_dload = { 0 };
	int *src, *dst, i;

	if (!diag_dload) {
		pr_debug("%s: unable to update PID and serial_no\n", __func__);
		return -ENODEV;
	}

	pr_debug("%s: dload:%p pid:%x serial_num:%s\n",
				__func__, diag_dload, pid, snum);

	/* update pid */
	local_diag_dload.magic_struct.pid = PID_MAGIC_ID;
	local_diag_dload.pid = pid;

	/* update serial number */
	if (!snum) {
		local_diag_dload.magic_struct.serial_num = 0;
		memset(&local_diag_dload.serial_number, 0,
				SERIAL_NUMBER_LENGTH);
	} else {
		local_diag_dload.magic_struct.serial_num = SERIAL_NUM_MAGIC_ID;
		strlcpy((char *)&local_diag_dload.serial_number, snum,
				SERIAL_NUMBER_LENGTH);
	}

	/* Copy to shared struct (accesses need to be 32 bit aligned) */
	src = (int *)&local_diag_dload;
	dst = (int *)diag_dload;

	for (i = 0; i < sizeof(*diag_dload) / 4; i++)
		*dst++ = *src++;

	return 0;
}

static int android_probe(struct platform_device *pdev)
{
	struct android_usb_platform_data *pdata;
	struct android_dev *android_dev;
	struct resource *res;
	int ret = 0, i, len = 0, prop_len = 0;
	u32 usb_core_id = 0;

	if (pdev->dev.of_node) {
		dev_dbg(&pdev->dev, "device tree enabled\n");
		pdata = devm_kzalloc(&pdev->dev, sizeof(*pdata), GFP_KERNEL);
		if (!pdata) {
			pr_err("unable to allocate platform data\n");
			return -ENOMEM;
		}

		of_get_property(pdev->dev.of_node, "qcom,pm-qos-latency",
								&prop_len);
		if (prop_len == sizeof(pdata->pm_qos_latency)) {
			of_property_read_u32_array(pdev->dev.of_node,
				"qcom,pm-qos-latency", pdata->pm_qos_latency,
				 prop_len/sizeof(*pdata->pm_qos_latency));
		} else {
			pr_info("pm_qos latency not specified %d\n", prop_len);
		}

		ret = of_property_read_u32(pdev->dev.of_node,
					"qcom,usb-core-id",
					&usb_core_id);
		if (!ret)
			pdata->usb_core_id = usb_core_id;

		len = of_property_count_strings(pdev->dev.of_node,
				"qcom,streaming-func");
		if (len > MAX_STREAMING_FUNCS) {
			pr_err("Invalid number of functions used.\n");
			return -EINVAL;
		}

		for (i = 0; i < len; i++) {
			const char *name = NULL;

			of_property_read_string_index(pdev->dev.of_node,
				"qcom,streaming-func", i, &name);

			if (!name)
				continue;

			if (sizeof(name) > FUNC_NAME_LEN) {
				pr_err("Function name is bigger than allowed.\n");
				continue;
			}

			strlcpy(pdata->streaming_func[i], name,
				sizeof(pdata->streaming_func[i]));
			pr_debug("name of streaming function:%s\n",
				pdata->streaming_func[i]);
		}

		pdata->streaming_func_count = len;

		pdata->cdrom = of_property_read_bool(pdev->dev.of_node,
			"qcom,android-usb-cdrom");
		ret = of_property_read_u8(pdev->dev.of_node,
				"qcom,android-usb-uicc-nluns",
				&pdata->uicc_nluns);
	} else {
		pdata = pdev->dev.platform_data;
	}

	if (!android_class) {
		android_class = class_create(THIS_MODULE, "android_usb");
		if (IS_ERR(android_class))
			return PTR_ERR(android_class);
	}

	android_dev = kzalloc(sizeof(*android_dev), GFP_KERNEL);
	if (!android_dev) {
		pr_err("%s(): Failed to alloc memory for android_dev\n",
			__func__);
		ret = -ENOMEM;
		goto err_alloc;
	}

	android_dev->name = pdev->name;
	android_dev->disable_depth = 1;

	if(g_recovery_mode == 1)
		android_dev->functions = supported_functions_recovery;
	else
		android_dev->functions = supported_functions;

	android_dev->configs_num = 0;
	INIT_LIST_HEAD(&android_dev->configs);
	INIT_WORK(&android_dev->work, android_work);
	INIT_DELAYED_WORK(&android_dev->pm_qos_work, android_pm_qos_work);
	mutex_init(&android_dev->mutex);

	android_dev->pdata = pdata;

	list_add_tail(&android_dev->list_item, &android_dev_list);
	android_dev_count++;

	res = platform_get_resource(pdev, IORESOURCE_MEM, 0);
	if (res) {
		diag_dload = devm_ioremap(&pdev->dev, res->start,
							resource_size(res));
		if (!diag_dload) {
			dev_err(&pdev->dev, "ioremap failed\n");
			ret = -ENOMEM;
			goto err_dev;
		}
	} else {
		dev_dbg(&pdev->dev, "failed to get mem resource\n");
	}

	if (pdata)
		android_usb_driver.gadget_driver.usb_core_id =
						pdata->usb_core_id;
	ret = android_create_device(android_dev,
			android_usb_driver.gadget_driver.usb_core_id);
	if (ret) {
		pr_err("%s(): android_create_device failed\n", __func__);
		goto err_dev;
	}

	pr_debug("%s(): registering android_usb_driver with core id:%d\n",
		__func__, android_usb_driver.gadget_driver.usb_core_id);
	ret = usb_composite_probe(&android_usb_driver);
	if (ret) {
		/* Perhaps UDC hasn't probed yet, try again later */
		if (ret == -ENODEV)
			ret = -EPROBE_DEFER;
		else
			pr_err("%s(): Failed to register android composite driver\n",
				__func__);
		goto err_probe;
	}

	/* pm qos request to prevent apps idle power collapse */
	android_dev->curr_pm_qos_state = NO_USB_VOTE;
	if (pdata && pdata->pm_qos_latency[0]) {
		pm_qos_add_request(&android_dev->pm_qos_req_dma,
			PM_QOS_CPU_DMA_LATENCY, PM_QOS_DEFAULT_VALUE);
		android_dev->down_pm_qos_sample_sec = DOWN_PM_QOS_SAMPLE_SEC;
		android_dev->down_pm_qos_threshold = DOWN_PM_QOS_THRESHOLD;
		android_dev->up_pm_qos_sample_sec = UP_PM_QOS_SAMPLE_SEC;
		android_dev->up_pm_qos_threshold = UP_PM_QOS_THRESHOLD;
		android_dev->idle_pc_rpm_no_int_secs = IDLE_PC_RPM_NO_INT_SECS;
	}
	strlcpy(android_dev->pm_qos, "high", sizeof(android_dev->pm_qos));

	return ret;
err_probe:
	android_destroy_device(android_dev);
err_dev:
	list_del(&android_dev->list_item);
	android_dev_count--;
	kfree(android_dev);
err_alloc:
	if (list_empty(&android_dev_list)) {
		class_destroy(android_class);
		android_class = NULL;
	}
	return ret;
}

static int android_remove(struct platform_device *pdev)
{
	struct android_dev *dev = NULL;
	struct android_usb_platform_data *pdata = pdev->dev.platform_data;
	int usb_core_id = 0;

	if (pdata)
		usb_core_id = pdata->usb_core_id;

	/* Find the android dev from the list */
	list_for_each_entry(dev, &android_dev_list, list_item) {
		if (!dev->pdata)
			break; /*To backward compatibility*/
		if (dev->pdata->usb_core_id == usb_core_id)
			break;
	}

	if (dev) {
		android_destroy_device(dev);
		if (pdata && pdata->pm_qos_latency[0])
			pm_qos_remove_request(&dev->pm_qos_req_dma);
		list_del(&dev->list_item);
		android_dev_count--;
		kfree(dev);
	}

	if (list_empty(&android_dev_list)) {
		class_destroy(android_class);
		android_class = NULL;
		usb_composite_unregister(&android_usb_driver);
	}

	return 0;
}

static const struct platform_device_id android_id_table[] = {
	{
		.name = "android_usb",
	},
	{
		.name = "android_usb_hsic",
	},
};

static struct of_device_id usb_android_dt_match[] = {
	{	.compatible = "qcom,android-usb",
	},
	{}
};

static struct platform_driver android_platform_driver = {
	.driver = {
		.name = "android_usb",
		.of_match_table = usb_android_dt_match,
	},
	.probe = android_probe,
	.remove = android_remove,
	.id_table = android_id_table,
};

static int __init init(void)
{
	int ret;

	INIT_LIST_HEAD(&android_dev_list);
	android_dev_count = 0;

	ret = platform_driver_register(&android_platform_driver);
	if (ret) {
		pr_err("%s(): Failed to register android"
				 "platform driver\n", __func__);
	}

	/* HACK: exchange composite's setup with ours */
	composite_setup_func = android_usb_driver.gadget_driver.setup;
	android_usb_driver.gadget_driver.setup = android_setup;
	composite_suspend_func = android_usb_driver.gadget_driver.suspend;
	android_usb_driver.gadget_driver.suspend = android_suspend;
	composite_resume_func = android_usb_driver.gadget_driver.resume;
	android_usb_driver.gadget_driver.resume = android_resume;

	return ret;
}
late_initcall(init);

static void __exit cleanup(void)
{
	platform_driver_unregister(&android_platform_driver);
}
module_exit(cleanup);<|MERGE_RESOLUTION|>--- conflicted
+++ resolved
@@ -2914,37 +2914,6 @@
 	NULL
 };
 
-static struct android_usb_function *supported_functions_recovery[] = {
-	&ffs_function,
-	&mbim_function,
-	&ecm_qc_function,
-#ifdef CONFIG_SND_PCM
-	&audio_function,
-#endif
-	&rmnet_smd_function,
-	&rmnet_function,
-	&gps_function,
-	&diag_function,
-	&qdss_function,
-	&serial_function,
-	&ccid_function,
-	&acm_function,
-	&mtp_function,
-	&ptp_function,
-	&rndis_function,
-	&rndis_qc_function,
-	&ecm_function,
-	&ncm_function,
-	&mass_storage_function,
-	&accessory_function,
-#ifdef CONFIG_SND_PCM
-	&audio_source_function,
-#endif
-	&uasp_function,
-	&adb_function,
-	NULL
-};
-
 static void android_cleanup_functions(struct android_usb_function **functions)
 {
 	struct android_usb_function *f;
@@ -3466,8 +3435,6 @@
 	return size;
 }
 
-<<<<<<< HEAD
-=======
 #define ANDROID_DEV_ATTR(field, format_string)				\
 static ssize_t								\
 field ## _show(struct device *pdev, struct device_attribute *attr,	\
@@ -3493,7 +3460,6 @@
 }									\
 static DEVICE_ATTR(field, S_IRUGO | S_IWUSR, field ## _show, field ## _store);
 
->>>>>>> 62a3c2da
 #define DESCRIPTOR_ATTR(field, format_string)				\
 static ssize_t								\
 field ## _show(struct device *dev, struct device_attribute *attr,	\
