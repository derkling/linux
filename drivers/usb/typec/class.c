// SPDX-License-Identifier: GPL-2.0
/*
 * USB Type-C Connector Class
 *
 * Copyright (C) 2017, Intel Corporation
 * Author: Heikki Krogerus <heikki.krogerus@linux.intel.com>
 */

#include <linux/device.h>
#include <linux/module.h>
#include <linux/mutex.h>
#include <linux/slab.h>

#include "bus.h"

struct typec_plug {
	struct device			dev;
	enum typec_plug_index		index;
	struct ida			mode_ids;
};

struct typec_cable {
	struct device			dev;
	enum typec_plug_type		type;
	struct usb_pd_identity		*identity;
	unsigned int			active:1;
};

struct typec_partner {
	struct device			dev;
	unsigned int			usb_pd:1;
	struct usb_pd_identity		*identity;
	enum typec_accessory		accessory;
	struct ida			mode_ids;
};

struct typec_port {
	unsigned int			id;
	struct device			dev;
	struct ida			mode_ids;

	int				prefer_role;
	enum typec_data_role		data_role;
	enum typec_role			pwr_role;
	enum typec_role			vconn_role;
	enum typec_pwr_opmode		pwr_opmode;
	enum typec_port_type		port_type;
	struct mutex			port_type_lock;

	enum typec_orientation		orientation;
	struct typec_switch		*sw;
	struct typec_mux		*mux;

	const struct typec_capability	*cap;
};

#define to_typec_port(_dev_) container_of(_dev_, struct typec_port, dev)
#define to_typec_plug(_dev_) container_of(_dev_, struct typec_plug, dev)
#define to_typec_cable(_dev_) container_of(_dev_, struct typec_cable, dev)
#define to_typec_partner(_dev_) container_of(_dev_, struct typec_partner, dev)

static const struct device_type typec_partner_dev_type;
static const struct device_type typec_cable_dev_type;
static const struct device_type typec_plug_dev_type;

#define is_typec_partner(_dev_) (_dev_->type == &typec_partner_dev_type)
#define is_typec_cable(_dev_) (_dev_->type == &typec_cable_dev_type)
#define is_typec_plug(_dev_) (_dev_->type == &typec_plug_dev_type)

static DEFINE_IDA(typec_index_ida);
static struct class *typec_class;

/* ------------------------------------------------------------------------- */
/* Common attributes */

static const char * const typec_accessory_modes[] = {
	[TYPEC_ACCESSORY_NONE]		= "none",
	[TYPEC_ACCESSORY_AUDIO]		= "analog_audio",
	[TYPEC_ACCESSORY_DEBUG]		= "debug",
};

static struct usb_pd_identity *get_pd_identity(struct device *dev)
{
	if (is_typec_partner(dev)) {
		struct typec_partner *partner = to_typec_partner(dev);

		return partner->identity;
	} else if (is_typec_cable(dev)) {
		struct typec_cable *cable = to_typec_cable(dev);

		return cable->identity;
	}
	return NULL;
}

static ssize_t id_header_show(struct device *dev, struct device_attribute *attr,
			      char *buf)
{
	struct usb_pd_identity *id = get_pd_identity(dev);

	return sprintf(buf, "0x%08x\n", id->id_header);
}
static DEVICE_ATTR_RO(id_header);

static ssize_t cert_stat_show(struct device *dev, struct device_attribute *attr,
			      char *buf)
{
	struct usb_pd_identity *id = get_pd_identity(dev);

	return sprintf(buf, "0x%08x\n", id->cert_stat);
}
static DEVICE_ATTR_RO(cert_stat);

static ssize_t product_show(struct device *dev, struct device_attribute *attr,
			    char *buf)
{
	struct usb_pd_identity *id = get_pd_identity(dev);

	return sprintf(buf, "0x%08x\n", id->product);
}
static DEVICE_ATTR_RO(product);

static struct attribute *usb_pd_id_attrs[] = {
	&dev_attr_id_header.attr,
	&dev_attr_cert_stat.attr,
	&dev_attr_product.attr,
	NULL
};

static const struct attribute_group usb_pd_id_group = {
	.name = "identity",
	.attrs = usb_pd_id_attrs,
};

static const struct attribute_group *usb_pd_id_groups[] = {
	&usb_pd_id_group,
	NULL,
};

static void typec_report_identity(struct device *dev)
{
	sysfs_notify(&dev->kobj, "identity", "id_header");
	sysfs_notify(&dev->kobj, "identity", "cert_stat");
	sysfs_notify(&dev->kobj, "identity", "product");
}

/* ------------------------------------------------------------------------- */
/* Alternate Modes */

static int altmode_match(struct device *dev, void *data)
{
	struct typec_altmode *adev = to_typec_altmode(dev);
	struct typec_device_id *id = data;

	if (!is_typec_altmode(dev))
		return 0;

	return ((adev->svid == id->svid) && (adev->mode == id->mode));
}

static void typec_altmode_set_partner(struct altmode *altmode)
{
	struct typec_altmode *adev = &altmode->adev;
	struct typec_device_id id = { adev->svid, adev->mode, };
	struct typec_port *port = typec_altmode2port(adev);
	struct altmode *partner;
	struct device *dev;

	dev = device_find_child(&port->dev, &id, altmode_match);
	if (!dev)
		return;

	/* Bind the port alt mode to the partner/plug alt mode. */
	partner = to_altmode(to_typec_altmode(dev));
	altmode->partner = partner;

	/* Bind the partner/plug alt mode to the port alt mode. */
	if (is_typec_plug(adev->dev.parent)) {
		struct typec_plug *plug = to_typec_plug(adev->dev.parent);

		partner->plug[plug->index] = altmode;
	} else {
		partner->partner = altmode;
	}
}

static void typec_altmode_put_partner(struct altmode *altmode)
{
	struct altmode *partner = altmode->partner;
	struct typec_altmode *adev;

	if (!partner)
		return;

	adev = &partner->adev;

	if (is_typec_plug(adev->dev.parent)) {
		struct typec_plug *plug = to_typec_plug(adev->dev.parent);

		partner->plug[plug->index] = NULL;
	} else {
		partner->partner = NULL;
	}
	put_device(&adev->dev);
}

static int __typec_port_match(struct device *dev, const void *name)
{
	return !strcmp((const char *)name, dev_name(dev));
}

static void *typec_port_match(struct device_connection *con, int ep, void *data)
{
	return class_find_device(typec_class, NULL, con->endpoint[ep],
				 __typec_port_match);
}

struct typec_altmode *
typec_altmode_register_notifier(struct device *dev, u16 svid, u8 mode,
				struct notifier_block *nb)
{
	struct typec_device_id id = { svid, mode, };
	struct device *altmode_dev;
	struct device *port_dev;
	struct altmode *altmode;
	int ret;

	/* Find the port linked to the caller */
	port_dev = device_connection_find_match(dev, NULL, NULL,
						typec_port_match);
	if (IS_ERR_OR_NULL(port_dev))
		return port_dev ? ERR_CAST(port_dev) : ERR_PTR(-ENODEV);

	/* Find the altmode with matching svid */
	altmode_dev = device_find_child(port_dev, &id, altmode_match);

	put_device(port_dev);

	if (!altmode_dev)
		return ERR_PTR(-ENODEV);

	altmode = to_altmode(to_typec_altmode(altmode_dev));

	/* Register notifier */
	ret = blocking_notifier_chain_register(&altmode->nh, nb);
	if (ret) {
		put_device(altmode_dev);
		return ERR_PTR(ret);
	}

	return &altmode->adev;
}
EXPORT_SYMBOL_GPL(typec_altmode_register_notifier);

void typec_altmode_unregister_notifier(struct typec_altmode *adev,
				       struct notifier_block *nb)
{
	struct altmode *altmode = to_altmode(adev);

	blocking_notifier_chain_unregister(&altmode->nh, nb);
	put_device(&adev->dev);
}
EXPORT_SYMBOL_GPL(typec_altmode_unregister_notifier);

/**
 * typec_altmode_update_active - Report Enter/Exit mode
 * @adev: Handle to the alternate mode
 * @active: True when the mode has been entered
 *
 * If a partner or cable plug executes Enter/Exit Mode command successfully, the
 * drivers use this routine to report the updated state of the mode.
 */
void typec_altmode_update_active(struct typec_altmode *adev, bool active)
{
	char dir[6];

	if (adev->active == active)
		return;

	if (!is_typec_port(adev->dev.parent)) {
		if (!active)
			module_put(adev->dev.driver->owner);
		else
			WARN_ON(!try_module_get(adev->dev.driver->owner));
	}

	adev->active = active;
	snprintf(dir, sizeof(dir), "mode%d", adev->mode);
	sysfs_notify(&adev->dev.kobj, dir, "active");
	sysfs_notify(&adev->dev.kobj, NULL, "active");
	kobject_uevent(&adev->dev.kobj, KOBJ_CHANGE);
}
EXPORT_SYMBOL_GPL(typec_altmode_update_active);

/**
 * typec_altmode2port - Alternate Mode to USB Type-C port
 * @alt: The Alternate Mode
 *
 * Returns handle to the port that a cable plug or partner with @alt is
 * connected to.
 */
struct typec_port *typec_altmode2port(struct typec_altmode *alt)
{
	if (is_typec_plug(alt->dev.parent))
		return to_typec_port(alt->dev.parent->parent->parent);
	if (is_typec_partner(alt->dev.parent))
		return to_typec_port(alt->dev.parent->parent);
	if (is_typec_port(alt->dev.parent))
		return to_typec_port(alt->dev.parent);

	return NULL;
}
EXPORT_SYMBOL_GPL(typec_altmode2port);

static ssize_t
vdo_show(struct device *dev, struct device_attribute *attr, char *buf)
{
	struct typec_altmode *alt = to_typec_altmode(dev);

	return sprintf(buf, "0x%08x\n", alt->vdo);
}
static DEVICE_ATTR_RO(vdo);

static ssize_t
description_show(struct device *dev, struct device_attribute *attr, char *buf)
{
	struct typec_altmode *alt = to_typec_altmode(dev);

	return sprintf(buf, "%s\n", alt->desc ? alt->desc : "");
}
static DEVICE_ATTR_RO(description);

static ssize_t
active_show(struct device *dev, struct device_attribute *attr, char *buf)
{
	struct typec_altmode *alt = to_typec_altmode(dev);

	return sprintf(buf, "%s\n", alt->active ? "yes" : "no");
}

static ssize_t active_store(struct device *dev, struct device_attribute *attr,
			    const char *buf, size_t size)
{
	struct typec_altmode *adev = to_typec_altmode(dev);
	struct altmode *altmode = to_altmode(adev);
	bool enter;
	int ret;

	ret = kstrtobool(buf, &enter);
	if (ret)
		return ret;

	if (adev->active == enter)
		return size;

	if (is_typec_port(adev->dev.parent)) {
		typec_altmode_update_active(adev, enter);

		/* Make sure that the partner exits the mode before disabling */
		if (altmode->partner && !enter && altmode->partner->adev.active)
			typec_altmode_exit(&altmode->partner->adev);
	} else if (altmode->partner) {
		if (enter && !altmode->partner->adev.active) {
			dev_warn(dev, "port has the mode disabled\n");
			return -EPERM;
		}
	}

	/* Note: If there is no driver, the mode will not be entered */
	if (adev->ops && adev->ops->activate) {
		ret = adev->ops->activate(adev, enter);
		if (ret)
			return ret;
	}

	return size;
}
static DEVICE_ATTR_RW(active);

static ssize_t
supported_roles_show(struct device *dev, struct device_attribute *attr,
		     char *buf)
{
	struct altmode *alt = to_altmode(to_typec_altmode(dev));
	ssize_t ret;

	switch (alt->roles) {
	case TYPEC_PORT_SRC:
		ret = sprintf(buf, "source\n");
		break;
	case TYPEC_PORT_SNK:
		ret = sprintf(buf, "sink\n");
		break;
	case TYPEC_PORT_DRP:
	default:
		ret = sprintf(buf, "source sink\n");
		break;
	}
	return ret;
}
static DEVICE_ATTR_RO(supported_roles);

static ssize_t
mode_show(struct device *dev, struct device_attribute *attr, char *buf)
{
	struct typec_altmode *adev = to_typec_altmode(dev);

	return sprintf(buf, "%u\n", adev->mode);
}
static DEVICE_ATTR_RO(mode);

static ssize_t
svid_show(struct device *dev, struct device_attribute *attr, char *buf)
{
	struct typec_altmode *adev = to_typec_altmode(dev);

	return sprintf(buf, "%04x\n", adev->svid);
}
static DEVICE_ATTR_RO(svid);

static struct attribute *typec_altmode_attrs[] = {
	&dev_attr_active.attr,
	&dev_attr_mode.attr,
	&dev_attr_svid.attr,
	&dev_attr_vdo.attr,
	NULL
};
ATTRIBUTE_GROUPS(typec_altmode);

static int altmode_id_get(struct device *dev)
{
	struct ida *ids;

	if (is_typec_partner(dev))
		ids = &to_typec_partner(dev)->mode_ids;
	else if (is_typec_plug(dev))
		ids = &to_typec_plug(dev)->mode_ids;
	else
		ids = &to_typec_port(dev)->mode_ids;

	return ida_simple_get(ids, 0, 0, GFP_KERNEL);
}

static void altmode_id_remove(struct device *dev, int id)
{
	struct ida *ids;

	if (is_typec_partner(dev))
		ids = &to_typec_partner(dev)->mode_ids;
	else if (is_typec_plug(dev))
		ids = &to_typec_plug(dev)->mode_ids;
	else
		ids = &to_typec_port(dev)->mode_ids;

	ida_simple_remove(ids, id);
}

static void typec_altmode_release(struct device *dev)
{
	struct altmode *alt = to_altmode(to_typec_altmode(dev));

	typec_altmode_put_partner(alt);

	altmode_id_remove(alt->adev.dev.parent, alt->id);
	kfree(alt);
}

const struct device_type typec_altmode_dev_type = {
	.name = "typec_alternate_mode",
	.groups = typec_altmode_groups,
	.release = typec_altmode_release,
};

static struct typec_altmode *
typec_register_altmode(struct device *parent,
		       const struct typec_altmode_desc *desc)
{
	unsigned int id = altmode_id_get(parent);
	bool is_port = is_typec_port(parent);
	struct altmode *alt;
	int ret;

	alt = kzalloc(sizeof(*alt), GFP_KERNEL);
	if (!alt)
		return ERR_PTR(-ENOMEM);

	alt->adev.svid = desc->svid;
	alt->adev.mode = desc->mode;
	alt->adev.vdo = desc->vdo;
	alt->roles = desc->roles;
	alt->id = id;

	alt->attrs[0] = &dev_attr_vdo.attr;
	alt->attrs[1] = &dev_attr_description.attr;
	alt->attrs[2] = &dev_attr_active.attr;

	if (is_port) {
		alt->attrs[3] = &dev_attr_supported_roles.attr;
		alt->adev.active = true; /* Enabled by default */
	}

	sprintf(alt->group_name, "mode%d", desc->mode);
	alt->group.name = alt->group_name;
	alt->group.attrs = alt->attrs;
	alt->groups[0] = &alt->group;

	alt->adev.dev.parent = parent;
	alt->adev.dev.groups = alt->groups;
	alt->adev.dev.type = &typec_altmode_dev_type;
	dev_set_name(&alt->adev.dev, "%s.%u", dev_name(parent), id);

	/* Link partners and plugs with the ports */
	if (is_port)
		BLOCKING_INIT_NOTIFIER_HEAD(&alt->nh);
	else
		typec_altmode_set_partner(alt);

	/* The partners are bind to drivers */
	if (is_typec_partner(parent))
		alt->adev.dev.bus = &typec_bus;

	ret = device_register(&alt->adev.dev);
	if (ret) {
		dev_err(parent, "failed to register alternate mode (%d)\n",
			ret);
		put_device(&alt->adev.dev);
		return ERR_PTR(ret);
	}

	return &alt->adev;
}

/**
 * typec_unregister_altmode - Unregister Alternate Mode
 * @adev: The alternate mode to be unregistered
 *
 * Unregister device created with typec_partner_register_altmode(),
 * typec_plug_register_altmode() or typec_port_register_altmode().
 */
void typec_unregister_altmode(struct typec_altmode *adev)
{
	if (IS_ERR_OR_NULL(adev))
		return;
	typec_mux_put(to_altmode(adev)->mux);
	device_unregister(&adev->dev);
}
EXPORT_SYMBOL_GPL(typec_unregister_altmode);

/* ------------------------------------------------------------------------- */
/* Type-C Partners */

static ssize_t accessory_mode_show(struct device *dev,
				   struct device_attribute *attr,
				   char *buf)
{
	struct typec_partner *p = to_typec_partner(dev);

	return sprintf(buf, "%s\n", typec_accessory_modes[p->accessory]);
}
static DEVICE_ATTR_RO(accessory_mode);

static ssize_t supports_usb_power_delivery_show(struct device *dev,
						struct device_attribute *attr,
						char *buf)
{
	struct typec_partner *p = to_typec_partner(dev);

	return sprintf(buf, "%s\n", p->usb_pd ? "yes" : "no");
}
static DEVICE_ATTR_RO(supports_usb_power_delivery);

static struct attribute *typec_partner_attrs[] = {
	&dev_attr_accessory_mode.attr,
	&dev_attr_supports_usb_power_delivery.attr,
	NULL
};
ATTRIBUTE_GROUPS(typec_partner);

static void typec_partner_release(struct device *dev)
{
	struct typec_partner *partner = to_typec_partner(dev);

	ida_destroy(&partner->mode_ids);
	kfree(partner);
}

static const struct device_type typec_partner_dev_type = {
	.name = "typec_partner",
	.groups = typec_partner_groups,
	.release = typec_partner_release,
};

/**
 * typec_partner_set_identity - Report result from Discover Identity command
 * @partner: The partner updated identity values
 *
 * This routine is used to report that the result of Discover Identity USB power
 * delivery command has become available.
 */
int typec_partner_set_identity(struct typec_partner *partner)
{
	if (!partner->identity)
		return -EINVAL;

	typec_report_identity(&partner->dev);
	return 0;
}
EXPORT_SYMBOL_GPL(typec_partner_set_identity);

/**
 * typec_partner_register_altmode - Register USB Type-C Partner Alternate Mode
 * @partner: USB Type-C Partner that supports the alternate mode
 * @desc: Description of the alternate mode
 *
 * This routine is used to register each alternate mode individually that
 * @partner has listed in response to Discover SVIDs command. The modes for a
 * SVID listed in response to Discover Modes command need to be listed in an
 * array in @desc.
 *
 * Returns handle to the alternate mode on success or NULL on failure.
 */
struct typec_altmode *
typec_partner_register_altmode(struct typec_partner *partner,
			       const struct typec_altmode_desc *desc)
{
	return typec_register_altmode(&partner->dev, desc);
}
EXPORT_SYMBOL_GPL(typec_partner_register_altmode);

/**
 * typec_register_partner - Register a USB Type-C Partner
 * @port: The USB Type-C Port the partner is connected to
 * @desc: Description of the partner
 *
 * Registers a device for USB Type-C Partner described in @desc.
 *
 * Returns handle to the partner on success or ERR_PTR on failure.
 */
struct typec_partner *typec_register_partner(struct typec_port *port,
					     struct typec_partner_desc *desc)
{
	struct typec_partner *partner;
	int ret;

	partner = kzalloc(sizeof(*partner), GFP_KERNEL);
	if (!partner)
		return ERR_PTR(-ENOMEM);

	ida_init(&partner->mode_ids);
	partner->usb_pd = desc->usb_pd;
	partner->accessory = desc->accessory;

	if (desc->identity) {
		/*
		 * Creating directory for the identity only if the driver is
		 * able to provide data to it.
		 */
		partner->dev.groups = usb_pd_id_groups;
		partner->identity = desc->identity;
	}

	partner->dev.class = typec_class;
	partner->dev.parent = &port->dev;
	partner->dev.type = &typec_partner_dev_type;
	dev_set_name(&partner->dev, "%s-partner", dev_name(&port->dev));

	ret = device_register(&partner->dev);
	if (ret) {
		dev_err(&port->dev, "failed to register partner (%d)\n", ret);
		put_device(&partner->dev);
		return ERR_PTR(ret);
	}

	return partner;
}
EXPORT_SYMBOL_GPL(typec_register_partner);

/**
 * typec_unregister_partner - Unregister a USB Type-C Partner
 * @partner: The partner to be unregistered
 *
 * Unregister device created with typec_register_partner().
 */
void typec_unregister_partner(struct typec_partner *partner)
{
	if (!IS_ERR_OR_NULL(partner))
		device_unregister(&partner->dev);
}
EXPORT_SYMBOL_GPL(typec_unregister_partner);

/* ------------------------------------------------------------------------- */
/* Type-C Cable Plugs */

static void typec_plug_release(struct device *dev)
{
	struct typec_plug *plug = to_typec_plug(dev);

	ida_destroy(&plug->mode_ids);
	kfree(plug);
}

static const struct device_type typec_plug_dev_type = {
	.name = "typec_plug",
	.release = typec_plug_release,
};

/**
 * typec_plug_register_altmode - Register USB Type-C Cable Plug Alternate Mode
 * @plug: USB Type-C Cable Plug that supports the alternate mode
 * @desc: Description of the alternate mode
 *
 * This routine is used to register each alternate mode individually that @plug
 * has listed in response to Discover SVIDs command. The modes for a SVID that
 * the plug lists in response to Discover Modes command need to be listed in an
 * array in @desc.
 *
 * Returns handle to the alternate mode on success or ERR_PTR on failure.
 */
struct typec_altmode *
typec_plug_register_altmode(struct typec_plug *plug,
			    const struct typec_altmode_desc *desc)
{
	return typec_register_altmode(&plug->dev, desc);
}
EXPORT_SYMBOL_GPL(typec_plug_register_altmode);

/**
 * typec_register_plug - Register a USB Type-C Cable Plug
 * @cable: USB Type-C Cable with the plug
 * @desc: Description of the cable plug
 *
 * Registers a device for USB Type-C Cable Plug described in @desc. A USB Type-C
 * Cable Plug represents a plug with electronics in it that can response to USB
 * Power Delivery SOP Prime or SOP Double Prime packages.
 *
 * Returns handle to the cable plug on success or ERR_PTR on failure.
 */
struct typec_plug *typec_register_plug(struct typec_cable *cable,
				       struct typec_plug_desc *desc)
{
	struct typec_plug *plug;
	char name[8];
	int ret;

	plug = kzalloc(sizeof(*plug), GFP_KERNEL);
	if (!plug)
		return ERR_PTR(-ENOMEM);

	sprintf(name, "plug%d", desc->index);

	ida_init(&plug->mode_ids);
	plug->index = desc->index;
	plug->dev.class = typec_class;
	plug->dev.parent = &cable->dev;
	plug->dev.type = &typec_plug_dev_type;
	dev_set_name(&plug->dev, "%s-%s", dev_name(cable->dev.parent), name);

	ret = device_register(&plug->dev);
	if (ret) {
		dev_err(&cable->dev, "failed to register plug (%d)\n", ret);
		put_device(&plug->dev);
		return ERR_PTR(ret);
	}

	return plug;
}
EXPORT_SYMBOL_GPL(typec_register_plug);

/**
 * typec_unregister_plug - Unregister a USB Type-C Cable Plug
 * @plug: The cable plug to be unregistered
 *
 * Unregister device created with typec_register_plug().
 */
void typec_unregister_plug(struct typec_plug *plug)
{
	if (!IS_ERR_OR_NULL(plug))
		device_unregister(&plug->dev);
}
EXPORT_SYMBOL_GPL(typec_unregister_plug);

/* Type-C Cables */

static ssize_t
type_show(struct device *dev, struct device_attribute *attr, char *buf)
{
	struct typec_cable *cable = to_typec_cable(dev);

	return sprintf(buf, "%s\n", cable->active ? "active" : "passive");
}
static DEVICE_ATTR_RO(type);

static const char * const typec_plug_types[] = {
	[USB_PLUG_NONE]		= "unknown",
	[USB_PLUG_TYPE_A]	= "type-a",
	[USB_PLUG_TYPE_B]	= "type-b",
	[USB_PLUG_TYPE_C]	= "type-c",
	[USB_PLUG_CAPTIVE]	= "captive",
};

static ssize_t plug_type_show(struct device *dev,
			      struct device_attribute *attr, char *buf)
{
	struct typec_cable *cable = to_typec_cable(dev);

	return sprintf(buf, "%s\n", typec_plug_types[cable->type]);
}
static DEVICE_ATTR_RO(plug_type);

static struct attribute *typec_cable_attrs[] = {
	&dev_attr_type.attr,
	&dev_attr_plug_type.attr,
	NULL
};
ATTRIBUTE_GROUPS(typec_cable);

static void typec_cable_release(struct device *dev)
{
	struct typec_cable *cable = to_typec_cable(dev);

	kfree(cable);
}

static const struct device_type typec_cable_dev_type = {
	.name = "typec_cable",
	.groups = typec_cable_groups,
	.release = typec_cable_release,
};

/**
 * typec_cable_set_identity - Report result from Discover Identity command
 * @cable: The cable updated identity values
 *
 * This routine is used to report that the result of Discover Identity USB power
 * delivery command has become available.
 */
int typec_cable_set_identity(struct typec_cable *cable)
{
	if (!cable->identity)
		return -EINVAL;

	typec_report_identity(&cable->dev);
	return 0;
}
EXPORT_SYMBOL_GPL(typec_cable_set_identity);

/**
 * typec_register_cable - Register a USB Type-C Cable
 * @port: The USB Type-C Port the cable is connected to
 * @desc: Description of the cable
 *
 * Registers a device for USB Type-C Cable described in @desc. The cable will be
 * parent for the optional cable plug devises.
 *
 * Returns handle to the cable on success or ERR_PTR on failure.
 */
struct typec_cable *typec_register_cable(struct typec_port *port,
					 struct typec_cable_desc *desc)
{
	struct typec_cable *cable;
	int ret;

	cable = kzalloc(sizeof(*cable), GFP_KERNEL);
	if (!cable)
		return ERR_PTR(-ENOMEM);

	cable->type = desc->type;
	cable->active = desc->active;

	if (desc->identity) {
		/*
		 * Creating directory for the identity only if the driver is
		 * able to provide data to it.
		 */
		cable->dev.groups = usb_pd_id_groups;
		cable->identity = desc->identity;
	}

	cable->dev.class = typec_class;
	cable->dev.parent = &port->dev;
	cable->dev.type = &typec_cable_dev_type;
	dev_set_name(&cable->dev, "%s-cable", dev_name(&port->dev));

	ret = device_register(&cable->dev);
	if (ret) {
		dev_err(&port->dev, "failed to register cable (%d)\n", ret);
		put_device(&cable->dev);
		return ERR_PTR(ret);
	}

	return cable;
}
EXPORT_SYMBOL_GPL(typec_register_cable);

/**
 * typec_unregister_cable - Unregister a USB Type-C Cable
 * @cable: The cable to be unregistered
 *
 * Unregister device created with typec_register_cable().
 */
void typec_unregister_cable(struct typec_cable *cable)
{
	if (!IS_ERR_OR_NULL(cable))
		device_unregister(&cable->dev);
}
EXPORT_SYMBOL_GPL(typec_unregister_cable);

/* ------------------------------------------------------------------------- */
/* USB Type-C ports */

static const char * const typec_roles[] = {
	[TYPEC_SINK]	= "sink",
	[TYPEC_SOURCE]	= "source",
};

static const char * const typec_data_roles[] = {
	[TYPEC_DEVICE]	= "device",
	[TYPEC_HOST]	= "host",
};

static const char * const typec_port_power_roles[] = {
	[TYPEC_PORT_SRC] = "source",
	[TYPEC_PORT_SNK] = "sink",
	[TYPEC_PORT_DRP] = "dual",
};

static const char * const typec_port_data_roles[] = {
	[TYPEC_PORT_DFP] = "host",
	[TYPEC_PORT_UFP] = "device",
	[TYPEC_PORT_DRD] = "dual",
};

static const char * const typec_port_types_drp[] = {
	[TYPEC_PORT_SRC] = "dual [source] sink",
	[TYPEC_PORT_SNK] = "dual source [sink]",
	[TYPEC_PORT_DRP] = "[dual] source sink",
};

static ssize_t
preferred_role_store(struct device *dev, struct device_attribute *attr,
		     const char *buf, size_t size)
{
	struct typec_port *port = to_typec_port(dev);
	int role;
	int ret;

	if (port->cap->type != TYPEC_PORT_DRP) {
		dev_dbg(dev, "Preferred role only supported with DRP ports\n");
		return -EOPNOTSUPP;
	}

	if (!port->cap->try_role) {
		dev_dbg(dev, "Setting preferred role not supported\n");
		return -EOPNOTSUPP;
	}

	role = sysfs_match_string(typec_roles, buf);
	if (role < 0) {
		if (sysfs_streq(buf, "none"))
			role = TYPEC_NO_PREFERRED_ROLE;
		else
			return -EINVAL;
	}

	ret = port->cap->try_role(port->cap, role);
	if (ret)
		return ret;

	port->prefer_role = role;
	return size;
}

static ssize_t
preferred_role_show(struct device *dev, struct device_attribute *attr,
		    char *buf)
{
	struct typec_port *port = to_typec_port(dev);

	if (port->cap->type != TYPEC_PORT_DRP)
		return 0;

	if (port->prefer_role < 0)
		return 0;

	return sprintf(buf, "%s\n", typec_roles[port->prefer_role]);
}
static DEVICE_ATTR_RW(preferred_role);

static ssize_t data_role_store(struct device *dev,
			       struct device_attribute *attr,
			       const char *buf, size_t size)
{
	struct typec_port *port = to_typec_port(dev);
	int ret;

	if (!port->cap->dr_set) {
		dev_dbg(dev, "data role swapping not supported\n");
		return -EOPNOTSUPP;
	}

	ret = sysfs_match_string(typec_data_roles, buf);
	if (ret < 0)
		return ret;

	mutex_lock(&port->port_type_lock);
	if (port->cap->data != TYPEC_PORT_DRD) {
		ret = -EOPNOTSUPP;
		goto unlock_and_ret;
	}

	ret = port->cap->dr_set(port->cap, ret);
	if (ret)
		goto unlock_and_ret;

	ret = size;
unlock_and_ret:
	mutex_unlock(&port->port_type_lock);
	return ret;
}

static ssize_t data_role_show(struct device *dev,
			      struct device_attribute *attr, char *buf)
{
	struct typec_port *port = to_typec_port(dev);

	if (port->cap->data == TYPEC_PORT_DRD)
		return sprintf(buf, "%s\n", port->data_role == TYPEC_HOST ?
			       "[host] device" : "host [device]");

	return sprintf(buf, "[%s]\n", typec_data_roles[port->data_role]);
}
static DEVICE_ATTR_RW(data_role);

static ssize_t power_role_store(struct device *dev,
				struct device_attribute *attr,
				const char *buf, size_t size)
{
	struct typec_port *port = to_typec_port(dev);
	int ret;

	if (!port->cap->pd_revision) {
		dev_dbg(dev, "USB Power Delivery not supported\n");
		return -EOPNOTSUPP;
	}

	if (!port->cap->pr_set) {
		dev_dbg(dev, "power role swapping not supported\n");
		return -EOPNOTSUPP;
	}

	if (port->pwr_opmode != TYPEC_PWR_MODE_PD) {
		dev_dbg(dev, "partner unable to swap power role\n");
		return -EIO;
	}

	ret = sysfs_match_string(typec_roles, buf);
	if (ret < 0)
		return ret;

	mutex_lock(&port->port_type_lock);
	if (port->port_type != TYPEC_PORT_DRP) {
		dev_dbg(dev, "port type fixed at \"%s\"",
			     typec_port_power_roles[port->port_type]);
		ret = -EOPNOTSUPP;
		goto unlock_and_ret;
	}

	ret = port->cap->pr_set(port->cap, ret);
	if (ret)
		goto unlock_and_ret;

	ret = size;
unlock_and_ret:
	mutex_unlock(&port->port_type_lock);
	return ret;
}

static ssize_t power_role_show(struct device *dev,
			       struct device_attribute *attr, char *buf)
{
	struct typec_port *port = to_typec_port(dev);

	if (port->cap->type == TYPEC_PORT_DRP)
		return sprintf(buf, "%s\n", port->pwr_role == TYPEC_SOURCE ?
			       "[source] sink" : "source [sink]");

	return sprintf(buf, "[%s]\n", typec_roles[port->pwr_role]);
}
static DEVICE_ATTR_RW(power_role);

static ssize_t
port_type_store(struct device *dev, struct device_attribute *attr,
			const char *buf, size_t size)
{
	struct typec_port *port = to_typec_port(dev);
	int ret;
	enum typec_port_type type;

	if (!port->cap->port_type_set || port->cap->type != TYPEC_PORT_DRP) {
		dev_dbg(dev, "changing port type not supported\n");
		return -EOPNOTSUPP;
	}

	ret = sysfs_match_string(typec_port_power_roles, buf);
	if (ret < 0)
		return ret;

	type = ret;
	mutex_lock(&port->port_type_lock);

	if (port->port_type == type) {
		ret = size;
		goto unlock_and_ret;
	}

	ret = port->cap->port_type_set(port->cap, type);
	if (ret)
		goto unlock_and_ret;

	port->port_type = type;
	ret = size;

unlock_and_ret:
	mutex_unlock(&port->port_type_lock);
	return ret;
}

static ssize_t
port_type_show(struct device *dev, struct device_attribute *attr,
		char *buf)
{
	struct typec_port *port = to_typec_port(dev);

	if (port->cap->type == TYPEC_PORT_DRP)
		return sprintf(buf, "%s\n",
			       typec_port_types_drp[port->port_type]);

	return sprintf(buf, "[%s]\n", typec_port_power_roles[port->cap->type]);
}
static DEVICE_ATTR_RW(port_type);

static const char * const typec_pwr_opmodes[] = {
	[TYPEC_PWR_MODE_USB]	= "default",
	[TYPEC_PWR_MODE_1_5A]	= "1.5A",
	[TYPEC_PWR_MODE_3_0A]	= "3.0A",
	[TYPEC_PWR_MODE_PD]	= "usb_power_delivery",
};

static ssize_t power_operation_mode_show(struct device *dev,
					 struct device_attribute *attr,
					 char *buf)
{
	struct typec_port *port = to_typec_port(dev);

	return sprintf(buf, "%s\n", typec_pwr_opmodes[port->pwr_opmode]);
}
static DEVICE_ATTR_RO(power_operation_mode);

static ssize_t vconn_source_store(struct device *dev,
				  struct device_attribute *attr,
				  const char *buf, size_t size)
{
	struct typec_port *port = to_typec_port(dev);
	bool source;
	int ret;

	if (!port->cap->pd_revision) {
		dev_dbg(dev, "VCONN swap depends on USB Power Delivery\n");
		return -EOPNOTSUPP;
	}

	if (!port->cap->vconn_set) {
		dev_dbg(dev, "VCONN swapping not supported\n");
		return -EOPNOTSUPP;
	}

	ret = kstrtobool(buf, &source);
	if (ret)
		return ret;

	ret = port->cap->vconn_set(port->cap, (enum typec_role)source);
	if (ret)
		return ret;

	return size;
}

static ssize_t vconn_source_show(struct device *dev,
				 struct device_attribute *attr, char *buf)
{
	struct typec_port *port = to_typec_port(dev);

	return sprintf(buf, "%s\n",
		       port->vconn_role == TYPEC_SOURCE ? "yes" : "no");
}
static DEVICE_ATTR_RW(vconn_source);

static ssize_t supported_accessory_modes_show(struct device *dev,
					      struct device_attribute *attr,
					      char *buf)
{
	struct typec_port *port = to_typec_port(dev);
	ssize_t ret = 0;
	int i;

	for (i = 0; i < ARRAY_SIZE(port->cap->accessory); i++) {
		if (port->cap->accessory[i])
			ret += sprintf(buf + ret, "%s ",
			       typec_accessory_modes[port->cap->accessory[i]]);
	}

	if (!ret)
		return sprintf(buf, "none\n");

	buf[ret - 1] = '\n';

	return ret;
}
static DEVICE_ATTR_RO(supported_accessory_modes);

static ssize_t usb_typec_revision_show(struct device *dev,
				       struct device_attribute *attr,
				       char *buf)
{
	struct typec_port *port = to_typec_port(dev);
	u16 rev = port->cap->revision;

	return sprintf(buf, "%d.%d\n", (rev >> 8) & 0xff, (rev >> 4) & 0xf);
}
static DEVICE_ATTR_RO(usb_typec_revision);

static ssize_t usb_power_delivery_revision_show(struct device *dev,
						struct device_attribute *attr,
						char *buf)
{
	struct typec_port *p = to_typec_port(dev);

	return sprintf(buf, "%d\n", (p->cap->pd_revision >> 8) & 0xff);
}
static DEVICE_ATTR_RO(usb_power_delivery_revision);

static struct attribute *typec_attrs[] = {
	&dev_attr_data_role.attr,
	&dev_attr_power_operation_mode.attr,
	&dev_attr_power_role.attr,
	&dev_attr_preferred_role.attr,
	&dev_attr_supported_accessory_modes.attr,
	&dev_attr_usb_power_delivery_revision.attr,
	&dev_attr_usb_typec_revision.attr,
	&dev_attr_vconn_source.attr,
	&dev_attr_port_type.attr,
	NULL,
};
ATTRIBUTE_GROUPS(typec);

static int typec_uevent(struct device *dev, struct kobj_uevent_env *env)
{
	int ret;

	ret = add_uevent_var(env, "TYPEC_PORT=%s", dev_name(dev));
	if (ret)
		dev_err(dev, "failed to add uevent TYPEC_PORT\n");

	return ret;
}

static void typec_release(struct device *dev)
{
	struct typec_port *port = to_typec_port(dev);

	ida_simple_remove(&typec_index_ida, port->id);
	ida_destroy(&port->mode_ids);
	typec_switch_put(port->sw);
	typec_mux_put(port->mux);
	kfree(port);
}

const struct device_type typec_port_dev_type = {
	.name = "typec_port",
	.groups = typec_groups,
	.uevent = typec_uevent,
	.release = typec_release,
};

/* --------------------------------------- */
/* Driver callbacks to report role updates */

/**
 * typec_set_data_role - Report data role change
 * @port: The USB Type-C Port where the role was changed
 * @role: The new data role
 *
 * This routine is used by the port drivers to report data role changes.
 */
void typec_set_data_role(struct typec_port *port, enum typec_data_role role)
{
	if (port->data_role == role)
		return;

	port->data_role = role;
	sysfs_notify(&port->dev.kobj, NULL, "data_role");
	kobject_uevent(&port->dev.kobj, KOBJ_CHANGE);
}
EXPORT_SYMBOL_GPL(typec_set_data_role);

/**
 * typec_set_pwr_role - Report power role change
 * @port: The USB Type-C Port where the role was changed
 * @role: The new data role
 *
 * This routine is used by the port drivers to report power role changes.
 */
void typec_set_pwr_role(struct typec_port *port, enum typec_role role)
{
	if (port->pwr_role == role)
		return;

	port->pwr_role = role;
	sysfs_notify(&port->dev.kobj, NULL, "power_role");
	kobject_uevent(&port->dev.kobj, KOBJ_CHANGE);
}
EXPORT_SYMBOL_GPL(typec_set_pwr_role);

/**
 * typec_set_pwr_role - Report VCONN source change
 * @port: The USB Type-C Port which VCONN role changed
 * @role: Source when @port is sourcing VCONN, or Sink when it's not
 *
 * This routine is used by the port drivers to report if the VCONN source is
 * changes.
 */
void typec_set_vconn_role(struct typec_port *port, enum typec_role role)
{
	if (port->vconn_role == role)
		return;

	port->vconn_role = role;
	sysfs_notify(&port->dev.kobj, NULL, "vconn_source");
	kobject_uevent(&port->dev.kobj, KOBJ_CHANGE);
}
EXPORT_SYMBOL_GPL(typec_set_vconn_role);

static int partner_match(struct device *dev, void *data)
{
	return is_typec_partner(dev);
}

/**
 * typec_set_pwr_opmode - Report changed power operation mode
 * @port: The USB Type-C Port where the mode was changed
 * @opmode: New power operation mode
 *
 * This routine is used by the port drivers to report changed power operation
 * mode in @port. The modes are USB (default), 1.5A, 3.0A as defined in USB
 * Type-C specification, and "USB Power Delivery" when the power levels are
 * negotiated with methods defined in USB Power Delivery specification.
 */
void typec_set_pwr_opmode(struct typec_port *port,
			  enum typec_pwr_opmode opmode)
{
	struct device *partner_dev;

	if (port->pwr_opmode == opmode)
		return;

	port->pwr_opmode = opmode;
	sysfs_notify(&port->dev.kobj, NULL, "power_operation_mode");
	kobject_uevent(&port->dev.kobj, KOBJ_CHANGE);

	partner_dev = device_find_child(&port->dev, NULL, partner_match);
	if (partner_dev) {
		struct typec_partner *partner = to_typec_partner(partner_dev);

		if (opmode == TYPEC_PWR_MODE_PD && !partner->usb_pd) {
			partner->usb_pd = 1;
			sysfs_notify(&partner_dev->kobj, NULL,
				     "supports_usb_power_delivery");
		}
		put_device(partner_dev);
	}
}
EXPORT_SYMBOL_GPL(typec_set_pwr_opmode);

/**
 * typec_find_port_power_role - Get the typec port power capability
 * @name: port power capability string
 *
 * This routine is used to find the typec_port_type by its string name.
 *
 * Returns typec_port_type if success, otherwise negative error code.
 */
int typec_find_port_power_role(const char *name)
{
	return match_string(typec_port_power_roles,
			    ARRAY_SIZE(typec_port_power_roles), name);
}
EXPORT_SYMBOL_GPL(typec_find_port_power_role);

/**
 * typec_find_power_role - Find the typec one specific power role
 * @name: power role string
 *
 * This routine is used to find the typec_role by its string name.
 *
 * Returns typec_role if success, otherwise negative error code.
 */
int typec_find_power_role(const char *name)
{
	return match_string(typec_roles, ARRAY_SIZE(typec_roles), name);
}
EXPORT_SYMBOL_GPL(typec_find_power_role);

/**
 * typec_find_port_data_role - Get the typec port data capability
 * @name: port data capability string
 *
 * This routine is used to find the typec_port_data by its string name.
 *
 * Returns typec_port_data if success, otherwise negative error code.
 */
int typec_find_port_data_role(const char *name)
{
	return match_string(typec_port_data_roles,
			    ARRAY_SIZE(typec_port_data_roles), name);
}
EXPORT_SYMBOL_GPL(typec_find_port_data_role);

/* ------------------------------------------ */
/* API for Multiplexer/DeMultiplexer Switches */

/**
 * typec_set_orientation - Set USB Type-C cable plug orientation
 * @port: USB Type-C Port
 * @orientation: USB Type-C cable plug orientation
 *
 * Set cable plug orientation for @port.
 */
int typec_set_orientation(struct typec_port *port,
			  enum typec_orientation orientation)
{
	int ret;

	if (port->sw) {
		ret = port->sw->set(port->sw, orientation);
		if (ret)
			return ret;
	}

	port->orientation = orientation;

	return 0;
}
EXPORT_SYMBOL_GPL(typec_set_orientation);

/**
 * typec_get_orientation - Get USB Type-C cable plug orientation
 * @port: USB Type-C Port
 *
 * Get current cable plug orientation for @port.
 */
enum typec_orientation typec_get_orientation(struct typec_port *port)
{
	return port->orientation;
}
EXPORT_SYMBOL_GPL(typec_get_orientation);

/**
 * typec_set_mode - Set mode of operation for USB Type-C connector
 * @port: USB Type-C connector
 * @mode: Accessory Mode, USB Operation or Safe State
 *
 * Configure @port for Accessory Mode @mode. This function will configure the
 * muxes needed for @mode.
 */
int typec_set_mode(struct typec_port *port, int mode)
{
	return port->mux ? port->mux->set(port->mux, mode) : 0;
}
EXPORT_SYMBOL_GPL(typec_set_mode);

/* --------------------------------------- */

/**
 * typec_port_register_altmode - Register USB Type-C Port Alternate Mode
 * @port: USB Type-C Port that supports the alternate mode
 * @desc: Description of the alternate mode
 *
 * This routine is used to register an alternate mode that @port is capable of
 * supporting.
 *
 * Returns handle to the alternate mode on success or ERR_PTR on failure.
 */
struct typec_altmode *
typec_port_register_altmode(struct typec_port *port,
			    const struct typec_altmode_desc *desc)
{
	struct typec_altmode *adev;
	struct typec_mux *mux;
	char id[10];

	sprintf(id, "id%04xm%02x", desc->svid, desc->mode);

	mux = typec_mux_get(&port->dev, id);
	if (IS_ERR(mux))
		return ERR_CAST(mux);

	adev = typec_register_altmode(&port->dev, desc);
	if (IS_ERR(adev))
		typec_mux_put(mux);
	else
		to_altmode(adev)->mux = mux;

	return adev;
}
EXPORT_SYMBOL_GPL(typec_port_register_altmode);

/**
 * typec_register_port - Register a USB Type-C Port
 * @parent: Parent device
 * @cap: Description of the port
 *
 * Registers a device for USB Type-C Port described in @cap.
 *
 * Returns handle to the port on success or ERR_PTR on failure.
 */
struct typec_port *typec_register_port(struct device *parent,
				       const struct typec_capability *cap)
{
	struct typec_port *port;
	int ret;
	int id;

	port = kzalloc(sizeof(*port), GFP_KERNEL);
	if (!port)
		return ERR_PTR(-ENOMEM);

	id = ida_simple_get(&typec_index_ida, 0, 0, GFP_KERNEL);
	if (id < 0) {
		kfree(port);
		return ERR_PTR(id);
	}

<<<<<<< HEAD
	port->mux = typec_mux_get(parent, "typec-mux");
	if (IS_ERR(port->mux)) {
		ret = PTR_ERR(port->mux);
		goto err_mux;
	}

=======
>>>>>>> 052f2452
	switch (cap->type) {
	case TYPEC_PORT_SRC:
		port->pwr_role = TYPEC_SOURCE;
		port->vconn_role = TYPEC_SOURCE;
		break;
	case TYPEC_PORT_SNK:
		port->pwr_role = TYPEC_SINK;
		port->vconn_role = TYPEC_SINK;
		break;
	case TYPEC_PORT_DRP:
		if (cap->prefer_role != TYPEC_NO_PREFERRED_ROLE)
			port->pwr_role = cap->prefer_role;
		else
			port->pwr_role = TYPEC_SINK;
		break;
	}

	switch (cap->data) {
	case TYPEC_PORT_DFP:
		port->data_role = TYPEC_HOST;
		break;
	case TYPEC_PORT_UFP:
		port->data_role = TYPEC_DEVICE;
		break;
	case TYPEC_PORT_DRD:
		if (cap->prefer_role == TYPEC_SOURCE)
			port->data_role = TYPEC_HOST;
		else
			port->data_role = TYPEC_DEVICE;
		break;
	}

	ida_init(&port->mode_ids);
	mutex_init(&port->port_type_lock);

	port->id = id;
	port->cap = cap;
	port->port_type = cap->type;
	port->prefer_role = cap->prefer_role;

	device_initialize(&port->dev);
	port->dev.class = typec_class;
	port->dev.parent = parent;
	port->dev.fwnode = cap->fwnode;
	port->dev.type = &typec_port_dev_type;
	dev_set_name(&port->dev, "port%d", id);

<<<<<<< HEAD
	port->sw = typec_switch_get(cap->fwnode ? &port->dev : parent);
	if (IS_ERR(port->sw)) {
		ret = PTR_ERR(port->sw);
		goto err_switch;
	}

	ret = device_register(&port->dev);
=======
	port->sw = typec_switch_get(&port->dev);
	if (IS_ERR(port->sw)) {
		put_device(&port->dev);
		return ERR_CAST(port->sw);
	}

	port->mux = typec_mux_get(&port->dev, "typec-mux");
	if (IS_ERR(port->mux)) {
		put_device(&port->dev);
		return ERR_CAST(port->mux);
	}

	ret = device_add(&port->dev);
>>>>>>> 052f2452
	if (ret) {
		dev_err(parent, "failed to register port (%d)\n", ret);
		put_device(&port->dev);
		goto err_register;
	}

	return port;
<<<<<<< HEAD

err_register:
	typec_switch_put(port->sw);

err_switch:
	typec_mux_put(port->mux);

err_mux:
	ida_simple_remove(&typec_index_ida, port->id);
	kfree(port);

	return ERR_PTR(ret);
=======
>>>>>>> 052f2452
}
EXPORT_SYMBOL_GPL(typec_register_port);

/**
 * typec_unregister_port - Unregister a USB Type-C Port
 * @port: The port to be unregistered
 *
 * Unregister device created with typec_register_port().
 */
void typec_unregister_port(struct typec_port *port)
{
	if (!IS_ERR_OR_NULL(port))
		device_unregister(&port->dev);
}
EXPORT_SYMBOL_GPL(typec_unregister_port);

static int __init typec_init(void)
{
	int ret;

	ret = bus_register(&typec_bus);
	if (ret)
		return ret;

	typec_class = class_create(THIS_MODULE, "typec");
	if (IS_ERR(typec_class)) {
		bus_unregister(&typec_bus);
		return PTR_ERR(typec_class);
	}

	return 0;
}
subsys_initcall(typec_init);

static void __exit typec_exit(void)
{
	class_destroy(typec_class);
	ida_destroy(&typec_index_ida);
	bus_unregister(&typec_bus);
}
module_exit(typec_exit);

MODULE_AUTHOR("Heikki Krogerus <heikki.krogerus@linux.intel.com>");
MODULE_LICENSE("GPL v2");
MODULE_DESCRIPTION("USB Type-C Connector Class");<|MERGE_RESOLUTION|>--- conflicted
+++ resolved
@@ -1540,15 +1540,12 @@
 		return ERR_PTR(id);
 	}
 
-<<<<<<< HEAD
 	port->mux = typec_mux_get(parent, "typec-mux");
 	if (IS_ERR(port->mux)) {
 		ret = PTR_ERR(port->mux);
 		goto err_mux;
 	}
 
-=======
->>>>>>> 052f2452
 	switch (cap->type) {
 	case TYPEC_PORT_SRC:
 		port->pwr_role = TYPEC_SOURCE;
@@ -1596,15 +1593,6 @@
 	port->dev.type = &typec_port_dev_type;
 	dev_set_name(&port->dev, "port%d", id);
 
-<<<<<<< HEAD
-	port->sw = typec_switch_get(cap->fwnode ? &port->dev : parent);
-	if (IS_ERR(port->sw)) {
-		ret = PTR_ERR(port->sw);
-		goto err_switch;
-	}
-
-	ret = device_register(&port->dev);
-=======
 	port->sw = typec_switch_get(&port->dev);
 	if (IS_ERR(port->sw)) {
 		put_device(&port->dev);
@@ -1618,7 +1606,6 @@
 	}
 
 	ret = device_add(&port->dev);
->>>>>>> 052f2452
 	if (ret) {
 		dev_err(parent, "failed to register port (%d)\n", ret);
 		put_device(&port->dev);
@@ -1626,7 +1613,6 @@
 	}
 
 	return port;
-<<<<<<< HEAD
 
 err_register:
 	typec_switch_put(port->sw);
@@ -1639,8 +1625,6 @@
 	kfree(port);
 
 	return ERR_PTR(ret);
-=======
->>>>>>> 052f2452
 }
 EXPORT_SYMBOL_GPL(typec_register_port);
 
