/*
 * Copyright (c) International Business Machines Corp., 2006
 *
 * This program is free software; you can redistribute it and/or modify
 * it under the terms of the GNU General Public License as published by
 * the Free Software Foundation; either version 2 of the License, or
 * (at your option) any later version.
 *
 * This program is distributed in the hope that it will be useful,
 * but WITHOUT ANY WARRANTY; without even the implied warranty of
 * MERCHANTABILITY or FITNESS FOR A PARTICULAR PURPOSE. See
 * the GNU General Public License for more details.
 *
 * You should have received a copy of the GNU General Public License
 * along with this program; if not, write to the Free Software
 * Foundation, Inc., 59 Temple Place, Suite 330, Boston, MA 02111-1307 USA
 *
 * Authors: Artem Bityutskiy (Битюцкий Артём), Thomas Gleixner
 */

/*
 * UBI wear-leveling sub-system.
 *
 * This sub-system is responsible for wear-leveling. It works in terms of
 * physical eraseblocks and erase counters and knows nothing about logical
 * eraseblocks, volumes, etc. From this sub-system's perspective all physical
 * eraseblocks are of two types - used and free. Used physical eraseblocks are
 * those that were "get" by the 'ubi_wl_get_peb()' function, and free physical
 * eraseblocks are those that were put by the 'ubi_wl_put_peb()' function.
 *
 * Physical eraseblocks returned by 'ubi_wl_get_peb()' have only erase counter
 * header. The rest of the physical eraseblock contains only %0xFF bytes.
 *
 * When physical eraseblocks are returned to the WL sub-system by means of the
 * 'ubi_wl_put_peb()' function, they are scheduled for erasure. The erasure is
 * done asynchronously in context of the per-UBI device background thread,
 * which is also managed by the WL sub-system.
 *
 * The wear-leveling is ensured by means of moving the contents of used
 * physical eraseblocks with low erase counter to free physical eraseblocks
 * with high erase counter.
 *
 * If the WL sub-system fails to erase a physical eraseblock, it marks it as
 * bad.
 *
 * This sub-system is also responsible for scrubbing. If a bit-flip is detected
 * in a physical eraseblock, it has to be moved. Technically this is the same
 * as moving it for wear-leveling reasons.
 *
 * As it was said, for the UBI sub-system all physical eraseblocks are either
 * "free" or "used". Free eraseblock are kept in the @wl->free RB-tree, while
 * used eraseblocks are kept in @wl->used, @wl->erroneous, or @wl->scrub
 * RB-trees, as well as (temporarily) in the @wl->pq queue.
 *
 * When the WL sub-system returns a physical eraseblock, the physical
 * eraseblock is protected from being moved for some "time". For this reason,
 * the physical eraseblock is not directly moved from the @wl->free tree to the
 * @wl->used tree. There is a protection queue in between where this
 * physical eraseblock is temporarily stored (@wl->pq).
 *
 * All this protection stuff is needed because:
 *  o we don't want to move physical eraseblocks just after we have given them
 *    to the user; instead, we first want to let users fill them up with data;
 *
 *  o there is a chance that the user will put the physical eraseblock very
 *    soon, so it makes sense not to move it for some time, but wait.
 *
 * Physical eraseblocks stay protected only for limited time. But the "time" is
 * measured in erase cycles in this case. This is implemented with help of the
 * protection queue. Eraseblocks are put to the tail of this queue when they
 * are returned by the 'ubi_wl_get_peb()', and eraseblocks are removed from the
 * head of the queue on each erase operation (for any eraseblock). So the
 * length of the queue defines how may (global) erase cycles PEBs are protected.
 *
 * To put it differently, each physical eraseblock has 2 main states: free and
 * used. The former state corresponds to the @wl->free tree. The latter state
 * is split up on several sub-states:
 * o the WL movement is allowed (@wl->used tree);
 * o the WL movement is disallowed (@wl->erroneous) because the PEB is
 *   erroneous - e.g., there was a read error;
 * o the WL movement is temporarily prohibited (@wl->pq queue);
 * o scrubbing is needed (@wl->scrub tree).
 *
 * Depending on the sub-state, wear-leveling entries of the used physical
 * eraseblocks may be kept in one of those structures.
 *
 * Note, in this implementation, we keep a small in-RAM object for each physical
 * eraseblock. This is surely not a scalable solution. But it appears to be good
 * enough for moderately large flashes and it is simple. In future, one may
 * re-work this sub-system and make it more scalable.
 *
 * At the moment this sub-system does not utilize the sequence number, which
 * was introduced relatively recently. But it would be wise to do this because
 * the sequence number of a logical eraseblock characterizes how old is it. For
 * example, when we move a PEB with low erase counter, and we need to pick the
 * target PEB, we pick a PEB with the highest EC if our PEB is "old" and we
 * pick target PEB with an average EC if our PEB is not very "old". This is a
 * room for future re-works of the WL sub-system.
 */

#include <linux/slab.h>
#include <linux/crc32.h>
#include <linux/freezer.h>
#include <linux/kthread.h>
#include "ubi.h"

/* Number of physical eraseblocks reserved for wear-leveling purposes */
#define WL_RESERVED_PEBS 1

/*
 * Maximum difference between two erase counters. If this threshold is
 * exceeded, the WL sub-system starts moving data from used physical
 * eraseblocks with low erase counter to free physical eraseblocks with high
 * erase counter.
 */
#define UBI_WL_THRESHOLD CONFIG_MTD_UBI_WL_THRESHOLD

/*
 * When a physical eraseblock is moved, the WL sub-system has to pick the target
 * physical eraseblock to move to. The simplest way would be just to pick the
 * one with the highest erase counter. But in certain workloads this could lead
 * to an unlimited wear of one or few physical eraseblock. Indeed, imagine a
 * situation when the picked physical eraseblock is constantly erased after the
 * data is written to it. So, we have a constant which limits the highest erase
 * counter of the free physical eraseblock to pick. Namely, the WL sub-system
 * does not pick eraseblocks with erase counter greater than the lowest erase
 * counter plus %WL_FREE_MAX_DIFF.
 */
#define WL_FREE_MAX_DIFF (2*UBI_WL_THRESHOLD)

/*
 * Maximum number of consecutive background thread failures which is enough to
 * switch to read-only mode.
 */
#define WL_MAX_FAILURES 32

static int self_check_ec(struct ubi_device *ubi, int pnum, int ec);
static int self_check_in_wl_tree(const struct ubi_device *ubi,
				 struct ubi_wl_entry *e, struct rb_root *root);
static int self_check_in_pq(const struct ubi_device *ubi,
			    struct ubi_wl_entry *e);

#ifdef CONFIG_MTD_UBI_FASTMAP
/**
 * update_fastmap_work_fn - calls ubi_update_fastmap from a work queue
 * @wrk: the work description object
 */
static void update_fastmap_work_fn(struct work_struct *wrk)
{
	struct ubi_device *ubi = container_of(wrk, struct ubi_device, fm_work);
	ubi_update_fastmap(ubi);
}

/**
 *  ubi_ubi_is_fm_block - returns 1 if a PEB is currently used in a fastmap.
 *  @ubi: UBI device description object
 *  @pnum: the to be checked PEB
 */
static int ubi_is_fm_block(struct ubi_device *ubi, int pnum)
{
	int i;

	if (!ubi->fm)
		return 0;

	for (i = 0; i < ubi->fm->used_blocks; i++)
		if (ubi->fm->e[i]->pnum == pnum)
			return 1;

	return 0;
}
#else
static int ubi_is_fm_block(struct ubi_device *ubi, int pnum)
{
	return 0;
}
#endif

/**
 * wl_tree_add - add a wear-leveling entry to a WL RB-tree.
 * @e: the wear-leveling entry to add
 * @root: the root of the tree
 *
 * Note, we use (erase counter, physical eraseblock number) pairs as keys in
 * the @ubi->used and @ubi->free RB-trees.
 */
static void wl_tree_add(struct ubi_wl_entry *e, struct rb_root *root)
{
	struct rb_node **p, *parent = NULL;

	p = &root->rb_node;
	while (*p) {
		struct ubi_wl_entry *e1;

		parent = *p;
		e1 = rb_entry(parent, struct ubi_wl_entry, u.rb);

		if (e->ec < e1->ec)
			p = &(*p)->rb_left;
		else if (e->ec > e1->ec)
			p = &(*p)->rb_right;
		else {
			ubi_assert(e->pnum != e1->pnum);
			if (e->pnum < e1->pnum)
				p = &(*p)->rb_left;
			else
				p = &(*p)->rb_right;
		}
	}

	rb_link_node(&e->u.rb, parent, p);
	rb_insert_color(&e->u.rb, root);
}

/**
 * do_work - do one pending work.
 * @ubi: UBI device description object
 *
 * This function returns zero in case of success and a negative error code in
 * case of failure.
 */
static int do_work(struct ubi_device *ubi)
{
	int err;
	struct ubi_work *wrk;

	cond_resched();

	/*
	 * @ubi->work_sem is used to synchronize with the workers. Workers take
	 * it in read mode, so many of them may be doing works at a time. But
	 * the queue flush code has to be sure the whole queue of works is
	 * done, and it takes the mutex in write mode.
	 */
	down_read(&ubi->work_sem);
	spin_lock(&ubi->wl_lock);
	if (list_empty(&ubi->works)) {
		spin_unlock(&ubi->wl_lock);
		up_read(&ubi->work_sem);
		return 0;
	}

	wrk = list_entry(ubi->works.next, struct ubi_work, list);
	list_del(&wrk->list);
	ubi->works_count -= 1;
	ubi_assert(ubi->works_count >= 0);
	spin_unlock(&ubi->wl_lock);

	/*
	 * Call the worker function. Do not touch the work structure
	 * after this call as it will have been freed or reused by that
	 * time by the worker function.
	 */
	err = wrk->func(ubi, wrk, 0);
	if (err)
		ubi_err("work failed with error code %d", err);
	up_read(&ubi->work_sem);

	return err;
}

/**
 * produce_free_peb - produce a free physical eraseblock.
 * @ubi: UBI device description object
 *
 * This function tries to make a free PEB by means of synchronous execution of
 * pending works. This may be needed if, for example the background thread is
 * disabled. Returns zero in case of success and a negative error code in case
 * of failure.
 */
static int produce_free_peb(struct ubi_device *ubi)
{
	int err;

	while (!ubi->free.rb_node && ubi->works_count) {
		spin_unlock(&ubi->wl_lock);

		dbg_wl("do one work synchronously");
		err = do_work(ubi);

		spin_lock(&ubi->wl_lock);
		if (err)
			return err;
	}

	return 0;
}

/**
 * in_wl_tree - check if wear-leveling entry is present in a WL RB-tree.
 * @e: the wear-leveling entry to check
 * @root: the root of the tree
 *
 * This function returns non-zero if @e is in the @root RB-tree and zero if it
 * is not.
 */
static int in_wl_tree(struct ubi_wl_entry *e, struct rb_root *root)
{
	struct rb_node *p;

	p = root->rb_node;
	while (p) {
		struct ubi_wl_entry *e1;

		e1 = rb_entry(p, struct ubi_wl_entry, u.rb);

		if (e->pnum == e1->pnum) {
			ubi_assert(e == e1);
			return 1;
		}

		if (e->ec < e1->ec)
			p = p->rb_left;
		else if (e->ec > e1->ec)
			p = p->rb_right;
		else {
			ubi_assert(e->pnum != e1->pnum);
			if (e->pnum < e1->pnum)
				p = p->rb_left;
			else
				p = p->rb_right;
		}
	}

	return 0;
}

/**
 * prot_queue_add - add physical eraseblock to the protection queue.
 * @ubi: UBI device description object
 * @e: the physical eraseblock to add
 *
 * This function adds @e to the tail of the protection queue @ubi->pq, where
 * @e will stay for %UBI_PROT_QUEUE_LEN erase operations and will be
 * temporarily protected from the wear-leveling worker. Note, @wl->lock has to
 * be locked.
 */
static void prot_queue_add(struct ubi_device *ubi, struct ubi_wl_entry *e)
{
	int pq_tail = ubi->pq_head - 1;

	if (pq_tail < 0)
		pq_tail = UBI_PROT_QUEUE_LEN - 1;
	ubi_assert(pq_tail >= 0 && pq_tail < UBI_PROT_QUEUE_LEN);
	list_add_tail(&e->u.list, &ubi->pq[pq_tail]);
	dbg_wl("added PEB %d EC %d to the protection queue", e->pnum, e->ec);
}

/**
 * find_wl_entry - find wear-leveling entry closest to certain erase counter.
 * @ubi: UBI device description object
 * @root: the RB-tree where to look for
 * @diff: maximum possible difference from the smallest erase counter
 *
 * This function looks for a wear leveling entry with erase counter closest to
 * min + @diff, where min is the smallest erase counter.
 */
static struct ubi_wl_entry *find_wl_entry(struct ubi_device *ubi,
					  struct rb_root *root, int diff)
{
	struct rb_node *p;
	struct ubi_wl_entry *e, *prev_e = NULL;
	int max;

	e = rb_entry(rb_first(root), struct ubi_wl_entry, u.rb);
	max = e->ec + diff;

	p = root->rb_node;
	while (p) {
		struct ubi_wl_entry *e1;

		e1 = rb_entry(p, struct ubi_wl_entry, u.rb);
		if (e1->ec >= max)
			p = p->rb_left;
		else {
			p = p->rb_right;
			prev_e = e;
			e = e1;
		}
	}

	/* If no fastmap has been written and this WL entry can be used
	 * as anchor PEB, hold it back and return the second best WL entry
	 * such that fastmap can use the anchor PEB later. */
	if (prev_e && !ubi->fm_disabled &&
	    !ubi->fm && e->pnum < UBI_FM_MAX_START)
		return prev_e;

	return e;
}

/**
 * find_mean_wl_entry - find wear-leveling entry with medium erase counter.
 * @ubi: UBI device description object
 * @root: the RB-tree where to look for
 *
 * This function looks for a wear leveling entry with medium erase counter,
 * but not greater or equivalent than the lowest erase counter plus
 * %WL_FREE_MAX_DIFF/2.
 */
static struct ubi_wl_entry *find_mean_wl_entry(struct ubi_device *ubi,
					       struct rb_root *root)
{
	struct ubi_wl_entry *e, *first, *last;

	first = rb_entry(rb_first(root), struct ubi_wl_entry, u.rb);
	last = rb_entry(rb_last(root), struct ubi_wl_entry, u.rb);

	if (last->ec - first->ec < ubi->wl_th*2) {
		e = rb_entry(root->rb_node, struct ubi_wl_entry, u.rb);

#ifdef CONFIG_MTD_UBI_FASTMAP
		/* If no fastmap has been written and this WL entry can be used
		 * as anchor PEB, hold it back and return the second best
		 * WL entry such that fastmap can use the anchor PEB later. */
		if (e && !ubi->fm_disabled && !ubi->fm &&
		    e->pnum < UBI_FM_MAX_START)
			e = rb_entry(rb_next(root->rb_node),
				     struct ubi_wl_entry, u.rb);
#endif
	} else
		e = find_wl_entry(ubi, root, ubi->wl_th);

	return e;
}

#ifdef CONFIG_MTD_UBI_FASTMAP
/**
 * find_anchor_wl_entry - find wear-leveling entry to used as anchor PEB.
 * @root: the RB-tree where to look for
 */
static struct ubi_wl_entry *find_anchor_wl_entry(struct rb_root *root)
{
	struct rb_node *p;
	struct ubi_wl_entry *e, *victim = NULL;
	int max_ec = UBI_MAX_ERASECOUNTER;

	ubi_rb_for_each_entry(p, e, root, u.rb) {
		if (e->pnum < UBI_FM_MAX_START && e->ec < max_ec) {
			victim = e;
			max_ec = e->ec;
		}
	}

	return victim;
}

static int anchor_pebs_avalible(struct rb_root *root)
{
	struct rb_node *p;
	struct ubi_wl_entry *e;

	ubi_rb_for_each_entry(p, e, root, u.rb)
		if (e->pnum < UBI_FM_MAX_START)
			return 1;

	return 0;
}

/**
 * ubi_wl_get_fm_peb - find a physical erase block with a given maximal number.
 * @ubi: UBI device description object
 * @anchor: This PEB will be used as anchor PEB by fastmap
 *
 * The function returns a physical erase block with a given maximal number
 * and removes it from the wl subsystem.
 * Must be called with wl_lock held!
 */
struct ubi_wl_entry *ubi_wl_get_fm_peb(struct ubi_device *ubi, int anchor)
{
	struct ubi_wl_entry *e = NULL;

	if (!ubi->free.rb_node || (ubi->free_count - ubi->beb_rsvd_pebs < 1))
		goto out;

	if (anchor)
		e = find_anchor_wl_entry(&ubi->free);
	else
		e = find_mean_wl_entry(ubi, &ubi->free);

	if (!e)
		goto out;

	self_check_in_wl_tree(ubi, e, &ubi->free);

	/* remove it from the free list,
	 * the wl subsystem does no longer know this erase block */
	rb_erase(&e->u.rb, &ubi->free);
	ubi->free_count--;
out:
	return e;
}
#endif

/**
 * __wl_get_peb - get a physical eraseblock.
 * @ubi: UBI device description object
 *
 * This function returns a physical eraseblock in case of success and a
 * negative error code in case of failure.
 */
static int __wl_get_peb(struct ubi_device *ubi)
{
	int err;
	struct ubi_wl_entry *e;

retry:
	if (!ubi->free.rb_node) {
		if (ubi->works_count == 0) {
			ubi_err("no free eraseblocks");
			ubi_assert(list_empty(&ubi->works));
			return -ENOSPC;
		}

		err = produce_free_peb(ubi);
		if (err < 0)
			return err;
		goto retry;
	}

	e = find_mean_wl_entry(ubi, &ubi->free);
	if (!e) {
		ubi_err("no free eraseblocks");
		return -ENOSPC;
	}

	self_check_in_wl_tree(ubi, e, &ubi->free);

	/*
	 * Move the physical eraseblock to the protection queue where it will
	 * be protected from being moved for some time.
	 */
	rb_erase(&e->u.rb, &ubi->free);
	ubi->free_count--;
	dbg_wl("PEB %d EC %d", e->pnum, e->ec);
#ifndef CONFIG_MTD_UBI_FASTMAP
	/* We have to enqueue e only if fastmap is disabled,
	 * is fastmap enabled prot_queue_add() will be called by
	 * ubi_wl_get_peb() after removing e from the pool. */
	prot_queue_add(ubi, e);
#endif
	return e->pnum;
}

#ifdef CONFIG_MTD_UBI_FASTMAP
/**
 * return_unused_pool_pebs - returns unused PEB to the free tree.
 * @ubi: UBI device description object
 * @pool: fastmap pool description object
 */
static void return_unused_pool_pebs(struct ubi_device *ubi,
				    struct ubi_fm_pool *pool)
{
	int i;
	struct ubi_wl_entry *e;

	for (i = pool->used; i < pool->size; i++) {
		e = ubi->lookuptbl[pool->pebs[i]];
		wl_tree_add(e, &ubi->free);
		ubi->free_count++;
	}
}

/**
 * refill_wl_pool - refills all the fastmap pool used by the
 * WL sub-system.
 * @ubi: UBI device description object
 */
static void refill_wl_pool(struct ubi_device *ubi)
{
	struct ubi_wl_entry *e;
	struct ubi_fm_pool *pool = &ubi->fm_wl_pool;

	return_unused_pool_pebs(ubi, pool);

	for (pool->size = 0; pool->size < pool->max_size; pool->size++) {
		if (!ubi->free.rb_node ||
		   (ubi->free_count - ubi->beb_rsvd_pebs < 5))
			break;

		e = find_wl_entry(ubi, &ubi->free, ubi->wl_th*2);
		self_check_in_wl_tree(ubi, e, &ubi->free);
		rb_erase(&e->u.rb, &ubi->free);
		ubi->free_count--;

		pool->pebs[pool->size] = e->pnum;
	}
	pool->used = 0;
}

/**
 * refill_wl_user_pool - refills all the fastmap pool used by ubi_wl_get_peb.
 * @ubi: UBI device description object
 */
static void refill_wl_user_pool(struct ubi_device *ubi)
{
	struct ubi_fm_pool *pool = &ubi->fm_pool;

	return_unused_pool_pebs(ubi, pool);

	for (pool->size = 0; pool->size < pool->max_size; pool->size++) {
		pool->pebs[pool->size] = __wl_get_peb(ubi);
		if (pool->pebs[pool->size] < 0)
			break;
	}
	pool->used = 0;
}

/**
 * ubi_refill_pools - refills all fastmap PEB pools.
 * @ubi: UBI device description object
 */
void ubi_refill_pools(struct ubi_device *ubi)
{
	spin_lock(&ubi->wl_lock);
	refill_wl_pool(ubi);
	refill_wl_user_pool(ubi);
	spin_unlock(&ubi->wl_lock);
}

/* ubi_wl_get_peb - works exaclty like __wl_get_peb but keeps track of
 * the fastmap pool.
 */
int ubi_wl_get_peb(struct ubi_device *ubi)
{
	int ret;
	struct ubi_fm_pool *pool = &ubi->fm_pool;
	struct ubi_fm_pool *wl_pool = &ubi->fm_wl_pool;

	if (!pool->size || !wl_pool->size || pool->used == pool->size ||
	    wl_pool->used == wl_pool->size)
		ubi_update_fastmap(ubi);

	/* we got not a single free PEB */
	if (!pool->size)
		ret = -ENOSPC;
	else {
		spin_lock(&ubi->wl_lock);
		ret = pool->pebs[pool->used++];
		prot_queue_add(ubi, ubi->lookuptbl[ret]);
		spin_unlock(&ubi->wl_lock);
	}

	return ret;
}

/* get_peb_for_wl - returns a PEB to be used internally by the WL sub-system.
 *
 * @ubi: UBI device description object
 */
static struct ubi_wl_entry *get_peb_for_wl(struct ubi_device *ubi)
{
	struct ubi_fm_pool *pool = &ubi->fm_wl_pool;
	int pnum;

	if (pool->used == pool->size || !pool->size) {
		/* We cannot update the fastmap here because this
		 * function is called in atomic context.
		 * Let's fail here and refill/update it as soon as possible. */
		schedule_work(&ubi->fm_work);
		return NULL;
	} else {
		pnum = pool->pebs[pool->used++];
		return ubi->lookuptbl[pnum];
	}
}
#else
static struct ubi_wl_entry *get_peb_for_wl(struct ubi_device *ubi)
{
	struct ubi_wl_entry *e;

	e = find_wl_entry(ubi, &ubi->free, ubi->wl_th*2);
	self_check_in_wl_tree(ubi, e, &ubi->free);
	ubi->free_count--;
	ubi_assert(ubi->free_count >= 0);
	rb_erase(&e->u.rb, &ubi->free);

	return e;
}

int ubi_wl_get_peb(struct ubi_device *ubi)
{
	int peb, err;

	spin_lock(&ubi->wl_lock);
	peb = __wl_get_peb(ubi);
	spin_unlock(&ubi->wl_lock);

	if (peb < 0)
		return peb;

	err = ubi_self_check_all_ff(ubi, peb, ubi->vid_hdr_aloffset,
				    ubi->peb_size - ubi->vid_hdr_aloffset);
	if (err) {
		ubi_err("new PEB %d does not contain all 0xFF bytes", peb);
		return err;
	}

	return peb;
}
#endif

/**
 * prot_queue_del - remove a physical eraseblock from the protection queue.
 * @ubi: UBI device description object
 * @pnum: the physical eraseblock to remove
 *
 * This function deletes PEB @pnum from the protection queue and returns zero
 * in case of success and %-ENODEV if the PEB was not found.
 */
static int prot_queue_del(struct ubi_device *ubi, int pnum)
{
	struct ubi_wl_entry *e;

	e = ubi->lookuptbl[pnum];
	if (!e)
		return -ENODEV;

	if (self_check_in_pq(ubi, e))
		return -ENODEV;

	list_del(&e->u.list);
	dbg_wl("deleted PEB %d from the protection queue", e->pnum);
	return 0;
}

/**
 * sync_erase - synchronously erase a physical eraseblock.
 * @ubi: UBI device description object
 * @e: the the physical eraseblock to erase
 * @torture: if the physical eraseblock has to be tortured
 *
 * This function returns zero in case of success and a negative error code in
 * case of failure.
 */
int sync_erase(struct ubi_device *ubi, struct ubi_wl_entry *e,
		      int torture)
{
	int err;
	struct ubi_ec_hdr *ec_hdr;
	unsigned long long old_ec = e->ec, ec = e->ec; /*MTK: old_ec*/

	dbg_wl("erase PEB %d, old EC %llu", e->pnum, ec);

	err = self_check_ec(ubi, e->pnum, e->ec);
	if (err)
		return -EINVAL;

	ec_hdr = vzalloc(ubi->ec_hdr_alsize);
	if (!ec_hdr)
		return -ENOMEM;

	err = ubi_io_sync_erase(ubi, e->pnum, torture);
	if (err < 0)
		goto out_free;

	ec += err;
	if (ec > UBI_MAX_ERASECOUNTER) {
		/*
		 * Erase counter overflow. Upgrade UBI and use 64-bit
		 * erase counters internally.
		 */
		ubi_err("erase counter overflow at PEB %d, EC %llu",
			e->pnum, ec);
		err = -EINVAL;
		goto out_free;
	}

	dbg_wl("erased PEB %d, new EC %llu", e->pnum, ec);

	ec_hdr->ec = cpu_to_be64(ec);

	err = ubi_io_write_ec_hdr(ubi, e->pnum, ec_hdr);
	if (err)
		goto out_free;

	e->ec = ec;
	spin_lock(&ubi->wl_lock);
	if (e->ec > ubi->max_ec)
		ubi->max_ec = e->ec;
/*MTK start: the incresing of ec > 1 is doing by torture*/
	if (ec - old_ec > 1)
		ubi->torture += (ec - old_ec);
	ubi->ec_sum += (ec - old_ec);
	ubi->mean_ec = div_u64(ubi->ec_sum, ubi->rsvd_pebs);
/*MTK end*/
	spin_unlock(&ubi->wl_lock);

out_free:
	vfree(ec_hdr);
	return err;
}

/**
 * serve_prot_queue - check if it is time to stop protecting PEBs.
 * @ubi: UBI device description object
 *
 * This function is called after each erase operation and removes PEBs from the
 * tail of the protection queue. These PEBs have been protected for long enough
 * and should be moved to the used tree.
 */
static void serve_prot_queue(struct ubi_device *ubi)
{
	struct ubi_wl_entry *e, *tmp;
	int count;

	/*
	 * There may be several protected physical eraseblock to remove,
	 * process them all.
	 */
repeat:
	count = 0;
	spin_lock(&ubi->wl_lock);
	list_for_each_entry_safe(e, tmp, &ubi->pq[ubi->pq_head], u.list) {
		dbg_wl("PEB %d EC %d protection over, move to used tree",
			e->pnum, e->ec);

		list_del(&e->u.list);
		wl_tree_add(e, &ubi->used);
		if (count++ > 32) {
			/*
			 * Let's be nice and avoid holding the spinlock for
			 * too long.
			 */
			spin_unlock(&ubi->wl_lock);
			cond_resched();
			goto repeat;
		}
	}

	ubi->pq_head += 1;
	if (ubi->pq_head == UBI_PROT_QUEUE_LEN)
		ubi->pq_head = 0;
	ubi_assert(ubi->pq_head >= 0 && ubi->pq_head < UBI_PROT_QUEUE_LEN);
	spin_unlock(&ubi->wl_lock);
}

/**
 * __schedule_ubi_work - schedule a work.
 * @ubi: UBI device description object
 * @wrk: the work to schedule
 *
 * This function adds a work defined by @wrk to the tail of the pending works
 * list. Can only be used if ubi->work_sem is already held in read mode!
 */
static void __schedule_ubi_work(struct ubi_device *ubi, struct ubi_work *wrk)
{
	spin_lock(&ubi->wl_lock);
	list_add_tail(&wrk->list, &ubi->works);
	ubi_assert(ubi->works_count >= 0);
	ubi->works_count += 1;
	if (ubi->thread_enabled && !ubi_dbg_is_bgt_disabled(ubi))
		wake_up_process(ubi->bgt_thread);
	spin_unlock(&ubi->wl_lock);
}

/**
 * schedule_ubi_work - schedule a work.
 * @ubi: UBI device description object
 * @wrk: the work to schedule
 *
 * This function adds a work defined by @wrk to the tail of the pending works
 * list.
 */
static void schedule_ubi_work(struct ubi_device *ubi, struct ubi_work *wrk)
{
	down_read(&ubi->work_sem);
	__schedule_ubi_work(ubi, wrk);
	up_read(&ubi->work_sem);
}

static int erase_worker(struct ubi_device *ubi, struct ubi_work *wl_wrk,
			int shutdown);

#ifdef CONFIG_MTD_UBI_FASTMAP
/**
 * ubi_is_erase_work - checks whether a work is erase work.
 * @wrk: The work object to be checked
 */
int ubi_is_erase_work(struct ubi_work *wrk)
{
	return wrk->func == erase_worker;
}
#endif

/**
 * schedule_erase - schedule an erase work.
 * @ubi: UBI device description object
 * @e: the WL entry of the physical eraseblock to erase
 * @vol_id: the volume ID that last used this PEB
 * @lnum: the last used logical eraseblock number for the PEB
 * @torture: if the physical eraseblock has to be tortured
 *
 * This function returns zero in case of success and a %-ENOMEM in case of
 * failure.
 */
static int schedule_erase(struct ubi_device *ubi, struct ubi_wl_entry *e,
			  int vol_id, int lnum, int torture)
{
	struct ubi_work *wl_wrk;

	ubi_assert(e);
	ubi_assert(!ubi_is_fm_block(ubi, e->pnum));

	dbg_wl("schedule erasure of PEB %d, EC %d, torture %d",
	       e->pnum, e->ec, torture);

	wl_wrk = kmalloc(sizeof(struct ubi_work), GFP_NOFS);
	if (!wl_wrk)
		return -ENOMEM;

	wl_wrk->func = &erase_worker;
	wl_wrk->e = e;
	wl_wrk->vol_id = vol_id;
	wl_wrk->lnum = lnum;
	wl_wrk->torture = torture;

	schedule_ubi_work(ubi, wl_wrk);
	return 0;
}

/**
 * do_sync_erase - run the erase worker synchronously.
 * @ubi: UBI device description object
 * @e: the WL entry of the physical eraseblock to erase
 * @vol_id: the volume ID that last used this PEB
 * @lnum: the last used logical eraseblock number for the PEB
 * @torture: if the physical eraseblock has to be tortured
 *
 */
static int do_sync_erase(struct ubi_device *ubi, struct ubi_wl_entry *e,
			 int vol_id, int lnum, int torture)
{
	struct ubi_work *wl_wrk;

	dbg_wl("sync erase of PEB %i", e->pnum);

	wl_wrk = kmalloc(sizeof(struct ubi_work), GFP_NOFS);
	if (!wl_wrk)
		return -ENOMEM;

	wl_wrk->e = e;
	wl_wrk->vol_id = vol_id;
	wl_wrk->lnum = lnum;
	wl_wrk->torture = torture;

	return erase_worker(ubi, wl_wrk, 0);
}

#ifdef CONFIG_MTD_UBI_FASTMAP
/**
 * ubi_wl_put_fm_peb - returns a PEB used in a fastmap to the wear-leveling
 * sub-system.
 * see: ubi_wl_put_peb()
 *
 * @ubi: UBI device description object
 * @fm_e: physical eraseblock to return
 * @lnum: the last used logical eraseblock number for the PEB
 * @torture: if this physical eraseblock has to be tortured
 */
int ubi_wl_put_fm_peb(struct ubi_device *ubi, struct ubi_wl_entry *fm_e,
		      int lnum, int torture)
{
	struct ubi_wl_entry *e;
	int vol_id, pnum = fm_e->pnum;

	dbg_wl("PEB %d", pnum);

	ubi_assert(pnum >= 0);
	ubi_assert(pnum < ubi->peb_count);

	spin_lock(&ubi->wl_lock);
	e = ubi->lookuptbl[pnum];

	/* This can happen if we recovered from a fastmap the very
	 * first time and writing now a new one. In this case the wl system
	 * has never seen any PEB used by the original fastmap.
	 */
	if (!e) {
		e = fm_e;
		ubi_assert(e->ec >= 0);
		ubi->lookuptbl[pnum] = e;
	} else {
		e->ec = fm_e->ec;
		kfree(fm_e);
	}

	spin_unlock(&ubi->wl_lock);

	vol_id = lnum ? UBI_FM_DATA_VOLUME_ID : UBI_FM_SB_VOLUME_ID;
	return schedule_erase(ubi, e, vol_id, lnum, torture);
}
#endif

/**
 * wear_leveling_worker - wear-leveling worker function.
 * @ubi: UBI device description object
 * @wrk: the work object
 * @shutdown: non-zero if the worker has to free memory and exit
 * because the WL-subsystem is shutting down
 *
 * This function copies a more worn out physical eraseblock to a less worn out
 * one. Returns zero in case of success and a negative error code in case of
 * failure.
 */
static int wear_leveling_worker(struct ubi_device *ubi, struct ubi_work *wrk,
				int shutdown)
{
<<<<<<< HEAD
	int erase_e2 = 1, err, scrubbing = 0, torture = 0, protect = 0, erroneous = 0;
	int vol_id = -1, uninitialized_var(lnum);
=======
	int err, scrubbing = 0, torture = 0, protect = 0, erroneous = 0;
	int vol_id = -1, lnum = -1;
>>>>>>> 22a6cbf9
#ifdef CONFIG_MTD_UBI_FASTMAP
	int anchor = wrk->anchor;
#endif
	struct ubi_wl_entry *e1, *e2;
	struct ubi_vid_hdr *vid_hdr;
	int do_wl = 0; /*MTK:wl or not, 1 for wl, 2 for scrubbing*/

	kfree(wrk);
	if (shutdown)
		return 0;

	vid_hdr = ubi_zalloc_vid_hdr(ubi, GFP_NOFS);
	if (!vid_hdr)
		return -ENOMEM;

	mutex_lock(&ubi->move_mutex);
	spin_lock(&ubi->wl_lock);
	ubi_assert(!ubi->move_from && !ubi->move_to);
	ubi_assert(!ubi->move_to_put);

	if (!ubi->free.rb_node ||
	    (!ubi->used.rb_node && !ubi->scrub.rb_node)) {
		/*
		 * No free physical eraseblocks? Well, they must be waiting in
		 * the queue to be erased. Cancel movement - it will be
		 * triggered again when a free physical eraseblock appears.
		 *
		 * No used physical eraseblocks? They must be temporarily
		 * protected from being moved. They will be moved to the
		 * @ubi->used tree later and the wear-leveling will be
		 * triggered again.
		 */
		dbg_wl("cancel WL, a list is empty: free %d, used %d",
		       !ubi->free.rb_node, !ubi->used.rb_node);
		goto out_cancel;
	}

#ifdef CONFIG_MTD_UBI_FASTMAP
	/* Check whether we need to produce an anchor PEB */
	if (!anchor)
		anchor = !anchor_pebs_avalible(&ubi->free);

	if (anchor) {
		e1 = find_anchor_wl_entry(&ubi->used);
		if (!e1)
			goto out_cancel;
		e2 = get_peb_for_wl(ubi);
		if (!e2)
			goto out_cancel;

		self_check_in_wl_tree(ubi, e1, &ubi->used);
		rb_erase(&e1->u.rb, &ubi->used);
		dbg_wl("anchor-move PEB %d to PEB %d", e1->pnum, e2->pnum);
	} else if (!ubi->scrub.rb_node) {
#else
	if (!ubi->scrub.rb_node) {
#endif
		/*
		 * Now pick the least worn-out used physical eraseblock and a
		 * highly worn-out free physical eraseblock. If the erase
		 * counters differ much enough, start wear-leveling.
		 */
		e1 = rb_entry(rb_first(&ubi->used), struct ubi_wl_entry, u.rb);
		e2 = get_peb_for_wl(ubi);
		if (!e2)
			goto out_cancel;

		if (!(e2->ec - e1->ec >= ubi->wl_th)) {
			dbg_wl("no WL needed: min used EC %d, max free EC %d",
			       e1->ec, e2->ec);

			/* Give the unused PEB back */
			wl_tree_add(e2, &ubi->free);
			ubi->free_count++;
			goto out_cancel;
		}
		self_check_in_wl_tree(ubi, e1, &ubi->used);
		rb_erase(&e1->u.rb, &ubi->used);
		dbg_wl("move PEB %d EC %d to PEB %d EC %d",
		       e1->pnum, e1->ec, e2->pnum, e2->ec);
		do_wl = 1;                /*MTK*/
	} else {
		/* Perform scrubbing */
		scrubbing = 1;
		e1 = rb_entry(rb_first(&ubi->scrub), struct ubi_wl_entry, u.rb);
		e2 = get_peb_for_wl(ubi);
		if (!e2)
			goto out_cancel;

		self_check_in_wl_tree(ubi, e1, &ubi->scrub);
		rb_erase(&e1->u.rb, &ubi->scrub);
		dbg_wl("scrub PEB %d to PEB %d", e1->pnum, e2->pnum);
		do_wl = 2;                /*MTK*/
	}

	ubi->move_from = e1;
	ubi->move_to = e2;
	spin_unlock(&ubi->wl_lock);

	/*
	 * Now we are going to copy physical eraseblock @e1->pnum to @e2->pnum.
	 * We so far do not know which logical eraseblock our physical
	 * eraseblock (@e1) belongs to. We have to read the volume identifier
	 * header first.
	 *
	 * Note, we are protected from this PEB being unmapped and erased. The
	 * 'ubi_wl_put_peb()' would wait for moving to be finished if the PEB
	 * which is being moved was unmapped.
	 */

	err = ubi_io_read_vid_hdr(ubi, e1->pnum, vid_hdr, 0);
	if (err && err != UBI_IO_BITFLIPS) {
		if (err == UBI_IO_FF) {
			/*
			 * We are trying to move PEB without a VID header. UBI
			 * always write VID headers shortly after the PEB was
			 * given, so we have a situation when it has not yet
			 * had a chance to write it, because it was preempted.
			 * So add this PEB to the protection queue so far,
			 * because presumably more data will be written there
			 * (including the missing VID header), and then we'll
			 * move it.
			 */
			dbg_wl("PEB %d has no VID header", e1->pnum);
			protect = 1;
			erase_e2 = 0; /*MTK*/
			goto out_not_moved;
		} else if (err == UBI_IO_FF_BITFLIPS) {
			/*
			 * The same situation as %UBI_IO_FF, but bit-flips were
			 * detected. It is better to schedule this PEB for
			 * scrubbing.
			 */
			dbg_wl("PEB %d has no VID header but has bit-flips",
			       e1->pnum);
			scrubbing = 1;
			erase_e2 = 0; /*MTK*/
			goto out_not_moved;
		}

		ubi_err("error %d while reading VID header from PEB %d",
			err, e1->pnum);
		goto out_error;
	}

	vol_id = be32_to_cpu(vid_hdr->vol_id);
	lnum = be32_to_cpu(vid_hdr->lnum);

	err = ubi_eba_copy_leb(ubi, e1->pnum, e2->pnum, vid_hdr, do_wl); /*MTK: pass do_wl*/
	if (err) {
		if (err == MOVE_CANCEL_RACE) {
			/*
			 * The LEB has not been moved because the volume is
			 * being deleted or the PEB has been put meanwhile. We
			 * should prevent this PEB from being selected for
			 * wear-leveling movement again, so put it to the
			 * protection queue.
			 */
			protect = 1;
			erase_e2 = 0; /*MTK*/
			goto out_not_moved;
		}
		if (err == MOVE_RETRY) {
			scrubbing = 1;
			atomic_inc(&ubi->move_retry); /*MTK*/
			erase_e2 = 0; /*MTK*/
			goto out_not_moved;
		}
		if (err == MOVE_TARGET_BITFLIPS || err == MOVE_TARGET_WR_ERR ||
		    err == MOVE_TARGET_RD_ERR) {
			/*
			 * Target PEB had bit-flips or write error - torture it.
			 */
			torture = 1;
			goto out_not_moved;
		}

		if (err == MOVE_SOURCE_RD_ERR) {
			/*
			 * An error happened while reading the source PEB. Do
			 * not switch to R/O mode in this case, and give the
			 * upper layers a possibility to recover from this,
			 * e.g. by unmapping corresponding LEB. Instead, just
			 * put this PEB to the @ubi->erroneous list to prevent
			 * UBI from trying to move it over and over again.
			 */
			if (ubi->erroneous_peb_count > ubi->max_erroneous) {
				ubi_err("too many erroneous eraseblocks (%d)",
					ubi->erroneous_peb_count);
				goto out_error;
			}
			erroneous = 1;
			goto out_not_moved;
		}

		if (err < 0)
			goto out_error;

		ubi_assert(0);
	}

	/* The PEB has been successfully moved */
	if (scrubbing)
		ubi_msg("scrubbed PEB %d (LEB %d:%d), data moved to PEB %d",
			e1->pnum, vol_id, lnum, e2->pnum);
	ubi_free_vid_hdr(ubi, vid_hdr);

	spin_lock(&ubi->wl_lock);
	if (!ubi->move_to_put) {
		wl_tree_add(e2, &ubi->used);
		e2 = NULL;
	}
	ubi->move_from = ubi->move_to = NULL;
	ubi->move_to_put = ubi->wl_scheduled = 0;
	spin_unlock(&ubi->wl_lock);

	err = do_sync_erase(ubi, e1, vol_id, lnum, 0);
	if (err) {
		if (e2)
			kmem_cache_free(ubi_wl_entry_slab, e2);
		goto out_ro;
	}

	if (e2) {
		/*
		 * Well, the target PEB was put meanwhile, schedule it for
		 * erasure.
		 */
		dbg_wl("PEB %d (LEB %d:%d) was put meanwhile, erase",
		       e2->pnum, vol_id, lnum);
		err = do_sync_erase(ubi, e2, vol_id, lnum, 0);
		if (err)
			goto out_ro;
	}

	dbg_wl("done");
	mutex_unlock(&ubi->move_mutex);
	return 0;

	/*
	 * For some reasons the LEB was not moved, might be an error, might be
	 * something else. @e1 was not changed, so return it back. @e2 might
	 * have been changed, schedule it for erasure.
	 */
out_not_moved:
	if (vol_id != -1)
		dbg_wl("cancel moving PEB %d (LEB %d:%d) to PEB %d (%d)",
		       e1->pnum, vol_id, lnum, e2->pnum, err);
	else
		dbg_wl("cancel moving PEB %d to PEB %d (%d)",
		       e1->pnum, e2->pnum, err);
	spin_lock(&ubi->wl_lock);
	if (protect)
		prot_queue_add(ubi, e1);
	else if (erroneous) {
		wl_tree_add(e1, &ubi->erroneous);
		ubi->erroneous_peb_count += 1;
	} else if (scrubbing)
		wl_tree_add(e1, &ubi->scrub);
	else
		wl_tree_add(e1, &ubi->used);
	ubi_assert(!ubi->move_to_put);
	ubi->move_from = ubi->move_to = NULL;
	ubi->wl_scheduled = 0;
	spin_unlock(&ubi->wl_lock);

	ubi_free_vid_hdr(ubi, vid_hdr);
<<<<<<< HEAD
/*MTK start*/
	if (erase_e2 == 1) {
		err = do_sync_erase(ubi, e2, vol_id, lnum, torture);
		if (err) {
			kmem_cache_free(ubi_wl_entry_slab, e2);
			goto out_ro;
		}
	} else {
		spin_lock(&ubi->wl_lock);
		wl_tree_add(e2, &ubi->free);
		spin_unlock(&ubi->wl_lock);
	}
/*MTK end*/
=======
	err = do_sync_erase(ubi, e2, vol_id, lnum, torture);
	if (err)
		goto out_ro;

>>>>>>> 22a6cbf9
	mutex_unlock(&ubi->move_mutex);
	return 0;

out_error:
	if (vol_id != -1)
		ubi_err("error %d while moving PEB %d to PEB %d",
			err, e1->pnum, e2->pnum);
	else
		ubi_err("error %d while moving PEB %d (LEB %d:%d) to PEB %d",
			err, e1->pnum, vol_id, lnum, e2->pnum);
	spin_lock(&ubi->wl_lock);
	ubi->move_from = ubi->move_to = NULL;
	ubi->move_to_put = ubi->wl_scheduled = 0;
	spin_unlock(&ubi->wl_lock);

	ubi_free_vid_hdr(ubi, vid_hdr);
	kmem_cache_free(ubi_wl_entry_slab, e1);
	kmem_cache_free(ubi_wl_entry_slab, e2);

out_ro:
	ubi_ro_mode(ubi);
	mutex_unlock(&ubi->move_mutex);
	ubi_assert(err != 0);
	return err < 0 ? err : -EIO;

out_cancel:
	ubi->wl_scheduled = 0;
	spin_unlock(&ubi->wl_lock);
	mutex_unlock(&ubi->move_mutex);
	ubi_free_vid_hdr(ubi, vid_hdr);
	return 0;
}

/**
 * ensure_wear_leveling - schedule wear-leveling if it is needed.
 * @ubi: UBI device description object
 * @nested: set to non-zero if this function is called from UBI worker
 *
 * This function checks if it is time to start wear-leveling and schedules it
 * if yes. This function returns zero in case of success and a negative error
 * code in case of failure.
 */
static int ensure_wear_leveling(struct ubi_device *ubi, int nested)
{
	int err = 0;
	struct ubi_wl_entry *e1;
	struct ubi_wl_entry *e2;
	struct ubi_work *wrk;

	spin_lock(&ubi->wl_lock);
	if (ubi->wl_scheduled)
		/* Wear-leveling is already in the work queue */
		goto out_unlock;

	/*
	 * If the ubi->scrub tree is not empty, scrubbing is needed, and the
	 * the WL worker has to be scheduled anyway.
	 */
	if (!ubi->scrub.rb_node) {
		if (!ubi->used.rb_node || !ubi->free.rb_node)
			/* No physical eraseblocks - no deal */
			goto out_unlock;

		/*
		 * We schedule wear-leveling only if the difference between the
		 * lowest erase counter of used physical eraseblocks and a high
		 * erase counter of free physical eraseblocks is greater than
		 * %UBI_WL_THRESHOLD.
		 */
		e1 = rb_entry(rb_first(&ubi->used), struct ubi_wl_entry, u.rb);
		e2 = find_wl_entry(ubi, &ubi->free, ubi->wl_th*2);

		if (!(e2->ec - e1->ec >= ubi->wl_th))
			goto out_unlock;
		dbg_wl("schedule wear-leveling");
	} else
		dbg_wl("schedule scrubbing");

	ubi->wl_scheduled = 1;
	spin_unlock(&ubi->wl_lock);

	wrk = kmalloc(sizeof(struct ubi_work), GFP_NOFS);
	if (!wrk) {
		err = -ENOMEM;
		goto out_cancel;
	}

	wrk->anchor = 0;
	wrk->func = &wear_leveling_worker;
	if (nested)
		__schedule_ubi_work(ubi, wrk);
	else
		schedule_ubi_work(ubi, wrk);
	return err;

out_cancel:
	spin_lock(&ubi->wl_lock);
	ubi->wl_scheduled = 0;
out_unlock:
	spin_unlock(&ubi->wl_lock);
	return err;
}

#ifdef CONFIG_MTD_UBI_FASTMAP
/**
 * ubi_ensure_anchor_pebs - schedule wear-leveling to produce an anchor PEB.
 * @ubi: UBI device description object
 */
int ubi_ensure_anchor_pebs(struct ubi_device *ubi)
{
	struct ubi_work *wrk;

	spin_lock(&ubi->wl_lock);
	if (ubi->wl_scheduled) {
		spin_unlock(&ubi->wl_lock);
		return 0;
	}
	ubi->wl_scheduled = 1;
	spin_unlock(&ubi->wl_lock);

	wrk = kmalloc(sizeof(struct ubi_work), GFP_NOFS);
	if (!wrk) {
		spin_lock(&ubi->wl_lock);
		ubi->wl_scheduled = 0;
		spin_unlock(&ubi->wl_lock);
		return -ENOMEM;
	}

	wrk->anchor = 1;
	wrk->func = &wear_leveling_worker;
	schedule_ubi_work(ubi, wrk);
	return 0;
}
#endif

/**
 * erase_worker - physical eraseblock erase worker function.
 * @ubi: UBI device description object
 * @wl_wrk: the work object
 * @shutdown: non-zero if the worker has to free memory and exit
 * because the WL sub-system is shutting down
 *
 * This function erases a physical eraseblock and perform torture testing if
 * needed. It also takes care about marking the physical eraseblock bad if
 * needed. Returns zero in case of success and a negative error code in case of
 * failure.
 */
static int erase_worker(struct ubi_device *ubi, struct ubi_work *wl_wrk,
			int shutdown)
{
	struct ubi_wl_entry *e = wl_wrk->e;
	int pnum = e->pnum;
	int vol_id = wl_wrk->vol_id;
	int lnum = wl_wrk->lnum;
	int err, available_consumed = 0;

	if (shutdown) {
		dbg_wl("cancel erasure of PEB %d EC %d", pnum, e->ec);
		kfree(wl_wrk);
		kmem_cache_free(ubi_wl_entry_slab, e);
		return 0;
	}

	dbg_wl("erase PEB %d EC %d LEB %d:%d",
	       pnum, e->ec, wl_wrk->vol_id, wl_wrk->lnum);

	ubi_assert(!ubi_is_fm_block(ubi, e->pnum));

	err = sync_erase(ubi, e, wl_wrk->torture);
	if (!err) {
		/* Fine, we've erased it successfully */
		kfree(wl_wrk);

		spin_lock(&ubi->wl_lock);
		wl_tree_add(e, &ubi->free);
		ubi->free_count++;
		spin_unlock(&ubi->wl_lock);

		/*
		 * One more erase operation has happened, take care about
		 * protected physical eraseblocks.
		 */
		serve_prot_queue(ubi);

		/* And take care about wear-leveling */
		err = ensure_wear_leveling(ubi, 1);
		return err;
	}

	ubi_err("failed to erase PEB %d, error %d", pnum, err);
	kfree(wl_wrk);

	if (err == -EINTR || err == -ENOMEM || err == -EAGAIN ||
	    err == -EBUSY) {
		int err1;

		/* Re-schedule the LEB for erasure */
		err1 = schedule_erase(ubi, e, vol_id, lnum, 0);
		if (err1) {
			err = err1;
			goto out_ro;
		}
		return err;
	}

	kmem_cache_free(ubi_wl_entry_slab, e);
	if (err != -EIO)
		/*
		 * If this is not %-EIO, we have no idea what to do. Scheduling
		 * this physical eraseblock for erasure again would cause
		 * errors again and again. Well, lets switch to R/O mode.
		 */
		goto out_ro;

	/* It is %-EIO, the PEB went bad */

	if (!ubi->bad_allowed) {
		ubi_err("bad physical eraseblock %d detected", pnum);
		goto out_ro;
	}

	spin_lock(&ubi->volumes_lock);
	if (ubi->beb_rsvd_pebs == 0) {
		if (ubi->avail_pebs == 0) {
			spin_unlock(&ubi->volumes_lock);
			ubi_err("no reserved/available physical eraseblocks");
			goto out_ro;
		}
		ubi->avail_pebs -= 1;
		available_consumed = 1;
	}
	spin_unlock(&ubi->volumes_lock);

	ubi_msg("mark PEB %d as bad", pnum);
	err = ubi_io_mark_bad(ubi, pnum);
	if (err)
		goto out_ro;

	spin_lock(&ubi->volumes_lock);
	if (ubi->beb_rsvd_pebs > 0) {
		if (available_consumed) {
			/*
			 * The amount of reserved PEBs increased since we last
			 * checked.
			 */
			ubi->avail_pebs += 1;
			available_consumed = 0;
		}
		ubi->beb_rsvd_pebs -= 1;
	}
	ubi->bad_peb_count += 1;
	ubi->good_peb_count -= 1;
	ubi_calculate_reserved(ubi);
	if (available_consumed)
		ubi_warn("no PEBs in the reserved pool, used an available PEB");
	else if (ubi->beb_rsvd_pebs)
		ubi_msg("%d PEBs left in the reserve", ubi->beb_rsvd_pebs);
	else
		ubi_warn("last PEB from the reserve was used");
	spin_unlock(&ubi->volumes_lock);

	return err;

out_ro:
	if (available_consumed) {
		spin_lock(&ubi->volumes_lock);
		ubi->avail_pebs += 1;
		spin_unlock(&ubi->volumes_lock);
	}
	ubi_ro_mode(ubi);
	return err;
}

/**
 * ubifs_erase_peb - erase physical eraseblock for mtk.
 * @ubi: UBI device description object
 * @wl_wrk: the work object
 * @cancel: non-zero if the worker has to free memory and exit
 *
 * This function erases a physical eraseblock and perform torture testing if
 * needed. It also takes care about marking the physical eraseblock bad if
 * needed. Returns zero in case of success and a negative error code in case of
 * failure.
 */
static int ubi_erase_peb(struct ubi_device *ubi, struct ubi_wl_entry *e,
			  int torture)
{
	int pnum = e->pnum, err, need;
	int retry = 0;

retry_erase:
	retry++;

	err = sync_erase(ubi, e, torture);
	if (!err) {
		/* Fine, we've erased it successfully */
		spin_lock(&ubi->wl_lock);
		wl_tree_add(e, &ubi->free);
		ubi->free_count++;
		spin_unlock(&ubi->wl_lock);

		/*
		 * One more erase operation has happened, take care about
		 * protected physical eraseblocks.
		 */
		serve_prot_queue(ubi);

		/* And take care about wear-leveling */
		err = ensure_wear_leveling(ubi, 1);
		return err;
	}

	ubi_err("failed to erase PEB %d, error %d", pnum, err);

	if (err == -EINTR || err == -ENOMEM || err == -EAGAIN ||
	    err == -EBUSY) {
		if (retry < 4)
			goto retry_erase;
		else
			goto out_ro;
	}

	kmem_cache_free(ubi_wl_entry_slab, e);
	if (err != -EIO)
		/*
		 * If this is not %-EIO, we have no idea what to do. Scheduling
		 * this physical eraseblock for erasure again would cause
		 * errors again and again. Well, lets switch to R/O mode.
		 */
		goto out_ro;

	/* It is %-EIO, the PEB went bad */

	if (!ubi->bad_allowed) {
		ubi_err("bad physical eraseblock %d detected", pnum);
		goto out_ro;
	}

	spin_lock(&ubi->volumes_lock);
	need = ubi->beb_rsvd_level - ubi->beb_rsvd_pebs + 1;
	if (need > 0) {
		need = ubi->avail_pebs >= need ? need : ubi->avail_pebs;
		ubi->avail_pebs -= need;
		ubi->rsvd_pebs += need;
		ubi->beb_rsvd_pebs += need;
		if (need > 0)
			ubi_msg("reserve more %d PEBs", need);
	}

	if (ubi->beb_rsvd_pebs == 0) {
		spin_unlock(&ubi->volumes_lock);
		ubi_err("no reserved physical eraseblocks");
		goto out_ro;
	}
	spin_unlock(&ubi->volumes_lock);

	ubi_msg("mark PEB %d as bad", pnum);
	err = ubi_io_mark_bad(ubi, pnum);
	if (err)
		goto out_ro;

	spin_lock(&ubi->volumes_lock);
	ubi->beb_rsvd_pebs -= 1;
	ubi->bad_peb_count += 1;
	ubi->good_peb_count -= 1;
	ubi_calculate_reserved(ubi);
	if (ubi->beb_rsvd_pebs)
		ubi_msg("%d PEBs left in the reserve", ubi->beb_rsvd_pebs);
	else
		ubi_warn("last PEB from the reserved pool was used");
	spin_unlock(&ubi->volumes_lock);

	return err;

out_ro:
	ubi_ro_mode(ubi);
	return err;
}

/**
 * ubi_wl_put_peb - return a PEB to the wear-leveling sub-system.
 * @ubi: UBI device description object
 * @vol_id: the volume ID that last used this PEB
 * @lnum: the last used logical eraseblock number for the PEB
 * @pnum: physical eraseblock to return
 * @torture: if this physical eraseblock has to be tortured
 *
 * This function is called to return physical eraseblock @pnum to the pool of
 * free physical eraseblocks. The @torture flag has to be set if an I/O error
 * occurred to this @pnum and it has to be tested. This function returns zero
 * in case of success, and a negative error code in case of failure.
 */
int ubi_wl_put_peb(struct ubi_device *ubi, int vol_id, int lnum,
		   int pnum, int torture)
{
	int err;
	struct ubi_wl_entry *e;

	dbg_wl("PEB %d", pnum);
	ubi_assert(pnum >= 0);
	ubi_assert(pnum < ubi->peb_count);

retry:
	spin_lock(&ubi->wl_lock);
	e = ubi->lookuptbl[pnum];
	if (e == ubi->move_from) {
		/*
		 * User is putting the physical eraseblock which was selected to
		 * be moved. It will be scheduled for erasure in the
		 * wear-leveling worker.
		 */
		dbg_wl("PEB %d is being moved, wait", pnum);
		spin_unlock(&ubi->wl_lock);

		/* Wait for the WL worker by taking the @ubi->move_mutex */
		mutex_lock(&ubi->move_mutex);
		mutex_unlock(&ubi->move_mutex);
		goto retry;
	} else if (e == ubi->move_to) {
		/*
		 * User is putting the physical eraseblock which was selected
		 * as the target the data is moved to. It may happen if the EBA
		 * sub-system already re-mapped the LEB in 'ubi_eba_copy_leb()'
		 * but the WL sub-system has not put the PEB to the "used" tree
		 * yet, but it is about to do this. So we just set a flag which
		 * will tell the WL worker that the PEB is not needed anymore
		 * and should be scheduled for erasure.
		 */
		dbg_wl("PEB %d is the target of data moving", pnum);
		ubi_assert(!ubi->move_to_put);
		ubi->move_to_put = 1;
		spin_unlock(&ubi->wl_lock);
		return 0;
	} else {
		if (in_wl_tree(e, &ubi->used)) {
			self_check_in_wl_tree(ubi, e, &ubi->used);
			rb_erase(&e->u.rb, &ubi->used);
		} else if (in_wl_tree(e, &ubi->scrub)) {
			self_check_in_wl_tree(ubi, e, &ubi->scrub);
			rb_erase(&e->u.rb, &ubi->scrub);
		} else if (in_wl_tree(e, &ubi->erroneous)) {
			self_check_in_wl_tree(ubi, e, &ubi->erroneous);
			rb_erase(&e->u.rb, &ubi->erroneous);
			ubi->erroneous_peb_count -= 1;
			ubi_assert(ubi->erroneous_peb_count >= 0);
			/* Erroneous PEBs should be tortured */
			torture = 1;
		} else {
			err = prot_queue_del(ubi, e->pnum);
			if (err) {
				ubi_err("PEB %d not found", pnum);
				ubi_ro_mode(ubi);
				spin_unlock(&ubi->wl_lock);
				return err;
			}
		}
	}
	spin_unlock(&ubi->wl_lock);

	err = schedule_erase(ubi, e, vol_id, lnum, torture);
	if (err) {
		spin_lock(&ubi->wl_lock);
		wl_tree_add(e, &ubi->used);
		spin_unlock(&ubi->wl_lock);
	}

	return err;
}

/**
 * ubi_wl_scrub_peb - schedule a physical eraseblock for scrubbing.
 * @ubi: UBI device description object
 * @pnum: the physical eraseblock to schedule
 *
 * If a bit-flip in a physical eraseblock is detected, this physical eraseblock
 * needs scrubbing. This function schedules a physical eraseblock for
 * scrubbing which is done in background. This function returns zero in case of
 * success and a negative error code in case of failure.
 */
int ubi_wl_scrub_peb(struct ubi_device *ubi, int pnum)
{
	struct ubi_wl_entry *e;

	ubi_msg("schedule PEB %d for scrubbing", pnum);

retry:
	spin_lock(&ubi->wl_lock);
	e = ubi->lookuptbl[pnum];
	if (e == ubi->move_from || in_wl_tree(e, &ubi->scrub) ||
				   in_wl_tree(e, &ubi->erroneous)) {
		spin_unlock(&ubi->wl_lock);
		return 0;
	}

	if (e == ubi->move_to) {
		/*
		 * This physical eraseblock was used to move data to. The data
		 * was moved but the PEB was not yet inserted to the proper
		 * tree. We should just wait a little and let the WL worker
		 * proceed.
		 */
		spin_unlock(&ubi->wl_lock);
		dbg_wl("the PEB %d is not in proper tree, retry", pnum);
		yield();
		goto retry;
	}

	if (in_wl_tree(e, &ubi->used)) {
		self_check_in_wl_tree(ubi, e, &ubi->used);
		rb_erase(&e->u.rb, &ubi->used);
	} else {
		int err;

		err = prot_queue_del(ubi, e->pnum);
		if (err) {
			ubi_err("PEB %d not found", pnum);
			ubi_ro_mode(ubi);
			spin_unlock(&ubi->wl_lock);
			return err;
		}
	}

	wl_tree_add(e, &ubi->scrub);
	spin_unlock(&ubi->wl_lock);

	/*
	 * Technically scrubbing is the same as wear-leveling, so it is done
	 * by the WL worker.
	 */
	return ensure_wear_leveling(ubi, 0);
}

/**
 * ubi_wl_flush - flush all pending works.
 * @ubi: UBI device description object
 * @vol_id: the volume id to flush for
 * @lnum: the logical eraseblock number to flush for
 *
 * This function executes all pending works for a particular volume id /
 * logical eraseblock number pair. If either value is set to %UBI_ALL, then it
 * acts as a wildcard for all of the corresponding volume numbers or logical
 * eraseblock numbers. It returns zero in case of success and a negative error
 * code in case of failure.
 */
int ubi_wl_flush(struct ubi_device *ubi, int vol_id, int lnum)
{
	int err = 0;
	int found = 1;

	/*
	 * Erase while the pending works queue is not empty, but not more than
	 * the number of currently pending works.
	 */
	dbg_wl("flush pending work for LEB %d:%d (%d pending works)",
	       vol_id, lnum, ubi->works_count);

	while (found) {
		struct ubi_work *wrk, *tmp;
		found = 0;

		down_read(&ubi->work_sem);
		spin_lock(&ubi->wl_lock);
		list_for_each_entry_safe(wrk, tmp, &ubi->works, list) {
			if ((vol_id == UBI_ALL || wrk->vol_id == vol_id) &&
			    (lnum == UBI_ALL || wrk->lnum == lnum)) {
				list_del(&wrk->list);
				ubi->works_count -= 1;
				ubi_assert(ubi->works_count >= 0);
				spin_unlock(&ubi->wl_lock);

				err = wrk->func(ubi, wrk, 0);
				if (err) {
					up_read(&ubi->work_sem);
					return err;
				}

				spin_lock(&ubi->wl_lock);
				found = 1;
				break;
			}
		}
		spin_unlock(&ubi->wl_lock);
		up_read(&ubi->work_sem);
	}

	/*
	 * Make sure all the works which have been done in parallel are
	 * finished.
	 */
	down_write(&ubi->work_sem);
	up_write(&ubi->work_sem);

	return err;
}

/**
 * tree_destroy - destroy an RB-tree.
 * @root: the root of the tree to destroy
 */
static void tree_destroy(struct rb_root *root)
{
	struct rb_node *rb;
	struct ubi_wl_entry *e;

	rb = root->rb_node;
	while (rb) {
		if (rb->rb_left)
			rb = rb->rb_left;
		else if (rb->rb_right)
			rb = rb->rb_right;
		else {
			e = rb_entry(rb, struct ubi_wl_entry, u.rb);

			rb = rb_parent(rb);
			if (rb) {
				if (rb->rb_left == &e->u.rb)
					rb->rb_left = NULL;
				else
					rb->rb_right = NULL;
			}

			kmem_cache_free(ubi_wl_entry_slab, e);
		}
	}
}

/**
 * ubi_thread - UBI background thread.
 * @u: the UBI device description object pointer
 */
int ubi_thread(void *u)
{
	int failures = 0;
	struct ubi_device *ubi = u;

	ubi_msg("background thread \"%s\" started, PID %d",
		ubi->bgt_name, task_pid_nr(current));

	set_freezable();
	for (;;) {
		int err;

		if (kthread_should_stop())
			break;

		if (try_to_freeze())
			continue;

		spin_lock(&ubi->wl_lock);
		if (list_empty(&ubi->works) || ubi->ro_mode ||
		    !ubi->thread_enabled || ubi_dbg_is_bgt_disabled(ubi)) {
			set_current_state(TASK_INTERRUPTIBLE);
			spin_unlock(&ubi->wl_lock);
			schedule();
			continue;
		}
		spin_unlock(&ubi->wl_lock);

		err = do_work(ubi);
		if (err) {
			ubi_err("%s: work failed with error code %d",
				ubi->bgt_name, err);
			if (failures++ > WL_MAX_FAILURES) {
				/*
				 * Too many failures, disable the thread and
				 * switch to read-only mode.
				 */
				ubi_msg("%s: %d consecutive failures",
					ubi->bgt_name, WL_MAX_FAILURES);
				ubi_ro_mode(ubi);
				ubi->thread_enabled = 0;
				continue;
			}
		} else
			failures = 0;

		cond_resched();
	}

	dbg_wl("background thread \"%s\" is killed", ubi->bgt_name);
	return 0;
}

/**
 * shutdown_work - shutdown all pending works.
 * @ubi: UBI device description object
 */
static void shutdown_work(struct ubi_device *ubi)
{
	while (!list_empty(&ubi->works)) {
		struct ubi_work *wrk;

		wrk = list_entry(ubi->works.next, struct ubi_work, list);
		list_del(&wrk->list);
		wrk->func(ubi, wrk, 1);
		ubi->works_count -= 1;
		ubi_assert(ubi->works_count >= 0);
	}
}

/**
 * ubi_wl_init - initialize the WL sub-system using attaching information.
 * @ubi: UBI device description object
 * @ai: attaching information
 *
 * This function returns zero in case of success, and a negative error code in
 * case of failure.
 */
int ubi_wl_init(struct ubi_device *ubi, struct ubi_attach_info *ai)
{
	int err, i, reserved_pebs, found_pebs = 0;
	struct rb_node *rb1, *rb2;
	struct ubi_ainf_volume *av;
	struct ubi_ainf_peb *aeb, *tmp;
	struct ubi_wl_entry *e;

	ubi->used = ubi->erroneous = ubi->free = ubi->scrub = RB_ROOT;
	spin_lock_init(&ubi->wl_lock);
	mutex_init(&ubi->move_mutex);
	init_rwsem(&ubi->work_sem);
	ubi->max_ec = ai->max_ec;
	INIT_LIST_HEAD(&ubi->works);
#ifdef CONFIG_MTD_UBI_FASTMAP
	INIT_WORK(&ubi->fm_work, update_fastmap_work_fn);
#endif

	sprintf(ubi->bgt_name, UBI_BGT_NAME_PATTERN, ubi->ubi_num);

	err = -ENOMEM;
	ubi->lookuptbl = kzalloc(ubi->peb_count * sizeof(void *), GFP_KERNEL);
	if (!ubi->lookuptbl)
		return err;

	for (i = 0; i < UBI_PROT_QUEUE_LEN; i++)
		INIT_LIST_HEAD(&ubi->pq[i]);
	ubi->pq_head = 0;

	list_for_each_entry_safe(aeb, tmp, &ai->erase, u.list) {
		cond_resched();

		e = kmem_cache_alloc(ubi_wl_entry_slab, GFP_KERNEL);
		if (!e)
			goto out_free;

		e->pnum = aeb->pnum;
		e->ec = aeb->ec;
		ubi_assert(!ubi_is_fm_block(ubi, e->pnum));
		ubi->lookuptbl[e->pnum] = e;
#if 1
		if (!ubi->ro_mode) {
			if (ubi_erase_peb(ubi, e, 0)) {
				kmem_cache_free(ubi_wl_entry_slab, e);
				goto out_free;
			}
		}
#else
		if (schedule_erase(ubi, e, aeb->vol_id, aeb->lnum, 0)) {
			kmem_cache_free(ubi_wl_entry_slab, e);
			goto out_free;
		}
#endif

		found_pebs++;
	}

	ubi->free_count = 0;
	list_for_each_entry(aeb, &ai->free, u.list) {
		cond_resched();

		e = kmem_cache_alloc(ubi_wl_entry_slab, GFP_KERNEL);
		if (!e)
			goto out_free;

		e->pnum = aeb->pnum;
		e->ec = aeb->ec;
		ubi_assert(e->ec >= 0);
		ubi_assert(!ubi_is_fm_block(ubi, e->pnum));

		wl_tree_add(e, &ubi->free);
		ubi->free_count++;

		ubi->lookuptbl[e->pnum] = e;

		found_pebs++;
	}

	ubi_rb_for_each_entry(rb1, av, &ai->volumes, rb) {
		ubi_rb_for_each_entry(rb2, aeb, &av->root, u.rb) {
			cond_resched();

			e = kmem_cache_alloc(ubi_wl_entry_slab, GFP_KERNEL);
			if (!e)
				goto out_free;

			e->pnum = aeb->pnum;
			e->ec = aeb->ec;
			ubi->lookuptbl[e->pnum] = e;

			if (!aeb->scrub) {
				dbg_wl("add PEB %d EC %d to the used tree",
				       e->pnum, e->ec);
				wl_tree_add(e, &ubi->used);
			} else {
				dbg_wl("add PEB %d EC %d to the scrub tree",
				       e->pnum, e->ec);
				wl_tree_add(e, &ubi->scrub);
			}

			found_pebs++;
		}
	}

	dbg_wl("found %i PEBs", found_pebs);

	if (ubi->fm)
		ubi_assert(ubi->good_peb_count == \
			   found_pebs + ubi->fm->used_blocks);
	else
		ubi_assert(ubi->good_peb_count == found_pebs);

	reserved_pebs = WL_RESERVED_PEBS;
#ifdef CONFIG_MTD_UBI_FASTMAP
	/* Reserve enough LEBs to store two fastmaps. */
	reserved_pebs += (ubi->fm_size / ubi->leb_size) * 2;
#endif

	if (ubi->avail_pebs < reserved_pebs) {
		ubi_err("no enough physical eraseblocks (%d, need %d)",
			ubi->avail_pebs, reserved_pebs);
		if (ubi->corr_peb_count)
			ubi_err("%d PEBs are corrupted and not used",
				ubi->corr_peb_count);
		goto out_free;
	}
	ubi->avail_pebs -= reserved_pebs;
	ubi->rsvd_pebs += reserved_pebs;

	/* Schedule wear-leveling if needed */
	err = ensure_wear_leveling(ubi, 0);
	if (err)
		goto out_free;

	return 0;

out_free:
	shutdown_work(ubi);
	tree_destroy(&ubi->used);
	tree_destroy(&ubi->free);
	tree_destroy(&ubi->scrub);
	kfree(ubi->lookuptbl);
	return err;
}

/**
 * protection_queue_destroy - destroy the protection queue.
 * @ubi: UBI device description object
 */
static void protection_queue_destroy(struct ubi_device *ubi)
{
	int i;
	struct ubi_wl_entry *e, *tmp;

	for (i = 0; i < UBI_PROT_QUEUE_LEN; ++i) {
		list_for_each_entry_safe(e, tmp, &ubi->pq[i], u.list) {
			list_del(&e->u.list);
			kmem_cache_free(ubi_wl_entry_slab, e);
		}
	}
}

/**
 * ubi_wl_close - close the wear-leveling sub-system.
 * @ubi: UBI device description object
 */
void ubi_wl_close(struct ubi_device *ubi)
{
	dbg_wl("close the WL sub-system");
	shutdown_work(ubi);
	protection_queue_destroy(ubi);
	tree_destroy(&ubi->used);
	tree_destroy(&ubi->erroneous);
	tree_destroy(&ubi->free);
	tree_destroy(&ubi->scrub);
	kfree(ubi->lookuptbl);
}

#ifdef CONFIG_MTK_HIBERNATION
void ubi_wl_move_pg_to_used(struct ubi_device *ubi, int pnum)
{
	struct ubi_wl_entry *e;

	e = ubi->lookuptbl[pnum];
	if (in_wl_tree(e, &ubi->used) == 0) {
		prot_queue_del(ubi, e->pnum);
		wl_tree_add(e, &ubi->used);
	}
}
#endif

/**
 * self_check_ec - make sure that the erase counter of a PEB is correct.
 * @ubi: UBI device description object
 * @pnum: the physical eraseblock number to check
 * @ec: the erase counter to check
 *
 * This function returns zero if the erase counter of physical eraseblock @pnum
 * is equivalent to @ec, and a negative error code if not or if an error
 * occurred.
 */
static int self_check_ec(struct ubi_device *ubi, int pnum, int ec)
{
	int err;
	long long read_ec;
	struct ubi_ec_hdr *ec_hdr;

	if (!ubi_dbg_chk_gen(ubi))
		return 0;

	ec_hdr = kzalloc(ubi->ec_hdr_alsize, GFP_NOFS);
	if (!ec_hdr)
		return -ENOMEM;

	err = ubi_io_read_ec_hdr(ubi, pnum, ec_hdr, 0);
	if (err && err != UBI_IO_BITFLIPS) {
		/* The header does not have to exist */
		err = 0;
		goto out_free;
	}

	read_ec = be64_to_cpu(ec_hdr->ec);
	if (ec != read_ec && read_ec - ec > 1) {
		ubi_err("self-check failed for PEB %d", pnum);
		ubi_err("read EC is %lld, should be %d", read_ec, ec);
		dump_stack();
		err = 1;
	} else
		err = 0;

out_free:
	kfree(ec_hdr);
	return err;
}

/**
 * self_check_in_wl_tree - check that wear-leveling entry is in WL RB-tree.
 * @ubi: UBI device description object
 * @e: the wear-leveling entry to check
 * @root: the root of the tree
 *
 * This function returns zero if @e is in the @root RB-tree and %-EINVAL if it
 * is not.
 */
static int self_check_in_wl_tree(const struct ubi_device *ubi,
				 struct ubi_wl_entry *e, struct rb_root *root)
{
	if (!ubi_dbg_chk_gen(ubi))
		return 0;

	if (in_wl_tree(e, root))
		return 0;

	ubi_err("self-check failed for PEB %d, EC %d, RB-tree %p ",
		e->pnum, e->ec, root);
	dump_stack();
	return -EINVAL;
}

/**
 * self_check_in_pq - check if wear-leveling entry is in the protection
 *                        queue.
 * @ubi: UBI device description object
 * @e: the wear-leveling entry to check
 *
 * This function returns zero if @e is in @ubi->pq and %-EINVAL if it is not.
 */
static int self_check_in_pq(const struct ubi_device *ubi,
			    struct ubi_wl_entry *e)
{
	struct ubi_wl_entry *p;
	int i;

	if (!ubi_dbg_chk_gen(ubi))
		return 0;

	for (i = 0; i < UBI_PROT_QUEUE_LEN; ++i)
		list_for_each_entry(p, &ubi->pq[i], u.list)
			if (p == e)
				return 0;

	ubi_err("self-check failed for PEB %d, EC %d, Protect queue",
		e->pnum, e->ec);
	dump_stack();
	return -EINVAL;
}<|MERGE_RESOLUTION|>--- conflicted
+++ resolved
@@ -1006,13 +1006,8 @@
 static int wear_leveling_worker(struct ubi_device *ubi, struct ubi_work *wrk,
 				int shutdown)
 {
-<<<<<<< HEAD
 	int erase_e2 = 1, err, scrubbing = 0, torture = 0, protect = 0, erroneous = 0;
-	int vol_id = -1, uninitialized_var(lnum);
-=======
-	int err, scrubbing = 0, torture = 0, protect = 0, erroneous = 0;
 	int vol_id = -1, lnum = -1;
->>>>>>> 22a6cbf9
 #ifdef CONFIG_MTD_UBI_FASTMAP
 	int anchor = wrk->anchor;
 #endif
@@ -1280,7 +1275,6 @@
 	spin_unlock(&ubi->wl_lock);
 
 	ubi_free_vid_hdr(ubi, vid_hdr);
-<<<<<<< HEAD
 /*MTK start*/
 	if (erase_e2 == 1) {
 		err = do_sync_erase(ubi, e2, vol_id, lnum, torture);
@@ -1294,12 +1288,6 @@
 		spin_unlock(&ubi->wl_lock);
 	}
 /*MTK end*/
-=======
-	err = do_sync_erase(ubi, e2, vol_id, lnum, torture);
-	if (err)
-		goto out_ro;
-
->>>>>>> 22a6cbf9
 	mutex_unlock(&ubi->move_mutex);
 	return 0;
 
