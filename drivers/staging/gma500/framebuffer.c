--- conflicted
+++ resolved
@@ -397,10 +397,7 @@
 	int ret;
 	struct gtt_range *backing;
 	int gtt_roll = 1;
-<<<<<<< HEAD
-=======
 	u32 bpp, depth;
->>>>>>> dcd6c922
 
 	mode_cmd.width = sizes->surface_width;
 	mode_cmd.height = sizes->surface_height;
@@ -412,13 +409,8 @@
 
 	/* Acceleration via the GTT requires pitch to be 4096 byte aligned 
 	   (ie 1024 or 2048 pixels in normal use) */
-<<<<<<< HEAD
-	mode_cmd.pitch =  ALIGN(mode_cmd.width * ((mode_cmd.bpp + 7) / 8), 4096);
-	mode_cmd.depth = sizes->surface_depth;
-=======
 	mode_cmd.pitches[0] =  ALIGN(mode_cmd.width * ((bpp + 7) / 8), 4096);
 	depth = sizes->surface_depth;
->>>>>>> dcd6c922
 
 	size = mode_cmd.pitches[0] * mode_cmd.height;
 	size = ALIGN(size, PAGE_SIZE);
@@ -434,17 +426,10 @@
 
 		gtt_roll = 0;	/* Don't use GTT accelerated scrolling */
 
-<<<<<<< HEAD
-		mode_cmd.pitch =  ALIGN(mode_cmd.width * ((mode_cmd.bpp + 7) / 8), 64);
-		mode_cmd.depth = sizes->surface_depth;
-
-		size = mode_cmd.pitch * mode_cmd.height;
-=======
 		mode_cmd.pitches[0] =  ALIGN(mode_cmd.width * ((bpp + 7) / 8), 64);
 		depth = sizes->surface_depth;
 
 		size = mode_cmd.pitches[0] * mode_cmd.height;
->>>>>>> dcd6c922
 		size = ALIGN(size, PAGE_SIZE);
 
 		/* Allocate the framebuffer in the GTT with stolen page
