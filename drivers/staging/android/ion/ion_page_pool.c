--- conflicted
+++ resolved
@@ -30,16 +30,9 @@
 
 	if (!page)
 		return NULL;
-<<<<<<< HEAD
-	ion_page_pool_alloc_set_cache_policy(pool, page);
-
-	ion_pages_sync_for_device(NULL, page, PAGE_SIZE << pool->order,
-						DMA_BIDIRECTIONAL);
-=======
 	if (!pool->cached)
 		ion_pages_sync_for_device(NULL, page, PAGE_SIZE << pool->order,
 					  DMA_BIDIRECTIONAL);
->>>>>>> 730d8a50
 	return page;
 }
 
