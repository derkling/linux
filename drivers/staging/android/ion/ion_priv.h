--- conflicted
+++ resolved
@@ -498,17 +498,14 @@
 
 int ion_query_heaps(struct ion_client *client, struct ion_heap_query *query);
 
-<<<<<<< HEAD
-
 /**
  * hisi_register_ion_device() - register device for heaps
  */
 int hisi_register_ion_device(void);
 
 extern struct device *hisi_get_cma_device(const char *name);
-=======
+
 int ion_share_dma_buf_fd_nolock(struct ion_client *client,
 				struct ion_handle *handle);
->>>>>>> 4fc79c48
 
 #endif /* _ION_PRIV_H */