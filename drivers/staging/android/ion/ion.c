--- conflicted
+++ resolved
@@ -1319,14 +1319,10 @@
 	}
 	buffer = handle->buffer;
 	ion_buffer_get(buffer);
-<<<<<<< HEAD
 	if (buffer->iommu_map)
 		kref_get(&buffer->iommu_map->ref);
-	mutex_unlock(&client->lock);
-=======
 	if (lock_client)
 		mutex_unlock(&client->lock);
->>>>>>> f9e41343
 
 	exp_info.ops = &dma_buf_ops;
 	exp_info.size = buffer->size;
@@ -1609,23 +1605,28 @@
 	{
 		struct ion_handle *handle;
 
-		handle = ion_handle_get_by_id(client, data.map_iommu.handle);
+		mutex_lock(&client->lock);
+		handle = ion_handle_get_by_id_nolock(client, data.map_iommu.handle);
 		if (IS_ERR(handle)) {
+			mutex_unlock(&client->lock);
 			pr_err("%s: map iommu but handle invalid!\n", __func__);
 			return PTR_ERR(handle);
 		}
 
 		ret = ion_map_iommu(client, handle, &data.map_iommu.format);
 
-		ion_handle_put(handle);
+		ion_handle_put_nolock(handle);
+		mutex_unlock(&client->lock);
 		break;
 	}
 	case ION_IOC_UNMAP_IOMMU:
 	{
 		struct ion_handle *handle;
 
-		handle = ion_handle_get_by_id(client, data.map_iommu.handle);
+		mutex_lock(&client->lock);
+		handle = ion_handle_get_by_id_nolock(client, data.map_iommu.handle);
 		if (IS_ERR(handle)) {
+			mutex_unlock(&client->lock);
 			pr_err("%s: map iommu but handle invalid!\n", __func__);
 			return PTR_ERR(handle);
 		}
@@ -1634,7 +1635,8 @@
 		data.map_iommu.format.iova_start = 0;
 		data.map_iommu.format.iova_size = 0;
 
-		ion_handle_put(handle);
+		ion_handle_put_nolock(handle);
+		mutex_unlock(&client->lock);
 		break;
 	}
 	default:
