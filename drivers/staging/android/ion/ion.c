/*
 *
 * drivers/staging/android/ion/ion.c
 *
 * Copyright (C) 2011 Google, Inc.
 *
 * This software is licensed under the terms of the GNU General Public
 * License version 2, as published by the Free Software Foundation, and
 * may be copied, distributed, and modified under those terms.
 *
 * This program is distributed in the hope that it will be useful,
 * but WITHOUT ANY WARRANTY; without even the implied warranty of
 * MERCHANTABILITY or FITNESS FOR A PARTICULAR PURPOSE.  See the
 * GNU General Public License for more details.
 *
 */

#include <linux/atomic.h>
#include <linux/device.h>
#include <linux/err.h>
#include <linux/file.h>
#include <linux/freezer.h>
#include <linux/fs.h>
#include <linux/anon_inodes.h>
#include <linux/kthread.h>
#include <linux/list.h>
#include <linux/memblock.h>
#include <linux/miscdevice.h>
#include <linux/export.h>
#include <linux/mm.h>
#include <linux/mm_types.h>
#include <linux/rbtree.h>
#include <linux/slab.h>
#include <linux/seq_file.h>
#include <linux/uaccess.h>
#include <linux/vmalloc.h>
#include <linux/debugfs.h>
#include <linux/dma-buf.h>
#include <linux/idr.h>
#include <asm/cacheflush.h>
#include <linux/iommu.h>
#include <linux/proc_fs.h>
#include <linux/hisi/hisi_ion.h>
#include <linux/hisi/ion-iommu.h>
#include <linux/atomic.h>
#include "ion.h"
#include "ion_priv.h"
#include "compat_ion.h"

/**
 * struct ion_device - the metadata of the ion device node
 * @dev:		the actual misc device
 * @buffers:		an rb tree of all the existing buffers
 * @buffer_lock:	lock protecting the tree of buffers
 * @lock:		rwsem protecting the tree of heaps and clients
 * @heaps:		list of all the heaps in the system
 * @user_clients:	list of all the clients created from userspace
 */
struct ion_device {
	struct miscdevice dev;
	struct rb_root buffers;
	struct mutex buffer_lock;
	struct rw_semaphore lock;
	struct plist_head heaps;
	long (*custom_ioctl)(struct ion_client *client, unsigned int cmd,
			     unsigned long arg);
	struct rb_root clients;
	struct dentry *debug_root;
	struct dentry *heaps_debug_root;
	struct dentry *clients_debug_root;
};

/**
 * struct ion_client - a process/hw block local address space
 * @node:		node in the tree of all clients
 * @dev:		backpointer to ion device
 * @handles:		an rb tree of all the handles in this client
 * @idr:		an idr space for allocating handle ids
 * @lock:		lock protecting the tree of handles
 * @name:		used for debugging
 * @display_name:	used for debugging (unique version of @name)
 * @display_serial:	used for debugging (to make display_name unique)
 * @task:		used for debugging
 *
 * A client represents a list of buffers this client may access.
 * The mutex stored here is used to protect both handles tree
 * as well as the handles themselves, and should be held while modifying either.
 */
struct ion_client {
	struct rb_node node;
	struct ion_device *dev;
	struct rb_root handles;
	struct idr idr;
	struct mutex lock;
	const char *name;
	char *display_name;
	int display_serial;
	struct task_struct *task;
	pid_t pid;
	struct dentry *debug_root;
};

/**
 * ion_handle - a client local reference to a buffer
 * @ref:		reference count
 * @client:		back pointer to the client the buffer resides in
 * @buffer:		pointer to the buffer
 * @node:		node in the client's handle rbtree
 * @kmap_cnt:		count of times this client has mapped to kernel
 * @id:			client-unique id allocated by client->idr
 *
 * Modifications to node, map_cnt or mapping should be protected by the
 * lock in the client.  Other fields are never changed after initialization.
 */
struct ion_handle {
	struct kref ref;
	struct ion_client *client;
	struct ion_buffer *buffer;
	struct rb_node node;
	unsigned int kmap_cnt;
	int id;
	int import;
};

bool ion_buffer_fault_user_mappings(struct ion_buffer *buffer)
{
	return (buffer->flags & ION_FLAG_CACHED) &&
		!(buffer->flags & ION_FLAG_CACHED_NEEDS_SYNC);
}

bool ion_buffer_cached(struct ion_buffer *buffer)
{
	return !!(buffer->flags & ION_FLAG_CACHED);
}

static inline struct page *ion_buffer_page(struct page *page)
{
	return (struct page *)((unsigned long)page & ~(1UL));
}

static inline bool ion_buffer_page_is_dirty(struct page *page)
{
	return !!((unsigned long)page & 1UL);
}

static inline void ion_buffer_page_dirty(struct page **page)
{
	*page = (struct page *)((unsigned long)(*page) | 1UL);
}

static inline void ion_buffer_page_clean(struct page **page)
{
	*page = (struct page *)((unsigned long)(*page) & ~(1UL));
}

/* this function should only be called while dev->lock is held */
static void ion_buffer_add(struct ion_device *dev,
			   struct ion_buffer *buffer)
{
	struct rb_node **p = &dev->buffers.rb_node;
	struct rb_node *parent = NULL;
	struct ion_buffer *entry;

	while (*p) {
		parent = *p;
		entry = rb_entry(parent, struct ion_buffer, node);

		if (buffer < entry) {
			p = &(*p)->rb_left;
		} else if (buffer > entry) {
			p = &(*p)->rb_right;
		} else {
			pr_err("%s: buffer already found.", __func__);
			BUG();
		}
	}

	rb_link_node(&buffer->node, parent, p);
	rb_insert_color(&buffer->node, &dev->buffers);
}

/* this function should only be called while dev->lock is held */
static struct ion_buffer *ion_buffer_create(struct ion_heap *heap,
				     struct ion_device *dev,
				     unsigned long len,
				     unsigned long align,
				     unsigned long flags)
{
	struct ion_buffer *buffer;
	struct sg_table *table;
	struct scatterlist *sg;
	int i, ret;

	buffer = kzalloc(sizeof(struct ion_buffer), GFP_KERNEL);
	if (!buffer)
		return ERR_PTR(-ENOMEM);

	buffer->heap = heap;
	buffer->flags = flags;
	kref_init(&buffer->ref);
	buffer->iommu_map = NULL;

	ret = heap->ops->allocate(heap, buffer, len, align, flags);

	if (ret) {
		if (!(heap->flags & ION_HEAP_FLAG_DEFER_FREE))
			goto err2;

		ion_heap_freelist_drain(heap, 0);
		ret = heap->ops->allocate(heap, buffer, len, align,
					  flags);
		if (ret)
			goto err2;
	}

	buffer->dev = dev;
	buffer->size = len;

	table = heap->ops->map_dma(heap, buffer);
	if (WARN_ONCE(table == NULL,
			"heap->ops->map_dma should return ERR_PTR on error"))
		table = ERR_PTR(-EINVAL);
	if (IS_ERR(table)) {
		ret = -EINVAL;
		goto err1;
	}

	buffer->sg_table = table;
	if (ion_buffer_fault_user_mappings(buffer)) {
		int num_pages = PAGE_ALIGN(buffer->size) / PAGE_SIZE;
		struct scatterlist *sg;
		int i, j, k = 0;

		buffer->pages = vmalloc(sizeof(struct page *) * num_pages);
		if (!buffer->pages) {
			ret = -ENOMEM;
			goto err;
		}

		for_each_sg(table->sgl, sg, table->nents, i) {
			struct page *page = sg_page(sg);

			for (j = 0; j < sg->length / PAGE_SIZE; j++)
				buffer->pages[k++] = page++;
		}
	}

	buffer->dev = dev;
	buffer->size = len;
	INIT_LIST_HEAD(&buffer->vmas);
	mutex_init(&buffer->lock);
	/*
	 * this will set up dma addresses for the sglist -- it is not
	 * technically correct as per the dma api -- a specific
	 * device isn't really taking ownership here.  However, in practice on
	 * our systems the only dma_address space is physical addresses.
	 * Additionally, we can't afford the overhead of invalidating every
	 * allocation via dma_map_sg. The implicit contract here is that
	 * memory coming from the heaps is ready for dma, ie if it has a
	 * cached mapping that mapping has been invalidated
	 */
	for_each_sg(buffer->sg_table->sgl, sg, buffer->sg_table->nents, i) {
		sg_dma_address(sg) = sg_phys(sg);
		sg_dma_len(sg) = sg->length;
	}
	mutex_lock(&dev->buffer_lock);
	ion_buffer_add(dev, buffer);
	mutex_unlock(&dev->buffer_lock);
	return buffer;

err:
	heap->ops->unmap_dma(heap, buffer);
err1:
	heap->ops->free(buffer);
err2:
	kfree(buffer);
	return ERR_PTR(ret);
}

void ion_buffer_destroy(struct ion_buffer *buffer)
{
	if (buffer->iommu_map) {
		pr_info("%s: iommu map not released, do unmap now!\n",
				__func__);
		buffer->heap->ops->unmap_iommu(buffer->iommu_map);
		kfree(buffer->iommu_map);
		buffer->iommu_map = NULL;
	}
	if (buffer->kmap_cnt > 0) {
		pr_warn_once("%s: buffer still mapped in the kernel\n",
			     __func__);
		buffer->heap->ops->unmap_kernel(buffer->heap, buffer);
	}
	buffer->heap->ops->unmap_dma(buffer->heap, buffer);
	buffer->heap->ops->free(buffer);
	vfree(buffer->pages);
	kfree(buffer);
}

static void _ion_buffer_destroy(struct kref *kref)
{
	struct ion_buffer *buffer = container_of(kref, struct ion_buffer, ref);
	struct ion_heap *heap = buffer->heap;
	struct ion_device *dev = buffer->dev;

	mutex_lock(&dev->buffer_lock);
	rb_erase(&buffer->node, &dev->buffers);
	mutex_unlock(&dev->buffer_lock);

	if (heap->flags & ION_HEAP_FLAG_DEFER_FREE)
		ion_heap_freelist_add(heap, buffer);
	else
		ion_buffer_destroy(buffer);
}

static void ion_buffer_get(struct ion_buffer *buffer)
{
	kref_get(&buffer->ref);
}

static int ion_buffer_put(struct ion_buffer *buffer)
{
	return kref_put(&buffer->ref, _ion_buffer_destroy);
}

static void ion_buffer_add_to_handle(struct ion_buffer *buffer)
{
	mutex_lock(&buffer->lock);
	buffer->handle_count++;
	mutex_unlock(&buffer->lock);
}

static void ion_buffer_remove_from_handle(struct ion_buffer *buffer)
{
	/*
	 * when a buffer is removed from a handle, if it is not in
	 * any other handles, copy the taskcomm and the pid of the
	 * process it's being removed from into the buffer.  At this
	 * point there will be no way to track what processes this buffer is
	 * being used by, it only exists as a dma_buf file descriptor.
	 * The taskcomm and pid can provide a debug hint as to where this fd
	 * is in the system
	 */
	mutex_lock(&buffer->lock);
	buffer->handle_count--;
	BUG_ON(buffer->handle_count < 0);
	if (!buffer->handle_count) {
		struct task_struct *task;

		task = current->group_leader;
		get_task_comm(buffer->task_comm, task);
		buffer->pid = task_pid_nr(task);
	}
	mutex_unlock(&buffer->lock);
}

static struct ion_handle *ion_handle_create(struct ion_client *client,
				     struct ion_buffer *buffer)
{
	struct ion_handle *handle;

	handle = kzalloc(sizeof(struct ion_handle), GFP_KERNEL);
	if (!handle)
		return ERR_PTR(-ENOMEM);
	kref_init(&handle->ref);
	RB_CLEAR_NODE(&handle->node);
	handle->client = client;
	ion_buffer_get(buffer);
	ion_buffer_add_to_handle(buffer);
	handle->buffer = buffer;
	handle->import = 0;

	return handle;
}

static void ion_handle_kmap_put(struct ion_handle *);

static void ion_handle_destroy(struct kref *kref)
{
	struct ion_handle *handle = container_of(kref, struct ion_handle, ref);
	struct ion_client *client = handle->client;
	struct ion_buffer *buffer = handle->buffer;

	mutex_lock(&buffer->lock);
	while (handle->kmap_cnt)
		ion_handle_kmap_put(handle);
	mutex_unlock(&buffer->lock);

	idr_remove(&client->idr, handle->id);
	if (!RB_EMPTY_NODE(&handle->node))
		rb_erase(&handle->node, &client->handles);

	ion_buffer_remove_from_handle(buffer);
	ion_buffer_put(buffer);

	kfree(handle);
}

struct ion_buffer *ion_handle_buffer(struct ion_handle *handle)
{
	return handle->buffer;
}

static void ion_handle_get(struct ion_handle *handle)
{
	kref_get(&handle->ref);
}

<<<<<<< HEAD
static int ion_handle_put_nolock(struct ion_handle *handle)
=======
/* Must hold the client lock */
static struct ion_handle *ion_handle_get_check_overflow(
					struct ion_handle *handle)
{
	if (atomic_read(&handle->ref.refcount) + 1 == 0)
		return ERR_PTR(-EOVERFLOW);
	ion_handle_get(handle);
	return handle;
}

int ion_handle_put_nolock(struct ion_handle *handle)
>>>>>>> b727d1c1
{
	int ret;

	ret = kref_put(&handle->ref, ion_handle_destroy);

	return ret;
}

int ion_handle_put(struct ion_handle *handle)
{
	struct ion_client *client = handle->client;
	int ret;

	mutex_lock(&client->lock);
	ret = ion_handle_put_nolock(handle);
	mutex_unlock(&client->lock);

	return ret;
}

static struct ion_handle *ion_handle_lookup(struct ion_client *client,
					    struct ion_buffer *buffer)
{
	struct rb_node *n = client->handles.rb_node;

	while (n) {
		struct ion_handle *entry = rb_entry(n, struct ion_handle, node);

		if (buffer < entry->buffer)
			n = n->rb_left;
		else if (buffer > entry->buffer)
			n = n->rb_right;
		else
			return entry;
	}
	return ERR_PTR(-EINVAL);
}

static struct ion_handle *ion_handle_get_by_id_nolock(struct ion_client *client,
						int id)
{
	struct ion_handle *handle;

	handle = idr_find(&client->idr, id);
	if (handle)
<<<<<<< HEAD
		ion_handle_get(handle);

	return handle ? handle : ERR_PTR(-EINVAL);
}

struct ion_handle *ion_handle_get_by_id(struct ion_client *client,
						int id)
{
	struct ion_handle *handle;
=======
		return ion_handle_get_check_overflow(handle);
>>>>>>> b727d1c1

	return ERR_PTR(-EINVAL);
}

static bool ion_handle_validate(struct ion_client *client,
				struct ion_handle *handle)
{
	WARN_ON(!mutex_is_locked(&client->lock));
	return idr_find(&client->idr, handle->id) == handle;
}

static int ion_handle_add(struct ion_client *client, struct ion_handle *handle)
{
	int id;
	struct rb_node **p = &client->handles.rb_node;
	struct rb_node *parent = NULL;
	struct ion_handle *entry;

	id = idr_alloc(&client->idr, handle, 1, 0, GFP_KERNEL);
	if (id < 0)
		return id;

	handle->id = id;

	while (*p) {
		parent = *p;
		entry = rb_entry(parent, struct ion_handle, node);

		if (handle->buffer < entry->buffer)
			p = &(*p)->rb_left;
		else if (handle->buffer > entry->buffer)
			p = &(*p)->rb_right;
		else
			WARN(1, "%s: buffer already found.", __func__);
	}

	rb_link_node(&handle->node, parent, p);
	rb_insert_color(&handle->node, &client->handles);

	return 0;
}

struct ion_handle *ion_alloc(struct ion_client *client, size_t len,
			     size_t align, unsigned int heap_id_mask,
			     unsigned int flags)
{
	struct ion_handle *handle;
	struct ion_device *dev = client->dev;
	struct ion_buffer *buffer = NULL;
	struct ion_heap *heap;
	int ret;

	pr_debug("%s: len %zu align %zu heap_id_mask %u flags %x\n", __func__,
		 len, align, heap_id_mask, flags);
	/*
	 * traverse the list of heaps available in this system in priority
	 * order.  If the heap type is supported by the client, and matches the
	 * request of the caller allocate from it.  Repeat until allocate has
	 * succeeded or all heaps have been tried
	 */
	len = PAGE_ALIGN(len);

	if (!len) {
		pr_err("%s: illegal len: 0x%lx\n", __func__, len);
		return ERR_PTR(-EINVAL);
	}

	if (len > SZ_128M) {
		pr_err("%s: size more than 32M(0x%lx), pid: %d, process name: %s\n",
			__func__, len, current->pid, current->comm);
	}
	down_read(&dev->lock);

	if ((heap_id_mask == 0x1 << ION_DRM_VCODEC_HEAP_ID) ||
		(heap_id_mask == 0x1 << ION_DRM_GRALLOC_HEAP_ID))
		heap_id_mask = 0x1 << ION_DRM_HEAP_ID;
	plist_for_each_entry(heap, &dev->heaps, node) {
		/* if the caller didn't specify this heap id */
		if (!((1 << heap->id) & heap_id_mask))
			continue;
		buffer = ion_buffer_create(heap, dev, len, align, flags);
		if (!IS_ERR(buffer))
			break;
	}
	up_read(&dev->lock);

	if (buffer == NULL)
		return ERR_PTR(-ENODEV);

	if (IS_ERR(buffer))
		return ERR_CAST(buffer);

	handle = ion_handle_create(client, buffer);

	/*
	 * ion_buffer_create will create a buffer with a ref_cnt of 1,
	 * and ion_handle_create will take a second reference, drop one here
	 */
	ion_buffer_put(buffer);

	if (IS_ERR(handle))
		return handle;

	mutex_lock(&client->lock);
	ret = ion_handle_add(client, handle);
	mutex_unlock(&client->lock);
	if (ret) {
		ion_handle_put(handle);
		handle = ERR_PTR(ret);
	}

	return handle;
}
EXPORT_SYMBOL(ion_alloc);

static void ion_free_nolock(struct ion_client *client, struct ion_handle *handle)
{
	bool valid_handle;

	BUG_ON(client != handle->client);

	valid_handle = ion_handle_validate(client, handle);

	if (!valid_handle) {
		WARN(1, "%s: invalid handle passed to free.\n", __func__);
		return;
	}
	ion_handle_put_nolock(handle);
}

void ion_free(struct ion_client *client, struct ion_handle *handle)
{
	BUG_ON(client != handle->client);

	mutex_lock(&client->lock);
	ion_free_nolock(client, handle);
	mutex_unlock(&client->lock);
}
EXPORT_SYMBOL(ion_free);

int ion_phys(struct ion_client *client, struct ion_handle *handle,
	     ion_phys_addr_t *addr, size_t *len)
{
	struct ion_buffer *buffer;
	int ret;

	mutex_lock(&client->lock);
	if (!ion_handle_validate(client, handle)) {
		mutex_unlock(&client->lock);
		return -EINVAL;
	}

	buffer = handle->buffer;

	if (!buffer->heap->ops->phys) {
		pr_err("%s: ion_phys is not implemented by this heap (name=%s, type=%d).\n",
			__func__, buffer->heap->name, buffer->heap->type);
		mutex_unlock(&client->lock);
		return -ENODEV;
	}
	mutex_unlock(&client->lock);
	ret = buffer->heap->ops->phys(buffer->heap, buffer, addr, len);
	return ret;
}
EXPORT_SYMBOL(ion_phys);

static void *ion_buffer_kmap_get(struct ion_buffer *buffer)
{
	void *vaddr;

	if (buffer->kmap_cnt) {
		buffer->kmap_cnt++;
		return buffer->vaddr;
	}
	vaddr = buffer->heap->ops->map_kernel(buffer->heap, buffer);
	if (WARN_ONCE(vaddr == NULL,
			"heap->ops->map_kernel should return ERR_PTR on error"))
		return ERR_PTR(-EINVAL);
	if (IS_ERR(vaddr))
		return vaddr;
	buffer->vaddr = vaddr;
	buffer->kmap_cnt++;
	return vaddr;
}

static void *ion_handle_kmap_get(struct ion_handle *handle)
{
	struct ion_buffer *buffer = handle->buffer;
	void *vaddr;

	if (handle->kmap_cnt) {
		handle->kmap_cnt++;
		return buffer->vaddr;
	}
	vaddr = ion_buffer_kmap_get(buffer);
	if (IS_ERR(vaddr))
		return vaddr;
	handle->kmap_cnt++;
	return vaddr;
}

static void ion_buffer_kmap_put(struct ion_buffer *buffer)
{
	buffer->kmap_cnt--;
	if (!buffer->kmap_cnt) {
		buffer->heap->ops->unmap_kernel(buffer->heap, buffer);
		buffer->vaddr = NULL;
	}
}

static void ion_handle_kmap_put(struct ion_handle *handle)
{
	struct ion_buffer *buffer = handle->buffer;

	if (!handle->kmap_cnt) {
		WARN(1, "%s: Double unmap detected! bailing...\n", __func__);
		return;
	}
	handle->kmap_cnt--;
	if (!handle->kmap_cnt)
		ion_buffer_kmap_put(buffer);
}

void *ion_map_kernel(struct ion_client *client, struct ion_handle *handle)
{
	struct ion_buffer *buffer;
	void *vaddr;

	mutex_lock(&client->lock);
	if (!ion_handle_validate(client, handle)) {
		pr_err("%s: invalid handle passed to map_kernel.\n",
		       __func__);
		mutex_unlock(&client->lock);
		return ERR_PTR(-EINVAL);
	}

	buffer = handle->buffer;

	if (!handle->buffer->heap->ops->map_kernel) {
		pr_err("%s: map_kernel is not implemented by this heap.\n",
		       __func__);
		mutex_unlock(&client->lock);
		return ERR_PTR(-ENODEV);
	}

	mutex_lock(&buffer->lock);
	vaddr = ion_handle_kmap_get(handle);
	mutex_unlock(&buffer->lock);
	mutex_unlock(&client->lock);
	return vaddr;
}
EXPORT_SYMBOL(ion_map_kernel);

void ion_unmap_kernel(struct ion_client *client, struct ion_handle *handle)
{
	struct ion_buffer *buffer;

	mutex_lock(&client->lock);
	buffer = handle->buffer;
	mutex_lock(&buffer->lock);
	ion_handle_kmap_put(handle);
	mutex_unlock(&buffer->lock);
	mutex_unlock(&client->lock);
}
EXPORT_SYMBOL(ion_unmap_kernel);

static int do_iommu_map(struct ion_buffer *buffer,
		struct iommu_map_format *format)
{
	struct ion_iommu_map *map;
	int ret = 0;

	map = kzalloc(sizeof(*map), GFP_KERNEL);
	if (!map)
		return -ENOMEM;

	map->format.prot = format->prot;
	/* set tile format info */
	map->format.is_tile = format->is_tile;
	if (map->format.is_tile) {
		map->format.phys_page_line = format->phys_page_line;
		map->format.virt_page_line = format->virt_page_line;
		map->format.header_size = format->header_size;
	}

	/* do iommu map */
	ret = buffer->heap->ops->map_iommu(buffer, map);
	if (ret) {
		kfree(map);
		return ret;
	}

	/* init the map count as 1 */
	kref_init(&map->ref);

	/* bind iommu_map to buffer */
	map->buffer = buffer;
	buffer->iommu_map = map;

	return 0;
}
int ion_map_iommu(struct ion_client *client, struct ion_handle *handle,
		struct iommu_map_format *format)
{
	struct ion_buffer *buffer;
	int ret = 0;

	/* lock client */
	mutex_lock(&client->lock);

	/* check if the handle belongs to client. */
	if (!ion_handle_validate(client, handle)) {
		pr_err("%s: invalid handle passed to iommu map.\n", __func__);
		mutex_unlock(&client->lock);
		return -EINVAL;
	}

	buffer = handle->buffer;

	/* lock buffer */
	mutex_lock(&buffer->lock);

	if (!handle->buffer->heap->ops->map_iommu) {
		pr_err("%s: map_iommu is not implemented by this heap.\n",
				__func__);
		ret = -ENODEV;
		goto out;
	}

	/* buffer size sould align to 4k */
	if (buffer->size & ~PAGE_MASK) {
		pr_err("%s: buffer size %lx is not aligned to %lx",
			__func__, (unsigned long)(buffer->size), PAGE_SIZE);
		ret = -EINVAL;
		goto out;
	}


	/* buffer->iommu_map != NULL means buffer has mapped */
	if (buffer->iommu_map) {
		struct iommu_map_format *mapped_fmt
				= &buffer->iommu_map->format;

		pr_debug("This buffer has already iommu mapped!\n");

		/* map tile format should be same as last time */
		if (format->is_tile && (
		    (format->phys_page_line != mapped_fmt->phys_page_line) ||
		    (format->virt_page_line != mapped_fmt->virt_page_line))) {
			WARN(1, "map_iommu format do not match!\n");
			ret = -EINVAL;
			goto out;
		}

		/* increase iommu map count */
		kref_get(&buffer->iommu_map->ref);
		} else {
		/* do iommu map */
		ret = do_iommu_map(buffer, format);
		if (ret) {
			goto out;
		}
	}

	memcpy(format, &buffer->iommu_map->format, sizeof(*format));

out:
	/* unlock buffer and unlock client */
	mutex_unlock(&buffer->lock);
	mutex_unlock(&client->lock);

	return ret;
}
EXPORT_SYMBOL(ion_map_iommu);
static void do_iommu_unmap(struct kref *kref)
{
	struct ion_iommu_map *map
		= container_of(kref, struct ion_iommu_map, ref);
	struct ion_buffer *buffer = map->buffer;

	buffer->heap->ops->unmap_iommu(map);

	buffer->iommu_map = NULL;

	kfree(map);
}

void ion_unmap_iommu(struct ion_client *client, struct ion_handle *handle)
{
	struct ion_iommu_map *iommu_map;
	struct ion_buffer *buffer;

	mutex_lock(&client->lock);

	/* check if the handle belongs to client. */
	if (!ion_handle_validate(client, handle)) {
		pr_err("%s: invalid handle passed to iommu unmap.\n", __func__);
		mutex_unlock(&client->lock);
		return;
	}

	buffer = handle->buffer;

	mutex_lock(&buffer->lock);

	iommu_map = buffer->iommu_map;
	if (!iommu_map) {
		WARN(1, "This buffer have not been map iommu\n");
		goto out;
	}

	kref_put(&iommu_map->ref, do_iommu_unmap);

out:
	mutex_unlock(&buffer->lock);
	mutex_unlock(&client->lock);
}
EXPORT_SYMBOL(ion_unmap_iommu);
static int ion_debug_client_show(struct seq_file *s, void *unused)
{
	struct ion_client *client = s->private;
	struct rb_node *n;
	size_t sizes[ION_NUM_HEAP_IDS] = {0};
	const char *names[ION_NUM_HEAP_IDS] = {NULL};
	int i;

	mutex_lock(&client->lock);
	for (n = rb_first(&client->handles); n; n = rb_next(n)) {
		struct ion_handle *handle = rb_entry(n, struct ion_handle,
						     node);
		unsigned int id = handle->buffer->heap->id;

		if (!names[id])
			names[id] = handle->buffer->heap->name;
		sizes[id] += handle->buffer->size;
	}
	mutex_unlock(&client->lock);

	seq_printf(s, "%16.16s: %16.16s\n", "heap_name", "size_in_bytes");
	for (i = 0; i < ION_NUM_HEAP_IDS; i++) {
		if (!names[i])
			continue;
		seq_printf(s, "%16.16s: %16zu\n", names[i], sizes[i]);
	}
	return 0;
}

static int ion_debug_client_open(struct inode *inode, struct file *file)
{
	return single_open(file, ion_debug_client_show, inode->i_private);
}

static const struct file_operations debug_client_fops = {
	.open = ion_debug_client_open,
	.read = seq_read,
	.llseek = seq_lseek,
	.release = single_release,
};

static int ion_get_client_serial(const struct rb_root *root,
					const unsigned char *name)
{
	int serial = -1;
	struct rb_node *node;

	for (node = rb_first(root); node; node = rb_next(node)) {
		struct ion_client *client = rb_entry(node, struct ion_client,
						node);

		if (strcmp(client->name, name))
			continue;
		serial = max(serial, client->display_serial);
	}
	return serial + 1;
}

struct ion_client *ion_client_create(struct ion_device *dev,
				     const char *name)
{
	struct ion_client *client;
	struct task_struct *task;
	struct rb_node **p;
	struct rb_node *parent = NULL;
	struct ion_client *entry;
	pid_t pid;

	if (!name) {
		pr_err("%s: Name cannot be null\n", __func__);
		return ERR_PTR(-EINVAL);
	}

	get_task_struct(current->group_leader);
	task_lock(current->group_leader);
	pid = task_pid_nr(current->group_leader);
	/*
	 * don't bother to store task struct for kernel threads,
	 * they can't be killed anyway
	 */
	if (current->group_leader->flags & PF_KTHREAD) {
		put_task_struct(current->group_leader);
		task = NULL;
	} else {
		task = current->group_leader;
	}
	task_unlock(current->group_leader);

	client = kzalloc(sizeof(struct ion_client), GFP_KERNEL);
	if (!client)
		goto err_put_task_struct;

	client->dev = dev;
	client->handles = RB_ROOT;
	idr_init(&client->idr);
	mutex_init(&client->lock);
	client->task = task;
	client->pid = pid;
	client->name = kstrdup(name, GFP_KERNEL);
	if (!client->name)
		goto err_free_client;

	down_write(&dev->lock);
	client->display_serial = ion_get_client_serial(&dev->clients, name);
	client->display_name = kasprintf(
		GFP_KERNEL, "%s-%d", name, client->display_serial);
	if (!client->display_name) {
		up_write(&dev->lock);
		goto err_free_client_name;
	}
	p = &dev->clients.rb_node;
	while (*p) {
		parent = *p;
		entry = rb_entry(parent, struct ion_client, node);

		if (client < entry)
			p = &(*p)->rb_left;
		else if (client > entry)
			p = &(*p)->rb_right;
	}
	rb_link_node(&client->node, parent, p);
	rb_insert_color(&client->node, &dev->clients);

	client->debug_root = debugfs_create_file(client->display_name, 0664,
						dev->clients_debug_root,
						client, &debug_client_fops);
	if (!client->debug_root) {
		char buf[256], *path;

		path = dentry_path(dev->clients_debug_root, buf, 256);
		pr_err("Failed to create client debugfs at %s/%s\n",
			path, client->display_name);
	}

	up_write(&dev->lock);

	return client;

err_free_client_name:
	kfree(client->name);
err_free_client:
	kfree(client);
err_put_task_struct:
	if (task)
		put_task_struct(current->group_leader);
	return ERR_PTR(-ENOMEM);
}
EXPORT_SYMBOL(ion_client_create);

void ion_client_destroy(struct ion_client *client)
{
	struct ion_device *dev = client->dev;
	struct rb_node *n;

	while ((n = rb_first(&client->handles))) {
		struct ion_handle *handle = rb_entry(n, struct ion_handle,
						     node);
		ion_handle_destroy(&handle->ref);
	}

	idr_destroy(&client->idr);

	down_write(&dev->lock);
	if (client->task)
		put_task_struct(client->task);
	rb_erase(&client->node, &dev->clients);
	debugfs_remove_recursive(client->debug_root);
	up_write(&dev->lock);

	kfree(client->display_name);
	kfree(client->name);
	kfree(client);
}
EXPORT_SYMBOL(ion_client_destroy);

struct sg_table *ion_sg_table(struct ion_client *client,
			      struct ion_handle *handle)
{
	struct ion_buffer *buffer;
	struct sg_table *table;

	mutex_lock(&client->lock);
	if (!ion_handle_validate(client, handle)) {
		pr_err("%s: invalid handle passed to map_dma.\n",
		       __func__);
		mutex_unlock(&client->lock);
		return ERR_PTR(-EINVAL);
	}
	buffer = handle->buffer;
	table = buffer->sg_table;
	mutex_unlock(&client->lock);
	return table;
}
EXPORT_SYMBOL(ion_sg_table);

static void ion_buffer_sync_for_device(struct ion_buffer *buffer,
				       struct device *dev,
				       enum dma_data_direction direction);

static struct sg_table *ion_map_dma_buf(struct dma_buf_attachment *attachment,
					enum dma_data_direction direction)
{
	struct dma_buf *dmabuf = attachment->dmabuf;
	struct ion_buffer *buffer = dmabuf->priv;

	ion_buffer_sync_for_device(buffer, attachment->dev, direction);
	return buffer->sg_table;
}

static void ion_unmap_dma_buf(struct dma_buf_attachment *attachment,
			      struct sg_table *table,
			      enum dma_data_direction direction)
{
}

void ion_pages_sync_for_device(struct device *dev, struct page *page,
		size_t size, enum dma_data_direction dir)
{
	struct scatterlist sg;

	sg_init_table(&sg, 1);
	sg_set_page(&sg, page, size, 0);
	/*
	 * This is not correct - sg_dma_address needs a dma_addr_t that is valid
	 * for the targeted device, but this works on the currently targeted
	 * hardware.
	 */
	sg_dma_address(&sg) = page_to_phys(page);
	dma_sync_sg_for_device(dev, &sg, 1, dir);
}

struct ion_vma_list {
	struct list_head list;
	struct vm_area_struct *vma;
};

static void ion_buffer_sync_for_device(struct ion_buffer *buffer,
				       struct device *dev,
				       enum dma_data_direction dir)
{
	struct ion_vma_list *vma_list;
	int pages = PAGE_ALIGN(buffer->size) / PAGE_SIZE;
	int i;

	if (!ion_buffer_fault_user_mappings(buffer))
		return;

	mutex_lock(&buffer->lock);
	for (i = 0; i < pages; i++) {
		struct page *page = buffer->pages[i];

		if (ion_buffer_page_is_dirty(page))
			ion_pages_sync_for_device(dev, ion_buffer_page(page),
							PAGE_SIZE, dir);

		ion_buffer_page_clean(buffer->pages + i);
	}
	list_for_each_entry(vma_list, &buffer->vmas, list) {
		struct vm_area_struct *vma = vma_list->vma;

		zap_page_range(vma, vma->vm_start, vma->vm_end - vma->vm_start,
			       NULL);
	}
	mutex_unlock(&buffer->lock);
}

static int ion_vm_fault(struct vm_area_struct *vma, struct vm_fault *vmf)
{
	struct ion_buffer *buffer = vma->vm_private_data;
	unsigned long pfn;
	int ret;

	mutex_lock(&buffer->lock);
	ion_buffer_page_dirty(buffer->pages + vmf->pgoff);
	BUG_ON(!buffer->pages || !buffer->pages[vmf->pgoff]);

	pfn = page_to_pfn(ion_buffer_page(buffer->pages[vmf->pgoff]));
	ret = vm_insert_pfn(vma, (unsigned long)vmf->virtual_address, pfn);
	mutex_unlock(&buffer->lock);
	if (ret)
		return VM_FAULT_ERROR;

	return VM_FAULT_NOPAGE;
}

static void ion_vm_open(struct vm_area_struct *vma)
{
	struct ion_buffer *buffer = vma->vm_private_data;
	struct ion_vma_list *vma_list;

	vma_list = kmalloc(sizeof(struct ion_vma_list), GFP_KERNEL);
	if (!vma_list)
		return;
	vma_list->vma = vma;
	mutex_lock(&buffer->lock);
	list_add(&vma_list->list, &buffer->vmas);
	mutex_unlock(&buffer->lock);
}

static void ion_vm_close(struct vm_area_struct *vma)
{
	struct ion_buffer *buffer = vma->vm_private_data;
	struct ion_vma_list *vma_list, *tmp;

	mutex_lock(&buffer->lock);
	list_for_each_entry_safe(vma_list, tmp, &buffer->vmas, list) {
		if (vma_list->vma != vma)
			continue;
		list_del(&vma_list->list);
		kfree(vma_list);
		break;
	}
	mutex_unlock(&buffer->lock);
}

static const struct vm_operations_struct ion_vma_ops = {
	.open = ion_vm_open,
	.close = ion_vm_close,
	.fault = ion_vm_fault,
};

static int ion_mmap(struct dma_buf *dmabuf, struct vm_area_struct *vma)
{
	struct ion_buffer *buffer = dmabuf->priv;
	int ret = 0;

	if (!buffer->heap->ops->map_user) {
		pr_err("%s: this heap does not define a method for mapping to userspace\n",
			__func__);
		return -EINVAL;
	}

	if (ion_buffer_fault_user_mappings(buffer)) {
		vma->vm_flags |= VM_IO | VM_PFNMAP | VM_DONTEXPAND |
							VM_DONTDUMP;
		vma->vm_private_data = buffer;
		vma->vm_ops = &ion_vma_ops;
		ion_vm_open(vma);
		return 0;
	}

	if (!(buffer->flags & ION_FLAG_CACHED))
		vma->vm_page_prot = pgprot_writecombine(vma->vm_page_prot);

	mutex_lock(&buffer->lock);
	/* now map it to userspace */
	ret = buffer->heap->ops->map_user(buffer->heap, buffer, vma);
	mutex_unlock(&buffer->lock);

	if (ret)
		pr_err("%s: failure mapping buffer to userspace\n",
		       __func__);

	return ret;
}

static void ion_dma_buf_release(struct dma_buf *dmabuf)
{
	struct ion_buffer *buffer = dmabuf->priv;

	if (buffer->iommu_map)
		kref_put(&buffer->iommu_map->ref, do_iommu_unmap);

	ion_buffer_put(buffer);
}

static void *ion_dma_buf_kmap(struct dma_buf *dmabuf, unsigned long offset)
{
	struct ion_buffer *buffer = dmabuf->priv;

	return buffer->vaddr + offset * PAGE_SIZE;
}

static void ion_dma_buf_kunmap(struct dma_buf *dmabuf, unsigned long offset,
			       void *ptr)
{
}

static int ion_dma_buf_begin_cpu_access(struct dma_buf *dmabuf,
					enum dma_data_direction direction)
{
	struct ion_buffer *buffer = dmabuf->priv;
	void *vaddr;

	if (!buffer->heap->ops->map_kernel) {
		pr_err("%s: map kernel is not implemented by this heap.\n",
		       __func__);
		return -ENODEV;
	}

	mutex_lock(&buffer->lock);
	vaddr = ion_buffer_kmap_get(buffer);
	mutex_unlock(&buffer->lock);
	return PTR_ERR_OR_ZERO(vaddr);
}

static int ion_dma_buf_end_cpu_access(struct dma_buf *dmabuf,
				       enum dma_data_direction direction)
{
	struct ion_buffer *buffer = dmabuf->priv;

	mutex_lock(&buffer->lock);
	ion_buffer_kmap_put(buffer);
	mutex_unlock(&buffer->lock);
	return 0;
}

static struct dma_buf_ops dma_buf_ops = {
	.map_dma_buf = ion_map_dma_buf,
	.unmap_dma_buf = ion_unmap_dma_buf,
	.mmap = ion_mmap,
	.release = ion_dma_buf_release,
	.begin_cpu_access = ion_dma_buf_begin_cpu_access,
	.end_cpu_access = ion_dma_buf_end_cpu_access,
	.kmap_atomic = ion_dma_buf_kmap,
	.kunmap_atomic = ion_dma_buf_kunmap,
	.kmap = ion_dma_buf_kmap,
	.kunmap = ion_dma_buf_kunmap,
};

<<<<<<< HEAD
struct dma_buf *ion_share_dma_buf(struct ion_client *client,
						struct ion_handle *handle)
=======
static struct dma_buf *__ion_share_dma_buf(struct ion_client *client,
					   struct ion_handle *handle,
					   bool lock_client)
>>>>>>> b727d1c1
{
	DEFINE_DMA_BUF_EXPORT_INFO(exp_info);
	struct ion_buffer *buffer;
	struct dma_buf *dmabuf;
	bool valid_handle;

	if (lock_client)
		mutex_lock(&client->lock);
	valid_handle = ion_handle_validate(client, handle);
	if (!valid_handle) {
		WARN(1, "%s: invalid handle passed to share.\n", __func__);
		if (lock_client)
			mutex_unlock(&client->lock);
		return ERR_PTR(-EINVAL);
	}
	buffer = handle->buffer;
	ion_buffer_get(buffer);
<<<<<<< HEAD
	if (buffer->iommu_map)
		kref_get(&buffer->iommu_map->ref);
	mutex_unlock(&client->lock);
=======
	if (lock_client)
		mutex_unlock(&client->lock);
>>>>>>> b727d1c1

	exp_info.ops = &dma_buf_ops;
	exp_info.size = buffer->size;
	exp_info.flags = O_RDWR;
	exp_info.priv = buffer;

	dmabuf = dma_buf_export(&exp_info);
	if (IS_ERR(dmabuf)) {
		ion_buffer_put(buffer);
		return dmabuf;
	}

	return dmabuf;
}

struct dma_buf *ion_share_dma_buf(struct ion_client *client,
				  struct ion_handle *handle)
{
	return __ion_share_dma_buf(client, handle, true);
}
EXPORT_SYMBOL(ion_share_dma_buf);

static int __ion_share_dma_buf_fd(struct ion_client *client,
				  struct ion_handle *handle, bool lock_client)
{
	struct dma_buf *dmabuf;
	int fd;

	dmabuf = __ion_share_dma_buf(client, handle, lock_client);
	if (IS_ERR(dmabuf))
		return PTR_ERR(dmabuf);

	fd = dma_buf_fd(dmabuf, O_CLOEXEC);
	if (fd < 0)
		dma_buf_put(dmabuf);

	return fd;
}

int ion_share_dma_buf_fd(struct ion_client *client, struct ion_handle *handle)
{
	return __ion_share_dma_buf_fd(client, handle, true);
}
EXPORT_SYMBOL(ion_share_dma_buf_fd);

<<<<<<< HEAD
struct ion_handle *ion_import_dma_buf(struct ion_client *client, int fd)
=======
int ion_share_dma_buf_fd_nolock(struct ion_client *client,
				struct ion_handle *handle)
{
	return __ion_share_dma_buf_fd(client, handle, false);
}

struct ion_handle *ion_import_dma_buf(struct ion_client *client,
				      struct dma_buf *dmabuf)
>>>>>>> b727d1c1
{
	struct dma_buf *dmabuf;
	struct ion_buffer *buffer;
	struct ion_handle *handle;
	int ret;

	dmabuf = dma_buf_get(fd);
	if (IS_ERR(dmabuf))
		return ERR_CAST(dmabuf);
	/* if this memory came from ion */

	if (dmabuf->ops != &dma_buf_ops) {
		pr_err("%s: can not import dmabuf from another exporter\n",
		       __func__);
		dma_buf_put(dmabuf);
		return ERR_PTR(-EINVAL);
	}
	buffer = dmabuf->priv;

	mutex_lock(&client->lock);
	/* if a handle exists for this buffer just take a reference to it */
	handle = ion_handle_lookup(client, buffer);
	if (!IS_ERR(handle)) {
		handle = ion_handle_get_check_overflow(handle);
		mutex_unlock(&client->lock);
		goto end;
	}

	handle = ion_handle_create(client, buffer);
	if (IS_ERR(handle)) {
		mutex_unlock(&client->lock);
		goto end;
	} else {
		handle->import = 1;
	}

	ret = ion_handle_add(client, handle);
	mutex_unlock(&client->lock);
	if (ret) {
		ion_handle_put(handle);
		handle = ERR_PTR(ret);
	}

end:
	dma_buf_put(dmabuf);
	return handle;
}
EXPORT_SYMBOL(ion_import_dma_buf);

static int ion_sync_for_device(struct ion_client *client, int fd)
{
	struct dma_buf *dmabuf;
	struct ion_buffer *buffer;

	dmabuf = dma_buf_get(fd);
	if (IS_ERR(dmabuf))
		return PTR_ERR(dmabuf);

	/* if this memory came from ion */
	if (dmabuf->ops != &dma_buf_ops) {
		pr_err("%s: can not sync dmabuf from another exporter\n",
		       __func__);
		dma_buf_put(dmabuf);
		return -EINVAL;
	}
	buffer = dmabuf->priv;

	dma_sync_sg_for_device(NULL, buffer->sg_table->sgl,
			       buffer->sg_table->nents, DMA_BIDIRECTIONAL);
	dma_buf_put(dmabuf);
	return 0;
}

/* fix up the cases where the ioctl direction bits are incorrect */
static unsigned int ion_ioctl_dir(unsigned int cmd)
{
	switch (cmd) {
	case ION_IOC_SYNC:
	case ION_IOC_FREE:
	case ION_IOC_CUSTOM:
		return _IOC_WRITE;
	default:
		return _IOC_DIR(cmd);
	}
}

int ion_sync_for_cpu(struct ion_client *client, int fd)
{
	struct dma_buf *dmabuf;
	struct ion_buffer *buffer;

	dmabuf = dma_buf_get(fd);
	if (IS_ERR_OR_NULL(dmabuf)) {
		pr_err("%s: can't get dmabuf!\n", __func__);
		return PTR_ERR(dmabuf);
	}

	/* if this memory came from ion */
	if (dmabuf->ops != &dma_buf_ops) {
		pr_err("%s: can not sync dmabuf from another exporter\n",
				__func__);
		dma_buf_put(dmabuf);
		return -EINVAL;
	}
	buffer = dmabuf->priv;

	if (buffer->cpudraw_sg_table) {
		dma_sync_sg_for_cpu(NULL,
				buffer->cpudraw_sg_table->sgl,
				buffer->cpudraw_sg_table->nents,
				DMA_FROM_DEVICE);
	} else {
		dma_sync_sg_for_cpu(NULL, buffer->sg_table->sgl,
				buffer->sg_table->nents,
				DMA_FROM_DEVICE);
	}

	dma_buf_put(dmabuf);
	return 0;
}

static long ion_ioctl(struct file *filp, unsigned int cmd, unsigned long arg)
{
	struct ion_client *client = filp->private_data;
	struct ion_device *dev = client->dev;
	struct ion_handle *cleanup_handle = NULL;
	int ret = 0;
	unsigned int dir;

	union {
		struct ion_fd_data fd;
		struct ion_allocation_data allocation;
		struct ion_handle_data handle;
		struct ion_custom_data custom;
		struct ion_map_iommu_data map_iommu;
	} data;

	dir = ion_ioctl_dir(cmd);

	if (_IOC_SIZE(cmd) > sizeof(data))
		return -EINVAL;

	if (dir & _IOC_WRITE)
		if (copy_from_user(&data, (void __user *)arg, _IOC_SIZE(cmd)))
			return -EFAULT;

	switch (cmd) {
	case ION_IOC_ALLOC:
	{
		struct ion_handle *handle;

		handle = ion_alloc(client, data.allocation.len,
						data.allocation.align,
						data.allocation.heap_id_mask,
						data.allocation.flags);
		if (IS_ERR(handle))
			return PTR_ERR(handle);

		data.allocation.handle = handle->id;

		cleanup_handle = handle;
		break;
	}
	case ION_IOC_FREE:
	{
		struct ion_handle *handle;

		mutex_lock(&client->lock);
		handle = ion_handle_get_by_id_nolock(client, data.handle.handle);
		if (IS_ERR(handle)) {
			mutex_unlock(&client->lock);
			return PTR_ERR(handle);
		}
		ion_free_nolock(client, handle);
		ion_handle_put_nolock(handle);
		mutex_unlock(&client->lock);
		break;
	}
	case ION_IOC_SHARE:
	case ION_IOC_MAP:
	{
		struct ion_handle *handle;

		handle = ion_handle_get_by_id(client, data.handle.handle);
		if (IS_ERR(handle))
			return PTR_ERR(handle);
		data.fd.fd = ion_share_dma_buf_fd(client, handle);
		ion_handle_put(handle);
		if (data.fd.fd < 0)
			ret = data.fd.fd;
		break;
	}
	case ION_IOC_IMPORT:
	{
		struct ion_handle *handle;

		handle = ion_import_dma_buf(client, data.fd.fd);
		if (IS_ERR(handle))
			ret = PTR_ERR(handle);
		else
			data.handle.handle = handle->id;
		break;
	}
	case ION_IOC_SYNC:
	{
		ret = ion_sync_for_device(client, data.fd.fd);
		break;
	}
	case ION_IOC_CUSTOM:
	{
		if (!dev->custom_ioctl)
			return -ENOTTY;
		ret = dev->custom_ioctl(client, data.custom.cmd,
						data.custom.arg);
		break;
	}

	case ION_IOC_INV:
	{
		ion_sync_for_cpu(client, data.fd.fd);
		break;
	}
	case ION_IOC_MAP_IOMMU:
	{
		struct ion_handle *handle;

		handle = ion_handle_get_by_id(client, data.map_iommu.handle);
		if (IS_ERR(handle)) {
			pr_err("%s: map iommu but handle invalid!\n", __func__);
			return PTR_ERR(handle);
		}

		ret = ion_map_iommu(client, handle, &data.map_iommu.format);

		ion_handle_put(handle);
		break;
	}
	case ION_IOC_UNMAP_IOMMU:
	{
		struct ion_handle *handle;

		handle = ion_handle_get_by_id(client, data.map_iommu.handle);
		if (IS_ERR(handle)) {
			pr_err("%s: map iommu but handle invalid!\n", __func__);
			return PTR_ERR(handle);
		}

		ion_unmap_iommu(client, handle);
		data.map_iommu.format.iova_start = 0;
		data.map_iommu.format.iova_size = 0;

		ion_handle_put(handle);
		break;
	}
	default:
		return -ENOTTY;
	}

	if (dir & _IOC_READ) {
		if (copy_to_user((void __user *)arg, &data, _IOC_SIZE(cmd))) {
			if (cleanup_handle)
				ion_free(client, cleanup_handle);
			return -EFAULT;
		}
	}
	return ret;
}

static int ion_release(struct inode *inode, struct file *file)
{
	struct ion_client *client = file->private_data;

	ion_client_destroy(client);
	return 0;
}

static int ion_open(struct inode *inode, struct file *file)
{
	struct miscdevice *miscdev = file->private_data;
	struct ion_device *dev = container_of(miscdev, struct ion_device, dev);
	struct ion_client *client;
	char debug_name[64];

	snprintf(debug_name, 64, "%u", task_pid_nr(current->group_leader));
	client = ion_client_create(dev, debug_name);
	if (IS_ERR(client))
		return PTR_ERR(client);
	file->private_data = client;

	return 0;
}

static const struct file_operations ion_fops = {
	.owner          = THIS_MODULE,
	.open           = ion_open,
	.release        = ion_release,
	.unlocked_ioctl = ion_ioctl,
	.compat_ioctl   = compat_ion_ioctl,
};

static size_t ion_debug_heap_total(struct ion_client *client,
				   unsigned int id)
{
	size_t size = 0;
	struct rb_node *n;

	mutex_lock(&client->lock);
	for (n = rb_first(&client->handles); n; n = rb_next(n)) {
		struct ion_handle *handle = rb_entry(n,
						     struct ion_handle,
						     node);
		if (handle->buffer->heap->id == id)
			size += handle->buffer->size;
	}
	mutex_unlock(&client->lock);
	return size;
}

static int ion_debug_heap_show(struct seq_file *s, void *unused)
{
	struct ion_heap *heap = s->private;
	struct ion_device *dev = heap->dev;
	struct rb_node *n;
	size_t total_size = 0;
	size_t total_orphaned_size = 0;

	seq_printf(s, "%16s %16s %16s\n", "client", "pid", "size");
	seq_puts(s, "----------------------------------------------------\n");

	for (n = rb_first(&dev->clients); n; n = rb_next(n)) {
		struct ion_client *client = rb_entry(n, struct ion_client,
						     node);
		size_t size = ion_debug_heap_total(client, heap->id);

		if (!size)
			continue;
		if (client->task) {
			char task_comm[TASK_COMM_LEN];

			get_task_comm(task_comm, client->task);
			seq_printf(s, "%16s %16u %16zu\n", task_comm,
				   client->pid, size);
		} else {
			seq_printf(s, "%16s %16u %16zu\n", client->name,
				   client->pid, size);
		}
	}
	seq_puts(s, "----------------------------------------------------\n");
	seq_puts(s, "orphaned allocations (info is from last known client):\n");
	mutex_lock(&dev->buffer_lock);
	for (n = rb_first(&dev->buffers); n; n = rb_next(n)) {
		struct ion_buffer *buffer = rb_entry(n, struct ion_buffer,
						     node);
		if (buffer->heap->id != heap->id)
			continue;
		total_size += buffer->size;
		if (!buffer->handle_count) {
			seq_printf(s, "%16s %16u %16zu %d %d\n",
				   buffer->task_comm, buffer->pid,
				   buffer->size, buffer->kmap_cnt,
				   atomic_read(&buffer->ref.refcount));
			total_orphaned_size += buffer->size;
		}
	}
	mutex_unlock(&dev->buffer_lock);
	seq_puts(s, "----------------------------------------------------\n");
	seq_printf(s, "%16s %16zu\n", "total orphaned",
		   total_orphaned_size);
	seq_printf(s, "%16s %16zu\n", "total ", total_size);
	if (heap->flags & ION_HEAP_FLAG_DEFER_FREE)
		seq_printf(s, "%16s %16zu\n", "deferred free",
				heap->free_list_size);
	seq_puts(s, "----------------------------------------------------\n");

	if (heap->debug_show)
		heap->debug_show(heap, s, unused);

	return 0;
}

static int ion_debug_heap_open(struct inode *inode, struct file *file)
{
	return single_open(file, ion_debug_heap_show, inode->i_private);
}

static const struct file_operations debug_heap_fops = {
	.open = ion_debug_heap_open,
	.read = seq_read,
	.llseek = seq_lseek,
	.release = single_release,
};

static int debug_shrink_set(void *data, u64 val)
{
	struct ion_heap *heap = data;
	struct shrink_control sc;
	int objs;

	sc.gfp_mask = -1;
	sc.nr_to_scan = val;

	if (!val) {
		objs = heap->shrinker.count_objects(&heap->shrinker, &sc);
		sc.nr_to_scan = objs;
	}

	heap->shrinker.scan_objects(&heap->shrinker, &sc);
	return 0;
}

static int debug_shrink_get(void *data, u64 *val)
{
	struct ion_heap *heap = data;
	struct shrink_control sc;
	int objs;

	sc.gfp_mask = -1;
	sc.nr_to_scan = 0;

	objs = heap->shrinker.count_objects(&heap->shrinker, &sc);
	*val = objs;
	return 0;
}

DEFINE_SIMPLE_ATTRIBUTE(debug_shrink_fops, debug_shrink_get,
			debug_shrink_set, "%llu\n");

void ion_device_add_heap(struct ion_device *dev, struct ion_heap *heap)
{
	struct dentry *debug_file;

	if (!heap->ops->allocate || !heap->ops->free || !heap->ops->map_dma ||
	    !heap->ops->unmap_dma)
		pr_err("%s: can not add heap with invalid ops struct.\n",
		       __func__);

	spin_lock_init(&heap->free_lock);
	heap->free_list_size = 0;

	if (heap->flags & ION_HEAP_FLAG_DEFER_FREE)
		ion_heap_init_deferred_free(heap);

	if ((heap->flags & ION_HEAP_FLAG_DEFER_FREE) || heap->ops->shrink)
		ion_heap_init_shrinker(heap);

	heap->dev = dev;
	down_write(&dev->lock);
	/*
	 * use negative heap->id to reverse the priority -- when traversing
	 * the list later attempt higher id numbers first
	 */
	plist_node_init(&heap->node, -heap->id);
	plist_add(&heap->node, &dev->heaps);
	debug_file = debugfs_create_file(heap->name, 0664,
					dev->heaps_debug_root, heap,
					&debug_heap_fops);

	if (!debug_file) {
		char buf[256], *path;

		path = dentry_path(dev->heaps_debug_root, buf, 256);
		pr_err("Failed to create heap debugfs at %s/%s\n",
			path, heap->name);
	}

	if (heap->shrinker.count_objects && heap->shrinker.scan_objects) {
		char debug_name[64];

		snprintf(debug_name, 64, "%s_shrink", heap->name);
		debug_file = debugfs_create_file(
			debug_name, 0644, dev->heaps_debug_root, heap,
			&debug_shrink_fops);
		if (!debug_file) {
			char buf[256], *path;

			path = dentry_path(dev->heaps_debug_root, buf, 256);
			pr_err("Failed to create heap shrinker debugfs at %s/%s\n",
				path, debug_name);
		}
	}

	up_write(&dev->lock);
}
EXPORT_SYMBOL(ion_device_add_heap);

struct ion_device *ion_device_create(long (*custom_ioctl)
				     (struct ion_client *client,
				      unsigned int cmd,
				      unsigned long arg))
{
	struct ion_device *idev;
	int ret;

	idev = kzalloc(sizeof(struct ion_device), GFP_KERNEL);
	if (!idev)
		return ERR_PTR(-ENOMEM);

	idev->dev.minor = MISC_DYNAMIC_MINOR;
	idev->dev.name = "ion";
	idev->dev.fops = &ion_fops;
	idev->dev.parent = NULL;
	ret = misc_register(&idev->dev);
	if (ret) {
		pr_err("ion: failed to register misc device.\n");
		kfree(idev);
		return ERR_PTR(ret);
	}

	idev->debug_root = debugfs_create_dir("ion", NULL);
	if (!idev->debug_root) {
		pr_err("ion: failed to create debugfs root directory.\n");
		goto debugfs_done;
	}
	idev->heaps_debug_root = debugfs_create_dir("heaps", idev->debug_root);
	if (!idev->heaps_debug_root) {
		pr_err("ion: failed to create debugfs heaps directory.\n");
		goto debugfs_done;
	}
	idev->clients_debug_root = debugfs_create_dir("clients",
						idev->debug_root);
	if (!idev->clients_debug_root)
		pr_err("ion: failed to create debugfs clients directory.\n");

debugfs_done:

	idev->custom_ioctl = custom_ioctl;
	idev->buffers = RB_ROOT;
	mutex_init(&idev->buffer_lock);
	init_rwsem(&idev->lock);
	plist_head_init(&idev->heaps);
	idev->clients = RB_ROOT;
	return idev;
}
EXPORT_SYMBOL(ion_device_create);

void ion_device_destroy(struct ion_device *dev)
{
	misc_deregister(&dev->dev);
	debugfs_remove_recursive(dev->debug_root);
	/* XXX need to free the heaps and clients ? */
	kfree(dev);
}
EXPORT_SYMBOL(ion_device_destroy);

void __init ion_reserve(struct ion_platform_data *data)
{
	int i;

	for (i = 0; i < data->nr; i++) {
		if (data->heaps[i].size == 0)
			continue;

		if (data->heaps[i].base == 0) {
			phys_addr_t paddr;

			paddr = memblock_alloc_base(data->heaps[i].size,
						    data->heaps[i].align,
						    MEMBLOCK_ALLOC_ANYWHERE);
			if (!paddr) {
				pr_err("%s: error allocating memblock for heap %d\n",
					__func__, i);
				continue;
			}
			data->heaps[i].base = paddr;
		} else {
			int ret = memblock_reserve(data->heaps[i].base,
					       data->heaps[i].size);
			if (ret)
				pr_err("memblock reserve of %zx@%lx failed\n",
				       data->heaps[i].size,
				       data->heaps[i].base);
		}
		pr_info("%s: %s reserved base %lx size %zu\n", __func__,
			data->heaps[i].name,
			data->heaps[i].base,
			data->heaps[i].size);
	}
}<|MERGE_RESOLUTION|>--- conflicted
+++ resolved
@@ -406,9 +406,6 @@
 	kref_get(&handle->ref);
 }
 
-<<<<<<< HEAD
-static int ion_handle_put_nolock(struct ion_handle *handle)
-=======
 /* Must hold the client lock */
 static struct ion_handle *ion_handle_get_check_overflow(
 					struct ion_handle *handle)
@@ -420,7 +417,6 @@
 }
 
 int ion_handle_put_nolock(struct ion_handle *handle)
->>>>>>> b727d1c1
 {
 	int ret;
 
@@ -466,19 +462,7 @@
 
 	handle = idr_find(&client->idr, id);
 	if (handle)
-<<<<<<< HEAD
-		ion_handle_get(handle);
-
-	return handle ? handle : ERR_PTR(-EINVAL);
-}
-
-struct ion_handle *ion_handle_get_by_id(struct ion_client *client,
-						int id)
-{
-	struct ion_handle *handle;
-=======
 		return ion_handle_get_check_overflow(handle);
->>>>>>> b727d1c1
 
 	return ERR_PTR(-EINVAL);
 }
@@ -1317,14 +1301,9 @@
 	.kunmap = ion_dma_buf_kunmap,
 };
 
-<<<<<<< HEAD
-struct dma_buf *ion_share_dma_buf(struct ion_client *client,
-						struct ion_handle *handle)
-=======
 static struct dma_buf *__ion_share_dma_buf(struct ion_client *client,
 					   struct ion_handle *handle,
 					   bool lock_client)
->>>>>>> b727d1c1
 {
 	DEFINE_DMA_BUF_EXPORT_INFO(exp_info);
 	struct ion_buffer *buffer;
@@ -1342,14 +1321,10 @@
 	}
 	buffer = handle->buffer;
 	ion_buffer_get(buffer);
-<<<<<<< HEAD
 	if (buffer->iommu_map)
 		kref_get(&buffer->iommu_map->ref);
-	mutex_unlock(&client->lock);
-=======
 	if (lock_client)
 		mutex_unlock(&client->lock);
->>>>>>> b727d1c1
 
 	exp_info.ops = &dma_buf_ops;
 	exp_info.size = buffer->size;
@@ -1395,18 +1370,13 @@
 }
 EXPORT_SYMBOL(ion_share_dma_buf_fd);
 
-<<<<<<< HEAD
-struct ion_handle *ion_import_dma_buf(struct ion_client *client, int fd)
-=======
 int ion_share_dma_buf_fd_nolock(struct ion_client *client,
 				struct ion_handle *handle)
 {
 	return __ion_share_dma_buf_fd(client, handle, false);
 }
 
-struct ion_handle *ion_import_dma_buf(struct ion_client *client,
-				      struct dma_buf *dmabuf)
->>>>>>> b727d1c1
+struct ion_handle *ion_import_dma_buf(struct ion_client *client, int fd)
 {
 	struct dma_buf *dmabuf;
 	struct ion_buffer *buffer;
@@ -1590,11 +1560,15 @@
 	{
 		struct ion_handle *handle;
 
-		handle = ion_handle_get_by_id(client, data.handle.handle);
-		if (IS_ERR(handle))
+		mutex_lock(&client->lock);
+		handle = ion_handle_get_by_id_nolock(client, data.handle.handle);
+		if (IS_ERR(handle)) {
+			mutex_unlock(&client->lock);
 			return PTR_ERR(handle);
-		data.fd.fd = ion_share_dma_buf_fd(client, handle);
-		ion_handle_put(handle);
+		}
+		data.fd.fd = ion_share_dma_buf_fd_nolock(client, handle);
+		ion_handle_put_nolock(handle);
+		mutex_unlock(&client->lock);
 		if (data.fd.fd < 0)
 			ret = data.fd.fd;
 		break;
@@ -1633,23 +1607,28 @@
 	{
 		struct ion_handle *handle;
 
-		handle = ion_handle_get_by_id(client, data.map_iommu.handle);
+		mutex_lock(&client->lock);
+		handle = ion_handle_get_by_id_nolock(client, data.map_iommu.handle);
 		if (IS_ERR(handle)) {
+			mutex_unlock(&client->lock);
 			pr_err("%s: map iommu but handle invalid!\n", __func__);
 			return PTR_ERR(handle);
 		}
 
 		ret = ion_map_iommu(client, handle, &data.map_iommu.format);
 
-		ion_handle_put(handle);
+		ion_handle_put_nolock(handle);
+		mutex_unlock(&client->lock);
 		break;
 	}
 	case ION_IOC_UNMAP_IOMMU:
 	{
 		struct ion_handle *handle;
 
-		handle = ion_handle_get_by_id(client, data.map_iommu.handle);
+		mutex_lock(&client->lock);
+		handle = ion_handle_get_by_id_nolock(client, data.map_iommu.handle);
 		if (IS_ERR(handle)) {
+			mutex_unlock(&client->lock);
 			pr_err("%s: map iommu but handle invalid!\n", __func__);
 			return PTR_ERR(handle);
 		}
@@ -1658,7 +1637,8 @@
 		data.map_iommu.format.iova_start = 0;
 		data.map_iommu.format.iova_size = 0;
 
-		ion_handle_put(handle);
+		ion_handle_put_nolock(handle);
+		mutex_unlock(&client->lock);
 		break;
 	}
 	default:
