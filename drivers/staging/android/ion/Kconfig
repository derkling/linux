menuconfig ION
	bool "Ion Memory Manager"
	depends on HAVE_MEMBLOCK && HAS_DMA && MMU
	select GENERIC_ALLOCATOR
	select DMA_SHARED_BUFFER
	---help---
	  Chose this option to enable the ION Memory Manager,
	  used by Android to efficiently allocate buffers
	  from userspace that can be shared between drivers.
	  If you're not using Android its probably safe to
	  say N here.

config ION_TEST
	tristate "Ion Test Device"
	depends on ION
	help
	  Choose this option to create a device that can be used to test the
	  kernel and device side ION functions.

config ION_DUMMY
	bool "Dummy Ion driver"
	depends on ION
	help
	  Provides a dummy ION driver that registers the
	  /dev/ion device and some basic heaps. This can
	  be used for testing the ION infrastructure if
	  one doesn't have access to hardware drivers that
	  use ION.

config ION_TEGRA
	tristate "Ion for Tegra"
	depends on ARCH_TEGRA && ION
	help
	  Choose this option if you wish to use ion on an nVidia Tegra.

<<<<<<< HEAD
config ION_HISI
	tristate "Ion for Hisi"
	depends on ARCH_HISI && ION
	help
	 Choose this option if you wish to use ion on an Hisilicon platform
=======
config ION_POOL_CACHE_POLICY
	bool "Ion set page pool cache policy"
	depends on ION && X86
	default y if X86
	help
	  Choose this option if need to explicity set cache policy of the
	  pages in the page pool.
>>>>>>> ddf5088e
<|MERGE_RESOLUTION|>--- conflicted
+++ resolved
@@ -33,18 +33,16 @@
 	help
 	  Choose this option if you wish to use ion on an nVidia Tegra.
 
-<<<<<<< HEAD
 config ION_HISI
 	tristate "Ion for Hisi"
 	depends on ARCH_HISI && ION
 	help
 	 Choose this option if you wish to use ion on an Hisilicon platform
-=======
+
 config ION_POOL_CACHE_POLICY
 	bool "Ion set page pool cache policy"
 	depends on ION && X86
 	default y if X86
 	help
 	  Choose this option if need to explicity set cache policy of the
-	  pages in the page pool.
->>>>>>> ddf5088e
+	  pages in the page pool.