/*
 *  Driver for the Conexant CX25821 PCIe bridge
 *
 *  Copyright (C) 2009 Conexant Systems Inc.
 *  Authors  <shu.lin@conexant.com>, <hiep.huynh@conexant.com>
 *
 *  This program is free software; you can redistribute it and/or modify
 *  it under the terms of the GNU General Public License as published by
 *  the Free Software Foundation; either version 2 of the License, or
 *  (at your option) any later version.
 *
 *  This program is distributed in the hope that it will be useful,
 *  but WITHOUT ANY WARRANTY; without even the implied warranty of
 *  MERCHANTABILITY or FITNESS FOR A PARTICULAR PURPOSE.  See the
 *
 *  GNU General Public License for more details.
 *
 *  You should have received a copy of the GNU General Public License
 *  along with this program; if not, write to the Free Software
 *  Foundation, Inc., 675 Mass Ave, Cambridge, MA 02139, USA.
 */

#include "cx25821.h"
#include "cx25821-medusa-video.h"
#include "cx25821-biffuncs.h"

/*
 * medusa_enable_bluefield_output()
 *
 * Enable the generation of blue filed output if no video
 *
 */
static void medusa_enable_bluefield_output(struct cx25821_dev *dev, int channel,
					   int enable)
{
	int ret_val = 1;
	u32 value = 0;
	u32 tmp = 0;
	int out_ctrl = OUT_CTRL1;
	int out_ctrl_ns = OUT_CTRL_NS;

	switch (channel) {
	default:
	case VDEC_A:
		break;
	case VDEC_B:
		out_ctrl = VDEC_B_OUT_CTRL1;
		out_ctrl_ns = VDEC_B_OUT_CTRL_NS;
		break;
	case VDEC_C:
		out_ctrl = VDEC_C_OUT_CTRL1;
		out_ctrl_ns = VDEC_C_OUT_CTRL_NS;
		break;
	case VDEC_D:
		out_ctrl = VDEC_D_OUT_CTRL1;
		out_ctrl_ns = VDEC_D_OUT_CTRL_NS;
		break;
	case VDEC_E:
		out_ctrl = VDEC_E_OUT_CTRL1;
		out_ctrl_ns = VDEC_E_OUT_CTRL_NS;
		return;
	case VDEC_F:
		out_ctrl = VDEC_F_OUT_CTRL1;
		out_ctrl_ns = VDEC_F_OUT_CTRL_NS;
		return;
	case VDEC_G:
		out_ctrl = VDEC_G_OUT_CTRL1;
		out_ctrl_ns = VDEC_G_OUT_CTRL_NS;
		return;
	case VDEC_H:
		out_ctrl = VDEC_H_OUT_CTRL1;
		out_ctrl_ns = VDEC_H_OUT_CTRL_NS;
		return;
	}

	value = cx25821_i2c_read(&dev->i2c_bus[0], out_ctrl, &tmp);
	value &= 0xFFFFFF7F;	/* clear BLUE_FIELD_EN */
	if (enable)
		value |= 0x00000080;	/* set BLUE_FIELD_EN */
	ret_val = cx25821_i2c_write(&dev->i2c_bus[0], out_ctrl, value);

	value = cx25821_i2c_read(&dev->i2c_bus[0], out_ctrl_ns, &tmp);
	value &= 0xFFFFFF7F;
	if (enable)
		value |= 0x00000080;	/* set BLUE_FIELD_EN */
	ret_val = cx25821_i2c_write(&dev->i2c_bus[0], out_ctrl_ns, value);
}

static int medusa_initialize_ntsc(struct cx25821_dev *dev)
{
	int ret_val = 0;
	int i = 0;
	u32 value = 0;
	u32 tmp = 0;

	mutex_lock(&dev->lock);

	for (i = 0; i < MAX_DECODERS; i++) {
		/* set video format NTSC-M */
		value =
		    cx25821_i2c_read(&dev->i2c_bus[0], MODE_CTRL + (0x200 * i),
				     &tmp);
		value &= 0xFFFFFFF0;
		/* enable the fast locking mode bit[16] */
		value |= 0x10001;
		ret_val =
		    cx25821_i2c_write(&dev->i2c_bus[0], MODE_CTRL + (0x200 * i),
				      value);

		/* resolution NTSC 720x480 */
		value =
		    cx25821_i2c_read(&dev->i2c_bus[0],
				     HORIZ_TIM_CTRL + (0x200 * i), &tmp);
		value &= 0x00C00C00;
		value |= 0x612D0074;
		ret_val =
		    cx25821_i2c_write(&dev->i2c_bus[0],
				      HORIZ_TIM_CTRL + (0x200 * i), value);

		value =
		    cx25821_i2c_read(&dev->i2c_bus[0],
				     VERT_TIM_CTRL + (0x200 * i), &tmp);
		value &= 0x00C00C00;
		value |= 0x1C1E001A;	/* vblank_cnt + 2 to get camera ID */
		ret_val =
		    cx25821_i2c_write(&dev->i2c_bus[0],
				      VERT_TIM_CTRL + (0x200 * i), value);

		/* chroma subcarrier step size */
		ret_val =
		    cx25821_i2c_write(&dev->i2c_bus[0],
				      SC_STEP_SIZE + (0x200 * i), 0x43E00000);

		/* enable VIP optional active */
		value =
		    cx25821_i2c_read(&dev->i2c_bus[0],
				     OUT_CTRL_NS + (0x200 * i), &tmp);
		value &= 0xFFFBFFFF;
		value |= 0x00040000;
		ret_val =
		    cx25821_i2c_write(&dev->i2c_bus[0],
				      OUT_CTRL_NS + (0x200 * i), value);

		/* enable VIP optional active (VIP_OPT_AL) for direct output. */
		value =
		    cx25821_i2c_read(&dev->i2c_bus[0], OUT_CTRL1 + (0x200 * i),
				     &tmp);
		value &= 0xFFFBFFFF;
		value |= 0x00040000;
		ret_val =
		    cx25821_i2c_write(&dev->i2c_bus[0], OUT_CTRL1 + (0x200 * i),
				      value);

		/*
		 * clear VPRES_VERT_EN bit, fixes the chroma run away problem
		 * when the input switching rate < 16 fields
		*/
		value =
		    cx25821_i2c_read(&dev->i2c_bus[0],
				     MISC_TIM_CTRL + (0x200 * i), &tmp);
		/* disable special play detection */
		value = setBitAtPos(value, 14);
		value = clearBitAtPos(value, 15);
		ret_val =
		    cx25821_i2c_write(&dev->i2c_bus[0],
				      MISC_TIM_CTRL + (0x200 * i), value);

		/* set vbi_gate_en to 0 */
		value =
		    cx25821_i2c_read(&dev->i2c_bus[0], DFE_CTRL1 + (0x200 * i),
				     &tmp);
		value = clearBitAtPos(value, 29);
		ret_val =
		    cx25821_i2c_write(&dev->i2c_bus[0], DFE_CTRL1 + (0x200 * i),
				      value);

		/* Enable the generation of blue field output if no video */
		medusa_enable_bluefield_output(dev, i, 1);
	}

	for (i = 0; i < MAX_ENCODERS; i++) {
		/* NTSC hclock */
		value =
		    cx25821_i2c_read(&dev->i2c_bus[0],
				     DENC_A_REG_1 + (0x100 * i), &tmp);
		value &= 0xF000FC00;
		value |= 0x06B402D0;
		ret_val =
		    cx25821_i2c_write(&dev->i2c_bus[0],
				      DENC_A_REG_1 + (0x100 * i), value);

		/* burst begin and burst end */
		value =
		    cx25821_i2c_read(&dev->i2c_bus[0],
				     DENC_A_REG_2 + (0x100 * i), &tmp);
		value &= 0xFF000000;
		value |= 0x007E9054;
		ret_val =
		    cx25821_i2c_write(&dev->i2c_bus[0],
				      DENC_A_REG_2 + (0x100 * i), value);

		value =
		    cx25821_i2c_read(&dev->i2c_bus[0],
				     DENC_A_REG_3 + (0x100 * i), &tmp);
		value &= 0xFC00FE00;
		value |= 0x00EC00F0;
		ret_val =
		    cx25821_i2c_write(&dev->i2c_bus[0],
				      DENC_A_REG_3 + (0x100 * i), value);

		/* set NTSC vblank, no phase alternation, 7.5 IRE pedestal */
		value =
		    cx25821_i2c_read(&dev->i2c_bus[0],
				     DENC_A_REG_4 + (0x100 * i), &tmp);
		value &= 0x00FCFFFF;
		value |= 0x13020000;
		ret_val =
		    cx25821_i2c_write(&dev->i2c_bus[0],
				      DENC_A_REG_4 + (0x100 * i), value);

		value =
		    cx25821_i2c_read(&dev->i2c_bus[0],
				     DENC_A_REG_5 + (0x100 * i), &tmp);
		value &= 0xFFFF0000;
		value |= 0x0000E575;
		ret_val =
		    cx25821_i2c_write(&dev->i2c_bus[0],
				      DENC_A_REG_5 + (0x100 * i), value);

		ret_val =
		    cx25821_i2c_write(&dev->i2c_bus[0],
				      DENC_A_REG_6 + (0x100 * i), 0x009A89C1);

		/* Subcarrier Increment */
		ret_val =
		    cx25821_i2c_write(&dev->i2c_bus[0],
				      DENC_A_REG_7 + (0x100 * i), 0x21F07C1F);
	}

	/* set picture resolutions */
	/* 0 - 720 */
	ret_val = cx25821_i2c_write(&dev->i2c_bus[0], HSCALE_CTRL, 0x0);
	/* 0 - 480 */
	ret_val = cx25821_i2c_write(&dev->i2c_bus[0], VSCALE_CTRL, 0x0);

	/* set Bypass input format to NTSC 525 lines */
	value = cx25821_i2c_read(&dev->i2c_bus[0], BYP_AB_CTRL, &tmp);
	value |= 0x00080200;
	ret_val = cx25821_i2c_write(&dev->i2c_bus[0], BYP_AB_CTRL, value);

	mutex_unlock(&dev->lock);

	return ret_val;
}

static int medusa_PALCombInit(struct cx25821_dev *dev, int dec)
{
	int ret_val = -1;
	u32 value = 0, tmp = 0;

	/* Setup for 2D threshold */
	ret_val =
	    cx25821_i2c_write(&dev->i2c_bus[0], COMB_2D_HFS_CFG + (0x200 * dec),
			      0x20002861);
	ret_val =
	    cx25821_i2c_write(&dev->i2c_bus[0], COMB_2D_HFD_CFG + (0x200 * dec),
			      0x20002861);
	ret_val =
	    cx25821_i2c_write(&dev->i2c_bus[0], COMB_2D_LF_CFG + (0x200 * dec),
			      0x200A1023);

	/* Setup flat chroma and luma thresholds */
	value =
	    cx25821_i2c_read(&dev->i2c_bus[0],
			     COMB_FLAT_THRESH_CTRL + (0x200 * dec), &tmp);
	value &= 0x06230000;
	ret_val =
	    cx25821_i2c_write(&dev->i2c_bus[0],
			      COMB_FLAT_THRESH_CTRL + (0x200 * dec), value);

	/* set comb 2D blend */
	ret_val =
	    cx25821_i2c_write(&dev->i2c_bus[0], COMB_2D_BLEND + (0x200 * dec),
			      0x210F0F0F);

	/* COMB MISC CONTROL */
	ret_val =
	    cx25821_i2c_write(&dev->i2c_bus[0], COMB_MISC_CTRL + (0x200 * dec),
			      0x41120A7F);

	return ret_val;
}

static int medusa_initialize_pal(struct cx25821_dev *dev)
{
	int ret_val = 0;
	int i = 0;
	u32 value = 0;
	u32 tmp = 0;

	mutex_lock(&dev->lock);

	for (i = 0; i < MAX_DECODERS; i++) {
		/* set video format PAL-BDGHI */
		value =
		    cx25821_i2c_read(&dev->i2c_bus[0], MODE_CTRL + (0x200 * i),
				     &tmp);
		value &= 0xFFFFFFF0;
		/* enable the fast locking mode bit[16] */
		value |= 0x10004;
		ret_val =
		    cx25821_i2c_write(&dev->i2c_bus[0], MODE_CTRL + (0x200 * i),
				      value);

		/* resolution PAL 720x576 */
		value =
		    cx25821_i2c_read(&dev->i2c_bus[0],
				     HORIZ_TIM_CTRL + (0x200 * i), &tmp);
		value &= 0x00C00C00;
		value |= 0x632D007D;
		ret_val =
		    cx25821_i2c_write(&dev->i2c_bus[0],
				      HORIZ_TIM_CTRL + (0x200 * i), value);

		/* vblank656_cnt=x26, vactive_cnt=240h, vblank_cnt=x24 */
		value =
		    cx25821_i2c_read(&dev->i2c_bus[0],
				     VERT_TIM_CTRL + (0x200 * i), &tmp);
		value &= 0x00C00C00;
		value |= 0x28240026;	/* vblank_cnt + 2 to get camera ID */
		ret_val =
		    cx25821_i2c_write(&dev->i2c_bus[0],
				      VERT_TIM_CTRL + (0x200 * i), value);

		/* chroma subcarrier step size */
		ret_val =
		    cx25821_i2c_write(&dev->i2c_bus[0],
				      SC_STEP_SIZE + (0x200 * i), 0x5411E2D0);

		/* enable VIP optional active */
		value =
		    cx25821_i2c_read(&dev->i2c_bus[0],
				     OUT_CTRL_NS + (0x200 * i), &tmp);
		value &= 0xFFFBFFFF;
		value |= 0x00040000;
		ret_val =
		    cx25821_i2c_write(&dev->i2c_bus[0],
				      OUT_CTRL_NS + (0x200 * i), value);

		/* enable VIP optional active (VIP_OPT_AL) for direct output. */
		value =
		    cx25821_i2c_read(&dev->i2c_bus[0], OUT_CTRL1 + (0x200 * i),
				     &tmp);
		value &= 0xFFFBFFFF;
		value |= 0x00040000;
		ret_val =
		    cx25821_i2c_write(&dev->i2c_bus[0], OUT_CTRL1 + (0x200 * i),
				      value);

		/*
		 * clear VPRES_VERT_EN bit, fixes the chroma run away problem
		 * when the input switching rate < 16 fields
		 */
		value =
		    cx25821_i2c_read(&dev->i2c_bus[0],
				     MISC_TIM_CTRL + (0x200 * i), &tmp);
		/* disable special play detection */
		value = setBitAtPos(value, 14);
		value = clearBitAtPos(value, 15);
		ret_val =
		    cx25821_i2c_write(&dev->i2c_bus[0],
				      MISC_TIM_CTRL + (0x200 * i), value);

		/* set vbi_gate_en to 0 */
		value =
		    cx25821_i2c_read(&dev->i2c_bus[0], DFE_CTRL1 + (0x200 * i),
				     &tmp);
		value = clearBitAtPos(value, 29);
		ret_val =
		    cx25821_i2c_write(&dev->i2c_bus[0], DFE_CTRL1 + (0x200 * i),
				      value);

		medusa_PALCombInit(dev, i);

		/* Enable the generation of blue field output if no video */
		medusa_enable_bluefield_output(dev, i, 1);
	}

	for (i = 0; i < MAX_ENCODERS; i++) {
		/* PAL hclock */
		value =
		    cx25821_i2c_read(&dev->i2c_bus[0],
				     DENC_A_REG_1 + (0x100 * i), &tmp);
		value &= 0xF000FC00;
		value |= 0x06C002D0;
		ret_val =
		    cx25821_i2c_write(&dev->i2c_bus[0],
				      DENC_A_REG_1 + (0x100 * i), value);

		/* burst begin and burst end */
		value =
		    cx25821_i2c_read(&dev->i2c_bus[0],
				     DENC_A_REG_2 + (0x100 * i), &tmp);
		value &= 0xFF000000;
		value |= 0x007E9754;
		ret_val =
		    cx25821_i2c_write(&dev->i2c_bus[0],
				      DENC_A_REG_2 + (0x100 * i), value);

		/* hblank and vactive */
		value =
		    cx25821_i2c_read(&dev->i2c_bus[0],
				     DENC_A_REG_3 + (0x100 * i), &tmp);
		value &= 0xFC00FE00;
		value |= 0x00FC0120;
		ret_val =
		    cx25821_i2c_write(&dev->i2c_bus[0],
				      DENC_A_REG_3 + (0x100 * i), value);

		/* set PAL vblank, phase alternation, 0 IRE pedestal */
		value =
		    cx25821_i2c_read(&dev->i2c_bus[0],
				     DENC_A_REG_4 + (0x100 * i), &tmp);
		value &= 0x00FCFFFF;
		value |= 0x14010000;
		ret_val =
		    cx25821_i2c_write(&dev->i2c_bus[0],
				      DENC_A_REG_4 + (0x100 * i), value);

		value =
		    cx25821_i2c_read(&dev->i2c_bus[0],
				     DENC_A_REG_5 + (0x100 * i), &tmp);
		value &= 0xFFFF0000;
		value |= 0x0000F078;
		ret_val =
		    cx25821_i2c_write(&dev->i2c_bus[0],
				      DENC_A_REG_5 + (0x100 * i), value);

		ret_val =
		    cx25821_i2c_write(&dev->i2c_bus[0],
				      DENC_A_REG_6 + (0x100 * i), 0x00A493CF);

		/* Subcarrier Increment */
		ret_val =
		    cx25821_i2c_write(&dev->i2c_bus[0],
				      DENC_A_REG_7 + (0x100 * i), 0x2A098ACB);
	}

	/* set picture resolutions */
	/* 0 - 720 */
	ret_val = cx25821_i2c_write(&dev->i2c_bus[0], HSCALE_CTRL, 0x0);
	/* 0 - 576 */
	ret_val = cx25821_i2c_write(&dev->i2c_bus[0], VSCALE_CTRL, 0x0);

	/* set Bypass input format to PAL 625 lines */
	value = cx25821_i2c_read(&dev->i2c_bus[0], BYP_AB_CTRL, &tmp);
	value &= 0xFFF7FDFF;
	ret_val = cx25821_i2c_write(&dev->i2c_bus[0], BYP_AB_CTRL, value);

	mutex_unlock(&dev->lock);

	return ret_val;
}

int medusa_set_videostandard(struct cx25821_dev *dev)
{
	int status = STATUS_SUCCESS;
	u32 value = 0, tmp = 0;

	if (dev->tvnorm & V4L2_STD_PAL_BG || dev->tvnorm & V4L2_STD_PAL_DK)
		status = medusa_initialize_pal(dev);
	else
		status = medusa_initialize_ntsc(dev);

	/* Enable DENC_A output */
	value = cx25821_i2c_read(&dev->i2c_bus[0], DENC_A_REG_4, &tmp);
	value = setBitAtPos(value, 4);
	status = cx25821_i2c_write(&dev->i2c_bus[0], DENC_A_REG_4, value);

	/* Enable DENC_B output */
	value = cx25821_i2c_read(&dev->i2c_bus[0], DENC_B_REG_4, &tmp);
	value = setBitAtPos(value, 4);
	status = cx25821_i2c_write(&dev->i2c_bus[0], DENC_B_REG_4, value);

	return status;
}

void medusa_set_resolution(struct cx25821_dev *dev, int width,
			   int decoder_select)
{
	int decoder = 0;
	int decoder_count = 0;
	int ret_val = 0;
	u32 hscale = 0x0;
	u32 vscale = 0x0;
	const int MAX_WIDTH = 720;

	mutex_lock(&dev->lock);

	/* validate the width - cannot be negative */
	if (width > MAX_WIDTH) {
		printk
		    ("cx25821 %s() : width %d > MAX_WIDTH %d ! resetting to MAX_WIDTH\n",
		     __func__, width, MAX_WIDTH);
		width = MAX_WIDTH;
	}

	if (decoder_select <= 7 && decoder_select >= 0) {
		decoder = decoder_select;
		decoder_count = decoder_select + 1;
	} else {
		decoder = 0;
		decoder_count = _num_decoders;
	}

	switch (width) {
	case 320:
		hscale = 0x13E34B;
		vscale = 0x0;
		break;

	case 352:
		hscale = 0x10A273;
		vscale = 0x0;
		break;

	case 176:
		hscale = 0x3115B2;
		vscale = 0x1E00;
		break;

	case 160:
		hscale = 0x378D84;
		vscale = 0x1E00;
		break;

	default:		/* 720 */
		hscale = 0x0;
		vscale = 0x0;
		break;
	}

	for (; decoder < decoder_count; decoder++) {
		/* write scaling values for each decoder */
		ret_val =
		    cx25821_i2c_write(&dev->i2c_bus[0],
				      HSCALE_CTRL + (0x200 * decoder), hscale);
		ret_val =
		    cx25821_i2c_write(&dev->i2c_bus[0],
				      VSCALE_CTRL + (0x200 * decoder), vscale);
	}

	mutex_unlock(&dev->lock);
}

static void medusa_set_decoderduration(struct cx25821_dev *dev, int decoder,
				       int duration)
{
	int ret_val = 0;
	u32 fld_cnt = 0;
	u32 tmp = 0;
	u32 disp_cnt_reg = DISP_AB_CNT;

	mutex_lock(&dev->lock);

	/* no support */
	if (decoder < VDEC_A && decoder > VDEC_H) {
		mutex_unlock(&dev->lock);
		return;
	}

	switch (decoder) {
	default:
		break;
	case VDEC_C:
	case VDEC_D:
		disp_cnt_reg = DISP_CD_CNT;
		break;
	case VDEC_E:
	case VDEC_F:
		disp_cnt_reg = DISP_EF_CNT;
		break;
	case VDEC_G:
	case VDEC_H:
		disp_cnt_reg = DISP_GH_CNT;
		break;
	}

	_display_field_cnt[decoder] = duration;

	/* update hardware */
	fld_cnt = cx25821_i2c_read(&dev->i2c_bus[0], disp_cnt_reg, &tmp);

	if (!(decoder % 2)) {	/* EVEN decoder */
		fld_cnt &= 0xFFFF0000;
		fld_cnt |= duration;
	} else {
		fld_cnt &= 0x0000FFFF;
		fld_cnt |= ((u32) duration) << 16;
	}

	ret_val = cx25821_i2c_write(&dev->i2c_bus[0], disp_cnt_reg, fld_cnt);

	mutex_unlock(&dev->lock);
}

/* Map to Medusa register setting */
static int mapM(int srcMin,
		int srcMax, int srcVal, int dstMin, int dstMax, int *dstVal)
{
	int numerator;
	int denominator;
	int quotient;

	if ((srcMin == srcMax) || (srcVal < srcMin) || (srcVal > srcMax))
		return -1;
	/*
	 * This is the overall expression used:
	 * *dstVal =
	 *   (srcVal - srcMin)*(dstMax - dstMin) / (srcMax - srcMin) + dstMin;
	 * but we need to account for rounding so below we use the modulus
	 * operator to find the remainder and increment if necessary.
	 */
	numerator = (srcVal - srcMin) * (dstMax - dstMin);
	denominator = srcMax - srcMin;
	quotient = numerator / denominator;

	if (2 * (numerator % denominator) >= denominator)
		quotient++;

	*dstVal = quotient + dstMin;

	return 0;
}

static unsigned long convert_to_twos(long numeric, unsigned long bits_len)
{
	unsigned char temp;

	if (numeric >= 0)
		return numeric;
	else {
		temp = ~(abs(numeric) & 0xFF);
		temp += 1;
		return temp;
	}
}

int medusa_set_brightness(struct cx25821_dev *dev, int brightness, int decoder)
{
	int ret_val = 0;
	int value = 0;
	u32 val = 0, tmp = 0;

	mutex_lock(&dev->lock);
	if ((brightness > VIDEO_PROCAMP_MAX)
	    || (brightness < VIDEO_PROCAMP_MIN)) {
		mutex_unlock(&dev->lock);
		return -1;
	}
	ret_val =
	    mapM(VIDEO_PROCAMP_MIN, VIDEO_PROCAMP_MAX, brightness,
		 SIGNED_BYTE_MIN, SIGNED_BYTE_MAX, &value);
	value = convert_to_twos(value, 8);
	val =
	    cx25821_i2c_read(&dev->i2c_bus[0],
			     VDEC_A_BRITE_CTRL + (0x200 * decoder), &tmp);
	val &= 0xFFFFFF00;
	ret_val |=
	    cx25821_i2c_write(&dev->i2c_bus[0],
			      VDEC_A_BRITE_CTRL + (0x200 * decoder),
			      val | value);
	mutex_unlock(&dev->lock);
	return ret_val;
}

int medusa_set_contrast(struct cx25821_dev *dev, int contrast, int decoder)
{
	int ret_val = 0;
	int value = 0;
	u32 val = 0, tmp = 0;

	mutex_lock(&dev->lock);

	if ((contrast > VIDEO_PROCAMP_MAX) || (contrast < VIDEO_PROCAMP_MIN)) {
		mutex_unlock(&dev->lock);
		return -1;
	}

	ret_val =
	    mapM(VIDEO_PROCAMP_MIN, VIDEO_PROCAMP_MAX, contrast,
		 UNSIGNED_BYTE_MIN, UNSIGNED_BYTE_MAX, &value);
	val =
	    cx25821_i2c_read(&dev->i2c_bus[0],
			     VDEC_A_CNTRST_CTRL + (0x200 * decoder), &tmp);
	val &= 0xFFFFFF00;
	ret_val |=
	    cx25821_i2c_write(&dev->i2c_bus[0],
			      VDEC_A_CNTRST_CTRL + (0x200 * decoder),
			      val | value);

	mutex_unlock(&dev->lock);
	return ret_val;
}

int medusa_set_hue(struct cx25821_dev *dev, int hue, int decoder)
{
	int ret_val = 0;
	int value = 0;
	u32 val = 0, tmp = 0;

	mutex_lock(&dev->lock);

	if ((hue > VIDEO_PROCAMP_MAX) || (hue < VIDEO_PROCAMP_MIN)) {
		mutex_unlock(&dev->lock);
		return -1;
	}

	ret_val =
	    mapM(VIDEO_PROCAMP_MIN, VIDEO_PROCAMP_MAX, hue, SIGNED_BYTE_MIN,
		 SIGNED_BYTE_MAX, &value);

	value = convert_to_twos(value, 8);
	val =
	    cx25821_i2c_read(&dev->i2c_bus[0],
			     VDEC_A_HUE_CTRL + (0x200 * decoder), &tmp);
	val &= 0xFFFFFF00;

	ret_val |=
	    cx25821_i2c_write(&dev->i2c_bus[0],
			      VDEC_A_HUE_CTRL + (0x200 * decoder), val | value);

	mutex_unlock(&dev->lock);
	return ret_val;
}

int medusa_set_saturation(struct cx25821_dev *dev, int saturation, int decoder)
{
	int ret_val = 0;
	int value = 0;
	u32 val = 0, tmp = 0;

	mutex_lock(&dev->lock);

	if ((saturation > VIDEO_PROCAMP_MAX)
	    || (saturation < VIDEO_PROCAMP_MIN)) {
		mutex_unlock(&dev->lock);
		return -1;
	}

	ret_val =
	    mapM(VIDEO_PROCAMP_MIN, VIDEO_PROCAMP_MAX, saturation,
		 UNSIGNED_BYTE_MIN, UNSIGNED_BYTE_MAX, &value);

	val =
	    cx25821_i2c_read(&dev->i2c_bus[0],
			     VDEC_A_USAT_CTRL + (0x200 * decoder), &tmp);
	val &= 0xFFFFFF00;
	ret_val |=
	    cx25821_i2c_write(&dev->i2c_bus[0],
			      VDEC_A_USAT_CTRL + (0x200 * decoder),
			      val | value);

	val =
	    cx25821_i2c_read(&dev->i2c_bus[0],
			     VDEC_A_VSAT_CTRL + (0x200 * decoder), &tmp);
	val &= 0xFFFFFF00;
	ret_val |=
	    cx25821_i2c_write(&dev->i2c_bus[0],
			      VDEC_A_VSAT_CTRL + (0x200 * decoder),
			      val | value);

	mutex_unlock(&dev->lock);
	return ret_val;
}

/* Program the display sequence and monitor output. */

int medusa_video_init(struct cx25821_dev *dev)
{
	u32 value, tmp = 0;
	int ret_val;
	int i;

	mutex_lock(&dev->lock);

	_num_decoders = dev->_max_num_decoders;

	/* disable Auto source selection on all video decoders */
	value = cx25821_i2c_read(&dev->i2c_bus[0], MON_A_CTRL, &tmp);
	value &= 0xFFFFF0FF;
	ret_val = cx25821_i2c_write(&dev->i2c_bus[0], MON_A_CTRL, value);
	if (ret_val < 0)
		goto error;

	/* Turn off Master source switch enable */
	value = cx25821_i2c_read(&dev->i2c_bus[0], MON_A_CTRL, &tmp);
	value &= 0xFFFFFFDF;
	ret_val = cx25821_i2c_write(&dev->i2c_bus[0], MON_A_CTRL, value);
	if (ret_val < 0)
		goto error;

	mutex_unlock(&dev->lock);

	for (i = 0; i < _num_decoders; i++)
		medusa_set_decoderduration(dev, i, _display_field_cnt[i]);

	mutex_lock(&dev->lock);

	/* Select monitor as DENC A input, power up the DAC */
	value = cx25821_i2c_read(&dev->i2c_bus[0], DENC_AB_CTRL, &tmp);
	value &= 0xFF70FF70;
	value |= 0x00090008;	/* set en_active */
	ret_val = cx25821_i2c_write(&dev->i2c_bus[0], DENC_AB_CTRL, value);
	if (ret_val < 0)
		goto error;

	/* enable input is VIP/656 */
	value = cx25821_i2c_read(&dev->i2c_bus[0], BYP_AB_CTRL, &tmp);
	value |= 0x00040100;	/* enable VIP */
	ret_val = cx25821_i2c_write(&dev->i2c_bus[0], BYP_AB_CTRL, value);

	if (ret_val < 0)
		goto error;

	/* select AFE clock to output mode */
	value = cx25821_i2c_read(&dev->i2c_bus[0], AFE_AB_DIAG_CTRL, &tmp);
	value &= 0x83FFFFFF;
	ret_val = cx25821_i2c_write(&dev->i2c_bus[0], AFE_AB_DIAG_CTRL,
				    value | 0x10000000);
	if (ret_val < 0)
		goto error;

	/* Turn on all of the data out and control output pins. */
	value = cx25821_i2c_read(&dev->i2c_bus[0], PIN_OE_CTRL, &tmp);
	value &= 0xFEF0FE00;
	if (_num_decoders == MAX_DECODERS) {
		/*
		 * Note: The octal board does not support control pins(bit16-19)
		 * These bits are ignored in the octal board.
		 *
		 * disable VDEC A-C port, default to Mobilygen Interface
		 */
		value |= 0x010001F8;
	} else {
		/* disable VDEC A-C port, default to Mobilygen Interface */
		value |= 0x010F0108;
	}

	value |= 7;
	ret_val = cx25821_i2c_write(&dev->i2c_bus[0], PIN_OE_CTRL, value);
	if (ret_val < 0)
		goto error;

	mutex_unlock(&dev->lock);

	ret_val = medusa_set_videostandard(dev);
	return ret_val;

<<<<<<< HEAD
	if (ret_val < 0)
		return -EINVAL;

	return 1;
=======
error:
	mutex_unlock(&dev->lock);
	return ret_val;
>>>>>>> 2da30e70
}<|MERGE_RESOLUTION|>--- conflicted
+++ resolved
@@ -857,14 +857,7 @@
 	ret_val = medusa_set_videostandard(dev);
 	return ret_val;
 
-<<<<<<< HEAD
-	if (ret_val < 0)
-		return -EINVAL;
-
-	return 1;
-=======
 error:
 	mutex_unlock(&dev->lock);
 	return ret_val;
->>>>>>> 2da30e70
 }