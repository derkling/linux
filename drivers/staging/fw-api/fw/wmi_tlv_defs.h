/*
 * Copyright (c) 2010-2017 The Linux Foundation. All rights reserved.
 *
 * Previously licensed under the ISC license by Qualcomm Atheros, Inc.
 *
 *
 * Permission to use, copy, modify, and/or distribute this software for
 * any purpose with or without fee is hereby granted, provided that the
 * above copyright notice and this permission notice appear in all
 * copies.
 *
 * THE SOFTWARE IS PROVIDED "AS IS" AND THE AUTHOR DISCLAIMS ALL
 * WARRANTIES WITH REGARD TO THIS SOFTWARE INCLUDING ALL IMPLIED
 * WARRANTIES OF MERCHANTABILITY AND FITNESS. IN NO EVENT SHALL THE
 * AUTHOR BE LIABLE FOR ANY SPECIAL, DIRECT, INDIRECT, OR CONSEQUENTIAL
 * DAMAGES OR ANY DAMAGES WHATSOEVER RESULTING FROM LOSS OF USE, DATA OR
 * PROFITS, WHETHER IN AN ACTION OF CONTRACT, NEGLIGENCE OR OTHER
 * TORTIOUS ACTION, ARISING OUT OF OR IN CONNECTION WITH THE USE OR
 * PERFORMANCE OF THIS SOFTWARE.
 */

/*
 * This file was originally distributed by Qualcomm Atheros, Inc.
 * under proprietary terms before Copyright ownership was assigned
 * to the Linux Foundation.
 */
/*
 * wmi_tlv_defs_expanded.h file can be generated using macro preprocessor output of gcc for ease of debugging and reference by developers
 * Following command has to be run from "fw_common\fw_interface\include" directory to create wmi_tlv_defs_expanded.h file
 * gcc -E wmi_tlv_defs.h > wmi_tlv_defs_expanded.h on Linux
 * and
 * gcc -E wmi_tlv_defs.h -o wmi_tlv_defs_expanded.h on Linux/Windows
 *
 */
#ifndef _WMI_TLV_DEFS_H_
#define _WMI_TLV_DEFS_H_

#ifdef __cplusplus
extern "C" {
#endif

#define WMITLV_FIELD_BUF_IS_ALLOCATED(elem_name) \
       is_allocated_##elem_name

#define WMITLV_FIELD_NUM_OF(elem_name) \
       num_##elem_name

/* Define the structure typedef for the TLV parameters of each cmd/event */
#define WMITLV_TYPEDEF_STRUCT_PARAMS_TLVS(wmi_cmd_event_id) \
       wmi_cmd_event_id##_param_tlvs

/*
 * The following macro WMITLV_OP_* are created by the macro WMITLV_ELEM().
 */
/* macro to define the TLV name in the correct order. When (op==TAG_ORDER) */
#define WMITLV_OP_TAG_ORDER_macro(param_ptr, param_len, wmi_cmd_event_id, elem_tlv_tag, elem_struc_type, elem_name, var_len, arr_size)  \
      wmi_cmd_event_id##_tlv_order_##elem_name,

/* macro to define the TLV name with the TLV Tag value. When (op==TAG_ID) */
#define WMITLV_OP_TAG_ID_macro(param_ptr, param_len, wmi_cmd_event_id, elem_tlv_tag, elem_struc_type, elem_name, var_len, arr_size)  \
      wmi_cmd_event_id##_tlv_tag_##elem_name = elem_tlv_tag,

/* macro to define the TLV name with the TLV structure size. May not be accurate when variable length. When (op==TAG_SIZEOF) */
#define WMITLV_OP_TAG_SIZEOF_macro(param_ptr, param_len, wmi_cmd_event_id, elem_tlv_tag, elem_struc_type, elem_name, var_len, arr_size)  \
      wmi_cmd_event_id##_sizeof_##elem_name = sizeof(elem_struc_type),

/* macro to define the TLV name with value indicating whether the TLV is variable length. When (op==TAG_VAR_SIZED) */
#define WMITLV_OP_TAG_VAR_SIZED_macro(param_ptr, param_len, wmi_cmd_event_id, elem_tlv_tag, elem_struc_type, elem_name, var_len, arr_size)  \
      wmi_cmd_event_id##_var_sized_##elem_name = var_len,

/* macro to define the TLV name with value indicating the fixed array size. When (op==TAG_ARR_SIZE) */
#define WMITLV_OP_TAG_ARR_SIZE_macro(param_ptr, param_len, wmi_cmd_event_id, elem_tlv_tag, elem_struc_type, elem_name, var_len, arr_size)  \
      wmi_cmd_event_id##_arr_size_##elem_name = arr_size,

/*
 * macro to define afew fields associated to a TLV. For example, a structure pointer with the TLV name.
 * This macro is expand from WMITLV_ELEM(op) when (op==STRUCT_FIELD).
 * NOTE: If this macro is changed, then "mirror" structure wmitlv_cmd_param_info
 * should be updated too.
 */
#define WMITLV_OP_STRUCT_FIELD_macro(param_ptr, param_len, wmi_cmd_event_id, elem_tlv_tag, elem_struc_type, elem_name, var_len, arr_size)  \
      elem_struc_type *elem_name; \
      A_UINT32 WMITLV_FIELD_NUM_OF(elem_name); \
      A_UINT32 WMITLV_FIELD_BUF_IS_ALLOCATED(elem_name);

/*
 * A "mirror" structure that contains the fields that is created by the
 * macro WMITLV_OP_STRUCT_FIELD_macro.
 * NOTE: you should modify this structure and WMITLV_OP_STRUCT_FIELD_macro
 * so that they both has the same kind of fields.
 */
typedef struct {
    void *tlv_ptr;            /* Pointer to the TLV Buffer. But the "real" one will have the right type instead of void. */
    A_UINT32 num_elements;    /* Number of elements. For non-array, this is one. For array, this is the number of elements. */
    A_UINT32 buf_is_allocated;/* Boolean flag to indicate that a new buffer is allocated for this TLV. */
} wmitlv_cmd_param_info;

/*
 * NOTE TRICKY MACRO:
 *  WMITLV_ELEM is re-defined to a "op" specific macro.
 *  Eg. WMITLV_OP_TAG_ORDER_macro is created for the op_type=TAG_ORDER.
 */
#define WMITLV_ELEM(wmi_cmd_event_id, op_type, param_ptr, param_len, elem_tlv_tag, elem_struc_type, elem_name, var_len) \
    WMITLV_OP_##op_type##_macro(param_ptr, param_len, wmi_cmd_event_id, elem_tlv_tag, elem_struc_type, elem_name, var_len, WMITLV_ARR_SIZE_INVALID)
/*
 *  WMITLV_FXAR (FiX ARray) is similar to WMITLV_ELEM except it has an extra parameter for the fixed number of elements.
 *  It is re-defined to a "op" specific macro.
 *  Eg. WMITLV_OP_TAG_ORDER_macro is created for the op_type=TAG_ORDER.
 */
#define WMITLV_FXAR(wmi_cmd_event_id, op_type, param_ptr, param_len, elem_tlv_tag, elem_struc_type, elem_name, var_len, arr_size) \
    WMITLV_OP_##op_type##_macro(param_ptr, param_len, wmi_cmd_event_id, elem_tlv_tag, elem_struc_type, elem_name, var_len, arr_size)

#define WMITLV_TABLE(id,op,buf,len) WMITLV_TABLE_##id(id,op,buf,len)

/*
 * This macro will create various enumerations and structures to describe the TLVs for
 * the given Command/Event ID.
 *
 * For example, the following is for WMI_SERVICE_READY_EVENTID:
 *    #define WMITLV_TABLE_WMI_SERVICE_READY_EVENTID(id,op,buf,len)                                                                                                 \
 *       WMITLV_ELEM(id,op,buf,len, WMITLV_TAG_STRUC_wmi_service_ready_event_fixed_param, wmi_service_ready_event_fixed_param, fixed_param, WMITLV_SIZE_FIX)     \
 *       WMITLV_ELEM(id,op,buf,len, WMITLV_TAG_STRUC_HAL_REG_CAPABILITIES, HAL_REG_CAPABILITIES, hal_reg_capabilities, WMITLV_SIZE_FIX)  \
 *       WMITLV_FXAR(id,op,buf,len, WMITLV_TAG_ARRAY_UINT32, A_UINT32, wmi_service_bitmap, WMITLV_SIZE_FIX, WMI_SERVICE_BM_SIZE) \
 *       WMITLV_ELEM(id,op,buf,len, WMITLV_TAG_ARRAY_STRUC, wlan_host_mem_req, mem_reqs, WMITLV_SIZE_VAR)
 *    WMITLV_CREATE_PARAM_STRUC(WMI_SERVICE_READY_EVENTID);
 * This macro will create the following text:
 *
 * typedef enum {
 *    WMI_SERVICE_READY_EVENTID_tlv_order_wmi_service_ready_event_fixed_param,
 *    WMI_SERVICE_READY_EVENTID_tlv_order_hal_reg_capabilities,
 *    WMI_SERVICE_READY_EVENTID_tlv_order_wmi_service_bitmap,
 *    WMI_SERVICE_READY_EVENTID_tlv_order_mem_reqs,
 *    WMI_TLV_HLPR_NUM_TLVS_FOR_WMI_SERVICE_READY_EVENTID
 * } WMI_SERVICE_READY_EVENTID_TAG_ID_enum_type;
 * //NOTE: WMI_TLV_HLPR_NUM_TLVS_FOR_WMI_SERVICE_READY_EVENTID is the number of TLVs.
 *
 * typedef enum {
 *    WMI_SERVICE_READY_EVENTID_tlv_tag_wmi_service_ready_event_fixed_param = WMITLV_TAG_STRUC_wmi_service_ready_event_fixed_param,
 *    WMI_SERVICE_READY_EVENTID_tlv_tag_hal_reg_capabilities = WMITLV_TAG_STRUC_HAL_REG_CAPABILITIES,
 *    WMI_SERVICE_READY_EVENTID_tlv_tag_wmi_service_bitmap = WMITLV_TAG_ARRAY_UINT32,
 *    WMI_SERVICE_READY_EVENTID_tlv_tag_mem_reqs = WMITLV_TAG_ARRAY_STRUC,
 * } WMI_SERVICE_READY_EVENTID_TAG_ORDER_enum_type;
 *
 * typedef enum {
 *    WMI_SERVICE_READY_EVENTID_sizeof_wmi_service_ready_event_fixed_param = sizeof(wmi_service_ready_event_fixed_param),
 *    WMI_SERVICE_READY_EVENTID_sizeof_hal_reg_capabilities = sizeof(HAL_REG_CAPABILITIES),
 *    WMI_SERVICE_READY_EVENTID_sizeof_wmi_service_bitmap = sizeof(A_UINT32),
 *    WMI_SERVICE_READY_EVENTID_sizeof_mem_reqs = sizeof(wlan_host_mem_req),
 * } WMI_SERVICE_READY_EVENTID_TAG_SIZEOF_enum_type;
 *
 * typedef enum {
 *    WMI_SERVICE_READY_EVENTID_var_sized_wmi_service_ready_event_fixed_param = WMITLV_SIZE_FIX,
 *    WMI_SERVICE_READY_EVENTID_var_sized_hal_reg_capabilities = WMITLV_SIZE_FIX,
 *    WMI_SERVICE_READY_EVENTID_var_sized_wmi_service_bitmap = WMITLV_SIZE_VAR,
 *    WMI_SERVICE_READY_EVENTID_var_sized_mem_reqs = WMITLV_SIZE_VAR,
 * } WMI_SERVICE_READY_EVENTID_TAG_VAR_SIZED_enum_type;
 *
 * typedef enum {
 *    WMI_SERVICE_READY_EVENTID_arr_size_wmi_service_ready_event_fixed_param = WMITLV_ARR_SIZE_INVALID,
 *    WMI_SERVICE_READY_EVENTID_arr_size_hal_reg_capabilities = WMITLV_ARR_SIZE_INVALID,
 *    WMI_SERVICE_READY_EVENTID_arr_size_wmi_service_bitmap = WMI_SERVICE_BM_SIZE,
 *    WMI_SERVICE_READY_EVENTID_arr_size_mem_reqs = WMITLV_ARR_SIZE_INVALID,
 * } WMI_SERVICE_READY_EVENTID_TAG_ARR_SIZE_enum_type;
 *
 * typedef struct {
 *    wmi_service_ready_event_fixed_param *fixed_param;
 *    A_UINT32 num_fixed_param;
 *    A_UINT32 is_allocated_fixed_param;
 *    HAL_REG_CAPABILITIES *hal_reg_capabilities;
 *    A_UINT32 num_hal_reg_capabilities;
 *    A_UINT32 is_allocated_hal_reg_capabilities;
 *    A_UINT32 *wmi_service_bitmap;
 *    A_UINT32 num_wmi_service_bitmap;
 *    A_UINT32 is_allocated_wmi_service_bitmap;
 *    wlan_host_mem_req *mem_reqs;
 *    A_UINT32 num_mem_reqs;
 *    A_UINT32 is_allocated_mem_reqs;
 *
 * } WMI_SERVICE_READY_EVENTID_param_tlvs;
 *
 */

#define WMITLV_CREATE_PARAM_STRUC(wmi_cmd_event_id)            \
    typedef enum {                                             \
        WMITLV_TABLE(wmi_cmd_event_id, TAG_ORDER, NULL, 0)     \
        WMI_TLV_HLPR_NUM_TLVS_FOR_##wmi_cmd_event_id           \
    } wmi_cmd_event_id##_TAG_ORDER_enum_type;                  \
                                                               \
    typedef struct {                                           \
        WMITLV_TABLE(wmi_cmd_event_id, STRUCT_FIELD, NULL, 0)  \
    } WMITLV_TYPEDEF_STRUCT_PARAMS_TLVS(wmi_cmd_event_id);     \

/** Enum list of TLV Tags for each parameter structure type. */
typedef enum {
    /* 0 to 15 is reserved */
    WMITLV_TAG_LAST_RESERVED = 15,
    WMITLV_TAG_FIRST_ARRAY_ENUM, /* First entry of ARRAY type tags */
    WMITLV_TAG_ARRAY_UINT32 = WMITLV_TAG_FIRST_ARRAY_ENUM,
    WMITLV_TAG_ARRAY_BYTE,
    WMITLV_TAG_ARRAY_STRUC,
    WMITLV_TAG_ARRAY_FIXED_STRUC,
    WMITLV_TAG_LAST_ARRAY_ENUM = 31,   /* Last entry of ARRAY type tags */
    WMITLV_TAG_STRUC_wmi_service_ready_event_fixed_param,
    WMITLV_TAG_STRUC_HAL_REG_CAPABILITIES,
    WMITLV_TAG_STRUC_wlan_host_mem_req,
    WMITLV_TAG_STRUC_wmi_ready_event_fixed_param,
    WMITLV_TAG_STRUC_wmi_scan_event_fixed_param,
    WMITLV_TAG_STRUC_wmi_pdev_tpc_config_event_fixed_param,
    WMITLV_TAG_STRUC_wmi_chan_info_event_fixed_param,
    WMITLV_TAG_STRUC_wmi_comb_phyerr_rx_hdr,
    WMITLV_TAG_STRUC_wmi_vdev_start_response_event_fixed_param,
    WMITLV_TAG_STRUC_wmi_vdev_stopped_event_fixed_param,
    WMITLV_TAG_STRUC_wmi_vdev_install_key_complete_event_fixed_param,
    WMITLV_TAG_STRUC_wmi_peer_sta_kickout_event_fixed_param,
    WMITLV_TAG_STRUC_wmi_mgmt_rx_hdr,
    WMITLV_TAG_STRUC_wmi_tbtt_offset_event_fixed_param,
    WMITLV_TAG_STRUC_wmi_tx_delba_complete_event_fixed_param,
    WMITLV_TAG_STRUC_wmi_tx_addba_complete_event_fixed_param,
    WMITLV_TAG_STRUC_wmi_roam_event_fixed_param,
    WMITLV_TAG_STRUC_WOW_EVENT_INFO_fixed_param,
    WMITLV_TAG_STRUC_WOW_EVENT_INFO_SECTION_BITMAP,
    WMITLV_TAG_STRUC_wmi_rtt_event_header,
    WMITLV_TAG_STRUC_wmi_rtt_error_report_event_fixed_param,
    WMITLV_TAG_STRUC_wmi_rtt_meas_event_fixed_param,
    WMITLV_TAG_STRUC_wmi_echo_event_fixed_param,
    WMITLV_TAG_STRUC_wmi_ftm_intg_event_fixed_param,
    WMITLV_TAG_STRUC_wmi_vdev_get_keepalive_event_fixed_param,
    WMITLV_TAG_STRUC_wmi_gpio_input_event_fixed_param,
    WMITLV_TAG_STRUC_wmi_csa_event_fixed_param,
    WMITLV_TAG_STRUC_WMI_GTK_OFFLOAD_STATUS_EVENT_fixed_param,
    WMITLV_TAG_STRUC_wmi_igtk_info,
    WMITLV_TAG_STRUC_wmi_dcs_interference_event_fixed_param,
    WMITLV_TAG_STRUC_ath_dcs_cw_int, /* DEPRECATED */
    WMITLV_TAG_STRUC_wlan_dcs_cw_int = /* alias */
        WMITLV_TAG_STRUC_ath_dcs_cw_int,
    WMITLV_TAG_STRUC_ath_dcs_wlan_int_stat, /* DEPRECATED */
    WMITLV_TAG_STRUC_wlan_dcs_im_tgt_stats_t = /* alias */
        WMITLV_TAG_STRUC_ath_dcs_wlan_int_stat,
    WMITLV_TAG_STRUC_wmi_wlan_profile_ctx_t,
    WMITLV_TAG_STRUC_wmi_wlan_profile_t,
    WMITLV_TAG_STRUC_wmi_pdev_qvit_event_fixed_param,
    WMITLV_TAG_STRUC_wmi_host_swba_event_fixed_param,
    WMITLV_TAG_STRUC_wmi_tim_info,
    WMITLV_TAG_STRUC_wmi_p2p_noa_info,
    WMITLV_TAG_STRUC_wmi_stats_event_fixed_param,
    WMITLV_TAG_STRUC_wmi_avoid_freq_ranges_event_fixed_param,
    WMITLV_TAG_STRUC_wmi_avoid_freq_range_desc,
    WMITLV_TAG_STRUC_wmi_gtk_rekey_fail_event_fixed_param,
    WMITLV_TAG_STRUC_wmi_init_cmd_fixed_param,
    WMITLV_TAG_STRUC_wmi_resource_config,
    WMITLV_TAG_STRUC_wlan_host_memory_chunk,
    WMITLV_TAG_STRUC_wmi_start_scan_cmd_fixed_param,
    WMITLV_TAG_STRUC_wmi_stop_scan_cmd_fixed_param,
    WMITLV_TAG_STRUC_wmi_scan_chan_list_cmd_fixed_param,
    WMITLV_TAG_STRUC_wmi_channel,
    WMITLV_TAG_STRUC_wmi_pdev_set_regdomain_cmd_fixed_param,
    WMITLV_TAG_STRUC_wmi_pdev_set_param_cmd_fixed_param,
    WMITLV_TAG_STRUC_wmi_pdev_set_wmm_params_cmd_fixed_param,
    WMITLV_TAG_STRUC_wmi_wmm_params,
    WMITLV_TAG_STRUC_wmi_pdev_set_quiet_cmd_fixed_param,
    WMITLV_TAG_STRUC_wmi_vdev_create_cmd_fixed_param,
    WMITLV_TAG_STRUC_wmi_vdev_delete_cmd_fixed_param,
    WMITLV_TAG_STRUC_wmi_vdev_start_request_cmd_fixed_param,
    WMITLV_TAG_STRUC_wmi_p2p_noa_descriptor,
    WMITLV_TAG_STRUC_wmi_p2p_go_set_beacon_ie_fixed_param,
    WMITLV_TAG_STRUC_WMI_GTK_OFFLOAD_CMD_fixed_param,
    WMITLV_TAG_STRUC_wmi_vdev_up_cmd_fixed_param,
    WMITLV_TAG_STRUC_wmi_vdev_stop_cmd_fixed_param,
    WMITLV_TAG_STRUC_wmi_vdev_down_cmd_fixed_param,
    WMITLV_TAG_STRUC_wmi_vdev_set_param_cmd_fixed_param,
    WMITLV_TAG_STRUC_wmi_vdev_install_key_cmd_fixed_param,
    WMITLV_TAG_STRUC_wmi_peer_create_cmd_fixed_param,
    WMITLV_TAG_STRUC_wmi_peer_delete_cmd_fixed_param,
    WMITLV_TAG_STRUC_wmi_peer_flush_tids_cmd_fixed_param,
    WMITLV_TAG_STRUC_wmi_peer_set_param_cmd_fixed_param,
    WMITLV_TAG_STRUC_wmi_peer_assoc_complete_cmd_fixed_param,
    WMITLV_TAG_STRUC_wmi_vht_rate_set,
    WMITLV_TAG_STRUC_wmi_bcn_tmpl_cmd_fixed_param,
    WMITLV_TAG_STRUC_wmi_prb_tmpl_cmd_fixed_param,
    WMITLV_TAG_STRUC_wmi_bcn_prb_info,
    WMITLV_TAG_STRUC_wmi_peer_tid_addba_cmd_fixed_param,
    WMITLV_TAG_STRUC_wmi_peer_tid_delba_cmd_fixed_param,
    WMITLV_TAG_STRUC_wmi_sta_powersave_mode_cmd_fixed_param,
    WMITLV_TAG_STRUC_wmi_sta_powersave_param_cmd_fixed_param,
    WMITLV_TAG_STRUC_wmi_sta_dtim_ps_method_cmd_fixed_param,
    WMITLV_TAG_STRUC_wmi_roam_scan_mode_fixed_param,
    WMITLV_TAG_STRUC_wmi_roam_scan_rssi_threshold_fixed_param,
    WMITLV_TAG_STRUC_wmi_roam_scan_period_fixed_param,
    WMITLV_TAG_STRUC_wmi_roam_scan_rssi_change_threshold_fixed_param,
    WMITLV_TAG_STRUC_wmi_pdev_suspend_cmd_fixed_param,
    WMITLV_TAG_STRUC_wmi_pdev_resume_cmd_fixed_param,
    WMITLV_TAG_STRUC_wmi_add_bcn_filter_cmd_fixed_param,
    WMITLV_TAG_STRUC_wmi_rmv_bcn_filter_cmd_fixed_param,
    WMITLV_TAG_STRUC_wmi_wow_enable_cmd_fixed_param,
    WMITLV_TAG_STRUC_wmi_wow_hostwakeup_from_sleep_cmd_fixed_param,
    WMITLV_TAG_STRUC_wmi_sta_uapsd_auto_trig_cmd_fixed_param,
    WMITLV_TAG_STRUC_wmi_sta_uapsd_auto_trig_param,
    WMITLV_TAG_STRUC_WMI_SET_ARP_NS_OFFLOAD_CMD_fixed_param,
    WMITLV_TAG_STRUC_WMI_ARP_OFFLOAD_TUPLE,
    WMITLV_TAG_STRUC_WMI_NS_OFFLOAD_TUPLE,
    WMITLV_TAG_STRUC_wmi_ftm_intg_cmd_fixed_param,
    WMITLV_TAG_STRUC_WMI_STA_KEEPALIVE_CMD_fixed_param,
    WMITLV_TAG_STRUC_WMI_STA_KEEPALVE_ARP_RESPONSE,
    WMITLV_TAG_STRUC_wmi_p2p_set_vendor_ie_data_cmd_fixed_param,
    WMITLV_TAG_STRUC_wmi_ap_ps_peer_cmd_fixed_param,
    WMITLV_TAG_STRUC_wmi_peer_rate_retry_sched_cmd_fixed_param,
    WMITLV_TAG_STRUC_wmi_wlan_profile_trigger_cmd_fixed_param,
    WMITLV_TAG_STRUC_wmi_wlan_profile_set_hist_intvl_cmd_fixed_param,
    WMITLV_TAG_STRUC_wmi_wlan_profile_get_prof_data_cmd_fixed_param,
    WMITLV_TAG_STRUC_wmi_wlan_profile_enable_profile_id_cmd_fixed_param,
    WMITLV_TAG_STRUC_WMI_WOW_DEL_PATTERN_CMD_fixed_param,
    WMITLV_TAG_STRUC_WMI_WOW_ADD_DEL_EVT_CMD_fixed_param,
    WMITLV_TAG_STRUC_wmi_rtt_measreq_head,
    WMITLV_TAG_STRUC_wmi_rtt_measreq_body,
    WMITLV_TAG_STRUC_wmi_rtt_tsf_cmd_fixed_param,
    WMITLV_TAG_STRUC_wmi_vdev_spectral_configure_cmd_fixed_param,
    WMITLV_TAG_STRUC_wmi_vdev_spectral_enable_cmd_fixed_param,
    WMITLV_TAG_STRUC_wmi_request_stats_cmd_fixed_param,
    WMITLV_TAG_STRUC_wmi_nlo_config_cmd_fixed_param,
    WMITLV_TAG_STRUC_nlo_configured_parameters,
    WMITLV_TAG_STRUC_wmi_csa_offload_enable_cmd_fixed_param,
    WMITLV_TAG_STRUC_wmi_csa_offload_chanswitch_cmd_fixed_param,
    WMITLV_TAG_STRUC_wmi_chatter_set_mode_cmd_fixed_param,
    WMITLV_TAG_STRUC_wmi_echo_cmd_fixed_param,
    WMITLV_TAG_STRUC_wmi_vdev_set_keepalive_cmd_fixed_param,
    WMITLV_TAG_STRUC_wmi_vdev_get_keepalive_cmd_fixed_param,
    WMITLV_TAG_STRUC_WMI_FORCE_FW_HANG_CMD_fixed_param,
    WMITLV_TAG_STRUC_wmi_gpio_config_cmd_fixed_param,
    WMITLV_TAG_STRUC_wmi_gpio_output_cmd_fixed_param,
    WMITLV_TAG_STRUC_wmi_peer_add_wds_entry_cmd_fixed_param,
    WMITLV_TAG_STRUC_wmi_peer_remove_wds_entry_cmd_fixed_param,
    WMITLV_TAG_STRUC_wmi_bcn_tx_hdr,
    WMITLV_TAG_STRUC_wmi_bcn_send_from_host_cmd_fixed_param,
    WMITLV_TAG_STRUC_wmi_mgmt_tx_hdr,
    WMITLV_TAG_STRUC_wmi_addba_clear_resp_cmd_fixed_param,
    WMITLV_TAG_STRUC_wmi_addba_send_cmd_fixed_param,
    WMITLV_TAG_STRUC_wmi_delba_send_cmd_fixed_param,
    WMITLV_TAG_STRUC_wmi_addba_setresponse_cmd_fixed_param,
    WMITLV_TAG_STRUC_wmi_send_singleamsdu_cmd_fixed_param,
    WMITLV_TAG_STRUC_wmi_pdev_pktlog_enable_cmd_fixed_param,
    WMITLV_TAG_STRUC_wmi_pdev_pktlog_disable_cmd_fixed_param,
    WMITLV_TAG_STRUC_wmi_pdev_set_ht_ie_cmd_fixed_param,
    WMITLV_TAG_STRUC_wmi_pdev_set_vht_ie_cmd_fixed_param,
    WMITLV_TAG_STRUC_wmi_pdev_set_dscp_tid_map_cmd_fixed_param,
    WMITLV_TAG_STRUC_wmi_pdev_green_ap_ps_enable_cmd_fixed_param,
    WMITLV_TAG_STRUC_wmi_pdev_get_tpc_config_cmd_fixed_param,
    WMITLV_TAG_STRUC_wmi_pdev_set_base_macaddr_cmd_fixed_param,
    WMITLV_TAG_STRUC_wmi_peer_mcast_group_cmd_fixed_param,
    WMITLV_TAG_STRUC_wmi_roam_ap_profile_fixed_param,
    WMITLV_TAG_STRUC_wmi_ap_profile,
    WMITLV_TAG_STRUC_wmi_scan_sch_priority_table_cmd_fixed_param,
    WMITLV_TAG_STRUC_wmi_pdev_dfs_enable_cmd_fixed_param,
    WMITLV_TAG_STRUC_wmi_pdev_dfs_disable_cmd_fixed_param,
    WMITLV_TAG_STRUC_WMI_WOW_ADD_PATTERN_CMD_fixed_param,
    WMITLV_TAG_STRUC_WOW_BITMAP_PATTERN_T,
    WMITLV_TAG_STRUC_WOW_IPV4_SYNC_PATTERN_T,
    WMITLV_TAG_STRUC_WOW_IPV6_SYNC_PATTERN_T,
    WMITLV_TAG_STRUC_WOW_MAGIC_PATTERN_CMD,
    WMITLV_TAG_STRUC_WMI_scan_update_request_cmd_fixed_param,
    WMITLV_TAG_STRUC_wmi_chatter_pkt_coalescing_filter,
    WMITLV_TAG_STRUC_wmi_chatter_coalescing_add_filter_cmd_fixed_param,
    WMITLV_TAG_STRUC_wmi_chatter_coalescing_delete_filter_cmd_fixed_param,
    WMITLV_TAG_STRUC_wmi_chatter_coalescing_query_cmd_fixed_param,
    WMITLV_TAG_STRUC_wmi_txbf_cmd_fixed_param,
    WMITLV_TAG_STRUC_wmi_debug_log_config_cmd_fixed_param,
    WMITLV_TAG_STRUC_wmi_nlo_event,
    WMITLV_TAG_STRUC_wmi_chatter_query_reply_event_fixed_param,
    WMITLV_TAG_STRUC_wmi_upload_h_hdr,
    WMITLV_TAG_STRUC_wmi_capture_h_event_hdr,
    WMITLV_TAG_STRUC_WMI_VDEV_WNM_SLEEPMODE_CMD_fixed_param,
    WMITLV_TAG_STRUC_WMI_VDEV_IPSEC_NATKEEPALIVE_FILTER_CMD_fixed_param,
    WMITLV_TAG_STRUC_wmi_vdev_wmm_addts_cmd_fixed_param,
    WMITLV_TAG_STRUC_wmi_vdev_wmm_delts_cmd_fixed_param,
    WMITLV_TAG_STRUC_wmi_vdev_set_wmm_params_cmd_fixed_param,
    WMITLV_TAG_STRUC_wmi_tdls_set_state_cmd_fixed_param,
    WMITLV_TAG_STRUC_wmi_tdls_peer_update_cmd_fixed_param,
    WMITLV_TAG_STRUC_wmi_tdls_peer_event_fixed_param,
    WMITLV_TAG_STRUC_wmi_tdls_peer_capabilities,
    WMITLV_TAG_STRUC_wmi_vdev_mcc_set_tbtt_mode_cmd_fixed_param,
    WMITLV_TAG_STRUC_wmi_roam_chan_list_fixed_param,
    WMITLV_TAG_STRUC_wmi_vdev_mcc_bcn_intvl_change_event_fixed_param,
    WMITLV_TAG_STRUC_wmi_resmgr_adaptive_ocs_enable_disable_cmd_fixed_param,
    WMITLV_TAG_STRUC_wmi_resmgr_set_chan_time_quota_cmd_fixed_param,
    WMITLV_TAG_STRUC_wmi_resmgr_set_chan_latency_cmd_fixed_param,
    WMITLV_TAG_STRUC_wmi_ba_req_ssn_cmd_fixed_param,
    WMITLV_TAG_STRUC_wmi_ba_rsp_ssn_event_fixed_param,
    WMITLV_TAG_STRUC_wmi_sta_smps_force_mode_cmd_fixed_param,
    WMITLV_TAG_STRUC_WMI_SET_MCASTBCAST_FILTER_CMD_fixed_param,
    WMITLV_TAG_STRUC_wmi_p2p_set_oppps_cmd_fixed_param,
    WMITLV_TAG_STRUC_wmi_p2p_set_noa_cmd_fixed_param,
    WMITLV_TAG_STRUC_wmi_ba_req_ssn_cmd_sub_struct_param,
    WMITLV_TAG_STRUC_wmi_ba_req_ssn_event_sub_struct_param,
    WMITLV_TAG_STRUC_wmi_sta_smps_param_cmd_fixed_param,
    WMITLV_TAG_STRUC_wmi_vdev_set_gtx_params_cmd_fixed_param,
    WMITLV_TAG_STRUC_wmi_mcc_sched_traffic_stats_cmd_fixed_param,
    WMITLV_TAG_STRUC_wmi_mcc_sched_sta_traffic_stats,
    WMITLV_TAG_STRUC_wmi_offload_bcn_tx_status_event_fixed_param,
    WMITLV_TAG_STRUC_wmi_p2p_noa_event_fixed_param,
    WMITLV_TAG_STRUC_wmi_hb_set_enable_cmd_fixed_param,
    WMITLV_TAG_STRUC_wmi_hb_set_tcp_params_cmd_fixed_param,
    WMITLV_TAG_STRUC_wmi_hb_set_tcp_pkt_filter_cmd_fixed_param,
    WMITLV_TAG_STRUC_wmi_hb_set_udp_params_cmd_fixed_param,
    WMITLV_TAG_STRUC_wmi_hb_set_udp_pkt_filter_cmd_fixed_param,
    WMITLV_TAG_STRUC_wmi_hb_ind_event_fixed_param,
    WMITLV_TAG_STRUC_wmi_tx_pause_event_fixed_param,
    WMITLV_TAG_STRUC_wmi_rfkill_event_fixed_param,
    WMITLV_TAG_STRUC_wmi_dfs_radar_event_fixed_param,
    WMITLV_TAG_STRUC_wmi_dfs_phyerr_filter_ena_cmd_fixed_param,
    WMITLV_TAG_STRUC_wmi_dfs_phyerr_filter_dis_cmd_fixed_param,
    WMITLV_TAG_STRUC_wmi_batch_scan_result_scan_list,
    WMITLV_TAG_STRUC_wmi_batch_scan_result_network_info,
    WMITLV_TAG_STRUC_wmi_batch_scan_enable_cmd_fixed_param,
    WMITLV_TAG_STRUC_wmi_batch_scan_disable_cmd_fixed_param,
    WMITLV_TAG_STRUC_wmi_batch_scan_trigger_result_cmd_fixed_param,
    WMITLV_TAG_STRUC_wmi_batch_scan_enabled_event_fixed_param,
    WMITLV_TAG_STRUC_wmi_batch_scan_result_event_fixed_param,
    WMITLV_TAG_STRUC_wmi_vdev_plmreq_start_cmd_fixed_param,
    WMITLV_TAG_STRUC_wmi_vdev_plmreq_stop_cmd_fixed_param,
    WMITLV_TAG_STRUC_wmi_thermal_mgmt_cmd_fixed_param,
    WMITLV_TAG_STRUC_wmi_thermal_mgmt_event_fixed_param,
    WMITLV_TAG_STRUC_wmi_peer_info_req_cmd_fixed_param,
    WMITLV_TAG_STRUC_wmi_peer_info_event_fixed_param,
    WMITLV_TAG_STRUC_wmi_peer_info,
    WMITLV_TAG_STRUC_wmi_peer_tx_fail_cnt_thr_event_fixed_param,
    WMITLV_TAG_STRUC_wmi_rmc_set_mode_cmd_fixed_param,
    WMITLV_TAG_STRUC_wmi_rmc_set_action_period_cmd_fixed_param,
    WMITLV_TAG_STRUC_wmi_rmc_config_cmd_fixed_param,
    WMITLV_TAG_STRUC_wmi_mhf_offload_set_mode_cmd_fixed_param,
    WMITLV_TAG_STRUC_wmi_mhf_offload_plumb_routing_table_cmd_fixed_param,
    WMITLV_TAG_STRUC_WMI_ADD_PROACTIVE_ARP_RSP_PATTERN_CMD_fixed_param,
    WMITLV_TAG_STRUC_WMI_DEL_PROACTIVE_ARP_RSP_PATTERN_CMD_fixed_param,
    WMITLV_TAG_STRUC_wmi_nan_cmd_param,
    WMITLV_TAG_STRUC_wmi_nan_event_hdr,
    WMITLV_TAG_STRUC_wmi_pdev_l1ss_track_event_fixed_param,
    WMITLV_TAG_STRUC_wmi_diag_data_container_event_fixed_param,
    WMITLV_TAG_STRUC_wmi_modem_power_state_cmd_param,
    WMITLV_TAG_STRUC_wmi_peer_get_estimated_linkspeed_cmd_fixed_param,
    WMITLV_TAG_STRUC_wmi_peer_estimated_linkspeed_event_fixed_param,
    WMITLV_TAG_STRUC_wmi_aggr_state_trig_event_fixed_param,
    WMITLV_TAG_STRUC_wmi_mhf_offload_routing_table_entry,
    WMITLV_TAG_STRUC_wmi_roam_scan_cmd_fixed_param,
    WMITLV_TAG_STRUC_wmi_req_stats_ext_cmd_fixed_param,
    WMITLV_TAG_STRUC_wmi_stats_ext_event_fixed_param,
    WMITLV_TAG_STRUC_wmi_obss_scan_enable_cmd_fixed_param,
    WMITLV_TAG_STRUC_wmi_obss_scan_disable_cmd_fixed_param,
    WMITLV_TAG_STRUC_wmi_offload_prb_rsp_tx_status_event_fixed_param,
    WMITLV_TAG_STRUC_wmi_pdev_set_led_config_cmd_fixed_param,
    WMITLV_TAG_STRUC_wmi_host_auto_shutdown_cfg_cmd_fixed_param,
    WMITLV_TAG_STRUC_wmi_host_auto_shutdown_event_fixed_param,
    WMITLV_TAG_STRUC_wmi_update_whal_mib_stats_event_fixed_param,
    WMITLV_TAG_STRUC_wmi_chan_avoid_update_cmd_param,
    WMITLV_TAG_STRUC_WOW_IOAC_PKT_PATTERN_T,
    WMITLV_TAG_STRUC_WOW_IOAC_TMR_PATTERN_T,
    WMITLV_TAG_STRUC_WMI_WOW_IOAC_ADD_KEEPALIVE_CMD_fixed_param,
    WMITLV_TAG_STRUC_WMI_WOW_IOAC_DEL_KEEPALIVE_CMD_fixed_param,
    WMITLV_TAG_STRUC_WMI_WOW_IOAC_KEEPALIVE_T,
    WMITLV_TAG_STRUC_WMI_WOW_IOAC_ADD_PATTERN_CMD_fixed_param,
    WMITLV_TAG_STRUC_WMI_WOW_IOAC_DEL_PATTERN_CMD_fixed_param,
    WMITLV_TAG_STRUC_wmi_start_link_stats_cmd_fixed_param,
    WMITLV_TAG_STRUC_wmi_clear_link_stats_cmd_fixed_param,
    WMITLV_TAG_STRUC_wmi_request_link_stats_cmd_fixed_param,
    WMITLV_TAG_STRUC_wmi_iface_link_stats_event_fixed_param,
    WMITLV_TAG_STRUC_wmi_radio_link_stats_event_fixed_param,
    WMITLV_TAG_STRUC_wmi_peer_stats_event_fixed_param,
    WMITLV_TAG_STRUC_wmi_channel_stats,
    WMITLV_TAG_STRUC_wmi_radio_link_stats,
    WMITLV_TAG_STRUC_wmi_rate_stats,
    WMITLV_TAG_STRUC_wmi_peer_link_stats,
    WMITLV_TAG_STRUC_wmi_wmm_ac_stats,
    WMITLV_TAG_STRUC_wmi_iface_link_stats,
    WMITLV_TAG_STRUC_wmi_lpi_mgmt_snooping_config_cmd_fixed_param,
    WMITLV_TAG_STRUC_wmi_lpi_start_scan_cmd_fixed_param,
    WMITLV_TAG_STRUC_wmi_lpi_stop_scan_cmd_fixed_param,
    WMITLV_TAG_STRUC_wmi_lpi_result_event_fixed_param,
    WMITLV_TAG_STRUC_wmi_peer_state_event_fixed_param,
    WMITLV_TAG_STRUC_wmi_extscan_bucket_cmd_fixed_param,
    WMITLV_TAG_STRUC_wmi_extscan_bucket_channel_event_fixed_param,
    WMITLV_TAG_STRUC_wmi_extscan_start_cmd_fixed_param,
    WMITLV_TAG_STRUC_wmi_extscan_stop_cmd_fixed_param,
    WMITLV_TAG_STRUC_wmi_extscan_configure_wlan_change_monitor_cmd_fixed_param,
    WMITLV_TAG_STRUC_wmi_extscan_wlan_change_bssid_param_cmd_fixed_param,
    WMITLV_TAG_STRUC_wmi_extscan_configure_hotlist_monitor_cmd_fixed_param,
    WMITLV_TAG_STRUC_wmi_extscan_get_cached_results_cmd_fixed_param,
    WMITLV_TAG_STRUC_wmi_extscan_get_wlan_change_results_cmd_fixed_param,
    WMITLV_TAG_STRUC_wmi_extscan_set_capabilities_cmd_fixed_param,
    WMITLV_TAG_STRUC_wmi_extscan_get_capabilities_cmd_fixed_param,
    WMITLV_TAG_STRUC_wmi_extscan_operation_event_fixed_param,
    WMITLV_TAG_STRUC_wmi_extscan_start_stop_event_fixed_param,
    WMITLV_TAG_STRUC_wmi_extscan_table_usage_event_fixed_param,
    WMITLV_TAG_STRUC_wmi_extscan_wlan_descriptor_event_fixed_param,
    WMITLV_TAG_STRUC_wmi_extscan_rssi_info_event_fixed_param,
    WMITLV_TAG_STRUC_wmi_extscan_cached_results_event_fixed_param,
    WMITLV_TAG_STRUC_wmi_extscan_wlan_change_results_event_fixed_param,
    WMITLV_TAG_STRUC_wmi_extscan_wlan_change_result_bssid_event_fixed_param,
    WMITLV_TAG_STRUC_wmi_extscan_hotlist_match_event_fixed_param,
    WMITLV_TAG_STRUC_wmi_extscan_capabilities_event_fixed_param,
    WMITLV_TAG_STRUC_wmi_extscan_cache_capabilities_event_fixed_param,
    WMITLV_TAG_STRUC_wmi_extscan_wlan_change_monitor_capabilities_event_fixed_param,
    WMITLV_TAG_STRUC_wmi_extscan_hotlist_monitor_capabilities_event_fixed_param,
    WMITLV_TAG_STRUC_wmi_d0_wow_enable_disable_cmd_fixed_param,
    WMITLV_TAG_STRUC_wmi_d0_wow_disable_ack_event_fixed_param,
    WMITLV_TAG_STRUC_wmi_unit_test_cmd_fixed_param,
    WMITLV_TAG_STRUC_wmi_roam_offload_tlv_param,
    WMITLV_TAG_STRUC_wmi_roam_11i_offload_tlv_param,
    WMITLV_TAG_STRUC_wmi_roam_11r_offload_tlv_param,
    WMITLV_TAG_STRUC_wmi_roam_ese_offload_tlv_param,
    WMITLV_TAG_STRUC_wmi_roam_synch_event_fixed_param,
    WMITLV_TAG_STRUC_wmi_roam_synch_complete_fixed_param,
    WMITLV_TAG_STRUC_wmi_extwow_enable_cmd_fixed_param,
    WMITLV_TAG_STRUC_wmi_extwow_set_app_type1_params_cmd_fixed_param,
    WMITLV_TAG_STRUC_wmi_extwow_set_app_type2_params_cmd_fixed_param,
    WMITLV_TAG_STRUC_wmi_lpi_status_event_fixed_param,
    WMITLV_TAG_STRUC_wmi_lpi_handoff_event_fixed_param,
    WMITLV_TAG_STRUC_wmi_vdev_rate_stats_event_fixed_param,
    WMITLV_TAG_STRUC_wmi_vdev_rate_ht_info,
    WMITLV_TAG_STRUC_wmi_ric_request_fixed_param,
    WMITLV_TAG_STRUC_wmi_pdev_get_temperature_cmd_fixed_param,
    WMITLV_TAG_STRUC_wmi_pdev_temperature_event_fixed_param,
    WMITLV_TAG_STRUC_wmi_set_dhcp_server_offload_cmd_fixed_param,
    WMITLV_TAG_STRUC_wmi_tpc_chainmask_config_cmd_fixed_param,
    WMITLV_TAG_STRUC_wmi_ric_tspec,
    WMITLV_TAG_STRUC_wmi_tpc_chainmask_config,
    WMITLV_TAG_STRUCT_wmi_ipa_offload_enable_disable_cmd_fixed_param,
    WMITLV_TAG_STRUC_wmi_scan_prob_req_oui_cmd_fixed_param,
    WMITLV_TAG_STRUC_wmi_key_material,
    WMITLV_TAG_STRUC_wmi_tdls_set_offchan_mode_cmd_fixed_param,
    WMITLV_TAG_STRUC_wmi_set_led_flashing_cmd_fixed_param,
    WMITLV_TAG_STRUC_wmi_mdns_offload_cmd_fixed_param,
    WMITLV_TAG_STRUC_wmi_mdns_set_fqdn_cmd_fixed_param,
    WMITLV_TAG_STRUC_wmi_mdns_set_resp_cmd_fixed_param,
    WMITLV_TAG_STRUC_wmi_mdns_get_stats_cmd_fixed_param,
    WMITLV_TAG_STRUC_wmi_mdns_stats_event_fixed_param,
    WMITLV_TAG_STRUC_wmi_roam_invoke_cmd_fixed_param,
    WMITLV_TAG_STRUC_wmi_pdev_resume_event_fixed_param,
    WMITLV_TAG_STRUC_wmi_pdev_set_antenna_diversity_cmd_fixed_param,
    WMITLV_TAG_STRUC_wmi_sap_ofl_enable_cmd_fixed_param,
    WMITLV_TAG_STRUC_wmi_sap_ofl_add_sta_event_fixed_param,
    WMITLV_TAG_STRUC_wmi_sap_ofl_del_sta_event_fixed_param,
    WMITLV_TAG_STRUC_wmi_apfind_cmd_param,
    WMITLV_TAG_STRUC_wmi_apfind_event_hdr,
    WMITLV_TAG_STRUC_wmi_ocb_set_sched_cmd_fixed_param,     // DEPRECATED
    WMITLV_TAG_STRUC_wmi_ocb_set_sched_event_fixed_param,   // DEPRECATED
    WMITLV_TAG_STRUC_wmi_ocb_set_config_cmd_fixed_param,
    WMITLV_TAG_STRUC_wmi_ocb_set_config_resp_event_fixed_param,
    WMITLV_TAG_STRUC_wmi_ocb_set_utc_time_cmd_fixed_param,
    WMITLV_TAG_STRUC_wmi_ocb_start_timing_advert_cmd_fixed_param,
    WMITLV_TAG_STRUC_wmi_ocb_stop_timing_advert_cmd_fixed_param,
    WMITLV_TAG_STRUC_wmi_ocb_get_tsf_timer_cmd_fixed_param,
    WMITLV_TAG_STRUC_wmi_ocb_get_tsf_timer_resp_event_fixed_param,
    WMITLV_TAG_STRUC_wmi_dcc_get_stats_cmd_fixed_param,
    WMITLV_TAG_STRUC_wmi_dcc_channel_stats_request,
    WMITLV_TAG_STRUC_wmi_dcc_get_stats_resp_event_fixed_param,
    WMITLV_TAG_STRUC_wmi_dcc_clear_stats_cmd_fixed_param,
    WMITLV_TAG_STRUC_wmi_dcc_update_ndl_cmd_fixed_param,
    WMITLV_TAG_STRUC_wmi_dcc_update_ndl_resp_event_fixed_param,
    WMITLV_TAG_STRUC_wmi_dcc_stats_event_fixed_param,
    WMITLV_TAG_STRUC_wmi_ocb_channel,
    WMITLV_TAG_STRUC_wmi_ocb_schedule_element,
    WMITLV_TAG_STRUC_wmi_dcc_ndl_stats_per_channel,
    WMITLV_TAG_STRUC_wmi_dcc_ndl_chan,
    WMITLV_TAG_STRUC_wmi_qos_parameter,
    WMITLV_TAG_STRUC_wmi_dcc_ndl_active_state_config,
    WMITLV_TAG_STRUC_wmi_roam_scan_extended_threshold_param,
    WMITLV_TAG_STRUC_wmi_roam_filter_fixed_param,
    WMITLV_TAG_STRUC_wmi_passpoint_config_cmd_fixed_param,
    WMITLV_TAG_STRUC_wmi_passpoint_event_hdr,
    WMITLV_TAG_STRUC_wmi_extscan_configure_hotlist_ssid_monitor_cmd_fixed_param,
    WMITLV_TAG_STRUC_wmi_extscan_hotlist_ssid_match_event_fixed_param,
    WMITLV_TAG_STRUC_wmi_vdev_tsf_tstamp_action_cmd_fixed_param,
    WMITLV_TAG_STRUC_wmi_vdev_tsf_report_event_fixed_param,
    WMITLV_TAG_STRUC_wmi_get_fw_mem_dump_fixed_param,
    WMITLV_TAG_STRUC_wmi_update_fw_mem_dump_fixed_param,
    WMITLV_TAG_STRUC_wmi_fw_mem_dump_params,
    WMITLV_TAG_STRUC_wmi_debug_mesg_flush_fixed_param,
    WMITLV_TAG_STRUC_wmi_debug_mesg_flush_complete_fixed_param,
    WMITLV_TAG_STRUC_wmi_peer_set_rate_report_condition_fixed_param,
    WMITLV_TAG_STRUC_wmi_roam_subnet_change_config_fixed_param,
    WMITLV_TAG_STRUC_wmi_vdev_set_ie_cmd_fixed_param,
    WMITLV_TAG_STRUC_wmi_rssi_breach_monitor_config_fixed_param,
    WMITLV_TAG_STRUC_wmi_rssi_breach_event_fixed_param,
    WMITLV_TAG_STRUC_WOW_EVENT_INITIAL_WAKEUP_fixed_param,
    WMITLV_TAG_STRUC_wmi_soc_set_pcl_cmd_fixed_param,
    WMITLV_TAG_STRUC_wmi_soc_set_hw_mode_cmd_fixed_param,
    WMITLV_TAG_STRUC_wmi_soc_set_hw_mode_response_event_fixed_param,
    WMITLV_TAG_STRUC_wmi_soc_hw_mode_transition_event_fixed_param,
    WMITLV_TAG_STRUC_wmi_vdev_txrx_streams,
    WMITLV_TAG_STRUC_wmi_soc_set_hw_mode_response_vdev_mac_entry,
    WMITLV_TAG_STRUC_wmi_soc_set_dual_mac_config_cmd_fixed_param,
    WMITLV_TAG_STRUC_wmi_soc_set_dual_mac_config_response_event_fixed_param,
    WMITLV_TAG_STRUC_WOW_IOAC_SOCK_PATTERN_T,
    WMITLV_TAG_STRUC_wmi_wow_enable_icmpv6_na_flt_cmd_fixed_param,
    WMITLV_TAG_STRUC_wmi_diag_event_log_config_fixed_param,
    WMITLV_TAG_STRUC_wmi_diag_event_log_supported_event_fixed_params,
    WMITLV_TAG_STRUC_wmi_packet_filter_config_fixed_param,
    WMITLV_TAG_STRUC_wmi_packet_filter_enable_fixed_param,
    WMITLV_TAG_STRUC_wmi_sap_set_blacklist_param_cmd_fixed_param,
    WMITLV_TAG_STRUC_wmi_mgmt_tx_send_cmd_fixed_param,
    WMITLV_TAG_STRUC_wmi_mgmt_tx_compl_event_fixed_param,
    WMITLV_TAG_STRUC_wmi_soc_set_antenna_mode_cmd_fixed_param,
    WMITLV_TAG_STRUC_WMI_WOW_UDP_SVC_OFLD_CMD_fixed_param,
    WMITLV_TAG_STRUC_wmi_lro_info_cmd_fixed_param,
    WMITLV_TAG_STRUC_wmi_roam_earlystop_rssi_thres_param,
    WMITLV_TAG_STRUC_wmi_service_ready_ext_event_fixed_param,
    WMITLV_TAG_STRUC_wmi_mawc_sensor_report_ind_cmd_fixed_param,
    WMITLV_TAG_STRUC_wmi_mawc_enable_sensor_event_fixed_param,
    WMITLV_TAG_STRUC_wmi_roam_configure_mawc_cmd_fixed_param,
    WMITLV_TAG_STRUC_wmi_nlo_configure_mawc_cmd_fixed_param,
    WMITLV_TAG_STRUC_wmi_extscan_configure_mawc_cmd_fixed_param,
    WMITLV_TAG_STRUC_wmi_peer_assoc_conf_event_fixed_param,
    WMITLV_TAG_STRUC_wmi_wow_hostwakeup_gpio_pin_pattern_config_cmd_fixed_param,
    WMITLV_TAG_STRUC_wmi_ap_ps_egap_param_cmd_fixed_param,
    WMITLV_TAG_STRUC_wmi_ap_ps_egap_info_event_fixed_param,
    WMITLV_TAG_STRUC_WMI_PMF_OFFLOAD_SET_SA_QUERY_CMD_fixed_param,
    WMITLV_TAG_STRUC_wmi_transfer_data_to_flash_cmd_fixed_param,
    WMITLV_TAG_STRUC_wmi_transfer_data_to_flash_complete_event_fixed_param,
    WMITLV_TAG_STRUC_wmi_scpc_event_fixed_param,
    WMITLV_TAG_STRUC_wmi_ap_ps_egap_info_chainmask_list,
    WMITLV_TAG_STRUC_wmi_sta_smps_force_mode_complete_event_fixed_param,
    WMITLV_TAG_STRUC_wmi_bpf_get_capability_cmd_fixed_param,
    WMITLV_TAG_STRUC_wmi_bpf_capability_info_evt_fixed_param,
    WMITLV_TAG_STRUC_wmi_bpf_get_vdev_stats_cmd_fixed_param,
    WMITLV_TAG_STRUC_wmi_bpf_vdev_stats_info_evt_fixed_param,
    WMITLV_TAG_STRUC_wmi_bpf_set_vdev_instructions_cmd_fixed_param,
    WMITLV_TAG_STRUC_wmi_bpf_del_vdev_instructions_cmd_fixed_param,
    WMITLV_TAG_STRUC_wmi_vdev_delete_resp_event_fixed_param,
    WMITLV_TAG_STRUC_wmi_peer_delete_resp_event_fixed_param,
    WMITLV_TAG_STRUC_wmi_roam_dense_thres_param,
    WMITLV_TAG_STRUC_enlo_candidate_score_param,
    WMITLV_TAG_STRUC_wmi_peer_update_wds_entry_cmd_fixed_param,
    WMITLV_TAG_STRUC_wmi_vdev_config_ratemask_fixed_param,
    WMITLV_TAG_STRUC_wmi_pdev_fips_cmd_fixed_param,
    WMITLV_TAG_STRUC_wmi_pdev_smart_ant_enable_cmd_fixed_param,
    WMITLV_TAG_STRUC_wmi_pdev_smart_ant_set_rx_antenna_cmd_fixed_param,
    WMITLV_TAG_STRUC_wmi_peer_smart_ant_set_tx_antenna_cmd_fixed_param,
    WMITLV_TAG_STRUC_wmi_peer_smart_ant_set_train_antenna_cmd_fixed_param,
    WMITLV_TAG_STRUC_wmi_peer_smart_ant_set_node_config_ops_cmd_fixed_param,
    WMITLV_TAG_STRUC_wmi_pdev_set_ant_switch_tbl_cmd_fixed_param,
    WMITLV_TAG_STRUC_wmi_pdev_set_ctl_table_cmd_fixed_param,
    WMITLV_TAG_STRUC_wmi_pdev_set_mimogain_table_cmd_fixed_param,
    WMITLV_TAG_STRUC_wmi_fwtest_set_param_cmd_fixed_param,
    WMITLV_TAG_STRUC_wmi_peer_atf_request_fixed_param,
    WMITLV_TAG_STRUC_wmi_vdev_atf_request_fixed_param,
    WMITLV_TAG_STRUC_wmi_pdev_get_ani_cck_config_cmd_fixed_param,
    WMITLV_TAG_STRUC_wmi_pdev_get_ani_ofdm_config_cmd_fixed_param,
    WMITLV_TAG_STRUC_wmi_inst_rssi_stats_resp_fixed_param,
    WMITLV_TAG_STRUC_wmi_med_util_report_event_fixed_param,
    WMITLV_TAG_STRUC_wmi_peer_sta_ps_statechange_event_fixed_param,
    WMITLV_TAG_STRUC_wmi_wds_addr_event_fixed_param,
    WMITLV_TAG_STRUC_wmi_peer_ratecode_list_event_fixed_param,
    WMITLV_TAG_STRUC_wmi_pdev_nfcal_power_all_channels_event_fixed_param,
    WMITLV_TAG_STRUC_wmi_pdev_tpc_event_fixed_param,
    WMITLV_TAG_STRUC_wmi_ani_ofdm_event_fixed_param,
    WMITLV_TAG_STRUC_wmi_ani_cck_event_fixed_param,
    WMITLV_TAG_STRUC_wmi_pdev_channel_hopping_event_fixed_param,
    WMITLV_TAG_STRUC_wmi_pdev_fips_event_fixed_param,
    WMITLV_TAG_STRUC_wmi_atf_peer_info,
    WMITLV_TAG_STRUC_wmi_pdev_get_tpc_cmd_fixed_param,
    WMITLV_TAG_STRUC_wmi_vdev_filter_nrp_config_cmd_fixed_param,
    WMITLV_TAG_STRUC_WMI_QBOOST_CFG_CMD_fixed_param,
    WMITLV_TAG_STRUC_wmi_pdev_smart_ant_gpio_handle,
    WMITLV_TAG_STRUC_wmi_peer_smart_ant_set_tx_antenna_series,
    WMITLV_TAG_STRUC_wmi_peer_smart_ant_set_train_antenna_param,
    WMITLV_TAG_STRUC_wmi_pdev_set_ant_ctrl_chain,
    WMITLV_TAG_STRUC_wmi_peer_cck_ofdm_rate_info,
    WMITLV_TAG_STRUC_wmi_peer_mcs_rate_info,
    WMITLV_TAG_STRUC_wmi_pdev_nfcal_power_all_channels_nfdBr,
    WMITLV_TAG_STRUC_wmi_pdev_nfcal_power_all_channels_nfdBm,
    WMITLV_TAG_STRUC_wmi_pdev_nfcal_power_all_channels_freqNum,
    WMITLV_TAG_STRUC_wmi_mu_report_total_mu,
    WMITLV_TAG_STRUC_wmi_vdev_set_dscp_tid_map_cmd_fixed_param,
    WMITLV_TAG_STRUC_wmi_roam_set_mbo_fixed_param,
    WMITLV_TAG_STRUC_wmi_mib_stats_enable_cmd_fixed_param,
    WMITLV_TAG_STRUC_wmi_nan_disc_iface_created_event_fixed_param,
    WMITLV_TAG_STRUC_wmi_nan_disc_iface_deleted_event_fixed_param,
    WMITLV_TAG_STRUC_wmi_nan_started_cluster_event_fixed_param,
    WMITLV_TAG_STRUC_wmi_nan_joined_cluster_event_fixed_param,
    WMITLV_TAG_STRUC_wmi_ndi_get_cap_req_fixed_param,
    WMITLV_TAG_STRUC_wmi_ndp_initiator_req_fixed_param,
    WMITLV_TAG_STRUC_wmi_ndp_responder_req_fixed_param,
    WMITLV_TAG_STRUC_wmi_ndp_end_req_fixed_param,
    WMITLV_TAG_STRUC_wmi_ndi_cap_rsp_event_fixed_param,
    WMITLV_TAG_STRUC_wmi_ndp_initiator_rsp_event_fixed_param,
    WMITLV_TAG_STRUC_wmi_ndp_responder_rsp_event_fixed_param,
    WMITLV_TAG_STRUC_wmi_ndp_end_rsp_event_fixed_param,
    WMITLV_TAG_STRUC_wmi_ndp_indication_event_fixed_param,
    WMITLV_TAG_STRUC_wmi_ndp_confirm_event_fixed_param,
    WMITLV_TAG_STRUC_wmi_ndp_end_indication_event_fixed_param,
    WMITLV_TAG_STRUC_wmi_vdev_set_quiet_cmd_fixed_param,
    WMITLV_TAG_STRUC_wmi_pdev_set_pcl_cmd_fixed_param,
    WMITLV_TAG_STRUC_wmi_pdev_set_hw_mode_cmd_fixed_param,
    WMITLV_TAG_STRUC_wmi_pdev_set_mac_config_cmd_fixed_param,
    WMITLV_TAG_STRUC_wmi_pdev_set_antenna_mode_cmd_fixed_param,
    WMITLV_TAG_STRUC_wmi_pdev_set_hw_mode_response_event_fixed_param,
    WMITLV_TAG_STRUC_wmi_pdev_hw_mode_transition_event_fixed_param,
    WMITLV_TAG_STRUC_wmi_pdev_set_hw_mode_response_vdev_mac_entry,
    WMITLV_TAG_STRUC_wmi_pdev_set_mac_config_response_event_fixed_param,
    WMITLV_TAG_STRUC_WMI_COEX_CONFIG_CMD_fixed_param,
    WMITLV_TAG_STRUC_wmi_config_enhanced_mcast_filter_fixed_param,
    WMITLV_TAG_STRUC_WMI_CHAN_AVOID_RPT_ALLOW_CMD_fixed_param,
    WMITLV_TAG_STRUC_wmi_set_periodic_channel_stats_config_fixed_param,
    WMITLV_TAG_STRUC_wmi_vdev_set_custom_aggr_size_cmd_fixed_param,
    WMITLV_TAG_STRUC_wmi_pdev_wal_power_debug_cmd_fixed_param,
    WMITLV_TAG_STRUC_WMI_MAC_PHY_CAPABILITIES,
    WMITLV_TAG_STRUC_WMI_HW_MODE_CAPABILITIES,
    WMITLV_TAG_STRUC_WMI_SOC_MAC_PHY_HW_MODE_CAPS,
    WMITLV_TAG_STRUC_WMI_HAL_REG_CAPABILITIES_EXT,
    WMITLV_TAG_STRUC_WMI_SOC_HAL_REG_CAPABILITIES,
    WMITLV_TAG_STRUC_wmi_vdev_wisa_cmd_fixed_param,
    WMITLV_TAG_STRUC_wmi_tx_power_level_stats_evt_fixed_param,
    WMITLV_TAG_STRUC_wmi_scan_adaptive_dwell_parameters_tlv,
    WMITLV_TAG_STRUC_wmi_scan_adaptive_dwell_config_fixed_param,
    WMITLV_TAG_STRUC_wmi_wow_set_action_wake_up_cmd_fixed_param,
    WMITLV_TAG_STRUC_wmi_ndp_end_rsp_per_ndi,
    WMITLV_TAG_STRUC_wmi_peer_bwf_request_fixed_param,
    WMITLV_TAG_STRUC_wmi_bwf_peer_info,
    WMITLV_TAG_STRUC_wmi_dbglog_time_stamp_sync_cmd_fixed_param,
    WMITLV_TAG_STRUC_wmi_rmc_set_leader_cmd_fixed_param,
    WMITLV_TAG_STRUC_wmi_rmc_manual_leader_event_fixed_param,
    WMITLV_TAG_STRUC_wmi_per_chain_rssi_stats,
    WMITLV_TAG_STRUC_wmi_rssi_stats,
    WMITLV_TAG_STRUC_wmi_p2p_lo_start_cmd_fixed_param,
    WMITLV_TAG_STRUC_wmi_p2p_lo_stop_cmd_fixed_param,
    WMITLV_TAG_STRUC_wmi_p2p_lo_stopped_event_fixed_param,
    WMITLV_TAG_STRUC_wmi_peer_reorder_queue_setup_cmd_fixed_param,
    WMITLV_TAG_STRUC_wmi_peer_reorder_queue_remove_cmd_fixed_param,
    WMITLV_TAG_STRUC_wmi_set_multiple_mcast_filter_cmd_fixed_param,
    WMITLV_TAG_STRUC_wmi_mgmt_tx_compl_bundle_event_fixed_param,
    WMITLV_TAG_STRUC_wmi_read_data_from_flash_cmd_fixed_param,
    WMITLV_TAG_STRUC_wmi_read_data_from_flash_event_fixed_param,
    WMITLV_TAG_STRUC_wmi_pdev_set_reorder_timeout_val_cmd_fixed_param,
    WMITLV_TAG_STRUC_wmi_peer_set_rx_blocksize_cmd_fixed_param,
    WMITLV_TAG_STRUC_WMI_PDEV_SET_WAKEUP_CONFIG_CMDID_fixed_param,
    WMITLV_TAG_STRUC_wmi_tlv_buf_len_param,
    WMITLV_TAG_STRUC_wmi_service_available_event_fixed_param,
    WMITLV_TAG_STRUC_wmi_peer_antdiv_info_req_cmd_fixed_param,
    WMITLV_TAG_STRUC_wmi_peer_antdiv_info_event_fixed_param,
    WMITLV_TAG_STRUC_wmi_peer_antdiv_info,
    WMITLV_TAG_STRUC_wmi_pdev_get_antdiv_status_cmd_fixed_param,
    WMITLV_TAG_STRUC_wmi_pdev_antdiv_status_event_fixed_param,
    WMITLV_TAG_STRUC_wmi_mnt_filter_cmd_fixed_param,
    WMITLV_TAG_STRUC_wmi_get_chip_power_stats_cmd_fixed_param,
    WMITLV_TAG_STRUC_wmi_pdev_chip_power_stats_event_fixed_param,
    WMITLV_TAG_STRUC_wmi_coex_get_antenna_isolation_cmd_fixed_param,
    WMITLV_TAG_STRUC_wmi_coex_report_isolation_event_fixed_param,
    WMITLV_TAG_STRUC_wmi_chan_cca_stats,
    WMITLV_TAG_STRUC_wmi_peer_signal_stats,
    WMITLV_TAG_STRUC_wmi_tx_stats,
    WMITLV_TAG_STRUC_wmi_peer_ac_tx_stats,
    WMITLV_TAG_STRUC_wmi_rx_stats,
    WMITLV_TAG_STRUC_wmi_peer_ac_rx_stats,
    WMITLV_TAG_STRUC_wmi_report_stats_event_fixed_param,
    WMITLV_TAG_STRUC_wmi_chan_cca_stats_thresh,
    WMITLV_TAG_STRUC_wmi_peer_signal_stats_thresh,
    WMITLV_TAG_STRUC_wmi_tx_stats_thresh,
    WMITLV_TAG_STRUC_wmi_rx_stats_thresh,
    WMITLV_TAG_STRUC_wmi_pdev_set_stats_threshold_cmd_fixed_param,
    WMITLV_TAG_STRUC_wmi_request_wlan_stats_cmd_fixed_param,
    WMITLV_TAG_STRUC_wmi_rx_aggr_failure_event_fixed_param,
    WMITLV_TAG_STRUC_wmi_rx_aggr_failure_info,
    WMITLV_TAG_STRUC_wmi_vdev_encrypt_decrypt_data_req_cmd_fixed_param,
    WMITLV_TAG_STRUC_wmi_vdev_encrypt_decrypt_data_resp_event_fixed_param,
    WMITLV_TAG_STRUC_wmi_pdev_band_to_mac,
    WMITLV_TAG_STRUC_wmi_tbtt_offset_info,
    WMITLV_TAG_STRUC_wmi_tbtt_offset_ext_event_fixed_param,
    WMITLV_TAG_STRUC_wmi_sar_limits_cmd_fixed_param,
    WMITLV_TAG_STRUC_wmi_sar_limit_cmd_row,
    WMITLV_TAG_STRUC_wmi_pdev_dfs_phyerr_offload_enable_cmd_fixed_param,
    WMITLV_TAG_STRUC_wmi_pdev_dfs_phyerr_offload_disable_cmd_fixed_param,
    WMITLV_TAG_STRUC_wmi_vdev_adfs_ch_cfg_cmd_fixed_param,
    WMITLV_TAG_STRUC_wmi_vdev_adfs_ocac_abort_cmd_fixed_param,
    WMITLV_TAG_STRUC_wmi_pdev_dfs_radar_detection_event_fixed_param,
    WMITLV_TAG_STRUC_wmi_vdev_adfs_ocac_complete_event_fixed_param,
    WMITLV_TAG_STRUC_wmi_vdev_dfs_cac_complete_event_fixed_param,
    WMITLV_TAG_STRUC_wmi_vendor_oui,
    WMITLV_TAG_STRUC_wmi_request_rcpi_cmd_fixed_param,
    WMITLV_TAG_STRUC_wmi_update_rcpi_event_fixed_param,
    WMITLV_TAG_STRUC_wmi_request_peer_stats_info_cmd_fixed_param,
    WMITLV_TAG_STRUC_wmi_peer_stats_info,
    WMITLV_TAG_STRUC_wmi_peer_stats_info_event_fixed_param,
    WMITLV_TAG_STRUC_wmi_pkgid_event_fixed_param,
    WMITLV_TAG_STRUC_wmi_connected_nlo_rssi_params,
    WMITLV_TAG_STRUC_wmi_set_current_country_cmd_fixed_param,
    WMITLV_TAG_STRUC_wmi_regulatory_rule_struct,
    WMITLV_TAG_STRUC_wmi_reg_chan_list_cc_event_fixed_param,
    WMITLV_TAG_STRUC_wmi_11d_scan_start_cmd_fixed_param,
    WMITLV_TAG_STRUC_wmi_11d_scan_stop_cmd_fixed_param,
    WMITLV_TAG_STRUC_wmi_11d_new_country_event_fixed_param,
    WMITLV_TAG_STRUC_wmi_request_radio_chan_stats_cmd_fixed_param,
    WMITLV_TAG_STRUC_wmi_radio_chan_stats,
    WMITLV_TAG_STRUC_wmi_radio_chan_stats_event_fixed_param,
    WMITLV_TAG_STRUC_wmi_roam_per_config_fixed_param,
    WMITLV_TAG_STRUC_wmi_vdev_add_mac_addr_to_rx_filter_cmd_fixed_param,
    WMITLV_TAG_STRUC_wmi_vdev_add_mac_addr_to_rx_filter_status_event_fixed_param,
    WMITLV_TAG_STRUC_wmi_bpf_set_vdev_active_mode_cmd_fixed_param,
    WMITLV_TAG_STRUC_wmi_hw_data_filter_cmd_fixed_param,
    WMITLV_TAG_STRUC_wmi_connected_nlo_bss_band_rssi_pref,
    WMITLV_TAG_STRUC_wmi_peer_oper_mode_change_event_fixed_param,
    WMITLV_TAG_STRUC_wmi_chip_power_save_failure_detected_fixed_param,
    WMITLV_TAG_STRUC_wmi_pdev_multiple_vdev_restart_request_cmd_fixed_param,
    WMITLV_TAG_STRUC_wmi_pdev_csa_switch_count_status_event_fixed_param,
    WMITLV_TAG_STRUC_wmi_pdev_update_pkt_routing_cmd_fixed_param,
    WMITLV_TAG_STRUC_wmi_pdev_check_cal_version_cmd_fixed_param,
    WMITLV_TAG_STRUC_wmi_pdev_check_cal_version_event_fixed_param,
    WMITLV_TAG_STRUC_wmi_pdev_set_diversity_gain_cmd_fixed_param,
    WMITLV_TAG_STRUC_WMI_MAC_PHY_CHAINMASK_COMBO,
    WMITLV_TAG_STRUC_WMI_MAC_PHY_CHAINMASK_CAPABILITY,
    WMITLV_TAG_STRUC_wmi_vdev_set_arp_stats_cmd_fixed_param,
    WMITLV_TAG_STRUC_wmi_vdev_get_arp_stats_cmd_fixed_param,
    WMITLV_TAG_STRUC_wmi_vdev_get_arp_stats_event_fixed_param,
    WMITLV_TAG_STRUC_wmi_iface_offload_stats,
    WMITLV_TAG_STRUC_wmi_request_stats_cmd_sub_struc_param,
    WMITLV_TAG_STRUC_rssi_ctl_ext,
    WMITLV_TAG_STRUC_wmi_single_phyerr_ext_rx_hdr,
    WMITLV_TAG_STRUC_wmi_coex_bt_activity_event_fixed_param,
    WMITLV_TAG_STRUC_wmi_vdev_get_tx_power_cmd_fixed_param,
    WMITLV_TAG_STRUC_wmi_vdev_tx_power_event_fixed_param,
    WMITLV_TAG_STRUC_wmi_offchan_data_tx_compl_event_fixed_param,
    WMITLV_TAG_STRUC_wmi_offchan_data_tx_send_cmd_fixed_param,
    WMITLV_TAG_STRUC_wmi_tx_send_params,
    WMITLV_TAG_STRUC_wmi_he_rate_set,
    WMITLV_TAG_STRUC_wmi_congestion_stats,
    WMITLV_TAG_STRUC_wmi_set_init_country_cmd_fixed_param,
    WMITLV_TAG_STRUC_wmi_scan_dbs_duty_cycle_fixed_param,
    WMITLV_TAG_STRUC_wmi_scan_dbs_duty_cycle_param_tlv,
    WMITLV_TAG_STRUC_wmi_pdev_div_get_rssi_antid_fixed_param,
    WMITLV_TAG_STRUC_wmi_therm_throt_config_request_fixed_param,
    WMITLV_TAG_STRUC_wmi_therm_throt_level_config_info,
    WMITLV_TAG_STRUC_wmi_therm_throt_stats_event_fixed_param,
    WMITLV_TAG_STRUC_wmi_therm_throt_level_stats_info,
    WMITLV_TAG_STRUC_wmi_pdev_div_rssi_antid_event_fixed_param,
    WMITLV_TAG_STRUC_WMI_OEM_DMA_RING_CAPABILITIES,
    WMITLV_TAG_STRUC_wmi_oem_dma_ring_cfg_req_fixed_param,
    WMITLV_TAG_STRUC_wmi_oem_dma_ring_cfg_rsp_fixed_param,
    WMITLV_TAG_STRUC_wmi_oem_indirect_data,
    WMITLV_TAG_STRUC_wmi_oem_dma_buf_release_fixed_param,
    WMITLV_TAG_STRUC_wmi_oem_dma_buf_release_entry,
    WMITLV_TAG_STRUC_wmi_pdev_bss_chan_info_request_fixed_param,
    WMITLV_TAG_STRUC_wmi_pdev_bss_chan_info_event_fixed_param,
    WMITLV_TAG_STRUC_wmi_roam_lca_disallow_config_tlv_param,
    WMITLV_TAG_STRUC_wmi_vdev_limit_offchan_cmd_fixed_param,
    WMITLV_TAG_STRUC_wmi_roam_rssi_rejection_oce_config_param,
    WMITLV_TAG_STRUC_wmi_unit_test_event_fixed_param,
    WMITLV_TAG_STRUC_wmi_roam_fils_offload_tlv_param,
    WMITLV_TAG_STRUC_wmi_pdev_update_pmk_cache_cmd_fixed_param,
    WMITLV_TAG_STRUC_wmi_pmk_cache,
    WMITLV_TAG_STRUC_wmi_pdev_update_fils_hlp_pkt_cmd_fixed_param,
    WMITLV_TAG_STRUC_wmi_roam_fils_synch_tlv_param,
    WMITLV_TAG_STRUC_wmi_gtk_offload_extended_tlv_param,
    WMITLV_TAG_STRUC_wmi_roam_bg_scan_roaming_param,
    WMITLV_TAG_STRUC_wmi_oic_ping_offload_params_cmd_fixed_param,
    WMITLV_TAG_STRUC_wmi_oic_ping_offload_set_enable_cmd_fixed_param,
    WMITLV_TAG_STRUC_wmi_oic_ping_handoff_event,
    WMITLV_TAG_STRUC_wmi_dhcp_lease_renew_offload_cmd_fixed_param,
    WMITLV_TAG_STRUC_wmi_dhcp_lease_renew_event,
    WMITLV_TAG_STRUC_wmi_btm_config_fixed_param,
    WMITLV_TAG_STRUC_wmi_debug_mesg_fw_data_stall_param,
    WMITLV_TAG_STRUC_wmi_wlm_config_cmd_fixed_param,
    WMITLV_TAG_STRUC_wmi_pdev_update_ctltable_request_fixed_param,
    WMITLV_TAG_STRUC_wmi_pdev_update_ctltable_event_fixed_param,
    WMITLV_TAG_STRUC_wmi_roam_cnd_scoring_param,
    WMITLV_TAG_STRUC_wmi_pdev_config_vendor_oui_action_fixed_param,
    WMITLV_TAG_STRUC_wmi_vendor_oui_ext,
<<<<<<< HEAD
=======
    WMITLV_TAG_STRUC_wmi_roam_synch_frame_event_fixed_param,
    WMITLV_TAG_STRUC_wmi_fd_send_from_host_cmd_fixed_param,
    WMITLV_TAG_STRUC_wmi_enable_fils_cmd_fixed_param,
    WMITLV_TAG_STRUC_wmi_host_swfda_event_fixed_param,
>>>>>>> d2441aed
} WMITLV_TAG_ID;

/*
 * IMPORTANT: Please add _ALL_ WMI Commands Here.
 * Otherwise, these WMI TLV Functions will be process them.
 */
#define WMITLV_ALL_CMD_LIST(OP) \
    OP(WMI_INIT_CMDID) \
    OP(WMI_PEER_CREATE_CMDID) \
    OP(WMI_PEER_DELETE_CMDID) \
    OP(WMI_PEER_FLUSH_TIDS_CMDID) \
    OP(WMI_PEER_SET_PARAM_CMDID) \
    OP(WMI_STA_POWERSAVE_MODE_CMDID) \
    OP(WMI_STA_POWERSAVE_PARAM_CMDID) \
    OP(WMI_STA_DTIM_PS_METHOD_CMDID) \
    OP(WMI_PDEV_SET_REGDOMAIN_CMDID) \
    OP(WMI_PEER_TID_ADDBA_CMDID) \
    OP(WMI_PEER_TID_DELBA_CMDID) \
    OP(WMI_PDEV_FTM_INTG_CMDID) \
    OP(WMI_WOW_HOSTWAKEUP_FROM_SLEEP_CMDID) \
    OP(WMI_WOW_ENABLE_CMDID) \
    OP(WMI_RMV_BCN_FILTER_CMDID) \
    OP(WMI_ROAM_SCAN_MODE) \
    OP(WMI_ROAM_SCAN_RSSI_THRESHOLD) \
    OP(WMI_ROAM_SCAN_PERIOD) \
    OP(WMI_ROAM_SCAN_RSSI_CHANGE_THRESHOLD) \
    OP(WMI_START_SCAN_CMDID) \
    OP(WMI_VDEV_PLMREQ_START_CMDID) \
    OP(WMI_VDEV_PLMREQ_STOP_CMDID) \
    OP(WMI_PDEV_SET_CHANNEL_CMDID) \
    OP(WMI_PDEV_SET_WMM_PARAMS_CMDID) \
    OP(WMI_VDEV_START_REQUEST_CMDID) \
    OP(WMI_VDEV_RESTART_REQUEST_CMDID) \
    OP(WMI_P2P_GO_SET_BEACON_IE) \
    OP(WMI_GTK_OFFLOAD_CMDID) \
    OP(WMI_SCAN_CHAN_LIST_CMDID) \
    OP(WMI_STA_UAPSD_AUTO_TRIG_CMDID) \
    OP(WMI_PRB_TMPL_CMDID) \
    OP(WMI_BCN_TMPL_CMDID) \
    OP(WMI_VDEV_INSTALL_KEY_CMDID) \
    OP(WMI_PEER_ASSOC_CMDID) \
    OP(WMI_ADD_BCN_FILTER_CMDID) \
    OP(WMI_STA_KEEPALIVE_CMDID) \
    OP(WMI_SET_ARP_NS_OFFLOAD_CMDID) \
    OP(WMI_P2P_SET_VENDOR_IE_DATA_CMDID) \
    OP(WMI_AP_PS_PEER_PARAM_CMDID) \
    OP(WMI_WLAN_PROFILE_TRIGGER_CMDID) \
    OP(WMI_WLAN_PROFILE_SET_HIST_INTVL_CMDID) \
    OP(WMI_WLAN_PROFILE_GET_PROFILE_DATA_CMDID) \
    OP(WMI_WLAN_PROFILE_ENABLE_PROFILE_ID_CMDID) \
    OP(WMI_WOW_DEL_WAKE_PATTERN_CMDID) \
    OP(WMI_WOW_ENABLE_DISABLE_WAKE_EVENT_CMDID) \
    OP(WMI_RTT_MEASREQ_CMDID) \
    OP(WMI_RTT_TSF_CMDID) \
    OP(WMI_OEM_REQ_CMDID) \
    OP(WMI_VDEV_SPECTRAL_SCAN_CONFIGURE_CMDID) \
    OP(WMI_VDEV_SPECTRAL_SCAN_ENABLE_CMDID) \
    OP(WMI_REQUEST_STATS_CMDID) \
    OP(WMI_NETWORK_LIST_OFFLOAD_CONFIG_CMDID) \
    OP(WMI_CSA_OFFLOAD_ENABLE_CMDID) \
    OP(WMI_CSA_OFFLOAD_CHANSWITCH_CMDID) \
    OP(WMI_CHATTER_SET_MODE_CMDID) \
    OP(WMI_ECHO_CMDID) \
    OP(WMI_PDEV_UTF_CMDID) \
    OP(WMI_PDEV_QVIT_CMDID) \
    OP(WMI_VDEV_SET_KEEPALIVE_CMDID) \
    OP(WMI_VDEV_GET_KEEPALIVE_CMDID) \
    OP(WMI_FORCE_FW_HANG_CMDID) \
    OP(WMI_GPIO_CONFIG_CMDID) \
    OP(WMI_GPIO_OUTPUT_CMDID) \
    OP(WMI_PEER_ADD_WDS_ENTRY_CMDID) \
    OP(WMI_PEER_REMOVE_WDS_ENTRY_CMDID) \
    OP(WMI_BCN_TX_CMDID) \
    OP(WMI_PDEV_SEND_BCN_CMDID) \
    OP(WMI_MGMT_TX_CMDID) \
    OP(WMI_ADDBA_CLEAR_RESP_CMDID) \
    OP(WMI_ADDBA_SEND_CMDID) \
    OP(WMI_DELBA_SEND_CMDID) \
    OP(WMI_ADDBA_SET_RESP_CMDID) \
    OP(WMI_SEND_SINGLEAMSDU_CMDID) \
    OP(WMI_PDEV_PKTLOG_ENABLE_CMDID) \
    OP(WMI_PDEV_PKTLOG_DISABLE_CMDID) \
    OP(WMI_PDEV_SET_HT_CAP_IE_CMDID) \
    OP(WMI_PDEV_SET_VHT_CAP_IE_CMDID) \
    OP(WMI_PDEV_SET_DSCP_TID_MAP_CMDID) \
    OP(WMI_PDEV_GREEN_AP_PS_ENABLE_CMDID) \
    OP(WMI_PDEV_GET_TPC_CONFIG_CMDID) \
    OP(WMI_PDEV_SET_BASE_MACADDR_CMDID) \
    OP(WMI_PEER_MCAST_GROUP_CMDID) \
    OP(WMI_ROAM_AP_PROFILE) \
    OP(WMI_SCAN_SCH_PRIO_TBL_CMDID) \
    OP(WMI_PDEV_DFS_ENABLE_CMDID) \
    OP(WMI_PDEV_DFS_DISABLE_CMDID) \
    OP(WMI_WOW_ADD_WAKE_PATTERN_CMDID) \
    OP(WMI_PDEV_SUSPEND_CMDID) \
    OP(WMI_PDEV_RESUME_CMDID) \
    OP(WMI_STOP_SCAN_CMDID) \
    OP(WMI_PDEV_SET_PARAM_CMDID) \
    OP(WMI_PDEV_SET_QUIET_MODE_CMDID) \
    OP(WMI_VDEV_CREATE_CMDID) \
    OP(WMI_VDEV_DELETE_CMDID) \
    OP(WMI_VDEV_UP_CMDID) \
    OP(WMI_VDEV_STOP_CMDID) \
    OP(WMI_VDEV_DOWN_CMDID) \
    OP(WMI_VDEV_SET_PARAM_CMDID) \
    OP(WMI_SCAN_UPDATE_REQUEST_CMDID) \
    OP(WMI_CHATTER_ADD_COALESCING_FILTER_CMDID) \
    OP(WMI_CHATTER_DELETE_COALESCING_FILTER_CMDID) \
    OP(WMI_CHATTER_COALESCING_QUERY_CMDID) \
    OP(WMI_TXBF_CMDID) \
    OP(WMI_DBGLOG_CFG_CMDID) \
    OP(WMI_VDEV_WNM_SLEEPMODE_CMDID) \
    OP(WMI_VDEV_IPSEC_NATKEEPALIVE_FILTER_CMDID) \
    OP(WMI_VDEV_WMM_ADDTS_CMDID) \
    OP(WMI_VDEV_WMM_DELTS_CMDID) \
    OP(WMI_VDEV_SET_WMM_PARAMS_CMDID) \
    OP(WMI_VDEV_SET_GTX_PARAMS_CMDID) \
    OP(WMI_TDLS_SET_STATE_CMDID) \
    OP(WMI_TDLS_PEER_UPDATE_CMDID) \
    OP(WMI_FWTEST_VDEV_MCC_SET_TBTT_MODE_CMDID) \
    OP(WMI_ROAM_CHAN_LIST)  \
    OP(WMI_RESMGR_ADAPTIVE_OCS_ENABLE_DISABLE_CMDID)\
    OP(WMI_RESMGR_SET_CHAN_TIME_QUOTA_CMDID)    \
    OP(WMI_RESMGR_SET_CHAN_LATENCY_CMDID) \
    OP(WMI_BA_REQ_SSN_CMDID) \
    OP(WMI_STA_SMPS_FORCE_MODE_CMDID) \
    OP(WMI_SET_MCASTBCAST_FILTER_CMDID) \
    OP(WMI_P2P_SET_OPPPS_PARAM_CMDID) \
    OP(WMI_FWTEST_P2P_SET_NOA_PARAM_CMDID) \
    OP(WMI_STA_SMPS_PARAM_CMDID) \
    OP(WMI_MCC_SCHED_TRAFFIC_STATS_CMDID) \
    OP(WMI_HB_SET_ENABLE_CMDID) \
    OP(WMI_HB_SET_TCP_PARAMS_CMDID) \
    OP(WMI_HB_SET_TCP_PKT_FILTER_CMDID) \
    OP(WMI_HB_SET_UDP_PARAMS_CMDID) \
    OP(WMI_HB_SET_UDP_PKT_FILTER_CMDID) \
    OP(WMI_PEER_INFO_REQ_CMDID) \
    OP(WMI_RMC_SET_MODE_CMDID) \
    OP(WMI_RMC_SET_ACTION_PERIOD_CMDID) \
    OP(WMI_RMC_CONFIG_CMDID) \
    OP(WMI_MHF_OFFLOAD_SET_MODE_CMDID) \
    OP(WMI_MHF_OFFLOAD_PLUMB_ROUTING_TBL_CMDID) \
    OP(WMI_DFS_PHYERR_FILTER_ENA_CMDID) \
    OP(WMI_DFS_PHYERR_FILTER_DIS_CMDID) \
    OP(WMI_BATCH_SCAN_ENABLE_CMDID) \
    OP(WMI_BATCH_SCAN_DISABLE_CMDID) \
    OP(WMI_BATCH_SCAN_TRIGGER_RESULT_CMDID)\
    OP(WMI_THERMAL_MGMT_CMDID)\
    OP(WMI_ADD_PROACTIVE_ARP_RSP_PATTERN_CMDID)\
    OP(WMI_DEL_PROACTIVE_ARP_RSP_PATTERN_CMDID) \
    OP(WMI_NAN_CMDID) \
    OP(WMI_MODEM_POWER_STATE_CMDID) \
    OP(WMI_PEER_GET_ESTIMATED_LINKSPEED_CMDID) \
    OP(WMI_ROAM_SCAN_CMD) \
    OP(WMI_REQUEST_STATS_EXT_CMDID) \
    OP(WMI_OBSS_SCAN_ENABLE_CMDID) \
    OP(WMI_OBSS_SCAN_DISABLE_CMDID) \
    OP(WMI_PDEV_SET_LED_CONFIG_CMDID) \
    OP(WMI_HOST_AUTO_SHUTDOWN_CFG_CMDID) \
    OP(WMI_TPC_CHAINMASK_CONFIG_CMDID) \
    OP(WMI_CHAN_AVOID_UPDATE_CMDID) \
    OP(WMI_WOW_IOAC_ADD_KEEPALIVE_CMDID) \
    OP(WMI_WOW_IOAC_DEL_KEEPALIVE_CMDID) \
    OP(WMI_WOW_IOAC_ADD_WAKE_PATTERN_CMDID) \
    OP(WMI_WOW_IOAC_DEL_WAKE_PATTERN_CMDID) \
    OP(WMI_REQUEST_LINK_STATS_CMDID) \
    OP(WMI_START_LINK_STATS_CMDID) \
    OP(WMI_CLEAR_LINK_STATS_CMDID) \
    OP(WMI_LPI_MGMT_SNOOPING_CONFIG_CMDID) \
    OP(WMI_LPI_START_SCAN_CMDID) \
    OP(WMI_LPI_STOP_SCAN_CMDID) \
    OP(WMI_EXTSCAN_START_CMDID) \
    OP(WMI_EXTSCAN_STOP_CMDID) \
    OP(WMI_EXTSCAN_CONFIGURE_WLAN_CHANGE_MONITOR_CMDID) \
    OP(WMI_EXTSCAN_CONFIGURE_HOTLIST_MONITOR_CMDID) \
    OP(WMI_EXTSCAN_GET_CACHED_RESULTS_CMDID) \
    OP(WMI_EXTSCAN_GET_WLAN_CHANGE_RESULTS_CMDID) \
    OP(WMI_EXTSCAN_SET_CAPABILITIES_CMDID) \
    OP(WMI_EXTSCAN_GET_CAPABILITIES_CMDID) \
    OP(WMI_EXTSCAN_CONFIGURE_HOTLIST_SSID_MONITOR_CMDID) \
    OP(WMI_D0_WOW_ENABLE_DISABLE_CMDID) \
    OP(WMI_UNIT_TEST_CMDID) \
    OP(WMI_ROAM_SYNCH_COMPLETE) \
    OP(WMI_EXTWOW_ENABLE_CMDID) \
    OP(WMI_EXTWOW_SET_APP_TYPE1_PARAMS_CMDID) \
    OP(WMI_EXTWOW_SET_APP_TYPE2_PARAMS_CMDID) \
    OP(WMI_ROAM_SET_RIC_REQUEST_CMDID) \
    OP(WMI_PDEV_GET_TEMPERATURE_CMDID) \
    OP(WMI_SET_DHCP_SERVER_OFFLOAD_CMDID) \
    OP(WMI_IPA_OFFLOAD_ENABLE_DISABLE_CMDID)\
    OP(WMI_SCAN_PROB_REQ_OUI_CMDID) \
    OP(WMI_TDLS_SET_OFFCHAN_MODE_CMDID)\
    OP(WMI_PDEV_SET_LED_FLASHING_CMDID) \
    OP(WMI_ROAM_INVOKE_CMDID) \
    OP(WMI_MDNS_OFFLOAD_ENABLE_CMDID) \
    OP(WMI_MDNS_SET_FQDN_CMDID) \
    OP(WMI_MDNS_SET_RESPONSE_CMDID) \
    OP(WMI_MDNS_GET_STATS_CMDID) \
    OP(WMI_SET_ANTENNA_DIVERSITY_CMDID) \
    OP(WMI_SAP_OFL_ENABLE_CMDID) \
    OP(WMI_APFIND_CMDID) \
    OP(WMI_OCB_SET_SCHED_CMDID) \
    OP(WMI_OCB_SET_CONFIG_CMDID) \
    OP(WMI_OCB_SET_UTC_TIME_CMDID) \
    OP(WMI_OCB_START_TIMING_ADVERT_CMDID) \
    OP(WMI_OCB_STOP_TIMING_ADVERT_CMDID) \
    OP(WMI_OCB_GET_TSF_TIMER_CMDID) \
    OP(WMI_DCC_GET_STATS_CMDID) \
    OP(WMI_DCC_CLEAR_STATS_CMDID) \
    OP(WMI_DCC_UPDATE_NDL_CMDID) \
    OP(WMI_ROAM_FILTER_CMDID) \
    OP(WMI_PASSPOINT_LIST_CONFIG_CMDID) \
    OP(WMI_VDEV_TSF_TSTAMP_ACTION_CMDID) \
    OP(WMI_GET_FW_MEM_DUMP_CMDID) \
    OP(WMI_DEBUG_MESG_FLUSH_CMDID) \
    OP(WMI_PEER_SET_RATE_REPORT_CONDITION_CMDID) \
    OP(WMI_ROAM_SUBNET_CHANGE_CONFIG_CMDID) \
    OP(WMI_VDEV_SET_IE_CMDID) \
    OP(WMI_RSSI_BREACH_MONITOR_CONFIG_CMDID) \
    OP(WMI_SOC_SET_PCL_CMDID) \
    OP(WMI_SOC_SET_HW_MODE_CMDID) \
    OP(WMI_SOC_SET_DUAL_MAC_CONFIG_CMDID) \
    OP(WMI_WOW_ENABLE_ICMPV6_NA_FLT_CMDID) \
    OP(WMI_DIAG_EVENT_LOG_CONFIG_CMDID) \
    OP(WMI_PACKET_FILTER_CONFIG_CMDID) \
    OP(WMI_PACKET_FILTER_ENABLE_CMDID) \
    OP(WMI_SAP_SET_BLACKLIST_PARAM_CMDID) \
    OP(WMI_MGMT_TX_SEND_CMDID) \
    OP(WMI_SOC_SET_ANTENNA_MODE_CMDID) \
    OP(WMI_WOW_UDP_SVC_OFLD_CMDID) \
    OP(WMI_LRO_CONFIG_CMDID) \
    OP(WMI_MAWC_SENSOR_REPORT_IND_CMDID) \
    OP(WMI_ROAM_CONFIGURE_MAWC_CMDID) \
    OP(WMI_NLO_CONFIGURE_MAWC_CMDID) \
    OP(WMI_EXTSCAN_CONFIGURE_MAWC_CMDID) \
    OP(WMI_WOW_HOSTWAKEUP_GPIO_PIN_PATTERN_CONFIG_CMDID) \
    OP(WMI_AP_PS_EGAP_PARAM_CMDID) \
    OP(WMI_PMF_OFFLOAD_SET_SA_QUERY_CMDID) \
    OP(WMI_TRANSFER_DATA_TO_FLASH_CMDID) \
    OP(WMI_OEM_REQUEST_CMDID) \
    OP(WMI_BPF_GET_CAPABILITY_CMDID) \
    OP(WMI_BPF_GET_VDEV_STATS_CMDID) \
    OP(WMI_BPF_SET_VDEV_INSTRUCTIONS_CMDID) \
    OP(WMI_BPF_DEL_VDEV_INSTRUCTIONS_CMDID) \
    OP(WMI_PEER_UPDATE_WDS_ENTRY_CMDID) \
    OP(WMI_PEER_ADD_PROXY_STA_ENTRY_CMDID) \
    OP(WMI_PDEV_FIPS_CMDID) \
    OP(WMI_PDEV_SMART_ANT_ENABLE_CMDID) \
    OP(WMI_PDEV_SMART_ANT_SET_RX_ANTENNA_CMDID) \
    OP(WMI_PDEV_SET_ANTENNA_SWITCH_TABLE_CMDID) \
    OP(WMI_PDEV_SET_CTL_TABLE_CMDID) \
    OP(WMI_PDEV_SET_MIMOGAIN_TABLE_CMDID) \
    OP(WMI_PDEV_GET_TPC_CMDID) \
    OP(WMI_PDEV_GET_ANI_CCK_CONFIG_CMDID) \
    OP(WMI_PDEV_GET_ANI_OFDM_CONFIG_CMDID) \
    OP(WMI_VDEV_RATEMASK_CMDID) \
    OP(WMI_VDEV_ATF_REQUEST_CMDID) \
    OP(WMI_VDEV_SET_DSCP_TID_MAP_CMDID) \
    OP(WMI_VDEV_FILTER_NEIGHBOR_RX_PACKETS_CMDID) \
    OP(WMI_PEER_SMART_ANT_SET_TX_ANTENNA_CMDID) \
    OP(WMI_PEER_SMART_ANT_SET_TRAIN_INFO_CMDID) \
    OP(WMI_PEER_SMART_ANT_SET_NODE_CONFIG_OPS_CMDID) \
    OP(WMI_PEER_ATF_REQUEST_CMDID) \
    OP(WMI_FWTEST_CMDID) \
    OP(WMI_QBOOST_CFG_CMDID) \
    OP(WMI_ROAM_SET_MBO_PARAM_CMDID) \
    OP(WMI_MIB_STATS_ENABLE_CMDID) \
    OP(WMI_NDI_GET_CAP_REQ_CMDID) \
    OP(WMI_NDP_INITIATOR_REQ_CMDID) \
    OP(WMI_NDP_RESPONDER_REQ_CMDID) \
    OP(WMI_NDP_END_REQ_CMDID) \
    OP(WMI_PDEV_SET_PCL_CMDID) \
    OP(WMI_PDEV_SET_HW_MODE_CMDID) \
    OP(WMI_PDEV_SET_MAC_CONFIG_CMDID) \
    OP(WMI_PDEV_SET_ANTENNA_MODE_CMDID) \
    OP(WMI_VDEV_SET_QUIET_MODE_CMDID) \
    OP(WMI_COEX_CONFIG_CMDID) \
    OP(WMI_CONFIG_ENHANCED_MCAST_FILTER_CMDID) \
    OP(WMI_CHAN_AVOID_RPT_ALLOW_CMDID) \
    OP(WMI_SET_PERIODIC_CHANNEL_STATS_CONFIG_CMDID) \
    OP(WMI_VDEV_SET_CUSTOM_AGGR_SIZE_CMDID) \
    OP(WMI_PDEV_WAL_POWER_DEBUG_CMDID) \
    OP(WMI_VDEV_WISA_CMDID) \
    OP(WMI_SCAN_ADAPTIVE_DWELL_CONFIG_CMDID) \
    OP(WMI_WOW_SET_ACTION_WAKE_UP_CMDID) \
    OP(WMI_PEER_BWF_REQUEST_CMDID) \
    OP(WMI_DBGLOG_TIME_STAMP_SYNC_CMDID) \
    OP(WMI_RMC_SET_MANUAL_LEADER_CMDID) \
    OP(WMI_P2P_LISTEN_OFFLOAD_START_CMDID) \
    OP(WMI_P2P_LISTEN_OFFLOAD_STOP_CMDID) \
    OP(WMI_PEER_REORDER_QUEUE_SETUP_CMDID) \
    OP(WMI_PEER_REORDER_QUEUE_REMOVE_CMDID) \
    OP(WMI_SET_MULTIPLE_MCAST_FILTER_CMDID) \
    OP(WMI_READ_DATA_FROM_FLASH_CMDID) \
    OP(WMI_PDEV_SET_REORDER_TIMEOUT_VAL_CMDID) \
    OP(WMI_PEER_SET_RX_BLOCKSIZE_CMDID) \
    OP(WMI_PDEV_SET_WAKEUP_CONFIG_CMDID) \
    OP(WMI_PEER_ANTDIV_INFO_REQ_CMDID) \
    OP(WMI_PDEV_GET_ANTDIV_STATUS_CMDID) \
    OP(WMI_MNT_FILTER_CMDID) \
    OP(WMI_PDEV_GET_CHIP_POWER_STATS_CMDID) \
    OP(WMI_COEX_GET_ANTENNA_ISOLATION_CMDID) \
    OP(WMI_PDEV_SET_STATS_THRESHOLD_CMDID) \
    OP(WMI_REQUEST_WLAN_STATS_CMDID) \
    OP(WMI_VDEV_ENCRYPT_DECRYPT_DATA_REQ_CMDID) \
    OP(WMI_SAR_LIMITS_CMDID) \
    OP(WMI_PDEV_DFS_PHYERR_OFFLOAD_ENABLE_CMDID) \
    OP(WMI_PDEV_DFS_PHYERR_OFFLOAD_DISABLE_CMDID) \
    OP(WMI_VDEV_ADFS_CH_CFG_CMDID) \
    OP(WMI_VDEV_ADFS_OCAC_ABORT_CMDID) \
    OP(WMI_REQUEST_RCPI_CMDID) \
    OP(WMI_REQUEST_PEER_STATS_INFO_CMDID) \
    OP(WMI_SET_CURRENT_COUNTRY_CMDID) \
    OP(WMI_11D_SCAN_START_CMDID) \
    OP(WMI_11D_SCAN_STOP_CMDID) \
    OP(WMI_REQUEST_RADIO_CHAN_STATS_CMDID) \
    OP(WMI_ROAM_PER_CONFIG_CMDID) \
    OP(WMI_VDEV_ADD_MAC_ADDR_TO_RX_FILTER_CMDID) \
    OP(WMI_BPF_SET_VDEV_ACTIVE_MODE_CMDID) \
    OP(WMI_HW_DATA_FILTER_CMDID) \
    OP(WMI_PDEV_MULTIPLE_VDEV_RESTART_REQUEST_CMDID) \
    OP(WMI_LPI_OEM_REQ_CMDID) \
    OP(WMI_PDEV_UPDATE_PKT_ROUTING_CMDID) \
    OP(WMI_PDEV_CHECK_CAL_VERSION_CMDID) \
    OP(WMI_PDEV_SET_DIVERSITY_GAIN_CMDID) \
    OP(WMI_VDEV_SET_ARP_STAT_CMDID) \
    OP(WMI_VDEV_GET_ARP_STAT_CMDID) \
    OP(WMI_VDEV_GET_TX_POWER_CMDID) \
    OP(WMI_OFFCHAN_DATA_TX_SEND_CMDID) \
    OP(WMI_SET_INIT_COUNTRY_CMDID) \
    OP(WMI_SET_SCAN_DBS_DUTY_CYCLE_CMDID) \
    OP(WMI_PDEV_DIV_GET_RSSI_ANTID_CMDID) \
    OP(WMI_THERM_THROT_SET_CONF_CMDID) \
    OP(WMI_OEM_DMA_RING_CFG_REQ_CMDID) \
    OP(WMI_PDEV_BSS_CHAN_INFO_REQUEST_CMDID) \
    OP(WMI_VDEV_LIMIT_OFFCHAN_CMDID) \
    OP(WMI_PDEV_UPDATE_FILS_HLP_PKT_CMDID) \
    OP(WMI_PDEV_UPDATE_PMK_CACHE_CMDID) \
    OP(WMI_HB_OIC_PING_OFFLOAD_PARAM_CMDID) \
    OP(WMI_HB_OIC_PING_OFFLOAD_SET_ENABLE_CMDID) \
    OP(WMI_HB_DHCP_LEASE_RENEW_OFFLOAD_CMDID) \
    OP(WMI_ROAM_BTM_CONFIG_CMDID) \
    OP(WMI_WLM_CONFIG_CMDID) \
    OP(WMI_PDEV_UPDATE_CTLTABLE_REQUEST_CMDID) \
    OP(WMI_PDEV_CONFIG_VENDOR_OUI_ACTION_CMDID) \
<<<<<<< HEAD
=======
    OP(WMI_PDEV_SEND_FD_CMDID) \
    OP(WMI_ENABLE_FILS_CMDID) \
>>>>>>> d2441aed
    /* add new CMD_LIST elements above this line */


/*
 * IMPORTANT: Please add _ALL_ WMI Events Here.
 * Otherwise, these WMI TLV Functions will be process them.
 */
#define WMITLV_ALL_EVT_LIST(OP) \
    OP(WMI_SERVICE_READY_EVENTID) \
    OP(WMI_SERVICE_READY_EXT_EVENTID) \
    OP(WMI_READY_EVENTID) \
    OP(WMI_SCAN_EVENTID) \
    OP(WMI_PDEV_TPC_CONFIG_EVENTID) \
    OP(WMI_CHAN_INFO_EVENTID) \
    OP(WMI_PHYERR_EVENTID) \
    OP(WMI_VDEV_START_RESP_EVENTID) \
    OP(WMI_VDEV_STOPPED_EVENTID) \
    OP(WMI_VDEV_INSTALL_KEY_COMPLETE_EVENTID) \
    OP(WMI_PEER_STA_KICKOUT_EVENTID) \
    OP(WMI_MGMT_RX_EVENTID) \
    OP(WMI_TBTTOFFSET_UPDATE_EVENTID) \
    OP(WMI_TX_DELBA_COMPLETE_EVENTID) \
    OP(WMI_TX_ADDBA_COMPLETE_EVENTID) \
    OP(WMI_ROAM_EVENTID) \
    OP(WMI_WOW_WAKEUP_HOST_EVENTID) \
    OP(WMI_RTT_ERROR_REPORT_EVENTID) \
    OP(WMI_OEM_MEASUREMENT_REPORT_EVENTID) \
    OP(WMI_OEM_ERROR_REPORT_EVENTID) \
    OP(WMI_OEM_CAPABILITY_EVENTID) \
    OP(WMI_ECHO_EVENTID) \
    OP(WMI_PDEV_FTM_INTG_EVENTID) \
    OP(WMI_VDEV_GET_KEEPALIVE_EVENTID) \
    OP(WMI_GPIO_INPUT_EVENTID) \
    OP(WMI_CSA_HANDLING_EVENTID) \
    OP(WMI_DEBUG_MESG_EVENTID) \
    OP(WMI_GTK_OFFLOAD_STATUS_EVENTID) \
    OP(WMI_DCS_INTERFERENCE_EVENTID) \
    OP(WMI_WLAN_PROFILE_DATA_EVENTID) \
    OP(WMI_PDEV_UTF_EVENTID) \
    OP(WMI_DEBUG_PRINT_EVENTID) \
    OP(WMI_RTT_MEASUREMENT_REPORT_EVENTID) \
    OP(WMI_HOST_SWBA_EVENTID) \
    OP(WMI_UPDATE_STATS_EVENTID) \
    OP(WMI_PDEV_QVIT_EVENTID) \
    OP(WMI_WLAN_FREQ_AVOID_EVENTID) \
    OP(WMI_GTK_REKEY_FAIL_EVENTID) \
    OP(WMI_NLO_MATCH_EVENTID) \
    OP(WMI_NLO_SCAN_COMPLETE_EVENTID) \
    OP(WMI_APFIND_EVENTID) \
    OP(WMI_CHATTER_PC_QUERY_EVENTID) \
    OP(WMI_UPLOADH_EVENTID) \
    OP(WMI_CAPTUREH_EVENTID) \
    OP(WMI_TDLS_PEER_EVENTID) \
    OP(WMI_VDEV_MCC_BCN_INTERVAL_CHANGE_REQ_EVENTID) \
    OP(WMI_BA_RSP_SSN_EVENTID) \
    OP(WMI_OFFLOAD_BCN_TX_STATUS_EVENTID) \
    OP(WMI_P2P_NOA_EVENTID) \
    OP(WMI_TX_PAUSE_EVENTID) \
    OP(WMI_RFKILL_STATE_CHANGE_EVENTID) \
    OP(WMI_PEER_INFO_EVENTID) \
    OP(WMI_PEER_TX_FAIL_CNT_THR_EVENTID) \
    OP(WMI_DFS_RADAR_EVENTID) \
    OP(WMI_BATCH_SCAN_ENABLED_EVENTID) \
    OP(WMI_BATCH_SCAN_RESULT_EVENTID) \
    OP(WMI_THERMAL_MGMT_EVENTID) \
    OP(WMI_NAN_EVENTID) \
    OP(WMI_PDEV_L1SS_TRACK_EVENTID) \
    OP(WMI_DIAG_DATA_CONTAINER_EVENTID) \
    OP(WMI_PEER_ESTIMATED_LINKSPEED_EVENTID) \
    OP(WMI_AGGR_STATE_TRIG_EVENTID) \
    OP(WMI_STATS_EXT_EVENTID) \
    OP(WMI_OFFLOAD_PROB_RESP_TX_STATUS_EVENTID) \
    OP(WMI_HOST_AUTO_SHUTDOWN_EVENTID) \
    OP(WMI_UPDATE_WHAL_MIB_STATS_EVENTID) \
    OP(WMI_IFACE_LINK_STATS_EVENTID) \
    OP(WMI_PEER_LINK_STATS_EVENTID) \
    OP(WMI_RADIO_LINK_STATS_EVENTID) \
    OP(WMI_LPI_RESULT_EVENTID) \
    OP(WMI_PEER_STATE_EVENTID) \
    OP(WMI_EXTSCAN_START_STOP_EVENTID) \
    OP(WMI_EXTSCAN_OPERATION_EVENTID) \
    OP(WMI_EXTSCAN_TABLE_USAGE_EVENTID) \
    OP(WMI_EXTSCAN_CACHED_RESULTS_EVENTID) \
    OP(WMI_EXTSCAN_WLAN_CHANGE_RESULTS_EVENTID) \
    OP(WMI_EXTSCAN_HOTLIST_MATCH_EVENTID) \
    OP(WMI_EXTSCAN_CAPABILITIES_EVENTID) \
    OP(WMI_EXTSCAN_HOTLIST_SSID_MATCH_EVENTID) \
    OP(WMI_D0_WOW_DISABLE_ACK_EVENTID) \
    OP(WMI_ROAM_SYNCH_EVENTID) \
    OP(WMI_LPI_STATUS_EVENTID) \
    OP(WMI_LPI_HANDOFF_EVENTID) \
    OP(WMI_UPDATE_VDEV_RATE_STATS_EVENTID) \
    OP(WMI_PDEV_TEMPERATURE_EVENTID) \
    OP(WMI_DIAG_EVENTID) \
    OP(WMI_MDNS_STATS_EVENTID) \
    OP(WMI_PDEV_RESUME_EVENTID) \
    OP(WMI_SAP_OFL_ADD_STA_EVENTID) \
    OP(WMI_SAP_OFL_DEL_STA_EVENTID) \
    OP(WMI_OCB_SET_SCHED_EVENTID) \
    OP(WMI_OCB_SET_CONFIG_RESP_EVENTID) \
    OP(WMI_OCB_GET_TSF_TIMER_RESP_EVENTID) \
    OP(WMI_DCC_GET_STATS_RESP_EVENTID) \
    OP(WMI_DCC_UPDATE_NDL_RESP_EVENTID) \
    OP(WMI_DCC_STATS_EVENTID) \
    OP(WMI_PASSPOINT_MATCH_EVENTID) \
    OP(WMI_VDEV_TSF_REPORT_EVENTID) \
    OP(WMI_UPDATE_FW_MEM_DUMP_EVENTID) \
    OP(WMI_DEBUG_MESG_FLUSH_COMPLETE_EVENTID) \
    OP(WMI_RSSI_BREACH_EVENTID) \
    OP(WMI_WOW_INITIAL_WAKEUP_EVENTID) \
    OP(WMI_SOC_SET_HW_MODE_RESP_EVENTID) \
    OP(WMI_SOC_HW_MODE_TRANSITION_EVENTID) \
    OP(WMI_SOC_SET_DUAL_MAC_CONFIG_RESP_EVENTID) \
    OP(WMI_DIAG_EVENT_LOG_SUPPORTED_EVENTID) \
    OP(WMI_MGMT_TX_COMPLETION_EVENTID) \
    OP(WMI_MAWC_ENABLE_SENSOR_EVENTID) \
    OP(WMI_PEER_ASSOC_CONF_EVENTID) \
    OP(WMI_AP_PS_EGAP_INFO_EVENTID) \
    OP(WMI_TRANSFER_DATA_TO_FLASH_COMPLETE_EVENTID) \
    OP(WMI_OEM_RESPONSE_EVENTID) \
    OP(WMI_PDEV_UTF_SCPC_EVENTID) \
    OP(WMI_STA_SMPS_FORCE_MODE_COMPLETE_EVENTID) \
    OP(WMI_BPF_CAPABILIY_INFO_EVENTID) \
    OP(WMI_BPF_VDEV_STATS_INFO_EVENTID) \
    OP(WMI_VDEV_DELETE_RESP_EVENTID) \
    OP(WMI_PEER_DELETE_RESP_EVENTID) \
    OP(WMI_PDEV_FIPS_EVENTID) \
    OP(WMI_PDEV_CHANNEL_HOPPING_EVENTID) \
    OP(WMI_PDEV_ANI_CCK_LEVEL_EVENTID) \
    OP(WMI_PDEV_ANI_OFDM_LEVEL_EVENTID) \
    OP(WMI_PDEV_TPC_EVENTID) \
    OP(WMI_PDEV_NFCAL_POWER_ALL_CHANNELS_EVENTID) \
    OP(WMI_PEER_RATECODE_LIST_EVENTID) \
    OP(WMI_WDS_PEER_EVENTID) \
    OP(WMI_PEER_STA_PS_STATECHG_EVENTID) \
    OP(WMI_INST_RSSI_STATS_EVENTID) \
    OP(WMI_NAN_DISC_IFACE_CREATED_EVENTID) \
    OP(WMI_NAN_DISC_IFACE_DELETED_EVENTID) \
    OP(WMI_NAN_STARTED_CLUSTER_EVENTID) \
    OP(WMI_NAN_JOINED_CLUSTER_EVENTID) \
    OP(WMI_NDI_CAP_RSP_EVENTID) \
    OP(WMI_NDP_INITIATOR_RSP_EVENTID) \
    OP(WMI_NDP_RESPONDER_RSP_EVENTID) \
    OP(WMI_NDP_END_RSP_EVENTID) \
    OP(WMI_NDP_INDICATION_EVENTID) \
    OP(WMI_NDP_CONFIRM_EVENTID) \
    OP(WMI_NDP_END_INDICATION_EVENTID) \
    OP(WMI_PDEV_SET_HW_MODE_RESP_EVENTID) \
    OP(WMI_PDEV_HW_MODE_TRANSITION_EVENTID) \
    OP(WMI_PDEV_SET_MAC_CONFIG_RESP_EVENTID) \
    OP(WMI_RADIO_TX_POWER_LEVEL_STATS_EVENTID) \
    OP(WMI_RMC_NEW_LEADER_EVENTID) \
    OP(WMI_P2P_LISTEN_OFFLOAD_STOPPED_EVENTID) \
    OP(WMI_MGMT_TX_BUNDLE_COMPLETION_EVENTID) \
    OP(WMI_READ_DATA_FROM_FLASH_EVENTID) \
    OP(WMI_SERVICE_AVAILABLE_EVENTID) \
    OP(WMI_PEER_ANTDIV_INFO_EVENTID) \
    OP(WMI_PDEV_ANTDIV_STATUS_EVENTID) \
    OP(WMI_PDEV_CHIP_POWER_STATS_EVENTID) \
    OP(WMI_COEX_REPORT_ANTENNA_ISOLATION_EVENTID) \
    OP(WMI_REPORT_STATS_EVENTID) \
    OP(WMI_REPORT_RX_AGGR_FAILURE_EVENTID) \
    OP(WMI_VDEV_ENCRYPT_DECRYPT_DATA_RESP_EVENTID) \
    OP(WMI_TBTTOFFSET_EXT_UPDATE_EVENTID) \
    OP(WMI_PDEV_DFS_RADAR_DETECTION_EVENTID) \
    OP(WMI_VDEV_DFS_CAC_COMPLETE_EVENTID) \
    OP(WMI_VDEV_ADFS_OCAC_COMPLETE_EVENTID) \
    OP(WMI_UPDATE_RCPI_EVENTID) \
    OP(WMI_PEER_STATS_INFO_EVENTID) \
    OP(WMI_PKGID_EVENTID) \
    OP(WMI_REG_CHAN_LIST_CC_EVENTID) \
    OP(WMI_11D_NEW_COUNTRY_EVENTID) \
    OP(WMI_RADIO_CHAN_STATS_EVENTID) \
    OP(WMI_VDEV_ADD_MAC_ADDR_TO_RX_FILTER_STATUS_EVENTID) \
    OP(WMI_PEER_OPER_MODE_CHANGE_EVENTID) \
    OP(WMI_PDEV_CHIP_POWER_SAVE_FAILURE_DETECTED_EVENTID) \
    OP(WMI_PDEV_CSA_SWITCH_COUNT_STATUS_EVENTID) \
    OP(WMI_PDEV_CHECK_CAL_VERSION_EVENTID) \
    OP(WMI_VDEV_GET_ARP_STAT_EVENTID) \
    OP(WMI_WLAN_COEX_BT_ACTIVITY_EVENTID) \
    OP(WMI_VDEV_GET_TX_POWER_EVENTID) \
    OP(WMI_OFFCHAN_DATA_TX_COMPLETION_EVENTID) \
    OP(WMI_THERM_THROT_STATS_EVENTID) \
    OP(WMI_PDEV_DIV_RSSI_ANTID_EVENTID) \
    OP(WMI_OEM_DMA_RING_CFG_RSP_EVENTID) \
    OP(WMI_OEM_DMA_BUF_RELEASE_EVENTID) \
    OP(WMI_PDEV_BSS_CHAN_INFO_EVENTID) \
    OP(WMI_UNIT_TEST_EVENTID) \
    OP(WMI_PDEV_UPDATE_CTLTABLE_EVENTID) \
    OP(WMI_HOST_SWFDA_EVENTID) \
    /* add new EVT_LIST elements above this line */


/* TLV definitions of WMI commands */

/* Init Cmd */
#define WMITLV_TABLE_WMI_INIT_CMDID(id,op,buf,len)\
    WMITLV_ELEM(id,op,buf,len, WMITLV_TAG_STRUC_wmi_init_cmd_fixed_param, wmi_init_cmd_fixed_param, fixed_param, WMITLV_SIZE_FIX)\
    WMITLV_ELEM(id,op,buf,len, WMITLV_TAG_STRUC_wmi_resource_config, wmi_resource_config, resource_config, WMITLV_SIZE_FIX)\
    WMITLV_ELEM(id,op,buf,len, WMITLV_TAG_ARRAY_STRUC, wlan_host_memory_chunk, host_mem_chunks, WMITLV_SIZE_VAR) \
    WMITLV_ELEM(id,op,buf,len, WMITLV_TAG_STRUC_wmi_pdev_set_hw_mode_cmd_fixed_param, wmi_pdev_set_hw_mode_cmd_fixed_param, hw_mode, WMITLV_SIZE_FIX) \
    WMITLV_ELEM(id,op,buf,len, WMITLV_TAG_ARRAY_STRUC, wmi_pdev_band_to_mac, band_to_mac, WMITLV_SIZE_VAR)

WMITLV_CREATE_PARAM_STRUC(WMI_INIT_CMDID);

/* Peer create Cmd */
#define WMITLV_TABLE_WMI_PEER_CREATE_CMDID(id,op,buf,len) \
    WMITLV_ELEM(id,op,buf,len, WMITLV_TAG_STRUC_wmi_peer_create_cmd_fixed_param, wmi_peer_create_cmd_fixed_param, fixed_param, WMITLV_SIZE_FIX)

WMITLV_CREATE_PARAM_STRUC(WMI_PEER_CREATE_CMDID);

/* Peer delete Cmd */
#define WMITLV_TABLE_WMI_PEER_DELETE_CMDID(id,op,buf,len) \
    WMITLV_ELEM(id,op,buf,len, WMITLV_TAG_STRUC_wmi_peer_delete_cmd_fixed_param, wmi_peer_delete_cmd_fixed_param, fixed_param, WMITLV_SIZE_FIX)

WMITLV_CREATE_PARAM_STRUC(WMI_PEER_DELETE_CMDID);

/* Peer flush Cmd*/
#define WMITLV_TABLE_WMI_PEER_FLUSH_TIDS_CMDID(id,op,buf,len) \
    WMITLV_ELEM(id,op,buf,len, WMITLV_TAG_STRUC_wmi_peer_flush_tids_cmd_fixed_param, wmi_peer_flush_tids_cmd_fixed_param, fixed_param, WMITLV_SIZE_FIX)

WMITLV_CREATE_PARAM_STRUC(WMI_PEER_FLUSH_TIDS_CMDID);

/* Peer Set Param Cmd */
#define WMITLV_TABLE_WMI_PEER_SET_PARAM_CMDID(id,op,buf,len) \
    WMITLV_ELEM(id,op,buf,len, WMITLV_TAG_STRUC_wmi_peer_set_param_cmd_fixed_param, wmi_peer_set_param_cmd_fixed_param, fixed_param, WMITLV_SIZE_FIX)

WMITLV_CREATE_PARAM_STRUC(WMI_PEER_SET_PARAM_CMDID);

/* STA Powersave Mode Cmd */
#define WMITLV_TABLE_WMI_STA_POWERSAVE_MODE_CMDID(id,op,buf,len) \
    WMITLV_ELEM(id,op,buf,len, WMITLV_TAG_STRUC_wmi_sta_powersave_mode_cmd_fixed_param, wmi_sta_powersave_mode_cmd_fixed_param, fixed_param, WMITLV_SIZE_FIX)

WMITLV_CREATE_PARAM_STRUC(WMI_STA_POWERSAVE_MODE_CMDID);

/* STA Powersave Param Cmd */
#define WMITLV_TABLE_WMI_STA_POWERSAVE_PARAM_CMDID(id,op,buf,len) \
            WMITLV_ELEM(id,op,buf,len, WMITLV_TAG_STRUC_wmi_sta_powersave_param_cmd_fixed_param, wmi_sta_powersave_param_cmd_fixed_param, fixed_param, WMITLV_SIZE_FIX)

WMITLV_CREATE_PARAM_STRUC(WMI_STA_POWERSAVE_PARAM_CMDID);

/* STA DTIM PS METHOD Cmd */
#define WMITLV_TABLE_WMI_STA_DTIM_PS_METHOD_CMDID(id,op,buf,len) \
    WMITLV_ELEM(id,op,buf,len, WMITLV_TAG_STRUC_wmi_sta_dtim_ps_method_cmd_fixed_param, wmi_sta_dtim_ps_method_cmd_fixed_param, fixed_param, WMITLV_SIZE_FIX)

WMITLV_CREATE_PARAM_STRUC(WMI_STA_DTIM_PS_METHOD_CMDID);

/* Pdev Set Reg Domain Cmd */
#define WMITLV_TABLE_WMI_PDEV_SET_REGDOMAIN_CMDID(id,op,buf,len) \
    WMITLV_ELEM(id,op,buf,len, WMITLV_TAG_STRUC_wmi_pdev_set_regdomain_cmd_fixed_param, wmi_pdev_set_regdomain_cmd_fixed_param, fixed_param, WMITLV_SIZE_FIX)

WMITLV_CREATE_PARAM_STRUC(WMI_PDEV_SET_REGDOMAIN_CMDID);


/* Peer TID ADD BA Cmd */
#define WMITLV_TABLE_WMI_PEER_TID_ADDBA_CMDID(id,op,buf,len) \
    WMITLV_ELEM(id,op,buf,len, WMITLV_TAG_STRUC_wmi_peer_tid_addba_cmd_fixed_param, wmi_peer_tid_addba_cmd_fixed_param, fixed_param, WMITLV_SIZE_FIX)

WMITLV_CREATE_PARAM_STRUC(WMI_PEER_TID_ADDBA_CMDID);

/* Peer TID DEL BA Cmd */
#define WMITLV_TABLE_WMI_PEER_TID_DELBA_CMDID(id,op,buf,len) \
    WMITLV_ELEM(id,op,buf,len, WMITLV_TAG_STRUC_wmi_peer_tid_delba_cmd_fixed_param, wmi_peer_tid_delba_cmd_fixed_param, fixed_param, WMITLV_SIZE_FIX)

WMITLV_CREATE_PARAM_STRUC(WMI_PEER_TID_DELBA_CMDID);

/* Peer Req Add BA Ssn for staId/tid pair Cmd */
#define WMITLV_TABLE_WMI_BA_REQ_SSN_CMDID(id,op,buf,len) \
    WMITLV_ELEM(id,op,buf,len, WMITLV_TAG_STRUC_wmi_ba_req_ssn_cmd_fixed_param, wmi_ba_req_ssn_cmd_fixed_param, fixed_param, WMITLV_SIZE_FIX) \
    WMITLV_ELEM(id,op,buf,len,WMITLV_TAG_ARRAY_STRUC, wmi_ba_req_ssn, ba_req_ssn_list, WMITLV_SIZE_VAR)

WMITLV_CREATE_PARAM_STRUC(WMI_BA_REQ_SSN_CMDID);


/* PDEV FTM integration Cmd */
#define WMITLV_TABLE_WMI_PDEV_FTM_INTG_CMDID(id,op,buf,len) \
    WMITLV_ELEM(id,op,buf,len, WMITLV_TAG_STRUC_wmi_ftm_intg_cmd_fixed_param, wmi_ftm_intg_cmd_fixed_param, fixed_param, WMITLV_SIZE_FIX)\
    WMITLV_ELEM(id,op,buf,len, WMITLV_TAG_ARRAY_BYTE, A_UINT8, data, WMITLV_SIZE_VAR)

WMITLV_CREATE_PARAM_STRUC(WMI_PDEV_FTM_INTG_CMDID);

/* WOW Wakeup from sleep Cmd */
#define WMITLV_TABLE_WMI_WOW_HOSTWAKEUP_FROM_SLEEP_CMDID(id,op,buf,len)                                                         \
    WMITLV_ELEM(id,op,buf,len, WMITLV_TAG_STRUC_wmi_wow_hostwakeup_from_sleep_cmd_fixed_param, wmi_wow_hostwakeup_from_sleep_cmd_fixed_param, fixed_param, WMITLV_SIZE_FIX)

WMITLV_CREATE_PARAM_STRUC(WMI_WOW_HOSTWAKEUP_FROM_SLEEP_CMDID);

/* WOW Enable Cmd */
#define WMITLV_TABLE_WMI_WOW_ENABLE_CMDID(id,op,buf,len)                                                         \
    WMITLV_ELEM(id,op,buf,len, WMITLV_TAG_STRUC_wmi_wow_enable_cmd_fixed_param, wmi_wow_enable_cmd_fixed_param, fixed_param, WMITLV_SIZE_FIX)

WMITLV_CREATE_PARAM_STRUC(WMI_WOW_ENABLE_CMDID);

/* WOW ICMPv6 NA filtering command */
#define WMITLV_TABLE_WMI_WOW_ENABLE_ICMPV6_NA_FLT_CMDID(id,op,buf,len) \
    WMITLV_ELEM(id,op,buf,len, WMITLV_TAG_STRUC_wmi_wow_enable_icmpv6_na_flt_cmd_fixed_param, wmi_wow_enable_icmpv6_na_flt_cmd_fixed_param, fixed_param, WMITLV_SIZE_FIX)

WMITLV_CREATE_PARAM_STRUC(WMI_WOW_ENABLE_ICMPV6_NA_FLT_CMDID);

/* Remove Bcn Filter Cmd */
#define WMITLV_TABLE_WMI_RMV_BCN_FILTER_CMDID(id,op,buf,len) \
    WMITLV_ELEM(id,op,buf,len, WMITLV_TAG_STRUC_wmi_rmv_bcn_filter_cmd_fixed_param, wmi_rmv_bcn_filter_cmd_fixed_param, fixed_param, WMITLV_SIZE_FIX)

WMITLV_CREATE_PARAM_STRUC(WMI_RMV_BCN_FILTER_CMDID);

/** Service bit WMI_SERVICE_ROAM_OFFLOAD for Roaming feature */
/* Roam scan mode Cmd */
#define WMITLV_TABLE_WMI_ROAM_SCAN_MODE(id,op,buf,len) \
    WMITLV_ELEM(id,op,buf,len, WMITLV_TAG_STRUC_wmi_roam_scan_mode_fixed_param, wmi_roam_scan_mode_fixed_param, fixed_param, WMITLV_SIZE_FIX) \
    WMITLV_ELEM(id,op,buf,len, WMITLV_TAG_STRUC_wmi_start_scan_cmd_fixed_param, wmi_start_scan_cmd_fixed_param, scan_params, WMITLV_SIZE_FIX) \
    WMITLV_ELEM(id,op,buf,len, WMITLV_TAG_ARRAY_STRUC, wmi_roam_offload_tlv_param, offload_param, WMITLV_SIZE_VAR)  \
    WMITLV_ELEM(id,op,buf,len, WMITLV_TAG_ARRAY_STRUC, wmi_roam_11i_offload_tlv_param, offload_11i_param, WMITLV_SIZE_VAR)  \
    WMITLV_ELEM(id,op,buf,len, WMITLV_TAG_ARRAY_STRUC, wmi_roam_11r_offload_tlv_param, offload_11r_param, WMITLV_SIZE_VAR) \
    WMITLV_ELEM(id,op,buf,len, WMITLV_TAG_ARRAY_STRUC, wmi_roam_ese_offload_tlv_param, offload_ese_param, WMITLV_SIZE_VAR) \
    WMITLV_ELEM(id,op,buf,len, WMITLV_TAG_ARRAY_STRUC, wmi_tlv_buf_len_param, assoc_ie_len_param, WMITLV_SIZE_VAR) \
    WMITLV_ELEM(id,op,buf,len, WMITLV_TAG_ARRAY_BYTE, A_UINT8, assoc_ie_buf, WMITLV_SIZE_VAR) \
    WMITLV_ELEM(id,op,buf,len, WMITLV_TAG_ARRAY_STRUC, wmi_roam_fils_offload_tlv_param, offload_fils_info_param, WMITLV_SIZE_VAR)
WMITLV_CREATE_PARAM_STRUC(WMI_ROAM_SCAN_MODE);

/* Roam scan Rssi Threshold Cmd */
#define WMITLV_TABLE_WMI_ROAM_SCAN_RSSI_THRESHOLD(id,op,buf,len) \
    WMITLV_ELEM(id,op,buf,len, WMITLV_TAG_STRUC_wmi_roam_scan_rssi_threshold_fixed_param, wmi_roam_scan_rssi_threshold_fixed_param, fixed_param, WMITLV_SIZE_FIX) \
    WMITLV_ELEM(id,op,buf,len, WMITLV_TAG_ARRAY_STRUC, wmi_roam_scan_extended_threshold_param, extended_param, WMITLV_SIZE_VAR) \
    WMITLV_ELEM(id,op,buf,len, WMITLV_TAG_ARRAY_STRUC, wmi_roam_earlystop_rssi_thres_param, earlystop_param, WMITLV_SIZE_VAR) \
    WMITLV_ELEM(id,op,buf,len, WMITLV_TAG_ARRAY_STRUC, wmi_roam_dense_thres_param, dense_param, WMITLV_SIZE_VAR) \
    WMITLV_ELEM(id,op,buf,len, WMITLV_TAG_ARRAY_STRUC, wmi_roam_bg_scan_roaming_param, bg_scan_param, WMITLV_SIZE_VAR)

WMITLV_CREATE_PARAM_STRUC(WMI_ROAM_SCAN_RSSI_THRESHOLD);

/* Roam Scan Period Cmd */
#define WMITLV_TABLE_WMI_ROAM_SCAN_PERIOD(id,op,buf,len) \
    WMITLV_ELEM(id,op,buf,len, WMITLV_TAG_STRUC_wmi_roam_scan_period_fixed_param, wmi_roam_scan_period_fixed_param, fixed_param, WMITLV_SIZE_FIX)

WMITLV_CREATE_PARAM_STRUC(WMI_ROAM_SCAN_PERIOD);

/* Roam scan change Rssi Threshold Cmd */
#define WMITLV_TABLE_WMI_ROAM_SCAN_RSSI_CHANGE_THRESHOLD(id,op,buf,len) \
    WMITLV_ELEM(id,op,buf,len, WMITLV_TAG_STRUC_wmi_roam_scan_rssi_change_threshold_fixed_param, wmi_roam_scan_rssi_change_threshold_fixed_param, fixed_param, WMITLV_SIZE_FIX)

WMITLV_CREATE_PARAM_STRUC(WMI_ROAM_SCAN_RSSI_CHANGE_THRESHOLD);

/* Roam Scan Channel list Cmd */
#define WMITLV_TABLE_WMI_ROAM_CHAN_LIST(id,op,buf,len) \
    WMITLV_ELEM(id,op,buf,len, WMITLV_TAG_STRUC_wmi_roam_chan_list_fixed_param, wmi_roam_chan_list_fixed_param, fixed_param, WMITLV_SIZE_FIX) \
    WMITLV_ELEM(id,op,buf,len, WMITLV_TAG_ARRAY_UINT32, A_UINT32, channel_list, WMITLV_SIZE_VAR)

WMITLV_CREATE_PARAM_STRUC(WMI_ROAM_CHAN_LIST);

/* Roam scan mode Cmd */
#define WMITLV_TABLE_WMI_ROAM_SCAN_CMD(id,op,buf,len) \
    WMITLV_ELEM(id,op,buf,len, WMITLV_TAG_STRUC_wmi_roam_scan_cmd_fixed_param, wmi_roam_scan_cmd_fixed_param, fixed_param, WMITLV_SIZE_FIX)

WMITLV_CREATE_PARAM_STRUC(WMI_ROAM_SCAN_CMD);

/* Roam mbo configuration */
#define WMITLV_TABLE_WMI_ROAM_SET_MBO_PARAM_CMDID(id,op,buf,len) \
    WMITLV_ELEM(id,op,buf,len, WMITLV_TAG_STRUC_wmi_roam_set_mbo_fixed_param, wmi_roam_set_mbo_fixed_param, fixed_param, WMITLV_SIZE_FIX) \
    WMITLV_ELEM(id,op,buf,len, WMITLV_TAG_ARRAY_UINT32, A_UINT32, cellular_cap, WMITLV_SIZE_VAR) \
    WMITLV_ELEM(id,op,buf,len, WMITLV_TAG_ARRAY_STRUC, wmi_supported_operating_class_param, supp_op_class_param, WMITLV_SIZE_VAR) \
    WMITLV_ELEM(id,op,buf,len, WMITLV_TAG_ARRAY_UINT32, A_UINT32, supp_op_class_list, WMITLV_SIZE_VAR) \
    WMITLV_ELEM(id,op,buf,len, WMITLV_TAG_ARRAY_STRUC, wmi_mbo_non_preferred_channel_report_param, non_prefer_ch_param, WMITLV_SIZE_VAR) \
    WMITLV_ELEM(id,op,buf,len, WMITLV_TAG_ARRAY_BYTE, A_UINT8, non_prefer_ch_attr, WMITLV_SIZE_VAR)

WMITLV_CREATE_PARAM_STRUC(WMI_ROAM_SET_MBO_PARAM_CMDID);

/* Roam PER configure cmd */
#define WMITLV_TABLE_WMI_ROAM_PER_CONFIG_CMDID(id,op,buf,len) \
    WMITLV_ELEM(id,op,buf,len, WMITLV_TAG_STRUC_wmi_roam_per_config_fixed_param, wmi_roam_per_config_fixed_param, fixed_param, WMITLV_SIZE_FIX)

WMITLV_CREATE_PARAM_STRUC(WMI_ROAM_PER_CONFIG_CMDID);

#define WMITLV_TABLE_WMI_VDEV_PLMREQ_START_CMDID(id,op,buf,len) \
    WMITLV_ELEM(id,op,buf,len, WMITLV_TAG_STRUC_wmi_vdev_plmreq_start_cmd_fixed_param, wmi_vdev_plmreq_start_cmd_fixed_param, fixed_param, WMITLV_SIZE_FIX) \
    WMITLV_ELEM(id,op,buf,len, WMITLV_TAG_ARRAY_UINT32, A_UINT32, channel_list, WMITLV_SIZE_VAR)

WMITLV_CREATE_PARAM_STRUC(WMI_VDEV_PLMREQ_START_CMDID);

#define WMITLV_TABLE_WMI_VDEV_PLMREQ_STOP_CMDID(id,op,buf,len) \
    WMITLV_ELEM(id,op,buf,len, WMITLV_TAG_STRUC_wmi_vdev_plmreq_stop_cmd_fixed_param, wmi_vdev_plmreq_stop_cmd_fixed_param, fixed_param, WMITLV_SIZE_FIX)

WMITLV_CREATE_PARAM_STRUC(WMI_VDEV_PLMREQ_STOP_CMDID);
/* Start scan Cmd */
#define WMITLV_TABLE_WMI_START_SCAN_CMDID(id,op,buf,len) \
    WMITLV_ELEM(id,op,buf,len, WMITLV_TAG_STRUC_wmi_start_scan_cmd_fixed_param, wmi_start_scan_cmd_fixed_param, fixed_param, WMITLV_SIZE_FIX) \
    WMITLV_ELEM(id,op,buf,len, WMITLV_TAG_ARRAY_UINT32, A_UINT32, channel_list, WMITLV_SIZE_VAR) \
    WMITLV_ELEM(id,op,buf,len, WMITLV_TAG_ARRAY_FIXED_STRUC, wmi_ssid, ssid_list, WMITLV_SIZE_VAR) \
    WMITLV_ELEM(id,op,buf,len, WMITLV_TAG_ARRAY_FIXED_STRUC, wmi_mac_addr, bssid_list, WMITLV_SIZE_VAR) \
    WMITLV_ELEM(id,op,buf,len, WMITLV_TAG_ARRAY_BYTE, A_UINT8, ie_data, WMITLV_SIZE_VAR)\
    WMITLV_ELEM(id,op,buf,len, WMITLV_TAG_ARRAY_STRUC, wmi_vendor_oui, vendor_oui, WMITLV_SIZE_VAR)
WMITLV_CREATE_PARAM_STRUC(WMI_START_SCAN_CMDID);

/* Scan adaptive dwell mode configuration */
#define WMITLV_TABLE_WMI_SCAN_ADAPTIVE_DWELL_CONFIG_CMDID(id,op,buf,len) \
    WMITLV_ELEM(id,op,buf,len, WMITLV_TAG_STRUC_wmi_scan_adaptive_dwell_config_fixed_param, wmi_scan_adaptive_dwell_config_fixed_param, fixed_param, WMITLV_SIZE_FIX) \
    WMITLV_ELEM(id,op,buf,len, WMITLV_TAG_ARRAY_STRUC, wmi_scan_adaptive_dwell_parameters_tlv, param, WMITLV_SIZE_VAR)

WMITLV_CREATE_PARAM_STRUC(WMI_SCAN_ADAPTIVE_DWELL_CONFIG_CMDID);

/* Set scan selection duty cycle */
#define WMITLV_TABLE_WMI_SET_SCAN_DBS_DUTY_CYCLE_CMDID(id,op,buf,len) \
    WMITLV_ELEM(id,op,buf,len, WMITLV_TAG_STRUC_wmi_scan_dbs_duty_cycle_fixed_param, wmi_scan_dbs_duty_cycle_fixed_param, fixed_param, WMITLV_SIZE_FIX) \
    WMITLV_ELEM(id,op,buf,len, WMITLV_TAG_ARRAY_STRUC, wmi_scan_dbs_duty_cycle_tlv_param, param, WMITLV_SIZE_VAR)

WMITLV_CREATE_PARAM_STRUC(WMI_SET_SCAN_DBS_DUTY_CYCLE_CMDID);

/* Start ExtScan Cmd */
#define WMITLV_TABLE_WMI_EXTSCAN_START_CMDID(id,op,buf,len) \
    WMITLV_ELEM(id,op,buf,len, WMITLV_TAG_STRUC_wmi_extscan_start_cmd_fixed_param, wmi_extscan_start_cmd_fixed_param, fixed_param, WMITLV_SIZE_FIX) \
    WMITLV_ELEM(id,op,buf,len, WMITLV_TAG_ARRAY_FIXED_STRUC, wmi_ssid, ssid_list, WMITLV_SIZE_VAR) \
    WMITLV_ELEM(id,op,buf,len, WMITLV_TAG_ARRAY_FIXED_STRUC, wmi_mac_addr, bssid_list, WMITLV_SIZE_VAR) \
    WMITLV_ELEM(id,op,buf,len, WMITLV_TAG_ARRAY_BYTE, A_UINT8, ie_data, WMITLV_SIZE_VAR) \
    WMITLV_ELEM(id,op,buf,len, WMITLV_TAG_ARRAY_STRUC, wmi_extscan_bucket, bucket_list, WMITLV_SIZE_VAR) \
    WMITLV_ELEM(id,op,buf,len, WMITLV_TAG_ARRAY_STRUC, wmi_extscan_bucket_channel, channel_list, WMITLV_SIZE_VAR)

WMITLV_CREATE_PARAM_STRUC(WMI_EXTSCAN_START_CMDID);

/* Stop ExtScan Cmd */
#define WMITLV_TABLE_WMI_EXTSCAN_STOP_CMDID(id,op,buf,len) \
    WMITLV_ELEM(id,op,buf,len, WMITLV_TAG_STRUC_wmi_extscan_stop_cmd_fixed_param, wmi_extscan_stop_cmd_fixed_param, fixed_param, WMITLV_SIZE_FIX)

WMITLV_CREATE_PARAM_STRUC(WMI_EXTSCAN_STOP_CMDID);

/* Start ExtScan BSSID Monitoring Cmd */
#define WMITLV_TABLE_WMI_EXTSCAN_CONFIGURE_WLAN_CHANGE_MONITOR_CMDID(id,op,buf,len) \
    WMITLV_ELEM(id,op,buf,len, WMITLV_TAG_STRUC_wmi_extscan_configure_wlan_change_monitor_cmd_fixed_param, wmi_extscan_configure_wlan_change_monitor_cmd_fixed_param, fixed_param, WMITLV_SIZE_FIX) \
    WMITLV_ELEM(id,op,buf,len, WMITLV_TAG_ARRAY_STRUC, wmi_extscan_wlan_change_bssid_param, wlan_change_descriptor_list, WMITLV_SIZE_VAR)

WMITLV_CREATE_PARAM_STRUC(WMI_EXTSCAN_CONFIGURE_WLAN_CHANGE_MONITOR_CMDID);

/* Start Hot List Monitoring Cmd */
#define WMITLV_TABLE_WMI_EXTSCAN_CONFIGURE_HOTLIST_MONITOR_CMDID(id,op,buf,len) \
    WMITLV_ELEM(id,op,buf,len, WMITLV_TAG_STRUC_wmi_extscan_configure_hotlist_monitor_cmd_fixed_param, wmi_extscan_configure_hotlist_monitor_cmd_fixed_param, fixed_param, WMITLV_SIZE_FIX) \
    WMITLV_ELEM(id,op,buf,len, WMITLV_TAG_ARRAY_STRUC, wmi_extscan_hotlist_entry, hotlist, WMITLV_SIZE_VAR)

WMITLV_CREATE_PARAM_STRUC(WMI_EXTSCAN_CONFIGURE_HOTLIST_MONITOR_CMDID);

/* Get ExtScan BSSID/RSSI list Cmd */
#define WMITLV_TABLE_WMI_EXTSCAN_GET_CACHED_RESULTS_CMDID(id,op,buf,len) \
    WMITLV_ELEM(id,op,buf,len, WMITLV_TAG_STRUC_wmi_extscan_get_cached_results_cmd_fixed_param, wmi_extscan_get_cached_results_cmd_fixed_param, fixed_param, WMITLV_SIZE_FIX)

WMITLV_CREATE_PARAM_STRUC(WMI_EXTSCAN_GET_CACHED_RESULTS_CMDID);

/* Get ExtScan BSSID monitor results Cmd */
#define WMITLV_TABLE_WMI_EXTSCAN_GET_WLAN_CHANGE_RESULTS_CMDID(id,op,buf,len) \
    WMITLV_ELEM(id,op,buf,len, WMITLV_TAG_STRUC_wmi_extscan_get_wlan_change_results_cmd_fixed_param, wmi_extscan_get_wlan_change_results_cmd_fixed_param, fixed_param, WMITLV_SIZE_FIX)

WMITLV_CREATE_PARAM_STRUC(WMI_EXTSCAN_GET_WLAN_CHANGE_RESULTS_CMDID);

/* Set ExtScan Capabilities Cmd */
#define WMITLV_TABLE_WMI_EXTSCAN_SET_CAPABILITIES_CMDID(id,op,buf,len) \
    WMITLV_ELEM(id,op,buf,len, WMITLV_TAG_STRUC_wmi_extscan_set_capabilities_cmd_fixed_param, wmi_extscan_set_capabilities_cmd_fixed_param, fixed_param, WMITLV_SIZE_FIX) \
    WMITLV_ELEM(id,op,buf,len, WMITLV_TAG_ARRAY_STRUC, wmi_extscan_cache_capabilities, extscan_cache_capabilities, WMITLV_SIZE_VAR) \
    WMITLV_ELEM(id,op,buf,len, WMITLV_TAG_ARRAY_STRUC, wmi_extscan_wlan_change_monitor_capabilities, wlan_change_capabilities, WMITLV_SIZE_VAR) \
    WMITLV_ELEM(id,op,buf,len, WMITLV_TAG_ARRAY_STRUC, wmi_extscan_hotlist_monitor_capabilities, hotlist_capabilities, WMITLV_SIZE_VAR)

WMITLV_CREATE_PARAM_STRUC(WMI_EXTSCAN_SET_CAPABILITIES_CMDID);

/* Get ExtScan Capabilities Cmd */
#define WMITLV_TABLE_WMI_EXTSCAN_GET_CAPABILITIES_CMDID(id,op,buf,len) \
    WMITLV_ELEM(id,op,buf,len, WMITLV_TAG_STRUC_wmi_extscan_get_capabilities_cmd_fixed_param, wmi_extscan_get_capabilities_cmd_fixed_param, fixed_param, WMITLV_SIZE_FIX)

WMITLV_CREATE_PARAM_STRUC(WMI_EXTSCAN_GET_CAPABILITIES_CMDID);

/* Start SSID Hot List Monitoring Cmd */
#define WMITLV_TABLE_WMI_EXTSCAN_CONFIGURE_HOTLIST_SSID_MONITOR_CMDID(id,op,buf,len) \
    WMITLV_ELEM(id,op,buf,len, WMITLV_TAG_STRUC_wmi_extscan_configure_hotlist_ssid_monitor_cmd_fixed_param, wmi_extscan_configure_hotlist_ssid_monitor_cmd_fixed_param, fixed_param, WMITLV_SIZE_FIX) \
    WMITLV_ELEM(id,op,buf,len, WMITLV_TAG_ARRAY_STRUC, wmi_extscan_hotlist_ssid_entry, hotlist_ssid, WMITLV_SIZE_VAR)

WMITLV_CREATE_PARAM_STRUC(WMI_EXTSCAN_CONFIGURE_HOTLIST_SSID_MONITOR_CMDID);

/* P2P set vendor ID data Cmd */
#define WMITLV_TABLE_WMI_P2P_SET_VENDOR_IE_DATA_CMDID(id,op,buf,len) \
    WMITLV_ELEM(id,op,buf,len, WMITLV_TAG_STRUC_wmi_p2p_set_vendor_ie_data_cmd_fixed_param, wmi_p2p_set_vendor_ie_data_cmd_fixed_param, fixed_param, WMITLV_SIZE_FIX)
WMITLV_CREATE_PARAM_STRUC(WMI_P2P_SET_VENDOR_IE_DATA_CMDID);

/* P2P set OppPS parameters Cmd */
#define WMITLV_TABLE_WMI_P2P_SET_OPPPS_PARAM_CMDID(id,op,buf,len) \
    WMITLV_ELEM(id,op,buf,len, WMITLV_TAG_STRUC_wmi_p2p_set_oppps_cmd_fixed_param, wmi_p2p_set_oppps_cmd_fixed_param, fixed_param, WMITLV_SIZE_FIX)
WMITLV_CREATE_PARAM_STRUC(WMI_P2P_SET_OPPPS_PARAM_CMDID);

/* P2P set listen offload start parameters Cmd */
#define WMITLV_TABLE_WMI_P2P_LISTEN_OFFLOAD_START_CMDID(id,op,buf,len) \
    WMITLV_ELEM(id,op,buf,len, WMITLV_TAG_STRUC_wmi_p2p_lo_start_cmd_fixed_param, wmi_p2p_lo_start_cmd_fixed_param, fixed_param, WMITLV_SIZE_FIX) \
    WMITLV_ELEM(id,op,buf,len, WMITLV_TAG_ARRAY_BYTE, A_UINT8, device_types_data, WMITLV_SIZE_VAR) \
    WMITLV_ELEM(id,op,buf,len, WMITLV_TAG_ARRAY_BYTE, A_UINT8, prob_resp_data, WMITLV_SIZE_VAR)
WMITLV_CREATE_PARAM_STRUC(WMI_P2P_LISTEN_OFFLOAD_START_CMDID);

/* P2P set listen offload stop parameters Cmd */
#define WMITLV_TABLE_WMI_P2P_LISTEN_OFFLOAD_STOP_CMDID(id,op,buf,len) \
    WMITLV_ELEM(id,op,buf,len, WMITLV_TAG_STRUC_wmi_p2p_lo_stop_cmd_fixed_param, wmi_p2p_lo_stop_cmd_fixed_param, fixed_param, WMITLV_SIZE_FIX)
WMITLV_CREATE_PARAM_STRUC(WMI_P2P_LISTEN_OFFLOAD_STOP_CMDID);

/* P2P set listen offload stopped parameters Event */
#define WMITLV_TABLE_WMI_P2P_LISTEN_OFFLOAD_STOPPED_EVENTID(id,op,buf,len) \
    WMITLV_ELEM(id,op,buf,len, WMITLV_TAG_STRUC_wmi_p2p_lo_stopped_event_fixed_param, wmi_p2p_lo_stopped_event_fixed_param, fixed_param, WMITLV_SIZE_FIX)
WMITLV_CREATE_PARAM_STRUC(WMI_P2P_LISTEN_OFFLOAD_STOPPED_EVENTID);

/* Pdev set channel Cmd */
#define WMITLV_TABLE_WMI_PDEV_SET_CHANNEL_CMDID(id,op,buf,len) \
    WMITLV_ELEM(id,op,buf,len, WMITLV_TAG_STRUC_wmi_channel, wmi_channel, chan, WMITLV_SIZE_FIX)
WMITLV_CREATE_PARAM_STRUC(WMI_PDEV_SET_CHANNEL_CMDID);

#define WMITLV_TABLE_WMI_PDEV_UPDATE_PMK_CACHE_CMDID(id,op,buf,len) \
    WMITLV_ELEM(id,op,buf,len, WMITLV_TAG_STRUC_wmi_pdev_update_pmk_cache_cmd_fixed_param, wmi_pdev_update_pmk_cache_cmd_fixed_param, fixed_param, WMITLV_SIZE_FIX) \
    WMITLV_ELEM(id,op,buf,len, WMITLV_TAG_ARRAY_STRUC, wmi_pmk_cache, pmk_cache, WMITLV_SIZE_VAR)
WMITLV_CREATE_PARAM_STRUC(WMI_PDEV_UPDATE_PMK_CACHE_CMDID);

#define WMITLV_TABLE_WMI_PDEV_UPDATE_FILS_HLP_PKT_CMDID(id,op,buf,len) \
    WMITLV_ELEM(id,op,buf,len, WMITLV_TAG_STRUC_wmi_pdev_update_fils_hlp_pkt_cmd_fixed_param, wmi_pdev_update_fils_hlp_pkt_cmd_fixed_param, fixed_param, WMITLV_SIZE_FIX) \
    WMITLV_ELEM(id,op,buf,len, WMITLV_TAG_ARRAY_BYTE, A_UINT8, fils_hlp_pkt, WMITLV_SIZE_VAR)
WMITLV_CREATE_PARAM_STRUC(WMI_PDEV_UPDATE_FILS_HLP_PKT_CMDID);
/* Echo Cmd */
#define WMITLV_TABLE_WMI_ECHO_CMDID(id,op,buf,len)                                                         \
    WMITLV_ELEM(id,op,buf,len, WMITLV_TAG_STRUC_wmi_echo_cmd_fixed_param, wmi_echo_cmd_fixed_param, fixed_param, WMITLV_SIZE_FIX)
WMITLV_CREATE_PARAM_STRUC(WMI_ECHO_CMDID);

/* Pdev set wmm params */
#define WMITLV_TABLE_WMI_PDEV_SET_WMM_PARAMS_CMDID(id,op,buf,len) \
    WMITLV_ELEM(id,op,buf,len, WMITLV_TAG_STRUC_wmi_pdev_set_wmm_params_cmd_fixed_param, wmi_pdev_set_wmm_params_cmd_fixed_param, fixed_param, WMITLV_SIZE_FIX)\
    WMITLV_ELEM(id,op,buf,len, WMITLV_TAG_STRUC_wmi_wmm_params, wmi_wmm_params, wmm_params_ac_be, WMITLV_SIZE_FIX)\
    WMITLV_ELEM(id,op,buf,len, WMITLV_TAG_STRUC_wmi_wmm_params, wmi_wmm_params, wmm_params_ac_bk, WMITLV_SIZE_FIX)\
    WMITLV_ELEM(id,op,buf,len, WMITLV_TAG_STRUC_wmi_wmm_params, wmi_wmm_params, wmm_params_ac_vi, WMITLV_SIZE_FIX)\
    WMITLV_ELEM(id,op,buf,len, WMITLV_TAG_STRUC_wmi_wmm_params, wmi_wmm_params, wmm_params_ac_vo, WMITLV_SIZE_FIX)

WMITLV_CREATE_PARAM_STRUC(WMI_PDEV_SET_WMM_PARAMS_CMDID);

/* Vdev start request Cmd */
#define WMITLV_TABLE_WMI_VDEV_START_REQUEST_CMDID(id,op,buf,len) \
    WMITLV_ELEM(id,op,buf,len, WMITLV_TAG_STRUC_wmi_vdev_start_request_cmd_fixed_param, wmi_vdev_start_request_cmd_fixed_param, fixed_param, WMITLV_SIZE_FIX) \
    WMITLV_ELEM(id,op,buf,len, WMITLV_TAG_STRUC_wmi_channel, wmi_channel, chan, WMITLV_SIZE_FIX) \
    WMITLV_ELEM(id,op,buf,len, WMITLV_TAG_ARRAY_STRUC, wmi_p2p_noa_descriptor, noa_descriptors, WMITLV_SIZE_VAR)

WMITLV_CREATE_PARAM_STRUC(WMI_VDEV_START_REQUEST_CMDID);

/* Vdev restart request cmd */
#define WMITLV_TABLE_WMI_VDEV_RESTART_REQUEST_CMDID(id,op,buf,len) \
    WMITLV_ELEM(id,op,buf,len, WMITLV_TAG_STRUC_wmi_vdev_start_request_cmd_fixed_param, wmi_vdev_start_request_cmd_fixed_param, fixed_param, WMITLV_SIZE_FIX) \
    WMITLV_ELEM(id,op,buf,len, WMITLV_TAG_STRUC_wmi_channel, wmi_channel, chan, WMITLV_SIZE_FIX) \
    WMITLV_ELEM(id,op,buf,len, WMITLV_TAG_ARRAY_STRUC, wmi_p2p_noa_descriptor, noa_descriptors, WMITLV_SIZE_VAR)

WMITLV_CREATE_PARAM_STRUC(WMI_VDEV_RESTART_REQUEST_CMDID);

/* P2P Go set beacon IE cmd */
#define WMITLV_TABLE_WMI_P2P_GO_SET_BEACON_IE(id,op,buf,len) \
    WMITLV_ELEM(id,op,buf,len, WMITLV_TAG_STRUC_wmi_p2p_go_set_beacon_ie_fixed_param, wmi_p2p_go_set_beacon_ie_fixed_param, fixed_param, WMITLV_SIZE_FIX) \
    WMITLV_ELEM(id,op,buf,len, WMITLV_TAG_ARRAY_BYTE, A_UINT8, ie_data, WMITLV_SIZE_VAR)

WMITLV_CREATE_PARAM_STRUC(WMI_P2P_GO_SET_BEACON_IE);

/* GTK offload Cmd */
#define WMITLV_TABLE_WMI_GTK_OFFLOAD_CMDID(id,op,buf,len) \
    WMITLV_ELEM(id,op,buf,len, WMITLV_TAG_STRUC_WMI_GTK_OFFLOAD_CMD_fixed_param, WMI_GTK_OFFLOAD_CMD_fixed_param, fixed_param, WMITLV_SIZE_FIX) \
    WMITLV_ELEM(id,op,buf,len, WMITLV_TAG_ARRAY_STRUC, wmi_gtk_offload_fils_tlv_param, wmi_fils_gtk_info, WMITLV_SIZE_VAR)

WMITLV_CREATE_PARAM_STRUC(WMI_GTK_OFFLOAD_CMDID);

/* PMF 11w offload Set SA query cmd */
#define WMITLV_TABLE_WMI_PMF_OFFLOAD_SET_SA_QUERY_CMDID(id,op,buf,len) \
    WMITLV_ELEM(id,op,buf,len, WMITLV_TAG_STRUC_WMI_PMF_OFFLOAD_SET_SA_QUERY_CMD_fixed_param, WMI_PMF_OFFLOAD_SET_SA_QUERY_CMD_fixed_param, fixed_param, WMITLV_SIZE_FIX)

WMITLV_CREATE_PARAM_STRUC(WMI_PMF_OFFLOAD_SET_SA_QUERY_CMDID);

/* Scan channel list Cmd */
#define WMITLV_TABLE_WMI_SCAN_CHAN_LIST_CMDID(id,op,buf,len) \
    WMITLV_ELEM(id,op,buf,len, WMITLV_TAG_STRUC_wmi_scan_chan_list_cmd_fixed_param, wmi_scan_chan_list_cmd_fixed_param, fixed_param, WMITLV_SIZE_FIX) \
    WMITLV_ELEM(id,op,buf,len, WMITLV_TAG_ARRAY_STRUC, wmi_channel, chan_info, WMITLV_SIZE_VAR)

WMITLV_CREATE_PARAM_STRUC(WMI_SCAN_CHAN_LIST_CMDID);

/* STA UAPSD Auto trigger Cmd */
#define WMITLV_TABLE_WMI_STA_UAPSD_AUTO_TRIG_CMDID(id,op,buf,len) \
    WMITLV_ELEM(id,op,buf,len, WMITLV_TAG_STRUC_wmi_sta_uapsd_auto_trig_cmd_fixed_param, wmi_sta_uapsd_auto_trig_cmd_fixed_param, fixed_param, WMITLV_SIZE_FIX) \
    WMITLV_ELEM(id,op,buf,len, WMITLV_TAG_ARRAY_STRUC, wmi_sta_uapsd_auto_trig_param, ac_param, WMITLV_SIZE_VAR)

WMITLV_CREATE_PARAM_STRUC(WMI_STA_UAPSD_AUTO_TRIG_CMDID);

/* Probe template Cmd */
#define WMITLV_TABLE_WMI_PRB_TMPL_CMDID(id,op,buf,len) \
    WMITLV_ELEM(id,op,buf,len, WMITLV_TAG_STRUC_wmi_prb_tmpl_cmd_fixed_param, wmi_prb_tmpl_cmd_fixed_param, fixed_param, WMITLV_SIZE_FIX) \
    WMITLV_ELEM(id,op,buf,len, WMITLV_TAG_STRUC_wmi_bcn_prb_info, wmi_bcn_prb_info, bcn_prb_info, WMITLV_SIZE_FIX) \
    WMITLV_ELEM(id,op,buf,len, WMITLV_TAG_ARRAY_BYTE, A_UINT8, bufp, WMITLV_SIZE_VAR)

WMITLV_CREATE_PARAM_STRUC(WMI_PRB_TMPL_CMDID);

/* Beacon template Cmd */
#define WMITLV_TABLE_WMI_BCN_TMPL_CMDID(id,op,buf,len) \
    WMITLV_ELEM(id,op,buf,len, WMITLV_TAG_STRUC_wmi_bcn_tmpl_cmd_fixed_param, wmi_bcn_tmpl_cmd_fixed_param, fixed_param, WMITLV_SIZE_FIX) \
    WMITLV_ELEM(id,op,buf,len, WMITLV_TAG_STRUC_wmi_bcn_prb_info, wmi_bcn_prb_info, bcn_prb_info, WMITLV_SIZE_FIX) \
    WMITLV_ELEM(id,op,buf,len, WMITLV_TAG_ARRAY_BYTE, A_UINT8, bufp, WMITLV_SIZE_VAR)

WMITLV_CREATE_PARAM_STRUC(WMI_BCN_TMPL_CMDID);

/* VDEV install key complete Cmd */
#define WMITLV_TABLE_WMI_VDEV_INSTALL_KEY_CMDID(id,op,buf,len) \
    WMITLV_ELEM(id,op,buf,len, WMITLV_TAG_STRUC_wmi_vdev_install_key_cmd_fixed_param, wmi_vdev_install_key_cmd_fixed_param, fixed_param, WMITLV_SIZE_FIX)\
    WMITLV_ELEM(id,op,buf,len, WMITLV_TAG_ARRAY_BYTE, A_UINT8, key_data, WMITLV_SIZE_VAR)

WMITLV_CREATE_PARAM_STRUC(WMI_VDEV_INSTALL_KEY_CMDID);

/* VDEV WNM SLEEP MODE Cmd */
#define WMITLV_TABLE_WMI_VDEV_WNM_SLEEPMODE_CMDID(id,op,buf,len) \
    WMITLV_ELEM(id,op,buf,len, WMITLV_TAG_STRUC_WMI_VDEV_WNM_SLEEPMODE_CMD_fixed_param, WMI_VDEV_WNM_SLEEPMODE_CMD_fixed_param, fixed_param, WMITLV_SIZE_FIX)

WMITLV_CREATE_PARAM_STRUC(WMI_VDEV_WNM_SLEEPMODE_CMDID);

#define WMITLV_TABLE_WMI_VDEV_IPSEC_NATKEEPALIVE_FILTER_CMDID(id,op,buf,len) \
    WMITLV_ELEM(id,op,buf,len, WMITLV_TAG_STRUC_WMI_VDEV_IPSEC_NATKEEPALIVE_FILTER_CMD_fixed_param, WMI_VDEV_IPSEC_NATKEEPALIVE_FILTER_CMD_fixed_param, fixed_param, WMITLV_SIZE_FIX)

WMITLV_CREATE_PARAM_STRUC(WMI_VDEV_IPSEC_NATKEEPALIVE_FILTER_CMDID);

/* Peer Assoc Cmd */
#define WMITLV_TABLE_WMI_PEER_ASSOC_CMDID(id,op,buf,len) \
    WMITLV_ELEM(id,op,buf,len, WMITLV_TAG_STRUC_wmi_peer_assoc_complete_cmd_fixed_param, wmi_peer_assoc_complete_cmd_fixed_param, fixed_param, WMITLV_SIZE_FIX) \
    WMITLV_ELEM(id,op,buf,len, WMITLV_TAG_ARRAY_BYTE, A_UINT8, peer_legacy_rates, WMITLV_SIZE_VAR) \
    WMITLV_ELEM(id,op,buf,len, WMITLV_TAG_ARRAY_BYTE, A_UINT8, peer_ht_rates, WMITLV_SIZE_VAR) \
    WMITLV_ELEM(id,op,buf,len, WMITLV_TAG_STRUC_wmi_vht_rate_set, wmi_vht_rate_set, peer_vht_rates, WMITLV_SIZE_FIX) \
    WMITLV_ELEM(id,op,buf,len, WMITLV_TAG_ARRAY_STRUC, wmi_he_rate_set, peer_he_rates, WMITLV_SIZE_VAR)

WMITLV_CREATE_PARAM_STRUC(WMI_PEER_ASSOC_CMDID);

/* Peer Set Rate Report Condition Cmd */
#define WMITLV_TABLE_WMI_PEER_SET_RATE_REPORT_CONDITION_CMDID(id,op,buf,len) \
    WMITLV_ELEM(id,op,buf,len, WMITLV_TAG_STRUC_wmi_peer_set_rate_report_condition_fixed_param, wmi_peer_set_rate_report_condition_fixed_param, fixed_param, WMITLV_SIZE_FIX)

WMITLV_CREATE_PARAM_STRUC(WMI_PEER_SET_RATE_REPORT_CONDITION_CMDID);

/* Add Beacon filter Cmd */
#define WMITLV_TABLE_WMI_ADD_BCN_FILTER_CMDID(id,op,buf,len) \
    WMITLV_ELEM(id,op,buf,len, WMITLV_TAG_STRUC_wmi_add_bcn_filter_cmd_fixed_param, wmi_add_bcn_filter_cmd_fixed_param, fixed_param, WMITLV_SIZE_FIX) \
    WMITLV_FXAR(id,op,buf,len, WMITLV_TAG_ARRAY_UINT32, A_UINT32, ie_map, WMITLV_SIZE_FIX, BCN_FLT_MAX_ELEMS_IE_LIST)

WMITLV_CREATE_PARAM_STRUC(WMI_ADD_BCN_FILTER_CMDID);

/* Sta keepalive cmd */
#define WMITLV_TABLE_WMI_STA_KEEPALIVE_CMDID(id,op,buf,len)                                           \
    WMITLV_ELEM(id,op,buf,len, WMITLV_TAG_STRUC_WMI_STA_KEEPALIVE_CMD_fixed_param, WMI_STA_KEEPALIVE_CMD_fixed_param, fixed_param, WMITLV_SIZE_FIX) \
    WMITLV_ELEM(id,op,buf,len, WMITLV_TAG_STRUC_WMI_STA_KEEPALVE_ARP_RESPONSE, WMI_STA_KEEPALVE_ARP_RESPONSE, arp_resp, WMITLV_SIZE_FIX)

WMITLV_CREATE_PARAM_STRUC(WMI_STA_KEEPALIVE_CMDID);

/* ARP NS offload Cmd */
#define WMITLV_TABLE_WMI_SET_ARP_NS_OFFLOAD_CMDID(id,op,buf,len) \
    WMITLV_ELEM(id,op,buf,len, WMITLV_TAG_STRUC_WMI_SET_ARP_NS_OFFLOAD_CMD_fixed_param, WMI_SET_ARP_NS_OFFLOAD_CMD_fixed_param, fixed_param, WMITLV_SIZE_FIX) \
    WMITLV_FXAR(id,op,buf,len, WMITLV_TAG_ARRAY_STRUC, WMI_NS_OFFLOAD_TUPLE, ns_tuples, WMITLV_SIZE_FIX, WMI_MAX_NS_OFFLOADS) \
    WMITLV_FXAR(id,op,buf,len, WMITLV_TAG_ARRAY_STRUC, WMI_ARP_OFFLOAD_TUPLE, arp_tuples, WMITLV_SIZE_FIX, WMI_MAX_ARP_OFFLOADS) \
    WMITLV_ELEM(id,op,buf,len, WMITLV_TAG_ARRAY_STRUC, WMI_NS_OFFLOAD_TUPLE, ns_ext_tuples, WMITLV_SIZE_VAR)

WMITLV_CREATE_PARAM_STRUC(WMI_SET_ARP_NS_OFFLOAD_CMDID);

/* AP PS peer param Cmd */
#define WMITLV_TABLE_WMI_AP_PS_PEER_PARAM_CMDID(id,op,buf,len) \
    WMITLV_ELEM(id,op,buf,len, WMITLV_TAG_STRUC_wmi_ap_ps_peer_cmd_fixed_param, wmi_ap_ps_peer_cmd_fixed_param, fixed_param, WMITLV_SIZE_FIX)
WMITLV_CREATE_PARAM_STRUC(WMI_AP_PS_PEER_PARAM_CMDID);

/* AP PS enhanced green ap param Cmd */
#define WMITLV_TABLE_WMI_AP_PS_EGAP_PARAM_CMDID(id,op,buf,len) \
    WMITLV_ELEM(id,op,buf,len, WMITLV_TAG_STRUC_wmi_ap_ps_egap_param_cmd_fixed_param, wmi_ap_ps_egap_param_cmd_fixed_param, fixed_param, WMITLV_SIZE_FIX)
WMITLV_CREATE_PARAM_STRUC(WMI_AP_PS_EGAP_PARAM_CMDID);

/* Profile Trigger Cmd */
#define WMITLV_TABLE_WMI_WLAN_PROFILE_TRIGGER_CMDID(id,op,buf,len) \
    WMITLV_ELEM(id,op,buf,len, WMITLV_TAG_STRUC_wmi_wlan_profile_trigger_cmd_fixed_param, wmi_wlan_profile_trigger_cmd_fixed_param, fixed_param, WMITLV_SIZE_FIX)
WMITLV_CREATE_PARAM_STRUC(WMI_WLAN_PROFILE_TRIGGER_CMDID);

/* WLAN Profile set hist interval Cmd */
#define WMITLV_TABLE_WMI_WLAN_PROFILE_SET_HIST_INTVL_CMDID(id,op,buf,len) \
    WMITLV_ELEM(id,op,buf,len, WMITLV_TAG_STRUC_wmi_wlan_profile_set_hist_intvl_cmd_fixed_param, wmi_wlan_profile_set_hist_intvl_cmd_fixed_param, fixed_param, WMITLV_SIZE_FIX)
WMITLV_CREATE_PARAM_STRUC(WMI_WLAN_PROFILE_SET_HIST_INTVL_CMDID);

/* WLAN Profile get profile data Cmd */
#define WMITLV_TABLE_WMI_WLAN_PROFILE_GET_PROFILE_DATA_CMDID(id,op,buf,len) \
    WMITLV_ELEM(id,op,buf,len, WMITLV_TAG_STRUC_wmi_wlan_profile_get_prof_data_cmd_fixed_param, wmi_wlan_profile_get_prof_data_cmd_fixed_param, fixed_param, WMITLV_SIZE_FIX)
WMITLV_CREATE_PARAM_STRUC(WMI_WLAN_PROFILE_GET_PROFILE_DATA_CMDID);

/* WLAN Profile enable profile ID Cmd */
#define WMITLV_TABLE_WMI_WLAN_PROFILE_ENABLE_PROFILE_ID_CMDID(id,op,buf,len) \
    WMITLV_ELEM(id,op,buf,len, WMITLV_TAG_STRUC_wmi_wlan_profile_enable_profile_id_cmd_fixed_param, wmi_wlan_profile_enable_profile_id_cmd_fixed_param, fixed_param, WMITLV_SIZE_FIX)
WMITLV_CREATE_PARAM_STRUC(WMI_WLAN_PROFILE_ENABLE_PROFILE_ID_CMDID);

/* WOW Delete Wake Pattern Cmd */
#define WMITLV_TABLE_WMI_WOW_DEL_WAKE_PATTERN_CMDID(id,op,buf,len) \
    WMITLV_ELEM(id,op,buf,len, WMITLV_TAG_STRUC_WMI_WOW_DEL_PATTERN_CMD_fixed_param, WMI_WOW_DEL_PATTERN_CMD_fixed_param, fixed_param, WMITLV_SIZE_FIX)
WMITLV_CREATE_PARAM_STRUC(WMI_WOW_DEL_WAKE_PATTERN_CMDID);

#define WMITLV_TABLE_WMI_WOW_UDP_SVC_OFLD_CMDID(id,op,buf,len) \
    WMITLV_ELEM(id,op,buf,len, WMITLV_TAG_STRUC_WMI_WOW_UDP_SVC_OFLD_CMD_fixed_param, WMI_WOW_UDP_SVC_OFLD_CMD_fixed_param, fixed_param, WMITLV_SIZE_FIX) \
    WMITLV_ELEM(id,op,buf,len, WMITLV_TAG_ARRAY_BYTE, A_UINT8, pattern, WMITLV_SIZE_VAR) \
    WMITLV_ELEM(id,op,buf,len, WMITLV_TAG_ARRAY_BYTE, A_UINT8, response, WMITLV_SIZE_VAR)
WMITLV_CREATE_PARAM_STRUC(WMI_WOW_UDP_SVC_OFLD_CMDID);

#define WMITLV_TABLE_WMI_WOW_HOSTWAKEUP_GPIO_PIN_PATTERN_CONFIG_CMDID(id,op,buf,len) \
    WMITLV_ELEM(id,op,buf,len, WMITLV_TAG_STRUC_wmi_wow_hostwakeup_gpio_pin_pattern_config_cmd_fixed_param, WMI_WOW_HOSTWAKEUP_GPIO_PIN_PATTERN_CONFIG_CMD_fixed_param, fixed_param, WMITLV_SIZE_FIX)
WMITLV_CREATE_PARAM_STRUC(WMI_WOW_HOSTWAKEUP_GPIO_PIN_PATTERN_CONFIG_CMDID);

#define WMITLV_TABLE_WMI_WOW_SET_ACTION_WAKE_UP_CMDID(id,op,buf,len) \
    WMITLV_ELEM(id,op,buf,len, WMITLV_TAG_STRUC_wmi_wow_set_action_wake_up_cmd_fixed_param, WMI_WOW_SET_ACTION_WAKE_UP_CMD_fixed_param, fixed_param, WMITLV_SIZE_FIX) \
    WMITLV_ELEM(id,op,buf,len, WMITLV_TAG_ARRAY_UINT32, A_UINT32, action_bitmaps_per_category, WMITLV_SIZE_VAR)
WMITLV_CREATE_PARAM_STRUC(WMI_WOW_SET_ACTION_WAKE_UP_CMDID);

/* Wow enable/disable wake up Cmd */
#define WMITLV_TABLE_WMI_WOW_ENABLE_DISABLE_WAKE_EVENT_CMDID(id,op,buf,len) \
    WMITLV_ELEM(id,op,buf,len, WMITLV_TAG_STRUC_WMI_WOW_ADD_DEL_EVT_CMD_fixed_param, WMI_WOW_ADD_DEL_EVT_CMD_fixed_param, fixed_param, WMITLV_SIZE_FIX)

WMITLV_CREATE_PARAM_STRUC(WMI_WOW_ENABLE_DISABLE_WAKE_EVENT_CMDID);

/* RTT measurement request Cmd */
#define WMITLV_TABLE_WMI_RTT_MEASREQ_CMDID(id,op,buf,len) \
    WMITLV_ELEM(id,op,buf,len, WMITLV_TAG_ARRAY_BYTE, A_UINT8, data, WMITLV_SIZE_VAR)


WMITLV_CREATE_PARAM_STRUC(WMI_RTT_MEASREQ_CMDID);

/* RTT TSF Cmd */
#define WMITLV_TABLE_WMI_RTT_TSF_CMDID(id,op,buf,len) \
    WMITLV_ELEM(id,op,buf,len, WMITLV_TAG_ARRAY_BYTE, A_UINT8, data, WMITLV_SIZE_VAR)

WMITLV_CREATE_PARAM_STRUC(WMI_RTT_TSF_CMDID);

/* RTT OEM req Cmd */
#define WMITLV_TABLE_WMI_OEM_REQ_CMDID(id,op,buf,len) \
    WMITLV_ELEM(id,op,buf,len, WMITLV_TAG_ARRAY_BYTE, A_UINT8, data, WMITLV_SIZE_VAR)

WMITLV_CREATE_PARAM_STRUC(WMI_OEM_REQ_CMDID);

/* RTT OEM request Cmd - DEPRECATED */
#define WMITLV_TABLE_WMI_OEM_REQUEST_CMDID(id,op,buf,len) \
    WMITLV_ELEM(id,op,buf,len, WMITLV_TAG_ARRAY_BYTE, A_UINT8, data, WMITLV_SIZE_VAR)

WMITLV_CREATE_PARAM_STRUC(WMI_OEM_REQUEST_CMDID);

/* RTT OEM req Cmd through LPASS */
#define WMITLV_TABLE_WMI_LPI_OEM_REQ_CMDID(id,op,buf,len) \
    WMITLV_ELEM(id,op,buf,len, WMITLV_TAG_ARRAY_BYTE, A_UINT8, data, WMITLV_SIZE_VAR)

WMITLV_CREATE_PARAM_STRUC(WMI_LPI_OEM_REQ_CMDID);

#define WMITLV_TABLE_WMI_OEM_DMA_RING_CFG_REQ_CMDID(id,op,buf,len) \
    WMITLV_ELEM(id,op,buf,len, WMITLV_TAG_STRUC_wmi_oem_dma_ring_cfg_req_fixed_param, wmi_oem_dma_ring_cfg_req_fixed_param, fixed_param, WMITLV_SIZE_FIX)

WMITLV_CREATE_PARAM_STRUC(WMI_OEM_DMA_RING_CFG_REQ_CMDID);

/* Spectral scan configure Cmd */
#define WMITLV_TABLE_WMI_VDEV_SPECTRAL_SCAN_CONFIGURE_CMDID(id,op,buf,len) \
    WMITLV_ELEM(id,op,buf,len, WMITLV_TAG_STRUC_wmi_vdev_spectral_configure_cmd_fixed_param, wmi_vdev_spectral_configure_cmd_fixed_param, fixed_param, WMITLV_SIZE_FIX)

WMITLV_CREATE_PARAM_STRUC(WMI_VDEV_SPECTRAL_SCAN_CONFIGURE_CMDID);

/* Spectral scan enable Cmd */
#define WMITLV_TABLE_WMI_VDEV_SPECTRAL_SCAN_ENABLE_CMDID(id,op,buf,len) \
    WMITLV_ELEM(id,op,buf,len, WMITLV_TAG_STRUC_wmi_vdev_spectral_enable_cmd_fixed_param, wmi_vdev_spectral_enable_cmd_fixed_param, fixed_param, WMITLV_SIZE_FIX)

WMITLV_CREATE_PARAM_STRUC(WMI_VDEV_SPECTRAL_SCAN_ENABLE_CMDID);

/* Request stats Cmd */
#define WMITLV_TABLE_WMI_REQUEST_STATS_CMDID(id,op,buf,len) \
    WMITLV_ELEM(id,op,buf,len, WMITLV_TAG_STRUC_wmi_request_stats_cmd_fixed_param, wmi_request_stats_cmd_fixed_param, fixed_param, WMITLV_SIZE_FIX) \
    WMITLV_ELEM(id,op,buf,len, WMITLV_TAG_ARRAY_STRUC, wmi_inst_rssi_stats_params, inst_rssi_params, WMITLV_SIZE_VAR)

WMITLV_CREATE_PARAM_STRUC(WMI_REQUEST_STATS_CMDID);

/* Request for memory dump stats Cmd */
#define WMITLV_TABLE_WMI_GET_FW_MEM_DUMP_CMDID(id,op,buf,len) \
    WMITLV_ELEM(id,op,buf,len, WMITLV_TAG_STRUC_wmi_get_fw_mem_dump_fixed_param, wmi_get_fw_mem_dump_fixed_param, fixed_param, WMITLV_SIZE_FIX) \
    WMITLV_ELEM(id,op,buf,len, WMITLV_TAG_ARRAY_STRUC, wmi_fw_mem_dump, fw_mem_dump_params, WMITLV_SIZE_VAR)

WMITLV_CREATE_PARAM_STRUC(WMI_GET_FW_MEM_DUMP_CMDID);

/* flush debug messages */
#define WMITLV_TABLE_WMI_DEBUG_MESG_FLUSH_CMDID(id,op,buf,len) \
    WMITLV_ELEM(id,op,buf,len, WMITLV_TAG_STRUC_wmi_debug_mesg_flush_fixed_param, wmi_debug_mesg_flush_fixed_param, fixed_param, WMITLV_SIZE_FIX)

WMITLV_CREATE_PARAM_STRUC(WMI_DEBUG_MESG_FLUSH_CMDID);

/* Request to config the DIAG Events and LOGs*/
#define WMITLV_TABLE_WMI_DIAG_EVENT_LOG_CONFIG_CMDID(id,op,buf,len) \
    WMITLV_ELEM(id,op,buf,len, WMITLV_TAG_STRUC_wmi_diag_event_log_config_fixed_param, wmi_diag_event_log_config_fixed_param, fixed_param, WMITLV_SIZE_FIX) \
    WMITLV_ELEM(id,op,buf,len, WMITLV_TAG_ARRAY_UINT32, A_UINT32, diag_events_logs_list, WMITLV_SIZE_VAR)

WMITLV_CREATE_PARAM_STRUC(WMI_DIAG_EVENT_LOG_CONFIG_CMDID);

/* Set config params */
#define WMITLV_TABLE_WMI_START_LINK_STATS_CMDID(id,op,buf,len) \
    WMITLV_ELEM(id,op,buf,len, WMITLV_TAG_STRUC_wmi_start_link_stats_cmd_fixed_param, wmi_start_link_stats_cmd_fixed_param, fixed_param, WMITLV_SIZE_FIX)

WMITLV_CREATE_PARAM_STRUC(WMI_START_LINK_STATS_CMDID);

/* Request to clear link stats */
#define WMITLV_TABLE_WMI_CLEAR_LINK_STATS_CMDID(id,op,buf,len) \
    WMITLV_ELEM(id,op,buf,len, WMITLV_TAG_STRUC_wmi_clear_link_stats_cmd_fixed_param, wmi_clear_link_stats_cmd_fixed_param, fixed_param, WMITLV_SIZE_FIX)

WMITLV_CREATE_PARAM_STRUC(WMI_CLEAR_LINK_STATS_CMDID);

/* Request stats Cmd */
#define WMITLV_TABLE_WMI_REQUEST_LINK_STATS_CMDID(id,op,buf,len) \
    WMITLV_ELEM(id,op,buf,len, WMITLV_TAG_STRUC_wmi_request_link_stats_cmd_fixed_param, wmi_request_link_stats_cmd_fixed_param, fixed_param, WMITLV_SIZE_FIX)

WMITLV_CREATE_PARAM_STRUC(WMI_REQUEST_LINK_STATS_CMDID);

/* Network list offload config Cmd */
#define WMITLV_TABLE_WMI_NETWORK_LIST_OFFLOAD_CONFIG_CMDID(id,op,buf,len) \
    WMITLV_ELEM(id,op,buf,len, WMITLV_TAG_STRUC_wmi_nlo_config_cmd_fixed_param, wmi_nlo_config_cmd_fixed_param, fixed_param, WMITLV_SIZE_FIX) \
    WMITLV_ELEM(id,op,buf,len, WMITLV_TAG_ARRAY_STRUC, nlo_configured_parameters, nlo_list, WMITLV_SIZE_VAR) \
    WMITLV_ELEM(id,op,buf,len, WMITLV_TAG_ARRAY_UINT32, A_UINT32, channel_list, WMITLV_SIZE_VAR) \
    WMITLV_ELEM(id,op,buf,len, WMITLV_TAG_ARRAY_STRUC, nlo_channel_prediction_cfg, channel_prediction_param, WMITLV_SIZE_VAR) \
    WMITLV_ELEM(id,op,buf,len, WMITLV_TAG_STRUC_enlo_candidate_score_param, enlo_candidate_score_params, candidate_score_params, WMITLV_SIZE_FIX)\
    WMITLV_ELEM(id,op,buf,len, WMITLV_TAG_ARRAY_STRUC, wmi_vendor_oui, vendor_oui, WMITLV_SIZE_VAR) \
    WMITLV_ELEM(id,op,buf,len, WMITLV_TAG_STRUC_wmi_connected_nlo_rssi_params, connected_nlo_rssi_params, cnlo_rssi_params, WMITLV_SIZE_FIX) \
    WMITLV_ELEM(id,op,buf,len, WMITLV_TAG_ARRAY_STRUC, connected_nlo_bss_band_rssi_pref, cnlo_bss_band_rssi_pref, WMITLV_SIZE_VAR)
WMITLV_CREATE_PARAM_STRUC(WMI_NETWORK_LIST_OFFLOAD_CONFIG_CMDID);

/* Passpoint list offload config Cmd */
#define WMITLV_TABLE_WMI_PASSPOINT_LIST_CONFIG_CMDID(id,op,buf,len) \
    WMITLV_ELEM(id,op,buf,len, WMITLV_TAG_STRUC_wmi_passpoint_config_cmd_fixed_param, wmi_passpoint_config_cmd_fixed_param, fixed_param, WMITLV_SIZE_FIX)

WMITLV_CREATE_PARAM_STRUC(WMI_PASSPOINT_LIST_CONFIG_CMDID);

/* CSA offload enable Cmd */
#define WMITLV_TABLE_WMI_CSA_OFFLOAD_ENABLE_CMDID(id,op,buf,len) \
    WMITLV_ELEM(id,op,buf,len, WMITLV_TAG_STRUC_wmi_csa_offload_enable_cmd_fixed_param, wmi_csa_offload_enable_cmd_fixed_param, fixed_param, WMITLV_SIZE_FIX)

WMITLV_CREATE_PARAM_STRUC(WMI_CSA_OFFLOAD_ENABLE_CMDID);

/* CSA offload channel switch Cmd */
#define WMITLV_TABLE_WMI_CSA_OFFLOAD_CHANSWITCH_CMDID(id,op,buf,len) \
    WMITLV_ELEM(id,op,buf,len, WMITLV_TAG_STRUC_wmi_csa_offload_chanswitch_cmd_fixed_param, wmi_csa_offload_chanswitch_cmd_fixed_param, fixed_param, WMITLV_SIZE_FIX) \
    WMITLV_ELEM(id,op,buf,len, WMITLV_TAG_STRUC_wmi_channel, wmi_channel, chan, WMITLV_SIZE_FIX)

WMITLV_CREATE_PARAM_STRUC(WMI_CSA_OFFLOAD_CHANSWITCH_CMDID);

/* Chatter set mode Cmd */
#define WMITLV_TABLE_WMI_CHATTER_SET_MODE_CMDID(id,op,buf,len) \
    WMITLV_ELEM(id,op,buf,len, WMITLV_TAG_STRUC_wmi_chatter_set_mode_cmd_fixed_param, wmi_chatter_set_mode_cmd_fixed_param, fixed_param, WMITLV_SIZE_FIX)

WMITLV_CREATE_PARAM_STRUC(WMI_CHATTER_SET_MODE_CMDID);


/* PDEV UTF Cmd */
#define WMITLV_TABLE_WMI_PDEV_UTF_CMDID(id,op,buf,len)\
    WMITLV_ELEM(id,op,buf,len, WMITLV_TAG_ARRAY_BYTE, A_UINT8, data, WMITLV_SIZE_VAR)
WMITLV_CREATE_PARAM_STRUC(WMI_PDEV_UTF_CMDID);

/* PDEV QVIT Cmd */
#define WMITLV_TABLE_WMI_PDEV_QVIT_CMDID(id,op,buf,len)\
    WMITLV_ELEM(id,op,buf,len, WMITLV_TAG_ARRAY_BYTE, A_UINT8, data, WMITLV_SIZE_VAR)
WMITLV_CREATE_PARAM_STRUC(WMI_PDEV_QVIT_CMDID);

#define WMITLV_TABLE_WMI_PDEV_SET_WAKEUP_CONFIG_CMDID(id,op,buf,len) \
    WMITLV_ELEM(id,op,buf,len, WMITLV_TAG_STRUC_WMI_PDEV_SET_WAKEUP_CONFIG_CMDID_fixed_param, WMI_PDEV_SET_WAKEUP_CONFIG_CMDID_fixed_param, fixed_param, WMITLV_SIZE_FIX)
WMITLV_CREATE_PARAM_STRUC(WMI_PDEV_SET_WAKEUP_CONFIG_CMDID);

/* Vdev Set keep alive Cmd  */
#define WMITLV_TABLE_WMI_VDEV_SET_KEEPALIVE_CMDID(id,op,buf,len) \
    WMITLV_ELEM(id,op,buf,len, WMITLV_TAG_STRUC_wmi_vdev_set_keepalive_cmd_fixed_param, wmi_vdev_set_keepalive_cmd_fixed_param, fixed_param, WMITLV_SIZE_FIX)
WMITLV_CREATE_PARAM_STRUC(WMI_VDEV_SET_KEEPALIVE_CMDID);

/* Vdev Get keep alive Cmd  */
#define WMITLV_TABLE_WMI_VDEV_GET_KEEPALIVE_CMDID(id,op,buf,len) \
    WMITLV_ELEM(id,op,buf,len, WMITLV_TAG_STRUC_wmi_vdev_get_keepalive_cmd_fixed_param, wmi_vdev_get_keepalive_cmd_fixed_param, fixed_param, WMITLV_SIZE_FIX)
WMITLV_CREATE_PARAM_STRUC(WMI_VDEV_GET_KEEPALIVE_CMDID);

/*FWTEST Set TBTT mode Cmd*/
#define WMITLV_TABLE_WMI_FWTEST_VDEV_MCC_SET_TBTT_MODE_CMDID(id,op,buf,len) \
    WMITLV_ELEM(id,op,buf,len, WMITLV_TAG_STRUC_wmi_vdev_mcc_set_tbtt_mode_cmd_fixed_param, wmi_vdev_mcc_set_tbtt_mode_cmd_fixed_param, fixed_param, WMITLV_SIZE_FIX)
WMITLV_CREATE_PARAM_STRUC(WMI_FWTEST_VDEV_MCC_SET_TBTT_MODE_CMDID);

/* FWTEST set NoA parameters Cmd */
#define WMITLV_TABLE_WMI_FWTEST_P2P_SET_NOA_PARAM_CMDID(id,op,buf,len) \
    WMITLV_ELEM(id,op,buf,len, WMITLV_TAG_STRUC_wmi_p2p_set_noa_cmd_fixed_param, wmi_p2p_set_noa_cmd_fixed_param, fixed_param, WMITLV_SIZE_FIX) \
    WMITLV_ELEM(id,op,buf,len, WMITLV_TAG_ARRAY_STRUC, wmi_p2p_noa_descriptor, noa_descriptor, WMITLV_SIZE_VAR)
WMITLV_CREATE_PARAM_STRUC(WMI_FWTEST_P2P_SET_NOA_PARAM_CMDID);

/* Unit test FW */
#define WMITLV_TABLE_WMI_UNIT_TEST_CMDID(id,op,buf,len) \
    WMITLV_ELEM(id,op,buf,len, WMITLV_TAG_STRUC_wmi_unit_test_cmd_fixed_param, wmi_unit_test_cmd_fixed_param, fixed_param, WMITLV_SIZE_FIX) \
    WMITLV_ELEM(id,op,buf,len, WMITLV_TAG_ARRAY_UINT32, A_UINT32, args, WMITLV_SIZE_VAR)
WMITLV_CREATE_PARAM_STRUC(WMI_UNIT_TEST_CMDID);

/* Force Fw Hang Cmd */
#define WMITLV_TABLE_WMI_FORCE_FW_HANG_CMDID(id,op,buf,len) \
    WMITLV_ELEM(id,op,buf,len, WMITLV_TAG_STRUC_WMI_FORCE_FW_HANG_CMD_fixed_param, WMI_FORCE_FW_HANG_CMD_fixed_param, fixed_param, WMITLV_SIZE_FIX)
WMITLV_CREATE_PARAM_STRUC(WMI_FORCE_FW_HANG_CMDID);

/* Set Mcast address Cmd */
#define WMITLV_TABLE_WMI_SET_MCASTBCAST_FILTER_CMDID(id,op,buf,len) \
    WMITLV_ELEM(id,op,buf,len, WMITLV_TAG_STRUC_WMI_SET_MCASTBCAST_FILTER_CMD_fixed_param, WMI_SET_MCASTBCAST_FILTER_CMD_fixed_param, fixed_param, WMITLV_SIZE_FIX)
WMITLV_CREATE_PARAM_STRUC(WMI_SET_MCASTBCAST_FILTER_CMDID);

/* Enhanced Mcast add/delete filter list cmd */
#define WMITLV_TABLE_WMI_SET_MULTIPLE_MCAST_FILTER_CMDID(id,op,buf,len) \
    WMITLV_ELEM(id, op, buf, len, WMITLV_TAG_STRUC_wmi_set_multiple_mcast_filter_cmd_fixed_param, WMI_SET_MULTIPLE_MCAST_FILTER_CMD_fixed_param, fixed_param, WMITLV_SIZE_FIX) \
    WMITLV_ELEM(id, op, buf, len, WMITLV_TAG_ARRAY_FIXED_STRUC, wmi_mac_addr, mcast_list, WMITLV_SIZE_VAR)
WMITLV_CREATE_PARAM_STRUC(WMI_SET_MULTIPLE_MCAST_FILTER_CMDID);

/* Set dbglog time stamp sync cmd */
#define WMITLV_TABLE_WMI_DBGLOG_TIME_STAMP_SYNC_CMDID(id,op,buf,len) \
    WMITLV_ELEM(id,op,buf,len, WMITLV_TAG_STRUC_wmi_dbglog_time_stamp_sync_cmd_fixed_param, WMI_DBGLOG_TIME_STAMP_SYNC_CMD_fixed_param, fixed_param, WMITLV_SIZE_FIX)
WMITLV_CREATE_PARAM_STRUC(WMI_DBGLOG_TIME_STAMP_SYNC_CMDID);

/* GPIO config Cmd */
#define WMITLV_TABLE_WMI_GPIO_CONFIG_CMDID(id,op,buf,len) \
    WMITLV_ELEM(id,op,buf,len, WMITLV_TAG_STRUC_wmi_gpio_config_cmd_fixed_param, wmi_gpio_config_cmd_fixed_param, fixed_param, WMITLV_SIZE_FIX)
WMITLV_CREATE_PARAM_STRUC(WMI_GPIO_CONFIG_CMDID);

/* GPIO output Cmd */
#define WMITLV_TABLE_WMI_GPIO_OUTPUT_CMDID(id,op,buf,len) \
    WMITLV_ELEM(id,op,buf,len, WMITLV_TAG_STRUC_wmi_gpio_output_cmd_fixed_param, wmi_gpio_output_cmd_fixed_param, fixed_param, WMITLV_SIZE_FIX)
WMITLV_CREATE_PARAM_STRUC(WMI_GPIO_OUTPUT_CMDID);

/* Peer add WDA entry Cmd */
#define WMITLV_TABLE_WMI_PEER_ADD_WDS_ENTRY_CMDID(id,op,buf,len) \
    WMITLV_ELEM(id,op,buf,len, WMITLV_TAG_STRUC_wmi_peer_add_wds_entry_cmd_fixed_param, wmi_peer_add_wds_entry_cmd_fixed_param, fixed_param, WMITLV_SIZE_FIX)

WMITLV_CREATE_PARAM_STRUC(WMI_PEER_ADD_WDS_ENTRY_CMDID);

/*Peer remove WDS entry Cmd */
#define WMITLV_TABLE_WMI_PEER_REMOVE_WDS_ENTRY_CMDID(id,op,buf,len) \
    WMITLV_ELEM(id,op,buf,len, WMITLV_TAG_STRUC_wmi_peer_remove_wds_entry_cmd_fixed_param, wmi_peer_remove_wds_entry_cmd_fixed_param, fixed_param, WMITLV_SIZE_FIX)

WMITLV_CREATE_PARAM_STRUC(WMI_PEER_REMOVE_WDS_ENTRY_CMDID);

/* Beacon tx Cmd */
#define WMITLV_TABLE_WMI_BCN_TX_CMDID(id,op,buf,len)                                                                                                 \
    WMITLV_ELEM(id,op,buf,len, WMITLV_TAG_STRUC_wmi_bcn_tx_hdr, wmi_bcn_tx_hdr, hdr, WMITLV_SIZE_FIX)   \
    WMITLV_ELEM(id,op,buf,len, WMITLV_TAG_ARRAY_BYTE, A_UINT8, bufp, WMITLV_SIZE_VAR)
WMITLV_CREATE_PARAM_STRUC(WMI_BCN_TX_CMDID);

/* PDEV send Beacon Cmd */
#define WMITLV_TABLE_WMI_PDEV_SEND_BCN_CMDID(id,op,buf,len) \
    WMITLV_ELEM(id,op,buf,len, WMITLV_TAG_STRUC_wmi_bcn_send_from_host_cmd_fixed_param, wmi_bcn_send_from_host_cmd_fixed_param, fixed_param, WMITLV_SIZE_FIX)

WMITLV_CREATE_PARAM_STRUC(WMI_PDEV_SEND_BCN_CMDID);

/* Management tx Cmd */
#define WMITLV_TABLE_WMI_MGMT_TX_CMDID(id,op,buf,len)                                                                                                 \
    WMITLV_ELEM(id,op,buf,len, WMITLV_TAG_STRUC_wmi_mgmt_tx_hdr, wmi_mgmt_tx_hdr, hdr, WMITLV_SIZE_FIX)   \
    WMITLV_ELEM(id,op,buf,len, WMITLV_TAG_ARRAY_BYTE, A_UINT8, bufp, WMITLV_SIZE_VAR)
WMITLV_CREATE_PARAM_STRUC(WMI_MGMT_TX_CMDID);

/* Management tx send cmd */
#define WMITLV_TABLE_WMI_MGMT_TX_SEND_CMDID(id,op,buf,len)  \
    WMITLV_ELEM(id,op,buf,len, WMITLV_TAG_STRUC_wmi_mgmt_tx_send_cmd_fixed_param, wmi_mgmt_tx_send_cmd_fixed_param, fixed_param, WMITLV_SIZE_FIX) \
    WMITLV_ELEM(id,op,buf,len, WMITLV_TAG_ARRAY_BYTE, A_UINT8, bufp, WMITLV_SIZE_VAR) \
    WMITLV_ELEM(id,op,buf,len, WMITLV_TAG_STRUC_wmi_tx_send_params, wmi_tx_send_params, tx_send_params, WMITLV_SIZE_FIX)

WMITLV_CREATE_PARAM_STRUC(WMI_MGMT_TX_SEND_CMDID);

/* offchan data tx send cmd */
#define WMITLV_TABLE_WMI_OFFCHAN_DATA_TX_SEND_CMDID(id,op,buf,len)  \
    WMITLV_ELEM(id,op,buf,len, WMITLV_TAG_STRUC_wmi_offchan_data_tx_send_cmd_fixed_param, wmi_offchan_data_tx_send_cmd_fixed_param, fixed_param, WMITLV_SIZE_FIX) \
    WMITLV_ELEM(id,op,buf,len, WMITLV_TAG_ARRAY_BYTE, A_UINT8, bufp, WMITLV_SIZE_VAR) \
    WMITLV_ELEM(id,op,buf,len, WMITLV_TAG_STRUC_wmi_tx_send_params, wmi_tx_send_params, tx_send_params, WMITLV_SIZE_FIX)

WMITLV_CREATE_PARAM_STRUC(WMI_OFFCHAN_DATA_TX_SEND_CMDID);

/** PDEV send FILS Discovery frame cmd */
#define WMITLV_TABLE_WMI_PDEV_SEND_FD_CMDID(id,op,buf,len) \
    WMITLV_ELEM(id,op,buf,len, WMITLV_TAG_STRUC_wmi_fd_send_from_host_cmd_fixed_param, wmi_fd_send_from_host_cmd_fixed_param, fixed_param, WMITLV_SIZE_FIX)

WMITLV_CREATE_PARAM_STRUC(WMI_PDEV_SEND_FD_CMDID);

/** Enable or Disable Fast Initial Link Setup (FILS) feature cmd */
#define WMITLV_TABLE_WMI_ENABLE_FILS_CMDID(id,op,buf,len) \
    WMITLV_ELEM(id,op,buf,len, WMITLV_TAG_STRUC_wmi_enable_fils_cmd_fixed_param, wmi_enable_fils_cmd_fixed_param, fixed_param, WMITLV_SIZE_FIX)

WMITLV_CREATE_PARAM_STRUC(WMI_ENABLE_FILS_CMDID);

/* ADD clear response Cmd */
#define WMITLV_TABLE_WMI_ADDBA_CLEAR_RESP_CMDID(id,op,buf,len) \
    WMITLV_ELEM(id,op,buf,len, WMITLV_TAG_STRUC_wmi_addba_clear_resp_cmd_fixed_param, wmi_addba_clear_resp_cmd_fixed_param, fixed_param, WMITLV_SIZE_FIX)

WMITLV_CREATE_PARAM_STRUC(WMI_ADDBA_CLEAR_RESP_CMDID);

/* ADD BA send Cmd */
#define WMITLV_TABLE_WMI_ADDBA_SEND_CMDID(id,op,buf,len) \
    WMITLV_ELEM(id,op,buf,len, WMITLV_TAG_STRUC_wmi_addba_send_cmd_fixed_param, wmi_addba_send_cmd_fixed_param, fixed_param, WMITLV_SIZE_FIX)

WMITLV_CREATE_PARAM_STRUC(WMI_ADDBA_SEND_CMDID);

/* DEL BA send Cmd */
#define WMITLV_TABLE_WMI_DELBA_SEND_CMDID(id,op,buf,len) \
    WMITLV_ELEM(id,op,buf,len, WMITLV_TAG_STRUC_wmi_delba_send_cmd_fixed_param, wmi_delba_send_cmd_fixed_param, fixed_param, WMITLV_SIZE_FIX)

WMITLV_CREATE_PARAM_STRUC(WMI_DELBA_SEND_CMDID);

/* ADD BA set response Cmd */
#define WMITLV_TABLE_WMI_ADDBA_SET_RESP_CMDID(id,op,buf,len) \
    WMITLV_ELEM(id,op,buf,len, WMITLV_TAG_STRUC_wmi_addba_setresponse_cmd_fixed_param, wmi_addba_setresponse_cmd_fixed_param, fixed_param, WMITLV_SIZE_FIX)

WMITLV_CREATE_PARAM_STRUC(WMI_ADDBA_SET_RESP_CMDID);

/* Send single AMSDU Cmd */
#define WMITLV_TABLE_WMI_SEND_SINGLEAMSDU_CMDID(id,op,buf,len) \
    WMITLV_ELEM(id,op,buf,len, WMITLV_TAG_STRUC_wmi_send_singleamsdu_cmd_fixed_param, wmi_send_singleamsdu_cmd_fixed_param, fixed_param, WMITLV_SIZE_FIX)

WMITLV_CREATE_PARAM_STRUC(WMI_SEND_SINGLEAMSDU_CMDID);

/* PDev Packet Log enable Cmd */
#define WMITLV_TABLE_WMI_PDEV_PKTLOG_ENABLE_CMDID(id,op,buf,len) \
    WMITLV_ELEM(id,op,buf,len, WMITLV_TAG_STRUC_wmi_pdev_pktlog_enable_cmd_fixed_param, wmi_pdev_pktlog_enable_cmd_fixed_param, fixed_param, WMITLV_SIZE_FIX)
WMITLV_CREATE_PARAM_STRUC(WMI_PDEV_PKTLOG_ENABLE_CMDID);

/* PDev Packet Log disable Cmd */
#define WMITLV_TABLE_WMI_PDEV_PKTLOG_DISABLE_CMDID(id,op,buf,len) \
    WMITLV_ELEM(id,op,buf,len, WMITLV_TAG_STRUC_wmi_pdev_pktlog_disable_cmd_fixed_param, wmi_pdev_pktlog_disable_cmd_fixed_param, fixed_param, WMITLV_SIZE_FIX)
WMITLV_CREATE_PARAM_STRUC(WMI_PDEV_PKTLOG_DISABLE_CMDID);

/* PDev set HT Cap IE Cmd */
#define WMITLV_TABLE_WMI_PDEV_SET_HT_CAP_IE_CMDID(id,op,buf,len) \
    WMITLV_ELEM(id,op,buf,len, WMITLV_TAG_STRUC_wmi_pdev_set_ht_ie_cmd_fixed_param, wmi_pdev_set_ht_ie_cmd_fixed_param, fixed_param, WMITLV_SIZE_FIX)\
    WMITLV_ELEM(id,op,buf,len, WMITLV_TAG_ARRAY_BYTE, A_UINT8, ie_data, WMITLV_SIZE_VAR)

WMITLV_CREATE_PARAM_STRUC(WMI_PDEV_SET_HT_CAP_IE_CMDID);

/* PDev set VHT Cap IE Cmd */
#define WMITLV_TABLE_WMI_PDEV_SET_VHT_CAP_IE_CMDID(id,op,buf,len) \
    WMITLV_ELEM(id,op,buf,len, WMITLV_TAG_STRUC_wmi_pdev_set_vht_ie_cmd_fixed_param, wmi_pdev_set_vht_ie_cmd_fixed_param, fixed_param, WMITLV_SIZE_FIX)\
    WMITLV_ELEM(id,op,buf,len, WMITLV_TAG_ARRAY_BYTE, A_UINT8, ie_data, WMITLV_SIZE_VAR)

WMITLV_CREATE_PARAM_STRUC(WMI_PDEV_SET_VHT_CAP_IE_CMDID);

/* PDev Set DSCP to TID map Cmd */
#define WMITLV_TABLE_WMI_PDEV_SET_DSCP_TID_MAP_CMDID(id,op,buf,len) \
    WMITLV_ELEM(id,op,buf,len, WMITLV_TAG_STRUC_wmi_pdev_set_dscp_tid_map_cmd_fixed_param, wmi_pdev_set_dscp_tid_map_cmd_fixed_param, fixed_param, WMITLV_SIZE_FIX)

WMITLV_CREATE_PARAM_STRUC(WMI_PDEV_SET_DSCP_TID_MAP_CMDID);

/* PDev Green AP PS enable Cmd */
#define WMITLV_TABLE_WMI_PDEV_GREEN_AP_PS_ENABLE_CMDID(id,op,buf,len) \
    WMITLV_ELEM(id,op,buf,len, WMITLV_TAG_STRUC_wmi_pdev_green_ap_ps_enable_cmd_fixed_param, wmi_pdev_green_ap_ps_enable_cmd_fixed_param, fixed_param, WMITLV_SIZE_FIX)

WMITLV_CREATE_PARAM_STRUC(WMI_PDEV_GREEN_AP_PS_ENABLE_CMDID);

/* PDEV Get TPC Config Cmd */
#define WMITLV_TABLE_WMI_PDEV_GET_TPC_CONFIG_CMDID(id,op,buf,len) \
    WMITLV_ELEM(id,op,buf,len, WMITLV_TAG_STRUC_wmi_pdev_get_tpc_config_cmd_fixed_param, wmi_pdev_get_tpc_config_cmd_fixed_param, fixed_param, WMITLV_SIZE_FIX)

WMITLV_CREATE_PARAM_STRUC(WMI_PDEV_GET_TPC_CONFIG_CMDID);

/* PDEV Get Antenna diversity chains rssi and antenna index Cmd */
#define WMITLV_TABLE_WMI_PDEV_DIV_GET_RSSI_ANTID_CMDID(id,op,buf,len) \
    WMITLV_ELEM(id,op,buf,len, WMITLV_TAG_STRUC_wmi_pdev_div_get_rssi_antid_fixed_param,  wmi_pdev_div_get_rssi_antid_fixed_param, fixed_param, WMITLV_SIZE_FIX)

WMITLV_CREATE_PARAM_STRUC(WMI_PDEV_DIV_GET_RSSI_ANTID_CMDID);

#define WMITLV_TABLE_WMI_PDEV_BSS_CHAN_INFO_REQUEST_CMDID(id,op,buf,len) \
    WMITLV_ELEM(id,op,buf,len, WMITLV_TAG_STRUC_wmi_pdev_bss_chan_info_request_fixed_param,  wmi_pdev_bss_chan_info_request_fixed_param, fixed_param, WMITLV_SIZE_FIX)

WMITLV_CREATE_PARAM_STRUC(WMI_PDEV_BSS_CHAN_INFO_REQUEST_CMDID);

/* PDEV update ctl table Cmd */
#define WMITLV_TABLE_WMI_PDEV_UPDATE_CTLTABLE_REQUEST_CMDID(id,op,buf,len) \
    WMITLV_ELEM(id,op,buf,len, WMITLV_TAG_STRUC_wmi_pdev_update_ctltable_request_fixed_param,  wmi_pdev_update_ctltable_request_fixed_param, fixed_param, WMITLV_SIZE_FIX) \
    WMITLV_ELEM(id,op,buf,len, WMITLV_TAG_ARRAY_BYTE,  A_UINT8, ctltable_data, WMITLV_SIZE_VAR)

WMITLV_CREATE_PARAM_STRUC(WMI_PDEV_UPDATE_CTLTABLE_REQUEST_CMDID);

/* VDEV Get Tx power Cmd */
#define WMITLV_TABLE_WMI_VDEV_GET_TX_POWER_CMDID(id,op,buf,len) \
    WMITLV_ELEM(id,op,buf,len, WMITLV_TAG_STRUC_wmi_vdev_get_tx_power_cmd_fixed_param, wmi_vdev_get_tx_power_cmd_fixed_param, fixed_param, WMITLV_SIZE_FIX)
WMITLV_CREATE_PARAM_STRUC(WMI_VDEV_GET_TX_POWER_CMDID);

/* Limit Offchannel duration Cmd */
#define WMITLV_TABLE_WMI_VDEV_LIMIT_OFFCHAN_CMDID(id,op,buf,len) \
    WMITLV_ELEM(id,op,buf,len, WMITLV_TAG_STRUC_wmi_vdev_limit_offchan_cmd_fixed_param, wmi_vdev_limit_offchan_cmd_fixed_param, fixed_param, WMITLV_SIZE_FIX)

WMITLV_CREATE_PARAM_STRUC(WMI_VDEV_LIMIT_OFFCHAN_CMDID);

/* PDEV Set Base Mac Address Cmd */
#define WMITLV_TABLE_WMI_PDEV_SET_BASE_MACADDR_CMDID(id,op,buf,len) \
    WMITLV_ELEM(id,op,buf,len, WMITLV_TAG_STRUC_wmi_pdev_set_base_macaddr_cmd_fixed_param, wmi_pdev_set_base_macaddr_cmd_fixed_param, fixed_param, WMITLV_SIZE_FIX)

WMITLV_CREATE_PARAM_STRUC(WMI_PDEV_SET_BASE_MACADDR_CMDID);

/* MIB Stats*/
#define WMITLV_TABLE_WMI_MIB_STATS_ENABLE_CMDID(id,op,buf,len) \
    WMITLV_ELEM(id,op,buf,len, WMITLV_TAG_STRUC_wmi_mib_stats_enable_cmd_fixed_param, wmi_mib_stats_enable_cmd_fixed_param, fixed_param, WMITLV_SIZE_FIX)

WMITLV_CREATE_PARAM_STRUC(WMI_MIB_STATS_ENABLE_CMDID);

/* Peer multicast group Cmd */
#define WMITLV_TABLE_WMI_PEER_MCAST_GROUP_CMDID(id,op,buf,len) \
    WMITLV_ELEM(id,op,buf,len, WMITLV_TAG_STRUC_wmi_peer_mcast_group_cmd_fixed_param, wmi_peer_mcast_group_cmd_fixed_param, fixed_param, WMITLV_SIZE_FIX)

WMITLV_CREATE_PARAM_STRUC(WMI_PEER_MCAST_GROUP_CMDID);

/* Roam AP profile Cmd */
#define WMITLV_TABLE_WMI_ROAM_AP_PROFILE(id,op,buf,len) \
    WMITLV_ELEM(id,op,buf,len, WMITLV_TAG_STRUC_wmi_roam_ap_profile_fixed_param, wmi_roam_ap_profile_fixed_param, fixed_param, WMITLV_SIZE_FIX) \
    WMITLV_ELEM(id,op,buf,len, WMITLV_TAG_STRUC_wmi_ap_profile, wmi_ap_profile, ap_profile, WMITLV_SIZE_FIX) \
    WMITLV_ELEM(id,op,buf,len, WMITLV_TAG_STRUC_wmi_roam_cnd_scoring_param, wmi_roam_cnd_scoring_param, roam_cnd_scoring_param, WMITLV_SIZE_FIX)

WMITLV_CREATE_PARAM_STRUC(WMI_ROAM_AP_PROFILE);

/* Roam sync complete Cmd */
#define WMITLV_TABLE_WMI_ROAM_SYNCH_COMPLETE(id,op,buf,len) \
    WMITLV_ELEM(id,op,buf,len, WMITLV_TAG_STRUC_wmi_roam_synch_complete_fixed_param, wmi_roam_synch_complete_fixed_param, fixed_param, WMITLV_SIZE_FIX)

WMITLV_CREATE_PARAM_STRUC(WMI_ROAM_SYNCH_COMPLETE);

#define WMITLV_TABLE_WMI_ROAM_SET_RIC_REQUEST_CMDID(id,op,buf,len) \
    WMITLV_ELEM(id,op,buf,len, WMITLV_TAG_STRUC_wmi_ric_request_fixed_param, wmi_ric_request_fixed_param, fixed_param, WMITLV_SIZE_FIX) \
    WMITLV_ELEM(id,op,buf,len, WMITLV_TAG_ARRAY_STRUC, wmi_ric_tspec, ric_tspec_list, WMITLV_SIZE_VAR)

WMITLV_CREATE_PARAM_STRUC(WMI_ROAM_SET_RIC_REQUEST_CMDID);

/* Scan scheduler priority Table Cmd */
#define WMITLV_TABLE_WMI_SCAN_SCH_PRIO_TBL_CMDID(id,op,buf,len) \
    WMITLV_ELEM(id,op,buf,len, WMITLV_TAG_STRUC_wmi_scan_sch_priority_table_cmd_fixed_param, wmi_scan_sch_priority_table_cmd_fixed_param, fixed_param, WMITLV_SIZE_FIX) \
    WMITLV_ELEM(id,op,buf,len, WMITLV_TAG_ARRAY_UINT32, A_UINT32, mapping_table, WMITLV_SIZE_VAR)

WMITLV_CREATE_PARAM_STRUC(WMI_SCAN_SCH_PRIO_TBL_CMDID);

/* PDEV DFS enable Cmd */
#define WMITLV_TABLE_WMI_PDEV_DFS_ENABLE_CMDID(id,op,buf,len) \
    WMITLV_ELEM(id,op,buf,len, WMITLV_TAG_STRUC_wmi_pdev_dfs_enable_cmd_fixed_param, wmi_pdev_dfs_enable_cmd_fixed_param, fixed_param, WMITLV_SIZE_FIX)

WMITLV_CREATE_PARAM_STRUC(WMI_PDEV_DFS_ENABLE_CMDID);

/* PDEV DFS disable Cmd */
#define WMITLV_TABLE_WMI_PDEV_DFS_DISABLE_CMDID(id,op,buf,len) \
    WMITLV_ELEM(id,op,buf,len, WMITLV_TAG_STRUC_wmi_pdev_dfs_disable_cmd_fixed_param, wmi_pdev_dfs_disable_cmd_fixed_param, fixed_param, WMITLV_SIZE_FIX)

WMITLV_CREATE_PARAM_STRUC(WMI_PDEV_DFS_DISABLE_CMDID);

/* DFS phyerr parse/filter offload enable Cmd */
#define WMITLV_TABLE_WMI_DFS_PHYERR_FILTER_ENA_CMDID(id,op,buf,len) \
    WMITLV_ELEM(id,op,buf,len, WMITLV_TAG_STRUC_wmi_dfs_phyerr_filter_ena_cmd_fixed_param, wmi_dfs_phyerr_filter_ena_cmd_fixed_param, fixed_param, WMITLV_SIZE_FIX)

WMITLV_CREATE_PARAM_STRUC(WMI_DFS_PHYERR_FILTER_ENA_CMDID);

/* DFS phyerr parse/filter offload disable Cmd */
#define WMITLV_TABLE_WMI_DFS_PHYERR_FILTER_DIS_CMDID(id,op,buf,len) \
    WMITLV_ELEM(id,op,buf,len, WMITLV_TAG_STRUC_wmi_dfs_phyerr_filter_dis_cmd_fixed_param, wmi_dfs_phyerr_filter_dis_cmd_fixed_param, fixed_param, WMITLV_SIZE_FIX)

WMITLV_CREATE_PARAM_STRUC(WMI_DFS_PHYERR_FILTER_DIS_CMDID);

/* DFS phyerr processing offload enable cmd */
#define WMITLV_TABLE_WMI_PDEV_DFS_PHYERR_OFFLOAD_ENABLE_CMDID(id,op,buf,len) \
    WMITLV_ELEM(id,op,buf,len, WMITLV_TAG_STRUC_wmi_pdev_dfs_phyerr_offload_enable_cmd_fixed_param, wmi_pdev_dfs_phyerr_offload_enable_cmd_fixed_param, fixed_param, WMITLV_SIZE_FIX)

WMITLV_CREATE_PARAM_STRUC(WMI_PDEV_DFS_PHYERR_OFFLOAD_ENABLE_CMDID);

/* DFS phyerr processing offload disble cmd */
#define WMITLV_TABLE_WMI_PDEV_DFS_PHYERR_OFFLOAD_DISABLE_CMDID(id,op,buf,len) \
    WMITLV_ELEM(id,op,buf,len, WMITLV_TAG_STRUC_wmi_pdev_dfs_phyerr_offload_disable_cmd_fixed_param, wmi_pdev_dfs_phyerr_offload_disable_cmd_fixed_param, fixed_param, WMITLV_SIZE_FIX)

WMITLV_CREATE_PARAM_STRUC(WMI_PDEV_DFS_PHYERR_OFFLOAD_DISABLE_CMDID);

/* set ADFS channel config cmd */
#define WMITLV_TABLE_WMI_VDEV_ADFS_CH_CFG_CMDID(id,op,buf,len) \
    WMITLV_ELEM(id,op,buf,len, WMITLV_TAG_STRUC_wmi_vdev_adfs_ch_cfg_cmd_fixed_param, wmi_vdev_adfs_ch_cfg_cmd_fixed_param, fixed_param, WMITLV_SIZE_FIX)

WMITLV_CREATE_PARAM_STRUC(WMI_VDEV_ADFS_CH_CFG_CMDID);

/* DFS abort ADFS ocac currently in progress */
#define WMITLV_TABLE_WMI_VDEV_ADFS_OCAC_ABORT_CMDID(id,op,buf,len) \
    WMITLV_ELEM(id,op,buf,len, WMITLV_TAG_STRUC_wmi_vdev_adfs_ocac_abort_cmd_fixed_param, wmi_vdev_adfs_ocac_abort_cmd_fixed_param, fixed_param, WMITLV_SIZE_FIX)

WMITLV_CREATE_PARAM_STRUC(WMI_VDEV_ADFS_OCAC_ABORT_CMDID);

/* WOW Add Wake Pattern Cmd */
#define WMITLV_TABLE_WMI_WOW_ADD_WAKE_PATTERN_CMDID(id,op,buf,len) \
    WMITLV_ELEM(id,op,buf,len, WMITLV_TAG_STRUC_WMI_WOW_ADD_PATTERN_CMD_fixed_param, WMI_WOW_ADD_PATTERN_CMD_fixed_param, fixed_param, WMITLV_SIZE_FIX) \
    WMITLV_ELEM(id,op,buf,len, WMITLV_TAG_ARRAY_STRUC, WOW_BITMAP_PATTERN_T, pattern_info_bitmap, WMITLV_SIZE_VAR) \
    WMITLV_ELEM(id,op,buf,len, WMITLV_TAG_ARRAY_STRUC, WOW_IPV4_SYNC_PATTERN_T, pattern_info_ipv4, WMITLV_SIZE_VAR)\
    WMITLV_ELEM(id,op,buf,len, WMITLV_TAG_ARRAY_STRUC, WOW_IPV6_SYNC_PATTERN_T, pattern_info_ipv6, WMITLV_SIZE_VAR)\
    WMITLV_ELEM(id,op,buf,len, WMITLV_TAG_ARRAY_STRUC, WOW_MAGIC_PATTERN_CMD, pattern_info_magic_pattern, WMITLV_SIZE_VAR)\
    WMITLV_ELEM(id,op,buf,len, WMITLV_TAG_ARRAY_UINT32, A_UINT32, pattern_info_timeout, WMITLV_SIZE_VAR) \
    WMITLV_FXAR(id,op,buf,len, WMITLV_TAG_ARRAY_UINT32, A_UINT32, ra_ratelimit_interval, WMITLV_SIZE_FIX, 1)

WMITLV_CREATE_PARAM_STRUC(WMI_WOW_ADD_WAKE_PATTERN_CMDID);

/* IOAC add keep alive cmd. */
#define WMITLV_TABLE_WMI_WOW_IOAC_ADD_KEEPALIVE_CMDID(id,op,buf,len) \
    WMITLV_ELEM(id,op,buf,len, WMITLV_TAG_STRUC_WMI_WOW_IOAC_ADD_KEEPALIVE_CMD_fixed_param, WMI_WOW_IOAC_ADD_KEEPALIVE_CMD_fixed_param, fixed_param, WMITLV_SIZE_FIX) \
    WMITLV_ELEM(id,op,buf,len, WMITLV_TAG_ARRAY_STRUC, WMI_WOW_IOAC_KEEPALIVE_T, keepalive_set, WMITLV_SIZE_VAR)

WMITLV_CREATE_PARAM_STRUC(WMI_WOW_IOAC_ADD_KEEPALIVE_CMDID);

/* IOAC del keep alive cmd. */
#define WMITLV_TABLE_WMI_WOW_IOAC_DEL_KEEPALIVE_CMDID(id,op,buf,len) \
    WMITLV_ELEM(id,op,buf,len, WMITLV_TAG_STRUC_WMI_WOW_IOAC_DEL_KEEPALIVE_CMD_fixed_param, WMI_WOW_IOAC_DEL_KEEPALIVE_CMD_fixed_param, fixed_param, WMITLV_SIZE_FIX)

WMITLV_CREATE_PARAM_STRUC(WMI_WOW_IOAC_DEL_KEEPALIVE_CMDID);

/* WOW IOAC Add Wake Pattern Cmd */
#define WMITLV_TABLE_WMI_WOW_IOAC_ADD_WAKE_PATTERN_CMDID(id,op,buf,len) \
    WMITLV_ELEM(id,op,buf,len, WMITLV_TAG_STRUC_WMI_WOW_IOAC_ADD_PATTERN_CMD_fixed_param, WMI_WOW_IOAC_ADD_PATTERN_CMD_fixed_param, fixed_param, WMITLV_SIZE_FIX) \
    WMITLV_ELEM(id,op,buf,len, WMITLV_TAG_ARRAY_STRUC, WOW_IOAC_PKT_PATTERN_T, pattern_info_pkt, WMITLV_SIZE_VAR) \
    WMITLV_ELEM(id,op,buf,len, WMITLV_TAG_ARRAY_STRUC, WOW_IOAC_TMR_PATTERN_T, pattern_info_tmr, WMITLV_SIZE_VAR) \
    WMITLV_ELEM(id,op,buf,len, WMITLV_TAG_ARRAY_STRUC, WOW_IOAC_SOCK_PATTERN_T, pattern_info_sock, WMITLV_SIZE_VAR)

WMITLV_CREATE_PARAM_STRUC(WMI_WOW_IOAC_ADD_WAKE_PATTERN_CMDID);

/* WOW IOAC Delete Wake Pattern Cmd */
#define WMITLV_TABLE_WMI_WOW_IOAC_DEL_WAKE_PATTERN_CMDID(id,op,buf,len) \
    WMITLV_ELEM(id,op,buf,len, WMITLV_TAG_STRUC_WMI_WOW_IOAC_DEL_PATTERN_CMD_fixed_param, WMI_WOW_IOAC_DEL_PATTERN_CMD_fixed_param, fixed_param, WMITLV_SIZE_FIX)

WMITLV_CREATE_PARAM_STRUC(WMI_WOW_IOAC_DEL_WAKE_PATTERN_CMDID);

/* extwow enable Cmd */
#define WMITLV_TABLE_WMI_EXTWOW_ENABLE_CMDID(id,op,buf,len) \
    WMITLV_ELEM(id,op,buf,len, WMITLV_TAG_STRUC_wmi_extwow_enable_cmd_fixed_param, wmi_extwow_enable_cmd_fixed_param, fixed_param, WMITLV_SIZE_FIX)

WMITLV_CREATE_PARAM_STRUC(WMI_EXTWOW_ENABLE_CMDID);

/* extwow set wakeup params cmd for app type1 */
#define WMITLV_TABLE_WMI_EXTWOW_SET_APP_TYPE1_PARAMS_CMDID(id,op,buf,len) \
    WMITLV_ELEM(id,op,buf,len, WMITLV_TAG_STRUC_wmi_extwow_set_app_type1_params_cmd_fixed_param, wmi_extwow_set_app_type1_params_cmd_fixed_param, fixed_param, WMITLV_SIZE_FIX)

WMITLV_CREATE_PARAM_STRUC(WMI_EXTWOW_SET_APP_TYPE1_PARAMS_CMDID);

/* extwow set wakeup params cmd for app type2 */
#define WMITLV_TABLE_WMI_EXTWOW_SET_APP_TYPE2_PARAMS_CMDID(id,op,buf,len) \
    WMITLV_ELEM(id,op,buf,len, WMITLV_TAG_STRUC_wmi_extwow_set_app_type2_params_cmd_fixed_param, wmi_extwow_set_app_type2_params_cmd_fixed_param, fixed_param, WMITLV_SIZE_FIX)

WMITLV_CREATE_PARAM_STRUC(WMI_EXTWOW_SET_APP_TYPE2_PARAMS_CMDID);

/* Stop scan Cmd */
#define WMITLV_TABLE_WMI_STOP_SCAN_CMDID(id,op,buf,len) \
    WMITLV_ELEM(id,op,buf,len, WMITLV_TAG_STRUC_wmi_stop_scan_cmd_fixed_param, wmi_stop_scan_cmd_fixed_param, fixed_param, WMITLV_SIZE_FIX)

WMITLV_CREATE_PARAM_STRUC(WMI_STOP_SCAN_CMDID);

#define WMITLV_TABLE_WMI_PDEV_SET_PARAM_CMDID(id,op,buf,len) \
    WMITLV_ELEM(id,op,buf,len, WMITLV_TAG_STRUC_wmi_pdev_set_param_cmd_fixed_param, wmi_pdev_set_param_cmd_fixed_param, fixed_param, WMITLV_SIZE_FIX)

WMITLV_CREATE_PARAM_STRUC(WMI_PDEV_SET_PARAM_CMDID);

/* PDev set quiet Cmd */
#define WMITLV_TABLE_WMI_PDEV_SET_QUIET_MODE_CMDID(id,op,buf,len) \
    WMITLV_ELEM(id,op,buf,len, WMITLV_TAG_STRUC_wmi_pdev_set_quiet_cmd_fixed_param, wmi_pdev_set_quiet_cmd_fixed_param, fixed_param, WMITLV_SIZE_FIX)

WMITLV_CREATE_PARAM_STRUC(WMI_PDEV_SET_QUIET_MODE_CMDID);

/* VDev set quiet Cmd */
#define WMITLV_TABLE_WMI_VDEV_SET_QUIET_MODE_CMDID(id,op,buf,len) \
    WMITLV_ELEM(id,op,buf,len, WMITLV_TAG_STRUC_wmi_vdev_set_quiet_cmd_fixed_param, wmi_vdev_set_quiet_cmd_fixed_param, fixed_param, WMITLV_SIZE_FIX)

WMITLV_CREATE_PARAM_STRUC(WMI_VDEV_SET_QUIET_MODE_CMDID);

/* Setting custom aggregation size using command */
#define WMITLV_TABLE_WMI_VDEV_SET_CUSTOM_AGGR_SIZE_CMDID(id,op,buf,len) \
    WMITLV_ELEM(id,op,buf,len, WMITLV_TAG_STRUC_wmi_vdev_set_custom_aggr_size_cmd_fixed_param, wmi_vdev_set_custom_aggr_size_cmd_fixed_param, fixed_param, WMITLV_SIZE_FIX)

WMITLV_CREATE_PARAM_STRUC(WMI_VDEV_SET_CUSTOM_AGGR_SIZE_CMDID);

/* Vdev create Cmd */
#define WMITLV_TABLE_WMI_VDEV_CREATE_CMDID(id,op,buf,len) \
    WMITLV_ELEM(id,op,buf,len, WMITLV_TAG_STRUC_wmi_vdev_create_cmd_fixed_param, wmi_vdev_create_cmd_fixed_param, fixed_param, WMITLV_SIZE_FIX) \
    WMITLV_ELEM(id,op,buf,len, WMITLV_TAG_ARRAY_STRUC, wmi_vdev_txrx_streams, cfg_txrx_streams, WMITLV_SIZE_VAR)

WMITLV_CREATE_PARAM_STRUC(WMI_VDEV_CREATE_CMDID);

/* Vdev delete Cmd */
#define WMITLV_TABLE_WMI_VDEV_DELETE_CMDID(id,op,buf,len) \
    WMITLV_ELEM(id,op,buf,len, WMITLV_TAG_STRUC_wmi_vdev_delete_cmd_fixed_param, wmi_vdev_delete_cmd_fixed_param, fixed_param, WMITLV_SIZE_FIX)

WMITLV_CREATE_PARAM_STRUC(WMI_VDEV_DELETE_CMDID);

/* Vdev up Cmd */
#define WMITLV_TABLE_WMI_VDEV_UP_CMDID(id,op,buf,len)   \
    WMITLV_ELEM(id,op,buf,len, WMITLV_TAG_STRUC_wmi_vdev_up_cmd_fixed_param, wmi_vdev_up_cmd_fixed_param, fixed_param, WMITLV_SIZE_FIX)

WMITLV_CREATE_PARAM_STRUC(WMI_VDEV_UP_CMDID);

/* Vdev stop cmd */
#define WMITLV_TABLE_WMI_VDEV_STOP_CMDID(id,op,buf,len) \
    WMITLV_ELEM(id,op,buf,len, WMITLV_TAG_STRUC_wmi_vdev_stop_cmd_fixed_param, wmi_vdev_stop_cmd_fixed_param, fixed_param, WMITLV_SIZE_FIX)

WMITLV_CREATE_PARAM_STRUC(WMI_VDEV_STOP_CMDID);

/* Vdev down Cmd */
#define WMITLV_TABLE_WMI_VDEV_DOWN_CMDID(id,op,buf,len) \
    WMITLV_ELEM(id,op,buf,len, WMITLV_TAG_STRUC_wmi_vdev_down_cmd_fixed_param, wmi_vdev_down_cmd_fixed_param, fixed_param, WMITLV_SIZE_FIX)

WMITLV_CREATE_PARAM_STRUC(WMI_VDEV_DOWN_CMDID);

/* Vdev set param Cmd */
#define WMITLV_TABLE_WMI_VDEV_SET_PARAM_CMDID(id,op,buf,len) \
    WMITLV_ELEM(id,op,buf,len, WMITLV_TAG_STRUC_wmi_vdev_set_param_cmd_fixed_param, wmi_vdev_set_param_cmd_fixed_param, fixed_param, WMITLV_SIZE_FIX)

WMITLV_CREATE_PARAM_STRUC(WMI_VDEV_SET_PARAM_CMDID);

/* Pdev suspend Cmd */
#define WMITLV_TABLE_WMI_PDEV_SUSPEND_CMDID(id,op,buf,len)                                                         \
    WMITLV_ELEM(id,op,buf,len, WMITLV_TAG_STRUC_wmi_pdev_suspend_cmd_fixed_param, wmi_pdev_suspend_cmd_fixed_param, fixed_param, WMITLV_SIZE_FIX)

WMITLV_CREATE_PARAM_STRUC(WMI_PDEV_SUSPEND_CMDID);

/* Pdev Resume Cmd */
#define WMITLV_TABLE_WMI_PDEV_RESUME_CMDID(id,op,buf,len)                                                         \
    WMITLV_ELEM(id,op,buf,len, WMITLV_TAG_STRUC_wmi_pdev_resume_cmd_fixed_param, wmi_pdev_resume_cmd_fixed_param, fixed_param, WMITLV_SIZE_FIX)

WMITLV_CREATE_PARAM_STRUC(WMI_PDEV_RESUME_CMDID);

#define WMITLV_TABLE_WMI_SCAN_UPDATE_REQUEST_CMDID(id,op,buf,len) \
    WMITLV_ELEM(id,op,buf,len, WMITLV_TAG_STRUC_WMI_scan_update_request_cmd_fixed_param, wmi_scan_update_request_cmd_fixed_param, fixed_param, WMITLV_SIZE_FIX)

WMITLV_CREATE_PARAM_STRUC(WMI_SCAN_UPDATE_REQUEST_CMDID);

#define WMITLV_TABLE_WMI_SCAN_PROB_REQ_OUI_CMDID(id,op,buf,len) \
    WMITLV_ELEM(id,op,buf,len, WMITLV_TAG_STRUC_wmi_scan_prob_req_oui_cmd_fixed_param, wmi_scan_prob_req_oui_cmd_fixed_param, fixed_param, WMITLV_SIZE_FIX) \
    WMITLV_ELEM(id,op,buf,len, WMITLV_TAG_ARRAY_STRUC, wmi_vendor_oui, vendor_oui, WMITLV_SIZE_VAR)
WMITLV_CREATE_PARAM_STRUC(WMI_SCAN_PROB_REQ_OUI_CMDID);

#define WMITLV_TABLE_WMI_PDEV_CONFIG_VENDOR_OUI_ACTION_CMDID(id,op,buf,len) \
    WMITLV_ELEM(id,op,buf,len, WMITLV_TAG_STRUC_wmi_pdev_config_vendor_oui_action_fixed_param, \
        wmi_pdev_config_vendor_oui_action_fixed_param, fixed_param, WMITLV_SIZE_FIX) \
    WMITLV_ELEM(id,op,buf,len, WMITLV_TAG_ARRAY_STRUC, wmi_vendor_oui_ext, vendor_oui_ext, WMITLV_SIZE_VAR) \
    WMITLV_ELEM(id,op,buf,len, WMITLV_TAG_ARRAY_BYTE, A_UINT8, data, WMITLV_SIZE_VAR)
WMITLV_CREATE_PARAM_STRUC(WMI_PDEV_CONFIG_VENDOR_OUI_ACTION_CMDID);

#define WMITLV_TABLE_WMI_CHATTER_ADD_COALESCING_FILTER_CMDID(id,op,buf,len) \
    WMITLV_ELEM(id,op,buf,len,WMITLV_TAG_STRUC_wmi_chatter_coalescing_add_filter_cmd_fixed_param, wmi_chatter_coalescing_add_filter_cmd_fixed_param, fixed_param,WMITLV_SIZE_FIX) \
    WMITLV_ELEM(id,op,buf,len, WMITLV_TAG_ARRAY_STRUC, chatter_pkt_coalescing_filter, coalescing_filter, WMITLV_SIZE_VAR)

WMITLV_CREATE_PARAM_STRUC(WMI_CHATTER_ADD_COALESCING_FILTER_CMDID);

#define WMITLV_TABLE_WMI_CHATTER_DELETE_COALESCING_FILTER_CMDID(id,op,buf,len) \
    WMITLV_ELEM(id,op,buf,len, WMITLV_TAG_STRUC_wmi_chatter_coalescing_delete_filter_cmd_fixed_param,wmi_chatter_coalescing_delete_filter_cmd_fixed_param, fixed_param, WMITLV_SIZE_FIX) \

WMITLV_CREATE_PARAM_STRUC(WMI_CHATTER_DELETE_COALESCING_FILTER_CMDID);

#define WMITLV_TABLE_WMI_CHATTER_COALESCING_QUERY_CMDID(id,op,buf,len) \
    WMITLV_ELEM(id,op,buf,len, WMITLV_TAG_STRUC_wmi_chatter_coalescing_query_cmd_fixed_param, wmi_chatter_coalescing_query_cmd_fixed_param, fixed_param, WMITLV_SIZE_FIX) \

WMITLV_CREATE_PARAM_STRUC(WMI_CHATTER_COALESCING_QUERY_CMDID);

#define WMITLV_TABLE_WMI_TXBF_CMDID(id,op,buf,len) \
    WMITLV_ELEM(id,op,buf,len,WMITLV_TAG_STRUC_wmi_txbf_cmd_fixed_param, wmi_txbf_cmd_fixed_param, fixed_param, WMITLV_SIZE_FIX) \

WMITLV_CREATE_PARAM_STRUC(WMI_TXBF_CMDID);

#define WMITLV_TABLE_WMI_DBGLOG_CFG_CMDID(id,op,buf,len) \
    WMITLV_ELEM(id,op,buf,len, WMITLV_TAG_STRUC_wmi_debug_log_config_cmd_fixed_param, wmi_debug_log_config_cmd_fixed_param, fixed_param, WMITLV_SIZE_FIX) \
    WMITLV_FXAR(id,op,buf,len,WMITLV_TAG_ARRAY_UINT32, A_UINT32, module_id_bitmap, WMITLV_SIZE_FIX, MAX_MODULE_ID_BITMAP_WORDS) \

WMITLV_CREATE_PARAM_STRUC(WMI_DBGLOG_CFG_CMDID);

#define WMITLV_TABLE_WMI_VDEV_WMM_ADDTS_CMDID(id,op,buf,len)                                           \
    WMITLV_ELEM(id,op,buf,len, WMITLV_TAG_STRUC_wmi_vdev_wmm_addts_cmd_fixed_param, wmi_vdev_wmm_addts_cmd_fixed_param, fixed_param, WMITLV_SIZE_FIX)

WMITLV_CREATE_PARAM_STRUC(WMI_VDEV_WMM_ADDTS_CMDID);

#define WMITLV_TABLE_WMI_VDEV_WMM_DELTS_CMDID(id,op,buf,len)                                           \
    WMITLV_ELEM(id,op,buf,len, WMITLV_TAG_STRUC_wmi_vdev_wmm_delts_cmd_fixed_param, wmi_vdev_wmm_delts_cmd_fixed_param, fixed_param, WMITLV_SIZE_FIX)

WMITLV_CREATE_PARAM_STRUC(WMI_VDEV_WMM_DELTS_CMDID);

#define WMITLV_TABLE_WMI_VDEV_SET_WMM_PARAMS_CMDID(id,op,buf,len)                                           \
    WMITLV_ELEM(id,op,buf,len, WMITLV_TAG_STRUC_wmi_vdev_set_wmm_params_cmd_fixed_param, wmi_vdev_set_wmm_params_cmd_fixed_param, fixed_param, WMITLV_SIZE_FIX)

WMITLV_CREATE_PARAM_STRUC(WMI_VDEV_SET_WMM_PARAMS_CMDID);

#define WMITLV_TABLE_WMI_VDEV_SET_GTX_PARAMS_CMDID(id,op,buf,len)                                           \
    WMITLV_ELEM(id,op,buf,len, WMITLV_TAG_STRUC_wmi_vdev_set_gtx_params_cmd_fixed_param, wmi_vdev_set_gtx_params_cmd_fixed_param, fixed_param, WMITLV_SIZE_FIX)

WMITLV_CREATE_PARAM_STRUC(WMI_VDEV_SET_GTX_PARAMS_CMDID);

/* TDLS Enable/Disable Cmd */
#define WMITLV_TABLE_WMI_TDLS_SET_STATE_CMDID(id,op,buf,len) \
    WMITLV_ELEM(id,op,buf,len, WMITLV_TAG_STRUC_wmi_tdls_set_state_cmd_fixed_param, \
            wmi_tdls_set_state_cmd_fixed_param, fixed_param, WMITLV_SIZE_FIX)

WMITLV_CREATE_PARAM_STRUC(WMI_TDLS_SET_STATE_CMDID);

/* TDLS Peer Update Cmd */
#define WMITLV_TABLE_WMI_TDLS_PEER_UPDATE_CMDID(id,op,buf,len) \
    WMITLV_ELEM(id,op,buf,len, WMITLV_TAG_STRUC_wmi_tdls_peer_update_cmd_fixed_param, wmi_tdls_peer_update_cmd_fixed_param, fixed_param, WMITLV_SIZE_FIX) \
    WMITLV_ELEM(id,op,buf,len, WMITLV_TAG_STRUC_wmi_tdls_peer_capabilities, wmi_tdls_peer_capabilities, peer_caps, WMITLV_SIZE_FIX) \
    WMITLV_ELEM(id,op,buf,len, WMITLV_TAG_ARRAY_STRUC, wmi_channel, peer_chan_list, WMITLV_SIZE_VAR)

WMITLV_CREATE_PARAM_STRUC(WMI_TDLS_PEER_UPDATE_CMDID);

/* Enable/Disable TDLS Offchannel Cmd */
#define WMITLV_TABLE_WMI_TDLS_SET_OFFCHAN_MODE_CMDID(id,op,buf,len) \
    WMITLV_ELEM(id,op,buf,len, WMITLV_TAG_STRUC_wmi_tdls_set_offchan_mode_cmd_fixed_param, \
            wmi_tdls_set_offchan_mode_cmd_fixed_param, fixed_param, WMITLV_SIZE_FIX)
WMITLV_CREATE_PARAM_STRUC(WMI_TDLS_SET_OFFCHAN_MODE_CMDID);


/* Resmgr Enable/Disable Adaptive OCS CMD */
#define WMITLV_TABLE_WMI_RESMGR_ADAPTIVE_OCS_ENABLE_DISABLE_CMDID(id,op,buf,len) \
    WMITLV_ELEM(id,op,buf,len, WMITLV_TAG_STRUC_wmi_resmgr_adaptive_ocs_enable_disable_cmd_fixed_param, \
            wmi_resmgr_adaptive_ocs_enable_disable_cmd_fixed_param, fixed_param, WMITLV_SIZE_FIX)

WMITLV_CREATE_PARAM_STRUC(WMI_RESMGR_ADAPTIVE_OCS_ENABLE_DISABLE_CMDID);

/* Resmgr Set Channel Time Quota CMD */
#define WMITLV_TABLE_WMI_RESMGR_SET_CHAN_TIME_QUOTA_CMDID(id,op,buf,len) \
    WMITLV_ELEM(id,op,buf,len, WMITLV_TAG_STRUC_wmi_resmgr_set_chan_time_quota_cmd_fixed_param, \
            wmi_resmgr_set_chan_time_quota_cmd_fixed_param, fixed_param, WMITLV_SIZE_FIX)   \
    WMITLV_ELEM(id,op,buf,len, WMITLV_TAG_ARRAY_BYTE, A_UINT8, data, WMITLV_SIZE_VAR)

WMITLV_CREATE_PARAM_STRUC(WMI_RESMGR_SET_CHAN_TIME_QUOTA_CMDID);

/* Resmgr Set Channel Latency CMD */
#define WMITLV_TABLE_WMI_RESMGR_SET_CHAN_LATENCY_CMDID(id,op,buf,len) \
    WMITLV_ELEM(id,op,buf,len, WMITLV_TAG_STRUC_wmi_resmgr_set_chan_latency_cmd_fixed_param, \
            wmi_resmgr_set_chan_latency_cmd_fixed_param, fixed_param, WMITLV_SIZE_FIX)  \
    WMITLV_ELEM(id,op,buf,len, WMITLV_TAG_ARRAY_BYTE, A_UINT8, data, WMITLV_SIZE_VAR)

WMITLV_CREATE_PARAM_STRUC(WMI_RESMGR_SET_CHAN_LATENCY_CMDID);

/* STA SMPS Force Mode CMD */
#define WMITLV_TABLE_WMI_STA_SMPS_FORCE_MODE_CMDID(id,op,buf,len) \
    WMITLV_ELEM(id,op,buf,len, WMITLV_TAG_STRUC_wmi_sta_smps_force_mode_cmd_fixed_param, \
            wmi_sta_smps_force_mode_cmd_fixed_param, fixed_param, WMITLV_SIZE_FIX)

WMITLV_CREATE_PARAM_STRUC(WMI_STA_SMPS_FORCE_MODE_CMDID);

/* wlan hb enable/disable CMD */
#define WMITLV_TABLE_WMI_HB_SET_ENABLE_CMDID(id,op,buf,len) \
    WMITLV_ELEM(id,op,buf,len, WMITLV_TAG_STRUC_wmi_hb_set_enable_cmd_fixed_param, \
            wmi_hb_set_enable_cmd_fixed_param, fixed_param, WMITLV_SIZE_FIX)

WMITLV_CREATE_PARAM_STRUC(WMI_HB_SET_ENABLE_CMDID);

/* wlan hb set tcp params CMD */
#define WMITLV_TABLE_WMI_HB_SET_TCP_PARAMS_CMDID(id,op,buf,len) \
    WMITLV_ELEM(id,op,buf,len, WMITLV_TAG_STRUC_wmi_hb_set_tcp_params_cmd_fixed_param, \
            wmi_hb_set_tcp_params_cmd_fixed_param, fixed_param, WMITLV_SIZE_FIX)

WMITLV_CREATE_PARAM_STRUC(WMI_HB_SET_TCP_PARAMS_CMDID);

/* wlan hb set tcp pkt filter CMD */
#define WMITLV_TABLE_WMI_HB_SET_TCP_PKT_FILTER_CMDID(id,op,buf,len) \
    WMITLV_ELEM(id,op,buf,len, WMITLV_TAG_STRUC_wmi_hb_set_tcp_pkt_filter_cmd_fixed_param, \
            wmi_hb_set_tcp_pkt_filter_cmd_fixed_param, fixed_param, WMITLV_SIZE_FIX)

WMITLV_CREATE_PARAM_STRUC(WMI_HB_SET_TCP_PKT_FILTER_CMDID);

/* wlan set udp params CMD */
#define WMITLV_TABLE_WMI_HB_SET_UDP_PARAMS_CMDID(id,op,buf,len) \
    WMITLV_ELEM(id,op,buf,len, WMITLV_TAG_STRUC_wmi_hb_set_udp_params_cmd_fixed_param, \
            wmi_hb_set_udp_params_cmd_fixed_param, fixed_param, WMITLV_SIZE_FIX)

WMITLV_CREATE_PARAM_STRUC(WMI_HB_SET_UDP_PARAMS_CMDID);

/* wlan hb set udp pkt filter CMD */
#define WMITLV_TABLE_WMI_HB_SET_UDP_PKT_FILTER_CMDID(id,op,buf,len) \
    WMITLV_ELEM(id,op,buf,len, WMITLV_TAG_STRUC_wmi_hb_set_udp_pkt_filter_cmd_fixed_param, \
            wmi_hb_set_udp_pkt_filter_cmd_fixed_param, fixed_param, WMITLV_SIZE_FIX)

WMITLV_CREATE_PARAM_STRUC(WMI_HB_SET_UDP_PKT_FILTER_CMDID);

/* STA SMPS Param CMD */
#define WMITLV_TABLE_WMI_STA_SMPS_PARAM_CMDID(id,op,buf,len) \
    WMITLV_ELEM(id,op,buf,len, WMITLV_TAG_STRUC_wmi_sta_smps_param_cmd_fixed_param, \
            wmi_sta_smps_param_cmd_fixed_param, fixed_param, WMITLV_SIZE_FIX)

WMITLV_CREATE_PARAM_STRUC(WMI_STA_SMPS_PARAM_CMDID);

/* MCC Adaptive Scheduler Traffic Stats */
#define WMITLV_TABLE_WMI_MCC_SCHED_TRAFFIC_STATS_CMDID(id,op,buf,len) \
    WMITLV_ELEM(id,op,buf,len, WMITLV_TAG_STRUC_wmi_mcc_sched_traffic_stats_cmd_fixed_param, wmi_mcc_sched_traffic_stats_cmd_fixed_param, fixed_param, WMITLV_SIZE_FIX) \
    WMITLV_ELEM(id, op, buf, len, WMITLV_TAG_ARRAY_STRUC, wmi_mcc_sched_sta_traffic_stats, mcc_sched_sta_traffic_stats_list, WMITLV_SIZE_VAR)

WMITLV_CREATE_PARAM_STRUC(WMI_MCC_SCHED_TRAFFIC_STATS_CMDID);

#define WMITLV_TABLE_WMI_BATCH_SCAN_ENABLE_CMDID(id,op,buf,len) \
    WMITLV_ELEM(id,op,buf,len, WMITLV_TAG_STRUC_wmi_batch_scan_enable_cmd_fixed_param, wmi_batch_scan_enable_cmd_fixed_param, fixed_param, WMITLV_SIZE_FIX)


WMITLV_CREATE_PARAM_STRUC(WMI_BATCH_SCAN_ENABLE_CMDID);

#define WMITLV_TABLE_WMI_PEER_INFO_REQ_CMDID(id,op,buf,len)   \
    WMITLV_ELEM(id,op,buf,len, WMITLV_TAG_STRUC_wmi_peer_info_req_cmd_fixed_param, \
    wmi_peer_info_req_cmd_fixed_param, fixed_param, WMITLV_SIZE_FIX)

WMITLV_CREATE_PARAM_STRUC(WMI_PEER_INFO_REQ_CMDID);

#define WMITLV_TABLE_WMI_PEER_ANTDIV_INFO_REQ_CMDID(id,op,buf,len) \
    WMITLV_ELEM(id,op,buf,len, WMITLV_TAG_STRUC_wmi_peer_antdiv_info_req_cmd_fixed_param, \
    wmi_peer_antdiv_info_req_cmd_fixed_param, fixed_param, WMITLV_SIZE_FIX)

WMITLV_CREATE_PARAM_STRUC(WMI_PEER_ANTDIV_INFO_REQ_CMDID);

#define WMITLV_TABLE_WMI_RMC_SET_MODE_CMDID(id,op,buf,len)   \
    WMITLV_ELEM(id,op,buf,len, WMITLV_TAG_STRUC_wmi_rmc_set_mode_cmd_fixed_param, \
    wmi_rmc_set_mode_cmd_fixed_param, fixed_param, WMITLV_SIZE_FIX)

WMITLV_CREATE_PARAM_STRUC(WMI_RMC_SET_MODE_CMDID);

#define WMITLV_TABLE_WMI_RMC_SET_ACTION_PERIOD_CMDID(id,op,buf,len)   \
    WMITLV_ELEM(id,op,buf,len, WMITLV_TAG_STRUC_wmi_rmc_set_action_period_cmd_fixed_param, \
    wmi_rmc_set_action_period_cmd_fixed_param, fixed_param, WMITLV_SIZE_FIX)

WMITLV_CREATE_PARAM_STRUC(WMI_RMC_SET_ACTION_PERIOD_CMDID);

#define WMITLV_TABLE_WMI_RMC_CONFIG_CMDID(id,op,buf,len)   \
    WMITLV_ELEM(id,op,buf,len, WMITLV_TAG_STRUC_wmi_rmc_config_cmd_fixed_param, \
    wmi_rmc_config_cmd_fixed_param, fixed_param, WMITLV_SIZE_FIX)

WMITLV_CREATE_PARAM_STRUC(WMI_RMC_CONFIG_CMDID);

#define WMITLV_TABLE_WMI_MHF_OFFLOAD_SET_MODE_CMDID(id,op,buf,len)   \
    WMITLV_ELEM(id,op,buf,len, WMITLV_TAG_STRUC_wmi_mhf_offload_set_mode_cmd_fixed_param, \
    wmi_mhf_offload_set_mode_cmd_fixed_param, fixed_param, WMITLV_SIZE_FIX)

WMITLV_CREATE_PARAM_STRUC(WMI_MHF_OFFLOAD_SET_MODE_CMDID);

#define WMITLV_TABLE_WMI_MHF_OFFLOAD_PLUMB_ROUTING_TBL_CMDID(id,op,buf,len)   \
    WMITLV_ELEM(id,op,buf,len, WMITLV_TAG_STRUC_wmi_mhf_offload_plumb_routing_table_cmd_fixed_param, \
                wmi_mhf_offload_plumb_routing_table_cmd, fixed_param, WMITLV_SIZE_FIX) \
    WMITLV_ELEM(id,op,buf,len, WMITLV_TAG_ARRAY_STRUC, wmi_mhf_offload_routing_table_entry, \
                routing_tbl_entries, WMITLV_SIZE_VAR)
WMITLV_CREATE_PARAM_STRUC(WMI_MHF_OFFLOAD_PLUMB_ROUTING_TBL_CMDID);

#define WMITLV_TABLE_WMI_BATCH_SCAN_DISABLE_CMDID(id,op,buf,len) \
    WMITLV_ELEM(id,op,buf,len, WMITLV_TAG_STRUC_wmi_batch_scan_disable_cmd_fixed_param, wmi_batch_scan_disable_cmd_fixed_param, fixed_param, WMITLV_SIZE_FIX)

WMITLV_CREATE_PARAM_STRUC(WMI_BATCH_SCAN_DISABLE_CMDID);

#define WMITLV_TABLE_WMI_BATCH_SCAN_TRIGGER_RESULT_CMDID(id,op,buf,len) \
    WMITLV_ELEM(id,op,buf,len, WMITLV_TAG_STRUC_wmi_batch_scan_trigger_result_cmd_fixed_param, wmi_batch_scan_trigger_result_cmd_fixed_param, fixed_param, WMITLV_SIZE_FIX)

WMITLV_CREATE_PARAM_STRUC(WMI_BATCH_SCAN_TRIGGER_RESULT_CMDID);

/* LPI mgmt snooping config Cmd */
#define WMITLV_TABLE_WMI_LPI_MGMT_SNOOPING_CONFIG_CMDID(id,op,buf,len) \
    WMITLV_ELEM(id,op,buf,len, WMITLV_TAG_STRUC_wmi_lpi_mgmt_snooping_config_cmd_fixed_param, wmi_lpi_mgmt_snooping_config_cmd_fixed_param, fixed_param, WMITLV_SIZE_FIX)

WMITLV_CREATE_PARAM_STRUC(WMI_LPI_MGMT_SNOOPING_CONFIG_CMDID);

/* LPI start scan Cmd */
#define WMITLV_TABLE_WMI_LPI_START_SCAN_CMDID(id,op,buf,len) \
    WMITLV_ELEM(id,op,buf,len, WMITLV_TAG_STRUC_wmi_lpi_start_scan_cmd_fixed_param, wmi_lpi_start_scan_cmd_fixed_param, fixed_param, WMITLV_SIZE_FIX) \
    WMITLV_ELEM(id,op,buf,len, WMITLV_TAG_ARRAY_UINT32, A_UINT32, channel_list, WMITLV_SIZE_VAR) \
    WMITLV_ELEM(id,op,buf,len, WMITLV_TAG_ARRAY_FIXED_STRUC, wmi_ssid, ssid_list, WMITLV_SIZE_VAR) \
    WMITLV_ELEM(id,op,buf,len, WMITLV_TAG_ARRAY_FIXED_STRUC, wmi_mac_addr, bssid_list, WMITLV_SIZE_VAR) \
    WMITLV_ELEM(id,op,buf,len, WMITLV_TAG_ARRAY_BYTE, A_UINT8, ie_data, WMITLV_SIZE_VAR)

WMITLV_CREATE_PARAM_STRUC(WMI_LPI_START_SCAN_CMDID);

/* LPI stop scan Cmd */
#define WMITLV_TABLE_WMI_LPI_STOP_SCAN_CMDID(id,op,buf,len) \
    WMITLV_ELEM(id,op,buf,len, WMITLV_TAG_STRUC_wmi_lpi_stop_scan_cmd_fixed_param, wmi_lpi_stop_scan_cmd_fixed_param, fixed_param, WMITLV_SIZE_FIX)

WMITLV_CREATE_PARAM_STRUC(WMI_LPI_STOP_SCAN_CMDID);

#define WMITLV_TABLE_WMI_LPI_RESULT_EVENTID(id,op,buf,len) \
    WMITLV_ELEM(id,op,buf,len, WMITLV_TAG_STRUC_wmi_lpi_result_event_fixed_param, wmi_lpi_result_event_fixed_param, fixed_param, WMITLV_SIZE_FIX) \
    WMITLV_ELEM(id,op,buf,len, WMITLV_TAG_ARRAY_BYTE, A_UINT8, data, WMITLV_SIZE_VAR)
WMITLV_CREATE_PARAM_STRUC(WMI_LPI_RESULT_EVENTID);

/* LPI Status Event */
#define WMITLV_TABLE_WMI_LPI_STATUS_EVENTID(id,op,buf,len)                                                         \
    WMITLV_ELEM(id,op,buf,len, WMITLV_TAG_STRUC_wmi_lpi_status_event_fixed_param, wmi_lpi_status_event_fixed_param, fixed_param, WMITLV_SIZE_FIX)
WMITLV_CREATE_PARAM_STRUC(WMI_LPI_STATUS_EVENTID);

/* LPI Handoff Event */
#define WMITLV_TABLE_WMI_LPI_HANDOFF_EVENTID(id,op,buf,len)                                                         \
    WMITLV_ELEM(id,op,buf,len, WMITLV_TAG_STRUC_wmi_lpi_handoff_event_fixed_param, wmi_lpi_handoff_event_fixed_param, fixed_param, WMITLV_SIZE_FIX)
WMITLV_CREATE_PARAM_STRUC(WMI_LPI_HANDOFF_EVENTID);

/* Thermal Manager Params*/
#define WMITLV_TABLE_WMI_THERMAL_MGMT_CMDID(id,op,buf,len) \
    WMITLV_ELEM(id,op,buf,len, WMITLV_TAG_STRUC_wmi_thermal_mgmt_cmd_fixed_param, wmi_thermal_mgmt_cmd_fixed_param, fixed_param, WMITLV_SIZE_FIX)

WMITLV_CREATE_PARAM_STRUC(WMI_THERMAL_MGMT_CMDID);


#define WMITLV_TABLE_WMI_ADD_PROACTIVE_ARP_RSP_PATTERN_CMDID(id,op,buf,len) \
    WMITLV_ELEM(id,op,buf,len, WMITLV_TAG_STRUC_WMI_ADD_PROACTIVE_ARP_RSP_PATTERN_CMD_fixed_param, WMI_ADD_PROACTIVE_ARP_RSP_PATTERN_CMD_fixed_param, fixed_param, WMITLV_SIZE_FIX)\
    WMITLV_ELEM(id,op,buf,len, WMITLV_TAG_ARRAY_BYTE, A_UINT8, pattern, WMITLV_SIZE_VAR)
WMITLV_CREATE_PARAM_STRUC(WMI_ADD_PROACTIVE_ARP_RSP_PATTERN_CMDID);

#define WMITLV_TABLE_WMI_DEL_PROACTIVE_ARP_RSP_PATTERN_CMDID(id,op,buf,len) \
    WMITLV_ELEM(id,op,buf,len, WMITLV_TAG_STRUC_WMI_DEL_PROACTIVE_ARP_RSP_PATTERN_CMD_fixed_param, WMI_DEL_PROACTIVE_ARP_RSP_PATTERN_CMD_fixed_param, fixed_param, WMITLV_SIZE_FIX)
WMITLV_CREATE_PARAM_STRUC(WMI_DEL_PROACTIVE_ARP_RSP_PATTERN_CMDID);

/* NaN Request */
#define WMITLV_TABLE_WMI_NAN_CMDID(id,op,buf,len) \
    WMITLV_ELEM(id,op,buf,len, WMITLV_TAG_STRUC_wmi_nan_cmd_param, wmi_nan_cmd_param, fixed_param, WMITLV_SIZE_FIX) \
    WMITLV_ELEM(id,op,buf,len, WMITLV_TAG_ARRAY_BYTE, A_UINT8, data, WMITLV_SIZE_VAR)
WMITLV_CREATE_PARAM_STRUC(WMI_NAN_CMDID);

/* NAN Data Get Capabilities Cmd */
#define WMITLV_TABLE_WMI_NDI_GET_CAP_REQ_CMDID(id,op,buf,len) \
    WMITLV_ELEM(id,op,buf,len, WMITLV_TAG_STRUC_wmi_ndi_get_cap_req_fixed_param, wmi_ndi_get_cap_req_fixed_param_PROTOTYPE, fixed_param, WMITLV_SIZE_FIX)
WMITLV_CREATE_PARAM_STRUC(WMI_NDI_GET_CAP_REQ_CMDID);

/** NAN Data Initiator Request Cmd
 *
 * TLV (tag length value ) parameters follow the ndp_initiator_req
 * structure. The TLV's are:
 * wmi_channel channel;
 * A_UINT8 ndp_cfg[];
 * A_UINT8 ndp_app_info[];
 * A_UINT8 ndp_pmk[];
 * A_INT8 ndp_passphrase[];
 * A_INT8 nan_servicename[];
 */
#define WMITLV_TABLE_WMI_NDP_INITIATOR_REQ_CMDID(id,op,buf,len) \
    WMITLV_ELEM(id,op,buf,len, WMITLV_TAG_STRUC_wmi_ndp_initiator_req_fixed_param, wmi_ndp_initiator_req_fixed_param_PROTOTYPE, fixed_param, WMITLV_SIZE_FIX) \
    WMITLV_ELEM(id,op,buf,len, WMITLV_TAG_STRUC_wmi_channel, wmi_channel, channel, WMITLV_SIZE_FIX) \
    WMITLV_ELEM(id,op,buf,len, WMITLV_TAG_ARRAY_BYTE, A_UINT8, ndp_cfg, WMITLV_SIZE_VAR) \
    WMITLV_ELEM(id,op,buf,len, WMITLV_TAG_ARRAY_BYTE, A_UINT8, ndp_app_info, WMITLV_SIZE_VAR) \
    WMITLV_ELEM(id,op,buf,len, WMITLV_TAG_ARRAY_BYTE, A_UINT8, ndp_pmk, WMITLV_SIZE_VAR) \
    WMITLV_ELEM(id,op,buf,len, WMITLV_TAG_ARRAY_BYTE, A_INT8, ndp_passphrase, WMITLV_SIZE_VAR) \
    WMITLV_ELEM(id,op,buf,len, WMITLV_TAG_ARRAY_BYTE, A_INT8, nan_servicename, WMITLV_SIZE_VAR)
WMITLV_CREATE_PARAM_STRUC(WMI_NDP_INITIATOR_REQ_CMDID);

/** NAN Data Responder Request Cmd
 * TLV (tag length value ) parameters follow the ndp_responder_req
 * structure. The TLV's are:
 * A_UINT8 ndp_cfg[];
 * A_UINT8 ndp_app_info[];
 * A_UINT8 ndp_pmk[];
 * A_INT8 ndp_passphrase[];
 * A_INT8 nan_servicename[];
 */
#define WMITLV_TABLE_WMI_NDP_RESPONDER_REQ_CMDID(id,op,buf,len) \
    WMITLV_ELEM(id,op,buf,len, WMITLV_TAG_STRUC_wmi_ndp_responder_req_fixed_param, wmi_ndp_responder_req_fixed_param_PROTOTYPE, fixed_param, WMITLV_SIZE_FIX) \
    WMITLV_ELEM(id,op,buf,len, WMITLV_TAG_ARRAY_BYTE, A_UINT8, ndp_cfg, WMITLV_SIZE_VAR) \
    WMITLV_ELEM(id,op,buf,len, WMITLV_TAG_ARRAY_BYTE, A_UINT8, ndp_app_info, WMITLV_SIZE_VAR) \
    WMITLV_ELEM(id,op,buf,len, WMITLV_TAG_ARRAY_BYTE, A_UINT8, ndp_pmk, WMITLV_SIZE_VAR) \
    WMITLV_ELEM(id,op,buf,len, WMITLV_TAG_ARRAY_BYTE, A_INT8, ndp_passphrase, WMITLV_SIZE_VAR) \
    WMITLV_ELEM(id,op,buf,len, WMITLV_TAG_ARRAY_BYTE, A_INT8, nan_servicename, WMITLV_SIZE_VAR)
WMITLV_CREATE_PARAM_STRUC(WMI_NDP_RESPONDER_REQ_CMDID);

/** NAN Data End Request Cmd
 *
 * TLV (tag length value ) parameters follow the ndp_end_req
 * structure. The TLV's are:
 * wmi_ndp_end_req wmi_ndp_end_req_list[];
 */
#define WMITLV_TABLE_WMI_NDP_END_REQ_CMDID(id,op,buf,len) \
    WMITLV_ELEM(id,op,buf,len, WMITLV_TAG_STRUC_wmi_ndp_end_req_fixed_param, wmi_ndp_end_req_fixed_param_PROTOTYPE, fixed_param, WMITLV_SIZE_FIX) \
    WMITLV_ELEM(id,op,buf,len, WMITLV_TAG_ARRAY_STRUC, wmi_ndp_end_req_PROTOTYPE, ndp_end_req_list, WMITLV_SIZE_VAR)
WMITLV_CREATE_PARAM_STRUC(WMI_NDP_END_REQ_CMDID);

/* RCPI Info Request Cmd */
#define WMITLV_TABLE_WMI_REQUEST_RCPI_CMDID(id,op,buf,len) \
    WMITLV_ELEM(id,op,buf,len, WMITLV_TAG_STRUC_wmi_request_rcpi_cmd_fixed_param, wmi_request_rcpi_cmd_fixed_param, fixed_param, WMITLV_SIZE_FIX)
WMITLV_CREATE_PARAM_STRUC(WMI_REQUEST_RCPI_CMDID);

/* Modem power state cmd */
#define WMITLV_TABLE_WMI_MODEM_POWER_STATE_CMDID(id,op,buf,len) \
    WMITLV_ELEM(id,op,buf,len, WMITLV_TAG_STRUC_wmi_modem_power_state_cmd_param, wmi_modem_power_state_cmd_param, fixed_param, WMITLV_SIZE_FIX)
WMITLV_CREATE_PARAM_STRUC(WMI_MODEM_POWER_STATE_CMDID);

/* SAR limit update cmd */
#define WMITLV_TABLE_WMI_SAR_LIMITS_CMDID(id,op,buf,len) \
    WMITLV_ELEM(id,op,buf,len, WMITLV_TAG_STRUC_wmi_sar_limits_cmd_fixed_param, wmi_sar_limits_cmd_fixed_param, fixed_param, WMITLV_SIZE_FIX) \
    WMITLV_ELEM(id,op,buf,len, WMITLV_TAG_ARRAY_STRUC, wmi_sar_limit_cmd_row, sar_limits, WMITLV_SIZE_VAR)
WMITLV_CREATE_PARAM_STRUC(WMI_SAR_LIMITS_CMDID);

/* get estimated link speed cmd */
#define WMITLV_TABLE_WMI_PEER_GET_ESTIMATED_LINKSPEED_CMDID(id,op,buf,len) \
    WMITLV_ELEM(id,op,buf,len, WMITLV_TAG_STRUC_wmi_peer_get_estimated_linkspeed_cmd_fixed_param, wmi_peer_get_estimated_linkspeed_cmd_fixed_param, fixed_param, WMITLV_SIZE_FIX)
WMITLV_CREATE_PARAM_STRUC(WMI_PEER_GET_ESTIMATED_LINKSPEED_CMDID);

/* ext stats Request */
#define WMITLV_TABLE_WMI_REQUEST_STATS_EXT_CMDID(id,op,buf,len) \
    WMITLV_ELEM(id,op,buf,len, WMITLV_TAG_STRUC_wmi_req_stats_ext_cmd_fixed_param, wmi_req_stats_ext_cmd_fixed_param, fixed_param, WMITLV_SIZE_FIX) \
    WMITLV_ELEM(id,op,buf,len, WMITLV_TAG_ARRAY_BYTE, A_UINT8, data, WMITLV_SIZE_VAR)
WMITLV_CREATE_PARAM_STRUC(WMI_REQUEST_STATS_EXT_CMDID);

/* 2.4Ghz HT40 OBSS scan enable */
#define WMITLV_TABLE_WMI_OBSS_SCAN_ENABLE_CMDID(id,op,buf,len) \
    WMITLV_ELEM(id, op, buf, len, WMITLV_TAG_STRUC_wmi_obss_scan_enable_cmd_fixed_param, wmi_obss_scan_enable_cmd_fixed_param, fixed_param, WMITLV_SIZE_FIX) \
    WMITLV_ELEM(id, op, buf, len, WMITLV_TAG_ARRAY_BYTE, A_UINT8, channels, WMITLV_SIZE_VAR) \
    WMITLV_ELEM(id, op, buf, len, WMITLV_TAG_ARRAY_BYTE, A_UINT8, ie_field, WMITLV_SIZE_VAR)
WMITLV_CREATE_PARAM_STRUC(WMI_OBSS_SCAN_ENABLE_CMDID);

/* 2.4Ghz HT40 OBSS scan disable */
#define WMITLV_TABLE_WMI_OBSS_SCAN_DISABLE_CMDID(id,op,buf,len) \
    WMITLV_ELEM(id, op, buf, len, WMITLV_TAG_STRUC_wmi_obss_scan_disable_cmd_fixed_param, wmi_obss_scan_disable_cmd_fixed_param, fixed_param, WMITLV_SIZE_FIX)
WMITLV_CREATE_PARAM_STRUC(WMI_OBSS_SCAN_DISABLE_CMDID);

/* Pdev Set LED Config Cmd */
#define WMITLV_TABLE_WMI_PDEV_SET_LED_CONFIG_CMDID(id,op,buf,len) \
    WMITLV_ELEM(id,op,buf,len, WMITLV_TAG_STRUC_wmi_pdev_set_led_config_cmd_fixed_param, wmi_pdev_set_led_config_cmd_fixed_param, fixed_param, WMITLV_SIZE_FIX)

WMITLV_CREATE_PARAM_STRUC(WMI_PDEV_SET_LED_CONFIG_CMDID);

/* host auto shut down config cmd */
#define WMITLV_TABLE_WMI_HOST_AUTO_SHUTDOWN_CFG_CMDID(id,op,buf,len) \
    WMITLV_ELEM(id,op,buf,len, WMITLV_TAG_STRUC_wmi_host_auto_shutdown_cfg_cmd_fixed_param, wmi_host_auto_shutdown_cfg_cmd_fixed_param, fixed_param, WMITLV_SIZE_FIX)
WMITLV_CREATE_PARAM_STRUC(WMI_HOST_AUTO_SHUTDOWN_CFG_CMDID);

/* tpc chainmask config cmd */
#define WMITLV_TABLE_WMI_TPC_CHAINMASK_CONFIG_CMDID(id,op,buf,len) \
    WMITLV_ELEM(id,op,buf,len, WMITLV_TAG_STRUC_wmi_tpc_chainmask_config_cmd_fixed_param, wmi_tpc_chainmask_config_cmd_fixed_param, fixed_param, WMITLV_SIZE_FIX)  \
    WMITLV_ELEM(id,op,buf,len, WMITLV_TAG_ARRAY_STRUC, wmi_tpc_chainmask_config, config_list, WMITLV_SIZE_VAR)
WMITLV_CREATE_PARAM_STRUC(WMI_TPC_CHAINMASK_CONFIG_CMDID);


/* Ch avoidance update cmd */
#define WMITLV_TABLE_WMI_CHAN_AVOID_UPDATE_CMDID(id,op,buf,len) \
    WMITLV_ELEM(id,op,buf,len, WMITLV_TAG_STRUC_wmi_chan_avoid_update_cmd_param, wmi_chan_avoid_update_cmd_param, fixed_param, WMITLV_SIZE_FIX)
WMITLV_CREATE_PARAM_STRUC(WMI_CHAN_AVOID_UPDATE_CMDID);

/* Ch avoidance report allow/disallow cmd*/
#define WMITLV_TABLE_WMI_CHAN_AVOID_RPT_ALLOW_CMDID(id,op,buf,len) \
    WMITLV_ELEM(id,op,buf,len, WMITLV_TAG_STRUC_WMI_CHAN_AVOID_RPT_ALLOW_CMD_fixed_param, WMI_CHAN_AVOID_RPT_ALLOW_CMD_fixed_param, fixed_param, WMITLV_SIZE_FIX)
WMITLV_CREATE_PARAM_STRUC(WMI_CHAN_AVOID_RPT_ALLOW_CMDID);

/* D0-WOW Enable Disable Cmd */
#define WMITLV_TABLE_WMI_D0_WOW_ENABLE_DISABLE_CMDID(id,op,buf,len)                                                         \
    WMITLV_ELEM(id,op,buf,len, WMITLV_TAG_STRUC_wmi_d0_wow_enable_disable_cmd_fixed_param, wmi_d0_wow_enable_disable_cmd_fixed_param, fixed_param, WMITLV_SIZE_FIX)
WMITLV_CREATE_PARAM_STRUC(WMI_D0_WOW_ENABLE_DISABLE_CMDID);

/* Pdev get chip temperature Cmd */
#define WMITLV_TABLE_WMI_PDEV_GET_TEMPERATURE_CMDID(id,op,buf,len) \
    WMITLV_ELEM(id,op,buf,len, WMITLV_TAG_STRUC_wmi_pdev_get_temperature_cmd_fixed_param, wmi_pdev_get_temperature_cmd_fixed_param, fixed_param, WMITLV_SIZE_FIX)
WMITLV_CREATE_PARAM_STRUC(WMI_PDEV_GET_TEMPERATURE_CMDID);

/* Pdev get ANT DIV feature status Cmd */
#define WMITLV_TABLE_WMI_PDEV_GET_ANTDIV_STATUS_CMDID(id,op,buf,len) \
    WMITLV_ELEM(id,op,buf,len, WMITLV_TAG_STRUC_wmi_pdev_get_antdiv_status_cmd_fixed_param, wmi_pdev_get_antdiv_status_cmd_fixed_param, fixed_param, WMITLV_SIZE_FIX)
WMITLV_CREATE_PARAM_STRUC(WMI_PDEV_GET_ANTDIV_STATUS_CMDID);

/* DISA feature : vdev encrypt decrypt request */
#define WMITLV_TABLE_WMI_VDEV_ENCRYPT_DECRYPT_DATA_REQ_CMDID(id,op,buf,len) \
    WMITLV_ELEM(id,op,buf,len, WMITLV_TAG_STRUC_wmi_vdev_encrypt_decrypt_data_req_cmd_fixed_param, wmi_vdev_encrypt_decrypt_data_req_cmd_fixed_param, fixed_param, WMITLV_SIZE_FIX) \
    WMITLV_ELEM(id,op,buf,len, WMITLV_TAG_ARRAY_BYTE, A_UINT8, data, WMITLV_SIZE_VAR)
WMITLV_CREATE_PARAM_STRUC(WMI_VDEV_ENCRYPT_DECRYPT_DATA_REQ_CMDID);

/* Set antenna diversity Cmd */
#define WMITLV_TABLE_WMI_SET_ANTENNA_DIVERSITY_CMDID(id,op,buf,len) \
WMITLV_ELEM(id, op, buf, len, WMITLV_TAG_STRUC_wmi_pdev_set_antenna_diversity_cmd_fixed_param, wmi_pdev_set_antenna_diversity_cmd_fixed_param, fixed_param, WMITLV_SIZE_FIX)
WMITLV_CREATE_PARAM_STRUC(WMI_SET_ANTENNA_DIVERSITY_CMDID);

/* Set rssi monitoring config Cmd */
#define WMITLV_TABLE_WMI_RSSI_BREACH_MONITOR_CONFIG_CMDID(id,op,buf,len) \
WMITLV_ELEM(id, op, buf, len, WMITLV_TAG_STRUC_wmi_rssi_breach_monitor_config_fixed_param, wmi_rssi_breach_monitor_config_fixed_param, fixed_param, WMITLV_SIZE_FIX)
WMITLV_CREATE_PARAM_STRUC(WMI_RSSI_BREACH_MONITOR_CONFIG_CMDID);

/* DHCP server offload param Cmd */
#define WMITLV_TABLE_WMI_SET_DHCP_SERVER_OFFLOAD_CMDID(id,op,buf,len) \
    WMITLV_ELEM(id,op,buf,len, WMITLV_TAG_STRUC_wmi_set_dhcp_server_offload_cmd_fixed_param, wmi_set_dhcp_server_offload_cmd_fixed_param, fixed_param, WMITLV_SIZE_FIX)
WMITLV_CREATE_PARAM_STRUC(WMI_SET_DHCP_SERVER_OFFLOAD_CMDID);

/* IPA Offload Enable Disable Cmd */
#define WMITLV_TABLE_WMI_IPA_OFFLOAD_ENABLE_DISABLE_CMDID(id,op,buf,len)                                                         \
    WMITLV_ELEM(id,op,buf,len, WMITLV_TAG_STRUCT_wmi_ipa_offload_enable_disable_cmd_fixed_param, wmi_ipa_offload_enable_disable_cmd_fixed_param, fixed_param, WMITLV_SIZE_FIX)
WMITLV_CREATE_PARAM_STRUC(WMI_IPA_OFFLOAD_ENABLE_DISABLE_CMDID);

/* Set LED flashing parameter Cmd */
#define WMITLV_TABLE_WMI_PDEV_SET_LED_FLASHING_CMDID(id,op,buf,len) \
    WMITLV_ELEM(id,op,buf,len, WMITLV_TAG_STRUC_wmi_set_led_flashing_cmd_fixed_param, wmi_set_led_flashing_cmd_fixed_param, fixed_param, WMITLV_SIZE_FIX)
WMITLV_CREATE_PARAM_STRUC(WMI_PDEV_SET_LED_FLASHING_CMDID);

/* mDNS responder offload param Cmd */
#define WMITLV_TABLE_WMI_MDNS_OFFLOAD_ENABLE_CMDID(id,op,buf,len) \
    WMITLV_ELEM(id,op,buf,len, WMITLV_TAG_STRUC_wmi_mdns_offload_cmd_fixed_param, wmi_mdns_offload_cmd_fixed_param, fixed_param, WMITLV_SIZE_FIX)
WMITLV_CREATE_PARAM_STRUC(WMI_MDNS_OFFLOAD_ENABLE_CMDID);

#define WMITLV_TABLE_WMI_MDNS_SET_FQDN_CMDID(id,op,buf,len) \
    WMITLV_ELEM(id,op,buf,len, WMITLV_TAG_STRUC_wmi_mdns_set_fqdn_cmd_fixed_param, wmi_mdns_set_fqdn_cmd_fixed_param, fixed_param, WMITLV_SIZE_FIX) \
    WMITLV_ELEM(id,op,buf,len, WMITLV_TAG_ARRAY_BYTE, A_UINT8, fqdn_data, WMITLV_SIZE_VAR)
WMITLV_CREATE_PARAM_STRUC(WMI_MDNS_SET_FQDN_CMDID);

#define WMITLV_TABLE_WMI_MDNS_SET_RESPONSE_CMDID(id,op,buf,len) \
    WMITLV_ELEM(id,op,buf,len, WMITLV_TAG_STRUC_wmi_mdns_set_resp_cmd_fixed_param, wmi_mdns_set_resp_cmd_fixed_param, fixed_param, WMITLV_SIZE_FIX) \
    WMITLV_ELEM(id,op,buf,len, WMITLV_TAG_ARRAY_BYTE, A_UINT8, resp_data, WMITLV_SIZE_VAR)
WMITLV_CREATE_PARAM_STRUC(WMI_MDNS_SET_RESPONSE_CMDID);

#define WMITLV_TABLE_WMI_MDNS_GET_STATS_CMDID(id,op,buf,len) \
    WMITLV_ELEM(id,op,buf,len, WMITLV_TAG_STRUC_wmi_mdns_get_stats_cmd_fixed_param, wmi_mdns_get_stats_cmd_fixed_param, fixed_param, WMITLV_SIZE_FIX)
WMITLV_CREATE_PARAM_STRUC(WMI_MDNS_GET_STATS_CMDID);

/* roam invoke Cmd */
#define WMITLV_TABLE_WMI_ROAM_INVOKE_CMDID(id,op,buf,len) \
    WMITLV_ELEM(id,op,buf,len, WMITLV_TAG_STRUC_wmi_roam_invoke_cmd_fixed_param, wmi_roam_invoke_cmd_fixed_param, fixed_param, WMITLV_SIZE_FIX) \
    WMITLV_ELEM(id,op,buf,len, WMITLV_TAG_ARRAY_UINT32, A_UINT32, channel_list, WMITLV_SIZE_VAR) \
    WMITLV_ELEM(id,op,buf,len, WMITLV_TAG_ARRAY_FIXED_STRUC, wmi_mac_addr, bssid_list, WMITLV_SIZE_VAR) \
    WMITLV_ELEM(id,op,buf,len, WMITLV_TAG_ARRAY_FIXED_STRUC, wmi_tlv_buf_len_param, bcn_prb_buf_list, WMITLV_SIZE_VAR) \
    WMITLV_ELEM(id,op,buf,len, WMITLV_TAG_ARRAY_BYTE, A_UINT8, bcn_prb_frm, WMITLV_SIZE_VAR)
WMITLV_CREATE_PARAM_STRUC(WMI_ROAM_INVOKE_CMDID);

/* SAP Authentication offload param Cmd */
#define WMITLV_TABLE_WMI_SAP_OFL_ENABLE_CMDID(id,op,buf,len) \
    WMITLV_ELEM(id,op,buf,len, WMITLV_TAG_STRUC_wmi_sap_ofl_enable_cmd_fixed_param, wmi_sap_ofl_enable_cmd_fixed_param, fixed_param, WMITLV_SIZE_FIX) \
    WMITLV_ELEM(id,op,buf,len, WMITLV_TAG_ARRAY_BYTE, A_UINT8, psk, WMITLV_SIZE_VAR)
WMITLV_CREATE_PARAM_STRUC(WMI_SAP_OFL_ENABLE_CMDID);

/* SAP set blacklist param cmd */
#define WMITLV_TABLE_WMI_SAP_SET_BLACKLIST_PARAM_CMDID(id,op,buf,len) \
    WMITLV_ELEM(id,op,buf,len, WMITLV_TAG_STRUC_wmi_sap_set_blacklist_param_cmd_fixed_param, wmi_sap_set_blacklist_param_cmd_fixed_param, fixed_param, WMITLV_SIZE_FIX)
WMITLV_CREATE_PARAM_STRUC(WMI_SAP_SET_BLACKLIST_PARAM_CMDID);

/* APFIND Request */
#define WMITLV_TABLE_WMI_APFIND_CMDID(id,op,buf,len) \
    WMITLV_ELEM(id,op,buf,len, WMITLV_TAG_STRUC_wmi_apfind_cmd_param, wmi_apfind_cmd_param, fixed_param, WMITLV_SIZE_FIX) \
    WMITLV_ELEM(id,op,buf,len, WMITLV_TAG_ARRAY_BYTE, A_UINT8, data, WMITLV_SIZE_VAR)
WMITLV_CREATE_PARAM_STRUC(WMI_APFIND_CMDID);

/* Set OCB schedule cmd, DEPRECATED */
#define WMITLV_TABLE_WMI_OCB_SET_SCHED_CMDID(id,op,buf,len) \
    WMITLV_ELEM(id, op, buf, len, WMITLV_TAG_STRUC_wmi_ocb_set_sched_cmd_fixed_param, wmi_ocb_set_sched_cmd_fixed_param, fixed_param, WMITLV_SIZE_FIX)
WMITLV_CREATE_PARAM_STRUC(WMI_OCB_SET_SCHED_CMDID);

/* Set OCB configuration cmd */
#define WMITLV_TABLE_WMI_OCB_SET_CONFIG_CMDID(id,op,buf,len) \
    WMITLV_ELEM(id,op,buf,len, WMITLV_TAG_STRUC_wmi_ocb_set_config_cmd_fixed_param, wmi_ocb_set_config_cmd_fixed_param, fixed_param, WMITLV_SIZE_FIX) \
    WMITLV_ELEM(id,op,buf,len, WMITLV_TAG_ARRAY_STRUC, wmi_channel, chan_list, WMITLV_SIZE_VAR) \
    WMITLV_ELEM(id,op,buf,len, WMITLV_TAG_ARRAY_STRUC, wmi_ocb_channel, ocb_chan_list, WMITLV_SIZE_VAR) \
    WMITLV_ELEM(id,op,buf,len, WMITLV_TAG_ARRAY_STRUC, wmi_qos_parameter, qos_parameter_list, WMITLV_SIZE_VAR) \
    WMITLV_ELEM(id,op,buf,len, WMITLV_TAG_ARRAY_STRUC, wmi_dcc_ndl_chan, chan_cfg, WMITLV_SIZE_VAR) \
    WMITLV_ELEM(id,op,buf,len, WMITLV_TAG_ARRAY_STRUC, wmi_dcc_ndl_active_state_config, ndl_active_state_config_list, WMITLV_SIZE_VAR) \
    WMITLV_ELEM(id,op,buf,len, WMITLV_TAG_ARRAY_STRUC, wmi_ocb_schedule_element, schedule_list, WMITLV_SIZE_VAR)
WMITLV_CREATE_PARAM_STRUC(WMI_OCB_SET_CONFIG_CMDID);

/* Set UTC time cmd */
#define WMITLV_TABLE_WMI_OCB_SET_UTC_TIME_CMDID(id,op,buf,len) \
    WMITLV_ELEM(id,op,buf,len, WMITLV_TAG_STRUC_wmi_ocb_set_utc_time_cmd_fixed_param, wmi_ocb_set_utc_time_cmd_fixed_param, fixed_param, WMITLV_SIZE_FIX)
WMITLV_CREATE_PARAM_STRUC(WMI_OCB_SET_UTC_TIME_CMDID);

/* Start timing advertisement cmd */
#define WMITLV_TABLE_WMI_OCB_START_TIMING_ADVERT_CMDID(id,op,buf,len) \
    WMITLV_ELEM(id,op,buf,len, WMITLV_TAG_STRUC_wmi_ocb_start_timing_advert_cmd_fixed_param, wmi_ocb_start_timing_advert_cmd_fixed_param, fixed_param, WMITLV_SIZE_FIX) \
    WMITLV_ELEM(id,op,buf,len, WMITLV_TAG_ARRAY_BYTE, A_UINT8, bufp, WMITLV_SIZE_VAR)
WMITLV_CREATE_PARAM_STRUC(WMI_OCB_START_TIMING_ADVERT_CMDID);

/* Stop timing advertisement cmd */
#define WMITLV_TABLE_WMI_OCB_STOP_TIMING_ADVERT_CMDID(id,op,buf,len) \
    WMITLV_ELEM(id,op,buf,len, WMITLV_TAG_STRUC_wmi_ocb_stop_timing_advert_cmd_fixed_param, wmi_ocb_stop_timing_advert_cmd_fixed_param, fixed_param, WMITLV_SIZE_FIX)
WMITLV_CREATE_PARAM_STRUC(WMI_OCB_STOP_TIMING_ADVERT_CMDID);

/* Get TSF timer cmd */
#define WMITLV_TABLE_WMI_OCB_GET_TSF_TIMER_CMDID(id,op,buf,len) \
    WMITLV_ELEM(id,op,buf,len, WMITLV_TAG_STRUC_wmi_ocb_get_tsf_timer_cmd_fixed_param, wmi_ocb_get_tsf_timer_cmd_fixed_param, fixed_param, WMITLV_SIZE_FIX)
WMITLV_CREATE_PARAM_STRUC(WMI_OCB_GET_TSF_TIMER_CMDID);

/* Get DCC stats cmd */
#define WMITLV_TABLE_WMI_DCC_GET_STATS_CMDID(id,op,buf,len) \
    WMITLV_ELEM(id,op,buf,len, WMITLV_TAG_STRUC_wmi_dcc_get_stats_cmd_fixed_param, wmi_dcc_get_stats_cmd_fixed_param, fixed_param, WMITLV_SIZE_FIX) \
    WMITLV_ELEM(id,op,buf,len, WMITLV_TAG_ARRAY_STRUC, wmi_dcc_channel_stats_request, channel_stats_request, WMITLV_SIZE_VAR)
WMITLV_CREATE_PARAM_STRUC(WMI_DCC_GET_STATS_CMDID);

/* Clear DCC stats cmd */
#define WMITLV_TABLE_WMI_DCC_CLEAR_STATS_CMDID(id,op,buf,len) \
    WMITLV_ELEM(id,op,buf,len, WMITLV_TAG_STRUC_wmi_dcc_clear_stats_cmd_fixed_param, wmi_dcc_clear_stats_cmd_fixed_param, fixed_param, WMITLV_SIZE_FIX)
WMITLV_CREATE_PARAM_STRUC(WMI_DCC_CLEAR_STATS_CMDID);

/* Update DCC NDL cmd */
#define WMITLV_TABLE_WMI_DCC_UPDATE_NDL_CMDID(id,op,buf,len) \
    WMITLV_ELEM(id,op,buf,len, WMITLV_TAG_STRUC_wmi_dcc_update_ndl_cmd_fixed_param, wmi_dcc_update_ndl_cmd_fixed_param, fixed_param, WMITLV_SIZE_FIX) \
    WMITLV_ELEM(id,op,buf,len, WMITLV_TAG_ARRAY_STRUC, wmi_dcc_ndl_chan, chan_ndl_list, WMITLV_SIZE_VAR) \
    WMITLV_ELEM(id,op,buf,len, WMITLV_TAG_ARRAY_STRUC, wmi_dcc_ndl_active_state_config, ndl_active_state_config_list, WMITLV_SIZE_VAR)
WMITLV_CREATE_PARAM_STRUC(WMI_DCC_UPDATE_NDL_CMDID);

/* Roam filter cmd */
#define WMITLV_TABLE_WMI_ROAM_FILTER_CMDID(id,op,buf,len) \
    WMITLV_ELEM(id,op,buf,len, WMITLV_TAG_STRUC_wmi_roam_filter_fixed_param, wmi_roam_filter_fixed_param, fixed_param, WMITLV_SIZE_FIX) \
    WMITLV_ELEM(id,op,buf,len, WMITLV_TAG_ARRAY_FIXED_STRUC, wmi_mac_addr, bssid_black_list, WMITLV_SIZE_VAR) \
    WMITLV_ELEM(id,op,buf,len, WMITLV_TAG_ARRAY_FIXED_STRUC, wmi_ssid, ssid_white_list, WMITLV_SIZE_VAR) \
    WMITLV_ELEM(id,op,buf,len, WMITLV_TAG_ARRAY_FIXED_STRUC, wmi_mac_addr, bssid_preferred_list, WMITLV_SIZE_VAR) \
    WMITLV_ELEM(id,op,buf,len, WMITLV_TAG_ARRAY_UINT32, A_UINT32, bssid_preferred_factor, WMITLV_SIZE_VAR) \
    WMITLV_ELEM(id,op,buf,len, WMITLV_TAG_ARRAY_STRUC, wmi_roam_lca_disallow_config_tlv_param, lca_disallow_param, WMITLV_SIZE_VAR) \
    WMITLV_ELEM(id,op,buf,len, WMITLV_TAG_ARRAY_STRUC, wmi_roam_rssi_rejection_oce_config_param, rssi_rejection_list, WMITLV_SIZE_VAR)
WMITLV_CREATE_PARAM_STRUC(WMI_ROAM_FILTER_CMDID);

/* TSF timestamp action cmd */
#define WMITLV_TABLE_WMI_VDEV_TSF_TSTAMP_ACTION_CMDID(id,op,buf,len) \
    WMITLV_ELEM(id,op,buf,len, WMITLV_TAG_STRUC_wmi_vdev_tsf_tstamp_action_cmd_fixed_param, wmi_vdev_tsf_tstamp_action_cmd_fixed_param, fixed_param, WMITLV_SIZE_FIX)
WMITLV_CREATE_PARAM_STRUC(WMI_VDEV_TSF_TSTAMP_ACTION_CMDID);

/* LFR subnet change config Cmd */
#define WMITLV_TABLE_WMI_ROAM_SUBNET_CHANGE_CONFIG_CMDID(id,op,buf,len) \
    WMITLV_ELEM(id,op,buf,len, WMITLV_TAG_STRUC_wmi_roam_subnet_change_config_fixed_param, wmi_roam_subnet_change_config_fixed_param, fixed_param, WMITLV_SIZE_FIX) \
    WMITLV_ELEM(id,op,buf,len, WMITLV_TAG_ARRAY_FIXED_STRUC, wmi_mac_addr, skip_subnet_change_detection_bssid_list, WMITLV_SIZE_VAR)
WMITLV_CREATE_PARAM_STRUC(WMI_ROAM_SUBNET_CHANGE_CONFIG_CMDID);

/* Set the SOC Preferred Channel List (PCL) Cmd - DEPRECATED */
#define WMITLV_TABLE_WMI_SOC_SET_PCL_CMDID(id,op,buf,len) \
    WMITLV_ELEM(id,op,buf,len, WMITLV_TAG_STRUC_wmi_soc_set_pcl_cmd_fixed_param, wmi_soc_set_pcl_cmd_fixed_param, fixed_param, WMITLV_SIZE_FIX) \
    WMITLV_ELEM(id,op,buf,len, WMITLV_TAG_ARRAY_UINT32, A_UINT32, channel_list, WMITLV_SIZE_VAR)
WMITLV_CREATE_PARAM_STRUC(WMI_SOC_SET_PCL_CMDID);

/* Set the PDEV Preferred Channel List (PCL) Cmd */
#define WMITLV_TABLE_WMI_PDEV_SET_PCL_CMDID(id,op,buf,len) \
    WMITLV_ELEM(id,op,buf,len, WMITLV_TAG_STRUC_wmi_pdev_set_pcl_cmd_fixed_param, wmi_pdev_set_pcl_cmd_fixed_param, fixed_param, WMITLV_SIZE_FIX) \
    WMITLV_ELEM(id,op,buf,len, WMITLV_TAG_ARRAY_UINT32, A_UINT32, channel_weight, WMITLV_SIZE_VAR)
WMITLV_CREATE_PARAM_STRUC(WMI_PDEV_SET_PCL_CMDID);

/* Set the SOC Hardware Mode Cmd - DEPRECATED */
#define WMITLV_TABLE_WMI_SOC_SET_HW_MODE_CMDID(id,op,buf,len) \
    WMITLV_ELEM(id,op,buf,len, WMITLV_TAG_STRUC_wmi_soc_set_hw_mode_cmd_fixed_param, wmi_soc_set_hw_mode_cmd_fixed_param, fixed_param, WMITLV_SIZE_FIX)
WMITLV_CREATE_PARAM_STRUC(WMI_SOC_SET_HW_MODE_CMDID);

/* Set the PDEV Hardware Mode Cmd */
#define WMITLV_TABLE_WMI_PDEV_SET_HW_MODE_CMDID(id,op,buf,len) \
    WMITLV_ELEM(id,op,buf,len, WMITLV_TAG_STRUC_wmi_pdev_set_hw_mode_cmd_fixed_param, wmi_pdev_set_hw_mode_cmd_fixed_param, fixed_param, WMITLV_SIZE_FIX)
WMITLV_CREATE_PARAM_STRUC(WMI_PDEV_SET_HW_MODE_CMDID);

/* Set the SOC Dual MAC Config Cmd - DEPRECATED */
#define WMITLV_TABLE_WMI_SOC_SET_DUAL_MAC_CONFIG_CMDID(id,op,buf,len) \
    WMITLV_ELEM(id,op,buf,len, WMITLV_TAG_STRUC_wmi_soc_set_dual_mac_config_cmd_fixed_param, wmi_soc_set_dual_mac_config_cmd_fixed_param, fixed_param, WMITLV_SIZE_FIX)
WMITLV_CREATE_PARAM_STRUC(WMI_SOC_SET_DUAL_MAC_CONFIG_CMDID);

/* Set the PDEV MAC Config Cmd */
#define WMITLV_TABLE_WMI_PDEV_SET_MAC_CONFIG_CMDID(id,op,buf,len) \
    WMITLV_ELEM(id,op,buf,len, WMITLV_TAG_STRUC_wmi_pdev_set_mac_config_cmd_fixed_param, wmi_pdev_set_mac_config_cmd_fixed_param, fixed_param, WMITLV_SIZE_FIX)
WMITLV_CREATE_PARAM_STRUC(WMI_PDEV_SET_MAC_CONFIG_CMDID);

/* Set the SOC Antenna Mode Cmd - DEPRECATED */
#define WMITLV_TABLE_WMI_SOC_SET_ANTENNA_MODE_CMDID(id,op,buf,len) \
    WMITLV_ELEM(id,op,buf,len, WMITLV_TAG_STRUC_wmi_soc_set_antenna_mode_cmd_fixed_param, wmi_soc_set_antenna_mode_cmd_fixed_param, fixed_param, WMITLV_SIZE_FIX)
WMITLV_CREATE_PARAM_STRUC(WMI_SOC_SET_ANTENNA_MODE_CMDID);

/* Set the PDEV Antenna Mode Cmd */
#define WMITLV_TABLE_WMI_PDEV_SET_ANTENNA_MODE_CMDID(id,op,buf,len) \
    WMITLV_ELEM(id,op,buf,len, WMITLV_TAG_STRUC_wmi_pdev_set_antenna_mode_cmd_fixed_param, wmi_pdev_set_antenna_mode_cmd_fixed_param, fixed_param, WMITLV_SIZE_FIX)
WMITLV_CREATE_PARAM_STRUC(WMI_PDEV_SET_ANTENNA_MODE_CMDID);

#define WMITLV_TABLE_WMI_LRO_CONFIG_CMDID(id,op,buf,len) \
    WMITLV_ELEM(id,op,buf,len, WMITLV_TAG_STRUC_wmi_lro_info_cmd_fixed_param, wmi_lro_info_cmd_fixed_param, fixed_param, WMITLV_SIZE_FIX)
WMITLV_CREATE_PARAM_STRUC(WMI_LRO_CONFIG_CMDID);

#define WMITLV_TABLE_WMI_TRANSFER_DATA_TO_FLASH_CMDID(id,op,buf,len) \
    WMITLV_ELEM(id,op,buf,len, WMITLV_TAG_STRUC_wmi_transfer_data_to_flash_cmd_fixed_param, wmi_transfer_data_to_flash_cmd_fixed_param, fixed_param, WMITLV_SIZE_FIX) \
    WMITLV_ELEM(id,op,buf,len, WMITLV_TAG_ARRAY_BYTE, A_UINT8, data, WMITLV_SIZE_VAR)
WMITLV_CREATE_PARAM_STRUC(WMI_TRANSFER_DATA_TO_FLASH_CMDID);

#define WMITLV_TABLE_WMI_READ_DATA_FROM_FLASH_CMDID(id,op,buf,len) \
    WMITLV_ELEM(id,op,buf,len, WMITLV_TAG_STRUC_wmi_read_data_from_flash_cmd_fixed_param, wmi_read_data_from_flash_cmd_fixed_param, fixed_param, WMITLV_SIZE_FIX)
WMITLV_CREATE_PARAM_STRUC(WMI_READ_DATA_FROM_FLASH_CMDID);

#define WMITLV_TABLE_WMI_CONFIG_ENHANCED_MCAST_FILTER_CMDID(id,op,buf,len) \
    WMITLV_ELEM(id,op,buf,len, WMITLV_TAG_STRUC_wmi_config_enhanced_mcast_filter_fixed_param, wmi_config_enhanced_mcast_filter_cmd_fixed_param, fixed_param, WMITLV_SIZE_FIX)
WMITLV_CREATE_PARAM_STRUC(WMI_CONFIG_ENHANCED_MCAST_FILTER_CMDID);

#define WMITLV_TABLE_WMI_VDEV_WISA_CMDID(id,op,buf,len) \
    WMITLV_ELEM(id,op,buf,len, WMITLV_TAG_STRUC_wmi_vdev_wisa_cmd_fixed_param, wmi_vdev_wisa_cmd_fixed_param, fixed_param, WMITLV_SIZE_FIX)
WMITLV_CREATE_PARAM_STRUC(WMI_VDEV_WISA_CMDID);

/* MAWC sensor report indication cmd */
#define WMITLV_TABLE_WMI_MAWC_SENSOR_REPORT_IND_CMDID(id,op,buf,len) \
    WMITLV_ELEM(id,op,buf,len, WMITLV_TAG_STRUC_wmi_mawc_sensor_report_ind_cmd_fixed_param, wmi_mawc_sensor_report_ind_cmd_fixed_param, fixed_param, WMITLV_SIZE_FIX)
WMITLV_CREATE_PARAM_STRUC(WMI_MAWC_SENSOR_REPORT_IND_CMDID);

/* Roam configure MAWC cmd */
#define WMITLV_TABLE_WMI_ROAM_CONFIGURE_MAWC_CMDID(id,op,buf,len) \
    WMITLV_ELEM(id,op,buf,len, WMITLV_TAG_STRUC_wmi_roam_configure_mawc_cmd_fixed_param, wmi_roam_configure_mawc_cmd_fixed_param, fixed_param, WMITLV_SIZE_FIX)
WMITLV_CREATE_PARAM_STRUC(WMI_ROAM_CONFIGURE_MAWC_CMDID);

/* NLO configure MAWC cmd */
#define WMITLV_TABLE_WMI_NLO_CONFIGURE_MAWC_CMDID(id,op,buf,len) \
    WMITLV_ELEM(id,op,buf,len, WMITLV_TAG_STRUC_wmi_nlo_configure_mawc_cmd_fixed_param, wmi_nlo_configure_mawc_cmd_fixed_param, fixed_param, WMITLV_SIZE_FIX)
WMITLV_CREATE_PARAM_STRUC(WMI_NLO_CONFIGURE_MAWC_CMDID);

/* Extscan configure MAWC cmd */
#define WMITLV_TABLE_WMI_EXTSCAN_CONFIGURE_MAWC_CMDID(id,op,buf,len) \
    WMITLV_ELEM(id,op,buf,len, WMITLV_TAG_STRUC_wmi_extscan_configure_mawc_cmd_fixed_param, wmi_extscan_configure_mawc_cmd_fixed_param, fixed_param, WMITLV_SIZE_FIX)
WMITLV_CREATE_PARAM_STRUC(WMI_EXTSCAN_CONFIGURE_MAWC_CMDID);

/* COEX config cmd */
#define WMITLV_TABLE_WMI_COEX_CONFIG_CMDID(id,op,buf,len) \
    WMITLV_ELEM(id,op,buf,len, WMITLV_TAG_STRUC_WMI_COEX_CONFIG_CMD_fixed_param, WMI_COEX_CONFIG_CMD_fixed_param, fixed_param, WMITLV_SIZE_FIX)
WMITLV_CREATE_PARAM_STRUC(WMI_COEX_CONFIG_CMDID);

/* Coex get antenna isolation cmd */
#define WMITLV_TABLE_WMI_COEX_GET_ANTENNA_ISOLATION_CMDID(id,op,buf,len) \
    WMITLV_ELEM(id,op,buf,len, WMITLV_TAG_STRUC_wmi_coex_get_antenna_isolation_cmd_fixed_param, wmi_coex_get_antenna_isolation_cmd_fixed_param, fixed_param, WMITLV_SIZE_FIX)
WMITLV_CREATE_PARAM_STRUC(WMI_COEX_GET_ANTENNA_ISOLATION_CMDID);

/* bpf offload capability get cmd */
#define WMITLV_TABLE_WMI_BPF_GET_CAPABILITY_CMDID(id,op,buf,len) \
    WMITLV_ELEM(id,op,buf,len, WMITLV_TAG_STRUC_wmi_bpf_get_capability_cmd_fixed_param, wmi_bpf_get_capability_cmd_fixed_param, fixed_param, WMITLV_SIZE_FIX)
WMITLV_CREATE_PARAM_STRUC(WMI_BPF_GET_CAPABILITY_CMDID);

/* bpf offload get vdev status cmd */
#define WMITLV_TABLE_WMI_BPF_GET_VDEV_STATS_CMDID(id,op,buf,len) \
    WMITLV_ELEM(id,op,buf,len, WMITLV_TAG_STRUC_wmi_bpf_get_vdev_stats_cmd_fixed_param, wmi_bpf_get_vdev_stats_cmd_fixed_param, fixed_param, WMITLV_SIZE_FIX)
WMITLV_CREATE_PARAM_STRUC(WMI_BPF_GET_VDEV_STATS_CMDID);

/* bpf offload set vdev instructions cmd */
#define WMITLV_TABLE_WMI_BPF_SET_VDEV_INSTRUCTIONS_CMDID(id,op,buf,len) \
    WMITLV_ELEM(id,op,buf,len, WMITLV_TAG_STRUC_wmi_bpf_set_vdev_instructions_cmd_fixed_param, wmi_bpf_set_vdev_instructions_cmd_fixed_param, fixed_param, WMITLV_SIZE_FIX) \
    WMITLV_ELEM(id,op,buf,len, WMITLV_TAG_ARRAY_BYTE, A_UINT8, buf_inst, WMITLV_SIZE_VAR)
WMITLV_CREATE_PARAM_STRUC(WMI_BPF_SET_VDEV_INSTRUCTIONS_CMDID);

/* bpf offload delete vdev instructions cmd */
#define WMITLV_TABLE_WMI_BPF_DEL_VDEV_INSTRUCTIONS_CMDID(id,op,buf,len) \
    WMITLV_ELEM(id,op,buf,len, WMITLV_TAG_STRUC_wmi_bpf_del_vdev_instructions_cmd_fixed_param, wmi_bpf_del_vdev_instructions_cmd_fixed_param, fixed_param, WMITLV_SIZE_FIX)
WMITLV_CREATE_PARAM_STRUC(WMI_BPF_DEL_VDEV_INSTRUCTIONS_CMDID);

#define WMITLV_TABLE_WMI_BPF_SET_VDEV_ACTIVE_MODE_CMDID(id,op,buf,len) \
    WMITLV_ELEM(id,op,buf,len, WMITLV_TAG_STRUC_wmi_bpf_set_vdev_active_mode_cmd_fixed_param, wmi_bpf_set_vdev_active_mode_cmd_fixed_param, fixed_param, WMITLV_SIZE_FIX)
WMITLV_CREATE_PARAM_STRUC(WMI_BPF_SET_VDEV_ACTIVE_MODE_CMDID);

/* Enable/Disable Smart Antenna */
#define WMITLV_TABLE_WMI_PDEV_SMART_ANT_ENABLE_CMDID(id,op,buf,len) \
    WMITLV_ELEM(id,op,buf,len, WMITLV_TAG_STRUC_wmi_pdev_smart_ant_enable_cmd_fixed_param, wmi_pdev_smart_ant_enable_cmd_fixed_param, fixed_param, WMITLV_SIZE_FIX) \
    WMITLV_ELEM(id,op,buf,len, WMITLV_TAG_ARRAY_STRUC, wmi_pdev_smart_ant_gpio_handle, gpio_handle, WMITLV_SIZE_VAR)
WMITLV_CREATE_PARAM_STRUC(WMI_PDEV_SMART_ANT_ENABLE_CMDID);

/* Set Smart Antenna RX antenna */
#define WMITLV_TABLE_WMI_PDEV_SMART_ANT_SET_RX_ANTENNA_CMDID(id,op,buf,len) \
    WMITLV_ELEM(id,op,buf,len, WMITLV_TAG_STRUC_wmi_pdev_smart_ant_set_rx_antenna_cmd_fixed_param, wmi_pdev_smart_ant_set_rx_antenna_cmd_fixed_param, fixed_param, WMITLV_SIZE_FIX)
WMITLV_CREATE_PARAM_STRUC(WMI_PDEV_SMART_ANT_SET_RX_ANTENNA_CMDID);

/* Override the antenna switch table */
#define WMITLV_TABLE_WMI_PDEV_SET_ANTENNA_SWITCH_TABLE_CMDID(id,op,buf,len) \
    WMITLV_ELEM(id,op,buf,len, WMITLV_TAG_STRUC_wmi_pdev_set_ant_switch_tbl_cmd_fixed_param, wmi_pdev_set_ant_switch_tbl_cmd_fixed_param, fixed_param, WMITLV_SIZE_FIX) \
    WMITLV_ELEM(id,op,buf,len, WMITLV_TAG_ARRAY_STRUC, wmi_pdev_set_ant_ctrl_chain, ant_ctrl_chain, WMITLV_SIZE_VAR)
WMITLV_CREATE_PARAM_STRUC(WMI_PDEV_SET_ANTENNA_SWITCH_TABLE_CMDID);

/* Override the CTL table */
#define WMITLV_TABLE_WMI_PDEV_SET_CTL_TABLE_CMDID(id,op,buf,len) \
    WMITLV_ELEM(id,op,buf,len, WMITLV_TAG_STRUC_wmi_pdev_set_ctl_table_cmd_fixed_param, wmi_pdev_set_ctl_table_cmd_fixed_param, fixed_param, WMITLV_SIZE_FIX) \
    WMITLV_ELEM(id,op,buf,len, WMITLV_TAG_ARRAY_UINT32, A_UINT32, ctl_info, WMITLV_SIZE_VAR)
WMITLV_CREATE_PARAM_STRUC(WMI_PDEV_SET_CTL_TABLE_CMDID);

/* Override the array gain table */
#define WMITLV_TABLE_WMI_PDEV_SET_MIMOGAIN_TABLE_CMDID(id,op,buf,len) \
    WMITLV_ELEM(id,op,buf,len, WMITLV_TAG_STRUC_wmi_pdev_set_mimogain_table_cmd_fixed_param, wmi_pdev_set_mimogain_table_cmd_fixed_param, fixed_param, WMITLV_SIZE_FIX) \
    WMITLV_ELEM(id,op,buf,len, WMITLV_TAG_ARRAY_UINT32, A_UINT32, arraygain_tbl, WMITLV_SIZE_VAR)
WMITLV_CREATE_PARAM_STRUC(WMI_PDEV_SET_MIMOGAIN_TABLE_CMDID);

/* FIPS cmd */
#define WMITLV_TABLE_WMI_PDEV_FIPS_CMDID(id,op,buf,len) \
    WMITLV_ELEM(id,op,buf,len, WMITLV_TAG_STRUC_wmi_pdev_fips_cmd_fixed_param, wmi_pdev_fips_cmd_fixed_param, fixed_param, WMITLV_SIZE_FIX) \
    WMITLV_ELEM(id,op,buf,len, WMITLV_TAG_ARRAY_BYTE, A_UINT8, data, WMITLV_SIZE_VAR)
WMITLV_CREATE_PARAM_STRUC(WMI_PDEV_FIPS_CMDID);

/* get CCK ANI level */
#define WMITLV_TABLE_WMI_PDEV_GET_ANI_CCK_CONFIG_CMDID(id,op,buf,len) \
    WMITLV_ELEM(id,op,buf,len, WMITLV_TAG_STRUC_wmi_pdev_get_ani_cck_config_cmd_fixed_param, wmi_pdev_get_ani_cck_config_cmd_fixed_param, fixed_param, WMITLV_SIZE_FIX)
WMITLV_CREATE_PARAM_STRUC(WMI_PDEV_GET_ANI_CCK_CONFIG_CMDID);

/* get OFDM ANI level */
#define WMITLV_TABLE_WMI_PDEV_GET_ANI_OFDM_CONFIG_CMDID(id,op,buf,len) \
    WMITLV_ELEM(id,op,buf,len, WMITLV_TAG_STRUC_wmi_pdev_get_ani_ofdm_config_cmd_fixed_param, wmi_pdev_get_ani_ofdm_config_cmd_fixed_param, fixed_param, WMITLV_SIZE_FIX)
WMITLV_CREATE_PARAM_STRUC(WMI_PDEV_GET_ANI_OFDM_CONFIG_CMDID);

/* TxPPDU TPC cmd */
#define WMITLV_TABLE_WMI_PDEV_GET_TPC_CMDID(id,op,buf,len) \
    WMITLV_ELEM(id,op,buf,len, WMITLV_TAG_STRUC_wmi_pdev_get_tpc_cmd_fixed_param, wmi_pdev_get_tpc_cmd_fixed_param, fixed_param, WMITLV_SIZE_FIX)
WMITLV_CREATE_PARAM_STRUC(WMI_PDEV_GET_TPC_CMDID);

#define WMITLV_TABLE_WMI_VDEV_RATEMASK_CMDID(id,op,buf,len) \
    WMITLV_ELEM(id,op,buf,len, WMITLV_TAG_STRUC_wmi_vdev_config_ratemask_fixed_param, wmi_vdev_config_ratemask_cmd_fixed_param, fixed_param, WMITLV_SIZE_FIX)
WMITLV_CREATE_PARAM_STRUC(WMI_VDEV_RATEMASK_CMDID);

/* ATF VDEV REQUEST commands */
#define WMITLV_TABLE_WMI_VDEV_ATF_REQUEST_CMDID(id,op,buf,len) \
    WMITLV_ELEM(id,op,buf,len, WMITLV_TAG_STRUC_wmi_vdev_atf_request_fixed_param, wmi_vdev_atf_request_fixed_param, fixed_param, WMITLV_SIZE_FIX)
WMITLV_CREATE_PARAM_STRUC(WMI_VDEV_ATF_REQUEST_CMDID);

/* Command to send the DSCP-to-TID map to the target for VAP */
#define WMITLV_TABLE_WMI_VDEV_SET_DSCP_TID_MAP_CMDID(id,op,buf,len) \
    WMITLV_ELEM(id,op,buf,len, WMITLV_TAG_STRUC_wmi_vdev_set_dscp_tid_map_cmd_fixed_param, wmi_vdev_set_dscp_tid_map_cmd_fixed_param, fixed_param, WMITLV_SIZE_FIX)
WMITLV_CREATE_PARAM_STRUC(WMI_VDEV_SET_DSCP_TID_MAP_CMDID);

/* Configure filter for Neighbor Rx Pkt (smart mesh selective listening) */
#define WMITLV_TABLE_WMI_VDEV_FILTER_NEIGHBOR_RX_PACKETS_CMDID(id,op,buf,len) \
    WMITLV_ELEM(id,op,buf,len, WMITLV_TAG_STRUC_wmi_vdev_filter_nrp_config_cmd_fixed_param, wmi_vdev_filter_nrp_config_cmd_fixed_param, fixed_param, WMITLV_SIZE_FIX)
WMITLV_CREATE_PARAM_STRUC(WMI_VDEV_FILTER_NEIGHBOR_RX_PACKETS_CMDID);

/* update a wds (4 address) entry */
#define WMITLV_TABLE_WMI_PEER_UPDATE_WDS_ENTRY_CMDID(id,op,buf,len) \
    WMITLV_ELEM(id,op,buf,len, WMITLV_TAG_STRUC_wmi_peer_update_wds_entry_cmd_fixed_param, wmi_peer_update_wds_entry_cmd_fixed_param, fixed_param, WMITLV_SIZE_FIX)
WMITLV_CREATE_PARAM_STRUC(WMI_PEER_UPDATE_WDS_ENTRY_CMDID);

/* add a proxy sta entry */
#define WMITLV_TABLE_WMI_PEER_ADD_PROXY_STA_ENTRY_CMDID(id,op,buf,len) \
    WMITLV_ELEM(id,op,buf,len, WMITLV_TAG_STRUC_wmi_peer_create_cmd_fixed_param, wmi_peer_create_cmd_fixed_param, fixed_param, WMITLV_SIZE_FIX)
WMITLV_CREATE_PARAM_STRUC(WMI_PEER_ADD_PROXY_STA_ENTRY_CMDID);

/* Set Smart Antenna TX antenna */
#define WMITLV_TABLE_WMI_PEER_SMART_ANT_SET_TX_ANTENNA_CMDID(id,op,buf,len) \
    WMITLV_ELEM(id,op,buf,len,WMITLV_TAG_STRUC_wmi_peer_smart_ant_set_tx_antenna_cmd_fixed_param, wmi_peer_smart_ant_set_tx_antenna_cmd_fixed_param, fixed_param, WMITLV_SIZE_FIX) \
    WMITLV_ELEM(id,op,buf,len, WMITLV_TAG_ARRAY_STRUC, wmi_peer_smart_ant_set_tx_antenna_series, antenna_series, WMITLV_SIZE_VAR)
WMITLV_CREATE_PARAM_STRUC(WMI_PEER_SMART_ANT_SET_TX_ANTENNA_CMDID);

/* Set Smart Antenna TX train info */
#define WMITLV_TABLE_WMI_PEER_SMART_ANT_SET_TRAIN_INFO_CMDID(id,op,buf,len) \
    WMITLV_ELEM(id,op,buf,len, WMITLV_TAG_STRUC_wmi_peer_smart_ant_set_train_antenna_cmd_fixed_param, wmi_peer_smart_ant_set_train_antenna_cmd_fixed_param, fixed_param, WMITLV_SIZE_FIX) \
    WMITLV_ELEM(id,op,buf,len, WMITLV_TAG_ARRAY_STRUC, wmi_peer_smart_ant_set_train_antenna_param, antenna_param, WMITLV_SIZE_VAR)
WMITLV_CREATE_PARAM_STRUC(WMI_PEER_SMART_ANT_SET_TRAIN_INFO_CMDID);

/* Set SA node config options */
#define WMITLV_TABLE_WMI_PEER_SMART_ANT_SET_NODE_CONFIG_OPS_CMDID(id,op,buf,len) \
    WMITLV_ELEM(id,op,buf,len, WMITLV_TAG_STRUC_wmi_peer_smart_ant_set_node_config_ops_cmd_fixed_param, wmi_peer_smart_ant_set_node_config_ops_cmd_fixed_param, fixed_param, WMITLV_SIZE_FIX) \
    WMITLV_ELEM(id,op,buf,len, WMITLV_TAG_ARRAY_UINT32, A_UINT32, args, WMITLV_SIZE_VAR)
WMITLV_CREATE_PARAM_STRUC(WMI_PEER_SMART_ANT_SET_NODE_CONFIG_OPS_CMDID);

/* Q-Boost configuration test commands */
#define WMITLV_TABLE_WMI_QBOOST_CFG_CMDID(id,op,buf,len) \
    WMITLV_ELEM(id,op,buf,len, WMITLV_TAG_STRUC_WMI_QBOOST_CFG_CMD_fixed_param, WMI_QBOOST_CFG_CMD_fixed_param, fixed_param, WMITLV_SIZE_FIX)
WMITLV_CREATE_PARAM_STRUC(WMI_QBOOST_CFG_CMDID);

/* set debug and tuning parameters */
#define WMITLV_TABLE_WMI_FWTEST_CMDID(id,op,buf,len) \
    WMITLV_ELEM(id,op,buf,len, WMITLV_TAG_STRUC_wmi_fwtest_set_param_cmd_fixed_param, wmi_fwtest_set_param_cmd_fixed_param, fixed_param, WMITLV_SIZE_FIX)
WMITLV_CREATE_PARAM_STRUC(WMI_FWTEST_CMDID);

/* ATF PEER REQUEST commands. */
#define WMITLV_TABLE_WMI_PEER_ATF_REQUEST_CMDID(id,op,buf,len) \
    WMITLV_ELEM(id,op,buf,len, WMITLV_TAG_STRUC_wmi_peer_atf_request_fixed_param, wmi_peer_atf_request_fixed_param, fixed_param, WMITLV_SIZE_FIX) \
WMITLV_ELEM(id,op,buf,len, WMITLV_TAG_ARRAY_STRUC, wmi_atf_peer_info, peer_info, WMITLV_SIZE_VAR)
WMITLV_CREATE_PARAM_STRUC(WMI_PEER_ATF_REQUEST_CMDID);

/* enable/disable and set the periodicity of periodic channel stats */
#define WMITLV_TABLE_WMI_SET_PERIODIC_CHANNEL_STATS_CONFIG_CMDID(id,op,buf,len) \
    WMITLV_ELEM(id,op,buf,len, WMITLV_TAG_STRUC_wmi_set_periodic_channel_stats_config_fixed_param, wmi_set_periodic_channel_stats_config_fixed_param, fixed_param, WMITLV_SIZE_FIX)
WMITLV_CREATE_PARAM_STRUC(WMI_SET_PERIODIC_CHANNEL_STATS_CONFIG_CMDID);

/* wal power debug command per pdev */
#define WMITLV_TABLE_WMI_PDEV_WAL_POWER_DEBUG_CMDID(id,op,buf,len) \
    WMITLV_ELEM(id,op,buf,len, WMITLV_TAG_STRUC_wmi_pdev_wal_power_debug_cmd_fixed_param, wmi_pdev_wal_power_debug_cmd_fixed_param, fixed_param, WMITLV_SIZE_FIX) \
    WMITLV_ELEM(id,op,buf,len, WMITLV_TAG_ARRAY_UINT32, A_UINT32, args, WMITLV_SIZE_VAR)
WMITLV_CREATE_PARAM_STRUC(WMI_PDEV_WAL_POWER_DEBUG_CMDID);

/* pdev set reorder timeout val */
#define WMITLV_TABLE_WMI_PDEV_SET_REORDER_TIMEOUT_VAL_CMDID(id,op,buf,len) \
    WMITLV_ELEM(id,op,buf,len, WMITLV_TAG_STRUC_wmi_pdev_set_reorder_timeout_val_cmd_fixed_param, wmi_pdev_set_reorder_timeout_val_cmd_fixed_param, fixed_param, WMITLV_SIZE_FIX)
WMITLV_CREATE_PARAM_STRUC(WMI_PDEV_SET_REORDER_TIMEOUT_VAL_CMDID);

/* peer set rx blocksize cmd */
#define WMITLV_TABLE_WMI_PEER_SET_RX_BLOCKSIZE_CMDID(id,op,buf,len) \
    WMITLV_ELEM(id,op,buf,len, WMITLV_TAG_STRUC_wmi_peer_set_rx_blocksize_cmd_fixed_param, wmi_peer_set_rx_blocksize_cmd_fixed_param, fixed_param, WMITLV_SIZE_FIX)
WMITLV_CREATE_PARAM_STRUC(WMI_PEER_SET_RX_BLOCKSIZE_CMDID);

/* Bandwidth Fairness (BWF) peer configure commands */
#define WMITLV_TABLE_WMI_PEER_BWF_REQUEST_CMDID(id,op,buf,len) \
    WMITLV_ELEM(id,op,buf,len, WMITLV_TAG_STRUC_wmi_peer_bwf_request_fixed_param, wmi_peer_bwf_request_fixed_param, fixed_param, WMITLV_SIZE_FIX) \
    WMITLV_ELEM(id,op,buf,len, WMITLV_TAG_ARRAY_STRUC, wmi_bwf_peer_info, peer_info, WMITLV_SIZE_VAR)
WMITLV_CREATE_PARAM_STRUC(WMI_PEER_BWF_REQUEST_CMDID);

#define WMITLV_TABLE_WMI_RMC_SET_MANUAL_LEADER_CMDID(id,op,buf,len) \
    WMITLV_ELEM(id, op, buf, len, WMITLV_TAG_STRUC_wmi_rmc_set_leader_cmd_fixed_param, wmi_rmc_set_leader_cmd_fixed_param, fixed_param, WMITLV_SIZE_FIX)
WMITLV_CREATE_PARAM_STRUC(WMI_RMC_SET_MANUAL_LEADER_CMDID);

/* peer reorder queue setup cmd */
#define WMITLV_TABLE_WMI_PEER_REORDER_QUEUE_SETUP_CMDID(id,op,buf,len) \
    WMITLV_ELEM(id,op,buf,len, WMITLV_TAG_STRUC_wmi_peer_reorder_queue_setup_cmd_fixed_param, wmi_peer_reorder_queue_setup_cmd_fixed_param, fixed_param, WMITLV_SIZE_FIX)
WMITLV_CREATE_PARAM_STRUC(WMI_PEER_REORDER_QUEUE_SETUP_CMDID);

/* peer reorder queue remove cmd */
#define WMITLV_TABLE_WMI_PEER_REORDER_QUEUE_REMOVE_CMDID(id,op,buf,len) \
    WMITLV_ELEM(id,op,buf,len, WMITLV_TAG_STRUC_wmi_peer_reorder_queue_remove_cmd_fixed_param, wmi_peer_reorder_queue_remove_cmd_fixed_param, fixed_param, WMITLV_SIZE_FIX)
WMITLV_CREATE_PARAM_STRUC(WMI_PEER_REORDER_QUEUE_REMOVE_CMDID);

/* Filter in monitor mode paramters Cmd */
#define WMITLV_TABLE_WMI_MNT_FILTER_CMDID(id,op,buf,len) \
    WMITLV_ELEM(id,op,buf,len, WMITLV_TAG_STRUC_wmi_mnt_filter_cmd_fixed_param, wmi_mnt_filter_cmd_fixed_param, fixed_param, WMITLV_SIZE_FIX)
WMITLV_CREATE_PARAM_STRUC(WMI_MNT_FILTER_CMDID);

/* WLAN GET Chip power Stats*/
#define WMITLV_TABLE_WMI_PDEV_GET_CHIP_POWER_STATS_CMDID(id,op,buf,len) \
    WMITLV_ELEM(id,op,buf,len, WMITLV_TAG_STRUC_wmi_get_chip_power_stats_cmd_fixed_param, wmi_pdev_get_chip_power_stats_cmd_fixed_param, fixed_param, WMITLV_SIZE_FIX)
WMITLV_CREATE_PARAM_STRUC(WMI_PDEV_GET_CHIP_POWER_STATS_CMDID);

/* pdev set stats threshold cmd*/
#define WMITLV_TABLE_WMI_PDEV_SET_STATS_THRESHOLD_CMDID(id,op,buf,len) \
    WMITLV_ELEM(id,op,buf,len, WMITLV_TAG_STRUC_wmi_pdev_set_stats_threshold_cmd_fixed_param, wmi_pdev_set_stats_threshold_cmd_fixed_param, fixed_param, WMITLV_SIZE_FIX) \
    WMITLV_ELEM(id,op,buf,len, WMITLV_TAG_STRUC_wmi_chan_cca_stats_thresh, wmi_chan_cca_stats_thresh, cca_thresh, WMITLV_SIZE_FIX) \
    WMITLV_ELEM(id,op,buf,len, WMITLV_TAG_STRUC_wmi_peer_signal_stats_thresh, wmi_peer_signal_stats_thresh, signal_thresh, WMITLV_SIZE_FIX) \
    WMITLV_ELEM(id,op,buf,len, WMITLV_TAG_STRUC_wmi_tx_stats_thresh, wmi_tx_stats_thresh, tx_thresh, WMITLV_SIZE_FIX) \
    WMITLV_ELEM(id,op,buf,len, WMITLV_TAG_STRUC_wmi_rx_stats_thresh, wmi_rx_stats_thresh, rx_thresh, WMITLV_SIZE_FIX)
WMITLV_CREATE_PARAM_STRUC(WMI_PDEV_SET_STATS_THRESHOLD_CMDID);

/* Request wlan stats cmd */
#define WMITLV_TABLE_WMI_REQUEST_WLAN_STATS_CMDID(id,op,buf,len) \
    WMITLV_ELEM(id,op,buf,len, WMITLV_TAG_STRUC_wmi_request_wlan_stats_cmd_fixed_param, wmi_request_wlan_stats_cmd_fixed_param, fixed_param, WMITLV_SIZE_FIX)
WMITLV_CREATE_PARAM_STRUC(WMI_REQUEST_WLAN_STATS_CMDID);

/* Request peer stats info cmd */
#define WMITLV_TABLE_WMI_REQUEST_PEER_STATS_INFO_CMDID(id,op,buf,len) \
    WMITLV_ELEM(id,op,buf,len, WMITLV_TAG_STRUC_wmi_request_peer_stats_info_cmd_fixed_param, wmi_request_peer_stats_info_cmd_fixed_param, fixed_param, WMITLV_SIZE_FIX)
WMITLV_CREATE_PARAM_STRUC(WMI_REQUEST_PEER_STATS_INFO_CMDID);

/* Host sets the current country code */
#define WMITLV_TABLE_WMI_SET_CURRENT_COUNTRY_CMDID(id,op,buf,len) \
    WMITLV_ELEM(id,op,buf,len, WMITLV_TAG_STRUC_wmi_set_current_country_cmd_fixed_param, wmi_set_current_country_cmd_fixed_param, fixed_param, WMITLV_SIZE_FIX)
WMITLV_CREATE_PARAM_STRUC(WMI_SET_CURRENT_COUNTRY_CMDID);

/* Host sets the init country code */
#define WMITLV_TABLE_WMI_SET_INIT_COUNTRY_CMDID(id,op,buf,len) \
    WMITLV_ELEM(id,op,buf,len, WMITLV_TAG_STRUC_wmi_set_init_country_cmd_fixed_param, wmi_set_init_country_cmd_fixed_param, fixed_param, WMITLV_SIZE_FIX)
WMITLV_CREATE_PARAM_STRUC(WMI_SET_INIT_COUNTRY_CMDID);

/* Start 11d scan in FW */
#define WMITLV_TABLE_WMI_11D_SCAN_START_CMDID(id,op,buf,len) \
    WMITLV_ELEM(id,op,buf,len, WMITLV_TAG_STRUC_wmi_11d_scan_start_cmd_fixed_param, wmi_11d_scan_start_cmd_fixed_param, fixed_param, WMITLV_SIZE_FIX)
WMITLV_CREATE_PARAM_STRUC(WMI_11D_SCAN_START_CMDID);

/* Stop 11d scan in FW */
#define WMITLV_TABLE_WMI_11D_SCAN_STOP_CMDID(id,op,buf,len) \
    WMITLV_ELEM(id,op,buf,len, WMITLV_TAG_STRUC_wmi_11d_scan_stop_cmd_fixed_param, wmi_11d_scan_stop_cmd_fixed_param, fixed_param, WMITLV_SIZE_FIX)
WMITLV_CREATE_PARAM_STRUC(WMI_11D_SCAN_STOP_CMDID);

/* Request radio channel stats cmd */
#define WMITLV_TABLE_WMI_REQUEST_RADIO_CHAN_STATS_CMDID(id,op,buf,len) \
    WMITLV_ELEM(id,op,buf,len, WMITLV_TAG_STRUC_wmi_request_radio_chan_stats_cmd_fixed_param, wmi_request_radio_chan_stats_cmd_fixed_param, fixed_param, WMITLV_SIZE_FIX)
WMITLV_CREATE_PARAM_STRUC(WMI_REQUEST_RADIO_CHAN_STATS_CMDID);

/* mac randomization cmd */
#define WMITLV_TABLE_WMI_VDEV_ADD_MAC_ADDR_TO_RX_FILTER_CMDID(id,op,buf,len) \
    WMITLV_ELEM(id,op,buf,len, WMITLV_TAG_STRUC_wmi_vdev_add_mac_addr_to_rx_filter_cmd_fixed_param, wmi_vdev_add_mac_addr_to_rx_filter_cmd_fixed_param, fixed_param, WMITLV_SIZE_FIX)
WMITLV_CREATE_PARAM_STRUC(WMI_VDEV_ADD_MAC_ADDR_TO_RX_FILTER_CMDID);

#define WMITLV_TABLE_WMI_HW_DATA_FILTER_CMDID(id,op,buf,len) \
    WMITLV_ELEM(id,op,buf,len, WMITLV_TAG_STRUC_wmi_hw_data_filter_cmd_fixed_param, wmi_hw_data_filter_cmd_fixed_param, fixed_param, WMITLV_SIZE_FIX)
WMITLV_CREATE_PARAM_STRUC(WMI_HW_DATA_FILTER_CMDID);

/* Multiple vdev restart request cmd */
#define WMITLV_TABLE_WMI_PDEV_MULTIPLE_VDEV_RESTART_REQUEST_CMDID(id,op,buf,len) \
    WMITLV_ELEM(id,op,buf,len, WMITLV_TAG_STRUC_wmi_pdev_multiple_vdev_restart_request_cmd_fixed_param, wmi_pdev_multiple_vdev_restart_request_cmd_fixed_param, fixed_param, WMITLV_SIZE_FIX) \
    WMITLV_ELEM(id,op,buf,len, WMITLV_TAG_ARRAY_UINT32, A_UINT32, vdev_ids, WMITLV_SIZE_VAR) \
    WMITLV_ELEM(id,op,buf,len, WMITLV_TAG_STRUC_wmi_channel, wmi_channel, chan, WMITLV_SIZE_FIX)
WMITLV_CREATE_PARAM_STRUC(WMI_PDEV_MULTIPLE_VDEV_RESTART_REQUEST_CMDID);

#define WMITLV_TABLE_WMI_PDEV_UPDATE_PKT_ROUTING_CMDID(id,op,buf,len) \
    WMITLV_ELEM(id,op,buf,len, WMITLV_TAG_STRUC_wmi_pdev_update_pkt_routing_cmd_fixed_param, wmi_pdev_update_pkt_routing_cmd_fixed_param, fixed_param, WMITLV_SIZE_FIX)
WMITLV_CREATE_PARAM_STRUC(WMI_PDEV_UPDATE_PKT_ROUTING_CMDID);

/* Get cal version cmd */
#define WMITLV_TABLE_WMI_PDEV_CHECK_CAL_VERSION_CMDID(id,op,buf,len) \
    WMITLV_ELEM(id,op,buf,len, WMITLV_TAG_STRUC_wmi_pdev_check_cal_version_cmd_fixed_param, wmi_pdev_check_cal_version_cmd_fixed_param, fixed_param, WMITLV_SIZE_FIX)
WMITLV_CREATE_PARAM_STRUC(WMI_PDEV_CHECK_CAL_VERSION_CMDID);

#define WMITLV_TABLE_WMI_PDEV_SET_DIVERSITY_GAIN_CMDID(id,op,buf,len) \
    WMITLV_ELEM(id,op,buf,len, WMITLV_TAG_STRUC_wmi_pdev_set_diversity_gain_cmd_fixed_param, wmi_pdev_set_diversity_gain_cmd_fixed_param, fixed_param, WMITLV_SIZE_FIX) \
    WMITLV_ELEM(id,op,buf,len, WMITLV_TAG_ARRAY_BYTE, A_UINT8, diversity_gains, WMITLV_SIZE_VAR)
WMITLV_CREATE_PARAM_STRUC(WMI_PDEV_SET_DIVERSITY_GAIN_CMDID);

/* set arp stats cmd */
#define WMITLV_TABLE_WMI_VDEV_SET_ARP_STAT_CMDID(id,op,buf,len) \
    WMITLV_ELEM(id,op,buf,len, WMITLV_TAG_STRUC_wmi_vdev_set_arp_stats_cmd_fixed_param, wmi_vdev_set_arp_stats_cmd_fixed_param, fixed_param, WMITLV_SIZE_FIX)
WMITLV_CREATE_PARAM_STRUC(WMI_VDEV_SET_ARP_STAT_CMDID);

/* get arp stats cmd */
#define WMITLV_TABLE_WMI_VDEV_GET_ARP_STAT_CMDID(id,op,buf,len) \
    WMITLV_ELEM(id,op,buf,len, WMITLV_TAG_STRUC_wmi_vdev_get_arp_stats_cmd_fixed_param, wmi_vdev_get_arp_stats_cmd_fixed_param, fixed_param, WMITLV_SIZE_FIX)
WMITLV_CREATE_PARAM_STRUC(WMI_VDEV_GET_ARP_STAT_CMDID);

/* Thermal Throttling SET CONFIG commands. */
#define WMITLV_TABLE_WMI_THERM_THROT_SET_CONF_CMDID(id,op,buf,len) \
    WMITLV_ELEM(id,op,buf,len, WMITLV_TAG_STRUC_wmi_therm_throt_config_request_fixed_param, wmi_therm_throt_config_request_fixed_param, fixed_param, WMITLV_SIZE_FIX) \
    WMITLV_ELEM(id,op,buf,len, WMITLV_TAG_ARRAY_STRUC, wmi_therm_throt_level_config_info, therm_throt_level_config_info, WMITLV_SIZE_VAR)
WMITLV_CREATE_PARAM_STRUC(WMI_THERM_THROT_SET_CONF_CMDID);

/* OIC ping offload cmd */
#define WMITLV_TABLE_WMI_HB_OIC_PING_OFFLOAD_PARAM_CMDID(id,op,buf,len) \
    WMITLV_ELEM(id,op,buf,len, WMITLV_TAG_STRUC_wmi_oic_ping_offload_params_cmd_fixed_param, wmi_oic_ping_offload_params_cmd_fixed_param, fixed_param, WMITLV_SIZE_FIX)
WMITLV_CREATE_PARAM_STRUC(WMI_HB_OIC_PING_OFFLOAD_PARAM_CMDID);

#define WMITLV_TABLE_WMI_HB_OIC_PING_OFFLOAD_SET_ENABLE_CMDID(id,op,buf,len) \
    WMITLV_ELEM(id,op,buf,len, WMITLV_TAG_STRUC_wmi_oic_ping_offload_set_enable_cmd_fixed_param, wmi_oic_ping_offload_set_enable_cmd_fixed_param, fixed_param, WMITLV_SIZE_FIX)
WMITLV_CREATE_PARAM_STRUC(WMI_HB_OIC_PING_OFFLOAD_SET_ENABLE_CMDID);

/* DHCP Lease Renew Offload cmd */
#define WMITLV_TABLE_WMI_HB_DHCP_LEASE_RENEW_OFFLOAD_CMDID(id,op,buf,len) \
    WMITLV_ELEM(id,op,buf,len,WMITLV_TAG_STRUC_wmi_dhcp_lease_renew_offload_cmd_fixed_param, wmi_dhcp_lease_renew_offload_cmd_fixed_param, fixed_param, WMITLV_SIZE_FIX)
WMITLV_CREATE_PARAM_STRUC(WMI_HB_DHCP_LEASE_RENEW_OFFLOAD_CMDID);

/* BTM config command */
#define WMITLV_TABLE_WMI_ROAM_BTM_CONFIG_CMDID(id,op,buf,len) \
    WMITLV_ELEM(id,op,buf,len, WMITLV_TAG_STRUC_wmi_btm_config_fixed_param, wmi_btm_config_fixed_param, fixed_param, WMITLV_SIZE_FIX)
WMITLV_CREATE_PARAM_STRUC(WMI_ROAM_BTM_CONFIG_CMDID);

/* vdev latency config cmd */
#define WMITLV_TABLE_WMI_WLM_CONFIG_CMDID(id,op,buf,len) \
    WMITLV_ELEM(id,op,buf,len, WMITLV_TAG_STRUC_wmi_wlm_config_cmd_fixed_param, wmi_wlm_config_cmd_fixed_param, fixed_param, WMITLV_SIZE_FIX)
WMITLV_CREATE_PARAM_STRUC(WMI_WLM_CONFIG_CMDID);


/************************** TLV definitions of WMI events *******************************/

/* Service Ready event */
#define WMITLV_TABLE_WMI_SERVICE_READY_EVENTID(id,op,buf,len) \
    WMITLV_ELEM(id,op,buf,len, WMITLV_TAG_STRUC_wmi_service_ready_event_fixed_param, wmi_service_ready_event_fixed_param, fixed_param, WMITLV_SIZE_FIX)     \
    WMITLV_ELEM(id,op,buf,len, WMITLV_TAG_STRUC_HAL_REG_CAPABILITIES, HAL_REG_CAPABILITIES, hal_reg_capabilities, WMITLV_SIZE_FIX) \
    WMITLV_FXAR(id,op,buf,len, WMITLV_TAG_ARRAY_UINT32, A_UINT32, wmi_service_bitmap, WMITLV_SIZE_FIX, WMI_SERVICE_BM_SIZE) \
    WMITLV_ELEM(id,op,buf,len, WMITLV_TAG_ARRAY_STRUC, wlan_host_mem_req, mem_reqs, WMITLV_SIZE_VAR) \
    WMITLV_ELEM(id,op,buf,len, WMITLV_TAG_ARRAY_UINT32, A_UINT32, wlan_dbs_hw_mode_list, WMITLV_SIZE_VAR)
WMITLV_CREATE_PARAM_STRUC(WMI_SERVICE_READY_EVENTID);

/* service available event */
#define WMITLV_TABLE_WMI_SERVICE_AVAILABLE_EVENTID(id,op,buf,len) \
    WMITLV_ELEM(id,op,buf,len, WMITLV_TAG_STRUC_wmi_service_available_event_fixed_param, wmi_service_available_event_fixed_param, fixed_param, WMITLV_SIZE_FIX)
WMITLV_CREATE_PARAM_STRUC(WMI_SERVICE_AVAILABLE_EVENTID);

/* Service Ready Extension event */
#define WMITLV_TABLE_WMI_SERVICE_READY_EXT_EVENTID(id,op,buf,len) \
    WMITLV_ELEM(id,op,buf,len, WMITLV_TAG_STRUC_wmi_service_ready_ext_event_fixed_param, wmi_service_ready_ext_event_fixed_param, fixed_param, WMITLV_SIZE_FIX) \
    WMITLV_ELEM(id,op,buf,len, WMITLV_TAG_STRUC_WMI_SOC_MAC_PHY_HW_MODE_CAPS, WMI_SOC_MAC_PHY_HW_MODE_CAPS, soc_hw_mode_caps, WMITLV_SIZE_FIX) \
    WMITLV_ELEM(id,op,buf,len, WMITLV_TAG_ARRAY_STRUC, WMI_HW_MODE_CAPABILITIES, hw_mode_caps, WMITLV_SIZE_VAR) \
    WMITLV_ELEM(id,op,buf,len, WMITLV_TAG_ARRAY_STRUC, WMI_MAC_PHY_CAPABILITIES, mac_phy_caps, WMITLV_SIZE_VAR) \
    WMITLV_ELEM(id,op,buf,len, WMITLV_TAG_STRUC_WMI_SOC_HAL_REG_CAPABILITIES, WMI_SOC_HAL_REG_CAPABILITIES, soc_hal_reg_caps, WMITLV_SIZE_FIX) \
    WMITLV_ELEM(id,op,buf,len, WMITLV_TAG_ARRAY_STRUC, WMI_HAL_REG_CAPABILITIES_EXT, hal_reg_caps, WMITLV_SIZE_VAR) \
    WMITLV_ELEM(id,op,buf,len, WMITLV_TAG_ARRAY_STRUC, WMI_MAC_PHY_CHAINMASK_COMBO, mac_phy_chainmask_combo, WMITLV_SIZE_VAR) \
    WMITLV_ELEM(id,op,buf,len, WMITLV_TAG_ARRAY_STRUC, WMI_MAC_PHY_CHAINMASK_CAPABILITY, mac_phy_chainmask_caps, WMITLV_SIZE_VAR) \
    WMITLV_ELEM(id,op,buf,len, WMITLV_TAG_ARRAY_STRUC, WMI_OEM_DMA_RING_CAPABILITIES, oem_dma_ring_caps, WMITLV_SIZE_VAR)
WMITLV_CREATE_PARAM_STRUC(WMI_SERVICE_READY_EXT_EVENTID);

/* Ready event */
#define WMITLV_TABLE_WMI_READY_EVENTID(id,op,buf,len)                                                                                                 \
    WMITLV_ELEM(id,op,buf,len, WMITLV_TAG_STRUC_wmi_ready_event_fixed_param, wmi_ready_event_fixed_param, fixed_param, WMITLV_SIZE_FIX) \
    WMITLV_ELEM(id,op,buf,len, WMITLV_TAG_ARRAY_FIXED_STRUC, wmi_mac_addr, mac_addr_list, WMITLV_SIZE_VAR)
WMITLV_CREATE_PARAM_STRUC(WMI_READY_EVENTID);

/* Scan Event */
#define WMITLV_TABLE_WMI_SCAN_EVENTID(id,op,buf,len)                                                                                                 \
    WMITLV_ELEM(id,op,buf,len, WMITLV_TAG_STRUC_wmi_scan_event_fixed_param, wmi_scan_event_fixed_param, fixed_param, WMITLV_SIZE_FIX)
WMITLV_CREATE_PARAM_STRUC(WMI_SCAN_EVENTID);

/* ExtScan Start/Stop Event */
#define WMITLV_TABLE_WMI_EXTSCAN_START_STOP_EVENTID(id,op,buf,len)                                                                                                 \
    WMITLV_ELEM(id,op,buf,len, WMITLV_TAG_STRUC_wmi_extscan_start_stop_event_fixed_param, wmi_extscan_start_stop_event_fixed_param, fixed_param, WMITLV_SIZE_FIX)

WMITLV_CREATE_PARAM_STRUC(WMI_EXTSCAN_START_STOP_EVENTID);

/* ExtScan Event */
#define WMITLV_TABLE_WMI_EXTSCAN_OPERATION_EVENTID(id,op,buf,len)                                                                                                 \
    WMITLV_ELEM(id,op,buf,len, WMITLV_TAG_STRUC_wmi_extscan_operation_event_fixed_param, wmi_extscan_operation_event_fixed_param, fixed_param, WMITLV_SIZE_FIX) \
    WMITLV_ELEM(id,op,buf,len, WMITLV_TAG_ARRAY_UINT32, A_UINT32, bucket_id, WMITLV_SIZE_VAR)

WMITLV_CREATE_PARAM_STRUC(WMI_EXTSCAN_OPERATION_EVENTID);

/* ExtScan Table Usage Event */
#define WMITLV_TABLE_WMI_EXTSCAN_TABLE_USAGE_EVENTID(id,op,buf,len)                                                                                                 \
    WMITLV_ELEM(id,op,buf,len, WMITLV_TAG_STRUC_wmi_extscan_table_usage_event_fixed_param, wmi_extscan_table_usage_event_fixed_param, fixed_param, WMITLV_SIZE_FIX)

WMITLV_CREATE_PARAM_STRUC(WMI_EXTSCAN_TABLE_USAGE_EVENTID);

/* ExtScan Result Event */
#define WMITLV_TABLE_WMI_EXTSCAN_CACHED_RESULTS_EVENTID(id,op,buf,len)                                                                                                 \
    WMITLV_ELEM(id,op,buf,len, WMITLV_TAG_STRUC_wmi_extscan_cached_results_event_fixed_param, wmi_extscan_cached_results_event_fixed_param, fixed_param, WMITLV_SIZE_FIX) \
    WMITLV_ELEM(id,op,buf,len, WMITLV_TAG_ARRAY_STRUC, wmi_extscan_wlan_descriptor, bssid_list, WMITLV_SIZE_VAR) \
    WMITLV_ELEM(id,op,buf,len, WMITLV_TAG_ARRAY_STRUC, wmi_extscan_rssi_info, rssi_list, WMITLV_SIZE_VAR) \
    WMITLV_ELEM(id,op,buf,len, WMITLV_TAG_ARRAY_BYTE, A_UINT8, ie_list, WMITLV_SIZE_VAR)

WMITLV_CREATE_PARAM_STRUC(WMI_EXTSCAN_CACHED_RESULTS_EVENTID);

/* ExtScan Monitor RSSI List Event */
#define WMITLV_TABLE_WMI_EXTSCAN_WLAN_CHANGE_RESULTS_EVENTID(id,op,buf,len)                                                                                                 \
    WMITLV_ELEM(id,op,buf,len, WMITLV_TAG_STRUC_wmi_extscan_wlan_change_results_event_fixed_param, wmi_extscan_wlan_change_results_event_fixed_param, fixed_param, WMITLV_SIZE_FIX) \
    WMITLV_ELEM(id,op,buf,len, WMITLV_TAG_ARRAY_STRUC, wmi_extscan_wlan_change_result_bssid, bssid_signal_descriptor_list, WMITLV_SIZE_VAR) \
    WMITLV_ELEM(id,op,buf,len, WMITLV_TAG_ARRAY_BYTE, A_UINT8, rssi_list, WMITLV_SIZE_VAR)

WMITLV_CREATE_PARAM_STRUC(WMI_EXTSCAN_WLAN_CHANGE_RESULTS_EVENTID);

/* ExtScan Hot List Match Event */
#define WMITLV_TABLE_WMI_EXTSCAN_HOTLIST_MATCH_EVENTID(id,op,buf,len)                                                                                                 \
    WMITLV_ELEM(id,op,buf,len, WMITLV_TAG_STRUC_wmi_extscan_hotlist_match_event_fixed_param, wmi_extscan_hotlist_match_event_fixed_param, fixed_param, WMITLV_SIZE_FIX) \
    WMITLV_ELEM(id,op,buf,len, WMITLV_TAG_ARRAY_STRUC, wmi_extscan_wlan_descriptor, hotlist_match, WMITLV_SIZE_VAR)

WMITLV_CREATE_PARAM_STRUC(WMI_EXTSCAN_HOTLIST_MATCH_EVENTID);

/* ExtScan Hot List Match Event */
#define WMITLV_TABLE_WMI_EXTSCAN_CAPABILITIES_EVENTID(id,op,buf,len)                                                                                                 \
    WMITLV_ELEM(id,op,buf,len, WMITLV_TAG_STRUC_wmi_extscan_capabilities_event_fixed_param, wmi_extscan_capabilities_event_fixed_param, fixed_param, WMITLV_SIZE_FIX) \
    WMITLV_ELEM(id,op,buf,len, WMITLV_TAG_ARRAY_STRUC, wmi_extscan_cache_capabilities, extscan_cache_capabilities, WMITLV_SIZE_VAR) \
    WMITLV_ELEM(id,op,buf,len, WMITLV_TAG_ARRAY_STRUC, wmi_extscan_wlan_change_monitor_capabilities, wlan_change_capabilities, WMITLV_SIZE_VAR) \
    WMITLV_ELEM(id,op,buf,len, WMITLV_TAG_ARRAY_STRUC, wmi_extscan_hotlist_monitor_capabilities, hotlist_capabilities, WMITLV_SIZE_VAR)

WMITLV_CREATE_PARAM_STRUC(WMI_EXTSCAN_CAPABILITIES_EVENTID);

/* ExtScan Hot List Match Event */
#define WMITLV_TABLE_WMI_EXTSCAN_HOTLIST_SSID_MATCH_EVENTID(id,op,buf,len)                                                                                                 \
    WMITLV_ELEM(id,op,buf,len, WMITLV_TAG_STRUC_wmi_extscan_hotlist_ssid_match_event_fixed_param, wmi_extscan_hotlist_ssid_match_event_fixed_param, fixed_param, WMITLV_SIZE_FIX) \
    WMITLV_ELEM(id,op,buf,len, WMITLV_TAG_ARRAY_STRUC, wmi_extscan_wlan_descriptor, hotlist_ssid_match, WMITLV_SIZE_VAR)

WMITLV_CREATE_PARAM_STRUC(WMI_EXTSCAN_HOTLIST_SSID_MATCH_EVENTID);

/* Update_whal_mib_stats Event */
#define WMITLV_TABLE_WMI_UPDATE_WHAL_MIB_STATS_EVENTID(id,op,buf,len)                                                                                                 \
    WMITLV_ELEM(id, op, buf, len, WMITLV_TAG_STRUC_wmi_update_whal_mib_stats_event_fixed_param, wmi_update_whal_mib_stats_event_fixed_param, fixed_param, WMITLV_SIZE_FIX)
WMITLV_CREATE_PARAM_STRUC(WMI_UPDATE_WHAL_MIB_STATS_EVENTID);

/* PDEV TPC Config Event */
#define WMITLV_TABLE_WMI_PDEV_TPC_CONFIG_EVENTID(id,op,buf,len)                                                                                                 \
    WMITLV_ELEM(id,op,buf,len, WMITLV_TAG_STRUC_wmi_pdev_tpc_config_event_fixed_param, wmi_pdev_tpc_config_event_fixed_param, fixed_param, WMITLV_SIZE_FIX) \
    WMITLV_ELEM(id,op,buf,len, WMITLV_TAG_ARRAY_BYTE, A_UINT8, ratesArray, WMITLV_SIZE_VAR)
WMITLV_CREATE_PARAM_STRUC(WMI_PDEV_TPC_CONFIG_EVENTID);

/* PDEV DIV RSSI Antenna index Event */
#define WMITLV_TABLE_WMI_PDEV_DIV_RSSI_ANTID_EVENTID(id,op,buf,len) \
    WMITLV_ELEM(id,op,buf,len, WMITLV_TAG_STRUC_wmi_pdev_div_rssi_antid_event_fixed_param, wmi_pdev_div_rssi_antid_event_fixed_param, fixed_param, WMITLV_SIZE_FIX)
WMITLV_CREATE_PARAM_STRUC(WMI_PDEV_DIV_RSSI_ANTID_EVENTID);

/* PDEV BSS CHAN info Event */
#define WMITLV_TABLE_WMI_PDEV_BSS_CHAN_INFO_EVENTID(id,op,buf,len) \
    WMITLV_ELEM(id,op,buf,len, WMITLV_TAG_STRUC_wmi_pdev_bss_chan_info_event_fixed_param, wmi_pdev_bss_chan_info_event_fixed_param, fixed_param, WMITLV_SIZE_FIX)
WMITLV_CREATE_PARAM_STRUC(WMI_PDEV_BSS_CHAN_INFO_EVENTID);

/* PDEV update ctl table Event */
#define WMITLV_TABLE_WMI_PDEV_UPDATE_CTLTABLE_EVENTID(id,op,buf,len) \
    WMITLV_ELEM(id,op,buf,len, WMITLV_TAG_STRUC_wmi_pdev_update_ctltable_event_fixed_param, wmi_pdev_update_ctltable_event_fixed_param, fixed_param, WMITLV_SIZE_FIX)
WMITLV_CREATE_PARAM_STRUC(WMI_PDEV_UPDATE_CTLTABLE_EVENTID);

/* VDEV Tx Power Event */
#define WMITLV_TABLE_WMI_VDEV_GET_TX_POWER_EVENTID(id,op,buf,len) \
    WMITLV_ELEM(id,op,buf,len, WMITLV_TAG_STRUC_wmi_vdev_tx_power_event_fixed_param, wmi_vdev_get_tx_power_event_fixed_param, fixed_param, WMITLV_SIZE_FIX)
WMITLV_CREATE_PARAM_STRUC(WMI_VDEV_GET_TX_POWER_EVENTID);

/* Channel Info Event */
#define WMITLV_TABLE_WMI_CHAN_INFO_EVENTID(id,op,buf,len)                                                                                                 \
    WMITLV_ELEM(id,op,buf,len, WMITLV_TAG_STRUC_wmi_chan_info_event_fixed_param, wmi_chan_info_event_fixed_param, fixed_param, WMITLV_SIZE_FIX)
WMITLV_CREATE_PARAM_STRUC(WMI_CHAN_INFO_EVENTID);

/* Phy Error Event */
#define WMITLV_TABLE_WMI_PHYERR_EVENTID(id,op,buf,len)                                                                                                 \
    WMITLV_ELEM(id,op,buf,len, WMITLV_TAG_STRUC_wmi_comb_phyerr_rx_hdr, wmi_comb_phyerr_rx_hdr, hdr, WMITLV_SIZE_FIX)   \
    WMITLV_ELEM(id,op,buf,len, WMITLV_TAG_ARRAY_BYTE, A_UINT8, bufp, WMITLV_SIZE_VAR) \
    WMITLV_ELEM(id,op,buf,len, WMITLV_TAG_ARRAY_STRUC, wmi_single_phyerr_ext_rx_hdr, single_phyerr_ext, WMITLV_SIZE_VAR)
WMITLV_CREATE_PARAM_STRUC(WMI_PHYERR_EVENTID);

/* TX Pause/Unpause event */
#define WMITLV_TABLE_WMI_TX_PAUSE_EVENTID(id,op,buf,len)                                                                                                 \
    WMITLV_ELEM(id,op,buf,len, WMITLV_TAG_STRUC_wmi_tx_pause_event_fixed_param, wmi_tx_pause_event_fixed_param, fixed_param, WMITLV_SIZE_FIX)
WMITLV_CREATE_PARAM_STRUC(WMI_TX_PAUSE_EVENTID);

/* Mgmt TX completion event */
#define WMITLV_TABLE_WMI_MGMT_TX_COMPLETION_EVENTID(id,op,buf,len) \
    WMITLV_ELEM(id,op,buf,len, WMITLV_TAG_STRUC_wmi_mgmt_tx_compl_event_fixed_param, wmi_mgmt_tx_compl_event_fixed_param, fixed_param, WMITLV_SIZE_FIX)
WMITLV_CREATE_PARAM_STRUC(WMI_MGMT_TX_COMPLETION_EVENTID);

/* offchan data TX completion event */
#define WMITLV_TABLE_WMI_OFFCHAN_DATA_TX_COMPLETION_EVENTID(id,op,buf,len) \
    WMITLV_ELEM(id,op,buf,len, WMITLV_TAG_STRUC_wmi_offchan_data_tx_compl_event_fixed_param, wmi_offchan_data_tx_compl_event_fixed_param, fixed_param, WMITLV_SIZE_FIX)
WMITLV_CREATE_PARAM_STRUC(WMI_OFFCHAN_DATA_TX_COMPLETION_EVENTID);

/* Bundled Mgmt TX completion event */
#define WMITLV_TABLE_WMI_MGMT_TX_BUNDLE_COMPLETION_EVENTID(id,op,buf,len) \
    WMITLV_ELEM(id,op,buf,len, WMITLV_TAG_STRUC_wmi_mgmt_tx_compl_bundle_event_fixed_param, wmi_mgmt_tx_compl_bundle_event_fixed_param, fixed_param, WMITLV_SIZE_FIX) \
    WMITLV_ELEM(id,op,buf,len, WMITLV_TAG_ARRAY_UINT32, A_UINT32, desc_ids, WMITLV_SIZE_VAR) \
    WMITLV_ELEM(id,op,buf,len, WMITLV_TAG_ARRAY_UINT32, A_UINT32, status, WMITLV_SIZE_VAR)
WMITLV_CREATE_PARAM_STRUC(WMI_MGMT_TX_BUNDLE_COMPLETION_EVENTID);

/* VDEV Start response Event */
#define WMITLV_TABLE_WMI_VDEV_START_RESP_EVENTID(id,op,buf,len)                                                         \
    WMITLV_ELEM(id,op,buf,len, WMITLV_TAG_STRUC_wmi_vdev_start_response_event_fixed_param, wmi_vdev_start_response_event_fixed_param, fixed_param, WMITLV_SIZE_FIX)
WMITLV_CREATE_PARAM_STRUC(WMI_VDEV_START_RESP_EVENTID);

/* VDEV Stopped Event */
#define WMITLV_TABLE_WMI_VDEV_STOPPED_EVENTID(id,op,buf,len)                                                         \
    WMITLV_ELEM(id,op,buf,len, WMITLV_TAG_STRUC_wmi_vdev_stopped_event_fixed_param, wmi_vdev_stopped_event_fixed_param, fixed_param, WMITLV_SIZE_FIX)
WMITLV_CREATE_PARAM_STRUC(WMI_VDEV_STOPPED_EVENTID);

/* VDEV delete response Event */
#define WMITLV_TABLE_WMI_VDEV_DELETE_RESP_EVENTID(id,op,buf,len) \
    WMITLV_ELEM(id,op,buf,len, WMITLV_TAG_STRUC_wmi_vdev_delete_resp_event_fixed_param, wmi_vdev_delete_resp_event_fixed_param, fixed_param, WMITLV_SIZE_FIX)
WMITLV_CREATE_PARAM_STRUC(WMI_VDEV_DELETE_RESP_EVENTID);

/* VDEV Install Key Complete Event */
#define WMITLV_TABLE_WMI_VDEV_INSTALL_KEY_COMPLETE_EVENTID(id,op,buf,len)                                           \
    WMITLV_ELEM(id,op,buf,len, WMITLV_TAG_STRUC_wmi_vdev_install_key_complete_event_fixed_param, wmi_vdev_install_key_complete_event_fixed_param, fixed_param, WMITLV_SIZE_FIX)
WMITLV_CREATE_PARAM_STRUC(WMI_VDEV_INSTALL_KEY_COMPLETE_EVENTID);

/* Peer STA Kickout Event */
#define WMITLV_TABLE_WMI_PEER_STA_KICKOUT_EVENTID(id,op,buf,len)                                                         \
    WMITLV_ELEM(id,op,buf,len, WMITLV_TAG_STRUC_wmi_peer_sta_kickout_event_fixed_param, wmi_peer_sta_kickout_event_fixed_param, fixed_param, WMITLV_SIZE_FIX)
WMITLV_CREATE_PARAM_STRUC(WMI_PEER_STA_KICKOUT_EVENTID);

/* Management Rx Event */
#define WMITLV_TABLE_WMI_MGMT_RX_EVENTID(id,op,buf,len)                                                                                                 \
    WMITLV_ELEM(id,op,buf,len, WMITLV_TAG_STRUC_wmi_mgmt_rx_hdr, wmi_mgmt_rx_hdr, hdr, WMITLV_SIZE_FIX)   \
    WMITLV_ELEM(id,op,buf,len, WMITLV_TAG_ARRAY_BYTE, A_UINT8, bufp, WMITLV_SIZE_VAR) \
    WMITLV_ELEM(id,op,buf,len, WMITLV_TAG_ARRAY_STRUC, wmi_rssi_ctl_ext, rssi_ctl_ext, WMITLV_SIZE_VAR)
WMITLV_CREATE_PARAM_STRUC(WMI_MGMT_RX_EVENTID);

/* TBTT offset Event */
#define WMITLV_TABLE_WMI_TBTTOFFSET_UPDATE_EVENTID(id,op,buf,len)                                                         \
    WMITLV_ELEM(id,op,buf,len, WMITLV_TAG_STRUC_wmi_tbtt_offset_event_fixed_param, wmi_tbtt_offset_event_fixed_param, fixed_param, WMITLV_SIZE_FIX) \
    WMITLV_FXAR(id,op,buf,len, WMITLV_TAG_ARRAY_UINT32, A_UINT32, tbttoffset_list, WMITLV_SIZE_FIX, WMI_MAX_AP_VDEV)
WMITLV_CREATE_PARAM_STRUC(WMI_TBTTOFFSET_UPDATE_EVENTID);

/* TBTT EXT offset Event */
#define WMITLV_TABLE_WMI_TBTTOFFSET_EXT_UPDATE_EVENTID(id,op,buf,len) \
    WMITLV_ELEM(id,op,buf,len, WMITLV_TAG_STRUC_wmi_tbtt_offset_ext_event_fixed_param, wmi_tbtt_offset_ext_event_fixed_param, fixed_param, WMITLV_SIZE_FIX) \
    WMITLV_ELEM(id,op,buf,len, WMITLV_TAG_ARRAY_STRUC, wmi_tbtt_offset_info, tbtt_offset_info, WMITLV_SIZE_VAR)
WMITLV_CREATE_PARAM_STRUC(WMI_TBTTOFFSET_EXT_UPDATE_EVENTID);

/* TX DELBA Complete Event */
#define WMITLV_TABLE_WMI_TX_DELBA_COMPLETE_EVENTID(id,op,buf,len)                                           \
    WMITLV_ELEM(id,op,buf,len, WMITLV_TAG_STRUC_wmi_tx_delba_complete_event_fixed_param, wmi_tx_delba_complete_event_fixed_param, fixed_param, WMITLV_SIZE_FIX)
WMITLV_CREATE_PARAM_STRUC(WMI_TX_DELBA_COMPLETE_EVENTID);

/* Tx ADDBA Complete Event */
#define WMITLV_TABLE_WMI_TX_ADDBA_COMPLETE_EVENTID(id,op,buf,len)                                       \
    WMITLV_ELEM(id,op,buf,len, WMITLV_TAG_STRUC_wmi_tx_addba_complete_event_fixed_param, wmi_tx_addba_complete_event_fixed_param, fixed_param, WMITLV_SIZE_FIX)
WMITLV_CREATE_PARAM_STRUC(WMI_TX_ADDBA_COMPLETE_EVENTID);

/* ADD BA Req ssn Event */
#define WMITLV_TABLE_WMI_BA_RSP_SSN_EVENTID(id,op,buf,len)                                       \
    WMITLV_ELEM(id,op,buf,len, WMITLV_TAG_STRUC_wmi_ba_rsp_ssn_event_fixed_param, wmi_ba_rsp_ssn_event_fixed_param, fixed_param, WMITLV_SIZE_FIX) \
    WMITLV_ELEM(id, op, buf, len, WMITLV_TAG_ARRAY_STRUC, wmi_ba_event_ssn, ba_event_ssn_list, WMITLV_SIZE_VAR)

WMITLV_CREATE_PARAM_STRUC(WMI_BA_RSP_SSN_EVENTID);

/* Aggregation Request event */
#define WMITLV_TABLE_WMI_AGGR_STATE_TRIG_EVENTID(id,op,buf,len)                                       \
    WMITLV_ELEM(id,op,buf,len, WMITLV_TAG_STRUC_wmi_aggr_state_trig_event_fixed_param, wmi_aggr_state_trig_event_fixed_param, fixed_param, WMITLV_SIZE_FIX)
WMITLV_CREATE_PARAM_STRUC(WMI_AGGR_STATE_TRIG_EVENTID);

/* Roam Event */
#define WMITLV_TABLE_WMI_ROAM_EVENTID(id,op,buf,len)                                                         \
    WMITLV_ELEM(id,op,buf,len, WMITLV_TAG_STRUC_wmi_roam_event_fixed_param, wmi_roam_event_fixed_param, fixed_param, WMITLV_SIZE_FIX)
WMITLV_CREATE_PARAM_STRUC(WMI_ROAM_EVENTID);

/* Roam Synch Event */
#define WMITLV_TABLE_WMI_ROAM_SYNCH_EVENTID(id,op,buf,len)                                                      \
    WMITLV_ELEM(id,op,buf,len, WMITLV_TAG_STRUC_wmi_roam_synch_event_fixed_param, wmi_roam_synch_event_fixed_param, fixed_param, WMITLV_SIZE_FIX) \
    WMITLV_ELEM(id,op,buf,len, WMITLV_TAG_ARRAY_BYTE, A_UINT8, bcn_probe_rsp_frame, WMITLV_SIZE_VAR) \
    WMITLV_ELEM(id,op,buf,len, WMITLV_TAG_ARRAY_BYTE, A_UINT8, reassoc_rsp_frame, WMITLV_SIZE_VAR) \
    WMITLV_ELEM(id,op,buf,len, WMITLV_TAG_STRUC_wmi_channel, wmi_channel, chan, WMITLV_SIZE_FIX) \
    WMITLV_ELEM(id,op,buf,len, WMITLV_TAG_ARRAY_STRUC, wmi_key_material, key, WMITLV_SIZE_VAR) \
    WMITLV_ELEM(id,op,buf,len, WMITLV_TAG_ARRAY_UINT32, A_UINT32, status, WMITLV_SIZE_VAR) \
    WMITLV_ELEM(id,op,buf,len, WMITLV_TAG_ARRAY_BYTE, A_UINT8, reassoc_req_frame, WMITLV_SIZE_VAR) \
    WMITLV_ELEM(id,op,buf,len, WMITLV_TAG_ARRAY_STRUC, wmi_pdev_hw_mode_transition_event_fixed_param, hw_mode_transition_fixed_param, WMITLV_SIZE_VAR) \
    WMITLV_ELEM(id,op,buf,len, WMITLV_TAG_ARRAY_STRUC, wmi_pdev_set_hw_mode_response_vdev_mac_entry, wmi_pdev_set_hw_mode_response_vdev_mac_mapping, WMITLV_SIZE_VAR) \
    WMITLV_ELEM(id,op,buf,len, WMITLV_TAG_ARRAY_STRUC, wmi_roam_fils_synch_tlv_param, roam_fils_synch_info, WMITLV_SIZE_VAR)
WMITLV_CREATE_PARAM_STRUC(WMI_ROAM_SYNCH_EVENTID);

/* Roam Synch frame Event */
#define WMITLV_TABLE_WMI_ROAM_SYNCH_FRAME_EVENTID(id,op,buf,len) \
    WMITLV_ELEM(id,op,buf,len, WMITLV_TAG_STRUC_wmi_roam_synch_frame_event_fixed_param, wmi_roam_synch_frame_event_fixed_param, fixed_param, WMITLV_SIZE_FIX) \
    WMITLV_ELEM(id,op,buf,len, WMITLV_TAG_ARRAY_BYTE, A_UINT8, bcn_probe_rsp_frame, WMITLV_SIZE_VAR) \
    WMITLV_ELEM(id,op,buf,len, WMITLV_TAG_ARRAY_BYTE, A_UINT8, reassoc_rsp_frame, WMITLV_SIZE_VAR) \
    WMITLV_ELEM(id,op,buf,len, WMITLV_TAG_ARRAY_BYTE, A_UINT8, reassoc_req_frame, WMITLV_SIZE_VAR)
WMITLV_CREATE_PARAM_STRUC(WMI_ROAM_SYNCH_FRAME_EVENTID);

/* WOW Wakeup Host Event */
/* NOTE: Make sure wow_bitmap_info can be zero or one elements only */
#define WMITLV_TABLE_WMI_WOW_WAKEUP_HOST_EVENTID(id,op,buf,len)                                                         \
    WMITLV_ELEM(id,op,buf,len, WMITLV_TAG_STRUC_WOW_EVENT_INFO_fixed_param, WOW_EVENT_INFO_fixed_param, fixed_param, WMITLV_SIZE_FIX) \
    WMITLV_ELEM(id,op,buf,len, WMITLV_TAG_ARRAY_STRUC, WOW_EVENT_INFO_SECTION_BITMAP, wow_bitmap_info, WMITLV_SIZE_VAR) \
    WMITLV_ELEM(id,op,buf,len, WMITLV_TAG_ARRAY_BYTE, A_UINT8, wow_packet_buffer, WMITLV_SIZE_VAR) \
    WMITLV_ELEM(id,op,buf,len, WMITLV_TAG_ARRAY_STRUC, wmi_hb_ind_event_fixed_param, hb_indevt, WMITLV_SIZE_VAR) \
    WMITLV_ELEM(id,op,buf,len, WMITLV_TAG_ARRAY_STRUC, WMI_GTK_OFFLOAD_STATUS_EVENT_fixed_param, wow_gtkigtk, WMITLV_SIZE_VAR) \
    WMITLV_ELEM(id,op,buf,len, WMITLV_TAG_ARRAY_STRUC, wmi_oic_ping_handoff_event, wow_oic_ping_handoff, WMITLV_SIZE_VAR) \
    WMITLV_ELEM(id,op,buf,len, WMITLV_TAG_ARRAY_STRUC, wmi_dhcp_lease_renew_event, wow_dhcp_lease_renew, WMITLV_SIZE_VAR)
WMITLV_CREATE_PARAM_STRUC(WMI_WOW_WAKEUP_HOST_EVENTID);

#define WMITLV_TABLE_WMI_WOW_INITIAL_WAKEUP_EVENTID(id,op,buf,len) \
WMITLV_ELEM(id,op,buf,len, WMITLV_TAG_STRUC_WOW_EVENT_INITIAL_WAKEUP_fixed_param, WOW_INITIAL_WAKEUP_EVENT_fixed_param, fixed_param, WMITLV_SIZE_FIX)
WMITLV_CREATE_PARAM_STRUC(WMI_WOW_INITIAL_WAKEUP_EVENTID);

/* RTT error report Event */
#define WMITLV_TABLE_WMI_RTT_ERROR_REPORT_EVENTID(id,op,buf,len)                                                         \
    WMITLV_ELEM(id,op,buf,len, WMITLV_TAG_ARRAY_BYTE, A_UINT8, data, WMITLV_SIZE_VAR)
WMITLV_CREATE_PARAM_STRUC(WMI_RTT_ERROR_REPORT_EVENTID);

/* Echo Event */
#define WMITLV_TABLE_WMI_ECHO_EVENTID(id,op,buf,len)                                                         \
    WMITLV_ELEM(id,op,buf,len, WMITLV_TAG_STRUC_wmi_echo_event_fixed_param, wmi_echo_event_fixed_param, fixed_param, WMITLV_SIZE_FIX)
WMITLV_CREATE_PARAM_STRUC(WMI_ECHO_EVENTID);

/* FTM Integration Event */
#define WMITLV_TABLE_WMI_PDEV_FTM_INTG_EVENTID(id,op,buf,len) \
    WMITLV_ELEM(id,op,buf,len, WMITLV_TAG_STRUC_wmi_ftm_intg_event_fixed_param, wmi_ftm_intg_event_fixed_param, fixed_param, WMITLV_SIZE_FIX)\
    WMITLV_ELEM(id,op,buf,len, WMITLV_TAG_ARRAY_BYTE, A_UINT8, data, WMITLV_SIZE_VAR)
WMITLV_CREATE_PARAM_STRUC(WMI_PDEV_FTM_INTG_EVENTID);

/* VDEV get Keepalive Event */
#define WMITLV_TABLE_WMI_VDEV_GET_KEEPALIVE_EVENTID(id,op,buf,len)                                                         \
    WMITLV_ELEM(id,op,buf,len, WMITLV_TAG_STRUC_wmi_vdev_get_keepalive_event_fixed_param, wmi_vdev_get_keepalive_event_fixed_param, fixed_param, WMITLV_SIZE_FIX)
WMITLV_CREATE_PARAM_STRUC(WMI_VDEV_GET_KEEPALIVE_EVENTID);

/* GPIO Input Event */
#define WMITLV_TABLE_WMI_GPIO_INPUT_EVENTID(id,op,buf,len)  \
    WMITLV_ELEM(id,op,buf,len, WMITLV_TAG_STRUC_wmi_gpio_input_event_fixed_param, wmi_gpio_input_event_fixed_param, fixed_param, WMITLV_SIZE_FIX)
WMITLV_CREATE_PARAM_STRUC(WMI_GPIO_INPUT_EVENTID);

/* CSA Handling Event */
#define WMITLV_TABLE_WMI_CSA_HANDLING_EVENTID(id,op,buf,len)\
    WMITLV_ELEM(id,op,buf,len, WMITLV_TAG_STRUC_wmi_csa_event_fixed_param, wmi_csa_event_fixed_param, fixed_param, WMITLV_SIZE_FIX)
WMITLV_CREATE_PARAM_STRUC(WMI_CSA_HANDLING_EVENTID);

/* Rfkill state change Event */
#define WMITLV_TABLE_WMI_RFKILL_STATE_CHANGE_EVENTID(id,op,buf,len)\
    WMITLV_ELEM(id,op,buf,len, WMITLV_TAG_STRUC_wmi_rfkill_event_fixed_param, wmi_rfkill_mode_param, fixed_param, WMITLV_SIZE_FIX)
WMITLV_CREATE_PARAM_STRUC(WMI_RFKILL_STATE_CHANGE_EVENTID);


/* Debug Message Event */
#define WMITLV_TABLE_WMI_DEBUG_MESG_EVENTID(id,op,buf,len)\
    WMITLV_ELEM(id,op,buf,len, WMITLV_TAG_ARRAY_BYTE, A_UINT8, bufp, WMITLV_SIZE_VAR)
WMITLV_CREATE_PARAM_STRUC(WMI_DEBUG_MESG_EVENTID);

#define WMITLV_TABLE_WMI_DEBUG_MESG_FLUSH_COMPLETE_EVENTID(id,op,buf,len)\
    WMITLV_ELEM(id,op,buf,len, WMITLV_TAG_STRUC_wmi_debug_mesg_flush_complete_fixed_param, wmi_debug_mesg_flush_complete_fixed_param, fixed_param, WMITLV_SIZE_FIX) \
    WMITLV_ELEM(id,op,buf,len, WMITLV_TAG_ARRAY_STRUC, wmi_debug_mesg_fw_data_stall_param, data_stall, WMITLV_SIZE_VAR)
WMITLV_CREATE_PARAM_STRUC(WMI_DEBUG_MESG_FLUSH_COMPLETE_EVENTID);

#define WMITLV_TABLE_WMI_RSSI_BREACH_EVENTID(id,op,buf,len)\
    WMITLV_ELEM(id,op,buf,len, WMITLV_TAG_STRUC_wmi_rssi_breach_event_fixed_param, wmi_rssi_breach_event_fixed_param, fixed_param, WMITLV_SIZE_FIX)
WMITLV_CREATE_PARAM_STRUC(WMI_RSSI_BREACH_EVENTID);

#define WMITLV_TABLE_WMI_TRANSFER_DATA_TO_FLASH_COMPLETE_EVENTID(id,op,buf,len)\
    WMITLV_ELEM(id,op,buf,len, WMITLV_TAG_STRUC_wmi_transfer_data_to_flash_complete_event_fixed_param, wmi_transfer_data_to_flash_complete_event_fixed_param, fixed_param, WMITLV_SIZE_FIX)
WMITLV_CREATE_PARAM_STRUC(WMI_TRANSFER_DATA_TO_FLASH_COMPLETE_EVENTID);

#define WMITLV_TABLE_WMI_READ_DATA_FROM_FLASH_EVENTID(id,op,buf,len) \
    WMITLV_ELEM(id,op,buf,len, WMITLV_TAG_STRUC_wmi_read_data_from_flash_event_fixed_param, wmi_read_data_from_flash_event_fixed_param, fixed_param, WMITLV_SIZE_FIX) \
    WMITLV_ELEM(id,op,buf,len, WMITLV_TAG_ARRAY_BYTE, A_UINT8, data, WMITLV_SIZE_VAR)
WMITLV_CREATE_PARAM_STRUC(WMI_READ_DATA_FROM_FLASH_EVENTID);

/* Diagnostics Event */
#define WMITLV_TABLE_WMI_DIAG_EVENTID(id,op,buf,len)\
    WMITLV_ELEM(id,op,buf,len, WMITLV_TAG_ARRAY_BYTE, A_UINT8, bufp, WMITLV_SIZE_VAR)
WMITLV_CREATE_PARAM_STRUC(WMI_DIAG_EVENTID);

/* IGTK Offload Event */
#define WMITLV_TABLE_WMI_GTK_OFFLOAD_STATUS_EVENTID(id,op,buf,len)\
    WMITLV_ELEM(id,op,buf,len, WMITLV_TAG_STRUC_WMI_GTK_OFFLOAD_STATUS_EVENT_fixed_param, WMI_GTK_OFFLOAD_STATUS_EVENT_fixed_param, fixed_param, WMITLV_SIZE_FIX)
WMITLV_CREATE_PARAM_STRUC(WMI_GTK_OFFLOAD_STATUS_EVENTID);

/* DCA interferance Event */
#define WMITLV_TABLE_WMI_DCS_INTERFERENCE_EVENTID(id,op,buf,len) \
    WMITLV_ELEM(id,op,buf,len, WMITLV_TAG_STRUC_wmi_dcs_interference_event_fixed_param, wmi_dcs_interference_event_fixed_param, fixed_param, WMITLV_SIZE_FIX) \
    WMITLV_ELEM(id,op,buf,len, WMITLV_TAG_ARRAY_STRUC, wlan_dcs_cw_int, cw_int, WMITLV_SIZE_VAR) \
    WMITLV_ELEM(id,op,buf,len, WMITLV_TAG_ARRAY_STRUC, wlan_dcs_im_tgt_stats_t, wlan_stat, WMITLV_SIZE_VAR)
WMITLV_CREATE_PARAM_STRUC(WMI_DCS_INTERFERENCE_EVENTID);

/* Profile data Event */
#define WMITLV_TABLE_WMI_WLAN_PROFILE_DATA_EVENTID(id,op,buf,len) \
    WMITLV_ELEM(id,op,buf,len, WMITLV_TAG_STRUC_wmi_wlan_profile_ctx_t, wmi_wlan_profile_ctx_t, profile_ctx, WMITLV_SIZE_FIX)\
    WMITLV_ELEM(id,op,buf,len, WMITLV_TAG_ARRAY_STRUC, wmi_wlan_profile_t, profile_data, WMITLV_SIZE_VAR)
WMITLV_CREATE_PARAM_STRUC(WMI_WLAN_PROFILE_DATA_EVENTID);

/* PDEV UTF Event */
#define WMITLV_TABLE_WMI_PDEV_UTF_EVENTID(id,op,buf,len)\
    WMITLV_ELEM(id,op,buf,len, WMITLV_TAG_ARRAY_BYTE, A_UINT8, data, WMITLV_SIZE_VAR)
WMITLV_CREATE_PARAM_STRUC(WMI_PDEV_UTF_EVENTID);

/* Update SCPC calibrated data Event */
#define WMITLV_TABLE_WMI_PDEV_UTF_SCPC_EVENTID(id,op,buf,len) \
    WMITLV_ELEM(id,op,buf,len, WMITLV_TAG_STRUC_wmi_scpc_event_fixed_param, wmi_scpc_event_fixed_param, fixed_param, WMITLV_SIZE_FIX) \
    WMITLV_ELEM(id,op,buf,len, WMITLV_TAG_ARRAY_BYTE, A_UINT8, data, WMITLV_SIZE_VAR)
WMITLV_CREATE_PARAM_STRUC(WMI_PDEV_UTF_SCPC_EVENTID);

/* Debug print Event */
#define WMITLV_TABLE_WMI_DEBUG_PRINT_EVENTID(id,op,buf,len) \
    WMITLV_ELEM(id,op,buf,len, WMITLV_TAG_ARRAY_BYTE, A_UINT8, data, WMITLV_SIZE_VAR)
WMITLV_CREATE_PARAM_STRUC(WMI_DEBUG_PRINT_EVENTID);

/* RTT measurement report Event - DEPRECATED */
#define WMITLV_TABLE_WMI_RTT_MEASUREMENT_REPORT_EVENTID(id,op,buf,len) \
    WMITLV_ELEM(id,op,buf,len, WMITLV_TAG_ARRAY_BYTE, A_UINT8, data, WMITLV_SIZE_VAR)
WMITLV_CREATE_PARAM_STRUC(WMI_RTT_MEASUREMENT_REPORT_EVENTID);

/*oem measurement report Event - DEPRECATED */
#define WMITLV_TABLE_WMI_OEM_MEASUREMENT_REPORT_EVENTID(id,op,buf,len) \
    WMITLV_ELEM(id,op,buf,len, WMITLV_TAG_ARRAY_BYTE, A_UINT8, data, WMITLV_SIZE_VAR)
WMITLV_CREATE_PARAM_STRUC(WMI_OEM_MEASUREMENT_REPORT_EVENTID);

/*oem error report event - DEPRECATED */
#define WMITLV_TABLE_WMI_OEM_ERROR_REPORT_EVENTID(id,op,buf,len) \
    WMITLV_ELEM(id,op,buf,len, WMITLV_TAG_ARRAY_BYTE, A_UINT8, data, WMITLV_SIZE_VAR)
WMITLV_CREATE_PARAM_STRUC(WMI_OEM_ERROR_REPORT_EVENTID);

/*oem capability report event - DEPRECATED */
#define WMITLV_TABLE_WMI_OEM_CAPABILITY_EVENTID(id,op,buf,len) \
    WMITLV_ELEM(id,op,buf,len, WMITLV_TAG_ARRAY_BYTE, A_UINT8, data, WMITLV_SIZE_VAR)
WMITLV_CREATE_PARAM_STRUC(WMI_OEM_CAPABILITY_EVENTID);

/*oem response event*/
#define WMITLV_TABLE_WMI_OEM_RESPONSE_EVENTID(id,op,buf,len) \
    WMITLV_ELEM(id,op,buf,len, WMITLV_TAG_ARRAY_BYTE, A_UINT8, data, WMITLV_SIZE_VAR) \
    WMITLV_ELEM(id,op,buf,len, WMITLV_TAG_STRUC_wmi_oem_indirect_data, wmi_oem_indirect_data, indirect_data, WMITLV_SIZE_FIX) \
    WMITLV_ELEM(id,op,buf,len, WMITLV_TAG_ARRAY_BYTE, A_UINT8, data2, WMITLV_SIZE_VAR)
WMITLV_CREATE_PARAM_STRUC(WMI_OEM_RESPONSE_EVENTID);

/* oem dma buffer release event */
#define WMITLV_TABLE_WMI_OEM_DMA_BUF_RELEASE_EVENTID(id,op,buf,len) \
    WMITLV_ELEM(id,op,buf,len, WMITLV_TAG_STRUC_wmi_oem_dma_buf_release_fixed_param, wmi_oem_dma_buf_release_fixed_param, fixed_param, WMITLV_SIZE_FIX) \
    WMITLV_ELEM(id,op,buf,len, WMITLV_TAG_ARRAY_STRUC, wmi_oem_dma_buf_release_entry, entries, WMITLV_SIZE_VAR)
WMITLV_CREATE_PARAM_STRUC(WMI_OEM_DMA_BUF_RELEASE_EVENTID);

/* HOST SWBA Event */
#define WMITLV_TABLE_WMI_HOST_SWBA_EVENTID(id,op,buf,len) \
    WMITLV_ELEM(id,op,buf,len, WMITLV_TAG_STRUC_wmi_host_swba_event_fixed_param, wmi_host_swba_event_fixed_param, fixed_param, WMITLV_SIZE_FIX) \
    WMITLV_ELEM(id,op,buf,len, WMITLV_TAG_ARRAY_STRUC, wmi_tim_info, tim_info, WMITLV_SIZE_VAR) \
    WMITLV_ELEM(id,op,buf,len, WMITLV_TAG_ARRAY_STRUC, wmi_p2p_noa_info, p2p_noa_info, WMITLV_SIZE_VAR)

WMITLV_CREATE_PARAM_STRUC(WMI_HOST_SWBA_EVENTID);

/* HOST SWFDA Event  requesting host to queue a FILS Discovery frame for transmission */
#define WMITLV_TABLE_WMI_HOST_SWFDA_EVENTID(id,op,buf,len) \
    WMITLV_ELEM(id,op,buf,len, WMITLV_TAG_STRUC_wmi_host_swfda_event_fixed_param, wmi_host_swfda_event_fixed_param, fixed_param, WMITLV_SIZE_FIX) \

WMITLV_CREATE_PARAM_STRUC(WMI_HOST_SWFDA_EVENTID);

/* Update stats Event */
#define WMITLV_TABLE_WMI_UPDATE_STATS_EVENTID(id,op,buf,len)\
    WMITLV_ELEM(id,op,buf,len, WMITLV_TAG_STRUC_wmi_stats_event_fixed_param, wmi_stats_event_fixed_param, fixed_param, WMITLV_SIZE_FIX) \
    WMITLV_ELEM(id,op,buf,len, WMITLV_TAG_ARRAY_BYTE, A_UINT8, data, WMITLV_SIZE_VAR) \
    WMITLV_ELEM(id,op,buf,len, WMITLV_TAG_STRUC_wmi_per_chain_rssi_stats, wmi_per_chain_rssi_stats, chain_stats, WMITLV_SIZE_FIX) \
    WMITLV_ELEM(id,op,buf,len, WMITLV_TAG_ARRAY_STRUC, wmi_rssi_stats, rssi_stats, WMITLV_SIZE_VAR) \
    WMITLV_ELEM(id,op,buf,len, WMITLV_TAG_ARRAY_STRUC, wmi_congestion_stats, congestion_stats, WMITLV_SIZE_VAR)
WMITLV_CREATE_PARAM_STRUC(WMI_UPDATE_STATS_EVENTID);

/* For vdev based ht/vht info upload*/
#define WMITLV_TABLE_WMI_UPDATE_VDEV_RATE_STATS_EVENTID(id,op,buf,len)\
    WMITLV_ELEM(id,op,buf,len, WMITLV_TAG_STRUC_wmi_vdev_rate_stats_event_fixed_param, wmi_vdev_rate_stats_event_fixed_param, fixed_param, WMITLV_SIZE_FIX) \
    WMITLV_ELEM(id,op,buf,len, WMITLV_TAG_ARRAY_STRUC, wmi_vdev_rate_ht_info, ht_info, WMITLV_SIZE_VAR)
WMITLV_CREATE_PARAM_STRUC(WMI_UPDATE_VDEV_RATE_STATS_EVENTID);

/* report rx aggregation failure information */
#define WMITLV_TABLE_WMI_REPORT_RX_AGGR_FAILURE_EVENTID(id,op,buf,len)\
    WMITLV_ELEM(id,op,buf,len, WMITLV_TAG_STRUC_wmi_rx_aggr_failure_event_fixed_param, wmi_rx_aggr_failure_event_fixed_param, fixed_param, WMITLV_SIZE_FIX) \
    WMITLV_ELEM(id,op,buf,len, WMITLV_TAG_ARRAY_STRUC, wmi_rx_aggr_failure_info, failure_info, WMITLV_SIZE_VAR)
WMITLV_CREATE_PARAM_STRUC(WMI_REPORT_RX_AGGR_FAILURE_EVENTID);

/* Update memory dump complete Event */
#define  WMITLV_TABLE_WMI_UPDATE_FW_MEM_DUMP_EVENTID(id,op,buf,len)\
    WMITLV_ELEM(id,op,buf,len, WMITLV_TAG_STRUC_wmi_update_fw_mem_dump_fixed_param, wmi_update_fw_mem_dump_fixed_param, fixed_param, WMITLV_SIZE_FIX)

WMITLV_CREATE_PARAM_STRUC(WMI_UPDATE_FW_MEM_DUMP_EVENTID);

/* Event indicating the DIAG LOGs/Events supported by FW */
#define WMITLV_TABLE_WMI_DIAG_EVENT_LOG_SUPPORTED_EVENTID(id,op,buf,len) \
    WMITLV_ELEM(id,op,buf,len, WMITLV_TAG_STRUC_wmi_diag_event_log_supported_event_fixed_params, wmi_diag_event_log_supported_event_fixed_params, fixed_param, WMITLV_SIZE_FIX) \
    WMITLV_ELEM(id,op,buf,len, WMITLV_TAG_ARRAY_UINT32, A_UINT32, diag_events_logs_list, WMITLV_SIZE_VAR)

WMITLV_CREATE_PARAM_STRUC(WMI_DIAG_EVENT_LOG_SUPPORTED_EVENTID);

/* Update iface link stats Event */
#define WMITLV_TABLE_WMI_IFACE_LINK_STATS_EVENTID(id,op,buf,len)\
    WMITLV_ELEM(id,op,buf,len, WMITLV_TAG_STRUC_wmi_iface_link_stats_event_fixed_param, wmi_iface_link_stats_event_fixed_param, fixed_param, WMITLV_SIZE_FIX) \
    WMITLV_ELEM(id,op,buf,len, WMITLV_TAG_ARRAY_STRUC, wmi_iface_link_stats, iface_link_stats, WMITLV_SIZE_VAR) \
    WMITLV_ELEM(id,op,buf,len, WMITLV_TAG_ARRAY_STRUC, wmi_wmm_ac_stats, ac, WMITLV_SIZE_VAR) \
    WMITLV_ELEM(id,op,buf,len, WMITLV_TAG_ARRAY_STRUC, wmi_iface_offload_stats, iface_offload_stats, WMITLV_SIZE_VAR)

WMITLV_CREATE_PARAM_STRUC(WMI_IFACE_LINK_STATS_EVENTID);

/* Update Peer link stats Event */
#define WMITLV_TABLE_WMI_PEER_LINK_STATS_EVENTID(id,op,buf,len)\
    WMITLV_ELEM(id,op,buf,len, WMITLV_TAG_STRUC_wmi_peer_stats_event_fixed_param, wmi_peer_stats_event_fixed_param, fixed_param, WMITLV_SIZE_FIX) \
    WMITLV_ELEM(id,op,buf,len, WMITLV_TAG_ARRAY_STRUC, wmi_peer_link_stats, peer_stats, WMITLV_SIZE_VAR) \
    WMITLV_ELEM(id,op,buf,len, WMITLV_TAG_ARRAY_STRUC, wmi_rate_stats, peer_rate_stats, WMITLV_SIZE_VAR)

WMITLV_CREATE_PARAM_STRUC(WMI_PEER_LINK_STATS_EVENTID);

/* Update radio stats Event */
#define WMITLV_TABLE_WMI_RADIO_LINK_STATS_EVENTID(id,op,buf,len)\
    WMITLV_ELEM(id,op,buf,len, WMITLV_TAG_STRUC_wmi_radio_link_stats_event_fixed_param, wmi_radio_link_stats_event_fixed_param, fixed_param, WMITLV_SIZE_FIX) \
    WMITLV_ELEM(id,op,buf,len, WMITLV_TAG_ARRAY_STRUC, wmi_radio_link_stats, radio_stats, WMITLV_SIZE_VAR)\
    WMITLV_ELEM(id,op,buf,len, WMITLV_TAG_ARRAY_STRUC, wmi_channel_stats, channel_stats, WMITLV_SIZE_VAR)

WMITLV_CREATE_PARAM_STRUC(WMI_RADIO_LINK_STATS_EVENTID);

/* PDEV QVIT Event */
#define WMITLV_TABLE_WMI_PDEV_QVIT_EVENTID(id,op,buf,len)\
    WMITLV_ELEM(id,op,buf,len, WMITLV_TAG_ARRAY_BYTE, A_UINT8, data, WMITLV_SIZE_VAR)
WMITLV_CREATE_PARAM_STRUC(WMI_PDEV_QVIT_EVENTID);

/* WLAN Frequency avoid Event */
#define WMITLV_TABLE_WMI_WLAN_FREQ_AVOID_EVENTID(id,op,buf,len)\
    WMITLV_ELEM(id,op,buf,len, WMITLV_TAG_STRUC_wmi_avoid_freq_ranges_event_fixed_param, wmi_avoid_freq_ranges_event_fixed_param, fixed_param, WMITLV_SIZE_FIX) \
    WMITLV_ELEM(id,op,buf,len, WMITLV_TAG_ARRAY_STRUC, wmi_avoid_freq_range_desc, avd_freq_range, WMITLV_SIZE_VAR)
WMITLV_CREATE_PARAM_STRUC(WMI_WLAN_FREQ_AVOID_EVENTID);

/* GTK rekey fail Event */
#define WMITLV_TABLE_WMI_GTK_REKEY_FAIL_EVENTID(id,op,buf,len)                                                                                                 \
    WMITLV_ELEM(id,op,buf,len, WMITLV_TAG_STRUC_wmi_gtk_rekey_fail_event_fixed_param, wmi_gtk_rekey_fail_event_fixed_param, fixed_param, WMITLV_SIZE_FIX)
WMITLV_CREATE_PARAM_STRUC(WMI_GTK_REKEY_FAIL_EVENTID);

/* NLO match event */
#define WMITLV_TABLE_WMI_NLO_MATCH_EVENTID(id,op,buf,len)                                                                                                 \
WMITLV_ELEM(id,op,buf,len, WMITLV_TAG_STRUC_wmi_nlo_event, wmi_nlo_event, fixed_param, WMITLV_SIZE_FIX)
    WMITLV_CREATE_PARAM_STRUC(WMI_NLO_MATCH_EVENTID);

/* NLO scan complete event */
#define WMITLV_TABLE_WMI_NLO_SCAN_COMPLETE_EVENTID(id,op,buf,len)                                                                                                 \
WMITLV_ELEM(id,op,buf,len, WMITLV_TAG_STRUC_wmi_nlo_event, wmi_nlo_event, fixed_param, WMITLV_SIZE_FIX)
    WMITLV_CREATE_PARAM_STRUC(WMI_NLO_SCAN_COMPLETE_EVENTID);

/* APFIND event */
#define WMITLV_TABLE_WMI_APFIND_EVENTID(id,op,buf,len)                                                                                                 \
WMITLV_ELEM(id,op,buf,len, WMITLV_TAG_STRUC_wmi_apfind_event_hdr, wmi_apfind_event_hdr, hdr, WMITLV_SIZE_FIX) \
WMITLV_ELEM(id,op,buf,len, WMITLV_TAG_ARRAY_BYTE, A_UINT8, data, WMITLV_SIZE_VAR)
    WMITLV_CREATE_PARAM_STRUC(WMI_APFIND_EVENTID);

/* WMI_PASSPOINT_MATCH_EVENTID */
#define WMITLV_TABLE_WMI_PASSPOINT_MATCH_EVENTID(id,op,buf,len) \
    WMITLV_ELEM(id,op,buf,len, WMITLV_TAG_STRUC_wmi_passpoint_event_hdr, wmi_passpoint_event_hdr, fixed_param, WMITLV_SIZE_FIX)   \
    WMITLV_ELEM(id,op,buf,len, WMITLV_TAG_ARRAY_BYTE, A_UINT8, bufp, WMITLV_SIZE_VAR)
    WMITLV_CREATE_PARAM_STRUC(WMI_PASSPOINT_MATCH_EVENTID);

/* Chatter query reply event */
#define WMITLV_TABLE_WMI_CHATTER_PC_QUERY_EVENTID(id,op,buf,len) \
WMITLV_ELEM(id,op,buf,len, WMITLV_TAG_STRUC_wmi_chatter_query_reply_event_fixed_param, wmi_chatter_query_reply_event_fixed_param, fixed_param, WMITLV_SIZE_FIX)
    WMITLV_CREATE_PARAM_STRUC(WMI_CHATTER_PC_QUERY_EVENTID);

/* Upload H_CV info event */
#define WMITLV_TABLE_WMI_UPLOADH_EVENTID(id,op,buf,len) \
WMITLV_ELEM(id,op,buf,len, WMITLV_TAG_STRUC_wmi_upload_h_hdr, wmi_upload_h_hdr, hdr, WMITLV_SIZE_FIX)   \
WMITLV_ELEM(id,op,buf,len, WMITLV_TAG_ARRAY_BYTE, A_UINT8, bufp, WMITLV_SIZE_VAR)
    WMITLV_CREATE_PARAM_STRUC(WMI_UPLOADH_EVENTID);

/* Capture H info event */
#define WMITLV_TABLE_WMI_CAPTUREH_EVENTID(id,op,buf,len) \
WMITLV_ELEM(id,op,buf,len, WMITLV_TAG_STRUC_wmi_capture_h_event_hdr, wmi_capture_h_event_hdr, fixed_param, WMITLV_SIZE_FIX)
    WMITLV_CREATE_PARAM_STRUC(WMI_CAPTUREH_EVENTID);

/* TDLS Peer Update event */
#define WMITLV_TABLE_WMI_TDLS_PEER_EVENTID(id,op,buf,len) \
WMITLV_ELEM(id,op,buf,len, WMITLV_TAG_STRUC_wmi_tdls_peer_event_fixed_param, wmi_tdls_peer_event_fixed_param, fixed_param, WMITLV_SIZE_FIX)
    WMITLV_CREATE_PARAM_STRUC(WMI_TDLS_PEER_EVENTID);

/* VDEV MCC Beacon Interval Change Request Event */
#define WMITLV_TABLE_WMI_VDEV_MCC_BCN_INTERVAL_CHANGE_REQ_EVENTID(id,op,buf,len)                                                         \
    WMITLV_ELEM(id,op,buf,len, WMITLV_TAG_STRUC_wmi_vdev_mcc_bcn_intvl_change_event_fixed_param, wmi_vdev_mcc_bcn_intvl_change_event_fixed_param, fixed_param, WMITLV_SIZE_FIX)
WMITLV_CREATE_PARAM_STRUC(WMI_VDEV_MCC_BCN_INTERVAL_CHANGE_REQ_EVENTID);

#define WMITLV_TABLE_WMI_BATCH_SCAN_ENABLED_EVENTID(id,op,buf,len)                                                         \
    WMITLV_ELEM(id,op,buf,len, WMITLV_TAG_STRUC_wmi_batch_scan_enabled_event_fixed_param, wmi_batch_scan_enabled_event_fixed_param, fixed_param, WMITLV_SIZE_FIX)
WMITLV_CREATE_PARAM_STRUC(WMI_BATCH_SCAN_ENABLED_EVENTID);

#define WMITLV_TABLE_WMI_BATCH_SCAN_RESULT_EVENTID(id,op,buf,len) \
    WMITLV_ELEM(id,op,buf,len, WMITLV_TAG_STRUC_wmi_batch_scan_result_event_fixed_param, wmi_batch_scan_result_event_fixed_param, fixed_param, WMITLV_SIZE_FIX) \
    WMITLV_ELEM(id,op,buf,len,WMITLV_TAG_ARRAY_STRUC, wmi_batch_scan_result_scan_list, scan_list, WMITLV_SIZE_VAR)    \
    WMITLV_ELEM(id,op,buf,len,WMITLV_TAG_ARRAY_STRUC, wmi_batch_scan_result_network_info, network_list, WMITLV_SIZE_VAR)
WMITLV_CREATE_PARAM_STRUC(WMI_BATCH_SCAN_RESULT_EVENTID);

#define WMITLV_TABLE_WMI_OFFLOAD_BCN_TX_STATUS_EVENTID(id,op,buf,len) \
    WMITLV_ELEM(id,op,buf,len, WMITLV_TAG_STRUC_wmi_offload_bcn_tx_status_event_fixed_param, wmi_offload_bcn_tx_status_event_fixed_param, fixed_param, WMITLV_SIZE_FIX)
WMITLV_CREATE_PARAM_STRUC(WMI_OFFLOAD_BCN_TX_STATUS_EVENTID);

/* NOA Event */
#define WMITLV_TABLE_WMI_P2P_NOA_EVENTID(id,op,buf,len) \
    WMITLV_ELEM(id,op,buf,len, WMITLV_TAG_STRUC_wmi_p2p_noa_event_fixed_param, wmi_p2p_noa_event_fixed_param, fixed_param, WMITLV_SIZE_FIX) \
    WMITLV_ELEM(id,op,buf,len, WMITLV_TAG_STRUC_wmi_p2p_noa_info, wmi_p2p_noa_info, p2p_noa_info, WMITLV_SIZE_FIX)
WMITLV_CREATE_PARAM_STRUC(WMI_P2P_NOA_EVENTID);

/* AP PS enhanced green ap Event */
#define WMITLV_TABLE_WMI_AP_PS_EGAP_INFO_EVENTID(id,op,buf,len) \
    WMITLV_ELEM(id,op,buf,len, WMITLV_TAG_STRUC_wmi_ap_ps_egap_info_event_fixed_param, wmi_ap_ps_egap_info_event_fixed_param, fixed_param, WMITLV_SIZE_FIX) \
    WMITLV_ELEM(id,op,buf,len, WMITLV_TAG_ARRAY_STRUC, wmi_ap_ps_egap_info_chainmask_list, chainmask_list, WMITLV_SIZE_VAR)
WMITLV_CREATE_PARAM_STRUC(WMI_AP_PS_EGAP_INFO_EVENTID);

#define WMITLV_TABLE_WMI_PEER_INFO_EVENTID(id,op,buf,len) \
    WMITLV_ELEM(id,op,buf,len, WMITLV_TAG_STRUC_wmi_peer_info_event_fixed_param, wmi_peer_info_event_fixed_param, fixed_param, WMITLV_SIZE_FIX)               \
    WMITLV_ELEM(id,op,buf,len, WMITLV_TAG_ARRAY_STRUC, wmi_peer_info, peer_info, WMITLV_SIZE_VAR)
WMITLV_CREATE_PARAM_STRUC(WMI_PEER_INFO_EVENTID);

#define WMITLV_TABLE_WMI_PEER_ANTDIV_INFO_EVENTID(id,op,buf,len) \
    WMITLV_ELEM(id,op,buf,len, WMITLV_TAG_STRUC_wmi_peer_antdiv_info_event_fixed_param, wmi_peer_antdiv_info_event_fixed_param, fixed_param, WMITLV_SIZE_FIX) \
    WMITLV_ELEM(id,op,buf,len, WMITLV_TAG_ARRAY_STRUC, wmi_peer_antdiv_info, peer_info, WMITLV_SIZE_VAR)
WMITLV_CREATE_PARAM_STRUC(WMI_PEER_ANTDIV_INFO_EVENTID);

#define WMITLV_TABLE_WMI_PEER_TX_FAIL_CNT_THR_EVENTID(id,op,buf,len) \
    WMITLV_ELEM(id,op,buf,len, WMITLV_TAG_STRUC_wmi_peer_tx_fail_cnt_thr_event_fixed_param, wmi_peer_tx_fail_cnt_thr_event_fixed_param, fixed_param, WMITLV_SIZE_FIX)
WMITLV_CREATE_PARAM_STRUC(WMI_PEER_TX_FAIL_CNT_THR_EVENTID);

#define WMITLV_TABLE_WMI_PEER_OPER_MODE_CHANGE_EVENTID(id,op,buf,len) \
    WMITLV_ELEM(id,op,buf,len, WMITLV_TAG_STRUC_wmi_peer_oper_mode_change_event_fixed_param, wmi_peer_oper_mode_change_event_fixed_param, fixed_param, WMITLV_SIZE_FIX)
WMITLV_CREATE_PARAM_STRUC(WMI_PEER_OPER_MODE_CHANGE_EVENTID);

/* DFS radar Event */
#define WMITLV_TABLE_WMI_DFS_RADAR_EVENTID(id,op,buf,len) \
    WMITLV_ELEM(id,op,buf,len, WMITLV_TAG_STRUC_wmi_dfs_radar_event_fixed_param, wmi_dfs_radar_event_fixed_param, fixed_param, WMITLV_SIZE_FIX)
WMITLV_CREATE_PARAM_STRUC(WMI_DFS_RADAR_EVENTID);

#define WMITLV_TABLE_WMI_PDEV_DFS_RADAR_DETECTION_EVENTID(id,op,buf,len) \
    WMITLV_ELEM(id,op,buf,len, WMITLV_TAG_STRUC_wmi_pdev_dfs_radar_detection_event_fixed_param, wmi_pdev_dfs_radar_detection_event_fixed_param, fixed_param, WMITLV_SIZE_FIX)
WMITLV_CREATE_PARAM_STRUC(WMI_PDEV_DFS_RADAR_DETECTION_EVENTID);

#define WMITLV_TABLE_WMI_VDEV_ADFS_OCAC_COMPLETE_EVENTID(id,op,buf,len) \
    WMITLV_ELEM(id,op,buf,len, WMITLV_TAG_STRUC_wmi_vdev_adfs_ocac_complete_event_fixed_param, wmi_vdev_adfs_ocac_complete_event_fixed_param, fixed_param, WMITLV_SIZE_FIX)
WMITLV_CREATE_PARAM_STRUC(WMI_VDEV_ADFS_OCAC_COMPLETE_EVENTID);

#define WMITLV_TABLE_WMI_VDEV_DFS_CAC_COMPLETE_EVENTID(id,op,buf,len) \
    WMITLV_ELEM(id,op,buf,len, WMITLV_TAG_STRUC_wmi_vdev_dfs_cac_complete_event_fixed_param, wmi_vdev_dfs_cac_complete_event_fixed_param, fixed_param, WMITLV_SIZE_FIX)
WMITLV_CREATE_PARAM_STRUC(WMI_VDEV_DFS_CAC_COMPLETE_EVENTID);

/* Thermal Event */
#define WMITLV_TABLE_WMI_THERMAL_MGMT_EVENTID(id,op,buf,len) \
    WMITLV_ELEM(id,op,buf,len, WMITLV_TAG_STRUC_wmi_thermal_mgmt_event_fixed_param, wmi_thermal_mgmt_event_fixed_param, fixed_param, WMITLV_SIZE_FIX)
WMITLV_CREATE_PARAM_STRUC(WMI_THERMAL_MGMT_EVENTID);

#define WMITLV_TABLE_WMI_OEM_DMA_RING_CFG_RSP_EVENTID(id,op,buf,len) \
    WMITLV_ELEM(id,op,buf,len, WMITLV_TAG_STRUC_wmi_oem_dma_ring_cfg_rsp_fixed_param, wmi_oem_dma_ring_cfg_rsp_fixed_param, fixed_param, WMITLV_SIZE_FIX)
WMITLV_CREATE_PARAM_STRUC(WMI_OEM_DMA_RING_CFG_RSP_EVENTID)

/* NAN Response/Indication Event */
#define WMITLV_TABLE_WMI_NAN_EVENTID(id,op,buf,len)                                     \
    WMITLV_ELEM(id,op,buf,len, WMITLV_TAG_STRUC_wmi_nan_event_hdr, wmi_nan_event_hdr, fixed_param, WMITLV_SIZE_FIX) \
    WMITLV_ELEM(id,op,buf,len, WMITLV_TAG_ARRAY_BYTE, A_UINT8, data, WMITLV_SIZE_VAR)
WMITLV_CREATE_PARAM_STRUC(WMI_NAN_EVENTID);

/* NAN discovery interface created event */
#define WMITLV_TABLE_WMI_NAN_DISC_IFACE_CREATED_EVENTID(id,op,buf,len) \
    WMITLV_ELEM(id,op,buf,len, WMITLV_TAG_STRUC_wmi_nan_disc_iface_created_event_fixed_param, wmi_nan_disc_iface_created_event_fixed_param_PROTOTYPE, fixed_param, WMITLV_SIZE_FIX)
WMITLV_CREATE_PARAM_STRUC(WMI_NAN_DISC_IFACE_CREATED_EVENTID);

/* NAN discovery interface deleted event */
#define WMITLV_TABLE_WMI_NAN_DISC_IFACE_DELETED_EVENTID(id,op,buf,len) \
    WMITLV_ELEM(id,op,buf,len, WMITLV_TAG_STRUC_wmi_nan_disc_iface_deleted_event_fixed_param, wmi_nan_disc_iface_deleted_event_fixed_param_PROTOTYPE, fixed_param, WMITLV_SIZE_FIX)
WMITLV_CREATE_PARAM_STRUC(WMI_NAN_DISC_IFACE_DELETED_EVENTID);

/* NAN device started new cluster event */
#define WMITLV_TABLE_WMI_NAN_STARTED_CLUSTER_EVENTID(id,op,buf,len) \
    WMITLV_ELEM(id,op,buf,len, WMITLV_TAG_STRUC_wmi_nan_started_cluster_event_fixed_param, wmi_nan_started_cluster_event_fixed_param_PROTOTYPE, fixed_param, WMITLV_SIZE_FIX)
WMITLV_CREATE_PARAM_STRUC(WMI_NAN_STARTED_CLUSTER_EVENTID);

/* NAN device joined to cluster event */
#define WMITLV_TABLE_WMI_NAN_JOINED_CLUSTER_EVENTID(id,op,buf,len) \
    WMITLV_ELEM(id,op,buf,len, WMITLV_TAG_STRUC_wmi_nan_joined_cluster_event_fixed_param, wmi_nan_joined_cluster_event_fixed_param_PROTOTYPE, fixed_param, WMITLV_SIZE_FIX)
WMITLV_CREATE_PARAM_STRUC(WMI_NAN_JOINED_CLUSTER_EVENTID);

/* Coex report antenna isolation event */
#define WMITLV_TABLE_WMI_COEX_REPORT_ANTENNA_ISOLATION_EVENTID(id,op,buf,len) \
    WMITLV_ELEM(id,op,buf,len, WMITLV_TAG_STRUC_wmi_coex_report_isolation_event_fixed_param, wmi_coex_report_isolation_event_fixed_param, fixed_param, WMITLV_SIZE_FIX)
WMITLV_CREATE_PARAM_STRUC(WMI_COEX_REPORT_ANTENNA_ISOLATION_EVENTID);

/* NDP capabilities response event */
#define WMITLV_TABLE_WMI_NDI_CAP_RSP_EVENTID(id,op,buf,len) \
    WMITLV_ELEM(id,op,buf,len, WMITLV_TAG_STRUC_wmi_ndi_cap_rsp_event_fixed_param, wmi_ndi_cap_rsp_event_fixed_param_PROTOTYPE, fixed_param, WMITLV_SIZE_FIX)
WMITLV_CREATE_PARAM_STRUC(WMI_NDI_CAP_RSP_EVENTID);

/* NDP initiator response event */
#define WMITLV_TABLE_WMI_NDP_INITIATOR_RSP_EVENTID(id,op,buf,len) \
    WMITLV_ELEM(id,op,buf,len, WMITLV_TAG_STRUC_wmi_ndp_initiator_rsp_event_fixed_param, wmi_ndp_initiator_rsp_event_fixed_param_PROTOTYPE, fixed_param, WMITLV_SIZE_FIX)
WMITLV_CREATE_PARAM_STRUC(WMI_NDP_INITIATOR_RSP_EVENTID);

/* NDP responder response event */
#define WMITLV_TABLE_WMI_NDP_RESPONDER_RSP_EVENTID(id,op,buf,len) \
    WMITLV_ELEM(id,op,buf,len, WMITLV_TAG_STRUC_wmi_ndp_responder_rsp_event_fixed_param, wmi_ndp_responder_rsp_event_fixed_param_PROTOTYPE, fixed_param, WMITLV_SIZE_FIX)
WMITLV_CREATE_PARAM_STRUC(WMI_NDP_RESPONDER_RSP_EVENTID);

/** NDP end response event
 *
 * TLV (tag length value ) parameters follow the ndp_end_rsp
 * structure. The TLV's are:
 * wmi_ndp_end_rsp_per_ndi ndp_end_rsp_per_ndi_list[];
 * wmi_active_ndp_instance_id active_ndp_instances_id[];
 */
#define WMITLV_TABLE_WMI_NDP_END_RSP_EVENTID(id,op,buf,len) \
    WMITLV_ELEM(id,op,buf,len, WMITLV_TAG_STRUC_wmi_ndp_end_rsp_event_fixed_param, wmi_ndp_end_rsp_event_fixed_param_PROTOTYPE, fixed_param, WMITLV_SIZE_FIX) \
    WMITLV_ELEM(id,op,buf,len, WMITLV_TAG_ARRAY_STRUC, wmi_ndp_end_rsp_per_ndi_PROTOTYPE, ndp_end_rsp_per_ndi_list, WMITLV_SIZE_VAR) \
    WMITLV_ELEM(id,op,buf,len, WMITLV_TAG_ARRAY_STRUC, wmi_active_ndp_instance_id_PROTOTYPE, active_ndp_instances_id, WMITLV_SIZE_VAR)
WMITLV_CREATE_PARAM_STRUC(WMI_NDP_END_RSP_EVENTID);

/** NDP indication event
 *
 * TLV (tag length value ) parameters follow the ndp_indication
 * structure. The TLV's are:
 * A_UINT8 ndp_cfg[];
 * A_UINT8 ndp_app_info[];
 */
#define WMITLV_TABLE_WMI_NDP_INDICATION_EVENTID(id,op,buf,len) \
    WMITLV_ELEM(id,op,buf,len, WMITLV_TAG_STRUC_wmi_ndp_indication_event_fixed_param, wmi_ndp_indication_event_fixed_param_PROTOTYPE, fixed_param, WMITLV_SIZE_FIX) \
    WMITLV_ELEM(id,op,buf,len, WMITLV_TAG_ARRAY_BYTE, A_UINT8, ndp_cfg, WMITLV_SIZE_VAR) \
    WMITLV_ELEM(id,op,buf,len, WMITLV_TAG_ARRAY_BYTE, A_UINT8, ndp_app_info, WMITLV_SIZE_VAR) \
    WMITLV_ELEM(id,op,buf,len, WMITLV_TAG_ARRAY_BYTE, A_UINT8, ndp_scid, WMITLV_SIZE_VAR)
WMITLV_CREATE_PARAM_STRUC(WMI_NDP_INDICATION_EVENTID);

/** NDP confirm event
 * TLV (tag length value ) parameters follow the ndp_confirm
 * structure. The TLV's are:
 * A_UINT8 ndp_cfg[];
 * A_UINT8 ndp_app_info[];
 */
#define WMITLV_TABLE_WMI_NDP_CONFIRM_EVENTID(id,op,buf,len) \
    WMITLV_ELEM(id,op,buf,len, WMITLV_TAG_STRUC_wmi_ndp_confirm_event_fixed_param, wmi_ndp_confirm_event_fixed_param_PROTOTYPE, fixed_param, WMITLV_SIZE_FIX) \
    WMITLV_ELEM(id,op,buf,len, WMITLV_TAG_ARRAY_BYTE, A_UINT8, ndp_cfg, WMITLV_SIZE_VAR) \
    WMITLV_ELEM(id,op,buf,len, WMITLV_TAG_ARRAY_BYTE, A_UINT8, ndp_app_info, WMITLV_SIZE_VAR)
WMITLV_CREATE_PARAM_STRUC(WMI_NDP_CONFIRM_EVENTID);

/** NDP end indication event
 *
 * TLV (tag length value ) parameters follow the ndp_end_indication
 * structure. The TLV's are:
 * wmi_ndp_end_indication ndp_end_indication_list[];
 */
#define WMITLV_TABLE_WMI_NDP_END_INDICATION_EVENTID(id,op,buf,len) \
    WMITLV_ELEM(id,op,buf,len, WMITLV_TAG_ARRAY_STRUC, wmi_ndp_end_indication_PROTOTYPE, ndp_end_indication_list, WMITLV_SIZE_VAR)
WMITLV_CREATE_PARAM_STRUC(WMI_NDP_END_INDICATION_EVENTID);

/* Update RCPI Info Event */
#define WMITLV_TABLE_WMI_UPDATE_RCPI_EVENTID(id,op,buf,len) \
    WMITLV_ELEM(id,op,buf,len, WMITLV_TAG_STRUC_wmi_update_rcpi_event_fixed_param, wmi_update_rcpi_event_fixed_param, fixed_param, WMITLV_SIZE_FIX)
WMITLV_CREATE_PARAM_STRUC(WMI_UPDATE_RCPI_EVENTID);

/* L1SS track Event */
#define WMITLV_TABLE_WMI_PDEV_L1SS_TRACK_EVENTID(id,op,buf,len) \
    WMITLV_ELEM(id,op,buf,len, WMITLV_TAG_STRUC_wmi_pdev_l1ss_track_event_fixed_param, wmi_pdev_l1ss_track_event_fixed_param, fixed_param, WMITLV_SIZE_FIX)
WMITLV_CREATE_PARAM_STRUC(WMI_PDEV_L1SS_TRACK_EVENTID);

#define WMITLV_TABLE_WMI_DIAG_DATA_CONTAINER_EVENTID(id,op,buf,len) \
    WMITLV_ELEM(id,op,buf,len, WMITLV_TAG_STRUC_wmi_diag_data_container_event_fixed_param, wmi_diag_data_container_event_fixed_param, fixed_param, WMITLV_SIZE_FIX)   \
    WMITLV_ELEM(id,op,buf,len, WMITLV_TAG_ARRAY_BYTE, A_UINT8, bufp, WMITLV_SIZE_VAR)
WMITLV_CREATE_PARAM_STRUC(WMI_DIAG_DATA_CONTAINER_EVENTID);

/* Estimated Link Speed Indication*/
#define WMITLV_TABLE_WMI_PEER_ESTIMATED_LINKSPEED_EVENTID(id,op,buf,len) \
    WMITLV_ELEM(id,op,buf,len, WMITLV_TAG_STRUC_wmi_peer_estimated_linkspeed_event_fixed_param, wmi_peer_estimated_linkspeed_event_fixed_param, fixed_param, WMITLV_SIZE_FIX)
WMITLV_CREATE_PARAM_STRUC(WMI_PEER_ESTIMATED_LINKSPEED_EVENTID);

/* NAN Response/Indication Event */
#define WMITLV_TABLE_WMI_STATS_EXT_EVENTID(id,op,buf,len) \
    WMITLV_ELEM(id,op,buf,len, WMITLV_TAG_STRUC_wmi_stats_ext_event_fixed_param, wmi_stats_ext_event_fixed_param, fixed_param, WMITLV_SIZE_FIX) \
    WMITLV_ELEM(id,op,buf,len, WMITLV_TAG_ARRAY_BYTE, A_UINT8, data, WMITLV_SIZE_VAR)
WMITLV_CREATE_PARAM_STRUC(WMI_STATS_EXT_EVENTID);

#define WMITLV_TABLE_WMI_OFFLOAD_PROB_RESP_TX_STATUS_EVENTID(id,op,buf,len) \
    WMITLV_ELEM(id,op,buf,len, WMITLV_TAG_STRUC_wmi_offload_prb_rsp_tx_status_event_fixed_param, wmi_offload_prb_rsp_tx_status_event_fixed_param, fixed_param, WMITLV_SIZE_FIX)
WMITLV_CREATE_PARAM_STRUC(WMI_OFFLOAD_PROB_RESP_TX_STATUS_EVENTID);

/* host auto shut down event */
#define WMITLV_TABLE_WMI_HOST_AUTO_SHUTDOWN_EVENTID(id,op,buf,len) \
    WMITLV_ELEM(id,op,buf,len, WMITLV_TAG_STRUC_wmi_host_auto_shutdown_event_fixed_param, wmi_host_auto_shutdown_event_fixed_param, fixed_param, WMITLV_SIZE_FIX)
WMITLV_CREATE_PARAM_STRUC(WMI_HOST_AUTO_SHUTDOWN_EVENTID);

/* peer state Event */
#define WMITLV_TABLE_WMI_PEER_STATE_EVENTID(id,op,buf,len) \
    WMITLV_ELEM(id,op,buf,len, WMITLV_TAG_STRUC_wmi_peer_state_event_fixed_param, wmi_peer_state_event_fixed_param, fixed_param, WMITLV_SIZE_FIX)
WMITLV_CREATE_PARAM_STRUC(WMI_PEER_STATE_EVENTID);

/* peer delete response Event */
#define WMITLV_TABLE_WMI_PEER_DELETE_RESP_EVENTID(id,op,buf,len) \
    WMITLV_ELEM(id,op,buf,len, WMITLV_TAG_STRUC_wmi_peer_delete_resp_event_fixed_param, wmi_peer_delete_resp_event_fixed_param, fixed_param, WMITLV_SIZE_FIX)
WMITLV_CREATE_PARAM_STRUC(WMI_PEER_DELETE_RESP_EVENTID);

/* peer assoc conf Event */
#define WMITLV_TABLE_WMI_PEER_ASSOC_CONF_EVENTID(id,op,buf,len) \
    WMITLV_ELEM(id,op,buf,len, WMITLV_TAG_STRUC_wmi_peer_assoc_conf_event_fixed_param, wmi_peer_assoc_conf_event_fixed_param, fixed_param, WMITLV_SIZE_FIX)
WMITLV_CREATE_PARAM_STRUC(WMI_PEER_ASSOC_CONF_EVENTID);

/* D0-WOW Disable Ack event */
#define WMITLV_TABLE_WMI_D0_WOW_DISABLE_ACK_EVENTID(id,op,buf,len) \
    WMITLV_ELEM(id,op,buf,len, WMITLV_TAG_STRUC_wmi_d0_wow_disable_ack_event_fixed_param, wmi_d0_wow_disable_ack_event_fixed_param, fixed_param, WMITLV_SIZE_FIX)
WMITLV_CREATE_PARAM_STRUC(WMI_D0_WOW_DISABLE_ACK_EVENTID);

/* Pdev get chip temperature event */
#define WMITLV_TABLE_WMI_PDEV_TEMPERATURE_EVENTID(id,op,buf,len) \
    WMITLV_ELEM(id,op,buf,len, WMITLV_TAG_STRUC_wmi_pdev_temperature_event_fixed_param, wmi_pdev_temperature_event_fixed_param, fixed_param, WMITLV_SIZE_FIX)
WMITLV_CREATE_PARAM_STRUC(WMI_PDEV_TEMPERATURE_EVENTID);

/* Pdev get ANT DIV feature status event */
#define WMITLV_TABLE_WMI_PDEV_ANTDIV_STATUS_EVENTID(id,op,buf,len) \
    WMITLV_ELEM(id,op,buf,len, WMITLV_TAG_STRUC_wmi_pdev_antdiv_status_event_fixed_param, wmi_pdev_antdiv_status_event_fixed_param, fixed_param, WMITLV_SIZE_FIX)
WMITLV_CREATE_PARAM_STRUC(WMI_PDEV_ANTDIV_STATUS_EVENTID);

/* mDNS offload stats event */
#define WMITLV_TABLE_WMI_MDNS_STATS_EVENTID(id,op,buf,len) \
    WMITLV_ELEM(id,op,buf,len, WMITLV_TAG_STRUC_wmi_mdns_stats_event_fixed_param, wmi_mdns_stats_event_fixed_param, fixed_param, WMITLV_SIZE_FIX)
WMITLV_CREATE_PARAM_STRUC(WMI_MDNS_STATS_EVENTID);

/* pdev resume event */
#define WMITLV_TABLE_WMI_PDEV_RESUME_EVENTID(id,op,buf,len) \
    WMITLV_ELEM(id,op,buf,len, WMITLV_TAG_STRUC_wmi_pdev_resume_event_fixed_param, wmi_pdev_resume_event_fixed_param, fixed_param, WMITLV_SIZE_FIX)
WMITLV_CREATE_PARAM_STRUC(WMI_PDEV_RESUME_EVENTID);

/* SAP Authentication offload event */
#define WMITLV_TABLE_WMI_SAP_OFL_ADD_STA_EVENTID(id,op,buf,len) \
    WMITLV_ELEM(id,op,buf,len, WMITLV_TAG_STRUC_wmi_sap_ofl_add_sta_event_fixed_param, wmi_sap_ofl_add_sta_event_fixed_param, fixed_param, WMITLV_SIZE_FIX)   \
    WMITLV_ELEM(id,op,buf,len, WMITLV_TAG_ARRAY_BYTE, A_UINT8, bufp, WMITLV_SIZE_VAR)
WMITLV_CREATE_PARAM_STRUC(WMI_SAP_OFL_ADD_STA_EVENTID);

#define WMITLV_TABLE_WMI_SAP_OFL_DEL_STA_EVENTID(id,op,buf,len) \
    WMITLV_ELEM(id,op,buf,len, WMITLV_TAG_STRUC_wmi_sap_ofl_del_sta_event_fixed_param, wmi_sap_ofl_del_sta_event_fixed_param, fixed_param, WMITLV_SIZE_FIX)
WMITLV_CREATE_PARAM_STRUC(WMI_SAP_OFL_DEL_STA_EVENTID);

/* Set OCB schedule event, DEPRECATED */
#define WMITLV_TABLE_WMI_OCB_SET_SCHED_EVENTID(id,op,buf,len) \
    WMITLV_ELEM(id, op, buf, len, WMITLV_TAG_STRUC_wmi_ocb_set_sched_event_fixed_param, wmi_ocb_set_sched_event_fixed_param, fixed_param, WMITLV_SIZE_FIX)
WMITLV_CREATE_PARAM_STRUC(WMI_OCB_SET_SCHED_EVENTID);

/* Set OCB configuration response event */
#define WMITLV_TABLE_WMI_OCB_SET_CONFIG_RESP_EVENTID(id,op,buf,len) \
    WMITLV_ELEM(id,op,buf,len, WMITLV_TAG_STRUC_wmi_ocb_set_config_resp_event_fixed_param, wmi_ocb_set_config_resp_event_fixed_param, fixed_param, WMITLV_SIZE_FIX)
WMITLV_CREATE_PARAM_STRUC(WMI_OCB_SET_CONFIG_RESP_EVENTID);

/* Get TSF timer response event */
#define WMITLV_TABLE_WMI_OCB_GET_TSF_TIMER_RESP_EVENTID(id,op,buf,len) \
    WMITLV_ELEM(id,op,buf,len, WMITLV_TAG_STRUC_wmi_ocb_get_tsf_timer_resp_event_fixed_param, wmi_ocb_get_tsf_timer_resp_event_fixed_param, fixed_param, WMITLV_SIZE_FIX)
WMITLV_CREATE_PARAM_STRUC(WMI_OCB_GET_TSF_TIMER_RESP_EVENTID);

/* Get DCC stats response event */
#define WMITLV_TABLE_WMI_DCC_GET_STATS_RESP_EVENTID(id,op,buf,len) \
    WMITLV_ELEM(id,op,buf,len, WMITLV_TAG_STRUC_wmi_dcc_get_stats_resp_event_fixed_param, wmi_dcc_get_stats_resp_event_fixed_param, fixed_param, WMITLV_SIZE_FIX) \
    WMITLV_ELEM(id,op,buf,len, WMITLV_TAG_ARRAY_STRUC, wmi_dcc_ndl_stats_per_channel, stats_per_channel_list, WMITLV_SIZE_VAR)
WMITLV_CREATE_PARAM_STRUC(WMI_DCC_GET_STATS_RESP_EVENTID);

/* Update DCC NDL response event */
#define WMITLV_TABLE_WMI_DCC_UPDATE_NDL_RESP_EVENTID(id,op,buf,len) \
    WMITLV_ELEM(id,op,buf,len, WMITLV_TAG_STRUC_wmi_dcc_update_ndl_resp_event_fixed_param, wmi_dcc_update_ndl_resp_event_fixed_param, fixed_param, WMITLV_SIZE_FIX)
WMITLV_CREATE_PARAM_STRUC(WMI_DCC_UPDATE_NDL_RESP_EVENTID);

/* DCC stats event */
#define WMITLV_TABLE_WMI_DCC_STATS_EVENTID(id,op,buf,len) \
    WMITLV_ELEM(id,op,buf,len, WMITLV_TAG_STRUC_wmi_dcc_stats_event_fixed_param, wmi_dcc_stats_event_fixed_param, fixed_param, WMITLV_SIZE_FIX) \
    WMITLV_ELEM(id,op,buf,len, WMITLV_TAG_ARRAY_STRUC, wmi_dcc_ndl_stats_per_channel, stats_per_channel_list, WMITLV_SIZE_VAR)
WMITLV_CREATE_PARAM_STRUC(WMI_DCC_STATS_EVENTID);

/* Read TSF timer response event */
#define WMITLV_TABLE_WMI_VDEV_TSF_REPORT_EVENTID(id,op,buf,len) \
WMITLV_ELEM(id,op,buf,len, WMITLV_TAG_STRUC_wmi_vdev_tsf_report_event_fixed_param, wmi_vdev_tsf_report_event_fixed_param, fixed_param, WMITLV_SIZE_FIX)
WMITLV_CREATE_PARAM_STRUC(WMI_VDEV_TSF_REPORT_EVENTID);

/* Vdev capabilities IE to be transmitted in mgmt frames */
#define WMITLV_TABLE_WMI_VDEV_SET_IE_CMDID(id,op,buf,len) \
    WMITLV_ELEM(id,op,buf,len, WMITLV_TAG_STRUC_wmi_vdev_set_ie_cmd_fixed_param, wmi_vdev_set_ie_cmd_fixed_param, vdev_ie, WMITLV_SIZE_FIX) \
    WMITLV_ELEM(id,op,buf,len, WMITLV_TAG_ARRAY_BYTE, A_UINT8, bufp, WMITLV_SIZE_VAR)
WMITLV_CREATE_PARAM_STRUC(WMI_VDEV_SET_IE_CMDID);

/* SOC Set Hardware Mode Response event - DEPRECATED */
#define WMITLV_TABLE_WMI_SOC_SET_HW_MODE_RESP_EVENTID(id,op,buf,len) \
WMITLV_ELEM(id,op,buf,len, WMITLV_TAG_STRUC_wmi_soc_set_hw_mode_response_event_fixed_param, wmi_soc_set_hw_mode_response_event_fixed_param, fixed_param, WMITLV_SIZE_FIX) \
WMITLV_ELEM(id,op,buf,len, WMITLV_TAG_ARRAY_STRUC, wmi_soc_set_hw_mode_response_vdev_mac_entry, wmi_soc_set_hw_mode_response_vdev_mac_mapping, WMITLV_SIZE_VAR)
WMITLV_CREATE_PARAM_STRUC(WMI_SOC_SET_HW_MODE_RESP_EVENTID);

/* PDEV Set Hardware Mode Response event */
#define WMITLV_TABLE_WMI_PDEV_SET_HW_MODE_RESP_EVENTID(id,op,buf,len) \
    WMITLV_ELEM(id,op,buf,len, WMITLV_TAG_STRUC_wmi_pdev_set_hw_mode_response_event_fixed_param, wmi_pdev_set_hw_mode_response_event_fixed_param, fixed_param, WMITLV_SIZE_FIX) \
    WMITLV_ELEM(id,op,buf,len, WMITLV_TAG_ARRAY_STRUC, wmi_pdev_set_hw_mode_response_vdev_mac_entry, wmi_pdev_set_hw_mode_response_vdev_mac_mapping, WMITLV_SIZE_VAR)
WMITLV_CREATE_PARAM_STRUC(WMI_PDEV_SET_HW_MODE_RESP_EVENTID);

/* SOC Hardware Mode Transition event - DEPRECATED */
#define WMITLV_TABLE_WMI_SOC_HW_MODE_TRANSITION_EVENTID(id,op,buf,len) \
WMITLV_ELEM(id,op,buf,len, WMITLV_TAG_STRUC_wmi_soc_hw_mode_transition_event_fixed_param, wmi_soc_hw_mode_transition_event_fixed_param, fixed_param, WMITLV_SIZE_FIX) \
WMITLV_ELEM(id,op,buf,len, WMITLV_TAG_ARRAY_STRUC, wmi_soc_set_hw_mode_response_vdev_mac_entry, wmi_soc_set_hw_mode_response_vdev_mac_mapping, WMITLV_SIZE_VAR)
WMITLV_CREATE_PARAM_STRUC(WMI_SOC_HW_MODE_TRANSITION_EVENTID);

/* PDEV Hardware Mode Transition event */
#define WMITLV_TABLE_WMI_PDEV_HW_MODE_TRANSITION_EVENTID(id,op,buf,len) \
    WMITLV_ELEM(id,op,buf,len, WMITLV_TAG_STRUC_wmi_pdev_hw_mode_transition_event_fixed_param, wmi_pdev_hw_mode_transition_event_fixed_param, fixed_param, WMITLV_SIZE_FIX) \
    WMITLV_ELEM(id,op,buf,len, WMITLV_TAG_ARRAY_STRUC, wmi_pdev_set_hw_mode_response_vdev_mac_entry, wmi_pdev_set_hw_mode_response_vdev_mac_mapping, WMITLV_SIZE_VAR)
WMITLV_CREATE_PARAM_STRUC(WMI_PDEV_HW_MODE_TRANSITION_EVENTID);

/* SOC Set Dual MAC Config Response event - DEPRECATED */
#define WMITLV_TABLE_WMI_SOC_SET_DUAL_MAC_CONFIG_RESP_EVENTID(id,op,buf,len) \
    WMITLV_ELEM(id,op,buf,len, WMITLV_TAG_STRUC_wmi_soc_set_dual_mac_config_response_event_fixed_param, wmi_soc_set_dual_mac_config_response_event_fixed_param, fixed_param, WMITLV_SIZE_FIX)
WMITLV_CREATE_PARAM_STRUC(WMI_SOC_SET_DUAL_MAC_CONFIG_RESP_EVENTID);

/* PDEV Set Dual MAC Config Response event */
#define WMITLV_TABLE_WMI_PDEV_SET_MAC_CONFIG_RESP_EVENTID(id,op,buf,len) \
    WMITLV_ELEM(id,op,buf,len, WMITLV_TAG_STRUC_wmi_pdev_set_mac_config_response_event_fixed_param, wmi_pdev_set_mac_config_response_event_fixed_param, fixed_param, WMITLV_SIZE_FIX)
WMITLV_CREATE_PARAM_STRUC(WMI_PDEV_SET_MAC_CONFIG_RESP_EVENTID);

/* Packet Filter configure command*/
#define WMITLV_TABLE_WMI_PACKET_FILTER_CONFIG_CMDID(id,op,buf,len) \
    WMITLV_ELEM(id,op,buf,len, WMITLV_TAG_STRUC_wmi_packet_filter_config_fixed_param, WMI_PACKET_FILTER_CONFIG_CMD_fixed_param, fixed_param, WMITLV_SIZE_FIX)
WMITLV_CREATE_PARAM_STRUC(WMI_PACKET_FILTER_CONFIG_CMDID);

/* Packet Filter enable command*/
#define WMITLV_TABLE_WMI_PACKET_FILTER_ENABLE_CMDID(id,op,buf,len) \
    WMITLV_ELEM(id,op,buf,len, WMITLV_TAG_STRUC_wmi_packet_filter_enable_fixed_param, WMI_PACKET_FILTER_ENABLE_CMD_fixed_param, fixed_param, WMITLV_SIZE_FIX)
WMITLV_CREATE_PARAM_STRUC(WMI_PACKET_FILTER_ENABLE_CMDID);

/* MAWC enable/disable sensor event */
#define WMITLV_TABLE_WMI_MAWC_ENABLE_SENSOR_EVENTID(id,op,buf,len) \
    WMITLV_ELEM(id,op,buf,len, WMITLV_TAG_STRUC_wmi_mawc_enable_sensor_event_fixed_param, wmi_mawc_enable_sensor_event_fixed_param, fixed_param, WMITLV_SIZE_FIX)
WMITLV_CREATE_PARAM_STRUC(WMI_MAWC_ENABLE_SENSOR_EVENTID);

/* SMPS force mode complete Event */
#define WMITLV_TABLE_WMI_STA_SMPS_FORCE_MODE_COMPLETE_EVENTID(id,op,buf,len) \
    WMITLV_ELEM(id,op,buf,len, WMITLV_TAG_STRUC_wmi_sta_smps_force_mode_complete_event_fixed_param, wmi_sta_smps_force_mode_complete_event_fixed_param, fixed_param, WMITLV_SIZE_FIX)
WMITLV_CREATE_PARAM_STRUC(WMI_STA_SMPS_FORCE_MODE_COMPLETE_EVENTID);

/* bpf offload capability info event */
#define WMITLV_TABLE_WMI_BPF_CAPABILIY_INFO_EVENTID(id,op,buf,len) \
    WMITLV_ELEM(id,op,buf,len, WMITLV_TAG_STRUC_wmi_bpf_capability_info_evt_fixed_param,  wmi_bpf_capability_info_evt_fixed_param, fixed_param, WMITLV_SIZE_FIX)
WMITLV_CREATE_PARAM_STRUC(WMI_BPF_CAPABILIY_INFO_EVENTID);

/* bpf offload vdev status info event */
#define WMITLV_TABLE_WMI_BPF_VDEV_STATS_INFO_EVENTID(id,op,buf,len) \
    WMITLV_ELEM(id,op,buf,len, WMITLV_TAG_STRUC_wmi_bpf_vdev_stats_info_evt_fixed_param, wmi_bpf_vdev_stats_info_evt_fixed_param, fixed_param, WMITLV_SIZE_FIX)
WMITLV_CREATE_PARAM_STRUC(WMI_BPF_VDEV_STATS_INFO_EVENTID);

/* Indicate new country code to host from 11d scan */
#define WMITLV_TABLE_WMI_11D_NEW_COUNTRY_EVENTID(id,op,buf,len) \
    WMITLV_ELEM(id,op,buf,len, WMITLV_TAG_STRUC_wmi_11d_new_country_event_fixed_param, wmi_11d_new_country_event_fixed_param, fixed_param, WMITLV_SIZE_FIX)
WMITLV_CREATE_PARAM_STRUC(WMI_11D_NEW_COUNTRY_EVENTID);

/* Regulatory channel list of current country code */
#define WMITLV_TABLE_WMI_REG_CHAN_LIST_CC_EVENTID(id,op,buf,len) \
    WMITLV_ELEM(id,op,buf,len, WMITLV_TAG_STRUC_wmi_reg_chan_list_cc_event_fixed_param, wmi_reg_chan_list_cc_event_fixed_param, fixed_param, WMITLV_SIZE_FIX) \
    WMITLV_ELEM(id,op,buf,len, WMITLV_TAG_ARRAY_STRUC, wmi_regulatory_rule_struct, reg_rule_array, WMITLV_SIZE_VAR)
WMITLV_CREATE_PARAM_STRUC(WMI_REG_CHAN_LIST_CC_EVENTID);

/* FIPS event */
#define WMITLV_TABLE_WMI_PDEV_FIPS_EVENTID(id,op,buf,len) \
    WMITLV_ELEM(id,op,buf,len, WMITLV_TAG_STRUC_wmi_pdev_fips_event_fixed_param, wmi_pdev_fips_event_fixed_param, fixed_param, WMITLV_SIZE_FIX)   \
    WMITLV_ELEM(id,op,buf,len, WMITLV_TAG_ARRAY_BYTE, A_UINT8, data, WMITLV_SIZE_VAR)
WMITLV_CREATE_PARAM_STRUC(WMI_PDEV_FIPS_EVENTID);

#define WMITLV_TABLE_WMI_PDEV_CHANNEL_HOPPING_EVENTID(id,op,buf,len) \
    WMITLV_ELEM(id,op,buf,len, WMITLV_TAG_STRUC_wmi_pdev_channel_hopping_event_fixed_param, wmi_pdev_channel_hopping_event_fixed_param, fixed_param, WMITLV_SIZE_FIX)
WMITLV_CREATE_PARAM_STRUC(WMI_PDEV_CHANNEL_HOPPING_EVENTID);

#define WMITLV_TABLE_WMI_PDEV_ANI_CCK_LEVEL_EVENTID(id,op,buf,len) \
    WMITLV_ELEM(id,op,buf,len, WMITLV_TAG_STRUC_wmi_ani_cck_event_fixed_param, wmi_ani_cck_event_fixed_param, fixed_param, WMITLV_SIZE_FIX)
WMITLV_CREATE_PARAM_STRUC(WMI_PDEV_ANI_CCK_LEVEL_EVENTID);

#define WMITLV_TABLE_WMI_PDEV_CHIP_POWER_SAVE_FAILURE_DETECTED_EVENTID(id,op,buf,len) \
    WMITLV_ELEM(id,op,buf,len, WMITLV_TAG_STRUC_wmi_chip_power_save_failure_detected_fixed_param, wmi_chip_power_save_failure_detected_fixed_param, fixed_param, WMITLV_SIZE_FIX)
WMITLV_CREATE_PARAM_STRUC(WMI_PDEV_CHIP_POWER_SAVE_FAILURE_DETECTED_EVENTID);

#define WMITLV_TABLE_WMI_PDEV_CHIP_POWER_STATS_EVENTID(id,op,buf,len) \
    WMITLV_ELEM(id,op,buf,len, WMITLV_TAG_STRUC_wmi_pdev_chip_power_stats_event_fixed_param, wmi_pdev_chip_power_stats_event_fixed_param, fixed_param, WMITLV_SIZE_FIX) \
    WMITLV_ELEM(id,op,buf,len, WMITLV_TAG_ARRAY_UINT32, A_UINT32, debug_registers, WMITLV_SIZE_VAR)
WMITLV_CREATE_PARAM_STRUC(WMI_PDEV_CHIP_POWER_STATS_EVENTID);

#define WMITLV_TABLE_WMI_PDEV_ANI_OFDM_LEVEL_EVENTID(id,op,buf,len) \
    WMITLV_ELEM(id,op,buf,len, WMITLV_TAG_STRUC_wmi_ani_ofdm_event_fixed_param, wmi_ani_ofdm_event_fixed_param, fixed_param, WMITLV_SIZE_FIX)
WMITLV_CREATE_PARAM_STRUC(WMI_PDEV_ANI_OFDM_LEVEL_EVENTID);

#define WMITLV_TABLE_WMI_PDEV_TPC_EVENTID(id,op,buf,len) \
    WMITLV_ELEM(id,op,buf,len, WMITLV_TAG_STRUC_wmi_pdev_tpc_event_fixed_param, wmi_pdev_tpc_event_fixed_param, fixed_param, WMITLV_SIZE_FIX)\
    WMITLV_ELEM(id,op,buf,len, WMITLV_TAG_ARRAY_UINT32, A_UINT32, tpc, WMITLV_SIZE_VAR)
WMITLV_CREATE_PARAM_STRUC(WMI_PDEV_TPC_EVENTID);

#define WMITLV_TABLE_WMI_PDEV_NFCAL_POWER_ALL_CHANNELS_EVENTID(id,op,buf,len) \
    WMITLV_ELEM(id,op,buf,len, WMITLV_TAG_STRUC_wmi_pdev_nfcal_power_all_channels_event_fixed_param, wmi_pdev_nfcal_power_all_channels_event_fixed_param, fixed_param, WMITLV_SIZE_FIX) \
    WMITLV_ELEM(id,op,buf,len, WMITLV_TAG_ARRAY_STRUC, wmi_pdev_nfcal_power_all_channels_nfdBr, nfdbr, WMITLV_SIZE_VAR) \
    WMITLV_ELEM(id,op,buf,len, WMITLV_TAG_ARRAY_STRUC, wmi_pdev_nfcal_power_all_channels_nfdBm, nfdbm, WMITLV_SIZE_VAR) \
    WMITLV_ELEM(id,op,buf,len, WMITLV_TAG_ARRAY_STRUC, wmi_pdev_nfcal_power_all_channels_freqNum, freqnum, WMITLV_SIZE_VAR)
WMITLV_CREATE_PARAM_STRUC(WMI_PDEV_NFCAL_POWER_ALL_CHANNELS_EVENTID);

#define WMITLV_TABLE_WMI_PEER_RATECODE_LIST_EVENTID(id,op,buf,len) \
    WMITLV_ELEM(id,op,buf,len, WMITLV_TAG_STRUC_wmi_peer_ratecode_list_event_fixed_param, wmi_peer_ratecode_list_event_fixed_param, fixed_param, WMITLV_SIZE_FIX) \
    WMITLV_ELEM(id,op,buf,len, WMITLV_TAG_ARRAY_STRUC, wmi_peer_cck_ofdm_rate_info, ratecode_legacy, WMITLV_SIZE_VAR) \
    WMITLV_ELEM(id,op,buf,len, WMITLV_TAG_ARRAY_STRUC, wmi_peer_mcs_rate_info, ratecode_mcs, WMITLV_SIZE_VAR)
WMITLV_CREATE_PARAM_STRUC(WMI_PEER_RATECODE_LIST_EVENTID);

#define WMITLV_TABLE_WMI_WDS_PEER_EVENTID(id,op,buf,len) \
    WMITLV_ELEM(id,op,buf,len, WMITLV_TAG_STRUC_wmi_wds_addr_event_fixed_param, wmi_wds_addr_event_fixed_param, fixed_param, WMITLV_SIZE_FIX)
WMITLV_CREATE_PARAM_STRUC(WMI_WDS_PEER_EVENTID);

#define WMITLV_TABLE_WMI_PEER_STA_PS_STATECHG_EVENTID(id,op,buf,len) \
    WMITLV_ELEM(id,op,buf,len, WMITLV_TAG_STRUC_wmi_peer_sta_ps_statechange_event_fixed_param, wmi_peer_sta_ps_statechange_event_fixed_param, fixed_param, WMITLV_SIZE_FIX)
WMITLV_CREATE_PARAM_STRUC(WMI_PEER_STA_PS_STATECHG_EVENTID);

#define WMITLV_TABLE_WMI_INST_RSSI_STATS_EVENTID(id,op,buf,len) \
    WMITLV_ELEM(id,op,buf,len, WMITLV_TAG_STRUC_wmi_inst_rssi_stats_resp_fixed_param, wmi_inst_rssi_stats_resp_fixed_param, fixed_param, WMITLV_SIZE_FIX)
WMITLV_CREATE_PARAM_STRUC(WMI_INST_RSSI_STATS_EVENTID);

#define WMITLV_TABLE_WMI_RADIO_TX_POWER_LEVEL_STATS_EVENTID(id,op,buf,len) \
    WMITLV_ELEM(id,op,buf,len, WMITLV_TAG_STRUC_wmi_tx_power_level_stats_evt_fixed_param, wmi_tx_power_level_stats_evt_fixed_param, fixed_param, WMITLV_SIZE_FIX) \
    WMITLV_ELEM(id,op,buf,len, WMITLV_TAG_ARRAY_UINT32, A_UINT32, tx_time_per_power_level, WMITLV_SIZE_VAR)
WMITLV_CREATE_PARAM_STRUC(WMI_RADIO_TX_POWER_LEVEL_STATS_EVENTID);

#define WMITLV_TABLE_WMI_RMC_NEW_LEADER_EVENTID(id, op, buf, len) \
    WMITLV_ELEM(id, op, buf, len, WMITLV_TAG_STRUC_wmi_rmc_manual_leader_event_fixed_param, wmi_rmc_manual_leader_event_fixed_param, fixed_param, WMITLV_SIZE_FIX)
WMITLV_CREATE_PARAM_STRUC(WMI_RMC_NEW_LEADER_EVENTID);

/* Layout of WMI_REPORT_STATS_EVENTID message:
 *    fixed_param;
 *    wmi_chan_cca_stats       chan_cca_stats[];         Array length is specified by num_chan_cca_stats
 *    wmi_peer_signal_stats    peer_signal_stats[];      Array length is specified by num_peer_signal_stats
 *    wmi_peer_ac_tx_stats     peer_ac_tx_stats[];       Array length is specified by num_peer_ac_tx_stats
 *    wmi_tx_stats             tx_stats[][];             Array length is num_peer_ac_tx_stats * WLAN_MAX_AC, array index is (peer_index * WLAN_MAX_AC + ac_index)
 *    A_UINT32                 tx_mpdu_aggr[][][];       Array length is num_peer_ac_tx_stats * WLAN_MAX_AC * tx_mpdu_aggr_array_len,
 *                                                       array index is (peer_index * WLAN_MAX_AC + ac_index) * tx_mpdu_aggr_array_len + A-MPDU size index
 *                                                       Contains a histogram of how many A-MPDUs of a given size (i.e. number of MPDUs) have been transmitted.
 *                                                       Element 0 contains the number of PPDUs with a single-MPDU A-MPDU.
 *                                                       Element 1 contains the number of PPDUs with 2 MPDUs.
 *                                                       Element 2 contains the number of PPDUs with 3 MPDUs.
 *                                                       Element tx_mpdu_aggr_array_len-1 contains the number of PPDUs with >= tx_mpdu_aggr_array_len MPDUs.
 *    A_UINT32                 tx_succ_mcs[][][];        Array length is num_peer_ac_tx_stats * WLAN_MAX_AC * tx_succ_mcs_array_len,
 *                                                       array index is (peer_index * WLAN_MAX_AC + ac_index) * tx_succ_mcs_array_len + MCS index
 *                                                       Contains a count of how many tx PPDUs have been acked for each MCS of each AC of each peer.
 *    A_UINT32                 tx_fail_mcs[][][];        Array length is num_peer_ac_tx_stats * WLAN_MAX_AC * tx_fail_mcs_array_len,
 *                                                       array index is (peer_index * WLAN_MAX_AC + ac_index) * tx_fail_mcs_array_len + MCS index
 *                                                       Contains a count of how many PPDUs failed tx due to no ack for each MCS of each AC of each peer.
 *    A_UINT32                 tx_ppdu_delay[][][];      Array length is num_peer_ac_tx_stats * WLAN_MAX_AC * tx_ppdu_delay_array_len,
 *                                                       array index is (peer_index * WLAN_MAX_AC + ac_index) * tx_ppdu_delay_array_len + delay index
 *                                                       Contains a histogram of how many PPDUs encountered each level of delay due to retries or air interface contention.
 *                                                       The time represented by each array element (i.e. histogram bin) is specified by tx_ppdu_delay_bin_size_ms.
 *                                                       Element 0 contains the count of PPDUs delayed by less than tx_ppdu_delay_bin_size_ms.
 *                                                       Element 1 contains the count of PPDUs delayed by more than 1x tx_ppdu_delay_bin_size_ms but less than 2x.
 *                                                       Element tx_ppdu_delay_array_len-1 contains the count of PPDUs delayed by
 *                                                           >= tx_ppdu_delay_bin_size_ms * (tx_ppdu_delay_array_len-1)
 *    wmi_peer_ac_rx_stats     peer_ac_rx_stats[];       Array length is specified by num_peer_ac_rx_stats
 *    wmi_rx_stats             rx_stats[][];             Array length is num_peer_ac_rx_stats * WLAN_MAX_AC, array index is (peer_index * WLAN_MAX_AC + ac_index)
 *    A_UINT32                 rx_mpdu_aggr[][][];       Array length is num_peer_ac_rx_stats * WLAN_MAX_AC * rx_mpdu_aggr_array_len,
 *                                                       array index is (peer_index * WLAN_MAX_AC + ac_index) * rx_mpdu_aggr_array_len + A-MPDU size index
 *                                                       Contains a histogram of how many A-MPDUs of a given size (i.e. number of MPDUs) have been received.
 *                                                       Element 0 contains the number of PPDUs with a single MPDU.
 *                                                       Element 1 contains the number of PPDUs with 2 MPDUs.
 *                                                       Element 2 contains the number of PPDUs with 3 MPDUs.
 *                                                       Element rx_mpdu_aggr_array_len-1 contains the number of PPDUs with >= rx_mpdu_aggr_array_len MPDUs.
 *    A_UINT32                 rx_mcs[][][];             Array length is (num_peer_ac_rx_stats * WLAN_MAX_AC) * rx_mcs_array_len,
 *                                                       array index is (peer_index * WLAN_MAX_AC + ac_index) * rx_mcs_array_len + MCS index
 *                                                       Contains a count of rx PPDUs for each MCS of each AC of each peer.
 * For example, if there were 2 peers (X and Y) whose stats were being reported,
 * the message and its TLV arrays would look like this:
 * 1.  fixed_param
 * 2.  chan_cca_stats[0]
 * 3.  peer_signal_stats[0] for peer X
 * 4.  peer_signal_stats[1] for peer Y
 * 5.  peer_ac_tx_stats[0] for X
 * 6.  peer_ac_tx_stats[1] for Y
 * 7.  tx_stats[0][0] for peer X, AC 0
 * 8.  tx_stats[0][1] for peer X, AC 1
 * 9.  tx_stats[0][2] for peer X, AC 2
 * 10. tx_stats[0][3] for peer X, AC 3
 * 11. tx_stats[1][0] for peer Y, AC 0
 * 12  tx_stats[1][1] for peer Y, AC 1
 * 13. tx_stats[1][2] for peer Y, AC 2
 * 14. tx_stats[1][3] for peer Y, AC 3
 * 15. tx_mpdu_aggr[0][0][] for peer X, AC 0
 * 16. tx_mpdu_aggr[0][1][] for peer X, AC 1
 * 17. tx_mpdu_aggr[0][2][] for peer X, AC 2
 * 18. tx_mpdu_aggr[0][3][] for peer X, AC 3
 * 19. tx_mpdu_aggr[1][0][] for peer Y, AC 0
 * 20. tx_mpdu_aggr[1][1][] for peer Y, AC 1
 * 21. tx_mpdu_aggr[1][2][] for peer Y, AC 2
 * 22. tx_mpdu_aggr[1][3][] for peer Y, AC 3
 * 23. tx_succ_mcs[0][0][] for peer X, AC 0
 * 24. tx_succ_mcs[0][1][] for peer X, AC 1
 * 25. tx_succ_mcs[0][2][] for peer X, AC 2
 * 26. tx_succ_mcs[0][3][] for peer X, AC 3
 * 27. tx_succ_mcs[1][0][] for peer Y, AC 0
 * 28. tx_succ_mcs[1][1][] for peer Y, AC 1
 * 29. tx_succ_mcs[1][2][] for peer Y, AC 2
 * 30. tx_succ_mcs[1][3][] for peer Y, AC 3
 * 31. tx_fail_mcs[0][0][] for peer X, AC 0
 * 32. tx_fail_mcs[0][1][] for peer X, AC 1
 * 33. tx_fail_mcs[0][2][] for peer X, AC 2
 * 34. tx_fail_mcs[0][3][] for peer X, AC 3
 * 35. tx_fail_mcs[1][0][] for peer Y, AC 0
 * 36. tx_fail_mcs[1][1][] for peer Y, AC 1
 * 37. tx_fail_mcs[1][2][] for peer Y, AC 2
 * 38. tx_fail_mcs[1][3][] for peer Y, AC 3
 * 39. tx_ppdu_delay[0][0][] for peer X, AC 0
 * 40. tx_ppdu_delay[0][1][] for peer X, AC 1
 * 41. tx_ppdu_delay[0][2][] for peer X, AC 2
 * 42. tx_ppdu_delay[0][3][] for peer X, AC 3
 * 43. tx_ppdu_delay[1][0][] for peer Y, AC 0
 * 44. tx_ppdu_delay[1][1][] for peer Y, AC 1
 * 45. tx_ppdu_delay[1][2][] for peer Y, AC 2
 * 46. tx_ppdu_delay[1][3][] for peer Y, AC 3
 * 47. peer_ac_rx_stats[0] for X
 * 48. peer_ac_rx_stats[1] for Y
 * 49. rx_stats[0][0] for peer X, AC 0
 * 50. rx_stats[0][1] for peer X, AC 1
 * 51. rx_stats[0][2] for peer X, AC 2
 * 52. rx_stats[0][3] for peer X, AC 3
 * 53. rx_stats[1][0] for peer Y, AC 0
 * 54. rx_stats[1][1] for peer Y, AC 1
 * 55. rx_stats[1][2] for peer Y, AC 2
 * 56. rx_stats[1][3] for peer Y, AC 3
 * 57. rx_mpdu_aggr[0][0][] for peer X, AC 0
 * 58. rx_mpdu_aggr[0][1][] for peer X, AC 1
 * 59. rx_mpdu_aggr[0][2][] for peer X, AC 2
 * 60. rx_mpdu_aggr[0][3][] for peer X, AC 3
 * 61. rx_mpdu_aggr[1][0][] for peer Y, AC 0
 * 62. rx_mpdu_aggr[1][1][] for peer Y, AC 1
 * 63. rx_mpdu_aggr[1][2][] for peer Y, AC 2
 * 64. rx_mpdu_aggr[1][3][] for peer Y, AC 3
 * 65. rx_mcs[0][0][] for peer X, AC 0
 * 66. rx_mcs[0][1][] for peer X, AC 1
 * 67. rx_mcs[0][2][] for peer X, AC 2
 * 68. rx_mcs[0][3][] for peer X, AC 3
 * 69. rx_mcs[1][0][] for peer Y, AC 0
 * 70. rx_mcs[1][1][] for peer Y, AC 1
 * 71. rx_mcs[1][2][] for peer Y, AC 2
 * 72. rx_mcs[1][3][] for peer Y, AC 3
 **/
#define WMITLV_TABLE_WMI_REPORT_STATS_EVENTID(id, op, buf, len) \
    WMITLV_ELEM(id,op,buf,len, WMITLV_TAG_STRUC_wmi_report_stats_event_fixed_param, wmi_report_stats_event_fixed_param, fixed_param, WMITLV_SIZE_FIX) \
    WMITLV_ELEM(id,op,buf,len, WMITLV_TAG_ARRAY_STRUC, wmi_chan_cca_stats, chan_cca_stats, WMITLV_SIZE_VAR) \
    WMITLV_ELEM(id,op,buf,len, WMITLV_TAG_ARRAY_STRUC, wmi_peer_signal_stats, peer_signal_stats, WMITLV_SIZE_VAR) \
    WMITLV_ELEM(id,op,buf,len, WMITLV_TAG_ARRAY_STRUC, wmi_peer_ac_tx_stats, peer_ac_tx_stats, WMITLV_SIZE_VAR) \
    WMITLV_ELEM(id,op,buf,len, WMITLV_TAG_ARRAY_STRUC, wmi_tx_stats, tx_stats, WMITLV_SIZE_VAR) \
    WMITLV_ELEM(id,op,buf,len, WMITLV_TAG_ARRAY_UINT32, A_UINT32, tx_mpdu_aggr, WMITLV_SIZE_VAR) \
    WMITLV_ELEM(id,op,buf,len, WMITLV_TAG_ARRAY_UINT32, A_UINT32, tx_succ_mcs, WMITLV_SIZE_VAR) \
    WMITLV_ELEM(id,op,buf,len, WMITLV_TAG_ARRAY_UINT32, A_UINT32, tx_fail_mcs, WMITLV_SIZE_VAR) \
    WMITLV_ELEM(id,op,buf,len, WMITLV_TAG_ARRAY_UINT32, A_UINT32, tx_ppdu_delay, WMITLV_SIZE_VAR) \
    WMITLV_ELEM(id,op,buf,len, WMITLV_TAG_ARRAY_STRUC, wmi_peer_ac_rx_stats, peer_ac_rx_stats, WMITLV_SIZE_VAR) \
    WMITLV_ELEM(id,op,buf,len, WMITLV_TAG_ARRAY_STRUC, wmi_rx_stats, rx_stats, WMITLV_SIZE_VAR) \
    WMITLV_ELEM(id,op,buf,len, WMITLV_TAG_ARRAY_UINT32, A_UINT32, rx_mpdu_aggr, WMITLV_SIZE_VAR) \
    WMITLV_ELEM(id,op,buf,len, WMITLV_TAG_ARRAY_UINT32, A_UINT32, rx_mcs, WMITLV_SIZE_VAR)
WMITLV_CREATE_PARAM_STRUC(WMI_REPORT_STATS_EVENTID);

#define WMITLV_TABLE_WMI_VDEV_ENCRYPT_DECRYPT_DATA_RESP_EVENTID(id, op, buf, len) \
    WMITLV_ELEM(id, op, buf, len, WMITLV_TAG_STRUC_wmi_vdev_encrypt_decrypt_data_resp_event_fixed_param, wmi_vdev_encrypt_decrypt_data_resp_event_fixed_param, fixed_param, WMITLV_SIZE_FIX) \
    WMITLV_ELEM(id,op,buf,len, WMITLV_TAG_ARRAY_BYTE, A_UINT8, enc80211_frame, WMITLV_SIZE_VAR)
WMITLV_CREATE_PARAM_STRUC(WMI_VDEV_ENCRYPT_DECRYPT_DATA_RESP_EVENTID);

#define WMITLV_TABLE_WMI_PEER_STATS_INFO_EVENTID(id, op, buf, len) \
    WMITLV_ELEM(id,op,buf,len, WMITLV_TAG_STRUC_wmi_peer_stats_info_event_fixed_param, wmi_peer_stats_info_event_fixed_param, fixed_param, WMITLV_SIZE_FIX) \
    WMITLV_ELEM(id,op,buf,len, WMITLV_TAG_ARRAY_STRUC, wmi_peer_stats_info, peer_stats_info, WMITLV_SIZE_VAR)
WMITLV_CREATE_PARAM_STRUC(WMI_PEER_STATS_INFO_EVENTID);

#define WMITLV_TABLE_WMI_RADIO_CHAN_STATS_EVENTID(id, op, buf, len) \
    WMITLV_ELEM(id,op,buf,len, WMITLV_TAG_STRUC_wmi_radio_chan_stats_event_fixed_param, wmi_radio_chan_stats_event_fixed_param, fixed_param, WMITLV_SIZE_FIX) \
    WMITLV_ELEM(id,op,buf,len, WMITLV_TAG_ARRAY_STRUC, wmi_radio_chan_stats, radio_chan_stats, WMITLV_SIZE_VAR)
WMITLV_CREATE_PARAM_STRUC(WMI_RADIO_CHAN_STATS_EVENTID);

#define WMITLV_TABLE_WMI_PKGID_EVENTID(id, op, buf, len) \
    WMITLV_ELEM(id, op, buf, len, WMITLV_TAG_STRUC_wmi_pkgid_event_fixed_param, wmi_pkgid_event_fixed_param, fixed_param, WMITLV_SIZE_FIX)
WMITLV_CREATE_PARAM_STRUC(WMI_PKGID_EVENTID);

/* mac randomization event */
#define WMITLV_TABLE_WMI_VDEV_ADD_MAC_ADDR_TO_RX_FILTER_STATUS_EVENTID(id,op,buf,len) \
    WMITLV_ELEM(id,op,buf,len, WMITLV_TAG_STRUC_wmi_vdev_add_mac_addr_to_rx_filter_status_event_fixed_param, wmi_vdev_add_mac_addr_to_rx_filter_status_event_fixed_param, fixed_param, WMITLV_SIZE_FIX)
WMITLV_CREATE_PARAM_STRUC(WMI_VDEV_ADD_MAC_ADDR_TO_RX_FILTER_STATUS_EVENTID);

#define WMITLV_TABLE_WMI_PDEV_CSA_SWITCH_COUNT_STATUS_EVENTID(id,op,buf,len) \
    WMITLV_ELEM(id,op,buf,len, WMITLV_TAG_STRUC_wmi_pdev_csa_switch_count_status_event_fixed_param, wmi_pdev_csa_switch_count_status_event_fixed_param, fixed_param, WMITLV_SIZE_FIX) \
    WMITLV_ELEM(id,op,buf,len, WMITLV_TAG_ARRAY_UINT32, A_UINT32, vdev_ids, WMITLV_SIZE_VAR)
WMITLV_CREATE_PARAM_STRUC(WMI_PDEV_CSA_SWITCH_COUNT_STATUS_EVENTID);

/* cal version response event */
#define WMITLV_TABLE_WMI_PDEV_CHECK_CAL_VERSION_EVENTID(id,op,buf,len) \
    WMITLV_ELEM(id,op,buf,len, WMITLV_TAG_STRUC_wmi_pdev_check_cal_version_event_fixed_param, wmi_pdev_check_cal_version_event_fixed_param, fixed_param, WMITLV_SIZE_FIX)
WMITLV_CREATE_PARAM_STRUC(WMI_PDEV_CHECK_CAL_VERSION_EVENTID);

/* ARP stats response event */
#define WMITLV_TABLE_WMI_VDEV_GET_ARP_STAT_EVENTID(id,op,buf,len) \
    WMITLV_ELEM(id,op,buf,len, WMITLV_TAG_STRUC_wmi_vdev_get_arp_stats_event_fixed_param, wmi_vdev_get_arp_stats_event_fixed_param, fixed_param, WMITLV_SIZE_FIX)
WMITLV_CREATE_PARAM_STRUC(WMI_VDEV_GET_ARP_STAT_EVENTID);

/* Coex BT activity response event */
#define WMITLV_TABLE_WMI_WLAN_COEX_BT_ACTIVITY_EVENTID(id,op,buf,len) \
    WMITLV_ELEM(id,op,buf,len, WMITLV_TAG_STRUC_wmi_coex_bt_activity_event_fixed_param, wmi_coex_bt_activity_event_fixed_param, fixed_param, WMITLV_SIZE_FIX)
WMITLV_CREATE_PARAM_STRUC(WMI_WLAN_COEX_BT_ACTIVITY_EVENTID);

/* Thermal Throttling stats event */
#define WMITLV_TABLE_WMI_THERM_THROT_STATS_EVENTID(id,op,buf,len) \
    WMITLV_ELEM(id,op,buf,len, WMITLV_TAG_STRUC_wmi_therm_throt_stats_event_fixed_param, wmi_therm_throt_stats_event_fixed_param, fixed_param, WMITLV_SIZE_FIX) \
    WMITLV_ELEM(id,op,buf,len, WMITLV_TAG_ARRAY_STRUC, wmi_therm_throt_level_stats_info, therm_throt_level_stats_info, WMITLV_SIZE_VAR)
WMITLV_CREATE_PARAM_STRUC(WMI_THERM_THROT_STATS_EVENTID);


/* UNIT-TEST Event */
#define WMITLV_TABLE_WMI_UNIT_TEST_EVENTID(id,op,buf,len) \
    WMITLV_ELEM(id,op,buf,len, WMITLV_TAG_STRUC_wmi_unit_test_event_fixed_param, wmi_unit_test_event_fixed_param, fixed_param, WMITLV_SIZE_FIX) \
    WMITLV_ELEM(id,op,buf,len, WMITLV_TAG_ARRAY_BYTE, A_UINT8, bufp, WMITLV_SIZE_VAR)
WMITLV_CREATE_PARAM_STRUC(WMI_UNIT_TEST_EVENTID);

#ifdef __cplusplus
}
#endif

#endif /*_WMI_TLV_DEFS_H_*/
<|MERGE_RESOLUTION|>--- conflicted
+++ resolved
@@ -860,13 +860,10 @@
     WMITLV_TAG_STRUC_wmi_roam_cnd_scoring_param,
     WMITLV_TAG_STRUC_wmi_pdev_config_vendor_oui_action_fixed_param,
     WMITLV_TAG_STRUC_wmi_vendor_oui_ext,
-<<<<<<< HEAD
-=======
     WMITLV_TAG_STRUC_wmi_roam_synch_frame_event_fixed_param,
     WMITLV_TAG_STRUC_wmi_fd_send_from_host_cmd_fixed_param,
     WMITLV_TAG_STRUC_wmi_enable_fils_cmd_fixed_param,
     WMITLV_TAG_STRUC_wmi_host_swfda_event_fixed_param,
->>>>>>> d2441aed
 } WMITLV_TAG_ID;
 
 /*
@@ -1212,11 +1209,8 @@
     OP(WMI_WLM_CONFIG_CMDID) \
     OP(WMI_PDEV_UPDATE_CTLTABLE_REQUEST_CMDID) \
     OP(WMI_PDEV_CONFIG_VENDOR_OUI_ACTION_CMDID) \
-<<<<<<< HEAD
-=======
     OP(WMI_PDEV_SEND_FD_CMDID) \
     OP(WMI_ENABLE_FILS_CMDID) \
->>>>>>> d2441aed
     /* add new CMD_LIST elements above this line */
 
 
