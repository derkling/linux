--- conflicted
+++ resolved
@@ -646,10 +646,7 @@
 
 static void handle_root_bridge_removal(struct acpi_device *device)
 {
-<<<<<<< HEAD
-=======
-	acpi_status status;
->>>>>>> 07961ac7
+	acpi_status status;
 	struct acpi_eject_event *ej_event;
 
 	ej_event = kmalloc(sizeof(*ej_event), GFP_KERNEL);
@@ -665,13 +662,9 @@
 	ej_event->device = device;
 	ej_event->event = ACPI_NOTIFY_EJECT_REQUEST;
 
-<<<<<<< HEAD
-	acpi_bus_hot_remove_device(ej_event);
-=======
 	status = acpi_os_hotplug_execute(acpi_bus_hot_remove_device, ej_event);
 	if (ACPI_FAILURE(status))
 		kfree(ej_event);
->>>>>>> 07961ac7
 }
 
 static void _handle_hotplug_event_root(struct work_struct *work)
@@ -686,14 +679,9 @@
 	handle = hp_work->handle;
 	type = hp_work->type;
 
-<<<<<<< HEAD
+	acpi_scan_lock_acquire();
+
 	root = acpi_pci_find_root(handle);
-
-=======
-	acpi_scan_lock_acquire();
-
-	root = acpi_pci_find_root(handle);
->>>>>>> 07961ac7
 	acpi_get_name(handle, ACPI_FULL_PATHNAME, &buffer);
 
 	switch (type) {
@@ -727,10 +715,7 @@
 		break;
 	}
 
-<<<<<<< HEAD
-=======
 	acpi_scan_lock_release();
->>>>>>> 07961ac7
 	kfree(hp_work); /* allocated in handle_hotplug_event_bridge */
 	kfree(buffer.pointer);
 }
