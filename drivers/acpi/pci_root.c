/*
 *  pci_root.c - ACPI PCI Root Bridge Driver ($Revision: 40 $)
 *
 *  Copyright (C) 2001, 2002 Andy Grover <andrew.grover@intel.com>
 *  Copyright (C) 2001, 2002 Paul Diefenbaugh <paul.s.diefenbaugh@intel.com>
 *
 * ~~~~~~~~~~~~~~~~~~~~~~~~~~~~~~~~~~~~~~~~~~~~~~~~~~~~~~~~~~~~~~~~~~~~~~~~~~
 *
 *  This program is free software; you can redistribute it and/or modify
 *  it under the terms of the GNU General Public License as published by
 *  the Free Software Foundation; either version 2 of the License, or (at
 *  your option) any later version.
 *
 *  This program is distributed in the hope that it will be useful, but
 *  WITHOUT ANY WARRANTY; without even the implied warranty of
 *  MERCHANTABILITY or FITNESS FOR A PARTICULAR PURPOSE.  See the GNU
 *  General Public License for more details.
 *
 *  You should have received a copy of the GNU General Public License along
 *  with this program; if not, write to the Free Software Foundation, Inc.,
 *  59 Temple Place, Suite 330, Boston, MA 02111-1307 USA.
 *
 * ~~~~~~~~~~~~~~~~~~~~~~~~~~~~~~~~~~~~~~~~~~~~~~~~~~~~~~~~~~~~~~~~~~~~~~~~~~
 */

#include <linux/kernel.h>
#include <linux/module.h>
#include <linux/init.h>
#include <linux/types.h>
#include <linux/spinlock.h>
#include <linux/pm.h>
#include <linux/pm_runtime.h>
#include <linux/pci.h>
#include <linux/pci-acpi.h>
#include <linux/pci-aspm.h>
#include <linux/acpi.h>
#include <linux/dmi.h>
#include <linux/slab.h>
#include <acpi/acpi_bus.h>
#include <acpi/acpi_drivers.h>
#include <acpi/apei.h>

#define PREFIX "ACPI: "

#define _COMPONENT		ACPI_PCI_COMPONENT
ACPI_MODULE_NAME("pci_root");
#define ACPI_PCI_ROOT_CLASS		"pci_bridge"
#define ACPI_PCI_ROOT_DEVICE_NAME	"PCI Root Bridge"
static int acpi_pci_root_add(struct acpi_device *device);
static int acpi_pci_root_remove(struct acpi_device *device, int type);
static int acpi_pci_root_start(struct acpi_device *device);

#define ACPI_PCIE_REQ_SUPPORT (OSC_EXT_PCI_CONFIG_SUPPORT \
				| OSC_ACTIVE_STATE_PWR_SUPPORT \
				| OSC_CLOCK_PWR_CAPABILITY_SUPPORT \
				| OSC_MSI_SUPPORT)

static const struct acpi_device_id root_device_ids[] = {
	{"PNP0A03", 0},
	{"", 0},
};
MODULE_DEVICE_TABLE(acpi, root_device_ids);

static struct acpi_driver acpi_pci_root_driver = {
	.name = "pci_root",
	.class = ACPI_PCI_ROOT_CLASS,
	.ids = root_device_ids,
	.ops = {
		.add = acpi_pci_root_add,
		.remove = acpi_pci_root_remove,
		.start = acpi_pci_root_start,
		},
};

static LIST_HEAD(acpi_pci_roots);

static struct acpi_pci_driver *sub_driver;
static DEFINE_MUTEX(osc_lock);

int acpi_pci_register_driver(struct acpi_pci_driver *driver)
{
	int n = 0;
	struct acpi_pci_root *root;

	struct acpi_pci_driver **pptr = &sub_driver;
	while (*pptr)
		pptr = &(*pptr)->next;
	*pptr = driver;

	if (!driver->add)
		return 0;

	list_for_each_entry(root, &acpi_pci_roots, node) {
		driver->add(root->device->handle);
		n++;
	}

	return n;
}

EXPORT_SYMBOL(acpi_pci_register_driver);

void acpi_pci_unregister_driver(struct acpi_pci_driver *driver)
{
	struct acpi_pci_root *root;

	struct acpi_pci_driver **pptr = &sub_driver;
	while (*pptr) {
		if (*pptr == driver)
			break;
		pptr = &(*pptr)->next;
	}
	BUG_ON(!*pptr);
	*pptr = (*pptr)->next;

	if (!driver->remove)
		return;

	list_for_each_entry(root, &acpi_pci_roots, node)
		driver->remove(root->device->handle);
}

EXPORT_SYMBOL(acpi_pci_unregister_driver);

acpi_handle acpi_get_pci_rootbridge_handle(unsigned int seg, unsigned int bus)
{
	struct acpi_pci_root *root;
	
	list_for_each_entry(root, &acpi_pci_roots, node)
		if ((root->segment == (u16) seg) &&
		    (root->secondary.start == (u16) bus))
			return root->device->handle;
	return NULL;		
}

EXPORT_SYMBOL_GPL(acpi_get_pci_rootbridge_handle);

/**
 * acpi_is_root_bridge - determine whether an ACPI CA node is a PCI root bridge
 * @handle - the ACPI CA node in question.
 *
 * Note: we could make this API take a struct acpi_device * instead, but
 * for now, it's more convenient to operate on an acpi_handle.
 */
int acpi_is_root_bridge(acpi_handle handle)
{
	int ret;
	struct acpi_device *device;

	ret = acpi_bus_get_device(handle, &device);
	if (ret)
		return 0;

	ret = acpi_match_device_ids(device, root_device_ids);
	if (ret)
		return 0;
	else
		return 1;
}
EXPORT_SYMBOL_GPL(acpi_is_root_bridge);

static acpi_status
get_root_bridge_busnr_callback(struct acpi_resource *resource, void *data)
{
	struct resource *res = data;
	struct acpi_resource_address64 address;

	if (resource->type != ACPI_RESOURCE_TYPE_ADDRESS16 &&
	    resource->type != ACPI_RESOURCE_TYPE_ADDRESS32 &&
	    resource->type != ACPI_RESOURCE_TYPE_ADDRESS64)
		return AE_OK;

	acpi_resource_to_address64(resource, &address);
	if ((address.address_length > 0) &&
	    (address.resource_type == ACPI_BUS_NUMBER_RANGE)) {
		res->start = address.minimum;
		res->end = address.minimum + address.address_length - 1;
	}

	return AE_OK;
}

static acpi_status try_get_root_bridge_busnr(acpi_handle handle,
					     struct resource *res)
{
	acpi_status status;

	res->start = -1;
	status =
	    acpi_walk_resources(handle, METHOD_NAME__CRS,
				get_root_bridge_busnr_callback, res);
	if (ACPI_FAILURE(status))
		return status;
	if (res->start == -1)
		return AE_ERROR;
	return AE_OK;
}

static void acpi_pci_bridge_scan(struct acpi_device *device)
{
	int status;
	struct acpi_device *child = NULL;

	if (device->flags.bus_address)
		if (device->parent && device->parent->ops.bind) {
			status = device->parent->ops.bind(device);
			if (!status) {
				list_for_each_entry(child, &device->children, node)
					acpi_pci_bridge_scan(child);
			}
		}
}

static u8 pci_osc_uuid_str[] = "33DB4D5B-1FF7-401C-9657-7441C03DD766";

static acpi_status acpi_pci_run_osc(acpi_handle handle,
				    const u32 *capbuf, u32 *retval)
{
	struct acpi_osc_context context = {
		.uuid_str = pci_osc_uuid_str,
		.rev = 1,
		.cap.length = 12,
		.cap.pointer = (void *)capbuf,
	};
	acpi_status status;

	status = acpi_run_osc(handle, &context);
	if (ACPI_SUCCESS(status)) {
		*retval = *((u32 *)(context.ret.pointer + 8));
		kfree(context.ret.pointer);
	}
	return status;
}

static acpi_status acpi_pci_query_osc(struct acpi_pci_root *root,
					u32 support,
					u32 *control)
{
	acpi_status status;
	u32 result, capbuf[3];

	support &= OSC_PCI_SUPPORT_MASKS;
	support |= root->osc_support_set;

	capbuf[OSC_QUERY_TYPE] = OSC_QUERY_ENABLE;
	capbuf[OSC_SUPPORT_TYPE] = support;
	if (control) {
		*control &= OSC_PCI_CONTROL_MASKS;
		capbuf[OSC_CONTROL_TYPE] = *control | root->osc_control_set;
	} else {
		/* Run _OSC query for all possible controls. */
		capbuf[OSC_CONTROL_TYPE] = OSC_PCI_CONTROL_MASKS;
	}

	status = acpi_pci_run_osc(root->device->handle, capbuf, &result);
	if (ACPI_SUCCESS(status)) {
		root->osc_support_set = support;
		if (control)
			*control = result;
	}
	return status;
}

static acpi_status acpi_pci_osc_support(struct acpi_pci_root *root, u32 flags)
{
	acpi_status status;
	acpi_handle tmp;

	status = acpi_get_handle(root->device->handle, "_OSC", &tmp);
	if (ACPI_FAILURE(status))
		return status;
	mutex_lock(&osc_lock);
	status = acpi_pci_query_osc(root, flags, NULL);
	mutex_unlock(&osc_lock);
	return status;
}

struct acpi_pci_root *acpi_pci_find_root(acpi_handle handle)
{
	struct acpi_pci_root *root;

	list_for_each_entry(root, &acpi_pci_roots, node) {
		if (root->device->handle == handle)
			return root;
	}
	return NULL;
}
EXPORT_SYMBOL_GPL(acpi_pci_find_root);

struct acpi_handle_node {
	struct list_head node;
	acpi_handle handle;
};

/**
 * acpi_get_pci_dev - convert ACPI CA handle to struct pci_dev
 * @handle: the handle in question
 *
 * Given an ACPI CA handle, the desired PCI device is located in the
 * list of PCI devices.
 *
 * If the device is found, its reference count is increased and this
 * function returns a pointer to its data structure.  The caller must
 * decrement the reference count by calling pci_dev_put().
 * If no device is found, %NULL is returned.
 */
struct pci_dev *acpi_get_pci_dev(acpi_handle handle)
{
	int dev, fn;
	unsigned long long adr;
	acpi_status status;
	acpi_handle phandle;
	struct pci_bus *pbus;
	struct pci_dev *pdev = NULL;
	struct acpi_handle_node *node, *tmp;
	struct acpi_pci_root *root;
	LIST_HEAD(device_list);

	/*
	 * Walk up the ACPI CA namespace until we reach a PCI root bridge.
	 */
	phandle = handle;
	while (!acpi_is_root_bridge(phandle)) {
		node = kzalloc(sizeof(struct acpi_handle_node), GFP_KERNEL);
		if (!node)
			goto out;

		INIT_LIST_HEAD(&node->node);
		node->handle = phandle;
		list_add(&node->node, &device_list);

		status = acpi_get_parent(phandle, &phandle);
		if (ACPI_FAILURE(status))
			goto out;
	}

	root = acpi_pci_find_root(phandle);
	if (!root)
		goto out;

	pbus = root->bus;

	/*
	 * Now, walk back down the PCI device tree until we return to our
	 * original handle. Assumes that everything between the PCI root
	 * bridge and the device we're looking for must be a P2P bridge.
	 */
	list_for_each_entry(node, &device_list, node) {
		acpi_handle hnd = node->handle;
		status = acpi_evaluate_integer(hnd, "_ADR", NULL, &adr);
		if (ACPI_FAILURE(status))
			goto out;
		dev = (adr >> 16) & 0xffff;
		fn  = adr & 0xffff;

		pdev = pci_get_slot(pbus, PCI_DEVFN(dev, fn));
		if (!pdev || hnd == handle)
			break;

		pbus = pdev->subordinate;
		pci_dev_put(pdev);

		/*
		 * This function may be called for a non-PCI device that has a
		 * PCI parent (eg. a disk under a PCI SATA controller).  In that
		 * case pdev->subordinate will be NULL for the parent.
		 */
		if (!pbus) {
			dev_dbg(&pdev->dev, "Not a PCI-to-PCI bridge\n");
			pdev = NULL;
			break;
		}
	}
out:
	list_for_each_entry_safe(node, tmp, &device_list, node)
		kfree(node);

	return pdev;
}
EXPORT_SYMBOL_GPL(acpi_get_pci_dev);

/**
 * acpi_pci_osc_control_set - Request control of PCI root _OSC features.
 * @handle: ACPI handle of a PCI root bridge (or PCIe Root Complex).
 * @mask: Mask of _OSC bits to request control of, place to store control mask.
 * @req: Mask of _OSC bits the control of is essential to the caller.
 *
 * Run _OSC query for @mask and if that is successful, compare the returned
 * mask of control bits with @req.  If all of the @req bits are set in the
 * returned mask, run _OSC request for it.
 *
 * The variable at the @mask address may be modified regardless of whether or
 * not the function returns success.  On success it will contain the mask of
 * _OSC bits the BIOS has granted control of, but its contents are meaningless
 * on failure.
 **/
acpi_status acpi_pci_osc_control_set(acpi_handle handle, u32 *mask, u32 req)
{
	struct acpi_pci_root *root;
	acpi_status status;
	u32 ctrl, capbuf[3];
	acpi_handle tmp;

	if (!mask)
		return AE_BAD_PARAMETER;

	ctrl = *mask & OSC_PCI_CONTROL_MASKS;
	if ((ctrl & req) != req)
		return AE_TYPE;

	root = acpi_pci_find_root(handle);
	if (!root)
		return AE_NOT_EXIST;

	status = acpi_get_handle(handle, "_OSC", &tmp);
	if (ACPI_FAILURE(status))
		return status;

	mutex_lock(&osc_lock);

	*mask = ctrl | root->osc_control_set;
	/* No need to evaluate _OSC if the control was already granted. */
	if ((root->osc_control_set & ctrl) == ctrl)
		goto out;

	/* Need to check the available controls bits before requesting them. */
	while (*mask) {
		status = acpi_pci_query_osc(root, root->osc_support_set, mask);
		if (ACPI_FAILURE(status))
			goto out;
		if (ctrl == *mask)
			break;
		ctrl = *mask;
	}

	if ((ctrl & req) != req) {
		status = AE_SUPPORT;
		goto out;
	}

	capbuf[OSC_QUERY_TYPE] = 0;
	capbuf[OSC_SUPPORT_TYPE] = root->osc_support_set;
	capbuf[OSC_CONTROL_TYPE] = ctrl;
	status = acpi_pci_run_osc(handle, capbuf, mask);
	if (ACPI_SUCCESS(status))
		root->osc_control_set = *mask;
out:
	mutex_unlock(&osc_lock);
	return status;
}
EXPORT_SYMBOL(acpi_pci_osc_control_set);

const struct dmi_system_id acpi_pci_retain_aspm[] = {
	{
		.callback = NULL,
		.ident = "IEC Mario",
		.matches = {
			DMI_MATCH(DMI_SYS_VENDOR, "IEC"),
			DMI_MATCH(DMI_PRODUCT_NAME, "Mario"),
		},
	},
	{
		.callback = NULL,
		.ident = "SAMSUNG Alex",
		.matches = {
			DMI_MATCH(DMI_SYS_VENDOR, "SAMSUNG"),
			DMI_MATCH(DMI_PRODUCT_NAME, "Alex"),
		},
	},
	{ }
};

static int __devinit acpi_pci_root_add(struct acpi_device *device)
{
	unsigned long long segment, bus;
	acpi_status status;
	int result;
	struct acpi_pci_root *root;
	acpi_handle handle;
	struct acpi_device *child;
	u32 flags, base_flags;

	root = kzalloc(sizeof(struct acpi_pci_root), GFP_KERNEL);
	if (!root)
		return -ENOMEM;

	segment = 0;
	status = acpi_evaluate_integer(device->handle, METHOD_NAME__SEG, NULL,
				       &segment);
	if (ACPI_FAILURE(status) && status != AE_NOT_FOUND) {
		printk(KERN_ERR PREFIX "can't evaluate _SEG\n");
		result = -ENODEV;
		goto end;
	}

	/* Check _CRS first, then _BBN.  If no _BBN, default to zero. */
	root->secondary.flags = IORESOURCE_BUS;
	status = try_get_root_bridge_busnr(device->handle, &root->secondary);
	if (ACPI_FAILURE(status)) {
		/*
		 * We need both the start and end of the downstream bus range
		 * to interpret _CBA (MMCONFIG base address), so it really is
		 * supposed to be in _CRS.  If we don't find it there, all we
		 * can do is assume [_BBN-0xFF] or [0-0xFF].
		 */
		root->secondary.end = 0xFF;
		printk(KERN_WARNING FW_BUG PREFIX
		       "no secondary bus range in _CRS\n");
		status = acpi_evaluate_integer(device->handle, METHOD_NAME__BBN,
					       NULL, &bus);
		if (ACPI_SUCCESS(status))
			root->secondary.start = bus;
		else if (status == AE_NOT_FOUND)
			root->secondary.start = 0;
		else {
			printk(KERN_ERR PREFIX "can't evaluate _BBN\n");
			result = -ENODEV;
			goto end;
		}
	}

	INIT_LIST_HEAD(&root->node);
	root->device = device;
	root->segment = segment & 0xFFFF;
	strcpy(acpi_device_name(device), ACPI_PCI_ROOT_DEVICE_NAME);
	strcpy(acpi_device_class(device), ACPI_PCI_ROOT_CLASS);
	device->driver_data = root;

	/*
	 * All supported architectures that use ACPI have support for
	 * PCI domains, so we indicate this in _OSC support capabilities.
	 */
	flags = base_flags = OSC_PCI_SEGMENT_GROUPS_SUPPORT;
	acpi_pci_osc_support(root, flags);

	/*
	 * TBD: Need PCI interface for enumeration/configuration of roots.
	 */

	/* TBD: Locking */
	list_add_tail(&root->node, &acpi_pci_roots);

	printk(KERN_INFO PREFIX "%s [%s] (domain %04x %pR)\n",
	       acpi_device_name(device), acpi_device_bid(device),
	       root->segment, &root->secondary);

	/*
	 * Scan the Root Bridge
	 * --------------------
	 * Must do this prior to any attempt to bind the root device, as the
	 * PCI namespace does not get created until this call is made (and 
	 * thus the root bridge's pci_dev does not exist).
	 */
	root->bus = pci_acpi_scan_root(root);
	if (!root->bus) {
		printk(KERN_ERR PREFIX
			    "Bus %04x:%02x not present in PCI namespace\n",
			    root->segment, (unsigned int)root->secondary.start);
		result = -ENODEV;
		goto end;
	}

	/*
	 * Attach ACPI-PCI Context
	 * -----------------------
	 * Thus binding the ACPI and PCI devices.
	 */
	result = acpi_pci_bind_root(device);
	if (result)
		goto end;

	/*
	 * PCI Routing Table
	 * -----------------
	 * Evaluate and parse _PRT, if exists.
	 */
	status = acpi_get_handle(device->handle, METHOD_NAME__PRT, &handle);
	if (ACPI_SUCCESS(status))
		result = acpi_pci_irq_add_prt(device->handle, root->bus);

	/*
	 * Scan and bind all _ADR-Based Devices
	 */
	list_for_each_entry(child, &device->children, node)
		acpi_pci_bridge_scan(child);

	/* Indicate support for various _OSC capabilities. */
	if (pci_ext_cfg_avail(root->bus->self))
		flags |= OSC_EXT_PCI_CONFIG_SUPPORT;
	if (pcie_aspm_support_enabled())
		flags |= OSC_ACTIVE_STATE_PWR_SUPPORT |
			OSC_CLOCK_PWR_CAPABILITY_SUPPORT;
	if (pci_msi_enabled())
		flags |= OSC_MSI_SUPPORT;
	if (flags != base_flags)
		acpi_pci_osc_support(root, flags);

	if (!pcie_ports_disabled
	    && (flags & ACPI_PCIE_REQ_SUPPORT) == ACPI_PCIE_REQ_SUPPORT) {
		flags = OSC_PCI_EXPRESS_CAP_STRUCTURE_CONTROL
			| OSC_PCI_EXPRESS_NATIVE_HP_CONTROL
			| OSC_PCI_EXPRESS_PME_CONTROL;

		if (pci_aer_available()) {
			if (aer_acpi_firmware_first())
				dev_dbg(root->bus->bridge,
					"PCIe errors handled by BIOS.\n");
			else
				flags |= OSC_PCI_EXPRESS_AER_CONTROL;
		}

		dev_info(root->bus->bridge,
			"Requesting ACPI _OSC control (0x%02x)\n", flags);

		status = acpi_pci_osc_control_set(device->handle, &flags,
					OSC_PCI_EXPRESS_CAP_STRUCTURE_CONTROL);
		if (ACPI_SUCCESS(status)) {
			dev_info(root->bus->bridge,
				"ACPI _OSC control (0x%02x) granted\n", flags);
			if (acpi_gbl_FADT.boot_flags & ACPI_FADT_NO_ASPM) {
				/*
				 * We have ASPM control, but the FADT indicates
				 * that it's unsupported. Clear it.
				 */
<<<<<<< HEAD
				pcie_clear_aspm(root->bus);
=======
				if (!dmi_check_system(acpi_pci_retain_aspm))
					pcie_clear_aspm(root->bus);
>>>>>>> b889faaf
			}
		} else {
			dev_info(root->bus->bridge,
				"ACPI _OSC request failed (%s), "
				"returned control mask: 0x%02x\n",
				acpi_format_exception(status), flags);
			pr_info("ACPI _OSC control for PCIe not granted, "
				"disabling ASPM\n");
			pcie_no_aspm();
		}
	} else {
		dev_info(root->bus->bridge,
			 "Unable to request _OSC control "
			 "(_OSC support mask: 0x%02x)\n", flags);
	}

	pci_acpi_add_bus_pm_notifier(device, root->bus);
	if (device->wakeup.flags.run_wake)
		device_set_run_wake(root->bus->bridge, true);

	return 0;

end:
	if (!list_empty(&root->node))
		list_del(&root->node);
	kfree(root);
	return result;
}

static int acpi_pci_root_start(struct acpi_device *device)
{
	struct acpi_pci_root *root = acpi_driver_data(device);

	pci_bus_add_devices(root->bus);
	return 0;
}

static int acpi_pci_root_remove(struct acpi_device *device, int type)
{
	struct acpi_pci_root *root = acpi_driver_data(device);

	device_set_run_wake(root->bus->bridge, false);
	pci_acpi_remove_bus_pm_notifier(device);

	kfree(root);
	return 0;
}

static int __init acpi_pci_root_init(void)
{
	acpi_hest_init();

	if (acpi_pci_disabled)
		return 0;

	pci_acpi_crs_quirks();
	if (acpi_bus_register_driver(&acpi_pci_root_driver) < 0)
		return -ENODEV;

	return 0;
}

subsys_initcall(acpi_pci_root_init);<|MERGE_RESOLUTION|>--- conflicted
+++ resolved
@@ -622,12 +622,8 @@
 				 * We have ASPM control, but the FADT indicates
 				 * that it's unsupported. Clear it.
 				 */
-<<<<<<< HEAD
-				pcie_clear_aspm(root->bus);
-=======
 				if (!dmi_check_system(acpi_pci_retain_aspm))
 					pcie_clear_aspm(root->bus);
->>>>>>> b889faaf
 			}
 		} else {
 			dev_info(root->bus->bridge,
