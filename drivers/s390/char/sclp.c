--- conflicted
+++ resolved
@@ -824,10 +824,7 @@
 {
 	u32 finished_sccb;
 
-<<<<<<< HEAD
-=======
 	kstat_cpu(smp_processor_id()).irqs[EXTINT_SCP]++;
->>>>>>> 3cbea436
 	finished_sccb = param32 & 0xfffffff8;
 	/* Is this the interrupt we are waiting for? */
 	if (finished_sccb == 0)
