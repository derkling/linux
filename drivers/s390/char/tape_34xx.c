/*
 *  drivers/s390/char/tape_34xx.c
 *    tape device discipline for 3480/3490 tapes.
 *
 *    Copyright IBM Corp. 2001, 2009
 *    Author(s): Carsten Otte <cotte@de.ibm.com>
 *		 Tuan Ngo-Anh <ngoanh@de.ibm.com>
 *		 Martin Schwidefsky <schwidefsky@de.ibm.com>
 */

#define KMSG_COMPONENT "tape_34xx"
#define pr_fmt(fmt) KMSG_COMPONENT ": " fmt

#include <linux/module.h>
#include <linux/init.h>
#include <linux/bio.h>
#include <linux/workqueue.h>
#include <linux/slab.h>

#define TAPE_DBF_AREA	tape_34xx_dbf

#include "tape.h"
#include "tape_std.h"

/*
 * Pointer to debug area.
 */
debug_info_t *TAPE_DBF_AREA = NULL;
EXPORT_SYMBOL(TAPE_DBF_AREA);

#define TAPE34XX_FMT_3480	0
#define TAPE34XX_FMT_3480_2_XF	1
#define TAPE34XX_FMT_3480_XF	2

struct tape_34xx_block_id {
	unsigned int	wrap		: 1;
	unsigned int	segment		: 7;
	unsigned int	format		: 2;
	unsigned int	block		: 22;
};

/*
 * A list of block ID's is used to faster seek blocks.
 */
struct tape_34xx_sbid {
	struct list_head		list;
	struct tape_34xx_block_id	bid;
};

static void tape_34xx_delete_sbid_from(struct tape_device *, int);

/*
 * Medium sense for 34xx tapes. There is no 'real' medium sense call.
 * So we just do a normal sense.
 */
static void __tape_34xx_medium_sense(struct tape_request *request)
{
	struct tape_device *device = request->device;
	unsigned char *sense;

	if (request->rc == 0) {
		sense = request->cpdata;

		/*
		 * This isn't quite correct. But since INTERVENTION_REQUIRED
		 * means that the drive is 'neither ready nor on-line' it is
		 * only slightly inaccurate to say there is no tape loaded if
		 * the drive isn't online...
		 */
		if (sense[0] & SENSE_INTERVENTION_REQUIRED)
			tape_med_state_set(device, MS_UNLOADED);
		else
			tape_med_state_set(device, MS_LOADED);

		if (sense[1] & SENSE_WRITE_PROTECT)
			device->tape_generic_status |= GMT_WR_PROT(~0);
		else
			device->tape_generic_status &= ~GMT_WR_PROT(~0);
	} else
		DBF_EVENT(4, "tape_34xx: medium sense failed with rc=%d\n",
			request->rc);
	tape_free_request(request);
}
<<<<<<< HEAD

static int tape_34xx_medium_sense(struct tape_device *device)
{
	struct tape_request *request;
	int rc;

	request = tape_alloc_request(1, 32);
	if (IS_ERR(request)) {
		DBF_EXCEPTION(6, "MSEN fail\n");
		return PTR_ERR(request);
	}

=======

static int tape_34xx_medium_sense(struct tape_device *device)
{
	struct tape_request *request;
	int rc;

	request = tape_alloc_request(1, 32);
	if (IS_ERR(request)) {
		DBF_EXCEPTION(6, "MSEN fail\n");
		return PTR_ERR(request);
	}

>>>>>>> 0ce790e7
	request->op = TO_MSEN;
	tape_ccw_end(request->cpaddr, SENSE, 32, request->cpdata);
	rc = tape_do_io_interruptible(device, request);
	__tape_34xx_medium_sense(request);
	return rc;
}

static void tape_34xx_medium_sense_async(struct tape_device *device)
{
	struct tape_request *request;

	request = tape_alloc_request(1, 32);
	if (IS_ERR(request)) {
		DBF_EXCEPTION(6, "MSEN fail\n");
		return;
	}

	request->op = TO_MSEN;
	tape_ccw_end(request->cpaddr, SENSE, 32, request->cpdata);
	request->callback = (void *) __tape_34xx_medium_sense;
	request->callback_data = NULL;
	tape_do_io_async(device, request);
}

struct tape_34xx_work {
	struct tape_device	*device;
	enum tape_op		 op;
	struct work_struct	 work;
};

/*
 * These functions are currently used only to schedule a medium_sense for
 * later execution. This is because we get an interrupt whenever a medium
 * is inserted but cannot call tape_do_io* from an interrupt context.
 * Maybe that's useful for other actions we want to start from the
 * interrupt handler.
 * Note: the work handler is called by the system work queue. The tape
 * commands started by the handler need to be asynchrounous, otherwise
 * a deadlock can occur e.g. in case of a deferred cc=1 (see __tape_do_irq).
 */
static void
tape_34xx_work_handler(struct work_struct *work)
{
	struct tape_34xx_work *p =
		container_of(work, struct tape_34xx_work, work);
	struct tape_device *device = p->device;

	switch(p->op) {
		case TO_MSEN:
			tape_34xx_medium_sense_async(device);
			break;
		default:
			DBF_EVENT(3, "T34XX: internal error: unknown work\n");
	}
	tape_put_device(device);
	kfree(p);
}

static int
tape_34xx_schedule_work(struct tape_device *device, enum tape_op op)
{
	struct tape_34xx_work *p;

	if ((p = kzalloc(sizeof(*p), GFP_ATOMIC)) == NULL)
		return -ENOMEM;

	INIT_WORK(&p->work, tape_34xx_work_handler);

	p->device = tape_get_device(device);
	p->op     = op;

	schedule_work(&p->work);
	return 0;
}

/*
 * Done Handler is called when dev stat = DEVICE-END (successful operation)
 */
static inline int
tape_34xx_done(struct tape_request *request)
{
	DBF_EVENT(6, "%s done\n", tape_op_verbose[request->op]);

	switch (request->op) {
		case TO_DSE:
		case TO_RUN:
		case TO_WRI:
		case TO_WTM:
		case TO_ASSIGN:
		case TO_UNASSIGN:
			tape_34xx_delete_sbid_from(request->device, 0);
			break;
		default:
			;
	}
	return TAPE_IO_SUCCESS;
}

static inline int
tape_34xx_erp_failed(struct tape_request *request, int rc)
{
	DBF_EVENT(3, "Error recovery failed for %s (RC=%d)\n",
		  tape_op_verbose[request->op], rc);
	return rc;
}

static inline int
tape_34xx_erp_succeeded(struct tape_request *request)
{
	DBF_EVENT(3, "Error Recovery successful for %s\n",
		  tape_op_verbose[request->op]);
	return tape_34xx_done(request);
}

static inline int
tape_34xx_erp_retry(struct tape_request *request)
{
	DBF_EVENT(3, "xerp retr %s\n", tape_op_verbose[request->op]);
	return TAPE_IO_RETRY;
}

/*
 * This function is called, when no request is outstanding and we get an
 * interrupt
 */
static int
tape_34xx_unsolicited_irq(struct tape_device *device, struct irb *irb)
{
	if (irb->scsw.cmd.dstat == 0x85) { /* READY */
		/* A medium was inserted in the drive. */
		DBF_EVENT(6, "xuud med\n");
		tape_34xx_delete_sbid_from(device, 0);
		tape_34xx_schedule_work(device, TO_MSEN);
	} else {
		DBF_EVENT(3, "unsol.irq! dev end: %08x\n", device->cdev_id);
		tape_dump_sense_dbf(device, NULL, irb);
	}
	return TAPE_IO_SUCCESS;
}

/*
 * Read Opposite Error Recovery Function:
 * Used, when Read Forward does not work
 */
static int
tape_34xx_erp_read_opposite(struct tape_device *device,
			    struct tape_request *request)
{
	if (request->op == TO_RFO) {
		/*
		 * We did read forward, but the data could not be read
		 * *correctly*. We transform the request to a read backward
		 * and try again.
		 */
		tape_std_read_backward(device, request);
		return tape_34xx_erp_retry(request);
	}

	/*
	 * We tried to read forward and backward, but hat no
	 * success -> failed.
	 */
	return tape_34xx_erp_failed(request, -EIO);
}

static int
tape_34xx_erp_bug(struct tape_device *device, struct tape_request *request,
		  struct irb *irb, int no)
{
	if (request->op != TO_ASSIGN) {
		dev_err(&device->cdev->dev, "An unexpected condition %d "
			"occurred in tape error recovery\n", no);
		tape_dump_sense_dbf(device, request, irb);
	}
	return tape_34xx_erp_failed(request, -EIO);
}

/*
 * Handle data overrun between cu and drive. The channel speed might
 * be too slow.
 */
static int
tape_34xx_erp_overrun(struct tape_device *device, struct tape_request *request,
		      struct irb *irb)
{
	if (irb->ecw[3] == 0x40) {
		dev_warn (&device->cdev->dev, "A data overrun occurred between"
			" the control unit and tape unit\n");
		return tape_34xx_erp_failed(request, -EIO);
	}
	return tape_34xx_erp_bug(device, request, irb, -1);
}

/*
 * Handle record sequence error.
 */
static int
tape_34xx_erp_sequence(struct tape_device *device,
		       struct tape_request *request, struct irb *irb)
{
	if (irb->ecw[3] == 0x41) {
		/*
		 * cu detected incorrect block-id sequence on tape.
		 */
		dev_warn (&device->cdev->dev, "The block ID sequence on the "
			"tape is incorrect\n");
		return tape_34xx_erp_failed(request, -EIO);
	}
	/*
	 * Record sequence error bit is set, but erpa does not
	 * show record sequence error.
	 */
	return tape_34xx_erp_bug(device, request, irb, -2);
}

/*
 * This function analyses the tape's sense-data in case of a unit-check.
 * If possible, it tries to recover from the error. Else the user is
 * informed about the problem.
 */
static int
tape_34xx_unit_check(struct tape_device *device, struct tape_request *request,
		     struct irb *irb)
{
	int inhibit_cu_recovery;
	__u8* sense;

	inhibit_cu_recovery = (*device->modeset_byte & 0x80) ? 1 : 0;
	sense = irb->ecw;

#ifdef CONFIG_S390_TAPE_BLOCK
	if (request->op == TO_BLOCK) {
		/*
		 * Recovery for block device requests. Set the block_position
		 * to something invalid and retry.
		 */
		device->blk_data.block_position = -1;
		if (request->retries-- <= 0)
			return tape_34xx_erp_failed(request, -EIO);
		else
			return tape_34xx_erp_retry(request);
	}
#endif

	if (
		sense[0] & SENSE_COMMAND_REJECT &&
		sense[1] & SENSE_WRITE_PROTECT
	) {
		if (
			request->op == TO_DSE ||
			request->op == TO_WRI ||
			request->op == TO_WTM
		) {
			/* medium is write protected */
			return tape_34xx_erp_failed(request, -EACCES);
		} else {
			return tape_34xx_erp_bug(device, request, irb, -3);
		}
	}

	/*
	 * Special cases for various tape-states when reaching
	 * end of recorded area
	 *
	 * FIXME: Maybe a special case of the special case:
	 *        sense[0] == SENSE_EQUIPMENT_CHECK &&
	 *        sense[1] == SENSE_DRIVE_ONLINE    &&
	 *        sense[3] == 0x47 (Volume Fenced)
	 *
	 *        This was caused by continued FSF or FSR after an
	 *        'End Of Data'.
	 */
	if ((
		sense[0] == SENSE_DATA_CHECK      ||
		sense[0] == SENSE_EQUIPMENT_CHECK ||
		sense[0] == SENSE_EQUIPMENT_CHECK + SENSE_DEFERRED_UNIT_CHECK
	) && (
		sense[1] == SENSE_DRIVE_ONLINE ||
		sense[1] == SENSE_BEGINNING_OF_TAPE + SENSE_WRITE_MODE
	)) {
		switch (request->op) {
		/*
		 * sense[0] == SENSE_DATA_CHECK   &&
		 * sense[1] == SENSE_DRIVE_ONLINE
		 * sense[3] == 0x36 (End Of Data)
		 *
		 * Further seeks might return a 'Volume Fenced'.
		 */
		case TO_FSF:
		case TO_FSB:
			/* Trying to seek beyond end of recorded area */
			return tape_34xx_erp_failed(request, -ENOSPC);
		case TO_BSB:
			return tape_34xx_erp_retry(request);

		/*
		 * sense[0] == SENSE_DATA_CHECK   &&
		 * sense[1] == SENSE_DRIVE_ONLINE &&
		 * sense[3] == 0x36 (End Of Data)
		 */
		case TO_LBL:
			/* Block could not be located. */
			tape_34xx_delete_sbid_from(device, 0);
			return tape_34xx_erp_failed(request, -EIO);

		case TO_RFO:
			/* Read beyond end of recorded area -> 0 bytes read */
			return tape_34xx_erp_failed(request, 0);

		/*
		 * sense[0] == SENSE_EQUIPMENT_CHECK &&
		 * sense[1] == SENSE_DRIVE_ONLINE    &&
		 * sense[3] == 0x38 (Physical End Of Volume)
		 */
		case TO_WRI:
			/* Writing at physical end of volume */
			return tape_34xx_erp_failed(request, -ENOSPC);
		default:
			return tape_34xx_erp_failed(request, 0);
		}
	}

	/* Sensing special bits */
	if (sense[0] & SENSE_BUS_OUT_CHECK)
		return tape_34xx_erp_retry(request);

	if (sense[0] & SENSE_DATA_CHECK) {
		/*
		 * hardware failure, damaged tape or improper
		 * operating conditions
		 */
		switch (sense[3]) {
		case 0x23:
			/* a read data check occurred */
			if ((sense[2] & SENSE_TAPE_SYNC_MODE) ||
			    inhibit_cu_recovery)
				// data check is not permanent, may be
				// recovered. We always use async-mode with
				// cu-recovery, so this should *never* happen.
				return tape_34xx_erp_bug(device, request,
							 irb, -4);

			/* data check is permanent, CU recovery has failed */
			dev_warn (&device->cdev->dev, "A read error occurred "
				"that cannot be recovered\n");
			return tape_34xx_erp_failed(request, -EIO);
		case 0x25:
			// a write data check occurred
			if ((sense[2] & SENSE_TAPE_SYNC_MODE) ||
			    inhibit_cu_recovery)
				// data check is not permanent, may be
				// recovered. We always use async-mode with
				// cu-recovery, so this should *never* happen.
				return tape_34xx_erp_bug(device, request,
							 irb, -5);

			// data check is permanent, cu-recovery has failed
			dev_warn (&device->cdev->dev, "A write error on the "
				"tape cannot be recovered\n");
			return tape_34xx_erp_failed(request, -EIO);
		case 0x26:
			/* Data Check (read opposite) occurred. */
			return tape_34xx_erp_read_opposite(device, request);
		case 0x28:
			/* ID-Mark at tape start couldn't be written */
			dev_warn (&device->cdev->dev, "Writing the ID-mark "
				"failed\n");
			return tape_34xx_erp_failed(request, -EIO);
		case 0x31:
			/* Tape void. Tried to read beyond end of device. */
			dev_warn (&device->cdev->dev, "Reading the tape beyond"
				" the end of the recorded area failed\n");
			return tape_34xx_erp_failed(request, -ENOSPC);
		case 0x41:
			/* Record sequence error. */
			dev_warn (&device->cdev->dev, "The tape contains an "
				"incorrect block ID sequence\n");
			return tape_34xx_erp_failed(request, -EIO);
		default:
			/* all data checks for 3480 should result in one of
			 * the above erpa-codes. For 3490, other data-check
			 * conditions do exist. */
			if (device->cdev->id.driver_info == tape_3480)
				return tape_34xx_erp_bug(device, request,
							 irb, -6);
		}
	}

	if (sense[0] & SENSE_OVERRUN)
		return tape_34xx_erp_overrun(device, request, irb);

	if (sense[1] & SENSE_RECORD_SEQUENCE_ERR)
		return tape_34xx_erp_sequence(device, request, irb);

	/* Sensing erpa codes */
	switch (sense[3]) {
	case 0x00:
		/* Unit check with erpa code 0. Report and ignore. */
		return TAPE_IO_SUCCESS;
	case 0x21:
		/*
		 * Data streaming not operational. CU will switch to
		 * interlock mode. Reissue the command.
		 */
		return tape_34xx_erp_retry(request);
	case 0x22:
		/*
		 * Path equipment check. Might be drive adapter error, buffer
		 * error on the lower interface, internal path not usable,
		 * or error during cartridge load.
		 */
		dev_warn (&device->cdev->dev, "A path equipment check occurred"
			" for the tape device\n");
		return tape_34xx_erp_failed(request, -EIO);
	case 0x24:
		/*
		 * Load display check. Load display was command was issued,
		 * but the drive is displaying a drive check message. Can
		 * be threated as "device end".
		 */
		return tape_34xx_erp_succeeded(request);
	case 0x27:
		/*
		 * Command reject. May indicate illegal channel program or
		 * buffer over/underrun. Since all channel programs are
		 * issued by this driver and ought be correct, we assume a
		 * over/underrun situation and retry the channel program.
		 */
		return tape_34xx_erp_retry(request);
	case 0x29:
		/*
		 * Function incompatible. Either the tape is idrc compressed
		 * but the hardware isn't capable to do idrc, or a perform
		 * subsystem func is issued and the CU is not on-line.
		 */
		return tape_34xx_erp_failed(request, -EIO);
	case 0x2a:
		/*
		 * Unsolicited environmental data. An internal counter
		 * overflows, we can ignore this and reissue the cmd.
		 */
		return tape_34xx_erp_retry(request);
	case 0x2b:
		/*
		 * Environmental data present. Indicates either unload
		 * completed ok or read buffered log command completed ok.
		 */
		if (request->op == TO_RUN) {
			/* Rewind unload completed ok. */
			tape_med_state_set(device, MS_UNLOADED);
			return tape_34xx_erp_succeeded(request);
		}
		/* tape_34xx doesn't use read buffered log commands. */
		return tape_34xx_erp_bug(device, request, irb, sense[3]);
	case 0x2c:
		/*
		 * Permanent equipment check. CU has tried recovery, but
		 * did not succeed.
		 */
		return tape_34xx_erp_failed(request, -EIO);
	case 0x2d:
		/* Data security erase failure. */
		if (request->op == TO_DSE)
			return tape_34xx_erp_failed(request, -EIO);
		/* Data security erase failure, but no such command issued. */
		return tape_34xx_erp_bug(device, request, irb, sense[3]);
	case 0x2e:
		/*
		 * Not capable. This indicates either that the drive fails
		 * reading the format id mark or that that format specified
		 * is not supported by the drive.
		 */
		dev_warn (&device->cdev->dev, "The tape unit cannot process "
			"the tape format\n");
		return tape_34xx_erp_failed(request, -EMEDIUMTYPE);
	case 0x30:
		/* The medium is write protected. */
		dev_warn (&device->cdev->dev, "The tape medium is write-"
			"protected\n");
		return tape_34xx_erp_failed(request, -EACCES);
	case 0x32:
		// Tension loss. We cannot recover this, it's an I/O error.
		dev_warn (&device->cdev->dev, "The tape does not have the "
			"required tape tension\n");
		return tape_34xx_erp_failed(request, -EIO);
	case 0x33:
		/*
		 * Load Failure. The cartridge was not inserted correctly or
		 * the tape is not threaded correctly.
		 */
		dev_warn (&device->cdev->dev, "The tape unit failed to load"
			" the cartridge\n");
		tape_34xx_delete_sbid_from(device, 0);
		return tape_34xx_erp_failed(request, -EIO);
	case 0x34:
		/*
		 * Unload failure. The drive cannot maintain tape tension
		 * and control tape movement during an unload operation.
		 */
		dev_warn (&device->cdev->dev, "Automatic unloading of the tape"
			" cartridge failed\n");
		if (request->op == TO_RUN)
			return tape_34xx_erp_failed(request, -EIO);
		return tape_34xx_erp_bug(device, request, irb, sense[3]);
	case 0x35:
		/*
		 * Drive equipment check. One of the following:
		 * - cu cannot recover from a drive detected error
		 * - a check code message is shown on drive display
		 * - the cartridge loader does not respond correctly
		 * - a failure occurs during an index, load, or unload cycle
		 */
		dev_warn (&device->cdev->dev, "An equipment check has occurred"
			" on the tape unit\n");
		return tape_34xx_erp_failed(request, -EIO);
	case 0x36:
		if (device->cdev->id.driver_info == tape_3490)
			/* End of data. */
			return tape_34xx_erp_failed(request, -EIO);
		/* This erpa is reserved for 3480 */
		return tape_34xx_erp_bug(device, request, irb, sense[3]);
	case 0x37:
		/*
		 * Tape length error. The tape is shorter than reported in
		 * the beginning-of-tape data.
		 */
		dev_warn (&device->cdev->dev, "The tape information states an"
			" incorrect length\n");
		return tape_34xx_erp_failed(request, -EIO);
	case 0x38:
		/*
		 * Physical end of tape. A read/write operation reached
		 * the physical end of tape.
		 */
		if (request->op==TO_WRI ||
		    request->op==TO_DSE ||
		    request->op==TO_WTM)
			return tape_34xx_erp_failed(request, -ENOSPC);
		return tape_34xx_erp_failed(request, -EIO);
	case 0x39:
		/* Backward at Beginning of tape. */
		return tape_34xx_erp_failed(request, -EIO);
	case 0x3a:
		/* Drive switched to not ready. */
		dev_warn (&device->cdev->dev, "The tape unit is not ready\n");
		return tape_34xx_erp_failed(request, -EIO);
	case 0x3b:
		/* Manual rewind or unload. This causes an I/O error. */
		dev_warn (&device->cdev->dev, "The tape medium has been "
			"rewound or unloaded manually\n");
		tape_34xx_delete_sbid_from(device, 0);
		return tape_34xx_erp_failed(request, -EIO);
	case 0x42:
		/*
		 * Degraded mode. A condition that can cause degraded
		 * performance is detected.
		 */
		dev_warn (&device->cdev->dev, "The tape subsystem is running "
			"in degraded mode\n");
		return tape_34xx_erp_retry(request);
	case 0x43:
		/* Drive not ready. */
		tape_34xx_delete_sbid_from(device, 0);
		tape_med_state_set(device, MS_UNLOADED);
		/* Some commands commands are successful even in this case */
		if (sense[1] & SENSE_DRIVE_ONLINE) {
			switch(request->op) {
				case TO_ASSIGN:
				case TO_UNASSIGN:
				case TO_DIS:
				case TO_NOP:
					return tape_34xx_done(request);
					break;
				default:
					break;
			}
		}
		return tape_34xx_erp_failed(request, -ENOMEDIUM);
	case 0x44:
		/* Locate Block unsuccessful. */
		if (request->op != TO_BLOCK && request->op != TO_LBL)
			/* No locate block was issued. */
			return tape_34xx_erp_bug(device, request,
						 irb, sense[3]);
		return tape_34xx_erp_failed(request, -EIO);
	case 0x45:
		/* The drive is assigned to a different channel path. */
		dev_warn (&device->cdev->dev, "The tape unit is already "
			"assigned\n");
		return tape_34xx_erp_failed(request, -EIO);
	case 0x46:
		/*
		 * Drive not on-line. Drive may be switched offline,
		 * the power supply may be switched off or
		 * the drive address may not be set correctly.
		 */
		dev_warn (&device->cdev->dev, "The tape unit is not online\n");
		return tape_34xx_erp_failed(request, -EIO);
	case 0x47:
		/* Volume fenced. CU reports volume integrity is lost. */
		dev_warn (&device->cdev->dev, "The control unit has fenced "
			"access to the tape volume\n");
		tape_34xx_delete_sbid_from(device, 0);
		return tape_34xx_erp_failed(request, -EIO);
	case 0x48:
		/* Log sense data and retry request. */
		return tape_34xx_erp_retry(request);
	case 0x49:
		/* Bus out check. A parity check error on the bus was found. */
		dev_warn (&device->cdev->dev, "A parity error occurred on the "
			"tape bus\n");
		return tape_34xx_erp_failed(request, -EIO);
	case 0x4a:
		/* Control unit erp failed. */
		dev_warn (&device->cdev->dev, "I/O error recovery failed on "
			"the tape control unit\n");
		return tape_34xx_erp_failed(request, -EIO);
	case 0x4b:
		/*
		 * CU and drive incompatible. The drive requests micro-program
		 * patches, which are not available on the CU.
		 */
		dev_warn (&device->cdev->dev, "The tape unit requires a "
			"firmware update\n");
		return tape_34xx_erp_failed(request, -EIO);
	case 0x4c:
		/*
		 * Recovered Check-One failure. Cu develops a hardware error,
		 * but is able to recover.
		 */
		return tape_34xx_erp_retry(request);
	case 0x4d:
		if (device->cdev->id.driver_info == tape_3490)
			/*
			 * Resetting event received. Since the driver does
			 * not support resetting event recovery (which has to
			 * be handled by the I/O Layer), retry our command.
			 */
			return tape_34xx_erp_retry(request);
		/* This erpa is reserved for 3480. */
		return tape_34xx_erp_bug(device, request, irb, sense[3]);
	case 0x4e:
		if (device->cdev->id.driver_info == tape_3490) {
			/*
			 * Maximum block size exceeded. This indicates, that
			 * the block to be written is larger than allowed for
			 * buffered mode.
			 */
			dev_warn (&device->cdev->dev, "The maximum block size"
				" for buffered mode is exceeded\n");
			return tape_34xx_erp_failed(request, -ENOBUFS);
		}
		/* This erpa is reserved for 3480. */
		return tape_34xx_erp_bug(device, request, irb, sense[3]);
	case 0x50:
		/*
		 * Read buffered log (Overflow). CU is running in extended
		 * buffered log mode, and a counter overflows. This should
		 * never happen, since we're never running in extended
		 * buffered log mode.
		 */
		return tape_34xx_erp_retry(request);
	case 0x51:
		/*
		 * Read buffered log (EOV). EOF processing occurs while the
		 * CU is in extended buffered log mode. This should never
		 * happen, since we're never running in extended buffered
		 * log mode.
		 */
		return tape_34xx_erp_retry(request);
	case 0x52:
		/* End of Volume complete. Rewind unload completed ok. */
		if (request->op == TO_RUN) {
			tape_med_state_set(device, MS_UNLOADED);
			tape_34xx_delete_sbid_from(device, 0);
			return tape_34xx_erp_succeeded(request);
		}
		return tape_34xx_erp_bug(device, request, irb, sense[3]);
	case 0x53:
		/* Global command intercept. */
		return tape_34xx_erp_retry(request);
	case 0x54:
		/* Channel interface recovery (temporary). */
		return tape_34xx_erp_retry(request);
	case 0x55:
		/* Channel interface recovery (permanent). */
		dev_warn (&device->cdev->dev, "A channel interface error cannot be"
			" recovered\n");
		return tape_34xx_erp_failed(request, -EIO);
	case 0x56:
		/* Channel protocol error. */
		dev_warn (&device->cdev->dev, "A channel protocol error "
			"occurred\n");
		return tape_34xx_erp_failed(request, -EIO);
	case 0x57:
		if (device->cdev->id.driver_info == tape_3480) {
			/* Attention intercept. */
			return tape_34xx_erp_retry(request);
		} else {
			/* Global status intercept. */
			return tape_34xx_erp_retry(request);
		}
	case 0x5a:
		/*
		 * Tape length incompatible. The tape inserted is too long,
		 * which could cause damage to the tape or the drive.
		 */
		dev_warn (&device->cdev->dev, "The tape unit does not support "
			"the tape length\n");
		return tape_34xx_erp_failed(request, -EIO);
	case 0x5b:
		/* Format 3480 XF incompatible */
		if (sense[1] & SENSE_BEGINNING_OF_TAPE)
			/* The tape will get overwritten. */
			return tape_34xx_erp_retry(request);
		dev_warn (&device->cdev->dev, "The tape unit does not support"
			" format 3480 XF\n");
		return tape_34xx_erp_failed(request, -EIO);
	case 0x5c:
		/* Format 3480-2 XF incompatible */
		dev_warn (&device->cdev->dev, "The tape unit does not support tape "
			"format 3480-2 XF\n");
		return tape_34xx_erp_failed(request, -EIO);
	case 0x5d:
		/* Tape length violation. */
		dev_warn (&device->cdev->dev, "The tape unit does not support"
			" the current tape length\n");
		return tape_34xx_erp_failed(request, -EMEDIUMTYPE);
	case 0x5e:
		/* Compaction algorithm incompatible. */
		dev_warn (&device->cdev->dev, "The tape unit does not support"
			" the compaction algorithm\n");
		return tape_34xx_erp_failed(request, -EMEDIUMTYPE);

		/* The following erpas should have been covered earlier. */
	case 0x23: /* Read data check. */
	case 0x25: /* Write data check. */
	case 0x26: /* Data check (read opposite). */
	case 0x28: /* Write id mark check. */
	case 0x31: /* Tape void. */
	case 0x40: /* Overrun error. */
	case 0x41: /* Record sequence error. */
		/* All other erpas are reserved for future use. */
	default:
		return tape_34xx_erp_bug(device, request, irb, sense[3]);
	}
}

/*
 * 3480/3490 interrupt handler
 */
static int
tape_34xx_irq(struct tape_device *device, struct tape_request *request,
	      struct irb *irb)
{
	if (request == NULL)
		return tape_34xx_unsolicited_irq(device, irb);

	if ((irb->scsw.cmd.dstat & DEV_STAT_UNIT_EXCEP) &&
	    (irb->scsw.cmd.dstat & DEV_STAT_DEV_END) &&
	    (request->op == TO_WRI)) {
		/* Write at end of volume */
		return tape_34xx_erp_failed(request, -ENOSPC);
	}

	if (irb->scsw.cmd.dstat & DEV_STAT_UNIT_CHECK)
		return tape_34xx_unit_check(device, request, irb);

	if (irb->scsw.cmd.dstat & DEV_STAT_DEV_END) {
		/*
		 * A unit exception occurs on skipping over a tapemark block.
		 */
		if (irb->scsw.cmd.dstat & DEV_STAT_UNIT_EXCEP) {
			if (request->op == TO_BSB || request->op == TO_FSB)
				request->rescnt++;
			else
				DBF_EVENT(5, "Unit Exception!\n");
		}
		return tape_34xx_done(request);
	}

	DBF_EVENT(6, "xunknownirq\n");
	tape_dump_sense_dbf(device, request, irb);
	return TAPE_IO_STOP;
}

/*
 * ioctl_overload
 */
static int
tape_34xx_ioctl(struct tape_device *device, unsigned int cmd, unsigned long arg)
{
	if (cmd == TAPE390_DISPLAY) {
		struct display_struct disp;

		if (copy_from_user(&disp, (char __user *) arg, sizeof(disp)) != 0)
			return -EFAULT;

		return tape_std_display(device, &disp);
	} else
		return -EINVAL;
}

static inline void
tape_34xx_append_new_sbid(struct tape_34xx_block_id bid, struct list_head *l)
{
	struct tape_34xx_sbid *	new_sbid;

	new_sbid = kmalloc(sizeof(*new_sbid), GFP_ATOMIC);
	if (!new_sbid)
		return;

	new_sbid->bid = bid;
	list_add(&new_sbid->list, l);
}

/*
 * Build up the search block ID list. The block ID consists of a logical
 * block number and a hardware specific part. The hardware specific part
 * helps the tape drive to speed up searching for a specific block.
 */
static void
tape_34xx_add_sbid(struct tape_device *device, struct tape_34xx_block_id bid)
{
	struct list_head *	sbid_list;
	struct tape_34xx_sbid *	sbid;
	struct list_head *	l;

	/*
	 * immediately return if there is no list at all or the block to add
	 * is located in segment 1 of wrap 0 because this position is used
	 * if no hardware position data is supplied.
	 */
	sbid_list = (struct list_head *) device->discdata;
	if (!sbid_list || (bid.segment < 2 && bid.wrap == 0))
		return;

	/*
	 * Search the position where to insert the new entry. Hardware
	 * acceleration uses only the segment and wrap number. So we
	 * need only one entry for a specific wrap/segment combination.
	 * If there is a block with a lower number but the same hard-
	 * ware position data we just update the block number in the
	 * existing entry.
	 */
	list_for_each(l, sbid_list) {
		sbid = list_entry(l, struct tape_34xx_sbid, list);

		if (
			(sbid->bid.segment == bid.segment) &&
			(sbid->bid.wrap    == bid.wrap)
		) {
			if (bid.block < sbid->bid.block)
				sbid->bid = bid;
			else return;
			break;
		}

		/* Sort in according to logical block number. */
		if (bid.block < sbid->bid.block) {
			tape_34xx_append_new_sbid(bid, l->prev);
			break;
		}
	}
	/* List empty or new block bigger than last entry. */
	if (l == sbid_list)
		tape_34xx_append_new_sbid(bid, l->prev);

	DBF_LH(4, "Current list is:\n");
	list_for_each(l, sbid_list) {
		sbid = list_entry(l, struct tape_34xx_sbid, list);
		DBF_LH(4, "%d:%03d@%05d\n",
			sbid->bid.wrap,
			sbid->bid.segment,
			sbid->bid.block
		);
	}
}

/*
 * Delete all entries from the search block ID list that belong to tape blocks
 * equal or higher than the given number.
 */
static void
tape_34xx_delete_sbid_from(struct tape_device *device, int from)
{
	struct list_head *	sbid_list;
	struct tape_34xx_sbid *	sbid;
	struct list_head *	l;
	struct list_head *	n;

	sbid_list = (struct list_head *) device->discdata;
	if (!sbid_list)
		return;

	list_for_each_safe(l, n, sbid_list) {
		sbid = list_entry(l, struct tape_34xx_sbid, list);
		if (sbid->bid.block >= from) {
			DBF_LH(4, "Delete sbid %d:%03d@%05d\n",
				sbid->bid.wrap,
				sbid->bid.segment,
				sbid->bid.block
			);
			list_del(l);
			kfree(sbid);
		}
	}
}

/*
 * Merge hardware position data into a block id.
 */
static void
tape_34xx_merge_sbid(
	struct tape_device *		device,
	struct tape_34xx_block_id *	bid
) {
	struct tape_34xx_sbid *	sbid;
	struct tape_34xx_sbid *	sbid_to_use;
	struct list_head *	sbid_list;
	struct list_head *	l;

	sbid_list = (struct list_head *) device->discdata;
	bid->wrap    = 0;
	bid->segment = 1;

	if (!sbid_list || list_empty(sbid_list))
		return;

	sbid_to_use = NULL;
	list_for_each(l, sbid_list) {
		sbid = list_entry(l, struct tape_34xx_sbid, list);

		if (sbid->bid.block >= bid->block)
			break;
		sbid_to_use = sbid;
	}
	if (sbid_to_use) {
		bid->wrap    = sbid_to_use->bid.wrap;
		bid->segment = sbid_to_use->bid.segment;
		DBF_LH(4, "Use %d:%03d@%05d for %05d\n",
			sbid_to_use->bid.wrap,
			sbid_to_use->bid.segment,
			sbid_to_use->bid.block,
			bid->block
		);
	}
}

static int
tape_34xx_setup_device(struct tape_device * device)
{
	int			rc;
	struct list_head *	discdata;

	DBF_EVENT(6, "34xx device setup\n");
	if ((rc = tape_std_assign(device)) == 0) {
		if ((rc = tape_34xx_medium_sense(device)) != 0) {
			DBF_LH(3, "34xx medium sense returned %d\n", rc);
		}
	}
	discdata = kmalloc(sizeof(struct list_head), GFP_KERNEL);
	if (discdata) {
			INIT_LIST_HEAD(discdata);
			device->discdata = discdata;
	}

	return rc;
}

static void
tape_34xx_cleanup_device(struct tape_device *device)
{
	tape_std_unassign(device);
	
	if (device->discdata) {
		tape_34xx_delete_sbid_from(device, 0);
		kfree(device->discdata);
		device->discdata = NULL;
	}
}


/*
 * MTTELL: Tell block. Return the number of block relative to current file.
 */
static int
tape_34xx_mttell(struct tape_device *device, int mt_count)
{
	struct {
		struct tape_34xx_block_id	cbid;
		struct tape_34xx_block_id	dbid;
	} __attribute__ ((packed)) block_id;
	int rc;

	rc = tape_std_read_block_id(device, (__u64 *) &block_id);
	if (rc)
		return rc;

	tape_34xx_add_sbid(device, block_id.cbid);
	return block_id.cbid.block;
}

/*
 * MTSEEK: seek to the specified block.
 */
static int
tape_34xx_mtseek(struct tape_device *device, int mt_count)
{
	struct tape_request *request;
	struct tape_34xx_block_id *	bid;

	if (mt_count > 0x3fffff) {
		DBF_EXCEPTION(6, "xsee parm\n");
		return -EINVAL;
	}
	request = tape_alloc_request(3, 4);
	if (IS_ERR(request))
		return PTR_ERR(request);

	/* setup ccws */
	request->op = TO_LBL;
	bid         = (struct tape_34xx_block_id *) request->cpdata;
	bid->format = (*device->modeset_byte & 0x08) ?
			TAPE34XX_FMT_3480_XF : TAPE34XX_FMT_3480;
	bid->block  = mt_count;
	tape_34xx_merge_sbid(device, bid);

	tape_ccw_cc(request->cpaddr, MODE_SET_DB, 1, device->modeset_byte);
	tape_ccw_cc(request->cpaddr + 1, LOCATE, 4, request->cpdata);
	tape_ccw_end(request->cpaddr + 2, NOP, 0, NULL);

	/* execute it */
	return tape_do_io_free(device, request);
}

#ifdef CONFIG_S390_TAPE_BLOCK
/*
 * Tape block read for 34xx.
 */
static struct tape_request *
tape_34xx_bread(struct tape_device *device, struct request *req)
{
	struct tape_request *request;
	struct ccw1 *ccw;
	int count = 0;
	unsigned off;
	char *dst;
	struct bio_vec *bv;
	struct req_iterator iter;
	struct tape_34xx_block_id *	start_block;

	DBF_EVENT(6, "xBREDid:");

	/* Count the number of blocks for the request. */
	rq_for_each_segment(bv, req, iter)
		count += bv->bv_len >> (TAPEBLOCK_HSEC_S2B + 9);

	/* Allocate the ccw request. */
	request = tape_alloc_request(3+count+1, 8);
	if (IS_ERR(request))
		return request;

	/* Setup ccws. */
	request->op = TO_BLOCK;
	start_block = (struct tape_34xx_block_id *) request->cpdata;
	start_block->block = blk_rq_pos(req) >> TAPEBLOCK_HSEC_S2B;
	DBF_EVENT(6, "start_block = %i\n", start_block->block);

	ccw = request->cpaddr;
	ccw = tape_ccw_cc(ccw, MODE_SET_DB, 1, device->modeset_byte);

	/*
	 * We always setup a nop after the mode set ccw. This slot is
	 * used in tape_std_check_locate to insert a locate ccw if the
	 * current tape position doesn't match the start block to be read.
	 * The second nop will be filled with a read block id which is in
	 * turn used by tape_34xx_free_bread to populate the segment bid
	 * table.
	 */
	ccw = tape_ccw_cc(ccw, NOP, 0, NULL);
	ccw = tape_ccw_cc(ccw, NOP, 0, NULL);

	rq_for_each_segment(bv, req, iter) {
		dst = kmap(bv->bv_page) + bv->bv_offset;
		for (off = 0; off < bv->bv_len; off += TAPEBLOCK_HSEC_SIZE) {
			ccw->flags = CCW_FLAG_CC;
			ccw->cmd_code = READ_FORWARD;
			ccw->count = TAPEBLOCK_HSEC_SIZE;
			set_normalized_cda(ccw, (void*) __pa(dst));
			ccw++;
			dst += TAPEBLOCK_HSEC_SIZE;
		}
	}

	ccw = tape_ccw_end(ccw, NOP, 0, NULL);
	DBF_EVENT(6, "xBREDccwg\n");
	return request;
}

static void
tape_34xx_free_bread (struct tape_request *request)
{
	struct ccw1* ccw;

	ccw = request->cpaddr;
	if ((ccw + 2)->cmd_code == READ_BLOCK_ID) {
		struct {
			struct tape_34xx_block_id	cbid;
			struct tape_34xx_block_id	dbid;
		} __attribute__ ((packed)) *rbi_data;

		rbi_data = request->cpdata;

		if (request->device)
			tape_34xx_add_sbid(request->device, rbi_data->cbid);
	}

	/* Last ccw is a nop and doesn't need clear_normalized_cda */
	for (; ccw->flags & CCW_FLAG_CC; ccw++)
		if (ccw->cmd_code == READ_FORWARD)
			clear_normalized_cda(ccw);
	tape_free_request(request);
}

/*
 * check_locate is called just before the tape request is passed to
 * the common io layer for execution. It has to check the current
 * tape position and insert a locate ccw if it doesn't match the
 * start block for the request.
 */
static void
tape_34xx_check_locate(struct tape_device *device, struct tape_request *request)
{
	struct tape_34xx_block_id *	start_block;

	start_block = (struct tape_34xx_block_id *) request->cpdata;
	if (start_block->block == device->blk_data.block_position)
		return;

	DBF_LH(4, "Block seek(%06d+%06d)\n", start_block->block, device->bof);
	start_block->wrap    = 0;
	start_block->segment = 1;
	start_block->format  = (*device->modeset_byte & 0x08) ?
				TAPE34XX_FMT_3480_XF :
				TAPE34XX_FMT_3480;
	start_block->block   = start_block->block + device->bof;
	tape_34xx_merge_sbid(device, start_block);
	tape_ccw_cc(request->cpaddr + 1, LOCATE, 4, request->cpdata);
	tape_ccw_cc(request->cpaddr + 2, READ_BLOCK_ID, 8, request->cpdata);
}
#endif

/*
 * List of 3480/3490 magnetic tape commands.
 */
static tape_mtop_fn tape_34xx_mtop[TAPE_NR_MTOPS] = {
	[MTRESET]	 = tape_std_mtreset,
	[MTFSF]		 = tape_std_mtfsf,
	[MTBSF]		 = tape_std_mtbsf,
	[MTFSR]		 = tape_std_mtfsr,
	[MTBSR]		 = tape_std_mtbsr,
	[MTWEOF]	 = tape_std_mtweof,
	[MTREW]		 = tape_std_mtrew,
	[MTOFFL]	 = tape_std_mtoffl,
	[MTNOP]		 = tape_std_mtnop,
	[MTRETEN]	 = tape_std_mtreten,
	[MTBSFM]	 = tape_std_mtbsfm,
	[MTFSFM]	 = tape_std_mtfsfm,
	[MTEOM]		 = tape_std_mteom,
	[MTERASE]	 = tape_std_mterase,
	[MTRAS1]	 = NULL,
	[MTRAS2]	 = NULL,
	[MTRAS3]	 = NULL,
	[MTSETBLK]	 = tape_std_mtsetblk,
	[MTSETDENSITY]	 = NULL,
	[MTSEEK]	 = tape_34xx_mtseek,
	[MTTELL]	 = tape_34xx_mttell,
	[MTSETDRVBUFFER] = NULL,
	[MTFSS]		 = NULL,
	[MTBSS]		 = NULL,
	[MTWSM]		 = NULL,
	[MTLOCK]	 = NULL,
	[MTUNLOCK]	 = NULL,
	[MTLOAD]	 = tape_std_mtload,
	[MTUNLOAD]	 = tape_std_mtunload,
	[MTCOMPRESSION]	 = tape_std_mtcompression,
	[MTSETPART]	 = NULL,
	[MTMKPART]	 = NULL
};

/*
 * Tape discipline structure for 3480 and 3490.
 */
static struct tape_discipline tape_discipline_34xx = {
	.owner = THIS_MODULE,
	.setup_device = tape_34xx_setup_device,
	.cleanup_device = tape_34xx_cleanup_device,
	.process_eov = tape_std_process_eov,
	.irq = tape_34xx_irq,
	.read_block = tape_std_read_block,
	.write_block = tape_std_write_block,
#ifdef CONFIG_S390_TAPE_BLOCK
	.bread = tape_34xx_bread,
	.free_bread = tape_34xx_free_bread,
	.check_locate = tape_34xx_check_locate,
#endif
	.ioctl_fn = tape_34xx_ioctl,
	.mtop_array = tape_34xx_mtop
};

static struct ccw_device_id tape_34xx_ids[] = {
	{ CCW_DEVICE_DEVTYPE(0x3480, 0, 0x3480, 0), .driver_info = tape_3480},
	{ CCW_DEVICE_DEVTYPE(0x3490, 0, 0x3490, 0), .driver_info = tape_3490},
	{ /* end of list */ },
};

static int
tape_34xx_online(struct ccw_device *cdev)
{
	return tape_generic_online(
		dev_get_drvdata(&cdev->dev),
		&tape_discipline_34xx
	);
}

static struct ccw_driver tape_34xx_driver = {
	.driver = {
		.name = "tape_34xx",
		.owner = THIS_MODULE,
	},
	.ids = tape_34xx_ids,
	.probe = tape_generic_probe,
	.remove = tape_generic_remove,
	.set_online = tape_34xx_online,
	.set_offline = tape_generic_offline,
	.freeze = tape_generic_pm_suspend,
};

static int
tape_34xx_init (void)
{
	int rc;

	TAPE_DBF_AREA = debug_register ( "tape_34xx", 2, 2, 4*sizeof(long));
	debug_register_view(TAPE_DBF_AREA, &debug_sprintf_view);
#ifdef DBF_LIKE_HELL
	debug_set_level(TAPE_DBF_AREA, 6);
#endif

	DBF_EVENT(3, "34xx init\n");
	/* Register driver for 3480/3490 tapes. */
	rc = ccw_driver_register(&tape_34xx_driver);
	if (rc)
		DBF_EVENT(3, "34xx init failed\n");
	else
		DBF_EVENT(3, "34xx registered\n");
	return rc;
}

static void
tape_34xx_exit(void)
{
	ccw_driver_unregister(&tape_34xx_driver);

	debug_unregister(TAPE_DBF_AREA);
}

MODULE_DEVICE_TABLE(ccw, tape_34xx_ids);
MODULE_AUTHOR("(C) 2001-2002 IBM Deutschland Entwicklung GmbH");
MODULE_DESCRIPTION("Linux on zSeries channel attached 3480 tape device driver");
MODULE_LICENSE("GPL");

module_init(tape_34xx_init);
module_exit(tape_34xx_exit);<|MERGE_RESOLUTION|>--- conflicted
+++ resolved
@@ -81,7 +81,6 @@
 			request->rc);
 	tape_free_request(request);
 }
-<<<<<<< HEAD
 
 static int tape_34xx_medium_sense(struct tape_device *device)
 {
@@ -94,20 +93,6 @@
 		return PTR_ERR(request);
 	}
 
-=======
-
-static int tape_34xx_medium_sense(struct tape_device *device)
-{
-	struct tape_request *request;
-	int rc;
-
-	request = tape_alloc_request(1, 32);
-	if (IS_ERR(request)) {
-		DBF_EXCEPTION(6, "MSEN fail\n");
-		return PTR_ERR(request);
-	}
-
->>>>>>> 0ce790e7
 	request->op = TO_MSEN;
 	tape_ccw_end(request->cpaddr, SENSE, 32, request->cpdata);
 	rc = tape_do_io_interruptible(device, request);
