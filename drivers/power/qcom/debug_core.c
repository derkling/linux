--- conflicted
+++ resolved
@@ -133,17 +133,10 @@
 	}
 
 	if (node->len < MAX_PSTATES) {
-<<<<<<< HEAD
-               node->head[i].freq = freq;
-               node->head[i].power = power;
-               node->len++;
-    }
-=======
 		node->head[i].freq = freq;
 		node->head[i].power = power;
 		node->len++;
 	}
->>>>>>> ac2ebfbc
 
 	if (node->ptr)
 		node->ptr->len = node->len;
@@ -159,16 +152,9 @@
 		if (!line)
 			break;
 		args = strsep(&line, " ");
-<<<<<<< HEAD
-		ret = kstrtoull(args, 10, &arg[i]);
-        ret = kstrtouint(args, 10, &arg[i]);
-        if (ret)
-				return ret;
-=======
 		ret = kstrtouint(args, 10, &arg[i]);
 		if (ret)
 			return ret;
->>>>>>> ac2ebfbc
 	}
 	return ret;
 }
