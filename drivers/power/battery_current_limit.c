--- conflicted
+++ resolved
@@ -679,15 +679,12 @@
 	int ret = 0;
 
 	if (mode == BCL_DEVICE_ENABLED) {
-<<<<<<< HEAD
-=======
 		/*
 		 * Power supply monitor wont send a callback till the
 		 * power state changes. Make sure we read the current SoC
 		 * and mitigate.
 		 */
 		power_supply_callback(&bcl_psy);
->>>>>>> 2a7967de
 		ret = power_supply_register(gbcl->dev, &bcl_psy);
 		if (ret < 0) {
 			pr_err("Unable to register bcl_psy rc = %d\n", ret);
@@ -738,11 +735,7 @@
 		bcl_soc_state = BCL_THRESHOLD_DISABLED;
 		bcl_vph_notify(BCL_HIGH_THRESHOLD);
 		bcl_ibat_notify(BCL_LOW_THRESHOLD);
-<<<<<<< HEAD
-		bcl_hotplug_request = 0;
-=======
 		bcl_handle_hotplug(NULL);
->>>>>>> 2a7967de
 	}
 }
 
