/* Copyright (c) 2016-2017 The Linux Foundation. All rights reserved.
 *
 * This program is free software; you can redistribute it and/or modify
 * it under the terms of the GNU General Public License version 2 and
 * only version 2 as published by the Free Software Foundation.
 *
 * This program is distributed in the hope that it will be useful,
 * but WITHOUT ANY WARRANTY; without even the implied warranty of
 * MERCHANTABILITY or FITNESS FOR A PARTICULAR PURPOSE.  See the
 * GNU General Public License for more details.
 */

#include <linux/device.h>
#include <linux/ipc_logging.h>
#include <linux/regmap.h>
#include <linux/delay.h>
#include <linux/iio/consumer.h>
#include <linux/power_supply.h>
#include <linux/regulator/driver.h>
#include <linux/qpnp/qpnp-revid.h>
#include <linux/input/qpnp-power-on.h>
#include <linux/irq.h>
#include "smb-lib.h"
#include "smb-reg.h"
#include "storm-watch.h"
#include <linux/pmic-voter.h>

static void *smblib_ipc_log;

#define smblib_err(chg, fmt, ...)		\
	pr_err("%s: %s: " fmt, chg->name,	\
		__func__, ##__VA_ARGS__)	\

#define smblib_dbg(chg, reason, fmt, ...)			\
	do {							\
		ipc_log_string(smblib_ipc_log, "%s: %s: " fmt,	\
			       dev_name(chg->dev),		\
			       __func__, ##__VA_ARGS__);	\
		if (*chg->debug_mask & (reason))		\
			pr_info("%s: %s: " fmt, chg->name,	\
				__func__, ##__VA_ARGS__);	\
		else						\
			pr_debug("%s: %s: " fmt, chg->name,	\
				__func__, ##__VA_ARGS__);	\
	} while (0)
#define NUM_LOG_PAGES 10

static bool is_secure(struct smb_charger *chg, int addr)
{
	if (addr == SHIP_MODE_REG || addr == FREQ_CLK_DIV_REG)
		return true;
	/* assume everything above 0xA0 is secure */
	return (bool)((addr & 0xFF) >= 0xA0);
}

int smblib_read(struct smb_charger *chg, u16 addr, u8 *val)
{
	unsigned int temp;
	int rc = 0;

	rc = regmap_read(chg->regmap, addr, &temp);
	if (rc >= 0)
		*val = (u8)temp;

	return rc;
}

int smblib_multibyte_read(struct smb_charger *chg, u16 addr, u8 *val,
				int count)
{
	return regmap_bulk_read(chg->regmap, addr, val, count);
}

int smblib_masked_write(struct smb_charger *chg, u16 addr, u8 mask, u8 val)
{
	int rc = 0;

	mutex_lock(&chg->write_lock);
	if (is_secure(chg, addr)) {
		rc = regmap_write(chg->regmap, (addr & 0xFF00) | 0xD0, 0xA5);
		if (rc < 0)
			goto unlock;
	}

	rc = regmap_update_bits(chg->regmap, addr, mask, val);

unlock:
	mutex_unlock(&chg->write_lock);
	return rc;
}

int smblib_write(struct smb_charger *chg, u16 addr, u8 val)
{
	int rc = 0;

	mutex_lock(&chg->write_lock);

	if (is_secure(chg, addr)) {
		rc = regmap_write(chg->regmap, (addr & ~(0xFF)) | 0xD0, 0xA5);
		if (rc < 0)
			goto unlock;
	}

	rc = regmap_write(chg->regmap, addr, val);

unlock:
	mutex_unlock(&chg->write_lock);
	return rc;
}

static int smblib_get_step_cc_delta(struct smb_charger *chg, int *cc_delta_ua)
{
	int rc, step_state;
	u8 stat;

	if (!chg->step_chg_enabled) {
		*cc_delta_ua = 0;
		return 0;
	}

	rc = smblib_read(chg, BATTERY_CHARGER_STATUS_1_REG, &stat);
	if (rc < 0) {
		smblib_err(chg, "Couldn't read BATTERY_CHARGER_STATUS_1 rc=%d\n",
			rc);
		return rc;
	}

	step_state = (stat & STEP_CHARGING_STATUS_MASK) >>
				STEP_CHARGING_STATUS_SHIFT;
	rc = smblib_get_charge_param(chg, &chg->param.step_cc_delta[step_state],
				     cc_delta_ua);
	if (rc < 0) {
		smblib_err(chg, "Couldn't get step cc delta rc=%d\n", rc);
		return rc;
	}

	return 0;
}

static int smblib_get_jeita_cc_delta(struct smb_charger *chg, int *cc_delta_ua)
{
	int rc, cc_minus_ua;
	u8 stat;

	rc = smblib_read(chg, BATTERY_CHARGER_STATUS_2_REG, &stat);
	if (rc < 0) {
		smblib_err(chg, "Couldn't read BATTERY_CHARGER_STATUS_2 rc=%d\n",
			rc);
		return rc;
	}

	if (!(stat & BAT_TEMP_STATUS_SOFT_LIMIT_MASK)) {
		*cc_delta_ua = 0;
		return 0;
	}

	rc = smblib_get_charge_param(chg, &chg->param.jeita_cc_comp,
				     &cc_minus_ua);
	if (rc < 0) {
		smblib_err(chg, "Couldn't get jeita cc minus rc=%d\n", rc);
		return rc;
	}

	*cc_delta_ua = -cc_minus_ua;
	return 0;
}

int smblib_icl_override(struct smb_charger *chg, bool override)
{
	int rc;

	rc = smblib_masked_write(chg, USBIN_LOAD_CFG_REG,
				ICL_OVERRIDE_AFTER_APSD_BIT,
				override ? ICL_OVERRIDE_AFTER_APSD_BIT : 0);
	if (rc < 0)
		smblib_err(chg, "Couldn't override ICL rc=%d\n", rc);

	return rc;
}

/********************
 * REGISTER GETTERS *
 ********************/

int smblib_get_charge_param(struct smb_charger *chg,
			    struct smb_chg_param *param, int *val_u)
{
	int rc = 0;
	u8 val_raw;

	rc = smblib_read(chg, param->reg, &val_raw);
	if (rc < 0) {
		smblib_err(chg, "%s: Couldn't read from 0x%04x rc=%d\n",
			param->name, param->reg, rc);
		return rc;
	}

	if (param->get_proc)
		*val_u = param->get_proc(param, val_raw);
	else
		*val_u = val_raw * param->step_u + param->min_u;
	smblib_dbg(chg, PR_REGISTER, "%s = %d (0x%02x)\n",
		   param->name, *val_u, val_raw);

	return rc;
}

int smblib_get_usb_suspend(struct smb_charger *chg, int *suspend)
{
	int rc = 0;
	u8 temp;

	rc = smblib_read(chg, USBIN_CMD_IL_REG, &temp);
	if (rc < 0) {
		smblib_err(chg, "Couldn't read USBIN_CMD_IL rc=%d\n", rc);
		return rc;
	}
	*suspend = temp & USBIN_SUSPEND_BIT;

	return rc;
}

struct apsd_result {
	const char * const name;
	const u8 bit;
	const enum power_supply_type pst;
};

enum {
	UNKNOWN,
	SDP,
	CDP,
	DCP,
	OCP,
	FLOAT,
	HVDCP2,
	HVDCP3,
	MAX_TYPES
};

static const struct apsd_result const smblib_apsd_results[] = {
	[UNKNOWN] = {
		.name	= "UNKNOWN",
		.bit	= 0,
		.pst	= POWER_SUPPLY_TYPE_USB
	},
	[SDP] = {
		.name	= "SDP",
		.bit	= SDP_CHARGER_BIT,
		.pst	= POWER_SUPPLY_TYPE_USB
	},
	[CDP] = {
		.name	= "CDP",
		.bit	= CDP_CHARGER_BIT,
		.pst	= POWER_SUPPLY_TYPE_USB_CDP
	},
	[DCP] = {
		.name	= "DCP",
		.bit	= DCP_CHARGER_BIT,
		.pst	= POWER_SUPPLY_TYPE_USB_DCP
	},
	[OCP] = {
		.name	= "OCP",
		.bit	= OCP_CHARGER_BIT,
		.pst	= POWER_SUPPLY_TYPE_USB_DCP
	},
	[FLOAT] = {
		.name	= "FLOAT",
		.bit	= FLOAT_CHARGER_BIT,
		.pst	= POWER_SUPPLY_TYPE_USB_DCP
	},
	[HVDCP2] = {
		.name	= "HVDCP2",
		.bit	= DCP_CHARGER_BIT | QC_2P0_BIT,
		.pst	= POWER_SUPPLY_TYPE_USB_HVDCP
	},
	[HVDCP3] = {
		.name	= "HVDCP3",
		.bit	= DCP_CHARGER_BIT | QC_3P0_BIT,
		.pst	= POWER_SUPPLY_TYPE_USB_HVDCP_3,
	},
};

static const struct apsd_result *smblib_get_apsd_result(struct smb_charger *chg)
{
	int rc, i;
	u8 apsd_stat, stat;
	const struct apsd_result *result = &smblib_apsd_results[UNKNOWN];

	rc = smblib_read(chg, APSD_STATUS_REG, &apsd_stat);
	if (rc < 0) {
		smblib_err(chg, "Couldn't read APSD_STATUS rc=%d\n", rc);
		return result;
	}
	smblib_dbg(chg, PR_REGISTER, "APSD_STATUS = 0x%02x\n", apsd_stat);

	if (!(apsd_stat & APSD_DTC_STATUS_DONE_BIT))
		return result;

	rc = smblib_read(chg, APSD_RESULT_STATUS_REG, &stat);
	if (rc < 0) {
		smblib_err(chg, "Couldn't read APSD_RESULT_STATUS rc=%d\n",
			rc);
		return result;
	}
	stat &= APSD_RESULT_STATUS_MASK;

	for (i = 0; i < ARRAY_SIZE(smblib_apsd_results); i++) {
		if (smblib_apsd_results[i].bit == stat)
			result = &smblib_apsd_results[i];
	}

	if (apsd_stat & QC_CHARGER_BIT) {
		/* since its a qc_charger, either return HVDCP3 or HVDCP2 */
		if (result != &smblib_apsd_results[HVDCP3])
			result = &smblib_apsd_results[HVDCP2];
	}

	return result;
}

/********************
 * REGISTER SETTERS *
 ********************/

static int chg_freq_list[] = {
	9600, 9600, 6400, 4800, 3800, 3200, 2700, 2400, 2100, 1900, 1700,
	1600, 1500, 1400, 1300, 1200,
};

int smblib_set_chg_freq(struct smb_chg_param *param,
				int val_u, u8 *val_raw)
{
	u8 i;

	if (val_u > param->max_u || val_u < param->min_u)
		return -EINVAL;

	/* Charger FSW is the configured freqency / 2 */
	val_u *= 2;
	for (i = 0; i < ARRAY_SIZE(chg_freq_list); i++) {
		if (chg_freq_list[i] == val_u)
			break;
	}
	if (i == ARRAY_SIZE(chg_freq_list)) {
		pr_err("Invalid frequency %d Hz\n", val_u / 2);
		return -EINVAL;
	}

	*val_raw = i;

	return 0;
}

static int smblib_set_opt_freq_buck(struct smb_charger *chg, int fsw_khz)
{
	union power_supply_propval pval = {0, };
	int rc = 0;

	rc = smblib_set_charge_param(chg, &chg->param.freq_buck, fsw_khz);
	if (rc < 0)
		dev_err(chg->dev, "Error in setting freq_buck rc=%d\n", rc);

	if (chg->mode == PARALLEL_MASTER && chg->pl.psy) {
		pval.intval = fsw_khz;
		/*
		 * Some parallel charging implementations may not have
		 * PROP_BUCK_FREQ property - they could be running
		 * with a fixed frequency
		 */
		power_supply_set_property(chg->pl.psy,
				POWER_SUPPLY_PROP_BUCK_FREQ, &pval);
	}

	return rc;
}

int smblib_set_charge_param(struct smb_charger *chg,
			    struct smb_chg_param *param, int val_u)
{
	int rc = 0;
	u8 val_raw;

	if (param->set_proc) {
		rc = param->set_proc(param, val_u, &val_raw);
		if (rc < 0)
			return -EINVAL;
	} else {
		if (val_u > param->max_u || val_u < param->min_u) {
			smblib_err(chg, "%s: %d is out of range [%d, %d]\n",
				param->name, val_u, param->min_u, param->max_u);
			return -EINVAL;
		}

		val_raw = (val_u - param->min_u) / param->step_u;
	}

	rc = smblib_write(chg, param->reg, val_raw);
	if (rc < 0) {
		smblib_err(chg, "%s: Couldn't write 0x%02x to 0x%04x rc=%d\n",
			param->name, val_raw, param->reg, rc);
		return rc;
	}

	smblib_dbg(chg, PR_REGISTER, "%s = %d (0x%02x)\n",
		   param->name, val_u, val_raw);

	return rc;
}

static int step_charge_soc_update(struct smb_charger *chg, int capacity)
{
	int rc = 0;

	rc = smblib_set_charge_param(chg, &chg->param.step_soc, capacity);
	if (rc < 0) {
		smblib_err(chg, "Error in updating soc, rc=%d\n", rc);
		return rc;
	}

	rc = smblib_write(chg, STEP_CHG_SOC_VBATT_V_UPDATE_REG,
			STEP_CHG_SOC_VBATT_V_UPDATE_BIT);
	if (rc < 0) {
		smblib_err(chg,
			"Couldn't set STEP_CHG_SOC_VBATT_V_UPDATE_REG rc=%d\n",
			rc);
		return rc;
	}

	return rc;
}

int smblib_set_usb_suspend(struct smb_charger *chg, bool suspend)
{
	int rc = 0;

	rc = smblib_masked_write(chg, USBIN_CMD_IL_REG, USBIN_SUSPEND_BIT,
				 suspend ? USBIN_SUSPEND_BIT : 0);
	if (rc < 0)
		smblib_err(chg, "Couldn't write %s to USBIN_SUSPEND_BIT rc=%d\n",
			suspend ? "suspend" : "resume", rc);

	return rc;
}

int smblib_set_dc_suspend(struct smb_charger *chg, bool suspend)
{
	int rc = 0;

	rc = smblib_masked_write(chg, DCIN_CMD_IL_REG, DCIN_SUSPEND_BIT,
				 suspend ? DCIN_SUSPEND_BIT : 0);
	if (rc < 0)
		smblib_err(chg, "Couldn't write %s to DCIN_SUSPEND_BIT rc=%d\n",
			suspend ? "suspend" : "resume", rc);

	return rc;
}

static int smblib_set_adapter_allowance(struct smb_charger *chg,
					u8 allowed_voltage)
{
	int rc = 0;

	switch (allowed_voltage) {
	case USBIN_ADAPTER_ALLOW_12V:
	case USBIN_ADAPTER_ALLOW_5V_OR_12V:
	case USBIN_ADAPTER_ALLOW_9V_TO_12V:
	case USBIN_ADAPTER_ALLOW_5V_OR_9V_TO_12V:
	case USBIN_ADAPTER_ALLOW_5V_TO_12V:
		/* PM660 only support max. 9V */
		if (chg->smb_version == PM660_SUBTYPE) {
			smblib_dbg(chg, PR_MISC, "voltage not supported=%d\n",
					allowed_voltage);
			allowed_voltage = USBIN_ADAPTER_ALLOW_5V_OR_9V;
		}
		break;
	}

	rc = smblib_write(chg, USBIN_ADAPTER_ALLOW_CFG_REG, allowed_voltage);
	if (rc < 0) {
		smblib_err(chg, "Couldn't write 0x%02x to USBIN_ADAPTER_ALLOW_CFG rc=%d\n",
			allowed_voltage, rc);
		return rc;
	}

	return rc;
}

#define MICRO_5V	5000000
#define MICRO_9V	9000000
#define MICRO_12V	12000000
static int smblib_set_usb_pd_allowed_voltage(struct smb_charger *chg,
					int min_allowed_uv, int max_allowed_uv)
{
	int rc;
	u8 allowed_voltage;

	if (min_allowed_uv == MICRO_5V && max_allowed_uv == MICRO_5V) {
		allowed_voltage = USBIN_ADAPTER_ALLOW_5V;
		smblib_set_opt_freq_buck(chg, chg->chg_freq.freq_5V);
	} else if (min_allowed_uv == MICRO_9V && max_allowed_uv == MICRO_9V) {
		allowed_voltage = USBIN_ADAPTER_ALLOW_9V;
		smblib_set_opt_freq_buck(chg, chg->chg_freq.freq_9V);
	} else if (min_allowed_uv == MICRO_12V && max_allowed_uv == MICRO_12V) {
		allowed_voltage = USBIN_ADAPTER_ALLOW_12V;
		smblib_set_opt_freq_buck(chg, chg->chg_freq.freq_12V);
	} else if (min_allowed_uv < MICRO_9V && max_allowed_uv <= MICRO_9V) {
		allowed_voltage = USBIN_ADAPTER_ALLOW_5V_TO_9V;
	} else if (min_allowed_uv < MICRO_9V && max_allowed_uv <= MICRO_12V) {
		allowed_voltage = USBIN_ADAPTER_ALLOW_5V_TO_12V;
	} else if (min_allowed_uv < MICRO_12V && max_allowed_uv <= MICRO_12V) {
		allowed_voltage = USBIN_ADAPTER_ALLOW_9V_TO_12V;
	} else {
		smblib_err(chg, "invalid allowed voltage [%d, %d]\n",
			min_allowed_uv, max_allowed_uv);
		return -EINVAL;
	}

	rc = smblib_set_adapter_allowance(chg, allowed_voltage);
	if (rc < 0) {
		smblib_err(chg, "Couldn't configure adapter allowance rc=%d\n",
				rc);
		return rc;
	}

	return rc;
}

/********************
 * HELPER FUNCTIONS *
 ********************/

static void smblib_rerun_apsd(struct smb_charger *chg)
{
	int rc;

	smblib_dbg(chg, PR_MISC, "re-running APSD\n");
	if (chg->wa_flags & QC_AUTH_INTERRUPT_WA_BIT) {
		rc = smblib_masked_write(chg,
				USBIN_SOURCE_CHANGE_INTRPT_ENB_REG,
				AUTH_IRQ_EN_CFG_BIT, AUTH_IRQ_EN_CFG_BIT);
		if (rc < 0)
			smblib_err(chg, "Couldn't enable HVDCP auth IRQ rc=%d\n",
									rc);
	}

	rc = smblib_masked_write(chg, CMD_APSD_REG,
				APSD_RERUN_BIT, APSD_RERUN_BIT);
	if (rc < 0)
		smblib_err(chg, "Couldn't re-run APSD rc=%d\n", rc);
}

static const struct apsd_result *smblib_update_usb_type(struct smb_charger *chg)
{
	const struct apsd_result *apsd_result = smblib_get_apsd_result(chg);

	/* if PD is active, APSD is disabled so won't have a valid result */
	if (chg->pd_active)
		chg->usb_psy_desc.type = POWER_SUPPLY_TYPE_USB_PD;
	else
		chg->usb_psy_desc.type = apsd_result->pst;

	smblib_dbg(chg, PR_MISC, "APSD=%s PD=%d\n",
					apsd_result->name, chg->pd_active);
	return apsd_result;
}

static int smblib_notifier_call(struct notifier_block *nb,
		unsigned long ev, void *v)
{
	struct power_supply *psy = v;
	struct smb_charger *chg = container_of(nb, struct smb_charger, nb);

	if (!strcmp(psy->desc->name, "bms")) {
		if (!chg->bms_psy)
			chg->bms_psy = psy;
		if (ev == PSY_EVENT_PROP_CHANGED)
			schedule_work(&chg->bms_update_work);
	}

	if (!chg->pl.psy && !strcmp(psy->desc->name, "parallel"))
		chg->pl.psy = psy;

	return NOTIFY_OK;
}

static int smblib_register_notifier(struct smb_charger *chg)
{
	int rc;

	chg->nb.notifier_call = smblib_notifier_call;
	rc = power_supply_reg_notifier(&chg->nb);
	if (rc < 0) {
		smblib_err(chg, "Couldn't register psy notifier rc = %d\n", rc);
		return rc;
	}

	return 0;
}

int smblib_mapping_soc_from_field_value(struct smb_chg_param *param,
					     int val_u, u8 *val_raw)
{
	if (val_u > param->max_u || val_u < param->min_u)
		return -EINVAL;

	*val_raw = val_u << 1;

	return 0;
}

int smblib_mapping_cc_delta_to_field_value(struct smb_chg_param *param,
					   u8 val_raw)
{
	int val_u  = val_raw * param->step_u + param->min_u;

	if (val_u > param->max_u)
		val_u -= param->max_u * 2;

	return val_u;
}

int smblib_mapping_cc_delta_from_field_value(struct smb_chg_param *param,
					     int val_u, u8 *val_raw)
{
	if (val_u > param->max_u || val_u < param->min_u - param->max_u)
		return -EINVAL;

	val_u += param->max_u * 2 - param->min_u;
	val_u %= param->max_u * 2;
	*val_raw = val_u / param->step_u;

	return 0;
}

static void smblib_uusb_removal(struct smb_charger *chg)
{
	int rc;

	cancel_delayed_work_sync(&chg->pl_enable_work);
	vote(chg->pl_disable_votable, PL_DELAY_VOTER, true, 0);
	vote(chg->awake_votable, PL_DELAY_VOTER, false, 0);

	/* reset both usbin current and voltage votes */
	vote(chg->pl_enable_votable_indirect, USBIN_I_VOTER, false, 0);
	vote(chg->pl_enable_votable_indirect, USBIN_V_VOTER, false, 0);

	cancel_delayed_work_sync(&chg->hvdcp_detect_work);

	if (chg->wa_flags & QC_AUTH_INTERRUPT_WA_BIT) {
		/* re-enable AUTH_IRQ_EN_CFG_BIT */
		rc = smblib_masked_write(chg,
				USBIN_SOURCE_CHANGE_INTRPT_ENB_REG,
				AUTH_IRQ_EN_CFG_BIT, AUTH_IRQ_EN_CFG_BIT);
		if (rc < 0)
			smblib_err(chg,
				"Couldn't enable QC auth setting rc=%d\n", rc);
	}

	/* reconfigure allowed voltage for HVDCP */
	rc = smblib_set_adapter_allowance(chg,
			USBIN_ADAPTER_ALLOW_5V_OR_9V_TO_12V);
	if (rc < 0)
		smblib_err(chg, "Couldn't set USBIN_ADAPTER_ALLOW_5V_OR_9V_TO_12V rc=%d\n",
			rc);

	chg->voltage_min_uv = MICRO_5V;
	chg->voltage_max_uv = MICRO_5V;
	chg->usb_icl_delta_ua = 0;
	chg->pulse_cnt = 0;
	chg->uusb_apsd_rerun_done = false;

	/* clear USB ICL vote for USB_PSY_VOTER */
	rc = vote(chg->usb_icl_votable, USB_PSY_VOTER, false, 0);
	if (rc < 0)
		smblib_err(chg, "Couldn't un-vote for USB ICL rc=%d\n", rc);

	/* clear USB ICL vote for DCP_VOTER */
	rc = vote(chg->usb_icl_votable, DCP_VOTER, false, 0);
	if (rc < 0)
		smblib_err(chg,
			"Couldn't un-vote DCP from USB ICL rc=%d\n", rc);
}

void smblib_suspend_on_debug_battery(struct smb_charger *chg)
{
	int rc;
	union power_supply_propval val;

	if (!chg->suspend_input_on_debug_batt)
		return;

	rc = power_supply_get_property(chg->bms_psy,
			POWER_SUPPLY_PROP_DEBUG_BATTERY, &val);
	if (rc < 0) {
		smblib_err(chg, "Couldn't get debug battery prop rc=%d\n", rc);
		return;
	}

	vote(chg->usb_icl_votable, DEBUG_BOARD_VOTER, val.intval, 0);
	vote(chg->dc_suspend_votable, DEBUG_BOARD_VOTER, val.intval, 0);
	if (val.intval)
		pr_info("Input suspended: Fake battery\n");
}

int smblib_rerun_apsd_if_required(struct smb_charger *chg)
{
	union power_supply_propval val;
	int rc;

	rc = smblib_get_prop_usb_present(chg, &val);
	if (rc < 0) {
		smblib_err(chg, "Couldn't get usb present rc = %d\n", rc);
		return rc;
	}

	if (!val.intval)
		return 0;

	/* fetch the DPDM regulator */
	if (!chg->dpdm_reg && of_get_property(chg->dev->of_node,
						"dpdm-supply", NULL)) {
		chg->dpdm_reg = devm_regulator_get(chg->dev, "dpdm");
		if (IS_ERR(chg->dpdm_reg)) {
			smblib_err(chg, "Couldn't get dpdm regulator rc=%ld\n",
				PTR_ERR(chg->dpdm_reg));
			chg->dpdm_reg = NULL;
		}
	}

	if (chg->dpdm_reg && !regulator_is_enabled(chg->dpdm_reg)) {
		smblib_dbg(chg, PR_MISC, "enabling DPDM regulator\n");
		rc = regulator_enable(chg->dpdm_reg);
		if (rc < 0)
			smblib_err(chg, "Couldn't enable dpdm regulator rc=%d\n",
				rc);
	}

	chg->uusb_apsd_rerun_done = true;
	smblib_rerun_apsd(chg);

	return 0;
}

static int smblib_get_pulse_cnt(struct smb_charger *chg, int *count)
{
	int rc;
	u8 val[2];

	switch (chg->smb_version) {
	case PMI8998_SUBTYPE:
		rc = smblib_read(chg, QC_PULSE_COUNT_STATUS_REG, val);
		if (rc) {
			pr_err("failed to read QC_PULSE_COUNT_STATUS_REG rc=%d\n",
					rc);
			return rc;
		}
		*count = val[0] & QC_PULSE_COUNT_MASK;
		break;
	case PM660_SUBTYPE:
		rc = smblib_multibyte_read(chg,
				QC_PULSE_COUNT_STATUS_1_REG, val, 2);
		if (rc) {
			pr_err("failed to read QC_PULSE_COUNT_STATUS_1_REG rc=%d\n",
					rc);
			return rc;
		}
		*count = (val[1] << 8) | val[0];
		break;
	default:
		smblib_dbg(chg, PR_PARALLEL, "unknown SMB chip %d\n",
				chg->smb_version);
		return -EINVAL;
	}

	return 0;
}

#define USBIN_25MA	25000
#define USBIN_100MA	100000
#define USBIN_150MA	150000
#define USBIN_500MA	500000
#define USBIN_900MA	900000

static int set_sdp_current(struct smb_charger *chg, int icl_ua)
{
	int rc;
	u8 icl_options;

	/* power source is SDP */
	switch (icl_ua) {
	case USBIN_100MA:
		/* USB 2.0 100mA */
		icl_options = 0;
		break;
	case USBIN_150MA:
		/* USB 3.0 150mA */
		icl_options = CFG_USB3P0_SEL_BIT;
		break;
	case USBIN_500MA:
		/* USB 2.0 500mA */
		icl_options = USB51_MODE_BIT;
		break;
	case USBIN_900MA:
		/* USB 3.0 900mA */
		icl_options = CFG_USB3P0_SEL_BIT | USB51_MODE_BIT;
		break;
	default:
		smblib_err(chg, "ICL %duA isn't supported for SDP\n", icl_ua);
		return -EINVAL;
	}

	rc = smblib_masked_write(chg, USBIN_ICL_OPTIONS_REG,
		CFG_USB3P0_SEL_BIT | USB51_MODE_BIT, icl_options);
	if (rc < 0) {
		smblib_err(chg, "Couldn't set ICL options rc=%d\n", rc);
		return rc;
	}

	return rc;
}

int smblib_set_icl_current(struct smb_charger *chg, int icl_ua)
{
	int rc = 0;
	bool override;
	union power_supply_propval pval;

	/* suspend and return if 25mA or less is requested */
	if (icl_ua < USBIN_25MA)
		return smblib_set_usb_suspend(chg, true);

	disable_irq_nosync(chg->irq_info[USBIN_ICL_CHANGE_IRQ].irq);
	if (icl_ua == INT_MAX)
		goto override_suspend_config;

	rc = smblib_get_prop_typec_mode(chg, &pval);
	if (rc < 0) {
		smblib_err(chg, "Couldn't get typeC mode rc = %d\n", rc);
		goto enable_icl_changed_interrupt;
	}

	/* configure current */
	if (pval.intval == POWER_SUPPLY_TYPEC_SOURCE_DEFAULT
		&& (chg->usb_psy_desc.type == POWER_SUPPLY_TYPE_USB)) {
		rc = set_sdp_current(chg, icl_ua);
		if (rc < 0) {
			smblib_err(chg, "Couldn't set SDP ICL rc=%d\n", rc);
			goto enable_icl_changed_interrupt;
		}
	} else {
		rc = smblib_set_charge_param(chg, &chg->param.usb_icl, icl_ua);
		if (rc < 0) {
			smblib_err(chg, "Couldn't set HC ICL rc=%d\n", rc);
			goto enable_icl_changed_interrupt;
		}
	}

override_suspend_config:
	/* determine if override needs to be enforced */
	override = true;
	if (icl_ua == INT_MAX) {
		/* remove override if no voters - hw defaults is desired */
		override = false;
	} else if (pval.intval == POWER_SUPPLY_TYPEC_SOURCE_DEFAULT) {
		if (chg->usb_psy_desc.type == POWER_SUPPLY_TYPE_USB)
			/* For std cable with type = SDP never override */
			override = false;
		else if (chg->usb_psy_desc.type == POWER_SUPPLY_TYPE_USB_CDP
			&& icl_ua == 1500000)
			/*
			 * For std cable with type = CDP override only if
			 * current is not 1500mA
			 */
			override = false;
	}

	/* enforce override */
	rc = smblib_masked_write(chg, USBIN_ICL_OPTIONS_REG,
		USBIN_MODE_CHG_BIT, override ? USBIN_MODE_CHG_BIT : 0);

	rc = smblib_icl_override(chg, override);
	if (rc < 0) {
		smblib_err(chg, "Couldn't set ICL override rc=%d\n", rc);
		goto enable_icl_changed_interrupt;
	}

	/* unsuspend after configuring current and override */
	rc = smblib_set_usb_suspend(chg, false);
	if (rc < 0) {
		smblib_err(chg, "Couldn't resume input rc=%d\n", rc);
		goto enable_icl_changed_interrupt;
	}

enable_icl_changed_interrupt:
	enable_irq(chg->irq_info[USBIN_ICL_CHANGE_IRQ].irq);
	return rc;
}

/*********************
 * VOTABLE CALLBACKS *
 *********************/

static int smblib_dc_suspend_vote_callback(struct votable *votable, void *data,
			int suspend, const char *client)
{
	struct smb_charger *chg = data;

	/* resume input if suspend is invalid */
	if (suspend < 0)
		suspend = 0;

	return smblib_set_dc_suspend(chg, (bool)suspend);
}

static int smblib_dc_icl_vote_callback(struct votable *votable, void *data,
			int icl_ua, const char *client)
{
	struct smb_charger *chg = data;
	int rc = 0;
	bool suspend;

	if (icl_ua < 0) {
		smblib_dbg(chg, PR_MISC, "No Voter hence suspending\n");
		icl_ua = 0;
	}

	suspend = (icl_ua < USBIN_25MA);
	if (suspend)
		goto suspend;

	rc = smblib_set_charge_param(chg, &chg->param.dc_icl, icl_ua);
	if (rc < 0) {
		smblib_err(chg, "Couldn't set DC input current limit rc=%d\n",
			rc);
		return rc;
	}

suspend:
	rc = vote(chg->dc_suspend_votable, USER_VOTER, suspend, 0);
	if (rc < 0) {
		smblib_err(chg, "Couldn't vote to %s DC rc=%d\n",
			suspend ? "suspend" : "resume", rc);
		return rc;
	}
	return rc;
}

static int smblib_pd_disallowed_votable_indirect_callback(
	struct votable *votable, void *data, int disallowed, const char *client)
{
	struct smb_charger *chg = data;
	int rc;

	rc = vote(chg->pd_allowed_votable, PD_DISALLOWED_INDIRECT_VOTER,
		!disallowed, 0);

	return rc;
}

static int smblib_awake_vote_callback(struct votable *votable, void *data,
			int awake, const char *client)
{
	struct smb_charger *chg = data;

	if (awake)
		pm_stay_awake(chg->dev);
	else
		pm_relax(chg->dev);

	return 0;
}

static int smblib_chg_disable_vote_callback(struct votable *votable, void *data,
			int chg_disable, const char *client)
{
	struct smb_charger *chg = data;
	int rc;

	rc = smblib_masked_write(chg, CHARGING_ENABLE_CMD_REG,
				 CHARGING_ENABLE_CMD_BIT,
				 chg_disable ? 0 : CHARGING_ENABLE_CMD_BIT);
	if (rc < 0) {
		smblib_err(chg, "Couldn't %s charging rc=%d\n",
			chg_disable ? "disable" : "enable", rc);
		return rc;
	}

	return 0;
}

static int smblib_pl_enable_indirect_vote_callback(struct votable *votable,
			void *data, int chg_enable, const char *client)
{
	struct smb_charger *chg = data;

	vote(chg->pl_disable_votable, PL_INDIRECT_VOTER, !chg_enable, 0);

	return 0;
}

static int smblib_hvdcp_enable_vote_callback(struct votable *votable,
			void *data,
			int hvdcp_enable, const char *client)
{
	struct smb_charger *chg = data;
	int rc;
	u8 val = HVDCP_AUTH_ALG_EN_CFG_BIT | HVDCP_EN_BIT;
	u8 stat;

	/* vote to enable/disable HW autonomous INOV */
	vote(chg->hvdcp_hw_inov_dis_votable, client, !hvdcp_enable, 0);

	/*
	 * Disable the autonomous bit and auth bit for disabling hvdcp.
	 * This ensures only qc 2.0 detection runs but no vbus
	 * negotiation happens.
	 */
	if (!hvdcp_enable)
		val = HVDCP_EN_BIT;

	rc = smblib_masked_write(chg, USBIN_OPTIONS_1_CFG_REG,
				 HVDCP_EN_BIT | HVDCP_AUTH_ALG_EN_CFG_BIT,
				 val);
	if (rc < 0) {
		smblib_err(chg, "Couldn't %s hvdcp rc=%d\n",
			hvdcp_enable ? "enable" : "disable", rc);
		return rc;
	}

	rc = smblib_read(chg, APSD_STATUS_REG, &stat);
	if (rc < 0) {
		smblib_err(chg, "Couldn't read APSD status rc=%d\n", rc);
		return rc;
	}

	/* re-run APSD if HVDCP was detected */
	if (stat & QC_CHARGER_BIT)
		smblib_rerun_apsd(chg);

	return 0;
}

static int smblib_hvdcp_disable_indirect_vote_callback(struct votable *votable,
			void *data, int hvdcp_disable, const char *client)
{
	struct smb_charger *chg = data;

	vote(chg->hvdcp_enable_votable, HVDCP_INDIRECT_VOTER,
			!hvdcp_disable, 0);

	return 0;
}

static int smblib_apsd_disable_vote_callback(struct votable *votable,
			void *data,
			int apsd_disable, const char *client)
{
	struct smb_charger *chg = data;
	int rc;

	if (apsd_disable) {
		rc = smblib_masked_write(chg, USBIN_OPTIONS_1_CFG_REG,
							AUTO_SRC_DETECT_BIT,
							0);
		if (rc < 0) {
			smblib_err(chg, "Couldn't disable APSD rc=%d\n", rc);
			return rc;
		}
	} else {
		rc = smblib_masked_write(chg, USBIN_OPTIONS_1_CFG_REG,
							AUTO_SRC_DETECT_BIT,
							AUTO_SRC_DETECT_BIT);
		if (rc < 0) {
			smblib_err(chg, "Couldn't enable APSD rc=%d\n", rc);
			return rc;
		}
	}

	return 0;
}

static int smblib_hvdcp_hw_inov_dis_vote_callback(struct votable *votable,
				void *data, int disable, const char *client)
{
	struct smb_charger *chg = data;
	int rc;

	if (disable) {
		/*
		 * the pulse count register get zeroed when autonomous mode is
		 * disabled. Track that in variables before disabling
		 */
		rc = smblib_get_pulse_cnt(chg, &chg->pulse_cnt);
		if (rc < 0) {
			pr_err("failed to read QC_PULSE_COUNT_STATUS_REG rc=%d\n",
					rc);
			return rc;
		}
	}

	rc = smblib_masked_write(chg, USBIN_OPTIONS_1_CFG_REG,
			HVDCP_AUTONOMOUS_MODE_EN_CFG_BIT,
			disable ? 0 : HVDCP_AUTONOMOUS_MODE_EN_CFG_BIT);
	if (rc < 0) {
		smblib_err(chg, "Couldn't %s hvdcp rc=%d\n",
				disable ? "disable" : "enable", rc);
		return rc;
	}

	return rc;
}

static int smblib_usb_irq_enable_vote_callback(struct votable *votable,
				void *data, int enable, const char *client)
{
	struct smb_charger *chg = data;

	if (!chg->irq_info[INPUT_CURRENT_LIMIT_IRQ].irq ||
				!chg->irq_info[HIGH_DUTY_CYCLE_IRQ].irq)
		return 0;

	if (enable) {
		enable_irq(chg->irq_info[INPUT_CURRENT_LIMIT_IRQ].irq);
		enable_irq(chg->irq_info[HIGH_DUTY_CYCLE_IRQ].irq);
	} else {
		disable_irq(chg->irq_info[INPUT_CURRENT_LIMIT_IRQ].irq);
		disable_irq(chg->irq_info[HIGH_DUTY_CYCLE_IRQ].irq);
	}

	return 0;
}

static int smblib_typec_irq_disable_vote_callback(struct votable *votable,
				void *data, int disable, const char *client)
{
	struct smb_charger *chg = data;

	if (!chg->irq_info[TYPE_C_CHANGE_IRQ].irq)
		return 0;

	if (disable)
		disable_irq_nosync(chg->irq_info[TYPE_C_CHANGE_IRQ].irq);
	else
		enable_irq(chg->irq_info[TYPE_C_CHANGE_IRQ].irq);

	return 0;
}

/*******************
 * VCONN REGULATOR *
 * *****************/

#define MAX_OTG_SS_TRIES 2
static int _smblib_vconn_regulator_enable(struct regulator_dev *rdev)
{
	struct smb_charger *chg = rdev_get_drvdata(rdev);
	u8 otg_stat, val;
	int rc = 0, i;

	if (!chg->external_vconn) {
		/*
		 * Hardware based OTG soft start should complete within 1ms, so
		 * wait for 2ms in the worst case.
		 */
		for (i = 0; i < MAX_OTG_SS_TRIES; ++i) {
			usleep_range(1000, 1100);
			rc = smblib_read(chg, OTG_STATUS_REG, &otg_stat);
			if (rc < 0) {
				smblib_err(chg, "Couldn't read OTG status rc=%d\n",
									rc);
				return rc;
			}

			if (otg_stat & BOOST_SOFTSTART_DONE_BIT)
				break;
		}

		if (!(otg_stat & BOOST_SOFTSTART_DONE_BIT)) {
			smblib_err(chg, "Couldn't enable VCONN; OTG soft start failed\n");
			return -EAGAIN;
		}
	}

	/*
	 * VCONN_EN_ORIENTATION is overloaded with overriding the CC pin used
	 * for Vconn, and it should be set with reverse polarity of CC_OUT.
	 */
	smblib_dbg(chg, PR_OTG, "enabling VCONN\n");
	val = chg->typec_status[3] &
			CC_ORIENTATION_BIT ? 0 : VCONN_EN_ORIENTATION_BIT;
	rc = smblib_masked_write(chg, TYPE_C_INTRPT_ENB_SOFTWARE_CTRL_REG,
				 VCONN_EN_VALUE_BIT | VCONN_EN_ORIENTATION_BIT,
				 VCONN_EN_VALUE_BIT | val);
	if (rc < 0) {
		smblib_err(chg, "Couldn't enable vconn setting rc=%d\n", rc);
		return rc;
	}

	return rc;
}

int smblib_vconn_regulator_enable(struct regulator_dev *rdev)
{
	struct smb_charger *chg = rdev_get_drvdata(rdev);
	int rc = 0;

	mutex_lock(&chg->otg_oc_lock);
	if (chg->vconn_en)
		goto unlock;

	rc = _smblib_vconn_regulator_enable(rdev);
	if (rc >= 0)
		chg->vconn_en = true;

unlock:
	mutex_unlock(&chg->otg_oc_lock);
	return rc;
}

static int _smblib_vconn_regulator_disable(struct regulator_dev *rdev)
{
	struct smb_charger *chg = rdev_get_drvdata(rdev);
	int rc = 0;

	smblib_dbg(chg, PR_OTG, "disabling VCONN\n");
	rc = smblib_masked_write(chg, TYPE_C_INTRPT_ENB_SOFTWARE_CTRL_REG,
				 VCONN_EN_VALUE_BIT, 0);
	if (rc < 0)
		smblib_err(chg, "Couldn't disable vconn regulator rc=%d\n", rc);

	return rc;
}

int smblib_vconn_regulator_disable(struct regulator_dev *rdev)
{
	struct smb_charger *chg = rdev_get_drvdata(rdev);
	int rc = 0;

	mutex_lock(&chg->otg_oc_lock);
	if (!chg->vconn_en)
		goto unlock;

	rc = _smblib_vconn_regulator_disable(rdev);
	if (rc >= 0)
		chg->vconn_en = false;

unlock:
	mutex_unlock(&chg->otg_oc_lock);
	return rc;
}

int smblib_vconn_regulator_is_enabled(struct regulator_dev *rdev)
{
	struct smb_charger *chg = rdev_get_drvdata(rdev);
	int ret;

	mutex_lock(&chg->otg_oc_lock);
	ret = chg->vconn_en;
	mutex_unlock(&chg->otg_oc_lock);
	return ret;
}
/*****************
 * OTG REGULATOR *
 *****************/
#define MAX_RETRY		15
#define MIN_DELAY_US		2000
#define MAX_DELAY_US		9000
static int _smblib_vbus_regulator_enable(struct regulator_dev *rdev)
{
	struct smb_charger *chg = rdev_get_drvdata(rdev);
	int rc, retry_count = 0, min_delay = MIN_DELAY_US;
	u8 stat;

	smblib_dbg(chg, PR_OTG, "halt 1 in 8 mode\n");
	rc = smblib_masked_write(chg, OTG_ENG_OTG_CFG_REG,
				 ENG_BUCKBOOST_HALT1_8_MODE_BIT,
				 ENG_BUCKBOOST_HALT1_8_MODE_BIT);
	if (rc < 0) {
		smblib_err(chg, "Couldn't set OTG_ENG_OTG_CFG_REG rc=%d\n",
			rc);
		return rc;
	}

	smblib_dbg(chg, PR_OTG, "enabling OTG\n");
	rc = smblib_write(chg, CMD_OTG_REG, OTG_EN_BIT);
	if (rc < 0) {
		smblib_err(chg, "Couldn't enable OTG regulator rc=%d\n", rc);
		return rc;
	}

	if (chg->wa_flags & OTG_WA) {
		/* check for softstart */
		do {
			usleep_range(min_delay, min_delay + 100);
			rc = smblib_read(chg, OTG_STATUS_REG, &stat);
			if (rc < 0) {
				smblib_err(chg,
					"Couldn't read OTG status rc=%d\n",
					rc);
				goto out;
			}

			if (stat & BOOST_SOFTSTART_DONE_BIT) {
				rc = smblib_set_charge_param(chg,
					&chg->param.otg_cl, chg->otg_cl_ua);
				if (rc < 0)
					smblib_err(chg,
						"Couldn't set otg limit\n");
				break;
			}

			/* increase the delay for following iterations */
			if (retry_count > 5)
				min_delay = MAX_DELAY_US;
		} while (retry_count++ < MAX_RETRY);

		if (retry_count >= MAX_RETRY) {
			smblib_dbg(chg, PR_OTG, "Boost Softstart not done\n");
			goto out;
		}
	}

	return 0;
out:
	/* disable OTG if softstart failed */
	smblib_write(chg, CMD_OTG_REG, 0);
	return rc;
}

int smblib_vbus_regulator_enable(struct regulator_dev *rdev)
{
	struct smb_charger *chg = rdev_get_drvdata(rdev);
	int rc = 0;

	mutex_lock(&chg->otg_oc_lock);
	if (chg->otg_en)
		goto unlock;

	if (!chg->usb_icl_votable) {
		chg->usb_icl_votable = find_votable("USB_ICL");

		if (!chg->usb_icl_votable)
			return -EINVAL;
	}
	vote(chg->usb_icl_votable, USBIN_USBIN_BOOST_VOTER, true, 0);

	rc = _smblib_vbus_regulator_enable(rdev);
	if (rc >= 0)
		chg->otg_en = true;

unlock:
	mutex_unlock(&chg->otg_oc_lock);
	return rc;
}

static int _smblib_vbus_regulator_disable(struct regulator_dev *rdev)
{
	struct smb_charger *chg = rdev_get_drvdata(rdev);
	int rc;

	if (!chg->external_vconn && chg->vconn_en) {
		smblib_dbg(chg, PR_OTG, "Killing VCONN before disabling OTG\n");
		rc = _smblib_vconn_regulator_disable(rdev);
		if (rc < 0)
			smblib_err(chg, "Couldn't disable VCONN rc=%d\n", rc);
	}

	if (chg->wa_flags & OTG_WA) {
		/* set OTG current limit to minimum value */
		rc = smblib_set_charge_param(chg, &chg->param.otg_cl,
						chg->param.otg_cl.min_u);
		if (rc < 0) {
			smblib_err(chg,
				"Couldn't set otg current limit rc=%d\n", rc);
			return rc;
		}
	}

	smblib_dbg(chg, PR_OTG, "disabling OTG\n");
	rc = smblib_write(chg, CMD_OTG_REG, 0);
	if (rc < 0) {
		smblib_err(chg, "Couldn't disable OTG regulator rc=%d\n", rc);
		return rc;
	}

	smblib_dbg(chg, PR_OTG, "start 1 in 8 mode\n");
	rc = smblib_masked_write(chg, OTG_ENG_OTG_CFG_REG,
				 ENG_BUCKBOOST_HALT1_8_MODE_BIT, 0);
	if (rc < 0) {
		smblib_err(chg, "Couldn't set OTG_ENG_OTG_CFG_REG rc=%d\n", rc);
		return rc;
	}

	return 0;
}

int smblib_vbus_regulator_disable(struct regulator_dev *rdev)
{
	struct smb_charger *chg = rdev_get_drvdata(rdev);
	int rc = 0;

	mutex_lock(&chg->otg_oc_lock);
	if (!chg->otg_en)
		goto unlock;

	rc = _smblib_vbus_regulator_disable(rdev);
	if (rc >= 0)
		chg->otg_en = false;

	if (chg->usb_icl_votable)
		vote(chg->usb_icl_votable, USBIN_USBIN_BOOST_VOTER, false, 0);
unlock:
	mutex_unlock(&chg->otg_oc_lock);
	return rc;
}

int smblib_vbus_regulator_is_enabled(struct regulator_dev *rdev)
{
	struct smb_charger *chg = rdev_get_drvdata(rdev);
	int ret;

	mutex_lock(&chg->otg_oc_lock);
	ret = chg->otg_en;
	mutex_unlock(&chg->otg_oc_lock);
	return ret;
}

/********************
 * BATT PSY GETTERS *
 ********************/

int smblib_get_prop_input_suspend(struct smb_charger *chg,
				  union power_supply_propval *val)
{
	val->intval
		= (get_client_vote(chg->usb_icl_votable, USER_VOTER) == 0)
		 && get_client_vote(chg->dc_suspend_votable, USER_VOTER);
	return 0;
}

int smblib_get_prop_batt_present(struct smb_charger *chg,
				union power_supply_propval *val)
{
	int rc;
	u8 stat;

	rc = smblib_read(chg, BATIF_BASE + INT_RT_STS_OFFSET, &stat);
	if (rc < 0) {
		smblib_err(chg, "Couldn't read BATIF_INT_RT_STS rc=%d\n", rc);
		return rc;
	}

	val->intval = !(stat & (BAT_THERM_OR_ID_MISSING_RT_STS_BIT
					| BAT_TERMINAL_MISSING_RT_STS_BIT));

	return rc;
}

int smblib_get_prop_batt_capacity(struct smb_charger *chg,
				  union power_supply_propval *val)
{
	int rc = -EINVAL;

	if (chg->fake_capacity >= 0) {
		val->intval = chg->fake_capacity;
		return 0;
	}

	if (chg->bms_psy)
		rc = power_supply_get_property(chg->bms_psy,
				POWER_SUPPLY_PROP_CAPACITY, val);
	return rc;
}

int smblib_get_prop_batt_status(struct smb_charger *chg,
				union power_supply_propval *val)
{
	union power_supply_propval pval = {0, };
	bool usb_online, dc_online;
	u8 stat;
	int rc;

	rc = smblib_get_prop_usb_online(chg, &pval);
	if (rc < 0) {
		smblib_err(chg, "Couldn't get usb online property rc=%d\n",
			rc);
		return rc;
	}
	usb_online = (bool)pval.intval;

	rc = smblib_get_prop_dc_online(chg, &pval);
	if (rc < 0) {
		smblib_err(chg, "Couldn't get dc online property rc=%d\n",
			rc);
		return rc;
	}
	dc_online = (bool)pval.intval;

	rc = smblib_read(chg, BATTERY_CHARGER_STATUS_1_REG, &stat);
	if (rc < 0) {
		smblib_err(chg, "Couldn't read BATTERY_CHARGER_STATUS_1 rc=%d\n",
			rc);
		return rc;
	}
	stat = stat & BATTERY_CHARGER_STATUS_MASK;

	if (!usb_online && !dc_online) {
		switch (stat) {
		case TERMINATE_CHARGE:
		case INHIBIT_CHARGE:
			val->intval = POWER_SUPPLY_STATUS_FULL;
			break;
		default:
			val->intval = POWER_SUPPLY_STATUS_DISCHARGING;
			break;
		}
		return rc;
	}

	switch (stat) {
	case TRICKLE_CHARGE:
	case PRE_CHARGE:
	case FAST_CHARGE:
	case FULLON_CHARGE:
	case TAPER_CHARGE:
		val->intval = POWER_SUPPLY_STATUS_CHARGING;
		break;
	case TERMINATE_CHARGE:
	case INHIBIT_CHARGE:
		val->intval = POWER_SUPPLY_STATUS_FULL;
		break;
	case DISABLE_CHARGE:
		val->intval = POWER_SUPPLY_STATUS_NOT_CHARGING;
		break;
	default:
		val->intval = POWER_SUPPLY_STATUS_UNKNOWN;
		break;
	}

	if (val->intval != POWER_SUPPLY_STATUS_CHARGING)
		return 0;

	rc = smblib_read(chg, BATTERY_CHARGER_STATUS_7_REG, &stat);
	if (rc < 0) {
		smblib_err(chg, "Couldn't read BATTERY_CHARGER_STATUS_2 rc=%d\n",
				rc);
			return rc;
		}

	stat &= ENABLE_TRICKLE_BIT | ENABLE_PRE_CHARGING_BIT |
		 ENABLE_FAST_CHARGING_BIT | ENABLE_FULLON_MODE_BIT;
	if (!stat)
		val->intval = POWER_SUPPLY_STATUS_NOT_CHARGING;

	return 0;
}

int smblib_get_prop_batt_charge_type(struct smb_charger *chg,
				union power_supply_propval *val)
{
	int rc;
	u8 stat;

	rc = smblib_read(chg, BATTERY_CHARGER_STATUS_1_REG, &stat);
	if (rc < 0) {
		smblib_err(chg, "Couldn't read BATTERY_CHARGER_STATUS_1 rc=%d\n",
			rc);
		return rc;
	}

	switch (stat & BATTERY_CHARGER_STATUS_MASK) {
	case TRICKLE_CHARGE:
	case PRE_CHARGE:
		val->intval = POWER_SUPPLY_CHARGE_TYPE_TRICKLE;
		break;
	case FAST_CHARGE:
	case FULLON_CHARGE:
		val->intval = POWER_SUPPLY_CHARGE_TYPE_FAST;
		break;
	case TAPER_CHARGE:
		val->intval = POWER_SUPPLY_CHARGE_TYPE_TAPER;
		break;
	default:
		val->intval = POWER_SUPPLY_CHARGE_TYPE_NONE;
	}

	return rc;
}

int smblib_get_prop_batt_health(struct smb_charger *chg,
				union power_supply_propval *val)
{
	union power_supply_propval pval;
	int rc;
	u8 stat;

	rc = smblib_read(chg, BATTERY_CHARGER_STATUS_2_REG, &stat);
	if (rc < 0) {
		smblib_err(chg, "Couldn't read BATTERY_CHARGER_STATUS_2 rc=%d\n",
			rc);
		return rc;
	}
	smblib_dbg(chg, PR_REGISTER, "BATTERY_CHARGER_STATUS_2 = 0x%02x\n",
		   stat);

	if (stat & CHARGER_ERROR_STATUS_BAT_OV_BIT) {
		rc = smblib_get_prop_batt_voltage_now(chg, &pval);
		if (!rc) {
			/*
			 * If Vbatt is within 40mV above Vfloat, then don't
			 * treat it as overvoltage.
			 */
			if (pval.intval >=
				get_effective_result(chg->fv_votable) + 40000) {
				val->intval = POWER_SUPPLY_HEALTH_OVERVOLTAGE;
				smblib_err(chg, "battery over-voltage\n");
				goto done;
			}
		}
	}

	if (stat & BAT_TEMP_STATUS_TOO_COLD_BIT)
		val->intval = POWER_SUPPLY_HEALTH_COLD;
	else if (stat & BAT_TEMP_STATUS_TOO_HOT_BIT)
		val->intval = POWER_SUPPLY_HEALTH_OVERHEAT;
	else if (stat & BAT_TEMP_STATUS_COLD_SOFT_LIMIT_BIT)
		val->intval = POWER_SUPPLY_HEALTH_COOL;
	else if (stat & BAT_TEMP_STATUS_HOT_SOFT_LIMIT_BIT)
		val->intval = POWER_SUPPLY_HEALTH_WARM;
	else
		val->intval = POWER_SUPPLY_HEALTH_GOOD;

done:
	return rc;
}

int smblib_get_prop_system_temp_level(struct smb_charger *chg,
				union power_supply_propval *val)
{
	val->intval = chg->system_temp_level;
	return 0;
}

int smblib_get_prop_input_current_limited(struct smb_charger *chg,
				union power_supply_propval *val)
{
	u8 stat;
	int rc;

	rc = smblib_read(chg, AICL_STATUS_REG, &stat);
	if (rc < 0) {
		smblib_err(chg, "Couldn't read AICL_STATUS rc=%d\n", rc);
		return rc;
	}
	val->intval = (stat & SOFT_ILIMIT_BIT) || chg->is_hdc;
	return 0;
}

int smblib_get_prop_batt_voltage_now(struct smb_charger *chg,
				     union power_supply_propval *val)
{
	int rc;

	if (!chg->bms_psy)
		return -EINVAL;

	rc = power_supply_get_property(chg->bms_psy,
				       POWER_SUPPLY_PROP_VOLTAGE_NOW, val);
	return rc;
}

int smblib_get_prop_batt_current_now(struct smb_charger *chg,
				     union power_supply_propval *val)
{
	int rc;

	if (!chg->bms_psy)
		return -EINVAL;

	rc = power_supply_get_property(chg->bms_psy,
				       POWER_SUPPLY_PROP_CURRENT_NOW, val);
	return rc;
}

int smblib_get_prop_batt_temp(struct smb_charger *chg,
			      union power_supply_propval *val)
{
	int rc;

	if (!chg->bms_psy)
		return -EINVAL;

	rc = power_supply_get_property(chg->bms_psy,
				       POWER_SUPPLY_PROP_TEMP, val);
	return rc;
}

int smblib_get_prop_step_chg_step(struct smb_charger *chg,
				union power_supply_propval *val)
{
	int rc;
	u8 stat;

	if (!chg->step_chg_enabled) {
		val->intval = -1;
		return 0;
	}

	rc = smblib_read(chg, BATTERY_CHARGER_STATUS_1_REG, &stat);
	if (rc < 0) {
		smblib_err(chg, "Couldn't read BATTERY_CHARGER_STATUS_1 rc=%d\n",
			rc);
		return rc;
	}

	val->intval = (stat & STEP_CHARGING_STATUS_MASK) >>
				STEP_CHARGING_STATUS_SHIFT;

	return rc;
}

int smblib_get_prop_batt_charge_done(struct smb_charger *chg,
					union power_supply_propval *val)
{
	int rc;
	u8 stat;

	rc = smblib_read(chg, BATTERY_CHARGER_STATUS_1_REG, &stat);
	if (rc < 0) {
		smblib_err(chg, "Couldn't read BATTERY_CHARGER_STATUS_1 rc=%d\n",
			rc);
		return rc;
	}

	stat = stat & BATTERY_CHARGER_STATUS_MASK;
	val->intval = (stat == TERMINATE_CHARGE);
	return 0;
}

int smblib_get_prop_charge_qnovo_enable(struct smb_charger *chg,
				  union power_supply_propval *val)
{
	int rc;
	u8 stat;

	rc = smblib_read(chg, QNOVO_PT_ENABLE_CMD_REG, &stat);
	if (rc < 0) {
		smblib_err(chg, "Couldn't read QNOVO_PT_ENABLE_CMD rc=%d\n",
			rc);
		return rc;
	}

	val->intval = (bool)(stat & QNOVO_PT_ENABLE_CMD_BIT);
	return 0;
}

/***********************
 * BATTERY PSY SETTERS *
 ***********************/

int smblib_set_prop_input_suspend(struct smb_charger *chg,
				  const union power_supply_propval *val)
{
	int rc;

	/* vote 0mA when suspended */
	rc = vote(chg->usb_icl_votable, USER_VOTER, (bool)val->intval, 0);
	if (rc < 0) {
		smblib_err(chg, "Couldn't vote to %s USB rc=%d\n",
			(bool)val->intval ? "suspend" : "resume", rc);
		return rc;
	}

	rc = vote(chg->dc_suspend_votable, USER_VOTER, (bool)val->intval, 0);
	if (rc < 0) {
		smblib_err(chg, "Couldn't vote to %s DC rc=%d\n",
			(bool)val->intval ? "suspend" : "resume", rc);
		return rc;
	}

	power_supply_changed(chg->batt_psy);
	return rc;
}

int smblib_set_prop_batt_capacity(struct smb_charger *chg,
				  const union power_supply_propval *val)
{
	chg->fake_capacity = val->intval;

	power_supply_changed(chg->batt_psy);

	return 0;
}

int smblib_set_prop_system_temp_level(struct smb_charger *chg,
				const union power_supply_propval *val)
{
	if (val->intval < 0)
		return -EINVAL;

	if (chg->thermal_levels <= 0)
		return -EINVAL;

	if (val->intval > chg->thermal_levels)
		return -EINVAL;

	chg->system_temp_level = val->intval;
	/* disable parallel charge in case of system temp level */
	vote(chg->pl_disable_votable, THERMAL_DAEMON_VOTER,
			chg->system_temp_level ? true : false, 0);

	if (chg->system_temp_level == chg->thermal_levels)
		return vote(chg->chg_disable_votable,
			THERMAL_DAEMON_VOTER, true, 0);

	vote(chg->chg_disable_votable, THERMAL_DAEMON_VOTER, false, 0);
	if (chg->system_temp_level == 0)
		return vote(chg->fcc_votable, THERMAL_DAEMON_VOTER, false, 0);

	vote(chg->fcc_votable, THERMAL_DAEMON_VOTER, true,
			chg->thermal_mitigation[chg->system_temp_level]);
	return 0;
}

int smblib_set_prop_charge_qnovo_enable(struct smb_charger *chg,
				  const union power_supply_propval *val)
{
	int rc = 0;

	rc = smblib_masked_write(chg, QNOVO_PT_ENABLE_CMD_REG,
			QNOVO_PT_ENABLE_CMD_BIT,
			val->intval ? QNOVO_PT_ENABLE_CMD_BIT : 0);
	if (rc < 0) {
		dev_err(chg->dev, "Couldn't enable qnovo rc=%d\n", rc);
		return rc;
	}

	return rc;
}

int smblib_rerun_aicl(struct smb_charger *chg)
{
	int rc, settled_icl_ua;
	u8 stat;

	rc = smblib_read(chg, POWER_PATH_STATUS_REG, &stat);
	if (rc < 0) {
		smblib_err(chg, "Couldn't read POWER_PATH_STATUS rc=%d\n",
								rc);
		return rc;
	}

	/* USB is suspended so skip re-running AICL */
	if (stat & USBIN_SUSPEND_STS_BIT)
		return rc;

	smblib_dbg(chg, PR_MISC, "re-running AICL\n");
	switch (chg->smb_version) {
	case PMI8998_SUBTYPE:
		rc = smblib_get_charge_param(chg, &chg->param.icl_stat,
							&settled_icl_ua);
		if (rc < 0) {
			smblib_err(chg, "Couldn't get settled ICL rc=%d\n", rc);
			return rc;
		}

		vote(chg->usb_icl_votable, AICL_RERUN_VOTER, true,
				max(settled_icl_ua - chg->param.usb_icl.step_u,
				chg->param.usb_icl.step_u));
		vote(chg->usb_icl_votable, AICL_RERUN_VOTER, false, 0);
		break;
	case PM660_SUBTYPE:
		/*
		 * Use restart_AICL instead of trigger_AICL as it runs the
		 * complete AICL instead of starting from the last settled
		 * value.
		 */
		rc = smblib_masked_write(chg, CMD_HVDCP_2_REG,
					RESTART_AICL_BIT, RESTART_AICL_BIT);
		if (rc < 0)
			smblib_err(chg, "Couldn't write to CMD_HVDCP_2_REG rc=%d\n",
									rc);
		break;
	default:
		smblib_dbg(chg, PR_PARALLEL, "unknown SMB chip %d\n",
				chg->smb_version);
		return -EINVAL;
	}

	return 0;
}

static int smblib_dp_pulse(struct smb_charger *chg)
{
	int rc;

	/* QC 3.0 increment */
	rc = smblib_masked_write(chg, CMD_HVDCP_2_REG, SINGLE_INCREMENT_BIT,
			SINGLE_INCREMENT_BIT);
	if (rc < 0)
		smblib_err(chg, "Couldn't write to CMD_HVDCP_2_REG rc=%d\n",
				rc);

	return rc;
}

static int smblib_dm_pulse(struct smb_charger *chg)
{
	int rc;

	/* QC 3.0 decrement */
	rc = smblib_masked_write(chg, CMD_HVDCP_2_REG, SINGLE_DECREMENT_BIT,
			SINGLE_DECREMENT_BIT);
	if (rc < 0)
		smblib_err(chg, "Couldn't write to CMD_HVDCP_2_REG rc=%d\n",
				rc);

	return rc;
}

int smblib_dp_dm(struct smb_charger *chg, int val)
{
	int target_icl_ua, rc = 0;

	switch (val) {
	case POWER_SUPPLY_DP_DM_DP_PULSE:
		rc = smblib_dp_pulse(chg);
		if (!rc)
			chg->pulse_cnt++;
		smblib_dbg(chg, PR_PARALLEL, "DP_DM_DP_PULSE rc=%d cnt=%d\n",
				rc, chg->pulse_cnt);
		break;
	case POWER_SUPPLY_DP_DM_DM_PULSE:
		rc = smblib_dm_pulse(chg);
		if (!rc && chg->pulse_cnt)
			chg->pulse_cnt--;
		smblib_dbg(chg, PR_PARALLEL, "DP_DM_DM_PULSE rc=%d cnt=%d\n",
				rc, chg->pulse_cnt);
		break;
	case POWER_SUPPLY_DP_DM_ICL_DOWN:
		chg->usb_icl_delta_ua -= 100000;
		target_icl_ua = get_effective_result(chg->usb_icl_votable);
		vote(chg->usb_icl_votable, SW_QC3_VOTER, true,
				target_icl_ua + chg->usb_icl_delta_ua);
		break;
	case POWER_SUPPLY_DP_DM_ICL_UP:
	default:
		break;
	}

	return rc;
}

/*******************
 * DC PSY GETTERS *
 *******************/

int smblib_get_prop_dc_present(struct smb_charger *chg,
				union power_supply_propval *val)
{
	int rc;
	u8 stat;

	rc = smblib_read(chg, DCIN_BASE + INT_RT_STS_OFFSET, &stat);
	if (rc < 0) {
		smblib_err(chg, "Couldn't read DCIN_RT_STS rc=%d\n", rc);
		return rc;
	}

	val->intval = (bool)(stat & DCIN_PLUGIN_RT_STS_BIT);
	return 0;
}

int smblib_get_prop_dc_online(struct smb_charger *chg,
			       union power_supply_propval *val)
{
	int rc = 0;
	u8 stat;

	if (get_client_vote(chg->dc_suspend_votable, USER_VOTER)) {
		val->intval = false;
		return rc;
	}

	rc = smblib_read(chg, POWER_PATH_STATUS_REG, &stat);
	if (rc < 0) {
		smblib_err(chg, "Couldn't read POWER_PATH_STATUS rc=%d\n",
			rc);
		return rc;
	}
	smblib_dbg(chg, PR_REGISTER, "POWER_PATH_STATUS = 0x%02x\n",
		   stat);

	val->intval = (stat & USE_DCIN_BIT) &&
		      (stat & VALID_INPUT_POWER_SOURCE_STS_BIT);

	return rc;
}

int smblib_get_prop_dc_current_max(struct smb_charger *chg,
				    union power_supply_propval *val)
{
	val->intval = get_effective_result_locked(chg->dc_icl_votable);
	return 0;
}

/*******************
 * DC PSY SETTERS *
 * *****************/

int smblib_set_prop_dc_current_max(struct smb_charger *chg,
				    const union power_supply_propval *val)
{
	int rc;

	rc = vote(chg->dc_icl_votable, USER_VOTER, true, val->intval);
	return rc;
}

/*******************
 * USB PSY GETTERS *
 *******************/

int smblib_get_prop_usb_present(struct smb_charger *chg,
				union power_supply_propval *val)
{
	int rc;
	u8 stat;

	rc = smblib_read(chg, USBIN_BASE + INT_RT_STS_OFFSET, &stat);
	if (rc < 0) {
		smblib_err(chg, "Couldn't read USBIN_RT_STS rc=%d\n", rc);
		return rc;
	}

	val->intval = (bool)(stat & USBIN_PLUGIN_RT_STS_BIT);
	return 0;
}

int smblib_get_prop_usb_online(struct smb_charger *chg,
			       union power_supply_propval *val)
{
	int rc = 0;
	u8 stat;

	if (get_client_vote_locked(chg->usb_icl_votable, USER_VOTER) == 0) {
		val->intval = false;
		return rc;
	}

	rc = smblib_read(chg, POWER_PATH_STATUS_REG, &stat);
	if (rc < 0) {
		smblib_err(chg, "Couldn't read POWER_PATH_STATUS rc=%d\n",
			rc);
		return rc;
	}
	smblib_dbg(chg, PR_REGISTER, "POWER_PATH_STATUS = 0x%02x\n",
		   stat);

	val->intval = (stat & USE_USBIN_BIT) &&
		      (stat & VALID_INPUT_POWER_SOURCE_STS_BIT);
	return rc;
}

int smblib_get_prop_usb_voltage_now(struct smb_charger *chg,
				    union power_supply_propval *val)
{
	int rc = 0;

	rc = smblib_get_prop_usb_present(chg, val);
	if (rc < 0 || !val->intval)
		return rc;

	if (!chg->iio.usbin_v_chan ||
		PTR_ERR(chg->iio.usbin_v_chan) == -EPROBE_DEFER)
		chg->iio.usbin_v_chan = iio_channel_get(chg->dev, "usbin_v");

	if (IS_ERR(chg->iio.usbin_v_chan))
		return PTR_ERR(chg->iio.usbin_v_chan);

	return iio_read_channel_processed(chg->iio.usbin_v_chan, &val->intval);
}

int smblib_get_prop_pd_current_max(struct smb_charger *chg,
				    union power_supply_propval *val)
{
	val->intval = get_client_vote_locked(chg->usb_icl_votable, PD_VOTER);
	return 0;
}

int smblib_get_prop_usb_current_max(struct smb_charger *chg,
				    union power_supply_propval *val)
{
	val->intval = get_client_vote_locked(chg->usb_icl_votable,
			USB_PSY_VOTER);
	return 0;
}

int smblib_get_prop_usb_current_now(struct smb_charger *chg,
				    union power_supply_propval *val)
{
	int rc = 0;

	rc = smblib_get_prop_usb_present(chg, val);
	if (rc < 0 || !val->intval)
		return rc;

	if (!chg->iio.usbin_i_chan ||
		PTR_ERR(chg->iio.usbin_i_chan) == -EPROBE_DEFER)
		chg->iio.usbin_i_chan = iio_channel_get(chg->dev, "usbin_i");

	if (IS_ERR(chg->iio.usbin_i_chan))
		return PTR_ERR(chg->iio.usbin_i_chan);

	return iio_read_channel_processed(chg->iio.usbin_i_chan, &val->intval);
}

int smblib_get_prop_charger_temp(struct smb_charger *chg,
				 union power_supply_propval *val)
{
	int rc;

	if (!chg->iio.temp_chan ||
		PTR_ERR(chg->iio.temp_chan) == -EPROBE_DEFER)
		chg->iio.temp_chan = iio_channel_get(chg->dev, "charger_temp");

	if (IS_ERR(chg->iio.temp_chan))
		return PTR_ERR(chg->iio.temp_chan);

	rc = iio_read_channel_processed(chg->iio.temp_chan, &val->intval);
	val->intval /= 100;
	return rc;
}

int smblib_get_prop_charger_temp_max(struct smb_charger *chg,
				    union power_supply_propval *val)
{
	int rc;

	if (!chg->iio.temp_max_chan ||
		PTR_ERR(chg->iio.temp_max_chan) == -EPROBE_DEFER)
		chg->iio.temp_max_chan = iio_channel_get(chg->dev,
							 "charger_temp_max");
	if (IS_ERR(chg->iio.temp_max_chan))
		return PTR_ERR(chg->iio.temp_max_chan);

	rc = iio_read_channel_processed(chg->iio.temp_max_chan, &val->intval);
	val->intval /= 100;
	return rc;
}

int smblib_get_prop_typec_cc_orientation(struct smb_charger *chg,
					 union power_supply_propval *val)
{
	if (chg->typec_status[3] & CC_ATTACHED_BIT)
		val->intval =
			(bool)(chg->typec_status[3] & CC_ORIENTATION_BIT) + 1;
	else
		val->intval = 0;

	return 0;
}

static const char * const smblib_typec_mode_name[] = {
	[POWER_SUPPLY_TYPEC_NONE]		  = "NONE",
	[POWER_SUPPLY_TYPEC_SOURCE_DEFAULT]	  = "SOURCE_DEFAULT",
	[POWER_SUPPLY_TYPEC_SOURCE_MEDIUM]	  = "SOURCE_MEDIUM",
	[POWER_SUPPLY_TYPEC_SOURCE_HIGH]	  = "SOURCE_HIGH",
	[POWER_SUPPLY_TYPEC_NON_COMPLIANT]	  = "NON_COMPLIANT",
	[POWER_SUPPLY_TYPEC_SINK]		  = "SINK",
	[POWER_SUPPLY_TYPEC_SINK_POWERED_CABLE]   = "SINK_POWERED_CABLE",
	[POWER_SUPPLY_TYPEC_SINK_DEBUG_ACCESSORY] = "SINK_DEBUG_ACCESSORY",
	[POWER_SUPPLY_TYPEC_SINK_AUDIO_ADAPTER]   = "SINK_AUDIO_ADAPTER",
	[POWER_SUPPLY_TYPEC_POWERED_CABLE_ONLY]   = "POWERED_CABLE_ONLY",
};

static int smblib_get_prop_ufp_mode(struct smb_charger *chg)
{
	switch (chg->typec_status[0]) {
	case 0:
		return POWER_SUPPLY_TYPEC_NONE;
	case UFP_TYPEC_RDSTD_BIT:
		return POWER_SUPPLY_TYPEC_SOURCE_DEFAULT;
	case UFP_TYPEC_RD1P5_BIT:
		return POWER_SUPPLY_TYPEC_SOURCE_MEDIUM;
	case UFP_TYPEC_RD3P0_BIT:
		return POWER_SUPPLY_TYPEC_SOURCE_HIGH;
	default:
		break;
	}

	return POWER_SUPPLY_TYPEC_NON_COMPLIANT;
}

static int smblib_get_prop_dfp_mode(struct smb_charger *chg)
{
	switch (chg->typec_status[1] & DFP_TYPEC_MASK) {
	case DFP_RA_RA_BIT:
		return POWER_SUPPLY_TYPEC_SINK_AUDIO_ADAPTER;
	case DFP_RD_RD_BIT:
		return POWER_SUPPLY_TYPEC_SINK_DEBUG_ACCESSORY;
	case DFP_RD_RA_VCONN_BIT:
		return POWER_SUPPLY_TYPEC_SINK_POWERED_CABLE;
	case DFP_RD_OPEN_BIT:
		return POWER_SUPPLY_TYPEC_SINK;
	case DFP_RA_OPEN_BIT:
		return POWER_SUPPLY_TYPEC_POWERED_CABLE_ONLY;
	default:
		break;
	}

	return POWER_SUPPLY_TYPEC_NONE;
}

int smblib_get_prop_typec_mode(struct smb_charger *chg,
			       union power_supply_propval *val)
{
	if (!(chg->typec_status[3] & TYPEC_DEBOUNCE_DONE_STATUS_BIT)) {
		val->intval = POWER_SUPPLY_TYPEC_NONE;
		return 0;
	}

	if (chg->typec_status[3] & UFP_DFP_MODE_STATUS_BIT)
		val->intval = smblib_get_prop_dfp_mode(chg);
	else
		val->intval = smblib_get_prop_ufp_mode(chg);

	return 0;
}

int smblib_get_prop_typec_power_role(struct smb_charger *chg,
				     union power_supply_propval *val)
{
	int rc = 0;
	u8 ctrl;

	rc = smblib_read(chg, TYPE_C_INTRPT_ENB_SOFTWARE_CTRL_REG, &ctrl);
	if (rc < 0) {
		smblib_err(chg, "Couldn't read TYPE_C_INTRPT_ENB_SOFTWARE_CTRL rc=%d\n",
			rc);
		return rc;
	}
	smblib_dbg(chg, PR_REGISTER, "TYPE_C_INTRPT_ENB_SOFTWARE_CTRL = 0x%02x\n",
		   ctrl);

	if (ctrl & TYPEC_DISABLE_CMD_BIT) {
		val->intval = POWER_SUPPLY_TYPEC_PR_NONE;
		return rc;
	}

	switch (ctrl & (DFP_EN_CMD_BIT | UFP_EN_CMD_BIT)) {
	case 0:
		val->intval = POWER_SUPPLY_TYPEC_PR_DUAL;
		break;
	case DFP_EN_CMD_BIT:
		val->intval = POWER_SUPPLY_TYPEC_PR_SOURCE;
		break;
	case UFP_EN_CMD_BIT:
		val->intval = POWER_SUPPLY_TYPEC_PR_SINK;
		break;
	default:
		val->intval = POWER_SUPPLY_TYPEC_PR_NONE;
		smblib_err(chg, "unsupported power role 0x%02lx\n",
			ctrl & (DFP_EN_CMD_BIT | UFP_EN_CMD_BIT));
		return -EINVAL;
	}

	return rc;
}

int smblib_get_prop_pd_allowed(struct smb_charger *chg,
			       union power_supply_propval *val)
{
	val->intval = get_effective_result(chg->pd_allowed_votable);
	return 0;
}

int smblib_get_prop_pd_apsd_done(struct smb_charger *chg,
				 union power_supply_propval *val)
{
	int rc;
	u8 stat;

	rc = smblib_read(chg, APSD_STATUS_REG, &stat);
	if (rc < 0) {
		smblib_err(chg, "Counldn't read APSD_STATUS_REG rc=%d\n", rc);
		return rc;
	}
	val->intval = stat & APSD_DTC_STATUS_DONE_BIT;
	return 0;
}

int smblib_get_prop_input_current_settled(struct smb_charger *chg,
					  union power_supply_propval *val)
{
	return smblib_get_charge_param(chg, &chg->param.icl_stat, &val->intval);
}

#define HVDCP3_STEP_UV	200000
int smblib_get_prop_input_voltage_settled(struct smb_charger *chg,
						union power_supply_propval *val)
{
	const struct apsd_result *apsd_result = smblib_get_apsd_result(chg);
	int rc, pulses;
	u8 stat;

	val->intval = MICRO_5V;
	if (apsd_result == NULL) {
		smblib_err(chg, "APSD result is NULL\n");
		return 0;
	}

	switch (apsd_result->pst) {
	case POWER_SUPPLY_TYPE_USB_HVDCP_3:
		rc = smblib_read(chg, QC_PULSE_COUNT_STATUS_REG, &stat);
		if (rc < 0) {
			smblib_err(chg,
				"Couldn't read QC_PULSE_COUNT rc=%d\n", rc);
			return 0;
		}
		pulses = (stat & QC_PULSE_COUNT_MASK);
		val->intval = MICRO_5V + HVDCP3_STEP_UV * pulses;
		break;
	default:
		val->intval = MICRO_5V;
		break;
	}

	return 0;
}

int smblib_get_prop_pd_in_hard_reset(struct smb_charger *chg,
			       union power_supply_propval *val)
{
	val->intval = chg->pd_hard_reset;
	return 0;
}

int smblib_get_pe_start(struct smb_charger *chg,
			       union power_supply_propval *val)
{
	/*
	 * hvdcp timeout voter is the last one to allow pd. Use its vote
	 * to indicate start of pe engine
	 */
	val->intval
		= !get_client_vote_locked(chg->pd_disallowed_votable_indirect,
			HVDCP_TIMEOUT_VOTER);
	return 0;
}

int smblib_get_prop_die_health(struct smb_charger *chg,
						union power_supply_propval *val)
{
	int rc;
	u8 stat;

	rc = smblib_read(chg, TEMP_RANGE_STATUS_REG, &stat);
	if (rc < 0) {
		smblib_err(chg, "Couldn't read TEMP_RANGE_STATUS_REG rc=%d\n",
									rc);
		return rc;
	}

	/* TEMP_RANGE bits are mutually exclusive */
	switch (stat & TEMP_RANGE_MASK) {
	case TEMP_BELOW_RANGE_BIT:
		val->intval = POWER_SUPPLY_HEALTH_COOL;
		break;
	case TEMP_WITHIN_RANGE_BIT:
		val->intval = POWER_SUPPLY_HEALTH_WARM;
		break;
	case TEMP_ABOVE_RANGE_BIT:
		val->intval = POWER_SUPPLY_HEALTH_HOT;
		break;
	case ALERT_LEVEL_BIT:
		val->intval = POWER_SUPPLY_HEALTH_OVERHEAT;
		break;
	default:
		val->intval = POWER_SUPPLY_HEALTH_UNKNOWN;
	}

	return 0;
}

/*******************
 * USB PSY SETTERS *
 * *****************/

int smblib_set_prop_pd_current_max(struct smb_charger *chg,
				    const union power_supply_propval *val)
{
	int rc;

	if (chg->pd_active)
		rc = vote(chg->usb_icl_votable, PD_VOTER, true, val->intval);
	else
		rc = -EPERM;

	return rc;
}

int smblib_set_prop_usb_current_max(struct smb_charger *chg,
				    const union power_supply_propval *val)
{
	int rc;

	if (!chg->pd_active) {
		rc = vote(chg->usb_icl_votable, USB_PSY_VOTER,
				true, val->intval);
	} else if (chg->system_suspend_supported) {
		if (val->intval <= USBIN_25MA)
			rc = vote(chg->usb_icl_votable,
				PD_SUSPEND_SUPPORTED_VOTER, true, val->intval);
		else
			rc = vote(chg->usb_icl_votable,
				PD_SUSPEND_SUPPORTED_VOTER, false, 0);
	}
	return rc;
}

int smblib_set_prop_boost_current(struct smb_charger *chg,
				    const union power_supply_propval *val)
{
	int rc = 0;

	rc = smblib_set_charge_param(chg, &chg->param.freq_boost,
				val->intval <= chg->boost_threshold_ua ?
				chg->chg_freq.freq_below_otg_threshold :
				chg->chg_freq.freq_above_otg_threshold);
	if (rc < 0) {
		dev_err(chg->dev, "Error in setting freq_boost rc=%d\n", rc);
		return rc;
	}

	chg->boost_current_ua = val->intval;
	return rc;
}

int smblib_set_prop_typec_power_role(struct smb_charger *chg,
				     const union power_supply_propval *val)
{
	int rc = 0;
	u8 reg;

	switch (val->intval) {
	case POWER_SUPPLY_TYPEC_PR_NONE:
		reg = TYPEC_DISABLE_CMD_BIT;
		break;
	case POWER_SUPPLY_TYPEC_PR_DUAL:
		reg = 0;
		break;
	case POWER_SUPPLY_TYPEC_PR_SINK:
		reg = UFP_EN_CMD_BIT | EXIT_SNK_BASED_ON_CC_BIT;
		break;
	case POWER_SUPPLY_TYPEC_PR_SOURCE:
		reg = DFP_EN_CMD_BIT;
		break;
	default:
		smblib_err(chg, "power role %d not supported\n", val->intval);
		return -EINVAL;
	}

	if (power_role == UFP_EN_CMD_BIT) {
		/* disable PBS workaround when forcing sink mode */
		rc = smblib_write(chg, TM_IO_DTEST4_SEL, 0x0);
		if (rc < 0) {
			smblib_err(chg, "Couldn't write to TM_IO_DTEST4_SEL rc=%d\n",
				rc);
		}
	} else {
		/* restore it back to 0xA5 */
		rc = smblib_write(chg, TM_IO_DTEST4_SEL, 0xA5);
		if (rc < 0) {
			smblib_err(chg, "Couldn't write to TM_IO_DTEST4_SEL rc=%d\n",
				rc);
		}
	}

	rc = smblib_masked_write(chg, TYPE_C_INTRPT_ENB_SOFTWARE_CTRL_REG,
				 TYPEC_POWER_ROLE_CMD_MASK |
				 EXIT_SNK_BASED_ON_CC_BIT,
				 reg);
	if (rc < 0) {
		smblib_err(chg, "Couldn't write 0x%02x to TYPE_C_INTRPT_ENB_SOFTWARE_CTRL rc=%d\n",
			reg, rc);
		return rc;
	}

	return rc;
}

int smblib_set_prop_usb_voltage_min(struct smb_charger *chg,
				    const union power_supply_propval *val)
{
	int rc, min_uv;

	min_uv = min(val->intval, chg->voltage_max_uv);
	rc = smblib_set_usb_pd_allowed_voltage(chg, min_uv,
					       chg->voltage_max_uv);
	if (rc < 0) {
		smblib_err(chg, "invalid max voltage %duV rc=%d\n",
			val->intval, rc);
		return rc;
	}

	chg->voltage_min_uv = min_uv;
	return rc;
}

int smblib_set_prop_usb_voltage_max(struct smb_charger *chg,
				    const union power_supply_propval *val)
{
	int rc, max_uv;

	max_uv = max(val->intval, chg->voltage_min_uv);
	rc = smblib_set_usb_pd_allowed_voltage(chg, chg->voltage_min_uv,
					       max_uv);
	if (rc < 0) {
		smblib_err(chg, "invalid min voltage %duV rc=%d\n",
			val->intval, rc);
		return rc;
	}

	chg->voltage_max_uv = max_uv;
	return rc;
}

int smblib_set_prop_pd_cc_override(struct smb_charger *chg,
				   const union power_supply_propval *val)
{
	int rc = 0;
	u8 stat = 0;
	bool orientation;
	bool cc_override = val->intval;

	/*
	 * VCONN_EN_ORIENTATION_BIT controls whether to use CC1 or CC2 line
	 * when TYPEC_SPARE_CFG_BIT (CC pin selection s/w override) is set
	 * or when VCONN_EN_VALUE_BIT is set.
	 */
	rc = smblib_read(chg, TYPE_C_STATUS_4_REG, &stat);
	if (rc < 0) {
		smblib_err(chg, "Couldn't read TYPE_C_STATUS_4 rc=%d\n", rc);
		return rc;
	}

	if (cc_override) {
		orientation = stat & CC_ORIENTATION_BIT;
		rc = smblib_masked_write(chg,
					 TYPE_C_INTRPT_ENB_SOFTWARE_CTRL_REG,
					 VCONN_EN_ORIENTATION_BIT,
					 orientation ?
						0 : VCONN_EN_ORIENTATION_BIT);
		if (rc < 0) {
			smblib_err(chg,
				   "Couldn't enable vconn on CC line rc=%d\n",
				   rc);
			return rc;
		}
	}

	rc = smblib_masked_write(chg, TAPER_TIMER_SEL_CFG_REG,
				 TYPEC_SPARE_CFG_BIT,
				 cc_override ? TYPEC_SPARE_CFG_BIT : 0);
	if (rc < 0) {
		smblib_err(chg, "Couldn't change cc_out ctrl to %s rc=%d\n",
			   cc_override ? "SW" : "HW", rc);
		return rc;
	}

	return rc;
}

int smblib_set_prop_pd_active(struct smb_charger *chg,
			      const union power_supply_propval *val)
{
	int rc;
	bool orientation, cc_debounced, sink_attached, hvdcp;
	u8 stat;

	if (!get_effective_result(chg->pd_allowed_votable))
		return -EINVAL;

	rc = smblib_read(chg, APSD_STATUS_REG, &stat);
	if (rc < 0) {
		smblib_err(chg, "Couldn't read APSD status rc=%d\n", rc);
		return rc;
	}

	cc_debounced = (bool)
		(chg->typec_status[3] & TYPEC_DEBOUNCE_DONE_STATUS_BIT);
	sink_attached = (bool)
		(chg->typec_status[3] & UFP_DFP_MODE_STATUS_BIT);
	hvdcp = stat & QC_CHARGER_BIT;

	chg->pd_active = val->intval;
	if (chg->pd_active) {
		vote(chg->apsd_disable_votable, PD_VOTER, true, 0);
		vote(chg->pd_allowed_votable, PD_VOTER, true, 0);
		vote(chg->usb_irq_enable_votable, PD_VOTER, true, 0);

		/*
		 * VCONN_EN_ORIENTATION_BIT controls whether to use CC1 or CC2
		 * line when TYPEC_SPARE_CFG_BIT (CC pin selection s/w override)
		 * is set or when VCONN_EN_VALUE_BIT is set.
		 */
		orientation = chg->typec_status[3] & CC_ORIENTATION_BIT;
		rc = smblib_masked_write(chg,
				TYPE_C_INTRPT_ENB_SOFTWARE_CTRL_REG,
				VCONN_EN_ORIENTATION_BIT,
				orientation ? 0 : VCONN_EN_ORIENTATION_BIT);
		if (rc < 0)
			smblib_err(chg,
				"Couldn't enable vconn on CC line rc=%d\n", rc);

		/* SW controlled CC_OUT */
		rc = smblib_masked_write(chg, TAPER_TIMER_SEL_CFG_REG,
				TYPEC_SPARE_CFG_BIT, TYPEC_SPARE_CFG_BIT);
		if (rc < 0)
			smblib_err(chg, "Couldn't enable SW cc_out rc=%d\n",
									rc);

		/*
		 * Enforce 500mA for PD until the real vote comes in later.
		 * It is guaranteed that pd_active is set prior to
		 * pd_current_max
		 */
		rc = vote(chg->usb_icl_votable, PD_VOTER, true, USBIN_500MA);
		if (rc < 0)
			smblib_err(chg, "Couldn't vote for USB ICL rc=%d\n",
									rc);

		/* since PD was found the cable must be non-legacy */
		vote(chg->usb_icl_votable, LEGACY_UNKNOWN_VOTER, false, 0);

		/* clear USB ICL vote for DCP_VOTER */
		rc = vote(chg->usb_icl_votable, DCP_VOTER, false, 0);
		if (rc < 0)
			smblib_err(chg, "Couldn't un-vote DCP from USB ICL rc=%d\n",
									rc);

		/* remove USB_PSY_VOTER */
		rc = vote(chg->usb_icl_votable, USB_PSY_VOTER, false, 0);
		if (rc < 0)
			smblib_err(chg, "Couldn't unvote USB_PSY rc=%d\n", rc);
	} else {
		vote(chg->apsd_disable_votable, PD_VOTER, false, 0);
		vote(chg->pd_allowed_votable, PD_VOTER, true, 0);
		vote(chg->usb_irq_enable_votable, PD_VOTER, true, 0);
		vote(chg->hvdcp_disable_votable_indirect, PD_INACTIVE_VOTER,
								false, 0);

		/* HW controlled CC_OUT */
		rc = smblib_masked_write(chg, TAPER_TIMER_SEL_CFG_REG,
							TYPEC_SPARE_CFG_BIT, 0);
		if (rc < 0)
			smblib_err(chg, "Couldn't enable HW cc_out rc=%d\n",
									rc);

		/*
		 * This WA should only run for HVDCP. Non-legacy SDP/CDP could
		 * draw more, but this WA will remove Rd causing VBUS to drop,
		 * and data could be interrupted. Non-legacy DCP could also draw
		 * more, but it may impact compliance.
		 */
		if (!chg->typec_legacy_valid && cc_debounced &&
							!sink_attached && hvdcp)
			schedule_work(&chg->legacy_detection_work);
	}

	smblib_update_usb_type(chg);
	power_supply_changed(chg->usb_psy);
	return rc;
}

int smblib_set_prop_ship_mode(struct smb_charger *chg,
				const union power_supply_propval *val)
{
	int rc;

	smblib_dbg(chg, PR_MISC, "Set ship mode: %d!!\n", !!val->intval);

	rc = smblib_masked_write(chg, SHIP_MODE_REG, SHIP_MODE_EN_BIT,
			!!val->intval ? SHIP_MODE_EN_BIT : 0);
	if (rc < 0)
		dev_err(chg->dev, "Couldn't %s ship mode, rc=%d\n",
				!!val->intval ? "enable" : "disable", rc);

	return rc;
}

int smblib_reg_block_update(struct smb_charger *chg,
				struct reg_info *entry)
{
	int rc = 0;

	while (entry && entry->reg) {
		rc = smblib_read(chg, entry->reg, &entry->bak);
		if (rc < 0) {
			dev_err(chg->dev, "Error in reading %s rc=%d\n",
				entry->desc, rc);
			break;
		}
		entry->bak &= entry->mask;

		rc = smblib_masked_write(chg, entry->reg,
					 entry->mask, entry->val);
		if (rc < 0) {
			dev_err(chg->dev, "Error in writing %s rc=%d\n",
				entry->desc, rc);
			break;
		}
		entry++;
	}

	return rc;
}

int smblib_reg_block_restore(struct smb_charger *chg,
				struct reg_info *entry)
{
	int rc = 0;

	while (entry && entry->reg) {
		rc = smblib_masked_write(chg, entry->reg,
					 entry->mask, entry->bak);
		if (rc < 0) {
			dev_err(chg->dev, "Error in writing %s rc=%d\n",
				entry->desc, rc);
			break;
		}
		entry++;
	}

	return rc;
}

static struct reg_info cc2_detach_settings[] = {
	{
		.reg	= TYPE_C_CFG_2_REG,
		.mask	= TYPE_C_UFP_MODE_BIT | EN_TRY_SOURCE_MODE_BIT,
		.val	= TYPE_C_UFP_MODE_BIT,
		.desc	= "TYPE_C_CFG_2_REG",
	},
	{
		.reg	= TYPE_C_CFG_3_REG,
		.mask	= EN_TRYSINK_MODE_BIT,
		.val	= 0,
		.desc	= "TYPE_C_CFG_3_REG",
	},
	{
		.reg	= TAPER_TIMER_SEL_CFG_REG,
		.mask	= TYPEC_SPARE_CFG_BIT,
		.val	= TYPEC_SPARE_CFG_BIT,
		.desc	= "TAPER_TIMER_SEL_CFG_REG",
	},
	{
		.reg	= TYPE_C_INTRPT_ENB_SOFTWARE_CTRL_REG,
		.mask	= VCONN_EN_ORIENTATION_BIT,
		.val	= 0,
		.desc	= "TYPE_C_INTRPT_ENB_SOFTWARE_CTRL_REG",
	},
	{
		.reg	= MISC_CFG_REG,
		.mask	= TCC_DEBOUNCE_20MS_BIT,
		.val	= TCC_DEBOUNCE_20MS_BIT,
		.desc	= "Tccdebounce time"
	},
	{
	},
};

static int smblib_cc2_sink_removal_enter(struct smb_charger *chg)
{
	int rc, ccout, ufp_mode;
	u8 stat;

	if ((chg->wa_flags & TYPEC_CC2_REMOVAL_WA_BIT) == 0)
		return 0;

	if (chg->cc2_detach_wa_active)
		return 0;

	rc = smblib_read(chg, TYPE_C_STATUS_4_REG, &stat);
	if (rc < 0) {
		smblib_err(chg, "Couldn't read TYPE_C_STATUS_4 rc=%d\n", rc);
		return rc;
	}
	ccout = (stat & CC_ATTACHED_BIT) ?
					(!!(stat & CC_ORIENTATION_BIT) + 1) : 0;
	ufp_mode = (stat & TYPEC_DEBOUNCE_DONE_STATUS_BIT) ?
					!(stat & UFP_DFP_MODE_STATUS_BIT) : 0;

	if (ccout != 2)
		return 0;

	if (!ufp_mode)
		return 0;

	chg->cc2_detach_wa_active = true;
	/* The CC2 removal WA will cause a type-c-change IRQ storm */
	smblib_reg_block_update(chg, cc2_detach_settings);
	schedule_work(&chg->rdstd_cc2_detach_work);
	return rc;
}

static int smblib_cc2_sink_removal_exit(struct smb_charger *chg)
{
	if ((chg->wa_flags & TYPEC_CC2_REMOVAL_WA_BIT) == 0)
		return 0;

	if (!chg->cc2_detach_wa_active)
		return 0;

	chg->cc2_detach_wa_active = false;
	cancel_work_sync(&chg->rdstd_cc2_detach_work);
	smblib_reg_block_restore(chg, cc2_detach_settings);
	return 0;
}

int smblib_set_prop_pd_in_hard_reset(struct smb_charger *chg,
				const union power_supply_propval *val)
{
	int rc = 0;

	if (chg->pd_hard_reset == val->intval)
		return rc;

	chg->pd_hard_reset = val->intval;
	rc = smblib_masked_write(chg, TYPE_C_INTRPT_ENB_SOFTWARE_CTRL_REG,
			EXIT_SNK_BASED_ON_CC_BIT,
			(chg->pd_hard_reset) ? EXIT_SNK_BASED_ON_CC_BIT : 0);
	if (rc < 0)
		smblib_err(chg, "Couldn't set EXIT_SNK_BASED_ON_CC rc=%d\n",
				rc);

	vote(chg->apsd_disable_votable, PD_HARD_RESET_VOTER,
							chg->pd_hard_reset, 0);

	return rc;
}

/***********************
* USB MAIN PSY GETTERS *
*************************/
int smblib_get_prop_fcc_delta(struct smb_charger *chg,
			       union power_supply_propval *val)
{
	int rc, jeita_cc_delta_ua, step_cc_delta_ua, hw_cc_delta_ua = 0;

	rc = smblib_get_step_cc_delta(chg, &step_cc_delta_ua);
	if (rc < 0) {
		smblib_err(chg, "Couldn't get step cc delta rc=%d\n", rc);
		step_cc_delta_ua = 0;
	} else {
		hw_cc_delta_ua = step_cc_delta_ua;
	}

	rc = smblib_get_jeita_cc_delta(chg, &jeita_cc_delta_ua);
	if (rc < 0) {
		smblib_err(chg, "Couldn't get jeita cc delta rc=%d\n", rc);
		jeita_cc_delta_ua = 0;
	} else if (jeita_cc_delta_ua < 0) {
		/* HW will take the min between JEITA and step charge */
		hw_cc_delta_ua = min(hw_cc_delta_ua, jeita_cc_delta_ua);
	}

	val->intval = hw_cc_delta_ua;
	return 0;
}

/***********************
* USB MAIN PSY SETTERS *
*************************/

#define SDP_CURRENT_MA			500000
#define CDP_CURRENT_MA			1500000
#define DCP_CURRENT_MA			1500000
#define HVDCP_CURRENT_MA		3000000
#define TYPEC_DEFAULT_CURRENT_MA	900000
#define TYPEC_MEDIUM_CURRENT_MA		1500000
#define TYPEC_HIGH_CURRENT_MA		3000000
int smblib_get_charge_current(struct smb_charger *chg,
				int *total_current_ua)
{
	const struct apsd_result *apsd_result = smblib_get_apsd_result(chg);
	union power_supply_propval val = {0, };
	int rc = 0, typec_source_rd, current_ua;
	bool non_compliant;
	u8 stat5;

	if (chg->pd_active) {
		*total_current_ua =
			get_client_vote_locked(chg->usb_icl_votable, PD_VOTER);
		return rc;
	}

	rc = smblib_read(chg, TYPE_C_STATUS_5_REG, &stat5);
	if (rc < 0) {
		smblib_err(chg, "Couldn't read TYPE_C_STATUS_5 rc=%d\n", rc);
		return rc;
	}
	non_compliant = stat5 & TYPEC_NONCOMP_LEGACY_CABLE_STATUS_BIT;

	/* get settled ICL */
	rc = smblib_get_prop_input_current_settled(chg, &val);
	if (rc < 0) {
		smblib_err(chg, "Couldn't get settled ICL rc=%d\n", rc);
		return rc;
	}

	typec_source_rd = smblib_get_prop_ufp_mode(chg);

	/* QC 2.0/3.0 adapter */
	if (apsd_result->bit & (QC_3P0_BIT | QC_2P0_BIT)) {
		*total_current_ua = HVDCP_CURRENT_MA;
		return 0;
	}

	if (non_compliant) {
		switch (apsd_result->bit) {
		case CDP_CHARGER_BIT:
			current_ua = CDP_CURRENT_MA;
			break;
		case DCP_CHARGER_BIT:
		case OCP_CHARGER_BIT:
		case FLOAT_CHARGER_BIT:
			current_ua = DCP_CURRENT_MA;
			break;
		default:
			current_ua = 0;
			break;
		}

		*total_current_ua = max(current_ua, val.intval);
		return 0;
	}

	switch (typec_source_rd) {
	case POWER_SUPPLY_TYPEC_SOURCE_DEFAULT:
		switch (apsd_result->bit) {
		case CDP_CHARGER_BIT:
			current_ua = CDP_CURRENT_MA;
			break;
		case DCP_CHARGER_BIT:
		case OCP_CHARGER_BIT:
		case FLOAT_CHARGER_BIT:
			current_ua = chg->default_icl_ua;
			break;
		default:
			current_ua = 0;
			break;
		}
		break;
	case POWER_SUPPLY_TYPEC_SOURCE_MEDIUM:
		current_ua = TYPEC_MEDIUM_CURRENT_MA;
		break;
	case POWER_SUPPLY_TYPEC_SOURCE_HIGH:
		current_ua = TYPEC_HIGH_CURRENT_MA;
		break;
	case POWER_SUPPLY_TYPEC_NON_COMPLIANT:
	case POWER_SUPPLY_TYPEC_NONE:
	default:
		current_ua = 0;
		break;
	}

	*total_current_ua = max(current_ua, val.intval);
	return 0;
}

/************************
 * PARALLEL PSY GETTERS *
 ************************/

int smblib_get_prop_slave_current_now(struct smb_charger *chg,
		union power_supply_propval *pval)
{
	if (IS_ERR_OR_NULL(chg->iio.batt_i_chan))
		chg->iio.batt_i_chan = iio_channel_get(chg->dev, "batt_i");

	if (IS_ERR(chg->iio.batt_i_chan))
		return PTR_ERR(chg->iio.batt_i_chan);

	return iio_read_channel_processed(chg->iio.batt_i_chan, &pval->intval);
}

/**********************
 * INTERRUPT HANDLERS *
 **********************/

irqreturn_t smblib_handle_debug(int irq, void *data)
{
	struct smb_irq_data *irq_data = data;
	struct smb_charger *chg = irq_data->parent_data;

	smblib_dbg(chg, PR_INTERRUPT, "IRQ: %s\n", irq_data->name);
	return IRQ_HANDLED;
}

irqreturn_t smblib_handle_otg_overcurrent(int irq, void *data)
{
	struct smb_irq_data *irq_data = data;
	struct smb_charger *chg = irq_data->parent_data;
	int rc;
	u8 stat;

	rc = smblib_read(chg, OTG_BASE + INT_RT_STS_OFFSET, &stat);
	if (rc < 0) {
		dev_err(chg->dev, "Couldn't read OTG_INT_RT_STS rc=%d\n", rc);
		return IRQ_HANDLED;
	}

	if (chg->wa_flags & OTG_WA) {
		if (stat & OTG_OC_DIS_SW_STS_RT_STS_BIT)
			smblib_err(chg, "OTG disabled by hw\n");

		/* not handling software based hiccups for PM660 */
		return IRQ_HANDLED;
	}

	if (stat & OTG_OVERCURRENT_RT_STS_BIT)
		schedule_work(&chg->otg_oc_work);

	return IRQ_HANDLED;
}

irqreturn_t smblib_handle_chg_state_change(int irq, void *data)
{
	struct smb_irq_data *irq_data = data;
	struct smb_charger *chg = irq_data->parent_data;
	u8 stat;
	int rc;

	smblib_dbg(chg, PR_INTERRUPT, "IRQ: %s\n", irq_data->name);

	rc = smblib_read(chg, BATTERY_CHARGER_STATUS_1_REG, &stat);
	if (rc < 0) {
		smblib_err(chg, "Couldn't read BATTERY_CHARGER_STATUS_1 rc=%d\n",
				rc);
		return IRQ_HANDLED;
	}

	stat = stat & BATTERY_CHARGER_STATUS_MASK;
	power_supply_changed(chg->batt_psy);
	return IRQ_HANDLED;
}

irqreturn_t smblib_handle_step_chg_state_change(int irq, void *data)
{
	struct smb_irq_data *irq_data = data;
	struct smb_charger *chg = irq_data->parent_data;

	smblib_dbg(chg, PR_INTERRUPT, "IRQ: %s\n", irq_data->name);

	if (chg->step_chg_enabled)
		rerun_election(chg->fcc_votable);

	return IRQ_HANDLED;
}

irqreturn_t smblib_handle_step_chg_soc_update_fail(int irq, void *data)
{
	struct smb_irq_data *irq_data = data;
	struct smb_charger *chg = irq_data->parent_data;

	smblib_dbg(chg, PR_INTERRUPT, "IRQ: %s\n", irq_data->name);

	if (chg->step_chg_enabled)
		rerun_election(chg->fcc_votable);

	return IRQ_HANDLED;
}

#define STEP_SOC_REQ_MS	3000
irqreturn_t smblib_handle_step_chg_soc_update_request(int irq, void *data)
{
	struct smb_irq_data *irq_data = data;
	struct smb_charger *chg = irq_data->parent_data;
	int rc;
	union power_supply_propval pval = {0, };

	smblib_dbg(chg, PR_INTERRUPT, "IRQ: %s\n", irq_data->name);

	if (!chg->bms_psy) {
		schedule_delayed_work(&chg->step_soc_req_work,
				      msecs_to_jiffies(STEP_SOC_REQ_MS));
		return IRQ_HANDLED;
	}

	rc = smblib_get_prop_batt_capacity(chg, &pval);
	if (rc < 0)
		smblib_err(chg, "Couldn't get batt capacity rc=%d\n", rc);
	else
		step_charge_soc_update(chg, pval.intval);

	return IRQ_HANDLED;
}

irqreturn_t smblib_handle_batt_temp_changed(int irq, void *data)
{
	struct smb_irq_data *irq_data = data;
	struct smb_charger *chg = irq_data->parent_data;

	rerun_election(chg->fcc_votable);
	power_supply_changed(chg->batt_psy);
	return IRQ_HANDLED;
}

irqreturn_t smblib_handle_batt_psy_changed(int irq, void *data)
{
	struct smb_irq_data *irq_data = data;
	struct smb_charger *chg = irq_data->parent_data;

	smblib_dbg(chg, PR_INTERRUPT, "IRQ: %s\n", irq_data->name);
	power_supply_changed(chg->batt_psy);
	return IRQ_HANDLED;
}

irqreturn_t smblib_handle_usb_psy_changed(int irq, void *data)
{
	struct smb_irq_data *irq_data = data;
	struct smb_charger *chg = irq_data->parent_data;

	smblib_dbg(chg, PR_INTERRUPT, "IRQ: %s\n", irq_data->name);
	power_supply_changed(chg->usb_psy);
	return IRQ_HANDLED;
}

irqreturn_t smblib_handle_usbin_uv(int irq, void *data)
{
	struct smb_irq_data *irq_data = data;
	struct smb_charger *chg = irq_data->parent_data;
	struct storm_watch *wdata;

	smblib_dbg(chg, PR_INTERRUPT, "IRQ: %s\n", irq_data->name);
	if (!chg->irq_info[SWITCH_POWER_OK_IRQ].irq_data)
		return IRQ_HANDLED;

	wdata = &chg->irq_info[SWITCH_POWER_OK_IRQ].irq_data->storm_data;
	reset_storm_count(wdata);
	return IRQ_HANDLED;
}

static void smblib_micro_usb_plugin(struct smb_charger *chg, bool vbus_rising)
{
	if (vbus_rising) {
		/* use the typec flag even though its not typec */
		chg->typec_present = 1;
	} else {
		chg->typec_present = 0;
		smblib_update_usb_type(chg);
		extcon_set_cable_state_(chg->extcon, EXTCON_USB, false);
		smblib_uusb_removal(chg);
	}
}

static void smblib_typec_usb_plugin(struct smb_charger *chg, bool vbus_rising)
{
	if (vbus_rising)
		smblib_cc2_sink_removal_exit(chg);
	else
		smblib_cc2_sink_removal_enter(chg);
}

#define PL_DELAY_MS			30000
void smblib_usb_plugin_locked(struct smb_charger *chg)
{
	int rc;
	u8 stat;
	bool vbus_rising;

	rc = smblib_read(chg, USBIN_BASE + INT_RT_STS_OFFSET, &stat);
	if (rc < 0) {
		smblib_err(chg, "Couldn't read USB_INT_RT_STS rc=%d\n", rc);
		return;
	}

	vbus_rising = (bool)(stat & USBIN_PLUGIN_RT_STS_BIT);
	smblib_set_opt_freq_buck(chg, vbus_rising ? chg->chg_freq.freq_5V :
						chg->chg_freq.freq_removal);

	/* fetch the DPDM regulator */
	if (!chg->dpdm_reg && of_get_property(chg->dev->of_node,
						"dpdm-supply", NULL)) {
		chg->dpdm_reg = devm_regulator_get(chg->dev, "dpdm");
		if (IS_ERR(chg->dpdm_reg)) {
			smblib_err(chg, "Couldn't get dpdm regulator rc=%ld\n",
				PTR_ERR(chg->dpdm_reg));
			chg->dpdm_reg = NULL;
		}
	}

	if (vbus_rising) {
		if (chg->dpdm_reg && !regulator_is_enabled(chg->dpdm_reg)) {
			smblib_dbg(chg, PR_MISC, "enabling DPDM regulator\n");
			rc = regulator_enable(chg->dpdm_reg);
			if (rc < 0)
				smblib_err(chg, "Couldn't enable dpdm regulator rc=%d\n",
					rc);
		}

		/* Schedule work to enable parallel charger */
		vote(chg->awake_votable, PL_DELAY_VOTER, true, 0);
		schedule_delayed_work(&chg->pl_enable_work,
					msecs_to_jiffies(PL_DELAY_MS));
	} else {
		if (chg->wa_flags & BOOST_BACK_WA)
			vote(chg->usb_icl_votable, BOOST_BACK_VOTER, false, 0);

		if (chg->dpdm_reg && regulator_is_enabled(chg->dpdm_reg)) {
			smblib_dbg(chg, PR_MISC, "disabling DPDM regulator\n");
			rc = regulator_disable(chg->dpdm_reg);
			if (rc < 0)
				smblib_err(chg, "Couldn't disable dpdm regulator rc=%d\n",
					rc);
		}
	}

	if (chg->micro_usb_mode)
		smblib_micro_usb_plugin(chg, vbus_rising);
	else
		smblib_typec_usb_plugin(chg, vbus_rising);

	power_supply_changed(chg->usb_psy);
	smblib_dbg(chg, PR_INTERRUPT, "IRQ: usbin-plugin %s\n",
					vbus_rising ? "attached" : "detached");
}

irqreturn_t smblib_handle_usb_plugin(int irq, void *data)
{
	struct smb_irq_data *irq_data = data;
	struct smb_charger *chg = irq_data->parent_data;

	mutex_lock(&chg->lock);
	smblib_usb_plugin_locked(chg);
	mutex_unlock(&chg->lock);
	return IRQ_HANDLED;
}

#define USB_WEAK_INPUT_UA	1400000
#define ICL_CHANGE_DELAY_MS	1000
irqreturn_t smblib_handle_icl_change(int irq, void *data)
{
	u8 stat;
	int rc, settled_ua, delay = ICL_CHANGE_DELAY_MS;
	struct smb_irq_data *irq_data = data;
	struct smb_charger *chg = irq_data->parent_data;

	if (chg->mode == PARALLEL_MASTER) {
		rc = smblib_read(chg, AICL_STATUS_REG, &stat);
		if (rc < 0) {
			smblib_err(chg, "Couldn't read AICL_STATUS rc=%d\n",
					rc);
			return IRQ_HANDLED;
		}

		rc = smblib_get_charge_param(chg, &chg->param.icl_stat,
				&settled_ua);
		if (rc < 0) {
			smblib_err(chg, "Couldn't get ICL status rc=%d\n", rc);
			return IRQ_HANDLED;
		}

		/* If AICL settled then schedule work now */
		if ((settled_ua == get_effective_result(chg->usb_icl_votable))
				|| (stat & AICL_DONE_BIT))
			delay = 0;

		cancel_delayed_work_sync(&chg->icl_change_work);
		schedule_delayed_work(&chg->icl_change_work,
						msecs_to_jiffies(delay));
	}

	return IRQ_HANDLED;
}

static void smblib_handle_slow_plugin_timeout(struct smb_charger *chg,
					      bool rising)
{
	smblib_dbg(chg, PR_INTERRUPT, "IRQ: slow-plugin-timeout %s\n",
		   rising ? "rising" : "falling");
}

static void smblib_handle_sdp_enumeration_done(struct smb_charger *chg,
					       bool rising)
{
	smblib_dbg(chg, PR_INTERRUPT, "IRQ: sdp-enumeration-done %s\n",
		   rising ? "rising" : "falling");
}

#define QC3_PULSES_FOR_6V	5
#define QC3_PULSES_FOR_9V	20
#define QC3_PULSES_FOR_12V	35
static void smblib_hvdcp_adaptive_voltage_change(struct smb_charger *chg)
{
	int rc;
	u8 stat;
	int pulses;

	power_supply_changed(chg->usb_main_psy);
	if (chg->usb_psy_desc.type == POWER_SUPPLY_TYPE_USB_HVDCP) {
		rc = smblib_read(chg, QC_CHANGE_STATUS_REG, &stat);
		if (rc < 0) {
			smblib_err(chg,
				"Couldn't read QC_CHANGE_STATUS rc=%d\n", rc);
			return;
		}

		switch (stat & QC_2P0_STATUS_MASK) {
		case QC_5V_BIT:
			smblib_set_opt_freq_buck(chg,
					chg->chg_freq.freq_5V);
			break;
		case QC_9V_BIT:
			smblib_set_opt_freq_buck(chg,
					chg->chg_freq.freq_9V);
			break;
		case QC_12V_BIT:
			smblib_set_opt_freq_buck(chg,
					chg->chg_freq.freq_12V);
			break;
		default:
			smblib_set_opt_freq_buck(chg,
					chg->chg_freq.freq_removal);
			break;
		}
	}

	if (chg->usb_psy_desc.type == POWER_SUPPLY_TYPE_USB_HVDCP_3) {
		rc = smblib_read(chg, QC_PULSE_COUNT_STATUS_REG, &stat);
		if (rc < 0) {
			smblib_err(chg,
				"Couldn't read QC_PULSE_COUNT rc=%d\n", rc);
			return;
		}
		pulses = (stat & QC_PULSE_COUNT_MASK);

		if (pulses < QC3_PULSES_FOR_6V)
			smblib_set_opt_freq_buck(chg,
				chg->chg_freq.freq_5V);
		else if (pulses < QC3_PULSES_FOR_9V)
			smblib_set_opt_freq_buck(chg,
				chg->chg_freq.freq_6V_8V);
		else if (pulses < QC3_PULSES_FOR_12V)
			smblib_set_opt_freq_buck(chg,
				chg->chg_freq.freq_9V);
		else
			smblib_set_opt_freq_buck(chg,
				chg->chg_freq.freq_12V);
	}
}

/* triggers when HVDCP 3.0 authentication has finished */
static void smblib_handle_hvdcp_3p0_auth_done(struct smb_charger *chg,
					      bool rising)
{
	const struct apsd_result *apsd_result;
	int rc;

	if (!rising)
		return;

	if (chg->wa_flags & QC_AUTH_INTERRUPT_WA_BIT) {
		/*
		 * Disable AUTH_IRQ_EN_CFG_BIT to receive adapter voltage
		 * change interrupt.
		 */
		rc = smblib_masked_write(chg,
				USBIN_SOURCE_CHANGE_INTRPT_ENB_REG,
				AUTH_IRQ_EN_CFG_BIT, 0);
		if (rc < 0)
			smblib_err(chg,
				"Couldn't enable QC auth setting rc=%d\n", rc);
	}

	if (chg->mode == PARALLEL_MASTER)
		vote(chg->pl_enable_votable_indirect, USBIN_V_VOTER, true, 0);

	/* the APSD done handler will set the USB supply type */
	apsd_result = smblib_get_apsd_result(chg);
	if (get_effective_result(chg->hvdcp_hw_inov_dis_votable)) {
		if (apsd_result->pst == POWER_SUPPLY_TYPE_USB_HVDCP) {
			/* force HVDCP2 to 9V if INOV is disabled */
			rc = smblib_masked_write(chg, CMD_HVDCP_2_REG,
					FORCE_9V_BIT, FORCE_9V_BIT);
			if (rc < 0)
				smblib_err(chg,
					"Couldn't force 9V HVDCP rc=%d\n", rc);
		}
	}

	smblib_dbg(chg, PR_INTERRUPT, "IRQ: hvdcp-3p0-auth-done rising; %s detected\n",
		   apsd_result->name);
}

static void smblib_handle_hvdcp_check_timeout(struct smb_charger *chg,
					      bool rising, bool qc_charger)
{
	const struct apsd_result *apsd_result = smblib_get_apsd_result(chg);

	/* Hold off PD only until hvdcp 2.0 detection timeout */
	if (rising) {
		vote(chg->pd_disallowed_votable_indirect, HVDCP_TIMEOUT_VOTER,
								false, 0);

		/* enable HDC and ICL irq for QC2/3 charger */
		if (qc_charger)
			vote(chg->usb_irq_enable_votable, QC_VOTER, true, 0);

		/*
		 * HVDCP detection timeout done
		 * If adapter is not QC2.0/QC3.0 - it is a plain old DCP.
		 */
		if (!qc_charger && (apsd_result->bit & DCP_CHARGER_BIT))
			/* enforce DCP ICL if specified */
			vote(chg->usb_icl_votable, DCP_VOTER,
				chg->dcp_icl_ua != -EINVAL, chg->dcp_icl_ua);
	}

	smblib_dbg(chg, PR_INTERRUPT, "IRQ: smblib_handle_hvdcp_check_timeout %s\n",
		   rising ? "rising" : "falling");
}

/* triggers when HVDCP is detected */
static void smblib_handle_hvdcp_detect_done(struct smb_charger *chg,
					    bool rising)
{
	if (!rising)
		return;

	/* the APSD done handler will set the USB supply type */
	cancel_delayed_work_sync(&chg->hvdcp_detect_work);
	smblib_dbg(chg, PR_INTERRUPT, "IRQ: hvdcp-detect-done %s\n",
		   rising ? "rising" : "falling");
}

static void smblib_force_legacy_icl(struct smb_charger *chg, int pst)
{
	/* while PD is active it should have complete ICL control */
	if (chg->pd_active)
		return;

	switch (pst) {
	case POWER_SUPPLY_TYPE_USB:
		/*
		 * USB_PSY will vote to increase the current to 500/900mA once
		 * enumeration is done. Ensure that USB_PSY has at least voted
		 * for 100mA before releasing the LEGACY_UNKNOWN vote
		 */
		if (!is_client_vote_enabled(chg->usb_icl_votable,
								USB_PSY_VOTER))
			vote(chg->usb_icl_votable, USB_PSY_VOTER, true, 100000);
		vote(chg->usb_icl_votable, LEGACY_UNKNOWN_VOTER, false, 0);
		break;
	case POWER_SUPPLY_TYPE_USB_CDP:
		vote(chg->usb_icl_votable, LEGACY_UNKNOWN_VOTER, true, 1500000);
		break;
	case POWER_SUPPLY_TYPE_USB_DCP:
		vote(chg->usb_icl_votable, LEGACY_UNKNOWN_VOTER, true, 1500000);
		break;
	case POWER_SUPPLY_TYPE_USB_HVDCP:
	case POWER_SUPPLY_TYPE_USB_HVDCP_3:
		vote(chg->usb_icl_votable, LEGACY_UNKNOWN_VOTER, true, 3000000);
		break;
	default:
		smblib_err(chg, "Unknown APSD %d; forcing 500mA\n", pst);
		vote(chg->usb_icl_votable, LEGACY_UNKNOWN_VOTER, true, 500000);
		break;
	}
}

#define HVDCP_DET_MS 2500
static void smblib_handle_apsd_done(struct smb_charger *chg, bool rising)
{
	const struct apsd_result *apsd_result;

	if (!rising)
		return;

	apsd_result = smblib_update_usb_type(chg);

	if (!chg->typec_legacy_valid)
		smblib_force_legacy_icl(chg, apsd_result->pst);

	switch (apsd_result->bit) {
	case SDP_CHARGER_BIT:
	case CDP_CHARGER_BIT:
		if (chg->micro_usb_mode)
			extcon_set_cable_state_(chg->extcon, EXTCON_USB,
					true);
	case OCP_CHARGER_BIT:
	case FLOAT_CHARGER_BIT:
		/* if not DCP then no hvdcp timeout happens, Enable pd here. */
		vote(chg->pd_disallowed_votable_indirect, HVDCP_TIMEOUT_VOTER,
				false, 0);
		break;
	case DCP_CHARGER_BIT:
		if (chg->wa_flags & QC_CHARGER_DETECTION_WA_BIT)
			schedule_delayed_work(&chg->hvdcp_detect_work,
					      msecs_to_jiffies(HVDCP_DET_MS));
		break;
	default:
		break;
	}

	smblib_dbg(chg, PR_INTERRUPT, "IRQ: apsd-done rising; %s detected\n",
		   apsd_result->name);
}

irqreturn_t smblib_handle_usb_source_change(int irq, void *data)
{
	struct smb_irq_data *irq_data = data;
	struct smb_charger *chg = irq_data->parent_data;
	int rc = 0;
	u8 stat;

	rc = smblib_read(chg, APSD_STATUS_REG, &stat);
	if (rc < 0) {
		smblib_err(chg, "Couldn't read APSD_STATUS rc=%d\n", rc);
		return IRQ_HANDLED;
	}
	smblib_dbg(chg, PR_REGISTER, "APSD_STATUS = 0x%02x\n", stat);

	if (chg->micro_usb_mode && (stat & APSD_DTC_STATUS_DONE_BIT)
			&& !chg->uusb_apsd_rerun_done) {
		/*
		 * Force re-run APSD to handle slow insertion related
		 * charger-mis-detection.
		 */
		chg->uusb_apsd_rerun_done = true;
		smblib_rerun_apsd(chg);
		return IRQ_HANDLED;
	}

	smblib_handle_apsd_done(chg,
		(bool)(stat & APSD_DTC_STATUS_DONE_BIT));

	smblib_handle_hvdcp_detect_done(chg,
		(bool)(stat & QC_CHARGER_BIT));

	smblib_handle_hvdcp_check_timeout(chg,
		(bool)(stat & HVDCP_CHECK_TIMEOUT_BIT),
		(bool)(stat & QC_CHARGER_BIT));

	smblib_handle_hvdcp_3p0_auth_done(chg,
		(bool)(stat & QC_AUTH_DONE_STATUS_BIT));

	smblib_handle_sdp_enumeration_done(chg,
		(bool)(stat & ENUMERATION_DONE_BIT));

	smblib_handle_slow_plugin_timeout(chg,
		(bool)(stat & SLOW_PLUGIN_TIMEOUT_BIT));

	smblib_hvdcp_adaptive_voltage_change(chg);

	power_supply_changed(chg->usb_psy);

	rc = smblib_read(chg, APSD_STATUS_REG, &stat);
	if (rc < 0) {
		smblib_err(chg, "Couldn't read APSD_STATUS rc=%d\n", rc);
		return IRQ_HANDLED;
	}
	smblib_dbg(chg, PR_REGISTER, "APSD_STATUS = 0x%02x\n", stat);

	return IRQ_HANDLED;
}

static void typec_sink_insertion(struct smb_charger *chg)
{
	/* when a sink is inserted we should not wait on hvdcp timeout to
	 * enable pd
	 */
	vote(chg->pd_disallowed_votable_indirect, HVDCP_TIMEOUT_VOTER,
			false, 0);
}

static void typec_sink_removal(struct smb_charger *chg)
{
	smblib_set_charge_param(chg, &chg->param.freq_boost,
			chg->chg_freq.freq_above_otg_threshold);
	chg->boost_current_ua = 0;
}

static void smblib_handle_typec_removal(struct smb_charger *chg)
{
	int rc;

	chg->cc2_detach_wa_active = false;

	/* reset APSD voters */
	vote(chg->apsd_disable_votable, PD_HARD_RESET_VOTER, false, 0);
	vote(chg->apsd_disable_votable, PD_VOTER, false, 0);

	cancel_delayed_work_sync(&chg->pl_enable_work);
	cancel_delayed_work_sync(&chg->hvdcp_detect_work);

	/* reset input current limit voters */
	vote(chg->usb_icl_votable, LEGACY_UNKNOWN_VOTER, true, 100000);
	vote(chg->usb_icl_votable, PD_VOTER, false, 0);
	vote(chg->usb_icl_votable, USB_PSY_VOTER, false, 0);
	vote(chg->usb_icl_votable, DCP_VOTER, false, 0);
	vote(chg->usb_icl_votable, PL_USBIN_USBIN_VOTER, false, 0);

	/* reset hvdcp voters */
	vote(chg->hvdcp_disable_votable_indirect, VBUS_CC_SHORT_VOTER, true, 0);
	vote(chg->hvdcp_disable_votable_indirect, PD_INACTIVE_VOTER, true, 0);

	/* reset power delivery voters */
	vote(chg->pd_allowed_votable, PD_VOTER, false, 0);
	vote(chg->pd_disallowed_votable_indirect, CC_DETACHED_VOTER, true, 0);
	vote(chg->pd_disallowed_votable_indirect, HVDCP_TIMEOUT_VOTER, true, 0);

	/* reset usb irq voters */
	vote(chg->usb_irq_enable_votable, PD_VOTER, false, 0);
	vote(chg->usb_irq_enable_votable, QC_VOTER, false, 0);

	/* reset parallel voters */
	vote(chg->pl_disable_votable, PL_DELAY_VOTER, true, 0);
	vote(chg->pl_enable_votable_indirect, USBIN_I_VOTER, false, 0);
	vote(chg->pl_enable_votable_indirect, USBIN_V_VOTER, false, 0);
	vote(chg->awake_votable, PL_DELAY_VOTER, false, 0);

	chg->vconn_attempts = 0;
	chg->otg_attempts = 0;
	chg->pulse_cnt = 0;
	chg->usb_icl_delta_ua = 0;
	chg->voltage_min_uv = MICRO_5V;
	chg->voltage_max_uv = MICRO_5V;
	chg->pd_active = 0;
	chg->pd_hard_reset = 0;
	chg->typec_legacy_valid = false;

	/* enable APSD CC trigger for next insertion */
	rc = smblib_masked_write(chg, TYPE_C_CFG_REG,
				APSD_START_ON_CC_BIT, APSD_START_ON_CC_BIT);
	if (rc < 0)
		smblib_err(chg, "Couldn't enable APSD_START_ON_CC rc=%d\n", rc);

	if (chg->wa_flags & QC_AUTH_INTERRUPT_WA_BIT) {
		/* re-enable AUTH_IRQ_EN_CFG_BIT */
		rc = smblib_masked_write(chg,
				USBIN_SOURCE_CHANGE_INTRPT_ENB_REG,
				AUTH_IRQ_EN_CFG_BIT, AUTH_IRQ_EN_CFG_BIT);
		if (rc < 0)
			smblib_err(chg,
				"Couldn't enable QC auth setting rc=%d\n", rc);
	}

	/* reconfigure allowed voltage for HVDCP */
	rc = smblib_set_adapter_allowance(chg,
			USBIN_ADAPTER_ALLOW_5V_OR_9V_TO_12V);
	if (rc < 0)
		smblib_err(chg, "Couldn't set USBIN_ADAPTER_ALLOW_5V_OR_9V_TO_12V rc=%d\n",
			rc);

	/* enable DRP */
	rc = smblib_masked_write(chg, TYPE_C_INTRPT_ENB_SOFTWARE_CTRL_REG,
				 TYPEC_POWER_ROLE_CMD_MASK, 0);
	if (rc < 0)
		smblib_err(chg, "Couldn't enable DRP rc=%d\n", rc);

	/* HW controlled CC_OUT */
	rc = smblib_masked_write(chg, TAPER_TIMER_SEL_CFG_REG,
							TYPEC_SPARE_CFG_BIT, 0);
	if (rc < 0)
		smblib_err(chg, "Couldn't enable HW cc_out rc=%d\n", rc);

	/* restore crude sensor */
	rc = smblib_write(chg, TM_IO_DTEST4_SEL, 0xA5);
	if (rc < 0)
		smblib_err(chg, "Couldn't restore crude sensor rc=%d\n", rc);

	typec_sink_removal(chg);
	smblib_update_usb_type(chg);
}

static void smblib_handle_typec_insertion(struct smb_charger *chg,
							bool sink_attached)
{
	int rc;

	vote(chg->pd_disallowed_votable_indirect, CC_DETACHED_VOTER, false, 0);

	/* disable APSD CC trigger since CC is attached */
	rc = smblib_masked_write(chg, TYPE_C_CFG_REG, APSD_START_ON_CC_BIT, 0);
	if (rc < 0)
		smblib_err(chg, "Couldn't disable APSD_START_ON_CC rc=%d\n",
									rc);

	if (sink_attached)
		typec_sink_insertion(chg);
	else
		typec_sink_removal(chg);
}

static void smblib_handle_typec_debounce_done(struct smb_charger *chg,
						bool rising, bool sink_attached)
{
	int rc;
	union power_supply_propval pval = {0, };

	if (rising) {
		if (!chg->typec_present) {
			chg->typec_present = true;
			smblib_dbg(chg, PR_MISC,  "TypeC insertion\n");
			smblib_handle_typec_insertion(chg, sink_attached);
		}
	} else {
		if (chg->typec_present) {
			chg->typec_present = false;
			smblib_dbg(chg, PR_MISC,  "TypeC removal\n");
			smblib_handle_typec_removal(chg);
		}
	}

	rc = smblib_get_prop_typec_mode(chg, &pval);
	if (rc < 0)
		smblib_err(chg, "Couldn't get prop typec mode rc=%d\n", rc);

	smblib_dbg(chg, PR_INTERRUPT, "IRQ: debounce-done %s; Type-C %s detected\n",
		   rising ? "rising" : "falling",
		   smblib_typec_mode_name[pval.intval]);
}

irqreturn_t smblib_handle_usb_typec_change_for_uusb(struct smb_charger *chg)
{
	int rc;
	u8 stat;

	rc = smblib_read(chg, TYPE_C_STATUS_3_REG, &stat);
	if (rc < 0) {
		smblib_err(chg, "Couldn't read TYPE_C_STATUS_3 rc=%d\n", rc);
		return IRQ_HANDLED;
	}
	smblib_dbg(chg, PR_REGISTER, "TYPE_C_STATUS_3 = 0x%02x OTG=%d\n",
		stat, !!(stat & (U_USB_GND_NOVBUS_BIT | U_USB_GND_BIT)));

	extcon_set_cable_state_(chg->extcon, EXTCON_USB_HOST,
			!!(stat & (U_USB_GND_NOVBUS_BIT | U_USB_GND_BIT)));
	power_supply_changed(chg->usb_psy);

	return IRQ_HANDLED;
}

static void smblib_usb_typec_change(struct smb_charger *chg)
{
	int rc;
	bool debounce_done, sink_attached;

	rc = smblib_multibyte_read(chg, TYPE_C_STATUS_1_REG,
							chg->typec_status, 5);
	if (rc < 0) {
		smblib_err(chg, "Couldn't cache USB Type-C status rc=%d\n", rc);
		return;
	}

	debounce_done =
		(bool)(chg->typec_status[3] & TYPEC_DEBOUNCE_DONE_STATUS_BIT);
	sink_attached =
		(bool)(chg->typec_status[3] & UFP_DFP_MODE_STATUS_BIT);

	smblib_handle_typec_debounce_done(chg, debounce_done, sink_attached);

	if (chg->typec_status[3] & TYPEC_VBUS_ERROR_STATUS_BIT)
		smblib_dbg(chg, PR_INTERRUPT, "IRQ: vbus-error\n");

	if (chg->typec_status[3] & TYPEC_VCONN_OVERCURR_STATUS_BIT)
		schedule_work(&chg->vconn_oc_work);

	power_supply_changed(chg->usb_psy);
}

irqreturn_t smblib_handle_usb_typec_change(int irq, void *data)
{
	struct smb_irq_data *irq_data = data;
	struct smb_charger *chg = irq_data->parent_data;

	if (chg->micro_usb_mode) {
		smblib_handle_usb_typec_change_for_uusb(chg);
		return IRQ_HANDLED;
	}

	if (chg->cc2_detach_wa_active || chg->typec_en_dis_active) {
		smblib_dbg(chg, PR_INTERRUPT, "Ignoring since %s active\n",
			chg->cc2_detach_wa_active ?
			"cc2_detach_wa" : "typec_en_dis");
		return IRQ_HANDLED;
	}

	mutex_lock(&chg->lock);
	smblib_usb_typec_change(chg);
	mutex_unlock(&chg->lock);
	return IRQ_HANDLED;
}

irqreturn_t smblib_handle_dc_plugin(int irq, void *data)
{
	struct smb_irq_data *irq_data = data;
	struct smb_charger *chg = irq_data->parent_data;

	power_supply_changed(chg->dc_psy);
	return IRQ_HANDLED;
}

irqreturn_t smblib_handle_high_duty_cycle(int irq, void *data)
{
	struct smb_irq_data *irq_data = data;
	struct smb_charger *chg = irq_data->parent_data;

	chg->is_hdc = true;
	schedule_delayed_work(&chg->clear_hdc_work, msecs_to_jiffies(60));

	return IRQ_HANDLED;
}

irqreturn_t smblib_handle_switcher_power_ok(int irq, void *data)
{
	struct smb_irq_data *irq_data = data;
	struct smb_charger *chg = irq_data->parent_data;
	int rc, usb_icl;
	u8 stat;

	if (!(chg->wa_flags & BOOST_BACK_WA))
		return IRQ_HANDLED;

	rc = smblib_read(chg, POWER_PATH_STATUS_REG, &stat);
	if (rc < 0) {
		smblib_err(chg, "Couldn't read POWER_PATH_STATUS rc=%d\n", rc);
		return IRQ_HANDLED;
	}

	/* skip suspending input if its already suspended by some other voter */
	usb_icl = get_effective_result(chg->usb_icl_votable);
	if ((stat & USE_USBIN_BIT) && usb_icl >= 0 && usb_icl < USBIN_25MA)
		return IRQ_HANDLED;

	if (stat & USE_DCIN_BIT)
		return IRQ_HANDLED;

	if (is_storming(&irq_data->storm_data)) {
		smblib_err(chg, "Reverse boost detected: voting 0mA to suspend input\n");
		vote(chg->usb_icl_votable, BOOST_BACK_VOTER, true, 0);
	}

	return IRQ_HANDLED;
}

irqreturn_t smblib_handle_wdog_bark(int irq, void *data)
{
	struct smb_irq_data *irq_data = data;
	struct smb_charger *chg = irq_data->parent_data;
	int rc;

	rc = smblib_write(chg, BARK_BITE_WDOG_PET_REG, BARK_BITE_WDOG_PET_BIT);
	if (rc < 0)
		smblib_err(chg, "Couldn't pet the dog rc=%d\n", rc);

	return IRQ_HANDLED;
}

/***************
 * Work Queues *
 ***************/

static void smblib_hvdcp_detect_work(struct work_struct *work)
{
	struct smb_charger *chg = container_of(work, struct smb_charger,
					       hvdcp_detect_work.work);

	vote(chg->pd_disallowed_votable_indirect, HVDCP_TIMEOUT_VOTER,
				false, 0);
	power_supply_changed(chg->usb_psy);
}

static void bms_update_work(struct work_struct *work)
{
	struct smb_charger *chg = container_of(work, struct smb_charger,
						bms_update_work);

	smblib_suspend_on_debug_battery(chg);

	if (chg->batt_psy)
		power_supply_changed(chg->batt_psy);
}

static void step_soc_req_work(struct work_struct *work)
{
	struct smb_charger *chg = container_of(work, struct smb_charger,
						step_soc_req_work.work);
	union power_supply_propval pval = {0, };
	int rc;

	rc = smblib_get_prop_batt_capacity(chg, &pval);
	if (rc < 0) {
		smblib_err(chg, "Couldn't get batt capacity rc=%d\n", rc);
		return;
	}

	step_charge_soc_update(chg, pval.intval);
}

static void clear_hdc_work(struct work_struct *work)
{
	struct smb_charger *chg = container_of(work, struct smb_charger,
						clear_hdc_work.work);

	chg->is_hdc = 0;
}

static void rdstd_cc2_detach_work(struct work_struct *work)
{
	int rc;
	u8 stat4, stat5;
	struct smb_charger *chg = container_of(work, struct smb_charger,
						rdstd_cc2_detach_work);

	if (!chg->cc2_detach_wa_active)
		return;

	/*
	 * WA steps -
	 * 1. Enable both UFP and DFP, wait for 10ms.
	 * 2. Disable DFP, wait for 30ms.
	 * 3. Removal detected if both TYPEC_DEBOUNCE_DONE_STATUS
	 *    and TIMER_STAGE bits are gone, otherwise repeat all by
	 *    work rescheduling.
	 * Note, work will be cancelled when USB_PLUGIN rises.
	 */

	rc = smblib_masked_write(chg, TYPE_C_INTRPT_ENB_SOFTWARE_CTRL_REG,
				 UFP_EN_CMD_BIT | DFP_EN_CMD_BIT,
				 UFP_EN_CMD_BIT | DFP_EN_CMD_BIT);
	if (rc < 0) {
		smblib_err(chg, "Couldn't write TYPE_C_CTRL_REG rc=%d\n", rc);
		return;
	}

	usleep_range(10000, 11000);

	rc = smblib_masked_write(chg, TYPE_C_INTRPT_ENB_SOFTWARE_CTRL_REG,
				 UFP_EN_CMD_BIT | DFP_EN_CMD_BIT,
				 UFP_EN_CMD_BIT);
	if (rc < 0) {
		smblib_err(chg, "Couldn't write TYPE_C_CTRL_REG rc=%d\n", rc);
		return;
	}

	usleep_range(30000, 31000);

	rc = smblib_read(chg, TYPE_C_STATUS_4_REG, &stat4);
	if (rc < 0) {
		smblib_err(chg, "Couldn't read TYPE_C_STATUS_4 rc=%d\n", rc);
		return;
	}

	rc = smblib_read(chg, TYPE_C_STATUS_5_REG, &stat5);
	if (rc < 0) {
		smblib_err(chg,
			"Couldn't read TYPE_C_STATUS_5_REG rc=%d\n", rc);
		return;
	}

	if ((stat4 & TYPEC_DEBOUNCE_DONE_STATUS_BIT)
			|| (stat5 & TIMER_STAGE_2_BIT)) {
		smblib_dbg(chg, PR_MISC, "rerunning DD=%d TS2BIT=%d\n",
				(int)(stat4 & TYPEC_DEBOUNCE_DONE_STATUS_BIT),
				(int)(stat5 & TIMER_STAGE_2_BIT));
		goto rerun;
	}

	smblib_dbg(chg, PR_MISC, "Bingo CC2 Removal detected\n");
	chg->cc2_detach_wa_active = false;
	rc = smblib_masked_write(chg, TYPE_C_INTRPT_ENB_SOFTWARE_CTRL_REG,
						EXIT_SNK_BASED_ON_CC_BIT, 0);
	smblib_reg_block_restore(chg, cc2_detach_settings);
	mutex_lock(&chg->lock);
	smblib_usb_typec_change(chg);
	mutex_unlock(&chg->lock);
	return;

rerun:
	schedule_work(&chg->rdstd_cc2_detach_work);
}

static void smblib_otg_oc_exit(struct smb_charger *chg, bool success)
{
	int rc;

	chg->otg_attempts = 0;
	if (!success) {
		smblib_err(chg, "OTG soft start failed\n");
		chg->otg_en = false;
	}

	smblib_dbg(chg, PR_OTG, "enabling VBUS < 1V check\n");
	rc = smblib_masked_write(chg, OTG_CFG_REG,
					QUICKSTART_OTG_FASTROLESWAP_BIT, 0);
	if (rc < 0)
		smblib_err(chg, "Couldn't enable VBUS < 1V check rc=%d\n", rc);

	if (!chg->external_vconn && chg->vconn_en) {
		chg->vconn_attempts = 0;
		if (success) {
			rc = _smblib_vconn_regulator_enable(
							chg->vconn_vreg->rdev);
			if (rc < 0)
				smblib_err(chg, "Couldn't enable VCONN rc=%d\n",
									rc);
		} else {
			chg->vconn_en = false;
		}
	}
}

#define MAX_OC_FALLING_TRIES 10
static void smblib_otg_oc_work(struct work_struct *work)
{
	struct smb_charger *chg = container_of(work, struct smb_charger,
								otg_oc_work);
	int rc, i;
	u8 stat;

	if (!chg->vbus_vreg || !chg->vbus_vreg->rdev)
		return;

	smblib_err(chg, "over-current detected on VBUS\n");
	mutex_lock(&chg->otg_oc_lock);
	if (!chg->otg_en)
		goto unlock;

	smblib_dbg(chg, PR_OTG, "disabling VBUS < 1V check\n");
	smblib_masked_write(chg, OTG_CFG_REG,
					QUICKSTART_OTG_FASTROLESWAP_BIT,
					QUICKSTART_OTG_FASTROLESWAP_BIT);

	/*
	 * If 500ms has passed and another over-current interrupt has not
	 * triggered then it is likely that the software based soft start was
	 * successful and the VBUS < 1V restriction should be re-enabled.
	 */
	schedule_delayed_work(&chg->otg_ss_done_work, msecs_to_jiffies(500));

	rc = _smblib_vbus_regulator_disable(chg->vbus_vreg->rdev);
	if (rc < 0) {
		smblib_err(chg, "Couldn't disable VBUS rc=%d\n", rc);
		goto unlock;
	}

	if (++chg->otg_attempts > OTG_MAX_ATTEMPTS) {
		cancel_delayed_work_sync(&chg->otg_ss_done_work);
		smblib_err(chg, "OTG failed to enable after %d attempts\n",
			   chg->otg_attempts - 1);
		smblib_otg_oc_exit(chg, false);
		goto unlock;
	}

	/*
	 * The real time status should go low within 10ms. Poll every 1-2ms to
	 * minimize the delay when re-enabling OTG.
	 */
	for (i = 0; i < MAX_OC_FALLING_TRIES; ++i) {
		usleep_range(1000, 2000);
		rc = smblib_read(chg, OTG_BASE + INT_RT_STS_OFFSET, &stat);
		if (rc >= 0 && !(stat & OTG_OVERCURRENT_RT_STS_BIT))
			break;
	}

	if (i >= MAX_OC_FALLING_TRIES) {
		cancel_delayed_work_sync(&chg->otg_ss_done_work);
		smblib_err(chg, "OTG OC did not fall after %dms\n",
						2 * MAX_OC_FALLING_TRIES);
		smblib_otg_oc_exit(chg, false);
		goto unlock;
	}

	smblib_dbg(chg, PR_OTG, "OTG OC fell after %dms\n", 2 * i + 1);
	rc = _smblib_vbus_regulator_enable(chg->vbus_vreg->rdev);
	if (rc < 0) {
		smblib_err(chg, "Couldn't enable VBUS rc=%d\n", rc);
		goto unlock;
	}

unlock:
	mutex_unlock(&chg->otg_oc_lock);
}

static void smblib_vconn_oc_work(struct work_struct *work)
{
	struct smb_charger *chg = container_of(work, struct smb_charger,
								vconn_oc_work);
	int rc, i;
	u8 stat;

	if (chg->micro_usb_mode)
		return;

	smblib_err(chg, "over-current detected on VCONN\n");
	if (!chg->vconn_vreg || !chg->vconn_vreg->rdev)
		return;

	mutex_lock(&chg->otg_oc_lock);
	rc = _smblib_vconn_regulator_disable(chg->vconn_vreg->rdev);
	if (rc < 0) {
		smblib_err(chg, "Couldn't disable VCONN rc=%d\n", rc);
		goto unlock;
	}

	if (++chg->vconn_attempts > VCONN_MAX_ATTEMPTS) {
		smblib_err(chg, "VCONN failed to enable after %d attempts\n",
			   chg->otg_attempts - 1);
		chg->vconn_en = false;
		chg->vconn_attempts = 0;
		goto unlock;
	}

	/*
	 * The real time status should go low within 10ms. Poll every 1-2ms to
	 * minimize the delay when re-enabling OTG.
	 */
	for (i = 0; i < MAX_OC_FALLING_TRIES; ++i) {
		usleep_range(1000, 2000);
		rc = smblib_read(chg, TYPE_C_STATUS_4_REG, &stat);
		if (rc >= 0 && !(stat & TYPEC_VCONN_OVERCURR_STATUS_BIT))
			break;
	}

	if (i >= MAX_OC_FALLING_TRIES) {
		smblib_err(chg, "VCONN OC did not fall after %dms\n",
						2 * MAX_OC_FALLING_TRIES);
		chg->vconn_en = false;
		chg->vconn_attempts = 0;
		goto unlock;
	}

	smblib_dbg(chg, PR_OTG, "VCONN OC fell after %dms\n", 2 * i + 1);
	if (++chg->vconn_attempts > VCONN_MAX_ATTEMPTS) {
		smblib_err(chg, "VCONN failed to enable after %d attempts\n",
			   chg->vconn_attempts - 1);
		chg->vconn_en = false;
		goto unlock;
	}

	rc = _smblib_vconn_regulator_enable(chg->vconn_vreg->rdev);
	if (rc < 0) {
		smblib_err(chg, "Couldn't enable VCONN rc=%d\n", rc);
		goto unlock;
	}

unlock:
	mutex_unlock(&chg->otg_oc_lock);
}

static void smblib_otg_ss_done_work(struct work_struct *work)
{
	struct smb_charger *chg = container_of(work, struct smb_charger,
							otg_ss_done_work.work);
	int rc;
	bool success = false;
	u8 stat;

	mutex_lock(&chg->otg_oc_lock);
	rc = smblib_read(chg, OTG_STATUS_REG, &stat);
	if (rc < 0)
		smblib_err(chg, "Couldn't read OTG status rc=%d\n", rc);
	else if (stat & BOOST_SOFTSTART_DONE_BIT)
		success = true;

	smblib_otg_oc_exit(chg, success);
	mutex_unlock(&chg->otg_oc_lock);
}

static void smblib_icl_change_work(struct work_struct *work)
{
	struct smb_charger *chg = container_of(work, struct smb_charger,
							icl_change_work.work);
	int rc, settled_ua;

	rc = smblib_get_charge_param(chg, &chg->param.icl_stat, &settled_ua);
	if (rc < 0) {
		smblib_err(chg, "Couldn't get ICL status rc=%d\n", rc);
		return;
	}

	power_supply_changed(chg->usb_main_psy);
	vote(chg->pl_enable_votable_indirect, USBIN_I_VOTER,
				settled_ua >= USB_WEAK_INPUT_UA, 0);

	smblib_dbg(chg, PR_INTERRUPT, "icl_settled=%d\n", settled_ua);
}

static void smblib_pl_enable_work(struct work_struct *work)
{
	struct smb_charger *chg = container_of(work, struct smb_charger,
							pl_enable_work.work);

	smblib_dbg(chg, PR_PARALLEL, "timer expired, enabling parallel\n");
	vote(chg->pl_disable_votable, PL_DELAY_VOTER, false, 0);
	vote(chg->awake_votable, PL_DELAY_VOTER, false, 0);
}

static void smblib_legacy_detection_work(struct work_struct *work)
{
	struct smb_charger *chg = container_of(work, struct smb_charger,
							legacy_detection_work);
	int rc;
	u8 stat;
	bool legacy, rp_high;

	mutex_lock(&chg->lock);
	chg->typec_en_dis_active = 1;
	smblib_dbg(chg, PR_MISC, "running legacy unknown workaround\n");
	rc = smblib_masked_write(chg,
				TYPE_C_INTRPT_ENB_SOFTWARE_CTRL_REG,
				TYPEC_DISABLE_CMD_BIT,
				TYPEC_DISABLE_CMD_BIT);
	if (rc < 0)
		smblib_err(chg, "Couldn't disable type-c rc=%d\n", rc);

	/* wait for the adapter to turn off VBUS */
	msleep(500);

	rc = smblib_masked_write(chg,
				TYPE_C_INTRPT_ENB_SOFTWARE_CTRL_REG,
				TYPEC_DISABLE_CMD_BIT, 0);
	if (rc < 0)
		smblib_err(chg, "Couldn't enable type-c rc=%d\n", rc);

	/* wait for type-c detection to complete */
	msleep(100);

	rc = smblib_read(chg, TYPE_C_STATUS_5_REG, &stat);
	if (rc < 0) {
		smblib_err(chg, "Couldn't read typec stat5 rc = %d\n", rc);
		goto unlock;
	}

	chg->typec_legacy_valid = true;
	vote(chg->usb_icl_votable, LEGACY_UNKNOWN_VOTER, false, 0);
	legacy = stat & TYPEC_LEGACY_CABLE_STATUS_BIT;
	rp_high = smblib_get_prop_ufp_mode(chg) ==
						POWER_SUPPLY_TYPEC_SOURCE_HIGH;
	if (!legacy || !rp_high)
		vote(chg->hvdcp_disable_votable_indirect, VBUS_CC_SHORT_VOTER,
								false, 0);

unlock:
	chg->typec_en_dis_active = 0;
	mutex_unlock(&chg->lock);
}

static int smblib_create_votables(struct smb_charger *chg)
{
	int rc = 0;

	chg->fcc_votable = find_votable("FCC");
	if (!chg->fcc_votable) {
		rc = -EPROBE_DEFER;
		return rc;
	}

	chg->fv_votable = find_votable("FV");
	if (!chg->fv_votable) {
		rc = -EPROBE_DEFER;
		return rc;
	}

	chg->usb_icl_votable = find_votable("USB_ICL");
	if (!chg->usb_icl_votable) {
		rc = -EPROBE_DEFER;
		return rc;
	}

	chg->pl_disable_votable = find_votable("PL_DISABLE");
	if (!chg->pl_disable_votable) {
		rc = -EPROBE_DEFER;
		return rc;
	}
	vote(chg->pl_disable_votable, PL_INDIRECT_VOTER, true, 0);
	vote(chg->pl_disable_votable, PL_DELAY_VOTER, true, 0);

	chg->dc_suspend_votable = create_votable("DC_SUSPEND", VOTE_SET_ANY,
					smblib_dc_suspend_vote_callback,
					chg);
	if (IS_ERR(chg->dc_suspend_votable)) {
		rc = PTR_ERR(chg->dc_suspend_votable);
		return rc;
	}

	chg->dc_icl_votable = create_votable("DC_ICL", VOTE_MIN,
					smblib_dc_icl_vote_callback,
					chg);
	if (IS_ERR(chg->dc_icl_votable)) {
		rc = PTR_ERR(chg->dc_icl_votable);
		return rc;
	}

	chg->pd_disallowed_votable_indirect
		= create_votable("PD_DISALLOWED_INDIRECT", VOTE_SET_ANY,
			smblib_pd_disallowed_votable_indirect_callback, chg);
	if (IS_ERR(chg->pd_disallowed_votable_indirect)) {
		rc = PTR_ERR(chg->pd_disallowed_votable_indirect);
		return rc;
	}

	chg->pd_allowed_votable = create_votable("PD_ALLOWED",
					VOTE_SET_ANY, NULL, NULL);
	if (IS_ERR(chg->pd_allowed_votable)) {
		rc = PTR_ERR(chg->pd_allowed_votable);
		return rc;
	}

	chg->awake_votable = create_votable("AWAKE", VOTE_SET_ANY,
					smblib_awake_vote_callback,
					chg);
	if (IS_ERR(chg->awake_votable)) {
		rc = PTR_ERR(chg->awake_votable);
		return rc;
	}

	chg->chg_disable_votable = create_votable("CHG_DISABLE", VOTE_SET_ANY,
					smblib_chg_disable_vote_callback,
					chg);
	if (IS_ERR(chg->chg_disable_votable)) {
		rc = PTR_ERR(chg->chg_disable_votable);
		return rc;
	}

	chg->pl_enable_votable_indirect = create_votable("PL_ENABLE_INDIRECT",
					VOTE_SET_ANY,
					smblib_pl_enable_indirect_vote_callback,
					chg);
	if (IS_ERR(chg->pl_enable_votable_indirect)) {
		rc = PTR_ERR(chg->pl_enable_votable_indirect);
		return rc;
	}

	chg->hvdcp_disable_votable_indirect = create_votable(
				"HVDCP_DISABLE_INDIRECT",
				VOTE_SET_ANY,
				smblib_hvdcp_disable_indirect_vote_callback,
				chg);
	if (IS_ERR(chg->hvdcp_disable_votable_indirect)) {
		rc = PTR_ERR(chg->hvdcp_disable_votable_indirect);
		return rc;
	}

	chg->hvdcp_enable_votable = create_votable("HVDCP_ENABLE",
					VOTE_SET_ANY,
					smblib_hvdcp_enable_vote_callback,
					chg);
	if (IS_ERR(chg->hvdcp_enable_votable)) {
		rc = PTR_ERR(chg->hvdcp_enable_votable);
		return rc;
	}

	chg->apsd_disable_votable = create_votable("APSD_DISABLE",
					VOTE_SET_ANY,
					smblib_apsd_disable_vote_callback,
					chg);
	if (IS_ERR(chg->apsd_disable_votable)) {
		rc = PTR_ERR(chg->apsd_disable_votable);
		return rc;
	}

	chg->hvdcp_hw_inov_dis_votable = create_votable("HVDCP_HW_INOV_DIS",
					VOTE_SET_ANY,
					smblib_hvdcp_hw_inov_dis_vote_callback,
					chg);
	if (IS_ERR(chg->hvdcp_hw_inov_dis_votable)) {
		rc = PTR_ERR(chg->hvdcp_hw_inov_dis_votable);
		return rc;
	}

	chg->usb_irq_enable_votable = create_votable("USB_IRQ_DISABLE",
					VOTE_SET_ANY,
					smblib_usb_irq_enable_vote_callback,
					chg);
	if (IS_ERR(chg->usb_irq_enable_votable)) {
		rc = PTR_ERR(chg->usb_irq_enable_votable);
		return rc;
	}

	chg->typec_irq_disable_votable = create_votable("TYPEC_IRQ_DISABLE",
					VOTE_SET_ANY,
					smblib_typec_irq_disable_vote_callback,
					chg);
	if (IS_ERR(chg->typec_irq_disable_votable)) {
		rc = PTR_ERR(chg->typec_irq_disable_votable);
		return rc;
	}

	return rc;
}

static void smblib_destroy_votables(struct smb_charger *chg)
{
	if (chg->dc_suspend_votable)
		destroy_votable(chg->dc_suspend_votable);
	if (chg->usb_icl_votable)
		destroy_votable(chg->usb_icl_votable);
	if (chg->dc_icl_votable)
		destroy_votable(chg->dc_icl_votable);
	if (chg->pd_disallowed_votable_indirect)
		destroy_votable(chg->pd_disallowed_votable_indirect);
	if (chg->pd_allowed_votable)
		destroy_votable(chg->pd_allowed_votable);
	if (chg->awake_votable)
		destroy_votable(chg->awake_votable);
	if (chg->chg_disable_votable)
		destroy_votable(chg->chg_disable_votable);
	if (chg->pl_enable_votable_indirect)
		destroy_votable(chg->pl_enable_votable_indirect);
	if (chg->apsd_disable_votable)
		destroy_votable(chg->apsd_disable_votable);
	if (chg->hvdcp_hw_inov_dis_votable)
		destroy_votable(chg->hvdcp_hw_inov_dis_votable);
	if (chg->typec_irq_disable_votable)
		destroy_votable(chg->typec_irq_disable_votable);
}

static void smblib_iio_deinit(struct smb_charger *chg)
{
	if (!IS_ERR_OR_NULL(chg->iio.temp_chan))
		iio_channel_release(chg->iio.temp_chan);
	if (!IS_ERR_OR_NULL(chg->iio.temp_max_chan))
		iio_channel_release(chg->iio.temp_max_chan);
	if (!IS_ERR_OR_NULL(chg->iio.usbin_i_chan))
		iio_channel_release(chg->iio.usbin_i_chan);
	if (!IS_ERR_OR_NULL(chg->iio.usbin_v_chan))
		iio_channel_release(chg->iio.usbin_v_chan);
	if (!IS_ERR_OR_NULL(chg->iio.batt_i_chan))
		iio_channel_release(chg->iio.batt_i_chan);
}

int smblib_init(struct smb_charger *chg)
{
	int rc = 0;

<<<<<<< HEAD
	if (!smblib_ipc_log)
		smblib_ipc_log = ipc_log_context_create(NUM_LOG_PAGES,
							"smblib", 0);

=======
	mutex_init(&chg->lock);
>>>>>>> 913717cd
	mutex_init(&chg->write_lock);
	mutex_init(&chg->otg_oc_lock);
	INIT_WORK(&chg->bms_update_work, bms_update_work);
	INIT_WORK(&chg->rdstd_cc2_detach_work, rdstd_cc2_detach_work);
	INIT_DELAYED_WORK(&chg->hvdcp_detect_work, smblib_hvdcp_detect_work);
	INIT_DELAYED_WORK(&chg->step_soc_req_work, step_soc_req_work);
	INIT_DELAYED_WORK(&chg->clear_hdc_work, clear_hdc_work);
	INIT_WORK(&chg->otg_oc_work, smblib_otg_oc_work);
	INIT_WORK(&chg->vconn_oc_work, smblib_vconn_oc_work);
	INIT_DELAYED_WORK(&chg->otg_ss_done_work, smblib_otg_ss_done_work);
	INIT_DELAYED_WORK(&chg->icl_change_work, smblib_icl_change_work);
	INIT_DELAYED_WORK(&chg->pl_enable_work, smblib_pl_enable_work);
	INIT_WORK(&chg->legacy_detection_work, smblib_legacy_detection_work);
	chg->fake_capacity = -EINVAL;

	switch (chg->mode) {
	case PARALLEL_MASTER:
		chg->qnovo_fcc_ua = -EINVAL;
		chg->qnovo_fv_uv = -EINVAL;
		rc = smblib_create_votables(chg);
		if (rc < 0) {
			smblib_err(chg, "Couldn't create votables rc=%d\n",
				rc);
			return rc;
		}

		rc = smblib_register_notifier(chg);
		if (rc < 0) {
			smblib_err(chg,
				"Couldn't register notifier rc=%d\n", rc);
			return rc;
		}

		chg->bms_psy = power_supply_get_by_name("bms");
		chg->pl.psy = power_supply_get_by_name("parallel");
		break;
	case PARALLEL_SLAVE:
		break;
	default:
		smblib_err(chg, "Unsupported mode %d\n", chg->mode);
		return -EINVAL;
	}

	return rc;
}

int smblib_deinit(struct smb_charger *chg)
{
	switch (chg->mode) {
	case PARALLEL_MASTER:
		power_supply_unreg_notifier(&chg->nb);
		smblib_destroy_votables(chg);
		break;
	case PARALLEL_SLAVE:
		break;
	default:
		smblib_err(chg, "Unsupported mode %d\n", chg->mode);
		return -EINVAL;
	}

	smblib_iio_deinit(chg);

	return 0;
}<|MERGE_RESOLUTION|>--- conflicted
+++ resolved
@@ -242,7 +242,7 @@
 	[UNKNOWN] = {
 		.name	= "UNKNOWN",
 		.bit	= 0,
-		.pst	= POWER_SUPPLY_TYPE_USB
+		.pst	= POWER_SUPPLY_TYPE_UNKNOWN
 	},
 	[SDP] = {
 		.name	= "SDP",
@@ -1260,6 +1260,7 @@
 	mutex_unlock(&chg->otg_oc_lock);
 	return ret;
 }
+
 /*****************
  * OTG REGULATOR *
  *****************/
@@ -2276,21 +2277,6 @@
 	return 0;
 }
 
-int smblib_get_prop_pd_apsd_done(struct smb_charger *chg,
-				 union power_supply_propval *val)
-{
-	int rc;
-	u8 stat;
-
-	rc = smblib_read(chg, APSD_STATUS_REG, &stat);
-	if (rc < 0) {
-		smblib_err(chg, "Counldn't read APSD_STATUS_REG rc=%d\n", rc);
-		return rc;
-	}
-	val->intval = stat & APSD_DTC_STATUS_DONE_BIT;
-	return 0;
-}
-
 int smblib_get_prop_input_current_settled(struct smb_charger *chg,
 					  union power_supply_propval *val)
 {
@@ -2404,7 +2390,7 @@
 int smblib_set_prop_usb_current_max(struct smb_charger *chg,
 				    const union power_supply_propval *val)
 {
-	int rc;
+	int rc = 0;
 
 	if (!chg->pd_active) {
 		rc = vote(chg->usb_icl_votable, USB_PSY_VOTER,
@@ -2442,20 +2428,20 @@
 				     const union power_supply_propval *val)
 {
 	int rc = 0;
-	u8 reg;
+	u8 power_role;
 
 	switch (val->intval) {
 	case POWER_SUPPLY_TYPEC_PR_NONE:
-		reg = TYPEC_DISABLE_CMD_BIT;
+		power_role = TYPEC_DISABLE_CMD_BIT;
 		break;
 	case POWER_SUPPLY_TYPEC_PR_DUAL:
-		reg = 0;
+		power_role = 0;
 		break;
 	case POWER_SUPPLY_TYPEC_PR_SINK:
-		reg = UFP_EN_CMD_BIT | EXIT_SNK_BASED_ON_CC_BIT;
+		power_role = UFP_EN_CMD_BIT;
 		break;
 	case POWER_SUPPLY_TYPEC_PR_SOURCE:
-		reg = DFP_EN_CMD_BIT;
+		power_role = DFP_EN_CMD_BIT;
 		break;
 	default:
 		smblib_err(chg, "power role %d not supported\n", val->intval);
@@ -2479,12 +2465,10 @@
 	}
 
 	rc = smblib_masked_write(chg, TYPE_C_INTRPT_ENB_SOFTWARE_CTRL_REG,
-				 TYPEC_POWER_ROLE_CMD_MASK |
-				 EXIT_SNK_BASED_ON_CC_BIT,
-				 reg);
+				 TYPEC_POWER_ROLE_CMD_MASK, power_role);
 	if (rc < 0) {
 		smblib_err(chg, "Couldn't write 0x%02x to TYPE_C_INTRPT_ENB_SOFTWARE_CTRL rc=%d\n",
-			reg, rc);
+			power_role, rc);
 		return rc;
 	}
 
@@ -2524,52 +2508,6 @@
 	}
 
 	chg->voltage_max_uv = max_uv;
-	return rc;
-}
-
-int smblib_set_prop_pd_cc_override(struct smb_charger *chg,
-				   const union power_supply_propval *val)
-{
-	int rc = 0;
-	u8 stat = 0;
-	bool orientation;
-	bool cc_override = val->intval;
-
-	/*
-	 * VCONN_EN_ORIENTATION_BIT controls whether to use CC1 or CC2 line
-	 * when TYPEC_SPARE_CFG_BIT (CC pin selection s/w override) is set
-	 * or when VCONN_EN_VALUE_BIT is set.
-	 */
-	rc = smblib_read(chg, TYPE_C_STATUS_4_REG, &stat);
-	if (rc < 0) {
-		smblib_err(chg, "Couldn't read TYPE_C_STATUS_4 rc=%d\n", rc);
-		return rc;
-	}
-
-	if (cc_override) {
-		orientation = stat & CC_ORIENTATION_BIT;
-		rc = smblib_masked_write(chg,
-					 TYPE_C_INTRPT_ENB_SOFTWARE_CTRL_REG,
-					 VCONN_EN_ORIENTATION_BIT,
-					 orientation ?
-						0 : VCONN_EN_ORIENTATION_BIT);
-		if (rc < 0) {
-			smblib_err(chg,
-				   "Couldn't enable vconn on CC line rc=%d\n",
-				   rc);
-			return rc;
-		}
-	}
-
-	rc = smblib_masked_write(chg, TAPER_TIMER_SEL_CFG_REG,
-				 TYPEC_SPARE_CFG_BIT,
-				 cc_override ? TYPEC_SPARE_CFG_BIT : 0);
-	if (rc < 0) {
-		smblib_err(chg, "Couldn't change cc_out ctrl to %s rc=%d\n",
-			   cc_override ? "SW" : "HW", rc);
-		return rc;
-	}
-
 	return rc;
 }
 
@@ -4439,14 +4377,11 @@
 {
 	int rc = 0;
 
-<<<<<<< HEAD
 	if (!smblib_ipc_log)
 		smblib_ipc_log = ipc_log_context_create(NUM_LOG_PAGES,
 							"smblib", 0);
 
-=======
 	mutex_init(&chg->lock);
->>>>>>> 913717cd
 	mutex_init(&chg->write_lock);
 	mutex_init(&chg->otg_oc_lock);
 	INIT_WORK(&chg->bms_update_work, bms_update_work);
