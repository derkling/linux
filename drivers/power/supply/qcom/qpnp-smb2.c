/* Copyright (c) 2016-2017 The Linux Foundation. All rights reserved.
 *
 * This program is free software; you can redistribute it and/or modify
 * it under the terms of the GNU General Public License version 2 and
 * only version 2 as published by the Free Software Foundation.
 *
 * This program is distributed in the hope that it will be useful,
 * but WITHOUT ANY WARRANTY; without even the implied warranty of
 * MERCHANTABILITY or FITNESS FOR A PARTICULAR PURPOSE.  See the
 * GNU General Public License for more details.
 */

#include <linux/debugfs.h>
#include <linux/delay.h>
#include <linux/device.h>
#include <linux/module.h>
#include <linux/platform_device.h>
#include <linux/regmap.h>
#include <linux/power_supply.h>
#include <linux/of.h>
#include <linux/of_irq.h>
#include <linux/qpnp/qpnp-revid.h>
#include <linux/regulator/driver.h>
#include <linux/regulator/of_regulator.h>
#include <linux/regulator/machine.h>
#include "smb-reg.h"
#include "smb-lib.h"
#include "storm-watch.h"
#include <linux/pmic-voter.h>

#define SMB2_DEFAULT_WPWR_UW	8000000

static struct smb_params v1_params = {
	.fcc			= {
		.name	= "fast charge current",
		.reg	= FAST_CHARGE_CURRENT_CFG_REG,
		.min_u	= 0,
		.max_u	= 4500000,
		.step_u	= 25000,
	},
	.fv			= {
		.name	= "float voltage",
		.reg	= FLOAT_VOLTAGE_CFG_REG,
		.min_u	= 3487500,
		.max_u	= 4920000,
		.step_u	= 7500,
	},
	.usb_icl		= {
		.name	= "usb input current limit",
		.reg	= USBIN_CURRENT_LIMIT_CFG_REG,
		.min_u	= 0,
		.max_u	= 4800000,
		.step_u	= 25000,
	},
	.icl_stat		= {
		.name	= "input current limit status",
		.reg	= ICL_STATUS_REG,
		.min_u	= 0,
		.max_u	= 4800000,
		.step_u	= 25000,
	},
	.otg_cl			= {
		.name	= "usb otg current limit",
		.reg	= OTG_CURRENT_LIMIT_CFG_REG,
		.min_u	= 250000,
		.max_u	= 2000000,
		.step_u	= 250000,
	},
	.dc_icl			= {
		.name	= "dc input current limit",
		.reg	= DCIN_CURRENT_LIMIT_CFG_REG,
		.min_u	= 0,
		.max_u	= 6000000,
		.step_u	= 25000,
	},
	.dc_icl_pt_lv		= {
		.name	= "dc icl PT <8V",
		.reg	= ZIN_ICL_PT_REG,
		.min_u	= 0,
		.max_u	= 3000000,
		.step_u	= 25000,
	},
	.dc_icl_pt_hv		= {
		.name	= "dc icl PT >8V",
		.reg	= ZIN_ICL_PT_HV_REG,
		.min_u	= 0,
		.max_u	= 3000000,
		.step_u	= 25000,
	},
	.dc_icl_div2_lv		= {
		.name	= "dc icl div2 <5.5V",
		.reg	= ZIN_ICL_LV_REG,
		.min_u	= 0,
		.max_u	= 3000000,
		.step_u	= 25000,
	},
	.dc_icl_div2_mid_lv	= {
		.name	= "dc icl div2 5.5-6.5V",
		.reg	= ZIN_ICL_MID_LV_REG,
		.min_u	= 0,
		.max_u	= 3000000,
		.step_u	= 25000,
	},
	.dc_icl_div2_mid_hv	= {
		.name	= "dc icl div2 6.5-8.0V",
		.reg	= ZIN_ICL_MID_HV_REG,
		.min_u	= 0,
		.max_u	= 3000000,
		.step_u	= 25000,
	},
	.dc_icl_div2_hv		= {
		.name	= "dc icl div2 >8.0V",
		.reg	= ZIN_ICL_HV_REG,
		.min_u	= 0,
		.max_u	= 3000000,
		.step_u	= 25000,
	},
	.jeita_cc_comp		= {
		.name	= "jeita fcc reduction",
		.reg	= JEITA_CCCOMP_CFG_REG,
		.min_u	= 0,
		.max_u	= 1575000,
		.step_u	= 25000,
	},
	.step_soc_threshold[0]		= {
		.name	= "step charge soc threshold 1",
		.reg	= STEP_CHG_SOC_OR_BATT_V_TH1_REG,
		.min_u	= 0,
		.max_u	= 100,
		.step_u	= 1,
	},
	.step_soc_threshold[1]		= {
		.name	= "step charge soc threshold 2",
		.reg	= STEP_CHG_SOC_OR_BATT_V_TH2_REG,
		.min_u	= 0,
		.max_u	= 100,
		.step_u	= 1,
	},
	.step_soc_threshold[2]         = {
		.name	= "step charge soc threshold 3",
		.reg	= STEP_CHG_SOC_OR_BATT_V_TH3_REG,
		.min_u	= 0,
		.max_u	= 100,
		.step_u	= 1,
	},
	.step_soc_threshold[3]         = {
		.name	= "step charge soc threshold 4",
		.reg	= STEP_CHG_SOC_OR_BATT_V_TH4_REG,
		.min_u	= 0,
		.max_u	= 100,
		.step_u	= 1,
	},
	.step_soc			= {
		.name	= "step charge soc",
		.reg	= STEP_CHG_SOC_VBATT_V_REG,
		.min_u	= 0,
		.max_u	= 100,
		.step_u	= 1,
		.set_proc	= smblib_mapping_soc_from_field_value,
	},
	.step_cc_delta[0]	= {
		.name	= "step charge current delta 1",
		.reg	= STEP_CHG_CURRENT_DELTA1_REG,
		.min_u	= 100000,
		.max_u	= 3200000,
		.step_u	= 100000,
		.get_proc	= smblib_mapping_cc_delta_to_field_value,
		.set_proc	= smblib_mapping_cc_delta_from_field_value,
	},
	.step_cc_delta[1]	= {
		.name	= "step charge current delta 2",
		.reg	= STEP_CHG_CURRENT_DELTA2_REG,
		.min_u	= 100000,
		.max_u	= 3200000,
		.step_u	= 100000,
		.get_proc	= smblib_mapping_cc_delta_to_field_value,
		.set_proc	= smblib_mapping_cc_delta_from_field_value,
	},
	.step_cc_delta[2]	= {
		.name	= "step charge current delta 3",
		.reg	= STEP_CHG_CURRENT_DELTA3_REG,
		.min_u	= 100000,
		.max_u	= 3200000,
		.step_u	= 100000,
		.get_proc	= smblib_mapping_cc_delta_to_field_value,
		.set_proc	= smblib_mapping_cc_delta_from_field_value,
	},
	.step_cc_delta[3]	= {
		.name	= "step charge current delta 4",
		.reg	= STEP_CHG_CURRENT_DELTA4_REG,
		.min_u	= 100000,
		.max_u	= 3200000,
		.step_u	= 100000,
		.get_proc	= smblib_mapping_cc_delta_to_field_value,
		.set_proc	= smblib_mapping_cc_delta_from_field_value,
	},
	.step_cc_delta[4]	= {
		.name	= "step charge current delta 5",
		.reg	= STEP_CHG_CURRENT_DELTA5_REG,
		.min_u	= 100000,
		.max_u	= 3200000,
		.step_u	= 100000,
		.get_proc	= smblib_mapping_cc_delta_to_field_value,
		.set_proc	= smblib_mapping_cc_delta_from_field_value,
	},
	.freq_buck		= {
		.name	= "buck switching frequency",
		.reg	= CFG_BUCKBOOST_FREQ_SELECT_BUCK_REG,
		.min_u	= 600,
		.max_u	= 2000,
		.step_u	= 200,
	},
	.freq_boost		= {
		.name	= "boost switching frequency",
		.reg	= CFG_BUCKBOOST_FREQ_SELECT_BOOST_REG,
		.min_u	= 600,
		.max_u	= 2000,
		.step_u	= 200,
	},
};

static struct smb_params pm660_params = {
	.freq_buck		= {
		.name	= "buck switching frequency",
		.reg	= FREQ_CLK_DIV_REG,
		.min_u	= 600,
		.max_u	= 1600,
		.set_proc = smblib_set_chg_freq,
	},
	.freq_boost		= {
		.name	= "boost switching frequency",
		.reg	= FREQ_CLK_DIV_REG,
		.min_u	= 600,
		.max_u	= 1600,
		.set_proc = smblib_set_chg_freq,
	},
};

#define STEP_CHARGING_MAX_STEPS	5
struct smb_dt_props {
	int	fcc_ua;
	int	usb_icl_ua;
	int	dc_icl_ua;
	int	boost_threshold_ua;
	int	fv_uv;
	int	wipower_max_uw;
	int	min_freq_khz;
	int	max_freq_khz;
	u32	step_soc_threshold[STEP_CHARGING_MAX_STEPS - 1];
	s32	step_cc_delta[STEP_CHARGING_MAX_STEPS];
	struct	device_node *revid_dev_node;
	int	float_option;
	int	chg_inhibit_thr_mv;
	bool	no_battery;
	bool	hvdcp_disable;
	bool	auto_recharge_soc;
};

struct smb2 {
	struct smb_charger	chg;
	struct dentry		*dfs_root;
	struct smb_dt_props	dt;
	bool			bad_part;
};

static int __debug_mask;
module_param_named(
	debug_mask, __debug_mask, int, S_IRUSR | S_IWUSR
);

#define MICRO_1P5A	1500000
#define MICRO_P1A	100000
static int smb2_parse_dt(struct smb2 *chip)
{
	struct smb_charger *chg = &chip->chg;
	struct device_node *node = chg->dev->of_node;
	int rc, byte_len;

	if (!node) {
		pr_err("device tree node missing\n");
		return -EINVAL;
	}

	chg->step_chg_enabled = true;

	if (of_property_count_u32_elems(node, "qcom,step-soc-thresholds")
			!= STEP_CHARGING_MAX_STEPS - 1)
		chg->step_chg_enabled = false;

	rc = of_property_read_u32_array(node, "qcom,step-soc-thresholds",
			chip->dt.step_soc_threshold,
			STEP_CHARGING_MAX_STEPS - 1);
	if (rc < 0)
		chg->step_chg_enabled = false;

	if (of_property_count_u32_elems(node, "qcom,step-current-deltas")
			!= STEP_CHARGING_MAX_STEPS)
		chg->step_chg_enabled = false;

	rc = of_property_read_u32_array(node, "qcom,step-current-deltas",
			chip->dt.step_cc_delta,
			STEP_CHARGING_MAX_STEPS);
	if (rc < 0)
		chg->step_chg_enabled = false;

	chip->dt.no_battery = of_property_read_bool(node,
						"qcom,batteryless-platform");

	chg->external_vconn = of_property_read_bool(node,
						"qcom,external-vconn");

	rc = of_property_read_u32(node,
				"qcom,fcc-max-ua", &chip->dt.fcc_ua);
	if (rc < 0)
		chip->dt.fcc_ua = -EINVAL;

	rc = of_property_read_u32(node,
				"qcom,fv-max-uv", &chip->dt.fv_uv);
	if (rc < 0)
		chip->dt.fv_uv = -EINVAL;

	rc = of_property_read_u32(node,
				"qcom,usb-icl-ua", &chip->dt.usb_icl_ua);
	if (rc < 0)
		chip->dt.usb_icl_ua = -EINVAL;

	rc = of_property_read_u32(node,
				"qcom,otg-cl-ua", &chg->otg_cl_ua);
	if (rc < 0)
		chg->otg_cl_ua = MICRO_1P5A;

	rc = of_property_read_u32(node,
				"qcom,dc-icl-ua", &chip->dt.dc_icl_ua);
	if (rc < 0)
		chip->dt.dc_icl_ua = -EINVAL;

	rc = of_property_read_u32(node,
				"qcom,boost-threshold-ua",
				&chip->dt.boost_threshold_ua);
	if (rc < 0)
		chip->dt.boost_threshold_ua = MICRO_P1A;

	rc = of_property_read_u32(node,
				"qcom,min-freq-khz",
				&chip->dt.min_freq_khz);
	if (rc < 0)
		chip->dt.min_freq_khz = -EINVAL;

	rc = of_property_read_u32(node,
				"qcom,max-freq-khz",
				&chip->dt.max_freq_khz);
	if (rc < 0)
		chip->dt.max_freq_khz = -EINVAL;

	rc = of_property_read_u32(node, "qcom,wipower-max-uw",
				&chip->dt.wipower_max_uw);
	if (rc < 0)
		chip->dt.wipower_max_uw = -EINVAL;

	if (of_find_property(node, "qcom,thermal-mitigation", &byte_len)) {
		chg->thermal_mitigation = devm_kzalloc(chg->dev, byte_len,
			GFP_KERNEL);

		if (chg->thermal_mitigation == NULL)
			return -ENOMEM;

		chg->thermal_levels = byte_len / sizeof(u32);
		rc = of_property_read_u32_array(node,
				"qcom,thermal-mitigation",
				chg->thermal_mitigation,
				chg->thermal_levels);
		if (rc < 0) {
			dev_err(chg->dev,
				"Couldn't read threm limits rc = %d\n", rc);
			return rc;
		}
	}

	of_property_read_u32(node, "qcom,float-option", &chip->dt.float_option);
	if (chip->dt.float_option < 0 || chip->dt.float_option > 4) {
		pr_err("qcom,float-option is out of range [0, 4]\n");
		return -EINVAL;
	}

	chip->dt.hvdcp_disable = of_property_read_bool(node,
						"qcom,hvdcp-disable");

	of_property_read_u32(node, "qcom,chg-inhibit-threshold-mv",
				&chip->dt.chg_inhibit_thr_mv);
	if ((chip->dt.chg_inhibit_thr_mv < 0 ||
		chip->dt.chg_inhibit_thr_mv > 300)) {
		pr_err("qcom,chg-inhibit-threshold-mv is incorrect\n");
		return -EINVAL;
	}

	chip->dt.auto_recharge_soc = of_property_read_bool(node,
						"qcom,auto-recharge-soc");

	chg->micro_usb_mode = of_property_read_bool(node, "qcom,micro-usb");

	chg->dcp_icl_ua = chip->dt.usb_icl_ua;

	chg->suspend_input_on_debug_batt = of_property_read_bool(node,
					"qcom,suspend-input-on-debug-batt");

	rc = of_property_read_u32(node, "qcom,ipd-channel",
				  &chg->vadc_ipd_channel);
	if (rc < 0)
		chg->vadc_ipd_channel = VADC_REFRESH_MAX_NUM;

<<<<<<< HEAD
	/* config vega model: the JEITA_CCCOMP_CFG_REG, FVCOMP regs ( compensate
	current -1600mA,voltage -200mV ) in jeita Tcold,Thot temperature range. */
	if (of_property_read_bool(node, "lenovo,vega-model")) {
		smblib_write(chg, JEITA_FVCOMP_CFG_REG, 0x1A);
		smblib_write(chg, JEITA_CCCOMP_CFG_REG, 0x3F);
	}

=======
	chg->max_9v_adapter |= of_property_read_bool(node,
					"qcom,max-9v-adapter");
>>>>>>> 093c3caf
	return 0;
}

/************************
 * USB PSY REGISTRATION *
 ************************/

static enum power_supply_property smb2_usb_props[] = {
	POWER_SUPPLY_PROP_PRESENT,
	POWER_SUPPLY_PROP_ONLINE,
	POWER_SUPPLY_PROP_VOLTAGE_MIN,
	POWER_SUPPLY_PROP_VOLTAGE_MAX,
	POWER_SUPPLY_PROP_VOLTAGE_NOW,
	POWER_SUPPLY_PROP_PD_CURRENT_MAX,
	POWER_SUPPLY_PROP_CURRENT_MAX,
	POWER_SUPPLY_PROP_TYPE,
	POWER_SUPPLY_PROP_TYPEC_MODE,
	POWER_SUPPLY_PROP_TYPEC_POWER_ROLE,
	POWER_SUPPLY_PROP_TYPEC_CC_ORIENTATION,
	POWER_SUPPLY_PROP_PD_ALLOWED,
	POWER_SUPPLY_PROP_PD_ACTIVE,
	POWER_SUPPLY_PROP_INPUT_CURRENT_SETTLED,
	POWER_SUPPLY_PROP_INPUT_CURRENT_NOW,
	POWER_SUPPLY_PROP_BOOST_CURRENT,
	POWER_SUPPLY_PROP_PE_START,
	POWER_SUPPLY_PROP_PORT_TEMP,
	POWER_SUPPLY_PROP_CTM_CURRENT_MAX,
	POWER_SUPPLY_PROP_HW_CURRENT_MAX,
};

static int smb2_usb_get_prop(struct power_supply *psy,
		enum power_supply_property psp,
		union power_supply_propval *val)
{
	struct smb2 *chip = power_supply_get_drvdata(psy);
	struct smb_charger *chg = &chip->chg;
	int rc = 0;

	switch (psp) {
	case POWER_SUPPLY_PROP_PRESENT:
		if (chip->bad_part)
			val->intval = 1;
		else
			rc = smblib_get_prop_usb_present(chg, val);
		break;
	case POWER_SUPPLY_PROP_ONLINE:
		rc = smblib_get_prop_usb_online(chg, val);
		break;
	case POWER_SUPPLY_PROP_VOLTAGE_MIN:
		val->intval = chg->voltage_min_uv;
		break;
	case POWER_SUPPLY_PROP_VOLTAGE_MAX:
		val->intval = chg->voltage_max_uv;
		break;
	case POWER_SUPPLY_PROP_VOLTAGE_NOW:
		rc = smblib_get_prop_usb_voltage_now(chg, val);
		break;
	case POWER_SUPPLY_PROP_PD_CURRENT_MAX:
		rc = smblib_get_prop_pd_current_max(chg, val);
		break;
	case POWER_SUPPLY_PROP_CURRENT_MAX:
		rc = smblib_get_prop_usb_current_max(chg, val);
		break;
	case POWER_SUPPLY_PROP_TYPE:
		if (chip->bad_part)
			val->intval = POWER_SUPPLY_TYPE_USB;
		else
			val->intval = chg->usb_psy_desc.type;
		break;
	case POWER_SUPPLY_PROP_TYPEC_MODE:
		if (chg->micro_usb_mode)
			val->intval = POWER_SUPPLY_TYPEC_NONE;
		else if (chip->bad_part)
			val->intval = POWER_SUPPLY_TYPEC_SOURCE_DEFAULT;
		else
			rc = smblib_get_prop_typec_mode(chg, val);
		break;
	case POWER_SUPPLY_PROP_TYPEC_POWER_ROLE:
		if (chg->micro_usb_mode)
			val->intval = POWER_SUPPLY_TYPEC_PR_NONE;
		else
			rc = smblib_get_prop_typec_power_role(chg, val);
		break;
	case POWER_SUPPLY_PROP_TYPEC_CC_ORIENTATION:
		if (chg->micro_usb_mode)
			val->intval = 0;
		else
			rc = smblib_get_prop_typec_cc_orientation(chg, val);
		break;
	case POWER_SUPPLY_PROP_PD_ALLOWED:
		rc = smblib_get_prop_pd_allowed(chg, val);
		break;
	case POWER_SUPPLY_PROP_PD_ACTIVE:
		val->intval = chg->pd_active;
		break;
	case POWER_SUPPLY_PROP_INPUT_CURRENT_SETTLED:
		rc = smblib_get_prop_input_current_settled(chg, val);
		break;
	case POWER_SUPPLY_PROP_INPUT_CURRENT_NOW:
		rc = smblib_get_prop_usb_current_now(chg, val);
		break;
	case POWER_SUPPLY_PROP_BOOST_CURRENT:
		val->intval = chg->boost_current_ua;
		break;
	case POWER_SUPPLY_PROP_PD_IN_HARD_RESET:
		rc = smblib_get_prop_pd_in_hard_reset(chg, val);
		break;
	case POWER_SUPPLY_PROP_PD_USB_SUSPEND_SUPPORTED:
		val->intval = chg->system_suspend_supported;
		break;
	case POWER_SUPPLY_PROP_PE_START:
		rc = smblib_get_pe_start(chg, val);
		break;
	case POWER_SUPPLY_PROP_PORT_TEMP:
		rc = smblib_get_prop_usb_port_temp(chg, val);
		break;
	case POWER_SUPPLY_PROP_CTM_CURRENT_MAX:
		val->intval = get_client_vote(chg->usb_icl_votable, CTM_VOTER);
		break;
	case POWER_SUPPLY_PROP_HW_CURRENT_MAX:
		rc = smblib_get_charge_current(chg, &val->intval);
		break;
	default:
		pr_err("get prop %d is not supported in usb\n", psp);
		rc = -EINVAL;
		break;
	}
	if (rc < 0) {
		pr_debug("Couldn't get prop %d rc = %d\n", psp, rc);
		return -ENODATA;
	}
	return 0;
}

static int smb2_usb_set_prop(struct power_supply *psy,
		enum power_supply_property psp,
		const union power_supply_propval *val)
{
	struct smb2 *chip = power_supply_get_drvdata(psy);
	struct smb_charger *chg = &chip->chg;
	int rc = 0;

	mutex_lock(&chg->lock);
	if (!chg->typec_present) {
		rc = -EINVAL;
		goto unlock;
	}

	switch (psp) {
	case POWER_SUPPLY_PROP_VOLTAGE_MIN:
		rc = smblib_set_prop_usb_voltage_min(chg, val);
		break;
	case POWER_SUPPLY_PROP_VOLTAGE_MAX:
		rc = smblib_set_prop_usb_voltage_max(chg, val);
		break;
	case POWER_SUPPLY_PROP_PD_CURRENT_MAX:
		rc = smblib_set_prop_pd_current_max(chg, val);
		break;
	case POWER_SUPPLY_PROP_CURRENT_MAX:
		rc = smblib_set_prop_usb_current_max(chg, val);
		break;
	case POWER_SUPPLY_PROP_TYPEC_POWER_ROLE:
		rc = smblib_set_prop_typec_power_role(chg, val);
		break;
	case POWER_SUPPLY_PROP_PD_ACTIVE:
		rc = smblib_set_prop_pd_active(chg, val);
		break;
	case POWER_SUPPLY_PROP_PD_IN_HARD_RESET:
		rc = smblib_set_prop_pd_in_hard_reset(chg, val);
		break;
	case POWER_SUPPLY_PROP_PD_USB_SUSPEND_SUPPORTED:
		chg->system_suspend_supported = val->intval;
		break;
	case POWER_SUPPLY_PROP_BOOST_CURRENT:
		rc = smblib_set_prop_boost_current(chg, val);
		break;
	case POWER_SUPPLY_PROP_PORT_TEMP:
		rc = smblib_set_prop_usb_port_temp(chg, val);
		break;
	case POWER_SUPPLY_PROP_CTM_CURRENT_MAX:
		rc = vote(chg->usb_icl_votable, CTM_VOTER,
						val->intval >= 0, val->intval);
		break;
	default:
		pr_err("set prop %d is not supported\n", psp);
		rc = -EINVAL;
		break;
	}

unlock:
	mutex_unlock(&chg->lock);
	return rc;
}

static int smb2_usb_prop_is_writeable(struct power_supply *psy,
		enum power_supply_property psp)
{
	switch (psp) {
	case POWER_SUPPLY_PROP_CURRENT_MAX:
	case POWER_SUPPLY_PROP_TYPEC_POWER_ROLE:
	case POWER_SUPPLY_PROP_CTM_CURRENT_MAX:
	case POWER_SUPPLY_PROP_PORT_TEMP:
		return 1;
	default:
		break;
	}

	return 0;
}

static int smb2_init_usb_psy(struct smb2 *chip)
{
	struct power_supply_config usb_cfg = {};
	struct smb_charger *chg = &chip->chg;

	chg->usb_psy_desc.name			= "usb";
	chg->usb_psy_desc.type			= POWER_SUPPLY_TYPE_UNKNOWN;
	chg->usb_psy_desc.properties		= smb2_usb_props;
	chg->usb_psy_desc.num_properties	= ARRAY_SIZE(smb2_usb_props);
	chg->usb_psy_desc.get_property		= smb2_usb_get_prop;
	chg->usb_psy_desc.set_property		= smb2_usb_set_prop;
	chg->usb_psy_desc.property_is_writeable	= smb2_usb_prop_is_writeable;

	usb_cfg.drv_data = chip;
	usb_cfg.of_node = chg->dev->of_node;
	chg->usb_psy = devm_power_supply_register(chg->dev,
						  &chg->usb_psy_desc,
						  &usb_cfg);
	if (IS_ERR(chg->usb_psy)) {
		pr_err("Couldn't register USB power supply\n");
		return PTR_ERR(chg->usb_psy);
	}

	return 0;
}

/*****************************
 * USB MAIN PSY REGISTRATION *
 *****************************/

static enum power_supply_property smb2_usb_main_props[] = {
	POWER_SUPPLY_PROP_VOLTAGE_MAX,
	POWER_SUPPLY_PROP_CONSTANT_CHARGE_CURRENT_MAX,
	POWER_SUPPLY_PROP_TYPE,
	POWER_SUPPLY_PROP_INPUT_CURRENT_SETTLED,
	POWER_SUPPLY_PROP_INPUT_VOLTAGE_SETTLED,
	POWER_SUPPLY_PROP_FCC_DELTA,
	POWER_SUPPLY_PROP_CURRENT_MAX,
	/*
	 * TODO move the TEMP and TEMP_MAX properties here,
	 * and update the thermal balancer to look here
	 */
};

static int smb2_usb_main_get_prop(struct power_supply *psy,
		enum power_supply_property psp,
		union power_supply_propval *val)
{
	struct smb2 *chip = power_supply_get_drvdata(psy);
	struct smb_charger *chg = &chip->chg;
	int rc = 0;

	switch (psp) {
	case POWER_SUPPLY_PROP_VOLTAGE_MAX:
		rc = smblib_get_charge_param(chg, &chg->param.fv, &val->intval);
		break;
	case POWER_SUPPLY_PROP_CONSTANT_CHARGE_CURRENT_MAX:
		rc = smblib_get_charge_param(chg, &chg->param.fcc,
							&val->intval);
		break;
	case POWER_SUPPLY_PROP_TYPE:
		val->intval = POWER_SUPPLY_TYPE_MAIN;
		break;
	case POWER_SUPPLY_PROP_INPUT_CURRENT_SETTLED:
		rc = smblib_get_prop_input_current_settled(chg, val);
		break;
	case POWER_SUPPLY_PROP_INPUT_VOLTAGE_SETTLED:
		rc = smblib_get_prop_input_voltage_settled(chg, val);
		break;
	case POWER_SUPPLY_PROP_FCC_DELTA:
		rc = smblib_get_prop_fcc_delta(chg, val);
		break;
	case POWER_SUPPLY_PROP_CURRENT_MAX:
		val->intval = get_effective_result(chg->usb_icl_votable);
		break;
	default:
		pr_debug("get prop %d is not supported in usb-main\n", psp);
		rc = -EINVAL;
		break;
	}
	if (rc < 0) {
		pr_debug("Couldn't get prop %d rc = %d\n", psp, rc);
		return -ENODATA;
	}
	return 0;
}

static int smb2_usb_main_set_prop(struct power_supply *psy,
		enum power_supply_property psp,
		const union power_supply_propval *val)
{
	struct smb2 *chip = power_supply_get_drvdata(psy);
	struct smb_charger *chg = &chip->chg;
	int rc = 0;

	switch (psp) {
	case POWER_SUPPLY_PROP_VOLTAGE_MAX:
		rc = smblib_set_charge_param(chg, &chg->param.fv, val->intval);
		break;
	case POWER_SUPPLY_PROP_CONSTANT_CHARGE_CURRENT_MAX:
		rc = smblib_set_charge_param(chg, &chg->param.fcc, val->intval);
		break;
	case POWER_SUPPLY_PROP_CURRENT_MAX:
		rc = smblib_set_icl_current(chg, val->intval);
		break;
	default:
		pr_err("set prop %d is not supported\n", psp);
		rc = -EINVAL;
		break;
	}

	return rc;
}

static const struct power_supply_desc usb_main_psy_desc = {
	.name		= "main",
	.type		= POWER_SUPPLY_TYPE_MAIN,
	.properties	= smb2_usb_main_props,
	.num_properties	= ARRAY_SIZE(smb2_usb_main_props),
	.get_property	= smb2_usb_main_get_prop,
	.set_property	= smb2_usb_main_set_prop,
};

static int smb2_init_usb_main_psy(struct smb2 *chip)
{
	struct power_supply_config usb_main_cfg = {};
	struct smb_charger *chg = &chip->chg;

	usb_main_cfg.drv_data = chip;
	usb_main_cfg.of_node = chg->dev->of_node;
	chg->usb_main_psy = devm_power_supply_register(chg->dev,
						  &usb_main_psy_desc,
						  &usb_main_cfg);
	if (IS_ERR(chg->usb_main_psy)) {
		pr_err("Couldn't register USB main power supply\n");
		return PTR_ERR(chg->usb_main_psy);
	}

	return 0;
}

/*************************
 * DC PSY REGISTRATION   *
 *************************/

static enum power_supply_property smb2_dc_props[] = {
	POWER_SUPPLY_PROP_PRESENT,
	POWER_SUPPLY_PROP_ONLINE,
	POWER_SUPPLY_PROP_CURRENT_MAX,
};

static int smb2_dc_get_prop(struct power_supply *psy,
		enum power_supply_property psp,
		union power_supply_propval *val)
{
	struct smb2 *chip = power_supply_get_drvdata(psy);
	struct smb_charger *chg = &chip->chg;
	int rc = 0;

	switch (psp) {
	case POWER_SUPPLY_PROP_PRESENT:
		rc = smblib_get_prop_dc_present(chg, val);
		break;
	case POWER_SUPPLY_PROP_ONLINE:
		rc = smblib_get_prop_dc_online(chg, val);
		break;
	case POWER_SUPPLY_PROP_CURRENT_MAX:
		rc = smblib_get_prop_dc_current_max(chg, val);
		break;
	default:
		return -EINVAL;
	}
	if (rc < 0) {
		pr_debug("Couldn't get prop %d rc = %d\n", psp, rc);
		return -ENODATA;
	}
	return 0;
}

static int smb2_dc_set_prop(struct power_supply *psy,
		enum power_supply_property psp,
		const union power_supply_propval *val)
{
	struct smb2 *chip = power_supply_get_drvdata(psy);
	struct smb_charger *chg = &chip->chg;
	int rc = 0;

	switch (psp) {
	case POWER_SUPPLY_PROP_CURRENT_MAX:
		rc = smblib_set_prop_dc_current_max(chg, val);
		break;
	default:
		return -EINVAL;
	}

	return rc;
}

static int smb2_dc_prop_is_writeable(struct power_supply *psy,
		enum power_supply_property psp)
{
	int rc;

	switch (psp) {
	case POWER_SUPPLY_PROP_CURRENT_MAX:
		rc = 1;
		break;
	default:
		rc = 0;
		break;
	}

	return rc;
}

static const struct power_supply_desc dc_psy_desc = {
	.name = "dc",
	.type = POWER_SUPPLY_TYPE_WIPOWER,
	.properties = smb2_dc_props,
	.num_properties = ARRAY_SIZE(smb2_dc_props),
	.get_property = smb2_dc_get_prop,
	.set_property = smb2_dc_set_prop,
	.property_is_writeable = smb2_dc_prop_is_writeable,
};

static int smb2_init_dc_psy(struct smb2 *chip)
{
	struct power_supply_config dc_cfg = {};
	struct smb_charger *chg = &chip->chg;

	dc_cfg.drv_data = chip;
	dc_cfg.of_node = chg->dev->of_node;
	chg->dc_psy = devm_power_supply_register(chg->dev,
						  &dc_psy_desc,
						  &dc_cfg);
	if (IS_ERR(chg->dc_psy)) {
		pr_err("Couldn't register USB power supply\n");
		return PTR_ERR(chg->dc_psy);
	}

	return 0;
}

/*************************
 * BATT PSY REGISTRATION *
 *************************/

static enum power_supply_property smb2_batt_props[] = {
	POWER_SUPPLY_PROP_INPUT_SUSPEND,
	POWER_SUPPLY_PROP_STATUS,
	POWER_SUPPLY_PROP_HEALTH,
	POWER_SUPPLY_PROP_PRESENT,
	POWER_SUPPLY_PROP_CHARGE_TYPE,
	POWER_SUPPLY_PROP_CAPACITY,
	POWER_SUPPLY_PROP_SYSTEM_TEMP_LEVEL,
	POWER_SUPPLY_PROP_CHARGER_TEMP,
	POWER_SUPPLY_PROP_CHARGER_TEMP_MAX,
	POWER_SUPPLY_PROP_INPUT_CURRENT_LIMITED,
	POWER_SUPPLY_PROP_VOLTAGE_NOW,
	POWER_SUPPLY_PROP_VOLTAGE_MAX,
	POWER_SUPPLY_PROP_VOLTAGE_QNOVO,
	POWER_SUPPLY_PROP_CURRENT_NOW,
	POWER_SUPPLY_PROP_CURRENT_QNOVO,
	POWER_SUPPLY_PROP_CONSTANT_CHARGE_CURRENT_MAX,
	POWER_SUPPLY_PROP_TEMP,
	POWER_SUPPLY_PROP_TECHNOLOGY,
	POWER_SUPPLY_PROP_STEP_CHARGING_ENABLED,
	POWER_SUPPLY_PROP_STEP_CHARGING_STEP,
	POWER_SUPPLY_PROP_CHARGE_DONE,
	POWER_SUPPLY_PROP_PARALLEL_DISABLE,
	POWER_SUPPLY_PROP_SET_SHIP_MODE,
	POWER_SUPPLY_PROP_DIE_HEALTH,
	POWER_SUPPLY_PROP_RERUN_AICL,
	POWER_SUPPLY_PROP_DP_DM,
	POWER_SUPPLY_PROP_IPD,
};

static int smb2_batt_get_prop(struct power_supply *psy,
		enum power_supply_property psp,
		union power_supply_propval *val)
{
	struct smb_charger *chg = power_supply_get_drvdata(psy);
	int rc = 0;
	union power_supply_propval pval = {0, };

	switch (psp) {
	case POWER_SUPPLY_PROP_STATUS:
		rc = smblib_get_prop_batt_status(chg, val);
		break;
	case POWER_SUPPLY_PROP_HEALTH:
		rc = smblib_get_prop_batt_health(chg, val);
		break;
	case POWER_SUPPLY_PROP_PRESENT:
		rc = smblib_get_prop_batt_present(chg, val);
		break;
	case POWER_SUPPLY_PROP_INPUT_SUSPEND:
		rc = smblib_get_prop_input_suspend(chg, val);
		break;
	case POWER_SUPPLY_PROP_CHARGE_TYPE:
		rc = smblib_get_prop_batt_charge_type(chg, val);
		break;
	case POWER_SUPPLY_PROP_CAPACITY:
		rc = smblib_get_prop_batt_capacity(chg, val);
		break;
	case POWER_SUPPLY_PROP_SYSTEM_TEMP_LEVEL:
		rc = smblib_get_prop_system_temp_level(chg, val);
		break;
	case POWER_SUPPLY_PROP_CHARGER_TEMP:
		/* do not query RRADC if charger is not present */
		rc = smblib_get_prop_usb_present(chg, &pval);
		if (rc < 0)
			pr_err("Couldn't get usb present rc=%d\n", rc);

		rc = -ENODATA;
		if (pval.intval)
			rc = smblib_get_prop_charger_temp(chg, val);
		break;
	case POWER_SUPPLY_PROP_CHARGER_TEMP_MAX:
		rc = smblib_get_prop_charger_temp_max(chg, val);
		break;
	case POWER_SUPPLY_PROP_INPUT_CURRENT_LIMITED:
		rc = smblib_get_prop_input_current_limited(chg, val);
		break;
	case POWER_SUPPLY_PROP_STEP_CHARGING_ENABLED:
		val->intval = chg->step_chg_enabled;
		break;
	case POWER_SUPPLY_PROP_STEP_CHARGING_STEP:
		rc = smblib_get_prop_step_chg_step(chg, val);
		break;
	case POWER_SUPPLY_PROP_VOLTAGE_NOW:
		rc = smblib_get_prop_batt_voltage_now(chg, val);
		break;
	case POWER_SUPPLY_PROP_VOLTAGE_MAX:
		val->intval = get_client_vote(chg->fv_votable, DEFAULT_VOTER);
		break;
	case POWER_SUPPLY_PROP_CHARGE_QNOVO_ENABLE:
		rc = smblib_get_prop_charge_qnovo_enable(chg, val);
		break;
	case POWER_SUPPLY_PROP_VOLTAGE_QNOVO:
		val->intval = chg->qnovo_fv_uv;
		break;
	case POWER_SUPPLY_PROP_CURRENT_NOW:
		rc = smblib_get_prop_batt_current_now(chg, val);
		break;
	case POWER_SUPPLY_PROP_CURRENT_QNOVO:
		val->intval = chg->qnovo_fcc_ua;
		break;
	case POWER_SUPPLY_PROP_CONSTANT_CHARGE_CURRENT_MAX:
		val->intval = get_client_vote(chg->fcc_votable,
					      DEFAULT_VOTER);
		break;
	case POWER_SUPPLY_PROP_TEMP:
		rc = smblib_get_prop_batt_temp(chg, val);
		break;
	case POWER_SUPPLY_PROP_TECHNOLOGY:
		val->intval = POWER_SUPPLY_TECHNOLOGY_LION;
		break;
	case POWER_SUPPLY_PROP_CHARGE_DONE:
		rc = smblib_get_prop_batt_charge_done(chg, val);
		break;
	case POWER_SUPPLY_PROP_PARALLEL_DISABLE:
		val->intval = get_client_vote(chg->pl_disable_votable,
					      USER_VOTER);
		break;
	case POWER_SUPPLY_PROP_SET_SHIP_MODE:
		/* Not in ship mode as long as device is active */
		val->intval = 0;
		break;
	case POWER_SUPPLY_PROP_DIE_HEALTH:
		rc = smblib_get_prop_die_health(chg, val);
		break;
	case POWER_SUPPLY_PROP_DP_DM:
		val->intval = chg->pulse_cnt;
		break;
	case POWER_SUPPLY_PROP_RERUN_AICL:
		val->intval = 0;
		break;
	case POWER_SUPPLY_PROP_IPD:
		rc = smblib_get_ipd(chg, val);
		break;
	default:
		pr_err("batt power supply prop %d not supported\n", psp);
		return -EINVAL;
	}

	if (rc < 0) {
		pr_debug("Couldn't get prop %d rc = %d\n", psp, rc);
		return -ENODATA;
	}

	return 0;
}

static int smb2_batt_set_prop(struct power_supply *psy,
		enum power_supply_property prop,
		const union power_supply_propval *val)
{
	int rc = 0;
	struct smb_charger *chg = power_supply_get_drvdata(psy);

	switch (prop) {
	case POWER_SUPPLY_PROP_INPUT_SUSPEND:
		rc = smblib_set_prop_input_suspend(chg, val);
		break;
	case POWER_SUPPLY_PROP_SYSTEM_TEMP_LEVEL:
		rc = smblib_set_prop_system_temp_level(chg, val);
		break;
	case POWER_SUPPLY_PROP_CAPACITY:
		rc = smblib_set_prop_batt_capacity(chg, val);
		break;
	case POWER_SUPPLY_PROP_PARALLEL_DISABLE:
		vote(chg->pl_disable_votable, USER_VOTER, (bool)val->intval, 0);
		break;
	case POWER_SUPPLY_PROP_VOLTAGE_MAX:
		vote(chg->fv_votable, DEFAULT_VOTER, true, val->intval);
		break;
	case POWER_SUPPLY_PROP_CHARGE_QNOVO_ENABLE:
		rc = smblib_set_prop_charge_qnovo_enable(chg, val);
		break;
	case POWER_SUPPLY_PROP_VOLTAGE_QNOVO:
		chg->qnovo_fv_uv = val->intval;
		rc = rerun_election(chg->fv_votable);
		break;
	case POWER_SUPPLY_PROP_CURRENT_QNOVO:
		chg->qnovo_fcc_ua = val->intval;
		vote(chg->pl_disable_votable, PL_QNOVO_VOTER,
			val->intval != -EINVAL && val->intval < 2000000, 0);
		rc = rerun_election(chg->fcc_votable);
		break;
	case POWER_SUPPLY_PROP_CONSTANT_CHARGE_CURRENT_MAX:
		vote(chg->fcc_votable, DEFAULT_VOTER, true, val->intval);
		break;
	case POWER_SUPPLY_PROP_SET_SHIP_MODE:
		/* Not in ship mode as long as the device is active */
		if (!val->intval)
			break;
		if (chg->pl.psy)
			power_supply_set_property(chg->pl.psy,
				POWER_SUPPLY_PROP_SET_SHIP_MODE, val);
		rc = smblib_set_prop_ship_mode(chg, val);
		break;
	case POWER_SUPPLY_PROP_RERUN_AICL:
		rc = smblib_rerun_aicl(chg);
		break;
	case POWER_SUPPLY_PROP_DP_DM:
		rc = smblib_dp_dm(chg, val->intval);
		break;
	default:
		rc = -EINVAL;
	}

	return rc;
}

static int smb2_batt_prop_is_writeable(struct power_supply *psy,
		enum power_supply_property psp)
{
	switch (psp) {
	case POWER_SUPPLY_PROP_INPUT_SUSPEND:
	case POWER_SUPPLY_PROP_SYSTEM_TEMP_LEVEL:
	case POWER_SUPPLY_PROP_CAPACITY:
	case POWER_SUPPLY_PROP_PARALLEL_DISABLE:
	case POWER_SUPPLY_PROP_DP_DM:
	case POWER_SUPPLY_PROP_RERUN_AICL:
		return 1;
	default:
		break;
	}

	return 0;
}

static const struct power_supply_desc batt_psy_desc = {
	.name = "battery",
	.type = POWER_SUPPLY_TYPE_BATTERY,
	.properties = smb2_batt_props,
	.num_properties = ARRAY_SIZE(smb2_batt_props),
	.get_property = smb2_batt_get_prop,
	.set_property = smb2_batt_set_prop,
	.property_is_writeable = smb2_batt_prop_is_writeable,
};

static int smb2_init_batt_psy(struct smb2 *chip)
{
	struct power_supply_config batt_cfg = {};
	struct smb_charger *chg = &chip->chg;
	int rc = 0;

	batt_cfg.drv_data = chg;
	batt_cfg.of_node = chg->dev->of_node;
	chg->batt_psy = devm_power_supply_register(chg->dev,
						   &batt_psy_desc,
						   &batt_cfg);
	if (IS_ERR(chg->batt_psy)) {
		pr_err("Couldn't register battery power supply\n");
		return PTR_ERR(chg->batt_psy);
	}

	return rc;
}

/******************************
 * VBUS REGULATOR REGISTRATION *
 ******************************/

struct regulator_ops smb2_vbus_reg_ops = {
	.enable = smblib_vbus_regulator_enable,
	.disable = smblib_vbus_regulator_disable,
	.is_enabled = smblib_vbus_regulator_is_enabled,
};

static int smb2_init_vbus_regulator(struct smb2 *chip)
{
	struct smb_charger *chg = &chip->chg;
	struct regulator_config cfg = {};
	int rc = 0;

	chg->vbus_vreg = devm_kzalloc(chg->dev, sizeof(*chg->vbus_vreg),
				      GFP_KERNEL);
	if (!chg->vbus_vreg)
		return -ENOMEM;

	cfg.dev = chg->dev;
	cfg.driver_data = chip;

	chg->vbus_vreg->rdesc.owner = THIS_MODULE;
	chg->vbus_vreg->rdesc.type = REGULATOR_VOLTAGE;
	chg->vbus_vreg->rdesc.ops = &smb2_vbus_reg_ops;
	chg->vbus_vreg->rdesc.of_match = "qcom,smb2-vbus";
	chg->vbus_vreg->rdesc.name = "qcom,smb2-vbus";

	chg->vbus_vreg->rdev = devm_regulator_register(chg->dev,
						&chg->vbus_vreg->rdesc, &cfg);
	if (IS_ERR(chg->vbus_vreg->rdev)) {
		rc = PTR_ERR(chg->vbus_vreg->rdev);
		chg->vbus_vreg->rdev = NULL;
		if (rc != -EPROBE_DEFER)
			pr_err("Couldn't register VBUS regualtor rc=%d\n", rc);
	}

	return rc;
}

/******************************
 * VCONN REGULATOR REGISTRATION *
 ******************************/

struct regulator_ops smb2_vconn_reg_ops = {
	.enable = smblib_vconn_regulator_enable,
	.disable = smblib_vconn_regulator_disable,
	.is_enabled = smblib_vconn_regulator_is_enabled,
};

static int smb2_init_vconn_regulator(struct smb2 *chip)
{
	struct smb_charger *chg = &chip->chg;
	struct regulator_config cfg = {};
	int rc = 0;

	if (chg->micro_usb_mode)
		return 0;

	chg->vconn_vreg = devm_kzalloc(chg->dev, sizeof(*chg->vconn_vreg),
				      GFP_KERNEL);
	if (!chg->vconn_vreg)
		return -ENOMEM;

	cfg.dev = chg->dev;
	cfg.driver_data = chip;

	chg->vconn_vreg->rdesc.owner = THIS_MODULE;
	chg->vconn_vreg->rdesc.type = REGULATOR_VOLTAGE;
	chg->vconn_vreg->rdesc.ops = &smb2_vconn_reg_ops;
	chg->vconn_vreg->rdesc.of_match = "qcom,smb2-vconn";
	chg->vconn_vreg->rdesc.name = "qcom,smb2-vconn";

	chg->vconn_vreg->rdev = devm_regulator_register(chg->dev,
						&chg->vconn_vreg->rdesc, &cfg);
	if (IS_ERR(chg->vconn_vreg->rdev)) {
		rc = PTR_ERR(chg->vconn_vreg->rdev);
		chg->vconn_vreg->rdev = NULL;
		if (rc != -EPROBE_DEFER)
			pr_err("Couldn't register VCONN regualtor rc=%d\n", rc);
	}

	return rc;
}

/***************************
 * HARDWARE INITIALIZATION *
 ***************************/
static int smb2_config_step_charging(struct smb2 *chip)
{
	struct smb_charger *chg = &chip->chg;
	int rc = 0;
	int i;

	if (!chg->step_chg_enabled)
		return rc;

	for (i = 0; i < STEP_CHARGING_MAX_STEPS - 1; i++) {
		rc = smblib_set_charge_param(chg,
					     &chg->param.step_soc_threshold[i],
					     chip->dt.step_soc_threshold[i]);
		if (rc < 0) {
			pr_err("Couldn't configure soc thresholds rc = %d\n",
				rc);
			goto err_out;
		}
	}

	for (i = 0; i < STEP_CHARGING_MAX_STEPS; i++) {
		rc = smblib_set_charge_param(chg, &chg->param.step_cc_delta[i],
					     chip->dt.step_cc_delta[i]);
		if (rc < 0) {
			pr_err("Couldn't configure cc delta rc = %d\n",
				rc);
			goto err_out;
		}
	}

	rc = smblib_write(chg, STEP_CHG_UPDATE_REQUEST_TIMEOUT_CFG_REG,
			  STEP_CHG_UPDATE_REQUEST_TIMEOUT_40S);
	if (rc < 0) {
		dev_err(chg->dev,
			"Couldn't configure soc request timeout reg rc=%d\n",
			 rc);
		goto err_out;
	}

	rc = smblib_write(chg, STEP_CHG_UPDATE_FAIL_TIMEOUT_CFG_REG,
			  STEP_CHG_UPDATE_FAIL_TIMEOUT_120S);
	if (rc < 0) {
		dev_err(chg->dev,
			"Couldn't configure soc fail timeout reg rc=%d\n",
			rc);
		goto err_out;
	}

	/*
	 *  enable step charging, source soc, standard mode, go to final
	 *  state in case of failure.
	 */
	rc = smblib_write(chg, CHGR_STEP_CHG_MODE_CFG_REG,
			       STEP_CHARGING_ENABLE_BIT |
			       STEP_CHARGING_SOURCE_SELECT_BIT |
			       STEP_CHARGING_SOC_FAIL_OPTION_BIT);
	if (rc < 0) {
		dev_err(chg->dev, "Couldn't configure charger rc=%d\n", rc);
		goto err_out;
	}

	return 0;
err_out:
	chg->step_chg_enabled = false;
	return rc;
}

static int smb2_config_wipower_input_power(struct smb2 *chip, int uw)
{
	int rc;
	int ua;
	struct smb_charger *chg = &chip->chg;
	s64 nw = (s64)uw * 1000;

	if (uw < 0)
		return 0;

	ua = div_s64(nw, ZIN_ICL_PT_MAX_MV);
	rc = smblib_set_charge_param(chg, &chg->param.dc_icl_pt_lv, ua);
	if (rc < 0) {
		pr_err("Couldn't configure dc_icl_pt_lv rc = %d\n", rc);
		return rc;
	}

	ua = div_s64(nw, ZIN_ICL_PT_HV_MAX_MV);
	rc = smblib_set_charge_param(chg, &chg->param.dc_icl_pt_hv, ua);
	if (rc < 0) {
		pr_err("Couldn't configure dc_icl_pt_hv rc = %d\n", rc);
		return rc;
	}

	ua = div_s64(nw, ZIN_ICL_LV_MAX_MV);
	rc = smblib_set_charge_param(chg, &chg->param.dc_icl_div2_lv, ua);
	if (rc < 0) {
		pr_err("Couldn't configure dc_icl_div2_lv rc = %d\n", rc);
		return rc;
	}

	ua = div_s64(nw, ZIN_ICL_MID_LV_MAX_MV);
	rc = smblib_set_charge_param(chg, &chg->param.dc_icl_div2_mid_lv, ua);
	if (rc < 0) {
		pr_err("Couldn't configure dc_icl_div2_mid_lv rc = %d\n", rc);
		return rc;
	}

	ua = div_s64(nw, ZIN_ICL_MID_HV_MAX_MV);
	rc = smblib_set_charge_param(chg, &chg->param.dc_icl_div2_mid_hv, ua);
	if (rc < 0) {
		pr_err("Couldn't configure dc_icl_div2_mid_hv rc = %d\n", rc);
		return rc;
	}

	ua = div_s64(nw, ZIN_ICL_HV_MAX_MV);
	rc = smblib_set_charge_param(chg, &chg->param.dc_icl_div2_hv, ua);
	if (rc < 0) {
		pr_err("Couldn't configure dc_icl_div2_hv rc = %d\n", rc);
		return rc;
	}

	return 0;
}

static int smb2_configure_typec(struct smb_charger *chg)
{
	int rc;

	/*
	 * trigger the usb-typec-change interrupt only when the CC state
	 * changes
	 */
	rc = smblib_write(chg, TYPE_C_INTRPT_ENB_REG,
			  TYPEC_CCSTATE_CHANGE_INT_EN_BIT);
	if (rc < 0) {
		dev_err(chg->dev,
			"Couldn't configure Type-C interrupts rc=%d\n", rc);
		return rc;
	}

	/* configure power role for dual-role */
	rc = smblib_masked_write(chg, TYPE_C_INTRPT_ENB_SOFTWARE_CTRL_REG,
				 TYPEC_POWER_ROLE_CMD_MASK, 0);
	if (rc < 0) {
		dev_err(chg->dev,
			"Couldn't configure power role for DRP rc=%d\n", rc);
		return rc;
	}

	/*
	 * disable Type-C factory mode and stay in Attached.SRC state when VCONN
	 * over-current happens
	 */
	rc = smblib_masked_write(chg, TYPE_C_CFG_REG,
			FACTORY_MODE_DETECTION_EN_BIT | VCONN_OC_CFG_BIT, 0);
	if (rc < 0) {
		dev_err(chg->dev, "Couldn't configure Type-C rc=%d\n", rc);
		return rc;
	}

	/* increase VCONN softstart */
	rc = smblib_masked_write(chg, TYPE_C_CFG_2_REG,
			VCONN_SOFTSTART_CFG_MASK, VCONN_SOFTSTART_CFG_MASK);
	if (rc < 0) {
		dev_err(chg->dev, "Couldn't increase VCONN softstart rc=%d\n",
			rc);
		return rc;
	}

	/* disable try.SINK mode and legacy cable IRQs */
	rc = smblib_masked_write(chg, TYPE_C_CFG_3_REG, EN_TRYSINK_MODE_BIT |
				TYPEC_NONCOMPLIANT_LEGACY_CABLE_INT_EN_BIT |
				TYPEC_LEGACY_CABLE_INT_EN_BIT, 0);
	if (rc < 0) {
		dev_err(chg->dev, "Couldn't set Type-C config rc=%d\n", rc);
		return rc;
	}

	return rc;
}

static int smb2_disable_typec(struct smb_charger *chg)
{
	int rc;

	/* Move to typeC mode */
	/* configure FSM in idle state and disable UFP_ENABLE bit */
	rc = smblib_masked_write(chg, TYPE_C_INTRPT_ENB_SOFTWARE_CTRL_REG,
			TYPEC_DISABLE_CMD_BIT | UFP_EN_CMD_BIT,
			TYPEC_DISABLE_CMD_BIT);
	if (rc < 0) {
		dev_err(chg->dev, "Couldn't put FSM in idle rc=%d\n", rc);
		return rc;
	}

	/* wait for FSM to enter idle state */
	msleep(200);
	/* configure TypeC mode */
	rc = smblib_masked_write(chg, TYPE_C_CFG_REG,
			TYPE_C_OR_U_USB_BIT, 0);
	if (rc < 0) {
		dev_err(chg->dev, "Couldn't enable micro USB mode rc=%d\n", rc);
		return rc;
	}

	/* wait for mode change before enabling FSM */
	usleep_range(10000, 11000);
	/* release FSM from idle state */
	rc = smblib_masked_write(chg, TYPE_C_INTRPT_ENB_SOFTWARE_CTRL_REG,
			TYPEC_DISABLE_CMD_BIT, 0);
	if (rc < 0) {
		dev_err(chg->dev, "Couldn't release FSM rc=%d\n", rc);
		return rc;
	}

	/* wait for FSM to start */
	msleep(100);
	/* move to uUSB mode */
	/* configure FSM in idle state */
	rc = smblib_masked_write(chg, TYPE_C_INTRPT_ENB_SOFTWARE_CTRL_REG,
			TYPEC_DISABLE_CMD_BIT, TYPEC_DISABLE_CMD_BIT);
	if (rc < 0) {
		dev_err(chg->dev, "Couldn't put FSM in idle rc=%d\n", rc);
		return rc;
	}

	/* wait for FSM to enter idle state */
	msleep(200);
	/* configure micro USB mode */
	rc = smblib_masked_write(chg, TYPE_C_CFG_REG,
			TYPE_C_OR_U_USB_BIT, TYPE_C_OR_U_USB_BIT);
	if (rc < 0) {
		dev_err(chg->dev, "Couldn't enable micro USB mode rc=%d\n", rc);
		return rc;
	}

	/* wait for mode change before enabling FSM */
	usleep_range(10000, 11000);
	/* release FSM from idle state */
	rc = smblib_masked_write(chg, TYPE_C_INTRPT_ENB_SOFTWARE_CTRL_REG,
			TYPEC_DISABLE_CMD_BIT, 0);
	if (rc < 0) {
		dev_err(chg->dev, "Couldn't release FSM rc=%d\n", rc);
		return rc;
	}

	return rc;
}

static int smb2_init_hw(struct smb2 *chip)
{
	struct smb_charger *chg = &chip->chg;
	int rc;
	u8 stat;

	if (chip->dt.no_battery)
		chg->fake_capacity = 50;

	if (chip->dt.fcc_ua < 0)
		smblib_get_charge_param(chg, &chg->param.fcc, &chip->dt.fcc_ua);

	if (chip->dt.fv_uv < 0)
		smblib_get_charge_param(chg, &chg->param.fv, &chip->dt.fv_uv);

	smblib_get_charge_param(chg, &chg->param.usb_icl,
				&chg->default_icl_ua);
	if (chip->dt.usb_icl_ua < 0)
		chip->dt.usb_icl_ua = chg->default_icl_ua;

	if (chip->dt.dc_icl_ua < 0)
		smblib_get_charge_param(chg, &chg->param.dc_icl,
					&chip->dt.dc_icl_ua);

	if (chip->dt.min_freq_khz > 0) {
		chg->param.freq_buck.min_u = chip->dt.min_freq_khz;
		chg->param.freq_boost.min_u = chip->dt.min_freq_khz;
	}

	if (chip->dt.max_freq_khz > 0) {
		chg->param.freq_buck.max_u = chip->dt.max_freq_khz;
		chg->param.freq_boost.max_u = chip->dt.max_freq_khz;
	}

	/* set a slower soft start setting for OTG */
	rc = smblib_masked_write(chg, DC_ENG_SSUPPLY_CFG2_REG,
				ENG_SSUPPLY_IVREF_OTG_SS_MASK, OTG_SS_SLOW);
	if (rc < 0) {
		pr_err("Couldn't set otg soft start rc=%d\n", rc);
		return rc;
	}

	/* set OTG current limit */
	rc = smblib_set_charge_param(chg, &chg->param.otg_cl,
				(chg->wa_flags & OTG_WA) ?
				chg->param.otg_cl.min_u : chg->otg_cl_ua);
	if (rc < 0) {
		pr_err("Couldn't set otg current limit rc=%d\n", rc);
		return rc;
	}

	chg->boost_threshold_ua = chip->dt.boost_threshold_ua;

	rc = smblib_read(chg, APSD_RESULT_STATUS_REG, &stat);
	if (rc < 0) {
		pr_err("Couldn't read APSD_RESULT_STATUS rc=%d\n", rc);
		return rc;
	}

	smblib_rerun_apsd_if_required(chg);

	/* clear the ICL override if it is set */
	if (smblib_icl_override(chg, false) < 0) {
		pr_err("Couldn't disable ICL override rc=%d\n", rc);
		return rc;
	}

	/* votes must be cast before configuring software control */
	/* vote 0mA on usb_icl for non battery platforms */
	vote(chg->usb_icl_votable,
		DEFAULT_VOTER, chip->dt.no_battery, 0);
	vote(chg->dc_suspend_votable,
		DEFAULT_VOTER, chip->dt.no_battery, 0);
	vote(chg->fcc_votable,
		DEFAULT_VOTER, true, chip->dt.fcc_ua);
	vote(chg->fv_votable,
		DEFAULT_VOTER, true, chip->dt.fv_uv);
	vote(chg->dc_icl_votable,
		DEFAULT_VOTER, true, chip->dt.dc_icl_ua);
	vote(chg->hvdcp_disable_votable_indirect, PD_INACTIVE_VOTER,
			true, 0);
	vote(chg->hvdcp_disable_votable_indirect, VBUS_CC_SHORT_VOTER,
			true, 0);
	vote(chg->hvdcp_disable_votable_indirect, DEFAULT_VOTER,
		chip->dt.hvdcp_disable, 0);
	vote(chg->pd_disallowed_votable_indirect, CC_DETACHED_VOTER,
			true, 0);
	vote(chg->pd_disallowed_votable_indirect, HVDCP_TIMEOUT_VOTER,
			true, 0);
	vote(chg->pd_disallowed_votable_indirect, MICRO_USB_VOTER,
			chg->micro_usb_mode, 0);
	vote(chg->hvdcp_enable_votable, MICRO_USB_VOTER,
			chg->micro_usb_mode, 0);

	/*
	 * AICL configuration:
	 * start from min and AICL ADC disable
	 */
	rc = smblib_masked_write(chg, USBIN_AICL_OPTIONS_CFG_REG,
			USBIN_AICL_START_AT_MAX_BIT
				| USBIN_AICL_ADC_EN_BIT, 0);
	if (rc < 0) {
		dev_err(chg->dev, "Couldn't configure AICL rc=%d\n", rc);
		return rc;
	}

	/* Configure charge enable for software control; active high */
	rc = smblib_masked_write(chg, CHGR_CFG2_REG,
				 CHG_EN_POLARITY_BIT |
				 CHG_EN_SRC_BIT, 0);
	if (rc < 0) {
		dev_err(chg->dev, "Couldn't configure charger rc=%d\n", rc);
		return rc;
	}

	/* enable the charging path */
	rc = vote(chg->chg_disable_votable, DEFAULT_VOTER, false, 0);
	if (rc < 0) {
		dev_err(chg->dev, "Couldn't enable charging rc=%d\n", rc);
		return rc;
	}

	if (chg->micro_usb_mode)
		rc = smb2_disable_typec(chg);
	else
		rc = smb2_configure_typec(chg);
	if (rc < 0) {
		dev_err(chg->dev,
			"Couldn't configure Type-C interrupts rc=%d\n", rc);
		return rc;
	}

	/* configure VCONN for software control */
	rc = smblib_masked_write(chg, TYPE_C_INTRPT_ENB_SOFTWARE_CTRL_REG,
				 VCONN_EN_SRC_BIT | VCONN_EN_VALUE_BIT,
				 VCONN_EN_SRC_BIT);
	if (rc < 0) {
		dev_err(chg->dev,
			"Couldn't configure VCONN for SW control rc=%d\n", rc);
		return rc;
	}

	/* configure VBUS for software control */
	rc = smblib_masked_write(chg, OTG_CFG_REG, OTG_EN_SRC_CFG_BIT, 0);
	if (rc < 0) {
		dev_err(chg->dev,
			"Couldn't configure VBUS for SW control rc=%d\n", rc);
		return rc;
	}

	/* configure step charging */
	rc = smb2_config_step_charging(chip);
	if (rc < 0) {
		dev_err(chg->dev, "Couldn't configure step charging rc=%d\n",
			rc);
		return rc;
	}

	/* configure wipower watts */
	rc = smb2_config_wipower_input_power(chip, chip->dt.wipower_max_uw);
	if (rc < 0) {
		dev_err(chg->dev, "Couldn't configure wipower rc=%d\n", rc);
		return rc;
	}

	/* disable SW STAT override */
	rc = smblib_masked_write(chg, STAT_CFG_REG,
				 STAT_SW_OVERRIDE_CFG_BIT, 0);
	if (rc < 0) {
		dev_err(chg->dev, "Couldn't disable SW STAT override rc=%d\n",
			rc);
		return rc;
	}

	/* disable h/w autonomous parallel charging control */
	rc = smblib_masked_write(chg, MISC_CFG_REG,
				 STAT_PARALLEL_1400MA_EN_CFG_BIT, 0);
	if (rc < 0) {
		dev_err(chg->dev,
			"Couldn't disable h/w autonomous parallel control rc=%d\n",
			rc);
		return rc;
	}

	/* configure float charger options */
	switch (chip->dt.float_option) {
	case 1:
		rc = smblib_masked_write(chg, USBIN_OPTIONS_2_CFG_REG,
				FLOAT_OPTIONS_MASK, 0);
		break;
	case 2:
		rc = smblib_masked_write(chg, USBIN_OPTIONS_2_CFG_REG,
				FLOAT_OPTIONS_MASK, FORCE_FLOAT_SDP_CFG_BIT);
		break;
	case 3:
		rc = smblib_masked_write(chg, USBIN_OPTIONS_2_CFG_REG,
				FLOAT_OPTIONS_MASK, FLOAT_DIS_CHGING_CFG_BIT);
		break;
	case 4:
		rc = smblib_masked_write(chg, USBIN_OPTIONS_2_CFG_REG,
				FLOAT_OPTIONS_MASK, SUSPEND_FLOAT_CFG_BIT);
		break;
	default:
		rc = 0;
		break;
	}

	if (rc < 0) {
		dev_err(chg->dev, "Couldn't configure float charger options rc=%d\n",
			rc);
		return rc;
	}

	switch (chip->dt.chg_inhibit_thr_mv) {
	case 50:
		rc = smblib_masked_write(chg, CHARGE_INHIBIT_THRESHOLD_CFG_REG,
				CHARGE_INHIBIT_THRESHOLD_MASK,
				CHARGE_INHIBIT_THRESHOLD_50MV);
		break;
	case 100:
		rc = smblib_masked_write(chg, CHARGE_INHIBIT_THRESHOLD_CFG_REG,
				CHARGE_INHIBIT_THRESHOLD_MASK,
				CHARGE_INHIBIT_THRESHOLD_100MV);
		break;
	case 200:
		rc = smblib_masked_write(chg, CHARGE_INHIBIT_THRESHOLD_CFG_REG,
				CHARGE_INHIBIT_THRESHOLD_MASK,
				CHARGE_INHIBIT_THRESHOLD_200MV);
		break;
	case 300:
		rc = smblib_masked_write(chg, CHARGE_INHIBIT_THRESHOLD_CFG_REG,
				CHARGE_INHIBIT_THRESHOLD_MASK,
				CHARGE_INHIBIT_THRESHOLD_300MV);
		break;
	case 0:
		rc = smblib_masked_write(chg, CHGR_CFG2_REG,
				CHARGER_INHIBIT_BIT, 0);
	default:
		break;
	}

	if (rc < 0) {
		dev_err(chg->dev, "Couldn't configure charge inhibit threshold rc=%d\n",
			rc);
		return rc;
	}

	if (chip->dt.auto_recharge_soc) {
		rc = smblib_masked_write(chg, FG_UPDATE_CFG_2_SEL_REG,
				SOC_LT_CHG_RECHARGE_THRESH_SEL_BIT |
				VBT_LT_CHG_RECHARGE_THRESH_SEL_BIT,
				VBT_LT_CHG_RECHARGE_THRESH_SEL_BIT);
		if (rc < 0) {
			dev_err(chg->dev, "Couldn't configure FG_UPDATE_CFG2_SEL_REG rc=%d\n",
				rc);
			return rc;
		}
	} else {
		rc = smblib_masked_write(chg, FG_UPDATE_CFG_2_SEL_REG,
				SOC_LT_CHG_RECHARGE_THRESH_SEL_BIT |
				VBT_LT_CHG_RECHARGE_THRESH_SEL_BIT,
				SOC_LT_CHG_RECHARGE_THRESH_SEL_BIT);
		if (rc < 0) {
			dev_err(chg->dev, "Couldn't configure FG_UPDATE_CFG2_SEL_REG rc=%d\n",
				rc);
			return rc;
		}
	}

	return rc;
}

static int smb2_post_init(struct smb2 *chip)
{
	struct smb_charger *chg = &chip->chg;

	rerun_election(chg->usb_irq_enable_votable);

	return 0;
}

static int smb2_chg_config_init(struct smb2 *chip)
{
	struct smb_charger *chg = &chip->chg;
	struct pmic_revid_data *pmic_rev_id;
	struct device_node *revid_dev_node;

	revid_dev_node = of_parse_phandle(chip->chg.dev->of_node,
					  "qcom,pmic-revid", 0);
	if (!revid_dev_node) {
		pr_err("Missing qcom,pmic-revid property\n");
		return -EINVAL;
	}

	pmic_rev_id = get_revid_data(revid_dev_node);
	if (IS_ERR_OR_NULL(pmic_rev_id)) {
		/*
		 * the revid peripheral must be registered, any failure
		 * here only indicates that the rev-id module has not
		 * probed yet.
		 */
		return -EPROBE_DEFER;
	}

	switch (pmic_rev_id->pmic_subtype) {
	case PMI8998_SUBTYPE:
		chip->chg.smb_version = PMI8998_SUBTYPE;
		chip->chg.wa_flags |= BOOST_BACK_WA | QC_AUTH_INTERRUPT_WA_BIT;
		if (pmic_rev_id->rev4 == PMI8998_V1P1_REV4) /* PMI rev 1.1 */
			chg->wa_flags |= QC_CHARGER_DETECTION_WA_BIT;
		if (pmic_rev_id->rev4 == PMI8998_V2P0_REV4) /* PMI rev 2.0 */
			chg->wa_flags |= TYPEC_CC2_REMOVAL_WA_BIT;
		chg->chg_freq.freq_5V		= 600;
		chg->chg_freq.freq_6V_8V	= 800;
		chg->chg_freq.freq_9V		= 1000;
		chg->chg_freq.freq_12V		= 1200;
		chg->chg_freq.freq_removal	= 1000;
		chg->chg_freq.freq_below_otg_threshold = 2000;
		chg->chg_freq.freq_above_otg_threshold = 800;
		break;
	case PM660_SUBTYPE:
		chip->chg.smb_version = PM660_SUBTYPE;
		chip->chg.max_9v_adapter = true;
		chip->chg.wa_flags |= BOOST_BACK_WA | OTG_WA;
		chg->param.freq_buck = pm660_params.freq_buck;
		chg->param.freq_boost = pm660_params.freq_boost;
		chg->chg_freq.freq_5V		= 600;
		chg->chg_freq.freq_6V_8V	= 800;
		chg->chg_freq.freq_9V		= 1050;
		chg->chg_freq.freq_12V		= 1200;
		chg->chg_freq.freq_removal	= 1050;
		chg->chg_freq.freq_below_otg_threshold = 1600;
		chg->chg_freq.freq_above_otg_threshold = 800;
		break;
	default:
		pr_err("PMIC subtype %d not supported\n",
				pmic_rev_id->pmic_subtype);
		return -EINVAL;
	}

	return 0;
}

/****************************
 * DETERMINE INITIAL STATUS *
 ****************************/

static int smb2_determine_initial_status(struct smb2 *chip)
{
	struct smb_irq_data irq_data = {chip, "determine-initial-status"};
	struct smb_charger *chg = &chip->chg;

	if (chg->bms_psy)
		smblib_suspend_on_debug_battery(chg);
	smblib_handle_usb_plugin(0, &irq_data);
	smblib_handle_usb_typec_change(0, &irq_data);
	smblib_handle_usb_source_change(0, &irq_data);
	smblib_handle_chg_state_change(0, &irq_data);
	smblib_handle_icl_change(0, &irq_data);
	smblib_handle_step_chg_state_change(0, &irq_data);
	smblib_handle_step_chg_soc_update_request(0, &irq_data);

	return 0;
}

/**************************
 * INTERRUPT REGISTRATION *
 **************************/

static struct smb_irq_info smb2_irqs[] = {
/* CHARGER IRQs */
	[CHG_ERROR_IRQ] = {
		.name		= "chg-error",
		.handler	= smblib_handle_debug,
	},
	[CHG_STATE_CHANGE_IRQ] = {
		.name		= "chg-state-change",
		.handler	= smblib_handle_chg_state_change,
		.wake		= true,
	},
	[STEP_CHG_STATE_CHANGE_IRQ] = {
		.name		= "step-chg-state-change",
		.handler	= smblib_handle_step_chg_state_change,
		.wake		= true,
	},
	[STEP_CHG_SOC_UPDATE_FAIL_IRQ] = {
		.name		= "step-chg-soc-update-fail",
		.handler	= smblib_handle_step_chg_soc_update_fail,
		.wake		= true,
	},
	[STEP_CHG_SOC_UPDATE_REQ_IRQ] = {
		.name		= "step-chg-soc-update-request",
		.handler	= smblib_handle_step_chg_soc_update_request,
		.wake		= true,
	},
/* OTG IRQs */
	[OTG_FAIL_IRQ] = {
		.name		= "otg-fail",
		.handler	= smblib_handle_debug,
	},
	[OTG_OVERCURRENT_IRQ] = {
		.name		= "otg-overcurrent",
		.handler	= smblib_handle_otg_overcurrent,
	},
	[OTG_OC_DIS_SW_STS_IRQ] = {
		.name		= "otg-oc-dis-sw-sts",
		.handler	= smblib_handle_debug,
	},
	[TESTMODE_CHANGE_DET_IRQ] = {
		.name		= "testmode-change-detect",
		.handler	= smblib_handle_debug,
	},
/* BATTERY IRQs */
	[BATT_TEMP_IRQ] = {
		.name		= "bat-temp",
		.handler	= smblib_handle_batt_temp_changed,
	},
	[BATT_OCP_IRQ] = {
		.name		= "bat-ocp",
		.handler	= smblib_handle_batt_psy_changed,
	},
	[BATT_OV_IRQ] = {
		.name		= "bat-ov",
		.handler	= smblib_handle_batt_psy_changed,
	},
	[BATT_LOW_IRQ] = {
		.name		= "bat-low",
		.handler	= smblib_handle_batt_psy_changed,
	},
	[BATT_THERM_ID_MISS_IRQ] = {
		.name		= "bat-therm-or-id-missing",
		.handler	= smblib_handle_batt_psy_changed,
	},
	[BATT_TERM_MISS_IRQ] = {
		.name		= "bat-terminal-missing",
		.handler	= smblib_handle_batt_psy_changed,
	},
/* USB INPUT IRQs */
	[USBIN_COLLAPSE_IRQ] = {
		.name		= "usbin-collapse",
		.handler	= smblib_handle_debug,
	},
	[USBIN_LT_3P6V_IRQ] = {
		.name		= "usbin-lt-3p6v",
		.handler	= smblib_handle_debug,
	},
	[USBIN_UV_IRQ] = {
		.name		= "usbin-uv",
		.handler	= smblib_handle_usbin_uv,
	},
	[USBIN_OV_IRQ] = {
		.name		= "usbin-ov",
		.handler	= smblib_handle_debug,
	},
	[USBIN_PLUGIN_IRQ] = {
		.name		= "usbin-plugin",
		.handler	= smblib_handle_usb_plugin,
		.wake		= true,
	},
	[USBIN_SRC_CHANGE_IRQ] = {
		.name		= "usbin-src-change",
		.handler	= smblib_handle_usb_source_change,
		.wake		= true,
	},
	[USBIN_ICL_CHANGE_IRQ] = {
		.name		= "usbin-icl-change",
		.handler	= smblib_handle_icl_change,
		.wake		= true,
	},
	[TYPE_C_CHANGE_IRQ] = {
		.name		= "type-c-change",
		.handler	= smblib_handle_usb_typec_change,
		.wake		= true,
	},
/* DC INPUT IRQs */
	[DCIN_COLLAPSE_IRQ] = {
		.name		= "dcin-collapse",
		.handler	= smblib_handle_debug,
	},
	[DCIN_LT_3P6V_IRQ] = {
		.name		= "dcin-lt-3p6v",
		.handler	= smblib_handle_debug,
	},
	[DCIN_UV_IRQ] = {
		.name		= "dcin-uv",
		.handler	= smblib_handle_debug,
	},
	[DCIN_OV_IRQ] = {
		.name		= "dcin-ov",
		.handler	= smblib_handle_debug,
	},
	[DCIN_PLUGIN_IRQ] = {
		.name		= "dcin-plugin",
		.handler	= smblib_handle_dc_plugin,
		.wake		= true,
	},
	[DIV2_EN_DG_IRQ] = {
		.name		= "div2-en-dg",
		.handler	= smblib_handle_debug,
	},
	[DCIN_ICL_CHANGE_IRQ] = {
		.name		= "dcin-icl-change",
		.handler	= smblib_handle_debug,
	},
/* MISCELLANEOUS IRQs */
	[WDOG_SNARL_IRQ] = {
		.name		= "wdog-snarl",
		.handler	= NULL,
	},
	[WDOG_BARK_IRQ] = {
		.name		= "wdog-bark",
		.handler	= NULL,
	},
	[AICL_FAIL_IRQ] = {
		.name		= "aicl-fail",
		.handler	= smblib_handle_debug,
	},
	[AICL_DONE_IRQ] = {
		.name		= "aicl-done",
		.handler	= smblib_handle_debug,
	},
	[HIGH_DUTY_CYCLE_IRQ] = {
		.name		= "high-duty-cycle",
		.handler	= smblib_handle_high_duty_cycle,
		.wake		= true,
	},
	[INPUT_CURRENT_LIMIT_IRQ] = {
		.name		= "input-current-limiting",
		.handler	= smblib_handle_debug,
	},
	[TEMPERATURE_CHANGE_IRQ] = {
		.name		= "temperature-change",
		.handler	= smblib_handle_debug,
	},
	[SWITCH_POWER_OK_IRQ] = {
		.name		= "switcher-power-ok",
		.handler	= smblib_handle_switcher_power_ok,
		.storm_data	= {true, 1000, 3},
	},
};

static int smb2_get_irq_index_byname(const char *irq_name)
{
	int i;

	for (i = 0; i < ARRAY_SIZE(smb2_irqs); i++) {
		if (strcmp(smb2_irqs[i].name, irq_name) == 0)
			return i;
	}

	return -ENOENT;
}

static int smb2_request_interrupt(struct smb2 *chip,
				struct device_node *node, const char *irq_name)
{
	struct smb_charger *chg = &chip->chg;
	int rc, irq, irq_index;
	struct smb_irq_data *irq_data;

	irq = of_irq_get_byname(node, irq_name);
	if (irq < 0) {
		pr_err("Couldn't get irq %s byname\n", irq_name);
		return irq;
	}

	irq_index = smb2_get_irq_index_byname(irq_name);
	if (irq_index < 0) {
		pr_err("%s is not a defined irq\n", irq_name);
		return irq_index;
	}

	if (!smb2_irqs[irq_index].handler)
		return 0;

	irq_data = devm_kzalloc(chg->dev, sizeof(*irq_data), GFP_KERNEL);
	if (!irq_data)
		return -ENOMEM;

	irq_data->parent_data = chip;
	irq_data->name = irq_name;
	irq_data->storm_data = smb2_irqs[irq_index].storm_data;
	mutex_init(&irq_data->storm_data.storm_lock);

	rc = devm_request_threaded_irq(chg->dev, irq, NULL,
					smb2_irqs[irq_index].handler,
					IRQF_ONESHOT, irq_name, irq_data);
	if (rc < 0) {
		pr_err("Couldn't request irq %d\n", irq);
		return rc;
	}

	smb2_irqs[irq_index].irq = irq;
	smb2_irqs[irq_index].irq_data = irq_data;
	if (smb2_irqs[irq_index].wake)
		enable_irq_wake(irq);

	return rc;
}

static int smb2_request_interrupts(struct smb2 *chip)
{
	struct smb_charger *chg = &chip->chg;
	struct device_node *node = chg->dev->of_node;
	struct device_node *child;
	int rc = 0;
	const char *name;
	struct property *prop;

	for_each_available_child_of_node(node, child) {
		of_property_for_each_string(child, "interrupt-names",
					    prop, name) {
			rc = smb2_request_interrupt(chip, child, name);
			if (rc < 0)
				return rc;
		}
	}

	return rc;
}

static void smb2_disable_interrupts(struct smb_charger *chg)
{
	int i;

	for (i = 0; i < ARRAY_SIZE(smb2_irqs); i++) {
		if (smb2_irqs[i].irq > 0)
			disable_irq(smb2_irqs[i].irq);
	}
}

#if defined(CONFIG_DEBUG_FS)

static int force_batt_psy_update_write(void *data, u64 val)
{
	struct smb_charger *chg = data;

	power_supply_changed(chg->batt_psy);
	return 0;
}
DEFINE_SIMPLE_ATTRIBUTE(force_batt_psy_update_ops, NULL,
			force_batt_psy_update_write, "0x%02llx\n");

static int force_usb_psy_update_write(void *data, u64 val)
{
	struct smb_charger *chg = data;

	power_supply_changed(chg->usb_psy);
	return 0;
}
DEFINE_SIMPLE_ATTRIBUTE(force_usb_psy_update_ops, NULL,
			force_usb_psy_update_write, "0x%02llx\n");

static int force_dc_psy_update_write(void *data, u64 val)
{
	struct smb_charger *chg = data;

	power_supply_changed(chg->dc_psy);
	return 0;
}
DEFINE_SIMPLE_ATTRIBUTE(force_dc_psy_update_ops, NULL,
			force_dc_psy_update_write, "0x%02llx\n");

static void smb2_create_debugfs(struct smb2 *chip)
{
	struct dentry *file;

	chip->dfs_root = debugfs_create_dir("charger", NULL);
	if (IS_ERR_OR_NULL(chip->dfs_root)) {
		pr_err("Couldn't create charger debugfs rc=%ld\n",
			(long)chip->dfs_root);
		return;
	}

	file = debugfs_create_file("force_batt_psy_update", S_IRUSR | S_IWUSR,
			    chip->dfs_root, chip, &force_batt_psy_update_ops);
	if (IS_ERR_OR_NULL(file))
		pr_err("Couldn't create force_batt_psy_update file rc=%ld\n",
			(long)file);

	file = debugfs_create_file("force_usb_psy_update", S_IRUSR | S_IWUSR,
			    chip->dfs_root, chip, &force_usb_psy_update_ops);
	if (IS_ERR_OR_NULL(file))
		pr_err("Couldn't create force_usb_psy_update file rc=%ld\n",
			(long)file);

	file = debugfs_create_file("force_dc_psy_update", S_IRUSR | S_IWUSR,
			    chip->dfs_root, chip, &force_dc_psy_update_ops);
	if (IS_ERR_OR_NULL(file))
		pr_err("Couldn't create force_dc_psy_update file rc=%ld\n",
			(long)file);
}

#else

static void smb2_create_debugfs(struct smb2 *chip)
{}

#endif

static int smb2_probe(struct platform_device *pdev)
{
	struct smb2 *chip;
	struct smb_charger *chg;
	int rc = 0;
	union power_supply_propval val;
	int usb_present, batt_present, batt_health, batt_charge_type;

	chip = devm_kzalloc(&pdev->dev, sizeof(*chip), GFP_KERNEL);
	if (!chip)
		return -ENOMEM;

	chg = &chip->chg;
	chg->dev = &pdev->dev;
	chg->param = v1_params;
	chg->debug_mask = &__debug_mask;
	chg->mode = PARALLEL_MASTER;
	chg->irq_info = smb2_irqs;
	chg->name = "PMI";

	chg->regmap = dev_get_regmap(chg->dev->parent, NULL);
	if (!chg->regmap) {
		pr_err("parent regmap is missing\n");
		return -EINVAL;
	}

	rc = smb2_chg_config_init(chip);
	if (rc < 0) {
		if (rc != -EPROBE_DEFER)
			pr_err("Couldn't setup chg_config rc=%d\n", rc);
		return rc;
	}

	rc = smblib_init(chg);
	if (rc < 0) {
		pr_err("Smblib_init failed rc=%d\n", rc);
		goto cleanup;
	}

	rc = smb2_parse_dt(chip);
	if (rc < 0) {
		pr_err("Couldn't parse device tree rc=%d\n", rc);
		goto cleanup;
	}

	/* set driver data before resources request it */
	platform_set_drvdata(pdev, chip);

	rc = smb2_init_vbus_regulator(chip);
	if (rc < 0) {
		pr_err("Couldn't initialize vbus regulator rc=%d\n",
			rc);
		goto cleanup;
	}

	rc = smb2_init_vconn_regulator(chip);
	if (rc < 0) {
		pr_err("Couldn't initialize vconn regulator rc=%d\n",
				rc);
		goto cleanup;
	}

	/* extcon registration */
	chg->extcon = devm_extcon_dev_allocate(chg->dev, smblib_extcon_cable);
	if (IS_ERR(chg->extcon)) {
		rc = PTR_ERR(chg->extcon);
		dev_err(chg->dev, "failed to allocate extcon device rc=%d\n",
				rc);
		goto cleanup;
	}

	rc = devm_extcon_dev_register(chg->dev, chg->extcon);
	if (rc < 0) {
		dev_err(chg->dev, "failed to register extcon device rc=%d\n",
				rc);
		goto cleanup;
	}

	rc = smb2_init_hw(chip);
	if (rc < 0) {
		pr_err("Couldn't initialize hardware rc=%d\n", rc);
		goto cleanup;
	}

	rc = smb2_init_dc_psy(chip);
	if (rc < 0) {
		pr_err("Couldn't initialize dc psy rc=%d\n", rc);
		goto cleanup;
	}

	rc = smb2_init_usb_psy(chip);
	if (rc < 0) {
		pr_err("Couldn't initialize usb psy rc=%d\n", rc);
		goto cleanup;
	}

	rc = smb2_init_usb_main_psy(chip);
	if (rc < 0) {
		pr_err("Couldn't initialize usb psy rc=%d\n", rc);
		goto cleanup;
	}

	rc = smb2_init_batt_psy(chip);
	if (rc < 0) {
		pr_err("Couldn't initialize batt psy rc=%d\n", rc);
		goto cleanup;
	}

	rc = smb2_determine_initial_status(chip);
	if (rc < 0) {
		pr_err("Couldn't determine initial status rc=%d\n",
			rc);
		goto cleanup;
	}

	rc = smb2_request_interrupts(chip);
	if (rc < 0) {
		pr_err("Couldn't request interrupts rc=%d\n", rc);
		goto cleanup;
	}

	smb2_post_init(chip);

	smb2_create_debugfs(chip);

	rc = smblib_get_prop_usb_present(chg, &val);
	if (rc < 0) {
		pr_err("Couldn't get usb present rc=%d\n", rc);
		goto cleanup;
	}
	usb_present = val.intval;

	rc = smblib_get_prop_batt_present(chg, &val);
	if (rc < 0) {
		pr_err("Couldn't get batt present rc=%d\n", rc);
		goto cleanup;
	}
	batt_present = val.intval;

	rc = smblib_get_prop_batt_health(chg, &val);
	if (rc < 0) {
		pr_err("Couldn't get batt health rc=%d\n", rc);
		val.intval = POWER_SUPPLY_HEALTH_UNKNOWN;
	}
	batt_health = val.intval;

	rc = smblib_get_prop_batt_charge_type(chg, &val);
	if (rc < 0) {
		pr_err("Couldn't get batt charge type rc=%d\n", rc);
		goto cleanup;
	}
	batt_charge_type = val.intval;

	device_init_wakeup(chg->dev, true);

	pr_info("QPNP SMB2 probed successfully usb:present=%d type=%d batt:present = %d health = %d charge = %d\n",
		usb_present, chg->usb_psy_desc.type,
		batt_present, batt_health, batt_charge_type);
	return rc;

cleanup:
	smblib_deinit(chg);
	if (chg->usb_psy)
		power_supply_unregister(chg->usb_psy);
	if (chg->batt_psy)
		power_supply_unregister(chg->batt_psy);
	if (chg->vconn_vreg && chg->vconn_vreg->rdev)
		regulator_unregister(chg->vconn_vreg->rdev);
	if (chg->vbus_vreg && chg->vbus_vreg->rdev)
		regulator_unregister(chg->vbus_vreg->rdev);
	platform_set_drvdata(pdev, NULL);
	return rc;
}

static int smb2_remove(struct platform_device *pdev)
{
	struct smb2 *chip = platform_get_drvdata(pdev);
	struct smb_charger *chg = &chip->chg;

	power_supply_unregister(chg->batt_psy);
	power_supply_unregister(chg->usb_psy);
	regulator_unregister(chg->vconn_vreg->rdev);
	regulator_unregister(chg->vbus_vreg->rdev);

	platform_set_drvdata(pdev, NULL);
	return 0;
}

static void smb2_shutdown(struct platform_device *pdev)
{
	struct smb2 *chip = platform_get_drvdata(pdev);
	struct smb_charger *chg = &chip->chg;

	/* disable all interrupts */
	smb2_disable_interrupts(chg);

	/* configure power role for UFP */
	smblib_masked_write(chg, TYPE_C_INTRPT_ENB_SOFTWARE_CTRL_REG,
				TYPEC_POWER_ROLE_CMD_MASK, UFP_EN_CMD_BIT);

	/* force HVDCP to 5V */
	smblib_masked_write(chg, USBIN_OPTIONS_1_CFG_REG,
				HVDCP_AUTONOMOUS_MODE_EN_CFG_BIT, 0);
	smblib_write(chg, CMD_HVDCP_2_REG, FORCE_5V_BIT);

	/* force enable APSD */
	smblib_masked_write(chg, USBIN_OPTIONS_1_CFG_REG,
				 AUTO_SRC_DETECT_BIT, AUTO_SRC_DETECT_BIT);
}

static const struct of_device_id match_table[] = {
	{ .compatible = "qcom,qpnp-smb2", },
	{ },
};

static struct platform_driver smb2_driver = {
	.driver		= {
		.name		= "qcom,qpnp-smb2",
		.owner		= THIS_MODULE,
		.of_match_table	= match_table,
	},
	.probe		= smb2_probe,
	.remove		= smb2_remove,
	.shutdown	= smb2_shutdown,
};
module_platform_driver(smb2_driver);

MODULE_DESCRIPTION("QPNP SMB2 Charger Driver");
MODULE_LICENSE("GPL v2");<|MERGE_RESOLUTION|>--- conflicted
+++ resolved
@@ -408,7 +408,9 @@
 	if (rc < 0)
 		chg->vadc_ipd_channel = VADC_REFRESH_MAX_NUM;
 
-<<<<<<< HEAD
+	chg->max_9v_adapter |= of_property_read_bool(node,
+					"qcom,max-9v-adapter");
+
 	/* config vega model: the JEITA_CCCOMP_CFG_REG, FVCOMP regs ( compensate
 	current -1600mA,voltage -200mV ) in jeita Tcold,Thot temperature range. */
 	if (of_property_read_bool(node, "lenovo,vega-model")) {
@@ -416,10 +418,6 @@
 		smblib_write(chg, JEITA_CCCOMP_CFG_REG, 0x3F);
 	}
 
-=======
-	chg->max_9v_adapter |= of_property_read_bool(node,
-					"qcom,max-9v-adapter");
->>>>>>> 093c3caf
 	return 0;
 }
 
