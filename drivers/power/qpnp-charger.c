/* Copyright (c) 2012-2014, The Linux Foundation. All rights reserved.
 *
 * This program is free software; you can redistribute it and/or modify
 * it under the terms of the GNU General Public License version 2 and
 * only version 2 as published by the Free Software Foundation.
 *
 * This program is distributed in the hope that it will be useful
 * but WITHOUT ANY WARRANTY; without even the implied warranty of
 * MERCHANTABILITY or FITNESS FOR A PARTICULAR PURPOSE.  See the
 * GNU General Public License for more details.
 *
 */
#define pr_fmt(fmt)	"%s: " fmt, __func__

#include <linux/module.h>
#include <linux/slab.h>
#include <linux/err.h>
#include <linux/spmi.h>
#include <linux/of.h>
#include <linux/of_device.h>
#include <linux/radix-tree.h>
#include <linux/interrupt.h>
#include <linux/delay.h>
#include <linux/qpnp/qpnp-adc.h>
#include <linux/power_supply.h>
#include <linux/bitops.h>
#include <linux/ratelimit.h>
#include <linux/wakelock.h>
#include <linux/regulator/driver.h>
#include <linux/regulator/of_regulator.h>
#include <linux/regulator/machine.h>
#include <linux/of_batterydata.h>
#include <linux/qpnp-revid.h>
#include <linux/alarmtimer.h>
#include <linux/time.h>
#include <linux/spinlock.h>

//ASUS_BSP Lenter +++
#include <linux/asus_bat.h>
#include <linux/asus_chg.h>
#include "AXI_Basic_Define.h"
#include <asm/uaccess.h>
#include <linux/proc_fs.h>
//ASUS_BSP Lenter ---

/* Interrupt offsets */
#define INT_RT_STS(base)			(base + 0x10)
#define INT_SET_TYPE(base)			(base + 0x11)
#define INT_POLARITY_HIGH(base)			(base + 0x12)
#define INT_POLARITY_LOW(base)			(base + 0x13)
#define INT_LATCHED_CLR(base)			(base + 0x14)
#define INT_EN_SET(base)			(base + 0x15)
#define INT_EN_CLR(base)			(base + 0x16)
#define INT_LATCHED_STS(base)			(base + 0x18)
#define INT_PENDING_STS(base)			(base + 0x19)
#define INT_MID_SEL(base)			(base + 0x1A)
#define INT_PRIORITY(base)			(base + 0x1B)

/* Peripheral register offsets */
#define CHGR_CHG_OPTION				0x08
#define CHGR_ATC_STATUS				0x0A
#define CHGR_VBAT_STATUS			0x0B
#define CHGR_IBAT_BMS				0x0C
#define CHGR_IBAT_STS				0x0D
#define CHGR_VDD_MAX				0x40
#define CHGR_VDD_SAFE				0x41
#define CHGR_VDD_MAX_STEP			0x42
#define CHGR_IBAT_MAX				0x44
#define CHGR_IBAT_SAFE				0x45
#define CHGR_VIN_MIN				0x47
#define CHGR_VIN_MIN_STEP			0x48
#define CHGR_CHG_CTRL				0x49
#define CHGR_CHG_FAILED				0x4A
#define CHGR_ATC_CTRL				0x4B
#define CHGR_ATC_FAILED				0x4C
#define CHGR_VBAT_TRKL				0x50
#define CHGR_VBAT_WEAK				0x52
#define CHGR_IBAT_ATC_A				0x54
#define CHGR_IBAT_ATC_B				0x55
#define CHGR_IBAT_TERM_CHGR			0x5B
#define CHGR_IBAT_TERM_BMS			0x5C
#define CHGR_VBAT_DET				0x5D
#define CHGR_TTRKL_MAX_EN			0x5E
#define CHGR_TTRKL_MAX				0x5F
#define CHGR_TCHG_MAX_EN			0x60
#define CHGR_TCHG_MAX				0x61
#define CHGR_CHG_WDOG_TIME			0x62
#define CHGR_CHG_WDOG_DLY			0x63
#define CHGR_CHG_WDOG_PET			0x64
#define CHGR_CHG_WDOG_EN			0x65
#define CHGR_IR_DROP_COMPEN			0x67
#define CHGR_I_MAX_REG			0x44
#define CHGR_USB_USB_SUSP			0x47
#define CHGR_USB_USB_OTG_CTL			0x48
#define CHGR_USB_ENUM_T_STOP			0x4E
#define CHGR_USB_TRIM				0xF1
#define CHGR_CHG_TEMP_THRESH			0x66
#define CHGR_BAT_IF_PRES_STATUS			0x08
#define CHGR_STATUS				0x09
#define CHGR_BAT_IF_VCP				0x42
#define CHGR_BAT_IF_BATFET_CTRL1		0x90
#define CHGR_BAT_IF_BATFET_CTRL4		0x93
#define CHGR_BAT_IF_SPARE			0xDF
#define CHGR_MISC_BOOT_DONE			0x42
#define CHGR_BUCK_PSTG_CTRL			0x73
#define CHGR_BUCK_COMPARATOR_OVRIDE_1		0xEB
#define CHGR_BUCK_COMPARATOR_OVRIDE_3		0xED
#define CHGR_BUCK_BCK_VBAT_REG_MODE		0x74
#define MISC_REVISION2				0x01
#define USB_OVP_CTL				0x42
#define USB_CHG_GONE_REV_BST			0xED
#define BUCK_VCHG_OV				0x77
#define BUCK_TEST_SMBC_MODES			0xE6
#define BUCK_CTRL_TRIM1				0xF1
#define BUCK_CTRL_TRIM3				0xF3
#define SEC_ACCESS				0xD0
#define BAT_IF_VREF_BAT_THM_CTRL		0x4A
#define BAT_IF_BPD_CTRL				0x48
#define BOOST_VSET				0x41
#define BOOST_ENABLE_CONTROL			0x46
#define COMP_OVR1				0xEA
#define BAT_IF_BTC_CTRL				0x49
#define USB_OCP_THR				0x52
#define USB_OCP_CLR				0x53
#define BAT_IF_TEMP_STATUS			0x09
#define BOOST_ILIM				0x78
#define USB_SPARE				0xDF
#define DC_COMP_OVR1				0xE9
#define CHGR_COMP_OVR1				0xEE

#define REG_OFFSET_PERP_SUBTYPE			0x05

/* SMBB peripheral subtype values */
#define SMBB_CHGR_SUBTYPE			0x01
#define SMBB_BUCK_SUBTYPE			0x02
#define SMBB_BAT_IF_SUBTYPE			0x03
#define SMBB_USB_CHGPTH_SUBTYPE			0x04
#define SMBB_DC_CHGPTH_SUBTYPE			0x05
#define SMBB_BOOST_SUBTYPE			0x06
#define SMBB_MISC_SUBTYPE			0x07

/* SMBB peripheral subtype values */
#define SMBBP_CHGR_SUBTYPE			0x31
#define SMBBP_BUCK_SUBTYPE			0x32
#define SMBBP_BAT_IF_SUBTYPE			0x33
#define SMBBP_USB_CHGPTH_SUBTYPE		0x34
#define SMBBP_BOOST_SUBTYPE			0x36
#define SMBBP_MISC_SUBTYPE			0x37

/* SMBCL peripheral subtype values */
#define SMBCL_CHGR_SUBTYPE			0x41
#define SMBCL_BUCK_SUBTYPE			0x42
#define SMBCL_BAT_IF_SUBTYPE			0x43
#define SMBCL_USB_CHGPTH_SUBTYPE		0x44
#define SMBCL_MISC_SUBTYPE			0x47

#define QPNP_CHARGER_DEV_NAME	"qcom,qpnp-charger"

/* Status bits and masks */
#define CHGR_BOOT_DONE			BIT(7)
#define CHGR_CHG_EN			BIT(7)
#define CHGR_ON_BAT_FORCE_BIT		BIT(0)
#define USB_VALID_DEB_20MS		0x03
#define BUCK_VBAT_REG_NODE_SEL_BIT	BIT(0)
#define VREF_BATT_THERM_FORCE_ON	0xC0
#define BAT_IF_BPD_CTRL_SEL		0x03
#define VREF_BAT_THM_ENABLED_FSM	0x80
#define REV_BST_DETECTED		BIT(0)
#define BAT_THM_EN			BIT(1)
#define BAT_ID_EN			BIT(0)
#define BOOST_PWR_EN			BIT(7)
#define OCP_CLR_BIT			BIT(7)
#define OCP_THR_MASK			0x03
#define OCP_THR_900_MA			0x02
#define OCP_THR_500_MA			0x01
#define OCP_THR_200_MA			0x00

/* Interrupt definitions */
/* smbb_chg_interrupts */
#define CHG_DONE_IRQ			BIT(7)
#define CHG_FAILED_IRQ			BIT(6)
#define FAST_CHG_ON_IRQ			BIT(5)
#define TRKL_CHG_ON_IRQ			BIT(4)
#define STATE_CHANGE_ON_IR		BIT(3)
#define CHGWDDOG_IRQ			BIT(2)
#define VBAT_DET_HI_IRQ			BIT(1)
#define VBAT_DET_LOW_IRQ		BIT(0)

/* smbb_buck_interrupts */
#define VDD_LOOP_IRQ			BIT(6)
#define IBAT_LOOP_IRQ			BIT(5)
#define ICHG_LOOP_IRQ			BIT(4)
#define VCHG_LOOP_IRQ			BIT(3)
#define OVERTEMP_IRQ			BIT(2)
#define VREF_OV_IRQ			BIT(1)
#define VBAT_OV_IRQ			BIT(0)

/* smbb_bat_if_interrupts */
#define PSI_IRQ				BIT(4)
#define VCP_ON_IRQ			BIT(3)
#define BAT_FET_ON_IRQ			BIT(2)
#define BAT_TEMP_OK_IRQ			BIT(1)
#define BATT_PRES_IRQ			BIT(0)

/* smbb_usb_interrupts */
#define CHG_GONE_IRQ			BIT(2)
#define USBIN_VALID_IRQ			BIT(1)
#define COARSE_DET_USB_IRQ		BIT(0)

/* smbb_dc_interrupts */
#define DCIN_VALID_IRQ			BIT(1)
#define COARSE_DET_DC_IRQ		BIT(0)

/* smbb_boost_interrupts */
#define LIMIT_ERROR_IRQ			BIT(1)
#define BOOST_PWR_OK_IRQ		BIT(0)

/* smbb_misc_interrupts */
#define TFTWDOG_IRQ			BIT(0)

/* SMBB types */
#define SMBB				BIT(1)
#define SMBBP				BIT(2)
#define SMBCL				BIT(3)

/* Workaround flags */
#define CHG_FLAGS_VCP_WA		BIT(0)
#define BOOST_FLASH_WA			BIT(1)
#define POWER_STAGE_WA			BIT(2)

struct qpnp_chg_irq {
	int		irq;
	unsigned long		disabled;
	unsigned long		wake_enable;
};

struct qpnp_chg_regulator {
	struct regulator_desc			rdesc;
	struct regulator_dev			*rdev;
};

/**
 * struct qpnp_chg_chip - device information
 * @dev:			device pointer to access the parent
 * @spmi:			spmi pointer to access spmi information
 * @chgr_base:			charger peripheral base address
 * @buck_base:			buck  peripheral base address
 * @bat_if_base:		battery interface  peripheral base address
 * @usb_chgpth_base:		USB charge path peripheral base address
 * @dc_chgpth_base:		DC charge path peripheral base address
 * @boost_base:			boost peripheral base address
 * @misc_base:			misc peripheral base address
 * @freq_base:			freq peripheral base address
 * @bat_is_cool:		indicates that battery is cool
 * @bat_is_warm:		indicates that battery is warm
 * @chg_done:			indicates that charging is completed
 * @usb_present:		present status of usb
 * @dc_present:			present status of dc
 * @batt_present:		present status of battery
 * @use_default_batt_values:	flag to report default battery properties
 * @btc_disabled		Flag to disable btc (disables hot and cold irqs)
 * @max_voltage_mv:		the max volts the batt should be charged up to
 * @min_voltage_mv:		min battery voltage before turning the FET on
 * @batt_weak_voltage_mv:	Weak battery voltage threshold
 * @vbatdet_max_err_mv		resume voltage hysterisis
 * @max_bat_chg_current:	maximum battery charge current in mA
 * @warm_bat_chg_ma:	warm battery maximum charge current in mA
 * @cool_bat_chg_ma:	cool battery maximum charge current in mA
 * @warm_bat_mv:		warm temperature battery target voltage
 * @cool_bat_mv:		cool temperature battery target voltage
 * @resume_delta_mv:		voltage delta at which battery resumes charging
 * @term_current:		the charging based term current
 * @safe_current:		battery safety current setting
 * @maxinput_usb_ma:		Maximum Input current USB
 * @maxinput_dc_ma:		Maximum Input current DC
 * @hot_batt_p			Hot battery threshold setting
 * @cold_batt_p			Cold battery threshold setting
 * @warm_bat_decidegc		Warm battery temperature in degree Celsius
 * @cool_bat_decidegc		Cool battery temperature in degree Celsius
 * @revision:			PMIC revision
 * @type:			SMBB type
 * @tchg_mins			maximum allowed software initiated charge time
 * @thermal_levels		amount of thermal mitigation levels
 * @thermal_mitigation		thermal mitigation level values
 * @therm_lvl_sel		thermal mitigation level selection
 * @dc_psy			power supply to export information to userspace
 * @usb_psy			power supply to export information to userspace
 * @bms_psy			power supply to export information to userspace
 * @batt_psy:			power supply to export information to userspace
 * @flags:			flags to activate specific workarounds
 *				throughout the driver
 *
 */
struct qpnp_chg_chip {
	struct device			*dev;
	struct spmi_device		*spmi;
	u16				chgr_base;
	u16				buck_base;
	u16				bat_if_base;
	u16				usb_chgpth_base;
	u16				dc_chgpth_base;
	u16				boost_base;
	u16				misc_base;
	u16				freq_base;
	struct qpnp_chg_irq		usbin_valid;
	struct qpnp_chg_irq		usb_ocp;
	struct qpnp_chg_irq		dcin_valid;
	struct qpnp_chg_irq		chg_gone;
	struct qpnp_chg_irq		chg_fastchg;
	struct qpnp_chg_irq		chg_trklchg;
	struct qpnp_chg_irq		chg_failed;
	struct qpnp_chg_irq		chg_vbatdet_lo;
	struct qpnp_chg_irq		batt_pres;
	struct qpnp_chg_irq		batt_temp_ok;
	struct qpnp_chg_irq		coarse_det_usb;
	bool				bat_is_cool;
	bool				bat_is_warm;
	bool				chg_done;
	bool				charger_monitor_checked;
	bool				usb_present;
	u8				usbin_health;
	bool				usb_coarse_det;
	bool				dc_present;
	bool				batt_present;
	bool				charging_disabled;
	bool				ovp_monitor_enable;
	bool				usb_valid_check_ovp;
	bool				btc_disabled;
	bool				use_default_batt_values;
	bool				duty_cycle_100p;
	bool				ibat_calibration_enabled;
	bool				aicl_settled;
	bool				use_external_rsense;
	bool				fastchg_on;
	bool				parallel_ovp_mode;
	unsigned int			bpd_detection;
	unsigned int			max_bat_chg_current;
	unsigned int			warm_bat_chg_ma;
	unsigned int			cool_bat_chg_ma;
	unsigned int			safe_voltage_mv;
	unsigned int			max_voltage_mv;
	unsigned int			min_voltage_mv;
	unsigned int			batt_weak_voltage_mv;
	unsigned int			vbatdet_max_err_mv;
	int				prev_usb_max_ma;
	int				set_vddmax_mv;
	int				delta_vddmax_mv;
	u8				trim_center;
	unsigned int			warm_bat_mv;
	unsigned int			cool_bat_mv;
	unsigned int			resume_delta_mv;
	int				insertion_ocv_uv;
	int				term_current;
	int				soc_resume_limit;
	bool				resuming_charging;
	unsigned int			maxinput_usb_ma;
	unsigned int			maxinput_dc_ma;
	unsigned int			hot_batt_p;
	unsigned int			cold_batt_p;
	int				warm_bat_decidegc;
	int				cool_bat_decidegc;
	int				fake_battery_soc;
	unsigned int			safe_current;
	unsigned int			revision;
	unsigned int			type;
	unsigned int			tchg_mins;
	unsigned int			thermal_levels;
	unsigned int			therm_lvl_sel;
	unsigned int			*thermal_mitigation;
	struct power_supply		dc_psy;
	struct power_supply		*usb_psy;
	struct power_supply		*bms_psy;
	struct power_supply		batt_psy;
	uint32_t			flags;
	struct qpnp_adc_tm_btm_param	adc_param;
	struct work_struct		adc_measure_work;
	struct work_struct		adc_disable_work;
	struct delayed_work		arb_stop_work;
	struct delayed_work		eoc_work;
	struct delayed_work		usbin_health_check;
	struct work_struct		soc_check_work;
	struct delayed_work		aicl_check_work;
	struct work_struct		insertion_ocv_work;
	struct work_struct		ocp_clear_work;
	struct qpnp_chg_regulator	otg_vreg;
	struct qpnp_chg_regulator	boost_vreg;
	struct qpnp_chg_regulator	batfet_vreg;
	bool				batfet_ext_en;
	struct work_struct		batfet_lcl_work;
	struct qpnp_vadc_chip		*vadc_dev;
	struct qpnp_iadc_chip		*iadc_dev;
	struct qpnp_adc_tm_chip		*adc_tm_dev;
	struct mutex			jeita_configure_lock;
	struct mutex			batfet_vreg_lock;
	spinlock_t			usbin_health_monitor_lock;
	struct alarm			reduce_power_stage_alarm;
	struct work_struct		reduce_power_stage_work;
	bool				power_stage_workaround_running;
	bool				power_stage_workaround_enable;
};

static void
qpnp_chg_set_appropriate_battery_current(struct qpnp_chg_chip *chip);

static struct of_device_id qpnp_charger_match_table[] = {
	{ .compatible = QPNP_CHARGER_DEV_NAME, },
	{}
};

//ASUS_BSP lenter +++
static struct qpnp_chg_chip *g_qpnp_chg_chip = NULL;

#ifdef CONFIG_PM_8226_CHARGER
extern irqreturn_t PM8226_charger_in_out_handler(int irq, void *dev_id);
extern void asus_fsm_chargingstop(AXE_Charging_Error_Reason reason);
extern void asus_fsm_chargingstart(void);
static bool g_PMIC_CHG_EN = true;// bool to record ASUS set PMIC CHG_EN flag actively
#endif
//ASUS_BSP lenter ---
//ASUS_BSP Eason: notify thermal limit +++
extern void notifyThermalLimit(int thermalnotify);
//ASUS_BSP Eason: notify thermal limit ---
//Eason: Factory5060Mode+++
#ifdef ASUS_FACTORY_BUILD
extern bool g_5060modeCharging;
#endif
//Eason: Factory5060Mode---

//ASUS_Eason : force setting BAT CHG_EN 0x1049[7] for BT test+++ 
#ifdef CONFIG_PM_8226_CHARGER
static bool g_ForceSetCHG_EN_value = true;
#endif
//ASUS_Eason : force setting BAT CHG_EN 0x1049[7] for BT test---

//ASUS_Eason : set iterm current bigger, let pm_stay_awake  period in qpnp_eoc_work shorter+++
#ifdef CONFIG_PM_8226_CHARGER	
static bool g_EocCurBigger_switch = false; 
static int g_EocCurBigger_value = 200; 
#endif
//ASUS_Eason : set iterm current bigger, let pm_stay_awake  period in qpnp_eoc_work shorter---

//ASUS_BSP Eason: fix PM8226 eoc_work change status full, but cap is 99% +++
extern void notify_batteryService_statusFull(void);
//ASUS_BSP Eason: fix PM8226 eoc_work change status full, but cap is 99% ---

enum bpd_type {
	BPD_TYPE_BAT_ID,
	BPD_TYPE_BAT_THM,
	BPD_TYPE_BAT_THM_BAT_ID,
};

static const char * const bpd_label[] = {
	[BPD_TYPE_BAT_ID] = "bpd_id",
	[BPD_TYPE_BAT_THM] = "bpd_thm",
	[BPD_TYPE_BAT_THM_BAT_ID] = "bpd_thm_id",
};

enum btc_type {
	HOT_THD_25_PCT = 25,
	HOT_THD_35_PCT = 35,
	COLD_THD_70_PCT = 70,
	COLD_THD_80_PCT = 80,
};

static u8 btc_value[] = {
	[HOT_THD_25_PCT] = 0x0,
	[HOT_THD_35_PCT] = BIT(0),
	[COLD_THD_70_PCT] = 0x0,
	[COLD_THD_80_PCT] = BIT(1),
};

enum usbin_health {
	USBIN_UNKNOW,
	USBIN_OK,
	USBIN_OVP,
};

static inline int
get_bpd(const char *name)
{
	int i = 0;
	for (i = 0; i < ARRAY_SIZE(bpd_label); i++) {
		if (strcmp(bpd_label[i], name) == 0)
			return i;
	}
	return -EINVAL;
}

static bool
is_within_range(int value, int left, int right)
{
	if (left >= right && left >= value && value >= right)
		return 1;
	if (left <= right && left <= value && value <= right)
		return 1;
	return 0;
}

static int
qpnp_chg_read(struct qpnp_chg_chip *chip, u8 *val,
			u16 base, int count)
{
	int rc = 0;
	struct spmi_device *spmi = chip->spmi;

	if (base == 0) {
		pr_err("base cannot be zero base=0x%02x sid=0x%02x rc=%d\n",
			base, spmi->sid, rc);
		return -EINVAL;
	}

	rc = spmi_ext_register_readl(spmi->ctrl, spmi->sid, base, val, count);
	if (rc) {
		pr_err("SPMI read failed base=0x%02x sid=0x%02x rc=%d\n", base,
				spmi->sid, rc);
		return rc;
	}
	return 0;
}

static int
qpnp_chg_write(struct qpnp_chg_chip *chip, u8 *val,
			u16 base, int count)
{
	int rc = 0;
	struct spmi_device *spmi = chip->spmi;

	if (base == 0) {
		pr_err("base cannot be zero base=0x%02x sid=0x%02x rc=%d\n",
			base, spmi->sid, rc);
		return -EINVAL;
	}

	rc = spmi_ext_register_writel(spmi->ctrl, spmi->sid, base, val, count);
	if (rc) {
		pr_err("write failed base=0x%02x sid=0x%02x rc=%d\n",
			base, spmi->sid, rc);
		return rc;
	}

	return 0;
}

static int
qpnp_chg_masked_write(struct qpnp_chg_chip *chip, u16 base,
						u8 mask, u8 val, int count)
{
	int rc;
	u8 reg;

	rc = qpnp_chg_read(chip, &reg, base, count);
	if (rc) {
		pr_err("spmi read failed: addr=%03X, rc=%d\n", base, rc);
		return rc;
	}
	pr_debug("addr = 0x%x read 0x%x\n", base, reg);

	reg &= ~mask;
	reg |= val & mask;

	pr_debug("Writing 0x%x\n", reg);

	rc = qpnp_chg_write(chip, &reg, base, count);
	if (rc) {
		pr_err("spmi write failed: addr=%03X, rc=%d\n", base, rc);
		return rc;
	}

	return 0;
}

static void
qpnp_chg_enable_irq(struct qpnp_chg_irq *irq)
{
	if (__test_and_clear_bit(0, &irq->disabled)) {
		pr_debug("number = %d\n", irq->irq);
		enable_irq(irq->irq);
	}
}

static void
qpnp_chg_disable_irq(struct qpnp_chg_irq *irq)
{
	if (!__test_and_set_bit(0, &irq->disabled)) {
		pr_debug("number = %d\n", irq->irq);
		disable_irq_nosync(irq->irq);
	}
}

static void
qpnp_chg_irq_wake_enable(struct qpnp_chg_irq *irq)
{
	if (!__test_and_set_bit(0, &irq->wake_enable)) {
		pr_debug("number = %d\n", irq->irq);
		enable_irq_wake(irq->irq);
	}
}

static void
qpnp_chg_irq_wake_disable(struct qpnp_chg_irq *irq)
{
	if (__test_and_clear_bit(0, &irq->wake_enable)) {
		pr_debug("number = %d\n", irq->irq);
		disable_irq_wake(irq->irq);
	}
}

#define USB_OTG_EN_BIT	BIT(0)
static int
qpnp_chg_is_otg_en_set(struct qpnp_chg_chip *chip)
{
	u8 usb_otg_en;
	int rc;

	rc = qpnp_chg_read(chip, &usb_otg_en,
				 chip->usb_chgpth_base + CHGR_USB_USB_OTG_CTL,
				 1);

	if (rc) {
		pr_err("spmi read failed: addr=%03X, rc=%d\n",
				chip->usb_chgpth_base + CHGR_STATUS, rc);
		return rc;
	}
	pr_debug("usb otg en 0x%x\n", usb_otg_en);

	return (usb_otg_en & USB_OTG_EN_BIT) ? 1 : 0;
}

static int
qpnp_chg_is_boost_en_set(struct qpnp_chg_chip *chip)
{
	u8 boost_en_ctl;
	int rc;

	rc = qpnp_chg_read(chip, &boost_en_ctl,
		chip->boost_base + BOOST_ENABLE_CONTROL, 1);
	if (rc) {
		pr_err("spmi read failed: addr=%03X, rc=%d\n",
				chip->boost_base + BOOST_ENABLE_CONTROL, rc);
		return rc;
	}

	pr_debug("boost en 0x%x\n", boost_en_ctl);

	return (boost_en_ctl & BOOST_PWR_EN) ? 1 : 0;
}

static int
qpnp_chg_is_batt_temp_ok(struct qpnp_chg_chip *chip)
{
	u8 batt_rt_sts;
	int rc;

	rc = qpnp_chg_read(chip, &batt_rt_sts,
				 INT_RT_STS(chip->bat_if_base), 1);
	if (rc) {
		pr_err("spmi read failed: addr=%03X, rc=%d\n",
				INT_RT_STS(chip->bat_if_base), rc);
		return rc;
	}

	return (batt_rt_sts & BAT_TEMP_OK_IRQ) ? 1 : 0;
}

static int
qpnp_chg_is_batt_present(struct qpnp_chg_chip *chip)
{
	u8 batt_pres_rt_sts;
	int rc;

	rc = qpnp_chg_read(chip, &batt_pres_rt_sts,
				 INT_RT_STS(chip->bat_if_base), 1);
	if (rc) {
		pr_err("spmi read failed: addr=%03X, rc=%d\n",
				INT_RT_STS(chip->bat_if_base), rc);
		return rc;
	}

	return (batt_pres_rt_sts & BATT_PRES_IRQ) ? 1 : 0;
}

static int
qpnp_chg_is_batfet_closed(struct qpnp_chg_chip *chip)
{
	u8 batfet_closed_rt_sts;
	int rc;

	rc = qpnp_chg_read(chip, &batfet_closed_rt_sts,
				 INT_RT_STS(chip->bat_if_base), 1);
	if (rc) {
		pr_err("spmi read failed: addr=%03X, rc=%d\n",
				INT_RT_STS(chip->bat_if_base), rc);
		return rc;
	}

	return (batfet_closed_rt_sts & BAT_FET_ON_IRQ) ? 1 : 0;
}

static int
qpnp_chg_is_usb_chg_plugged_in(struct qpnp_chg_chip *chip)
{
	u8 usb_chgpth_rt_sts;
	int rc;

	rc = qpnp_chg_read(chip, &usb_chgpth_rt_sts,
				 INT_RT_STS(chip->usb_chgpth_base), 1);

	if (rc) {
		pr_err("spmi read failed: addr=%03X, rc=%d\n",
				INT_RT_STS(chip->usb_chgpth_base), rc);
		return rc;
	}
	pr_debug("chgr usb sts 0x%x\n", usb_chgpth_rt_sts);

	return (usb_chgpth_rt_sts & USBIN_VALID_IRQ) ? 1 : 0;
}

static bool
qpnp_chg_is_ibat_loop_active(struct qpnp_chg_chip *chip)
{
	int rc;
	u8 buck_sts;

	rc = qpnp_chg_read(chip, &buck_sts,
			INT_RT_STS(chip->buck_base), 1);
	if (rc) {
		pr_err("failed to read buck RT status rc=%d\n", rc);
		return 0;
	}

	return !!(buck_sts & IBAT_LOOP_IRQ);
}

#define USB_VALID_MASK		0xC0
#define USB_VALID_IN_MASK	BIT(7)
#define USB_COARSE_DET		0x10
#define USB_VALID_OVP_VALUE	0x40
static int
qpnp_chg_check_usb_coarse_det(struct qpnp_chg_chip *chip)
{
	u8 usbin_chg_rt_sts;
	int rc;
	rc = qpnp_chg_read(chip, &usbin_chg_rt_sts,
		chip->usb_chgpth_base + CHGR_STATUS , 1);
	if (rc) {
		pr_err("spmi read failed: addr=%03X, rc=%d\n",
			chip->usb_chgpth_base + CHGR_STATUS, rc);
		return rc;
	}
	return (usbin_chg_rt_sts & USB_COARSE_DET) ? 1 : 0;
}

static int
qpnp_chg_check_usbin_health(struct qpnp_chg_chip *chip)
{
	u8 usbin_chg_rt_sts, usb_chgpth_rt_sts;
	u8 usbin_health = 0;
	int rc;

	rc = qpnp_chg_read(chip, &usbin_chg_rt_sts,
		chip->usb_chgpth_base + CHGR_STATUS , 1);

	if (rc) {
		pr_err("spmi read failed: addr=%03X, rc=%d\n",
		chip->usb_chgpth_base + CHGR_STATUS, rc);
		return rc;
	}

	rc = qpnp_chg_read(chip, &usb_chgpth_rt_sts,
		INT_RT_STS(chip->usb_chgpth_base) , 1);

	if (rc) {
		pr_err("spmi read failed: addr=%03X, rc=%d\n",
		INT_RT_STS(chip->usb_chgpth_base), rc);
		return rc;
	}

	pr_debug("chgr usb sts 0x%x, chgpth rt sts 0x%x\n",
				usbin_chg_rt_sts, usb_chgpth_rt_sts);
	if ((usbin_chg_rt_sts & USB_COARSE_DET) == USB_COARSE_DET) {
		if ((usbin_chg_rt_sts & USB_VALID_MASK)
			 == USB_VALID_OVP_VALUE) {
			usbin_health = USBIN_OVP;
			pr_err("Over voltage charger inserted\n");
		} else if ((usb_chgpth_rt_sts & USBIN_VALID_IRQ) != 0) {
			usbin_health = USBIN_OK;
			pr_debug("Valid charger inserted\n");
		}
	} else {
		usbin_health = USBIN_UNKNOW;
		pr_debug("Charger plug out\n");
	}

	return usbin_health;
}

static int
qpnp_chg_is_dc_chg_plugged_in(struct qpnp_chg_chip *chip)
{
	u8 dcin_valid_rt_sts;
	int rc;

	if (!chip->dc_chgpth_base)
		return 0;

	rc = qpnp_chg_read(chip, &dcin_valid_rt_sts,
				 INT_RT_STS(chip->dc_chgpth_base), 1);
	if (rc) {
		pr_err("spmi read failed: addr=%03X, rc=%d\n",
				INT_RT_STS(chip->dc_chgpth_base), rc);
		return rc;
	}

	return (dcin_valid_rt_sts & DCIN_VALID_IRQ) ? 1 : 0;
}

static int
qpnp_chg_is_ichg_loop_active(struct qpnp_chg_chip *chip)
{
	u8 buck_sts;
	int rc;

	rc = qpnp_chg_read(chip, &buck_sts, INT_RT_STS(chip->buck_base), 1);

	if (rc) {
		pr_err("spmi read failed: addr=%03X, rc=%d\n",
				INT_RT_STS(chip->buck_base), rc);
		return rc;
	}
	pr_debug("buck usb sts 0x%x\n", buck_sts);

	return (buck_sts & ICHG_LOOP_IRQ) ? 1 : 0;
}

#define QPNP_CHG_I_MAX_MIN_100		100
#define QPNP_CHG_I_MAX_MIN_150		150
#define QPNP_CHG_I_MAX_MIN_MA		200
#define QPNP_CHG_I_MAX_MAX_MA		2500
#define QPNP_CHG_I_MAXSTEP_MA		100
static int
qpnp_chg_idcmax_set(struct qpnp_chg_chip *chip, int mA)
{
	int rc = 0;
	u8 dc = 0;

	if (mA < QPNP_CHG_I_MAX_MIN_100
			|| mA > QPNP_CHG_I_MAX_MAX_MA) {
		pr_err("bad mA=%d asked to set\n", mA);
		return -EINVAL;
	}

	if (mA == QPNP_CHG_I_MAX_MIN_100) {
		dc = 0x00;
		pr_debug("current=%d setting %02x\n", mA, dc);
		return qpnp_chg_write(chip, &dc,
			chip->dc_chgpth_base + CHGR_I_MAX_REG, 1);
	} else if (mA == QPNP_CHG_I_MAX_MIN_150) {
		dc = 0x01;
		pr_debug("current=%d setting %02x\n", mA, dc);
		return qpnp_chg_write(chip, &dc,
			chip->dc_chgpth_base + CHGR_I_MAX_REG, 1);
	}

	dc = mA / QPNP_CHG_I_MAXSTEP_MA;

	pr_debug("current=%d setting 0x%x\n", mA, dc);
	rc = qpnp_chg_write(chip, &dc,
		chip->dc_chgpth_base + CHGR_I_MAX_REG, 1);

	return rc;
}

static int
qpnp_chg_iusb_trim_get(struct qpnp_chg_chip *chip)
{
	int rc = 0;
	u8 trim_reg;

	rc = qpnp_chg_read(chip, &trim_reg,
			chip->usb_chgpth_base + CHGR_USB_TRIM, 1);
	if (rc) {
		pr_err("failed to read USB_TRIM rc=%d\n", rc);
		return 0;
	}

	return trim_reg;
}

static int
qpnp_chg_iusb_trim_set(struct qpnp_chg_chip *chip, int trim)
{
	int rc = 0;

	rc = qpnp_chg_masked_write(chip,
		chip->usb_chgpth_base + SEC_ACCESS,
		0xFF,
		0xA5, 1);
	if (rc) {
		pr_err("failed to write SEC_ACCESS rc=%d\n", rc);
		return rc;
	}

	rc = qpnp_chg_masked_write(chip,
		chip->usb_chgpth_base + CHGR_USB_TRIM,
		0xFF,
		trim, 1);
	if (rc) {
		pr_err("failed to write USB TRIM rc=%d\n", rc);
		return rc;
	}

	return rc;
}

static int
qpnp_chg_iusbmax_set(struct qpnp_chg_chip *chip, int mA)
{
	int rc = 0;
	u8 usb_reg = 0, temp = 8;

	if (mA < 0 || mA > QPNP_CHG_I_MAX_MAX_MA) {
		pr_err("bad mA=%d asked to set\n", mA);
		return -EINVAL;
	}

	if (mA <= QPNP_CHG_I_MAX_MIN_100) {
		usb_reg = 0x00;
		pr_debug("current=%d setting %02x\n", mA, usb_reg);
		return qpnp_chg_write(chip, &usb_reg,
		chip->usb_chgpth_base + CHGR_I_MAX_REG, 1);
	} else if (mA == QPNP_CHG_I_MAX_MIN_150) {
		usb_reg = 0x01;
		pr_debug("current=%d setting %02x\n", mA, usb_reg);
		return qpnp_chg_write(chip, &usb_reg,
		chip->usb_chgpth_base + CHGR_I_MAX_REG, 1);
	}

	/* Impose input current limit */
	if (chip->maxinput_usb_ma)
		mA = (chip->maxinput_usb_ma) <= mA ? chip->maxinput_usb_ma : mA;

	usb_reg = mA / QPNP_CHG_I_MAXSTEP_MA;

	if (chip->flags & CHG_FLAGS_VCP_WA) {
		temp = 0xA5;
		rc =  qpnp_chg_write(chip, &temp,
			chip->buck_base + SEC_ACCESS, 1);
		rc =  qpnp_chg_masked_write(chip,
			chip->buck_base + CHGR_BUCK_COMPARATOR_OVRIDE_3,
			0x0C, 0x0C, 1);
	}

	pr_debug("current=%d setting 0x%x\n", mA, usb_reg);
	rc = qpnp_chg_write(chip, &usb_reg,
		chip->usb_chgpth_base + CHGR_I_MAX_REG, 1);

	if (chip->flags & CHG_FLAGS_VCP_WA) {
		temp = 0xA5;
		udelay(200);
		rc =  qpnp_chg_write(chip, &temp,
			chip->buck_base + SEC_ACCESS, 1);
		rc =  qpnp_chg_masked_write(chip,
			chip->buck_base + CHGR_BUCK_COMPARATOR_OVRIDE_3,
			0x0C, 0x00, 1);
	}

	return rc;
}

//ASUS_BSP Eason_Chang BAT charger driver set usb path charge current +++ 
void asus_usbPath_chg_current_set(int mA)
{
	qpnp_chg_iusbmax_set(g_qpnp_chg_chip,mA);
}
//ASUS_BSP Eason_Chang BAT charger driver set usb path charge current ---

#define QPNP_CHG_VINMIN_MIN_MV		4000
#define QPNP_CHG_VINMIN_HIGH_MIN_MV	5600
#define QPNP_CHG_VINMIN_HIGH_MIN_VAL	0x2B
#define QPNP_CHG_VINMIN_MAX_MV		9600
#define QPNP_CHG_VINMIN_STEP_MV		50
#define QPNP_CHG_VINMIN_STEP_HIGH_MV	200
#define QPNP_CHG_VINMIN_MASK		0x3F
#define QPNP_CHG_VINMIN_MIN_VAL	0x0C
static int
qpnp_chg_vinmin_set(struct qpnp_chg_chip *chip, int voltage)
{
	u8 temp;

	if ((voltage < QPNP_CHG_VINMIN_MIN_MV)
			|| (voltage > QPNP_CHG_VINMIN_MAX_MV)) {
		pr_err("bad mV=%d asked to set\n", voltage);
		return -EINVAL;
	}
	if (voltage >= QPNP_CHG_VINMIN_HIGH_MIN_MV) {
		temp = QPNP_CHG_VINMIN_HIGH_MIN_VAL;
		temp += (voltage - QPNP_CHG_VINMIN_HIGH_MIN_MV)
			/ QPNP_CHG_VINMIN_STEP_HIGH_MV;
	} else {
		temp = QPNP_CHG_VINMIN_MIN_VAL;
		temp += (voltage - QPNP_CHG_VINMIN_MIN_MV)
			/ QPNP_CHG_VINMIN_STEP_MV;
	}

	pr_debug("voltage=%d setting %02x\n", voltage, temp);
	return qpnp_chg_masked_write(chip,
			chip->chgr_base + CHGR_VIN_MIN,
			QPNP_CHG_VINMIN_MASK, temp, 1);
}

static int
qpnp_chg_vinmin_get(struct qpnp_chg_chip *chip)
{
	int rc, vin_min_mv;
	u8 vin_min;

	rc = qpnp_chg_read(chip, &vin_min, chip->chgr_base + CHGR_VIN_MIN, 1);
	if (rc) {
		pr_err("failed to read VIN_MIN rc=%d\n", rc);
		return 0;
	}

	if (vin_min == 0)
		vin_min_mv = QPNP_CHG_I_MAX_MIN_100;
	else if (vin_min >= QPNP_CHG_VINMIN_HIGH_MIN_VAL)
		vin_min_mv = QPNP_CHG_VINMIN_HIGH_MIN_MV +
			(vin_min - QPNP_CHG_VINMIN_HIGH_MIN_VAL)
				* QPNP_CHG_VINMIN_STEP_HIGH_MV;
	else
		vin_min_mv = QPNP_CHG_VINMIN_MIN_MV +
			(vin_min - QPNP_CHG_VINMIN_MIN_VAL)
				* QPNP_CHG_VINMIN_STEP_MV;
	pr_debug("vin_min= 0x%02x, ma = %d\n", vin_min, vin_min_mv);

	return vin_min_mv;
}

#define QPNP_CHG_VBATWEAK_MIN_MV	2100
#define QPNP_CHG_VBATWEAK_MAX_MV	3600
#define QPNP_CHG_VBATWEAK_STEP_MV	100
static int
qpnp_chg_vbatweak_set(struct qpnp_chg_chip *chip, int vbatweak_mv)
{
	u8 temp;

	if (vbatweak_mv < QPNP_CHG_VBATWEAK_MIN_MV
			|| vbatweak_mv > QPNP_CHG_VBATWEAK_MAX_MV)
		return -EINVAL;

	temp = (vbatweak_mv - QPNP_CHG_VBATWEAK_MIN_MV)
			/ QPNP_CHG_VBATWEAK_STEP_MV;

	pr_debug("voltage=%d setting %02x\n", vbatweak_mv, temp);
	return qpnp_chg_write(chip, &temp,
		chip->chgr_base + CHGR_VBAT_WEAK, 1);
}

static int
qpnp_chg_usb_iusbmax_get(struct qpnp_chg_chip *chip)
{
	int rc, iusbmax_ma;
	u8 iusbmax;

	rc = qpnp_chg_read(chip, &iusbmax,
		chip->usb_chgpth_base + CHGR_I_MAX_REG, 1);
	if (rc) {
		pr_err("failed to read IUSB_MAX rc=%d\n", rc);
		return 0;
	}

	if (iusbmax == 0)
		iusbmax_ma = QPNP_CHG_I_MAX_MIN_100;
	else if (iusbmax == 0x01)
		iusbmax_ma = QPNP_CHG_I_MAX_MIN_150;
	else
		iusbmax_ma = iusbmax * QPNP_CHG_I_MAXSTEP_MA;

	pr_debug("iusbmax = 0x%02x, ma = %d\n", iusbmax, iusbmax_ma);

	return iusbmax_ma;
}

#define ILIMIT_OVR_0	0x02
static int
override_dcin_ilimit(struct qpnp_chg_chip *chip, bool override)
{
	int rc;

	pr_debug("override %d\n", override);
	rc = qpnp_chg_masked_write(chip,
			chip->dc_chgpth_base + SEC_ACCESS,
			0xA5,
			0xA5, 1);
	rc |= qpnp_chg_masked_write(chip,
			chip->dc_chgpth_base + DC_COMP_OVR1,
			0xFF,
			override ? ILIMIT_OVR_0 : 0, 1);
	if (rc) {
		pr_err("Failed to override dc ilimit rc = %d\n", rc);
		return rc;
	}

	return rc;
}

#define DUAL_PATH_EN	BIT(7)
static int
switch_parallel_ovp_mode(struct qpnp_chg_chip *chip, bool enable)
{
	int rc = 0;

	if (!chip->usb_chgpth_base || !chip->dc_chgpth_base)
		return rc;

	pr_debug("enable %d\n", enable);
	rc = override_dcin_ilimit(chip, 1);
	udelay(10);

	/* enable/disable dual path mode */
	rc = qpnp_chg_masked_write(chip,
			chip->usb_chgpth_base + SEC_ACCESS,
			0xA5,
			0xA5, 1);
	rc |= qpnp_chg_masked_write(chip,
			chip->usb_chgpth_base + USB_SPARE,
			0xFF,
			enable ? DUAL_PATH_EN : 0, 1);
	if (rc) {
		pr_err("Failed to turn on usb ovp rc = %d\n", rc);
		return rc;
	}

	if (enable)
		rc = override_dcin_ilimit(chip, 0);
	return rc;
}

#define USB_SUSPEND_BIT	BIT(0)
static int
qpnp_chg_usb_suspend_enable(struct qpnp_chg_chip *chip, int enable)
{
	/* Turn off DC OVP FET when going into USB suspend */
	if (chip->parallel_ovp_mode && enable)
		switch_parallel_ovp_mode(chip, 0);

	return qpnp_chg_masked_write(chip,
			chip->usb_chgpth_base + CHGR_USB_USB_SUSP,
			USB_SUSPEND_BIT,
			enable ? USB_SUSPEND_BIT : 0, 1);
}

static int
qpnp_chg_charge_en(struct qpnp_chg_chip *chip, int enable)
{

	//ASUS_Eason : force setting BAT CHG_EN 0x1049[7] for BT test+++ 
#ifdef CONFIG_PM_8226_CHARGER	
	if(false == g_ForceSetCHG_EN_value)
	{
		printk("[BAT][PM8226][BT]Force disable BAT CHG_EN\n");
		return qpnp_chg_masked_write(chip, chip->chgr_base + CHGR_CHG_CTRL,
				CHGR_CHG_EN,
				0, 1);
	}
#endif
	//ASUS_Eason : force setting BAT CHG_EN 0x1049[7] for BT test---

	if (chip->insertion_ocv_uv == 0 && enable) {
		printk("Battery not present, skipping\n");
		return 0;
	}
	printk("charging %s\n", enable ? "enabled" : "disabled");

//ASUS_BSP +++
#ifdef CONFIG_PM_8226_CHARGER

	//Eason record CHG_EN +++
	if( (false==g_PMIC_CHG_EN) && (true == enable) )
	{
		printk("[BAT][PM8226]CHG_EN:force disable\n");
		return 0;
	}		
	//Eason record CHG_EN ---
	
	if(enable){
		asus_fsm_chargingstart();
	}
	else{
		if (chip->chg_done){
			asus_fsm_chargingstop(CHARGING_DONE);
			//ASUS_BSP Eason: fix PM8226 eoc_work change status full, but cap is 99% +++
			notify_batteryService_statusFull();
			//ASUS_BSP Eason: fix PM8226 eoc_work change status full, but cap is 99% ---
		}
		else{
			asus_fsm_chargingstop(POWERBANK_STOP);
		}
	}
#endif	
//ASUS_BSP ---

	return qpnp_chg_masked_write(chip, chip->chgr_base + CHGR_CHG_CTRL,
			CHGR_CHG_EN,
			enable ? CHGR_CHG_EN : 0, 1);
}

static int
qpnp_chg_force_run_on_batt(struct qpnp_chg_chip *chip, int disable)
{
	/* Don't run on battery for batteryless hardware */
	if (chip->use_default_batt_values)
		return 0;
	/* Don't force on battery if battery is not present */
	if (!qpnp_chg_is_batt_present(chip))
		return 0;

	/* This bit forces the charger to run off of the battery rather
	 * than a connected charger */
	return qpnp_chg_masked_write(chip, chip->chgr_base + CHGR_CHG_CTRL,
			CHGR_ON_BAT_FORCE_BIT,
			disable ? CHGR_ON_BAT_FORCE_BIT : 0, 1);
}

#define BUCK_DUTY_MASK_100P	0x30
static int
qpnp_buck_set_100_duty_cycle_enable(struct qpnp_chg_chip *chip, int enable)
{
	int rc;

	pr_debug("enable: %d\n", enable);

	rc = qpnp_chg_masked_write(chip,
		chip->buck_base + SEC_ACCESS, 0xA5, 0xA5, 1);
	if (rc) {
		pr_debug("failed to write sec access rc=%d\n", rc);
		return rc;
	}

	rc = qpnp_chg_masked_write(chip,
		chip->buck_base + BUCK_TEST_SMBC_MODES,
			BUCK_DUTY_MASK_100P, enable ? 0x00 : 0x10, 1);
	if (rc) {
		pr_debug("failed enable 100p duty cycle rc=%d\n", rc);
		return rc;
	}

	return rc;
}

#define COMPATATOR_OVERRIDE_0	0x80
static int
qpnp_chg_toggle_chg_done_logic(struct qpnp_chg_chip *chip, int enable)
{
	int rc;

	pr_debug("toggle: %d\n", enable);

	rc = qpnp_chg_masked_write(chip,
		chip->buck_base + SEC_ACCESS, 0xA5, 0xA5, 1);
	if (rc) {
		pr_debug("failed to write sec access rc=%d\n", rc);
		return rc;
	}

	rc = qpnp_chg_masked_write(chip,
		chip->buck_base + CHGR_BUCK_COMPARATOR_OVRIDE_1,
			0xC0, enable ? 0x00 : COMPATATOR_OVERRIDE_0, 1);
	if (rc) {
		pr_debug("failed to toggle chg done override rc=%d\n", rc);
		return rc;
	}

	return rc;
}

#define QPNP_CHG_VBATDET_MIN_MV	3240
#define QPNP_CHG_VBATDET_MAX_MV	5780
#define QPNP_CHG_VBATDET_STEP_MV	20
static int
qpnp_chg_vbatdet_set(struct qpnp_chg_chip *chip, int vbatdet_mv)
{
	u8 temp;

	if (vbatdet_mv < QPNP_CHG_VBATDET_MIN_MV
			|| vbatdet_mv > QPNP_CHG_VBATDET_MAX_MV) {
		pr_err("bad mV=%d asked to set\n", vbatdet_mv);
		return -EINVAL;
	}
	temp = (vbatdet_mv - QPNP_CHG_VBATDET_MIN_MV)
			/ QPNP_CHG_VBATDET_STEP_MV;

	pr_debug("voltage=%d setting %02x\n", vbatdet_mv, temp);
	return qpnp_chg_write(chip, &temp,
		chip->chgr_base + CHGR_VBAT_DET, 1);
}

static void
qpnp_chg_set_appropriate_vbatdet(struct qpnp_chg_chip *chip)
{
	if (chip->bat_is_cool)
		qpnp_chg_vbatdet_set(chip, chip->cool_bat_mv
			- chip->resume_delta_mv);
	else if (chip->bat_is_warm)
		qpnp_chg_vbatdet_set(chip, chip->warm_bat_mv
			- chip->resume_delta_mv);
	else if (chip->resuming_charging)
		qpnp_chg_vbatdet_set(chip, chip->max_voltage_mv
			+ chip->resume_delta_mv);
	else
		qpnp_chg_vbatdet_set(chip, chip->max_voltage_mv
			- chip->resume_delta_mv);
}

static void
qpnp_arb_stop_work(struct work_struct *work)
{
	struct delayed_work *dwork = to_delayed_work(work);
	struct qpnp_chg_chip *chip = container_of(dwork,
				struct qpnp_chg_chip, arb_stop_work);

	printk("qpnp_arb_stop_work\n");//ASUS_BSP+
		
	if (!chip->chg_done)
	{
		qpnp_chg_charge_en(chip, !chip->charging_disabled);
		printk("[BAT][PM8226][CHG_EN]%s:%d\n",__FUNCTION__, !chip->charging_disabled);//ASUS_BSP Eason: check CHG_EN
	}
	qpnp_chg_force_run_on_batt(chip, chip->charging_disabled);
}

static void
qpnp_bat_if_adc_measure_work(struct work_struct *work)
{
	struct qpnp_chg_chip *chip = container_of(work,
				struct qpnp_chg_chip, adc_measure_work);

	if (qpnp_adc_tm_channel_measure(chip->adc_tm_dev, &chip->adc_param))
		pr_err("request ADC error\n");
}

static void
qpnp_bat_if_adc_disable_work(struct work_struct *work)
{
	struct qpnp_chg_chip *chip = container_of(work,
				struct qpnp_chg_chip, adc_disable_work);

	qpnp_adc_tm_disable_chan_meas(chip->adc_tm_dev, &chip->adc_param);
}

#define EOC_CHECK_PERIOD_MS	10000
static irqreturn_t
qpnp_chg_vbatdet_lo_irq_handler(int irq, void *_chip)
{
	struct qpnp_chg_chip *chip = _chip;
	u8 chg_sts = 0;
	int rc;

	printk("vbatdet-lo triggered\n");

	rc = qpnp_chg_read(chip, &chg_sts, INT_RT_STS(chip->chgr_base), 1);
	if (rc)
		pr_err("failed to read chg_sts rc=%d\n", rc);

	pr_debug("chg_done chg_sts: 0x%x triggered\n", chg_sts);
	if (!chip->charging_disabled && (chg_sts & FAST_CHG_ON_IRQ)) {
		schedule_delayed_work(&chip->eoc_work,
			msecs_to_jiffies(EOC_CHECK_PERIOD_MS));
		printk("[BAT][PM8226][sche_eoc_work]%s\n",__FUNCTION__);//ASUS BSP Eason:check schedule eoc_work
		pm_stay_awake(chip->dev);
		printk("[BAT][PM8226][pm_stay_awake]%s\n",__FUNCTION__);//ASUS BSP Eason:check pm_stay_awake
	}
	qpnp_chg_disable_irq(&chip->chg_vbatdet_lo);

	pr_debug("psy changed usb_psy\n");
	power_supply_changed(chip->usb_psy);
	if (chip->dc_chgpth_base) {
		pr_debug("psy changed dc_psy\n");
		power_supply_changed(&chip->dc_psy);
	}
	if (chip->bat_if_base) {
		pr_debug("psy changed batt_psy\n");
		power_supply_changed(&chip->batt_psy);
	}
	return IRQ_HANDLED;
}

#define ARB_STOP_WORK_MS	1000
static irqreturn_t
qpnp_chg_usb_chg_gone_irq_handler(int irq, void *_chip)
{
	struct qpnp_chg_chip *chip = _chip;
	u8 usb_sts;
	int rc;
	u8 chg_led = 0x0; //ASUS_BSP +

	rc = qpnp_chg_read(chip, &usb_sts,
			INT_RT_STS(chip->usb_chgpth_base), 1);
	if (rc)
		pr_err("failed to read usb_chgpth_sts rc=%d\n", rc);

	printk("chg_gone triggered\n");
	
	qpnp_chg_write(chip, &chg_led, 0x104D, 1);//ASUS_BSP +
	
	if ((qpnp_chg_is_usb_chg_plugged_in(chip)
			|| qpnp_chg_is_dc_chg_plugged_in(chip))
			&& (usb_sts & CHG_GONE_IRQ)) {
		qpnp_chg_charge_en(chip, 0);
		qpnp_chg_force_run_on_batt(chip, 1);
		schedule_delayed_work(&chip->arb_stop_work,
			msecs_to_jiffies(ARB_STOP_WORK_MS));
	}

	return IRQ_HANDLED;
}

static irqreturn_t
qpnp_chg_usb_usb_ocp_irq_handler(int irq, void *_chip)
{
	struct qpnp_chg_chip *chip = _chip;

	printk("usb-ocp triggered\n");

	schedule_work(&chip->ocp_clear_work);

	return IRQ_HANDLED;
}

#define BOOST_ILIMIT_MIN	0x07
#define BOOST_ILIMIT_DEF	0x02
#define BOOST_ILIMT_MASK	0xFF
static void
qpnp_chg_ocp_clear_work(struct work_struct *work)
{
	int rc;
	u8 usb_sts;
	struct qpnp_chg_chip *chip = container_of(work,
		struct qpnp_chg_chip, ocp_clear_work);

	if (chip->type == SMBBP) {
		rc = qpnp_chg_masked_write(chip,
				chip->boost_base + BOOST_ILIM,
				BOOST_ILIMT_MASK,
				BOOST_ILIMIT_MIN, 1);
		if (rc) {
			pr_err("Failed to turn configure ilim rc = %d\n", rc);
			return;
		}
	}

	rc = qpnp_chg_masked_write(chip,
			chip->usb_chgpth_base + USB_OCP_CLR,
			OCP_CLR_BIT,
			OCP_CLR_BIT, 1);
	if (rc)
		pr_err("Failed to clear OCP bit rc = %d\n", rc);

	/* force usb ovp fet off */
	rc = qpnp_chg_masked_write(chip,
			chip->usb_chgpth_base + CHGR_USB_USB_OTG_CTL,
			USB_OTG_EN_BIT,
			USB_OTG_EN_BIT, 1);
	if (rc)
		pr_err("Failed to turn off usb ovp rc = %d\n", rc);

	if (chip->type == SMBBP) {
		/* Wait for OCP circuitry to be powered up */
		msleep(100);
		rc = qpnp_chg_read(chip, &usb_sts,
				INT_RT_STS(chip->usb_chgpth_base), 1);
		if (rc) {
			pr_err("failed to read interrupt sts %d\n", rc);
			return;
		}

		if (usb_sts & COARSE_DET_USB_IRQ) {
			rc = qpnp_chg_masked_write(chip,
				chip->boost_base + BOOST_ILIM,
				BOOST_ILIMT_MASK,
				BOOST_ILIMIT_DEF, 1);
			if (rc) {
				pr_err("Failed to set ilim rc = %d\n", rc);
				return;
			}
		} else {
			pr_warn_ratelimited("USB short to GND detected!\n");
		}
	}
}

#define QPNP_CHG_VDDMAX_MIN		3400
#define QPNP_CHG_V_MIN_MV		3240
#define QPNP_CHG_V_MAX_MV		4500
#define QPNP_CHG_V_STEP_MV		10
#define QPNP_CHG_BUCK_TRIM1_STEP	10
#define QPNP_CHG_BUCK_VDD_TRIM_MASK	0xF0
static int
qpnp_chg_vddmax_and_trim_set(struct qpnp_chg_chip *chip,
		int voltage, int trim_mv)
{
	int rc, trim_set;
	u8 vddmax = 0, trim = 0;

	if (voltage < QPNP_CHG_VDDMAX_MIN
			|| voltage > QPNP_CHG_V_MAX_MV) {
		pr_err("bad mV=%d asked to set\n", voltage);
		return -EINVAL;
	}

	vddmax = (voltage - QPNP_CHG_V_MIN_MV) / QPNP_CHG_V_STEP_MV;
	rc = qpnp_chg_write(chip, &vddmax, chip->chgr_base + CHGR_VDD_MAX, 1);
	if (rc) {
		pr_err("Failed to write vddmax: %d\n", rc);
		return rc;
	}

	rc = qpnp_chg_masked_write(chip,
		chip->buck_base + SEC_ACCESS,
		0xFF,
		0xA5, 1);
	if (rc) {
		pr_err("failed to write SEC_ACCESS rc=%d\n", rc);
		return rc;
	}
	trim_set = clamp((int)chip->trim_center
			+ (trim_mv / QPNP_CHG_BUCK_TRIM1_STEP),
			0, 0xF);
	trim = (u8)trim_set << 4;
	rc = qpnp_chg_masked_write(chip,
		chip->buck_base + BUCK_CTRL_TRIM1,
		QPNP_CHG_BUCK_VDD_TRIM_MASK,
		trim, 1);
	if (rc) {
		pr_err("Failed to write buck trim1: %d\n", rc);
		return rc;
	}
	pr_debug("voltage=%d+%d setting vddmax: %02x, trim: %02x\n",
			voltage, trim_mv, vddmax, trim);
	return 0;
}

static int
qpnp_chg_vddmax_get(struct qpnp_chg_chip *chip)
{
	int rc;
	u8 vddmax = 0;

	rc = qpnp_chg_read(chip, &vddmax, chip->chgr_base + CHGR_VDD_MAX, 1);
	if (rc) {
		pr_err("Failed to write vddmax: %d\n", rc);
		return rc;
	}

	return QPNP_CHG_V_MIN_MV + (int)vddmax * QPNP_CHG_V_STEP_MV;
}

/* JEITA compliance logic */
static void
qpnp_chg_set_appropriate_vddmax(struct qpnp_chg_chip *chip)
{
	if (chip->bat_is_cool)
		qpnp_chg_vddmax_and_trim_set(chip, chip->cool_bat_mv,
				chip->delta_vddmax_mv);
	else if (chip->bat_is_warm)
		qpnp_chg_vddmax_and_trim_set(chip, chip->warm_bat_mv,
				chip->delta_vddmax_mv);
	else
		qpnp_chg_vddmax_and_trim_set(chip, chip->max_voltage_mv,
				chip->delta_vddmax_mv);
}

#define BATFET_LPM_MASK		0xC0
#define BATFET_LPM		0x40
#define BATFET_NO_LPM		0x00
static int
qpnp_chg_regulator_batfet_set(struct qpnp_chg_chip *chip, bool enable)
{
	int rc = 0;

	if (chip->charging_disabled || !chip->bat_if_base)
		return rc;

	if (chip->type == SMBB)
		rc = qpnp_chg_masked_write(chip,
			chip->bat_if_base + CHGR_BAT_IF_SPARE,
			BATFET_LPM_MASK,
			enable ? BATFET_NO_LPM : BATFET_LPM, 1);
	else
		rc = qpnp_chg_masked_write(chip,
			chip->bat_if_base + CHGR_BAT_IF_BATFET_CTRL4,
			BATFET_LPM_MASK,
			enable ? BATFET_NO_LPM : BATFET_LPM, 1);

	return rc;
}

static void
qpnp_usbin_health_check_work(struct work_struct *work)
{
	int usbin_health = 0;
	u8 psy_health_sts = 0;
	struct delayed_work *dwork = to_delayed_work(work);
	struct qpnp_chg_chip *chip = container_of(dwork,
				struct qpnp_chg_chip, usbin_health_check);

	usbin_health = qpnp_chg_check_usbin_health(chip);
	spin_lock(&chip->usbin_health_monitor_lock);
	if (chip->usbin_health != usbin_health) {
		pr_debug("health_check_work: pr_usbin_health = %d, usbin_health = %d",
			chip->usbin_health, usbin_health);
		chip->usbin_health = usbin_health;
		if (usbin_health == USBIN_OVP)
			psy_health_sts = POWER_SUPPLY_HEALTH_OVERVOLTAGE;
		else if (usbin_health == USBIN_OK)
			psy_health_sts = POWER_SUPPLY_HEALTH_GOOD;
		power_supply_set_health_state(chip->usb_psy, psy_health_sts);
		power_supply_changed(chip->usb_psy);
	}
	/* enable OVP monitor in usb valid after coarse-det complete */
	chip->usb_valid_check_ovp = true;
	spin_unlock(&chip->usbin_health_monitor_lock);
	return;
}

#define USB_VALID_DEBOUNCE_TIME_MASK		0x3
#define USB_DEB_BYPASS		0x0
#define USB_DEB_5MS			0x1
#define USB_DEB_10MS		0x2
#define USB_DEB_20MS		0x3
static irqreturn_t
qpnp_chg_coarse_det_usb_irq_handler(int irq, void *_chip)
{
	struct qpnp_chg_chip *chip = _chip;
	int host_mode, rc = 0;
	int debounce[] = {
		[USB_DEB_BYPASS] = 0,
		[USB_DEB_5MS] = 5,
		[USB_DEB_10MS] = 10,
		[USB_DEB_20MS] = 20 };
	u8 ovp_ctl;
	bool usb_coarse_det;

	host_mode = qpnp_chg_is_otg_en_set(chip);
	usb_coarse_det = qpnp_chg_check_usb_coarse_det(chip);
	printk("usb coarse-det triggered: %d host_mode: %d\n",
			usb_coarse_det, host_mode);

	if (host_mode)
		return IRQ_HANDLED;
	/* ignore to monitor OVP in usbin valid irq handler
	 * if the coarse-det fired first, do the OVP state monitor
	 * in the usbin_health_check work, and after the work,
	 * enable monitor OVP in usbin valid irq handler */
	chip->usb_valid_check_ovp = false;
	if (chip->usb_coarse_det ^ usb_coarse_det) {
		chip->usb_coarse_det = usb_coarse_det;
		if (usb_coarse_det) {
			/* usb coarse-det rising edge, check the usbin_valid
			 * debounce time setting, and start a delay work to
			 * check the OVP status */
			rc = qpnp_chg_read(chip, &ovp_ctl,
					chip->usb_chgpth_base + USB_OVP_CTL, 1);

			if (rc) {
				pr_err("spmi read failed: addr=%03X, rc=%d\n",
					chip->usb_chgpth_base + USB_OVP_CTL,
					rc);
				return rc;
			}
			ovp_ctl = ovp_ctl & USB_VALID_DEBOUNCE_TIME_MASK;
			schedule_delayed_work(&chip->usbin_health_check,
					msecs_to_jiffies(debounce[ovp_ctl]));
		} else {
			/* usb coarse-det rising edge, set the usb psy health
			 * status to unknown */
			pr_debug("usb coarse det clear, set usb health to unknown\n");
			chip->usbin_health = USBIN_UNKNOW;
			power_supply_set_health_state(chip->usb_psy,
				POWER_SUPPLY_HEALTH_UNKNOWN);
			power_supply_changed(chip->usb_psy);
		}

	}
	return IRQ_HANDLED;
}

#define ENUM_T_STOP_BIT		BIT(0)
static irqreturn_t
qpnp_chg_usb_usbin_valid_irq_handler(int irq, void *_chip)
{
	struct qpnp_chg_chip *chip = _chip;
	int usb_present, host_mode, usbin_health;
	u8 psy_health_sts;
	u8 chg_led = 0x0; //ASUS_BSP +
	
	usb_present = qpnp_chg_is_usb_chg_plugged_in(chip);
	host_mode = qpnp_chg_is_otg_en_set(chip);
	printk("usbin-valid triggered: %d host_mode: %d\n",
		usb_present, host_mode);

	/* In host mode notifications cmoe from USB supply */
	if (host_mode)
		return IRQ_HANDLED;

	if (chip->usb_present ^ usb_present) {
		chip->usb_present = usb_present;
		if (!usb_present) {
			qpnp_chg_write(chip, &chg_led, 0x104D, 1);//ASUS_BSP +
			
			/* when a valid charger inserted, and increase the
			 *  charger voltage to OVP threshold, then
			 *  usb_in_valid falling edge interrupt triggers.
			 *  So we handle the OVP monitor here, and ignore
			 *  other health state changes */
			if (chip->ovp_monitor_enable &&
				       (chip->usb_valid_check_ovp)) {
				usbin_health =
					qpnp_chg_check_usbin_health(chip);
				if ((chip->usbin_health != usbin_health)
					&& (usbin_health == USBIN_OVP)) {
					chip->usbin_health = usbin_health;
					psy_health_sts =
					POWER_SUPPLY_HEALTH_OVERVOLTAGE;
					power_supply_set_health_state(
						chip->usb_psy,
						psy_health_sts);
					power_supply_changed(chip->usb_psy);
				}
			}
			if (!qpnp_chg_is_dc_chg_plugged_in(chip)) {
				chip->delta_vddmax_mv = 0;
				qpnp_chg_set_appropriate_vddmax(chip);
				chip->chg_done = false;
			}
			qpnp_chg_usb_suspend_enable(chip, 0);
			qpnp_chg_iusbmax_set(chip, QPNP_CHG_I_MAX_MIN_100);
			chip->prev_usb_max_ma = -EINVAL;
			chip->aicl_settled = false;
		} else {
			/* when OVP clamped usbin, and then decrease
			 * the charger voltage to lower than the OVP
			 * threshold, a usbin_valid rising edge
			 * interrupt triggered. So we change the usb
			 * psy health state back to good */
			if (chip->ovp_monitor_enable &&
				       (chip->usb_valid_check_ovp)) {
				usbin_health =
					qpnp_chg_check_usbin_health(chip);
				if ((chip->usbin_health != usbin_health)
					&& (usbin_health == USBIN_OK)) {
					chip->usbin_health = usbin_health;
					psy_health_sts =
						POWER_SUPPLY_HEALTH_GOOD;
					power_supply_set_health_state(
						chip->usb_psy,
						psy_health_sts);
					power_supply_changed(chip->usb_psy);
				}
			}

			if (!qpnp_chg_is_dc_chg_plugged_in(chip)) {
				chip->delta_vddmax_mv = 0;
				qpnp_chg_set_appropriate_vddmax(chip);
			}
			schedule_delayed_work(&chip->eoc_work,
				msecs_to_jiffies(EOC_CHECK_PERIOD_MS));
			printk("[BAT][PM8226][sche_eoc_work]%s\n",__FUNCTION__);//ASUS BSP Eason:check schedule eoc_work
			schedule_work(&chip->soc_check_work);
		}

		power_supply_set_present(chip->usb_psy, chip->usb_present);
		schedule_work(&chip->batfet_lcl_work);
	}

#ifdef CONFIG_PM_8226_CHARGER
	PM8226_charger_in_out_handler(irq, chip);
#endif

	return IRQ_HANDLED;
}

#define TEST_EN_SMBC_LOOP		0xE5
#define IBAT_REGULATION_DISABLE		BIT(2)
static irqreturn_t
qpnp_chg_bat_if_batt_temp_irq_handler(int irq, void *_chip)
{
	struct qpnp_chg_chip *chip = _chip;
	int batt_temp_good, batt_present, rc;

	batt_temp_good = qpnp_chg_is_batt_temp_ok(chip);
	printk("batt-temp triggered: %d\n", batt_temp_good);

	batt_present = qpnp_chg_is_batt_present(chip);
	if (batt_present) {
		rc = qpnp_chg_masked_write(chip,
			chip->buck_base + SEC_ACCESS,
			0xFF,
			0xA5, 1);
		if (rc) {
			pr_err("failed to write SEC_ACCESS rc=%d\n", rc);
			return rc;
		}

		rc = qpnp_chg_masked_write(chip,
			chip->buck_base + TEST_EN_SMBC_LOOP,
			IBAT_REGULATION_DISABLE,
			batt_temp_good ? 0 : IBAT_REGULATION_DISABLE, 1);
		if (rc) {
			pr_err("failed to write COMP_OVR1 rc=%d\n", rc);
			return rc;
		}
	}

	pr_debug("psy changed batt_psy\n");
	power_supply_changed(&chip->batt_psy);
	return IRQ_HANDLED;
}

static irqreturn_t
qpnp_chg_bat_if_batt_pres_irq_handler(int irq, void *_chip)
{
	struct qpnp_chg_chip *chip = _chip;
	int batt_present, batt_temp_good, rc;

	batt_present = qpnp_chg_is_batt_present(chip);
	printk("batt-pres triggered: %d\n", batt_present);

	if (chip->batt_present ^ batt_present) {
		if (batt_present) {
			batt_temp_good = qpnp_chg_is_batt_temp_ok(chip);
			rc = qpnp_chg_masked_write(chip,
				chip->buck_base + SEC_ACCESS,
				0xFF,
				0xA5, 1);
			if (rc) {
				pr_err("failed to write SEC_ACCESS: %d\n", rc);
				return rc;
			}

			rc = qpnp_chg_masked_write(chip,
				chip->buck_base + TEST_EN_SMBC_LOOP,
				IBAT_REGULATION_DISABLE,
				batt_temp_good
				? 0 : IBAT_REGULATION_DISABLE, 1);
			if (rc) {
				pr_err("failed to write COMP_OVR1 rc=%d\n", rc);
				return rc;
			}
			schedule_work(&chip->insertion_ocv_work);
		} else {
			rc = qpnp_chg_masked_write(chip,
				chip->buck_base + SEC_ACCESS,
				0xFF,
				0xA5, 1);
			if (rc) {
				pr_err("failed to write SEC_ACCESS: %d\n", rc);
				return rc;
			}

			rc = qpnp_chg_masked_write(chip,
				chip->buck_base + TEST_EN_SMBC_LOOP,
				IBAT_REGULATION_DISABLE,
				0, 1);
			if (rc) {
				pr_err("failed to write COMP_OVR1 rc=%d\n", rc);
				return rc;
			}
			chip->insertion_ocv_uv = 0;
			qpnp_chg_charge_en(chip, 0);
			printk("[BAT][PM8226][CHG_EN]%s:0\n",__FUNCTION__);//ASUS_BSP Eason: check CHG_EN
		}
		chip->batt_present = batt_present;
		pr_debug("psy changed batt_psy\n");
		power_supply_changed(&chip->batt_psy);
		pr_debug("psy changed usb_psy\n");
		power_supply_changed(chip->usb_psy);

		if ((chip->cool_bat_decidegc || chip->warm_bat_decidegc)
						&& batt_present) {
			pr_debug("enabling vadc notifications\n");
			schedule_work(&chip->adc_measure_work);
		} else if ((chip->cool_bat_decidegc || chip->warm_bat_decidegc)
				&& !batt_present) {
			schedule_work(&chip->adc_disable_work);
			pr_debug("disabling vadc notifications\n");
		}
	}

	return IRQ_HANDLED;
}

static irqreturn_t
qpnp_chg_dc_dcin_valid_irq_handler(int irq, void *_chip)
{
	struct qpnp_chg_chip *chip = _chip;
	int dc_present;

	dc_present = qpnp_chg_is_dc_chg_plugged_in(chip);
	printk("dcin-valid triggered: %d\n", dc_present);

	if (chip->dc_present ^ dc_present) {
		chip->dc_present = dc_present;
		if (qpnp_chg_is_otg_en_set(chip))
			qpnp_chg_force_run_on_batt(chip, !dc_present ? 1 : 0);
		if (!dc_present && !qpnp_chg_is_usb_chg_plugged_in(chip)) {
			chip->delta_vddmax_mv = 0;
			qpnp_chg_set_appropriate_vddmax(chip);
			chip->chg_done = false;
		} else {
			if (!qpnp_chg_is_usb_chg_plugged_in(chip)) {
				chip->delta_vddmax_mv = 0;
				qpnp_chg_set_appropriate_vddmax(chip);
			}
			schedule_delayed_work(&chip->eoc_work,
				msecs_to_jiffies(EOC_CHECK_PERIOD_MS));
			schedule_work(&chip->soc_check_work);
		}
		pr_debug("psy changed dc_psy\n");
		power_supply_changed(&chip->dc_psy);
		pr_debug("psy changed batt_psy\n");
		power_supply_changed(&chip->batt_psy);
		schedule_work(&chip->batfet_lcl_work);
	}

	return IRQ_HANDLED;
}

#define CHGR_CHG_FAILED_BIT	BIT(7)
static irqreturn_t
qpnp_chg_chgr_chg_failed_irq_handler(int irq, void *_chip)
{
	struct qpnp_chg_chip *chip = _chip;
	int rc;
	u8 chg_led = 0; //ASUS_BSP +

	printk("chg_failed triggered\n");

	qpnp_chg_write(chip, &chg_led, 0x104D, 1);//ASUS_BSP +

	rc = qpnp_chg_masked_write(chip,
		chip->chgr_base + CHGR_CHG_FAILED,
		CHGR_CHG_FAILED_BIT,
		CHGR_CHG_FAILED_BIT, 1);
	if (rc)
		pr_err("Failed to write chg_fail clear bit!\n");

	if (chip->bat_if_base) {
		pr_debug("psy changed batt_psy\n");
		power_supply_changed(&chip->batt_psy);
	}
	pr_debug("psy changed usb_psy\n");
	power_supply_changed(chip->usb_psy);
	if (chip->dc_chgpth_base) {
		pr_debug("psy changed dc_psy\n");
		power_supply_changed(&chip->dc_psy);
	}
	return IRQ_HANDLED;
}

static irqreturn_t
qpnp_chg_chgr_chg_trklchg_irq_handler(int irq, void *_chip)
{
	struct qpnp_chg_chip *chip = _chip;
	u8 chg_led = 0x1; //ASUS_BSP +

	printk("TRKL IRQ triggered\n");

	qpnp_chg_write(chip, &chg_led, 0x104D, 1);//ASUS_BSP +
	
	chip->chg_done = false;
	if (chip->bat_if_base) {
		pr_debug("psy changed batt_psy\n");
		power_supply_changed(&chip->batt_psy);
	}

	return IRQ_HANDLED;
}

static int qpnp_chg_is_fastchg_on(struct qpnp_chg_chip *chip)
{
	u8 chgr_sts;
	int rc;

	rc = qpnp_chg_read(chip, &chgr_sts, INT_RT_STS(chip->chgr_base), 1);
	if (rc) {
		pr_err("failed to read interrupt status %d\n", rc);
		return rc;
	}
	pr_debug("chgr_sts 0x%x\n", chgr_sts);
	return (chgr_sts & FAST_CHG_ON_IRQ) ? 1 : 0;
}

#define VBATDET_BYPASS	0x01
static int
bypass_vbatdet_comp(struct qpnp_chg_chip *chip, bool bypass)
{
	int rc;

	pr_debug("bypass %d\n", bypass);
		rc = qpnp_chg_masked_write(chip,
			chip->chgr_base + SEC_ACCESS,
			0xA5,
			0xA5, 1);
	rc |= qpnp_chg_masked_write(chip,
			chip->chgr_base + CHGR_COMP_OVR1,
			0xFF,
			bypass ? VBATDET_BYPASS : 0, 1);
	if (rc) {
		pr_err("Failed to bypass vbatdet comp rc = %d\n", rc);
		return rc;
	}

	return rc;
}

static irqreturn_t
qpnp_chg_chgr_chg_fastchg_irq_handler(int irq, void *_chip)
{
	struct qpnp_chg_chip *chip = _chip;
	bool fastchg_on = false;
	u8 chg_led = 0; //ASUS_BSP +

	qpnp_chg_irq_wake_disable(&chip->chg_fastchg);
	fastchg_on = qpnp_chg_is_fastchg_on(chip);

	printk("FAST_CHG IRQ triggered, fastchg_on: %d\n", fastchg_on);

	qpnp_chg_write(chip, &chg_led, 0x104D, 1); //ASUS_BSP +

	if (chip->fastchg_on ^ fastchg_on) {
		chip->fastchg_on = fastchg_on;
		if (chip->bat_if_base) {
			pr_debug("psy changed batt_psy\n");
			power_supply_changed(&chip->batt_psy);
		}

		pr_debug("psy changed usb_psy\n");
		power_supply_changed(chip->usb_psy);

		if (chip->dc_chgpth_base) {
			pr_debug("psy changed dc_psy\n");
			power_supply_changed(&chip->dc_psy);
		}

		if (fastchg_on) {
			chip->chg_done = false;
			bypass_vbatdet_comp(chip, 1);
			if (chip->bat_is_warm || chip->bat_is_cool) {
				qpnp_chg_set_appropriate_vddmax(chip);
				qpnp_chg_set_appropriate_battery_current(chip);
			}

			if (chip->resuming_charging) {
				chip->resuming_charging = false;
				qpnp_chg_set_appropriate_vbatdet(chip);
			}

			if (!chip->charging_disabled) {
				schedule_delayed_work(&chip->eoc_work,
					msecs_to_jiffies(EOC_CHECK_PERIOD_MS));
				pm_stay_awake(chip->dev);
			}
			if (chip->parallel_ovp_mode)
				switch_parallel_ovp_mode(chip, 1);
		} else {
			if (chip->parallel_ovp_mode)
				switch_parallel_ovp_mode(chip, 0);
			if (!chip->bat_is_warm && !chip->bat_is_cool)
				bypass_vbatdet_comp(chip, 0);
		}
	}

	qpnp_chg_enable_irq(&chip->chg_vbatdet_lo);

	return IRQ_HANDLED;
}

static int
qpnp_dc_property_is_writeable(struct power_supply *psy,
						enum power_supply_property psp)
{
	switch (psp) {
	case POWER_SUPPLY_PROP_CURRENT_MAX:
		return 1;
	default:
		break;
	}

	return 0;
}

static int
qpnp_batt_property_is_writeable(struct power_supply *psy,
						enum power_supply_property psp)
{
	switch (psp) {
	case POWER_SUPPLY_PROP_CHARGING_ENABLED:
	case POWER_SUPPLY_PROP_SYSTEM_TEMP_LEVEL:
	case POWER_SUPPLY_PROP_INPUT_CURRENT_MAX:
	case POWER_SUPPLY_PROP_INPUT_CURRENT_TRIM:
	case POWER_SUPPLY_PROP_INPUT_CURRENT_SETTLED:
	case POWER_SUPPLY_PROP_VOLTAGE_MIN:
	case POWER_SUPPLY_PROP_COOL_TEMP:
	case POWER_SUPPLY_PROP_WARM_TEMP:
	case POWER_SUPPLY_PROP_CAPACITY:
		return 1;
	default:
		break;
	}

	return 0;
}

static int
qpnp_chg_buck_control(struct qpnp_chg_chip *chip, int enable)
{
	int rc;

	if (chip->charging_disabled && enable) {
		pr_debug("Charging disabled\n");
		return 0;
	}

	rc = qpnp_chg_charge_en(chip, enable);
	printk("[BAT][PM8226][CHG_EN]%s:%d\n",__FUNCTION__, enable);//ASUS_BSP Eason: check CHG_EN
	if (rc) {
		pr_err("Failed to control charging %d\n", rc);
		return rc;
	}

	rc = qpnp_chg_force_run_on_batt(chip, !enable);
	if (rc)
		pr_err("Failed to control charging %d\n", rc);

	return rc;
}

static int
switch_usb_to_charge_mode(struct qpnp_chg_chip *chip)
{
	int rc;

	pr_debug("switch to charge mode\n");
	if (!qpnp_chg_is_otg_en_set(chip))
		return 0;

	if (chip->type == SMBBP) {
		rc = qpnp_chg_masked_write(chip,
			chip->boost_base + BOOST_ILIM,
			BOOST_ILIMT_MASK,
			BOOST_ILIMIT_DEF, 1);
		if (rc) {
			pr_err("Failed to set ilim rc = %d\n", rc);
			return rc;
		}
	}

	/* enable usb ovp fet */
	rc = qpnp_chg_masked_write(chip,
			chip->usb_chgpth_base + CHGR_USB_USB_OTG_CTL,
			USB_OTG_EN_BIT,
			0, 1);
	if (rc) {
		pr_err("Failed to turn on usb ovp rc = %d\n", rc);
		return rc;
	}

	rc = qpnp_chg_force_run_on_batt(chip, chip->charging_disabled);
	if (rc) {
		pr_err("Failed re-enable charging rc = %d\n", rc);
		return rc;
	}

	return 0;
}

static int
switch_usb_to_host_mode(struct qpnp_chg_chip *chip)
{
	int rc;
	u8 usb_sts;

	pr_debug("switch to host mode\n");
	if (qpnp_chg_is_otg_en_set(chip))
		return 0;

	if (chip->parallel_ovp_mode)
		switch_parallel_ovp_mode(chip, 0);

	if (chip->type == SMBBP) {
		rc = qpnp_chg_masked_write(chip,
				chip->boost_base + BOOST_ILIM,
				BOOST_ILIMT_MASK,
				BOOST_ILIMIT_MIN, 1);
		if (rc) {
			pr_err("Failed to turn configure ilim rc = %d\n", rc);
			return rc;
		}
	}

	if (!qpnp_chg_is_dc_chg_plugged_in(chip)) {
		rc = qpnp_chg_force_run_on_batt(chip, 1);
		if (rc) {
			pr_err("Failed to disable charging rc = %d\n", rc);
			return rc;
		}
	}

	/* force usb ovp fet off */
	rc = qpnp_chg_masked_write(chip,
			chip->usb_chgpth_base + CHGR_USB_USB_OTG_CTL,
			USB_OTG_EN_BIT,
			USB_OTG_EN_BIT, 1);
	if (rc) {
		pr_err("Failed to turn off usb ovp rc = %d\n", rc);
		return rc;
	}

	if (chip->type == SMBBP) {
		/* Wait for OCP circuitry to be powered up */
		msleep(100);
		rc = qpnp_chg_read(chip, &usb_sts,
				INT_RT_STS(chip->usb_chgpth_base), 1);
		if (rc) {
			pr_err("failed to read interrupt sts %d\n", rc);
			return rc;
		}

		if (usb_sts & COARSE_DET_USB_IRQ) {
			rc = qpnp_chg_masked_write(chip,
				chip->boost_base + BOOST_ILIM,
				BOOST_ILIMT_MASK,
				BOOST_ILIMIT_DEF, 1);
			if (rc) {
				pr_err("Failed to set ilim rc = %d\n", rc);
				return rc;
			}
		} else {
			pr_warn_ratelimited("USB short to GND detected!\n");
		}
	}

	return 0;
}

static enum power_supply_property pm_power_props_mains[] = {
	POWER_SUPPLY_PROP_PRESENT,
	POWER_SUPPLY_PROP_ONLINE,
	POWER_SUPPLY_PROP_CURRENT_MAX,
};

static enum power_supply_property msm_batt_power_props[] = {
	POWER_SUPPLY_PROP_CHARGING_ENABLED,
	POWER_SUPPLY_PROP_STATUS,
	POWER_SUPPLY_PROP_CHARGE_TYPE,
	POWER_SUPPLY_PROP_HEALTH,
	POWER_SUPPLY_PROP_PRESENT,
	POWER_SUPPLY_PROP_ONLINE,
	POWER_SUPPLY_PROP_TECHNOLOGY,
	POWER_SUPPLY_PROP_VOLTAGE_MAX_DESIGN,
	POWER_SUPPLY_PROP_VOLTAGE_MIN_DESIGN,
	POWER_SUPPLY_PROP_VOLTAGE_NOW,
	POWER_SUPPLY_PROP_CAPACITY,
	POWER_SUPPLY_PROP_CURRENT_NOW,
	POWER_SUPPLY_PROP_INPUT_CURRENT_MAX,
	POWER_SUPPLY_PROP_INPUT_CURRENT_TRIM,
	POWER_SUPPLY_PROP_INPUT_CURRENT_SETTLED,
	POWER_SUPPLY_PROP_VOLTAGE_MIN,
	POWER_SUPPLY_PROP_INPUT_VOLTAGE_REGULATION,
	POWER_SUPPLY_PROP_CHARGE_FULL_DESIGN,
	POWER_SUPPLY_PROP_CHARGE_FULL,
	POWER_SUPPLY_PROP_TEMP,
	POWER_SUPPLY_PROP_COOL_TEMP,
	POWER_SUPPLY_PROP_WARM_TEMP,
	POWER_SUPPLY_PROP_SYSTEM_TEMP_LEVEL,
	POWER_SUPPLY_PROP_CYCLE_COUNT,
	POWER_SUPPLY_PROP_VOLTAGE_OCV,
};

static char *pm_power_supplied_to[] = {
	"battery",
};

static char *pm_batt_supplied_to[] = {
	"bms",
};

static int charger_monitor;
module_param(charger_monitor, int, 0644);

static int ext_ovp_present;
module_param(ext_ovp_present, int, 0444);

#define USB_WALL_THRESHOLD_MA	500
#define OVP_USB_WALL_THRESHOLD_MA	200
static int
qpnp_power_get_property_mains(struct power_supply *psy,
				  enum power_supply_property psp,
				  union power_supply_propval *val)
{
	struct qpnp_chg_chip *chip = container_of(psy, struct qpnp_chg_chip,
								dc_psy);

	switch (psp) {
	case POWER_SUPPLY_PROP_PRESENT:
	case POWER_SUPPLY_PROP_ONLINE:
		val->intval = 0;
		if (chip->charging_disabled)
			return 0;

		val->intval = qpnp_chg_is_dc_chg_plugged_in(chip);
		break;
	case POWER_SUPPLY_PROP_CURRENT_MAX:
		val->intval = chip->maxinput_dc_ma * 1000;
		break;
	default:
		return -EINVAL;
	}
	return 0;
}

static void
qpnp_aicl_check_work(struct work_struct *work)
{
	struct delayed_work *dwork = to_delayed_work(work);
	struct qpnp_chg_chip *chip = container_of(dwork,
				struct qpnp_chg_chip, aicl_check_work);
	union power_supply_propval ret = {0,};

	if (!charger_monitor && qpnp_chg_is_usb_chg_plugged_in(chip)) {
		chip->usb_psy->get_property(chip->usb_psy,
			  POWER_SUPPLY_PROP_CURRENT_MAX, &ret);
		if ((ret.intval / 1000) > USB_WALL_THRESHOLD_MA) {
			pr_debug("no charger_monitor present set iusbmax %d\n",
					ret.intval / 1000);
			qpnp_chg_iusbmax_set(chip, ret.intval / 1000);
		}
	} else {
		pr_debug("charger_monitor is present\n");
	}
	chip->charger_monitor_checked = true;
}

static int
get_prop_battery_voltage_now(struct qpnp_chg_chip *chip)
{
	int rc = 0;
	struct qpnp_vadc_result results;

	if (chip->revision == 0 && chip->type == SMBB) {
		pr_err("vbat reading not supported for 1.0 rc=%d\n", rc);
		return 0;
	} else {
		rc = qpnp_vadc_read(chip->vadc_dev, VBAT_SNS, &results);
		if (rc) {
			pr_err("Unable to read vbat rc=%d\n", rc);
			return 0;
		}
		return results.physical;
	}
}

#define BATT_PRES_BIT BIT(7)
static int
get_prop_batt_present(struct qpnp_chg_chip *chip)
{
	u8 batt_present;
	int rc;

	rc = qpnp_chg_read(chip, &batt_present,
				chip->bat_if_base + CHGR_BAT_IF_PRES_STATUS, 1);
	if (rc) {
		pr_err("Couldn't read battery status read failed rc=%d\n", rc);
		return 0;
	};
	return (batt_present & BATT_PRES_BIT) ? 1 : 0;
}

#define BATT_TEMP_HOT	BIT(6)
#define BATT_TEMP_OK	BIT(7)
static int
get_prop_batt_health(struct qpnp_chg_chip *chip)
{
	u8 batt_health;
	int rc;

	rc = qpnp_chg_read(chip, &batt_health,
				chip->bat_if_base + CHGR_STATUS, 1);
	if (rc) {
		pr_err("Couldn't read battery health read failed rc=%d\n", rc);
		return POWER_SUPPLY_HEALTH_UNKNOWN;
	};

	if (BATT_TEMP_OK & batt_health)
		return POWER_SUPPLY_HEALTH_GOOD;
	if (BATT_TEMP_HOT & batt_health)
		return POWER_SUPPLY_HEALTH_OVERHEAT;
	else
		return POWER_SUPPLY_HEALTH_COLD;
}

static int
get_prop_charge_type(struct qpnp_chg_chip *chip)
{
	int rc;
	u8 chgr_sts;

	if (!get_prop_batt_present(chip))
		return POWER_SUPPLY_CHARGE_TYPE_NONE;

	rc = qpnp_chg_read(chip, &chgr_sts,
				INT_RT_STS(chip->chgr_base), 1);
	if (rc) {
		pr_err("failed to read interrupt sts %d\n", rc);
		return POWER_SUPPLY_CHARGE_TYPE_NONE;
	}

	if (chgr_sts & TRKL_CHG_ON_IRQ)
		return POWER_SUPPLY_CHARGE_TYPE_TRICKLE;
	if (chgr_sts & FAST_CHG_ON_IRQ)
		return POWER_SUPPLY_CHARGE_TYPE_FAST;

	return POWER_SUPPLY_CHARGE_TYPE_NONE;
}

#define DEFAULT_CAPACITY	50
static int
get_batt_capacity(struct qpnp_chg_chip *chip)
{
	union power_supply_propval ret = {0,};

	if (chip->fake_battery_soc >= 0)
		return chip->fake_battery_soc;
	if (chip->use_default_batt_values || !get_prop_batt_present(chip))
		return DEFAULT_CAPACITY;
	if (chip->bms_psy) {
		chip->bms_psy->get_property(chip->bms_psy,
				POWER_SUPPLY_PROP_CAPACITY, &ret);
		return ret.intval;
	}
	return DEFAULT_CAPACITY;
}

static int
get_prop_batt_status(struct qpnp_chg_chip *chip)
{
	int rc;
	u8 chgr_sts, bat_if_sts;

	if ((qpnp_chg_is_usb_chg_plugged_in(chip) ||
		qpnp_chg_is_dc_chg_plugged_in(chip)) && chip->chg_done) {
		return POWER_SUPPLY_STATUS_FULL;
	}

	rc = qpnp_chg_read(chip, &chgr_sts, INT_RT_STS(chip->chgr_base), 1);
	if (rc) {
		pr_err("failed to read interrupt sts %d\n", rc);
		return POWER_SUPPLY_CHARGE_TYPE_NONE;
	}

	rc = qpnp_chg_read(chip, &bat_if_sts, INT_RT_STS(chip->bat_if_base), 1);
	if (rc) {
		pr_err("failed to read bat_if sts %d\n", rc);
		return POWER_SUPPLY_CHARGE_TYPE_NONE;
	}

	if ((chgr_sts & TRKL_CHG_ON_IRQ) && !(bat_if_sts & BAT_FET_ON_IRQ))
		return POWER_SUPPLY_STATUS_CHARGING;
	if (chgr_sts & FAST_CHG_ON_IRQ && bat_if_sts & BAT_FET_ON_IRQ)
		return POWER_SUPPLY_STATUS_CHARGING;

	/* report full if state of charge is 100 and a charger is connected */
	if ((qpnp_chg_is_usb_chg_plugged_in(chip) ||
		qpnp_chg_is_dc_chg_plugged_in(chip))
			&& get_batt_capacity(chip) == 100) {
		return POWER_SUPPLY_STATUS_FULL;
	}

	return POWER_SUPPLY_STATUS_DISCHARGING;
}

static int
get_prop_current_now(struct qpnp_chg_chip *chip)
{
	union power_supply_propval ret = {0,};

	if (chip->bms_psy) {
		chip->bms_psy->get_property(chip->bms_psy,
			  POWER_SUPPLY_PROP_CURRENT_NOW, &ret);
		return ret.intval;
	} else {
		pr_debug("No BMS supply registered return 0\n");
	}

	return 0;
}

static int
get_prop_full_design(struct qpnp_chg_chip *chip)
{
	union power_supply_propval ret = {0,};

	if (chip->bms_psy) {
		chip->bms_psy->get_property(chip->bms_psy,
			  POWER_SUPPLY_PROP_CHARGE_FULL_DESIGN, &ret);
		return ret.intval;
	} else {
		pr_debug("No BMS supply registered return 0\n");
	}

	return 0;
}

static int
get_prop_charge_full(struct qpnp_chg_chip *chip)
{
	union power_supply_propval ret = {0,};

	if (chip->bms_psy) {
		chip->bms_psy->get_property(chip->bms_psy,
			  POWER_SUPPLY_PROP_CHARGE_FULL, &ret);
		return ret.intval;
	} else {
		pr_debug("No BMS supply registered return 0\n");
	}

	return 0;
}

//ASUS_BSP Eason:fix PM8226 charger FSM soc based(<=99%) don't charge issue+++
#ifdef CONFIG_PM_8226_CHARGER	
extern int pm8226_getCapacity(void);
static int asus_soc;
#endif
//ASUS_BSP Eason:fix PM8226 charger FSM soc based(<=99%) don't charge issue---

static int
get_prop_capacity(struct qpnp_chg_chip *chip)
{
	union power_supply_propval ret = {0,};
	int battery_status, bms_status, soc, charger_in;

	if (chip->fake_battery_soc >= 0)
		return chip->fake_battery_soc;

	if (chip->use_default_batt_values || !get_prop_batt_present(chip))
		return DEFAULT_CAPACITY;

	//ASUS_BSP Eason:fix PM8226 charger FSM soc based(<=99%) don't charge issue+++
#ifdef CONFIG_PM_8226_CHARGER	
	asus_soc = pm8226_getCapacity();
#endif
	//ASUS_BSP Eason:fix PM8226 charger FSM soc based(<=99%) don't charge issue---

	if (chip->bms_psy) {
		chip->bms_psy->get_property(chip->bms_psy,
				POWER_SUPPLY_PROP_CAPACITY, &ret);
		soc = ret.intval;

//ASUS_BSP don't report battery capacity 0 temporarily +++
		if(soc == 0){
			printk("BMS_CAP = 0, set BMS_CAP = 1\n");
			soc = 1;
		}
//ASUS_BSP don't report battery capacity 0 temporarily ---

		battery_status = get_prop_batt_status(chip);
		chip->bms_psy->get_property(chip->bms_psy,
				POWER_SUPPLY_PROP_STATUS, &ret);
		bms_status = ret.intval;
		charger_in = qpnp_chg_is_usb_chg_plugged_in(chip) ||
			qpnp_chg_is_dc_chg_plugged_in(chip);

//ASUS_BSP Eason:fix PM8226 charger FSM soc based(<=99%) don't charge issue+++
#ifdef CONFIG_PM_8226_CHARGER
		printk("[BAT] batS:%d, bmsS:%d, chg_in:%d, cool:%d, warm:%d, resuChg:%d, ChgDis:%d, asus_soc:%d, socRL:%d, BMS_soc:%d\n"
			,battery_status
			,bms_status
			,charger_in
			,chip->bat_is_cool
			,chip->bat_is_warm
			,chip->resuming_charging
			,chip->charging_disabled
			,asus_soc
			,chip->soc_resume_limit
			,soc);

		if (battery_status != POWER_SUPPLY_STATUS_CHARGING
				/*mark below line, because bms_status is the same of asus own status, may show charging but not real charging
				*  battery_status = get_prop_batt_status(chip); is PM8226 real charger FSM status
				*  if battery_status != POWER_SUPPLY_STATUS_CHARGING, then should resume charging
				*/
				//&& bms_status != POWER_SUPPLY_STATUS_CHARGING
				&& charger_in
				&& !chip->bat_is_cool
				&& !chip->bat_is_warm
				&& !chip->resuming_charging
				&& !chip->charging_disabled
				&& chip->soc_resume_limit
				&& asus_soc <= chip->soc_resume_limit) {//change "BMS soc" to "soc showed to user"(asus_soc) judge recharge
#else
		if (battery_status != POWER_SUPPLY_STATUS_CHARGING
				&& bms_status != POWER_SUPPLY_STATUS_CHARGING
				&& charger_in
				&& !chip->bat_is_cool
				&& !chip->bat_is_warm
				&& !chip->resuming_charging
				&& !chip->charging_disabled
				&& chip->soc_resume_limit
				&& soc <= chip->soc_resume_limit) {
#endif
//ASUS_BSP Eason:fix PM8226 charger FSM soc based(<=99%) don't charge issue---
			pr_debug("resuming charging at %d%% soc\n", soc);
			chip->resuming_charging = true;
			qpnp_chg_irq_wake_enable(&chip->chg_fastchg);
			qpnp_chg_set_appropriate_vbatdet(chip);
			qpnp_chg_charge_en(chip, !chip->charging_disabled);
			printk("[BAT][PM8226][CHG_EN]%s:%d\n",__FUNCTION__, !chip->charging_disabled);//ASUS_BSP Eason: check CHG_EN
		}
		if (soc == 0) {
			if (!qpnp_chg_is_usb_chg_plugged_in(chip)
				&& !qpnp_chg_is_usb_chg_plugged_in(chip))
				pr_warn_ratelimited("Battery 0, CHG absent\n");
		}
		return soc;
	} else {
		pr_debug("No BMS supply registered return 50\n");
	}

	/* return default capacity to avoid userspace
	 * from shutting down unecessarily */
	return DEFAULT_CAPACITY;
}

//Eason: choose Capacity type SWGauge/BMS +++ 
int get_BMS_capacity(void)
{
	return get_prop_capacity(g_qpnp_chg_chip);
}
//Eason: choose Capacity type SWGauge/BMS ---

#define DEFAULT_TEMP		250
#define MAX_TOLERABLE_BATT_TEMP_DDC	680
static int
get_prop_batt_temp(struct qpnp_chg_chip *chip)
{
	int rc = 0;
	struct qpnp_vadc_result results;

	if (chip->use_default_batt_values || !get_prop_batt_present(chip))
		return DEFAULT_TEMP;

	rc = qpnp_vadc_read(chip->vadc_dev, LR_MUX1_BATT_THERM, &results);
	if (rc) {
		pr_debug("Unable to read batt temperature rc=%d\n", rc);
		return 0;
	}
	pr_debug("get_bat_temp %d, %lld\n",
		results.adc_code, results.physical);

	return (int)results.physical;
}

static int get_prop_cycle_count(struct qpnp_chg_chip *chip)
{
	union power_supply_propval ret = {0,};

	if (chip->bms_psy)
		chip->bms_psy->get_property(chip->bms_psy,
			  POWER_SUPPLY_PROP_CYCLE_COUNT, &ret);
	return ret.intval;
}

static int get_prop_vchg_loop(struct qpnp_chg_chip *chip)
{
	u8 buck_sts;
	int rc;

	rc = qpnp_chg_read(chip, &buck_sts, INT_RT_STS(chip->buck_base), 1);

	if (rc) {
		pr_err("spmi read failed: addr=%03X, rc=%d\n",
				INT_RT_STS(chip->buck_base), rc);
		return rc;
	}
	pr_debug("buck usb sts 0x%x\n", buck_sts);

	return (buck_sts & VCHG_LOOP_IRQ) ? 1 : 0;
}

static int get_prop_online(struct qpnp_chg_chip *chip)
{
	return qpnp_chg_is_batfet_closed(chip);
}

#define USB_SUSPEND_UA	2000
static void
qpnp_batt_external_power_changed(struct power_supply *psy)
{
	struct qpnp_chg_chip *chip = container_of(psy, struct qpnp_chg_chip,
								batt_psy);
	union power_supply_propval ret = {0,};

	if (!chip->bms_psy)
		chip->bms_psy = power_supply_get_by_name("bms");

	chip->usb_psy->get_property(chip->usb_psy,
			  POWER_SUPPLY_PROP_ONLINE, &ret);

	/* Only honour requests while USB is present */
	if (qpnp_chg_is_usb_chg_plugged_in(chip)) {
		chip->usb_psy->get_property(chip->usb_psy,
			  POWER_SUPPLY_PROP_CURRENT_MAX, &ret);

		if (chip->prev_usb_max_ma == ret.intval)
			goto skip_set_iusb_max;

		chip->prev_usb_max_ma = ret.intval;

		if (ret.intval <= USB_SUSPEND_UA &&
					!chip->use_default_batt_values &&
					get_prop_batt_present(chip)) {
			if (ret.intval == USB_SUSPEND_UA)
				qpnp_chg_usb_suspend_enable(chip, 1);
			qpnp_chg_iusbmax_set(chip, QPNP_CHG_I_MAX_MIN_100);
		} else {
			qpnp_chg_usb_suspend_enable(chip, 0);
			if (((ret.intval / 1000) > USB_WALL_THRESHOLD_MA)
					&& (charger_monitor ||
					!chip->charger_monitor_checked)) {
				if (!ext_ovp_present)
					qpnp_chg_iusbmax_set(chip,
						USB_WALL_THRESHOLD_MA);
				else
					qpnp_chg_iusbmax_set(chip,
						OVP_USB_WALL_THRESHOLD_MA);
			} else {
				qpnp_chg_iusbmax_set(chip, ret.intval / 1000);
			}

			if ((chip->flags & POWER_STAGE_WA)
			&& ((ret.intval / 1000) > USB_WALL_THRESHOLD_MA)
			&& !chip->power_stage_workaround_running
			&& chip->power_stage_workaround_enable) {
				chip->power_stage_workaround_running = true;
				pr_debug("usb wall chg inserted starting power stage workaround charger_monitor = %d\n",
						charger_monitor);
				schedule_work(&chip->reduce_power_stage_work);
			}
		}
	}

skip_set_iusb_max:
	pr_debug("end of power supply changed\n");
	pr_debug("psy changed batt_psy\n");
	power_supply_changed(&chip->batt_psy);
}

static int
qpnp_batt_power_get_property(struct power_supply *psy,
				       enum power_supply_property psp,
				       union power_supply_propval *val)
{
	struct qpnp_chg_chip *chip = container_of(psy, struct qpnp_chg_chip,
								batt_psy);

	switch (psp) {
	case POWER_SUPPLY_PROP_STATUS:
		val->intval = get_prop_batt_status(chip);
		break;
	case POWER_SUPPLY_PROP_CHARGE_TYPE:
		val->intval = get_prop_charge_type(chip);
		break;
	case POWER_SUPPLY_PROP_HEALTH:
		val->intval = get_prop_batt_health(chip);
		break;
	case POWER_SUPPLY_PROP_PRESENT:
		val->intval = get_prop_batt_present(chip);
		break;
	case POWER_SUPPLY_PROP_TECHNOLOGY:
		val->intval = POWER_SUPPLY_TECHNOLOGY_LION;
		break;
	case POWER_SUPPLY_PROP_VOLTAGE_MAX_DESIGN:
		val->intval = chip->max_voltage_mv * 1000;
		break;
	case POWER_SUPPLY_PROP_VOLTAGE_MIN_DESIGN:
		val->intval = chip->min_voltage_mv * 1000;
		break;
	case POWER_SUPPLY_PROP_VOLTAGE_NOW:
		val->intval = get_prop_battery_voltage_now(chip);
		break;
	case POWER_SUPPLY_PROP_VOLTAGE_OCV:
		val->intval = chip->insertion_ocv_uv;
		break;
	case POWER_SUPPLY_PROP_TEMP:
		val->intval = get_prop_batt_temp(chip);
		break;
	case POWER_SUPPLY_PROP_COOL_TEMP:
		val->intval = chip->cool_bat_decidegc;
		break;
	case POWER_SUPPLY_PROP_WARM_TEMP:
		val->intval = chip->warm_bat_decidegc;
		break;
	case POWER_SUPPLY_PROP_CAPACITY:
#ifdef CONFIG_BATTERY_ASUS
		//ASUS_BSP Eason +++ get BMS capacity only in BatteryServiceGauge_OnCapacityReply  get_BMS_capacity(AXC_BatteryService.c)
		val->intval = asus_bat_report_phone_capacity(100);
		//ASUS_BSP Eason --- get BMS capacity only in BatteryServiceGauge_OnCapacityReply  get_BMS_capacity(AXC_BatteryService.c)
#else
 		val->intval = get_prop_capacity(chip);
#endif // CONFIG_BATTERY_ASUS
		break;
	case POWER_SUPPLY_PROP_CURRENT_NOW:
		val->intval = get_prop_current_now(chip);
		break;
	case POWER_SUPPLY_PROP_CHARGE_FULL_DESIGN:
		val->intval = get_prop_full_design(chip);
		break;
	case POWER_SUPPLY_PROP_CHARGE_FULL:
		val->intval = get_prop_charge_full(chip);
		break;
	case POWER_SUPPLY_PROP_CHARGING_ENABLED:
		val->intval = !(chip->charging_disabled);
		break;
	case POWER_SUPPLY_PROP_SYSTEM_TEMP_LEVEL:
		val->intval = chip->therm_lvl_sel;
		break;
	case POWER_SUPPLY_PROP_CYCLE_COUNT:
		val->intval = get_prop_cycle_count(chip);
		break;
	case POWER_SUPPLY_PROP_INPUT_VOLTAGE_REGULATION:
		val->intval = get_prop_vchg_loop(chip);
		break;
	case POWER_SUPPLY_PROP_INPUT_CURRENT_MAX:
		val->intval = qpnp_chg_usb_iusbmax_get(chip) * 1000;
		break;
	case POWER_SUPPLY_PROP_INPUT_CURRENT_TRIM:
		val->intval = qpnp_chg_iusb_trim_get(chip);
		break;
	case POWER_SUPPLY_PROP_INPUT_CURRENT_SETTLED:
		val->intval = chip->aicl_settled;
		break;
	case POWER_SUPPLY_PROP_VOLTAGE_MIN:
		val->intval = qpnp_chg_vinmin_get(chip) * 1000;
		break;
	case POWER_SUPPLY_PROP_ONLINE:
		val->intval = get_prop_online(chip);
		break;
	default:
		return -EINVAL;
	}

	return 0;
}

#define BTC_CONFIG_ENABLED	BIT(7)
#define BTC_COLD		BIT(1)
#define BTC_HOT			BIT(0)
static int
qpnp_chg_bat_if_configure_btc(struct qpnp_chg_chip *chip)
{
	u8 btc_cfg = 0, mask = 0;

	/* Do nothing if battery peripheral not present */
	if (!chip->bat_if_base)
		return 0;

	if ((chip->hot_batt_p == HOT_THD_25_PCT)
			|| (chip->hot_batt_p == HOT_THD_35_PCT)) {
		btc_cfg |= btc_value[chip->hot_batt_p];
		mask |= BTC_HOT;
	}

	if ((chip->cold_batt_p == COLD_THD_70_PCT) ||
			(chip->cold_batt_p == COLD_THD_80_PCT)) {
		btc_cfg |= btc_value[chip->cold_batt_p];
		mask |= BTC_COLD;
	}

	if (chip->btc_disabled)
		mask |= BTC_CONFIG_ENABLED;

	return qpnp_chg_masked_write(chip,
			chip->bat_if_base + BAT_IF_BTC_CTRL,
			mask, btc_cfg, 1);
}

//ASUS_BSP Lenter +++
static void api_phone_bat_power_supply_changed(void)
{
	power_supply_changed(&g_qpnp_chg_chip->batt_psy);
}

static int api_get_prop_batt_present(void)
{
	return get_prop_batt_present(g_qpnp_chg_chip);
}

static int api_get_prop_batt_capacity(void)
{
	return get_prop_capacity(g_qpnp_chg_chip);
}

static int api_get_prop_batt_status(void)
{
	return get_prop_batt_status(g_qpnp_chg_chip);
}


static int api_get_prop_charge_type(void)
{
	return get_prop_charge_type(g_qpnp_chg_chip);

}

static int api_get_prop_batt_health(void)
{
	return get_prop_batt_health(g_qpnp_chg_chip);
}

static int api_get_prop_batt_volt(void)
{
	return get_prop_battery_voltage_now(g_qpnp_chg_chip);
}

static int api_get_prop_batt_curr(void)
{
	return get_prop_current_now(g_qpnp_chg_chip);
}

int get_temp_for_ASUSswgauge(void)
{ 
	if (g_qpnp_chg_chip == NULL){
		printk("[BAT][SWgauge]%s():g_qpnp_chg_chip == NULL",__FUNCTION__);
		return 25;
	}
	else
	{
		return get_prop_batt_temp(g_qpnp_chg_chip)/10;
	}
}

int get_voltage_for_ASUSswgauge(void)
{ 
	if (g_qpnp_chg_chip == NULL){
		printk("[BAT][SWgauge]%s():g_qpnp_chg_chip == NULL",__FUNCTION__);
		return 3700;
	}
	else
	{
		return get_prop_battery_voltage_now(g_qpnp_chg_chip)/1000;
	}
}

int get_current_for_ASUSswgauge(void)
{ 
  	if (g_qpnp_chg_chip == NULL){
  		printk("[BAT][SWgauge]%s():g_qpnp_chg_chip == NULL",__FUNCTION__);
		return 500;
  	}
  	else
  	{
		return get_prop_current_now(g_qpnp_chg_chip)/1000;
  	}		
}
void asus_bat_status_change(void)
{
	power_supply_changed(g_qpnp_chg_chip->usb_psy);
}


void asus_chg_set_chg_mode_forBatteryservice(enum asus_chg_src Batteryservice_src)
{
}
//ASUS_BSP Lenter ---

#define QPNP_CHG_IBATSAFE_MIN_MA		100
#define QPNP_CHG_IBATSAFE_MAX_MA		3250
#define QPNP_CHG_I_STEP_MA		50
#define QPNP_CHG_I_MIN_MA		100
#define QPNP_CHG_I_MASK			0x3F
static int
qpnp_chg_ibatsafe_set(struct qpnp_chg_chip *chip, int safe_current)
{
	u8 temp;

	if (safe_current < QPNP_CHG_IBATSAFE_MIN_MA
			|| safe_current > QPNP_CHG_IBATSAFE_MAX_MA) {
		pr_err("bad mA=%d asked to set\n", safe_current);
		return -EINVAL;
	}

	temp = safe_current / QPNP_CHG_I_STEP_MA;
	return qpnp_chg_masked_write(chip,
			chip->chgr_base + CHGR_IBAT_SAFE,
			QPNP_CHG_I_MASK, temp, 1);
}

#define QPNP_CHG_ITERM_MIN_MA		100
#define QPNP_CHG_ITERM_MAX_MA		250
#define QPNP_CHG_ITERM_STEP_MA		50
#define QPNP_CHG_ITERM_MASK			0x03
static int
qpnp_chg_ibatterm_set(struct qpnp_chg_chip *chip, int term_current)
{
	u8 temp;

//ASUS_BSP +++
	term_current = QPNP_CHG_ITERM_MIN_MA;
//ASUS_BSP ---

	if (term_current < QPNP_CHG_ITERM_MIN_MA
			|| term_current > QPNP_CHG_ITERM_MAX_MA) {
		pr_err("bad mA=%d asked to set\n", term_current);
		return -EINVAL;
	}

	temp = (term_current - QPNP_CHG_ITERM_MIN_MA)
				/ QPNP_CHG_ITERM_STEP_MA;
	return qpnp_chg_masked_write(chip,
			chip->chgr_base + CHGR_IBAT_TERM_CHGR,
			QPNP_CHG_ITERM_MASK, temp, 1);
}

#define QPNP_CHG_IBATMAX_MIN	50
#define QPNP_CHG_IBATMAX_MAX	3250
int g_ibat_500 = 0;
static int
qpnp_chg_ibatmax_set(struct qpnp_chg_chip *chip, int chg_current)
{
	u8 temp;

	if(g_ibat_500){
		chg_current = 500;
	}
	
	if (chg_current < QPNP_CHG_IBATMAX_MIN
			|| chg_current > QPNP_CHG_IBATMAX_MAX) {
		pr_err("bad mA=%d asked to set\n", chg_current);
		return -EINVAL;
	}
	temp = chg_current / QPNP_CHG_I_STEP_MA;
	return qpnp_chg_masked_write(chip, chip->chgr_base + CHGR_IBAT_MAX,
			QPNP_CHG_I_MASK, temp, 1);
}

void pm8226_chg_ibatmax_set(int chg_current)
{
	qpnp_chg_ibatmax_set(g_qpnp_chg_chip, chg_current);
}

static int
qpnp_chg_ibatmax_get(struct qpnp_chg_chip *chip, int *chg_current)
{
	int rc;
	u8 temp;

	*chg_current = 0;
	rc = qpnp_chg_read(chip, &temp, chip->chgr_base + CHGR_IBAT_MAX, 1);
	if (rc) {
		pr_err("failed read ibat_max rc=%d\n", rc);
		return rc;
	}

	*chg_current = ((temp & QPNP_CHG_I_MASK) * QPNP_CHG_I_STEP_MA);

	return 0;
}

#define QPNP_CHG_TCHG_MASK	0x7F
#define QPNP_CHG_TCHG_EN_MASK	0x80
#define QPNP_CHG_TCHG_MIN	4
#define QPNP_CHG_TCHG_MAX	512
#define QPNP_CHG_TCHG_STEP	4
static int qpnp_chg_tchg_max_set(struct qpnp_chg_chip *chip, int minutes)
{
	u8 temp;
	int rc;

	if (minutes < QPNP_CHG_TCHG_MIN || minutes > QPNP_CHG_TCHG_MAX) {
		pr_err("bad max minutes =%d asked to set\n", minutes);
		return -EINVAL;
	}

	rc = qpnp_chg_masked_write(chip, chip->chgr_base + CHGR_TCHG_MAX_EN,
			QPNP_CHG_TCHG_EN_MASK, 0, 1);
	if (rc) {
		pr_err("failed write tchg_max_en rc=%d\n", rc);
		return rc;
	}

	temp = minutes / QPNP_CHG_TCHG_STEP - 1;

	rc = qpnp_chg_masked_write(chip, chip->chgr_base + CHGR_TCHG_MAX,
			QPNP_CHG_TCHG_MASK, temp, 1);
	if (rc) {
		pr_err("failed write tchg_max_en rc=%d\n", rc);
		return rc;
	}

	rc = qpnp_chg_masked_write(chip, chip->chgr_base + CHGR_TCHG_MAX_EN,
			QPNP_CHG_TCHG_EN_MASK, QPNP_CHG_TCHG_EN_MASK, 1);
	if (rc) {
		pr_err("failed write tchg_max_en rc=%d\n", rc);
		return rc;
	}

	return 0;
}

static void
qpnp_chg_set_appropriate_battery_current(struct qpnp_chg_chip *chip)
{
	unsigned int chg_current = chip->max_bat_chg_current;

	if (chip->bat_is_cool)
		chg_current = min(chg_current, chip->cool_bat_chg_ma);

	if (chip->bat_is_warm)
		chg_current = min(chg_current, chip->warm_bat_chg_ma);

	//ASUS_BSP Eason: notify thermal limit +++
	//don't do Qualcomm default thermal_mitigation change IBAT_MAX 0x1044
#if 0
	if (chip->therm_lvl_sel != 0 && chip->thermal_mitigation)
		chg_current = min(chg_current,
			chip->thermal_mitigation[chip->therm_lvl_sel]);
#endif	
	//ASUS_BSP Eason: notify thermal limit ---

	pr_debug("setting %d mA\n", chg_current);
	qpnp_chg_ibatmax_set(chip, chg_current);
}

static int
qpnp_chg_vddsafe_set(struct qpnp_chg_chip *chip, int voltage)
{
	u8 temp;

	if (voltage < QPNP_CHG_V_MIN_MV
			|| voltage > QPNP_CHG_V_MAX_MV) {
		pr_err("bad mV=%d asked to set\n", voltage);
		return -EINVAL;
	}
	temp = (voltage - QPNP_CHG_V_MIN_MV) / QPNP_CHG_V_STEP_MV;
	pr_debug("voltage=%d setting %02x\n", voltage, temp);
	return qpnp_chg_write(chip, &temp,
		chip->chgr_base + CHGR_VDD_SAFE, 1);
}

#define IBAT_TRIM_TGT_MA		500
#define IBAT_TRIM_OFFSET_MASK		0x7F
#define IBAT_TRIM_GOOD_BIT		BIT(7)
#define IBAT_TRIM_LOW_LIM		20
#define IBAT_TRIM_HIGH_LIM		114
#define IBAT_TRIM_MEAN			64

static void
qpnp_chg_trim_ibat(struct qpnp_chg_chip *chip, u8 ibat_trim)
{
	int ibat_now_ma, ibat_diff_ma, rc;
	struct qpnp_iadc_result i_result;
	enum qpnp_iadc_channels iadc_channel;

	iadc_channel = chip->use_external_rsense ?
				EXTERNAL_RSENSE : INTERNAL_RSENSE;
	rc = qpnp_iadc_read(chip->iadc_dev, iadc_channel, &i_result);
	if (rc) {
		pr_err("Unable to read bat rc=%d\n", rc);
		return;
	}

	ibat_now_ma = i_result.result_ua / 1000;

	if (qpnp_chg_is_ibat_loop_active(chip)) {
		ibat_diff_ma = ibat_now_ma - IBAT_TRIM_TGT_MA;

		if (abs(ibat_diff_ma) > 50) {
			ibat_trim += (ibat_diff_ma / 20);
			ibat_trim &= IBAT_TRIM_OFFSET_MASK;
			/* reject new ibat_trim if it is outside limits */
			if (!is_within_range(ibat_trim, IBAT_TRIM_LOW_LIM,
						IBAT_TRIM_HIGH_LIM))
				return;
		}
		ibat_trim |= IBAT_TRIM_GOOD_BIT;
		rc = qpnp_chg_write(chip, &ibat_trim,
				chip->buck_base + BUCK_CTRL_TRIM3, 1);
		if (rc)
			pr_err("failed to set IBAT_TRIM rc=%d\n", rc);

		pr_debug("ibat_now=%dmA, itgt=%dmA, ibat_diff=%dmA, ibat_trim=%x\n",
					ibat_now_ma, IBAT_TRIM_TGT_MA,
					ibat_diff_ma, ibat_trim);
	} else {
		pr_debug("ibat loop not active - cannot calibrate ibat\n");
	}
}

static int
qpnp_chg_input_current_settled(struct qpnp_chg_chip *chip)
{
	int rc, ibat_max_ma;
	u8 reg, chgr_sts, ibat_trim, i;

	chip->aicl_settled = true;

	/*
	 * Perform the ibat calibration.
	 * This is for devices which have a IBAT_TRIM error
	 * which can show IBAT_MAX out of spec.
	 */
	if (!chip->ibat_calibration_enabled)
		return 0;

	if (chip->type != SMBB)
		return 0;

	rc = qpnp_chg_read(chip, &reg,
			chip->buck_base + BUCK_CTRL_TRIM3, 1);
	if (rc) {
		pr_err("failed to read BUCK_CTRL_TRIM3 rc=%d\n", rc);
		return rc;
	}
	if (reg & IBAT_TRIM_GOOD_BIT) {
		pr_debug("IBAT_TRIM_GOOD bit already set. Quitting!\n");
		return 0;
	}
	ibat_trim = reg & IBAT_TRIM_OFFSET_MASK;

	if (!is_within_range(ibat_trim, IBAT_TRIM_LOW_LIM,
					IBAT_TRIM_HIGH_LIM)) {
		pr_debug("Improper ibat_trim value=%x setting to value=%x\n",
						ibat_trim, IBAT_TRIM_MEAN);
		ibat_trim = IBAT_TRIM_MEAN;
		rc = qpnp_chg_masked_write(chip,
				chip->buck_base + BUCK_CTRL_TRIM3,
				IBAT_TRIM_OFFSET_MASK, ibat_trim, 1);
		if (rc) {
			pr_err("failed to set ibat_trim to %x rc=%d\n",
						IBAT_TRIM_MEAN, rc);
			return rc;
		}
	}

	rc = qpnp_chg_read(chip, &chgr_sts,
				INT_RT_STS(chip->chgr_base), 1);
	if (rc) {
		pr_err("failed to read interrupt sts rc=%d\n", rc);
		return rc;
	}
	if (!(chgr_sts & FAST_CHG_ON_IRQ)) {
		pr_debug("Not in fastchg\n");
		return rc;
	}

	/* save the ibat_max to restore it later */
	rc = qpnp_chg_ibatmax_get(chip, &ibat_max_ma);
	if (rc) {
		pr_debug("failed to save ibatmax rc=%d\n", rc);
		return rc;
	}

	rc = qpnp_chg_ibatmax_set(chip, IBAT_TRIM_TGT_MA);
	if (rc) {
		pr_err("failed to set ibatmax rc=%d\n", rc);
		return rc;
	}

	for (i = 0; i < 3; i++) {
		/*
		 * ibat settling delay - to make sure the BMS controller
		 * has sufficient time to sample ibat for the configured
		 * ibat_max
		 */
		msleep(20);
		if (qpnp_chg_is_ibat_loop_active(chip))
			qpnp_chg_trim_ibat(chip, ibat_trim);
		else
			pr_debug("ibat loop not active\n");

		/* read the adjusted ibat_trim for further adjustments */
		rc = qpnp_chg_read(chip, &ibat_trim,
			chip->buck_base + BUCK_CTRL_TRIM3, 1);
		if (rc) {
			pr_err("failed to read BUCK_CTRL_TRIM3 rc=%d\n", rc);
			break;
		}
	}

	/* restore IBATMAX */
	rc = qpnp_chg_ibatmax_set(chip, ibat_max_ma);
	if (rc)
		pr_err("failed to restore ibatmax rc=%d\n", rc);

	return rc;
}


#define BOOST_MIN_UV	4200000
#define BOOST_MAX_UV	5500000
#define BOOST_STEP_UV	50000
#define BOOST_MIN	16
#define N_BOOST_V	((BOOST_MAX_UV - BOOST_MIN_UV) / BOOST_STEP_UV + 1)
static int
qpnp_boost_vset(struct qpnp_chg_chip *chip, int voltage)
{
	u8 reg = 0;

	if (voltage < BOOST_MIN_UV || voltage > BOOST_MAX_UV) {
		pr_err("invalid voltage requested %d uV\n", voltage);
		return -EINVAL;
	}

	reg = DIV_ROUND_UP(voltage - BOOST_MIN_UV, BOOST_STEP_UV) + BOOST_MIN;

	pr_debug("voltage=%d setting %02x\n", voltage, reg);
	return qpnp_chg_write(chip, &reg, chip->boost_base + BOOST_VSET, 1);
}

static int
qpnp_boost_vget_uv(struct qpnp_chg_chip *chip)
{
	int rc;
	u8 boost_reg;

	rc = qpnp_chg_read(chip, &boost_reg,
		 chip->boost_base + BOOST_VSET, 1);
	if (rc) {
		pr_err("failed to read BOOST_VSET rc=%d\n", rc);
		return rc;
	}

	if (boost_reg < BOOST_MIN) {
		pr_err("Invalid reading from 0x%x\n", boost_reg);
		return -EINVAL;
	}

	return BOOST_MIN_UV + ((boost_reg - BOOST_MIN) * BOOST_STEP_UV);
}

static void
qpnp_batt_system_temp_level_set(struct qpnp_chg_chip *chip, int lvl_sel)
{
	if (lvl_sel >= 0 && lvl_sel < chip->thermal_levels) {
		chip->therm_lvl_sel = lvl_sel;
		if (lvl_sel == (chip->thermal_levels - 1)) {
			/* disable charging if highest value selected */
			qpnp_chg_buck_control(chip, 0);
		} else {
			qpnp_chg_buck_control(chip, 1);
			qpnp_chg_set_appropriate_battery_current(chip);
		}
	} else {
		pr_err("Unsupported level selected %d\n", lvl_sel);
	}
}

/* OTG regulator operations */
static int
qpnp_chg_regulator_otg_enable(struct regulator_dev *rdev)
{
	struct qpnp_chg_chip *chip = rdev_get_drvdata(rdev);

	return switch_usb_to_host_mode(chip);
}

static int
qpnp_chg_regulator_otg_disable(struct regulator_dev *rdev)
{
	struct qpnp_chg_chip *chip = rdev_get_drvdata(rdev);

	return switch_usb_to_charge_mode(chip);
}

static int
qpnp_chg_regulator_otg_is_enabled(struct regulator_dev *rdev)
{
	struct qpnp_chg_chip *chip = rdev_get_drvdata(rdev);

	return qpnp_chg_is_otg_en_set(chip);
}

static int
qpnp_chg_regulator_boost_enable(struct regulator_dev *rdev)
{
	struct qpnp_chg_chip *chip = rdev_get_drvdata(rdev);
	int rc;

	if (qpnp_chg_is_usb_chg_plugged_in(chip) &&
			(chip->flags & BOOST_FLASH_WA)) {
		qpnp_chg_usb_suspend_enable(chip, 1);

		rc = qpnp_chg_masked_write(chip,
			chip->usb_chgpth_base + SEC_ACCESS,
			0xFF,
			0xA5, 1);
		if (rc) {
			pr_err("failed to write SEC_ACCESS rc=%d\n", rc);
			return rc;
		}

		rc = qpnp_chg_masked_write(chip,
			chip->usb_chgpth_base + COMP_OVR1,
			0xFF,
			0x2F, 1);
		if (rc) {
			pr_err("failed to write COMP_OVR1 rc=%d\n", rc);
			return rc;
		}
	}

	return qpnp_chg_masked_write(chip,
		chip->boost_base + BOOST_ENABLE_CONTROL,
		BOOST_PWR_EN,
		BOOST_PWR_EN, 1);
}

/* Boost regulator operations */
#define ABOVE_VBAT_WEAK		BIT(1)
static int
qpnp_chg_regulator_boost_disable(struct regulator_dev *rdev)
{
	struct qpnp_chg_chip *chip = rdev_get_drvdata(rdev);
	int rc;
	u8 vbat_sts;

	rc = qpnp_chg_masked_write(chip,
		chip->boost_base + BOOST_ENABLE_CONTROL,
		BOOST_PWR_EN,
		0, 1);
	if (rc) {
		pr_err("failed to disable boost rc=%d\n", rc);
		return rc;
	}

	rc = qpnp_chg_read(chip, &vbat_sts,
			chip->chgr_base + CHGR_VBAT_STATUS, 1);
	if (rc) {
		pr_err("failed to read bat sts rc=%d\n", rc);
		return rc;
	}

	if (!(vbat_sts & ABOVE_VBAT_WEAK) && (chip->flags & BOOST_FLASH_WA)) {
		rc = qpnp_chg_masked_write(chip,
			chip->chgr_base + SEC_ACCESS,
			0xFF,
			0xA5, 1);
		if (rc) {
			pr_err("failed to write SEC_ACCESS rc=%d\n", rc);
			return rc;
		}

		rc = qpnp_chg_masked_write(chip,
			chip->chgr_base + COMP_OVR1,
			0xFF,
			0x20, 1);
		if (rc) {
			pr_err("failed to write COMP_OVR1 rc=%d\n", rc);
			return rc;
		}

		usleep(2000);

		rc = qpnp_chg_masked_write(chip,
			chip->chgr_base + SEC_ACCESS,
			0xFF,
			0xA5, 1);
		if (rc) {
			pr_err("failed to write SEC_ACCESS rc=%d\n", rc);
			return rc;
		}

		rc = qpnp_chg_masked_write(chip,
			chip->chgr_base + COMP_OVR1,
			0xFF,
			0x00, 1);
		if (rc) {
			pr_err("failed to write COMP_OVR1 rc=%d\n", rc);
			return rc;
		}
	}

	if (qpnp_chg_is_usb_chg_plugged_in(chip)
			&& (chip->flags & BOOST_FLASH_WA)) {
		rc = qpnp_chg_masked_write(chip,
			chip->usb_chgpth_base + SEC_ACCESS,
			0xFF,
			0xA5, 1);
		if (rc) {
			pr_err("failed to write SEC_ACCESS rc=%d\n", rc);
			return rc;
		}

		rc = qpnp_chg_masked_write(chip,
			chip->usb_chgpth_base + COMP_OVR1,
			0xFF,
			0x00, 1);
		if (rc) {
			pr_err("failed to write COMP_OVR1 rc=%d\n", rc);
			return rc;
		}

		usleep(1000);

		qpnp_chg_usb_suspend_enable(chip, 0);
	}

	return rc;
}

static int
qpnp_chg_regulator_boost_is_enabled(struct regulator_dev *rdev)
{
	struct qpnp_chg_chip *chip = rdev_get_drvdata(rdev);

	return qpnp_chg_is_boost_en_set(chip);
}

static int
qpnp_chg_regulator_boost_set_voltage(struct regulator_dev *rdev,
		int min_uV, int max_uV, unsigned *selector)
{
	int uV = min_uV;
	int rc;
	struct qpnp_chg_chip *chip = rdev_get_drvdata(rdev);

	if (uV < BOOST_MIN_UV && max_uV >= BOOST_MIN_UV)
		uV = BOOST_MIN_UV;


	if (uV < BOOST_MIN_UV || uV > BOOST_MAX_UV) {
		pr_err("request %d uV is out of bounds\n", uV);
		return -EINVAL;
	}

	*selector = DIV_ROUND_UP(uV - BOOST_MIN_UV, BOOST_STEP_UV);
	if ((*selector * BOOST_STEP_UV + BOOST_MIN_UV) > max_uV) {
		pr_err("no available setpoint [%d, %d] uV\n", min_uV, max_uV);
		return -EINVAL;
	}

	rc = qpnp_boost_vset(chip, uV);

	return rc;
}

static int
qpnp_chg_regulator_boost_get_voltage(struct regulator_dev *rdev)
{
	struct qpnp_chg_chip *chip = rdev_get_drvdata(rdev);

	return qpnp_boost_vget_uv(chip);
}

static int
qpnp_chg_regulator_boost_list_voltage(struct regulator_dev *rdev,
			unsigned selector)
{
	if (selector >= N_BOOST_V)
		return 0;

	return BOOST_MIN_UV + (selector * BOOST_STEP_UV);
}

static struct regulator_ops qpnp_chg_otg_reg_ops = {
	.enable			= qpnp_chg_regulator_otg_enable,
	.disable		= qpnp_chg_regulator_otg_disable,
	.is_enabled		= qpnp_chg_regulator_otg_is_enabled,
};

static struct regulator_ops qpnp_chg_boost_reg_ops = {
	.enable			= qpnp_chg_regulator_boost_enable,
	.disable		= qpnp_chg_regulator_boost_disable,
	.is_enabled		= qpnp_chg_regulator_boost_is_enabled,
	.set_voltage		= qpnp_chg_regulator_boost_set_voltage,
	.get_voltage		= qpnp_chg_regulator_boost_get_voltage,
	.list_voltage		= qpnp_chg_regulator_boost_list_voltage,
};

static int
qpnp_chg_bat_if_batfet_reg_enabled(struct qpnp_chg_chip *chip)
{
	int rc = 0;
	u8 reg = 0;

	if (!chip->bat_if_base)
		return rc;

	if (chip->type == SMBB)
		rc = qpnp_chg_read(chip, &reg,
				chip->bat_if_base + CHGR_BAT_IF_SPARE, 1);
	else
		rc = qpnp_chg_read(chip, &reg,
			chip->bat_if_base + CHGR_BAT_IF_BATFET_CTRL4, 1);

	if (rc) {
		pr_err("failed to read batt_if rc=%d\n", rc);
		return rc;
	}

	if ((reg & BATFET_LPM_MASK) == BATFET_NO_LPM)
		return 1;

	return 0;
}

static int
qpnp_chg_regulator_batfet_enable(struct regulator_dev *rdev)
{
	struct qpnp_chg_chip *chip = rdev_get_drvdata(rdev);
	int rc = 0;

	mutex_lock(&chip->batfet_vreg_lock);
	/* Only enable if not already enabled */
	if (!qpnp_chg_bat_if_batfet_reg_enabled(chip)) {
		rc = qpnp_chg_regulator_batfet_set(chip, 1);
		if (rc)
			pr_err("failed to write to batt_if rc=%d\n", rc);
	}

	chip->batfet_ext_en = true;
	mutex_unlock(&chip->batfet_vreg_lock);

	return rc;
}

static int
qpnp_chg_regulator_batfet_disable(struct regulator_dev *rdev)
{
	struct qpnp_chg_chip *chip = rdev_get_drvdata(rdev);
	int rc = 0;

	mutex_lock(&chip->batfet_vreg_lock);
	/* Don't allow disable if charger connected */
	if (!qpnp_chg_is_usb_chg_plugged_in(chip) &&
			!qpnp_chg_is_dc_chg_plugged_in(chip)) {
		rc = qpnp_chg_regulator_batfet_set(chip, 0);
		if (rc)
			pr_err("failed to write to batt_if rc=%d\n", rc);
	}

	chip->batfet_ext_en = false;
	mutex_unlock(&chip->batfet_vreg_lock);

	return rc;
}

static int
qpnp_chg_regulator_batfet_is_enabled(struct regulator_dev *rdev)
{
	struct qpnp_chg_chip *chip = rdev_get_drvdata(rdev);

	return chip->batfet_ext_en;
}

static struct regulator_ops qpnp_chg_batfet_vreg_ops = {
	.enable			= qpnp_chg_regulator_batfet_enable,
	.disable		= qpnp_chg_regulator_batfet_disable,
	.is_enabled		= qpnp_chg_regulator_batfet_is_enabled,
};

#define MIN_DELTA_MV_TO_INCREASE_VDD_MAX	8
#define MAX_DELTA_VDD_MAX_MV			80
#define VDD_MAX_CENTER_OFFSET			4
static void
qpnp_chg_adjust_vddmax(struct qpnp_chg_chip *chip, int vbat_mv)
{
	int delta_mv, closest_delta_mv, sign;

	delta_mv = chip->max_voltage_mv - VDD_MAX_CENTER_OFFSET - vbat_mv;
	if (delta_mv > 0 && delta_mv < MIN_DELTA_MV_TO_INCREASE_VDD_MAX) {
		pr_debug("vbat is not low enough to increase vdd\n");
		return;
	}

	sign = delta_mv > 0 ? 1 : -1;
	closest_delta_mv = ((delta_mv + sign * QPNP_CHG_BUCK_TRIM1_STEP / 2)
			/ QPNP_CHG_BUCK_TRIM1_STEP) * QPNP_CHG_BUCK_TRIM1_STEP;
	pr_debug("max_voltage = %d, vbat_mv = %d, delta_mv = %d, closest = %d\n",
			chip->max_voltage_mv, vbat_mv,
			delta_mv, closest_delta_mv);
	chip->delta_vddmax_mv = clamp(chip->delta_vddmax_mv + closest_delta_mv,
			-MAX_DELTA_VDD_MAX_MV, MAX_DELTA_VDD_MAX_MV);
	pr_debug("using delta_vddmax_mv = %d\n", chip->delta_vddmax_mv);
	qpnp_chg_set_appropriate_vddmax(chip);
}

#define CONSECUTIVE_COUNT	3
#define VBATDET_MAX_ERR_MV	50
static void
qpnp_eoc_work(struct work_struct *work)
{
	struct delayed_work *dwork = to_delayed_work(work);
	struct qpnp_chg_chip *chip = container_of(dwork,
				struct qpnp_chg_chip, eoc_work);
	static int count;
	static int vbat_low_count;
	int ibat_ma, vbat_mv, rc = 0;
	u8 batt_sts = 0, buck_sts = 0, chg_sts = 0;
	bool vbat_lower_than_vbatdet;

	pm_stay_awake(chip->dev);
	printk("[BAT][PM8226][pm_stay_awake]%s\n",__FUNCTION__);//ASUS BSP Eason:check pm_stay_awake
	qpnp_chg_charge_en(chip, !chip->charging_disabled);
	printk("[BAT][PM8226][CHG_EN][1]%s:%d\n",__FUNCTION__, !chip->charging_disabled);//ASUS_BSP Eason: check CHG_EN

	rc = qpnp_chg_read(chip, &batt_sts, INT_RT_STS(chip->bat_if_base), 1);
	if (rc) {
		pr_err("failed to read batt_if rc=%d\n", rc);
		return;
	}

	rc = qpnp_chg_read(chip, &buck_sts, INT_RT_STS(chip->buck_base), 1);
	if (rc) {
		pr_err("failed to read buck rc=%d\n", rc);
		return;
	}

	rc = qpnp_chg_read(chip, &chg_sts, INT_RT_STS(chip->chgr_base), 1);
	if (rc) {
		pr_err("failed to read chg_sts rc=%d\n", rc);
		return;
	}

	pr_debug("chgr: 0x%x, bat_if: 0x%x, buck: 0x%x\n",
		chg_sts, batt_sts, buck_sts);

	if (!qpnp_chg_is_usb_chg_plugged_in(chip) &&
			!qpnp_chg_is_dc_chg_plugged_in(chip)) {
		pr_debug("no chg connected, stopping\n");
		goto stop_eoc;
	}

	if ((batt_sts & BAT_FET_ON_IRQ) && (chg_sts & FAST_CHG_ON_IRQ
					|| chg_sts & TRKL_CHG_ON_IRQ)) {
		ibat_ma = get_prop_current_now(chip) / 1000;
		vbat_mv = get_prop_battery_voltage_now(chip) / 1000;

//ASUS_BSP Eason_Chang: show term_current +++
#if 0
		pr_debug("ibat_ma = %d vbat_mv = %d term_current_ma = %d\n",
				ibat_ma, vbat_mv, chip->term_current);
#else
		printk("[BAT][PM8226]ibat_ma = %d vbat_mv = %d term_current_ma = %d\n",
				ibat_ma, vbat_mv, chip->term_current);
#endif
//ASUS_BSP Eason_Chang: show term_current ---

		vbat_lower_than_vbatdet = !(chg_sts & VBAT_DET_LOW_IRQ);
		if (vbat_lower_than_vbatdet && vbat_mv <
				(chip->max_voltage_mv - chip->resume_delta_mv
				 - chip->vbatdet_max_err_mv)) {
			vbat_low_count++;
			pr_debug("woke up too early vbat_mv = %d, max_mv = %d, resume_mv = %d tolerance_mv = %d low_count = %d\n",
					vbat_mv, chip->max_voltage_mv,
					chip->resume_delta_mv,
					chip->vbatdet_max_err_mv,
					vbat_low_count);
			if (vbat_low_count >= CONSECUTIVE_COUNT) {
				pr_debug("woke up too early stopping\n");
				qpnp_chg_enable_irq(&chip->chg_vbatdet_lo);
				goto stop_eoc;
			} else {
				goto check_again_later;
			}
		} else {
			vbat_low_count = 0;
		}

		if (buck_sts & VDD_LOOP_IRQ)
			qpnp_chg_adjust_vddmax(chip, vbat_mv);

		if (!(buck_sts & VDD_LOOP_IRQ)) {
			pr_debug("Not in CV\n");
			count = 0;
//ASUS_Eason : set iterm current bigger, let pm_stay_awake  period in qpnp_eoc_work shorter+++
#ifndef CONFIG_PM_8226_CHARGER				
		} else if ((ibat_ma * -1) > chip->term_current) {
			pr_debug("Not at EOC, battery current too high\n");
			count = 0;
#else
		} else if (((ibat_ma * -1) > chip->term_current) && (false == g_EocCurBigger_switch) ){
			printk("[BAT][PM8226]Not at EOC, bat cur too high, sw:%d\n",g_EocCurBigger_switch);
			count = 0;
		} else if (((ibat_ma * -1) > g_EocCurBigger_value) && (true == g_EocCurBigger_switch) ){
			printk("[BAT][PM8226]Not at EOC, bat cur too high, sw:%d, cur:%d\n",g_EocCurBigger_switch, g_EocCurBigger_value);
			count = 0;
#endif		
//ASUS_Eason : set iterm current bigger, let pm_stay_awake  period in qpnp_eoc_work shorter---
		} else if (ibat_ma > 0) {
			pr_debug("Charging but system demand increased\n");
			count = 0;
		} else {
			if (count == CONSECUTIVE_COUNT) {
				if (!chip->bat_is_cool && !chip->bat_is_warm) {
					printk("End of Charging\n");
					chip->chg_done = true;
				} else {
					printk("stop charging: battery is %s, vddmax = %d reached\n",
						chip->bat_is_cool
							? "cool" : "warm",
						qpnp_chg_vddmax_get(chip));
				}
				chip->delta_vddmax_mv = 0;
				qpnp_chg_set_appropriate_vddmax(chip);
				qpnp_chg_charge_en(chip, 0);
				printk("[BAT][PM8226][CHG_EN][2]%s:0\n",__FUNCTION__);//ASUS_BSP Eason: check CHG_EN
				/* sleep for a second before enabling */
				msleep(2000);
				qpnp_chg_charge_en(chip,
						!chip->charging_disabled);
				printk("[BAT][PM8226][CHG_EN][3]%s:%d\n",__FUNCTION__, !chip->charging_disabled);//ASUS_BSP Eason: check CHG_EN
				pr_debug("psy changed batt_psy\n");
				power_supply_changed(&chip->batt_psy);
				qpnp_chg_enable_irq(&chip->chg_vbatdet_lo);
				goto stop_eoc;
			} else {
				count += 1;
				pr_debug("EOC count = %d\n", count);
			}
		}
	} else {
		pr_debug("not charging\n");
		goto stop_eoc;
	}

check_again_later:
	schedule_delayed_work(&chip->eoc_work,
		msecs_to_jiffies(EOC_CHECK_PERIOD_MS));
	printk("[BAT][PM8226][sche_eoc_work]%s\n",__FUNCTION__);//ASUS BSP Eason:check schedule eoc_work
	return;

stop_eoc:
	vbat_low_count = 0;
	count = 0;
	pm_relax(chip->dev);
	printk("[BAT][PM8226][pm_relax]%s\n",__FUNCTION__);//ASUS BSP Eason:check pm_relax
}

static void
qpnp_chg_insertion_ocv_work(struct work_struct *work)
{
	struct qpnp_chg_chip *chip = container_of(work,
				struct qpnp_chg_chip, insertion_ocv_work);
	u8 bat_if_sts = 0, charge_en = 0;
	int rc;

	chip->insertion_ocv_uv = get_prop_battery_voltage_now(chip);

	rc = qpnp_chg_read(chip, &bat_if_sts, INT_RT_STS(chip->bat_if_base), 1);
	if (rc)
		pr_err("failed to read bat_if sts %d\n", rc);

	rc = qpnp_chg_read(chip, &charge_en,
			chip->chgr_base + CHGR_CHG_CTRL, 1);
	if (rc)
		pr_err("failed to read bat_if sts %d\n", rc);

	pr_debug("batfet sts = %02x, charge_en = %02x ocv = %d\n",
			bat_if_sts, charge_en, chip->insertion_ocv_uv);
	qpnp_chg_charge_en(chip, !chip->charging_disabled);
	printk("[BAT][PM8226][CHG_EN]%s:%d\n",__FUNCTION__, !chip->charging_disabled);//ASUS_BSP Eason: check CHG_EN
	pr_debug("psy changed batt_psy\n");
	power_supply_changed(&chip->batt_psy);
}

static void
qpnp_chg_soc_check_work(struct work_struct *work)
{
	struct qpnp_chg_chip *chip = container_of(work,
				struct qpnp_chg_chip, soc_check_work);

	get_prop_capacity(chip);
}

#define HYSTERISIS_DECIDEGC 20
static void
qpnp_chg_adc_notification(enum qpnp_tm_state state, void *ctx)
{
	struct qpnp_chg_chip *chip = ctx;
	bool bat_warm = 0, bat_cool = 0;
	int temp;

	if (state >= ADC_TM_STATE_NUM) {
		pr_err("invalid notification %d\n", state);
		return;
	}

	temp = get_prop_batt_temp(chip);

	pr_debug("temp = %d state = %s\n", temp,
			state == ADC_TM_WARM_STATE ? "warm" : "cool");

	if (state == ADC_TM_WARM_STATE) {
		if (temp >= chip->warm_bat_decidegc) {
			/* Normal to warm */
			bat_warm = true;
			bat_cool = false;
			chip->adc_param.low_temp =
				chip->warm_bat_decidegc - HYSTERISIS_DECIDEGC;
			chip->adc_param.state_request =
				ADC_TM_COOL_THR_ENABLE;
		} else if (temp >=
				chip->cool_bat_decidegc + HYSTERISIS_DECIDEGC){
			/* Cool to normal */
			bat_warm = false;
			bat_cool = false;

			chip->adc_param.low_temp = chip->cool_bat_decidegc;
			chip->adc_param.high_temp = chip->warm_bat_decidegc;
			chip->adc_param.state_request =
					ADC_TM_HIGH_LOW_THR_ENABLE;
		}
	} else {
		if (temp <= chip->cool_bat_decidegc) {
			/* Normal to cool */
			bat_warm = false;
			bat_cool = true;
			chip->adc_param.high_temp =
				chip->cool_bat_decidegc + HYSTERISIS_DECIDEGC;
			chip->adc_param.state_request =
				ADC_TM_WARM_THR_ENABLE;
		} else if (temp <=
				chip->warm_bat_decidegc - HYSTERISIS_DECIDEGC){
			/* Warm to normal */
			bat_warm = false;
			bat_cool = false;

			chip->adc_param.low_temp = chip->cool_bat_decidegc;
			chip->adc_param.high_temp = chip->warm_bat_decidegc;
			chip->adc_param.state_request =
					ADC_TM_HIGH_LOW_THR_ENABLE;
		}
	}

	if (chip->bat_is_cool ^ bat_cool || chip->bat_is_warm ^ bat_warm) {
		chip->bat_is_cool = bat_cool;
		chip->bat_is_warm = bat_warm;

		/**
		 * set appropriate voltages and currents.
		 *
		 * Note that when the battery is hot or cold, the charger
		 * driver will not resume with SoC. Only vbatdet is used to
		 * determine resume of charging.
		 */
		if (bat_cool || bat_warm) {
			chip->resuming_charging = false;
			qpnp_chg_set_appropriate_vbatdet(chip);

			/* To avoid ARB, only vbatdet is configured in
			 * warm/cold zones. Once vbat < vbatdet the
			 * appropriate vddmax/ibatmax adjustments will
			 * be made in the fast charge interrupt. */
			bypass_vbatdet_comp(chip, 1);
			qpnp_chg_charge_en(chip, !chip->charging_disabled);
			qpnp_chg_charge_en(chip, chip->charging_disabled);
			qpnp_chg_charge_en(chip, !chip->charging_disabled);
		} else {
			bypass_vbatdet_comp(chip, 0);
			/* restore normal parameters */
			qpnp_chg_set_appropriate_vbatdet(chip);
			qpnp_chg_set_appropriate_vddmax(chip);
			qpnp_chg_set_appropriate_battery_current(chip);
		}
	}

	pr_debug("warm %d, cool %d, low = %d deciDegC, high = %d deciDegC\n",
			chip->bat_is_warm, chip->bat_is_cool,
			chip->adc_param.low_temp, chip->adc_param.high_temp);

	if (qpnp_adc_tm_channel_measure(chip->adc_tm_dev, &chip->adc_param))
		pr_err("request ADC error\n");
}

#define MIN_COOL_TEMP	-300
#define MAX_WARM_TEMP	1000

static int
qpnp_chg_configure_jeita(struct qpnp_chg_chip *chip,
		enum power_supply_property psp, int temp_degc)
{
	int rc = 0;

	if ((temp_degc < MIN_COOL_TEMP) || (temp_degc > MAX_WARM_TEMP)) {
		pr_err("Bad temperature request %d\n", temp_degc);
		return -EINVAL;
	}

	mutex_lock(&chip->jeita_configure_lock);
	switch (psp) {
	case POWER_SUPPLY_PROP_COOL_TEMP:
		if (temp_degc >=
			(chip->warm_bat_decidegc - HYSTERISIS_DECIDEGC)) {
			pr_err("Can't set cool %d higher than warm %d - hysterisis %d\n",
					temp_degc, chip->warm_bat_decidegc,
					HYSTERISIS_DECIDEGC);
			rc = -EINVAL;
			goto mutex_unlock;
		}
		if (chip->bat_is_cool)
			chip->adc_param.high_temp =
				temp_degc + HYSTERISIS_DECIDEGC;
		else if (!chip->bat_is_warm)
			chip->adc_param.low_temp = temp_degc;

		chip->cool_bat_decidegc = temp_degc;
		break;
	case POWER_SUPPLY_PROP_WARM_TEMP:
		if (temp_degc <=
			(chip->cool_bat_decidegc + HYSTERISIS_DECIDEGC)) {
			pr_err("Can't set warm %d higher than cool %d + hysterisis %d\n",
					temp_degc, chip->warm_bat_decidegc,
					HYSTERISIS_DECIDEGC);
			rc = -EINVAL;
			goto mutex_unlock;
		}
		if (chip->bat_is_warm)
			chip->adc_param.low_temp =
				temp_degc - HYSTERISIS_DECIDEGC;
		else if (!chip->bat_is_cool)
			chip->adc_param.high_temp = temp_degc;

		chip->warm_bat_decidegc = temp_degc;
		break;
	default:
		rc = -EINVAL;
		goto mutex_unlock;
	}

	schedule_work(&chip->adc_measure_work);

mutex_unlock:
	mutex_unlock(&chip->jeita_configure_lock);
	return rc;
}

#define POWER_STAGE_REDUCE_CHECK_PERIOD_NS		(20LL * NSEC_PER_SEC)
#define POWER_STAGE_REDUCE_MAX_VBAT_UV			3900000
#define POWER_STAGE_REDUCE_MIN_VCHG_UV			4800000
#define POWER_STAGE_SEL_MASK				0x0F
#define POWER_STAGE_REDUCED				0x01
#define POWER_STAGE_DEFAULT				0x0F
static bool
qpnp_chg_is_power_stage_reduced(struct qpnp_chg_chip *chip)
{
	int rc;
	u8 reg;

	rc = qpnp_chg_read(chip, &reg,
				 chip->buck_base + CHGR_BUCK_PSTG_CTRL,
				 1);
	if (rc) {
		pr_err("Error %d reading power stage register\n", rc);
		return false;
	}

	if ((reg & POWER_STAGE_SEL_MASK) == POWER_STAGE_DEFAULT)
		return false;

	return true;
}

static int
qpnp_chg_power_stage_set(struct qpnp_chg_chip *chip, bool reduce)
{
	int rc;
	u8 reg = 0xA5;

	rc = qpnp_chg_write(chip, &reg,
				 chip->buck_base + SEC_ACCESS,
				 1);
	if (rc) {
		pr_err("Error %d writing 0xA5 to buck's 0x%x reg\n",
				rc, SEC_ACCESS);
		return rc;
	}

	reg = POWER_STAGE_DEFAULT;
	if (reduce)
		reg = POWER_STAGE_REDUCED;
	rc = qpnp_chg_write(chip, &reg,
				 chip->buck_base + CHGR_BUCK_PSTG_CTRL,
				 1);

	if (rc)
		pr_err("Error %d writing 0x%x power stage register\n", rc, reg);
	return rc;
}

static int
qpnp_chg_get_vusbin_uv(struct qpnp_chg_chip *chip)
{
	int rc = 0;
	struct qpnp_vadc_result results;

	rc = qpnp_vadc_read(chip->vadc_dev, USBIN, &results);
	if (rc) {
		pr_err("Unable to read vbat rc=%d\n", rc);
		return 0;
	}
	return results.physical;
}

static
int get_vusb_averaged(struct qpnp_chg_chip *chip, int sample_count)
{
	int vusb_uv = 0;
	int i;

	/* avoid  overflows */
	if (sample_count > 256)
		sample_count = 256;

	for (i = 0; i < sample_count; i++)
		vusb_uv += qpnp_chg_get_vusbin_uv(chip);

	vusb_uv = vusb_uv / sample_count;
	return vusb_uv;
}

static
int get_vbat_averaged(struct qpnp_chg_chip *chip, int sample_count)
{
	int vbat_uv = 0;
	int i;

	/* avoid  overflows */
	if (sample_count > 256)
		sample_count = 256;

	for (i = 0; i < sample_count; i++)
		vbat_uv += get_prop_battery_voltage_now(chip);

	vbat_uv = vbat_uv / sample_count;
	return vbat_uv;
}

static void
qpnp_chg_reduce_power_stage(struct qpnp_chg_chip *chip)
{
	ktime_t kt;
	bool power_stage_reduced_in_hw = qpnp_chg_is_power_stage_reduced(chip);
	bool reduce_power_stage = false;
	int vbat_uv = get_vbat_averaged(chip, 16);
	int vusb_uv = get_vusb_averaged(chip, 16);
	bool fast_chg =
		(get_prop_charge_type(chip) == POWER_SUPPLY_CHARGE_TYPE_FAST);
	static int count_restore_power_stage;
	static int count_reduce_power_stage;
	bool vchg_loop = get_prop_vchg_loop(chip);
	bool ichg_loop = qpnp_chg_is_ichg_loop_active(chip);
	bool usb_present = qpnp_chg_is_usb_chg_plugged_in(chip);
	bool usb_ma_above_wall =
		(qpnp_chg_usb_iusbmax_get(chip) > USB_WALL_THRESHOLD_MA);
	bool target_usb_ma_above_wall =
		(chip->prev_usb_max_ma > USB_WALL_THRESHOLD_MA);

	if (fast_chg
		&& usb_present
		&& usb_ma_above_wall
		&& vbat_uv < POWER_STAGE_REDUCE_MAX_VBAT_UV
		&& vusb_uv > POWER_STAGE_REDUCE_MIN_VCHG_UV)
		reduce_power_stage = true;

	if ((usb_present && usb_ma_above_wall)
		&& (vchg_loop || ichg_loop))
		reduce_power_stage = true;

	if (power_stage_reduced_in_hw && !reduce_power_stage) {
		count_restore_power_stage++;
		count_reduce_power_stage = 0;
	} else if (!power_stage_reduced_in_hw && reduce_power_stage) {
		count_reduce_power_stage++;
		count_restore_power_stage = 0;
	} else if (power_stage_reduced_in_hw == reduce_power_stage) {
		count_restore_power_stage = 0;
		count_reduce_power_stage = 0;
	}

	pr_debug("power_stage_hw = %d reduce_power_stage = %d usb_present = %d usb_ma_above_wall = %d vbat_uv(16) = %d vusb_uv(16) = %d fast_chg = %d , ichg = %d, vchg = %d, restore,reduce = %d, %d\n",
			power_stage_reduced_in_hw, reduce_power_stage,
			usb_present, usb_ma_above_wall,
			vbat_uv, vusb_uv, fast_chg,
			ichg_loop, vchg_loop,
			count_restore_power_stage, count_reduce_power_stage);

	if (!power_stage_reduced_in_hw && reduce_power_stage) {
		if (count_reduce_power_stage >= 2) {
			qpnp_chg_power_stage_set(chip, true);
			power_stage_reduced_in_hw = true;
		}
	}

	if (power_stage_reduced_in_hw && !reduce_power_stage) {
		if (count_restore_power_stage >= 6
				|| (!usb_present || !usb_ma_above_wall)) {
			qpnp_chg_power_stage_set(chip, false);
			power_stage_reduced_in_hw = false;
		}
	}

	if (usb_present && target_usb_ma_above_wall) {
		kt = ns_to_ktime(POWER_STAGE_REDUCE_CHECK_PERIOD_NS);
		alarm_start_relative(&chip->reduce_power_stage_alarm, kt);
	} else {
		pr_debug("stopping power stage workaround\n");
		chip->power_stage_workaround_running = false;
	}
}

static void
qpnp_chg_batfet_lcl_work(struct work_struct *work)
{
	struct qpnp_chg_chip *chip = container_of(work,
				struct qpnp_chg_chip, batfet_lcl_work);

	mutex_lock(&chip->batfet_vreg_lock);
	if (qpnp_chg_is_usb_chg_plugged_in(chip) ||
			qpnp_chg_is_dc_chg_plugged_in(chip)) {
		qpnp_chg_regulator_batfet_set(chip, 1);
		pr_debug("disabled ULPM\n");
	} else if (!chip->batfet_ext_en && !qpnp_chg_is_usb_chg_plugged_in(chip)
			&& !qpnp_chg_is_dc_chg_plugged_in(chip)) {
		qpnp_chg_regulator_batfet_set(chip, 0);
		pr_debug("enabled ULPM\n");
	}
	mutex_unlock(&chip->batfet_vreg_lock);
}

static void
qpnp_chg_reduce_power_stage_work(struct work_struct *work)
{
	struct qpnp_chg_chip *chip = container_of(work,
				struct qpnp_chg_chip, reduce_power_stage_work);

	qpnp_chg_reduce_power_stage(chip);
}

static enum alarmtimer_restart
qpnp_chg_reduce_power_stage_callback(struct alarm *alarm, ktime_t now)
{
	struct qpnp_chg_chip *chip = container_of(alarm, struct qpnp_chg_chip,
						reduce_power_stage_alarm);

	schedule_work(&chip->reduce_power_stage_work);
	return ALARMTIMER_NORESTART;
}

static int
qpnp_dc_power_set_property(struct power_supply *psy,
				  enum power_supply_property psp,
				  const union power_supply_propval *val)
{
	struct qpnp_chg_chip *chip = container_of(psy, struct qpnp_chg_chip,
								dc_psy);
	int rc = 0;

	switch (psp) {
	case POWER_SUPPLY_PROP_CURRENT_MAX:
		if (!val->intval)
			break;

		rc = qpnp_chg_idcmax_set(chip, val->intval / 1000);
		if (rc) {
			pr_err("Error setting idcmax property %d\n", rc);
			return rc;
		}
		chip->maxinput_dc_ma = (val->intval / 1000);

		break;
	default:
		return -EINVAL;
	}

	pr_debug("psy changed dc_psy\n");
	power_supply_changed(&chip->dc_psy);
	return rc;
}

static int
qpnp_batt_power_set_property(struct power_supply *psy,
				  enum power_supply_property psp,
				  const union power_supply_propval *val)
{
	struct qpnp_chg_chip *chip = container_of(psy, struct qpnp_chg_chip,
								batt_psy);
	int rc = 0;

	switch (psp) {
	case POWER_SUPPLY_PROP_COOL_TEMP:
		rc = qpnp_chg_configure_jeita(chip, psp, val->intval);
		break;
	case POWER_SUPPLY_PROP_WARM_TEMP:
		rc = qpnp_chg_configure_jeita(chip, psp, val->intval);
		break;
	case POWER_SUPPLY_PROP_CAPACITY:
		chip->fake_battery_soc = val->intval;
		power_supply_changed(&chip->batt_psy);
		break;
	case POWER_SUPPLY_PROP_CHARGING_ENABLED:
		chip->charging_disabled = !(val->intval);
		if (chip->charging_disabled) {
			/* disable charging */
			qpnp_chg_charge_en(chip, !chip->charging_disabled);
			printk("[BAT][PM8226][CHG_EN][1]%s:%d\n",__FUNCTION__, !chip->charging_disabled);//ASUS_BSP Eason: check CHG_EN
			qpnp_chg_force_run_on_batt(chip,
						chip->charging_disabled);
		} else {
			/* enable charging */
			qpnp_chg_force_run_on_batt(chip,
					chip->charging_disabled);
			qpnp_chg_charge_en(chip, !chip->charging_disabled);
			printk("[BAT][PM8226][CHG_EN][2]%s:%d\n",__FUNCTION__, !chip->charging_disabled);//ASUS_BSP Eason: check CHG_EN
		}
		break;
	case POWER_SUPPLY_PROP_SYSTEM_TEMP_LEVEL:
		//ASUS_BSP Eason: notify thermal limit +++
		notifyThermalLimit( val->intval);
<<<<<<< HEAD
		ASUSEvtlog("[BAT]set SYSTEM_TEMP_LEVEL:%d \n",val->intval);
=======
		//ASUSEvtlog("[BAT]set SYSTEM_TEMP_LEVEL:%d \n",val->intval);
>>>>>>> 475703d5
		//ASUS_BSP Eason: notify thermal limit ---
		qpnp_batt_system_temp_level_set(chip, val->intval);
		break;
	case POWER_SUPPLY_PROP_INPUT_CURRENT_MAX:
		if (qpnp_chg_is_usb_chg_plugged_in(chip))
			qpnp_chg_iusbmax_set(chip, val->intval / 1000);
		break;
	case POWER_SUPPLY_PROP_INPUT_CURRENT_TRIM:
		qpnp_chg_iusb_trim_set(chip, val->intval);
		break;
	case POWER_SUPPLY_PROP_INPUT_CURRENT_SETTLED:
		qpnp_chg_input_current_settled(chip);
		break;
	case POWER_SUPPLY_PROP_VOLTAGE_MIN:
		qpnp_chg_vinmin_set(chip, val->intval / 1000);
		break;
	default:
		return -EINVAL;
	}

	pr_debug("psy changed batt_psy\n");
	power_supply_changed(&chip->batt_psy);
	return rc;
}

static int
qpnp_chg_setup_flags(struct qpnp_chg_chip *chip)
{
	if (chip->revision > 0 && chip->type == SMBB)
		chip->flags |= CHG_FLAGS_VCP_WA;
	if (chip->type == SMBB)
		chip->flags |= BOOST_FLASH_WA;
	if (chip->type == SMBBP) {
		struct device_node *revid_dev_node;
		struct pmic_revid_data *revid_data;

		chip->flags |=  BOOST_FLASH_WA;

		revid_dev_node = of_parse_phandle(chip->spmi->dev.of_node,
						"qcom,pmic-revid", 0);
		if (!revid_dev_node) {
			pr_err("Missing qcom,pmic-revid property\n");
			return -EINVAL;
		}
		revid_data = get_revid_data(revid_dev_node);
		if (IS_ERR(revid_data)) {
			pr_err("Couldnt get revid data rc = %ld\n",
						PTR_ERR(revid_data));
			return PTR_ERR(revid_data);
		}

		if (revid_data->rev4 < PM8226_V2P1_REV4
			|| ((revid_data->rev4 == PM8226_V2P1_REV4)
				&& (revid_data->rev3 <= PM8226_V2P1_REV3))) {
			chip->flags |= POWER_STAGE_WA;
		}
	}
	return 0;
}

static int
qpnp_chg_request_irqs(struct qpnp_chg_chip *chip)
{
	int rc = 0;
	struct resource *resource;
	struct spmi_resource *spmi_resource;
	u8 subtype;
	struct spmi_device *spmi = chip->spmi;

	spmi_for_each_container_dev(spmi_resource, chip->spmi) {
		if (!spmi_resource) {
				pr_err("qpnp_chg: spmi resource absent\n");
			return rc;
		}

		resource = spmi_get_resource(spmi, spmi_resource,
						IORESOURCE_MEM, 0);
		if (!(resource && resource->start)) {
			pr_err("node %s IO resource absent!\n",
				spmi->dev.of_node->full_name);
			return rc;
		}

		rc = qpnp_chg_read(chip, &subtype,
				resource->start + REG_OFFSET_PERP_SUBTYPE, 1);
		if (rc) {
			pr_err("Peripheral subtype read failed rc=%d\n", rc);
			return rc;
		}

		switch (subtype) {
		case SMBB_CHGR_SUBTYPE:
		case SMBBP_CHGR_SUBTYPE:
		case SMBCL_CHGR_SUBTYPE:
			chip->chg_fastchg.irq = spmi_get_irq_byname(spmi,
						spmi_resource, "fast-chg-on");
			if (chip->chg_fastchg.irq < 0) {
				pr_err("Unable to get fast-chg-on irq\n");
				return rc;
			}

			chip->chg_trklchg.irq = spmi_get_irq_byname(spmi,
						spmi_resource, "trkl-chg-on");
			if (chip->chg_trklchg.irq < 0) {
				pr_err("Unable to get trkl-chg-on irq\n");
				return rc;
			}

			chip->chg_failed.irq = spmi_get_irq_byname(spmi,
						spmi_resource, "chg-failed");
			if (chip->chg_failed.irq < 0) {
				pr_err("Unable to get chg_failed irq\n");
				return rc;
			}

			chip->chg_vbatdet_lo.irq = spmi_get_irq_byname(spmi,
						spmi_resource, "vbat-det-lo");
			if (chip->chg_vbatdet_lo.irq < 0) {
				pr_err("Unable to get fast-chg-on irq\n");
				return rc;
			}

			rc |= devm_request_irq(chip->dev, chip->chg_failed.irq,
				qpnp_chg_chgr_chg_failed_irq_handler,
				IRQF_TRIGGER_RISING, "chg-failed", chip);
			if (rc < 0) {
				pr_err("Can't request %d chg-failed: %d\n",
						chip->chg_failed.irq, rc);
				return rc;
			}

			rc |= devm_request_irq(chip->dev, chip->chg_fastchg.irq,
					qpnp_chg_chgr_chg_fastchg_irq_handler,
					IRQF_TRIGGER_RISING |
					IRQF_TRIGGER_FALLING,
					"fast-chg-on", chip);
			if (rc < 0) {
				pr_err("Can't request %d fast-chg-on: %d\n",
						chip->chg_fastchg.irq, rc);
				return rc;
			}

			rc |= devm_request_irq(chip->dev, chip->chg_trklchg.irq,
				qpnp_chg_chgr_chg_trklchg_irq_handler,
				IRQF_TRIGGER_RISING | IRQF_TRIGGER_FALLING,
				"trkl-chg-on", chip);
			if (rc < 0) {
				pr_err("Can't request %d trkl-chg-on: %d\n",
						chip->chg_trklchg.irq, rc);
				return rc;
			}

			rc |= devm_request_irq(chip->dev,
				chip->chg_vbatdet_lo.irq,
				qpnp_chg_vbatdet_lo_irq_handler,
				IRQF_TRIGGER_RISING,
				"vbat-det-lo", chip);
			if (rc < 0) {
				pr_err("Can't request %d vbat-det-lo: %d\n",
						chip->chg_vbatdet_lo.irq, rc);
				return rc;
			}

			qpnp_chg_irq_wake_enable(&chip->chg_trklchg);
			qpnp_chg_irq_wake_enable(&chip->chg_failed);
			qpnp_chg_disable_irq(&chip->chg_vbatdet_lo);
			qpnp_chg_irq_wake_enable(&chip->chg_vbatdet_lo);

			break;
		case SMBB_BAT_IF_SUBTYPE:
		case SMBBP_BAT_IF_SUBTYPE:
		case SMBCL_BAT_IF_SUBTYPE:
			chip->batt_pres.irq = spmi_get_irq_byname(spmi,
						spmi_resource, "batt-pres");
			if (chip->batt_pres.irq < 0) {
				pr_err("Unable to get batt-pres irq\n");
				return rc;
			}
			rc = devm_request_irq(chip->dev, chip->batt_pres.irq,
				qpnp_chg_bat_if_batt_pres_irq_handler,
				IRQF_TRIGGER_RISING | IRQF_TRIGGER_FALLING
				| IRQF_SHARED | IRQF_ONESHOT,
				"batt-pres", chip);
			if (rc < 0) {
				pr_err("Can't request %d batt-pres irq: %d\n",
						chip->batt_pres.irq, rc);
				return rc;
			}

			qpnp_chg_irq_wake_enable(&chip->batt_pres);

			chip->batt_temp_ok.irq = spmi_get_irq_byname(spmi,
						spmi_resource, "bat-temp-ok");
			if (chip->batt_temp_ok.irq < 0) {
				pr_err("Unable to get bat-temp-ok irq\n");
				return rc;
			}
			rc = devm_request_irq(chip->dev, chip->batt_temp_ok.irq,
				qpnp_chg_bat_if_batt_temp_irq_handler,
				IRQF_TRIGGER_RISING | IRQF_TRIGGER_FALLING,
				"bat-temp-ok", chip);
			if (rc < 0) {
				pr_err("Can't request %d bat-temp-ok irq: %d\n",
						chip->batt_temp_ok.irq, rc);
				return rc;
			}
			qpnp_chg_bat_if_batt_temp_irq_handler(0, chip);

			qpnp_chg_irq_wake_enable(&chip->batt_temp_ok);

			break;
		case SMBB_BUCK_SUBTYPE:
		case SMBBP_BUCK_SUBTYPE:
		case SMBCL_BUCK_SUBTYPE:
			break;

		case SMBB_USB_CHGPTH_SUBTYPE:
		case SMBBP_USB_CHGPTH_SUBTYPE:
		case SMBCL_USB_CHGPTH_SUBTYPE:
			if (chip->ovp_monitor_enable) {
				chip->coarse_det_usb.irq =
					spmi_get_irq_byname(spmi,
					spmi_resource, "coarse-det-usb");
				if (chip->coarse_det_usb.irq < 0) {
					pr_err("Can't get coarse-det irq\n");
					return rc;
				}
				rc = devm_request_irq(chip->dev,
					chip->coarse_det_usb.irq,
					qpnp_chg_coarse_det_usb_irq_handler,
					IRQF_TRIGGER_RISING |
					IRQF_TRIGGER_FALLING,
					"coarse-det-usb", chip);
				if (rc < 0) {
					pr_err("Can't req %d coarse-det: %d\n",
						chip->coarse_det_usb.irq, rc);
					return rc;
				}
			}

			chip->usbin_valid.irq = spmi_get_irq_byname(spmi,
						spmi_resource, "usbin-valid");
			if (chip->usbin_valid.irq < 0) {
				pr_err("Unable to get usbin irq\n");
				return rc;
			}
			rc = devm_request_irq(chip->dev, chip->usbin_valid.irq,
				qpnp_chg_usb_usbin_valid_irq_handler,
				IRQF_TRIGGER_RISING | IRQF_TRIGGER_FALLING,
					"usbin-valid", chip);
			if (rc < 0) {
				pr_err("Can't request %d usbin-valid: %d\n",
						chip->usbin_valid.irq, rc);
				return rc;
			}

			chip->chg_gone.irq = spmi_get_irq_byname(spmi,
						spmi_resource, "chg-gone");
			if (chip->chg_gone.irq < 0) {
				pr_err("Unable to get chg-gone irq\n");
				return rc;
			}
			rc = devm_request_irq(chip->dev, chip->chg_gone.irq,
				qpnp_chg_usb_chg_gone_irq_handler,
				IRQF_TRIGGER_RISING,
					"chg-gone", chip);
			if (rc < 0) {
				pr_err("Can't request %d chg-gone: %d\n",
						chip->chg_gone.irq, rc);
				return rc;
			}

			if ((subtype == SMBBP_USB_CHGPTH_SUBTYPE) ||
				(subtype == SMBCL_USB_CHGPTH_SUBTYPE)) {
				chip->usb_ocp.irq = spmi_get_irq_byname(spmi,
						spmi_resource, "usb-ocp");
				if (chip->usb_ocp.irq < 0) {
					pr_err("Unable to get usbin irq\n");
					return rc;
				}
				rc = devm_request_irq(chip->dev,
					chip->usb_ocp.irq,
					qpnp_chg_usb_usb_ocp_irq_handler,
					IRQF_TRIGGER_RISING, "usb-ocp", chip);
				if (rc < 0) {
					pr_err("Can't request %d usb-ocp: %d\n",
							chip->usb_ocp.irq, rc);
					return rc;
				}

				qpnp_chg_irq_wake_enable(&chip->usb_ocp);
			}

			qpnp_chg_irq_wake_enable(&chip->usbin_valid);
			qpnp_chg_irq_wake_enable(&chip->chg_gone);
			break;
		case SMBB_DC_CHGPTH_SUBTYPE:
			chip->dcin_valid.irq = spmi_get_irq_byname(spmi,
					spmi_resource, "dcin-valid");
			if (chip->dcin_valid.irq < 0) {
				pr_err("Unable to get dcin irq\n");
				return -rc;
			}
			rc = devm_request_irq(chip->dev, chip->dcin_valid.irq,
				qpnp_chg_dc_dcin_valid_irq_handler,
				IRQF_TRIGGER_RISING | IRQF_TRIGGER_FALLING,
				"dcin-valid", chip);
			if (rc < 0) {
				pr_err("Can't request %d dcin-valid: %d\n",
						chip->dcin_valid.irq, rc);
				return rc;
			}

			qpnp_chg_irq_wake_enable(&chip->dcin_valid);
			break;
		}
	}

	return rc;
}

static int
qpnp_chg_load_battery_data(struct qpnp_chg_chip *chip)
{
	struct bms_battery_data batt_data;
	struct device_node *node;
	struct qpnp_vadc_result result;
	int rc;

	node = of_find_node_by_name(chip->spmi->dev.of_node,
			"qcom,battery-data");
	if (node) {
		memset(&batt_data, 0, sizeof(struct bms_battery_data));
		rc = qpnp_vadc_read(chip->vadc_dev, LR_MUX2_BAT_ID, &result);
		if (rc) {
			pr_err("error reading batt id channel = %d, rc = %d\n",
						LR_MUX2_BAT_ID, rc);
			return rc;
		}

		batt_data.max_voltage_uv = -1;
		batt_data.iterm_ua = -1;
		rc = of_batterydata_read_data(node,
				&batt_data, result.physical);
		if (rc) {
			pr_err("failed to read battery data: %d\n", rc);
			return rc;
		}

		if (batt_data.max_voltage_uv >= 0) {
			chip->max_voltage_mv = batt_data.max_voltage_uv / 1000;
			chip->safe_voltage_mv = chip->max_voltage_mv
				+ MAX_DELTA_VDD_MAX_MV;
		}
		if (batt_data.iterm_ua >= 0)
			chip->term_current = batt_data.iterm_ua / 1000;
	}

	return 0;
}

#define WDOG_EN_BIT	BIT(7)
static int
qpnp_chg_hwinit(struct qpnp_chg_chip *chip, u8 subtype,
				struct spmi_resource *spmi_resource)
{
	int rc = 0;
	u8 reg = 0;
	struct regulator_init_data *init_data;
	struct regulator_desc *rdesc;
	struct regulator_config cfg = { };


	switch (subtype) {
	case SMBB_CHGR_SUBTYPE:
	case SMBBP_CHGR_SUBTYPE:
	case SMBCL_CHGR_SUBTYPE:
		qpnp_chg_vbatweak_set(chip, chip->batt_weak_voltage_mv);

		rc = qpnp_chg_vinmin_set(chip, chip->min_voltage_mv);
		if (rc) {
			pr_debug("failed setting  min_voltage rc=%d\n", rc);
			return rc;
		}
		rc = qpnp_chg_vddsafe_set(chip, chip->safe_voltage_mv);
		if (rc) {
			pr_debug("failed setting safe_voltage rc=%d\n", rc);
			return rc;
		}
		rc = qpnp_chg_vbatdet_set(chip,
				chip->max_voltage_mv - chip->resume_delta_mv);
		if (rc) {
			pr_debug("failed setting resume_voltage rc=%d\n", rc);
			return rc;
		}
		rc = qpnp_chg_ibatmax_set(chip, chip->max_bat_chg_current);
		if (rc) {
			pr_debug("failed setting ibatmax rc=%d\n", rc);
			return rc;
		}
		if (chip->term_current) {
			rc = qpnp_chg_ibatterm_set(chip, chip->term_current);
			if (rc) {
				pr_debug("failed setting ibatterm rc=%d\n", rc);
				return rc;
			}
		}
		rc = qpnp_chg_ibatsafe_set(chip, chip->safe_current);
		if (rc) {
			pr_debug("failed setting ibat_Safe rc=%d\n", rc);
			return rc;
		}
		rc = qpnp_chg_tchg_max_set(chip, chip->tchg_mins);
		if (rc) {
			pr_debug("failed setting tchg_mins rc=%d\n", rc);
			return rc;
		}

		/* HACK: Disable wdog */
		rc = qpnp_chg_masked_write(chip, chip->chgr_base + 0x62,
			0xFF, 0xA0, 1);

		/* HACK: use analog EOC */
		rc = qpnp_chg_masked_write(chip, chip->chgr_base +
			CHGR_IBAT_TERM_CHGR,
			0xFF, 0x08, 1);

		break;
	case SMBB_BUCK_SUBTYPE:
	case SMBBP_BUCK_SUBTYPE:
	case SMBCL_BUCK_SUBTYPE:
		rc = qpnp_chg_toggle_chg_done_logic(chip, 0);
		if (rc)
			return rc;

		rc = qpnp_chg_masked_write(chip,
			chip->buck_base + CHGR_BUCK_BCK_VBAT_REG_MODE,
			BUCK_VBAT_REG_NODE_SEL_BIT,
			BUCK_VBAT_REG_NODE_SEL_BIT, 1);
		if (rc) {
			pr_debug("failed to enable IR drop comp rc=%d\n", rc);
			return rc;
		}

		rc = qpnp_chg_read(chip, &chip->trim_center,
				chip->buck_base + BUCK_CTRL_TRIM1, 1);
		if (rc) {
			pr_debug("failed to read trim center rc=%d\n", rc);
			return rc;
		}
		chip->trim_center >>= 4;
		pr_debug("trim center = %02x\n", chip->trim_center);
		break;
	case SMBB_BAT_IF_SUBTYPE:
	case SMBBP_BAT_IF_SUBTYPE:
	case SMBCL_BAT_IF_SUBTYPE:
		/* Select battery presence detection */
		switch (chip->bpd_detection) {
		case BPD_TYPE_BAT_THM:
			reg = BAT_THM_EN;
			break;
		case BPD_TYPE_BAT_ID:
			reg = BAT_ID_EN;
			break;
		case BPD_TYPE_BAT_THM_BAT_ID:
			reg = BAT_THM_EN | BAT_ID_EN;
			break;
		default:
			reg = BAT_THM_EN;
			break;
		}

		rc = qpnp_chg_masked_write(chip,
			chip->bat_if_base + BAT_IF_BPD_CTRL,
			BAT_IF_BPD_CTRL_SEL,
			reg, 1);
		if (rc) {
			pr_debug("failed to chose BPD rc=%d\n", rc);
			return rc;
		}
		/* Force on VREF_BAT_THM */
		rc = qpnp_chg_masked_write(chip,
			chip->bat_if_base + BAT_IF_VREF_BAT_THM_CTRL,
			VREF_BATT_THERM_FORCE_ON,
			VREF_BATT_THERM_FORCE_ON, 1);
		if (rc) {
			pr_debug("failed to force on VREF_BAT_THM rc=%d\n", rc);
			return rc;
		}

		init_data = of_get_regulator_init_data(chip->dev,
					       spmi_resource->of_node);

		if (init_data->constraints.name) {
			rdesc			= &(chip->batfet_vreg.rdesc);
			rdesc->owner		= THIS_MODULE;
			rdesc->type		= REGULATOR_VOLTAGE;
			rdesc->ops		= &qpnp_chg_batfet_vreg_ops;
			rdesc->name		= init_data->constraints.name;

			init_data->constraints.valid_ops_mask
				|= REGULATOR_CHANGE_STATUS;

			cfg.dev = chip->dev;
			cfg.init_data = init_data;
			cfg.driver_data = chip;
			cfg.of_node = spmi_resource->of_node;
			chip->batfet_vreg.rdev = regulator_register(rdesc,
								    &cfg);
			if (IS_ERR(chip->batfet_vreg.rdev)) {
				rc = PTR_ERR(chip->batfet_vreg.rdev);
				chip->batfet_vreg.rdev = NULL;
				if (rc != -EPROBE_DEFER)
					pr_err("batfet reg failed, rc=%d\n",
							rc);
				return rc;
			}
		}
		break;
	case SMBB_USB_CHGPTH_SUBTYPE:
	case SMBBP_USB_CHGPTH_SUBTYPE:
	case SMBCL_USB_CHGPTH_SUBTYPE:
		if (qpnp_chg_is_usb_chg_plugged_in(chip)) {
			rc = qpnp_chg_masked_write(chip,
				chip->usb_chgpth_base + CHGR_USB_ENUM_T_STOP,
				ENUM_T_STOP_BIT,
				ENUM_T_STOP_BIT, 1);
			if (rc) {
				pr_err("failed to write enum stop rc=%d\n", rc);
				return -ENXIO;
			}
		}

		init_data = of_get_regulator_init_data(chip->dev,
						       spmi_resource->of_node);
		if (!init_data) {
			pr_err("unable to allocate memory\n");
			return -ENOMEM;
		}

		if (init_data->constraints.name) {
			if (of_get_property(chip->dev->of_node,
						"otg-parent-supply", NULL))
				init_data->supply_regulator = "otg-parent";

			rdesc			= &(chip->otg_vreg.rdesc);
			rdesc->owner		= THIS_MODULE;
			rdesc->type		= REGULATOR_VOLTAGE;
			rdesc->ops		= &qpnp_chg_otg_reg_ops;
			rdesc->name		= init_data->constraints.name;

			cfg.dev = chip->dev;
			cfg.init_data = init_data;
			cfg.driver_data = chip;
			cfg.of_node = spmi_resource->of_node;

			init_data->constraints.valid_ops_mask
				|= REGULATOR_CHANGE_STATUS;

			chip->otg_vreg.rdev = regulator_register(rdesc, &cfg);
			if (IS_ERR(chip->otg_vreg.rdev)) {
				rc = PTR_ERR(chip->otg_vreg.rdev);
				chip->otg_vreg.rdev = NULL;
				if (rc != -EPROBE_DEFER)
					pr_err("OTG reg failed, rc=%d\n", rc);
				return rc;
			}
		}

		rc = qpnp_chg_masked_write(chip,
			chip->usb_chgpth_base + USB_OVP_CTL,
			USB_VALID_DEB_20MS,
			USB_VALID_DEB_20MS, 1);

		rc = qpnp_chg_masked_write(chip,
			chip->usb_chgpth_base + CHGR_USB_ENUM_T_STOP,
			ENUM_T_STOP_BIT,
			ENUM_T_STOP_BIT, 1);

		rc = qpnp_chg_masked_write(chip,
			chip->usb_chgpth_base + SEC_ACCESS,
			0xFF,
			0xA5, 1);

		rc = qpnp_chg_masked_write(chip,
			chip->usb_chgpth_base + USB_CHG_GONE_REV_BST,
			0xFF,
			0x80, 1);

		if ((subtype == SMBBP_USB_CHGPTH_SUBTYPE) ||
			(subtype == SMBCL_USB_CHGPTH_SUBTYPE)) {
			rc = qpnp_chg_masked_write(chip,
				chip->usb_chgpth_base + USB_OCP_THR,
				OCP_THR_MASK,
				OCP_THR_900_MA, 1);
			if (rc)
				pr_err("Failed to configure OCP rc = %d\n", rc);
		}

		break;
	case SMBB_DC_CHGPTH_SUBTYPE:
		break;
	case SMBB_BOOST_SUBTYPE:
	case SMBBP_BOOST_SUBTYPE:
		init_data = of_get_regulator_init_data(chip->dev,
					       spmi_resource->of_node);
		if (!init_data) {
			pr_err("unable to allocate memory\n");
			return -ENOMEM;
		}

		if (init_data->constraints.name) {
			if (of_get_property(chip->dev->of_node,
						"boost-parent-supply", NULL))
				init_data->supply_regulator = "boost-parent";

			rdesc			= &(chip->boost_vreg.rdesc);
			rdesc->owner		= THIS_MODULE;
			rdesc->type		= REGULATOR_VOLTAGE;
			rdesc->ops		= &qpnp_chg_boost_reg_ops;
			rdesc->name		= init_data->constraints.name;

			cfg.dev = chip->dev;
			cfg.init_data = init_data;
			cfg.driver_data = chip;
			cfg.of_node = spmi_resource->of_node;

			init_data->constraints.valid_ops_mask
				|= REGULATOR_CHANGE_STATUS
					| REGULATOR_CHANGE_VOLTAGE;

			chip->boost_vreg.rdev = regulator_register(rdesc, &cfg);
			if (IS_ERR(chip->boost_vreg.rdev)) {
				rc = PTR_ERR(chip->boost_vreg.rdev);
				chip->boost_vreg.rdev = NULL;
				if (rc != -EPROBE_DEFER)
					pr_err("boost reg failed, rc=%d\n", rc);
				return rc;
			}
		}
		break;
	case SMBB_MISC_SUBTYPE:
	case SMBBP_MISC_SUBTYPE:
	case SMBCL_MISC_SUBTYPE:
		if (subtype == SMBB_MISC_SUBTYPE)
			chip->type = SMBB;
		else if (subtype == SMBBP_MISC_SUBTYPE)
			chip->type = SMBBP;
		else if (subtype == SMBCL_MISC_SUBTYPE)
			chip->type = SMBCL;

		pr_debug("Setting BOOT_DONE\n");
		rc = qpnp_chg_masked_write(chip,
			chip->misc_base + CHGR_MISC_BOOT_DONE,
			CHGR_BOOT_DONE, CHGR_BOOT_DONE, 1);
		rc = qpnp_chg_read(chip, &reg,
				 chip->misc_base + MISC_REVISION2, 1);
		if (rc) {
			pr_err("failed to read revision register rc=%d\n", rc);
			return rc;
		}

		chip->revision = reg;
		break;
	default:
		pr_err("Invalid peripheral subtype\n");
	}
	return rc;
}

#define OF_PROP_READ(chip, prop, qpnp_dt_property, retval, optional)	\
do {									\
	if (retval)							\
		break;							\
									\
	retval = of_property_read_u32(chip->spmi->dev.of_node,		\
					"qcom," qpnp_dt_property,	\
					&chip->prop);			\
									\
	if ((retval == -EINVAL) && optional)				\
		retval = 0;						\
	else if (retval)						\
		pr_err("Error reading " #qpnp_dt_property		\
				" property rc = %d\n", rc);		\
} while (0)

static int
qpnp_charger_read_dt_props(struct qpnp_chg_chip *chip)
{
	int rc = 0;
	const char *bpd;

	OF_PROP_READ(chip, max_voltage_mv, "vddmax-mv", rc, 0);
	OF_PROP_READ(chip, min_voltage_mv, "vinmin-mv", rc, 0);
	OF_PROP_READ(chip, safe_voltage_mv, "vddsafe-mv", rc, 0);
	OF_PROP_READ(chip, resume_delta_mv, "vbatdet-delta-mv", rc, 0);
	OF_PROP_READ(chip, safe_current, "ibatsafe-ma", rc, 0);
	OF_PROP_READ(chip, max_bat_chg_current, "ibatmax-ma", rc, 0);
	if (rc)
		pr_err("failed to read required dt parameters %d\n", rc);

	OF_PROP_READ(chip, term_current, "ibatterm-ma", rc, 1);
	OF_PROP_READ(chip, maxinput_dc_ma, "maxinput-dc-ma", rc, 1);
	OF_PROP_READ(chip, maxinput_usb_ma, "maxinput-usb-ma", rc, 1);
	OF_PROP_READ(chip, warm_bat_decidegc, "warm-bat-decidegc", rc, 1);
	OF_PROP_READ(chip, cool_bat_decidegc, "cool-bat-decidegc", rc, 1);
	OF_PROP_READ(chip, tchg_mins, "tchg-mins", rc, 1);
	OF_PROP_READ(chip, hot_batt_p, "batt-hot-percentage", rc, 1);
	OF_PROP_READ(chip, cold_batt_p, "batt-cold-percentage", rc, 1);
	OF_PROP_READ(chip, soc_resume_limit, "resume-soc", rc, 1);
	OF_PROP_READ(chip, batt_weak_voltage_mv, "vbatweak-mv", rc, 1);
	OF_PROP_READ(chip, vbatdet_max_err_mv, "vbatdet-maxerr-mv", rc, 1);

	if (rc)
		return rc;

	rc = of_property_read_string(chip->spmi->dev.of_node,
		"qcom,bpd-detection", &bpd);
	if (rc) {
		/* Select BAT_THM as default BPD scheme */
		chip->bpd_detection = BPD_TYPE_BAT_THM;
		rc = 0;
	} else {
		chip->bpd_detection = get_bpd(bpd);
		if (chip->bpd_detection < 0) {
			pr_err("failed to determine bpd schema %d\n", rc);
			return rc;
		}
	}

	if (!chip->vbatdet_max_err_mv)
		chip->vbatdet_max_err_mv = VBATDET_MAX_ERR_MV;

	/* Look up JEITA compliance parameters if cool and warm temp provided */
	if (chip->cool_bat_decidegc || chip->warm_bat_decidegc) {
		chip->adc_tm_dev = qpnp_get_adc_tm(chip->dev, "chg");
		if (IS_ERR(chip->adc_tm_dev)) {
			rc = PTR_ERR(chip->adc_tm_dev);
			if (rc != -EPROBE_DEFER)
				pr_err("adc-tm not ready, defer probe\n");
			return rc;
		}

		OF_PROP_READ(chip, warm_bat_chg_ma, "ibatmax-warm-ma", rc, 1);
		OF_PROP_READ(chip, cool_bat_chg_ma, "ibatmax-cool-ma", rc, 1);
		OF_PROP_READ(chip, warm_bat_mv, "warm-bat-mv", rc, 1);
		OF_PROP_READ(chip, cool_bat_mv, "cool-bat-mv", rc, 1);
		if (rc)
			return rc;
	}

	/* Get the use-external-rsense property */
	chip->use_external_rsense = of_property_read_bool(
			chip->spmi->dev.of_node,
			"qcom,use-external-rsense");

	/* Get the btc-disabled property */
	chip->btc_disabled = of_property_read_bool(chip->spmi->dev.of_node,
					"qcom,btc-disabled");

	ext_ovp_present = of_property_read_bool(chip->spmi->dev.of_node,
					"qcom,ext-ovp-present");

	/* Get the charging-disabled property */
	chip->charging_disabled = of_property_read_bool(chip->spmi->dev.of_node,
					"qcom,charging-disabled");

	chip->ovp_monitor_enable = of_property_read_bool(
					chip->spmi->dev.of_node,
					"qcom,ovp-monitor-en");

	/* Get the duty-cycle-100p property */
	chip->duty_cycle_100p = of_property_read_bool(
					chip->spmi->dev.of_node,
					"qcom,duty-cycle-100p");

	/* Get the fake-batt-values property */
	chip->use_default_batt_values =
			of_property_read_bool(chip->spmi->dev.of_node,
					"qcom,use-default-batt-values");

	/* Disable charging when faking battery values */
	if (chip->use_default_batt_values)
		chip->charging_disabled = true;

	chip->ibat_calibration_enabled =
			of_property_read_bool(chip->spmi->dev.of_node,
					"qcom,ibat-calibration-enabled");

	chip->power_stage_workaround_enable =
			of_property_read_bool(chip->spmi->dev.of_node,
					"qcom,power-stage-reduced");

	chip->parallel_ovp_mode =
			of_property_read_bool(chip->spmi->dev.of_node,
					"qcom,parallel-ovp-mode");

	of_get_property(chip->spmi->dev.of_node, "qcom,thermal-mitigation",
		&(chip->thermal_levels));

	if (chip->thermal_levels > sizeof(int)) {
		chip->thermal_mitigation = devm_kzalloc(chip->dev,
			chip->thermal_levels,
			GFP_KERNEL);

		if (chip->thermal_mitigation == NULL) {
			pr_err("thermal mitigation kzalloc() failed.\n");
			return -ENOMEM;
		}

		chip->thermal_levels /= sizeof(int);
		rc = of_property_read_u32_array(chip->spmi->dev.of_node,
				"qcom,thermal-mitigation",
				chip->thermal_mitigation, chip->thermal_levels);
		if (rc) {
			pr_err("qcom,thermal-mitigation missing in dt\n");
			return rc;
		}
	}

	return rc;
}

//ASUS_BSP lenter +++
#ifdef CONFIG_PM_8226_CHARGER
void pm8226_chg_enable_charging(bool enable)
{
	int rc;

	//Eason record CHG_EN +++
	if(g_PMIC_CHG_EN != enable)
		printk("[BAT][PM8226]CHG_EN:%d\n",enable);

	g_PMIC_CHG_EN = enable;
	//Eason record CHG_EN ---

	
	rc = qpnp_chg_charge_en(g_qpnp_chg_chip, enable);
	if (rc) {
		pr_err("Failed to control charging %d\n", rc);
	}
}
//EXPORT_SYMBOL(pm8226_chg_enable_charging);

int pm8226_is_ac_usb_in(void)
{	
	return qpnp_chg_is_usb_chg_plugged_in(g_qpnp_chg_chip);
}
//EXPORT_SYMBOL(pm8226_is_ac_usb_in);

int pm8226_is_usb_in(void)
{	
	return qpnp_chg_is_usb_chg_plugged_in(g_qpnp_chg_chip);
}
//EXPORT_SYMBOL(pm8226_is_usb_in);

int pm8226_is_dc_usb_in(void)
{	
	return ( qpnp_chg_is_usb_chg_plugged_in(g_qpnp_chg_chip)||qpnp_chg_is_dc_chg_plugged_in(g_qpnp_chg_chip) );
}
//EXPORT_SYMBOL(pm8226_is_dc_usb_in);

void pm8226_chg_usb_suspend_enable(int enable)
{
	qpnp_chg_usb_suspend_enable(g_qpnp_chg_chip, enable);
}
//EXPORT_SYMBOL(pm8226_chg_usb_suspend_enable);

int pm8226_get_prop_batt_status(void)
{
	return get_prop_batt_status(g_qpnp_chg_chip);
}
//EXPORT_SYMBOL(pm8226_get_prop_batt_status);

int pm8226_get_prop_batt_temp(void)
{
	return get_prop_batt_temp(g_qpnp_chg_chip);
}
//EXPORT_SYMBOL(pm8226_get_prop_batt_temp);

int pm8226_get_prop_battery_voltage_now(void)
{
	return get_prop_battery_voltage_now(g_qpnp_chg_chip);
}
//EXPORT_SYMBOL(pm8226_get_prop_battery_voltage_now);

bool pm8226_is_full(void)
{
	if ((qpnp_chg_is_usb_chg_plugged_in(g_qpnp_chg_chip) ||
		qpnp_chg_is_dc_chg_plugged_in(g_qpnp_chg_chip)) && g_qpnp_chg_chip->chg_done) {
		return true;
	}
	else{
		return false;
	}
}
//EXPORT_SYMBOL(pm8226_is_full);

int pm8226_qpnp_chg_read_register(u16 addr)
{
	u8 reg_val;
	qpnp_chg_read(g_qpnp_chg_chip, &reg_val, addr, 1);
	
	return reg_val;
}

#endif
//ASUS_BSP lenter ---

//ASUS_Eason : force setting BAT CHG_EN 0x1049[7] for BT test+++ 
#ifdef CONFIG_PM_8226_CHARGER	
static int ForceSetCHG_EN_proc_show(struct seq_file *seq, void *v)
{
	return seq_printf(seq, "ForceSetCHG_EN: %d\n", g_ForceSetCHG_EN_value);
}

static ssize_t ForceSetCHG_EN_write_proc(struct file *filp, const char __user *buff, size_t len, loff_t *pos)
{
	int val;

	char messages[256];

	if (len > 256) {
		len = 256;
	}

	if (copy_from_user(messages, buff, len)) {
		return -EFAULT;
	}
	
	val = (int)simple_strtol(messages, NULL, 10);
	g_ForceSetCHG_EN_value = val;
	if(true == g_ForceSetCHG_EN_value)
	{
		qpnp_chg_masked_write(g_qpnp_chg_chip, g_qpnp_chg_chip->chgr_base + CHGR_CHG_CTRL,
			CHGR_CHG_EN,
			CHGR_CHG_EN, 1);
	}
	
	qpnp_chg_charge_en(g_qpnp_chg_chip, g_ForceSetCHG_EN_value);

	printk("[BAT][SER][ForceSetCHG_EN]mode:%d\n",g_ForceSetCHG_EN_value);

	return len;
}

static void *ForceSetCHG_EN_proc_start(struct seq_file *seq, loff_t *pos)
{
	static unsigned long counter = 0;
	
	if(*pos == 0){
		return &counter;
	}
	else{
		*pos = 0;
		return NULL;
	}
}

static void *ForceSetCHG_EN_proc_next(struct seq_file *seq, void *v, loff_t *pos)
{
	return NULL;
}

static void ForceSetCHG_EN_proc_stop(struct seq_file *seq, void *v)
{
	
}

static const struct seq_operations ForceSetCHG_EN_proc_seq = {
	.start		= ForceSetCHG_EN_proc_start,
	.show		= ForceSetCHG_EN_proc_show,
	.next		= ForceSetCHG_EN_proc_next,
	.stop		= ForceSetCHG_EN_proc_stop,
};

static int ForceSetCHG_EN_proc_open(struct inode *inode, struct file *file)
{
	return seq_open(file, &ForceSetCHG_EN_proc_seq);
}

static const struct file_operations ForceSetCHG_EN_proc_fops = {
	.owner		= THIS_MODULE,
	.open		= ForceSetCHG_EN_proc_open,
	.read		= seq_read,
	.write		= ForceSetCHG_EN_write_proc,
};

static void create_ForceSetCHG_EN_proc_file(void)
{
	struct proc_dir_entry *ForceSetCHG_EN_proc_file = proc_create("driver/ForceSetCHG_EN", 0666, NULL, &ForceSetCHG_EN_proc_fops);

	if (!ForceSetCHG_EN_proc_file) {
		printk("[BAT][SER] ForceSetCHG_EN create failed!\n");
    }

	return;
}
#endif
//ASUS_Eason : force setting BAT CHG_EN 0x1049[7] for BT test---

//ASUS_Eason : set iterm current bigger, let pm_stay_awake  period in qpnp_eoc_work shorter+++
#ifdef CONFIG_PM_8226_CHARGER	
static int EocCurBigger_switch_proc_show(struct seq_file *seq, void *v)
{
	return seq_printf(seq, "EocCurBigger_Switch: %d\n", g_EocCurBigger_switch);
}
static ssize_t EocCurBigger_switch_write_proc(struct file *filp, const char __user *buff, size_t len, loff_t *pos)
{
	int val;

	char messages[256];

	if (len > 256) {
		len = 256;
	}

	if (copy_from_user(messages, buff, len)) {
		return -EFAULT;
	}
	
	val = (int)simple_strtol(messages, NULL, 10);
	g_EocCurBigger_switch = val;

	printk("[BAT][SER][EocCurBigger_switch]mode:%d\n",g_EocCurBigger_switch);

	return len;
}


static void *EocCurBigger_switch_proc_start(struct seq_file *seq, loff_t *pos)
{
	static unsigned long counter = 0;
	
	if(*pos == 0){
		return &counter;
	}
	else{
		*pos = 0;
		return NULL;
	}
}

static void *EocCurBigger_switch_proc_next(struct seq_file *seq, void *v, loff_t *pos)
{
	return NULL;
}

static void EocCurBigger_switch_proc_stop(struct seq_file *seq, void *v)
{
	
}

static const struct seq_operations EocCurBigger_switch_proc_seq = {
	.start		= EocCurBigger_switch_proc_start,
	.show		= EocCurBigger_switch_proc_show,
	.next		= EocCurBigger_switch_proc_next,
	.stop		= EocCurBigger_switch_proc_stop,
};

static int EocCurBigger_switch_proc_open(struct inode *inode, struct file *file)
{
	return seq_open(file, &EocCurBigger_switch_proc_seq);
}

static const struct file_operations EocCurBigger_switch_proc_fops = {
	.owner		= THIS_MODULE,
	.open		= EocCurBigger_switch_proc_open,
	.read		= seq_read,
	.write		= EocCurBigger_switch_write_proc,
};

static void create_EocCurBigger_switch_proc_file(void)
{
	struct proc_dir_entry *EocCurBigger_switch_proc_file = proc_create("driver/EocCurBigger_switch", 0666, NULL, &EocCurBigger_switch_proc_fops);

	if (!EocCurBigger_switch_proc_file) {
		printk("[BAT][SER] EocCurBigger_switch create failed!\n");
    }

	return;
}

static int EocCurBigger_value_proc_show(struct seq_file *seq, void *v)
{
	return seq_printf(seq, "EocCurBigger_value: %d\n", g_EocCurBigger_value);
}

static ssize_t EocCurBigger_value_write_proc(struct file *filp, const char __user *buff, size_t len, loff_t *pos)
{
	int val;

	char messages[256];

	if (len > 256) {
		len = 256;
	}

	if (copy_from_user(messages, buff, len)) {
		return -EFAULT;
	}
	
	val = (int)simple_strtol(messages, NULL, 10);
	g_EocCurBigger_value = val;

	printk("[BAT][SER][EocCurBigger_value]mode:%d\n",g_EocCurBigger_value);

	return len;
}

static void *EocCurBigger_value_proc_start(struct seq_file *seq, loff_t *pos)
{
	static unsigned long counter = 0;
	
	if(*pos == 0){
		return &counter;
	}
	else{
		*pos = 0;
		return NULL;
	}
}

static void *EocCurBigger_value_proc_next(struct seq_file *seq, void *v, loff_t *pos)
{
	return NULL;
}

static void EocCurBigger_value_proc_stop(struct seq_file *seq, void *v)
{
	
}

static const struct seq_operations EocCurBigger_value_proc_seq = {
	.start		= EocCurBigger_value_proc_start,
	.show		= EocCurBigger_value_proc_show,
	.next		= EocCurBigger_value_proc_next,
	.stop		= EocCurBigger_value_proc_stop,
};

static int EocCurBigger_value_proc_open(struct inode *inode, struct file *file)
{
	return seq_open(file, &EocCurBigger_value_proc_seq);
}

static const struct file_operations EocCurBigger_value_proc_fops = {
	.owner		= THIS_MODULE,
	.open		= EocCurBigger_value_proc_open,
	.read		= seq_read,
	.write		= EocCurBigger_value_write_proc,
};

static void create_EocCurBigger_value_proc_file(void)
{
	struct proc_dir_entry *EocCurBigger_value_proc_file = proc_create("driver/EocCurBigger_value", 0666, NULL, &EocCurBigger_value_proc_fops);

	if (!EocCurBigger_value_proc_file) {
		printk("[BAT][SER] EocCurBigger_value create failed!\n");
    }

	return;
}
#endif
//ASUS_Eason : set iterm current bigger, let pm_stay_awake  period in qpnp_eoc_work shorter---

static int
qpnp_charger_probe(struct spmi_device *spmi)
{
	u8 subtype;
	struct qpnp_chg_chip	*chip;
	struct resource *resource;
	struct spmi_resource *spmi_resource;
	int rc = 0;

	//ASUS_BSP +++ frank_tao "add asus battery driver"
#ifdef CONFIG_BATTERY_ASUS
	struct asus_bat_phone_bat_struct *phone_bat;
#endif
	//ASUS_BSP --- frank_tao "add asus battery driver"

	printk("qpnp_charger_probe\n");

	chip = devm_kzalloc(&spmi->dev,
			sizeof(struct qpnp_chg_chip), GFP_KERNEL);
	if (chip == NULL) {
		pr_err("kzalloc() failed.\n");
		return -ENOMEM;
	}

	chip->prev_usb_max_ma = -EINVAL;
	chip->fake_battery_soc = -EINVAL;
	chip->dev = &(spmi->dev);
	chip->spmi = spmi;

	chip->usb_psy = power_supply_get_by_name("usb");
	if (!chip->usb_psy) {
		pr_err("usb supply not found deferring probe\n");
		rc = -EPROBE_DEFER;
		goto fail_chg_enable;
	}

	mutex_init(&chip->jeita_configure_lock);
	mutex_init(&chip->batfet_vreg_lock);
	spin_lock_init(&chip->usbin_health_monitor_lock);
	alarm_init(&chip->reduce_power_stage_alarm, ALARM_REALTIME,
			qpnp_chg_reduce_power_stage_callback);
	INIT_WORK(&chip->reduce_power_stage_work,
			qpnp_chg_reduce_power_stage_work);
	INIT_WORK(&chip->ocp_clear_work,
			qpnp_chg_ocp_clear_work);
	INIT_WORK(&chip->insertion_ocv_work,
			qpnp_chg_insertion_ocv_work);
	INIT_WORK(&chip->batfet_lcl_work,
			qpnp_chg_batfet_lcl_work);

	/* Get all device tree properties */
	rc = qpnp_charger_read_dt_props(chip);
	if (rc)
		return rc;

	g_qpnp_chg_chip = chip;//ASUS_BSP Lenter +

	/*
	 * Check if bat_if is set in DT and make sure VADC is present
	 * Also try loading the battery data profile if bat_if exists
	 */
	spmi_for_each_container_dev(spmi_resource, spmi) {
		if (!spmi_resource) {
			pr_err("qpnp_chg: spmi resource absent\n");
			rc = -ENXIO;
			goto fail_chg_enable;
		}

		resource = spmi_get_resource(spmi, spmi_resource,
						IORESOURCE_MEM, 0);
		if (!(resource && resource->start)) {
			pr_err("node %s IO resource absent!\n",
				spmi->dev.of_node->full_name);
			rc = -ENXIO;
			goto fail_chg_enable;
		}

		rc = qpnp_chg_read(chip, &subtype,
				resource->start + REG_OFFSET_PERP_SUBTYPE, 1);
		if (rc) {
			pr_err("Peripheral subtype read failed rc=%d\n", rc);
			goto fail_chg_enable;
		}

		if (subtype == SMBB_BAT_IF_SUBTYPE ||
			subtype == SMBBP_BAT_IF_SUBTYPE ||
			subtype == SMBCL_BAT_IF_SUBTYPE) {
			chip->vadc_dev = qpnp_get_vadc(chip->dev, "chg");
			if (IS_ERR(chip->vadc_dev)) {
				rc = PTR_ERR(chip->vadc_dev);
				if (rc != -EPROBE_DEFER)
					pr_err("vadc property missing\n");
				goto fail_chg_enable;
			}

			if (subtype == SMBB_BAT_IF_SUBTYPE) {
				chip->iadc_dev = qpnp_get_iadc(chip->dev,
						"chg");
				if (IS_ERR(chip->iadc_dev)) {
					rc = PTR_ERR(chip->iadc_dev);
					if (rc != -EPROBE_DEFER)
						pr_err("iadc property missing\n");
					goto fail_chg_enable;
				}
			}

			rc = qpnp_chg_load_battery_data(chip);
			if (rc)
				goto fail_chg_enable;
		}
	}

	spmi_for_each_container_dev(spmi_resource, spmi) {
		if (!spmi_resource) {
			pr_err("qpnp_chg: spmi resource absent\n");
			rc = -ENXIO;
			goto fail_chg_enable;
		}

		resource = spmi_get_resource(spmi, spmi_resource,
						IORESOURCE_MEM, 0);
		if (!(resource && resource->start)) {
			pr_err("node %s IO resource absent!\n",
				spmi->dev.of_node->full_name);
			rc = -ENXIO;
			goto fail_chg_enable;
		}

		rc = qpnp_chg_read(chip, &subtype,
				resource->start + REG_OFFSET_PERP_SUBTYPE, 1);
		if (rc) {
			pr_err("Peripheral subtype read failed rc=%d\n", rc);
			goto fail_chg_enable;
		}

		switch (subtype) {
		case SMBB_CHGR_SUBTYPE:
		case SMBBP_CHGR_SUBTYPE:
		case SMBCL_CHGR_SUBTYPE:
			chip->chgr_base = resource->start;
			rc = qpnp_chg_hwinit(chip, subtype, spmi_resource);
			if (rc) {
				pr_err("Failed to init subtype 0x%x rc=%d\n",
						subtype, rc);
				goto fail_chg_enable;
			}
			break;
		case SMBB_BUCK_SUBTYPE:
		case SMBBP_BUCK_SUBTYPE:
		case SMBCL_BUCK_SUBTYPE:
			chip->buck_base = resource->start;
			rc = qpnp_chg_hwinit(chip, subtype, spmi_resource);
			if (rc) {
				pr_err("Failed to init subtype 0x%x rc=%d\n",
						subtype, rc);
				goto fail_chg_enable;
			}

			rc = qpnp_chg_masked_write(chip,
				chip->buck_base + SEC_ACCESS,
				0xFF,
				0xA5, 1);

			rc = qpnp_chg_masked_write(chip,
				chip->buck_base + BUCK_VCHG_OV,
				0xff,
				0x00, 1);

			if (chip->duty_cycle_100p) {
				rc = qpnp_buck_set_100_duty_cycle_enable(chip,
						1);
				if (rc) {
					pr_err("failed to set duty cycle %d\n",
						rc);
					goto fail_chg_enable;
				}
			}

			break;
		case SMBB_BAT_IF_SUBTYPE:
		case SMBBP_BAT_IF_SUBTYPE:
		case SMBCL_BAT_IF_SUBTYPE:
			chip->bat_if_base = resource->start;
			rc = qpnp_chg_hwinit(chip, subtype, spmi_resource);
			if (rc) {
				pr_err("Failed to init subtype 0x%x rc=%d\n",
						subtype, rc);
				goto fail_chg_enable;
			}
			break;
		case SMBB_USB_CHGPTH_SUBTYPE:
		case SMBBP_USB_CHGPTH_SUBTYPE:
		case SMBCL_USB_CHGPTH_SUBTYPE:
			chip->usb_chgpth_base = resource->start;
			rc = qpnp_chg_hwinit(chip, subtype, spmi_resource);
			if (rc) {
				if (rc != -EPROBE_DEFER)
					pr_err("Failed to init subtype 0x%x rc=%d\n",
						subtype, rc);
				goto fail_chg_enable;
			}
			break;
		case SMBB_DC_CHGPTH_SUBTYPE:
			chip->dc_chgpth_base = resource->start;
			rc = qpnp_chg_hwinit(chip, subtype, spmi_resource);
			if (rc) {
				pr_err("Failed to init subtype 0x%x rc=%d\n",
						subtype, rc);
				goto fail_chg_enable;
			}
			break;
		case SMBB_BOOST_SUBTYPE:
		case SMBBP_BOOST_SUBTYPE:
			chip->boost_base = resource->start;
			rc = qpnp_chg_hwinit(chip, subtype, spmi_resource);
			if (rc) {
				if (rc != -EPROBE_DEFER)
					pr_err("Failed to init subtype 0x%x rc=%d\n",
						subtype, rc);
				goto fail_chg_enable;
			}
			break;
		case SMBB_MISC_SUBTYPE:
		case SMBBP_MISC_SUBTYPE:
		case SMBCL_MISC_SUBTYPE:
			chip->misc_base = resource->start;
			rc = qpnp_chg_hwinit(chip, subtype, spmi_resource);
			if (rc) {
				pr_err("Failed to init subtype=0x%x rc=%d\n",
						subtype, rc);
				goto fail_chg_enable;
			}
			break;
		default:
			pr_err("Invalid peripheral subtype=0x%x\n", subtype);
			rc = -EINVAL;
			goto fail_chg_enable;
		}
	}
	dev_set_drvdata(&spmi->dev, chip);
	device_init_wakeup(&spmi->dev, 1);

	chip->insertion_ocv_uv = -EINVAL;
	chip->batt_present = qpnp_chg_is_batt_present(chip);
	if (chip->bat_if_base) {
		chip->batt_psy.name = "battery";
		chip->batt_psy.type = POWER_SUPPLY_TYPE_BATTERY;
		chip->batt_psy.properties = msm_batt_power_props;
		chip->batt_psy.num_properties =
			ARRAY_SIZE(msm_batt_power_props);
		chip->batt_psy.get_property = qpnp_batt_power_get_property;
		chip->batt_psy.set_property = qpnp_batt_power_set_property;
		chip->batt_psy.property_is_writeable =
				qpnp_batt_property_is_writeable;
		chip->batt_psy.external_power_changed =
				qpnp_batt_external_power_changed;
		chip->batt_psy.supplied_to = pm_batt_supplied_to;
		chip->batt_psy.num_supplicants =
				ARRAY_SIZE(pm_batt_supplied_to);

//ASUS_BSP +++ frank_tao "add asus battery driver"
#ifdef CONFIG_BATTERY_ASUS
		phone_bat = kzalloc(sizeof(struct asus_bat_phone_bat_struct), GFP_KERNEL);
		if (!phone_bat) {
			pr_err("[BAT] cannot allocate asus_bat_phone_bat_struct\n");
			return -ENOMEM;
		//TODO:  goto and free 
		}
		
		phone_bat->phone_bat_power_supply_changed = api_phone_bat_power_supply_changed;
		phone_bat->get_prop_bat_present_byhw = api_get_prop_batt_present;
		phone_bat->get_prop_bat_capacity_byhw = api_get_prop_batt_capacity;
		phone_bat->get_prop_bat_status_byhw = api_get_prop_batt_status;
		phone_bat->get_prop_charge_type_byhw = api_get_prop_charge_type;
		phone_bat->get_prop_batt_health_byhw = api_get_prop_batt_health;
		phone_bat->get_prop_batt_volt_byhw = api_get_prop_batt_volt;
		phone_bat->get_prop_batt_curr_byhw = api_get_prop_batt_curr;
		
		asus_bat_set_phone_bat(phone_bat);
#endif /* CONFIG_BATTERY_ASUS */
//ASUS_BSP --- frank_tao "add asus battery driver"

		rc = power_supply_register(chip->dev, &chip->batt_psy);
		if (rc < 0) {
			pr_err("batt failed to register rc = %d\n", rc);
			goto fail_chg_enable;
		}
		INIT_WORK(&chip->adc_measure_work,
			qpnp_bat_if_adc_measure_work);
		INIT_WORK(&chip->adc_disable_work,
			qpnp_bat_if_adc_disable_work);
	}

	INIT_DELAYED_WORK(&chip->eoc_work, qpnp_eoc_work);
	INIT_DELAYED_WORK(&chip->arb_stop_work, qpnp_arb_stop_work);
	INIT_DELAYED_WORK(&chip->usbin_health_check,
			qpnp_usbin_health_check_work);
	INIT_WORK(&chip->soc_check_work, qpnp_chg_soc_check_work);
	INIT_DELAYED_WORK(&chip->aicl_check_work, qpnp_aicl_check_work);

	if (chip->dc_chgpth_base) {
		chip->dc_psy.name = "qpnp-dc";
		chip->dc_psy.type = POWER_SUPPLY_TYPE_MAINS;
		chip->dc_psy.supplied_to = pm_power_supplied_to;
		chip->dc_psy.num_supplicants = ARRAY_SIZE(pm_power_supplied_to);
		chip->dc_psy.properties = pm_power_props_mains;
		chip->dc_psy.num_properties = ARRAY_SIZE(pm_power_props_mains);
		chip->dc_psy.get_property = qpnp_power_get_property_mains;
		chip->dc_psy.set_property = qpnp_dc_power_set_property;
		chip->dc_psy.property_is_writeable =
				qpnp_dc_property_is_writeable;

		rc = power_supply_register(chip->dev, &chip->dc_psy);
		if (rc < 0) {
			pr_err("power_supply_register dc failed rc=%d\n", rc);
			goto unregister_batt;
		}
	}

	/* Turn on appropriate workaround flags */
	rc = qpnp_chg_setup_flags(chip);
	if (rc < 0) {
		pr_err("failed to setup flags rc=%d\n", rc);
		goto unregister_dc_psy;
	}

	if (chip->maxinput_dc_ma && chip->dc_chgpth_base) {
		rc = qpnp_chg_idcmax_set(chip, chip->maxinput_dc_ma);
		if (rc) {
			pr_err("Error setting idcmax property %d\n", rc);
			goto unregister_dc_psy;
		}
	}

	if ((chip->cool_bat_decidegc || chip->warm_bat_decidegc)
							&& chip->bat_if_base) {
		chip->adc_param.low_temp = chip->cool_bat_decidegc;
		chip->adc_param.high_temp = chip->warm_bat_decidegc;
		chip->adc_param.timer_interval = ADC_MEAS2_INTERVAL_1S;
		chip->adc_param.state_request = ADC_TM_HIGH_LOW_THR_ENABLE;
		chip->adc_param.btm_ctx = chip;
		chip->adc_param.threshold_notification =
						qpnp_chg_adc_notification;
		chip->adc_param.channel = LR_MUX1_BATT_THERM;

		if (get_prop_batt_present(chip)) {
			rc = qpnp_adc_tm_channel_measure(chip->adc_tm_dev,
							&chip->adc_param);
			if (rc) {
				pr_err("request ADC error %d\n", rc);
				goto unregister_dc_psy;
			}
		}
	}
	rc = qpnp_chg_bat_if_configure_btc(chip);
	if (rc) {
		pr_err("failed to configure btc %d\n", rc);
		goto unregister_dc_psy;
	}

	qpnp_chg_charge_en(chip, !chip->charging_disabled);
	printk("[BAT][PM8226][CHG_EN]%s:%d\n",__FUNCTION__, !chip->charging_disabled);//ASUS_BSP Eason: check CHG_EN
	qpnp_chg_force_run_on_batt(chip, chip->charging_disabled);
	qpnp_chg_set_appropriate_vddmax(chip);

	if (chip->parallel_ovp_mode) {
		rc = override_dcin_ilimit(chip, 1);
		if (rc) {
			pr_err("Override DCIN LLIMIT %d\n", rc);
			goto unregister_dc_psy;
		}
	}

	rc = qpnp_chg_request_irqs(chip);
	if (rc) {
		pr_err("failed to request interrupts %d\n", rc);
		goto unregister_dc_psy;
	}

	qpnp_chg_usb_chg_gone_irq_handler(chip->chg_gone.irq, chip);
	qpnp_chg_usb_usbin_valid_irq_handler(chip->usbin_valid.irq, chip);
	qpnp_chg_dc_dcin_valid_irq_handler(chip->dcin_valid.irq, chip);
	power_supply_set_present(chip->usb_psy,
			qpnp_chg_is_usb_chg_plugged_in(chip));

	/* Set USB psy online to avoid userspace from shutting down if battery
	 * capacity is at zero and no chargers online. */
	if (qpnp_chg_is_usb_chg_plugged_in(chip))
		power_supply_set_online(chip->usb_psy, 1);

	schedule_delayed_work(&chip->aicl_check_work,
		msecs_to_jiffies(EOC_CHECK_PERIOD_MS));
	pr_info("success chg_dis = %d, bpd = %d, usb = %d, dc = %d b_health = %d batt_present = %d\n",
			chip->charging_disabled,
			chip->bpd_detection,
			qpnp_chg_is_usb_chg_plugged_in(chip),
			qpnp_chg_is_dc_chg_plugged_in(chip),
			get_prop_batt_present(chip),
			get_prop_batt_health(chip));

	//ASUS_Eason : force setting BAT CHG_EN 0x1049[7] for BT test+++
#ifdef CONFIG_PM_8226_CHARGER
	create_ForceSetCHG_EN_proc_file();
#endif
	//ASUS_Eason : force setting BAT CHG_EN 0x1049[7] for BT test---

	//ASUS_Eason : set iterm current bigger, let pm_stay_awake  period in qpnp_eoc_work shorter+++
#ifdef CONFIG_PM_8226_CHARGER	
	create_EocCurBigger_switch_proc_file();
	create_EocCurBigger_value_proc_file();
#endif
	//ASUS_Eason : set iterm current bigger, let pm_stay_awake  period in qpnp_eoc_work shorter---

//ASUS_BSP +++
	{
		u8 reg_value;
	
		reg_value = 0x1;
		rc = qpnp_chg_write(chip, &reg_value, 0x1055, 1); //set trickle charge phase B to 50mA
		if (rc) {
			printk("Unable to write reg 0x1055 rc=%d\n", rc);
		}
	}
//ASUS_BSP ---

	return 0;

unregister_dc_psy:
	if (chip->dc_chgpth_base)
		power_supply_unregister(&chip->dc_psy);
unregister_batt:
	if (chip->bat_if_base)
		power_supply_unregister(&chip->batt_psy);
fail_chg_enable:
	regulator_unregister(chip->otg_vreg.rdev);
	regulator_unregister(chip->boost_vreg.rdev);
	return rc;
}

static int
qpnp_charger_remove(struct spmi_device *spmi)
{
	struct qpnp_chg_chip *chip = dev_get_drvdata(&spmi->dev);
	if ((chip->cool_bat_decidegc || chip->warm_bat_decidegc)
						&& chip->batt_present) {
		qpnp_adc_tm_disable_chan_meas(chip->adc_tm_dev,
							&chip->adc_param);
	}

	cancel_delayed_work_sync(&chip->aicl_check_work);
	power_supply_unregister(&chip->dc_psy);
	cancel_work_sync(&chip->soc_check_work);
	cancel_delayed_work_sync(&chip->usbin_health_check);
	cancel_delayed_work_sync(&chip->arb_stop_work);
	cancel_delayed_work_sync(&chip->eoc_work);
	cancel_work_sync(&chip->adc_disable_work);
	cancel_work_sync(&chip->adc_measure_work);
	power_supply_unregister(&chip->batt_psy);
	cancel_work_sync(&chip->batfet_lcl_work);
	cancel_work_sync(&chip->insertion_ocv_work);
	cancel_work_sync(&chip->reduce_power_stage_work);
	alarm_cancel(&chip->reduce_power_stage_alarm);

	mutex_destroy(&chip->batfet_vreg_lock);
	mutex_destroy(&chip->jeita_configure_lock);

	regulator_unregister(chip->otg_vreg.rdev);
	regulator_unregister(chip->boost_vreg.rdev);

	return 0;
}

static int qpnp_chg_resume(struct device *dev)
{
	struct qpnp_chg_chip *chip = dev_get_drvdata(dev);
	int rc = 0;

	if (chip->bat_if_base) {
		rc = qpnp_chg_masked_write(chip,
			chip->bat_if_base + BAT_IF_VREF_BAT_THM_CTRL,
			VREF_BATT_THERM_FORCE_ON,
			VREF_BATT_THERM_FORCE_ON, 1);
		if (rc)
			pr_debug("failed to force on VREF_BAT_THM rc=%d\n", rc);
	}

	return rc;
}

static int qpnp_chg_suspend(struct device *dev)
{
	struct qpnp_chg_chip *chip = dev_get_drvdata(dev);
	int rc = 0;

	if (chip->bat_if_base) {
		rc = qpnp_chg_masked_write(chip,
			chip->bat_if_base + BAT_IF_VREF_BAT_THM_CTRL,
			VREF_BATT_THERM_FORCE_ON,
			VREF_BAT_THM_ENABLED_FSM, 1);
		if (rc)
			pr_debug("failed to set FSM VREF_BAT_THM rc=%d\n", rc);
	}

	return rc;
}

static const struct dev_pm_ops qpnp_chg_pm_ops = {
	.resume		= qpnp_chg_resume,
	.suspend	= qpnp_chg_suspend,
};

static struct spmi_driver qpnp_charger_driver = {
	.probe		= qpnp_charger_probe,
	.remove		= qpnp_charger_remove,
	.driver		= {
		.name		= QPNP_CHARGER_DEV_NAME,
		.owner		= THIS_MODULE,
		.of_match_table	= qpnp_charger_match_table,
		.pm		= &qpnp_chg_pm_ops,
	},
};

/**
 * qpnp_chg_init() - register spmi driver for qpnp-chg
 */
int __init
qpnp_chg_init(void)
{
	return spmi_driver_register(&qpnp_charger_driver);
}
module_init(qpnp_chg_init);

static void __exit
qpnp_chg_exit(void)
{
	spmi_driver_unregister(&qpnp_charger_driver);
}
module_exit(qpnp_chg_exit);


MODULE_DESCRIPTION("QPNP charger driver");
MODULE_LICENSE("GPL v2");
MODULE_ALIAS("platform:" QPNP_CHARGER_DEV_NAME);<|MERGE_RESOLUTION|>--- conflicted
+++ resolved
@@ -4318,11 +4318,7 @@
 	case POWER_SUPPLY_PROP_SYSTEM_TEMP_LEVEL:
 		//ASUS_BSP Eason: notify thermal limit +++
 		notifyThermalLimit( val->intval);
-<<<<<<< HEAD
-		ASUSEvtlog("[BAT]set SYSTEM_TEMP_LEVEL:%d \n",val->intval);
-=======
 		//ASUSEvtlog("[BAT]set SYSTEM_TEMP_LEVEL:%d \n",val->intval);
->>>>>>> 475703d5
 		//ASUS_BSP Eason: notify thermal limit ---
 		qpnp_batt_system_temp_level_set(chip, val->intval);
 		break;
