/* Copyright (c) 2012-2014, The Linux Foundation. All rights reserved.
 *
 * This program is free software; you can redistribute it and/or modify
 * it under the terms of the GNU General Public License version 2 and
 * only version 2 as published by the Free Software Foundation.
 *
 * This program is distributed in the hope that it will be useful
 * but WITHOUT ANY WARRANTY; without even the implied warranty of
 * MERCHANTABILITY or FITNESS FOR A PARTICULAR PURPOSE.  See the
 * GNU General Public License for more details.
 *
 */
#define pr_fmt(fmt)	"%s: " fmt, __func__

#include <linux/module.h>
#include <linux/slab.h>
#include <linux/err.h>
#include <linux/spmi.h>
#include <linux/of.h>
#include <linux/of_device.h>
#include <linux/radix-tree.h>
#include <linux/interrupt.h>
#include <linux/delay.h>
#include <linux/qpnp/qpnp-adc.h>
#include <linux/power_supply.h>
#include <linux/bitops.h>
#include <linux/ratelimit.h>
#include <linux/wakelock.h>
#include <linux/regulator/driver.h>
#include <linux/regulator/of_regulator.h>
#include <linux/regulator/machine.h>
#include <linux/of_batterydata.h>
#include <linux/qpnp-revid.h>
#include <linux/alarmtimer.h>
#include <linux/time.h>
#include <linux/spinlock.h>

/* Interrupt offsets */
#define INT_RT_STS(base)			(base + 0x10)
#define INT_SET_TYPE(base)			(base + 0x11)
#define INT_POLARITY_HIGH(base)			(base + 0x12)
#define INT_POLARITY_LOW(base)			(base + 0x13)
#define INT_LATCHED_CLR(base)			(base + 0x14)
#define INT_EN_SET(base)			(base + 0x15)
#define INT_EN_CLR(base)			(base + 0x16)
#define INT_LATCHED_STS(base)			(base + 0x18)
#define INT_PENDING_STS(base)			(base + 0x19)
#define INT_MID_SEL(base)			(base + 0x1A)
#define INT_PRIORITY(base)			(base + 0x1B)

/* Peripheral register offsets */
#define CHGR_CHG_OPTION				0x08
#define CHGR_ATC_STATUS				0x0A
#define CHGR_VBAT_STATUS			0x0B
#define CHGR_IBAT_BMS				0x0C
#define CHGR_IBAT_STS				0x0D
#define CHGR_VDD_MAX				0x40
#define CHGR_VDD_SAFE				0x41
#define CHGR_VDD_MAX_STEP			0x42
#define CHGR_IBAT_MAX				0x44
#define CHGR_IBAT_SAFE				0x45
#define CHGR_VIN_MIN				0x47
#define CHGR_VIN_MIN_STEP			0x48
#define CHGR_CHG_CTRL				0x49
#define CHGR_CHG_FAILED				0x4A
#define CHGR_ATC_CTRL				0x4B
#define CHGR_ATC_FAILED				0x4C
#define CHGR_VBAT_TRKL				0x50
#define CHGR_VBAT_WEAK				0x52
#define CHGR_IBAT_ATC_A				0x54
#define CHGR_IBAT_ATC_B				0x55
#define CHGR_IBAT_TERM_CHGR			0x5B
#define CHGR_IBAT_TERM_BMS			0x5C
#define CHGR_VBAT_DET				0x5D
#define CHGR_TTRKL_MAX_EN			0x5E
#define CHGR_TTRKL_MAX				0x5F
#define CHGR_TCHG_MAX_EN			0x60
#define CHGR_TCHG_MAX				0x61
#define CHGR_CHG_WDOG_TIME			0x62
#define CHGR_CHG_WDOG_DLY			0x63
#define CHGR_CHG_WDOG_PET			0x64
#define CHGR_CHG_WDOG_EN			0x65
#define CHGR_IR_DROP_COMPEN			0x67
#define CHGR_I_MAX_REG			0x44
#define CHGR_USB_USB_SUSP			0x47
#define CHGR_USB_USB_OTG_CTL			0x48
#define CHGR_USB_ENUM_T_STOP			0x4E
#define CHGR_USB_TRIM				0xF1
#define CHGR_CHG_TEMP_THRESH			0x66
#define CHGR_BAT_IF_PRES_STATUS			0x08
#define CHGR_STATUS				0x09
#define CHGR_BAT_IF_VCP				0x42
#define CHGR_BAT_IF_BATFET_CTRL1		0x90
#define CHGR_BAT_IF_BATFET_CTRL4		0x93
#define CHGR_BAT_IF_SPARE			0xDF
#define CHGR_MISC_BOOT_DONE			0x42
#define CHGR_BUCK_PSTG_CTRL			0x73
#define CHGR_BUCK_COMPARATOR_OVRIDE_1		0xEB
#define CHGR_BUCK_COMPARATOR_OVRIDE_3		0xED
#define CHGR_BUCK_BCK_VBAT_REG_MODE		0x74
#define MISC_REVISION2				0x01
#define USB_OVP_CTL				0x42
#define USB_CHG_GONE_REV_BST			0xED
#define BUCK_VCHG_OV				0x77
#define BUCK_TEST_SMBC_MODES			0xE6
#define BUCK_CTRL_TRIM1				0xF1
#define BUCK_CTRL_TRIM3				0xF3
#define SEC_ACCESS				0xD0
#define BAT_IF_VREF_BAT_THM_CTRL		0x4A
#define BAT_IF_BPD_CTRL				0x48
#define BOOST_VSET				0x41
#define BOOST_ENABLE_CONTROL			0x46
#define COMP_OVR1				0xEA
#define BAT_IF_BTC_CTRL				0x49
#define USB_OCP_THR				0x52
#define USB_OCP_CLR				0x53
#define BAT_IF_TEMP_STATUS			0x09
#define BOOST_ILIM				0x78
#define USB_SPARE				0xDF
#define DC_COMP_OVR1				0xE9
#define CHGR_COMP_OVR1				0xEE

#define REG_OFFSET_PERP_SUBTYPE			0x05

/* SMBB peripheral subtype values */
#define SMBB_CHGR_SUBTYPE			0x01
#define SMBB_BUCK_SUBTYPE			0x02
#define SMBB_BAT_IF_SUBTYPE			0x03
#define SMBB_USB_CHGPTH_SUBTYPE			0x04
#define SMBB_DC_CHGPTH_SUBTYPE			0x05
#define SMBB_BOOST_SUBTYPE			0x06
#define SMBB_MISC_SUBTYPE			0x07

/* SMBB peripheral subtype values */
#define SMBBP_CHGR_SUBTYPE			0x31
#define SMBBP_BUCK_SUBTYPE			0x32
#define SMBBP_BAT_IF_SUBTYPE			0x33
#define SMBBP_USB_CHGPTH_SUBTYPE		0x34
#define SMBBP_BOOST_SUBTYPE			0x36
#define SMBBP_MISC_SUBTYPE			0x37

/* SMBCL peripheral subtype values */
#define SMBCL_CHGR_SUBTYPE			0x41
#define SMBCL_BUCK_SUBTYPE			0x42
#define SMBCL_BAT_IF_SUBTYPE			0x43
#define SMBCL_USB_CHGPTH_SUBTYPE		0x44
#define SMBCL_MISC_SUBTYPE			0x47

#define QPNP_CHARGER_DEV_NAME	"qcom,qpnp-charger"

/* Status bits and masks */
#define CHGR_BOOT_DONE			BIT(7)
#define CHGR_CHG_EN			BIT(7)
#define CHGR_ON_BAT_FORCE_BIT		BIT(0)
#define USB_VALID_DEB_20MS		0x03
#define BUCK_VBAT_REG_NODE_SEL_BIT	BIT(0)
#define VREF_BATT_THERM_FORCE_ON	0xC0
#define BAT_IF_BPD_CTRL_SEL		0x03
#define VREF_BAT_THM_ENABLED_FSM	0x80
#define REV_BST_DETECTED		BIT(0)
#define BAT_THM_EN			BIT(1)
#define BAT_ID_EN			BIT(0)
#define BOOST_PWR_EN			BIT(7)
#define OCP_CLR_BIT			BIT(7)
#define OCP_THR_MASK			0x03
#define OCP_THR_900_MA			0x02
#define OCP_THR_500_MA			0x01
#define OCP_THR_200_MA			0x00

/* Interrupt definitions */
/* smbb_chg_interrupts */
#define CHG_DONE_IRQ			BIT(7)
#define CHG_FAILED_IRQ			BIT(6)
#define FAST_CHG_ON_IRQ			BIT(5)
#define TRKL_CHG_ON_IRQ			BIT(4)
#define STATE_CHANGE_ON_IR		BIT(3)
#define CHGWDDOG_IRQ			BIT(2)
#define VBAT_DET_HI_IRQ			BIT(1)
#define VBAT_DET_LOW_IRQ		BIT(0)

/* smbb_buck_interrupts */
#define VDD_LOOP_IRQ			BIT(6)
#define IBAT_LOOP_IRQ			BIT(5)
#define ICHG_LOOP_IRQ			BIT(4)
#define VCHG_LOOP_IRQ			BIT(3)
#define OVERTEMP_IRQ			BIT(2)
#define VREF_OV_IRQ			BIT(1)
#define VBAT_OV_IRQ			BIT(0)

/* smbb_bat_if_interrupts */
#define PSI_IRQ				BIT(4)
#define VCP_ON_IRQ			BIT(3)
#define BAT_FET_ON_IRQ			BIT(2)
#define BAT_TEMP_OK_IRQ			BIT(1)
#define BATT_PRES_IRQ			BIT(0)

/* smbb_usb_interrupts */
#define CHG_GONE_IRQ			BIT(2)
#define USBIN_VALID_IRQ			BIT(1)
#define COARSE_DET_USB_IRQ		BIT(0)

/* smbb_dc_interrupts */
#define DCIN_VALID_IRQ			BIT(1)
#define COARSE_DET_DC_IRQ		BIT(0)

/* smbb_boost_interrupts */
#define LIMIT_ERROR_IRQ			BIT(1)
#define BOOST_PWR_OK_IRQ		BIT(0)

/* smbb_misc_interrupts */
#define TFTWDOG_IRQ			BIT(0)

/* SMBB types */
#define SMBB				BIT(1)
#define SMBBP				BIT(2)
#define SMBCL				BIT(3)

/* Workaround flags */
#define CHG_FLAGS_VCP_WA		BIT(0)
#define BOOST_FLASH_WA			BIT(1)
#define POWER_STAGE_WA			BIT(2)

struct qpnp_chg_irq {
	int		irq;
<<<<<<< HEAD
	bool		disabled;
=======
	unsigned long		disabled;
	unsigned long		wake_enable;
>>>>>>> bc45092a
};

struct qpnp_chg_regulator {
	struct regulator_desc			rdesc;
	struct regulator_dev			*rdev;
};

/**
 * struct qpnp_chg_chip - device information
 * @dev:			device pointer to access the parent
 * @spmi:			spmi pointer to access spmi information
 * @chgr_base:			charger peripheral base address
 * @buck_base:			buck  peripheral base address
 * @bat_if_base:		battery interface  peripheral base address
 * @usb_chgpth_base:		USB charge path peripheral base address
 * @dc_chgpth_base:		DC charge path peripheral base address
 * @boost_base:			boost peripheral base address
 * @misc_base:			misc peripheral base address
 * @freq_base:			freq peripheral base address
 * @bat_is_cool:		indicates that battery is cool
 * @bat_is_warm:		indicates that battery is warm
 * @chg_done:			indicates that charging is completed
 * @usb_present:		present status of usb
 * @dc_present:			present status of dc
 * @batt_present:		present status of battery
 * @use_default_batt_values:	flag to report default battery properties
 * @btc_disabled		Flag to disable btc (disables hot and cold irqs)
 * @max_voltage_mv:		the max volts the batt should be charged up to
 * @min_voltage_mv:		min battery voltage before turning the FET on
 * @batt_weak_voltage_mv:	Weak battery voltage threshold
 * @vbatdet_max_err_mv		resume voltage hysterisis
 * @max_bat_chg_current:	maximum battery charge current in mA
 * @warm_bat_chg_ma:	warm battery maximum charge current in mA
 * @cool_bat_chg_ma:	cool battery maximum charge current in mA
 * @warm_bat_mv:		warm temperature battery target voltage
 * @cool_bat_mv:		cool temperature battery target voltage
 * @resume_delta_mv:		voltage delta at which battery resumes charging
 * @term_current:		the charging based term current
 * @safe_current:		battery safety current setting
 * @maxinput_usb_ma:		Maximum Input current USB
 * @maxinput_dc_ma:		Maximum Input current DC
 * @hot_batt_p			Hot battery threshold setting
 * @cold_batt_p			Cold battery threshold setting
 * @warm_bat_decidegc		Warm battery temperature in degree Celsius
 * @cool_bat_decidegc		Cool battery temperature in degree Celsius
 * @revision:			PMIC revision
 * @type:			SMBB type
 * @tchg_mins			maximum allowed software initiated charge time
 * @thermal_levels		amount of thermal mitigation levels
 * @thermal_mitigation		thermal mitigation level values
 * @therm_lvl_sel		thermal mitigation level selection
 * @dc_psy			power supply to export information to userspace
 * @usb_psy			power supply to export information to userspace
 * @bms_psy			power supply to export information to userspace
 * @batt_psy:			power supply to export information to userspace
 * @flags:			flags to activate specific workarounds
 *				throughout the driver
 *
 */
struct qpnp_chg_chip {
	struct device			*dev;
	struct spmi_device		*spmi;
	u16				chgr_base;
	u16				buck_base;
	u16				bat_if_base;
	u16				usb_chgpth_base;
	u16				dc_chgpth_base;
	u16				boost_base;
	u16				misc_base;
	u16				freq_base;
	struct qpnp_chg_irq		usbin_valid;
	struct qpnp_chg_irq		usb_ocp;
	struct qpnp_chg_irq		dcin_valid;
	struct qpnp_chg_irq		chg_gone;
	struct qpnp_chg_irq		chg_fastchg;
	struct qpnp_chg_irq		chg_trklchg;
	struct qpnp_chg_irq		chg_failed;
	struct qpnp_chg_irq		chg_vbatdet_lo;
	struct qpnp_chg_irq		batt_pres;
	struct qpnp_chg_irq		batt_temp_ok;
	struct qpnp_chg_irq		coarse_det_usb;
	bool				bat_is_cool;
	bool				bat_is_warm;
	bool				chg_done;
	bool				charger_monitor_checked;
	bool				usb_present;
	u8				usbin_health;
	bool				usb_coarse_det;
	bool				dc_present;
	bool				batt_present;
	bool				charging_disabled;
	bool				ovp_monitor_enable;
	bool				usb_valid_check_ovp;
	bool				btc_disabled;
	bool				use_default_batt_values;
	bool				duty_cycle_100p;
	bool				ibat_calibration_enabled;
	bool				aicl_settled;
	bool				use_external_rsense;
	bool				fastchg_on;
	bool				parallel_ovp_mode;
	unsigned int			bpd_detection;
	unsigned int			max_bat_chg_current;
	unsigned int			warm_bat_chg_ma;
	unsigned int			cool_bat_chg_ma;
	unsigned int			safe_voltage_mv;
	unsigned int			max_voltage_mv;
	unsigned int			min_voltage_mv;
	unsigned int			batt_weak_voltage_mv;
	unsigned int			vbatdet_max_err_mv;
	int				prev_usb_max_ma;
	int				set_vddmax_mv;
	int				delta_vddmax_mv;
	u8				trim_center;
	unsigned int			warm_bat_mv;
	unsigned int			cool_bat_mv;
	unsigned int			resume_delta_mv;
	int				insertion_ocv_uv;
	int				term_current;
	int				soc_resume_limit;
	bool				resuming_charging;
	unsigned int			maxinput_usb_ma;
	unsigned int			maxinput_dc_ma;
	unsigned int			hot_batt_p;
	unsigned int			cold_batt_p;
	int				warm_bat_decidegc;
	int				cool_bat_decidegc;
	int				fake_battery_soc;
	unsigned int			safe_current;
	unsigned int			revision;
	unsigned int			type;
	unsigned int			tchg_mins;
	unsigned int			thermal_levels;
	unsigned int			therm_lvl_sel;
	unsigned int			*thermal_mitigation;
	struct power_supply		dc_psy;
	struct power_supply		*usb_psy;
	struct power_supply		*bms_psy;
	struct power_supply		batt_psy;
	uint32_t			flags;
	struct qpnp_adc_tm_btm_param	adc_param;
	struct work_struct		adc_measure_work;
	struct work_struct		adc_disable_work;
	struct delayed_work		arb_stop_work;
	struct delayed_work		eoc_work;
	struct delayed_work		usbin_health_check;
	struct work_struct		soc_check_work;
	struct delayed_work		aicl_check_work;
	struct work_struct		insertion_ocv_work;
	struct work_struct		ocp_clear_work;
	struct qpnp_chg_regulator	otg_vreg;
	struct qpnp_chg_regulator	boost_vreg;
	struct qpnp_chg_regulator	batfet_vreg;
	bool				batfet_ext_en;
	struct work_struct		batfet_lcl_work;
	struct qpnp_vadc_chip		*vadc_dev;
	struct qpnp_iadc_chip		*iadc_dev;
	struct qpnp_adc_tm_chip		*adc_tm_dev;
	struct mutex			jeita_configure_lock;
	struct mutex			batfet_vreg_lock;
	spinlock_t			usbin_health_monitor_lock;
	struct alarm			reduce_power_stage_alarm;
	struct work_struct		reduce_power_stage_work;
	bool				power_stage_workaround_running;
	bool				power_stage_workaround_enable;
	spinlock_t			irq_lock;
};

static void
qpnp_chg_set_appropriate_battery_current(struct qpnp_chg_chip *chip);

static struct of_device_id qpnp_charger_match_table[] = {
	{ .compatible = QPNP_CHARGER_DEV_NAME, },
	{}
};

enum bpd_type {
	BPD_TYPE_BAT_ID,
	BPD_TYPE_BAT_THM,
	BPD_TYPE_BAT_THM_BAT_ID,
};

static const char * const bpd_label[] = {
	[BPD_TYPE_BAT_ID] = "bpd_id",
	[BPD_TYPE_BAT_THM] = "bpd_thm",
	[BPD_TYPE_BAT_THM_BAT_ID] = "bpd_thm_id",
};

enum btc_type {
	HOT_THD_25_PCT = 25,
	HOT_THD_35_PCT = 35,
	COLD_THD_70_PCT = 70,
	COLD_THD_80_PCT = 80,
};

static u8 btc_value[] = {
	[HOT_THD_25_PCT] = 0x0,
	[HOT_THD_35_PCT] = BIT(0),
	[COLD_THD_70_PCT] = 0x0,
	[COLD_THD_80_PCT] = BIT(1),
};

enum usbin_health {
	USBIN_UNKNOW,
	USBIN_OK,
	USBIN_OVP,
};

static inline int
get_bpd(const char *name)
{
	int i = 0;
	for (i = 0; i < ARRAY_SIZE(bpd_label); i++) {
		if (strcmp(bpd_label[i], name) == 0)
			return i;
	}
	return -EINVAL;
}

static bool
is_within_range(int value, int left, int right)
{
	if (left >= right && left >= value && value >= right)
		return 1;
	if (left <= right && left <= value && value <= right)
		return 1;
	return 0;
}

static int
qpnp_chg_read(struct qpnp_chg_chip *chip, u8 *val,
			u16 base, int count)
{
	int rc = 0;
	struct spmi_device *spmi = chip->spmi;

	if (base == 0) {
		pr_err("base cannot be zero base=0x%02x sid=0x%02x rc=%d\n",
			base, spmi->sid, rc);
		return -EINVAL;
	}

	rc = spmi_ext_register_readl(spmi->ctrl, spmi->sid, base, val, count);
	if (rc) {
		pr_err("SPMI read failed base=0x%02x sid=0x%02x rc=%d\n", base,
				spmi->sid, rc);
		return rc;
	}
	return 0;
}

static int
qpnp_chg_write(struct qpnp_chg_chip *chip, u8 *val,
			u16 base, int count)
{
	int rc = 0;
	struct spmi_device *spmi = chip->spmi;

	if (base == 0) {
		pr_err("base cannot be zero base=0x%02x sid=0x%02x rc=%d\n",
			base, spmi->sid, rc);
		return -EINVAL;
	}

	rc = spmi_ext_register_writel(spmi->ctrl, spmi->sid, base, val, count);
	if (rc) {
		pr_err("write failed base=0x%02x sid=0x%02x rc=%d\n",
			base, spmi->sid, rc);
		return rc;
	}

	return 0;
}

static int
qpnp_chg_masked_write(struct qpnp_chg_chip *chip, u16 base,
						u8 mask, u8 val, int count)
{
	int rc;
	u8 reg;

	rc = qpnp_chg_read(chip, &reg, base, count);
	if (rc) {
		pr_err("spmi read failed: addr=%03X, rc=%d\n", base, rc);
		return rc;
	}
	pr_debug("addr = 0x%x read 0x%x\n", base, reg);

	reg &= ~mask;
	reg |= val & mask;

	pr_debug("Writing 0x%x\n", reg);

	rc = qpnp_chg_write(chip, &reg, base, count);
	if (rc) {
		pr_err("spmi write failed: addr=%03X, rc=%d\n", base, rc);
		return rc;
	}

	return 0;
}

static void
qpnp_chg_enable_irq(struct qpnp_chg_chip *chip, struct qpnp_chg_irq *irq)
{
	unsigned long flags;

	spin_lock_irqsave(&chip->irq_lock, flags);

	if (irq->disabled) {
		pr_debug("number = %d\n", irq->irq);
		enable_irq(irq->irq);
		enable_irq_wake(irq->irq);
		irq->disabled = false;
	}

	spin_unlock_irqrestore(&chip->irq_lock, flags);
}

static void
qpnp_chg_disable_irq(struct qpnp_chg_chip *chip, struct qpnp_chg_irq *irq)
{
	unsigned long flags;

	spin_lock_irqsave(&chip->irq_lock, flags);

	if (!irq->disabled) {
		pr_debug("number = %d\n", irq->irq);
		disable_irq_wake(irq->irq);
		disable_irq_nosync(irq->irq);
		irq->disabled = true;
	}

	spin_unlock_irqrestore(&chip->irq_lock, flags);
}

static void
qpnp_chg_irq_wake_enable(struct qpnp_chg_irq *irq)
{
	if (!__test_and_set_bit(0, &irq->wake_enable)) {
		pr_debug("number = %d\n", irq->irq);
		enable_irq_wake(irq->irq);
	}
}

static void
qpnp_chg_irq_wake_disable(struct qpnp_chg_irq *irq)
{
	if (__test_and_clear_bit(0, &irq->wake_enable)) {
		pr_debug("number = %d\n", irq->irq);
		disable_irq_wake(irq->irq);
	}
}

#define USB_OTG_EN_BIT	BIT(0)
static int
qpnp_chg_is_otg_en_set(struct qpnp_chg_chip *chip)
{
	u8 usb_otg_en;
	int rc;

	rc = qpnp_chg_read(chip, &usb_otg_en,
				 chip->usb_chgpth_base + CHGR_USB_USB_OTG_CTL,
				 1);

	if (rc) {
		pr_err("spmi read failed: addr=%03X, rc=%d\n",
				chip->usb_chgpth_base + CHGR_STATUS, rc);
		return rc;
	}
	pr_debug("usb otg en 0x%x\n", usb_otg_en);

	return (usb_otg_en & USB_OTG_EN_BIT) ? 1 : 0;
}

static int
qpnp_chg_is_boost_en_set(struct qpnp_chg_chip *chip)
{
	u8 boost_en_ctl;
	int rc;

	rc = qpnp_chg_read(chip, &boost_en_ctl,
		chip->boost_base + BOOST_ENABLE_CONTROL, 1);
	if (rc) {
		pr_err("spmi read failed: addr=%03X, rc=%d\n",
				chip->boost_base + BOOST_ENABLE_CONTROL, rc);
		return rc;
	}

	pr_debug("boost en 0x%x\n", boost_en_ctl);

	return (boost_en_ctl & BOOST_PWR_EN) ? 1 : 0;
}

static int
qpnp_chg_is_batt_temp_ok(struct qpnp_chg_chip *chip)
{
	u8 batt_rt_sts;
	int rc;

	rc = qpnp_chg_read(chip, &batt_rt_sts,
				 INT_RT_STS(chip->bat_if_base), 1);
	if (rc) {
		pr_err("spmi read failed: addr=%03X, rc=%d\n",
				INT_RT_STS(chip->bat_if_base), rc);
		return rc;
	}

	return (batt_rt_sts & BAT_TEMP_OK_IRQ) ? 1 : 0;
}

static int
qpnp_chg_is_batt_present(struct qpnp_chg_chip *chip)
{
	u8 batt_pres_rt_sts;
	int rc;

	rc = qpnp_chg_read(chip, &batt_pres_rt_sts,
				 INT_RT_STS(chip->bat_if_base), 1);
	if (rc) {
		pr_err("spmi read failed: addr=%03X, rc=%d\n",
				INT_RT_STS(chip->bat_if_base), rc);
		return rc;
	}

	return (batt_pres_rt_sts & BATT_PRES_IRQ) ? 1 : 0;
}

static int
qpnp_chg_is_batfet_closed(struct qpnp_chg_chip *chip)
{
	u8 batfet_closed_rt_sts;
	int rc;

	rc = qpnp_chg_read(chip, &batfet_closed_rt_sts,
				 INT_RT_STS(chip->bat_if_base), 1);
	if (rc) {
		pr_err("spmi read failed: addr=%03X, rc=%d\n",
				INT_RT_STS(chip->bat_if_base), rc);
		return rc;
	}

	return (batfet_closed_rt_sts & BAT_FET_ON_IRQ) ? 1 : 0;
}

static int
qpnp_chg_is_usb_chg_plugged_in(struct qpnp_chg_chip *chip)
{
	u8 usb_chgpth_rt_sts;
	int rc;

	rc = qpnp_chg_read(chip, &usb_chgpth_rt_sts,
				 INT_RT_STS(chip->usb_chgpth_base), 1);

	if (rc) {
		pr_err("spmi read failed: addr=%03X, rc=%d\n",
				INT_RT_STS(chip->usb_chgpth_base), rc);
		return rc;
	}
	pr_debug("chgr usb sts 0x%x\n", usb_chgpth_rt_sts);

	return (usb_chgpth_rt_sts & USBIN_VALID_IRQ) ? 1 : 0;
}

static bool
qpnp_chg_is_ibat_loop_active(struct qpnp_chg_chip *chip)
{
	int rc;
	u8 buck_sts;

	rc = qpnp_chg_read(chip, &buck_sts,
			INT_RT_STS(chip->buck_base), 1);
	if (rc) {
		pr_err("failed to read buck RT status rc=%d\n", rc);
		return 0;
	}

	return !!(buck_sts & IBAT_LOOP_IRQ);
}

#define USB_VALID_MASK		0xC0
#define USB_VALID_IN_MASK	BIT(7)
#define USB_COARSE_DET		0x10
#define USB_VALID_OVP_VALUE	0x40
static int
qpnp_chg_check_usb_coarse_det(struct qpnp_chg_chip *chip)
{
	u8 usbin_chg_rt_sts;
	int rc;
	rc = qpnp_chg_read(chip, &usbin_chg_rt_sts,
		chip->usb_chgpth_base + CHGR_STATUS , 1);
	if (rc) {
		pr_err("spmi read failed: addr=%03X, rc=%d\n",
			chip->usb_chgpth_base + CHGR_STATUS, rc);
		return rc;
	}
	return (usbin_chg_rt_sts & USB_COARSE_DET) ? 1 : 0;
}

static int
qpnp_chg_check_usbin_health(struct qpnp_chg_chip *chip)
{
	u8 usbin_chg_rt_sts, usb_chgpth_rt_sts;
	u8 usbin_health = 0;
	int rc;

	rc = qpnp_chg_read(chip, &usbin_chg_rt_sts,
		chip->usb_chgpth_base + CHGR_STATUS , 1);

	if (rc) {
		pr_err("spmi read failed: addr=%03X, rc=%d\n",
		chip->usb_chgpth_base + CHGR_STATUS, rc);
		return rc;
	}

	rc = qpnp_chg_read(chip, &usb_chgpth_rt_sts,
		INT_RT_STS(chip->usb_chgpth_base) , 1);

	if (rc) {
		pr_err("spmi read failed: addr=%03X, rc=%d\n",
		INT_RT_STS(chip->usb_chgpth_base), rc);
		return rc;
	}

	pr_debug("chgr usb sts 0x%x, chgpth rt sts 0x%x\n",
				usbin_chg_rt_sts, usb_chgpth_rt_sts);
	if ((usbin_chg_rt_sts & USB_COARSE_DET) == USB_COARSE_DET) {
		if ((usbin_chg_rt_sts & USB_VALID_MASK)
			 == USB_VALID_OVP_VALUE) {
			usbin_health = USBIN_OVP;
			pr_err("Over voltage charger inserted\n");
		} else if ((usb_chgpth_rt_sts & USBIN_VALID_IRQ) != 0) {
			usbin_health = USBIN_OK;
			pr_debug("Valid charger inserted\n");
		}
	} else {
		usbin_health = USBIN_UNKNOW;
		pr_debug("Charger plug out\n");
	}

	return usbin_health;
}

static int
qpnp_chg_is_dc_chg_plugged_in(struct qpnp_chg_chip *chip)
{
	u8 dcin_valid_rt_sts;
	int rc;

	if (!chip->dc_chgpth_base)
		return 0;

	rc = qpnp_chg_read(chip, &dcin_valid_rt_sts,
				 INT_RT_STS(chip->dc_chgpth_base), 1);
	if (rc) {
		pr_err("spmi read failed: addr=%03X, rc=%d\n",
				INT_RT_STS(chip->dc_chgpth_base), rc);
		return rc;
	}

	return (dcin_valid_rt_sts & DCIN_VALID_IRQ) ? 1 : 0;
}

static int
qpnp_chg_is_ichg_loop_active(struct qpnp_chg_chip *chip)
{
	u8 buck_sts;
	int rc;

	rc = qpnp_chg_read(chip, &buck_sts, INT_RT_STS(chip->buck_base), 1);

	if (rc) {
		pr_err("spmi read failed: addr=%03X, rc=%d\n",
				INT_RT_STS(chip->buck_base), rc);
		return rc;
	}
	pr_debug("buck usb sts 0x%x\n", buck_sts);

	return (buck_sts & ICHG_LOOP_IRQ) ? 1 : 0;
}

#define QPNP_CHG_I_MAX_MIN_100		100
#define QPNP_CHG_I_MAX_MIN_150		150
#define QPNP_CHG_I_MAX_MIN_MA		200
#define QPNP_CHG_I_MAX_MAX_MA		2500
#define QPNP_CHG_I_MAXSTEP_MA		100
static int
qpnp_chg_idcmax_set(struct qpnp_chg_chip *chip, int mA)
{
	int rc = 0;
	u8 dc = 0;

	if (mA < QPNP_CHG_I_MAX_MIN_100
			|| mA > QPNP_CHG_I_MAX_MAX_MA) {
		pr_err("bad mA=%d asked to set\n", mA);
		return -EINVAL;
	}

	if (mA == QPNP_CHG_I_MAX_MIN_100) {
		dc = 0x00;
		pr_debug("current=%d setting %02x\n", mA, dc);
		return qpnp_chg_write(chip, &dc,
			chip->dc_chgpth_base + CHGR_I_MAX_REG, 1);
	} else if (mA == QPNP_CHG_I_MAX_MIN_150) {
		dc = 0x01;
		pr_debug("current=%d setting %02x\n", mA, dc);
		return qpnp_chg_write(chip, &dc,
			chip->dc_chgpth_base + CHGR_I_MAX_REG, 1);
	}

	dc = mA / QPNP_CHG_I_MAXSTEP_MA;

	pr_debug("current=%d setting 0x%x\n", mA, dc);
	rc = qpnp_chg_write(chip, &dc,
		chip->dc_chgpth_base + CHGR_I_MAX_REG, 1);

	return rc;
}

static int
qpnp_chg_iusb_trim_get(struct qpnp_chg_chip *chip)
{
	int rc = 0;
	u8 trim_reg;

	rc = qpnp_chg_read(chip, &trim_reg,
			chip->usb_chgpth_base + CHGR_USB_TRIM, 1);
	if (rc) {
		pr_err("failed to read USB_TRIM rc=%d\n", rc);
		return 0;
	}

	return trim_reg;
}

static int
qpnp_chg_iusb_trim_set(struct qpnp_chg_chip *chip, int trim)
{
	int rc = 0;

	rc = qpnp_chg_masked_write(chip,
		chip->usb_chgpth_base + SEC_ACCESS,
		0xFF,
		0xA5, 1);
	if (rc) {
		pr_err("failed to write SEC_ACCESS rc=%d\n", rc);
		return rc;
	}

	rc = qpnp_chg_masked_write(chip,
		chip->usb_chgpth_base + CHGR_USB_TRIM,
		0xFF,
		trim, 1);
	if (rc) {
		pr_err("failed to write USB TRIM rc=%d\n", rc);
		return rc;
	}

	return rc;
}

static int
qpnp_chg_iusbmax_set(struct qpnp_chg_chip *chip, int mA)
{
	int rc = 0;
	u8 usb_reg = 0, temp = 8;

	if (mA < 0 || mA > QPNP_CHG_I_MAX_MAX_MA) {
		pr_err("bad mA=%d asked to set\n", mA);
		return -EINVAL;
	}

	if (mA <= QPNP_CHG_I_MAX_MIN_100) {
		usb_reg = 0x00;
		pr_debug("current=%d setting %02x\n", mA, usb_reg);
		return qpnp_chg_write(chip, &usb_reg,
		chip->usb_chgpth_base + CHGR_I_MAX_REG, 1);
	} else if (mA == QPNP_CHG_I_MAX_MIN_150) {
		usb_reg = 0x01;
		pr_debug("current=%d setting %02x\n", mA, usb_reg);
		return qpnp_chg_write(chip, &usb_reg,
		chip->usb_chgpth_base + CHGR_I_MAX_REG, 1);
	}

	/* Impose input current limit */
	if (chip->maxinput_usb_ma)
		mA = (chip->maxinput_usb_ma) <= mA ? chip->maxinput_usb_ma : mA;

	usb_reg = mA / QPNP_CHG_I_MAXSTEP_MA;

	if (chip->flags & CHG_FLAGS_VCP_WA) {
		temp = 0xA5;
		rc =  qpnp_chg_write(chip, &temp,
			chip->buck_base + SEC_ACCESS, 1);
		rc =  qpnp_chg_masked_write(chip,
			chip->buck_base + CHGR_BUCK_COMPARATOR_OVRIDE_3,
			0x0C, 0x0C, 1);
	}

	pr_debug("current=%d setting 0x%x\n", mA, usb_reg);
	rc = qpnp_chg_write(chip, &usb_reg,
		chip->usb_chgpth_base + CHGR_I_MAX_REG, 1);

	if (chip->flags & CHG_FLAGS_VCP_WA) {
		temp = 0xA5;
		udelay(200);
		rc =  qpnp_chg_write(chip, &temp,
			chip->buck_base + SEC_ACCESS, 1);
		rc =  qpnp_chg_masked_write(chip,
			chip->buck_base + CHGR_BUCK_COMPARATOR_OVRIDE_3,
			0x0C, 0x00, 1);
	}

	return rc;
}

#define QPNP_CHG_VINMIN_MIN_MV		4000
#define QPNP_CHG_VINMIN_HIGH_MIN_MV	5600
#define QPNP_CHG_VINMIN_HIGH_MIN_VAL	0x2B
#define QPNP_CHG_VINMIN_MAX_MV		9600
#define QPNP_CHG_VINMIN_STEP_MV		50
#define QPNP_CHG_VINMIN_STEP_HIGH_MV	200
#define QPNP_CHG_VINMIN_MASK		0x3F
#define QPNP_CHG_VINMIN_MIN_VAL	0x0C
static int
qpnp_chg_vinmin_set(struct qpnp_chg_chip *chip, int voltage)
{
	u8 temp;

	if ((voltage < QPNP_CHG_VINMIN_MIN_MV)
			|| (voltage > QPNP_CHG_VINMIN_MAX_MV)) {
		pr_err("bad mV=%d asked to set\n", voltage);
		return -EINVAL;
	}
	if (voltage >= QPNP_CHG_VINMIN_HIGH_MIN_MV) {
		temp = QPNP_CHG_VINMIN_HIGH_MIN_VAL;
		temp += (voltage - QPNP_CHG_VINMIN_HIGH_MIN_MV)
			/ QPNP_CHG_VINMIN_STEP_HIGH_MV;
	} else {
		temp = QPNP_CHG_VINMIN_MIN_VAL;
		temp += (voltage - QPNP_CHG_VINMIN_MIN_MV)
			/ QPNP_CHG_VINMIN_STEP_MV;
	}

	pr_debug("voltage=%d setting %02x\n", voltage, temp);
	return qpnp_chg_masked_write(chip,
			chip->chgr_base + CHGR_VIN_MIN,
			QPNP_CHG_VINMIN_MASK, temp, 1);
}

static int
qpnp_chg_vinmin_get(struct qpnp_chg_chip *chip)
{
	int rc, vin_min_mv;
	u8 vin_min;

	rc = qpnp_chg_read(chip, &vin_min, chip->chgr_base + CHGR_VIN_MIN, 1);
	if (rc) {
		pr_err("failed to read VIN_MIN rc=%d\n", rc);
		return 0;
	}

	if (vin_min == 0)
		vin_min_mv = QPNP_CHG_I_MAX_MIN_100;
	else if (vin_min >= QPNP_CHG_VINMIN_HIGH_MIN_VAL)
		vin_min_mv = QPNP_CHG_VINMIN_HIGH_MIN_MV +
			(vin_min - QPNP_CHG_VINMIN_HIGH_MIN_VAL)
				* QPNP_CHG_VINMIN_STEP_HIGH_MV;
	else
		vin_min_mv = QPNP_CHG_VINMIN_MIN_MV +
			(vin_min - QPNP_CHG_VINMIN_MIN_VAL)
				* QPNP_CHG_VINMIN_STEP_MV;
	pr_debug("vin_min= 0x%02x, ma = %d\n", vin_min, vin_min_mv);

	return vin_min_mv;
}

#define QPNP_CHG_VBATWEAK_MIN_MV	2100
#define QPNP_CHG_VBATWEAK_MAX_MV	3600
#define QPNP_CHG_VBATWEAK_STEP_MV	100
static int
qpnp_chg_vbatweak_set(struct qpnp_chg_chip *chip, int vbatweak_mv)
{
	u8 temp;

	if (vbatweak_mv < QPNP_CHG_VBATWEAK_MIN_MV
			|| vbatweak_mv > QPNP_CHG_VBATWEAK_MAX_MV)
		return -EINVAL;

	temp = (vbatweak_mv - QPNP_CHG_VBATWEAK_MIN_MV)
			/ QPNP_CHG_VBATWEAK_STEP_MV;

	pr_debug("voltage=%d setting %02x\n", vbatweak_mv, temp);
	return qpnp_chg_write(chip, &temp,
		chip->chgr_base + CHGR_VBAT_WEAK, 1);
}

static int
qpnp_chg_usb_iusbmax_get(struct qpnp_chg_chip *chip)
{
	int rc, iusbmax_ma;
	u8 iusbmax;

	rc = qpnp_chg_read(chip, &iusbmax,
		chip->usb_chgpth_base + CHGR_I_MAX_REG, 1);
	if (rc) {
		pr_err("failed to read IUSB_MAX rc=%d\n", rc);
		return 0;
	}

	if (iusbmax == 0)
		iusbmax_ma = QPNP_CHG_I_MAX_MIN_100;
	else if (iusbmax == 0x01)
		iusbmax_ma = QPNP_CHG_I_MAX_MIN_150;
	else
		iusbmax_ma = iusbmax * QPNP_CHG_I_MAXSTEP_MA;

	pr_debug("iusbmax = 0x%02x, ma = %d\n", iusbmax, iusbmax_ma);

	return iusbmax_ma;
}

#define ILIMIT_OVR_0	0x02
static int
override_dcin_ilimit(struct qpnp_chg_chip *chip, bool override)
{
	int rc;

	pr_debug("override %d\n", override);
	rc = qpnp_chg_masked_write(chip,
			chip->dc_chgpth_base + SEC_ACCESS,
			0xA5,
			0xA5, 1);
	rc |= qpnp_chg_masked_write(chip,
			chip->dc_chgpth_base + DC_COMP_OVR1,
			0xFF,
			override ? ILIMIT_OVR_0 : 0, 1);
	if (rc) {
		pr_err("Failed to override dc ilimit rc = %d\n", rc);
		return rc;
	}

	return rc;
}

#define DUAL_PATH_EN	BIT(7)
static int
switch_parallel_ovp_mode(struct qpnp_chg_chip *chip, bool enable)
{
	int rc = 0;

	if (!chip->usb_chgpth_base || !chip->dc_chgpth_base)
		return rc;

	pr_debug("enable %d\n", enable);
	rc = override_dcin_ilimit(chip, 1);
	udelay(10);

	/* enable/disable dual path mode */
	rc = qpnp_chg_masked_write(chip,
			chip->usb_chgpth_base + SEC_ACCESS,
			0xA5,
			0xA5, 1);
	rc |= qpnp_chg_masked_write(chip,
			chip->usb_chgpth_base + USB_SPARE,
			0xFF,
			enable ? DUAL_PATH_EN : 0, 1);
	if (rc) {
		pr_err("Failed to turn on usb ovp rc = %d\n", rc);
		return rc;
	}

	rc = override_dcin_ilimit(chip, 0);
	return rc;
}

#define USB_SUSPEND_BIT	BIT(0)
static int
qpnp_chg_usb_suspend_enable(struct qpnp_chg_chip *chip, int enable)
{
	/* Turn off DC OVP FET when going into USB suspend */
	if (chip->parallel_ovp_mode && enable)
		switch_parallel_ovp_mode(chip, 0);

	return qpnp_chg_masked_write(chip,
			chip->usb_chgpth_base + CHGR_USB_USB_SUSP,
			USB_SUSPEND_BIT,
			enable ? USB_SUSPEND_BIT : 0, 1);
}

static int
qpnp_chg_charge_en(struct qpnp_chg_chip *chip, int enable)
{
	if (chip->insertion_ocv_uv == 0 && enable) {
		pr_debug("Battery not present, skipping\n");
		return 0;
	}
	pr_debug("charging %s\n", enable ? "enabled" : "disabled");
	return qpnp_chg_masked_write(chip, chip->chgr_base + CHGR_CHG_CTRL,
			CHGR_CHG_EN,
			enable ? CHGR_CHG_EN : 0, 1);
}

static int
qpnp_chg_force_run_on_batt(struct qpnp_chg_chip *chip, int disable)
{
	/* Don't run on battery for batteryless hardware */
	if (chip->use_default_batt_values)
		return 0;
	/* Don't force on battery if battery is not present */
	if (!qpnp_chg_is_batt_present(chip))
		return 0;

	/* This bit forces the charger to run off of the battery rather
	 * than a connected charger */
	return qpnp_chg_masked_write(chip, chip->chgr_base + CHGR_CHG_CTRL,
			CHGR_ON_BAT_FORCE_BIT,
			disable ? CHGR_ON_BAT_FORCE_BIT : 0, 1);
}

#define BUCK_DUTY_MASK_100P	0x30
static int
qpnp_buck_set_100_duty_cycle_enable(struct qpnp_chg_chip *chip, int enable)
{
	int rc;

	pr_debug("enable: %d\n", enable);

	rc = qpnp_chg_masked_write(chip,
		chip->buck_base + SEC_ACCESS, 0xA5, 0xA5, 1);
	if (rc) {
		pr_debug("failed to write sec access rc=%d\n", rc);
		return rc;
	}

	rc = qpnp_chg_masked_write(chip,
		chip->buck_base + BUCK_TEST_SMBC_MODES,
			BUCK_DUTY_MASK_100P, enable ? 0x00 : 0x10, 1);
	if (rc) {
		pr_debug("failed enable 100p duty cycle rc=%d\n", rc);
		return rc;
	}

	return rc;
}

#define COMPATATOR_OVERRIDE_0	0x80
static int
qpnp_chg_toggle_chg_done_logic(struct qpnp_chg_chip *chip, int enable)
{
	int rc;

	pr_debug("toggle: %d\n", enable);

	rc = qpnp_chg_masked_write(chip,
		chip->buck_base + SEC_ACCESS, 0xA5, 0xA5, 1);
	if (rc) {
		pr_debug("failed to write sec access rc=%d\n", rc);
		return rc;
	}

	rc = qpnp_chg_masked_write(chip,
		chip->buck_base + CHGR_BUCK_COMPARATOR_OVRIDE_1,
			0xC0, enable ? 0x00 : COMPATATOR_OVERRIDE_0, 1);
	if (rc) {
		pr_debug("failed to toggle chg done override rc=%d\n", rc);
		return rc;
	}

	return rc;
}

#define QPNP_CHG_VBATDET_MIN_MV	3240
#define QPNP_CHG_VBATDET_MAX_MV	5780
#define QPNP_CHG_VBATDET_STEP_MV	20
static int
qpnp_chg_vbatdet_set(struct qpnp_chg_chip *chip, int vbatdet_mv)
{
	u8 temp;

	if (vbatdet_mv < QPNP_CHG_VBATDET_MIN_MV
			|| vbatdet_mv > QPNP_CHG_VBATDET_MAX_MV) {
		pr_err("bad mV=%d asked to set\n", vbatdet_mv);
		return -EINVAL;
	}
	temp = (vbatdet_mv - QPNP_CHG_VBATDET_MIN_MV)
			/ QPNP_CHG_VBATDET_STEP_MV;

	pr_debug("voltage=%d setting %02x\n", vbatdet_mv, temp);
	return qpnp_chg_write(chip, &temp,
		chip->chgr_base + CHGR_VBAT_DET, 1);
}

static void
qpnp_chg_set_appropriate_vbatdet(struct qpnp_chg_chip *chip)
{
	if (chip->bat_is_cool)
		qpnp_chg_vbatdet_set(chip, chip->cool_bat_mv
			- chip->resume_delta_mv);
	else if (chip->bat_is_warm)
		qpnp_chg_vbatdet_set(chip, chip->warm_bat_mv
			- chip->resume_delta_mv);
	else if (chip->resuming_charging)
		qpnp_chg_vbatdet_set(chip, chip->max_voltage_mv
			+ chip->resume_delta_mv);
	else
		qpnp_chg_vbatdet_set(chip, chip->max_voltage_mv
			- chip->resume_delta_mv);
}

static void
qpnp_arb_stop_work(struct work_struct *work)
{
	struct delayed_work *dwork = to_delayed_work(work);
	struct qpnp_chg_chip *chip = container_of(dwork,
				struct qpnp_chg_chip, arb_stop_work);

	if (!chip->chg_done)
		qpnp_chg_charge_en(chip, !chip->charging_disabled);
	qpnp_chg_force_run_on_batt(chip, chip->charging_disabled);
}

static void
qpnp_bat_if_adc_measure_work(struct work_struct *work)
{
	struct qpnp_chg_chip *chip = container_of(work,
				struct qpnp_chg_chip, adc_measure_work);

	if (qpnp_adc_tm_channel_measure(chip->adc_tm_dev, &chip->adc_param))
		pr_err("request ADC error\n");
}

static void
qpnp_bat_if_adc_disable_work(struct work_struct *work)
{
	struct qpnp_chg_chip *chip = container_of(work,
				struct qpnp_chg_chip, adc_disable_work);

	qpnp_adc_tm_disable_chan_meas(chip->adc_tm_dev, &chip->adc_param);
}

#define EOC_CHECK_PERIOD_MS	10000
static irqreturn_t
qpnp_chg_vbatdet_lo_irq_handler(int irq, void *_chip)
{
	struct qpnp_chg_chip *chip = _chip;
	u8 chg_sts = 0;
	int rc;

	pr_debug("vbatdet-lo triggered\n");

	rc = qpnp_chg_read(chip, &chg_sts, INT_RT_STS(chip->chgr_base), 1);
	if (rc)
		pr_err("failed to read chg_sts rc=%d\n", rc);

	pr_debug("chg_done chg_sts: 0x%x triggered\n", chg_sts);
	if (!chip->charging_disabled && (chg_sts & FAST_CHG_ON_IRQ)) {
		schedule_delayed_work(&chip->eoc_work,
			msecs_to_jiffies(EOC_CHECK_PERIOD_MS));
		pm_stay_awake(chip->dev);
	}

	qpnp_chg_disable_irq(chip, &chip->chg_vbatdet_lo);

	pr_debug("psy changed usb_psy\n");
	power_supply_changed(chip->usb_psy);
	if (chip->dc_chgpth_base) {
		pr_debug("psy changed dc_psy\n");
		power_supply_changed(&chip->dc_psy);
	}
	if (chip->bat_if_base) {
		pr_debug("psy changed batt_psy\n");
		power_supply_changed(&chip->batt_psy);
	}
	return IRQ_HANDLED;
}

#define ARB_STOP_WORK_MS	1000
static irqreturn_t
qpnp_chg_usb_chg_gone_irq_handler(int irq, void *_chip)
{
	struct qpnp_chg_chip *chip = _chip;
	u8 usb_sts;
	int rc;

	rc = qpnp_chg_read(chip, &usb_sts,
			INT_RT_STS(chip->usb_chgpth_base), 1);
	if (rc)
		pr_err("failed to read usb_chgpth_sts rc=%d\n", rc);

	pr_debug("chg_gone triggered\n");
	if ((qpnp_chg_is_usb_chg_plugged_in(chip)
			|| qpnp_chg_is_dc_chg_plugged_in(chip))
			&& (usb_sts & CHG_GONE_IRQ)) {
		qpnp_chg_charge_en(chip, 0);
		qpnp_chg_force_run_on_batt(chip, 1);
		schedule_delayed_work(&chip->arb_stop_work,
			msecs_to_jiffies(ARB_STOP_WORK_MS));
	}

	return IRQ_HANDLED;
}

static irqreturn_t
qpnp_chg_usb_usb_ocp_irq_handler(int irq, void *_chip)
{
	struct qpnp_chg_chip *chip = _chip;

	pr_debug("usb-ocp triggered\n");

	schedule_work(&chip->ocp_clear_work);

	return IRQ_HANDLED;
}

#define BOOST_ILIMIT_MIN	0x07
#define BOOST_ILIMIT_DEF	0x02
#define BOOST_ILIMT_MASK	0xFF
static void
qpnp_chg_ocp_clear_work(struct work_struct *work)
{
	int rc;
	u8 usb_sts;
	struct qpnp_chg_chip *chip = container_of(work,
		struct qpnp_chg_chip, ocp_clear_work);

	if (chip->type == SMBBP) {
		rc = qpnp_chg_masked_write(chip,
				chip->boost_base + BOOST_ILIM,
				BOOST_ILIMT_MASK,
				BOOST_ILIMIT_MIN, 1);
		if (rc) {
			pr_err("Failed to turn configure ilim rc = %d\n", rc);
			return;
		}
	}

	rc = qpnp_chg_masked_write(chip,
			chip->usb_chgpth_base + USB_OCP_CLR,
			OCP_CLR_BIT,
			OCP_CLR_BIT, 1);
	if (rc)
		pr_err("Failed to clear OCP bit rc = %d\n", rc);

	/* force usb ovp fet off */
	rc = qpnp_chg_masked_write(chip,
			chip->usb_chgpth_base + CHGR_USB_USB_OTG_CTL,
			USB_OTG_EN_BIT,
			USB_OTG_EN_BIT, 1);
	if (rc)
		pr_err("Failed to turn off usb ovp rc = %d\n", rc);

	if (chip->type == SMBBP) {
		/* Wait for OCP circuitry to be powered up */
		msleep(100);
		rc = qpnp_chg_read(chip, &usb_sts,
				INT_RT_STS(chip->usb_chgpth_base), 1);
		if (rc) {
			pr_err("failed to read interrupt sts %d\n", rc);
			return;
		}

		if (usb_sts & COARSE_DET_USB_IRQ) {
			rc = qpnp_chg_masked_write(chip,
				chip->boost_base + BOOST_ILIM,
				BOOST_ILIMT_MASK,
				BOOST_ILIMIT_DEF, 1);
			if (rc) {
				pr_err("Failed to set ilim rc = %d\n", rc);
				return;
			}
		} else {
			pr_warn_ratelimited("USB short to GND detected!\n");
		}
	}
}

#define QPNP_CHG_VDDMAX_MIN		3400
#define QPNP_CHG_V_MIN_MV		3240
#define QPNP_CHG_V_MAX_MV		4500
#define QPNP_CHG_V_STEP_MV		10
#define QPNP_CHG_BUCK_TRIM1_STEP	10
#define QPNP_CHG_BUCK_VDD_TRIM_MASK	0xF0
static int
qpnp_chg_vddmax_and_trim_set(struct qpnp_chg_chip *chip,
		int voltage, int trim_mv)
{
	int rc, trim_set;
	u8 vddmax = 0, trim = 0;

	if (voltage < QPNP_CHG_VDDMAX_MIN
			|| voltage > QPNP_CHG_V_MAX_MV) {
		pr_err("bad mV=%d asked to set\n", voltage);
		return -EINVAL;
	}

	vddmax = (voltage - QPNP_CHG_V_MIN_MV) / QPNP_CHG_V_STEP_MV;
	rc = qpnp_chg_write(chip, &vddmax, chip->chgr_base + CHGR_VDD_MAX, 1);
	if (rc) {
		pr_err("Failed to write vddmax: %d\n", rc);
		return rc;
	}

	rc = qpnp_chg_masked_write(chip,
		chip->buck_base + SEC_ACCESS,
		0xFF,
		0xA5, 1);
	if (rc) {
		pr_err("failed to write SEC_ACCESS rc=%d\n", rc);
		return rc;
	}
	trim_set = clamp((int)chip->trim_center
			+ (trim_mv / QPNP_CHG_BUCK_TRIM1_STEP),
			0, 0xF);
	trim = (u8)trim_set << 4;
	rc = qpnp_chg_masked_write(chip,
		chip->buck_base + BUCK_CTRL_TRIM1,
		QPNP_CHG_BUCK_VDD_TRIM_MASK,
		trim, 1);
	if (rc) {
		pr_err("Failed to write buck trim1: %d\n", rc);
		return rc;
	}
	pr_debug("voltage=%d+%d setting vddmax: %02x, trim: %02x\n",
			voltage, trim_mv, vddmax, trim);
	return 0;
}

static int
qpnp_chg_vddmax_get(struct qpnp_chg_chip *chip)
{
	int rc;
	u8 vddmax = 0;

	rc = qpnp_chg_read(chip, &vddmax, chip->chgr_base + CHGR_VDD_MAX, 1);
	if (rc) {
		pr_err("Failed to write vddmax: %d\n", rc);
		return rc;
	}

	return QPNP_CHG_V_MIN_MV + (int)vddmax * QPNP_CHG_V_STEP_MV;
}

/* JEITA compliance logic */
static void
qpnp_chg_set_appropriate_vddmax(struct qpnp_chg_chip *chip)
{
	if (chip->bat_is_cool)
		qpnp_chg_vddmax_and_trim_set(chip, chip->cool_bat_mv,
				chip->delta_vddmax_mv);
	else if (chip->bat_is_warm)
		qpnp_chg_vddmax_and_trim_set(chip, chip->warm_bat_mv,
				chip->delta_vddmax_mv);
	else
		qpnp_chg_vddmax_and_trim_set(chip, chip->max_voltage_mv,
				chip->delta_vddmax_mv);
}

#define BATFET_LPM_MASK		0xC0
#define BATFET_LPM		0x40
#define BATFET_NO_LPM		0x00
static int
qpnp_chg_regulator_batfet_set(struct qpnp_chg_chip *chip, bool enable)
{
	int rc = 0;

	if (chip->charging_disabled || !chip->bat_if_base)
		return rc;

	if (chip->type == SMBB)
		rc = qpnp_chg_masked_write(chip,
			chip->bat_if_base + CHGR_BAT_IF_SPARE,
			BATFET_LPM_MASK,
			enable ? BATFET_NO_LPM : BATFET_LPM, 1);
	else
		rc = qpnp_chg_masked_write(chip,
			chip->bat_if_base + CHGR_BAT_IF_BATFET_CTRL4,
			BATFET_LPM_MASK,
			enable ? BATFET_NO_LPM : BATFET_LPM, 1);

	return rc;
}

static void
qpnp_usbin_health_check_work(struct work_struct *work)
{
	int usbin_health = 0;
	u8 psy_health_sts = 0;
	struct delayed_work *dwork = to_delayed_work(work);
	struct qpnp_chg_chip *chip = container_of(dwork,
				struct qpnp_chg_chip, usbin_health_check);

	usbin_health = qpnp_chg_check_usbin_health(chip);
	spin_lock(&chip->usbin_health_monitor_lock);
	if (chip->usbin_health != usbin_health) {
		pr_debug("health_check_work: pr_usbin_health = %d, usbin_health = %d",
			chip->usbin_health, usbin_health);
		chip->usbin_health = usbin_health;
		if (usbin_health == USBIN_OVP)
			psy_health_sts = POWER_SUPPLY_HEALTH_OVERVOLTAGE;
		else if (usbin_health == USBIN_OK)
			psy_health_sts = POWER_SUPPLY_HEALTH_GOOD;
		power_supply_set_health_state(chip->usb_psy, psy_health_sts);
		power_supply_changed(chip->usb_psy);
	}
	/* enable OVP monitor in usb valid after coarse-det complete */
	chip->usb_valid_check_ovp = true;
	spin_unlock(&chip->usbin_health_monitor_lock);
	return;
}

#define USB_VALID_DEBOUNCE_TIME_MASK		0x3
#define USB_DEB_BYPASS		0x0
#define USB_DEB_5MS			0x1
#define USB_DEB_10MS		0x2
#define USB_DEB_20MS		0x3
static irqreturn_t
qpnp_chg_coarse_det_usb_irq_handler(int irq, void *_chip)
{
	struct qpnp_chg_chip *chip = _chip;
	int host_mode, rc = 0;
	int debounce[] = {
		[USB_DEB_BYPASS] = 0,
		[USB_DEB_5MS] = 5,
		[USB_DEB_10MS] = 10,
		[USB_DEB_20MS] = 20 };
	u8 ovp_ctl;
	bool usb_coarse_det;

	host_mode = qpnp_chg_is_otg_en_set(chip);
	usb_coarse_det = qpnp_chg_check_usb_coarse_det(chip);
	pr_debug("usb coarse-det triggered: %d host_mode: %d\n",
			usb_coarse_det, host_mode);

	if (host_mode)
		return IRQ_HANDLED;
	/* ignore to monitor OVP in usbin valid irq handler
	 * if the coarse-det fired first, do the OVP state monitor
	 * in the usbin_health_check work, and after the work,
	 * enable monitor OVP in usbin valid irq handler */
	chip->usb_valid_check_ovp = false;
	if (chip->usb_coarse_det ^ usb_coarse_det) {
		chip->usb_coarse_det = usb_coarse_det;
		if (usb_coarse_det) {
			/* usb coarse-det rising edge, check the usbin_valid
			 * debounce time setting, and start a delay work to
			 * check the OVP status */
			rc = qpnp_chg_read(chip, &ovp_ctl,
					chip->usb_chgpth_base + USB_OVP_CTL, 1);

			if (rc) {
				pr_err("spmi read failed: addr=%03X, rc=%d\n",
					chip->usb_chgpth_base + USB_OVP_CTL,
					rc);
				return rc;
			}
			ovp_ctl = ovp_ctl & USB_VALID_DEBOUNCE_TIME_MASK;
			schedule_delayed_work(&chip->usbin_health_check,
					msecs_to_jiffies(debounce[ovp_ctl]));
		} else {
			/* usb coarse-det rising edge, set the usb psy health
			 * status to unknown */
			pr_debug("usb coarse det clear, set usb health to unknown\n");
			chip->usbin_health = USBIN_UNKNOW;
			power_supply_set_health_state(chip->usb_psy,
				POWER_SUPPLY_HEALTH_UNKNOWN);
			power_supply_changed(chip->usb_psy);
		}

	}
	return IRQ_HANDLED;
}

#define ENUM_T_STOP_BIT		BIT(0)
static irqreturn_t
qpnp_chg_usb_usbin_valid_irq_handler(int irq, void *_chip)
{
	struct qpnp_chg_chip *chip = _chip;
	int usb_present, host_mode, usbin_health;
	u8 psy_health_sts;

	usb_present = qpnp_chg_is_usb_chg_plugged_in(chip);
	host_mode = qpnp_chg_is_otg_en_set(chip);
	pr_debug("usbin-valid triggered: %d host_mode: %d\n",
		usb_present, host_mode);

	/* In host mode notifications cmoe from USB supply */
	if (host_mode)
		return IRQ_HANDLED;

	if (chip->usb_present ^ usb_present) {
		chip->usb_present = usb_present;
		if (!usb_present) {
			/* when a valid charger inserted, and increase the
			 *  charger voltage to OVP threshold, then
			 *  usb_in_valid falling edge interrupt triggers.
			 *  So we handle the OVP monitor here, and ignore
			 *  other health state changes */
			if (chip->ovp_monitor_enable &&
				       (chip->usb_valid_check_ovp)) {
				usbin_health =
					qpnp_chg_check_usbin_health(chip);
				if ((chip->usbin_health != usbin_health)
					&& (usbin_health == USBIN_OVP)) {
					chip->usbin_health = usbin_health;
					psy_health_sts =
					POWER_SUPPLY_HEALTH_OVERVOLTAGE;
					power_supply_set_health_state(
						chip->usb_psy,
						psy_health_sts);
					power_supply_changed(chip->usb_psy);
				}
			}
			if (!qpnp_chg_is_dc_chg_plugged_in(chip)) {
				chip->delta_vddmax_mv = 0;
				qpnp_chg_set_appropriate_vddmax(chip);
				chip->chg_done = false;
			}
			qpnp_chg_usb_suspend_enable(chip, 0);
			qpnp_chg_iusbmax_set(chip, QPNP_CHG_I_MAX_MIN_100);
			chip->prev_usb_max_ma = -EINVAL;
			chip->aicl_settled = false;
		} else {
			/* when OVP clamped usbin, and then decrease
			 * the charger voltage to lower than the OVP
			 * threshold, a usbin_valid rising edge
			 * interrupt triggered. So we change the usb
			 * psy health state back to good */
			if (chip->ovp_monitor_enable &&
				       (chip->usb_valid_check_ovp)) {
				usbin_health =
					qpnp_chg_check_usbin_health(chip);
				if ((chip->usbin_health != usbin_health)
					&& (usbin_health == USBIN_OK)) {
					chip->usbin_health = usbin_health;
					psy_health_sts =
						POWER_SUPPLY_HEALTH_GOOD;
					power_supply_set_health_state(
						chip->usb_psy,
						psy_health_sts);
					power_supply_changed(chip->usb_psy);
				}
			}

			if (!qpnp_chg_is_dc_chg_plugged_in(chip)) {
				chip->delta_vddmax_mv = 0;
				qpnp_chg_set_appropriate_vddmax(chip);
			}
			schedule_delayed_work(&chip->eoc_work,
				msecs_to_jiffies(EOC_CHECK_PERIOD_MS));
			schedule_work(&chip->soc_check_work);
		}

		power_supply_set_present(chip->usb_psy, chip->usb_present);
		schedule_work(&chip->batfet_lcl_work);
	}

	return IRQ_HANDLED;
}

#define TEST_EN_SMBC_LOOP		0xE5
#define IBAT_REGULATION_DISABLE		BIT(2)
static irqreturn_t
qpnp_chg_bat_if_batt_temp_irq_handler(int irq, void *_chip)
{
	struct qpnp_chg_chip *chip = _chip;
	int batt_temp_good, batt_present, rc;

	batt_temp_good = qpnp_chg_is_batt_temp_ok(chip);
	pr_debug("batt-temp triggered: %d\n", batt_temp_good);

	batt_present = qpnp_chg_is_batt_present(chip);
	if (batt_present) {
		rc = qpnp_chg_masked_write(chip,
			chip->buck_base + SEC_ACCESS,
			0xFF,
			0xA5, 1);
		if (rc) {
			pr_err("failed to write SEC_ACCESS rc=%d\n", rc);
			return rc;
		}

		rc = qpnp_chg_masked_write(chip,
			chip->buck_base + TEST_EN_SMBC_LOOP,
			IBAT_REGULATION_DISABLE,
			batt_temp_good ? 0 : IBAT_REGULATION_DISABLE, 1);
		if (rc) {
			pr_err("failed to write COMP_OVR1 rc=%d\n", rc);
			return rc;
		}
	}

	pr_debug("psy changed batt_psy\n");
	power_supply_changed(&chip->batt_psy);
	return IRQ_HANDLED;
}

static irqreturn_t
qpnp_chg_bat_if_batt_pres_irq_handler(int irq, void *_chip)
{
	struct qpnp_chg_chip *chip = _chip;
	int batt_present, batt_temp_good, rc;

	batt_present = qpnp_chg_is_batt_present(chip);
	pr_debug("batt-pres triggered: %d\n", batt_present);

	if (chip->batt_present ^ batt_present) {
		if (batt_present) {
			batt_temp_good = qpnp_chg_is_batt_temp_ok(chip);
			rc = qpnp_chg_masked_write(chip,
				chip->buck_base + SEC_ACCESS,
				0xFF,
				0xA5, 1);
			if (rc) {
				pr_err("failed to write SEC_ACCESS: %d\n", rc);
				return rc;
			}

			rc = qpnp_chg_masked_write(chip,
				chip->buck_base + TEST_EN_SMBC_LOOP,
				IBAT_REGULATION_DISABLE,
				batt_temp_good
				? 0 : IBAT_REGULATION_DISABLE, 1);
			if (rc) {
				pr_err("failed to write COMP_OVR1 rc=%d\n", rc);
				return rc;
			}
			schedule_work(&chip->insertion_ocv_work);
		} else {
			rc = qpnp_chg_masked_write(chip,
				chip->buck_base + SEC_ACCESS,
				0xFF,
				0xA5, 1);
			if (rc) {
				pr_err("failed to write SEC_ACCESS: %d\n", rc);
				return rc;
			}

			rc = qpnp_chg_masked_write(chip,
				chip->buck_base + TEST_EN_SMBC_LOOP,
				IBAT_REGULATION_DISABLE,
				0, 1);
			if (rc) {
				pr_err("failed to write COMP_OVR1 rc=%d\n", rc);
				return rc;
			}
			chip->insertion_ocv_uv = 0;
			qpnp_chg_charge_en(chip, 0);
		}
		chip->batt_present = batt_present;
		pr_debug("psy changed batt_psy\n");
		power_supply_changed(&chip->batt_psy);
		pr_debug("psy changed usb_psy\n");
		power_supply_changed(chip->usb_psy);

		if ((chip->cool_bat_decidegc || chip->warm_bat_decidegc)
						&& batt_present) {
			pr_debug("enabling vadc notifications\n");
			schedule_work(&chip->adc_measure_work);
		} else if ((chip->cool_bat_decidegc || chip->warm_bat_decidegc)
				&& !batt_present) {
			schedule_work(&chip->adc_disable_work);
			pr_debug("disabling vadc notifications\n");
		}
	}

	return IRQ_HANDLED;
}

static irqreturn_t
qpnp_chg_dc_dcin_valid_irq_handler(int irq, void *_chip)
{
	struct qpnp_chg_chip *chip = _chip;
	int dc_present;

	dc_present = qpnp_chg_is_dc_chg_plugged_in(chip);
	pr_debug("dcin-valid triggered: %d\n", dc_present);

	if (chip->dc_present ^ dc_present) {
		chip->dc_present = dc_present;
		if (qpnp_chg_is_otg_en_set(chip))
			qpnp_chg_force_run_on_batt(chip, !dc_present ? 1 : 0);
		if (!dc_present && !qpnp_chg_is_usb_chg_plugged_in(chip)) {
			chip->delta_vddmax_mv = 0;
			qpnp_chg_set_appropriate_vddmax(chip);
			chip->chg_done = false;
		} else {
			if (!qpnp_chg_is_usb_chg_plugged_in(chip)) {
				chip->delta_vddmax_mv = 0;
				qpnp_chg_set_appropriate_vddmax(chip);
			}
			schedule_delayed_work(&chip->eoc_work,
				msecs_to_jiffies(EOC_CHECK_PERIOD_MS));
			schedule_work(&chip->soc_check_work);
		}
		pr_debug("psy changed dc_psy\n");
		power_supply_changed(&chip->dc_psy);
		pr_debug("psy changed batt_psy\n");
		power_supply_changed(&chip->batt_psy);
		schedule_work(&chip->batfet_lcl_work);
	}

	return IRQ_HANDLED;
}

#define CHGR_CHG_FAILED_BIT	BIT(7)
static irqreturn_t
qpnp_chg_chgr_chg_failed_irq_handler(int irq, void *_chip)
{
	struct qpnp_chg_chip *chip = _chip;
	int rc;

	pr_debug("chg_failed triggered\n");

	rc = qpnp_chg_masked_write(chip,
		chip->chgr_base + CHGR_CHG_FAILED,
		CHGR_CHG_FAILED_BIT,
		CHGR_CHG_FAILED_BIT, 1);
	if (rc)
		pr_err("Failed to write chg_fail clear bit!\n");

	if (chip->bat_if_base) {
		pr_debug("psy changed batt_psy\n");
		power_supply_changed(&chip->batt_psy);
	}
	pr_debug("psy changed usb_psy\n");
	power_supply_changed(chip->usb_psy);
	if (chip->dc_chgpth_base) {
		pr_debug("psy changed dc_psy\n");
		power_supply_changed(&chip->dc_psy);
	}
	return IRQ_HANDLED;
}

static irqreturn_t
qpnp_chg_chgr_chg_trklchg_irq_handler(int irq, void *_chip)
{
	struct qpnp_chg_chip *chip = _chip;

	pr_debug("TRKL IRQ triggered\n");

	chip->chg_done = false;
	if (chip->bat_if_base) {
		pr_debug("psy changed batt_psy\n");
		power_supply_changed(&chip->batt_psy);
	}

	return IRQ_HANDLED;
}

static int qpnp_chg_is_fastchg_on(struct qpnp_chg_chip *chip)
{
	u8 chgr_sts;
	int rc;

	rc = qpnp_chg_read(chip, &chgr_sts, INT_RT_STS(chip->chgr_base), 1);
	if (rc) {
		pr_err("failed to read interrupt status %d\n", rc);
		return rc;
	}
	pr_debug("chgr_sts 0x%x\n", chgr_sts);
	return (chgr_sts & FAST_CHG_ON_IRQ) ? 1 : 0;
}

#define VBATDET_BYPASS	0x01
static int
bypass_vbatdet_comp(struct qpnp_chg_chip *chip, bool bypass)
{
	int rc;

	pr_debug("bypass %d\n", bypass);
		rc = qpnp_chg_masked_write(chip,
			chip->chgr_base + SEC_ACCESS,
			0xA5,
			0xA5, 1);
	rc |= qpnp_chg_masked_write(chip,
			chip->chgr_base + CHGR_COMP_OVR1,
			0xFF,
			bypass ? VBATDET_BYPASS : 0, 1);
	if (rc) {
		pr_err("Failed to bypass vbatdet comp rc = %d\n", rc);
		return rc;
	}

	return rc;
}

static irqreturn_t
qpnp_chg_chgr_chg_fastchg_irq_handler(int irq, void *_chip)
{
	struct qpnp_chg_chip *chip = _chip;
	bool fastchg_on = false;

	qpnp_chg_irq_wake_disable(&chip->chg_fastchg);
	fastchg_on = qpnp_chg_is_fastchg_on(chip);

	pr_debug("FAST_CHG IRQ triggered, fastchg_on: %d\n", fastchg_on);

	if (chip->fastchg_on ^ fastchg_on) {
		chip->fastchg_on = fastchg_on;
		if (chip->bat_if_base) {
			pr_debug("psy changed batt_psy\n");
			power_supply_changed(&chip->batt_psy);
		}

		pr_debug("psy changed usb_psy\n");
		power_supply_changed(chip->usb_psy);

		if (chip->dc_chgpth_base) {
			pr_debug("psy changed dc_psy\n");
			power_supply_changed(&chip->dc_psy);
		}

		if (fastchg_on) {
			chip->chg_done = false;
			bypass_vbatdet_comp(chip, 1);
			if (chip->bat_is_warm || chip->bat_is_cool) {
				qpnp_chg_set_appropriate_vddmax(chip);
				qpnp_chg_set_appropriate_battery_current(chip);
			}

			if (chip->resuming_charging) {
				chip->resuming_charging = false;
				qpnp_chg_set_appropriate_vbatdet(chip);
			}

			if (!chip->charging_disabled) {
				schedule_delayed_work(&chip->eoc_work,
					msecs_to_jiffies(EOC_CHECK_PERIOD_MS));
				pm_stay_awake(chip->dev);
			}
			if (chip->parallel_ovp_mode)
				switch_parallel_ovp_mode(chip, 1);
		} else {
			if (chip->parallel_ovp_mode)
				switch_parallel_ovp_mode(chip, 0);
			if (!chip->bat_is_warm && !chip->bat_is_cool)
				bypass_vbatdet_comp(chip, 0);
		}
	}

	qpnp_chg_enable_irq(chip, &chip->chg_vbatdet_lo);

	return IRQ_HANDLED;
}

static int
qpnp_dc_property_is_writeable(struct power_supply *psy,
						enum power_supply_property psp)
{
	switch (psp) {
	case POWER_SUPPLY_PROP_CURRENT_MAX:
		return 1;
	default:
		break;
	}

	return 0;
}

static int
qpnp_batt_property_is_writeable(struct power_supply *psy,
						enum power_supply_property psp)
{
	switch (psp) {
	case POWER_SUPPLY_PROP_CHARGING_ENABLED:
	case POWER_SUPPLY_PROP_SYSTEM_TEMP_LEVEL:
	case POWER_SUPPLY_PROP_INPUT_CURRENT_MAX:
	case POWER_SUPPLY_PROP_INPUT_CURRENT_TRIM:
	case POWER_SUPPLY_PROP_INPUT_CURRENT_SETTLED:
	case POWER_SUPPLY_PROP_VOLTAGE_MIN:
	case POWER_SUPPLY_PROP_COOL_TEMP:
	case POWER_SUPPLY_PROP_WARM_TEMP:
	case POWER_SUPPLY_PROP_CAPACITY:
		return 1;
	default:
		break;
	}

	return 0;
}

static int
qpnp_chg_buck_control(struct qpnp_chg_chip *chip, int enable)
{
	int rc;

	if (chip->charging_disabled && enable) {
		pr_debug("Charging disabled\n");
		return 0;
	}

	rc = qpnp_chg_charge_en(chip, enable);
	if (rc) {
		pr_err("Failed to control charging %d\n", rc);
		return rc;
	}

	rc = qpnp_chg_force_run_on_batt(chip, !enable);
	if (rc)
		pr_err("Failed to control charging %d\n", rc);

	return rc;
}

static int
switch_usb_to_charge_mode(struct qpnp_chg_chip *chip)
{
	int rc;

	pr_debug("switch to charge mode\n");
	if (!qpnp_chg_is_otg_en_set(chip))
		return 0;

	if (chip->type == SMBBP) {
		rc = qpnp_chg_masked_write(chip,
			chip->boost_base + BOOST_ILIM,
			BOOST_ILIMT_MASK,
			BOOST_ILIMIT_DEF, 1);
		if (rc) {
			pr_err("Failed to set ilim rc = %d\n", rc);
			return rc;
		}
	}

	/* enable usb ovp fet */
	rc = qpnp_chg_masked_write(chip,
			chip->usb_chgpth_base + CHGR_USB_USB_OTG_CTL,
			USB_OTG_EN_BIT,
			0, 1);
	if (rc) {
		pr_err("Failed to turn on usb ovp rc = %d\n", rc);
		return rc;
	}

	rc = qpnp_chg_force_run_on_batt(chip, chip->charging_disabled);
	if (rc) {
		pr_err("Failed re-enable charging rc = %d\n", rc);
		return rc;
	}

	return 0;
}

static int
switch_usb_to_host_mode(struct qpnp_chg_chip *chip)
{
	int rc;
	u8 usb_sts;

	pr_debug("switch to host mode\n");
	if (qpnp_chg_is_otg_en_set(chip))
		return 0;

	if (chip->parallel_ovp_mode)
		switch_parallel_ovp_mode(chip, 0);

	if (chip->type == SMBBP) {
		rc = qpnp_chg_masked_write(chip,
				chip->boost_base + BOOST_ILIM,
				BOOST_ILIMT_MASK,
				BOOST_ILIMIT_MIN, 1);
		if (rc) {
			pr_err("Failed to turn configure ilim rc = %d\n", rc);
			return rc;
		}
	}

	if (!qpnp_chg_is_dc_chg_plugged_in(chip)) {
		rc = qpnp_chg_force_run_on_batt(chip, 1);
		if (rc) {
			pr_err("Failed to disable charging rc = %d\n", rc);
			return rc;
		}
	}

	/* force usb ovp fet off */
	rc = qpnp_chg_masked_write(chip,
			chip->usb_chgpth_base + CHGR_USB_USB_OTG_CTL,
			USB_OTG_EN_BIT,
			USB_OTG_EN_BIT, 1);
	if (rc) {
		pr_err("Failed to turn off usb ovp rc = %d\n", rc);
		return rc;
	}

	if (chip->type == SMBBP) {
		/* Wait for OCP circuitry to be powered up */
		msleep(100);
		rc = qpnp_chg_read(chip, &usb_sts,
				INT_RT_STS(chip->usb_chgpth_base), 1);
		if (rc) {
			pr_err("failed to read interrupt sts %d\n", rc);
			return rc;
		}

		if (usb_sts & COARSE_DET_USB_IRQ) {
			rc = qpnp_chg_masked_write(chip,
				chip->boost_base + BOOST_ILIM,
				BOOST_ILIMT_MASK,
				BOOST_ILIMIT_DEF, 1);
			if (rc) {
				pr_err("Failed to set ilim rc = %d\n", rc);
				return rc;
			}
		} else {
			pr_warn_ratelimited("USB short to GND detected!\n");
		}
	}

	return 0;
}

static enum power_supply_property pm_power_props_mains[] = {
	POWER_SUPPLY_PROP_PRESENT,
	POWER_SUPPLY_PROP_ONLINE,
	POWER_SUPPLY_PROP_CURRENT_MAX,
};

static enum power_supply_property msm_batt_power_props[] = {
	POWER_SUPPLY_PROP_CHARGING_ENABLED,
	POWER_SUPPLY_PROP_STATUS,
	POWER_SUPPLY_PROP_CHARGE_TYPE,
	POWER_SUPPLY_PROP_HEALTH,
	POWER_SUPPLY_PROP_PRESENT,
	POWER_SUPPLY_PROP_ONLINE,
	POWER_SUPPLY_PROP_TECHNOLOGY,
	POWER_SUPPLY_PROP_VOLTAGE_MAX_DESIGN,
	POWER_SUPPLY_PROP_VOLTAGE_MIN_DESIGN,
	POWER_SUPPLY_PROP_VOLTAGE_NOW,
	POWER_SUPPLY_PROP_CAPACITY,
	POWER_SUPPLY_PROP_CURRENT_NOW,
	POWER_SUPPLY_PROP_INPUT_CURRENT_MAX,
	POWER_SUPPLY_PROP_INPUT_CURRENT_TRIM,
	POWER_SUPPLY_PROP_INPUT_CURRENT_SETTLED,
	POWER_SUPPLY_PROP_VOLTAGE_MIN,
	POWER_SUPPLY_PROP_INPUT_VOLTAGE_REGULATION,
	POWER_SUPPLY_PROP_CHARGE_FULL_DESIGN,
	POWER_SUPPLY_PROP_CHARGE_FULL,
	POWER_SUPPLY_PROP_TEMP,
	POWER_SUPPLY_PROP_COOL_TEMP,
	POWER_SUPPLY_PROP_WARM_TEMP,
	POWER_SUPPLY_PROP_SYSTEM_TEMP_LEVEL,
	POWER_SUPPLY_PROP_CYCLE_COUNT,
	POWER_SUPPLY_PROP_VOLTAGE_OCV,
};

static char *pm_power_supplied_to[] = {
	"battery",
};

static char *pm_batt_supplied_to[] = {
	"bms",
};

static int charger_monitor;
module_param(charger_monitor, int, 0644);

static int ext_ovp_present;
module_param(ext_ovp_present, int, 0444);

#define USB_WALL_THRESHOLD_MA	500
#define OVP_USB_WALL_THRESHOLD_MA	200
static int
qpnp_power_get_property_mains(struct power_supply *psy,
				  enum power_supply_property psp,
				  union power_supply_propval *val)
{
	struct qpnp_chg_chip *chip = container_of(psy, struct qpnp_chg_chip,
								dc_psy);

	switch (psp) {
	case POWER_SUPPLY_PROP_PRESENT:
	case POWER_SUPPLY_PROP_ONLINE:
		val->intval = 0;
		if (chip->charging_disabled)
			return 0;

		val->intval = qpnp_chg_is_dc_chg_plugged_in(chip);
		break;
	case POWER_SUPPLY_PROP_CURRENT_MAX:
		val->intval = chip->maxinput_dc_ma * 1000;
		break;
	default:
		return -EINVAL;
	}
	return 0;
}

static void
qpnp_aicl_check_work(struct work_struct *work)
{
	struct delayed_work *dwork = to_delayed_work(work);
	struct qpnp_chg_chip *chip = container_of(dwork,
				struct qpnp_chg_chip, aicl_check_work);
	union power_supply_propval ret = {0,};

	if (!charger_monitor && qpnp_chg_is_usb_chg_plugged_in(chip)) {
		chip->usb_psy->get_property(chip->usb_psy,
			  POWER_SUPPLY_PROP_CURRENT_MAX, &ret);
		if ((ret.intval / 1000) > USB_WALL_THRESHOLD_MA) {
			pr_debug("no charger_monitor present set iusbmax %d\n",
					ret.intval / 1000);
			qpnp_chg_iusbmax_set(chip, ret.intval / 1000);
		}
	} else {
		pr_debug("charger_monitor is present\n");
	}
	chip->charger_monitor_checked = true;
}

static int
get_prop_battery_voltage_now(struct qpnp_chg_chip *chip)
{
	int rc = 0;
	struct qpnp_vadc_result results;

	if (chip->revision == 0 && chip->type == SMBB) {
		pr_err("vbat reading not supported for 1.0 rc=%d\n", rc);
		return 0;
	} else {
		rc = qpnp_vadc_read(chip->vadc_dev, VBAT_SNS, &results);
		if (rc) {
			pr_err("Unable to read vbat rc=%d\n", rc);
			return 0;
		}
		return results.physical;
	}
}

#define BATT_PRES_BIT BIT(7)
static int
get_prop_batt_present(struct qpnp_chg_chip *chip)
{
	u8 batt_present;
	int rc;

	rc = qpnp_chg_read(chip, &batt_present,
				chip->bat_if_base + CHGR_BAT_IF_PRES_STATUS, 1);
	if (rc) {
		pr_err("Couldn't read battery status read failed rc=%d\n", rc);
		return 0;
	};
	return (batt_present & BATT_PRES_BIT) ? 1 : 0;
}

#define BATT_TEMP_HOT	BIT(6)
#define BATT_TEMP_OK	BIT(7)
static int
get_prop_batt_health(struct qpnp_chg_chip *chip)
{
	u8 batt_health;
	int rc;

	rc = qpnp_chg_read(chip, &batt_health,
				chip->bat_if_base + CHGR_STATUS, 1);
	if (rc) {
		pr_err("Couldn't read battery health read failed rc=%d\n", rc);
		return POWER_SUPPLY_HEALTH_UNKNOWN;
	};

	if (BATT_TEMP_OK & batt_health)
		return POWER_SUPPLY_HEALTH_GOOD;
	if (BATT_TEMP_HOT & batt_health)
		return POWER_SUPPLY_HEALTH_OVERHEAT;
	else
		return POWER_SUPPLY_HEALTH_COLD;
}

static int
get_prop_charge_type(struct qpnp_chg_chip *chip)
{
	int rc;
	u8 chgr_sts;

	if (!get_prop_batt_present(chip))
		return POWER_SUPPLY_CHARGE_TYPE_NONE;

	rc = qpnp_chg_read(chip, &chgr_sts,
				INT_RT_STS(chip->chgr_base), 1);
	if (rc) {
		pr_err("failed to read interrupt sts %d\n", rc);
		return POWER_SUPPLY_CHARGE_TYPE_NONE;
	}

	if (chgr_sts & TRKL_CHG_ON_IRQ)
		return POWER_SUPPLY_CHARGE_TYPE_TRICKLE;
	if (chgr_sts & FAST_CHG_ON_IRQ)
		return POWER_SUPPLY_CHARGE_TYPE_FAST;

	return POWER_SUPPLY_CHARGE_TYPE_NONE;
}

#define DEFAULT_CAPACITY	50
static int
get_batt_capacity(struct qpnp_chg_chip *chip)
{
	union power_supply_propval ret = {0,};

	if (chip->fake_battery_soc >= 0)
		return chip->fake_battery_soc;
	if (chip->use_default_batt_values || !get_prop_batt_present(chip))
		return DEFAULT_CAPACITY;
	if (chip->bms_psy) {
		chip->bms_psy->get_property(chip->bms_psy,
				POWER_SUPPLY_PROP_CAPACITY, &ret);
		return ret.intval;
	}
	return DEFAULT_CAPACITY;
}

static int
get_prop_batt_status(struct qpnp_chg_chip *chip)
{
	int rc;
	u8 chgr_sts, bat_if_sts;

	if ((qpnp_chg_is_usb_chg_plugged_in(chip) ||
		qpnp_chg_is_dc_chg_plugged_in(chip)) && chip->chg_done) {
		return POWER_SUPPLY_STATUS_FULL;
	}

	rc = qpnp_chg_read(chip, &chgr_sts, INT_RT_STS(chip->chgr_base), 1);
	if (rc) {
		pr_err("failed to read interrupt sts %d\n", rc);
		return POWER_SUPPLY_CHARGE_TYPE_NONE;
	}

	rc = qpnp_chg_read(chip, &bat_if_sts, INT_RT_STS(chip->bat_if_base), 1);
	if (rc) {
		pr_err("failed to read bat_if sts %d\n", rc);
		return POWER_SUPPLY_CHARGE_TYPE_NONE;
	}

	if ((chgr_sts & TRKL_CHG_ON_IRQ) && !(bat_if_sts & BAT_FET_ON_IRQ))
		return POWER_SUPPLY_STATUS_CHARGING;
	if (chgr_sts & FAST_CHG_ON_IRQ && bat_if_sts & BAT_FET_ON_IRQ)
		return POWER_SUPPLY_STATUS_CHARGING;

	/* report full if state of charge is 100 and a charger is connected */
	if ((qpnp_chg_is_usb_chg_plugged_in(chip) ||
		qpnp_chg_is_dc_chg_plugged_in(chip))
			&& get_batt_capacity(chip) == 100) {
		return POWER_SUPPLY_STATUS_FULL;
	}

	return POWER_SUPPLY_STATUS_DISCHARGING;
}

static int
get_prop_current_now(struct qpnp_chg_chip *chip)
{
	union power_supply_propval ret = {0,};

	if (!chip->bms_psy)
		chip->bms_psy = power_supply_get_by_name("bms");

	if (chip->bms_psy) {
		chip->bms_psy->get_property(chip->bms_psy,
			  POWER_SUPPLY_PROP_CURRENT_NOW, &ret);
		return ret.intval;
	} else {
		pr_debug("No BMS supply registered return 0\n");
	}

	return 0;
}

static int
get_prop_full_design(struct qpnp_chg_chip *chip)
{
	union power_supply_propval ret = {0,};

	if (!chip->bms_psy)
		chip->bms_psy = power_supply_get_by_name("bms");

	if (chip->bms_psy) {
		chip->bms_psy->get_property(chip->bms_psy,
			  POWER_SUPPLY_PROP_CHARGE_FULL_DESIGN, &ret);
		return ret.intval;
	} else {
		pr_debug("No BMS supply registered return 0\n");
	}

	return 0;
}

static int
get_prop_charge_full(struct qpnp_chg_chip *chip)
{
	union power_supply_propval ret = {0,};

	if (!chip->bms_psy)
		chip->bms_psy = power_supply_get_by_name("bms");

	if (chip->bms_psy) {
		chip->bms_psy->get_property(chip->bms_psy,
			  POWER_SUPPLY_PROP_CHARGE_FULL, &ret);
		return ret.intval;
	} else {
		pr_debug("No BMS supply registered return 0\n");
	}

	return 0;
}

static int
get_prop_capacity(struct qpnp_chg_chip *chip)
{
	union power_supply_propval ret = {0,};
	int battery_status, bms_status, soc, charger_in;

	if (chip->fake_battery_soc >= 0)
		return chip->fake_battery_soc;

	if (chip->use_default_batt_values || !get_prop_batt_present(chip))
		return DEFAULT_CAPACITY;

	if (!chip->bms_psy)
		chip->bms_psy = power_supply_get_by_name("bms");

	if (chip->bms_psy) {
		chip->bms_psy->get_property(chip->bms_psy,
				POWER_SUPPLY_PROP_CAPACITY, &ret);
		soc = ret.intval;
		battery_status = get_prop_batt_status(chip);
		chip->bms_psy->get_property(chip->bms_psy,
				POWER_SUPPLY_PROP_STATUS, &ret);
		bms_status = ret.intval;
		charger_in = qpnp_chg_is_usb_chg_plugged_in(chip) ||
			qpnp_chg_is_dc_chg_plugged_in(chip);

		if (battery_status != POWER_SUPPLY_STATUS_CHARGING
				&& bms_status != POWER_SUPPLY_STATUS_CHARGING
				&& charger_in
				&& !chip->bat_is_cool
				&& !chip->bat_is_warm
				&& !chip->resuming_charging
				&& !chip->charging_disabled
				&& chip->soc_resume_limit
				&& soc <= chip->soc_resume_limit) {
			pr_debug("resuming charging at %d%% soc\n", soc);
			chip->resuming_charging = true;
			qpnp_chg_irq_wake_enable(&chip->chg_fastchg);
			qpnp_chg_set_appropriate_vbatdet(chip);
			qpnp_chg_charge_en(chip, !chip->charging_disabled);
		}
		if (soc == 0) {
			if (!qpnp_chg_is_usb_chg_plugged_in(chip)
				&& !qpnp_chg_is_usb_chg_plugged_in(chip))
				pr_warn_ratelimited("Battery 0, CHG absent\n");
		}
		return soc;
	} else {
		pr_debug("No BMS supply registered return 50\n");
	}

	/* return default capacity to avoid userspace
	 * from shutting down unecessarily */
	return DEFAULT_CAPACITY;
}

#define DEFAULT_TEMP		250
#define MAX_TOLERABLE_BATT_TEMP_DDC	680
static int
get_prop_batt_temp(struct qpnp_chg_chip *chip)
{
	int rc = 0;
	struct qpnp_vadc_result results;

	if (chip->use_default_batt_values || !get_prop_batt_present(chip))
		return DEFAULT_TEMP;

	rc = qpnp_vadc_read(chip->vadc_dev, LR_MUX1_BATT_THERM, &results);
	if (rc) {
		pr_debug("Unable to read batt temperature rc=%d\n", rc);
		return 0;
	}
	pr_debug("get_bat_temp %d, %lld\n",
		results.adc_code, results.physical);

	return (int)results.physical;
}

static int get_prop_cycle_count(struct qpnp_chg_chip *chip)
{
	union power_supply_propval ret = {0,};

	if (!chip->bms_psy)
		chip->bms_psy = power_supply_get_by_name("bms");

	if (chip->bms_psy)
		chip->bms_psy->get_property(chip->bms_psy,
			  POWER_SUPPLY_PROP_CYCLE_COUNT, &ret);
	return ret.intval;
}

static int get_prop_vchg_loop(struct qpnp_chg_chip *chip)
{
	u8 buck_sts;
	int rc;

	rc = qpnp_chg_read(chip, &buck_sts, INT_RT_STS(chip->buck_base), 1);

	if (rc) {
		pr_err("spmi read failed: addr=%03X, rc=%d\n",
				INT_RT_STS(chip->buck_base), rc);
		return rc;
	}
	pr_debug("buck usb sts 0x%x\n", buck_sts);

	return (buck_sts & VCHG_LOOP_IRQ) ? 1 : 0;
}

static int get_prop_online(struct qpnp_chg_chip *chip)
{
	return qpnp_chg_is_batfet_closed(chip);
}

static void
qpnp_batt_external_power_changed(struct power_supply *psy)
{
	struct qpnp_chg_chip *chip = container_of(psy, struct qpnp_chg_chip,
								batt_psy);
	union power_supply_propval ret = {0,};
	int iusb_max_ma;

	if (!chip->bms_psy)
		chip->bms_psy = power_supply_get_by_name("bms");

	chip->usb_psy->get_property(chip->usb_psy,
			  POWER_SUPPLY_PROP_ONLINE, &ret);

	/* Only honour requests while USB is present */
	if (qpnp_chg_is_usb_chg_plugged_in(chip)) {
		chip->usb_psy->get_property(chip->usb_psy,
			  POWER_SUPPLY_PROP_CURRENT_MAX, &ret);
		iusb_max_ma = ret.intval / 1000;

		if (chip->prev_usb_max_ma == iusb_max_ma)
			goto skip_set_iusb_max;

		chip->prev_usb_max_ma = iusb_max_ma;

		if (iusb_max_ma <= 2 && !chip->use_default_batt_values &&
						get_prop_batt_present(chip)) {
			if (iusb_max_ma ==  2)
				qpnp_chg_usb_suspend_enable(chip, 1);
			qpnp_chg_iusbmax_set(chip, QPNP_CHG_I_MAX_MIN_100);
		} else {
			qpnp_chg_usb_suspend_enable(chip, 0);
			if ((iusb_max_ma > USB_WALL_THRESHOLD_MA)
					&& (charger_monitor ||
					!chip->charger_monitor_checked)) {
				if (!ext_ovp_present)
					qpnp_chg_iusbmax_set(chip,
						USB_WALL_THRESHOLD_MA);
				else
					qpnp_chg_iusbmax_set(chip,
						OVP_USB_WALL_THRESHOLD_MA);
			} else {
				qpnp_chg_iusbmax_set(chip, iusb_max_ma);
			}

			if ((chip->flags & POWER_STAGE_WA)
			&& (iusb_max_ma > USB_WALL_THRESHOLD_MA)
			&& !chip->power_stage_workaround_running
			&& chip->power_stage_workaround_enable) {
				chip->power_stage_workaround_running = true;
				pr_debug("usb wall chg inserted starting power stage workaround charger_monitor = %d\n",
						charger_monitor);
				schedule_work(&chip->reduce_power_stage_work);
			}
		}
	}

skip_set_iusb_max:
	pr_debug("end of power supply changed\n");
	pr_debug("psy changed batt_psy\n");
	power_supply_changed(&chip->batt_psy);
}

static int
qpnp_batt_power_get_property(struct power_supply *psy,
				       enum power_supply_property psp,
				       union power_supply_propval *val)
{
	struct qpnp_chg_chip *chip = container_of(psy, struct qpnp_chg_chip,
								batt_psy);

	switch (psp) {
	case POWER_SUPPLY_PROP_STATUS:
		val->intval = get_prop_batt_status(chip);
		break;
	case POWER_SUPPLY_PROP_CHARGE_TYPE:
		val->intval = get_prop_charge_type(chip);
		break;
	case POWER_SUPPLY_PROP_HEALTH:
		val->intval = get_prop_batt_health(chip);
		break;
	case POWER_SUPPLY_PROP_PRESENT:
		val->intval = get_prop_batt_present(chip);
		break;
	case POWER_SUPPLY_PROP_TECHNOLOGY:
		val->intval = POWER_SUPPLY_TECHNOLOGY_LION;
		break;
	case POWER_SUPPLY_PROP_VOLTAGE_MAX_DESIGN:
		val->intval = chip->max_voltage_mv * 1000;
		break;
	case POWER_SUPPLY_PROP_VOLTAGE_MIN_DESIGN:
		val->intval = chip->min_voltage_mv * 1000;
		break;
	case POWER_SUPPLY_PROP_VOLTAGE_NOW:
		val->intval = get_prop_battery_voltage_now(chip);
		break;
	case POWER_SUPPLY_PROP_VOLTAGE_OCV:
		val->intval = chip->insertion_ocv_uv;
		break;
	case POWER_SUPPLY_PROP_TEMP:
		val->intval = get_prop_batt_temp(chip);
		break;
	case POWER_SUPPLY_PROP_COOL_TEMP:
		val->intval = chip->cool_bat_decidegc;
		break;
	case POWER_SUPPLY_PROP_WARM_TEMP:
		val->intval = chip->warm_bat_decidegc;
		break;
	case POWER_SUPPLY_PROP_CAPACITY:
		val->intval = get_prop_capacity(chip);
		break;
	case POWER_SUPPLY_PROP_CURRENT_NOW:
		val->intval = get_prop_current_now(chip);
		break;
	case POWER_SUPPLY_PROP_CHARGE_FULL_DESIGN:
		val->intval = get_prop_full_design(chip);
		break;
	case POWER_SUPPLY_PROP_CHARGE_FULL:
		val->intval = get_prop_charge_full(chip);
		break;
	case POWER_SUPPLY_PROP_CHARGING_ENABLED:
		val->intval = !(chip->charging_disabled);
		break;
	case POWER_SUPPLY_PROP_SYSTEM_TEMP_LEVEL:
		val->intval = chip->therm_lvl_sel;
		break;
	case POWER_SUPPLY_PROP_CYCLE_COUNT:
		val->intval = get_prop_cycle_count(chip);
		break;
	case POWER_SUPPLY_PROP_INPUT_VOLTAGE_REGULATION:
		val->intval = get_prop_vchg_loop(chip);
		break;
	case POWER_SUPPLY_PROP_INPUT_CURRENT_MAX:
		val->intval = qpnp_chg_usb_iusbmax_get(chip) * 1000;
		break;
	case POWER_SUPPLY_PROP_INPUT_CURRENT_TRIM:
		val->intval = qpnp_chg_iusb_trim_get(chip);
		break;
	case POWER_SUPPLY_PROP_INPUT_CURRENT_SETTLED:
		val->intval = chip->aicl_settled;
		break;
	case POWER_SUPPLY_PROP_VOLTAGE_MIN:
		val->intval = qpnp_chg_vinmin_get(chip) * 1000;
		break;
	case POWER_SUPPLY_PROP_ONLINE:
		val->intval = get_prop_online(chip);
		break;
	default:
		return -EINVAL;
	}

	return 0;
}

#define BTC_CONFIG_ENABLED	BIT(7)
#define BTC_COLD		BIT(1)
#define BTC_HOT			BIT(0)
static int
qpnp_chg_bat_if_configure_btc(struct qpnp_chg_chip *chip)
{
	u8 btc_cfg = 0, mask = 0;

	/* Do nothing if battery peripheral not present */
	if (!chip->bat_if_base)
		return 0;

	if ((chip->hot_batt_p == HOT_THD_25_PCT)
			|| (chip->hot_batt_p == HOT_THD_35_PCT)) {
		btc_cfg |= btc_value[chip->hot_batt_p];
		mask |= BTC_HOT;
	}

	if ((chip->cold_batt_p == COLD_THD_70_PCT) ||
			(chip->cold_batt_p == COLD_THD_80_PCT)) {
		btc_cfg |= btc_value[chip->cold_batt_p];
		mask |= BTC_COLD;
	}

	if (chip->btc_disabled)
		mask |= BTC_CONFIG_ENABLED;

	return qpnp_chg_masked_write(chip,
			chip->bat_if_base + BAT_IF_BTC_CTRL,
			mask, btc_cfg, 1);
}

#define QPNP_CHG_IBATSAFE_MIN_MA		100
#define QPNP_CHG_IBATSAFE_MAX_MA		3250
#define QPNP_CHG_I_STEP_MA		50
#define QPNP_CHG_I_MIN_MA		100
#define QPNP_CHG_I_MASK			0x3F
static int
qpnp_chg_ibatsafe_set(struct qpnp_chg_chip *chip, int safe_current)
{
	u8 temp;

	if (safe_current < QPNP_CHG_IBATSAFE_MIN_MA
			|| safe_current > QPNP_CHG_IBATSAFE_MAX_MA) {
		pr_err("bad mA=%d asked to set\n", safe_current);
		return -EINVAL;
	}

	temp = safe_current / QPNP_CHG_I_STEP_MA;
	return qpnp_chg_masked_write(chip,
			chip->chgr_base + CHGR_IBAT_SAFE,
			QPNP_CHG_I_MASK, temp, 1);
}

#define QPNP_CHG_ITERM_MIN_MA		100
#define QPNP_CHG_ITERM_MAX_MA		250
#define QPNP_CHG_ITERM_STEP_MA		50
#define QPNP_CHG_ITERM_MASK			0x03
static int
qpnp_chg_ibatterm_set(struct qpnp_chg_chip *chip, int term_current)
{
	u8 temp;

	if (term_current < QPNP_CHG_ITERM_MIN_MA
			|| term_current > QPNP_CHG_ITERM_MAX_MA) {
		pr_err("bad mA=%d asked to set\n", term_current);
		return -EINVAL;
	}

	temp = (term_current - QPNP_CHG_ITERM_MIN_MA)
				/ QPNP_CHG_ITERM_STEP_MA;
	return qpnp_chg_masked_write(chip,
			chip->chgr_base + CHGR_IBAT_TERM_CHGR,
			QPNP_CHG_ITERM_MASK, temp, 1);
}

#define QPNP_CHG_IBATMAX_MIN	50
#define QPNP_CHG_IBATMAX_MAX	3250
static int
qpnp_chg_ibatmax_set(struct qpnp_chg_chip *chip, int chg_current)
{
	u8 temp;

	if (chg_current < QPNP_CHG_IBATMAX_MIN
			|| chg_current > QPNP_CHG_IBATMAX_MAX) {
		pr_err("bad mA=%d asked to set\n", chg_current);
		return -EINVAL;
	}
	temp = chg_current / QPNP_CHG_I_STEP_MA;
	return qpnp_chg_masked_write(chip, chip->chgr_base + CHGR_IBAT_MAX,
			QPNP_CHG_I_MASK, temp, 1);
}

static int
qpnp_chg_ibatmax_get(struct qpnp_chg_chip *chip, int *chg_current)
{
	int rc;
	u8 temp;

	*chg_current = 0;
	rc = qpnp_chg_read(chip, &temp, chip->chgr_base + CHGR_IBAT_MAX, 1);
	if (rc) {
		pr_err("failed read ibat_max rc=%d\n", rc);
		return rc;
	}

	*chg_current = ((temp & QPNP_CHG_I_MASK) * QPNP_CHG_I_STEP_MA);

	return 0;
}

#define QPNP_CHG_TCHG_MASK	0x7F
#define QPNP_CHG_TCHG_EN_MASK	0x80
#define QPNP_CHG_TCHG_MIN	4
#define QPNP_CHG_TCHG_MAX	512
#define QPNP_CHG_TCHG_STEP	4
static int qpnp_chg_tchg_max_set(struct qpnp_chg_chip *chip, int minutes)
{
	u8 temp;
	int rc;

	if (minutes < QPNP_CHG_TCHG_MIN || minutes > QPNP_CHG_TCHG_MAX) {
		pr_err("bad max minutes =%d asked to set\n", minutes);
		return -EINVAL;
	}

	rc = qpnp_chg_masked_write(chip, chip->chgr_base + CHGR_TCHG_MAX_EN,
			QPNP_CHG_TCHG_EN_MASK, 0, 1);
	if (rc) {
		pr_err("failed write tchg_max_en rc=%d\n", rc);
		return rc;
	}

	temp = minutes / QPNP_CHG_TCHG_STEP - 1;

	rc = qpnp_chg_masked_write(chip, chip->chgr_base + CHGR_TCHG_MAX,
			QPNP_CHG_TCHG_MASK, temp, 1);
	if (rc) {
		pr_err("failed write tchg_max_en rc=%d\n", rc);
		return rc;
	}

	rc = qpnp_chg_masked_write(chip, chip->chgr_base + CHGR_TCHG_MAX_EN,
			QPNP_CHG_TCHG_EN_MASK, QPNP_CHG_TCHG_EN_MASK, 1);
	if (rc) {
		pr_err("failed write tchg_max_en rc=%d\n", rc);
		return rc;
	}

	return 0;
}

static void
qpnp_chg_set_appropriate_battery_current(struct qpnp_chg_chip *chip)
{
	unsigned int chg_current = chip->max_bat_chg_current;

	if (chip->bat_is_cool)
		chg_current = min(chg_current, chip->cool_bat_chg_ma);

	if (chip->bat_is_warm)
		chg_current = min(chg_current, chip->warm_bat_chg_ma);

	if (chip->therm_lvl_sel != 0 && chip->thermal_mitigation)
		chg_current = min(chg_current,
			chip->thermal_mitigation[chip->therm_lvl_sel]);

	pr_debug("setting %d mA\n", chg_current);
	qpnp_chg_ibatmax_set(chip, chg_current);
}

static int
qpnp_chg_vddsafe_set(struct qpnp_chg_chip *chip, int voltage)
{
	u8 temp;

	if (voltage < QPNP_CHG_V_MIN_MV
			|| voltage > QPNP_CHG_V_MAX_MV) {
		pr_err("bad mV=%d asked to set\n", voltage);
		return -EINVAL;
	}
	temp = (voltage - QPNP_CHG_V_MIN_MV) / QPNP_CHG_V_STEP_MV;
	pr_debug("voltage=%d setting %02x\n", voltage, temp);
	return qpnp_chg_write(chip, &temp,
		chip->chgr_base + CHGR_VDD_SAFE, 1);
}

#define IBAT_TRIM_TGT_MA		500
#define IBAT_TRIM_OFFSET_MASK		0x7F
#define IBAT_TRIM_GOOD_BIT		BIT(7)
#define IBAT_TRIM_LOW_LIM		20
#define IBAT_TRIM_HIGH_LIM		114
#define IBAT_TRIM_MEAN			64

static void
qpnp_chg_trim_ibat(struct qpnp_chg_chip *chip, u8 ibat_trim)
{
	int ibat_now_ma, ibat_diff_ma, rc;
	struct qpnp_iadc_result i_result;
	enum qpnp_iadc_channels iadc_channel;

	iadc_channel = chip->use_external_rsense ?
				EXTERNAL_RSENSE : INTERNAL_RSENSE;
	rc = qpnp_iadc_read(chip->iadc_dev, iadc_channel, &i_result);
	if (rc) {
		pr_err("Unable to read bat rc=%d\n", rc);
		return;
	}

	ibat_now_ma = i_result.result_ua / 1000;

	if (qpnp_chg_is_ibat_loop_active(chip)) {
		ibat_diff_ma = ibat_now_ma - IBAT_TRIM_TGT_MA;

		if (abs(ibat_diff_ma) > 50) {
			ibat_trim += (ibat_diff_ma / 20);
			ibat_trim &= IBAT_TRIM_OFFSET_MASK;
			/* reject new ibat_trim if it is outside limits */
			if (!is_within_range(ibat_trim, IBAT_TRIM_LOW_LIM,
						IBAT_TRIM_HIGH_LIM))
				return;
		}
		ibat_trim |= IBAT_TRIM_GOOD_BIT;
		rc = qpnp_chg_write(chip, &ibat_trim,
				chip->buck_base + BUCK_CTRL_TRIM3, 1);
		if (rc)
			pr_err("failed to set IBAT_TRIM rc=%d\n", rc);

		pr_debug("ibat_now=%dmA, itgt=%dmA, ibat_diff=%dmA, ibat_trim=%x\n",
					ibat_now_ma, IBAT_TRIM_TGT_MA,
					ibat_diff_ma, ibat_trim);
	} else {
		pr_debug("ibat loop not active - cannot calibrate ibat\n");
	}
}

static int
qpnp_chg_input_current_settled(struct qpnp_chg_chip *chip)
{
	int rc, ibat_max_ma;
	u8 reg, chgr_sts, ibat_trim, i;

	chip->aicl_settled = true;

	/*
	 * Perform the ibat calibration.
	 * This is for devices which have a IBAT_TRIM error
	 * which can show IBAT_MAX out of spec.
	 */
	if (!chip->ibat_calibration_enabled)
		return 0;

	if (chip->type != SMBB)
		return 0;

	rc = qpnp_chg_read(chip, &reg,
			chip->buck_base + BUCK_CTRL_TRIM3, 1);
	if (rc) {
		pr_err("failed to read BUCK_CTRL_TRIM3 rc=%d\n", rc);
		return rc;
	}
	if (reg & IBAT_TRIM_GOOD_BIT) {
		pr_debug("IBAT_TRIM_GOOD bit already set. Quitting!\n");
		return 0;
	}
	ibat_trim = reg & IBAT_TRIM_OFFSET_MASK;

	if (!is_within_range(ibat_trim, IBAT_TRIM_LOW_LIM,
					IBAT_TRIM_HIGH_LIM)) {
		pr_debug("Improper ibat_trim value=%x setting to value=%x\n",
						ibat_trim, IBAT_TRIM_MEAN);
		ibat_trim = IBAT_TRIM_MEAN;
		rc = qpnp_chg_masked_write(chip,
				chip->buck_base + BUCK_CTRL_TRIM3,
				IBAT_TRIM_OFFSET_MASK, ibat_trim, 1);
		if (rc) {
			pr_err("failed to set ibat_trim to %x rc=%d\n",
						IBAT_TRIM_MEAN, rc);
			return rc;
		}
	}

	rc = qpnp_chg_read(chip, &chgr_sts,
				INT_RT_STS(chip->chgr_base), 1);
	if (rc) {
		pr_err("failed to read interrupt sts rc=%d\n", rc);
		return rc;
	}
	if (!(chgr_sts & FAST_CHG_ON_IRQ)) {
		pr_debug("Not in fastchg\n");
		return rc;
	}

	/* save the ibat_max to restore it later */
	rc = qpnp_chg_ibatmax_get(chip, &ibat_max_ma);
	if (rc) {
		pr_debug("failed to save ibatmax rc=%d\n", rc);
		return rc;
	}

	rc = qpnp_chg_ibatmax_set(chip, IBAT_TRIM_TGT_MA);
	if (rc) {
		pr_err("failed to set ibatmax rc=%d\n", rc);
		return rc;
	}

	for (i = 0; i < 3; i++) {
		/*
		 * ibat settling delay - to make sure the BMS controller
		 * has sufficient time to sample ibat for the configured
		 * ibat_max
		 */
		msleep(20);
		if (qpnp_chg_is_ibat_loop_active(chip))
			qpnp_chg_trim_ibat(chip, ibat_trim);
		else
			pr_debug("ibat loop not active\n");

		/* read the adjusted ibat_trim for further adjustments */
		rc = qpnp_chg_read(chip, &ibat_trim,
			chip->buck_base + BUCK_CTRL_TRIM3, 1);
		if (rc) {
			pr_err("failed to read BUCK_CTRL_TRIM3 rc=%d\n", rc);
			break;
		}
	}

	/* restore IBATMAX */
	rc = qpnp_chg_ibatmax_set(chip, ibat_max_ma);
	if (rc)
		pr_err("failed to restore ibatmax rc=%d\n", rc);

	return rc;
}


#define BOOST_MIN_UV	4200000
#define BOOST_MAX_UV	5500000
#define BOOST_STEP_UV	50000
#define BOOST_MIN	16
#define N_BOOST_V	((BOOST_MAX_UV - BOOST_MIN_UV) / BOOST_STEP_UV + 1)
static int
qpnp_boost_vset(struct qpnp_chg_chip *chip, int voltage)
{
	u8 reg = 0;

	if (voltage < BOOST_MIN_UV || voltage > BOOST_MAX_UV) {
		pr_err("invalid voltage requested %d uV\n", voltage);
		return -EINVAL;
	}

	reg = DIV_ROUND_UP(voltage - BOOST_MIN_UV, BOOST_STEP_UV) + BOOST_MIN;

	pr_debug("voltage=%d setting %02x\n", voltage, reg);
	return qpnp_chg_write(chip, &reg, chip->boost_base + BOOST_VSET, 1);
}

static int
qpnp_boost_vget_uv(struct qpnp_chg_chip *chip)
{
	int rc;
	u8 boost_reg;

	rc = qpnp_chg_read(chip, &boost_reg,
		 chip->boost_base + BOOST_VSET, 1);
	if (rc) {
		pr_err("failed to read BOOST_VSET rc=%d\n", rc);
		return rc;
	}

	if (boost_reg < BOOST_MIN) {
		pr_err("Invalid reading from 0x%x\n", boost_reg);
		return -EINVAL;
	}

	return BOOST_MIN_UV + ((boost_reg - BOOST_MIN) * BOOST_STEP_UV);
}

static void
qpnp_batt_system_temp_level_set(struct qpnp_chg_chip *chip, int lvl_sel)
{
	if (lvl_sel >= 0 && lvl_sel < chip->thermal_levels) {
		chip->therm_lvl_sel = lvl_sel;
		if (lvl_sel == (chip->thermal_levels - 1)) {
			/* disable charging if highest value selected */
			qpnp_chg_buck_control(chip, 0);
		} else {
			qpnp_chg_buck_control(chip, 1);
			qpnp_chg_set_appropriate_battery_current(chip);
		}
	} else {
		pr_err("Unsupported level selected %d\n", lvl_sel);
	}
}

/* OTG regulator operations */
static int
qpnp_chg_regulator_otg_enable(struct regulator_dev *rdev)
{
	struct qpnp_chg_chip *chip = rdev_get_drvdata(rdev);

	return switch_usb_to_host_mode(chip);
}

static int
qpnp_chg_regulator_otg_disable(struct regulator_dev *rdev)
{
	struct qpnp_chg_chip *chip = rdev_get_drvdata(rdev);

	return switch_usb_to_charge_mode(chip);
}

static int
qpnp_chg_regulator_otg_is_enabled(struct regulator_dev *rdev)
{
	struct qpnp_chg_chip *chip = rdev_get_drvdata(rdev);

	return qpnp_chg_is_otg_en_set(chip);
}

static int
qpnp_chg_regulator_boost_enable(struct regulator_dev *rdev)
{
	struct qpnp_chg_chip *chip = rdev_get_drvdata(rdev);
	int rc;

	if (qpnp_chg_is_usb_chg_plugged_in(chip) &&
			(chip->flags & BOOST_FLASH_WA)) {
		qpnp_chg_usb_suspend_enable(chip, 1);

		rc = qpnp_chg_masked_write(chip,
			chip->usb_chgpth_base + SEC_ACCESS,
			0xFF,
			0xA5, 1);
		if (rc) {
			pr_err("failed to write SEC_ACCESS rc=%d\n", rc);
			return rc;
		}

		rc = qpnp_chg_masked_write(chip,
			chip->usb_chgpth_base + COMP_OVR1,
			0xFF,
			0x2F, 1);
		if (rc) {
			pr_err("failed to write COMP_OVR1 rc=%d\n", rc);
			return rc;
		}
	}

	return qpnp_chg_masked_write(chip,
		chip->boost_base + BOOST_ENABLE_CONTROL,
		BOOST_PWR_EN,
		BOOST_PWR_EN, 1);
}

/* Boost regulator operations */
#define ABOVE_VBAT_WEAK		BIT(1)
static int
qpnp_chg_regulator_boost_disable(struct regulator_dev *rdev)
{
	struct qpnp_chg_chip *chip = rdev_get_drvdata(rdev);
	int rc;
	u8 vbat_sts;

	rc = qpnp_chg_masked_write(chip,
		chip->boost_base + BOOST_ENABLE_CONTROL,
		BOOST_PWR_EN,
		0, 1);
	if (rc) {
		pr_err("failed to disable boost rc=%d\n", rc);
		return rc;
	}

	rc = qpnp_chg_read(chip, &vbat_sts,
			chip->chgr_base + CHGR_VBAT_STATUS, 1);
	if (rc) {
		pr_err("failed to read bat sts rc=%d\n", rc);
		return rc;
	}

	if (!(vbat_sts & ABOVE_VBAT_WEAK) && (chip->flags & BOOST_FLASH_WA)) {
		rc = qpnp_chg_masked_write(chip,
			chip->chgr_base + SEC_ACCESS,
			0xFF,
			0xA5, 1);
		if (rc) {
			pr_err("failed to write SEC_ACCESS rc=%d\n", rc);
			return rc;
		}

		rc = qpnp_chg_masked_write(chip,
			chip->chgr_base + COMP_OVR1,
			0xFF,
			0x20, 1);
		if (rc) {
			pr_err("failed to write COMP_OVR1 rc=%d\n", rc);
			return rc;
		}

		usleep(2000);

		rc = qpnp_chg_masked_write(chip,
			chip->chgr_base + SEC_ACCESS,
			0xFF,
			0xA5, 1);
		if (rc) {
			pr_err("failed to write SEC_ACCESS rc=%d\n", rc);
			return rc;
		}

		rc = qpnp_chg_masked_write(chip,
			chip->chgr_base + COMP_OVR1,
			0xFF,
			0x00, 1);
		if (rc) {
			pr_err("failed to write COMP_OVR1 rc=%d\n", rc);
			return rc;
		}
	}

	if (qpnp_chg_is_usb_chg_plugged_in(chip)
			&& (chip->flags & BOOST_FLASH_WA)) {
		rc = qpnp_chg_masked_write(chip,
			chip->usb_chgpth_base + SEC_ACCESS,
			0xFF,
			0xA5, 1);
		if (rc) {
			pr_err("failed to write SEC_ACCESS rc=%d\n", rc);
			return rc;
		}

		rc = qpnp_chg_masked_write(chip,
			chip->usb_chgpth_base + COMP_OVR1,
			0xFF,
			0x00, 1);
		if (rc) {
			pr_err("failed to write COMP_OVR1 rc=%d\n", rc);
			return rc;
		}

		usleep(1000);

		qpnp_chg_usb_suspend_enable(chip, 0);
	}

	return rc;
}

static int
qpnp_chg_regulator_boost_is_enabled(struct regulator_dev *rdev)
{
	struct qpnp_chg_chip *chip = rdev_get_drvdata(rdev);

	return qpnp_chg_is_boost_en_set(chip);
}

static int
qpnp_chg_regulator_boost_set_voltage(struct regulator_dev *rdev,
		int min_uV, int max_uV, unsigned *selector)
{
	int uV = min_uV;
	int rc;
	struct qpnp_chg_chip *chip = rdev_get_drvdata(rdev);

	if (uV < BOOST_MIN_UV && max_uV >= BOOST_MIN_UV)
		uV = BOOST_MIN_UV;


	if (uV < BOOST_MIN_UV || uV > BOOST_MAX_UV) {
		pr_err("request %d uV is out of bounds\n", uV);
		return -EINVAL;
	}

	*selector = DIV_ROUND_UP(uV - BOOST_MIN_UV, BOOST_STEP_UV);
	if ((*selector * BOOST_STEP_UV + BOOST_MIN_UV) > max_uV) {
		pr_err("no available setpoint [%d, %d] uV\n", min_uV, max_uV);
		return -EINVAL;
	}

	rc = qpnp_boost_vset(chip, uV);

	return rc;
}

static int
qpnp_chg_regulator_boost_get_voltage(struct regulator_dev *rdev)
{
	struct qpnp_chg_chip *chip = rdev_get_drvdata(rdev);

	return qpnp_boost_vget_uv(chip);
}

static int
qpnp_chg_regulator_boost_list_voltage(struct regulator_dev *rdev,
			unsigned selector)
{
	if (selector >= N_BOOST_V)
		return 0;

	return BOOST_MIN_UV + (selector * BOOST_STEP_UV);
}

static struct regulator_ops qpnp_chg_otg_reg_ops = {
	.enable			= qpnp_chg_regulator_otg_enable,
	.disable		= qpnp_chg_regulator_otg_disable,
	.is_enabled		= qpnp_chg_regulator_otg_is_enabled,
};

static struct regulator_ops qpnp_chg_boost_reg_ops = {
	.enable			= qpnp_chg_regulator_boost_enable,
	.disable		= qpnp_chg_regulator_boost_disable,
	.is_enabled		= qpnp_chg_regulator_boost_is_enabled,
	.set_voltage		= qpnp_chg_regulator_boost_set_voltage,
	.get_voltage		= qpnp_chg_regulator_boost_get_voltage,
	.list_voltage		= qpnp_chg_regulator_boost_list_voltage,
};

static int
qpnp_chg_bat_if_batfet_reg_enabled(struct qpnp_chg_chip *chip)
{
	int rc = 0;
	u8 reg = 0;

	if (!chip->bat_if_base)
		return rc;

	if (chip->type == SMBB)
		rc = qpnp_chg_read(chip, &reg,
				chip->bat_if_base + CHGR_BAT_IF_SPARE, 1);
	else
		rc = qpnp_chg_read(chip, &reg,
			chip->bat_if_base + CHGR_BAT_IF_BATFET_CTRL4, 1);

	if (rc) {
		pr_err("failed to read batt_if rc=%d\n", rc);
		return rc;
	}

	if ((reg & BATFET_LPM_MASK) == BATFET_NO_LPM)
		return 1;

	return 0;
}

static int
qpnp_chg_regulator_batfet_enable(struct regulator_dev *rdev)
{
	struct qpnp_chg_chip *chip = rdev_get_drvdata(rdev);
	int rc = 0;

	mutex_lock(&chip->batfet_vreg_lock);
	/* Only enable if not already enabled */
	if (!qpnp_chg_bat_if_batfet_reg_enabled(chip)) {
		rc = qpnp_chg_regulator_batfet_set(chip, 1);
		if (rc)
			pr_err("failed to write to batt_if rc=%d\n", rc);
	}

	chip->batfet_ext_en = true;
	mutex_unlock(&chip->batfet_vreg_lock);

	return rc;
}

static int
qpnp_chg_regulator_batfet_disable(struct regulator_dev *rdev)
{
	struct qpnp_chg_chip *chip = rdev_get_drvdata(rdev);
	int rc = 0;

	mutex_lock(&chip->batfet_vreg_lock);
	/* Don't allow disable if charger connected */
	if (!qpnp_chg_is_usb_chg_plugged_in(chip) &&
			!qpnp_chg_is_dc_chg_plugged_in(chip)) {
		rc = qpnp_chg_regulator_batfet_set(chip, 0);
		if (rc)
			pr_err("failed to write to batt_if rc=%d\n", rc);
	}

	chip->batfet_ext_en = false;
	mutex_unlock(&chip->batfet_vreg_lock);

	return rc;
}

static int
qpnp_chg_regulator_batfet_is_enabled(struct regulator_dev *rdev)
{
	struct qpnp_chg_chip *chip = rdev_get_drvdata(rdev);

	return chip->batfet_ext_en;
}

static struct regulator_ops qpnp_chg_batfet_vreg_ops = {
	.enable			= qpnp_chg_regulator_batfet_enable,
	.disable		= qpnp_chg_regulator_batfet_disable,
	.is_enabled		= qpnp_chg_regulator_batfet_is_enabled,
};

#define MIN_DELTA_MV_TO_INCREASE_VDD_MAX	8
#define MAX_DELTA_VDD_MAX_MV			80
#define VDD_MAX_CENTER_OFFSET			4
static void
qpnp_chg_adjust_vddmax(struct qpnp_chg_chip *chip, int vbat_mv)
{
	int delta_mv, closest_delta_mv, sign;

	delta_mv = chip->max_voltage_mv - VDD_MAX_CENTER_OFFSET - vbat_mv;
	if (delta_mv > 0 && delta_mv < MIN_DELTA_MV_TO_INCREASE_VDD_MAX) {
		pr_debug("vbat is not low enough to increase vdd\n");
		return;
	}

	sign = delta_mv > 0 ? 1 : -1;
	closest_delta_mv = ((delta_mv + sign * QPNP_CHG_BUCK_TRIM1_STEP / 2)
			/ QPNP_CHG_BUCK_TRIM1_STEP) * QPNP_CHG_BUCK_TRIM1_STEP;
	pr_debug("max_voltage = %d, vbat_mv = %d, delta_mv = %d, closest = %d\n",
			chip->max_voltage_mv, vbat_mv,
			delta_mv, closest_delta_mv);
	chip->delta_vddmax_mv = clamp(chip->delta_vddmax_mv + closest_delta_mv,
			-MAX_DELTA_VDD_MAX_MV, MAX_DELTA_VDD_MAX_MV);
	pr_debug("using delta_vddmax_mv = %d\n", chip->delta_vddmax_mv);
	qpnp_chg_set_appropriate_vddmax(chip);
}

#define CONSECUTIVE_COUNT	3
#define VBATDET_MAX_ERR_MV	50
static void
qpnp_eoc_work(struct work_struct *work)
{
	struct delayed_work *dwork = to_delayed_work(work);
	struct qpnp_chg_chip *chip = container_of(dwork,
				struct qpnp_chg_chip, eoc_work);
	static int count;
	static int vbat_low_count;
	int ibat_ma, vbat_mv, rc = 0;
	u8 batt_sts = 0, buck_sts = 0, chg_sts = 0;
	bool vbat_lower_than_vbatdet;

	pm_stay_awake(chip->dev);
	qpnp_chg_charge_en(chip, !chip->charging_disabled);

	rc = qpnp_chg_read(chip, &batt_sts, INT_RT_STS(chip->bat_if_base), 1);
	if (rc) {
		pr_err("failed to read batt_if rc=%d\n", rc);
		return;
	}

	rc = qpnp_chg_read(chip, &buck_sts, INT_RT_STS(chip->buck_base), 1);
	if (rc) {
		pr_err("failed to read buck rc=%d\n", rc);
		return;
	}

	rc = qpnp_chg_read(chip, &chg_sts, INT_RT_STS(chip->chgr_base), 1);
	if (rc) {
		pr_err("failed to read chg_sts rc=%d\n", rc);
		return;
	}

	pr_debug("chgr: 0x%x, bat_if: 0x%x, buck: 0x%x\n",
		chg_sts, batt_sts, buck_sts);

	if (!qpnp_chg_is_usb_chg_plugged_in(chip) &&
			!qpnp_chg_is_dc_chg_plugged_in(chip)) {
		pr_debug("no chg connected, stopping\n");
		goto stop_eoc;
	}

	if ((batt_sts & BAT_FET_ON_IRQ) && (chg_sts & FAST_CHG_ON_IRQ
					|| chg_sts & TRKL_CHG_ON_IRQ)) {
		ibat_ma = get_prop_current_now(chip) / 1000;
		vbat_mv = get_prop_battery_voltage_now(chip) / 1000;

		pr_debug("ibat_ma = %d vbat_mv = %d term_current_ma = %d\n",
				ibat_ma, vbat_mv, chip->term_current);

		vbat_lower_than_vbatdet = !(chg_sts & VBAT_DET_LOW_IRQ);
		if (vbat_lower_than_vbatdet && vbat_mv <
				(chip->max_voltage_mv - chip->resume_delta_mv
				 - chip->vbatdet_max_err_mv)) {
			vbat_low_count++;
			pr_debug("woke up too early vbat_mv = %d, max_mv = %d, resume_mv = %d tolerance_mv = %d low_count = %d\n",
					vbat_mv, chip->max_voltage_mv,
					chip->resume_delta_mv,
					chip->vbatdet_max_err_mv,
					vbat_low_count);
			if (vbat_low_count >= CONSECUTIVE_COUNT) {
				pr_debug("woke up too early stopping\n");

				qpnp_chg_enable_irq(chip, &chip->chg_vbatdet_lo);
				goto stop_eoc;
			} else {
				goto check_again_later;
			}
		} else {
			vbat_low_count = 0;
		}

		if (buck_sts & VDD_LOOP_IRQ)
			qpnp_chg_adjust_vddmax(chip, vbat_mv);

		if (!(buck_sts & VDD_LOOP_IRQ)) {
			pr_debug("Not in CV\n");
			count = 0;
		} else if ((ibat_ma * -1) > chip->term_current) {
			pr_debug("Not at EOC, battery current too high\n");
			count = 0;
		} else if (ibat_ma > 0) {
			pr_debug("Charging but system demand increased\n");
			count = 0;
		} else {
			if (count == CONSECUTIVE_COUNT) {
				if (!chip->bat_is_cool && !chip->bat_is_warm) {
					pr_info("End of Charging\n");
					chip->chg_done = true;
				} else {
					pr_info("stop charging: battery is %s, vddmax = %d reached\n",
						chip->bat_is_cool
							? "cool" : "warm",
						qpnp_chg_vddmax_get(chip));
				}
				chip->delta_vddmax_mv = 0;
				qpnp_chg_set_appropriate_vddmax(chip);
				qpnp_chg_charge_en(chip, 0);
				/* sleep for a second before enabling */
				msleep(2000);
				qpnp_chg_charge_en(chip,
						!chip->charging_disabled);
				pr_debug("psy changed batt_psy\n");
				power_supply_changed(&chip->batt_psy);

				qpnp_chg_enable_irq(chip, &chip->chg_vbatdet_lo);
				goto stop_eoc;
			} else {
				count += 1;
				pr_debug("EOC count = %d\n", count);
			}
		}
	} else {
		pr_debug("not charging\n");
		goto stop_eoc;
	}

check_again_later:
	schedule_delayed_work(&chip->eoc_work,
		msecs_to_jiffies(EOC_CHECK_PERIOD_MS));
	return;

stop_eoc:
	vbat_low_count = 0;
	count = 0;
	pm_relax(chip->dev);
}

static void
qpnp_chg_insertion_ocv_work(struct work_struct *work)
{
	struct qpnp_chg_chip *chip = container_of(work,
				struct qpnp_chg_chip, insertion_ocv_work);
	u8 bat_if_sts = 0, charge_en = 0;
	int rc;

	chip->insertion_ocv_uv = get_prop_battery_voltage_now(chip);

	rc = qpnp_chg_read(chip, &bat_if_sts, INT_RT_STS(chip->bat_if_base), 1);
	if (rc)
		pr_err("failed to read bat_if sts %d\n", rc);

	rc = qpnp_chg_read(chip, &charge_en,
			chip->chgr_base + CHGR_CHG_CTRL, 1);
	if (rc)
		pr_err("failed to read bat_if sts %d\n", rc);

	pr_debug("batfet sts = %02x, charge_en = %02x ocv = %d\n",
			bat_if_sts, charge_en, chip->insertion_ocv_uv);
	qpnp_chg_charge_en(chip, !chip->charging_disabled);
	pr_debug("psy changed batt_psy\n");
	power_supply_changed(&chip->batt_psy);
}

static void
qpnp_chg_soc_check_work(struct work_struct *work)
{
	struct qpnp_chg_chip *chip = container_of(work,
				struct qpnp_chg_chip, soc_check_work);

	get_prop_capacity(chip);
}

#define HYSTERISIS_DECIDEGC 20
static void
qpnp_chg_adc_notification(enum qpnp_tm_state state, void *ctx)
{
	struct qpnp_chg_chip *chip = ctx;
	bool bat_warm = 0, bat_cool = 0;
	int temp;

	if (state >= ADC_TM_STATE_NUM) {
		pr_err("invalid notification %d\n", state);
		return;
	}

	temp = get_prop_batt_temp(chip);

	pr_debug("temp = %d state = %s\n", temp,
			state == ADC_TM_WARM_STATE ? "warm" : "cool");

	if (state == ADC_TM_WARM_STATE) {
<<<<<<< HEAD
		if (chip->adc_param.high_temp == chip->warm_bat_decidegc) {
=======
		if (temp >= chip->warm_bat_decidegc) {
>>>>>>> bc45092a
			/* Normal to warm */
			bat_warm = true;
			bat_cool = false;
			chip->adc_param.low_temp =
				chip->warm_bat_decidegc - HYSTERISIS_DECIDEGC;
			chip->adc_param.state_request =
				ADC_TM_COOL_THR_ENABLE;
<<<<<<< HEAD
		} else if (chip->adc_param.high_temp ==
=======
		} else if (temp >=
>>>>>>> bc45092a
				chip->cool_bat_decidegc + HYSTERISIS_DECIDEGC){
			/* Cool to normal */
			bat_warm = false;
			bat_cool = false;

			chip->adc_param.low_temp = chip->cool_bat_decidegc;
			chip->adc_param.high_temp = chip->warm_bat_decidegc;
			chip->adc_param.state_request =
					ADC_TM_HIGH_LOW_THR_ENABLE;
		}
	} else {
<<<<<<< HEAD
		if (chip->adc_param.low_temp == chip->cool_bat_decidegc) {
=======
		if (temp <= chip->cool_bat_decidegc) {
>>>>>>> bc45092a
			/* Normal to cool */
			bat_warm = false;
			bat_cool = true;
			chip->adc_param.high_temp =
				chip->cool_bat_decidegc + HYSTERISIS_DECIDEGC;
			chip->adc_param.state_request =
				ADC_TM_WARM_THR_ENABLE;
<<<<<<< HEAD
		} else if (chip->adc_param.low_temp ==
=======
		} else if (temp <=
>>>>>>> bc45092a
				chip->warm_bat_decidegc - HYSTERISIS_DECIDEGC){
			/* Warm to normal */
			bat_warm = false;
			bat_cool = false;

			chip->adc_param.low_temp = chip->cool_bat_decidegc;
			chip->adc_param.high_temp = chip->warm_bat_decidegc;
			chip->adc_param.state_request =
					ADC_TM_HIGH_LOW_THR_ENABLE;
		}
	}

	if (chip->bat_is_cool ^ bat_cool || chip->bat_is_warm ^ bat_warm) {
		chip->bat_is_cool = bat_cool;
		chip->bat_is_warm = bat_warm;

		/**
		 * set appropriate voltages and currents.
		 *
		 * Note that when the battery is hot or cold, the charger
		 * driver will not resume with SoC. Only vbatdet is used to
		 * determine resume of charging.
		 */
		if (bat_cool || bat_warm) {
			chip->resuming_charging = false;
			qpnp_chg_set_appropriate_vbatdet(chip);

			/* To avoid ARB, only vbatdet is configured in
			 * warm/cold zones. Once vbat < vbatdet the
			 * appropriate vddmax/ibatmax adjustments will
			 * be made in the fast charge interrupt. */
			bypass_vbatdet_comp(chip, 1);
			qpnp_chg_charge_en(chip, !chip->charging_disabled);
			qpnp_chg_charge_en(chip, chip->charging_disabled);
			qpnp_chg_charge_en(chip, !chip->charging_disabled);
		} else {
			bypass_vbatdet_comp(chip, 0);
			/* restore normal parameters */
			qpnp_chg_set_appropriate_vbatdet(chip);
			qpnp_chg_set_appropriate_vddmax(chip);
			qpnp_chg_set_appropriate_battery_current(chip);
		}
	}

	pr_debug("warm %d, cool %d, low = %d deciDegC, high = %d deciDegC\n",
			chip->bat_is_warm, chip->bat_is_cool,
			chip->adc_param.low_temp, chip->adc_param.high_temp);

	if (qpnp_adc_tm_channel_measure(chip->adc_tm_dev, &chip->adc_param))
		pr_err("request ADC error\n");
}

#define MIN_COOL_TEMP	-300
#define MAX_WARM_TEMP	1000

static int
qpnp_chg_configure_jeita(struct qpnp_chg_chip *chip,
		enum power_supply_property psp, int temp_degc)
{
	int rc = 0;

	if ((temp_degc < MIN_COOL_TEMP) || (temp_degc > MAX_WARM_TEMP)) {
		pr_err("Bad temperature request %d\n", temp_degc);
		return -EINVAL;
	}

	mutex_lock(&chip->jeita_configure_lock);
	switch (psp) {
	case POWER_SUPPLY_PROP_COOL_TEMP:
		if (temp_degc >=
			(chip->warm_bat_decidegc - HYSTERISIS_DECIDEGC)) {
			pr_err("Can't set cool %d higher than warm %d - hysterisis %d\n",
					temp_degc, chip->warm_bat_decidegc,
					HYSTERISIS_DECIDEGC);
			rc = -EINVAL;
			goto mutex_unlock;
		}
		if (chip->bat_is_cool)
			chip->adc_param.high_temp =
				temp_degc + HYSTERISIS_DECIDEGC;
		else if (!chip->bat_is_warm)
			chip->adc_param.low_temp = temp_degc;

		chip->cool_bat_decidegc = temp_degc;
		break;
	case POWER_SUPPLY_PROP_WARM_TEMP:
		if (temp_degc <=
			(chip->cool_bat_decidegc + HYSTERISIS_DECIDEGC)) {
			pr_err("Can't set warm %d higher than cool %d + hysterisis %d\n",
					temp_degc, chip->warm_bat_decidegc,
					HYSTERISIS_DECIDEGC);
			rc = -EINVAL;
			goto mutex_unlock;
		}
		if (chip->bat_is_warm)
			chip->adc_param.low_temp =
				temp_degc - HYSTERISIS_DECIDEGC;
		else if (!chip->bat_is_cool)
			chip->adc_param.high_temp = temp_degc;

		chip->warm_bat_decidegc = temp_degc;
		break;
	default:
		rc = -EINVAL;
		goto mutex_unlock;
	}

	schedule_work(&chip->adc_measure_work);

mutex_unlock:
	mutex_unlock(&chip->jeita_configure_lock);
	return rc;
}

#define POWER_STAGE_REDUCE_CHECK_PERIOD_NS		(20LL * NSEC_PER_SEC)
#define POWER_STAGE_REDUCE_MAX_VBAT_UV			3900000
#define POWER_STAGE_REDUCE_MIN_VCHG_UV			4800000
#define POWER_STAGE_SEL_MASK				0x0F
#define POWER_STAGE_REDUCED				0x01
#define POWER_STAGE_DEFAULT				0x0F
static bool
qpnp_chg_is_power_stage_reduced(struct qpnp_chg_chip *chip)
{
	int rc;
	u8 reg;

	rc = qpnp_chg_read(chip, &reg,
				 chip->buck_base + CHGR_BUCK_PSTG_CTRL,
				 1);
	if (rc) {
		pr_err("Error %d reading power stage register\n", rc);
		return false;
	}

	if ((reg & POWER_STAGE_SEL_MASK) == POWER_STAGE_DEFAULT)
		return false;

	return true;
}

static int
qpnp_chg_power_stage_set(struct qpnp_chg_chip *chip, bool reduce)
{
	int rc;
	u8 reg = 0xA5;

	rc = qpnp_chg_write(chip, &reg,
				 chip->buck_base + SEC_ACCESS,
				 1);
	if (rc) {
		pr_err("Error %d writing 0xA5 to buck's 0x%x reg\n",
				rc, SEC_ACCESS);
		return rc;
	}

	reg = POWER_STAGE_DEFAULT;
	if (reduce)
		reg = POWER_STAGE_REDUCED;
	rc = qpnp_chg_write(chip, &reg,
				 chip->buck_base + CHGR_BUCK_PSTG_CTRL,
				 1);

	if (rc)
		pr_err("Error %d writing 0x%x power stage register\n", rc, reg);
	return rc;
}

static int
qpnp_chg_get_vusbin_uv(struct qpnp_chg_chip *chip)
{
	int rc = 0;
	struct qpnp_vadc_result results;

	rc = qpnp_vadc_read(chip->vadc_dev, USBIN, &results);
	if (rc) {
		pr_err("Unable to read vbat rc=%d\n", rc);
		return 0;
	}
	return results.physical;
}

static
int get_vusb_averaged(struct qpnp_chg_chip *chip, int sample_count)
{
	int vusb_uv = 0;
	int i;

	/* avoid  overflows */
	if (sample_count > 256)
		sample_count = 256;

	for (i = 0; i < sample_count; i++)
		vusb_uv += qpnp_chg_get_vusbin_uv(chip);

	vusb_uv = vusb_uv / sample_count;
	return vusb_uv;
}

static
int get_vbat_averaged(struct qpnp_chg_chip *chip, int sample_count)
{
	int vbat_uv = 0;
	int i;

	/* avoid  overflows */
	if (sample_count > 256)
		sample_count = 256;

	for (i = 0; i < sample_count; i++)
		vbat_uv += get_prop_battery_voltage_now(chip);

	vbat_uv = vbat_uv / sample_count;
	return vbat_uv;
}

static void
qpnp_chg_reduce_power_stage(struct qpnp_chg_chip *chip)
{
	ktime_t kt;
	bool power_stage_reduced_in_hw = qpnp_chg_is_power_stage_reduced(chip);
	bool reduce_power_stage = false;
	int vbat_uv = get_vbat_averaged(chip, 16);
	int vusb_uv = get_vusb_averaged(chip, 16);
	bool fast_chg =
		(get_prop_charge_type(chip) == POWER_SUPPLY_CHARGE_TYPE_FAST);
	static int count_restore_power_stage;
	static int count_reduce_power_stage;
	bool vchg_loop = get_prop_vchg_loop(chip);
	bool ichg_loop = qpnp_chg_is_ichg_loop_active(chip);
	bool usb_present = qpnp_chg_is_usb_chg_plugged_in(chip);
	bool usb_ma_above_wall =
		(qpnp_chg_usb_iusbmax_get(chip) > USB_WALL_THRESHOLD_MA);
	bool target_usb_ma_above_wall =
		(chip->prev_usb_max_ma > USB_WALL_THRESHOLD_MA);

	if (fast_chg
		&& usb_present
		&& usb_ma_above_wall
		&& vbat_uv < POWER_STAGE_REDUCE_MAX_VBAT_UV
		&& vusb_uv > POWER_STAGE_REDUCE_MIN_VCHG_UV)
		reduce_power_stage = true;

	if ((usb_present && usb_ma_above_wall)
		&& (vchg_loop || ichg_loop))
		reduce_power_stage = true;

	if (power_stage_reduced_in_hw && !reduce_power_stage) {
		count_restore_power_stage++;
		count_reduce_power_stage = 0;
	} else if (!power_stage_reduced_in_hw && reduce_power_stage) {
		count_reduce_power_stage++;
		count_restore_power_stage = 0;
	} else if (power_stage_reduced_in_hw == reduce_power_stage) {
		count_restore_power_stage = 0;
		count_reduce_power_stage = 0;
	}

	pr_debug("power_stage_hw = %d reduce_power_stage = %d usb_present = %d usb_ma_above_wall = %d vbat_uv(16) = %d vusb_uv(16) = %d fast_chg = %d , ichg = %d, vchg = %d, restore,reduce = %d, %d\n",
			power_stage_reduced_in_hw, reduce_power_stage,
			usb_present, usb_ma_above_wall,
			vbat_uv, vusb_uv, fast_chg,
			ichg_loop, vchg_loop,
			count_restore_power_stage, count_reduce_power_stage);

	if (!power_stage_reduced_in_hw && reduce_power_stage) {
		if (count_reduce_power_stage >= 2) {
			qpnp_chg_power_stage_set(chip, true);
			power_stage_reduced_in_hw = true;
		}
	}

	if (power_stage_reduced_in_hw && !reduce_power_stage) {
		if (count_restore_power_stage >= 6
				|| (!usb_present || !usb_ma_above_wall)) {
			qpnp_chg_power_stage_set(chip, false);
			power_stage_reduced_in_hw = false;
		}
	}

	if (usb_present && target_usb_ma_above_wall) {
		kt = ns_to_ktime(POWER_STAGE_REDUCE_CHECK_PERIOD_NS);
		alarm_start_relative(&chip->reduce_power_stage_alarm, kt);
	} else {
		pr_debug("stopping power stage workaround\n");
		chip->power_stage_workaround_running = false;
	}
}

static void
qpnp_chg_batfet_lcl_work(struct work_struct *work)
{
	struct qpnp_chg_chip *chip = container_of(work,
				struct qpnp_chg_chip, batfet_lcl_work);

	mutex_lock(&chip->batfet_vreg_lock);
	if (qpnp_chg_is_usb_chg_plugged_in(chip) ||
			qpnp_chg_is_dc_chg_plugged_in(chip)) {
		qpnp_chg_regulator_batfet_set(chip, 1);
		pr_debug("disabled ULPM\n");
	} else if (!chip->batfet_ext_en && !qpnp_chg_is_usb_chg_plugged_in(chip)
			&& !qpnp_chg_is_dc_chg_plugged_in(chip)) {
		qpnp_chg_regulator_batfet_set(chip, 0);
		pr_debug("enabled ULPM\n");
	}
	mutex_unlock(&chip->batfet_vreg_lock);
}

static void
qpnp_chg_reduce_power_stage_work(struct work_struct *work)
{
	struct qpnp_chg_chip *chip = container_of(work,
				struct qpnp_chg_chip, reduce_power_stage_work);

	qpnp_chg_reduce_power_stage(chip);
}

static enum alarmtimer_restart
qpnp_chg_reduce_power_stage_callback(struct alarm *alarm, ktime_t now)
{
	struct qpnp_chg_chip *chip = container_of(alarm, struct qpnp_chg_chip,
						reduce_power_stage_alarm);

	schedule_work(&chip->reduce_power_stage_work);
	return ALARMTIMER_NORESTART;
}

static int
qpnp_dc_power_set_property(struct power_supply *psy,
				  enum power_supply_property psp,
				  const union power_supply_propval *val)
{
	struct qpnp_chg_chip *chip = container_of(psy, struct qpnp_chg_chip,
								dc_psy);
	int rc = 0;

	switch (psp) {
	case POWER_SUPPLY_PROP_CURRENT_MAX:
		if (!val->intval)
			break;

		rc = qpnp_chg_idcmax_set(chip, val->intval / 1000);
		if (rc) {
			pr_err("Error setting idcmax property %d\n", rc);
			return rc;
		}
		chip->maxinput_dc_ma = (val->intval / 1000);

		break;
	default:
		return -EINVAL;
	}

	pr_debug("psy changed dc_psy\n");
	power_supply_changed(&chip->dc_psy);
	return rc;
}

static int
qpnp_batt_power_set_property(struct power_supply *psy,
				  enum power_supply_property psp,
				  const union power_supply_propval *val)
{
	struct qpnp_chg_chip *chip = container_of(psy, struct qpnp_chg_chip,
								batt_psy);
	int rc = 0;

	switch (psp) {
	case POWER_SUPPLY_PROP_COOL_TEMP:
		rc = qpnp_chg_configure_jeita(chip, psp, val->intval);
		break;
	case POWER_SUPPLY_PROP_WARM_TEMP:
		rc = qpnp_chg_configure_jeita(chip, psp, val->intval);
		break;
	case POWER_SUPPLY_PROP_CAPACITY:
		chip->fake_battery_soc = val->intval;
		power_supply_changed(&chip->batt_psy);
		break;
	case POWER_SUPPLY_PROP_CHARGING_ENABLED:
		chip->charging_disabled = !(val->intval);
		if (chip->charging_disabled) {
			/* disable charging */
			qpnp_chg_charge_en(chip, !chip->charging_disabled);
			qpnp_chg_force_run_on_batt(chip,
						chip->charging_disabled);
		} else {
			/* enable charging */
			qpnp_chg_force_run_on_batt(chip,
					chip->charging_disabled);
			qpnp_chg_charge_en(chip, !chip->charging_disabled);
		}
		break;
	case POWER_SUPPLY_PROP_SYSTEM_TEMP_LEVEL:
		qpnp_batt_system_temp_level_set(chip, val->intval);
		break;
	case POWER_SUPPLY_PROP_INPUT_CURRENT_MAX:
		if (qpnp_chg_is_usb_chg_plugged_in(chip))
			qpnp_chg_iusbmax_set(chip, val->intval / 1000);
		break;
	case POWER_SUPPLY_PROP_INPUT_CURRENT_TRIM:
		qpnp_chg_iusb_trim_set(chip, val->intval);
		break;
	case POWER_SUPPLY_PROP_INPUT_CURRENT_SETTLED:
		qpnp_chg_input_current_settled(chip);
		break;
	case POWER_SUPPLY_PROP_VOLTAGE_MIN:
		qpnp_chg_vinmin_set(chip, val->intval / 1000);
		break;
	default:
		return -EINVAL;
	}

	pr_debug("psy changed batt_psy\n");
	power_supply_changed(&chip->batt_psy);
	return rc;
}

static int
qpnp_chg_setup_flags(struct qpnp_chg_chip *chip)
{
	if (chip->revision > 0 && chip->type == SMBB)
		chip->flags |= CHG_FLAGS_VCP_WA;
	if (chip->type == SMBB)
		chip->flags |= BOOST_FLASH_WA;
	if (chip->type == SMBBP) {
		struct device_node *revid_dev_node;
		struct pmic_revid_data *revid_data;

		chip->flags |=  BOOST_FLASH_WA;

		revid_dev_node = of_parse_phandle(chip->spmi->dev.of_node,
						"qcom,pmic-revid", 0);
		if (!revid_dev_node) {
			pr_err("Missing qcom,pmic-revid property\n");
			return -EINVAL;
		}
		revid_data = get_revid_data(revid_dev_node);
		if (IS_ERR(revid_data)) {
			pr_err("Couldnt get revid data rc = %ld\n",
						PTR_ERR(revid_data));
			return PTR_ERR(revid_data);
		}

		if (revid_data->rev4 < PM8226_V2P1_REV4
			|| ((revid_data->rev4 == PM8226_V2P1_REV4)
				&& (revid_data->rev3 <= PM8226_V2P1_REV3))) {
			chip->flags |= POWER_STAGE_WA;
		}
	}
	return 0;
}

static int
qpnp_chg_request_irqs(struct qpnp_chg_chip *chip)
{
	int rc = 0;
	struct resource *resource;
	struct spmi_resource *spmi_resource;
	u8 subtype;
	struct spmi_device *spmi = chip->spmi;

	spmi_for_each_container_dev(spmi_resource, chip->spmi) {
		if (!spmi_resource) {
				pr_err("qpnp_chg: spmi resource absent\n");
			return rc;
		}

		resource = spmi_get_resource(spmi, spmi_resource,
						IORESOURCE_MEM, 0);
		if (!(resource && resource->start)) {
			pr_err("node %s IO resource absent!\n",
				spmi->dev.of_node->full_name);
			return rc;
		}

		rc = qpnp_chg_read(chip, &subtype,
				resource->start + REG_OFFSET_PERP_SUBTYPE, 1);
		if (rc) {
			pr_err("Peripheral subtype read failed rc=%d\n", rc);
			return rc;
		}

		switch (subtype) {
		case SMBB_CHGR_SUBTYPE:
		case SMBBP_CHGR_SUBTYPE:
		case SMBCL_CHGR_SUBTYPE:
			chip->chg_fastchg.irq = spmi_get_irq_byname(spmi,
						spmi_resource, "fast-chg-on");
			if (chip->chg_fastchg.irq < 0) {
				pr_err("Unable to get fast-chg-on irq\n");
				return rc;
			}

			chip->chg_trklchg.irq = spmi_get_irq_byname(spmi,
						spmi_resource, "trkl-chg-on");
			if (chip->chg_trklchg.irq < 0) {
				pr_err("Unable to get trkl-chg-on irq\n");
				return rc;
			}

			chip->chg_failed.irq = spmi_get_irq_byname(spmi,
						spmi_resource, "chg-failed");
			if (chip->chg_failed.irq < 0) {
				pr_err("Unable to get chg_failed irq\n");
				return rc;
			}

			chip->chg_vbatdet_lo.irq = spmi_get_irq_byname(spmi,
						spmi_resource, "vbat-det-lo");
			if (chip->chg_vbatdet_lo.irq < 0) {
				pr_err("Unable to get fast-chg-on irq\n");
				return rc;
			}

			rc |= devm_request_irq(chip->dev, chip->chg_failed.irq,
				qpnp_chg_chgr_chg_failed_irq_handler,
				IRQF_TRIGGER_RISING, "chg-failed", chip);
			if (rc < 0) {
				pr_err("Can't request %d chg-failed: %d\n",
						chip->chg_failed.irq, rc);
				return rc;
			}

			rc |= devm_request_irq(chip->dev, chip->chg_fastchg.irq,
					qpnp_chg_chgr_chg_fastchg_irq_handler,
					IRQF_TRIGGER_RISING |
					IRQF_TRIGGER_FALLING,
					"fast-chg-on", chip);
			if (rc < 0) {
				pr_err("Can't request %d fast-chg-on: %d\n",
						chip->chg_fastchg.irq, rc);
				return rc;
			}

			rc |= devm_request_irq(chip->dev, chip->chg_trklchg.irq,
				qpnp_chg_chgr_chg_trklchg_irq_handler,
				IRQF_TRIGGER_RISING | IRQF_TRIGGER_FALLING,
				"trkl-chg-on", chip);
			if (rc < 0) {
				pr_err("Can't request %d trkl-chg-on: %d\n",
						chip->chg_trklchg.irq, rc);
				return rc;
			}

			rc |= devm_request_irq(chip->dev,
				chip->chg_vbatdet_lo.irq,
				qpnp_chg_vbatdet_lo_irq_handler,
				IRQF_TRIGGER_RISING,
				"vbat-det-lo", chip);
			if (rc < 0) {
				pr_err("Can't request %d vbat-det-lo: %d\n",
						chip->chg_vbatdet_lo.irq, rc);
				return rc;
			}

<<<<<<< HEAD
			enable_irq_wake(chip->chg_trklchg.irq);
			enable_irq_wake(chip->chg_failed.irq);
			enable_irq_wake(chip->chg_fastchg.irq);
			disable_irq_nosync(chip->chg_vbatdet_lo.irq);
			chip->chg_vbatdet_lo.disabled = true;
=======
			qpnp_chg_irq_wake_enable(&chip->chg_trklchg);
			qpnp_chg_irq_wake_enable(&chip->chg_failed);
			qpnp_chg_disable_irq(&chip->chg_vbatdet_lo);
			qpnp_chg_irq_wake_enable(&chip->chg_vbatdet_lo);
>>>>>>> bc45092a

			break;
		case SMBB_BAT_IF_SUBTYPE:
		case SMBBP_BAT_IF_SUBTYPE:
		case SMBCL_BAT_IF_SUBTYPE:
			chip->batt_pres.irq = spmi_get_irq_byname(spmi,
						spmi_resource, "batt-pres");
			if (chip->batt_pres.irq < 0) {
				pr_err("Unable to get batt-pres irq\n");
				return rc;
			}
			rc = devm_request_irq(chip->dev, chip->batt_pres.irq,
				qpnp_chg_bat_if_batt_pres_irq_handler,
				IRQF_TRIGGER_RISING | IRQF_TRIGGER_FALLING
				| IRQF_SHARED | IRQF_ONESHOT,
				"batt-pres", chip);
			if (rc < 0) {
				pr_err("Can't request %d batt-pres irq: %d\n",
						chip->batt_pres.irq, rc);
				return rc;
			}

			qpnp_chg_irq_wake_enable(&chip->batt_pres);

			chip->batt_temp_ok.irq = spmi_get_irq_byname(spmi,
						spmi_resource, "bat-temp-ok");
			if (chip->batt_temp_ok.irq < 0) {
				pr_err("Unable to get bat-temp-ok irq\n");
				return rc;
			}
			rc = devm_request_irq(chip->dev, chip->batt_temp_ok.irq,
				qpnp_chg_bat_if_batt_temp_irq_handler,
				IRQF_TRIGGER_RISING | IRQF_TRIGGER_FALLING,
				"bat-temp-ok", chip);
			if (rc < 0) {
				pr_err("Can't request %d bat-temp-ok irq: %d\n",
						chip->batt_temp_ok.irq, rc);
				return rc;
			}
			qpnp_chg_bat_if_batt_temp_irq_handler(0, chip);

			qpnp_chg_irq_wake_enable(&chip->batt_temp_ok);

			break;
		case SMBB_BUCK_SUBTYPE:
		case SMBBP_BUCK_SUBTYPE:
		case SMBCL_BUCK_SUBTYPE:
			break;

		case SMBB_USB_CHGPTH_SUBTYPE:
		case SMBBP_USB_CHGPTH_SUBTYPE:
		case SMBCL_USB_CHGPTH_SUBTYPE:
			if (chip->ovp_monitor_enable) {
				chip->coarse_det_usb.irq =
					spmi_get_irq_byname(spmi,
					spmi_resource, "coarse-det-usb");
				if (chip->coarse_det_usb.irq < 0) {
					pr_err("Can't get coarse-det irq\n");
					return rc;
				}
				rc = devm_request_irq(chip->dev,
					chip->coarse_det_usb.irq,
					qpnp_chg_coarse_det_usb_irq_handler,
					IRQF_TRIGGER_RISING |
					IRQF_TRIGGER_FALLING,
					"coarse-det-usb", chip);
				if (rc < 0) {
					pr_err("Can't req %d coarse-det: %d\n",
						chip->coarse_det_usb.irq, rc);
					return rc;
				}
			}

			chip->usbin_valid.irq = spmi_get_irq_byname(spmi,
						spmi_resource, "usbin-valid");
			if (chip->usbin_valid.irq < 0) {
				pr_err("Unable to get usbin irq\n");
				return rc;
			}
			rc = devm_request_irq(chip->dev, chip->usbin_valid.irq,
				qpnp_chg_usb_usbin_valid_irq_handler,
				IRQF_TRIGGER_RISING | IRQF_TRIGGER_FALLING,
					"usbin-valid", chip);
			if (rc < 0) {
				pr_err("Can't request %d usbin-valid: %d\n",
						chip->usbin_valid.irq, rc);
				return rc;
			}

			chip->chg_gone.irq = spmi_get_irq_byname(spmi,
						spmi_resource, "chg-gone");
			if (chip->chg_gone.irq < 0) {
				pr_err("Unable to get chg-gone irq\n");
				return rc;
			}
			rc = devm_request_irq(chip->dev, chip->chg_gone.irq,
				qpnp_chg_usb_chg_gone_irq_handler,
				IRQF_TRIGGER_RISING,
					"chg-gone", chip);
			if (rc < 0) {
				pr_err("Can't request %d chg-gone: %d\n",
						chip->chg_gone.irq, rc);
				return rc;
			}

			if ((subtype == SMBBP_USB_CHGPTH_SUBTYPE) ||
				(subtype == SMBCL_USB_CHGPTH_SUBTYPE)) {
				chip->usb_ocp.irq = spmi_get_irq_byname(spmi,
						spmi_resource, "usb-ocp");
				if (chip->usb_ocp.irq < 0) {
					pr_err("Unable to get usbin irq\n");
					return rc;
				}
				rc = devm_request_irq(chip->dev,
					chip->usb_ocp.irq,
					qpnp_chg_usb_usb_ocp_irq_handler,
					IRQF_TRIGGER_RISING, "usb-ocp", chip);
				if (rc < 0) {
					pr_err("Can't request %d usb-ocp: %d\n",
							chip->usb_ocp.irq, rc);
					return rc;
				}

				qpnp_chg_irq_wake_enable(&chip->usb_ocp);
			}

			qpnp_chg_irq_wake_enable(&chip->usbin_valid);
			qpnp_chg_irq_wake_enable(&chip->chg_gone);
			break;
		case SMBB_DC_CHGPTH_SUBTYPE:
			chip->dcin_valid.irq = spmi_get_irq_byname(spmi,
					spmi_resource, "dcin-valid");
			if (chip->dcin_valid.irq < 0) {
				pr_err("Unable to get dcin irq\n");
				return -rc;
			}
			rc = devm_request_irq(chip->dev, chip->dcin_valid.irq,
				qpnp_chg_dc_dcin_valid_irq_handler,
				IRQF_TRIGGER_RISING | IRQF_TRIGGER_FALLING,
				"dcin-valid", chip);
			if (rc < 0) {
				pr_err("Can't request %d dcin-valid: %d\n",
						chip->dcin_valid.irq, rc);
				return rc;
			}

			qpnp_chg_irq_wake_enable(&chip->dcin_valid);
			break;
		}
	}

	return rc;
}

static int
qpnp_chg_load_battery_data(struct qpnp_chg_chip *chip)
{
	struct bms_battery_data batt_data;
	struct device_node *node;
	struct qpnp_vadc_result result;
	int rc;

	node = of_find_node_by_name(chip->spmi->dev.of_node,
			"qcom,battery-data");
	if (node) {
		memset(&batt_data, 0, sizeof(struct bms_battery_data));
		rc = qpnp_vadc_read(chip->vadc_dev, LR_MUX2_BAT_ID, &result);
		if (rc) {
			pr_err("error reading batt id channel = %d, rc = %d\n",
						LR_MUX2_BAT_ID, rc);
			return rc;
		}

		batt_data.max_voltage_uv = -1;
		batt_data.iterm_ua = -1;
		rc = of_batterydata_read_data(node,
				&batt_data, result.physical);
		if (rc) {
			pr_err("failed to read battery data: %d\n", rc);
			return rc;
		}

		if (batt_data.max_voltage_uv >= 0) {
			chip->max_voltage_mv = batt_data.max_voltage_uv / 1000;
			chip->safe_voltage_mv = chip->max_voltage_mv
				+ MAX_DELTA_VDD_MAX_MV;
		}
		if (batt_data.iterm_ua >= 0)
			chip->term_current = batt_data.iterm_ua / 1000;
	}

	return 0;
}

#define WDOG_EN_BIT	BIT(7)
static int
qpnp_chg_hwinit(struct qpnp_chg_chip *chip, u8 subtype,
				struct spmi_resource *spmi_resource)
{
	int rc = 0;
	u8 reg = 0;
	struct regulator_init_data *init_data;
	struct regulator_desc *rdesc;
	struct regulator_config cfg = { };


	switch (subtype) {
	case SMBB_CHGR_SUBTYPE:
	case SMBBP_CHGR_SUBTYPE:
	case SMBCL_CHGR_SUBTYPE:
		qpnp_chg_vbatweak_set(chip, chip->batt_weak_voltage_mv);

		rc = qpnp_chg_vinmin_set(chip, chip->min_voltage_mv);
		if (rc) {
			pr_debug("failed setting  min_voltage rc=%d\n", rc);
			return rc;
		}
		rc = qpnp_chg_vddsafe_set(chip, chip->safe_voltage_mv);
		if (rc) {
			pr_debug("failed setting safe_voltage rc=%d\n", rc);
			return rc;
		}
		rc = qpnp_chg_vbatdet_set(chip,
				chip->max_voltage_mv - chip->resume_delta_mv);
		if (rc) {
			pr_debug("failed setting resume_voltage rc=%d\n", rc);
			return rc;
		}
		rc = qpnp_chg_ibatmax_set(chip, chip->max_bat_chg_current);
		if (rc) {
			pr_debug("failed setting ibatmax rc=%d\n", rc);
			return rc;
		}
		if (chip->term_current > QPNP_CHG_ITERM_MIN_MA) {
			rc = qpnp_chg_ibatterm_set(chip, chip->term_current);
			if (rc) {
				pr_debug("failed setting ibatterm rc=%d\n", rc);
				return rc;
			}
		}
		rc = qpnp_chg_ibatsafe_set(chip, chip->safe_current);
		if (rc) {
			pr_debug("failed setting ibat_Safe rc=%d\n", rc);
			return rc;
		}
		rc = qpnp_chg_tchg_max_set(chip, chip->tchg_mins);
		if (rc) {
			pr_debug("failed setting tchg_mins rc=%d\n", rc);
			return rc;
		}

		/* HACK: Disable wdog */
		rc = qpnp_chg_masked_write(chip, chip->chgr_base + 0x62,
			0xFF, 0xA0, 1);

		/* HACK: use analog EOC */
		rc = qpnp_chg_masked_write(chip, chip->chgr_base +
			CHGR_IBAT_TERM_CHGR,
			0xFF, 0x08, 1);

		break;
	case SMBB_BUCK_SUBTYPE:
	case SMBBP_BUCK_SUBTYPE:
	case SMBCL_BUCK_SUBTYPE:
		rc = qpnp_chg_toggle_chg_done_logic(chip, 0);
		if (rc)
			return rc;

		rc = qpnp_chg_masked_write(chip,
			chip->buck_base + CHGR_BUCK_BCK_VBAT_REG_MODE,
			BUCK_VBAT_REG_NODE_SEL_BIT,
			BUCK_VBAT_REG_NODE_SEL_BIT, 1);
		if (rc) {
			pr_debug("failed to enable IR drop comp rc=%d\n", rc);
			return rc;
		}

		rc = qpnp_chg_read(chip, &chip->trim_center,
				chip->buck_base + BUCK_CTRL_TRIM1, 1);
		if (rc) {
			pr_debug("failed to read trim center rc=%d\n", rc);
			return rc;
		}
		chip->trim_center >>= 4;
		pr_debug("trim center = %02x\n", chip->trim_center);
		break;
	case SMBB_BAT_IF_SUBTYPE:
	case SMBBP_BAT_IF_SUBTYPE:
	case SMBCL_BAT_IF_SUBTYPE:
		/* Select battery presence detection */
		switch (chip->bpd_detection) {
		case BPD_TYPE_BAT_THM:
			reg = BAT_THM_EN;
			break;
		case BPD_TYPE_BAT_ID:
			reg = BAT_ID_EN;
			break;
		case BPD_TYPE_BAT_THM_BAT_ID:
			reg = BAT_THM_EN | BAT_ID_EN;
			break;
		default:
			reg = BAT_THM_EN;
			break;
		}

		rc = qpnp_chg_masked_write(chip,
			chip->bat_if_base + BAT_IF_BPD_CTRL,
			BAT_IF_BPD_CTRL_SEL,
			reg, 1);
		if (rc) {
			pr_debug("failed to chose BPD rc=%d\n", rc);
			return rc;
		}
		/* Force on VREF_BAT_THM */
		rc = qpnp_chg_masked_write(chip,
			chip->bat_if_base + BAT_IF_VREF_BAT_THM_CTRL,
			VREF_BATT_THERM_FORCE_ON,
			VREF_BATT_THERM_FORCE_ON, 1);
		if (rc) {
			pr_debug("failed to force on VREF_BAT_THM rc=%d\n", rc);
			return rc;
		}

		init_data = of_get_regulator_init_data(chip->dev,
					       spmi_resource->of_node);

		if (init_data->constraints.name) {
			rdesc			= &(chip->batfet_vreg.rdesc);
			rdesc->owner		= THIS_MODULE;
			rdesc->type		= REGULATOR_VOLTAGE;
			rdesc->ops		= &qpnp_chg_batfet_vreg_ops;
			rdesc->name		= init_data->constraints.name;

			init_data->constraints.valid_ops_mask
				|= REGULATOR_CHANGE_STATUS;

			cfg.dev = chip->dev;
			cfg.init_data = init_data;
			cfg.driver_data = chip;
			cfg.of_node = spmi_resource->of_node;
			chip->batfet_vreg.rdev = regulator_register(rdesc,
								    &cfg);
			if (IS_ERR(chip->batfet_vreg.rdev)) {
				rc = PTR_ERR(chip->batfet_vreg.rdev);
				chip->batfet_vreg.rdev = NULL;
				if (rc != -EPROBE_DEFER)
					pr_err("batfet reg failed, rc=%d\n",
							rc);
				return rc;
			}
		}
		break;
	case SMBB_USB_CHGPTH_SUBTYPE:
	case SMBBP_USB_CHGPTH_SUBTYPE:
	case SMBCL_USB_CHGPTH_SUBTYPE:
		if (qpnp_chg_is_usb_chg_plugged_in(chip)) {
			rc = qpnp_chg_masked_write(chip,
				chip->usb_chgpth_base + CHGR_USB_ENUM_T_STOP,
				ENUM_T_STOP_BIT,
				ENUM_T_STOP_BIT, 1);
			if (rc) {
				pr_err("failed to write enum stop rc=%d\n", rc);
				return -ENXIO;
			}
		}

		init_data = of_get_regulator_init_data(chip->dev,
						       spmi_resource->of_node);
		if (!init_data) {
			pr_err("unable to allocate memory\n");
			return -ENOMEM;
		}

		if (init_data->constraints.name) {
			if (of_get_property(chip->dev->of_node,
						"otg-parent-supply", NULL))
				init_data->supply_regulator = "otg-parent";

			rdesc			= &(chip->otg_vreg.rdesc);
			rdesc->owner		= THIS_MODULE;
			rdesc->type		= REGULATOR_VOLTAGE;
			rdesc->ops		= &qpnp_chg_otg_reg_ops;
			rdesc->name		= init_data->constraints.name;

			cfg.dev = chip->dev;
			cfg.init_data = init_data;
			cfg.driver_data = chip;
			cfg.of_node = spmi_resource->of_node;

			init_data->constraints.valid_ops_mask
				|= REGULATOR_CHANGE_STATUS;

			chip->otg_vreg.rdev = regulator_register(rdesc, &cfg);
			if (IS_ERR(chip->otg_vreg.rdev)) {
				rc = PTR_ERR(chip->otg_vreg.rdev);
				chip->otg_vreg.rdev = NULL;
				if (rc != -EPROBE_DEFER)
					pr_err("OTG reg failed, rc=%d\n", rc);
				return rc;
			}
		}

		rc = qpnp_chg_masked_write(chip,
			chip->usb_chgpth_base + USB_OVP_CTL,
			USB_VALID_DEB_20MS,
			USB_VALID_DEB_20MS, 1);

		rc = qpnp_chg_masked_write(chip,
			chip->usb_chgpth_base + CHGR_USB_ENUM_T_STOP,
			ENUM_T_STOP_BIT,
			ENUM_T_STOP_BIT, 1);

		rc = qpnp_chg_masked_write(chip,
			chip->usb_chgpth_base + SEC_ACCESS,
			0xFF,
			0xA5, 1);

		rc = qpnp_chg_masked_write(chip,
			chip->usb_chgpth_base + USB_CHG_GONE_REV_BST,
			0xFF,
			0x80, 1);

		if ((subtype == SMBBP_USB_CHGPTH_SUBTYPE) ||
			(subtype == SMBCL_USB_CHGPTH_SUBTYPE)) {
			rc = qpnp_chg_masked_write(chip,
				chip->usb_chgpth_base + USB_OCP_THR,
				OCP_THR_MASK,
				OCP_THR_900_MA, 1);
			if (rc)
				pr_err("Failed to configure OCP rc = %d\n", rc);
		}

		break;
	case SMBB_DC_CHGPTH_SUBTYPE:
		break;
	case SMBB_BOOST_SUBTYPE:
	case SMBBP_BOOST_SUBTYPE:
		init_data = of_get_regulator_init_data(chip->dev,
					       spmi_resource->of_node);
		if (!init_data) {
			pr_err("unable to allocate memory\n");
			return -ENOMEM;
		}

		if (init_data->constraints.name) {
			if (of_get_property(chip->dev->of_node,
						"boost-parent-supply", NULL))
				init_data->supply_regulator = "boost-parent";

			rdesc			= &(chip->boost_vreg.rdesc);
			rdesc->owner		= THIS_MODULE;
			rdesc->type		= REGULATOR_VOLTAGE;
			rdesc->ops		= &qpnp_chg_boost_reg_ops;
			rdesc->name		= init_data->constraints.name;

			cfg.dev = chip->dev;
			cfg.init_data = init_data;
			cfg.driver_data = chip;
			cfg.of_node = spmi_resource->of_node;

			init_data->constraints.valid_ops_mask
				|= REGULATOR_CHANGE_STATUS
					| REGULATOR_CHANGE_VOLTAGE;

			chip->boost_vreg.rdev = regulator_register(rdesc, &cfg);
			if (IS_ERR(chip->boost_vreg.rdev)) {
				rc = PTR_ERR(chip->boost_vreg.rdev);
				chip->boost_vreg.rdev = NULL;
				if (rc != -EPROBE_DEFER)
					pr_err("boost reg failed, rc=%d\n", rc);
				return rc;
			}
		}
		break;
	case SMBB_MISC_SUBTYPE:
	case SMBBP_MISC_SUBTYPE:
	case SMBCL_MISC_SUBTYPE:
		if (subtype == SMBB_MISC_SUBTYPE)
			chip->type = SMBB;
		else if (subtype == SMBBP_MISC_SUBTYPE)
			chip->type = SMBBP;
		else if (subtype == SMBCL_MISC_SUBTYPE)
			chip->type = SMBCL;

		pr_debug("Setting BOOT_DONE\n");
		rc = qpnp_chg_masked_write(chip,
			chip->misc_base + CHGR_MISC_BOOT_DONE,
			CHGR_BOOT_DONE, CHGR_BOOT_DONE, 1);
		rc = qpnp_chg_read(chip, &reg,
				 chip->misc_base + MISC_REVISION2, 1);
		if (rc) {
			pr_err("failed to read revision register rc=%d\n", rc);
			return rc;
		}

		chip->revision = reg;
		break;
	default:
		pr_err("Invalid peripheral subtype\n");
	}
	return rc;
}

#define OF_PROP_READ(chip, prop, qpnp_dt_property, retval, optional)	\
do {									\
	if (retval)							\
		break;							\
									\
	retval = of_property_read_u32(chip->spmi->dev.of_node,		\
					"qcom," qpnp_dt_property,	\
					&chip->prop);			\
									\
	if ((retval == -EINVAL) && optional)				\
		retval = 0;						\
	else if (retval)						\
		pr_err("Error reading " #qpnp_dt_property		\
				" property rc = %d\n", rc);		\
} while (0)

static int
qpnp_charger_read_dt_props(struct qpnp_chg_chip *chip)
{
	int rc = 0;
	const char *bpd;

	OF_PROP_READ(chip, max_voltage_mv, "vddmax-mv", rc, 0);
	OF_PROP_READ(chip, min_voltage_mv, "vinmin-mv", rc, 0);
	OF_PROP_READ(chip, safe_voltage_mv, "vddsafe-mv", rc, 0);
	OF_PROP_READ(chip, resume_delta_mv, "vbatdet-delta-mv", rc, 0);
	OF_PROP_READ(chip, safe_current, "ibatsafe-ma", rc, 0);
	OF_PROP_READ(chip, max_bat_chg_current, "ibatmax-ma", rc, 0);
	if (rc)
		pr_err("failed to read required dt parameters %d\n", rc);

	OF_PROP_READ(chip, term_current, "ibatterm-ma", rc, 1);
	OF_PROP_READ(chip, maxinput_dc_ma, "maxinput-dc-ma", rc, 1);
	OF_PROP_READ(chip, maxinput_usb_ma, "maxinput-usb-ma", rc, 1);
	OF_PROP_READ(chip, warm_bat_decidegc, "warm-bat-decidegc", rc, 1);
	OF_PROP_READ(chip, cool_bat_decidegc, "cool-bat-decidegc", rc, 1);
	OF_PROP_READ(chip, tchg_mins, "tchg-mins", rc, 1);
	OF_PROP_READ(chip, hot_batt_p, "batt-hot-percentage", rc, 1);
	OF_PROP_READ(chip, cold_batt_p, "batt-cold-percentage", rc, 1);
	OF_PROP_READ(chip, soc_resume_limit, "resume-soc", rc, 1);
	OF_PROP_READ(chip, batt_weak_voltage_mv, "vbatweak-mv", rc, 1);
	OF_PROP_READ(chip, vbatdet_max_err_mv, "vbatdet-maxerr-mv", rc, 1);

	if (rc)
		return rc;

	rc = of_property_read_string(chip->spmi->dev.of_node,
		"qcom,bpd-detection", &bpd);
	if (rc) {
		/* Select BAT_THM as default BPD scheme */
		chip->bpd_detection = BPD_TYPE_BAT_THM;
		rc = 0;
	} else {
		chip->bpd_detection = get_bpd(bpd);
		if (chip->bpd_detection < 0) {
			pr_err("failed to determine bpd schema %d\n", rc);
			return rc;
		}
	}

	if (!chip->vbatdet_max_err_mv)
		chip->vbatdet_max_err_mv = VBATDET_MAX_ERR_MV;

	/* Look up JEITA compliance parameters if cool and warm temp provided */
	if (chip->cool_bat_decidegc || chip->warm_bat_decidegc) {
		chip->adc_tm_dev = qpnp_get_adc_tm(chip->dev, "chg");
		if (IS_ERR(chip->adc_tm_dev)) {
			rc = PTR_ERR(chip->adc_tm_dev);
			if (rc != -EPROBE_DEFER)
				pr_err("adc-tm not ready, defer probe\n");
			return rc;
		}

		OF_PROP_READ(chip, warm_bat_chg_ma, "ibatmax-warm-ma", rc, 1);
		OF_PROP_READ(chip, cool_bat_chg_ma, "ibatmax-cool-ma", rc, 1);
		OF_PROP_READ(chip, warm_bat_mv, "warm-bat-mv", rc, 1);
		OF_PROP_READ(chip, cool_bat_mv, "cool-bat-mv", rc, 1);
		if (rc)
			return rc;
	}

	/* Get the use-external-rsense property */
	chip->use_external_rsense = of_property_read_bool(
			chip->spmi->dev.of_node,
			"qcom,use-external-rsense");

	/* Get the btc-disabled property */
	chip->btc_disabled = of_property_read_bool(chip->spmi->dev.of_node,
					"qcom,btc-disabled");

	ext_ovp_present = of_property_read_bool(chip->spmi->dev.of_node,
					"qcom,ext-ovp-present");

	/* Get the charging-disabled property */
	chip->charging_disabled = of_property_read_bool(chip->spmi->dev.of_node,
					"qcom,charging-disabled");

	chip->ovp_monitor_enable = of_property_read_bool(
					chip->spmi->dev.of_node,
					"qcom,ovp-monitor-en");

	/* Get the duty-cycle-100p property */
	chip->duty_cycle_100p = of_property_read_bool(
					chip->spmi->dev.of_node,
					"qcom,duty-cycle-100p");

	/* Get the fake-batt-values property */
	chip->use_default_batt_values =
			of_property_read_bool(chip->spmi->dev.of_node,
					"qcom,use-default-batt-values");

	/* Disable charging when faking battery values */
	if (chip->use_default_batt_values)
		chip->charging_disabled = true;

	chip->ibat_calibration_enabled =
			of_property_read_bool(chip->spmi->dev.of_node,
					"qcom,ibat-calibration-enabled");

	chip->power_stage_workaround_enable =
			of_property_read_bool(chip->spmi->dev.of_node,
					"qcom,power-stage-reduced");

	chip->parallel_ovp_mode =
			of_property_read_bool(chip->spmi->dev.of_node,
					"qcom,parallel-ovp-mode");

	of_get_property(chip->spmi->dev.of_node, "qcom,thermal-mitigation",
		&(chip->thermal_levels));

	if (chip->thermal_levels > sizeof(int)) {
		chip->thermal_mitigation = devm_kzalloc(chip->dev,
			chip->thermal_levels,
			GFP_KERNEL);

		if (chip->thermal_mitigation == NULL) {
			pr_err("thermal mitigation kzalloc() failed.\n");
			return -ENOMEM;
		}

		chip->thermal_levels /= sizeof(int);
		rc = of_property_read_u32_array(chip->spmi->dev.of_node,
				"qcom,thermal-mitigation",
				chip->thermal_mitigation, chip->thermal_levels);
		if (rc) {
			pr_err("qcom,thermal-mitigation missing in dt\n");
			return rc;
		}
	}

	return rc;
}

static int
qpnp_charger_probe(struct spmi_device *spmi)
{
	u8 subtype;
	struct qpnp_chg_chip	*chip;
	struct resource *resource;
	struct spmi_resource *spmi_resource;
	int rc = 0;

	chip = devm_kzalloc(&spmi->dev,
			sizeof(struct qpnp_chg_chip), GFP_KERNEL);
	if (chip == NULL) {
		pr_err("kzalloc() failed.\n");
		return -ENOMEM;
	}

	chip->prev_usb_max_ma = -EINVAL;
	chip->fake_battery_soc = -EINVAL;
	chip->dev = &(spmi->dev);
	chip->spmi = spmi;

	chip->usb_psy = power_supply_get_by_name("usb");
	if (!chip->usb_psy) {
		pr_err("usb supply not found deferring probe\n");
		rc = -EPROBE_DEFER;
		goto fail_chg_enable;
	}

	mutex_init(&chip->jeita_configure_lock);
	mutex_init(&chip->batfet_vreg_lock);
	spin_lock_init(&chip->usbin_health_monitor_lock);
	spin_lock_init(&chip->irq_lock);
	alarm_init(&chip->reduce_power_stage_alarm, ALARM_REALTIME,
			qpnp_chg_reduce_power_stage_callback);
	INIT_WORK(&chip->reduce_power_stage_work,
			qpnp_chg_reduce_power_stage_work);
	INIT_WORK(&chip->ocp_clear_work,
			qpnp_chg_ocp_clear_work);
	INIT_WORK(&chip->insertion_ocv_work,
			qpnp_chg_insertion_ocv_work);
	INIT_WORK(&chip->batfet_lcl_work,
			qpnp_chg_batfet_lcl_work);

	/* Get all device tree properties */
	rc = qpnp_charger_read_dt_props(chip);
	if (rc)
		return rc;

	/*
	 * Check if bat_if is set in DT and make sure VADC is present
	 * Also try loading the battery data profile if bat_if exists
	 */
	spmi_for_each_container_dev(spmi_resource, spmi) {
		if (!spmi_resource) {
			pr_err("qpnp_chg: spmi resource absent\n");
			rc = -ENXIO;
			goto fail_chg_enable;
		}

		resource = spmi_get_resource(spmi, spmi_resource,
						IORESOURCE_MEM, 0);
		if (!(resource && resource->start)) {
			pr_err("node %s IO resource absent!\n",
				spmi->dev.of_node->full_name);
			rc = -ENXIO;
			goto fail_chg_enable;
		}

		rc = qpnp_chg_read(chip, &subtype,
				resource->start + REG_OFFSET_PERP_SUBTYPE, 1);
		if (rc) {
			pr_err("Peripheral subtype read failed rc=%d\n", rc);
			goto fail_chg_enable;
		}

		if (subtype == SMBB_BAT_IF_SUBTYPE ||
			subtype == SMBBP_BAT_IF_SUBTYPE ||
			subtype == SMBCL_BAT_IF_SUBTYPE) {
			chip->vadc_dev = qpnp_get_vadc(chip->dev, "chg");
			if (IS_ERR(chip->vadc_dev)) {
				rc = PTR_ERR(chip->vadc_dev);
				if (rc != -EPROBE_DEFER)
					pr_err("vadc property missing\n");
				goto fail_chg_enable;
			}

			if (subtype == SMBB_BAT_IF_SUBTYPE) {
				chip->iadc_dev = qpnp_get_iadc(chip->dev,
						"chg");
				if (IS_ERR(chip->iadc_dev)) {
					rc = PTR_ERR(chip->iadc_dev);
					if (rc != -EPROBE_DEFER)
						pr_err("iadc property missing\n");
					goto fail_chg_enable;
				}
			}

			rc = qpnp_chg_load_battery_data(chip);
			if (rc)
				goto fail_chg_enable;
		}
	}

	spmi_for_each_container_dev(spmi_resource, spmi) {
		if (!spmi_resource) {
			pr_err("qpnp_chg: spmi resource absent\n");
			rc = -ENXIO;
			goto fail_chg_enable;
		}

		resource = spmi_get_resource(spmi, spmi_resource,
						IORESOURCE_MEM, 0);
		if (!(resource && resource->start)) {
			pr_err("node %s IO resource absent!\n",
				spmi->dev.of_node->full_name);
			rc = -ENXIO;
			goto fail_chg_enable;
		}

		rc = qpnp_chg_read(chip, &subtype,
				resource->start + REG_OFFSET_PERP_SUBTYPE, 1);
		if (rc) {
			pr_err("Peripheral subtype read failed rc=%d\n", rc);
			goto fail_chg_enable;
		}

		switch (subtype) {
		case SMBB_CHGR_SUBTYPE:
		case SMBBP_CHGR_SUBTYPE:
		case SMBCL_CHGR_SUBTYPE:
			chip->chgr_base = resource->start;
			rc = qpnp_chg_hwinit(chip, subtype, spmi_resource);
			if (rc) {
				pr_err("Failed to init subtype 0x%x rc=%d\n",
						subtype, rc);
				goto fail_chg_enable;
			}
			break;
		case SMBB_BUCK_SUBTYPE:
		case SMBBP_BUCK_SUBTYPE:
		case SMBCL_BUCK_SUBTYPE:
			chip->buck_base = resource->start;
			rc = qpnp_chg_hwinit(chip, subtype, spmi_resource);
			if (rc) {
				pr_err("Failed to init subtype 0x%x rc=%d\n",
						subtype, rc);
				goto fail_chg_enable;
			}

			rc = qpnp_chg_masked_write(chip,
				chip->buck_base + SEC_ACCESS,
				0xFF,
				0xA5, 1);

			rc = qpnp_chg_masked_write(chip,
				chip->buck_base + BUCK_VCHG_OV,
				0xff,
				0x00, 1);

			if (chip->duty_cycle_100p) {
				rc = qpnp_buck_set_100_duty_cycle_enable(chip,
						1);
				if (rc) {
					pr_err("failed to set duty cycle %d\n",
						rc);
					goto fail_chg_enable;
				}
			}

			break;
		case SMBB_BAT_IF_SUBTYPE:
		case SMBBP_BAT_IF_SUBTYPE:
		case SMBCL_BAT_IF_SUBTYPE:
			chip->bat_if_base = resource->start;
			rc = qpnp_chg_hwinit(chip, subtype, spmi_resource);
			if (rc) {
				pr_err("Failed to init subtype 0x%x rc=%d\n",
						subtype, rc);
				goto fail_chg_enable;
			}
			break;
		case SMBB_USB_CHGPTH_SUBTYPE:
		case SMBBP_USB_CHGPTH_SUBTYPE:
		case SMBCL_USB_CHGPTH_SUBTYPE:
			chip->usb_chgpth_base = resource->start;
			rc = qpnp_chg_hwinit(chip, subtype, spmi_resource);
			if (rc) {
				if (rc != -EPROBE_DEFER)
					pr_err("Failed to init subtype 0x%x rc=%d\n",
						subtype, rc);
				goto fail_chg_enable;
			}
			break;
		case SMBB_DC_CHGPTH_SUBTYPE:
			chip->dc_chgpth_base = resource->start;
			rc = qpnp_chg_hwinit(chip, subtype, spmi_resource);
			if (rc) {
				pr_err("Failed to init subtype 0x%x rc=%d\n",
						subtype, rc);
				goto fail_chg_enable;
			}
			break;
		case SMBB_BOOST_SUBTYPE:
		case SMBBP_BOOST_SUBTYPE:
			chip->boost_base = resource->start;
			rc = qpnp_chg_hwinit(chip, subtype, spmi_resource);
			if (rc) {
				if (rc != -EPROBE_DEFER)
					pr_err("Failed to init subtype 0x%x rc=%d\n",
						subtype, rc);
				goto fail_chg_enable;
			}
			break;
		case SMBB_MISC_SUBTYPE:
		case SMBBP_MISC_SUBTYPE:
		case SMBCL_MISC_SUBTYPE:
			chip->misc_base = resource->start;
			rc = qpnp_chg_hwinit(chip, subtype, spmi_resource);
			if (rc) {
				pr_err("Failed to init subtype=0x%x rc=%d\n",
						subtype, rc);
				goto fail_chg_enable;
			}
			break;
		default:
			pr_err("Invalid peripheral subtype=0x%x\n", subtype);
			rc = -EINVAL;
			goto fail_chg_enable;
		}
	}
	dev_set_drvdata(&spmi->dev, chip);
	device_init_wakeup(&spmi->dev, 1);

	chip->insertion_ocv_uv = -EINVAL;
	chip->batt_present = qpnp_chg_is_batt_present(chip);
	if (chip->bat_if_base) {
		chip->batt_psy.name = "battery";
		chip->batt_psy.type = POWER_SUPPLY_TYPE_BATTERY;
		chip->batt_psy.properties = msm_batt_power_props;
		chip->batt_psy.num_properties =
			ARRAY_SIZE(msm_batt_power_props);
		chip->batt_psy.get_property = qpnp_batt_power_get_property;
		chip->batt_psy.set_property = qpnp_batt_power_set_property;
		chip->batt_psy.property_is_writeable =
				qpnp_batt_property_is_writeable;
		chip->batt_psy.external_power_changed =
				qpnp_batt_external_power_changed;
		chip->batt_psy.supplied_to = pm_batt_supplied_to;
		chip->batt_psy.num_supplicants =
				ARRAY_SIZE(pm_batt_supplied_to);

		rc = power_supply_register(chip->dev, &chip->batt_psy);
		if (rc < 0) {
			pr_err("batt failed to register rc = %d\n", rc);
			goto fail_chg_enable;
		}
		INIT_WORK(&chip->adc_measure_work,
			qpnp_bat_if_adc_measure_work);
		INIT_WORK(&chip->adc_disable_work,
			qpnp_bat_if_adc_disable_work);
	}

	INIT_DELAYED_WORK(&chip->eoc_work, qpnp_eoc_work);
	INIT_DELAYED_WORK(&chip->arb_stop_work, qpnp_arb_stop_work);
	INIT_DELAYED_WORK(&chip->usbin_health_check,
			qpnp_usbin_health_check_work);
	INIT_WORK(&chip->soc_check_work, qpnp_chg_soc_check_work);
	INIT_DELAYED_WORK(&chip->aicl_check_work, qpnp_aicl_check_work);

	if (chip->dc_chgpth_base) {
		chip->dc_psy.name = "qpnp-dc";
		chip->dc_psy.type = POWER_SUPPLY_TYPE_MAINS;
		chip->dc_psy.supplied_to = pm_power_supplied_to;
		chip->dc_psy.num_supplicants = ARRAY_SIZE(pm_power_supplied_to);
		chip->dc_psy.properties = pm_power_props_mains;
		chip->dc_psy.num_properties = ARRAY_SIZE(pm_power_props_mains);
		chip->dc_psy.get_property = qpnp_power_get_property_mains;
		chip->dc_psy.set_property = qpnp_dc_power_set_property;
		chip->dc_psy.property_is_writeable =
				qpnp_dc_property_is_writeable;

		rc = power_supply_register(chip->dev, &chip->dc_psy);
		if (rc < 0) {
			pr_err("power_supply_register dc failed rc=%d\n", rc);
			goto unregister_batt;
		}
	}

	/* Turn on appropriate workaround flags */
	rc = qpnp_chg_setup_flags(chip);
	if (rc < 0) {
		pr_err("failed to setup flags rc=%d\n", rc);
		goto unregister_dc_psy;
	}

	if (chip->maxinput_dc_ma && chip->dc_chgpth_base) {
		rc = qpnp_chg_idcmax_set(chip, chip->maxinput_dc_ma);
		if (rc) {
			pr_err("Error setting idcmax property %d\n", rc);
			goto unregister_dc_psy;
		}
	}

	if ((chip->cool_bat_decidegc || chip->warm_bat_decidegc)
							&& chip->bat_if_base) {
		chip->adc_param.low_temp = chip->cool_bat_decidegc;
		chip->adc_param.high_temp = chip->warm_bat_decidegc;
		chip->adc_param.timer_interval = ADC_MEAS2_INTERVAL_1S;
		chip->adc_param.state_request = ADC_TM_HIGH_LOW_THR_ENABLE;
		chip->adc_param.btm_ctx = chip;
		chip->adc_param.threshold_notification =
						qpnp_chg_adc_notification;
		chip->adc_param.channel = LR_MUX1_BATT_THERM;

		if (get_prop_batt_present(chip)) {
			rc = qpnp_adc_tm_channel_measure(chip->adc_tm_dev,
							&chip->adc_param);
			if (rc) {
				pr_err("request ADC error %d\n", rc);
				goto unregister_dc_psy;
			}
		}
	}
	rc = qpnp_chg_bat_if_configure_btc(chip);
	if (rc) {
		pr_err("failed to configure btc %d\n", rc);
		goto unregister_dc_psy;
	}

	qpnp_chg_charge_en(chip, !chip->charging_disabled);
	qpnp_chg_force_run_on_batt(chip, chip->charging_disabled);
	qpnp_chg_set_appropriate_vddmax(chip);

	rc = qpnp_chg_request_irqs(chip);
	if (rc) {
		pr_err("failed to request interrupts %d\n", rc);
		goto unregister_dc_psy;
	}

	qpnp_chg_usb_chg_gone_irq_handler(chip->chg_gone.irq, chip);
	qpnp_chg_usb_usbin_valid_irq_handler(chip->usbin_valid.irq, chip);
	qpnp_chg_dc_dcin_valid_irq_handler(chip->dcin_valid.irq, chip);
	power_supply_set_present(chip->usb_psy,
			qpnp_chg_is_usb_chg_plugged_in(chip));

	/* Set USB psy online to avoid userspace from shutting down if battery
	 * capacity is at zero and no chargers online. */
	if (qpnp_chg_is_usb_chg_plugged_in(chip))
		power_supply_set_online(chip->usb_psy, 1);

	schedule_delayed_work(&chip->aicl_check_work,
		msecs_to_jiffies(EOC_CHECK_PERIOD_MS));
	pr_info("success chg_dis = %d, bpd = %d, usb = %d, dc = %d b_health = %d batt_present = %d\n",
			chip->charging_disabled,
			chip->bpd_detection,
			qpnp_chg_is_usb_chg_plugged_in(chip),
			qpnp_chg_is_dc_chg_plugged_in(chip),
			get_prop_batt_present(chip),
			get_prop_batt_health(chip));
	return 0;

unregister_dc_psy:
	if (chip->dc_chgpth_base)
		power_supply_unregister(&chip->dc_psy);
unregister_batt:
	if (chip->bat_if_base)
		power_supply_unregister(&chip->batt_psy);
fail_chg_enable:
	regulator_unregister(chip->otg_vreg.rdev);
	regulator_unregister(chip->boost_vreg.rdev);
	return rc;
}

static int
qpnp_charger_remove(struct spmi_device *spmi)
{
	struct qpnp_chg_chip *chip = dev_get_drvdata(&spmi->dev);
	if ((chip->cool_bat_decidegc || chip->warm_bat_decidegc)
						&& chip->batt_present) {
		qpnp_adc_tm_disable_chan_meas(chip->adc_tm_dev,
							&chip->adc_param);
	}

	cancel_delayed_work_sync(&chip->aicl_check_work);
	power_supply_unregister(&chip->dc_psy);
	cancel_work_sync(&chip->soc_check_work);
	cancel_delayed_work_sync(&chip->usbin_health_check);
	cancel_delayed_work_sync(&chip->arb_stop_work);
	cancel_delayed_work_sync(&chip->eoc_work);
	cancel_work_sync(&chip->adc_disable_work);
	cancel_work_sync(&chip->adc_measure_work);
	power_supply_unregister(&chip->batt_psy);
	cancel_work_sync(&chip->batfet_lcl_work);
	cancel_work_sync(&chip->insertion_ocv_work);
	cancel_work_sync(&chip->reduce_power_stage_work);
	alarm_cancel(&chip->reduce_power_stage_alarm);

	mutex_destroy(&chip->batfet_vreg_lock);
	mutex_destroy(&chip->jeita_configure_lock);

	regulator_unregister(chip->otg_vreg.rdev);
	regulator_unregister(chip->boost_vreg.rdev);

	return 0;
}

static int qpnp_chg_resume(struct device *dev)
{
	struct qpnp_chg_chip *chip = dev_get_drvdata(dev);
	int rc = 0;

	if (chip->bat_if_base) {
		rc = qpnp_chg_masked_write(chip,
			chip->bat_if_base + BAT_IF_VREF_BAT_THM_CTRL,
			VREF_BATT_THERM_FORCE_ON,
			VREF_BATT_THERM_FORCE_ON, 1);
		if (rc)
			pr_debug("failed to force on VREF_BAT_THM rc=%d\n", rc);
	}

	return rc;
}

static int qpnp_chg_suspend(struct device *dev)
{
	struct qpnp_chg_chip *chip = dev_get_drvdata(dev);
	int rc = 0;

	if (chip->bat_if_base) {
		rc = qpnp_chg_masked_write(chip,
			chip->bat_if_base + BAT_IF_VREF_BAT_THM_CTRL,
			VREF_BATT_THERM_FORCE_ON,
			VREF_BAT_THM_ENABLED_FSM, 1);
		if (rc)
			pr_debug("failed to set FSM VREF_BAT_THM rc=%d\n", rc);
	}

	return rc;
}

static const struct dev_pm_ops qpnp_chg_pm_ops = {
	.resume		= qpnp_chg_resume,
	.suspend	= qpnp_chg_suspend,
};

static struct spmi_driver qpnp_charger_driver = {
	.probe		= qpnp_charger_probe,
	.remove		= qpnp_charger_remove,
	.driver		= {
		.name		= QPNP_CHARGER_DEV_NAME,
		.owner		= THIS_MODULE,
		.of_match_table	= qpnp_charger_match_table,
		.pm		= &qpnp_chg_pm_ops,
	},
};

/**
 * qpnp_chg_init() - register spmi driver for qpnp-chg
 */
int __init
qpnp_chg_init(void)
{
	return spmi_driver_register(&qpnp_charger_driver);
}
module_init(qpnp_chg_init);

static void __exit
qpnp_chg_exit(void)
{
	spmi_driver_unregister(&qpnp_charger_driver);
}
module_exit(qpnp_chg_exit);


MODULE_DESCRIPTION("QPNP charger driver");
MODULE_LICENSE("GPL v2");
MODULE_ALIAS("platform:" QPNP_CHARGER_DEV_NAME);<|MERGE_RESOLUTION|>--- conflicted
+++ resolved
@@ -222,12 +222,8 @@
 
 struct qpnp_chg_irq {
 	int		irq;
-<<<<<<< HEAD
-	bool		disabled;
-=======
 	unsigned long		disabled;
 	unsigned long		wake_enable;
->>>>>>> bc45092a
 };
 
 struct qpnp_chg_regulator {
@@ -3610,11 +3606,7 @@
 			state == ADC_TM_WARM_STATE ? "warm" : "cool");
 
 	if (state == ADC_TM_WARM_STATE) {
-<<<<<<< HEAD
-		if (chip->adc_param.high_temp == chip->warm_bat_decidegc) {
-=======
 		if (temp >= chip->warm_bat_decidegc) {
->>>>>>> bc45092a
 			/* Normal to warm */
 			bat_warm = true;
 			bat_cool = false;
@@ -3622,11 +3614,7 @@
 				chip->warm_bat_decidegc - HYSTERISIS_DECIDEGC;
 			chip->adc_param.state_request =
 				ADC_TM_COOL_THR_ENABLE;
-<<<<<<< HEAD
-		} else if (chip->adc_param.high_temp ==
-=======
 		} else if (temp >=
->>>>>>> bc45092a
 				chip->cool_bat_decidegc + HYSTERISIS_DECIDEGC){
 			/* Cool to normal */
 			bat_warm = false;
@@ -3638,11 +3626,7 @@
 					ADC_TM_HIGH_LOW_THR_ENABLE;
 		}
 	} else {
-<<<<<<< HEAD
-		if (chip->adc_param.low_temp == chip->cool_bat_decidegc) {
-=======
 		if (temp <= chip->cool_bat_decidegc) {
->>>>>>> bc45092a
 			/* Normal to cool */
 			bat_warm = false;
 			bat_cool = true;
@@ -3650,11 +3634,7 @@
 				chip->cool_bat_decidegc + HYSTERISIS_DECIDEGC;
 			chip->adc_param.state_request =
 				ADC_TM_WARM_THR_ENABLE;
-<<<<<<< HEAD
-		} else if (chip->adc_param.low_temp ==
-=======
 		} else if (temp <=
->>>>>>> bc45092a
 				chip->warm_bat_decidegc - HYSTERISIS_DECIDEGC){
 			/* Warm to normal */
 			bat_warm = false;
@@ -4209,18 +4189,11 @@
 				return rc;
 			}
 
-<<<<<<< HEAD
-			enable_irq_wake(chip->chg_trklchg.irq);
-			enable_irq_wake(chip->chg_failed.irq);
-			enable_irq_wake(chip->chg_fastchg.irq);
-			disable_irq_nosync(chip->chg_vbatdet_lo.irq);
-			chip->chg_vbatdet_lo.disabled = true;
-=======
 			qpnp_chg_irq_wake_enable(&chip->chg_trklchg);
 			qpnp_chg_irq_wake_enable(&chip->chg_failed);
-			qpnp_chg_disable_irq(&chip->chg_vbatdet_lo);
+			qpnp_chg_irq_wake_enable(&chip->chg_fastchg);
+			qpnp_chg_disable_irq(chip, &chip->chg_vbatdet_lo);
 			qpnp_chg_irq_wake_enable(&chip->chg_vbatdet_lo);
->>>>>>> bc45092a
 
 			break;
 		case SMBB_BAT_IF_SUBTYPE:
