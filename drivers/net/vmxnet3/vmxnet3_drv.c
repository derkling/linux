--- conflicted
+++ resolved
@@ -149,31 +149,21 @@
 		if (!netif_carrier_ok(adapter->netdev))
 			netif_carrier_on(adapter->netdev);
 
-<<<<<<< HEAD
-		if (affectTxQueue)
-			vmxnet3_tq_start(&adapter->tx_queue, adapter);
-=======
 		if (affectTxQueue) {
 			for (i = 0; i < adapter->num_tx_queues; i++)
 				vmxnet3_tq_start(&adapter->tx_queue[i],
 						 adapter);
 		}
->>>>>>> 3cbea436
 	} else {
 		printk(KERN_INFO "%s: NIC Link is Down\n",
 		       adapter->netdev->name);
 		if (netif_carrier_ok(adapter->netdev))
 			netif_carrier_off(adapter->netdev);
 
-<<<<<<< HEAD
-		if (affectTxQueue)
-			vmxnet3_tq_stop(&adapter->tx_queue, adapter);
-=======
 		if (affectTxQueue) {
 			for (i = 0; i < adapter->num_tx_queues; i++)
 				vmxnet3_tq_stop(&adapter->tx_queue[i], adapter);
 		}
->>>>>>> 3cbea436
 	}
 }
 
@@ -2244,13 +2234,8 @@
 	 * tx queue if the link is up.
 	 */
 	vmxnet3_check_link(adapter, true);
-<<<<<<< HEAD
-
-	napi_enable(&adapter->napi);
-=======
 	for (i = 0; i < adapter->num_rx_queues; i++)
 		napi_enable(&adapter->rx_queue[i].napi);
->>>>>>> 3cbea436
 	vmxnet3_enable_all_intrs(adapter);
 	clear_bit(VMXNET3_STATE_BIT_QUIESCED, &adapter->state);
 	return 0;
@@ -2745,21 +2730,6 @@
 
 #ifdef CONFIG_PCI_MSI
 	if (adapter->intr.type == VMXNET3_IT_MSIX) {
-<<<<<<< HEAD
-		int err;
-
-		adapter->intr.msix_entries[0].entry = 0;
-		err = pci_enable_msix(adapter->pdev, adapter->intr.msix_entries,
-				      VMXNET3_LINUX_MAX_MSIX_VECT);
-		if (!err) {
-			adapter->intr.num_intrs = 1;
-			adapter->intr.type = VMXNET3_IT_MSIX;
-			return;
-		}
-		adapter->intr.type = VMXNET3_IT_MSI;
-	}
-
-=======
 		int vector, err = 0;
 
 		adapter->intr.num_intrs = (adapter->share_intr ==
@@ -2804,7 +2774,6 @@
 		adapter->intr.type = VMXNET3_IT_MSI;
 	}
 
->>>>>>> 3cbea436
 	if (adapter->intr.type == VMXNET3_IT_MSI) {
 		int err;
 		err = pci_enable_msi(adapter->pdev);
