#
# CAIF physical drivers
#

comment "CAIF transport drivers"

config CAIF_TTY
	tristate "CAIF TTY transport driver"
	depends on CAIF
	default n
	---help---
	The CAIF TTY transport driver is a Line Discipline (ldisc)
	identified as N_CAIF. When this ldisc is opened from user space
	it will redirect the TTY's traffic into the CAIF stack.

config CAIF_SPI_SLAVE
	tristate "CAIF SPI transport driver for slave interface"
	depends on CAIF && HAS_DMA
	default n
	---help---
	The CAIF Link layer SPI Protocol driver for Slave SPI interface.
	This driver implements a platform driver to accommodate for a
	platform specific SPI device. A sample CAIF SPI Platform device is
	provided in Documentation/networking/caif/spi_porting.txt

config CAIF_SPI_SYNC
	bool "Next command and length in start of frame"
	depends on CAIF_SPI_SLAVE
	default n
	---help---
	Putting the next command and length in the start of the frame can
	help to synchronize to the next transfer in case of over or under-runs.
<<<<<<< HEAD
	This option also needs to be enabled on the modem.
=======
	This option also needs to be enabled on the modem.

config CAIF_SHM
	tristate "CAIF shared memory protocol driver"
	depends on CAIF && U5500_MBOX
	default n
	---help---
	The CAIF shared memory protocol driver for the STE UX5500 platform.
>>>>>>> 45f53cc9
<|MERGE_RESOLUTION|>--- conflicted
+++ resolved
@@ -30,9 +30,6 @@
 	---help---
 	Putting the next command and length in the start of the frame can
 	help to synchronize to the next transfer in case of over or under-runs.
-<<<<<<< HEAD
-	This option also needs to be enabled on the modem.
-=======
 	This option also needs to be enabled on the modem.
 
 config CAIF_SHM
@@ -40,5 +37,4 @@
 	depends on CAIF && U5500_MBOX
 	default n
 	---help---
-	The CAIF shared memory protocol driver for the STE UX5500 platform.
->>>>>>> 45f53cc9
+	The CAIF shared memory protocol driver for the STE UX5500 platform.