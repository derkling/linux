--- conflicted
+++ resolved
@@ -3696,8 +3696,6 @@
 }
 #endif
 
-<<<<<<< HEAD
-=======
 #if CFG80211_VERSION >= KERNEL_VERSION(4,5,0)
 static int ieee80211_get_ftm_responder_stats(struct wiphy *wiphy,
 					    struct net_device *dev,
@@ -3710,7 +3708,6 @@
 }
 #endif
 
->>>>>>> b2c429c8
 #if CFG80211_VERSION < KERNEL_VERSION(4,5,0)
 void ieee80211_nan_func_terminated(struct ieee80211_vif *vif, u8 inst_id,
 				   enum nl80211_nan_func_term_reason reason,
