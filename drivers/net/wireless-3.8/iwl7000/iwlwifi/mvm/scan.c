--- conflicted
+++ resolved
@@ -1234,11 +1234,7 @@
 	return -EIO;
 }
 
-<<<<<<< HEAD
-#define SCAN_TIMEOUT (16 * HZ)
-=======
 #define SCAN_TIMEOUT (20 * HZ)
->>>>>>> a7deb823
 
 void iwl_mvm_scan_timeout(unsigned long data)
 {
@@ -1325,16 +1321,9 @@
 		return ret;
 	}
 
-<<<<<<< HEAD
-	if (ret)
-		iwl_mvm_unref(mvm, IWL_MVM_REF_SCAN);
-	else
-		mod_timer(&mvm->scan_timer, jiffies + SCAN_TIMEOUT);
-=======
 	IWL_DEBUG_SCAN(mvm, "Scan request was sent successfully\n");
 	mvm->scan_status |= IWL_MVM_SCAN_REGULAR;
 	iwl_mvm_ref(mvm, IWL_MVM_REF_SCAN);
->>>>>>> a7deb823
 
 	mod_timer(&mvm->scan_timer, jiffies + SCAN_TIMEOUT);
 
