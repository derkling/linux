--- conflicted
+++ resolved
@@ -36,11 +36,6 @@
 extern netdev_tx_t
 efx_enqueue_skb(struct efx_tx_queue *tx_queue, struct sk_buff *skb);
 extern void efx_xmit_done(struct efx_tx_queue *tx_queue, unsigned int index);
-<<<<<<< HEAD
-extern void efx_stop_queue(struct efx_channel *channel);
-extern void efx_wake_queue(struct efx_channel *channel);
-=======
->>>>>>> 3cbea436
 
 /* RX */
 extern int efx_probe_rx_queue(struct efx_rx_queue *rx_queue);
@@ -77,14 +72,8 @@
 				    bool replace);
 extern int efx_filter_remove_filter(struct efx_nic *efx,
 				    struct efx_filter_spec *spec);
-<<<<<<< HEAD
-extern void efx_filter_table_clear(struct efx_nic *efx,
-				   enum efx_filter_table_id table_id,
-				   enum efx_filter_priority priority);
-=======
 extern void efx_filter_clear_rx(struct efx_nic *efx,
 				enum efx_filter_priority priority);
->>>>>>> 3cbea436
 
 /* Channels */
 extern void efx_process_channel_now(struct efx_channel *channel);
