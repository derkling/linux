/*
 * Copyright (c) 2003-2008 Chelsio, Inc. All rights reserved.
 *
 * This software is available to you under a choice of one of two
 * licenses.  You may choose to be licensed under the terms of the GNU
 * General Public License (GPL) Version 2, available from the file
 * COPYING in the main directory of this source tree, or the
 * OpenIB.org BSD license below:
 *
 *     Redistribution and use in source and binary forms, with or
 *     without modification, are permitted provided that the following
 *     conditions are met:
 *
 *      - Redistributions of source code must retain the above
 *        copyright notice, this list of conditions and the following
 *        disclaimer.
 *
 *      - Redistributions in binary form must reproduce the above
 *        copyright notice, this list of conditions and the following
 *        disclaimer in the documentation and/or other materials
 *        provided with the distribution.
 *
 * THE SOFTWARE IS PROVIDED "AS IS", WITHOUT WARRANTY OF ANY KIND,
 * EXPRESS OR IMPLIED, INCLUDING BUT NOT LIMITED TO THE WARRANTIES OF
 * MERCHANTABILITY, FITNESS FOR A PARTICULAR PURPOSE AND
 * NONINFRINGEMENT. IN NO EVENT SHALL THE AUTHORS OR COPYRIGHT HOLDERS
 * BE LIABLE FOR ANY CLAIM, DAMAGES OR OTHER LIABILITY, WHETHER IN AN
 * ACTION OF CONTRACT, TORT OR OTHERWISE, ARISING FROM, OUT OF OR IN
 * CONNECTION WITH THE SOFTWARE OR THE USE OR OTHER DEALINGS IN THE
 * SOFTWARE.
 */
#include <linux/module.h>
#include <linux/moduleparam.h>
#include <linux/init.h>
#include <linux/pci.h>
#include <linux/dma-mapping.h>
#include <linux/netdevice.h>
#include <linux/etherdevice.h>
#include <linux/if_vlan.h>
#include <linux/mdio.h>
#include <linux/sockios.h>
#include <linux/workqueue.h>
#include <linux/proc_fs.h>
#include <linux/rtnetlink.h>
#include <linux/firmware.h>
#include <linux/log2.h>
#include <linux/stringify.h>
#include <linux/sched.h>
#include <linux/slab.h>
#include <asm/uaccess.h>

#include "common.h"
#include "cxgb3_ioctl.h"
#include "regs.h"
#include "cxgb3_offload.h"
#include "version.h"

#include "cxgb3_ctl_defs.h"
#include "t3_cpl.h"
#include "firmware_exports.h"

enum {
	MAX_TXQ_ENTRIES = 16384,
	MAX_CTRL_TXQ_ENTRIES = 1024,
	MAX_RSPQ_ENTRIES = 16384,
	MAX_RX_BUFFERS = 16384,
	MAX_RX_JUMBO_BUFFERS = 16384,
	MIN_TXQ_ENTRIES = 4,
	MIN_CTRL_TXQ_ENTRIES = 4,
	MIN_RSPQ_ENTRIES = 32,
	MIN_FL_ENTRIES = 32
};

#define PORT_MASK ((1 << MAX_NPORTS) - 1)

#define DFLT_MSG_ENABLE (NETIF_MSG_DRV | NETIF_MSG_PROBE | NETIF_MSG_LINK | \
			 NETIF_MSG_TIMER | NETIF_MSG_IFDOWN | NETIF_MSG_IFUP |\
			 NETIF_MSG_RX_ERR | NETIF_MSG_TX_ERR)

#define EEPROM_MAGIC 0x38E2F10C

#define CH_DEVICE(devid, idx) \
	{ PCI_VENDOR_ID_CHELSIO, devid, PCI_ANY_ID, PCI_ANY_ID, 0, 0, idx }

static DEFINE_PCI_DEVICE_TABLE(cxgb3_pci_tbl) = {
	CH_DEVICE(0x20, 0),	/* PE9000 */
	CH_DEVICE(0x21, 1),	/* T302E */
	CH_DEVICE(0x22, 2),	/* T310E */
	CH_DEVICE(0x23, 3),	/* T320X */
	CH_DEVICE(0x24, 1),	/* T302X */
	CH_DEVICE(0x25, 3),	/* T320E */
	CH_DEVICE(0x26, 2),	/* T310X */
	CH_DEVICE(0x30, 2),	/* T3B10 */
	CH_DEVICE(0x31, 3),	/* T3B20 */
	CH_DEVICE(0x32, 1),	/* T3B02 */
	CH_DEVICE(0x35, 6),	/* T3C20-derived T3C10 */
	CH_DEVICE(0x36, 3),	/* S320E-CR */
	CH_DEVICE(0x37, 7),	/* N320E-G2 */
	{0,}
};

MODULE_DESCRIPTION(DRV_DESC);
MODULE_AUTHOR("Chelsio Communications");
MODULE_LICENSE("Dual BSD/GPL");
MODULE_VERSION(DRV_VERSION);
MODULE_DEVICE_TABLE(pci, cxgb3_pci_tbl);

static int dflt_msg_enable = DFLT_MSG_ENABLE;

module_param(dflt_msg_enable, int, 0644);
MODULE_PARM_DESC(dflt_msg_enable, "Chelsio T3 default message enable bitmap");

/*
 * The driver uses the best interrupt scheme available on a platform in the
 * order MSI-X, MSI, legacy pin interrupts.  This parameter determines which
 * of these schemes the driver may consider as follows:
 *
 * msi = 2: choose from among all three options
 * msi = 1: only consider MSI and pin interrupts
 * msi = 0: force pin interrupts
 */
static int msi = 2;

module_param(msi, int, 0644);
MODULE_PARM_DESC(msi, "whether to use MSI or MSI-X");

/*
 * The driver enables offload as a default.
 * To disable it, use ofld_disable = 1.
 */

static int ofld_disable = 0;

module_param(ofld_disable, int, 0644);
MODULE_PARM_DESC(ofld_disable, "whether to enable offload at init time or not");

/*
 * We have work elements that we need to cancel when an interface is taken
 * down.  Normally the work elements would be executed by keventd but that
 * can deadlock because of linkwatch.  If our close method takes the rtnl
 * lock and linkwatch is ahead of our work elements in keventd, linkwatch
 * will block keventd as it needs the rtnl lock, and we'll deadlock waiting
 * for our work to complete.  Get our own work queue to solve this.
 */
struct workqueue_struct *cxgb3_wq;

/**
 *	link_report - show link status and link speed/duplex
 *	@p: the port whose settings are to be reported
 *
 *	Shows the link status, speed, and duplex of a port.
 */
static void link_report(struct net_device *dev)
{
	if (!netif_carrier_ok(dev))
		printk(KERN_INFO "%s: link down\n", dev->name);
	else {
		const char *s = "10Mbps";
		const struct port_info *p = netdev_priv(dev);

		switch (p->link_config.speed) {
		case SPEED_10000:
			s = "10Gbps";
			break;
		case SPEED_1000:
			s = "1000Mbps";
			break;
		case SPEED_100:
			s = "100Mbps";
			break;
		}

		printk(KERN_INFO "%s: link up, %s, %s-duplex\n", dev->name, s,
		       p->link_config.duplex == DUPLEX_FULL ? "full" : "half");
	}
}

static void enable_tx_fifo_drain(struct adapter *adapter,
				 struct port_info *pi)
{
	t3_set_reg_field(adapter, A_XGM_TXFIFO_CFG + pi->mac.offset, 0,
			 F_ENDROPPKT);
	t3_write_reg(adapter, A_XGM_RX_CTRL + pi->mac.offset, 0);
	t3_write_reg(adapter, A_XGM_TX_CTRL + pi->mac.offset, F_TXEN);
	t3_write_reg(adapter, A_XGM_RX_CTRL + pi->mac.offset, F_RXEN);
}

static void disable_tx_fifo_drain(struct adapter *adapter,
				  struct port_info *pi)
{
	t3_set_reg_field(adapter, A_XGM_TXFIFO_CFG + pi->mac.offset,
			 F_ENDROPPKT, 0);
}

void t3_os_link_fault(struct adapter *adap, int port_id, int state)
{
	struct net_device *dev = adap->port[port_id];
	struct port_info *pi = netdev_priv(dev);

	if (state == netif_carrier_ok(dev))
		return;

	if (state) {
		struct cmac *mac = &pi->mac;

		netif_carrier_on(dev);

		disable_tx_fifo_drain(adap, pi);

		/* Clear local faults */
		t3_xgm_intr_disable(adap, pi->port_id);
		t3_read_reg(adap, A_XGM_INT_STATUS +
				    pi->mac.offset);
		t3_write_reg(adap,
			     A_XGM_INT_CAUSE + pi->mac.offset,
			     F_XGM_INT);

		t3_set_reg_field(adap,
				 A_XGM_INT_ENABLE +
				 pi->mac.offset,
				 F_XGM_INT, F_XGM_INT);
		t3_xgm_intr_enable(adap, pi->port_id);

		t3_mac_enable(mac, MAC_DIRECTION_TX);
	} else {
		netif_carrier_off(dev);

		/* Flush TX FIFO */
		enable_tx_fifo_drain(adap, pi);
	}
	link_report(dev);
}

/**
 *	t3_os_link_changed - handle link status changes
 *	@adapter: the adapter associated with the link change
 *	@port_id: the port index whose limk status has changed
 *	@link_stat: the new status of the link
 *	@speed: the new speed setting
 *	@duplex: the new duplex setting
 *	@pause: the new flow-control setting
 *
 *	This is the OS-dependent handler for link status changes.  The OS
 *	neutral handler takes care of most of the processing for these events,
 *	then calls this handler for any OS-specific processing.
 */
void t3_os_link_changed(struct adapter *adapter, int port_id, int link_stat,
			int speed, int duplex, int pause)
{
	struct net_device *dev = adapter->port[port_id];
	struct port_info *pi = netdev_priv(dev);
	struct cmac *mac = &pi->mac;

	/* Skip changes from disabled ports. */
	if (!netif_running(dev))
		return;

	if (link_stat != netif_carrier_ok(dev)) {
		if (link_stat) {
			disable_tx_fifo_drain(adapter, pi);

			t3_mac_enable(mac, MAC_DIRECTION_RX);

			/* Clear local faults */
			t3_xgm_intr_disable(adapter, pi->port_id);
			t3_read_reg(adapter, A_XGM_INT_STATUS +
				    pi->mac.offset);
			t3_write_reg(adapter,
				     A_XGM_INT_CAUSE + pi->mac.offset,
				     F_XGM_INT);

			t3_set_reg_field(adapter,
					 A_XGM_INT_ENABLE + pi->mac.offset,
					 F_XGM_INT, F_XGM_INT);
			t3_xgm_intr_enable(adapter, pi->port_id);

			netif_carrier_on(dev);
		} else {
			netif_carrier_off(dev);

			t3_xgm_intr_disable(adapter, pi->port_id);
			t3_read_reg(adapter, A_XGM_INT_STATUS + pi->mac.offset);
			t3_set_reg_field(adapter,
					 A_XGM_INT_ENABLE + pi->mac.offset,
					 F_XGM_INT, 0);

			if (is_10G(adapter))
				pi->phy.ops->power_down(&pi->phy, 1);

			t3_read_reg(adapter, A_XGM_INT_STATUS + pi->mac.offset);
			t3_mac_disable(mac, MAC_DIRECTION_RX);
			t3_link_start(&pi->phy, mac, &pi->link_config);

			/* Flush TX FIFO */
			enable_tx_fifo_drain(adapter, pi);
		}

		link_report(dev);
	}
}

/**
 *	t3_os_phymod_changed - handle PHY module changes
 *	@phy: the PHY reporting the module change
 *	@mod_type: new module type
 *
 *	This is the OS-dependent handler for PHY module changes.  It is
 *	invoked when a PHY module is removed or inserted for any OS-specific
 *	processing.
 */
void t3_os_phymod_changed(struct adapter *adap, int port_id)
{
	static const char *mod_str[] = {
		NULL, "SR", "LR", "LRM", "TWINAX", "TWINAX", "unknown"
	};

	const struct net_device *dev = adap->port[port_id];
	const struct port_info *pi = netdev_priv(dev);

	if (pi->phy.modtype == phy_modtype_none)
		printk(KERN_INFO "%s: PHY module unplugged\n", dev->name);
	else
		printk(KERN_INFO "%s: %s PHY module inserted\n", dev->name,
		       mod_str[pi->phy.modtype]);
}

static void cxgb_set_rxmode(struct net_device *dev)
{
	struct port_info *pi = netdev_priv(dev);

	t3_mac_set_rx_mode(&pi->mac, dev);
}

/**
 *	link_start - enable a port
 *	@dev: the device to enable
 *
 *	Performs the MAC and PHY actions needed to enable a port.
 */
static void link_start(struct net_device *dev)
{
	struct port_info *pi = netdev_priv(dev);
	struct cmac *mac = &pi->mac;

	t3_mac_reset(mac);
	t3_mac_set_num_ucast(mac, MAX_MAC_IDX);
	t3_mac_set_mtu(mac, dev->mtu);
	t3_mac_set_address(mac, LAN_MAC_IDX, dev->dev_addr);
	t3_mac_set_address(mac, SAN_MAC_IDX, pi->iscsic.mac_addr);
	t3_mac_set_rx_mode(mac, dev);
	t3_link_start(&pi->phy, mac, &pi->link_config);
	t3_mac_enable(mac, MAC_DIRECTION_RX | MAC_DIRECTION_TX);
}

static inline void cxgb_disable_msi(struct adapter *adapter)
{
	if (adapter->flags & USING_MSIX) {
		pci_disable_msix(adapter->pdev);
		adapter->flags &= ~USING_MSIX;
	} else if (adapter->flags & USING_MSI) {
		pci_disable_msi(adapter->pdev);
		adapter->flags &= ~USING_MSI;
	}
}

/*
 * Interrupt handler for asynchronous events used with MSI-X.
 */
static irqreturn_t t3_async_intr_handler(int irq, void *cookie)
{
	t3_slow_intr_handler(cookie);
	return IRQ_HANDLED;
}

/*
 * Name the MSI-X interrupts.
 */
static void name_msix_vecs(struct adapter *adap)
{
	int i, j, msi_idx = 1, n = sizeof(adap->msix_info[0].desc) - 1;

	snprintf(adap->msix_info[0].desc, n, "%s", adap->name);
	adap->msix_info[0].desc[n] = 0;

	for_each_port(adap, j) {
		struct net_device *d = adap->port[j];
		const struct port_info *pi = netdev_priv(d);

		for (i = 0; i < pi->nqsets; i++, msi_idx++) {
			snprintf(adap->msix_info[msi_idx].desc, n,
				 "%s-%d", d->name, pi->first_qset + i);
			adap->msix_info[msi_idx].desc[n] = 0;
		}
	}
}

static int request_msix_data_irqs(struct adapter *adap)
{
	int i, j, err, qidx = 0;

	for_each_port(adap, i) {
		int nqsets = adap2pinfo(adap, i)->nqsets;

		for (j = 0; j < nqsets; ++j) {
			err = request_irq(adap->msix_info[qidx + 1].vec,
					  t3_intr_handler(adap,
							  adap->sge.qs[qidx].
							  rspq.polling), 0,
					  adap->msix_info[qidx + 1].desc,
					  &adap->sge.qs[qidx]);
			if (err) {
				while (--qidx >= 0)
					free_irq(adap->msix_info[qidx + 1].vec,
						 &adap->sge.qs[qidx]);
				return err;
			}
			qidx++;
		}
	}
	return 0;
}

static void free_irq_resources(struct adapter *adapter)
{
	if (adapter->flags & USING_MSIX) {
		int i, n = 0;

		free_irq(adapter->msix_info[0].vec, adapter);
		for_each_port(adapter, i)
			n += adap2pinfo(adapter, i)->nqsets;

		for (i = 0; i < n; ++i)
			free_irq(adapter->msix_info[i + 1].vec,
				 &adapter->sge.qs[i]);
	} else
		free_irq(adapter->pdev->irq, adapter);
}

static int await_mgmt_replies(struct adapter *adap, unsigned long init_cnt,
			      unsigned long n)
{
	int attempts = 10;

	while (adap->sge.qs[0].rspq.offload_pkts < init_cnt + n) {
		if (!--attempts)
			return -ETIMEDOUT;
		msleep(10);
	}
	return 0;
}

static int init_tp_parity(struct adapter *adap)
{
	int i;
	struct sk_buff *skb;
	struct cpl_set_tcb_field *greq;
	unsigned long cnt = adap->sge.qs[0].rspq.offload_pkts;

	t3_tp_set_offload_mode(adap, 1);

	for (i = 0; i < 16; i++) {
		struct cpl_smt_write_req *req;

		skb = alloc_skb(sizeof(*req), GFP_KERNEL);
		if (!skb)
			skb = adap->nofail_skb;
		if (!skb)
			goto alloc_skb_fail;

		req = (struct cpl_smt_write_req *)__skb_put(skb, sizeof(*req));
		memset(req, 0, sizeof(*req));
		req->wr.wr_hi = htonl(V_WR_OP(FW_WROPCODE_FORWARD));
		OPCODE_TID(req) = htonl(MK_OPCODE_TID(CPL_SMT_WRITE_REQ, i));
		req->mtu_idx = NMTUS - 1;
		req->iff = i;
		t3_mgmt_tx(adap, skb);
		if (skb == adap->nofail_skb) {
			await_mgmt_replies(adap, cnt, i + 1);
			adap->nofail_skb = alloc_skb(sizeof(*greq), GFP_KERNEL);
			if (!adap->nofail_skb)
				goto alloc_skb_fail;
		}
	}

	for (i = 0; i < 2048; i++) {
		struct cpl_l2t_write_req *req;

		skb = alloc_skb(sizeof(*req), GFP_KERNEL);
		if (!skb)
			skb = adap->nofail_skb;
		if (!skb)
			goto alloc_skb_fail;

		req = (struct cpl_l2t_write_req *)__skb_put(skb, sizeof(*req));
		memset(req, 0, sizeof(*req));
		req->wr.wr_hi = htonl(V_WR_OP(FW_WROPCODE_FORWARD));
		OPCODE_TID(req) = htonl(MK_OPCODE_TID(CPL_L2T_WRITE_REQ, i));
		req->params = htonl(V_L2T_W_IDX(i));
		t3_mgmt_tx(adap, skb);
		if (skb == adap->nofail_skb) {
			await_mgmt_replies(adap, cnt, 16 + i + 1);
			adap->nofail_skb = alloc_skb(sizeof(*greq), GFP_KERNEL);
			if (!adap->nofail_skb)
				goto alloc_skb_fail;
		}
	}

	for (i = 0; i < 2048; i++) {
		struct cpl_rte_write_req *req;

		skb = alloc_skb(sizeof(*req), GFP_KERNEL);
		if (!skb)
			skb = adap->nofail_skb;
		if (!skb)
			goto alloc_skb_fail;

		req = (struct cpl_rte_write_req *)__skb_put(skb, sizeof(*req));
		memset(req, 0, sizeof(*req));
		req->wr.wr_hi = htonl(V_WR_OP(FW_WROPCODE_FORWARD));
		OPCODE_TID(req) = htonl(MK_OPCODE_TID(CPL_RTE_WRITE_REQ, i));
		req->l2t_idx = htonl(V_L2T_W_IDX(i));
		t3_mgmt_tx(adap, skb);
		if (skb == adap->nofail_skb) {
			await_mgmt_replies(adap, cnt, 16 + 2048 + i + 1);
			adap->nofail_skb = alloc_skb(sizeof(*greq), GFP_KERNEL);
			if (!adap->nofail_skb)
				goto alloc_skb_fail;
		}
	}

	skb = alloc_skb(sizeof(*greq), GFP_KERNEL);
	if (!skb)
		skb = adap->nofail_skb;
	if (!skb)
		goto alloc_skb_fail;

	greq = (struct cpl_set_tcb_field *)__skb_put(skb, sizeof(*greq));
	memset(greq, 0, sizeof(*greq));
	greq->wr.wr_hi = htonl(V_WR_OP(FW_WROPCODE_FORWARD));
	OPCODE_TID(greq) = htonl(MK_OPCODE_TID(CPL_SET_TCB_FIELD, 0));
	greq->mask = cpu_to_be64(1);
	t3_mgmt_tx(adap, skb);

	i = await_mgmt_replies(adap, cnt, 16 + 2048 + 2048 + 1);
	if (skb == adap->nofail_skb) {
		i = await_mgmt_replies(adap, cnt, 16 + 2048 + 2048 + 1);
		adap->nofail_skb = alloc_skb(sizeof(*greq), GFP_KERNEL);
	}

	t3_tp_set_offload_mode(adap, 0);
	return i;

alloc_skb_fail:
	t3_tp_set_offload_mode(adap, 0);
	return -ENOMEM;
}

/**
 *	setup_rss - configure RSS
 *	@adap: the adapter
 *
 *	Sets up RSS to distribute packets to multiple receive queues.  We
 *	configure the RSS CPU lookup table to distribute to the number of HW
 *	receive queues, and the response queue lookup table to narrow that
 *	down to the response queues actually configured for each port.
 *	We always configure the RSS mapping for two ports since the mapping
 *	table has plenty of entries.
 */
static void setup_rss(struct adapter *adap)
{
	int i;
	unsigned int nq0 = adap2pinfo(adap, 0)->nqsets;
	unsigned int nq1 = adap->port[1] ? adap2pinfo(adap, 1)->nqsets : 1;
	u8 cpus[SGE_QSETS + 1];
	u16 rspq_map[RSS_TABLE_SIZE];

	for (i = 0; i < SGE_QSETS; ++i)
		cpus[i] = i;
	cpus[SGE_QSETS] = 0xff;	/* terminator */

	for (i = 0; i < RSS_TABLE_SIZE / 2; ++i) {
		rspq_map[i] = i % nq0;
		rspq_map[i + RSS_TABLE_SIZE / 2] = (i % nq1) + nq0;
	}

	t3_config_rss(adap, F_RQFEEDBACKENABLE | F_TNLLKPEN | F_TNLMAPEN |
		      F_TNLPRTEN | F_TNL2TUPEN | F_TNL4TUPEN |
		      V_RRCPLCPUSIZE(6) | F_HASHTOEPLITZ, cpus, rspq_map);
}

static void ring_dbs(struct adapter *adap)
{
	int i, j;

	for (i = 0; i < SGE_QSETS; i++) {
		struct sge_qset *qs = &adap->sge.qs[i];

		if (qs->adap)
			for (j = 0; j < SGE_TXQ_PER_SET; j++)
				t3_write_reg(adap, A_SG_KDOORBELL, F_SELEGRCNTX | V_EGRCNTX(qs->txq[j].cntxt_id));
	}
}

static void init_napi(struct adapter *adap)
{
	int i;

	for (i = 0; i < SGE_QSETS; i++) {
		struct sge_qset *qs = &adap->sge.qs[i];

		if (qs->adap)
			netif_napi_add(qs->netdev, &qs->napi, qs->napi.poll,
				       64);
	}

	/*
	 * netif_napi_add() can be called only once per napi_struct because it
	 * adds each new napi_struct to a list.  Be careful not to call it a
	 * second time, e.g., during EEH recovery, by making a note of it.
	 */
	adap->flags |= NAPI_INIT;
}

/*
 * Wait until all NAPI handlers are descheduled.  This includes the handlers of
 * both netdevices representing interfaces and the dummy ones for the extra
 * queues.
 */
static void quiesce_rx(struct adapter *adap)
{
	int i;

	for (i = 0; i < SGE_QSETS; i++)
		if (adap->sge.qs[i].adap)
			napi_disable(&adap->sge.qs[i].napi);
}

static void enable_all_napi(struct adapter *adap)
{
	int i;
	for (i = 0; i < SGE_QSETS; i++)
		if (adap->sge.qs[i].adap)
			napi_enable(&adap->sge.qs[i].napi);
}

/**
 *	set_qset_lro - Turn a queue set's LRO capability on and off
 *	@dev: the device the qset is attached to
 *	@qset_idx: the queue set index
 *	@val: the LRO switch
 *
 *	Sets LRO on or off for a particular queue set.
 *	the device's features flag is updated to reflect the LRO
 *	capability when all queues belonging to the device are
 *	in the same state.
 */
static void set_qset_lro(struct net_device *dev, int qset_idx, int val)
{
	struct port_info *pi = netdev_priv(dev);
	struct adapter *adapter = pi->adapter;

	adapter->params.sge.qset[qset_idx].lro = !!val;
	adapter->sge.qs[qset_idx].lro_enabled = !!val;
}

/**
 *	setup_sge_qsets - configure SGE Tx/Rx/response queues
 *	@adap: the adapter
 *
 *	Determines how many sets of SGE queues to use and initializes them.
 *	We support multiple queue sets per port if we have MSI-X, otherwise
 *	just one queue set per port.
 */
static int setup_sge_qsets(struct adapter *adap)
{
	int i, j, err, irq_idx = 0, qset_idx = 0;
	unsigned int ntxq = SGE_TXQ_PER_SET;

	if (adap->params.rev > 0 && !(adap->flags & USING_MSI))
		irq_idx = -1;

	for_each_port(adap, i) {
		struct net_device *dev = adap->port[i];
		struct port_info *pi = netdev_priv(dev);

		pi->qs = &adap->sge.qs[pi->first_qset];
		for (j = 0; j < pi->nqsets; ++j, ++qset_idx) {
			set_qset_lro(dev, qset_idx, pi->rx_offload & T3_LRO);
			err = t3_sge_alloc_qset(adap, qset_idx, 1,
				(adap->flags & USING_MSIX) ? qset_idx + 1 :
							     irq_idx,
				&adap->params.sge.qset[qset_idx], ntxq, dev,
				netdev_get_tx_queue(dev, j));
			if (err) {
				t3_free_sge_resources(adap);
				return err;
			}
		}
	}

	return 0;
}

static ssize_t attr_show(struct device *d, char *buf,
			 ssize_t(*format) (struct net_device *, char *))
{
	ssize_t len;

	/* Synchronize with ioctls that may shut down the device */
	rtnl_lock();
	len = (*format) (to_net_dev(d), buf);
	rtnl_unlock();
	return len;
}

static ssize_t attr_store(struct device *d,
			  const char *buf, size_t len,
			  ssize_t(*set) (struct net_device *, unsigned int),
			  unsigned int min_val, unsigned int max_val)
{
	char *endp;
	ssize_t ret;
	unsigned int val;

	if (!capable(CAP_NET_ADMIN))
		return -EPERM;

	val = simple_strtoul(buf, &endp, 0);
	if (endp == buf || val < min_val || val > max_val)
		return -EINVAL;

	rtnl_lock();
	ret = (*set) (to_net_dev(d), val);
	if (!ret)
		ret = len;
	rtnl_unlock();
	return ret;
}

#define CXGB3_SHOW(name, val_expr) \
static ssize_t format_##name(struct net_device *dev, char *buf) \
{ \
	struct port_info *pi = netdev_priv(dev); \
	struct adapter *adap = pi->adapter; \
	return sprintf(buf, "%u\n", val_expr); \
} \
static ssize_t show_##name(struct device *d, struct device_attribute *attr, \
			   char *buf) \
{ \
	return attr_show(d, buf, format_##name); \
}

static ssize_t set_nfilters(struct net_device *dev, unsigned int val)
{
	struct port_info *pi = netdev_priv(dev);
	struct adapter *adap = pi->adapter;
	int min_tids = is_offload(adap) ? MC5_MIN_TIDS : 0;

	if (adap->flags & FULL_INIT_DONE)
		return -EBUSY;
	if (val && adap->params.rev == 0)
		return -EINVAL;
	if (val > t3_mc5_size(&adap->mc5) - adap->params.mc5.nservers -
	    min_tids)
		return -EINVAL;
	adap->params.mc5.nfilters = val;
	return 0;
}

static ssize_t store_nfilters(struct device *d, struct device_attribute *attr,
			      const char *buf, size_t len)
{
	return attr_store(d, buf, len, set_nfilters, 0, ~0);
}

static ssize_t set_nservers(struct net_device *dev, unsigned int val)
{
	struct port_info *pi = netdev_priv(dev);
	struct adapter *adap = pi->adapter;

	if (adap->flags & FULL_INIT_DONE)
		return -EBUSY;
	if (val > t3_mc5_size(&adap->mc5) - adap->params.mc5.nfilters -
	    MC5_MIN_TIDS)
		return -EINVAL;
	adap->params.mc5.nservers = val;
	return 0;
}

static ssize_t store_nservers(struct device *d, struct device_attribute *attr,
			      const char *buf, size_t len)
{
	return attr_store(d, buf, len, set_nservers, 0, ~0);
}

#define CXGB3_ATTR_R(name, val_expr) \
CXGB3_SHOW(name, val_expr) \
static DEVICE_ATTR(name, S_IRUGO, show_##name, NULL)

#define CXGB3_ATTR_RW(name, val_expr, store_method) \
CXGB3_SHOW(name, val_expr) \
static DEVICE_ATTR(name, S_IRUGO | S_IWUSR, show_##name, store_method)

CXGB3_ATTR_R(cam_size, t3_mc5_size(&adap->mc5));
CXGB3_ATTR_RW(nfilters, adap->params.mc5.nfilters, store_nfilters);
CXGB3_ATTR_RW(nservers, adap->params.mc5.nservers, store_nservers);

static struct attribute *cxgb3_attrs[] = {
	&dev_attr_cam_size.attr,
	&dev_attr_nfilters.attr,
	&dev_attr_nservers.attr,
	NULL
};

static struct attribute_group cxgb3_attr_group = {.attrs = cxgb3_attrs };

static ssize_t tm_attr_show(struct device *d,
			    char *buf, int sched)
{
	struct port_info *pi = netdev_priv(to_net_dev(d));
	struct adapter *adap = pi->adapter;
	unsigned int v, addr, bpt, cpt;
	ssize_t len;

	addr = A_TP_TX_MOD_Q1_Q0_RATE_LIMIT - sched / 2;
	rtnl_lock();
	t3_write_reg(adap, A_TP_TM_PIO_ADDR, addr);
	v = t3_read_reg(adap, A_TP_TM_PIO_DATA);
	if (sched & 1)
		v >>= 16;
	bpt = (v >> 8) & 0xff;
	cpt = v & 0xff;
	if (!cpt)
		len = sprintf(buf, "disabled\n");
	else {
		v = (adap->params.vpd.cclk * 1000) / cpt;
		len = sprintf(buf, "%u Kbps\n", (v * bpt) / 125);
	}
	rtnl_unlock();
	return len;
}

static ssize_t tm_attr_store(struct device *d,
			     const char *buf, size_t len, int sched)
{
	struct port_info *pi = netdev_priv(to_net_dev(d));
	struct adapter *adap = pi->adapter;
	unsigned int val;
	char *endp;
	ssize_t ret;

	if (!capable(CAP_NET_ADMIN))
		return -EPERM;

	val = simple_strtoul(buf, &endp, 0);
	if (endp == buf || val > 10000000)
		return -EINVAL;

	rtnl_lock();
	ret = t3_config_sched(adap, val, sched);
	if (!ret)
		ret = len;
	rtnl_unlock();
	return ret;
}

#define TM_ATTR(name, sched) \
static ssize_t show_##name(struct device *d, struct device_attribute *attr, \
			   char *buf) \
{ \
	return tm_attr_show(d, buf, sched); \
} \
static ssize_t store_##name(struct device *d, struct device_attribute *attr, \
			    const char *buf, size_t len) \
{ \
	return tm_attr_store(d, buf, len, sched); \
} \
static DEVICE_ATTR(name, S_IRUGO | S_IWUSR, show_##name, store_##name)

TM_ATTR(sched0, 0);
TM_ATTR(sched1, 1);
TM_ATTR(sched2, 2);
TM_ATTR(sched3, 3);
TM_ATTR(sched4, 4);
TM_ATTR(sched5, 5);
TM_ATTR(sched6, 6);
TM_ATTR(sched7, 7);

static struct attribute *offload_attrs[] = {
	&dev_attr_sched0.attr,
	&dev_attr_sched1.attr,
	&dev_attr_sched2.attr,
	&dev_attr_sched3.attr,
	&dev_attr_sched4.attr,
	&dev_attr_sched5.attr,
	&dev_attr_sched6.attr,
	&dev_attr_sched7.attr,
	NULL
};

static struct attribute_group offload_attr_group = {.attrs = offload_attrs };

/*
 * Sends an sk_buff to an offload queue driver
 * after dealing with any active network taps.
 */
static inline int offload_tx(struct t3cdev *tdev, struct sk_buff *skb)
{
	int ret;

	local_bh_disable();
	ret = t3_offload_tx(tdev, skb);
	local_bh_enable();
	return ret;
}

static int write_smt_entry(struct adapter *adapter, int idx)
{
	struct cpl_smt_write_req *req;
	struct port_info *pi = netdev_priv(adapter->port[idx]);
	struct sk_buff *skb = alloc_skb(sizeof(*req), GFP_KERNEL);

	if (!skb)
		return -ENOMEM;

	req = (struct cpl_smt_write_req *)__skb_put(skb, sizeof(*req));
	req->wr.wr_hi = htonl(V_WR_OP(FW_WROPCODE_FORWARD));
	OPCODE_TID(req) = htonl(MK_OPCODE_TID(CPL_SMT_WRITE_REQ, idx));
	req->mtu_idx = NMTUS - 1;	/* should be 0 but there's a T3 bug */
	req->iff = idx;
	memcpy(req->src_mac0, adapter->port[idx]->dev_addr, ETH_ALEN);
	memcpy(req->src_mac1, pi->iscsic.mac_addr, ETH_ALEN);
	skb->priority = 1;
	offload_tx(&adapter->tdev, skb);
	return 0;
}

static int init_smt(struct adapter *adapter)
{
	int i;

	for_each_port(adapter, i)
	    write_smt_entry(adapter, i);
	return 0;
}

static void init_port_mtus(struct adapter *adapter)
{
	unsigned int mtus = adapter->port[0]->mtu;

	if (adapter->port[1])
		mtus |= adapter->port[1]->mtu << 16;
	t3_write_reg(adapter, A_TP_MTU_PORT_TABLE, mtus);
}

static int send_pktsched_cmd(struct adapter *adap, int sched, int qidx, int lo,
			      int hi, int port)
{
	struct sk_buff *skb;
	struct mngt_pktsched_wr *req;
	int ret;

	skb = alloc_skb(sizeof(*req), GFP_KERNEL);
	if (!skb)
		skb = adap->nofail_skb;
	if (!skb)
		return -ENOMEM;

	req = (struct mngt_pktsched_wr *)skb_put(skb, sizeof(*req));
	req->wr_hi = htonl(V_WR_OP(FW_WROPCODE_MNGT));
	req->mngt_opcode = FW_MNGTOPCODE_PKTSCHED_SET;
	req->sched = sched;
	req->idx = qidx;
	req->min = lo;
	req->max = hi;
	req->binding = port;
	ret = t3_mgmt_tx(adap, skb);
	if (skb == adap->nofail_skb) {
		adap->nofail_skb = alloc_skb(sizeof(struct cpl_set_tcb_field),
					     GFP_KERNEL);
		if (!adap->nofail_skb)
			ret = -ENOMEM;
	}

	return ret;
}

static int bind_qsets(struct adapter *adap)
{
	int i, j, err = 0;

	for_each_port(adap, i) {
		const struct port_info *pi = adap2pinfo(adap, i);

		for (j = 0; j < pi->nqsets; ++j) {
			int ret = send_pktsched_cmd(adap, 1,
						    pi->first_qset + j, -1,
						    -1, i);
			if (ret)
				err = ret;
		}
	}

	return err;
}

#define FW_VERSION __stringify(FW_VERSION_MAJOR) "."			\
	__stringify(FW_VERSION_MINOR) "." __stringify(FW_VERSION_MICRO)
#define FW_FNAME "cxgb3/t3fw-" FW_VERSION ".bin"
#define TPSRAM_VERSION __stringify(TP_VERSION_MAJOR) "."		\
	__stringify(TP_VERSION_MINOR) "." __stringify(TP_VERSION_MICRO)
#define TPSRAM_NAME "cxgb3/t3%c_psram-" TPSRAM_VERSION ".bin"
#define AEL2005_OPT_EDC_NAME "cxgb3/ael2005_opt_edc.bin"
#define AEL2005_TWX_EDC_NAME "cxgb3/ael2005_twx_edc.bin"
#define AEL2020_TWX_EDC_NAME "cxgb3/ael2020_twx_edc.bin"
MODULE_FIRMWARE(FW_FNAME);
MODULE_FIRMWARE("cxgb3/t3b_psram-" TPSRAM_VERSION ".bin");
MODULE_FIRMWARE("cxgb3/t3c_psram-" TPSRAM_VERSION ".bin");
MODULE_FIRMWARE(AEL2005_OPT_EDC_NAME);
MODULE_FIRMWARE(AEL2005_TWX_EDC_NAME);
MODULE_FIRMWARE(AEL2020_TWX_EDC_NAME);

static inline const char *get_edc_fw_name(int edc_idx)
{
	const char *fw_name = NULL;

	switch (edc_idx) {
	case EDC_OPT_AEL2005:
		fw_name = AEL2005_OPT_EDC_NAME;
		break;
	case EDC_TWX_AEL2005:
		fw_name = AEL2005_TWX_EDC_NAME;
		break;
	case EDC_TWX_AEL2020:
		fw_name = AEL2020_TWX_EDC_NAME;
		break;
	}
	return fw_name;
}

int t3_get_edc_fw(struct cphy *phy, int edc_idx, int size)
{
	struct adapter *adapter = phy->adapter;
	const struct firmware *fw;
	char buf[64];
	u32 csum;
	const __be32 *p;
	u16 *cache = phy->phy_cache;
	int i, ret;

	snprintf(buf, sizeof(buf), get_edc_fw_name(edc_idx));

	ret = request_firmware(&fw, buf, &adapter->pdev->dev);
	if (ret < 0) {
		dev_err(&adapter->pdev->dev,
			"could not upgrade firmware: unable to load %s\n",
			buf);
		return ret;
	}

	/* check size, take checksum in account */
	if (fw->size > size + 4) {
		CH_ERR(adapter, "firmware image too large %u, expected %d\n",
		       (unsigned int)fw->size, size + 4);
		ret = -EINVAL;
	}

	/* compute checksum */
	p = (const __be32 *)fw->data;
	for (csum = 0, i = 0; i < fw->size / sizeof(csum); i++)
		csum += ntohl(p[i]);

	if (csum != 0xffffffff) {
		CH_ERR(adapter, "corrupted firmware image, checksum %u\n",
		       csum);
		ret = -EINVAL;
	}

	for (i = 0; i < size / 4 ; i++) {
		*cache++ = (be32_to_cpu(p[i]) & 0xffff0000) >> 16;
		*cache++ = be32_to_cpu(p[i]) & 0xffff;
	}

	release_firmware(fw);

	return ret;
}

static int upgrade_fw(struct adapter *adap)
{
	int ret;
	const struct firmware *fw;
	struct device *dev = &adap->pdev->dev;

	ret = request_firmware(&fw, FW_FNAME, dev);
	if (ret < 0) {
		dev_err(dev, "could not upgrade firmware: unable to load %s\n",
			FW_FNAME);
		return ret;
	}
	ret = t3_load_fw(adap, fw->data, fw->size);
	release_firmware(fw);

	if (ret == 0)
		dev_info(dev, "successful upgrade to firmware %d.%d.%d\n",
			 FW_VERSION_MAJOR, FW_VERSION_MINOR, FW_VERSION_MICRO);
	else
		dev_err(dev, "failed to upgrade to firmware %d.%d.%d\n",
			FW_VERSION_MAJOR, FW_VERSION_MINOR, FW_VERSION_MICRO);

	return ret;
}

static inline char t3rev2char(struct adapter *adapter)
{
	char rev = 0;

	switch(adapter->params.rev) {
	case T3_REV_B:
	case T3_REV_B2:
		rev = 'b';
		break;
	case T3_REV_C:
		rev = 'c';
		break;
	}
	return rev;
}

static int update_tpsram(struct adapter *adap)
{
	const struct firmware *tpsram;
	char buf[64];
	struct device *dev = &adap->pdev->dev;
	int ret;
	char rev;

	rev = t3rev2char(adap);
	if (!rev)
		return 0;

	snprintf(buf, sizeof(buf), TPSRAM_NAME, rev);

	ret = request_firmware(&tpsram, buf, dev);
	if (ret < 0) {
		dev_err(dev, "could not load TP SRAM: unable to load %s\n",
			buf);
		return ret;
	}

	ret = t3_check_tpsram(adap, tpsram->data, tpsram->size);
	if (ret)
		goto release_tpsram;

	ret = t3_set_proto_sram(adap, tpsram->data);
	if (ret == 0)
		dev_info(dev,
			 "successful update of protocol engine "
			 "to %d.%d.%d\n",
			 TP_VERSION_MAJOR, TP_VERSION_MINOR, TP_VERSION_MICRO);
	else
		dev_err(dev, "failed to update of protocol engine %d.%d.%d\n",
			TP_VERSION_MAJOR, TP_VERSION_MINOR, TP_VERSION_MICRO);
	if (ret)
		dev_err(dev, "loading protocol SRAM failed\n");

release_tpsram:
	release_firmware(tpsram);

	return ret;
}

/**
 *	cxgb_up - enable the adapter
 *	@adapter: adapter being enabled
 *
 *	Called when the first port is enabled, this function performs the
 *	actions necessary to make an adapter operational, such as completing
 *	the initialization of HW modules, and enabling interrupts.
 *
 *	Must be called with the rtnl lock held.
 */
static int cxgb_up(struct adapter *adap)
{
	int err;

	if (!(adap->flags & FULL_INIT_DONE)) {
		err = t3_check_fw_version(adap);
		if (err == -EINVAL) {
			err = upgrade_fw(adap);
			CH_WARN(adap, "FW upgrade to %d.%d.%d %s\n",
				FW_VERSION_MAJOR, FW_VERSION_MINOR,
				FW_VERSION_MICRO, err ? "failed" : "succeeded");
		}

		err = t3_check_tpsram_version(adap);
		if (err == -EINVAL) {
			err = update_tpsram(adap);
			CH_WARN(adap, "TP upgrade to %d.%d.%d %s\n",
				TP_VERSION_MAJOR, TP_VERSION_MINOR,
				TP_VERSION_MICRO, err ? "failed" : "succeeded");
		}

		/*
		 * Clear interrupts now to catch errors if t3_init_hw fails.
		 * We clear them again later as initialization may trigger
		 * conditions that can interrupt.
		 */
		t3_intr_clear(adap);

		err = t3_init_hw(adap, 0);
		if (err)
			goto out;

		t3_set_reg_field(adap, A_TP_PARA_REG5, 0, F_RXDDPOFFINIT);
		t3_write_reg(adap, A_ULPRX_TDDP_PSZ, V_HPZ0(PAGE_SHIFT - 12));

		err = setup_sge_qsets(adap);
		if (err)
			goto out;

		setup_rss(adap);
		if (!(adap->flags & NAPI_INIT))
			init_napi(adap);

		t3_start_sge_timers(adap);
		adap->flags |= FULL_INIT_DONE;
	}

	t3_intr_clear(adap);

	if (adap->flags & USING_MSIX) {
		name_msix_vecs(adap);
		err = request_irq(adap->msix_info[0].vec,
				  t3_async_intr_handler, 0,
				  adap->msix_info[0].desc, adap);
		if (err)
			goto irq_err;

		err = request_msix_data_irqs(adap);
		if (err) {
			free_irq(adap->msix_info[0].vec, adap);
			goto irq_err;
		}
	} else if ((err = request_irq(adap->pdev->irq,
				      t3_intr_handler(adap,
						      adap->sge.qs[0].rspq.
						      polling),
				      (adap->flags & USING_MSI) ?
				       0 : IRQF_SHARED,
				      adap->name, adap)))
		goto irq_err;

	enable_all_napi(adap);
	t3_sge_start(adap);
	t3_intr_enable(adap);

	if (adap->params.rev >= T3_REV_C && !(adap->flags & TP_PARITY_INIT) &&
	    is_offload(adap) && init_tp_parity(adap) == 0)
		adap->flags |= TP_PARITY_INIT;

	if (adap->flags & TP_PARITY_INIT) {
		t3_write_reg(adap, A_TP_INT_CAUSE,
			     F_CMCACHEPERR | F_ARPLUTPERR);
		t3_write_reg(adap, A_TP_INT_ENABLE, 0x7fbfffff);
	}

	if (!(adap->flags & QUEUES_BOUND)) {
		int ret = bind_qsets(adap);

		if (ret < 0) {
			CH_ERR(adap, "failed to bind qsets, err %d\n", ret);
			t3_intr_disable(adap);
			free_irq_resources(adap);
			err = ret;
			goto out;
		}
		adap->flags |= QUEUES_BOUND;
	}

out:
	return err;
irq_err:
	CH_ERR(adap, "request_irq failed, err %d\n", err);
	goto out;
}

/*
 * Release resources when all the ports and offloading have been stopped.
 */
static void cxgb_down(struct adapter *adapter, int on_wq)
{
	t3_sge_stop(adapter);
	spin_lock_irq(&adapter->work_lock);	/* sync with PHY intr task */
	t3_intr_disable(adapter);
	spin_unlock_irq(&adapter->work_lock);

	free_irq_resources(adapter);
	quiesce_rx(adapter);
	t3_sge_stop(adapter);
	if (!on_wq)
		flush_workqueue(cxgb3_wq);/* wait for external IRQ handler */
}

static void schedule_chk_task(struct adapter *adap)
{
	unsigned int timeo;

	timeo = adap->params.linkpoll_period ?
	    (HZ * adap->params.linkpoll_period) / 10 :
	    adap->params.stats_update_period * HZ;
	if (timeo)
		queue_delayed_work(cxgb3_wq, &adap->adap_check_task, timeo);
}

static int offload_open(struct net_device *dev)
{
	struct port_info *pi = netdev_priv(dev);
	struct adapter *adapter = pi->adapter;
	struct t3cdev *tdev = dev2t3cdev(dev);
	int adap_up = adapter->open_device_map & PORT_MASK;
	int err;

	if (test_and_set_bit(OFFLOAD_DEVMAP_BIT, &adapter->open_device_map))
		return 0;

	if (!adap_up && (err = cxgb_up(adapter)) < 0)
		goto out;

	t3_tp_set_offload_mode(adapter, 1);
	tdev->lldev = adapter->port[0];
	err = cxgb3_offload_activate(adapter);
	if (err)
		goto out;

	init_port_mtus(adapter);
	t3_load_mtus(adapter, adapter->params.mtus, adapter->params.a_wnd,
		     adapter->params.b_wnd,
		     adapter->params.rev == 0 ?
		     adapter->port[0]->mtu : 0xffff);
	init_smt(adapter);

	if (sysfs_create_group(&tdev->lldev->dev.kobj, &offload_attr_group))
		dev_dbg(&dev->dev, "cannot create sysfs group\n");

	/* Call back all registered clients */
	cxgb3_add_clients(tdev);

out:
	/* restore them in case the offload module has changed them */
	if (err) {
		t3_tp_set_offload_mode(adapter, 0);
		clear_bit(OFFLOAD_DEVMAP_BIT, &adapter->open_device_map);
		cxgb3_set_dummy_ops(tdev);
	}
	return err;
}

static int offload_close(struct t3cdev *tdev)
{
	struct adapter *adapter = tdev2adap(tdev);
	struct t3c_data *td = T3C_DATA(tdev);

	if (!test_bit(OFFLOAD_DEVMAP_BIT, &adapter->open_device_map))
		return 0;

	/* Call back all registered clients */
	cxgb3_remove_clients(tdev);

	sysfs_remove_group(&tdev->lldev->dev.kobj, &offload_attr_group);

	/* Flush work scheduled while releasing TIDs */
	flush_work_sync(&td->tid_release_task);

	tdev->lldev = NULL;
	cxgb3_set_dummy_ops(tdev);
	t3_tp_set_offload_mode(adapter, 0);
	clear_bit(OFFLOAD_DEVMAP_BIT, &adapter->open_device_map);

	if (!adapter->open_device_map)
		cxgb_down(adapter, 0);

	cxgb3_offload_deactivate(adapter);
	return 0;
}

static int cxgb_open(struct net_device *dev)
{
	struct port_info *pi = netdev_priv(dev);
	struct adapter *adapter = pi->adapter;
	int other_ports = adapter->open_device_map & PORT_MASK;
	int err;

	if (!adapter->open_device_map && (err = cxgb_up(adapter)) < 0)
		return err;

	set_bit(pi->port_id, &adapter->open_device_map);
	if (is_offload(adapter) && !ofld_disable) {
		err = offload_open(dev);
		if (err)
			printk(KERN_WARNING
			       "Could not initialize offload capabilities\n");
	}

	netif_set_real_num_tx_queues(dev, pi->nqsets);
	err = netif_set_real_num_rx_queues(dev, pi->nqsets);
	if (err)
		return err;
	link_start(dev);
	t3_port_intr_enable(adapter, pi->port_id);
	netif_tx_start_all_queues(dev);
	if (!other_ports)
		schedule_chk_task(adapter);

	cxgb3_event_notify(&adapter->tdev, OFFLOAD_PORT_UP, pi->port_id);
	return 0;
}

static int __cxgb_close(struct net_device *dev, int on_wq)
{
	struct port_info *pi = netdev_priv(dev);
	struct adapter *adapter = pi->adapter;

	
	if (!adapter->open_device_map)
		return 0;

	/* Stop link fault interrupts */
	t3_xgm_intr_disable(adapter, pi->port_id);
	t3_read_reg(adapter, A_XGM_INT_STATUS + pi->mac.offset);

	t3_port_intr_disable(adapter, pi->port_id);
	netif_tx_stop_all_queues(dev);
	pi->phy.ops->power_down(&pi->phy, 1);
	netif_carrier_off(dev);
	t3_mac_disable(&pi->mac, MAC_DIRECTION_TX | MAC_DIRECTION_RX);

	spin_lock_irq(&adapter->work_lock);	/* sync with update task */
	clear_bit(pi->port_id, &adapter->open_device_map);
	spin_unlock_irq(&adapter->work_lock);

	if (!(adapter->open_device_map & PORT_MASK))
		cancel_delayed_work_sync(&adapter->adap_check_task);

	if (!adapter->open_device_map)
		cxgb_down(adapter, on_wq);

	cxgb3_event_notify(&adapter->tdev, OFFLOAD_PORT_DOWN, pi->port_id);
	return 0;
}

static int cxgb_close(struct net_device *dev)
{
	return __cxgb_close(dev, 0);
}

static struct net_device_stats *cxgb_get_stats(struct net_device *dev)
{
	struct port_info *pi = netdev_priv(dev);
	struct adapter *adapter = pi->adapter;
	struct net_device_stats *ns = &pi->netstats;
	const struct mac_stats *pstats;

	spin_lock(&adapter->stats_lock);
	pstats = t3_mac_update_stats(&pi->mac);
	spin_unlock(&adapter->stats_lock);

	ns->tx_bytes = pstats->tx_octets;
	ns->tx_packets = pstats->tx_frames;
	ns->rx_bytes = pstats->rx_octets;
	ns->rx_packets = pstats->rx_frames;
	ns->multicast = pstats->rx_mcast_frames;

	ns->tx_errors = pstats->tx_underrun;
	ns->rx_errors = pstats->rx_symbol_errs + pstats->rx_fcs_errs +
	    pstats->rx_too_long + pstats->rx_jabber + pstats->rx_short +
	    pstats->rx_fifo_ovfl;

	/* detailed rx_errors */
	ns->rx_length_errors = pstats->rx_jabber + pstats->rx_too_long;
	ns->rx_over_errors = 0;
	ns->rx_crc_errors = pstats->rx_fcs_errs;
	ns->rx_frame_errors = pstats->rx_symbol_errs;
	ns->rx_fifo_errors = pstats->rx_fifo_ovfl;
	ns->rx_missed_errors = pstats->rx_cong_drops;

	/* detailed tx_errors */
	ns->tx_aborted_errors = 0;
	ns->tx_carrier_errors = 0;
	ns->tx_fifo_errors = pstats->tx_underrun;
	ns->tx_heartbeat_errors = 0;
	ns->tx_window_errors = 0;
	return ns;
}

static u32 get_msglevel(struct net_device *dev)
{
	struct port_info *pi = netdev_priv(dev);
	struct adapter *adapter = pi->adapter;

	return adapter->msg_enable;
}

static void set_msglevel(struct net_device *dev, u32 val)
{
	struct port_info *pi = netdev_priv(dev);
	struct adapter *adapter = pi->adapter;

	adapter->msg_enable = val;
}

static char stats_strings[][ETH_GSTRING_LEN] = {
	"TxOctetsOK         ",
	"TxFramesOK         ",
	"TxMulticastFramesOK",
	"TxBroadcastFramesOK",
	"TxPauseFrames      ",
	"TxUnderrun         ",
	"TxExtUnderrun      ",

	"TxFrames64         ",
	"TxFrames65To127    ",
	"TxFrames128To255   ",
	"TxFrames256To511   ",
	"TxFrames512To1023  ",
	"TxFrames1024To1518 ",
	"TxFrames1519ToMax  ",

	"RxOctetsOK         ",
	"RxFramesOK         ",
	"RxMulticastFramesOK",
	"RxBroadcastFramesOK",
	"RxPauseFrames      ",
	"RxFCSErrors        ",
	"RxSymbolErrors     ",
	"RxShortErrors      ",
	"RxJabberErrors     ",
	"RxLengthErrors     ",
	"RxFIFOoverflow     ",

	"RxFrames64         ",
	"RxFrames65To127    ",
	"RxFrames128To255   ",
	"RxFrames256To511   ",
	"RxFrames512To1023  ",
	"RxFrames1024To1518 ",
	"RxFrames1519ToMax  ",

	"PhyFIFOErrors      ",
	"TSO                ",
	"VLANextractions    ",
	"VLANinsertions     ",
	"TxCsumOffload      ",
	"RxCsumGood         ",
	"LroAggregated      ",
	"LroFlushed         ",
	"LroNoDesc          ",
	"RxDrops            ",

	"CheckTXEnToggled   ",
	"CheckResets        ",

	"LinkFaults         ",
};

static int get_sset_count(struct net_device *dev, int sset)
{
	switch (sset) {
	case ETH_SS_STATS:
		return ARRAY_SIZE(stats_strings);
	default:
		return -EOPNOTSUPP;
	}
}

#define T3_REGMAP_SIZE (3 * 1024)

static int get_regs_len(struct net_device *dev)
{
	return T3_REGMAP_SIZE;
}

static int get_eeprom_len(struct net_device *dev)
{
	return EEPROMSIZE;
}

static void get_drvinfo(struct net_device *dev, struct ethtool_drvinfo *info)
{
	struct port_info *pi = netdev_priv(dev);
	struct adapter *adapter = pi->adapter;
	u32 fw_vers = 0;
	u32 tp_vers = 0;

	spin_lock(&adapter->stats_lock);
	t3_get_fw_version(adapter, &fw_vers);
	t3_get_tp_version(adapter, &tp_vers);
	spin_unlock(&adapter->stats_lock);

	strcpy(info->driver, DRV_NAME);
	strcpy(info->version, DRV_VERSION);
	strcpy(info->bus_info, pci_name(adapter->pdev));
	if (!fw_vers)
		strcpy(info->fw_version, "N/A");
	else {
		snprintf(info->fw_version, sizeof(info->fw_version),
			 "%s %u.%u.%u TP %u.%u.%u",
			 G_FW_VERSION_TYPE(fw_vers) ? "T" : "N",
			 G_FW_VERSION_MAJOR(fw_vers),
			 G_FW_VERSION_MINOR(fw_vers),
			 G_FW_VERSION_MICRO(fw_vers),
			 G_TP_VERSION_MAJOR(tp_vers),
			 G_TP_VERSION_MINOR(tp_vers),
			 G_TP_VERSION_MICRO(tp_vers));
	}
}

static void get_strings(struct net_device *dev, u32 stringset, u8 * data)
{
	if (stringset == ETH_SS_STATS)
		memcpy(data, stats_strings, sizeof(stats_strings));
}

static unsigned long collect_sge_port_stats(struct adapter *adapter,
					    struct port_info *p, int idx)
{
	int i;
	unsigned long tot = 0;

	for (i = p->first_qset; i < p->first_qset + p->nqsets; ++i)
		tot += adapter->sge.qs[i].port_stats[idx];
	return tot;
}

static void get_stats(struct net_device *dev, struct ethtool_stats *stats,
		      u64 *data)
{
	struct port_info *pi = netdev_priv(dev);
	struct adapter *adapter = pi->adapter;
	const struct mac_stats *s;

	spin_lock(&adapter->stats_lock);
	s = t3_mac_update_stats(&pi->mac);
	spin_unlock(&adapter->stats_lock);

	*data++ = s->tx_octets;
	*data++ = s->tx_frames;
	*data++ = s->tx_mcast_frames;
	*data++ = s->tx_bcast_frames;
	*data++ = s->tx_pause;
	*data++ = s->tx_underrun;
	*data++ = s->tx_fifo_urun;

	*data++ = s->tx_frames_64;
	*data++ = s->tx_frames_65_127;
	*data++ = s->tx_frames_128_255;
	*data++ = s->tx_frames_256_511;
	*data++ = s->tx_frames_512_1023;
	*data++ = s->tx_frames_1024_1518;
	*data++ = s->tx_frames_1519_max;

	*data++ = s->rx_octets;
	*data++ = s->rx_frames;
	*data++ = s->rx_mcast_frames;
	*data++ = s->rx_bcast_frames;
	*data++ = s->rx_pause;
	*data++ = s->rx_fcs_errs;
	*data++ = s->rx_symbol_errs;
	*data++ = s->rx_short;
	*data++ = s->rx_jabber;
	*data++ = s->rx_too_long;
	*data++ = s->rx_fifo_ovfl;

	*data++ = s->rx_frames_64;
	*data++ = s->rx_frames_65_127;
	*data++ = s->rx_frames_128_255;
	*data++ = s->rx_frames_256_511;
	*data++ = s->rx_frames_512_1023;
	*data++ = s->rx_frames_1024_1518;
	*data++ = s->rx_frames_1519_max;

	*data++ = pi->phy.fifo_errors;

	*data++ = collect_sge_port_stats(adapter, pi, SGE_PSTAT_TSO);
	*data++ = collect_sge_port_stats(adapter, pi, SGE_PSTAT_VLANEX);
	*data++ = collect_sge_port_stats(adapter, pi, SGE_PSTAT_VLANINS);
	*data++ = collect_sge_port_stats(adapter, pi, SGE_PSTAT_TX_CSUM);
	*data++ = collect_sge_port_stats(adapter, pi, SGE_PSTAT_RX_CSUM_GOOD);
	*data++ = 0;
	*data++ = 0;
	*data++ = 0;
	*data++ = s->rx_cong_drops;

	*data++ = s->num_toggled;
	*data++ = s->num_resets;

	*data++ = s->link_faults;
}

static inline void reg_block_dump(struct adapter *ap, void *buf,
				  unsigned int start, unsigned int end)
{
	u32 *p = buf + start;

	for (; start <= end; start += sizeof(u32))
		*p++ = t3_read_reg(ap, start);
}

static void get_regs(struct net_device *dev, struct ethtool_regs *regs,
		     void *buf)
{
	struct port_info *pi = netdev_priv(dev);
	struct adapter *ap = pi->adapter;

	/*
	 * Version scheme:
	 * bits 0..9: chip version
	 * bits 10..15: chip revision
	 * bit 31: set for PCIe cards
	 */
	regs->version = 3 | (ap->params.rev << 10) | (is_pcie(ap) << 31);

	/*
	 * We skip the MAC statistics registers because they are clear-on-read.
	 * Also reading multi-register stats would need to synchronize with the
	 * periodic mac stats accumulation.  Hard to justify the complexity.
	 */
	memset(buf, 0, T3_REGMAP_SIZE);
	reg_block_dump(ap, buf, 0, A_SG_RSPQ_CREDIT_RETURN);
	reg_block_dump(ap, buf, A_SG_HI_DRB_HI_THRSH, A_ULPRX_PBL_ULIMIT);
	reg_block_dump(ap, buf, A_ULPTX_CONFIG, A_MPS_INT_CAUSE);
	reg_block_dump(ap, buf, A_CPL_SWITCH_CNTRL, A_CPL_MAP_TBL_DATA);
	reg_block_dump(ap, buf, A_SMB_GLOBAL_TIME_CFG, A_XGM_SERDES_STAT3);
	reg_block_dump(ap, buf, A_XGM_SERDES_STATUS0,
		       XGM_REG(A_XGM_SERDES_STAT3, 1));
	reg_block_dump(ap, buf, XGM_REG(A_XGM_SERDES_STATUS0, 1),
		       XGM_REG(A_XGM_RX_SPI4_SOP_EOP_CNT, 1));
}

static int restart_autoneg(struct net_device *dev)
{
	struct port_info *p = netdev_priv(dev);

	if (!netif_running(dev))
		return -EAGAIN;
	if (p->link_config.autoneg != AUTONEG_ENABLE)
		return -EINVAL;
	p->phy.ops->autoneg_restart(&p->phy);
	return 0;
}

static int cxgb3_phys_id(struct net_device *dev, u32 data)
{
	struct port_info *pi = netdev_priv(dev);
	struct adapter *adapter = pi->adapter;
	int i;

	if (data == 0)
		data = 2;

	for (i = 0; i < data * 2; i++) {
		t3_set_reg_field(adapter, A_T3DBG_GPIO_EN, F_GPIO0_OUT_VAL,
				 (i & 1) ? F_GPIO0_OUT_VAL : 0);
		if (msleep_interruptible(500))
			break;
	}
	t3_set_reg_field(adapter, A_T3DBG_GPIO_EN, F_GPIO0_OUT_VAL,
			 F_GPIO0_OUT_VAL);
	return 0;
}

static int get_settings(struct net_device *dev, struct ethtool_cmd *cmd)
{
	struct port_info *p = netdev_priv(dev);

	cmd->supported = p->link_config.supported;
	cmd->advertising = p->link_config.advertising;

	if (netif_carrier_ok(dev)) {
		cmd->speed = p->link_config.speed;
		cmd->duplex = p->link_config.duplex;
	} else {
		cmd->speed = -1;
		cmd->duplex = -1;
	}

	cmd->port = (cmd->supported & SUPPORTED_TP) ? PORT_TP : PORT_FIBRE;
	cmd->phy_address = p->phy.mdio.prtad;
	cmd->transceiver = XCVR_EXTERNAL;
	cmd->autoneg = p->link_config.autoneg;
	cmd->maxtxpkt = 0;
	cmd->maxrxpkt = 0;
	return 0;
}

static int speed_duplex_to_caps(int speed, int duplex)
{
	int cap = 0;

	switch (speed) {
	case SPEED_10:
		if (duplex == DUPLEX_FULL)
			cap = SUPPORTED_10baseT_Full;
		else
			cap = SUPPORTED_10baseT_Half;
		break;
	case SPEED_100:
		if (duplex == DUPLEX_FULL)
			cap = SUPPORTED_100baseT_Full;
		else
			cap = SUPPORTED_100baseT_Half;
		break;
	case SPEED_1000:
		if (duplex == DUPLEX_FULL)
			cap = SUPPORTED_1000baseT_Full;
		else
			cap = SUPPORTED_1000baseT_Half;
		break;
	case SPEED_10000:
		if (duplex == DUPLEX_FULL)
			cap = SUPPORTED_10000baseT_Full;
	}
	return cap;
}

#define ADVERTISED_MASK (ADVERTISED_10baseT_Half | ADVERTISED_10baseT_Full | \
		      ADVERTISED_100baseT_Half | ADVERTISED_100baseT_Full | \
		      ADVERTISED_1000baseT_Half | ADVERTISED_1000baseT_Full | \
		      ADVERTISED_10000baseT_Full)

static int set_settings(struct net_device *dev, struct ethtool_cmd *cmd)
{
	struct port_info *p = netdev_priv(dev);
	struct link_config *lc = &p->link_config;

	if (!(lc->supported & SUPPORTED_Autoneg)) {
		/*
		 * PHY offers a single speed/duplex.  See if that's what's
		 * being requested.
		 */
		if (cmd->autoneg == AUTONEG_DISABLE) {
			int cap = speed_duplex_to_caps(cmd->speed, cmd->duplex);
			if (lc->supported & cap)
				return 0;
		}
		return -EINVAL;
	}

	if (cmd->autoneg == AUTONEG_DISABLE) {
		int cap = speed_duplex_to_caps(cmd->speed, cmd->duplex);

		if (!(lc->supported & cap) || cmd->speed == SPEED_1000)
			return -EINVAL;
		lc->requested_speed = cmd->speed;
		lc->requested_duplex = cmd->duplex;
		lc->advertising = 0;
	} else {
		cmd->advertising &= ADVERTISED_MASK;
		cmd->advertising &= lc->supported;
		if (!cmd->advertising)
			return -EINVAL;
		lc->requested_speed = SPEED_INVALID;
		lc->requested_duplex = DUPLEX_INVALID;
		lc->advertising = cmd->advertising | ADVERTISED_Autoneg;
	}
	lc->autoneg = cmd->autoneg;
	if (netif_running(dev))
		t3_link_start(&p->phy, &p->mac, lc);
	return 0;
}

static void get_pauseparam(struct net_device *dev,
			   struct ethtool_pauseparam *epause)
{
	struct port_info *p = netdev_priv(dev);

	epause->autoneg = (p->link_config.requested_fc & PAUSE_AUTONEG) != 0;
	epause->rx_pause = (p->link_config.fc & PAUSE_RX) != 0;
	epause->tx_pause = (p->link_config.fc & PAUSE_TX) != 0;
}

static int set_pauseparam(struct net_device *dev,
			  struct ethtool_pauseparam *epause)
{
	struct port_info *p = netdev_priv(dev);
	struct link_config *lc = &p->link_config;

	if (epause->autoneg == AUTONEG_DISABLE)
		lc->requested_fc = 0;
	else if (lc->supported & SUPPORTED_Autoneg)
		lc->requested_fc = PAUSE_AUTONEG;
	else
		return -EINVAL;

	if (epause->rx_pause)
		lc->requested_fc |= PAUSE_RX;
	if (epause->tx_pause)
		lc->requested_fc |= PAUSE_TX;
	if (lc->autoneg == AUTONEG_ENABLE) {
		if (netif_running(dev))
			t3_link_start(&p->phy, &p->mac, lc);
	} else {
		lc->fc = lc->requested_fc & (PAUSE_RX | PAUSE_TX);
		if (netif_running(dev))
			t3_mac_set_speed_duplex_fc(&p->mac, -1, -1, lc->fc);
	}
	return 0;
}

static u32 get_rx_csum(struct net_device *dev)
{
	struct port_info *p = netdev_priv(dev);

	return p->rx_offload & T3_RX_CSUM;
}

static int set_rx_csum(struct net_device *dev, u32 data)
{
	struct port_info *p = netdev_priv(dev);

	if (data) {
		p->rx_offload |= T3_RX_CSUM;
	} else {
		int i;

		p->rx_offload &= ~(T3_RX_CSUM | T3_LRO);
		for (i = p->first_qset; i < p->first_qset + p->nqsets; i++)
			set_qset_lro(dev, i, 0);
	}
	return 0;
}

static void get_sge_param(struct net_device *dev, struct ethtool_ringparam *e)
{
	struct port_info *pi = netdev_priv(dev);
	struct adapter *adapter = pi->adapter;
	const struct qset_params *q = &adapter->params.sge.qset[pi->first_qset];

	e->rx_max_pending = MAX_RX_BUFFERS;
	e->rx_mini_max_pending = 0;
	e->rx_jumbo_max_pending = MAX_RX_JUMBO_BUFFERS;
	e->tx_max_pending = MAX_TXQ_ENTRIES;

	e->rx_pending = q->fl_size;
	e->rx_mini_pending = q->rspq_size;
	e->rx_jumbo_pending = q->jumbo_size;
	e->tx_pending = q->txq_size[0];
}

static int set_sge_param(struct net_device *dev, struct ethtool_ringparam *e)
{
	struct port_info *pi = netdev_priv(dev);
	struct adapter *adapter = pi->adapter;
	struct qset_params *q;
	int i;

	if (e->rx_pending > MAX_RX_BUFFERS ||
	    e->rx_jumbo_pending > MAX_RX_JUMBO_BUFFERS ||
	    e->tx_pending > MAX_TXQ_ENTRIES ||
	    e->rx_mini_pending > MAX_RSPQ_ENTRIES ||
	    e->rx_mini_pending < MIN_RSPQ_ENTRIES ||
	    e->rx_pending < MIN_FL_ENTRIES ||
	    e->rx_jumbo_pending < MIN_FL_ENTRIES ||
	    e->tx_pending < adapter->params.nports * MIN_TXQ_ENTRIES)
		return -EINVAL;

	if (adapter->flags & FULL_INIT_DONE)
		return -EBUSY;

	q = &adapter->params.sge.qset[pi->first_qset];
	for (i = 0; i < pi->nqsets; ++i, ++q) {
		q->rspq_size = e->rx_mini_pending;
		q->fl_size = e->rx_pending;
		q->jumbo_size = e->rx_jumbo_pending;
		q->txq_size[0] = e->tx_pending;
		q->txq_size[1] = e->tx_pending;
		q->txq_size[2] = e->tx_pending;
	}
	return 0;
}

static int set_coalesce(struct net_device *dev, struct ethtool_coalesce *c)
{
	struct port_info *pi = netdev_priv(dev);
	struct adapter *adapter = pi->adapter;
	struct qset_params *qsp = &adapter->params.sge.qset[0];
	struct sge_qset *qs = &adapter->sge.qs[0];

	if (c->rx_coalesce_usecs * 10 > M_NEWTIMER)
		return -EINVAL;

	qsp->coalesce_usecs = c->rx_coalesce_usecs;
	t3_update_qset_coalesce(qs, qsp);
	return 0;
}

static int get_coalesce(struct net_device *dev, struct ethtool_coalesce *c)
{
	struct port_info *pi = netdev_priv(dev);
	struct adapter *adapter = pi->adapter;
	struct qset_params *q = adapter->params.sge.qset;

	c->rx_coalesce_usecs = q->coalesce_usecs;
	return 0;
}

static int get_eeprom(struct net_device *dev, struct ethtool_eeprom *e,
		      u8 * data)
{
	struct port_info *pi = netdev_priv(dev);
	struct adapter *adapter = pi->adapter;
	int i, err = 0;

	u8 *buf = kmalloc(EEPROMSIZE, GFP_KERNEL);
	if (!buf)
		return -ENOMEM;

	e->magic = EEPROM_MAGIC;
	for (i = e->offset & ~3; !err && i < e->offset + e->len; i += 4)
		err = t3_seeprom_read(adapter, i, (__le32 *) & buf[i]);

	if (!err)
		memcpy(data, buf + e->offset, e->len);
	kfree(buf);
	return err;
}

static int set_eeprom(struct net_device *dev, struct ethtool_eeprom *eeprom,
		      u8 * data)
{
	struct port_info *pi = netdev_priv(dev);
	struct adapter *adapter = pi->adapter;
	u32 aligned_offset, aligned_len;
	__le32 *p;
	u8 *buf;
	int err;

	if (eeprom->magic != EEPROM_MAGIC)
		return -EINVAL;

	aligned_offset = eeprom->offset & ~3;
	aligned_len = (eeprom->len + (eeprom->offset & 3) + 3) & ~3;

	if (aligned_offset != eeprom->offset || aligned_len != eeprom->len) {
		buf = kmalloc(aligned_len, GFP_KERNEL);
		if (!buf)
			return -ENOMEM;
		err = t3_seeprom_read(adapter, aligned_offset, (__le32 *) buf);
		if (!err && aligned_len > 4)
			err = t3_seeprom_read(adapter,
					      aligned_offset + aligned_len - 4,
					      (__le32 *) & buf[aligned_len - 4]);
		if (err)
			goto out;
		memcpy(buf + (eeprom->offset & 3), data, eeprom->len);
	} else
		buf = data;

	err = t3_seeprom_wp(adapter, 0);
	if (err)
		goto out;

	for (p = (__le32 *) buf; !err && aligned_len; aligned_len -= 4, p++) {
		err = t3_seeprom_write(adapter, aligned_offset, *p);
		aligned_offset += 4;
	}

	if (!err)
		err = t3_seeprom_wp(adapter, 1);
out:
	if (buf != data)
		kfree(buf);
	return err;
}

static void get_wol(struct net_device *dev, struct ethtool_wolinfo *wol)
{
	wol->supported = 0;
	wol->wolopts = 0;
	memset(&wol->sopass, 0, sizeof(wol->sopass));
}

static const struct ethtool_ops cxgb_ethtool_ops = {
	.get_settings = get_settings,
	.set_settings = set_settings,
	.get_drvinfo = get_drvinfo,
	.get_msglevel = get_msglevel,
	.set_msglevel = set_msglevel,
	.get_ringparam = get_sge_param,
	.set_ringparam = set_sge_param,
	.get_coalesce = get_coalesce,
	.set_coalesce = set_coalesce,
	.get_eeprom_len = get_eeprom_len,
	.get_eeprom = get_eeprom,
	.set_eeprom = set_eeprom,
	.get_pauseparam = get_pauseparam,
	.set_pauseparam = set_pauseparam,
	.get_rx_csum = get_rx_csum,
	.set_rx_csum = set_rx_csum,
	.set_tx_csum = ethtool_op_set_tx_csum,
	.set_sg = ethtool_op_set_sg,
	.get_link = ethtool_op_get_link,
	.get_strings = get_strings,
	.phys_id = cxgb3_phys_id,
	.nway_reset = restart_autoneg,
	.get_sset_count = get_sset_count,
	.get_ethtool_stats = get_stats,
	.get_regs_len = get_regs_len,
	.get_regs = get_regs,
	.get_wol = get_wol,
	.set_tso = ethtool_op_set_tso,
};

static int in_range(int val, int lo, int hi)
{
	return val < 0 || (val <= hi && val >= lo);
}

static int cxgb_extension_ioctl(struct net_device *dev, void __user *useraddr)
{
	struct port_info *pi = netdev_priv(dev);
	struct adapter *adapter = pi->adapter;
	u32 cmd;
	int ret;

	if (copy_from_user(&cmd, useraddr, sizeof(cmd)))
		return -EFAULT;

	switch (cmd) {
	case CHELSIO_SET_QSET_PARAMS:{
		int i;
		struct qset_params *q;
		struct ch_qset_params t;
		int q1 = pi->first_qset;
		int nqsets = pi->nqsets;

		if (!capable(CAP_NET_ADMIN))
			return -EPERM;
		if (copy_from_user(&t, useraddr, sizeof(t)))
			return -EFAULT;
		if (t.qset_idx >= SGE_QSETS)
			return -EINVAL;
		if (!in_range(t.intr_lat, 0, M_NEWTIMER) ||
		    !in_range(t.cong_thres, 0, 255) ||
		    !in_range(t.txq_size[0], MIN_TXQ_ENTRIES,
			      MAX_TXQ_ENTRIES) ||
		    !in_range(t.txq_size[1], MIN_TXQ_ENTRIES,
			      MAX_TXQ_ENTRIES) ||
		    !in_range(t.txq_size[2], MIN_CTRL_TXQ_ENTRIES,
			      MAX_CTRL_TXQ_ENTRIES) ||
		    !in_range(t.fl_size[0], MIN_FL_ENTRIES,
			      MAX_RX_BUFFERS) ||
		    !in_range(t.fl_size[1], MIN_FL_ENTRIES,
			      MAX_RX_JUMBO_BUFFERS) ||
		    !in_range(t.rspq_size, MIN_RSPQ_ENTRIES,
			      MAX_RSPQ_ENTRIES))
			return -EINVAL;

		if ((adapter->flags & FULL_INIT_DONE) && t.lro > 0)
			for_each_port(adapter, i) {
				pi = adap2pinfo(adapter, i);
				if (t.qset_idx >= pi->first_qset &&
				    t.qset_idx < pi->first_qset + pi->nqsets &&
				    !(pi->rx_offload & T3_RX_CSUM))
					return -EINVAL;
			}

		if ((adapter->flags & FULL_INIT_DONE) &&
			(t.rspq_size >= 0 || t.fl_size[0] >= 0 ||
			t.fl_size[1] >= 0 || t.txq_size[0] >= 0 ||
			t.txq_size[1] >= 0 || t.txq_size[2] >= 0 ||
			t.polling >= 0 || t.cong_thres >= 0))
			return -EBUSY;

		/* Allow setting of any available qset when offload enabled */
		if (test_bit(OFFLOAD_DEVMAP_BIT, &adapter->open_device_map)) {
			q1 = 0;
			for_each_port(adapter, i) {
				pi = adap2pinfo(adapter, i);
				nqsets += pi->first_qset + pi->nqsets;
			}
		}

		if (t.qset_idx < q1)
			return -EINVAL;
		if (t.qset_idx > q1 + nqsets - 1)
			return -EINVAL;

		q = &adapter->params.sge.qset[t.qset_idx];

		if (t.rspq_size >= 0)
			q->rspq_size = t.rspq_size;
		if (t.fl_size[0] >= 0)
			q->fl_size = t.fl_size[0];
		if (t.fl_size[1] >= 0)
			q->jumbo_size = t.fl_size[1];
		if (t.txq_size[0] >= 0)
			q->txq_size[0] = t.txq_size[0];
		if (t.txq_size[1] >= 0)
			q->txq_size[1] = t.txq_size[1];
		if (t.txq_size[2] >= 0)
			q->txq_size[2] = t.txq_size[2];
		if (t.cong_thres >= 0)
			q->cong_thres = t.cong_thres;
		if (t.intr_lat >= 0) {
			struct sge_qset *qs =
				&adapter->sge.qs[t.qset_idx];

			q->coalesce_usecs = t.intr_lat;
			t3_update_qset_coalesce(qs, q);
		}
		if (t.polling >= 0) {
			if (adapter->flags & USING_MSIX)
				q->polling = t.polling;
			else {
				/* No polling with INTx for T3A */
				if (adapter->params.rev == 0 &&
					!(adapter->flags & USING_MSI))
					t.polling = 0;

				for (i = 0; i < SGE_QSETS; i++) {
					q = &adapter->params.sge.
						qset[i];
					q->polling = t.polling;
				}
			}
		}
		if (t.lro >= 0)
			set_qset_lro(dev, t.qset_idx, t.lro);

		break;
	}
	case CHELSIO_GET_QSET_PARAMS:{
		struct qset_params *q;
		struct ch_qset_params t;
		int q1 = pi->first_qset;
		int nqsets = pi->nqsets;
		int i;

		if (copy_from_user(&t, useraddr, sizeof(t)))
			return -EFAULT;

		/* Display qsets for all ports when offload enabled */
		if (test_bit(OFFLOAD_DEVMAP_BIT, &adapter->open_device_map)) {
			q1 = 0;
			for_each_port(adapter, i) {
				pi = adap2pinfo(adapter, i);
				nqsets = pi->first_qset + pi->nqsets;
			}
		}

		if (t.qset_idx >= nqsets)
			return -EINVAL;

		q = &adapter->params.sge.qset[q1 + t.qset_idx];
		t.rspq_size = q->rspq_size;
		t.txq_size[0] = q->txq_size[0];
		t.txq_size[1] = q->txq_size[1];
		t.txq_size[2] = q->txq_size[2];
		t.fl_size[0] = q->fl_size;
		t.fl_size[1] = q->jumbo_size;
		t.polling = q->polling;
		t.lro = q->lro;
		t.intr_lat = q->coalesce_usecs;
		t.cong_thres = q->cong_thres;
		t.qnum = q1;

		if (adapter->flags & USING_MSIX)
			t.vector = adapter->msix_info[q1 + t.qset_idx + 1].vec;
		else
			t.vector = adapter->pdev->irq;

		if (copy_to_user(useraddr, &t, sizeof(t)))
			return -EFAULT;
		break;
	}
	case CHELSIO_SET_QSET_NUM:{
		struct ch_reg edata;
		unsigned int i, first_qset = 0, other_qsets = 0;

		if (!capable(CAP_NET_ADMIN))
			return -EPERM;
		if (adapter->flags & FULL_INIT_DONE)
			return -EBUSY;
		if (copy_from_user(&edata, useraddr, sizeof(edata)))
			return -EFAULT;
		if (edata.val < 1 ||
			(edata.val > 1 && !(adapter->flags & USING_MSIX)))
			return -EINVAL;

		for_each_port(adapter, i)
			if (adapter->port[i] && adapter->port[i] != dev)
				other_qsets += adap2pinfo(adapter, i)->nqsets;

		if (edata.val + other_qsets > SGE_QSETS)
			return -EINVAL;

		pi->nqsets = edata.val;

		for_each_port(adapter, i)
			if (adapter->port[i]) {
				pi = adap2pinfo(adapter, i);
				pi->first_qset = first_qset;
				first_qset += pi->nqsets;
			}
		break;
	}
	case CHELSIO_GET_QSET_NUM:{
		struct ch_reg edata;

		memset(&edata, 0, sizeof(struct ch_reg));

		edata.cmd = CHELSIO_GET_QSET_NUM;
		edata.val = pi->nqsets;
		if (copy_to_user(useraddr, &edata, sizeof(edata)))
			return -EFAULT;
		break;
	}
	case CHELSIO_LOAD_FW:{
		u8 *fw_data;
		struct ch_mem_range t;

		if (!capable(CAP_SYS_RAWIO))
			return -EPERM;
		if (copy_from_user(&t, useraddr, sizeof(t)))
			return -EFAULT;
		/* Check t.len sanity ? */
		fw_data = memdup_user(useraddr + sizeof(t), t.len);
		if (IS_ERR(fw_data))
			return PTR_ERR(fw_data);

		ret = t3_load_fw(adapter, fw_data, t.len);
		kfree(fw_data);
		if (ret)
			return ret;
		break;
	}
	case CHELSIO_SETMTUTAB:{
		struct ch_mtus m;
		int i;

		if (!is_offload(adapter))
			return -EOPNOTSUPP;
		if (!capable(CAP_NET_ADMIN))
			return -EPERM;
		if (offload_running(adapter))
			return -EBUSY;
		if (copy_from_user(&m, useraddr, sizeof(m)))
			return -EFAULT;
		if (m.nmtus != NMTUS)
			return -EINVAL;
		if (m.mtus[0] < 81)	/* accommodate SACK */
			return -EINVAL;

		/* MTUs must be in ascending order */
		for (i = 1; i < NMTUS; ++i)
			if (m.mtus[i] < m.mtus[i - 1])
				return -EINVAL;

		memcpy(adapter->params.mtus, m.mtus,
			sizeof(adapter->params.mtus));
		break;
	}
	case CHELSIO_GET_PM:{
		struct tp_params *p = &adapter->params.tp;
		struct ch_pm m = {.cmd = CHELSIO_GET_PM };

		if (!is_offload(adapter))
			return -EOPNOTSUPP;
		m.tx_pg_sz = p->tx_pg_size;
		m.tx_num_pg = p->tx_num_pgs;
		m.rx_pg_sz = p->rx_pg_size;
		m.rx_num_pg = p->rx_num_pgs;
		m.pm_total = p->pmtx_size + p->chan_rx_size * p->nchan;
		if (copy_to_user(useraddr, &m, sizeof(m)))
			return -EFAULT;
		break;
	}
	case CHELSIO_SET_PM:{
		struct ch_pm m;
		struct tp_params *p = &adapter->params.tp;

		if (!is_offload(adapter))
			return -EOPNOTSUPP;
		if (!capable(CAP_NET_ADMIN))
			return -EPERM;
		if (adapter->flags & FULL_INIT_DONE)
			return -EBUSY;
		if (copy_from_user(&m, useraddr, sizeof(m)))
			return -EFAULT;
		if (!is_power_of_2(m.rx_pg_sz) ||
			!is_power_of_2(m.tx_pg_sz))
			return -EINVAL;	/* not power of 2 */
		if (!(m.rx_pg_sz & 0x14000))
			return -EINVAL;	/* not 16KB or 64KB */
		if (!(m.tx_pg_sz & 0x1554000))
			return -EINVAL;
		if (m.tx_num_pg == -1)
			m.tx_num_pg = p->tx_num_pgs;
		if (m.rx_num_pg == -1)
			m.rx_num_pg = p->rx_num_pgs;
		if (m.tx_num_pg % 24 || m.rx_num_pg % 24)
			return -EINVAL;
		if (m.rx_num_pg * m.rx_pg_sz > p->chan_rx_size ||
			m.tx_num_pg * m.tx_pg_sz > p->chan_tx_size)
			return -EINVAL;
		p->rx_pg_size = m.rx_pg_sz;
		p->tx_pg_size = m.tx_pg_sz;
		p->rx_num_pgs = m.rx_num_pg;
		p->tx_num_pgs = m.tx_num_pg;
		break;
	}
	case CHELSIO_GET_MEM:{
		struct ch_mem_range t;
		struct mc7 *mem;
		u64 buf[32];

		if (!is_offload(adapter))
			return -EOPNOTSUPP;
		if (!(adapter->flags & FULL_INIT_DONE))
			return -EIO;	/* need the memory controllers */
		if (copy_from_user(&t, useraddr, sizeof(t)))
			return -EFAULT;
		if ((t.addr & 7) || (t.len & 7))
			return -EINVAL;
		if (t.mem_id == MEM_CM)
			mem = &adapter->cm;
		else if (t.mem_id == MEM_PMRX)
			mem = &adapter->pmrx;
		else if (t.mem_id == MEM_PMTX)
			mem = &adapter->pmtx;
		else
			return -EINVAL;

		/*
		 * Version scheme:
		 * bits 0..9: chip version
		 * bits 10..15: chip revision
		 */
		t.version = 3 | (adapter->params.rev << 10);
		if (copy_to_user(useraddr, &t, sizeof(t)))
			return -EFAULT;

		/*
		 * Read 256 bytes at a time as len can be large and we don't
		 * want to use huge intermediate buffers.
		 */
		useraddr += sizeof(t);	/* advance to start of buffer */
		while (t.len) {
			unsigned int chunk =
				min_t(unsigned int, t.len, sizeof(buf));

			ret =
				t3_mc7_bd_read(mem, t.addr / 8, chunk / 8,
						buf);
			if (ret)
				return ret;
			if (copy_to_user(useraddr, buf, chunk))
				return -EFAULT;
			useraddr += chunk;
			t.addr += chunk;
			t.len -= chunk;
		}
		break;
	}
	case CHELSIO_SET_TRACE_FILTER:{
		struct ch_trace t;
		const struct trace_params *tp;

		if (!capable(CAP_NET_ADMIN))
			return -EPERM;
		if (!offload_running(adapter))
			return -EAGAIN;
		if (copy_from_user(&t, useraddr, sizeof(t)))
			return -EFAULT;

		tp = (const struct trace_params *)&t.sip;
		if (t.config_tx)
			t3_config_trace_filter(adapter, tp, 0,
						t.invert_match,
						t.trace_tx);
		if (t.config_rx)
			t3_config_trace_filter(adapter, tp, 1,
						t.invert_match,
						t.trace_rx);
		break;
	}
	default:
		return -EOPNOTSUPP;
	}
	return 0;
}

static int cxgb_ioctl(struct net_device *dev, struct ifreq *req, int cmd)
{
	struct mii_ioctl_data *data = if_mii(req);
	struct port_info *pi = netdev_priv(dev);
	struct adapter *adapter = pi->adapter;

	switch (cmd) {
	case SIOCGMIIREG:
	case SIOCSMIIREG:
		/* Convert phy_id from older PRTAD/DEVAD format */
		if (is_10G(adapter) &&
		    !mdio_phy_id_is_c45(data->phy_id) &&
		    (data->phy_id & 0x1f00) &&
		    !(data->phy_id & 0xe0e0))
			data->phy_id = mdio_phy_id_c45(data->phy_id >> 8,
						       data->phy_id & 0x1f);
		/* FALLTHRU */
	case SIOCGMIIPHY:
		return mdio_mii_ioctl(&pi->phy.mdio, data, cmd);
	case SIOCCHIOCTL:
		return cxgb_extension_ioctl(dev, req->ifr_data);
	default:
		return -EOPNOTSUPP;
	}
}

static int cxgb_change_mtu(struct net_device *dev, int new_mtu)
{
	struct port_info *pi = netdev_priv(dev);
	struct adapter *adapter = pi->adapter;
	int ret;

	if (new_mtu < 81)	/* accommodate SACK */
		return -EINVAL;
	if ((ret = t3_mac_set_mtu(&pi->mac, new_mtu)))
		return ret;
	dev->mtu = new_mtu;
	init_port_mtus(adapter);
	if (adapter->params.rev == 0 && offload_running(adapter))
		t3_load_mtus(adapter, adapter->params.mtus,
			     adapter->params.a_wnd, adapter->params.b_wnd,
			     adapter->port[0]->mtu);
	return 0;
}

static int cxgb_set_mac_addr(struct net_device *dev, void *p)
{
	struct port_info *pi = netdev_priv(dev);
	struct adapter *adapter = pi->adapter;
	struct sockaddr *addr = p;

	if (!is_valid_ether_addr(addr->sa_data))
		return -EINVAL;

	memcpy(dev->dev_addr, addr->sa_data, dev->addr_len);
	t3_mac_set_address(&pi->mac, LAN_MAC_IDX, dev->dev_addr);
	if (offload_running(adapter))
		write_smt_entry(adapter, pi->port_id);
	return 0;
}

/**
 * t3_synchronize_rx - wait for current Rx processing on a port to complete
 * @adap: the adapter
 * @p: the port
 *
 * Ensures that current Rx processing on any of the queues associated with
 * the given port completes before returning.  We do this by acquiring and
 * releasing the locks of the response queues associated with the port.
 */
static void t3_synchronize_rx(struct adapter *adap, const struct port_info *p)
{
	int i;

	for (i = p->first_qset; i < p->first_qset + p->nqsets; i++) {
		struct sge_rspq *q = &adap->sge.qs[i].rspq;

		spin_lock_irq(&q->lock);
		spin_unlock_irq(&q->lock);
	}
}

static void vlan_rx_register(struct net_device *dev, struct vlan_group *grp)
{
	struct port_info *pi = netdev_priv(dev);
	struct adapter *adapter = pi->adapter;

	pi->vlan_grp = grp;
	if (adapter->params.rev > 0)
		t3_set_vlan_accel(adapter, 1 << pi->port_id, grp != NULL);
	else {
		/* single control for all ports */
		unsigned int i, have_vlans = 0;
		for_each_port(adapter, i)
		    have_vlans |= adap2pinfo(adapter, i)->vlan_grp != NULL;

		t3_set_vlan_accel(adapter, 1, have_vlans);
	}
	t3_synchronize_rx(adapter, pi);
}

#ifdef CONFIG_NET_POLL_CONTROLLER
static void cxgb_netpoll(struct net_device *dev)
{
	struct port_info *pi = netdev_priv(dev);
	struct adapter *adapter = pi->adapter;
	int qidx;

	for (qidx = pi->first_qset; qidx < pi->first_qset + pi->nqsets; qidx++) {
		struct sge_qset *qs = &adapter->sge.qs[qidx];
		void *source;

		if (adapter->flags & USING_MSIX)
			source = qs;
		else
			source = adapter;

		t3_intr_handler(adapter, qs->rspq.polling) (0, source);
	}
}
#endif

/*
 * Periodic accumulation of MAC statistics.
 */
static void mac_stats_update(struct adapter *adapter)
{
	int i;

	for_each_port(adapter, i) {
		struct net_device *dev = adapter->port[i];
		struct port_info *p = netdev_priv(dev);

		if (netif_running(dev)) {
			spin_lock(&adapter->stats_lock);
			t3_mac_update_stats(&p->mac);
			spin_unlock(&adapter->stats_lock);
		}
	}
}

static void check_link_status(struct adapter *adapter)
{
	int i;

	for_each_port(adapter, i) {
		struct net_device *dev = adapter->port[i];
		struct port_info *p = netdev_priv(dev);
		int link_fault;

		spin_lock_irq(&adapter->work_lock);
		link_fault = p->link_fault;
		spin_unlock_irq(&adapter->work_lock);

		if (link_fault) {
			t3_link_fault(adapter, i);
			continue;
		}

		if (!(p->phy.caps & SUPPORTED_IRQ) && netif_running(dev)) {
			t3_xgm_intr_disable(adapter, i);
			t3_read_reg(adapter, A_XGM_INT_STATUS + p->mac.offset);

			t3_link_changed(adapter, i);
			t3_xgm_intr_enable(adapter, i);
		}
	}
}

static void check_t3b2_mac(struct adapter *adapter)
{
	int i;

	if (!rtnl_trylock())	/* synchronize with ifdown */
		return;

	for_each_port(adapter, i) {
		struct net_device *dev = adapter->port[i];
		struct port_info *p = netdev_priv(dev);
		int status;

		if (!netif_running(dev))
			continue;

		status = 0;
		if (netif_running(dev) && netif_carrier_ok(dev))
			status = t3b2_mac_watchdog_task(&p->mac);
		if (status == 1)
			p->mac.stats.num_toggled++;
		else if (status == 2) {
			struct cmac *mac = &p->mac;

			t3_mac_set_mtu(mac, dev->mtu);
			t3_mac_set_address(mac, LAN_MAC_IDX, dev->dev_addr);
			cxgb_set_rxmode(dev);
			t3_link_start(&p->phy, mac, &p->link_config);
			t3_mac_enable(mac, MAC_DIRECTION_RX | MAC_DIRECTION_TX);
			t3_port_intr_enable(adapter, p->port_id);
			p->mac.stats.num_resets++;
		}
	}
	rtnl_unlock();
}


static void t3_adap_check_task(struct work_struct *work)
{
	struct adapter *adapter = container_of(work, struct adapter,
					       adap_check_task.work);
	const struct adapter_params *p = &adapter->params;
	int port;
	unsigned int v, status, reset;

	adapter->check_task_cnt++;

	check_link_status(adapter);

	/* Accumulate MAC stats if needed */
	if (!p->linkpoll_period ||
	    (adapter->check_task_cnt * p->linkpoll_period) / 10 >=
	    p->stats_update_period) {
		mac_stats_update(adapter);
		adapter->check_task_cnt = 0;
	}

	if (p->rev == T3_REV_B2)
		check_t3b2_mac(adapter);

	/*
	 * Scan the XGMAC's to check for various conditions which we want to
	 * monitor in a periodic polling manner rather than via an interrupt
	 * condition.  This is used for conditions which would otherwise flood
	 * the system with interrupts and we only really need to know that the
	 * conditions are "happening" ...  For each condition we count the
	 * detection of the condition and reset it for the next polling loop.
	 */
	for_each_port(adapter, port) {
		struct cmac *mac =  &adap2pinfo(adapter, port)->mac;
		u32 cause;

		cause = t3_read_reg(adapter, A_XGM_INT_CAUSE + mac->offset);
		reset = 0;
		if (cause & F_RXFIFO_OVERFLOW) {
			mac->stats.rx_fifo_ovfl++;
			reset |= F_RXFIFO_OVERFLOW;
		}

		t3_write_reg(adapter, A_XGM_INT_CAUSE + mac->offset, reset);
	}

	/*
	 * We do the same as above for FL_EMPTY interrupts.
	 */
	status = t3_read_reg(adapter, A_SG_INT_CAUSE);
	reset = 0;

	if (status & F_FLEMPTY) {
		struct sge_qset *qs = &adapter->sge.qs[0];
		int i = 0;

		reset |= F_FLEMPTY;

		v = (t3_read_reg(adapter, A_SG_RSPQ_FL_STATUS) >> S_FL0EMPTY) &
		    0xffff;

		while (v) {
			qs->fl[i].empty += (v & 1);
			if (i)
				qs++;
			i ^= 1;
			v >>= 1;
		}
	}

	t3_write_reg(adapter, A_SG_INT_CAUSE, reset);

	/* Schedule the next check update if any port is active. */
	spin_lock_irq(&adapter->work_lock);
	if (adapter->open_device_map & PORT_MASK)
		schedule_chk_task(adapter);
	spin_unlock_irq(&adapter->work_lock);
}

static void db_full_task(struct work_struct *work)
{
	struct adapter *adapter = container_of(work, struct adapter,
					       db_full_task);

	cxgb3_event_notify(&adapter->tdev, OFFLOAD_DB_FULL, 0);
}

static void db_empty_task(struct work_struct *work)
{
	struct adapter *adapter = container_of(work, struct adapter,
					       db_empty_task);

	cxgb3_event_notify(&adapter->tdev, OFFLOAD_DB_EMPTY, 0);
}

static void db_drop_task(struct work_struct *work)
{
	struct adapter *adapter = container_of(work, struct adapter,
					       db_drop_task);
	unsigned long delay = 1000;
	unsigned short r;

	cxgb3_event_notify(&adapter->tdev, OFFLOAD_DB_DROP, 0);

	/*
	 * Sleep a while before ringing the driver qset dbs.
	 * The delay is between 1000-2023 usecs.
	 */
	get_random_bytes(&r, 2);
	delay += r & 1023;
	set_current_state(TASK_UNINTERRUPTIBLE);
	schedule_timeout(usecs_to_jiffies(delay));
	ring_dbs(adapter);
}

/*
 * Processes external (PHY) interrupts in process context.
 */
static void ext_intr_task(struct work_struct *work)
{
	struct adapter *adapter = container_of(work, struct adapter,
					       ext_intr_handler_task);
	int i;

	/* Disable link fault interrupts */
	for_each_port(adapter, i) {
		struct net_device *dev = adapter->port[i];
		struct port_info *p = netdev_priv(dev);

		t3_xgm_intr_disable(adapter, i);
		t3_read_reg(adapter, A_XGM_INT_STATUS + p->mac.offset);
	}

	/* Re-enable link fault interrupts */
	t3_phy_intr_handler(adapter);

	for_each_port(adapter, i)
		t3_xgm_intr_enable(adapter, i);

	/* Now reenable external interrupts */
	spin_lock_irq(&adapter->work_lock);
	if (adapter->slow_intr_mask) {
		adapter->slow_intr_mask |= F_T3DBG;
		t3_write_reg(adapter, A_PL_INT_CAUSE0, F_T3DBG);
		t3_write_reg(adapter, A_PL_INT_ENABLE0,
			     adapter->slow_intr_mask);
	}
	spin_unlock_irq(&adapter->work_lock);
}

/*
 * Interrupt-context handler for external (PHY) interrupts.
 */
void t3_os_ext_intr_handler(struct adapter *adapter)
{
	/*
	 * Schedule a task to handle external interrupts as they may be slow
	 * and we use a mutex to protect MDIO registers.  We disable PHY
	 * interrupts in the meantime and let the task reenable them when
	 * it's done.
	 */
	spin_lock(&adapter->work_lock);
	if (adapter->slow_intr_mask) {
		adapter->slow_intr_mask &= ~F_T3DBG;
		t3_write_reg(adapter, A_PL_INT_ENABLE0,
			     adapter->slow_intr_mask);
		queue_work(cxgb3_wq, &adapter->ext_intr_handler_task);
	}
	spin_unlock(&adapter->work_lock);
}

void t3_os_link_fault_handler(struct adapter *adapter, int port_id)
{
	struct net_device *netdev = adapter->port[port_id];
	struct port_info *pi = netdev_priv(netdev);

	spin_lock(&adapter->work_lock);
	pi->link_fault = 1;
	spin_unlock(&adapter->work_lock);
}

static int t3_adapter_error(struct adapter *adapter, int reset, int on_wq)
{
	int i, ret = 0;

	if (is_offload(adapter) &&
	    test_bit(OFFLOAD_DEVMAP_BIT, &adapter->open_device_map)) {
		cxgb3_event_notify(&adapter->tdev, OFFLOAD_STATUS_DOWN, 0);
		offload_close(&adapter->tdev);
	}

	/* Stop all ports */
	for_each_port(adapter, i) {
		struct net_device *netdev = adapter->port[i];

		if (netif_running(netdev))
			__cxgb_close(netdev, on_wq);
	}

	/* Stop SGE timers */
	t3_stop_sge_timers(adapter);

	adapter->flags &= ~FULL_INIT_DONE;

	if (reset)
		ret = t3_reset_adapter(adapter);

	pci_disable_device(adapter->pdev);

	return ret;
}

static int t3_reenable_adapter(struct adapter *adapter)
{
	if (pci_enable_device(adapter->pdev)) {
		dev_err(&adapter->pdev->dev,
			"Cannot re-enable PCI device after reset.\n");
		goto err;
	}
	pci_set_master(adapter->pdev);
	pci_restore_state(adapter->pdev);
	pci_save_state(adapter->pdev);

	/* Free sge resources */
	t3_free_sge_resources(adapter);

	if (t3_replay_prep_adapter(adapter))
		goto err;

	return 0;
err:
	return -1;
}

static void t3_resume_ports(struct adapter *adapter)
{
	int i;

	/* Restart the ports */
	for_each_port(adapter, i) {
		struct net_device *netdev = adapter->port[i];

		if (netif_running(netdev)) {
			if (cxgb_open(netdev)) {
				dev_err(&adapter->pdev->dev,
					"can't bring device back up"
					" after reset\n");
				continue;
			}
		}
	}

	if (is_offload(adapter) && !ofld_disable)
		cxgb3_event_notify(&adapter->tdev, OFFLOAD_STATUS_UP, 0);
}

/*
 * processes a fatal error.
 * Bring the ports down, reset the chip, bring the ports back up.
 */
static void fatal_error_task(struct work_struct *work)
{
	struct adapter *adapter = container_of(work, struct adapter,
					       fatal_error_handler_task);
	int err = 0;

	rtnl_lock();
	err = t3_adapter_error(adapter, 1, 1);
	if (!err)
		err = t3_reenable_adapter(adapter);
	if (!err)
		t3_resume_ports(adapter);

	CH_ALERT(adapter, "adapter reset %s\n", err ? "failed" : "succeeded");
	rtnl_unlock();
}

void t3_fatal_err(struct adapter *adapter)
{
	unsigned int fw_status[4];

	if (adapter->flags & FULL_INIT_DONE) {
		t3_sge_stop(adapter);
		t3_write_reg(adapter, A_XGM_TX_CTRL, 0);
		t3_write_reg(adapter, A_XGM_RX_CTRL, 0);
		t3_write_reg(adapter, XGM_REG(A_XGM_TX_CTRL, 1), 0);
		t3_write_reg(adapter, XGM_REG(A_XGM_RX_CTRL, 1), 0);

		spin_lock(&adapter->work_lock);
		t3_intr_disable(adapter);
		queue_work(cxgb3_wq, &adapter->fatal_error_handler_task);
		spin_unlock(&adapter->work_lock);
	}
	CH_ALERT(adapter, "encountered fatal error, operation suspended\n");
	if (!t3_cim_ctl_blk_read(adapter, 0xa0, 4, fw_status))
		CH_ALERT(adapter, "FW status: 0x%x, 0x%x, 0x%x, 0x%x\n",
			 fw_status[0], fw_status[1],
			 fw_status[2], fw_status[3]);
}

/**
 * t3_io_error_detected - called when PCI error is detected
 * @pdev: Pointer to PCI device
 * @state: The current pci connection state
 *
 * This function is called after a PCI bus error affecting
 * this device has been detected.
 */
static pci_ers_result_t t3_io_error_detected(struct pci_dev *pdev,
					     pci_channel_state_t state)
{
	struct adapter *adapter = pci_get_drvdata(pdev);

	if (state == pci_channel_io_perm_failure)
		return PCI_ERS_RESULT_DISCONNECT;

<<<<<<< HEAD
	ret = t3_adapter_error(adapter, 0, 0);
=======
	t3_adapter_error(adapter, 0, 0);
>>>>>>> 3cbea436

	/* Request a slot reset. */
	return PCI_ERS_RESULT_NEED_RESET;
}

/**
 * t3_io_slot_reset - called after the pci bus has been reset.
 * @pdev: Pointer to PCI device
 *
 * Restart the card from scratch, as if from a cold-boot.
 */
static pci_ers_result_t t3_io_slot_reset(struct pci_dev *pdev)
{
	struct adapter *adapter = pci_get_drvdata(pdev);

	if (!t3_reenable_adapter(adapter))
		return PCI_ERS_RESULT_RECOVERED;

	return PCI_ERS_RESULT_DISCONNECT;
}

/**
 * t3_io_resume - called when traffic can start flowing again.
 * @pdev: Pointer to PCI device
 *
 * This callback is called when the error recovery driver tells us that
 * its OK to resume normal operation.
 */
static void t3_io_resume(struct pci_dev *pdev)
{
	struct adapter *adapter = pci_get_drvdata(pdev);

	CH_ALERT(adapter, "adapter recovering, PEX ERR 0x%x\n",
		 t3_read_reg(adapter, A_PCIE_PEX_ERR));

	t3_resume_ports(adapter);
}

static struct pci_error_handlers t3_err_handler = {
	.error_detected = t3_io_error_detected,
	.slot_reset = t3_io_slot_reset,
	.resume = t3_io_resume,
};

/*
 * Set the number of qsets based on the number of CPUs and the number of ports,
 * not to exceed the number of available qsets, assuming there are enough qsets
 * per port in HW.
 */
static void set_nqsets(struct adapter *adap)
{
	int i, j = 0;
	int num_cpus = num_online_cpus();
	int hwports = adap->params.nports;
	int nqsets = adap->msix_nvectors - 1;

	if (adap->params.rev > 0 && adap->flags & USING_MSIX) {
		if (hwports == 2 &&
		    (hwports * nqsets > SGE_QSETS ||
		     num_cpus >= nqsets / hwports))
			nqsets /= hwports;
		if (nqsets > num_cpus)
			nqsets = num_cpus;
		if (nqsets < 1 || hwports == 4)
			nqsets = 1;
	} else
		nqsets = 1;

	for_each_port(adap, i) {
		struct port_info *pi = adap2pinfo(adap, i);

		pi->first_qset = j;
		pi->nqsets = nqsets;
		j = pi->first_qset + nqsets;

		dev_info(&adap->pdev->dev,
			 "Port %d using %d queue sets.\n", i, nqsets);
	}
}

static int __devinit cxgb_enable_msix(struct adapter *adap)
{
	struct msix_entry entries[SGE_QSETS + 1];
	int vectors;
	int i, err;

	vectors = ARRAY_SIZE(entries);
	for (i = 0; i < vectors; ++i)
		entries[i].entry = i;

	while ((err = pci_enable_msix(adap->pdev, entries, vectors)) > 0)
		vectors = err;

	if (err < 0)
		pci_disable_msix(adap->pdev);

	if (!err && vectors < (adap->params.nports + 1)) {
		pci_disable_msix(adap->pdev);
		err = -1;
	}

	if (!err) {
		for (i = 0; i < vectors; ++i)
			adap->msix_info[i].vec = entries[i].vector;
		adap->msix_nvectors = vectors;
	}

	return err;
}

static void __devinit print_port_info(struct adapter *adap,
				      const struct adapter_info *ai)
{
	static const char *pci_variant[] = {
		"PCI", "PCI-X", "PCI-X ECC", "PCI-X 266", "PCI Express"
	};

	int i;
	char buf[80];

	if (is_pcie(adap))
		snprintf(buf, sizeof(buf), "%s x%d",
			 pci_variant[adap->params.pci.variant],
			 adap->params.pci.width);
	else
		snprintf(buf, sizeof(buf), "%s %dMHz/%d-bit",
			 pci_variant[adap->params.pci.variant],
			 adap->params.pci.speed, adap->params.pci.width);

	for_each_port(adap, i) {
		struct net_device *dev = adap->port[i];
		const struct port_info *pi = netdev_priv(dev);

		if (!test_bit(i, &adap->registered_device_map))
			continue;
		printk(KERN_INFO "%s: %s %s %sNIC (rev %d) %s%s\n",
		       dev->name, ai->desc, pi->phy.desc,
		       is_offload(adap) ? "R" : "", adap->params.rev, buf,
		       (adap->flags & USING_MSIX) ? " MSI-X" :
		       (adap->flags & USING_MSI) ? " MSI" : "");
		if (adap->name == dev->name && adap->params.vpd.mclk)
			printk(KERN_INFO
			       "%s: %uMB CM, %uMB PMTX, %uMB PMRX, S/N: %s\n",
			       adap->name, t3_mc7_size(&adap->cm) >> 20,
			       t3_mc7_size(&adap->pmtx) >> 20,
			       t3_mc7_size(&adap->pmrx) >> 20,
			       adap->params.vpd.sn);
	}
}

static const struct net_device_ops cxgb_netdev_ops = {
	.ndo_open		= cxgb_open,
	.ndo_stop		= cxgb_close,
	.ndo_start_xmit		= t3_eth_xmit,
	.ndo_get_stats		= cxgb_get_stats,
	.ndo_validate_addr	= eth_validate_addr,
	.ndo_set_multicast_list	= cxgb_set_rxmode,
	.ndo_do_ioctl		= cxgb_ioctl,
	.ndo_change_mtu		= cxgb_change_mtu,
	.ndo_set_mac_address	= cxgb_set_mac_addr,
	.ndo_vlan_rx_register	= vlan_rx_register,
#ifdef CONFIG_NET_POLL_CONTROLLER
	.ndo_poll_controller	= cxgb_netpoll,
#endif
};

static void __devinit cxgb3_init_iscsi_mac(struct net_device *dev)
{
	struct port_info *pi = netdev_priv(dev);

	memcpy(pi->iscsic.mac_addr, dev->dev_addr, ETH_ALEN);
	pi->iscsic.mac_addr[3] |= 0x80;
}

static int __devinit init_one(struct pci_dev *pdev,
			      const struct pci_device_id *ent)
{
	static int version_printed;

	int i, err, pci_using_dac = 0;
	resource_size_t mmio_start, mmio_len;
	const struct adapter_info *ai;
	struct adapter *adapter = NULL;
	struct port_info *pi;

	if (!version_printed) {
		printk(KERN_INFO "%s - version %s\n", DRV_DESC, DRV_VERSION);
		++version_printed;
	}

	if (!cxgb3_wq) {
		cxgb3_wq = create_singlethread_workqueue(DRV_NAME);
		if (!cxgb3_wq) {
			printk(KERN_ERR DRV_NAME
			       ": cannot initialize work queue\n");
			return -ENOMEM;
		}
	}

	err = pci_enable_device(pdev);
	if (err) {
		dev_err(&pdev->dev, "cannot enable PCI device\n");
		goto out;
	}

	err = pci_request_regions(pdev, DRV_NAME);
	if (err) {
		/* Just info, some other driver may have claimed the device. */
		dev_info(&pdev->dev, "cannot obtain PCI resources\n");
		goto out_disable_device;
	}

	if (!pci_set_dma_mask(pdev, DMA_BIT_MASK(64))) {
		pci_using_dac = 1;
		err = pci_set_consistent_dma_mask(pdev, DMA_BIT_MASK(64));
		if (err) {
			dev_err(&pdev->dev, "unable to obtain 64-bit DMA for "
			       "coherent allocations\n");
			goto out_release_regions;
		}
	} else if ((err = pci_set_dma_mask(pdev, DMA_BIT_MASK(32))) != 0) {
		dev_err(&pdev->dev, "no usable DMA configuration\n");
		goto out_release_regions;
	}

	pci_set_master(pdev);
	pci_save_state(pdev);

	mmio_start = pci_resource_start(pdev, 0);
	mmio_len = pci_resource_len(pdev, 0);
	ai = t3_get_adapter_info(ent->driver_data);

	adapter = kzalloc(sizeof(*adapter), GFP_KERNEL);
	if (!adapter) {
		err = -ENOMEM;
		goto out_release_regions;
	}

	adapter->nofail_skb =
		alloc_skb(sizeof(struct cpl_set_tcb_field), GFP_KERNEL);
	if (!adapter->nofail_skb) {
		dev_err(&pdev->dev, "cannot allocate nofail buffer\n");
		err = -ENOMEM;
		goto out_free_adapter;
	}

	adapter->regs = ioremap_nocache(mmio_start, mmio_len);
	if (!adapter->regs) {
		dev_err(&pdev->dev, "cannot map device registers\n");
		err = -ENOMEM;
		goto out_free_adapter;
	}

	adapter->pdev = pdev;
	adapter->name = pci_name(pdev);
	adapter->msg_enable = dflt_msg_enable;
	adapter->mmio_len = mmio_len;

	mutex_init(&adapter->mdio_lock);
	spin_lock_init(&adapter->work_lock);
	spin_lock_init(&adapter->stats_lock);

	INIT_LIST_HEAD(&adapter->adapter_list);
	INIT_WORK(&adapter->ext_intr_handler_task, ext_intr_task);
	INIT_WORK(&adapter->fatal_error_handler_task, fatal_error_task);

	INIT_WORK(&adapter->db_full_task, db_full_task);
	INIT_WORK(&adapter->db_empty_task, db_empty_task);
	INIT_WORK(&adapter->db_drop_task, db_drop_task);

	INIT_DELAYED_WORK(&adapter->adap_check_task, t3_adap_check_task);

	for (i = 0; i < ai->nports0 + ai->nports1; ++i) {
		struct net_device *netdev;

		netdev = alloc_etherdev_mq(sizeof(struct port_info), SGE_QSETS);
		if (!netdev) {
			err = -ENOMEM;
			goto out_free_dev;
		}

		SET_NETDEV_DEV(netdev, &pdev->dev);

		adapter->port[i] = netdev;
		pi = netdev_priv(netdev);
		pi->adapter = adapter;
		pi->rx_offload = T3_RX_CSUM | T3_LRO;
		pi->port_id = i;
		netif_carrier_off(netdev);
		netdev->irq = pdev->irq;
		netdev->mem_start = mmio_start;
		netdev->mem_end = mmio_start + mmio_len - 1;
		netdev->features |= NETIF_F_SG | NETIF_F_IP_CSUM | NETIF_F_TSO;
		netdev->features |= NETIF_F_GRO;
		if (pci_using_dac)
			netdev->features |= NETIF_F_HIGHDMA;

		netdev->features |= NETIF_F_HW_VLAN_TX | NETIF_F_HW_VLAN_RX;
		netdev->netdev_ops = &cxgb_netdev_ops;
		SET_ETHTOOL_OPS(netdev, &cxgb_ethtool_ops);
	}

	pci_set_drvdata(pdev, adapter);
	if (t3_prep_adapter(adapter, ai, 1) < 0) {
		err = -ENODEV;
		goto out_free_dev;
	}

	/*
	 * The card is now ready to go.  If any errors occur during device
	 * registration we do not fail the whole card but rather proceed only
	 * with the ports we manage to register successfully.  However we must
	 * register at least one net device.
	 */
	for_each_port(adapter, i) {
		err = register_netdev(adapter->port[i]);
		if (err)
			dev_warn(&pdev->dev,
				 "cannot register net device %s, skipping\n",
				 adapter->port[i]->name);
		else {
			/*
			 * Change the name we use for messages to the name of
			 * the first successfully registered interface.
			 */
			if (!adapter->registered_device_map)
				adapter->name = adapter->port[i]->name;

			__set_bit(i, &adapter->registered_device_map);
		}
	}
	if (!adapter->registered_device_map) {
		dev_err(&pdev->dev, "could not register any net devices\n");
		goto out_free_dev;
	}

	for_each_port(adapter, i)
		cxgb3_init_iscsi_mac(adapter->port[i]);

	/* Driver's ready. Reflect it on LEDs */
	t3_led_ready(adapter);

	if (is_offload(adapter)) {
		__set_bit(OFFLOAD_DEVMAP_BIT, &adapter->registered_device_map);
		cxgb3_adapter_ofld(adapter);
	}

	/* See what interrupts we'll be using */
	if (msi > 1 && cxgb_enable_msix(adapter) == 0)
		adapter->flags |= USING_MSIX;
	else if (msi > 0 && pci_enable_msi(pdev) == 0)
		adapter->flags |= USING_MSI;

	set_nqsets(adapter);

	err = sysfs_create_group(&adapter->port[0]->dev.kobj,
				 &cxgb3_attr_group);

	print_port_info(adapter, ai);
	return 0;

out_free_dev:
	iounmap(adapter->regs);
	for (i = ai->nports0 + ai->nports1 - 1; i >= 0; --i)
		if (adapter->port[i])
			free_netdev(adapter->port[i]);

out_free_adapter:
	kfree(adapter);

out_release_regions:
	pci_release_regions(pdev);
out_disable_device:
	pci_disable_device(pdev);
	pci_set_drvdata(pdev, NULL);
out:
	return err;
}

static void __devexit remove_one(struct pci_dev *pdev)
{
	struct adapter *adapter = pci_get_drvdata(pdev);

	if (adapter) {
		int i;

		t3_sge_stop(adapter);
		sysfs_remove_group(&adapter->port[0]->dev.kobj,
				   &cxgb3_attr_group);

		if (is_offload(adapter)) {
			cxgb3_adapter_unofld(adapter);
			if (test_bit(OFFLOAD_DEVMAP_BIT,
				     &adapter->open_device_map))
				offload_close(&adapter->tdev);
		}

		for_each_port(adapter, i)
		    if (test_bit(i, &adapter->registered_device_map))
			unregister_netdev(adapter->port[i]);

		t3_stop_sge_timers(adapter);
		t3_free_sge_resources(adapter);
		cxgb_disable_msi(adapter);

		for_each_port(adapter, i)
			if (adapter->port[i])
				free_netdev(adapter->port[i]);

		iounmap(adapter->regs);
		if (adapter->nofail_skb)
			kfree_skb(adapter->nofail_skb);
		kfree(adapter);
		pci_release_regions(pdev);
		pci_disable_device(pdev);
		pci_set_drvdata(pdev, NULL);
	}
}

static struct pci_driver driver = {
	.name = DRV_NAME,
	.id_table = cxgb3_pci_tbl,
	.probe = init_one,
	.remove = __devexit_p(remove_one),
	.err_handler = &t3_err_handler,
};

static int __init cxgb3_init_module(void)
{
	int ret;

	cxgb3_offload_init();

	ret = pci_register_driver(&driver);
	return ret;
}

static void __exit cxgb3_cleanup_module(void)
{
	pci_unregister_driver(&driver);
	if (cxgb3_wq)
		destroy_workqueue(cxgb3_wq);
}

module_init(cxgb3_init_module);
module_exit(cxgb3_cleanup_module);<|MERGE_RESOLUTION|>--- conflicted
+++ resolved
@@ -3011,11 +3011,7 @@
 	if (state == pci_channel_io_perm_failure)
 		return PCI_ERS_RESULT_DISCONNECT;
 
-<<<<<<< HEAD
-	ret = t3_adapter_error(adapter, 0, 0);
-=======
 	t3_adapter_error(adapter, 0, 0);
->>>>>>> 3cbea436
 
 	/* Request a slot reset. */
 	return PCI_ERS_RESULT_NEED_RESET;
