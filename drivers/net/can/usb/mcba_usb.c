--- conflicted
+++ resolved
@@ -593,10 +593,7 @@
 
 	case -ENOENT:
 	case -EPIPE:
-<<<<<<< HEAD
-=======
 	case -EPROTO:
->>>>>>> e53000b1
 	case -ESHUTDOWN:
 		return;
 
