--- conflicted
+++ resolved
@@ -63,11 +63,8 @@
 #include <linux/if_vlan.h>
 #include <linux/dma-mapping.h>
 #include <linux/slab.h>
-<<<<<<< HEAD
-=======
 #include <linux/uaccess.h>
 #include  <linux/io.h>
->>>>>>> 3cbea436
 
 #include <asm/irq.h>
 #include <asm/system.h>
@@ -2188,21 +2185,6 @@
 
 	spin_unlock_irqrestore(&np->lock, flags);
 
-<<<<<<< HEAD
-	dprintk(KERN_DEBUG "%s: nv_start_xmit: entries %d queued for transmission. tx_flags_extra: %x\n",
-		dev->name, entries, tx_flags_extra);
-	{
-		int j;
-		for (j=0; j<64; j++) {
-			if ((j%16) == 0)
-				dprintk("\n%03x:", j);
-			dprintk(" %02x", ((unsigned char*)skb->data)[j]);
-		}
-		dprintk("\n");
-	}
-
-=======
->>>>>>> 3cbea436
 	writel(NVREG_TXRXCTL_KICK|np->txrxctl_bits, get_hwbase(dev) + NvRegTxRxControl);
 	return NETDEV_TX_OK;
 }
@@ -2342,21 +2324,6 @@
 
 	spin_unlock_irqrestore(&np->lock, flags);
 
-<<<<<<< HEAD
-	dprintk(KERN_DEBUG "%s: nv_start_xmit_optimized: entries %d queued for transmission. tx_flags_extra: %x\n",
-		dev->name, entries, tx_flags_extra);
-	{
-		int j;
-		for (j=0; j<64; j++) {
-			if ((j%16) == 0)
-				dprintk("\n%03x:", j);
-			dprintk(" %02x", ((unsigned char*)skb->data)[j]);
-		}
-		dprintk("\n");
-	}
-
-=======
->>>>>>> 3cbea436
 	writel(NVREG_TXRXCTL_KICK|np->txrxctl_bits, get_hwbase(dev) + NvRegTxRxControl);
 	return NETDEV_TX_OK;
 }
@@ -2728,11 +2695,6 @@
 		/* got a valid packet - forward it to the network core */
 		skb_put(skb, len);
 		skb->protocol = eth_type_trans(skb, dev);
-<<<<<<< HEAD
-		dprintk(KERN_DEBUG "%s: nv_rx_process: %d bytes, proto %d accepted.\n",
-					dev->name, len, skb->protocol);
-=======
->>>>>>> 3cbea436
 		napi_gro_receive(&np->napi, skb);
 		dev->stats.rx_packets++;
 		dev->stats.rx_bytes += len;
@@ -3357,11 +3319,6 @@
 	struct net_device *dev = (struct net_device *) data;
 	struct fe_priv *np = netdev_priv(dev);
 	u8 __iomem *base = get_hwbase(dev);
-<<<<<<< HEAD
-
-	dprintk(KERN_DEBUG "%s: nv_nic_irq\n", dev->name);
-=======
->>>>>>> 3cbea436
 
 	if (!(np->msi_flags & NV_MSI_X_ENABLED)) {
 		np->events = readl(base + NvRegIrqStatus);
@@ -3383,11 +3340,6 @@
 		__napi_schedule(&np->napi);
 	}
 
-<<<<<<< HEAD
-	dprintk(KERN_DEBUG "%s: nv_nic_irq completed\n", dev->name);
-
-=======
->>>>>>> 3cbea436
 	return IRQ_HANDLED;
 }
 
@@ -3401,11 +3353,6 @@
 	struct net_device *dev = (struct net_device *) data;
 	struct fe_priv *np = netdev_priv(dev);
 	u8 __iomem *base = get_hwbase(dev);
-<<<<<<< HEAD
-
-	dprintk(KERN_DEBUG "%s: nv_nic_irq_optimized\n", dev->name);
-=======
->>>>>>> 3cbea436
 
 	if (!(np->msi_flags & NV_MSI_X_ENABLED)) {
 		np->events = readl(base + NvRegIrqStatus);
@@ -3426,10 +3373,6 @@
 		writel(0, base + NvRegIrqMask);
 		__napi_schedule(&np->napi);
 	}
-<<<<<<< HEAD
-	dprintk(KERN_DEBUG "%s: nv_nic_irq_optimized completed\n", dev->name);
-=======
->>>>>>> 3cbea436
 
 	return IRQ_HANDLED;
 }
@@ -3481,11 +3424,7 @@
 	u8 __iomem *base = get_hwbase(dev);
 	unsigned long flags;
 	int retcode;
-<<<<<<< HEAD
-	int rx_count, tx_work=0, rx_work=0;
-=======
 	int rx_count, tx_work = 0, rx_work = 0;
->>>>>>> 3cbea436
 
 	do {
 		if (!nv_optimized(np)) {
