--- conflicted
+++ resolved
@@ -7,11 +7,7 @@
  *
  * Copyright(c) 2012 - 2014 Intel Corporation. All rights reserved.
  * Copyright(c) 2013 - 2014 Intel Mobile Communications GmbH
-<<<<<<< HEAD
- * Copyright(c) 2015        Intel Deutschland GmbH
-=======
  * Copyright(c) 2015 - 2016 Intel Deutschland GmbH
->>>>>>> 22c7fafc
  *
  * This program is free software; you can redistribute it and/or modify
  * it under the terms of version 2 of the GNU General Public License as
@@ -38,11 +34,7 @@
  *
  * Copyright(c) 2012 - 2014 Intel Corporation. All rights reserved.
  * Copyright(c) 2013 - 2014 Intel Mobile Communications GmbH
-<<<<<<< HEAD
- * Copyright(c) 2015        Intel Deutschland GmbH
-=======
  * Copyright(c) 2015 - 2016 Intel Deutschland GmbH
->>>>>>> 22c7fafc
  * All rights reserved.
  *
  * Redistribution and use in source and binary forms, with or without
@@ -396,10 +388,7 @@
  *	the BA window. To be used for UAPSD only.
  * @ptk_pn: per-queue PTK PN data structures
  * @dup_data: per queue duplicate packet detection data
-<<<<<<< HEAD
-=======
  * @deferred_traffic_tid_map: indication bitmap of deferred traffic per-TID
->>>>>>> 22c7fafc
  *
  * When mac80211 creates a station it reserves some space (hw->sta_data_size)
  * in the structure for use by driver. This structure is placed in that
@@ -421,13 +410,10 @@
 	struct ieee80211_vif *vif;
 	struct iwl_mvm_key_pn __rcu *ptk_pn[4];
 	struct iwl_mvm_rxq_dup_data *dup_data;
-<<<<<<< HEAD
-=======
 
 	u16 deferred_traffic_tid_map;
 
 	u8 reserved_queue;
->>>>>>> 22c7fafc
 
 	/* Temporary, until the new TLC will control the Tx protection */
 	s8 tx_protection;
