--- conflicted
+++ resolved
@@ -307,11 +307,8 @@
 	IWL_MVM_REF_PROTECT_CSA,
 	IWL_MVM_REF_FW_DBG_COLLECT,
 	IWL_MVM_REF_INIT_UCODE,
-<<<<<<< HEAD
-=======
 	IWL_MVM_REF_SENDING_CMD,
 	IWL_MVM_REF_RX,
->>>>>>> 22c7fafc
 
 	/* update debugfs.c when changing this */
 
@@ -471,15 +468,12 @@
 	netdev_features_t features;
 
 	bool ftm_responder;
-<<<<<<< HEAD
-=======
 
 	/*
 	 * link quality measurement - used to check whether this interface
 	 * is in the middle of a link quality measurement
 	 */
 	bool lqm_active;
->>>>>>> 22c7fafc
 };
 
 static inline struct iwl_mvm_vif *
@@ -768,22 +762,16 @@
 		/* Map to HW queue */
 		u32 hw_queue_to_mac80211;
 		u8 hw_queue_refcount;
-<<<<<<< HEAD
-=======
 		/*
 		 * This is to mark that queue is reserved for a STA but not yet
 		 * allocated. This is needed to make sure we have at least one
 		 * available queue to use when adding a new STA
 		 */
->>>>>>> 22c7fafc
 		bool setup_reserved;
 		u16 tid_bitmap; /* Bitmap of the TIDs mapped to this queue */
 	} queue_info[IWL_MAX_HW_QUEUES];
 	spinlock_t queue_info_lock; /* For syncing queue mgmt operations */
-<<<<<<< HEAD
-=======
 	struct work_struct add_stream_wk; /* To add streams to queues */
->>>>>>> 22c7fafc
 	atomic_t mac80211_queue_stop_count[IEEE80211_MAX_QUEUES];
 
 	const char *nvm_file_name;
@@ -819,11 +807,7 @@
 	struct iwl_mcast_filter_cmd *mcast_filter_cmd;
 	enum iwl_mvm_scan_type scan_type;
 	enum iwl_mvm_sched_scan_pass_all_states sched_scan_pass_all;
-<<<<<<< HEAD
-	struct timer_list scan_timer;
-=======
 	struct delayed_work scan_timeout_dwork;
->>>>>>> 22c7fafc
 
 	/* max number of simultaneous scans the FW supports */
 	unsigned int max_scans;
@@ -1160,14 +1144,9 @@
 
 static inline bool iwl_mvm_is_dqa_supported(struct iwl_mvm *mvm)
 {
-<<<<<<< HEAD
-	return fw_has_capa(&mvm->fw->ucode_capa,
-			   IWL_UCODE_TLV_CAPA_DQA_SUPPORT);
-=======
 	/* Make sure DQA isn't allowed in driver until feature is complete */
 	return false && fw_has_capa(&mvm->fw->ucode_capa,
 				    IWL_UCODE_TLV_CAPA_DQA_SUPPORT);
->>>>>>> 22c7fafc
 }
 
 static inline bool iwl_mvm_enter_d0i3_on_suspend(struct iwl_mvm *mvm)
@@ -1454,11 +1433,8 @@
 				     struct iwl_rx_cmd_buffer *rxb);
 void iwl_mvm_rx_stored_beacon_notif(struct iwl_mvm *mvm,
 				    struct iwl_rx_cmd_buffer *rxb);
-<<<<<<< HEAD
-=======
 void iwl_mvm_mu_mimo_grp_notif(struct iwl_mvm *mvm,
 			       struct iwl_rx_cmd_buffer *rxb);
->>>>>>> 22c7fafc
 void iwl_mvm_window_status_notif(struct iwl_mvm *mvm,
 				 struct iwl_rx_cmd_buffer *rxb);
 void iwl_mvm_mac_ctxt_recalc_tsf_id(struct iwl_mvm *mvm,
@@ -1481,11 +1457,7 @@
 int iwl_mvm_scan_stop(struct iwl_mvm *mvm, int type, bool notify);
 int iwl_mvm_max_scan_ie_len(struct iwl_mvm *mvm);
 void iwl_mvm_report_scan_aborted(struct iwl_mvm *mvm);
-<<<<<<< HEAD
-void iwl_mvm_scan_timeout(unsigned long data);
-=======
 void iwl_mvm_scan_timeout_wk(struct work_struct *work);
->>>>>>> 22c7fafc
 
 /* Scheduled scan */
 void iwl_mvm_rx_lmac_scan_complete_notif(struct iwl_mvm *mvm,
@@ -1745,27 +1717,10 @@
 	iwl_mvm_enable_txq(mvm, queue, mac80211_queue, ssn, &cfg, wdg_timeout);
 }
 
-<<<<<<< HEAD
-static inline void iwl_mvm_enable_agg_txq(struct iwl_mvm *mvm, int queue,
-					  int mac80211_queue, int fifo,
-					  int sta_id, int tid, int frame_limit,
-					  u16 ssn, unsigned int wdg_timeout)
-{
-	struct iwl_trans_txq_scd_cfg cfg = {
-		.fifo = fifo,
-		.sta_id = sta_id,
-		.tid = tid,
-		.frame_limit = frame_limit,
-		.aggregate = true,
-	};
-
-	iwl_mvm_enable_txq(mvm, queue, mac80211_queue, ssn, &cfg, wdg_timeout);
-=======
 static inline void iwl_mvm_stop_device(struct iwl_mvm *mvm)
 {
 	mvm->ucode_loaded = false;
 	iwl_trans_stop_device(mvm->trans);
->>>>>>> 22c7fafc
 }
 
 /* Stop/start all mac queues in a given bitmap */
@@ -1897,13 +1852,10 @@
 
 void iwl_mvm_active_rx_filters(struct iwl_mvm *mvm);
 
-<<<<<<< HEAD
-=======
 void iwl_mvm_vendor_lqm_notif(struct iwl_mvm *mvm,
 			      struct iwl_rx_cmd_buffer *rxb);
 void iwl_mvm_lqm_notif_iterator(void *_data, u8 *mac,
 				struct ieee80211_vif *vif);
->>>>>>> 22c7fafc
 #endif
 
 /* NAN */
@@ -1925,14 +1877,11 @@
 int iwl_mvm_nan_config_nan_faw_cmd(struct iwl_mvm *mvm,
 				   struct cfg80211_chan_def *chandef,
 				   u8 slots);
-<<<<<<< HEAD
-=======
 
 /* Link Quality Measurement */
 int iwl_mvm_send_lqm_cmd(struct ieee80211_vif *vif,
 			 enum iwl_lqm_cmd_operatrions operation,
 			 u32 duration, u32 timeout);
 bool iwl_mvm_lqm_active(struct iwl_mvm *mvm);
->>>>>>> 22c7fafc
 
 #endif /* __IWL_MVM_H__ */