--- conflicted
+++ resolved
@@ -705,8 +705,6 @@
 };
 #endif
 
-<<<<<<< HEAD
-=======
 /**
  * struct iwl_mvm_reorder_buffer - per ra/tid/queue reorder buffer
  * @head_sn: reorder window head sn
@@ -822,7 +820,6 @@
 };
 #endif
 
->>>>>>> 12fc5980
 struct iwl_mvm {
 	/* for logger access */
 	struct device *dev;
@@ -2006,13 +2003,10 @@
 
 void iwl_mvm_gscan_beacons_work(struct work_struct *work);
 
-<<<<<<< HEAD
-=======
 void iwl_mvm_handle_gscan_beacon_probe(struct iwl_mvm *mvm, u32 len,
 				       struct ieee80211_rx_status *rx_status,
 				       struct ieee80211_mgmt *mgmt);
 
->>>>>>> 12fc5980
 void iwl_mvm_recalc_multicast(struct iwl_mvm *mvm);
 int iwl_mvm_configure_bcast_filter(struct iwl_mvm *mvm);
 
