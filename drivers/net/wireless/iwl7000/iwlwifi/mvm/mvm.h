/******************************************************************************
 *
 * This file is provided under a dual BSD/GPLv2 license.  When using or
 * redistributing this file, you may do so under either license.
 *
 * GPL LICENSE SUMMARY
 *
 * Copyright(c) 2012 - 2014 Intel Corporation. All rights reserved.
 * Copyright(c) 2013 - 2015 Intel Mobile Communications GmbH
 * Copyright(c) 2016        Intel Deutschland GmbH
 *
 * This program is free software; you can redistribute it and/or modify
 * it under the terms of version 2 of the GNU General Public License as
 * published by the Free Software Foundation.
 *
 * This program is distributed in the hope that it will be useful, but
 * WITHOUT ANY WARRANTY; without even the implied warranty of
 * MERCHANTABILITY or FITNESS FOR A PARTICULAR PURPOSE.  See the GNU
 * General Public License for more details.
 *
 * You should have received a copy of the GNU General Public License
 * along with this program; if not, write to the Free Software
 * Foundation, Inc., 51 Franklin Street, Fifth Floor, Boston, MA 02110,
 * USA
 *
 * The full GNU General Public License is included in this distribution
 * in the file called COPYING.
 *
 * Contact Information:
 *  Intel Linux Wireless <linuxwifi@intel.com>
 * Intel Corporation, 5200 N.E. Elam Young Parkway, Hillsboro, OR 97124-6497
 *
 * BSD LICENSE
 *
 * Copyright(c) 2012 - 2014 Intel Corporation. All rights reserved.
 * Copyright(c) 2013 - 2015 Intel Mobile Communications GmbH
 * Copyright(c) 2016        Intel Deutschland GmbH
 * All rights reserved.
 *
 * Redistribution and use in source and binary forms, with or without
 * modification, are permitted provided that the following conditions
 * are met:
 *
 *  * Redistributions of source code must retain the above copyright
 *    notice, this list of conditions and the following disclaimer.
 *  * Redistributions in binary form must reproduce the above copyright
 *    notice, this list of conditions and the following disclaimer in
 *    the documentation and/or other materials provided with the
 *    distribution.
 *  * Neither the name Intel Corporation nor the names of its
 *    contributors may be used to endorse or promote products derived
 *    from this software without specific prior written permission.
 *
 * THIS SOFTWARE IS PROVIDED BY THE COPYRIGHT HOLDERS AND CONTRIBUTORS
 * "AS IS" AND ANY EXPRESS OR IMPLIED WARRANTIES, INCLUDING, BUT NOT
 * LIMITED TO, THE IMPLIED WARRANTIES OF MERCHANTABILITY AND FITNESS FOR
 * A PARTICULAR PURPOSE ARE DISCLAIMED. IN NO EVENT SHALL THE COPYRIGHT
 * OWNER OR CONTRIBUTORS BE LIABLE FOR ANY DIRECT, INDIRECT, INCIDENTAL,
 * SPECIAL, EXEMPLARY, OR CONSEQUENTIAL DAMAGES (INCLUDING, BUT NOT
 * LIMITED TO, PROCUREMENT OF SUBSTITUTE GOODS OR SERVICES; LOSS OF USE,
 * DATA, OR PROFITS; OR BUSINESS INTERRUPTION) HOWEVER CAUSED AND ON ANY
 * THEORY OF LIABILITY, WHETHER IN CONTRACT, STRICT LIABILITY, OR TORT
 * (INCLUDING NEGLIGENCE OR OTHERWISE) ARISING IN ANY WAY OUT OF THE USE
 * OF THIS SOFTWARE, EVEN IF ADVISED OF THE POSSIBILITY OF SUCH DAMAGE.
 *
 *****************************************************************************/

#ifndef __IWL_MVM_H__
#define __IWL_MVM_H__

#include <linux/list.h>
#include <linux/spinlock.h>
#include <linux/leds.h>
#include <linux/in6.h>

#ifdef CONFIG_THERMAL
#include <linux/thermal.h>
#endif

#include "iwl-op-mode.h"
#include "iwl-trans.h"
#include "iwl-notif-wait.h"
#include "iwl-eeprom-parse.h"
#include "iwl-fw-file.h"
#include "iwl-config.h"
#include "sta.h"
#include "fw-api.h"
#include "constants.h"
#include "vendor-cmd.h"
#include "tof.h"

#ifdef CPTCFG_IWLMVM_TCM
#include <linux/average.h>
#endif

#define IWL_MVM_MAX_ADDRESSES		5
/* RSSI offset for WkP */
#define IWL_RSSI_OFFSET 50
#define IWL_MVM_MISSED_BEACONS_THRESHOLD 8
/* A TimeUnit is 1024 microsecond */
#define MSEC_TO_TU(_msec)	(_msec*1000/1024)

/* For GO, this value represents the number of TUs before CSA "beacon
 * 0" TBTT when the CSA time-event needs to be scheduled to start.  It
 * must be big enough to ensure that we switch in time.
 */
#define IWL_MVM_CHANNEL_SWITCH_TIME_GO		40

/* For client, this value represents the number of TUs before CSA
 * "beacon 1" TBTT, instead.  This is because we don't know when the
 * GO/AP will be in the new channel, so we switch early enough.
 */
#define IWL_MVM_CHANNEL_SWITCH_TIME_CLIENT	10

/*
 * This value (in TUs) is used to fine tune the CSA NoA end time which should
 * be just before "beacon 0" TBTT.
 */
#define IWL_MVM_CHANNEL_SWITCH_MARGIN 4

/*
 * Number of beacons to transmit on a new channel until we unblock tx to
 * the stations, even if we didn't identify them on a new channel
 */
#define IWL_MVM_CS_UNBLOCK_TX_TIMEOUT 3

extern const struct ieee80211_ops iwl_mvm_hw_ops;

/**
 * struct iwl_mvm_mod_params - module parameters for iwlmvm
 * @init_dbg: if true, then the NIC won't be stopped if the INIT fw asserted.
 *	We will register to mac80211 to have testmode working. The NIC must not
 *	be up'ed after the INIT fw asserted. This is useful to be able to use
 *	proprietary tools over testmode to debug the INIT fw.
 * @tfd_q_hang_detect: enabled the detection of hung transmit queues
 * @power_scheme: one of enum iwl_power_scheme
 */
struct iwl_mvm_mod_params {
	bool init_dbg;
	bool tfd_q_hang_detect;
	int power_scheme;
};
extern struct iwl_mvm_mod_params iwlmvm_mod_params;

/**
 * struct iwl_mvm_dump_ptrs - set of pointers needed for the fw-error-dump
 *
 * @op_mode_ptr: pointer to the buffer coming from the mvm op_mode
 * @trans_ptr: pointer to struct %iwl_trans_dump_data which contains the
 *	transport's data.
 * @trans_len: length of the valid data in trans_ptr
 * @op_mode_len: length of the valid data in op_mode_ptr
 */
struct iwl_mvm_dump_ptrs {
	struct iwl_trans_dump_data *trans_ptr;
	void *op_mode_ptr;
	u32 op_mode_len;
};

/**
 * struct iwl_mvm_dump_desc - describes the dump
 * @len: length of trig_desc->data
 * @trig_desc: the description of the dump
 */
struct iwl_mvm_dump_desc {
	size_t len;
	/* must be last */
	struct iwl_fw_error_dump_trigger_desc trig_desc;
};

extern const struct iwl_mvm_dump_desc iwl_mvm_dump_desc_assert;

struct iwl_mvm_phy_ctxt {
	u16 id;
	u16 color;
	u32 ref;

	/*
	 * TODO: This should probably be removed. Currently here only for rate
	 * scaling algorithm
	 */
	struct ieee80211_channel *channel;

};

struct iwl_mvm_time_event_data {
	struct ieee80211_vif *vif;
	struct list_head list;
	unsigned long end_jiffies;
	u32 duration;
	bool running;
	u32 uid;

	/*
	 * The access to the 'id' field must be done when the
	 * mvm->time_event_lock is held, as it value is used to indicate
	 * if the te is in the time event list or not (when id == TE_MAX)
	 */
	u32 id;
};

 /* Power management */

/**
 * enum iwl_power_scheme
 * @IWL_POWER_LEVEL_CAM - Continuously Active Mode
 * @IWL_POWER_LEVEL_BPS - Balanced Power Save (default)
 * @IWL_POWER_LEVEL_LP  - Low Power
 */
enum iwl_power_scheme {
	IWL_POWER_SCHEME_CAM = 1,
	IWL_POWER_SCHEME_BPS,
	IWL_POWER_SCHEME_LP
};

#define IWL_CONN_MAX_LISTEN_INTERVAL	10
#define IWL_UAPSD_MAX_SP		IEEE80211_WMM_IE_STA_QOSINFO_SP_ALL

#ifdef CPTCFG_IWLWIFI_DEBUGFS
enum iwl_dbgfs_pm_mask {
	MVM_DEBUGFS_PM_KEEP_ALIVE = BIT(0),
	MVM_DEBUGFS_PM_SKIP_OVER_DTIM = BIT(1),
	MVM_DEBUGFS_PM_SKIP_DTIM_PERIODS = BIT(2),
	MVM_DEBUGFS_PM_RX_DATA_TIMEOUT = BIT(3),
	MVM_DEBUGFS_PM_TX_DATA_TIMEOUT = BIT(4),
	MVM_DEBUGFS_PM_LPRX_ENA = BIT(6),
	MVM_DEBUGFS_PM_LPRX_RSSI_THRESHOLD = BIT(7),
	MVM_DEBUGFS_PM_SNOOZE_ENABLE = BIT(8),
	MVM_DEBUGFS_PM_UAPSD_MISBEHAVING = BIT(9),
	MVM_DEBUGFS_PM_USE_PS_POLL = BIT(10),
};

struct iwl_dbgfs_pm {
	u16 keep_alive_seconds;
	u32 rx_data_timeout;
	u32 tx_data_timeout;
	bool skip_over_dtim;
	u8 skip_dtim_periods;
	bool lprx_ena;
	u32 lprx_rssi_threshold;
	bool snooze_ena;
	bool uapsd_misbehaving;
	bool use_ps_poll;
	int mask;
};

/* beacon filtering */

enum iwl_dbgfs_bf_mask {
	MVM_DEBUGFS_BF_ENERGY_DELTA = BIT(0),
	MVM_DEBUGFS_BF_ROAMING_ENERGY_DELTA = BIT(1),
	MVM_DEBUGFS_BF_ROAMING_STATE = BIT(2),
	MVM_DEBUGFS_BF_TEMP_THRESHOLD = BIT(3),
	MVM_DEBUGFS_BF_TEMP_FAST_FILTER = BIT(4),
	MVM_DEBUGFS_BF_TEMP_SLOW_FILTER = BIT(5),
	MVM_DEBUGFS_BF_ENABLE_BEACON_FILTER = BIT(6),
	MVM_DEBUGFS_BF_DEBUG_FLAG = BIT(7),
	MVM_DEBUGFS_BF_ESCAPE_TIMER = BIT(8),
	MVM_DEBUGFS_BA_ESCAPE_TIMER = BIT(9),
	MVM_DEBUGFS_BA_ENABLE_BEACON_ABORT = BIT(10),
};

struct iwl_dbgfs_bf {
	u32 bf_energy_delta;
	u32 bf_roaming_energy_delta;
	u32 bf_roaming_state;
	u32 bf_temp_threshold;
	u32 bf_temp_fast_filter;
	u32 bf_temp_slow_filter;
	u32 bf_enable_beacon_filter;
	u32 bf_debug_flag;
	u32 bf_escape_timer;
	u32 ba_escape_timer;
	u32 ba_enable_beacon_abort;
	int mask;
};
#endif

enum iwl_mvm_smps_type_request {
	IWL_MVM_SMPS_REQ_BT_COEX,
	IWL_MVM_SMPS_REQ_TT,
	IWL_MVM_SMPS_REQ_PROT,
	NUM_IWL_MVM_SMPS_REQ,
};

enum iwl_mvm_ref_type {
	IWL_MVM_REF_UCODE_DOWN,
	IWL_MVM_REF_SCAN,
	IWL_MVM_REF_ROC,
	IWL_MVM_REF_ROC_AUX,
	IWL_MVM_REF_P2P_CLIENT,
	IWL_MVM_REF_AP_IBSS,
	IWL_MVM_REF_USER,
	IWL_MVM_REF_TX,
	IWL_MVM_REF_TX_AGG,
	IWL_MVM_REF_ADD_IF,
	IWL_MVM_REF_START_AP,
	IWL_MVM_REF_BSS_CHANGED,
	IWL_MVM_REF_PREPARE_TX,
	IWL_MVM_REF_PROTECT_TDLS,
	IWL_MVM_REF_CHECK_CTKILL,
	IWL_MVM_REF_PRPH_READ,
	IWL_MVM_REF_PRPH_WRITE,
	IWL_MVM_REF_NMI,
	IWL_MVM_REF_TM_CMD,
	IWL_MVM_REF_EXIT_WORK,
	IWL_MVM_REF_PROTECT_CSA,
	IWL_MVM_REF_FW_DBG_COLLECT,
	IWL_MVM_REF_INIT_UCODE,

	/* update debugfs.c when changing this */

	IWL_MVM_REF_COUNT,
};

enum iwl_bt_force_ant_mode {
	BT_FORCE_ANT_DIS = 0,
	BT_FORCE_ANT_AUTO,
	BT_FORCE_ANT_BT,
	BT_FORCE_ANT_WIFI,

	BT_FORCE_ANT_MAX,
};

/**
* struct iwl_mvm_vif_bf_data - beacon filtering related data
* @bf_enabled: indicates if beacon filtering is enabled
* @ba_enabled: indicated if beacon abort is enabled
* @ave_beacon_signal: average beacon signal
* @last_cqm_event: rssi of the last cqm event
* @bt_coex_min_thold: minimum threshold for BT coex
* @bt_coex_max_thold: maximum threshold for BT coex
* @last_bt_coex_event: rssi of the last BT coex event
*/
struct iwl_mvm_vif_bf_data {
	bool bf_enabled;
	bool ba_enabled;
	int ave_beacon_signal;
	int last_cqm_event;
	int bt_coex_min_thold;
	int bt_coex_max_thold;
	int last_bt_coex_event;
};

/**
 * struct iwl_mvm_vif - data per Virtual Interface, it is a MAC context
 * @id: between 0 and 3
 * @color: to solve races upon MAC addition and removal
 * @ap_sta_id: the sta_id of the AP - valid only if VIF type is STA
 * @bssid: BSSID for this (client) interface
 * @associated: indicates that we're currently associated, used only for
 *	managing the firmware state in iwl_mvm_bss_info_changed_station()
 * @ap_assoc_sta_count: count of stations associated to us - valid only
 *	if VIF type is AP
 * @uploaded: indicates the MAC context has been added to the device
 * @ap_ibss_active: indicates that AP/IBSS is configured and that the interface
 *	should get quota etc.
 * @pm_enabled - Indicate if MAC power management is allowed
 * @monitor_active: indicates that monitor context is configured, and that the
 *	interface should get quota etc.
 * @low_latency_traffic: indicates low latency traffic was detected
 * @low_latency_dbgfs: low latency mode set from debugfs
 * @low_latency_vcmd: low latency mode set from vendor command
 * @ps_disabled: indicates that this interface requires PS to be disabled
 * @queue_params: QoS params for this MAC
 * @bcast_sta: station used for broadcast packets. Used by the following
 *  vifs: P2P_DEVICE, GO and AP.
 * @beacon_skb: the skb used to hold the AP/GO beacon template
 * @smps_requests: the SMPS requests of different parts of the driver,
 *	combined on update to yield the overall request to mac80211.
 * @beacon_stats: beacon statistics, containing the # of received beacons,
 *	# of received beacons accumulated over FW restart, and the current
 *	average signal of beacons retrieved from the firmware
 * @csa_failed: CSA failed to schedule time event, report an error later
 * @features: hw features active for this vif
 * @ftm_responder: FTM responder is enabled on this interface (for AP only)
 */
struct iwl_mvm_vif {
	struct iwl_mvm *mvm;
	u16 id;
	u16 color;
	u8 ap_sta_id;

	u8 bssid[ETH_ALEN];
	bool associated;
	u8 ap_assoc_sta_count;

	bool uploaded;
	bool ap_ibss_active;
	bool pm_enabled;
	bool monitor_active;
	bool low_latency_traffic, low_latency_dbgfs, low_latency_vcmd;
	bool ps_disabled;
	struct iwl_mvm_vif_bf_data bf_data;

	struct {
		u32 num_beacons, accu_num_beacons;
		u8 avg_signal;
	} beacon_stats;

	u32 ap_beacon_time;

	enum iwl_tsf_id tsf_id;

	/*
	 * QoS data from mac80211, need to store this here
	 * as mac80211 has a separate callback but we need
	 * to have the data for the MAC context
	 */
	struct ieee80211_tx_queue_params queue_params[IEEE80211_NUM_ACS];
	struct iwl_mvm_time_event_data time_event_data;
	struct iwl_mvm_time_event_data hs_time_event_data;

	struct iwl_mvm_int_sta bcast_sta;

	/*
	 * Assigned while mac80211 has the interface in a channel context,
	 * or, for P2P Device, while it exists.
	 */
	struct iwl_mvm_phy_ctxt *phy_ctxt;

#ifdef CONFIG_PM
	/* WoWLAN GTK rekey data */
	struct {
		u8 kck[NL80211_KCK_LEN], kek[NL80211_KEK_LEN];
		__le64 replay_ctr;
		bool valid;
	} rekey_data;

	int tx_key_idx;

	bool seqno_valid;
	u16 seqno;
#endif

#if IS_ENABLED(CONFIG_IPV6)
	/* IPv6 addresses for WoWLAN */
	struct in6_addr target_ipv6_addrs[IWL_PROTO_OFFLOAD_NUM_IPV6_ADDRS_MAX];
	unsigned long tentative_addrs[BITS_TO_LONGS(IWL_PROTO_OFFLOAD_NUM_IPV6_ADDRS_MAX)];
	int num_target_ipv6_addrs;
#endif

#ifdef CPTCFG_IWLWIFI_DEBUGFS
	struct dentry *dbgfs_dir;
	struct dentry *dbgfs_slink;
	struct iwl_dbgfs_pm dbgfs_pm;
	struct iwl_dbgfs_bf dbgfs_bf;
	struct iwl_mac_power_cmd mac_pwr_cmd;
	int dbgfs_quota_min;
#endif

	enum ieee80211_smps_mode smps_requests[NUM_IWL_MVM_SMPS_REQ];

	/* FW identified misbehaving AP */
	u8 uapsd_misbehaving_bssid[ETH_ALEN];

#ifdef CPTCFG_IWLMVM_TCM
	struct delayed_work uapsd_nonagg_detected_wk;
#endif

	/* Indicates that CSA countdown may be started */
	bool csa_countdown;
	bool csa_failed;

	/* TCP Checksum Offload */
	netdev_features_t features;

	bool ftm_responder;
};

static inline struct iwl_mvm_vif *
iwl_mvm_vif_from_mac80211(struct ieee80211_vif *vif)
{
	return (void *)vif->drv_priv;
}

extern const u8 tid_to_mac80211_ac[];

#define IWL_MVM_SCAN_STOPPING_SHIFT	8

enum iwl_scan_status {
	IWL_MVM_SCAN_REGULAR		= BIT(0),
	IWL_MVM_SCAN_SCHED		= BIT(1),
	IWL_MVM_SCAN_NETDETECT		= BIT(2),

	IWL_MVM_SCAN_STOPPING_REGULAR	= BIT(8),
	IWL_MVM_SCAN_STOPPING_SCHED	= BIT(9),
	IWL_MVM_SCAN_STOPPING_NETDETECT	= BIT(10),

	IWL_MVM_SCAN_REGULAR_MASK	= IWL_MVM_SCAN_REGULAR |
					  IWL_MVM_SCAN_STOPPING_REGULAR,
	IWL_MVM_SCAN_SCHED_MASK		= IWL_MVM_SCAN_SCHED |
					  IWL_MVM_SCAN_STOPPING_SCHED,
	IWL_MVM_SCAN_NETDETECT_MASK	= IWL_MVM_SCAN_NETDETECT |
					  IWL_MVM_SCAN_STOPPING_NETDETECT,

	IWL_MVM_SCAN_STOPPING_MASK	= 0xff << IWL_MVM_SCAN_STOPPING_SHIFT,
	IWL_MVM_SCAN_MASK		= 0xff,
};

enum iwl_mvm_scan_type {
	IWL_SCAN_TYPE_NOT_SET,
	IWL_SCAN_TYPE_UNASSOC,
	IWL_SCAN_TYPE_WILD,
	IWL_SCAN_TYPE_MILD,
	IWL_SCAN_TYPE_FRAGMENTED,
};

enum iwl_mvm_sched_scan_pass_all_states {
	SCHED_SCAN_PASS_ALL_DISABLED,
	SCHED_SCAN_PASS_ALL_ENABLED,
	SCHED_SCAN_PASS_ALL_FOUND,
};

/**
 * struct iwl_nvm_section - describes an NVM section in memory.
 *
 * This struct holds an NVM section read from the NIC using NVM_ACCESS_CMD,
 * and saved for later use by the driver. Not all NVM sections are saved
 * this way, only the needed ones.
 */
struct iwl_nvm_section {
	u16 length;
	const u8 *data;
};

/**
 * struct iwl_mvm_tt_mgnt - Thermal Throttling Management structure
 * @ct_kill_exit: worker to exit thermal kill
 * @dynamic_smps: Is thermal throttling enabled dynamic_smps?
 * @tx_backoff: The current thremal throttling tx backoff in uSec.
 * @min_backoff: The minimal tx backoff due to power restrictions
 * @params: Parameters to configure the thermal throttling algorithm.
 * @throttle: Is thermal throttling is active?
 */
struct iwl_mvm_tt_mgmt {
	struct delayed_work ct_kill_exit;
	bool dynamic_smps;
	u32 tx_backoff;
	u32 min_backoff;
	struct iwl_tt_params params;
	bool throttle;
};

#ifdef CONFIG_THERMAL
/**
 *struct iwl_mvm_thermal_device - thermal zone related data
 * @temp_trips: temperature thresholds for report
 * @fw_trips_index: keep indexes to original array - temp_trips
 * @tzone: thermal zone device data
*/
struct iwl_mvm_thermal_device {
	s16 temp_trips[IWL_MAX_DTS_TRIPS];
	u8 fw_trips_index[IWL_MAX_DTS_TRIPS];
	struct thermal_zone_device *tzone;
};

/*
 * struct iwl_mvm_cooling_device
 * @cur_state: current state
 * @cdev: struct thermal cooling device
 */
struct iwl_mvm_cooling_device {
	u32 cur_state;
	struct thermal_cooling_device *cdev;
};
#endif

#define IWL_MVM_NUM_LAST_FRAMES_UCODE_RATES 8

struct iwl_mvm_frame_stats {
	u32 legacy_frames;
	u32 ht_frames;
	u32 vht_frames;
	u32 bw_20_frames;
	u32 bw_40_frames;
	u32 bw_80_frames;
	u32 bw_160_frames;
	u32 sgi_frames;
	u32 ngi_frames;
	u32 siso_frames;
	u32 mimo2_frames;
	u32 agg_frames;
	u32 ampdu_count;
	u32 success_frames;
	u32 fail_frames;
	u32 last_rates[IWL_MVM_NUM_LAST_FRAMES_UCODE_RATES];
	int last_frame_idx;
};

enum {
	D0I3_DEFER_WAKEUP,
	D0I3_PENDING_WAKEUP,
};

#define IWL_MVM_DEBUG_SET_TEMPERATURE_DISABLE 0xff
#define IWL_MVM_DEBUG_SET_TEMPERATURE_MIN -100
#define IWL_MVM_DEBUG_SET_TEMPERATURE_MAX 200

enum iwl_mvm_tdls_cs_state {
	IWL_MVM_TDLS_SW_IDLE = 0,
	IWL_MVM_TDLS_SW_REQ_SENT,
	IWL_MVM_TDLS_SW_RESP_RCVD,
	IWL_MVM_TDLS_SW_REQ_RCVD,
	IWL_MVM_TDLS_SW_ACTIVE,
};

#ifdef CPTCFG_IWLMVM_TCM

DECLARE_EWMA(rate, 16, 16)

struct iwl_mvm_tcm_mac {
	struct {
		u32 pkts[IEEE80211_NUM_ACS];
		u32 airtime[IEEE80211_NUM_ACS];
	} tx;
	struct {
		u32 pkts[IEEE80211_NUM_ACS];
		u32 airtime;
		u32 last_ampdu_ref;
	} rx;
	struct {
		/* track AP's transfer in client mode */
		u64 rx_bytes;
		struct ewma_rate rate;
		bool detected;
	} uapsd_nonagg_detect;
	bool opened_rx_ba_sessions;
};

struct iwl_mvm_tcm {
	struct timer_list timer;
	struct work_struct work;
	spinlock_t lock; /* used when time elapsed */
	unsigned long ts; /* timestamp when period ends */
	unsigned long ll_ts;
	unsigned long uapsd_nonagg_ts;
	bool paused;
	struct iwl_mvm_tcm_mac data[NUM_MAC_INDEX_DRIVER];
	struct {
		u32 elapsed; /* milliseconds for this TCM period */
		u32 airtime[NUM_MAC_INDEX_DRIVER];
		enum iwl_mvm_vendor_load load[NUM_MAC_INDEX_DRIVER];
		enum iwl_mvm_vendor_load global_load;
		bool low_latency[NUM_MAC_INDEX_DRIVER];
		bool change[NUM_MAC_INDEX_DRIVER];
		bool global_change;
	} result;
};
#endif

struct iwl_mvm_shared_mem_cfg {
	u32 shared_mem_addr;
	u32 shared_mem_size;
	u32 sample_buff_addr;
	u32 sample_buff_size;
	u32 txfifo_addr;
	u32 txfifo_size[TX_FIFO_MAX_NUM];
	u32 rxfifo_size[RX_FIFO_MAX_NUM];
	u32 page_buff_addr;
	u32 page_buff_size;
};

#ifdef CPTCFG_IWLMVM_TDLS_PEER_CACHE
#define IWL_MVM_TDLS_CNT_MAX_PEERS 4

struct iwl_mvm_tdls_peer_counter {
	struct list_head list;
	struct rcu_head rcu_head;

	struct mac_address mac __aligned(2);
	struct ieee80211_vif *vif;
	u32 tx_bytes;
	struct {
		u32 bytes;
	} ____cacheline_aligned_in_smp rx[];
};
#endif

#ifdef CPTCFG_IWLMVM_VENDOR_CMDS
struct gscan_data {
	struct wireless_dev *wdev;
	struct iwl_gscan_start_cmd scan_params;
	struct iwl_gscan_bssid_hotlist_cmd hotlist_params;
	struct iwl_gscan_significant_change_cmd sc_params;
	u32 gp2;
	u64 timestamp;	/* monotonic time, in usecs. */
};

struct iwl_mvm_gscan_beacon {
	struct list_head list;
	u32 gp2_ts;
	s8 signal;
	u8 channel;
	u32 len;
	struct ieee80211_mgmt mgmt[0];
};
#endif

struct iwl_mvm {
	/* for logger access */
	struct device *dev;

	struct iwl_trans *trans;
	const struct iwl_fw *fw;
	const struct iwl_cfg *cfg;
	struct iwl_phy_db *phy_db;
	struct ieee80211_hw *hw;

	/* for protecting access to iwl_mvm */
	struct mutex mutex;
	struct list_head async_handlers_list;
	spinlock_t async_handlers_lock;
	struct work_struct async_handlers_wk;

	struct work_struct roc_done_wk;

	unsigned long status;

	/*
	 * for beacon filtering -
	 * currently only one interface can be supported
	 */
	struct iwl_mvm_vif *bf_allowed_vif;

	enum iwl_ucode_type cur_ucode;
	bool ucode_loaded;
	bool calibrating;
	u32 error_event_table;
	u32 log_event_table;
	u32 umac_error_event_table;
	bool support_umac_log;
	struct iwl_sf_region sf_space;

	u32 ampdu_ref;

	struct iwl_notif_wait_data notif_wait;

	struct mvm_statistics_rx rx_stats;

	struct {
		u64 rx_time;
		u64 tx_time;
		u64 on_time_rf;
		u64 on_time_scan;
	} radio_stats, accu_radio_stats;

	struct {
		/* Map to HW queue */
		u32 hw_queue_to_mac80211;
		u8 hw_queue_refcount;
		bool setup_reserved;
		u16 tid_bitmap; /* Bitmap of the TIDs mapped to this queue */
	} queue_info[IWL_MAX_HW_QUEUES];
	spinlock_t queue_info_lock; /* For syncing queue mgmt operations */
	atomic_t mac80211_queue_stop_count[IEEE80211_MAX_QUEUES];

	const char *nvm_file_name;
	struct iwl_nvm_data *nvm_data;
	/* NVM sections */
	struct iwl_nvm_section nvm_sections[NVM_MAX_NUM_SECTIONS];

	/* Paging section */
	struct iwl_fw_paging fw_paging_db[NUM_OF_FW_PAGING_BLOCKS];
	u16 num_of_paging_blk;
	u16 num_of_pages_in_last_blk;

	/* EEPROM MAC addresses */
	struct mac_address addresses[IWL_MVM_MAX_ADDRESSES];

	/* data related to data path */
	struct iwl_rx_phy_info last_phy_info;
	struct ieee80211_sta __rcu *fw_id_to_mac_id[IWL_MVM_STATION_COUNT];
	struct work_struct sta_drained_wk;
	unsigned long sta_drained[BITS_TO_LONGS(IWL_MVM_STATION_COUNT)];
	atomic_t pending_frames[IWL_MVM_STATION_COUNT];
	u32 tfd_drained[IWL_MVM_STATION_COUNT];
	u8 rx_ba_sessions;
	u32 secret_key[IWL_RSS_HASH_KEY_CNT];

	/* configured by mac80211 */
	u32 rts_threshold;

	/* Scan status, cmd (pre-allocated) and auxiliary station */
	unsigned int scan_status;
	void *scan_cmd;
	struct iwl_mcast_filter_cmd *mcast_filter_cmd;
<<<<<<< HEAD
=======
	enum iwl_mvm_scan_type scan_type;
	enum iwl_mvm_sched_scan_pass_all_states sched_scan_pass_all;
>>>>>>> b192be35
	struct timer_list scan_timer;

	/* max number of simultaneous scans the FW supports */
	unsigned int max_scans;

	/* ts of the beginning of a non-collect fw dbg data period */
	unsigned long fw_dbg_non_collect_ts_start[FW_DBG_TRIGGER_MAX - 1];

	/* UMAC scan tracking */
	u32 scan_uid_status[IWL_MVM_MAX_UMAC_SCANS];

	/* rx chain antennas set through debugfs for the scan command */
	u8 scan_rx_ant;

#ifdef CPTCFG_IWLWIFI_BCAST_FILTERING
	/* broadcast filters to configure for each associated station */
	const struct iwl_fw_bcast_filter *bcast_filters;
#ifdef CPTCFG_IWLWIFI_DEBUGFS
	struct {
		bool override;
		struct iwl_bcast_filter_cmd cmd;
	} dbgfs_bcast_filtering;
#endif
#endif

	/* Internal station */
	struct iwl_mvm_int_sta aux_sta;
	struct iwl_mvm_int_sta snif_sta;

	bool last_ebs_successful;

	u8 scan_last_antenna_idx; /* to toggle TX between antennas */
	u8 mgmt_last_antenna_idx;

	/* last smart fifo state that was successfully sent to firmware */
	enum iwl_sf_state sf_state;

#ifdef CPTCFG_IWLWIFI_DEBUGFS
	struct dentry *debugfs_dir;
	u32 dbgfs_sram_offset, dbgfs_sram_len;
	u32 dbgfs_prph_reg_addr;
	bool disable_power_off;
	bool disable_power_off_d3;

	bool scan_iter_notif_enabled;

	struct debugfs_blob_wrapper nvm_hw_blob;
	struct debugfs_blob_wrapper nvm_sw_blob;
	struct debugfs_blob_wrapper nvm_calib_blob;
	struct debugfs_blob_wrapper nvm_prod_blob;
	struct debugfs_blob_wrapper nvm_phy_sku_blob;

	struct iwl_mvm_frame_stats drv_rx_stats;
	spinlock_t drv_stats_lock;
	u16 dbgfs_rx_phyinfo;
#endif
	struct iwl_mvm_phy_ctxt phy_ctxts[NUM_PHY_CTX];

	struct list_head time_event_list;
	spinlock_t time_event_lock;

	/*
	 * A bitmap indicating the index of the key in use. The firmware
	 * can hold 16 keys at most. Reflect this fact.
	 */
	unsigned long fw_key_table[BITS_TO_LONGS(STA_KEY_MAX_NUM)];
	u8 fw_key_deleted[STA_KEY_MAX_NUM];

	/* references taken by the driver and spinlock protecting them */
	spinlock_t refs_lock;
	u8 refs[IWL_MVM_REF_COUNT];

	u8 vif_count;

	/* -1 for always, 0 for never, >0 for that many times */
	s8 restart_fw;
	u8 fw_dbg_conf;
	struct delayed_work fw_dump_wk;
	const struct iwl_mvm_dump_desc *fw_dump_desc;
	const struct iwl_fw_dbg_trigger_tlv *fw_dump_trig;

#ifdef CPTCFG_IWLWIFI_LEDS
	struct led_classdev led;
#endif

	struct ieee80211_vif *p2p_device_vif;

#ifdef CONFIG_PM
	struct wiphy_wowlan_support wowlan;
	int gtk_ivlen, gtk_icvlen, ptk_ivlen, ptk_icvlen;

	/* sched scan settings for net detect */
	struct ieee80211_scan_ies nd_ies;
	struct cfg80211_match_set *nd_match_sets;
	int n_nd_match_sets;
	struct ieee80211_channel **nd_channels;
	int n_nd_channels;
	bool net_detect;
#ifdef CPTCFG_IWLWIFI_DEBUGFS
	bool d3_wake_sysassert;
	bool d3_test_active;
	bool store_d3_resume_sram;
	void *d3_resume_sram;
	u32 d3_test_pme_ptr;
	struct ieee80211_vif *keep_vif;
	u32 last_netdetect_scans; /* no. of scans in the last net-detect wake */
#endif
#endif

	/* d0i3 */
	u8 d0i3_ap_sta_id;
	bool d0i3_offloading;
	struct work_struct d0i3_exit_work;
	struct sk_buff_head d0i3_tx;
	/* protect d0i3_suspend_flags */
	struct mutex d0i3_suspend_mutex;
	unsigned long d0i3_suspend_flags;
	/* sync d0i3_tx queue and IWL_MVM_STATUS_IN_D0I3 status flag */
	spinlock_t d0i3_tx_lock;
	wait_queue_head_t d0i3_exit_waitq;

	/* BT-Coex */
	u8 bt_ack_kill_msk[NUM_PHY_CTX];
	u8 bt_cts_kill_msk[NUM_PHY_CTX];

	struct iwl_bt_coex_profile_notif_old last_bt_notif_old;
	struct iwl_bt_coex_ci_cmd_old last_bt_ci_cmd_old;
	struct iwl_bt_coex_profile_notif last_bt_notif;
	struct iwl_bt_coex_ci_cmd last_bt_ci_cmd;

	u32 last_ant_isol;
	u8 last_corun_lut;
	u8 bt_tx_prio;
	enum iwl_bt_force_ant_mode bt_force_ant_mode;

	/* Aux ROC */
	struct list_head aux_roc_te_list;

	/* Thermal Throttling and CTkill */
	struct iwl_mvm_tt_mgmt thermal_throttle;
#ifdef CONFIG_THERMAL
	struct iwl_mvm_thermal_device tz_device;
	struct iwl_mvm_cooling_device cooling_dev;
#endif

	s32 temperature;	/* Celsius */
	/*
	 * Debug option to set the NIC temperature. This option makes the
	 * driver think this is the actual NIC temperature, and ignore the
	 * real temperature that is received from the fw
	 */
	bool temperature_test;  /* Debug test temperature is enabled */

#ifdef CPTCFG_IWLMVM_TCM
	unsigned long bt_coex_last_tcm_ts;

	u8 uapsd_noagg_bssid_write_idx;
	struct mac_address uapsd_noagg_bssids[IWL_MVM_UAPSD_NOAGG_BSSIDS_NUM]
		__aligned(2);

	struct iwl_mvm_tcm tcm;
#endif

#ifdef CPTCFG_IWLMVM_TDLS_PEER_CACHE
	struct list_head tdls_peer_cache_list;
	u32 tdls_peer_cache_cnt;
#endif

	struct iwl_time_quota_cmd last_quota_cmd;

#ifdef CPTCFG_NL80211_TESTMODE
	u32 noa_duration;
	struct ieee80211_vif *noa_vif;
#endif

	/* Tx queues */
	u8 aux_queue;
	u8 first_agg_queue;
	u8 last_agg_queue;

	/* Indicate if device power save is allowed */
	u8 ps_disabled; /* u8 instead of bool to ease debugfs_create_* usage */
	unsigned int max_amsdu_len; /* used for debugfs only */

	struct ieee80211_vif __rcu *csa_vif;
	struct ieee80211_vif __rcu *csa_tx_blocked_vif;
	u8 csa_tx_block_bcn_timeout;

	/* system time of last beacon (for AP/GO interface) */
	u32 ap_last_beacon_gp2;

	bool lar_regdom_set;
	enum iwl_mcc_source mcc_src;

	/* TDLS channel switch data */
	struct {
		struct delayed_work dwork;
		enum iwl_mvm_tdls_cs_state state;

		/*
		 * Current cs sta - might be different from periodic cs peer
		 * station. Value is meaningless when the cs-state is idle.
		 */
		u8 cur_sta_id;

		/* TDLS periodic channel-switch peer */
		struct {
			u8 sta_id;
			u8 op_class;
			bool initiator; /* are we the link initiator */
			struct cfg80211_chan_def chandef;
			struct sk_buff *skb; /* ch sw template */
			u32 ch_sw_tm_ie;

			/* timestamp of last ch-sw request sent (GP2 time) */
			u32 sent_timestamp;
		} peer;
	} tdls_cs;

#ifdef CPTCFG_IWLMVM_VENDOR_CMDS
	struct iwl_dev_tx_power_cmd txp_cmd;
#endif

	struct iwl_mvm_shared_mem_cfg shared_mem_cfg;
#ifdef CPTCFG_IWLMVM_P2P_OPPPS_TEST_WA
	/*
	 * Add the following as part of a WA to pass P2P OPPPS certification
	 * test. Refer to IWLMVM_P2P_OPPPS_TEST_WA description in
	 * Kconfig.noupstream for details.
	 */
	struct iwl_mvm_vif *p2p_opps_test_wa_vif;
#endif
#ifdef CPTCFG_IWLWIFI_DEVICE_TESTMODE
	u32 fw_major_ver;
	u32 fw_minor_ver;
#endif

	u32 ciphers[6];
	struct iwl_mvm_tof_data tof_data;

#ifdef CPTCFG_IWLMVM_VENDOR_CMDS
	struct gscan_data gscan;

	/* protects the gscan beacons list */
	spinlock_t gscan_beacons_lock;
	struct list_head gscan_beacons_list;
	struct work_struct gscan_beacons_work;

	struct iwl_mcast_filter_cmd *mcast_active_filter_cmd;
	u8 rx_filters;
#endif

	struct ieee80211_vif *nan_vif;

	/*
	 * Drop beacons from other APs in AP mode when there are no connected
	 * clients.
	 */
	bool drop_bcn_ap_mode;
};

/* Extract MVM priv from op_mode and _hw */
#define IWL_OP_MODE_GET_MVM(_iwl_op_mode)		\
	((struct iwl_mvm *)(_iwl_op_mode)->op_mode_specific)

#define IWL_MAC80211_GET_MVM(_hw)			\
	IWL_OP_MODE_GET_MVM((struct iwl_op_mode *)((_hw)->priv))

enum iwl_mvm_status {
	IWL_MVM_STATUS_HW_RFKILL,
	IWL_MVM_STATUS_HW_CTKILL,
	IWL_MVM_STATUS_ROC_RUNNING,
	IWL_MVM_STATUS_IN_HW_RESTART,
	IWL_MVM_STATUS_IN_D0I3,
	IWL_MVM_STATUS_ROC_AUX_RUNNING,
	IWL_MVM_STATUS_D3_RECONFIG,
	IWL_MVM_STATUS_DUMPING_FW_LOG,
};

static inline bool iwl_mvm_is_radio_killed(struct iwl_mvm *mvm)
{
	return test_bit(IWL_MVM_STATUS_HW_RFKILL, &mvm->status) ||
	       test_bit(IWL_MVM_STATUS_HW_CTKILL, &mvm->status);
}

static inline bool iwl_mvm_is_radio_hw_killed(struct iwl_mvm *mvm)
{
	return test_bit(IWL_MVM_STATUS_HW_RFKILL, &mvm->status);
}

/* Must be called with rcu_read_lock() held and it can only be
 * released when mvmsta is not needed anymore.
 */
static inline struct iwl_mvm_sta *
iwl_mvm_sta_from_staid_rcu(struct iwl_mvm *mvm, u8 sta_id)
{
	struct ieee80211_sta *sta;

	if (sta_id >= ARRAY_SIZE(mvm->fw_id_to_mac_id))
		return NULL;

	sta = rcu_dereference(mvm->fw_id_to_mac_id[sta_id]);

	/* This can happen if the station has been removed right now */
	if (IS_ERR_OR_NULL(sta))
		return NULL;

	return iwl_mvm_sta_from_mac80211(sta);
}

static inline struct iwl_mvm_sta *
iwl_mvm_sta_from_staid_protected(struct iwl_mvm *mvm, u8 sta_id)
{
	struct ieee80211_sta *sta;

	if (sta_id >= ARRAY_SIZE(mvm->fw_id_to_mac_id))
		return NULL;

	sta = rcu_dereference_protected(mvm->fw_id_to_mac_id[sta_id],
					lockdep_is_held(&mvm->mutex));

	/* This can happen if the station has been removed right now */
	if (IS_ERR_OR_NULL(sta))
		return NULL;

	return iwl_mvm_sta_from_mac80211(sta);
}

static inline bool iwl_mvm_is_d0i3_supported(struct iwl_mvm *mvm)
{
	return !iwlwifi_mod_params.d0i3_disable &&
		fw_has_capa(&mvm->fw->ucode_capa,
			    IWL_UCODE_TLV_CAPA_D0I3_SUPPORT);
}

static inline bool iwl_mvm_is_dqa_supported(struct iwl_mvm *mvm)
{
	return fw_has_capa(&mvm->fw->ucode_capa,
			   IWL_UCODE_TLV_CAPA_DQA_SUPPORT);
}

static inline bool iwl_mvm_enter_d0i3_on_suspend(struct iwl_mvm *mvm)
{
	/* For now we only use this mode to differentiate between
	 * slave transports, which handle D0i3 entry in suspend by
	 * themselves in conjunction with runtime PM D0i3.  So, this
	 * function is used to check whether we need to do anything
	 * when entering suspend or if the transport layer has already
	 * done it.
	 */
	return (mvm->trans->system_pm_mode == IWL_PLAT_PM_MODE_D0I3) &&
		(mvm->trans->runtime_pm_mode != IWL_PLAT_PM_MODE_D0I3);
}

static inline bool iwl_mvm_is_lar_supported(struct iwl_mvm *mvm)
{
	bool nvm_lar = mvm->nvm_data->lar_enabled;
	bool tlv_lar = fw_has_capa(&mvm->fw->ucode_capa,
				   IWL_UCODE_TLV_CAPA_LAR_SUPPORT);

	if (iwlwifi_mod_params.lar_disable)
		return false;

	/*
	 * Enable LAR only if it is supported by the FW (TLV) &&
	 * enabled in the NVM
	 */
	if (mvm->cfg->device_family == IWL_DEVICE_FAMILY_8000)
		return nvm_lar && tlv_lar;
	else
		return tlv_lar;
}

static inline bool iwl_mvm_is_wifi_mcc_supported(struct iwl_mvm *mvm)
{
	return fw_has_api(&mvm->fw->ucode_capa,
			  IWL_UCODE_TLV_API_WIFI_MCC_UPDATE) ||
	       fw_has_capa(&mvm->fw->ucode_capa,
			   IWL_UCODE_TLV_CAPA_LAR_MULTI_MCC);
}

static inline bool iwl_mvm_bt_is_plcr_supported(struct iwl_mvm *mvm)
{
	return fw_has_capa(&mvm->fw->ucode_capa,
			   IWL_UCODE_TLV_CAPA_BT_COEX_PLCR) &&
		IWL_MVM_BT_COEX_CORUNNING;
}

static inline bool iwl_mvm_bt_is_rrc_supported(struct iwl_mvm *mvm)
{
	return fw_has_capa(&mvm->fw->ucode_capa,
			   IWL_UCODE_TLV_CAPA_BT_COEX_RRC) &&
		IWL_MVM_BT_COEX_RRC;
}

static inline bool iwl_mvm_is_csum_supported(struct iwl_mvm *mvm)
{
	return fw_has_capa(&mvm->fw->ucode_capa,
			   IWL_UCODE_TLV_CAPA_CSUM_SUPPORT);
}

static inline bool iwl_mvm_is_mplut_supported(struct iwl_mvm *mvm)
{
	return fw_has_capa(&mvm->fw->ucode_capa,
			   IWL_UCODE_TLV_CAPA_BT_MPLUT_SUPPORT) &&
		IWL_MVM_BT_COEX_MPLUT;
}

static inline
bool iwl_mvm_is_p2p_standalone_uapsd_supported(struct iwl_mvm *mvm)
{
	return fw_has_capa(&mvm->fw->ucode_capa,
			   IWL_UCODE_TLV_CAPA_P2P_SCM_UAPSD) &&
		!(iwlwifi_mod_params.uapsd_disable &
		  IWL_DISABLE_UAPSD_P2P_CLIENT);
}

static inline bool iwl_mvm_has_new_rx_api(struct iwl_mvm *mvm)
{
	return fw_has_capa(&mvm->fw->ucode_capa,
			   IWL_UCODE_TLV_CAPA_MULTI_QUEUE_RX_SUPPORT);
}

static inline bool iwl_mvm_is_tt_in_fw(struct iwl_mvm *mvm)
{
#ifdef CONFIG_THERMAL
	/* these two TLV are redundant since the responsibility to CT-kill by
	 * FW happens only after we send at least one command of
	 * temperature THs report.
	 */
	return fw_has_capa(&mvm->fw->ucode_capa,
			   IWL_UCODE_TLV_CAPA_CT_KILL_BY_FW) &&
	       fw_has_capa(&mvm->fw->ucode_capa,
			   IWL_UCODE_TLV_CAPA_TEMP_THS_REPORT_SUPPORT);
#else /* CONFIG_THERMAL */
	return false;
#endif /* CONFIG_THERMAL */
}

static inline bool iwl_mvm_is_ctdp_supported(struct iwl_mvm *mvm)
{
	return fw_has_capa(&mvm->fw->ucode_capa,
			   IWL_UCODE_TLV_CAPA_CTDP_SUPPORT);
}

extern const u8 iwl_mvm_ac_to_tx_fifo[];

struct iwl_rate_info {
	u8 plcp;	/* uCode API:  IWL_RATE_6M_PLCP, etc. */
	u8 plcp_siso;	/* uCode API:  IWL_RATE_SISO_6M_PLCP, etc. */
	u8 plcp_mimo2;	/* uCode API:  IWL_RATE_MIMO2_6M_PLCP, etc. */
	u8 plcp_mimo3;  /* uCode API:  IWL_RATE_MIMO3_6M_PLCP, etc. */
	u8 ieee;	/* MAC header:  IWL_RATE_6M_IEEE, etc. */
};

void __iwl_mvm_mac_stop(struct iwl_mvm *mvm);
int __iwl_mvm_mac_start(struct iwl_mvm *mvm);

/******************
 * MVM Methods
 ******************/
/* uCode */
int iwl_run_init_mvm_ucode(struct iwl_mvm *mvm, bool read_nvm);

/* Utils */
int iwl_mvm_legacy_rate_to_mac80211_idx(u32 rate_n_flags,
					enum ieee80211_band band);
void iwl_mvm_hwrate_to_tx_rate(u32 rate_n_flags,
			       enum ieee80211_band band,
			       struct ieee80211_tx_rate *r);
u8 iwl_mvm_mac80211_idx_to_hwrate(int rate_idx);
void iwl_mvm_dump_nic_error_log(struct iwl_mvm *mvm);
u8 first_antenna(u8 mask);
u8 iwl_mvm_next_antenna(struct iwl_mvm *mvm, u8 valid, u8 last_idx);
void iwl_mvm_get_sync_time(struct iwl_mvm *mvm, u32 *gp2, u64 *boottime);

/* Tx / Host Commands */
int __must_check iwl_mvm_send_cmd(struct iwl_mvm *mvm,
				  struct iwl_host_cmd *cmd);
int __must_check iwl_mvm_send_cmd_pdu(struct iwl_mvm *mvm, u32 id,
				      u32 flags, u16 len, const void *data);
int __must_check iwl_mvm_send_cmd_status(struct iwl_mvm *mvm,
					 struct iwl_host_cmd *cmd,
					 u32 *status);
int __must_check iwl_mvm_send_cmd_pdu_status(struct iwl_mvm *mvm, u32 id,
					     u16 len, const void *data,
					     u32 *status);
int iwl_mvm_tx_skb(struct iwl_mvm *mvm, struct sk_buff *skb,
		   struct ieee80211_sta *sta);
int iwl_mvm_tx_skb_non_sta(struct iwl_mvm *mvm, struct sk_buff *skb);
void iwl_mvm_set_tx_cmd(struct iwl_mvm *mvm, struct sk_buff *skb,
			struct iwl_tx_cmd *tx_cmd,
			struct ieee80211_tx_info *info, u8 sta_id);
void iwl_mvm_set_tx_cmd_rate(struct iwl_mvm *mvm, struct iwl_tx_cmd *tx_cmd,
			    struct ieee80211_tx_info *info,
			    struct ieee80211_sta *sta, __le16 fc);
#ifdef CPTCFG_IWLWIFI_DEBUG
const char *iwl_mvm_get_tx_fail_reason(u32 status);
#else
static inline const char *iwl_mvm_get_tx_fail_reason(u32 status) { return ""; }
#endif
int iwl_mvm_flush_tx_path(struct iwl_mvm *mvm, u32 tfd_msk, u32 flags);
void iwl_mvm_async_handlers_purge(struct iwl_mvm *mvm);

static inline void iwl_mvm_set_tx_cmd_ccmp(struct ieee80211_tx_info *info,
					   struct iwl_tx_cmd *tx_cmd)
{
	struct ieee80211_key_conf *keyconf = info->control.hw_key;

	tx_cmd->sec_ctl = TX_CMD_SEC_CCM;
	memcpy(tx_cmd->key, keyconf->key, keyconf->keylen);
	if (info->flags & IEEE80211_TX_CTL_AMPDU)
		tx_cmd->tx_flags |= cpu_to_le32(TX_CMD_FLG_CCMP_AGG);
}

static inline void iwl_mvm_wait_for_async_handlers(struct iwl_mvm *mvm)
{
	flush_work(&mvm->async_handlers_wk);
}

/* Statistics */
void iwl_mvm_handle_rx_statistics(struct iwl_mvm *mvm,
				  struct iwl_rx_packet *pkt);
void iwl_mvm_rx_statistics(struct iwl_mvm *mvm,
			   struct iwl_rx_cmd_buffer *rxb);
int iwl_mvm_request_statistics(struct iwl_mvm *mvm, bool clear);
void iwl_mvm_accu_radio_stats(struct iwl_mvm *mvm);

/* NVM */
int iwl_nvm_init(struct iwl_mvm *mvm, bool read_nvm_from_nic);
int iwl_mvm_load_nvm_to_nic(struct iwl_mvm *mvm);

static inline u8 iwl_mvm_get_valid_tx_ant(struct iwl_mvm *mvm)
{
	return mvm->nvm_data && mvm->nvm_data->valid_tx_ant ?
	       mvm->fw->valid_tx_ant & mvm->nvm_data->valid_tx_ant :
	       mvm->fw->valid_tx_ant;
}

static inline u8 iwl_mvm_get_valid_rx_ant(struct iwl_mvm *mvm)
{
	return mvm->nvm_data && mvm->nvm_data->valid_rx_ant ?
	       mvm->fw->valid_rx_ant & mvm->nvm_data->valid_rx_ant :
	       mvm->fw->valid_rx_ant;
}

static inline u32 iwl_mvm_get_phy_config(struct iwl_mvm *mvm)
{
	u32 phy_config = ~(FW_PHY_CFG_TX_CHAIN |
			   FW_PHY_CFG_RX_CHAIN);
	u32 valid_rx_ant = iwl_mvm_get_valid_rx_ant(mvm);
	u32 valid_tx_ant = iwl_mvm_get_valid_tx_ant(mvm);

	phy_config |= valid_tx_ant << FW_PHY_CFG_TX_CHAIN_POS |
		      valid_rx_ant << FW_PHY_CFG_RX_CHAIN_POS;

	return mvm->fw->phy_config & phy_config;
}

int iwl_mvm_up(struct iwl_mvm *mvm);
int iwl_mvm_load_d3_fw(struct iwl_mvm *mvm);

int iwl_mvm_mac_setup_register(struct iwl_mvm *mvm);
bool iwl_mvm_bcast_filter_build_cmd(struct iwl_mvm *mvm,
				    struct iwl_bcast_filter_cmd *cmd);

/*
 * FW notifications / CMD responses handlers
 * Convention: iwl_mvm_rx_<NAME OF THE CMD>
 */
void iwl_mvm_rx_rx_phy_cmd(struct iwl_mvm *mvm, struct iwl_rx_cmd_buffer *rxb);
void iwl_mvm_rx_rx_mpdu(struct iwl_mvm *mvm, struct napi_struct *napi,
			struct iwl_rx_cmd_buffer *rxb);
void iwl_mvm_rx_phy_cmd_mq(struct iwl_mvm *mvm, struct iwl_rx_cmd_buffer *rxb);
void iwl_mvm_rx_mpdu_mq(struct iwl_mvm *mvm, struct napi_struct *napi,
			struct iwl_rx_cmd_buffer *rxb, int queue);
void iwl_mvm_rx_frame_release(struct iwl_mvm *mvm,
			      struct iwl_rx_cmd_buffer *rxb, int queue);
int iwl_mvm_notify_rx_queue(struct iwl_mvm *mvm, u32 rxq_mask,
			    const u8 *data, u32 count);
void iwl_mvm_rx_queue_notif(struct iwl_mvm *mvm, struct iwl_rx_cmd_buffer *rxb,
			    int queue);
void iwl_mvm_rx_tx_cmd(struct iwl_mvm *mvm, struct iwl_rx_cmd_buffer *rxb);
void iwl_mvm_rx_ba_notif(struct iwl_mvm *mvm, struct iwl_rx_cmd_buffer *rxb);
void iwl_mvm_rx_ant_coupling_notif(struct iwl_mvm *mvm,
				   struct iwl_rx_cmd_buffer *rxb);
void iwl_mvm_rx_fw_error(struct iwl_mvm *mvm, struct iwl_rx_cmd_buffer *rxb);
void iwl_mvm_rx_card_state_notif(struct iwl_mvm *mvm,
				 struct iwl_rx_cmd_buffer *rxb);
void iwl_mvm_rx_mfuart_notif(struct iwl_mvm *mvm,
			     struct iwl_rx_cmd_buffer *rxb);
void iwl_mvm_rx_shared_mem_cfg_notif(struct iwl_mvm *mvm,
				     struct iwl_rx_cmd_buffer *rxb);

/* MVM PHY */
int iwl_mvm_phy_ctxt_add(struct iwl_mvm *mvm, struct iwl_mvm_phy_ctxt *ctxt,
			 struct cfg80211_chan_def *chandef,
			 u8 chains_static, u8 chains_dynamic);
int iwl_mvm_phy_ctxt_changed(struct iwl_mvm *mvm, struct iwl_mvm_phy_ctxt *ctxt,
			     struct cfg80211_chan_def *chandef,
			     u8 chains_static, u8 chains_dynamic);
void iwl_mvm_phy_ctxt_ref(struct iwl_mvm *mvm,
			  struct iwl_mvm_phy_ctxt *ctxt);
void iwl_mvm_phy_ctxt_unref(struct iwl_mvm *mvm,
			    struct iwl_mvm_phy_ctxt *ctxt);
int iwl_mvm_phy_ctx_count(struct iwl_mvm *mvm);
u8 iwl_mvm_get_channel_width(struct cfg80211_chan_def *chandef);
u8 iwl_mvm_get_ctrl_pos(struct cfg80211_chan_def *chandef);

/* MAC (virtual interface) programming */
int iwl_mvm_mac_ctxt_init(struct iwl_mvm *mvm, struct ieee80211_vif *vif);
void iwl_mvm_mac_ctxt_release(struct iwl_mvm *mvm, struct ieee80211_vif *vif);
int iwl_mvm_mac_ctxt_add(struct iwl_mvm *mvm, struct ieee80211_vif *vif);
int iwl_mvm_mac_ctxt_changed(struct iwl_mvm *mvm, struct ieee80211_vif *vif,
			     bool force_assoc_off, const u8 *bssid_override);
int iwl_mvm_mac_ctxt_remove(struct iwl_mvm *mvm, struct ieee80211_vif *vif);
u32 iwl_mvm_mac_get_queues_mask(struct ieee80211_vif *vif);
int iwl_mvm_mac_ctxt_beacon_changed(struct iwl_mvm *mvm,
				    struct ieee80211_vif *vif);
void iwl_mvm_rx_beacon_notif(struct iwl_mvm *mvm,
			     struct iwl_rx_cmd_buffer *rxb);
void iwl_mvm_rx_missed_beacons_notif(struct iwl_mvm *mvm,
				     struct iwl_rx_cmd_buffer *rxb);
void iwl_mvm_rx_stored_beacon_notif(struct iwl_mvm *mvm,
				    struct iwl_rx_cmd_buffer *rxb);
void iwl_mvm_window_status_notif(struct iwl_mvm *mvm,
				 struct iwl_rx_cmd_buffer *rxb);
void iwl_mvm_mac_ctxt_recalc_tsf_id(struct iwl_mvm *mvm,
				    struct ieee80211_vif *vif);
unsigned long iwl_mvm_get_used_hw_queues(struct iwl_mvm *mvm,
					 struct ieee80211_vif *exclude_vif);
/* Bindings */
int iwl_mvm_binding_add_vif(struct iwl_mvm *mvm, struct ieee80211_vif *vif);
int iwl_mvm_binding_remove_vif(struct iwl_mvm *mvm, struct ieee80211_vif *vif);

/* Quota management */
int iwl_mvm_update_quotas(struct iwl_mvm *mvm, bool force_upload,
			  struct ieee80211_vif *disabled_vif);

/* Scanning */
int iwl_mvm_reg_scan_start(struct iwl_mvm *mvm, struct ieee80211_vif *vif,
			   struct cfg80211_scan_request *req,
			   struct ieee80211_scan_ies *ies);
int iwl_mvm_scan_size(struct iwl_mvm *mvm);
int iwl_mvm_scan_stop(struct iwl_mvm *mvm, int type, bool notify);
int iwl_mvm_max_scan_ie_len(struct iwl_mvm *mvm);
void iwl_mvm_report_scan_aborted(struct iwl_mvm *mvm);
void iwl_mvm_scan_timeout(unsigned long data);

/* Scheduled scan */
void iwl_mvm_rx_lmac_scan_complete_notif(struct iwl_mvm *mvm,
					 struct iwl_rx_cmd_buffer *rxb);
void iwl_mvm_rx_lmac_scan_iter_complete_notif(struct iwl_mvm *mvm,
					      struct iwl_rx_cmd_buffer *rxb);
int iwl_mvm_sched_scan_start(struct iwl_mvm *mvm,
			     struct ieee80211_vif *vif,
			     struct cfg80211_sched_scan_request *req,
			     struct ieee80211_scan_ies *ies,
			     int type);
void iwl_mvm_rx_scan_match_found(struct iwl_mvm *mvm,
				 struct iwl_rx_cmd_buffer *rxb);

/* UMAC scan */
int iwl_mvm_config_scan(struct iwl_mvm *mvm);
void iwl_mvm_rx_umac_scan_complete_notif(struct iwl_mvm *mvm,
					 struct iwl_rx_cmd_buffer *rxb);
void iwl_mvm_rx_umac_scan_iter_complete_notif(struct iwl_mvm *mvm,
					      struct iwl_rx_cmd_buffer *rxb);

/* Paging */
void iwl_free_fw_paging(struct iwl_mvm *mvm);

/* MVM debugfs */
#ifdef CPTCFG_IWLWIFI_DEBUGFS
int iwl_mvm_dbgfs_register(struct iwl_mvm *mvm, struct dentry *dbgfs_dir);
void iwl_mvm_vif_dbgfs_register(struct iwl_mvm *mvm, struct ieee80211_vif *vif);
void iwl_mvm_vif_dbgfs_clean(struct iwl_mvm *mvm, struct ieee80211_vif *vif);
#else
static inline int iwl_mvm_dbgfs_register(struct iwl_mvm *mvm,
					 struct dentry *dbgfs_dir)
{
	return 0;
}
static inline void
iwl_mvm_vif_dbgfs_register(struct iwl_mvm *mvm, struct ieee80211_vif *vif)
{
}
static inline void
iwl_mvm_vif_dbgfs_clean(struct iwl_mvm *mvm, struct ieee80211_vif *vif)
{
}
#endif /* CPTCFG_IWLWIFI_DEBUGFS */

#ifdef CPTCFG_IWLWIFI_DEVICE_TESTMODE
int iwl_mvm_tm_cmd_execute(struct iwl_op_mode *op_mode, u32 cmd_idx,
			   struct iwl_tm_data *data_in,
			   struct iwl_tm_data *data_out);

void iwl_tm_mvm_send_rx(struct iwl_mvm *mvm, struct iwl_rx_cmd_buffer *rxb);

int iwl_mvm_testmode_send_cmd(struct iwl_op_mode *op_mode,
			      struct iwl_host_cmd *cmd);
bool iwl_mvm_testmode_valid_hw_addr(u32 addr);
u32 iwl_mvm_testmode_get_fw_ver(struct iwl_op_mode *op_mode);
struct sk_buff *iwl_mvm_testmode_alloc_reply(struct iwl_op_mode *op_mode,
					     int len);
int iwl_mvm_testmode_reply(struct iwl_op_mode *op_mode, struct sk_buff *skb);
struct sk_buff *iwl_mvm_testmode_alloc_event(struct iwl_op_mode *op_mode,
					     int len);
void iwl_mvm_testmode_event(struct iwl_op_mode *op_mode, struct sk_buff *skb);
#endif

/* rate scaling */
int iwl_mvm_send_lq_cmd(struct iwl_mvm *mvm, struct iwl_lq_cmd *lq, bool init);
void iwl_mvm_update_frame_stats(struct iwl_mvm *mvm, u32 rate, bool agg);
int rs_pretty_print_rate(char *buf, const u32 rate);
void rs_update_last_rssi(struct iwl_mvm *mvm,
			 struct iwl_lq_sta *lq_sta,
			 struct ieee80211_rx_status *rx_status);

/* power management */
int iwl_mvm_power_update_device(struct iwl_mvm *mvm);
int iwl_mvm_power_update_mac(struct iwl_mvm *mvm);
int iwl_mvm_power_update_ps(struct iwl_mvm *mvm);
int iwl_mvm_power_mac_dbgfs_read(struct iwl_mvm *mvm, struct ieee80211_vif *vif,
				 char *buf, int bufsz);

void iwl_mvm_power_vif_assoc(struct iwl_mvm *mvm, struct ieee80211_vif *vif);
void iwl_mvm_power_uapsd_misbehaving_ap_notif(struct iwl_mvm *mvm,
					      struct iwl_rx_cmd_buffer *rxb);

#ifdef CPTCFG_IWLWIFI_LEDS
int iwl_mvm_leds_init(struct iwl_mvm *mvm);
void iwl_mvm_leds_exit(struct iwl_mvm *mvm);
#else
static inline int iwl_mvm_leds_init(struct iwl_mvm *mvm)
{
	return 0;
}
static inline void iwl_mvm_leds_exit(struct iwl_mvm *mvm)
{
}
#endif

/* D3 (WoWLAN, NetDetect) */
int iwl_mvm_suspend(struct ieee80211_hw *hw, struct cfg80211_wowlan *wowlan);
int iwl_mvm_resume(struct ieee80211_hw *hw);
void iwl_mvm_set_wakeup(struct ieee80211_hw *hw, bool enabled);
void iwl_mvm_set_rekey_data(struct ieee80211_hw *hw,
			    struct ieee80211_vif *vif,
			    struct cfg80211_gtk_rekey_data *data);
void iwl_mvm_ipv6_addr_change(struct ieee80211_hw *hw,
			      struct ieee80211_vif *vif,
			      struct inet6_dev *idev);
void iwl_mvm_set_default_unicast_key(struct ieee80211_hw *hw,
				     struct ieee80211_vif *vif, int idx);
extern const struct file_operations iwl_dbgfs_d3_test_ops;
#ifdef CONFIG_PM
int iwl_mvm_wowlan_config_key_params(struct iwl_mvm *mvm,
				     struct ieee80211_vif *vif,
				     bool host_awake,
				     u32 cmd_flags);
void iwl_mvm_d0i3_update_keys(struct iwl_mvm *mvm,
			      struct ieee80211_vif *vif,
			      struct iwl_wowlan_status *status);
void iwl_mvm_set_last_nonqos_seq(struct iwl_mvm *mvm,
				 struct ieee80211_vif *vif);
#else
static inline int iwl_mvm_wowlan_config_key_params(struct iwl_mvm *mvm,
						   struct ieee80211_vif *vif,
						   bool host_awake,
						   u32 cmd_flags)
{
	return 0;
}

static inline void iwl_mvm_d0i3_update_keys(struct iwl_mvm *mvm,
					    struct ieee80211_vif *vif,
					    struct iwl_wowlan_status *status)
{
}

static inline void
iwl_mvm_set_last_nonqos_seq(struct iwl_mvm *mvm, struct ieee80211_vif *vif)
{
}
#endif
void iwl_mvm_set_wowlan_qos_seq(struct iwl_mvm_sta *mvm_ap_sta,
				struct iwl_wowlan_config_cmd *cmd);
int iwl_mvm_send_proto_offload(struct iwl_mvm *mvm,
			       struct ieee80211_vif *vif,
			       bool disable_offloading,
			       bool offload_ns,
			       u32 cmd_flags);

/* D0i3 */
void iwl_mvm_ref(struct iwl_mvm *mvm, enum iwl_mvm_ref_type ref_type);
void iwl_mvm_unref(struct iwl_mvm *mvm, enum iwl_mvm_ref_type ref_type);
int iwl_mvm_ref_sync(struct iwl_mvm *mvm, enum iwl_mvm_ref_type ref_type);
bool iwl_mvm_ref_taken(struct iwl_mvm *mvm);
void iwl_mvm_d0i3_enable_tx(struct iwl_mvm *mvm, __le16 *qos_seq);
int iwl_mvm_enter_d0i3(struct iwl_op_mode *op_mode);
int iwl_mvm_exit_d0i3(struct iwl_op_mode *op_mode);
int _iwl_mvm_exit_d0i3(struct iwl_mvm *mvm);

/* BT Coex */
int iwl_send_bt_init_conf(struct iwl_mvm *mvm);
void iwl_mvm_rx_bt_coex_notif(struct iwl_mvm *mvm,
			      struct iwl_rx_cmd_buffer *rxb);
void iwl_mvm_bt_rssi_event(struct iwl_mvm *mvm, struct ieee80211_vif *vif,
			   enum ieee80211_rssi_event_data);
void iwl_mvm_bt_coex_vif_change(struct iwl_mvm *mvm);
u16 iwl_mvm_coex_agg_time_limit(struct iwl_mvm *mvm,
				struct ieee80211_sta *sta);
bool iwl_mvm_bt_coex_is_mimo_allowed(struct iwl_mvm *mvm,
				     struct ieee80211_sta *sta);
bool iwl_mvm_bt_coex_is_ant_avail(struct iwl_mvm *mvm, u8 ant);
bool iwl_mvm_bt_coex_is_shared_ant_avail(struct iwl_mvm *mvm);
bool iwl_mvm_bt_coex_is_tpc_allowed(struct iwl_mvm *mvm,
				    enum ieee80211_band band);
u8 iwl_mvm_bt_coex_tx_prio(struct iwl_mvm *mvm, struct ieee80211_hdr *hdr,
			   struct ieee80211_tx_info *info, u8 ac);

bool iwl_mvm_bt_coex_is_shared_ant_avail_old(struct iwl_mvm *mvm);
void iwl_mvm_bt_coex_vif_change_old(struct iwl_mvm *mvm);
int iwl_send_bt_init_conf_old(struct iwl_mvm *mvm);
void iwl_mvm_rx_bt_coex_notif_old(struct iwl_mvm *mvm,
				  struct iwl_rx_cmd_buffer *rxb);
void iwl_mvm_bt_rssi_event_old(struct iwl_mvm *mvm, struct ieee80211_vif *vif,
			       enum ieee80211_rssi_event_data);
u16 iwl_mvm_coex_agg_time_limit_old(struct iwl_mvm *mvm,
				    struct ieee80211_sta *sta);
bool iwl_mvm_bt_coex_is_mimo_allowed_old(struct iwl_mvm *mvm,
					 struct ieee80211_sta *sta);
bool iwl_mvm_bt_coex_is_tpc_allowed_old(struct iwl_mvm *mvm,
					enum ieee80211_band band);
void iwl_mvm_rx_ant_coupling_notif_old(struct iwl_mvm *mvm,
				       struct iwl_rx_cmd_buffer *rxb);

/* beacon filtering */
#ifdef CPTCFG_IWLWIFI_DEBUGFS
void
iwl_mvm_beacon_filter_debugfs_parameters(struct ieee80211_vif *vif,
					 struct iwl_beacon_filter_cmd *cmd);
#else
static inline void
iwl_mvm_beacon_filter_debugfs_parameters(struct ieee80211_vif *vif,
					 struct iwl_beacon_filter_cmd *cmd)
{}
#endif
int iwl_mvm_update_d0i3_power_mode(struct iwl_mvm *mvm,
				   struct ieee80211_vif *vif,
				   bool enable, u32 flags);
int iwl_mvm_enable_beacon_filter(struct iwl_mvm *mvm,
				 struct ieee80211_vif *vif,
				 u32 flags);
int iwl_mvm_disable_beacon_filter(struct iwl_mvm *mvm,
				  struct ieee80211_vif *vif,
				  u32 flags);
/* SMPS */
void iwl_mvm_update_smps(struct iwl_mvm *mvm, struct ieee80211_vif *vif,
				enum iwl_mvm_smps_type_request req_type,
				enum ieee80211_smps_mode smps_request);
bool iwl_mvm_rx_diversity_allowed(struct iwl_mvm *mvm);

/* Low latency */
int iwl_mvm_update_low_latency(struct iwl_mvm *mvm, struct ieee80211_vif *vif,
			       bool value);
/* get SystemLowLatencyMode - only needed for beacon threshold? */
bool iwl_mvm_low_latency(struct iwl_mvm *mvm);
/* get VMACLowLatencyMode */
static inline bool iwl_mvm_vif_low_latency(struct iwl_mvm_vif *mvmvif)
{
	/*
	 * should this consider associated/active/... state?
	 *
	 * Normally low-latency should only be active on interfaces
	 * that are active, but at least with debugfs it can also be
	 * enabled on interfaces that aren't active. However, when
	 * interface aren't active then they aren't added into the
	 * binding, so this has no real impact. For now, just return
	 * the current desired low-latency state.
	 */
	return mvmvif->low_latency_dbgfs ||
	       mvmvif->low_latency_traffic ||
	       mvmvif->low_latency_vcmd;
}

/* hw scheduler queue config */
void iwl_mvm_enable_txq(struct iwl_mvm *mvm, int queue, int mac80211_queue,
			u16 ssn, const struct iwl_trans_txq_scd_cfg *cfg,
			unsigned int wdg_timeout);
/*
 * Disable a TXQ.
 * Note that in non-DQA mode the %mac80211_queue and %tid params are ignored.
 */
void iwl_mvm_disable_txq(struct iwl_mvm *mvm, int queue, int mac80211_queue,
			 u8 tid, u8 flags);
int iwl_mvm_find_free_queue(struct iwl_mvm *mvm, u8 minq, u8 maxq);

/* Return a bitmask with all the hw supported queues, except for the
 * command queue, which can't be flushed.
 */
static inline u32 iwl_mvm_flushable_queues(struct iwl_mvm *mvm)
{
	return ((BIT(mvm->cfg->base_params->num_of_queues) - 1) &
		~BIT(IWL_MVM_CMD_QUEUE));
}

static inline
void iwl_mvm_enable_ac_txq(struct iwl_mvm *mvm, int queue, int mac80211_queue,
			   u8 fifo, u16 ssn, unsigned int wdg_timeout)
{
	struct iwl_trans_txq_scd_cfg cfg = {
		.fifo = fifo,
		.tid = IWL_MAX_TID_COUNT,
		.aggregate = false,
		.frame_limit = IWL_FRAME_LIMIT,
	};

	iwl_mvm_enable_txq(mvm, queue, mac80211_queue, ssn, &cfg, wdg_timeout);
}

static inline void iwl_mvm_enable_agg_txq(struct iwl_mvm *mvm, int queue,
					  int mac80211_queue, int fifo,
					  int sta_id, int tid, int frame_limit,
					  u16 ssn, unsigned int wdg_timeout)
{
	struct iwl_trans_txq_scd_cfg cfg = {
		.fifo = fifo,
		.sta_id = sta_id,
		.tid = tid,
		.frame_limit = frame_limit,
		.aggregate = true,
	};

	iwl_mvm_enable_txq(mvm, queue, mac80211_queue, ssn, &cfg, wdg_timeout);
}

/* Thermal management and CT-kill */
void iwl_mvm_tt_tx_backoff(struct iwl_mvm *mvm, u32 backoff);
void iwl_mvm_tt_temp_changed(struct iwl_mvm *mvm, u32 temp);
void iwl_mvm_temp_notif(struct iwl_mvm *mvm,
			struct iwl_rx_cmd_buffer *rxb);
void iwl_mvm_tt_handler(struct iwl_mvm *mvm);
void iwl_mvm_thermal_initialize(struct iwl_mvm *mvm, u32 min_backoff);
void iwl_mvm_thermal_exit(struct iwl_mvm *mvm);
void iwl_mvm_set_hw_ctkill_state(struct iwl_mvm *mvm, bool state);
int iwl_mvm_get_temp(struct iwl_mvm *mvm, s32 *temp);
void iwl_mvm_ct_kill_notif(struct iwl_mvm *mvm, struct iwl_rx_cmd_buffer *rxb);
int iwl_mvm_send_temp_report_ths_cmd(struct iwl_mvm *mvm);
int iwl_mvm_ctdp_command(struct iwl_mvm *mvm, u32 op, u32 budget);

/* Location Aware Regulatory */
struct iwl_mcc_update_resp *
iwl_mvm_update_mcc(struct iwl_mvm *mvm, const char *alpha2,
		   enum iwl_mcc_source src_id);
int iwl_mvm_init_mcc(struct iwl_mvm *mvm);
void iwl_mvm_rx_chub_update_mcc(struct iwl_mvm *mvm,
				struct iwl_rx_cmd_buffer *rxb);
struct ieee80211_regdomain *iwl_mvm_get_regdomain(struct wiphy *wiphy,
						  const char *alpha2,
						  enum iwl_mcc_source src_id,
						  bool *changed);
struct ieee80211_regdomain *iwl_mvm_get_current_regdomain(struct iwl_mvm *mvm,
							  bool *changed);
int iwl_mvm_init_fw_regd(struct iwl_mvm *mvm);
void iwl_mvm_update_changed_regdom(struct iwl_mvm *mvm);

/* smart fifo */
int iwl_mvm_sf_update(struct iwl_mvm *mvm, struct ieee80211_vif *vif,
		      bool added_vif);

void iwl_mvm_set_wiphy_vendor_commands(struct wiphy *wiphy);

/* TDLS */

/*
 * We use TID 4 (VI) as a FW-used-only TID when TDLS connections are present.
 * This TID is marked as used vs the AP and all connected TDLS peers.
 */
#define IWL_MVM_TDLS_FW_TID 4

int iwl_mvm_tdls_sta_count(struct iwl_mvm *mvm, struct ieee80211_vif *vif);
void iwl_mvm_teardown_tdls_peers(struct iwl_mvm *mvm);
void iwl_mvm_recalc_tdls_state(struct iwl_mvm *mvm, struct ieee80211_vif *vif,
			       bool sta_added);
void iwl_mvm_mac_mgd_protect_tdls_discover(struct ieee80211_hw *hw,
					   struct ieee80211_vif *vif);
int iwl_mvm_tdls_channel_switch(struct ieee80211_hw *hw,
				struct ieee80211_vif *vif,
				struct ieee80211_sta *sta, u8 oper_class,
				struct cfg80211_chan_def *chandef,
				struct sk_buff *tmpl_skb, u32 ch_sw_tm_ie);
void iwl_mvm_tdls_recv_channel_switch(struct ieee80211_hw *hw,
				      struct ieee80211_vif *vif,
				      struct ieee80211_tdls_ch_sw_params *params);
void iwl_mvm_tdls_cancel_channel_switch(struct ieee80211_hw *hw,
					struct ieee80211_vif *vif,
					struct ieee80211_sta *sta);
void iwl_mvm_rx_tdls_notif(struct iwl_mvm *mvm, struct iwl_rx_cmd_buffer *rxb);
void iwl_mvm_tdls_ch_switch_work(struct work_struct *work);

#ifdef CPTCFG_IWLMVM_TDLS_PEER_CACHE
void iwl_mvm_tdls_peer_cache_pkt(struct iwl_mvm *mvm, struct ieee80211_hdr *hdr,
				 u32 len, int rxq);
void iwl_mvm_tdls_peer_cache_clear(struct iwl_mvm *mvm,
				   struct ieee80211_vif *vif);
struct iwl_mvm_tdls_peer_counter *
iwl_mvm_tdls_peer_cache_find(struct iwl_mvm *mvm, const u8 *addr);
#endif /* CPTCFG_IWLMVM_TDLS_PEER_CACHE */

struct ieee80211_vif *iwl_mvm_get_bss_vif(struct iwl_mvm *mvm);

#ifdef CPTCFG_IWLMVM_TCM
#define MVM_TCM_PERIOD_MSEC 500
#define MVM_TCM_PERIOD (HZ * MVM_TCM_PERIOD_MSEC / 1000)
#define MVM_LL_PERIOD (10 * HZ)
void iwl_mvm_send_tcm_event(struct iwl_mvm *mvm, struct ieee80211_vif *vif);
void iwl_mvm_tcm_timer(unsigned long data);
void iwl_mvm_tcm_work(struct work_struct *work);
void iwl_mvm_recalc_tcm(struct iwl_mvm *mvm);
void iwl_mvm_pause_tcm(struct iwl_mvm *mvm);
void iwl_mvm_resume_tcm(struct iwl_mvm *mvm);
void iwl_mvm_tcm_add_vif(struct iwl_mvm *mvm, struct ieee80211_vif *vif);
void iwl_mvm_tcm_rm_vif(struct iwl_mvm *mvm, struct ieee80211_vif *vif);
u8 iwl_mvm_tcm_load_percentage(u32 airtime, u32 elapsed);
#endif

void iwl_mvm_nic_restart(struct iwl_mvm *mvm, bool fw_error);
unsigned int iwl_mvm_get_wd_timeout(struct iwl_mvm *mvm,
				    struct ieee80211_vif *vif,
				    bool tdls, bool cmd_q);
void iwl_mvm_connection_loss(struct iwl_mvm *mvm, struct ieee80211_vif *vif,
			     const char *errmsg);

#ifdef CPTCFG_IWLMVM_VENDOR_CMDS
int iwl_mvm_vendor_stop_gscan(struct wiphy *wiphy, struct wireless_dev *wdev,
			      const void *data, int data_len);

void iwl_mvm_rx_gscan_results_available(struct iwl_mvm *mvm,
					struct iwl_rx_cmd_buffer *rxb);

int iwl_mvm_vendor_send_reset_hotlist_cmd(struct iwl_mvm *mvm,
					  struct wireless_dev *wdev);

int iwl_mvm_vendor_send_reset_sig_change_cmd(struct iwl_mvm *mvm,
					     struct wireless_dev *wdev);

void iwl_mvm_rx_gscan_hotlist_change_event(struct iwl_mvm *mvm,
					   struct iwl_rx_cmd_buffer *rxb);

void iwl_mvm_rx_gscan_significant_change_event(struct iwl_mvm *mvm,
					       struct iwl_rx_cmd_buffer *rxb);

void iwl_mvm_gscan_reconfig(struct iwl_mvm *mvm);

void iwl_mvm_gscan_beacons_work(struct work_struct *work);

void iwl_mvm_recalc_multicast(struct iwl_mvm *mvm);
int iwl_mvm_configure_bcast_filter(struct iwl_mvm *mvm);

void iwl_mvm_active_rx_filters(struct iwl_mvm *mvm);

#endif

/* NAN */
void iwl_mvm_nan_match(struct iwl_mvm *mvm,
		       struct iwl_rx_cmd_buffer *rxb);
void iwl_mvm_nan_de_term_notif(struct iwl_mvm *mvm,
			       struct iwl_rx_cmd_buffer *rxb);
int iwl_mvm_start_nan(struct ieee80211_hw *hw,
		      struct ieee80211_vif *vif,
		      struct cfg80211_nan_conf *conf);
int iwl_mvm_stop_nan(struct ieee80211_hw *hw,
		     struct ieee80211_vif *vif);
int iwl_mvm_add_nan_func(struct ieee80211_hw *hw,
			 struct ieee80211_vif *vif,
			 const struct cfg80211_nan_func *nan_func);
void iwl_mvm_rm_nan_func(struct ieee80211_hw *hw,
			 struct ieee80211_vif *vif,
			 u8 instance_id);
int iwl_mvm_nan_config_nan_faw_cmd(struct iwl_mvm *mvm,
				   struct cfg80211_chan_def *chandef,
				   u8 slots);

#endif /* __IWL_MVM_H__ */<|MERGE_RESOLUTION|>--- conflicted
+++ resolved
@@ -785,11 +785,8 @@
 	unsigned int scan_status;
 	void *scan_cmd;
 	struct iwl_mcast_filter_cmd *mcast_filter_cmd;
-<<<<<<< HEAD
-=======
 	enum iwl_mvm_scan_type scan_type;
 	enum iwl_mvm_sched_scan_pass_all_states sched_scan_pass_all;
->>>>>>> b192be35
 	struct timer_list scan_timer;
 
 	/* max number of simultaneous scans the FW supports */
