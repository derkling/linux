--- conflicted
+++ resolved
@@ -294,12 +294,8 @@
 		/* allow UAPSD if P2P interface and BSS station interface share
 		 * the same channel.
 		 */
-<<<<<<< HEAD
-		if (vif->bss_conf.assoc &&
-=======
 		if (vif->bss_conf.assoc && other_mvmvif->phy_ctxt &&
 		    curr_mvmvif->phy_ctxt &&
->>>>>>> 22c7fafc
 		    (other_mvmvif->phy_ctxt->id != curr_mvmvif->phy_ctxt->id))
 			data->allow_uapsd = false;
 		break;
