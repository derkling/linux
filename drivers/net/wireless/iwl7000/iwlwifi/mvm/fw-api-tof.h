/******************************************************************************
 *
 * This file is provided under a dual BSD/GPLv2 license.  When using or
 * redistributing this file, you may do so under either license.
 *
 * GPL LICENSE SUMMARY
 *
 * Copyright(c) 2015 - 2016 Intel Deutschland GmbH
 *
 * This program is free software; you can redistribute it and/or modify
 * it under the terms of version 2 of the GNU General Public License as
 * published by the Free Software Foundation.
 *
 * This program is distributed in the hope that it will be useful, but
 * WITHOUT ANY WARRANTY; without even the implied warranty of
 * MERCHANTABILITY or FITNESS FOR A PARTICULAR PURPOSE.  See the GNU
 * General Public License for more details.
 *
 * You should have received a copy of the GNU General Public License
 * along with this program; if not, write to the Free Software
 * Foundation, Inc., 51 Franklin Street, Fifth Floor, Boston, MA 02110,
 * USA
 *
 * The full GNU General Public License is included in this distribution
 * in the file called COPYING.
 *
 * Contact Information:
 * Intel Linux Wireless <linuxwifi@intel.com>
 * Intel Corporation, 5200 N.E. Elam Young Parkway, Hillsboro, OR 97124-6497
 *
 * BSD LICENSE
 *
 * Copyright(c) 2015 - 2016 Intel Deutschland GmbH
 * All rights reserved.
 *
 * Redistribution and use in source and binary forms, with or without
 * modification, are permitted provided that the following conditions
 * are met:
 *
 *  * Redistributions of source code must retain the above copyright
 *    notice, this list of conditions and the following disclaimer.
 *  * Redistributions in binary form must reproduce the above copyright
 *    notice, this list of conditions and the following disclaimer in
 *    the documentation and/or other materials provided with the
 *    distribution.
 *  * Neither the name Intel Corporation nor the names of its
 *    contributors may be used to endorse or promote products derived
 *    from this software without specific prior written permission.
 *
 * THIS SOFTWARE IS PROVIDED BY THE COPYRIGHT HOLDERS AND CONTRIBUTORS
 * "AS IS" AND ANY EXPRESS OR IMPLIED WARRANTIES, INCLUDING, BUT NOT
 * LIMITED TO, THE IMPLIED WARRANTIES OF MERCHANTABILITY AND FITNESS FOR
 * A PARTICULAR PURPOSE ARE DISCLAIMED. IN NO EVENT SHALL THE COPYRIGHT
 * OWNER OR CONTRIBUTORS BE LIABLE FOR ANY DIRECT, INDIRECT, INCIDENTAL,
 * SPECIAL, EXEMPLARY, OR CONSEQUENTIAL DAMAGES (INCLUDING, BUT NOT
 * LIMITED TO, PROCUREMENT OF SUBSTITUTE GOODS OR SERVICES; LOSS OF USE,
 * DATA, OR PROFITS; OR BUSINESS INTERRUPTION) HOWEVER CAUSED AND ON ANY
 * THEORY OF LIABILITY, WHETHER IN CONTRACT, STRICT LIABILITY, OR TORT
 * (INCLUDING NEGLIGENCE OR OTHERWISE) ARISING IN ANY WAY OUT OF THE USE
 * OF THIS SOFTWARE, EVEN IF ADVISED OF THE POSSIBILITY OF SUCH DAMAGE.
 *
 *****************************************************************************/
#ifndef __fw_api_tof_h__
#define __fw_api_tof_h__

#include "fw-api.h"

/* ToF sub-group command IDs */
enum iwl_mvm_tof_sub_grp_ids {
	TOF_RANGE_REQ_CMD = 0x1,
	TOF_CONFIG_CMD = 0x2,
	TOF_RANGE_ABORT_CMD = 0x3,
	TOF_RANGE_REQ_EXT_CMD = 0x4,
	TOF_RESPONDER_CONFIG_CMD = 0x5,
	TOF_NW_INITIATED_RES_SEND_CMD = 0x6,
	TOF_NEIGHBOR_REPORT_REQ_CMD = 0x7,
	TOF_RESPONDER_DYN_CONFIG_CMD = 0x8,
<<<<<<< HEAD
=======
	TOF_RESPONDER_STATS = 0x9,
	TOF_LC_NOTIF = 0xF9,
>>>>>>> 22c7fafc
	TOF_NEIGHBOR_REPORT_RSP_NOTIF = 0xFC,
	TOF_NW_INITIATED_REQ_RCVD_NOTIF = 0xFD,
	TOF_RANGE_RESPONSE_NOTIF = 0xFE,
	TOF_MCSI_DEBUG_NOTIF = 0xFB,
};

/**
 * struct iwl_tof_config_cmd - ToF configuration
 * @tof_disabled: 0 enabled, 1 - disabled
 * @one_sided_disabled: 0 enabled, 1 - disabled
 * @is_debug_mode: 1 debug mode, 0 - otherwise
 * @is_buf_required: 1 channel estimation buffer required, 0 - otherwise
 */
struct iwl_tof_config_cmd {
	__le32 sub_grp_cmd_id;
	u8 tof_disabled;
	u8 one_sided_disabled;
	u8 is_debug_mode;
	u8 is_buf_required;
} __packed;

/**
 * enum iwl_tof_bandwidth - values for iwl_tof_range_req_ap_entry.bandwidth
 */
enum iwl_tof_bandwidth {
	IWL_TOF_BW_20_LEGACY,
	IWL_TOF_BW_20_HT,
	IWL_TOF_BW_40,
	IWL_TOF_BW_80,
};

<<<<<<< HEAD
=======
/*
 * enum iwl_tof_algo_type - Algorithym type for range measurement request
 */
enum iwl_tof_algo_type {
	IWL_TOF_ALGO_TYPE_MAX_LIKE	= 0,
	IWL_TOF_ALGO_TYPE_LINEAR_REG	= 1,

	/* Keep last */
	IWL_TOF_ALGO_TYPE_INVALID,
}; /* ALGO_TYPE_E */

>>>>>>> 22c7fafc
/**
 * struct iwl_tof_responder_config_cmd - ToF AP mode (for debug)
 * @burst_period: future use: (currently hard coded in the LMAC)
 *		  The interval between two sequential bursts.
 * @min_delta_ftm: future use: (currently hard coded in the LMAC)
 *		   The minimum delay between two sequential FTM Responses
 *		   in the same burst.
 * @burst_duration: future use: (currently hard coded in the LMAC)
 *		   The total time for all FTMs handshake in the same burst.
 *		   Affect the time events duration in the LMAC.
 * @num_of_burst_exp: future use: (currently hard coded in the LMAC)
 *		   The number of bursts for the current ToF request. Affect
 *		   the number of events allocations in the current iteration.
 * @get_ch_est: for xVT only, NA for driver
 * @abort_responder: when set to '1' - Responder will terminate its activity
 *		     (all other fields in the command are ignored)
 * @recv_sta_req_params: 1 - Responder will ignore the other Responder's
 *			 params and use the recomended Initiator params.
 *			 0 - otherwise
 * @channel_num: current AP Channel
 * @bandwidth: current AP Bandwidth: &enum iwl_tof_bandwidth
 * @rate: current AP rate
 * @ctrl_ch_position: coding of the control channel position relative to
 *	     the center frequency.
 *	     40MHz  0 below center, 1 above center
 *	     80MHz  bits [0..1]: 0  the near 20MHz to the center,
 *				 1  the far  20MHz to the center
 *		    bit[2]  as above 40MHz
 * @ftm_per_burst: FTMs per Burst
 * @ftm_resp_ts_avail: '0' - we don't measure over the Initial FTM Response,
 *		  '1' - we measure over the Initial FTM Response
 * @asap_mode: ASAP / Non ASAP mode for the current WLS station
 * @sta_id: index of the AP STA when in AP mode
 * @tsf_timer_offset_msecs: The dictated time offset (mSec) from the AP's TSF
 * @toa_offset: Artificial addition [pSec] for the ToA - to be used for debug
 *		purposes, simulating station movement by adding various values
 *		to this field
 * @bssid: Current AP BSSID
 * @algo_type: &enum iwl_tof_algo_type
 * @reserved: For alignment and future use
 */
struct iwl_tof_responder_config_cmd {
	__le32 sub_grp_cmd_id;
	__le16 burst_period;
	u8 min_delta_ftm;
	u8 burst_duration;
	u8 num_of_burst_exp;
	u8 get_ch_est;
	u8 abort_responder;
	u8 recv_sta_req_params;
	u8 channel_num;
	u8 bandwidth;
	u8 rate;
	u8 ctrl_ch_position;
	u8 ftm_per_burst;
	u8 ftm_resp_ts_avail;
	u8 asap_mode;
	u8 sta_id;
	__le16 tsf_timer_offset_msecs;
	__le16 toa_offset;
	u8 bssid[ETH_ALEN];
	u8 algo_type;
	u8 reserved;
} __packed; /* TOF_RESPONDER_CONFIG_CMD_API_S_VER_4 */

/**
 * struct iwl_tof_responder_dyn_config_cmd - Dynamic responder settings
 * @lci_len: The length of the 1st (LCI) part in the @lci_civic buffer
 * @civic_len: The length of the 2nd (CIVIC) part in the @lci_civic buffer
 * @lci_civic: The LCI/CIVIC buffer. LCI data (if exists) comes first, then, if
 *	needed, 0-padding such that the next part is dword-aligned, then CIVIC
 *	data (if exists) follows, and then 0-padding again to complete a
 *	4-multiple long buffer.
 */
struct iwl_tof_responder_dyn_config_cmd {
	__le32 sub_grp_cmd_id;
	__le32 lci_len;
	__le32 civic_len;
	u8 lci_civic[];
} __packed;

/**
 * struct iwl_tof_responder_dyn_config_cmd - Dynamic responder settings
 * @lci_len: The length of the 1st (LCI) part in the @lci_civic buffer
 * @civic_len: The length of the 2nd (CIVIC) part in the @lci_civic buffer
 * @lci_civic: The LCI/CIVIC buffer. LCI data (if exists) comes first, then, if
 *	needed, 0-padding such that the next part is dword-aligned, then CIVIC
 *	data (if exists) follows, and then 0-padding again to complete a
 *	4-multiple long buffer.
 */
struct iwl_tof_responder_dyn_config_cmd {
	__le32 sub_grp_cmd_id;
	__le32 lci_len;
	__le32 civic_len;
	u8 lci_civic[];
} __packed;

/**
 * struct iwl_tof_range_request_ext_cmd - extended range req for WLS
 * @tsf_timer_offset_msec: the recommended time offset (mSec) from the AP's TSF
 * @min_delta_ftm: Minimal time between two consecutive measurements,
 *		   in units of 100us. 0 means no preference by station
 * @ftm_format_and_bw20M: FTM Channel Spacing/Format for 20MHz: recommended
 *			value be sent to the AP
 * @ftm_format_and_bw40M: FTM Channel Spacing/Format for 40MHz: recommended
 *			value to be sent to the AP
 * @ftm_format_and_bw80M: FTM Channel Spacing/Format for 80MHz: recommended
 *			value to be sent to the AP
 */
struct iwl_tof_range_req_ext_cmd {
	__le32 sub_grp_cmd_id;
	__le16 tsf_timer_offset_msec;
	__le16 reserved;
	u8 min_delta_ftm;
	u8 ftm_format_and_bw20M;
	u8 ftm_format_and_bw40M;
	u8 ftm_format_and_bw80M;
} __packed;

#define IWL_MVM_TOF_MAX_APS 21
#define IWL_MVM_TOF_MAX_TWO_SIDED_APS 5

/**
 * enum iwl_tof_location_query - values for query bitmap
 */
enum iwl_tof_location_query {
	IWL_TOF_LOC_LCI = 0x01,
	IWL_TOF_LOC_CIVIC = 0x02,
};

 /**
 * struct iwl_tof_range_req_ap_entry - AP configuration parameters
 * @channel_num: Current AP Channel
 * @bandwidth: Current AP Bandwidth. One of iwl_tof_bandwidth.
 * @tsf_delta_direction: TSF relatively to the subject AP
 * @ctrl_ch_position: Coding of the control channel position relative to the
 *	     center frequency.
 *	     40MHz  0 below center, 1 above center
 *	     80MHz  bits [0..1]: 0  the near 20MHz to the center,
 *				 1  the far  20MHz to the center
 *		    bit[2]  as above 40MHz
 * @bssid: AP's bss id
 * @measure_type: Measurement type: 0 - two sided, 1 - One sided
 * @num_of_bursts: Recommended value to be sent to the AP.  2s Exponent of the
 *		   number of measurement iterations (min 2^0 = 1, max 2^14)
 * @burst_period: Recommended value to be sent to the AP. Measurement
 *		  periodicity In units of 100ms. ignored if num_of_bursts = 0
 * @samples_per_burst: 2-sided: the number of FTMs pairs in single Burst (1-31)
 *		       1-sided: how many rts/cts pairs should be used per burst.
 * @retries_per_sample: Max number of retries that the LMAC should send
 *			in case of no replies by the AP.
 * @tsf_delta: TSF Delta in units of microseconds.
 *	       The difference between the AP TSF and the device local clock.
 * @location_req: Location Request Bit[0] LCI should be sent in the FTMR
 *			      Bit[1] Civic should be sent in the FTMR
 * @asap_mode: 0 - non asap mode, 1 - asap mode (not relevant for one sided)
 * @enable_dyn_ack: Enable Dynamic ACK BW.
 *	    0  Initiator interact with regular AP
 *	    1  Initiator interact with Responder machine: need to send the
 *	    Initiator Acks with HT 40MHz / 80MHz, since the Responder should
 *	    use it for its ch est measurement (this flag will be set when we
 *	    configure the opposite machine to be Responder).
 * @rssi: Last received value
 *	  leagal values: -128-0 (0x7f). above 0x0 indicating an invalid value.
 * @algo_type: &enum iwl_tof_algo_type
 * @reserved: For alignment and future use
 */
struct iwl_tof_range_req_ap_entry {
	u8 channel_num;
	u8 bandwidth;
	u8 tsf_delta_direction;
	u8 ctrl_ch_position;
	u8 bssid[ETH_ALEN];
	u8 measure_type;
	u8 num_of_bursts;
	__le16 burst_period;
	u8 samples_per_burst;
	u8 retries_per_sample;
	__le32 tsf_delta;
	u8 location_req;
	u8 asap_mode;
	u8 enable_dyn_ack;
	s8 rssi;
	u8 algo_type;
	u8 reserved[3];
} __packed; /* LOCATION_RANGE_REQ_AP_ENTRY_CMD_API_S_VER_2 */

/**
 * enum iwl_tof_response_mode
 * @IWL_MVM_TOF_RESPONSE_ASAP: report each AP measurement separately as soon as
 *			       possible (not supported for this release)
 * @IWL_MVM_TOF_RESPONSE_TIMEOUT: report all AP measurements as a batch upon
 *				  timeout expiration
 * @IWL_MVM_TOF_RESPONSE_COMPLETE: report all AP measurements as a batch at the
 *				   earlier of: measurements completion / timeout
 *				   expiration.
 */
enum iwl_tof_response_mode {
	IWL_MVM_TOF_RESPONSE_ASAP,
	IWL_MVM_TOF_RESPONSE_TIMEOUT,
	IWL_MVM_TOF_RESPONSE_COMPLETE,
};

/**
 * struct iwl_tof_range_req_cmd - start measurement cmd
 * @request_id: A Token incremented per request. The same Token will be
 *		sent back in the range response
 * @initiator: 0- NW initiated,  1 - Client Initiated
 * @one_sided_los_disable: '0'- run ML-Algo for both ToF/OneSided,
 *			   '1' - run ML-Algo for ToF only
 * @req_timeout: Requested timeout of the response in units of 100ms.
 *	     This is equivalent to the session time configured to the
 *	     LMAC in Initiator Request
 * @report_policy: Supported partially for this release: For current release -
 *		   the range report will be uploaded as a batch when ready or
 *		   when the session is done (successfully / partially).
 *		   one of iwl_tof_response_mode.
 * @num_of_ap: Number of APs to measure (error if > IWL_MVM_TOF_MAX_APS)
 * @macaddr_random: '0' Use default source MAC address (i.e. p2_p),
 *	            '1' Use MAC Address randomization according to the below
 * @macaddr_mask: Bits set to 0 shall be copied from the MAC address template.
 *		  Bits set to 1 shall be randomized by the UMAC
 */
struct iwl_tof_range_req_cmd {
	__le32 sub_grp_cmd_id;
	u8 request_id;
	u8 initiator;
	u8 one_sided_los_disable;
	u8 req_timeout;
	u8 report_policy;
	u8 los_det_disable;
	u8 num_of_ap;
	u8 macaddr_random;
	u8 range_req_bssid[ETH_ALEN];
	u8 macaddr_template[ETH_ALEN];
	u8 macaddr_mask[ETH_ALEN];
	u16 reserved;
	struct iwl_tof_range_req_ap_entry ap[IWL_MVM_TOF_MAX_APS];
} __packed;

/**
 * struct iwl_tof_gen_resp_cmd - generic ToF response
 */
struct iwl_tof_gen_resp_cmd {
	__le32 sub_grp_cmd_id;
	u8 data[];
} __packed;

/**
 * enum iwl_tof_entry_status
 *
 * @IWL_TOF_ENTRY_SUCCESS: successful measurement.
 * @IWL_TOF_ENTRY_NOT_MEASURED: not measured due to timeout/abort.
 * @IWL_TOF_ENTRY_UNAVAILABLE: peer is unavailable.
 * @IWL_TOF_ENTRY_PROTOCOL_ERR: fail due to protocol error.
 * @IWL_TOF_ENTRY_INTERNAL_ERR: fail due to internal error.
 * @IWL_TOF_ENTRY_INVALID: request received in an invalid state.
 */
enum iwl_tof_entry_status {
	IWL_TOF_ENTRY_SUCCESS,
	IWL_TOF_ENTRY_NOT_MEASURED,
	IWL_TOF_ENTRY_UNAVAILABLE,
	IWL_TOF_ENTRY_PROTOCOL_ERR,
	IWL_TOF_ENTRY_INTERNAL_ERR,
	IWL_TOF_ENTRY_INVALID = 0xff,
}; /* LOCATION_MEASUREMENT_STATUS */

/**
 * struct iwl_tof_range_rsp_ap_entry_ntfy - AP parameters (response)
 * @measure_status: current APs measurement status, one of
 *	%enum iwl_tof_entry_status.
 * @measure_bw: Current AP Bandwidth: 0  20MHz, 1  40MHz, 2  80MHz
 * @rtt: The Round Trip Time that took for the last measurement for
 *	 current AP [pSec]
 * @rtt_variance: The Variance of the RTT values measured for current AP
 * @rtt_spread: The Difference between the maximum and the minimum RTT
 *	       values measured for current AP in the current session [pSec]
 * @rssi: RSSI as uploaded in the Channel Estimation notification
 * @rssi_spread: The Difference between the maximum and the minimum RSSI values
 *	        measured for current AP in the current session
 * @range: Measured range [cm]
 * @range_variance: Measured range variance [cm]
 * @timestamp: The GP2 Clock [usec] where Channel Estimation notification was
 *	       uploaded by the LMAC
 */
struct iwl_tof_range_rsp_ap_entry_ntfy {
	u8 bssid[ETH_ALEN];
	u8 measure_status;
	u8 measure_bw;
	__le32 rtt;
	__le32 rtt_variance;
	__le32 rtt_spread;
	s8 rssi;
	u8 rssi_spread;
	__le16 reserved;
	__le32 range;
	__le32 range_variance;
	__le32 timestamp;
} __packed;

/**
 * enum iwl_tof_response_status - tof response status
 *
 * @IWL_TOF_RESPONSE_SUCCESS: successful response.
 * @IWL_TOF_RESPONSE_TIMEOUT: request aborted due to timeout expiration.
 *	partial result of ranges done so far is included in the response.
 * @IWL_TOF_RESPONSE_ABORTED: Aborted due to tof service unavailable.
 *	In case of one-sided, this also the status in case a nested request was
 *	sent.
 */
enum iwl_tof_response_status {
	IWL_TOF_RESPONSE_SUCCESS,
	IWL_TOF_RESPONSE_TIMEOUT,
	IWL_TOF_RESPONSE_ABORTED,
}; /* LOCATION_RNG_RSP_STATUS */

/**
 * struct iwl_tof_range_rsp_ntfy -
 * @request_id: A Token ID of the corresponding Range request
 * @request_status: status of current measurement session, one of
 *	@enum iwl_tof_response_status.
 * @last_in_batch: reprot policy (when not all responses are uploaded at once)
 * @num_of_aps: Number of APs to measure (error if > IWL_MVM_TOF_MAX_APS)
 */
struct iwl_tof_range_rsp_ntfy {
	u8 request_id;
	u8 request_status;
	u8 last_in_batch;
	u8 num_of_aps;
	struct iwl_tof_range_rsp_ap_entry_ntfy ap[IWL_MVM_TOF_MAX_APS];
} __packed;

#define IWL_MVM_TOF_MCSI_BUF_SIZE  (245)
/**
 * struct iwl_tof_mcsi_notif - used for debug
 * @token: token ID for the current session
 * @role: '0' - initiator, '1' - responder
 * @initiator_bssid: initiator machine
 * @responder_bssid: responder machine
 * @mcsi_buffer: debug data
 */
struct iwl_tof_mcsi_notif {
	u8 token;
	u8 role;
	__le16 reserved;
	u8 initiator_bssid[ETH_ALEN];
	u8 responder_bssid[ETH_ALEN];
	u8 mcsi_buffer[IWL_MVM_TOF_MCSI_BUF_SIZE * 4];
} __packed;

/**
 * struct iwl_tof_neighbor_report_notif
 * @bssid: BSSID of the AP which sent the report
 * @request_token: same token as the corresponding request
 * @status:
 * @report_ie_len: the length of the response frame starting from the Element ID
 * @data: the IEs
 */
struct iwl_tof_neighbor_report {
	u8 bssid[ETH_ALEN];
	u8 request_token;
	u8 status;
	__le16 report_ie_len;
	u8 data[];
} __packed;

/**
 * struct iwl_tof_range_abort_cmd
 * @request_id: corresponds to a range request
 */
struct iwl_tof_range_abort_cmd {
	__le32 sub_grp_cmd_id;
	u8 request_id;
	u8 reserved[3];
} __packed;

enum ftm_responder_stats_flags {
	FTM_RESP_STAT_NON_ASAP_STARTED = BIT(0),
	FTM_RESP_STAT_NON_ASAP_IN_WIN = BIT(1),
	FTM_RESP_STAT_NON_ASAP_OUT_WIN = BIT(2),
	FTM_RESP_STAT_TRIGGER_DUP = BIT(3),
	FTM_RESP_STAT_DUP = BIT(4),
	FTM_RESP_STAT_DUP_IN_WIN = BIT(5),
	FTM_RESP_STAT_DUP_OUT_WIN = BIT(6),
	FTM_RESP_STAT_SCHED_SUCCESS = BIT(7),
	FTM_RESP_STAT_ASAP_REQ = BIT(8),
	FTM_RESP_STAT_NON_ASAP_REQ = BIT(9),
	FTM_RESP_STAT_ASAP_RESP = BIT(10),
	FTM_RESP_STAT_NON_ASAP_RESP = BIT(11),
	FTM_RESP_STAT_FAIL_INITIATOR_INACTIVE = BIT(12),
	FTM_RESP_STAT_FAIL_INITIATOR_OUT_WIN = BIT(13),
	FTM_RESP_STAT_FAIL_INITIATOR_RETRY_LIM = BIT(14),
	FTM_RESP_STAT_FAIL_NEXT_SERVED = BIT(15),
	FTM_RESP_STAT_FAIL_TRIGGER_ERR = BIT(16),
	FTM_RESP_STAT_FAIL_GC = BIT(17),
	FTM_RESP_STAT_SUCCESS = BIT(18),
	FTM_RESP_STAT_INTEL_IE = BIT(19),
	FTM_RESP_STAT_INITIATOR_ACTIVE = BIT(20),
	FTM_RESP_STAT_MEASUREMENTS_AVAILABLE = BIT(21),
	FTM_RESP_STAT_TRIGGER_UNKNOWN = BIT(22),
	FTM_RESP_STAT_PROCESS_FAIL = BIT(23),
	FTM_RESP_STAT_ACK = BIT(24),
	FTM_RESP_STAT_NACK = BIT(25),
	FTM_RESP_STAT_INVALID_INITIATOR_ID = BIT(26),
	FTM_RESP_STAT_TIMER_MIN_DELTA = BIT(27),
	FTM_RESP_STAT_INITIATOR_REMOVED = BIT(28),
	FTM_RESP_STAT_INITIATOR_ADDED = BIT(29),
	FTM_RESP_STAT_ERR_LIST_FULL = BIT(30),
	FTM_RESP_STAT_INITIATOR_SCHED_NOW = BIT(31),
}; /* RESP_IND_E */

/**
 * struct iwl_tof_responder_stats - FTM responder statistics
 * @addr: initiator address
 * @success_ftm: number of successful ftm frames
 * @ftm_per_burst: num of FTM frames that were received
 * @flags: &enum ftm_responder_stats_flags
 * @duration: actual duration of FTM
 * @allocated_duration: time that was allocated for this FTM session
 * @bw: FTM request bandwidth
 * @rate: FTM request rate
 * @reserved: for alingment and future use
 */
struct iwl_tof_responder_stats {
	u8 addr[ETH_ALEN];
	u8 success_ftm;
	u8 ftm_per_burst;
	__le32 flags;
	__le32 duration;
	__le32 allocated_duration;
	u8 bw;
	u8 rate;
	__le16 reserved;
} __packed; /* TOF_RESPONDER_STATISTICS_NTFY_S_VER_1 */

#endif<|MERGE_RESOLUTION|>--- conflicted
+++ resolved
@@ -75,11 +75,8 @@
 	TOF_NW_INITIATED_RES_SEND_CMD = 0x6,
 	TOF_NEIGHBOR_REPORT_REQ_CMD = 0x7,
 	TOF_RESPONDER_DYN_CONFIG_CMD = 0x8,
-<<<<<<< HEAD
-=======
 	TOF_RESPONDER_STATS = 0x9,
 	TOF_LC_NOTIF = 0xF9,
->>>>>>> 22c7fafc
 	TOF_NEIGHBOR_REPORT_RSP_NOTIF = 0xFC,
 	TOF_NW_INITIATED_REQ_RCVD_NOTIF = 0xFD,
 	TOF_RANGE_RESPONSE_NOTIF = 0xFE,
@@ -111,8 +108,6 @@
 	IWL_TOF_BW_80,
 };
 
-<<<<<<< HEAD
-=======
 /*
  * enum iwl_tof_algo_type - Algorithym type for range measurement request
  */
@@ -124,7 +119,6 @@
 	IWL_TOF_ALGO_TYPE_INVALID,
 }; /* ALGO_TYPE_E */
 
->>>>>>> 22c7fafc
 /**
  * struct iwl_tof_responder_config_cmd - ToF AP mode (for debug)
  * @burst_period: future use: (currently hard coded in the LMAC)
@@ -207,22 +201,6 @@
 } __packed;
 
 /**
- * struct iwl_tof_responder_dyn_config_cmd - Dynamic responder settings
- * @lci_len: The length of the 1st (LCI) part in the @lci_civic buffer
- * @civic_len: The length of the 2nd (CIVIC) part in the @lci_civic buffer
- * @lci_civic: The LCI/CIVIC buffer. LCI data (if exists) comes first, then, if
- *	needed, 0-padding such that the next part is dword-aligned, then CIVIC
- *	data (if exists) follows, and then 0-padding again to complete a
- *	4-multiple long buffer.
- */
-struct iwl_tof_responder_dyn_config_cmd {
-	__le32 sub_grp_cmd_id;
-	__le32 lci_len;
-	__le32 civic_len;
-	u8 lci_civic[];
-} __packed;
-
-/**
  * struct iwl_tof_range_request_ext_cmd - extended range req for WLS
  * @tsf_timer_offset_msec: the recommended time offset (mSec) from the AP's TSF
  * @min_delta_ftm: Minimal time between two consecutive measurements,
