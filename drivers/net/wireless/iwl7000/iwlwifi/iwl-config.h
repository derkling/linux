/******************************************************************************
 *
 * This file is provided under a dual BSD/GPLv2 license.  When using or
 * redistributing this file, you may do so under either license.
 *
 * GPL LICENSE SUMMARY
 *
 * Copyright(c) 2007 - 2014 Intel Corporation. All rights reserved.
 *
 * This program is free software; you can redistribute it and/or modify
 * it under the terms of version 2 of the GNU General Public License as
 * published by the Free Software Foundation.
 *
 * This program is distributed in the hope that it will be useful, but
 * WITHOUT ANY WARRANTY; without even the implied warranty of
 * MERCHANTABILITY or FITNESS FOR A PARTICULAR PURPOSE.  See the GNU
 * General Public License for more details.
 *
 * You should have received a copy of the GNU General Public License
 * along with this program; if not, write to the Free Software
 * Foundation, Inc., 51 Franklin Street, Fifth Floor, Boston, MA 02110,
 * USA
 *
 * The full GNU General Public License is included in this distribution
 * in the file called COPYING.
 *
 * Contact Information:
 *  Intel Linux Wireless <linuxwifi@intel.com>
 * Intel Corporation, 5200 N.E. Elam Young Parkway, Hillsboro, OR 97124-6497
 *
 * BSD LICENSE
 *
 * Copyright(c) 2005 - 2014 Intel Corporation. All rights reserved.
 * All rights reserved.
 *
 * Redistribution and use in source and binary forms, with or without
 * modification, are permitted provided that the following conditions
 * are met:
 *
 *  * Redistributions of source code must retain the above copyright
 *    notice, this list of conditions and the following disclaimer.
 *  * Redistributions in binary form must reproduce the above copyright
 *    notice, this list of conditions and the following disclaimer in
 *    the documentation and/or other materials provided with the
 *    distribution.
 *  * Neither the name Intel Corporation nor the names of its
 *    contributors may be used to endorse or promote products derived
 *    from this software without specific prior written permission.
 *
 * THIS SOFTWARE IS PROVIDED BY THE COPYRIGHT HOLDERS AND CONTRIBUTORS
 * "AS IS" AND ANY EXPRESS OR IMPLIED WARRANTIES, INCLUDING, BUT NOT
 * LIMITED TO, THE IMPLIED WARRANTIES OF MERCHANTABILITY AND FITNESS FOR
 * A PARTICULAR PURPOSE ARE DISCLAIMED. IN NO EVENT SHALL THE COPYRIGHT
 * OWNER OR CONTRIBUTORS BE LIABLE FOR ANY DIRECT, INDIRECT, INCIDENTAL,
 * SPECIAL, EXEMPLARY, OR CONSEQUENTIAL DAMAGES (INCLUDING, BUT NOT
 * LIMITED TO, PROCUREMENT OF SUBSTITUTE GOODS OR SERVICES; LOSS OF USE,
 * DATA, OR PROFITS; OR BUSINESS INTERRUPTION) HOWEVER CAUSED AND ON ANY
 * THEORY OF LIABILITY, WHETHER IN CONTRACT, STRICT LIABILITY, OR TORT
 * (INCLUDING NEGLIGENCE OR OTHERWISE) ARISING IN ANY WAY OUT OF THE USE
 * OF THIS SOFTWARE, EVEN IF ADVISED OF THE POSSIBILITY OF SUCH DAMAGE.
 *
 *****************************************************************************/
#ifndef __IWL_CONFIG_H__
#define __IWL_CONFIG_H__

#include <linux/types.h>
#include <net/mac80211.h>


enum iwl_device_family {
	IWL_DEVICE_FAMILY_UNDEFINED,
	IWL_DEVICE_FAMILY_1000,
	IWL_DEVICE_FAMILY_100,
	IWL_DEVICE_FAMILY_2000,
	IWL_DEVICE_FAMILY_2030,
	IWL_DEVICE_FAMILY_105,
	IWL_DEVICE_FAMILY_135,
	IWL_DEVICE_FAMILY_5000,
	IWL_DEVICE_FAMILY_5150,
	IWL_DEVICE_FAMILY_6000,
	IWL_DEVICE_FAMILY_6000i,
	IWL_DEVICE_FAMILY_6005,
	IWL_DEVICE_FAMILY_6030,
	IWL_DEVICE_FAMILY_6050,
	IWL_DEVICE_FAMILY_6150,
	IWL_DEVICE_FAMILY_7000,
	IWL_DEVICE_FAMILY_8000,
};

static inline bool iwl_has_secure_boot(u32 hw_rev,
				       enum iwl_device_family family)
{
	/* return 1 only for family 8000 B0 */
	if ((family == IWL_DEVICE_FAMILY_8000) && (hw_rev & 0xC))
		return true;

	return false;
}

/*
 * LED mode
 *    IWL_LED_DEFAULT:  use device default
 *    IWL_LED_RF_STATE: turn LED on/off based on RF state
 *			LED ON  = RF ON
 *			LED OFF = RF OFF
 *    IWL_LED_BLINK:    adjust led blink rate based on blink table
 *    IWL_LED_DISABLE:	led disabled
 */
enum iwl_led_mode {
	IWL_LED_DEFAULT,
	IWL_LED_RF_STATE,
	IWL_LED_BLINK,
	IWL_LED_DISABLE,
};

/*
 * This is the threshold value of plcp error rate per 100mSecs.  It is
 * used to set and check for the validity of plcp_delta.
 */
#define IWL_MAX_PLCP_ERR_THRESHOLD_MIN		1
#define IWL_MAX_PLCP_ERR_THRESHOLD_DEF		50
#define IWL_MAX_PLCP_ERR_LONG_THRESHOLD_DEF	100
#define IWL_MAX_PLCP_ERR_EXT_LONG_THRESHOLD_DEF	200
#define IWL_MAX_PLCP_ERR_THRESHOLD_MAX		255
#define IWL_MAX_PLCP_ERR_THRESHOLD_DISABLE	0

/* TX queue watchdog timeouts in mSecs */
#define IWL_WATCHDOG_DISABLED	0
#define IWL_DEF_WD_TIMEOUT	(2500 * CPTCFG_IWL_TIMEOUT_FACTOR)
#define IWL_LONG_WD_TIMEOUT	(10000 * CPTCFG_IWL_TIMEOUT_FACTOR)
#define IWL_MAX_WD_TIMEOUT	(120000 * CPTCFG_IWL_TIMEOUT_FACTOR)

#define IWL_DEFAULT_MAX_TX_POWER 22

/* Antenna presence definitions */
#define	ANT_NONE	0x0
#define	ANT_A		BIT(0)
#define	ANT_B		BIT(1)
#define ANT_C		BIT(2)
#define	ANT_AB		(ANT_A | ANT_B)
#define	ANT_AC		(ANT_A | ANT_C)
#define ANT_BC		(ANT_B | ANT_C)
#define ANT_ABC		(ANT_A | ANT_B | ANT_C)

static inline u8 num_of_ant(u8 mask)
{
	return  !!((mask) & ANT_A) +
		!!((mask) & ANT_B) +
		!!((mask) & ANT_C);
}

/*
 * @max_ll_items: max number of OTP blocks
 * @shadow_ram_support: shadow support for OTP memory
 * @led_compensation: compensate on the led on/off time per HW according
 *	to the deviation to achieve the desired led frequency.
 *	The detail algorithm is described in iwl-led.c
 * @wd_timeout: TX queues watchdog timeout
 * @max_event_log_size: size of event log buffer size for ucode event logging
 * @shadow_reg_enable: HW shadow register support
 * @apmg_wake_up_wa: should the MAC access REQ be asserted when a command
 *	is in flight. This is due to a HW bug in 7260, 3160 and 7265.
 * @scd_chain_ext_wa: should the chain extension feature in SCD be disabled.
 */
struct iwl_base_params {
	int eeprom_size;
	int num_of_queues;	/* def: HW dependent */
	/* for iwl_pcie_apm_init() */
	u32 pll_cfg_val;

	const u16 max_ll_items;
	const bool shadow_ram_support;
	u16 led_compensation;
	unsigned int wd_timeout;
	u32 max_event_log_size;
	const bool shadow_reg_enable;
	const bool pcie_l1_allowed;
	const bool apmg_wake_up_wa;
	const bool scd_chain_ext_wa;
};

/*
 * @stbc: support Tx STBC and 1*SS Rx STBC
 * @ldpc: support Tx/Rx with LDPC
 * @use_rts_for_aggregation: use rts/cts protection for HT traffic
 * @ht40_bands: bitmap of bands (using %IEEE80211_BAND_*) that support HT40
 */
struct iwl_ht_params {
	enum ieee80211_smps_mode smps_mode;
	const bool ht_greenfield_support; /* if used set to true */
	const bool stbc;
	const bool ldpc;
	bool use_rts_for_aggregation;
	u8 ht40_bands;
};

/*
 * Tx-backoff threshold
 * @temperature: The threshold in Celsius
 * @backoff: The tx-backoff in uSec
 */
struct iwl_tt_tx_backoff {
	s32 temperature;
	u32 backoff;
};

#define TT_TX_BACKOFF_SIZE 6

/**
 * struct iwl_tt_params - thermal throttling parameters
 * @ct_kill_entry: CT Kill entry threshold
 * @ct_kill_exit: CT Kill exit threshold
 * @ct_kill_duration: The time  intervals (in uSec) in which the driver needs
 *	to checks whether to exit CT Kill.
 * @dynamic_smps_entry: Dynamic SMPS entry threshold
 * @dynamic_smps_exit: Dynamic SMPS exit threshold
 * @tx_protection_entry: TX protection entry threshold
 * @tx_protection_exit: TX protection exit threshold
 * @tx_backoff: Array of thresholds for tx-backoff , in ascending order.
 * @support_ct_kill: Support CT Kill?
 * @support_dynamic_smps: Support dynamic SMPS?
 * @support_tx_protection: Support tx protection?
 * @support_tx_backoff: Support tx-backoff?
 */
struct iwl_tt_params {
	u32 ct_kill_entry;
	u32 ct_kill_exit;
	u32 ct_kill_duration;
	u32 dynamic_smps_entry;
	u32 dynamic_smps_exit;
	u32 tx_protection_entry;
	u32 tx_protection_exit;
	struct iwl_tt_tx_backoff tx_backoff[TT_TX_BACKOFF_SIZE];
	bool support_ct_kill;
	bool support_dynamic_smps;
	bool support_tx_protection;
	bool support_tx_backoff;
};

/*
 * information on how to parse the EEPROM
 */
#define EEPROM_REG_BAND_1_CHANNELS		0x08
#define EEPROM_REG_BAND_2_CHANNELS		0x26
#define EEPROM_REG_BAND_3_CHANNELS		0x42
#define EEPROM_REG_BAND_4_CHANNELS		0x5C
#define EEPROM_REG_BAND_5_CHANNELS		0x74
#define EEPROM_REG_BAND_24_HT40_CHANNELS	0x82
#define EEPROM_REG_BAND_52_HT40_CHANNELS	0x92
#define EEPROM_6000_REG_BAND_24_HT40_CHANNELS	0x80
#define EEPROM_REGULATORY_BAND_NO_HT40		0

/* lower blocks contain EEPROM image and calibration data */
#define OTP_LOW_IMAGE_SIZE		(2 * 512 * sizeof(u16)) /* 2 KB */
#define OTP_LOW_IMAGE_SIZE_FAMILY_7000	(16 * 512 * sizeof(u16)) /* 16 KB */
#define OTP_LOW_IMAGE_SIZE_FAMILY_8000	(32 * 512 * sizeof(u16)) /* 32 KB */
#define OTP_LOW_IMAGE_SIZE_FAMILY_9000	OTP_LOW_IMAGE_SIZE_FAMILY_8000

struct iwl_eeprom_params {
	const u8 regulatory_bands[7];
	bool enhanced_txpower;
};

/* Tx-backoff power threshold
 * @pwr: The power limit in mw
 * @backoff: The tx-backoff in uSec
 */
struct iwl_pwr_tx_backoff {
	u32 pwr;
	u32 backoff;
};

/**
 * struct iwl_cfg
 * @name: Official name of the device
 * @fw_name_pre: Firmware filename prefix. The api version and extension
 *	(.ucode) will be added to filename before loading from disk. The
 *	filename is constructed as fw_name_pre<api>.ucode.
 * @ucode_api_max: Highest version of uCode API supported by driver.
 * @ucode_api_ok: oldest version of the uCode API that is OK to load
 *	without a warning, for use in transitions
 * @ucode_api_min: Lowest version of uCode API supported by driver.
 * @max_inst_size: The maximal length of the fw inst section
 * @max_data_size: The maximal length of the fw data section
 * @valid_tx_ant: valid transmit antenna
 * @valid_rx_ant: valid receive antenna
 * @non_shared_ant: the antenna that is for WiFi only
 * @nvm_ver: NVM version
 * @nvm_calib_ver: NVM calibration version
 * @lib: pointer to the lib ops
 * @base_params: pointer to basic parameters
 * @ht_params: point to ht parameters
 * @led_mode: 0=blinking, 1=On(RF On)/Off(RF Off)
 * @rx_with_siso_diversity: 1x1 device with rx antenna diversity
 * @internal_wimax_coex: internal wifi/wimax combo device
 * @high_temp: Is this NIC is designated to be in high temperature.
 * @host_interrupt_operation_mode: device needs host interrupt operation
 *	mode set
 * @nvm_hw_section_num: the ID of the HW NVM section
<<<<<<< HEAD
=======
 * @mac_addr_from_csr: read HW address from CSR registers
>>>>>>> 22c7fafc
 * @features: hw features, any combination of feature_whitelist
 * @pwr_tx_backoffs: translation table between power limits and backoffs
 * @max_rx_agg_size: max RX aggregation size of the ADDBA request/response
 * @max_tx_agg_size: max TX aggregation size of the ADDBA request/response
 * @max_ht_ampdu_factor: the exponent of the max length of A-MPDU that the
 *	station can receive in HT
 * @max_vht_ampdu_exponent: the exponent of the max length of A-MPDU that the
 *	station can receive in VHT
 * @dccm_offset: offset from which DCCM begins
 * @dccm_len: length of DCCM (including runtime stack CCM)
 * @dccm2_offset: offset from which the second DCCM begins
 * @dccm2_len: length of the second DCCM
 * @smem_offset: offset from which the SMEM begins
 * @smem_len: the length of SMEM
 * @mq_rx_supported: multi-queue rx support
 * @vht_mu_mimo_supported: VHT MU-MIMO support
 *
 * We enable the driver to be backward compatible wrt. hardware features.
 * API differences in uCode shouldn't be handled here but through TLVs
 * and/or the uCode API version instead.
 */
struct iwl_cfg {
	/* params specific to an individual device within a device family */
	const char *name;
	const char *fw_name_pre;
	const unsigned int ucode_api_max;
	const unsigned int ucode_api_ok;
	const unsigned int ucode_api_min;
	const enum iwl_device_family device_family;
	const u32 max_data_size;
	const u32 max_inst_size;
	u8   valid_tx_ant;
	u8   valid_rx_ant;
	u8   non_shared_ant;
	bool bt_shared_single_ant;
	u16  nvm_ver;
	u16  nvm_calib_ver;
	/* params not likely to change within a device family */
	const struct iwl_base_params *base_params;
	/* params likely to change within a device family */
	const struct iwl_ht_params *ht_params;
	const struct iwl_eeprom_params *eeprom_params;
	enum iwl_led_mode led_mode;
	const bool rx_with_siso_diversity;
	const bool internal_wimax_coex;
	const bool host_interrupt_operation_mode;
	bool high_temp;
	u8   nvm_hw_section_num;
	bool mac_addr_from_csr;
	bool lp_xtal_workaround;
	const struct iwl_pwr_tx_backoff *pwr_tx_backoffs;
	bool no_power_up_nic_in_init;
	const char *default_nvm_file_B_step;
	const char *default_nvm_file_C_step;
	netdev_features_t features;
	unsigned int max_rx_agg_size;
	bool disable_dummy_notification;
	unsigned int max_tx_agg_size;
	unsigned int max_ht_ampdu_exponent;
	unsigned int max_vht_ampdu_exponent;
	const u32 dccm_offset;
	const u32 dccm_len;
	const u32 dccm2_offset;
	const u32 dccm2_len;
	const u32 smem_offset;
	const u32 smem_len;
	const struct iwl_tt_params *thermal_params;
	bool apmg_not_supported;
	bool mq_rx_supported;
	bool vht_mu_mimo_supported;
};

/*
 * This list declares the config structures for all devices.
 */
#if IS_ENABLED(CPTCFG_IWLMVM)
extern const struct iwl_cfg iwl7260_2ac_cfg;
extern const struct iwl_cfg iwl7260_2ac_cfg_high_temp;
extern const struct iwl_cfg iwl7260_2n_cfg;
extern const struct iwl_cfg iwl7260_n_cfg;
extern const struct iwl_cfg iwl3160_2ac_cfg;
extern const struct iwl_cfg iwl3160_2n_cfg;
extern const struct iwl_cfg iwl3160_n_cfg;
extern const struct iwl_cfg iwl3165_2ac_cfg;
extern const struct iwl_cfg iwl3168_2ac_cfg;
extern const struct iwl_cfg iwl7265_2ac_cfg;
extern const struct iwl_cfg iwl7265_2n_cfg;
extern const struct iwl_cfg iwl7265_n_cfg;
extern const struct iwl_cfg iwl7265d_2ac_cfg;
extern const struct iwl_cfg iwl7265d_2n_cfg;
extern const struct iwl_cfg iwl7265d_n_cfg;
extern const struct iwl_cfg iwl8260_2n_cfg;
extern const struct iwl_cfg iwl8260_2ac_cfg;
extern const struct iwl_cfg iwl8265_2ac_cfg;
extern const struct iwl_cfg iwl4165_2ac_cfg;
extern const struct iwl_cfg iwl8260_2ac_sdio_cfg;
extern const struct iwl_cfg iwl8265_2ac_sdio_cfg;
extern const struct iwl_cfg iwl4165_2ac_sdio_cfg;
<<<<<<< HEAD
extern const struct iwl_cfg iwl9260_2ac_cfg;
=======
extern const struct iwl_cfg iwl9560_2ac_cfg;
>>>>>>> 22c7fafc
extern const struct iwl_cfg iwl5165_2ac_cfg;
#endif /* CPTCFG_IWLMVM */

#endif /* __IWL_CONFIG_H__ */<|MERGE_RESOLUTION|>--- conflicted
+++ resolved
@@ -297,10 +297,7 @@
  * @host_interrupt_operation_mode: device needs host interrupt operation
  *	mode set
  * @nvm_hw_section_num: the ID of the HW NVM section
-<<<<<<< HEAD
-=======
  * @mac_addr_from_csr: read HW address from CSR registers
->>>>>>> 22c7fafc
  * @features: hw features, any combination of feature_whitelist
  * @pwr_tx_backoffs: translation table between power limits and backoffs
  * @max_rx_agg_size: max RX aggregation size of the ADDBA request/response
@@ -399,11 +396,7 @@
 extern const struct iwl_cfg iwl8260_2ac_sdio_cfg;
 extern const struct iwl_cfg iwl8265_2ac_sdio_cfg;
 extern const struct iwl_cfg iwl4165_2ac_sdio_cfg;
-<<<<<<< HEAD
-extern const struct iwl_cfg iwl9260_2ac_cfg;
-=======
 extern const struct iwl_cfg iwl9560_2ac_cfg;
->>>>>>> 22c7fafc
 extern const struct iwl_cfg iwl5165_2ac_cfg;
 #endif /* CPTCFG_IWLMVM */
 
