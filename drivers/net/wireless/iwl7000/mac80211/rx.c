/*
 * Copyright 2002-2005, Instant802 Networks, Inc.
 * Copyright 2005-2006, Devicescape Software, Inc.
 * Copyright 2006-2007	Jiri Benc <jbenc@suse.cz>
 * Copyright 2007-2010	Johannes Berg <johannes@sipsolutions.net>
 * Copyright 2013-2014  Intel Mobile Communications GmbH
 * Copyright(c) 2015 - 2017 Intel Deutschland GmbH
 *
 * This program is free software; you can redistribute it and/or modify
 * it under the terms of the GNU General Public License version 2 as
 * published by the Free Software Foundation.
 */

#include <linux/jiffies.h>
#include <linux/slab.h>
#include <linux/kernel.h>
#include <linux/skbuff.h>
#include <linux/netdevice.h>
#include <linux/etherdevice.h>
#include <linux/rcupdate.h>
#include <linux/export.h>
#include <linux/bitops.h>
#include <net/mac80211.h>
#include <net/ieee80211_radiotap.h>
#include <asm/unaligned.h>

#include "ieee80211_i.h"
#ifdef CPTCFG_IWLMVM_VENDOR_CMDS
#include "packet_filtering.h"
#endif
#include "driver-ops.h"
#include "led.h"
#include "mesh.h"
#include "wep.h"
#include "wpa.h"
#include "tkip.h"
#include "wme.h"
#include "rate.h"

static inline void ieee80211_rx_stats(struct net_device *dev, u32 len)
{
	struct pcpu_sw_netstats *tstats = this_cpu_ptr(netdev_tstats(dev));

	u64_stats_update_begin(&tstats->syncp);
	tstats->rx_packets++;
	tstats->rx_bytes += len;
	u64_stats_update_end(&tstats->syncp);
}

static u8 *ieee80211_get_bssid(struct ieee80211_hdr *hdr, size_t len,
			       enum nl80211_iftype type)
{
	__le16 fc = hdr->frame_control;

	if (ieee80211_is_data(fc)) {
		if (len < 24) /* drop incorrect hdr len (data) */
			return NULL;

		if (ieee80211_has_a4(fc))
			return NULL;
		if (ieee80211_has_tods(fc))
			return hdr->addr1;
		if (ieee80211_has_fromds(fc))
			return hdr->addr2;

		return hdr->addr3;
	}

	if (ieee80211_is_mgmt(fc)) {
		if (len < 24) /* drop incorrect hdr len (mgmt) */
			return NULL;
		return hdr->addr3;
	}

	if (ieee80211_is_ctl(fc)) {
		if (ieee80211_is_pspoll(fc))
			return hdr->addr1;

		if (ieee80211_is_back_req(fc)) {
			switch (type) {
			case NL80211_IFTYPE_STATION:
				return hdr->addr2;
			case NL80211_IFTYPE_AP:
			case NL80211_IFTYPE_AP_VLAN:
				return hdr->addr1;
			default:
				break; /* fall through to the return */
			}
		}
	}

	return NULL;
}

/*
 * monitor mode reception
 *
 * This function cleans up the SKB, i.e. it removes all the stuff
 * only useful for monitoring.
 */
static struct sk_buff *remove_monitor_info(struct ieee80211_local *local,
					   struct sk_buff *skb,
					   unsigned int rtap_vendor_space)
{
	if (ieee80211_hw_check(&local->hw, RX_INCLUDES_FCS)) {
		if (likely(skb->len > FCS_LEN))
			__pskb_trim(skb, skb->len - FCS_LEN);
		else {
			/* driver bug */
			WARN_ON(1);
			dev_kfree_skb(skb);
			return NULL;
		}
	}

	__pskb_pull(skb, rtap_vendor_space);

	return skb;
}

static inline bool should_drop_frame(struct sk_buff *skb, int present_fcs_len,
				     unsigned int rtap_vendor_space)
{
	struct ieee80211_rx_status *status = IEEE80211_SKB_RXCB(skb);
	struct ieee80211_hdr *hdr;

	hdr = (void *)(skb->data + rtap_vendor_space);

	if (status->flag & (RX_FLAG_FAILED_FCS_CRC |
			    RX_FLAG_FAILED_PLCP_CRC |
			    RX_FLAG_ONLY_MONITOR))
		return true;

	if (unlikely(skb->len < 16 + present_fcs_len + rtap_vendor_space))
		return true;

	if (ieee80211_is_ctl(hdr->frame_control) &&
	    !ieee80211_is_pspoll(hdr->frame_control) &&
	    !ieee80211_is_back_req(hdr->frame_control))
		return true;

	return false;
}

static int
ieee80211_rx_radiotap_hdrlen(struct ieee80211_local *local,
			     struct ieee80211_rx_status *status,
			     struct sk_buff *skb)
{
	int len;

	/* always present fields */
	len = sizeof(struct ieee80211_radiotap_header) + 8;

	/* allocate extra bitmaps */
	if (status->chains)
		len += 4 * hweight8(status->chains);

	if (ieee80211_have_rx_timestamp(status)) {
		len = ALIGN(len, 8);
		len += 8;
	}
	if (ieee80211_hw_check(&local->hw, SIGNAL_DBM))
		len += 1;

	/* antenna field, if we don't have per-chain info */
	if (!status->chains)
		len += 1;

	/* padding for RX_FLAGS if necessary */
	len = ALIGN(len, 2);

	if (status->flag & RX_FLAG_HT) /* HT info */
		len += 3;

	if (status->flag & RX_FLAG_AMPDU_DETAILS) {
		len = ALIGN(len, 4);
		len += 8;
	}

	if (status->flag & RX_FLAG_VHT) {
		len = ALIGN(len, 2);
		len += 12;
	}

	if (local->hw.radiotap_timestamp.units_pos >= 0) {
		len = ALIGN(len, 8);
		len += 12;
	}

	if (status->chains) {
		/* antenna and antenna signal fields */
		len += 2 * hweight8(status->chains);
	}

	if (status->flag & RX_FLAG_RADIOTAP_VENDOR_DATA) {
		struct ieee80211_vendor_radiotap *rtap = (void *)skb->data;

		/* vendor presence bitmap */
		len += 4;
		/* alignment for fixed 6-byte vendor data header */
		len = ALIGN(len, 2);
		/* vendor data header */
		len += 6;
		if (WARN_ON(rtap->align == 0))
			rtap->align = 1;
		len = ALIGN(len, rtap->align);
		len += rtap->len + rtap->pad;
	}

	return len;
}

/*
 * ieee80211_add_rx_radiotap_header - add radiotap header
 *
 * add a radiotap header containing all the fields which the hardware provided.
 */
static void
ieee80211_add_rx_radiotap_header(struct ieee80211_local *local,
				 struct sk_buff *skb,
				 struct ieee80211_rate *rate,
				 int rtap_len, bool has_fcs)
{
	struct ieee80211_rx_status *status = IEEE80211_SKB_RXCB(skb);
	struct ieee80211_radiotap_header *rthdr;
	unsigned char *pos;
	__le32 *it_present;
	u32 it_present_val;
	u16 rx_flags = 0;
	u16 channel_flags = 0;
	int mpdulen, chain;
	unsigned long chains = status->chains;
	struct ieee80211_vendor_radiotap rtap = {};

	if (status->flag & RX_FLAG_RADIOTAP_VENDOR_DATA) {
		rtap = *(struct ieee80211_vendor_radiotap *)skb->data;
		/* rtap.len and rtap.pad are undone immediately */
		skb_pull(skb, sizeof(rtap) + rtap.len + rtap.pad);
	}

	mpdulen = skb->len;
	if (!(has_fcs && ieee80211_hw_check(&local->hw, RX_INCLUDES_FCS)))
		mpdulen += FCS_LEN;

	rthdr = (struct ieee80211_radiotap_header *)skb_push(skb, rtap_len);
	memset(rthdr, 0, rtap_len - rtap.len - rtap.pad);
	it_present = &rthdr->it_present;

	/* radiotap header, set always present flags */
	rthdr->it_len = cpu_to_le16(rtap_len);
	it_present_val = BIT(IEEE80211_RADIOTAP_FLAGS) |
			 BIT(IEEE80211_RADIOTAP_CHANNEL) |
			 BIT(IEEE80211_RADIOTAP_RX_FLAGS);

	if (!status->chains)
		it_present_val |= BIT(IEEE80211_RADIOTAP_ANTENNA);

	for_each_set_bit(chain, &chains, IEEE80211_MAX_CHAINS) {
		it_present_val |=
			BIT(IEEE80211_RADIOTAP_EXT) |
			BIT(IEEE80211_RADIOTAP_RADIOTAP_NAMESPACE);
		put_unaligned_le32(it_present_val, it_present);
		it_present++;
		it_present_val = BIT(IEEE80211_RADIOTAP_ANTENNA) |
				 BIT(IEEE80211_RADIOTAP_DBM_ANTSIGNAL);
	}

	if (status->flag & RX_FLAG_RADIOTAP_VENDOR_DATA) {
		it_present_val |= BIT(IEEE80211_RADIOTAP_VENDOR_NAMESPACE) |
				  BIT(IEEE80211_RADIOTAP_EXT);
		put_unaligned_le32(it_present_val, it_present);
		it_present++;
		it_present_val = rtap.present;
	}

	put_unaligned_le32(it_present_val, it_present);

	pos = (void *)(it_present + 1);

	/* the order of the following fields is important */

	/* IEEE80211_RADIOTAP_TSFT */
	if (ieee80211_have_rx_timestamp(status)) {
		/* padding */
		while ((pos - (u8 *)rthdr) & 7)
			*pos++ = 0;
		put_unaligned_le64(
			ieee80211_calculate_rx_timestamp(local, status,
							 mpdulen, 0),
			pos);
		rthdr->it_present |= cpu_to_le32(1 << IEEE80211_RADIOTAP_TSFT);
		pos += 8;
	}

	/* IEEE80211_RADIOTAP_FLAGS */
	if (has_fcs && ieee80211_hw_check(&local->hw, RX_INCLUDES_FCS))
		*pos |= IEEE80211_RADIOTAP_F_FCS;
	if (status->flag & (RX_FLAG_FAILED_FCS_CRC | RX_FLAG_FAILED_PLCP_CRC))
		*pos |= IEEE80211_RADIOTAP_F_BADFCS;
	if (status->flag & RX_FLAG_SHORTPRE)
		*pos |= IEEE80211_RADIOTAP_F_SHORTPRE;
	pos++;

	/* IEEE80211_RADIOTAP_RATE */
	if (!rate || status->flag & (RX_FLAG_HT | RX_FLAG_VHT)) {
		/*
		 * Without rate information don't add it. If we have,
		 * MCS information is a separate field in radiotap,
		 * added below. The byte here is needed as padding
		 * for the channel though, so initialise it to 0.
		 */
		*pos = 0;
	} else {
		int shift = 0;
		rthdr->it_present |= cpu_to_le32(1 << IEEE80211_RADIOTAP_RATE);
		if (status->flag & RX_FLAG_10MHZ)
			shift = 1;
		else if (status->flag & RX_FLAG_5MHZ)
			shift = 2;
		*pos = DIV_ROUND_UP(rate->bitrate, 5 * (1 << shift));
	}
	pos++;

	/* IEEE80211_RADIOTAP_CHANNEL */
	put_unaligned_le16(status->freq, pos);
	pos += 2;
	if (status->flag & RX_FLAG_10MHZ)
		channel_flags |= IEEE80211_CHAN_HALF;
	else if (status->flag & RX_FLAG_5MHZ)
		channel_flags |= IEEE80211_CHAN_QUARTER;

	if (status->band == NL80211_BAND_5GHZ)
		channel_flags |= IEEE80211_CHAN_OFDM | IEEE80211_CHAN_5GHZ;
	else if (status->flag & (RX_FLAG_HT | RX_FLAG_VHT))
		channel_flags |= IEEE80211_CHAN_DYN | IEEE80211_CHAN_2GHZ;
	else if (rate && rate->flags & IEEE80211_RATE_ERP_G)
		channel_flags |= IEEE80211_CHAN_OFDM | IEEE80211_CHAN_2GHZ;
	else if (rate)
		channel_flags |= IEEE80211_CHAN_CCK | IEEE80211_CHAN_2GHZ;
	else
		channel_flags |= IEEE80211_CHAN_2GHZ;
	put_unaligned_le16(channel_flags, pos);
	pos += 2;

	/* IEEE80211_RADIOTAP_DBM_ANTSIGNAL */
	if (ieee80211_hw_check(&local->hw, SIGNAL_DBM) &&
	    !(status->flag & RX_FLAG_NO_SIGNAL_VAL)) {
		*pos = status->signal;
		rthdr->it_present |=
			cpu_to_le32(1 << IEEE80211_RADIOTAP_DBM_ANTSIGNAL);
		pos++;
	}

	/* IEEE80211_RADIOTAP_LOCK_QUALITY is missing */

	if (!status->chains) {
		/* IEEE80211_RADIOTAP_ANTENNA */
		*pos = status->antenna;
		pos++;
	}

	/* IEEE80211_RADIOTAP_DB_ANTNOISE is not used */

	/* IEEE80211_RADIOTAP_RX_FLAGS */
	/* ensure 2 byte alignment for the 2 byte field as required */
	if ((pos - (u8 *)rthdr) & 1)
		*pos++ = 0;
	if (status->flag & RX_FLAG_FAILED_PLCP_CRC)
		rx_flags |= IEEE80211_RADIOTAP_F_RX_BADPLCP;
	put_unaligned_le16(rx_flags, pos);
	pos += 2;

	if (status->flag & RX_FLAG_HT) {
		unsigned int stbc;

		rthdr->it_present |= cpu_to_le32(1 << IEEE80211_RADIOTAP_MCS);
		*pos++ = local->hw.radiotap_mcs_details;
		*pos = 0;
		if (status->flag & RX_FLAG_SHORT_GI)
			*pos |= IEEE80211_RADIOTAP_MCS_SGI;
		if (status->flag & RX_FLAG_40MHZ)
			*pos |= IEEE80211_RADIOTAP_MCS_BW_40;
		if (status->flag & RX_FLAG_HT_GF)
			*pos |= IEEE80211_RADIOTAP_MCS_FMT_GF;
		if (status->flag & RX_FLAG_LDPC)
			*pos |= IEEE80211_RADIOTAP_MCS_FEC_LDPC;
		stbc = (status->flag & RX_FLAG_STBC_MASK) >> RX_FLAG_STBC_SHIFT;
		*pos |= stbc << IEEE80211_RADIOTAP_MCS_STBC_SHIFT;
		pos++;
		*pos++ = status->rate_idx;
	}

	if (status->flag & RX_FLAG_AMPDU_DETAILS) {
		u16 flags = 0;

		/* ensure 4 byte alignment */
		while ((pos - (u8 *)rthdr) & 3)
			pos++;
		rthdr->it_present |=
			cpu_to_le32(1 << IEEE80211_RADIOTAP_AMPDU_STATUS);
		put_unaligned_le32(status->ampdu_reference, pos);
		pos += 4;
		if (status->flag & RX_FLAG_AMPDU_LAST_KNOWN)
			flags |= IEEE80211_RADIOTAP_AMPDU_LAST_KNOWN;
		if (status->flag & RX_FLAG_AMPDU_IS_LAST)
			flags |= IEEE80211_RADIOTAP_AMPDU_IS_LAST;
		if (status->flag & RX_FLAG_AMPDU_DELIM_CRC_ERROR)
			flags |= IEEE80211_RADIOTAP_AMPDU_DELIM_CRC_ERR;
		if (status->flag & RX_FLAG_AMPDU_DELIM_CRC_KNOWN)
			flags |= IEEE80211_RADIOTAP_AMPDU_DELIM_CRC_KNOWN;
		put_unaligned_le16(flags, pos);
		pos += 2;
		if (status->flag & RX_FLAG_AMPDU_DELIM_CRC_KNOWN)
			*pos++ = status->ampdu_delimiter_crc;
		else
			*pos++ = 0;
		*pos++ = 0;
	}

	if (status->flag & RX_FLAG_VHT) {
		u16 known = local->hw.radiotap_vht_details;

		rthdr->it_present |= cpu_to_le32(1 << IEEE80211_RADIOTAP_VHT);
		put_unaligned_le16(known, pos);
		pos += 2;
		/* flags */
		if (status->flag & RX_FLAG_SHORT_GI)
			*pos |= IEEE80211_RADIOTAP_VHT_FLAG_SGI;
		/* in VHT, STBC is binary */
		if (status->flag & RX_FLAG_STBC_MASK)
			*pos |= IEEE80211_RADIOTAP_VHT_FLAG_STBC;
		if (status->vht_flag & RX_VHT_FLAG_BF)
			*pos |= IEEE80211_RADIOTAP_VHT_FLAG_BEAMFORMED;
		pos++;
		/* bandwidth */
		if (status->vht_flag & RX_VHT_FLAG_80MHZ)
			*pos++ = 4;
		else if (status->vht_flag & RX_VHT_FLAG_160MHZ)
			*pos++ = 11;
		else if (status->flag & RX_FLAG_40MHZ)
			*pos++ = 1;
		else /* 20 MHz */
			*pos++ = 0;
		/* MCS/NSS */
		*pos = (status->rate_idx << 4) | status->vht_nss;
		pos += 4;
		/* coding field */
		if (status->flag & RX_FLAG_LDPC)
			*pos |= IEEE80211_RADIOTAP_CODING_LDPC_USER0;
		pos++;
		/* group ID */
		pos++;
		/* partial_aid */
		pos += 2;
	}

	if (local->hw.radiotap_timestamp.units_pos >= 0) {
		u16 accuracy = 0;
		u8 flags = IEEE80211_RADIOTAP_TIMESTAMP_FLAG_32BIT;

		rthdr->it_present |=
			cpu_to_le32(1 << IEEE80211_RADIOTAP_TIMESTAMP);

		/* ensure 8 byte alignment */
		while ((pos - (u8 *)rthdr) & 7)
			pos++;

		put_unaligned_le64(status->device_timestamp, pos);
		pos += sizeof(u64);

		if (local->hw.radiotap_timestamp.accuracy >= 0) {
			accuracy = local->hw.radiotap_timestamp.accuracy;
			flags |= IEEE80211_RADIOTAP_TIMESTAMP_FLAG_ACCURACY;
		}
		put_unaligned_le16(accuracy, pos);
		pos += sizeof(u16);

		*pos++ = local->hw.radiotap_timestamp.units_pos;
		*pos++ = flags;
	}

	for_each_set_bit(chain, &chains, IEEE80211_MAX_CHAINS) {
		*pos++ = status->chain_signal[chain];
		*pos++ = chain;
	}

	if (status->flag & RX_FLAG_RADIOTAP_VENDOR_DATA) {
		/* ensure 2 byte alignment for the vendor field as required */
		if ((pos - (u8 *)rthdr) & 1)
			*pos++ = 0;
		*pos++ = rtap.oui[0];
		*pos++ = rtap.oui[1];
		*pos++ = rtap.oui[2];
		*pos++ = rtap.subns;
		put_unaligned_le16(rtap.len, pos);
		pos += 2;
		/* align the actual payload as requested */
		while ((pos - (u8 *)rthdr) & (rtap.align - 1))
			*pos++ = 0;
		/* data (and possible padding) already follows */
	}
}

/*
 * This function copies a received frame to all monitor interfaces and
 * returns a cleaned-up SKB that no longer includes the FCS nor the
 * radiotap header the driver might have added.
 */
static struct sk_buff *
ieee80211_rx_monitor(struct ieee80211_local *local, struct sk_buff *origskb,
		     struct ieee80211_rate *rate)
{
	struct ieee80211_rx_status *status = IEEE80211_SKB_RXCB(origskb);
	struct ieee80211_sub_if_data *sdata;
	int rt_hdrlen, needed_headroom;
	struct sk_buff *skb, *skb2;
	struct net_device *prev_dev = NULL;
	int present_fcs_len = 0;
	unsigned int rtap_vendor_space = 0;
#if CFG80211_VERSION >= KERNEL_VERSION(4,9,0)
	struct ieee80211_mgmt *mgmt;
	struct ieee80211_sub_if_data *monitor_sdata =
		rcu_dereference(local->monitor_sdata);
#endif

	if (unlikely(status->flag & RX_FLAG_RADIOTAP_VENDOR_DATA)) {
		struct ieee80211_vendor_radiotap *rtap = (void *)origskb->data;

		rtap_vendor_space = sizeof(*rtap) + rtap->len + rtap->pad;
	}

	/*
	 * First, we may need to make a copy of the skb because
	 *  (1) we need to modify it for radiotap (if not present), and
	 *  (2) the other RX handlers will modify the skb we got.
	 *
	 * We don't need to, of course, if we aren't going to return
	 * the SKB because it has a bad FCS/PLCP checksum.
	 */

	if (ieee80211_hw_check(&local->hw, RX_INCLUDES_FCS))
		present_fcs_len = FCS_LEN;

	/* ensure hdr->frame_control and vendor radiotap data are in skb head */
	if (!pskb_may_pull(origskb, 2 + rtap_vendor_space)) {
		dev_kfree_skb(origskb);
		return NULL;
	}

	if (!local->monitors || (status->flag & RX_FLAG_SKIP_MONITOR)) {
		if (should_drop_frame(origskb, present_fcs_len,
				      rtap_vendor_space)) {
			dev_kfree_skb(origskb);
			return NULL;
		}

		return remove_monitor_info(local, origskb, rtap_vendor_space);
	}

	/* room for the radiotap header based on driver features */
	rt_hdrlen = ieee80211_rx_radiotap_hdrlen(local, status, origskb);
	needed_headroom = rt_hdrlen - rtap_vendor_space;

	if (should_drop_frame(origskb, present_fcs_len, rtap_vendor_space)) {
		/* only need to expand headroom if necessary */
		skb = origskb;
		origskb = NULL;

		/*
		 * This shouldn't trigger often because most devices have an
		 * RX header they pull before we get here, and that should
		 * be big enough for our radiotap information. We should
		 * probably export the length to drivers so that we can have
		 * them allocate enough headroom to start with.
		 */
		if (skb_headroom(skb) < needed_headroom &&
		    pskb_expand_head(skb, needed_headroom, 0, GFP_ATOMIC)) {
			dev_kfree_skb(skb);
			return NULL;
		}
	} else {
		/*
		 * Need to make a copy and possibly remove radiotap header
		 * and FCS from the original.
		 */
		skb = skb_copy_expand(origskb, needed_headroom, 0, GFP_ATOMIC);

		origskb = remove_monitor_info(local, origskb,
					      rtap_vendor_space);

		if (!skb)
			return origskb;
	}

	/* prepend radiotap information */
	ieee80211_add_rx_radiotap_header(local, skb, rate, rt_hdrlen, true);

	skb_reset_mac_header(skb);
	skb->ip_summed = CHECKSUM_UNNECESSARY;
	skb->pkt_type = PACKET_OTHERHOST;
	skb->protocol = htons(ETH_P_802_2);

	list_for_each_entry_rcu(sdata, &local->interfaces, list) {
		if (sdata->vif.type != NL80211_IFTYPE_MONITOR)
			continue;

		if (sdata->u.mntr.flags & MONITOR_FLAG_COOK_FRAMES)
			continue;

		if (!ieee80211_sdata_running(sdata))
			continue;

		if (prev_dev) {
			skb2 = skb_clone(skb, GFP_ATOMIC);
			if (skb2) {
				skb2->dev = prev_dev;
				netif_receive_skb(skb2);
			}
		}

		prev_dev = sdata->dev;
		ieee80211_rx_stats(sdata->dev, skb->len);
	}

#if CFG80211_VERSION >= KERNEL_VERSION(4,9,0)
	mgmt = (void *)skb->data;
	if (monitor_sdata &&
	    skb->len >= IEEE80211_MIN_ACTION_SIZE + 1 + VHT_MUMIMO_GROUPS_DATA_LEN &&
	    ieee80211_is_action(mgmt->frame_control) &&
	    mgmt->u.action.category == WLAN_CATEGORY_VHT &&
	    mgmt->u.action.u.vht_group_notif.action_code == WLAN_VHT_ACTION_GROUPID_MGMT &&
	    is_valid_ether_addr(monitor_sdata->u.mntr.mu_follow_addr) &&
	    ether_addr_equal(mgmt->da, monitor_sdata->u.mntr.mu_follow_addr)) {
		struct sk_buff *mu_skb = skb_copy(skb, GFP_ATOMIC);

		if (mu_skb) {
			mu_skb->pkt_type = IEEE80211_SDATA_QUEUE_TYPE_FRAME;
			skb_queue_tail(&monitor_sdata->skb_queue, mu_skb);
			ieee80211_queue_work(&local->hw, &monitor_sdata->work);
		}
	}
#endif

	if (prev_dev) {
		skb->dev = prev_dev;
		netif_receive_skb(skb);
	} else
		dev_kfree_skb(skb);

	return origskb;
}

static void ieee80211_parse_qos(struct ieee80211_rx_data *rx)
{
	struct ieee80211_hdr *hdr = (struct ieee80211_hdr *)rx->skb->data;
	struct ieee80211_rx_status *status = IEEE80211_SKB_RXCB(rx->skb);
	int tid, seqno_idx, security_idx;

	/* does the frame have a qos control field? */
	if (ieee80211_is_data_qos(hdr->frame_control)) {
		u8 *qc = ieee80211_get_qos_ctl(hdr);
		/* frame has qos control */
		tid = *qc & IEEE80211_QOS_CTL_TID_MASK;
		if (*qc & IEEE80211_QOS_CTL_A_MSDU_PRESENT)
			status->rx_flags |= IEEE80211_RX_AMSDU;

		seqno_idx = tid;
		security_idx = tid;
	} else {
		/*
		 * IEEE 802.11-2007, 7.1.3.4.1 ("Sequence Number field"):
		 *
		 *	Sequence numbers for management frames, QoS data
		 *	frames with a broadcast/multicast address in the
		 *	Address 1 field, and all non-QoS data frames sent
		 *	by QoS STAs are assigned using an additional single
		 *	modulo-4096 counter, [...]
		 *
		 * We also use that counter for non-QoS STAs.
		 */
		seqno_idx = IEEE80211_NUM_TIDS;
		security_idx = 0;
		if (ieee80211_is_mgmt(hdr->frame_control))
			security_idx = IEEE80211_NUM_TIDS;
		tid = 0;
	}

	rx->seqno_idx = seqno_idx;
	rx->security_idx = security_idx;
	/* Set skb->priority to 1d tag if highest order bit of TID is not set.
	 * For now, set skb->priority to 0 for other cases. */
	rx->skb->priority = (tid > 7) ? 0 : tid;
}

/**
 * DOC: Packet alignment
 *
 * Drivers always need to pass packets that are aligned to two-byte boundaries
 * to the stack.
 *
 * Additionally, should, if possible, align the payload data in a way that
 * guarantees that the contained IP header is aligned to a four-byte
 * boundary. In the case of regular frames, this simply means aligning the
 * payload to a four-byte boundary (because either the IP header is directly
 * contained, or IV/RFC1042 headers that have a length divisible by four are
 * in front of it).  If the payload data is not properly aligned and the
 * architecture doesn't support efficient unaligned operations, mac80211
 * will align the data.
 *
 * With A-MSDU frames, however, the payload data address must yield two modulo
 * four because there are 14-byte 802.3 headers within the A-MSDU frames that
 * push the IP header further back to a multiple of four again. Thankfully, the
 * specs were sane enough this time around to require padding each A-MSDU
 * subframe to a length that is a multiple of four.
 *
 * Padding like Atheros hardware adds which is between the 802.11 header and
 * the payload is not supported, the driver is required to move the 802.11
 * header to be directly in front of the payload in that case.
 */
static void ieee80211_verify_alignment(struct ieee80211_rx_data *rx)
{
#ifdef CPTCFG_MAC80211_VERBOSE_DEBUG
	WARN_ON_ONCE((unsigned long)rx->skb->data & 1);
#endif
}


/* rx handlers */

static int ieee80211_is_unicast_robust_mgmt_frame(struct sk_buff *skb)
{
	struct ieee80211_hdr *hdr = (struct ieee80211_hdr *) skb->data;

	if (is_multicast_ether_addr(hdr->addr1))
		return 0;

	return ieee80211_is_robust_mgmt_frame(skb);
}


static int ieee80211_is_multicast_robust_mgmt_frame(struct sk_buff *skb)
{
	struct ieee80211_hdr *hdr = (struct ieee80211_hdr *) skb->data;

	if (!is_multicast_ether_addr(hdr->addr1))
		return 0;

	return ieee80211_is_robust_mgmt_frame(skb);
}


/* Get the BIP key index from MMIE; return -1 if this is not a BIP frame */
static int ieee80211_get_mmie_keyidx(struct sk_buff *skb)
{
	struct ieee80211_mgmt *hdr = (struct ieee80211_mgmt *) skb->data;
	struct ieee80211_mmie *mmie;
	struct ieee80211_mmie_16 *mmie16;

	if (skb->len < 24 + sizeof(*mmie) || !is_multicast_ether_addr(hdr->da))
		return -1;

	if (!ieee80211_is_robust_mgmt_frame(skb))
		return -1; /* not a robust management frame */

	mmie = (struct ieee80211_mmie *)
		(skb->data + skb->len - sizeof(*mmie));
	if (mmie->element_id == WLAN_EID_MMIE &&
	    mmie->length == sizeof(*mmie) - 2)
		return le16_to_cpu(mmie->key_id);

	mmie16 = (struct ieee80211_mmie_16 *)
		(skb->data + skb->len - sizeof(*mmie16));
	if (skb->len >= 24 + sizeof(*mmie16) &&
	    mmie16->element_id == WLAN_EID_MMIE &&
	    mmie16->length == sizeof(*mmie16) - 2)
		return le16_to_cpu(mmie16->key_id);

	return -1;
}

static int ieee80211_get_cs_keyid(const struct ieee80211_cipher_scheme *cs,
				  struct sk_buff *skb)
{
	struct ieee80211_hdr *hdr = (struct ieee80211_hdr *)skb->data;
	__le16 fc;
	int hdrlen;
	u8 keyid;

	fc = hdr->frame_control;
	hdrlen = ieee80211_hdrlen(fc);

	if (skb->len < hdrlen + cs->hdr_len)
		return -EINVAL;

	skb_copy_bits(skb, hdrlen + cs->key_idx_off, &keyid, 1);
	keyid &= cs->key_idx_mask;
	keyid >>= cs->key_idx_shift;

	return keyid;
}

static ieee80211_rx_result ieee80211_rx_mesh_check(struct ieee80211_rx_data *rx)
{
	struct ieee80211_hdr *hdr = (struct ieee80211_hdr *)rx->skb->data;
	char *dev_addr = rx->sdata->vif.addr;

	if (ieee80211_is_data(hdr->frame_control)) {
		if (is_multicast_ether_addr(hdr->addr1)) {
			if (ieee80211_has_tods(hdr->frame_control) ||
			    !ieee80211_has_fromds(hdr->frame_control))
				return RX_DROP_MONITOR;
			if (ether_addr_equal(hdr->addr3, dev_addr))
				return RX_DROP_MONITOR;
		} else {
			if (!ieee80211_has_a4(hdr->frame_control))
				return RX_DROP_MONITOR;
			if (ether_addr_equal(hdr->addr4, dev_addr))
				return RX_DROP_MONITOR;
		}
	}

	/* If there is not an established peer link and this is not a peer link
	 * establisment frame, beacon or probe, drop the frame.
	 */

	if (!rx->sta || sta_plink_state(rx->sta) != NL80211_PLINK_ESTAB) {
		struct ieee80211_mgmt *mgmt;

		if (!ieee80211_is_mgmt(hdr->frame_control))
			return RX_DROP_MONITOR;

		if (ieee80211_is_action(hdr->frame_control)) {
			u8 category;

			/* make sure category field is present */
			if (rx->skb->len < IEEE80211_MIN_ACTION_SIZE)
				return RX_DROP_MONITOR;

			mgmt = (struct ieee80211_mgmt *)hdr;
			category = mgmt->u.action.category;
			if (category != WLAN_CATEGORY_MESH_ACTION &&
			    category != WLAN_CATEGORY_SELF_PROTECTED)
				return RX_DROP_MONITOR;
			return RX_CONTINUE;
		}

		if (ieee80211_is_probe_req(hdr->frame_control) ||
		    ieee80211_is_probe_resp(hdr->frame_control) ||
		    ieee80211_is_beacon(hdr->frame_control) ||
		    ieee80211_is_auth(hdr->frame_control))
			return RX_CONTINUE;

		return RX_DROP_MONITOR;
	}

	return RX_CONTINUE;
}

static inline bool ieee80211_rx_reorder_ready(struct tid_ampdu_rx *tid_agg_rx,
					      int index)
{
	struct sk_buff_head *frames = &tid_agg_rx->reorder_buf[index];
	struct sk_buff *tail = skb_peek_tail(frames);
	struct ieee80211_rx_status *status;

	if (tid_agg_rx->reorder_buf_filtered & BIT_ULL(index))
		return true;

	if (!tail)
		return false;

	status = IEEE80211_SKB_RXCB(tail);
	if (status->flag & RX_FLAG_AMSDU_MORE)
		return false;

	return true;
}

static void ieee80211_release_reorder_frame(struct ieee80211_sub_if_data *sdata,
					    struct tid_ampdu_rx *tid_agg_rx,
					    int index,
					    struct sk_buff_head *frames)
{
	struct sk_buff_head *skb_list = &tid_agg_rx->reorder_buf[index];
	struct sk_buff *skb;
	struct ieee80211_rx_status *status;

	lockdep_assert_held(&tid_agg_rx->reorder_lock);

	if (skb_queue_empty(skb_list))
		goto no_frame;

	if (!ieee80211_rx_reorder_ready(tid_agg_rx, index)) {
		__skb_queue_purge(skb_list);
		goto no_frame;
	}

	/* release frames from the reorder ring buffer */
	tid_agg_rx->stored_mpdu_num--;
	while ((skb = __skb_dequeue(skb_list))) {
		status = IEEE80211_SKB_RXCB(skb);
		status->rx_flags |= IEEE80211_RX_DEFERRED_RELEASE;
		__skb_queue_tail(frames, skb);
	}

no_frame:
	tid_agg_rx->reorder_buf_filtered &= ~BIT_ULL(index);
	tid_agg_rx->head_seq_num = ieee80211_sn_inc(tid_agg_rx->head_seq_num);
}

static void ieee80211_release_reorder_frames(struct ieee80211_sub_if_data *sdata,
					     struct tid_ampdu_rx *tid_agg_rx,
					     u16 head_seq_num,
					     struct sk_buff_head *frames)
{
	int index;

	lockdep_assert_held(&tid_agg_rx->reorder_lock);

	while (ieee80211_sn_less(tid_agg_rx->head_seq_num, head_seq_num)) {
		index = tid_agg_rx->head_seq_num % tid_agg_rx->buf_size;
		ieee80211_release_reorder_frame(sdata, tid_agg_rx, index,
						frames);
	}
}

/*
 * Timeout (in jiffies) for skb's that are waiting in the RX reorder buffer. If
 * the skb was added to the buffer longer than this time ago, the earlier
 * frames that have not yet been received are assumed to be lost and the skb
 * can be released for processing. This may also release other skb's from the
 * reorder buffer if there are no additional gaps between the frames.
 *
 * Callers must hold tid_agg_rx->reorder_lock.
 */
#define HT_RX_REORDER_BUF_TIMEOUT (HZ / 10)

static void ieee80211_sta_reorder_release(struct ieee80211_sub_if_data *sdata,
					  struct tid_ampdu_rx *tid_agg_rx,
					  struct sk_buff_head *frames)
{
	int index, i, j;

	lockdep_assert_held(&tid_agg_rx->reorder_lock);

	/* release the buffer until next missing frame */
	index = tid_agg_rx->head_seq_num % tid_agg_rx->buf_size;
	if (!ieee80211_rx_reorder_ready(tid_agg_rx, index) &&
	    tid_agg_rx->stored_mpdu_num) {
		/*
		 * No buffers ready to be released, but check whether any
		 * frames in the reorder buffer have timed out.
		 */
		int skipped = 1;
		for (j = (index + 1) % tid_agg_rx->buf_size; j != index;
		     j = (j + 1) % tid_agg_rx->buf_size) {
			if (!ieee80211_rx_reorder_ready(tid_agg_rx, j)) {
				skipped++;
				continue;
			}
			if (skipped &&
			    !time_after(jiffies, tid_agg_rx->reorder_time[j] +
					HT_RX_REORDER_BUF_TIMEOUT))
				goto set_release_timer;

			/* don't leave incomplete A-MSDUs around */
			for (i = (index + 1) % tid_agg_rx->buf_size; i != j;
			     i = (i + 1) % tid_agg_rx->buf_size)
				__skb_queue_purge(&tid_agg_rx->reorder_buf[i]);

			ht_dbg_ratelimited(sdata,
					   "release an RX reorder frame due to timeout on earlier frames\n");
			ieee80211_release_reorder_frame(sdata, tid_agg_rx, j,
							frames);

			/*
			 * Increment the head seq# also for the skipped slots.
			 */
			tid_agg_rx->head_seq_num =
				(tid_agg_rx->head_seq_num +
				 skipped) & IEEE80211_SN_MASK;
			skipped = 0;
		}
	} else while (ieee80211_rx_reorder_ready(tid_agg_rx, index)) {
		ieee80211_release_reorder_frame(sdata, tid_agg_rx, index,
						frames);
		index =	tid_agg_rx->head_seq_num % tid_agg_rx->buf_size;
	}

	if (tid_agg_rx->stored_mpdu_num) {
		j = index = tid_agg_rx->head_seq_num % tid_agg_rx->buf_size;

		for (; j != (index - 1) % tid_agg_rx->buf_size;
		     j = (j + 1) % tid_agg_rx->buf_size) {
			if (ieee80211_rx_reorder_ready(tid_agg_rx, j))
				break;
		}

 set_release_timer:

		if (!tid_agg_rx->removed)
			mod_timer(&tid_agg_rx->reorder_timer,
				  tid_agg_rx->reorder_time[j] + 1 +
				  HT_RX_REORDER_BUF_TIMEOUT);
	} else {
		del_timer(&tid_agg_rx->reorder_timer);
	}
}

/*
 * As this function belongs to the RX path it must be under
 * rcu_read_lock protection. It returns false if the frame
 * can be processed immediately, true if it was consumed.
 */
static bool ieee80211_sta_manage_reorder_buf(struct ieee80211_sub_if_data *sdata,
					     struct tid_ampdu_rx *tid_agg_rx,
					     struct sk_buff *skb,
					     struct sk_buff_head *frames)
{
	struct ieee80211_hdr *hdr = (struct ieee80211_hdr *) skb->data;
	struct ieee80211_rx_status *status = IEEE80211_SKB_RXCB(skb);
	u16 sc = le16_to_cpu(hdr->seq_ctrl);
	u16 mpdu_seq_num = (sc & IEEE80211_SCTL_SEQ) >> 4;
	u16 head_seq_num, buf_size;
	int index;
	bool ret = true;

	spin_lock(&tid_agg_rx->reorder_lock);

	/*
	 * Offloaded BA sessions have no known starting sequence number so pick
	 * one from first Rxed frame for this tid after BA was started.
	 */
	if (unlikely(tid_agg_rx->auto_seq)) {
		tid_agg_rx->auto_seq = false;
		tid_agg_rx->ssn = mpdu_seq_num;
		tid_agg_rx->head_seq_num = mpdu_seq_num;
	}

	buf_size = tid_agg_rx->buf_size;
	head_seq_num = tid_agg_rx->head_seq_num;

	/*
	 * If the current MPDU's SN is smaller than the SSN, it shouldn't
	 * be reordered.
	 */
	if (unlikely(!tid_agg_rx->started)) {
		if (ieee80211_sn_less(mpdu_seq_num, head_seq_num)) {
			ret = false;
			goto out;
		}
		tid_agg_rx->started = true;
	}

	/* frame with out of date sequence number */
	if (ieee80211_sn_less(mpdu_seq_num, head_seq_num)) {
		dev_kfree_skb(skb);
		goto out;
	}

	/*
	 * If frame the sequence number exceeds our buffering window
	 * size release some previous frames to make room for this one.
	 */
	if (!ieee80211_sn_less(mpdu_seq_num, head_seq_num + buf_size)) {
		head_seq_num = ieee80211_sn_inc(
				ieee80211_sn_sub(mpdu_seq_num, buf_size));
		/* release stored frames up to new head to stack */
		ieee80211_release_reorder_frames(sdata, tid_agg_rx,
						 head_seq_num, frames);
	}

	/* Now the new frame is always in the range of the reordering buffer */

	index = mpdu_seq_num % tid_agg_rx->buf_size;

	/* check if we already stored this frame */
	if (ieee80211_rx_reorder_ready(tid_agg_rx, index)) {
		dev_kfree_skb(skb);
		goto out;
	}

	/*
	 * If the current MPDU is in the right order and nothing else
	 * is stored we can process it directly, no need to buffer it.
	 * If it is first but there's something stored, we may be able
	 * to release frames after this one.
	 */
	if (mpdu_seq_num == tid_agg_rx->head_seq_num &&
	    tid_agg_rx->stored_mpdu_num == 0) {
		if (!(status->flag & RX_FLAG_AMSDU_MORE))
			tid_agg_rx->head_seq_num =
				ieee80211_sn_inc(tid_agg_rx->head_seq_num);
		ret = false;
		goto out;
	}

	/* put the frame in the reordering buffer */
	__skb_queue_tail(&tid_agg_rx->reorder_buf[index], skb);
	if (!(status->flag & RX_FLAG_AMSDU_MORE)) {
		tid_agg_rx->reorder_time[index] = jiffies;
		tid_agg_rx->stored_mpdu_num++;
		ieee80211_sta_reorder_release(sdata, tid_agg_rx, frames);
	}

 out:
	spin_unlock(&tid_agg_rx->reorder_lock);
	return ret;
}

/*
 * Reorder MPDUs from A-MPDUs, keeping them on a buffer. Returns
 * true if the MPDU was buffered, false if it should be processed.
 */
static void ieee80211_rx_reorder_ampdu(struct ieee80211_rx_data *rx,
				       struct sk_buff_head *frames)
{
	struct sk_buff *skb = rx->skb;
	struct ieee80211_local *local = rx->local;
	struct ieee80211_hdr *hdr = (struct ieee80211_hdr *) skb->data;
	struct sta_info *sta = rx->sta;
	struct tid_ampdu_rx *tid_agg_rx;
	u16 sc;
	u8 tid, ack_policy;

	if (!ieee80211_is_data_qos(hdr->frame_control) ||
	    is_multicast_ether_addr(hdr->addr1))
		goto dont_reorder;

	/*
	 * filter the QoS data rx stream according to
	 * STA/TID and check if this STA/TID is on aggregation
	 */

	if (!sta)
		goto dont_reorder;

	ack_policy = *ieee80211_get_qos_ctl(hdr) &
		     IEEE80211_QOS_CTL_ACK_POLICY_MASK;
	tid = *ieee80211_get_qos_ctl(hdr) & IEEE80211_QOS_CTL_TID_MASK;

	tid_agg_rx = rcu_dereference(sta->ampdu_mlme.tid_rx[tid]);
	if (!tid_agg_rx) {
		if (ack_policy == IEEE80211_QOS_CTL_ACK_POLICY_BLOCKACK &&
		    !test_bit(tid, rx->sta->ampdu_mlme.agg_session_valid) &&
		    !test_and_set_bit(tid, rx->sta->ampdu_mlme.unexpected_agg))
			ieee80211_send_delba(rx->sdata, rx->sta->sta.addr, tid,
					     WLAN_BACK_RECIPIENT,
					     WLAN_REASON_QSTA_REQUIRE_SETUP);
		goto dont_reorder;
	}

	/* qos null data frames are excluded */
	if (unlikely(hdr->frame_control & cpu_to_le16(IEEE80211_STYPE_NULLFUNC)))
		goto dont_reorder;

	/* not part of a BA session */
	if (ack_policy != IEEE80211_QOS_CTL_ACK_POLICY_BLOCKACK &&
	    ack_policy != IEEE80211_QOS_CTL_ACK_POLICY_NORMAL)
		goto dont_reorder;

	/* new, potentially un-ordered, ampdu frame - process it */

	/* reset session timer */
	if (tid_agg_rx->timeout)
		tid_agg_rx->last_rx = jiffies;

	/* if this mpdu is fragmented - terminate rx aggregation session */
	sc = le16_to_cpu(hdr->seq_ctrl);
	if (sc & IEEE80211_SCTL_FRAG) {
		skb->pkt_type = IEEE80211_SDATA_QUEUE_TYPE_FRAME;
		skb_queue_tail(&rx->sdata->skb_queue, skb);
		ieee80211_queue_work(&local->hw, &rx->sdata->work);
		return;
	}

	/*
	 * No locking needed -- we will only ever process one
	 * RX packet at a time, and thus own tid_agg_rx. All
	 * other code manipulating it needs to (and does) make
	 * sure that we cannot get to it any more before doing
	 * anything with it.
	 */
	if (ieee80211_sta_manage_reorder_buf(rx->sdata, tid_agg_rx, skb,
					     frames))
		return;

 dont_reorder:
	__skb_queue_tail(frames, skb);
}

static ieee80211_rx_result debug_noinline
ieee80211_rx_h_check_dup(struct ieee80211_rx_data *rx)
{
	struct ieee80211_hdr *hdr = (struct ieee80211_hdr *)rx->skb->data;
	struct ieee80211_rx_status *status = IEEE80211_SKB_RXCB(rx->skb);

	if (status->flag & RX_FLAG_DUP_VALIDATED)
		return RX_CONTINUE;

	/*
	 * Drop duplicate 802.11 retransmissions
	 * (IEEE 802.11-2012: 9.3.2.10 "Duplicate detection and recovery")
	 */

	if (rx->skb->len < 24)
		return RX_CONTINUE;

	if (ieee80211_is_ctl(hdr->frame_control) ||
	    ieee80211_is_qos_nullfunc(hdr->frame_control) ||
	    is_multicast_ether_addr(hdr->addr1))
		return RX_CONTINUE;

	if (!rx->sta)
		return RX_CONTINUE;

	if (unlikely(ieee80211_has_retry(hdr->frame_control) &&
		     rx->sta->last_seq_ctrl[rx->seqno_idx] == hdr->seq_ctrl)) {
		I802_DEBUG_INC(rx->local->dot11FrameDuplicateCount);
		rx->sta->rx_stats.num_duplicates++;
		return RX_DROP_UNUSABLE;
	} else if (!(status->flag & RX_FLAG_AMSDU_MORE)) {
		rx->sta->last_seq_ctrl[rx->seqno_idx] = hdr->seq_ctrl;
	}

	return RX_CONTINUE;
}

static ieee80211_rx_result debug_noinline
ieee80211_rx_h_check(struct ieee80211_rx_data *rx)
{
	struct ieee80211_hdr *hdr = (struct ieee80211_hdr *)rx->skb->data;

	/* Drop disallowed frame classes based on STA auth/assoc state;
	 * IEEE 802.11, Chap 5.5.
	 *
	 * mac80211 filters only based on association state, i.e. it drops
	 * Class 3 frames from not associated stations. hostapd sends
	 * deauth/disassoc frames when needed. In addition, hostapd is
	 * responsible for filtering on both auth and assoc states.
	 */

	if (ieee80211_vif_is_mesh(&rx->sdata->vif))
		return ieee80211_rx_mesh_check(rx);

	if (unlikely((ieee80211_is_data(hdr->frame_control) ||
		      ieee80211_is_pspoll(hdr->frame_control)) &&
		     rx->sdata->vif.type != NL80211_IFTYPE_ADHOC &&
		     rx->sdata->vif.type != NL80211_IFTYPE_WDS &&
		     !ieee80211_viftype_ocb(rx->sdata->vif.type) &&
		     (!rx->sta || !test_sta_flag(rx->sta, WLAN_STA_ASSOC)))) {
		/*
		 * accept port control frames from the AP even when it's not
		 * yet marked ASSOC to prevent a race where we don't set the
		 * assoc bit quickly enough before it sends the first frame
		 */
		if (rx->sta && rx->sdata->vif.type == NL80211_IFTYPE_STATION &&
		    ieee80211_is_data_present(hdr->frame_control)) {
			unsigned int hdrlen;
			__be16 ethertype;

			hdrlen = ieee80211_hdrlen(hdr->frame_control);

			if (rx->skb->len < hdrlen + 8)
				return RX_DROP_MONITOR;

			skb_copy_bits(rx->skb, hdrlen + 6, &ethertype, 2);
			if (ethertype == rx->sdata->control_port_protocol)
				return RX_CONTINUE;
		}

		if (rx->sdata->vif.type == NL80211_IFTYPE_AP &&
		    cfg80211_rx_spurious_frame(rx->sdata->dev,
					       hdr->addr2,
					       GFP_ATOMIC))
			return RX_DROP_UNUSABLE;

		return RX_DROP_MONITOR;
	}

	return RX_CONTINUE;
}


static ieee80211_rx_result debug_noinline
ieee80211_rx_h_check_more_data(struct ieee80211_rx_data *rx)
{
	struct ieee80211_local *local;
	struct ieee80211_hdr *hdr;
	struct sk_buff *skb;

	local = rx->local;
	skb = rx->skb;
	hdr = (struct ieee80211_hdr *) skb->data;

	if (!local->pspolling)
		return RX_CONTINUE;

	if (!ieee80211_has_fromds(hdr->frame_control))
		/* this is not from AP */
		return RX_CONTINUE;

	if (!ieee80211_is_data(hdr->frame_control))
		return RX_CONTINUE;

	if (!ieee80211_has_moredata(hdr->frame_control)) {
		/* AP has no more frames buffered for us */
		local->pspolling = false;
		return RX_CONTINUE;
	}

	/* more data bit is set, let's request a new frame from the AP */
	ieee80211_send_pspoll(local, rx->sdata);

	return RX_CONTINUE;
}

static void sta_ps_start(struct sta_info *sta)
{
	struct ieee80211_sub_if_data *sdata = sta->sdata;
	struct ieee80211_local *local = sdata->local;
	struct ps_data *ps;
	int tid;

	if (sta->sdata->vif.type == NL80211_IFTYPE_AP ||
	    sta->sdata->vif.type == NL80211_IFTYPE_AP_VLAN)
		ps = &sdata->bss->ps;
	else
		return;

	atomic_inc(&ps->num_sta_ps);
	set_sta_flag(sta, WLAN_STA_PS_STA);
	if (!ieee80211_hw_check(&local->hw, AP_LINK_PS))
		drv_sta_notify(local, sdata, STA_NOTIFY_SLEEP, &sta->sta);
	ps_dbg(sdata, "STA %pM aid %d enters power save mode\n",
	       sta->sta.addr, sta->sta.aid);

	ieee80211_clear_fast_xmit(sta);

	if (!sta->sta.txq[0])
		return;

	for (tid = 0; tid < ARRAY_SIZE(sta->sta.txq); tid++) {
		if (txq_has_queue(sta->sta.txq[tid]))
			set_bit(tid, &sta->txq_buffered_tids);
		else
			clear_bit(tid, &sta->txq_buffered_tids);
	}
}

static void sta_ps_end(struct sta_info *sta)
{
	ps_dbg(sta->sdata, "STA %pM aid %d exits power save mode\n",
	       sta->sta.addr, sta->sta.aid);

	if (test_sta_flag(sta, WLAN_STA_PS_DRIVER)) {
		/*
		 * Clear the flag only if the other one is still set
		 * so that the TX path won't start TX'ing new frames
		 * directly ... In the case that the driver flag isn't
		 * set ieee80211_sta_ps_deliver_wakeup() will clear it.
		 */
		clear_sta_flag(sta, WLAN_STA_PS_STA);
		ps_dbg(sta->sdata, "STA %pM aid %d driver-ps-blocked\n",
		       sta->sta.addr, sta->sta.aid);
		return;
	}

	set_sta_flag(sta, WLAN_STA_PS_DELIVER);
	clear_sta_flag(sta, WLAN_STA_PS_STA);
	ieee80211_sta_ps_deliver_wakeup(sta);
}

int ieee80211_sta_ps_transition(struct ieee80211_sta *pubsta, bool start)
{
	struct sta_info *sta = container_of(pubsta, struct sta_info, sta);
	bool in_ps;

	WARN_ON(!ieee80211_hw_check(&sta->local->hw, AP_LINK_PS));

	/* Don't let the same PS state be set twice */
	in_ps = test_sta_flag(sta, WLAN_STA_PS_STA);
	if ((start && in_ps) || (!start && !in_ps))
		return -EINVAL;

	if (start)
		sta_ps_start(sta);
	else
		sta_ps_end(sta);

	return 0;
}
EXPORT_SYMBOL(ieee80211_sta_ps_transition);

void ieee80211_sta_pspoll(struct ieee80211_sta *pubsta)
{
	struct sta_info *sta = container_of(pubsta, struct sta_info, sta);

	if (test_sta_flag(sta, WLAN_STA_SP))
		return;

	if (!test_sta_flag(sta, WLAN_STA_PS_DRIVER))
		ieee80211_sta_ps_deliver_poll_response(sta);
	else
		set_sta_flag(sta, WLAN_STA_PSPOLL);
}
EXPORT_SYMBOL(ieee80211_sta_pspoll);

void ieee80211_sta_uapsd_trigger(struct ieee80211_sta *pubsta, u8 tid)
{
	struct sta_info *sta = container_of(pubsta, struct sta_info, sta);
	u8 ac = ieee802_1d_to_ac[tid & 7];

	/*
	 * If this AC is not trigger-enabled do nothing unless the
	 * driver is calling us after it already checked.
	 *
	 * NB: This could/should check a separate bitmap of trigger-
	 * enabled queues, but for now we only implement uAPSD w/o
	 * TSPEC changes to the ACs, so they're always the same.
	 */
	if (!(sta->sta.uapsd_queues & ieee80211_ac_to_qos_mask[ac]) &&
	    tid != IEEE80211_NUM_TIDS)
		return;

	/* if we are in a service period, do nothing */
	if (test_sta_flag(sta, WLAN_STA_SP))
		return;

	if (!test_sta_flag(sta, WLAN_STA_PS_DRIVER))
		ieee80211_sta_ps_deliver_uapsd(sta);
	else
		set_sta_flag(sta, WLAN_STA_UAPSD);
}
EXPORT_SYMBOL(ieee80211_sta_uapsd_trigger);

static ieee80211_rx_result debug_noinline
ieee80211_rx_h_uapsd_and_pspoll(struct ieee80211_rx_data *rx)
{
	struct ieee80211_sub_if_data *sdata = rx->sdata;
	struct ieee80211_hdr *hdr = (void *)rx->skb->data;
	struct ieee80211_rx_status *status = IEEE80211_SKB_RXCB(rx->skb);

	if (!rx->sta)
		return RX_CONTINUE;

	if (sdata->vif.type != NL80211_IFTYPE_AP &&
	    sdata->vif.type != NL80211_IFTYPE_AP_VLAN)
		return RX_CONTINUE;

	/*
	 * The device handles station powersave, so don't do anything about
	 * uAPSD and PS-Poll frames (the latter shouldn't even come up from
	 * it to mac80211 since they're handled.)
	 */
	if (ieee80211_hw_check(&sdata->local->hw, AP_LINK_PS))
		return RX_CONTINUE;

	/*
	 * Don't do anything if the station isn't already asleep. In
	 * the uAPSD case, the station will probably be marked asleep,
	 * in the PS-Poll case the station must be confused ...
	 */
	if (!test_sta_flag(rx->sta, WLAN_STA_PS_STA))
		return RX_CONTINUE;

	if (unlikely(ieee80211_is_pspoll(hdr->frame_control))) {
		ieee80211_sta_pspoll(&rx->sta->sta);

		/* Free PS Poll skb here instead of returning RX_DROP that would
		 * count as an dropped frame. */
		dev_kfree_skb(rx->skb);

		return RX_QUEUED;
	} else if (!ieee80211_has_morefrags(hdr->frame_control) &&
		   !(status->rx_flags & IEEE80211_RX_DEFERRED_RELEASE) &&
		   ieee80211_has_pm(hdr->frame_control) &&
		   (ieee80211_is_data_qos(hdr->frame_control) ||
		    ieee80211_is_qos_nullfunc(hdr->frame_control))) {
		u8 tid;

		tid = *ieee80211_get_qos_ctl(hdr) & IEEE80211_QOS_CTL_TID_MASK;

		ieee80211_sta_uapsd_trigger(&rx->sta->sta, tid);
	}

	return RX_CONTINUE;
}

static ieee80211_rx_result debug_noinline
ieee80211_rx_h_sta_process(struct ieee80211_rx_data *rx)
{
	struct sta_info *sta = rx->sta;
	struct sk_buff *skb = rx->skb;
	struct ieee80211_rx_status *status = IEEE80211_SKB_RXCB(skb);
	struct ieee80211_hdr *hdr = (struct ieee80211_hdr *)skb->data;
	int i;

	if (!sta)
		return RX_CONTINUE;

	/*
	 * Update last_rx only for IBSS packets which are for the current
	 * BSSID and for station already AUTHORIZED to avoid keeping the
	 * current IBSS network alive in cases where other STAs start
	 * using different BSSID. This will also give the station another
	 * chance to restart the authentication/authorization in case
	 * something went wrong the first time.
	 */
	if (rx->sdata->vif.type == NL80211_IFTYPE_ADHOC) {
		u8 *bssid = ieee80211_get_bssid(hdr, rx->skb->len,
						NL80211_IFTYPE_ADHOC);
		if (ether_addr_equal(bssid, rx->sdata->u.ibss.bssid) &&
		    test_sta_flag(sta, WLAN_STA_AUTHORIZED)) {
			sta->rx_stats.last_rx = jiffies;
			if (ieee80211_is_data(hdr->frame_control) &&
			    !is_multicast_ether_addr(hdr->addr1))
				sta->rx_stats.last_rate =
					sta_stats_encode_rate(status);
		}
	} else if (ieee80211_viftype_ocb(rx->sdata->vif.type)) {
		sta->rx_stats.last_rx = jiffies;
	} else if (!is_multicast_ether_addr(hdr->addr1)) {
		/*
		 * Mesh beacons will update last_rx when if they are found to
		 * match the current local configuration when processed.
		 */
		sta->rx_stats.last_rx = jiffies;
		if (ieee80211_is_data(hdr->frame_control))
			sta->rx_stats.last_rate = sta_stats_encode_rate(status);
	}

	if (rx->sdata->vif.type == NL80211_IFTYPE_STATION)
		ieee80211_sta_rx_notify(rx->sdata, hdr);

	sta->rx_stats.fragments++;

	u64_stats_update_begin(&rx->sta->rx_stats.syncp);
	sta->rx_stats.bytes += rx->skb->len;
	u64_stats_update_end(&rx->sta->rx_stats.syncp);

	if (!(status->flag & RX_FLAG_NO_SIGNAL_VAL)) {
		sta->rx_stats.last_signal = status->signal;
		ewma_signal_add(&sta->rx_stats_avg.signal, -status->signal);
	}

	if (status->chains) {
		sta->rx_stats.chains = status->chains;
		for (i = 0; i < ARRAY_SIZE(status->chain_signal); i++) {
			int signal = status->chain_signal[i];

			if (!(status->chains & BIT(i)))
				continue;

			sta->rx_stats.chain_signal_last[i] = signal;
			ewma_signal_add(&sta->rx_stats_avg.chain_signal[i],
					-signal);
		}
	}

	/*
	 * Change STA power saving mode only at the end of a frame
	 * exchange sequence.
	 */
	if (!ieee80211_hw_check(&sta->local->hw, AP_LINK_PS) &&
	    !ieee80211_has_morefrags(hdr->frame_control) &&
	    !(status->rx_flags & IEEE80211_RX_DEFERRED_RELEASE) &&
	    (rx->sdata->vif.type == NL80211_IFTYPE_AP ||
	     rx->sdata->vif.type == NL80211_IFTYPE_AP_VLAN) &&
	    /* PM bit is only checked in frames where it isn't reserved,
	     * in AP mode it's reserved in non-bufferable management frames
	     * (cf. IEEE 802.11-2012 8.2.4.1.7 Power Management field)
	     */
	    (!ieee80211_is_mgmt(hdr->frame_control) ||
	     ieee80211_is_bufferable_mmpdu(hdr->frame_control))) {
		if (test_sta_flag(sta, WLAN_STA_PS_STA)) {
			if (!ieee80211_has_pm(hdr->frame_control))
				sta_ps_end(sta);
		} else {
			if (ieee80211_has_pm(hdr->frame_control))
				sta_ps_start(sta);
		}
	}

	/* mesh power save support */
	if (ieee80211_vif_is_mesh(&rx->sdata->vif))
		ieee80211_mps_rx_h_sta_process(sta, hdr);

	/*
	 * Drop (qos-)data::nullfunc frames silently, since they
	 * are used only to control station power saving mode.
	 */
	if (ieee80211_is_nullfunc(hdr->frame_control) ||
	    ieee80211_is_qos_nullfunc(hdr->frame_control)) {
		I802_DEBUG_INC(rx->local->rx_handlers_drop_nullfunc);

		/*
		 * If we receive a 4-addr nullfunc frame from a STA
		 * that was not moved to a 4-addr STA vlan yet send
		 * the event to userspace and for older hostapd drop
		 * the frame to the monitor interface.
		 */
		if (ieee80211_has_a4(hdr->frame_control) &&
		    (rx->sdata->vif.type == NL80211_IFTYPE_AP ||
		     (rx->sdata->vif.type == NL80211_IFTYPE_AP_VLAN &&
		      !rx->sdata->u.vlan.sta))) {
			if (!test_and_set_sta_flag(sta, WLAN_STA_4ADDR_EVENT))
				cfg80211_rx_unexpected_4addr_frame(
					rx->sdata->dev, sta->sta.addr,
					GFP_ATOMIC);
			return RX_DROP_MONITOR;
		}
		/*
		 * Update counter and free packet here to avoid
		 * counting this as a dropped packed.
		 */
		sta->rx_stats.packets++;
		dev_kfree_skb(rx->skb);
		return RX_QUEUED;
	}

	return RX_CONTINUE;
} /* ieee80211_rx_h_sta_process */

static ieee80211_rx_result debug_noinline
ieee80211_rx_h_decrypt(struct ieee80211_rx_data *rx)
{
	struct sk_buff *skb = rx->skb;
	struct ieee80211_rx_status *status = IEEE80211_SKB_RXCB(skb);
	struct ieee80211_hdr *hdr = (struct ieee80211_hdr *)skb->data;
	int keyidx;
	int hdrlen;
	ieee80211_rx_result result = RX_DROP_UNUSABLE;
	struct ieee80211_key *sta_ptk = NULL;
	int mmie_keyidx = -1;
	__le16 fc;
	const struct ieee80211_cipher_scheme *cs = NULL;

	/*
	 * Key selection 101
	 *
	 * There are four types of keys:
	 *  - GTK (group keys)
	 *  - IGTK (group keys for management frames)
	 *  - PTK (pairwise keys)
	 *  - STK (station-to-station pairwise keys)
	 *
	 * When selecting a key, we have to distinguish between multicast
	 * (including broadcast) and unicast frames, the latter can only
	 * use PTKs and STKs while the former always use GTKs and IGTKs.
	 * Unless, of course, actual WEP keys ("pre-RSNA") are used, then
	 * unicast frames can also use key indices like GTKs. Hence, if we
	 * don't have a PTK/STK we check the key index for a WEP key.
	 *
	 * Note that in a regular BSS, multicast frames are sent by the
	 * AP only, associated stations unicast the frame to the AP first
	 * which then multicasts it on their behalf.
	 *
	 * There is also a slight problem in IBSS mode: GTKs are negotiated
	 * with each station, that is something we don't currently handle.
	 * The spec seems to expect that one negotiates the same key with
	 * every station but there's no such requirement; VLANs could be
	 * possible.
	 */

	/* start without a key */
	rx->key = NULL;
	fc = hdr->frame_control;

	if (rx->sta) {
		int keyid = rx->sta->ptk_idx;

		if (ieee80211_has_protected(fc) && rx->sta->cipher_scheme) {
			cs = rx->sta->cipher_scheme;
			keyid = ieee80211_get_cs_keyid(cs, rx->skb);
			if (unlikely(keyid < 0))
				return RX_DROP_UNUSABLE;
		}
		sta_ptk = rcu_dereference(rx->sta->ptk[keyid]);
	}

	if (!ieee80211_has_protected(fc))
		mmie_keyidx = ieee80211_get_mmie_keyidx(rx->skb);

	if (!is_multicast_ether_addr(hdr->addr1) && sta_ptk) {
		rx->key = sta_ptk;
		if ((status->flag & RX_FLAG_DECRYPTED) &&
		    (status->flag & RX_FLAG_IV_STRIPPED))
			return RX_CONTINUE;
		/* Skip decryption if the frame is not protected. */
		if (!ieee80211_has_protected(fc))
			return RX_CONTINUE;
	} else if (mmie_keyidx >= 0) {
		/* Broadcast/multicast robust management frame / BIP */
		if ((status->flag & RX_FLAG_DECRYPTED) &&
		    (status->flag & RX_FLAG_IV_STRIPPED))
			return RX_CONTINUE;

		if (mmie_keyidx < NUM_DEFAULT_KEYS ||
		    mmie_keyidx >= NUM_DEFAULT_KEYS + NUM_DEFAULT_MGMT_KEYS)
			return RX_DROP_MONITOR; /* unexpected BIP keyidx */
		if (rx->sta) {
			if (ieee80211_is_group_privacy_action(skb) &&
			    test_sta_flag(rx->sta, WLAN_STA_MFP))
				return RX_DROP_MONITOR;

			rx->key = rcu_dereference(rx->sta->gtk[mmie_keyidx]);
		}
		if (!rx->key)
			rx->key = rcu_dereference(rx->sdata->keys[mmie_keyidx]);
	} else if (!ieee80211_has_protected(fc)) {
		/*
		 * The frame was not protected, so skip decryption. However, we
		 * need to set rx->key if there is a key that could have been
		 * used so that the frame may be dropped if encryption would
		 * have been expected.
		 */
		struct ieee80211_key *key = NULL;
		struct ieee80211_sub_if_data *sdata = rx->sdata;
		int i;

		if (ieee80211_is_mgmt(fc) &&
		    is_multicast_ether_addr(hdr->addr1) &&
		    (key = rcu_dereference(rx->sdata->default_mgmt_key)))
			rx->key = key;
		else {
			if (rx->sta) {
				for (i = 0; i < NUM_DEFAULT_KEYS; i++) {
					key = rcu_dereference(rx->sta->gtk[i]);
					if (key)
						break;
				}
			}
			if (!key) {
				for (i = 0; i < NUM_DEFAULT_KEYS; i++) {
					key = rcu_dereference(sdata->keys[i]);
					if (key)
						break;
				}
			}
			if (key)
				rx->key = key;
		}
		return RX_CONTINUE;
	} else {
		u8 keyid;

		/*
		 * The device doesn't give us the IV so we won't be
		 * able to look up the key. That's ok though, we
		 * don't need to decrypt the frame, we just won't
		 * be able to keep statistics accurate.
		 * Except for key threshold notifications, should
		 * we somehow allow the driver to tell us which key
		 * the hardware used if this flag is set?
		 */
		if ((status->flag & RX_FLAG_DECRYPTED) &&
		    (status->flag & RX_FLAG_IV_STRIPPED))
			return RX_CONTINUE;

		hdrlen = ieee80211_hdrlen(fc);

		if (cs) {
			keyidx = ieee80211_get_cs_keyid(cs, rx->skb);

			if (unlikely(keyidx < 0))
				return RX_DROP_UNUSABLE;
		} else {
			if (rx->skb->len < 8 + hdrlen)
				return RX_DROP_UNUSABLE; /* TODO: count this? */
			/*
			 * no need to call ieee80211_wep_get_keyidx,
			 * it verifies a bunch of things we've done already
			 */
			skb_copy_bits(rx->skb, hdrlen + 3, &keyid, 1);
			keyidx = keyid >> 6;
		}

		/* check per-station GTK first, if multicast packet */
		if (is_multicast_ether_addr(hdr->addr1) && rx->sta)
			rx->key = rcu_dereference(rx->sta->gtk[keyidx]);

		/* if not found, try default key */
		if (!rx->key) {
			rx->key = rcu_dereference(rx->sdata->keys[keyidx]);

			/*
			 * RSNA-protected unicast frames should always be
			 * sent with pairwise or station-to-station keys,
			 * but for WEP we allow using a key index as well.
			 */
			if (rx->key &&
			    rx->key->conf.cipher != WLAN_CIPHER_SUITE_WEP40 &&
			    rx->key->conf.cipher != WLAN_CIPHER_SUITE_WEP104 &&
			    !is_multicast_ether_addr(hdr->addr1))
				rx->key = NULL;
		}
	}

	if (rx->key) {
		if (unlikely(rx->key->flags & KEY_FLAG_TAINTED))
			return RX_DROP_MONITOR;

		/* TODO: add threshold stuff again */
	} else {
		return RX_DROP_MONITOR;
	}

	switch (rx->key->conf.cipher) {
	case WLAN_CIPHER_SUITE_WEP40:
	case WLAN_CIPHER_SUITE_WEP104:
		result = ieee80211_crypto_wep_decrypt(rx);
		break;
	case WLAN_CIPHER_SUITE_TKIP:
		result = ieee80211_crypto_tkip_decrypt(rx);
		break;
	case WLAN_CIPHER_SUITE_CCMP:
		result = ieee80211_crypto_ccmp_decrypt(
			rx, IEEE80211_CCMP_MIC_LEN);
		break;
	case WLAN_CIPHER_SUITE_CCMP_256:
		result = ieee80211_crypto_ccmp_decrypt(
			rx, IEEE80211_CCMP_256_MIC_LEN);
		break;
	case WLAN_CIPHER_SUITE_AES_CMAC:
		result = ieee80211_crypto_aes_cmac_decrypt(rx);
		break;
	case WLAN_CIPHER_SUITE_BIP_CMAC_256:
		result = ieee80211_crypto_aes_cmac_256_decrypt(rx);
		break;
	case WLAN_CIPHER_SUITE_BIP_GMAC_128:
	case WLAN_CIPHER_SUITE_BIP_GMAC_256:
		result = ieee80211_crypto_aes_gmac_decrypt(rx);
		break;
	case WLAN_CIPHER_SUITE_GCMP:
	case WLAN_CIPHER_SUITE_GCMP_256:
		result = ieee80211_crypto_gcmp_decrypt(rx);
		break;
	default:
		result = ieee80211_crypto_hw_decrypt(rx);
	}

	/* the hdr variable is invalid after the decrypt handlers */

	/* either the frame has been decrypted or will be dropped */
	status->flag |= RX_FLAG_DECRYPTED;

	return result;
}

static inline struct ieee80211_fragment_entry *
ieee80211_reassemble_add(struct ieee80211_sub_if_data *sdata,
			 unsigned int frag, unsigned int seq, int rx_queue,
			 struct sk_buff **skb)
{
	struct ieee80211_fragment_entry *entry;

	entry = &sdata->fragments[sdata->fragment_next++];
	if (sdata->fragment_next >= IEEE80211_FRAGMENT_MAX)
		sdata->fragment_next = 0;

	if (!skb_queue_empty(&entry->skb_list))
		__skb_queue_purge(&entry->skb_list);

	__skb_queue_tail(&entry->skb_list, *skb); /* no need for locking */
	*skb = NULL;
	entry->first_frag_time = jiffies;
	entry->seq = seq;
	entry->rx_queue = rx_queue;
	entry->last_frag = frag;
	entry->check_sequential_pn = false;
	entry->extra_len = 0;

	return entry;
}

static inline struct ieee80211_fragment_entry *
ieee80211_reassemble_find(struct ieee80211_sub_if_data *sdata,
			  unsigned int frag, unsigned int seq,
			  int rx_queue, struct ieee80211_hdr *hdr)
{
	struct ieee80211_fragment_entry *entry;
	int i, idx;

	idx = sdata->fragment_next;
	for (i = 0; i < IEEE80211_FRAGMENT_MAX; i++) {
		struct ieee80211_hdr *f_hdr;

		idx--;
		if (idx < 0)
			idx = IEEE80211_FRAGMENT_MAX - 1;

		entry = &sdata->fragments[idx];
		if (skb_queue_empty(&entry->skb_list) || entry->seq != seq ||
		    entry->rx_queue != rx_queue ||
		    entry->last_frag + 1 != frag)
			continue;

		f_hdr = (struct ieee80211_hdr *)entry->skb_list.next->data;

		/*
		 * Check ftype and addresses are equal, else check next fragment
		 */
		if (((hdr->frame_control ^ f_hdr->frame_control) &
		     cpu_to_le16(IEEE80211_FCTL_FTYPE)) ||
		    !ether_addr_equal(hdr->addr1, f_hdr->addr1) ||
		    !ether_addr_equal(hdr->addr2, f_hdr->addr2))
			continue;

		if (time_after(jiffies, entry->first_frag_time + 2 * HZ)) {
			__skb_queue_purge(&entry->skb_list);
			continue;
		}
		return entry;
	}

	return NULL;
}

static ieee80211_rx_result debug_noinline
ieee80211_rx_h_defragment(struct ieee80211_rx_data *rx)
{
	struct ieee80211_hdr *hdr;
	u16 sc;
	__le16 fc;
	unsigned int frag, seq;
	struct ieee80211_fragment_entry *entry;
	struct sk_buff *skb;
	struct ieee80211_rx_status *status;

	hdr = (struct ieee80211_hdr *)rx->skb->data;
	fc = hdr->frame_control;

	if (ieee80211_is_ctl(fc))
		return RX_CONTINUE;

	sc = le16_to_cpu(hdr->seq_ctrl);
	frag = sc & IEEE80211_SCTL_FRAG;

	if (is_multicast_ether_addr(hdr->addr1)) {
		I802_DEBUG_INC(rx->local->dot11MulticastReceivedFrameCount);
		goto out_no_led;
	}

	if (likely(!ieee80211_has_morefrags(fc) && frag == 0))
		goto out;

	I802_DEBUG_INC(rx->local->rx_handlers_fragments);

	if (skb_linearize(rx->skb))
		return RX_DROP_UNUSABLE;

	/*
	 *  skb_linearize() might change the skb->data and
	 *  previously cached variables (in this case, hdr) need to
	 *  be refreshed with the new data.
	 */
	hdr = (struct ieee80211_hdr *)rx->skb->data;
	seq = (sc & IEEE80211_SCTL_SEQ) >> 4;

	if (frag == 0) {
		/* This is the first fragment of a new frame. */
		entry = ieee80211_reassemble_add(rx->sdata, frag, seq,
						 rx->seqno_idx, &(rx->skb));
		if (rx->key &&
		    (rx->key->conf.cipher == WLAN_CIPHER_SUITE_CCMP ||
		     rx->key->conf.cipher == WLAN_CIPHER_SUITE_CCMP_256 ||
		     rx->key->conf.cipher == WLAN_CIPHER_SUITE_GCMP ||
		     rx->key->conf.cipher == WLAN_CIPHER_SUITE_GCMP_256) &&
		    ieee80211_has_protected(fc)) {
			int queue = rx->security_idx;

			/* Store CCMP/GCMP PN so that we can verify that the
			 * next fragment has a sequential PN value.
			 */
			entry->check_sequential_pn = true;
			memcpy(entry->last_pn,
			       rx->key->u.ccmp.rx_pn[queue],
			       IEEE80211_CCMP_PN_LEN);
			BUILD_BUG_ON(offsetof(struct ieee80211_key,
					      u.ccmp.rx_pn) !=
				     offsetof(struct ieee80211_key,
					      u.gcmp.rx_pn));
			BUILD_BUG_ON(sizeof(rx->key->u.ccmp.rx_pn[queue]) !=
				     sizeof(rx->key->u.gcmp.rx_pn[queue]));
			BUILD_BUG_ON(IEEE80211_CCMP_PN_LEN !=
				     IEEE80211_GCMP_PN_LEN);
		}
		return RX_QUEUED;
	}

	/* This is a fragment for a frame that should already be pending in
	 * fragment cache. Add this fragment to the end of the pending entry.
	 */
	entry = ieee80211_reassemble_find(rx->sdata, frag, seq,
					  rx->seqno_idx, hdr);
	if (!entry) {
		I802_DEBUG_INC(rx->local->rx_handlers_drop_defrag);
		return RX_DROP_MONITOR;
	}

	/* "The receiver shall discard MSDUs and MMPDUs whose constituent
	 *  MPDU PN values are not incrementing in steps of 1."
	 * see IEEE P802.11-REVmc/D5.0, 12.5.3.4.4, item d (for CCMP)
	 * and IEEE P802.11-REVmc/D5.0, 12.5.5.4.4, item d (for GCMP)
	 */
	if (entry->check_sequential_pn) {
		int i;
		u8 pn[IEEE80211_CCMP_PN_LEN], *rpn;
		int queue;

		if (!rx->key ||
		    (rx->key->conf.cipher != WLAN_CIPHER_SUITE_CCMP &&
		     rx->key->conf.cipher != WLAN_CIPHER_SUITE_CCMP_256 &&
		     rx->key->conf.cipher != WLAN_CIPHER_SUITE_GCMP &&
		     rx->key->conf.cipher != WLAN_CIPHER_SUITE_GCMP_256))
			return RX_DROP_UNUSABLE;
		memcpy(pn, entry->last_pn, IEEE80211_CCMP_PN_LEN);
		for (i = IEEE80211_CCMP_PN_LEN - 1; i >= 0; i--) {
			pn[i]++;
			if (pn[i])
				break;
		}
		queue = rx->security_idx;
		rpn = rx->key->u.ccmp.rx_pn[queue];
		if (memcmp(pn, rpn, IEEE80211_CCMP_PN_LEN))
			return RX_DROP_UNUSABLE;
		memcpy(entry->last_pn, pn, IEEE80211_CCMP_PN_LEN);
	}

	skb_pull(rx->skb, ieee80211_hdrlen(fc));
	__skb_queue_tail(&entry->skb_list, rx->skb);
	entry->last_frag = frag;
	entry->extra_len += rx->skb->len;
	if (ieee80211_has_morefrags(fc)) {
		rx->skb = NULL;
		return RX_QUEUED;
	}

	rx->skb = __skb_dequeue(&entry->skb_list);
	if (skb_tailroom(rx->skb) < entry->extra_len) {
		I802_DEBUG_INC(rx->local->rx_expand_skb_head_defrag);
		if (unlikely(pskb_expand_head(rx->skb, 0, entry->extra_len,
					      GFP_ATOMIC))) {
			I802_DEBUG_INC(rx->local->rx_handlers_drop_defrag);
			__skb_queue_purge(&entry->skb_list);
			return RX_DROP_UNUSABLE;
		}
	}
	while ((skb = __skb_dequeue(&entry->skb_list))) {
		memcpy(skb_put(rx->skb, skb->len), skb->data, skb->len);
		dev_kfree_skb(skb);
	}

	/* Complete frame has been reassembled - process it now */
	status = IEEE80211_SKB_RXCB(rx->skb);

 out:
	ieee80211_led_rx(rx->local);
 out_no_led:
	if (rx->sta)
		rx->sta->rx_stats.packets++;
	return RX_CONTINUE;
}

static int ieee80211_802_1x_port_control(struct ieee80211_rx_data *rx)
{
	if (unlikely(!rx->sta || !test_sta_flag(rx->sta, WLAN_STA_AUTHORIZED)))
		return -EACCES;

	return 0;
}

static int ieee80211_drop_unencrypted(struct ieee80211_rx_data *rx, __le16 fc)
{
	struct sk_buff *skb = rx->skb;
	struct ieee80211_rx_status *status = IEEE80211_SKB_RXCB(skb);

	/*
	 * Pass through unencrypted frames if the hardware has
	 * decrypted them already.
	 */
	if (status->flag & RX_FLAG_DECRYPTED)
		return 0;

	/* Drop unencrypted frames if key is set. */
	if (unlikely(!ieee80211_has_protected(fc) &&
		     !ieee80211_is_nullfunc(fc) &&
		     ieee80211_is_data(fc) && rx->key))
		return -EACCES;

	return 0;
}

static int ieee80211_drop_unencrypted_mgmt(struct ieee80211_rx_data *rx)
{
	struct ieee80211_hdr *hdr = (struct ieee80211_hdr *)rx->skb->data;
	struct ieee80211_rx_status *status = IEEE80211_SKB_RXCB(rx->skb);
	__le16 fc = hdr->frame_control;

	/*
	 * Pass through unencrypted frames if the hardware has
	 * decrypted them already.
	 */
	if (status->flag & RX_FLAG_DECRYPTED)
		return 0;

	if (rx->sta && test_sta_flag(rx->sta, WLAN_STA_MFP)) {
		if (unlikely(!ieee80211_has_protected(fc) &&
			     ieee80211_is_unicast_robust_mgmt_frame(rx->skb) &&
			     rx->key)) {
			if (ieee80211_is_deauth(fc) ||
			    ieee80211_is_disassoc(fc))
				cfg80211_rx_unprot_mlme_mgmt(rx->sdata->dev,
							     rx->skb->data,
							     rx->skb->len);
			return -EACCES;
		}
		/* BIP does not use Protected field, so need to check MMIE */
		if (unlikely(ieee80211_is_multicast_robust_mgmt_frame(rx->skb) &&
			     ieee80211_get_mmie_keyidx(rx->skb) < 0)) {
			if (ieee80211_is_deauth(fc) ||
			    ieee80211_is_disassoc(fc))
				cfg80211_rx_unprot_mlme_mgmt(rx->sdata->dev,
							     rx->skb->data,
							     rx->skb->len);
			return -EACCES;
		}
		/*
		 * When using MFP, Action frames are not allowed prior to
		 * having configured keys.
		 */
		if (unlikely(ieee80211_is_action(fc) && !rx->key &&
			     ieee80211_is_robust_mgmt_frame(rx->skb)))
			return -EACCES;
	}

	return 0;
}

static int
__ieee80211_data_to_8023(struct ieee80211_rx_data *rx, bool *port_control)
{
	struct ieee80211_sub_if_data *sdata = rx->sdata;
	struct ieee80211_hdr *hdr = (struct ieee80211_hdr *)rx->skb->data;
	bool check_port_control = false;
	struct ethhdr *ehdr;
	int ret;

	*port_control = false;
	if (ieee80211_has_a4(hdr->frame_control) &&
	    sdata->vif.type == NL80211_IFTYPE_AP_VLAN && !sdata->u.vlan.sta)
		return -1;

	if (sdata->vif.type == NL80211_IFTYPE_STATION &&
	    !!sdata->u.mgd.use_4addr != !!ieee80211_has_a4(hdr->frame_control)) {

		if (!sdata->u.mgd.use_4addr)
			return -1;
		else
			check_port_control = true;
	}

	if (is_multicast_ether_addr(hdr->addr1) &&
	    sdata->vif.type == NL80211_IFTYPE_AP_VLAN && sdata->u.vlan.sta)
		return -1;

	ret = ieee80211_data_to_8023(rx->skb, sdata->vif.addr, sdata->vif.type);
	if (ret < 0)
		return ret;

	ehdr = (struct ethhdr *) rx->skb->data;
	if (ehdr->h_proto == rx->sdata->control_port_protocol)
		*port_control = true;
	else if (check_port_control)
		return -1;

	return 0;
}

/*
 * requires that rx->skb is a frame with ethernet header
 */
static bool ieee80211_frame_allowed(struct ieee80211_rx_data *rx, __le16 fc)
{
	static const u8 pae_group_addr[ETH_ALEN] __aligned(2)
		= { 0x01, 0x80, 0xC2, 0x00, 0x00, 0x03 };
	struct ethhdr *ehdr = (struct ethhdr *) rx->skb->data;

	/*
	 * Allow EAPOL frames to us/the PAE group address regardless
	 * of whether the frame was encrypted or not.
	 */
	if (ehdr->h_proto == rx->sdata->control_port_protocol &&
	    (ether_addr_equal(ehdr->h_dest, rx->sdata->vif.addr) ||
	     ether_addr_equal(ehdr->h_dest, pae_group_addr)))
		return true;

	if (ieee80211_802_1x_port_control(rx) ||
	    ieee80211_drop_unencrypted(rx, fc))
		return false;

	return true;
}

/*
 * requires that rx->skb is a frame with ethernet header
 */
static void
ieee80211_deliver_skb(struct ieee80211_rx_data *rx)
{
	struct ieee80211_sub_if_data *sdata = rx->sdata;
	struct net_device *dev = sdata->dev;
	struct sk_buff *skb, *xmit_skb;
	struct ethhdr *ehdr = (struct ethhdr *) rx->skb->data;
	struct sta_info *dsta;

	skb = rx->skb;
	xmit_skb = NULL;

#ifdef CPTCFG_IWLMVM_VENDOR_CMDS
	/*
	 * Filter packets in case that configured to do so by user space,
	 * and we are associated to an Hotspot AP and have an IP address.
	 */
	if (sdata->vif.filter_grat_arp_unsol_na &&
	    sdata->vif.bss_conf.arp_addr_cnt &&
	    ieee80211_is_gratuitous_arp_unsolicited_na(skb)) {
		dev_kfree_skb(skb);
		return;
	}
	if (sdata->vif.filter_gtk && sdata->vif.bss_conf.arp_addr_cnt &&
	    ieee80211_is_shared_gtk(skb)) {
		dev_kfree_skb(skb);
		return;
	}
#endif
	ieee80211_rx_stats(dev, skb->len);

	if (rx->sta) {
		/* The seqno index has the same property as needed
		 * for the rx_msdu field, i.e. it is IEEE80211_NUM_TIDS
		 * for non-QoS-data frames. Here we know it's a data
		 * frame, so count MSDUs.
		 */
<<<<<<< HEAD
		rx->sta->rx_stats.msdu[rx->seqno_idx]++;
=======
		u64_stats_update_begin(&rx->sta->rx_stats.syncp);
		rx->sta->rx_stats.msdu[rx->seqno_idx]++;
		u64_stats_update_end(&rx->sta->rx_stats.syncp);
>>>>>>> 12fc5980
	}

	if ((sdata->vif.type == NL80211_IFTYPE_AP ||
	     sdata->vif.type == NL80211_IFTYPE_AP_VLAN) &&
	    !(sdata->flags & IEEE80211_SDATA_DONT_BRIDGE_PACKETS) &&
	    (sdata->vif.type != NL80211_IFTYPE_AP_VLAN || !sdata->u.vlan.sta)) {
		if (is_multicast_ether_addr(ehdr->h_dest)) {
			/*
			 * send multicast frames both to higher layers in
			 * local net stack and back to the wireless medium
			 */
			xmit_skb = skb_copy(skb, GFP_ATOMIC);
			if (!xmit_skb)
				net_info_ratelimited("%s: failed to clone multicast frame\n",
						    dev->name);
		} else {
			dsta = sta_info_get(sdata, skb->data);
			if (dsta) {
				/*
				 * The destination station is associated to
				 * this AP (in this VLAN), so send the frame
				 * directly to it and do not pass it to local
				 * net stack.
				 */
				xmit_skb = skb;
				skb = NULL;
			}
		}
	}

#ifndef CONFIG_HAVE_EFFICIENT_UNALIGNED_ACCESS
	if (skb) {
		/* 'align' will only take the values 0 or 2 here since all
		 * frames are required to be aligned to 2-byte boundaries
		 * when being passed to mac80211; the code here works just
		 * as well if that isn't true, but mac80211 assumes it can
		 * access fields as 2-byte aligned (e.g. for ether_addr_equal)
		 */
		int align;

		align = (unsigned long)(skb->data + sizeof(struct ethhdr)) & 3;
		if (align) {
			if (WARN_ON(skb_headroom(skb) < 3)) {
				dev_kfree_skb(skb);
				skb = NULL;
			} else {
				u8 *data = skb->data;
				size_t len = skb_headlen(skb);
				skb->data -= align;
				memmove(skb->data, data, len);
				skb_set_tail_pointer(skb, len);
			}
		}
	}
#endif

	if (skb) {
		/* deliver to local stack */
		skb->protocol = eth_type_trans(skb, dev);
		memset(skb->cb, 0, sizeof(skb->cb));
		if (rx->napi)
			napi_gro_receive(rx->napi, skb);
		else
			netif_receive_skb(skb);
	}

	if (xmit_skb) {
		/*
		 * Send to wireless media and increase priority by 256 to
		 * keep the received priority instead of reclassifying
		 * the frame (see cfg80211_classify8021d).
		 */
		xmit_skb->priority += 256;
		xmit_skb->protocol = htons(ETH_P_802_3);
		skb_reset_network_header(xmit_skb);
		skb_reset_mac_header(xmit_skb);
		dev_queue_xmit(xmit_skb);
	}
}

static ieee80211_rx_result debug_noinline
ieee80211_rx_h_amsdu(struct ieee80211_rx_data *rx)
{
	struct net_device *dev = rx->sdata->dev;
	struct sk_buff *skb = rx->skb;
	struct ieee80211_hdr *hdr = (struct ieee80211_hdr *)skb->data;
	__le16 fc = hdr->frame_control;
	struct sk_buff_head frame_list;
	struct ieee80211_rx_status *status = IEEE80211_SKB_RXCB(rx->skb);
	struct ethhdr ethhdr;
	const u8 *check_da = ethhdr.h_dest, *check_sa = ethhdr.h_source;

	if (unlikely(!ieee80211_is_data(fc)))
		return RX_CONTINUE;

	if (unlikely(!ieee80211_is_data_present(fc)))
		return RX_DROP_MONITOR;

	if (!(status->rx_flags & IEEE80211_RX_AMSDU))
		return RX_CONTINUE;

	if (unlikely(ieee80211_has_a4(hdr->frame_control))) {
		switch (rx->sdata->vif.type) {
		case NL80211_IFTYPE_AP_VLAN:
			if (!rx->sdata->u.vlan.sta)
				return RX_DROP_UNUSABLE;
			break;
		case NL80211_IFTYPE_STATION:
			if (!rx->sdata->u.mgd.use_4addr)
				return RX_DROP_UNUSABLE;
			break;
		default:
			return RX_DROP_UNUSABLE;
		}
<<<<<<< HEAD
=======
		check_da = NULL;
		check_sa = NULL;
	} else switch (rx->sdata->vif.type) {
		case NL80211_IFTYPE_AP:
		case NL80211_IFTYPE_AP_VLAN:
			check_da = NULL;
			break;
		case NL80211_IFTYPE_STATION:
			if (!rx->sta ||
			    !test_sta_flag(rx->sta, WLAN_STA_TDLS_PEER))
				check_sa = NULL;
			break;
		case NL80211_IFTYPE_MESH_POINT:
			check_sa = NULL;
			break;
		default:
			break;
>>>>>>> 12fc5980
	}

	if (is_multicast_ether_addr(hdr->addr1))
		return RX_DROP_UNUSABLE;

	skb->dev = dev;
	__skb_queue_head_init(&frame_list);

<<<<<<< HEAD
	if (skb_linearize(skb))
		return RX_DROP_UNUSABLE;

=======
	if (ieee80211_data_to_8023_exthdr(skb, &ethhdr,
					  rx->sdata->vif.addr,
					  rx->sdata->vif.type))
		return RX_DROP_UNUSABLE;

#if CFG80211_VERSION < KERNEL_VERSION(4,6,0)
	if (skb_linearize(skb))
		return RX_DROP_UNUSABLE;
#endif
>>>>>>> 12fc5980
	ieee80211_amsdu_to_8023s(skb, &frame_list, dev->dev_addr,
				 rx->sdata->vif.type,
				 rx->local->hw.extra_tx_headroom,
				 check_da, check_sa);

	while (!skb_queue_empty(&frame_list)) {
		rx->skb = __skb_dequeue(&frame_list);

		if (!ieee80211_frame_allowed(rx, fc)) {
			dev_kfree_skb(rx->skb);
			continue;
		}

		ieee80211_deliver_skb(rx);
	}

	return RX_QUEUED;
}

#ifdef CPTCFG_MAC80211_MESH
static ieee80211_rx_result
ieee80211_rx_h_mesh_fwding(struct ieee80211_rx_data *rx)
{
	struct ieee80211_hdr *fwd_hdr, *hdr;
	struct ieee80211_tx_info *info;
	struct ieee80211s_hdr *mesh_hdr;
	struct sk_buff *skb = rx->skb, *fwd_skb;
	struct ieee80211_local *local = rx->local;
	struct ieee80211_sub_if_data *sdata = rx->sdata;
	struct ieee80211_if_mesh *ifmsh = &sdata->u.mesh;
	u16 ac, q, hdrlen;

	hdr = (struct ieee80211_hdr *) skb->data;
	hdrlen = ieee80211_hdrlen(hdr->frame_control);

	/* make sure fixed part of mesh header is there, also checks skb len */
	if (!pskb_may_pull(rx->skb, hdrlen + 6))
		return RX_DROP_MONITOR;

	mesh_hdr = (struct ieee80211s_hdr *) (skb->data + hdrlen);

	/* make sure full mesh header is there, also checks skb len */
	if (!pskb_may_pull(rx->skb,
			   hdrlen + ieee80211_get_mesh_hdrlen(mesh_hdr)))
		return RX_DROP_MONITOR;

	/* reload pointers */
	hdr = (struct ieee80211_hdr *) skb->data;
	mesh_hdr = (struct ieee80211s_hdr *) (skb->data + hdrlen);

	if (ieee80211_drop_unencrypted(rx, hdr->frame_control))
		return RX_DROP_MONITOR;

	/* frame is in RMC, don't forward */
	if (ieee80211_is_data(hdr->frame_control) &&
	    is_multicast_ether_addr(hdr->addr1) &&
	    mesh_rmc_check(rx->sdata, hdr->addr3, mesh_hdr))
		return RX_DROP_MONITOR;

	if (!ieee80211_is_data(hdr->frame_control))
		return RX_CONTINUE;

	if (!mesh_hdr->ttl)
		return RX_DROP_MONITOR;

	if (mesh_hdr->flags & MESH_FLAGS_AE) {
		struct mesh_path *mppath;
		char *proxied_addr;
		char *mpp_addr;

		if (is_multicast_ether_addr(hdr->addr1)) {
			mpp_addr = hdr->addr3;
			proxied_addr = mesh_hdr->eaddr1;
		} else if (mesh_hdr->flags & MESH_FLAGS_AE_A5_A6) {
			/* has_a4 already checked in ieee80211_rx_mesh_check */
			mpp_addr = hdr->addr4;
			proxied_addr = mesh_hdr->eaddr2;
		} else {
			return RX_DROP_MONITOR;
		}

		rcu_read_lock();
		mppath = mpp_path_lookup(sdata, proxied_addr);
		if (!mppath) {
			mpp_path_add(sdata, proxied_addr, mpp_addr);
		} else {
			spin_lock_bh(&mppath->state_lock);
			if (!ether_addr_equal(mppath->mpp, mpp_addr))
				memcpy(mppath->mpp, mpp_addr, ETH_ALEN);
			mppath->exp_time = jiffies;
			spin_unlock_bh(&mppath->state_lock);
		}
		rcu_read_unlock();
	}

	/* Frame has reached destination.  Don't forward */
	if (!is_multicast_ether_addr(hdr->addr1) &&
	    ether_addr_equal(sdata->vif.addr, hdr->addr3))
		return RX_CONTINUE;

	ac = ieee80211_select_queue_80211(sdata, skb, hdr);
	q = sdata->vif.hw_queue[ac];
	if (ieee80211_queue_stopped(&local->hw, q)) {
		IEEE80211_IFSTA_MESH_CTR_INC(ifmsh, dropped_frames_congestion);
		return RX_DROP_MONITOR;
	}
	skb_set_queue_mapping(skb, q);

	if (!--mesh_hdr->ttl) {
		IEEE80211_IFSTA_MESH_CTR_INC(ifmsh, dropped_frames_ttl);
		goto out;
	}

	if (!ifmsh->mshcfg.dot11MeshForwarding)
		goto out;

	fwd_skb = skb_copy(skb, GFP_ATOMIC);
	if (!fwd_skb) {
		net_info_ratelimited("%s: failed to clone mesh frame\n",
				    sdata->name);
		goto out;
	}

	fwd_hdr =  (struct ieee80211_hdr *) fwd_skb->data;
	fwd_hdr->frame_control &= ~cpu_to_le16(IEEE80211_FCTL_RETRY);
	info = IEEE80211_SKB_CB(fwd_skb);
	memset(info, 0, sizeof(*info));
	info->flags |= IEEE80211_TX_INTFL_NEED_TXPROCESSING;
	info->control.vif = &rx->sdata->vif;
	info->control.jiffies = jiffies;
	if (is_multicast_ether_addr(fwd_hdr->addr1)) {
		IEEE80211_IFSTA_MESH_CTR_INC(ifmsh, fwded_mcast);
		memcpy(fwd_hdr->addr2, sdata->vif.addr, ETH_ALEN);
		/* update power mode indication when forwarding */
		ieee80211_mps_set_frame_flags(sdata, NULL, fwd_hdr);
	} else if (!mesh_nexthop_lookup(sdata, fwd_skb)) {
		/* mesh power mode flags updated in mesh_nexthop_lookup */
		IEEE80211_IFSTA_MESH_CTR_INC(ifmsh, fwded_unicast);
	} else {
		/* unable to resolve next hop */
		mesh_path_error_tx(sdata, ifmsh->mshcfg.element_ttl,
				   fwd_hdr->addr3, 0,
				   WLAN_REASON_MESH_PATH_NOFORWARD,
				   fwd_hdr->addr2);
		IEEE80211_IFSTA_MESH_CTR_INC(ifmsh, dropped_frames_no_route);
		kfree_skb(fwd_skb);
		return RX_DROP_MONITOR;
	}

	IEEE80211_IFSTA_MESH_CTR_INC(ifmsh, fwded_frames);
	ieee80211_add_pending_skb(local, fwd_skb);
 out:
	if (is_multicast_ether_addr(hdr->addr1))
		return RX_CONTINUE;
	return RX_DROP_MONITOR;
}
#endif

static ieee80211_rx_result debug_noinline
ieee80211_rx_h_data(struct ieee80211_rx_data *rx)
{
	struct ieee80211_sub_if_data *sdata = rx->sdata;
	struct ieee80211_local *local = rx->local;
	struct net_device *dev = sdata->dev;
	struct ieee80211_hdr *hdr = (struct ieee80211_hdr *)rx->skb->data;
	__le16 fc = hdr->frame_control;
	bool port_control;
	int err;

	if (unlikely(!ieee80211_is_data(hdr->frame_control)))
		return RX_CONTINUE;

	if (unlikely(!ieee80211_is_data_present(hdr->frame_control)))
		return RX_DROP_MONITOR;

	/*
	 * Send unexpected-4addr-frame event to hostapd. For older versions,
	 * also drop the frame to cooked monitor interfaces.
	 */
	if (ieee80211_has_a4(hdr->frame_control) &&
	    sdata->vif.type == NL80211_IFTYPE_AP) {
		if (rx->sta &&
		    !test_and_set_sta_flag(rx->sta, WLAN_STA_4ADDR_EVENT))
			cfg80211_rx_unexpected_4addr_frame(
				rx->sdata->dev, rx->sta->sta.addr, GFP_ATOMIC);
		return RX_DROP_MONITOR;
	}

	err = __ieee80211_data_to_8023(rx, &port_control);
	if (unlikely(err))
		return RX_DROP_UNUSABLE;

	if (!ieee80211_frame_allowed(rx, fc))
		return RX_DROP_MONITOR;

	/* directly handle TDLS channel switch requests/responses */
	if (unlikely(((struct ethhdr *)rx->skb->data)->h_proto ==
						cpu_to_be16(ETH_P_TDLS))) {
		struct ieee80211_tdls_data *tf = (void *)rx->skb->data;

		if (pskb_may_pull(rx->skb,
				  offsetof(struct ieee80211_tdls_data, u)) &&
		    tf->payload_type == WLAN_TDLS_SNAP_RFTYPE &&
		    tf->category == WLAN_CATEGORY_TDLS &&
		    (tf->action_code == WLAN_TDLS_CHANNEL_SWITCH_REQUEST ||
		     tf->action_code == WLAN_TDLS_CHANNEL_SWITCH_RESPONSE)) {
			skb_queue_tail(&local->skb_queue_tdls_chsw, rx->skb);
			schedule_work(&local->tdls_chsw_work);
			if (rx->sta)
				rx->sta->rx_stats.packets++;

			return RX_QUEUED;
		}
	}

	if (rx->sdata->vif.type == NL80211_IFTYPE_AP_VLAN &&
	    unlikely(port_control) && sdata->bss) {
		sdata = container_of(sdata->bss, struct ieee80211_sub_if_data,
				     u.ap);
		dev = sdata->dev;
		rx->sdata = sdata;
	}

	rx->skb->dev = dev;

	if (!ieee80211_hw_check(&local->hw, SUPPORTS_DYNAMIC_PS) &&
	    local->ps_sdata && local->hw.conf.dynamic_ps_timeout > 0 &&
	    !is_multicast_ether_addr(
		    ((struct ethhdr *)rx->skb->data)->h_dest) &&
	    (!local->scanning &&
	     !test_bit(SDATA_STATE_OFFCHANNEL, &sdata->state)))
		mod_timer(&local->dynamic_ps_timer, jiffies +
			  msecs_to_jiffies(local->hw.conf.dynamic_ps_timeout));

	ieee80211_deliver_skb(rx);

	return RX_QUEUED;
}

static ieee80211_rx_result debug_noinline
ieee80211_rx_h_ctrl(struct ieee80211_rx_data *rx, struct sk_buff_head *frames)
{
	struct sk_buff *skb = rx->skb;
	struct ieee80211_bar *bar = (struct ieee80211_bar *)skb->data;
	struct tid_ampdu_rx *tid_agg_rx;
	u16 start_seq_num;
	u16 tid;

	if (likely(!ieee80211_is_ctl(bar->frame_control)))
		return RX_CONTINUE;

	if (ieee80211_is_back_req(bar->frame_control)) {
		struct {
			__le16 control, start_seq_num;
		} __packed bar_data;
		struct ieee80211_event event = {
			.type = BAR_RX_EVENT,
		};

		if (!rx->sta)
			return RX_DROP_MONITOR;

		if (skb_copy_bits(skb, offsetof(struct ieee80211_bar, control),
				  &bar_data, sizeof(bar_data)))
			return RX_DROP_MONITOR;

		tid = le16_to_cpu(bar_data.control) >> 12;

		if (!test_bit(tid, rx->sta->ampdu_mlme.agg_session_valid) &&
		    !test_and_set_bit(tid, rx->sta->ampdu_mlme.unexpected_agg))
			ieee80211_send_delba(rx->sdata, rx->sta->sta.addr, tid,
					     WLAN_BACK_RECIPIENT,
					     WLAN_REASON_QSTA_REQUIRE_SETUP);

		tid_agg_rx = rcu_dereference(rx->sta->ampdu_mlme.tid_rx[tid]);
		if (!tid_agg_rx)
			return RX_DROP_MONITOR;

		start_seq_num = le16_to_cpu(bar_data.start_seq_num) >> 4;
		event.u.ba.tid = tid;
		event.u.ba.ssn = start_seq_num;
		event.u.ba.sta = &rx->sta->sta;

		/* reset session timer */
		if (tid_agg_rx->timeout)
			mod_timer(&tid_agg_rx->session_timer,
				  TU_TO_EXP_TIME(tid_agg_rx->timeout));

		spin_lock(&tid_agg_rx->reorder_lock);
		/* release stored frames up to start of BAR */
		ieee80211_release_reorder_frames(rx->sdata, tid_agg_rx,
						 start_seq_num, frames);
		spin_unlock(&tid_agg_rx->reorder_lock);

		drv_event_callback(rx->local, rx->sdata, &event);

		kfree_skb(skb);
		return RX_QUEUED;
	}

	/*
	 * After this point, we only want management frames,
	 * so we can drop all remaining control frames to
	 * cooked monitor interfaces.
	 */
	return RX_DROP_MONITOR;
}

static void ieee80211_process_sa_query_req(struct ieee80211_sub_if_data *sdata,
					   struct ieee80211_mgmt *mgmt,
					   size_t len)
{
	struct ieee80211_local *local = sdata->local;
	struct sk_buff *skb;
	struct ieee80211_mgmt *resp;

	if (!ether_addr_equal(mgmt->da, sdata->vif.addr)) {
		/* Not to own unicast address */
		return;
	}

	if (!ether_addr_equal(mgmt->sa, sdata->u.mgd.bssid) ||
	    !ether_addr_equal(mgmt->bssid, sdata->u.mgd.bssid)) {
		/* Not from the current AP or not associated yet. */
		return;
	}

	if (len < 24 + 1 + sizeof(resp->u.action.u.sa_query)) {
		/* Too short SA Query request frame */
		return;
	}

	skb = dev_alloc_skb(sizeof(*resp) + local->hw.extra_tx_headroom);
	if (skb == NULL)
		return;

	skb_reserve(skb, local->hw.extra_tx_headroom);
	resp = (struct ieee80211_mgmt *) skb_put(skb, 24);
	memset(resp, 0, 24);
	memcpy(resp->da, mgmt->sa, ETH_ALEN);
	memcpy(resp->sa, sdata->vif.addr, ETH_ALEN);
	memcpy(resp->bssid, sdata->u.mgd.bssid, ETH_ALEN);
	resp->frame_control = cpu_to_le16(IEEE80211_FTYPE_MGMT |
					  IEEE80211_STYPE_ACTION);
	skb_put(skb, 1 + sizeof(resp->u.action.u.sa_query));
	resp->u.action.category = WLAN_CATEGORY_SA_QUERY;
	resp->u.action.u.sa_query.action = WLAN_ACTION_SA_QUERY_RESPONSE;
	memcpy(resp->u.action.u.sa_query.trans_id,
	       mgmt->u.action.u.sa_query.trans_id,
	       WLAN_SA_QUERY_TR_ID_LEN);

	ieee80211_tx_skb(sdata, skb);
}

static ieee80211_rx_result debug_noinline
ieee80211_rx_h_mgmt_check(struct ieee80211_rx_data *rx)
{
	struct ieee80211_mgmt *mgmt = (struct ieee80211_mgmt *) rx->skb->data;
	struct ieee80211_rx_status *status = IEEE80211_SKB_RXCB(rx->skb);

	/*
	 * From here on, look only at management frames.
	 * Data and control frames are already handled,
	 * and unknown (reserved) frames are useless.
	 */
	if (rx->skb->len < 24)
		return RX_DROP_MONITOR;

	if (!ieee80211_is_mgmt(mgmt->frame_control))
		return RX_DROP_MONITOR;

	if (rx->sdata->vif.type == NL80211_IFTYPE_AP &&
	    ieee80211_is_beacon(mgmt->frame_control) &&
	    !(rx->flags & IEEE80211_RX_BEACON_REPORTED)) {
		int sig = 0;

		if (ieee80211_hw_check(&rx->local->hw, SIGNAL_DBM))
			sig = status->signal;

		cfg80211_report_obss_beacon(rx->local->hw.wiphy,
					    rx->skb->data, rx->skb->len,
					    status->freq, sig);
		rx->flags |= IEEE80211_RX_BEACON_REPORTED;
	}

	if (ieee80211_drop_unencrypted_mgmt(rx))
		return RX_DROP_UNUSABLE;

	return RX_CONTINUE;
}

static ieee80211_rx_result debug_noinline
ieee80211_rx_h_action(struct ieee80211_rx_data *rx)
{
	struct ieee80211_local *local = rx->local;
	struct ieee80211_sub_if_data *sdata = rx->sdata;
	struct ieee80211_mgmt *mgmt = (struct ieee80211_mgmt *) rx->skb->data;
	struct ieee80211_rx_status *status = IEEE80211_SKB_RXCB(rx->skb);
	int len = rx->skb->len;

	if (!ieee80211_is_action(mgmt->frame_control))
		return RX_CONTINUE;

	/* drop too small frames */
	if (len < IEEE80211_MIN_ACTION_SIZE)
		return RX_DROP_UNUSABLE;

	if (!rx->sta && mgmt->u.action.category != WLAN_CATEGORY_PUBLIC &&
	    mgmt->u.action.category != WLAN_CATEGORY_SELF_PROTECTED &&
	    mgmt->u.action.category != WLAN_CATEGORY_SPECTRUM_MGMT)
		return RX_DROP_UNUSABLE;

	switch (mgmt->u.action.category) {
	case WLAN_CATEGORY_HT:
		/* reject HT action frames from stations not supporting HT */
		if (!rx->sta->sta.ht_cap.ht_supported)
			goto invalid;

		if (sdata->vif.type != NL80211_IFTYPE_STATION &&
		    sdata->vif.type != NL80211_IFTYPE_MESH_POINT &&
		    sdata->vif.type != NL80211_IFTYPE_AP_VLAN &&
		    sdata->vif.type != NL80211_IFTYPE_AP &&
		    sdata->vif.type != NL80211_IFTYPE_ADHOC)
			break;

		/* verify action & smps_control/chanwidth are present */
		if (len < IEEE80211_MIN_ACTION_SIZE + 2)
			goto invalid;

		switch (mgmt->u.action.u.ht_smps.action) {
		case WLAN_HT_ACTION_SMPS: {
			struct ieee80211_supported_band *sband;
			enum ieee80211_smps_mode smps_mode;

			/* convert to HT capability */
			switch (mgmt->u.action.u.ht_smps.smps_control) {
			case WLAN_HT_SMPS_CONTROL_DISABLED:
				smps_mode = IEEE80211_SMPS_OFF;
				break;
			case WLAN_HT_SMPS_CONTROL_STATIC:
				smps_mode = IEEE80211_SMPS_STATIC;
				break;
			case WLAN_HT_SMPS_CONTROL_DYNAMIC:
				smps_mode = IEEE80211_SMPS_DYNAMIC;
				break;
			default:
				goto invalid;
			}

			/* if no change do nothing */
			if (rx->sta->sta.smps_mode == smps_mode)
				goto handled;
			rx->sta->sta.smps_mode = smps_mode;

			sband = rx->local->hw.wiphy->bands[status->band];

			rate_control_rate_update(local, sband, rx->sta,
						 IEEE80211_RC_SMPS_CHANGED);
			goto handled;
		}
		case WLAN_HT_ACTION_NOTIFY_CHANWIDTH: {
			struct ieee80211_supported_band *sband;
			u8 chanwidth = mgmt->u.action.u.ht_notify_cw.chanwidth;
			enum ieee80211_sta_rx_bandwidth max_bw, new_bw;

			/* If it doesn't support 40 MHz it can't change ... */
			if (!(rx->sta->sta.ht_cap.cap &
					IEEE80211_HT_CAP_SUP_WIDTH_20_40))
				goto handled;

			if (chanwidth == IEEE80211_HT_CHANWIDTH_20MHZ)
				max_bw = IEEE80211_STA_RX_BW_20;
			else
				max_bw = ieee80211_sta_cap_rx_bw(rx->sta);

			/* set cur_max_bandwidth and recalc sta bw */
			rx->sta->cur_max_bandwidth = max_bw;
			new_bw = ieee80211_sta_cur_vht_bw(rx->sta);

			if (rx->sta->sta.bandwidth == new_bw)
				goto handled;

			rx->sta->sta.bandwidth = new_bw;
			sband = rx->local->hw.wiphy->bands[status->band];

			rate_control_rate_update(local, sband, rx->sta,
						 IEEE80211_RC_BW_CHANGED);
			goto handled;
		}
		default:
			goto invalid;
		}

		break;
	case WLAN_CATEGORY_PUBLIC:
		if (len < IEEE80211_MIN_ACTION_SIZE + 1)
			goto invalid;
		if (sdata->vif.type != NL80211_IFTYPE_STATION)
			break;
		if (!rx->sta)
			break;
		if (!ether_addr_equal(mgmt->bssid, sdata->u.mgd.bssid))
			break;
		if (mgmt->u.action.u.ext_chan_switch.action_code !=
				WLAN_PUB_ACTION_EXT_CHANSW_ANN)
			break;
		if (len < offsetof(struct ieee80211_mgmt,
				   u.action.u.ext_chan_switch.variable))
			goto invalid;
		goto queue;
	case WLAN_CATEGORY_VHT:
		if (sdata->vif.type != NL80211_IFTYPE_STATION &&
		    sdata->vif.type != NL80211_IFTYPE_MESH_POINT &&
		    sdata->vif.type != NL80211_IFTYPE_AP_VLAN &&
		    sdata->vif.type != NL80211_IFTYPE_AP &&
		    sdata->vif.type != NL80211_IFTYPE_ADHOC)
			break;

		/* verify action code is present */
		if (len < IEEE80211_MIN_ACTION_SIZE + 1)
			goto invalid;

		switch (mgmt->u.action.u.vht_opmode_notif.action_code) {
		case WLAN_VHT_ACTION_OPMODE_NOTIF: {
			/* verify opmode is present */
			if (len < IEEE80211_MIN_ACTION_SIZE + 2)
				goto invalid;
			goto queue;
		}
		case WLAN_VHT_ACTION_GROUPID_MGMT: {
			if (len < IEEE80211_MIN_ACTION_SIZE + 25)
				goto invalid;
			goto queue;
		}
		default:
			break;
		}
		break;
	case WLAN_CATEGORY_BACK:
		if (sdata->vif.type != NL80211_IFTYPE_STATION &&
		    sdata->vif.type != NL80211_IFTYPE_MESH_POINT &&
		    sdata->vif.type != NL80211_IFTYPE_AP_VLAN &&
		    sdata->vif.type != NL80211_IFTYPE_AP &&
		    sdata->vif.type != NL80211_IFTYPE_ADHOC)
			break;

		/* verify action_code is present */
		if (len < IEEE80211_MIN_ACTION_SIZE + 1)
			break;

		switch (mgmt->u.action.u.addba_req.action_code) {
		case WLAN_ACTION_ADDBA_REQ:
			if (len < (IEEE80211_MIN_ACTION_SIZE +
				   sizeof(mgmt->u.action.u.addba_req)))
				goto invalid;
			break;
		case WLAN_ACTION_ADDBA_RESP:
			if (len < (IEEE80211_MIN_ACTION_SIZE +
				   sizeof(mgmt->u.action.u.addba_resp)))
				goto invalid;
			break;
		case WLAN_ACTION_DELBA:
			if (len < (IEEE80211_MIN_ACTION_SIZE +
				   sizeof(mgmt->u.action.u.delba)))
				goto invalid;
			break;
		default:
			goto invalid;
		}

		goto queue;
	case WLAN_CATEGORY_SPECTRUM_MGMT:
		/* verify action_code is present */
		if (len < IEEE80211_MIN_ACTION_SIZE + 1)
			break;

		switch (mgmt->u.action.u.measurement.action_code) {
		case WLAN_ACTION_SPCT_MSR_REQ:
			if (status->band != NL80211_BAND_5GHZ)
				break;

			if (len < (IEEE80211_MIN_ACTION_SIZE +
				   sizeof(mgmt->u.action.u.measurement)))
				break;

			if (sdata->vif.type != NL80211_IFTYPE_STATION)
				break;

			ieee80211_process_measurement_req(sdata, mgmt, len);
			goto handled;
		case WLAN_ACTION_SPCT_CHL_SWITCH: {
			u8 *bssid;
			if (len < (IEEE80211_MIN_ACTION_SIZE +
				   sizeof(mgmt->u.action.u.chan_switch)))
				break;

			if (sdata->vif.type != NL80211_IFTYPE_STATION &&
			    sdata->vif.type != NL80211_IFTYPE_ADHOC &&
			    sdata->vif.type != NL80211_IFTYPE_MESH_POINT)
				break;

			if (sdata->vif.type == NL80211_IFTYPE_STATION)
				bssid = sdata->u.mgd.bssid;
			else if (sdata->vif.type == NL80211_IFTYPE_ADHOC)
				bssid = sdata->u.ibss.bssid;
			else if (sdata->vif.type == NL80211_IFTYPE_MESH_POINT)
				bssid = mgmt->sa;
			else
				break;

			if (!ether_addr_equal(mgmt->bssid, bssid))
				break;

			goto queue;
			}
		}
		break;
	case WLAN_CATEGORY_SA_QUERY:
		if (len < (IEEE80211_MIN_ACTION_SIZE +
			   sizeof(mgmt->u.action.u.sa_query)))
			break;

		switch (mgmt->u.action.u.sa_query.action) {
		case WLAN_ACTION_SA_QUERY_REQUEST:
			if (sdata->vif.type != NL80211_IFTYPE_STATION)
				break;
			ieee80211_process_sa_query_req(sdata, mgmt, len);
			goto handled;
		}
		break;
	case WLAN_CATEGORY_SELF_PROTECTED:
		if (len < (IEEE80211_MIN_ACTION_SIZE +
			   sizeof(mgmt->u.action.u.self_prot.action_code)))
			break;

		switch (mgmt->u.action.u.self_prot.action_code) {
		case WLAN_SP_MESH_PEERING_OPEN:
		case WLAN_SP_MESH_PEERING_CLOSE:
		case WLAN_SP_MESH_PEERING_CONFIRM:
			if (!ieee80211_vif_is_mesh(&sdata->vif))
				goto invalid;
			if (sdata->u.mesh.user_mpm)
				/* userspace handles this frame */
				break;
			goto queue;
		case WLAN_SP_MGK_INFORM:
		case WLAN_SP_MGK_ACK:
			if (!ieee80211_vif_is_mesh(&sdata->vif))
				goto invalid;
			break;
		}
		break;
	case WLAN_CATEGORY_MESH_ACTION:
		if (len < (IEEE80211_MIN_ACTION_SIZE +
			   sizeof(mgmt->u.action.u.mesh_action.action_code)))
			break;

		if (!ieee80211_vif_is_mesh(&sdata->vif))
			break;
		if (mesh_action_is_path_sel(mgmt) &&
		    !mesh_path_sel_is_hwmp(sdata))
			break;
		goto queue;
	}

	return RX_CONTINUE;

 invalid:
	status->rx_flags |= IEEE80211_RX_MALFORMED_ACTION_FRM;
	/* will return in the next handlers */
	return RX_CONTINUE;

 handled:
	if (rx->sta)
		rx->sta->rx_stats.packets++;
	dev_kfree_skb(rx->skb);
	return RX_QUEUED;

 queue:
	rx->skb->pkt_type = IEEE80211_SDATA_QUEUE_TYPE_FRAME;
	skb_queue_tail(&sdata->skb_queue, rx->skb);
	ieee80211_queue_work(&local->hw, &sdata->work);
	if (rx->sta)
		rx->sta->rx_stats.packets++;
	return RX_QUEUED;
}

static ieee80211_rx_result debug_noinline
ieee80211_rx_h_userspace_mgmt(struct ieee80211_rx_data *rx)
{
	struct ieee80211_rx_status *status = IEEE80211_SKB_RXCB(rx->skb);
	int sig = 0;

	/* skip known-bad action frames and return them in the next handler */
	if (status->rx_flags & IEEE80211_RX_MALFORMED_ACTION_FRM)
		return RX_CONTINUE;

	/*
	 * Getting here means the kernel doesn't know how to handle
	 * it, but maybe userspace does ... include returned frames
	 * so userspace can register for those to know whether ones
	 * it transmitted were processed or returned.
	 */

	if (ieee80211_hw_check(&rx->local->hw, SIGNAL_DBM))
		sig = status->signal;

	if (cfg80211_rx_mgmt(&rx->sdata->wdev, status->freq, sig,
			     rx->skb->data, rx->skb->len, 0)) {
		if (rx->sta)
			rx->sta->rx_stats.packets++;
		dev_kfree_skb(rx->skb);
		return RX_QUEUED;
	}

	return RX_CONTINUE;
}

static ieee80211_rx_result debug_noinline
ieee80211_rx_h_action_return(struct ieee80211_rx_data *rx)
{
	struct ieee80211_local *local = rx->local;
	struct ieee80211_mgmt *mgmt = (struct ieee80211_mgmt *) rx->skb->data;
	struct sk_buff *nskb;
	struct ieee80211_sub_if_data *sdata = rx->sdata;
	struct ieee80211_rx_status *status = IEEE80211_SKB_RXCB(rx->skb);

	if (!ieee80211_is_action(mgmt->frame_control))
		return RX_CONTINUE;

	/*
	 * For AP mode, hostapd is responsible for handling any action
	 * frames that we didn't handle, including returning unknown
	 * ones. For all other modes we will return them to the sender,
	 * setting the 0x80 bit in the action category, as required by
	 * 802.11-2012 9.24.4.
	 * Newer versions of hostapd shall also use the management frame
	 * registration mechanisms, but older ones still use cooked
	 * monitor interfaces so push all frames there.
	 */
	if (!(status->rx_flags & IEEE80211_RX_MALFORMED_ACTION_FRM) &&
	    (sdata->vif.type == NL80211_IFTYPE_AP ||
	     sdata->vif.type == NL80211_IFTYPE_AP_VLAN))
		return RX_DROP_MONITOR;

	if (is_multicast_ether_addr(mgmt->da))
		return RX_DROP_MONITOR;

	/* do not return rejected action frames */
	if (mgmt->u.action.category & 0x80)
		return RX_DROP_UNUSABLE;

	nskb = skb_copy_expand(rx->skb, local->hw.extra_tx_headroom, 0,
			       GFP_ATOMIC);
	if (nskb) {
		struct ieee80211_mgmt *nmgmt = (void *)nskb->data;

		nmgmt->u.action.category |= 0x80;
		memcpy(nmgmt->da, nmgmt->sa, ETH_ALEN);
		memcpy(nmgmt->sa, rx->sdata->vif.addr, ETH_ALEN);

		memset(nskb->cb, 0, sizeof(nskb->cb));

		if (rx->sdata->vif.type == NL80211_IFTYPE_P2P_DEVICE) {
			struct ieee80211_tx_info *info = IEEE80211_SKB_CB(nskb);

			info->flags = IEEE80211_TX_CTL_TX_OFFCHAN |
				      IEEE80211_TX_INTFL_OFFCHAN_TX_OK |
				      IEEE80211_TX_CTL_NO_CCK_RATE;
			if (ieee80211_hw_check(&local->hw, QUEUE_CONTROL))
				info->hw_queue =
					local->hw.offchannel_tx_hw_queue;
		}

		__ieee80211_tx_skb_tid_band(rx->sdata, nskb, 7,
					    status->band);
	}
	dev_kfree_skb(rx->skb);
	return RX_QUEUED;
}

static ieee80211_rx_result debug_noinline
ieee80211_rx_h_mgmt(struct ieee80211_rx_data *rx)
{
	struct ieee80211_sub_if_data *sdata = rx->sdata;
	struct ieee80211_mgmt *mgmt = (void *)rx->skb->data;
	__le16 stype;

	stype = mgmt->frame_control & cpu_to_le16(IEEE80211_FCTL_STYPE);

	if (!ieee80211_vif_is_mesh(&sdata->vif) &&
	    sdata->vif.type != NL80211_IFTYPE_ADHOC &&
	    !ieee80211_viftype_ocb(sdata->vif.type) &&
	    sdata->vif.type != NL80211_IFTYPE_STATION)
		return RX_DROP_MONITOR;

	switch (stype) {
	case cpu_to_le16(IEEE80211_STYPE_AUTH):
	case cpu_to_le16(IEEE80211_STYPE_BEACON):
	case cpu_to_le16(IEEE80211_STYPE_PROBE_RESP):
		/* process for all: mesh, mlme, ibss */
		break;
	case cpu_to_le16(IEEE80211_STYPE_ASSOC_RESP):
	case cpu_to_le16(IEEE80211_STYPE_REASSOC_RESP):
	case cpu_to_le16(IEEE80211_STYPE_DEAUTH):
	case cpu_to_le16(IEEE80211_STYPE_DISASSOC):
		if (is_multicast_ether_addr(mgmt->da) &&
		    !is_broadcast_ether_addr(mgmt->da))
			return RX_DROP_MONITOR;

		/* process only for station */
		if (sdata->vif.type != NL80211_IFTYPE_STATION)
			return RX_DROP_MONITOR;
		break;
	case cpu_to_le16(IEEE80211_STYPE_PROBE_REQ):
		/* process only for ibss and mesh */
		if (sdata->vif.type != NL80211_IFTYPE_ADHOC &&
		    sdata->vif.type != NL80211_IFTYPE_MESH_POINT)
			return RX_DROP_MONITOR;
		break;
	default:
		return RX_DROP_MONITOR;
	}

	/* queue up frame and kick off work to process it */
	rx->skb->pkt_type = IEEE80211_SDATA_QUEUE_TYPE_FRAME;
	skb_queue_tail(&sdata->skb_queue, rx->skb);
	ieee80211_queue_work(&rx->local->hw, &sdata->work);
	if (rx->sta)
		rx->sta->rx_stats.packets++;

	return RX_QUEUED;
}

static void ieee80211_rx_cooked_monitor(struct ieee80211_rx_data *rx,
					struct ieee80211_rate *rate)
{
	struct ieee80211_sub_if_data *sdata;
	struct ieee80211_local *local = rx->local;
	struct sk_buff *skb = rx->skb, *skb2;
	struct net_device *prev_dev = NULL;
	struct ieee80211_rx_status *status = IEEE80211_SKB_RXCB(skb);
	int needed_headroom;

	/*
	 * If cooked monitor has been processed already, then
	 * don't do it again. If not, set the flag.
	 */
	if (rx->flags & IEEE80211_RX_CMNTR)
		goto out_free_skb;
	rx->flags |= IEEE80211_RX_CMNTR;

	/* If there are no cooked monitor interfaces, just free the SKB */
	if (!local->cooked_mntrs)
		goto out_free_skb;

	/* vendor data is long removed here */
	status->flag &= ~RX_FLAG_RADIOTAP_VENDOR_DATA;
	/* room for the radiotap header based on driver features */
	needed_headroom = ieee80211_rx_radiotap_hdrlen(local, status, skb);

	if (skb_headroom(skb) < needed_headroom &&
	    pskb_expand_head(skb, needed_headroom, 0, GFP_ATOMIC))
		goto out_free_skb;

	/* prepend radiotap information */
	ieee80211_add_rx_radiotap_header(local, skb, rate, needed_headroom,
					 false);

	skb_reset_mac_header(skb);
	skb->ip_summed = CHECKSUM_UNNECESSARY;
	skb->pkt_type = PACKET_OTHERHOST;
	skb->protocol = htons(ETH_P_802_2);

	list_for_each_entry_rcu(sdata, &local->interfaces, list) {
		if (!ieee80211_sdata_running(sdata))
			continue;

		if (sdata->vif.type != NL80211_IFTYPE_MONITOR ||
		    !(sdata->u.mntr.flags & MONITOR_FLAG_COOK_FRAMES))
			continue;

		if (prev_dev) {
			skb2 = skb_clone(skb, GFP_ATOMIC);
			if (skb2) {
				skb2->dev = prev_dev;
				netif_receive_skb(skb2);
			}
		}

		prev_dev = sdata->dev;
		ieee80211_rx_stats(sdata->dev, skb->len);
	}

	if (prev_dev) {
		skb->dev = prev_dev;
		netif_receive_skb(skb);
		return;
	}

 out_free_skb:
	dev_kfree_skb(skb);
}

static void ieee80211_rx_handlers_result(struct ieee80211_rx_data *rx,
					 ieee80211_rx_result res)
{
	switch (res) {
	case RX_DROP_MONITOR:
		I802_DEBUG_INC(rx->sdata->local->rx_handlers_drop);
		if (rx->sta)
			rx->sta->rx_stats.dropped++;
		/* fall through */
	case RX_CONTINUE: {
		struct ieee80211_rate *rate = NULL;
		struct ieee80211_supported_band *sband;
		struct ieee80211_rx_status *status;

		status = IEEE80211_SKB_RXCB((rx->skb));

		sband = rx->local->hw.wiphy->bands[status->band];
		if (!(status->flag & RX_FLAG_HT) &&
		    !(status->flag & RX_FLAG_VHT))
			rate = &sband->bitrates[status->rate_idx];

		ieee80211_rx_cooked_monitor(rx, rate);
		break;
		}
	case RX_DROP_UNUSABLE:
		I802_DEBUG_INC(rx->sdata->local->rx_handlers_drop);
		if (rx->sta)
			rx->sta->rx_stats.dropped++;
		dev_kfree_skb(rx->skb);
		break;
	case RX_QUEUED:
		I802_DEBUG_INC(rx->sdata->local->rx_handlers_queued);
		break;
	}
}

static void ieee80211_rx_handlers(struct ieee80211_rx_data *rx,
				  struct sk_buff_head *frames)
{
	ieee80211_rx_result res = RX_DROP_MONITOR;
	struct sk_buff *skb;

#define CALL_RXH(rxh)			\
	do {				\
		res = rxh(rx);		\
		if (res != RX_CONTINUE)	\
			goto rxh_next;  \
	} while (0)

	/* Lock here to avoid hitting all of the data used in the RX
	 * path (e.g. key data, station data, ...) concurrently when
	 * a frame is released from the reorder buffer due to timeout
	 * from the timer, potentially concurrently with RX from the
	 * driver.
	 */
	spin_lock_bh(&rx->local->rx_path_lock);

	while ((skb = __skb_dequeue(frames))) {
		/*
		 * all the other fields are valid across frames
		 * that belong to an aMPDU since they are on the
		 * same TID from the same station
		 */
		rx->skb = skb;

		CALL_RXH(ieee80211_rx_h_check_more_data);
		CALL_RXH(ieee80211_rx_h_uapsd_and_pspoll);
		CALL_RXH(ieee80211_rx_h_sta_process);
		CALL_RXH(ieee80211_rx_h_decrypt);
		CALL_RXH(ieee80211_rx_h_defragment);
		CALL_RXH(ieee80211_rx_h_michael_mic_verify);
		/* must be after MMIC verify so header is counted in MPDU mic */
#ifdef CPTCFG_MAC80211_MESH
		if (ieee80211_vif_is_mesh(&rx->sdata->vif))
			CALL_RXH(ieee80211_rx_h_mesh_fwding);
#endif
		CALL_RXH(ieee80211_rx_h_amsdu);
		CALL_RXH(ieee80211_rx_h_data);

		/* special treatment -- needs the queue */
		res = ieee80211_rx_h_ctrl(rx, frames);
		if (res != RX_CONTINUE)
			goto rxh_next;

		CALL_RXH(ieee80211_rx_h_mgmt_check);
		CALL_RXH(ieee80211_rx_h_action);
		CALL_RXH(ieee80211_rx_h_userspace_mgmt);
		CALL_RXH(ieee80211_rx_h_action_return);
		CALL_RXH(ieee80211_rx_h_mgmt);

 rxh_next:
		ieee80211_rx_handlers_result(rx, res);

#undef CALL_RXH
	}

	spin_unlock_bh(&rx->local->rx_path_lock);
}

static void ieee80211_invoke_rx_handlers(struct ieee80211_rx_data *rx)
{
	struct sk_buff_head reorder_release;
	ieee80211_rx_result res = RX_DROP_MONITOR;

	__skb_queue_head_init(&reorder_release);

#define CALL_RXH(rxh)			\
	do {				\
		res = rxh(rx);		\
		if (res != RX_CONTINUE)	\
			goto rxh_next;  \
	} while (0)

	CALL_RXH(ieee80211_rx_h_check_dup);
	CALL_RXH(ieee80211_rx_h_check);

	ieee80211_rx_reorder_ampdu(rx, &reorder_release);

	ieee80211_rx_handlers(rx, &reorder_release);
	return;

 rxh_next:
	ieee80211_rx_handlers_result(rx, res);

#undef CALL_RXH
}

/*
 * This function makes calls into the RX path, therefore
 * it has to be invoked under RCU read lock.
 */
void ieee80211_release_reorder_timeout(struct sta_info *sta, int tid)
{
	struct sk_buff_head frames;
	struct ieee80211_rx_data rx = {
		.sta = sta,
		.sdata = sta->sdata,
		.local = sta->local,
		/* This is OK -- must be QoS data frame */
		.security_idx = tid,
		.seqno_idx = tid,
		.napi = NULL, /* must be NULL to not have races */
	};
	struct tid_ampdu_rx *tid_agg_rx;

	tid_agg_rx = rcu_dereference(sta->ampdu_mlme.tid_rx[tid]);
	if (!tid_agg_rx)
		return;

	__skb_queue_head_init(&frames);

	spin_lock(&tid_agg_rx->reorder_lock);
	ieee80211_sta_reorder_release(sta->sdata, tid_agg_rx, &frames);
	spin_unlock(&tid_agg_rx->reorder_lock);

	if (!skb_queue_empty(&frames)) {
		struct ieee80211_event event = {
			.type = BA_FRAME_TIMEOUT,
			.u.ba.tid = tid,
			.u.ba.sta = &sta->sta,
		};
		drv_event_callback(rx.local, rx.sdata, &event);
	}

	ieee80211_rx_handlers(&rx, &frames);
}

void ieee80211_mark_rx_ba_filtered_frames(struct ieee80211_sta *pubsta, u8 tid,
					  u16 ssn, u64 filtered,
					  u16 received_mpdus)
{
	struct sta_info *sta;
	struct tid_ampdu_rx *tid_agg_rx;
	struct sk_buff_head frames;
	struct ieee80211_rx_data rx = {
		/* This is OK -- must be QoS data frame */
		.security_idx = tid,
		.seqno_idx = tid,
	};
	int i, diff;

	if (WARN_ON(!pubsta || tid >= IEEE80211_NUM_TIDS))
		return;

	__skb_queue_head_init(&frames);

	sta = container_of(pubsta, struct sta_info, sta);

	rx.sta = sta;
	rx.sdata = sta->sdata;
	rx.local = sta->local;

	rcu_read_lock();
	tid_agg_rx = rcu_dereference(sta->ampdu_mlme.tid_rx[tid]);
	if (!tid_agg_rx)
		goto out;

	spin_lock_bh(&tid_agg_rx->reorder_lock);

	if (received_mpdus >= IEEE80211_SN_MODULO >> 1) {
		int release;

		/* release all frames in the reorder buffer */
		release = (tid_agg_rx->head_seq_num + tid_agg_rx->buf_size) %
			   IEEE80211_SN_MODULO;
		ieee80211_release_reorder_frames(sta->sdata, tid_agg_rx,
						 release, &frames);
		/* update ssn to match received ssn */
		tid_agg_rx->head_seq_num = ssn;
	} else {
		ieee80211_release_reorder_frames(sta->sdata, tid_agg_rx, ssn,
						 &frames);
	}

	/* handle the case that received ssn is behind the mac ssn.
	 * it can be tid_agg_rx->buf_size behind and still be valid */
	diff = (tid_agg_rx->head_seq_num - ssn) & IEEE80211_SN_MASK;
	if (diff >= tid_agg_rx->buf_size) {
		tid_agg_rx->reorder_buf_filtered = 0;
		goto release;
	}
	filtered = filtered >> diff;
	ssn += diff;

	/* update bitmap */
	for (i = 0; i < tid_agg_rx->buf_size; i++) {
		int index = (ssn + i) % tid_agg_rx->buf_size;

		tid_agg_rx->reorder_buf_filtered &= ~BIT_ULL(index);
		if (filtered & BIT_ULL(i))
			tid_agg_rx->reorder_buf_filtered |= BIT_ULL(index);
	}

	/* now process also frames that the filter marking released */
	ieee80211_sta_reorder_release(sta->sdata, tid_agg_rx, &frames);

release:
	spin_unlock_bh(&tid_agg_rx->reorder_lock);

	ieee80211_rx_handlers(&rx, &frames);

 out:
	rcu_read_unlock();
}
EXPORT_SYMBOL(ieee80211_mark_rx_ba_filtered_frames);

/* main receive path */

static bool ieee80211_accept_frame(struct ieee80211_rx_data *rx)
{
	struct ieee80211_sub_if_data *sdata = rx->sdata;
	struct sk_buff *skb = rx->skb;
	struct ieee80211_hdr *hdr = (void *)skb->data;
	struct ieee80211_rx_status *status = IEEE80211_SKB_RXCB(skb);
	u8 *bssid = ieee80211_get_bssid(hdr, skb->len, sdata->vif.type);
	int multicast = is_multicast_ether_addr(hdr->addr1);

	switch (sdata->vif.type) {
	case NL80211_IFTYPE_STATION:
		if (!bssid && !sdata->u.mgd.use_4addr)
			return false;
		if (multicast)
			return true;
		return ether_addr_equal(sdata->vif.addr, hdr->addr1);
	case NL80211_IFTYPE_ADHOC:
		if (!bssid)
			return false;
		if (ether_addr_equal(sdata->vif.addr, hdr->addr2) ||
		    ether_addr_equal(sdata->u.ibss.bssid, hdr->addr2))
			return false;
		if (ieee80211_is_beacon(hdr->frame_control))
			return true;
		if (!ieee80211_bssid_match(bssid, sdata->u.ibss.bssid))
			return false;
		if (!multicast &&
		    !ether_addr_equal(sdata->vif.addr, hdr->addr1))
			return false;
		if (!rx->sta) {
			int rate_idx;
			if (status->flag & (RX_FLAG_HT | RX_FLAG_VHT))
				rate_idx = 0; /* TODO: HT/VHT rates */
			else
				rate_idx = status->rate_idx;
			ieee80211_ibss_rx_no_sta(sdata, bssid, hdr->addr2,
						 BIT(rate_idx));
		}
		return true;
#if CFG80211_VERSION >= KERNEL_VERSION(3,19,0)
	case NL80211_IFTYPE_OCB:
		/* keep code in case of fall-through (spatch generated) */
#endif
		if (!bssid)
			return false;
		if (!ieee80211_is_data_present(hdr->frame_control))
			return false;
		if (!is_broadcast_ether_addr(bssid))
			return false;
		if (!multicast &&
		    !ether_addr_equal(sdata->dev->dev_addr, hdr->addr1))
			return false;
		if (!rx->sta) {
			int rate_idx;
			if (status->flag & RX_FLAG_HT)
				rate_idx = 0; /* TODO: HT rates */
			else
				rate_idx = status->rate_idx;
			ieee80211_ocb_rx_no_sta(sdata, bssid, hdr->addr2,
						BIT(rate_idx));
		}
		return true;
	case NL80211_IFTYPE_MESH_POINT:
		if (multicast)
			return true;
		return ether_addr_equal(sdata->vif.addr, hdr->addr1);
	case NL80211_IFTYPE_AP_VLAN:
	case NL80211_IFTYPE_AP:
		if (!bssid)
			return ether_addr_equal(sdata->vif.addr, hdr->addr1);

		if (!ieee80211_bssid_match(bssid, sdata->vif.addr)) {
			/*
			 * Accept public action frames even when the
			 * BSSID doesn't match, this is used for P2P
			 * and location updates. Note that mac80211
			 * itself never looks at these frames.
			 */
			if (!multicast &&
			    !ether_addr_equal(sdata->vif.addr, hdr->addr1))
				return false;
			if (ieee80211_is_public_action(hdr, skb->len))
				return true;
			return ieee80211_is_beacon(hdr->frame_control);
		}

		if (!ieee80211_has_tods(hdr->frame_control)) {
			/* ignore data frames to TDLS-peers */
			if (ieee80211_is_data(hdr->frame_control))
				return false;
			/* ignore action frames to TDLS-peers */
			if (ieee80211_is_action(hdr->frame_control) &&
			    !is_broadcast_ether_addr(bssid) &&
			    !ether_addr_equal(bssid, hdr->addr1))
				return false;
		}
		return true;
	case NL80211_IFTYPE_WDS:
		if (bssid || !ieee80211_is_data(hdr->frame_control))
			return false;
		return ether_addr_equal(sdata->u.wds.remote_addr, hdr->addr2);
	case NL80211_IFTYPE_P2P_DEVICE:
		return ieee80211_is_public_action(hdr, skb->len) ||
		       ieee80211_is_probe_req(hdr->frame_control) ||
		       ieee80211_is_probe_resp(hdr->frame_control) ||
		       ieee80211_is_beacon(hdr->frame_control);
#if CFG80211_VERSION >= KERNEL_VERSION(4,9,0)
	case NL80211_IFTYPE_NAN:
		/* keep code in case of fall-through (spatch generated) */
#endif
		/* Currently no frames on NAN interface are allowed */
		return false;
	default:
		break;
	}

	WARN_ON_ONCE(1);
	return false;
}

void ieee80211_check_fast_rx(struct sta_info *sta)
{
	struct ieee80211_sub_if_data *sdata = sta->sdata;
	struct ieee80211_local *local = sdata->local;
	struct ieee80211_key *key;
	struct ieee80211_fast_rx fastrx = {
		.dev = sdata->dev,
		.vif_type = sdata->vif.type,
		.control_port_protocol = sdata->control_port_protocol,
	}, *old, *new = NULL;
	bool assign = false;

	/* use sparse to check that we don't return without updating */
	__acquire(check_fast_rx);

	BUILD_BUG_ON(sizeof(fastrx.rfc1042_hdr) != sizeof(rfc1042_header));
	BUILD_BUG_ON(sizeof(fastrx.rfc1042_hdr) != ETH_ALEN);
	ether_addr_copy(fastrx.rfc1042_hdr, rfc1042_header);
	ether_addr_copy(fastrx.vif_addr, sdata->vif.addr);

	fastrx.uses_rss = ieee80211_hw_check(&local->hw, USES_RSS);

	/* fast-rx doesn't do reordering */
	if (ieee80211_hw_check(&local->hw, AMPDU_AGGREGATION) &&
	    !ieee80211_hw_check(&local->hw, SUPPORTS_REORDERING_BUFFER))
		goto clear;

	switch (sdata->vif.type) {
	case NL80211_IFTYPE_STATION:
		/* 4-addr is harder to deal with, later maybe */
		if (sdata->u.mgd.use_4addr)
			goto clear;
		/* software powersave is a huge mess, avoid all of it */
		if (ieee80211_hw_check(&local->hw, PS_NULLFUNC_STACK))
			goto clear;
		if (ieee80211_hw_check(&local->hw, SUPPORTS_PS) &&
		    !ieee80211_hw_check(&local->hw, SUPPORTS_DYNAMIC_PS))
			goto clear;
		if (sta->sta.tdls) {
			fastrx.da_offs = offsetof(struct ieee80211_hdr, addr1);
			fastrx.sa_offs = offsetof(struct ieee80211_hdr, addr2);
			fastrx.expected_ds_bits = 0;
		} else {
			fastrx.sta_notify = sdata->u.mgd.probe_send_count > 0;
			fastrx.da_offs = offsetof(struct ieee80211_hdr, addr1);
			fastrx.sa_offs = offsetof(struct ieee80211_hdr, addr3);
			fastrx.expected_ds_bits =
				cpu_to_le16(IEEE80211_FCTL_FROMDS);
		}
		break;
	case NL80211_IFTYPE_AP_VLAN:
	case NL80211_IFTYPE_AP:
		/* parallel-rx requires this, at least with calls to
		 * ieee80211_sta_ps_transition()
		 */
		if (!ieee80211_hw_check(&local->hw, AP_LINK_PS))
			goto clear;
		fastrx.da_offs = offsetof(struct ieee80211_hdr, addr3);
		fastrx.sa_offs = offsetof(struct ieee80211_hdr, addr2);
		fastrx.expected_ds_bits = cpu_to_le16(IEEE80211_FCTL_TODS);

		fastrx.internal_forward =
			!(sdata->flags & IEEE80211_SDATA_DONT_BRIDGE_PACKETS) &&
			(sdata->vif.type != NL80211_IFTYPE_AP_VLAN ||
			 !sdata->u.vlan.sta);
		break;
	default:
		goto clear;
	}

	if (!test_sta_flag(sta, WLAN_STA_AUTHORIZED))
		goto clear;

	rcu_read_lock();
	key = rcu_dereference(sta->ptk[sta->ptk_idx]);
	if (key) {
		switch (key->conf.cipher) {
		case WLAN_CIPHER_SUITE_TKIP:
			/* we don't want to deal with MMIC in fast-rx */
			goto clear_rcu;
		case WLAN_CIPHER_SUITE_CCMP:
		case WLAN_CIPHER_SUITE_CCMP_256:
		case WLAN_CIPHER_SUITE_GCMP:
		case WLAN_CIPHER_SUITE_GCMP_256:
			break;
		default:
			/* we also don't want to deal with WEP or cipher scheme
			 * since those require looking up the key idx in the
			 * frame, rather than assuming the PTK is used
			 * (we need to revisit this once we implement the real
			 * PTK index, which is now valid in the spec, but we
			 * haven't implemented that part yet)
			 */
			goto clear_rcu;
		}

		fastrx.key = true;
		fastrx.icv_len = key->conf.icv_len;
	}

#ifdef CPTCFG_IWLMVM_VENDOR_CMDS
	if (sdata->vif.filter_grat_arp_unsol_na &&
	    sdata->vif.bss_conf.arp_addr_cnt)
		fastrx.drop_grat_arp_unsol_na = true;
#endif

	assign = true;
 clear_rcu:
	rcu_read_unlock();
 clear:
	__release(check_fast_rx);

	if (assign)
		new = kmemdup(&fastrx, sizeof(fastrx), GFP_KERNEL);

	spin_lock_bh(&sta->lock);
	old = rcu_dereference_protected(sta->fast_rx, true);
	rcu_assign_pointer(sta->fast_rx, new);
	spin_unlock_bh(&sta->lock);

	if (old)
		kfree_rcu(old, rcu_head);
}

void ieee80211_clear_fast_rx(struct sta_info *sta)
{
	struct ieee80211_fast_rx *old;

	spin_lock_bh(&sta->lock);
	old = rcu_dereference_protected(sta->fast_rx, true);
	RCU_INIT_POINTER(sta->fast_rx, NULL);
	spin_unlock_bh(&sta->lock);

	if (old)
		kfree_rcu(old, rcu_head);
}

void __ieee80211_check_fast_rx_iface(struct ieee80211_sub_if_data *sdata)
{
	struct ieee80211_local *local = sdata->local;
	struct sta_info *sta;

	lockdep_assert_held(&local->sta_mtx);

	list_for_each_entry_rcu(sta, &local->sta_list, list) {
		if (sdata != sta->sdata &&
		    (!sta->sdata->bss || sta->sdata->bss != sdata->bss))
			continue;
		ieee80211_check_fast_rx(sta);
	}
}

void ieee80211_check_fast_rx_iface(struct ieee80211_sub_if_data *sdata)
{
	struct ieee80211_local *local = sdata->local;

	mutex_lock(&local->sta_mtx);
	__ieee80211_check_fast_rx_iface(sdata);
	mutex_unlock(&local->sta_mtx);
}

static bool ieee80211_invoke_fast_rx(struct ieee80211_rx_data *rx,
				     struct ieee80211_fast_rx *fast_rx)
{
	struct sk_buff *skb = rx->skb;
	struct ieee80211_hdr *hdr = (void *)skb->data;
	struct ieee80211_rx_status *status = IEEE80211_SKB_RXCB(skb);
	struct sta_info *sta = rx->sta;
	int orig_len = skb->len;
	int snap_offs = ieee80211_hdrlen(hdr->frame_control);
	struct {
		u8 snap[sizeof(rfc1042_header)];
		__be16 proto;
	} *payload __aligned(2);
	struct {
		u8 da[ETH_ALEN];
		u8 sa[ETH_ALEN];
	} addrs __aligned(2);
	struct ieee80211_sta_rx_stats *stats = &sta->rx_stats;

	if (fast_rx->uses_rss)
		stats = this_cpu_ptr(sta->pcpu_rx_stats);

	/* for parallel-rx, we need to have DUP_VALIDATED, otherwise we write
	 * to a common data structure; drivers can implement that per queue
	 * but we don't have that information in mac80211
	 */
	if (!(status->flag & RX_FLAG_DUP_VALIDATED))
		return false;

#define FAST_RX_CRYPT_FLAGS	(RX_FLAG_PN_VALIDATED | RX_FLAG_DECRYPTED)

	/* If using encryption, we also need to have:
	 *  - PN_VALIDATED: similar, but the implementation is tricky
	 *  - DECRYPTED: necessary for PN_VALIDATED
	 */
	if (fast_rx->key &&
	    (status->flag & FAST_RX_CRYPT_FLAGS) != FAST_RX_CRYPT_FLAGS)
		return false;

	/* we don't deal with A-MSDU deaggregation here */
	if (status->rx_flags & IEEE80211_RX_AMSDU)
		return false;

	if (unlikely(!ieee80211_is_data_present(hdr->frame_control)))
		return false;

	if (unlikely(ieee80211_is_frag(hdr)))
		return false;

	/* Since our interface address cannot be multicast, this
	 * implicitly also rejects multicast frames without the
	 * explicit check.
	 *
	 * We shouldn't get any *data* frames not addressed to us
	 * (AP mode will accept multicast *management* frames), but
	 * punting here will make it go through the full checks in
	 * ieee80211_accept_frame().
	 */
	if (!ether_addr_equal(fast_rx->vif_addr, hdr->addr1))
		return false;

	if ((hdr->frame_control & cpu_to_le16(IEEE80211_FCTL_FROMDS |
					      IEEE80211_FCTL_TODS)) !=
	    fast_rx->expected_ds_bits)
		goto drop;

	/* assign the key to drop unencrypted frames (later)
	 * and strip the IV/MIC if necessary
	 */
	if (fast_rx->key && !(status->flag & RX_FLAG_IV_STRIPPED)) {
		/* GCMP header length is the same */
		snap_offs += IEEE80211_CCMP_HDR_LEN;
	}

	if (!pskb_may_pull(skb, snap_offs + sizeof(*payload)))
		goto drop;
	payload = (void *)(skb->data + snap_offs);

	if (!ether_addr_equal(payload->snap, fast_rx->rfc1042_hdr))
		return false;

	/* Don't handle these here since they require special code.
	 * Accept AARP and IPX even though they should come with a
	 * bridge-tunnel header - but if we get them this way then
	 * there's little point in discarding them.
	 */
	if (unlikely(payload->proto == cpu_to_be16(ETH_P_TDLS) ||
		     payload->proto == fast_rx->control_port_protocol))
		return false;

	/* after this point, don't punt to the slowpath! */

	if (rx->key && !(status->flag & RX_FLAG_MIC_STRIPPED) &&
	    pskb_trim(skb, skb->len - fast_rx->icv_len))
		goto drop;

	if (unlikely(fast_rx->sta_notify)) {
		ieee80211_sta_rx_notify(rx->sdata, hdr);
		fast_rx->sta_notify = false;
	}

	/* statistics part of ieee80211_rx_h_sta_process() */
	stats->last_rx = jiffies;
	stats->last_rate = sta_stats_encode_rate(status);

	stats->fragments++;
	stats->packets++;

	if (!(status->flag & RX_FLAG_NO_SIGNAL_VAL)) {
		stats->last_signal = status->signal;
		if (!fast_rx->uses_rss)
			ewma_signal_add(&sta->rx_stats_avg.signal,
					-status->signal);
	}

	if (status->chains) {
		int i;

		stats->chains = status->chains;
		for (i = 0; i < ARRAY_SIZE(status->chain_signal); i++) {
			int signal = status->chain_signal[i];

			if (!(status->chains & BIT(i)))
				continue;

			stats->chain_signal_last[i] = signal;
			if (!fast_rx->uses_rss)
				ewma_signal_add(&sta->rx_stats_avg.chain_signal[i],
						-signal);
		}
	}
	/* end of statistics */

	if (rx->key && !ieee80211_has_protected(hdr->frame_control))
		goto drop;

	/* do the header conversion - first grab the addresses */
	ether_addr_copy(addrs.da, skb->data + fast_rx->da_offs);
	ether_addr_copy(addrs.sa, skb->data + fast_rx->sa_offs);
	/* remove the SNAP but leave the ethertype */
	skb_pull(skb, snap_offs + sizeof(rfc1042_header));
	/* push the addresses in front */
	memcpy(skb_push(skb, sizeof(addrs)), &addrs, sizeof(addrs));

	skb->dev = fast_rx->dev;

#ifdef CPTCFG_IWLMVM_VENDOR_CMDS
	if (fast_rx->drop_grat_arp_unsol_na &&
	    ieee80211_is_gratuitous_arp_unsolicited_na(skb))
		goto drop;
#endif

	ieee80211_rx_stats(fast_rx->dev, skb->len);

	/* The seqno index has the same property as needed
	 * for the rx_msdu field, i.e. it is IEEE80211_NUM_TIDS
	 * for non-QoS-data frames. Here we know it's a data
	 * frame, so count MSDUs.
	 */
	u64_stats_update_begin(&stats->syncp);
	stats->msdu[rx->seqno_idx]++;
	stats->bytes += orig_len;
	u64_stats_update_end(&stats->syncp);

	if (fast_rx->internal_forward) {
		struct sk_buff *xmit_skb = NULL;
		bool multicast = is_multicast_ether_addr(skb->data);

		if (multicast) {
			xmit_skb = skb_copy(skb, GFP_ATOMIC);
		} else if (sta_info_get(rx->sdata, skb->data)) {
			xmit_skb = skb;
			skb = NULL;
		}

		if (xmit_skb) {
			/*
			 * Send to wireless media and increase priority by 256
			 * to keep the received priority instead of
			 * reclassifying the frame (see cfg80211_classify8021d).
			 */
			xmit_skb->priority += 256;
			xmit_skb->protocol = htons(ETH_P_802_3);
			skb_reset_network_header(xmit_skb);
			skb_reset_mac_header(xmit_skb);
			dev_queue_xmit(xmit_skb);
		}

		if (!skb)
			return true;
	}

	/* deliver to local stack */
	skb->protocol = eth_type_trans(skb, fast_rx->dev);
	memset(skb->cb, 0, sizeof(skb->cb));
	if (rx->napi)
		napi_gro_receive(rx->napi, skb);
	else
		netif_receive_skb(skb);

	return true;
 drop:
	dev_kfree_skb(skb);
	stats->dropped++;
	return true;
}

/*
 * This function returns whether or not the SKB
 * was destined for RX processing or not, which,
 * if consume is true, is equivalent to whether
 * or not the skb was consumed.
 */
static bool ieee80211_prepare_and_rx_handle(struct ieee80211_rx_data *rx,
					    struct sk_buff *skb, bool consume)
{
	struct ieee80211_local *local = rx->local;
	struct ieee80211_sub_if_data *sdata = rx->sdata;

	rx->skb = skb;

	/* See if we can do fast-rx; if we have to copy we already lost,
	 * so punt in that case. We should never have to deliver a data
	 * frame to multiple interfaces anyway.
	 *
	 * We skip the ieee80211_accept_frame() call and do the necessary
	 * checking inside ieee80211_invoke_fast_rx().
	 */
	if (consume && rx->sta) {
		struct ieee80211_fast_rx *fast_rx;

		fast_rx = rcu_dereference(rx->sta->fast_rx);
		if (fast_rx && ieee80211_invoke_fast_rx(rx, fast_rx))
			return true;
	}

	if (!ieee80211_accept_frame(rx))
		return false;

	if (!consume) {
		skb = skb_copy(skb, GFP_ATOMIC);
		if (!skb) {
			if (net_ratelimit())
				wiphy_debug(local->hw.wiphy,
					"failed to copy skb for %s\n",
					sdata->name);
			return true;
		}

		rx->skb = skb;
	}

	ieee80211_invoke_rx_handlers(rx);
	return true;
}

/*
 * This is the actual Rx frames handler. as it belongs to Rx path it must
 * be called with rcu_read_lock protection.
 */
static void __ieee80211_rx_handle_packet(struct ieee80211_hw *hw,
					 struct ieee80211_sta *pubsta,
					 struct sk_buff *skb,
					 struct napi_struct *napi)
{
	struct ieee80211_local *local = hw_to_local(hw);
	struct ieee80211_sub_if_data *sdata;
	struct ieee80211_hdr *hdr;
	__le16 fc;
	struct ieee80211_rx_data rx;
	struct ieee80211_sub_if_data *prev;
	struct rhlist_head *tmp;
	int err = 0;

	fc = ((struct ieee80211_hdr *)skb->data)->frame_control;
	memset(&rx, 0, sizeof(rx));
	rx.skb = skb;
	rx.local = local;
	rx.napi = napi;

	if (ieee80211_is_data(fc) || ieee80211_is_mgmt(fc))
		I802_DEBUG_INC(local->dot11ReceivedFragmentCount);

	if (ieee80211_is_mgmt(fc)) {
		/* drop frame if too short for header */
		if (skb->len < ieee80211_hdrlen(fc))
			err = -ENOBUFS;
		else
			err = skb_linearize(skb);
	} else {
		err = !pskb_may_pull(skb, ieee80211_hdrlen(fc));
	}

	if (err) {
		dev_kfree_skb(skb);
		return;
	}

	hdr = (struct ieee80211_hdr *)skb->data;
	ieee80211_parse_qos(&rx);
	ieee80211_verify_alignment(&rx);

	if (unlikely(ieee80211_is_probe_resp(hdr->frame_control) ||
		     ieee80211_is_beacon(hdr->frame_control)))
		ieee80211_scan_rx(local, skb);

	if (ieee80211_is_data(fc)) {
		struct sta_info *sta, *prev_sta;

		if (pubsta) {
			rx.sta = container_of(pubsta, struct sta_info, sta);
			rx.sdata = rx.sta->sdata;
			if (ieee80211_prepare_and_rx_handle(&rx, skb, true))
				return;
			goto out;
		}

		prev_sta = NULL;

		for_each_sta_info(local, hdr->addr2, sta, tmp) {
			if (!prev_sta) {
				prev_sta = sta;
				continue;
			}

			rx.sta = prev_sta;
			rx.sdata = prev_sta->sdata;
			ieee80211_prepare_and_rx_handle(&rx, skb, false);

			prev_sta = sta;
		}

		if (prev_sta) {
			rx.sta = prev_sta;
			rx.sdata = prev_sta->sdata;

			if (ieee80211_prepare_and_rx_handle(&rx, skb, true))
				return;
			goto out;
		}
	}

	prev = NULL;

	list_for_each_entry_rcu(sdata, &local->interfaces, list) {
		if (!ieee80211_sdata_running(sdata))
			continue;

		if (sdata->vif.type == NL80211_IFTYPE_MONITOR ||
		    sdata->vif.type == NL80211_IFTYPE_AP_VLAN)
			continue;

		/*
		 * frame is destined for this interface, but if it's
		 * not also for the previous one we handle that after
		 * the loop to avoid copying the SKB once too much
		 */

		if (!prev) {
			prev = sdata;
			continue;
		}

		rx.sta = sta_info_get_bss(prev, hdr->addr2);
		rx.sdata = prev;
		ieee80211_prepare_and_rx_handle(&rx, skb, false);

		prev = sdata;
	}

	if (prev) {
		rx.sta = sta_info_get_bss(prev, hdr->addr2);
		rx.sdata = prev;

		if (ieee80211_prepare_and_rx_handle(&rx, skb, true))
			return;
	}

 out:
	dev_kfree_skb(skb);
}

/*
 * This is the receive path handler. It is called by a low level driver when an
 * 802.11 MPDU is received from the hardware.
 */
void ieee80211_rx_napi(struct ieee80211_hw *hw, struct ieee80211_sta *pubsta,
		       struct sk_buff *skb, struct napi_struct *napi)
{
	struct ieee80211_local *local = hw_to_local(hw);
	struct ieee80211_rate *rate = NULL;
	struct ieee80211_supported_band *sband;
	struct ieee80211_rx_status *status = IEEE80211_SKB_RXCB(skb);

	WARN_ON_ONCE(softirq_count() == 0);

	if (WARN_ON(status->band >= NUM_NL80211_BANDS))
		goto drop;

	sband = local->hw.wiphy->bands[status->band];
	if (WARN_ON(!sband))
		goto drop;

	/*
	 * If we're suspending, it is possible although not too likely
	 * that we'd be receiving frames after having already partially
	 * quiesced the stack. We can't process such frames then since
	 * that might, for example, cause stations to be added or other
	 * driver callbacks be invoked.
	 */
	if (unlikely(local->quiescing || local->suspended))
		goto drop;

	/* We might be during a HW reconfig, prevent Rx for the same reason */
	if (unlikely(local->in_reconfig))
		goto drop;

	/*
	 * The same happens when we're not even started,
	 * but that's worth a warning.
	 */
	if (WARN_ON(!local->started))
		goto drop;

	if (likely(!(status->flag & RX_FLAG_FAILED_PLCP_CRC))) {
		/*
		 * Validate the rate, unless a PLCP error means that
		 * we probably can't have a valid rate here anyway.
		 */

		if (status->flag & RX_FLAG_HT) {
			/*
			 * rate_idx is MCS index, which can be [0-76]
			 * as documented on:
			 *
			 * http://wireless.kernel.org/en/developers/Documentation/ieee80211/802.11n
			 *
			 * Anything else would be some sort of driver or
			 * hardware error. The driver should catch hardware
			 * errors.
			 */
			if (WARN(status->rate_idx > 76,
				 "Rate marked as an HT rate but passed "
				 "status->rate_idx is not "
				 "an MCS index [0-76]: %d (0x%02x)\n",
				 status->rate_idx,
				 status->rate_idx))
				goto drop;
		} else if (status->flag & RX_FLAG_VHT) {
			if (WARN_ONCE(status->rate_idx > 9 ||
				      !status->vht_nss ||
				      status->vht_nss > 8,
				      "Rate marked as a VHT rate but data is invalid: MCS: %d, NSS: %d\n",
				      status->rate_idx, status->vht_nss))
				goto drop;
		} else {
			if (WARN_ON(status->rate_idx >= sband->n_bitrates))
				goto drop;
			rate = &sband->bitrates[status->rate_idx];
		}
	}

	status->rx_flags = 0;

	/*
	 * key references and virtual interfaces are protected using RCU
	 * and this requires that we are in a read-side RCU section during
	 * receive processing
	 */
	rcu_read_lock();

	/*
	 * Frames with failed FCS/PLCP checksum are not returned,
	 * all other frames are returned without radiotap header
	 * if it was previously present.
	 * Also, frames with less than 16 bytes are dropped.
	 */
	skb = ieee80211_rx_monitor(local, skb, rate);
	if (!skb) {
		rcu_read_unlock();
		return;
	}

	ieee80211_tpt_led_trig_rx(local,
			((struct ieee80211_hdr *)skb->data)->frame_control,
			skb->len);

	__ieee80211_rx_handle_packet(hw, pubsta, skb, napi);

	rcu_read_unlock();

	return;
 drop:
	kfree_skb(skb);
}
EXPORT_SYMBOL(ieee80211_rx_napi);

/* This is a version of the rx handler that can be called from hard irq
 * context. Post the skb on the queue and schedule the tasklet */
void ieee80211_rx_irqsafe(struct ieee80211_hw *hw, struct sk_buff *skb)
{
	struct ieee80211_local *local = hw_to_local(hw);

	BUILD_BUG_ON(sizeof(struct ieee80211_rx_status) > sizeof(skb->cb));

	skb->pkt_type = IEEE80211_RX_MSG;
	skb_queue_tail(&local->skb_queue, skb);
	tasklet_schedule(&local->tasklet);
}
EXPORT_SYMBOL(ieee80211_rx_irqsafe);<|MERGE_RESOLUTION|>--- conflicted
+++ resolved
@@ -2244,13 +2244,9 @@
 		 * for non-QoS-data frames. Here we know it's a data
 		 * frame, so count MSDUs.
 		 */
-<<<<<<< HEAD
-		rx->sta->rx_stats.msdu[rx->seqno_idx]++;
-=======
 		u64_stats_update_begin(&rx->sta->rx_stats.syncp);
 		rx->sta->rx_stats.msdu[rx->seqno_idx]++;
 		u64_stats_update_end(&rx->sta->rx_stats.syncp);
->>>>>>> 12fc5980
 	}
 
 	if ((sdata->vif.type == NL80211_IFTYPE_AP ||
@@ -2365,8 +2361,6 @@
 		default:
 			return RX_DROP_UNUSABLE;
 		}
-<<<<<<< HEAD
-=======
 		check_da = NULL;
 		check_sa = NULL;
 	} else switch (rx->sdata->vif.type) {
@@ -2384,7 +2378,6 @@
 			break;
 		default:
 			break;
->>>>>>> 12fc5980
 	}
 
 	if (is_multicast_ether_addr(hdr->addr1))
@@ -2393,11 +2386,6 @@
 	skb->dev = dev;
 	__skb_queue_head_init(&frame_list);
 
-<<<<<<< HEAD
-	if (skb_linearize(skb))
-		return RX_DROP_UNUSABLE;
-
-=======
 	if (ieee80211_data_to_8023_exthdr(skb, &ethhdr,
 					  rx->sdata->vif.addr,
 					  rx->sdata->vif.type))
@@ -2407,7 +2395,6 @@
 	if (skb_linearize(skb))
 		return RX_DROP_UNUSABLE;
 #endif
->>>>>>> 12fc5980
 	ieee80211_amsdu_to_8023s(skb, &frame_list, dev->dev_addr,
 				 rx->sdata->vif.type,
 				 rx->local->hw.extra_tx_headroom,
