--- conflicted
+++ resolved
@@ -483,8 +483,6 @@
 
 #endif /* < 4.4.0 */
 
-<<<<<<< HEAD
-=======
 #if LINUX_VERSION_CODE < KERNEL_VERSION(3, 19, 0)
 #define NETDEV_RSS_KEY_LEN 40
 
@@ -508,7 +506,6 @@
 #endif /* < 3.19.0 */
 
 
->>>>>>> 00cd763c
 #if LINUX_VERSION_CODE < KERNEL_VERSION(4, 5, 0)
 /**
  * memdup_user_nul - duplicate memory region from user space and NUL-terminate
@@ -540,9 +537,6 @@
 	return p;
 }
 EXPORT_SYMBOL(memdup_user_nul);
-<<<<<<< HEAD
-#endif /* < 4.5.0 */
-=======
 #endif /* < 4.5.0 */
 
 #if LINUX_VERSION_CODE < KERNEL_VERSION(3, 17, 0)
@@ -665,5 +659,4 @@
 	return sg_copy_buffer(sgl, nents, buf, buflen, skip, true);
 }
 EXPORT_SYMBOL_GPL(sg_pcopy_to_buffer);
-#endif /* < 3.11 */
->>>>>>> 00cd763c
+#endif /* < 3.11 */