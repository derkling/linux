--- conflicted
+++ resolved
@@ -1506,15 +1506,11 @@
 }
 
 static int ieee80211_del_station(struct wiphy *wiphy, struct net_device *dev,
-<<<<<<< HEAD
-#if CFG80211_VERSION >= KERNEL_VERSION(3,19,0)
+#if CFG80211_VERSION >= KERNEL_VERSION(3,18,0)
 				 struct station_del_parameters *params)
 {
 #else
 				 const_since_3_16 u8 *mac)
-=======
-				 struct station_del_parameters *params)
->>>>>>> 0f5c15ef
 {
 	struct {
 		const_since_3_16 u8 *mac;
