--- conflicted
+++ resolved
@@ -958,10 +958,7 @@
 	case NL80211_HIDDEN_SSID_ZERO_CONTENTS:
 		/* firmware doesn't support this type of hidden SSID */
 	default:
-<<<<<<< HEAD
-=======
 		kfree(bss_cfg);
->>>>>>> 6923359c
 		return -EINVAL;
 	}
 
