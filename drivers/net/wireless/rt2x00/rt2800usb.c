--- conflicted
+++ resolved
@@ -369,14 +369,10 @@
 static void rt2800usb_write_tx_data(struct queue_entry *entry,
 					struct txentry_desc *txdesc)
 {
-<<<<<<< HEAD
-	u8 padding_len;
-=======
 	unsigned int len;
 	int err;
 
 	rt2800_write_tx_data(entry, txdesc);
->>>>>>> 33af8813
 
 	/*
 	 * pad(1~3 bytes) is added after each 802.11 payload.
@@ -385,13 +381,6 @@
 	 * | TXINFO | TXWI | 802.11 header | L2 pad | payload | pad | USB end pad |
 	 *                 |<------------- tx_pkt_len ------------->|
 	 */
-<<<<<<< HEAD
-        rt2800_write_tx_data(entry, txdesc);
-        padding_len = roundup(entry->skb->len + 4, 4) - entry->skb->len;
-        memset(skb_put(entry->skb, padding_len), 0, padding_len);
-}
-
-=======
 	len = roundup(entry->skb->len, 4) + 4;
 	err = skb_padto(entry->skb, len);
 	if (unlikely(err)) {
@@ -402,7 +391,6 @@
 	entry->skb->len = len;
 }
 
->>>>>>> 33af8813
 /*
  * TX data initialization
  */
