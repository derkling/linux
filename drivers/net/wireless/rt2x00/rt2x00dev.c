/*
	Copyright (C) 2010 Willow Garage <http://www.willowgarage.com>
	Copyright (C) 2004 - 2010 Ivo van Doorn <IvDoorn@gmail.com>
	<http://rt2x00.serialmonkey.com>

	This program is free software; you can redistribute it and/or modify
	it under the terms of the GNU General Public License as published by
	the Free Software Foundation; either version 2 of the License, or
	(at your option) any later version.

	This program is distributed in the hope that it will be useful,
	but WITHOUT ANY WARRANTY; without even the implied warranty of
	MERCHANTABILITY or FITNESS FOR A PARTICULAR PURPOSE. See the
	GNU General Public License for more details.

	You should have received a copy of the GNU General Public License
	along with this program; if not, write to the
	Free Software Foundation, Inc.,
	59 Temple Place - Suite 330, Boston, MA 02111-1307, USA.
 */

/*
	Module: rt2x00lib
	Abstract: rt2x00 generic device routines.
 */

#include <linux/kernel.h>
#include <linux/module.h>
#include <linux/slab.h>

#include "rt2x00.h"
#include "rt2x00lib.h"

/*
 * Radio control handlers.
 */
int rt2x00lib_enable_radio(struct rt2x00_dev *rt2x00dev)
{
	int status;

	/*
	 * Don't enable the radio twice.
	 * And check if the hardware button has been disabled.
	 */
	if (test_bit(DEVICE_STATE_ENABLED_RADIO, &rt2x00dev->flags))
		return 0;

	/*
	 * Initialize all data queues.
	 */
	rt2x00queue_init_queues(rt2x00dev);

	/*
	 * Enable radio.
	 */
	status =
	    rt2x00dev->ops->lib->set_device_state(rt2x00dev, STATE_RADIO_ON);
	if (status)
		return status;

	rt2x00dev->ops->lib->set_device_state(rt2x00dev, STATE_RADIO_IRQ_ON);

	rt2x00leds_led_radio(rt2x00dev, true);
	rt2x00led_led_activity(rt2x00dev, true);

	set_bit(DEVICE_STATE_ENABLED_RADIO, &rt2x00dev->flags);

	/*
	 * Enable queues.
	 */
	rt2x00queue_start_queues(rt2x00dev);
	rt2x00link_start_tuner(rt2x00dev);

	/*
	 * Start watchdog monitoring.
<<<<<<< HEAD
	 */
	rt2x00link_start_watchdog(rt2x00dev);

	/*
	 * Start the TX queues.
=======
>>>>>>> 3cbea436
	 */
	rt2x00link_start_watchdog(rt2x00dev);

	return 0;
}

void rt2x00lib_disable_radio(struct rt2x00_dev *rt2x00dev)
{
	if (!test_and_clear_bit(DEVICE_STATE_ENABLED_RADIO, &rt2x00dev->flags))
		return;

	/*
	 * Stop watchdog monitoring.
	 */
	rt2x00link_stop_watchdog(rt2x00dev);

	/*
<<<<<<< HEAD
	 * Stop watchdog monitoring.
	 */
	rt2x00link_stop_watchdog(rt2x00dev);

	/*
	 * Disable RX.
=======
	 * Stop all queues
>>>>>>> 3cbea436
	 */
	rt2x00link_stop_tuner(rt2x00dev);
	rt2x00queue_stop_queues(rt2x00dev);
	rt2x00queue_flush_queues(rt2x00dev, true);

	/*
	 * Disable radio.
	 */
	rt2x00dev->ops->lib->set_device_state(rt2x00dev, STATE_RADIO_OFF);
	rt2x00dev->ops->lib->set_device_state(rt2x00dev, STATE_RADIO_IRQ_OFF);
	rt2x00led_led_activity(rt2x00dev, false);
	rt2x00leds_led_radio(rt2x00dev, false);
}

static void rt2x00lib_intf_scheduled_iter(void *data, u8 *mac,
					  struct ieee80211_vif *vif)
{
	struct rt2x00_dev *rt2x00dev = data;
	struct rt2x00_intf *intf = vif_to_intf(vif);

	/*
	 * It is possible the radio was disabled while the work had been
	 * scheduled. If that happens we should return here immediately,
	 * note that in the spinlock protected area above the delayed_flags
	 * have been cleared correctly.
	 */
	if (!test_bit(DEVICE_STATE_ENABLED_RADIO, &rt2x00dev->flags))
		return;

	if (test_and_clear_bit(DELAYED_UPDATE_BEACON, &intf->delayed_flags))
		rt2x00queue_update_beacon(rt2x00dev, vif, true);
}

static void rt2x00lib_intf_scheduled(struct work_struct *work)
{
	struct rt2x00_dev *rt2x00dev =
	    container_of(work, struct rt2x00_dev, intf_work);

	/*
	 * Iterate over each interface and perform the
	 * requested configurations.
	 */
	ieee80211_iterate_active_interfaces(rt2x00dev->hw,
					    rt2x00lib_intf_scheduled_iter,
					    rt2x00dev);
}

/*
 * Interrupt context handlers.
 */
static void rt2x00lib_bc_buffer_iter(void *data, u8 *mac,
				     struct ieee80211_vif *vif)
{
	struct rt2x00_dev *rt2x00dev = data;
	struct sk_buff *skb;

	/*
	 * Only AP mode interfaces do broad- and multicast buffering
	 */
	if (vif->type != NL80211_IFTYPE_AP)
		return;

	/*
	 * Send out buffered broad- and multicast frames
	 */
	skb = ieee80211_get_buffered_bc(rt2x00dev->hw, vif);
	while (skb) {
		rt2x00mac_tx(rt2x00dev->hw, skb);
		skb = ieee80211_get_buffered_bc(rt2x00dev->hw, vif);
	}
}

static void rt2x00lib_beaconupdate_iter(void *data, u8 *mac,
					struct ieee80211_vif *vif)
{
	struct rt2x00_dev *rt2x00dev = data;

	if (vif->type != NL80211_IFTYPE_AP &&
	    vif->type != NL80211_IFTYPE_ADHOC &&
	    vif->type != NL80211_IFTYPE_MESH_POINT &&
	    vif->type != NL80211_IFTYPE_WDS)
		return;

	rt2x00queue_update_beacon(rt2x00dev, vif, true);
}

void rt2x00lib_beacondone(struct rt2x00_dev *rt2x00dev)
{
	if (!test_bit(DEVICE_STATE_ENABLED_RADIO, &rt2x00dev->flags))
		return;

	/* send buffered bc/mc frames out for every bssid */
	ieee80211_iterate_active_interfaces(rt2x00dev->hw,
					    rt2x00lib_bc_buffer_iter,
					    rt2x00dev);
	/*
	 * Devices with pre tbtt interrupt don't need to update the beacon
	 * here as they will fetch the next beacon directly prior to
	 * transmission.
	 */
	if (test_bit(DRIVER_SUPPORT_PRE_TBTT_INTERRUPT, &rt2x00dev->flags))
		return;

	/* fetch next beacon */
	ieee80211_iterate_active_interfaces(rt2x00dev->hw,
					    rt2x00lib_beaconupdate_iter,
					    rt2x00dev);
}
EXPORT_SYMBOL_GPL(rt2x00lib_beacondone);

void rt2x00lib_pretbtt(struct rt2x00_dev *rt2x00dev)
{
	if (!test_bit(DEVICE_STATE_ENABLED_RADIO, &rt2x00dev->flags))
		return;

	/* fetch next beacon */
	ieee80211_iterate_active_interfaces(rt2x00dev->hw,
					    rt2x00lib_beaconupdate_iter,
					    rt2x00dev);
}
EXPORT_SYMBOL_GPL(rt2x00lib_pretbtt);

<<<<<<< HEAD
void rt2x00lib_dmadone(struct queue_entry *entry)
{
=======
void rt2x00lib_dmastart(struct queue_entry *entry)
{
	set_bit(ENTRY_OWNER_DEVICE_DATA, &entry->flags);
	rt2x00queue_index_inc(entry->queue, Q_INDEX);
}
EXPORT_SYMBOL_GPL(rt2x00lib_dmastart);

void rt2x00lib_dmadone(struct queue_entry *entry)
{
	set_bit(ENTRY_DATA_STATUS_PENDING, &entry->flags);
>>>>>>> 3cbea436
	clear_bit(ENTRY_OWNER_DEVICE_DATA, &entry->flags);
	rt2x00queue_index_inc(entry->queue, Q_INDEX_DMA_DONE);
}
EXPORT_SYMBOL_GPL(rt2x00lib_dmadone);

void rt2x00lib_txdone(struct queue_entry *entry,
		      struct txdone_entry_desc *txdesc)
{
	struct rt2x00_dev *rt2x00dev = entry->queue->rt2x00dev;
	struct ieee80211_tx_info *tx_info = IEEE80211_SKB_CB(entry->skb);
	struct skb_frame_desc *skbdesc = get_skb_frame_desc(entry->skb);
	unsigned int header_length, i;
	u8 rate_idx, rate_flags, retry_rates;
	u8 skbdesc_flags = skbdesc->flags;
	bool success;

	/*
	 * Unmap the skb.
	 */
	rt2x00queue_unmap_skb(entry);

	/*
	 * Remove the extra tx headroom from the skb.
	 */
	skb_pull(entry->skb, rt2x00dev->ops->extra_tx_headroom);

	/*
	 * Signal that the TX descriptor is no longer in the skb.
	 */
	skbdesc->flags &= ~SKBDESC_DESC_IN_SKB;
<<<<<<< HEAD
=======

	/*
	 * Determine the length of 802.11 header.
	 */
	header_length = ieee80211_get_hdrlen_from_skb(entry->skb);
>>>>>>> 3cbea436

	/*
	 * Remove L2 padding which was added during
	 */
	if (test_bit(DRIVER_REQUIRE_L2PAD, &rt2x00dev->flags))
		rt2x00queue_remove_l2pad(entry->skb, header_length);

	/*
	 * If the IV/EIV data was stripped from the frame before it was
	 * passed to the hardware, we should now reinsert it again because
	 * mac80211 will expect the same data to be present it the
	 * frame as it was passed to us.
	 */
	if (test_bit(CONFIG_SUPPORT_HW_CRYPTO, &rt2x00dev->flags))
		rt2x00crypto_tx_insert_iv(entry->skb, header_length);

	/*
	 * Send frame to debugfs immediately, after this call is completed
	 * we are going to overwrite the skb->cb array.
	 */
	rt2x00debug_dump_frame(rt2x00dev, DUMP_FRAME_TXDONE, entry->skb);

	/*
	 * Determine if the frame has been successfully transmitted.
	 */
	success =
	    test_bit(TXDONE_SUCCESS, &txdesc->flags) ||
	    test_bit(TXDONE_UNKNOWN, &txdesc->flags);

	/*
	 * Update TX statistics.
	 */
	rt2x00dev->link.qual.tx_success += success;
	rt2x00dev->link.qual.tx_failed += !success;

	rate_idx = skbdesc->tx_rate_idx;
	rate_flags = skbdesc->tx_rate_flags;
	retry_rates = test_bit(TXDONE_FALLBACK, &txdesc->flags) ?
	    (txdesc->retry + 1) : 1;

	/*
	 * Initialize TX status
	 */
	memset(&tx_info->status, 0, sizeof(tx_info->status));
	tx_info->status.ack_signal = 0;

	/*
	 * Frame was send with retries, hardware tried
	 * different rates to send out the frame, at each
	 * retry it lowered the rate 1 step except when the
	 * lowest rate was used.
	 */
	for (i = 0; i < retry_rates && i < IEEE80211_TX_MAX_RATES; i++) {
		tx_info->status.rates[i].idx = rate_idx - i;
		tx_info->status.rates[i].flags = rate_flags;

		if (rate_idx - i == 0) {
			/*
			 * The lowest rate (index 0) was used until the
			 * number of max retries was reached.
			 */
			tx_info->status.rates[i].count = retry_rates - i;
			i++;
			break;
		}
		tx_info->status.rates[i].count = 1;
	}
	if (i < (IEEE80211_TX_MAX_RATES - 1))
		tx_info->status.rates[i].idx = -1; /* terminate */

	if (!(tx_info->flags & IEEE80211_TX_CTL_NO_ACK)) {
		if (success)
			tx_info->flags |= IEEE80211_TX_STAT_ACK;
		else
			rt2x00dev->low_level_stats.dot11ACKFailureCount++;
	}

	/*
	 * Every single frame has it's own tx status, hence report
	 * every frame as ampdu of size 1.
	 *
	 * TODO: if we can find out how many frames were aggregated
	 * by the hw we could provide the real ampdu_len to mac80211
	 * which would allow the rc algorithm to better decide on
	 * which rates are suitable.
	 */
	if (tx_info->flags & IEEE80211_TX_CTL_AMPDU) {
		tx_info->flags |= IEEE80211_TX_STAT_AMPDU;
		tx_info->status.ampdu_len = 1;
		tx_info->status.ampdu_ack_len = success ? 1 : 0;
	}

	if (rate_flags & IEEE80211_TX_RC_USE_RTS_CTS) {
		if (success)
			rt2x00dev->low_level_stats.dot11RTSSuccessCount++;
		else
			rt2x00dev->low_level_stats.dot11RTSFailureCount++;
	}

	/*
	 * Only send the status report to mac80211 when it's a frame
	 * that originated in mac80211. If this was a extra frame coming
	 * through a mac80211 library call (RTS/CTS) then we should not
	 * send the status report back.
	 */
<<<<<<< HEAD
	if (!(skbdesc_flags & SKBDESC_NOT_MAC80211))
		ieee80211_tx_status(rt2x00dev->hw, entry->skb);
	else
=======
	if (!(skbdesc_flags & SKBDESC_NOT_MAC80211)) {
		if (test_bit(DRIVER_REQUIRE_TASKLET_CONTEXT, &rt2x00dev->flags))
			ieee80211_tx_status(rt2x00dev->hw, entry->skb);
		else
			ieee80211_tx_status_ni(rt2x00dev->hw, entry->skb);
	} else
>>>>>>> 3cbea436
		dev_kfree_skb_any(entry->skb);

	/*
	 * Make this entry available for reuse.
	 */
	entry->skb = NULL;
	entry->flags = 0;

	rt2x00dev->ops->lib->clear_entry(entry);

	rt2x00queue_index_inc(entry->queue, Q_INDEX_DONE);

	/*
	 * If the data queue was below the threshold before the txdone
	 * handler we must make sure the packet queue in the mac80211 stack
	 * is reenabled when the txdone handler has finished.
	 */
	if (!rt2x00queue_threshold(entry->queue))
		rt2x00queue_unpause_queue(entry->queue);
}
EXPORT_SYMBOL_GPL(rt2x00lib_txdone);

void rt2x00lib_txdone_noinfo(struct queue_entry *entry, u32 status)
{
	struct txdone_entry_desc txdesc;

	txdesc.flags = 0;
	__set_bit(status, &txdesc.flags);
	txdesc.retry = 0;

	rt2x00lib_txdone(entry, &txdesc);
}
EXPORT_SYMBOL_GPL(rt2x00lib_txdone_noinfo);

static int rt2x00lib_rxdone_read_signal(struct rt2x00_dev *rt2x00dev,
					struct rxdone_entry_desc *rxdesc)
{
	struct ieee80211_supported_band *sband;
	const struct rt2x00_rate *rate;
	unsigned int i;
	int signal = rxdesc->signal;
	int type = (rxdesc->dev_flags & RXDONE_SIGNAL_MASK);

	switch (rxdesc->rate_mode) {
	case RATE_MODE_CCK:
	case RATE_MODE_OFDM:
		/*
		 * For non-HT rates the MCS value needs to contain the
		 * actually used rate modulation (CCK or OFDM).
		 */
		if (rxdesc->dev_flags & RXDONE_SIGNAL_MCS)
			signal = RATE_MCS(rxdesc->rate_mode, signal);

		sband = &rt2x00dev->bands[rt2x00dev->curr_band];
		for (i = 0; i < sband->n_bitrates; i++) {
			rate = rt2x00_get_rate(sband->bitrates[i].hw_value);
			if (((type == RXDONE_SIGNAL_PLCP) &&
			     (rate->plcp == signal)) ||
			    ((type == RXDONE_SIGNAL_BITRATE) &&
			      (rate->bitrate == signal)) ||
			    ((type == RXDONE_SIGNAL_MCS) &&
			      (rate->mcs == signal))) {
				return i;
			}
		}
		break;
	case RATE_MODE_HT_MIX:
	case RATE_MODE_HT_GREENFIELD:
		if (signal >= 0 && signal <= 76)
			return signal;
		break;
	default:
		break;
	}

	WARNING(rt2x00dev, "Frame received with unrecognized signal, "
		"mode=0x%.4x, signal=0x%.4x, type=%d.\n",
		rxdesc->rate_mode, signal, type);
	return 0;
}

void rt2x00lib_rxdone(struct queue_entry *entry)
{
	struct rt2x00_dev *rt2x00dev = entry->queue->rt2x00dev;
	struct rxdone_entry_desc rxdesc;
	struct sk_buff *skb;
	struct ieee80211_rx_status *rx_status;
	unsigned int header_length;
	int rate_idx;

<<<<<<< HEAD
=======
	if (!test_bit(DEVICE_STATE_PRESENT, &rt2x00dev->flags) ||
	    !test_bit(DEVICE_STATE_ENABLED_RADIO, &rt2x00dev->flags))
		goto submit_entry;

>>>>>>> 3cbea436
	if (test_bit(ENTRY_DATA_IO_FAILED, &entry->flags))
		goto submit_entry;

	/*
	 * Allocate a new sk_buffer. If no new buffer available, drop the
	 * received frame and reuse the existing buffer.
	 */
	skb = rt2x00queue_alloc_rxskb(entry);
	if (!skb)
		goto submit_entry;

	/*
	 * Unmap the skb.
	 */
	rt2x00queue_unmap_skb(entry);

	/*
	 * Extract the RXD details.
	 */
	memset(&rxdesc, 0, sizeof(rxdesc));
	rt2x00dev->ops->lib->fill_rxdone(entry, &rxdesc);

	/*
	 * The data behind the ieee80211 header must be
	 * aligned on a 4 byte boundary.
	 */
	header_length = ieee80211_get_hdrlen_from_skb(entry->skb);

	/*
	 * Hardware might have stripped the IV/EIV/ICV data,
	 * in that case it is possible that the data was
	 * provided separately (through hardware descriptor)
	 * in which case we should reinsert the data into the frame.
	 */
	if ((rxdesc.dev_flags & RXDONE_CRYPTO_IV) &&
	    (rxdesc.flags & RX_FLAG_IV_STRIPPED))
		rt2x00crypto_rx_insert_iv(entry->skb, header_length,
					  &rxdesc);
	else if (header_length &&
		 (rxdesc.size > header_length) &&
		 (rxdesc.dev_flags & RXDONE_L2PAD))
		rt2x00queue_remove_l2pad(entry->skb, header_length);
	else
		rt2x00queue_align_payload(entry->skb, header_length);

	/* Trim buffer to correct size */
	skb_trim(entry->skb, rxdesc.size);

	/*
	 * Translate the signal to the correct bitrate index.
	 */
	rate_idx = rt2x00lib_rxdone_read_signal(rt2x00dev, &rxdesc);
	if (rxdesc.rate_mode == RATE_MODE_HT_MIX ||
	    rxdesc.rate_mode == RATE_MODE_HT_GREENFIELD)
		rxdesc.flags |= RX_FLAG_HT;

	/*
	 * Update extra components
	 */
	rt2x00link_update_stats(rt2x00dev, entry->skb, &rxdesc);
	rt2x00debug_update_crypto(rt2x00dev, &rxdesc);
	rt2x00debug_dump_frame(rt2x00dev, DUMP_FRAME_RXDONE, entry->skb);

	/*
	 * Initialize RX status information, and send frame
	 * to mac80211.
	 */
	rx_status = IEEE80211_SKB_RXCB(entry->skb);
	rx_status->mactime = rxdesc.timestamp;
	rx_status->band = rt2x00dev->curr_band;
	rx_status->freq = rt2x00dev->curr_freq;
	rx_status->rate_idx = rate_idx;
	rx_status->signal = rxdesc.rssi;
	rx_status->flag = rxdesc.flags;
	rx_status->antenna = rt2x00dev->link.ant.active.rx;

	ieee80211_rx_ni(rt2x00dev->hw, entry->skb);

	/*
	 * Replace the skb with the freshly allocated one.
	 */
	entry->skb = skb;

submit_entry:
<<<<<<< HEAD
	rt2x00dev->ops->lib->clear_entry(entry);
	rt2x00queue_index_inc(entry->queue, Q_INDEX);
	rt2x00queue_index_inc(entry->queue, Q_INDEX_DONE);
=======
	entry->flags = 0;
	rt2x00queue_index_inc(entry->queue, Q_INDEX_DONE);
	if (test_bit(DEVICE_STATE_PRESENT, &rt2x00dev->flags) &&
	    test_bit(DEVICE_STATE_ENABLED_RADIO, &rt2x00dev->flags))
		rt2x00dev->ops->lib->clear_entry(entry);
>>>>>>> 3cbea436
}
EXPORT_SYMBOL_GPL(rt2x00lib_rxdone);

/*
 * Driver initialization handlers.
 */
const struct rt2x00_rate rt2x00_supported_rates[12] = {
	{
		.flags = DEV_RATE_CCK,
		.bitrate = 10,
		.ratemask = BIT(0),
		.plcp = 0x00,
		.mcs = RATE_MCS(RATE_MODE_CCK, 0),
	},
	{
		.flags = DEV_RATE_CCK | DEV_RATE_SHORT_PREAMBLE,
		.bitrate = 20,
		.ratemask = BIT(1),
		.plcp = 0x01,
		.mcs = RATE_MCS(RATE_MODE_CCK, 1),
	},
	{
		.flags = DEV_RATE_CCK | DEV_RATE_SHORT_PREAMBLE,
		.bitrate = 55,
		.ratemask = BIT(2),
		.plcp = 0x02,
		.mcs = RATE_MCS(RATE_MODE_CCK, 2),
	},
	{
		.flags = DEV_RATE_CCK | DEV_RATE_SHORT_PREAMBLE,
		.bitrate = 110,
		.ratemask = BIT(3),
		.plcp = 0x03,
		.mcs = RATE_MCS(RATE_MODE_CCK, 3),
	},
	{
		.flags = DEV_RATE_OFDM,
		.bitrate = 60,
		.ratemask = BIT(4),
		.plcp = 0x0b,
		.mcs = RATE_MCS(RATE_MODE_OFDM, 0),
	},
	{
		.flags = DEV_RATE_OFDM,
		.bitrate = 90,
		.ratemask = BIT(5),
		.plcp = 0x0f,
		.mcs = RATE_MCS(RATE_MODE_OFDM, 1),
	},
	{
		.flags = DEV_RATE_OFDM,
		.bitrate = 120,
		.ratemask = BIT(6),
		.plcp = 0x0a,
		.mcs = RATE_MCS(RATE_MODE_OFDM, 2),
	},
	{
		.flags = DEV_RATE_OFDM,
		.bitrate = 180,
		.ratemask = BIT(7),
		.plcp = 0x0e,
		.mcs = RATE_MCS(RATE_MODE_OFDM, 3),
	},
	{
		.flags = DEV_RATE_OFDM,
		.bitrate = 240,
		.ratemask = BIT(8),
		.plcp = 0x09,
		.mcs = RATE_MCS(RATE_MODE_OFDM, 4),
	},
	{
		.flags = DEV_RATE_OFDM,
		.bitrate = 360,
		.ratemask = BIT(9),
		.plcp = 0x0d,
		.mcs = RATE_MCS(RATE_MODE_OFDM, 5),
	},
	{
		.flags = DEV_RATE_OFDM,
		.bitrate = 480,
		.ratemask = BIT(10),
		.plcp = 0x08,
		.mcs = RATE_MCS(RATE_MODE_OFDM, 6),
	},
	{
		.flags = DEV_RATE_OFDM,
		.bitrate = 540,
		.ratemask = BIT(11),
		.plcp = 0x0c,
		.mcs = RATE_MCS(RATE_MODE_OFDM, 7),
	},
};

static void rt2x00lib_channel(struct ieee80211_channel *entry,
			      const int channel, const int tx_power,
			      const int value)
{
	entry->center_freq = ieee80211_channel_to_frequency(channel);
	entry->hw_value = value;
	entry->max_power = tx_power;
	entry->max_antenna_gain = 0xff;
}

static void rt2x00lib_rate(struct ieee80211_rate *entry,
			   const u16 index, const struct rt2x00_rate *rate)
{
	entry->flags = 0;
	entry->bitrate = rate->bitrate;
	entry->hw_value = index;
	entry->hw_value_short = index;

	if (rate->flags & DEV_RATE_SHORT_PREAMBLE)
		entry->flags |= IEEE80211_RATE_SHORT_PREAMBLE;
}

static int rt2x00lib_probe_hw_modes(struct rt2x00_dev *rt2x00dev,
				    struct hw_mode_spec *spec)
{
	struct ieee80211_hw *hw = rt2x00dev->hw;
	struct ieee80211_channel *channels;
	struct ieee80211_rate *rates;
	unsigned int num_rates;
	unsigned int i;

	num_rates = 0;
	if (spec->supported_rates & SUPPORT_RATE_CCK)
		num_rates += 4;
	if (spec->supported_rates & SUPPORT_RATE_OFDM)
		num_rates += 8;

	channels = kzalloc(sizeof(*channels) * spec->num_channels, GFP_KERNEL);
	if (!channels)
		return -ENOMEM;

	rates = kzalloc(sizeof(*rates) * num_rates, GFP_KERNEL);
	if (!rates)
		goto exit_free_channels;

	/*
	 * Initialize Rate list.
	 */
	for (i = 0; i < num_rates; i++)
		rt2x00lib_rate(&rates[i], i, rt2x00_get_rate(i));

	/*
	 * Initialize Channel list.
	 */
	for (i = 0; i < spec->num_channels; i++) {
		rt2x00lib_channel(&channels[i],
				  spec->channels[i].channel,
				  spec->channels_info[i].max_power, i);
	}

	/*
	 * Intitialize 802.11b, 802.11g
	 * Rates: CCK, OFDM.
	 * Channels: 2.4 GHz
	 */
	if (spec->supported_bands & SUPPORT_BAND_2GHZ) {
		rt2x00dev->bands[IEEE80211_BAND_2GHZ].n_channels = 14;
		rt2x00dev->bands[IEEE80211_BAND_2GHZ].n_bitrates = num_rates;
		rt2x00dev->bands[IEEE80211_BAND_2GHZ].channels = channels;
		rt2x00dev->bands[IEEE80211_BAND_2GHZ].bitrates = rates;
		hw->wiphy->bands[IEEE80211_BAND_2GHZ] =
		    &rt2x00dev->bands[IEEE80211_BAND_2GHZ];
		memcpy(&rt2x00dev->bands[IEEE80211_BAND_2GHZ].ht_cap,
		       &spec->ht, sizeof(spec->ht));
	}

	/*
	 * Intitialize 802.11a
	 * Rates: OFDM.
	 * Channels: OFDM, UNII, HiperLAN2.
	 */
	if (spec->supported_bands & SUPPORT_BAND_5GHZ) {
		rt2x00dev->bands[IEEE80211_BAND_5GHZ].n_channels =
		    spec->num_channels - 14;
		rt2x00dev->bands[IEEE80211_BAND_5GHZ].n_bitrates =
		    num_rates - 4;
		rt2x00dev->bands[IEEE80211_BAND_5GHZ].channels = &channels[14];
		rt2x00dev->bands[IEEE80211_BAND_5GHZ].bitrates = &rates[4];
		hw->wiphy->bands[IEEE80211_BAND_5GHZ] =
		    &rt2x00dev->bands[IEEE80211_BAND_5GHZ];
		memcpy(&rt2x00dev->bands[IEEE80211_BAND_5GHZ].ht_cap,
		       &spec->ht, sizeof(spec->ht));
	}

	return 0;

 exit_free_channels:
	kfree(channels);
	ERROR(rt2x00dev, "Allocation ieee80211 modes failed.\n");
	return -ENOMEM;
}

static void rt2x00lib_remove_hw(struct rt2x00_dev *rt2x00dev)
{
	if (test_bit(DEVICE_STATE_REGISTERED_HW, &rt2x00dev->flags))
		ieee80211_unregister_hw(rt2x00dev->hw);

	if (likely(rt2x00dev->hw->wiphy->bands[IEEE80211_BAND_2GHZ])) {
		kfree(rt2x00dev->hw->wiphy->bands[IEEE80211_BAND_2GHZ]->channels);
		kfree(rt2x00dev->hw->wiphy->bands[IEEE80211_BAND_2GHZ]->bitrates);
		rt2x00dev->hw->wiphy->bands[IEEE80211_BAND_2GHZ] = NULL;
		rt2x00dev->hw->wiphy->bands[IEEE80211_BAND_5GHZ] = NULL;
	}

	kfree(rt2x00dev->spec.channels_info);
}

static int rt2x00lib_probe_hw(struct rt2x00_dev *rt2x00dev)
{
	struct hw_mode_spec *spec = &rt2x00dev->spec;
	int status;

	if (test_bit(DEVICE_STATE_REGISTERED_HW, &rt2x00dev->flags))
		return 0;

	/*
	 * Initialize HW modes.
	 */
	status = rt2x00lib_probe_hw_modes(rt2x00dev, spec);
	if (status)
		return status;

	/*
	 * Initialize HW fields.
	 */
	rt2x00dev->hw->queues = rt2x00dev->ops->tx_queues;

	/*
	 * Initialize extra TX headroom required.
	 */
	rt2x00dev->hw->extra_tx_headroom =
		max_t(unsigned int, IEEE80211_TX_STATUS_HEADROOM,
		      rt2x00dev->ops->extra_tx_headroom);

	/*
	 * Take TX headroom required for alignment into account.
	 */
	if (test_bit(DRIVER_REQUIRE_L2PAD, &rt2x00dev->flags))
		rt2x00dev->hw->extra_tx_headroom += RT2X00_L2PAD_SIZE;
	else if (test_bit(DRIVER_REQUIRE_DMA, &rt2x00dev->flags))
		rt2x00dev->hw->extra_tx_headroom += RT2X00_ALIGN_SIZE;

	/*
	 * Allocate tx status FIFO for driver use.
	 */
<<<<<<< HEAD
	if (test_bit(DRIVER_REQUIRE_TXSTATUS_FIFO, &rt2x00dev->flags) &&
	    rt2x00dev->ops->lib->txstatus_tasklet) {
=======
	if (test_bit(DRIVER_REQUIRE_TXSTATUS_FIFO, &rt2x00dev->flags)) {
>>>>>>> 3cbea436
		/*
		 * Allocate txstatus fifo and tasklet, we use a size of 512
		 * for the kfifo which is big enough to store 512/4=128 tx
		 * status reports. In the worst case (tx status for all tx
		 * queues gets reported before we've got a chance to handle
		 * them) 24*4=384 tx status reports need to be cached.
		 */
		status = kfifo_alloc(&rt2x00dev->txstatus_fifo, 512,
				     GFP_KERNEL);
		if (status)
			return status;

		/* tasklet for processing the tx status reports. */
<<<<<<< HEAD
		tasklet_init(&rt2x00dev->txstatus_tasklet,
			     rt2x00dev->ops->lib->txstatus_tasklet,
			     (unsigned long)rt2x00dev);
=======
		if (rt2x00dev->ops->lib->txstatus_tasklet)
			tasklet_init(&rt2x00dev->txstatus_tasklet,
				     rt2x00dev->ops->lib->txstatus_tasklet,
				     (unsigned long)rt2x00dev);
>>>>>>> 3cbea436

	}

	/*
	 * Register HW.
	 */
	status = ieee80211_register_hw(rt2x00dev->hw);
	if (status)
		return status;

	set_bit(DEVICE_STATE_REGISTERED_HW, &rt2x00dev->flags);

	return 0;
}

/*
 * Initialization/uninitialization handlers.
 */
static void rt2x00lib_uninitialize(struct rt2x00_dev *rt2x00dev)
{
	if (!test_and_clear_bit(DEVICE_STATE_INITIALIZED, &rt2x00dev->flags))
		return;

	/*
	 * Unregister extra components.
	 */
	rt2x00rfkill_unregister(rt2x00dev);

	/*
	 * Allow the HW to uninitialize.
	 */
	rt2x00dev->ops->lib->uninitialize(rt2x00dev);

	/*
	 * Free allocated queue entries.
	 */
	rt2x00queue_uninitialize(rt2x00dev);
}

static int rt2x00lib_initialize(struct rt2x00_dev *rt2x00dev)
{
	int status;

	if (test_bit(DEVICE_STATE_INITIALIZED, &rt2x00dev->flags))
		return 0;

	/*
	 * Allocate all queue entries.
	 */
	status = rt2x00queue_initialize(rt2x00dev);
	if (status)
		return status;

	/*
	 * Initialize the device.
	 */
	status = rt2x00dev->ops->lib->initialize(rt2x00dev);
	if (status) {
		rt2x00queue_uninitialize(rt2x00dev);
		return status;
	}

	set_bit(DEVICE_STATE_INITIALIZED, &rt2x00dev->flags);

	/*
	 * Register the extra components.
	 */
	rt2x00rfkill_register(rt2x00dev);

	return 0;
}

int rt2x00lib_start(struct rt2x00_dev *rt2x00dev)
{
	int retval;

	if (test_bit(DEVICE_STATE_STARTED, &rt2x00dev->flags))
		return 0;

	/*
	 * If this is the first interface which is added,
	 * we should load the firmware now.
	 */
	retval = rt2x00lib_load_firmware(rt2x00dev);
	if (retval)
		return retval;

	/*
	 * Initialize the device.
	 */
	retval = rt2x00lib_initialize(rt2x00dev);
	if (retval)
		return retval;

	rt2x00dev->intf_ap_count = 0;
	rt2x00dev->intf_sta_count = 0;
	rt2x00dev->intf_associated = 0;

	/* Enable the radio */
	retval = rt2x00lib_enable_radio(rt2x00dev);
	if (retval)
		return retval;

	set_bit(DEVICE_STATE_STARTED, &rt2x00dev->flags);

	return 0;
}

void rt2x00lib_stop(struct rt2x00_dev *rt2x00dev)
{
	if (!test_and_clear_bit(DEVICE_STATE_STARTED, &rt2x00dev->flags))
		return;

	/*
	 * Perhaps we can add something smarter here,
	 * but for now just disabling the radio should do.
	 */
	rt2x00lib_disable_radio(rt2x00dev);

	rt2x00dev->intf_ap_count = 0;
	rt2x00dev->intf_sta_count = 0;
	rt2x00dev->intf_associated = 0;
}

/*
 * driver allocation handlers.
 */
int rt2x00lib_probe_dev(struct rt2x00_dev *rt2x00dev)
{
	int retval = -ENOMEM;

	mutex_init(&rt2x00dev->csr_mutex);

	set_bit(DEVICE_STATE_PRESENT, &rt2x00dev->flags);

	/*
	 * Make room for rt2x00_intf inside the per-interface
	 * structure ieee80211_vif.
	 */
	rt2x00dev->hw->vif_data_size = sizeof(struct rt2x00_intf);

	/*
	 * Determine which operating modes are supported, all modes
	 * which require beaconing, depend on the availability of
	 * beacon entries.
	 */
	rt2x00dev->hw->wiphy->interface_modes = BIT(NL80211_IFTYPE_STATION);
	if (rt2x00dev->ops->bcn->entry_num > 0)
		rt2x00dev->hw->wiphy->interface_modes |=
		    BIT(NL80211_IFTYPE_ADHOC) |
		    BIT(NL80211_IFTYPE_AP) |
		    BIT(NL80211_IFTYPE_MESH_POINT) |
		    BIT(NL80211_IFTYPE_WDS);

	/*
	 * Initialize configuration work.
	 */
	INIT_WORK(&rt2x00dev->intf_work, rt2x00lib_intf_scheduled);

	/*
	 * Let the driver probe the device to detect the capabilities.
	 */
	retval = rt2x00dev->ops->lib->probe_hw(rt2x00dev);
	if (retval) {
		ERROR(rt2x00dev, "Failed to allocate device.\n");
		goto exit;
	}

	/*
	 * Allocate queue array.
	 */
	retval = rt2x00queue_allocate(rt2x00dev);
	if (retval)
		goto exit;

	/*
	 * Initialize ieee80211 structure.
	 */
	retval = rt2x00lib_probe_hw(rt2x00dev);
	if (retval) {
		ERROR(rt2x00dev, "Failed to initialize hw.\n");
		goto exit;
	}

	/*
	 * Register extra components.
	 */
	rt2x00link_register(rt2x00dev);
	rt2x00leds_register(rt2x00dev);
	rt2x00debug_register(rt2x00dev);

	return 0;

exit:
	rt2x00lib_remove_dev(rt2x00dev);

	return retval;
}
EXPORT_SYMBOL_GPL(rt2x00lib_probe_dev);

void rt2x00lib_remove_dev(struct rt2x00_dev *rt2x00dev)
{
	clear_bit(DEVICE_STATE_PRESENT, &rt2x00dev->flags);

	/*
	 * Disable radio.
	 */
	rt2x00lib_disable_radio(rt2x00dev);

	/*
	 * Stop all work.
	 */
	cancel_work_sync(&rt2x00dev->intf_work);
	cancel_work_sync(&rt2x00dev->rxdone_work);
	cancel_work_sync(&rt2x00dev->txdone_work);

	/*
	 * Free the tx status fifo.
	 */
	kfifo_free(&rt2x00dev->txstatus_fifo);

	/*
	 * Kill the tx status tasklet.
	 */
	tasklet_kill(&rt2x00dev->txstatus_tasklet);

	/*
	 * Uninitialize device.
	 */
	rt2x00lib_uninitialize(rt2x00dev);

	/*
	 * Free extra components
	 */
	rt2x00debug_deregister(rt2x00dev);
	rt2x00leds_unregister(rt2x00dev);

	/*
	 * Free ieee80211_hw memory.
	 */
	rt2x00lib_remove_hw(rt2x00dev);

	/*
	 * Free firmware image.
	 */
	rt2x00lib_free_firmware(rt2x00dev);

	/*
	 * Free queue structures.
	 */
	rt2x00queue_free(rt2x00dev);
}
EXPORT_SYMBOL_GPL(rt2x00lib_remove_dev);

/*
 * Device state handlers
 */
#ifdef CONFIG_PM
int rt2x00lib_suspend(struct rt2x00_dev *rt2x00dev, pm_message_t state)
{
	NOTICE(rt2x00dev, "Going to sleep.\n");

	/*
	 * Prevent mac80211 from accessing driver while suspended.
	 */
	if (!test_and_clear_bit(DEVICE_STATE_PRESENT, &rt2x00dev->flags))
		return 0;

	/*
	 * Cleanup as much as possible.
	 */
	rt2x00lib_uninitialize(rt2x00dev);

	/*
	 * Suspend/disable extra components.
	 */
	rt2x00leds_suspend(rt2x00dev);
	rt2x00debug_deregister(rt2x00dev);

	/*
	 * Set device mode to sleep for power management,
	 * on some hardware this call seems to consistently fail.
	 * From the specifications it is hard to tell why it fails,
	 * and if this is a "bad thing".
	 * Overall it is safe to just ignore the failure and
	 * continue suspending. The only downside is that the
	 * device will not be in optimal power save mode, but with
	 * the radio and the other components already disabled the
	 * device is as good as disabled.
	 */
	if (rt2x00dev->ops->lib->set_device_state(rt2x00dev, STATE_SLEEP))
		WARNING(rt2x00dev, "Device failed to enter sleep state, "
			"continue suspending.\n");

	return 0;
}
EXPORT_SYMBOL_GPL(rt2x00lib_suspend);

int rt2x00lib_resume(struct rt2x00_dev *rt2x00dev)
{
	NOTICE(rt2x00dev, "Waking up.\n");

	/*
	 * Restore/enable extra components.
	 */
	rt2x00debug_register(rt2x00dev);
	rt2x00leds_resume(rt2x00dev);

	/*
	 * We are ready again to receive requests from mac80211.
	 */
	set_bit(DEVICE_STATE_PRESENT, &rt2x00dev->flags);

	return 0;
}
EXPORT_SYMBOL_GPL(rt2x00lib_resume);
#endif /* CONFIG_PM */

/*
 * rt2x00lib module information.
 */
MODULE_AUTHOR(DRV_PROJECT);
MODULE_VERSION(DRV_VERSION);
MODULE_DESCRIPTION("rt2x00 library");
MODULE_LICENSE("GPL");<|MERGE_RESOLUTION|>--- conflicted
+++ resolved
@@ -73,14 +73,6 @@
 
 	/*
 	 * Start watchdog monitoring.
-<<<<<<< HEAD
-	 */
-	rt2x00link_start_watchdog(rt2x00dev);
-
-	/*
-	 * Start the TX queues.
-=======
->>>>>>> 3cbea436
 	 */
 	rt2x00link_start_watchdog(rt2x00dev);
 
@@ -98,16 +90,7 @@
 	rt2x00link_stop_watchdog(rt2x00dev);
 
 	/*
-<<<<<<< HEAD
-	 * Stop watchdog monitoring.
-	 */
-	rt2x00link_stop_watchdog(rt2x00dev);
-
-	/*
-	 * Disable RX.
-=======
 	 * Stop all queues
->>>>>>> 3cbea436
 	 */
 	rt2x00link_stop_tuner(rt2x00dev);
 	rt2x00queue_stop_queues(rt2x00dev);
@@ -230,10 +213,6 @@
 }
 EXPORT_SYMBOL_GPL(rt2x00lib_pretbtt);
 
-<<<<<<< HEAD
-void rt2x00lib_dmadone(struct queue_entry *entry)
-{
-=======
 void rt2x00lib_dmastart(struct queue_entry *entry)
 {
 	set_bit(ENTRY_OWNER_DEVICE_DATA, &entry->flags);
@@ -244,7 +223,6 @@
 void rt2x00lib_dmadone(struct queue_entry *entry)
 {
 	set_bit(ENTRY_DATA_STATUS_PENDING, &entry->flags);
->>>>>>> 3cbea436
 	clear_bit(ENTRY_OWNER_DEVICE_DATA, &entry->flags);
 	rt2x00queue_index_inc(entry->queue, Q_INDEX_DMA_DONE);
 }
@@ -275,14 +253,11 @@
 	 * Signal that the TX descriptor is no longer in the skb.
 	 */
 	skbdesc->flags &= ~SKBDESC_DESC_IN_SKB;
-<<<<<<< HEAD
-=======
 
 	/*
 	 * Determine the length of 802.11 header.
 	 */
 	header_length = ieee80211_get_hdrlen_from_skb(entry->skb);
->>>>>>> 3cbea436
 
 	/*
 	 * Remove L2 padding which was added during
@@ -388,18 +363,12 @@
 	 * through a mac80211 library call (RTS/CTS) then we should not
 	 * send the status report back.
 	 */
-<<<<<<< HEAD
-	if (!(skbdesc_flags & SKBDESC_NOT_MAC80211))
-		ieee80211_tx_status(rt2x00dev->hw, entry->skb);
-	else
-=======
 	if (!(skbdesc_flags & SKBDESC_NOT_MAC80211)) {
 		if (test_bit(DRIVER_REQUIRE_TASKLET_CONTEXT, &rt2x00dev->flags))
 			ieee80211_tx_status(rt2x00dev->hw, entry->skb);
 		else
 			ieee80211_tx_status_ni(rt2x00dev->hw, entry->skb);
 	} else
->>>>>>> 3cbea436
 		dev_kfree_skb_any(entry->skb);
 
 	/*
@@ -490,13 +459,10 @@
 	unsigned int header_length;
 	int rate_idx;
 
-<<<<<<< HEAD
-=======
 	if (!test_bit(DEVICE_STATE_PRESENT, &rt2x00dev->flags) ||
 	    !test_bit(DEVICE_STATE_ENABLED_RADIO, &rt2x00dev->flags))
 		goto submit_entry;
 
->>>>>>> 3cbea436
 	if (test_bit(ENTRY_DATA_IO_FAILED, &entry->flags))
 		goto submit_entry;
 
@@ -581,17 +547,11 @@
 	entry->skb = skb;
 
 submit_entry:
-<<<<<<< HEAD
-	rt2x00dev->ops->lib->clear_entry(entry);
-	rt2x00queue_index_inc(entry->queue, Q_INDEX);
-	rt2x00queue_index_inc(entry->queue, Q_INDEX_DONE);
-=======
 	entry->flags = 0;
 	rt2x00queue_index_inc(entry->queue, Q_INDEX_DONE);
 	if (test_bit(DEVICE_STATE_PRESENT, &rt2x00dev->flags) &&
 	    test_bit(DEVICE_STATE_ENABLED_RADIO, &rt2x00dev->flags))
 		rt2x00dev->ops->lib->clear_entry(entry);
->>>>>>> 3cbea436
 }
 EXPORT_SYMBOL_GPL(rt2x00lib_rxdone);
 
@@ -840,12 +800,7 @@
 	/*
 	 * Allocate tx status FIFO for driver use.
 	 */
-<<<<<<< HEAD
-	if (test_bit(DRIVER_REQUIRE_TXSTATUS_FIFO, &rt2x00dev->flags) &&
-	    rt2x00dev->ops->lib->txstatus_tasklet) {
-=======
 	if (test_bit(DRIVER_REQUIRE_TXSTATUS_FIFO, &rt2x00dev->flags)) {
->>>>>>> 3cbea436
 		/*
 		 * Allocate txstatus fifo and tasklet, we use a size of 512
 		 * for the kfifo which is big enough to store 512/4=128 tx
@@ -859,16 +814,10 @@
 			return status;
 
 		/* tasklet for processing the tx status reports. */
-<<<<<<< HEAD
-		tasklet_init(&rt2x00dev->txstatus_tasklet,
-			     rt2x00dev->ops->lib->txstatus_tasklet,
-			     (unsigned long)rt2x00dev);
-=======
 		if (rt2x00dev->ops->lib->txstatus_tasklet)
 			tasklet_init(&rt2x00dev->txstatus_tasklet,
 				     rt2x00dev->ops->lib->txstatus_tasklet,
 				     (unsigned long)rt2x00dev);
->>>>>>> 3cbea436
 
 	}
 
