/*
 * Marvell Wireless LAN device driver: SDIO specific handling
 *
 * Copyright (C) 2011-2014, Marvell International Ltd.
 *
 * This software file (the "File") is distributed by Marvell International
 * Ltd. under the terms of the GNU General Public License Version 2, June 1991
 * (the "License").  You may use, redistribute and/or modify this File in
 * accordance with the terms and conditions of the License, a copy of which
 * is available by writing to the Free Software Foundation, Inc.,
 * 51 Franklin Street, Fifth Floor, Boston, MA 02110-1301 USA or on the
 * worldwide web at http://www.gnu.org/licenses/old-licenses/gpl-2.0.txt.
 *
 * THE FILE IS DISTRIBUTED AS-IS, WITHOUT WARRANTY OF ANY KIND, AND THE
 * IMPLIED WARRANTIES OF MERCHANTABILITY OR FITNESS FOR A PARTICULAR PURPOSE
 * ARE EXPRESSLY DISCLAIMED.  The License provides additional details about
 * this warranty disclaimer.
 */

#include <linux/firmware.h>

#include "decl.h"
#include "ioctl.h"
#include "util.h"
#include "fw.h"
#include "main.h"
#include "wmm.h"
#include "11n.h"
#include "sdio.h"


#define SDIO_VERSION	"1.0"

static void mwifiex_sdio_work(struct work_struct *work);

static struct mwifiex_if_ops sdio_ops;

static struct memory_type_mapping generic_mem_type_map[] = {
	{"DUMP", NULL, 0, 0xDD},
};

static struct memory_type_mapping mem_type_mapping_tbl[] = {
	{"ITCM", NULL, 0, 0xF0},
	{"DTCM", NULL, 0, 0xF1},
	{"SQRAM", NULL, 0, 0xF2},
	{"APU", NULL, 0, 0xF3},
	{"CIU", NULL, 0, 0xF4},
	{"ICU", NULL, 0, 0xF5},
	{"MAC", NULL, 0, 0xF6},
	{"EXT7", NULL, 0, 0xF7},
	{"EXT8", NULL, 0, 0xF8},
	{"EXT9", NULL, 0, 0xF9},
	{"EXT10", NULL, 0, 0xFA},
	{"EXT11", NULL, 0, 0xFB},
	{"EXT12", NULL, 0, 0xFC},
	{"EXT13", NULL, 0, 0xFD},
	{"EXTLAST", NULL, 0, 0xFE},
};

static const struct of_device_id mwifiex_sdio_of_match_table[] = {
	{ .compatible = "marvell,sd8897" },
	{ .compatible = "marvell,sd8997" },
	{ }
};

/* This function parse device tree node using mmc subnode devicetree API.
 * The device node is saved in card->plt_of_node.
 * if the device tree node exist and include interrupts attributes, this
 * function will also request platform specific wakeup interrupt.
 */
static int mwifiex_sdio_probe_of(struct device *dev)
{
	if (!of_match_node(mwifiex_sdio_of_match_table, dev->of_node)) {
		dev_err(dev, "required compatible string missing\n");
		return -EINVAL;
	}

	return 0;
}

/*
 * SDIO probe.
 *
 * This function probes an mwifiex device and registers it. It allocates
 * the card structure, enables SDIO function number and initiates the
 * device registration and initialization procedure by adding a logical
 * interface.
 */
static int
mwifiex_sdio_probe(struct sdio_func *func, const struct sdio_device_id *id)
{
	int ret;
	struct sdio_mmc_card *card = NULL;

	pr_debug("info: vendor=0x%4.04X device=0x%4.04X class=%d function=%d\n",
		 func->vendor, func->device, func->class, func->num);

	card = devm_kzalloc(&func->dev, sizeof(*card), GFP_KERNEL);
	if (!card)
		return -ENOMEM;

	init_completion(&card->fw_done);

	card->func = func;

	func->card->quirks |= MMC_QUIRK_BLKSZ_FOR_BYTE_MODE;

	if (id->driver_data) {
		struct mwifiex_sdio_device *data = (void *)id->driver_data;

		card->firmware = data->firmware;
		card->reg = data->reg;
		card->max_ports = data->max_ports;
		card->mp_agg_pkt_limit = data->mp_agg_pkt_limit;
		card->supports_sdio_new_mode = data->supports_sdio_new_mode;
		card->has_control_mask = data->has_control_mask;
		card->tx_buf_size = data->tx_buf_size;
		card->mp_tx_agg_buf_size = data->mp_tx_agg_buf_size;
		card->mp_rx_agg_buf_size = data->mp_rx_agg_buf_size;
		card->can_dump_fw = data->can_dump_fw;
		card->fw_dump_enh = data->fw_dump_enh;
		card->can_auto_tdls = data->can_auto_tdls;
		card->can_ext_scan = data->can_ext_scan;
		INIT_WORK(&card->work, mwifiex_sdio_work);
	}

	sdio_claim_host(func);
	ret = sdio_enable_func(func);
	sdio_release_host(func);

	if (ret) {
		dev_err(&func->dev, "failed to enable function\n");
		return ret;
	}

	/* device tree node parsing and platform specific configuration*/
	if (func->dev.of_node) {
		ret = mwifiex_sdio_probe_of(&func->dev);
		if (ret)
			goto err_disable;
	}

	ret = mwifiex_add_card(card, &card->fw_done, &sdio_ops,
			       MWIFIEX_SDIO, &func->dev);
	if (ret) {
		dev_err(&func->dev, "add card failed\n");
		goto err_disable;
	}

	return 0;

err_disable:
	sdio_claim_host(func);
	sdio_disable_func(func);
	sdio_release_host(func);

	return ret;
}

/*
 * SDIO resume.
 *
 * Kernel needs to suspend all functions separately. Therefore all
 * registered functions must have drivers with suspend and resume
 * methods. Failing that the kernel simply removes the whole card.
 *
 * If already not resumed, this function turns on the traffic and
 * sends a host sleep cancel request to the firmware.
 */
static int mwifiex_sdio_resume(struct device *dev)
{
	struct sdio_func *func = dev_to_sdio_func(dev);
	struct sdio_mmc_card *card;
	struct mwifiex_adapter *adapter;

	card = sdio_get_drvdata(func);
	if (!card || !card->adapter) {
		dev_err(dev, "resume: invalid card or adapter\n");
		return 0;
	}

	adapter = card->adapter;

	if (!adapter->is_suspended) {
		mwifiex_dbg(adapter, WARN,
			    "device already resumed\n");
		return 0;
	}

	adapter->is_suspended = false;

	/* Disable Host Sleep */
	mwifiex_cancel_hs(mwifiex_get_priv(adapter, MWIFIEX_BSS_ROLE_STA),
			  MWIFIEX_SYNC_CMD);

	mwifiex_disable_wake(adapter);

	return 0;
}

/* Write data into SDIO card register. Caller claims SDIO device. */
static int
mwifiex_write_reg_locked(struct sdio_func *func, u32 reg, u8 data)
{
	int ret = -1;

	sdio_writeb(func, data, reg, &ret);
	return ret;
}

/* This function writes data into SDIO card register.
 */
static int
mwifiex_write_reg(struct mwifiex_adapter *adapter, u32 reg, u8 data)
{
	struct sdio_mmc_card *card = adapter->card;
	int ret;

	sdio_claim_host(card->func);
	ret = mwifiex_write_reg_locked(card->func, reg, data);
	sdio_release_host(card->func);

	return ret;
}

/* This function reads data from SDIO card register.
 */
static int
mwifiex_read_reg(struct mwifiex_adapter *adapter, u32 reg, u8 *data)
{
	struct sdio_mmc_card *card = adapter->card;
	int ret = -1;
	u8 val;

	sdio_claim_host(card->func);
	val = sdio_readb(card->func, reg, &ret);
	sdio_release_host(card->func);

	*data = val;

	return ret;
}

/* This function writes multiple data into SDIO card memory.
 *
 * This does not work in suspended mode.
 */
static int
mwifiex_write_data_sync(struct mwifiex_adapter *adapter,
			u8 *buffer, u32 pkt_len, u32 port)
{
	struct sdio_mmc_card *card = adapter->card;
	int ret;
	u8 blk_mode =
		(port & MWIFIEX_SDIO_BYTE_MODE_MASK) ? BYTE_MODE : BLOCK_MODE;
	u32 blk_size = (blk_mode == BLOCK_MODE) ? MWIFIEX_SDIO_BLOCK_SIZE : 1;
	u32 blk_cnt =
		(blk_mode ==
		 BLOCK_MODE) ? (pkt_len /
				MWIFIEX_SDIO_BLOCK_SIZE) : pkt_len;
	u32 ioport = (port & MWIFIEX_SDIO_IO_PORT_MASK);

	if (adapter->is_suspended) {
		mwifiex_dbg(adapter, ERROR,
			    "%s: not allowed while suspended\n", __func__);
		return -1;
	}

	sdio_claim_host(card->func);

	ret = sdio_writesb(card->func, ioport, buffer, blk_cnt * blk_size);

	sdio_release_host(card->func);

	return ret;
}

/* This function reads multiple data from SDIO card memory.
 */
static int mwifiex_read_data_sync(struct mwifiex_adapter *adapter, u8 *buffer,
				  u32 len, u32 port, u8 claim)
{
	struct sdio_mmc_card *card = adapter->card;
	int ret;
	u8 blk_mode = (port & MWIFIEX_SDIO_BYTE_MODE_MASK) ? BYTE_MODE
		       : BLOCK_MODE;
	u32 blk_size = (blk_mode == BLOCK_MODE) ? MWIFIEX_SDIO_BLOCK_SIZE : 1;
	u32 blk_cnt = (blk_mode == BLOCK_MODE) ? (len / MWIFIEX_SDIO_BLOCK_SIZE)
			: len;
	u32 ioport = (port & MWIFIEX_SDIO_IO_PORT_MASK);

	if (claim)
		sdio_claim_host(card->func);

	ret = sdio_readsb(card->func, buffer, ioport, blk_cnt * blk_size);

	if (claim)
		sdio_release_host(card->func);

	return ret;
}

/* This function reads the firmware status.
 */
static int
mwifiex_sdio_read_fw_status(struct mwifiex_adapter *adapter, u16 *dat)
{
	struct sdio_mmc_card *card = adapter->card;
	const struct mwifiex_sdio_card_reg *reg = card->reg;
	u8 fws0, fws1;

	if (mwifiex_read_reg(adapter, reg->status_reg_0, &fws0))
		return -1;

	if (mwifiex_read_reg(adapter, reg->status_reg_1, &fws1))
		return -1;

	*dat = (u16)((fws1 << 8) | fws0);
	return 0;
}

/* This function checks the firmware status in card.
 */
static int mwifiex_check_fw_status(struct mwifiex_adapter *adapter,
				   u32 poll_num)
{
	int ret = 0;
	u16 firmware_stat;
	u32 tries;

	for (tries = 0; tries < poll_num; tries++) {
		ret = mwifiex_sdio_read_fw_status(adapter, &firmware_stat);
		if (ret)
			continue;
		if (firmware_stat == FIRMWARE_READY_SDIO) {
			ret = 0;
			break;
		}

		msleep(100);
		ret = -1;
	}

	return ret;
}

/* This function checks if WLAN is the winner.
 */
static int mwifiex_check_winner_status(struct mwifiex_adapter *adapter)
{
	int ret = 0;
	u8 winner = 0;
	struct sdio_mmc_card *card = adapter->card;

	if (mwifiex_read_reg(adapter, card->reg->status_reg_0, &winner))
		return -1;

	if (winner)
		adapter->winner = 0;
	else
		adapter->winner = 1;

	return ret;
}

/*
 * SDIO remove.
 *
 * This function removes the interface and frees up the card structure.
 */
static void
mwifiex_sdio_remove(struct sdio_func *func)
{
	struct sdio_mmc_card *card;
	struct mwifiex_adapter *adapter;
	struct mwifiex_private *priv;
	int ret = 0;
	u16 firmware_stat;

	card = sdio_get_drvdata(func);
	if (!card)
		return;

	wait_for_completion(&card->fw_done);

	adapter = card->adapter;
	if (!adapter || !adapter->priv_num)
		return;

	cancel_work_sync(&card->work);

	mwifiex_dbg(adapter, INFO, "info: SDIO func num=%d\n", func->num);

	ret = mwifiex_sdio_read_fw_status(adapter, &firmware_stat);
	if (firmware_stat == FIRMWARE_READY_SDIO && !adapter->mfg_mode) {
		mwifiex_deauthenticate_all(adapter);

		priv = mwifiex_get_priv(adapter, MWIFIEX_BSS_ROLE_ANY);
		mwifiex_disable_auto_ds(priv);
		mwifiex_init_shutdown_fw(priv, MWIFIEX_FUNC_SHUTDOWN);
	}

	mwifiex_remove_card(adapter);
}

/*
 * SDIO suspend.
 *
 * Kernel needs to suspend all functions separately. Therefore all
 * registered functions must have drivers with suspend and resume
 * methods. Failing that the kernel simply removes the whole card.
 *
 * If already not suspended, this function allocates and sends a host
 * sleep activate request to the firmware and turns off the traffic.
 */
static int mwifiex_sdio_suspend(struct device *dev)
{
	struct sdio_func *func = dev_to_sdio_func(dev);
	struct sdio_mmc_card *card;
	struct mwifiex_adapter *adapter;
	mmc_pm_flag_t pm_flag = 0;
	int ret = 0;

	pm_flag = sdio_get_host_pm_caps(func);
	pr_debug("cmd: %s: suspend: PM flag = 0x%x\n",
		 sdio_func_id(func), pm_flag);
	if (!(pm_flag & MMC_PM_KEEP_POWER)) {
		dev_err(dev, "%s: cannot remain alive while host is"
			" suspended\n", sdio_func_id(func));
		return -ENOSYS;
	}

	card = sdio_get_drvdata(func);
	if (!card) {
		dev_err(dev, "suspend: invalid card\n");
		return 0;
	}

	/* Might still be loading firmware */
	wait_for_completion(&card->fw_done);

	adapter = card->adapter;
	if (!adapter) {
		dev_err(dev, "adapter is not valid\n");
		return 0;
	}

	mwifiex_enable_wake(adapter);

	/* Enable the Host Sleep */
	if (!mwifiex_enable_hs(adapter)) {
		mwifiex_dbg(adapter, ERROR,
			    "cmd: failed to suspend\n");
		adapter->hs_enabling = false;
		mwifiex_disable_wake(adapter);
		return -EFAULT;
	}

	mwifiex_dbg(adapter, INFO,
		    "cmd: suspend with MMC_PM_KEEP_POWER\n");
	ret = sdio_set_host_pm_flags(func, MMC_PM_KEEP_POWER);

	/* Indicate device suspended */
	adapter->is_suspended = true;
	adapter->hs_enabling = false;

	return ret;
}

/* Device ID for SD8786 */
#define SDIO_DEVICE_ID_MARVELL_8786   (0x9116)
/* Device ID for SD8787 */
#define SDIO_DEVICE_ID_MARVELL_8787   (0x9119)
/* Device ID for SD8797 */
#define SDIO_DEVICE_ID_MARVELL_8797   (0x9129)
/* Device ID for SD8897 */
#define SDIO_DEVICE_ID_MARVELL_8897   (0x912d)
/* Device ID for SD8887 */
#define SDIO_DEVICE_ID_MARVELL_8887   (0x9135)
/* Device ID for SD8801 */
#define SDIO_DEVICE_ID_MARVELL_8801   (0x9139)
/* Device ID for SD8997 */
#define SDIO_DEVICE_ID_MARVELL_8997   (0x9141)


/* WLAN IDs */
static const struct sdio_device_id mwifiex_ids[] = {
	{SDIO_DEVICE(SDIO_VENDOR_ID_MARVELL, SDIO_DEVICE_ID_MARVELL_8786),
		.driver_data = (unsigned long) &mwifiex_sdio_sd8786},
	{SDIO_DEVICE(SDIO_VENDOR_ID_MARVELL, SDIO_DEVICE_ID_MARVELL_8787),
		.driver_data = (unsigned long) &mwifiex_sdio_sd8787},
	{SDIO_DEVICE(SDIO_VENDOR_ID_MARVELL, SDIO_DEVICE_ID_MARVELL_8797),
		.driver_data = (unsigned long) &mwifiex_sdio_sd8797},
	{SDIO_DEVICE(SDIO_VENDOR_ID_MARVELL, SDIO_DEVICE_ID_MARVELL_8897),
		.driver_data = (unsigned long) &mwifiex_sdio_sd8897},
	{SDIO_DEVICE(SDIO_VENDOR_ID_MARVELL, SDIO_DEVICE_ID_MARVELL_8887),
		.driver_data = (unsigned long)&mwifiex_sdio_sd8887},
	{SDIO_DEVICE(SDIO_VENDOR_ID_MARVELL, SDIO_DEVICE_ID_MARVELL_8801),
		.driver_data = (unsigned long)&mwifiex_sdio_sd8801},
	{SDIO_DEVICE(SDIO_VENDOR_ID_MARVELL, SDIO_DEVICE_ID_MARVELL_8997),
		.driver_data = (unsigned long)&mwifiex_sdio_sd8997},
	{},
};

MODULE_DEVICE_TABLE(sdio, mwifiex_ids);

static const struct dev_pm_ops mwifiex_sdio_pm_ops = {
	.suspend = mwifiex_sdio_suspend,
	.resume = mwifiex_sdio_resume,
};

static struct sdio_driver mwifiex_sdio = {
	.name = "mwifiex_sdio",
	.id_table = mwifiex_ids,
	.probe = mwifiex_sdio_probe,
	.remove = mwifiex_sdio_remove,
	.drv = {
		.owner = THIS_MODULE,
		.pm = &mwifiex_sdio_pm_ops,
	}
};

/*
 * This function wakes up the card.
 *
 * A host power up command is written to the card configuration
 * register to wake up the card.
 */
static int mwifiex_pm_wakeup_card(struct mwifiex_adapter *adapter)
{
	mwifiex_dbg(adapter, EVENT,
		    "event: wakeup device...\n");

	return mwifiex_write_reg(adapter, CONFIGURATION_REG, HOST_POWER_UP);
}

/*
 * This function is called after the card has woken up.
 *
 * The card configuration register is reset.
 */
static int mwifiex_pm_wakeup_card_complete(struct mwifiex_adapter *adapter)
{
	mwifiex_dbg(adapter, EVENT,
		    "cmd: wakeup device completed\n");

	return mwifiex_write_reg(adapter, CONFIGURATION_REG, 0);
}

static int mwifiex_sdio_dnld_fw(struct mwifiex_adapter *adapter,
			struct mwifiex_fw_image *fw)
{
	struct sdio_mmc_card *card = adapter->card;
	int ret;

	sdio_claim_host(card->func);
	ret = mwifiex_dnld_fw(adapter, fw);
	sdio_release_host(card->func);

	return ret;
}

/*
 * This function is used to initialize IO ports for the
 * chipsets supporting SDIO new mode eg SD8897.
 */
static int mwifiex_init_sdio_new_mode(struct mwifiex_adapter *adapter)
{
	u8 reg;
	struct sdio_mmc_card *card = adapter->card;

	adapter->ioport = MEM_PORT;

	/* enable sdio new mode */
	if (mwifiex_read_reg(adapter, card->reg->card_cfg_2_1_reg, &reg))
		return -1;
	if (mwifiex_write_reg(adapter, card->reg->card_cfg_2_1_reg,
			      reg | CMD53_NEW_MODE))
		return -1;

	/* Configure cmd port and enable reading rx length from the register */
	if (mwifiex_read_reg(adapter, card->reg->cmd_cfg_0, &reg))
		return -1;
	if (mwifiex_write_reg(adapter, card->reg->cmd_cfg_0,
			      reg | CMD_PORT_RD_LEN_EN))
		return -1;

	/* Enable Dnld/Upld ready auto reset for cmd port after cmd53 is
	 * completed
	 */
	if (mwifiex_read_reg(adapter, card->reg->cmd_cfg_1, &reg))
		return -1;
	if (mwifiex_write_reg(adapter, card->reg->cmd_cfg_1,
			      reg | CMD_PORT_AUTO_EN))
		return -1;

	return 0;
}

/* This function initializes the IO ports.
 *
 * The following operations are performed -
 *      - Read the IO ports (0, 1 and 2)
 *      - Set host interrupt Reset-To-Read to clear
 *      - Set auto re-enable interrupt
 */
static int mwifiex_init_sdio_ioport(struct mwifiex_adapter *adapter)
{
	u8 reg;
	struct sdio_mmc_card *card = adapter->card;

	adapter->ioport = 0;

	if (card->supports_sdio_new_mode) {
		if (mwifiex_init_sdio_new_mode(adapter))
			return -1;
		goto cont;
	}

	/* Read the IO port */
	if (!mwifiex_read_reg(adapter, card->reg->io_port_0_reg, &reg))
		adapter->ioport |= (reg & 0xff);
	else
		return -1;

	if (!mwifiex_read_reg(adapter, card->reg->io_port_1_reg, &reg))
		adapter->ioport |= ((reg & 0xff) << 8);
	else
		return -1;

	if (!mwifiex_read_reg(adapter, card->reg->io_port_2_reg, &reg))
		adapter->ioport |= ((reg & 0xff) << 16);
	else
		return -1;
cont:
	mwifiex_dbg(adapter, INFO,
		    "info: SDIO FUNC1 IO port: %#x\n", adapter->ioport);

	/* Set Host interrupt reset to read to clear */
	if (!mwifiex_read_reg(adapter, card->reg->host_int_rsr_reg, &reg))
		mwifiex_write_reg(adapter, card->reg->host_int_rsr_reg,
				  reg | card->reg->sdio_int_mask);
	else
		return -1;

	/* Dnld/Upld ready set to auto reset */
	if (!mwifiex_read_reg(adapter, card->reg->card_misc_cfg_reg, &reg))
		mwifiex_write_reg(adapter, card->reg->card_misc_cfg_reg,
				  reg | AUTO_RE_ENABLE_INT);
	else
		return -1;

	return 0;
}

/*
 * This function sends data to the card.
 */
static int mwifiex_write_data_to_card(struct mwifiex_adapter *adapter,
				      u8 *payload, u32 pkt_len, u32 port)
{
	u32 i = 0;
	int ret;

	do {
		ret = mwifiex_write_data_sync(adapter, payload, pkt_len, port);
		if (ret) {
			i++;
			mwifiex_dbg(adapter, ERROR,
				    "host_to_card, write iomem\t"
				    "(%d) failed: %d\n", i, ret);
			if (mwifiex_write_reg(adapter, CONFIGURATION_REG, 0x04))
				mwifiex_dbg(adapter, ERROR,
					    "write CFG reg failed\n");

			ret = -1;
			if (i > MAX_WRITE_IOMEM_RETRY)
				return ret;
		}
	} while (ret == -1);

	return ret;
}

/*
 * This function gets the read port.
 *
 * If control port bit is set in MP read bitmap, the control port
 * is returned, otherwise the current read port is returned and
 * the value is increased (provided it does not reach the maximum
 * limit, in which case it is reset to 1)
 */
static int mwifiex_get_rd_port(struct mwifiex_adapter *adapter, u8 *port)
{
	struct sdio_mmc_card *card = adapter->card;
	const struct mwifiex_sdio_card_reg *reg = card->reg;
	u32 rd_bitmap = card->mp_rd_bitmap;

	mwifiex_dbg(adapter, DATA,
		    "data: mp_rd_bitmap=0x%08x\n", rd_bitmap);

	if (card->supports_sdio_new_mode) {
		if (!(rd_bitmap & reg->data_port_mask))
			return -1;
	} else {
		if (!(rd_bitmap & (CTRL_PORT_MASK | reg->data_port_mask)))
			return -1;
	}

	if ((card->has_control_mask) &&
	    (card->mp_rd_bitmap & CTRL_PORT_MASK)) {
		card->mp_rd_bitmap &= (u32) (~CTRL_PORT_MASK);
		*port = CTRL_PORT;
		mwifiex_dbg(adapter, DATA,
			    "data: port=%d mp_rd_bitmap=0x%08x\n",
			    *port, card->mp_rd_bitmap);
		return 0;
	}

	if (!(card->mp_rd_bitmap & (1 << card->curr_rd_port)))
		return -1;

	/* We are now handling the SDIO data ports */
	card->mp_rd_bitmap &= (u32)(~(1 << card->curr_rd_port));
	*port = card->curr_rd_port;

	if (++card->curr_rd_port == card->max_ports)
		card->curr_rd_port = reg->start_rd_port;

	mwifiex_dbg(adapter, DATA,
		    "data: port=%d mp_rd_bitmap=0x%08x -> 0x%08x\n",
		    *port, rd_bitmap, card->mp_rd_bitmap);

	return 0;
}

/*
 * This function gets the write port for data.
 *
 * The current write port is returned if available and the value is
 * increased (provided it does not reach the maximum limit, in which
 * case it is reset to 1)
 */
static int mwifiex_get_wr_port_data(struct mwifiex_adapter *adapter, u32 *port)
{
	struct sdio_mmc_card *card = adapter->card;
	const struct mwifiex_sdio_card_reg *reg = card->reg;
	u32 wr_bitmap = card->mp_wr_bitmap;

	mwifiex_dbg(adapter, DATA,
		    "data: mp_wr_bitmap=0x%08x\n", wr_bitmap);

	if (!(wr_bitmap & card->mp_data_port_mask)) {
		adapter->data_sent = true;
		return -EBUSY;
	}

	if (card->mp_wr_bitmap & (1 << card->curr_wr_port)) {
		card->mp_wr_bitmap &= (u32) (~(1 << card->curr_wr_port));
		*port = card->curr_wr_port;
		if (++card->curr_wr_port == card->mp_end_port)
			card->curr_wr_port = reg->start_wr_port;
	} else {
		adapter->data_sent = true;
		return -EBUSY;
	}

	if ((card->has_control_mask) && (*port == CTRL_PORT)) {
		mwifiex_dbg(adapter, ERROR,
			    "invalid data port=%d cur port=%d mp_wr_bitmap=0x%08x -> 0x%08x\n",
			    *port, card->curr_wr_port, wr_bitmap,
			    card->mp_wr_bitmap);
		return -1;
	}

	mwifiex_dbg(adapter, DATA,
		    "data: port=%d mp_wr_bitmap=0x%08x -> 0x%08x\n",
		    *port, wr_bitmap, card->mp_wr_bitmap);

	return 0;
}

/*
 * This function polls the card status.
 */
static int
mwifiex_sdio_poll_card_status(struct mwifiex_adapter *adapter, u8 bits)
{
	struct sdio_mmc_card *card = adapter->card;
	u32 tries;
	u8 cs;

	for (tries = 0; tries < MAX_POLL_TRIES; tries++) {
		if (mwifiex_read_reg(adapter, card->reg->poll_reg, &cs))
			break;
		else if ((cs & bits) == bits)
			return 0;

		usleep_range(10, 20);
	}

	mwifiex_dbg(adapter, ERROR,
		    "poll card status failed, tries = %d\n", tries);

	return -1;
}

/*
 * This function disables the host interrupt.
 *
 * The host interrupt mask is read, the disable bit is reset and
 * written back to the card host interrupt mask register.
 */
static void mwifiex_sdio_disable_host_int(struct mwifiex_adapter *adapter)
{
	struct sdio_mmc_card *card = adapter->card;
	struct sdio_func *func = card->func;

	sdio_claim_host(func);
	mwifiex_write_reg_locked(func, card->reg->host_int_mask_reg, 0);
	sdio_release_irq(func);
	sdio_release_host(func);
}

/*
 * This function reads the interrupt status from card.
 */
static void mwifiex_interrupt_status(struct mwifiex_adapter *adapter)
{
	struct sdio_mmc_card *card = adapter->card;
	u8 sdio_ireg;
	unsigned long flags;

	if (mwifiex_read_data_sync(adapter, card->mp_regs,
				   card->reg->max_mp_regs,
				   REG_PORT | MWIFIEX_SDIO_BYTE_MODE_MASK, 0)) {
		mwifiex_dbg(adapter, ERROR, "read mp_regs failed\n");
		return;
	}

	sdio_ireg = card->mp_regs[card->reg->host_int_status_reg];
	if (sdio_ireg) {
		/*
		 * DN_LD_HOST_INT_STATUS and/or UP_LD_HOST_INT_STATUS
		 * For SDIO new mode CMD port interrupts
		 *	DN_LD_CMD_PORT_HOST_INT_STATUS and/or
		 *	UP_LD_CMD_PORT_HOST_INT_STATUS
		 * Clear the interrupt status register
		 */
		mwifiex_dbg(adapter, INTR,
			    "int: sdio_ireg = %#x\n", sdio_ireg);
		spin_lock_irqsave(&adapter->int_lock, flags);
		adapter->int_status |= sdio_ireg;
		spin_unlock_irqrestore(&adapter->int_lock, flags);
	}
}

/*
 * SDIO interrupt handler.
 *
 * This function reads the interrupt status from firmware and handles
 * the interrupt in current thread (ksdioirqd) right away.
 */
static void
mwifiex_sdio_interrupt(struct sdio_func *func)
{
	struct mwifiex_adapter *adapter;
	struct sdio_mmc_card *card;

	card = sdio_get_drvdata(func);
	if (!card || !card->adapter) {
		pr_err("int: func=%p card=%p adapter=%p\n",
		       func, card, card ? card->adapter : NULL);
		return;
	}
	adapter = card->adapter;

	if (!adapter->pps_uapsd_mode && adapter->ps_state == PS_STATE_SLEEP)
		adapter->ps_state = PS_STATE_AWAKE;

	mwifiex_interrupt_status(adapter);
	mwifiex_main_process(adapter);
}

/*
 * This function enables the host interrupt.
 *
 * The host interrupt enable mask is written to the card
 * host interrupt mask register.
 */
static int mwifiex_sdio_enable_host_int(struct mwifiex_adapter *adapter)
{
	struct sdio_mmc_card *card = adapter->card;
	struct sdio_func *func = card->func;
	int ret;

	sdio_claim_host(func);

	/* Request the SDIO IRQ */
	ret = sdio_claim_irq(func, mwifiex_sdio_interrupt);
	if (ret) {
		mwifiex_dbg(adapter, ERROR,
			    "claim irq failed: ret=%d\n", ret);
		goto out;
	}

	/* Simply write the mask to the register */
	ret = mwifiex_write_reg_locked(func, card->reg->host_int_mask_reg,
				       card->reg->host_int_enable);
	if (ret) {
		mwifiex_dbg(adapter, ERROR,
			    "enable host interrupt failed\n");
		sdio_release_irq(func);
	}

out:
	sdio_release_host(func);
	return ret;
}

/*
 * This function sends a data buffer to the card.
 */
static int mwifiex_sdio_card_to_host(struct mwifiex_adapter *adapter,
				     u32 *type, u8 *buffer,
				     u32 npayload, u32 ioport)
{
	int ret;
	u32 nb;

	if (!buffer) {
		mwifiex_dbg(adapter, ERROR,
			    "%s: buffer is NULL\n", __func__);
		return -1;
	}

	ret = mwifiex_read_data_sync(adapter, buffer, npayload, ioport, 1);

	if (ret) {
		mwifiex_dbg(adapter, ERROR,
			    "%s: read iomem failed: %d\n", __func__,
			ret);
		return -1;
	}

	nb = get_unaligned_le16((buffer));
	if (nb > npayload) {
		mwifiex_dbg(adapter, ERROR,
			    "%s: invalid packet, nb=%d npayload=%d\n",
			    __func__, nb, npayload);
		return -1;
	}

	*type = get_unaligned_le16((buffer + 2));

	return ret;
}

/*
 * This function downloads the firmware to the card.
 *
 * Firmware is downloaded to the card in blocks. Every block download
 * is tested for CRC errors, and retried a number of times before
 * returning failure.
 */
static int mwifiex_prog_fw_w_helper(struct mwifiex_adapter *adapter,
				    struct mwifiex_fw_image *fw)
{
	struct sdio_mmc_card *card = adapter->card;
	const struct mwifiex_sdio_card_reg *reg = card->reg;
	int ret;
	u8 *firmware = fw->fw_buf;
	u32 firmware_len = fw->fw_len;
	u32 offset = 0;
	u8 base0, base1;
	u8 *fwbuf;
	u16 len = 0;
	u32 txlen, tx_blocks = 0, tries;
	u32 i = 0;

	if (!firmware_len) {
		mwifiex_dbg(adapter, ERROR,
			    "firmware image not found! Terminating download\n");
		return -1;
	}

	mwifiex_dbg(adapter, INFO,
		    "info: downloading FW image (%d bytes)\n",
		    firmware_len);

	/* Assume that the allocated buffer is 8-byte aligned */
	fwbuf = kzalloc(MWIFIEX_UPLD_SIZE, GFP_KERNEL);
	if (!fwbuf)
		return -ENOMEM;

	sdio_claim_host(card->func);

	/* Perform firmware data transfer */
	do {
		/* The host polls for the DN_LD_CARD_RDY and CARD_IO_READY
		   bits */
		ret = mwifiex_sdio_poll_card_status(adapter, CARD_IO_READY |
						    DN_LD_CARD_RDY);
		if (ret) {
			mwifiex_dbg(adapter, ERROR,
				    "FW download with helper:\t"
				    "poll status timeout @ %d\n", offset);
			goto done;
		}

		/* More data? */
		if (offset >= firmware_len)
			break;

		for (tries = 0; tries < MAX_POLL_TRIES; tries++) {
			ret = mwifiex_read_reg(adapter, reg->base_0_reg,
					       &base0);
			if (ret) {
				mwifiex_dbg(adapter, ERROR,
					    "dev BASE0 register read failed:\t"
					    "base0=%#04X(%d). Terminating dnld\n",
					    base0, base0);
				goto done;
			}
			ret = mwifiex_read_reg(adapter, reg->base_1_reg,
					       &base1);
			if (ret) {
				mwifiex_dbg(adapter, ERROR,
					    "dev BASE1 register read failed:\t"
					    "base1=%#04X(%d). Terminating dnld\n",
					    base1, base1);
				goto done;
			}
			len = (u16) (((base1 & 0xff) << 8) | (base0 & 0xff));

			if (len)
				break;

			usleep_range(10, 20);
		}

		if (!len) {
			break;
		} else if (len > MWIFIEX_UPLD_SIZE) {
			mwifiex_dbg(adapter, ERROR,
				    "FW dnld failed @ %d, invalid length %d\n",
				    offset, len);
			ret = -1;
			goto done;
		}

		txlen = len;

		if (len & BIT(0)) {
			i++;
			if (i > MAX_WRITE_IOMEM_RETRY) {
				mwifiex_dbg(adapter, ERROR,
					    "FW dnld failed @ %d, over max retry\n",
					    offset);
				ret = -1;
				goto done;
			}
			mwifiex_dbg(adapter, ERROR,
				    "CRC indicated by the helper:\t"
				    "len = 0x%04X, txlen = %d\n", len, txlen);
			len &= ~BIT(0);
			/* Setting this to 0 to resend from same offset */
			txlen = 0;
		} else {
			i = 0;

			/* Set blocksize to transfer - checking for last
			   block */
			if (firmware_len - offset < txlen)
				txlen = firmware_len - offset;

			tx_blocks = (txlen + MWIFIEX_SDIO_BLOCK_SIZE - 1)
				    / MWIFIEX_SDIO_BLOCK_SIZE;

			/* Copy payload to buffer */
			memmove(fwbuf, &firmware[offset], txlen);
		}

		ret = mwifiex_write_data_sync(adapter, fwbuf, tx_blocks *
					      MWIFIEX_SDIO_BLOCK_SIZE,
					      adapter->ioport);
		if (ret) {
			mwifiex_dbg(adapter, ERROR,
				    "FW download, write iomem (%d) failed @ %d\n",
				    i, offset);
			if (mwifiex_write_reg(adapter, CONFIGURATION_REG, 0x04))
				mwifiex_dbg(adapter, ERROR,
					    "write CFG reg failed\n");

			ret = -1;
			goto done;
		}

		offset += txlen;
	} while (true);

	mwifiex_dbg(adapter, MSG,
		    "info: FW download over, size %d bytes\n", offset);

	ret = 0;
done:
	sdio_release_host(card->func);
	kfree(fwbuf);
	return ret;
}

/*
 * This function decode sdio aggreation pkt.
 *
 * Based on the the data block size and pkt_len,
 * skb data will be decoded to few packets.
 */
static void mwifiex_deaggr_sdio_pkt(struct mwifiex_adapter *adapter,
				    struct sk_buff *skb)
{
	u32 total_pkt_len, pkt_len;
	struct sk_buff *skb_deaggr;
	u16 blk_size;
	u8 blk_num;
	u8 *data;

	data = skb->data;
	total_pkt_len = skb->len;

	while (total_pkt_len >= (SDIO_HEADER_OFFSET + INTF_HEADER_LEN)) {
		if (total_pkt_len < adapter->sdio_rx_block_size)
			break;
		blk_num = *(data + BLOCK_NUMBER_OFFSET);
		blk_size = adapter->sdio_rx_block_size * blk_num;
		if (blk_size > total_pkt_len) {
			mwifiex_dbg(adapter, ERROR,
				    "%s: error in blk_size,\t"
				    "blk_num=%d, blk_size=%d, total_pkt_len=%d\n",
				    __func__, blk_num, blk_size, total_pkt_len);
			break;
		}
		pkt_len = get_unaligned_le16((data +
					     SDIO_HEADER_OFFSET));
		if ((pkt_len + SDIO_HEADER_OFFSET) > blk_size) {
			mwifiex_dbg(adapter, ERROR,
				    "%s: error in pkt_len,\t"
				    "pkt_len=%d, blk_size=%d\n",
				    __func__, pkt_len, blk_size);
			break;
		}

		skb_deaggr = mwifiex_alloc_dma_align_buf(pkt_len, GFP_KERNEL);
		if (!skb_deaggr)
			break;
		skb_put(skb_deaggr, pkt_len);
		memcpy(skb_deaggr->data, data + SDIO_HEADER_OFFSET, pkt_len);
		skb_pull(skb_deaggr, INTF_HEADER_LEN);

		mwifiex_handle_rx_packet(adapter, skb_deaggr);
		data += blk_size;
		total_pkt_len -= blk_size;
	}
}

/*
 * This function decodes a received packet.
 *
 * Based on the type, the packet is treated as either a data, or
 * a command response, or an event, and the correct handler
 * function is invoked.
 */
static int mwifiex_decode_rx_packet(struct mwifiex_adapter *adapter,
				    struct sk_buff *skb, u32 upld_typ)
{
	u8 *cmd_buf;
	u16 pkt_len;
	struct mwifiex_rxinfo *rx_info;

	pkt_len = get_unaligned_le16(skb->data);

	if (upld_typ != MWIFIEX_TYPE_AGGR_DATA) {
		skb_trim(skb, pkt_len);
		skb_pull(skb, INTF_HEADER_LEN);
	}

	switch (upld_typ) {
	case MWIFIEX_TYPE_AGGR_DATA:
		mwifiex_dbg(adapter, INFO,
			    "info: --- Rx: Aggr Data packet ---\n");
		rx_info = MWIFIEX_SKB_RXCB(skb);
		rx_info->buf_type = MWIFIEX_TYPE_AGGR_DATA;
		if (adapter->rx_work_enabled) {
			skb_queue_tail(&adapter->rx_data_q, skb);
			atomic_inc(&adapter->rx_pending);
			adapter->data_received = true;
		} else {
			mwifiex_deaggr_sdio_pkt(adapter, skb);
			dev_kfree_skb_any(skb);
		}
		break;

	case MWIFIEX_TYPE_DATA:
		mwifiex_dbg(adapter, DATA,
			    "info: --- Rx: Data packet ---\n");
		if (adapter->rx_work_enabled) {
			skb_queue_tail(&adapter->rx_data_q, skb);
			adapter->data_received = true;
			atomic_inc(&adapter->rx_pending);
		} else {
			mwifiex_handle_rx_packet(adapter, skb);
		}
		break;

	case MWIFIEX_TYPE_CMD:
		mwifiex_dbg(adapter, CMD,
			    "info: --- Rx: Cmd Response ---\n");
		/* take care of curr_cmd = NULL case */
		if (!adapter->curr_cmd) {
			cmd_buf = adapter->upld_buf;

			if (adapter->ps_state == PS_STATE_SLEEP_CFM)
				mwifiex_process_sleep_confirm_resp(adapter,
								   skb->data,
								   skb->len);

			memcpy(cmd_buf, skb->data,
			       min_t(u32, MWIFIEX_SIZE_OF_CMD_BUFFER,
				     skb->len));

			dev_kfree_skb_any(skb);
		} else {
			adapter->cmd_resp_received = true;
			adapter->curr_cmd->resp_skb = skb;
		}
		break;

	case MWIFIEX_TYPE_EVENT:
		mwifiex_dbg(adapter, EVENT,
			    "info: --- Rx: Event ---\n");
		adapter->event_cause = get_unaligned_le32(skb->data);

		if ((skb->len > 0) && (skb->len  < MAX_EVENT_SIZE))
			memcpy(adapter->event_body,
			       skb->data + MWIFIEX_EVENT_HEADER_LEN,
			       skb->len);

		/* event cause has been saved to adapter->event_cause */
		adapter->event_received = true;
		adapter->event_skb = skb;

		break;

	default:
		mwifiex_dbg(adapter, ERROR,
			    "unknown upload type %#x\n", upld_typ);
		dev_kfree_skb_any(skb);
		break;
	}

	return 0;
}

/*
 * This function transfers received packets from card to driver, performing
 * aggregation if required.
 *
 * For data received on control port, or if aggregation is disabled, the
 * received buffers are uploaded as separate packets. However, if aggregation
 * is enabled and required, the buffers are copied onto an aggregation buffer,
 * provided there is space left, processed and finally uploaded.
 */
static int mwifiex_sdio_card_to_host_mp_aggr(struct mwifiex_adapter *adapter,
					     u16 rx_len, u8 port)
{
	struct sdio_mmc_card *card = adapter->card;
	s32 f_do_rx_aggr = 0;
	s32 f_do_rx_cur = 0;
	s32 f_aggr_cur = 0;
	s32 f_post_aggr_cur = 0;
	struct sk_buff *skb_deaggr;
	struct sk_buff *skb = NULL;
	u32 pkt_len, pkt_type, mport, pind;
	u8 *curr_ptr;

	if ((card->has_control_mask) && (port == CTRL_PORT)) {
		/* Read the command Resp without aggr */
		mwifiex_dbg(adapter, CMD,
			    "info: %s: no aggregation for cmd\t"
			    "response\n", __func__);

		f_do_rx_cur = 1;
		goto rx_curr_single;
	}

	if (!card->mpa_rx.enabled) {
		mwifiex_dbg(adapter, WARN,
			    "info: %s: rx aggregation disabled\n",
			    __func__);

		f_do_rx_cur = 1;
		goto rx_curr_single;
	}

	if ((!card->has_control_mask && (card->mp_rd_bitmap &
					 card->reg->data_port_mask)) ||
	    (card->has_control_mask && (card->mp_rd_bitmap &
					(~((u32) CTRL_PORT_MASK))))) {
		/* Some more data RX pending */
		mwifiex_dbg(adapter, INFO,
			    "info: %s: not last packet\n", __func__);

		if (MP_RX_AGGR_IN_PROGRESS(card)) {
			if (MP_RX_AGGR_BUF_HAS_ROOM(card, rx_len)) {
				f_aggr_cur = 1;
			} else {
				/* No room in Aggr buf, do rx aggr now */
				f_do_rx_aggr = 1;
				f_post_aggr_cur = 1;
			}
		} else {
			/* Rx aggr not in progress */
			f_aggr_cur = 1;
		}

	} else {
		/* No more data RX pending */
		mwifiex_dbg(adapter, INFO,
			    "info: %s: last packet\n", __func__);

		if (MP_RX_AGGR_IN_PROGRESS(card)) {
			f_do_rx_aggr = 1;
			if (MP_RX_AGGR_BUF_HAS_ROOM(card, rx_len))
				f_aggr_cur = 1;
			else
				/* No room in Aggr buf, do rx aggr now */
				f_do_rx_cur = 1;
		} else {
			f_do_rx_cur = 1;
		}
	}

	if (f_aggr_cur) {
		mwifiex_dbg(adapter, INFO,
			    "info: current packet aggregation\n");
		/* Curr pkt can be aggregated */
		mp_rx_aggr_setup(card, rx_len, port);

		if (MP_RX_AGGR_PKT_LIMIT_REACHED(card) ||
		    mp_rx_aggr_port_limit_reached(card)) {
			mwifiex_dbg(adapter, INFO,
				    "info: %s: aggregated packet\t"
				    "limit reached\n", __func__);
			/* No more pkts allowed in Aggr buf, rx it */
			f_do_rx_aggr = 1;
		}
	}

	if (f_do_rx_aggr) {
		/* do aggr RX now */
		mwifiex_dbg(adapter, DATA,
			    "info: do_rx_aggr: num of packets: %d\n",
			    card->mpa_rx.pkt_cnt);

		if (card->supports_sdio_new_mode) {
			int i;
			u32 port_count;

			for (i = 0, port_count = 0; i < card->max_ports; i++)
				if (card->mpa_rx.ports & BIT(i))
					port_count++;

			/* Reading data from "start_port + 0" to "start_port +
			 * port_count -1", so decrease the count by 1
			 */
			port_count--;
			mport = (adapter->ioport | SDIO_MPA_ADDR_BASE |
				 (port_count << 8)) + card->mpa_rx.start_port;
		} else {
			mport = (adapter->ioport | SDIO_MPA_ADDR_BASE |
				 (card->mpa_rx.ports << 4)) +
				 card->mpa_rx.start_port;
		}

		if (card->mpa_rx.pkt_cnt == 1)
			mport = adapter->ioport + card->mpa_rx.start_port;

		if (mwifiex_read_data_sync(adapter, card->mpa_rx.buf,
					   card->mpa_rx.buf_len, mport, 1))
			goto error;

		curr_ptr = card->mpa_rx.buf;

		for (pind = 0; pind < card->mpa_rx.pkt_cnt; pind++) {
			u32 *len_arr = card->mpa_rx.len_arr;

			/* get curr PKT len & type */
			pkt_len = get_unaligned_le16(&curr_ptr[0]);
			pkt_type = get_unaligned_le16(&curr_ptr[2]);

			/* copy pkt to deaggr buf */
			skb_deaggr = mwifiex_alloc_dma_align_buf(len_arr[pind],
								 GFP_KERNEL);
			if (!skb_deaggr) {
				mwifiex_dbg(adapter, ERROR, "skb allocation failure\t"
					    "drop pkt len=%d type=%d\n",
					    pkt_len, pkt_type);
				curr_ptr += len_arr[pind];
				continue;
			}

			skb_put(skb_deaggr, len_arr[pind]);

			if ((pkt_type == MWIFIEX_TYPE_DATA ||
			     (pkt_type == MWIFIEX_TYPE_AGGR_DATA &&
			      adapter->sdio_rx_aggr_enable)) &&
			    (pkt_len <= len_arr[pind])) {

				memcpy(skb_deaggr->data, curr_ptr, pkt_len);

				skb_trim(skb_deaggr, pkt_len);

				/* Process de-aggr packet */
				mwifiex_decode_rx_packet(adapter, skb_deaggr,
							 pkt_type);
			} else {
				mwifiex_dbg(adapter, ERROR,
					    "drop wrong aggr pkt:\t"
					    "sdio_single_port_rx_aggr=%d\t"
					    "type=%d len=%d max_len=%d\n",
					    adapter->sdio_rx_aggr_enable,
					    pkt_type, pkt_len, len_arr[pind]);
				dev_kfree_skb_any(skb_deaggr);
			}
			curr_ptr += len_arr[pind];
		}
		MP_RX_AGGR_BUF_RESET(card);
	}

rx_curr_single:
	if (f_do_rx_cur) {
		mwifiex_dbg(adapter, INFO, "info: RX: port: %d, rx_len: %d\n",
			    port, rx_len);

		skb = mwifiex_alloc_dma_align_buf(rx_len, GFP_KERNEL);
		if (!skb) {
			mwifiex_dbg(adapter, ERROR,
				    "single skb allocated fail,\t"
				    "drop pkt port=%d len=%d\n", port, rx_len);
			if (mwifiex_sdio_card_to_host(adapter, &pkt_type,
						      card->mpa_rx.buf, rx_len,
						      adapter->ioport + port))
				goto error;
			return 0;
		}

		skb_put(skb, rx_len);

		if (mwifiex_sdio_card_to_host(adapter, &pkt_type,
					      skb->data, skb->len,
					      adapter->ioport + port))
			goto error;
		if (!adapter->sdio_rx_aggr_enable &&
		    pkt_type == MWIFIEX_TYPE_AGGR_DATA) {
			mwifiex_dbg(adapter, ERROR, "drop wrong pkt type %d\t"
				    "current SDIO RX Aggr not enabled\n",
				    pkt_type);
			dev_kfree_skb_any(skb);
			return 0;
		}

		mwifiex_decode_rx_packet(adapter, skb, pkt_type);
	}
	if (f_post_aggr_cur) {
		mwifiex_dbg(adapter, INFO,
			    "info: current packet aggregation\n");
		/* Curr pkt can be aggregated */
		mp_rx_aggr_setup(card, rx_len, port);
	}

	return 0;
error:
	if (MP_RX_AGGR_IN_PROGRESS(card))
		MP_RX_AGGR_BUF_RESET(card);

	if (f_do_rx_cur && skb)
		/* Single transfer pending. Free curr buff also */
		dev_kfree_skb_any(skb);

	return -1;
}

/*
 * This function checks the current interrupt status.
 *
 * The following interrupts are checked and handled by this function -
 *      - Data sent
 *      - Command sent
 *      - Packets received
 *
 * Since the firmware does not generate download ready interrupt if the
 * port updated is command port only, command sent interrupt checking
 * should be done manually, and for every SDIO interrupt.
 *
 * In case of Rx packets received, the packets are uploaded from card to
 * host and processed accordingly.
 */
static int mwifiex_process_int_status(struct mwifiex_adapter *adapter)
{
	struct sdio_mmc_card *card = adapter->card;
	const struct mwifiex_sdio_card_reg *reg = card->reg;
	int ret = 0;
	u8 sdio_ireg;
	struct sk_buff *skb;
	u8 port = CTRL_PORT;
	u32 len_reg_l, len_reg_u;
	u32 rx_blocks;
	u16 rx_len;
	unsigned long flags;
	u32 bitmap;
	u8 cr;

	spin_lock_irqsave(&adapter->int_lock, flags);
	sdio_ireg = adapter->int_status;
	adapter->int_status = 0;
	spin_unlock_irqrestore(&adapter->int_lock, flags);

	if (!sdio_ireg)
		return ret;

	/* Following interrupt is only for SDIO new mode */
	if (sdio_ireg & DN_LD_CMD_PORT_HOST_INT_STATUS && adapter->cmd_sent)
		adapter->cmd_sent = false;

	/* Following interrupt is only for SDIO new mode */
	if (sdio_ireg & UP_LD_CMD_PORT_HOST_INT_STATUS) {
		u32 pkt_type;

		/* read the len of control packet */
		rx_len = card->mp_regs[reg->cmd_rd_len_1] << 8;
		rx_len |= (u16)card->mp_regs[reg->cmd_rd_len_0];
		rx_blocks = DIV_ROUND_UP(rx_len, MWIFIEX_SDIO_BLOCK_SIZE);
		if (rx_len <= INTF_HEADER_LEN ||
		    (rx_blocks * MWIFIEX_SDIO_BLOCK_SIZE) >
		     MWIFIEX_RX_DATA_BUF_SIZE)
			return -1;
		rx_len = (u16) (rx_blocks * MWIFIEX_SDIO_BLOCK_SIZE);
		mwifiex_dbg(adapter, INFO, "info: rx_len = %d\n", rx_len);

		skb = mwifiex_alloc_dma_align_buf(rx_len, GFP_KERNEL);
		if (!skb)
			return -1;

		skb_put(skb, rx_len);

		if (mwifiex_sdio_card_to_host(adapter, &pkt_type, skb->data,
					      skb->len, adapter->ioport |
							CMD_PORT_SLCT)) {
			mwifiex_dbg(adapter, ERROR,
				    "%s: failed to card_to_host", __func__);
			dev_kfree_skb_any(skb);
			goto term_cmd;
		}

		if ((pkt_type != MWIFIEX_TYPE_CMD) &&
		    (pkt_type != MWIFIEX_TYPE_EVENT))
			mwifiex_dbg(adapter, ERROR,
				    "%s:Received wrong packet on cmd port",
				    __func__);

		mwifiex_decode_rx_packet(adapter, skb, pkt_type);
	}

	if (sdio_ireg & DN_LD_HOST_INT_STATUS) {
		bitmap = (u32) card->mp_regs[reg->wr_bitmap_l];
		bitmap |= ((u32) card->mp_regs[reg->wr_bitmap_u]) << 8;
		if (card->supports_sdio_new_mode) {
			bitmap |=
				((u32) card->mp_regs[reg->wr_bitmap_1l]) << 16;
			bitmap |=
				((u32) card->mp_regs[reg->wr_bitmap_1u]) << 24;
		}
		card->mp_wr_bitmap = bitmap;

		mwifiex_dbg(adapter, INTR,
			    "int: DNLD: wr_bitmap=0x%x\n",
			    card->mp_wr_bitmap);
		if (adapter->data_sent &&
		    (card->mp_wr_bitmap & card->mp_data_port_mask)) {
			mwifiex_dbg(adapter, INTR,
				    "info:  <--- Tx DONE Interrupt --->\n");
			adapter->data_sent = false;
		}
	}

	/* As firmware will not generate download ready interrupt if the port
	   updated is command port only, cmd_sent should be done for any SDIO
	   interrupt. */
	if (card->has_control_mask && adapter->cmd_sent) {
		/* Check if firmware has attach buffer at command port and
		   update just that in wr_bit_map. */
		card->mp_wr_bitmap |=
			(u32) card->mp_regs[reg->wr_bitmap_l] & CTRL_PORT_MASK;
		if (card->mp_wr_bitmap & CTRL_PORT_MASK)
			adapter->cmd_sent = false;
	}

	mwifiex_dbg(adapter, INTR, "info: cmd_sent=%d data_sent=%d\n",
		    adapter->cmd_sent, adapter->data_sent);
	if (sdio_ireg & UP_LD_HOST_INT_STATUS) {
		bitmap = (u32) card->mp_regs[reg->rd_bitmap_l];
		bitmap |= ((u32) card->mp_regs[reg->rd_bitmap_u]) << 8;
		if (card->supports_sdio_new_mode) {
			bitmap |=
				((u32) card->mp_regs[reg->rd_bitmap_1l]) << 16;
			bitmap |=
				((u32) card->mp_regs[reg->rd_bitmap_1u]) << 24;
		}
		card->mp_rd_bitmap = bitmap;
		mwifiex_dbg(adapter, INTR,
			    "int: UPLD: rd_bitmap=0x%x\n",
			    card->mp_rd_bitmap);

		while (true) {
			ret = mwifiex_get_rd_port(adapter, &port);
			if (ret) {
				mwifiex_dbg(adapter, INFO,
					    "info: no more rd_port available\n");
				break;
			}
			len_reg_l = reg->rd_len_p0_l + (port << 1);
			len_reg_u = reg->rd_len_p0_u + (port << 1);
			rx_len = ((u16) card->mp_regs[len_reg_u]) << 8;
			rx_len |= (u16) card->mp_regs[len_reg_l];
			mwifiex_dbg(adapter, INFO,
				    "info: RX: port=%d rx_len=%u\n",
				    port, rx_len);
			rx_blocks =
				(rx_len + MWIFIEX_SDIO_BLOCK_SIZE -
				 1) / MWIFIEX_SDIO_BLOCK_SIZE;
			if (rx_len <= INTF_HEADER_LEN ||
			    (card->mpa_rx.enabled &&
			     ((rx_blocks * MWIFIEX_SDIO_BLOCK_SIZE) >
			      card->mpa_rx.buf_size))) {
				mwifiex_dbg(adapter, ERROR,
					    "invalid rx_len=%d\n",
					    rx_len);
				return -1;
			}

			rx_len = (u16) (rx_blocks * MWIFIEX_SDIO_BLOCK_SIZE);
			mwifiex_dbg(adapter, INFO, "info: rx_len = %d\n",
				    rx_len);

			if (mwifiex_sdio_card_to_host_mp_aggr(adapter, rx_len,
							      port)) {
				mwifiex_dbg(adapter, ERROR,
					    "card_to_host_mpa failed: int status=%#x\n",
					    sdio_ireg);
				goto term_cmd;
			}
		}
	}

	return 0;

term_cmd:
	/* terminate cmd */
	if (mwifiex_read_reg(adapter, CONFIGURATION_REG, &cr))
		mwifiex_dbg(adapter, ERROR, "read CFG reg failed\n");
	else
		mwifiex_dbg(adapter, INFO,
			    "info: CFG reg val = %d\n", cr);

	if (mwifiex_write_reg(adapter, CONFIGURATION_REG, (cr | 0x04)))
		mwifiex_dbg(adapter, ERROR,
			    "write CFG reg failed\n");
	else
		mwifiex_dbg(adapter, INFO, "info: write success\n");

	if (mwifiex_read_reg(adapter, CONFIGURATION_REG, &cr))
		mwifiex_dbg(adapter, ERROR,
			    "read CFG reg failed\n");
	else
		mwifiex_dbg(adapter, INFO,
			    "info: CFG reg val =%x\n", cr);

	return -1;
}

/*
 * This function aggregates transmission buffers in driver and downloads
 * the aggregated packet to card.
 *
 * The individual packets are aggregated by copying into an aggregation
 * buffer and then downloaded to the card. Previous unsent packets in the
 * aggregation buffer are pre-copied first before new packets are added.
 * Aggregation is done till there is space left in the aggregation buffer,
 * or till new packets are available.
 *
 * The function will only download the packet to the card when aggregation
 * stops, otherwise it will just aggregate the packet in aggregation buffer
 * and return.
 */
static int mwifiex_host_to_card_mp_aggr(struct mwifiex_adapter *adapter,
					u8 *payload, u32 pkt_len, u32 port,
					u32 next_pkt_len)
{
	struct sdio_mmc_card *card = adapter->card;
	int ret = 0;
	s32 f_send_aggr_buf = 0;
	s32 f_send_cur_buf = 0;
	s32 f_precopy_cur_buf = 0;
	s32 f_postcopy_cur_buf = 0;
	u32 mport;
	int index;

	if (!card->mpa_tx.enabled ||
	    (card->has_control_mask && (port == CTRL_PORT)) ||
	    (card->supports_sdio_new_mode && (port == CMD_PORT_SLCT))) {
		mwifiex_dbg(adapter, WARN,
			    "info: %s: tx aggregation disabled\n",
			    __func__);

		f_send_cur_buf = 1;
		goto tx_curr_single;
	}

	if (next_pkt_len) {
		/* More pkt in TX queue */
		mwifiex_dbg(adapter, INFO,
			    "info: %s: more packets in queue.\n",
			    __func__);

		if (MP_TX_AGGR_IN_PROGRESS(card)) {
			if (MP_TX_AGGR_BUF_HAS_ROOM(card, pkt_len)) {
				f_precopy_cur_buf = 1;

				if (!(card->mp_wr_bitmap &
				      (1 << card->curr_wr_port)) ||
				    !MP_TX_AGGR_BUF_HAS_ROOM(
					    card, pkt_len + next_pkt_len))
					f_send_aggr_buf = 1;
			} else {
				/* No room in Aggr buf, send it */
				f_send_aggr_buf = 1;

				if (!(card->mp_wr_bitmap &
				      (1 << card->curr_wr_port)))
					f_send_cur_buf = 1;
				else
					f_postcopy_cur_buf = 1;
			}
		} else {
			if (MP_TX_AGGR_BUF_HAS_ROOM(card, pkt_len) &&
			    (card->mp_wr_bitmap & (1 << card->curr_wr_port)))
				f_precopy_cur_buf = 1;
			else
				f_send_cur_buf = 1;
		}
	} else {
		/* Last pkt in TX queue */
		mwifiex_dbg(adapter, INFO,
			    "info: %s: Last packet in Tx Queue.\n",
			    __func__);

		if (MP_TX_AGGR_IN_PROGRESS(card)) {
			/* some packs in Aggr buf already */
			f_send_aggr_buf = 1;

			if (MP_TX_AGGR_BUF_HAS_ROOM(card, pkt_len))
				f_precopy_cur_buf = 1;
			else
				/* No room in Aggr buf, send it */
				f_send_cur_buf = 1;
		} else {
			f_send_cur_buf = 1;
		}
	}

	if (f_precopy_cur_buf) {
		mwifiex_dbg(adapter, DATA,
			    "data: %s: precopy current buffer\n",
			    __func__);
		MP_TX_AGGR_BUF_PUT(card, payload, pkt_len, port);

		if (MP_TX_AGGR_PKT_LIMIT_REACHED(card) ||
		    mp_tx_aggr_port_limit_reached(card))
			/* No more pkts allowed in Aggr buf, send it */
			f_send_aggr_buf = 1;
	}

	if (f_send_aggr_buf) {
		mwifiex_dbg(adapter, DATA,
			    "data: %s: send aggr buffer: %d %d\n",
			    __func__, card->mpa_tx.start_port,
			    card->mpa_tx.ports);
		if (card->supports_sdio_new_mode) {
			u32 port_count;
			int i;

			for (i = 0, port_count = 0; i < card->max_ports; i++)
				if (card->mpa_tx.ports & BIT(i))
					port_count++;

			/* Writing data from "start_port + 0" to "start_port +
			 * port_count -1", so decrease the count by 1
			 */
			port_count--;
			mport = (adapter->ioport | SDIO_MPA_ADDR_BASE |
				 (port_count << 8)) + card->mpa_tx.start_port;
		} else {
			mport = (adapter->ioport | SDIO_MPA_ADDR_BASE |
				 (card->mpa_tx.ports << 4)) +
				 card->mpa_tx.start_port;
		}

		if (card->mpa_tx.pkt_cnt == 1)
			mport = adapter->ioport + card->mpa_tx.start_port;

		ret = mwifiex_write_data_to_card(adapter, card->mpa_tx.buf,
						 card->mpa_tx.buf_len, mport);

		/* Save the last multi port tx aggreagation info to debug log */
		index = adapter->dbg.last_sdio_mp_index;
		index = (index + 1) % MWIFIEX_DBG_SDIO_MP_NUM;
		adapter->dbg.last_sdio_mp_index = index;
		adapter->dbg.last_mp_wr_ports[index] = mport;
		adapter->dbg.last_mp_wr_bitmap[index] = card->mp_wr_bitmap;
		adapter->dbg.last_mp_wr_len[index] = card->mpa_tx.buf_len;
		adapter->dbg.last_mp_curr_wr_port[index] = card->curr_wr_port;

		MP_TX_AGGR_BUF_RESET(card);
	}

tx_curr_single:
	if (f_send_cur_buf) {
		mwifiex_dbg(adapter, DATA,
			    "data: %s: send current buffer %d\n",
			    __func__, port);
		ret = mwifiex_write_data_to_card(adapter, payload, pkt_len,
						 adapter->ioport + port);
	}

	if (f_postcopy_cur_buf) {
		mwifiex_dbg(adapter, DATA,
			    "data: %s: postcopy current buffer\n",
			    __func__);
		MP_TX_AGGR_BUF_PUT(card, payload, pkt_len, port);
	}

	return ret;
}

/*
 * This function downloads data from driver to card.
 *
 * Both commands and data packets are transferred to the card by this
 * function.
 *
 * This function adds the SDIO specific header to the front of the buffer
 * before transferring. The header contains the length of the packet and
 * the type. The firmware handles the packets based upon this set type.
 */
static int mwifiex_sdio_host_to_card(struct mwifiex_adapter *adapter,
				     u8 type, struct sk_buff *skb,
				     struct mwifiex_tx_param *tx_param)
{
	struct sdio_mmc_card *card = adapter->card;
	int ret;
	u32 buf_block_len;
	u32 blk_size;
	u32 port = CTRL_PORT;
	u8 *payload = (u8 *)skb->data;
	u32 pkt_len = skb->len;

	/* Allocate buffer and copy payload */
	blk_size = MWIFIEX_SDIO_BLOCK_SIZE;
	buf_block_len = (pkt_len + blk_size - 1) / blk_size;
	put_unaligned_le16((u16)pkt_len, payload + 0);
	put_unaligned_le16((u32)type, payload + 2);


	/*
	 * This is SDIO specific header
	 *  u16 length,
	 *  u16 type (MWIFIEX_TYPE_DATA = 0, MWIFIEX_TYPE_CMD = 1,
	 *  MWIFIEX_TYPE_EVENT = 3)
	 */
	if (type == MWIFIEX_TYPE_DATA) {
		ret = mwifiex_get_wr_port_data(adapter, &port);
		if (ret) {
			mwifiex_dbg(adapter, ERROR,
				    "%s: no wr_port available\n",
				    __func__);
			return ret;
		}
	} else {
		adapter->cmd_sent = true;
		/* Type must be MWIFIEX_TYPE_CMD */

		if (pkt_len <= INTF_HEADER_LEN ||
		    pkt_len > MWIFIEX_UPLD_SIZE)
			mwifiex_dbg(adapter, ERROR,
				    "%s: payload=%p, nb=%d\n",
				    __func__, payload, pkt_len);

		if (card->supports_sdio_new_mode)
			port = CMD_PORT_SLCT;
	}

	/* Transfer data to card */
	pkt_len = buf_block_len * blk_size;

	if (tx_param)
		ret = mwifiex_host_to_card_mp_aggr(adapter, payload, pkt_len,
						   port, tx_param->next_pkt_len
						   );
	else
		ret = mwifiex_host_to_card_mp_aggr(adapter, payload, pkt_len,
						   port, 0);

	if (ret) {
		if (type == MWIFIEX_TYPE_CMD)
			adapter->cmd_sent = false;
		if (type == MWIFIEX_TYPE_DATA) {
			adapter->data_sent = false;
			/* restore curr_wr_port in error cases */
			card->curr_wr_port = port;
			card->mp_wr_bitmap |= (u32)(1 << card->curr_wr_port);
		}
	} else {
		if (type == MWIFIEX_TYPE_DATA) {
			if (!(card->mp_wr_bitmap & (1 << card->curr_wr_port)))
				adapter->data_sent = true;
			else
				adapter->data_sent = false;
		}
	}

	return ret;
}

/*
 * This function allocates the MPA Tx and Rx buffers.
 */
static int mwifiex_alloc_sdio_mpa_buffers(struct mwifiex_adapter *adapter,
				   u32 mpa_tx_buf_size, u32 mpa_rx_buf_size)
{
	struct sdio_mmc_card *card = adapter->card;
	u32 rx_buf_size;
	int ret = 0;

	card->mpa_tx.buf = kzalloc(mpa_tx_buf_size, GFP_KERNEL);
	if (!card->mpa_tx.buf) {
		ret = -1;
		goto error;
	}

	card->mpa_tx.buf_size = mpa_tx_buf_size;

	rx_buf_size = max_t(u32, mpa_rx_buf_size,
			    (u32)SDIO_MAX_AGGR_BUF_SIZE);
	card->mpa_rx.buf = kzalloc(rx_buf_size, GFP_KERNEL);
	if (!card->mpa_rx.buf) {
		ret = -1;
		goto error;
	}

	card->mpa_rx.buf_size = rx_buf_size;

error:
	if (ret) {
		kfree(card->mpa_tx.buf);
		kfree(card->mpa_rx.buf);
		card->mpa_tx.buf_size = 0;
		card->mpa_rx.buf_size = 0;
	}

	return ret;
}

/*
 * This function unregisters the SDIO device.
 *
 * The SDIO IRQ is released, the function is disabled and driver
 * data is set to null.
 */
static void
mwifiex_unregister_dev(struct mwifiex_adapter *adapter)
{
	struct sdio_mmc_card *card = adapter->card;

	if (adapter->card) {
		card->adapter = NULL;
		sdio_claim_host(card->func);
		sdio_disable_func(card->func);
		sdio_release_host(card->func);
	}
}

/*
 * This function registers the SDIO device.
 *
 * SDIO IRQ is claimed, block size is set and driver data is initialized.
 */
static int mwifiex_register_dev(struct mwifiex_adapter *adapter)
{
	int ret;
	struct sdio_mmc_card *card = adapter->card;
	struct sdio_func *func = card->func;

	/* save adapter pointer in card */
	card->adapter = adapter;
	adapter->tx_buf_size = card->tx_buf_size;

	sdio_claim_host(func);

	/* Set block size */
	ret = sdio_set_block_size(card->func, MWIFIEX_SDIO_BLOCK_SIZE);
	sdio_release_host(func);
	if (ret) {
		mwifiex_dbg(adapter, ERROR,
			    "cannot set SDIO block size\n");
		return ret;
	}

	strcpy(adapter->fw_name, card->firmware);
	if (card->fw_dump_enh) {
		adapter->mem_type_mapping_tbl = generic_mem_type_map;
		adapter->num_mem_types = 1;
	} else {
		adapter->mem_type_mapping_tbl = mem_type_mapping_tbl;
		adapter->num_mem_types = ARRAY_SIZE(mem_type_mapping_tbl);
	}

	return 0;
}

/*
 * This function initializes the SDIO driver.
 *
 * The following initializations steps are followed -
 *      - Read the Host interrupt status register to acknowledge
 *        the first interrupt got from bootloader
 *      - Disable host interrupt mask register
 *      - Get SDIO port
 *      - Initialize SDIO variables in card
 *      - Allocate MP registers
 *      - Allocate MPA Tx and Rx buffers
 */
static int mwifiex_init_sdio(struct mwifiex_adapter *adapter)
{
	struct sdio_mmc_card *card = adapter->card;
	const struct mwifiex_sdio_card_reg *reg = card->reg;
	int ret;
	u8 sdio_ireg;

	sdio_set_drvdata(card->func, card);

	/*
	 * Read the host_int_status_reg for ACK the first interrupt got
	 * from the bootloader. If we don't do this we get a interrupt
	 * as soon as we register the irq.
	 */
	mwifiex_read_reg(adapter, card->reg->host_int_status_reg, &sdio_ireg);

	/* Get SDIO ioport */
	mwifiex_init_sdio_ioport(adapter);

	/* Initialize SDIO variables in card */
	card->mp_rd_bitmap = 0;
	card->mp_wr_bitmap = 0;
	card->curr_rd_port = reg->start_rd_port;
	card->curr_wr_port = reg->start_wr_port;

	card->mp_data_port_mask = reg->data_port_mask;

	card->mpa_tx.buf_len = 0;
	card->mpa_tx.pkt_cnt = 0;
	card->mpa_tx.start_port = 0;

	card->mpa_tx.enabled = 1;
	card->mpa_tx.pkt_aggr_limit = card->mp_agg_pkt_limit;

	card->mpa_rx.buf_len = 0;
	card->mpa_rx.pkt_cnt = 0;
	card->mpa_rx.start_port = 0;

	card->mpa_rx.enabled = 1;
	card->mpa_rx.pkt_aggr_limit = card->mp_agg_pkt_limit;

	/* Allocate buffers for SDIO MP-A */
	card->mp_regs = kzalloc(reg->max_mp_regs, GFP_KERNEL);
	if (!card->mp_regs)
		return -ENOMEM;

	/* Allocate skb pointer buffers */
	card->mpa_rx.skb_arr = kzalloc((sizeof(void *)) *
				       card->mp_agg_pkt_limit, GFP_KERNEL);
	if (!card->mpa_rx.skb_arr) {
		kfree(card->mp_regs);
		return -ENOMEM;
	}

	card->mpa_rx.len_arr = kzalloc(sizeof(*card->mpa_rx.len_arr) *
				       card->mp_agg_pkt_limit, GFP_KERNEL);
	if (!card->mpa_rx.len_arr) {
		kfree(card->mp_regs);
		kfree(card->mpa_rx.skb_arr);
		return -ENOMEM;
	}

	ret = mwifiex_alloc_sdio_mpa_buffers(adapter,
					     card->mp_tx_agg_buf_size,
					     card->mp_rx_agg_buf_size);

	/* Allocate 32k MPA Tx/Rx buffers if 64k memory allocation fails */
	if (ret && (card->mp_tx_agg_buf_size == MWIFIEX_MP_AGGR_BUF_SIZE_MAX ||
		    card->mp_rx_agg_buf_size == MWIFIEX_MP_AGGR_BUF_SIZE_MAX)) {
		/* Disable rx single port aggregation */
		adapter->host_disable_sdio_rx_aggr = true;

		ret = mwifiex_alloc_sdio_mpa_buffers
			(adapter, MWIFIEX_MP_AGGR_BUF_SIZE_32K,
			 MWIFIEX_MP_AGGR_BUF_SIZE_32K);
		if (ret) {
			/* Disable multi port aggregation */
			card->mpa_tx.enabled = 0;
			card->mpa_rx.enabled = 0;
		}
	}

	adapter->auto_tdls = card->can_auto_tdls;
	adapter->ext_scan = card->can_ext_scan;
	return 0;
}

/*
 * This function resets the MPA Tx and Rx buffers.
 */
static void mwifiex_cleanup_mpa_buf(struct mwifiex_adapter *adapter)
{
	struct sdio_mmc_card *card = adapter->card;

	MP_TX_AGGR_BUF_RESET(card);
	MP_RX_AGGR_BUF_RESET(card);
}

/*
 * This function cleans up the allocated card buffers.
 *
 * The following are freed by this function -
 *      - MP registers
 *      - MPA Tx buffer
 *      - MPA Rx buffer
 */
static void mwifiex_cleanup_sdio(struct mwifiex_adapter *adapter)
{
	struct sdio_mmc_card *card = adapter->card;

	cancel_work_sync(&card->work);

	kfree(card->mp_regs);
	kfree(card->mpa_rx.skb_arr);
	kfree(card->mpa_rx.len_arr);
	kfree(card->mpa_tx.buf);
	kfree(card->mpa_rx.buf);
}

/*
 * This function updates the MP end port in card.
 */
static void
mwifiex_update_mp_end_port(struct mwifiex_adapter *adapter, u16 port)
{
	struct sdio_mmc_card *card = adapter->card;
	const struct mwifiex_sdio_card_reg *reg = card->reg;
	int i;

	card->mp_end_port = port;

	card->mp_data_port_mask = reg->data_port_mask;

	if (reg->start_wr_port) {
		for (i = 1; i <= card->max_ports - card->mp_end_port; i++)
			card->mp_data_port_mask &=
					~(1 << (card->max_ports - i));
	}

	card->curr_wr_port = reg->start_wr_port;

	mwifiex_dbg(adapter, CMD,
		    "cmd: mp_end_port %d, data port mask 0x%x\n",
		    port, card->mp_data_port_mask);
}

static void mwifiex_sdio_card_reset_work(struct mwifiex_adapter *adapter)
{
	struct sdio_mmc_card *card = adapter->card;
	struct sdio_func *func = card->func;
<<<<<<< HEAD
=======
	int ret;
>>>>>>> 2ac97f0f

	mwifiex_shutdown_sw(adapter);

	/* power cycle the adapter */
	sdio_claim_host(func);
	mmc_hw_reset(func->card->host);
	sdio_release_host(func);

	/* Previous save_adapter won't be valid after this. We will cancel
	 * pending work requests.
	 */
	clear_bit(MWIFIEX_IFACE_WORK_DEVICE_DUMP, &card->work_flags);
	clear_bit(MWIFIEX_IFACE_WORK_CARD_RESET, &card->work_flags);

<<<<<<< HEAD
	mwifiex_reinit_sw(adapter);
=======
	ret = mwifiex_reinit_sw(adapter);
	if (ret)
		dev_err(&func->dev, "reinit failed: %d\n", ret);
>>>>>>> 2ac97f0f
}

/* This function read/write firmware */
static enum
rdwr_status mwifiex_sdio_rdwr_firmware(struct mwifiex_adapter *adapter,
				       u8 doneflag)
{
	struct sdio_mmc_card *card = adapter->card;
	int ret, tries;
	u8 ctrl_data = 0;

	sdio_writeb(card->func, card->reg->fw_dump_host_ready,
		    card->reg->fw_dump_ctrl, &ret);
	if (ret) {
		mwifiex_dbg(adapter, ERROR, "SDIO Write ERR\n");
		return RDWR_STATUS_FAILURE;
	}
	for (tries = 0; tries < MAX_POLL_TRIES; tries++) {
		ctrl_data = sdio_readb(card->func, card->reg->fw_dump_ctrl,
				       &ret);
		if (ret) {
			mwifiex_dbg(adapter, ERROR, "SDIO read err\n");
			return RDWR_STATUS_FAILURE;
		}
		if (ctrl_data == FW_DUMP_DONE)
			break;
		if (doneflag && ctrl_data == doneflag)
			return RDWR_STATUS_DONE;
		if (ctrl_data != card->reg->fw_dump_host_ready) {
			mwifiex_dbg(adapter, WARN,
				    "The ctrl reg was changed, re-try again\n");
			sdio_writeb(card->func, card->reg->fw_dump_host_ready,
				    card->reg->fw_dump_ctrl, &ret);
			if (ret) {
				mwifiex_dbg(adapter, ERROR, "SDIO write err\n");
				return RDWR_STATUS_FAILURE;
			}
		}
		usleep_range(100, 200);
	}
	if (ctrl_data == card->reg->fw_dump_host_ready) {
		mwifiex_dbg(adapter, ERROR,
			    "Fail to pull ctrl_data\n");
		return RDWR_STATUS_FAILURE;
	}

	return RDWR_STATUS_SUCCESS;
}

/* This function dump firmware memory to file */
static void mwifiex_sdio_fw_dump(struct mwifiex_adapter *adapter)
{
	struct sdio_mmc_card *card = adapter->card;
	int ret = 0;
	unsigned int reg, reg_start, reg_end;
	u8 *dbg_ptr, *end_ptr, dump_num, idx, i, read_reg, doneflag = 0;
	enum rdwr_status stat;
	u32 memory_size;

	if (!card->can_dump_fw)
		return;

	for (idx = 0; idx < ARRAY_SIZE(mem_type_mapping_tbl); idx++) {
		struct memory_type_mapping *entry = &mem_type_mapping_tbl[idx];

		if (entry->mem_ptr) {
			vfree(entry->mem_ptr);
			entry->mem_ptr = NULL;
		}
		entry->mem_size = 0;
	}

	mwifiex_pm_wakeup_card(adapter);
	sdio_claim_host(card->func);

	mwifiex_dbg(adapter, MSG, "== mwifiex firmware dump start ==\n");

	stat = mwifiex_sdio_rdwr_firmware(adapter, doneflag);
	if (stat == RDWR_STATUS_FAILURE)
		goto done;

	reg = card->reg->fw_dump_start;
	/* Read the number of the memories which will dump */
	dump_num = sdio_readb(card->func, reg, &ret);
	if (ret) {
		mwifiex_dbg(adapter, ERROR, "SDIO read memory length err\n");
		goto done;
	}

	/* Read the length of every memory which will dump */
	for (idx = 0; idx < dump_num; idx++) {
		struct memory_type_mapping *entry = &mem_type_mapping_tbl[idx];

		stat = mwifiex_sdio_rdwr_firmware(adapter, doneflag);
		if (stat == RDWR_STATUS_FAILURE)
			goto done;

		memory_size = 0;
		reg = card->reg->fw_dump_start;
		for (i = 0; i < 4; i++) {
			read_reg = sdio_readb(card->func, reg, &ret);
			if (ret) {
				mwifiex_dbg(adapter, ERROR, "SDIO read err\n");
				goto done;
			}
			memory_size |= (read_reg << i*8);
			reg++;
		}

		if (memory_size == 0) {
			mwifiex_dbg(adapter, DUMP, "Firmware dump Finished!\n");
			ret = mwifiex_write_reg(adapter,
						card->reg->fw_dump_ctrl,
						FW_DUMP_READ_DONE);
			if (ret) {
				mwifiex_dbg(adapter, ERROR, "SDIO write err\n");
				return;
			}
			break;
		}

		mwifiex_dbg(adapter, DUMP,
			    "%s_SIZE=0x%x\n", entry->mem_name, memory_size);
		entry->mem_ptr = vmalloc(memory_size + 1);
		entry->mem_size = memory_size;
		if (!entry->mem_ptr) {
			mwifiex_dbg(adapter, ERROR, "Vmalloc %s failed\n",
				    entry->mem_name);
			goto done;
		}
		dbg_ptr = entry->mem_ptr;
		end_ptr = dbg_ptr + memory_size;

		doneflag = entry->done_flag;
		mwifiex_dbg(adapter, DUMP,
			    "Start %s output, please wait...\n",
			    entry->mem_name);

		do {
			stat = mwifiex_sdio_rdwr_firmware(adapter, doneflag);
			if (stat == RDWR_STATUS_FAILURE)
				goto done;

			reg_start = card->reg->fw_dump_start;
			reg_end = card->reg->fw_dump_end;
			for (reg = reg_start; reg <= reg_end; reg++) {
				*dbg_ptr = sdio_readb(card->func, reg, &ret);
				if (ret) {
					mwifiex_dbg(adapter, ERROR,
						    "SDIO read err\n");
					goto done;
				}
				if (dbg_ptr < end_ptr)
					dbg_ptr++;
				else
					mwifiex_dbg(adapter, ERROR,
						    "Allocated buf not enough\n");
			}

			if (stat != RDWR_STATUS_DONE)
				continue;

			mwifiex_dbg(adapter, DUMP, "%s done: size=0x%tx\n",
				    entry->mem_name, dbg_ptr - entry->mem_ptr);
			break;
		} while (1);
	}
	mwifiex_dbg(adapter, MSG, "== mwifiex firmware dump end ==\n");

done:
	sdio_release_host(card->func);
}

static void mwifiex_sdio_generic_fw_dump(struct mwifiex_adapter *adapter)
{
	struct sdio_mmc_card *card = adapter->card;
	struct memory_type_mapping *entry = &generic_mem_type_map[0];
	unsigned int reg, reg_start, reg_end;
	u8 start_flag = 0, done_flag = 0;
	u8 *dbg_ptr, *end_ptr;
	enum rdwr_status stat;
	int ret = -1, tries;

	if (!card->fw_dump_enh)
		return;

	if (entry->mem_ptr) {
		vfree(entry->mem_ptr);
		entry->mem_ptr = NULL;
	}
	entry->mem_size = 0;

	mwifiex_pm_wakeup_card(adapter);
	sdio_claim_host(card->func);

	mwifiex_dbg(adapter, MSG, "== mwifiex firmware dump start ==\n");

	stat = mwifiex_sdio_rdwr_firmware(adapter, done_flag);
	if (stat == RDWR_STATUS_FAILURE)
		goto done;

	reg_start = card->reg->fw_dump_start;
	reg_end = card->reg->fw_dump_end;
	for (reg = reg_start; reg <= reg_end; reg++) {
		for (tries = 0; tries < MAX_POLL_TRIES; tries++) {
			start_flag = sdio_readb(card->func, reg, &ret);
			if (ret) {
				mwifiex_dbg(adapter, ERROR,
					    "SDIO read err\n");
				goto done;
			}
			if (start_flag == 0)
				break;
			if (tries == MAX_POLL_TRIES) {
				mwifiex_dbg(adapter, ERROR,
					    "FW not ready to dump\n");
				ret = -1;
				goto done;
			}
		}
		usleep_range(100, 200);
	}

	entry->mem_ptr = vmalloc(0xf0000 + 1);
	if (!entry->mem_ptr) {
		ret = -1;
		goto done;
	}
	dbg_ptr = entry->mem_ptr;
	entry->mem_size = 0xf0000;
	end_ptr = dbg_ptr + entry->mem_size;

	done_flag = entry->done_flag;
	mwifiex_dbg(adapter, DUMP,
		    "Start %s output, please wait...\n", entry->mem_name);

	while (true) {
		stat = mwifiex_sdio_rdwr_firmware(adapter, done_flag);
		if (stat == RDWR_STATUS_FAILURE)
			goto done;
		for (reg = reg_start; reg <= reg_end; reg++) {
			*dbg_ptr = sdio_readb(card->func, reg, &ret);
			if (ret) {
				mwifiex_dbg(adapter, ERROR,
					    "SDIO read err\n");
				goto done;
			}
			dbg_ptr++;
			if (dbg_ptr >= end_ptr) {
				u8 *tmp_ptr;

				tmp_ptr = vmalloc(entry->mem_size + 0x4000 + 1);
				if (!tmp_ptr)
					goto done;

				memcpy(tmp_ptr, entry->mem_ptr,
				       entry->mem_size);
				vfree(entry->mem_ptr);
				entry->mem_ptr = tmp_ptr;
				tmp_ptr = NULL;
				dbg_ptr = entry->mem_ptr + entry->mem_size;
				entry->mem_size += 0x4000;
				end_ptr = entry->mem_ptr + entry->mem_size;
			}
		}
		if (stat == RDWR_STATUS_DONE) {
			entry->mem_size = dbg_ptr - entry->mem_ptr;
			mwifiex_dbg(adapter, DUMP, "dump %s done size=0x%x\n",
				    entry->mem_name, entry->mem_size);
			ret = 0;
			break;
		}
	}
	mwifiex_dbg(adapter, MSG, "== mwifiex firmware dump end ==\n");

done:
	if (ret) {
		mwifiex_dbg(adapter, ERROR, "firmware dump failed\n");
		if (entry->mem_ptr) {
			vfree(entry->mem_ptr);
			entry->mem_ptr = NULL;
		}
		entry->mem_size = 0;
	}
	sdio_release_host(card->func);
}

static void mwifiex_sdio_device_dump_work(struct mwifiex_adapter *adapter)
{
	struct sdio_mmc_card *card = adapter->card;
	int drv_info_size;
	void *drv_info;

	drv_info_size = mwifiex_drv_info_dump(adapter, &drv_info);
	if (card->fw_dump_enh)
		mwifiex_sdio_generic_fw_dump(adapter);
	else
		mwifiex_sdio_fw_dump(adapter);
	mwifiex_upload_device_dump(adapter, drv_info, drv_info_size);
}

static void mwifiex_sdio_work(struct work_struct *work)
{
	struct sdio_mmc_card *card =
		container_of(work, struct sdio_mmc_card, work);

	if (test_and_clear_bit(MWIFIEX_IFACE_WORK_DEVICE_DUMP,
			       &card->work_flags))
		mwifiex_sdio_device_dump_work(card->adapter);
	if (test_and_clear_bit(MWIFIEX_IFACE_WORK_CARD_RESET,
			       &card->work_flags))
		mwifiex_sdio_card_reset_work(card->adapter);
}

/* This function resets the card */
static void mwifiex_sdio_card_reset(struct mwifiex_adapter *adapter)
{
	struct sdio_mmc_card *card = adapter->card;

	if (test_bit(MWIFIEX_IFACE_WORK_CARD_RESET, &card->work_flags))
		return;

	set_bit(MWIFIEX_IFACE_WORK_CARD_RESET, &card->work_flags);

	schedule_work(&card->work);
}

/* This function dumps FW information */
static void mwifiex_sdio_device_dump(struct mwifiex_adapter *adapter)
{
	struct sdio_mmc_card *card = adapter->card;

	if (test_bit(MWIFIEX_IFACE_WORK_DEVICE_DUMP, &card->work_flags))
		return;

	set_bit(MWIFIEX_IFACE_WORK_DEVICE_DUMP, &card->work_flags);
	schedule_work(&card->work);
}

/* Function to dump SDIO function registers and SDIO scratch registers in case
 * of FW crash
 */
static int
mwifiex_sdio_reg_dump(struct mwifiex_adapter *adapter, char *drv_buf)
{
	char *p = drv_buf;
	struct sdio_mmc_card *cardp = adapter->card;
	int ret = 0;
	u8 count, func, data, index = 0, size = 0;
	u8 reg, reg_start, reg_end;
	char buf[256], *ptr;

	if (!p)
		return 0;

	mwifiex_dbg(adapter, MSG, "SDIO register dump start\n");

	mwifiex_pm_wakeup_card(adapter);

	sdio_claim_host(cardp->func);

	for (count = 0; count < 5; count++) {
		memset(buf, 0, sizeof(buf));
		ptr = buf;

		switch (count) {
		case 0:
			/* Read the registers of SDIO function0 */
			func = count;
			reg_start = 0;
			reg_end = 9;
			break;
		case 1:
			/* Read the registers of SDIO function1 */
			func = count;
			reg_start = cardp->reg->func1_dump_reg_start;
			reg_end = cardp->reg->func1_dump_reg_end;
			break;
		case 2:
			index = 0;
			func = 1;
			reg_start = cardp->reg->func1_spec_reg_table[index++];
			size = cardp->reg->func1_spec_reg_num;
			reg_end = cardp->reg->func1_spec_reg_table[size-1];
			break;
		default:
			/* Read the scratch registers of SDIO function1 */
			if (count == 4)
				mdelay(100);
			func = 1;
			reg_start = cardp->reg->func1_scratch_reg;
			reg_end = reg_start + MWIFIEX_SDIO_SCRATCH_SIZE;
		}

		if (count != 2)
			ptr += sprintf(ptr, "SDIO Func%d (%#x-%#x): ",
				       func, reg_start, reg_end);
		else
			ptr += sprintf(ptr, "SDIO Func%d: ", func);

		for (reg = reg_start; reg <= reg_end;) {
			if (func == 0)
				data = sdio_f0_readb(cardp->func, reg, &ret);
			else
				data = sdio_readb(cardp->func, reg, &ret);

			if (count == 2)
				ptr += sprintf(ptr, "(%#x) ", reg);
			if (!ret) {
				ptr += sprintf(ptr, "%02x ", data);
			} else {
				ptr += sprintf(ptr, "ERR");
				break;
			}

			if (count == 2 && reg < reg_end)
				reg = cardp->reg->func1_spec_reg_table[index++];
			else
				reg++;
		}

		mwifiex_dbg(adapter, MSG, "%s\n", buf);
		p += sprintf(p, "%s\n", buf);
	}

	sdio_release_host(cardp->func);

	mwifiex_dbg(adapter, MSG, "SDIO register dump end\n");

	return p - drv_buf;
}

/* sdio device/function initialization, code is extracted
 * from init_if handler and register_dev handler.
 */
static void mwifiex_sdio_up_dev(struct mwifiex_adapter *adapter)
{
	struct sdio_mmc_card *card = adapter->card;
	u8 sdio_ireg;

	sdio_claim_host(card->func);
	sdio_enable_func(card->func);
	sdio_set_block_size(card->func, MWIFIEX_SDIO_BLOCK_SIZE);
	sdio_release_host(card->func);

	/* tx_buf_size might be changed to 3584 by firmware during
	 * data transfer, we will reset to default size.
	 */
	adapter->tx_buf_size = card->tx_buf_size;

	/* Read the host_int_status_reg for ACK the first interrupt got
	 * from the bootloader. If we don't do this we get a interrupt
	 * as soon as we register the irq.
	 */
	mwifiex_read_reg(adapter, card->reg->host_int_status_reg, &sdio_ireg);

	mwifiex_init_sdio_ioport(adapter);
}

static struct mwifiex_if_ops sdio_ops = {
	.init_if = mwifiex_init_sdio,
	.cleanup_if = mwifiex_cleanup_sdio,
	.check_fw_status = mwifiex_check_fw_status,
	.check_winner_status = mwifiex_check_winner_status,
	.prog_fw = mwifiex_prog_fw_w_helper,
	.register_dev = mwifiex_register_dev,
	.unregister_dev = mwifiex_unregister_dev,
	.enable_int = mwifiex_sdio_enable_host_int,
	.disable_int = mwifiex_sdio_disable_host_int,
	.process_int_status = mwifiex_process_int_status,
	.host_to_card = mwifiex_sdio_host_to_card,
	.wakeup = mwifiex_pm_wakeup_card,
	.wakeup_complete = mwifiex_pm_wakeup_card_complete,

	/* SDIO specific */
	.update_mp_end_port = mwifiex_update_mp_end_port,
	.cleanup_mpa_buf = mwifiex_cleanup_mpa_buf,
	.cmdrsp_complete = mwifiex_sdio_cmdrsp_complete,
	.event_complete = mwifiex_sdio_event_complete,
	.dnld_fw = mwifiex_sdio_dnld_fw,
	.card_reset = mwifiex_sdio_card_reset,
	.reg_dump = mwifiex_sdio_reg_dump,
	.device_dump = mwifiex_sdio_device_dump,
	.deaggr_pkt = mwifiex_deaggr_sdio_pkt,
	.up_dev = mwifiex_sdio_up_dev,
};

module_driver(mwifiex_sdio, sdio_register_driver, sdio_unregister_driver);

MODULE_AUTHOR("Marvell International Ltd.");
MODULE_DESCRIPTION("Marvell WiFi-Ex SDIO Driver version " SDIO_VERSION);
MODULE_VERSION(SDIO_VERSION);
MODULE_LICENSE("GPL v2");
MODULE_FIRMWARE(SD8786_DEFAULT_FW_NAME);
MODULE_FIRMWARE(SD8787_DEFAULT_FW_NAME);
MODULE_FIRMWARE(SD8797_DEFAULT_FW_NAME);
MODULE_FIRMWARE(SD8897_DEFAULT_FW_NAME);
MODULE_FIRMWARE(SD8887_DEFAULT_FW_NAME);
MODULE_FIRMWARE(SD8997_DEFAULT_FW_NAME);<|MERGE_RESOLUTION|>--- conflicted
+++ resolved
@@ -386,8 +386,6 @@
 	adapter = card->adapter;
 	if (!adapter || !adapter->priv_num)
 		return;
-
-	cancel_work_sync(&card->work);
 
 	mwifiex_dbg(adapter, INFO, "info: SDIO func num=%d\n", func->num);
 
@@ -2198,10 +2196,7 @@
 {
 	struct sdio_mmc_card *card = adapter->card;
 	struct sdio_func *func = card->func;
-<<<<<<< HEAD
-=======
 	int ret;
->>>>>>> 2ac97f0f
 
 	mwifiex_shutdown_sw(adapter);
 
@@ -2216,13 +2211,9 @@
 	clear_bit(MWIFIEX_IFACE_WORK_DEVICE_DUMP, &card->work_flags);
 	clear_bit(MWIFIEX_IFACE_WORK_CARD_RESET, &card->work_flags);
 
-<<<<<<< HEAD
-	mwifiex_reinit_sw(adapter);
-=======
 	ret = mwifiex_reinit_sw(adapter);
 	if (ret)
 		dev_err(&func->dev, "reinit failed: %d\n", ret);
->>>>>>> 2ac97f0f
 }
 
 /* This function read/write firmware */
