--- conflicted
+++ resolved
@@ -55,11 +55,8 @@
 int ath5k_hw_set_tx_queueprops(struct ath5k_hw *ah, int queue,
 				const struct ath5k_txq_info *qinfo)
 {
-<<<<<<< HEAD
-=======
 	struct ath5k_txq_info *qi;
 
->>>>>>> 45f53cc9
 	AR5K_ASSERT_ENTRY(queue, ah->ah_capabilities.cap_queues.q_tx_num);
 
 	qi = &ah->ah_txq[queue];
