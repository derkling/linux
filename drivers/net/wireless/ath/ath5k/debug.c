--- conflicted
+++ resolved
@@ -60,7 +60,6 @@
 
 #include "base.h"
 #include "debug.h"
-#include "../debug.h"
 
 static unsigned int ath5k_debug;
 module_param_named(debug, ath5k_debug, uint, 0);
@@ -312,10 +311,7 @@
 	{ ATH5K_DEBUG_DUMP_RX,	"dumprx",	"print received skb content" },
 	{ ATH5K_DEBUG_DUMP_TX,	"dumptx",	"print transmit skb content" },
 	{ ATH5K_DEBUG_DUMPBANDS, "dumpbands",	"dump bands" },
-<<<<<<< HEAD
-=======
 	{ ATH5K_DEBUG_DMA,	"dma",		"dma start/stop" },
->>>>>>> 3cbea436
 	{ ATH5K_DEBUG_ANI,	"ani",		"adaptive noise immunity" },
 	{ ATH5K_DEBUG_DESC,	"desc",		"descriptor chains" },
 	{ ATH5K_DEBUG_ANY,	"all",		"show all debug levels" },
@@ -558,54 +554,17 @@
 
 	len += snprintf(buf+len, sizeof(buf)-len,
 			"RX\n---------------------\n");
-<<<<<<< HEAD
-	len += snprintf(buf+len, sizeof(buf)-len, "CRC\t%d\t(%d%%)\n",
-			st->rxerr_crc,
-			st->rx_all_count > 0 ?
-				st->rxerr_crc*100/st->rx_all_count : 0);
-	len += snprintf(buf+len, sizeof(buf)-len, "PHY\t%d\t(%d%%)\n",
-=======
 	len += snprintf(buf+len, sizeof(buf)-len, "CRC\t%u\t(%u%%)\n",
 			st->rxerr_crc,
 			st->rx_all_count > 0 ?
 				st->rxerr_crc*100/st->rx_all_count : 0);
 	len += snprintf(buf+len, sizeof(buf)-len, "PHY\t%u\t(%u%%)\n",
->>>>>>> 3cbea436
 			st->rxerr_phy,
 			st->rx_all_count > 0 ?
 				st->rxerr_phy*100/st->rx_all_count : 0);
 	for (i = 0; i < 32; i++) {
 		if (st->rxerr_phy_code[i])
 			len += snprintf(buf+len, sizeof(buf)-len,
-<<<<<<< HEAD
-				" phy_err[%d]\t%d\n",
-				i, st->rxerr_phy_code[i]);
-	}
-
-	len += snprintf(buf+len, sizeof(buf)-len, "FIFO\t%d\t(%d%%)\n",
-			st->rxerr_fifo,
-			st->rx_all_count > 0 ?
-				st->rxerr_fifo*100/st->rx_all_count : 0);
-	len += snprintf(buf+len, sizeof(buf)-len, "decrypt\t%d\t(%d%%)\n",
-			st->rxerr_decrypt,
-			st->rx_all_count > 0 ?
-				st->rxerr_decrypt*100/st->rx_all_count : 0);
-	len += snprintf(buf+len, sizeof(buf)-len, "MIC\t%d\t(%d%%)\n",
-			st->rxerr_mic,
-			st->rx_all_count > 0 ?
-				st->rxerr_mic*100/st->rx_all_count : 0);
-	len += snprintf(buf+len, sizeof(buf)-len, "process\t%d\t(%d%%)\n",
-			st->rxerr_proc,
-			st->rx_all_count > 0 ?
-				st->rxerr_proc*100/st->rx_all_count : 0);
-	len += snprintf(buf+len, sizeof(buf)-len, "jumbo\t%d\t(%d%%)\n",
-			st->rxerr_jumbo,
-			st->rx_all_count > 0 ?
-				st->rxerr_jumbo*100/st->rx_all_count : 0);
-	len += snprintf(buf+len, sizeof(buf)-len, "[RX all\t%d]\n",
-			st->rx_all_count);
-	len += snprintf(buf+len, sizeof(buf)-len, "RX-all-bytes\t%d\n",
-=======
 				" phy_err[%u]\t%u\n",
 				i, st->rxerr_phy_code[i]);
 	}
@@ -633,28 +592,10 @@
 	len += snprintf(buf+len, sizeof(buf)-len, "[RX all\t%u]\n",
 			st->rx_all_count);
 	len += snprintf(buf+len, sizeof(buf)-len, "RX-all-bytes\t%u\n",
->>>>>>> 3cbea436
 			st->rx_bytes_count);
 
 	len += snprintf(buf+len, sizeof(buf)-len,
 			"\nTX\n---------------------\n");
-<<<<<<< HEAD
-	len += snprintf(buf+len, sizeof(buf)-len, "retry\t%d\t(%d%%)\n",
-			st->txerr_retry,
-			st->tx_all_count > 0 ?
-				st->txerr_retry*100/st->tx_all_count : 0);
-	len += snprintf(buf+len, sizeof(buf)-len, "FIFO\t%d\t(%d%%)\n",
-			st->txerr_fifo,
-			st->tx_all_count > 0 ?
-				st->txerr_fifo*100/st->tx_all_count : 0);
-	len += snprintf(buf+len, sizeof(buf)-len, "filter\t%d\t(%d%%)\n",
-			st->txerr_filt,
-			st->tx_all_count > 0 ?
-				st->txerr_filt*100/st->tx_all_count : 0);
-	len += snprintf(buf+len, sizeof(buf)-len, "[TX all\t%d]\n",
-			st->tx_all_count);
-	len += snprintf(buf+len, sizeof(buf)-len, "TX-all-bytes\t%d\n",
-=======
 	len += snprintf(buf+len, sizeof(buf)-len, "retry\t%u\t(%u%%)\n",
 			st->txerr_retry,
 			st->tx_all_count > 0 ?
@@ -670,7 +611,6 @@
 	len += snprintf(buf+len, sizeof(buf)-len, "[TX all\t%u]\n",
 			st->tx_all_count);
 	len += snprintf(buf+len, sizeof(buf)-len, "TX-all-bytes\t%u\n",
->>>>>>> 3cbea436
 			st->tx_bytes_count);
 
 	if (len > sizeof(buf))
@@ -779,11 +719,7 @@
 			st->mib_intr);
 	len += snprintf(buf+len, sizeof(buf)-len,
 			"beacon RSSI average:\t%d\n",
-<<<<<<< HEAD
-			sc->ah->ah_beacon_rssi_avg.avg);
-=======
 			(int)ewma_read(&sc->ah->ah_beacon_rssi_avg));
->>>>>>> 3cbea436
 
 #define CC_PRINT(_struct, _field) \
 	_struct._field, \
