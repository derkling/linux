--- conflicted
+++ resolved
@@ -3003,11 +3003,8 @@
 		return eep->modalHeader5G.antennaGain;
 	case EEP_ANTENNA_GAIN_2G:
 		return eep->modalHeader2G.antennaGain;
-<<<<<<< HEAD
-=======
 	case EEP_QUICK_DROP:
 		return pBase->miscConfiguration & BIT(1);
->>>>>>> dcd6c922
 	default:
 		return 0;
 	}
@@ -3408,33 +3405,14 @@
 	PR_EEP("Chain0 NF Threshold", modal_hdr->noiseFloorThreshCh[0]);
 	PR_EEP("Chain1 NF Threshold", modal_hdr->noiseFloorThreshCh[1]);
 	PR_EEP("Chain2 NF Threshold", modal_hdr->noiseFloorThreshCh[2]);
-<<<<<<< HEAD
-=======
 	PR_EEP("Quick Drop", modal_hdr->quick_drop);
 	PR_EEP("txEndToXpaOff", modal_hdr->txEndToXpaOff);
->>>>>>> dcd6c922
 	PR_EEP("xPA Bias Level", modal_hdr->xpaBiasLvl);
 	PR_EEP("txFrameToDataStart", modal_hdr->txFrameToDataStart);
 	PR_EEP("txFrameToPaOn", modal_hdr->txFrameToPaOn);
 	PR_EEP("txFrameToXpaOn", modal_hdr->txFrameToXpaOn);
 	PR_EEP("txClip", modal_hdr->txClip);
 	PR_EEP("ADC Desired size", modal_hdr->adcDesiredSize);
-<<<<<<< HEAD
-	PR_EEP("Chain0 ob", modal_hdr->ob[0]);
-	PR_EEP("Chain1 ob", modal_hdr->ob[1]);
-	PR_EEP("Chain2 ob", modal_hdr->ob[2]);
-
-	PR_EEP("Chain0 db_stage2", modal_hdr->db_stage2[0]);
-	PR_EEP("Chain1 db_stage2", modal_hdr->db_stage2[1]);
-	PR_EEP("Chain2 db_stage2", modal_hdr->db_stage2[2]);
-	PR_EEP("Chain0 db_stage3", modal_hdr->db_stage3[0]);
-	PR_EEP("Chain1 db_stage3", modal_hdr->db_stage3[1]);
-	PR_EEP("Chain2 db_stage3", modal_hdr->db_stage3[2]);
-	PR_EEP("Chain0 db_stage4", modal_hdr->db_stage4[0]);
-	PR_EEP("Chain1 db_stage4", modal_hdr->db_stage4[1]);
-	PR_EEP("Chain2 db_stage4", modal_hdr->db_stage4[2]);
-=======
->>>>>>> dcd6c922
 
 	return len;
 }
@@ -3491,10 +3469,7 @@
 	PR_EEP("Internal regulator", !!(pBase->featureEnable & BIT(4)));
 	PR_EEP("Enable Paprd", !!(pBase->featureEnable & BIT(5)));
 	PR_EEP("Driver Strength", !!(pBase->miscConfiguration & BIT(0)));
-<<<<<<< HEAD
-=======
 	PR_EEP("Quick Drop", !!(pBase->miscConfiguration & BIT(1)));
->>>>>>> dcd6c922
 	PR_EEP("Chain mask Reduce", (pBase->miscConfiguration >> 0x3) & 0x1);
 	PR_EEP("Write enable Gpio", pBase->eepromWriteEnableGpio);
 	PR_EEP("WLAN Disable Gpio", pBase->wlanDisableGpio);
@@ -3563,21 +3538,13 @@
 static u16 ar9003_switch_com_spdt_get(struct ath_hw *ah, bool is_2ghz)
 {
 	struct ar9300_eeprom *eep = &ah->eeprom.ar9300_eep;
-<<<<<<< HEAD
-	__le32 val;
-=======
 	__le16 val;
->>>>>>> dcd6c922
 
 	if (is_2ghz)
 		val = eep->modalHeader2G.switchcomspdt;
 	else
 		val = eep->modalHeader5G.switchcomspdt;
-<<<<<<< HEAD
-	return le32_to_cpu(val);
-=======
 	return le16_to_cpu(val);
->>>>>>> dcd6c922
 }
 
 
@@ -4806,11 +4773,7 @@
 {
 	struct ath_common *common = ath9k_hw_common(ah);
 	struct ar9300_eeprom *pEepData = &ah->eeprom.ar9300_eep;
-<<<<<<< HEAD
-	u16 twiceMaxEdgePower = MAX_RATE_POWER;
-=======
 	u16 twiceMaxEdgePower;
->>>>>>> dcd6c922
 	int i;
 	u16 scaledPower = 0, minCtlPower;
 	static const u16 ctlModesFor11a[] = {
