/*
 * Copyright (c) 2010 Atheros Communications Inc.
 *
 * Permission to use, copy, modify, and/or distribute this software for any
 * purpose with or without fee is hereby granted, provided that the above
 * copyright notice and this permission notice appear in all copies.
 *
 * THE SOFTWARE IS PROVIDED "AS IS" AND THE AUTHOR DISCLAIMS ALL WARRANTIES
 * WITH REGARD TO THIS SOFTWARE INCLUDING ALL IMPLIED WARRANTIES OF
 * MERCHANTABILITY AND FITNESS. IN NO EVENT SHALL THE AUTHOR BE LIABLE FOR
 * ANY SPECIAL, DIRECT, INDIRECT, OR CONSEQUENTIAL DAMAGES OR ANY DAMAGES
 * WHATSOEVER RESULTING FROM LOSS OF USE, DATA OR PROFITS, WHETHER IN AN
 * ACTION OF CONTRACT, NEGLIGENCE OR OTHER TORTIOUS ACTION, ARISING OUT OF
 * OR IN CONNECTION WITH THE USE OR PERFORMANCE OF THIS SOFTWARE.
 */

#include "htc.h"

/* identify firmware images */
#define FIRMWARE_AR7010		"ar7010.fw"
#define FIRMWARE_AR7010_1_1	"ar7010_1_1.fw"
#define FIRMWARE_AR9271		"ar9271.fw"

MODULE_FIRMWARE(FIRMWARE_AR7010);
MODULE_FIRMWARE(FIRMWARE_AR7010_1_1);
MODULE_FIRMWARE(FIRMWARE_AR9271);

static struct usb_device_id ath9k_hif_usb_ids[] = {
	{ USB_DEVICE(0x0cf3, 0x9271) }, /* Atheros */
	{ USB_DEVICE(0x0cf3, 0x1006) }, /* Atheros */
	{ USB_DEVICE(0x0cf3, 0x7010) }, /* Atheros */
	{ USB_DEVICE(0x0cf3, 0x7015) }, /* Atheros */
	{ USB_DEVICE(0x0846, 0x9030) }, /* Netgear N150 */
	{ USB_DEVICE(0x0846, 0x9018) }, /* Netgear WNDA3200 */
	{ USB_DEVICE(0x07D1, 0x3A10) }, /* Dlink Wireless 150 */
	{ USB_DEVICE(0x13D3, 0x3327) }, /* Azurewave */
	{ USB_DEVICE(0x13D3, 0x3328) }, /* Azurewave */
	{ USB_DEVICE(0x04CA, 0x4605) }, /* Liteon */
	{ USB_DEVICE(0x083A, 0xA704) }, /* SMC Networks */
	{ },
};

MODULE_DEVICE_TABLE(usb, ath9k_hif_usb_ids);

static int __hif_usb_tx(struct hif_device_usb *hif_dev);

static void hif_usb_regout_cb(struct urb *urb)
{
	struct cmd_buf *cmd = (struct cmd_buf *)urb->context;

	switch (urb->status) {
	case 0:
		break;
	case -ENOENT:
	case -ECONNRESET:
	case -ENODEV:
	case -ESHUTDOWN:
		goto free;
	default:
		break;
	}

	if (cmd) {
		ath9k_htc_txcompletion_cb(cmd->hif_dev->htc_handle,
					  cmd->skb, 1);
		kfree(cmd);
	}

	return;
free:
	kfree_skb(cmd->skb);
	kfree(cmd);
}

static int hif_usb_send_regout(struct hif_device_usb *hif_dev,
			       struct sk_buff *skb)
{
	struct urb *urb;
	struct cmd_buf *cmd;
	int ret = 0;

	urb = usb_alloc_urb(0, GFP_KERNEL);
	if (urb == NULL)
		return -ENOMEM;

	cmd = kzalloc(sizeof(*cmd), GFP_KERNEL);
	if (cmd == NULL) {
		usb_free_urb(urb);
		return -ENOMEM;
	}

	cmd->skb = skb;
	cmd->hif_dev = hif_dev;

	usb_fill_bulk_urb(urb, hif_dev->udev,
			 usb_sndbulkpipe(hif_dev->udev, USB_REG_OUT_PIPE),
			 skb->data, skb->len,
			 hif_usb_regout_cb, cmd);

	usb_anchor_urb(urb, &hif_dev->regout_submitted);
	ret = usb_submit_urb(urb, GFP_KERNEL);
	if (ret) {
		usb_unanchor_urb(urb);
		kfree(cmd);
	}
	usb_free_urb(urb);

	return ret;
}

static inline void ath9k_skb_queue_purge(struct hif_device_usb *hif_dev,
					 struct sk_buff_head *list)
{
	struct sk_buff *skb;

	while ((skb = __skb_dequeue(list)) != NULL) {
		dev_kfree_skb_any(skb);
		TX_STAT_INC(skb_dropped);
	}
}

static void hif_usb_tx_cb(struct urb *urb)
{
	struct tx_buf *tx_buf = (struct tx_buf *) urb->context;
	struct hif_device_usb *hif_dev;
	struct sk_buff *skb;

	if (!tx_buf || !tx_buf->hif_dev)
		return;

	hif_dev = tx_buf->hif_dev;

	switch (urb->status) {
	case 0:
		break;
	case -ENOENT:
	case -ECONNRESET:
	case -ENODEV:
	case -ESHUTDOWN:
		/*
		 * The URB has been killed, free the SKBs
		 * and return.
		 */
		ath9k_skb_queue_purge(hif_dev, &tx_buf->skb_queue);
		return;
	default:
		break;
	}

	/* Check if TX has been stopped */
	spin_lock(&hif_dev->tx.tx_lock);
	if (hif_dev->tx.flags & HIF_USB_TX_STOP) {
		spin_unlock(&hif_dev->tx.tx_lock);
		ath9k_skb_queue_purge(hif_dev, &tx_buf->skb_queue);
		goto add_free;
	}
	spin_unlock(&hif_dev->tx.tx_lock);

	/* Complete the queued SKBs. */
	while ((skb = __skb_dequeue(&tx_buf->skb_queue)) != NULL) {
		ath9k_htc_txcompletion_cb(hif_dev->htc_handle,
					  skb, 1);
		TX_STAT_INC(skb_completed);
	}

add_free:
	/* Re-initialize the SKB queue */
	tx_buf->len = tx_buf->offset = 0;
	__skb_queue_head_init(&tx_buf->skb_queue);

	/* Add this TX buffer to the free list */
	spin_lock(&hif_dev->tx.tx_lock);
	list_move_tail(&tx_buf->list, &hif_dev->tx.tx_buf);
	hif_dev->tx.tx_buf_cnt++;
	if (!(hif_dev->tx.flags & HIF_USB_TX_STOP))
		__hif_usb_tx(hif_dev); /* Check for pending SKBs */
	TX_STAT_INC(buf_completed);
	spin_unlock(&hif_dev->tx.tx_lock);
}

/* TX lock has to be taken */
static int __hif_usb_tx(struct hif_device_usb *hif_dev)
{
	struct tx_buf *tx_buf = NULL;
	struct sk_buff *nskb = NULL;
	int ret = 0, i;
	u16 *hdr, tx_skb_cnt = 0;
	u8 *buf;

	if (hif_dev->tx.tx_skb_cnt == 0)
		return 0;

	/* Check if a free TX buffer is available */
	if (list_empty(&hif_dev->tx.tx_buf))
		return 0;

	tx_buf = list_first_entry(&hif_dev->tx.tx_buf, struct tx_buf, list);
	list_move_tail(&tx_buf->list, &hif_dev->tx.tx_pending);
	hif_dev->tx.tx_buf_cnt--;

	tx_skb_cnt = min_t(u16, hif_dev->tx.tx_skb_cnt, MAX_TX_AGGR_NUM);

	for (i = 0; i < tx_skb_cnt; i++) {
		nskb = __skb_dequeue(&hif_dev->tx.tx_skb_queue);

		/* Should never be NULL */
		BUG_ON(!nskb);

		hif_dev->tx.tx_skb_cnt--;

		buf = tx_buf->buf;
		buf += tx_buf->offset;
		hdr = (u16 *)buf;
		*hdr++ = nskb->len;
		*hdr++ = ATH_USB_TX_STREAM_MODE_TAG;
		buf += 4;
		memcpy(buf, nskb->data, nskb->len);
		tx_buf->len = nskb->len + 4;

		if (i < (tx_skb_cnt - 1))
			tx_buf->offset += (((tx_buf->len - 1) / 4) + 1) * 4;

		if (i == (tx_skb_cnt - 1))
			tx_buf->len += tx_buf->offset;

		__skb_queue_tail(&tx_buf->skb_queue, nskb);
		TX_STAT_INC(skb_queued);
	}

	usb_fill_bulk_urb(tx_buf->urb, hif_dev->udev,
			  usb_sndbulkpipe(hif_dev->udev, USB_WLAN_TX_PIPE),
			  tx_buf->buf, tx_buf->len,
			  hif_usb_tx_cb, tx_buf);

	ret = usb_submit_urb(tx_buf->urb, GFP_ATOMIC);
	if (ret) {
		tx_buf->len = tx_buf->offset = 0;
		ath9k_skb_queue_purge(hif_dev, &tx_buf->skb_queue);
		__skb_queue_head_init(&tx_buf->skb_queue);
		list_move_tail(&tx_buf->list, &hif_dev->tx.tx_buf);
		hif_dev->tx.tx_buf_cnt++;
	}

	if (!ret)
		TX_STAT_INC(buf_queued);

	return ret;
}

static int hif_usb_send_tx(struct hif_device_usb *hif_dev, struct sk_buff *skb,
			   struct ath9k_htc_tx_ctl *tx_ctl)
{
	unsigned long flags;

	spin_lock_irqsave(&hif_dev->tx.tx_lock, flags);

	if (hif_dev->tx.flags & HIF_USB_TX_STOP) {
		spin_unlock_irqrestore(&hif_dev->tx.tx_lock, flags);
		return -ENODEV;
	}

	/* Check if the max queue count has been reached */
	if (hif_dev->tx.tx_skb_cnt > MAX_TX_BUF_NUM) {
		spin_unlock_irqrestore(&hif_dev->tx.tx_lock, flags);
		return -ENOMEM;
	}

	__skb_queue_tail(&hif_dev->tx.tx_skb_queue, skb);
	hif_dev->tx.tx_skb_cnt++;

	/* Send normal frames immediately */
	if (!tx_ctl || (tx_ctl && (tx_ctl->type == ATH9K_HTC_NORMAL)))
		__hif_usb_tx(hif_dev);

	/* Check if AMPDUs have to be sent immediately */
	if (tx_ctl && (tx_ctl->type == ATH9K_HTC_AMPDU) &&
	    (hif_dev->tx.tx_buf_cnt == MAX_TX_URB_NUM) &&
	    (hif_dev->tx.tx_skb_cnt < 2)) {
		__hif_usb_tx(hif_dev);
	}

	spin_unlock_irqrestore(&hif_dev->tx.tx_lock, flags);

	return 0;
}

static void hif_usb_start(void *hif_handle, u8 pipe_id)
{
	struct hif_device_usb *hif_dev = (struct hif_device_usb *)hif_handle;
	unsigned long flags;

	hif_dev->flags |= HIF_USB_START;

	spin_lock_irqsave(&hif_dev->tx.tx_lock, flags);
	hif_dev->tx.flags &= ~HIF_USB_TX_STOP;
	spin_unlock_irqrestore(&hif_dev->tx.tx_lock, flags);
}

static void hif_usb_stop(void *hif_handle, u8 pipe_id)
{
	struct hif_device_usb *hif_dev = (struct hif_device_usb *)hif_handle;
	unsigned long flags;

	spin_lock_irqsave(&hif_dev->tx.tx_lock, flags);
	ath9k_skb_queue_purge(hif_dev, &hif_dev->tx.tx_skb_queue);
	hif_dev->tx.tx_skb_cnt = 0;
	hif_dev->tx.flags |= HIF_USB_TX_STOP;
	spin_unlock_irqrestore(&hif_dev->tx.tx_lock, flags);
}

static int hif_usb_send(void *hif_handle, u8 pipe_id, struct sk_buff *skb,
			struct ath9k_htc_tx_ctl *tx_ctl)
{
	struct hif_device_usb *hif_dev = (struct hif_device_usb *)hif_handle;
	int ret = 0;

	switch (pipe_id) {
	case USB_WLAN_TX_PIPE:
		ret = hif_usb_send_tx(hif_dev, skb, tx_ctl);
		break;
	case USB_REG_OUT_PIPE:
		ret = hif_usb_send_regout(hif_dev, skb);
		break;
	default:
		dev_err(&hif_dev->udev->dev,
			"ath9k_htc: Invalid TX pipe: %d\n", pipe_id);
		ret = -EINVAL;
		break;
	}

	return ret;
}

static struct ath9k_htc_hif hif_usb = {
	.transport = ATH9K_HIF_USB,
	.name = "ath9k_hif_usb",

	.control_ul_pipe = USB_REG_OUT_PIPE,
	.control_dl_pipe = USB_REG_IN_PIPE,

	.start = hif_usb_start,
	.stop = hif_usb_stop,
	.send = hif_usb_send,
};

static void ath9k_hif_usb_rx_stream(struct hif_device_usb *hif_dev,
				    struct sk_buff *skb)
{
	struct sk_buff *nskb, *skb_pool[MAX_PKT_NUM_IN_TRANSFER];
	int index = 0, i = 0, chk_idx, len = skb->len;
	int rx_remain_len = 0, rx_pkt_len = 0;
	u16 pkt_len, pkt_tag, pool_index = 0;
	u8 *ptr;

	spin_lock(&hif_dev->rx_lock);

	rx_remain_len = hif_dev->rx_remain_len;
	rx_pkt_len = hif_dev->rx_transfer_len;

	if (rx_remain_len != 0) {
		struct sk_buff *remain_skb = hif_dev->remain_skb;

		if (remain_skb) {
			ptr = (u8 *) remain_skb->data;

			index = rx_remain_len;
			rx_remain_len -= hif_dev->rx_pad_len;
			ptr += rx_pkt_len;

			memcpy(ptr, skb->data, rx_remain_len);

			rx_pkt_len += rx_remain_len;
			hif_dev->rx_remain_len = 0;
			skb_put(remain_skb, rx_pkt_len);

			skb_pool[pool_index++] = remain_skb;

		} else {
			index = rx_remain_len;
		}
	}

	spin_unlock(&hif_dev->rx_lock);

	while (index < len) {
		ptr = (u8 *) skb->data;

		pkt_len = ptr[index] + (ptr[index+1] << 8);
		pkt_tag = ptr[index+2] + (ptr[index+3] << 8);

		if (pkt_tag == ATH_USB_RX_STREAM_MODE_TAG) {
			u16 pad_len;

			pad_len = 4 - (pkt_len & 0x3);
			if (pad_len == 4)
				pad_len = 0;

			chk_idx = index;
			index = index + 4 + pkt_len + pad_len;

			if (index > MAX_RX_BUF_SIZE) {
				spin_lock(&hif_dev->rx_lock);
				hif_dev->rx_remain_len = index - MAX_RX_BUF_SIZE;
				hif_dev->rx_transfer_len =
					MAX_RX_BUF_SIZE - chk_idx - 4;
				hif_dev->rx_pad_len = pad_len;

				nskb = __dev_alloc_skb(pkt_len + 32,
						       GFP_ATOMIC);
				if (!nskb) {
					dev_err(&hif_dev->udev->dev,
					"ath9k_htc: RX memory allocation"
					" error\n");
					spin_unlock(&hif_dev->rx_lock);
					goto err;
				}
				skb_reserve(nskb, 32);
				RX_STAT_INC(skb_allocated);

				memcpy(nskb->data, &(skb->data[chk_idx+4]),
				       hif_dev->rx_transfer_len);

				/* Record the buffer pointer */
				hif_dev->remain_skb = nskb;
				spin_unlock(&hif_dev->rx_lock);
			} else {
				nskb = __dev_alloc_skb(pkt_len + 32, GFP_ATOMIC);
				if (!nskb) {
					dev_err(&hif_dev->udev->dev,
					"ath9k_htc: RX memory allocation"
					" error\n");
					goto err;
				}
				skb_reserve(nskb, 32);
				RX_STAT_INC(skb_allocated);

				memcpy(nskb->data, &(skb->data[chk_idx+4]), pkt_len);
				skb_put(nskb, pkt_len);
				skb_pool[pool_index++] = nskb;
			}
		} else {
			RX_STAT_INC(skb_dropped);
			return;
		}
	}

err:
	for (i = 0; i < pool_index; i++) {
		ath9k_htc_rx_msg(hif_dev->htc_handle, skb_pool[i],
				 skb_pool[i]->len, USB_WLAN_RX_PIPE);
		RX_STAT_INC(skb_completed);
	}
}

static void ath9k_hif_usb_rx_cb(struct urb *urb)
{
	struct sk_buff *skb = (struct sk_buff *) urb->context;
	struct hif_device_usb *hif_dev = (struct hif_device_usb *)
		usb_get_intfdata(usb_ifnum_to_if(urb->dev, 0));
	int ret;

	if (!skb)
		return;

	if (!hif_dev)
		goto free;

	switch (urb->status) {
	case 0:
		break;
	case -ENOENT:
	case -ECONNRESET:
	case -ENODEV:
	case -ESHUTDOWN:
		goto free;
	default:
		goto resubmit;
	}

	if (likely(urb->actual_length != 0)) {
		skb_put(skb, urb->actual_length);
		ath9k_hif_usb_rx_stream(hif_dev, skb);
	}

resubmit:
	skb_reset_tail_pointer(skb);
	skb_trim(skb, 0);

	usb_anchor_urb(urb, &hif_dev->rx_submitted);
	ret = usb_submit_urb(urb, GFP_ATOMIC);
	if (ret) {
		usb_unanchor_urb(urb);
		goto free;
	}

	return;
free:
	kfree_skb(skb);
}

static void ath9k_hif_usb_reg_in_cb(struct urb *urb)
{
	struct sk_buff *skb = (struct sk_buff *) urb->context;
	struct sk_buff *nskb;
	struct hif_device_usb *hif_dev = (struct hif_device_usb *)
		usb_get_intfdata(usb_ifnum_to_if(urb->dev, 0));
	int ret;

	if (!skb)
		return;

	if (!hif_dev)
		goto free;

	switch (urb->status) {
	case 0:
		break;
	case -ENOENT:
	case -ECONNRESET:
	case -ENODEV:
	case -ESHUTDOWN:
		goto free;
	default:
		goto resubmit;
	}

	if (likely(urb->actual_length != 0)) {
		skb_put(skb, urb->actual_length);

		/* Process the command first */
		ath9k_htc_rx_msg(hif_dev->htc_handle, skb,
				 skb->len, USB_REG_IN_PIPE);


		nskb = alloc_skb(MAX_REG_IN_BUF_SIZE, GFP_ATOMIC);
		if (!nskb) {
			dev_err(&hif_dev->udev->dev,
				"ath9k_htc: REG_IN memory allocation failure\n");
			urb->context = NULL;
			return;
		}

		usb_fill_int_urb(urb, hif_dev->udev,
				 usb_rcvbulkpipe(hif_dev->udev,
						 USB_REG_IN_PIPE),
				 nskb->data, MAX_REG_IN_BUF_SIZE,
				 ath9k_hif_usb_reg_in_cb, nskb, 1);

		ret = usb_submit_urb(urb, GFP_ATOMIC);
		if (ret) {
			kfree_skb(nskb);
			urb->context = NULL;
		}

		return;
	}

resubmit:
	skb_reset_tail_pointer(skb);
	skb_trim(skb, 0);

	ret = usb_submit_urb(urb, GFP_ATOMIC);
	if (ret)
		goto free;

	return;
free:
	kfree_skb(skb);
	urb->context = NULL;
}

static void ath9k_hif_usb_dealloc_tx_urbs(struct hif_device_usb *hif_dev)
{
	struct tx_buf *tx_buf = NULL, *tx_buf_tmp = NULL;

	list_for_each_entry_safe(tx_buf, tx_buf_tmp,
				 &hif_dev->tx.tx_buf, list) {
		usb_kill_urb(tx_buf->urb);
		list_del(&tx_buf->list);
		usb_free_urb(tx_buf->urb);
		kfree(tx_buf->buf);
		kfree(tx_buf);
	}

	list_for_each_entry_safe(tx_buf, tx_buf_tmp,
				 &hif_dev->tx.tx_pending, list) {
		usb_kill_urb(tx_buf->urb);
		list_del(&tx_buf->list);
		usb_free_urb(tx_buf->urb);
		kfree(tx_buf->buf);
		kfree(tx_buf);
	}
}

static int ath9k_hif_usb_alloc_tx_urbs(struct hif_device_usb *hif_dev)
{
	struct tx_buf *tx_buf;
	int i;

	INIT_LIST_HEAD(&hif_dev->tx.tx_buf);
	INIT_LIST_HEAD(&hif_dev->tx.tx_pending);
	spin_lock_init(&hif_dev->tx.tx_lock);
	__skb_queue_head_init(&hif_dev->tx.tx_skb_queue);

	for (i = 0; i < MAX_TX_URB_NUM; i++) {
		tx_buf = kzalloc(sizeof(struct tx_buf), GFP_KERNEL);
		if (!tx_buf)
			goto err;

		tx_buf->buf = kzalloc(MAX_TX_BUF_SIZE, GFP_KERNEL);
		if (!tx_buf->buf)
			goto err;

		tx_buf->urb = usb_alloc_urb(0, GFP_KERNEL);
		if (!tx_buf->urb)
			goto err;

		tx_buf->hif_dev = hif_dev;
		__skb_queue_head_init(&tx_buf->skb_queue);

		list_add_tail(&tx_buf->list, &hif_dev->tx.tx_buf);
	}

	hif_dev->tx.tx_buf_cnt = MAX_TX_URB_NUM;

	return 0;
err:
	if (tx_buf) {
		kfree(tx_buf->buf);
		kfree(tx_buf);
	}
	ath9k_hif_usb_dealloc_tx_urbs(hif_dev);
	return -ENOMEM;
}

static void ath9k_hif_usb_dealloc_rx_urbs(struct hif_device_usb *hif_dev)
{
	usb_kill_anchored_urbs(&hif_dev->rx_submitted);
}

static int ath9k_hif_usb_alloc_rx_urbs(struct hif_device_usb *hif_dev)
{
	struct urb *urb = NULL;
	struct sk_buff *skb = NULL;
	int i, ret;

	init_usb_anchor(&hif_dev->rx_submitted);
	spin_lock_init(&hif_dev->rx_lock);

	for (i = 0; i < MAX_RX_URB_NUM; i++) {

		/* Allocate URB */
		urb = usb_alloc_urb(0, GFP_KERNEL);
		if (urb == NULL) {
			ret = -ENOMEM;
			goto err_urb;
		}

		/* Allocate buffer */
		skb = alloc_skb(MAX_RX_BUF_SIZE, GFP_KERNEL);
		if (!skb) {
			ret = -ENOMEM;
			goto err_skb;
		}

		usb_fill_bulk_urb(urb, hif_dev->udev,
				  usb_rcvbulkpipe(hif_dev->udev,
						  USB_WLAN_RX_PIPE),
				  skb->data, MAX_RX_BUF_SIZE,
				  ath9k_hif_usb_rx_cb, skb);

		/* Anchor URB */
		usb_anchor_urb(urb, &hif_dev->rx_submitted);

		/* Submit URB */
		ret = usb_submit_urb(urb, GFP_KERNEL);
		if (ret) {
			usb_unanchor_urb(urb);
			goto err_submit;
		}

		/*
		 * Drop reference count.
		 * This ensures that the URB is freed when killing them.
		 */
		usb_free_urb(urb);
	}

	return 0;

err_submit:
	kfree_skb(skb);
err_skb:
	usb_free_urb(urb);
err_urb:
	ath9k_hif_usb_dealloc_rx_urbs(hif_dev);
	return ret;
}

static void ath9k_hif_usb_dealloc_reg_in_urb(struct hif_device_usb *hif_dev)
{
	if (hif_dev->reg_in_urb) {
		usb_kill_urb(hif_dev->reg_in_urb);
		if (hif_dev->reg_in_urb->context)
			kfree_skb((void *)hif_dev->reg_in_urb->context);
		usb_free_urb(hif_dev->reg_in_urb);
		hif_dev->reg_in_urb = NULL;
	}
}

static int ath9k_hif_usb_alloc_reg_in_urb(struct hif_device_usb *hif_dev)
{
	struct sk_buff *skb;

	hif_dev->reg_in_urb = usb_alloc_urb(0, GFP_KERNEL);
	if (hif_dev->reg_in_urb == NULL)
		return -ENOMEM;

	skb = alloc_skb(MAX_REG_IN_BUF_SIZE, GFP_KERNEL);
	if (!skb)
		goto err;

	usb_fill_int_urb(hif_dev->reg_in_urb, hif_dev->udev,
			 usb_rcvbulkpipe(hif_dev->udev,
					 USB_REG_IN_PIPE),
			 skb->data, MAX_REG_IN_BUF_SIZE,
			 ath9k_hif_usb_reg_in_cb, skb, 1);

	if (usb_submit_urb(hif_dev->reg_in_urb, GFP_KERNEL) != 0)
		goto err;

	return 0;

err:
	ath9k_hif_usb_dealloc_reg_in_urb(hif_dev);
	return -ENOMEM;
}

static int ath9k_hif_usb_alloc_urbs(struct hif_device_usb *hif_dev)
{
	/* Register Write */
	init_usb_anchor(&hif_dev->regout_submitted);

	/* TX */
	if (ath9k_hif_usb_alloc_tx_urbs(hif_dev) < 0)
		goto err;

	/* RX */
	if (ath9k_hif_usb_alloc_rx_urbs(hif_dev) < 0)
		goto err_rx;

	/* Register Read */
	if (ath9k_hif_usb_alloc_reg_in_urb(hif_dev) < 0)
		goto err_reg;

	return 0;
err_reg:
	ath9k_hif_usb_dealloc_rx_urbs(hif_dev);
err_rx:
	ath9k_hif_usb_dealloc_tx_urbs(hif_dev);
err:
	return -ENOMEM;
}

static void ath9k_hif_usb_dealloc_urbs(struct hif_device_usb *hif_dev)
{
	usb_kill_anchored_urbs(&hif_dev->regout_submitted);
	ath9k_hif_usb_dealloc_reg_in_urb(hif_dev);
	ath9k_hif_usb_dealloc_tx_urbs(hif_dev);
	ath9k_hif_usb_dealloc_rx_urbs(hif_dev);
}

static int ath9k_hif_usb_download_fw(struct hif_device_usb *hif_dev)
{
	int transfer, err;
	const void *data = hif_dev->firmware->data;
	size_t len = hif_dev->firmware->size;
	u32 addr = AR9271_FIRMWARE;
	u8 *buf = kzalloc(4096, GFP_KERNEL);
	u32 firm_offset;

	if (!buf)
		return -ENOMEM;

	while (len) {
		transfer = min_t(int, len, 4096);
		memcpy(buf, data, transfer);

		err = usb_control_msg(hif_dev->udev,
				      usb_sndctrlpipe(hif_dev->udev, 0),
				      FIRMWARE_DOWNLOAD, 0x40 | USB_DIR_OUT,
				      addr >> 8, 0, buf, transfer, HZ);
		if (err < 0) {
			kfree(buf);
			return err;
		}

		len -= transfer;
		data += transfer;
		addr += transfer;
	}
	kfree(buf);

<<<<<<< HEAD
	if ((hif_dev->device_id == 0x7010) || (hif_dev->device_id == 0x7015))
		firm_offset = AR7010_FIRMWARE_TEXT;
	else
		firm_offset = AR9271_FIRMWARE_TEXT;
=======
	switch (hif_dev->device_id) {
	case 0x7010:
	case 0x7015:
	case 0x9018:
		firm_offset = AR7010_FIRMWARE_TEXT;
		break;
	default:
		firm_offset = AR9271_FIRMWARE_TEXT;
		break;
	}
>>>>>>> 45f53cc9

	/*
	 * Issue FW download complete command to firmware.
	 */
	err = usb_control_msg(hif_dev->udev, usb_sndctrlpipe(hif_dev->udev, 0),
			      FIRMWARE_DOWNLOAD_COMP,
			      0x40 | USB_DIR_OUT,
			      firm_offset >> 8, 0, NULL, 0, HZ);
	if (err)
		return -EIO;

	dev_info(&hif_dev->udev->dev, "ath9k_htc: Transferred FW: %s, size: %ld\n",
		 hif_dev->fw_name, (unsigned long) hif_dev->firmware->size);

	return 0;
}

static int ath9k_hif_usb_dev_init(struct hif_device_usb *hif_dev)
{
	int ret, idx;
	struct usb_host_interface *alt = &hif_dev->interface->altsetting[0];
	struct usb_endpoint_descriptor *endp;

	/* Request firmware */
	ret = request_firmware(&hif_dev->firmware, hif_dev->fw_name,
			       &hif_dev->udev->dev);
	if (ret) {
		dev_err(&hif_dev->udev->dev,
			"ath9k_htc: Firmware - %s not found\n", hif_dev->fw_name);
		goto err_fw_req;
	}

	/* Alloc URBs */
	ret = ath9k_hif_usb_alloc_urbs(hif_dev);
	if (ret) {
		dev_err(&hif_dev->udev->dev,
			"ath9k_htc: Unable to allocate URBs\n");
		goto err_urb;
	}

	/* Download firmware */
	ret = ath9k_hif_usb_download_fw(hif_dev);
	if (ret) {
		dev_err(&hif_dev->udev->dev,
			"ath9k_htc: Firmware - %s download failed\n",
			hif_dev->fw_name);
		goto err_fw_download;
	}

	/* On downloading the firmware to the target, the USB descriptor of EP4
	 * is 'patched' to change the type of the endpoint to Bulk. This will
	 * bring down CPU usage during the scan period.
	 */
	for (idx = 0; idx < alt->desc.bNumEndpoints; idx++) {
		endp = &alt->endpoint[idx].desc;
		if (((endp->bEndpointAddress & USB_ENDPOINT_NUMBER_MASK)
				== 0x04) &&
		    ((endp->bmAttributes & USB_ENDPOINT_XFERTYPE_MASK)
				== USB_ENDPOINT_XFER_INT)) {
			endp->bmAttributes &= ~USB_ENDPOINT_XFERTYPE_MASK;
			endp->bmAttributes |= USB_ENDPOINT_XFER_BULK;
			endp->bInterval = 0;
		}
	}

	return 0;

err_fw_download:
	ath9k_hif_usb_dealloc_urbs(hif_dev);
err_urb:
	release_firmware(hif_dev->firmware);
err_fw_req:
	hif_dev->firmware = NULL;
	return ret;
}

static void ath9k_hif_usb_dev_deinit(struct hif_device_usb *hif_dev)
{
	ath9k_hif_usb_dealloc_urbs(hif_dev);
	if (hif_dev->firmware)
		release_firmware(hif_dev->firmware);
}

static int ath9k_hif_usb_probe(struct usb_interface *interface,
			       const struct usb_device_id *id)
{
	struct usb_device *udev = interface_to_usbdev(interface);
	struct hif_device_usb *hif_dev;
	int ret = 0;

	hif_dev = kzalloc(sizeof(struct hif_device_usb), GFP_KERNEL);
	if (!hif_dev) {
		ret = -ENOMEM;
		goto err_alloc;
	}

	usb_get_dev(udev);
	hif_dev->udev = udev;
	hif_dev->interface = interface;
	hif_dev->device_id = id->idProduct;
#ifdef CONFIG_PM
	udev->reset_resume = 1;
#endif
	usb_set_intfdata(interface, hif_dev);

	hif_dev->htc_handle = ath9k_htc_hw_alloc(hif_dev, &hif_usb,
						 &hif_dev->udev->dev);
	if (hif_dev->htc_handle == NULL) {
		ret = -ENOMEM;
		goto err_htc_hw_alloc;
	}

	/* Find out which firmware to load */

	switch(hif_dev->device_id) {
	case 0x7010:
	case 0x7015:
	case 0x9018:
		if (le16_to_cpu(udev->descriptor.bcdDevice) == 0x0202)
			hif_dev->fw_name = FIRMWARE_AR7010_1_1;
		else
			hif_dev->fw_name = FIRMWARE_AR7010;
		break;
	default:
		hif_dev->fw_name = FIRMWARE_AR9271;
		break;
	}

	ret = ath9k_hif_usb_dev_init(hif_dev);
	if (ret) {
		ret = -EINVAL;
		goto err_hif_init_usb;
	}

	ret = ath9k_htc_hw_init(hif_dev->htc_handle,
				&hif_dev->udev->dev, hif_dev->device_id,
				hif_dev->udev->product);
	if (ret) {
		ret = -EINVAL;
		goto err_htc_hw_init;
	}

	dev_info(&hif_dev->udev->dev, "ath9k_htc: USB layer initialized\n");

	return 0;

err_htc_hw_init:
	ath9k_hif_usb_dev_deinit(hif_dev);
err_hif_init_usb:
	ath9k_htc_hw_free(hif_dev->htc_handle);
err_htc_hw_alloc:
	usb_set_intfdata(interface, NULL);
	kfree(hif_dev);
	usb_put_dev(udev);
err_alloc:
	return ret;
}

static void ath9k_hif_usb_reboot(struct usb_device *udev)
{
	u32 reboot_cmd = 0xffffffff;
	void *buf;
	int ret;

	buf = kmemdup(&reboot_cmd, 4, GFP_KERNEL);
	if (!buf)
		return;

	ret = usb_bulk_msg(udev, usb_sndbulkpipe(udev, USB_REG_OUT_PIPE),
			   buf, 4, NULL, HZ);
	if (ret)
		dev_err(&udev->dev, "ath9k_htc: USB reboot failed\n");

	kfree(buf);
}

static void ath9k_hif_usb_disconnect(struct usb_interface *interface)
{
	struct usb_device *udev = interface_to_usbdev(interface);
	struct hif_device_usb *hif_dev =
		(struct hif_device_usb *) usb_get_intfdata(interface);

	if (hif_dev) {
		ath9k_htc_hw_deinit(hif_dev->htc_handle,
		    (udev->state == USB_STATE_NOTATTACHED) ? true : false);
		ath9k_htc_hw_free(hif_dev->htc_handle);
		ath9k_hif_usb_dev_deinit(hif_dev);
		usb_set_intfdata(interface, NULL);
	}

	if (hif_dev->flags & HIF_USB_START)
		ath9k_hif_usb_reboot(udev);

	kfree(hif_dev);
	dev_info(&udev->dev, "ath9k_htc: USB layer deinitialized\n");
	usb_put_dev(udev);
}

#ifdef CONFIG_PM
static int ath9k_hif_usb_suspend(struct usb_interface *interface,
				 pm_message_t message)
{
	struct hif_device_usb *hif_dev =
		(struct hif_device_usb *) usb_get_intfdata(interface);

	ath9k_hif_usb_dealloc_urbs(hif_dev);

	return 0;
}

static int ath9k_hif_usb_resume(struct usb_interface *interface)
{
	struct hif_device_usb *hif_dev =
		(struct hif_device_usb *) usb_get_intfdata(interface);
	int ret;

	ret = ath9k_hif_usb_alloc_urbs(hif_dev);
	if (ret)
		return ret;

	if (hif_dev->firmware) {
		ret = ath9k_hif_usb_download_fw(hif_dev);
		if (ret)
			goto fail_resume;
	} else {
		ath9k_hif_usb_dealloc_urbs(hif_dev);
		return -EIO;
	}

	mdelay(100);

	ret = ath9k_htc_resume(hif_dev->htc_handle);

	if (ret)
		goto fail_resume;

	return 0;

fail_resume:
	ath9k_hif_usb_dealloc_urbs(hif_dev);

	return ret;
}
#endif

static struct usb_driver ath9k_hif_usb_driver = {
	.name = "ath9k_hif_usb",
	.probe = ath9k_hif_usb_probe,
	.disconnect = ath9k_hif_usb_disconnect,
#ifdef CONFIG_PM
	.suspend = ath9k_hif_usb_suspend,
	.resume = ath9k_hif_usb_resume,
	.reset_resume = ath9k_hif_usb_resume,
#endif
	.id_table = ath9k_hif_usb_ids,
	.soft_unbind = 1,
};

int ath9k_hif_usb_init(void)
{
	return usb_register(&ath9k_hif_usb_driver);
}

void ath9k_hif_usb_exit(void)
{
	usb_deregister(&ath9k_hif_usb_driver);
}<|MERGE_RESOLUTION|>--- conflicted
+++ resolved
@@ -801,12 +801,6 @@
 	}
 	kfree(buf);
 
-<<<<<<< HEAD
-	if ((hif_dev->device_id == 0x7010) || (hif_dev->device_id == 0x7015))
-		firm_offset = AR7010_FIRMWARE_TEXT;
-	else
-		firm_offset = AR9271_FIRMWARE_TEXT;
-=======
 	switch (hif_dev->device_id) {
 	case 0x7010:
 	case 0x7015:
@@ -817,7 +811,6 @@
 		firm_offset = AR9271_FIRMWARE_TEXT;
 		break;
 	}
->>>>>>> 45f53cc9
 
 	/*
 	 * Issue FW download complete command to firmware.
