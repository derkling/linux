--- conflicted
+++ resolved
@@ -129,11 +129,7 @@
 #define QCA4019_HW_1_0_PATCH_LOAD_ADDR  0x1234
 
 #define ATH10K_FW_FILE_BASE		"firmware"
-<<<<<<< HEAD
-#define ATH10K_FW_API_MAX		5
-=======
 #define ATH10K_FW_API_MAX		6
->>>>>>> 2ac97f0f
 #define ATH10K_FW_API_MIN		2
 
 #define ATH10K_FW_API2_FILE		"firmware-2.bin"
