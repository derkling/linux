/******************************************************************************
 *
 * Copyright(c) 2008 - 2010 Intel Corporation. All rights reserved.
 *
 * This program is free software; you can redistribute it and/or modify it
 * under the terms of version 2 of the GNU General Public License as
 * published by the Free Software Foundation.
 *
 * This program is distributed in the hope that it will be useful, but WITHOUT
 * ANY WARRANTY; without even the implied warranty of MERCHANTABILITY or
 * FITNESS FOR A PARTICULAR PURPOSE.  See the GNU General Public License for
 * more details.
 *
 * You should have received a copy of the GNU General Public License along with
 * this program; if not, write to the Free Software Foundation, Inc.,
 * 51 Franklin Street, Fifth Floor, Boston, MA 02110, USA
 *
 * The full GNU General Public License is included in this distribution in the
 * file called LICENSE.
 *
 * Contact Information:
 *  Intel Linux Wireless <ilw@linux.intel.com>
 * Intel Corporation, 5200 N.E. Elam Young Parkway, Hillsboro, OR 97124-6497
 *
 *****************************************************************************/

#include <linux/kernel.h>
#include <linux/module.h>
#include <linux/init.h>
#include <linux/pci.h>
#include <linux/dma-mapping.h>
#include <linux/delay.h>
#include <linux/skbuff.h>
#include <linux/netdevice.h>
#include <linux/wireless.h>
#include <net/mac80211.h>
#include <linux/etherdevice.h>
#include <asm/unaligned.h>

#include "iwl-eeprom.h"
#include "iwl-dev.h"
#include "iwl-core.h"
#include "iwl-io.h"
#include "iwl-sta.h"
#include "iwl-agn.h"
#include "iwl-helpers.h"
#include "iwl-agn-hw.h"
#include "iwl-agn-led.h"
#include "iwl-agn-debugfs.h"

/* Highest firmware API version supported */
#define IWL1000_UCODE_API_MAX 3
#define IWL100_UCODE_API_MAX 5

/* Lowest firmware API version supported */
#define IWL1000_UCODE_API_MIN 1
#define IWL100_UCODE_API_MIN 5

#define IWL1000_FW_PRE "iwlwifi-1000-"
#define _IWL1000_MODULE_FIRMWARE(api) IWL1000_FW_PRE #api ".ucode"
#define IWL1000_MODULE_FIRMWARE(api) _IWL1000_MODULE_FIRMWARE(api)

#define IWL100_FW_PRE "iwlwifi-100-"
#define _IWL100_MODULE_FIRMWARE(api) IWL100_FW_PRE #api ".ucode"
#define IWL100_MODULE_FIRMWARE(api) _IWL100_MODULE_FIRMWARE(api)


/*
 * For 1000, use advance thermal throttling critical temperature threshold,
 * but legacy thermal management implementation for now.
 * This is for the reason of 1000 uCode using advance thermal throttling API
 * but not implement ct_kill_exit based on ct_kill exit temperature
 * so the thermal throttling will still based on legacy thermal throttling
 * management.
 * The code here need to be modified once 1000 uCode has the advanced thermal
 * throttling algorithm in place
 */
static void iwl1000_set_ct_threshold(struct iwl_priv *priv)
{
	/* want Celsius */
	priv->hw_params.ct_kill_threshold = CT_KILL_THRESHOLD_LEGACY;
	priv->hw_params.ct_kill_exit_threshold = CT_KILL_EXIT_THRESHOLD;
}

/* NIC configuration for 1000 series */
static void iwl1000_nic_config(struct iwl_priv *priv)
{
	/* set CSR_HW_CONFIG_REG for uCode use */
	iwl_set_bit(priv, CSR_HW_IF_CONFIG_REG,
		    CSR_HW_IF_CONFIG_REG_BIT_RADIO_SI |
		    CSR_HW_IF_CONFIG_REG_BIT_MAC_SI);

	/* Setting digital SVR for 1000 card to 1.32V */
	/* locking is acquired in iwl_set_bits_mask_prph() function */
	iwl_set_bits_mask_prph(priv, APMG_DIGITAL_SVR_REG,
				APMG_SVR_DIGITAL_VOLTAGE_1_32,
				~APMG_SVR_VOLTAGE_CONFIG_BIT_MSK);
}

static struct iwl_sensitivity_ranges iwl1000_sensitivity = {
	.min_nrg_cck = 95,
	.max_nrg_cck = 0, /* not used, set to 0 */
	.auto_corr_min_ofdm = 90,
	.auto_corr_min_ofdm_mrc = 170,
	.auto_corr_min_ofdm_x1 = 120,
	.auto_corr_min_ofdm_mrc_x1 = 240,

	.auto_corr_max_ofdm = 120,
	.auto_corr_max_ofdm_mrc = 210,
	.auto_corr_max_ofdm_x1 = 155,
	.auto_corr_max_ofdm_mrc_x1 = 290,

	.auto_corr_min_cck = 125,
	.auto_corr_max_cck = 200,
	.auto_corr_min_cck_mrc = 170,
	.auto_corr_max_cck_mrc = 400,
	.nrg_th_cck = 95,
	.nrg_th_ofdm = 95,

	.barker_corr_th_min = 190,
	.barker_corr_th_min_mrc = 390,
	.nrg_th_cca = 62,
};

static int iwl1000_hw_set_hw_params(struct iwl_priv *priv)
{
	if (priv->cfg->mod_params->num_of_queues >= IWL_MIN_NUM_QUEUES &&
	    priv->cfg->mod_params->num_of_queues <= IWLAGN_NUM_QUEUES)
		priv->cfg->base_params->num_of_queues =
			priv->cfg->mod_params->num_of_queues;

	priv->hw_params.max_txq_num = priv->cfg->base_params->num_of_queues;
	priv->hw_params.dma_chnl_num = FH50_TCSR_CHNL_NUM;
	priv->hw_params.scd_bc_tbls_size =
			priv->cfg->base_params->num_of_queues *
			sizeof(struct iwlagn_scd_bc_tbl);
	priv->hw_params.tfd_size = sizeof(struct iwl_tfd);
	priv->hw_params.max_stations = IWLAGN_STATION_COUNT;
	priv->contexts[IWL_RXON_CTX_BSS].bcast_sta_id = IWLAGN_BROADCAST_ID;

	priv->hw_params.max_data_size = IWLAGN_RTC_DATA_SIZE;
	priv->hw_params.max_inst_size = IWLAGN_RTC_INST_SIZE;

	priv->hw_params.max_bsm_size = 0;
	priv->hw_params.ht40_channel =  BIT(IEEE80211_BAND_2GHZ) |
					BIT(IEEE80211_BAND_5GHZ);
	priv->hw_params.rx_wrt_ptr_reg = FH_RSCSR_CHNL0_WPTR;

	priv->hw_params.tx_chains_num = num_of_ant(priv->cfg->valid_tx_ant);
<<<<<<< HEAD
	priv->hw_params.rx_chains_num = num_of_ant(priv->cfg->valid_rx_ant);
=======
	if (priv->cfg->rx_with_siso_diversity)
		priv->hw_params.rx_chains_num = 1;
	else
		priv->hw_params.rx_chains_num =
			num_of_ant(priv->cfg->valid_rx_ant);
>>>>>>> 3cbea436
	priv->hw_params.valid_tx_ant = priv->cfg->valid_tx_ant;
	priv->hw_params.valid_rx_ant = priv->cfg->valid_rx_ant;

	iwl1000_set_ct_threshold(priv);

	/* Set initial sensitivity parameters */
	/* Set initial calibration set */
	priv->hw_params.sens = &iwl1000_sensitivity;
	priv->hw_params.calib_init_cfg =
			BIT(IWL_CALIB_XTAL)		|
			BIT(IWL_CALIB_LO)		|
			BIT(IWL_CALIB_TX_IQ) 		|
			BIT(IWL_CALIB_TX_IQ_PERD)	|
			BIT(IWL_CALIB_BASE_BAND);
	if (priv->cfg->need_dc_calib)
		priv->hw_params.calib_init_cfg |= BIT(IWL_CALIB_DC);

	priv->hw_params.beacon_time_tsf_bits = IWLAGN_EXT_BEACON_TIME_POS;

	return 0;
}

static struct iwl_lib_ops iwl1000_lib = {
	.set_hw_params = iwl1000_hw_set_hw_params,
	.txq_update_byte_cnt_tbl = iwlagn_txq_update_byte_cnt_tbl,
	.txq_inval_byte_cnt_tbl = iwlagn_txq_inval_byte_cnt_tbl,
	.txq_set_sched = iwlagn_txq_set_sched,
	.txq_agg_enable = iwlagn_txq_agg_enable,
	.txq_agg_disable = iwlagn_txq_agg_disable,
	.txq_attach_buf_to_tfd = iwl_hw_txq_attach_buf_to_tfd,
	.txq_free_tfd = iwl_hw_txq_free_tfd,
	.txq_init = iwl_hw_tx_queue_init,
	.rx_handler_setup = iwlagn_rx_handler_setup,
	.setup_deferred_work = iwlagn_setup_deferred_work,
	.is_valid_rtc_data_addr = iwlagn_hw_valid_rtc_data_addr,
	.load_ucode = iwlagn_load_ucode,
	.dump_nic_event_log = iwl_dump_nic_event_log,
	.dump_nic_error_log = iwl_dump_nic_error_log,
	.dump_csr = iwl_dump_csr,
	.dump_fh = iwl_dump_fh,
	.init_alive_start = iwlagn_init_alive_start,
	.alive_notify = iwlagn_alive_notify,
	.send_tx_power = iwlagn_send_tx_power,
	.update_chain_flags = iwl_update_chain_flags,
	.apm_ops = {
		.init = iwl_apm_init,
		.config = iwl1000_nic_config,
	},
	.eeprom_ops = {
		.regulatory_bands = {
			EEPROM_REG_BAND_1_CHANNELS,
			EEPROM_REG_BAND_2_CHANNELS,
			EEPROM_REG_BAND_3_CHANNELS,
			EEPROM_REG_BAND_4_CHANNELS,
			EEPROM_REG_BAND_5_CHANNELS,
			EEPROM_REG_BAND_24_HT40_CHANNELS,
			EEPROM_REG_BAND_52_HT40_CHANNELS
		},
		.acquire_semaphore = iwlcore_eeprom_acquire_semaphore,
		.release_semaphore = iwlcore_eeprom_release_semaphore,
		.calib_version	= iwlagn_eeprom_calib_version,
		.query_addr = iwlagn_eeprom_query_addr,
<<<<<<< HEAD
=======
	},
	.isr_ops = {
		.isr = iwl_isr_ict,
		.free = iwl_free_isr_ict,
		.alloc = iwl_alloc_isr_ict,
		.reset = iwl_reset_ict,
		.disable = iwl_disable_ict,
>>>>>>> 3cbea436
	},
	.temp_ops = {
		.temperature = iwlagn_temperature,
	 },
<<<<<<< HEAD
	.manage_ibss_station = iwlagn_manage_ibss_station,
	.update_bcast_stations = iwl_update_bcast_stations,
=======
>>>>>>> 3cbea436
	.debugfs_ops = {
		.rx_stats_read = iwl_ucode_rx_stats_read,
		.tx_stats_read = iwl_ucode_tx_stats_read,
		.general_stats_read = iwl_ucode_general_stats_read,
		.bt_stats_read = iwl_ucode_bt_stats_read,
		.reply_tx_error = iwl_reply_tx_error_read,
	},
<<<<<<< HEAD
	.recover_from_tx_stall = iwl_bg_monitor_recover,
=======
>>>>>>> 3cbea436
	.check_plcp_health = iwl_good_plcp_health,
	.check_ack_health = iwl_good_ack_health,
	.txfifo_flush = iwlagn_txfifo_flush,
	.dev_txfifo_flush = iwlagn_dev_txfifo_flush,
	.tt_ops = {
		.lower_power_detection = iwl_tt_is_low_power_state,
		.tt_power_mode = iwl_tt_current_power_mode,
		.ct_kill_check = iwl_check_for_ct_kill,
	}
};

static const struct iwl_ops iwl1000_ops = {
	.lib = &iwl1000_lib,
	.hcmd = &iwlagn_hcmd,
	.utils = &iwlagn_hcmd_utils,
	.led = &iwlagn_led_ops,
	.ieee80211_ops = &iwlagn_hw_ops,
};

static struct iwl_base_params iwl1000_base_params = {
	.num_of_queues = IWLAGN_NUM_QUEUES,
	.num_of_ampdu_queues = IWLAGN_NUM_AMPDU_QUEUES,
	.eeprom_size = OTP_LOW_IMAGE_SIZE,
	.pll_cfg_val = CSR50_ANA_PLL_CFG_VAL,
	.set_l0s = true,
	.use_bsm = false,
	.max_ll_items = OTP_MAX_LL_ITEMS_1000,
	.shadow_ram_support = false,
	.led_compensation = 51,
	.chain_noise_num_beacons = IWL_CAL_NUM_BEACONS,
	.support_ct_kill_exit = true,
	.plcp_delta_threshold = IWL_MAX_PLCP_ERR_EXT_LONG_THRESHOLD_DEF,
	.chain_noise_scale = 1000,
<<<<<<< HEAD
	.monitor_recover_period = IWL_DEF_MONITORING_PERIOD,
=======
	.wd_timeout = IWL_DEF_WD_TIMEOUT,
>>>>>>> 3cbea436
	.max_event_log_size = 128,
	.ucode_tracing = true,
	.sensitivity_calib_by_driver = true,
	.chain_noise_calib_by_driver = true,
};
static struct iwl_ht_params iwl1000_ht_params = {
	.ht_greenfield_support = true,
	.use_rts_for_aggregation = true, /* use rts/cts protection */
};

<<<<<<< HEAD
struct iwl_cfg iwl1000_bgn_cfg = {
	.name = "Intel(R) Centrino(R) Wireless-N 1000 BGN",
	.fw_name_pre = IWL1000_FW_PRE,
	.ucode_api_max = IWL1000_UCODE_API_MAX,
	.ucode_api_min = IWL1000_UCODE_API_MIN,
	.sku = IWL_SKU_G|IWL_SKU_N,
	.valid_tx_ant = ANT_A,
	.valid_rx_ant = ANT_AB,
	.eeprom_ver = EEPROM_1000_EEPROM_VERSION,
	.eeprom_calib_ver = EEPROM_1000_TX_POWER_VERSION,
	.ops = &iwl1000_ops,
	.mod_params = &iwlagn_mod_params,
	.base_params = &iwl1000_base_params,
=======
#define IWL_DEVICE_1000						\
	.fw_name_pre = IWL1000_FW_PRE,				\
	.ucode_api_max = IWL1000_UCODE_API_MAX,			\
	.ucode_api_min = IWL1000_UCODE_API_MIN,			\
	.eeprom_ver = EEPROM_1000_EEPROM_VERSION,		\
	.eeprom_calib_ver = EEPROM_1000_TX_POWER_VERSION,	\
	.ops = &iwl1000_ops,					\
	.mod_params = &iwlagn_mod_params,			\
	.base_params = &iwl1000_base_params,			\
	.led_mode = IWL_LED_BLINK

struct iwl_cfg iwl1000_bgn_cfg = {
	.name = "Intel(R) Centrino(R) Wireless-N 1000 BGN",
	IWL_DEVICE_1000,
>>>>>>> 3cbea436
	.ht_params = &iwl1000_ht_params,
};

struct iwl_cfg iwl1000_bg_cfg = {
	.name = "Intel(R) Centrino(R) Wireless-N 1000 BG",
<<<<<<< HEAD
	.fw_name_pre = IWL1000_FW_PRE,
	.ucode_api_max = IWL1000_UCODE_API_MAX,
	.ucode_api_min = IWL1000_UCODE_API_MIN,
	.sku = IWL_SKU_G,
	.valid_tx_ant = ANT_A,
	.valid_rx_ant = ANT_AB,
	.eeprom_ver = EEPROM_1000_EEPROM_VERSION,
	.eeprom_calib_ver = EEPROM_1000_TX_POWER_VERSION,
	.ops = &iwl1000_ops,
	.mod_params = &iwlagn_mod_params,
	.base_params = &iwl1000_base_params,
};

struct iwl_cfg iwl100_bgn_cfg = {
	.name = "Intel(R) 100 Series 1x1 BGN",
	.fw_name_pre = IWL100_FW_PRE,
	.ucode_api_max = IWL100_UCODE_API_MAX,
	.ucode_api_min = IWL100_UCODE_API_MIN,
	.sku = IWL_SKU_G|IWL_SKU_N,
	.valid_tx_ant = ANT_A,
	.valid_rx_ant = ANT_A,
	.eeprom_ver = EEPROM_1000_EEPROM_VERSION,
	.eeprom_calib_ver = EEPROM_1000_TX_POWER_VERSION,
	.ops = &iwl1000_ops,
	.mod_params = &iwlagn_mod_params,
	.base_params = &iwl1000_base_params,
=======
	IWL_DEVICE_1000,
};

#define IWL_DEVICE_100						\
	.fw_name_pre = IWL100_FW_PRE,				\
	.ucode_api_max = IWL100_UCODE_API_MAX,			\
	.ucode_api_min = IWL100_UCODE_API_MIN,			\
	.eeprom_ver = EEPROM_1000_EEPROM_VERSION,		\
	.eeprom_calib_ver = EEPROM_1000_TX_POWER_VERSION,	\
	.ops = &iwl1000_ops,					\
	.mod_params = &iwlagn_mod_params,			\
	.base_params = &iwl1000_base_params,			\
	.led_mode = IWL_LED_RF_STATE,				\
	.rx_with_siso_diversity = true

struct iwl_cfg iwl100_bgn_cfg = {
	.name = "Intel(R) Centrino(R) Wireless-N 100 BGN",
	IWL_DEVICE_100,
>>>>>>> 3cbea436
	.ht_params = &iwl1000_ht_params,
};

struct iwl_cfg iwl100_bg_cfg = {
<<<<<<< HEAD
	.name = "Intel(R) 100 Series 1x1 BG",
	.fw_name_pre = IWL100_FW_PRE,
	.ucode_api_max = IWL100_UCODE_API_MAX,
	.ucode_api_min = IWL100_UCODE_API_MIN,
	.sku = IWL_SKU_G,
	.valid_tx_ant = ANT_A,
	.valid_rx_ant = ANT_A,
	.eeprom_ver = EEPROM_1000_EEPROM_VERSION,
	.eeprom_calib_ver = EEPROM_1000_TX_POWER_VERSION,
	.ops = &iwl1000_ops,
	.mod_params = &iwlagn_mod_params,
	.base_params = &iwl1000_base_params,
=======
	.name = "Intel(R) Centrino(R) Wireless-N 100 BG",
	IWL_DEVICE_100,
>>>>>>> 3cbea436
};

MODULE_FIRMWARE(IWL1000_MODULE_FIRMWARE(IWL1000_UCODE_API_MAX));
MODULE_FIRMWARE(IWL100_MODULE_FIRMWARE(IWL100_UCODE_API_MAX));<|MERGE_RESOLUTION|>--- conflicted
+++ resolved
@@ -147,15 +147,11 @@
 	priv->hw_params.rx_wrt_ptr_reg = FH_RSCSR_CHNL0_WPTR;
 
 	priv->hw_params.tx_chains_num = num_of_ant(priv->cfg->valid_tx_ant);
-<<<<<<< HEAD
-	priv->hw_params.rx_chains_num = num_of_ant(priv->cfg->valid_rx_ant);
-=======
 	if (priv->cfg->rx_with_siso_diversity)
 		priv->hw_params.rx_chains_num = 1;
 	else
 		priv->hw_params.rx_chains_num =
 			num_of_ant(priv->cfg->valid_rx_ant);
->>>>>>> 3cbea436
 	priv->hw_params.valid_tx_ant = priv->cfg->valid_tx_ant;
 	priv->hw_params.valid_rx_ant = priv->cfg->valid_rx_ant;
 
@@ -218,8 +214,6 @@
 		.release_semaphore = iwlcore_eeprom_release_semaphore,
 		.calib_version	= iwlagn_eeprom_calib_version,
 		.query_addr = iwlagn_eeprom_query_addr,
-<<<<<<< HEAD
-=======
 	},
 	.isr_ops = {
 		.isr = iwl_isr_ict,
@@ -227,16 +221,10 @@
 		.alloc = iwl_alloc_isr_ict,
 		.reset = iwl_reset_ict,
 		.disable = iwl_disable_ict,
->>>>>>> 3cbea436
 	},
 	.temp_ops = {
 		.temperature = iwlagn_temperature,
 	 },
-<<<<<<< HEAD
-	.manage_ibss_station = iwlagn_manage_ibss_station,
-	.update_bcast_stations = iwl_update_bcast_stations,
-=======
->>>>>>> 3cbea436
 	.debugfs_ops = {
 		.rx_stats_read = iwl_ucode_rx_stats_read,
 		.tx_stats_read = iwl_ucode_tx_stats_read,
@@ -244,10 +232,6 @@
 		.bt_stats_read = iwl_ucode_bt_stats_read,
 		.reply_tx_error = iwl_reply_tx_error_read,
 	},
-<<<<<<< HEAD
-	.recover_from_tx_stall = iwl_bg_monitor_recover,
-=======
->>>>>>> 3cbea436
 	.check_plcp_health = iwl_good_plcp_health,
 	.check_ack_health = iwl_good_ack_health,
 	.txfifo_flush = iwlagn_txfifo_flush,
@@ -281,11 +265,7 @@
 	.support_ct_kill_exit = true,
 	.plcp_delta_threshold = IWL_MAX_PLCP_ERR_EXT_LONG_THRESHOLD_DEF,
 	.chain_noise_scale = 1000,
-<<<<<<< HEAD
-	.monitor_recover_period = IWL_DEF_MONITORING_PERIOD,
-=======
 	.wd_timeout = IWL_DEF_WD_TIMEOUT,
->>>>>>> 3cbea436
 	.max_event_log_size = 128,
 	.ucode_tracing = true,
 	.sensitivity_calib_by_driver = true,
@@ -296,21 +276,6 @@
 	.use_rts_for_aggregation = true, /* use rts/cts protection */
 };
 
-<<<<<<< HEAD
-struct iwl_cfg iwl1000_bgn_cfg = {
-	.name = "Intel(R) Centrino(R) Wireless-N 1000 BGN",
-	.fw_name_pre = IWL1000_FW_PRE,
-	.ucode_api_max = IWL1000_UCODE_API_MAX,
-	.ucode_api_min = IWL1000_UCODE_API_MIN,
-	.sku = IWL_SKU_G|IWL_SKU_N,
-	.valid_tx_ant = ANT_A,
-	.valid_rx_ant = ANT_AB,
-	.eeprom_ver = EEPROM_1000_EEPROM_VERSION,
-	.eeprom_calib_ver = EEPROM_1000_TX_POWER_VERSION,
-	.ops = &iwl1000_ops,
-	.mod_params = &iwlagn_mod_params,
-	.base_params = &iwl1000_base_params,
-=======
 #define IWL_DEVICE_1000						\
 	.fw_name_pre = IWL1000_FW_PRE,				\
 	.ucode_api_max = IWL1000_UCODE_API_MAX,			\
@@ -325,40 +290,11 @@
 struct iwl_cfg iwl1000_bgn_cfg = {
 	.name = "Intel(R) Centrino(R) Wireless-N 1000 BGN",
 	IWL_DEVICE_1000,
->>>>>>> 3cbea436
 	.ht_params = &iwl1000_ht_params,
 };
 
 struct iwl_cfg iwl1000_bg_cfg = {
 	.name = "Intel(R) Centrino(R) Wireless-N 1000 BG",
-<<<<<<< HEAD
-	.fw_name_pre = IWL1000_FW_PRE,
-	.ucode_api_max = IWL1000_UCODE_API_MAX,
-	.ucode_api_min = IWL1000_UCODE_API_MIN,
-	.sku = IWL_SKU_G,
-	.valid_tx_ant = ANT_A,
-	.valid_rx_ant = ANT_AB,
-	.eeprom_ver = EEPROM_1000_EEPROM_VERSION,
-	.eeprom_calib_ver = EEPROM_1000_TX_POWER_VERSION,
-	.ops = &iwl1000_ops,
-	.mod_params = &iwlagn_mod_params,
-	.base_params = &iwl1000_base_params,
-};
-
-struct iwl_cfg iwl100_bgn_cfg = {
-	.name = "Intel(R) 100 Series 1x1 BGN",
-	.fw_name_pre = IWL100_FW_PRE,
-	.ucode_api_max = IWL100_UCODE_API_MAX,
-	.ucode_api_min = IWL100_UCODE_API_MIN,
-	.sku = IWL_SKU_G|IWL_SKU_N,
-	.valid_tx_ant = ANT_A,
-	.valid_rx_ant = ANT_A,
-	.eeprom_ver = EEPROM_1000_EEPROM_VERSION,
-	.eeprom_calib_ver = EEPROM_1000_TX_POWER_VERSION,
-	.ops = &iwl1000_ops,
-	.mod_params = &iwlagn_mod_params,
-	.base_params = &iwl1000_base_params,
-=======
 	IWL_DEVICE_1000,
 };
 
@@ -377,28 +313,12 @@
 struct iwl_cfg iwl100_bgn_cfg = {
 	.name = "Intel(R) Centrino(R) Wireless-N 100 BGN",
 	IWL_DEVICE_100,
->>>>>>> 3cbea436
 	.ht_params = &iwl1000_ht_params,
 };
 
 struct iwl_cfg iwl100_bg_cfg = {
-<<<<<<< HEAD
-	.name = "Intel(R) 100 Series 1x1 BG",
-	.fw_name_pre = IWL100_FW_PRE,
-	.ucode_api_max = IWL100_UCODE_API_MAX,
-	.ucode_api_min = IWL100_UCODE_API_MIN,
-	.sku = IWL_SKU_G,
-	.valid_tx_ant = ANT_A,
-	.valid_rx_ant = ANT_A,
-	.eeprom_ver = EEPROM_1000_EEPROM_VERSION,
-	.eeprom_calib_ver = EEPROM_1000_TX_POWER_VERSION,
-	.ops = &iwl1000_ops,
-	.mod_params = &iwlagn_mod_params,
-	.base_params = &iwl1000_base_params,
-=======
 	.name = "Intel(R) Centrino(R) Wireless-N 100 BG",
 	IWL_DEVICE_100,
->>>>>>> 3cbea436
 };
 
 MODULE_FIRMWARE(IWL1000_MODULE_FIRMWARE(IWL1000_UCODE_API_MAX));
