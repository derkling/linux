--- conflicted
+++ resolved
@@ -192,12 +192,7 @@
 	CMD_SYNC		= 0,
 	CMD_ASYNC		= BIT(0),
 	CMD_WANT_SKB		= BIT(1),
-<<<<<<< HEAD
-	CMD_WANT_HCMD		= BIT(2),
-	CMD_ON_DEMAND		= BIT(3),
-=======
 	CMD_ON_DEMAND		= BIT(2),
->>>>>>> a937536b
 };
 
 #define DEF_CMD_PAYLOAD_SIZE 320
