--- conflicted
+++ resolved
@@ -28,26 +28,19 @@
 #include "iwl-agn.h"
 #include "iwl-agn-debugfs.h"
 
-<<<<<<< HEAD
-=======
 static const char *fmt_value = "  %-30s %10u\n";
 static const char *fmt_hex   = "  %-30s       0x%02X\n";
 static const char *fmt_table = "  %-30s %10u  %10u  %10u  %10u\n";
 static const char *fmt_header =
 	"%-32s    current  cumulative       delta         max\n";
 
->>>>>>> 45f53cc9
 static int iwl_statistics_flag(struct iwl_priv *priv, char *buf, int bufsz)
 {
 	int p = 0;
 	u32 flag;
 
-<<<<<<< HEAD
-	if (priv->cfg->bt_statistics)
-=======
 	if (priv->cfg->bt_params &&
 	    priv->cfg->bt_params->bt_statistics)
->>>>>>> 45f53cc9
 		flag = le32_to_cpu(priv->_agn.statistics_bt.flag);
 	else
 		flag = le32_to_cpu(priv->_agn.statistics.flag);
@@ -96,12 +89,8 @@
 	 * the last statistics notification from uCode
 	 * might not reflect the current uCode activity
 	 */
-<<<<<<< HEAD
-	if (priv->cfg->bt_statistics) {
-=======
 	if (priv->cfg->bt_params &&
 	    priv->cfg->bt_params->bt_statistics) {
->>>>>>> 45f53cc9
 		ofdm = &priv->_agn.statistics_bt.rx.ofdm;
 		cck = &priv->_agn.statistics_bt.rx.cck;
 		general = &priv->_agn.statistics_bt.rx.general.common;
@@ -140,20 +129,11 @@
 	}
 
 	pos += iwl_statistics_flag(priv, buf, bufsz);
-<<<<<<< HEAD
-	pos += scnprintf(buf + pos, bufsz - pos, "%-32s     current"
-			 "acumulative       delta         max\n",
-			 "Statistics_Rx - OFDM:");
-	pos += scnprintf(buf + pos, bufsz - pos,
-			 "  %-30s %10u  %10u  %10u  %10u\n",
-			 "ina_cnt:", le32_to_cpu(ofdm->ina_cnt),
-=======
 	pos += scnprintf(buf + pos, bufsz - pos,
 			 fmt_header, "Statistics_Rx - OFDM:");
 	pos += scnprintf(buf + pos, bufsz - pos,
 			 fmt_table, "ina_cnt:",
 			 le32_to_cpu(ofdm->ina_cnt),
->>>>>>> 45f53cc9
 			 accum_ofdm->ina_cnt,
 			 delta_ofdm->ina_cnt, max_ofdm->ina_cnt);
 	pos += scnprintf(buf + pos, bufsz - pos,
@@ -556,12 +536,8 @@
 	  * the last statistics notification from uCode
 	  * might not reflect the current uCode activity
 	  */
-<<<<<<< HEAD
-	if (priv->cfg->bt_statistics) {
-=======
 	if (priv->cfg->bt_params &&
 	    priv->cfg->bt_params->bt_statistics) {
->>>>>>> 45f53cc9
 		tx = &priv->_agn.statistics_bt.tx;
 		accum_tx = &priv->_agn.accum_statistics_bt.tx;
 		delta_tx = &priv->_agn.delta_statistics_bt.tx;
@@ -574,19 +550,10 @@
 	}
 
 	pos += iwl_statistics_flag(priv, buf, bufsz);
-<<<<<<< HEAD
-	pos += scnprintf(buf + pos, bufsz - pos,  "%-32s     current"
-			 "acumulative       delta         max\n",
-			 "Statistics_Tx:");
-	pos += scnprintf(buf + pos, bufsz - pos,
-			 "  %-30s %10u  %10u  %10u  %10u\n",
-			 "preamble:",
-=======
 	pos += scnprintf(buf + pos, bufsz - pos,
 			 fmt_header, "Statistics_Tx:");
 	pos += scnprintf(buf + pos, bufsz - pos,
 			 fmt_table, "preamble:",
->>>>>>> 45f53cc9
 			 le32_to_cpu(tx->preamble_cnt),
 			 accum_tx->preamble_cnt,
 			 delta_tx->preamble_cnt, max_tx->preamble_cnt);
@@ -770,12 +737,8 @@
 	  * the last statistics notification from uCode
 	  * might not reflect the current uCode activity
 	  */
-<<<<<<< HEAD
-	if (priv->cfg->bt_statistics) {
-=======
 	if (priv->cfg->bt_params &&
 	    priv->cfg->bt_params->bt_statistics) {
->>>>>>> 45f53cc9
 		general = &priv->_agn.statistics_bt.general.common;
 		dbg = &priv->_agn.statistics_bt.general.common.dbg;
 		div = &priv->_agn.statistics_bt.general.common.div;
@@ -804,18 +767,10 @@
 	}
 
 	pos += iwl_statistics_flag(priv, buf, bufsz);
-<<<<<<< HEAD
-	pos += scnprintf(buf + pos, bufsz - pos, "%-32s     current"
-			 "acumulative       delta         max\n",
-			 "Statistics_General:");
-	pos += scnprintf(buf + pos, bufsz - pos, "  %-30s %10u\n",
-			 "temperature:",
-=======
 	pos += scnprintf(buf + pos, bufsz - pos,
 			 fmt_header, "Statistics_General:");
 	pos += scnprintf(buf + pos, bufsz - pos,
 			 fmt_value, "temperature:",
->>>>>>> 45f53cc9
 			 le32_to_cpu(general->temperature));
 	pos += scnprintf(buf + pos, bufsz - pos,
 			 fmt_value, "temperature_m:",
@@ -834,23 +789,13 @@
 			 accum_dbg->burst_count,
 			 delta_dbg->burst_count, max_dbg->burst_count);
 	pos += scnprintf(buf + pos, bufsz - pos,
-<<<<<<< HEAD
-			 "  %-30s %10u  %10u  %10u  %10u\n",
-			 "wait_for_silence_timeout_count:",
-=======
 			 fmt_table, "wait_for_silence_timeout_count:",
->>>>>>> 45f53cc9
 			 le32_to_cpu(dbg->wait_for_silence_timeout_cnt),
 			 accum_dbg->wait_for_silence_timeout_cnt,
 			 delta_dbg->wait_for_silence_timeout_cnt,
 			 max_dbg->wait_for_silence_timeout_cnt);
 	pos += scnprintf(buf + pos, bufsz - pos,
-<<<<<<< HEAD
-			 "  %-30s %10u  %10u  %10u  %10u\n",
-			 "sleep_time:",
-=======
 			 fmt_table, "sleep_time:",
->>>>>>> 45f53cc9
 			 le32_to_cpu(general->sleep_time),
 			 accum_general->sleep_time,
 			 delta_general->sleep_time, max_general->sleep_time);
@@ -982,8 +927,6 @@
 	ret = simple_read_from_buffer(user_buf, count, ppos, buf, pos);
 	kfree(buf);
 	return ret;
-<<<<<<< HEAD
-=======
 }
 
 ssize_t iwl_reply_tx_error_read(struct file *file,
@@ -1128,5 +1071,4 @@
 	ret = simple_read_from_buffer(user_buf, count, ppos, buf, pos);
 	kfree(buf);
 	return ret;
->>>>>>> 45f53cc9
 }