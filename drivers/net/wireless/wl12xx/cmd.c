/*
 * This file is part of wl1271
 *
 * Copyright (C) 2009-2010 Nokia Corporation
 *
 * Contact: Luciano Coelho <luciano.coelho@nokia.com>
 *
 * This program is free software; you can redistribute it and/or
 * modify it under the terms of the GNU General Public License
 * version 2 as published by the Free Software Foundation.
 *
 * This program is distributed in the hope that it will be useful, but
 * WITHOUT ANY WARRANTY; without even the implied warranty of
 * MERCHANTABILITY or FITNESS FOR A PARTICULAR PURPOSE.  See the GNU
 * General Public License for more details.
 *
 * You should have received a copy of the GNU General Public License
 * along with this program; if not, write to the Free Software
 * Foundation, Inc., 51 Franklin St, Fifth Floor, Boston, MA
 * 02110-1301 USA
 *
 */

#include <linux/module.h>
#include <linux/platform_device.h>
#include <linux/spi/spi.h>
#include <linux/etherdevice.h>
#include <linux/ieee80211.h>
#include <linux/slab.h>

#include "wl12xx.h"
#include "debug.h"
#include "reg.h"
#include "io.h"
#include "acx.h"
#include "wl12xx_80211.h"
#include "cmd.h"
#include "event.h"
#include "tx.h"

#define WL1271_CMD_FAST_POLL_COUNT       50

/*
 * send command to firmware
 *
 * @wl: wl struct
 * @id: command id
 * @buf: buffer containing the command, must work with dma
 * @len: length of the buffer
 */
int wl1271_cmd_send(struct wl1271 *wl, u16 id, void *buf, size_t len,
		    size_t res_len)
{
	struct wl1271_cmd_header *cmd;
	unsigned long timeout;
	u32 intr;
	int ret = 0;
	u16 status;
	u16 poll_count = 0;

	cmd = buf;
	cmd->id = cpu_to_le16(id);
	cmd->status = 0;

	WARN_ON(len % 4 != 0);
	WARN_ON(test_bit(WL1271_FLAG_IN_ELP, &wl->flags));

	wl1271_write(wl, wl->cmd_box_addr, buf, len, false);

	wl1271_write32(wl, ACX_REG_INTERRUPT_TRIG, INTR_TRIG_CMD);

	timeout = jiffies + msecs_to_jiffies(WL1271_COMMAND_TIMEOUT);

	intr = wl1271_read32(wl, ACX_REG_INTERRUPT_NO_CLEAR);
	while (!(intr & WL1271_ACX_INTR_CMD_COMPLETE)) {
		if (time_after(jiffies, timeout)) {
			wl1271_error("command complete timeout");
			ret = -ETIMEDOUT;
			goto fail;
		}

		poll_count++;
		if (poll_count < WL1271_CMD_FAST_POLL_COUNT)
			udelay(10);
		else
			msleep(1);

		intr = wl1271_read32(wl, ACX_REG_INTERRUPT_NO_CLEAR);
	}

	/* read back the status code of the command */
	if (res_len == 0)
		res_len = sizeof(struct wl1271_cmd_header);
	wl1271_read(wl, wl->cmd_box_addr, cmd, res_len, false);

	status = le16_to_cpu(cmd->status);
	if (status != CMD_STATUS_SUCCESS) {
		wl1271_error("command execute failure %d", status);
		ret = -EIO;
		goto fail;
	}

	wl1271_write32(wl, ACX_REG_INTERRUPT_ACK,
		       WL1271_ACX_INTR_CMD_COMPLETE);
	return 0;

fail:
	WARN_ON(1);
	wl12xx_queue_recovery_work(wl);
	return ret;
}

int wl1271_cmd_general_parms(struct wl1271 *wl)
{
	struct wl1271_general_parms_cmd *gen_parms;
	struct wl1271_ini_general_params *gp =
		&((struct wl1271_nvs_file *)wl->nvs)->general_params;
	bool answer = false;
	int ret;

	if (!wl->nvs)
		return -ENODEV;

	if (gp->tx_bip_fem_manufacturer >= WL1271_INI_FEM_MODULE_COUNT) {
		wl1271_warning("FEM index from INI out of bounds");
		return -EINVAL;
	}

	gen_parms = kzalloc(sizeof(*gen_parms), GFP_KERNEL);
	if (!gen_parms)
		return -ENOMEM;

	gen_parms->test.id = TEST_CMD_INI_FILE_GENERAL_PARAM;

	memcpy(&gen_parms->general_params, gp, sizeof(*gp));

	if (gp->tx_bip_fem_auto_detect)
		answer = true;

	/* Override the REF CLK from the NVS with the one from platform data */
	gen_parms->general_params.ref_clock = wl->ref_clock;

	ret = wl1271_cmd_test(wl, gen_parms, sizeof(*gen_parms), answer);
	if (ret < 0) {
		wl1271_warning("CMD_INI_FILE_GENERAL_PARAM failed");
		goto out;
	}

	gp->tx_bip_fem_manufacturer =
		gen_parms->general_params.tx_bip_fem_manufacturer;

	if (gp->tx_bip_fem_manufacturer >= WL1271_INI_FEM_MODULE_COUNT) {
		wl1271_warning("FEM index from FW out of bounds");
		ret = -EINVAL;
		goto out;
	}

	wl1271_debug(DEBUG_CMD, "FEM autodetect: %s, manufacturer: %d\n",
		     answer ? "auto" : "manual", gp->tx_bip_fem_manufacturer);

out:
	kfree(gen_parms);
	return ret;
}

int wl128x_cmd_general_parms(struct wl1271 *wl)
{
	struct wl128x_general_parms_cmd *gen_parms;
	struct wl128x_ini_general_params *gp =
		&((struct wl128x_nvs_file *)wl->nvs)->general_params;
	bool answer = false;
	int ret;

	if (!wl->nvs)
		return -ENODEV;

	if (gp->tx_bip_fem_manufacturer >= WL1271_INI_FEM_MODULE_COUNT) {
		wl1271_warning("FEM index from ini out of bounds");
		return -EINVAL;
	}

	gen_parms = kzalloc(sizeof(*gen_parms), GFP_KERNEL);
	if (!gen_parms)
		return -ENOMEM;

	gen_parms->test.id = TEST_CMD_INI_FILE_GENERAL_PARAM;

	memcpy(&gen_parms->general_params, gp, sizeof(*gp));

	if (gp->tx_bip_fem_auto_detect)
		answer = true;

	/* Replace REF and TCXO CLKs with the ones from platform data */
	gen_parms->general_params.ref_clock = wl->ref_clock;
	gen_parms->general_params.tcxo_ref_clock = wl->tcxo_clock;

	ret = wl1271_cmd_test(wl, gen_parms, sizeof(*gen_parms), answer);
	if (ret < 0) {
		wl1271_warning("CMD_INI_FILE_GENERAL_PARAM failed");
		goto out;
	}

	gp->tx_bip_fem_manufacturer =
		gen_parms->general_params.tx_bip_fem_manufacturer;

	if (gp->tx_bip_fem_manufacturer >= WL1271_INI_FEM_MODULE_COUNT) {
		wl1271_warning("FEM index from FW out of bounds");
		ret = -EINVAL;
		goto out;
	}

	wl1271_debug(DEBUG_CMD, "FEM autodetect: %s, manufacturer: %d\n",
		     answer ? "auto" : "manual", gp->tx_bip_fem_manufacturer);

out:
	kfree(gen_parms);
	return ret;
}

int wl1271_cmd_radio_parms(struct wl1271 *wl)
{
	struct wl1271_nvs_file *nvs = (struct wl1271_nvs_file *)wl->nvs;
	struct wl1271_radio_parms_cmd *radio_parms;
	struct wl1271_ini_general_params *gp = &nvs->general_params;
	int ret;

	if (!wl->nvs)
		return -ENODEV;

	radio_parms = kzalloc(sizeof(*radio_parms), GFP_KERNEL);
	if (!radio_parms)
		return -ENOMEM;

	radio_parms->test.id = TEST_CMD_INI_FILE_RADIO_PARAM;

	/* 2.4GHz parameters */
	memcpy(&radio_parms->static_params_2, &nvs->stat_radio_params_2,
	       sizeof(struct wl1271_ini_band_params_2));
	memcpy(&radio_parms->dyn_params_2,
	       &nvs->dyn_radio_params_2[gp->tx_bip_fem_manufacturer].params,
	       sizeof(struct wl1271_ini_fem_params_2));

	/* 5GHz parameters */
	memcpy(&radio_parms->static_params_5,
	       &nvs->stat_radio_params_5,
	       sizeof(struct wl1271_ini_band_params_5));
	memcpy(&radio_parms->dyn_params_5,
	       &nvs->dyn_radio_params_5[gp->tx_bip_fem_manufacturer].params,
	       sizeof(struct wl1271_ini_fem_params_5));

	wl1271_dump(DEBUG_CMD, "TEST_CMD_INI_FILE_RADIO_PARAM: ",
		    radio_parms, sizeof(*radio_parms));

	ret = wl1271_cmd_test(wl, radio_parms, sizeof(*radio_parms), 0);
	if (ret < 0)
		wl1271_warning("CMD_INI_FILE_RADIO_PARAM failed");

	kfree(radio_parms);
	return ret;
}

int wl128x_cmd_radio_parms(struct wl1271 *wl)
{
	struct wl128x_nvs_file *nvs = (struct wl128x_nvs_file *)wl->nvs;
	struct wl128x_radio_parms_cmd *radio_parms;
	struct wl128x_ini_general_params *gp = &nvs->general_params;
	int ret;

	if (!wl->nvs)
		return -ENODEV;

	radio_parms = kzalloc(sizeof(*radio_parms), GFP_KERNEL);
	if (!radio_parms)
		return -ENOMEM;

	radio_parms->test.id = TEST_CMD_INI_FILE_RADIO_PARAM;

	/* 2.4GHz parameters */
	memcpy(&radio_parms->static_params_2, &nvs->stat_radio_params_2,
	       sizeof(struct wl128x_ini_band_params_2));
	memcpy(&radio_parms->dyn_params_2,
	       &nvs->dyn_radio_params_2[gp->tx_bip_fem_manufacturer].params,
	       sizeof(struct wl128x_ini_fem_params_2));

	/* 5GHz parameters */
	memcpy(&radio_parms->static_params_5,
	       &nvs->stat_radio_params_5,
	       sizeof(struct wl128x_ini_band_params_5));
	memcpy(&radio_parms->dyn_params_5,
	       &nvs->dyn_radio_params_5[gp->tx_bip_fem_manufacturer].params,
	       sizeof(struct wl128x_ini_fem_params_5));

	radio_parms->fem_vendor_and_options = nvs->fem_vendor_and_options;

	wl1271_dump(DEBUG_CMD, "TEST_CMD_INI_FILE_RADIO_PARAM: ",
		    radio_parms, sizeof(*radio_parms));

	ret = wl1271_cmd_test(wl, radio_parms, sizeof(*radio_parms), 0);
	if (ret < 0)
		wl1271_warning("CMD_INI_FILE_RADIO_PARAM failed");

	kfree(radio_parms);
	return ret;
}

int wl1271_cmd_ext_radio_parms(struct wl1271 *wl)
{
	struct wl1271_ext_radio_parms_cmd *ext_radio_parms;
	struct conf_rf_settings *rf = &wl->conf.rf;
	int ret;

	if (!wl->nvs)
		return -ENODEV;

	ext_radio_parms = kzalloc(sizeof(*ext_radio_parms), GFP_KERNEL);
	if (!ext_radio_parms)
		return -ENOMEM;

	ext_radio_parms->test.id = TEST_CMD_INI_FILE_RF_EXTENDED_PARAM;

	memcpy(ext_radio_parms->tx_per_channel_power_compensation_2,
	       rf->tx_per_channel_power_compensation_2,
	       CONF_TX_PWR_COMPENSATION_LEN_2);
	memcpy(ext_radio_parms->tx_per_channel_power_compensation_5,
	       rf->tx_per_channel_power_compensation_5,
	       CONF_TX_PWR_COMPENSATION_LEN_5);

	wl1271_dump(DEBUG_CMD, "TEST_CMD_INI_FILE_EXT_RADIO_PARAM: ",
		    ext_radio_parms, sizeof(*ext_radio_parms));

	ret = wl1271_cmd_test(wl, ext_radio_parms, sizeof(*ext_radio_parms), 0);
	if (ret < 0)
		wl1271_warning("TEST_CMD_INI_FILE_RF_EXTENDED_PARAM failed");

	kfree(ext_radio_parms);
	return ret;
}

/*
 * Poll the mailbox event field until any of the bits in the mask is set or a
 * timeout occurs (WL1271_EVENT_TIMEOUT in msecs)
 */
static int wl1271_cmd_wait_for_event_or_timeout(struct wl1271 *wl, u32 mask)
{
	u32 events_vector, event;
	unsigned long timeout;

	timeout = jiffies + msecs_to_jiffies(WL1271_EVENT_TIMEOUT);

	do {
		if (time_after(jiffies, timeout)) {
			wl1271_debug(DEBUG_CMD, "timeout waiting for event %d",
				     (int)mask);
			return -ETIMEDOUT;
		}

		msleep(1);

		/* read from both event fields */
		wl1271_read(wl, wl->mbox_ptr[0], &events_vector,
			    sizeof(events_vector), false);
		event = events_vector & mask;
		wl1271_read(wl, wl->mbox_ptr[1], &events_vector,
			    sizeof(events_vector), false);
		event |= events_vector & mask;
	} while (!event);

	return 0;
}

static int wl1271_cmd_wait_for_event(struct wl1271 *wl, u32 mask)
{
	int ret;

	ret = wl1271_cmd_wait_for_event_or_timeout(wl, mask);
	if (ret != 0) {
		wl12xx_queue_recovery_work(wl);
		return ret;
	}

	return 0;
}

<<<<<<< HEAD
int wl12xx_cmd_role_enable(struct wl1271 *wl, u8 role_type, u8 *role_id)
{
	struct wl12xx_cmd_role_enable *cmd;
	int ret;

	wl1271_debug(DEBUG_CMD, "cmd role enable");

	if (WARN_ON(*role_id != WL12XX_INVALID_ROLE_ID))
		return -EBUSY;
=======
int wl12xx_cmd_role_enable(struct wl1271 *wl, u8 *addr, u8 role_type,
			   u8 *role_id)
{
	struct wl12xx_cmd_role_enable *cmd;
	int ret;

	wl1271_debug(DEBUG_CMD, "cmd role enable");

	if (WARN_ON(*role_id != WL12XX_INVALID_ROLE_ID))
		return -EBUSY;

	cmd = kzalloc(sizeof(*cmd), GFP_KERNEL);
	if (!cmd) {
		ret = -ENOMEM;
		goto out;
	}

	/* get role id */
	cmd->role_id = find_first_zero_bit(wl->roles_map, WL12XX_MAX_ROLES);
	if (cmd->role_id >= WL12XX_MAX_ROLES) {
		ret = -EBUSY;
		goto out_free;
	}

	memcpy(cmd->mac_address, addr, ETH_ALEN);
	cmd->role_type = role_type;

	ret = wl1271_cmd_send(wl, CMD_ROLE_ENABLE, cmd, sizeof(*cmd), 0);
	if (ret < 0) {
		wl1271_error("failed to initiate cmd role enable");
		goto out_free;
	}

	__set_bit(cmd->role_id, wl->roles_map);
	*role_id = cmd->role_id;

out_free:
	kfree(cmd);

out:
	return ret;
}

int wl12xx_cmd_role_disable(struct wl1271 *wl, u8 *role_id)
{
	struct wl12xx_cmd_role_disable *cmd;
	int ret;

	wl1271_debug(DEBUG_CMD, "cmd role disable");

	if (WARN_ON(*role_id == WL12XX_INVALID_ROLE_ID))
		return -ENOENT;

	cmd = kzalloc(sizeof(*cmd), GFP_KERNEL);
	if (!cmd) {
		ret = -ENOMEM;
		goto out;
	}
	cmd->role_id = *role_id;

	ret = wl1271_cmd_send(wl, CMD_ROLE_DISABLE, cmd, sizeof(*cmd), 0);
	if (ret < 0) {
		wl1271_error("failed to initiate cmd role disable");
		goto out_free;
	}

	__clear_bit(*role_id, wl->roles_map);
	*role_id = WL12XX_INVALID_ROLE_ID;

out_free:
	kfree(cmd);

out:
	return ret;
}

int wl12xx_allocate_link(struct wl1271 *wl, struct wl12xx_vif *wlvif, u8 *hlid)
{
	u8 link = find_first_zero_bit(wl->links_map, WL12XX_MAX_LINKS);
	if (link >= WL12XX_MAX_LINKS)
		return -EBUSY;

	__set_bit(link, wl->links_map);
	__set_bit(link, wlvif->links_map);
	*hlid = link;
	return 0;
}

void wl12xx_free_link(struct wl1271 *wl, struct wl12xx_vif *wlvif, u8 *hlid)
{
	if (*hlid == WL12XX_INVALID_LINK_ID)
		return;

	__clear_bit(*hlid, wl->links_map);
	__clear_bit(*hlid, wlvif->links_map);
	*hlid = WL12XX_INVALID_LINK_ID;
}

static int wl12xx_get_new_session_id(struct wl1271 *wl,
				     struct wl12xx_vif *wlvif)
{
	if (wlvif->session_counter >= SESSION_COUNTER_MAX)
		wlvif->session_counter = 0;

	wlvif->session_counter++;

	return wlvif->session_counter;
}

static int wl12xx_cmd_role_start_dev(struct wl1271 *wl,
				     struct wl12xx_vif *wlvif)
{
	struct wl12xx_cmd_role_start *cmd;
	int ret;

	cmd = kzalloc(sizeof(*cmd), GFP_KERNEL);
	if (!cmd) {
		ret = -ENOMEM;
		goto out;
	}

	wl1271_debug(DEBUG_CMD, "cmd role start dev %d", wlvif->dev_role_id);

	cmd->role_id = wlvif->dev_role_id;
	if (wlvif->band == IEEE80211_BAND_5GHZ)
		cmd->band = WL12XX_BAND_5GHZ;
	cmd->channel = wlvif->channel;

	if (wlvif->dev_hlid == WL12XX_INVALID_LINK_ID) {
		ret = wl12xx_allocate_link(wl, wlvif, &wlvif->dev_hlid);
		if (ret)
			goto out_free;
	}
	cmd->device.hlid = wlvif->dev_hlid;
	cmd->device.session = wlvif->session_counter;

	wl1271_debug(DEBUG_CMD, "role start: roleid=%d, hlid=%d, session=%d",
		     cmd->role_id, cmd->device.hlid, cmd->device.session);

	ret = wl1271_cmd_send(wl, CMD_ROLE_START, cmd, sizeof(*cmd), 0);
	if (ret < 0) {
		wl1271_error("failed to initiate cmd role enable");
		goto err_hlid;
	}

	goto out_free;

err_hlid:
	/* clear links on error */
	wl12xx_free_link(wl, wlvif, &wlvif->dev_hlid);

out_free:
	kfree(cmd);

out:
	return ret;
}

static int wl12xx_cmd_role_stop_dev(struct wl1271 *wl,
				    struct wl12xx_vif *wlvif)
{
	struct wl12xx_cmd_role_stop *cmd;
	int ret;

	if (WARN_ON(wlvif->dev_hlid == WL12XX_INVALID_LINK_ID))
		return -EINVAL;

	cmd = kzalloc(sizeof(*cmd), GFP_KERNEL);
	if (!cmd) {
		ret = -ENOMEM;
		goto out;
	}

	wl1271_debug(DEBUG_CMD, "cmd role stop dev");

	cmd->role_id = wlvif->dev_role_id;
	cmd->disc_type = DISCONNECT_IMMEDIATE;
	cmd->reason = cpu_to_le16(WLAN_REASON_UNSPECIFIED);

	ret = wl1271_cmd_send(wl, CMD_ROLE_STOP, cmd, sizeof(*cmd), 0);
	if (ret < 0) {
		wl1271_error("failed to initiate cmd role stop");
		goto out_free;
	}

	ret = wl1271_cmd_wait_for_event(wl, DISCONNECT_EVENT_COMPLETE_ID);
	if (ret < 0) {
		wl1271_error("cmd role stop dev event completion error");
		goto out_free;
	}

	wl12xx_free_link(wl, wlvif, &wlvif->dev_hlid);

out_free:
	kfree(cmd);

out:
	return ret;
}

int wl12xx_cmd_role_start_sta(struct wl1271 *wl, struct wl12xx_vif *wlvif)
{
	struct ieee80211_vif *vif = wl12xx_wlvif_to_vif(wlvif);
	struct wl12xx_cmd_role_start *cmd;
	int ret;
>>>>>>> dcd6c922

	cmd = kzalloc(sizeof(*cmd), GFP_KERNEL);
	if (!cmd) {
		ret = -ENOMEM;
		goto out;
	}

<<<<<<< HEAD
	/* get role id */
	cmd->role_id = find_first_zero_bit(wl->roles_map, WL12XX_MAX_ROLES);
	if (cmd->role_id >= WL12XX_MAX_ROLES) {
		ret = -EBUSY;
		goto out_free;
	}

	memcpy(cmd->mac_address, wl->mac_addr, ETH_ALEN);
	cmd->role_type = role_type;

	ret = wl1271_cmd_send(wl, CMD_ROLE_ENABLE, cmd, sizeof(*cmd), 0);
	if (ret < 0) {
		wl1271_error("failed to initiate cmd role enable");
		goto out_free;
	}

	__set_bit(cmd->role_id, wl->roles_map);
	*role_id = cmd->role_id;

out_free:
	kfree(cmd);

out:
	return ret;
}

int wl12xx_cmd_role_disable(struct wl1271 *wl, u8 *role_id)
{
	struct wl12xx_cmd_role_disable *cmd;
	int ret;

	wl1271_debug(DEBUG_CMD, "cmd role disable");

	if (WARN_ON(*role_id == WL12XX_INVALID_ROLE_ID))
		return -ENOENT;

	cmd = kzalloc(sizeof(*cmd), GFP_KERNEL);
	if (!cmd) {
		ret = -ENOMEM;
		goto out;
	}
	cmd->role_id = *role_id;

	ret = wl1271_cmd_send(wl, CMD_ROLE_DISABLE, cmd, sizeof(*cmd), 0);
	if (ret < 0) {
		wl1271_error("failed to initiate cmd role disable");
		goto out_free;
	}

	__clear_bit(*role_id, wl->roles_map);
	*role_id = WL12XX_INVALID_ROLE_ID;

out_free:
	kfree(cmd);

out:
	return ret;
}

static int wl12xx_allocate_link(struct wl1271 *wl, u8 *hlid)
{
	u8 link = find_first_zero_bit(wl->links_map, WL12XX_MAX_LINKS);
	if (link >= WL12XX_MAX_LINKS)
		return -EBUSY;

	__set_bit(link, wl->links_map);
	*hlid = link;
	return 0;
}

static void wl12xx_free_link(struct wl1271 *wl, u8 *hlid)
{
	if (*hlid == WL12XX_INVALID_LINK_ID)
		return;

	__clear_bit(*hlid, wl->links_map);
	*hlid = WL12XX_INVALID_LINK_ID;
}

static int wl12xx_get_new_session_id(struct wl1271 *wl)
{
	if (wl->session_counter >= SESSION_COUNTER_MAX)
		wl->session_counter = 0;

	wl->session_counter++;

	return wl->session_counter;
}

int wl12xx_cmd_role_start_dev(struct wl1271 *wl)
{
	struct wl12xx_cmd_role_start *cmd;
	int ret;

	cmd = kzalloc(sizeof(*cmd), GFP_KERNEL);
	if (!cmd) {
		ret = -ENOMEM;
		goto out;
	}

	wl1271_debug(DEBUG_CMD, "cmd role start dev %d", wl->dev_role_id);

	cmd->role_id = wl->dev_role_id;
	if (wl->band == IEEE80211_BAND_5GHZ)
		cmd->band = WL12XX_BAND_5GHZ;
	cmd->channel = wl->channel;

	if (wl->dev_hlid == WL12XX_INVALID_LINK_ID) {
		ret = wl12xx_allocate_link(wl, &wl->dev_hlid);
		if (ret)
			goto out_free;
	}
	cmd->device.hlid = wl->dev_hlid;
	cmd->device.session = wl->session_counter;

	wl1271_debug(DEBUG_CMD, "role start: roleid=%d, hlid=%d, session=%d",
		     cmd->role_id, cmd->device.hlid, cmd->device.session);

	ret = wl1271_cmd_send(wl, CMD_ROLE_START, cmd, sizeof(*cmd), 0);
	if (ret < 0) {
		wl1271_error("failed to initiate cmd role enable");
		goto err_hlid;
	}

	goto out_free;

err_hlid:
	/* clear links on error */
	__clear_bit(wl->dev_hlid, wl->links_map);
	wl->dev_hlid = WL12XX_INVALID_LINK_ID;


out_free:
	kfree(cmd);

out:
	return ret;
}

int wl12xx_cmd_role_stop_dev(struct wl1271 *wl)
{
	struct wl12xx_cmd_role_stop *cmd;
	int ret;

	if (WARN_ON(wl->dev_hlid == WL12XX_INVALID_LINK_ID))
		return -EINVAL;

	cmd = kzalloc(sizeof(*cmd), GFP_KERNEL);
	if (!cmd) {
		ret = -ENOMEM;
		goto out;
	}

	wl1271_debug(DEBUG_CMD, "cmd role stop dev");

	cmd->role_id = wl->dev_role_id;
	cmd->disc_type = DISCONNECT_IMMEDIATE;
	cmd->reason = cpu_to_le16(WLAN_REASON_UNSPECIFIED);

	ret = wl1271_cmd_send(wl, CMD_ROLE_STOP, cmd, sizeof(*cmd), 0);
	if (ret < 0) {
		wl1271_error("failed to initiate cmd role stop");
		goto out_free;
	}

	ret = wl1271_cmd_wait_for_event(wl, DISCONNECT_EVENT_COMPLETE_ID);
	if (ret < 0) {
		wl1271_error("cmd role stop dev event completion error");
		goto out_free;
	}

	wl12xx_free_link(wl, &wl->dev_hlid);
=======
	wl1271_debug(DEBUG_CMD, "cmd role start sta %d", wlvif->role_id);

	cmd->role_id = wlvif->role_id;
	if (wlvif->band == IEEE80211_BAND_5GHZ)
		cmd->band = WL12XX_BAND_5GHZ;
	cmd->channel = wlvif->channel;
	cmd->sta.basic_rate_set = cpu_to_le32(wlvif->basic_rate_set);
	cmd->sta.beacon_interval = cpu_to_le16(wlvif->beacon_int);
	cmd->sta.ssid_type = WL12XX_SSID_TYPE_ANY;
	cmd->sta.ssid_len = wlvif->ssid_len;
	memcpy(cmd->sta.ssid, wlvif->ssid, wlvif->ssid_len);
	memcpy(cmd->sta.bssid, vif->bss_conf.bssid, ETH_ALEN);
	cmd->sta.local_rates = cpu_to_le32(wlvif->rate_set);

	if (wlvif->sta.hlid == WL12XX_INVALID_LINK_ID) {
		ret = wl12xx_allocate_link(wl, wlvif, &wlvif->sta.hlid);
		if (ret)
			goto out_free;
	}
	cmd->sta.hlid = wlvif->sta.hlid;
	cmd->sta.session = wl12xx_get_new_session_id(wl, wlvif);
	cmd->sta.remote_rates = cpu_to_le32(wlvif->rate_set);

	wl1271_debug(DEBUG_CMD, "role start: roleid=%d, hlid=%d, session=%d "
		     "basic_rate_set: 0x%x, remote_rates: 0x%x",
		     wlvif->role_id, cmd->sta.hlid, cmd->sta.session,
		     wlvif->basic_rate_set, wlvif->rate_set);

	ret = wl1271_cmd_send(wl, CMD_ROLE_START, cmd, sizeof(*cmd), 0);
	if (ret < 0) {
		wl1271_error("failed to initiate cmd role start sta");
		goto err_hlid;
	}

	goto out_free;

err_hlid:
	/* clear links on error. */
	wl12xx_free_link(wl, wlvif, &wlvif->sta.hlid);

out_free:
	kfree(cmd);

out:
	return ret;
}

/* use this function to stop ibss as well */
int wl12xx_cmd_role_stop_sta(struct wl1271 *wl, struct wl12xx_vif *wlvif)
{
	struct wl12xx_cmd_role_stop *cmd;
	int ret;

	if (WARN_ON(wlvif->sta.hlid == WL12XX_INVALID_LINK_ID))
		return -EINVAL;

	cmd = kzalloc(sizeof(*cmd), GFP_KERNEL);
	if (!cmd) {
		ret = -ENOMEM;
		goto out;
	}

	wl1271_debug(DEBUG_CMD, "cmd role stop sta %d", wlvif->role_id);

	cmd->role_id = wlvif->role_id;
	cmd->disc_type = DISCONNECT_IMMEDIATE;
	cmd->reason = cpu_to_le16(WLAN_REASON_UNSPECIFIED);

	ret = wl1271_cmd_send(wl, CMD_ROLE_STOP, cmd, sizeof(*cmd), 0);
	if (ret < 0) {
		wl1271_error("failed to initiate cmd role stop sta");
		goto out_free;
	}

	wl12xx_free_link(wl, wlvif, &wlvif->sta.hlid);
>>>>>>> dcd6c922

out_free:
	kfree(cmd);

out:
	return ret;
}

<<<<<<< HEAD
int wl12xx_cmd_role_start_sta(struct wl1271 *wl)
{
	struct wl12xx_cmd_role_start *cmd;
	int ret;

	cmd = kzalloc(sizeof(*cmd), GFP_KERNEL);
	if (!cmd) {
		ret = -ENOMEM;
		goto out;
	}

	wl1271_debug(DEBUG_CMD, "cmd role start sta %d", wl->role_id);

	cmd->role_id = wl->role_id;
	if (wl->band == IEEE80211_BAND_5GHZ)
		cmd->band = WL12XX_BAND_5GHZ;
	cmd->channel = wl->channel;
	cmd->sta.basic_rate_set = cpu_to_le32(wl->basic_rate_set);
	cmd->sta.beacon_interval = cpu_to_le16(wl->beacon_int);
	cmd->sta.ssid_type = WL12XX_SSID_TYPE_ANY;
	cmd->sta.ssid_len = wl->ssid_len;
	memcpy(cmd->sta.ssid, wl->ssid, wl->ssid_len);
	memcpy(cmd->sta.bssid, wl->bssid, ETH_ALEN);
	cmd->sta.local_rates = cpu_to_le32(wl->rate_set);

	if (wl->sta_hlid == WL12XX_INVALID_LINK_ID) {
		ret = wl12xx_allocate_link(wl, &wl->sta_hlid);
		if (ret)
			goto out_free;
	}
	cmd->sta.hlid = wl->sta_hlid;
	cmd->sta.session = wl12xx_get_new_session_id(wl);
	cmd->sta.remote_rates = cpu_to_le32(wl->rate_set);

	wl1271_debug(DEBUG_CMD, "role start: roleid=%d, hlid=%d, session=%d "
		     "basic_rate_set: 0x%x, remote_rates: 0x%x",
		     wl->role_id, cmd->sta.hlid, cmd->sta.session,
		     wl->basic_rate_set, wl->rate_set);

	ret = wl1271_cmd_send(wl, CMD_ROLE_START, cmd, sizeof(*cmd), 0);
	if (ret < 0) {
		wl1271_error("failed to initiate cmd role start sta");
		goto err_hlid;
	}

	goto out_free;

err_hlid:
	/* clear links on error. */
	wl12xx_free_link(wl, &wl->sta_hlid);

out_free:
	kfree(cmd);

out:
	return ret;
}

/* use this function to stop ibss as well */
int wl12xx_cmd_role_stop_sta(struct wl1271 *wl)
{
	struct wl12xx_cmd_role_stop *cmd;
	int ret;

	if (WARN_ON(wl->sta_hlid == WL12XX_INVALID_LINK_ID))
		return -EINVAL;

	cmd = kzalloc(sizeof(*cmd), GFP_KERNEL);
	if (!cmd) {
		ret = -ENOMEM;
		goto out;
	}

	wl1271_debug(DEBUG_CMD, "cmd role stop sta %d", wl->role_id);

	cmd->role_id = wl->role_id;
	cmd->disc_type = DISCONNECT_IMMEDIATE;
	cmd->reason = cpu_to_le16(WLAN_REASON_UNSPECIFIED);

	ret = wl1271_cmd_send(wl, CMD_ROLE_STOP, cmd, sizeof(*cmd), 0);
	if (ret < 0) {
		wl1271_error("failed to initiate cmd role stop sta");
		goto out_free;
	}

	wl12xx_free_link(wl, &wl->sta_hlid);

out_free:
	kfree(cmd);

out:
	return ret;
}

int wl12xx_cmd_role_start_ap(struct wl1271 *wl)
{
	struct wl12xx_cmd_role_start *cmd;
	struct ieee80211_bss_conf *bss_conf = &wl->vif->bss_conf;
	int ret;

	wl1271_debug(DEBUG_CMD, "cmd role start ap %d", wl->role_id);

	/* trying to use hidden SSID with an old hostapd version */
	if (wl->ssid_len == 0 && !bss_conf->hidden_ssid) {
=======
int wl12xx_cmd_role_start_ap(struct wl1271 *wl, struct wl12xx_vif *wlvif)
{
	struct wl12xx_cmd_role_start *cmd;
	struct ieee80211_vif *vif = wl12xx_wlvif_to_vif(wlvif);
	struct ieee80211_bss_conf *bss_conf = &vif->bss_conf;
	int ret;

	wl1271_debug(DEBUG_CMD, "cmd role start ap %d", wlvif->role_id);

	/* trying to use hidden SSID with an old hostapd version */
	if (wlvif->ssid_len == 0 && !bss_conf->hidden_ssid) {
>>>>>>> dcd6c922
		wl1271_error("got a null SSID from beacon/bss");
		ret = -EINVAL;
		goto out;
	}

	cmd = kzalloc(sizeof(*cmd), GFP_KERNEL);
	if (!cmd) {
		ret = -ENOMEM;
		goto out;
	}

<<<<<<< HEAD
	ret = wl12xx_allocate_link(wl, &wl->ap_global_hlid);
	if (ret < 0)
		goto out_free;

	ret = wl12xx_allocate_link(wl, &wl->ap_bcast_hlid);
	if (ret < 0)
		goto out_free_global;

	cmd->role_id = wl->role_id;
	cmd->ap.aging_period = cpu_to_le16(wl->conf.tx.ap_aging_period);
	cmd->ap.bss_index = WL1271_AP_BSS_INDEX;
	cmd->ap.global_hlid = wl->ap_global_hlid;
	cmd->ap.broadcast_hlid = wl->ap_bcast_hlid;
	cmd->ap.basic_rate_set = cpu_to_le32(wl->basic_rate_set);
	cmd->ap.beacon_interval = cpu_to_le16(wl->beacon_int);
	cmd->ap.dtim_interval = bss_conf->dtim_period;
	cmd->ap.beacon_expiry = WL1271_AP_DEF_BEACON_EXP;
	cmd->channel = wl->channel;
=======
	ret = wl12xx_allocate_link(wl, wlvif, &wlvif->ap.global_hlid);
	if (ret < 0)
		goto out_free;

	ret = wl12xx_allocate_link(wl, wlvif, &wlvif->ap.bcast_hlid);
	if (ret < 0)
		goto out_free_global;

	cmd->role_id = wlvif->role_id;
	cmd->ap.aging_period = cpu_to_le16(wl->conf.tx.ap_aging_period);
	cmd->ap.bss_index = WL1271_AP_BSS_INDEX;
	cmd->ap.global_hlid = wlvif->ap.global_hlid;
	cmd->ap.broadcast_hlid = wlvif->ap.bcast_hlid;
	cmd->ap.basic_rate_set = cpu_to_le32(wlvif->basic_rate_set);
	cmd->ap.beacon_interval = cpu_to_le16(wlvif->beacon_int);
	cmd->ap.dtim_interval = bss_conf->dtim_period;
	cmd->ap.beacon_expiry = WL1271_AP_DEF_BEACON_EXP;
	cmd->channel = wlvif->channel;
>>>>>>> dcd6c922

	if (!bss_conf->hidden_ssid) {
		/* take the SSID from the beacon for backward compatibility */
		cmd->ap.ssid_type = WL12XX_SSID_TYPE_PUBLIC;
<<<<<<< HEAD
		cmd->ap.ssid_len = wl->ssid_len;
		memcpy(cmd->ap.ssid, wl->ssid, wl->ssid_len);
=======
		cmd->ap.ssid_len = wlvif->ssid_len;
		memcpy(cmd->ap.ssid, wlvif->ssid, wlvif->ssid_len);
>>>>>>> dcd6c922
	} else {
		cmd->ap.ssid_type = WL12XX_SSID_TYPE_HIDDEN;
		cmd->ap.ssid_len = bss_conf->ssid_len;
		memcpy(cmd->ap.ssid, bss_conf->ssid, bss_conf->ssid_len);
	}

	cmd->ap.local_rates = cpu_to_le32(0xffffffff);

<<<<<<< HEAD
	switch (wl->band) {
=======
	switch (wlvif->band) {
>>>>>>> dcd6c922
	case IEEE80211_BAND_2GHZ:
		cmd->band = RADIO_BAND_2_4GHZ;
		break;
	case IEEE80211_BAND_5GHZ:
		cmd->band = RADIO_BAND_5GHZ;
		break;
	default:
<<<<<<< HEAD
		wl1271_warning("ap start - unknown band: %d", (int)wl->band);
=======
		wl1271_warning("ap start - unknown band: %d", (int)wlvif->band);
>>>>>>> dcd6c922
		cmd->band = RADIO_BAND_2_4GHZ;
		break;
	}

	ret = wl1271_cmd_send(wl, CMD_ROLE_START, cmd, sizeof(*cmd), 0);
	if (ret < 0) {
		wl1271_error("failed to initiate cmd role start ap");
		goto out_free_bcast;
	}

	goto out_free;

out_free_bcast:
<<<<<<< HEAD
	wl12xx_free_link(wl, &wl->ap_bcast_hlid);

out_free_global:
	wl12xx_free_link(wl, &wl->ap_global_hlid);
=======
	wl12xx_free_link(wl, wlvif, &wlvif->ap.bcast_hlid);

out_free_global:
	wl12xx_free_link(wl, wlvif, &wlvif->ap.global_hlid);
>>>>>>> dcd6c922

out_free:
	kfree(cmd);

out:
	return ret;
}

<<<<<<< HEAD
int wl12xx_cmd_role_stop_ap(struct wl1271 *wl)
=======
int wl12xx_cmd_role_stop_ap(struct wl1271 *wl, struct wl12xx_vif *wlvif)
>>>>>>> dcd6c922
{
	struct wl12xx_cmd_role_stop *cmd;
	int ret;

	cmd = kzalloc(sizeof(*cmd), GFP_KERNEL);
	if (!cmd) {
		ret = -ENOMEM;
		goto out;
	}

<<<<<<< HEAD
	wl1271_debug(DEBUG_CMD, "cmd role stop ap %d", wl->role_id);

	cmd->role_id = wl->role_id;
=======
	wl1271_debug(DEBUG_CMD, "cmd role stop ap %d", wlvif->role_id);

	cmd->role_id = wlvif->role_id;
>>>>>>> dcd6c922

	ret = wl1271_cmd_send(wl, CMD_ROLE_STOP, cmd, sizeof(*cmd), 0);
	if (ret < 0) {
		wl1271_error("failed to initiate cmd role stop ap");
		goto out_free;
	}

<<<<<<< HEAD
	wl12xx_free_link(wl, &wl->ap_bcast_hlid);
	wl12xx_free_link(wl, &wl->ap_global_hlid);
=======
	wl12xx_free_link(wl, wlvif, &wlvif->ap.bcast_hlid);
	wl12xx_free_link(wl, wlvif, &wlvif->ap.global_hlid);
>>>>>>> dcd6c922

out_free:
	kfree(cmd);

out:
	return ret;
}

<<<<<<< HEAD
int wl12xx_cmd_role_start_ibss(struct wl1271 *wl)
{
	struct wl12xx_cmd_role_start *cmd;
	struct ieee80211_bss_conf *bss_conf = &wl->vif->bss_conf;
=======
int wl12xx_cmd_role_start_ibss(struct wl1271 *wl, struct wl12xx_vif *wlvif)
{
	struct ieee80211_vif *vif = wl12xx_wlvif_to_vif(wlvif);
	struct wl12xx_cmd_role_start *cmd;
	struct ieee80211_bss_conf *bss_conf = &vif->bss_conf;
>>>>>>> dcd6c922
	int ret;

	cmd = kzalloc(sizeof(*cmd), GFP_KERNEL);
	if (!cmd) {
		ret = -ENOMEM;
		goto out;
	}

<<<<<<< HEAD
	wl1271_debug(DEBUG_CMD, "cmd role start ibss %d", wl->role_id);

	cmd->role_id = wl->role_id;
	if (wl->band == IEEE80211_BAND_5GHZ)
		cmd->band = WL12XX_BAND_5GHZ;
	cmd->channel = wl->channel;
	cmd->ibss.basic_rate_set = cpu_to_le32(wl->basic_rate_set);
	cmd->ibss.beacon_interval = cpu_to_le16(wl->beacon_int);
	cmd->ibss.dtim_interval = bss_conf->dtim_period;
	cmd->ibss.ssid_type = WL12XX_SSID_TYPE_ANY;
	cmd->ibss.ssid_len = wl->ssid_len;
	memcpy(cmd->ibss.ssid, wl->ssid, wl->ssid_len);
	memcpy(cmd->ibss.bssid, wl->bssid, ETH_ALEN);
	cmd->sta.local_rates = cpu_to_le32(wl->rate_set);

	if (wl->sta_hlid == WL12XX_INVALID_LINK_ID) {
		ret = wl12xx_allocate_link(wl, &wl->sta_hlid);
		if (ret)
			goto out_free;
	}
	cmd->ibss.hlid = wl->sta_hlid;
	cmd->ibss.remote_rates = cpu_to_le32(wl->rate_set);

	wl1271_debug(DEBUG_CMD, "role start: roleid=%d, hlid=%d, session=%d "
		     "basic_rate_set: 0x%x, remote_rates: 0x%x",
		     wl->role_id, cmd->sta.hlid, cmd->sta.session,
		     wl->basic_rate_set, wl->rate_set);

	wl1271_debug(DEBUG_CMD, "wl->bssid = %pM", wl->bssid);
=======
	wl1271_debug(DEBUG_CMD, "cmd role start ibss %d", wlvif->role_id);

	cmd->role_id = wlvif->role_id;
	if (wlvif->band == IEEE80211_BAND_5GHZ)
		cmd->band = WL12XX_BAND_5GHZ;
	cmd->channel = wlvif->channel;
	cmd->ibss.basic_rate_set = cpu_to_le32(wlvif->basic_rate_set);
	cmd->ibss.beacon_interval = cpu_to_le16(wlvif->beacon_int);
	cmd->ibss.dtim_interval = bss_conf->dtim_period;
	cmd->ibss.ssid_type = WL12XX_SSID_TYPE_ANY;
	cmd->ibss.ssid_len = wlvif->ssid_len;
	memcpy(cmd->ibss.ssid, wlvif->ssid, wlvif->ssid_len);
	memcpy(cmd->ibss.bssid, vif->bss_conf.bssid, ETH_ALEN);
	cmd->sta.local_rates = cpu_to_le32(wlvif->rate_set);

	if (wlvif->sta.hlid == WL12XX_INVALID_LINK_ID) {
		ret = wl12xx_allocate_link(wl, wlvif, &wlvif->sta.hlid);
		if (ret)
			goto out_free;
	}
	cmd->ibss.hlid = wlvif->sta.hlid;
	cmd->ibss.remote_rates = cpu_to_le32(wlvif->rate_set);

	wl1271_debug(DEBUG_CMD, "role start: roleid=%d, hlid=%d, session=%d "
		     "basic_rate_set: 0x%x, remote_rates: 0x%x",
		     wlvif->role_id, cmd->sta.hlid, cmd->sta.session,
		     wlvif->basic_rate_set, wlvif->rate_set);

	wl1271_debug(DEBUG_CMD, "vif->bss_conf.bssid = %pM",
		     vif->bss_conf.bssid);
>>>>>>> dcd6c922

	ret = wl1271_cmd_send(wl, CMD_ROLE_START, cmd, sizeof(*cmd), 0);
	if (ret < 0) {
		wl1271_error("failed to initiate cmd role enable");
		goto err_hlid;
	}

	goto out_free;

err_hlid:
	/* clear links on error. */
<<<<<<< HEAD
	wl12xx_free_link(wl, &wl->sta_hlid);
=======
	wl12xx_free_link(wl, wlvif, &wlvif->sta.hlid);
>>>>>>> dcd6c922

out_free:
	kfree(cmd);

out:
	return ret;
}


/**
 * send test command to firmware
 *
 * @wl: wl struct
 * @buf: buffer containing the command, with all headers, must work with dma
 * @len: length of the buffer
 * @answer: is answer needed
 */
int wl1271_cmd_test(struct wl1271 *wl, void *buf, size_t buf_len, u8 answer)
{
	int ret;
	size_t res_len = 0;

	wl1271_debug(DEBUG_CMD, "cmd test");

	if (answer)
		res_len = buf_len;

	ret = wl1271_cmd_send(wl, CMD_TEST, buf, buf_len, res_len);

	if (ret < 0) {
		wl1271_warning("TEST command failed");
		return ret;
	}

	return ret;
}

/**
 * read acx from firmware
 *
 * @wl: wl struct
 * @id: acx id
 * @buf: buffer for the response, including all headers, must work with dma
 * @len: length of buf
 */
int wl1271_cmd_interrogate(struct wl1271 *wl, u16 id, void *buf, size_t len)
{
	struct acx_header *acx = buf;
	int ret;

	wl1271_debug(DEBUG_CMD, "cmd interrogate");

	acx->id = cpu_to_le16(id);

	/* payload length, does not include any headers */
	acx->len = cpu_to_le16(len - sizeof(*acx));

	ret = wl1271_cmd_send(wl, CMD_INTERROGATE, acx, sizeof(*acx), len);
	if (ret < 0)
		wl1271_error("INTERROGATE command failed");

	return ret;
}

/**
 * write acx value to firmware
 *
 * @wl: wl struct
 * @id: acx id
 * @buf: buffer containing acx, including all headers, must work with dma
 * @len: length of buf
 */
int wl1271_cmd_configure(struct wl1271 *wl, u16 id, void *buf, size_t len)
{
	struct acx_header *acx = buf;
	int ret;

	wl1271_debug(DEBUG_CMD, "cmd configure (%d)", id);

	acx->id = cpu_to_le16(id);

	/* payload length, does not include any headers */
	acx->len = cpu_to_le16(len - sizeof(*acx));

	ret = wl1271_cmd_send(wl, CMD_CONFIGURE, acx, len, 0);
	if (ret < 0) {
		wl1271_warning("CONFIGURE command NOK");
		return ret;
	}

	return 0;
}

int wl1271_cmd_data_path(struct wl1271 *wl, bool enable)
{
	struct cmd_enabledisable_path *cmd;
	int ret;
	u16 cmd_rx, cmd_tx;

	wl1271_debug(DEBUG_CMD, "cmd data path");

	cmd = kzalloc(sizeof(*cmd), GFP_KERNEL);
	if (!cmd) {
		ret = -ENOMEM;
		goto out;
	}

	/* the channel here is only used for calibration, so hardcoded to 1 */
	cmd->channel = 1;

	if (enable) {
		cmd_rx = CMD_ENABLE_RX;
		cmd_tx = CMD_ENABLE_TX;
	} else {
		cmd_rx = CMD_DISABLE_RX;
		cmd_tx = CMD_DISABLE_TX;
	}

	ret = wl1271_cmd_send(wl, cmd_rx, cmd, sizeof(*cmd), 0);
	if (ret < 0) {
		wl1271_error("rx %s cmd for channel %d failed",
			     enable ? "start" : "stop", cmd->channel);
		goto out;
	}

	wl1271_debug(DEBUG_BOOT, "rx %s cmd channel %d",
		     enable ? "start" : "stop", cmd->channel);

	ret = wl1271_cmd_send(wl, cmd_tx, cmd, sizeof(*cmd), 0);
	if (ret < 0) {
		wl1271_error("tx %s cmd for channel %d failed",
			     enable ? "start" : "stop", cmd->channel);
		goto out;
	}

	wl1271_debug(DEBUG_BOOT, "tx %s cmd channel %d",
		     enable ? "start" : "stop", cmd->channel);

out:
	kfree(cmd);
	return ret;
}

int wl1271_cmd_ps_mode(struct wl1271 *wl, struct wl12xx_vif *wlvif,
		       u8 ps_mode)
{
	struct wl1271_cmd_ps_params *ps_params = NULL;
	int ret = 0;

	wl1271_debug(DEBUG_CMD, "cmd set ps mode");

	ps_params = kzalloc(sizeof(*ps_params), GFP_KERNEL);
	if (!ps_params) {
		ret = -ENOMEM;
		goto out;
	}

<<<<<<< HEAD
	ps_params->role_id = wl->role_id;
=======
	ps_params->role_id = wlvif->role_id;
>>>>>>> dcd6c922
	ps_params->ps_mode = ps_mode;

	ret = wl1271_cmd_send(wl, CMD_SET_PS_MODE, ps_params,
			      sizeof(*ps_params), 0);
	if (ret < 0) {
		wl1271_error("cmd set_ps_mode failed");
		goto out;
	}

out:
	kfree(ps_params);
	return ret;
}

int wl1271_cmd_template_set(struct wl1271 *wl, u16 template_id,
			    void *buf, size_t buf_len, int index, u32 rates)
{
	struct wl1271_cmd_template_set *cmd;
	int ret = 0;

	wl1271_debug(DEBUG_CMD, "cmd template_set %d", template_id);

	WARN_ON(buf_len > WL1271_CMD_TEMPL_MAX_SIZE);
	buf_len = min_t(size_t, buf_len, WL1271_CMD_TEMPL_MAX_SIZE);

	cmd = kzalloc(sizeof(*cmd), GFP_KERNEL);
	if (!cmd) {
		ret = -ENOMEM;
		goto out;
	}

	cmd->len = cpu_to_le16(buf_len);
	cmd->template_type = template_id;
	cmd->enabled_rates = cpu_to_le32(rates);
	cmd->short_retry_limit = wl->conf.tx.tmpl_short_retry_limit;
	cmd->long_retry_limit = wl->conf.tx.tmpl_long_retry_limit;
	cmd->index = index;

	if (buf)
		memcpy(cmd->template_data, buf, buf_len);

	ret = wl1271_cmd_send(wl, CMD_SET_TEMPLATE, cmd, sizeof(*cmd), 0);
	if (ret < 0) {
		wl1271_warning("cmd set_template failed: %d", ret);
		goto out_free;
	}

out_free:
	kfree(cmd);

out:
	return ret;
}

int wl12xx_cmd_build_null_data(struct wl1271 *wl, struct wl12xx_vif *wlvif)
{
	struct sk_buff *skb = NULL;
	int size;
	void *ptr;
	int ret = -ENOMEM;


	if (wlvif->bss_type == BSS_TYPE_IBSS) {
		size = sizeof(struct wl12xx_null_data_template);
		ptr = NULL;
	} else {
		skb = ieee80211_nullfunc_get(wl->hw,
					     wl12xx_wlvif_to_vif(wlvif));
		if (!skb)
			goto out;
		size = skb->len;
		ptr = skb->data;
	}

	ret = wl1271_cmd_template_set(wl, CMD_TEMPL_NULL_DATA, ptr, size, 0,
				      wlvif->basic_rate);

out:
	dev_kfree_skb(skb);
	if (ret)
		wl1271_warning("cmd buld null data failed %d", ret);

	return ret;

}

int wl12xx_cmd_build_klv_null_data(struct wl1271 *wl,
				   struct wl12xx_vif *wlvif)
{
	struct ieee80211_vif *vif = wl12xx_wlvif_to_vif(wlvif);
	struct sk_buff *skb = NULL;
	int ret = -ENOMEM;

	skb = ieee80211_nullfunc_get(wl->hw, vif);
	if (!skb)
		goto out;

	ret = wl1271_cmd_template_set(wl, CMD_TEMPL_KLV,
				      skb->data, skb->len,
				      CMD_TEMPL_KLV_IDX_NULL_DATA,
				      wlvif->basic_rate);

out:
	dev_kfree_skb(skb);
	if (ret)
		wl1271_warning("cmd build klv null data failed %d", ret);

	return ret;

}

int wl1271_cmd_build_ps_poll(struct wl1271 *wl, struct wl12xx_vif *wlvif,
			     u16 aid)
{
	struct ieee80211_vif *vif = wl12xx_wlvif_to_vif(wlvif);
	struct sk_buff *skb;
	int ret = 0;

	skb = ieee80211_pspoll_get(wl->hw, vif);
	if (!skb)
		goto out;

	ret = wl1271_cmd_template_set(wl, CMD_TEMPL_PS_POLL, skb->data,
				      skb->len, 0, wlvif->basic_rate_set);

out:
	dev_kfree_skb(skb);
	return ret;
}

int wl1271_cmd_build_probe_req(struct wl1271 *wl, struct wl12xx_vif *wlvif,
			       const u8 *ssid, size_t ssid_len,
			       const u8 *ie, size_t ie_len, u8 band)
{
	struct ieee80211_vif *vif = wl12xx_wlvif_to_vif(wlvif);
	struct sk_buff *skb;
	int ret;
	u32 rate;

	skb = ieee80211_probereq_get(wl->hw, vif, ssid, ssid_len,
				     ie, ie_len);
	if (!skb) {
		ret = -ENOMEM;
		goto out;
	}

	wl1271_dump(DEBUG_SCAN, "PROBE REQ: ", skb->data, skb->len);

<<<<<<< HEAD
	rate = wl1271_tx_min_rate_get(wl, wl->bitrate_masks[band]);
=======
	rate = wl1271_tx_min_rate_get(wl, wlvif->bitrate_masks[band]);
>>>>>>> dcd6c922
	if (band == IEEE80211_BAND_2GHZ)
		ret = wl1271_cmd_template_set(wl, CMD_TEMPL_CFG_PROBE_REQ_2_4,
					      skb->data, skb->len, 0, rate);
	else
		ret = wl1271_cmd_template_set(wl, CMD_TEMPL_CFG_PROBE_REQ_5,
					      skb->data, skb->len, 0, rate);

out:
	dev_kfree_skb(skb);
	return ret;
}

struct sk_buff *wl1271_cmd_build_ap_probe_req(struct wl1271 *wl,
					      struct wl12xx_vif *wlvif,
					      struct sk_buff *skb)
{
	struct ieee80211_vif *vif = wl12xx_wlvif_to_vif(wlvif);
	int ret;
	u32 rate;

	if (!skb)
		skb = ieee80211_ap_probereq_get(wl->hw, vif);
	if (!skb)
		goto out;

	wl1271_dump(DEBUG_SCAN, "AP PROBE REQ: ", skb->data, skb->len);

<<<<<<< HEAD
	rate = wl1271_tx_min_rate_get(wl, wl->bitrate_masks[wl->band]);
	if (wl->band == IEEE80211_BAND_2GHZ)
=======
	rate = wl1271_tx_min_rate_get(wl, wlvif->bitrate_masks[wlvif->band]);
	if (wlvif->band == IEEE80211_BAND_2GHZ)
>>>>>>> dcd6c922
		ret = wl1271_cmd_template_set(wl, CMD_TEMPL_CFG_PROBE_REQ_2_4,
					      skb->data, skb->len, 0, rate);
	else
		ret = wl1271_cmd_template_set(wl, CMD_TEMPL_CFG_PROBE_REQ_5,
					      skb->data, skb->len, 0, rate);

	if (ret < 0)
		wl1271_error("Unable to set ap probe request template.");

out:
	return skb;
}

int wl1271_cmd_build_arp_rsp(struct wl1271 *wl, struct wl12xx_vif *wlvif,
			     __be32 ip_addr)
{
	int ret;
	struct ieee80211_vif *vif = wl12xx_wlvif_to_vif(wlvif);
	struct wl12xx_arp_rsp_template tmpl;
	struct ieee80211_hdr_3addr *hdr;
	struct arphdr *arp_hdr;

	memset(&tmpl, 0, sizeof(tmpl));

	/* mac80211 header */
	hdr = &tmpl.hdr;
	hdr->frame_control = cpu_to_le16(IEEE80211_FTYPE_DATA |
					 IEEE80211_STYPE_DATA |
					 IEEE80211_FCTL_TODS);
	memcpy(hdr->addr1, vif->bss_conf.bssid, ETH_ALEN);
	memcpy(hdr->addr2, vif->addr, ETH_ALEN);
	memset(hdr->addr3, 0xff, ETH_ALEN);

	/* llc layer */
	memcpy(tmpl.llc_hdr, rfc1042_header, sizeof(rfc1042_header));
	tmpl.llc_type = cpu_to_be16(ETH_P_ARP);

	/* arp header */
	arp_hdr = &tmpl.arp_hdr;
	arp_hdr->ar_hrd = cpu_to_be16(ARPHRD_ETHER);
	arp_hdr->ar_pro = cpu_to_be16(ETH_P_IP);
	arp_hdr->ar_hln = ETH_ALEN;
	arp_hdr->ar_pln = 4;
	arp_hdr->ar_op = cpu_to_be16(ARPOP_REPLY);

	/* arp payload */
	memcpy(tmpl.sender_hw, vif->addr, ETH_ALEN);
	tmpl.sender_ip = ip_addr;

	ret = wl1271_cmd_template_set(wl, CMD_TEMPL_ARP_RSP,
				      &tmpl, sizeof(tmpl), 0,
				      wlvif->basic_rate);

	return ret;
}

int wl1271_build_qos_null_data(struct wl1271 *wl, struct ieee80211_vif *vif)
{
	struct wl12xx_vif *wlvif = wl12xx_vif_to_data(vif);
	struct ieee80211_qos_hdr template;

	memset(&template, 0, sizeof(template));

	memcpy(template.addr1, vif->bss_conf.bssid, ETH_ALEN);
	memcpy(template.addr2, vif->addr, ETH_ALEN);
	memcpy(template.addr3, vif->bss_conf.bssid, ETH_ALEN);

	template.frame_control = cpu_to_le16(IEEE80211_FTYPE_DATA |
					     IEEE80211_STYPE_QOS_NULLFUNC |
					     IEEE80211_FCTL_TODS);

	/* FIXME: not sure what priority to use here */
	template.qos_ctrl = cpu_to_le16(0);

	return wl1271_cmd_template_set(wl, CMD_TEMPL_QOS_NULL_DATA, &template,
				       sizeof(template), 0,
				       wlvif->basic_rate);
}

int wl12xx_cmd_set_default_wep_key(struct wl1271 *wl, u8 id, u8 hlid)
{
	struct wl1271_cmd_set_keys *cmd;
	int ret = 0;

	wl1271_debug(DEBUG_CMD, "cmd set_default_wep_key %d", id);

	cmd = kzalloc(sizeof(*cmd), GFP_KERNEL);
	if (!cmd) {
		ret = -ENOMEM;
		goto out;
	}

	cmd->hlid = hlid;
	cmd->key_id = id;
	cmd->lid_key_type = WEP_DEFAULT_LID_TYPE;
	cmd->key_action = cpu_to_le16(KEY_SET_ID);
	cmd->key_type = KEY_WEP;

	ret = wl1271_cmd_send(wl, CMD_SET_KEYS, cmd, sizeof(*cmd), 0);
	if (ret < 0) {
		wl1271_warning("cmd set_default_wep_key failed: %d", ret);
		goto out;
	}

out:
	kfree(cmd);

	return ret;
}

int wl1271_cmd_set_sta_key(struct wl1271 *wl, struct wl12xx_vif *wlvif,
		       u16 action, u8 id, u8 key_type,
		       u8 key_size, const u8 *key, const u8 *addr,
		       u32 tx_seq_32, u16 tx_seq_16)
{
	struct wl1271_cmd_set_keys *cmd;
	int ret = 0;

	/* hlid might have already been deleted */
<<<<<<< HEAD
	if (wl->sta_hlid == WL12XX_INVALID_LINK_ID)
=======
	if (wlvif->sta.hlid == WL12XX_INVALID_LINK_ID)
>>>>>>> dcd6c922
		return 0;

	cmd = kzalloc(sizeof(*cmd), GFP_KERNEL);
	if (!cmd) {
		ret = -ENOMEM;
		goto out;
	}

<<<<<<< HEAD
	cmd->hlid = wl->sta_hlid;
=======
	cmd->hlid = wlvif->sta.hlid;
>>>>>>> dcd6c922

	if (key_type == KEY_WEP)
		cmd->lid_key_type = WEP_DEFAULT_LID_TYPE;
	else if (is_broadcast_ether_addr(addr))
		cmd->lid_key_type = BROADCAST_LID_TYPE;
	else
		cmd->lid_key_type = UNICAST_LID_TYPE;

	cmd->key_action = cpu_to_le16(action);
	cmd->key_size = key_size;
	cmd->key_type = key_type;

	cmd->ac_seq_num16[0] = cpu_to_le16(tx_seq_16);
	cmd->ac_seq_num32[0] = cpu_to_le32(tx_seq_32);

	cmd->key_id = id;

	if (key_type == KEY_TKIP) {
		/*
		 * We get the key in the following form:
		 * TKIP (16 bytes) - TX MIC (8 bytes) - RX MIC (8 bytes)
		 * but the target is expecting:
		 * TKIP - RX MIC - TX MIC
		 */
		memcpy(cmd->key, key, 16);
		memcpy(cmd->key + 16, key + 24, 8);
		memcpy(cmd->key + 24, key + 16, 8);

	} else {
		memcpy(cmd->key, key, key_size);
	}

	wl1271_dump(DEBUG_CRYPT, "TARGET KEY: ", cmd, sizeof(*cmd));

	ret = wl1271_cmd_send(wl, CMD_SET_KEYS, cmd, sizeof(*cmd), 0);
	if (ret < 0) {
		wl1271_warning("could not set keys");
	goto out;
	}

out:
	kfree(cmd);

	return ret;
}

/*
 * TODO: merge with sta/ibss into 1 set_key function.
 * note there are slight diffs
 */
<<<<<<< HEAD
int wl1271_cmd_set_ap_key(struct wl1271 *wl, u16 action, u8 id, u8 key_type,
			u8 key_size, const u8 *key, u8 hlid, u32 tx_seq_32,
			u16 tx_seq_16)
=======
int wl1271_cmd_set_ap_key(struct wl1271 *wl, struct wl12xx_vif *wlvif,
			  u16 action, u8 id, u8 key_type,
			  u8 key_size, const u8 *key, u8 hlid, u32 tx_seq_32,
			  u16 tx_seq_16)
>>>>>>> dcd6c922
{
	struct wl1271_cmd_set_keys *cmd;
	int ret = 0;
	u8 lid_type;

	cmd = kzalloc(sizeof(*cmd), GFP_KERNEL);
	if (!cmd)
		return -ENOMEM;

<<<<<<< HEAD
	if (hlid == wl->ap_bcast_hlid) {
=======
	if (hlid == wlvif->ap.bcast_hlid) {
>>>>>>> dcd6c922
		if (key_type == KEY_WEP)
			lid_type = WEP_DEFAULT_LID_TYPE;
		else
			lid_type = BROADCAST_LID_TYPE;
	} else {
		lid_type = UNICAST_LID_TYPE;
	}

	wl1271_debug(DEBUG_CRYPT, "ap key action: %d id: %d lid: %d type: %d"
		     " hlid: %d", (int)action, (int)id, (int)lid_type,
		     (int)key_type, (int)hlid);

	cmd->lid_key_type = lid_type;
	cmd->hlid = hlid;
	cmd->key_action = cpu_to_le16(action);
	cmd->key_size = key_size;
	cmd->key_type = key_type;
	cmd->key_id = id;
	cmd->ac_seq_num16[0] = cpu_to_le16(tx_seq_16);
	cmd->ac_seq_num32[0] = cpu_to_le32(tx_seq_32);

	if (key_type == KEY_TKIP) {
		/*
		 * We get the key in the following form:
		 * TKIP (16 bytes) - TX MIC (8 bytes) - RX MIC (8 bytes)
		 * but the target is expecting:
		 * TKIP - RX MIC - TX MIC
		 */
		memcpy(cmd->key, key, 16);
		memcpy(cmd->key + 16, key + 24, 8);
		memcpy(cmd->key + 24, key + 16, 8);
	} else {
		memcpy(cmd->key, key, key_size);
	}

	wl1271_dump(DEBUG_CRYPT, "TARGET AP KEY: ", cmd, sizeof(*cmd));

	ret = wl1271_cmd_send(wl, CMD_SET_KEYS, cmd, sizeof(*cmd), 0);
	if (ret < 0) {
		wl1271_warning("could not set ap keys");
		goto out;
	}

out:
	kfree(cmd);
	return ret;
}

int wl12xx_cmd_set_peer_state(struct wl1271 *wl, u8 hlid)
{
	struct wl12xx_cmd_set_peer_state *cmd;
	int ret = 0;

	wl1271_debug(DEBUG_CMD, "cmd set peer state (hlid=%d)", hlid);

	cmd = kzalloc(sizeof(*cmd), GFP_KERNEL);
	if (!cmd) {
		ret = -ENOMEM;
		goto out;
	}

	cmd->hlid = hlid;
	cmd->state = WL1271_CMD_STA_STATE_CONNECTED;

	ret = wl1271_cmd_send(wl, CMD_SET_PEER_STATE, cmd, sizeof(*cmd), 0);
	if (ret < 0) {
		wl1271_error("failed to send set peer state command");
		goto out_free;
	}

out_free:
	kfree(cmd);

out:
	return ret;
}

<<<<<<< HEAD
int wl12xx_cmd_add_peer(struct wl1271 *wl, struct ieee80211_sta *sta, u8 hlid)
=======
int wl12xx_cmd_add_peer(struct wl1271 *wl, struct wl12xx_vif *wlvif,
			struct ieee80211_sta *sta, u8 hlid)
>>>>>>> dcd6c922
{
	struct wl12xx_cmd_add_peer *cmd;
	int i, ret;
	u32 sta_rates;

	wl1271_debug(DEBUG_CMD, "cmd add peer %d", (int)hlid);

	cmd = kzalloc(sizeof(*cmd), GFP_KERNEL);
	if (!cmd) {
		ret = -ENOMEM;
		goto out;
	}

	memcpy(cmd->addr, sta->addr, ETH_ALEN);
	cmd->bss_index = WL1271_AP_BSS_INDEX;
	cmd->aid = sta->aid;
	cmd->hlid = hlid;
	cmd->sp_len = sta->max_sp;
	cmd->wmm = sta->wme ? 1 : 0;

	for (i = 0; i < NUM_ACCESS_CATEGORIES_COPY; i++)
		if (sta->wme && (sta->uapsd_queues & BIT(i)))
			cmd->psd_type[i] = WL1271_PSD_UPSD_TRIGGER;
		else
			cmd->psd_type[i] = WL1271_PSD_LEGACY;

<<<<<<< HEAD
	sta_rates = sta->supp_rates[wl->band];
=======
	sta_rates = sta->supp_rates[wlvif->band];
>>>>>>> dcd6c922
	if (sta->ht_cap.ht_supported)
		sta_rates |= sta->ht_cap.mcs.rx_mask[0] << HW_HT_RATES_OFFSET;

	cmd->supported_rates =
		cpu_to_le32(wl1271_tx_enabled_rates_get(wl, sta_rates,
<<<<<<< HEAD
							wl->band));
=======
							wlvif->band));
>>>>>>> dcd6c922

	wl1271_debug(DEBUG_CMD, "new peer rates=0x%x queues=0x%x",
		     cmd->supported_rates, sta->uapsd_queues);

	ret = wl1271_cmd_send(wl, CMD_ADD_PEER, cmd, sizeof(*cmd), 0);
	if (ret < 0) {
		wl1271_error("failed to initiate cmd add peer");
		goto out_free;
	}

out_free:
	kfree(cmd);

out:
	return ret;
}

int wl12xx_cmd_remove_peer(struct wl1271 *wl, u8 hlid)
{
	struct wl12xx_cmd_remove_peer *cmd;
	int ret;

	wl1271_debug(DEBUG_CMD, "cmd remove peer %d", (int)hlid);

	cmd = kzalloc(sizeof(*cmd), GFP_KERNEL);
	if (!cmd) {
		ret = -ENOMEM;
		goto out;
	}

	cmd->hlid = hlid;
	/* We never send a deauth, mac80211 is in charge of this */
	cmd->reason_opcode = 0;
	cmd->send_deauth_flag = 0;

	ret = wl1271_cmd_send(wl, CMD_REMOVE_PEER, cmd, sizeof(*cmd), 0);
	if (ret < 0) {
		wl1271_error("failed to initiate cmd remove peer");
		goto out_free;
	}

	/*
	 * We are ok with a timeout here. The event is sometimes not sent
	 * due to a firmware bug.
	 */
	wl1271_cmd_wait_for_event_or_timeout(wl,
					     PEER_REMOVE_COMPLETE_EVENT_ID);

out_free:
	kfree(cmd);

out:
	return ret;
}

int wl12xx_cmd_config_fwlog(struct wl1271 *wl)
{
	struct wl12xx_cmd_config_fwlog *cmd;
	int ret = 0;

	wl1271_debug(DEBUG_CMD, "cmd config firmware logger");

	cmd = kzalloc(sizeof(*cmd), GFP_KERNEL);
	if (!cmd) {
		ret = -ENOMEM;
		goto out;
	}

	cmd->logger_mode = wl->conf.fwlog.mode;
	cmd->log_severity = wl->conf.fwlog.severity;
	cmd->timestamp = wl->conf.fwlog.timestamp;
	cmd->output = wl->conf.fwlog.output;
	cmd->threshold = wl->conf.fwlog.threshold;

	ret = wl1271_cmd_send(wl, CMD_CONFIG_FWLOGGER, cmd, sizeof(*cmd), 0);
	if (ret < 0) {
		wl1271_error("failed to send config firmware logger command");
		goto out_free;
	}

out_free:
	kfree(cmd);

out:
	return ret;
}

int wl12xx_cmd_start_fwlog(struct wl1271 *wl)
{
	struct wl12xx_cmd_start_fwlog *cmd;
	int ret = 0;

	wl1271_debug(DEBUG_CMD, "cmd start firmware logger");

	cmd = kzalloc(sizeof(*cmd), GFP_KERNEL);
	if (!cmd) {
		ret = -ENOMEM;
		goto out;
	}

	ret = wl1271_cmd_send(wl, CMD_START_FWLOGGER, cmd, sizeof(*cmd), 0);
	if (ret < 0) {
		wl1271_error("failed to send start firmware logger command");
		goto out_free;
	}

out_free:
	kfree(cmd);

out:
	return ret;
}
<<<<<<< HEAD

int wl12xx_cmd_stop_fwlog(struct wl1271 *wl)
{
	struct wl12xx_cmd_stop_fwlog *cmd;
	int ret = 0;

	wl1271_debug(DEBUG_CMD, "cmd stop firmware logger");

	cmd = kzalloc(sizeof(*cmd), GFP_KERNEL);
	if (!cmd) {
		ret = -ENOMEM;
		goto out;
	}

=======

int wl12xx_cmd_stop_fwlog(struct wl1271 *wl)
{
	struct wl12xx_cmd_stop_fwlog *cmd;
	int ret = 0;

	wl1271_debug(DEBUG_CMD, "cmd stop firmware logger");

	cmd = kzalloc(sizeof(*cmd), GFP_KERNEL);
	if (!cmd) {
		ret = -ENOMEM;
		goto out;
	}

>>>>>>> dcd6c922
	ret = wl1271_cmd_send(wl, CMD_STOP_FWLOGGER, cmd, sizeof(*cmd), 0);
	if (ret < 0) {
		wl1271_error("failed to send stop firmware logger command");
		goto out_free;
	}

out_free:
	kfree(cmd);

out:
	return ret;
}

<<<<<<< HEAD
static int wl12xx_cmd_roc(struct wl1271 *wl, u8 role_id)
=======
static int wl12xx_cmd_roc(struct wl1271 *wl, struct wl12xx_vif *wlvif,
			  u8 role_id)
>>>>>>> dcd6c922
{
	struct wl12xx_cmd_roc *cmd;
	int ret = 0;

<<<<<<< HEAD
	wl1271_debug(DEBUG_CMD, "cmd roc %d (%d)", wl->channel, role_id);
=======
	wl1271_debug(DEBUG_CMD, "cmd roc %d (%d)", wlvif->channel, role_id);
>>>>>>> dcd6c922

	if (WARN_ON(role_id == WL12XX_INVALID_ROLE_ID))
		return -EINVAL;

	cmd = kzalloc(sizeof(*cmd), GFP_KERNEL);
	if (!cmd) {
		ret = -ENOMEM;
		goto out;
	}

	cmd->role_id = role_id;
<<<<<<< HEAD
	cmd->channel = wl->channel;
	switch (wl->band) {
=======
	cmd->channel = wlvif->channel;
	switch (wlvif->band) {
>>>>>>> dcd6c922
	case IEEE80211_BAND_2GHZ:
		cmd->band = RADIO_BAND_2_4GHZ;
		break;
	case IEEE80211_BAND_5GHZ:
		cmd->band = RADIO_BAND_5GHZ;
		break;
	default:
<<<<<<< HEAD
		wl1271_error("roc - unknown band: %d", (int)wl->band);
=======
		wl1271_error("roc - unknown band: %d", (int)wlvif->band);
>>>>>>> dcd6c922
		ret = -EINVAL;
		goto out_free;
	}


	ret = wl1271_cmd_send(wl, CMD_REMAIN_ON_CHANNEL, cmd, sizeof(*cmd), 0);
	if (ret < 0) {
		wl1271_error("failed to send ROC command");
		goto out_free;
	}

out_free:
	kfree(cmd);

out:
	return ret;
}

static int wl12xx_cmd_croc(struct wl1271 *wl, u8 role_id)
{
	struct wl12xx_cmd_croc *cmd;
	int ret = 0;

	wl1271_debug(DEBUG_CMD, "cmd croc (%d)", role_id);

	cmd = kzalloc(sizeof(*cmd), GFP_KERNEL);
	if (!cmd) {
		ret = -ENOMEM;
		goto out;
	}
	cmd->role_id = role_id;

	ret = wl1271_cmd_send(wl, CMD_CANCEL_REMAIN_ON_CHANNEL, cmd,
			      sizeof(*cmd), 0);
	if (ret < 0) {
		wl1271_error("failed to send ROC command");
		goto out_free;
	}

out_free:
	kfree(cmd);

out:
	return ret;
}

<<<<<<< HEAD
int wl12xx_roc(struct wl1271 *wl, u8 role_id)
=======
int wl12xx_roc(struct wl1271 *wl, struct wl12xx_vif *wlvif, u8 role_id)
>>>>>>> dcd6c922
{
	int ret = 0;

	if (WARN_ON(test_bit(role_id, wl->roc_map)))
		return 0;

<<<<<<< HEAD
	ret = wl12xx_cmd_roc(wl, role_id);
=======
	ret = wl12xx_cmd_roc(wl, wlvif, role_id);
>>>>>>> dcd6c922
	if (ret < 0)
		goto out;

	ret = wl1271_cmd_wait_for_event(wl,
					REMAIN_ON_CHANNEL_COMPLETE_EVENT_ID);
	if (ret < 0) {
		wl1271_error("cmd roc event completion error");
		goto out;
	}

	__set_bit(role_id, wl->roc_map);
out:
	return ret;
}

int wl12xx_croc(struct wl1271 *wl, u8 role_id)
{
	int ret = 0;

	if (WARN_ON(!test_bit(role_id, wl->roc_map)))
		return 0;

	ret = wl12xx_cmd_croc(wl, role_id);
	if (ret < 0)
		goto out;

	__clear_bit(role_id, wl->roc_map);
out:
	return ret;
}

int wl12xx_cmd_channel_switch(struct wl1271 *wl,
			      struct ieee80211_channel_switch *ch_switch)
{
	struct wl12xx_cmd_channel_switch *cmd;
	int ret;

	wl1271_debug(DEBUG_ACX, "cmd channel switch");

	cmd = kzalloc(sizeof(*cmd), GFP_KERNEL);
	if (!cmd) {
		ret = -ENOMEM;
		goto out;
	}

	cmd->channel = ch_switch->channel->hw_value;
	cmd->switch_time = ch_switch->count;
	cmd->tx_suspend = ch_switch->block_tx;
	cmd->flush = 0; /* this value is ignored by the FW */

	ret = wl1271_cmd_send(wl, CMD_CHANNEL_SWITCH, cmd, sizeof(*cmd), 0);
	if (ret < 0) {
		wl1271_error("failed to send channel switch command");
		goto out_free;
	}

out_free:
	kfree(cmd);

out:
	return ret;
}

int wl12xx_cmd_stop_channel_switch(struct wl1271 *wl)
{
	struct wl12xx_cmd_stop_channel_switch *cmd;
	int ret;

	wl1271_debug(DEBUG_ACX, "cmd stop channel switch");

	cmd = kzalloc(sizeof(*cmd), GFP_KERNEL);
	if (!cmd) {
		ret = -ENOMEM;
		goto out;
	}

	ret = wl1271_cmd_send(wl, CMD_STOP_CHANNEL_SWICTH, cmd, sizeof(*cmd), 0);
	if (ret < 0) {
		wl1271_error("failed to stop channel switch command");
		goto out_free;
	}

out_free:
	kfree(cmd);

out:
	return ret;
}

/* start dev role and roc on its channel */
int wl12xx_start_dev(struct wl1271 *wl, struct wl12xx_vif *wlvif)
{
	int ret;

	if (WARN_ON(!(wlvif->bss_type == BSS_TYPE_STA_BSS ||
		      wlvif->bss_type == BSS_TYPE_IBSS)))
		return -EINVAL;

	ret = wl12xx_cmd_role_start_dev(wl, wlvif);
	if (ret < 0)
		goto out;

	ret = wl12xx_roc(wl, wlvif, wlvif->dev_role_id);
	if (ret < 0)
		goto out_stop;

	return 0;

out_stop:
	wl12xx_cmd_role_stop_dev(wl, wlvif);
out:
	return ret;
}

/* croc dev hlid, and stop the role */
int wl12xx_stop_dev(struct wl1271 *wl, struct wl12xx_vif *wlvif)
{
	int ret;

	if (WARN_ON(!(wlvif->bss_type == BSS_TYPE_STA_BSS ||
		      wlvif->bss_type == BSS_TYPE_IBSS)))
		return -EINVAL;

	/* flush all pending packets */
	wl1271_tx_work_locked(wl);

	if (test_bit(wlvif->dev_role_id, wl->roc_map)) {
		ret = wl12xx_croc(wl, wlvif->dev_role_id);
		if (ret < 0)
			goto out;
	}

	ret = wl12xx_cmd_role_stop_dev(wl, wlvif);
	if (ret < 0)
		goto out;
out:
	return ret;
}<|MERGE_RESOLUTION|>--- conflicted
+++ resolved
@@ -381,17 +381,6 @@
 	return 0;
 }
 
-<<<<<<< HEAD
-int wl12xx_cmd_role_enable(struct wl1271 *wl, u8 role_type, u8 *role_id)
-{
-	struct wl12xx_cmd_role_enable *cmd;
-	int ret;
-
-	wl1271_debug(DEBUG_CMD, "cmd role enable");
-
-	if (WARN_ON(*role_id != WL12XX_INVALID_ROLE_ID))
-		return -EBUSY;
-=======
 int wl12xx_cmd_role_enable(struct wl1271 *wl, u8 *addr, u8 role_type,
 			   u8 *role_id)
 {
@@ -597,188 +586,13 @@
 	struct ieee80211_vif *vif = wl12xx_wlvif_to_vif(wlvif);
 	struct wl12xx_cmd_role_start *cmd;
 	int ret;
->>>>>>> dcd6c922
-
-	cmd = kzalloc(sizeof(*cmd), GFP_KERNEL);
-	if (!cmd) {
-		ret = -ENOMEM;
-		goto out;
-	}
-
-<<<<<<< HEAD
-	/* get role id */
-	cmd->role_id = find_first_zero_bit(wl->roles_map, WL12XX_MAX_ROLES);
-	if (cmd->role_id >= WL12XX_MAX_ROLES) {
-		ret = -EBUSY;
-		goto out_free;
-	}
-
-	memcpy(cmd->mac_address, wl->mac_addr, ETH_ALEN);
-	cmd->role_type = role_type;
-
-	ret = wl1271_cmd_send(wl, CMD_ROLE_ENABLE, cmd, sizeof(*cmd), 0);
-	if (ret < 0) {
-		wl1271_error("failed to initiate cmd role enable");
-		goto out_free;
-	}
-
-	__set_bit(cmd->role_id, wl->roles_map);
-	*role_id = cmd->role_id;
-
-out_free:
-	kfree(cmd);
-
-out:
-	return ret;
-}
-
-int wl12xx_cmd_role_disable(struct wl1271 *wl, u8 *role_id)
-{
-	struct wl12xx_cmd_role_disable *cmd;
-	int ret;
-
-	wl1271_debug(DEBUG_CMD, "cmd role disable");
-
-	if (WARN_ON(*role_id == WL12XX_INVALID_ROLE_ID))
-		return -ENOENT;
-
-	cmd = kzalloc(sizeof(*cmd), GFP_KERNEL);
-	if (!cmd) {
-		ret = -ENOMEM;
-		goto out;
-	}
-	cmd->role_id = *role_id;
-
-	ret = wl1271_cmd_send(wl, CMD_ROLE_DISABLE, cmd, sizeof(*cmd), 0);
-	if (ret < 0) {
-		wl1271_error("failed to initiate cmd role disable");
-		goto out_free;
-	}
-
-	__clear_bit(*role_id, wl->roles_map);
-	*role_id = WL12XX_INVALID_ROLE_ID;
-
-out_free:
-	kfree(cmd);
-
-out:
-	return ret;
-}
-
-static int wl12xx_allocate_link(struct wl1271 *wl, u8 *hlid)
-{
-	u8 link = find_first_zero_bit(wl->links_map, WL12XX_MAX_LINKS);
-	if (link >= WL12XX_MAX_LINKS)
-		return -EBUSY;
-
-	__set_bit(link, wl->links_map);
-	*hlid = link;
-	return 0;
-}
-
-static void wl12xx_free_link(struct wl1271 *wl, u8 *hlid)
-{
-	if (*hlid == WL12XX_INVALID_LINK_ID)
-		return;
-
-	__clear_bit(*hlid, wl->links_map);
-	*hlid = WL12XX_INVALID_LINK_ID;
-}
-
-static int wl12xx_get_new_session_id(struct wl1271 *wl)
-{
-	if (wl->session_counter >= SESSION_COUNTER_MAX)
-		wl->session_counter = 0;
-
-	wl->session_counter++;
-
-	return wl->session_counter;
-}
-
-int wl12xx_cmd_role_start_dev(struct wl1271 *wl)
-{
-	struct wl12xx_cmd_role_start *cmd;
-	int ret;
-
-	cmd = kzalloc(sizeof(*cmd), GFP_KERNEL);
-	if (!cmd) {
-		ret = -ENOMEM;
-		goto out;
-	}
-
-	wl1271_debug(DEBUG_CMD, "cmd role start dev %d", wl->dev_role_id);
-
-	cmd->role_id = wl->dev_role_id;
-	if (wl->band == IEEE80211_BAND_5GHZ)
-		cmd->band = WL12XX_BAND_5GHZ;
-	cmd->channel = wl->channel;
-
-	if (wl->dev_hlid == WL12XX_INVALID_LINK_ID) {
-		ret = wl12xx_allocate_link(wl, &wl->dev_hlid);
-		if (ret)
-			goto out_free;
-	}
-	cmd->device.hlid = wl->dev_hlid;
-	cmd->device.session = wl->session_counter;
-
-	wl1271_debug(DEBUG_CMD, "role start: roleid=%d, hlid=%d, session=%d",
-		     cmd->role_id, cmd->device.hlid, cmd->device.session);
-
-	ret = wl1271_cmd_send(wl, CMD_ROLE_START, cmd, sizeof(*cmd), 0);
-	if (ret < 0) {
-		wl1271_error("failed to initiate cmd role enable");
-		goto err_hlid;
-	}
-
-	goto out_free;
-
-err_hlid:
-	/* clear links on error */
-	__clear_bit(wl->dev_hlid, wl->links_map);
-	wl->dev_hlid = WL12XX_INVALID_LINK_ID;
-
-
-out_free:
-	kfree(cmd);
-
-out:
-	return ret;
-}
-
-int wl12xx_cmd_role_stop_dev(struct wl1271 *wl)
-{
-	struct wl12xx_cmd_role_stop *cmd;
-	int ret;
-
-	if (WARN_ON(wl->dev_hlid == WL12XX_INVALID_LINK_ID))
-		return -EINVAL;
-
-	cmd = kzalloc(sizeof(*cmd), GFP_KERNEL);
-	if (!cmd) {
-		ret = -ENOMEM;
-		goto out;
-	}
-
-	wl1271_debug(DEBUG_CMD, "cmd role stop dev");
-
-	cmd->role_id = wl->dev_role_id;
-	cmd->disc_type = DISCONNECT_IMMEDIATE;
-	cmd->reason = cpu_to_le16(WLAN_REASON_UNSPECIFIED);
-
-	ret = wl1271_cmd_send(wl, CMD_ROLE_STOP, cmd, sizeof(*cmd), 0);
-	if (ret < 0) {
-		wl1271_error("failed to initiate cmd role stop");
-		goto out_free;
-	}
-
-	ret = wl1271_cmd_wait_for_event(wl, DISCONNECT_EVENT_COMPLETE_ID);
-	if (ret < 0) {
-		wl1271_error("cmd role stop dev event completion error");
-		goto out_free;
-	}
-
-	wl12xx_free_link(wl, &wl->dev_hlid);
-=======
+
+	cmd = kzalloc(sizeof(*cmd), GFP_KERNEL);
+	if (!cmd) {
+		ret = -ENOMEM;
+		goto out;
+	}
+
 	wl1271_debug(DEBUG_CMD, "cmd role start sta %d", wlvif->role_id);
 
 	cmd->role_id = wlvif->role_id;
@@ -854,121 +668,14 @@
 	}
 
 	wl12xx_free_link(wl, wlvif, &wlvif->sta.hlid);
->>>>>>> dcd6c922
-
-out_free:
-	kfree(cmd);
-
-out:
-	return ret;
-}
-
-<<<<<<< HEAD
-int wl12xx_cmd_role_start_sta(struct wl1271 *wl)
-{
-	struct wl12xx_cmd_role_start *cmd;
-	int ret;
-
-	cmd = kzalloc(sizeof(*cmd), GFP_KERNEL);
-	if (!cmd) {
-		ret = -ENOMEM;
-		goto out;
-	}
-
-	wl1271_debug(DEBUG_CMD, "cmd role start sta %d", wl->role_id);
-
-	cmd->role_id = wl->role_id;
-	if (wl->band == IEEE80211_BAND_5GHZ)
-		cmd->band = WL12XX_BAND_5GHZ;
-	cmd->channel = wl->channel;
-	cmd->sta.basic_rate_set = cpu_to_le32(wl->basic_rate_set);
-	cmd->sta.beacon_interval = cpu_to_le16(wl->beacon_int);
-	cmd->sta.ssid_type = WL12XX_SSID_TYPE_ANY;
-	cmd->sta.ssid_len = wl->ssid_len;
-	memcpy(cmd->sta.ssid, wl->ssid, wl->ssid_len);
-	memcpy(cmd->sta.bssid, wl->bssid, ETH_ALEN);
-	cmd->sta.local_rates = cpu_to_le32(wl->rate_set);
-
-	if (wl->sta_hlid == WL12XX_INVALID_LINK_ID) {
-		ret = wl12xx_allocate_link(wl, &wl->sta_hlid);
-		if (ret)
-			goto out_free;
-	}
-	cmd->sta.hlid = wl->sta_hlid;
-	cmd->sta.session = wl12xx_get_new_session_id(wl);
-	cmd->sta.remote_rates = cpu_to_le32(wl->rate_set);
-
-	wl1271_debug(DEBUG_CMD, "role start: roleid=%d, hlid=%d, session=%d "
-		     "basic_rate_set: 0x%x, remote_rates: 0x%x",
-		     wl->role_id, cmd->sta.hlid, cmd->sta.session,
-		     wl->basic_rate_set, wl->rate_set);
-
-	ret = wl1271_cmd_send(wl, CMD_ROLE_START, cmd, sizeof(*cmd), 0);
-	if (ret < 0) {
-		wl1271_error("failed to initiate cmd role start sta");
-		goto err_hlid;
-	}
-
-	goto out_free;
-
-err_hlid:
-	/* clear links on error. */
-	wl12xx_free_link(wl, &wl->sta_hlid);
-
-out_free:
-	kfree(cmd);
-
-out:
-	return ret;
-}
-
-/* use this function to stop ibss as well */
-int wl12xx_cmd_role_stop_sta(struct wl1271 *wl)
-{
-	struct wl12xx_cmd_role_stop *cmd;
-	int ret;
-
-	if (WARN_ON(wl->sta_hlid == WL12XX_INVALID_LINK_ID))
-		return -EINVAL;
-
-	cmd = kzalloc(sizeof(*cmd), GFP_KERNEL);
-	if (!cmd) {
-		ret = -ENOMEM;
-		goto out;
-	}
-
-	wl1271_debug(DEBUG_CMD, "cmd role stop sta %d", wl->role_id);
-
-	cmd->role_id = wl->role_id;
-	cmd->disc_type = DISCONNECT_IMMEDIATE;
-	cmd->reason = cpu_to_le16(WLAN_REASON_UNSPECIFIED);
-
-	ret = wl1271_cmd_send(wl, CMD_ROLE_STOP, cmd, sizeof(*cmd), 0);
-	if (ret < 0) {
-		wl1271_error("failed to initiate cmd role stop sta");
-		goto out_free;
-	}
-
-	wl12xx_free_link(wl, &wl->sta_hlid);
-
-out_free:
-	kfree(cmd);
-
-out:
-	return ret;
-}
-
-int wl12xx_cmd_role_start_ap(struct wl1271 *wl)
-{
-	struct wl12xx_cmd_role_start *cmd;
-	struct ieee80211_bss_conf *bss_conf = &wl->vif->bss_conf;
-	int ret;
-
-	wl1271_debug(DEBUG_CMD, "cmd role start ap %d", wl->role_id);
-
-	/* trying to use hidden SSID with an old hostapd version */
-	if (wl->ssid_len == 0 && !bss_conf->hidden_ssid) {
-=======
+
+out_free:
+	kfree(cmd);
+
+out:
+	return ret;
+}
+
 int wl12xx_cmd_role_start_ap(struct wl1271 *wl, struct wl12xx_vif *wlvif)
 {
 	struct wl12xx_cmd_role_start *cmd;
@@ -980,7 +687,6 @@
 
 	/* trying to use hidden SSID with an old hostapd version */
 	if (wlvif->ssid_len == 0 && !bss_conf->hidden_ssid) {
->>>>>>> dcd6c922
 		wl1271_error("got a null SSID from beacon/bss");
 		ret = -EINVAL;
 		goto out;
@@ -992,26 +698,6 @@
 		goto out;
 	}
 
-<<<<<<< HEAD
-	ret = wl12xx_allocate_link(wl, &wl->ap_global_hlid);
-	if (ret < 0)
-		goto out_free;
-
-	ret = wl12xx_allocate_link(wl, &wl->ap_bcast_hlid);
-	if (ret < 0)
-		goto out_free_global;
-
-	cmd->role_id = wl->role_id;
-	cmd->ap.aging_period = cpu_to_le16(wl->conf.tx.ap_aging_period);
-	cmd->ap.bss_index = WL1271_AP_BSS_INDEX;
-	cmd->ap.global_hlid = wl->ap_global_hlid;
-	cmd->ap.broadcast_hlid = wl->ap_bcast_hlid;
-	cmd->ap.basic_rate_set = cpu_to_le32(wl->basic_rate_set);
-	cmd->ap.beacon_interval = cpu_to_le16(wl->beacon_int);
-	cmd->ap.dtim_interval = bss_conf->dtim_period;
-	cmd->ap.beacon_expiry = WL1271_AP_DEF_BEACON_EXP;
-	cmd->channel = wl->channel;
-=======
 	ret = wl12xx_allocate_link(wl, wlvif, &wlvif->ap.global_hlid);
 	if (ret < 0)
 		goto out_free;
@@ -1030,18 +716,12 @@
 	cmd->ap.dtim_interval = bss_conf->dtim_period;
 	cmd->ap.beacon_expiry = WL1271_AP_DEF_BEACON_EXP;
 	cmd->channel = wlvif->channel;
->>>>>>> dcd6c922
 
 	if (!bss_conf->hidden_ssid) {
 		/* take the SSID from the beacon for backward compatibility */
 		cmd->ap.ssid_type = WL12XX_SSID_TYPE_PUBLIC;
-<<<<<<< HEAD
-		cmd->ap.ssid_len = wl->ssid_len;
-		memcpy(cmd->ap.ssid, wl->ssid, wl->ssid_len);
-=======
 		cmd->ap.ssid_len = wlvif->ssid_len;
 		memcpy(cmd->ap.ssid, wlvif->ssid, wlvif->ssid_len);
->>>>>>> dcd6c922
 	} else {
 		cmd->ap.ssid_type = WL12XX_SSID_TYPE_HIDDEN;
 		cmd->ap.ssid_len = bss_conf->ssid_len;
@@ -1050,11 +730,7 @@
 
 	cmd->ap.local_rates = cpu_to_le32(0xffffffff);
 
-<<<<<<< HEAD
-	switch (wl->band) {
-=======
 	switch (wlvif->band) {
->>>>>>> dcd6c922
 	case IEEE80211_BAND_2GHZ:
 		cmd->band = RADIO_BAND_2_4GHZ;
 		break;
@@ -1062,11 +738,7 @@
 		cmd->band = RADIO_BAND_5GHZ;
 		break;
 	default:
-<<<<<<< HEAD
-		wl1271_warning("ap start - unknown band: %d", (int)wl->band);
-=======
 		wl1271_warning("ap start - unknown band: %d", (int)wlvif->band);
->>>>>>> dcd6c922
 		cmd->band = RADIO_BAND_2_4GHZ;
 		break;
 	}
@@ -1080,30 +752,19 @@
 	goto out_free;
 
 out_free_bcast:
-<<<<<<< HEAD
-	wl12xx_free_link(wl, &wl->ap_bcast_hlid);
-
-out_free_global:
-	wl12xx_free_link(wl, &wl->ap_global_hlid);
-=======
 	wl12xx_free_link(wl, wlvif, &wlvif->ap.bcast_hlid);
 
 out_free_global:
 	wl12xx_free_link(wl, wlvif, &wlvif->ap.global_hlid);
->>>>>>> dcd6c922
-
-out_free:
-	kfree(cmd);
-
-out:
-	return ret;
-}
-
-<<<<<<< HEAD
-int wl12xx_cmd_role_stop_ap(struct wl1271 *wl)
-=======
+
+out_free:
+	kfree(cmd);
+
+out:
+	return ret;
+}
+
 int wl12xx_cmd_role_stop_ap(struct wl1271 *wl, struct wl12xx_vif *wlvif)
->>>>>>> dcd6c922
 {
 	struct wl12xx_cmd_role_stop *cmd;
 	int ret;
@@ -1114,15 +775,9 @@
 		goto out;
 	}
 
-<<<<<<< HEAD
-	wl1271_debug(DEBUG_CMD, "cmd role stop ap %d", wl->role_id);
-
-	cmd->role_id = wl->role_id;
-=======
 	wl1271_debug(DEBUG_CMD, "cmd role stop ap %d", wlvif->role_id);
 
 	cmd->role_id = wlvif->role_id;
->>>>>>> dcd6c922
 
 	ret = wl1271_cmd_send(wl, CMD_ROLE_STOP, cmd, sizeof(*cmd), 0);
 	if (ret < 0) {
@@ -1130,72 +785,29 @@
 		goto out_free;
 	}
 
-<<<<<<< HEAD
-	wl12xx_free_link(wl, &wl->ap_bcast_hlid);
-	wl12xx_free_link(wl, &wl->ap_global_hlid);
-=======
 	wl12xx_free_link(wl, wlvif, &wlvif->ap.bcast_hlid);
 	wl12xx_free_link(wl, wlvif, &wlvif->ap.global_hlid);
->>>>>>> dcd6c922
-
-out_free:
-	kfree(cmd);
-
-out:
-	return ret;
-}
-
-<<<<<<< HEAD
-int wl12xx_cmd_role_start_ibss(struct wl1271 *wl)
-{
-	struct wl12xx_cmd_role_start *cmd;
-	struct ieee80211_bss_conf *bss_conf = &wl->vif->bss_conf;
-=======
+
+out_free:
+	kfree(cmd);
+
+out:
+	return ret;
+}
+
 int wl12xx_cmd_role_start_ibss(struct wl1271 *wl, struct wl12xx_vif *wlvif)
 {
 	struct ieee80211_vif *vif = wl12xx_wlvif_to_vif(wlvif);
 	struct wl12xx_cmd_role_start *cmd;
 	struct ieee80211_bss_conf *bss_conf = &vif->bss_conf;
->>>>>>> dcd6c922
-	int ret;
-
-	cmd = kzalloc(sizeof(*cmd), GFP_KERNEL);
-	if (!cmd) {
-		ret = -ENOMEM;
-		goto out;
-	}
-
-<<<<<<< HEAD
-	wl1271_debug(DEBUG_CMD, "cmd role start ibss %d", wl->role_id);
-
-	cmd->role_id = wl->role_id;
-	if (wl->band == IEEE80211_BAND_5GHZ)
-		cmd->band = WL12XX_BAND_5GHZ;
-	cmd->channel = wl->channel;
-	cmd->ibss.basic_rate_set = cpu_to_le32(wl->basic_rate_set);
-	cmd->ibss.beacon_interval = cpu_to_le16(wl->beacon_int);
-	cmd->ibss.dtim_interval = bss_conf->dtim_period;
-	cmd->ibss.ssid_type = WL12XX_SSID_TYPE_ANY;
-	cmd->ibss.ssid_len = wl->ssid_len;
-	memcpy(cmd->ibss.ssid, wl->ssid, wl->ssid_len);
-	memcpy(cmd->ibss.bssid, wl->bssid, ETH_ALEN);
-	cmd->sta.local_rates = cpu_to_le32(wl->rate_set);
-
-	if (wl->sta_hlid == WL12XX_INVALID_LINK_ID) {
-		ret = wl12xx_allocate_link(wl, &wl->sta_hlid);
-		if (ret)
-			goto out_free;
-	}
-	cmd->ibss.hlid = wl->sta_hlid;
-	cmd->ibss.remote_rates = cpu_to_le32(wl->rate_set);
-
-	wl1271_debug(DEBUG_CMD, "role start: roleid=%d, hlid=%d, session=%d "
-		     "basic_rate_set: 0x%x, remote_rates: 0x%x",
-		     wl->role_id, cmd->sta.hlid, cmd->sta.session,
-		     wl->basic_rate_set, wl->rate_set);
-
-	wl1271_debug(DEBUG_CMD, "wl->bssid = %pM", wl->bssid);
-=======
+	int ret;
+
+	cmd = kzalloc(sizeof(*cmd), GFP_KERNEL);
+	if (!cmd) {
+		ret = -ENOMEM;
+		goto out;
+	}
+
 	wl1271_debug(DEBUG_CMD, "cmd role start ibss %d", wlvif->role_id);
 
 	cmd->role_id = wlvif->role_id;
@@ -1226,7 +838,6 @@
 
 	wl1271_debug(DEBUG_CMD, "vif->bss_conf.bssid = %pM",
 		     vif->bss_conf.bssid);
->>>>>>> dcd6c922
 
 	ret = wl1271_cmd_send(wl, CMD_ROLE_START, cmd, sizeof(*cmd), 0);
 	if (ret < 0) {
@@ -1238,11 +849,7 @@
 
 err_hlid:
 	/* clear links on error. */
-<<<<<<< HEAD
-	wl12xx_free_link(wl, &wl->sta_hlid);
-=======
 	wl12xx_free_link(wl, wlvif, &wlvif->sta.hlid);
->>>>>>> dcd6c922
 
 out_free:
 	kfree(cmd);
@@ -1400,11 +1007,7 @@
 		goto out;
 	}
 
-<<<<<<< HEAD
-	ps_params->role_id = wl->role_id;
-=======
 	ps_params->role_id = wlvif->role_id;
->>>>>>> dcd6c922
 	ps_params->ps_mode = ps_mode;
 
 	ret = wl1271_cmd_send(wl, CMD_SET_PS_MODE, ps_params,
@@ -1553,11 +1156,7 @@
 
 	wl1271_dump(DEBUG_SCAN, "PROBE REQ: ", skb->data, skb->len);
 
-<<<<<<< HEAD
-	rate = wl1271_tx_min_rate_get(wl, wl->bitrate_masks[band]);
-=======
 	rate = wl1271_tx_min_rate_get(wl, wlvif->bitrate_masks[band]);
->>>>>>> dcd6c922
 	if (band == IEEE80211_BAND_2GHZ)
 		ret = wl1271_cmd_template_set(wl, CMD_TEMPL_CFG_PROBE_REQ_2_4,
 					      skb->data, skb->len, 0, rate);
@@ -1585,13 +1184,8 @@
 
 	wl1271_dump(DEBUG_SCAN, "AP PROBE REQ: ", skb->data, skb->len);
 
-<<<<<<< HEAD
-	rate = wl1271_tx_min_rate_get(wl, wl->bitrate_masks[wl->band]);
-	if (wl->band == IEEE80211_BAND_2GHZ)
-=======
 	rate = wl1271_tx_min_rate_get(wl, wlvif->bitrate_masks[wlvif->band]);
 	if (wlvif->band == IEEE80211_BAND_2GHZ)
->>>>>>> dcd6c922
 		ret = wl1271_cmd_template_set(wl, CMD_TEMPL_CFG_PROBE_REQ_2_4,
 					      skb->data, skb->len, 0, rate);
 	else
@@ -1711,11 +1305,7 @@
 	int ret = 0;
 
 	/* hlid might have already been deleted */
-<<<<<<< HEAD
-	if (wl->sta_hlid == WL12XX_INVALID_LINK_ID)
-=======
 	if (wlvif->sta.hlid == WL12XX_INVALID_LINK_ID)
->>>>>>> dcd6c922
 		return 0;
 
 	cmd = kzalloc(sizeof(*cmd), GFP_KERNEL);
@@ -1724,11 +1314,7 @@
 		goto out;
 	}
 
-<<<<<<< HEAD
-	cmd->hlid = wl->sta_hlid;
-=======
 	cmd->hlid = wlvif->sta.hlid;
->>>>>>> dcd6c922
 
 	if (key_type == KEY_WEP)
 		cmd->lid_key_type = WEP_DEFAULT_LID_TYPE;
@@ -1779,16 +1365,10 @@
  * TODO: merge with sta/ibss into 1 set_key function.
  * note there are slight diffs
  */
-<<<<<<< HEAD
-int wl1271_cmd_set_ap_key(struct wl1271 *wl, u16 action, u8 id, u8 key_type,
-			u8 key_size, const u8 *key, u8 hlid, u32 tx_seq_32,
-			u16 tx_seq_16)
-=======
 int wl1271_cmd_set_ap_key(struct wl1271 *wl, struct wl12xx_vif *wlvif,
 			  u16 action, u8 id, u8 key_type,
 			  u8 key_size, const u8 *key, u8 hlid, u32 tx_seq_32,
 			  u16 tx_seq_16)
->>>>>>> dcd6c922
 {
 	struct wl1271_cmd_set_keys *cmd;
 	int ret = 0;
@@ -1798,11 +1378,7 @@
 	if (!cmd)
 		return -ENOMEM;
 
-<<<<<<< HEAD
-	if (hlid == wl->ap_bcast_hlid) {
-=======
 	if (hlid == wlvif->ap.bcast_hlid) {
->>>>>>> dcd6c922
 		if (key_type == KEY_WEP)
 			lid_type = WEP_DEFAULT_LID_TYPE;
 		else
@@ -1880,12 +1456,8 @@
 	return ret;
 }
 
-<<<<<<< HEAD
-int wl12xx_cmd_add_peer(struct wl1271 *wl, struct ieee80211_sta *sta, u8 hlid)
-=======
 int wl12xx_cmd_add_peer(struct wl1271 *wl, struct wl12xx_vif *wlvif,
 			struct ieee80211_sta *sta, u8 hlid)
->>>>>>> dcd6c922
 {
 	struct wl12xx_cmd_add_peer *cmd;
 	int i, ret;
@@ -1912,21 +1484,13 @@
 		else
 			cmd->psd_type[i] = WL1271_PSD_LEGACY;
 
-<<<<<<< HEAD
-	sta_rates = sta->supp_rates[wl->band];
-=======
 	sta_rates = sta->supp_rates[wlvif->band];
->>>>>>> dcd6c922
 	if (sta->ht_cap.ht_supported)
 		sta_rates |= sta->ht_cap.mcs.rx_mask[0] << HW_HT_RATES_OFFSET;
 
 	cmd->supported_rates =
 		cpu_to_le32(wl1271_tx_enabled_rates_get(wl, sta_rates,
-<<<<<<< HEAD
-							wl->band));
-=======
 							wlvif->band));
->>>>>>> dcd6c922
 
 	wl1271_debug(DEBUG_CMD, "new peer rates=0x%x queues=0x%x",
 		     cmd->supported_rates, sta->uapsd_queues);
@@ -2039,7 +1603,6 @@
 out:
 	return ret;
 }
-<<<<<<< HEAD
 
 int wl12xx_cmd_stop_fwlog(struct wl1271 *wl)
 {
@@ -2054,22 +1617,6 @@
 		goto out;
 	}
 
-=======
-
-int wl12xx_cmd_stop_fwlog(struct wl1271 *wl)
-{
-	struct wl12xx_cmd_stop_fwlog *cmd;
-	int ret = 0;
-
-	wl1271_debug(DEBUG_CMD, "cmd stop firmware logger");
-
-	cmd = kzalloc(sizeof(*cmd), GFP_KERNEL);
-	if (!cmd) {
-		ret = -ENOMEM;
-		goto out;
-	}
-
->>>>>>> dcd6c922
 	ret = wl1271_cmd_send(wl, CMD_STOP_FWLOGGER, cmd, sizeof(*cmd), 0);
 	if (ret < 0) {
 		wl1271_error("failed to send stop firmware logger command");
@@ -2083,21 +1630,13 @@
 	return ret;
 }
 
-<<<<<<< HEAD
-static int wl12xx_cmd_roc(struct wl1271 *wl, u8 role_id)
-=======
 static int wl12xx_cmd_roc(struct wl1271 *wl, struct wl12xx_vif *wlvif,
 			  u8 role_id)
->>>>>>> dcd6c922
 {
 	struct wl12xx_cmd_roc *cmd;
 	int ret = 0;
 
-<<<<<<< HEAD
-	wl1271_debug(DEBUG_CMD, "cmd roc %d (%d)", wl->channel, role_id);
-=======
 	wl1271_debug(DEBUG_CMD, "cmd roc %d (%d)", wlvif->channel, role_id);
->>>>>>> dcd6c922
 
 	if (WARN_ON(role_id == WL12XX_INVALID_ROLE_ID))
 		return -EINVAL;
@@ -2109,13 +1648,8 @@
 	}
 
 	cmd->role_id = role_id;
-<<<<<<< HEAD
-	cmd->channel = wl->channel;
-	switch (wl->band) {
-=======
 	cmd->channel = wlvif->channel;
 	switch (wlvif->band) {
->>>>>>> dcd6c922
 	case IEEE80211_BAND_2GHZ:
 		cmd->band = RADIO_BAND_2_4GHZ;
 		break;
@@ -2123,11 +1657,7 @@
 		cmd->band = RADIO_BAND_5GHZ;
 		break;
 	default:
-<<<<<<< HEAD
-		wl1271_error("roc - unknown band: %d", (int)wl->band);
-=======
 		wl1271_error("roc - unknown band: %d", (int)wlvif->band);
->>>>>>> dcd6c922
 		ret = -EINVAL;
 		goto out_free;
 	}
@@ -2174,22 +1704,14 @@
 	return ret;
 }
 
-<<<<<<< HEAD
-int wl12xx_roc(struct wl1271 *wl, u8 role_id)
-=======
 int wl12xx_roc(struct wl1271 *wl, struct wl12xx_vif *wlvif, u8 role_id)
->>>>>>> dcd6c922
 {
 	int ret = 0;
 
 	if (WARN_ON(test_bit(role_id, wl->roc_map)))
 		return 0;
 
-<<<<<<< HEAD
-	ret = wl12xx_cmd_roc(wl, role_id);
-=======
 	ret = wl12xx_cmd_roc(wl, wlvif, role_id);
->>>>>>> dcd6c922
 	if (ret < 0)
 		goto out;
 
