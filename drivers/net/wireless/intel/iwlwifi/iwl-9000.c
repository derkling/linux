/******************************************************************************
 *
 * This file is provided under a dual BSD/GPLv2 license.  When using or
 * redistributing this file, you may do so under either license.
 *
 * GPL LICENSE SUMMARY
 *
 * Copyright(c) 2015-2017 Intel Deutschland GmbH
 *
 * This program is free software; you can redistribute it and/or modify
 * it under the terms of version 2 of the GNU General Public License as
 * published by the Free Software Foundation.
 *
 * This program is distributed in the hope that it will be useful, but
 * WITHOUT ANY WARRANTY; without even the implied warranty of
 * MERCHANTABILITY or FITNESS FOR A PARTICULAR PURPOSE.  See the GNU
 * General Public License for more details.
 *
 * BSD LICENSE
 *
 * Copyright(c) 2015-2017 Intel Deutschland GmbH
 * All rights reserved.
 *
 * Redistribution and use in source and binary forms, with or without
 * modification, are permitted provided that the following conditions
 * are met:
 *
 *  * Redistributions of source code must retain the above copyright
 *    notice, this list of conditions and the following disclaimer.
 *  * Redistributions in binary form must reproduce the above copyright
 *    notice, this list of conditions and the following disclaimer in
 *    the documentation and/or other materials provided with the
 *    distribution.
 *  * Neither the name Intel Corporation nor the names of its
 *    contributors may be used to endorse or promote products derived
 *    from this software without specific prior written permission.
 *
 * THIS SOFTWARE IS PROVIDED BY THE COPYRIGHT HOLDERS AND CONTRIBUTORS
 * "AS IS" AND ANY EXPRESS OR IMPLIED WARRANTIES, INCLUDING, BUT NOT
 * LIMITED TO, THE IMPLIED WARRANTIES OF MERCHANTABILITY AND FITNESS FOR
 * A PARTICULAR PURPOSE ARE DISCLAIMED. IN NO EVENT SHALL THE COPYRIGHT
 * OWNER OR CONTRIBUTORS BE LIABLE FOR ANY DIRECT, INDIRECT, INCIDENTAL,
 * SPECIAL, EXEMPLARY, OR CONSEQUENTIAL DAMAGES (INCLUDING, BUT NOT
 * LIMITED TO, PROCUREMENT OF SUBSTITUTE GOODS OR SERVICES; LOSS OF USE,
 * DATA, OR PROFITS; OR BUSINESS INTERRUPTION) HOWEVER CAUSED AND ON ANY
 * THEORY OF LIABILITY, WHETHER IN CONTRACT, STRICT LIABILITY, OR TORT
 * (INCLUDING NEGLIGENCE OR OTHERWISE) ARISING IN ANY WAY OUT OF THE USE
 * OF THIS SOFTWARE, EVEN IF ADVISED OF THE POSSIBILITY OF SUCH DAMAGE.
 *
 *****************************************************************************/

#include <linux/module.h>
#include <linux/stringify.h>
#include "iwl-config.h"
#include "iwl-agn-hw.h"

/* Highest firmware API version supported */
<<<<<<< HEAD
#define IWL9000_UCODE_API_MAX	28
=======
#define IWL9000_UCODE_API_MAX	30
>>>>>>> 2ac97f0f

/* Lowest firmware API version supported */
#define IWL9000_UCODE_API_MIN	30

/* NVM versions */
#define IWL9000_NVM_VERSION		0x0a1d
#define IWL9000_TX_POWER_VERSION	0xffff /* meaningless */

/* Memory offsets and lengths */
#define IWL9000_DCCM_OFFSET		0x800000
#define IWL9000_DCCM_LEN		0x18000
#define IWL9000_DCCM2_OFFSET		0x880000
#define IWL9000_DCCM2_LEN		0x8000
#define IWL9000_SMEM_OFFSET		0x400000
#define IWL9000_SMEM_LEN		0x68000

#define  IWL9000_FW_PRE "iwlwifi-9000-pu-a0-jf-a0-"
#define  IWL9260A_FW_PRE "iwlwifi-9260-th-a0-jf-a0-"
#define  IWL9260B_FW_PRE "iwlwifi-9260-th-b0-jf-b0-"
#define IWL9000_MODULE_FIRMWARE(api) \
	IWL9000_FW_PRE "-" __stringify(api) ".ucode"
#define IWL9260A_MODULE_FIRMWARE(api) \
	IWL9260A_FW_PRE "-" __stringify(api) ".ucode"
#define IWL9260B_MODULE_FIRMWARE(api) \
	IWL9260B_FW_PRE "-" __stringify(api) ".ucode"

#define NVM_HW_SECTION_NUM_FAMILY_9000		10

static const struct iwl_base_params iwl9000_base_params = {
	.eeprom_size = OTP_LOW_IMAGE_SIZE_FAMILY_9000,
	.num_of_queues = 31,
	.shadow_ram_support = true,
	.led_compensation = 57,
	.wd_timeout = IWL_LONG_WD_TIMEOUT,
	.max_event_log_size = 512,
	.shadow_reg_enable = true,
	.pcie_l1_allowed = true,
};

static const struct iwl_ht_params iwl9000_ht_params = {
	.stbc = true,
	.ldpc = true,
	.ht40_bands = BIT(NL80211_BAND_2GHZ) | BIT(NL80211_BAND_5GHZ),
};

static const struct iwl_tt_params iwl9000_tt_params = {
	.ct_kill_entry = 115,
	.ct_kill_exit = 93,
	.ct_kill_duration = 5,
	.dynamic_smps_entry = 111,
	.dynamic_smps_exit = 107,
	.tx_protection_entry = 112,
	.tx_protection_exit = 105,
	.tx_backoff = {
		{.temperature = 110, .backoff = 200},
		{.temperature = 111, .backoff = 600},
		{.temperature = 112, .backoff = 1200},
		{.temperature = 113, .backoff = 2000},
		{.temperature = 114, .backoff = 4000},
	},
	.support_ct_kill = true,
	.support_dynamic_smps = true,
	.support_tx_protection = true,
	.support_tx_backoff = true,
};

#define IWL_DEVICE_9000							\
	.ucode_api_max = IWL9000_UCODE_API_MAX,				\
	.ucode_api_min = IWL9000_UCODE_API_MIN,				\
	.device_family = IWL_DEVICE_FAMILY_8000,			\
	.max_inst_size = IWL60_RTC_INST_SIZE,				\
	.max_data_size = IWL60_RTC_DATA_SIZE,				\
	.base_params = &iwl9000_base_params,				\
	.led_mode = IWL_LED_RF_STATE,					\
	.nvm_hw_section_num = NVM_HW_SECTION_NUM_FAMILY_9000,		\
	.non_shared_ant = ANT_A,					\
	.dccm_offset = IWL9000_DCCM_OFFSET,				\
	.dccm_len = IWL9000_DCCM_LEN,					\
	.dccm2_offset = IWL9000_DCCM2_OFFSET,				\
	.dccm2_len = IWL9000_DCCM2_LEN,					\
	.smem_offset = IWL9000_SMEM_OFFSET,				\
	.smem_len = IWL9000_SMEM_LEN,					\
	.features = IWL_TX_CSUM_NETIF_FLAGS | NETIF_F_RXCSUM,		\
	.thermal_params = &iwl9000_tt_params,				\
	.apmg_not_supported = true,					\
	.mq_rx_supported = true,					\
	.vht_mu_mimo_supported = true,					\
	.mac_addr_from_csr = true,					\
	.rf_id = true

const struct iwl_cfg iwl9160_2ac_cfg = {
	.name = "Intel(R) Dual Band Wireless AC 9160",
	.fw_name_pre = IWL9260A_FW_PRE,
	.fw_name_pre_next_step = IWL9260B_FW_PRE,
	IWL_DEVICE_9000,
	.ht_params = &iwl9000_ht_params,
	.nvm_ver = IWL9000_NVM_VERSION,
	.nvm_calib_ver = IWL9000_TX_POWER_VERSION,
	.max_ht_ampdu_exponent = IEEE80211_HT_MAX_AMPDU_64K,
};

const struct iwl_cfg iwl9260_2ac_cfg = {
	.name = "Intel(R) Dual Band Wireless AC 9260",
	.fw_name_pre = IWL9260A_FW_PRE,
	.fw_name_pre_next_step = IWL9260B_FW_PRE,
	IWL_DEVICE_9000,
	.ht_params = &iwl9000_ht_params,
	.nvm_ver = IWL9000_NVM_VERSION,
	.nvm_calib_ver = IWL9000_TX_POWER_VERSION,
	.max_ht_ampdu_exponent = IEEE80211_HT_MAX_AMPDU_64K,
};

const struct iwl_cfg iwl9270_2ac_cfg = {
	.name = "Intel(R) Dual Band Wireless AC 9270",
	.fw_name_pre = IWL9260A_FW_PRE,
	.fw_name_pre_next_step = IWL9260B_FW_PRE,
	IWL_DEVICE_9000,
	.ht_params = &iwl9000_ht_params,
	.nvm_ver = IWL9000_NVM_VERSION,
	.nvm_calib_ver = IWL9000_TX_POWER_VERSION,
	.max_ht_ampdu_exponent = IEEE80211_HT_MAX_AMPDU_64K,
};

const struct iwl_cfg iwl9460_2ac_cfg = {
	.name = "Intel(R) Dual Band Wireless AC 9460",
	.fw_name_pre = IWL9000_FW_PRE,
	IWL_DEVICE_9000,
	.ht_params = &iwl9000_ht_params,
	.nvm_ver = IWL9000_NVM_VERSION,
	.nvm_calib_ver = IWL9000_TX_POWER_VERSION,
	.max_ht_ampdu_exponent = IEEE80211_HT_MAX_AMPDU_64K,
	.integrated = true,
};

const struct iwl_cfg iwl9560_2ac_cfg = {
	.name = "Intel(R) Dual Band Wireless AC 9560",
	.fw_name_pre = IWL9000_FW_PRE,
	IWL_DEVICE_9000,
	.ht_params = &iwl9000_ht_params,
	.nvm_ver = IWL9000_NVM_VERSION,
	.nvm_calib_ver = IWL9000_TX_POWER_VERSION,
	.max_ht_ampdu_exponent = IEEE80211_HT_MAX_AMPDU_64K,
	.integrated = true,
};

MODULE_FIRMWARE(IWL9000_MODULE_FIRMWARE(IWL9000_UCODE_API_MAX));
MODULE_FIRMWARE(IWL9260A_MODULE_FIRMWARE(IWL9000_UCODE_API_MAX));
MODULE_FIRMWARE(IWL9260B_MODULE_FIRMWARE(IWL9000_UCODE_API_MAX));<|MERGE_RESOLUTION|>--- conflicted
+++ resolved
@@ -55,11 +55,7 @@
 #include "iwl-agn-hw.h"
 
 /* Highest firmware API version supported */
-<<<<<<< HEAD
-#define IWL9000_UCODE_API_MAX	28
-=======
 #define IWL9000_UCODE_API_MAX	30
->>>>>>> 2ac97f0f
 
 /* Lowest firmware API version supported */
 #define IWL9000_UCODE_API_MIN	30
