/*
	Copyright (C) 2010 Willow Garage <http://www.willowgarage.com>
	Copyright (C) 2004 - 2010 Ivo van Doorn <IvDoorn@gmail.com>
	<http://rt2x00.serialmonkey.com>

	This program is free software; you can redistribute it and/or modify
	it under the terms of the GNU General Public License as published by
	the Free Software Foundation; either version 2 of the License, or
	(at your option) any later version.

	This program is distributed in the hope that it will be useful,
	but WITHOUT ANY WARRANTY; without even the implied warranty of
	MERCHANTABILITY or FITNESS FOR A PARTICULAR PURPOSE. See the
	GNU General Public License for more details.

	You should have received a copy of the GNU General Public License
	along with this program; if not, see <http://www.gnu.org/licenses/>.
 */

/*
	Module: rt2x00lib
	Abstract: rt2x00 generic device routines.
 */

#include <linux/kernel.h>
#include <linux/module.h>
#include <linux/slab.h>
#include <linux/log2.h>
#include <linux/of.h>
#include <linux/of_net.h>

#include "rt2x00.h"
#include "rt2x00lib.h"

/*
 * Utility functions.
 */
u32 rt2x00lib_get_bssidx(struct rt2x00_dev *rt2x00dev,
			 struct ieee80211_vif *vif)
{
	/*
	 * When in STA mode, bssidx is always 0 otherwise local_address[5]
	 * contains the bss number, see BSS_ID_MASK comments for details.
	 */
	if (rt2x00dev->intf_sta_count)
		return 0;
	return vif->addr[5] & (rt2x00dev->ops->max_ap_intf - 1);
}
EXPORT_SYMBOL_GPL(rt2x00lib_get_bssidx);

/*
 * Radio control handlers.
 */
int rt2x00lib_enable_radio(struct rt2x00_dev *rt2x00dev)
{
	int status;

	/*
	 * Don't enable the radio twice.
	 * And check if the hardware button has been disabled.
	 */
	if (test_bit(DEVICE_STATE_ENABLED_RADIO, &rt2x00dev->flags))
		return 0;

	/*
	 * Initialize all data queues.
	 */
	rt2x00queue_init_queues(rt2x00dev);

	/*
	 * Enable radio.
	 */
	status =
	    rt2x00dev->ops->lib->set_device_state(rt2x00dev, STATE_RADIO_ON);
	if (status)
		return status;

	rt2x00dev->ops->lib->set_device_state(rt2x00dev, STATE_RADIO_IRQ_ON);

	rt2x00leds_led_radio(rt2x00dev, true);
	rt2x00led_led_activity(rt2x00dev, true);

	set_bit(DEVICE_STATE_ENABLED_RADIO, &rt2x00dev->flags);

	/*
	 * Enable queues.
	 */
	rt2x00queue_start_queues(rt2x00dev);
	rt2x00link_start_tuner(rt2x00dev);

	/*
	 * Start watchdog monitoring.
	 */
	rt2x00link_start_watchdog(rt2x00dev);

	return 0;
}

void rt2x00lib_disable_radio(struct rt2x00_dev *rt2x00dev)
{
	if (!test_and_clear_bit(DEVICE_STATE_ENABLED_RADIO, &rt2x00dev->flags))
		return;

	/*
	 * Stop watchdog monitoring.
	 */
	rt2x00link_stop_watchdog(rt2x00dev);

	/*
	 * Stop all queues
	 */
	rt2x00link_stop_tuner(rt2x00dev);
	rt2x00queue_stop_queues(rt2x00dev);
	rt2x00queue_flush_queues(rt2x00dev, true);

	/*
	 * Disable radio.
	 */
	rt2x00dev->ops->lib->set_device_state(rt2x00dev, STATE_RADIO_OFF);
	rt2x00dev->ops->lib->set_device_state(rt2x00dev, STATE_RADIO_IRQ_OFF);
	rt2x00led_led_activity(rt2x00dev, false);
	rt2x00leds_led_radio(rt2x00dev, false);
}

static void rt2x00lib_intf_scheduled_iter(void *data, u8 *mac,
					  struct ieee80211_vif *vif)
{
	struct rt2x00_dev *rt2x00dev = data;
	struct rt2x00_intf *intf = vif_to_intf(vif);

	/*
	 * It is possible the radio was disabled while the work had been
	 * scheduled. If that happens we should return here immediately,
	 * note that in the spinlock protected area above the delayed_flags
	 * have been cleared correctly.
	 */
	if (!test_bit(DEVICE_STATE_ENABLED_RADIO, &rt2x00dev->flags))
		return;

	if (test_and_clear_bit(DELAYED_UPDATE_BEACON, &intf->delayed_flags)) {
		mutex_lock(&intf->beacon_skb_mutex);
		rt2x00queue_update_beacon(rt2x00dev, vif);
		mutex_unlock(&intf->beacon_skb_mutex);
	}
}

static void rt2x00lib_intf_scheduled(struct work_struct *work)
{
	struct rt2x00_dev *rt2x00dev =
	    container_of(work, struct rt2x00_dev, intf_work);

	/*
	 * Iterate over each interface and perform the
	 * requested configurations.
	 */
	ieee80211_iterate_active_interfaces(rt2x00dev->hw,
					    IEEE80211_IFACE_ITER_RESUME_ALL,
					    rt2x00lib_intf_scheduled_iter,
					    rt2x00dev);
}

static void rt2x00lib_autowakeup(struct work_struct *work)
{
	struct rt2x00_dev *rt2x00dev =
	    container_of(work, struct rt2x00_dev, autowakeup_work.work);

	if (!test_bit(DEVICE_STATE_PRESENT, &rt2x00dev->flags))
		return;

	if (rt2x00dev->ops->lib->set_device_state(rt2x00dev, STATE_AWAKE))
		rt2x00_err(rt2x00dev, "Device failed to wakeup\n");
	clear_bit(CONFIG_POWERSAVING, &rt2x00dev->flags);
}

/*
 * Interrupt context handlers.
 */
static void rt2x00lib_bc_buffer_iter(void *data, u8 *mac,
				     struct ieee80211_vif *vif)
{
	struct ieee80211_tx_control control = {};
	struct rt2x00_dev *rt2x00dev = data;
	struct sk_buff *skb;

	/*
	 * Only AP mode interfaces do broad- and multicast buffering
	 */
	if (vif->type != NL80211_IFTYPE_AP)
		return;

	/*
	 * Send out buffered broad- and multicast frames
	 */
	skb = ieee80211_get_buffered_bc(rt2x00dev->hw, vif);
	while (skb) {
		rt2x00mac_tx(rt2x00dev->hw, &control, skb);
		skb = ieee80211_get_buffered_bc(rt2x00dev->hw, vif);
	}
}

static void rt2x00lib_beaconupdate_iter(void *data, u8 *mac,
					struct ieee80211_vif *vif)
{
	struct rt2x00_dev *rt2x00dev = data;

	if (vif->type != NL80211_IFTYPE_AP &&
	    vif->type != NL80211_IFTYPE_ADHOC &&
	    vif->type != NL80211_IFTYPE_MESH_POINT &&
	    vif->type != NL80211_IFTYPE_WDS)
		return;

	/*
	 * Update the beacon without locking. This is safe on PCI devices
	 * as they only update the beacon periodically here. This should
	 * never be called for USB devices.
	 */
	WARN_ON(rt2x00_is_usb(rt2x00dev));
	rt2x00queue_update_beacon(rt2x00dev, vif);
}

void rt2x00lib_beacondone(struct rt2x00_dev *rt2x00dev)
{
	if (!test_bit(DEVICE_STATE_ENABLED_RADIO, &rt2x00dev->flags))
		return;

	/* send buffered bc/mc frames out for every bssid */
	ieee80211_iterate_active_interfaces_atomic(
		rt2x00dev->hw, IEEE80211_IFACE_ITER_RESUME_ALL,
		rt2x00lib_bc_buffer_iter, rt2x00dev);
	/*
	 * Devices with pre tbtt interrupt don't need to update the beacon
	 * here as they will fetch the next beacon directly prior to
	 * transmission.
	 */
	if (rt2x00_has_cap_pre_tbtt_interrupt(rt2x00dev))
		return;

	/* fetch next beacon */
	ieee80211_iterate_active_interfaces_atomic(
		rt2x00dev->hw, IEEE80211_IFACE_ITER_RESUME_ALL,
		rt2x00lib_beaconupdate_iter, rt2x00dev);
}
EXPORT_SYMBOL_GPL(rt2x00lib_beacondone);

void rt2x00lib_pretbtt(struct rt2x00_dev *rt2x00dev)
{
	if (!test_bit(DEVICE_STATE_ENABLED_RADIO, &rt2x00dev->flags))
		return;

	/* fetch next beacon */
	ieee80211_iterate_active_interfaces_atomic(
		rt2x00dev->hw, IEEE80211_IFACE_ITER_RESUME_ALL,
		rt2x00lib_beaconupdate_iter, rt2x00dev);
}
EXPORT_SYMBOL_GPL(rt2x00lib_pretbtt);

void rt2x00lib_dmastart(struct queue_entry *entry)
{
	set_bit(ENTRY_OWNER_DEVICE_DATA, &entry->flags);
	rt2x00queue_index_inc(entry, Q_INDEX);
}
EXPORT_SYMBOL_GPL(rt2x00lib_dmastart);

void rt2x00lib_dmadone(struct queue_entry *entry)
{
	set_bit(ENTRY_DATA_STATUS_PENDING, &entry->flags);
	clear_bit(ENTRY_OWNER_DEVICE_DATA, &entry->flags);
	rt2x00queue_index_inc(entry, Q_INDEX_DMA_DONE);
}
EXPORT_SYMBOL_GPL(rt2x00lib_dmadone);

static inline int rt2x00lib_txdone_bar_status(struct queue_entry *entry)
{
	struct rt2x00_dev *rt2x00dev = entry->queue->rt2x00dev;
	struct ieee80211_bar *bar = (void *) entry->skb->data;
	struct rt2x00_bar_list_entry *bar_entry;
	int ret;

	if (likely(!ieee80211_is_back_req(bar->frame_control)))
		return 0;

	/*
	 * Unlike all other frames, the status report for BARs does
	 * not directly come from the hardware as it is incapable of
	 * matching a BA to a previously send BAR. The hardware will
	 * report all BARs as if they weren't acked at all.
	 *
	 * Instead the RX-path will scan for incoming BAs and set the
	 * block_acked flag if it sees one that was likely caused by
	 * a BAR from us.
	 *
	 * Remove remaining BARs here and return their status for
	 * TX done processing.
	 */
	ret = 0;
	rcu_read_lock();
	list_for_each_entry_rcu(bar_entry, &rt2x00dev->bar_list, list) {
		if (bar_entry->entry != entry)
			continue;

		spin_lock_bh(&rt2x00dev->bar_list_lock);
		/* Return whether this BAR was blockacked or not */
		ret = bar_entry->block_acked;
		/* Remove the BAR from our checklist */
		list_del_rcu(&bar_entry->list);
		spin_unlock_bh(&rt2x00dev->bar_list_lock);
		kfree_rcu(bar_entry, head);

		break;
	}
	rcu_read_unlock();

	return ret;
}

static void rt2x00lib_fill_tx_status(struct rt2x00_dev *rt2x00dev,
				     struct ieee80211_tx_info *tx_info,
				     struct skb_frame_desc *skbdesc,
				     struct txdone_entry_desc *txdesc,
				     bool success)
{
	u8 rate_idx, rate_flags, retry_rates;
<<<<<<< HEAD
	u8 skbdesc_flags = skbdesc->flags;
	bool success;

	/*
	 * Unmap the skb.
	 */
	rt2x00queue_unmap_skb(entry);

	/*
	 * Remove the extra tx headroom from the skb.
	 */
	skb_pull(entry->skb, rt2x00dev->extra_tx_headroom);

	/*
	 * Signal that the TX descriptor is no longer in the skb.
	 */
	skbdesc->flags &= ~SKBDESC_DESC_IN_SKB;

	/*
	 * Determine the length of 802.11 header.
	 */
	header_length = ieee80211_get_hdrlen_from_skb(entry->skb);

	/*
	 * Remove L2 padding which was added during
	 */
	if (rt2x00_has_cap_flag(rt2x00dev, REQUIRE_L2PAD))
		rt2x00queue_remove_l2pad(entry->skb, header_length);

	/*
	 * If the IV/EIV data was stripped from the frame before it was
	 * passed to the hardware, we should now reinsert it again because
	 * mac80211 will expect the same data to be present it the
	 * frame as it was passed to us.
	 */
	if (rt2x00_has_cap_hw_crypto(rt2x00dev))
		rt2x00crypto_tx_insert_iv(entry->skb, header_length);

	/*
	 * Send frame to debugfs immediately, after this call is completed
	 * we are going to overwrite the skb->cb array.
	 */
	rt2x00debug_dump_frame(rt2x00dev, DUMP_FRAME_TXDONE, entry);

	/*
	 * Determine if the frame has been successfully transmitted and
	 * remove BARs from our check list while checking for their
	 * TX status.
	 */
	success =
	    rt2x00lib_txdone_bar_status(entry) ||
	    test_bit(TXDONE_SUCCESS, &txdesc->flags) ||
	    test_bit(TXDONE_UNKNOWN, &txdesc->flags);

	/*
	 * Update TX statistics.
	 */
	rt2x00dev->link.qual.tx_success += success;
	rt2x00dev->link.qual.tx_failed += !success;
=======
	int i;
>>>>>>> 2ac97f0f

	rate_idx = skbdesc->tx_rate_idx;
	rate_flags = skbdesc->tx_rate_flags;
	retry_rates = test_bit(TXDONE_FALLBACK, &txdesc->flags) ?
	    (txdesc->retry + 1) : 1;

	/*
	 * Initialize TX status
	 */
	memset(&tx_info->status, 0, sizeof(tx_info->status));
	tx_info->status.ack_signal = 0;

	/*
	 * Frame was send with retries, hardware tried
	 * different rates to send out the frame, at each
	 * retry it lowered the rate 1 step except when the
	 * lowest rate was used.
	 */
	for (i = 0; i < retry_rates && i < IEEE80211_TX_MAX_RATES; i++) {
		tx_info->status.rates[i].idx = rate_idx - i;
		tx_info->status.rates[i].flags = rate_flags;

		if (rate_idx - i == 0) {
			/*
			 * The lowest rate (index 0) was used until the
			 * number of max retries was reached.
			 */
			tx_info->status.rates[i].count = retry_rates - i;
			i++;
			break;
		}
		tx_info->status.rates[i].count = 1;
	}
	if (i < (IEEE80211_TX_MAX_RATES - 1))
		tx_info->status.rates[i].idx = -1; /* terminate */

	if (test_bit(TXDONE_NO_ACK_REQ, &txdesc->flags))
		tx_info->flags |= IEEE80211_TX_CTL_NO_ACK;

	if (!(tx_info->flags & IEEE80211_TX_CTL_NO_ACK)) {
		if (success)
			tx_info->flags |= IEEE80211_TX_STAT_ACK;
		else
			rt2x00dev->low_level_stats.dot11ACKFailureCount++;
	}

	/*
	 * Every single frame has it's own tx status, hence report
	 * every frame as ampdu of size 1.
	 *
	 * TODO: if we can find out how many frames were aggregated
	 * by the hw we could provide the real ampdu_len to mac80211
	 * which would allow the rc algorithm to better decide on
	 * which rates are suitable.
	 */
	if (test_bit(TXDONE_AMPDU, &txdesc->flags) ||
	    tx_info->flags & IEEE80211_TX_CTL_AMPDU) {
		tx_info->flags |= IEEE80211_TX_STAT_AMPDU |
				  IEEE80211_TX_CTL_AMPDU;
		tx_info->status.ampdu_len = 1;
		tx_info->status.ampdu_ack_len = success ? 1 : 0;

		if (!success)
			tx_info->flags |= IEEE80211_TX_STAT_AMPDU_NO_BACK;
	}

	if (rate_flags & IEEE80211_TX_RC_USE_RTS_CTS) {
		if (success)
			rt2x00dev->low_level_stats.dot11RTSSuccessCount++;
		else
			rt2x00dev->low_level_stats.dot11RTSFailureCount++;
	}
}

static void rt2x00lib_clear_entry(struct rt2x00_dev *rt2x00dev,
				  struct queue_entry *entry)
{
	/*
	 * Make this entry available for reuse.
	 */
	entry->skb = NULL;
	entry->flags = 0;

	rt2x00dev->ops->lib->clear_entry(entry);

	rt2x00queue_index_inc(entry, Q_INDEX_DONE);

	/*
	 * If the data queue was below the threshold before the txdone
	 * handler we must make sure the packet queue in the mac80211 stack
	 * is reenabled when the txdone handler has finished. This has to be
	 * serialized with rt2x00mac_tx(), otherwise we can wake up queue
	 * before it was stopped.
	 */
	spin_lock_bh(&entry->queue->tx_lock);
	if (!rt2x00queue_threshold(entry->queue))
		rt2x00queue_unpause_queue(entry->queue);
	spin_unlock_bh(&entry->queue->tx_lock);
}

void rt2x00lib_txdone_nomatch(struct queue_entry *entry,
			      struct txdone_entry_desc *txdesc)
{
	struct rt2x00_dev *rt2x00dev = entry->queue->rt2x00dev;
	struct skb_frame_desc *skbdesc = get_skb_frame_desc(entry->skb);
	struct ieee80211_tx_info txinfo = {};
	bool success;

	/*
	 * Unmap the skb.
	 */
	rt2x00queue_unmap_skb(entry);

	/*
	 * Signal that the TX descriptor is no longer in the skb.
	 */
	skbdesc->flags &= ~SKBDESC_DESC_IN_SKB;

	/*
	 * Send frame to debugfs immediately, after this call is completed
	 * we are going to overwrite the skb->cb array.
	 */
	rt2x00debug_dump_frame(rt2x00dev, DUMP_FRAME_TXDONE, entry);

	/*
	 * Determine if the frame has been successfully transmitted and
	 * remove BARs from our check list while checking for their
	 * TX status.
	 */
	success =
	    rt2x00lib_txdone_bar_status(entry) ||
	    test_bit(TXDONE_SUCCESS, &txdesc->flags);

	if (!test_bit(TXDONE_UNKNOWN, &txdesc->flags)) {
		/*
		 * Update TX statistics.
		 */
		rt2x00dev->link.qual.tx_success += success;
		rt2x00dev->link.qual.tx_failed += !success;

		rt2x00lib_fill_tx_status(rt2x00dev, &txinfo, skbdesc, txdesc,
					 success);
		ieee80211_tx_status_noskb(rt2x00dev->hw, skbdesc->sta, &txinfo);
	}

	dev_kfree_skb_any(entry->skb);
	rt2x00lib_clear_entry(rt2x00dev, entry);
}
EXPORT_SYMBOL_GPL(rt2x00lib_txdone_nomatch);

void rt2x00lib_txdone(struct queue_entry *entry,
		      struct txdone_entry_desc *txdesc)
{
	struct rt2x00_dev *rt2x00dev = entry->queue->rt2x00dev;
	struct ieee80211_tx_info *tx_info = IEEE80211_SKB_CB(entry->skb);
	struct skb_frame_desc *skbdesc = get_skb_frame_desc(entry->skb);
	u8 skbdesc_flags = skbdesc->flags;
	unsigned int header_length;
	bool success;

	/*
	 * Unmap the skb.
	 */
	rt2x00queue_unmap_skb(entry);

	/*
	 * Remove the extra tx headroom from the skb.
	 */
	skb_pull(entry->skb, rt2x00dev->extra_tx_headroom);

	/*
	 * Signal that the TX descriptor is no longer in the skb.
	 */
	skbdesc->flags &= ~SKBDESC_DESC_IN_SKB;

	/*
	 * Determine the length of 802.11 header.
	 */
	header_length = ieee80211_get_hdrlen_from_skb(entry->skb);

	/*
	 * Remove L2 padding which was added during
	 */
	if (rt2x00_has_cap_flag(rt2x00dev, REQUIRE_L2PAD))
		rt2x00queue_remove_l2pad(entry->skb, header_length);

	/*
	 * If the IV/EIV data was stripped from the frame before it was
	 * passed to the hardware, we should now reinsert it again because
	 * mac80211 will expect the same data to be present it the
	 * frame as it was passed to us.
	 */
	if (rt2x00_has_cap_hw_crypto(rt2x00dev))
		rt2x00crypto_tx_insert_iv(entry->skb, header_length);

	/*
	 * Send frame to debugfs immediately, after this call is completed
	 * we are going to overwrite the skb->cb array.
	 */
	rt2x00debug_dump_frame(rt2x00dev, DUMP_FRAME_TXDONE, entry);

	/*
	 * Determine if the frame has been successfully transmitted and
	 * remove BARs from our check list while checking for their
	 * TX status.
	 */
	success =
	    rt2x00lib_txdone_bar_status(entry) ||
	    test_bit(TXDONE_SUCCESS, &txdesc->flags) ||
	    test_bit(TXDONE_UNKNOWN, &txdesc->flags);

	/*
	 * Update TX statistics.
	 */
	rt2x00dev->link.qual.tx_success += success;
	rt2x00dev->link.qual.tx_failed += !success;

	rt2x00lib_fill_tx_status(rt2x00dev, tx_info, skbdesc, txdesc, success);

	/*
	 * Only send the status report to mac80211 when it's a frame
	 * that originated in mac80211. If this was a extra frame coming
	 * through a mac80211 library call (RTS/CTS) then we should not
	 * send the status report back.
	 */
	if (!(skbdesc_flags & SKBDESC_NOT_MAC80211)) {
		if (rt2x00_has_cap_flag(rt2x00dev, REQUIRE_TASKLET_CONTEXT))
			ieee80211_tx_status(rt2x00dev->hw, entry->skb);
		else
			ieee80211_tx_status_ni(rt2x00dev->hw, entry->skb);
	} else {
		dev_kfree_skb_any(entry->skb);
	}

	rt2x00lib_clear_entry(rt2x00dev, entry);
}
EXPORT_SYMBOL_GPL(rt2x00lib_txdone);

void rt2x00lib_txdone_noinfo(struct queue_entry *entry, u32 status)
{
	struct txdone_entry_desc txdesc;

	txdesc.flags = 0;
	__set_bit(status, &txdesc.flags);
	txdesc.retry = 0;

	rt2x00lib_txdone(entry, &txdesc);
}
EXPORT_SYMBOL_GPL(rt2x00lib_txdone_noinfo);

static u8 *rt2x00lib_find_ie(u8 *data, unsigned int len, u8 ie)
{
	struct ieee80211_mgmt *mgmt = (void *)data;
	u8 *pos, *end;

	pos = (u8 *)mgmt->u.beacon.variable;
	end = data + len;
	while (pos < end) {
		if (pos + 2 + pos[1] > end)
			return NULL;

		if (pos[0] == ie)
			return pos;

		pos += 2 + pos[1];
	}

	return NULL;
}

static void rt2x00lib_sleep(struct work_struct *work)
{
	struct rt2x00_dev *rt2x00dev =
	    container_of(work, struct rt2x00_dev, sleep_work);

	if (!test_bit(DEVICE_STATE_PRESENT, &rt2x00dev->flags))
		return;

	/*
	 * Check again is powersaving is enabled, to prevent races from delayed
	 * work execution.
	 */
	if (!test_bit(CONFIG_POWERSAVING, &rt2x00dev->flags))
		rt2x00lib_config(rt2x00dev, &rt2x00dev->hw->conf,
				 IEEE80211_CONF_CHANGE_PS);
}

static void rt2x00lib_rxdone_check_ba(struct rt2x00_dev *rt2x00dev,
				      struct sk_buff *skb,
				      struct rxdone_entry_desc *rxdesc)
{
	struct rt2x00_bar_list_entry *entry;
	struct ieee80211_bar *ba = (void *)skb->data;

	if (likely(!ieee80211_is_back(ba->frame_control)))
		return;

	if (rxdesc->size < sizeof(*ba) + FCS_LEN)
		return;

	rcu_read_lock();
	list_for_each_entry_rcu(entry, &rt2x00dev->bar_list, list) {

		if (ba->start_seq_num != entry->start_seq_num)
			continue;

#define TID_CHECK(a, b) (						\
	((a) & cpu_to_le16(IEEE80211_BAR_CTRL_TID_INFO_MASK)) ==	\
	((b) & cpu_to_le16(IEEE80211_BAR_CTRL_TID_INFO_MASK)))		\

		if (!TID_CHECK(ba->control, entry->control))
			continue;

#undef TID_CHECK

		if (!ether_addr_equal_64bits(ba->ra, entry->ta))
			continue;

		if (!ether_addr_equal_64bits(ba->ta, entry->ra))
			continue;

		/* Mark BAR since we received the according BA */
		spin_lock_bh(&rt2x00dev->bar_list_lock);
		entry->block_acked = 1;
		spin_unlock_bh(&rt2x00dev->bar_list_lock);
		break;
	}
	rcu_read_unlock();

}

static void rt2x00lib_rxdone_check_ps(struct rt2x00_dev *rt2x00dev,
				      struct sk_buff *skb,
				      struct rxdone_entry_desc *rxdesc)
{
	struct ieee80211_hdr *hdr = (void *) skb->data;
	struct ieee80211_tim_ie *tim_ie;
	u8 *tim;
	u8 tim_len;
	bool cam;

	/* If this is not a beacon, or if mac80211 has no powersaving
	 * configured, or if the device is already in powersaving mode
	 * we can exit now. */
	if (likely(!ieee80211_is_beacon(hdr->frame_control) ||
		   !(rt2x00dev->hw->conf.flags & IEEE80211_CONF_PS)))
		return;

	/* min. beacon length + FCS_LEN */
	if (skb->len <= 40 + FCS_LEN)
		return;

	/* and only beacons from the associated BSSID, please */
	if (!(rxdesc->dev_flags & RXDONE_MY_BSS) ||
	    !rt2x00dev->aid)
		return;

	rt2x00dev->last_beacon = jiffies;

	tim = rt2x00lib_find_ie(skb->data, skb->len - FCS_LEN, WLAN_EID_TIM);
	if (!tim)
		return;

	if (tim[1] < sizeof(*tim_ie))
		return;

	tim_len = tim[1];
	tim_ie = (struct ieee80211_tim_ie *) &tim[2];

	/* Check whenever the PHY can be turned off again. */

	/* 1. What about buffered unicast traffic for our AID? */
	cam = ieee80211_check_tim(tim_ie, tim_len, rt2x00dev->aid);

	/* 2. Maybe the AP wants to send multicast/broadcast data? */
	cam |= (tim_ie->bitmap_ctrl & 0x01);

	if (!cam && !test_bit(CONFIG_POWERSAVING, &rt2x00dev->flags))
		queue_work(rt2x00dev->workqueue, &rt2x00dev->sleep_work);
}

static int rt2x00lib_rxdone_read_signal(struct rt2x00_dev *rt2x00dev,
					struct rxdone_entry_desc *rxdesc)
{
	struct ieee80211_supported_band *sband;
	const struct rt2x00_rate *rate;
	unsigned int i;
	int signal = rxdesc->signal;
	int type = (rxdesc->dev_flags & RXDONE_SIGNAL_MASK);

	switch (rxdesc->rate_mode) {
	case RATE_MODE_CCK:
	case RATE_MODE_OFDM:
		/*
		 * For non-HT rates the MCS value needs to contain the
		 * actually used rate modulation (CCK or OFDM).
		 */
		if (rxdesc->dev_flags & RXDONE_SIGNAL_MCS)
			signal = RATE_MCS(rxdesc->rate_mode, signal);

		sband = &rt2x00dev->bands[rt2x00dev->curr_band];
		for (i = 0; i < sband->n_bitrates; i++) {
			rate = rt2x00_get_rate(sband->bitrates[i].hw_value);
			if (((type == RXDONE_SIGNAL_PLCP) &&
			     (rate->plcp == signal)) ||
			    ((type == RXDONE_SIGNAL_BITRATE) &&
			      (rate->bitrate == signal)) ||
			    ((type == RXDONE_SIGNAL_MCS) &&
			      (rate->mcs == signal))) {
				return i;
			}
		}
		break;
	case RATE_MODE_HT_MIX:
	case RATE_MODE_HT_GREENFIELD:
		if (signal >= 0 && signal <= 76)
			return signal;
		break;
	default:
		break;
	}

	rt2x00_warn(rt2x00dev, "Frame received with unrecognized signal, mode=0x%.4x, signal=0x%.4x, type=%d\n",
		    rxdesc->rate_mode, signal, type);
	return 0;
}

void rt2x00lib_rxdone(struct queue_entry *entry, gfp_t gfp)
{
	struct rt2x00_dev *rt2x00dev = entry->queue->rt2x00dev;
	struct rxdone_entry_desc rxdesc;
	struct sk_buff *skb;
	struct ieee80211_rx_status *rx_status;
	unsigned int header_length;
	int rate_idx;

	if (!test_bit(DEVICE_STATE_PRESENT, &rt2x00dev->flags) ||
	    !test_bit(DEVICE_STATE_ENABLED_RADIO, &rt2x00dev->flags))
		goto submit_entry;

	if (test_bit(ENTRY_DATA_IO_FAILED, &entry->flags))
		goto submit_entry;

	/*
	 * Allocate a new sk_buffer. If no new buffer available, drop the
	 * received frame and reuse the existing buffer.
	 */
	skb = rt2x00queue_alloc_rxskb(entry, gfp);
	if (!skb)
		goto submit_entry;

	/*
	 * Unmap the skb.
	 */
	rt2x00queue_unmap_skb(entry);

	/*
	 * Extract the RXD details.
	 */
	memset(&rxdesc, 0, sizeof(rxdesc));
	rt2x00dev->ops->lib->fill_rxdone(entry, &rxdesc);

	/*
	 * Check for valid size in case we get corrupted descriptor from
	 * hardware.
	 */
	if (unlikely(rxdesc.size == 0 ||
		     rxdesc.size > entry->queue->data_size)) {
		rt2x00_err(rt2x00dev, "Wrong frame size %d max %d\n",
			   rxdesc.size, entry->queue->data_size);
		dev_kfree_skb(entry->skb);
		goto renew_skb;
	}

	/*
	 * The data behind the ieee80211 header must be
	 * aligned on a 4 byte boundary.
	 */
	header_length = ieee80211_get_hdrlen_from_skb(entry->skb);

	/*
	 * Hardware might have stripped the IV/EIV/ICV data,
	 * in that case it is possible that the data was
	 * provided separately (through hardware descriptor)
	 * in which case we should reinsert the data into the frame.
	 */
	if ((rxdesc.dev_flags & RXDONE_CRYPTO_IV) &&
	    (rxdesc.flags & RX_FLAG_IV_STRIPPED))
		rt2x00crypto_rx_insert_iv(entry->skb, header_length,
					  &rxdesc);
	else if (header_length &&
		 (rxdesc.size > header_length) &&
		 (rxdesc.dev_flags & RXDONE_L2PAD))
		rt2x00queue_remove_l2pad(entry->skb, header_length);

	/* Trim buffer to correct size */
	skb_trim(entry->skb, rxdesc.size);

	/*
	 * Translate the signal to the correct bitrate index.
	 */
	rate_idx = rt2x00lib_rxdone_read_signal(rt2x00dev, &rxdesc);
	if (rxdesc.rate_mode == RATE_MODE_HT_MIX ||
	    rxdesc.rate_mode == RATE_MODE_HT_GREENFIELD)
		rxdesc.encoding = RX_ENC_HT;

	/*
	 * Check if this is a beacon, and more frames have been
	 * buffered while we were in powersaving mode.
	 */
	rt2x00lib_rxdone_check_ps(rt2x00dev, entry->skb, &rxdesc);

	/*
	 * Check for incoming BlockAcks to match to the BlockAckReqs
	 * we've send out.
	 */
	rt2x00lib_rxdone_check_ba(rt2x00dev, entry->skb, &rxdesc);

	/*
	 * Update extra components
	 */
	rt2x00link_update_stats(rt2x00dev, entry->skb, &rxdesc);
	rt2x00debug_update_crypto(rt2x00dev, &rxdesc);
	rt2x00debug_dump_frame(rt2x00dev, DUMP_FRAME_RXDONE, entry);

	/*
	 * Initialize RX status information, and send frame
	 * to mac80211.
	 */
	rx_status = IEEE80211_SKB_RXCB(entry->skb);

	/* Ensure that all fields of rx_status are initialized
	 * properly. The skb->cb array was used for driver
	 * specific informations, so rx_status might contain
	 * garbage.
	 */
	memset(rx_status, 0, sizeof(*rx_status));

	rx_status->mactime = rxdesc.timestamp;
	rx_status->band = rt2x00dev->curr_band;
	rx_status->freq = rt2x00dev->curr_freq;
	rx_status->rate_idx = rate_idx;
	rx_status->signal = rxdesc.rssi;
	rx_status->flag = rxdesc.flags;
	rx_status->enc_flags = rxdesc.enc_flags;
	rx_status->encoding = rxdesc.encoding;
	rx_status->bw = rxdesc.bw;
	rx_status->antenna = rt2x00dev->link.ant.active.rx;

	ieee80211_rx_ni(rt2x00dev->hw, entry->skb);

renew_skb:
	/*
	 * Replace the skb with the freshly allocated one.
	 */
	entry->skb = skb;

submit_entry:
	entry->flags = 0;
	rt2x00queue_index_inc(entry, Q_INDEX_DONE);
	if (test_bit(DEVICE_STATE_PRESENT, &rt2x00dev->flags) &&
	    test_bit(DEVICE_STATE_ENABLED_RADIO, &rt2x00dev->flags))
		rt2x00dev->ops->lib->clear_entry(entry);
}
EXPORT_SYMBOL_GPL(rt2x00lib_rxdone);

/*
 * Driver initialization handlers.
 */
const struct rt2x00_rate rt2x00_supported_rates[12] = {
	{
		.flags = DEV_RATE_CCK,
		.bitrate = 10,
		.ratemask = BIT(0),
		.plcp = 0x00,
		.mcs = RATE_MCS(RATE_MODE_CCK, 0),
	},
	{
		.flags = DEV_RATE_CCK | DEV_RATE_SHORT_PREAMBLE,
		.bitrate = 20,
		.ratemask = BIT(1),
		.plcp = 0x01,
		.mcs = RATE_MCS(RATE_MODE_CCK, 1),
	},
	{
		.flags = DEV_RATE_CCK | DEV_RATE_SHORT_PREAMBLE,
		.bitrate = 55,
		.ratemask = BIT(2),
		.plcp = 0x02,
		.mcs = RATE_MCS(RATE_MODE_CCK, 2),
	},
	{
		.flags = DEV_RATE_CCK | DEV_RATE_SHORT_PREAMBLE,
		.bitrate = 110,
		.ratemask = BIT(3),
		.plcp = 0x03,
		.mcs = RATE_MCS(RATE_MODE_CCK, 3),
	},
	{
		.flags = DEV_RATE_OFDM,
		.bitrate = 60,
		.ratemask = BIT(4),
		.plcp = 0x0b,
		.mcs = RATE_MCS(RATE_MODE_OFDM, 0),
	},
	{
		.flags = DEV_RATE_OFDM,
		.bitrate = 90,
		.ratemask = BIT(5),
		.plcp = 0x0f,
		.mcs = RATE_MCS(RATE_MODE_OFDM, 1),
	},
	{
		.flags = DEV_RATE_OFDM,
		.bitrate = 120,
		.ratemask = BIT(6),
		.plcp = 0x0a,
		.mcs = RATE_MCS(RATE_MODE_OFDM, 2),
	},
	{
		.flags = DEV_RATE_OFDM,
		.bitrate = 180,
		.ratemask = BIT(7),
		.plcp = 0x0e,
		.mcs = RATE_MCS(RATE_MODE_OFDM, 3),
	},
	{
		.flags = DEV_RATE_OFDM,
		.bitrate = 240,
		.ratemask = BIT(8),
		.plcp = 0x09,
		.mcs = RATE_MCS(RATE_MODE_OFDM, 4),
	},
	{
		.flags = DEV_RATE_OFDM,
		.bitrate = 360,
		.ratemask = BIT(9),
		.plcp = 0x0d,
		.mcs = RATE_MCS(RATE_MODE_OFDM, 5),
	},
	{
		.flags = DEV_RATE_OFDM,
		.bitrate = 480,
		.ratemask = BIT(10),
		.plcp = 0x08,
		.mcs = RATE_MCS(RATE_MODE_OFDM, 6),
	},
	{
		.flags = DEV_RATE_OFDM,
		.bitrate = 540,
		.ratemask = BIT(11),
		.plcp = 0x0c,
		.mcs = RATE_MCS(RATE_MODE_OFDM, 7),
	},
};

static void rt2x00lib_channel(struct ieee80211_channel *entry,
			      const int channel, const int tx_power,
			      const int value)
{
	/* XXX: this assumption about the band is wrong for 802.11j */
	entry->band = channel <= 14 ? NL80211_BAND_2GHZ : NL80211_BAND_5GHZ;
	entry->center_freq = ieee80211_channel_to_frequency(channel,
							    entry->band);
	entry->hw_value = value;
	entry->max_power = tx_power;
	entry->max_antenna_gain = 0xff;
}

static void rt2x00lib_rate(struct ieee80211_rate *entry,
			   const u16 index, const struct rt2x00_rate *rate)
{
	entry->flags = 0;
	entry->bitrate = rate->bitrate;
	entry->hw_value = index;
	entry->hw_value_short = index;

	if (rate->flags & DEV_RATE_SHORT_PREAMBLE)
		entry->flags |= IEEE80211_RATE_SHORT_PREAMBLE;
}

void rt2x00lib_set_mac_address(struct rt2x00_dev *rt2x00dev, u8 *eeprom_mac_addr)
{
	const char *mac_addr;

	mac_addr = of_get_mac_address(rt2x00dev->dev->of_node);
	if (mac_addr)
		ether_addr_copy(eeprom_mac_addr, mac_addr);

	if (!is_valid_ether_addr(eeprom_mac_addr)) {
		eth_random_addr(eeprom_mac_addr);
		rt2x00_eeprom_dbg(rt2x00dev, "MAC: %pM\n", eeprom_mac_addr);
	}
}
EXPORT_SYMBOL_GPL(rt2x00lib_set_mac_address);

static int rt2x00lib_probe_hw_modes(struct rt2x00_dev *rt2x00dev,
				    struct hw_mode_spec *spec)
{
	struct ieee80211_hw *hw = rt2x00dev->hw;
	struct ieee80211_channel *channels;
	struct ieee80211_rate *rates;
	unsigned int num_rates;
	unsigned int i;

	num_rates = 0;
	if (spec->supported_rates & SUPPORT_RATE_CCK)
		num_rates += 4;
	if (spec->supported_rates & SUPPORT_RATE_OFDM)
		num_rates += 8;

	channels = kcalloc(spec->num_channels, sizeof(*channels), GFP_KERNEL);
	if (!channels)
		return -ENOMEM;

	rates = kcalloc(num_rates, sizeof(*rates), GFP_KERNEL);
	if (!rates)
		goto exit_free_channels;

	/*
	 * Initialize Rate list.
	 */
	for (i = 0; i < num_rates; i++)
		rt2x00lib_rate(&rates[i], i, rt2x00_get_rate(i));

	/*
	 * Initialize Channel list.
	 */
	for (i = 0; i < spec->num_channels; i++) {
		rt2x00lib_channel(&channels[i],
				  spec->channels[i].channel,
				  spec->channels_info[i].max_power, i);
	}

	/*
	 * Intitialize 802.11b, 802.11g
	 * Rates: CCK, OFDM.
	 * Channels: 2.4 GHz
	 */
	if (spec->supported_bands & SUPPORT_BAND_2GHZ) {
		rt2x00dev->bands[NL80211_BAND_2GHZ].n_channels = 14;
		rt2x00dev->bands[NL80211_BAND_2GHZ].n_bitrates = num_rates;
		rt2x00dev->bands[NL80211_BAND_2GHZ].channels = channels;
		rt2x00dev->bands[NL80211_BAND_2GHZ].bitrates = rates;
		hw->wiphy->bands[NL80211_BAND_2GHZ] =
		    &rt2x00dev->bands[NL80211_BAND_2GHZ];
		memcpy(&rt2x00dev->bands[NL80211_BAND_2GHZ].ht_cap,
		       &spec->ht, sizeof(spec->ht));
	}

	/*
	 * Intitialize 802.11a
	 * Rates: OFDM.
	 * Channels: OFDM, UNII, HiperLAN2.
	 */
	if (spec->supported_bands & SUPPORT_BAND_5GHZ) {
		rt2x00dev->bands[NL80211_BAND_5GHZ].n_channels =
		    spec->num_channels - 14;
		rt2x00dev->bands[NL80211_BAND_5GHZ].n_bitrates =
		    num_rates - 4;
		rt2x00dev->bands[NL80211_BAND_5GHZ].channels = &channels[14];
		rt2x00dev->bands[NL80211_BAND_5GHZ].bitrates = &rates[4];
		hw->wiphy->bands[NL80211_BAND_5GHZ] =
		    &rt2x00dev->bands[NL80211_BAND_5GHZ];
		memcpy(&rt2x00dev->bands[NL80211_BAND_5GHZ].ht_cap,
		       &spec->ht, sizeof(spec->ht));
	}

	return 0;

 exit_free_channels:
	kfree(channels);
	rt2x00_err(rt2x00dev, "Allocation ieee80211 modes failed\n");
	return -ENOMEM;
}

static void rt2x00lib_remove_hw(struct rt2x00_dev *rt2x00dev)
{
	if (test_bit(DEVICE_STATE_REGISTERED_HW, &rt2x00dev->flags))
		ieee80211_unregister_hw(rt2x00dev->hw);

	if (likely(rt2x00dev->hw->wiphy->bands[NL80211_BAND_2GHZ])) {
		kfree(rt2x00dev->hw->wiphy->bands[NL80211_BAND_2GHZ]->channels);
		kfree(rt2x00dev->hw->wiphy->bands[NL80211_BAND_2GHZ]->bitrates);
		rt2x00dev->hw->wiphy->bands[NL80211_BAND_2GHZ] = NULL;
		rt2x00dev->hw->wiphy->bands[NL80211_BAND_5GHZ] = NULL;
	}

	kfree(rt2x00dev->spec.channels_info);
}

static int rt2x00lib_probe_hw(struct rt2x00_dev *rt2x00dev)
{
	struct hw_mode_spec *spec = &rt2x00dev->spec;
	int status;

	if (test_bit(DEVICE_STATE_REGISTERED_HW, &rt2x00dev->flags))
		return 0;

	/*
	 * Initialize HW modes.
	 */
	status = rt2x00lib_probe_hw_modes(rt2x00dev, spec);
	if (status)
		return status;

	/*
	 * Initialize HW fields.
	 */
	rt2x00dev->hw->queues = rt2x00dev->ops->tx_queues;

	/*
	 * Initialize extra TX headroom required.
	 */
	rt2x00dev->hw->extra_tx_headroom =
		max_t(unsigned int, IEEE80211_TX_STATUS_HEADROOM,
		      rt2x00dev->extra_tx_headroom);

	/*
	 * Take TX headroom required for alignment into account.
	 */
	if (rt2x00_has_cap_flag(rt2x00dev, REQUIRE_L2PAD))
		rt2x00dev->hw->extra_tx_headroom += RT2X00_L2PAD_SIZE;
	else if (rt2x00_has_cap_flag(rt2x00dev, REQUIRE_DMA))
		rt2x00dev->hw->extra_tx_headroom += RT2X00_ALIGN_SIZE;

	/*
	 * Tell mac80211 about the size of our private STA structure.
	 */
	rt2x00dev->hw->sta_data_size = sizeof(struct rt2x00_sta);

	/*
	 * Allocate tx status FIFO for driver use.
	 */
	if (rt2x00_has_cap_flag(rt2x00dev, REQUIRE_TXSTATUS_FIFO)) {
		/*
		 * Allocate the txstatus fifo. In the worst case the tx
		 * status fifo has to hold the tx status of all entries
		 * in all tx queues. Hence, calculate the kfifo size as
		 * tx_queues * entry_num and round up to the nearest
		 * power of 2.
		 */
		int kfifo_size =
			roundup_pow_of_two(rt2x00dev->ops->tx_queues *
					   rt2x00dev->tx->limit *
					   sizeof(u32));

		status = kfifo_alloc(&rt2x00dev->txstatus_fifo, kfifo_size,
				     GFP_KERNEL);
		if (status)
			return status;
	}

	/*
	 * Initialize tasklets if used by the driver. Tasklets are
	 * disabled until the interrupts are turned on. The driver
	 * has to handle that.
	 */
#define RT2X00_TASKLET_INIT(taskletname) \
	if (rt2x00dev->ops->lib->taskletname) { \
		tasklet_init(&rt2x00dev->taskletname, \
			     rt2x00dev->ops->lib->taskletname, \
			     (unsigned long)rt2x00dev); \
	}

	RT2X00_TASKLET_INIT(txstatus_tasklet);
	RT2X00_TASKLET_INIT(pretbtt_tasklet);
	RT2X00_TASKLET_INIT(tbtt_tasklet);
	RT2X00_TASKLET_INIT(rxdone_tasklet);
	RT2X00_TASKLET_INIT(autowake_tasklet);

#undef RT2X00_TASKLET_INIT

	/*
	 * Register HW.
	 */
	status = ieee80211_register_hw(rt2x00dev->hw);
	if (status)
		return status;

	set_bit(DEVICE_STATE_REGISTERED_HW, &rt2x00dev->flags);

	return 0;
}

/*
 * Initialization/uninitialization handlers.
 */
static void rt2x00lib_uninitialize(struct rt2x00_dev *rt2x00dev)
{
	if (!test_and_clear_bit(DEVICE_STATE_INITIALIZED, &rt2x00dev->flags))
		return;

	/*
	 * Stop rfkill polling.
	 */
	if (rt2x00_has_cap_flag(rt2x00dev, REQUIRE_DELAYED_RFKILL))
		rt2x00rfkill_unregister(rt2x00dev);

	/*
	 * Allow the HW to uninitialize.
	 */
	rt2x00dev->ops->lib->uninitialize(rt2x00dev);

	/*
	 * Free allocated queue entries.
	 */
	rt2x00queue_uninitialize(rt2x00dev);
}

static int rt2x00lib_initialize(struct rt2x00_dev *rt2x00dev)
{
	int status;

	if (test_bit(DEVICE_STATE_INITIALIZED, &rt2x00dev->flags))
		return 0;

	/*
	 * Allocate all queue entries.
	 */
	status = rt2x00queue_initialize(rt2x00dev);
	if (status)
		return status;

	/*
	 * Initialize the device.
	 */
	status = rt2x00dev->ops->lib->initialize(rt2x00dev);
	if (status) {
		rt2x00queue_uninitialize(rt2x00dev);
		return status;
	}

	set_bit(DEVICE_STATE_INITIALIZED, &rt2x00dev->flags);

	/*
	 * Start rfkill polling.
	 */
	if (rt2x00_has_cap_flag(rt2x00dev, REQUIRE_DELAYED_RFKILL))
		rt2x00rfkill_register(rt2x00dev);

	return 0;
}

int rt2x00lib_start(struct rt2x00_dev *rt2x00dev)
{
	int retval;

	if (test_bit(DEVICE_STATE_STARTED, &rt2x00dev->flags))
		return 0;

	/*
	 * If this is the first interface which is added,
	 * we should load the firmware now.
	 */
	retval = rt2x00lib_load_firmware(rt2x00dev);
	if (retval)
		return retval;

	/*
	 * Initialize the device.
	 */
	retval = rt2x00lib_initialize(rt2x00dev);
	if (retval)
		return retval;

	rt2x00dev->intf_ap_count = 0;
	rt2x00dev->intf_sta_count = 0;
	rt2x00dev->intf_associated = 0;

	/* Enable the radio */
	retval = rt2x00lib_enable_radio(rt2x00dev);
	if (retval)
		return retval;

	set_bit(DEVICE_STATE_STARTED, &rt2x00dev->flags);

	return 0;
}

void rt2x00lib_stop(struct rt2x00_dev *rt2x00dev)
{
	if (!test_and_clear_bit(DEVICE_STATE_STARTED, &rt2x00dev->flags))
		return;

	/*
	 * Perhaps we can add something smarter here,
	 * but for now just disabling the radio should do.
	 */
	rt2x00lib_disable_radio(rt2x00dev);

	rt2x00dev->intf_ap_count = 0;
	rt2x00dev->intf_sta_count = 0;
	rt2x00dev->intf_associated = 0;
}

static inline void rt2x00lib_set_if_combinations(struct rt2x00_dev *rt2x00dev)
{
	struct ieee80211_iface_limit *if_limit;
	struct ieee80211_iface_combination *if_combination;

	if (rt2x00dev->ops->max_ap_intf < 2)
		return;

	/*
	 * Build up AP interface limits structure.
	 */
	if_limit = &rt2x00dev->if_limits_ap;
	if_limit->max = rt2x00dev->ops->max_ap_intf;
	if_limit->types = BIT(NL80211_IFTYPE_AP);
#ifdef CONFIG_MAC80211_MESH
	if_limit->types |= BIT(NL80211_IFTYPE_MESH_POINT);
#endif

	/*
	 * Build up AP interface combinations structure.
	 */
	if_combination = &rt2x00dev->if_combinations[IF_COMB_AP];
	if_combination->limits = if_limit;
	if_combination->n_limits = 1;
	if_combination->max_interfaces = if_limit->max;
	if_combination->num_different_channels = 1;

	/*
	 * Finally, specify the possible combinations to mac80211.
	 */
	rt2x00dev->hw->wiphy->iface_combinations = rt2x00dev->if_combinations;
	rt2x00dev->hw->wiphy->n_iface_combinations = 1;
}

static unsigned int rt2x00dev_extra_tx_headroom(struct rt2x00_dev *rt2x00dev)
{
	if (WARN_ON(!rt2x00dev->tx))
		return 0;

	if (rt2x00_is_usb(rt2x00dev))
		return rt2x00dev->tx[0].winfo_size + rt2x00dev->tx[0].desc_size;

	return rt2x00dev->tx[0].winfo_size;
}

/*
 * driver allocation handlers.
 */
int rt2x00lib_probe_dev(struct rt2x00_dev *rt2x00dev)
{
	int retval = -ENOMEM;

	/*
	 * Set possible interface combinations.
	 */
	rt2x00lib_set_if_combinations(rt2x00dev);

	/*
	 * Allocate the driver data memory, if necessary.
	 */
	if (rt2x00dev->ops->drv_data_size > 0) {
		rt2x00dev->drv_data = kzalloc(rt2x00dev->ops->drv_data_size,
			                      GFP_KERNEL);
		if (!rt2x00dev->drv_data) {
			retval = -ENOMEM;
			goto exit;
		}
	}

	spin_lock_init(&rt2x00dev->irqmask_lock);
	mutex_init(&rt2x00dev->csr_mutex);
	mutex_init(&rt2x00dev->conf_mutex);
	INIT_LIST_HEAD(&rt2x00dev->bar_list);
	spin_lock_init(&rt2x00dev->bar_list_lock);

	set_bit(DEVICE_STATE_PRESENT, &rt2x00dev->flags);

	/*
	 * Make room for rt2x00_intf inside the per-interface
	 * structure ieee80211_vif.
	 */
	rt2x00dev->hw->vif_data_size = sizeof(struct rt2x00_intf);

	/*
	 * rt2x00 devices can only use the last n bits of the MAC address
	 * for virtual interfaces.
	 */
	rt2x00dev->hw->wiphy->addr_mask[ETH_ALEN - 1] =
		(rt2x00dev->ops->max_ap_intf - 1);

	/*
	 * Initialize work.
	 */
	rt2x00dev->workqueue =
	    alloc_ordered_workqueue("%s", 0, wiphy_name(rt2x00dev->hw->wiphy));
	if (!rt2x00dev->workqueue) {
		retval = -ENOMEM;
		goto exit;
	}

	INIT_WORK(&rt2x00dev->intf_work, rt2x00lib_intf_scheduled);
	INIT_DELAYED_WORK(&rt2x00dev->autowakeup_work, rt2x00lib_autowakeup);
	INIT_WORK(&rt2x00dev->sleep_work, rt2x00lib_sleep);

	/*
	 * Let the driver probe the device to detect the capabilities.
	 */
	retval = rt2x00dev->ops->lib->probe_hw(rt2x00dev);
	if (retval) {
		rt2x00_err(rt2x00dev, "Failed to allocate device\n");
		goto exit;
	}

	/*
	 * Allocate queue array.
	 */
	retval = rt2x00queue_allocate(rt2x00dev);
	if (retval)
		goto exit;

	/* Cache TX headroom value */
	rt2x00dev->extra_tx_headroom = rt2x00dev_extra_tx_headroom(rt2x00dev);

	/*
	 * Determine which operating modes are supported, all modes
	 * which require beaconing, depend on the availability of
	 * beacon entries.
	 */
	rt2x00dev->hw->wiphy->interface_modes = BIT(NL80211_IFTYPE_STATION);
	if (rt2x00dev->bcn->limit > 0)
		rt2x00dev->hw->wiphy->interface_modes |=
		    BIT(NL80211_IFTYPE_ADHOC) |
#ifdef CONFIG_MAC80211_MESH
		    BIT(NL80211_IFTYPE_MESH_POINT) |
#endif
#ifdef CONFIG_WIRELESS_WDS
		    BIT(NL80211_IFTYPE_WDS) |
#endif
		    BIT(NL80211_IFTYPE_AP);

	rt2x00dev->hw->wiphy->flags |= WIPHY_FLAG_IBSS_RSN;

	wiphy_ext_feature_set(rt2x00dev->hw->wiphy,
			      NL80211_EXT_FEATURE_CQM_RSSI_LIST);

	/*
	 * Initialize ieee80211 structure.
	 */
	retval = rt2x00lib_probe_hw(rt2x00dev);
	if (retval) {
		rt2x00_err(rt2x00dev, "Failed to initialize hw\n");
		goto exit;
	}

	/*
	 * Register extra components.
	 */
	rt2x00link_register(rt2x00dev);
	rt2x00leds_register(rt2x00dev);
	rt2x00debug_register(rt2x00dev);

	/*
	 * Start rfkill polling.
	 */
	if (!rt2x00_has_cap_flag(rt2x00dev, REQUIRE_DELAYED_RFKILL))
		rt2x00rfkill_register(rt2x00dev);

	return 0;

exit:
	rt2x00lib_remove_dev(rt2x00dev);

	return retval;
}
EXPORT_SYMBOL_GPL(rt2x00lib_probe_dev);

void rt2x00lib_remove_dev(struct rt2x00_dev *rt2x00dev)
{
	clear_bit(DEVICE_STATE_PRESENT, &rt2x00dev->flags);

	/*
	 * Stop rfkill polling.
	 */
	if (!rt2x00_has_cap_flag(rt2x00dev, REQUIRE_DELAYED_RFKILL))
		rt2x00rfkill_unregister(rt2x00dev);

	/*
	 * Disable radio.
	 */
	rt2x00lib_disable_radio(rt2x00dev);

	/*
	 * Stop all work.
	 */
	cancel_work_sync(&rt2x00dev->intf_work);
	cancel_delayed_work_sync(&rt2x00dev->autowakeup_work);
	cancel_work_sync(&rt2x00dev->sleep_work);

	/*
	 * Kill the tx status tasklet.
	 */
	tasklet_kill(&rt2x00dev->txstatus_tasklet);
	tasklet_kill(&rt2x00dev->pretbtt_tasklet);
	tasklet_kill(&rt2x00dev->tbtt_tasklet);
	tasklet_kill(&rt2x00dev->rxdone_tasklet);
	tasklet_kill(&rt2x00dev->autowake_tasklet);

	/*
	 * Uninitialize device.
	 */
	rt2x00lib_uninitialize(rt2x00dev);

	if (rt2x00dev->workqueue)
		destroy_workqueue(rt2x00dev->workqueue);

	/*
	 * Free the tx status fifo.
	 */
	kfifo_free(&rt2x00dev->txstatus_fifo);

	/*
	 * Free extra components
	 */
	rt2x00debug_deregister(rt2x00dev);
	rt2x00leds_unregister(rt2x00dev);

	/*
	 * Free ieee80211_hw memory.
	 */
	rt2x00lib_remove_hw(rt2x00dev);

	/*
	 * Free firmware image.
	 */
	rt2x00lib_free_firmware(rt2x00dev);

	/*
	 * Free queue structures.
	 */
	rt2x00queue_free(rt2x00dev);

	/*
	 * Free the driver data.
	 */
	kfree(rt2x00dev->drv_data);
}
EXPORT_SYMBOL_GPL(rt2x00lib_remove_dev);

/*
 * Device state handlers
 */
#ifdef CONFIG_PM
int rt2x00lib_suspend(struct rt2x00_dev *rt2x00dev, pm_message_t state)
{
	rt2x00_dbg(rt2x00dev, "Going to sleep\n");

	/*
	 * Prevent mac80211 from accessing driver while suspended.
	 */
	if (!test_and_clear_bit(DEVICE_STATE_PRESENT, &rt2x00dev->flags))
		return 0;

	/*
	 * Cleanup as much as possible.
	 */
	rt2x00lib_uninitialize(rt2x00dev);

	/*
	 * Suspend/disable extra components.
	 */
	rt2x00leds_suspend(rt2x00dev);
	rt2x00debug_deregister(rt2x00dev);

	/*
	 * Set device mode to sleep for power management,
	 * on some hardware this call seems to consistently fail.
	 * From the specifications it is hard to tell why it fails,
	 * and if this is a "bad thing".
	 * Overall it is safe to just ignore the failure and
	 * continue suspending. The only downside is that the
	 * device will not be in optimal power save mode, but with
	 * the radio and the other components already disabled the
	 * device is as good as disabled.
	 */
	if (rt2x00dev->ops->lib->set_device_state(rt2x00dev, STATE_SLEEP))
		rt2x00_warn(rt2x00dev, "Device failed to enter sleep state, continue suspending\n");

	return 0;
}
EXPORT_SYMBOL_GPL(rt2x00lib_suspend);

int rt2x00lib_resume(struct rt2x00_dev *rt2x00dev)
{
	rt2x00_dbg(rt2x00dev, "Waking up\n");

	/*
	 * Restore/enable extra components.
	 */
	rt2x00debug_register(rt2x00dev);
	rt2x00leds_resume(rt2x00dev);

	/*
	 * We are ready again to receive requests from mac80211.
	 */
	set_bit(DEVICE_STATE_PRESENT, &rt2x00dev->flags);

	return 0;
}
EXPORT_SYMBOL_GPL(rt2x00lib_resume);
#endif /* CONFIG_PM */

/*
 * rt2x00lib module information.
 */
MODULE_AUTHOR(DRV_PROJECT);
MODULE_VERSION(DRV_VERSION);
MODULE_DESCRIPTION("rt2x00 library");
MODULE_LICENSE("GPL");<|MERGE_RESOLUTION|>--- conflicted
+++ resolved
@@ -320,69 +320,7 @@
 				     bool success)
 {
 	u8 rate_idx, rate_flags, retry_rates;
-<<<<<<< HEAD
-	u8 skbdesc_flags = skbdesc->flags;
-	bool success;
-
-	/*
-	 * Unmap the skb.
-	 */
-	rt2x00queue_unmap_skb(entry);
-
-	/*
-	 * Remove the extra tx headroom from the skb.
-	 */
-	skb_pull(entry->skb, rt2x00dev->extra_tx_headroom);
-
-	/*
-	 * Signal that the TX descriptor is no longer in the skb.
-	 */
-	skbdesc->flags &= ~SKBDESC_DESC_IN_SKB;
-
-	/*
-	 * Determine the length of 802.11 header.
-	 */
-	header_length = ieee80211_get_hdrlen_from_skb(entry->skb);
-
-	/*
-	 * Remove L2 padding which was added during
-	 */
-	if (rt2x00_has_cap_flag(rt2x00dev, REQUIRE_L2PAD))
-		rt2x00queue_remove_l2pad(entry->skb, header_length);
-
-	/*
-	 * If the IV/EIV data was stripped from the frame before it was
-	 * passed to the hardware, we should now reinsert it again because
-	 * mac80211 will expect the same data to be present it the
-	 * frame as it was passed to us.
-	 */
-	if (rt2x00_has_cap_hw_crypto(rt2x00dev))
-		rt2x00crypto_tx_insert_iv(entry->skb, header_length);
-
-	/*
-	 * Send frame to debugfs immediately, after this call is completed
-	 * we are going to overwrite the skb->cb array.
-	 */
-	rt2x00debug_dump_frame(rt2x00dev, DUMP_FRAME_TXDONE, entry);
-
-	/*
-	 * Determine if the frame has been successfully transmitted and
-	 * remove BARs from our check list while checking for their
-	 * TX status.
-	 */
-	success =
-	    rt2x00lib_txdone_bar_status(entry) ||
-	    test_bit(TXDONE_SUCCESS, &txdesc->flags) ||
-	    test_bit(TXDONE_UNKNOWN, &txdesc->flags);
-
-	/*
-	 * Update TX statistics.
-	 */
-	rt2x00dev->link.qual.tx_success += success;
-	rt2x00dev->link.qual.tx_failed += !success;
-=======
 	int i;
->>>>>>> 2ac97f0f
 
 	rate_idx = skbdesc->tx_rate_idx;
 	rate_flags = skbdesc->tx_rate_flags;
