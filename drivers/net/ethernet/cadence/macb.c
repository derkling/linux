/*
 * Cadence MACB/GEM Ethernet Controller driver
 *
 * Copyright (C) 2004-2006 Atmel Corporation
 *
 * This program is free software; you can redistribute it and/or modify
 * it under the terms of the GNU General Public License version 2 as
 * published by the Free Software Foundation.
 */

#define pr_fmt(fmt) KBUILD_MODNAME ": " fmt
#include <linux/clk.h>
#include <linux/module.h>
#include <linux/moduleparam.h>
#include <linux/kernel.h>
#include <linux/types.h>
#include <linux/circ_buf.h>
#include <linux/slab.h>
#include <linux/init.h>
#include <linux/io.h>
#include <linux/gpio.h>
#include <linux/interrupt.h>
#include <linux/netdevice.h>
#include <linux/etherdevice.h>
#include <linux/dma-mapping.h>
#include <linux/platform_data/macb.h>
#include <linux/platform_device.h>
#include <linux/phy.h>
#include <linux/of.h>
#include <linux/of_device.h>
#include <linux/of_mdio.h>
#include <linux/of_net.h>

#include "macb.h"

#define MACB_RX_BUFFER_SIZE	128
#define RX_BUFFER_MULTIPLE	64  /* bytes */
#define RX_RING_SIZE		512 /* must be power of 2 */
#define RX_RING_BYTES		(sizeof(struct macb_dma_desc) * RX_RING_SIZE)

#define TX_RING_SIZE		128 /* must be power of 2 */
#define TX_RING_BYTES		(sizeof(struct macb_dma_desc) * TX_RING_SIZE)

/* level of occupied TX descriptors under which we wake up TX process */
#define MACB_TX_WAKEUP_THRESH	(3 * TX_RING_SIZE / 4)

#define MACB_RX_INT_FLAGS	(MACB_BIT(RCOMP) | MACB_BIT(RXUBR)	\
				 | MACB_BIT(ISR_ROVR))
#define MACB_TX_ERR_FLAGS	(MACB_BIT(ISR_TUND)			\
					| MACB_BIT(ISR_RLE)		\
					| MACB_BIT(TXERR))
#define MACB_TX_INT_FLAGS	(MACB_TX_ERR_FLAGS | MACB_BIT(TCOMP))

#define MACB_MAX_TX_LEN		((unsigned int)((1 << MACB_TX_FRMLEN_SIZE) - 1))
#define GEM_MAX_TX_LEN		((unsigned int)((1 << GEM_TX_FRMLEN_SIZE) - 1))

#define GEM_MTU_MIN_SIZE	68

/*
 * Graceful stop timeouts in us. We should allow up to
 * 1 frame time (10 Mbits/s, full-duplex, ignoring collisions)
 */
#define MACB_HALT_TIMEOUT	1230

/* Ring buffer accessors */
static unsigned int macb_tx_ring_wrap(unsigned int index)
{
	return index & (TX_RING_SIZE - 1);
}

static struct macb_dma_desc *macb_tx_desc(struct macb_queue *queue,
					  unsigned int index)
{
	return &queue->tx_ring[macb_tx_ring_wrap(index)];
}

static struct macb_tx_skb *macb_tx_skb(struct macb_queue *queue,
				       unsigned int index)
{
	return &queue->tx_skb[macb_tx_ring_wrap(index)];
}

static dma_addr_t macb_tx_dma(struct macb_queue *queue, unsigned int index)
{
	dma_addr_t offset;

	offset = macb_tx_ring_wrap(index) * sizeof(struct macb_dma_desc);

	return queue->tx_ring_dma + offset;
}

static unsigned int macb_rx_ring_wrap(unsigned int index)
{
	return index & (RX_RING_SIZE - 1);
}

static struct macb_dma_desc *macb_rx_desc(struct macb *bp, unsigned int index)
{
	return &bp->rx_ring[macb_rx_ring_wrap(index)];
}

static void *macb_rx_buffer(struct macb *bp, unsigned int index)
{
	return bp->rx_buffers + bp->rx_buffer_size * macb_rx_ring_wrap(index);
}

/* I/O accessors */
static u32 hw_readl_native(struct macb *bp, int offset)
{
	return __raw_readl(bp->regs + offset);
}

static void hw_writel_native(struct macb *bp, int offset, u32 value)
{
	__raw_writel(value, bp->regs + offset);
}

static u32 hw_readl(struct macb *bp, int offset)
{
	return readl_relaxed(bp->regs + offset);
}

static void hw_writel(struct macb *bp, int offset, u32 value)
{
	writel_relaxed(value, bp->regs + offset);
}

/*
 * Find the CPU endianness by using the loopback bit of NCR register. When the
 * CPU is in big endian we need to program swaped mode for management
 * descriptor access.
 */
static bool hw_is_native_io(void __iomem *addr)
{
	u32 value = MACB_BIT(LLB);

	__raw_writel(value, addr + MACB_NCR);
	value = __raw_readl(addr + MACB_NCR);

	/* Write 0 back to disable everything */
	__raw_writel(0, addr + MACB_NCR);

	return value == MACB_BIT(LLB);
}

static bool hw_is_gem(void __iomem *addr, bool native_io)
{
	u32 id;

	if (native_io)
		id = __raw_readl(addr + MACB_MID);
	else
		id = readl_relaxed(addr + MACB_MID);

	return MACB_BFEXT(IDNUM, id) >= 0x2;
}

static void macb_set_hwaddr(struct macb *bp)
{
	u32 bottom;
	u16 top;

	bottom = cpu_to_le32(*((u32 *)bp->dev->dev_addr));
	macb_or_gem_writel(bp, SA1B, bottom);
	top = cpu_to_le16(*((u16 *)(bp->dev->dev_addr + 4)));
	macb_or_gem_writel(bp, SA1T, top);

	/* Clear unused address register sets */
	macb_or_gem_writel(bp, SA2B, 0);
	macb_or_gem_writel(bp, SA2T, 0);
	macb_or_gem_writel(bp, SA3B, 0);
	macb_or_gem_writel(bp, SA3T, 0);
	macb_or_gem_writel(bp, SA4B, 0);
	macb_or_gem_writel(bp, SA4T, 0);
}

static void macb_get_hwaddr(struct macb *bp)
{
	struct macb_platform_data *pdata;
	u32 bottom;
	u16 top;
	u8 addr[6];
	int i;

	pdata = dev_get_platdata(&bp->pdev->dev);

	/* Check all 4 address register for vaild address */
	for (i = 0; i < 4; i++) {
		bottom = macb_or_gem_readl(bp, SA1B + i * 8);
		top = macb_or_gem_readl(bp, SA1T + i * 8);

		if (pdata && pdata->rev_eth_addr) {
			addr[5] = bottom & 0xff;
			addr[4] = (bottom >> 8) & 0xff;
			addr[3] = (bottom >> 16) & 0xff;
			addr[2] = (bottom >> 24) & 0xff;
			addr[1] = top & 0xff;
			addr[0] = (top & 0xff00) >> 8;
		} else {
			addr[0] = bottom & 0xff;
			addr[1] = (bottom >> 8) & 0xff;
			addr[2] = (bottom >> 16) & 0xff;
			addr[3] = (bottom >> 24) & 0xff;
			addr[4] = top & 0xff;
			addr[5] = (top >> 8) & 0xff;
		}

		if (is_valid_ether_addr(addr)) {
			memcpy(bp->dev->dev_addr, addr, sizeof(addr));
			return;
		}
	}

	dev_info(&bp->pdev->dev, "invalid hw address, using random\n");
	eth_hw_addr_random(bp->dev);
}

static int macb_mdio_read(struct mii_bus *bus, int mii_id, int regnum)
{
	struct macb *bp = bus->priv;
	int value;

	macb_writel(bp, MAN, (MACB_BF(SOF, MACB_MAN_SOF)
			      | MACB_BF(RW, MACB_MAN_READ)
			      | MACB_BF(PHYA, mii_id)
			      | MACB_BF(REGA, regnum)
			      | MACB_BF(CODE, MACB_MAN_CODE)));

	/* wait for end of transfer */
	while (!MACB_BFEXT(IDLE, macb_readl(bp, NSR)))
		cpu_relax();

	value = MACB_BFEXT(DATA, macb_readl(bp, MAN));

	return value;
}

static int macb_mdio_write(struct mii_bus *bus, int mii_id, int regnum,
			   u16 value)
{
	struct macb *bp = bus->priv;

	macb_writel(bp, MAN, (MACB_BF(SOF, MACB_MAN_SOF)
			      | MACB_BF(RW, MACB_MAN_WRITE)
			      | MACB_BF(PHYA, mii_id)
			      | MACB_BF(REGA, regnum)
			      | MACB_BF(CODE, MACB_MAN_CODE)
			      | MACB_BF(DATA, value)));

	/* wait for end of transfer */
	while (!MACB_BFEXT(IDLE, macb_readl(bp, NSR)))
		cpu_relax();

	return 0;
}

/**
 * macb_set_tx_clk() - Set a clock to a new frequency
 * @clk		Pointer to the clock to change
 * @rate	New frequency in Hz
 * @dev		Pointer to the struct net_device
 */
static void macb_set_tx_clk(struct clk *clk, int speed, struct net_device *dev)
{
	long ferr, rate, rate_rounded;

	if (!clk)
		return;

	switch (speed) {
	case SPEED_10:
		rate = 2500000;
		break;
	case SPEED_100:
		rate = 25000000;
		break;
	case SPEED_1000:
		rate = 125000000;
		break;
	default:
		return;
	}

	rate_rounded = clk_round_rate(clk, rate);
	if (rate_rounded < 0)
		return;

	/* RGMII allows 50 ppm frequency error. Test and warn if this limit
	 * is not satisfied.
	 */
	ferr = abs(rate_rounded - rate);
	ferr = DIV_ROUND_UP(ferr, rate / 100000);
	if (ferr > 5)
		netdev_warn(dev, "unable to generate target frequency: %ld Hz\n",
				rate);

	if (clk_set_rate(clk, rate_rounded))
		netdev_err(dev, "adjusting tx_clk failed.\n");
}

static void macb_handle_link_change(struct net_device *dev)
{
	struct macb *bp = netdev_priv(dev);
	struct phy_device *phydev = bp->phy_dev;
	unsigned long flags;
	int status_change = 0;

	spin_lock_irqsave(&bp->lock, flags);

	if (phydev->link) {
		if ((bp->speed != phydev->speed) ||
		    (bp->duplex != phydev->duplex)) {
			u32 reg;

			reg = macb_readl(bp, NCFGR);
			reg &= ~(MACB_BIT(SPD) | MACB_BIT(FD));
			if (macb_is_gem(bp))
				reg &= ~GEM_BIT(GBE);

			if (phydev->duplex)
				reg |= MACB_BIT(FD);
			if (phydev->speed == SPEED_100)
				reg |= MACB_BIT(SPD);
			if (phydev->speed == SPEED_1000 &&
			    bp->caps & MACB_CAPS_GIGABIT_MODE_AVAILABLE)
				reg |= GEM_BIT(GBE);

			macb_or_gem_writel(bp, NCFGR, reg);

			bp->speed = phydev->speed;
			bp->duplex = phydev->duplex;
			status_change = 1;
		}
	}

	if (phydev->link != bp->link) {
		if (!phydev->link) {
			bp->speed = 0;
			bp->duplex = -1;
		}
		bp->link = phydev->link;

		status_change = 1;
	}

	spin_unlock_irqrestore(&bp->lock, flags);

	if (status_change) {
		if (phydev->link) {
			/* Update the TX clock rate if and only if the link is
			 * up and there has been a link change.
			 */
			macb_set_tx_clk(bp->tx_clk, phydev->speed, dev);

			netif_carrier_on(dev);
			netdev_info(dev, "link up (%d/%s)\n",
				    phydev->speed,
				    phydev->duplex == DUPLEX_FULL ?
				    "Full" : "Half");
		} else {
			netif_carrier_off(dev);
			netdev_info(dev, "link down\n");
		}
	}
}

/* based on au1000_eth. c*/
static int macb_mii_probe(struct net_device *dev)
{
	struct macb *bp = netdev_priv(dev);
	struct macb_platform_data *pdata;
	struct phy_device *phydev;
	int phy_irq;
	int ret;

	phydev = phy_find_first(bp->mii_bus);
	if (!phydev) {
		netdev_err(dev, "no PHY found\n");
		return -ENXIO;
	}

	pdata = dev_get_platdata(&bp->pdev->dev);
	if (pdata && gpio_is_valid(pdata->phy_irq_pin)) {
		ret = devm_gpio_request(&bp->pdev->dev, pdata->phy_irq_pin, "phy int");
		if (!ret) {
			phy_irq = gpio_to_irq(pdata->phy_irq_pin);
			phydev->irq = (phy_irq < 0) ? PHY_POLL : phy_irq;
		}
	}

	/* attach the mac to the phy */
	ret = phy_connect_direct(dev, phydev, &macb_handle_link_change,
				 bp->phy_interface);
	if (ret) {
		netdev_err(dev, "Could not attach to PHY\n");
		return ret;
	}

	/* mask with MAC supported features */
	if (macb_is_gem(bp) && bp->caps & MACB_CAPS_GIGABIT_MODE_AVAILABLE)
		phydev->supported &= PHY_GBIT_FEATURES;
	else
		phydev->supported &= PHY_BASIC_FEATURES;

	if (bp->caps & MACB_CAPS_NO_GIGABIT_HALF)
		phydev->supported &= ~SUPPORTED_1000baseT_Half;

	phydev->advertising = phydev->supported;

	bp->link = 0;
	bp->speed = 0;
	bp->duplex = -1;
	bp->phy_dev = phydev;

	return 0;
}

static int macb_mii_init(struct macb *bp)
{
	struct macb_platform_data *pdata;
	struct device_node *np;
	int err = -ENXIO, i;

	/* Enable management port */
	macb_writel(bp, NCR, MACB_BIT(MPE));

	bp->mii_bus = mdiobus_alloc();
	if (bp->mii_bus == NULL) {
		err = -ENOMEM;
		goto err_out;
	}

	bp->mii_bus->name = "MACB_mii_bus";
	bp->mii_bus->read = &macb_mdio_read;
	bp->mii_bus->write = &macb_mdio_write;
	snprintf(bp->mii_bus->id, MII_BUS_ID_SIZE, "%s-%x",
		bp->pdev->name, bp->pdev->id);
	bp->mii_bus->priv = bp;
	bp->mii_bus->parent = &bp->dev->dev;
	pdata = dev_get_platdata(&bp->pdev->dev);

	bp->mii_bus->irq = kmalloc(sizeof(int)*PHY_MAX_ADDR, GFP_KERNEL);
	if (!bp->mii_bus->irq) {
		err = -ENOMEM;
		goto err_out_free_mdiobus;
	}

	dev_set_drvdata(&bp->dev->dev, bp->mii_bus);

	np = bp->pdev->dev.of_node;
	if (np) {
		/* try dt phy registration */
		err = of_mdiobus_register(bp->mii_bus, np);

		/* fallback to standard phy registration if no phy were
		   found during dt phy registration */
		if (!err && !phy_find_first(bp->mii_bus)) {
			for (i = 0; i < PHY_MAX_ADDR; i++) {
				struct phy_device *phydev;

				phydev = mdiobus_scan(bp->mii_bus, i);
				if (IS_ERR(phydev)) {
					err = PTR_ERR(phydev);
					break;
				}
			}

			if (err)
				goto err_out_unregister_bus;
		}
	} else {
		for (i = 0; i < PHY_MAX_ADDR; i++)
			bp->mii_bus->irq[i] = PHY_POLL;

		if (pdata)
			bp->mii_bus->phy_mask = pdata->phy_mask;

		err = mdiobus_register(bp->mii_bus);
	}

	if (err)
		goto err_out_free_mdio_irq;

	err = macb_mii_probe(bp->dev);
	if (err)
		goto err_out_unregister_bus;

	return 0;

err_out_unregister_bus:
	mdiobus_unregister(bp->mii_bus);
err_out_free_mdio_irq:
	kfree(bp->mii_bus->irq);
err_out_free_mdiobus:
	mdiobus_free(bp->mii_bus);
err_out:
	return err;
}

static void macb_update_stats(struct macb *bp)
{
	u32 *p = &bp->hw_stats.macb.rx_pause_frames;
	u32 *end = &bp->hw_stats.macb.tx_pause_frames + 1;
	int offset = MACB_PFR;

	WARN_ON((unsigned long)(end - p - 1) != (MACB_TPF - MACB_PFR) / 4);

	for(; p < end; p++, offset += 4)
		*p += bp->macb_reg_readl(bp, offset);
}

static int macb_halt_tx(struct macb *bp)
{
	unsigned long	halt_time, timeout;
	u32		status;

	macb_writel(bp, NCR, macb_readl(bp, NCR) | MACB_BIT(THALT));

	timeout = jiffies + usecs_to_jiffies(MACB_HALT_TIMEOUT);
	do {
		halt_time = jiffies;
		status = macb_readl(bp, TSR);
		if (!(status & MACB_BIT(TGO)))
			return 0;

		usleep_range(10, 250);
	} while (time_before(halt_time, timeout));

	return -ETIMEDOUT;
}

static void macb_tx_unmap(struct macb *bp, struct macb_tx_skb *tx_skb)
{
	if (tx_skb->mapping) {
		if (tx_skb->mapped_as_page)
			dma_unmap_page(&bp->pdev->dev, tx_skb->mapping,
				       tx_skb->size, DMA_TO_DEVICE);
		else
			dma_unmap_single(&bp->pdev->dev, tx_skb->mapping,
					 tx_skb->size, DMA_TO_DEVICE);
		tx_skb->mapping = 0;
	}

	if (tx_skb->skb) {
		dev_kfree_skb_any(tx_skb->skb);
		tx_skb->skb = NULL;
	}
}

static void macb_tx_error_task(struct work_struct *work)
{
	struct macb_queue	*queue = container_of(work, struct macb_queue,
						      tx_error_task);
	struct macb		*bp = queue->bp;
	struct macb_tx_skb	*tx_skb;
	struct macb_dma_desc	*desc;
	struct sk_buff		*skb;
	unsigned int		tail;
	unsigned long		flags;

	netdev_vdbg(bp->dev, "macb_tx_error_task: q = %u, t = %u, h = %u\n",
		    (unsigned int)(queue - bp->queues),
		    queue->tx_tail, queue->tx_head);

	/* Prevent the queue IRQ handlers from running: each of them may call
	 * macb_tx_interrupt(), which in turn may call netif_wake_subqueue().
	 * As explained below, we have to halt the transmission before updating
	 * TBQP registers so we call netif_tx_stop_all_queues() to notify the
	 * network engine about the macb/gem being halted.
	 */
	spin_lock_irqsave(&bp->lock, flags);

	/* Make sure nobody is trying to queue up new packets */
	netif_tx_stop_all_queues(bp->dev);

	/*
	 * Stop transmission now
	 * (in case we have just queued new packets)
	 * macb/gem must be halted to write TBQP register
	 */
	if (macb_halt_tx(bp))
		/* Just complain for now, reinitializing TX path can be good */
		netdev_err(bp->dev, "BUG: halt tx timed out\n");

	/*
	 * Treat frames in TX queue including the ones that caused the error.
	 * Free transmit buffers in upper layer.
	 */
	for (tail = queue->tx_tail; tail != queue->tx_head; tail++) {
		u32	ctrl;

		desc = macb_tx_desc(queue, tail);
		ctrl = desc->ctrl;
		tx_skb = macb_tx_skb(queue, tail);
		skb = tx_skb->skb;

		if (ctrl & MACB_BIT(TX_USED)) {
			/* skb is set for the last buffer of the frame */
			while (!skb) {
				macb_tx_unmap(bp, tx_skb);
				tail++;
				tx_skb = macb_tx_skb(queue, tail);
				skb = tx_skb->skb;
			}

			/* ctrl still refers to the first buffer descriptor
			 * since it's the only one written back by the hardware
			 */
			if (!(ctrl & MACB_BIT(TX_BUF_EXHAUSTED))) {
				netdev_vdbg(bp->dev, "txerr skb %u (data %p) TX complete\n",
					    macb_tx_ring_wrap(tail), skb->data);
				bp->stats.tx_packets++;
				bp->stats.tx_bytes += skb->len;
			}
		} else {
			/*
			 * "Buffers exhausted mid-frame" errors may only happen
			 * if the driver is buggy, so complain loudly about those.
			 * Statistics are updated by hardware.
			 */
			if (ctrl & MACB_BIT(TX_BUF_EXHAUSTED))
				netdev_err(bp->dev,
					   "BUG: TX buffers exhausted mid-frame\n");

			desc->ctrl = ctrl | MACB_BIT(TX_USED);
		}

		macb_tx_unmap(bp, tx_skb);
	}

	/* Set end of TX queue */
	desc = macb_tx_desc(queue, 0);
	desc->addr = 0;
	desc->ctrl = MACB_BIT(TX_USED);

	/* Make descriptor updates visible to hardware */
	wmb();

	/* Reinitialize the TX desc queue */
	queue_writel(queue, TBQP, queue->tx_ring_dma);
	/* Make TX ring reflect state of hardware */
	queue->tx_head = 0;
	queue->tx_tail = 0;

	/* Housework before enabling TX IRQ */
	macb_writel(bp, TSR, macb_readl(bp, TSR));
	queue_writel(queue, IER, MACB_TX_INT_FLAGS);

	/* Now we are ready to start transmission again */
	netif_tx_start_all_queues(bp->dev);
	macb_writel(bp, NCR, macb_readl(bp, NCR) | MACB_BIT(TSTART));

	spin_unlock_irqrestore(&bp->lock, flags);
}

static void macb_tx_interrupt(struct macb_queue *queue)
{
	unsigned int tail;
	unsigned int head;
	u32 status;
	struct macb *bp = queue->bp;
	u16 queue_index = queue - bp->queues;

	status = macb_readl(bp, TSR);
	macb_writel(bp, TSR, status);

	if (bp->caps & MACB_CAPS_ISR_CLEAR_ON_WRITE)
		queue_writel(queue, ISR, MACB_BIT(TCOMP));

	netdev_vdbg(bp->dev, "macb_tx_interrupt status = 0x%03lx\n",
		(unsigned long)status);

	head = queue->tx_head;
	for (tail = queue->tx_tail; tail != head; tail++) {
		struct macb_tx_skb	*tx_skb;
		struct sk_buff		*skb;
		struct macb_dma_desc	*desc;
		u32			ctrl;

		desc = macb_tx_desc(queue, tail);

		/* Make hw descriptor updates visible to CPU */
		rmb();

		ctrl = desc->ctrl;

		/* TX_USED bit is only set by hardware on the very first buffer
		 * descriptor of the transmitted frame.
		 */
		if (!(ctrl & MACB_BIT(TX_USED)))
			break;

		/* Process all buffers of the current transmitted frame */
		for (;; tail++) {
			tx_skb = macb_tx_skb(queue, tail);
			skb = tx_skb->skb;

			/* First, update TX stats if needed */
			if (skb) {
				netdev_vdbg(bp->dev, "skb %u (data %p) TX complete\n",
					    macb_tx_ring_wrap(tail), skb->data);
				bp->stats.tx_packets++;
				bp->stats.tx_bytes += skb->len;
			}

			/* Now we can safely release resources */
			macb_tx_unmap(bp, tx_skb);

			/* skb is set only for the last buffer of the frame.
			 * WARNING: at this point skb has been freed by
			 * macb_tx_unmap().
			 */
			if (skb)
				break;
		}
	}

	queue->tx_tail = tail;
	if (__netif_subqueue_stopped(bp->dev, queue_index) &&
	    CIRC_CNT(queue->tx_head, queue->tx_tail,
		     TX_RING_SIZE) <= MACB_TX_WAKEUP_THRESH)
		netif_wake_subqueue(bp->dev, queue_index);
}

static void gem_rx_refill(struct macb *bp)
{
	unsigned int		entry;
	struct sk_buff		*skb;
	dma_addr_t		paddr;

	while (CIRC_SPACE(bp->rx_prepared_head, bp->rx_tail, RX_RING_SIZE) > 0) {
		entry = macb_rx_ring_wrap(bp->rx_prepared_head);

		/* Make hw descriptor updates visible to CPU */
		rmb();

		bp->rx_prepared_head++;

		if (bp->rx_skbuff[entry] == NULL) {
			/* allocate sk_buff for this free entry in ring */
			skb = netdev_alloc_skb(bp->dev, bp->rx_buffer_size);
			if (unlikely(skb == NULL)) {
				netdev_err(bp->dev,
					   "Unable to allocate sk_buff\n");
				break;
			}

			/* now fill corresponding descriptor entry */
			paddr = dma_map_single(&bp->pdev->dev, skb->data,
					       bp->rx_buffer_size, DMA_FROM_DEVICE);
			if (dma_mapping_error(&bp->pdev->dev, paddr)) {
				dev_kfree_skb(skb);
				break;
			}

			bp->rx_skbuff[entry] = skb;

			if (entry == RX_RING_SIZE - 1)
				paddr |= MACB_BIT(RX_WRAP);
			bp->rx_ring[entry].addr = paddr;
			bp->rx_ring[entry].ctrl = 0;

			/* properly align Ethernet header */
			skb_reserve(skb, NET_IP_ALIGN);
		} else {
			bp->rx_ring[entry].addr &= ~MACB_BIT(RX_USED);
			bp->rx_ring[entry].ctrl = 0;
		}
	}

	/* Make descriptor updates visible to hardware */
	wmb();

	netdev_vdbg(bp->dev, "rx ring: prepared head %d, tail %d\n",
		   bp->rx_prepared_head, bp->rx_tail);
}

/* Mark DMA descriptors from begin up to and not including end as unused */
static void discard_partial_frame(struct macb *bp, unsigned int begin,
				  unsigned int end)
{
	unsigned int frag;

	for (frag = begin; frag != end; frag++) {
		struct macb_dma_desc *desc = macb_rx_desc(bp, frag);
		desc->addr &= ~MACB_BIT(RX_USED);
	}

	/* Make descriptor updates visible to hardware */
	wmb();

	/*
	 * When this happens, the hardware stats registers for
	 * whatever caused this is updated, so we don't have to record
	 * anything.
	 */
}

static int gem_rx(struct macb *bp, int budget)
{
	unsigned int		len;
	unsigned int		entry;
	struct sk_buff		*skb;
	struct macb_dma_desc	*desc;
	int			count = 0;

	while (count < budget) {
		u32 addr, ctrl;

		entry = macb_rx_ring_wrap(bp->rx_tail);
		desc = &bp->rx_ring[entry];

		/* Make hw descriptor updates visible to CPU */
		rmb();

		addr = desc->addr;
		ctrl = desc->ctrl;

		if (!(addr & MACB_BIT(RX_USED)))
			break;

		bp->rx_tail++;
		count++;

		if (!(ctrl & MACB_BIT(RX_SOF) && ctrl & MACB_BIT(RX_EOF))) {
			netdev_err(bp->dev,
				   "not whole frame pointed by descriptor\n");
			bp->stats.rx_dropped++;
			break;
		}
		skb = bp->rx_skbuff[entry];
		if (unlikely(!skb)) {
			netdev_err(bp->dev,
				   "inconsistent Rx descriptor chain\n");
			bp->stats.rx_dropped++;
			break;
		}
		/* now everything is ready for receiving packet */
		bp->rx_skbuff[entry] = NULL;
		len = ctrl & bp->rx_frm_len_mask;

		netdev_vdbg(bp->dev, "gem_rx %u (len %u)\n", entry, len);

		skb_put(skb, len);
		addr = MACB_BF(RX_WADDR, MACB_BFEXT(RX_WADDR, addr));
		dma_unmap_single(&bp->pdev->dev, addr,
				 bp->rx_buffer_size, DMA_FROM_DEVICE);

		skb->protocol = eth_type_trans(skb, bp->dev);
		skb_checksum_none_assert(skb);
		if (bp->dev->features & NETIF_F_RXCSUM &&
		    !(bp->dev->flags & IFF_PROMISC) &&
		    GEM_BFEXT(RX_CSUM, ctrl) & GEM_RX_CSUM_CHECKED_MASK)
			skb->ip_summed = CHECKSUM_UNNECESSARY;

		bp->stats.rx_packets++;
		bp->stats.rx_bytes += skb->len;

#if defined(DEBUG) && defined(VERBOSE_DEBUG)
		netdev_vdbg(bp->dev, "received skb of length %u, csum: %08x\n",
			    skb->len, skb->csum);
		print_hex_dump(KERN_DEBUG, " mac: ", DUMP_PREFIX_ADDRESS, 16, 1,
			       skb_mac_header(skb), 16, true);
		print_hex_dump(KERN_DEBUG, "data: ", DUMP_PREFIX_ADDRESS, 16, 1,
			       skb->data, 32, true);
#endif

		netif_receive_skb(skb);
	}

	gem_rx_refill(bp);

	return count;
}

static int macb_rx_frame(struct macb *bp, unsigned int first_frag,
			 unsigned int last_frag)
{
	unsigned int len;
	unsigned int frag;
	unsigned int offset;
	struct sk_buff *skb;
	struct macb_dma_desc *desc;

	desc = macb_rx_desc(bp, last_frag);
	len = desc->ctrl & bp->rx_frm_len_mask;

	netdev_vdbg(bp->dev, "macb_rx_frame frags %u - %u (len %u)\n",
		macb_rx_ring_wrap(first_frag),
		macb_rx_ring_wrap(last_frag), len);

	/*
	 * The ethernet header starts NET_IP_ALIGN bytes into the
	 * first buffer. Since the header is 14 bytes, this makes the
	 * payload word-aligned.
	 *
	 * Instead of calling skb_reserve(NET_IP_ALIGN), we just copy
	 * the two padding bytes into the skb so that we avoid hitting
	 * the slowpath in memcpy(), and pull them off afterwards.
	 */
	skb = netdev_alloc_skb(bp->dev, len + NET_IP_ALIGN);
	if (!skb) {
		bp->stats.rx_dropped++;
		for (frag = first_frag; ; frag++) {
			desc = macb_rx_desc(bp, frag);
			desc->addr &= ~MACB_BIT(RX_USED);
			if (frag == last_frag)
				break;
		}

		/* Make descriptor updates visible to hardware */
		wmb();

		return 1;
	}

	offset = 0;
	len += NET_IP_ALIGN;
	skb_checksum_none_assert(skb);
	skb_put(skb, len);

	for (frag = first_frag; ; frag++) {
		unsigned int frag_len = bp->rx_buffer_size;

		if (offset + frag_len > len) {
			BUG_ON(frag != last_frag);
			frag_len = len - offset;
		}
		skb_copy_to_linear_data_offset(skb, offset,
				macb_rx_buffer(bp, frag), frag_len);
		offset += bp->rx_buffer_size;
		desc = macb_rx_desc(bp, frag);
		desc->addr &= ~MACB_BIT(RX_USED);

		if (frag == last_frag)
			break;
	}

	/* Make descriptor updates visible to hardware */
	wmb();

	__skb_pull(skb, NET_IP_ALIGN);
	skb->protocol = eth_type_trans(skb, bp->dev);

	bp->stats.rx_packets++;
	bp->stats.rx_bytes += skb->len;
	netdev_vdbg(bp->dev, "received skb of length %u, csum: %08x\n",
		   skb->len, skb->csum);
	netif_receive_skb(skb);

	return 0;
}

static int macb_rx(struct macb *bp, int budget)
{
	int received = 0;
	unsigned int tail;
	int first_frag = -1;

	for (tail = bp->rx_tail; budget > 0; tail++) {
		struct macb_dma_desc *desc = macb_rx_desc(bp, tail);
		u32 addr, ctrl;

		/* Make hw descriptor updates visible to CPU */
		rmb();

		addr = desc->addr;
		ctrl = desc->ctrl;

		if (!(addr & MACB_BIT(RX_USED)))
			break;

		if (ctrl & MACB_BIT(RX_SOF)) {
			if (first_frag != -1)
				discard_partial_frame(bp, first_frag, tail);
			first_frag = tail;
		}

		if (ctrl & MACB_BIT(RX_EOF)) {
			int dropped;
			BUG_ON(first_frag == -1);

			dropped = macb_rx_frame(bp, first_frag, tail);
			first_frag = -1;
			if (!dropped) {
				received++;
				budget--;
			}
		}
	}

	if (first_frag != -1)
		bp->rx_tail = first_frag;
	else
		bp->rx_tail = tail;

	return received;
}

static int macb_poll(struct napi_struct *napi, int budget)
{
	struct macb *bp = container_of(napi, struct macb, napi);
	int work_done;
	u32 status;

	status = macb_readl(bp, RSR);
	macb_writel(bp, RSR, status);

	work_done = 0;

	netdev_vdbg(bp->dev, "poll: status = %08lx, budget = %d\n",
		   (unsigned long)status, budget);

	work_done = bp->macbgem_ops.mog_rx(bp, budget);
	if (work_done < budget) {
		napi_complete(napi);

		/* Packets received while interrupts were disabled */
		status = macb_readl(bp, RSR);
		if (status) {
			if (bp->caps & MACB_CAPS_ISR_CLEAR_ON_WRITE)
				macb_writel(bp, ISR, MACB_BIT(RCOMP));
			napi_reschedule(napi);
		} else {
			macb_writel(bp, IER, MACB_RX_INT_FLAGS);
		}
	}

	/* TODO: Handle errors */

	return work_done;
}

static irqreturn_t macb_interrupt(int irq, void *dev_id)
{
	struct macb_queue *queue = dev_id;
	struct macb *bp = queue->bp;
	struct net_device *dev = bp->dev;
	u32 status, ctrl;

	status = queue_readl(queue, ISR);

	if (unlikely(!status))
		return IRQ_NONE;

	spin_lock(&bp->lock);

	while (status) {
		/* close possible race with dev_close */
		if (unlikely(!netif_running(dev))) {
			queue_writel(queue, IDR, -1);
			break;
		}

		netdev_vdbg(bp->dev, "queue = %u, isr = 0x%08lx\n",
			    (unsigned int)(queue - bp->queues),
			    (unsigned long)status);

		if (status & MACB_RX_INT_FLAGS) {
			/*
			 * There's no point taking any more interrupts
			 * until we have processed the buffers. The
			 * scheduling call may fail if the poll routine
			 * is already scheduled, so disable interrupts
			 * now.
			 */
			queue_writel(queue, IDR, MACB_RX_INT_FLAGS);
			if (bp->caps & MACB_CAPS_ISR_CLEAR_ON_WRITE)
				queue_writel(queue, ISR, MACB_BIT(RCOMP));

			if (napi_schedule_prep(&bp->napi)) {
				netdev_vdbg(bp->dev, "scheduling RX softirq\n");
				__napi_schedule(&bp->napi);
			}
		}

		if (unlikely(status & (MACB_TX_ERR_FLAGS))) {
			queue_writel(queue, IDR, MACB_TX_INT_FLAGS);
			schedule_work(&queue->tx_error_task);

			if (bp->caps & MACB_CAPS_ISR_CLEAR_ON_WRITE)
				queue_writel(queue, ISR, MACB_TX_ERR_FLAGS);

			break;
		}

		if (status & MACB_BIT(TCOMP))
			macb_tx_interrupt(queue);

		/*
		 * Link change detection isn't possible with RMII, so we'll
		 * add that if/when we get our hands on a full-blown MII PHY.
		 */

		/* There is a hardware issue under heavy load where DMA can
		 * stop, this causes endless "used buffer descriptor read"
		 * interrupts but it can be cleared by re-enabling RX. See
		 * the at91 manual, section 41.3.1 or the Zynq manual
		 * section 16.7.4 for details.
		 */
		if (status & MACB_BIT(RXUBR)) {
			ctrl = macb_readl(bp, NCR);
			macb_writel(bp, NCR, ctrl & ~MACB_BIT(RE));
			macb_writel(bp, NCR, ctrl | MACB_BIT(RE));

			if (bp->caps & MACB_CAPS_ISR_CLEAR_ON_WRITE)
				macb_writel(bp, ISR, MACB_BIT(RXUBR));
		}

		if (status & MACB_BIT(ISR_ROVR)) {
			/* We missed at least one packet */
			if (macb_is_gem(bp))
				bp->hw_stats.gem.rx_overruns++;
			else
				bp->hw_stats.macb.rx_overruns++;

			if (bp->caps & MACB_CAPS_ISR_CLEAR_ON_WRITE)
				queue_writel(queue, ISR, MACB_BIT(ISR_ROVR));
		}

		if (status & MACB_BIT(HRESP)) {
			/*
			 * TODO: Reset the hardware, and maybe move the
			 * netdev_err to a lower-priority context as well
			 * (work queue?)
			 */
			netdev_err(dev, "DMA bus error: HRESP not OK\n");

			if (bp->caps & MACB_CAPS_ISR_CLEAR_ON_WRITE)
				queue_writel(queue, ISR, MACB_BIT(HRESP));
		}

		status = queue_readl(queue, ISR);
	}

	spin_unlock(&bp->lock);

	return IRQ_HANDLED;
}

#ifdef CONFIG_NET_POLL_CONTROLLER
/*
 * Polling receive - used by netconsole and other diagnostic tools
 * to allow network i/o with interrupts disabled.
 */
static void macb_poll_controller(struct net_device *dev)
{
	struct macb *bp = netdev_priv(dev);
	struct macb_queue *queue;
	unsigned long flags;
	unsigned int q;

	local_irq_save(flags);
	for (q = 0, queue = bp->queues; q < bp->num_queues; ++q, ++queue)
		macb_interrupt(dev->irq, queue);
	local_irq_restore(flags);
}
#endif

static unsigned int macb_tx_map(struct macb *bp,
				struct macb_queue *queue,
				struct sk_buff *skb)
{
	dma_addr_t mapping;
	unsigned int len, entry, i, tx_head = queue->tx_head;
	struct macb_tx_skb *tx_skb = NULL;
	struct macb_dma_desc *desc;
	unsigned int offset, size, count = 0;
	unsigned int f, nr_frags = skb_shinfo(skb)->nr_frags;
	unsigned int eof = 1;
	u32 ctrl;

	/* First, map non-paged data */
	len = skb_headlen(skb);
	offset = 0;
	while (len) {
		size = min(len, bp->max_tx_length);
		entry = macb_tx_ring_wrap(tx_head);
		tx_skb = &queue->tx_skb[entry];

		mapping = dma_map_single(&bp->pdev->dev,
					 skb->data + offset,
					 size, DMA_TO_DEVICE);
		if (dma_mapping_error(&bp->pdev->dev, mapping))
			goto dma_error;

		/* Save info to properly release resources */
		tx_skb->skb = NULL;
		tx_skb->mapping = mapping;
		tx_skb->size = size;
		tx_skb->mapped_as_page = false;

		len -= size;
		offset += size;
		count++;
		tx_head++;
	}

	/* Then, map paged data from fragments */
	for (f = 0; f < nr_frags; f++) {
		const skb_frag_t *frag = &skb_shinfo(skb)->frags[f];

		len = skb_frag_size(frag);
		offset = 0;
		while (len) {
			size = min(len, bp->max_tx_length);
			entry = macb_tx_ring_wrap(tx_head);
			tx_skb = &queue->tx_skb[entry];

			mapping = skb_frag_dma_map(&bp->pdev->dev, frag,
						   offset, size, DMA_TO_DEVICE);
			if (dma_mapping_error(&bp->pdev->dev, mapping))
				goto dma_error;

			/* Save info to properly release resources */
			tx_skb->skb = NULL;
			tx_skb->mapping = mapping;
			tx_skb->size = size;
			tx_skb->mapped_as_page = true;

			len -= size;
			offset += size;
			count++;
			tx_head++;
		}
	}

	/* Should never happen */
	if (unlikely(tx_skb == NULL)) {
		netdev_err(bp->dev, "BUG! empty skb!\n");
		return 0;
	}

	/* This is the last buffer of the frame: save socket buffer */
	tx_skb->skb = skb;

	/* Update TX ring: update buffer descriptors in reverse order
	 * to avoid race condition
	 */

	/* Set 'TX_USED' bit in buffer descriptor at tx_head position
	 * to set the end of TX queue
	 */
	i = tx_head;
	entry = macb_tx_ring_wrap(i);
	ctrl = MACB_BIT(TX_USED);
	desc = &queue->tx_ring[entry];
	desc->ctrl = ctrl;

	do {
		i--;
		entry = macb_tx_ring_wrap(i);
		tx_skb = &queue->tx_skb[entry];
		desc = &queue->tx_ring[entry];

		ctrl = (u32)tx_skb->size;
		if (eof) {
			ctrl |= MACB_BIT(TX_LAST);
			eof = 0;
		}
		if (unlikely(entry == (TX_RING_SIZE - 1)))
			ctrl |= MACB_BIT(TX_WRAP);

		/* Set TX buffer descriptor */
		desc->addr = tx_skb->mapping;
		/* desc->addr must be visible to hardware before clearing
		 * 'TX_USED' bit in desc->ctrl.
		 */
		wmb();
		desc->ctrl = ctrl;
	} while (i != queue->tx_head);

	queue->tx_head = tx_head;

	return count;

dma_error:
	netdev_err(bp->dev, "TX DMA map failed\n");

	for (i = queue->tx_head; i != tx_head; i++) {
		tx_skb = macb_tx_skb(queue, i);

		macb_tx_unmap(bp, tx_skb);
	}

	return 0;
}

static int macb_start_xmit(struct sk_buff *skb, struct net_device *dev)
{
	u16 queue_index = skb_get_queue_mapping(skb);
	struct macb *bp = netdev_priv(dev);
	struct macb_queue *queue = &bp->queues[queue_index];
	unsigned long flags;
	unsigned int count, nr_frags, frag_size, f;

#if defined(DEBUG) && defined(VERBOSE_DEBUG)
	netdev_vdbg(bp->dev,
		   "start_xmit: queue %hu len %u head %p data %p tail %p end %p\n",
		   queue_index, skb->len, skb->head, skb->data,
		   skb_tail_pointer(skb), skb_end_pointer(skb));
	print_hex_dump(KERN_DEBUG, "data: ", DUMP_PREFIX_OFFSET, 16, 1,
		       skb->data, 16, true);
#endif

	/* Count how many TX buffer descriptors are needed to send this
	 * socket buffer: skb fragments of jumbo frames may need to be
	 * splitted into many buffer descriptors.
	 */
	count = DIV_ROUND_UP(skb_headlen(skb), bp->max_tx_length);
	nr_frags = skb_shinfo(skb)->nr_frags;
	for (f = 0; f < nr_frags; f++) {
		frag_size = skb_frag_size(&skb_shinfo(skb)->frags[f]);
		count += DIV_ROUND_UP(frag_size, bp->max_tx_length);
	}

	spin_lock_irqsave(&bp->lock, flags);

	/* This is a hard error, log it. */
	if (CIRC_SPACE(queue->tx_head, queue->tx_tail, TX_RING_SIZE) < count) {
		netif_stop_subqueue(dev, queue_index);
		spin_unlock_irqrestore(&bp->lock, flags);
		netdev_dbg(bp->dev, "tx_head = %u, tx_tail = %u\n",
			   queue->tx_head, queue->tx_tail);
		return NETDEV_TX_BUSY;
	}

	/* Map socket buffer for DMA transfer */
	if (!macb_tx_map(bp, queue, skb)) {
		dev_kfree_skb_any(skb);
		goto unlock;
	}

	/* Make newly initialized descriptor visible to hardware */
	wmb();

	skb_tx_timestamp(skb);

	macb_writel(bp, NCR, macb_readl(bp, NCR) | MACB_BIT(TSTART));

	if (CIRC_SPACE(queue->tx_head, queue->tx_tail, TX_RING_SIZE) < 1)
		netif_stop_subqueue(dev, queue_index);

unlock:
	spin_unlock_irqrestore(&bp->lock, flags);

	return NETDEV_TX_OK;
}

static void macb_init_rx_buffer_size(struct macb *bp, size_t size)
{
	if (!macb_is_gem(bp)) {
		bp->rx_buffer_size = MACB_RX_BUFFER_SIZE;
	} else {
		bp->rx_buffer_size = size;

		if (bp->rx_buffer_size % RX_BUFFER_MULTIPLE) {
			netdev_dbg(bp->dev,
				    "RX buffer must be multiple of %d bytes, expanding\n",
				    RX_BUFFER_MULTIPLE);
			bp->rx_buffer_size =
				roundup(bp->rx_buffer_size, RX_BUFFER_MULTIPLE);
		}
	}

	netdev_dbg(bp->dev, "mtu [%u] rx_buffer_size [%Zu]\n",
		   bp->dev->mtu, bp->rx_buffer_size);
}

static void gem_free_rx_buffers(struct macb *bp)
{
	struct sk_buff		*skb;
	struct macb_dma_desc	*desc;
	dma_addr_t		addr;
	int i;

	if (!bp->rx_skbuff)
		return;

	for (i = 0; i < RX_RING_SIZE; i++) {
		skb = bp->rx_skbuff[i];

		if (skb == NULL)
			continue;

		desc = &bp->rx_ring[i];
		addr = MACB_BF(RX_WADDR, MACB_BFEXT(RX_WADDR, desc->addr));
		dma_unmap_single(&bp->pdev->dev, addr, bp->rx_buffer_size,
				 DMA_FROM_DEVICE);
		dev_kfree_skb_any(skb);
		skb = NULL;
	}

	kfree(bp->rx_skbuff);
	bp->rx_skbuff = NULL;
}

static void macb_free_rx_buffers(struct macb *bp)
{
	if (bp->rx_buffers) {
		dma_free_coherent(&bp->pdev->dev,
				  RX_RING_SIZE * bp->rx_buffer_size,
				  bp->rx_buffers, bp->rx_buffers_dma);
		bp->rx_buffers = NULL;
	}
}

static void macb_free_consistent(struct macb *bp)
{
	struct macb_queue *queue;
	unsigned int q;

	bp->macbgem_ops.mog_free_rx_buffers(bp);
	if (bp->rx_ring) {
		dma_free_coherent(&bp->pdev->dev, RX_RING_BYTES,
				  bp->rx_ring, bp->rx_ring_dma);
		bp->rx_ring = NULL;
	}

	for (q = 0, queue = bp->queues; q < bp->num_queues; ++q, ++queue) {
		kfree(queue->tx_skb);
		queue->tx_skb = NULL;
		if (queue->tx_ring) {
			dma_free_coherent(&bp->pdev->dev, TX_RING_BYTES,
					  queue->tx_ring, queue->tx_ring_dma);
			queue->tx_ring = NULL;
		}
	}
}

static int gem_alloc_rx_buffers(struct macb *bp)
{
	int size;

	size = RX_RING_SIZE * sizeof(struct sk_buff *);
	bp->rx_skbuff = kzalloc(size, GFP_KERNEL);
	if (!bp->rx_skbuff)
		return -ENOMEM;
	else
		netdev_dbg(bp->dev,
			   "Allocated %d RX struct sk_buff entries at %p\n",
			   RX_RING_SIZE, bp->rx_skbuff);
	return 0;
}

static int macb_alloc_rx_buffers(struct macb *bp)
{
	int size;

	size = RX_RING_SIZE * bp->rx_buffer_size;
	bp->rx_buffers = dma_alloc_coherent(&bp->pdev->dev, size,
					    &bp->rx_buffers_dma, GFP_KERNEL);
	if (!bp->rx_buffers)
		return -ENOMEM;
	else
		netdev_dbg(bp->dev,
			   "Allocated RX buffers of %d bytes at %08lx (mapped %p)\n",
			   size, (unsigned long)bp->rx_buffers_dma, bp->rx_buffers);
	return 0;
}

static int macb_alloc_consistent(struct macb *bp)
{
	struct macb_queue *queue;
	unsigned int q;
	int size;

	for (q = 0, queue = bp->queues; q < bp->num_queues; ++q, ++queue) {
		size = TX_RING_BYTES;
		queue->tx_ring = dma_alloc_coherent(&bp->pdev->dev, size,
						    &queue->tx_ring_dma,
						    GFP_KERNEL);
		if (!queue->tx_ring)
			goto out_err;
		netdev_dbg(bp->dev,
			   "Allocated TX ring for queue %u of %d bytes at %08lx (mapped %p)\n",
			   q, size, (unsigned long)queue->tx_ring_dma,
			   queue->tx_ring);

		size = TX_RING_SIZE * sizeof(struct macb_tx_skb);
		queue->tx_skb = kmalloc(size, GFP_KERNEL);
		if (!queue->tx_skb)
			goto out_err;
	}

	size = RX_RING_BYTES;
	bp->rx_ring = dma_alloc_coherent(&bp->pdev->dev, size,
					 &bp->rx_ring_dma, GFP_KERNEL);
	if (!bp->rx_ring)
		goto out_err;
	netdev_dbg(bp->dev,
		   "Allocated RX ring of %d bytes at %08lx (mapped %p)\n",
		   size, (unsigned long)bp->rx_ring_dma, bp->rx_ring);

	if (bp->macbgem_ops.mog_alloc_rx_buffers(bp))
		goto out_err;

	return 0;

out_err:
	macb_free_consistent(bp);
	return -ENOMEM;
}

static void gem_init_rings(struct macb *bp)
{
	struct macb_queue *queue;
	unsigned int q;
	int i;

	for (q = 0, queue = bp->queues; q < bp->num_queues; ++q, ++queue) {
		for (i = 0; i < TX_RING_SIZE; i++) {
			queue->tx_ring[i].addr = 0;
			queue->tx_ring[i].ctrl = MACB_BIT(TX_USED);
		}
		queue->tx_ring[TX_RING_SIZE - 1].ctrl |= MACB_BIT(TX_WRAP);
		queue->tx_head = 0;
		queue->tx_tail = 0;
	}

	bp->rx_tail = 0;
	bp->rx_prepared_head = 0;

	gem_rx_refill(bp);
}

static void macb_init_rings(struct macb *bp)
{
	int i;
	dma_addr_t addr;

	addr = bp->rx_buffers_dma;
	for (i = 0; i < RX_RING_SIZE; i++) {
		bp->rx_ring[i].addr = addr;
		bp->rx_ring[i].ctrl = 0;
		addr += bp->rx_buffer_size;
	}
	bp->rx_ring[RX_RING_SIZE - 1].addr |= MACB_BIT(RX_WRAP);

	for (i = 0; i < TX_RING_SIZE; i++) {
		bp->queues[0].tx_ring[i].addr = 0;
		bp->queues[0].tx_ring[i].ctrl = MACB_BIT(TX_USED);
	}
	bp->queues[0].tx_head = 0;
	bp->queues[0].tx_tail = 0;
	bp->queues[0].tx_ring[TX_RING_SIZE - 1].ctrl |= MACB_BIT(TX_WRAP);

	bp->rx_tail = 0;
}

static void macb_reset_hw(struct macb *bp)
{
	struct macb_queue *queue;
	unsigned int q;

	/*
	 * Disable RX and TX (XXX: Should we halt the transmission
	 * more gracefully?)
	 */
	macb_writel(bp, NCR, 0);

	/* Clear the stats registers (XXX: Update stats first?) */
	macb_writel(bp, NCR, MACB_BIT(CLRSTAT));

	/* Clear all status flags */
	macb_writel(bp, TSR, -1);
	macb_writel(bp, RSR, -1);

	/* Disable all interrupts */
	for (q = 0, queue = bp->queues; q < bp->num_queues; ++q, ++queue) {
		queue_writel(queue, IDR, -1);
		queue_readl(queue, ISR);
	}
}

static u32 gem_mdc_clk_div(struct macb *bp)
{
	u32 config;
	unsigned long pclk_hz = clk_get_rate(bp->pclk);

	if (pclk_hz <= 20000000)
		config = GEM_BF(CLK, GEM_CLK_DIV8);
	else if (pclk_hz <= 40000000)
		config = GEM_BF(CLK, GEM_CLK_DIV16);
	else if (pclk_hz <= 80000000)
		config = GEM_BF(CLK, GEM_CLK_DIV32);
	else if (pclk_hz <= 120000000)
		config = GEM_BF(CLK, GEM_CLK_DIV48);
	else if (pclk_hz <= 160000000)
		config = GEM_BF(CLK, GEM_CLK_DIV64);
	else
		config = GEM_BF(CLK, GEM_CLK_DIV96);

	return config;
}

static u32 macb_mdc_clk_div(struct macb *bp)
{
	u32 config;
	unsigned long pclk_hz;

	if (macb_is_gem(bp))
		return gem_mdc_clk_div(bp);

	pclk_hz = clk_get_rate(bp->pclk);
	if (pclk_hz <= 20000000)
		config = MACB_BF(CLK, MACB_CLK_DIV8);
	else if (pclk_hz <= 40000000)
		config = MACB_BF(CLK, MACB_CLK_DIV16);
	else if (pclk_hz <= 80000000)
		config = MACB_BF(CLK, MACB_CLK_DIV32);
	else
		config = MACB_BF(CLK, MACB_CLK_DIV64);

	return config;
}

/*
 * Get the DMA bus width field of the network configuration register that we
 * should program.  We find the width from decoding the design configuration
 * register to find the maximum supported data bus width.
 */
static u32 macb_dbw(struct macb *bp)
{
	if (!macb_is_gem(bp))
		return 0;

	switch (GEM_BFEXT(DBWDEF, gem_readl(bp, DCFG1))) {
	case 4:
		return GEM_BF(DBW, GEM_DBW128);
	case 2:
		return GEM_BF(DBW, GEM_DBW64);
	case 1:
	default:
		return GEM_BF(DBW, GEM_DBW32);
	}
}

/*
 * Configure the receive DMA engine
 * - use the correct receive buffer size
 * - set best burst length for DMA operations
 *   (if not supported by FIFO, it will fallback to default)
 * - set both rx/tx packet buffers to full memory size
 * These are configurable parameters for GEM.
 */
static void macb_configure_dma(struct macb *bp)
{
	u32 dmacfg;

	if (macb_is_gem(bp)) {
		dmacfg = gem_readl(bp, DMACFG) & ~GEM_BF(RXBS, -1L);
		dmacfg |= GEM_BF(RXBS, bp->rx_buffer_size / RX_BUFFER_MULTIPLE);
		if (bp->dma_burst_length)
			dmacfg = GEM_BFINS(FBLDO, bp->dma_burst_length, dmacfg);
		dmacfg |= GEM_BIT(TXPBMS) | GEM_BF(RXBMS, -1L);
		dmacfg &= ~GEM_BIT(ENDIA_PKT);

		if (bp->native_io)
			dmacfg &= ~GEM_BIT(ENDIA_DESC);
		else
			dmacfg |= GEM_BIT(ENDIA_DESC); /* CPU in big endian */

		if (bp->dev->features & NETIF_F_HW_CSUM)
			dmacfg |= GEM_BIT(TXCOEN);
		else
			dmacfg &= ~GEM_BIT(TXCOEN);
		netdev_dbg(bp->dev, "Cadence configure DMA with 0x%08x\n",
			   dmacfg);
		gem_writel(bp, DMACFG, dmacfg);
	}
}

static void macb_init_hw(struct macb *bp)
{
	struct macb_queue *queue;
	unsigned int q;

	u32 config;

	macb_reset_hw(bp);
	macb_set_hwaddr(bp);

	config = macb_mdc_clk_div(bp);
	config |= MACB_BF(RBOF, NET_IP_ALIGN);	/* Make eth data aligned */
	config |= MACB_BIT(PAE);		/* PAuse Enable */
	config |= MACB_BIT(DRFCS);		/* Discard Rx FCS */
	if (bp->caps & MACB_CAPS_JUMBO)
		config |= MACB_BIT(JFRAME);	/* Enable jumbo frames */
	else
		config |= MACB_BIT(BIG);	/* Receive oversized frames */
	if (bp->dev->flags & IFF_PROMISC)
		config |= MACB_BIT(CAF);	/* Copy All Frames */
	else if (macb_is_gem(bp) && bp->dev->features & NETIF_F_RXCSUM)
		config |= GEM_BIT(RXCOEN);
	if (!(bp->dev->flags & IFF_BROADCAST))
		config |= MACB_BIT(NBC);	/* No BroadCast */
	config |= macb_dbw(bp);
	macb_writel(bp, NCFGR, config);
	if ((bp->caps & MACB_CAPS_JUMBO) && bp->jumbo_max_len)
		gem_writel(bp, JML, bp->jumbo_max_len);
	bp->speed = SPEED_10;
	bp->duplex = DUPLEX_HALF;
	bp->rx_frm_len_mask = MACB_RX_FRMLEN_MASK;
	if (bp->caps & MACB_CAPS_JUMBO)
		bp->rx_frm_len_mask = MACB_RX_JFRMLEN_MASK;

	macb_configure_dma(bp);

	/* Initialize TX and RX buffers */
	macb_writel(bp, RBQP, bp->rx_ring_dma);
	for (q = 0, queue = bp->queues; q < bp->num_queues; ++q, ++queue) {
		queue_writel(queue, TBQP, queue->tx_ring_dma);

		/* Enable interrupts */
		queue_writel(queue, IER,
			     MACB_RX_INT_FLAGS |
			     MACB_TX_INT_FLAGS |
			     MACB_BIT(HRESP));
	}

	/* Enable TX and RX */
	macb_writel(bp, NCR, MACB_BIT(RE) | MACB_BIT(TE) | MACB_BIT(MPE));
}

/*
 * The hash address register is 64 bits long and takes up two
 * locations in the memory map.  The least significant bits are stored
 * in EMAC_HSL and the most significant bits in EMAC_HSH.
 *
 * The unicast hash enable and the multicast hash enable bits in the
 * network configuration register enable the reception of hash matched
 * frames. The destination address is reduced to a 6 bit index into
 * the 64 bit hash register using the following hash function.  The
 * hash function is an exclusive or of every sixth bit of the
 * destination address.
 *
 * hi[5] = da[5] ^ da[11] ^ da[17] ^ da[23] ^ da[29] ^ da[35] ^ da[41] ^ da[47]
 * hi[4] = da[4] ^ da[10] ^ da[16] ^ da[22] ^ da[28] ^ da[34] ^ da[40] ^ da[46]
 * hi[3] = da[3] ^ da[09] ^ da[15] ^ da[21] ^ da[27] ^ da[33] ^ da[39] ^ da[45]
 * hi[2] = da[2] ^ da[08] ^ da[14] ^ da[20] ^ da[26] ^ da[32] ^ da[38] ^ da[44]
 * hi[1] = da[1] ^ da[07] ^ da[13] ^ da[19] ^ da[25] ^ da[31] ^ da[37] ^ da[43]
 * hi[0] = da[0] ^ da[06] ^ da[12] ^ da[18] ^ da[24] ^ da[30] ^ da[36] ^ da[42]
 *
 * da[0] represents the least significant bit of the first byte
 * received, that is, the multicast/unicast indicator, and da[47]
 * represents the most significant bit of the last byte received.  If
 * the hash index, hi[n], points to a bit that is set in the hash
 * register then the frame will be matched according to whether the
 * frame is multicast or unicast.  A multicast match will be signalled
 * if the multicast hash enable bit is set, da[0] is 1 and the hash
 * index points to a bit set in the hash register.  A unicast match
 * will be signalled if the unicast hash enable bit is set, da[0] is 0
 * and the hash index points to a bit set in the hash register.  To
 * receive all multicast frames, the hash register should be set with
 * all ones and the multicast hash enable bit should be set in the
 * network configuration register.
 */

static inline int hash_bit_value(int bitnr, __u8 *addr)
{
	if (addr[bitnr / 8] & (1 << (bitnr % 8)))
		return 1;
	return 0;
}

/*
 * Return the hash index value for the specified address.
 */
static int hash_get_index(__u8 *addr)
{
	int i, j, bitval;
	int hash_index = 0;

	for (j = 0; j < 6; j++) {
		for (i = 0, bitval = 0; i < 8; i++)
			bitval ^= hash_bit_value(i * 6 + j, addr);

		hash_index |= (bitval << j);
	}

	return hash_index;
}

/*
 * Add multicast addresses to the internal multicast-hash table.
 */
static void macb_sethashtable(struct net_device *dev)
{
	struct netdev_hw_addr *ha;
	unsigned long mc_filter[2];
	unsigned int bitnr;
	struct macb *bp = netdev_priv(dev);

	mc_filter[0] = mc_filter[1] = 0;

	netdev_for_each_mc_addr(ha, dev) {
		bitnr = hash_get_index(ha->addr);
		mc_filter[bitnr >> 5] |= 1 << (bitnr & 31);
	}

	macb_or_gem_writel(bp, HRB, mc_filter[0]);
	macb_or_gem_writel(bp, HRT, mc_filter[1]);
}

/*
 * Enable/Disable promiscuous and multicast modes.
 */
static void macb_set_rx_mode(struct net_device *dev)
{
	unsigned long cfg;
	struct macb *bp = netdev_priv(dev);

	cfg = macb_readl(bp, NCFGR);

	if (dev->flags & IFF_PROMISC) {
		/* Enable promiscuous mode */
		cfg |= MACB_BIT(CAF);

		/* Disable RX checksum offload */
		if (macb_is_gem(bp))
			cfg &= ~GEM_BIT(RXCOEN);
	} else {
		/* Disable promiscuous mode */
		cfg &= ~MACB_BIT(CAF);

		/* Enable RX checksum offload only if requested */
		if (macb_is_gem(bp) && dev->features & NETIF_F_RXCSUM)
			cfg |= GEM_BIT(RXCOEN);
	}

	if (dev->flags & IFF_ALLMULTI) {
		/* Enable all multicast mode */
		macb_or_gem_writel(bp, HRB, -1);
		macb_or_gem_writel(bp, HRT, -1);
		cfg |= MACB_BIT(NCFGR_MTI);
	} else if (!netdev_mc_empty(dev)) {
		/* Enable specific multicasts */
		macb_sethashtable(dev);
		cfg |= MACB_BIT(NCFGR_MTI);
	} else if (dev->flags & (~IFF_ALLMULTI)) {
		/* Disable all multicast mode */
		macb_or_gem_writel(bp, HRB, 0);
		macb_or_gem_writel(bp, HRT, 0);
		cfg &= ~MACB_BIT(NCFGR_MTI);
	}

	macb_writel(bp, NCFGR, cfg);
}

static int macb_open(struct net_device *dev)
{
	struct macb *bp = netdev_priv(dev);
	size_t bufsz = dev->mtu + ETH_HLEN + ETH_FCS_LEN + NET_IP_ALIGN;
	int err;

	netdev_dbg(bp->dev, "open\n");

	/* carrier starts down */
	netif_carrier_off(dev);

	/* if the phy is not yet register, retry later*/
	if (!bp->phy_dev)
		return -EAGAIN;

	/* RX buffers initialization */
	macb_init_rx_buffer_size(bp, bufsz);

	err = macb_alloc_consistent(bp);
	if (err) {
		netdev_err(dev, "Unable to allocate DMA memory (error %d)\n",
			   err);
		return err;
	}

	napi_enable(&bp->napi);

	bp->macbgem_ops.mog_init_rings(bp);
	macb_init_hw(bp);

	/* schedule a link state check */
	phy_start(bp->phy_dev);

	netif_tx_start_all_queues(dev);

	return 0;
}

static int macb_close(struct net_device *dev)
{
	struct macb *bp = netdev_priv(dev);
	unsigned long flags;

	netif_tx_stop_all_queues(dev);
	napi_disable(&bp->napi);

	if (bp->phy_dev)
		phy_stop(bp->phy_dev);

	spin_lock_irqsave(&bp->lock, flags);
	macb_reset_hw(bp);
	netif_carrier_off(dev);
	spin_unlock_irqrestore(&bp->lock, flags);

	macb_free_consistent(bp);

	return 0;
}

static int macb_change_mtu(struct net_device *dev, int new_mtu)
{
	struct macb *bp = netdev_priv(dev);
	u32 max_mtu;

	if (netif_running(dev))
		return -EBUSY;

	max_mtu = ETH_DATA_LEN;
	if (bp->caps & MACB_CAPS_JUMBO)
		max_mtu = gem_readl(bp, JML) - ETH_HLEN - ETH_FCS_LEN;

	if ((new_mtu > max_mtu) || (new_mtu < GEM_MTU_MIN_SIZE))
		return -EINVAL;

	dev->mtu = new_mtu;

	return 0;
}

static void gem_update_stats(struct macb *bp)
{
	unsigned int i;
	u32 *p = &bp->hw_stats.gem.tx_octets_31_0;

	for (i = 0; i < GEM_STATS_LEN; ++i, ++p) {
		u32 offset = gem_statistics[i].offset;
		u64 val = bp->macb_reg_readl(bp, offset);

		bp->ethtool_stats[i] += val;
		*p += val;

		if (offset == GEM_OCTTXL || offset == GEM_OCTRXL) {
			/* Add GEM_OCTTXH, GEM_OCTRXH */
			val = bp->macb_reg_readl(bp, offset + 4);
			bp->ethtool_stats[i] += ((u64)val) << 32;
			*(++p) += val;
		}
	}
}

static struct net_device_stats *gem_get_stats(struct macb *bp)
{
	struct gem_stats *hwstat = &bp->hw_stats.gem;
	struct net_device_stats *nstat = &bp->stats;

	gem_update_stats(bp);

	nstat->rx_errors = (hwstat->rx_frame_check_sequence_errors +
			    hwstat->rx_alignment_errors +
			    hwstat->rx_resource_errors +
			    hwstat->rx_overruns +
			    hwstat->rx_oversize_frames +
			    hwstat->rx_jabbers +
			    hwstat->rx_undersized_frames +
			    hwstat->rx_length_field_frame_errors);
	nstat->tx_errors = (hwstat->tx_late_collisions +
			    hwstat->tx_excessive_collisions +
			    hwstat->tx_underrun +
			    hwstat->tx_carrier_sense_errors);
	nstat->multicast = hwstat->rx_multicast_frames;
	nstat->collisions = (hwstat->tx_single_collision_frames +
			     hwstat->tx_multiple_collision_frames +
			     hwstat->tx_excessive_collisions);
	nstat->rx_length_errors = (hwstat->rx_oversize_frames +
				   hwstat->rx_jabbers +
				   hwstat->rx_undersized_frames +
				   hwstat->rx_length_field_frame_errors);
	nstat->rx_over_errors = hwstat->rx_resource_errors;
	nstat->rx_crc_errors = hwstat->rx_frame_check_sequence_errors;
	nstat->rx_frame_errors = hwstat->rx_alignment_errors;
	nstat->rx_fifo_errors = hwstat->rx_overruns;
	nstat->tx_aborted_errors = hwstat->tx_excessive_collisions;
	nstat->tx_carrier_errors = hwstat->tx_carrier_sense_errors;
	nstat->tx_fifo_errors = hwstat->tx_underrun;

	return nstat;
}

static void gem_get_ethtool_stats(struct net_device *dev,
				  struct ethtool_stats *stats, u64 *data)
{
	struct macb *bp;

	bp = netdev_priv(dev);
	gem_update_stats(bp);
	memcpy(data, &bp->ethtool_stats, sizeof(u64) * GEM_STATS_LEN);
}

static int gem_get_sset_count(struct net_device *dev, int sset)
{
	switch (sset) {
	case ETH_SS_STATS:
		return GEM_STATS_LEN;
	default:
		return -EOPNOTSUPP;
	}
}

static void gem_get_ethtool_strings(struct net_device *dev, u32 sset, u8 *p)
{
	unsigned int i;

	switch (sset) {
	case ETH_SS_STATS:
		for (i = 0; i < GEM_STATS_LEN; i++, p += ETH_GSTRING_LEN)
			memcpy(p, gem_statistics[i].stat_string,
			       ETH_GSTRING_LEN);
		break;
	}
}

static struct net_device_stats *macb_get_stats(struct net_device *dev)
{
	struct macb *bp = netdev_priv(dev);
	struct net_device_stats *nstat = &bp->stats;
	struct macb_stats *hwstat = &bp->hw_stats.macb;

	if (macb_is_gem(bp))
		return gem_get_stats(bp);

	/* read stats from hardware */
	macb_update_stats(bp);

	/* Convert HW stats into netdevice stats */
	nstat->rx_errors = (hwstat->rx_fcs_errors +
			    hwstat->rx_align_errors +
			    hwstat->rx_resource_errors +
			    hwstat->rx_overruns +
			    hwstat->rx_oversize_pkts +
			    hwstat->rx_jabbers +
			    hwstat->rx_undersize_pkts +
			    hwstat->rx_length_mismatch);
	nstat->tx_errors = (hwstat->tx_late_cols +
			    hwstat->tx_excessive_cols +
			    hwstat->tx_underruns +
			    hwstat->tx_carrier_errors +
			    hwstat->sqe_test_errors);
	nstat->collisions = (hwstat->tx_single_cols +
			     hwstat->tx_multiple_cols +
			     hwstat->tx_excessive_cols);
	nstat->rx_length_errors = (hwstat->rx_oversize_pkts +
				   hwstat->rx_jabbers +
				   hwstat->rx_undersize_pkts +
				   hwstat->rx_length_mismatch);
	nstat->rx_over_errors = hwstat->rx_resource_errors +
				   hwstat->rx_overruns;
	nstat->rx_crc_errors = hwstat->rx_fcs_errors;
	nstat->rx_frame_errors = hwstat->rx_align_errors;
	nstat->rx_fifo_errors = hwstat->rx_overruns;
	/* XXX: What does "missed" mean? */
	nstat->tx_aborted_errors = hwstat->tx_excessive_cols;
	nstat->tx_carrier_errors = hwstat->tx_carrier_errors;
	nstat->tx_fifo_errors = hwstat->tx_underruns;
	/* Don't know about heartbeat or window errors... */

	return nstat;
}

static int macb_get_settings(struct net_device *dev, struct ethtool_cmd *cmd)
{
	struct macb *bp = netdev_priv(dev);
	struct phy_device *phydev = bp->phy_dev;

	if (!phydev)
		return -ENODEV;

	return phy_ethtool_gset(phydev, cmd);
}

static int macb_set_settings(struct net_device *dev, struct ethtool_cmd *cmd)
{
	struct macb *bp = netdev_priv(dev);
	struct phy_device *phydev = bp->phy_dev;

	if (!phydev)
		return -ENODEV;

	return phy_ethtool_sset(phydev, cmd);
}

static int macb_get_regs_len(struct net_device *netdev)
{
	return MACB_GREGS_NBR * sizeof(u32);
}

static void macb_get_regs(struct net_device *dev, struct ethtool_regs *regs,
			  void *p)
{
	struct macb *bp = netdev_priv(dev);
	unsigned int tail, head;
	u32 *regs_buff = p;

	regs->version = (macb_readl(bp, MID) & ((1 << MACB_REV_SIZE) - 1))
			| MACB_GREGS_VERSION;

	tail = macb_tx_ring_wrap(bp->queues[0].tx_tail);
	head = macb_tx_ring_wrap(bp->queues[0].tx_head);

	regs_buff[0]  = macb_readl(bp, NCR);
	regs_buff[1]  = macb_or_gem_readl(bp, NCFGR);
	regs_buff[2]  = macb_readl(bp, NSR);
	regs_buff[3]  = macb_readl(bp, TSR);
	regs_buff[4]  = macb_readl(bp, RBQP);
	regs_buff[5]  = macb_readl(bp, TBQP);
	regs_buff[6]  = macb_readl(bp, RSR);
	regs_buff[7]  = macb_readl(bp, IMR);

	regs_buff[8]  = tail;
	regs_buff[9]  = head;
	regs_buff[10] = macb_tx_dma(&bp->queues[0], tail);
	regs_buff[11] = macb_tx_dma(&bp->queues[0], head);

	regs_buff[12] = macb_or_gem_readl(bp, USRIO);
	if (macb_is_gem(bp)) {
		regs_buff[13] = gem_readl(bp, DMACFG);
	}
}

static const struct ethtool_ops macb_ethtool_ops = {
	.get_settings		= macb_get_settings,
	.set_settings		= macb_set_settings,
	.get_regs_len		= macb_get_regs_len,
	.get_regs		= macb_get_regs,
	.get_link		= ethtool_op_get_link,
	.get_ts_info		= ethtool_op_get_ts_info,
};

static const struct ethtool_ops gem_ethtool_ops = {
	.get_settings		= macb_get_settings,
	.set_settings		= macb_set_settings,
	.get_regs_len		= macb_get_regs_len,
	.get_regs		= macb_get_regs,
	.get_link		= ethtool_op_get_link,
	.get_ts_info		= ethtool_op_get_ts_info,
	.get_ethtool_stats	= gem_get_ethtool_stats,
	.get_strings		= gem_get_ethtool_strings,
	.get_sset_count		= gem_get_sset_count,
};

static int macb_ioctl(struct net_device *dev, struct ifreq *rq, int cmd)
{
	struct macb *bp = netdev_priv(dev);
	struct phy_device *phydev = bp->phy_dev;

	if (!netif_running(dev))
		return -EINVAL;

	if (!phydev)
		return -ENODEV;

	return phy_mii_ioctl(phydev, rq, cmd);
}

static int macb_set_features(struct net_device *netdev,
			     netdev_features_t features)
{
	struct macb *bp = netdev_priv(netdev);
	netdev_features_t changed = features ^ netdev->features;

	/* TX checksum offload */
	if ((changed & NETIF_F_HW_CSUM) && macb_is_gem(bp)) {
		u32 dmacfg;

		dmacfg = gem_readl(bp, DMACFG);
		if (features & NETIF_F_HW_CSUM)
			dmacfg |= GEM_BIT(TXCOEN);
		else
			dmacfg &= ~GEM_BIT(TXCOEN);
		gem_writel(bp, DMACFG, dmacfg);
	}

	/* RX checksum offload */
	if ((changed & NETIF_F_RXCSUM) && macb_is_gem(bp)) {
		u32 netcfg;

		netcfg = gem_readl(bp, NCFGR);
		if (features & NETIF_F_RXCSUM &&
		    !(netdev->flags & IFF_PROMISC))
			netcfg |= GEM_BIT(RXCOEN);
		else
			netcfg &= ~GEM_BIT(RXCOEN);
		gem_writel(bp, NCFGR, netcfg);
	}

	return 0;
}

static const struct net_device_ops macb_netdev_ops = {
	.ndo_open		= macb_open,
	.ndo_stop		= macb_close,
	.ndo_start_xmit		= macb_start_xmit,
	.ndo_set_rx_mode	= macb_set_rx_mode,
	.ndo_get_stats		= macb_get_stats,
	.ndo_do_ioctl		= macb_ioctl,
	.ndo_validate_addr	= eth_validate_addr,
	.ndo_change_mtu		= macb_change_mtu,
	.ndo_set_mac_address	= eth_mac_addr,
#ifdef CONFIG_NET_POLL_CONTROLLER
	.ndo_poll_controller	= macb_poll_controller,
#endif
	.ndo_set_features	= macb_set_features,
};

/*
 * Configure peripheral capabilities according to device tree
 * and integration options used
 */
static void macb_configure_caps(struct macb *bp, const struct macb_config *dt_conf)
{
	u32 dcfg;

	if (dt_conf)
		bp->caps = dt_conf->caps;

	if (hw_is_gem(bp->regs, bp->native_io)) {
		bp->caps |= MACB_CAPS_MACB_IS_GEM;

		dcfg = gem_readl(bp, DCFG1);
		if (GEM_BFEXT(IRQCOR, dcfg) == 0)
			bp->caps |= MACB_CAPS_ISR_CLEAR_ON_WRITE;
		dcfg = gem_readl(bp, DCFG2);
		if ((dcfg & (GEM_BIT(RX_PKT_BUFF) | GEM_BIT(TX_PKT_BUFF))) == 0)
			bp->caps |= MACB_CAPS_FIFO_MODE;
	}

	dev_dbg(&bp->pdev->dev, "Cadence caps 0x%08x\n", bp->caps);
}

static void macb_probe_queues(void __iomem *mem,
			      bool native_io,
			      unsigned int *queue_mask,
			      unsigned int *num_queues)
{
	unsigned int hw_q;

	*queue_mask = 0x1;
	*num_queues = 1;

	/* is it macb or gem ?
	 *
	 * We need to read directly from the hardware here because
	 * we are early in the probe process and don't have the
	 * MACB_CAPS_MACB_IS_GEM flag positioned
	 */
	if (!hw_is_gem(mem, native_io))
		return;

	/* bit 0 is never set but queue 0 always exists */
	*queue_mask = readl_relaxed(mem + GEM_DCFG6) & 0xff;

	*queue_mask |= 0x1;

	for (hw_q = 1; hw_q < MACB_MAX_QUEUES; ++hw_q)
		if (*queue_mask & (1 << hw_q))
			(*num_queues)++;
}

static int macb_clk_init(struct platform_device *pdev, struct clk **pclk,
			 struct clk **hclk, struct clk **tx_clk)
{
	int err;

	*pclk = devm_clk_get(&pdev->dev, "pclk");
	if (IS_ERR(*pclk)) {
		err = PTR_ERR(*pclk);
		dev_err(&pdev->dev, "failed to get macb_clk (%u)\n", err);
		return err;
	}

	*hclk = devm_clk_get(&pdev->dev, "hclk");
	if (IS_ERR(*hclk)) {
		err = PTR_ERR(*hclk);
		dev_err(&pdev->dev, "failed to get hclk (%u)\n", err);
		return err;
	}

	*tx_clk = devm_clk_get(&pdev->dev, "tx_clk");
	if (IS_ERR(*tx_clk))
		*tx_clk = NULL;

	err = clk_prepare_enable(*pclk);
	if (err) {
		dev_err(&pdev->dev, "failed to enable pclk (%u)\n", err);
		return err;
	}

	err = clk_prepare_enable(*hclk);
	if (err) {
		dev_err(&pdev->dev, "failed to enable hclk (%u)\n", err);
		goto err_disable_pclk;
	}

	err = clk_prepare_enable(*tx_clk);
	if (err) {
		dev_err(&pdev->dev, "failed to enable tx_clk (%u)\n", err);
		goto err_disable_hclk;
	}

	return 0;

err_disable_hclk:
	clk_disable_unprepare(*hclk);

err_disable_pclk:
	clk_disable_unprepare(*pclk);

	return err;
}

static int macb_init(struct platform_device *pdev)
{
	struct net_device *dev = platform_get_drvdata(pdev);
	unsigned int hw_q, q;
	struct macb *bp = netdev_priv(dev);
	struct macb_queue *queue;
	int err;
	u32 val;

	/* set the queue register mapping once for all: queue0 has a special
	 * register mapping but we don't want to test the queue index then
	 * compute the corresponding register offset at run time.
	 */
	for (hw_q = 0, q = 0; hw_q < MACB_MAX_QUEUES; ++hw_q) {
		if (!(bp->queue_mask & (1 << hw_q)))
			continue;

		queue = &bp->queues[q];
		queue->bp = bp;
		if (hw_q) {
			queue->ISR  = GEM_ISR(hw_q - 1);
			queue->IER  = GEM_IER(hw_q - 1);
			queue->IDR  = GEM_IDR(hw_q - 1);
			queue->IMR  = GEM_IMR(hw_q - 1);
			queue->TBQP = GEM_TBQP(hw_q - 1);
		} else {
			/* queue0 uses legacy registers */
			queue->ISR  = MACB_ISR;
			queue->IER  = MACB_IER;
			queue->IDR  = MACB_IDR;
			queue->IMR  = MACB_IMR;
			queue->TBQP = MACB_TBQP;
		}

		/* get irq: here we use the linux queue index, not the hardware
		 * queue index. the queue irq definitions in the device tree
		 * must remove the optional gaps that could exist in the
		 * hardware queue mask.
		 */
		queue->irq = platform_get_irq(pdev, q);
		err = devm_request_irq(&pdev->dev, queue->irq, macb_interrupt,
				       IRQF_SHARED, dev->name, queue);
		if (err) {
			dev_err(&pdev->dev,
				"Unable to request IRQ %d (error %d)\n",
				queue->irq, err);
			return err;
		}

		INIT_WORK(&queue->tx_error_task, macb_tx_error_task);
		q++;
	}

	dev->netdev_ops = &macb_netdev_ops;
	netif_napi_add(dev, &bp->napi, macb_poll, 64);

	/* setup appropriated routines according to adapter type */
	if (macb_is_gem(bp)) {
		bp->max_tx_length = GEM_MAX_TX_LEN;
		bp->macbgem_ops.mog_alloc_rx_buffers = gem_alloc_rx_buffers;
		bp->macbgem_ops.mog_free_rx_buffers = gem_free_rx_buffers;
		bp->macbgem_ops.mog_init_rings = gem_init_rings;
		bp->macbgem_ops.mog_rx = gem_rx;
		dev->ethtool_ops = &gem_ethtool_ops;
	} else {
		bp->max_tx_length = MACB_MAX_TX_LEN;
		bp->macbgem_ops.mog_alloc_rx_buffers = macb_alloc_rx_buffers;
		bp->macbgem_ops.mog_free_rx_buffers = macb_free_rx_buffers;
		bp->macbgem_ops.mog_init_rings = macb_init_rings;
		bp->macbgem_ops.mog_rx = macb_rx;
		dev->ethtool_ops = &macb_ethtool_ops;
	}

	/* Set features */
	dev->hw_features = NETIF_F_SG;
	/* Checksum offload is only available on gem with packet buffer */
	if (macb_is_gem(bp) && !(bp->caps & MACB_CAPS_FIFO_MODE))
		dev->hw_features |= NETIF_F_HW_CSUM | NETIF_F_RXCSUM;
	if (bp->caps & MACB_CAPS_SG_DISABLED)
		dev->hw_features &= ~NETIF_F_SG;
	dev->features = dev->hw_features;

	val = 0;
	if (bp->phy_interface == PHY_INTERFACE_MODE_RGMII)
		val = GEM_BIT(RGMII);
	else if (bp->phy_interface == PHY_INTERFACE_MODE_RMII &&
		 (bp->caps & MACB_CAPS_USRIO_DEFAULT_IS_MII))
		val = MACB_BIT(RMII);
	else if (!(bp->caps & MACB_CAPS_USRIO_DEFAULT_IS_MII))
		val = MACB_BIT(MII);

	if (bp->caps & MACB_CAPS_USRIO_HAS_CLKEN)
		val |= MACB_BIT(CLKEN);

	macb_or_gem_writel(bp, USRIO, val);

	/* Set MII management clock divider */
	val = macb_mdc_clk_div(bp);
	val |= macb_dbw(bp);
	macb_writel(bp, NCFGR, val);

	return 0;
}

#if defined(CONFIG_OF)
/* 1518 rounded up */
#define AT91ETHER_MAX_RBUFF_SZ	0x600
/* max number of receive buffers */
#define AT91ETHER_MAX_RX_DESCR	9

/* Initialize and start the Receiver and Transmit subsystems */
static int at91ether_start(struct net_device *dev)
{
	struct macb *lp = netdev_priv(dev);
	dma_addr_t addr;
	u32 ctl;
	int i;

	lp->rx_ring = dma_alloc_coherent(&lp->pdev->dev,
					 (AT91ETHER_MAX_RX_DESCR *
					  sizeof(struct macb_dma_desc)),
					 &lp->rx_ring_dma, GFP_KERNEL);
	if (!lp->rx_ring)
		return -ENOMEM;

	lp->rx_buffers = dma_alloc_coherent(&lp->pdev->dev,
					    AT91ETHER_MAX_RX_DESCR *
					    AT91ETHER_MAX_RBUFF_SZ,
					    &lp->rx_buffers_dma, GFP_KERNEL);
	if (!lp->rx_buffers) {
		dma_free_coherent(&lp->pdev->dev,
				  AT91ETHER_MAX_RX_DESCR *
				  sizeof(struct macb_dma_desc),
				  lp->rx_ring, lp->rx_ring_dma);
		lp->rx_ring = NULL;
		return -ENOMEM;
	}

	addr = lp->rx_buffers_dma;
	for (i = 0; i < AT91ETHER_MAX_RX_DESCR; i++) {
		lp->rx_ring[i].addr = addr;
		lp->rx_ring[i].ctrl = 0;
		addr += AT91ETHER_MAX_RBUFF_SZ;
	}

	/* Set the Wrap bit on the last descriptor */
	lp->rx_ring[AT91ETHER_MAX_RX_DESCR - 1].addr |= MACB_BIT(RX_WRAP);

	/* Reset buffer index */
	lp->rx_tail = 0;

	/* Program address of descriptor list in Rx Buffer Queue register */
	macb_writel(lp, RBQP, lp->rx_ring_dma);

	/* Enable Receive and Transmit */
	ctl = macb_readl(lp, NCR);
	macb_writel(lp, NCR, ctl | MACB_BIT(RE) | MACB_BIT(TE));

	return 0;
}

/* Open the ethernet interface */
static int at91ether_open(struct net_device *dev)
{
	struct macb *lp = netdev_priv(dev);
	u32 ctl;
	int ret;

	/* Clear internal statistics */
	ctl = macb_readl(lp, NCR);
	macb_writel(lp, NCR, ctl | MACB_BIT(CLRSTAT));

	macb_set_hwaddr(lp);

	ret = at91ether_start(dev);
	if (ret)
		return ret;

	/* Enable MAC interrupts */
	macb_writel(lp, IER, MACB_BIT(RCOMP)	|
			     MACB_BIT(RXUBR)	|
			     MACB_BIT(ISR_TUND)	|
			     MACB_BIT(ISR_RLE)	|
			     MACB_BIT(TCOMP)	|
			     MACB_BIT(ISR_ROVR)	|
			     MACB_BIT(HRESP));

	/* schedule a link state check */
	phy_start(lp->phy_dev);

	netif_start_queue(dev);

	return 0;
}

/* Close the interface */
static int at91ether_close(struct net_device *dev)
{
	struct macb *lp = netdev_priv(dev);
	u32 ctl;

	/* Disable Receiver and Transmitter */
	ctl = macb_readl(lp, NCR);
	macb_writel(lp, NCR, ctl & ~(MACB_BIT(TE) | MACB_BIT(RE)));

	/* Disable MAC interrupts */
	macb_writel(lp, IDR, MACB_BIT(RCOMP)	|
			     MACB_BIT(RXUBR)	|
			     MACB_BIT(ISR_TUND)	|
			     MACB_BIT(ISR_RLE)	|
			     MACB_BIT(TCOMP)	|
			     MACB_BIT(ISR_ROVR) |
			     MACB_BIT(HRESP));

	netif_stop_queue(dev);

	dma_free_coherent(&lp->pdev->dev,
			  AT91ETHER_MAX_RX_DESCR *
			  sizeof(struct macb_dma_desc),
			  lp->rx_ring, lp->rx_ring_dma);
	lp->rx_ring = NULL;

	dma_free_coherent(&lp->pdev->dev,
			  AT91ETHER_MAX_RX_DESCR * AT91ETHER_MAX_RBUFF_SZ,
			  lp->rx_buffers, lp->rx_buffers_dma);
	lp->rx_buffers = NULL;

	return 0;
}

/* Transmit packet */
static int at91ether_start_xmit(struct sk_buff *skb, struct net_device *dev)
{
	struct macb *lp = netdev_priv(dev);

	if (macb_readl(lp, TSR) & MACB_BIT(RM9200_BNQ)) {
		netif_stop_queue(dev);

		/* Store packet information (to free when Tx completed) */
		lp->skb = skb;
		lp->skb_length = skb->len;
		lp->skb_physaddr = dma_map_single(NULL, skb->data, skb->len,
							DMA_TO_DEVICE);

		/* Set address of the data in the Transmit Address register */
		macb_writel(lp, TAR, lp->skb_physaddr);
		/* Set length of the packet in the Transmit Control register */
		macb_writel(lp, TCR, skb->len);

	} else {
		netdev_err(dev, "%s called, but device is busy!\n", __func__);
		return NETDEV_TX_BUSY;
	}

	return NETDEV_TX_OK;
}

/* Extract received frame from buffer descriptors and sent to upper layers.
 * (Called from interrupt context)
 */
static void at91ether_rx(struct net_device *dev)
{
	struct macb *lp = netdev_priv(dev);
	unsigned char *p_recv;
	struct sk_buff *skb;
	unsigned int pktlen;

	while (lp->rx_ring[lp->rx_tail].addr & MACB_BIT(RX_USED)) {
		p_recv = lp->rx_buffers + lp->rx_tail * AT91ETHER_MAX_RBUFF_SZ;
		pktlen = MACB_BF(RX_FRMLEN, lp->rx_ring[lp->rx_tail].ctrl);
		skb = netdev_alloc_skb(dev, pktlen + 2);
		if (skb) {
			skb_reserve(skb, 2);
			memcpy(skb_put(skb, pktlen), p_recv, pktlen);

			skb->protocol = eth_type_trans(skb, dev);
			lp->stats.rx_packets++;
			lp->stats.rx_bytes += pktlen;
			netif_rx(skb);
		} else {
			lp->stats.rx_dropped++;
		}

		if (lp->rx_ring[lp->rx_tail].ctrl & MACB_BIT(RX_MHASH_MATCH))
			lp->stats.multicast++;

		/* reset ownership bit */
		lp->rx_ring[lp->rx_tail].addr &= ~MACB_BIT(RX_USED);

		/* wrap after last buffer */
		if (lp->rx_tail == AT91ETHER_MAX_RX_DESCR - 1)
			lp->rx_tail = 0;
		else
			lp->rx_tail++;
	}
}

/* MAC interrupt handler */
static irqreturn_t at91ether_interrupt(int irq, void *dev_id)
{
	struct net_device *dev = dev_id;
	struct macb *lp = netdev_priv(dev);
	u32 intstatus, ctl;

	/* MAC Interrupt Status register indicates what interrupts are pending.
	 * It is automatically cleared once read.
	 */
	intstatus = macb_readl(lp, ISR);

	/* Receive complete */
	if (intstatus & MACB_BIT(RCOMP))
		at91ether_rx(dev);

	/* Transmit complete */
	if (intstatus & MACB_BIT(TCOMP)) {
		/* The TCOM bit is set even if the transmission failed */
		if (intstatus & (MACB_BIT(ISR_TUND) | MACB_BIT(ISR_RLE)))
			lp->stats.tx_errors++;

		if (lp->skb) {
			dev_kfree_skb_irq(lp->skb);
			lp->skb = NULL;
			dma_unmap_single(NULL, lp->skb_physaddr,
					 lp->skb_length, DMA_TO_DEVICE);
			lp->stats.tx_packets++;
			lp->stats.tx_bytes += lp->skb_length;
		}
		netif_wake_queue(dev);
	}

	/* Work-around for EMAC Errata section 41.3.1 */
	if (intstatus & MACB_BIT(RXUBR)) {
		ctl = macb_readl(lp, NCR);
		macb_writel(lp, NCR, ctl & ~MACB_BIT(RE));
		macb_writel(lp, NCR, ctl | MACB_BIT(RE));
	}

	if (intstatus & MACB_BIT(ISR_ROVR))
		netdev_err(dev, "ROVR error\n");

	return IRQ_HANDLED;
}

#ifdef CONFIG_NET_POLL_CONTROLLER
static void at91ether_poll_controller(struct net_device *dev)
{
	unsigned long flags;

	local_irq_save(flags);
	at91ether_interrupt(dev->irq, dev);
	local_irq_restore(flags);
}
#endif

static const struct net_device_ops at91ether_netdev_ops = {
	.ndo_open		= at91ether_open,
	.ndo_stop		= at91ether_close,
	.ndo_start_xmit		= at91ether_start_xmit,
	.ndo_get_stats		= macb_get_stats,
	.ndo_set_rx_mode	= macb_set_rx_mode,
	.ndo_set_mac_address	= eth_mac_addr,
	.ndo_do_ioctl		= macb_ioctl,
	.ndo_validate_addr	= eth_validate_addr,
	.ndo_change_mtu		= eth_change_mtu,
#ifdef CONFIG_NET_POLL_CONTROLLER
	.ndo_poll_controller	= at91ether_poll_controller,
#endif
};

static int at91ether_clk_init(struct platform_device *pdev, struct clk **pclk,
			      struct clk **hclk, struct clk **tx_clk)
{
	int err;

	*hclk = NULL;
	*tx_clk = NULL;

	*pclk = devm_clk_get(&pdev->dev, "ether_clk");
	if (IS_ERR(*pclk))
		return PTR_ERR(*pclk);

	err = clk_prepare_enable(*pclk);
	if (err) {
		dev_err(&pdev->dev, "failed to enable pclk (%u)\n", err);
		return err;
	}

	return 0;
}

static int at91ether_init(struct platform_device *pdev)
{
	struct net_device *dev = platform_get_drvdata(pdev);
	struct macb *bp = netdev_priv(dev);
	int err;
	u32 reg;

	dev->netdev_ops = &at91ether_netdev_ops;
	dev->ethtool_ops = &macb_ethtool_ops;

	err = devm_request_irq(&pdev->dev, dev->irq, at91ether_interrupt,
			       0, dev->name, dev);
	if (err)
		return err;

	macb_writel(bp, NCR, 0);

	reg = MACB_BF(CLK, MACB_CLK_DIV32) | MACB_BIT(BIG);
	if (bp->phy_interface == PHY_INTERFACE_MODE_RMII)
		reg |= MACB_BIT(RM9200_RMII);

	macb_writel(bp, NCFGR, reg);

	return 0;
}

static const struct macb_config at91sam9260_config = {
	.caps = MACB_CAPS_USRIO_HAS_CLKEN | MACB_CAPS_USRIO_DEFAULT_IS_MII,
	.clk_init = macb_clk_init,
	.init = macb_init,
};

static const struct macb_config pc302gem_config = {
	.caps = MACB_CAPS_SG_DISABLED | MACB_CAPS_GIGABIT_MODE_AVAILABLE,
	.dma_burst_length = 16,
	.clk_init = macb_clk_init,
	.init = macb_init,
};

static const struct macb_config sama5d2_config = {
	.caps = 0,
	.dma_burst_length = 16,
	.clk_init = macb_clk_init,
	.init = macb_init,
};

static const struct macb_config sama5d3_config = {
	.caps = MACB_CAPS_SG_DISABLED | MACB_CAPS_GIGABIT_MODE_AVAILABLE,
	.dma_burst_length = 16,
	.clk_init = macb_clk_init,
	.init = macb_init,
};

static const struct macb_config sama5d4_config = {
	.caps = 0,
	.dma_burst_length = 4,
	.clk_init = macb_clk_init,
	.init = macb_init,
};

static const struct macb_config emac_config = {
	.clk_init = at91ether_clk_init,
	.init = at91ether_init,
};


static const struct macb_config zynqmp_config = {
	.caps = MACB_CAPS_SG_DISABLED | MACB_CAPS_GIGABIT_MODE_AVAILABLE |
		MACB_CAPS_JUMBO,
	.dma_burst_length = 16,
	.clk_init = macb_clk_init,
	.init = macb_init,
	.jumbo_max_len = 10240,
};

static const struct macb_config zynq_config = {
	.caps = MACB_CAPS_SG_DISABLED | MACB_CAPS_GIGABIT_MODE_AVAILABLE |
		MACB_CAPS_NO_GIGABIT_HALF,
	.dma_burst_length = 16,
	.clk_init = macb_clk_init,
	.init = macb_init,
};

static const struct of_device_id macb_dt_ids[] = {
	{ .compatible = "cdns,at32ap7000-macb" },
	{ .compatible = "cdns,at91sam9260-macb", .data = &at91sam9260_config },
	{ .compatible = "cdns,macb" },
	{ .compatible = "cdns,pc302-gem", .data = &pc302gem_config },
	{ .compatible = "cdns,gem", .data = &pc302gem_config },
	{ .compatible = "atmel,sama5d2-gem", .data = &sama5d2_config },
	{ .compatible = "atmel,sama5d3-gem", .data = &sama5d3_config },
	{ .compatible = "atmel,sama5d4-gem", .data = &sama5d4_config },
	{ .compatible = "cdns,at91rm9200-emac", .data = &emac_config },
	{ .compatible = "cdns,emac", .data = &emac_config },
	{ .compatible = "cdns,zynqmp-gem", .data = &zynqmp_config},
	{ .compatible = "cdns,zynq-gem", .data = &zynq_config },
	{ /* sentinel */ }
};
MODULE_DEVICE_TABLE(of, macb_dt_ids);
#endif /* CONFIG_OF */

static int macb_probe(struct platform_device *pdev)
{
	int (*clk_init)(struct platform_device *, struct clk **,
			struct clk **, struct clk **)
					      = macb_clk_init;
	int (*init)(struct platform_device *) = macb_init;
	struct device_node *np = pdev->dev.of_node;
	const struct macb_config *macb_config = NULL;
	struct clk *pclk, *hclk, *tx_clk;
	unsigned int queue_mask, num_queues;
	struct macb_platform_data *pdata;
	bool native_io;
	struct phy_device *phydev;
	struct net_device *dev;
	struct resource *regs;
	void __iomem *mem;
	const char *mac;
	struct macb *bp;
	int err;

	regs = platform_get_resource(pdev, IORESOURCE_MEM, 0);
	mem = devm_ioremap_resource(&pdev->dev, regs);
	if (IS_ERR(mem))
		return PTR_ERR(mem);

	if (np) {
		const struct of_device_id *match;

		match = of_match_node(macb_dt_ids, np);
		if (match && match->data) {
			macb_config = match->data;
			clk_init = macb_config->clk_init;
			init = macb_config->init;
		}
	}

	err = clk_init(pdev, &pclk, &hclk, &tx_clk);
	if (err)
		return err;

	native_io = hw_is_native_io(mem);

	macb_probe_queues(mem, native_io, &queue_mask, &num_queues);
	dev = alloc_etherdev_mq(sizeof(*bp), num_queues);
	if (!dev) {
		err = -ENOMEM;
		goto err_disable_clocks;
	}

	dev->base_addr = regs->start;

	SET_NETDEV_DEV(dev, &pdev->dev);

	bp = netdev_priv(dev);
	bp->pdev = pdev;
	bp->dev = dev;
	bp->regs = mem;
	bp->native_io = native_io;
	if (native_io) {
		bp->macb_reg_readl = hw_readl_native;
		bp->macb_reg_writel = hw_writel_native;
	} else {
		bp->macb_reg_readl = hw_readl;
		bp->macb_reg_writel = hw_writel;
	}
	bp->num_queues = num_queues;
	bp->queue_mask = queue_mask;
	if (macb_config)
		bp->dma_burst_length = macb_config->dma_burst_length;
	bp->pclk = pclk;
	bp->hclk = hclk;
	bp->tx_clk = tx_clk;
<<<<<<< HEAD
	if (macb_config->jumbo_max_len) {
		bp->jumbo_max_len = macb_config->jumbo_max_len;
	}
=======
	if (macb_config)
		bp->jumbo_max_len = macb_config->jumbo_max_len;
>>>>>>> 3cb5ff02

	spin_lock_init(&bp->lock);

	/* setup capabilities */
	macb_configure_caps(bp, macb_config);

	platform_set_drvdata(pdev, dev);

	dev->irq = platform_get_irq(pdev, 0);
	if (dev->irq < 0) {
		err = dev->irq;
		goto err_disable_clocks;
	}

	mac = of_get_mac_address(np);
	if (mac)
		memcpy(bp->dev->dev_addr, mac, ETH_ALEN);
	else
		macb_get_hwaddr(bp);

	err = of_get_phy_mode(np);
	if (err < 0) {
		pdata = dev_get_platdata(&pdev->dev);
		if (pdata && pdata->is_rmii)
			bp->phy_interface = PHY_INTERFACE_MODE_RMII;
		else
			bp->phy_interface = PHY_INTERFACE_MODE_MII;
	} else {
		bp->phy_interface = err;
	}

	/* IP specific init */
	err = init(pdev);
	if (err)
		goto err_out_free_netdev;

	err = register_netdev(dev);
	if (err) {
		dev_err(&pdev->dev, "Cannot register net device, aborting.\n");
		goto err_out_unregister_netdev;
	}

	err = macb_mii_init(bp);
	if (err)
		goto err_out_unregister_netdev;

	netif_carrier_off(dev);

	netdev_info(dev, "Cadence %s rev 0x%08x at 0x%08lx irq %d (%pM)\n",
		    macb_is_gem(bp) ? "GEM" : "MACB", macb_readl(bp, MID),
		    dev->base_addr, dev->irq, dev->dev_addr);

	phydev = bp->phy_dev;
	netdev_info(dev, "attached PHY driver [%s] (mii_bus:phy_addr=%s, irq=%d)\n",
		    phydev->drv->name, dev_name(&phydev->dev), phydev->irq);

	return 0;

err_out_unregister_netdev:
	unregister_netdev(dev);

err_out_free_netdev:
	free_netdev(dev);

err_disable_clocks:
	clk_disable_unprepare(tx_clk);
	clk_disable_unprepare(hclk);
	clk_disable_unprepare(pclk);

	return err;
}

static int macb_remove(struct platform_device *pdev)
{
	struct net_device *dev;
	struct macb *bp;

	dev = platform_get_drvdata(pdev);

	if (dev) {
		bp = netdev_priv(dev);
		if (bp->phy_dev)
			phy_disconnect(bp->phy_dev);
		mdiobus_unregister(bp->mii_bus);
		kfree(bp->mii_bus->irq);
		mdiobus_free(bp->mii_bus);
		unregister_netdev(dev);
		clk_disable_unprepare(bp->tx_clk);
		clk_disable_unprepare(bp->hclk);
		clk_disable_unprepare(bp->pclk);
		free_netdev(dev);
	}

	return 0;
}

static int __maybe_unused macb_suspend(struct device *dev)
{
	struct platform_device *pdev = to_platform_device(dev);
	struct net_device *netdev = platform_get_drvdata(pdev);
	struct macb *bp = netdev_priv(netdev);

	netif_carrier_off(netdev);
	netif_device_detach(netdev);

	clk_disable_unprepare(bp->tx_clk);
	clk_disable_unprepare(bp->hclk);
	clk_disable_unprepare(bp->pclk);

	return 0;
}

static int __maybe_unused macb_resume(struct device *dev)
{
	struct platform_device *pdev = to_platform_device(dev);
	struct net_device *netdev = platform_get_drvdata(pdev);
	struct macb *bp = netdev_priv(netdev);

	clk_prepare_enable(bp->pclk);
	clk_prepare_enable(bp->hclk);
	clk_prepare_enable(bp->tx_clk);

	netif_device_attach(netdev);

	return 0;
}

static SIMPLE_DEV_PM_OPS(macb_pm_ops, macb_suspend, macb_resume);

static struct platform_driver macb_driver = {
	.probe		= macb_probe,
	.remove		= macb_remove,
	.driver		= {
		.name		= "macb",
		.of_match_table	= of_match_ptr(macb_dt_ids),
		.pm	= &macb_pm_ops,
	},
};

module_platform_driver(macb_driver);

MODULE_LICENSE("GPL");
MODULE_DESCRIPTION("Cadence MACB/GEM Ethernet driver");
MODULE_AUTHOR("Haavard Skinnemoen (Atmel)");
MODULE_ALIAS("platform:macb");<|MERGE_RESOLUTION|>--- conflicted
+++ resolved
@@ -2880,14 +2880,8 @@
 	bp->pclk = pclk;
 	bp->hclk = hclk;
 	bp->tx_clk = tx_clk;
-<<<<<<< HEAD
-	if (macb_config->jumbo_max_len) {
-		bp->jumbo_max_len = macb_config->jumbo_max_len;
-	}
-=======
 	if (macb_config)
 		bp->jumbo_max_len = macb_config->jumbo_max_len;
->>>>>>> 3cb5ff02
 
 	spin_lock_init(&bp->lock);
 
