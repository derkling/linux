--- conflicted
+++ resolved
@@ -16,10 +16,7 @@
  * NONINFRINGEMENT.  See the GNU General Public License for more details.
  ***********************************************************************/
 #include <linux/module.h>
-<<<<<<< HEAD
-=======
 #include <linux/interrupt.h>
->>>>>>> 2ac97f0f
 #include <linux/pci.h>
 #include <net/vxlan.h>
 #include "liquidio_common.h"
@@ -474,12 +471,8 @@
 				kfree(g);
 		} while (g);
 
-<<<<<<< HEAD
-		if (lio->glists_virt_base && lio->glists_virt_base[i]) {
-=======
 		if (lio->glists_virt_base && lio->glists_virt_base[i] &&
 		    lio->glists_dma_base && lio->glists_dma_base[i]) {
->>>>>>> 2ac97f0f
 			lio_dma_free(lio->oct_dev,
 				     lio->glist_entry_size * lio->tx_qsize,
 				     lio->glists_virt_base[i],
@@ -1643,17 +1636,12 @@
 	/* Flush the instruction queue */
 	iq = oct->instr_queue[iq_no];
 	if (iq) {
-<<<<<<< HEAD
-		/* Process iq buffers with in the budget limits */
-		tx_done = octeon_flush_iq(oct, iq, budget);
-=======
 		if (atomic_read(&iq->instr_pending))
 			/* Process iq buffers with in the budget limits */
 			tx_done = octeon_flush_iq(oct, iq, budget);
 		else
 			tx_done = 1;
 
->>>>>>> 2ac97f0f
 		/* Update iq read-index rather than waiting for next interrupt.
 		 * Return back if tx_done is false.
 		 */
