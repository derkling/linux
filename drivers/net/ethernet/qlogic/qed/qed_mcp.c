--- conflicted
+++ resolved
@@ -255,13 +255,6 @@
 	if (!p_info->mfw_mb_shadow || !p_info->mfw_mb_addr)
 		goto err;
 
-<<<<<<< HEAD
-	/* Initialize the MFW spinlock */
-	spin_lock_init(&p_info->lock);
-	spin_lock_init(&p_info->link_lock);
-
-=======
->>>>>>> 2ac97f0f
 	return 0;
 
 err:
