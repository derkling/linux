--- conflicted
+++ resolved
@@ -2013,7 +2013,6 @@
 
 static int qed_roce_destroy_qp(struct qed_hwfn *p_hwfn, struct qed_rdma_qp *qp)
 {
-	struct qed_rdma_info *p_rdma_info = p_hwfn->p_rdma_info;
 	u32 num_invalidated_mw = 0;
 	u32 num_bound_mw = 0;
 	u32 cq_prod;
@@ -2030,12 +2029,8 @@
 
 	if (qp->cur_state != QED_ROCE_QP_STATE_RESET) {
 		rc = qed_roce_sp_destroy_qp_responder(p_hwfn, qp,
-<<<<<<< HEAD
-						      &num_invalidated_mw);
-=======
 						      &num_invalidated_mw,
 						      &cq_prod);
->>>>>>> 2ac97f0f
 		if (rc)
 			return rc;
 
@@ -2050,28 +2045,8 @@
 				  "number of invalidate memory windows is different from bounded ones\n");
 			return -EINVAL;
 		}
-<<<<<<< HEAD
-
-		spin_lock_bh(&p_rdma_info->lock);
-
-		start_cid = qed_cxt_get_proto_cid_start(p_hwfn,
-							p_rdma_info->proto);
-
-		/* Release responder's icid */
-		qed_bmap_release_id(p_hwfn, &p_rdma_info->cid_map,
-				    qp->icid - start_cid);
-
-		/* Release requester's icid */
-		qed_bmap_release_id(p_hwfn, &p_rdma_info->cid_map,
-				    qp->icid + 1 - start_cid);
-
-		spin_unlock_bh(&p_rdma_info->lock);
-	}
-
-=======
-	}
-
->>>>>>> 2ac97f0f
+	}
+
 	return 0;
 }
 
