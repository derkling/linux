--- conflicted
+++ resolved
@@ -130,11 +130,6 @@
 #define ICE_ITR_DYNAMIC	0x8000  /* used as flag for itr_setting */
 #define ITR_IS_DYNAMIC(setting) (!!((setting) & ICE_ITR_DYNAMIC))
 #define ITR_TO_REG(setting)	((setting) & ~ICE_ITR_DYNAMIC)
-<<<<<<< HEAD
-#define ICE_ITR_GRAN_S		1	/* Assume ITR granularity is 2us */
-#define ICE_ITR_MASK		0x1FFE	/* ITR register value alignment mask */
-#define ITR_REG_ALIGN(setting)	__ALIGN_MASK(setting, ~ICE_ITR_MASK)
-=======
 #define ICE_ITR_GRAN_S		1	/* ITR granularity is always 2us */
 #define ICE_ITR_GRAN_US		BIT(ICE_ITR_GRAN_S)
 #define ICE_ITR_MASK		0x1FFE	/* ITR register value alignment mask */
@@ -145,7 +140,6 @@
 #define ICE_ITR_ADAPTIVE_MAX_USECS	0x00FA
 #define ICE_ITR_ADAPTIVE_LATENCY	0x8000
 #define ICE_ITR_ADAPTIVE_BULK		0x0000
->>>>>>> 0ecfebd2
 
 #define ICE_DFLT_INTRL	0
 #define ICE_MAX_INTRL	236
@@ -202,12 +196,7 @@
 	unsigned long next_update;	/* jiffies value of next queue update */
 	unsigned int total_bytes;	/* total bytes processed this int */
 	unsigned int total_pkts;	/* total packets processed this int */
-<<<<<<< HEAD
-	enum ice_latency_range latency_range;
-	int itr_idx;		/* index in the interrupt vector */
-=======
 	u16 itr_idx;		/* index in the interrupt vector */
->>>>>>> 0ecfebd2
 	u16 target_itr;		/* value in usecs divided by the hw->itr_gran */
 	u16 current_itr;	/* value in usecs divided by the hw->itr_gran */
 	/* high bit set means dynamic ITR, rest is used to store user
