--- conflicted
+++ resolved
@@ -81,13 +81,9 @@
 	I40E_VIRTCHNL_OP_GET_STATS = 15,
 	I40E_VIRTCHNL_OP_FCOE = 16,
 	I40E_VIRTCHNL_OP_EVENT = 17, /* must ALWAYS be 17 */
-<<<<<<< HEAD
-	I40E_VIRTCHNL_OP_CONFIG_IWARP_IRQ_MAP = 21,
-=======
 	I40E_VIRTCHNL_OP_IWARP = 20,
 	I40E_VIRTCHNL_OP_CONFIG_IWARP_IRQ_MAP = 21,
 	I40E_VIRTCHNL_OP_RELEASE_IWARP_IRQ_MAP = 22,
->>>>>>> 2ac97f0f
 	I40E_VIRTCHNL_OP_CONFIG_RSS_KEY = 23,
 	I40E_VIRTCHNL_OP_CONFIG_RSS_LUT = 24,
 	I40E_VIRTCHNL_OP_GET_RSS_HENA_CAPS = 25,
