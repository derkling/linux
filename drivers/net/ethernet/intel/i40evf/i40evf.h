--- conflicted
+++ resolved
@@ -199,14 +199,10 @@
 	u64 hw_csum_rx_error;
 	u32 rx_desc_count;
 	int num_msix_vectors;
-<<<<<<< HEAD
-	u32 client_pending;
-=======
 	int num_iwarp_msix;
 	int iwarp_base_vector;
 	u32 client_pending;
 	struct i40e_client_instance *cinst;
->>>>>>> 2ac97f0f
 	struct msix_entry *msix_entries;
 
 	u32 flags;
