--- conflicted
+++ resolved
@@ -1308,7 +1308,6 @@
 {
 	u32 val;
 	int err;
-<<<<<<< HEAD
 
 	err = tg3_phy_auxctl_read(tp, MII_TG3_AUXCTL_SHDWSEL_AUXCTL, &val);
 
@@ -1323,22 +1322,6 @@
 	err = tg3_phy_auxctl_write((tp), MII_TG3_AUXCTL_SHDWSEL_AUXCTL,
 				   val | MII_TG3_AUXCTL_ACTL_TX_6DB);
 
-=======
-
-	err = tg3_phy_auxctl_read(tp, MII_TG3_AUXCTL_SHDWSEL_AUXCTL, &val);
-
-	if (err)
-		return err;
-	if (enable)
-
-		val |= MII_TG3_AUXCTL_ACTL_SMDSP_ENA;
-	else
-		val &= ~MII_TG3_AUXCTL_ACTL_SMDSP_ENA;
-
-	err = tg3_phy_auxctl_write((tp), MII_TG3_AUXCTL_SHDWSEL_AUXCTL,
-				   val | MII_TG3_AUXCTL_ACTL_TX_6DB);
-
->>>>>>> a937536b
 	return err;
 }
 
