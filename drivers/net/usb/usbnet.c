--- conflicted
+++ resolved
@@ -800,14 +800,10 @@
 	 */
 	dev->flags = 0;
 	del_timer_sync (&dev->delay);
-<<<<<<< HEAD
 	cancel_work_sync(&dev->bh_w);
-=======
-	tasklet_kill (&dev->bh);
 	if (!pm)
 		usb_autopm_put_interface(dev->intf);
 
->>>>>>> be67db10
 	if (info->manage_power &&
 	    !test_and_clear_bit(EVENT_NO_RUNTIME_PM, &dev->flags))
 		info->manage_power(dev, 0);
@@ -1378,20 +1374,12 @@
 	/* restart RX again after disabling due to high error rate */
 	clear_bit(EVENT_RX_KILL, &dev->flags);
 
-<<<<<<< HEAD
-	// waiting for all pending urbs to complete?
-	if (dev->wait) {
-		if ((dev->txq.qlen + dev->rxq.qlen + dev->done.qlen) == 0) {
-			wake_up(&unlink_wakeup);
-		}
-=======
 	/* waiting for all pending urbs to complete?
 	 * only then can we forgo submitting anew
 	 */
 	if (waitqueue_active(&dev->wait)) {
 		if (dev->txq.qlen + dev->rxq.qlen + dev->done.qlen == 0)
-			wake_up_all(&dev->wait);
->>>>>>> be67db10
+			wake_up_all(&unlink_wakeup);
 
 	// or are we maybe short a few urbs?
 	} else if (netif_running (dev->net) &&
