/*
 * Copyright (C) 2009 - QLogic Corporation.
 * All rights reserved.
 *
 * This program is free software; you can redistribute it and/or
 * modify it under the terms of the GNU General Public License
 * as published by the Free Software Foundation; either version 2
 * of the License, or (at your option) any later version.
 *
 * This program is distributed in the hope that it will be useful, but
 * WITHOUT ANY WARRANTY; without even the implied warranty of
 * MERCHANTABILITY or FITNESS FOR A PARTICULAR PURPOSE.  See the
 * GNU General Public License for more details.
 *
 * You should have received a copy of the GNU General Public License
 * along with this program; if not, write to the Free Software
 * Foundation, Inc., 59 Temple Place - Suite 330, Boston,
 * MA  02111-1307, USA.
 *
 * The full GNU General Public License is included in this distribution
 * in the file called "COPYING".
 *
 */

#ifndef _QLCNIC_H_
#define _QLCNIC_H_

#include <linux/module.h>
#include <linux/kernel.h>
#include <linux/types.h>
#include <linux/ioport.h>
#include <linux/pci.h>
#include <linux/netdevice.h>
#include <linux/etherdevice.h>
#include <linux/ip.h>
#include <linux/in.h>
#include <linux/tcp.h>
#include <linux/skbuff.h>
#include <linux/firmware.h>

#include <linux/ethtool.h>
#include <linux/mii.h>
#include <linux/timer.h>

#include <linux/vmalloc.h>

#include <linux/io.h>
#include <asm/byteorder.h>

#include "qlcnic_hdr.h"

#define _QLCNIC_LINUX_MAJOR 5
#define _QLCNIC_LINUX_MINOR 0
<<<<<<< HEAD
#define _QLCNIC_LINUX_SUBVERSION 7
#define QLCNIC_LINUX_VERSIONID  "5.0.7"
=======
#define _QLCNIC_LINUX_SUBVERSION 11
#define QLCNIC_LINUX_VERSIONID  "5.0.11"
>>>>>>> 45f53cc9
#define QLCNIC_DRV_IDC_VER  0x01
#define QLCNIC_DRIVER_VERSION  ((_QLCNIC_LINUX_MAJOR << 16) |\
		 (_QLCNIC_LINUX_MINOR << 8) | (_QLCNIC_LINUX_SUBVERSION))

#define QLCNIC_VERSION_CODE(a, b, c)	(((a) << 24) + ((b) << 16) + (c))
#define _major(v)	(((v) >> 24) & 0xff)
#define _minor(v)	(((v) >> 16) & 0xff)
#define _build(v)	((v) & 0xffff)

/* version in image has weird encoding:
 *  7:0  - major
 * 15:8  - minor
 * 31:16 - build (little endian)
 */
#define QLCNIC_DECODE_VERSION(v) \
	QLCNIC_VERSION_CODE(((v) & 0xff), (((v) >> 8) & 0xff), ((v) >> 16))

#define QLCNIC_MIN_FW_VERSION     QLCNIC_VERSION_CODE(4, 4, 2)
#define QLCNIC_NUM_FLASH_SECTORS (64)
#define QLCNIC_FLASH_SECTOR_SIZE (64 * 1024)
#define QLCNIC_FLASH_TOTAL_SIZE  (QLCNIC_NUM_FLASH_SECTORS \
					* QLCNIC_FLASH_SECTOR_SIZE)

#define RCV_DESC_RINGSIZE(rds_ring)	\
	(sizeof(struct rcv_desc) * (rds_ring)->num_desc)
#define RCV_BUFF_RINGSIZE(rds_ring)	\
	(sizeof(struct qlcnic_rx_buffer) * rds_ring->num_desc)
#define STATUS_DESC_RINGSIZE(sds_ring)	\
	(sizeof(struct status_desc) * (sds_ring)->num_desc)
#define TX_BUFF_RINGSIZE(tx_ring)	\
	(sizeof(struct qlcnic_cmd_buffer) * tx_ring->num_desc)
#define TX_DESC_RINGSIZE(tx_ring)	\
	(sizeof(struct cmd_desc_type0) * tx_ring->num_desc)

#define QLCNIC_P3P_A0		0x50

#define QLCNIC_IS_REVISION_P3P(REVISION)     (REVISION >= QLCNIC_P3P_A0)

#define FIRST_PAGE_GROUP_START	0
#define FIRST_PAGE_GROUP_END	0x100000

#define P3P_MAX_MTU                     (9600)
#define P3P_MIN_MTU                     (68)
#define QLCNIC_MAX_ETHERHDR                32 /* This contains some padding */

#define QLCNIC_P3P_RX_BUF_MAX_LEN         (QLCNIC_MAX_ETHERHDR + ETH_DATA_LEN)
#define QLCNIC_P3P_RX_JUMBO_BUF_MAX_LEN   (QLCNIC_MAX_ETHERHDR + P3P_MAX_MTU)
#define QLCNIC_CT_DEFAULT_RX_BUF_LEN	2048
#define QLCNIC_LRO_BUFFER_EXTRA		2048

/* Opcodes to be used with the commands */
#define TX_ETHER_PKT	0x01
#define TX_TCP_PKT	0x02
#define TX_UDP_PKT	0x03
#define TX_IP_PKT	0x04
#define TX_TCP_LSO	0x05
#define TX_TCP_LSO6	0x06
#define TX_IPSEC	0x07
#define TX_IPSEC_CMD	0x0a
#define TX_TCPV6_PKT	0x0b
#define TX_UDPV6_PKT	0x0c

/* Tx defines */
#define MAX_TSO_HEADER_DESC	2
#define MGMT_CMD_DESC_RESV	4
#define TX_STOP_THRESH		((MAX_SKB_FRAGS >> 2) + MAX_TSO_HEADER_DESC \
							+ MGMT_CMD_DESC_RESV)
#define QLCNIC_MAX_TX_TIMEOUTS	2

/*
 * Following are the states of the Phantom. Phantom will set them and
 * Host will read to check if the fields are correct.
 */
#define PHAN_INITIALIZE_FAILED		0xffff
#define PHAN_INITIALIZE_COMPLETE	0xff01

/* Host writes the following to notify that it has done the init-handshake */
#define PHAN_INITIALIZE_ACK		0xf00f
#define PHAN_PEG_RCV_INITIALIZED	0xff01

#define NUM_RCV_DESC_RINGS	3
#define NUM_STS_DESC_RINGS	4

#define RCV_RING_NORMAL 0
#define RCV_RING_JUMBO	1

#define MIN_CMD_DESCRIPTORS		64
#define MIN_RCV_DESCRIPTORS		64
#define MIN_JUMBO_DESCRIPTORS		32

#define MAX_CMD_DESCRIPTORS		1024
#define MAX_RCV_DESCRIPTORS_1G		4096
#define MAX_RCV_DESCRIPTORS_10G 	8192
#define MAX_RCV_DESCRIPTORS_VF		2048
#define MAX_JUMBO_RCV_DESCRIPTORS_1G	512
#define MAX_JUMBO_RCV_DESCRIPTORS_10G	1024

#define DEFAULT_RCV_DESCRIPTORS_1G	2048
#define DEFAULT_RCV_DESCRIPTORS_10G	4096
#define DEFAULT_RCV_DESCRIPTORS_VF	1024
#define MAX_RDS_RINGS                   2

#define get_next_index(index, length)	\
	(((index) + 1) & ((length) - 1))

/*
 * Following data structures describe the descriptors that will be used.
 * Added fileds of tcpHdrSize and ipHdrSize, The driver needs to do it only when
 * we are doing LSO (above the 1500 size packet) only.
 */

#define FLAGS_VLAN_TAGGED	0x10
#define FLAGS_VLAN_OOB		0x40

#define qlcnic_set_tx_vlan_tci(cmd_desc, v)	\
	(cmd_desc)->vlan_TCI = cpu_to_le16(v);
#define qlcnic_set_cmd_desc_port(cmd_desc, var)	\
	((cmd_desc)->port_ctxid |= ((var) & 0x0F))
#define qlcnic_set_cmd_desc_ctxid(cmd_desc, var)	\
	((cmd_desc)->port_ctxid |= ((var) << 4 & 0xF0))

#define qlcnic_set_tx_port(_desc, _port) \
	((_desc)->port_ctxid = ((_port) & 0xf) | (((_port) << 4) & 0xf0))

#define qlcnic_set_tx_flags_opcode(_desc, _flags, _opcode) \
	((_desc)->flags_opcode |= \
	cpu_to_le16(((_flags) & 0x7f) | (((_opcode) & 0x3f) << 7)))

#define qlcnic_set_tx_frags_len(_desc, _frags, _len) \
	((_desc)->nfrags__length = \
	cpu_to_le32(((_frags) & 0xff) | (((_len) & 0xffffff) << 8)))

struct cmd_desc_type0 {
	u8 tcp_hdr_offset;	/* For LSO only */
	u8 ip_hdr_offset;	/* For LSO only */
	__le16 flags_opcode;	/* 15:13 unused, 12:7 opcode, 6:0 flags */
	__le32 nfrags__length;	/* 31:8 total len, 7:0 frag count */

	__le64 addr_buffer2;

	__le16 reference_handle;
	__le16 mss;
	u8 port_ctxid;		/* 7:4 ctxid 3:0 port */
	u8 total_hdr_length;	/* LSO only : MAC+IP+TCP Hdr size */
	__le16 conn_id;		/* IPSec offoad only */

	__le64 addr_buffer3;
	__le64 addr_buffer1;

	__le16 buffer_length[4];

	__le64 addr_buffer4;

	u8 eth_addr[ETH_ALEN];
	__le16 vlan_TCI;

} __attribute__ ((aligned(64)));

/* Note: sizeof(rcv_desc) should always be a mutliple of 2 */
struct rcv_desc {
	__le16 reference_handle;
	__le16 reserved;
	__le32 buffer_length;	/* allocated buffer length (usually 2K) */
	__le64 addr_buffer;
};

/* opcode field in status_desc */
#define QLCNIC_SYN_OFFLOAD	0x03
#define QLCNIC_RXPKT_DESC  	0x04
#define QLCNIC_OLD_RXPKT_DESC	0x3f
#define QLCNIC_RESPONSE_DESC	0x05
#define QLCNIC_LRO_DESC  	0x12

/* for status field in status_desc */
#define STATUS_CKSUM_LOOP	0
#define STATUS_CKSUM_OK		2

/* owner bits of status_desc */
#define STATUS_OWNER_HOST	(0x1ULL << 56)
#define STATUS_OWNER_PHANTOM	(0x2ULL << 56)

/* Status descriptor:
   0-3 port, 4-7 status, 8-11 type, 12-27 total_length
   28-43 reference_handle, 44-47 protocol, 48-52 pkt_offset
   53-55 desc_cnt, 56-57 owner, 58-63 opcode
 */
#define qlcnic_get_sts_port(sts_data)	\
	((sts_data) & 0x0F)
#define qlcnic_get_sts_status(sts_data)	\
	(((sts_data) >> 4) & 0x0F)
#define qlcnic_get_sts_type(sts_data)	\
	(((sts_data) >> 8) & 0x0F)
#define qlcnic_get_sts_totallength(sts_data)	\
	(((sts_data) >> 12) & 0xFFFF)
#define qlcnic_get_sts_refhandle(sts_data)	\
	(((sts_data) >> 28) & 0xFFFF)
#define qlcnic_get_sts_prot(sts_data)	\
	(((sts_data) >> 44) & 0x0F)
#define qlcnic_get_sts_pkt_offset(sts_data)	\
	(((sts_data) >> 48) & 0x1F)
#define qlcnic_get_sts_desc_cnt(sts_data)	\
	(((sts_data) >> 53) & 0x7)
#define qlcnic_get_sts_opcode(sts_data)	\
	(((sts_data) >> 58) & 0x03F)

#define qlcnic_get_lro_sts_refhandle(sts_data) 	\
	((sts_data) & 0x0FFFF)
#define qlcnic_get_lro_sts_length(sts_data)	\
	(((sts_data) >> 16) & 0x0FFFF)
#define qlcnic_get_lro_sts_l2_hdr_offset(sts_data)	\
	(((sts_data) >> 32) & 0x0FF)
#define qlcnic_get_lro_sts_l4_hdr_offset(sts_data)	\
	(((sts_data) >> 40) & 0x0FF)
#define qlcnic_get_lro_sts_timestamp(sts_data)	\
	(((sts_data) >> 48) & 0x1)
#define qlcnic_get_lro_sts_type(sts_data)	\
	(((sts_data) >> 49) & 0x7)
#define qlcnic_get_lro_sts_push_flag(sts_data)		\
	(((sts_data) >> 52) & 0x1)
#define qlcnic_get_lro_sts_seq_number(sts_data)		\
	((sts_data) & 0x0FFFFFFFF)


struct status_desc {
	__le64 status_desc_data[2];
} __attribute__ ((aligned(16)));

/* UNIFIED ROMIMAGE */
#define QLCNIC_UNI_FW_MIN_SIZE		0xc8000
#define QLCNIC_UNI_DIR_SECT_PRODUCT_TBL	0x0
#define QLCNIC_UNI_DIR_SECT_BOOTLD	0x6
#define QLCNIC_UNI_DIR_SECT_FW		0x7

/*Offsets */
#define QLCNIC_UNI_CHIP_REV_OFF		10
#define QLCNIC_UNI_FLAGS_OFF		11
#define QLCNIC_UNI_BIOS_VERSION_OFF 	12
#define QLCNIC_UNI_BOOTLD_IDX_OFF	27
#define QLCNIC_UNI_FIRMWARE_IDX_OFF 	29

struct uni_table_desc{
	u32	findex;
	u32	num_entries;
	u32	entry_size;
	u32	reserved[5];
};

struct uni_data_desc{
	u32	findex;
	u32	size;
	u32	reserved[5];
};

/* Magic number to let user know flash is programmed */
#define	QLCNIC_BDINFO_MAGIC 0x12345678

#define QLCNIC_BRDTYPE_P3P_REF_QG	0x0021
#define QLCNIC_BRDTYPE_P3P_HMEZ		0x0022
#define QLCNIC_BRDTYPE_P3P_10G_CX4_LP	0x0023
#define QLCNIC_BRDTYPE_P3P_4_GB		0x0024
#define QLCNIC_BRDTYPE_P3P_IMEZ		0x0025
#define QLCNIC_BRDTYPE_P3P_10G_SFP_PLUS	0x0026
#define QLCNIC_BRDTYPE_P3P_10000_BASE_T	0x0027
#define QLCNIC_BRDTYPE_P3P_XG_LOM	0x0028
#define QLCNIC_BRDTYPE_P3P_4_GB_MM	0x0029
#define QLCNIC_BRDTYPE_P3P_10G_SFP_CT	0x002a
#define QLCNIC_BRDTYPE_P3P_10G_SFP_QT	0x002b
#define QLCNIC_BRDTYPE_P3P_10G_CX4	0x0031
#define QLCNIC_BRDTYPE_P3P_10G_XFP	0x0032
#define QLCNIC_BRDTYPE_P3P_10G_TP	0x0080

#define QLCNIC_MSIX_TABLE_OFFSET	0x44

#define QLCNIC_MSIX_TABLE_OFFSET	0x44

/* Flash memory map */
#define QLCNIC_BRDCFG_START	0x4000		/* board config */
#define QLCNIC_BOOTLD_START	0x10000		/* bootld */
#define QLCNIC_IMAGE_START	0x43000		/* compressed image */
#define QLCNIC_USER_START	0x3E8000	/* Firmare info */

#define QLCNIC_FW_VERSION_OFFSET	(QLCNIC_USER_START+0x408)
#define QLCNIC_FW_SIZE_OFFSET		(QLCNIC_USER_START+0x40c)
#define QLCNIC_FW_SERIAL_NUM_OFFSET	(QLCNIC_USER_START+0x81c)
#define QLCNIC_BIOS_VERSION_OFFSET	(QLCNIC_USER_START+0x83c)

#define QLCNIC_BRDTYPE_OFFSET		(QLCNIC_BRDCFG_START+0x8)
#define QLCNIC_FW_MAGIC_OFFSET		(QLCNIC_BRDCFG_START+0x128)

#define QLCNIC_FW_MIN_SIZE		(0x3fffff)
#define QLCNIC_UNIFIED_ROMIMAGE  	0
#define QLCNIC_FLASH_ROMIMAGE		1
#define QLCNIC_UNKNOWN_ROMIMAGE		0xff

#define QLCNIC_UNIFIED_ROMIMAGE_NAME	"phanfw.bin"
#define QLCNIC_FLASH_ROMIMAGE_NAME	"flash"

extern char qlcnic_driver_name[];

/* Number of status descriptors to handle per interrupt */
#define MAX_STATUS_HANDLE	(64)

/*
 * qlcnic_skb_frag{} is to contain mapping info for each SG list. This
 * has to be freed when DMA is complete. This is part of qlcnic_tx_buffer{}.
 */
struct qlcnic_skb_frag {
	u64 dma;
	u64 length;
};

struct qlcnic_recv_crb {
	u32 crb_rcv_producer[NUM_RCV_DESC_RINGS];
	u32 crb_sts_consumer[NUM_STS_DESC_RINGS];
	u32 sw_int_mask[NUM_STS_DESC_RINGS];
};

/*    Following defines are for the state of the buffers    */
#define	QLCNIC_BUFFER_FREE	0
#define	QLCNIC_BUFFER_BUSY	1

/*
 * There will be one qlcnic_buffer per skb packet.    These will be
 * used to save the dma info for pci_unmap_page()
 */
struct qlcnic_cmd_buffer {
	struct sk_buff *skb;
	struct qlcnic_skb_frag frag_array[MAX_SKB_FRAGS + 1];
	u32 frag_count;
};

/* In rx_buffer, we do not need multiple fragments as is a single buffer */
struct qlcnic_rx_buffer {
	struct list_head list;
	struct sk_buff *skb;
	u64 dma;
	u16 ref_handle;
};

/* Board types */
#define	QLCNIC_GBE	0x01
#define	QLCNIC_XGBE	0x02

/*
 * One hardware_context{} per adapter
 * contains interrupt info as well shared hardware info.
 */
struct qlcnic_hardware_context {
	void __iomem *pci_base0;
	void __iomem *ocm_win_crb;

	unsigned long pci_len0;

	rwlock_t crb_lock;
	struct mutex mem_lock;

	u8 revision_id;
	u8 pci_func;
	u8 linkup;
	u16 port_type;
	u16 board_type;
};

struct qlcnic_adapter_stats {
	u64  xmitcalled;
	u64  xmitfinished;
	u64  rxdropped;
	u64  txdropped;
	u64  csummed;
	u64  rx_pkts;
	u64  lro_pkts;
	u64  rxbytes;
	u64  txbytes;
	u64  lrobytes;
	u64  lso_frames;
	u64  xmit_on;
	u64  xmit_off;
	u64  skb_alloc_failure;
	u64  null_rxbuf;
	u64  rx_dma_map_error;
	u64  tx_dma_map_error;
};

/*
 * Rcv Descriptor Context. One such per Rcv Descriptor. There may
 * be one Rcv Descriptor for normal packets, one for jumbo and may be others.
 */
struct qlcnic_host_rds_ring {
	u32 producer;
	u32 num_desc;
	u32 dma_size;
	u32 skb_size;
	u32 flags;
	void __iomem *crb_rcv_producer;
	struct rcv_desc *desc_head;
	struct qlcnic_rx_buffer *rx_buf_arr;
	struct list_head free_list;
	spinlock_t lock;
	dma_addr_t phys_addr;
};

struct qlcnic_host_sds_ring {
	u32 consumer;
	u32 num_desc;
	void __iomem *crb_sts_consumer;
	void __iomem *crb_intr_mask;

	struct status_desc *desc_head;
	struct qlcnic_adapter *adapter;
	struct napi_struct napi;
	struct list_head free_list[NUM_RCV_DESC_RINGS];

	int irq;

	dma_addr_t phys_addr;
	char name[IFNAMSIZ+4];
};

struct qlcnic_host_tx_ring {
	u32 producer;
	__le32 *hw_consumer;
	u32 sw_consumer;
	void __iomem *crb_cmd_producer;
	u32 num_desc;

	struct netdev_queue *txq;

	struct qlcnic_cmd_buffer *cmd_buf_arr;
	struct cmd_desc_type0 *desc_head;
	dma_addr_t phys_addr;
	dma_addr_t hw_cons_phys_addr;
};

/*
 * Receive context. There is one such structure per instance of the
 * receive processing. Any state information that is relevant to
 * the receive, and is must be in this structure. The global data may be
 * present elsewhere.
 */
struct qlcnic_recv_context {
	u32 state;
	u16 context_id;
	u16 virt_port;

	struct qlcnic_host_rds_ring *rds_rings;
	struct qlcnic_host_sds_ring *sds_rings;
};

/* HW context creation */

#define QLCNIC_OS_CRB_RETRY_COUNT	4000
#define QLCNIC_CDRP_SIGNATURE_MAKE(pcifn, version) \
	(((pcifn) & 0xff) | (((version) & 0xff) << 8) | (0xcafe << 16))

#define QLCNIC_CDRP_CMD_BIT		0x80000000

/*
 * All responses must have the QLCNIC_CDRP_CMD_BIT cleared
 * in the crb QLCNIC_CDRP_CRB_OFFSET.
 */
#define QLCNIC_CDRP_FORM_RSP(rsp)	(rsp)
#define QLCNIC_CDRP_IS_RSP(rsp)	(((rsp) & QLCNIC_CDRP_CMD_BIT) == 0)

#define QLCNIC_CDRP_RSP_OK		0x00000001
#define QLCNIC_CDRP_RSP_FAIL		0x00000002
#define QLCNIC_CDRP_RSP_TIMEOUT 	0x00000003

/*
 * All commands must have the QLCNIC_CDRP_CMD_BIT set in
 * the crb QLCNIC_CDRP_CRB_OFFSET.
 */
#define QLCNIC_CDRP_FORM_CMD(cmd)	(QLCNIC_CDRP_CMD_BIT | (cmd))
#define QLCNIC_CDRP_IS_CMD(cmd)	(((cmd) & QLCNIC_CDRP_CMD_BIT) != 0)

#define QLCNIC_CDRP_CMD_SUBMIT_CAPABILITIES     0x00000001
#define QLCNIC_CDRP_CMD_READ_MAX_RDS_PER_CTX    0x00000002
#define QLCNIC_CDRP_CMD_READ_MAX_SDS_PER_CTX    0x00000003
#define QLCNIC_CDRP_CMD_READ_MAX_RULES_PER_CTX  0x00000004
#define QLCNIC_CDRP_CMD_READ_MAX_RX_CTX         0x00000005
#define QLCNIC_CDRP_CMD_READ_MAX_TX_CTX         0x00000006
#define QLCNIC_CDRP_CMD_CREATE_RX_CTX           0x00000007
#define QLCNIC_CDRP_CMD_DESTROY_RX_CTX          0x00000008
#define QLCNIC_CDRP_CMD_CREATE_TX_CTX           0x00000009
#define QLCNIC_CDRP_CMD_DESTROY_TX_CTX          0x0000000a
#define QLCNIC_CDRP_CMD_SETUP_STATISTICS        0x0000000e
#define QLCNIC_CDRP_CMD_GET_STATISTICS          0x0000000f
#define QLCNIC_CDRP_CMD_DELETE_STATISTICS       0x00000010
#define QLCNIC_CDRP_CMD_SET_MTU                 0x00000012
#define QLCNIC_CDRP_CMD_READ_PHY		0x00000013
#define QLCNIC_CDRP_CMD_WRITE_PHY		0x00000014
#define QLCNIC_CDRP_CMD_READ_HW_REG		0x00000015
#define QLCNIC_CDRP_CMD_GET_FLOW_CTL		0x00000016
#define QLCNIC_CDRP_CMD_SET_FLOW_CTL		0x00000017
#define QLCNIC_CDRP_CMD_READ_MAX_MTU		0x00000018
#define QLCNIC_CDRP_CMD_READ_MAX_LRO		0x00000019
#define QLCNIC_CDRP_CMD_CONFIGURE_TOE		0x0000001a
#define QLCNIC_CDRP_CMD_FUNC_ATTRIB		0x0000001b
#define QLCNIC_CDRP_CMD_READ_PEXQ_PARAMETERS	0x0000001c
#define QLCNIC_CDRP_CMD_GET_LIC_CAPABILITIES	0x0000001d
#define QLCNIC_CDRP_CMD_READ_MAX_LRO_PER_BOARD	0x0000001e
#define QLCNIC_CDRP_CMD_MAC_ADDRESS		0x0000001f

#define QLCNIC_CDRP_CMD_GET_PCI_INFO		0x00000020
#define QLCNIC_CDRP_CMD_GET_NIC_INFO		0x00000021
#define QLCNIC_CDRP_CMD_SET_NIC_INFO		0x00000022
#define QLCNIC_CDRP_CMD_RESET_NPAR		0x00000023
#define QLCNIC_CDRP_CMD_GET_ESWITCH_CAPABILITY	0x00000024
#define QLCNIC_CDRP_CMD_TOGGLE_ESWITCH		0x00000025
#define QLCNIC_CDRP_CMD_GET_ESWITCH_STATUS	0x00000026
#define QLCNIC_CDRP_CMD_SET_PORTMIRRORING	0x00000027
#define QLCNIC_CDRP_CMD_CONFIGURE_ESWITCH	0x00000028
<<<<<<< HEAD
=======
#define QLCNIC_CDRP_CMD_GET_ESWITCH_PORT_CONFIG	0x00000029
#define QLCNIC_CDRP_CMD_GET_ESWITCH_STATS	0x0000002a
>>>>>>> 45f53cc9

#define QLCNIC_RCODE_SUCCESS		0
#define QLCNIC_RCODE_TIMEOUT		17
#define QLCNIC_DESTROY_CTX_RESET	0

/*
 * Capabilities Announced
 */
#define QLCNIC_CAP0_LEGACY_CONTEXT	(1)
#define QLCNIC_CAP0_LEGACY_MN		(1 << 2)
#define QLCNIC_CAP0_LSO 		(1 << 6)
#define QLCNIC_CAP0_JUMBO_CONTIGUOUS	(1 << 7)
#define QLCNIC_CAP0_LRO_CONTIGUOUS	(1 << 8)
#define QLCNIC_CAP0_VALIDOFF		(1 << 11)

/*
 * Context state
 */
#define QLCNIC_HOST_CTX_STATE_FREED	0
#define QLCNIC_HOST_CTX_STATE_ACTIVE	2

/*
 * Rx context
 */

struct qlcnic_hostrq_sds_ring {
	__le64 host_phys_addr;	/* Ring base addr */
	__le32 ring_size;		/* Ring entries */
	__le16 msi_index;
	__le16 rsvd;		/* Padding */
};

struct qlcnic_hostrq_rds_ring {
	__le64 host_phys_addr;	/* Ring base addr */
	__le64 buff_size;		/* Packet buffer size */
	__le32 ring_size;		/* Ring entries */
	__le32 ring_kind;		/* Class of ring */
};

struct qlcnic_hostrq_rx_ctx {
	__le64 host_rsp_dma_addr;	/* Response dma'd here */
	__le32 capabilities[4];	/* Flag bit vector */
	__le32 host_int_crb_mode;	/* Interrupt crb usage */
	__le32 host_rds_crb_mode;	/* RDS crb usage */
	/* These ring offsets are relative to data[0] below */
	__le32 rds_ring_offset;	/* Offset to RDS config */
	__le32 sds_ring_offset;	/* Offset to SDS config */
	__le16 num_rds_rings;	/* Count of RDS rings */
	__le16 num_sds_rings;	/* Count of SDS rings */
	__le16 valid_field_offset;
	u8  txrx_sds_binding;
	u8  msix_handler;
	u8  reserved[128];      /* reserve space for future expansion*/
	/* MUST BE 64-bit aligned.
	   The following is packed:
	   - N hostrq_rds_rings
	   - N hostrq_sds_rings */
	char data[0];
};

struct qlcnic_cardrsp_rds_ring{
	__le32 host_producer_crb;	/* Crb to use */
	__le32 rsvd1;		/* Padding */
};

struct qlcnic_cardrsp_sds_ring {
	__le32 host_consumer_crb;	/* Crb to use */
	__le32 interrupt_crb;	/* Crb to use */
};

struct qlcnic_cardrsp_rx_ctx {
	/* These ring offsets are relative to data[0] below */
	__le32 rds_ring_offset;	/* Offset to RDS config */
	__le32 sds_ring_offset;	/* Offset to SDS config */
	__le32 host_ctx_state;	/* Starting State */
	__le32 num_fn_per_port;	/* How many PCI fn share the port */
	__le16 num_rds_rings;	/* Count of RDS rings */
	__le16 num_sds_rings;	/* Count of SDS rings */
	__le16 context_id;		/* Handle for context */
	u8  phys_port;		/* Physical id of port */
	u8  virt_port;		/* Virtual/Logical id of port */
	u8  reserved[128];	/* save space for future expansion */
	/*  MUST BE 64-bit aligned.
	   The following is packed:
	   - N cardrsp_rds_rings
	   - N cardrs_sds_rings */
	char data[0];
};

#define SIZEOF_HOSTRQ_RX(HOSTRQ_RX, rds_rings, sds_rings)	\
	(sizeof(HOSTRQ_RX) + 					\
	(rds_rings)*(sizeof(struct qlcnic_hostrq_rds_ring)) +		\
	(sds_rings)*(sizeof(struct qlcnic_hostrq_sds_ring)))

#define SIZEOF_CARDRSP_RX(CARDRSP_RX, rds_rings, sds_rings) 	\
	(sizeof(CARDRSP_RX) + 					\
	(rds_rings)*(sizeof(struct qlcnic_cardrsp_rds_ring)) + 		\
	(sds_rings)*(sizeof(struct qlcnic_cardrsp_sds_ring)))

/*
 * Tx context
 */

struct qlcnic_hostrq_cds_ring {
	__le64 host_phys_addr;	/* Ring base addr */
	__le32 ring_size;		/* Ring entries */
	__le32 rsvd;		/* Padding */
};

struct qlcnic_hostrq_tx_ctx {
	__le64 host_rsp_dma_addr;	/* Response dma'd here */
	__le64 cmd_cons_dma_addr;	/*  */
	__le64 dummy_dma_addr;	/*  */
	__le32 capabilities[4];	/* Flag bit vector */
	__le32 host_int_crb_mode;	/* Interrupt crb usage */
	__le32 rsvd1;		/* Padding */
	__le16 rsvd2;		/* Padding */
	__le16 interrupt_ctl;
	__le16 msi_index;
	__le16 rsvd3;		/* Padding */
	struct qlcnic_hostrq_cds_ring cds_ring;	/* Desc of cds ring */
	u8  reserved[128];	/* future expansion */
};

struct qlcnic_cardrsp_cds_ring {
	__le32 host_producer_crb;	/* Crb to use */
	__le32 interrupt_crb;	/* Crb to use */
};

struct qlcnic_cardrsp_tx_ctx {
	__le32 host_ctx_state;	/* Starting state */
	__le16 context_id;		/* Handle for context */
	u8  phys_port;		/* Physical id of port */
	u8  virt_port;		/* Virtual/Logical id of port */
	struct qlcnic_cardrsp_cds_ring cds_ring;	/* Card cds settings */
	u8  reserved[128];	/* future expansion */
};

#define SIZEOF_HOSTRQ_TX(HOSTRQ_TX)	(sizeof(HOSTRQ_TX))
#define SIZEOF_CARDRSP_TX(CARDRSP_TX)	(sizeof(CARDRSP_TX))

/* CRB */

#define QLCNIC_HOST_RDS_CRB_MODE_UNIQUE	0
#define QLCNIC_HOST_RDS_CRB_MODE_SHARED	1
#define QLCNIC_HOST_RDS_CRB_MODE_CUSTOM	2
#define QLCNIC_HOST_RDS_CRB_MODE_MAX	3

#define QLCNIC_HOST_INT_CRB_MODE_UNIQUE	0
#define QLCNIC_HOST_INT_CRB_MODE_SHARED	1
#define QLCNIC_HOST_INT_CRB_MODE_NORX	2
#define QLCNIC_HOST_INT_CRB_MODE_NOTX	3
#define QLCNIC_HOST_INT_CRB_MODE_NORXTX	4


/* MAC */

#define MC_COUNT_P3P	38

#define QLCNIC_MAC_NOOP	0
#define QLCNIC_MAC_ADD	1
#define QLCNIC_MAC_DEL	2
#define QLCNIC_MAC_VLAN_ADD	3
#define QLCNIC_MAC_VLAN_DEL	4

struct qlcnic_mac_list_s {
	struct list_head list;
	uint8_t mac_addr[ETH_ALEN+2];
};

/*
 * Interrupt coalescing defaults. The defaults are for 1500 MTU. It is
 * adjusted based on configured MTU.
 */
#define QLCNIC_DEFAULT_INTR_COALESCE_RX_TIME_US	3
#define QLCNIC_DEFAULT_INTR_COALESCE_RX_PACKETS	256
#define QLCNIC_DEFAULT_INTR_COALESCE_TX_PACKETS	64
#define QLCNIC_DEFAULT_INTR_COALESCE_TX_TIME_US	4

#define QLCNIC_INTR_DEFAULT			0x04

union qlcnic_nic_intr_coalesce_data {
	struct {
		u16	rx_packets;
		u16	rx_time_us;
		u16	tx_packets;
		u16	tx_time_us;
	} data;
	u64		word;
};

struct qlcnic_nic_intr_coalesce {
	u16		stats_time_us;
	u16		rate_sample_time;
	u16		flags;
	u16		rsvd_1;
	u32		low_threshold;
	u32		high_threshold;
	union qlcnic_nic_intr_coalesce_data	normal;
	union qlcnic_nic_intr_coalesce_data	low;
	union qlcnic_nic_intr_coalesce_data	high;
	union qlcnic_nic_intr_coalesce_data	irq;
};

#define QLCNIC_HOST_REQUEST	0x13
#define QLCNIC_REQUEST		0x14

#define QLCNIC_MAC_EVENT	0x1

#define QLCNIC_IP_UP		2
#define QLCNIC_IP_DOWN		3

/*
 * Driver --> Firmware
 */
#define QLCNIC_H2C_OPCODE_START 			0
#define QLCNIC_H2C_OPCODE_CONFIG_RSS			1
#define QLCNIC_H2C_OPCODE_CONFIG_RSS_TBL		2
#define QLCNIC_H2C_OPCODE_CONFIG_INTR_COALESCE		3
#define QLCNIC_H2C_OPCODE_CONFIG_LED			4
#define QLCNIC_H2C_OPCODE_CONFIG_PROMISCUOUS		5
#define QLCNIC_H2C_OPCODE_CONFIG_L2_MAC 		6
#define QLCNIC_H2C_OPCODE_LRO_REQUEST			7
#define QLCNIC_H2C_OPCODE_GET_SNMP_STATS		8
#define QLCNIC_H2C_OPCODE_PROXY_START_REQUEST		9
#define QLCNIC_H2C_OPCODE_PROXY_STOP_REQUEST		10
#define QLCNIC_H2C_OPCODE_PROXY_SET_MTU 		11
#define QLCNIC_H2C_OPCODE_PROXY_SET_VPORT_MISS_MODE	12
#define QLCNIC_H2C_OPCODE_GET_FINGER_PRINT_REQUEST	13
#define QLCNIC_H2C_OPCODE_INSTALL_LICENSE_REQUEST	14
#define QLCNIC_H2C_OPCODE_GET_LICENSE_CAPABILITY_REQUEST	15
#define QLCNIC_H2C_OPCODE_GET_NET_STATS 		16
#define QLCNIC_H2C_OPCODE_PROXY_UPDATE_P2V		17
#define QLCNIC_H2C_OPCODE_CONFIG_IPADDR 		18
#define QLCNIC_H2C_OPCODE_CONFIG_LOOPBACK		19
#define QLCNIC_H2C_OPCODE_PROXY_STOP_DONE		20
#define QLCNIC_H2C_OPCODE_GET_LINKEVENT 		21
#define QLCNIC_C2C_OPCODE				22
#define QLCNIC_H2C_OPCODE_CONFIG_BRIDGING		23
#define QLCNIC_H2C_OPCODE_CONFIG_HW_LRO 		24
#define QLCNIC_H2C_OPCODE_LAST				25
/*
 * Firmware --> Driver
 */

#define QLCNIC_C2H_OPCODE_START 			128
#define QLCNIC_C2H_OPCODE_CONFIG_RSS_RESPONSE		129
#define QLCNIC_C2H_OPCODE_CONFIG_RSS_TBL_RESPONSE	130
#define QLCNIC_C2H_OPCODE_CONFIG_MAC_RESPONSE		131
#define QLCNIC_C2H_OPCODE_CONFIG_PROMISCUOUS_RESPONSE	132
#define QLCNIC_C2H_OPCODE_CONFIG_L2_MAC_RESPONSE	133
#define QLCNIC_C2H_OPCODE_LRO_DELETE_RESPONSE		134
#define QLCNIC_C2H_OPCODE_LRO_ADD_FAILURE_RESPONSE	135
#define QLCNIC_C2H_OPCODE_GET_SNMP_STATS		136
#define QLCNIC_C2H_OPCODE_GET_FINGER_PRINT_REPLY	137
#define QLCNIC_C2H_OPCODE_INSTALL_LICENSE_REPLY 	138
#define QLCNIC_C2H_OPCODE_GET_LICENSE_CAPABILITIES_REPLY 139
#define QLCNIC_C2H_OPCODE_GET_NET_STATS_RESPONSE	140
#define QLCNIC_C2H_OPCODE_GET_LINKEVENT_RESPONSE	141
#define QLCNIC_C2H_OPCODE_LAST				142

#define VPORT_MISS_MODE_DROP		0 /* drop all unmatched */
#define VPORT_MISS_MODE_ACCEPT_ALL	1 /* accept all packets */
#define VPORT_MISS_MODE_ACCEPT_MULTI	2 /* accept unmatched multicast */

#define QLCNIC_LRO_REQUEST_CLEANUP	4

/* Capabilites received */
#define QLCNIC_FW_CAPABILITY_TSO		BIT_1
#define QLCNIC_FW_CAPABILITY_BDG		BIT_8
#define QLCNIC_FW_CAPABILITY_FVLANTX		BIT_9
#define QLCNIC_FW_CAPABILITY_HW_LRO		BIT_10

/* module types */
#define LINKEVENT_MODULE_NOT_PRESENT			1
#define LINKEVENT_MODULE_OPTICAL_UNKNOWN		2
#define LINKEVENT_MODULE_OPTICAL_SRLR			3
#define LINKEVENT_MODULE_OPTICAL_LRM			4
#define LINKEVENT_MODULE_OPTICAL_SFP_1G 		5
#define LINKEVENT_MODULE_TWINAX_UNSUPPORTED_CABLE	6
#define LINKEVENT_MODULE_TWINAX_UNSUPPORTED_CABLELEN	7
#define LINKEVENT_MODULE_TWINAX 			8

#define LINKSPEED_10GBPS	10000
#define LINKSPEED_1GBPS 	1000
#define LINKSPEED_100MBPS	100
#define LINKSPEED_10MBPS	10

#define LINKSPEED_ENCODED_10MBPS	0
#define LINKSPEED_ENCODED_100MBPS	1
#define LINKSPEED_ENCODED_1GBPS 	2

#define LINKEVENT_AUTONEG_DISABLED	0
#define LINKEVENT_AUTONEG_ENABLED	1

#define LINKEVENT_HALF_DUPLEX		0
#define LINKEVENT_FULL_DUPLEX		1

#define LINKEVENT_LINKSPEED_MBPS	0
#define LINKEVENT_LINKSPEED_ENCODED	1

#define AUTO_FW_RESET_ENABLED	0x01
/* firmware response header:
 *	63:58 - message type
 *	57:56 - owner
 *	55:53 - desc count
 *	52:48 - reserved
 *	47:40 - completion id
 *	39:32 - opcode
 *	31:16 - error code
 *	15:00 - reserved
 */
#define qlcnic_get_nic_msg_opcode(msg_hdr)	\
	((msg_hdr >> 32) & 0xFF)

struct qlcnic_fw_msg {
	union {
		struct {
			u64 hdr;
			u64 body[7];
		};
		u64 words[8];
	};
};

struct qlcnic_nic_req {
	__le64 qhdr;
	__le64 req_hdr;
	__le64 words[6];
};

struct qlcnic_mac_req {
	u8 op;
	u8 tag;
	u8 mac_addr[6];
};

struct qlcnic_vlan_req {
	__le16 vlan_id;
	__le16 rsvd[3];
};

struct qlcnic_ipaddr {
	__be32 ipv4;
	__be32 ipv6[4];
};

#define QLCNIC_MSI_ENABLED		0x02
#define QLCNIC_MSIX_ENABLED		0x04
#define QLCNIC_LRO_ENABLED		0x08
#define QLCNIC_LRO_DISABLED		0x00
#define QLCNIC_BRIDGE_ENABLED       	0X10
#define QLCNIC_DIAG_ENABLED		0x20
#define QLCNIC_ESWITCH_ENABLED		0x40
<<<<<<< HEAD
=======
#define QLCNIC_ADAPTER_INITIALIZED	0x80
#define QLCNIC_TAGGING_ENABLED		0x100
#define QLCNIC_MACSPOOF			0x200
#define QLCNIC_MAC_OVERRIDE_DISABLED	0x400
#define QLCNIC_PROMISC_DISABLED		0x800
>>>>>>> 45f53cc9
#define QLCNIC_IS_MSI_FAMILY(adapter) \
	((adapter)->flags & (QLCNIC_MSI_ENABLED | QLCNIC_MSIX_ENABLED))

#define MSIX_ENTRIES_PER_ADAPTER	NUM_STS_DESC_RINGS
#define QLCNIC_MSIX_TBL_SPACE		8192
#define QLCNIC_PCI_REG_MSIX_TBL 	0x44
#define QLCNIC_MSIX_TBL_PGSIZE		4096

#define QLCNIC_NETDEV_WEIGHT	128
#define QLCNIC_ADAPTER_UP_MAGIC 777

#define __QLCNIC_FW_ATTACHED		0
#define __QLCNIC_DEV_UP 		1
#define __QLCNIC_RESETTING		2
#define __QLCNIC_START_FW 		4
#define __QLCNIC_AER			5

#define QLCNIC_INTERRUPT_TEST		1
#define QLCNIC_LOOPBACK_TEST		2

#define QLCNIC_FILTER_AGE	80
#define QLCNIC_READD_AGE	20
#define QLCNIC_LB_MAX_FILTERS	64

struct qlcnic_filter {
	struct hlist_node fnode;
	u8 faddr[ETH_ALEN];
	__le16 vlan_id;
	unsigned long ftime;
};

struct qlcnic_filter_hash {
	struct hlist_head *fhead;
	u8 fnum;
	u8 fmax;
};

struct qlcnic_adapter {
	struct qlcnic_hardware_context ahw;

	struct net_device *netdev;
	struct pci_dev *pdev;
	struct list_head mac_list;

	spinlock_t tx_clean_lock;
	spinlock_t mac_learn_lock;

	u16 num_txd;
	u16 num_rxd;
	u16 num_jumbo_rxd;
	u16 max_rxd;
	u16 max_jumbo_rxd;

	u8 max_rds_rings;
	u8 max_sds_rings;
	u8 msix_supported;
	u8 rx_csum;
	u8 portnum;
	u8 physical_port;
	u8 reset_context;

	u8 mc_enabled;
	u8 max_mc_count;
	u8 rss_supported;
	u8 fw_wait_cnt;
	u8 fw_fail_cnt;
	u8 tx_timeo_cnt;
	u8 need_fw_reset;

	u8 has_link_events;
	u8 fw_type;
	u16 tx_context_id;
	u16 is_up;

	u16 link_speed;
	u16 link_duplex;
	u16 link_autoneg;
	u16 module_type;

	u16 op_mode;
	u16 switch_mode;
	u16 max_tx_ques;
	u16 max_rx_ques;
	u16 max_mtu;
<<<<<<< HEAD
=======
	u16 pvid;
>>>>>>> 45f53cc9

	u32 fw_hal_version;
	u32 capabilities;
	u32 flags;
	u32 irq;
	u32 temp;

	u32 int_vec_bit;
	u32 heartbeat;

	u8 max_mac_filters;
	u8 dev_state;
	u8 diag_test;
	u8 diag_cnt;
	u8 reset_ack_timeo;
	u8 dev_init_timeo;
	u16 msg_enable;

	u8 mac_addr[ETH_ALEN];

	u64 dev_rst_time;

<<<<<<< HEAD
=======
	struct vlan_group *vlgrp;
>>>>>>> 45f53cc9
	struct qlcnic_npar_info *npars;
	struct qlcnic_eswitch *eswitch;
	struct qlcnic_nic_template *nic_ops;

	struct qlcnic_adapter_stats stats;

	struct qlcnic_recv_context recv_ctx;
	struct qlcnic_host_tx_ring *tx_ring;

	void __iomem	*tgt_mask_reg;
	void __iomem	*tgt_status_reg;
	void __iomem	*crb_int_state_reg;
	void __iomem	*isr_int_vec;

	struct msix_entry msix_entries[MSIX_ENTRIES_PER_ADAPTER];

	struct delayed_work fw_work;

	struct qlcnic_nic_intr_coalesce coal;

	struct qlcnic_filter_hash fhash;

	unsigned long state;
	__le32 file_prd_off;	/*File fw product offset*/
	u32 fw_version;
	const struct firmware *fw;
};

struct qlcnic_info {
	__le16	pci_func;
	__le16	op_mode; /* 1 = Priv, 2 = NP, 3 = NP passthru */
	__le16	phys_port;
	__le16	switch_mode; /* 0 = disabled, 1 = int, 2 = ext */

	__le32	capabilities;
	u8	max_mac_filters;
	u8	reserved1;
	__le16	max_mtu;

	__le16	max_tx_ques;
	__le16	max_rx_ques;
	__le16	min_tx_bw;
	__le16	max_tx_bw;
	u8	reserved2[104];
};

struct qlcnic_pci_info {
	__le16	id; /* pci function id */
	__le16	active; /* 1 = Enabled */
	__le16	type; /* 1 = NIC, 2 = FCoE, 3 = iSCSI */
	__le16	default_port; /* default port number */

	__le16	tx_min_bw; /* Multiple of 100mbpc */
	__le16	tx_max_bw;
	__le16	reserved1[2];

	u8	mac[ETH_ALEN];
	u8	reserved2[106];
};

struct qlcnic_npar_info {
<<<<<<< HEAD
	u16	vlan_id;
=======
	u16	pvid;
>>>>>>> 45f53cc9
	u16	min_bw;
	u16	max_bw;
	u8	phy_port;
	u8	type;
	u8	active;
	u8	enable_pm;
	u8	dest_npar;
<<<<<<< HEAD
	u8	host_vlan_tag;
	u8	promisc_mode;
	u8	discard_tagged;
	u8	mac_learning;
};
=======
	u8	discard_tagged;
	u8	mac_override;
	u8	mac_anti_spoof;
	u8	promisc_mode;
	u8	offload_flags;
};

>>>>>>> 45f53cc9
struct qlcnic_eswitch {
	u8	port;
	u8	active_vports;
	u8	active_vlans;
	u8	active_ucast_filters;
	u8	max_ucast_filters;
	u8	max_active_vlans;

	u32	flags;
#define QLCNIC_SWITCH_ENABLE		BIT_1
#define QLCNIC_SWITCH_VLAN_FILTERING	BIT_2
#define QLCNIC_SWITCH_PROMISC_MODE	BIT_3
#define QLCNIC_SWITCH_PORT_MIRRORING	BIT_4
};


/* Return codes for Error handling */
#define QL_STATUS_INVALID_PARAM	-1

#define MAX_BW			100
#define MIN_BW			1
#define MAX_VLAN_ID		4095
#define MIN_VLAN_ID		2
#define MAX_TX_QUEUES		1
#define MAX_RX_QUEUES		4
#define DEFAULT_MAC_LEARN	1

<<<<<<< HEAD
#define IS_VALID_VLAN(vlan)	(vlan >= MIN_VLAN_ID && vlan <= MAX_VLAN_ID)
#define IS_VALID_BW(bw)		(bw >= MIN_BW && bw <= MAX_BW)
#define IS_VALID_TX_QUEUES(que)	(que > 0 && que <= MAX_TX_QUEUES)
#define IS_VALID_RX_QUEUES(que)	(que > 0 && que <= MAX_RX_QUEUES)
#define IS_VALID_MODE(mode)	(mode == 0 || mode == 1)
=======
#define IS_VALID_VLAN(vlan)	(vlan >= MIN_VLAN_ID && vlan < MAX_VLAN_ID)
#define IS_VALID_BW(bw)		(bw >= MIN_BW && bw <= MAX_BW)
#define IS_VALID_TX_QUEUES(que)	(que > 0 && que <= MAX_TX_QUEUES)
#define IS_VALID_RX_QUEUES(que)	(que > 0 && que <= MAX_RX_QUEUES)
>>>>>>> 45f53cc9

struct qlcnic_pci_func_cfg {
	u16	func_type;
	u16	min_bw;
	u16	max_bw;
	u16	port_num;
	u8	pci_func;
	u8	func_state;
	u8	def_mac_addr[6];
};

struct qlcnic_npar_func_cfg {
	u32	fw_capab;
	u16	port_num;
	u16	min_bw;
	u16	max_bw;
	u16	max_tx_queues;
	u16	max_rx_queues;
	u8	pci_func;
	u8	op_mode;
};

struct qlcnic_pm_func_cfg {
	u8	pci_func;
	u8	action;
	u8	dest_npar;
	u8	reserved[5];
};

struct qlcnic_esw_func_cfg {
	u16	vlan_id;
<<<<<<< HEAD
=======
	u8	op_mode;
	u8	op_type;
>>>>>>> 45f53cc9
	u8	pci_func;
	u8	host_vlan_tag;
	u8	promisc_mode;
	u8	discard_tagged;
<<<<<<< HEAD
	u8	mac_learning;
	u8	reserved;
=======
	u8	mac_override;
	u8	mac_anti_spoof;
	u8	offload_flags;
	u8	reserved[5];
};

#define QLCNIC_STATS_VERSION		1
#define QLCNIC_STATS_PORT		1
#define QLCNIC_STATS_ESWITCH		2
#define QLCNIC_QUERY_RX_COUNTER		0
#define QLCNIC_QUERY_TX_COUNTER		1
#define QLCNIC_ESW_STATS_NOT_AVAIL	0xffffffffffffffffULL

#define QLCNIC_ADD_ESW_STATS(VAL1, VAL2)\
do {	\
	if (((VAL1) == QLCNIC_ESW_STATS_NOT_AVAIL) && \
	    ((VAL2) != QLCNIC_ESW_STATS_NOT_AVAIL)) \
		(VAL1) = (VAL2); \
	else if (((VAL1) != QLCNIC_ESW_STATS_NOT_AVAIL) && \
		 ((VAL2) != QLCNIC_ESW_STATS_NOT_AVAIL)) \
			(VAL1) += (VAL2); \
} while (0)

struct __qlcnic_esw_statistics {
	__le16 context_id;
	__le16 version;
	__le16 size;
	__le16 unused;
	__le64 unicast_frames;
	__le64 multicast_frames;
	__le64 broadcast_frames;
	__le64 dropped_frames;
	__le64 errors;
	__le64 local_frames;
	__le64 numbytes;
	__le64 rsvd[3];
};

struct qlcnic_esw_statistics {
	struct __qlcnic_esw_statistics rx;
	struct __qlcnic_esw_statistics tx;
>>>>>>> 45f53cc9
};

int qlcnic_fw_cmd_query_phy(struct qlcnic_adapter *adapter, u32 reg, u32 *val);
int qlcnic_fw_cmd_set_phy(struct qlcnic_adapter *adapter, u32 reg, u32 val);

u32 qlcnic_hw_read_wx_2M(struct qlcnic_adapter *adapter, ulong off);
int qlcnic_hw_write_wx_2M(struct qlcnic_adapter *, ulong off, u32 data);
int qlcnic_pci_mem_write_2M(struct qlcnic_adapter *, u64 off, u64 data);
int qlcnic_pci_mem_read_2M(struct qlcnic_adapter *, u64 off, u64 *data);
void qlcnic_pci_camqm_read_2M(struct qlcnic_adapter *, u64, u64 *);
void qlcnic_pci_camqm_write_2M(struct qlcnic_adapter *, u64, u64);

#define ADDR_IN_RANGE(addr, low, high)	\
	(((addr) < (high)) && ((addr) >= (low)))

#define QLCRD32(adapter, off) \
	(qlcnic_hw_read_wx_2M(adapter, off))
#define QLCWR32(adapter, off, val) \
	(qlcnic_hw_write_wx_2M(adapter, off, val))

int qlcnic_pcie_sem_lock(struct qlcnic_adapter *, int, u32);
void qlcnic_pcie_sem_unlock(struct qlcnic_adapter *, int);

#define qlcnic_rom_lock(a)	\
	qlcnic_pcie_sem_lock((a), 2, QLCNIC_ROM_LOCK_ID)
#define qlcnic_rom_unlock(a)	\
	qlcnic_pcie_sem_unlock((a), 2)
#define qlcnic_phy_lock(a)	\
	qlcnic_pcie_sem_lock((a), 3, QLCNIC_PHY_LOCK_ID)
#define qlcnic_phy_unlock(a)	\
	qlcnic_pcie_sem_unlock((a), 3)
#define qlcnic_api_lock(a)	\
	qlcnic_pcie_sem_lock((a), 5, 0)
#define qlcnic_api_unlock(a)	\
	qlcnic_pcie_sem_unlock((a), 5)
#define qlcnic_sw_lock(a)	\
	qlcnic_pcie_sem_lock((a), 6, 0)
#define qlcnic_sw_unlock(a)	\
	qlcnic_pcie_sem_unlock((a), 6)
#define crb_win_lock(a)	\
	qlcnic_pcie_sem_lock((a), 7, QLCNIC_CRB_WIN_LOCK_ID)
#define crb_win_unlock(a)	\
	qlcnic_pcie_sem_unlock((a), 7)

int qlcnic_get_board_info(struct qlcnic_adapter *adapter);
int qlcnic_wol_supported(struct qlcnic_adapter *adapter);
int qlcnic_config_led(struct qlcnic_adapter *adapter, u32 state, u32 rate);
void qlcnic_prune_lb_filters(struct qlcnic_adapter *adapter);
void qlcnic_delete_lb_filters(struct qlcnic_adapter *adapter);

/* Functions from qlcnic_init.c */
int qlcnic_load_firmware(struct qlcnic_adapter *adapter);
int qlcnic_need_fw_reset(struct qlcnic_adapter *adapter);
void qlcnic_request_firmware(struct qlcnic_adapter *adapter);
void qlcnic_release_firmware(struct qlcnic_adapter *adapter);
int qlcnic_pinit_from_rom(struct qlcnic_adapter *adapter);
int qlcnic_setup_idc_param(struct qlcnic_adapter *adapter);
int qlcnic_check_flash_fw_ver(struct qlcnic_adapter *adapter);

int qlcnic_rom_fast_read(struct qlcnic_adapter *adapter, int addr, int *valp);
int qlcnic_rom_fast_read_words(struct qlcnic_adapter *adapter, int addr,
				u8 *bytes, size_t size);
int qlcnic_alloc_sw_resources(struct qlcnic_adapter *adapter);
void qlcnic_free_sw_resources(struct qlcnic_adapter *adapter);

void __iomem *qlcnic_get_ioaddr(struct qlcnic_adapter *, u32);

int qlcnic_alloc_hw_resources(struct qlcnic_adapter *adapter);
void qlcnic_free_hw_resources(struct qlcnic_adapter *adapter);

int qlcnic_fw_create_ctx(struct qlcnic_adapter *adapter);
void qlcnic_fw_destroy_ctx(struct qlcnic_adapter *adapter);

void qlcnic_reset_rx_buffers_list(struct qlcnic_adapter *adapter);
void qlcnic_release_rx_buffers(struct qlcnic_adapter *adapter);
void qlcnic_release_tx_buffers(struct qlcnic_adapter *adapter);

int qlcnic_check_fw_status(struct qlcnic_adapter *adapter);
void qlcnic_watchdog_task(struct work_struct *work);
void qlcnic_post_rx_buffers(struct qlcnic_adapter *adapter, u32 ringid,
		struct qlcnic_host_rds_ring *rds_ring);
int qlcnic_process_rcv_ring(struct qlcnic_host_sds_ring *sds_ring, int max);
void qlcnic_set_multi(struct net_device *netdev);
void qlcnic_free_mac_list(struct qlcnic_adapter *adapter);
int qlcnic_nic_set_promisc(struct qlcnic_adapter *adapter, u32);
int qlcnic_config_intr_coalesce(struct qlcnic_adapter *adapter);
int qlcnic_config_rss(struct qlcnic_adapter *adapter, int enable);
int qlcnic_config_ipaddr(struct qlcnic_adapter *adapter, __be32 ip, int cmd);
int qlcnic_linkevent_request(struct qlcnic_adapter *adapter, int enable);
void qlcnic_advert_link_change(struct qlcnic_adapter *adapter, int linkup);

int qlcnic_fw_cmd_set_mtu(struct qlcnic_adapter *adapter, int mtu);
int qlcnic_change_mtu(struct net_device *netdev, int new_mtu);
int qlcnic_config_hw_lro(struct qlcnic_adapter *adapter, int enable);
int qlcnic_config_bridged_mode(struct qlcnic_adapter *adapter, u32 enable);
int qlcnic_send_lro_cleanup(struct qlcnic_adapter *adapter);
void qlcnic_update_cmd_producer(struct qlcnic_adapter *adapter,
		struct qlcnic_host_tx_ring *tx_ring);
<<<<<<< HEAD
int qlcnic_get_mac_addr(struct qlcnic_adapter *adapter, u8 *mac);
=======
>>>>>>> 45f53cc9
void qlcnic_clear_ilb_mode(struct qlcnic_adapter *adapter);
int qlcnic_set_ilb_mode(struct qlcnic_adapter *adapter);
void qlcnic_fetch_mac(struct qlcnic_adapter *, u32, u32, u8, u8 *);

/* Functions from qlcnic_main.c */
int qlcnic_request_quiscent_mode(struct qlcnic_adapter *adapter);
void qlcnic_clear_quiscent_mode(struct qlcnic_adapter *adapter);
int qlcnic_reset_context(struct qlcnic_adapter *);
u32 qlcnic_issue_cmd(struct qlcnic_adapter *adapter,
	u32 pci_fn, u32 version, u32 arg1, u32 arg2, u32 arg3, u32 cmd);
void qlcnic_diag_free_res(struct net_device *netdev, int max_sds_rings);
int qlcnic_diag_alloc_res(struct net_device *netdev, int test);
int qlcnic_check_loopback_buff(unsigned char *data);
netdev_tx_t qlcnic_xmit_frame(struct sk_buff *skb, struct net_device *netdev);
void qlcnic_process_rcv_ring_diag(struct qlcnic_host_sds_ring *sds_ring);

/* Management functions */
<<<<<<< HEAD
int qlcnic_set_mac_address(struct qlcnic_adapter *, u8*);
=======
>>>>>>> 45f53cc9
int qlcnic_get_mac_address(struct qlcnic_adapter *, u8*);
int qlcnic_get_nic_info(struct qlcnic_adapter *, struct qlcnic_info *, u8);
int qlcnic_set_nic_info(struct qlcnic_adapter *, struct qlcnic_info *);
int qlcnic_get_pci_info(struct qlcnic_adapter *, struct qlcnic_pci_info*);
<<<<<<< HEAD
int qlcnic_reset_partition(struct qlcnic_adapter *, u8);

/*  eSwitch management functions */
int qlcnic_get_eswitch_capabilities(struct qlcnic_adapter *, u8,
				struct qlcnic_eswitch *);
int qlcnic_get_eswitch_status(struct qlcnic_adapter *, u8,
				struct qlcnic_eswitch *);
int qlcnic_toggle_eswitch(struct qlcnic_adapter *, u8, u8);
int qlcnic_config_switch_port(struct qlcnic_adapter *, u8, int, u8, u8,
			u8, u8, u16);
int qlcnic_config_port_mirroring(struct qlcnic_adapter *, u8, u8, u8);
=======

/*  eSwitch management functions */
int qlcnic_config_switch_port(struct qlcnic_adapter *,
				struct qlcnic_esw_func_cfg *);
int qlcnic_get_eswitch_port_config(struct qlcnic_adapter *,
				struct qlcnic_esw_func_cfg *);
int qlcnic_config_port_mirroring(struct qlcnic_adapter *, u8, u8, u8);
int qlcnic_get_port_stats(struct qlcnic_adapter *, const u8, const u8,
					struct __qlcnic_esw_statistics *);
int qlcnic_get_eswitch_stats(struct qlcnic_adapter *, const u8, u8,
					struct __qlcnic_esw_statistics *);
int qlcnic_clear_esw_stats(struct qlcnic_adapter *adapter, u8, u8, u8);
>>>>>>> 45f53cc9
extern int qlcnic_config_tso;

/*
 * QLOGIC Board information
 */

#define QLCNIC_MAX_BOARD_NAME_LEN 100
struct qlcnic_brdinfo {
	unsigned short  vendor;
	unsigned short  device;
	unsigned short  sub_vendor;
	unsigned short  sub_device;
	char short_name[QLCNIC_MAX_BOARD_NAME_LEN];
};

static const struct qlcnic_brdinfo qlcnic_boards[] = {
	{0x1077, 0x8020, 0x1077, 0x203,
		"8200 Series Single Port 10GbE Converged Network Adapter "
		"(TCP/IP Networking)"},
	{0x1077, 0x8020, 0x1077, 0x207,
		"8200 Series Dual Port 10GbE Converged Network Adapter "
		"(TCP/IP Networking)"},
	{0x1077, 0x8020, 0x1077, 0x20b,
		"3200 Series Dual Port 10Gb Intelligent Ethernet Adapter"},
	{0x1077, 0x8020, 0x1077, 0x20c,
		"3200 Series Quad Port 1Gb Intelligent Ethernet Adapter"},
	{0x1077, 0x8020, 0x1077, 0x20f,
		"3200 Series Single Port 10Gb Intelligent Ethernet Adapter"},
	{0x1077, 0x8020, 0x103c, 0x3733,
		"NC523SFP 10Gb 2-port Server Adapter"},
	{0x1077, 0x8020, 0x0, 0x0, "cLOM8214 1/10GbE Controller"},
};

#define NUM_SUPPORTED_BOARDS ARRAY_SIZE(qlcnic_boards)

static inline u32 qlcnic_tx_avail(struct qlcnic_host_tx_ring *tx_ring)
{
	smp_mb();
	if (tx_ring->producer < tx_ring->sw_consumer)
		return tx_ring->sw_consumer - tx_ring->producer;
	else
		return tx_ring->sw_consumer + tx_ring->num_desc -
				tx_ring->producer;
}

extern const struct ethtool_ops qlcnic_ethtool_ops;

struct qlcnic_nic_template {
<<<<<<< HEAD
	int (*get_mac_addr) (struct qlcnic_adapter *, u8*);
=======
>>>>>>> 45f53cc9
	int (*config_bridged_mode) (struct qlcnic_adapter *, u32);
	int (*config_led) (struct qlcnic_adapter *, u32, u32);
	int (*start_firmware) (struct qlcnic_adapter *);
};

#define QLCDB(adapter, lvl, _fmt, _args...) do {	\
	if (NETIF_MSG_##lvl & adapter->msg_enable)	\
		printk(KERN_INFO "%s: %s: " _fmt,	\
			 dev_name(&adapter->pdev->dev),	\
			__func__, ##_args);		\
	} while (0)

#endif				/* __QLCNIC_H_ */<|MERGE_RESOLUTION|>--- conflicted
+++ resolved
@@ -51,13 +51,8 @@
 
 #define _QLCNIC_LINUX_MAJOR 5
 #define _QLCNIC_LINUX_MINOR 0
-<<<<<<< HEAD
-#define _QLCNIC_LINUX_SUBVERSION 7
-#define QLCNIC_LINUX_VERSIONID  "5.0.7"
-=======
 #define _QLCNIC_LINUX_SUBVERSION 11
 #define QLCNIC_LINUX_VERSIONID  "5.0.11"
->>>>>>> 45f53cc9
 #define QLCNIC_DRV_IDC_VER  0x01
 #define QLCNIC_DRIVER_VERSION  ((_QLCNIC_LINUX_MAJOR << 16) |\
 		 (_QLCNIC_LINUX_MINOR << 8) | (_QLCNIC_LINUX_SUBVERSION))
@@ -328,8 +323,6 @@
 #define QLCNIC_BRDTYPE_P3P_10G_CX4	0x0031
 #define QLCNIC_BRDTYPE_P3P_10G_XFP	0x0032
 #define QLCNIC_BRDTYPE_P3P_10G_TP	0x0080
-
-#define QLCNIC_MSIX_TABLE_OFFSET	0x44
 
 #define QLCNIC_MSIX_TABLE_OFFSET	0x44
 
@@ -569,11 +562,8 @@
 #define QLCNIC_CDRP_CMD_GET_ESWITCH_STATUS	0x00000026
 #define QLCNIC_CDRP_CMD_SET_PORTMIRRORING	0x00000027
 #define QLCNIC_CDRP_CMD_CONFIGURE_ESWITCH	0x00000028
-<<<<<<< HEAD
-=======
 #define QLCNIC_CDRP_CMD_GET_ESWITCH_PORT_CONFIG	0x00000029
 #define QLCNIC_CDRP_CMD_GET_ESWITCH_STATS	0x0000002a
->>>>>>> 45f53cc9
 
 #define QLCNIC_RCODE_SUCCESS		0
 #define QLCNIC_RCODE_TIMEOUT		17
@@ -928,14 +918,11 @@
 #define QLCNIC_BRIDGE_ENABLED       	0X10
 #define QLCNIC_DIAG_ENABLED		0x20
 #define QLCNIC_ESWITCH_ENABLED		0x40
-<<<<<<< HEAD
-=======
 #define QLCNIC_ADAPTER_INITIALIZED	0x80
 #define QLCNIC_TAGGING_ENABLED		0x100
 #define QLCNIC_MACSPOOF			0x200
 #define QLCNIC_MAC_OVERRIDE_DISABLED	0x400
 #define QLCNIC_PROMISC_DISABLED		0x800
->>>>>>> 45f53cc9
 #define QLCNIC_IS_MSI_FAMILY(adapter) \
 	((adapter)->flags & (QLCNIC_MSI_ENABLED | QLCNIC_MSIX_ENABLED))
 
@@ -1020,10 +1007,7 @@
 	u16 max_tx_ques;
 	u16 max_rx_ques;
 	u16 max_mtu;
-<<<<<<< HEAD
-=======
 	u16 pvid;
->>>>>>> 45f53cc9
 
 	u32 fw_hal_version;
 	u32 capabilities;
@@ -1046,10 +1030,7 @@
 
 	u64 dev_rst_time;
 
-<<<<<<< HEAD
-=======
 	struct vlan_group *vlgrp;
->>>>>>> 45f53cc9
 	struct qlcnic_npar_info *npars;
 	struct qlcnic_eswitch *eswitch;
 	struct qlcnic_nic_template *nic_ops;
@@ -1111,11 +1092,7 @@
 };
 
 struct qlcnic_npar_info {
-<<<<<<< HEAD
-	u16	vlan_id;
-=======
 	u16	pvid;
->>>>>>> 45f53cc9
 	u16	min_bw;
 	u16	max_bw;
 	u8	phy_port;
@@ -1123,13 +1100,6 @@
 	u8	active;
 	u8	enable_pm;
 	u8	dest_npar;
-<<<<<<< HEAD
-	u8	host_vlan_tag;
-	u8	promisc_mode;
-	u8	discard_tagged;
-	u8	mac_learning;
-};
-=======
 	u8	discard_tagged;
 	u8	mac_override;
 	u8	mac_anti_spoof;
@@ -1137,7 +1107,6 @@
 	u8	offload_flags;
 };
 
->>>>>>> 45f53cc9
 struct qlcnic_eswitch {
 	u8	port;
 	u8	active_vports;
@@ -1165,18 +1134,10 @@
 #define MAX_RX_QUEUES		4
 #define DEFAULT_MAC_LEARN	1
 
-<<<<<<< HEAD
-#define IS_VALID_VLAN(vlan)	(vlan >= MIN_VLAN_ID && vlan <= MAX_VLAN_ID)
-#define IS_VALID_BW(bw)		(bw >= MIN_BW && bw <= MAX_BW)
-#define IS_VALID_TX_QUEUES(que)	(que > 0 && que <= MAX_TX_QUEUES)
-#define IS_VALID_RX_QUEUES(que)	(que > 0 && que <= MAX_RX_QUEUES)
-#define IS_VALID_MODE(mode)	(mode == 0 || mode == 1)
-=======
 #define IS_VALID_VLAN(vlan)	(vlan >= MIN_VLAN_ID && vlan < MAX_VLAN_ID)
 #define IS_VALID_BW(bw)		(bw >= MIN_BW && bw <= MAX_BW)
 #define IS_VALID_TX_QUEUES(que)	(que > 0 && que <= MAX_TX_QUEUES)
 #define IS_VALID_RX_QUEUES(que)	(que > 0 && que <= MAX_RX_QUEUES)
->>>>>>> 45f53cc9
 
 struct qlcnic_pci_func_cfg {
 	u16	func_type;
@@ -1208,19 +1169,12 @@
 
 struct qlcnic_esw_func_cfg {
 	u16	vlan_id;
-<<<<<<< HEAD
-=======
 	u8	op_mode;
 	u8	op_type;
->>>>>>> 45f53cc9
 	u8	pci_func;
 	u8	host_vlan_tag;
 	u8	promisc_mode;
 	u8	discard_tagged;
-<<<<<<< HEAD
-	u8	mac_learning;
-	u8	reserved;
-=======
 	u8	mac_override;
 	u8	mac_anti_spoof;
 	u8	offload_flags;
@@ -1262,7 +1216,6 @@
 struct qlcnic_esw_statistics {
 	struct __qlcnic_esw_statistics rx;
 	struct __qlcnic_esw_statistics tx;
->>>>>>> 45f53cc9
 };
 
 int qlcnic_fw_cmd_query_phy(struct qlcnic_adapter *adapter, u32 reg, u32 *val);
@@ -1361,10 +1314,6 @@
 int qlcnic_send_lro_cleanup(struct qlcnic_adapter *adapter);
 void qlcnic_update_cmd_producer(struct qlcnic_adapter *adapter,
 		struct qlcnic_host_tx_ring *tx_ring);
-<<<<<<< HEAD
-int qlcnic_get_mac_addr(struct qlcnic_adapter *adapter, u8 *mac);
-=======
->>>>>>> 45f53cc9
 void qlcnic_clear_ilb_mode(struct qlcnic_adapter *adapter);
 int qlcnic_set_ilb_mode(struct qlcnic_adapter *adapter);
 void qlcnic_fetch_mac(struct qlcnic_adapter *, u32, u32, u8, u8 *);
@@ -1382,27 +1331,10 @@
 void qlcnic_process_rcv_ring_diag(struct qlcnic_host_sds_ring *sds_ring);
 
 /* Management functions */
-<<<<<<< HEAD
-int qlcnic_set_mac_address(struct qlcnic_adapter *, u8*);
-=======
->>>>>>> 45f53cc9
 int qlcnic_get_mac_address(struct qlcnic_adapter *, u8*);
 int qlcnic_get_nic_info(struct qlcnic_adapter *, struct qlcnic_info *, u8);
 int qlcnic_set_nic_info(struct qlcnic_adapter *, struct qlcnic_info *);
 int qlcnic_get_pci_info(struct qlcnic_adapter *, struct qlcnic_pci_info*);
-<<<<<<< HEAD
-int qlcnic_reset_partition(struct qlcnic_adapter *, u8);
-
-/*  eSwitch management functions */
-int qlcnic_get_eswitch_capabilities(struct qlcnic_adapter *, u8,
-				struct qlcnic_eswitch *);
-int qlcnic_get_eswitch_status(struct qlcnic_adapter *, u8,
-				struct qlcnic_eswitch *);
-int qlcnic_toggle_eswitch(struct qlcnic_adapter *, u8, u8);
-int qlcnic_config_switch_port(struct qlcnic_adapter *, u8, int, u8, u8,
-			u8, u8, u16);
-int qlcnic_config_port_mirroring(struct qlcnic_adapter *, u8, u8, u8);
-=======
 
 /*  eSwitch management functions */
 int qlcnic_config_switch_port(struct qlcnic_adapter *,
@@ -1415,7 +1347,6 @@
 int qlcnic_get_eswitch_stats(struct qlcnic_adapter *, const u8, u8,
 					struct __qlcnic_esw_statistics *);
 int qlcnic_clear_esw_stats(struct qlcnic_adapter *adapter, u8, u8, u8);
->>>>>>> 45f53cc9
 extern int qlcnic_config_tso;
 
 /*
@@ -1464,10 +1395,6 @@
 extern const struct ethtool_ops qlcnic_ethtool_ops;
 
 struct qlcnic_nic_template {
-<<<<<<< HEAD
-	int (*get_mac_addr) (struct qlcnic_adapter *, u8*);
-=======
->>>>>>> 45f53cc9
 	int (*config_bridged_mode) (struct qlcnic_adapter *, u32);
 	int (*config_led) (struct qlcnic_adapter *, u32, u32);
 	int (*start_firmware) (struct qlcnic_adapter *);
