/* Copyright (c) 2012-2014, The Linux Foundation. All rights reserved.
 *
 * This program is free software; you can redistribute it and/or modify
 * it under the terms of the GNU General Public License version 2 and
 * only version 2 as published by the Free Software Foundation.
 *
 * This program is distributed in the hope that it will be useful,
 * but WITHOUT ANY WARRANTY; without even the implied warranty of
 * MERCHANTABILITY or FITNESS FOR A PARTICULAR PURPOSE.  See the
 * GNU General Public License for more details.
 */

#include <linux/module.h>
#include <linux/init.h>
#include <linux/debugfs.h>
#include <linux/kernel.h>
#include <linux/errno.h>
#include <linux/slab.h>
#include <linux/spmi.h>
#include <linux/delay.h>
#include <linux/of.h>
#include <linux/of_device.h>
#include <linux/interrupt.h>
#include <linux/input.h>
#include <linux/log2.h>
#include <linux/qpnp/power-on.h>
#include <linux/timer.h>

#include "../../staging/android/timed_output.h"
#include <linux/platform_data/msm_pwm_vibrator.h>

#define PMIC_VER_8941           0x01
#define PMIC_VERSION_REG        0x0105
#define PMIC_VERSION_REV4_REG   0x0103

#define PMIC8941_V1_REV4	0x01
#define PMIC8941_V2_REV4	0x02
#define PON_REV2_VALUE		0x00

/* Common PNP defines */
#define QPNP_PON_REVISION2(base)		(base + 0x01)

/* PON common register addresses */
#define QPNP_PON_RT_STS(base)			(base + 0x10)
#define QPNP_PON_PULL_CTL(base)			(base + 0x70)
#define QPNP_PON_DBC_CTL(base)			(base + 0x71)

/* PON/RESET sources register addresses */
#define QPNP_PON_REASON1(base)			(base + 0x8)
#define QPNP_PON_WARM_RESET_REASON1(base)	(base + 0xA)
#define QPNP_PON_WARM_RESET_REASON2(base)	(base + 0xB)
#define QPNP_POFF_REASON1(base)			(base + 0xC)
#define QPNP_PON_KPDPWR_S1_TIMER(base)		(base + 0x40)
#define QPNP_PON_KPDPWR_S2_TIMER(base)		(base + 0x41)
#define QPNP_PON_KPDPWR_S2_CNTL(base)		(base + 0x42)
#define QPNP_PON_KPDPWR_S2_CNTL2(base)		(base + 0x43)
#define QPNP_PON_RESIN_S1_TIMER(base)		(base + 0x44)
#define QPNP_PON_RESIN_S2_TIMER(base)		(base + 0x45)
#define QPNP_PON_RESIN_S2_CNTL(base)		(base + 0x46)
#define QPNP_PON_RESIN_S2_CNTL2(base)		(base + 0x47)
#define QPNP_PON_KPDPWR_RESIN_S1_TIMER(base)	(base + 0x48)
#define QPNP_PON_KPDPWR_RESIN_S2_TIMER(base)	(base + 0x49)
#define QPNP_PON_KPDPWR_RESIN_S2_CNTL(base)	(base + 0x4A)
#define QPNP_PON_KPDPWR_RESIN_S2_CNTL2(base)	(base + 0x4B)
#define QPNP_PON_PS_HOLD_RST_CTL(base)		(base + 0x5A)
#define QPNP_PON_PS_HOLD_RST_CTL2(base)		(base + 0x5B)
#define QPNP_PON_WD_RST_S2_CTL(base)		(base + 0x56)
#define QPNP_PON_WD_RST_S2_CTL2(base)		(base + 0x57)
#define QPNP_PON_S3_SRC(base)			(base + 0x74)
#define QPNP_PON_S3_DBC_CTL(base)		(base + 0x75)
#define QPNP_PON_TRIGGER_EN(base)		(base + 0x80)
#define QPNP_PON_XVDD_RB_SPARE(base)		(base + 0x8E)

#define QPNP_PON_WARM_RESET_TFT			BIT(4)

#define QPNP_PON_RESIN_PULL_UP			BIT(0)
#define QPNP_PON_KPDPWR_PULL_UP			BIT(1)
#define QPNP_PON_CBLPWR_PULL_UP			BIT(2)
#define QPNP_PON_S2_CNTL_EN			BIT(7)
#define QPNP_PON_S2_RESET_ENABLE		BIT(7)
#define QPNP_PON_DELAY_BIT_SHIFT		6

#define QPNP_PON_S1_TIMER_MASK			(0xF)
#define QPNP_PON_S2_TIMER_MASK			(0x7)
#define QPNP_PON_S2_CNTL_TYPE_MASK		(0xF)

#define QPNP_PON_DBC_DELAY_MASK			(0x7)
#define QPNP_PON_KPDPWR_N_SET			BIT(0)
#define QPNP_PON_RESIN_N_SET			BIT(1)
#define QPNP_PON_CBLPWR_N_SET			BIT(2)
#define QPNP_PON_RESIN_BARK_N_SET		BIT(4)
#define QPNP_PON_KPDPWR_RESIN_BARK_N_SET	BIT(5)

#define QPNP_PON_WD_EN			BIT(7)
#define QPNP_PON_RESET_EN			BIT(7)
#define QPNP_PON_POWER_OFF_MASK			0xF

#define QPNP_PON_S3_SRC_KPDPWR			0
#define QPNP_PON_S3_SRC_RESIN			1
#define QPNP_PON_S3_SRC_KPDPWR_AND_RESIN	2
#define QPNP_PON_S3_SRC_KPDPWR_OR_RESIN		3
#define QPNP_PON_S3_SRC_MASK			0x3

#define QPNP_PON_UVLO_DLOAD_EN		BIT(7)

/* Ranges */
#define QPNP_PON_S1_TIMER_MAX			10256
#define QPNP_PON_S2_TIMER_MAX			2000
#define QPNP_PON_S3_TIMER_SECS_MAX		128
#define QPNP_PON_S3_DBC_DELAY_MASK		0x07
#define QPNP_PON_RESET_TYPE_MAX			0xF
#define PON_S1_COUNT_MAX			0xF
#define QPNP_PON_MIN_DBC_US			(USEC_PER_SEC / 64)
#define QPNP_PON_MAX_DBC_US			(USEC_PER_SEC * 2)

#define QPNP_KEY_STATUS_DELAY			msecs_to_jiffies(250)

#define QPNP_PON_BUFFER_SIZE			9

#define QPNP_LONGKEY_WARN_TIME_MAX		5000 /* 5 sec */
#define QPNP_VIBE_TIME				2000 /* 2 sec */
#define QPNP_VIBE_INIT_DELAY			msecs_to_jiffies(2000)
#define QPNP_VIBE_INIT_RETRY			5

enum pon_type {
	PON_KPDPWR,
	PON_RESIN,
	PON_CBLPWR,
	PON_KPDPWR_RESIN,
};

struct qpnp_pon_config {
	u32 pon_type;
	u32 support_reset;
	u32 key_code;
	u32 s1_timer;
	u32 s2_timer;
	u32 s2_type;
	u32 pull_up;
	u32 state_irq;
	u32 bark_irq;
	u16 s2_cntl_addr;
	u16 s2_cntl2_addr;
	bool old_state;
	bool use_bark;
};

struct qpnp_pon {
	struct spmi_device *spmi;
	struct input_dev *pon_input;
	struct qpnp_pon_config *pon_cfg;
	int num_pon_config;
	u16 base;
	struct delayed_work bark_work;
	u32 dbc;
<<<<<<< HEAD
	struct delayed_work timed_work;
	struct timed_output_dev *timed_dev;
	struct hrtimer timed_timer;
	int longkey_warn_time;
	bool timed_inited;
	bool vibed;
	spinlock_t lock;
=======
	int pon_trigger_reason;
	int pon_power_off_reason;
	u32 uvlo;
	struct dentry *debugfs;
>>>>>>> 6b6cff37
};

static struct qpnp_pon *sys_reset_dev;

static u32 s1_delay[PON_S1_COUNT_MAX + 1] = {
	0 , 32, 56, 80, 138, 184, 272, 408, 608, 904, 1352, 2048,
	3072, 4480, 6720, 10256
};

static const char * const qpnp_pon_reason[] = {
	[0] = "Triggered from Hard Reset",
	[1] = "Triggered from SMPL (sudden momentary power loss)",
	[2] = "Triggered from RTC (RTC alarm expiry)",
	[3] = "Triggered from DC (DC charger insertion)",
	[4] = "Triggered from USB (USB charger insertion)",
	[5] = "Triggered from PON1 (secondary PMIC)",
	[6] = "Triggered from CBL (external power supply)",
	[7] = "Triggered from KPD (power key press)",
};

static const char * const qpnp_poff_reason[] = {
	[0] = "Triggered from SOFT (Software)",
	[1] = "Triggered from PS_HOLD (PS_HOLD/MSM controlled shutdown)",
	[2] = "Triggered from PMIC_WD (PMIC watchdog)",
	[3] = "Triggered from GP1 (Keypad_Reset1)",
	[4] = "Triggered from GP2 (Keypad_Reset2)",
	[5] = "Triggered from KPDPWR_AND_RESIN"
		"(Simultaneous power key and reset line)",
	[6] = "Triggered from RESIN_N (Reset line/Volume Down Key)",
	[7] = "Triggered from KPDPWR_N (Long Power Key hold)",
	[8] = "N/A",
	[9] = "N/A",
	[10] = "N/A",
	[11] = "Triggered from CHARGER (Charger ENUM_TIMER, BOOT_DONE)",
	[12] = "Triggered from TFT (Thermal Fault Tolerance)",
	[13] = "Triggered from UVLO (Under Voltage Lock Out)",
	[14] = "Triggered from OTST3 (Overtemp)",
	[15] = "Triggered from STAGE3 (Stage 3 reset)",
};

/*
 * On the kernel command line specify
 * qpnp-power-on.warm_boot=1 to indicate a warm
 * boot of the device.
 */
static int warm_boot;
module_param(warm_boot, int, 0);

static int
qpnp_pon_masked_write(struct qpnp_pon *pon, u16 addr, u8 mask, u8 val)
{
	int rc;
	u8 reg;

	rc = spmi_ext_register_readl(pon->spmi->ctrl, pon->spmi->sid,
							addr, &reg, 1);
	if (rc) {
		dev_err(&pon->spmi->dev,
			"Unable to read from addr=%hx, rc(%d)\n",
			addr, rc);
		return rc;
	}

	reg &= ~mask;
	reg |= val & mask;
	rc = spmi_ext_register_writel(pon->spmi->ctrl, pon->spmi->sid,
							addr, &reg, 1);
	if (rc)
		dev_err(&pon->spmi->dev,
			"Unable to write to addr=%hx, rc(%d)\n", addr, rc);
	return rc;
}

static int qpnp_pon_set_dbc(struct qpnp_pon *pon, u32 delay)
{
	int rc = 0;
	u32 delay_reg;

	mutex_lock(&pon->pon_input->mutex);
	if (delay == pon->dbc)
		goto unlock;

	if (delay < QPNP_PON_MIN_DBC_US)
		delay = QPNP_PON_MIN_DBC_US;
	else if (delay > QPNP_PON_MAX_DBC_US)
		delay = QPNP_PON_MAX_DBC_US;

	delay_reg = (delay << QPNP_PON_DELAY_BIT_SHIFT) / USEC_PER_SEC;
	delay_reg = ilog2(delay_reg);
	rc = qpnp_pon_masked_write(pon, QPNP_PON_DBC_CTL(pon->base),
					QPNP_PON_DBC_DELAY_MASK, delay_reg);
	if (rc) {
		dev_err(&pon->spmi->dev, "Unable to set PON debounce\n");
		goto unlock;
	}

	pon->dbc = delay;

unlock:
	mutex_unlock(&pon->pon_input->mutex);
	return rc;
}

static ssize_t qpnp_pon_dbc_show(struct device *dev,
				struct device_attribute *attr, char *buf)
{
	struct qpnp_pon *pon = dev_get_drvdata(dev);

	return snprintf(buf, QPNP_PON_BUFFER_SIZE, "%d\n", pon->dbc);
}

static ssize_t qpnp_pon_dbc_store(struct device *dev,
				struct device_attribute *attr,
				const char *buf, size_t size)
{
	struct qpnp_pon *pon = dev_get_drvdata(dev);
	u32 value;
	int rc;

	if (size > QPNP_PON_BUFFER_SIZE)
		return -EINVAL;

	rc = kstrtou32(buf, 10, &value);
	if (rc)
		return rc;

	rc = qpnp_pon_set_dbc(pon, value);
	if (rc < 0)
		return rc;

	return size;
}

static DEVICE_ATTR(debounce_us, 0664, qpnp_pon_dbc_show, qpnp_pon_dbc_store);

/**
 * qpnp_pon_system_pwr_off - Configure system-reset PMIC for shutdown or reset
 * @type: Determines the type of power off to perform - shutdown, reset, etc
 *
 * This function will only configure a single PMIC. The other PMICs in the
 * system are slaved off of it and require no explicit configuration. Once
 * the system-reset PMIC is configured properly, the MSM can drop PS_HOLD to
 * activate the specified configuration.
 */
int qpnp_pon_system_pwr_off(enum pon_power_off_type type)
{
	int rc;
	u8 reg;
	u16 rst_en_reg;
	struct qpnp_pon *pon = sys_reset_dev;

	if (!pon)
		return -ENODEV;

	rc = spmi_ext_register_readl(pon->spmi->ctrl, pon->spmi->sid,
			QPNP_PON_REVISION2(pon->base), &reg, 1);
	if (rc) {
		dev_err(&pon->spmi->dev,
			"Unable to read addr=%x, rc(%d)\n",
			QPNP_PON_REVISION2(pon->base), rc);
		return rc;
	}

	if (reg == PON_REV2_VALUE)
		rst_en_reg = QPNP_PON_PS_HOLD_RST_CTL(pon->base);
	else
		rst_en_reg = QPNP_PON_PS_HOLD_RST_CTL2(pon->base);

	rc = qpnp_pon_masked_write(pon, rst_en_reg, QPNP_PON_RESET_EN, 0);
	if (rc)
		dev_err(&pon->spmi->dev,
			"Unable to write to addr=%hx, rc(%d)\n",
			rst_en_reg, rc);

	/*
	 * We need 10 sleep clock cycles here. But since the clock is
	 * internally generated, we need to add 50% tolerance to be
	 * conservative.
	 */
	udelay(500);

	rc = qpnp_pon_masked_write(pon, QPNP_PON_PS_HOLD_RST_CTL(pon->base),
				   QPNP_PON_POWER_OFF_MASK, type);
	if (rc)
		dev_err(&pon->spmi->dev,
			"Unable to write to addr=%x, rc(%d)\n",
				QPNP_PON_PS_HOLD_RST_CTL(pon->base), rc);

	rc = qpnp_pon_masked_write(pon, rst_en_reg, QPNP_PON_RESET_EN,
						    QPNP_PON_RESET_EN);
	if (rc)
		dev_err(&pon->spmi->dev,
			"Unable to write to addr=%hx, rc(%d)\n",
			rst_en_reg, rc);

	dev_dbg(&pon->spmi->dev, "power off type = 0x%02X\n", type);

	return rc;
}
EXPORT_SYMBOL(qpnp_pon_system_pwr_off);

/**
 * qpnp_pon_is_warm_reset - Checks if the PMIC went through a warm reset.
 *
 * Returns > 0 for warm resets, 0 for not warm reset, < 0 for errors
 *
 * Note that this function will only return the warm vs not-warm reset status
 * of the PMIC that is configured as the system-reset device.
 */
int qpnp_pon_is_warm_reset(void)
{
	struct qpnp_pon *pon = sys_reset_dev;
	int rc;
	u8 reg;

	if (!pon)
		return -EPROBE_DEFER;

	rc = spmi_ext_register_readl(pon->spmi->ctrl, pon->spmi->sid,
			QPNP_PON_WARM_RESET_REASON1(pon->base), &reg, 1);
	if (rc) {
		dev_err(&pon->spmi->dev,
			"Unable to read addr=%x, rc(%d)\n",
			QPNP_PON_WARM_RESET_REASON1(pon->base), rc);
		return rc;
	}

	if (reg)
		return 1;

	rc = spmi_ext_register_readl(pon->spmi->ctrl, pon->spmi->sid,
			QPNP_PON_WARM_RESET_REASON2(pon->base), &reg, 1);
	if (rc) {
		dev_err(&pon->spmi->dev,
			"Unable to read addr=%x, rc(%d)\n",
			QPNP_PON_WARM_RESET_REASON2(pon->base), rc);
		return rc;
	}
	if (reg & QPNP_PON_WARM_RESET_TFT)
		return 1;

	return 0;
}
EXPORT_SYMBOL(qpnp_pon_is_warm_reset);

/**
 * qpnp_pon_wd_config - Disable the wd in a warm reset.
 * @enable: to enable or disable the PON watch dog
 *
 * Returns = 0 for operate successfully, < 0 for errors
 */
int qpnp_pon_wd_config(bool enable)
{
	struct qpnp_pon *pon = sys_reset_dev;
	int rc = 0;

	if (!pon)
		return -EPROBE_DEFER;

	rc = qpnp_pon_masked_write(pon, QPNP_PON_WD_RST_S2_CTL2(pon->base),
			QPNP_PON_WD_EN, enable ? QPNP_PON_WD_EN : 0);
	if (rc)
		dev_err(&pon->spmi->dev,
				"Unable to write to addr=%x, rc(%d)\n",
				QPNP_PON_WD_RST_S2_CTL2(pon->base), rc);

	return rc;
}
EXPORT_SYMBOL(qpnp_pon_wd_config);


/**
 * qpnp_pon_trigger_config - Configures (enable/disable) the PON trigger source
 * @pon_src: PON source to be configured
 * @enable: to enable or disable the PON trigger
 *
 * This function configures the power-on trigger capability of a
 * PON source. If a specific PON trigger is disabled it cannot act
 * as a power-on source to the PMIC.
 */

int qpnp_pon_trigger_config(enum pon_trigger_source pon_src, bool enable)
{
	struct qpnp_pon *pon = sys_reset_dev;
	int rc;

	if (!pon)
		return -EPROBE_DEFER;

	if (pon_src < PON_SMPL || pon_src > PON_KPDPWR_N) {
		dev_err(&pon->spmi->dev, "Invalid PON source\n");
		return -EINVAL;
	}

	rc = qpnp_pon_masked_write(pon, QPNP_PON_TRIGGER_EN(pon->base),
				BIT(pon_src), enable ? BIT(pon_src) : 0);
	if (rc)
		dev_err(&pon->spmi->dev, "Unable to write to addr=%x, rc(%d)\n",
					QPNP_PON_TRIGGER_EN(pon->base), rc);

	return rc;
}
EXPORT_SYMBOL(qpnp_pon_trigger_config);

static struct qpnp_pon_config *
qpnp_get_cfg(struct qpnp_pon *pon, u32 pon_type)
{
	int i;

	for (i = 0; i < pon->num_pon_config; i++) {
		if (pon_type == pon->pon_cfg[i].pon_type)
			return  &pon->pon_cfg[i];
	}

	return NULL;
}

static void qpnp_pon_enable_vibrator(struct qpnp_pon *pon, int timeout)
{
	struct timed_output_dev *dev = pon->timed_dev;
	unsigned long flags;

	if (dev && dev->enable) {
		spin_lock_irqsave(&pon->lock, flags);
		if (timeout || pon->vibed)
			dev->enable(dev, timeout);
		pon->vibed = !!timeout;
		spin_unlock_irqrestore(&pon->lock, flags);
	}
}

static enum hrtimer_restart qpnp_pon_vibe_timer_func(struct hrtimer *timer)
{
	struct qpnp_pon *pon =
		container_of(timer, struct qpnp_pon, timed_timer);

	qpnp_pon_enable_vibrator(pon, QPNP_VIBE_TIME);

	return HRTIMER_NORESTART;
}

static void timed_work_func(struct work_struct *work)
{
	struct qpnp_pon *pon =
		container_of(work, struct qpnp_pon, timed_work.work);
	struct spmi_device *spmi;
	struct device_node *dev_node;
	struct device_node *node;
	struct platform_device *pdev;
	struct timed_vibrator_data *vib_data;
	int rc;
	static int retry = 0;

	if (!pon) {
		pr_warn("%s: no device\n", __func__);
		return;
	}

	spmi = pon->spmi;
	dev_node = spmi->dev.of_node;

	node = of_parse_phandle(dev_node, "qcom,external-vibrator", 0);
	if (!node) {
		dev_warn(&spmi->dev,
			"Can't find qcom,external-vibrator phandle\n");
		return;
	}

	pdev = of_find_device_by_node(node);
	if (!pdev) {
		dev_warn(&spmi->dev,
			"Can't find the device by node\n");
		return;
	}

	vib_data = platform_get_drvdata(pdev);
	if (!vib_data) {
		dev_warn(&spmi->dev,
			"Can't find the vibrator data by pdev\n");

		/* re-arm the work */
		if (retry < QPNP_VIBE_INIT_RETRY) {
			retry++;
			dev_warn(&spmi->dev,
				"Re-armed timed init work\n");
			schedule_delayed_work(&pon->timed_work,
					QPNP_VIBE_INIT_DELAY);
		}
		return;
	}

	rc = of_property_read_u32(dev_node, "qcom,longkey-warn-time",
					&pon->longkey_warn_time);
	if (rc && rc != -EINVAL) {
		dev_warn(&spmi->dev,
			"Unable to read 'qcom,longkey-warn-time'\n");
		pon->longkey_warn_time = QPNP_LONGKEY_WARN_TIME_MAX;
	}

	pon->timed_dev = &vib_data->dev;

	hrtimer_init(&pon->timed_timer, CLOCK_MONOTONIC, HRTIMER_MODE_REL);
	pon->timed_timer.function = qpnp_pon_vibe_timer_func;

	pon->timed_inited = true;
}

static int
qpnp_pon_input_dispatch(struct qpnp_pon *pon, u32 pon_type)
{
	int rc;
	struct qpnp_pon_config *cfg = NULL;
	u8 pon_rt_sts = 0, pon_rt_bit = 0;
	u32 key_status;

	cfg = qpnp_get_cfg(pon, pon_type);
	if (!cfg)
		return -EINVAL;

	/* Check if key reporting is supported */
	if (!cfg->key_code)
		return 0;

	/* check the RT status to get the current status of the line */
	rc = spmi_ext_register_readl(pon->spmi->ctrl, pon->spmi->sid,
				QPNP_PON_RT_STS(pon->base), &pon_rt_sts, 1);
	if (rc) {
		dev_err(&pon->spmi->dev, "Unable to read PON RT status\n");
		return rc;
	}

	switch (cfg->pon_type) {
	case PON_KPDPWR:
		pon_rt_bit = QPNP_PON_KPDPWR_N_SET;
		break;
	case PON_RESIN:
		pon_rt_bit = QPNP_PON_RESIN_N_SET;
		break;
	case PON_CBLPWR:
		pon_rt_bit = QPNP_PON_CBLPWR_N_SET;
		break;
	case PON_KPDPWR_RESIN:
		pon_rt_bit = QPNP_PON_KPDPWR_RESIN_BARK_N_SET;
		break;
	default:
		return -EINVAL;
	}

	pr_debug("PMIC input: code=%d, sts=0x%hhx\n",
					cfg->key_code, pon_rt_sts);
	key_status = pon_rt_sts & pon_rt_bit;

	/* simulate press event in case release event occured
	 * without a press event
	 */
	if (!cfg->old_state && !key_status) {
		input_report_key(pon->pon_input, cfg->key_code, 1);
		input_sync(pon->pon_input);
	}

	input_report_key(pon->pon_input, cfg->key_code, key_status);
	input_sync(pon->pon_input);

	cfg->old_state = !!key_status;

	if (pon->timed_inited) {
		if (key_status) {
			hrtimer_start(&pon->timed_timer,
				ns_to_ktime((u64)pon->longkey_warn_time *
					     NSEC_PER_MSEC),
				HRTIMER_MODE_REL);
		} else {
			if (hrtimer_active(&pon->timed_timer))
				hrtimer_try_to_cancel(&pon->timed_timer);

			qpnp_pon_enable_vibrator(pon, 0);
		}
	}

	return 0;
}

static irqreturn_t qpnp_kpdpwr_irq(int irq, void *_pon)
{
	int rc;
	struct qpnp_pon *pon = _pon;

	rc = qpnp_pon_input_dispatch(pon, PON_KPDPWR);
	if (rc)
		dev_err(&pon->spmi->dev, "Unable to send input event\n");

	return IRQ_HANDLED;
}

static irqreturn_t qpnp_kpdpwr_bark_irq(int irq, void *_pon)
{
	return IRQ_HANDLED;
}

static irqreturn_t qpnp_resin_irq(int irq, void *_pon)
{
	int rc;
	struct qpnp_pon *pon = _pon;

	rc = qpnp_pon_input_dispatch(pon, PON_RESIN);
	if (rc)
		dev_err(&pon->spmi->dev, "Unable to send input event\n");
	return IRQ_HANDLED;
}

static irqreturn_t qpnp_kpdpwr_resin_bark_irq(int irq, void *_pon)
{
	return IRQ_HANDLED;
}

static irqreturn_t qpnp_cblpwr_irq(int irq, void *_pon)
{
	int rc;
	struct qpnp_pon *pon = _pon;

	rc = qpnp_pon_input_dispatch(pon, PON_CBLPWR);
	if (rc)
		dev_err(&pon->spmi->dev, "Unable to send input event\n");

	return IRQ_HANDLED;
}

static void print_pon_reg(struct qpnp_pon *pon, u16 offset)
{
	int rc;
	u16 addr;
	u8 reg;

	addr = pon->base + offset;
	rc = spmi_ext_register_readl(pon->spmi->ctrl, pon->spmi->sid,
			addr, &reg, 1);
	if (rc)
		dev_emerg(&pon->spmi->dev,
				"Unable to read reg at 0x%04hx\n", addr);
	else
		dev_emerg(&pon->spmi->dev, "reg@0x%04hx: %02hhx\n", addr, reg);
}

#define PON_PBL_STATUS			0x7
#define PON_PON_REASON1			0x8
#define PON_PON_REASON2			0x9
#define PON_WARM_RESET_REASON1		0xA
#define PON_WARM_RESET_REASON2		0xB
#define PON_POFF_REASON1		0xC
#define PON_POFF_REASON2		0xD
#define PON_SOFT_RESET_REASON1		0xE
#define PON_SOFT_RESET_REASON2		0xF
#define PON_PMIC_WD_RESET_S1_TIMER	0x54
#define PON_PMIC_WD_RESET_S2_TIMER	0x55
static irqreturn_t qpnp_pmic_wd_bark_irq(int irq, void *_pon)
{
	struct qpnp_pon *pon = _pon;

	print_pon_reg(pon, PON_PBL_STATUS);
	print_pon_reg(pon, PON_PBL_STATUS);
	print_pon_reg(pon, PON_PON_REASON1);
	print_pon_reg(pon, PON_PON_REASON2);
	print_pon_reg(pon, PON_WARM_RESET_REASON1);
	print_pon_reg(pon, PON_WARM_RESET_REASON2);
	print_pon_reg(pon, PON_POFF_REASON1);
	print_pon_reg(pon, PON_POFF_REASON2);
	print_pon_reg(pon, PON_SOFT_RESET_REASON1);
	print_pon_reg(pon, PON_SOFT_RESET_REASON2);
	print_pon_reg(pon, PON_PMIC_WD_RESET_S1_TIMER);
	print_pon_reg(pon, PON_PMIC_WD_RESET_S2_TIMER);
	panic("PMIC Watch dog triggered");

	return IRQ_HANDLED;
}

static void bark_work_func(struct work_struct *work)
{
	int rc;
	u8 pon_rt_sts = 0;
	struct qpnp_pon_config *cfg;
	struct qpnp_pon *pon =
		container_of(work, struct qpnp_pon, bark_work.work);

	cfg = qpnp_get_cfg(pon, PON_RESIN);
	if (!cfg) {
		dev_err(&pon->spmi->dev, "Invalid config pointer\n");
		goto err_return;
	}

	/* enable reset */
	rc = qpnp_pon_masked_write(pon, cfg->s2_cntl2_addr,
				QPNP_PON_S2_CNTL_EN, QPNP_PON_S2_CNTL_EN);
	if (rc) {
		dev_err(&pon->spmi->dev, "Unable to configure S2 enable\n");
		goto err_return;
	}
	/* bark RT status update delay */
	msleep(100);
	/* read the bark RT status */
	rc = spmi_ext_register_readl(pon->spmi->ctrl, pon->spmi->sid,
				QPNP_PON_RT_STS(pon->base), &pon_rt_sts, 1);
	if (rc) {
		dev_err(&pon->spmi->dev, "Unable to read PON RT status\n");
		goto err_return;
	}

	if (!(pon_rt_sts & QPNP_PON_RESIN_BARK_N_SET)) {
		/* report the key event and enable the bark IRQ */
		input_report_key(pon->pon_input, cfg->key_code, 0);
		input_sync(pon->pon_input);
		enable_irq(cfg->bark_irq);
	} else {
		/* disable reset */
		rc = qpnp_pon_masked_write(pon, cfg->s2_cntl2_addr,
				QPNP_PON_S2_CNTL_EN, 0);
		if (rc) {
			dev_err(&pon->spmi->dev,
				"Unable to configure S2 enable\n");
			goto err_return;
		}
		/* re-arm the work */
		schedule_delayed_work(&pon->bark_work, QPNP_KEY_STATUS_DELAY);
	}

err_return:
	return;
}

static irqreturn_t qpnp_resin_bark_irq(int irq, void *_pon)
{
	int rc;
	struct qpnp_pon *pon = _pon;
	struct qpnp_pon_config *cfg;

	/* disable the bark interrupt */
	disable_irq_nosync(irq);

	cfg = qpnp_get_cfg(pon, PON_RESIN);
	if (!cfg) {
		dev_err(&pon->spmi->dev, "Invalid config pointer\n");
		goto err_exit;
	}

	/* disable reset */
	rc = qpnp_pon_masked_write(pon, cfg->s2_cntl2_addr,
					QPNP_PON_S2_CNTL_EN, 0);
	if (rc) {
		dev_err(&pon->spmi->dev, "Unable to configure S2 enable\n");
		goto err_exit;
	}

	/* report the key event */
	input_report_key(pon->pon_input, cfg->key_code, 1);
	input_sync(pon->pon_input);
	/* schedule work to check the bark status for key-release */
	schedule_delayed_work(&pon->bark_work, QPNP_KEY_STATUS_DELAY);
err_exit:
	return IRQ_HANDLED;
}

static int
qpnp_config_pull(struct qpnp_pon *pon, struct qpnp_pon_config *cfg)
{
	int rc;
	u8 pull_bit;

	switch (cfg->pon_type) {
	case PON_KPDPWR:
		pull_bit = QPNP_PON_KPDPWR_PULL_UP;
		break;
	case PON_RESIN:
		pull_bit = QPNP_PON_RESIN_PULL_UP;
		break;
	case PON_CBLPWR:
		pull_bit = QPNP_PON_CBLPWR_PULL_UP;
		break;
	case PON_KPDPWR_RESIN:
		pull_bit = QPNP_PON_KPDPWR_PULL_UP | QPNP_PON_RESIN_PULL_UP;
		break;
	default:
		return -EINVAL;
	}

	rc = qpnp_pon_masked_write(pon, QPNP_PON_PULL_CTL(pon->base),
				pull_bit, cfg->pull_up ? pull_bit : 0);
	if (rc)
		dev_err(&pon->spmi->dev, "Unable to config pull-up\n");

	return rc;
}

static int
qpnp_config_reset(struct qpnp_pon *pon, struct qpnp_pon_config *cfg)
{
	int rc;
	u8 i;
	u16 s1_timer_addr, s2_timer_addr;

	switch (cfg->pon_type) {
	case PON_KPDPWR:
		s1_timer_addr = QPNP_PON_KPDPWR_S1_TIMER(pon->base);
		s2_timer_addr = QPNP_PON_KPDPWR_S2_TIMER(pon->base);
		break;
	case PON_RESIN:
		s1_timer_addr = QPNP_PON_RESIN_S1_TIMER(pon->base);
		s2_timer_addr = QPNP_PON_RESIN_S2_TIMER(pon->base);
		break;
	case PON_KPDPWR_RESIN:
		s1_timer_addr = QPNP_PON_KPDPWR_RESIN_S1_TIMER(pon->base);
		s2_timer_addr = QPNP_PON_KPDPWR_RESIN_S2_TIMER(pon->base);
		break;
	default:
		return -EINVAL;
	}
	/* disable S2 reset */
	rc = qpnp_pon_masked_write(pon, cfg->s2_cntl2_addr,
				QPNP_PON_S2_CNTL_EN, 0);
	if (rc) {
		dev_err(&pon->spmi->dev, "Unable to configure S2 enable\n");
		return rc;
	}

	usleep(100);

	/* configure s1 timer, s2 timer and reset type */
	for (i = 0; i < PON_S1_COUNT_MAX + 1; i++) {
		if (cfg->s1_timer <= s1_delay[i])
			break;
	}
	rc = qpnp_pon_masked_write(pon, s1_timer_addr,
				QPNP_PON_S1_TIMER_MASK, i);
	if (rc) {
		dev_err(&pon->spmi->dev, "Unable to configure S1 timer\n");
		return rc;
	}

	i = 0;
	if (cfg->s2_timer) {
		i = cfg->s2_timer / 10;
		i = ilog2(i + 1);
	}

	rc = qpnp_pon_masked_write(pon, s2_timer_addr,
				QPNP_PON_S2_TIMER_MASK, i);
	if (rc) {
		dev_err(&pon->spmi->dev, "Unable to configure S2 timer\n");
		return rc;
	}

	rc = qpnp_pon_masked_write(pon, cfg->s2_cntl_addr,
				QPNP_PON_S2_CNTL_TYPE_MASK, (u8)cfg->s2_type);
	if (rc) {
		dev_err(&pon->spmi->dev, "Unable to configure S2 reset type\n");
		return rc;
	}

	/* enable S2 reset */
	rc = qpnp_pon_masked_write(pon, cfg->s2_cntl2_addr,
				QPNP_PON_S2_CNTL_EN, QPNP_PON_S2_CNTL_EN);
	if (rc) {
		dev_err(&pon->spmi->dev, "Unable to configure S2 enable\n");
		return rc;
	}

	return 0;
}

static int
qpnp_pon_request_irqs(struct qpnp_pon *pon, struct qpnp_pon_config *cfg)
{
	int rc = 0;

	switch (cfg->pon_type) {
	case PON_KPDPWR:
		rc = devm_request_irq(&pon->spmi->dev, cfg->state_irq,
							qpnp_kpdpwr_irq,
				IRQF_TRIGGER_RISING | IRQF_TRIGGER_FALLING,
						"qpnp_kpdpwr_status", pon);
		if (rc < 0) {
			dev_err(&pon->spmi->dev, "Can't request %d IRQ\n",
							cfg->state_irq);
			return rc;
		}
		if (cfg->use_bark) {
			rc = devm_request_irq(&pon->spmi->dev, cfg->bark_irq,
						qpnp_kpdpwr_bark_irq,
						IRQF_TRIGGER_RISING,
						"qpnp_kpdpwr_bark", pon);
			if (rc < 0) {
				dev_err(&pon->spmi->dev,
					"Can't request %d IRQ\n",
						cfg->bark_irq);
				return rc;
			}
		}
		break;
	case PON_RESIN:
		rc = devm_request_irq(&pon->spmi->dev, cfg->state_irq,
							qpnp_resin_irq,
				IRQF_TRIGGER_RISING | IRQF_TRIGGER_FALLING,
						"qpnp_resin_status", pon);
		if (rc < 0) {
			dev_err(&pon->spmi->dev, "Can't request %d IRQ\n",
							cfg->state_irq);
			return rc;
		}
		if (cfg->use_bark) {
			rc = devm_request_irq(&pon->spmi->dev, cfg->bark_irq,
						qpnp_resin_bark_irq,
						IRQF_TRIGGER_RISING,
						"qpnp_resin_bark", pon);
			if (rc < 0) {
				dev_err(&pon->spmi->dev,
					"Can't request %d IRQ\n",
						cfg->bark_irq);
				return rc;
			}
		}
		break;
	case PON_CBLPWR:
		rc = devm_request_irq(&pon->spmi->dev, cfg->state_irq,
							qpnp_cblpwr_irq,
				IRQF_TRIGGER_RISING | IRQF_TRIGGER_FALLING,
					"qpnp_cblpwr_status", pon);
		if (rc < 0) {
			dev_err(&pon->spmi->dev, "Can't request %d IRQ\n",
							cfg->state_irq);
			return rc;
		}
		break;
	case PON_KPDPWR_RESIN:
		if (cfg->use_bark) {
			rc = devm_request_irq(&pon->spmi->dev, cfg->bark_irq,
					qpnp_kpdpwr_resin_bark_irq,
					IRQF_TRIGGER_RISING,
					"qpnp_kpdpwr_resin_bark", pon);
			if (rc < 0) {
				dev_err(&pon->spmi->dev,
					"Can't request %d IRQ\n",
						cfg->bark_irq);
				return rc;
			}
		}
		break;
	default:
		return -EINVAL;
	}

	/* mark the interrupts wakeable if they support linux-key */
	if (cfg->key_code) {
		enable_irq_wake(cfg->state_irq);
		/* special handling for RESIN due to a hardware bug */
		if (cfg->pon_type == PON_RESIN && cfg->support_reset)
			enable_irq_wake(cfg->bark_irq);
	}

	return rc;
}

static int
qpnp_pon_config_input(struct qpnp_pon *pon,  struct qpnp_pon_config *cfg)
{
	if (!pon->pon_input) {
		pon->pon_input = input_allocate_device();
		if (!pon->pon_input) {
			dev_err(&pon->spmi->dev,
				"Can't allocate pon input device\n");
			return -ENOMEM;
		}
		pon->pon_input->name = "qpnp_pon";
		pon->pon_input->phys = "qpnp_pon/input0";
	}

	/* don't send dummy release event when system resumes */
	__set_bit(INPUT_PROP_NO_DUMMY_RELEASE, pon->pon_input->propbit);
	input_set_capability(pon->pon_input, EV_KEY, cfg->key_code);

	return 0;
}

static int qpnp_pon_config_init(struct qpnp_pon *pon)
{
	int rc = 0, i = 0, pmic_wd_bark_irq;
	struct device_node *pp = NULL;
	struct qpnp_pon_config *cfg;
	u8 pon_ver;
	u8 pmic_type;
	u8 revid_rev4;

	/* Check if it is rev B */
	rc = spmi_ext_register_readl(pon->spmi->ctrl, pon->spmi->sid,
			QPNP_PON_REVISION2(pon->base), &pon_ver, 1);
	if (rc) {
		dev_err(&pon->spmi->dev,
			"Unable to read addr=%x, rc(%d)\n",
			QPNP_PON_REVISION2(pon->base), rc);
		return rc;
	}

	/* iterate through the list of pon configs */
	while ((pp = of_get_next_child(pon->spmi->dev.of_node, pp))) {
		if (!of_device_is_available(pp))
			continue;

		cfg = &pon->pon_cfg[i++];

		rc = of_property_read_u32(pp, "qcom,pon-type", &cfg->pon_type);
		if (rc) {
			dev_err(&pon->spmi->dev, "PON type not specified\n");
			return rc;
		}

		switch (cfg->pon_type) {
		case PON_KPDPWR:
			cfg->state_irq = spmi_get_irq_byname(pon->spmi,
							NULL, "kpdpwr");
			if (cfg->state_irq < 0) {
				dev_err(&pon->spmi->dev,
					"Unable to get kpdpwr irq\n");
				return cfg->state_irq;
			}

			rc = of_property_read_u32(pp, "qcom,support-reset",
							&cfg->support_reset);
			if (rc && rc != -EINVAL) {
				dev_err(&pon->spmi->dev,
					"Unable to read 'support-reset'\n");
				return rc;
			}

			cfg->use_bark = of_property_read_bool(pp,
							"qcom,use-bark");
			if (cfg->use_bark) {
				cfg->bark_irq = spmi_get_irq_byname(pon->spmi,
							NULL, "kpdpwr-bark");
				if (cfg->bark_irq < 0) {
					dev_err(&pon->spmi->dev,
					"Unable to get kpdpwr-bark irq\n");
					return cfg->bark_irq;
				}
			}

			/* If the value read from REVISION2 register is 0x00,
			   then there is a single register to control s2 reset.
			   Otherwise there are separate registers for s2 reset
			   type and s2 reset enable */
			if (pon_ver == PON_REV2_VALUE) {
				cfg->s2_cntl_addr = cfg->s2_cntl2_addr =
					QPNP_PON_KPDPWR_S2_CNTL(pon->base);
			} else {
				cfg->s2_cntl_addr =
					QPNP_PON_KPDPWR_S2_CNTL(pon->base);
				cfg->s2_cntl2_addr =
					QPNP_PON_KPDPWR_S2_CNTL2(pon->base);
			}

			break;
		case PON_RESIN:
			cfg->state_irq = spmi_get_irq_byname(pon->spmi,
							NULL, "resin");
			if (cfg->state_irq < 0) {
				dev_err(&pon->spmi->dev,
					"Unable to get resin irq\n");
				return cfg->bark_irq;
			}

			rc = of_property_read_u32(pp, "qcom,support-reset",
							&cfg->support_reset);
			if (rc && rc != -EINVAL) {
				dev_err(&pon->spmi->dev,
					"Unable to read 'support-reset'\n");
				return rc;
			}

			cfg->use_bark = of_property_read_bool(pp,
							"qcom,use-bark");

			rc = spmi_ext_register_readl(pon->spmi->ctrl,
					pon->spmi->sid, PMIC_VERSION_REG,
							&pmic_type, 1);

			if (rc) {
				dev_err(&pon->spmi->dev,
					"Unable to read PMIC type\n");
				return rc;
			}

			if (pmic_type == PMIC_VER_8941) {

				rc = spmi_ext_register_readl(pon->spmi->ctrl,
					pon->spmi->sid, PMIC_VERSION_REV4_REG,
							&revid_rev4, 1);

				if (rc) {
					dev_err(&pon->spmi->dev,
					"Unable to read PMIC revision ID\n");
					return rc;
				}

				/*PM8941 V3 does not have harware bug. Hence
				bark is not required from PMIC versions 3.0*/
				if (!(revid_rev4 == PMIC8941_V1_REV4 ||
					revid_rev4 == PMIC8941_V2_REV4)) {
					cfg->support_reset = false;
					cfg->use_bark = false;
				}
			}

			if (cfg->use_bark) {
				cfg->bark_irq = spmi_get_irq_byname(pon->spmi,
							NULL, "resin-bark");
				if (cfg->bark_irq < 0) {
					dev_err(&pon->spmi->dev,
					"Unable to get resin-bark irq\n");
					return cfg->bark_irq;
				}
			}

			if (pon_ver == PON_REV2_VALUE) {
				cfg->s2_cntl_addr = cfg->s2_cntl2_addr =
					QPNP_PON_RESIN_S2_CNTL(pon->base);
			} else {
				cfg->s2_cntl_addr =
					QPNP_PON_RESIN_S2_CNTL(pon->base);
				cfg->s2_cntl2_addr =
					QPNP_PON_RESIN_S2_CNTL2(pon->base);
			}

			break;
		case PON_CBLPWR:
			cfg->state_irq = spmi_get_irq_byname(pon->spmi,
							NULL, "cblpwr");
			if (cfg->state_irq < 0) {
				dev_err(&pon->spmi->dev,
						"Unable to get cblpwr irq\n");
				return rc;
			}
			break;
		case PON_KPDPWR_RESIN:
			rc = of_property_read_u32(pp, "qcom,support-reset",
							&cfg->support_reset);
			if (rc && rc != -EINVAL) {
				dev_err(&pon->spmi->dev,
					"Unable to read 'support-reset'\n");
				return rc;
			}

			cfg->use_bark = of_property_read_bool(pp,
							"qcom,use-bark");
			if (cfg->use_bark) {
				cfg->bark_irq = spmi_get_irq_byname(pon->spmi,
						NULL, "kpdpwr-resin-bark");
				if (cfg->bark_irq < 0) {
					dev_err(&pon->spmi->dev,
					"Unable to get kpdpwr-resin-bark irq\n");
					return cfg->bark_irq;
				}
			}

			if (pon_ver == PON_REV2_VALUE) {
				cfg->s2_cntl_addr = cfg->s2_cntl2_addr =
				QPNP_PON_KPDPWR_RESIN_S2_CNTL(pon->base);
			} else {
				cfg->s2_cntl_addr =
				QPNP_PON_KPDPWR_RESIN_S2_CNTL(pon->base);
				cfg->s2_cntl2_addr =
				QPNP_PON_KPDPWR_RESIN_S2_CNTL2(pon->base);
			}

			break;
		default:
			dev_err(&pon->spmi->dev, "PON RESET %d not supported",
								cfg->pon_type);
			return -EINVAL;
		}

		if (cfg->support_reset) {
			/*
			 * Get the reset parameters (bark debounce time and
			 * reset debounce time) for the reset line.
			 */
			rc = of_property_read_u32(pp, "qcom,s1-timer",
							&cfg->s1_timer);
			if (rc) {
				dev_err(&pon->spmi->dev,
					"Unable to read s1-timer\n");
				return rc;
			}
			if (cfg->s1_timer > QPNP_PON_S1_TIMER_MAX) {
				dev_err(&pon->spmi->dev,
					"Incorrect S1 debounce time\n");
				return -EINVAL;
			}
			rc = of_property_read_u32(pp, "qcom,s2-timer",
							&cfg->s2_timer);
			if (rc) {
				dev_err(&pon->spmi->dev,
					"Unable to read s2-timer\n");
				return rc;
			}
			if (cfg->s2_timer > QPNP_PON_S2_TIMER_MAX) {
				dev_err(&pon->spmi->dev,
					"Incorrect S2 debounce time\n");
				return -EINVAL;
			}
			rc = of_property_read_u32(pp, "qcom,s2-type",
							&cfg->s2_type);
			if (rc) {
				dev_err(&pon->spmi->dev,
					"Unable to read s2-type\n");
				return rc;
			}
			if (cfg->s2_type > QPNP_PON_RESET_TYPE_MAX) {
				dev_err(&pon->spmi->dev,
					"Incorrect reset type specified\n");
				return -EINVAL;
			}

		}
		/*
		 * Get the standard-key parameters. This might not be
		 * specified if there is no key mapping on the reset line.
		 */
		rc = of_property_read_u32(pp, "linux,code", &cfg->key_code);
		if (rc && rc != -EINVAL) {
			dev_err(&pon->spmi->dev,
				"Unable to read key-code\n");
			return rc;
		}
		/* Register key configuration */
		if (cfg->key_code) {
			rc = qpnp_pon_config_input(pon, cfg);
			if (rc < 0)
				return rc;
		}
		/* get the pull-up configuration */
		rc = of_property_read_u32(pp, "qcom,pull-up", &cfg->pull_up);
		if (rc && rc != -EINVAL) {
			dev_err(&pon->spmi->dev, "Unable to read pull-up\n");
			return rc;
		}
	}

	pmic_wd_bark_irq = spmi_get_irq_byname(pon->spmi, NULL, "pmic-wd-bark");
	/* request the pmic-wd-bark irq only if it is defined */
	if (pmic_wd_bark_irq >= 0) {
		rc = devm_request_irq(&pon->spmi->dev, pmic_wd_bark_irq,
					qpnp_pmic_wd_bark_irq,
					IRQF_TRIGGER_RISING,
					"qpnp_pmic_wd_bark", pon);
		if (rc < 0) {
			dev_err(&pon->spmi->dev,
				"Can't request %d IRQ\n",
					pmic_wd_bark_irq);
			goto free_input_dev;
		}
	}

	/* register the input device */
	if (pon->pon_input) {
		rc = input_register_device(pon->pon_input);
		if (rc) {
			dev_err(&pon->spmi->dev,
				"Can't register pon key: %d\n", rc);
			goto free_input_dev;
		}
	}

	for (i = 0; i < pon->num_pon_config; i++) {
		cfg = &pon->pon_cfg[i];
		/* Configure the pull-up */
		rc = qpnp_config_pull(pon, cfg);
		if (rc) {
			dev_err(&pon->spmi->dev, "Unable to config pull-up\n");
			goto unreg_input_dev;
		}
		/* Configure the reset-configuration */
		if (cfg->support_reset) {
			rc = qpnp_config_reset(pon, cfg);
			if (rc) {
				dev_err(&pon->spmi->dev,
					"Unable to config pon reset\n");
				goto unreg_input_dev;
			}
		} else if (cfg->pon_type != PON_CBLPWR) {
			/* disable S2 reset */
			rc = qpnp_pon_masked_write(pon, cfg->s2_cntl2_addr,
						QPNP_PON_S2_CNTL_EN, 0);
			if (rc) {
				dev_err(&pon->spmi->dev,
					"Unable to disable S2 reset\n");
				goto unreg_input_dev;
			}
		}

		rc = qpnp_pon_request_irqs(pon, cfg);
		if (rc) {
			dev_err(&pon->spmi->dev, "Unable to request-irq's\n");
			goto unreg_input_dev;
		}
	}

	device_init_wakeup(&pon->spmi->dev, 1);

	return rc;

unreg_input_dev:
	if (pon->pon_input)
		input_unregister_device(pon->pon_input);
free_input_dev:
	if (pon->pon_input)
		input_free_device(pon->pon_input);
	return rc;
}

static bool dload_on_uvlo;

static int qpnp_pon_debugfs_uvlo_dload_get(char *buf,
		const struct kernel_param *kp)
{
	struct qpnp_pon *pon = sys_reset_dev;
	int rc = 0;
	u8 reg;

	if (!pon)
		return -ENODEV;

	rc = spmi_ext_register_readl(pon->spmi->ctrl, pon->spmi->sid,
			QPNP_PON_XVDD_RB_SPARE(pon->base), &reg, 1);
	if (rc) {
		dev_err(&pon->spmi->dev,
			"Unable to read addr=%x, rc(%d)\n",
			QPNP_PON_XVDD_RB_SPARE(pon->base), rc);
		return rc;
	}

	return snprintf(buf, PAGE_SIZE, "%d",
			!!(QPNP_PON_UVLO_DLOAD_EN & reg));
}

static int qpnp_pon_debugfs_uvlo_dload_set(const char *val,
		const struct kernel_param *kp)
{
	struct qpnp_pon *pon = sys_reset_dev;
	int rc = 0;
	u8 reg;

	if (!pon)
		return -ENODEV;

	rc = param_set_bool(val, kp);
	if (rc) {
		pr_err("Unable to set bms_reset: %d\n", rc);
		return rc;
	}

	rc = spmi_ext_register_readl(pon->spmi->ctrl, pon->spmi->sid,
			QPNP_PON_XVDD_RB_SPARE(pon->base), &reg, 1);
	if (rc) {
		dev_err(&pon->spmi->dev,
			"Unable to read addr=%x, rc(%d)\n",
			QPNP_PON_XVDD_RB_SPARE(pon->base), rc);
		return rc;
	}

	reg &= ~QPNP_PON_UVLO_DLOAD_EN;
	if (*(bool *)kp->arg)
		reg |= QPNP_PON_UVLO_DLOAD_EN;

	rc = spmi_ext_register_writel(pon->spmi->ctrl, pon->spmi->sid,
			QPNP_PON_XVDD_RB_SPARE(pon->base), &reg, 1);
	if (rc) {
		dev_err(&pon->spmi->dev,
			"Unable to write to addr=%hx, rc(%d)\n",
				QPNP_PON_XVDD_RB_SPARE(pon->base), rc);
		return rc;
	}

	return 0;
}

static struct kernel_param_ops dload_on_uvlo_ops = {
	.set = qpnp_pon_debugfs_uvlo_dload_set,
	.get = qpnp_pon_debugfs_uvlo_dload_get,
};

module_param_cb(dload_on_uvlo, &dload_on_uvlo_ops, &dload_on_uvlo, 0644);

#if defined(CONFIG_DEBUG_FS)

static int qpnp_pon_debugfs_uvlo_get(void *data, u64 *val)
{
	struct qpnp_pon *pon = (struct qpnp_pon *) data;

	*val = pon->uvlo;

	return 0;
}

static int qpnp_pon_debugfs_uvlo_set(void *data, u64 val)
{
	struct qpnp_pon *pon = (struct qpnp_pon *) data;

	if (pon->pon_trigger_reason == PON_SMPL ||
		pon->pon_power_off_reason == PON_POWER_OFF_UVLO)
		panic("An UVLO was occurred.\n");
	pon->uvlo = val;

	return 0;
}

DEFINE_SIMPLE_ATTRIBUTE(qpnp_pon_debugfs_uvlo_fops, qpnp_pon_debugfs_uvlo_get,
			qpnp_pon_debugfs_uvlo_set, "0x%02llx\n");

static void qpnp_pon_debugfs_init(struct spmi_device *spmi)
{
	struct qpnp_pon *pon = dev_get_drvdata(&spmi->dev);
	struct dentry *ent;

	pon->debugfs = debugfs_create_dir(dev_name(&spmi->dev), NULL);
	if (!pon->debugfs) {
		dev_err(&pon->spmi->dev, "Unable to create debugfs directory\n");
	} else {
		ent = debugfs_create_file("uvlo_panic",
				S_IFREG | S_IWUSR | S_IRUGO,
				pon->debugfs, pon, &qpnp_pon_debugfs_uvlo_fops);
		if (!ent)
			dev_err(&pon->spmi->dev, "Unable to create uvlo_panic debugfs file.\n");
	}
}

static void qpnp_pon_debugfs_remove(struct spmi_device *spmi)
{
	struct qpnp_pon *pon = dev_get_drvdata(&spmi->dev);

	debugfs_remove_recursive(pon->debugfs);
}

#else

static void qpnp_pon_debugfs_init(struct spmi_device *spmi)
{}

static void qpnp_pon_debugfs_remove(struct spmi_device *spmi)
{}
#endif

static int qpnp_pon_probe(struct spmi_device *spmi)
{
	struct qpnp_pon *pon;
	struct resource *pon_resource;
	struct device_node *itr = NULL;
	u32 delay = 0, s3_debounce = 0;
	int rc, sys_reset, index;
	u8 pon_sts = 0, buf[2];
	u16 poff_sts = 0;
	const char *s3_src;
	u8 s3_src_reg;

	pon = devm_kzalloc(&spmi->dev, sizeof(struct qpnp_pon),
							GFP_KERNEL);
	if (!pon) {
		dev_err(&spmi->dev, "Can't allocate qpnp_pon\n");
		return -ENOMEM;
	}

	sys_reset = of_property_read_bool(spmi->dev.of_node,
						"qcom,system-reset");
	if (sys_reset && sys_reset_dev) {
		dev_err(&spmi->dev, "qcom,system-reset property can only be specified for one device on the system\n");
		return -EINVAL;
	} else if (sys_reset) {
		sys_reset_dev = pon;
	}

	pon->spmi = spmi;

	/* get the total number of pon configurations */
	while ((itr = of_get_next_child(spmi->dev.of_node, itr)))
		if (of_device_is_available(itr))
			pon->num_pon_config++;

	if (!pon->num_pon_config) {
		/* No PON config., do not register the driver */
		dev_err(&spmi->dev, "No PON config. specified\n");
		return -EINVAL;
	}

	pon->pon_cfg = devm_kzalloc(&spmi->dev,
			sizeof(struct qpnp_pon_config) * pon->num_pon_config,
								GFP_KERNEL);

	pon_resource = spmi_get_resource(spmi, NULL, IORESOURCE_MEM, 0);
	if (!pon_resource) {
		dev_err(&spmi->dev, "Unable to get PON base address\n");
		return -ENXIO;
	}
	pon->base = pon_resource->start;

	/* PON reason */
	rc = spmi_ext_register_readl(pon->spmi->ctrl, pon->spmi->sid,
				QPNP_PON_REASON1(pon->base), &pon_sts, 1);
	if (rc) {
		dev_err(&pon->spmi->dev, "Unable to read PON_RESASON1 reg\n");
		return rc;
	}

	boot_reason = ffs(pon_sts);

	index = ffs(pon_sts) - 1;
	cold_boot = !qpnp_pon_is_warm_reset();
	if (index >= ARRAY_SIZE(qpnp_pon_reason) || index < 0) {
		dev_info(&pon->spmi->dev,
			"PMIC@SID%d Power-on reason: Unknown and '%s' boot\n",
			pon->spmi->sid, cold_boot ? "cold" : "warm");
	} else {
		pon->pon_trigger_reason = index;
		dev_info(&pon->spmi->dev,
			"PMIC@SID%d Power-on reason: %s and '%s' boot\n",
			pon->spmi->sid, qpnp_pon_reason[index],
			cold_boot ? "cold" : "warm");
	}

	/* POFF reason */
	rc = spmi_ext_register_readl(pon->spmi->ctrl, pon->spmi->sid,
				QPNP_POFF_REASON1(pon->base),
				buf, 2);
	if (rc) {
		dev_err(&pon->spmi->dev, "Unable to read POFF_RESASON regs\n");
		return rc;
	}
	poff_sts = buf[0] | (buf[1] << 8);
	index = ffs(poff_sts) - 1;
	if (index >= ARRAY_SIZE(qpnp_poff_reason) || index < 0) {
		dev_info(&pon->spmi->dev,
				"PMIC@SID%d: Unknown power-off reason\n",
				pon->spmi->sid);
	} else {
		pon->pon_power_off_reason = index;
		dev_info(&pon->spmi->dev,
				"PMIC@SID%d: Power-off reason: %s\n",
				pon->spmi->sid,
				qpnp_poff_reason[index]);
	}

	if (pon->pon_trigger_reason == PON_SMPL ||
		pon->pon_power_off_reason == PON_POWER_OFF_UVLO) {
		if (of_property_read_bool(spmi->dev.of_node,
						"qcom,uvlo-panic"))
			panic("An UVLO was occurred.");
	}

	/* program s3 debounce */
	rc = of_property_read_u32(pon->spmi->dev.of_node,
				"qcom,s3-debounce", &s3_debounce);
	if (rc) {
		if (rc != -EINVAL) {
			dev_err(&pon->spmi->dev, "Unable to read s3 timer\n");
			return rc;
		}
	} else {
		if (s3_debounce > QPNP_PON_S3_TIMER_SECS_MAX) {
			dev_info(&pon->spmi->dev,
				"Exceeded S3 max value, set it to max\n");
			s3_debounce = QPNP_PON_S3_TIMER_SECS_MAX;
		}

		/* 0 is a special value to indicate instant s3 reset */
		if (s3_debounce != 0)
			s3_debounce = ilog2(s3_debounce);
		rc = qpnp_pon_masked_write(pon, QPNP_PON_S3_DBC_CTL(pon->base),
				QPNP_PON_S3_DBC_DELAY_MASK, s3_debounce);
		if (rc) {
			dev_err(&spmi->dev, "Unable to set S3 debounce\n");
			return rc;
		}
	}

	/* program s3 source */
	s3_src = "kpdpwr-and-resin";
	rc = of_property_read_string(pon->spmi->dev.of_node,
				"qcom,s3-src", &s3_src);
	if (rc && rc != -EINVAL) {
		dev_err(&pon->spmi->dev, "Unable to read s3 timer\n");
		return rc;
	}

	if (!strcmp(s3_src, "kpdpwr"))
		s3_src_reg = QPNP_PON_S3_SRC_KPDPWR;
	else if (!strcmp(s3_src, "resin"))
		s3_src_reg = QPNP_PON_S3_SRC_RESIN;
	else if (!strcmp(s3_src, "kpdpwr-or-resin"))
		s3_src_reg = QPNP_PON_S3_SRC_KPDPWR_OR_RESIN;
	else /* default combination */
		s3_src_reg = QPNP_PON_S3_SRC_KPDPWR_AND_RESIN;

	/* S3 source is a write once register. If the register has
	 * been configured by bootloader then this operation will
	 * not be effective. */
	rc = qpnp_pon_masked_write(pon, QPNP_PON_S3_SRC(pon->base),
			QPNP_PON_S3_SRC_MASK, s3_src_reg);
	if (rc) {
		dev_err(&spmi->dev,
			"Unable to program s3 source\n");
		return rc;
	}

	dev_set_drvdata(&spmi->dev, pon);

	INIT_DELAYED_WORK(&pon->bark_work, bark_work_func);
	INIT_DELAYED_WORK(&pon->timed_work, timed_work_func);

	spin_lock_init(&pon->lock);

	/* register the PON configurations */
	rc = qpnp_pon_config_init(pon);
	if (rc) {
		dev_err(&spmi->dev,
			"Unable to intialize PON configurations\n");
		return rc;
	}

	rc = of_property_read_u32(pon->spmi->dev.of_node,
				"qcom,pon-dbc-delay", &delay);
	if (rc) {
		if (rc != -EINVAL) {
			dev_err(&spmi->dev, "Unable to read debounce delay\n");
			return rc;
		}
	} else {
		rc = qpnp_pon_set_dbc(pon, delay);
		if (rc)
			return rc;
	}

	rc = device_create_file(&spmi->dev, &dev_attr_debounce_us);
	if (rc) {
		dev_err(&spmi->dev, "sys file creation failed\n");
		return rc;
	}

<<<<<<< HEAD
	schedule_delayed_work(&pon->timed_work, 0);

=======
	qpnp_pon_debugfs_init(spmi);
>>>>>>> 6b6cff37
	return rc;
}

static int qpnp_pon_remove(struct spmi_device *spmi)
{
	struct qpnp_pon *pon = dev_get_drvdata(&spmi->dev);

	device_remove_file(&spmi->dev, &dev_attr_debounce_us);

	cancel_delayed_work_sync(&pon->bark_work);

	if (pon->pon_input)
		input_unregister_device(pon->pon_input);
	qpnp_pon_debugfs_remove(spmi);
	return 0;
}

static struct of_device_id spmi_match_table[] = {
	{ .compatible = "qcom,qpnp-power-on", },
	{}
};

static struct spmi_driver qpnp_pon_driver = {
	.driver		= {
		.name	= "qcom,qpnp-power-on",
		.of_match_table = spmi_match_table,
	},
	.probe		= qpnp_pon_probe,
	.remove		= qpnp_pon_remove,
};

static int __init qpnp_pon_init(void)
{
	return spmi_driver_register(&qpnp_pon_driver);
}
module_init(qpnp_pon_init);

static void __exit qpnp_pon_exit(void)
{
	return spmi_driver_unregister(&qpnp_pon_driver);
}
module_exit(qpnp_pon_exit);

MODULE_DESCRIPTION("QPNP PMIC POWER-ON driver");
MODULE_LICENSE("GPL v2");<|MERGE_RESOLUTION|>--- conflicted
+++ resolved
@@ -153,7 +153,6 @@
 	u16 base;
 	struct delayed_work bark_work;
 	u32 dbc;
-<<<<<<< HEAD
 	struct delayed_work timed_work;
 	struct timed_output_dev *timed_dev;
 	struct hrtimer timed_timer;
@@ -161,12 +160,10 @@
 	bool timed_inited;
 	bool vibed;
 	spinlock_t lock;
-=======
 	int pon_trigger_reason;
 	int pon_power_off_reason;
 	u32 uvlo;
 	struct dentry *debugfs;
->>>>>>> 6b6cff37
 };
 
 static struct qpnp_pon *sys_reset_dev;
@@ -1708,12 +1705,9 @@
 		return rc;
 	}
 
-<<<<<<< HEAD
 	schedule_delayed_work(&pon->timed_work, 0);
 
-=======
 	qpnp_pon_debugfs_init(spmi);
->>>>>>> 6b6cff37
 	return rc;
 }
 
