--- conflicted
+++ resolved
@@ -161,7 +161,6 @@
 
 config PHY_S5PV210_USB2
 	bool "Support for S5PV210"
-<<<<<<< HEAD
 	depends on PHY_SAMSUNG_USB2
 	depends on ARCH_S5PV210
 	help
@@ -171,18 +170,6 @@
 	  are available - device and host.
 
 config PHY_EXYNOS4210_USB2
-	bool "Support for Exynos 4210"
-=======
->>>>>>> 7d1311b9
-	depends on PHY_SAMSUNG_USB2
-	depends on ARCH_S5PV210
-	help
-	  Enable USB PHY support for S5PV210. This option requires that Samsung
-	  USB 2.0 PHY driver is enabled and means that support for this
-	  particular SoC is compiled in the driver. In case of S5PV210 two phys
-	  are available - device and host.
-
-config PHY_EXYNOS4210_USB2
 	bool
 	depends on PHY_SAMSUNG_USB2
 	default CPU_EXYNOS4210
@@ -243,16 +230,4 @@
 	help
 	  This option enables support for APM X-Gene SoC multi-purpose PHY.
 
-config PHY_ST_SPEAR1310_MIPHY
-	tristate "ST SPEAR1310-MIPHY driver"
-	select GENERIC_PHY
-	help
-	  Support for ST SPEAr1310 MIPHY which can be used for PCIe and SATA.
-
-config PHY_ST_SPEAR1340_MIPHY
-	tristate "ST SPEAR1340-MIPHY driver"
-	select GENERIC_PHY
-	help
-	  Support for ST SPEAr1340 MIPHY which can be used for PCIe and SATA.
-
 endmenu