--- conflicted
+++ resolved
@@ -1858,9 +1858,6 @@
 
 	INIT_DELAYED_WORK(&(tz->poll_queue), thermal_zone_device_check);
 
-<<<<<<< HEAD
-	thermal_zone_device_update(tz);
-=======
 	if (!tz->ops->get_temp)
 		thermal_zone_device_set_polling(tz, 0);
 
@@ -1868,7 +1865,6 @@
 	/* Update the new thermal zone and mark it as already updated. */
 	if (atomic_cmpxchg(&tz->need_update, 1, 0))
 		thermal_zone_device_update(tz);
->>>>>>> 83fdace6
 
 	return tz;
 
