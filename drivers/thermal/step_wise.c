/*
 *  step_wise.c - A step-by-step Thermal throttling governor
 *
 *  Copyright (C) 2012 Intel Corp
 *  Copyright (C) 2012 Durgadoss R <durgadoss.r@intel.com>
 *
 *  ~~~~~~~~~~~~~~~~~~~~~~~~~~~~~~~~~~~~~~~~~~~~~~~~~~~~~~~~~~~~~~~~~~~~~~~~~~
 *
 *  This program is free software; you can redistribute it and/or modify
 *  it under the terms of the GNU General Public License as published by
 *  the Free Software Foundation; version 2 of the License.
 *
 *  This program is distributed in the hope that it will be useful, but
 *  WITHOUT ANY WARRANTY; without even the implied warranty of
 *  MERCHANTABILITY or FITNESS FOR A PARTICULAR PURPOSE.  See the GNU
 *  General Public License for more details.
 *
 *  You should have received a copy of the GNU General Public License along
 *  with this program; if not, write to the Free Software Foundation, Inc.,
 *  59 Temple Place, Suite 330, Boston, MA 02111-1307 USA.
 *
 * ~~~~~~~~~~~~~~~~~~~~~~~~~~~~~~~~~~~~~~~~~~~~~~~~~~~~~~~~~~~~~~~~~~~~~~~~~~
 */

#include <linux/thermal.h>
#include <trace/events/thermal.h>

#include "thermal_core.h"

/*
 * If the temperature is higher than a trip point,
 *    a. if the trend is THERMAL_TREND_RAISING, use higher cooling
 *       state for this trip point
 *    b. if the trend is THERMAL_TREND_DROPPING, do nothing
 *    c. if the trend is THERMAL_TREND_RAISE_FULL, use upper limit
 *       for this trip point
 *    d. if the trend is THERMAL_TREND_DROP_FULL, use lower limit
 *       for this trip point
 * If the temperature is lower than a hysteresis temperature,
 *    a. if the trend is THERMAL_TREND_RAISING, do nothing
 *    b. if the trend is THERMAL_TREND_DROPPING, use lower cooling
 *       state for this trip point, if the cooling state already
 *       equals lower limit, deactivate the thermal instance
 *    c. if the trend is THERMAL_TREND_RAISE_FULL, do nothing
 *    d. if the trend is THERMAL_TREND_DROP_FULL, use lower limit,
 *       if the cooling state already equals lower limit,
 *       deactivate the thermal instance
 */
static unsigned long get_target_state(struct thermal_instance *instance,
				enum thermal_trend trend, bool throttle)
{
	struct thermal_cooling_device *cdev = instance->cdev;
	unsigned long cur_state;
	unsigned long next_target;

	/*
	 * We keep this instance the way it is by default.
	 * Otherwise, we use the current state of the
	 * cdev in use to determine the next_target.
	 */
	cdev->ops->get_cur_state(cdev, &cur_state);
	next_target = instance->target;
	dev_dbg(&cdev->device, "cur_state=%ld\n", cur_state);

	if (!instance->initialized) {
		if (throttle) {
			next_target = (cur_state + 1) >= instance->upper ?
					instance->upper :
					((cur_state + 1) < instance->lower ?
					instance->lower : (cur_state + 1));
		} else {
			next_target = THERMAL_NO_TARGET;
		}

		return next_target;
	}

	/*
	 * If there is no new throttle request and if the thermal zone
	 * wasn't requesting any previous mitigation, then skip the
	 * evaluation.
	 */
	if (instance->target == THERMAL_NO_TARGET && !throttle)
		return next_target;

	switch (trend) {
	case THERMAL_TREND_RAISING:
		if (throttle) {
			next_target = cur_state < instance->upper ?
				    (cur_state + 1) : instance->upper;
			if (next_target < instance->lower)
				next_target = instance->lower;
		}
		break;
	case THERMAL_TREND_RAISE_FULL:
		if (throttle)
			next_target = instance->upper;
		break;
	case THERMAL_TREND_DROPPING:
		if (cur_state <= instance->lower) {
			if (!throttle)
				next_target = THERMAL_NO_TARGET;
		} else {
<<<<<<< HEAD
			if (!throttle)
				next_target = cur_state - 1;
			if (next_target > instance->upper)
				next_target = instance->upper;
=======
			if (!throttle) {
				next_target = cur_state - 1;
				if (next_target > instance->upper)
					next_target = instance->upper;
			}
>>>>>>> 8dd0f52d
		}
		break;
	case THERMAL_TREND_DROP_FULL:
		if (cur_state == instance->lower) {
			if (!throttle)
				next_target = THERMAL_NO_TARGET;
		} else
			next_target = instance->lower;
		break;
	default:
		break;
	}

	return next_target;
}

static void update_passive_instance(struct thermal_zone_device *tz,
				enum thermal_trip_type type, int value)
{
	/*
	 * If value is +1, activate a passive instance.
	 * If value is -1, deactivate a passive instance.
	 */
	if (type == THERMAL_TRIP_PASSIVE || type == THERMAL_TRIPS_NONE)
		tz->passive += value;
}

static void thermal_zone_trip_update(struct thermal_zone_device *tz, int trip)
{
	int trip_temp, hyst_temp;
	enum thermal_trip_type trip_type;
	enum thermal_trend trend;
	struct thermal_instance *instance;
	bool throttle = false;
	int old_target;

	if (trip == THERMAL_TRIPS_NONE) {
		hyst_temp = trip_temp = tz->forced_passive;
		trip_type = THERMAL_TRIPS_NONE;
	} else {
		tz->ops->get_trip_temp(tz, trip, &trip_temp);
		if (tz->ops->get_trip_hyst) {
			tz->ops->get_trip_hyst(tz, trip, &hyst_temp);
			hyst_temp = trip_temp - hyst_temp;
		} else {
			hyst_temp = trip_temp;
		}
		tz->ops->get_trip_type(tz, trip, &trip_type);
	}

	trend = get_tz_trend(tz, trip);

	dev_dbg(&tz->device,
		"Trip%d[type=%d,temp=%d,hyst=%d]:trend=%d,throttle=%d\n",
		trip, trip_type, trip_temp, hyst_temp, trend, throttle);

	mutex_lock(&tz->lock);

	list_for_each_entry(instance, &tz->thermal_instances, tz_node) {
		if (instance->trip != trip)
			continue;

		old_target = instance->target;
		/*
		 * Step wise has to lower the mitigation only if the
		 * temperature goes below the hysteresis temperature.
		 * Atleast, it has to hold on to mitigation device lower
		 * limit if the temperature is above the hysteresis
		 * temperature.
		 */
		if (tz->temperature >= trip_temp ||
			(tz->temperature > hyst_temp &&
			 old_target != THERMAL_NO_TARGET))
			throttle = true;
		else
			throttle = false;

		instance->target = get_target_state(instance, trend, throttle);
		dev_dbg(&instance->cdev->device, "old_target=%d, target=%d\n",
					old_target, (int)instance->target);

		if (instance->initialized && old_target == instance->target)
			continue;

		/* Activate a passive thermal instance */
		if (old_target == THERMAL_NO_TARGET &&
			instance->target != THERMAL_NO_TARGET) {
			update_passive_instance(tz, trip_type, 1);
			trace_thermal_zone_trip(tz, trip, trip_type, true);
		/* Deactivate a passive thermal instance */
		} else if (old_target != THERMAL_NO_TARGET &&
			instance->target == THERMAL_NO_TARGET) {
			update_passive_instance(tz, trip_type, -1);
			trace_thermal_zone_trip(tz, trip, trip_type, false);
		}

		instance->initialized = true;
		mutex_lock(&instance->cdev->lock);
		instance->cdev->updated = false; /* cdev needs update */
		mutex_unlock(&instance->cdev->lock);
	}

	mutex_unlock(&tz->lock);
}

/**
 * step_wise_throttle - throttles devices associated with the given zone
 * @tz - thermal_zone_device
 * @trip - the trip point
 * @trip_type - type of the trip point
 *
 * Throttling Logic: This uses the trend of the thermal zone to throttle.
 * If the thermal zone is 'heating up' this throttles all the cooling
 * devices associated with the zone and its particular trip point, by one
 * step. If the zone is 'cooling down' it brings back the performance of
 * the devices by one step.
 */
static int step_wise_throttle(struct thermal_zone_device *tz, int trip)
{
	struct thermal_instance *instance;

	thermal_zone_trip_update(tz, trip);

	if (tz->forced_passive)
		thermal_zone_trip_update(tz, THERMAL_TRIPS_NONE);

	mutex_lock(&tz->lock);

	list_for_each_entry(instance, &tz->thermal_instances, tz_node)
		thermal_cdev_update(instance->cdev);

	mutex_unlock(&tz->lock);

	return 0;
}

static struct thermal_governor thermal_gov_step_wise = {
	.name		= "step_wise",
	.throttle	= step_wise_throttle,
};

int thermal_gov_step_wise_register(void)
{
	return thermal_register_governor(&thermal_gov_step_wise);
}

void thermal_gov_step_wise_unregister(void)
{
	thermal_unregister_governor(&thermal_gov_step_wise);
}<|MERGE_RESOLUTION|>--- conflicted
+++ resolved
@@ -101,18 +101,11 @@
 			if (!throttle)
 				next_target = THERMAL_NO_TARGET;
 		} else {
-<<<<<<< HEAD
-			if (!throttle)
-				next_target = cur_state - 1;
-			if (next_target > instance->upper)
-				next_target = instance->upper;
-=======
 			if (!throttle) {
 				next_target = cur_state - 1;
 				if (next_target > instance->upper)
 					next_target = instance->upper;
 			}
->>>>>>> 8dd0f52d
 		}
 		break;
 	case THERMAL_TREND_DROP_FULL:
