--- conflicted
+++ resolved
@@ -124,15 +124,10 @@
 	  because userland can easily disable the thermal policy by simply
 	  flooding this sysfs node with low temperature values.
 
-<<<<<<< HEAD
-config MALI_THERMAL_INTERFACE
-	bool "Enable thermal Mali interface"
-	help
-	  Mali bindings for the thermal interface
-=======
 config CPU_THERMAL_IPA
 	bool "Enable Intelligent Power Arbiter"
 	depends on THERMAL && CPU_FREQ && EXYNOS_THERMAL
+	select MALI_THERMAL_INTERFACE
 	help
 	  This implements the Intelligent Power Arbiter (IPA)
 
@@ -153,7 +148,11 @@
 	  of temperature, CPU and GPU utilisations and power
 	  estimates.  If you want to analyze IPA behaviour, you should
 	  say Y here.
->>>>>>> dfb6110c
+
+config MALI_THERMAL_INTERFACE
+	bool "Enable thermal Mali interface"
+	help
+	  Mali bindings for the thermal interface
 
 config SPEAR_THERMAL
 	bool "SPEAr thermal sensor driver"
