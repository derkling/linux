--- conflicted
+++ resolved
@@ -673,10 +673,7 @@
 	.get_trip_type = exynos_get_trip_type,
 	.get_trip_temp = exynos_get_trip_temp,
 	.get_crit_temp = exynos_get_crit_temp,
-<<<<<<< HEAD
 	.set_trip_temp = exynos_set_trip_temp,
-=======
->>>>>>> dfb6110c
 };
 
 /*
