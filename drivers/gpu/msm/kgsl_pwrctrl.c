--- conflicted
+++ resolved
@@ -310,29 +310,16 @@
 	if (ret)
 		return ret;
 
-	kgsl_mutex_lock(&device->mutex, &device->mutex_owner);
+	mutex_lock(&device->mutex);
 
 	if (level > pwr->num_pwrlevels - 2)
 		level = pwr->num_pwrlevels - 2;
 
 	pwr->thermal_pwrlevel = level;
 
-<<<<<<< HEAD
-	/*
-	 * If there is no power policy set the clock to the requested thermal
-	 * level - if thermal now happens to be higher than max, then that will
-	 * be limited by the pwrlevel change function.  Otherwise if there is
-	 * a policy only change the active clock if it is higher then the new
-	 * thermal level
-	 */
-	if (pwr->thermal_pwrlevel > pwr->active_pwrlevel)
-		kgsl_pwrctrl_pwrlevel_change(device, pwr->thermal_pwrlevel);
-	kgsl_mutex_unlock(&device->mutex, &device->mutex_owner);
-=======
 	/* Update the current level using the new limit */
 	kgsl_pwrctrl_pwrlevel_change(device, pwr->active_pwrlevel);
 	mutex_unlock(&device->mutex);
->>>>>>> 6b6cff37
 
 	return count;
 }
@@ -368,7 +355,7 @@
 	if (ret)
 		return ret;
 
-	kgsl_mutex_lock(&device->mutex, &device->mutex_owner);
+	mutex_lock(&device->mutex);
 
 	/* You can't set a maximum power level lower than the minimum */
 	if (level > pwr->min_pwrlevel)
@@ -376,23 +363,9 @@
 
 	pwr->max_pwrlevel = level;
 
-<<<<<<< HEAD
-
-	max_level = max_t(unsigned int, pwr->thermal_pwrlevel,
-		pwr->max_pwrlevel);
-
-	/*
-	 * If there is no policy then move to max by default.  Otherwise only
-	 * move max if the current level happens to be higher then the new max
-	 */
-	if (max_level > pwr->active_pwrlevel)
-		kgsl_pwrctrl_pwrlevel_change(device, max_level);
-	kgsl_mutex_unlock(&device->mutex, &device->mutex_owner);
-=======
 	/* Update the current level using the new limit */
 	kgsl_pwrctrl_pwrlevel_change(device, pwr->active_pwrlevel);
 	mutex_unlock(&device->mutex);
->>>>>>> 6b6cff37
 
 	return count;
 }
@@ -427,7 +400,7 @@
 	if (ret)
 		return ret;
 
-	kgsl_mutex_lock(&device->mutex, &device->mutex_owner);
+	mutex_lock(&device->mutex);
 	if (level > pwr->num_pwrlevels - 2)
 		level = pwr->num_pwrlevels - 2;
 
@@ -440,7 +413,7 @@
 	/* Update the current level using the new limit */
 	kgsl_pwrctrl_pwrlevel_change(device, pwr->active_pwrlevel);
 
-	kgsl_mutex_unlock(&device->mutex, &device->mutex_owner);
+	mutex_unlock(&device->mutex);
 
 	return count;
 }
@@ -502,7 +475,7 @@
 	if (ret)
 		return ret;
 
-	kgsl_mutex_lock(&device->mutex, &device->mutex_owner);
+	mutex_lock(&device->mutex);
 	level = _get_nearest_pwrlevel(pwr, val);
 	/* If the requested power level is not supported by hw, try cycling */
 	if (level < 0) {
@@ -534,7 +507,7 @@
 	kgsl_pwrctrl_pwrlevel_change(device, pwr->active_pwrlevel);
 
 done:
-	kgsl_mutex_unlock(&device->mutex, &device->mutex_owner);
+	mutex_unlock(&device->mutex);
 	return count;
 }
 
@@ -580,12 +553,12 @@
 	if (ret)
 		return ret;
 
-	kgsl_mutex_lock(&device->mutex, &device->mutex_owner);
+	mutex_lock(&device->mutex);
 	level = _get_nearest_pwrlevel(pwr, val);
 	if (level >= 0)
 		kgsl_pwrctrl_pwrlevel_change(device, (unsigned int) level);
 
-	kgsl_mutex_unlock(&device->mutex, &device->mutex_owner);
+	mutex_unlock(&device->mutex);
 	return count;
 }
 
@@ -625,16 +598,12 @@
 	if (val > jiffies_to_usecs(MAX_JIFFY_OFFSET))
 		return -EINVAL;
 
-<<<<<<< HEAD
-	kgsl_mutex_lock(&device->mutex, &device->mutex_owner);
-=======
 	mutex_lock(&device->mutex);
->>>>>>> 6b6cff37
 
 	/* Let the timeout be requested in ms, but convert to jiffies. */
 	device->pwrctrl.interval_timeout = msecs_to_jiffies(val);
 
-	kgsl_mutex_unlock(&device->mutex, &device->mutex_owner);
+	mutex_unlock(&device->mutex);
 
 	return count;
 }
@@ -666,9 +635,9 @@
 	if (ret)
 		return ret;
 
-	kgsl_mutex_lock(&device->mutex, &device->mutex_owner);
+	mutex_lock(&device->mutex);
 	device->pwrctrl.pm_qos_latency = val;
-	kgsl_mutex_unlock(&device->mutex, &device->mutex_owner);
+	mutex_unlock(&device->mutex);
 
 	return count;
 }
@@ -781,9 +750,9 @@
 	if (ret)
 		return ret;
 
-	kgsl_mutex_lock(&device->mutex, &device->mutex_owner);
+	mutex_lock(&device->mutex);
 	__force_on(device, flag, val);
-	kgsl_mutex_unlock(&device->mutex, &device->mutex_owner);
+	mutex_unlock(&device->mutex);
 
 	return count;
 }
@@ -856,9 +825,9 @@
 	if (ret)
 		return ret;
 
-	kgsl_mutex_lock(&device->mutex, &device->mutex_owner);
+	mutex_lock(&device->mutex);
 	device->pwrctrl.bus_control = val ? true : false;
-	kgsl_mutex_unlock(&device->mutex, &device->mutex_owner);
+	mutex_unlock(&device->mutex);
 
 	return count;
 }
@@ -1394,7 +1363,7 @@
 	if (device == NULL)
 		return;
 
-	kgsl_mutex_lock(&device->mutex, &device->mutex_owner);
+	mutex_lock(&device->mutex);
 
 	if (device->state == KGSL_STATE_ACTIVE
 		   || device->state ==  KGSL_STATE_NAP) {
@@ -1410,12 +1379,8 @@
 					device->pwrctrl.interval_timeout);
 	}
 
-<<<<<<< HEAD
-	kgsl_mutex_unlock(&device->mutex, &device->mutex_owner);
-=======
 	kgsl_pwrscale_update(device);
 	mutex_unlock(&device->mutex);
->>>>>>> 6b6cff37
 }
 EXPORT_SYMBOL(kgsl_idle_check);
 
@@ -1813,17 +1778,11 @@
 
 	if ((atomic_read(&device->active_cnt) == 0) &&
 		(device->state != KGSL_STATE_ACTIVE)) {
-		kgsl_mutex_unlock(&device->mutex, &device->mutex_owner);
+		mutex_unlock(&device->mutex);
 		wait_for_completion(&device->hwaccess_gate);
-<<<<<<< HEAD
-		kgsl_mutex_lock(&device->mutex, &device->mutex_owner);
-
-		ret = kgsl_pwrctrl_wake(device, 1);
-=======
 		mutex_lock(&device->mutex);
 		device->pwrctrl.superfast = true;
 		ret = kgsl_pwrctrl_change_state(device, KGSL_STATE_ACTIVE);
->>>>>>> 6b6cff37
 	}
 	if (ret == 0)
 		atomic_inc(&device->active_cnt);
@@ -1887,10 +1846,10 @@
 
 	if (atomic_read(&device->active_cnt) > count) {
 		int ret;
-		kgsl_mutex_unlock(&device->mutex, &device->mutex_owner);
+		mutex_unlock(&device->mutex);
 		ret = wait_event_timeout(device->active_cnt_wq,
 			_check_active_count(device, count), HZ);
-		kgsl_mutex_lock(&device->mutex, &device->mutex_owner);
+		mutex_lock(&device->mutex);
 		result = ret == 0 ? -ETIMEDOUT : 0;
 	}
 
