/* Copyright (c) 2012-2016, The Linux Foundation. All rights reserved.
 *
 * This program is free software; you can redistribute it and/or modify
 * it under the terms of the GNU General Public License version 2 and
 * only version 2 as published by the Free Software Foundation.
 *
 * This program is distributed in the hope that it will be useful,
 * but WITHOUT ANY WARRANTY; without even the implied warranty of
 * MERCHANTABILITY or FITNESS FOR A PARTICULAR PURPOSE.  See the
 * GNU General Public License for more details.
 *
 */

#include <linux/err.h>
#include <linux/file.h>
#include <linux/oneshot_sync.h>
#include <linux/sched.h>
#include <linux/slab.h>
#include <linux/uaccess.h>

#include <asm/current.h>

#include "kgsl_sync.h"

static void kgsl_sync_timeline_signal(struct sync_timeline *timeline,
	unsigned int timestamp);

static struct sync_pt *kgsl_sync_pt_create(struct sync_timeline *timeline,
	unsigned int timestamp)
{
	struct sync_pt *pt;
	pt = sync_pt_create(timeline, (int) sizeof(struct kgsl_sync_pt));
	if (pt) {
		struct kgsl_sync_pt *kpt = (struct kgsl_sync_pt *) pt;
		kpt->timestamp = timestamp;
	}
	return pt;
}

/*
 * This should only be called on sync_pts which have been created but
 * not added to a fence.
 */
static void kgsl_sync_pt_destroy(struct sync_pt *pt)
{
	sync_pt_free(pt);
}

static struct sync_pt *kgsl_sync_pt_dup(struct sync_pt *pt)
{
	struct kgsl_sync_pt *kpt = (struct kgsl_sync_pt *) pt;
	return kgsl_sync_pt_create(pt->parent, kpt->timestamp);
}

static int kgsl_sync_pt_has_signaled(struct sync_pt *pt)
{
	struct kgsl_sync_pt *kpt = (struct kgsl_sync_pt *) pt;
	struct kgsl_sync_timeline *ktimeline =
		 (struct kgsl_sync_timeline *) pt->parent;
	unsigned int ts = kpt->timestamp;
	unsigned int last_ts = ktimeline->last_timestamp;
	if (timestamp_cmp(last_ts, ts) >= 0) {
		/* signaled */
		return 1;
	}
	return 0;
}

static int kgsl_sync_pt_compare(struct sync_pt *a, struct sync_pt *b)
{
	struct kgsl_sync_pt *kpt_a = (struct kgsl_sync_pt *) a;
	struct kgsl_sync_pt *kpt_b = (struct kgsl_sync_pt *) b;
	unsigned int ts_a = kpt_a->timestamp;
	unsigned int ts_b = kpt_b->timestamp;
	return timestamp_cmp(ts_a, ts_b);
}

struct kgsl_fence_event_priv {
	struct kgsl_context *context;
	unsigned int timestamp;
};

/**
 * kgsl_fence_event_cb - Event callback for a fence timestamp event
 * @device - The KGSL device that expired the timestamp
 * @context- Pointer to the context that owns the event
 * @priv: Private data for the callback
 * @result - Result of the event (retired or canceled)
 *
 * Signal a fence following the expiration of a timestamp
 */

static void kgsl_fence_event_cb(struct kgsl_device *device,
		struct kgsl_context *context, void *priv, int result)
{
	struct kgsl_fence_event_priv *ev = priv;
	kgsl_sync_timeline_signal(ev->context->timeline, ev->timestamp);
	kgsl_context_put(ev->context);
	kfree(ev);
}

/**
 * kgsl_add_fence_event - Create a new fence event
 * @device - KGSL device to create the event on
 * @timestamp - Timestamp to trigger the event
 * @data - Return fence fd stored in struct kgsl_timestamp_event_fence
 * @len - length of the fence event
 * @owner - driver instance that owns this event
 * @returns 0 on success or error code on error
 *
 * Create a fence and register an event to signal the fence when
 * the timestamp expires
 */

int kgsl_add_fence_event(struct kgsl_device *device,
	u32 context_id, u32 timestamp, void __user *data, int len,
	struct kgsl_device_private *owner)
{
	struct kgsl_fence_event_priv *event;
	struct kgsl_timestamp_event_fence priv;
	struct kgsl_context *context;
	struct sync_pt *pt;
	struct sync_fence *fence = NULL;
	int ret = -EINVAL;
	char fence_name[sizeof(fence->name)] = {};

	priv.fence_fd = -1;

	if (len != sizeof(priv))
		return -EINVAL;

	event = kzalloc(sizeof(*event), GFP_KERNEL);
	if (event == NULL)
		return -ENOMEM;

	mutex_lock(&device->mutex);

	context = kgsl_context_get_owner(owner, context_id);

	if (context == NULL)
		goto unlock;

	event->context = context;
	event->timestamp = timestamp;

	pt = kgsl_sync_pt_create(context->timeline, timestamp);
	if (pt == NULL) {
		KGSL_DRV_ERR(device, "kgsl_sync_pt_create failed\n");
		ret = -ENOMEM;
		goto unlock;
	}
	snprintf(fence_name, sizeof(fence_name),
		"%s-pid-%d-ctx-%d-ts-%d",
		device->name, current->group_leader->pid,
		context_id, timestamp);


	fence = sync_fence_create(fence_name, pt);
	if (fence == NULL) {
		/* only destroy pt when not added to fence */
		kgsl_sync_pt_destroy(pt);
		KGSL_DRV_ERR(device, "sync_fence_create failed\n");
		ret = -ENOMEM;
		goto unlock;
	}

	priv.fence_fd = get_unused_fd_flags(0);
	if (priv.fence_fd < 0) {
		KGSL_DRV_ERR(device, "Unable to get a file descriptor: %d\n",
			priv.fence_fd);
		ret = priv.fence_fd;
		goto unlock;
	}

	/* Unlock the mutex before copying to user */
	mutex_unlock(&device->mutex);

	if (copy_to_user(data, &priv, sizeof(priv))) {
		ret = -EFAULT;
		goto out;
	}

	/*
	 * Hold the context ref-count for the event - it will get released in
	 * the callback
	 */
	ret = kgsl_add_event(device, &context->events, timestamp,
		kgsl_fence_event_cb, event);

	if (ret)
		goto out;
	sync_fence_install(fence, priv.fence_fd);

	return 0;

unlock:
	mutex_unlock(&device->mutex);

out:
	if (priv.fence_fd >= 0)
		put_unused_fd(priv.fence_fd);

	if (fence)
		sync_fence_put(fence);

	kgsl_context_put(context);
	kfree(event);
	return ret;
}

static unsigned int kgsl_sync_get_timestamp(
	struct kgsl_sync_timeline *ktimeline, enum kgsl_timestamp_type type)
{
	unsigned int ret = 0;

	struct kgsl_context *context = kgsl_context_get(ktimeline->device,
			ktimeline->context_id);

	if (context)
		kgsl_readtimestamp(ktimeline->device, context, type, &ret);

	kgsl_context_put(context);
	return ret;
}

static void kgsl_sync_timeline_value_str(struct sync_timeline *sync_timeline,
					 char *str, int size)
{
	struct kgsl_sync_timeline *ktimeline =
		(struct kgsl_sync_timeline *) sync_timeline;
	unsigned int timestamp_retired = kgsl_sync_get_timestamp(ktimeline,
		KGSL_TIMESTAMP_RETIRED);
	unsigned int timestamp_queued = kgsl_sync_get_timestamp(ktimeline,
		KGSL_TIMESTAMP_QUEUED);
	snprintf(str, size, "%u queued:%u retired:%u",
		ktimeline->last_timestamp,
		timestamp_queued, timestamp_retired);
}

static void kgsl_sync_pt_value_str(struct sync_pt *sync_pt,
				   char *str, int size)
{
	struct kgsl_sync_pt *kpt = (struct kgsl_sync_pt *) sync_pt;
	snprintf(str, size, "%u", kpt->timestamp);
}

static void kgsl_sync_timeline_release_obj(struct sync_timeline *sync_timeline)
{
	/*
	 * Make sure to free the timeline only after destroy flag is set.
	 * This is to avoid further accessing to the timeline from KGSL and
	 * also to catch any unbalanced kref of timeline.
	 */
	BUG_ON(sync_timeline && (sync_timeline->destroyed != true));
}
static const struct sync_timeline_ops kgsl_sync_timeline_ops = {
	.driver_name = "kgsl-timeline",
	.dup = kgsl_sync_pt_dup,
	.has_signaled = kgsl_sync_pt_has_signaled,
	.compare = kgsl_sync_pt_compare,
	.timeline_value_str = kgsl_sync_timeline_value_str,
	.pt_value_str = kgsl_sync_pt_value_str,
	.release_obj = kgsl_sync_timeline_release_obj,
};

int kgsl_sync_timeline_create(struct kgsl_context *context)
{
	struct kgsl_sync_timeline *ktimeline;

	/* Generate a name which includes the thread name, thread id, process
	 * name, process id, and context id. This makes it possible to
	 * identify the context of a timeline in the sync dump. */
	char ktimeline_name[sizeof(context->timeline->name)] = {};
	snprintf(ktimeline_name, sizeof(ktimeline_name),
		"%s_%.15s(%d)-%.15s(%d)-%d",
		context->device->name,
		current->group_leader->comm, current->group_leader->pid,
		current->comm, current->pid, context->id);

	context->timeline = sync_timeline_create(&kgsl_sync_timeline_ops,
		(int) sizeof(struct kgsl_sync_timeline), ktimeline_name);
	if (context->timeline == NULL)
		return -EINVAL;

	ktimeline = (struct kgsl_sync_timeline *) context->timeline;
	ktimeline->last_timestamp = 0;
	ktimeline->device = context->device;
	ktimeline->context_id = context->id;

	return 0;
}

static void kgsl_sync_timeline_signal(struct sync_timeline *timeline,
	unsigned int timestamp)
{
	struct kgsl_sync_timeline *ktimeline =
		(struct kgsl_sync_timeline *) timeline;

	if (timestamp_cmp(timestamp, ktimeline->last_timestamp) > 0)
		ktimeline->last_timestamp = timestamp;
	sync_timeline_signal(timeline);
}

void kgsl_sync_timeline_destroy(struct kgsl_context *context)
{
	sync_timeline_destroy(context->timeline);
}

static void kgsl_sync_callback(struct sync_fence *fence,
	struct sync_fence_waiter *waiter)
{
	struct kgsl_sync_fence_waiter *kwaiter =
		(struct kgsl_sync_fence_waiter *) waiter;
	kwaiter->func(kwaiter->priv);
	sync_fence_put(kwaiter->fence);
	kfree(kwaiter);
}

struct kgsl_sync_fence_waiter *kgsl_sync_fence_async_wait(int fd,
	void (*func)(void *priv), void *priv)
{
	struct kgsl_sync_fence_waiter *kwaiter;
	struct sync_fence *fence;
	int status;

	fence = sync_fence_fdget(fd);
	if (fence == NULL)
		return ERR_PTR(-EINVAL);

	/* create the waiter */
	kwaiter = kzalloc(sizeof(*kwaiter), GFP_ATOMIC);
	if (kwaiter == NULL) {
		sync_fence_put(fence);
		return ERR_PTR(-ENOMEM);
	}
	kwaiter->fence = fence;
	kwaiter->priv = priv;
	kwaiter->func = func;
	sync_fence_waiter_init((struct sync_fence_waiter *) kwaiter,
		kgsl_sync_callback);

	/* if status then error or signaled */
	status = sync_fence_wait_async(fence,
		(struct sync_fence_waiter *) kwaiter);
	if (status) {
		kfree(kwaiter);
		sync_fence_put(fence);
		if (status < 0)
			kwaiter = ERR_PTR(status);
		else
			kwaiter = NULL;
	}

	return kwaiter;
}

int kgsl_sync_fence_async_cancel(struct kgsl_sync_fence_waiter *kwaiter)
{
	if (kwaiter == NULL)
		return 0;

	if (sync_fence_cancel_async(kwaiter->fence,
		(struct sync_fence_waiter *) kwaiter) == 0) {
		sync_fence_put(kwaiter->fence);
		kfree(kwaiter);
		return 1;
	}
	return 0;
}

#ifdef CONFIG_ONESHOT_SYNC

struct kgsl_syncsource {
	struct kref refcount;
	int id;
	struct kgsl_process_private *private;
	struct oneshot_sync_timeline *oneshot;
};

long kgsl_ioctl_syncsource_create(struct kgsl_device_private *dev_priv,
					unsigned int cmd, void *data)
{
	struct kgsl_syncsource *syncsource = NULL;
	struct kgsl_syncsource_create *param = data;
	int ret = -EINVAL;
	int id = 0;
	struct kgsl_process_private *private = dev_priv->process_priv;
	char name[32];

	syncsource = kzalloc(sizeof(*syncsource), GFP_KERNEL);
	if (syncsource == NULL) {
		ret = -ENOMEM;
		goto out;
	}

	snprintf(name, sizeof(name), "kgsl-syncsource-pid-%d",
			current->group_leader->pid);

	syncsource->oneshot = oneshot_timeline_create(name);
	if (syncsource->oneshot == NULL) {
		ret = -ENOMEM;
		goto out;
	}

	kref_init(&syncsource->refcount);
	syncsource->private = private;

	idr_preload(GFP_KERNEL);
<<<<<<< HEAD
	mutex_lock(&private->process_private_mutex);
	id = idr_alloc(&private->syncsource_idr, syncsource, 1, 0, GFP_KERNEL);
=======
	spin_lock(&private->syncsource_lock);
	id = idr_alloc(&private->syncsource_idr, syncsource, 1, 0, GFP_NOWAIT);
>>>>>>> e0b34664
	if (id > 0) {
		syncsource->id = id;
		param->id = id;
		ret = 0;
	} else {
		ret = id;
	}

<<<<<<< HEAD
	mutex_unlock(&private->process_private_mutex);
=======
	spin_unlock(&private->syncsource_lock);
>>>>>>> e0b34664
	idr_preload_end();

out:
	if (ret) {
		if (syncsource && syncsource->oneshot)
			oneshot_timeline_destroy(syncsource->oneshot);
		kfree(syncsource);
	}

	return ret;
}

static struct kgsl_syncsource *
kgsl_syncsource_get(struct kgsl_process_private *private, int id)
{
	int result = 0;
	struct kgsl_syncsource *syncsource = NULL;

	spin_lock(&private->syncsource_lock);

	syncsource = idr_find(&private->syncsource_idr, id);
	if (syncsource)
		result = kref_get_unless_zero(&syncsource->refcount);

	 spin_unlock(&private->syncsource_lock);

	return result ? syncsource : NULL;
}

static void kgsl_syncsource_destroy(struct kref *kref)
{
	struct kgsl_syncsource *syncsource = container_of(kref,
						struct kgsl_syncsource,
						refcount);

	struct kgsl_process_private *private = syncsource->private;

	spin_lock(&private->syncsource_lock);
	if (syncsource->id != 0) {
		idr_remove(&private->syncsource_idr, syncsource->id);
		syncsource->id = 0;
	}
	oneshot_timeline_destroy(syncsource->oneshot);
	spin_unlock(&private->syncsource_lock);

	kfree(syncsource);
}

void kgsl_syncsource_put(struct kgsl_syncsource *syncsource)
{
	if (syncsource)
		kref_put(&syncsource->refcount, kgsl_syncsource_destroy);
}

long kgsl_ioctl_syncsource_destroy(struct kgsl_device_private *dev_priv,
					unsigned int cmd, void *data)
{
	struct kgsl_syncsource_destroy *param = data;
	struct kgsl_syncsource *syncsource = NULL;
	struct kgsl_process_private *private = dev_priv->process_priv;
<<<<<<< HEAD

	mutex_lock(&private->process_private_mutex);
	syncsource = idr_find(&private->syncsource_idr, param->id);

	if (syncsource) {
		idr_remove(&private->syncsource_idr, param->id);
		syncsource->id = 0;
	}

	mutex_unlock(&private->process_private_mutex);
=======

	spin_lock(&private->syncsource_lock);
	syncsource = idr_find(&private->syncsource_idr, param->id);

	if (syncsource) {
		idr_remove(&private->syncsource_idr, param->id);
		syncsource->id = 0;
	}

	spin_unlock(&private->syncsource_lock);

	if (syncsource == NULL)
		return -EINVAL;
>>>>>>> e0b34664

	if (syncsource == NULL)
		return -EINVAL;

	/* put reference from syncsource creation */
	kgsl_syncsource_put(syncsource);
	return 0;
}

long kgsl_ioctl_syncsource_create_fence(struct kgsl_device_private *dev_priv,
					unsigned int cmd, void *data)
{
	struct kgsl_syncsource_create_fence *param = data;
	struct kgsl_syncsource *syncsource = NULL;
	int ret = -EINVAL;
	struct sync_fence *fence = NULL;
	int fd = -1;
	char name[32];


	syncsource = kgsl_syncsource_get(dev_priv->process_priv,
					param->id);
	if (syncsource == NULL)
		goto out;

	snprintf(name, sizeof(name), "kgsl-syncsource-pid-%d-%d",
			current->group_leader->pid, syncsource->id);

	fence = oneshot_fence_create(syncsource->oneshot, name);
	if (fence == NULL) {
		ret = -ENOMEM;
		goto out;
	}

	fd = get_unused_fd_flags(0);
	if (fd < 0) {
		ret = -EBADF;
		goto out;
	}
	ret = 0;

	sync_fence_install(fence, fd);

	param->fence_fd = fd;
out:
	if (ret) {
		if (fence)
			sync_fence_put(fence);
		if (fd >= 0)
			put_unused_fd(fd);

	}
	kgsl_syncsource_put(syncsource);
	return ret;
}

long kgsl_ioctl_syncsource_signal_fence(struct kgsl_device_private *dev_priv,
					unsigned int cmd, void *data)
{
	int ret = -EINVAL;
	struct kgsl_syncsource_signal_fence *param = data;
	struct kgsl_syncsource *syncsource = NULL;
	struct sync_fence *fence = NULL;

	syncsource = kgsl_syncsource_get(dev_priv->process_priv,
					param->id);
	if (syncsource == NULL)
		goto out;

	fence = sync_fence_fdget(param->fence_fd);
	if (fence == NULL) {
		ret = -EBADF;
		goto out;
	}

	ret = oneshot_fence_signal(syncsource->oneshot, fence);
out:
	if (fence)
		sync_fence_put(fence);
	kgsl_syncsource_put(syncsource);
	return ret;
}
#endif<|MERGE_RESOLUTION|>--- conflicted
+++ resolved
@@ -406,13 +406,8 @@
 	syncsource->private = private;
 
 	idr_preload(GFP_KERNEL);
-<<<<<<< HEAD
-	mutex_lock(&private->process_private_mutex);
-	id = idr_alloc(&private->syncsource_idr, syncsource, 1, 0, GFP_KERNEL);
-=======
 	spin_lock(&private->syncsource_lock);
 	id = idr_alloc(&private->syncsource_idr, syncsource, 1, 0, GFP_NOWAIT);
->>>>>>> e0b34664
 	if (id > 0) {
 		syncsource->id = id;
 		param->id = id;
@@ -421,11 +416,7 @@
 		ret = id;
 	}
 
-<<<<<<< HEAD
-	mutex_unlock(&private->process_private_mutex);
-=======
 	spin_unlock(&private->syncsource_lock);
->>>>>>> e0b34664
 	idr_preload_end();
 
 out:
@@ -486,9 +477,8 @@
 	struct kgsl_syncsource_destroy *param = data;
 	struct kgsl_syncsource *syncsource = NULL;
 	struct kgsl_process_private *private = dev_priv->process_priv;
-<<<<<<< HEAD
-
-	mutex_lock(&private->process_private_mutex);
+
+	spin_lock(&private->syncsource_lock);
 	syncsource = idr_find(&private->syncsource_idr, param->id);
 
 	if (syncsource) {
@@ -496,22 +486,7 @@
 		syncsource->id = 0;
 	}
 
-	mutex_unlock(&private->process_private_mutex);
-=======
-
-	spin_lock(&private->syncsource_lock);
-	syncsource = idr_find(&private->syncsource_idr, param->id);
-
-	if (syncsource) {
-		idr_remove(&private->syncsource_idr, param->id);
-		syncsource->id = 0;
-	}
-
 	spin_unlock(&private->syncsource_lock);
-
-	if (syncsource == NULL)
-		return -EINVAL;
->>>>>>> e0b34664
 
 	if (syncsource == NULL)
 		return -EINVAL;
