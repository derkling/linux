/* Copyright (c) 2002,2007-2014, The Linux Foundation. All rights reserved.
 *
 * This program is free software; you can redistribute it and/or modify
 * it under the terms of the GNU General Public License version 2 and
 * only version 2 as published by the Free Software Foundation.
 *
 * This program is distributed in the hope that it will be useful,
 * but WITHOUT ANY WARRANTY; without even the implied warranty of
 * MERCHANTABILITY or FITNESS FOR A PARTICULAR PURPOSE.  See the
 * GNU General Public License for more details.
 *
 */

#include <linux/slab.h>
#include <linux/msm_kgsl.h>
#include <linux/sched.h>
#include <linux/debugfs.h>

#include "kgsl.h"
#include "kgsl_sharedmem.h"
#include "adreno.h"
#include "adreno_trace.h"

#define KGSL_INIT_REFTIMESTAMP		0x7FFFFFFF

static void wait_callback(struct kgsl_device *device,
		struct kgsl_context *context, void *priv, int result)
{
	struct adreno_context *drawctxt = priv;
	wake_up_all(&drawctxt->waiting);
}

static int _check_context_timestamp(struct kgsl_device *device,
		struct adreno_context *drawctxt, unsigned int timestamp)
{
	int ret = 0;

	/* Bail if the drawctxt has been invalidated or destroyed */
	if (kgsl_context_detached(&drawctxt->base) ||
			kgsl_context_invalid(&drawctxt->base))
		return 1;

	kgsl_mutex_lock(&device->mutex, &device->mutex_owner);
	ret = kgsl_check_timestamp(device, &drawctxt->base, timestamp);
	kgsl_mutex_unlock(&device->mutex, &device->mutex_owner);

	return ret;
}

/**
 * adreno_drawctxt_wait() - sleep until a timestamp expires
 * @adreno_dev: pointer to the adreno_device struct
 * @drawctxt: Pointer to the draw context to sleep for
 * @timetamp: Timestamp to wait on
 * @timeout: Number of jiffies to wait (0 for infinite)
 *
 * Register an event to wait for a timestamp on a context and sleep until it
 * has past.  Returns < 0 on error, -ETIMEDOUT if the timeout expires or 0
 * on success
 */
int adreno_drawctxt_wait(struct adreno_device *adreno_dev,
		struct kgsl_context *context,
		uint32_t timestamp, unsigned int timeout)
{
	struct kgsl_device *device = &adreno_dev->dev;
	struct adreno_context *drawctxt = ADRENO_CONTEXT(context);
	int ret;
	long ret_temp;

	if (kgsl_context_detached(context))
		return -EINVAL;

	if (kgsl_context_invalid(context))
		return -EDEADLK;

	/* Needs to hold the device mutex */
	BUG_ON(!mutex_is_locked(&device->mutex));

	trace_adreno_drawctxt_wait_start(context->id, timestamp);

	ret = kgsl_add_event(device, &context->events, timestamp,
		wait_callback, (void *) drawctxt);
	if (ret)
		goto done;

<<<<<<< HEAD
	/*
	 * For proper power accounting sometimes we need to call
	 * io_wait_interruptible_timeout and sometimes we need to call
	 * plain old wait_interruptible_timeout. We call the regular
	 * timeout N times out of 100, where N is a number specified by
	 * the current power level
	 */

	io_cnt = (io_cnt + 1) % 100;
	io = (io_cnt < pwr->pwrlevels[pwr->active_pwrlevel].io_fraction)
		? 0 : 1;

	kgsl_mutex_unlock(&device->mutex, &device->mutex_owner);
=======
	mutex_unlock(&device->mutex);
>>>>>>> 62a3c2da

	if (timeout) {
		ret_temp = msecs_to_jiffies(timeout);
		__wait_event_interruptible_timeout(
			drawctxt->waiting,
			_check_context_timestamp(device, drawctxt, timestamp),
			ret_temp);

		if (ret_temp == 0)
			ret = -ETIMEDOUT;
		else if (ret_temp > 0)
			ret = 0;
		else
			ret = (int) ret_temp;
	} else {
		__wait_event_interruptible(drawctxt->waiting,
			_check_context_timestamp(device, drawctxt, timestamp),
				ret_temp);
		ret = (int)ret_temp;
	}

	kgsl_mutex_lock(&device->mutex, &device->mutex_owner);

	/* -EDEADLK if the context was invalidated while we were waiting */
	if (kgsl_context_invalid(context))
		ret = -EDEADLK;


	/* Return -EINVAL if the context was detached while we were waiting */
	if (kgsl_context_detached(context))
		ret = -EINVAL;

done:
	trace_adreno_drawctxt_wait_done(context->id, timestamp, ret);
	return ret;
}
static void global_wait_callback(struct kgsl_device *device,
		struct kgsl_context *context, void *priv, int result)
{
	struct adreno_context *drawctxt = priv;

	wake_up_all(&drawctxt->waiting);
	kgsl_context_put(&drawctxt->base);
}

static int _check_global_timestamp(struct kgsl_device *device,
		struct kgsl_context *context, struct adreno_ringbuffer *rb,
		unsigned int timestamp)
{
	unsigned int ts_processed;
	/* Stop waiting if the context is invalidated */
	if (kgsl_context_invalid(context))
		return 1;

	/* Failure to read return false */
	if (adreno_rb_readtimestamp(device, rb, KGSL_TIMESTAMP_RETIRED,
		&ts_processed))
		return 0;

	return (timestamp_cmp(ts_processed, timestamp) >= 0);
}

static int adreno_drawctxt_wait_global(struct adreno_device *adreno_dev,
		struct kgsl_context *context,
		uint32_t timestamp, unsigned int timeout)
{
	struct kgsl_device *device = &adreno_dev->dev;
	struct adreno_context *drawctxt = ADRENO_CONTEXT(context);
	struct adreno_ringbuffer *rb = drawctxt->rb;
	int ret = 0;

	/* Needs to hold the device mutex */
	BUG_ON(!mutex_is_locked(&device->mutex));

	if (!_kgsl_context_get(context)) {
		ret = -EINVAL;
		goto done;
	}

	/*
	 * If the context is invalid then return immediately - we may end up
	 * waiting for a timestamp that will never come
	 */
	if (kgsl_context_invalid(context)) {
		kgsl_context_put(context);
		goto done;
	}

	trace_adreno_drawctxt_wait_start(KGSL_MEMSTORE_GLOBAL, timestamp);

	ret = kgsl_add_event(device, &(rb->events), timestamp,
		global_wait_callback, (void *) drawctxt);
	if (ret) {
		kgsl_context_put(context);
		goto done;
	}

	kgsl_mutex_unlock(&device->mutex, &device->mutex_owner);

	if (timeout) {
		ret = (int) wait_event_timeout(drawctxt->waiting,
			_check_global_timestamp(device, context, rb, timestamp),
			msecs_to_jiffies(timeout));

		if (ret == 0)
			ret = -ETIMEDOUT;
		else if (ret > 0)
			ret = 0;
	} else {
		wait_event(drawctxt->waiting,
			_check_global_timestamp(device, context, rb,
						timestamp));
	}

	kgsl_mutex_lock(&device->mutex, &device->mutex_owner);

	if (ret)
		kgsl_cancel_events_timestamp(device,
			&(rb->events), timestamp);

done:
	trace_adreno_drawctxt_wait_done(KGSL_MEMSTORE_GLOBAL, timestamp, ret);
	return ret;
}

/**
 * adreno_drawctxt_invalidate() - Invalidate an adreno draw context
 * @device: Pointer to the KGSL device structure for the GPU
 * @context: Pointer to the KGSL context structure
 *
 * Invalidate the context and remove all queued commands and cancel any pending
 * waiters
 */
void adreno_drawctxt_invalidate(struct kgsl_device *device,
		struct kgsl_context *context)
{
	struct adreno_context *drawctxt = ADRENO_CONTEXT(context);

	trace_adreno_drawctxt_invalidate(drawctxt);

	set_bit(KGSL_CONTEXT_PRIV_INVALID, &context->priv);

	/* Clear the pending queue */
	mutex_lock(&drawctxt->mutex);

	/*
	 * set the timestamp to the last value since the context is invalidated
	 * and we want the pending events for this context to go away
	 */
	kgsl_sharedmem_writel(device, &device->memstore,
			KGSL_MEMSTORE_OFFSET(context->id, soptimestamp),
			drawctxt->timestamp);

	kgsl_sharedmem_writel(device, &device->memstore,
			KGSL_MEMSTORE_OFFSET(context->id, eoptimestamp),
			drawctxt->timestamp);

	while (drawctxt->cmdqueue_head != drawctxt->cmdqueue_tail) {
		struct kgsl_cmdbatch *cmdbatch =
			drawctxt->cmdqueue[drawctxt->cmdqueue_head];

		drawctxt->cmdqueue_head = (drawctxt->cmdqueue_head + 1) %
			ADRENO_CONTEXT_CMDQUEUE_SIZE;

		mutex_unlock(&drawctxt->mutex);

		kgsl_mutex_lock(&device->mutex, &device->mutex_owner);
		kgsl_cancel_events_timestamp(device, &context->events,
			cmdbatch->timestamp);
		kgsl_mutex_unlock(&device->mutex, &device->mutex_owner);

		kgsl_cmdbatch_destroy(cmdbatch);
		mutex_lock(&drawctxt->mutex);
	}

	mutex_unlock(&drawctxt->mutex);

	/* Give the bad news to everybody waiting around */
	wake_up_all(&drawctxt->waiting);
	wake_up_all(&drawctxt->wq);
}

/*
 * Set the priority of the context based on the flags passed into context
 * create.  If the priority is not set in the flags, then the kernel can
 * assign any priority it desires for the context.
 */
#define KGSL_CONTEXT_PRIORITY_MED	0x8

static inline void _set_context_priority(struct adreno_context *drawctxt)
{
	/* If the priority is not set by user, set it for them */
	if ((drawctxt->base.flags & KGSL_CONTEXT_PRIORITY_MASK) ==
			KGSL_CONTEXT_PRIORITY_UNDEF)
		drawctxt->base.flags |= (KGSL_CONTEXT_PRIORITY_MED <<
				KGSL_CONTEXT_PRIORITY_SHIFT);

	/* Store the context priority */
	drawctxt->base.priority =
		(drawctxt->base.flags & KGSL_CONTEXT_PRIORITY_MASK) >>
		KGSL_CONTEXT_PRIORITY_SHIFT;
}

/**
 * adreno_drawctxt_create - create a new adreno draw context
 * @dev_priv: the owner of the context
 * @flags: flags for the context (passed from user space)
 *
 * Create and return a new draw context for the 3D core.
 */
struct kgsl_context *
adreno_drawctxt_create(struct kgsl_device_private *dev_priv,
			uint32_t *flags)
{
	struct adreno_context *drawctxt;
	struct kgsl_device *device = dev_priv->device;
	struct adreno_device *adreno_dev = ADRENO_DEVICE(device);
	int ret;
	unsigned long local;

	local = *flags & (KGSL_CONTEXT_PREAMBLE |
		KGSL_CONTEXT_NO_GMEM_ALLOC |
		KGSL_CONTEXT_PER_CONTEXT_TS |
		KGSL_CONTEXT_USER_GENERATED_TS |
		KGSL_CONTEXT_NO_FAULT_TOLERANCE |
		KGSL_CONTEXT_CTX_SWITCH |
		KGSL_CONTEXT_PRIORITY_MASK |
		KGSL_CONTEXT_TYPE_MASK |
		KGSL_CONTEXT_PWR_CONSTRAINT |
		KGSL_CONTEXT_IFH_NOP |
		KGSL_CONTEXT_SECURE);

	/* Check for errors before trying to initialize */

	/* We no longer support legacy context switching */
	if ((local & KGSL_CONTEXT_PREAMBLE) == 0 ||
		(local & KGSL_CONTEXT_NO_GMEM_ALLOC) == 0) {
		KGSL_DEV_ERR_ONCE(device,
			"legacy context switch not supported\n");
		return ERR_PTR(-EINVAL);
	}

	/* Make sure that our target can support secure contexts if requested */
	if (!kgsl_mmu_is_secured(&dev_priv->device->mmu) &&
			(local & KGSL_CONTEXT_SECURE)) {
		KGSL_DEV_ERR_ONCE(device, "Secure context not supported\n");
		return ERR_PTR(-EINVAL);
	}

	drawctxt = kzalloc(sizeof(struct adreno_context), GFP_KERNEL);

	if (drawctxt == NULL)
		return ERR_PTR(-ENOMEM);

	ret = kgsl_context_init(dev_priv, &drawctxt->base);
	if (ret != 0) {
		kfree(drawctxt);
		return ERR_PTR(ret);
	}

	drawctxt->timestamp = 0;

	drawctxt->base.flags = local;

	/* Always enable per-context timestamps */
	drawctxt->base.flags |= KGSL_CONTEXT_PER_CONTEXT_TS;
	drawctxt->type = (drawctxt->base.flags & KGSL_CONTEXT_TYPE_MASK)
		>> KGSL_CONTEXT_TYPE_SHIFT;
	mutex_init(&drawctxt->mutex);
	init_waitqueue_head(&drawctxt->wq);
	init_waitqueue_head(&drawctxt->waiting);

	/* Set the context priority */
	_set_context_priority(drawctxt);
	/* set the context ringbuffer */
	drawctxt->rb = adreno_ctx_get_rb(adreno_dev, drawctxt);

	/*
	 * Set up the plist node for the dispatcher.  Insert the node into the
	 * drawctxt pending list based on priority.
	 */
	plist_node_init(&drawctxt->pending, drawctxt->base.priority);

	kgsl_sharedmem_writel(device, &device->memstore,
			KGSL_MEMSTORE_OFFSET(drawctxt->base.id, soptimestamp),
			0);
	kgsl_sharedmem_writel(device, &device->memstore,
			KGSL_MEMSTORE_OFFSET(drawctxt->base.id, eoptimestamp),
			0);

	adreno_context_debugfs_init(ADRENO_DEVICE(device), drawctxt);

	/* copy back whatever flags we dediced were valid */
	*flags = drawctxt->base.flags;
	return &drawctxt->base;
}

/**
 * adreno_drawctxt_sched() - Schedule a previously blocked context
 * @device: pointer to a KGSL device
 * @drawctxt: drawctxt to rechedule
 *
 * This function is called by the core when it knows that a previously blocked
 * context has been unblocked.  The default adreno response is to reschedule the
 * context on the dispatcher
 */
void adreno_drawctxt_sched(struct kgsl_device *device,
		struct kgsl_context *context)
{
	adreno_dispatcher_queue_context(device, ADRENO_CONTEXT(context));
}

/**
 * adreno_drawctxt_detach(): detach a context from the GPU
 * @context: Generic KGSL context container for the context
 *
 */
int adreno_drawctxt_detach(struct kgsl_context *context)
{
	struct kgsl_device *device;
	struct adreno_device *adreno_dev;
	struct adreno_context *drawctxt;
	struct adreno_ringbuffer *rb;
	int ret;

	if (context == NULL)
		return 0;

	device = context->device;
	adreno_dev = ADRENO_DEVICE(device);
	drawctxt = ADRENO_CONTEXT(context);
	rb = drawctxt->rb;

	/* deactivate context */
	if (rb->drawctxt_active == drawctxt)
		adreno_drawctxt_switch(adreno_dev, rb, NULL, 0);

	mutex_lock(&drawctxt->mutex);

	while (drawctxt->cmdqueue_head != drawctxt->cmdqueue_tail) {
		struct kgsl_cmdbatch *cmdbatch =
			drawctxt->cmdqueue[drawctxt->cmdqueue_head];

		drawctxt->cmdqueue_head = (drawctxt->cmdqueue_head + 1) %
			ADRENO_CONTEXT_CMDQUEUE_SIZE;

		mutex_unlock(&drawctxt->mutex);

		/*
		 * If the context is deteached while we are waiting for
		 * the next command in GFT SKIP CMD, print the context
		 * detached status here.
		 */
		adreno_fault_skipcmd_detached(device, drawctxt, cmdbatch);

		/*
		 * Don't hold the drawctxt mutex while the cmdbatch is being
		 * destroyed because the cmdbatch destroy takes the device
		 * mutex and the world falls in on itself
		 */

		kgsl_cmdbatch_destroy(cmdbatch);
		mutex_lock(&drawctxt->mutex);
	}

	mutex_unlock(&drawctxt->mutex);
	/*
	 * internal_timestamp is set in adreno_ringbuffer_addcmds,
	 * which holds the device mutex. The entire context destroy
	 * process requires the device mutex as well. But lets
	 * make sure we notice if the locking changes.
	 */
	BUG_ON(!mutex_is_locked(&device->mutex));

	/* Wait for the last global timestamp to pass before continuing */
	ret = adreno_drawctxt_wait_global(adreno_dev, context,
		drawctxt->internal_timestamp, 10 * 1000);

	/*
	 * If the wait for global fails then nothing after this point is likely
	 * to work very well - BUG_ON() so we can take advantage of the debug
	 * tools to figure out what the h - e - double hockey sticks happened
	 */

	BUG_ON(ret);

	kgsl_sharedmem_writel(device, &device->memstore,
			KGSL_MEMSTORE_OFFSET(context->id, soptimestamp),
			drawctxt->timestamp);

	kgsl_sharedmem_writel(device, &device->memstore,
			KGSL_MEMSTORE_OFFSET(context->id, eoptimestamp),
			drawctxt->timestamp);

	adreno_profile_process_results(adreno_dev);

	/* wake threads waiting to submit commands from this context */
	wake_up_all(&drawctxt->waiting);
	wake_up_all(&drawctxt->wq);

	return ret;
}

void adreno_drawctxt_destroy(struct kgsl_context *context)
{
	struct adreno_context *drawctxt;
	if (context == NULL)
		return;

	drawctxt = ADRENO_CONTEXT(context);
	debugfs_remove_recursive(drawctxt->debug_root);
	kfree(drawctxt);
}

static void _adreno_context_restore_cpu(struct adreno_ringbuffer *rb,
				struct adreno_context *drawctxt)
{
	kgsl_sharedmem_writel(rb->device, &(rb->device->memstore),
			KGSL_MEMSTORE_RB_OFFSET(rb->device, current_context),
			drawctxt ? drawctxt->base.id : 0);
	kgsl_sharedmem_writel(rb->device, &(rb->device->memstore),
			KGSL_MEMSTORE_OFFSET(KGSL_MEMSTORE_GLOBAL,
						current_context),
			drawctxt ? drawctxt->base.id : 0);
}

/**
 * adreno_context_restore() - generic context restore handler
 * @rb: The RB in which context is to be restored
 *
 * Basic context restore handler that writes the context identifier
 * to the ringbuffer and issues pagetable switch commands if necessary.
 */
static void adreno_context_restore(struct adreno_ringbuffer *rb)
{
	struct kgsl_device *device = rb->device;
	struct adreno_device *adreno_dev = ADRENO_DEVICE(device);
	struct adreno_context *drawctxt = rb->drawctxt_active;
	unsigned int cmds[11];
	int ret;

	if (!drawctxt)
		return;
	/*
	 * write the context identifier to the ringbuffer, write to both
	 * the global index and the index of the RB in which the context
	 * operates. The global values will always be reliable since we
	 * could be in middle of RB switch in which case the RB value may
	 * not be accurate
	 */
	cmds[0] = cp_nop_packet(1);
	cmds[1] = KGSL_CONTEXT_TO_MEM_IDENTIFIER;
	cmds[2] = cp_type3_packet(CP_MEM_WRITE, 2);
	cmds[3] = device->memstore.gpuaddr +
		KGSL_MEMSTORE_RB_OFFSET(rb, current_context);
	cmds[4] = drawctxt->base.id;
	cmds[5] = cp_type3_packet(CP_MEM_WRITE, 2);
	cmds[6] = device->memstore.gpuaddr +
		KGSL_MEMSTORE_OFFSET(KGSL_MEMSTORE_GLOBAL,
					current_context);
	cmds[7] = drawctxt->base.id;
	/* Flush the UCHE for new context */
	cmds[8] = cp_type0_packet(
		adreno_getreg(adreno_dev, ADRENO_REG_UCHE_INVALIDATE0), 2);
	cmds[9] = 0;
	if (adreno_is_a4xx(adreno_dev))
		cmds[10] = 0x12;
	else if (adreno_is_a3xx(adreno_dev))
		cmds[10] = 0x90000000;
	ret = adreno_ringbuffer_issuecmds(rb, KGSL_CMD_FLAGS_NONE, cmds, 11);
	if (ret) {
		/*
		 * A failure to submit commands to ringbuffer means RB may
		 * be full, in this case wait for idle and use CPU
		 */
		ret = adreno_idle(device);
		BUG_ON(ret);
		_adreno_context_restore_cpu(rb, drawctxt);
	}
}

/**
 * adreno_drawctxt_switch - switch the current draw context in a given RB
 * @adreno_dev - The 3D device that owns the context
 * @rb: The ringubffer pointer on which the current context is being changed
 * @drawctxt - the 3D context to switch to
 * @flags - Flags to accompany the switch (from user space)
 *
 * Switch the current draw context in given RB
 */

int adreno_drawctxt_switch(struct adreno_device *adreno_dev,
				struct adreno_ringbuffer *rb,
				struct adreno_context *drawctxt,
				unsigned int flags)
{
	struct kgsl_device *device = &adreno_dev->dev;
	struct kgsl_pagetable *new_pt;
	int ret = 0;

	/* We always expect a valid rb */
	BUG_ON(!rb);

	/* already current? */
	if (rb->drawctxt_active == drawctxt)
		return ret;

	trace_adreno_drawctxt_switch(rb,
		drawctxt, flags);

	/* Get a refcount to the new instance */
	if (drawctxt) {
		if (!_kgsl_context_get(&drawctxt->base))
			return -EINVAL;

		new_pt = drawctxt->base.proc_priv->pagetable;
	} else {
		 /* No context - set the default pagetable and thats it. */
		new_pt = device->mmu.defaultpagetable;
	}
	ret = adreno_iommu_set_pt(rb, new_pt);
	if (ret) {
		KGSL_DRV_ERR(device,
			"Failed to set pagetable on rb %d\n", rb->id);
		return ret;
	}

	/* Put the old instance of the active drawctxt */
	if (rb->drawctxt_active)
		kgsl_context_put(&rb->drawctxt_active->base);

	rb->drawctxt_active = drawctxt;
	/* Set the new context */
	adreno_context_restore(rb);

	return 0;
}<|MERGE_RESOLUTION|>--- conflicted
+++ resolved
@@ -40,9 +40,9 @@
 			kgsl_context_invalid(&drawctxt->base))
 		return 1;
 
-	kgsl_mutex_lock(&device->mutex, &device->mutex_owner);
+	mutex_lock(&device->mutex);
 	ret = kgsl_check_timestamp(device, &drawctxt->base, timestamp);
-	kgsl_mutex_unlock(&device->mutex, &device->mutex_owner);
+	mutex_unlock(&device->mutex);
 
 	return ret;
 }
@@ -83,23 +83,7 @@
 	if (ret)
 		goto done;
 
-<<<<<<< HEAD
-	/*
-	 * For proper power accounting sometimes we need to call
-	 * io_wait_interruptible_timeout and sometimes we need to call
-	 * plain old wait_interruptible_timeout. We call the regular
-	 * timeout N times out of 100, where N is a number specified by
-	 * the current power level
-	 */
-
-	io_cnt = (io_cnt + 1) % 100;
-	io = (io_cnt < pwr->pwrlevels[pwr->active_pwrlevel].io_fraction)
-		? 0 : 1;
-
-	kgsl_mutex_unlock(&device->mutex, &device->mutex_owner);
-=======
 	mutex_unlock(&device->mutex);
->>>>>>> 62a3c2da
 
 	if (timeout) {
 		ret_temp = msecs_to_jiffies(timeout);
@@ -121,7 +105,7 @@
 		ret = (int)ret_temp;
 	}
 
-	kgsl_mutex_lock(&device->mutex, &device->mutex_owner);
+	mutex_lock(&device->mutex);
 
 	/* -EDEADLK if the context was invalidated while we were waiting */
 	if (kgsl_context_invalid(context))
@@ -197,7 +181,7 @@
 		goto done;
 	}
 
-	kgsl_mutex_unlock(&device->mutex, &device->mutex_owner);
+	mutex_unlock(&device->mutex);
 
 	if (timeout) {
 		ret = (int) wait_event_timeout(drawctxt->waiting,
@@ -214,7 +198,7 @@
 						timestamp));
 	}
 
-	kgsl_mutex_lock(&device->mutex, &device->mutex_owner);
+	mutex_lock(&device->mutex);
 
 	if (ret)
 		kgsl_cancel_events_timestamp(device,
@@ -266,10 +250,10 @@
 
 		mutex_unlock(&drawctxt->mutex);
 
-		kgsl_mutex_lock(&device->mutex, &device->mutex_owner);
+		mutex_lock(&device->mutex);
 		kgsl_cancel_events_timestamp(device, &context->events,
 			cmdbatch->timestamp);
-		kgsl_mutex_unlock(&device->mutex, &device->mutex_owner);
+		mutex_unlock(&device->mutex);
 
 		kgsl_cmdbatch_destroy(cmdbatch);
 		mutex_lock(&drawctxt->mutex);
