/* Copyright (c) 2002,2007-2014, The Linux Foundation. All rights reserved.
 *
 * This program is free software; you can redistribute it and/or modify
 * it under the terms of the GNU General Public License version 2 and
 * only version 2 as published by the Free Software Foundation.
 *
 * This program is distributed in the hope that it will be useful,
 * but WITHOUT ANY WARRANTY; without even the implied warranty of
 * MERCHANTABILITY or FITNESS FOR A PARTICULAR PURPOSE.  See the
 * GNU General Public License for more details.
 *
 */
#include <linux/firmware.h>
#include <linux/slab.h>
#include <linux/sched.h>
#include <linux/log2.h>
#include <linux/time.h>
#include <linux/delay.h>

#include "kgsl.h"
#include "kgsl_sharedmem.h"
#include "kgsl_cffdump.h"
#include "kgsl_trace.h"
#include "kgsl_pwrctrl.h"

#include "adreno.h"
#include "adreno_pm4types.h"
#include "adreno_ringbuffer.h"

#include "a3xx_reg.h"
#include "adreno_a4xx.h"

#define ADRENO_NUM_RINGBUFFERS 1
#define GSL_RB_NOP_SIZEDWORDS				2

#define RB_HOSTPTR(_rb, _pos) \
	((unsigned int *) ((_rb)->buffer_desc.hostptr + \
		((_pos) * sizeof(unsigned int))))

#define RB_GPUADDR(_rb, _pos) \
	((_rb)->buffer_desc.gpuaddr + ((_pos) * sizeof(unsigned int)))

static void _cff_write_ringbuffer(struct adreno_ringbuffer *rb)
{
	struct adreno_device *adreno_dev = ADRENO_DEVICE(rb->device);
	struct kgsl_device *device = &adreno_dev->dev;
	unsigned int gpuaddr;
	unsigned int *hostptr;
	size_t size;

	if (device->cff_dump_enable == 0)
		return;

	/*
	 * This code is predicated on the fact that we write a full block of
	 * stuff without wrapping
	 */
	BUG_ON(rb->wptr < rb->last_wptr);

	size = (rb->wptr - rb->last_wptr) * sizeof(unsigned int);

	hostptr = RB_HOSTPTR(rb, rb->last_wptr);
	gpuaddr = RB_GPUADDR(rb, rb->last_wptr);

	kgsl_cffdump_memcpy(device, gpuaddr, hostptr, size);
}

void adreno_ringbuffer_submit(struct adreno_ringbuffer *rb)
{
	struct adreno_device *adreno_dev = ADRENO_DEVICE(rb->device);
	BUG_ON(rb->wptr == 0);

	/* Let the pwrscale policy know that new commands have
	 been submitted. */
	kgsl_pwrscale_busy(rb->device);

	/* Write the changes to CFF if so enabled */
	_cff_write_ringbuffer(rb);

	/* Memory barrier before informing the hardware of new commands */
	mb();

	adreno_writereg(adreno_dev, ADRENO_REG_CP_RB_WPTR, rb->wptr);
}

static int
adreno_ringbuffer_waitspace(struct adreno_ringbuffer *rb,
				unsigned int numcmds, int wptr_ahead)
{
	int nopcount;
	unsigned int freecmds;
	unsigned int *cmds;
	unsigned int gpuaddr;
	unsigned long wait_time;
	unsigned long wait_timeout = msecs_to_jiffies(ADRENO_IDLE_TIMEOUT);
	unsigned long wait_time_part;
	unsigned int rptr;

	/* if wptr ahead, fill the remaining with NOPs */
	if (wptr_ahead) {
		/* -1 for header */
		nopcount = KGSL_RB_DWORDS - rb->wptr - 1;

		cmds = RB_HOSTPTR(rb, rb->wptr);
		gpuaddr = RB_GPUADDR(rb, rb->wptr);

		*cmds = cp_nop_packet(nopcount);
		kgsl_cffdump_write(rb->device, gpuaddr, *cmds);

		/* Make sure that rptr is not 0 before submitting
		 * commands at the end of ringbuffer. We do not
		 * want the rptr and wptr to become equal when
		 * the ringbuffer is not empty */
		do {
			rptr = adreno_get_rptr(rb);
		} while (!rptr);

		rb->wptr = 0;
	}

	wait_time = jiffies + wait_timeout;
	wait_time_part = jiffies + msecs_to_jiffies(KGSL_TIMEOUT_PART);
	/* wait for space in ringbuffer */
	while (1) {
		rptr = adreno_get_rptr(rb);

		freecmds = rptr - rb->wptr;

		if (freecmds == 0 || freecmds > numcmds)
			break;

		if (time_after(jiffies, wait_time)) {
			KGSL_DRV_ERR(rb->device,
			"Timed out while waiting for freespace in ringbuffer "
			"rptr: 0x%x, wptr: 0x%x\n", rptr, rb->wptr);
			return -ETIMEDOUT;
		}

	}
	return 0;
}

unsigned int *adreno_ringbuffer_allocspace(struct adreno_ringbuffer *rb,
					unsigned int numcmds)
{
	unsigned int *ptr = NULL;
	int ret = 0;
	unsigned int rptr;
	BUG_ON(numcmds >= KGSL_RB_DWORDS);

	rptr = adreno_get_rptr(rb);
	/* check for available space */
	if (rb->wptr >= rptr) {
		/* wptr ahead or equal to rptr */
		/* reserve dwords for nop packet */
		if ((rb->wptr + numcmds) > (KGSL_RB_DWORDS -
				GSL_RB_NOP_SIZEDWORDS))
			ret = adreno_ringbuffer_waitspace(rb, numcmds, 1);
	} else {
		/* wptr behind rptr */
		if ((rb->wptr + numcmds) >= rptr)
			ret = adreno_ringbuffer_waitspace(rb, numcmds, 0);
		/* check for remaining space */
		/* reserve dwords for nop packet */
		if (!ret && (rb->wptr + numcmds) > (KGSL_RB_DWORDS -
				GSL_RB_NOP_SIZEDWORDS))
			ret = adreno_ringbuffer_waitspace(rb, numcmds, 1);
	}

	if (!ret) {
		rb->last_wptr = rb->wptr;

		ptr = (unsigned int *)rb->buffer_desc.hostptr + rb->wptr;
		rb->wptr += numcmds;
	} else
		ptr = ERR_PTR(ret);

	return ptr;
}

static int _load_firmware(struct kgsl_device *device, const char *fwfile,
			  void **data, int *len)
{
	const struct firmware *fw = NULL;
	int ret;

	ret = request_firmware(&fw, fwfile, device->dev);

	if (ret) {
		KGSL_DRV_ERR(device, "request_firmware(%s) failed: %d\n",
			     fwfile, ret);
		return ret;
	}

	*data = kmalloc(fw->size, GFP_KERNEL);

	if (*data) {
		memcpy(*data, fw->data, fw->size);
		*len = fw->size;
	}

	release_firmware(fw);
	return (*data != NULL) ? 0 : -ENOMEM;
}

void adreno_ringbuffer_read_pm4_ucode(struct kgsl_device *device)
{
	struct adreno_device *adreno_dev = ADRENO_DEVICE(device);

	if (adreno_dev->pm4_fw == NULL) {
		int len;
		void *ptr;

		int ret = _load_firmware(device,
			adreno_dev->gpucore->pm4fw_name, &ptr, &len);

		if (ret)
			goto err;

		/* PM4 size is 3 dword aligned plus 1 dword of version */
		if (len % ((sizeof(uint32_t) * 3)) != sizeof(uint32_t)) {
			KGSL_DRV_ERR(device, "Bad pm4 microcode size: %d\n",
				len);
			kfree(ptr);
			goto err;
		}

		adreno_dev->pm4_fw_size = len / sizeof(uint32_t);
		adreno_dev->pm4_fw = ptr;
		adreno_dev->pm4_fw_version = adreno_dev->pm4_fw[1];
	}

	return;

err:
	KGSL_DRV_FATAL(device, "Failed to read pm4 microcode %s\n",
		adreno_dev->gpucore->pm4fw_name);
}

/**
 * adreno_ringbuffer_load_pm4_ucode() - Load pm4 ucode
 * @device: Pointer to a KGSL device
 * @start: Starting index in pm4 ucode to load
 * @end: Ending index of pm4 ucode to load
 * @addr: Address to load the pm4 ucode
 *
 * Load the pm4 ucode from @start at @addr.
 */
static inline int adreno_ringbuffer_load_pm4_ucode(struct kgsl_device *device,
			unsigned int start, unsigned int end, unsigned int addr)
{
	struct adreno_device *adreno_dev = ADRENO_DEVICE(device);
	int i;

	adreno_writereg(adreno_dev, ADRENO_REG_CP_ME_RAM_WADDR, addr);
	for (i = start; i < end; i++)
		adreno_writereg(adreno_dev, ADRENO_REG_CP_ME_RAM_DATA,
					adreno_dev->pm4_fw[i]);

	return 0;
}

void adreno_ringbuffer_read_pfp_ucode(struct kgsl_device *device)
{
	struct adreno_device *adreno_dev = ADRENO_DEVICE(device);

	if (adreno_dev->pfp_fw == NULL) {
		int len;
		void *ptr;

		int ret = _load_firmware(device,
			adreno_dev->gpucore->pfpfw_name, &ptr, &len);
		if (ret)
			goto err;

		/* PFP size shold be dword aligned */
		if (len % sizeof(uint32_t) != 0) {
			KGSL_DRV_ERR(device, "Bad PFP microcode size: %d\n",
				len);
			kfree(ptr);
			goto err;
		}

		adreno_dev->pfp_fw_size = len / sizeof(uint32_t);
		adreno_dev->pfp_fw = ptr;
		adreno_dev->pfp_fw_version = adreno_dev->pfp_fw[5];
	}

	return;

err:
	KGSL_DRV_FATAL(device, "Failed to read pfp microcode %s\n",
		adreno_dev->gpucore->pfpfw_name);
}

/**
 * adreno_ringbuffer_load_pfp_ucode() - Load pfp ucode
 * @device: Pointer to a KGSL device
 * @start: Starting index in pfp ucode to load
 * @end: Ending index of pfp ucode to load
 * @addr: Address to load the pfp ucode
 *
 * Load the pfp ucode from @start at @addr.
 */
static inline int adreno_ringbuffer_load_pfp_ucode(struct kgsl_device *device,
			unsigned int start, unsigned int end, unsigned int addr)
{
	struct adreno_device *adreno_dev = ADRENO_DEVICE(device);
	int i;

	adreno_writereg(adreno_dev, ADRENO_REG_CP_PFP_UCODE_ADDR, addr);
	for (i = start; i < end; i++)
		adreno_writereg(adreno_dev, ADRENO_REG_CP_PFP_UCODE_DATA,
						adreno_dev->pfp_fw[i]);

	return 0;
}

/**
 * _ringbuffer_bootstrap_ucode() - Bootstrap GPU Ucode
 * @rb: Pointer to adreno ringbuffer
 * @load_jt: If non zero only load Jump tables
 *
 * Bootstrap ucode for GPU
 * load_jt == 0, bootstrap full microcode
 * load_jt == 1, bootstrap jump tables of microcode
 *
 * For example a bootstrap packet would like below
 * Setup a type3 bootstrap packet
 * PFP size to bootstrap
 * PFP addr to write the PFP data
 * PM4 size to bootstrap
 * PM4 addr to write the PM4 data
 * PFP dwords from microcode to bootstrap
 * PM4 size dwords from microcode to bootstrap
 */
static int _ringbuffer_bootstrap_ucode(struct adreno_ringbuffer *rb,
					unsigned int load_jt)
{
	unsigned int *cmds, bootstrap_size;
	int i = 0;
	struct kgsl_device *device = rb->device;
	struct adreno_device *adreno_dev = ADRENO_DEVICE(device);
	unsigned int pm4_size, pm4_idx, pm4_addr, pfp_size, pfp_idx, pfp_addr;

	/* Only bootstrap jump tables of ucode */
	if (load_jt) {
		pm4_idx = adreno_dev->gpucore->pm4_jt_idx;
		pm4_addr = adreno_dev->gpucore->pm4_jt_addr;
		pfp_idx = adreno_dev->gpucore->pfp_jt_idx;
		pfp_addr = adreno_dev->gpucore->pfp_jt_addr;
	} else {
		/* Bootstrap full ucode */
		pm4_idx = 1;
		pm4_addr = 0;
		pfp_idx = 1;
		pfp_addr = 0;
	}

	pm4_size = (adreno_dev->pm4_fw_size - pm4_idx);
	pfp_size = (adreno_dev->pfp_fw_size - pfp_idx);

	/*
	 * Overwrite the first entry in the jump table with the special
	 * bootstrap opcode
	 */

	if (adreno_is_a4xx(adreno_dev)) {
		adreno_writereg(adreno_dev, ADRENO_REG_CP_PFP_UCODE_ADDR,
			0x400);
		adreno_writereg(adreno_dev, ADRENO_REG_CP_PFP_UCODE_DATA,
			 0x6f0009);
		bootstrap_size = (pm4_size + pfp_size + 5 + 6);
	} else {
		adreno_writereg(adreno_dev, ADRENO_REG_CP_PFP_UCODE_ADDR,
			0x200);
		adreno_writereg(adreno_dev, ADRENO_REG_CP_PFP_UCODE_DATA,
			 0x6f0005);
		bootstrap_size = (pm4_size + pfp_size + 5);
	}

	/* clear ME_HALT to start micro engine */
	adreno_writereg(adreno_dev, ADRENO_REG_CP_ME_CNTL, 0);

	cmds = adreno_ringbuffer_allocspace(rb, bootstrap_size);
	if (IS_ERR(cmds))
		return PTR_ERR(cmds);
	if (cmds == NULL)
		return -ENOSPC;

	/* Construct the packet that bootsraps the ucode */
	*cmds++ = cp_type3_packet(CP_BOOTSTRAP_UCODE, (bootstrap_size - 1));
	*cmds++ = pfp_size;
	*cmds++ = pfp_addr;
	*cmds++ = pm4_size;
	*cmds++ = pm4_addr;

/**
 * Theory of operation:
 *
 * In A4x, we cannot have the PFP executing instructions while its instruction
 * RAM is loading. We load the PFP's instruction RAM using type-0 writes
 * from the ME.
 *
 * To make sure the PFP is not fetching instructions at the same time,
 * we put it in a one-instruction loop:
 *    mvc (ME), (ringbuffer)
 * which executes repeatedly until all of the data has been moved from
 * the ring buffer to the ME.
 */
	if (adreno_is_a4xx(adreno_dev)) {
		for (i = pm4_idx; i < adreno_dev->pm4_fw_size; i++)
			*cmds++ = adreno_dev->pm4_fw[i];
		for (i = pfp_idx; i < adreno_dev->pfp_fw_size; i++)
			*cmds++ = adreno_dev->pfp_fw[i];

		*cmds++ = cp_type3_packet(CP_REG_RMW, 3);
		*cmds++ = 0x20000000 + A4XX_CP_RB_WPTR;
		*cmds++ = 0xffffffff;
		*cmds++ = 0x00000002;
		*cmds++ = cp_type3_packet(CP_INTERRUPT, 1);
		*cmds++ = 0;

		rb->wptr = rb->wptr - 2;
		adreno_ringbuffer_submit(rb);
		rb->wptr = rb->wptr + 2;
	} else {
		for (i = pfp_idx; i < adreno_dev->pfp_fw_size; i++)
			*cmds++ = adreno_dev->pfp_fw[i];
		for (i = pm4_idx; i < adreno_dev->pm4_fw_size; i++)
			*cmds++ = adreno_dev->pm4_fw[i];
		adreno_ringbuffer_submit(rb);
	}

	/* idle device to validate bootstrap */
	return adreno_spin_idle(device);
}

/**
 * _ringbuffer_setup_common() - Ringbuffer start
 * @rb: Pointer to adreno ringbuffer
 *
 * Setup ringbuffer for GPU.
 */
static void _ringbuffer_setup_common(struct adreno_ringbuffer *rb)
{
	struct kgsl_device *device = rb->device;
	struct adreno_device *adreno_dev = ADRENO_DEVICE(device);
	struct adreno_ringbuffer *rb_temp;
	int i;

	FOR_EACH_RINGBUFFER(adreno_dev, rb_temp, i) {
		kgsl_sharedmem_set(rb_temp->device,
			&(rb_temp->buffer_desc), 0,
			0xAA, KGSL_RB_SIZE);
		rb_temp->wptr = 0;
		rb_temp->rptr = 0;
	}

	/*
	 * The size of the ringbuffer in the hardware is the log2
	 * representation of the size in quadwords (sizedwords / 2).
	 * Also disable the host RPTR shadow register as it might be unreliable
	 * in certain circumstances.
	 */

	adreno_writereg(adreno_dev, ADRENO_REG_CP_RB_CNTL,
		(ilog2(KGSL_RB_DWORDS >> 1) & 0x3F) |
		(1 << 27));

	adreno_writereg(adreno_dev, ADRENO_REG_CP_RB_BASE,
					rb->buffer_desc.gpuaddr);

	/* CP ROQ queue sizes (bytes) - RB:16, ST:16, IB1:32, IB2:64 */
	if (adreno_is_a305(adreno_dev) || adreno_is_a305c(adreno_dev) ||
		adreno_is_a306(adreno_dev) || adreno_is_a320(adreno_dev))
		kgsl_regwrite(device, A3XX_CP_QUEUE_THRESHOLDS, 0x000E0602);
	else if (adreno_is_a330(adreno_dev) || adreno_is_a305b(adreno_dev) ||
			adreno_is_a310(adreno_dev))
		kgsl_regwrite(device, A3XX_CP_QUEUE_THRESHOLDS, 0x003E2008);
}

/**
 * _ringbuffer_start_common() - Ringbuffer start
 * @rb: Pointer to adreno ringbuffer
 *
 * Start ringbuffer for GPU.
 */
static int _ringbuffer_start_common(struct adreno_ringbuffer *rb)
{
	int status;
	struct kgsl_device *device = rb->device;
	struct adreno_device *adreno_dev = ADRENO_DEVICE(device);
	struct adreno_gpudev *gpudev = ADRENO_GPU_DEVICE(adreno_dev);

	/* clear ME_HALT to start micro engine */
	adreno_writereg(adreno_dev, ADRENO_REG_CP_ME_CNTL, 0);

	/* ME init is GPU specific, so jump into the sub-function */
	status = gpudev->rb_init(adreno_dev, rb);
	if (status)
		return status;

	/* idle device to validate ME INIT */
	status = adreno_spin_idle(device);
<<<<<<< HEAD

	if (status == 0)
		rb->flags |= KGSL_FLAGS_STARTED;
=======
>>>>>>> 6b6cff37

	return status;
}

/**
 * adreno_ringbuffer_warm_start() - Ringbuffer warm start
 * @adreno_dev: Pointer to adreno device
 *
 * Start the ringbuffer but load only jump tables part of the
 * microcode. Only need to start the current active ringbuffer
 * do not mess with inactive ringbuffers state because they
 * could contain valid commands.
 */
int adreno_ringbuffer_warm_start(struct adreno_device *adreno_dev)
{
	int status;
	struct adreno_ringbuffer *rb = ADRENO_CURRENT_RINGBUFFER(adreno_dev);
	struct kgsl_device *device = rb->device;

	_ringbuffer_setup_common(rb);

	/* If bootstrapping if supported to load jump tables */
	if (adreno_bootstrap_ucode(adreno_dev)) {
		status = _ringbuffer_bootstrap_ucode(rb, 1);
		if (status != 0)
			return status;

	} else {
		/* load the CP jump tables using AHB writes */
		status = adreno_ringbuffer_load_pm4_ucode(device,
			adreno_dev->gpucore->pm4_jt_idx,
			adreno_dev->pm4_fw_size,
			adreno_dev->gpucore->pm4_jt_addr);
		if (status != 0)
			return status;

		/* load the prefetch parser jump tables using AHB writes */
		status = adreno_ringbuffer_load_pfp_ucode(device,
			adreno_dev->gpucore->pfp_jt_idx,
			adreno_dev->pfp_fw_size,
			adreno_dev->gpucore->pfp_jt_addr);
		if (status != 0)
			return status;
	}

	return _ringbuffer_start_common(rb);
}

/**
 * adreno_ringbuffer_cold_start() - Ringbuffer cold start
 * @adreno_dev: Pointer to adreno device
 *
 * Start the ringbuffers from power collapse. All ringbuffers are started.
 */
int adreno_ringbuffer_cold_start(struct adreno_device *adreno_dev)
{
	int status;
	struct adreno_ringbuffer *rb = ADRENO_CURRENT_RINGBUFFER(adreno_dev);


	_ringbuffer_setup_common(rb);

	/* If bootstrapping if supported to load ucode */
	if (adreno_bootstrap_ucode(adreno_dev)) {

		/*
		 * load first pm4_bstrp_size + pfp_bstrp_size microcode dwords
		 * using AHB write, this small microcode has dispatcher + booter
		 * this initial microcode enables CP to understand
		 * CP_BOOTSTRAP_UCODE packet in function
		 * _ringbuffer_bootstrap_ucode. CP_BOOTSTRAP_UCODE packet loads
		 * rest of the microcode.
		 */

		status = adreno_ringbuffer_load_pm4_ucode(rb->device, 1,
			adreno_dev->gpucore->pm4_bstrp_size+1, 0);
		if (status != 0)
			return status;

		status = adreno_ringbuffer_load_pfp_ucode(rb->device, 1,
			adreno_dev->gpucore->pfp_bstrp_size+1, 0);
		if (status != 0)
			return status;

		/* Bootstrap rest of the ucode here */
		status = _ringbuffer_bootstrap_ucode(rb, 0);
		if (status != 0)
			return status;

	} else {
		/* load the CP ucode using AHB writes */
		status = adreno_ringbuffer_load_pm4_ucode(rb->device, 1,
					adreno_dev->pm4_fw_size, 0);
		if (status != 0)
			return status;

		/* load the prefetch parser ucode using AHB writes */
		status = adreno_ringbuffer_load_pfp_ucode(rb->device, 1,
					adreno_dev->pfp_fw_size, 0);
		if (status != 0)
			return status;
	}

	status = _ringbuffer_start_common(rb);

	return status;
}

void adreno_ringbuffer_stop(struct adreno_device *adreno_dev)
{
	struct kgsl_device *device = &adreno_dev->dev;
	struct adreno_ringbuffer *rb;
	int i;
	FOR_EACH_RINGBUFFER(adreno_dev, rb, i)
		kgsl_cancel_events(device,
			&(rb->mmu_events));
}

static int _adreno_ringbuffer_init(struct adreno_device *adreno_dev,
				struct adreno_ringbuffer *rb, int id)
{
	char name[64];

	rb->device = &adreno_dev->dev;
	rb->id = id;

	snprintf(name, sizeof(name), "rb_events-%d", id);
	kgsl_add_event_group(&rb->events, NULL, name,
		adreno_rb_readtimestamp, rb);
	snprintf(name, sizeof(name), "rb_mmu_events-%d", id);
	kgsl_add_event_group(&rb->mmu_events, NULL, name,
		adreno_rb_readtimestamp, rb);
	rb->timestamp = 0;

	return kgsl_allocate_global(&adreno_dev->dev, &rb->buffer_desc,
			KGSL_RB_SIZE, KGSL_MEMFLAGS_GPUREADONLY);
}

int adreno_ringbuffer_init(struct kgsl_device *device)
{
	int status = 0;
	struct adreno_device *adreno_dev = ADRENO_DEVICE(device);
	struct adreno_gpudev *gpudev = ADRENO_GPU_DEVICE(adreno_dev);
	struct adreno_ringbuffer *rb;
	int i;

	adreno_dev->num_ringbuffers = gpudev->num_prio_levels;
	FOR_EACH_RINGBUFFER(adreno_dev, rb, i) {
		status = _adreno_ringbuffer_init(adreno_dev, rb, i);
		if (status)
			break;
	}
	if (status)
		adreno_ringbuffer_close(adreno_dev);
	else
		adreno_dev->cur_rb = &(adreno_dev->ringbuffers[0]);

	return status;
}

static void _adreno_ringbuffer_close(struct adreno_ringbuffer *rb)
{
	if (rb->buffer_desc.hostptr)
		kgsl_free_global(&rb->buffer_desc);
	kgsl_del_event_group(&rb->events);
	kgsl_del_event_group(&rb->mmu_events);
	memset(rb, 0, sizeof(struct adreno_ringbuffer));
}

void adreno_ringbuffer_close(struct adreno_device *adreno_dev)
{
	struct adreno_ringbuffer *rb;
	int i;

	kfree(adreno_dev->pfp_fw);
	kfree(adreno_dev->pm4_fw);

	adreno_dev->pfp_fw = NULL;
	adreno_dev->pm4_fw = NULL;

	FOR_EACH_RINGBUFFER(adreno_dev, rb, i)
		_adreno_ringbuffer_close(rb);
}

static int
adreno_ringbuffer_addcmds(struct adreno_ringbuffer *rb,
				unsigned int flags, unsigned int *cmds,
				int sizedwords, uint32_t timestamp)
{
	struct adreno_device *adreno_dev = ADRENO_DEVICE(rb->device);
	unsigned int *ringcmds;
	unsigned int total_sizedwords = sizedwords;
	unsigned int i;
	unsigned int context_id = 0;
	unsigned int gpuaddr = rb->device->memstore.gpuaddr;
	bool profile_ready;
	struct adreno_context *drawctxt = rb->drawctxt_active;

	if (drawctxt != NULL && kgsl_context_detached(&drawctxt->base) &&
		!(flags & KGSL_CMD_FLAGS_INTERNAL_ISSUE))
		return -EINVAL;

	rb->timestamp++;

	/* If this is a internal IB, use the global timestamp for it */
	if (!drawctxt || (flags & KGSL_CMD_FLAGS_INTERNAL_ISSUE))
		timestamp = rb->timestamp;
	else
		context_id = drawctxt->base.id;

	/*
	 * Note that we cannot safely take drawctxt->mutex here without
	 * potential mutex inversion with device->mutex which is held
	 * here. As a result, any other code that accesses this variable
	 * must also use device->mutex.
	 */
	if (drawctxt)
		drawctxt->internal_timestamp = rb->timestamp;

	/*
	 * If in stream ib profiling is enabled and there are counters
	 * assigned, then space needs to be reserved for profiling.  This
	 * space in the ringbuffer is always consumed (might be filled with
	 * NOPs in error case.  profile_ready needs to be consistent through
	 * the _addcmds call since it is allocating additional ringbuffer
	 * command space.
	 */
	profile_ready = drawctxt &&
		adreno_profile_assignments_ready(&adreno_dev->profile) &&
		!(flags & KGSL_CMD_FLAGS_INTERNAL_ISSUE);

	/* reserve space to temporarily turn off protected mode
	*  error checking if needed
	*/
	total_sizedwords += flags & KGSL_CMD_FLAGS_PMODE ? 4 : 0;
	/* 2 dwords to store the start of command sequence */
	total_sizedwords += 2;
	/* internal ib command identifier for the ringbuffer */
	total_sizedwords += (flags & KGSL_CMD_FLAGS_INTERNAL_ISSUE) ? 2 : 0;

	/* Add two dwords for the CP_INTERRUPT */
	total_sizedwords +=
		(drawctxt || (flags & KGSL_CMD_FLAGS_INTERNAL_ISSUE)) ?  2 : 0;

	/* context rollover */
	if (adreno_is_a3xx(adreno_dev))
		total_sizedwords += 3;

	/* For HLSQ updates below */
	if (adreno_is_a4xx(adreno_dev) || adreno_is_a3xx(adreno_dev))
		total_sizedwords += 4;

	total_sizedwords += 3; /* sop timestamp */
	total_sizedwords += 4; /* eop timestamp */

	if (drawctxt && !(flags & KGSL_CMD_FLAGS_INTERNAL_ISSUE)) {
		total_sizedwords += 3; /* global timestamp without cache
					* flush for non-zero context */
	}

	if (flags & KGSL_CMD_FLAGS_WFI)
		total_sizedwords += 2; /* WFI */

	if (profile_ready)
		total_sizedwords += 6;   /* space for pre_ib and post_ib */

	/* Add space for the power on shader fixup if we need it */
	if (flags & KGSL_CMD_FLAGS_PWRON_FIXUP)
		total_sizedwords += 9;

	ringcmds = adreno_ringbuffer_allocspace(rb, total_sizedwords);
	if (IS_ERR(ringcmds))
		return PTR_ERR(ringcmds);
	if (ringcmds == NULL)
		return -ENOSPC;

	*ringcmds++ = cp_nop_packet(1);
	*ringcmds++ = KGSL_CMD_IDENTIFIER;

	if (flags & KGSL_CMD_FLAGS_INTERNAL_ISSUE) {
		*ringcmds++ = cp_nop_packet(1);
		*ringcmds++ = KGSL_CMD_INTERNAL_IDENTIFIER;
	}

	if (flags & KGSL_CMD_FLAGS_PWRON_FIXUP) {
		/* Disable protected mode for the fixup */
		*ringcmds++ = cp_type3_packet(CP_SET_PROTECTED_MODE, 1);
		*ringcmds++ = 0;

		*ringcmds++ = cp_nop_packet(1);
		*ringcmds++ = KGSL_PWRON_FIXUP_IDENTIFIER;
		*ringcmds++ = CP_HDR_INDIRECT_BUFFER_PFD;
		*ringcmds++ = adreno_dev->pwron_fixup.gpuaddr;
		*ringcmds++ = adreno_dev->pwron_fixup_dwords;

		/* Re-enable protected mode */
		*ringcmds++ = cp_type3_packet(CP_SET_PROTECTED_MODE, 1);
		*ringcmds++ = 1;
	}

	/* Add any IB required for profiling if it is enabled */
	if (profile_ready)
<<<<<<< HEAD
		adreno_profile_preib_processing(rb->device, drawctxt,
				&flags, &ringcmds, &rcmd_gpu);
=======
		adreno_profile_preib_processing(adreno_dev, drawctxt,
				&flags, &ringcmds);
>>>>>>> 6b6cff37

	/* start-of-pipeline timestamp */
	*ringcmds++ = cp_type3_packet(CP_MEM_WRITE, 2);
	if (drawctxt && !(flags & KGSL_CMD_FLAGS_INTERNAL_ISSUE))
		*ringcmds++ = gpuaddr +
			KGSL_MEMSTORE_OFFSET(context_id, soptimestamp);
	else
		*ringcmds++ = gpuaddr +
			KGSL_MEMSTORE_RB_OFFSET(rb, soptimestamp);
	*ringcmds++ = timestamp;

	if (flags & KGSL_CMD_FLAGS_PMODE) {
		/* disable protected mode error checking */
		*ringcmds++ = cp_type3_packet(CP_SET_PROTECTED_MODE, 1);
		*ringcmds++ = 0;
	}

	for (i = 0; i < sizedwords; i++)
		*ringcmds++ = cmds[i];

	if (flags & KGSL_CMD_FLAGS_PMODE) {
		/* re-enable protected mode error checking */
		*ringcmds++ = cp_type3_packet(CP_SET_PROTECTED_MODE, 1);
		*ringcmds++ = 1;
	}

	/*
	 * Flush HLSQ lazy updates to make sure there are no
	 * resources pending for indirect loads after the timestamp
	 */

	*ringcmds++ = cp_type3_packet(CP_EVENT_WRITE, 1);
	*ringcmds++ = 0x07; /* HLSQ_FLUSH */
	*ringcmds++ = cp_type3_packet(CP_WAIT_FOR_IDLE, 1);
	*ringcmds++ = 0x00;

	/* Add any postIB required for profiling if it is enabled and has
	   assigned counters */
	if (profile_ready)
		adreno_profile_postib_processing(adreno_dev, &flags, &ringcmds);

	/*
	 * end-of-pipeline timestamp.  If per context timestamps is not
	 * enabled, then drawctxt will be NULL or internal command flag will be
	 * set and hence the rb timestamp will be used in else statement below.
	 */
	*ringcmds++ = cp_type3_packet(CP_EVENT_WRITE, 3);
	*ringcmds++ = CACHE_FLUSH_TS;

	if (drawctxt && !(flags & KGSL_CMD_FLAGS_INTERNAL_ISSUE)) {
		*ringcmds++ = gpuaddr + KGSL_MEMSTORE_OFFSET(context_id,
							eoptimestamp);
		*ringcmds++ = timestamp;
		*ringcmds++ = cp_type3_packet(CP_MEM_WRITE, 2);
		*ringcmds++ = gpuaddr +
			KGSL_MEMSTORE_RB_OFFSET(rb, eoptimestamp);
		*ringcmds++ = rb->timestamp;
	} else {
		*ringcmds++ = gpuaddr + KGSL_MEMSTORE_RB_OFFSET(rb,
							eoptimestamp);
		*ringcmds++ = timestamp;
	}

	if (drawctxt || (flags & KGSL_CMD_FLAGS_INTERNAL_ISSUE)) {
		*ringcmds++ = cp_type3_packet(CP_INTERRUPT, 1);
		*ringcmds++ = CP_INTERRUPT_RB;
	}

	if (adreno_is_a3xx(adreno_dev)) {
		/* Dummy set-constant to trigger context rollover */
		*ringcmds++ = cp_type3_packet(CP_SET_CONSTANT, 2);
		*ringcmds++ =
			(0x4<<16) | (A3XX_HLSQ_CL_KERNEL_GROUP_X_REG - 0x2000);
		*ringcmds++ = 0;
	}

	if (flags & KGSL_CMD_FLAGS_WFI) {
		*ringcmds++ = cp_type3_packet(CP_WAIT_FOR_IDLE, 1);
		*ringcmds++ = 0x00000000;
	}

	adreno_ringbuffer_submit(rb);

	return 0;
}

int
adreno_ringbuffer_issuecmds(struct adreno_ringbuffer *rb,
				unsigned int flags,
				unsigned int *cmds,
				int sizedwords)
{
	flags |= KGSL_CMD_FLAGS_INTERNAL_ISSUE;

	return adreno_ringbuffer_addcmds(rb, flags, cmds,
		sizedwords, 0);
}

static bool _parse_ibs(struct kgsl_device_private *dev_priv, uint gpuaddr,
			   int sizedwords);

static bool
_handle_type3(struct kgsl_device_private *dev_priv, uint *hostaddr)
{
	unsigned int opcode = cp_type3_opcode(*hostaddr);
	switch (opcode) {
	case CP_INDIRECT_BUFFER_PFD:
	case CP_INDIRECT_BUFFER_PFE:
	case CP_COND_INDIRECT_BUFFER_PFE:
	case CP_COND_INDIRECT_BUFFER_PFD:
		return _parse_ibs(dev_priv, hostaddr[1], hostaddr[2]);
	case CP_NOP:
	case CP_WAIT_FOR_IDLE:
	case CP_WAIT_REG_MEM:
	case CP_WAIT_REG_EQ:
	case CP_WAT_REG_GTE:
	case CP_WAIT_UNTIL_READ:
	case CP_WAIT_IB_PFD_COMPLETE:
	case CP_REG_RMW:
	case CP_REG_TO_MEM:
	case CP_MEM_WRITE:
	case CP_MEM_WRITE_CNTR:
	case CP_COND_EXEC:
	case CP_COND_WRITE:
	case CP_EVENT_WRITE:
	case CP_EVENT_WRITE_SHD:
	case CP_EVENT_WRITE_CFL:
	case CP_EVENT_WRITE_ZPD:
	case CP_DRAW_INDX:
	case CP_DRAW_INDX_2:
	case CP_DRAW_INDX_BIN:
	case CP_DRAW_INDX_2_BIN:
	case CP_VIZ_QUERY:
	case CP_SET_STATE:
	case CP_SET_CONSTANT:
	case CP_IM_LOAD:
	case CP_IM_LOAD_IMMEDIATE:
	case CP_LOAD_CONSTANT_CONTEXT:
	case CP_INVALIDATE_STATE:
	case CP_SET_SHADER_BASES:
	case CP_SET_BIN_MASK:
	case CP_SET_BIN_SELECT:
	case CP_SET_BIN_BASE_OFFSET:
	case CP_SET_BIN_DATA:
	case CP_CONTEXT_UPDATE:
	case CP_INTERRUPT:
	case CP_IM_STORE:
	case CP_LOAD_STATE:
		break;
	/* these shouldn't come from userspace */
	case CP_ME_INIT:
	case CP_SET_PROTECTED_MODE:
	default:
		KGSL_CMD_ERR(dev_priv->device, "bad CP opcode %0x\n", opcode);
		return false;
		break;
	}

	return true;
}

static bool
_handle_type0(struct kgsl_device_private *dev_priv, uint *hostaddr)
{
	unsigned int reg = type0_pkt_offset(*hostaddr);
	unsigned int cnt = type0_pkt_size(*hostaddr);
	if (reg < 0x0192 || (reg + cnt) >= 0x8000) {
		KGSL_CMD_ERR(dev_priv->device, "bad type0 reg: 0x%0x cnt: %d\n",
			     reg, cnt);
		return false;
	}
	return true;
}

/*
 * Traverse IBs and dump them to test vector. Detect swap by inspecting
 * register writes, keeping note of the current state, and dump
 * framebuffer config to test vector
 */
static bool _parse_ibs(struct kgsl_device_private *dev_priv,
			   uint gpuaddr, int sizedwords)
{
	static uint level; /* recursion level */
	bool ret = false;
	uint *hostaddr, *hoststart;
	int dwords_left = sizedwords; /* dwords left in the current command
					 buffer */
	struct kgsl_mem_entry *entry;

	entry = kgsl_sharedmem_find_region(dev_priv->process_priv,
					   gpuaddr, sizedwords * sizeof(uint));
	if (entry == NULL) {
		KGSL_CMD_ERR(dev_priv->device,
			     "no mapping for gpuaddr: 0x%08x\n", gpuaddr);
		return false;
	}

	hostaddr = kgsl_gpuaddr_to_vaddr(&entry->memdesc, gpuaddr);
	if (hostaddr == NULL) {
		KGSL_CMD_ERR(dev_priv->device,
			     "no mapping for gpuaddr: 0x%08x\n", gpuaddr);
		return false;
	}

	hoststart = hostaddr;

	level++;

	KGSL_CMD_INFO(dev_priv->device, "ib: gpuaddr:0x%08x, wc:%d, hptr:%p\n",
		gpuaddr, sizedwords, hostaddr);

	mb();
	while (dwords_left > 0) {
		bool cur_ret = true;
		int count = 0; /* dword count including packet header */

		switch (*hostaddr >> 30) {
		case 0x0: /* type-0 */
			count = (*hostaddr >> 16)+2;
			cur_ret = _handle_type0(dev_priv, hostaddr);
			break;
		case 0x1: /* type-1 */
			count = 2;
			break;
		case 0x3: /* type-3 */
			count = ((*hostaddr >> 16) & 0x3fff) + 2;
			cur_ret = _handle_type3(dev_priv, hostaddr);
			break;
		default:
			KGSL_CMD_ERR(dev_priv->device, "unexpected type: "
				"type:%d, word:0x%08x @ 0x%p, gpu:0x%08x\n",
				*hostaddr >> 30, *hostaddr, hostaddr,
				gpuaddr+4*(sizedwords-dwords_left));
			cur_ret = false;
			count = dwords_left;
			break;
		}

		if (!cur_ret) {
			KGSL_CMD_ERR(dev_priv->device,
				"bad sub-type: #:%d/%d, v:0x%08x"
				" @ 0x%p[gb:0x%08x], level:%d\n",
				sizedwords-dwords_left, sizedwords, *hostaddr,
				hostaddr, gpuaddr+4*(sizedwords-dwords_left),
				level);

			if (ADRENO_DEVICE(dev_priv->device)->ib_check_level
				>= 2)
				print_hex_dump(KERN_ERR,
					level == 1 ? "IB1:" : "IB2:",
					DUMP_PREFIX_OFFSET, 32, 4, hoststart,
					sizedwords*4, 0);
			goto done;
		}

		/* jump to next packet */
		dwords_left -= count;
		hostaddr += count;
		if (dwords_left < 0) {
			KGSL_CMD_ERR(dev_priv->device,
				"bad count: c:%d, #:%d/%d, "
				"v:0x%08x @ 0x%p[gb:0x%08x], level:%d\n",
				count, sizedwords-(dwords_left+count),
				sizedwords, *(hostaddr-count), hostaddr-count,
				gpuaddr+4*(sizedwords-(dwords_left+count)),
				level);
			if (ADRENO_DEVICE(dev_priv->device)->ib_check_level
				>= 2)
				print_hex_dump(KERN_ERR,
					level == 1 ? "IB1:" : "IB2:",
					DUMP_PREFIX_OFFSET, 32, 4, hoststart,
					sizedwords*4, 0);
			goto done;
		}
	}

	ret = true;
done:
	if (!ret)
		KGSL_DRV_ERR(dev_priv->device,
			"parsing failed: gpuaddr:0x%08x, "
			"host:0x%p, wc:%d\n", gpuaddr, hoststart, sizedwords);

	level--;

	return ret;
}

/**
 * _ringbuffer_verify_ib() - parse an IB and verify that it is correct
 * @dev_priv: Pointer to the process struct
 * @ibdesc: Pointer to the IB descriptor
 *
 * This function only gets called if debugging is enabled  - it walks the IB and
 * does additional level parsing and verification above and beyond what KGSL
 * core does
 */
static inline bool _ringbuffer_verify_ib(struct kgsl_device_private *dev_priv,
		struct kgsl_memobj_node *ib)
{
	struct kgsl_device *device = dev_priv->device;
	struct adreno_device *adreno_dev = ADRENO_DEVICE(device);

	/* Check that the size of the IBs is under the allowable limit */
	if (ib->sizedwords == 0 || ib->sizedwords > 0xFFFFF) {
		KGSL_DRV_ERR(device, "Invalid IB size 0x%zX\n",
				ib->sizedwords);
		return false;
	}

	if (unlikely(adreno_dev->ib_check_level >= 1) &&
		!_parse_ibs(dev_priv, ib->gpuaddr, ib->sizedwords)) {
		KGSL_DRV_ERR(device, "Could not verify the IBs\n");
		return false;
	}

	return true;
}

int
adreno_ringbuffer_issueibcmds(struct kgsl_device_private *dev_priv,
				struct kgsl_context *context,
				struct kgsl_cmdbatch *cmdbatch,
				uint32_t *timestamp)
{
	struct kgsl_device *device = dev_priv->device;
	struct adreno_device *adreno_dev = ADRENO_DEVICE(device);
	struct adreno_context *drawctxt = ADRENO_CONTEXT(context);
	struct kgsl_memobj_node *ib;
	int ret;

	if (kgsl_context_invalid(context))
		return -EDEADLK;

	/* Verify the IBs before they get queued */
	list_for_each_entry(ib, &cmdbatch->cmdlist, node)
		if (!_ringbuffer_verify_ib(dev_priv, ib))
			return -EINVAL;

	/* wait for the suspend gate */
	wait_for_completion(&device->cmdbatch_gate);

	/*
	 * Clear the wake on touch bit to indicate an IB has been submitted
	 * since the last time we set it
	 */

	device->flags &= ~KGSL_FLAG_WAKE_ON_TOUCH;

	/* Queue the command in the ringbuffer */
	ret = adreno_dispatcher_queue_cmd(adreno_dev, drawctxt, cmdbatch,
		timestamp);

	/*
	 * Return -EPROTO if the device has faulted since the last time we
	 * checked - userspace uses this to perform post-fault activities
	 */
	if (!ret && test_and_clear_bit(ADRENO_CONTEXT_FAULT, &context->priv))
		ret = -EPROTO;

	return ret;
}

void adreno_ringbuffer_set_constraint(struct kgsl_device *device,
			struct kgsl_cmdbatch *cmdbatch)
{
	struct kgsl_context *context = cmdbatch->context;
	/*
	 * Check if the context has a constraint and constraint flags are
	 * set.
	 */
	if (context->pwr_constraint.type &&
		((context->flags & KGSL_CONTEXT_PWR_CONSTRAINT) ||
			(cmdbatch->flags & KGSL_CONTEXT_PWR_CONSTRAINT)))
		kgsl_pwrctrl_set_constraint(device, &context->pwr_constraint,
						context->id);
}

/* adreno_rindbuffer_submitcmd - submit userspace IBs to the GPU */
int adreno_ringbuffer_submitcmd(struct adreno_device *adreno_dev,
		struct kgsl_cmdbatch *cmdbatch)
{
	struct kgsl_device *device = &adreno_dev->dev;
	struct kgsl_memobj_node *ib;
	unsigned int numibs = 0;
	unsigned int *link;
	unsigned int *cmds;
	struct kgsl_context *context;
	struct adreno_context *drawctxt;
	bool use_preamble = true;
	bool secured_ctxt = false;
	bool cmdbatch_profiling = false;
	int flags = KGSL_CMD_FLAGS_NONE;
	int ret;
	struct adreno_ringbuffer *rb;
	struct kgsl_cmdbatch_profiling_buffer *profile_buffer = NULL;

	struct kgsl_mem_entry *entry = cmdbatch->profiling_buf_entry;
	if (entry)
		profile_buffer = kgsl_gpuaddr_to_vaddr(&entry->memdesc,
					cmdbatch->profiling_buffer_gpuaddr);

	context = cmdbatch->context;
	drawctxt = ADRENO_CONTEXT(context);

	/* Get the total IBs in the list */
	list_for_each_entry(ib, &cmdbatch->cmdlist, node)
		numibs++;

	rb = drawctxt->rb;

	/* process any profiling results that are available into the log_buf */
	adreno_profile_process_results(adreno_dev);

	/*
	 * If SKIP CMD flag is set for current context
	 * a) set SKIPCMD as fault_recovery for current commandbatch
	 * b) store context's commandbatch fault_policy in current
	 *    commandbatch fault_policy and clear context's commandbatch
	 *    fault_policy
	 * c) force preamble for commandbatch
	 */
	if (test_bit(ADRENO_CONTEXT_SKIP_CMD, &drawctxt->base.priv) &&
		(!test_bit(CMDBATCH_FLAG_SKIP, &cmdbatch->priv))) {

		set_bit(KGSL_FT_SKIPCMD, &cmdbatch->fault_recovery);
		cmdbatch->fault_policy = drawctxt->fault_policy;
		set_bit(CMDBATCH_FLAG_FORCE_PREAMBLE, &cmdbatch->priv);

		/* if context is detached print fault recovery */
		adreno_fault_skipcmd_detached(device, drawctxt, cmdbatch);

		/* clear the drawctxt flags */
		clear_bit(ADRENO_CONTEXT_SKIP_CMD, &drawctxt->base.priv);
		drawctxt->fault_policy = 0;
	}

	/*When preamble is enabled, the preamble buffer with state restoration
	commands are stored in the first node of the IB chain. We can skip that
	if a context switch hasn't occured */

	if ((drawctxt->base.flags & KGSL_CONTEXT_PREAMBLE) &&
		!test_bit(CMDBATCH_FLAG_FORCE_PREAMBLE, &cmdbatch->priv) &&
		(rb->drawctxt_active == drawctxt))
		use_preamble = false;

	/*
	 * In skip mode don't issue the draw IBs but keep all the other
	 * accoutrements of a submision (including the interrupt) to keep
	 * the accounting sane. Set start_index and numibs to 0 to just
	 * generate the start and end markers and skip everything else
	 */
	if (test_bit(CMDBATCH_FLAG_SKIP, &cmdbatch->priv)) {
		use_preamble = false;
		numibs = 0;
	}

	/*
	 * Worst case size:
	 * 2 - start of IB identifier
	 * 6 - secure IB start
	 * 1 - skip preamble
	 * 3 * numibs - 3 per IB
	 * 6 - secure IB end
	 * 2 - end of IB identifier
	 */
	if (context->flags & KGSL_CONTEXT_SECURE)
		secured_ctxt = true;

	if (cmdbatch->flags & KGSL_CMDBATCH_PROFILING &&
		adreno_is_a4xx(adreno_dev) && profile_buffer)
		cmdbatch_profiling = true;

	cmds = link = kzalloc(sizeof(unsigned int) * (numibs * 3 + 5 +
					(secured_ctxt ? 14 : 0) +
					(cmdbatch_profiling ? 6 : 0)),
				GFP_KERNEL);
	if (!link) {
		ret = -ENOMEM;
		goto done;
	}

	*cmds++ = cp_nop_packet(1);
	*cmds++ = KGSL_START_OF_IB_IDENTIFIER;

	if (secured_ctxt) {
		*cmds++ = cp_type3_packet(CP_SET_PROTECTED_MODE, 1);
		*cmds++ = 0;
		*cmds++ = cp_type3_packet(CP_WIDE_REG_WRITE, 2);
		*cmds++ = A4XX_RBBM_SECVID_TRUST_CONTROL;
		*cmds++ = 1;
		*cmds++ = cp_type3_packet(CP_SET_PROTECTED_MODE, 1);
		*cmds++ = 1;
	}

	/*
	 * Add cmds to read the GPU ticks at the start of the cmdbatch and
	 * write it into the appropriate cmdbatch profiling buffer offset
	 */
	if (cmdbatch_profiling) {
		*cmds++ = cp_type3_packet(CP_RECORD_PFP_TIMESTAMP, 1);
		*cmds++ = cmdbatch->profiling_buffer_gpuaddr +
				offsetof(struct kgsl_cmdbatch_profiling_buffer,
				gpu_ticks_submitted);
	}

	if (numibs) {
		list_for_each_entry(ib, &cmdbatch->cmdlist, node) {
			/* use the preamble? */
			if ((ib->priv & MEMOBJ_PREAMBLE) &&
					(use_preamble == false))
				*cmds++ = cp_nop_packet(3);
			/*
			 * Skip 0 sized IBs - these are presumed to have been
			 * removed from consideration by the FT policy
			 */

			if (ib->priv & MEMOBJ_SKIP)
				*cmds++ = cp_nop_packet(2);
			else
				*cmds++ = CP_HDR_INDIRECT_BUFFER_PFD;

			*cmds++ = ib->gpuaddr;
			*cmds++ = ib->sizedwords;
		}
	}

	/*
	 * Add cmds to read the GPU ticks at the end of the cmdbatch and
	 * write it into the appropriate cmdbatch profiling buffer offset
	 */
	if (cmdbatch_profiling) {
		*cmds++ = cp_type3_packet(CP_RECORD_PFP_TIMESTAMP, 1);
		*cmds++ = cmdbatch->profiling_buffer_gpuaddr +
				offsetof(struct kgsl_cmdbatch_profiling_buffer,
				gpu_ticks_retired);
	}

	if (secured_ctxt) {
		*cmds++ = cp_type3_packet(CP_SET_PROTECTED_MODE, 1);
		*cmds++ = 0;
		*cmds++ = cp_type3_packet(CP_WIDE_REG_WRITE, 2);
		*cmds++ = A4XX_RBBM_SECVID_TRUST_CONTROL;
		*cmds++ = 0;
		*cmds++ = cp_type3_packet(CP_SET_PROTECTED_MODE, 1);
		*cmds++ = 1;
	}

	*cmds++ = cp_nop_packet(1);
	*cmds++ = KGSL_END_OF_IB_IDENTIFIER;

	ret = adreno_drawctxt_switch(adreno_dev, rb, drawctxt, cmdbatch->flags);

	/*
	 * In the unlikely event of an error in the drawctxt switch,
	 * treat it like a hang
	 */
	if (ret)
		goto done;

	if (test_bit(CMDBATCH_FLAG_WFI, &cmdbatch->priv))
		flags = KGSL_CMD_FLAGS_WFI;

	/*
	 * For some targets, we need to execute a dummy shader operation after a
	 * power collapse
	 */

	if (test_and_clear_bit(ADRENO_DEVICE_PWRON, &adreno_dev->priv) &&
		test_bit(ADRENO_DEVICE_PWRON_FIXUP, &adreno_dev->priv))
		flags |= KGSL_CMD_FLAGS_PWRON_FIXUP;

	/* Set the constraints before adding to ringbuffer */
	adreno_ringbuffer_set_constraint(device, cmdbatch);

	/* CFF stuff executed only if CFF is enabled */
	kgsl_cffdump_capture_ib_desc(device, context, cmdbatch);

	/* Put the wall clock and gpu timer values in the profiling buffer */
	if (cmdbatch_profiling) {
		struct timespec ts;
		do_posix_clock_monotonic_gettime(&ts);
		profile_buffer->wall_clock_s = ts.tv_sec;
		profile_buffer->wall_clock_ns = ts.tv_nsec;
		profile_buffer->gpu_ticks_queued =
			a4xx_alwayson_counter_read(adreno_dev);
	}

	ret = adreno_ringbuffer_addcmds(rb, flags,
					&link[0], (cmds - link),
					cmdbatch->timestamp);

	/* Corresponding unmap to the memdesc map of profile_buffer */
	if (entry)
		kgsl_memdesc_unmap(&entry->memdesc);

	kgsl_cffdump_regpoll(device,
		adreno_getreg(adreno_dev, ADRENO_REG_RBBM_STATUS) << 2,
		0x00000000, 0x80000000);
done:
	trace_kgsl_issueibcmds(device, context->id, cmdbatch,
			numibs, cmdbatch->timestamp,
			cmdbatch->flags, ret, drawctxt->type);

	kfree(link);
	return ret;
}

/**
 * adreno_ringbuffer_mmu_clk_disable_event() - Callback function that
 * disables the MMU clocks.
 * @device: Device pointer
 * @context: The ringbuffer context pointer
 * @data: Pointer containing the adreno_mmu_disable_clk_param structure
 * @type: The event call type (RETIRED or CANCELLED)
 */
static void adreno_ringbuffer_mmu_clk_disable_event(struct kgsl_device *device,
			struct kgsl_context *context, void *data, int type)
{
	struct adreno_ringbuffer_mmu_disable_clk_param *param = data;
	kgsl_mmu_disable_clk(&device->mmu, param->unit);
	/* Free param we are done using it */
	kfree(param);
}

/*
 * adreno_ringbuffer_mmu_disable_clk_on_ts() - Sets up event to disable MMU
 * clocks
 * @device - The kgsl device pointer
 * @rb: The ringbuffer in whose event list the event is added
 * @unit: IOMMU unit for which clocks are to be turned off
 *
 * Creates an event to disable the MMU clocks on timestamp and if event
 * already exists then updates the timestamp of disabling the MMU clocks
 * with the passed in ts if it is greater than the current value at which
 * the clocks will be disabled
 * Return - void
 */
void
adreno_ringbuffer_mmu_disable_clk_on_ts(struct kgsl_device *device,
			struct adreno_ringbuffer *rb, int unit)
{
	struct adreno_ringbuffer_mmu_disable_clk_param *param;

	param = kmalloc(sizeof(*param), GFP_KERNEL);
	if (!param)
		return;

	param->rb = rb;
	param->unit = unit;
	param->ts = rb->timestamp;

	if (kgsl_add_event(device, &(rb->mmu_events),
		param->ts, adreno_ringbuffer_mmu_clk_disable_event, param)) {
		KGSL_DRV_ERR(device,
			"Failed to add IOMMU disable clk event\n");
		kfree(param);
	}
}<|MERGE_RESOLUTION|>--- conflicted
+++ resolved
@@ -503,12 +503,6 @@
 
 	/* idle device to validate ME INIT */
 	status = adreno_spin_idle(device);
-<<<<<<< HEAD
-
-	if (status == 0)
-		rb->flags |= KGSL_FLAGS_STARTED;
-=======
->>>>>>> 6b6cff37
 
 	return status;
 }
@@ -811,13 +805,8 @@
 
 	/* Add any IB required for profiling if it is enabled */
 	if (profile_ready)
-<<<<<<< HEAD
-		adreno_profile_preib_processing(rb->device, drawctxt,
-				&flags, &ringcmds, &rcmd_gpu);
-=======
 		adreno_profile_preib_processing(adreno_dev, drawctxt,
 				&flags, &ringcmds);
->>>>>>> 6b6cff37
 
 	/* start-of-pipeline timestamp */
 	*ringcmds++ = cp_type3_packet(CP_MEM_WRITE, 2);
