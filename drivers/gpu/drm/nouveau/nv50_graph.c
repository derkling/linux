--- conflicted
+++ resolved
@@ -204,12 +204,7 @@
 {
 	struct drm_device *dev = chan->dev;
 	struct drm_nouveau_private *dev_priv = dev->dev_private;
-<<<<<<< HEAD
-	struct nouveau_gpuobj *ramin = chan->ramin->gpuobj;
-	struct nouveau_gpuobj *obj;
-=======
 	struct nouveau_gpuobj *ramin = chan->ramin;
->>>>>>> 45f53cc9
 	struct nouveau_pgraph_engine *pgraph = &dev_priv->engine.graph;
 	struct nouveau_grctx ctx = {};
 	int hdr, ret;
@@ -221,25 +216,6 @@
 				 NVOBJ_FLAG_ZERO_FREE, &chan->ramin_grctx);
 	if (ret)
 		return ret;
-<<<<<<< HEAD
-	obj = chan->ramin_grctx->gpuobj;
-
-	hdr = (dev_priv->chipset == 0x50) ? 0x200 : 0x20;
-	nv_wo32(dev, ramin, (hdr + 0x00)/4, 0x00190002);
-	nv_wo32(dev, ramin, (hdr + 0x04)/4, chan->ramin_grctx->instance +
-					   pgraph->grctx_size - 1);
-	nv_wo32(dev, ramin, (hdr + 0x08)/4, chan->ramin_grctx->instance);
-	nv_wo32(dev, ramin, (hdr + 0x0c)/4, 0);
-	nv_wo32(dev, ramin, (hdr + 0x10)/4, 0);
-	nv_wo32(dev, ramin, (hdr + 0x14)/4, 0x00010000);
-
-	ctx.dev = chan->dev;
-	ctx.mode = NOUVEAU_GRCTX_VALS;
-	ctx.data = obj;
-	nv50_grctx_init(&ctx);
-
-	nv_wo32(dev, obj, 0x00000/4, chan->ramin->instance >> 12);
-=======
 
 	hdr = (dev_priv->chipset == 0x50) ? 0x200 : 0x20;
 	nv_wo32(ramin, hdr + 0x00, 0x00190002);
@@ -256,7 +232,6 @@
 	nv50_grctx_init(&ctx);
 
 	nv_wo32(chan->ramin_grctx, 0x00000, chan->ramin->vinst >> 12);
->>>>>>> 45f53cc9
 
 	dev_priv->engine.instmem.flush(dev);
 	return 0;
@@ -275,11 +250,7 @@
 		return;
 
 	for (i = hdr; i < hdr + 24; i += 4)
-<<<<<<< HEAD
-		nv_wo32(dev, chan->ramin->gpuobj, i/4, 0);
-=======
 		nv_wo32(chan->ramin, i, 0);
->>>>>>> 45f53cc9
 	dev_priv->engine.instmem.flush(dev);
 
 	nouveau_gpuobj_ref(NULL, &chan->ramin_grctx);
