/*
 * Copyright 2006 Dave Airlie
 * Copyright 2007 Maarten Maathuis
 * Copyright 2007-2009 Stuart Bennett
 *
 * Permission is hereby granted, free of charge, to any person obtaining a
 * copy of this software and associated documentation files (the "Software"),
 * to deal in the Software without restriction, including without limitation
 * the rights to use, copy, modify, merge, publish, distribute, sublicense,
 * and/or sell copies of the Software, and to permit persons to whom the
 * Software is furnished to do so, subject to the following conditions:
 *
 * The above copyright notice and this permission notice shall be included in
 * all copies or substantial portions of the Software.
 *
 * THE SOFTWARE IS PROVIDED "AS IS", WITHOUT WARRANTY OF ANY KIND, EXPRESS OR
 * IMPLIED, INCLUDING BUT NOT LIMITED TO THE WARRANTIES OF MERCHANTABILITY,
 * FITNESS FOR A PARTICULAR PURPOSE AND NONINFRINGEMENT.  IN NO EVENT SHALL
 * THE AUTHORS BE LIABLE FOR ANY CLAIM, DAMAGES OR OTHER LIABILITY,
 * WHETHER IN AN ACTION OF CONTRACT, TORT OR OTHERWISE, ARISING FROM, OUT OF
 * OR IN CONNECTION WITH THE SOFTWARE OR THE USE OR OTHER DEALINGS IN THE
 * SOFTWARE.
 */

#include "drmP.h"
#include "nouveau_drv.h"
#include "nouveau_hw.h"

#define CHIPSET_NFORCE 0x01a0
#define CHIPSET_NFORCE2 0x01f0

/*
 * misc hw access wrappers/control functions
 */

void
NVWriteVgaSeq(struct drm_device *dev, int head, uint8_t index, uint8_t value)
{
	NVWritePRMVIO(dev, head, NV_PRMVIO_SRX, index);
	NVWritePRMVIO(dev, head, NV_PRMVIO_SR, value);
}

uint8_t
NVReadVgaSeq(struct drm_device *dev, int head, uint8_t index)
{
	NVWritePRMVIO(dev, head, NV_PRMVIO_SRX, index);
	return NVReadPRMVIO(dev, head, NV_PRMVIO_SR);
}

void
NVWriteVgaGr(struct drm_device *dev, int head, uint8_t index, uint8_t value)
{
	NVWritePRMVIO(dev, head, NV_PRMVIO_GRX, index);
	NVWritePRMVIO(dev, head, NV_PRMVIO_GX, value);
}

uint8_t
NVReadVgaGr(struct drm_device *dev, int head, uint8_t index)
{
	NVWritePRMVIO(dev, head, NV_PRMVIO_GRX, index);
	return NVReadPRMVIO(dev, head, NV_PRMVIO_GX);
}

/* CR44 takes values 0 (head A), 3 (head B) and 4 (heads tied)
 * it affects only the 8 bit vga io regs, which we access using mmio at
 * 0xc{0,2}3c*, 0x60{1,3}3*, and 0x68{1,3}3d*
 * in general, the set value of cr44 does not matter: reg access works as
 * expected and values can be set for the appropriate head by using a 0x2000
 * offset as required
 * however:
 * a) pre nv40, the head B range of PRMVIO regs at 0xc23c* was not exposed and
 *    cr44 must be set to 0 or 3 for accessing values on the correct head
 *    through the common 0xc03c* addresses
 * b) in tied mode (4) head B is programmed to the values set on head A, and
 *    access using the head B addresses can have strange results, ergo we leave
 *    tied mode in init once we know to what cr44 should be restored on exit
 *
 * the owner parameter is slightly abused:
 * 0 and 1 are treated as head values and so the set value is (owner * 3)
 * other values are treated as literal values to set
 */
void
NVSetOwner(struct drm_device *dev, int owner)
{
	struct drm_nouveau_private *dev_priv = dev->dev_private;

	if (owner == 1)
		owner *= 3;

	if (dev_priv->chipset == 0x11) {
		/* This might seem stupid, but the blob does it and
		 * omitting it often locks the system up.
		 */
		NVReadVgaCrtc(dev, 0, NV_CIO_SR_LOCK_INDEX);
		NVReadVgaCrtc(dev, 1, NV_CIO_SR_LOCK_INDEX);
	}

	/* CR44 is always changed on CRTC0 */
	NVWriteVgaCrtc(dev, 0, NV_CIO_CRE_44, owner);

	if (dev_priv->chipset == 0x11) {	/* set me harder */
		NVWriteVgaCrtc(dev, 0, NV_CIO_CRE_2E, owner);
		NVWriteVgaCrtc(dev, 0, NV_CIO_CRE_2E, owner);
	}
}

void
NVBlankScreen(struct drm_device *dev, int head, bool blank)
{
	unsigned char seq1;

	if (nv_two_heads(dev))
		NVSetOwner(dev, head);

	seq1 = NVReadVgaSeq(dev, head, NV_VIO_SR_CLOCK_INDEX);

	NVVgaSeqReset(dev, head, true);
	if (blank)
		NVWriteVgaSeq(dev, head, NV_VIO_SR_CLOCK_INDEX, seq1 | 0x20);
	else
		NVWriteVgaSeq(dev, head, NV_VIO_SR_CLOCK_INDEX, seq1 & ~0x20);
	NVVgaSeqReset(dev, head, false);
}

/*
 * PLL setting
 */

static int
powerctrl_1_shift(int chip_version, int reg)
{
	int shift = -4;

	if (chip_version < 0x17 || chip_version == 0x1a || chip_version == 0x20)
		return shift;

	switch (reg) {
	case NV_RAMDAC_VPLL2:
		shift += 4;
	case NV_PRAMDAC_VPLL_COEFF:
		shift += 4;
	case NV_PRAMDAC_MPLL_COEFF:
		shift += 4;
	case NV_PRAMDAC_NVPLL_COEFF:
		shift += 4;
	}

	/*
	 * the shift for vpll regs is only used for nv3x chips with a single
	 * stage pll
	 */
	if (shift > 4 && (chip_version < 0x32 || chip_version == 0x35 ||
			  chip_version == 0x36 || chip_version >= 0x40))
		shift = -4;

	return shift;
}

static void
setPLL_single(struct drm_device *dev, uint32_t reg, struct nouveau_pll_vals *pv)
{
	struct drm_nouveau_private *dev_priv = dev->dev_private;
	int chip_version = dev_priv->vbios.chip_version;
	uint32_t oldpll = NVReadRAMDAC(dev, 0, reg);
	int oldN = (oldpll >> 8) & 0xff, oldM = oldpll & 0xff;
	uint32_t pll = (oldpll & 0xfff80000) | pv->log2P << 16 | pv->NM1;
	uint32_t saved_powerctrl_1 = 0;
	int shift_powerctrl_1 = powerctrl_1_shift(chip_version, reg);

	if (oldpll == pll)
		return;	/* already set */

	if (shift_powerctrl_1 >= 0) {
		saved_powerctrl_1 = nvReadMC(dev, NV_PBUS_POWERCTRL_1);
		nvWriteMC(dev, NV_PBUS_POWERCTRL_1,
			(saved_powerctrl_1 & ~(0xf << shift_powerctrl_1)) |
			1 << shift_powerctrl_1);
	}

	if (oldM && pv->M1 && (oldN / oldM < pv->N1 / pv->M1))
		/* upclock -- write new post divider first */
		NVWriteRAMDAC(dev, 0, reg, pv->log2P << 16 | (oldpll & 0xffff));
	else
		/* downclock -- write new NM first */
		NVWriteRAMDAC(dev, 0, reg, (oldpll & 0xffff0000) | pv->NM1);

	if (chip_version < 0x17 && chip_version != 0x11)
		/* wait a bit on older chips */
		msleep(64);
	NVReadRAMDAC(dev, 0, reg);

	/* then write the other half as well */
	NVWriteRAMDAC(dev, 0, reg, pll);

	if (shift_powerctrl_1 >= 0)
		nvWriteMC(dev, NV_PBUS_POWERCTRL_1, saved_powerctrl_1);
}

static uint32_t
new_ramdac580(uint32_t reg1, bool ss, uint32_t ramdac580)
{
	bool head_a = (reg1 == NV_PRAMDAC_VPLL_COEFF);

	if (ss)	/* single stage pll mode */
		ramdac580 |= head_a ? NV_RAMDAC_580_VPLL1_ACTIVE :
				      NV_RAMDAC_580_VPLL2_ACTIVE;
	else
		ramdac580 &= head_a ? ~NV_RAMDAC_580_VPLL1_ACTIVE :
				      ~NV_RAMDAC_580_VPLL2_ACTIVE;

	return ramdac580;
}

static void
setPLL_double_highregs(struct drm_device *dev, uint32_t reg1,
		       struct nouveau_pll_vals *pv)
{
	struct drm_nouveau_private *dev_priv = dev->dev_private;
	int chip_version = dev_priv->vbios.chip_version;
	bool nv3035 = chip_version == 0x30 || chip_version == 0x35;
	uint32_t reg2 = reg1 + ((reg1 == NV_RAMDAC_VPLL2) ? 0x5c : 0x70);
	uint32_t oldpll1 = NVReadRAMDAC(dev, 0, reg1);
	uint32_t oldpll2 = !nv3035 ? NVReadRAMDAC(dev, 0, reg2) : 0;
	uint32_t pll1 = (oldpll1 & 0xfff80000) | pv->log2P << 16 | pv->NM1;
	uint32_t pll2 = (oldpll2 & 0x7fff0000) | 1 << 31 | pv->NM2;
	uint32_t oldramdac580 = 0, ramdac580 = 0;
	bool single_stage = !pv->NM2 || pv->N2 == pv->M2;	/* nv41+ only */
	uint32_t saved_powerctrl_1 = 0, savedc040 = 0;
	int shift_powerctrl_1 = powerctrl_1_shift(chip_version, reg1);

	/* model specific additions to generic pll1 and pll2 set up above */
	if (nv3035) {
		pll1 = (pll1 & 0xfcc7ffff) | (pv->N2 & 0x18) << 21 |
		       (pv->N2 & 0x7) << 19 | 8 << 4 | (pv->M2 & 7) << 4;
		pll2 = 0;
	}
	if (chip_version > 0x40 && reg1 >= NV_PRAMDAC_VPLL_COEFF) { /* !nv40 */
		oldramdac580 = NVReadRAMDAC(dev, 0, NV_PRAMDAC_580);
		ramdac580 = new_ramdac580(reg1, single_stage, oldramdac580);
		if (oldramdac580 != ramdac580)
			oldpll1 = ~0;	/* force mismatch */
		if (single_stage)
			/* magic value used by nvidia in single stage mode */
			pll2 |= 0x011f;
	}
	if (chip_version > 0x70)
		/* magic bits set by the blob (but not the bios) on g71-73 */
		pll1 = (pll1 & 0x7fffffff) | (single_stage ? 0x4 : 0xc) << 28;

	if (oldpll1 == pll1 && oldpll2 == pll2)
		return;	/* already set */

	if (shift_powerctrl_1 >= 0) {
		saved_powerctrl_1 = nvReadMC(dev, NV_PBUS_POWERCTRL_1);
		nvWriteMC(dev, NV_PBUS_POWERCTRL_1,
			(saved_powerctrl_1 & ~(0xf << shift_powerctrl_1)) |
			1 << shift_powerctrl_1);
	}

	if (chip_version >= 0x40) {
		int shift_c040 = 14;

		switch (reg1) {
		case NV_PRAMDAC_MPLL_COEFF:
			shift_c040 += 2;
		case NV_PRAMDAC_NVPLL_COEFF:
			shift_c040 += 2;
		case NV_RAMDAC_VPLL2:
			shift_c040 += 2;
		case NV_PRAMDAC_VPLL_COEFF:
			shift_c040 += 2;
		}

		savedc040 = nvReadMC(dev, 0xc040);
		if (shift_c040 != 14)
			nvWriteMC(dev, 0xc040, savedc040 & ~(3 << shift_c040));
	}

	if (oldramdac580 != ramdac580)
		NVWriteRAMDAC(dev, 0, NV_PRAMDAC_580, ramdac580);

	if (!nv3035)
		NVWriteRAMDAC(dev, 0, reg2, pll2);
	NVWriteRAMDAC(dev, 0, reg1, pll1);

	if (shift_powerctrl_1 >= 0)
		nvWriteMC(dev, NV_PBUS_POWERCTRL_1, saved_powerctrl_1);
	if (chip_version >= 0x40)
		nvWriteMC(dev, 0xc040, savedc040);
}

static void
setPLL_double_lowregs(struct drm_device *dev, uint32_t NMNMreg,
		      struct nouveau_pll_vals *pv)
{
	/* When setting PLLs, there is a merry game of disabling and enabling
	 * various bits of hardware during the process. This function is a
	 * synthesis of six nv4x traces, nearly each card doing a subtly
	 * different thing. With luck all the necessary bits for each card are
	 * combined herein. Without luck it deviates from each card's formula
	 * so as to not work on any :)
	 */

	uint32_t Preg = NMNMreg - 4;
	bool mpll = Preg == 0x4020;
	uint32_t oldPval = nvReadMC(dev, Preg);
	uint32_t NMNM = pv->NM2 << 16 | pv->NM1;
	uint32_t Pval = (oldPval & (mpll ? ~(0x77 << 16) : ~(7 << 16))) |
			0xc << 28 | pv->log2P << 16;
	uint32_t saved4600 = 0;
	/* some cards have different maskc040s */
	uint32_t maskc040 = ~(3 << 14), savedc040;
	bool single_stage = !pv->NM2 || pv->N2 == pv->M2;

	if (nvReadMC(dev, NMNMreg) == NMNM && (oldPval & 0xc0070000) == Pval)
		return;

	if (Preg == 0x4000)
		maskc040 = ~0x333;
	if (Preg == 0x4058)
		maskc040 = ~(0xc << 24);

	if (mpll) {
		struct pll_lims pll_lim;
		uint8_t Pval2;

		if (get_pll_limits(dev, Preg, &pll_lim))
			return;

		Pval2 = pv->log2P + pll_lim.log2p_bias;
		if (Pval2 > pll_lim.max_log2p)
			Pval2 = pll_lim.max_log2p;
		Pval |= 1 << 28 | Pval2 << 20;

		saved4600 = nvReadMC(dev, 0x4600);
		nvWriteMC(dev, 0x4600, saved4600 | 8 << 28);
	}
	if (single_stage)
		Pval |= mpll ? 1 << 12 : 1 << 8;

	nvWriteMC(dev, Preg, oldPval | 1 << 28);
	nvWriteMC(dev, Preg, Pval & ~(4 << 28));
	if (mpll) {
		Pval |= 8 << 20;
		nvWriteMC(dev, 0x4020, Pval & ~(0xc << 28));
		nvWriteMC(dev, 0x4038, Pval & ~(0xc << 28));
	}

	savedc040 = nvReadMC(dev, 0xc040);
	nvWriteMC(dev, 0xc040, savedc040 & maskc040);

	nvWriteMC(dev, NMNMreg, NMNM);
	if (NMNMreg == 0x4024)
		nvWriteMC(dev, 0x403c, NMNM);

	nvWriteMC(dev, Preg, Pval);
	if (mpll) {
		Pval &= ~(8 << 20);
		nvWriteMC(dev, 0x4020, Pval);
		nvWriteMC(dev, 0x4038, Pval);
		nvWriteMC(dev, 0x4600, saved4600);
	}

	nvWriteMC(dev, 0xc040, savedc040);

	if (mpll) {
		nvWriteMC(dev, 0x4020, Pval & ~(1 << 28));
		nvWriteMC(dev, 0x4038, Pval & ~(1 << 28));
	}
}

void
nouveau_hw_setpll(struct drm_device *dev, uint32_t reg1,
		  struct nouveau_pll_vals *pv)
{
	struct drm_nouveau_private *dev_priv = dev->dev_private;
	int cv = dev_priv->vbios.chip_version;

	if (cv == 0x30 || cv == 0x31 || cv == 0x35 || cv == 0x36 ||
	    cv >= 0x40) {
		if (reg1 > 0x405c)
			setPLL_double_highregs(dev, reg1, pv);
		else
			setPLL_double_lowregs(dev, reg1, pv);
	} else
		setPLL_single(dev, reg1, pv);
}

/*
 * PLL getting
 */

static void
nouveau_hw_decode_pll(struct drm_device *dev, uint32_t reg1, uint32_t pll1,
		      uint32_t pll2, struct nouveau_pll_vals *pllvals)
{
	struct drm_nouveau_private *dev_priv = dev->dev_private;

	/* to force parsing as single stage (i.e. nv40 vplls) pass pll2 as 0 */

	/* log2P is & 0x7 as never more than 7, and nv30/35 only uses 3 bits */
	pllvals->log2P = (pll1 >> 16) & 0x7;
	pllvals->N2 = pllvals->M2 = 1;

	if (reg1 <= 0x405c) {
		pllvals->NM1 = pll2 & 0xffff;
		/* single stage NVPLL and VPLLs use 1 << 8, MPLL uses 1 << 12 */
		if (!(pll1 & 0x1100))
			pllvals->NM2 = pll2 >> 16;
	} else {
		pllvals->NM1 = pll1 & 0xffff;
		if (nv_two_reg_pll(dev) && pll2 & NV31_RAMDAC_ENABLE_VCO2)
			pllvals->NM2 = pll2 & 0xffff;
		else if (dev_priv->chipset == 0x30 || dev_priv->chipset == 0x35) {
			pllvals->M1 &= 0xf; /* only 4 bits */
			if (pll1 & NV30_RAMDAC_ENABLE_VCO2) {
				pllvals->M2 = (pll1 >> 4) & 0x7;
				pllvals->N2 = ((pll1 >> 21) & 0x18) |
					      ((pll1 >> 19) & 0x7);
			}
		}
	}
}

int
nouveau_hw_get_pllvals(struct drm_device *dev, enum pll_types plltype,
		       struct nouveau_pll_vals *pllvals)
{
	struct drm_nouveau_private *dev_priv = dev->dev_private;
	uint32_t reg1 = get_pll_register(dev, plltype), pll1, pll2 = 0;
	struct pll_lims pll_lim;
	int ret;

	if (reg1 == 0)
		return -ENOENT;

	pll1 = nvReadMC(dev, reg1);

	if (reg1 <= 0x405c)
		pll2 = nvReadMC(dev, reg1 + 4);
	else if (nv_two_reg_pll(dev)) {
		uint32_t reg2 = reg1 + (reg1 == NV_RAMDAC_VPLL2 ? 0x5c : 0x70);

		pll2 = nvReadMC(dev, reg2);
	}

	if (dev_priv->card_type == 0x40 && reg1 >= NV_PRAMDAC_VPLL_COEFF) {
		uint32_t ramdac580 = NVReadRAMDAC(dev, 0, NV_PRAMDAC_580);

		/* check whether vpll has been forced into single stage mode */
		if (reg1 == NV_PRAMDAC_VPLL_COEFF) {
			if (ramdac580 & NV_RAMDAC_580_VPLL1_ACTIVE)
				pll2 = 0;
		} else
			if (ramdac580 & NV_RAMDAC_580_VPLL2_ACTIVE)
				pll2 = 0;
	}

	nouveau_hw_decode_pll(dev, reg1, pll1, pll2, pllvals);

	ret = get_pll_limits(dev, plltype, &pll_lim);
	if (ret)
		return ret;

	pllvals->refclk = pll_lim.refclk;

	return 0;
}

int
nouveau_hw_pllvals_to_clk(struct nouveau_pll_vals *pv)
{
	/* Avoid divide by zero if called at an inappropriate time */
	if (!pv->M1 || !pv->M2)
		return 0;

	return pv->N1 * pv->N2 * pv->refclk / (pv->M1 * pv->M2) >> pv->log2P;
}

int
nouveau_hw_get_clock(struct drm_device *dev, enum pll_types plltype)
{
	struct nouveau_pll_vals pllvals;
	int ret;

	if (plltype == PLL_MEMORY &&
	    (dev->pci_device & 0x0ff0) == CHIPSET_NFORCE) {
		uint32_t mpllP;

		pci_read_config_dword(pci_get_bus_and_slot(0, 3), 0x6c, &mpllP);
		if (!mpllP)
			mpllP = 4;

		return 400000 / mpllP;
	} else
	if (plltype == PLL_MEMORY &&
	    (dev->pci_device & 0xff0) == CHIPSET_NFORCE2) {
		uint32_t clock;

		pci_read_config_dword(pci_get_bus_and_slot(0, 5), 0x4c, &clock);
		return clock;
	}

	ret = nouveau_hw_get_pllvals(dev, plltype, &pllvals);
	if (ret)
		return ret;

	return nouveau_hw_pllvals_to_clk(&pllvals);
}

static void
nouveau_hw_fix_bad_vpll(struct drm_device *dev, int head)
{
	/* the vpll on an unused head can come up with a random value, way
	 * beyond the pll limits.  for some reason this causes the chip to
	 * lock up when reading the dac palette regs, so set a valid pll here
	 * when such a condition detected.  only seen on nv11 to date
	 */

	struct pll_lims pll_lim;
	struct nouveau_pll_vals pv;
	uint32_t pllreg = head ? NV_RAMDAC_VPLL2 : NV_PRAMDAC_VPLL_COEFF;

	if (get_pll_limits(dev, pllreg, &pll_lim))
		return;
	nouveau_hw_get_pllvals(dev, pllreg, &pv);

	if (pv.M1 >= pll_lim.vco1.min_m && pv.M1 <= pll_lim.vco1.max_m &&
	    pv.N1 >= pll_lim.vco1.min_n && pv.N1 <= pll_lim.vco1.max_n &&
	    pv.log2P <= pll_lim.max_log2p)
		return;

	NV_WARN(dev, "VPLL %d outwith limits, attempting to fix\n", head + 1);

	/* set lowest clock within static limits */
	pv.M1 = pll_lim.vco1.max_m;
	pv.N1 = pll_lim.vco1.min_n;
	pv.log2P = pll_lim.max_usable_log2p;
	nouveau_hw_setpll(dev, pllreg, &pv);
}

/*
 * vga font save/restore
 */

static void nouveau_vga_font_io(struct drm_device *dev,
				void __iomem *iovram,
				bool save, unsigned plane)
{
	struct drm_nouveau_private *dev_priv = dev->dev_private;
	unsigned i;

	NVWriteVgaSeq(dev, 0, NV_VIO_SR_PLANE_MASK_INDEX, 1 << plane);
	NVWriteVgaGr(dev, 0, NV_VIO_GX_READ_MAP_INDEX, plane);
	for (i = 0; i < 16384; i++) {
		if (save) {
			dev_priv->saved_vga_font[plane][i] =
					ioread32_native(iovram + i * 4);
		} else {
			iowrite32_native(dev_priv->saved_vga_font[plane][i],
							iovram + i * 4);
		}
	}
}

void
nouveau_hw_save_vga_fonts(struct drm_device *dev, bool save)
{
	uint8_t misc, gr4, gr5, gr6, seq2, seq4;
	bool graphicsmode;
	unsigned plane;
	void __iomem *iovram;

	if (nv_two_heads(dev))
		NVSetOwner(dev, 0);

	NVSetEnablePalette(dev, 0, true);
	graphicsmode = NVReadVgaAttr(dev, 0, NV_CIO_AR_MODE_INDEX) & 1;
	NVSetEnablePalette(dev, 0, false);

	if (graphicsmode) /* graphics mode => framebuffer => no need to save */
		return;

	NV_INFO(dev, "%sing VGA fonts\n", save ? "Sav" : "Restor");

	/* map first 64KiB of VRAM, holds VGA fonts etc */
	iovram = ioremap(pci_resource_start(dev->pdev, 1), 65536);
	if (!iovram) {
		NV_ERROR(dev, "Failed to map VRAM, "
					"cannot save/restore VGA fonts.\n");
		return;
	}

	if (nv_two_heads(dev))
		NVBlankScreen(dev, 1, true);
	NVBlankScreen(dev, 0, true);

	/* save control regs */
	misc = NVReadPRMVIO(dev, 0, NV_PRMVIO_MISC__READ);
	seq2 = NVReadVgaSeq(dev, 0, NV_VIO_SR_PLANE_MASK_INDEX);
	seq4 = NVReadVgaSeq(dev, 0, NV_VIO_SR_MEM_MODE_INDEX);
	gr4 = NVReadVgaGr(dev, 0, NV_VIO_GX_READ_MAP_INDEX);
	gr5 = NVReadVgaGr(dev, 0, NV_VIO_GX_MODE_INDEX);
	gr6 = NVReadVgaGr(dev, 0, NV_VIO_GX_MISC_INDEX);

	NVWritePRMVIO(dev, 0, NV_PRMVIO_MISC__WRITE, 0x67);
	NVWriteVgaSeq(dev, 0, NV_VIO_SR_MEM_MODE_INDEX, 0x6);
	NVWriteVgaGr(dev, 0, NV_VIO_GX_MODE_INDEX, 0x0);
	NVWriteVgaGr(dev, 0, NV_VIO_GX_MISC_INDEX, 0x5);

	/* store font in planes 0..3 */
	for (plane = 0; plane < 4; plane++)
		nouveau_vga_font_io(dev, iovram, save, plane);

	/* restore control regs */
	NVWritePRMVIO(dev, 0, NV_PRMVIO_MISC__WRITE, misc);
	NVWriteVgaGr(dev, 0, NV_VIO_GX_READ_MAP_INDEX, gr4);
	NVWriteVgaGr(dev, 0, NV_VIO_GX_MODE_INDEX, gr5);
	NVWriteVgaGr(dev, 0, NV_VIO_GX_MISC_INDEX, gr6);
	NVWriteVgaSeq(dev, 0, NV_VIO_SR_PLANE_MASK_INDEX, seq2);
	NVWriteVgaSeq(dev, 0, NV_VIO_SR_MEM_MODE_INDEX, seq4);

	if (nv_two_heads(dev))
		NVBlankScreen(dev, 1, false);
	NVBlankScreen(dev, 0, false);

	iounmap(iovram);
}

/*
 * mode state save/load
 */

static void
rd_cio_state(struct drm_device *dev, int head,
	     struct nv04_crtc_reg *crtcstate, int index)
{
	crtcstate->CRTC[index] = NVReadVgaCrtc(dev, head, index);
}

static void
wr_cio_state(struct drm_device *dev, int head,
	     struct nv04_crtc_reg *crtcstate, int index)
{
	NVWriteVgaCrtc(dev, head, index, crtcstate->CRTC[index]);
}

static void
nv_save_state_ramdac(struct drm_device *dev, int head,
		     struct nv04_mode_state *state)
{
	struct drm_nouveau_private *dev_priv = dev->dev_private;
	struct nv04_crtc_reg *regp = &state->crtc_reg[head];
	int i;

	if (dev_priv->card_type >= NV_10)
		regp->nv10_cursync = NVReadRAMDAC(dev, head, NV_RAMDAC_NV10_CURSYNC);

	nouveau_hw_get_pllvals(dev, head ? PLL_VPLL1 : PLL_VPLL0, &regp->pllvals);
	state->pllsel = NVReadRAMDAC(dev, 0, NV_PRAMDAC_PLL_COEFF_SELECT);
	if (nv_two_heads(dev))
		state->sel_clk = NVReadRAMDAC(dev, 0, NV_PRAMDAC_SEL_CLK);
	if (dev_priv->chipset == 0x11)
		regp->dither = NVReadRAMDAC(dev, head, NV_RAMDAC_DITHER_NV11);

	regp->ramdac_gen_ctrl = NVReadRAMDAC(dev, head, NV_PRAMDAC_GENERAL_CONTROL);

	if (nv_gf4_disp_arch(dev))
		regp->ramdac_630 = NVReadRAMDAC(dev, head, NV_PRAMDAC_630);
	if (dev_priv->chipset >= 0x30)
		regp->ramdac_634 = NVReadRAMDAC(dev, head, NV_PRAMDAC_634);

	regp->tv_setup = NVReadRAMDAC(dev, head, NV_PRAMDAC_TV_SETUP);
	regp->tv_vtotal = NVReadRAMDAC(dev, head, NV_PRAMDAC_TV_VTOTAL);
	regp->tv_vskew = NVReadRAMDAC(dev, head, NV_PRAMDAC_TV_VSKEW);
	regp->tv_vsync_delay = NVReadRAMDAC(dev, head, NV_PRAMDAC_TV_VSYNC_DELAY);
	regp->tv_htotal = NVReadRAMDAC(dev, head, NV_PRAMDAC_TV_HTOTAL);
	regp->tv_hskew = NVReadRAMDAC(dev, head, NV_PRAMDAC_TV_HSKEW);
	regp->tv_hsync_delay = NVReadRAMDAC(dev, head, NV_PRAMDAC_TV_HSYNC_DELAY);
	regp->tv_hsync_delay2 = NVReadRAMDAC(dev, head, NV_PRAMDAC_TV_HSYNC_DELAY2);

	for (i = 0; i < 7; i++) {
		uint32_t ramdac_reg = NV_PRAMDAC_FP_VDISPLAY_END + (i * 4);
		regp->fp_vert_regs[i] = NVReadRAMDAC(dev, head, ramdac_reg);
		regp->fp_horiz_regs[i] = NVReadRAMDAC(dev, head, ramdac_reg + 0x20);
	}

	if (nv_gf4_disp_arch(dev)) {
		regp->dither = NVReadRAMDAC(dev, head, NV_RAMDAC_FP_DITHER);
		for (i = 0; i < 3; i++) {
			regp->dither_regs[i] = NVReadRAMDAC(dev, head, NV_PRAMDAC_850 + i * 4);
			regp->dither_regs[i + 3] = NVReadRAMDAC(dev, head, NV_PRAMDAC_85C + i * 4);
		}
	}

	regp->fp_control = NVReadRAMDAC(dev, head, NV_PRAMDAC_FP_TG_CONTROL);
	regp->fp_debug_0 = NVReadRAMDAC(dev, head, NV_PRAMDAC_FP_DEBUG_0);
	if (!nv_gf4_disp_arch(dev) && head == 0) {
		/* early chips don't allow access to PRAMDAC_TMDS_* without
		 * the head A FPCLK on (nv11 even locks up) */
		NVWriteRAMDAC(dev, 0, NV_PRAMDAC_FP_DEBUG_0, regp->fp_debug_0 &
			      ~NV_PRAMDAC_FP_DEBUG_0_PWRDOWN_FPCLK);
	}
	regp->fp_debug_1 = NVReadRAMDAC(dev, head, NV_PRAMDAC_FP_DEBUG_1);
	regp->fp_debug_2 = NVReadRAMDAC(dev, head, NV_PRAMDAC_FP_DEBUG_2);

	regp->fp_margin_color = NVReadRAMDAC(dev, head, NV_PRAMDAC_FP_MARGIN_COLOR);

	if (nv_gf4_disp_arch(dev))
		regp->ramdac_8c0 = NVReadRAMDAC(dev, head, NV_PRAMDAC_8C0);

	if (dev_priv->card_type == NV_40) {
		regp->ramdac_a20 = NVReadRAMDAC(dev, head, NV_PRAMDAC_A20);
		regp->ramdac_a24 = NVReadRAMDAC(dev, head, NV_PRAMDAC_A24);
		regp->ramdac_a34 = NVReadRAMDAC(dev, head, NV_PRAMDAC_A34);

		for (i = 0; i < 38; i++)
			regp->ctv_regs[i] = NVReadRAMDAC(dev, head,
							 NV_PRAMDAC_CTV + 4*i);
	}
}

static void
nv_load_state_ramdac(struct drm_device *dev, int head,
		     struct nv04_mode_state *state)
{
	struct drm_nouveau_private *dev_priv = dev->dev_private;
	struct nv04_crtc_reg *regp = &state->crtc_reg[head];
	uint32_t pllreg = head ? NV_RAMDAC_VPLL2 : NV_PRAMDAC_VPLL_COEFF;
	int i;

	if (dev_priv->card_type >= NV_10)
		NVWriteRAMDAC(dev, head, NV_RAMDAC_NV10_CURSYNC, regp->nv10_cursync);

	nouveau_hw_setpll(dev, pllreg, &regp->pllvals);
	NVWriteRAMDAC(dev, 0, NV_PRAMDAC_PLL_COEFF_SELECT, state->pllsel);
	if (nv_two_heads(dev))
		NVWriteRAMDAC(dev, 0, NV_PRAMDAC_SEL_CLK, state->sel_clk);
	if (dev_priv->chipset == 0x11)
		NVWriteRAMDAC(dev, head, NV_RAMDAC_DITHER_NV11, regp->dither);

	NVWriteRAMDAC(dev, head, NV_PRAMDAC_GENERAL_CONTROL, regp->ramdac_gen_ctrl);

	if (nv_gf4_disp_arch(dev))
		NVWriteRAMDAC(dev, head, NV_PRAMDAC_630, regp->ramdac_630);
	if (dev_priv->chipset >= 0x30)
		NVWriteRAMDAC(dev, head, NV_PRAMDAC_634, regp->ramdac_634);

	NVWriteRAMDAC(dev, head, NV_PRAMDAC_TV_SETUP, regp->tv_setup);
	NVWriteRAMDAC(dev, head, NV_PRAMDAC_TV_VTOTAL, regp->tv_vtotal);
	NVWriteRAMDAC(dev, head, NV_PRAMDAC_TV_VSKEW, regp->tv_vskew);
	NVWriteRAMDAC(dev, head, NV_PRAMDAC_TV_VSYNC_DELAY, regp->tv_vsync_delay);
	NVWriteRAMDAC(dev, head, NV_PRAMDAC_TV_HTOTAL, regp->tv_htotal);
	NVWriteRAMDAC(dev, head, NV_PRAMDAC_TV_HSKEW, regp->tv_hskew);
	NVWriteRAMDAC(dev, head, NV_PRAMDAC_TV_HSYNC_DELAY, regp->tv_hsync_delay);
	NVWriteRAMDAC(dev, head, NV_PRAMDAC_TV_HSYNC_DELAY2, regp->tv_hsync_delay2);

	for (i = 0; i < 7; i++) {
		uint32_t ramdac_reg = NV_PRAMDAC_FP_VDISPLAY_END + (i * 4);

		NVWriteRAMDAC(dev, head, ramdac_reg, regp->fp_vert_regs[i]);
		NVWriteRAMDAC(dev, head, ramdac_reg + 0x20, regp->fp_horiz_regs[i]);
	}

	if (nv_gf4_disp_arch(dev)) {
		NVWriteRAMDAC(dev, head, NV_RAMDAC_FP_DITHER, regp->dither);
		for (i = 0; i < 3; i++) {
			NVWriteRAMDAC(dev, head, NV_PRAMDAC_850 + i * 4, regp->dither_regs[i]);
			NVWriteRAMDAC(dev, head, NV_PRAMDAC_85C + i * 4, regp->dither_regs[i + 3]);
		}
	}

	NVWriteRAMDAC(dev, head, NV_PRAMDAC_FP_TG_CONTROL, regp->fp_control);
	NVWriteRAMDAC(dev, head, NV_PRAMDAC_FP_DEBUG_0, regp->fp_debug_0);
	NVWriteRAMDAC(dev, head, NV_PRAMDAC_FP_DEBUG_1, regp->fp_debug_1);
	NVWriteRAMDAC(dev, head, NV_PRAMDAC_FP_DEBUG_2, regp->fp_debug_2);

	NVWriteRAMDAC(dev, head, NV_PRAMDAC_FP_MARGIN_COLOR, regp->fp_margin_color);

	if (nv_gf4_disp_arch(dev))
		NVWriteRAMDAC(dev, head, NV_PRAMDAC_8C0, regp->ramdac_8c0);

	if (dev_priv->card_type == NV_40) {
		NVWriteRAMDAC(dev, head, NV_PRAMDAC_A20, regp->ramdac_a20);
		NVWriteRAMDAC(dev, head, NV_PRAMDAC_A24, regp->ramdac_a24);
		NVWriteRAMDAC(dev, head, NV_PRAMDAC_A34, regp->ramdac_a34);

		for (i = 0; i < 38; i++)
			NVWriteRAMDAC(dev, head,
				      NV_PRAMDAC_CTV + 4*i, regp->ctv_regs[i]);
	}
}

static void
nv_save_state_vga(struct drm_device *dev, int head,
		  struct nv04_mode_state *state)
{
	struct nv04_crtc_reg *regp = &state->crtc_reg[head];
	int i;

	regp->MiscOutReg = NVReadPRMVIO(dev, head, NV_PRMVIO_MISC__READ);

	for (i = 0; i < 25; i++)
		rd_cio_state(dev, head, regp, i);

	NVSetEnablePalette(dev, head, true);
	for (i = 0; i < 21; i++)
		regp->Attribute[i] = NVReadVgaAttr(dev, head, i);
	NVSetEnablePalette(dev, head, false);

	for (i = 0; i < 9; i++)
		regp->Graphics[i] = NVReadVgaGr(dev, head, i);

	for (i = 0; i < 5; i++)
		regp->Sequencer[i] = NVReadVgaSeq(dev, head, i);
}

static void
nv_load_state_vga(struct drm_device *dev, int head,
		  struct nv04_mode_state *state)
{
	struct nv04_crtc_reg *regp = &state->crtc_reg[head];
	int i;

	NVWritePRMVIO(dev, head, NV_PRMVIO_MISC__WRITE, regp->MiscOutReg);

	for (i = 0; i < 5; i++)
		NVWriteVgaSeq(dev, head, i, regp->Sequencer[i]);

	nv_lock_vga_crtc_base(dev, head, false);
	for (i = 0; i < 25; i++)
		wr_cio_state(dev, head, regp, i);
	nv_lock_vga_crtc_base(dev, head, true);

	for (i = 0; i < 9; i++)
		NVWriteVgaGr(dev, head, i, regp->Graphics[i]);

	NVSetEnablePalette(dev, head, true);
	for (i = 0; i < 21; i++)
		NVWriteVgaAttr(dev, head, i, regp->Attribute[i]);
	NVSetEnablePalette(dev, head, false);
}

static void
nv_save_state_ext(struct drm_device *dev, int head,
		  struct nv04_mode_state *state)
{
	struct drm_nouveau_private *dev_priv = dev->dev_private;
	struct nv04_crtc_reg *regp = &state->crtc_reg[head];
	int i;

	rd_cio_state(dev, head, regp, NV_CIO_CRE_LCD__INDEX);
	rd_cio_state(dev, head, regp, NV_CIO_CRE_RPC0_INDEX);
	rd_cio_state(dev, head, regp, NV_CIO_CRE_RPC1_INDEX);
	rd_cio_state(dev, head, regp, NV_CIO_CRE_LSR_INDEX);
	rd_cio_state(dev, head, regp, NV_CIO_CRE_PIXEL_INDEX);
	rd_cio_state(dev, head, regp, NV_CIO_CRE_HEB__INDEX);
	rd_cio_state(dev, head, regp, NV_CIO_CRE_ENH_INDEX);

	rd_cio_state(dev, head, regp, NV_CIO_CRE_FF_INDEX);
	rd_cio_state(dev, head, regp, NV_CIO_CRE_FFLWM__INDEX);
	rd_cio_state(dev, head, regp, NV_CIO_CRE_21);

<<<<<<< HEAD
	if (dev_priv->card_type >= NV_30) {
		rd_cio_state(dev, head, regp, NV_CIO_CRE_47);
		rd_cio_state(dev, head, regp, 0x9f);
	}
=======
	if (dev_priv->card_type >= NV_20)
		rd_cio_state(dev, head, regp, NV_CIO_CRE_47);

	if (dev_priv->card_type >= NV_30)
		rd_cio_state(dev, head, regp, 0x9f);
>>>>>>> 45f53cc9

	rd_cio_state(dev, head, regp, NV_CIO_CRE_49);
	rd_cio_state(dev, head, regp, NV_CIO_CRE_HCUR_ADDR0_INDEX);
	rd_cio_state(dev, head, regp, NV_CIO_CRE_HCUR_ADDR1_INDEX);
	rd_cio_state(dev, head, regp, NV_CIO_CRE_HCUR_ADDR2_INDEX);
	rd_cio_state(dev, head, regp, NV_CIO_CRE_ILACE__INDEX);

	if (dev_priv->card_type >= NV_10) {
		regp->crtc_830 = NVReadCRTC(dev, head, NV_PCRTC_830);
		regp->crtc_834 = NVReadCRTC(dev, head, NV_PCRTC_834);

		if (dev_priv->card_type >= NV_30)
			regp->gpio_ext = NVReadCRTC(dev, head, NV_PCRTC_GPIO_EXT);

		if (dev_priv->card_type == NV_40)
			regp->crtc_850 = NVReadCRTC(dev, head, NV_PCRTC_850);

		if (nv_two_heads(dev))
			regp->crtc_eng_ctrl = NVReadCRTC(dev, head, NV_PCRTC_ENGINE_CTRL);
		regp->cursor_cfg = NVReadCRTC(dev, head, NV_PCRTC_CURSOR_CONFIG);
	}

	regp->crtc_cfg = NVReadCRTC(dev, head, NV_PCRTC_CONFIG);

	rd_cio_state(dev, head, regp, NV_CIO_CRE_SCRATCH3__INDEX);
	rd_cio_state(dev, head, regp, NV_CIO_CRE_SCRATCH4__INDEX);
	if (dev_priv->card_type >= NV_10) {
		rd_cio_state(dev, head, regp, NV_CIO_CRE_EBR_INDEX);
		rd_cio_state(dev, head, regp, NV_CIO_CRE_CSB);
		rd_cio_state(dev, head, regp, NV_CIO_CRE_4B);
		rd_cio_state(dev, head, regp, NV_CIO_CRE_TVOUT_LATENCY);
	}
	/* NV11 and NV20 don't have this, they stop at 0x52. */
	if (nv_gf4_disp_arch(dev)) {
		rd_cio_state(dev, head, regp, NV_CIO_CRE_53);
		rd_cio_state(dev, head, regp, NV_CIO_CRE_54);

		for (i = 0; i < 0x10; i++)
			regp->CR58[i] = NVReadVgaCrtc5758(dev, head, i);
		rd_cio_state(dev, head, regp, NV_CIO_CRE_59);
		rd_cio_state(dev, head, regp, NV_CIO_CRE_5B);

		rd_cio_state(dev, head, regp, NV_CIO_CRE_85);
		rd_cio_state(dev, head, regp, NV_CIO_CRE_86);
	}

	regp->fb_start = NVReadCRTC(dev, head, NV_PCRTC_START);
}

static void
nv_load_state_ext(struct drm_device *dev, int head,
		  struct nv04_mode_state *state)
{
	struct drm_nouveau_private *dev_priv = dev->dev_private;
	struct nv04_crtc_reg *regp = &state->crtc_reg[head];
	uint32_t reg900;
	int i;

	if (dev_priv->card_type >= NV_10) {
		if (nv_two_heads(dev))
			/* setting ENGINE_CTRL (EC) *must* come before
			 * CIO_CRE_LCD, as writing CRE_LCD sets bits 16 & 17 in
			 * EC that should not be overwritten by writing stale EC
			 */
			NVWriteCRTC(dev, head, NV_PCRTC_ENGINE_CTRL, regp->crtc_eng_ctrl);

		nvWriteVIDEO(dev, NV_PVIDEO_STOP, 1);
		nvWriteVIDEO(dev, NV_PVIDEO_INTR_EN, 0);
		nvWriteVIDEO(dev, NV_PVIDEO_OFFSET_BUFF(0), 0);
		nvWriteVIDEO(dev, NV_PVIDEO_OFFSET_BUFF(1), 0);
		nvWriteVIDEO(dev, NV_PVIDEO_LIMIT(0), dev_priv->fb_available_size - 1);
		nvWriteVIDEO(dev, NV_PVIDEO_LIMIT(1), dev_priv->fb_available_size - 1);
		nvWriteVIDEO(dev, NV_PVIDEO_UVPLANE_LIMIT(0), dev_priv->fb_available_size - 1);
		nvWriteVIDEO(dev, NV_PVIDEO_UVPLANE_LIMIT(1), dev_priv->fb_available_size - 1);
		nvWriteMC(dev, NV_PBUS_POWERCTRL_2, 0);

		NVWriteCRTC(dev, head, NV_PCRTC_CURSOR_CONFIG, regp->cursor_cfg);
		NVWriteCRTC(dev, head, NV_PCRTC_830, regp->crtc_830);
		NVWriteCRTC(dev, head, NV_PCRTC_834, regp->crtc_834);

		if (dev_priv->card_type >= NV_30)
			NVWriteCRTC(dev, head, NV_PCRTC_GPIO_EXT, regp->gpio_ext);

		if (dev_priv->card_type == NV_40) {
			NVWriteCRTC(dev, head, NV_PCRTC_850, regp->crtc_850);

			reg900 = NVReadRAMDAC(dev, head, NV_PRAMDAC_900);
			if (regp->crtc_cfg == NV_PCRTC_CONFIG_START_ADDRESS_HSYNC)
				NVWriteRAMDAC(dev, head, NV_PRAMDAC_900, reg900 | 0x10000);
			else
				NVWriteRAMDAC(dev, head, NV_PRAMDAC_900, reg900 & ~0x10000);
		}
	}

	NVWriteCRTC(dev, head, NV_PCRTC_CONFIG, regp->crtc_cfg);

	wr_cio_state(dev, head, regp, NV_CIO_CRE_RPC0_INDEX);
	wr_cio_state(dev, head, regp, NV_CIO_CRE_RPC1_INDEX);
	wr_cio_state(dev, head, regp, NV_CIO_CRE_LSR_INDEX);
	wr_cio_state(dev, head, regp, NV_CIO_CRE_PIXEL_INDEX);
	wr_cio_state(dev, head, regp, NV_CIO_CRE_LCD__INDEX);
	wr_cio_state(dev, head, regp, NV_CIO_CRE_HEB__INDEX);
	wr_cio_state(dev, head, regp, NV_CIO_CRE_ENH_INDEX);
	wr_cio_state(dev, head, regp, NV_CIO_CRE_FF_INDEX);
	wr_cio_state(dev, head, regp, NV_CIO_CRE_FFLWM__INDEX);

<<<<<<< HEAD
	if (dev_priv->card_type >= NV_30) {
=======
	if (dev_priv->card_type >= NV_20)
>>>>>>> 45f53cc9
		wr_cio_state(dev, head, regp, NV_CIO_CRE_47);
		wr_cio_state(dev, head, regp, 0x9f);
	}

	if (dev_priv->card_type >= NV_30)
		wr_cio_state(dev, head, regp, 0x9f);

	wr_cio_state(dev, head, regp, NV_CIO_CRE_49);
	wr_cio_state(dev, head, regp, NV_CIO_CRE_HCUR_ADDR0_INDEX);
	wr_cio_state(dev, head, regp, NV_CIO_CRE_HCUR_ADDR1_INDEX);
	wr_cio_state(dev, head, regp, NV_CIO_CRE_HCUR_ADDR2_INDEX);
	if (dev_priv->card_type == NV_40)
		nv_fix_nv40_hw_cursor(dev, head);
	wr_cio_state(dev, head, regp, NV_CIO_CRE_ILACE__INDEX);

	wr_cio_state(dev, head, regp, NV_CIO_CRE_SCRATCH3__INDEX);
	wr_cio_state(dev, head, regp, NV_CIO_CRE_SCRATCH4__INDEX);
	if (dev_priv->card_type >= NV_10) {
		wr_cio_state(dev, head, regp, NV_CIO_CRE_EBR_INDEX);
		wr_cio_state(dev, head, regp, NV_CIO_CRE_CSB);
		wr_cio_state(dev, head, regp, NV_CIO_CRE_4B);
		wr_cio_state(dev, head, regp, NV_CIO_CRE_TVOUT_LATENCY);
	}
	/* NV11 and NV20 stop at 0x52. */
	if (nv_gf4_disp_arch(dev)) {
		if (dev_priv->card_type == NV_10) {
			/* Not waiting for vertical retrace before modifying
			   CRE_53/CRE_54 causes lockups. */
			nouveau_wait_until(dev, 650000000, NV_PRMCIO_INP0__COLOR, 0x8, 0x8);
			nouveau_wait_until(dev, 650000000, NV_PRMCIO_INP0__COLOR, 0x8, 0x0);
		}

		wr_cio_state(dev, head, regp, NV_CIO_CRE_53);
		wr_cio_state(dev, head, regp, NV_CIO_CRE_54);

		for (i = 0; i < 0x10; i++)
			NVWriteVgaCrtc5758(dev, head, i, regp->CR58[i]);
		wr_cio_state(dev, head, regp, NV_CIO_CRE_59);
		wr_cio_state(dev, head, regp, NV_CIO_CRE_5B);

		wr_cio_state(dev, head, regp, NV_CIO_CRE_85);
		wr_cio_state(dev, head, regp, NV_CIO_CRE_86);
	}

	NVWriteCRTC(dev, head, NV_PCRTC_START, regp->fb_start);

	/* Setting 1 on this value gives you interrupts for every vblank period. */
	NVWriteCRTC(dev, head, NV_PCRTC_INTR_EN_0, 0);
	NVWriteCRTC(dev, head, NV_PCRTC_INTR_0, NV_PCRTC_INTR_0_VBLANK);
}

static void
nv_save_state_palette(struct drm_device *dev, int head,
		      struct nv04_mode_state *state)
{
	int head_offset = head * NV_PRMDIO_SIZE, i;

	nv_wr08(dev, NV_PRMDIO_PIXEL_MASK + head_offset,
				NV_PRMDIO_PIXEL_MASK_MASK);
	nv_wr08(dev, NV_PRMDIO_READ_MODE_ADDRESS + head_offset, 0x0);

	for (i = 0; i < 768; i++) {
		state->crtc_reg[head].DAC[i] = nv_rd08(dev,
				NV_PRMDIO_PALETTE_DATA + head_offset);
	}

	NVSetEnablePalette(dev, head, false);
}

void
nouveau_hw_load_state_palette(struct drm_device *dev, int head,
			      struct nv04_mode_state *state)
{
	int head_offset = head * NV_PRMDIO_SIZE, i;

	nv_wr08(dev, NV_PRMDIO_PIXEL_MASK + head_offset,
				NV_PRMDIO_PIXEL_MASK_MASK);
	nv_wr08(dev, NV_PRMDIO_WRITE_MODE_ADDRESS + head_offset, 0x0);

	for (i = 0; i < 768; i++) {
		nv_wr08(dev, NV_PRMDIO_PALETTE_DATA + head_offset,
				state->crtc_reg[head].DAC[i]);
	}

	NVSetEnablePalette(dev, head, false);
}

void nouveau_hw_save_state(struct drm_device *dev, int head,
			   struct nv04_mode_state *state)
{
	struct drm_nouveau_private *dev_priv = dev->dev_private;

	if (dev_priv->chipset == 0x11)
		/* NB: no attempt is made to restore the bad pll later on */
		nouveau_hw_fix_bad_vpll(dev, head);
	nv_save_state_ramdac(dev, head, state);
	nv_save_state_vga(dev, head, state);
	nv_save_state_palette(dev, head, state);
	nv_save_state_ext(dev, head, state);
}

void nouveau_hw_load_state(struct drm_device *dev, int head,
			   struct nv04_mode_state *state)
{
	NVVgaProtect(dev, head, true);
	nv_load_state_ramdac(dev, head, state);
	nv_load_state_ext(dev, head, state);
	nouveau_hw_load_state_palette(dev, head, state);
	nv_load_state_vga(dev, head, state);
	NVVgaProtect(dev, head, false);
}<|MERGE_RESOLUTION|>--- conflicted
+++ resolved
@@ -861,18 +861,11 @@
 	rd_cio_state(dev, head, regp, NV_CIO_CRE_FFLWM__INDEX);
 	rd_cio_state(dev, head, regp, NV_CIO_CRE_21);
 
-<<<<<<< HEAD
-	if (dev_priv->card_type >= NV_30) {
-		rd_cio_state(dev, head, regp, NV_CIO_CRE_47);
-		rd_cio_state(dev, head, regp, 0x9f);
-	}
-=======
 	if (dev_priv->card_type >= NV_20)
 		rd_cio_state(dev, head, regp, NV_CIO_CRE_47);
 
 	if (dev_priv->card_type >= NV_30)
 		rd_cio_state(dev, head, regp, 0x9f);
->>>>>>> 45f53cc9
 
 	rd_cio_state(dev, head, regp, NV_CIO_CRE_49);
 	rd_cio_state(dev, head, regp, NV_CIO_CRE_HCUR_ADDR0_INDEX);
@@ -979,14 +972,8 @@
 	wr_cio_state(dev, head, regp, NV_CIO_CRE_FF_INDEX);
 	wr_cio_state(dev, head, regp, NV_CIO_CRE_FFLWM__INDEX);
 
-<<<<<<< HEAD
-	if (dev_priv->card_type >= NV_30) {
-=======
 	if (dev_priv->card_type >= NV_20)
->>>>>>> 45f53cc9
 		wr_cio_state(dev, head, regp, NV_CIO_CRE_47);
-		wr_cio_state(dev, head, regp, 0x9f);
-	}
 
 	if (dev_priv->card_type >= NV_30)
 		wr_cio_state(dev, head, regp, 0x9f);
