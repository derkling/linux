--- conflicted
+++ resolved
@@ -14,11 +14,7 @@
 
 #define FERMI_TWOD_A                                                 0x0000902d
 
-<<<<<<< HEAD
-#define FERMI_MEMORY_TO_MEMORY_FORMAT_A                              0x0000903d
-=======
 #define FERMI_MEMORY_TO_MEMORY_FORMAT_A                              0x00009039
->>>>>>> 4b8a8262
 
 #define KEPLER_INLINE_TO_MEMORY_A                                    0x0000a040
 #define KEPLER_INLINE_TO_MEMORY_B                                    0x0000a140
