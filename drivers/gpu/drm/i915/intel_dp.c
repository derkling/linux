--- conflicted
+++ resolved
@@ -536,9 +536,6 @@
 	if (WARN_ON(send_bytes > 16))
 		return -E2BIG;
 
-	if (WARN_ON(send_bytes > 16))
-		return -E2BIG;
-
 	intel_dp_check_edp(intel_dp);
 	msg[0] = AUX_NATIVE_WRITE << 4;
 	msg[1] = address >> 8;
@@ -584,9 +581,6 @@
 	uint8_t ack;
 	int ret;
 	int try;
-
-	if (WARN_ON(recv_bytes > 19))
-		return -E2BIG;
 
 	if (WARN_ON(recv_bytes > 19))
 		return -E2BIG;
@@ -1856,105 +1850,6 @@
 
 	mutex_unlock(&dev_priv->dpio_lock);
 
-<<<<<<< HEAD
-	ironlake_edp_panel_vdd_on(intel_dp);
-	intel_dp_sink_dpms(intel_dp, DRM_MODE_DPMS_ON);
-	intel_dp_start_link_train(intel_dp);
-	ironlake_edp_panel_on(intel_dp);
-	ironlake_edp_panel_vdd_off(intel_dp, true);
-	intel_dp_complete_link_train(intel_dp);
-	intel_dp_stop_link_train(intel_dp);
-}
-
-static void g4x_enable_dp(struct intel_encoder *encoder)
-{
-	struct intel_dp *intel_dp = enc_to_intel_dp(&encoder->base);
-
-	intel_enable_dp(encoder);
-	ironlake_edp_backlight_on(intel_dp);
-}
-
-static void vlv_enable_dp(struct intel_encoder *encoder)
-{
-	struct intel_dp *intel_dp = enc_to_intel_dp(&encoder->base);
-
-	ironlake_edp_backlight_on(intel_dp);
-}
-
-static void g4x_pre_enable_dp(struct intel_encoder *encoder)
-{
-	struct intel_dp *intel_dp = enc_to_intel_dp(&encoder->base);
-	struct intel_digital_port *dport = dp_to_dig_port(intel_dp);
-
-	if (dport->port == PORT_A)
-		ironlake_edp_pll_on(intel_dp);
-=======
-	/* init power sequencer on this pipe and port */
-	intel_dp_init_panel_power_sequencer(dev, intel_dp, &power_seq);
-	intel_dp_init_panel_power_sequencer_registers(dev, intel_dp,
-						      &power_seq);
-
-	intel_enable_dp(encoder);
-
-	vlv_wait_port_ready(dev_priv, port);
-}
-
-static void vlv_dp_pre_pll_enable(struct intel_encoder *encoder)
-{
-	struct intel_digital_port *dport = enc_to_dig_port(&encoder->base);
-	struct drm_device *dev = encoder->base.dev;
-	struct drm_i915_private *dev_priv = dev->dev_private;
-	struct intel_crtc *intel_crtc =
-		to_intel_crtc(encoder->base.crtc);
-	int port = vlv_dport_to_channel(dport);
-	int pipe = intel_crtc->pipe;
-
-	/* Program Tx lane resets to default */
-	mutex_lock(&dev_priv->dpio_lock);
-	vlv_dpio_write(dev_priv, pipe, DPIO_PCS_TX(port),
-			 DPIO_PCS_TX_LANE2_RESET |
-			 DPIO_PCS_TX_LANE1_RESET);
-	vlv_dpio_write(dev_priv, pipe, DPIO_PCS_CLK(port),
-			 DPIO_PCS_CLK_CRI_RXEB_EIOS_EN |
-			 DPIO_PCS_CLK_CRI_RXDIGFILTSG_EN |
-			 (1<<DPIO_PCS_CLK_DATAWIDTH_SHIFT) |
-				 DPIO_PCS_CLK_SOFT_RESET);
-
-	/* Fix up inter-pair skew failure */
-	vlv_dpio_write(dev_priv, pipe, DPIO_PCS_STAGGER1(port), 0x00750f00);
-	vlv_dpio_write(dev_priv, pipe, DPIO_TX_CTL(port), 0x00001500);
-	vlv_dpio_write(dev_priv, pipe, DPIO_TX_LANE(port), 0x40400000);
-	mutex_unlock(&dev_priv->dpio_lock);
->>>>>>> 0efaf303
-}
-
-static void vlv_pre_enable_dp(struct intel_encoder *encoder)
-{
-	struct intel_dp *intel_dp = enc_to_intel_dp(&encoder->base);
-	struct intel_digital_port *dport = dp_to_dig_port(intel_dp);
-	struct drm_device *dev = encoder->base.dev;
-	struct drm_i915_private *dev_priv = dev->dev_private;
-	struct intel_crtc *intel_crtc = to_intel_crtc(encoder->base.crtc);
-	int port = vlv_dport_to_channel(dport);
-	int pipe = intel_crtc->pipe;
-	struct edp_power_seq power_seq;
-	u32 val;
-
-	mutex_lock(&dev_priv->dpio_lock);
-
-	val = vlv_dpio_read(dev_priv, pipe, DPIO_DATA_LANE_A(port));
-	val = 0;
-	if (pipe)
-		val |= (1<<21);
-	else
-		val &= ~(1<<21);
-	val |= 0x001000c4;
-	vlv_dpio_write(dev_priv, pipe, DPIO_DATA_CHANNEL(port), val);
-	vlv_dpio_write(dev_priv, pipe, DPIO_PCS_CLOCKBUF0(port), 0x00760018);
-	vlv_dpio_write(dev_priv, pipe, DPIO_PCS_CLOCKBUF8(port), 0x00400888);
-
-	mutex_unlock(&dev_priv->dpio_lock);
-
 	/* init power sequencer on this pipe and port */
 	intel_dp_init_panel_power_sequencer(dev, intel_dp, &power_seq);
 	intel_dp_init_panel_power_sequencer_registers(dev, intel_dp,
