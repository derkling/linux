--- conflicted
+++ resolved
@@ -64,46 +64,20 @@
 static noinline depot_stack_handle_t __save_depot_stack(void)
 {
 	unsigned long entries[STACKDEPTH];
-<<<<<<< HEAD
-	struct stack_trace trace = {
-		.entries = entries,
-		.max_entries = ARRAY_SIZE(entries),
-		.skip = 1,
-	};
-
-	save_stack_trace(&trace);
-	if (trace.nr_entries &&
-	    trace.entries[trace.nr_entries - 1] == ULONG_MAX)
-		trace.nr_entries--;
-
-	return depot_save_stack(&trace, GFP_NOWAIT | __GFP_NOWARN);
-=======
 	unsigned int n;
 
 	n = stack_trace_save(entries, ARRAY_SIZE(entries), 1);
 	return stack_depot_save(entries, n, GFP_NOWAIT | __GFP_NOWARN);
->>>>>>> 0ecfebd2
 }
 
 static void __print_depot_stack(depot_stack_handle_t stack,
 				char *buf, int sz, int indent)
 {
-<<<<<<< HEAD
-	unsigned long entries[STACKDEPTH];
-	struct stack_trace trace = {
-		.entries = entries,
-		.max_entries = ARRAY_SIZE(entries),
-	};
-
-	depot_fetch_stack(stack, &trace);
-	snprint_stack_trace(buf, sz, &trace, indent);
-=======
 	unsigned long *entries;
 	unsigned int nr_entries;
 
 	nr_entries = stack_depot_fetch(stack, &entries);
 	stack_trace_snprint(buf, sz, entries, nr_entries, indent);
->>>>>>> 0ecfebd2
 }
 
 static void init_intel_runtime_pm_wakeref(struct drm_i915_private *i915)
@@ -177,11 +151,7 @@
 		 rpm->debug.count, atomic_read(&rpm->wakeref_count))) {
 		char *buf;
 
-<<<<<<< HEAD
-		buf = kmalloc(PAGE_SIZE, GFP_KERNEL);
-=======
 		buf = kmalloc(PAGE_SIZE, GFP_NOWAIT | __GFP_NOWARN);
->>>>>>> 0ecfebd2
 		if (!buf)
 			return;
 
@@ -217,11 +187,7 @@
 	unsigned long i;
 	char *buf;
 
-<<<<<<< HEAD
-	buf = kmalloc(PAGE_SIZE, GFP_KERNEL);
-=======
 	buf = kmalloc(PAGE_SIZE, GFP_NOWAIT | __GFP_NOWARN);
->>>>>>> 0ecfebd2
 	if (!buf)
 		return;
 
@@ -305,13 +271,9 @@
 		if (dbg.count <= alloc)
 			break;
 
-<<<<<<< HEAD
-		s = krealloc(dbg.owners, dbg.count * sizeof(*s), GFP_KERNEL);
-=======
 		s = krealloc(dbg.owners,
 			     dbg.count * sizeof(*s),
 			     GFP_NOWAIT | __GFP_NOWARN);
->>>>>>> 0ecfebd2
 		if (!s)
 			goto out;
 
@@ -797,7 +759,6 @@
 	u32 mask = HSW_PWR_WELL_CTL_REQ(pw_idx) |
 		   HSW_PWR_WELL_CTL_STATE(pw_idx);
 	u32 val;
-<<<<<<< HEAD
 
 	val = I915_READ(regs->driver);
 
@@ -811,21 +772,6 @@
 	    (id == SKL_DISP_PW_1 || id == SKL_DISP_PW_MISC_IO))
 		val |= I915_READ(regs->bios);
 
-=======
-
-	val = I915_READ(regs->driver);
-
-	/*
-	 * On GEN9 big core due to a DMC bug the driver's request bits for PW1
-	 * and the MISC_IO PW will be not restored, so check instead for the
-	 * BIOS's own request bits, which are forced-on for these power wells
-	 * when exiting DC5/6.
-	 */
-	if (IS_GEN(dev_priv, 9) && !IS_GEN9_LP(dev_priv) &&
-	    (id == SKL_DISP_PW_1 || id == SKL_DISP_PW_MISC_IO))
-		val |= I915_READ(regs->bios);
-
->>>>>>> 0ecfebd2
 	return (val & mask) == mask;
 }
 
@@ -1982,7 +1928,6 @@
 
 	mutex_unlock(&power_domains->lock);
 }
-<<<<<<< HEAD
 
 /**
  * intel_display_power_put - release a power domain reference
@@ -2000,25 +1945,6 @@
 	intel_runtime_pm_put_unchecked(dev_priv);
 }
 
-=======
-
-/**
- * intel_display_power_put - release a power domain reference
- * @dev_priv: i915 device instance
- * @domain: power domain to reference
- *
- * This function drops the power domain reference obtained by
- * intel_display_power_get() and might power down the corresponding hardware
- * block right away if this is the last reference.
- */
-void intel_display_power_put_unchecked(struct drm_i915_private *dev_priv,
-				       enum intel_display_power_domain domain)
-{
-	__intel_display_power_put(dev_priv, domain);
-	intel_runtime_pm_put_unchecked(dev_priv);
-}
-
->>>>>>> 0ecfebd2
 #if IS_ENABLED(CONFIG_DRM_I915_DEBUG_RUNTIME_PM)
 void intel_display_power_put(struct drm_i915_private *dev_priv,
 			     enum intel_display_power_domain domain,
@@ -4124,11 +4050,7 @@
 
 	power_domains->initializing = true;
 
-<<<<<<< HEAD
-	if (IS_ICELAKE(i915)) {
-=======
 	if (INTEL_GEN(i915) >= 11) {
->>>>>>> 0ecfebd2
 		icl_display_core_init(i915, resume);
 	} else if (IS_CANNONLAKE(i915)) {
 		cnl_display_core_init(i915, resume);
@@ -4140,19 +4062,13 @@
 		mutex_lock(&power_domains->lock);
 		chv_phy_control_init(i915);
 		mutex_unlock(&power_domains->lock);
-<<<<<<< HEAD
-=======
 		assert_isp_power_gated(i915);
->>>>>>> 0ecfebd2
 	} else if (IS_VALLEYVIEW(i915)) {
 		mutex_lock(&power_domains->lock);
 		vlv_cmnlane_wa(i915);
 		mutex_unlock(&power_domains->lock);
-<<<<<<< HEAD
-=======
 		assert_ved_power_gated(i915);
 		assert_isp_power_gated(i915);
->>>>>>> 0ecfebd2
 	} else if (IS_IVYBRIDGE(i915) || INTEL_GEN(i915) >= 7) {
 		intel_pch_reset_handshake(i915, !HAS_PCH_NOP(i915));
 	}
@@ -4193,15 +4109,9 @@
 	/* Remove the refcount we took to keep power well support disabled. */
 	if (!i915_modparams.disable_power_well)
 		intel_display_power_put_unchecked(i915, POWER_DOMAIN_INIT);
-<<<<<<< HEAD
 
 	intel_power_domains_verify_state(i915);
 
-=======
-
-	intel_power_domains_verify_state(i915);
-
->>>>>>> 0ecfebd2
 	/* Keep the power well enabled, but cancel its rpm wakeref. */
 	intel_runtime_pm_put(i915, wakeref);
 }
@@ -4288,11 +4198,7 @@
 		intel_power_domains_verify_state(i915);
 	}
 
-<<<<<<< HEAD
-	if (IS_ICELAKE(i915))
-=======
 	if (INTEL_GEN(i915) >= 11)
->>>>>>> 0ecfebd2
 		icl_display_core_uninit(i915);
 	else if (IS_CANNONLAKE(i915))
 		cnl_display_core_uninit(i915);
