/*
 * Copyright © 2012 Intel Corporation
 *
 * Permission is hereby granted, free of charge, to any person obtaining a
 * copy of this software and associated documentation files (the "Software"),
 * to deal in the Software without restriction, including without limitation
 * the rights to use, copy, modify, merge, publish, distribute, sublicense,
 * and/or sell copies of the Software, and to permit persons to whom the
 * Software is furnished to do so, subject to the following conditions:
 *
 * The above copyright notice and this permission notice (including the next
 * paragraph) shall be included in all copies or substantial portions of the
 * Software.
 *
 * THE SOFTWARE IS PROVIDED "AS IS", WITHOUT WARRANTY OF ANY KIND, EXPRESS OR
 * IMPLIED, INCLUDING BUT NOT LIMITED TO THE WARRANTIES OF MERCHANTABILITY,
 * FITNESS FOR A PARTICULAR PURPOSE AND NONINFRINGEMENT.  IN NO EVENT SHALL
 * THE AUTHORS OR COPYRIGHT HOLDERS BE LIABLE FOR ANY CLAIM, DAMAGES OR OTHER
 * LIABILITY, WHETHER IN AN ACTION OF CONTRACT, TORT OR OTHERWISE, ARISING
 * FROM, OUT OF OR IN CONNECTION WITH THE SOFTWARE OR THE USE OR OTHER DEALINGS
 * IN THE SOFTWARE.
 *
 * Authors:
 *    Eugeni Dodonov <eugeni.dodonov@intel.com>
 *
 */

#include <linux/cpufreq.h>
#include "i915_drv.h"
#include "intel_drv.h"
#include "../../../platform/x86/intel_ips.h"
#include <linux/module.h>

#define FORCEWAKE_ACK_TIMEOUT_MS 2

/* FBC, or Frame Buffer Compression, is a technique employed to compress the
 * framebuffer contents in-memory, aiming at reducing the required bandwidth
 * during in-memory transfers and, therefore, reduce the power packet.
 *
 * The benefits of FBC are mostly visible with solid backgrounds and
 * variation-less patterns.
 *
 * FBC-related functionality can be enabled by the means of the
 * i915.i915_enable_fbc parameter
 */

static bool intel_crtc_active(struct drm_crtc *crtc)
{
	/* Be paranoid as we can arrive here with only partial
	 * state retrieved from the hardware during setup.
	 */
	return to_intel_crtc(crtc)->active && crtc->fb && crtc->mode.clock;
}

static void i8xx_disable_fbc(struct drm_device *dev)
{
	struct drm_i915_private *dev_priv = dev->dev_private;
	u32 fbc_ctl;

	/* Disable compression */
	fbc_ctl = I915_READ(FBC_CONTROL);
	if ((fbc_ctl & FBC_CTL_EN) == 0)
		return;

	fbc_ctl &= ~FBC_CTL_EN;
	I915_WRITE(FBC_CONTROL, fbc_ctl);

	/* Wait for compressing bit to clear */
	if (wait_for((I915_READ(FBC_STATUS) & FBC_STAT_COMPRESSING) == 0, 10)) {
		DRM_DEBUG_KMS("FBC idle timed out\n");
		return;
	}

	DRM_DEBUG_KMS("disabled FBC\n");
}

static void i8xx_enable_fbc(struct drm_crtc *crtc, unsigned long interval)
{
	struct drm_device *dev = crtc->dev;
	struct drm_i915_private *dev_priv = dev->dev_private;
	struct drm_framebuffer *fb = crtc->fb;
	struct intel_framebuffer *intel_fb = to_intel_framebuffer(fb);
	struct drm_i915_gem_object *obj = intel_fb->obj;
	struct intel_crtc *intel_crtc = to_intel_crtc(crtc);
	int cfb_pitch;
	int plane, i;
	u32 fbc_ctl, fbc_ctl2;

	cfb_pitch = dev_priv->cfb_size / FBC_LL_SIZE;
	if (fb->pitches[0] < cfb_pitch)
		cfb_pitch = fb->pitches[0];

	/* FBC_CTL wants 64B units */
	cfb_pitch = (cfb_pitch / 64) - 1;
	plane = intel_crtc->plane == 0 ? FBC_CTL_PLANEA : FBC_CTL_PLANEB;

	/* Clear old tags */
	for (i = 0; i < (FBC_LL_SIZE / 32) + 1; i++)
		I915_WRITE(FBC_TAG + (i * 4), 0);

	/* Set it up... */
	fbc_ctl2 = FBC_CTL_FENCE_DBL | FBC_CTL_IDLE_IMM | FBC_CTL_CPU_FENCE;
	fbc_ctl2 |= plane;
	I915_WRITE(FBC_CONTROL2, fbc_ctl2);
	I915_WRITE(FBC_FENCE_OFF, crtc->y);

	/* enable it... */
	fbc_ctl = FBC_CTL_EN | FBC_CTL_PERIODIC;
	if (IS_I945GM(dev))
		fbc_ctl |= FBC_CTL_C3_IDLE; /* 945 needs special SR handling */
	fbc_ctl |= (cfb_pitch & 0xff) << FBC_CTL_STRIDE_SHIFT;
	fbc_ctl |= (interval & 0x2fff) << FBC_CTL_INTERVAL_SHIFT;
	fbc_ctl |= obj->fence_reg;
	I915_WRITE(FBC_CONTROL, fbc_ctl);

	DRM_DEBUG_KMS("enabled FBC, pitch %d, yoff %d, plane %d, ",
		      cfb_pitch, crtc->y, intel_crtc->plane);
}

static bool i8xx_fbc_enabled(struct drm_device *dev)
{
	struct drm_i915_private *dev_priv = dev->dev_private;

	return I915_READ(FBC_CONTROL) & FBC_CTL_EN;
}

static void g4x_enable_fbc(struct drm_crtc *crtc, unsigned long interval)
{
	struct drm_device *dev = crtc->dev;
	struct drm_i915_private *dev_priv = dev->dev_private;
	struct drm_framebuffer *fb = crtc->fb;
	struct intel_framebuffer *intel_fb = to_intel_framebuffer(fb);
	struct drm_i915_gem_object *obj = intel_fb->obj;
	struct intel_crtc *intel_crtc = to_intel_crtc(crtc);
	int plane = intel_crtc->plane == 0 ? DPFC_CTL_PLANEA : DPFC_CTL_PLANEB;
	unsigned long stall_watermark = 200;
	u32 dpfc_ctl;

	dpfc_ctl = plane | DPFC_SR_EN | DPFC_CTL_LIMIT_1X;
	dpfc_ctl |= DPFC_CTL_FENCE_EN | obj->fence_reg;
	I915_WRITE(DPFC_CHICKEN, DPFC_HT_MODIFY);

	I915_WRITE(DPFC_RECOMP_CTL, DPFC_RECOMP_STALL_EN |
		   (stall_watermark << DPFC_RECOMP_STALL_WM_SHIFT) |
		   (interval << DPFC_RECOMP_TIMER_COUNT_SHIFT));
	I915_WRITE(DPFC_FENCE_YOFF, crtc->y);

	/* enable it... */
	I915_WRITE(DPFC_CONTROL, I915_READ(DPFC_CONTROL) | DPFC_CTL_EN);

	DRM_DEBUG_KMS("enabled fbc on plane %d\n", intel_crtc->plane);
}

static void g4x_disable_fbc(struct drm_device *dev)
{
	struct drm_i915_private *dev_priv = dev->dev_private;
	u32 dpfc_ctl;

	/* Disable compression */
	dpfc_ctl = I915_READ(DPFC_CONTROL);
	if (dpfc_ctl & DPFC_CTL_EN) {
		dpfc_ctl &= ~DPFC_CTL_EN;
		I915_WRITE(DPFC_CONTROL, dpfc_ctl);

		DRM_DEBUG_KMS("disabled FBC\n");
	}
}

static bool g4x_fbc_enabled(struct drm_device *dev)
{
	struct drm_i915_private *dev_priv = dev->dev_private;

	return I915_READ(DPFC_CONTROL) & DPFC_CTL_EN;
}

static void sandybridge_blit_fbc_update(struct drm_device *dev)
{
	struct drm_i915_private *dev_priv = dev->dev_private;
	u32 blt_ecoskpd;

	/* Make sure blitter notifies FBC of writes */
	gen6_gt_force_wake_get(dev_priv);
	blt_ecoskpd = I915_READ(GEN6_BLITTER_ECOSKPD);
	blt_ecoskpd |= GEN6_BLITTER_FBC_NOTIFY <<
		GEN6_BLITTER_LOCK_SHIFT;
	I915_WRITE(GEN6_BLITTER_ECOSKPD, blt_ecoskpd);
	blt_ecoskpd |= GEN6_BLITTER_FBC_NOTIFY;
	I915_WRITE(GEN6_BLITTER_ECOSKPD, blt_ecoskpd);
	blt_ecoskpd &= ~(GEN6_BLITTER_FBC_NOTIFY <<
			 GEN6_BLITTER_LOCK_SHIFT);
	I915_WRITE(GEN6_BLITTER_ECOSKPD, blt_ecoskpd);
	POSTING_READ(GEN6_BLITTER_ECOSKPD);
	gen6_gt_force_wake_put(dev_priv);
}

static void ironlake_enable_fbc(struct drm_crtc *crtc, unsigned long interval)
{
	struct drm_device *dev = crtc->dev;
	struct drm_i915_private *dev_priv = dev->dev_private;
	struct drm_framebuffer *fb = crtc->fb;
	struct intel_framebuffer *intel_fb = to_intel_framebuffer(fb);
	struct drm_i915_gem_object *obj = intel_fb->obj;
	struct intel_crtc *intel_crtc = to_intel_crtc(crtc);
	int plane = intel_crtc->plane == 0 ? DPFC_CTL_PLANEA : DPFC_CTL_PLANEB;
	unsigned long stall_watermark = 200;
	u32 dpfc_ctl;

	dpfc_ctl = I915_READ(ILK_DPFC_CONTROL);
	dpfc_ctl &= DPFC_RESERVED;
	dpfc_ctl |= (plane | DPFC_CTL_LIMIT_1X);
	/* Set persistent mode for front-buffer rendering, ala X. */
	dpfc_ctl |= DPFC_CTL_PERSISTENT_MODE;
	dpfc_ctl |= (DPFC_CTL_FENCE_EN | obj->fence_reg);
	I915_WRITE(ILK_DPFC_CHICKEN, DPFC_HT_MODIFY);

	I915_WRITE(ILK_DPFC_RECOMP_CTL, DPFC_RECOMP_STALL_EN |
		   (stall_watermark << DPFC_RECOMP_STALL_WM_SHIFT) |
		   (interval << DPFC_RECOMP_TIMER_COUNT_SHIFT));
	I915_WRITE(ILK_DPFC_FENCE_YOFF, crtc->y);
	I915_WRITE(ILK_FBC_RT_BASE, obj->gtt_offset | ILK_FBC_RT_VALID);
	/* enable it... */
	I915_WRITE(ILK_DPFC_CONTROL, dpfc_ctl | DPFC_CTL_EN);

	if (IS_GEN6(dev)) {
		I915_WRITE(SNB_DPFC_CTL_SA,
			   SNB_CPU_FENCE_ENABLE | obj->fence_reg);
		I915_WRITE(DPFC_CPU_FENCE_OFFSET, crtc->y);
		sandybridge_blit_fbc_update(dev);
	}

	DRM_DEBUG_KMS("enabled fbc on plane %d\n", intel_crtc->plane);
}

static void ironlake_disable_fbc(struct drm_device *dev)
{
	struct drm_i915_private *dev_priv = dev->dev_private;
	u32 dpfc_ctl;

	/* Disable compression */
	dpfc_ctl = I915_READ(ILK_DPFC_CONTROL);
	if (dpfc_ctl & DPFC_CTL_EN) {
		dpfc_ctl &= ~DPFC_CTL_EN;
		I915_WRITE(ILK_DPFC_CONTROL, dpfc_ctl);

		DRM_DEBUG_KMS("disabled FBC\n");
	}
}

static bool ironlake_fbc_enabled(struct drm_device *dev)
{
	struct drm_i915_private *dev_priv = dev->dev_private;

	return I915_READ(ILK_DPFC_CONTROL) & DPFC_CTL_EN;
}

bool intel_fbc_enabled(struct drm_device *dev)
{
	struct drm_i915_private *dev_priv = dev->dev_private;

	if (!dev_priv->display.fbc_enabled)
		return false;

	return dev_priv->display.fbc_enabled(dev);
}

static void intel_fbc_work_fn(struct work_struct *__work)
{
	struct intel_fbc_work *work =
		container_of(to_delayed_work(__work),
			     struct intel_fbc_work, work);
	struct drm_device *dev = work->crtc->dev;
	struct drm_i915_private *dev_priv = dev->dev_private;

	mutex_lock(&dev->struct_mutex);
	if (work == dev_priv->fbc_work) {
		/* Double check that we haven't switched fb without cancelling
		 * the prior work.
		 */
		if (work->crtc->fb == work->fb) {
			dev_priv->display.enable_fbc(work->crtc,
						     work->interval);

			dev_priv->cfb_plane = to_intel_crtc(work->crtc)->plane;
			dev_priv->cfb_fb = work->crtc->fb->base.id;
			dev_priv->cfb_y = work->crtc->y;
		}

		dev_priv->fbc_work = NULL;
	}
	mutex_unlock(&dev->struct_mutex);

	kfree(work);
}

static void intel_cancel_fbc_work(struct drm_i915_private *dev_priv)
{
	if (dev_priv->fbc_work == NULL)
		return;

	DRM_DEBUG_KMS("cancelling pending FBC enable\n");

	/* Synchronisation is provided by struct_mutex and checking of
	 * dev_priv->fbc_work, so we can perform the cancellation
	 * entirely asynchronously.
	 */
	if (cancel_delayed_work(&dev_priv->fbc_work->work))
		/* tasklet was killed before being run, clean up */
		kfree(dev_priv->fbc_work);

	/* Mark the work as no longer wanted so that if it does
	 * wake-up (because the work was already running and waiting
	 * for our mutex), it will discover that is no longer
	 * necessary to run.
	 */
	dev_priv->fbc_work = NULL;
}

void intel_enable_fbc(struct drm_crtc *crtc, unsigned long interval)
{
	struct intel_fbc_work *work;
	struct drm_device *dev = crtc->dev;
	struct drm_i915_private *dev_priv = dev->dev_private;

	if (!dev_priv->display.enable_fbc)
		return;

	intel_cancel_fbc_work(dev_priv);

	work = kzalloc(sizeof *work, GFP_KERNEL);
	if (work == NULL) {
		dev_priv->display.enable_fbc(crtc, interval);
		return;
	}

	work->crtc = crtc;
	work->fb = crtc->fb;
	work->interval = interval;
	INIT_DELAYED_WORK(&work->work, intel_fbc_work_fn);

	dev_priv->fbc_work = work;

	DRM_DEBUG_KMS("scheduling delayed FBC enable\n");

	/* Delay the actual enabling to let pageflipping cease and the
	 * display to settle before starting the compression. Note that
	 * this delay also serves a second purpose: it allows for a
	 * vblank to pass after disabling the FBC before we attempt
	 * to modify the control registers.
	 *
	 * A more complicated solution would involve tracking vblanks
	 * following the termination of the page-flipping sequence
	 * and indeed performing the enable as a co-routine and not
	 * waiting synchronously upon the vblank.
	 */
	schedule_delayed_work(&work->work, msecs_to_jiffies(50));
}

void intel_disable_fbc(struct drm_device *dev)
{
	struct drm_i915_private *dev_priv = dev->dev_private;

	intel_cancel_fbc_work(dev_priv);

	if (!dev_priv->display.disable_fbc)
		return;

	dev_priv->display.disable_fbc(dev);
	dev_priv->cfb_plane = -1;
}

/**
 * intel_update_fbc - enable/disable FBC as needed
 * @dev: the drm_device
 *
 * Set up the framebuffer compression hardware at mode set time.  We
 * enable it if possible:
 *   - plane A only (on pre-965)
 *   - no pixel mulitply/line duplication
 *   - no alpha buffer discard
 *   - no dual wide
 *   - framebuffer <= 2048 in width, 1536 in height
 *
 * We can't assume that any compression will take place (worst case),
 * so the compressed buffer has to be the same size as the uncompressed
 * one.  It also must reside (along with the line length buffer) in
 * stolen memory.
 *
 * We need to enable/disable FBC on a global basis.
 */
void intel_update_fbc(struct drm_device *dev)
{
	struct drm_i915_private *dev_priv = dev->dev_private;
	struct drm_crtc *crtc = NULL, *tmp_crtc;
	struct intel_crtc *intel_crtc;
	struct drm_framebuffer *fb;
	struct intel_framebuffer *intel_fb;
	struct drm_i915_gem_object *obj;
	int enable_fbc;

	if (!i915_powersave)
		return;

	if (!I915_HAS_FBC(dev))
		return;

	/*
	 * If FBC is already on, we just have to verify that we can
	 * keep it that way...
	 * Need to disable if:
	 *   - more than one pipe is active
	 *   - changing FBC params (stride, fence, mode)
	 *   - new fb is too large to fit in compressed buffer
	 *   - going to an unsupported config (interlace, pixel multiply, etc.)
	 */
	list_for_each_entry(tmp_crtc, &dev->mode_config.crtc_list, head) {
		if (intel_crtc_active(tmp_crtc) &&
		    !to_intel_crtc(tmp_crtc)->primary_disabled) {
			if (crtc) {
				DRM_DEBUG_KMS("more than one pipe active, disabling compression\n");
				dev_priv->no_fbc_reason = FBC_MULTIPLE_PIPES;
				goto out_disable;
			}
			crtc = tmp_crtc;
		}
	}

	if (!crtc || crtc->fb == NULL) {
		DRM_DEBUG_KMS("no output, disabling\n");
		dev_priv->no_fbc_reason = FBC_NO_OUTPUT;
		goto out_disable;
	}

	intel_crtc = to_intel_crtc(crtc);
	fb = crtc->fb;
	intel_fb = to_intel_framebuffer(fb);
	obj = intel_fb->obj;

	enable_fbc = i915_enable_fbc;
	if (enable_fbc < 0) {
		DRM_DEBUG_KMS("fbc set to per-chip default\n");
		enable_fbc = 1;
		if (INTEL_INFO(dev)->gen <= 6)
			enable_fbc = 0;
	}
	if (!enable_fbc) {
		DRM_DEBUG_KMS("fbc disabled per module param\n");
		dev_priv->no_fbc_reason = FBC_MODULE_PARAM;
		goto out_disable;
	}
	if ((crtc->mode.flags & DRM_MODE_FLAG_INTERLACE) ||
	    (crtc->mode.flags & DRM_MODE_FLAG_DBLSCAN)) {
		DRM_DEBUG_KMS("mode incompatible with compression, "
			      "disabling\n");
		dev_priv->no_fbc_reason = FBC_UNSUPPORTED_MODE;
		goto out_disable;
	}
	if ((crtc->mode.hdisplay > 2048) ||
	    (crtc->mode.vdisplay > 1536)) {
		DRM_DEBUG_KMS("mode too large for compression, disabling\n");
		dev_priv->no_fbc_reason = FBC_MODE_TOO_LARGE;
		goto out_disable;
	}
	if ((IS_I915GM(dev) || IS_I945GM(dev)) && intel_crtc->plane != 0) {
		DRM_DEBUG_KMS("plane not 0, disabling compression\n");
		dev_priv->no_fbc_reason = FBC_BAD_PLANE;
		goto out_disable;
	}

	/* The use of a CPU fence is mandatory in order to detect writes
	 * by the CPU to the scanout and trigger updates to the FBC.
	 */
	if (obj->tiling_mode != I915_TILING_X ||
	    obj->fence_reg == I915_FENCE_REG_NONE) {
		DRM_DEBUG_KMS("framebuffer not tiled or fenced, disabling compression\n");
		dev_priv->no_fbc_reason = FBC_NOT_TILED;
		goto out_disable;
	}

	/* If the kernel debugger is active, always disable compression */
	if (in_dbg_master())
		goto out_disable;

	if (i915_gem_stolen_setup_compression(dev, intel_fb->obj->base.size)) {
		DRM_INFO("not enough stolen space for compressed buffer (need %zd bytes), disabling\n", intel_fb->obj->base.size);
		DRM_INFO("hint: you may be able to increase stolen memory size in the BIOS to avoid this\n");
		DRM_DEBUG_KMS("framebuffer too large, disabling compression\n");
		dev_priv->no_fbc_reason = FBC_STOLEN_TOO_SMALL;
		goto out_disable;
	}

	/* If the scanout has not changed, don't modify the FBC settings.
	 * Note that we make the fundamental assumption that the fb->obj
	 * cannot be unpinned (and have its GTT offset and fence revoked)
	 * without first being decoupled from the scanout and FBC disabled.
	 */
	if (dev_priv->cfb_plane == intel_crtc->plane &&
	    dev_priv->cfb_fb == fb->base.id &&
	    dev_priv->cfb_y == crtc->y)
		return;

	if (intel_fbc_enabled(dev)) {
		/* We update FBC along two paths, after changing fb/crtc
		 * configuration (modeswitching) and after page-flipping
		 * finishes. For the latter, we know that not only did
		 * we disable the FBC at the start of the page-flip
		 * sequence, but also more than one vblank has passed.
		 *
		 * For the former case of modeswitching, it is possible
		 * to switch between two FBC valid configurations
		 * instantaneously so we do need to disable the FBC
		 * before we can modify its control registers. We also
		 * have to wait for the next vblank for that to take
		 * effect. However, since we delay enabling FBC we can
		 * assume that a vblank has passed since disabling and
		 * that we can safely alter the registers in the deferred
		 * callback.
		 *
		 * In the scenario that we go from a valid to invalid
		 * and then back to valid FBC configuration we have
		 * no strict enforcement that a vblank occurred since
		 * disabling the FBC. However, along all current pipe
		 * disabling paths we do need to wait for a vblank at
		 * some point. And we wait before enabling FBC anyway.
		 */
		DRM_DEBUG_KMS("disabling active FBC for update\n");
		intel_disable_fbc(dev);
	}

	intel_enable_fbc(crtc, 500);
	return;

out_disable:
	/* Multiple disables should be harmless */
	if (intel_fbc_enabled(dev)) {
		DRM_DEBUG_KMS("unsupported config, disabling FBC\n");
		intel_disable_fbc(dev);
	}
	i915_gem_stolen_cleanup_compression(dev);
}

static void i915_pineview_get_mem_freq(struct drm_device *dev)
{
	drm_i915_private_t *dev_priv = dev->dev_private;
	u32 tmp;

	tmp = I915_READ(CLKCFG);

	switch (tmp & CLKCFG_FSB_MASK) {
	case CLKCFG_FSB_533:
		dev_priv->fsb_freq = 533; /* 133*4 */
		break;
	case CLKCFG_FSB_800:
		dev_priv->fsb_freq = 800; /* 200*4 */
		break;
	case CLKCFG_FSB_667:
		dev_priv->fsb_freq =  667; /* 167*4 */
		break;
	case CLKCFG_FSB_400:
		dev_priv->fsb_freq = 400; /* 100*4 */
		break;
	}

	switch (tmp & CLKCFG_MEM_MASK) {
	case CLKCFG_MEM_533:
		dev_priv->mem_freq = 533;
		break;
	case CLKCFG_MEM_667:
		dev_priv->mem_freq = 667;
		break;
	case CLKCFG_MEM_800:
		dev_priv->mem_freq = 800;
		break;
	}

	/* detect pineview DDR3 setting */
	tmp = I915_READ(CSHRDDR3CTL);
	dev_priv->is_ddr3 = (tmp & CSHRDDR3CTL_DDR3) ? 1 : 0;
}

static void i915_ironlake_get_mem_freq(struct drm_device *dev)
{
	drm_i915_private_t *dev_priv = dev->dev_private;
	u16 ddrpll, csipll;

	ddrpll = I915_READ16(DDRMPLL1);
	csipll = I915_READ16(CSIPLL0);

	switch (ddrpll & 0xff) {
	case 0xc:
		dev_priv->mem_freq = 800;
		break;
	case 0x10:
		dev_priv->mem_freq = 1066;
		break;
	case 0x14:
		dev_priv->mem_freq = 1333;
		break;
	case 0x18:
		dev_priv->mem_freq = 1600;
		break;
	default:
		DRM_DEBUG_DRIVER("unknown memory frequency 0x%02x\n",
				 ddrpll & 0xff);
		dev_priv->mem_freq = 0;
		break;
	}

	dev_priv->ips.r_t = dev_priv->mem_freq;

	switch (csipll & 0x3ff) {
	case 0x00c:
		dev_priv->fsb_freq = 3200;
		break;
	case 0x00e:
		dev_priv->fsb_freq = 3733;
		break;
	case 0x010:
		dev_priv->fsb_freq = 4266;
		break;
	case 0x012:
		dev_priv->fsb_freq = 4800;
		break;
	case 0x014:
		dev_priv->fsb_freq = 5333;
		break;
	case 0x016:
		dev_priv->fsb_freq = 5866;
		break;
	case 0x018:
		dev_priv->fsb_freq = 6400;
		break;
	default:
		DRM_DEBUG_DRIVER("unknown fsb frequency 0x%04x\n",
				 csipll & 0x3ff);
		dev_priv->fsb_freq = 0;
		break;
	}

	if (dev_priv->fsb_freq == 3200) {
		dev_priv->ips.c_m = 0;
	} else if (dev_priv->fsb_freq > 3200 && dev_priv->fsb_freq <= 4800) {
		dev_priv->ips.c_m = 1;
	} else {
		dev_priv->ips.c_m = 2;
	}
}

static const struct cxsr_latency cxsr_latency_table[] = {
	{1, 0, 800, 400, 3382, 33382, 3983, 33983},    /* DDR2-400 SC */
	{1, 0, 800, 667, 3354, 33354, 3807, 33807},    /* DDR2-667 SC */
	{1, 0, 800, 800, 3347, 33347, 3763, 33763},    /* DDR2-800 SC */
	{1, 1, 800, 667, 6420, 36420, 6873, 36873},    /* DDR3-667 SC */
	{1, 1, 800, 800, 5902, 35902, 6318, 36318},    /* DDR3-800 SC */

	{1, 0, 667, 400, 3400, 33400, 4021, 34021},    /* DDR2-400 SC */
	{1, 0, 667, 667, 3372, 33372, 3845, 33845},    /* DDR2-667 SC */
	{1, 0, 667, 800, 3386, 33386, 3822, 33822},    /* DDR2-800 SC */
	{1, 1, 667, 667, 6438, 36438, 6911, 36911},    /* DDR3-667 SC */
	{1, 1, 667, 800, 5941, 35941, 6377, 36377},    /* DDR3-800 SC */

	{1, 0, 400, 400, 3472, 33472, 4173, 34173},    /* DDR2-400 SC */
	{1, 0, 400, 667, 3443, 33443, 3996, 33996},    /* DDR2-667 SC */
	{1, 0, 400, 800, 3430, 33430, 3946, 33946},    /* DDR2-800 SC */
	{1, 1, 400, 667, 6509, 36509, 7062, 37062},    /* DDR3-667 SC */
	{1, 1, 400, 800, 5985, 35985, 6501, 36501},    /* DDR3-800 SC */

	{0, 0, 800, 400, 3438, 33438, 4065, 34065},    /* DDR2-400 SC */
	{0, 0, 800, 667, 3410, 33410, 3889, 33889},    /* DDR2-667 SC */
	{0, 0, 800, 800, 3403, 33403, 3845, 33845},    /* DDR2-800 SC */
	{0, 1, 800, 667, 6476, 36476, 6955, 36955},    /* DDR3-667 SC */
	{0, 1, 800, 800, 5958, 35958, 6400, 36400},    /* DDR3-800 SC */

	{0, 0, 667, 400, 3456, 33456, 4103, 34106},    /* DDR2-400 SC */
	{0, 0, 667, 667, 3428, 33428, 3927, 33927},    /* DDR2-667 SC */
	{0, 0, 667, 800, 3443, 33443, 3905, 33905},    /* DDR2-800 SC */
	{0, 1, 667, 667, 6494, 36494, 6993, 36993},    /* DDR3-667 SC */
	{0, 1, 667, 800, 5998, 35998, 6460, 36460},    /* DDR3-800 SC */

	{0, 0, 400, 400, 3528, 33528, 4255, 34255},    /* DDR2-400 SC */
	{0, 0, 400, 667, 3500, 33500, 4079, 34079},    /* DDR2-667 SC */
	{0, 0, 400, 800, 3487, 33487, 4029, 34029},    /* DDR2-800 SC */
	{0, 1, 400, 667, 6566, 36566, 7145, 37145},    /* DDR3-667 SC */
	{0, 1, 400, 800, 6042, 36042, 6584, 36584},    /* DDR3-800 SC */
};

static const struct cxsr_latency *intel_get_cxsr_latency(int is_desktop,
							 int is_ddr3,
							 int fsb,
							 int mem)
{
	const struct cxsr_latency *latency;
	int i;

	if (fsb == 0 || mem == 0)
		return NULL;

	for (i = 0; i < ARRAY_SIZE(cxsr_latency_table); i++) {
		latency = &cxsr_latency_table[i];
		if (is_desktop == latency->is_desktop &&
		    is_ddr3 == latency->is_ddr3 &&
		    fsb == latency->fsb_freq && mem == latency->mem_freq)
			return latency;
	}

	DRM_DEBUG_KMS("Unknown FSB/MEM found, disable CxSR\n");

	return NULL;
}

static void pineview_disable_cxsr(struct drm_device *dev)
{
	struct drm_i915_private *dev_priv = dev->dev_private;

	/* deactivate cxsr */
	I915_WRITE(DSPFW3, I915_READ(DSPFW3) & ~PINEVIEW_SELF_REFRESH_EN);
}

/*
 * Latency for FIFO fetches is dependent on several factors:
 *   - memory configuration (speed, channels)
 *   - chipset
 *   - current MCH state
 * It can be fairly high in some situations, so here we assume a fairly
 * pessimal value.  It's a tradeoff between extra memory fetches (if we
 * set this value too high, the FIFO will fetch frequently to stay full)
 * and power consumption (set it too low to save power and we might see
 * FIFO underruns and display "flicker").
 *
 * A value of 5us seems to be a good balance; safe for very low end
 * platforms but not overly aggressive on lower latency configs.
 */
static const int latency_ns = 5000;

static int i9xx_get_fifo_size(struct drm_device *dev, int plane)
{
	struct drm_i915_private *dev_priv = dev->dev_private;
	uint32_t dsparb = I915_READ(DSPARB);
	int size;

	size = dsparb & 0x7f;
	if (plane)
		size = ((dsparb >> DSPARB_CSTART_SHIFT) & 0x7f) - size;

	DRM_DEBUG_KMS("FIFO size - (0x%08x) %s: %d\n", dsparb,
		      plane ? "B" : "A", size);

	return size;
}

static int i85x_get_fifo_size(struct drm_device *dev, int plane)
{
	struct drm_i915_private *dev_priv = dev->dev_private;
	uint32_t dsparb = I915_READ(DSPARB);
	int size;

	size = dsparb & 0x1ff;
	if (plane)
		size = ((dsparb >> DSPARB_BEND_SHIFT) & 0x1ff) - size;
	size >>= 1; /* Convert to cachelines */

	DRM_DEBUG_KMS("FIFO size - (0x%08x) %s: %d\n", dsparb,
		      plane ? "B" : "A", size);

	return size;
}

static int i845_get_fifo_size(struct drm_device *dev, int plane)
{
	struct drm_i915_private *dev_priv = dev->dev_private;
	uint32_t dsparb = I915_READ(DSPARB);
	int size;

	size = dsparb & 0x7f;
	size >>= 2; /* Convert to cachelines */

	DRM_DEBUG_KMS("FIFO size - (0x%08x) %s: %d\n", dsparb,
		      plane ? "B" : "A",
		      size);

	return size;
}

static int i830_get_fifo_size(struct drm_device *dev, int plane)
{
	struct drm_i915_private *dev_priv = dev->dev_private;
	uint32_t dsparb = I915_READ(DSPARB);
	int size;

	size = dsparb & 0x7f;
	size >>= 1; /* Convert to cachelines */

	DRM_DEBUG_KMS("FIFO size - (0x%08x) %s: %d\n", dsparb,
		      plane ? "B" : "A", size);

	return size;
}

/* Pineview has different values for various configs */
static const struct intel_watermark_params pineview_display_wm = {
	PINEVIEW_DISPLAY_FIFO,
	PINEVIEW_MAX_WM,
	PINEVIEW_DFT_WM,
	PINEVIEW_GUARD_WM,
	PINEVIEW_FIFO_LINE_SIZE
};
static const struct intel_watermark_params pineview_display_hplloff_wm = {
	PINEVIEW_DISPLAY_FIFO,
	PINEVIEW_MAX_WM,
	PINEVIEW_DFT_HPLLOFF_WM,
	PINEVIEW_GUARD_WM,
	PINEVIEW_FIFO_LINE_SIZE
};
static const struct intel_watermark_params pineview_cursor_wm = {
	PINEVIEW_CURSOR_FIFO,
	PINEVIEW_CURSOR_MAX_WM,
	PINEVIEW_CURSOR_DFT_WM,
	PINEVIEW_CURSOR_GUARD_WM,
	PINEVIEW_FIFO_LINE_SIZE,
};
static const struct intel_watermark_params pineview_cursor_hplloff_wm = {
	PINEVIEW_CURSOR_FIFO,
	PINEVIEW_CURSOR_MAX_WM,
	PINEVIEW_CURSOR_DFT_WM,
	PINEVIEW_CURSOR_GUARD_WM,
	PINEVIEW_FIFO_LINE_SIZE
};
static const struct intel_watermark_params g4x_wm_info = {
	G4X_FIFO_SIZE,
	G4X_MAX_WM,
	G4X_MAX_WM,
	2,
	G4X_FIFO_LINE_SIZE,
};
static const struct intel_watermark_params g4x_cursor_wm_info = {
	I965_CURSOR_FIFO,
	I965_CURSOR_MAX_WM,
	I965_CURSOR_DFT_WM,
	2,
	G4X_FIFO_LINE_SIZE,
};
static const struct intel_watermark_params valleyview_wm_info = {
	VALLEYVIEW_FIFO_SIZE,
	VALLEYVIEW_MAX_WM,
	VALLEYVIEW_MAX_WM,
	2,
	G4X_FIFO_LINE_SIZE,
};
static const struct intel_watermark_params valleyview_cursor_wm_info = {
	I965_CURSOR_FIFO,
	VALLEYVIEW_CURSOR_MAX_WM,
	I965_CURSOR_DFT_WM,
	2,
	G4X_FIFO_LINE_SIZE,
};
static const struct intel_watermark_params i965_cursor_wm_info = {
	I965_CURSOR_FIFO,
	I965_CURSOR_MAX_WM,
	I965_CURSOR_DFT_WM,
	2,
	I915_FIFO_LINE_SIZE,
};
static const struct intel_watermark_params i945_wm_info = {
	I945_FIFO_SIZE,
	I915_MAX_WM,
	1,
	2,
	I915_FIFO_LINE_SIZE
};
static const struct intel_watermark_params i915_wm_info = {
	I915_FIFO_SIZE,
	I915_MAX_WM,
	1,
	2,
	I915_FIFO_LINE_SIZE
};
static const struct intel_watermark_params i855_wm_info = {
	I855GM_FIFO_SIZE,
	I915_MAX_WM,
	1,
	2,
	I830_FIFO_LINE_SIZE
};
static const struct intel_watermark_params i830_wm_info = {
	I830_FIFO_SIZE,
	I915_MAX_WM,
	1,
	2,
	I830_FIFO_LINE_SIZE
};

static const struct intel_watermark_params ironlake_display_wm_info = {
	ILK_DISPLAY_FIFO,
	ILK_DISPLAY_MAXWM,
	ILK_DISPLAY_DFTWM,
	2,
	ILK_FIFO_LINE_SIZE
};
static const struct intel_watermark_params ironlake_cursor_wm_info = {
	ILK_CURSOR_FIFO,
	ILK_CURSOR_MAXWM,
	ILK_CURSOR_DFTWM,
	2,
	ILK_FIFO_LINE_SIZE
};
static const struct intel_watermark_params ironlake_display_srwm_info = {
	ILK_DISPLAY_SR_FIFO,
	ILK_DISPLAY_MAX_SRWM,
	ILK_DISPLAY_DFT_SRWM,
	2,
	ILK_FIFO_LINE_SIZE
};
static const struct intel_watermark_params ironlake_cursor_srwm_info = {
	ILK_CURSOR_SR_FIFO,
	ILK_CURSOR_MAX_SRWM,
	ILK_CURSOR_DFT_SRWM,
	2,
	ILK_FIFO_LINE_SIZE
};

static const struct intel_watermark_params sandybridge_display_wm_info = {
	SNB_DISPLAY_FIFO,
	SNB_DISPLAY_MAXWM,
	SNB_DISPLAY_DFTWM,
	2,
	SNB_FIFO_LINE_SIZE
};
static const struct intel_watermark_params sandybridge_cursor_wm_info = {
	SNB_CURSOR_FIFO,
	SNB_CURSOR_MAXWM,
	SNB_CURSOR_DFTWM,
	2,
	SNB_FIFO_LINE_SIZE
};
static const struct intel_watermark_params sandybridge_display_srwm_info = {
	SNB_DISPLAY_SR_FIFO,
	SNB_DISPLAY_MAX_SRWM,
	SNB_DISPLAY_DFT_SRWM,
	2,
	SNB_FIFO_LINE_SIZE
};
static const struct intel_watermark_params sandybridge_cursor_srwm_info = {
	SNB_CURSOR_SR_FIFO,
	SNB_CURSOR_MAX_SRWM,
	SNB_CURSOR_DFT_SRWM,
	2,
	SNB_FIFO_LINE_SIZE
};


/**
 * intel_calculate_wm - calculate watermark level
 * @clock_in_khz: pixel clock
 * @wm: chip FIFO params
 * @pixel_size: display pixel size
 * @latency_ns: memory latency for the platform
 *
 * Calculate the watermark level (the level at which the display plane will
 * start fetching from memory again).  Each chip has a different display
 * FIFO size and allocation, so the caller needs to figure that out and pass
 * in the correct intel_watermark_params structure.
 *
 * As the pixel clock runs, the FIFO will be drained at a rate that depends
 * on the pixel size.  When it reaches the watermark level, it'll start
 * fetching FIFO line sized based chunks from memory until the FIFO fills
 * past the watermark point.  If the FIFO drains completely, a FIFO underrun
 * will occur, and a display engine hang could result.
 */
static unsigned long intel_calculate_wm(unsigned long clock_in_khz,
					const struct intel_watermark_params *wm,
					int fifo_size,
					int pixel_size,
					unsigned long latency_ns)
{
	long entries_required, wm_size;

	/*
	 * Note: we need to make sure we don't overflow for various clock &
	 * latency values.
	 * clocks go from a few thousand to several hundred thousand.
	 * latency is usually a few thousand
	 */
	entries_required = ((clock_in_khz / 1000) * pixel_size * latency_ns) /
		1000;
	entries_required = DIV_ROUND_UP(entries_required, wm->cacheline_size);

	DRM_DEBUG_KMS("FIFO entries required for mode: %ld\n", entries_required);

	wm_size = fifo_size - (entries_required + wm->guard_size);

	DRM_DEBUG_KMS("FIFO watermark level: %ld\n", wm_size);

	/* Don't promote wm_size to unsigned... */
	if (wm_size > (long)wm->max_wm)
		wm_size = wm->max_wm;
	if (wm_size <= 0)
		wm_size = wm->default_wm;
	return wm_size;
}

static struct drm_crtc *single_enabled_crtc(struct drm_device *dev)
{
	struct drm_crtc *crtc, *enabled = NULL;

	list_for_each_entry(crtc, &dev->mode_config.crtc_list, head) {
		if (intel_crtc_active(crtc)) {
			if (enabled)
				return NULL;
			enabled = crtc;
		}
	}

	return enabled;
}

static void pineview_update_wm(struct drm_device *dev)
{
	struct drm_i915_private *dev_priv = dev->dev_private;
	struct drm_crtc *crtc;
	const struct cxsr_latency *latency;
	u32 reg;
	unsigned long wm;

	latency = intel_get_cxsr_latency(IS_PINEVIEW_G(dev), dev_priv->is_ddr3,
					 dev_priv->fsb_freq, dev_priv->mem_freq);
	if (!latency) {
		DRM_DEBUG_KMS("Unknown FSB/MEM found, disable CxSR\n");
		pineview_disable_cxsr(dev);
		return;
	}

	crtc = single_enabled_crtc(dev);
	if (crtc) {
		int clock = crtc->mode.clock;
		int pixel_size = crtc->fb->bits_per_pixel / 8;

		/* Display SR */
		wm = intel_calculate_wm(clock, &pineview_display_wm,
					pineview_display_wm.fifo_size,
					pixel_size, latency->display_sr);
		reg = I915_READ(DSPFW1);
		reg &= ~DSPFW_SR_MASK;
		reg |= wm << DSPFW_SR_SHIFT;
		I915_WRITE(DSPFW1, reg);
		DRM_DEBUG_KMS("DSPFW1 register is %x\n", reg);

		/* cursor SR */
		wm = intel_calculate_wm(clock, &pineview_cursor_wm,
					pineview_display_wm.fifo_size,
					pixel_size, latency->cursor_sr);
		reg = I915_READ(DSPFW3);
		reg &= ~DSPFW_CURSOR_SR_MASK;
		reg |= (wm & 0x3f) << DSPFW_CURSOR_SR_SHIFT;
		I915_WRITE(DSPFW3, reg);

		/* Display HPLL off SR */
		wm = intel_calculate_wm(clock, &pineview_display_hplloff_wm,
					pineview_display_hplloff_wm.fifo_size,
					pixel_size, latency->display_hpll_disable);
		reg = I915_READ(DSPFW3);
		reg &= ~DSPFW_HPLL_SR_MASK;
		reg |= wm & DSPFW_HPLL_SR_MASK;
		I915_WRITE(DSPFW3, reg);

		/* cursor HPLL off SR */
		wm = intel_calculate_wm(clock, &pineview_cursor_hplloff_wm,
					pineview_display_hplloff_wm.fifo_size,
					pixel_size, latency->cursor_hpll_disable);
		reg = I915_READ(DSPFW3);
		reg &= ~DSPFW_HPLL_CURSOR_MASK;
		reg |= (wm & 0x3f) << DSPFW_HPLL_CURSOR_SHIFT;
		I915_WRITE(DSPFW3, reg);
		DRM_DEBUG_KMS("DSPFW3 register is %x\n", reg);

		/* activate cxsr */
		I915_WRITE(DSPFW3,
			   I915_READ(DSPFW3) | PINEVIEW_SELF_REFRESH_EN);
		DRM_DEBUG_KMS("Self-refresh is enabled\n");
	} else {
		pineview_disable_cxsr(dev);
		DRM_DEBUG_KMS("Self-refresh is disabled\n");
	}
}

static bool g4x_compute_wm0(struct drm_device *dev,
			    int plane,
			    const struct intel_watermark_params *display,
			    int display_latency_ns,
			    const struct intel_watermark_params *cursor,
			    int cursor_latency_ns,
			    int *plane_wm,
			    int *cursor_wm)
{
	struct drm_crtc *crtc;
	int htotal, hdisplay, clock, pixel_size;
	int line_time_us, line_count;
	int entries, tlb_miss;

	crtc = intel_get_crtc_for_plane(dev, plane);
	if (!intel_crtc_active(crtc)) {
		*cursor_wm = cursor->guard_size;
		*plane_wm = display->guard_size;
		return false;
	}

	htotal = crtc->mode.htotal;
	hdisplay = crtc->mode.hdisplay;
	clock = crtc->mode.clock;
	pixel_size = crtc->fb->bits_per_pixel / 8;

	/* Use the small buffer method to calculate plane watermark */
	entries = ((clock * pixel_size / 1000) * display_latency_ns) / 1000;
	tlb_miss = display->fifo_size*display->cacheline_size - hdisplay * 8;
	if (tlb_miss > 0)
		entries += tlb_miss;
	entries = DIV_ROUND_UP(entries, display->cacheline_size);
	*plane_wm = entries + display->guard_size;
	if (*plane_wm > (int)display->max_wm)
		*plane_wm = display->max_wm;

	/* Use the large buffer method to calculate cursor watermark */
	line_time_us = ((htotal * 1000) / clock);
	line_count = (cursor_latency_ns / line_time_us + 1000) / 1000;
	entries = line_count * 64 * pixel_size;
	tlb_miss = cursor->fifo_size*cursor->cacheline_size - hdisplay * 8;
	if (tlb_miss > 0)
		entries += tlb_miss;
	entries = DIV_ROUND_UP(entries, cursor->cacheline_size);
	*cursor_wm = entries + cursor->guard_size;
	if (*cursor_wm > (int)cursor->max_wm)
		*cursor_wm = (int)cursor->max_wm;

	return true;
}

/*
 * Check the wm result.
 *
 * If any calculated watermark values is larger than the maximum value that
 * can be programmed into the associated watermark register, that watermark
 * must be disabled.
 */
static bool g4x_check_srwm(struct drm_device *dev,
			   int display_wm, int cursor_wm,
			   const struct intel_watermark_params *display,
			   const struct intel_watermark_params *cursor)
{
	DRM_DEBUG_KMS("SR watermark: display plane %d, cursor %d\n",
		      display_wm, cursor_wm);

	if (display_wm > display->max_wm) {
		DRM_DEBUG_KMS("display watermark is too large(%d/%ld), disabling\n",
			      display_wm, display->max_wm);
		return false;
	}

	if (cursor_wm > cursor->max_wm) {
		DRM_DEBUG_KMS("cursor watermark is too large(%d/%ld), disabling\n",
			      cursor_wm, cursor->max_wm);
		return false;
	}

	if (!(display_wm || cursor_wm)) {
		DRM_DEBUG_KMS("SR latency is 0, disabling\n");
		return false;
	}

	return true;
}

static bool g4x_compute_srwm(struct drm_device *dev,
			     int plane,
			     int latency_ns,
			     const struct intel_watermark_params *display,
			     const struct intel_watermark_params *cursor,
			     int *display_wm, int *cursor_wm)
{
	struct drm_crtc *crtc;
	int hdisplay, htotal, pixel_size, clock;
	unsigned long line_time_us;
	int line_count, line_size;
	int small, large;
	int entries;

	if (!latency_ns) {
		*display_wm = *cursor_wm = 0;
		return false;
	}

	crtc = intel_get_crtc_for_plane(dev, plane);
	hdisplay = crtc->mode.hdisplay;
	htotal = crtc->mode.htotal;
	clock = crtc->mode.clock;
	pixel_size = crtc->fb->bits_per_pixel / 8;

	line_time_us = (htotal * 1000) / clock;
	line_count = (latency_ns / line_time_us + 1000) / 1000;
	line_size = hdisplay * pixel_size;

	/* Use the minimum of the small and large buffer method for primary */
	small = ((clock * pixel_size / 1000) * latency_ns) / 1000;
	large = line_count * line_size;

	entries = DIV_ROUND_UP(min(small, large), display->cacheline_size);
	*display_wm = entries + display->guard_size;

	/* calculate the self-refresh watermark for display cursor */
	entries = line_count * pixel_size * 64;
	entries = DIV_ROUND_UP(entries, cursor->cacheline_size);
	*cursor_wm = entries + cursor->guard_size;

	return g4x_check_srwm(dev,
			      *display_wm, *cursor_wm,
			      display, cursor);
}

static bool vlv_compute_drain_latency(struct drm_device *dev,
				     int plane,
				     int *plane_prec_mult,
				     int *plane_dl,
				     int *cursor_prec_mult,
				     int *cursor_dl)
{
	struct drm_crtc *crtc;
	int clock, pixel_size;
	int entries;

	crtc = intel_get_crtc_for_plane(dev, plane);
	if (!intel_crtc_active(crtc))
		return false;

	clock = crtc->mode.clock;	/* VESA DOT Clock */
	pixel_size = crtc->fb->bits_per_pixel / 8;	/* BPP */

	entries = (clock / 1000) * pixel_size;
	*plane_prec_mult = (entries > 256) ?
		DRAIN_LATENCY_PRECISION_32 : DRAIN_LATENCY_PRECISION_16;
	*plane_dl = (64 * (*plane_prec_mult) * 4) / ((clock / 1000) *
						     pixel_size);

	entries = (clock / 1000) * 4;	/* BPP is always 4 for cursor */
	*cursor_prec_mult = (entries > 256) ?
		DRAIN_LATENCY_PRECISION_32 : DRAIN_LATENCY_PRECISION_16;
	*cursor_dl = (64 * (*cursor_prec_mult) * 4) / ((clock / 1000) * 4);

	return true;
}

/*
 * Update drain latency registers of memory arbiter
 *
 * Valleyview SoC has a new memory arbiter and needs drain latency registers
 * to be programmed. Each plane has a drain latency multiplier and a drain
 * latency value.
 */

static void vlv_update_drain_latency(struct drm_device *dev)
{
	struct drm_i915_private *dev_priv = dev->dev_private;
	int planea_prec, planea_dl, planeb_prec, planeb_dl;
	int cursora_prec, cursora_dl, cursorb_prec, cursorb_dl;
	int plane_prec_mult, cursor_prec_mult; /* Precision multiplier is
							either 16 or 32 */

	/* For plane A, Cursor A */
	if (vlv_compute_drain_latency(dev, 0, &plane_prec_mult, &planea_dl,
				      &cursor_prec_mult, &cursora_dl)) {
		cursora_prec = (cursor_prec_mult == DRAIN_LATENCY_PRECISION_32) ?
			DDL_CURSORA_PRECISION_32 : DDL_CURSORA_PRECISION_16;
		planea_prec = (plane_prec_mult == DRAIN_LATENCY_PRECISION_32) ?
			DDL_PLANEA_PRECISION_32 : DDL_PLANEA_PRECISION_16;

		I915_WRITE(VLV_DDL1, cursora_prec |
				(cursora_dl << DDL_CURSORA_SHIFT) |
				planea_prec | planea_dl);
	}

	/* For plane B, Cursor B */
	if (vlv_compute_drain_latency(dev, 1, &plane_prec_mult, &planeb_dl,
				      &cursor_prec_mult, &cursorb_dl)) {
		cursorb_prec = (cursor_prec_mult == DRAIN_LATENCY_PRECISION_32) ?
			DDL_CURSORB_PRECISION_32 : DDL_CURSORB_PRECISION_16;
		planeb_prec = (plane_prec_mult == DRAIN_LATENCY_PRECISION_32) ?
			DDL_PLANEB_PRECISION_32 : DDL_PLANEB_PRECISION_16;

		I915_WRITE(VLV_DDL2, cursorb_prec |
				(cursorb_dl << DDL_CURSORB_SHIFT) |
				planeb_prec | planeb_dl);
	}
}

#define single_plane_enabled(mask) is_power_of_2(mask)

static void valleyview_update_wm(struct drm_device *dev)
{
	static const int sr_latency_ns = 12000;
	struct drm_i915_private *dev_priv = dev->dev_private;
	int planea_wm, planeb_wm, cursora_wm, cursorb_wm;
	int plane_sr, cursor_sr;
	int ignore_plane_sr, ignore_cursor_sr;
	unsigned int enabled = 0;

	vlv_update_drain_latency(dev);

	if (g4x_compute_wm0(dev, 0,
			    &valleyview_wm_info, latency_ns,
			    &valleyview_cursor_wm_info, latency_ns,
			    &planea_wm, &cursora_wm))
		enabled |= 1;

	if (g4x_compute_wm0(dev, 1,
			    &valleyview_wm_info, latency_ns,
			    &valleyview_cursor_wm_info, latency_ns,
			    &planeb_wm, &cursorb_wm))
		enabled |= 2;

	if (single_plane_enabled(enabled) &&
	    g4x_compute_srwm(dev, ffs(enabled) - 1,
			     sr_latency_ns,
			     &valleyview_wm_info,
			     &valleyview_cursor_wm_info,
			     &plane_sr, &ignore_cursor_sr) &&
	    g4x_compute_srwm(dev, ffs(enabled) - 1,
			     2*sr_latency_ns,
			     &valleyview_wm_info,
			     &valleyview_cursor_wm_info,
			     &ignore_plane_sr, &cursor_sr)) {
		I915_WRITE(FW_BLC_SELF_VLV, FW_CSPWRDWNEN);
	} else {
		I915_WRITE(FW_BLC_SELF_VLV,
			   I915_READ(FW_BLC_SELF_VLV) & ~FW_CSPWRDWNEN);
		plane_sr = cursor_sr = 0;
	}

	DRM_DEBUG_KMS("Setting FIFO watermarks - A: plane=%d, cursor=%d, B: plane=%d, cursor=%d, SR: plane=%d, cursor=%d\n",
		      planea_wm, cursora_wm,
		      planeb_wm, cursorb_wm,
		      plane_sr, cursor_sr);

	I915_WRITE(DSPFW1,
		   (plane_sr << DSPFW_SR_SHIFT) |
		   (cursorb_wm << DSPFW_CURSORB_SHIFT) |
		   (planeb_wm << DSPFW_PLANEB_SHIFT) |
		   planea_wm);
	I915_WRITE(DSPFW2,
		   (I915_READ(DSPFW2) & ~DSPFW_CURSORA_MASK) |
		   (cursora_wm << DSPFW_CURSORA_SHIFT));
	I915_WRITE(DSPFW3,
		   (I915_READ(DSPFW3) & ~DSPFW_CURSOR_SR_MASK) |
		   (cursor_sr << DSPFW_CURSOR_SR_SHIFT));
}

static void g4x_update_wm(struct drm_device *dev)
{
	static const int sr_latency_ns = 12000;
	struct drm_i915_private *dev_priv = dev->dev_private;
	int planea_wm, planeb_wm, cursora_wm, cursorb_wm;
	int plane_sr, cursor_sr;
	unsigned int enabled = 0;

	if (g4x_compute_wm0(dev, 0,
			    &g4x_wm_info, latency_ns,
			    &g4x_cursor_wm_info, latency_ns,
			    &planea_wm, &cursora_wm))
		enabled |= 1;

	if (g4x_compute_wm0(dev, 1,
			    &g4x_wm_info, latency_ns,
			    &g4x_cursor_wm_info, latency_ns,
			    &planeb_wm, &cursorb_wm))
		enabled |= 2;

	if (single_plane_enabled(enabled) &&
	    g4x_compute_srwm(dev, ffs(enabled) - 1,
			     sr_latency_ns,
			     &g4x_wm_info,
			     &g4x_cursor_wm_info,
			     &plane_sr, &cursor_sr)) {
		I915_WRITE(FW_BLC_SELF, FW_BLC_SELF_EN);
	} else {
		I915_WRITE(FW_BLC_SELF,
			   I915_READ(FW_BLC_SELF) & ~FW_BLC_SELF_EN);
		plane_sr = cursor_sr = 0;
	}

	DRM_DEBUG_KMS("Setting FIFO watermarks - A: plane=%d, cursor=%d, B: plane=%d, cursor=%d, SR: plane=%d, cursor=%d\n",
		      planea_wm, cursora_wm,
		      planeb_wm, cursorb_wm,
		      plane_sr, cursor_sr);

	I915_WRITE(DSPFW1,
		   (plane_sr << DSPFW_SR_SHIFT) |
		   (cursorb_wm << DSPFW_CURSORB_SHIFT) |
		   (planeb_wm << DSPFW_PLANEB_SHIFT) |
		   planea_wm);
	I915_WRITE(DSPFW2,
		   (I915_READ(DSPFW2) & ~DSPFW_CURSORA_MASK) |
		   (cursora_wm << DSPFW_CURSORA_SHIFT));
	/* HPLL off in SR has some issues on G4x... disable it */
	I915_WRITE(DSPFW3,
		   (I915_READ(DSPFW3) & ~(DSPFW_HPLL_SR_EN | DSPFW_CURSOR_SR_MASK)) |
		   (cursor_sr << DSPFW_CURSOR_SR_SHIFT));
}

static void i965_update_wm(struct drm_device *dev)
{
	struct drm_i915_private *dev_priv = dev->dev_private;
	struct drm_crtc *crtc;
	int srwm = 1;
	int cursor_sr = 16;

	/* Calc sr entries for one plane configs */
	crtc = single_enabled_crtc(dev);
	if (crtc) {
		/* self-refresh has much higher latency */
		static const int sr_latency_ns = 12000;
		int clock = crtc->mode.clock;
		int htotal = crtc->mode.htotal;
		int hdisplay = crtc->mode.hdisplay;
		int pixel_size = crtc->fb->bits_per_pixel / 8;
		unsigned long line_time_us;
		int entries;

		line_time_us = ((htotal * 1000) / clock);

		/* Use ns/us then divide to preserve precision */
		entries = (((sr_latency_ns / line_time_us) + 1000) / 1000) *
			pixel_size * hdisplay;
		entries = DIV_ROUND_UP(entries, I915_FIFO_LINE_SIZE);
		srwm = I965_FIFO_SIZE - entries;
		if (srwm < 0)
			srwm = 1;
		srwm &= 0x1ff;
		DRM_DEBUG_KMS("self-refresh entries: %d, wm: %d\n",
			      entries, srwm);

		entries = (((sr_latency_ns / line_time_us) + 1000) / 1000) *
			pixel_size * 64;
		entries = DIV_ROUND_UP(entries,
					  i965_cursor_wm_info.cacheline_size);
		cursor_sr = i965_cursor_wm_info.fifo_size -
			(entries + i965_cursor_wm_info.guard_size);

		if (cursor_sr > i965_cursor_wm_info.max_wm)
			cursor_sr = i965_cursor_wm_info.max_wm;

		DRM_DEBUG_KMS("self-refresh watermark: display plane %d "
			      "cursor %d\n", srwm, cursor_sr);

		if (IS_CRESTLINE(dev))
			I915_WRITE(FW_BLC_SELF, FW_BLC_SELF_EN);
	} else {
		/* Turn off self refresh if both pipes are enabled */
		if (IS_CRESTLINE(dev))
			I915_WRITE(FW_BLC_SELF, I915_READ(FW_BLC_SELF)
				   & ~FW_BLC_SELF_EN);
	}

	DRM_DEBUG_KMS("Setting FIFO watermarks - A: 8, B: 8, C: 8, SR %d\n",
		      srwm);

	/* 965 has limitations... */
	I915_WRITE(DSPFW1, (srwm << DSPFW_SR_SHIFT) |
		   (8 << 16) | (8 << 8) | (8 << 0));
	I915_WRITE(DSPFW2, (8 << 8) | (8 << 0));
	/* update cursor SR watermark */
	I915_WRITE(DSPFW3, (cursor_sr << DSPFW_CURSOR_SR_SHIFT));
}

static void i9xx_update_wm(struct drm_device *dev)
{
	struct drm_i915_private *dev_priv = dev->dev_private;
	const struct intel_watermark_params *wm_info;
	uint32_t fwater_lo;
	uint32_t fwater_hi;
	int cwm, srwm = 1;
	int fifo_size;
	int planea_wm, planeb_wm;
	struct drm_crtc *crtc, *enabled = NULL;

	if (IS_I945GM(dev))
		wm_info = &i945_wm_info;
	else if (!IS_GEN2(dev))
		wm_info = &i915_wm_info;
	else
		wm_info = &i855_wm_info;

	fifo_size = dev_priv->display.get_fifo_size(dev, 0);
	crtc = intel_get_crtc_for_plane(dev, 0);
	if (intel_crtc_active(crtc)) {
		int cpp = crtc->fb->bits_per_pixel / 8;
		if (IS_GEN2(dev))
			cpp = 4;

		planea_wm = intel_calculate_wm(crtc->mode.clock,
					       wm_info, fifo_size, cpp,
					       latency_ns);
		enabled = crtc;
	} else
		planea_wm = fifo_size - wm_info->guard_size;

	fifo_size = dev_priv->display.get_fifo_size(dev, 1);
	crtc = intel_get_crtc_for_plane(dev, 1);
	if (intel_crtc_active(crtc)) {
		int cpp = crtc->fb->bits_per_pixel / 8;
		if (IS_GEN2(dev))
			cpp = 4;

		planeb_wm = intel_calculate_wm(crtc->mode.clock,
					       wm_info, fifo_size, cpp,
					       latency_ns);
		if (enabled == NULL)
			enabled = crtc;
		else
			enabled = NULL;
	} else
		planeb_wm = fifo_size - wm_info->guard_size;

	DRM_DEBUG_KMS("FIFO watermarks - A: %d, B: %d\n", planea_wm, planeb_wm);

	/*
	 * Overlay gets an aggressive default since video jitter is bad.
	 */
	cwm = 2;

	/* Play safe and disable self-refresh before adjusting watermarks. */
	if (IS_I945G(dev) || IS_I945GM(dev))
		I915_WRITE(FW_BLC_SELF, FW_BLC_SELF_EN_MASK | 0);
	else if (IS_I915GM(dev))
		I915_WRITE(INSTPM, I915_READ(INSTPM) & ~INSTPM_SELF_EN);

	/* Calc sr entries for one plane configs */
	if (HAS_FW_BLC(dev) && enabled) {
		/* self-refresh has much higher latency */
		static const int sr_latency_ns = 6000;
		int clock = enabled->mode.clock;
		int htotal = enabled->mode.htotal;
		int hdisplay = enabled->mode.hdisplay;
		int pixel_size = enabled->fb->bits_per_pixel / 8;
		unsigned long line_time_us;
		int entries;

		line_time_us = (htotal * 1000) / clock;

		/* Use ns/us then divide to preserve precision */
		entries = (((sr_latency_ns / line_time_us) + 1000) / 1000) *
			pixel_size * hdisplay;
		entries = DIV_ROUND_UP(entries, wm_info->cacheline_size);
		DRM_DEBUG_KMS("self-refresh entries: %d\n", entries);
		srwm = wm_info->fifo_size - entries;
		if (srwm < 0)
			srwm = 1;

		if (IS_I945G(dev) || IS_I945GM(dev))
			I915_WRITE(FW_BLC_SELF,
				   FW_BLC_SELF_FIFO_MASK | (srwm & 0xff));
		else if (IS_I915GM(dev))
			I915_WRITE(FW_BLC_SELF, srwm & 0x3f);
	}

	DRM_DEBUG_KMS("Setting FIFO watermarks - A: %d, B: %d, C: %d, SR %d\n",
		      planea_wm, planeb_wm, cwm, srwm);

	fwater_lo = ((planeb_wm & 0x3f) << 16) | (planea_wm & 0x3f);
	fwater_hi = (cwm & 0x1f);

	/* Set request length to 8 cachelines per fetch */
	fwater_lo = fwater_lo | (1 << 24) | (1 << 8);
	fwater_hi = fwater_hi | (1 << 8);

	I915_WRITE(FW_BLC, fwater_lo);
	I915_WRITE(FW_BLC2, fwater_hi);

	if (HAS_FW_BLC(dev)) {
		if (enabled) {
			if (IS_I945G(dev) || IS_I945GM(dev))
				I915_WRITE(FW_BLC_SELF,
					   FW_BLC_SELF_EN_MASK | FW_BLC_SELF_EN);
			else if (IS_I915GM(dev))
				I915_WRITE(INSTPM, I915_READ(INSTPM) | INSTPM_SELF_EN);
			DRM_DEBUG_KMS("memory self refresh enabled\n");
		} else
			DRM_DEBUG_KMS("memory self refresh disabled\n");
	}
}

static void i830_update_wm(struct drm_device *dev)
{
	struct drm_i915_private *dev_priv = dev->dev_private;
	struct drm_crtc *crtc;
	uint32_t fwater_lo;
	int planea_wm;

	crtc = single_enabled_crtc(dev);
	if (crtc == NULL)
		return;

	planea_wm = intel_calculate_wm(crtc->mode.clock, &i830_wm_info,
				       dev_priv->display.get_fifo_size(dev, 0),
				       4, latency_ns);
	fwater_lo = I915_READ(FW_BLC) & ~0xfff;
	fwater_lo |= (3<<8) | planea_wm;

	DRM_DEBUG_KMS("Setting FIFO watermarks - A: %d\n", planea_wm);

	I915_WRITE(FW_BLC, fwater_lo);
}

#define ILK_LP0_PLANE_LATENCY		700
#define ILK_LP0_CURSOR_LATENCY		1300

/*
 * Check the wm result.
 *
 * If any calculated watermark values is larger than the maximum value that
 * can be programmed into the associated watermark register, that watermark
 * must be disabled.
 */
static bool ironlake_check_srwm(struct drm_device *dev, int level,
				int fbc_wm, int display_wm, int cursor_wm,
				const struct intel_watermark_params *display,
				const struct intel_watermark_params *cursor)
{
	struct drm_i915_private *dev_priv = dev->dev_private;

	DRM_DEBUG_KMS("watermark %d: display plane %d, fbc lines %d,"
		      " cursor %d\n", level, display_wm, fbc_wm, cursor_wm);

	if (fbc_wm > SNB_FBC_MAX_SRWM) {
		DRM_DEBUG_KMS("fbc watermark(%d) is too large(%d), disabling wm%d+\n",
			      fbc_wm, SNB_FBC_MAX_SRWM, level);

		/* fbc has it's own way to disable FBC WM */
		I915_WRITE(DISP_ARB_CTL,
			   I915_READ(DISP_ARB_CTL) | DISP_FBC_WM_DIS);
		return false;
	}

	if (display_wm > display->max_wm) {
		DRM_DEBUG_KMS("display watermark(%d) is too large(%d), disabling wm%d+\n",
			      display_wm, SNB_DISPLAY_MAX_SRWM, level);
		return false;
	}

	if (cursor_wm > cursor->max_wm) {
		DRM_DEBUG_KMS("cursor watermark(%d) is too large(%d), disabling wm%d+\n",
			      cursor_wm, SNB_CURSOR_MAX_SRWM, level);
		return false;
	}

	if (!(fbc_wm || display_wm || cursor_wm)) {
		DRM_DEBUG_KMS("latency %d is 0, disabling wm%d+\n", level, level);
		return false;
	}

	return true;
}

/*
 * Compute watermark values of WM[1-3],
 */
static bool ironlake_compute_srwm(struct drm_device *dev, int level, int plane,
				  int latency_ns,
				  const struct intel_watermark_params *display,
				  const struct intel_watermark_params *cursor,
				  int *fbc_wm, int *display_wm, int *cursor_wm)
{
	struct drm_crtc *crtc;
	unsigned long line_time_us;
	int hdisplay, htotal, pixel_size, clock;
	int line_count, line_size;
	int small, large;
	int entries;

	if (!latency_ns) {
		*fbc_wm = *display_wm = *cursor_wm = 0;
		return false;
	}

	crtc = intel_get_crtc_for_plane(dev, plane);
	hdisplay = crtc->mode.hdisplay;
	htotal = crtc->mode.htotal;
	clock = crtc->mode.clock;
	pixel_size = crtc->fb->bits_per_pixel / 8;

	line_time_us = (htotal * 1000) / clock;
	line_count = (latency_ns / line_time_us + 1000) / 1000;
	line_size = hdisplay * pixel_size;

	/* Use the minimum of the small and large buffer method for primary */
	small = ((clock * pixel_size / 1000) * latency_ns) / 1000;
	large = line_count * line_size;

	entries = DIV_ROUND_UP(min(small, large), display->cacheline_size);
	*display_wm = entries + display->guard_size;

	/*
	 * Spec says:
	 * FBC WM = ((Final Primary WM * 64) / number of bytes per line) + 2
	 */
	*fbc_wm = DIV_ROUND_UP(*display_wm * 64, line_size) + 2;

	/* calculate the self-refresh watermark for display cursor */
	entries = line_count * pixel_size * 64;
	entries = DIV_ROUND_UP(entries, cursor->cacheline_size);
	*cursor_wm = entries + cursor->guard_size;

	return ironlake_check_srwm(dev, level,
				   *fbc_wm, *display_wm, *cursor_wm,
				   display, cursor);
}

static void ironlake_update_wm(struct drm_device *dev)
{
	struct drm_i915_private *dev_priv = dev->dev_private;
	int fbc_wm, plane_wm, cursor_wm;
	unsigned int enabled;

	enabled = 0;
	if (g4x_compute_wm0(dev, 0,
			    &ironlake_display_wm_info,
			    ILK_LP0_PLANE_LATENCY,
			    &ironlake_cursor_wm_info,
			    ILK_LP0_CURSOR_LATENCY,
			    &plane_wm, &cursor_wm)) {
		I915_WRITE(WM0_PIPEA_ILK,
			   (plane_wm << WM0_PIPE_PLANE_SHIFT) | cursor_wm);
		DRM_DEBUG_KMS("FIFO watermarks For pipe A -"
			      " plane %d, " "cursor: %d\n",
			      plane_wm, cursor_wm);
		enabled |= 1;
	}

	if (g4x_compute_wm0(dev, 1,
			    &ironlake_display_wm_info,
			    ILK_LP0_PLANE_LATENCY,
			    &ironlake_cursor_wm_info,
			    ILK_LP0_CURSOR_LATENCY,
			    &plane_wm, &cursor_wm)) {
		I915_WRITE(WM0_PIPEB_ILK,
			   (plane_wm << WM0_PIPE_PLANE_SHIFT) | cursor_wm);
		DRM_DEBUG_KMS("FIFO watermarks For pipe B -"
			      " plane %d, cursor: %d\n",
			      plane_wm, cursor_wm);
		enabled |= 2;
	}

	/*
	 * Calculate and update the self-refresh watermark only when one
	 * display plane is used.
	 */
	I915_WRITE(WM3_LP_ILK, 0);
	I915_WRITE(WM2_LP_ILK, 0);
	I915_WRITE(WM1_LP_ILK, 0);

	if (!single_plane_enabled(enabled))
		return;
	enabled = ffs(enabled) - 1;

	/* WM1 */
	if (!ironlake_compute_srwm(dev, 1, enabled,
				   ILK_READ_WM1_LATENCY() * 500,
				   &ironlake_display_srwm_info,
				   &ironlake_cursor_srwm_info,
				   &fbc_wm, &plane_wm, &cursor_wm))
		return;

	I915_WRITE(WM1_LP_ILK,
		   WM1_LP_SR_EN |
		   (ILK_READ_WM1_LATENCY() << WM1_LP_LATENCY_SHIFT) |
		   (fbc_wm << WM1_LP_FBC_SHIFT) |
		   (plane_wm << WM1_LP_SR_SHIFT) |
		   cursor_wm);

	/* WM2 */
	if (!ironlake_compute_srwm(dev, 2, enabled,
				   ILK_READ_WM2_LATENCY() * 500,
				   &ironlake_display_srwm_info,
				   &ironlake_cursor_srwm_info,
				   &fbc_wm, &plane_wm, &cursor_wm))
		return;

	I915_WRITE(WM2_LP_ILK,
		   WM2_LP_EN |
		   (ILK_READ_WM2_LATENCY() << WM1_LP_LATENCY_SHIFT) |
		   (fbc_wm << WM1_LP_FBC_SHIFT) |
		   (plane_wm << WM1_LP_SR_SHIFT) |
		   cursor_wm);

	/*
	 * WM3 is unsupported on ILK, probably because we don't have latency
	 * data for that power state
	 */
}

static void sandybridge_update_wm(struct drm_device *dev)
{
	struct drm_i915_private *dev_priv = dev->dev_private;
	int latency = SNB_READ_WM0_LATENCY() * 100;	/* In unit 0.1us */
	u32 val;
	int fbc_wm, plane_wm, cursor_wm;
	unsigned int enabled;

	enabled = 0;
	if (g4x_compute_wm0(dev, 0,
			    &sandybridge_display_wm_info, latency,
			    &sandybridge_cursor_wm_info, latency,
			    &plane_wm, &cursor_wm)) {
		val = I915_READ(WM0_PIPEA_ILK);
		val &= ~(WM0_PIPE_PLANE_MASK | WM0_PIPE_CURSOR_MASK);
		I915_WRITE(WM0_PIPEA_ILK, val |
			   ((plane_wm << WM0_PIPE_PLANE_SHIFT) | cursor_wm));
		DRM_DEBUG_KMS("FIFO watermarks For pipe A -"
			      " plane %d, " "cursor: %d\n",
			      plane_wm, cursor_wm);
		enabled |= 1;
	}

	if (g4x_compute_wm0(dev, 1,
			    &sandybridge_display_wm_info, latency,
			    &sandybridge_cursor_wm_info, latency,
			    &plane_wm, &cursor_wm)) {
		val = I915_READ(WM0_PIPEB_ILK);
		val &= ~(WM0_PIPE_PLANE_MASK | WM0_PIPE_CURSOR_MASK);
		I915_WRITE(WM0_PIPEB_ILK, val |
			   ((plane_wm << WM0_PIPE_PLANE_SHIFT) | cursor_wm));
		DRM_DEBUG_KMS("FIFO watermarks For pipe B -"
			      " plane %d, cursor: %d\n",
			      plane_wm, cursor_wm);
		enabled |= 2;
	}

	/*
	 * Calculate and update the self-refresh watermark only when one
	 * display plane is used.
	 *
	 * SNB support 3 levels of watermark.
	 *
	 * WM1/WM2/WM2 watermarks have to be enabled in the ascending order,
	 * and disabled in the descending order
	 *
	 */
	I915_WRITE(WM3_LP_ILK, 0);
	I915_WRITE(WM2_LP_ILK, 0);
	I915_WRITE(WM1_LP_ILK, 0);

	if (!single_plane_enabled(enabled) ||
	    dev_priv->sprite_scaling_enabled)
		return;
	enabled = ffs(enabled) - 1;

	/* WM1 */
	if (!ironlake_compute_srwm(dev, 1, enabled,
				   SNB_READ_WM1_LATENCY() * 500,
				   &sandybridge_display_srwm_info,
				   &sandybridge_cursor_srwm_info,
				   &fbc_wm, &plane_wm, &cursor_wm))
		return;

	I915_WRITE(WM1_LP_ILK,
		   WM1_LP_SR_EN |
		   (SNB_READ_WM1_LATENCY() << WM1_LP_LATENCY_SHIFT) |
		   (fbc_wm << WM1_LP_FBC_SHIFT) |
		   (plane_wm << WM1_LP_SR_SHIFT) |
		   cursor_wm);

	/* WM2 */
	if (!ironlake_compute_srwm(dev, 2, enabled,
				   SNB_READ_WM2_LATENCY() * 500,
				   &sandybridge_display_srwm_info,
				   &sandybridge_cursor_srwm_info,
				   &fbc_wm, &plane_wm, &cursor_wm))
		return;

	I915_WRITE(WM2_LP_ILK,
		   WM2_LP_EN |
		   (SNB_READ_WM2_LATENCY() << WM1_LP_LATENCY_SHIFT) |
		   (fbc_wm << WM1_LP_FBC_SHIFT) |
		   (plane_wm << WM1_LP_SR_SHIFT) |
		   cursor_wm);

	/* WM3 */
	if (!ironlake_compute_srwm(dev, 3, enabled,
				   SNB_READ_WM3_LATENCY() * 500,
				   &sandybridge_display_srwm_info,
				   &sandybridge_cursor_srwm_info,
				   &fbc_wm, &plane_wm, &cursor_wm))
		return;

	I915_WRITE(WM3_LP_ILK,
		   WM3_LP_EN |
		   (SNB_READ_WM3_LATENCY() << WM1_LP_LATENCY_SHIFT) |
		   (fbc_wm << WM1_LP_FBC_SHIFT) |
		   (plane_wm << WM1_LP_SR_SHIFT) |
		   cursor_wm);
}

static void ivybridge_update_wm(struct drm_device *dev)
{
	struct drm_i915_private *dev_priv = dev->dev_private;
	int latency = SNB_READ_WM0_LATENCY() * 100;	/* In unit 0.1us */
	u32 val;
	int fbc_wm, plane_wm, cursor_wm;
	int ignore_fbc_wm, ignore_plane_wm, ignore_cursor_wm;
	unsigned int enabled;

	enabled = 0;
	if (g4x_compute_wm0(dev, 0,
			    &sandybridge_display_wm_info, latency,
			    &sandybridge_cursor_wm_info, latency,
			    &plane_wm, &cursor_wm)) {
		val = I915_READ(WM0_PIPEA_ILK);
		val &= ~(WM0_PIPE_PLANE_MASK | WM0_PIPE_CURSOR_MASK);
		I915_WRITE(WM0_PIPEA_ILK, val |
			   ((plane_wm << WM0_PIPE_PLANE_SHIFT) | cursor_wm));
		DRM_DEBUG_KMS("FIFO watermarks For pipe A -"
			      " plane %d, " "cursor: %d\n",
			      plane_wm, cursor_wm);
		enabled |= 1;
	}

	if (g4x_compute_wm0(dev, 1,
			    &sandybridge_display_wm_info, latency,
			    &sandybridge_cursor_wm_info, latency,
			    &plane_wm, &cursor_wm)) {
		val = I915_READ(WM0_PIPEB_ILK);
		val &= ~(WM0_PIPE_PLANE_MASK | WM0_PIPE_CURSOR_MASK);
		I915_WRITE(WM0_PIPEB_ILK, val |
			   ((plane_wm << WM0_PIPE_PLANE_SHIFT) | cursor_wm));
		DRM_DEBUG_KMS("FIFO watermarks For pipe B -"
			      " plane %d, cursor: %d\n",
			      plane_wm, cursor_wm);
		enabled |= 2;
	}

	if (g4x_compute_wm0(dev, 2,
			    &sandybridge_display_wm_info, latency,
			    &sandybridge_cursor_wm_info, latency,
			    &plane_wm, &cursor_wm)) {
		val = I915_READ(WM0_PIPEC_IVB);
		val &= ~(WM0_PIPE_PLANE_MASK | WM0_PIPE_CURSOR_MASK);
		I915_WRITE(WM0_PIPEC_IVB, val |
			   ((plane_wm << WM0_PIPE_PLANE_SHIFT) | cursor_wm));
		DRM_DEBUG_KMS("FIFO watermarks For pipe C -"
			      " plane %d, cursor: %d\n",
			      plane_wm, cursor_wm);
		enabled |= 3;
	}

	/*
	 * Calculate and update the self-refresh watermark only when one
	 * display plane is used.
	 *
	 * SNB support 3 levels of watermark.
	 *
	 * WM1/WM2/WM2 watermarks have to be enabled in the ascending order,
	 * and disabled in the descending order
	 *
	 */
	I915_WRITE(WM3_LP_ILK, 0);
	I915_WRITE(WM2_LP_ILK, 0);
	I915_WRITE(WM1_LP_ILK, 0);

	if (!single_plane_enabled(enabled) ||
	    dev_priv->sprite_scaling_enabled)
		return;
	enabled = ffs(enabled) - 1;

	/* WM1 */
	if (!ironlake_compute_srwm(dev, 1, enabled,
				   SNB_READ_WM1_LATENCY() * 500,
				   &sandybridge_display_srwm_info,
				   &sandybridge_cursor_srwm_info,
				   &fbc_wm, &plane_wm, &cursor_wm))
		return;

	I915_WRITE(WM1_LP_ILK,
		   WM1_LP_SR_EN |
		   (SNB_READ_WM1_LATENCY() << WM1_LP_LATENCY_SHIFT) |
		   (fbc_wm << WM1_LP_FBC_SHIFT) |
		   (plane_wm << WM1_LP_SR_SHIFT) |
		   cursor_wm);

	/* WM2 */
	if (!ironlake_compute_srwm(dev, 2, enabled,
				   SNB_READ_WM2_LATENCY() * 500,
				   &sandybridge_display_srwm_info,
				   &sandybridge_cursor_srwm_info,
				   &fbc_wm, &plane_wm, &cursor_wm))
		return;

	I915_WRITE(WM2_LP_ILK,
		   WM2_LP_EN |
		   (SNB_READ_WM2_LATENCY() << WM1_LP_LATENCY_SHIFT) |
		   (fbc_wm << WM1_LP_FBC_SHIFT) |
		   (plane_wm << WM1_LP_SR_SHIFT) |
		   cursor_wm);

	/* WM3, note we have to correct the cursor latency */
	if (!ironlake_compute_srwm(dev, 3, enabled,
				   SNB_READ_WM3_LATENCY() * 500,
				   &sandybridge_display_srwm_info,
				   &sandybridge_cursor_srwm_info,
				   &fbc_wm, &plane_wm, &ignore_cursor_wm) ||
	    !ironlake_compute_srwm(dev, 3, enabled,
				   2 * SNB_READ_WM3_LATENCY() * 500,
				   &sandybridge_display_srwm_info,
				   &sandybridge_cursor_srwm_info,
				   &ignore_fbc_wm, &ignore_plane_wm, &cursor_wm))
		return;

	I915_WRITE(WM3_LP_ILK,
		   WM3_LP_EN |
		   (SNB_READ_WM3_LATENCY() << WM1_LP_LATENCY_SHIFT) |
		   (fbc_wm << WM1_LP_FBC_SHIFT) |
		   (plane_wm << WM1_LP_SR_SHIFT) |
		   cursor_wm);
}

static void
haswell_update_linetime_wm(struct drm_device *dev, int pipe,
				 struct drm_display_mode *mode)
{
	struct drm_i915_private *dev_priv = dev->dev_private;
	u32 temp;

	temp = I915_READ(PIPE_WM_LINETIME(pipe));
	temp &= ~PIPE_WM_LINETIME_MASK;

	/* The WM are computed with base on how long it takes to fill a single
	 * row at the given clock rate, multiplied by 8.
	 * */
	temp |= PIPE_WM_LINETIME_TIME(
		((mode->crtc_hdisplay * 1000) / mode->clock) * 8);

	/* IPS watermarks are only used by pipe A, and are ignored by
	 * pipes B and C.  They are calculated similarly to the common
	 * linetime values, except that we are using CD clock frequency
	 * in MHz instead of pixel rate for the division.
	 *
	 * This is a placeholder for the IPS watermark calculation code.
	 */

	I915_WRITE(PIPE_WM_LINETIME(pipe), temp);
}

static bool
sandybridge_compute_sprite_wm(struct drm_device *dev, int plane,
			      uint32_t sprite_width, int pixel_size,
			      const struct intel_watermark_params *display,
			      int display_latency_ns, int *sprite_wm)
{
	struct drm_crtc *crtc;
	int clock;
	int entries, tlb_miss;

	crtc = intel_get_crtc_for_plane(dev, plane);
	if (!intel_crtc_active(crtc)) {
		*sprite_wm = display->guard_size;
		return false;
	}

	clock = crtc->mode.clock;

	/* Use the small buffer method to calculate the sprite watermark */
	entries = ((clock * pixel_size / 1000) * display_latency_ns) / 1000;
	tlb_miss = display->fifo_size*display->cacheline_size -
		sprite_width * 8;
	if (tlb_miss > 0)
		entries += tlb_miss;
	entries = DIV_ROUND_UP(entries, display->cacheline_size);
	*sprite_wm = entries + display->guard_size;
	if (*sprite_wm > (int)display->max_wm)
		*sprite_wm = display->max_wm;

	return true;
}

static bool
sandybridge_compute_sprite_srwm(struct drm_device *dev, int plane,
				uint32_t sprite_width, int pixel_size,
				const struct intel_watermark_params *display,
				int latency_ns, int *sprite_wm)
{
	struct drm_crtc *crtc;
	unsigned long line_time_us;
	int clock;
	int line_count, line_size;
	int small, large;
	int entries;

	if (!latency_ns) {
		*sprite_wm = 0;
		return false;
	}

	crtc = intel_get_crtc_for_plane(dev, plane);
	clock = crtc->mode.clock;
	if (!clock) {
		*sprite_wm = 0;
		return false;
	}

	line_time_us = (sprite_width * 1000) / clock;
	if (!line_time_us) {
		*sprite_wm = 0;
		return false;
	}

	line_count = (latency_ns / line_time_us + 1000) / 1000;
	line_size = sprite_width * pixel_size;

	/* Use the minimum of the small and large buffer method for primary */
	small = ((clock * pixel_size / 1000) * latency_ns) / 1000;
	large = line_count * line_size;

	entries = DIV_ROUND_UP(min(small, large), display->cacheline_size);
	*sprite_wm = entries + display->guard_size;

	return *sprite_wm > 0x3ff ? false : true;
}

static void sandybridge_update_sprite_wm(struct drm_device *dev, int pipe,
					 uint32_t sprite_width, int pixel_size)
{
	struct drm_i915_private *dev_priv = dev->dev_private;
	int latency = SNB_READ_WM0_LATENCY() * 100;	/* In unit 0.1us */
	u32 val;
	int sprite_wm, reg;
	int ret;

	switch (pipe) {
	case 0:
		reg = WM0_PIPEA_ILK;
		break;
	case 1:
		reg = WM0_PIPEB_ILK;
		break;
	case 2:
		reg = WM0_PIPEC_IVB;
		break;
	default:
		return; /* bad pipe */
	}

	ret = sandybridge_compute_sprite_wm(dev, pipe, sprite_width, pixel_size,
					    &sandybridge_display_wm_info,
					    latency, &sprite_wm);
	if (!ret) {
		DRM_DEBUG_KMS("failed to compute sprite wm for pipe %d\n",
			      pipe);
		return;
	}

	val = I915_READ(reg);
	val &= ~WM0_PIPE_SPRITE_MASK;
	I915_WRITE(reg, val | (sprite_wm << WM0_PIPE_SPRITE_SHIFT));
	DRM_DEBUG_KMS("sprite watermarks For pipe %d - %d\n", pipe, sprite_wm);


	ret = sandybridge_compute_sprite_srwm(dev, pipe, sprite_width,
					      pixel_size,
					      &sandybridge_display_srwm_info,
					      SNB_READ_WM1_LATENCY() * 500,
					      &sprite_wm);
	if (!ret) {
		DRM_DEBUG_KMS("failed to compute sprite lp1 wm on pipe %d\n",
			      pipe);
		return;
	}
	I915_WRITE(WM1S_LP_ILK, sprite_wm);

	/* Only IVB has two more LP watermarks for sprite */
	if (!IS_IVYBRIDGE(dev))
		return;

	ret = sandybridge_compute_sprite_srwm(dev, pipe, sprite_width,
					      pixel_size,
					      &sandybridge_display_srwm_info,
					      SNB_READ_WM2_LATENCY() * 500,
					      &sprite_wm);
	if (!ret) {
		DRM_DEBUG_KMS("failed to compute sprite lp2 wm on pipe %d\n",
			      pipe);
		return;
	}
	I915_WRITE(WM2S_LP_IVB, sprite_wm);

	ret = sandybridge_compute_sprite_srwm(dev, pipe, sprite_width,
					      pixel_size,
					      &sandybridge_display_srwm_info,
					      SNB_READ_WM3_LATENCY() * 500,
					      &sprite_wm);
	if (!ret) {
		DRM_DEBUG_KMS("failed to compute sprite lp3 wm on pipe %d\n",
			      pipe);
		return;
	}
	I915_WRITE(WM3S_LP_IVB, sprite_wm);
}

/**
 * intel_update_watermarks - update FIFO watermark values based on current modes
 *
 * Calculate watermark values for the various WM regs based on current mode
 * and plane configuration.
 *
 * There are several cases to deal with here:
 *   - normal (i.e. non-self-refresh)
 *   - self-refresh (SR) mode
 *   - lines are large relative to FIFO size (buffer can hold up to 2)
 *   - lines are small relative to FIFO size (buffer can hold more than 2
 *     lines), so need to account for TLB latency
 *
 *   The normal calculation is:
 *     watermark = dotclock * bytes per pixel * latency
 *   where latency is platform & configuration dependent (we assume pessimal
 *   values here).
 *
 *   The SR calculation is:
 *     watermark = (trunc(latency/line time)+1) * surface width *
 *       bytes per pixel
 *   where
 *     line time = htotal / dotclock
 *     surface width = hdisplay for normal plane and 64 for cursor
 *   and latency is assumed to be high, as above.
 *
 * The final value programmed to the register should always be rounded up,
 * and include an extra 2 entries to account for clock crossings.
 *
 * We don't use the sprite, so we can ignore that.  And on Crestline we have
 * to set the non-SR watermarks to 8.
 */
void intel_update_watermarks(struct drm_device *dev)
{
	struct drm_i915_private *dev_priv = dev->dev_private;

	if (dev_priv->display.update_wm)
		dev_priv->display.update_wm(dev);
}

void intel_update_linetime_watermarks(struct drm_device *dev,
		int pipe, struct drm_display_mode *mode)
{
	struct drm_i915_private *dev_priv = dev->dev_private;

	if (dev_priv->display.update_linetime_wm)
		dev_priv->display.update_linetime_wm(dev, pipe, mode);
}

void intel_update_sprite_watermarks(struct drm_device *dev, int pipe,
				    uint32_t sprite_width, int pixel_size)
{
	struct drm_i915_private *dev_priv = dev->dev_private;

	if (dev_priv->display.update_sprite_wm)
		dev_priv->display.update_sprite_wm(dev, pipe, sprite_width,
						   pixel_size);
}

static struct drm_i915_gem_object *
intel_alloc_context_page(struct drm_device *dev)
{
	struct drm_i915_gem_object *ctx;
	int ret;

	WARN_ON(!mutex_is_locked(&dev->struct_mutex));

	ctx = i915_gem_alloc_object(dev, 4096);
	if (!ctx) {
		DRM_DEBUG("failed to alloc power context, RC6 disabled\n");
		return NULL;
	}

	ret = i915_gem_object_pin(ctx, 4096, true, false);
	if (ret) {
		DRM_ERROR("failed to pin power context: %d\n", ret);
		goto err_unref;
	}

	ret = i915_gem_object_set_to_gtt_domain(ctx, 1);
	if (ret) {
		DRM_ERROR("failed to set-domain on power context: %d\n", ret);
		goto err_unpin;
	}

	return ctx;

err_unpin:
	i915_gem_object_unpin(ctx);
err_unref:
	drm_gem_object_unreference(&ctx->base);
	return NULL;
}

/**
 * Lock protecting IPS related data structures
 */
DEFINE_SPINLOCK(mchdev_lock);

/* Global for IPS driver to get at the current i915 device. Protected by
 * mchdev_lock. */
static struct drm_i915_private *i915_mch_dev;

bool ironlake_set_drps(struct drm_device *dev, u8 val)
{
	struct drm_i915_private *dev_priv = dev->dev_private;
	u16 rgvswctl;

	assert_spin_locked(&mchdev_lock);

	rgvswctl = I915_READ16(MEMSWCTL);
	if (rgvswctl & MEMCTL_CMD_STS) {
		DRM_DEBUG("gpu busy, RCS change rejected\n");
		return false; /* still busy with another command */
	}

	rgvswctl = (MEMCTL_CMD_CHFREQ << MEMCTL_CMD_SHIFT) |
		(val << MEMCTL_FREQ_SHIFT) | MEMCTL_SFCAVM;
	I915_WRITE16(MEMSWCTL, rgvswctl);
	POSTING_READ16(MEMSWCTL);

	rgvswctl |= MEMCTL_CMD_STS;
	I915_WRITE16(MEMSWCTL, rgvswctl);

	return true;
}

static void ironlake_enable_drps(struct drm_device *dev)
{
	struct drm_i915_private *dev_priv = dev->dev_private;
	u32 rgvmodectl = I915_READ(MEMMODECTL);
	u8 fmax, fmin, fstart, vstart;

	spin_lock_irq(&mchdev_lock);

	/* Enable temp reporting */
	I915_WRITE16(PMMISC, I915_READ(PMMISC) | MCPPCE_EN);
	I915_WRITE16(TSC1, I915_READ(TSC1) | TSE);

	/* 100ms RC evaluation intervals */
	I915_WRITE(RCUPEI, 100000);
	I915_WRITE(RCDNEI, 100000);

	/* Set max/min thresholds to 90ms and 80ms respectively */
	I915_WRITE(RCBMAXAVG, 90000);
	I915_WRITE(RCBMINAVG, 80000);

	I915_WRITE(MEMIHYST, 1);

	/* Set up min, max, and cur for interrupt handling */
	fmax = (rgvmodectl & MEMMODE_FMAX_MASK) >> MEMMODE_FMAX_SHIFT;
	fmin = (rgvmodectl & MEMMODE_FMIN_MASK);
	fstart = (rgvmodectl & MEMMODE_FSTART_MASK) >>
		MEMMODE_FSTART_SHIFT;

	vstart = (I915_READ(PXVFREQ_BASE + (fstart * 4)) & PXVFREQ_PX_MASK) >>
		PXVFREQ_PX_SHIFT;

	dev_priv->ips.fmax = fmax; /* IPS callback will increase this */
	dev_priv->ips.fstart = fstart;

	dev_priv->ips.max_delay = fstart;
	dev_priv->ips.min_delay = fmin;
	dev_priv->ips.cur_delay = fstart;

	DRM_DEBUG_DRIVER("fmax: %d, fmin: %d, fstart: %d\n",
			 fmax, fmin, fstart);

	I915_WRITE(MEMINTREN, MEMINT_CX_SUPR_EN | MEMINT_EVAL_CHG_EN);

	/*
	 * Interrupts will be enabled in ironlake_irq_postinstall
	 */

	I915_WRITE(VIDSTART, vstart);
	POSTING_READ(VIDSTART);

	rgvmodectl |= MEMMODE_SWMODE_EN;
	I915_WRITE(MEMMODECTL, rgvmodectl);

	if (wait_for_atomic((I915_READ(MEMSWCTL) & MEMCTL_CMD_STS) == 0, 10))
		DRM_ERROR("stuck trying to change perf mode\n");
	mdelay(1);

	ironlake_set_drps(dev, fstart);

	dev_priv->ips.last_count1 = I915_READ(0x112e4) + I915_READ(0x112e8) +
		I915_READ(0x112e0);
	dev_priv->ips.last_time1 = jiffies_to_msecs(jiffies);
	dev_priv->ips.last_count2 = I915_READ(0x112f4);
	getrawmonotonic(&dev_priv->ips.last_time2);

	spin_unlock_irq(&mchdev_lock);
}

static void ironlake_disable_drps(struct drm_device *dev)
{
	struct drm_i915_private *dev_priv = dev->dev_private;
	u16 rgvswctl;

	spin_lock_irq(&mchdev_lock);

	rgvswctl = I915_READ16(MEMSWCTL);

	/* Ack interrupts, disable EFC interrupt */
	I915_WRITE(MEMINTREN, I915_READ(MEMINTREN) & ~MEMINT_EVAL_CHG_EN);
	I915_WRITE(MEMINTRSTS, MEMINT_EVAL_CHG);
	I915_WRITE(DEIER, I915_READ(DEIER) & ~DE_PCU_EVENT);
	I915_WRITE(DEIIR, DE_PCU_EVENT);
	I915_WRITE(DEIMR, I915_READ(DEIMR) | DE_PCU_EVENT);

	/* Go back to the starting frequency */
	ironlake_set_drps(dev, dev_priv->ips.fstart);
	mdelay(1);
	rgvswctl |= MEMCTL_CMD_STS;
	I915_WRITE(MEMSWCTL, rgvswctl);
	mdelay(1);

	spin_unlock_irq(&mchdev_lock);
}

/* There's a funny hw issue where the hw returns all 0 when reading from
 * GEN6_RP_INTERRUPT_LIMITS. Hence we always need to compute the desired value
 * ourselves, instead of doing a rmw cycle (which might result in us clearing
 * all limits and the gpu stuck at whatever frequency it is at atm).
 */
static u32 gen6_rps_limits(struct drm_i915_private *dev_priv, u8 *val)
{
	u32 limits;

	limits = 0;

	if (*val >= dev_priv->rps.max_delay)
		*val = dev_priv->rps.max_delay;
	limits |= dev_priv->rps.max_delay << 24;

	/* Only set the down limit when we've reached the lowest level to avoid
	 * getting more interrupts, otherwise leave this clear. This prevents a
	 * race in the hw when coming out of rc6: There's a tiny window where
	 * the hw runs at the minimal clock before selecting the desired
	 * frequency, if the down threshold expires in that window we will not
	 * receive a down interrupt. */
	if (*val <= dev_priv->rps.min_delay) {
		*val = dev_priv->rps.min_delay;
		limits |= dev_priv->rps.min_delay << 16;
	}

	return limits;
}

void gen6_set_rps(struct drm_device *dev, u8 val)
{
	struct drm_i915_private *dev_priv = dev->dev_private;
	u32 limits = gen6_rps_limits(dev_priv, &val);

	WARN_ON(!mutex_is_locked(&dev_priv->rps.hw_lock));
	WARN_ON(val > dev_priv->rps.max_delay);
	WARN_ON(val < dev_priv->rps.min_delay);

	if (val == dev_priv->rps.cur_delay)
		return;

	if (IS_HASWELL(dev))
		I915_WRITE(GEN6_RPNSWREQ,
			   HSW_FREQUENCY(val));
	else
		I915_WRITE(GEN6_RPNSWREQ,
			   GEN6_FREQUENCY(val) |
			   GEN6_OFFSET(0) |
			   GEN6_AGGRESSIVE_TURBO);

	/* Make sure we continue to get interrupts
	 * until we hit the minimum or maximum frequencies.
	 */
	I915_WRITE(GEN6_RP_INTERRUPT_LIMITS, limits);

	POSTING_READ(GEN6_RPNSWREQ);

	dev_priv->rps.cur_delay = val;

	trace_intel_gpu_freq_change(val * 50);
}

static void gen6_disable_rps(struct drm_device *dev)
{
	struct drm_i915_private *dev_priv = dev->dev_private;

	I915_WRITE(GEN6_RC_CONTROL, 0);
	I915_WRITE(GEN6_RPNSWREQ, 1 << 31);
	I915_WRITE(GEN6_PMINTRMSK, 0xffffffff);
	I915_WRITE(GEN6_PMIER, 0);
	/* Complete PM interrupt masking here doesn't race with the rps work
	 * item again unmasking PM interrupts because that is using a different
	 * register (PMIMR) to mask PM interrupts. The only risk is in leaving
	 * stale bits in PMIIR and PMIMR which gen6_enable_rps will clean up. */

	spin_lock_irq(&dev_priv->rps.lock);
	dev_priv->rps.pm_iir = 0;
	spin_unlock_irq(&dev_priv->rps.lock);

	I915_WRITE(GEN6_PMIIR, I915_READ(GEN6_PMIIR));
}

int intel_enable_rc6(const struct drm_device *dev)
{
	/* Respect the kernel parameter if it is set */
	if (i915_enable_rc6 >= 0)
		return i915_enable_rc6;

	/* Disable RC6 on Ironlake */
	if (INTEL_INFO(dev)->gen == 5)
		return 0;

	if (IS_HASWELL(dev)) {
		DRM_DEBUG_DRIVER("Haswell: only RC6 available\n");
		return INTEL_RC6_ENABLE;
	}

	/* snb/ivb have more than one rc6 state. */
	if (INTEL_INFO(dev)->gen == 6) {
		DRM_DEBUG_DRIVER("Sandybridge: deep RC6 disabled\n");
		return INTEL_RC6_ENABLE;
	}

	DRM_DEBUG_DRIVER("RC6 and deep RC6 enabled\n");
	return (INTEL_RC6_ENABLE | INTEL_RC6p_ENABLE);
}

static void gen6_enable_rps(struct drm_device *dev)
{
	struct drm_i915_private *dev_priv = dev->dev_private;
	struct intel_ring_buffer *ring;
	u32 rp_state_cap;
	u32 gt_perf_status;
	u32 rc6vids, pcu_mbox, rc6_mask = 0;
	u32 gtfifodbg;
	int rc6_mode;
	int i, ret;

	WARN_ON(!mutex_is_locked(&dev_priv->rps.hw_lock));

	/* Here begins a magic sequence of register writes to enable
	 * auto-downclocking.
	 *
	 * Perhaps there might be some value in exposing these to
	 * userspace...
	 */
	I915_WRITE(GEN6_RC_STATE, 0);

	/* Clear the DBG now so we don't confuse earlier errors */
	if ((gtfifodbg = I915_READ(GTFIFODBG))) {
		DRM_ERROR("GT fifo had a previous error %x\n", gtfifodbg);
		I915_WRITE(GTFIFODBG, gtfifodbg);
	}

	gen6_gt_force_wake_get(dev_priv);

	rp_state_cap = I915_READ(GEN6_RP_STATE_CAP);
	gt_perf_status = I915_READ(GEN6_GT_PERF_STATUS);

	/* In units of 50MHz */
	dev_priv->rps.hw_max = dev_priv->rps.max_delay = rp_state_cap & 0xff;
	dev_priv->rps.min_delay = (rp_state_cap & 0xff0000) >> 16;
	dev_priv->rps.cur_delay = 0;

	/* disable the counters and set deterministic thresholds */
	I915_WRITE(GEN6_RC_CONTROL, 0);

	I915_WRITE(GEN6_RC1_WAKE_RATE_LIMIT, 1000 << 16);
	I915_WRITE(GEN6_RC6_WAKE_RATE_LIMIT, 40 << 16 | 30);
	I915_WRITE(GEN6_RC6pp_WAKE_RATE_LIMIT, 30);
	I915_WRITE(GEN6_RC_EVALUATION_INTERVAL, 125000);
	I915_WRITE(GEN6_RC_IDLE_HYSTERSIS, 25);

	for_each_ring(ring, dev_priv, i)
		I915_WRITE(RING_MAX_IDLE(ring->mmio_base), 10);

	I915_WRITE(GEN6_RC_SLEEP, 0);
	I915_WRITE(GEN6_RC1e_THRESHOLD, 1000);
	I915_WRITE(GEN6_RC6_THRESHOLD, 50000);
	I915_WRITE(GEN6_RC6p_THRESHOLD, 150000);
	I915_WRITE(GEN6_RC6pp_THRESHOLD, 64000); /* unused */

	/* Check if we are enabling RC6 */
	rc6_mode = intel_enable_rc6(dev_priv->dev);
	if (rc6_mode & INTEL_RC6_ENABLE)
		rc6_mask |= GEN6_RC_CTL_RC6_ENABLE;

	/* We don't use those on Haswell */
	if (!IS_HASWELL(dev)) {
		if (rc6_mode & INTEL_RC6p_ENABLE)
			rc6_mask |= GEN6_RC_CTL_RC6p_ENABLE;

		if (rc6_mode & INTEL_RC6pp_ENABLE)
			rc6_mask |= GEN6_RC_CTL_RC6pp_ENABLE;
	}

	DRM_INFO("Enabling RC6 states: RC6 %s, RC6p %s, RC6pp %s\n",
			(rc6_mask & GEN6_RC_CTL_RC6_ENABLE) ? "on" : "off",
			(rc6_mask & GEN6_RC_CTL_RC6p_ENABLE) ? "on" : "off",
			(rc6_mask & GEN6_RC_CTL_RC6pp_ENABLE) ? "on" : "off");

	I915_WRITE(GEN6_RC_CONTROL,
		   rc6_mask |
		   GEN6_RC_CTL_EI_MODE(1) |
		   GEN6_RC_CTL_HW_ENABLE);

	if (IS_HASWELL(dev)) {
		I915_WRITE(GEN6_RPNSWREQ,
			   HSW_FREQUENCY(10));
		I915_WRITE(GEN6_RC_VIDEO_FREQ,
			   HSW_FREQUENCY(12));
	} else {
		I915_WRITE(GEN6_RPNSWREQ,
			   GEN6_FREQUENCY(10) |
			   GEN6_OFFSET(0) |
			   GEN6_AGGRESSIVE_TURBO);
		I915_WRITE(GEN6_RC_VIDEO_FREQ,
			   GEN6_FREQUENCY(12));
	}

	I915_WRITE(GEN6_RP_DOWN_TIMEOUT, 1000000);
	I915_WRITE(GEN6_RP_INTERRUPT_LIMITS,
		   dev_priv->rps.max_delay << 24 |
		   dev_priv->rps.min_delay << 16);

	I915_WRITE(GEN6_RP_UP_THRESHOLD, 59400);
	I915_WRITE(GEN6_RP_DOWN_THRESHOLD, 245000);
	I915_WRITE(GEN6_RP_UP_EI, 66000);
	I915_WRITE(GEN6_RP_DOWN_EI, 350000);

	I915_WRITE(GEN6_RP_IDLE_HYSTERSIS, 10);
	I915_WRITE(GEN6_RP_CONTROL,
		   GEN6_RP_MEDIA_TURBO |
		   GEN6_RP_MEDIA_HW_NORMAL_MODE |
		   GEN6_RP_MEDIA_IS_GFX |
		   GEN6_RP_ENABLE |
		   GEN6_RP_UP_BUSY_AVG |
		   (IS_HASWELL(dev) ? GEN7_RP_DOWN_IDLE_AVG : GEN6_RP_DOWN_IDLE_CONT));

	ret = sandybridge_pcode_write(dev_priv, GEN6_PCODE_WRITE_MIN_FREQ_TABLE, 0);
	if (!ret && (IS_GEN6(dev) || IS_IVYBRIDGE(dev))) {
		pcu_mbox = 0;
		ret = sandybridge_pcode_read(dev_priv, GEN6_READ_OC_PARAMS, &pcu_mbox);
		if (!ret && (pcu_mbox & (1<<31))) { /* OC supported */
<<<<<<< HEAD
			DRM_DEBUG_DRIVER("overclocking supported, adjusting frequency max from %dMHz to %dMHz\n",
					 (dev_priv->rps.max_delay & 0xff) * 50,
					 (pcu_mbox & 0xff) * 50);
			dev_priv->rps.max_delay = pcu_mbox & 0xff;
=======
			DRM_DEBUG_DRIVER("Overclocking supported. Max: %dMHz, Overclock max: %dMHz\n",
					 (dev_priv->rps.max_delay & 0xff) * 50,
					 (pcu_mbox & 0xff) * 50);
			dev_priv->rps.hw_max = pcu_mbox & 0xff;
>>>>>>> e7f8dc57
		}
	} else {
		DRM_DEBUG_DRIVER("Failed to set the min frequency\n");
	}

	gen6_set_rps(dev_priv->dev, (gt_perf_status & 0xff00) >> 8);

	/* requires MSI enabled */
	I915_WRITE(GEN6_PMIER, GEN6_PM_DEFERRED_EVENTS);
	spin_lock_irq(&dev_priv->rps.lock);
	WARN_ON(dev_priv->rps.pm_iir != 0);
	I915_WRITE(GEN6_PMIMR, 0);
	spin_unlock_irq(&dev_priv->rps.lock);
	/* enable all PM interrupts */
	I915_WRITE(GEN6_PMINTRMSK, 0);

	rc6vids = 0;
	ret = sandybridge_pcode_read(dev_priv, GEN6_PCODE_READ_RC6VIDS, &rc6vids);
	if (IS_GEN6(dev) && ret) {
		DRM_DEBUG_DRIVER("Couldn't check for BIOS workaround\n");
	} else if (IS_GEN6(dev) && (GEN6_DECODE_RC6_VID(rc6vids & 0xff) < 450)) {
		DRM_DEBUG_DRIVER("You should update your BIOS. Correcting minimum rc6 voltage (%dmV->%dmV)\n",
			  GEN6_DECODE_RC6_VID(rc6vids & 0xff), 450);
		rc6vids &= 0xffff00;
		rc6vids |= GEN6_ENCODE_RC6_VID(450);
		ret = sandybridge_pcode_write(dev_priv, GEN6_PCODE_WRITE_RC6VIDS, rc6vids);
		if (ret)
			DRM_ERROR("Couldn't fix incorrect rc6 voltage\n");
	}

	gen6_gt_force_wake_put(dev_priv);
}

static void gen6_update_ring_freq(struct drm_device *dev)
{
	struct drm_i915_private *dev_priv = dev->dev_private;
	int min_freq = 15;
	int gpu_freq;
	unsigned int ia_freq, max_ia_freq;
	int scaling_factor = 180;

	WARN_ON(!mutex_is_locked(&dev_priv->rps.hw_lock));

	max_ia_freq = cpufreq_quick_get_max(0);
	/*
	 * Default to measured freq if none found, PCU will ensure we don't go
	 * over
	 */
	if (!max_ia_freq)
		max_ia_freq = tsc_khz;

	/* Convert from kHz to MHz */
	max_ia_freq /= 1000;

	/*
	 * For each potential GPU frequency, load a ring frequency we'd like
	 * to use for memory access.  We do this by specifying the IA frequency
	 * the PCU should use as a reference to determine the ring frequency.
	 */
	for (gpu_freq = dev_priv->rps.max_delay; gpu_freq >= dev_priv->rps.min_delay;
	     gpu_freq--) {
		int diff = dev_priv->rps.max_delay - gpu_freq;

		/*
		 * For GPU frequencies less than 750MHz, just use the lowest
		 * ring freq.
		 */
		if (gpu_freq < min_freq)
			ia_freq = 800;
		else
			ia_freq = max_ia_freq - ((diff * scaling_factor) / 2);
		ia_freq = DIV_ROUND_CLOSEST(ia_freq, 100);
		ia_freq <<= GEN6_PCODE_FREQ_IA_RATIO_SHIFT;

		sandybridge_pcode_write(dev_priv,
					GEN6_PCODE_WRITE_MIN_FREQ_TABLE,
					ia_freq | gpu_freq);
	}
}

void ironlake_teardown_rc6(struct drm_device *dev)
{
	struct drm_i915_private *dev_priv = dev->dev_private;

	if (dev_priv->ips.renderctx) {
		i915_gem_object_unpin(dev_priv->ips.renderctx);
		drm_gem_object_unreference(&dev_priv->ips.renderctx->base);
		dev_priv->ips.renderctx = NULL;
	}

	if (dev_priv->ips.pwrctx) {
		i915_gem_object_unpin(dev_priv->ips.pwrctx);
		drm_gem_object_unreference(&dev_priv->ips.pwrctx->base);
		dev_priv->ips.pwrctx = NULL;
	}
}

static void ironlake_disable_rc6(struct drm_device *dev)
{
	struct drm_i915_private *dev_priv = dev->dev_private;

	if (I915_READ(PWRCTXA)) {
		/* Wake the GPU, prevent RC6, then restore RSTDBYCTL */
		I915_WRITE(RSTDBYCTL, I915_READ(RSTDBYCTL) | RCX_SW_EXIT);
		wait_for(((I915_READ(RSTDBYCTL) & RSX_STATUS_MASK) == RSX_STATUS_ON),
			 50);

		I915_WRITE(PWRCTXA, 0);
		POSTING_READ(PWRCTXA);

		I915_WRITE(RSTDBYCTL, I915_READ(RSTDBYCTL) & ~RCX_SW_EXIT);
		POSTING_READ(RSTDBYCTL);
	}
}

static int ironlake_setup_rc6(struct drm_device *dev)
{
	struct drm_i915_private *dev_priv = dev->dev_private;

	if (dev_priv->ips.renderctx == NULL)
		dev_priv->ips.renderctx = intel_alloc_context_page(dev);
	if (!dev_priv->ips.renderctx)
		return -ENOMEM;

	if (dev_priv->ips.pwrctx == NULL)
		dev_priv->ips.pwrctx = intel_alloc_context_page(dev);
	if (!dev_priv->ips.pwrctx) {
		ironlake_teardown_rc6(dev);
		return -ENOMEM;
	}

	return 0;
}

static void ironlake_enable_rc6(struct drm_device *dev)
{
	struct drm_i915_private *dev_priv = dev->dev_private;
	struct intel_ring_buffer *ring = &dev_priv->ring[RCS];
	bool was_interruptible;
	int ret;

	/* rc6 disabled by default due to repeated reports of hanging during
	 * boot and resume.
	 */
	if (!intel_enable_rc6(dev))
		return;

	WARN_ON(!mutex_is_locked(&dev->struct_mutex));

	ret = ironlake_setup_rc6(dev);
	if (ret)
		return;

	was_interruptible = dev_priv->mm.interruptible;
	dev_priv->mm.interruptible = false;

	/*
	 * GPU can automatically power down the render unit if given a page
	 * to save state.
	 */
	ret = intel_ring_begin(ring, 6);
	if (ret) {
		ironlake_teardown_rc6(dev);
		dev_priv->mm.interruptible = was_interruptible;
		return;
	}

	intel_ring_emit(ring, MI_SUSPEND_FLUSH | MI_SUSPEND_FLUSH_EN);
	intel_ring_emit(ring, MI_SET_CONTEXT);
	intel_ring_emit(ring, dev_priv->ips.renderctx->gtt_offset |
			MI_MM_SPACE_GTT |
			MI_SAVE_EXT_STATE_EN |
			MI_RESTORE_EXT_STATE_EN |
			MI_RESTORE_INHIBIT);
	intel_ring_emit(ring, MI_SUSPEND_FLUSH);
	intel_ring_emit(ring, MI_NOOP);
	intel_ring_emit(ring, MI_FLUSH);
	intel_ring_advance(ring);

	/*
	 * Wait for the command parser to advance past MI_SET_CONTEXT. The HW
	 * does an implicit flush, combined with MI_FLUSH above, it should be
	 * safe to assume that renderctx is valid
	 */
	ret = intel_ring_idle(ring);
	dev_priv->mm.interruptible = was_interruptible;
	if (ret) {
		DRM_ERROR("failed to enable ironlake power savings\n");
		ironlake_teardown_rc6(dev);
		return;
	}

	I915_WRITE(PWRCTXA, dev_priv->ips.pwrctx->gtt_offset | PWRCTX_EN);
	I915_WRITE(RSTDBYCTL, I915_READ(RSTDBYCTL) & ~RCX_SW_EXIT);
}

static unsigned long intel_pxfreq(u32 vidfreq)
{
	unsigned long freq;
	int div = (vidfreq & 0x3f0000) >> 16;
	int post = (vidfreq & 0x3000) >> 12;
	int pre = (vidfreq & 0x7);

	if (!pre)
		return 0;

	freq = ((div * 133333) / ((1<<post) * pre));

	return freq;
}

static const struct cparams {
	u16 i;
	u16 t;
	u16 m;
	u16 c;
} cparams[] = {
	{ 1, 1333, 301, 28664 },
	{ 1, 1066, 294, 24460 },
	{ 1, 800, 294, 25192 },
	{ 0, 1333, 276, 27605 },
	{ 0, 1066, 276, 27605 },
	{ 0, 800, 231, 23784 },
};

static unsigned long __i915_chipset_val(struct drm_i915_private *dev_priv)
{
	u64 total_count, diff, ret;
	u32 count1, count2, count3, m = 0, c = 0;
	unsigned long now = jiffies_to_msecs(jiffies), diff1;
	int i;

	assert_spin_locked(&mchdev_lock);

	diff1 = now - dev_priv->ips.last_time1;

	/* Prevent division-by-zero if we are asking too fast.
	 * Also, we don't get interesting results if we are polling
	 * faster than once in 10ms, so just return the saved value
	 * in such cases.
	 */
	if (diff1 <= 10)
		return dev_priv->ips.chipset_power;

	count1 = I915_READ(DMIEC);
	count2 = I915_READ(DDREC);
	count3 = I915_READ(CSIEC);

	total_count = count1 + count2 + count3;

	/* FIXME: handle per-counter overflow */
	if (total_count < dev_priv->ips.last_count1) {
		diff = ~0UL - dev_priv->ips.last_count1;
		diff += total_count;
	} else {
		diff = total_count - dev_priv->ips.last_count1;
	}

	for (i = 0; i < ARRAY_SIZE(cparams); i++) {
		if (cparams[i].i == dev_priv->ips.c_m &&
		    cparams[i].t == dev_priv->ips.r_t) {
			m = cparams[i].m;
			c = cparams[i].c;
			break;
		}
	}

	diff = div_u64(diff, diff1);
	ret = ((m * diff) + c);
	ret = div_u64(ret, 10);

	dev_priv->ips.last_count1 = total_count;
	dev_priv->ips.last_time1 = now;

	dev_priv->ips.chipset_power = ret;

	return ret;
}

unsigned long i915_chipset_val(struct drm_i915_private *dev_priv)
{
	unsigned long val;

	if (dev_priv->info->gen != 5)
		return 0;

	spin_lock_irq(&mchdev_lock);

	val = __i915_chipset_val(dev_priv);

	spin_unlock_irq(&mchdev_lock);

	return val;
}

unsigned long i915_mch_val(struct drm_i915_private *dev_priv)
{
	unsigned long m, x, b;
	u32 tsfs;

	tsfs = I915_READ(TSFS);

	m = ((tsfs & TSFS_SLOPE_MASK) >> TSFS_SLOPE_SHIFT);
	x = I915_READ8(TR1);

	b = tsfs & TSFS_INTR_MASK;

	return ((m * x) / 127) - b;
}

static u16 pvid_to_extvid(struct drm_i915_private *dev_priv, u8 pxvid)
{
	static const struct v_table {
		u16 vd; /* in .1 mil */
		u16 vm; /* in .1 mil */
	} v_table[] = {
		{ 0, 0, },
		{ 375, 0, },
		{ 500, 0, },
		{ 625, 0, },
		{ 750, 0, },
		{ 875, 0, },
		{ 1000, 0, },
		{ 1125, 0, },
		{ 4125, 3000, },
		{ 4125, 3000, },
		{ 4125, 3000, },
		{ 4125, 3000, },
		{ 4125, 3000, },
		{ 4125, 3000, },
		{ 4125, 3000, },
		{ 4125, 3000, },
		{ 4125, 3000, },
		{ 4125, 3000, },
		{ 4125, 3000, },
		{ 4125, 3000, },
		{ 4125, 3000, },
		{ 4125, 3000, },
		{ 4125, 3000, },
		{ 4125, 3000, },
		{ 4125, 3000, },
		{ 4125, 3000, },
		{ 4125, 3000, },
		{ 4125, 3000, },
		{ 4125, 3000, },
		{ 4125, 3000, },
		{ 4125, 3000, },
		{ 4125, 3000, },
		{ 4250, 3125, },
		{ 4375, 3250, },
		{ 4500, 3375, },
		{ 4625, 3500, },
		{ 4750, 3625, },
		{ 4875, 3750, },
		{ 5000, 3875, },
		{ 5125, 4000, },
		{ 5250, 4125, },
		{ 5375, 4250, },
		{ 5500, 4375, },
		{ 5625, 4500, },
		{ 5750, 4625, },
		{ 5875, 4750, },
		{ 6000, 4875, },
		{ 6125, 5000, },
		{ 6250, 5125, },
		{ 6375, 5250, },
		{ 6500, 5375, },
		{ 6625, 5500, },
		{ 6750, 5625, },
		{ 6875, 5750, },
		{ 7000, 5875, },
		{ 7125, 6000, },
		{ 7250, 6125, },
		{ 7375, 6250, },
		{ 7500, 6375, },
		{ 7625, 6500, },
		{ 7750, 6625, },
		{ 7875, 6750, },
		{ 8000, 6875, },
		{ 8125, 7000, },
		{ 8250, 7125, },
		{ 8375, 7250, },
		{ 8500, 7375, },
		{ 8625, 7500, },
		{ 8750, 7625, },
		{ 8875, 7750, },
		{ 9000, 7875, },
		{ 9125, 8000, },
		{ 9250, 8125, },
		{ 9375, 8250, },
		{ 9500, 8375, },
		{ 9625, 8500, },
		{ 9750, 8625, },
		{ 9875, 8750, },
		{ 10000, 8875, },
		{ 10125, 9000, },
		{ 10250, 9125, },
		{ 10375, 9250, },
		{ 10500, 9375, },
		{ 10625, 9500, },
		{ 10750, 9625, },
		{ 10875, 9750, },
		{ 11000, 9875, },
		{ 11125, 10000, },
		{ 11250, 10125, },
		{ 11375, 10250, },
		{ 11500, 10375, },
		{ 11625, 10500, },
		{ 11750, 10625, },
		{ 11875, 10750, },
		{ 12000, 10875, },
		{ 12125, 11000, },
		{ 12250, 11125, },
		{ 12375, 11250, },
		{ 12500, 11375, },
		{ 12625, 11500, },
		{ 12750, 11625, },
		{ 12875, 11750, },
		{ 13000, 11875, },
		{ 13125, 12000, },
		{ 13250, 12125, },
		{ 13375, 12250, },
		{ 13500, 12375, },
		{ 13625, 12500, },
		{ 13750, 12625, },
		{ 13875, 12750, },
		{ 14000, 12875, },
		{ 14125, 13000, },
		{ 14250, 13125, },
		{ 14375, 13250, },
		{ 14500, 13375, },
		{ 14625, 13500, },
		{ 14750, 13625, },
		{ 14875, 13750, },
		{ 15000, 13875, },
		{ 15125, 14000, },
		{ 15250, 14125, },
		{ 15375, 14250, },
		{ 15500, 14375, },
		{ 15625, 14500, },
		{ 15750, 14625, },
		{ 15875, 14750, },
		{ 16000, 14875, },
		{ 16125, 15000, },
	};
	if (dev_priv->info->is_mobile)
		return v_table[pxvid].vm;
	else
		return v_table[pxvid].vd;
}

static void __i915_update_gfx_val(struct drm_i915_private *dev_priv)
{
	struct timespec now, diff1;
	u64 diff;
	unsigned long diffms;
	u32 count;

	assert_spin_locked(&mchdev_lock);

	getrawmonotonic(&now);
	diff1 = timespec_sub(now, dev_priv->ips.last_time2);

	/* Don't divide by 0 */
	diffms = diff1.tv_sec * 1000 + diff1.tv_nsec / 1000000;
	if (!diffms)
		return;

	count = I915_READ(GFXEC);

	if (count < dev_priv->ips.last_count2) {
		diff = ~0UL - dev_priv->ips.last_count2;
		diff += count;
	} else {
		diff = count - dev_priv->ips.last_count2;
	}

	dev_priv->ips.last_count2 = count;
	dev_priv->ips.last_time2 = now;

	/* More magic constants... */
	diff = diff * 1181;
	diff = div_u64(diff, diffms * 10);
	dev_priv->ips.gfx_power = diff;
}

void i915_update_gfx_val(struct drm_i915_private *dev_priv)
{
	if (dev_priv->info->gen != 5)
		return;

	spin_lock_irq(&mchdev_lock);

	__i915_update_gfx_val(dev_priv);

	spin_unlock_irq(&mchdev_lock);
}

static unsigned long __i915_gfx_val(struct drm_i915_private *dev_priv)
{
	unsigned long t, corr, state1, corr2, state2;
	u32 pxvid, ext_v;

	assert_spin_locked(&mchdev_lock);

	pxvid = I915_READ(PXVFREQ_BASE + (dev_priv->rps.cur_delay * 4));
	pxvid = (pxvid >> 24) & 0x7f;
	ext_v = pvid_to_extvid(dev_priv, pxvid);

	state1 = ext_v;

	t = i915_mch_val(dev_priv);

	/* Revel in the empirically derived constants */

	/* Correction factor in 1/100000 units */
	if (t > 80)
		corr = ((t * 2349) + 135940);
	else if (t >= 50)
		corr = ((t * 964) + 29317);
	else /* < 50 */
		corr = ((t * 301) + 1004);

	corr = corr * ((150142 * state1) / 10000 - 78642);
	corr /= 100000;
	corr2 = (corr * dev_priv->ips.corr);

	state2 = (corr2 * state1) / 10000;
	state2 /= 100; /* convert to mW */

	__i915_update_gfx_val(dev_priv);

	return dev_priv->ips.gfx_power + state2;
}

unsigned long i915_gfx_val(struct drm_i915_private *dev_priv)
{
	unsigned long val;

	if (dev_priv->info->gen != 5)
		return 0;

	spin_lock_irq(&mchdev_lock);

	val = __i915_gfx_val(dev_priv);

	spin_unlock_irq(&mchdev_lock);

	return val;
}

/**
 * i915_read_mch_val - return value for IPS use
 *
 * Calculate and return a value for the IPS driver to use when deciding whether
 * we have thermal and power headroom to increase CPU or GPU power budget.
 */
unsigned long i915_read_mch_val(void)
{
	struct drm_i915_private *dev_priv;
	unsigned long chipset_val, graphics_val, ret = 0;

	spin_lock_irq(&mchdev_lock);
	if (!i915_mch_dev)
		goto out_unlock;
	dev_priv = i915_mch_dev;

	chipset_val = __i915_chipset_val(dev_priv);
	graphics_val = __i915_gfx_val(dev_priv);

	ret = chipset_val + graphics_val;

out_unlock:
	spin_unlock_irq(&mchdev_lock);

	return ret;
}
EXPORT_SYMBOL_GPL(i915_read_mch_val);

/**
 * i915_gpu_raise - raise GPU frequency limit
 *
 * Raise the limit; IPS indicates we have thermal headroom.
 */
bool i915_gpu_raise(void)
{
	struct drm_i915_private *dev_priv;
	bool ret = true;

	spin_lock_irq(&mchdev_lock);
	if (!i915_mch_dev) {
		ret = false;
		goto out_unlock;
	}
	dev_priv = i915_mch_dev;

	if (dev_priv->ips.max_delay > dev_priv->ips.fmax)
		dev_priv->ips.max_delay--;

out_unlock:
	spin_unlock_irq(&mchdev_lock);

	return ret;
}
EXPORT_SYMBOL_GPL(i915_gpu_raise);

/**
 * i915_gpu_lower - lower GPU frequency limit
 *
 * IPS indicates we're close to a thermal limit, so throttle back the GPU
 * frequency maximum.
 */
bool i915_gpu_lower(void)
{
	struct drm_i915_private *dev_priv;
	bool ret = true;

	spin_lock_irq(&mchdev_lock);
	if (!i915_mch_dev) {
		ret = false;
		goto out_unlock;
	}
	dev_priv = i915_mch_dev;

	if (dev_priv->ips.max_delay < dev_priv->ips.min_delay)
		dev_priv->ips.max_delay++;

out_unlock:
	spin_unlock_irq(&mchdev_lock);

	return ret;
}
EXPORT_SYMBOL_GPL(i915_gpu_lower);

/**
 * i915_gpu_busy - indicate GPU business to IPS
 *
 * Tell the IPS driver whether or not the GPU is busy.
 */
bool i915_gpu_busy(void)
{
	struct drm_i915_private *dev_priv;
	struct intel_ring_buffer *ring;
	bool ret = false;
	int i;

	spin_lock_irq(&mchdev_lock);
	if (!i915_mch_dev)
		goto out_unlock;
	dev_priv = i915_mch_dev;

	for_each_ring(ring, dev_priv, i)
		ret |= !list_empty(&ring->request_list);

out_unlock:
	spin_unlock_irq(&mchdev_lock);

	return ret;
}
EXPORT_SYMBOL_GPL(i915_gpu_busy);

/**
 * i915_gpu_turbo_disable - disable graphics turbo
 *
 * Disable graphics turbo by resetting the max frequency and setting the
 * current frequency to the default.
 */
bool i915_gpu_turbo_disable(void)
{
	struct drm_i915_private *dev_priv;
	bool ret = true;

	spin_lock_irq(&mchdev_lock);
	if (!i915_mch_dev) {
		ret = false;
		goto out_unlock;
	}
	dev_priv = i915_mch_dev;

	dev_priv->ips.max_delay = dev_priv->ips.fstart;

	if (!ironlake_set_drps(dev_priv->dev, dev_priv->ips.fstart))
		ret = false;

out_unlock:
	spin_unlock_irq(&mchdev_lock);

	return ret;
}
EXPORT_SYMBOL_GPL(i915_gpu_turbo_disable);

/**
 * Tells the intel_ips driver that the i915 driver is now loaded, if
 * IPS got loaded first.
 *
 * This awkward dance is so that neither module has to depend on the
 * other in order for IPS to do the appropriate communication of
 * GPU turbo limits to i915.
 */
static void
ips_ping_for_i915_load(void)
{
	void (*link)(void);

	link = symbol_get(ips_link_to_i915_driver);
	if (link) {
		link();
		symbol_put(ips_link_to_i915_driver);
	}
}

void intel_gpu_ips_init(struct drm_i915_private *dev_priv)
{
	/* We only register the i915 ips part with intel-ips once everything is
	 * set up, to avoid intel-ips sneaking in and reading bogus values. */
	spin_lock_irq(&mchdev_lock);
	i915_mch_dev = dev_priv;
	spin_unlock_irq(&mchdev_lock);

	ips_ping_for_i915_load();
}

void intel_gpu_ips_teardown(void)
{
	spin_lock_irq(&mchdev_lock);
	i915_mch_dev = NULL;
	spin_unlock_irq(&mchdev_lock);
}
static void intel_init_emon(struct drm_device *dev)
{
	struct drm_i915_private *dev_priv = dev->dev_private;
	u32 lcfuse;
	u8 pxw[16];
	int i;

	/* Disable to program */
	I915_WRITE(ECR, 0);
	POSTING_READ(ECR);

	/* Program energy weights for various events */
	I915_WRITE(SDEW, 0x15040d00);
	I915_WRITE(CSIEW0, 0x007f0000);
	I915_WRITE(CSIEW1, 0x1e220004);
	I915_WRITE(CSIEW2, 0x04000004);

	for (i = 0; i < 5; i++)
		I915_WRITE(PEW + (i * 4), 0);
	for (i = 0; i < 3; i++)
		I915_WRITE(DEW + (i * 4), 0);

	/* Program P-state weights to account for frequency power adjustment */
	for (i = 0; i < 16; i++) {
		u32 pxvidfreq = I915_READ(PXVFREQ_BASE + (i * 4));
		unsigned long freq = intel_pxfreq(pxvidfreq);
		unsigned long vid = (pxvidfreq & PXVFREQ_PX_MASK) >>
			PXVFREQ_PX_SHIFT;
		unsigned long val;

		val = vid * vid;
		val *= (freq / 1000);
		val *= 255;
		val /= (127*127*900);
		if (val > 0xff)
			DRM_ERROR("bad pxval: %ld\n", val);
		pxw[i] = val;
	}
	/* Render standby states get 0 weight */
	pxw[14] = 0;
	pxw[15] = 0;

	for (i = 0; i < 4; i++) {
		u32 val = (pxw[i*4] << 24) | (pxw[(i*4)+1] << 16) |
			(pxw[(i*4)+2] << 8) | (pxw[(i*4)+3]);
		I915_WRITE(PXW + (i * 4), val);
	}

	/* Adjust magic regs to magic values (more experimental results) */
	I915_WRITE(OGW0, 0);
	I915_WRITE(OGW1, 0);
	I915_WRITE(EG0, 0x00007f00);
	I915_WRITE(EG1, 0x0000000e);
	I915_WRITE(EG2, 0x000e0000);
	I915_WRITE(EG3, 0x68000300);
	I915_WRITE(EG4, 0x42000000);
	I915_WRITE(EG5, 0x00140031);
	I915_WRITE(EG6, 0);
	I915_WRITE(EG7, 0);

	for (i = 0; i < 8; i++)
		I915_WRITE(PXWL + (i * 4), 0);

	/* Enable PMON + select events */
	I915_WRITE(ECR, 0x80000019);

	lcfuse = I915_READ(LCFUSE02);

	dev_priv->ips.corr = (lcfuse & LCFUSE_HIV_MASK);
}

void intel_disable_gt_powersave(struct drm_device *dev)
{
	struct drm_i915_private *dev_priv = dev->dev_private;

	if (IS_IRONLAKE_M(dev)) {
		ironlake_disable_drps(dev);
		ironlake_disable_rc6(dev);
	} else if (INTEL_INFO(dev)->gen >= 6 && !IS_VALLEYVIEW(dev)) {
		cancel_delayed_work_sync(&dev_priv->rps.delayed_resume_work);
		mutex_lock(&dev_priv->rps.hw_lock);
		gen6_disable_rps(dev);
		mutex_unlock(&dev_priv->rps.hw_lock);
	}
}

static void intel_gen6_powersave_work(struct work_struct *work)
{
	struct drm_i915_private *dev_priv =
		container_of(work, struct drm_i915_private,
			     rps.delayed_resume_work.work);
	struct drm_device *dev = dev_priv->dev;

	mutex_lock(&dev_priv->rps.hw_lock);
	gen6_enable_rps(dev);
	gen6_update_ring_freq(dev);
	mutex_unlock(&dev_priv->rps.hw_lock);
}

void intel_enable_gt_powersave(struct drm_device *dev)
{
	struct drm_i915_private *dev_priv = dev->dev_private;

	if (IS_IRONLAKE_M(dev)) {
		ironlake_enable_drps(dev);
		ironlake_enable_rc6(dev);
		intel_init_emon(dev);
	} else if ((IS_GEN6(dev) || IS_GEN7(dev)) && !IS_VALLEYVIEW(dev)) {
		/*
		 * PCU communication is slow and this doesn't need to be
		 * done at any specific time, so do this out of our fast path
		 * to make resume and init faster.
		 */
		schedule_delayed_work(&dev_priv->rps.delayed_resume_work,
				      round_jiffies_up_relative(HZ));
	}
}

static void ibx_init_clock_gating(struct drm_device *dev)
{
	struct drm_i915_private *dev_priv = dev->dev_private;

	/*
	 * On Ibex Peak and Cougar Point, we need to disable clock
	 * gating for the panel power sequencer or it will fail to
	 * start up when no ports are active.
	 */
	I915_WRITE(SOUTH_DSPCLK_GATE_D, PCH_DPLSUNIT_CLOCK_GATE_DISABLE);
}

static void ironlake_init_clock_gating(struct drm_device *dev)
{
	struct drm_i915_private *dev_priv = dev->dev_private;
	uint32_t dspclk_gate = ILK_VRHUNIT_CLOCK_GATE_DISABLE;

	/* Required for FBC */
	dspclk_gate |= ILK_DPFCRUNIT_CLOCK_GATE_DISABLE |
		   ILK_DPFCUNIT_CLOCK_GATE_DISABLE |
		   ILK_DPFDUNIT_CLOCK_GATE_ENABLE;

	I915_WRITE(PCH_3DCGDIS0,
		   MARIUNIT_CLOCK_GATE_DISABLE |
		   SVSMUNIT_CLOCK_GATE_DISABLE);
	I915_WRITE(PCH_3DCGDIS1,
		   VFMUNIT_CLOCK_GATE_DISABLE);

	/*
	 * According to the spec the following bits should be set in
	 * order to enable memory self-refresh
	 * The bit 22/21 of 0x42004
	 * The bit 5 of 0x42020
	 * The bit 15 of 0x45000
	 */
	I915_WRITE(ILK_DISPLAY_CHICKEN2,
		   (I915_READ(ILK_DISPLAY_CHICKEN2) |
		    ILK_DPARB_GATE | ILK_VSDPFD_FULL));
	dspclk_gate |= ILK_DPARBUNIT_CLOCK_GATE_ENABLE;
	I915_WRITE(DISP_ARB_CTL,
		   (I915_READ(DISP_ARB_CTL) |
		    DISP_FBC_WM_DIS));
	I915_WRITE(WM3_LP_ILK, 0);
	I915_WRITE(WM2_LP_ILK, 0);
	I915_WRITE(WM1_LP_ILK, 0);

	/*
	 * Based on the document from hardware guys the following bits
	 * should be set unconditionally in order to enable FBC.
	 * The bit 22 of 0x42000
	 * The bit 22 of 0x42004
	 * The bit 7,8,9 of 0x42020.
	 */
	if (IS_IRONLAKE_M(dev)) {
		I915_WRITE(ILK_DISPLAY_CHICKEN1,
			   I915_READ(ILK_DISPLAY_CHICKEN1) |
			   ILK_FBCQ_DIS);
		I915_WRITE(ILK_DISPLAY_CHICKEN2,
			   I915_READ(ILK_DISPLAY_CHICKEN2) |
			   ILK_DPARB_GATE);
	}

	I915_WRITE(ILK_DSPCLK_GATE_D, dspclk_gate);

	I915_WRITE(ILK_DISPLAY_CHICKEN2,
		   I915_READ(ILK_DISPLAY_CHICKEN2) |
		   ILK_ELPIN_409_SELECT);
	I915_WRITE(_3D_CHICKEN2,
		   _3D_CHICKEN2_WM_READ_PIPELINED << 16 |
		   _3D_CHICKEN2_WM_READ_PIPELINED);

	/* WaDisableRenderCachePipelinedFlush */
	I915_WRITE(CACHE_MODE_0,
		   _MASKED_BIT_ENABLE(CM0_PIPELINED_RENDER_FLUSH_DISABLE));

	ibx_init_clock_gating(dev);
}

static void cpt_init_clock_gating(struct drm_device *dev)
{
	struct drm_i915_private *dev_priv = dev->dev_private;
	int pipe;

	/*
	 * On Ibex Peak and Cougar Point, we need to disable clock
	 * gating for the panel power sequencer or it will fail to
	 * start up when no ports are active.
	 */
	I915_WRITE(SOUTH_DSPCLK_GATE_D, PCH_DPLSUNIT_CLOCK_GATE_DISABLE);
	I915_WRITE(SOUTH_CHICKEN2, I915_READ(SOUTH_CHICKEN2) |
		   DPLS_EDP_PPS_FIX_DIS);
	/* The below fixes the weird display corruption, a few pixels shifted
	 * downward, on (only) LVDS of some HP laptops with IVY.
	 */
	for_each_pipe(pipe)
		I915_WRITE(TRANS_CHICKEN2(pipe), TRANS_CHICKEN2_TIMING_OVERRIDE);
	/* WADP0ClockGatingDisable */
	for_each_pipe(pipe) {
		I915_WRITE(TRANS_CHICKEN1(pipe),
			   TRANS_CHICKEN1_DP0UNIT_GC_DISABLE);
	}
}

static void gen6_check_mch_setup(struct drm_device *dev)
{
	struct drm_i915_private *dev_priv = dev->dev_private;
	uint32_t tmp;

	tmp = I915_READ(MCH_SSKPD);
	if ((tmp & MCH_SSKPD_WM0_MASK) != MCH_SSKPD_WM0_VAL) {
		DRM_INFO("Wrong MCH_SSKPD value: 0x%08x\n", tmp);
		DRM_INFO("This can cause pipe underruns and display issues.\n");
		DRM_INFO("Please upgrade your BIOS to fix this.\n");
	}
}

static void gen6_init_clock_gating(struct drm_device *dev)
{
	struct drm_i915_private *dev_priv = dev->dev_private;
	int pipe;
	uint32_t dspclk_gate = ILK_VRHUNIT_CLOCK_GATE_DISABLE;

	I915_WRITE(ILK_DSPCLK_GATE_D, dspclk_gate);

	I915_WRITE(ILK_DISPLAY_CHICKEN2,
		   I915_READ(ILK_DISPLAY_CHICKEN2) |
		   ILK_ELPIN_409_SELECT);

	/* WaDisableHiZPlanesWhenMSAAEnabled */
	I915_WRITE(_3D_CHICKEN,
		   _MASKED_BIT_ENABLE(_3D_CHICKEN_HIZ_PLANE_DISABLE_MSAA_4X_SNB));

	/* WaSetupGtModeTdRowDispatch */
	if (IS_SNB_GT1(dev))
		I915_WRITE(GEN6_GT_MODE,
			   _MASKED_BIT_ENABLE(GEN6_TD_FOUR_ROW_DISPATCH_DISABLE));

	I915_WRITE(WM3_LP_ILK, 0);
	I915_WRITE(WM2_LP_ILK, 0);
	I915_WRITE(WM1_LP_ILK, 0);

	I915_WRITE(CACHE_MODE_0,
		   _MASKED_BIT_DISABLE(CM0_STC_EVICT_DISABLE_LRA_SNB));

	I915_WRITE(GEN6_UCGCTL1,
		   I915_READ(GEN6_UCGCTL1) |
		   GEN6_BLBUNIT_CLOCK_GATE_DISABLE |
		   GEN6_CSUNIT_CLOCK_GATE_DISABLE);

	/* According to the BSpec vol1g, bit 12 (RCPBUNIT) clock
	 * gating disable must be set.  Failure to set it results in
	 * flickering pixels due to Z write ordering failures after
	 * some amount of runtime in the Mesa "fire" demo, and Unigine
	 * Sanctuary and Tropics, and apparently anything else with
	 * alpha test or pixel discard.
	 *
	 * According to the spec, bit 11 (RCCUNIT) must also be set,
	 * but we didn't debug actual testcases to find it out.
	 *
	 * Also apply WaDisableVDSUnitClockGating and
	 * WaDisableRCPBUnitClockGating.
	 */
	I915_WRITE(GEN6_UCGCTL2,
		   GEN7_VDSUNIT_CLOCK_GATE_DISABLE |
		   GEN6_RCPBUNIT_CLOCK_GATE_DISABLE |
		   GEN6_RCCUNIT_CLOCK_GATE_DISABLE);

	/* Bspec says we need to always set all mask bits. */
	I915_WRITE(_3D_CHICKEN3, (0xFFFF << 16) |
		   _3D_CHICKEN3_SF_DISABLE_FASTCLIP_CULL);

	/*
	 * According to the spec the following bits should be
	 * set in order to enable memory self-refresh and fbc:
	 * The bit21 and bit22 of 0x42000
	 * The bit21 and bit22 of 0x42004
	 * The bit5 and bit7 of 0x42020
	 * The bit14 of 0x70180
	 * The bit14 of 0x71180
	 */
	I915_WRITE(ILK_DISPLAY_CHICKEN1,
		   I915_READ(ILK_DISPLAY_CHICKEN1) |
		   ILK_FBCQ_DIS | ILK_PABSTRETCH_DIS);
	I915_WRITE(ILK_DISPLAY_CHICKEN2,
		   I915_READ(ILK_DISPLAY_CHICKEN2) |
		   ILK_DPARB_GATE | ILK_VSDPFD_FULL);
	I915_WRITE(ILK_DSPCLK_GATE_D,
		   I915_READ(ILK_DSPCLK_GATE_D) |
		   ILK_DPARBUNIT_CLOCK_GATE_ENABLE  |
		   ILK_DPFDUNIT_CLOCK_GATE_ENABLE);

	/* WaMbcDriverBootEnable */
	I915_WRITE(GEN6_MBCTL, I915_READ(GEN6_MBCTL) |
		   GEN6_MBCTL_ENABLE_BOOT_FETCH);

	for_each_pipe(pipe) {
		I915_WRITE(DSPCNTR(pipe),
			   I915_READ(DSPCNTR(pipe)) |
			   DISPPLANE_TRICKLE_FEED_DISABLE);
		intel_flush_display_plane(dev_priv, pipe);
	}

	/* The default value should be 0x200 according to docs, but the two
	 * platforms I checked have a 0 for this. (Maybe BIOS overrides?) */
	I915_WRITE(GEN6_GT_MODE, _MASKED_BIT_DISABLE(0xffff));
	I915_WRITE(GEN6_GT_MODE, _MASKED_BIT_ENABLE(GEN6_GT_MODE_HI));

	cpt_init_clock_gating(dev);

	gen6_check_mch_setup(dev);
}

static void gen7_setup_fixed_func_scheduler(struct drm_i915_private *dev_priv)
{
	uint32_t reg = I915_READ(GEN7_FF_THREAD_MODE);

	reg &= ~GEN7_FF_SCHED_MASK;
	reg |= GEN7_FF_TS_SCHED_HW;
	reg |= GEN7_FF_VS_SCHED_HW;
	reg |= GEN7_FF_DS_SCHED_HW;

	/* WaVSRefCountFullforceMissDisable */
	if (IS_HASWELL(dev_priv->dev))
		reg &= ~GEN7_FF_VS_REF_CNT_FFME;

	I915_WRITE(GEN7_FF_THREAD_MODE, reg);
}

static void lpt_init_clock_gating(struct drm_device *dev)
{
	struct drm_i915_private *dev_priv = dev->dev_private;

	/*
	 * TODO: this bit should only be enabled when really needed, then
	 * disabled when not needed anymore in order to save power.
	 */
	if (dev_priv->pch_id == INTEL_PCH_LPT_LP_DEVICE_ID_TYPE)
		I915_WRITE(SOUTH_DSPCLK_GATE_D,
			   I915_READ(SOUTH_DSPCLK_GATE_D) |
			   PCH_LP_PARTITION_LEVEL_DISABLE);
}

static void haswell_init_clock_gating(struct drm_device *dev)
{
	struct drm_i915_private *dev_priv = dev->dev_private;
	int pipe;

	I915_WRITE(WM3_LP_ILK, 0);
	I915_WRITE(WM2_LP_ILK, 0);
	I915_WRITE(WM1_LP_ILK, 0);

	/* According to the spec, bit 13 (RCZUNIT) must be set on IVB.
	 * This implements the WaDisableRCZUnitClockGating workaround.
	 */
	I915_WRITE(GEN6_UCGCTL2, GEN6_RCZUNIT_CLOCK_GATE_DISABLE);

	/* Apply the WaDisableRHWOOptimizationForRenderHang workaround. */
	I915_WRITE(GEN7_COMMON_SLICE_CHICKEN1,
		   GEN7_CSC1_RHWO_OPT_DISABLE_IN_RCC);

	/* WaApplyL3ControlAndL3ChickenMode requires those two on Ivy Bridge */
	I915_WRITE(GEN7_L3CNTLREG1,
			GEN7_WA_FOR_GEN7_L3_CONTROL);
	I915_WRITE(GEN7_L3_CHICKEN_MODE_REGISTER,
			GEN7_WA_L3_CHICKEN_MODE);

	/* This is required by WaCatErrorRejectionIssue */
	I915_WRITE(GEN7_SQ_CHICKEN_MBCUNIT_CONFIG,
			I915_READ(GEN7_SQ_CHICKEN_MBCUNIT_CONFIG) |
			GEN7_SQ_CHICKEN_MBCUNIT_SQINTMOB);

	for_each_pipe(pipe) {
		I915_WRITE(DSPCNTR(pipe),
			   I915_READ(DSPCNTR(pipe)) |
			   DISPPLANE_TRICKLE_FEED_DISABLE);
		intel_flush_display_plane(dev_priv, pipe);
	}

	gen7_setup_fixed_func_scheduler(dev_priv);

	/* WaDisable4x2SubspanOptimization */
	I915_WRITE(CACHE_MODE_1,
		   _MASKED_BIT_ENABLE(PIXEL_SUBSPAN_COLLECT_OPT_DISABLE));

	/* WaMbcDriverBootEnable */
	I915_WRITE(GEN6_MBCTL, I915_READ(GEN6_MBCTL) |
		   GEN6_MBCTL_ENABLE_BOOT_FETCH);

	/* WaSwitchSolVfFArbitrationPriority */
	I915_WRITE(GAM_ECOCHK, I915_READ(GAM_ECOCHK) | HSW_ECOCHK_ARB_PRIO_SOL);

	/* XXX: This is a workaround for early silicon revisions and should be
	 * removed later.
	 */
	I915_WRITE(WM_DBG,
			I915_READ(WM_DBG) |
			WM_DBG_DISALLOW_MULTIPLE_LP |
			WM_DBG_DISALLOW_SPRITE |
			WM_DBG_DISALLOW_MAXFIFO);

	lpt_init_clock_gating(dev);
}

static void ivybridge_init_clock_gating(struct drm_device *dev)
{
	struct drm_i915_private *dev_priv = dev->dev_private;
	int pipe;
	uint32_t snpcr;

	I915_WRITE(WM3_LP_ILK, 0);
	I915_WRITE(WM2_LP_ILK, 0);
	I915_WRITE(WM1_LP_ILK, 0);

	I915_WRITE(ILK_DSPCLK_GATE_D, ILK_VRHUNIT_CLOCK_GATE_DISABLE);

	/* WaDisableEarlyCull */
	I915_WRITE(_3D_CHICKEN3,
		   _MASKED_BIT_ENABLE(_3D_CHICKEN_SF_DISABLE_OBJEND_CULL));

	/* WaDisableBackToBackFlipFix */
	I915_WRITE(IVB_CHICKEN3,
		   CHICKEN3_DGMG_REQ_OUT_FIX_DISABLE |
		   CHICKEN3_DGMG_DONE_FIX_DISABLE);

	/* WaDisablePSDDualDispatchEnable */
	if (IS_IVB_GT1(dev))
		I915_WRITE(GEN7_HALF_SLICE_CHICKEN1,
			   _MASKED_BIT_ENABLE(GEN7_PSD_SINGLE_PORT_DISPATCH_ENABLE));
	else
		I915_WRITE(GEN7_HALF_SLICE_CHICKEN1_GT2,
			   _MASKED_BIT_ENABLE(GEN7_PSD_SINGLE_PORT_DISPATCH_ENABLE));

	/* Apply the WaDisableRHWOOptimizationForRenderHang workaround. */
	I915_WRITE(GEN7_COMMON_SLICE_CHICKEN1,
		   GEN7_CSC1_RHWO_OPT_DISABLE_IN_RCC);

	/* WaApplyL3ControlAndL3ChickenMode requires those two on Ivy Bridge */
	I915_WRITE(GEN7_L3CNTLREG1,
			GEN7_WA_FOR_GEN7_L3_CONTROL);
	I915_WRITE(GEN7_L3_CHICKEN_MODE_REGISTER,
		   GEN7_WA_L3_CHICKEN_MODE);
	if (IS_IVB_GT1(dev))
		I915_WRITE(GEN7_ROW_CHICKEN2,
			   _MASKED_BIT_ENABLE(DOP_CLOCK_GATING_DISABLE));
	else
		I915_WRITE(GEN7_ROW_CHICKEN2_GT2,
			   _MASKED_BIT_ENABLE(DOP_CLOCK_GATING_DISABLE));


	/* WaForceL3Serialization */
	I915_WRITE(GEN7_L3SQCREG4, I915_READ(GEN7_L3SQCREG4) &
		   ~L3SQ_URB_READ_CAM_MATCH_DISABLE);

	/* According to the BSpec vol1g, bit 12 (RCPBUNIT) clock
	 * gating disable must be set.  Failure to set it results in
	 * flickering pixels due to Z write ordering failures after
	 * some amount of runtime in the Mesa "fire" demo, and Unigine
	 * Sanctuary and Tropics, and apparently anything else with
	 * alpha test or pixel discard.
	 *
	 * According to the spec, bit 11 (RCCUNIT) must also be set,
	 * but we didn't debug actual testcases to find it out.
	 *
	 * According to the spec, bit 13 (RCZUNIT) must be set on IVB.
	 * This implements the WaDisableRCZUnitClockGating workaround.
	 */
	I915_WRITE(GEN6_UCGCTL2,
		   GEN6_RCZUNIT_CLOCK_GATE_DISABLE |
		   GEN6_RCCUNIT_CLOCK_GATE_DISABLE);

	/* This is required by WaCatErrorRejectionIssue */
	I915_WRITE(GEN7_SQ_CHICKEN_MBCUNIT_CONFIG,
			I915_READ(GEN7_SQ_CHICKEN_MBCUNIT_CONFIG) |
			GEN7_SQ_CHICKEN_MBCUNIT_SQINTMOB);

	for_each_pipe(pipe) {
		I915_WRITE(DSPCNTR(pipe),
			   I915_READ(DSPCNTR(pipe)) |
			   DISPPLANE_TRICKLE_FEED_DISABLE);
		intel_flush_display_plane(dev_priv, pipe);
	}

	/* WaMbcDriverBootEnable */
	I915_WRITE(GEN6_MBCTL, I915_READ(GEN6_MBCTL) |
		   GEN6_MBCTL_ENABLE_BOOT_FETCH);

	gen7_setup_fixed_func_scheduler(dev_priv);

	/* WaDisable4x2SubspanOptimization */
	I915_WRITE(CACHE_MODE_1,
		   _MASKED_BIT_ENABLE(PIXEL_SUBSPAN_COLLECT_OPT_DISABLE));

	snpcr = I915_READ(GEN6_MBCUNIT_SNPCR);
	snpcr &= ~GEN6_MBC_SNPCR_MASK;
	snpcr |= GEN6_MBC_SNPCR_MED;
	I915_WRITE(GEN6_MBCUNIT_SNPCR, snpcr);

	if (!HAS_PCH_NOP(dev))
		cpt_init_clock_gating(dev);

	gen6_check_mch_setup(dev);
}

static void valleyview_init_clock_gating(struct drm_device *dev)
{
	struct drm_i915_private *dev_priv = dev->dev_private;
	int pipe;

	I915_WRITE(WM3_LP_ILK, 0);
	I915_WRITE(WM2_LP_ILK, 0);
	I915_WRITE(WM1_LP_ILK, 0);

	I915_WRITE(ILK_DSPCLK_GATE_D, ILK_VRHUNIT_CLOCK_GATE_DISABLE);

	/* WaDisableEarlyCull */
	I915_WRITE(_3D_CHICKEN3,
		   _MASKED_BIT_ENABLE(_3D_CHICKEN_SF_DISABLE_OBJEND_CULL));

	/* WaDisableBackToBackFlipFix */
	I915_WRITE(IVB_CHICKEN3,
		   CHICKEN3_DGMG_REQ_OUT_FIX_DISABLE |
		   CHICKEN3_DGMG_DONE_FIX_DISABLE);

	/* WaDisablePSDDualDispatchEnable */
	I915_WRITE(GEN7_HALF_SLICE_CHICKEN1,
		   _MASKED_BIT_ENABLE(GEN7_MAX_PS_THREAD_DEP |
				      GEN7_PSD_SINGLE_PORT_DISPATCH_ENABLE));

	/* Apply the WaDisableRHWOOptimizationForRenderHang workaround. */
	I915_WRITE(GEN7_COMMON_SLICE_CHICKEN1,
		   GEN7_CSC1_RHWO_OPT_DISABLE_IN_RCC);

	/* WaApplyL3ControlAndL3ChickenMode requires those two on Ivy Bridge */
	I915_WRITE(GEN7_L3CNTLREG1, I915_READ(GEN7_L3CNTLREG1) | GEN7_L3AGDIS);
	I915_WRITE(GEN7_L3_CHICKEN_MODE_REGISTER, GEN7_WA_L3_CHICKEN_MODE);

	/* WaForceL3Serialization */
	I915_WRITE(GEN7_L3SQCREG4, I915_READ(GEN7_L3SQCREG4) &
		   ~L3SQ_URB_READ_CAM_MATCH_DISABLE);

	/* WaDisableDopClockGating */
	I915_WRITE(GEN7_ROW_CHICKEN2,
		   _MASKED_BIT_ENABLE(DOP_CLOCK_GATING_DISABLE));

	/* WaForceL3Serialization */
	I915_WRITE(GEN7_L3SQCREG4, I915_READ(GEN7_L3SQCREG4) &
		   ~L3SQ_URB_READ_CAM_MATCH_DISABLE);

	/* This is required by WaCatErrorRejectionIssue */
	I915_WRITE(GEN7_SQ_CHICKEN_MBCUNIT_CONFIG,
		   I915_READ(GEN7_SQ_CHICKEN_MBCUNIT_CONFIG) |
		   GEN7_SQ_CHICKEN_MBCUNIT_SQINTMOB);

	/* WaMbcDriverBootEnable */
	I915_WRITE(GEN6_MBCTL, I915_READ(GEN6_MBCTL) |
		   GEN6_MBCTL_ENABLE_BOOT_FETCH);


	/* According to the BSpec vol1g, bit 12 (RCPBUNIT) clock
	 * gating disable must be set.  Failure to set it results in
	 * flickering pixels due to Z write ordering failures after
	 * some amount of runtime in the Mesa "fire" demo, and Unigine
	 * Sanctuary and Tropics, and apparently anything else with
	 * alpha test or pixel discard.
	 *
	 * According to the spec, bit 11 (RCCUNIT) must also be set,
	 * but we didn't debug actual testcases to find it out.
	 *
	 * According to the spec, bit 13 (RCZUNIT) must be set on IVB.
	 * This implements the WaDisableRCZUnitClockGating workaround.
	 *
	 * Also apply WaDisableVDSUnitClockGating and
	 * WaDisableRCPBUnitClockGating.
	 */
	I915_WRITE(GEN6_UCGCTL2,
		   GEN7_VDSUNIT_CLOCK_GATE_DISABLE |
		   GEN7_TDLUNIT_CLOCK_GATE_DISABLE |
		   GEN6_RCZUNIT_CLOCK_GATE_DISABLE |
		   GEN6_RCPBUNIT_CLOCK_GATE_DISABLE |
		   GEN6_RCCUNIT_CLOCK_GATE_DISABLE);

	I915_WRITE(GEN7_UCGCTL4, GEN7_L3BANK2X_CLOCK_GATE_DISABLE);

	for_each_pipe(pipe) {
		I915_WRITE(DSPCNTR(pipe),
			   I915_READ(DSPCNTR(pipe)) |
			   DISPPLANE_TRICKLE_FEED_DISABLE);
		intel_flush_display_plane(dev_priv, pipe);
	}

	I915_WRITE(CACHE_MODE_1,
		   _MASKED_BIT_ENABLE(PIXEL_SUBSPAN_COLLECT_OPT_DISABLE));

	/*
	 * WaDisableVLVClockGating_VBIIssue
	 * Disable clock gating on th GCFG unit to prevent a delay
	 * in the reporting of vblank events.
	 */
	I915_WRITE(VLV_GUNIT_CLOCK_GATE, 0xffffffff);

	/* Conservative clock gating settings for now */
	I915_WRITE(0x9400, 0xffffffff);
	I915_WRITE(0x9404, 0xffffffff);
	I915_WRITE(0x9408, 0xffffffff);
	I915_WRITE(0x940c, 0xffffffff);
	I915_WRITE(0x9410, 0xffffffff);
	I915_WRITE(0x9414, 0xffffffff);
	I915_WRITE(0x9418, 0xffffffff);
}

static void g4x_init_clock_gating(struct drm_device *dev)
{
	struct drm_i915_private *dev_priv = dev->dev_private;
	uint32_t dspclk_gate;

	I915_WRITE(RENCLK_GATE_D1, 0);
	I915_WRITE(RENCLK_GATE_D2, VF_UNIT_CLOCK_GATE_DISABLE |
		   GS_UNIT_CLOCK_GATE_DISABLE |
		   CL_UNIT_CLOCK_GATE_DISABLE);
	I915_WRITE(RAMCLK_GATE_D, 0);
	dspclk_gate = VRHUNIT_CLOCK_GATE_DISABLE |
		OVRUNIT_CLOCK_GATE_DISABLE |
		OVCUNIT_CLOCK_GATE_DISABLE;
	if (IS_GM45(dev))
		dspclk_gate |= DSSUNIT_CLOCK_GATE_DISABLE;
	I915_WRITE(DSPCLK_GATE_D, dspclk_gate);

	/* WaDisableRenderCachePipelinedFlush */
	I915_WRITE(CACHE_MODE_0,
		   _MASKED_BIT_ENABLE(CM0_PIPELINED_RENDER_FLUSH_DISABLE));
}

static void crestline_init_clock_gating(struct drm_device *dev)
{
	struct drm_i915_private *dev_priv = dev->dev_private;

	I915_WRITE(RENCLK_GATE_D1, I965_RCC_CLOCK_GATE_DISABLE);
	I915_WRITE(RENCLK_GATE_D2, 0);
	I915_WRITE(DSPCLK_GATE_D, 0);
	I915_WRITE(RAMCLK_GATE_D, 0);
	I915_WRITE16(DEUC, 0);
}

static void broadwater_init_clock_gating(struct drm_device *dev)
{
	struct drm_i915_private *dev_priv = dev->dev_private;

	I915_WRITE(RENCLK_GATE_D1, I965_RCZ_CLOCK_GATE_DISABLE |
		   I965_RCC_CLOCK_GATE_DISABLE |
		   I965_RCPB_CLOCK_GATE_DISABLE |
		   I965_ISC_CLOCK_GATE_DISABLE |
		   I965_FBC_CLOCK_GATE_DISABLE);
	I915_WRITE(RENCLK_GATE_D2, 0);
}

static void gen3_init_clock_gating(struct drm_device *dev)
{
	struct drm_i915_private *dev_priv = dev->dev_private;
	u32 dstate = I915_READ(D_STATE);

	dstate |= DSTATE_PLL_D3_OFF | DSTATE_GFX_CLOCK_GATING |
		DSTATE_DOT_CLOCK_GATING;
	I915_WRITE(D_STATE, dstate);

	if (IS_PINEVIEW(dev))
		I915_WRITE(ECOSKPD, _MASKED_BIT_ENABLE(ECO_GATING_CX_ONLY));

	/* IIR "flip pending" means done if this bit is set */
	I915_WRITE(ECOSKPD, _MASKED_BIT_DISABLE(ECO_FLIP_DONE));
}

static void i85x_init_clock_gating(struct drm_device *dev)
{
	struct drm_i915_private *dev_priv = dev->dev_private;

	I915_WRITE(RENCLK_GATE_D1, SV_CLOCK_GATE_DISABLE);
}

static void i830_init_clock_gating(struct drm_device *dev)
{
	struct drm_i915_private *dev_priv = dev->dev_private;

	I915_WRITE(DSPCLK_GATE_D, OVRUNIT_CLOCK_GATE_DISABLE);
}

void intel_init_clock_gating(struct drm_device *dev)
{
	struct drm_i915_private *dev_priv = dev->dev_private;

	dev_priv->display.init_clock_gating(dev);
}

void intel_set_power_well(struct drm_device *dev, bool enable)
{
	struct drm_i915_private *dev_priv = dev->dev_private;
	bool is_enabled, enable_requested;
	uint32_t tmp;

	if (!HAS_POWER_WELL(dev))
		return;

	if (!i915_disable_power_well && !enable)
		return;

	tmp = I915_READ(HSW_PWR_WELL_DRIVER);
	is_enabled = tmp & HSW_PWR_WELL_STATE;
	enable_requested = tmp & HSW_PWR_WELL_ENABLE;

	if (enable) {
		if (!enable_requested)
			I915_WRITE(HSW_PWR_WELL_DRIVER, HSW_PWR_WELL_ENABLE);

		if (!is_enabled) {
			DRM_DEBUG_KMS("Enabling power well\n");
			if (wait_for((I915_READ(HSW_PWR_WELL_DRIVER) &
				      HSW_PWR_WELL_STATE), 20))
				DRM_ERROR("Timeout enabling power well\n");
		}
	} else {
		if (enable_requested) {
			I915_WRITE(HSW_PWR_WELL_DRIVER, 0);
			DRM_DEBUG_KMS("Requesting to disable the power well\n");
		}
	}
}

/*
 * Starting with Haswell, we have a "Power Down Well" that can be turned off
 * when not needed anymore. We have 4 registers that can request the power well
 * to be enabled, and it will only be disabled if none of the registers is
 * requesting it to be enabled.
 */
void intel_init_power_well(struct drm_device *dev)
{
	struct drm_i915_private *dev_priv = dev->dev_private;

	if (!HAS_POWER_WELL(dev))
		return;

	/* For now, we need the power well to be always enabled. */
	intel_set_power_well(dev, true);

	/* We're taking over the BIOS, so clear any requests made by it since
	 * the driver is in charge now. */
	if (I915_READ(HSW_PWR_WELL_BIOS) & HSW_PWR_WELL_ENABLE)
		I915_WRITE(HSW_PWR_WELL_BIOS, 0);
}

/* Set up chip specific power management-related functions */
void intel_init_pm(struct drm_device *dev)
{
	struct drm_i915_private *dev_priv = dev->dev_private;

	if (I915_HAS_FBC(dev)) {
		if (HAS_PCH_SPLIT(dev)) {
			dev_priv->display.fbc_enabled = ironlake_fbc_enabled;
			dev_priv->display.enable_fbc = ironlake_enable_fbc;
			dev_priv->display.disable_fbc = ironlake_disable_fbc;
		} else if (IS_GM45(dev)) {
			dev_priv->display.fbc_enabled = g4x_fbc_enabled;
			dev_priv->display.enable_fbc = g4x_enable_fbc;
			dev_priv->display.disable_fbc = g4x_disable_fbc;
		} else if (IS_CRESTLINE(dev)) {
			dev_priv->display.fbc_enabled = i8xx_fbc_enabled;
			dev_priv->display.enable_fbc = i8xx_enable_fbc;
			dev_priv->display.disable_fbc = i8xx_disable_fbc;
		}
		/* 855GM needs testing */
	}

	/* For cxsr */
	if (IS_PINEVIEW(dev))
		i915_pineview_get_mem_freq(dev);
	else if (IS_GEN5(dev))
		i915_ironlake_get_mem_freq(dev);

	/* For FIFO watermark updates */
	if (HAS_PCH_SPLIT(dev)) {
		if (IS_GEN5(dev)) {
			if (I915_READ(MLTR_ILK) & ILK_SRLT_MASK)
				dev_priv->display.update_wm = ironlake_update_wm;
			else {
				DRM_DEBUG_KMS("Failed to get proper latency. "
					      "Disable CxSR\n");
				dev_priv->display.update_wm = NULL;
			}
			dev_priv->display.init_clock_gating = ironlake_init_clock_gating;
		} else if (IS_GEN6(dev)) {
			if (SNB_READ_WM0_LATENCY()) {
				dev_priv->display.update_wm = sandybridge_update_wm;
				dev_priv->display.update_sprite_wm = sandybridge_update_sprite_wm;
			} else {
				DRM_DEBUG_KMS("Failed to read display plane latency. "
					      "Disable CxSR\n");
				dev_priv->display.update_wm = NULL;
			}
			dev_priv->display.init_clock_gating = gen6_init_clock_gating;
		} else if (IS_IVYBRIDGE(dev)) {
			/* FIXME: detect B0+ stepping and use auto training */
			if (SNB_READ_WM0_LATENCY()) {
				dev_priv->display.update_wm = ivybridge_update_wm;
				dev_priv->display.update_sprite_wm = sandybridge_update_sprite_wm;
			} else {
				DRM_DEBUG_KMS("Failed to read display plane latency. "
					      "Disable CxSR\n");
				dev_priv->display.update_wm = NULL;
			}
			dev_priv->display.init_clock_gating = ivybridge_init_clock_gating;
		} else if (IS_HASWELL(dev)) {
			if (SNB_READ_WM0_LATENCY()) {
				dev_priv->display.update_wm = sandybridge_update_wm;
				dev_priv->display.update_sprite_wm = sandybridge_update_sprite_wm;
				dev_priv->display.update_linetime_wm = haswell_update_linetime_wm;
			} else {
				DRM_DEBUG_KMS("Failed to read display plane latency. "
					      "Disable CxSR\n");
				dev_priv->display.update_wm = NULL;
			}
			dev_priv->display.init_clock_gating = haswell_init_clock_gating;
		} else
			dev_priv->display.update_wm = NULL;
	} else if (IS_VALLEYVIEW(dev)) {
		dev_priv->display.update_wm = valleyview_update_wm;
		dev_priv->display.init_clock_gating =
			valleyview_init_clock_gating;
	} else if (IS_PINEVIEW(dev)) {
		if (!intel_get_cxsr_latency(IS_PINEVIEW_G(dev),
					    dev_priv->is_ddr3,
					    dev_priv->fsb_freq,
					    dev_priv->mem_freq)) {
			DRM_INFO("failed to find known CxSR latency "
				 "(found ddr%s fsb freq %d, mem freq %d), "
				 "disabling CxSR\n",
				 (dev_priv->is_ddr3 == 1) ? "3" : "2",
				 dev_priv->fsb_freq, dev_priv->mem_freq);
			/* Disable CxSR and never update its watermark again */
			pineview_disable_cxsr(dev);
			dev_priv->display.update_wm = NULL;
		} else
			dev_priv->display.update_wm = pineview_update_wm;
		dev_priv->display.init_clock_gating = gen3_init_clock_gating;
	} else if (IS_G4X(dev)) {
		dev_priv->display.update_wm = g4x_update_wm;
		dev_priv->display.init_clock_gating = g4x_init_clock_gating;
	} else if (IS_GEN4(dev)) {
		dev_priv->display.update_wm = i965_update_wm;
		if (IS_CRESTLINE(dev))
			dev_priv->display.init_clock_gating = crestline_init_clock_gating;
		else if (IS_BROADWATER(dev))
			dev_priv->display.init_clock_gating = broadwater_init_clock_gating;
	} else if (IS_GEN3(dev)) {
		dev_priv->display.update_wm = i9xx_update_wm;
		dev_priv->display.get_fifo_size = i9xx_get_fifo_size;
		dev_priv->display.init_clock_gating = gen3_init_clock_gating;
	} else if (IS_I865G(dev)) {
		dev_priv->display.update_wm = i830_update_wm;
		dev_priv->display.init_clock_gating = i85x_init_clock_gating;
		dev_priv->display.get_fifo_size = i830_get_fifo_size;
	} else if (IS_I85X(dev)) {
		dev_priv->display.update_wm = i9xx_update_wm;
		dev_priv->display.get_fifo_size = i85x_get_fifo_size;
		dev_priv->display.init_clock_gating = i85x_init_clock_gating;
	} else {
		dev_priv->display.update_wm = i830_update_wm;
		dev_priv->display.init_clock_gating = i830_init_clock_gating;
		if (IS_845G(dev))
			dev_priv->display.get_fifo_size = i845_get_fifo_size;
		else
			dev_priv->display.get_fifo_size = i830_get_fifo_size;
	}
}

static void __gen6_gt_wait_for_thread_c0(struct drm_i915_private *dev_priv)
{
	u32 gt_thread_status_mask;

	if (IS_HASWELL(dev_priv->dev))
		gt_thread_status_mask = GEN6_GT_THREAD_STATUS_CORE_MASK_HSW;
	else
		gt_thread_status_mask = GEN6_GT_THREAD_STATUS_CORE_MASK;

	/* w/a for a sporadic read returning 0 by waiting for the GT
	 * thread to wake up.
	 */
	if (wait_for_atomic_us((I915_READ_NOTRACE(GEN6_GT_THREAD_STATUS_REG) & gt_thread_status_mask) == 0, 500))
		DRM_ERROR("GT thread status wait timed out\n");
}

static void __gen6_gt_force_wake_reset(struct drm_i915_private *dev_priv)
{
	I915_WRITE_NOTRACE(FORCEWAKE, 0);
	POSTING_READ(ECOBUS); /* something from same cacheline, but !FORCEWAKE */
}

static void __gen6_gt_force_wake_get(struct drm_i915_private *dev_priv)
{
	if (wait_for_atomic((I915_READ_NOTRACE(FORCEWAKE_ACK) & 1) == 0,
			    FORCEWAKE_ACK_TIMEOUT_MS))
		DRM_ERROR("Timed out waiting for forcewake old ack to clear.\n");

	I915_WRITE_NOTRACE(FORCEWAKE, 1);
	POSTING_READ(ECOBUS); /* something from same cacheline, but !FORCEWAKE */

	if (wait_for_atomic((I915_READ_NOTRACE(FORCEWAKE_ACK) & 1),
			    FORCEWAKE_ACK_TIMEOUT_MS))
		DRM_ERROR("Timed out waiting for forcewake to ack request.\n");

	__gen6_gt_wait_for_thread_c0(dev_priv);
}

static void __gen6_gt_force_wake_mt_reset(struct drm_i915_private *dev_priv)
{
	I915_WRITE_NOTRACE(FORCEWAKE_MT, _MASKED_BIT_DISABLE(0xffff));
	/* something from same cacheline, but !FORCEWAKE_MT */
	POSTING_READ(ECOBUS);
}

static void __gen6_gt_force_wake_mt_get(struct drm_i915_private *dev_priv)
{
	u32 forcewake_ack;

	if (IS_HASWELL(dev_priv->dev))
		forcewake_ack = FORCEWAKE_ACK_HSW;
	else
		forcewake_ack = FORCEWAKE_MT_ACK;

	if (wait_for_atomic((I915_READ_NOTRACE(forcewake_ack) & FORCEWAKE_KERNEL) == 0,
			    FORCEWAKE_ACK_TIMEOUT_MS))
		DRM_ERROR("Timed out waiting for forcewake old ack to clear.\n");

	I915_WRITE_NOTRACE(FORCEWAKE_MT, _MASKED_BIT_ENABLE(FORCEWAKE_KERNEL));
	/* something from same cacheline, but !FORCEWAKE_MT */
	POSTING_READ(ECOBUS);

	if (wait_for_atomic((I915_READ_NOTRACE(forcewake_ack) & FORCEWAKE_KERNEL),
			    FORCEWAKE_ACK_TIMEOUT_MS))
		DRM_ERROR("Timed out waiting for forcewake to ack request.\n");

	__gen6_gt_wait_for_thread_c0(dev_priv);
}

/*
 * Generally this is called implicitly by the register read function. However,
 * if some sequence requires the GT to not power down then this function should
 * be called at the beginning of the sequence followed by a call to
 * gen6_gt_force_wake_put() at the end of the sequence.
 */
void gen6_gt_force_wake_get(struct drm_i915_private *dev_priv)
{
	unsigned long irqflags;

	spin_lock_irqsave(&dev_priv->gt_lock, irqflags);
	if (dev_priv->forcewake_count++ == 0)
		dev_priv->gt.force_wake_get(dev_priv);
	spin_unlock_irqrestore(&dev_priv->gt_lock, irqflags);
}

void gen6_gt_check_fifodbg(struct drm_i915_private *dev_priv)
{
	u32 gtfifodbg;
	gtfifodbg = I915_READ_NOTRACE(GTFIFODBG);
	if (WARN(gtfifodbg & GT_FIFO_CPU_ERROR_MASK,
	     "MMIO read or write has been dropped %x\n", gtfifodbg))
		I915_WRITE_NOTRACE(GTFIFODBG, GT_FIFO_CPU_ERROR_MASK);
}

static void __gen6_gt_force_wake_put(struct drm_i915_private *dev_priv)
{
	I915_WRITE_NOTRACE(FORCEWAKE, 0);
	/* something from same cacheline, but !FORCEWAKE */
	POSTING_READ(ECOBUS);
	gen6_gt_check_fifodbg(dev_priv);
}

static void __gen6_gt_force_wake_mt_put(struct drm_i915_private *dev_priv)
{
	I915_WRITE_NOTRACE(FORCEWAKE_MT, _MASKED_BIT_DISABLE(FORCEWAKE_KERNEL));
	/* something from same cacheline, but !FORCEWAKE_MT */
	POSTING_READ(ECOBUS);
	gen6_gt_check_fifodbg(dev_priv);
}

/*
 * see gen6_gt_force_wake_get()
 */
void gen6_gt_force_wake_put(struct drm_i915_private *dev_priv)
{
	unsigned long irqflags;

	spin_lock_irqsave(&dev_priv->gt_lock, irqflags);
	if (--dev_priv->forcewake_count == 0)
		dev_priv->gt.force_wake_put(dev_priv);
	spin_unlock_irqrestore(&dev_priv->gt_lock, irqflags);
}

int __gen6_gt_wait_for_fifo(struct drm_i915_private *dev_priv)
{
	int ret = 0;

	if (dev_priv->gt_fifo_count < GT_FIFO_NUM_RESERVED_ENTRIES) {
		int loop = 500;
		u32 fifo = I915_READ_NOTRACE(GT_FIFO_FREE_ENTRIES);
		while (fifo <= GT_FIFO_NUM_RESERVED_ENTRIES && loop--) {
			udelay(10);
			fifo = I915_READ_NOTRACE(GT_FIFO_FREE_ENTRIES);
		}
		if (WARN_ON(loop < 0 && fifo <= GT_FIFO_NUM_RESERVED_ENTRIES))
			++ret;
		dev_priv->gt_fifo_count = fifo;
	}
	dev_priv->gt_fifo_count--;

	return ret;
}

static void vlv_force_wake_reset(struct drm_i915_private *dev_priv)
{
	I915_WRITE_NOTRACE(FORCEWAKE_VLV, _MASKED_BIT_DISABLE(0xffff));
	/* something from same cacheline, but !FORCEWAKE_VLV */
	POSTING_READ(FORCEWAKE_ACK_VLV);
}

static void vlv_force_wake_get(struct drm_i915_private *dev_priv)
{
	if (wait_for_atomic((I915_READ_NOTRACE(FORCEWAKE_ACK_VLV) & FORCEWAKE_KERNEL) == 0,
			    FORCEWAKE_ACK_TIMEOUT_MS))
		DRM_ERROR("Timed out waiting for forcewake old ack to clear.\n");

	I915_WRITE_NOTRACE(FORCEWAKE_VLV, _MASKED_BIT_ENABLE(FORCEWAKE_KERNEL));
	I915_WRITE_NOTRACE(FORCEWAKE_MEDIA_VLV,
			   _MASKED_BIT_ENABLE(FORCEWAKE_KERNEL));

	if (wait_for_atomic((I915_READ_NOTRACE(FORCEWAKE_ACK_VLV) & FORCEWAKE_KERNEL),
			    FORCEWAKE_ACK_TIMEOUT_MS))
		DRM_ERROR("Timed out waiting for GT to ack forcewake request.\n");

	if (wait_for_atomic((I915_READ_NOTRACE(FORCEWAKE_ACK_MEDIA_VLV) &
			     FORCEWAKE_KERNEL),
			    FORCEWAKE_ACK_TIMEOUT_MS))
		DRM_ERROR("Timed out waiting for media to ack forcewake request.\n");

	__gen6_gt_wait_for_thread_c0(dev_priv);
}

static void vlv_force_wake_put(struct drm_i915_private *dev_priv)
{
	I915_WRITE_NOTRACE(FORCEWAKE_VLV, _MASKED_BIT_DISABLE(FORCEWAKE_KERNEL));
	I915_WRITE_NOTRACE(FORCEWAKE_MEDIA_VLV,
			   _MASKED_BIT_DISABLE(FORCEWAKE_KERNEL));
	/* The below doubles as a POSTING_READ */
	gen6_gt_check_fifodbg(dev_priv);
}

void intel_gt_reset(struct drm_device *dev)
{
	struct drm_i915_private *dev_priv = dev->dev_private;

	if (IS_VALLEYVIEW(dev)) {
		vlv_force_wake_reset(dev_priv);
	} else if (INTEL_INFO(dev)->gen >= 6) {
		__gen6_gt_force_wake_reset(dev_priv);
		if (IS_IVYBRIDGE(dev) || IS_HASWELL(dev))
			__gen6_gt_force_wake_mt_reset(dev_priv);
	}
}

void intel_gt_init(struct drm_device *dev)
{
	struct drm_i915_private *dev_priv = dev->dev_private;

	spin_lock_init(&dev_priv->gt_lock);

	intel_gt_reset(dev);

	if (IS_VALLEYVIEW(dev)) {
		dev_priv->gt.force_wake_get = vlv_force_wake_get;
		dev_priv->gt.force_wake_put = vlv_force_wake_put;
	} else if (IS_IVYBRIDGE(dev) || IS_HASWELL(dev)) {
		dev_priv->gt.force_wake_get = __gen6_gt_force_wake_mt_get;
		dev_priv->gt.force_wake_put = __gen6_gt_force_wake_mt_put;
	} else if (IS_GEN6(dev)) {
		dev_priv->gt.force_wake_get = __gen6_gt_force_wake_get;
		dev_priv->gt.force_wake_put = __gen6_gt_force_wake_put;
	}
	INIT_DELAYED_WORK(&dev_priv->rps.delayed_resume_work,
			  intel_gen6_powersave_work);
}

int sandybridge_pcode_read(struct drm_i915_private *dev_priv, u8 mbox, u32 *val)
{
	WARN_ON(!mutex_is_locked(&dev_priv->rps.hw_lock));

	if (I915_READ(GEN6_PCODE_MAILBOX) & GEN6_PCODE_READY) {
		DRM_DEBUG_DRIVER("warning: pcode (read) mailbox access failed\n");
		return -EAGAIN;
	}

	I915_WRITE(GEN6_PCODE_DATA, *val);
	I915_WRITE(GEN6_PCODE_MAILBOX, GEN6_PCODE_READY | mbox);

	if (wait_for((I915_READ(GEN6_PCODE_MAILBOX) & GEN6_PCODE_READY) == 0,
		     500)) {
		DRM_ERROR("timeout waiting for pcode read (%d) to finish\n", mbox);
		return -ETIMEDOUT;
	}

	*val = I915_READ(GEN6_PCODE_DATA);
	I915_WRITE(GEN6_PCODE_DATA, 0);

	return 0;
}

int sandybridge_pcode_write(struct drm_i915_private *dev_priv, u8 mbox, u32 val)
{
	WARN_ON(!mutex_is_locked(&dev_priv->rps.hw_lock));

	if (I915_READ(GEN6_PCODE_MAILBOX) & GEN6_PCODE_READY) {
		DRM_DEBUG_DRIVER("warning: pcode (write) mailbox access failed\n");
		return -EAGAIN;
	}

	I915_WRITE(GEN6_PCODE_DATA, val);
	I915_WRITE(GEN6_PCODE_MAILBOX, GEN6_PCODE_READY | mbox);

	if (wait_for((I915_READ(GEN6_PCODE_MAILBOX) & GEN6_PCODE_READY) == 0,
		     500)) {
		DRM_ERROR("timeout waiting for pcode write (%d) to finish\n", mbox);
		return -ETIMEDOUT;
	}

	I915_WRITE(GEN6_PCODE_DATA, 0);

	return 0;
}

static int vlv_punit_rw(struct drm_i915_private *dev_priv, u8 opcode,
			u8 addr, u32 *val)
{
	u32 cmd, devfn, port, be, bar;

	bar = 0;
	be = 0xf;
	port = IOSF_PORT_PUNIT;
	devfn = PCI_DEVFN(2, 0);

	cmd = (devfn << IOSF_DEVFN_SHIFT) | (opcode << IOSF_OPCODE_SHIFT) |
		(port << IOSF_PORT_SHIFT) | (be << IOSF_BYTE_ENABLES_SHIFT) |
		(bar << IOSF_BAR_SHIFT);

	WARN_ON(!mutex_is_locked(&dev_priv->rps.hw_lock));

	if (I915_READ(VLV_IOSF_DOORBELL_REQ) & IOSF_SB_BUSY) {
		DRM_DEBUG_DRIVER("warning: pcode (%s) mailbox access failed\n",
				 opcode == PUNIT_OPCODE_REG_READ ?
				 "read" : "write");
		return -EAGAIN;
	}

	I915_WRITE(VLV_IOSF_ADDR, addr);
	if (opcode == PUNIT_OPCODE_REG_WRITE)
		I915_WRITE(VLV_IOSF_DATA, *val);
	I915_WRITE(VLV_IOSF_DOORBELL_REQ, cmd);

	if (wait_for((I915_READ(VLV_IOSF_DOORBELL_REQ) & IOSF_SB_BUSY) == 0,
		     500)) {
		DRM_ERROR("timeout waiting for pcode %s (%d) to finish\n",
			  opcode == PUNIT_OPCODE_REG_READ ? "read" : "write",
			  addr);
		return -ETIMEDOUT;
	}

	if (opcode == PUNIT_OPCODE_REG_READ)
		*val = I915_READ(VLV_IOSF_DATA);
	I915_WRITE(VLV_IOSF_DATA, 0);

	return 0;
}

int valleyview_punit_read(struct drm_i915_private *dev_priv, u8 addr, u32 *val)
{
	return vlv_punit_rw(dev_priv, PUNIT_OPCODE_REG_READ, addr, val);
}

int valleyview_punit_write(struct drm_i915_private *dev_priv, u8 addr, u32 val)
{
	return vlv_punit_rw(dev_priv, PUNIT_OPCODE_REG_WRITE, addr, &val);
}<|MERGE_RESOLUTION|>--- conflicted
+++ resolved
@@ -2643,17 +2643,10 @@
 		pcu_mbox = 0;
 		ret = sandybridge_pcode_read(dev_priv, GEN6_READ_OC_PARAMS, &pcu_mbox);
 		if (!ret && (pcu_mbox & (1<<31))) { /* OC supported */
-<<<<<<< HEAD
-			DRM_DEBUG_DRIVER("overclocking supported, adjusting frequency max from %dMHz to %dMHz\n",
-					 (dev_priv->rps.max_delay & 0xff) * 50,
-					 (pcu_mbox & 0xff) * 50);
-			dev_priv->rps.max_delay = pcu_mbox & 0xff;
-=======
 			DRM_DEBUG_DRIVER("Overclocking supported. Max: %dMHz, Overclock max: %dMHz\n",
 					 (dev_priv->rps.max_delay & 0xff) * 50,
 					 (pcu_mbox & 0xff) * 50);
 			dev_priv->rps.hw_max = pcu_mbox & 0xff;
->>>>>>> e7f8dc57
 		}
 	} else {
 		DRM_DEBUG_DRIVER("Failed to set the min frequency\n");
