--- conflicted
+++ resolved
@@ -1613,8 +1613,6 @@
 		goto out_mtrrfree;
 	}
 
-<<<<<<< HEAD
-=======
 	/* intel_crtc_page_flip runs with the mode_config mutex having been
 	 * taken in the DRM layer.  It synchronously waits for pending unpin
 	 * work items while holding this mutex.  Therefore this queue cannot
@@ -1631,7 +1629,6 @@
 		goto out_mtrrfree;
 	}
 
->>>>>>> 0efaf303
 	intel_irq_init(dev);
 	intel_pm_init(dev);
 	intel_uncore_sanitize(dev);
