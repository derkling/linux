/* i915_dma.c -- DMA support for the I915 -*- linux-c -*-
 */
/*
 * Copyright 2003 Tungsten Graphics, Inc., Cedar Park, Texas.
 * All Rights Reserved.
 *
 * Permission is hereby granted, free of charge, to any person obtaining a
 * copy of this software and associated documentation files (the
 * "Software"), to deal in the Software without restriction, including
 * without limitation the rights to use, copy, modify, merge, publish,
 * distribute, sub license, and/or sell copies of the Software, and to
 * permit persons to whom the Software is furnished to do so, subject to
 * the following conditions:
 *
 * The above copyright notice and this permission notice (including the
 * next paragraph) shall be included in all copies or substantial portions
 * of the Software.
 *
 * THE SOFTWARE IS PROVIDED "AS IS", WITHOUT WARRANTY OF ANY KIND, EXPRESS
 * OR IMPLIED, INCLUDING BUT NOT LIMITED TO THE WARRANTIES OF
 * MERCHANTABILITY, FITNESS FOR A PARTICULAR PURPOSE AND NON-INFRINGEMENT.
 * IN NO EVENT SHALL TUNGSTEN GRAPHICS AND/OR ITS SUPPLIERS BE LIABLE FOR
 * ANY CLAIM, DAMAGES OR OTHER LIABILITY, WHETHER IN AN ACTION OF CONTRACT,
 * TORT OR OTHERWISE, ARISING FROM, OUT OF OR IN CONNECTION WITH THE
 * SOFTWARE OR THE USE OR OTHER DEALINGS IN THE SOFTWARE.
 *
 */

#define pr_fmt(fmt) KBUILD_MODNAME ": " fmt

#include <drm/drmP.h>
#include <drm/drm_crtc_helper.h>
#include <drm/drm_fb_helper.h>
#include "intel_drv.h"
#include <drm/i915_drm.h>
#include "i915_drv.h"
#include "i915_trace.h"
#include <linux/pci.h>
#include <linux/vgaarb.h>
#include <linux/acpi.h>
#include <linux/pnp.h>
#include <linux/vga_switcheroo.h>
#include <linux/slab.h>
#include <acpi/video.h>
#include <asm/pat.h>

#define LP_RING(d) (&((struct drm_i915_private *)(d))->ring[RCS])

#define BEGIN_LP_RING(n) \
	intel_ring_begin(LP_RING(dev_priv), (n))

#define OUT_RING(x) \
	intel_ring_emit(LP_RING(dev_priv), x)

#define ADVANCE_LP_RING() \
	intel_ring_advance(LP_RING(dev_priv))

/**
 * Lock test for when it's just for synchronization of ring access.
 *
 * In that case, we don't need to do it when GEM is initialized as nobody else
 * has access to the ring.
 */
#define RING_LOCK_TEST_WITH_RETURN(dev, file) do {			\
	if (LP_RING(dev->dev_private)->obj == NULL)			\
		LOCK_TEST_WITH_RETURN(dev, file);			\
} while (0)

static inline u32
intel_read_legacy_status_page(struct drm_i915_private *dev_priv, int reg)
{
	if (I915_NEED_GFX_HWS(dev_priv->dev))
		return ioread32(dev_priv->dri1.gfx_hws_cpu_addr + reg);
	else
		return intel_read_status_page(LP_RING(dev_priv), reg);
}

#define READ_HWSP(dev_priv, reg) intel_read_legacy_status_page(dev_priv, reg)
#define READ_BREADCRUMB(dev_priv) READ_HWSP(dev_priv, I915_BREADCRUMB_INDEX)
#define I915_BREADCRUMB_INDEX		0x21

void i915_update_dri1_breadcrumb(struct drm_device *dev)
{
	drm_i915_private_t *dev_priv = dev->dev_private;
	struct drm_i915_master_private *master_priv;

	if (dev->primary->master) {
		master_priv = dev->primary->master->driver_priv;
		if (master_priv->sarea_priv)
			master_priv->sarea_priv->last_dispatch =
				READ_BREADCRUMB(dev_priv);
	}
}

static void i915_write_hws_pga(struct drm_device *dev)
{
	drm_i915_private_t *dev_priv = dev->dev_private;
	u32 addr;

	addr = dev_priv->status_page_dmah->busaddr;
	if (INTEL_INFO(dev)->gen >= 4)
		addr |= (dev_priv->status_page_dmah->busaddr >> 28) & 0xf0;
	I915_WRITE(HWS_PGA, addr);
}

/**
 * Frees the hardware status page, whether it's a physical address or a virtual
 * address set up by the X Server.
 */
static void i915_free_hws(struct drm_device *dev)
{
	drm_i915_private_t *dev_priv = dev->dev_private;
	struct intel_ring_buffer *ring = LP_RING(dev_priv);

	if (dev_priv->status_page_dmah) {
		drm_pci_free(dev, dev_priv->status_page_dmah);
		dev_priv->status_page_dmah = NULL;
	}

	if (ring->status_page.gfx_addr) {
		ring->status_page.gfx_addr = 0;
		iounmap(dev_priv->dri1.gfx_hws_cpu_addr);
	}

	/* Need to rewrite hardware status page */
	I915_WRITE(HWS_PGA, 0x1ffff000);
}

void i915_kernel_lost_context(struct drm_device * dev)
{
	drm_i915_private_t *dev_priv = dev->dev_private;
	struct drm_i915_master_private *master_priv;
	struct intel_ring_buffer *ring = LP_RING(dev_priv);

	/*
	 * We should never lose context on the ring with modesetting
	 * as we don't expose it to userspace
	 */
	if (drm_core_check_feature(dev, DRIVER_MODESET))
		return;

	ring->head = I915_READ_HEAD(ring) & HEAD_ADDR;
	ring->tail = I915_READ_TAIL(ring) & TAIL_ADDR;
	ring->space = ring->head - (ring->tail + I915_RING_FREE_SPACE);
	if (ring->space < 0)
		ring->space += ring->size;

	if (!dev->primary->master)
		return;

	master_priv = dev->primary->master->driver_priv;
	if (ring->head == ring->tail && master_priv->sarea_priv)
		master_priv->sarea_priv->perf_boxes |= I915_BOX_RING_EMPTY;
}

static int i915_dma_cleanup(struct drm_device * dev)
{
	drm_i915_private_t *dev_priv = dev->dev_private;
	int i;

	/* Make sure interrupts are disabled here because the uninstall ioctl
	 * may not have been called from userspace and after dev_private
	 * is freed, it's too late.
	 */
	if (dev->irq_enabled)
		drm_irq_uninstall(dev);

	mutex_lock(&dev->struct_mutex);
	for (i = 0; i < I915_NUM_RINGS; i++)
		intel_cleanup_ring_buffer(&dev_priv->ring[i]);
	mutex_unlock(&dev->struct_mutex);

	/* Clear the HWS virtual address at teardown */
	if (I915_NEED_GFX_HWS(dev))
		i915_free_hws(dev);

	return 0;
}

static int i915_initialize(struct drm_device * dev, drm_i915_init_t * init)
{
	drm_i915_private_t *dev_priv = dev->dev_private;
	struct drm_i915_master_private *master_priv = dev->primary->master->driver_priv;
	int ret;

	master_priv->sarea = drm_getsarea(dev);
	if (master_priv->sarea) {
		master_priv->sarea_priv = (drm_i915_sarea_t *)
			((u8 *)master_priv->sarea->handle + init->sarea_priv_offset);
	} else {
		DRM_DEBUG_DRIVER("sarea not found assuming DRI2 userspace\n");
	}

	if (init->ring_size != 0) {
		if (LP_RING(dev_priv)->obj != NULL) {
			i915_dma_cleanup(dev);
			DRM_ERROR("Client tried to initialize ringbuffer in "
				  "GEM mode\n");
			return -EINVAL;
		}

		ret = intel_render_ring_init_dri(dev,
						 init->ring_start,
						 init->ring_size);
		if (ret) {
			i915_dma_cleanup(dev);
			return ret;
		}
	}

	dev_priv->dri1.cpp = init->cpp;
	dev_priv->dri1.back_offset = init->back_offset;
	dev_priv->dri1.front_offset = init->front_offset;
	dev_priv->dri1.current_page = 0;
	if (master_priv->sarea_priv)
		master_priv->sarea_priv->pf_current_page = 0;

	/* Allow hardware batchbuffers unless told otherwise.
	 */
	dev_priv->dri1.allow_batchbuffer = 1;

	return 0;
}

static int i915_dma_resume(struct drm_device * dev)
{
	drm_i915_private_t *dev_priv = (drm_i915_private_t *) dev->dev_private;
	struct intel_ring_buffer *ring = LP_RING(dev_priv);

	DRM_DEBUG_DRIVER("%s\n", __func__);

	if (ring->virtual_start == NULL) {
		DRM_ERROR("can not ioremap virtual address for"
			  " ring buffer\n");
		return -ENOMEM;
	}

	/* Program Hardware Status Page */
	if (!ring->status_page.page_addr) {
		DRM_ERROR("Can not find hardware status page\n");
		return -EINVAL;
	}
	DRM_DEBUG_DRIVER("hw status page @ %p\n",
				ring->status_page.page_addr);
	if (ring->status_page.gfx_addr != 0)
		intel_ring_setup_status_page(ring);
	else
		i915_write_hws_pga(dev);

	DRM_DEBUG_DRIVER("Enabled hardware status page\n");

	return 0;
}

static int i915_dma_init(struct drm_device *dev, void *data,
			 struct drm_file *file_priv)
{
	drm_i915_init_t *init = data;
	int retcode = 0;

	if (drm_core_check_feature(dev, DRIVER_MODESET))
		return -ENODEV;

	switch (init->func) {
	case I915_INIT_DMA:
		retcode = i915_initialize(dev, init);
		break;
	case I915_CLEANUP_DMA:
		retcode = i915_dma_cleanup(dev);
		break;
	case I915_RESUME_DMA:
		retcode = i915_dma_resume(dev);
		break;
	default:
		retcode = -EINVAL;
		break;
	}

	return retcode;
}

/* Implement basically the same security restrictions as hardware does
 * for MI_BATCH_NON_SECURE.  These can be made stricter at any time.
 *
 * Most of the calculations below involve calculating the size of a
 * particular instruction.  It's important to get the size right as
 * that tells us where the next instruction to check is.  Any illegal
 * instruction detected will be given a size of zero, which is a
 * signal to abort the rest of the buffer.
 */
static int validate_cmd(int cmd)
{
	switch (((cmd >> 29) & 0x7)) {
	case 0x0:
		switch ((cmd >> 23) & 0x3f) {
		case 0x0:
			return 1;	/* MI_NOOP */
		case 0x4:
			return 1;	/* MI_FLUSH */
		default:
			return 0;	/* disallow everything else */
		}
		break;
	case 0x1:
		return 0;	/* reserved */
	case 0x2:
		return (cmd & 0xff) + 2;	/* 2d commands */
	case 0x3:
		if (((cmd >> 24) & 0x1f) <= 0x18)
			return 1;

		switch ((cmd >> 24) & 0x1f) {
		case 0x1c:
			return 1;
		case 0x1d:
			switch ((cmd >> 16) & 0xff) {
			case 0x3:
				return (cmd & 0x1f) + 2;
			case 0x4:
				return (cmd & 0xf) + 2;
			default:
				return (cmd & 0xffff) + 2;
			}
		case 0x1e:
			if (cmd & (1 << 23))
				return (cmd & 0xffff) + 1;
			else
				return 1;
		case 0x1f:
			if ((cmd & (1 << 23)) == 0)	/* inline vertices */
				return (cmd & 0x1ffff) + 2;
			else if (cmd & (1 << 17))	/* indirect random */
				if ((cmd & 0xffff) == 0)
					return 0;	/* unknown length, too hard */
				else
					return (((cmd & 0xffff) + 1) / 2) + 1;
			else
				return 2;	/* indirect sequential */
		default:
			return 0;
		}
	default:
		return 0;
	}

	return 0;
}

static int i915_emit_cmds(struct drm_device * dev, int *buffer, int dwords)
{
	drm_i915_private_t *dev_priv = dev->dev_private;
	int i, ret;

	if ((dwords+1) * sizeof(int) >= LP_RING(dev_priv)->size - 8)
		return -EINVAL;

	for (i = 0; i < dwords;) {
		int sz = validate_cmd(buffer[i]);
		if (sz == 0 || i + sz > dwords)
			return -EINVAL;
		i += sz;
	}

	ret = BEGIN_LP_RING((dwords+1)&~1);
	if (ret)
		return ret;

	for (i = 0; i < dwords; i++)
		OUT_RING(buffer[i]);
	if (dwords & 1)
		OUT_RING(0);

	ADVANCE_LP_RING();

	return 0;
}

int
i915_emit_box(struct drm_device *dev,
	      struct drm_clip_rect *box,
	      int DR1, int DR4)
{
	struct drm_i915_private *dev_priv = dev->dev_private;
	int ret;

	if (box->y2 <= box->y1 || box->x2 <= box->x1 ||
	    box->y2 <= 0 || box->x2 <= 0) {
		DRM_ERROR("Bad box %d,%d..%d,%d\n",
			  box->x1, box->y1, box->x2, box->y2);
		return -EINVAL;
	}

	if (INTEL_INFO(dev)->gen >= 4) {
		ret = BEGIN_LP_RING(4);
		if (ret)
			return ret;

		OUT_RING(GFX_OP_DRAWRECT_INFO_I965);
		OUT_RING((box->x1 & 0xffff) | (box->y1 << 16));
		OUT_RING(((box->x2 - 1) & 0xffff) | ((box->y2 - 1) << 16));
		OUT_RING(DR4);
	} else {
		ret = BEGIN_LP_RING(6);
		if (ret)
			return ret;

		OUT_RING(GFX_OP_DRAWRECT_INFO);
		OUT_RING(DR1);
		OUT_RING((box->x1 & 0xffff) | (box->y1 << 16));
		OUT_RING(((box->x2 - 1) & 0xffff) | ((box->y2 - 1) << 16));
		OUT_RING(DR4);
		OUT_RING(0);
	}
	ADVANCE_LP_RING();

	return 0;
}

/* XXX: Emitting the counter should really be moved to part of the IRQ
 * emit. For now, do it in both places:
 */

static void i915_emit_breadcrumb(struct drm_device *dev)
{
	drm_i915_private_t *dev_priv = dev->dev_private;
	struct drm_i915_master_private *master_priv = dev->primary->master->driver_priv;

	dev_priv->dri1.counter++;
	if (dev_priv->dri1.counter > 0x7FFFFFFFUL)
		dev_priv->dri1.counter = 0;
	if (master_priv->sarea_priv)
		master_priv->sarea_priv->last_enqueue = dev_priv->dri1.counter;

	if (BEGIN_LP_RING(4) == 0) {
		OUT_RING(MI_STORE_DWORD_INDEX);
		OUT_RING(I915_BREADCRUMB_INDEX << MI_STORE_DWORD_INDEX_SHIFT);
		OUT_RING(dev_priv->dri1.counter);
		OUT_RING(0);
		ADVANCE_LP_RING();
	}
}

static int i915_dispatch_cmdbuffer(struct drm_device * dev,
				   drm_i915_cmdbuffer_t *cmd,
				   struct drm_clip_rect *cliprects,
				   void *cmdbuf)
{
	int nbox = cmd->num_cliprects;
	int i = 0, count, ret;

	if (cmd->sz & 0x3) {
		DRM_ERROR("alignment");
		return -EINVAL;
	}

	i915_kernel_lost_context(dev);

	count = nbox ? nbox : 1;

	for (i = 0; i < count; i++) {
		if (i < nbox) {
			ret = i915_emit_box(dev, &cliprects[i],
					    cmd->DR1, cmd->DR4);
			if (ret)
				return ret;
		}

		ret = i915_emit_cmds(dev, cmdbuf, cmd->sz / 4);
		if (ret)
			return ret;
	}

	i915_emit_breadcrumb(dev);
	return 0;
}

static int i915_dispatch_batchbuffer(struct drm_device * dev,
				     drm_i915_batchbuffer_t * batch,
				     struct drm_clip_rect *cliprects)
{
	struct drm_i915_private *dev_priv = dev->dev_private;
	int nbox = batch->num_cliprects;
	int i, count, ret;

	if ((batch->start | batch->used) & 0x7) {
		DRM_ERROR("alignment");
		return -EINVAL;
	}

	i915_kernel_lost_context(dev);

	count = nbox ? nbox : 1;
	for (i = 0; i < count; i++) {
		if (i < nbox) {
			ret = i915_emit_box(dev, &cliprects[i],
					    batch->DR1, batch->DR4);
			if (ret)
				return ret;
		}

		if (!IS_I830(dev) && !IS_845G(dev)) {
			ret = BEGIN_LP_RING(2);
			if (ret)
				return ret;

			if (INTEL_INFO(dev)->gen >= 4) {
				OUT_RING(MI_BATCH_BUFFER_START | (2 << 6) | MI_BATCH_NON_SECURE_I965);
				OUT_RING(batch->start);
			} else {
				OUT_RING(MI_BATCH_BUFFER_START | (2 << 6));
				OUT_RING(batch->start | MI_BATCH_NON_SECURE);
			}
		} else {
			ret = BEGIN_LP_RING(4);
			if (ret)
				return ret;

			OUT_RING(MI_BATCH_BUFFER);
			OUT_RING(batch->start | MI_BATCH_NON_SECURE);
			OUT_RING(batch->start + batch->used - 4);
			OUT_RING(0);
		}
		ADVANCE_LP_RING();
	}


	if (IS_G4X(dev) || IS_GEN5(dev)) {
		if (BEGIN_LP_RING(2) == 0) {
			OUT_RING(MI_FLUSH | MI_NO_WRITE_FLUSH | MI_INVALIDATE_ISP);
			OUT_RING(MI_NOOP);
			ADVANCE_LP_RING();
		}
	}

	i915_emit_breadcrumb(dev);
	return 0;
}

static int i915_dispatch_flip(struct drm_device * dev)
{
	drm_i915_private_t *dev_priv = dev->dev_private;
	struct drm_i915_master_private *master_priv =
		dev->primary->master->driver_priv;
	int ret;

	if (!master_priv->sarea_priv)
		return -EINVAL;

	DRM_DEBUG_DRIVER("%s: page=%d pfCurrentPage=%d\n",
			  __func__,
			 dev_priv->dri1.current_page,
			 master_priv->sarea_priv->pf_current_page);

	i915_kernel_lost_context(dev);

	ret = BEGIN_LP_RING(10);
	if (ret)
		return ret;

	OUT_RING(MI_FLUSH | MI_READ_FLUSH);
	OUT_RING(0);

	OUT_RING(CMD_OP_DISPLAYBUFFER_INFO | ASYNC_FLIP);
	OUT_RING(0);
	if (dev_priv->dri1.current_page == 0) {
		OUT_RING(dev_priv->dri1.back_offset);
		dev_priv->dri1.current_page = 1;
	} else {
		OUT_RING(dev_priv->dri1.front_offset);
		dev_priv->dri1.current_page = 0;
	}
	OUT_RING(0);

	OUT_RING(MI_WAIT_FOR_EVENT | MI_WAIT_FOR_PLANE_A_FLIP);
	OUT_RING(0);

	ADVANCE_LP_RING();

	master_priv->sarea_priv->last_enqueue = dev_priv->dri1.counter++;

	if (BEGIN_LP_RING(4) == 0) {
		OUT_RING(MI_STORE_DWORD_INDEX);
		OUT_RING(I915_BREADCRUMB_INDEX << MI_STORE_DWORD_INDEX_SHIFT);
		OUT_RING(dev_priv->dri1.counter);
		OUT_RING(0);
		ADVANCE_LP_RING();
	}

	master_priv->sarea_priv->pf_current_page = dev_priv->dri1.current_page;
	return 0;
}

static int i915_quiescent(struct drm_device *dev)
{
	i915_kernel_lost_context(dev);
	return intel_ring_idle(LP_RING(dev->dev_private));
}

static int i915_flush_ioctl(struct drm_device *dev, void *data,
			    struct drm_file *file_priv)
{
	int ret;

	if (drm_core_check_feature(dev, DRIVER_MODESET))
		return -ENODEV;

	RING_LOCK_TEST_WITH_RETURN(dev, file_priv);

	mutex_lock(&dev->struct_mutex);
	ret = i915_quiescent(dev);
	mutex_unlock(&dev->struct_mutex);

	return ret;
}

static int i915_batchbuffer(struct drm_device *dev, void *data,
			    struct drm_file *file_priv)
{
	drm_i915_private_t *dev_priv = (drm_i915_private_t *) dev->dev_private;
	struct drm_i915_master_private *master_priv = dev->primary->master->driver_priv;
	drm_i915_sarea_t *sarea_priv = (drm_i915_sarea_t *)
	    master_priv->sarea_priv;
	drm_i915_batchbuffer_t *batch = data;
	int ret;
	struct drm_clip_rect *cliprects = NULL;

	if (drm_core_check_feature(dev, DRIVER_MODESET))
		return -ENODEV;

	if (!dev_priv->dri1.allow_batchbuffer) {
		DRM_ERROR("Batchbuffer ioctl disabled\n");
		return -EINVAL;
	}

	DRM_DEBUG_DRIVER("i915 batchbuffer, start %x used %d cliprects %d\n",
			batch->start, batch->used, batch->num_cliprects);

	RING_LOCK_TEST_WITH_RETURN(dev, file_priv);

	if (batch->num_cliprects < 0)
		return -EINVAL;

	if (batch->num_cliprects) {
		cliprects = kcalloc(batch->num_cliprects,
				    sizeof(struct drm_clip_rect),
				    GFP_KERNEL);
		if (cliprects == NULL)
			return -ENOMEM;

		ret = copy_from_user(cliprects, batch->cliprects,
				     batch->num_cliprects *
				     sizeof(struct drm_clip_rect));
		if (ret != 0) {
			ret = -EFAULT;
			goto fail_free;
		}
	}

	mutex_lock(&dev->struct_mutex);
	ret = i915_dispatch_batchbuffer(dev, batch, cliprects);
	mutex_unlock(&dev->struct_mutex);

	if (sarea_priv)
		sarea_priv->last_dispatch = READ_BREADCRUMB(dev_priv);

fail_free:
	kfree(cliprects);

	return ret;
}

static int i915_cmdbuffer(struct drm_device *dev, void *data,
			  struct drm_file *file_priv)
{
	drm_i915_private_t *dev_priv = (drm_i915_private_t *) dev->dev_private;
	struct drm_i915_master_private *master_priv = dev->primary->master->driver_priv;
	drm_i915_sarea_t *sarea_priv = (drm_i915_sarea_t *)
	    master_priv->sarea_priv;
	drm_i915_cmdbuffer_t *cmdbuf = data;
	struct drm_clip_rect *cliprects = NULL;
	void *batch_data;
	int ret;

	DRM_DEBUG_DRIVER("i915 cmdbuffer, buf %p sz %d cliprects %d\n",
			cmdbuf->buf, cmdbuf->sz, cmdbuf->num_cliprects);

	if (drm_core_check_feature(dev, DRIVER_MODESET))
		return -ENODEV;

	RING_LOCK_TEST_WITH_RETURN(dev, file_priv);

	if (cmdbuf->num_cliprects < 0)
		return -EINVAL;

	batch_data = kmalloc(cmdbuf->sz, GFP_KERNEL);
	if (batch_data == NULL)
		return -ENOMEM;

	ret = copy_from_user(batch_data, cmdbuf->buf, cmdbuf->sz);
	if (ret != 0) {
		ret = -EFAULT;
		goto fail_batch_free;
	}

	if (cmdbuf->num_cliprects) {
		cliprects = kcalloc(cmdbuf->num_cliprects,
				    sizeof(struct drm_clip_rect), GFP_KERNEL);
		if (cliprects == NULL) {
			ret = -ENOMEM;
			goto fail_batch_free;
		}

		ret = copy_from_user(cliprects, cmdbuf->cliprects,
				     cmdbuf->num_cliprects *
				     sizeof(struct drm_clip_rect));
		if (ret != 0) {
			ret = -EFAULT;
			goto fail_clip_free;
		}
	}

	mutex_lock(&dev->struct_mutex);
	ret = i915_dispatch_cmdbuffer(dev, cmdbuf, cliprects, batch_data);
	mutex_unlock(&dev->struct_mutex);
	if (ret) {
		DRM_ERROR("i915_dispatch_cmdbuffer failed\n");
		goto fail_clip_free;
	}

	if (sarea_priv)
		sarea_priv->last_dispatch = READ_BREADCRUMB(dev_priv);

fail_clip_free:
	kfree(cliprects);
fail_batch_free:
	kfree(batch_data);

	return ret;
}

static int i915_emit_irq(struct drm_device * dev)
{
	drm_i915_private_t *dev_priv = dev->dev_private;
	struct drm_i915_master_private *master_priv = dev->primary->master->driver_priv;

	i915_kernel_lost_context(dev);

	DRM_DEBUG_DRIVER("\n");

	dev_priv->dri1.counter++;
	if (dev_priv->dri1.counter > 0x7FFFFFFFUL)
		dev_priv->dri1.counter = 1;
	if (master_priv->sarea_priv)
		master_priv->sarea_priv->last_enqueue = dev_priv->dri1.counter;

	if (BEGIN_LP_RING(4) == 0) {
		OUT_RING(MI_STORE_DWORD_INDEX);
		OUT_RING(I915_BREADCRUMB_INDEX << MI_STORE_DWORD_INDEX_SHIFT);
		OUT_RING(dev_priv->dri1.counter);
		OUT_RING(MI_USER_INTERRUPT);
		ADVANCE_LP_RING();
	}

	return dev_priv->dri1.counter;
}

static int i915_wait_irq(struct drm_device * dev, int irq_nr)
{
	drm_i915_private_t *dev_priv = (drm_i915_private_t *) dev->dev_private;
	struct drm_i915_master_private *master_priv = dev->primary->master->driver_priv;
	int ret = 0;
	struct intel_ring_buffer *ring = LP_RING(dev_priv);

	DRM_DEBUG_DRIVER("irq_nr=%d breadcrumb=%d\n", irq_nr,
		  READ_BREADCRUMB(dev_priv));

	if (READ_BREADCRUMB(dev_priv) >= irq_nr) {
		if (master_priv->sarea_priv)
			master_priv->sarea_priv->last_dispatch = READ_BREADCRUMB(dev_priv);
		return 0;
	}

	if (master_priv->sarea_priv)
		master_priv->sarea_priv->perf_boxes |= I915_BOX_WAIT;

	if (ring->irq_get(ring)) {
		DRM_WAIT_ON(ret, ring->irq_queue, 3 * DRM_HZ,
			    READ_BREADCRUMB(dev_priv) >= irq_nr);
		ring->irq_put(ring);
	} else if (wait_for(READ_BREADCRUMB(dev_priv) >= irq_nr, 3000))
		ret = -EBUSY;

	if (ret == -EBUSY) {
		DRM_ERROR("EBUSY -- rec: %d emitted: %d\n",
			  READ_BREADCRUMB(dev_priv), (int)dev_priv->dri1.counter);
	}

	return ret;
}

/* Needs the lock as it touches the ring.
 */
static int i915_irq_emit(struct drm_device *dev, void *data,
			 struct drm_file *file_priv)
{
	drm_i915_private_t *dev_priv = dev->dev_private;
	drm_i915_irq_emit_t *emit = data;
	int result;

	if (drm_core_check_feature(dev, DRIVER_MODESET))
		return -ENODEV;

	if (!dev_priv || !LP_RING(dev_priv)->virtual_start) {
		DRM_ERROR("called with no initialization\n");
		return -EINVAL;
	}

	RING_LOCK_TEST_WITH_RETURN(dev, file_priv);

	mutex_lock(&dev->struct_mutex);
	result = i915_emit_irq(dev);
	mutex_unlock(&dev->struct_mutex);

	if (DRM_COPY_TO_USER(emit->irq_seq, &result, sizeof(int))) {
		DRM_ERROR("copy_to_user\n");
		return -EFAULT;
	}

	return 0;
}

/* Doesn't need the hardware lock.
 */
static int i915_irq_wait(struct drm_device *dev, void *data,
			 struct drm_file *file_priv)
{
	drm_i915_private_t *dev_priv = dev->dev_private;
	drm_i915_irq_wait_t *irqwait = data;

	if (drm_core_check_feature(dev, DRIVER_MODESET))
		return -ENODEV;

	if (!dev_priv) {
		DRM_ERROR("called with no initialization\n");
		return -EINVAL;
	}

	return i915_wait_irq(dev, irqwait->irq_seq);
}

static int i915_vblank_pipe_get(struct drm_device *dev, void *data,
			 struct drm_file *file_priv)
{
	drm_i915_private_t *dev_priv = dev->dev_private;
	drm_i915_vblank_pipe_t *pipe = data;

	if (drm_core_check_feature(dev, DRIVER_MODESET))
		return -ENODEV;

	if (!dev_priv) {
		DRM_ERROR("called with no initialization\n");
		return -EINVAL;
	}

	pipe->pipe = DRM_I915_VBLANK_PIPE_A | DRM_I915_VBLANK_PIPE_B;

	return 0;
}

/**
 * Schedule buffer swap at given vertical blank.
 */
static int i915_vblank_swap(struct drm_device *dev, void *data,
		     struct drm_file *file_priv)
{
	/* The delayed swap mechanism was fundamentally racy, and has been
	 * removed.  The model was that the client requested a delayed flip/swap
	 * from the kernel, then waited for vblank before continuing to perform
	 * rendering.  The problem was that the kernel might wake the client
	 * up before it dispatched the vblank swap (since the lock has to be
	 * held while touching the ringbuffer), in which case the client would
	 * clear and start the next frame before the swap occurred, and
	 * flicker would occur in addition to likely missing the vblank.
	 *
	 * In the absence of this ioctl, userland falls back to a correct path
	 * of waiting for a vblank, then dispatching the swap on its own.
	 * Context switching to userland and back is plenty fast enough for
	 * meeting the requirements of vblank swapping.
	 */
	return -EINVAL;
}

static int i915_flip_bufs(struct drm_device *dev, void *data,
			  struct drm_file *file_priv)
{
	int ret;

	if (drm_core_check_feature(dev, DRIVER_MODESET))
		return -ENODEV;

	DRM_DEBUG_DRIVER("%s\n", __func__);

	RING_LOCK_TEST_WITH_RETURN(dev, file_priv);

	mutex_lock(&dev->struct_mutex);
	ret = i915_dispatch_flip(dev);
	mutex_unlock(&dev->struct_mutex);

	return ret;
}

static int i915_getparam(struct drm_device *dev, void *data,
			 struct drm_file *file_priv)
{
	drm_i915_private_t *dev_priv = dev->dev_private;
	drm_i915_getparam_t *param = data;
	int value;

	if (!dev_priv) {
		DRM_ERROR("called with no initialization\n");
		return -EINVAL;
	}

	switch (param->param) {
	case I915_PARAM_IRQ_ACTIVE:
		value = dev->pdev->irq ? 1 : 0;
		break;
	case I915_PARAM_ALLOW_BATCHBUFFER:
		value = dev_priv->dri1.allow_batchbuffer ? 1 : 0;
		break;
	case I915_PARAM_LAST_DISPATCH:
		value = READ_BREADCRUMB(dev_priv);
		break;
	case I915_PARAM_CHIPSET_ID:
		value = dev->pci_device;
		break;
	case I915_PARAM_HAS_GEM:
		value = 1;
		break;
	case I915_PARAM_NUM_FENCES_AVAIL:
		value = dev_priv->num_fence_regs - dev_priv->fence_reg_start;
		break;
	case I915_PARAM_HAS_OVERLAY:
		value = dev_priv->overlay ? 1 : 0;
		break;
	case I915_PARAM_HAS_PAGEFLIPPING:
		value = 1;
		break;
	case I915_PARAM_HAS_EXECBUF2:
		/* depends on GEM */
		value = 1;
		break;
	case I915_PARAM_HAS_BSD:
		value = intel_ring_initialized(&dev_priv->ring[VCS]);
		break;
	case I915_PARAM_HAS_BLT:
		value = intel_ring_initialized(&dev_priv->ring[BCS]);
		break;
	case I915_PARAM_HAS_RELAXED_FENCING:
		value = 1;
		break;
	case I915_PARAM_HAS_COHERENT_RINGS:
		value = 1;
		break;
	case I915_PARAM_HAS_EXEC_CONSTANTS:
		value = INTEL_INFO(dev)->gen >= 4;
		break;
	case I915_PARAM_HAS_RELAXED_DELTA:
		value = 1;
		break;
	case I915_PARAM_HAS_GEN7_SOL_RESET:
		value = 1;
		break;
	case I915_PARAM_HAS_LLC:
		value = HAS_LLC(dev);
		break;
	case I915_PARAM_HAS_ALIASING_PPGTT:
		value = dev_priv->mm.aliasing_ppgtt ? 1 : 0;
		break;
	case I915_PARAM_HAS_WAIT_TIMEOUT:
		value = 1;
		break;
	case I915_PARAM_HAS_SEMAPHORES:
		value = i915_semaphore_is_enabled(dev);
		break;
	case I915_PARAM_HAS_PRIME_VMAP_FLUSH:
		value = 1;
		break;
	case I915_PARAM_HAS_SECURE_BATCHES:
		value = capable(CAP_SYS_ADMIN);
		break;
	case I915_PARAM_HAS_PINNED_BATCHES:
		value = 1;
		break;
	case I915_PARAM_HAS_EXEC_NO_RELOC:
		value = 1;
		break;
	case I915_PARAM_HAS_EXEC_HANDLE_LUT:
		value = 1;
		break;
	default:
		DRM_DEBUG_DRIVER("Unknown parameter %d\n",
				 param->param);
		return -EINVAL;
	}

	if (DRM_COPY_TO_USER(param->value, &value, sizeof(int))) {
		DRM_ERROR("DRM_COPY_TO_USER failed\n");
		return -EFAULT;
	}

	return 0;
}

static int i915_setparam(struct drm_device *dev, void *data,
			 struct drm_file *file_priv)
{
	drm_i915_private_t *dev_priv = dev->dev_private;
	drm_i915_setparam_t *param = data;

	if (!dev_priv) {
		DRM_ERROR("called with no initialization\n");
		return -EINVAL;
	}

	switch (param->param) {
	case I915_SETPARAM_USE_MI_BATCHBUFFER_START:
		break;
	case I915_SETPARAM_TEX_LRU_LOG_GRANULARITY:
		break;
	case I915_SETPARAM_ALLOW_BATCHBUFFER:
		dev_priv->dri1.allow_batchbuffer = param->value ? 1 : 0;
		break;
	case I915_SETPARAM_NUM_USED_FENCES:
		if (param->value > dev_priv->num_fence_regs ||
		    param->value < 0)
			return -EINVAL;
		/* Userspace can use first N regs */
		dev_priv->fence_reg_start = param->value;
		break;
	default:
		DRM_DEBUG_DRIVER("unknown parameter %d\n",
					param->param);
		return -EINVAL;
	}

	return 0;
}

static int i915_set_status_page(struct drm_device *dev, void *data,
				struct drm_file *file_priv)
{
	drm_i915_private_t *dev_priv = dev->dev_private;
	drm_i915_hws_addr_t *hws = data;
	struct intel_ring_buffer *ring;

	if (drm_core_check_feature(dev, DRIVER_MODESET))
		return -ENODEV;

	if (!I915_NEED_GFX_HWS(dev))
		return -EINVAL;

	if (!dev_priv) {
		DRM_ERROR("called with no initialization\n");
		return -EINVAL;
	}

	if (drm_core_check_feature(dev, DRIVER_MODESET)) {
		WARN(1, "tried to set status page when mode setting active\n");
		return 0;
	}

	DRM_DEBUG_DRIVER("set status page addr 0x%08x\n", (u32)hws->addr);

	ring = LP_RING(dev_priv);
	ring->status_page.gfx_addr = hws->addr & (0x1ffff<<12);

	dev_priv->dri1.gfx_hws_cpu_addr =
		ioremap_wc(dev_priv->gtt.mappable_base + hws->addr, 4096);
	if (dev_priv->dri1.gfx_hws_cpu_addr == NULL) {
		i915_dma_cleanup(dev);
		ring->status_page.gfx_addr = 0;
		DRM_ERROR("can not ioremap virtual address for"
				" G33 hw status page\n");
		return -ENOMEM;
	}

	memset_io(dev_priv->dri1.gfx_hws_cpu_addr, 0, PAGE_SIZE);
	I915_WRITE(HWS_PGA, ring->status_page.gfx_addr);

	DRM_DEBUG_DRIVER("load hws HWS_PGA with gfx mem 0x%x\n",
			 ring->status_page.gfx_addr);
	DRM_DEBUG_DRIVER("load hws at %p\n",
			 ring->status_page.page_addr);
	return 0;
}

static int i915_get_bridge_dev(struct drm_device *dev)
{
	struct drm_i915_private *dev_priv = dev->dev_private;

	dev_priv->bridge_dev = pci_get_bus_and_slot(0, PCI_DEVFN(0, 0));
	if (!dev_priv->bridge_dev) {
		DRM_ERROR("bridge device not found\n");
		return -1;
	}
	return 0;
}

#define MCHBAR_I915 0x44
#define MCHBAR_I965 0x48
#define MCHBAR_SIZE (4*4096)

#define DEVEN_REG 0x54
#define   DEVEN_MCHBAR_EN (1 << 28)

/* Allocate space for the MCH regs if needed, return nonzero on error */
static int
intel_alloc_mchbar_resource(struct drm_device *dev)
{
	drm_i915_private_t *dev_priv = dev->dev_private;
	int reg = INTEL_INFO(dev)->gen >= 4 ? MCHBAR_I965 : MCHBAR_I915;
	u32 temp_lo, temp_hi = 0;
	u64 mchbar_addr;
	int ret;

	if (INTEL_INFO(dev)->gen >= 4)
		pci_read_config_dword(dev_priv->bridge_dev, reg + 4, &temp_hi);
	pci_read_config_dword(dev_priv->bridge_dev, reg, &temp_lo);
	mchbar_addr = ((u64)temp_hi << 32) | temp_lo;

	/* If ACPI doesn't have it, assume we need to allocate it ourselves */
#ifdef CONFIG_PNP
	if (mchbar_addr &&
	    pnp_range_reserved(mchbar_addr, mchbar_addr + MCHBAR_SIZE))
		return 0;
#endif

	/* Get some space for it */
	dev_priv->mch_res.name = "i915 MCHBAR";
	dev_priv->mch_res.flags = IORESOURCE_MEM;
	ret = pci_bus_alloc_resource(dev_priv->bridge_dev->bus,
				     &dev_priv->mch_res,
				     MCHBAR_SIZE, MCHBAR_SIZE,
				     PCIBIOS_MIN_MEM,
				     0, pcibios_align_resource,
				     dev_priv->bridge_dev);
	if (ret) {
		DRM_DEBUG_DRIVER("failed bus alloc: %d\n", ret);
		dev_priv->mch_res.start = 0;
		return ret;
	}

	if (INTEL_INFO(dev)->gen >= 4)
		pci_write_config_dword(dev_priv->bridge_dev, reg + 4,
				       upper_32_bits(dev_priv->mch_res.start));

	pci_write_config_dword(dev_priv->bridge_dev, reg,
			       lower_32_bits(dev_priv->mch_res.start));
	return 0;
}

/* Setup MCHBAR if possible, return true if we should disable it again */
static void
intel_setup_mchbar(struct drm_device *dev)
{
	drm_i915_private_t *dev_priv = dev->dev_private;
	int mchbar_reg = INTEL_INFO(dev)->gen >= 4 ? MCHBAR_I965 : MCHBAR_I915;
	u32 temp;
	bool enabled;

	dev_priv->mchbar_need_disable = false;

	if (IS_I915G(dev) || IS_I915GM(dev)) {
		pci_read_config_dword(dev_priv->bridge_dev, DEVEN_REG, &temp);
		enabled = !!(temp & DEVEN_MCHBAR_EN);
	} else {
		pci_read_config_dword(dev_priv->bridge_dev, mchbar_reg, &temp);
		enabled = temp & 1;
	}

	/* If it's already enabled, don't have to do anything */
	if (enabled)
		return;

	if (intel_alloc_mchbar_resource(dev))
		return;

	dev_priv->mchbar_need_disable = true;

	/* Space is allocated or reserved, so enable it. */
	if (IS_I915G(dev) || IS_I915GM(dev)) {
		pci_write_config_dword(dev_priv->bridge_dev, DEVEN_REG,
				       temp | DEVEN_MCHBAR_EN);
	} else {
		pci_read_config_dword(dev_priv->bridge_dev, mchbar_reg, &temp);
		pci_write_config_dword(dev_priv->bridge_dev, mchbar_reg, temp | 1);
	}
}

static void
intel_teardown_mchbar(struct drm_device *dev)
{
	drm_i915_private_t *dev_priv = dev->dev_private;
	int mchbar_reg = INTEL_INFO(dev)->gen >= 4 ? MCHBAR_I965 : MCHBAR_I915;
	u32 temp;

	if (dev_priv->mchbar_need_disable) {
		if (IS_I915G(dev) || IS_I915GM(dev)) {
			pci_read_config_dword(dev_priv->bridge_dev, DEVEN_REG, &temp);
			temp &= ~DEVEN_MCHBAR_EN;
			pci_write_config_dword(dev_priv->bridge_dev, DEVEN_REG, temp);
		} else {
			pci_read_config_dword(dev_priv->bridge_dev, mchbar_reg, &temp);
			temp &= ~1;
			pci_write_config_dword(dev_priv->bridge_dev, mchbar_reg, temp);
		}
	}

	if (dev_priv->mch_res.start)
		release_resource(&dev_priv->mch_res);
}

/* true = enable decode, false = disable decoder */
static unsigned int i915_vga_set_decode(void *cookie, bool state)
{
	struct drm_device *dev = cookie;

	intel_modeset_vga_set_state(dev, state);
	if (state)
		return VGA_RSRC_LEGACY_IO | VGA_RSRC_LEGACY_MEM |
		       VGA_RSRC_NORMAL_IO | VGA_RSRC_NORMAL_MEM;
	else
		return VGA_RSRC_NORMAL_IO | VGA_RSRC_NORMAL_MEM;
}

static void i915_switcheroo_set_state(struct pci_dev *pdev, enum vga_switcheroo_state state)
{
	struct drm_device *dev = pci_get_drvdata(pdev);
	pm_message_t pmm = { .event = PM_EVENT_SUSPEND };
	if (state == VGA_SWITCHEROO_ON) {
		pr_info("switched on\n");
		dev->switch_power_state = DRM_SWITCH_POWER_CHANGING;
		/* i915 resume handler doesn't set to D0 */
		pci_set_power_state(dev->pdev, PCI_D0);
		i915_resume(dev);
		dev->switch_power_state = DRM_SWITCH_POWER_ON;
	} else {
		pr_err("switched off\n");
		dev->switch_power_state = DRM_SWITCH_POWER_CHANGING;
		i915_suspend(dev, pmm);
		dev->switch_power_state = DRM_SWITCH_POWER_OFF;
	}
}

static bool i915_switcheroo_can_switch(struct pci_dev *pdev)
{
	struct drm_device *dev = pci_get_drvdata(pdev);
	bool can_switch;

	spin_lock(&dev->count_lock);
	can_switch = (dev->open_count == 0);
	spin_unlock(&dev->count_lock);
	return can_switch;
}

static const struct vga_switcheroo_client_ops i915_switcheroo_ops = {
	.set_gpu_state = i915_switcheroo_set_state,
	.reprobe = NULL,
	.can_switch = i915_switcheroo_can_switch,
};

static int i915_load_modeset_init(struct drm_device *dev)
{
	struct drm_i915_private *dev_priv = dev->dev_private;
	int ret;

	ret = intel_parse_bios(dev);
	if (ret)
		DRM_INFO("failed to find VBIOS tables\n");

	/* If we have > 1 VGA cards, then we need to arbitrate access
	 * to the common VGA resources.
	 *
	 * If we are a secondary display controller (!PCI_DISPLAY_CLASS_VGA),
	 * then we do not take part in VGA arbitration and the
	 * vga_client_register() fails with -ENODEV.
	 */
	ret = vga_client_register(dev->pdev, dev, NULL, i915_vga_set_decode);
	if (ret && ret != -ENODEV)
		goto out;

	intel_register_dsm_handler();

	ret = vga_switcheroo_register_client(dev->pdev, &i915_switcheroo_ops);
	if (ret)
		goto cleanup_vga_client;

	/* Initialise stolen first so that we may reserve preallocated
	 * objects for the BIOS to KMS transition.
	 */
	ret = i915_gem_init_stolen(dev);
	if (ret)
		goto cleanup_vga_switcheroo;

	ret = drm_irq_install(dev);
	if (ret)
		goto cleanup_gem_stolen;

	/* Important: The output setup functions called by modeset_init need
	 * working irqs for e.g. gmbus and dp aux transfers. */
	intel_modeset_init(dev);

	ret = i915_gem_init(dev);
	if (ret)
		goto cleanup_irq;

	INIT_WORK(&dev_priv->console_resume_work, intel_console_resume);

	intel_modeset_gem_init(dev);

	/* Always safe in the mode setting case. */
	/* FIXME: do pre/post-mode set stuff in core KMS code */
	dev->vblank_disable_allowed = 1;
	if (INTEL_INFO(dev)->num_pipes == 0) {
		dev_priv->mm.suspended = 0;
		return 0;
	}

	ret = intel_fbdev_init(dev);
	if (ret)
		goto cleanup_gem;

	/* Only enable hotplug handling once the fbdev is fully set up. */
	intel_hpd_init(dev);

	/*
	 * Some ports require correctly set-up hpd registers for detection to
	 * work properly (leading to ghost connected connector status), e.g. VGA
	 * on gm45.  Hence we can only set up the initial fbdev config after hpd
	 * irqs are fully enabled. Now we should scan for the initial config
	 * only once hotplug handling is enabled, but due to screwed-up locking
	 * around kms/fbdev init we can't protect the fdbev initial config
	 * scanning against hotplug events. Hence do this first and ignore the
	 * tiny window where we will loose hotplug notifactions.
	 */
	intel_fbdev_initial_config(dev);

	/* Only enable hotplug handling once the fbdev is fully set up. */
	dev_priv->enable_hotplug_processing = true;

	drm_kms_helper_poll_init(dev);

	/* We're off and running w/KMS */
	dev_priv->mm.suspended = 0;

	return 0;

cleanup_gem:
	mutex_lock(&dev->struct_mutex);
	i915_gem_cleanup_ringbuffer(dev);
	mutex_unlock(&dev->struct_mutex);
	i915_gem_cleanup_aliasing_ppgtt(dev);
cleanup_irq:
	drm_irq_uninstall(dev);
cleanup_gem_stolen:
	i915_gem_cleanup_stolen(dev);
cleanup_vga_switcheroo:
	vga_switcheroo_unregister_client(dev->pdev);
cleanup_vga_client:
	vga_client_register(dev->pdev, NULL, NULL, NULL);
out:
	return ret;
}

int i915_master_create(struct drm_device *dev, struct drm_master *master)
{
	struct drm_i915_master_private *master_priv;

	master_priv = kzalloc(sizeof(*master_priv), GFP_KERNEL);
	if (!master_priv)
		return -ENOMEM;

	master->driver_priv = master_priv;
	return 0;
}

void i915_master_destroy(struct drm_device *dev, struct drm_master *master)
{
	struct drm_i915_master_private *master_priv = master->driver_priv;

	if (!master_priv)
		return;

	kfree(master_priv);

	master->driver_priv = NULL;
}

static void
i915_mtrr_setup(struct drm_i915_private *dev_priv, unsigned long base,
		unsigned long size)
{
	dev_priv->mm.gtt_mtrr = -1;

#if defined(CONFIG_X86_PAT)
	if (cpu_has_pat)
		return;
#endif

	/* Set up a WC MTRR for non-PAT systems.  This is more common than
	 * one would think, because the kernel disables PAT on first
	 * generation Core chips because WC PAT gets overridden by a UC
	 * MTRR if present.  Even if a UC MTRR isn't present.
	 */
	dev_priv->mm.gtt_mtrr = mtrr_add(base, size, MTRR_TYPE_WRCOMB, 1);
	if (dev_priv->mm.gtt_mtrr < 0) {
		DRM_INFO("MTRR allocation failed.  Graphics "
			 "performance may suffer.\n");
	}
}

static void i915_kick_out_firmware_fb(struct drm_i915_private *dev_priv)
{
	struct apertures_struct *ap;
	struct pci_dev *pdev = dev_priv->dev->pdev;
	bool primary;

	ap = alloc_apertures(1);
	if (!ap)
		return;

	ap->ranges[0].base = dev_priv->gtt.mappable_base;
	ap->ranges[0].size = dev_priv->gtt.mappable_end - dev_priv->gtt.start;

	primary =
		pdev->resource[PCI_ROM_RESOURCE].flags & IORESOURCE_ROM_SHADOW;

	remove_conflicting_framebuffers(ap, "inteldrmfb", primary);

	kfree(ap);
}

static void i915_dump_device_info(struct drm_i915_private *dev_priv)
{
	const struct intel_device_info *info = dev_priv->info;

#define DEV_INFO_FLAG(name) info->name ? #name "," : ""
#define DEV_INFO_SEP ,
	DRM_DEBUG_DRIVER("i915 device info: gen=%i, pciid=0x%04x flags="
			 "%s%s%s%s%s%s%s%s%s%s%s%s%s%s%s%s%s%s%s%s%s%s%s%s",
			 info->gen,
			 dev_priv->dev->pdev->device,
			 DEV_INFO_FLAGS);
#undef DEV_INFO_FLAG
#undef DEV_INFO_SEP
}

/**
 * intel_early_sanitize_regs - clean up BIOS state
 * @dev: DRM device
 *
 * This function must be called before we do any I915_READ or I915_WRITE. Its
 * purpose is to clean up any state left by the BIOS that may affect us when
 * reading and/or writing registers.
 */
static void intel_early_sanitize_regs(struct drm_device *dev)
{
	struct drm_i915_private *dev_priv = dev->dev_private;

	if (IS_HASWELL(dev))
		I915_WRITE_NOTRACE(FPGA_DBG, FPGA_DBG_RM_NOCLAIM);
}

/**
 * i915_driver_load - setup chip and create an initial config
 * @dev: DRM device
 * @flags: startup flags
 *
 * The driver load routine has to do several things:
 *   - drive output discovery via intel_modeset_init()
 *   - initialize the memory manager
 *   - allocate initial config memory
 *   - setup the DRM framebuffer with the allocated memory
 */
int i915_driver_load(struct drm_device *dev, unsigned long flags)
{
	struct drm_i915_private *dev_priv;
	struct intel_device_info *info;
	int ret = 0, mmio_bar, mmio_size;
	uint32_t aperture_size;

	info = (struct intel_device_info *) flags;

	/* Refuse to load on gen6+ without kms enabled. */
	if (info->gen >= 6 && !drm_core_check_feature(dev, DRIVER_MODESET))
		return -ENODEV;

	/* i915 has 4 more counters */
	dev->counters += 4;
	dev->types[6] = _DRM_STAT_IRQ;
	dev->types[7] = _DRM_STAT_PRIMARY;
	dev->types[8] = _DRM_STAT_SECONDARY;
	dev->types[9] = _DRM_STAT_DMA;

	dev_priv = kzalloc(sizeof(drm_i915_private_t), GFP_KERNEL);
	if (dev_priv == NULL)
		return -ENOMEM;

	dev->dev_private = (void *)dev_priv;
	dev_priv->dev = dev;
	dev_priv->info = info;

	i915_dump_device_info(dev_priv);

	if (i915_get_bridge_dev(dev)) {
		ret = -EIO;
		goto free_priv;
	}

	mmio_bar = IS_GEN2(dev) ? 1 : 0;
	/* Before gen4, the registers and the GTT are behind different BARs.
	 * However, from gen4 onwards, the registers and the GTT are shared
	 * in the same BAR, so we want to restrict this ioremap from
	 * clobbering the GTT which we want ioremap_wc instead. Fortunately,
	 * the register BAR remains the same size for all the earlier
	 * generations up to Ironlake.
	 */
	if (info->gen < 5)
		mmio_size = 512*1024;
	else
		mmio_size = 2*1024*1024;

	dev_priv->regs = pci_iomap(dev->pdev, mmio_bar, mmio_size);
	if (!dev_priv->regs) {
		DRM_ERROR("failed to map registers\n");
		ret = -EIO;
		goto put_bridge;
	}

	intel_early_sanitize_regs(dev);

	ret = i915_gem_gtt_init(dev);
	if (ret)
		goto put_bridge;

	if (drm_core_check_feature(dev, DRIVER_MODESET))
		i915_kick_out_firmware_fb(dev_priv);

	pci_set_master(dev->pdev);

	/* overlay on gen2 is broken and can't address above 1G */
	if (IS_GEN2(dev))
		dma_set_coherent_mask(&dev->pdev->dev, DMA_BIT_MASK(30));

	/* 965GM sometimes incorrectly writes to hardware status page (HWS)
	 * using 32bit addressing, overwriting memory if HWS is located
	 * above 4GB.
	 *
	 * The documentation also mentions an issue with undefined
	 * behaviour if any general state is accessed within a page above 4GB,
	 * which also needs to be handled carefully.
	 */
	if (IS_BROADWATER(dev) || IS_CRESTLINE(dev))
		dma_set_coherent_mask(&dev->pdev->dev, DMA_BIT_MASK(32));

<<<<<<< HEAD
	mmio_bar = IS_GEN2(dev) ? 1 : 0;
	/* Before gen4, the registers and the GTT are behind different BARs.
	 * However, from gen4 onwards, the registers and the GTT are shared
	 * in the same BAR, so we want to restrict this ioremap from
	 * clobbering the GTT which we want ioremap_wc instead. Fortunately,
	 * the register BAR remains the same size for all the earlier
	 * generations up to Ironlake.
	 */
	if (info->gen < 5)
		mmio_size = 512*1024;
	else
		mmio_size = 2*1024*1024;

	dev_priv->regs = pci_iomap(dev->pdev, mmio_bar, mmio_size);
	if (!dev_priv->regs) {
		DRM_ERROR("failed to map registers\n");
		ret = -EIO;
		goto put_gmch;
	}

	intel_early_sanitize_regs(dev);

=======
>>>>>>> e7f8dc57
	aperture_size = dev_priv->gtt.mappable_end;

	dev_priv->gtt.mappable =
		io_mapping_create_wc(dev_priv->gtt.mappable_base,
				     aperture_size);
	if (dev_priv->gtt.mappable == NULL) {
		ret = -EIO;
		goto out_rmmap;
	}

	i915_mtrr_setup(dev_priv, dev_priv->gtt.mappable_base,
			aperture_size);

	/* The i915 workqueue is primarily used for batched retirement of
	 * requests (and thus managing bo) once the task has been completed
	 * by the GPU. i915_gem_retire_requests() is called directly when we
	 * need high-priority retirement, such as waiting for an explicit
	 * bo.
	 *
	 * It is also used for periodic low-priority events, such as
	 * idle-timers and recording error state.
	 *
	 * All tasks on the workqueue are expected to acquire the dev mutex
	 * so there is no point in running more than one instance of the
	 * workqueue at any time.  Use an ordered one.
	 */
	dev_priv->wq = alloc_ordered_workqueue("i915", 0);
	if (dev_priv->wq == NULL) {
		DRM_ERROR("Failed to create our workqueue.\n");
		ret = -ENOMEM;
		goto out_mtrrfree;
	}

	/* This must be called before any calls to HAS_PCH_* */
	intel_detect_pch(dev);

	intel_irq_init(dev);
	intel_gt_init(dev);

	/* Try to make sure MCHBAR is enabled before poking at it */
	intel_setup_mchbar(dev);
	intel_setup_gmbus(dev);
	intel_opregion_setup(dev);

	intel_setup_bios(dev);

	i915_gem_load(dev);

	/* On the 945G/GM, the chipset reports the MSI capability on the
	 * integrated graphics even though the support isn't actually there
	 * according to the published specs.  It doesn't appear to function
	 * correctly in testing on 945G.
	 * This may be a side effect of MSI having been made available for PEG
	 * and the registers being closely associated.
	 *
	 * According to chipset errata, on the 965GM, MSI interrupts may
	 * be lost or delayed, but we use them anyways to avoid
	 * stuck interrupts on some machines.
	 */
	if (!IS_I945G(dev) && !IS_I945GM(dev))
		pci_enable_msi(dev->pdev);

	spin_lock_init(&dev_priv->irq_lock);
	spin_lock_init(&dev_priv->gpu_error.lock);
	spin_lock_init(&dev_priv->rps.lock);
	mutex_init(&dev_priv->dpio_lock);

	mutex_init(&dev_priv->rps.hw_lock);
	mutex_init(&dev_priv->modeset_restore_lock);

<<<<<<< HEAD
	ret = drm_vblank_init(dev, INTEL_INFO(dev)->num_pipes);
	if (ret)
		goto out_gem_unload;
=======
	dev_priv->num_plane = 1;
	if (IS_VALLEYVIEW(dev))
		dev_priv->num_plane = 2;

	if (INTEL_INFO(dev)->num_pipes) {
		ret = drm_vblank_init(dev, INTEL_INFO(dev)->num_pipes);
		if (ret)
			goto out_gem_unload;
	}
>>>>>>> e7f8dc57

	/* Start out suspended */
	dev_priv->mm.suspended = 1;

	if (drm_core_check_feature(dev, DRIVER_MODESET)) {
		ret = i915_load_modeset_init(dev);
		if (ret < 0) {
			DRM_ERROR("failed to init modeset\n");
			goto out_gem_unload;
		}
	}

	i915_setup_sysfs(dev);

	if (INTEL_INFO(dev)->num_pipes) {
		/* Must be done after probing outputs */
		intel_opregion_init(dev);
		acpi_video_register();
	}

	if (IS_GEN5(dev))
		intel_gpu_ips_init(dev_priv);

	return 0;

out_gem_unload:
	if (dev_priv->mm.inactive_shrinker.shrink)
		unregister_shrinker(&dev_priv->mm.inactive_shrinker);

	if (dev->pdev->msi_enabled)
		pci_disable_msi(dev->pdev);

	intel_teardown_gmbus(dev);
	intel_teardown_mchbar(dev);
	destroy_workqueue(dev_priv->wq);
out_mtrrfree:
	if (dev_priv->mm.gtt_mtrr >= 0) {
		mtrr_del(dev_priv->mm.gtt_mtrr,
			 dev_priv->gtt.mappable_base,
			 aperture_size);
		dev_priv->mm.gtt_mtrr = -1;
	}
	io_mapping_free(dev_priv->gtt.mappable);
	dev_priv->gtt.gtt_remove(dev);
out_rmmap:
	pci_iounmap(dev->pdev, dev_priv->regs);
put_bridge:
	pci_dev_put(dev_priv->bridge_dev);
free_priv:
	kfree(dev_priv);
	return ret;
}

int i915_driver_unload(struct drm_device *dev)
{
	struct drm_i915_private *dev_priv = dev->dev_private;
	int ret;

	intel_gpu_ips_teardown();

	i915_teardown_sysfs(dev);

	if (dev_priv->mm.inactive_shrinker.shrink)
		unregister_shrinker(&dev_priv->mm.inactive_shrinker);

	mutex_lock(&dev->struct_mutex);
	ret = i915_gpu_idle(dev);
	if (ret)
		DRM_ERROR("failed to idle hardware: %d\n", ret);
	i915_gem_retire_requests(dev);
	mutex_unlock(&dev->struct_mutex);

	/* Cancel the retire work handler, which should be idle now. */
	cancel_delayed_work_sync(&dev_priv->mm.retire_work);

	io_mapping_free(dev_priv->gtt.mappable);
	if (dev_priv->mm.gtt_mtrr >= 0) {
		mtrr_del(dev_priv->mm.gtt_mtrr,
			 dev_priv->gtt.mappable_base,
			 dev_priv->gtt.mappable_end);
		dev_priv->mm.gtt_mtrr = -1;
	}

	acpi_video_unregister();

	if (drm_core_check_feature(dev, DRIVER_MODESET)) {
		intel_fbdev_fini(dev);
		intel_modeset_cleanup(dev);
		cancel_work_sync(&dev_priv->console_resume_work);

		/*
		 * free the memory space allocated for the child device
		 * config parsed from VBT
		 */
		if (dev_priv->child_dev && dev_priv->child_dev_num) {
			kfree(dev_priv->child_dev);
			dev_priv->child_dev = NULL;
			dev_priv->child_dev_num = 0;
		}

		vga_switcheroo_unregister_client(dev->pdev);
		vga_client_register(dev->pdev, NULL, NULL, NULL);
	}

	/* Free error state after interrupts are fully disabled. */
	del_timer_sync(&dev_priv->gpu_error.hangcheck_timer);
	cancel_work_sync(&dev_priv->gpu_error.work);
	i915_destroy_error_state(dev);

	if (dev->pdev->msi_enabled)
		pci_disable_msi(dev->pdev);

	intel_opregion_fini(dev);

	if (drm_core_check_feature(dev, DRIVER_MODESET)) {
		/* Flush any outstanding unpin_work. */
		flush_workqueue(dev_priv->wq);

		mutex_lock(&dev->struct_mutex);
		i915_gem_free_all_phys_object(dev);
		i915_gem_cleanup_ringbuffer(dev);
		i915_gem_context_fini(dev);
		mutex_unlock(&dev->struct_mutex);
		i915_gem_cleanup_aliasing_ppgtt(dev);
		i915_gem_cleanup_stolen(dev);

		if (!I915_NEED_GFX_HWS(dev))
			i915_free_hws(dev);
	}

	if (dev_priv->regs != NULL)
		pci_iounmap(dev->pdev, dev_priv->regs);

	intel_teardown_gmbus(dev);
	intel_teardown_mchbar(dev);

	destroy_workqueue(dev_priv->wq);
	pm_qos_remove_request(&dev_priv->pm_qos);

	if (dev_priv->slab)
		kmem_cache_destroy(dev_priv->slab);

	pci_dev_put(dev_priv->bridge_dev);
	kfree(dev->dev_private);

	return 0;
}

int i915_driver_open(struct drm_device *dev, struct drm_file *file)
{
	struct drm_i915_file_private *file_priv;

	DRM_DEBUG_DRIVER("\n");
	file_priv = kmalloc(sizeof(*file_priv), GFP_KERNEL);
	if (!file_priv)
		return -ENOMEM;

	file->driver_priv = file_priv;

	spin_lock_init(&file_priv->mm.lock);
	INIT_LIST_HEAD(&file_priv->mm.request_list);

	idr_init(&file_priv->context_idr);

	return 0;
}

/**
 * i915_driver_lastclose - clean up after all DRM clients have exited
 * @dev: DRM device
 *
 * Take care of cleaning up after all DRM clients have exited.  In the
 * mode setting case, we want to restore the kernel's initial mode (just
 * in case the last client left us in a bad state).
 *
 * Additionally, in the non-mode setting case, we'll tear down the GTT
 * and DMA structures, since the kernel won't be using them, and clea
 * up any GEM state.
 */
void i915_driver_lastclose(struct drm_device * dev)
{
	drm_i915_private_t *dev_priv = dev->dev_private;

	/* On gen6+ we refuse to init without kms enabled, but then the drm core
	 * goes right around and calls lastclose. Check for this and don't clean
	 * up anything. */
	if (!dev_priv)
		return;

	if (drm_core_check_feature(dev, DRIVER_MODESET)) {
		intel_fb_restore_mode(dev);
		vga_switcheroo_process_delayed_switch();
		return;
	}

	i915_gem_lastclose(dev);

	i915_dma_cleanup(dev);
}

void i915_driver_preclose(struct drm_device * dev, struct drm_file *file_priv)
{
	i915_gem_context_close(dev, file_priv);
	i915_gem_release(dev, file_priv);
}

void i915_driver_postclose(struct drm_device *dev, struct drm_file *file)
{
	struct drm_i915_file_private *file_priv = file->driver_priv;

	kfree(file_priv);
}

struct drm_ioctl_desc i915_ioctls[] = {
	DRM_IOCTL_DEF_DRV(I915_INIT, i915_dma_init, DRM_AUTH|DRM_MASTER|DRM_ROOT_ONLY),
	DRM_IOCTL_DEF_DRV(I915_FLUSH, i915_flush_ioctl, DRM_AUTH),
	DRM_IOCTL_DEF_DRV(I915_FLIP, i915_flip_bufs, DRM_AUTH),
	DRM_IOCTL_DEF_DRV(I915_BATCHBUFFER, i915_batchbuffer, DRM_AUTH),
	DRM_IOCTL_DEF_DRV(I915_IRQ_EMIT, i915_irq_emit, DRM_AUTH),
	DRM_IOCTL_DEF_DRV(I915_IRQ_WAIT, i915_irq_wait, DRM_AUTH),
	DRM_IOCTL_DEF_DRV(I915_GETPARAM, i915_getparam, DRM_AUTH),
	DRM_IOCTL_DEF_DRV(I915_SETPARAM, i915_setparam, DRM_AUTH|DRM_MASTER|DRM_ROOT_ONLY),
	DRM_IOCTL_DEF_DRV(I915_ALLOC, drm_noop, DRM_AUTH),
	DRM_IOCTL_DEF_DRV(I915_FREE, drm_noop, DRM_AUTH),
	DRM_IOCTL_DEF_DRV(I915_INIT_HEAP, drm_noop, DRM_AUTH|DRM_MASTER|DRM_ROOT_ONLY),
	DRM_IOCTL_DEF_DRV(I915_CMDBUFFER, i915_cmdbuffer, DRM_AUTH),
	DRM_IOCTL_DEF_DRV(I915_DESTROY_HEAP,  drm_noop, DRM_AUTH|DRM_MASTER|DRM_ROOT_ONLY),
	DRM_IOCTL_DEF_DRV(I915_SET_VBLANK_PIPE,  drm_noop, DRM_AUTH|DRM_MASTER|DRM_ROOT_ONLY),
	DRM_IOCTL_DEF_DRV(I915_GET_VBLANK_PIPE,  i915_vblank_pipe_get, DRM_AUTH),
	DRM_IOCTL_DEF_DRV(I915_VBLANK_SWAP, i915_vblank_swap, DRM_AUTH),
	DRM_IOCTL_DEF_DRV(I915_HWS_ADDR, i915_set_status_page, DRM_AUTH|DRM_MASTER|DRM_ROOT_ONLY),
	DRM_IOCTL_DEF_DRV(I915_GEM_INIT, i915_gem_init_ioctl, DRM_AUTH|DRM_MASTER|DRM_ROOT_ONLY|DRM_UNLOCKED),
	DRM_IOCTL_DEF_DRV(I915_GEM_EXECBUFFER, i915_gem_execbuffer, DRM_AUTH|DRM_UNLOCKED),
	DRM_IOCTL_DEF_DRV(I915_GEM_EXECBUFFER2, i915_gem_execbuffer2, DRM_AUTH|DRM_UNLOCKED),
	DRM_IOCTL_DEF_DRV(I915_GEM_PIN, i915_gem_pin_ioctl, DRM_AUTH|DRM_ROOT_ONLY|DRM_UNLOCKED),
	DRM_IOCTL_DEF_DRV(I915_GEM_UNPIN, i915_gem_unpin_ioctl, DRM_AUTH|DRM_ROOT_ONLY|DRM_UNLOCKED),
	DRM_IOCTL_DEF_DRV(I915_GEM_BUSY, i915_gem_busy_ioctl, DRM_AUTH|DRM_UNLOCKED),
	DRM_IOCTL_DEF_DRV(I915_GEM_SET_CACHING, i915_gem_set_caching_ioctl, DRM_UNLOCKED),
	DRM_IOCTL_DEF_DRV(I915_GEM_GET_CACHING, i915_gem_get_caching_ioctl, DRM_UNLOCKED),
	DRM_IOCTL_DEF_DRV(I915_GEM_THROTTLE, i915_gem_throttle_ioctl, DRM_AUTH|DRM_UNLOCKED),
	DRM_IOCTL_DEF_DRV(I915_GEM_ENTERVT, i915_gem_entervt_ioctl, DRM_AUTH|DRM_MASTER|DRM_ROOT_ONLY|DRM_UNLOCKED),
	DRM_IOCTL_DEF_DRV(I915_GEM_LEAVEVT, i915_gem_leavevt_ioctl, DRM_AUTH|DRM_MASTER|DRM_ROOT_ONLY|DRM_UNLOCKED),
	DRM_IOCTL_DEF_DRV(I915_GEM_CREATE, i915_gem_create_ioctl, DRM_UNLOCKED),
	DRM_IOCTL_DEF_DRV(I915_GEM_PREAD, i915_gem_pread_ioctl, DRM_UNLOCKED),
	DRM_IOCTL_DEF_DRV(I915_GEM_PWRITE, i915_gem_pwrite_ioctl, DRM_UNLOCKED),
	DRM_IOCTL_DEF_DRV(I915_GEM_MMAP, i915_gem_mmap_ioctl, DRM_UNLOCKED),
	DRM_IOCTL_DEF_DRV(I915_GEM_MMAP_GTT, i915_gem_mmap_gtt_ioctl, DRM_UNLOCKED),
	DRM_IOCTL_DEF_DRV(I915_GEM_SET_DOMAIN, i915_gem_set_domain_ioctl, DRM_UNLOCKED),
	DRM_IOCTL_DEF_DRV(I915_GEM_SW_FINISH, i915_gem_sw_finish_ioctl, DRM_UNLOCKED),
	DRM_IOCTL_DEF_DRV(I915_GEM_SET_TILING, i915_gem_set_tiling, DRM_UNLOCKED),
	DRM_IOCTL_DEF_DRV(I915_GEM_GET_TILING, i915_gem_get_tiling, DRM_UNLOCKED),
	DRM_IOCTL_DEF_DRV(I915_GEM_GET_APERTURE, i915_gem_get_aperture_ioctl, DRM_UNLOCKED),
	DRM_IOCTL_DEF_DRV(I915_GET_PIPE_FROM_CRTC_ID, intel_get_pipe_from_crtc_id, DRM_UNLOCKED),
	DRM_IOCTL_DEF_DRV(I915_GEM_MADVISE, i915_gem_madvise_ioctl, DRM_UNLOCKED),
	DRM_IOCTL_DEF_DRV(I915_OVERLAY_PUT_IMAGE, intel_overlay_put_image, DRM_MASTER|DRM_CONTROL_ALLOW|DRM_UNLOCKED),
	DRM_IOCTL_DEF_DRV(I915_OVERLAY_ATTRS, intel_overlay_attrs, DRM_MASTER|DRM_CONTROL_ALLOW|DRM_UNLOCKED),
	DRM_IOCTL_DEF_DRV(I915_SET_SPRITE_COLORKEY, intel_sprite_set_colorkey, DRM_MASTER|DRM_CONTROL_ALLOW|DRM_UNLOCKED),
	DRM_IOCTL_DEF_DRV(I915_GET_SPRITE_COLORKEY, intel_sprite_get_colorkey, DRM_MASTER|DRM_CONTROL_ALLOW|DRM_UNLOCKED),
	DRM_IOCTL_DEF_DRV(I915_GEM_WAIT, i915_gem_wait_ioctl, DRM_AUTH|DRM_UNLOCKED),
	DRM_IOCTL_DEF_DRV(I915_GEM_CONTEXT_CREATE, i915_gem_context_create_ioctl, DRM_UNLOCKED),
	DRM_IOCTL_DEF_DRV(I915_GEM_CONTEXT_DESTROY, i915_gem_context_destroy_ioctl, DRM_UNLOCKED),
	DRM_IOCTL_DEF_DRV(I915_REG_READ, i915_reg_read_ioctl, DRM_UNLOCKED),
};

int i915_max_ioctl = DRM_ARRAY_SIZE(i915_ioctls);

/*
 * This is really ugly: Because old userspace abused the linux agp interface to
 * manage the gtt, we need to claim that all intel devices are agp.  For
 * otherwise the drm core refuses to initialize the agp support code.
 */
int i915_driver_device_is_agp(struct drm_device * dev)
{
	return 1;
}<|MERGE_RESOLUTION|>--- conflicted
+++ resolved
@@ -1564,31 +1564,6 @@
 	if (IS_BROADWATER(dev) || IS_CRESTLINE(dev))
 		dma_set_coherent_mask(&dev->pdev->dev, DMA_BIT_MASK(32));
 
-<<<<<<< HEAD
-	mmio_bar = IS_GEN2(dev) ? 1 : 0;
-	/* Before gen4, the registers and the GTT are behind different BARs.
-	 * However, from gen4 onwards, the registers and the GTT are shared
-	 * in the same BAR, so we want to restrict this ioremap from
-	 * clobbering the GTT which we want ioremap_wc instead. Fortunately,
-	 * the register BAR remains the same size for all the earlier
-	 * generations up to Ironlake.
-	 */
-	if (info->gen < 5)
-		mmio_size = 512*1024;
-	else
-		mmio_size = 2*1024*1024;
-
-	dev_priv->regs = pci_iomap(dev->pdev, mmio_bar, mmio_size);
-	if (!dev_priv->regs) {
-		DRM_ERROR("failed to map registers\n");
-		ret = -EIO;
-		goto put_gmch;
-	}
-
-	intel_early_sanitize_regs(dev);
-
-=======
->>>>>>> e7f8dc57
 	aperture_size = dev_priv->gtt.mappable_end;
 
 	dev_priv->gtt.mappable =
@@ -1659,11 +1634,6 @@
 	mutex_init(&dev_priv->rps.hw_lock);
 	mutex_init(&dev_priv->modeset_restore_lock);
 
-<<<<<<< HEAD
-	ret = drm_vblank_init(dev, INTEL_INFO(dev)->num_pipes);
-	if (ret)
-		goto out_gem_unload;
-=======
 	dev_priv->num_plane = 1;
 	if (IS_VALLEYVIEW(dev))
 		dev_priv->num_plane = 2;
@@ -1673,7 +1643,6 @@
 		if (ret)
 			goto out_gem_unload;
 	}
->>>>>>> e7f8dc57
 
 	/* Start out suspended */
 	dev_priv->mm.suspended = 1;
