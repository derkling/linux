/*
 * Copyright 2006 Dave Airlie <airlied@linux.ie>
 * Copyright © 2006-2009 Intel Corporation
 *
 * Permission is hereby granted, free of charge, to any person obtaining a
 * copy of this software and associated documentation files (the "Software"),
 * to deal in the Software without restriction, including without limitation
 * the rights to use, copy, modify, merge, publish, distribute, sublicense,
 * and/or sell copies of the Software, and to permit persons to whom the
 * Software is furnished to do so, subject to the following conditions:
 *
 * The above copyright notice and this permission notice (including the next
 * paragraph) shall be included in all copies or substantial portions of the
 * Software.
 *
 * THE SOFTWARE IS PROVIDED "AS IS", WITHOUT WARRANTY OF ANY KIND, EXPRESS OR
 * IMPLIED, INCLUDING BUT NOT LIMITED TO THE WARRANTIES OF MERCHANTABILITY,
 * FITNESS FOR A PARTICULAR PURPOSE AND NONINFRINGEMENT.  IN NO EVENT SHALL
 * THE AUTHORS OR COPYRIGHT HOLDERS BE LIABLE FOR ANY CLAIM, DAMAGES OR OTHER
 * LIABILITY, WHETHER IN AN ACTION OF CONTRACT, TORT OR OTHERWISE, ARISING
 * FROM, OUT OF OR IN CONNECTION WITH THE SOFTWARE OR THE USE OR OTHER
 * DEALINGS IN THE SOFTWARE.
 *
 * Authors:
 *	Eric Anholt <eric@anholt.net>
 *	Jesse Barnes <jesse.barnes@intel.com>
 */

#include <linux/i2c.h>
#include <linux/slab.h>
#include <linux/delay.h>
#include <linux/hdmi.h>
#include <drm/drmP.h>
#include <drm/drm_crtc.h>
#include <drm/drm_edid.h>
#include "intel_drv.h"
#include <drm/i915_drm.h>
#include "i915_drv.h"

static struct drm_device *intel_hdmi_to_dev(struct intel_hdmi *intel_hdmi)
{
	return hdmi_to_dig_port(intel_hdmi)->base.base.dev;
}

static void
assert_hdmi_port_disabled(struct intel_hdmi *intel_hdmi)
{
	struct drm_device *dev = intel_hdmi_to_dev(intel_hdmi);
	struct drm_i915_private *dev_priv = dev->dev_private;
	uint32_t enabled_bits;

	enabled_bits = HAS_DDI(dev) ? DDI_BUF_CTL_ENABLE : SDVO_ENABLE;

	WARN(I915_READ(intel_hdmi->hdmi_reg) & enabled_bits,
	     "HDMI port enabled, expecting disabled\n");
}

struct intel_hdmi *enc_to_intel_hdmi(struct drm_encoder *encoder)
{
	struct intel_digital_port *intel_dig_port =
		container_of(encoder, struct intel_digital_port, base.base);
	return &intel_dig_port->hdmi;
}

static struct intel_hdmi *intel_attached_hdmi(struct drm_connector *connector)
{
	return enc_to_intel_hdmi(&intel_attached_encoder(connector)->base);
}

static u32 g4x_infoframe_index(enum hdmi_infoframe_type type)
{
	switch (type) {
	case HDMI_INFOFRAME_TYPE_AVI:
		return VIDEO_DIP_SELECT_AVI;
	case HDMI_INFOFRAME_TYPE_SPD:
		return VIDEO_DIP_SELECT_SPD;
	case HDMI_INFOFRAME_TYPE_VENDOR:
		return VIDEO_DIP_SELECT_VENDOR;
	default:
		DRM_DEBUG_DRIVER("unknown info frame type %d\n", type);
		return 0;
	}
}

static u32 g4x_infoframe_enable(enum hdmi_infoframe_type type)
{
	switch (type) {
	case HDMI_INFOFRAME_TYPE_AVI:
		return VIDEO_DIP_ENABLE_AVI;
	case HDMI_INFOFRAME_TYPE_SPD:
		return VIDEO_DIP_ENABLE_SPD;
	case HDMI_INFOFRAME_TYPE_VENDOR:
		return VIDEO_DIP_ENABLE_VENDOR;
	default:
		DRM_DEBUG_DRIVER("unknown info frame type %d\n", type);
		return 0;
	}
}

static u32 hsw_infoframe_enable(enum hdmi_infoframe_type type)
{
	switch (type) {
	case HDMI_INFOFRAME_TYPE_AVI:
		return VIDEO_DIP_ENABLE_AVI_HSW;
	case HDMI_INFOFRAME_TYPE_SPD:
		return VIDEO_DIP_ENABLE_SPD_HSW;
	case HDMI_INFOFRAME_TYPE_VENDOR:
		return VIDEO_DIP_ENABLE_VS_HSW;
	default:
		DRM_DEBUG_DRIVER("unknown info frame type %d\n", type);
		return 0;
	}
}

static u32 hsw_infoframe_data_reg(enum hdmi_infoframe_type type,
				  enum transcoder cpu_transcoder)
{
	switch (type) {
	case HDMI_INFOFRAME_TYPE_AVI:
		return HSW_TVIDEO_DIP_AVI_DATA(cpu_transcoder);
	case HDMI_INFOFRAME_TYPE_SPD:
		return HSW_TVIDEO_DIP_SPD_DATA(cpu_transcoder);
	case HDMI_INFOFRAME_TYPE_VENDOR:
		return HSW_TVIDEO_DIP_VS_DATA(cpu_transcoder);
	default:
		DRM_DEBUG_DRIVER("unknown info frame type %d\n", type);
		return 0;
	}
}

static void g4x_write_infoframe(struct drm_encoder *encoder,
				enum hdmi_infoframe_type type,
				const uint8_t *frame, ssize_t len)
{
	uint32_t *data = (uint32_t *)frame;
	struct drm_device *dev = encoder->dev;
	struct drm_i915_private *dev_priv = dev->dev_private;
	u32 val = I915_READ(VIDEO_DIP_CTL);
	int i;

	WARN(!(val & VIDEO_DIP_ENABLE), "Writing DIP with CTL reg disabled\n");

	val &= ~(VIDEO_DIP_SELECT_MASK | 0xf); /* clear DIP data offset */
	val |= g4x_infoframe_index(type);

	val &= ~g4x_infoframe_enable(type);

	I915_WRITE(VIDEO_DIP_CTL, val);

	mmiowb();
	for (i = 0; i < len; i += 4) {
		I915_WRITE(VIDEO_DIP_DATA, *data);
		data++;
	}
	/* Write every possible data byte to force correct ECC calculation. */
	for (; i < VIDEO_DIP_DATA_SIZE; i += 4)
		I915_WRITE(VIDEO_DIP_DATA, 0);
	mmiowb();

	val |= g4x_infoframe_enable(type);
	val &= ~VIDEO_DIP_FREQ_MASK;
	val |= VIDEO_DIP_FREQ_VSYNC;

	I915_WRITE(VIDEO_DIP_CTL, val);
	POSTING_READ(VIDEO_DIP_CTL);
}

static void ibx_write_infoframe(struct drm_encoder *encoder,
				enum hdmi_infoframe_type type,
				const uint8_t *frame, ssize_t len)
{
	uint32_t *data = (uint32_t *)frame;
	struct drm_device *dev = encoder->dev;
	struct drm_i915_private *dev_priv = dev->dev_private;
	struct intel_crtc *intel_crtc = to_intel_crtc(encoder->crtc);
	int i, reg = TVIDEO_DIP_CTL(intel_crtc->pipe);
	u32 val = I915_READ(reg);

	WARN(!(val & VIDEO_DIP_ENABLE), "Writing DIP with CTL reg disabled\n");

	val &= ~(VIDEO_DIP_SELECT_MASK | 0xf); /* clear DIP data offset */
	val |= g4x_infoframe_index(type);

	val &= ~g4x_infoframe_enable(type);

	I915_WRITE(reg, val);

	mmiowb();
	for (i = 0; i < len; i += 4) {
		I915_WRITE(TVIDEO_DIP_DATA(intel_crtc->pipe), *data);
		data++;
	}
	/* Write every possible data byte to force correct ECC calculation. */
	for (; i < VIDEO_DIP_DATA_SIZE; i += 4)
		I915_WRITE(TVIDEO_DIP_DATA(intel_crtc->pipe), 0);
	mmiowb();

	val |= g4x_infoframe_enable(type);
	val &= ~VIDEO_DIP_FREQ_MASK;
	val |= VIDEO_DIP_FREQ_VSYNC;

	I915_WRITE(reg, val);
	POSTING_READ(reg);
}

static void cpt_write_infoframe(struct drm_encoder *encoder,
				enum hdmi_infoframe_type type,
				const uint8_t *frame, ssize_t len)
{
	uint32_t *data = (uint32_t *)frame;
	struct drm_device *dev = encoder->dev;
	struct drm_i915_private *dev_priv = dev->dev_private;
	struct intel_crtc *intel_crtc = to_intel_crtc(encoder->crtc);
	int i, reg = TVIDEO_DIP_CTL(intel_crtc->pipe);
	u32 val = I915_READ(reg);

	WARN(!(val & VIDEO_DIP_ENABLE), "Writing DIP with CTL reg disabled\n");

	val &= ~(VIDEO_DIP_SELECT_MASK | 0xf); /* clear DIP data offset */
	val |= g4x_infoframe_index(type);

	/* The DIP control register spec says that we need to update the AVI
	 * infoframe without clearing its enable bit */
	if (type != HDMI_INFOFRAME_TYPE_AVI)
		val &= ~g4x_infoframe_enable(type);

	I915_WRITE(reg, val);

	mmiowb();
	for (i = 0; i < len; i += 4) {
		I915_WRITE(TVIDEO_DIP_DATA(intel_crtc->pipe), *data);
		data++;
	}
	/* Write every possible data byte to force correct ECC calculation. */
	for (; i < VIDEO_DIP_DATA_SIZE; i += 4)
		I915_WRITE(TVIDEO_DIP_DATA(intel_crtc->pipe), 0);
	mmiowb();

	val |= g4x_infoframe_enable(type);
	val &= ~VIDEO_DIP_FREQ_MASK;
	val |= VIDEO_DIP_FREQ_VSYNC;

	I915_WRITE(reg, val);
	POSTING_READ(reg);
}

static void vlv_write_infoframe(struct drm_encoder *encoder,
				enum hdmi_infoframe_type type,
				const uint8_t *frame, ssize_t len)
{
	uint32_t *data = (uint32_t *)frame;
	struct drm_device *dev = encoder->dev;
	struct drm_i915_private *dev_priv = dev->dev_private;
	struct intel_crtc *intel_crtc = to_intel_crtc(encoder->crtc);
	int i, reg = VLV_TVIDEO_DIP_CTL(intel_crtc->pipe);
	u32 val = I915_READ(reg);

	WARN(!(val & VIDEO_DIP_ENABLE), "Writing DIP with CTL reg disabled\n");

	val &= ~(VIDEO_DIP_SELECT_MASK | 0xf); /* clear DIP data offset */
	val |= g4x_infoframe_index(type);

	val &= ~g4x_infoframe_enable(type);

	I915_WRITE(reg, val);

	mmiowb();
	for (i = 0; i < len; i += 4) {
		I915_WRITE(VLV_TVIDEO_DIP_DATA(intel_crtc->pipe), *data);
		data++;
	}
	/* Write every possible data byte to force correct ECC calculation. */
	for (; i < VIDEO_DIP_DATA_SIZE; i += 4)
		I915_WRITE(VLV_TVIDEO_DIP_DATA(intel_crtc->pipe), 0);
	mmiowb();

	val |= g4x_infoframe_enable(type);
	val &= ~VIDEO_DIP_FREQ_MASK;
	val |= VIDEO_DIP_FREQ_VSYNC;

	I915_WRITE(reg, val);
	POSTING_READ(reg);
}

static void hsw_write_infoframe(struct drm_encoder *encoder,
				enum hdmi_infoframe_type type,
				const uint8_t *frame, ssize_t len)
{
	uint32_t *data = (uint32_t *)frame;
	struct drm_device *dev = encoder->dev;
	struct drm_i915_private *dev_priv = dev->dev_private;
	struct intel_crtc *intel_crtc = to_intel_crtc(encoder->crtc);
	u32 ctl_reg = HSW_TVIDEO_DIP_CTL(intel_crtc->config.cpu_transcoder);
	u32 data_reg;
	int i;
	u32 val = I915_READ(ctl_reg);

	data_reg = hsw_infoframe_data_reg(type,
					  intel_crtc->config.cpu_transcoder);
	if (data_reg == 0)
		return;

	val &= ~hsw_infoframe_enable(type);
	I915_WRITE(ctl_reg, val);

	mmiowb();
	for (i = 0; i < len; i += 4) {
		I915_WRITE(data_reg + i, *data);
		data++;
	}
	/* Write every possible data byte to force correct ECC calculation. */
	for (; i < VIDEO_DIP_DATA_SIZE; i += 4)
		I915_WRITE(data_reg + i, 0);
	mmiowb();

	val |= hsw_infoframe_enable(type);
	I915_WRITE(ctl_reg, val);
	POSTING_READ(ctl_reg);
}

/*
 * The data we write to the DIP data buffer registers is 1 byte bigger than the
 * HDMI infoframe size because of an ECC/reserved byte at position 3 (starting
 * at 0). It's also a byte used by DisplayPort so the same DIP registers can be
 * used for both technologies.
 *
 * DW0: Reserved/ECC/DP | HB2 | HB1 | HB0
 * DW1:       DB3       | DB2 | DB1 | DB0
 * DW2:       DB7       | DB6 | DB5 | DB4
 * DW3: ...
 *
 * (HB is Header Byte, DB is Data Byte)
 *
 * The hdmi pack() functions don't know about that hardware specific hole so we
 * trick them by giving an offset into the buffer and moving back the header
 * bytes by one.
 */
static void intel_write_infoframe(struct drm_encoder *encoder,
				  union hdmi_infoframe *frame)
{
	struct intel_hdmi *intel_hdmi = enc_to_intel_hdmi(encoder);
	uint8_t buffer[VIDEO_DIP_DATA_SIZE];
	ssize_t len;
<<<<<<< HEAD

	/* see comment above for the reason for this offset */
	len = hdmi_infoframe_pack(frame, buffer + 1, sizeof(buffer) - 1);
	if (len < 0)
		return;

	/* Insert the 'hole' (see big comment above) at position 3 */
	buffer[0] = buffer[1];
	buffer[1] = buffer[2];
	buffer[2] = buffer[3];
	buffer[3] = 0;
	len++;

=======

	/* see comment above for the reason for this offset */
	len = hdmi_infoframe_pack(frame, buffer + 1, sizeof(buffer) - 1);
	if (len < 0)
		return;

	/* Insert the 'hole' (see big comment above) at position 3 */
	buffer[0] = buffer[1];
	buffer[1] = buffer[2];
	buffer[2] = buffer[3];
	buffer[3] = 0;
	len++;

>>>>>>> 0efaf303
	intel_hdmi->write_infoframe(encoder, frame->any.type, buffer, len);
}

static void intel_hdmi_set_avi_infoframe(struct drm_encoder *encoder,
					 struct drm_display_mode *adjusted_mode)
{
	struct intel_hdmi *intel_hdmi = enc_to_intel_hdmi(encoder);
	struct intel_crtc *intel_crtc = to_intel_crtc(encoder->crtc);
	union hdmi_infoframe frame;
	int ret;

	ret = drm_hdmi_avi_infoframe_from_display_mode(&frame.avi,
						       adjusted_mode);
	if (ret < 0) {
		DRM_ERROR("couldn't fill AVI infoframe\n");
		return;
	}

	if (intel_hdmi->rgb_quant_range_selectable) {
		if (intel_crtc->config.limited_color_range)
			frame.avi.quantization_range =
				HDMI_QUANTIZATION_RANGE_LIMITED;
		else
			frame.avi.quantization_range =
				HDMI_QUANTIZATION_RANGE_FULL;
	}

	intel_write_infoframe(encoder, &frame);
}

static void intel_hdmi_set_spd_infoframe(struct drm_encoder *encoder)
{
	union hdmi_infoframe frame;
	int ret;
<<<<<<< HEAD

	ret = hdmi_spd_infoframe_init(&frame.spd, "Intel", "Integrated gfx");
	if (ret < 0) {
		DRM_ERROR("couldn't fill SPD infoframe\n");
		return;
	}

	frame.spd.sdi = HDMI_SPD_SDI_PC;

=======

	ret = hdmi_spd_infoframe_init(&frame.spd, "Intel", "Integrated gfx");
	if (ret < 0) {
		DRM_ERROR("couldn't fill SPD infoframe\n");
		return;
	}

	frame.spd.sdi = HDMI_SPD_SDI_PC;

>>>>>>> 0efaf303
	intel_write_infoframe(encoder, &frame);
}

static void
intel_hdmi_set_hdmi_infoframe(struct drm_encoder *encoder,
			      struct drm_display_mode *adjusted_mode)
{
	union hdmi_infoframe frame;
	int ret;

	ret = drm_hdmi_vendor_infoframe_from_display_mode(&frame.vendor.hdmi,
							  adjusted_mode);
	if (ret < 0)
		return;

	intel_write_infoframe(encoder, &frame);
}

static void g4x_set_infoframes(struct drm_encoder *encoder,
			       struct drm_display_mode *adjusted_mode)
{
	struct drm_i915_private *dev_priv = encoder->dev->dev_private;
	struct intel_digital_port *intel_dig_port = enc_to_dig_port(encoder);
	struct intel_hdmi *intel_hdmi = &intel_dig_port->hdmi;
	u32 reg = VIDEO_DIP_CTL;
	u32 val = I915_READ(reg);
	u32 port;

	assert_hdmi_port_disabled(intel_hdmi);

	/* If the registers were not initialized yet, they might be zeroes,
	 * which means we're selecting the AVI DIP and we're setting its
	 * frequency to once. This seems to really confuse the HW and make
	 * things stop working (the register spec says the AVI always needs to
	 * be sent every VSync). So here we avoid writing to the register more
	 * than we need and also explicitly select the AVI DIP and explicitly
	 * set its frequency to every VSync. Avoiding to write it twice seems to
	 * be enough to solve the problem, but being defensive shouldn't hurt us
	 * either. */
	val |= VIDEO_DIP_SELECT_AVI | VIDEO_DIP_FREQ_VSYNC;

	if (!intel_hdmi->has_hdmi_sink) {
		if (!(val & VIDEO_DIP_ENABLE))
			return;
		val &= ~VIDEO_DIP_ENABLE;
		I915_WRITE(reg, val);
		POSTING_READ(reg);
		return;
	}

	switch (intel_dig_port->port) {
	case PORT_B:
		port = VIDEO_DIP_PORT_B;
		break;
	case PORT_C:
		port = VIDEO_DIP_PORT_C;
		break;
	default:
		BUG();
		return;
	}

	if (port != (val & VIDEO_DIP_PORT_MASK)) {
		if (val & VIDEO_DIP_ENABLE) {
			val &= ~VIDEO_DIP_ENABLE;
			I915_WRITE(reg, val);
			POSTING_READ(reg);
		}
		val &= ~VIDEO_DIP_PORT_MASK;
		val |= port;
	}

	val |= VIDEO_DIP_ENABLE;
	val &= ~VIDEO_DIP_ENABLE_VENDOR;

	I915_WRITE(reg, val);
	POSTING_READ(reg);

	intel_hdmi_set_avi_infoframe(encoder, adjusted_mode);
	intel_hdmi_set_spd_infoframe(encoder);
	intel_hdmi_set_hdmi_infoframe(encoder, adjusted_mode);
}

static void ibx_set_infoframes(struct drm_encoder *encoder,
			       struct drm_display_mode *adjusted_mode)
{
	struct drm_i915_private *dev_priv = encoder->dev->dev_private;
	struct intel_crtc *intel_crtc = to_intel_crtc(encoder->crtc);
	struct intel_digital_port *intel_dig_port = enc_to_dig_port(encoder);
	struct intel_hdmi *intel_hdmi = &intel_dig_port->hdmi;
	u32 reg = TVIDEO_DIP_CTL(intel_crtc->pipe);
	u32 val = I915_READ(reg);
	u32 port;

	assert_hdmi_port_disabled(intel_hdmi);

	/* See the big comment in g4x_set_infoframes() */
	val |= VIDEO_DIP_SELECT_AVI | VIDEO_DIP_FREQ_VSYNC;

	if (!intel_hdmi->has_hdmi_sink) {
		if (!(val & VIDEO_DIP_ENABLE))
			return;
		val &= ~VIDEO_DIP_ENABLE;
		I915_WRITE(reg, val);
		POSTING_READ(reg);
		return;
	}

	switch (intel_dig_port->port) {
	case PORT_B:
		port = VIDEO_DIP_PORT_B;
		break;
	case PORT_C:
		port = VIDEO_DIP_PORT_C;
		break;
	case PORT_D:
		port = VIDEO_DIP_PORT_D;
		break;
	default:
		BUG();
		return;
	}

	if (port != (val & VIDEO_DIP_PORT_MASK)) {
		if (val & VIDEO_DIP_ENABLE) {
			val &= ~VIDEO_DIP_ENABLE;
			I915_WRITE(reg, val);
			POSTING_READ(reg);
		}
		val &= ~VIDEO_DIP_PORT_MASK;
		val |= port;
	}

	val |= VIDEO_DIP_ENABLE;
	val &= ~(VIDEO_DIP_ENABLE_VENDOR | VIDEO_DIP_ENABLE_GAMUT |
		 VIDEO_DIP_ENABLE_GCP);

	I915_WRITE(reg, val);
	POSTING_READ(reg);

	intel_hdmi_set_avi_infoframe(encoder, adjusted_mode);
	intel_hdmi_set_spd_infoframe(encoder);
	intel_hdmi_set_hdmi_infoframe(encoder, adjusted_mode);
}

static void cpt_set_infoframes(struct drm_encoder *encoder,
			       struct drm_display_mode *adjusted_mode)
{
	struct drm_i915_private *dev_priv = encoder->dev->dev_private;
	struct intel_crtc *intel_crtc = to_intel_crtc(encoder->crtc);
	struct intel_hdmi *intel_hdmi = enc_to_intel_hdmi(encoder);
	u32 reg = TVIDEO_DIP_CTL(intel_crtc->pipe);
	u32 val = I915_READ(reg);

	assert_hdmi_port_disabled(intel_hdmi);

	/* See the big comment in g4x_set_infoframes() */
	val |= VIDEO_DIP_SELECT_AVI | VIDEO_DIP_FREQ_VSYNC;

	if (!intel_hdmi->has_hdmi_sink) {
		if (!(val & VIDEO_DIP_ENABLE))
			return;
		val &= ~(VIDEO_DIP_ENABLE | VIDEO_DIP_ENABLE_AVI);
		I915_WRITE(reg, val);
		POSTING_READ(reg);
		return;
	}

	/* Set both together, unset both together: see the spec. */
	val |= VIDEO_DIP_ENABLE | VIDEO_DIP_ENABLE_AVI;
	val &= ~(VIDEO_DIP_ENABLE_VENDOR | VIDEO_DIP_ENABLE_GAMUT |
		 VIDEO_DIP_ENABLE_GCP);

	I915_WRITE(reg, val);
	POSTING_READ(reg);

	intel_hdmi_set_avi_infoframe(encoder, adjusted_mode);
	intel_hdmi_set_spd_infoframe(encoder);
	intel_hdmi_set_hdmi_infoframe(encoder, adjusted_mode);
}

static void vlv_set_infoframes(struct drm_encoder *encoder,
			       struct drm_display_mode *adjusted_mode)
{
	struct drm_i915_private *dev_priv = encoder->dev->dev_private;
	struct intel_crtc *intel_crtc = to_intel_crtc(encoder->crtc);
	struct intel_hdmi *intel_hdmi = enc_to_intel_hdmi(encoder);
	u32 reg = VLV_TVIDEO_DIP_CTL(intel_crtc->pipe);
	u32 val = I915_READ(reg);

	assert_hdmi_port_disabled(intel_hdmi);

	/* See the big comment in g4x_set_infoframes() */
	val |= VIDEO_DIP_SELECT_AVI | VIDEO_DIP_FREQ_VSYNC;

	if (!intel_hdmi->has_hdmi_sink) {
		if (!(val & VIDEO_DIP_ENABLE))
			return;
		val &= ~VIDEO_DIP_ENABLE;
		I915_WRITE(reg, val);
		POSTING_READ(reg);
		return;
	}

	val |= VIDEO_DIP_ENABLE;
	val &= ~(VIDEO_DIP_ENABLE_VENDOR | VIDEO_DIP_ENABLE_GAMUT |
		 VIDEO_DIP_ENABLE_GCP);

	I915_WRITE(reg, val);
	POSTING_READ(reg);

	intel_hdmi_set_avi_infoframe(encoder, adjusted_mode);
	intel_hdmi_set_spd_infoframe(encoder);
	intel_hdmi_set_hdmi_infoframe(encoder, adjusted_mode);
}

static void hsw_set_infoframes(struct drm_encoder *encoder,
			       struct drm_display_mode *adjusted_mode)
{
	struct drm_i915_private *dev_priv = encoder->dev->dev_private;
	struct intel_crtc *intel_crtc = to_intel_crtc(encoder->crtc);
	struct intel_hdmi *intel_hdmi = enc_to_intel_hdmi(encoder);
	u32 reg = HSW_TVIDEO_DIP_CTL(intel_crtc->config.cpu_transcoder);
	u32 val = I915_READ(reg);

	assert_hdmi_port_disabled(intel_hdmi);

	if (!intel_hdmi->has_hdmi_sink) {
		I915_WRITE(reg, 0);
		POSTING_READ(reg);
		return;
	}

	val &= ~(VIDEO_DIP_ENABLE_VSC_HSW | VIDEO_DIP_ENABLE_GCP_HSW |
		 VIDEO_DIP_ENABLE_VS_HSW | VIDEO_DIP_ENABLE_GMP_HSW);

	I915_WRITE(reg, val);
	POSTING_READ(reg);

	intel_hdmi_set_avi_infoframe(encoder, adjusted_mode);
	intel_hdmi_set_spd_infoframe(encoder);
	intel_hdmi_set_hdmi_infoframe(encoder, adjusted_mode);
}

static void intel_hdmi_mode_set(struct intel_encoder *encoder)
{
	struct drm_device *dev = encoder->base.dev;
	struct drm_i915_private *dev_priv = dev->dev_private;
	struct intel_crtc *crtc = to_intel_crtc(encoder->base.crtc);
	struct intel_hdmi *intel_hdmi = enc_to_intel_hdmi(&encoder->base);
	struct drm_display_mode *adjusted_mode = &crtc->config.adjusted_mode;
	u32 hdmi_val;

	hdmi_val = SDVO_ENCODING_HDMI;
	if (!HAS_PCH_SPLIT(dev))
		hdmi_val |= intel_hdmi->color_range;
	if (adjusted_mode->flags & DRM_MODE_FLAG_PVSYNC)
		hdmi_val |= SDVO_VSYNC_ACTIVE_HIGH;
	if (adjusted_mode->flags & DRM_MODE_FLAG_PHSYNC)
		hdmi_val |= SDVO_HSYNC_ACTIVE_HIGH;

	if (crtc->config.pipe_bpp > 24)
		hdmi_val |= HDMI_COLOR_FORMAT_12bpc;
	else
		hdmi_val |= SDVO_COLOR_FORMAT_8bpc;

	/* Required on CPT */
	if (intel_hdmi->has_hdmi_sink && HAS_PCH_CPT(dev))
		hdmi_val |= HDMI_MODE_SELECT_HDMI;

	if (intel_hdmi->has_audio) {
		DRM_DEBUG_DRIVER("Enabling HDMI audio on pipe %c\n",
				 pipe_name(crtc->pipe));
		hdmi_val |= SDVO_AUDIO_ENABLE;
		hdmi_val |= HDMI_MODE_SELECT_HDMI;
		intel_write_eld(&encoder->base, adjusted_mode);
	}

	if (HAS_PCH_CPT(dev))
		hdmi_val |= SDVO_PIPE_SEL_CPT(crtc->pipe);
	else
		hdmi_val |= SDVO_PIPE_SEL(crtc->pipe);

	I915_WRITE(intel_hdmi->hdmi_reg, hdmi_val);
	POSTING_READ(intel_hdmi->hdmi_reg);

	intel_hdmi->set_infoframes(&encoder->base, adjusted_mode);
}

static bool intel_hdmi_get_hw_state(struct intel_encoder *encoder,
				    enum pipe *pipe)
{
	struct drm_device *dev = encoder->base.dev;
	struct drm_i915_private *dev_priv = dev->dev_private;
	struct intel_hdmi *intel_hdmi = enc_to_intel_hdmi(&encoder->base);
	u32 tmp;

	tmp = I915_READ(intel_hdmi->hdmi_reg);

	if (!(tmp & SDVO_ENABLE))
		return false;

	if (HAS_PCH_CPT(dev))
		*pipe = PORT_TO_PIPE_CPT(tmp);
	else
		*pipe = PORT_TO_PIPE(tmp);

	return true;
}

static void intel_hdmi_get_config(struct intel_encoder *encoder,
				  struct intel_crtc_config *pipe_config)
{
	struct intel_hdmi *intel_hdmi = enc_to_intel_hdmi(&encoder->base);
	struct drm_i915_private *dev_priv = encoder->base.dev->dev_private;
	u32 tmp, flags = 0;
	int dotclock;

	tmp = I915_READ(intel_hdmi->hdmi_reg);

	if (tmp & SDVO_HSYNC_ACTIVE_HIGH)
		flags |= DRM_MODE_FLAG_PHSYNC;
	else
		flags |= DRM_MODE_FLAG_NHSYNC;

	if (tmp & SDVO_VSYNC_ACTIVE_HIGH)
		flags |= DRM_MODE_FLAG_PVSYNC;
	else
		flags |= DRM_MODE_FLAG_NVSYNC;

	pipe_config->adjusted_mode.flags |= flags;

	if ((tmp & SDVO_COLOR_FORMAT_MASK) == HDMI_COLOR_FORMAT_12bpc)
		dotclock = pipe_config->port_clock * 2 / 3;
	else
		dotclock = pipe_config->port_clock;

	if (HAS_PCH_SPLIT(dev_priv->dev))
		ironlake_check_encoder_dotclock(pipe_config, dotclock);

	pipe_config->adjusted_mode.crtc_clock = dotclock;
}

static void intel_enable_hdmi(struct intel_encoder *encoder)
{
	struct drm_device *dev = encoder->base.dev;
	struct drm_i915_private *dev_priv = dev->dev_private;
	struct intel_crtc *intel_crtc = to_intel_crtc(encoder->base.crtc);
	struct intel_hdmi *intel_hdmi = enc_to_intel_hdmi(&encoder->base);
	u32 temp;
	u32 enable_bits = SDVO_ENABLE;

	if (intel_hdmi->has_audio)
		enable_bits |= SDVO_AUDIO_ENABLE;

	temp = I915_READ(intel_hdmi->hdmi_reg);

	/* HW workaround for IBX, we need to move the port to transcoder A
	 * before disabling it, so restore the transcoder select bit here. */
	if (HAS_PCH_IBX(dev))
		enable_bits |= SDVO_PIPE_SEL(intel_crtc->pipe);

	/* HW workaround, need to toggle enable bit off and on for 12bpc, but
	 * we do this anyway which shows more stable in testing.
	 */
	if (HAS_PCH_SPLIT(dev)) {
		I915_WRITE(intel_hdmi->hdmi_reg, temp & ~SDVO_ENABLE);
		POSTING_READ(intel_hdmi->hdmi_reg);
	}

	temp |= enable_bits;

	I915_WRITE(intel_hdmi->hdmi_reg, temp);
	POSTING_READ(intel_hdmi->hdmi_reg);

	/* HW workaround, need to write this twice for issue that may result
	 * in first write getting masked.
	 */
	if (HAS_PCH_SPLIT(dev)) {
		I915_WRITE(intel_hdmi->hdmi_reg, temp);
		POSTING_READ(intel_hdmi->hdmi_reg);
	}
}

static void vlv_enable_hdmi(struct intel_encoder *encoder)
{
}

static void intel_disable_hdmi(struct intel_encoder *encoder)
{
	struct drm_device *dev = encoder->base.dev;
	struct drm_i915_private *dev_priv = dev->dev_private;
	struct intel_hdmi *intel_hdmi = enc_to_intel_hdmi(&encoder->base);
	u32 temp;
	u32 enable_bits = SDVO_ENABLE | SDVO_AUDIO_ENABLE;

	temp = I915_READ(intel_hdmi->hdmi_reg);

	/* HW workaround for IBX, we need to move the port to transcoder A
	 * before disabling it. */
	if (HAS_PCH_IBX(dev)) {
		struct drm_crtc *crtc = encoder->base.crtc;
		int pipe = crtc ? to_intel_crtc(crtc)->pipe : -1;

		if (temp & SDVO_PIPE_B_SELECT) {
			temp &= ~SDVO_PIPE_B_SELECT;
			I915_WRITE(intel_hdmi->hdmi_reg, temp);
			POSTING_READ(intel_hdmi->hdmi_reg);

			/* Again we need to write this twice. */
			I915_WRITE(intel_hdmi->hdmi_reg, temp);
			POSTING_READ(intel_hdmi->hdmi_reg);

			/* Transcoder selection bits only update
			 * effectively on vblank. */
			if (crtc)
				intel_wait_for_vblank(dev, pipe);
			else
				msleep(50);
		}
	}

	/* HW workaround, need to toggle enable bit off and on for 12bpc, but
	 * we do this anyway which shows more stable in testing.
	 */
	if (HAS_PCH_SPLIT(dev)) {
		I915_WRITE(intel_hdmi->hdmi_reg, temp & ~SDVO_ENABLE);
		POSTING_READ(intel_hdmi->hdmi_reg);
	}

	temp &= ~enable_bits;

	I915_WRITE(intel_hdmi->hdmi_reg, temp);
	POSTING_READ(intel_hdmi->hdmi_reg);

	/* HW workaround, need to write this twice for issue that may result
	 * in first write getting masked.
	 */
	if (HAS_PCH_SPLIT(dev)) {
		I915_WRITE(intel_hdmi->hdmi_reg, temp);
		POSTING_READ(intel_hdmi->hdmi_reg);
	}

	/* Workaround for disappearing AVI Infoframe on SNB on resume */
	if (HAS_PCH_SPLIT(dev)) {
		I915_WRITE(_VIDEO_DIP_CTL_A, I915_READ(_VIDEO_DIP_CTL_A));
		I915_WRITE(_VIDEO_DIP_CTL_B, I915_READ(_VIDEO_DIP_CTL_B));
	}
}

static int hdmi_portclock_limit(struct intel_hdmi *hdmi)
{
	struct drm_device *dev = intel_hdmi_to_dev(hdmi);

	if (IS_G4X(dev))
		return 165000;
	else if (IS_HASWELL(dev))
		return 300000;
	else
		return 225000;
}

static int hdmi_portclock_limit(struct intel_hdmi *hdmi)
{
	struct drm_device *dev = intel_hdmi_to_dev(hdmi);

	if (IS_G4X(dev))
		return 165000;
	else if (IS_HASWELL(dev))
		return 300000;
	else
		return 225000;
}

static int intel_hdmi_mode_valid(struct drm_connector *connector,
				 struct drm_display_mode *mode)
{
	if (mode->clock > hdmi_portclock_limit(intel_attached_hdmi(connector)))
		return MODE_CLOCK_HIGH;
	if (mode->clock < 20000)
		return MODE_CLOCK_LOW;

	if (mode->flags & DRM_MODE_FLAG_DBLSCAN)
		return MODE_NO_DBLESCAN;

	return MODE_OK;
}

bool intel_hdmi_compute_config(struct intel_encoder *encoder,
			       struct intel_crtc_config *pipe_config)
{
	struct intel_hdmi *intel_hdmi = enc_to_intel_hdmi(&encoder->base);
	struct drm_device *dev = encoder->base.dev;
	struct drm_display_mode *adjusted_mode = &pipe_config->adjusted_mode;
	int clock_12bpc = pipe_config->adjusted_mode.crtc_clock * 3 / 2;
	int portclock_limit = hdmi_portclock_limit(intel_hdmi);
	int desired_bpp;

	if (intel_hdmi->color_range_auto) {
		/* See CEA-861-E - 5.1 Default Encoding Parameters */
		if (intel_hdmi->has_hdmi_sink &&
		    drm_match_cea_mode(adjusted_mode) > 1)
			intel_hdmi->color_range = HDMI_COLOR_RANGE_16_235;
		else
			intel_hdmi->color_range = 0;
	}

	if (intel_hdmi->color_range)
		pipe_config->limited_color_range = true;

	if (HAS_PCH_SPLIT(dev) && !HAS_DDI(dev))
		pipe_config->has_pch_encoder = true;

	/*
	 * HDMI is either 12 or 8, so if the display lets 10bpc sneak
	 * through, clamp it down. Note that g4x/vlv don't support 12bpc hdmi
	 * outputs. We also need to check that the higher clock still fits
	 * within limits.
	 */
	if (pipe_config->pipe_bpp > 8*3 && clock_12bpc <= portclock_limit
	    && HAS_PCH_SPLIT(dev)) {
		DRM_DEBUG_KMS("picking bpc to 12 for HDMI output\n");
		desired_bpp = 12*3;

		/* Need to adjust the port link by 1.5x for 12bpc. */
		pipe_config->port_clock = clock_12bpc;
	} else {
		DRM_DEBUG_KMS("picking bpc to 8 for HDMI output\n");
		desired_bpp = 8*3;
	}

	if (!pipe_config->bw_constrained) {
		DRM_DEBUG_KMS("forcing pipe bpc to %i for HDMI\n", desired_bpp);
		pipe_config->pipe_bpp = desired_bpp;
	}

	if (adjusted_mode->crtc_clock > portclock_limit) {
		DRM_DEBUG_KMS("too high HDMI clock, rejecting mode\n");
		return false;
	}

	return true;
}

static enum drm_connector_status
intel_hdmi_detect(struct drm_connector *connector, bool force)
{
	struct drm_device *dev = connector->dev;
	struct intel_hdmi *intel_hdmi = intel_attached_hdmi(connector);
	struct intel_digital_port *intel_dig_port =
		hdmi_to_dig_port(intel_hdmi);
	struct intel_encoder *intel_encoder = &intel_dig_port->base;
	struct drm_i915_private *dev_priv = dev->dev_private;
	struct edid *edid;
	enum drm_connector_status status = connector_status_disconnected;

	DRM_DEBUG_KMS("[CONNECTOR:%d:%s]\n",
		      connector->base.id, drm_get_connector_name(connector));

	intel_hdmi->has_hdmi_sink = false;
	intel_hdmi->has_audio = false;
	intel_hdmi->rgb_quant_range_selectable = false;
	edid = drm_get_edid(connector,
			    intel_gmbus_get_adapter(dev_priv,
						    intel_hdmi->ddc_bus));

	if (edid) {
		if (edid->input & DRM_EDID_INPUT_DIGITAL) {
			status = connector_status_connected;
			if (intel_hdmi->force_audio != HDMI_AUDIO_OFF_DVI)
				intel_hdmi->has_hdmi_sink =
						drm_detect_hdmi_monitor(edid);
			intel_hdmi->has_audio = drm_detect_monitor_audio(edid);
			intel_hdmi->rgb_quant_range_selectable =
				drm_rgb_quant_range_selectable(edid);
		}
		kfree(edid);
	}

	if (status == connector_status_connected) {
		if (intel_hdmi->force_audio != HDMI_AUDIO_AUTO)
			intel_hdmi->has_audio =
				(intel_hdmi->force_audio == HDMI_AUDIO_ON);
		intel_encoder->type = INTEL_OUTPUT_HDMI;
	}

	return status;
}

static int intel_hdmi_get_modes(struct drm_connector *connector)
{
	struct intel_hdmi *intel_hdmi = intel_attached_hdmi(connector);
	struct drm_i915_private *dev_priv = connector->dev->dev_private;

	/* We should parse the EDID data and find out if it's an HDMI sink so
	 * we can send audio to it.
	 */

	return intel_ddc_get_modes(connector,
				   intel_gmbus_get_adapter(dev_priv,
							   intel_hdmi->ddc_bus));
}

static bool
intel_hdmi_detect_audio(struct drm_connector *connector)
{
	struct intel_hdmi *intel_hdmi = intel_attached_hdmi(connector);
	struct drm_i915_private *dev_priv = connector->dev->dev_private;
	struct edid *edid;
	bool has_audio = false;

	edid = drm_get_edid(connector,
			    intel_gmbus_get_adapter(dev_priv,
						    intel_hdmi->ddc_bus));
	if (edid) {
		if (edid->input & DRM_EDID_INPUT_DIGITAL)
			has_audio = drm_detect_monitor_audio(edid);
		kfree(edid);
	}

	return has_audio;
}

static int
intel_hdmi_set_property(struct drm_connector *connector,
			struct drm_property *property,
			uint64_t val)
{
	struct intel_hdmi *intel_hdmi = intel_attached_hdmi(connector);
	struct intel_digital_port *intel_dig_port =
		hdmi_to_dig_port(intel_hdmi);
	struct drm_i915_private *dev_priv = connector->dev->dev_private;
	int ret;

	ret = drm_object_property_set_value(&connector->base, property, val);
	if (ret)
		return ret;

	if (property == dev_priv->force_audio_property) {
		enum hdmi_force_audio i = val;
		bool has_audio;

		if (i == intel_hdmi->force_audio)
			return 0;

		intel_hdmi->force_audio = i;

		if (i == HDMI_AUDIO_AUTO)
			has_audio = intel_hdmi_detect_audio(connector);
		else
			has_audio = (i == HDMI_AUDIO_ON);

		if (i == HDMI_AUDIO_OFF_DVI)
			intel_hdmi->has_hdmi_sink = 0;

		intel_hdmi->has_audio = has_audio;
		goto done;
	}

	if (property == dev_priv->broadcast_rgb_property) {
		bool old_auto = intel_hdmi->color_range_auto;
		uint32_t old_range = intel_hdmi->color_range;

		switch (val) {
		case INTEL_BROADCAST_RGB_AUTO:
			intel_hdmi->color_range_auto = true;
			break;
		case INTEL_BROADCAST_RGB_FULL:
			intel_hdmi->color_range_auto = false;
			intel_hdmi->color_range = 0;
			break;
		case INTEL_BROADCAST_RGB_LIMITED:
			intel_hdmi->color_range_auto = false;
			intel_hdmi->color_range = HDMI_COLOR_RANGE_16_235;
			break;
		default:
			return -EINVAL;
		}

		if (old_auto == intel_hdmi->color_range_auto &&
		    old_range == intel_hdmi->color_range)
			return 0;

		goto done;
	}

	return -EINVAL;

done:
	if (intel_dig_port->base.base.crtc)
		intel_crtc_restore_mode(intel_dig_port->base.base.crtc);

	return 0;
}

static void intel_hdmi_pre_enable(struct intel_encoder *encoder)
{
	struct intel_digital_port *dport = enc_to_dig_port(&encoder->base);
	struct drm_device *dev = encoder->base.dev;
	struct drm_i915_private *dev_priv = dev->dev_private;
	struct intel_crtc *intel_crtc =
		to_intel_crtc(encoder->base.crtc);
	int port = vlv_dport_to_channel(dport);
	int pipe = intel_crtc->pipe;
	u32 val;

	if (!IS_VALLEYVIEW(dev))
		return;

	/* Enable clock channels for this port */
	mutex_lock(&dev_priv->dpio_lock);
	val = vlv_dpio_read(dev_priv, pipe, DPIO_DATA_LANE_A(port));
	val = 0;
	if (pipe)
		val |= (1<<21);
	else
		val &= ~(1<<21);
	val |= 0x001000c4;
	vlv_dpio_write(dev_priv, pipe, DPIO_DATA_CHANNEL(port), val);

	/* HDMI 1.0V-2dB */
	vlv_dpio_write(dev_priv, pipe, DPIO_TX_OCALINIT(port), 0);
	vlv_dpio_write(dev_priv, pipe, DPIO_TX_SWING_CTL4(port),
			 0x2b245f5f);
	vlv_dpio_write(dev_priv, pipe, DPIO_TX_SWING_CTL2(port),
			 0x5578b83a);
	vlv_dpio_write(dev_priv, pipe, DPIO_TX_SWING_CTL3(port),
			 0x0c782040);
	vlv_dpio_write(dev_priv, pipe, DPIO_TX3_SWING_CTL4(port),
			 0x2b247878);
	vlv_dpio_write(dev_priv, pipe, DPIO_PCS_STAGGER0(port), 0x00030000);
	vlv_dpio_write(dev_priv, pipe, DPIO_PCS_CTL_OVER1(port),
			 0x00002000);
	vlv_dpio_write(dev_priv, pipe, DPIO_TX_OCALINIT(port),
			 DPIO_TX_OCALINIT_EN);

	/* Program lane clock */
	vlv_dpio_write(dev_priv, pipe, DPIO_PCS_CLOCKBUF0(port),
			 0x00760018);
	vlv_dpio_write(dev_priv, pipe, DPIO_PCS_CLOCKBUF8(port),
			 0x00400888);
	mutex_unlock(&dev_priv->dpio_lock);

	intel_enable_hdmi(encoder);

	vlv_wait_port_ready(dev_priv, port);
}

static void intel_hdmi_pre_pll_enable(struct intel_encoder *encoder)
{
	struct intel_digital_port *dport = enc_to_dig_port(&encoder->base);
	struct drm_device *dev = encoder->base.dev;
	struct drm_i915_private *dev_priv = dev->dev_private;
	struct intel_crtc *intel_crtc =
		to_intel_crtc(encoder->base.crtc);
	int port = vlv_dport_to_channel(dport);
	int pipe = intel_crtc->pipe;

	if (!IS_VALLEYVIEW(dev))
		return;

	/* Program Tx lane resets to default */
	mutex_lock(&dev_priv->dpio_lock);
	vlv_dpio_write(dev_priv, pipe, DPIO_PCS_TX(port),
			 DPIO_PCS_TX_LANE2_RESET |
			 DPIO_PCS_TX_LANE1_RESET);
	vlv_dpio_write(dev_priv, pipe, DPIO_PCS_CLK(port),
			 DPIO_PCS_CLK_CRI_RXEB_EIOS_EN |
			 DPIO_PCS_CLK_CRI_RXDIGFILTSG_EN |
			 (1<<DPIO_PCS_CLK_DATAWIDTH_SHIFT) |
			 DPIO_PCS_CLK_SOFT_RESET);

	/* Fix up inter-pair skew failure */
	vlv_dpio_write(dev_priv, pipe, DPIO_PCS_STAGGER1(port), 0x00750f00);
	vlv_dpio_write(dev_priv, pipe, DPIO_TX_CTL(port), 0x00001500);
	vlv_dpio_write(dev_priv, pipe, DPIO_TX_LANE(port), 0x40400000);

	vlv_dpio_write(dev_priv, pipe, DPIO_PCS_CTL_OVER1(port),
			 0x00002000);
	vlv_dpio_write(dev_priv, pipe, DPIO_TX_OCALINIT(port),
			 DPIO_TX_OCALINIT_EN);
	mutex_unlock(&dev_priv->dpio_lock);
}

static void intel_hdmi_post_disable(struct intel_encoder *encoder)
{
	struct intel_digital_port *dport = enc_to_dig_port(&encoder->base);
	struct drm_i915_private *dev_priv = encoder->base.dev->dev_private;
	struct intel_crtc *intel_crtc =
		to_intel_crtc(encoder->base.crtc);
	int port = vlv_dport_to_channel(dport);
	int pipe = intel_crtc->pipe;

	/* Reset lanes to avoid HDMI flicker (VLV w/a) */
	mutex_lock(&dev_priv->dpio_lock);
	vlv_dpio_write(dev_priv, pipe, DPIO_PCS_TX(port), 0x00000000);
	vlv_dpio_write(dev_priv, pipe, DPIO_PCS_CLK(port), 0x00e00060);
	mutex_unlock(&dev_priv->dpio_lock);
}

static void intel_hdmi_destroy(struct drm_connector *connector)
{
	drm_connector_cleanup(connector);
	kfree(connector);
}

static const struct drm_connector_funcs intel_hdmi_connector_funcs = {
	.dpms = intel_connector_dpms,
	.detect = intel_hdmi_detect,
	.fill_modes = drm_helper_probe_single_connector_modes,
	.set_property = intel_hdmi_set_property,
	.destroy = intel_hdmi_destroy,
};

static const struct drm_connector_helper_funcs intel_hdmi_connector_helper_funcs = {
	.get_modes = intel_hdmi_get_modes,
	.mode_valid = intel_hdmi_mode_valid,
	.best_encoder = intel_best_encoder,
};

static const struct drm_encoder_funcs intel_hdmi_enc_funcs = {
	.destroy = intel_encoder_destroy,
};

static void
intel_hdmi_add_properties(struct intel_hdmi *intel_hdmi, struct drm_connector *connector)
{
	intel_attach_force_audio_property(connector);
	intel_attach_broadcast_rgb_property(connector);
	intel_hdmi->color_range_auto = true;
}

void intel_hdmi_init_connector(struct intel_digital_port *intel_dig_port,
			       struct intel_connector *intel_connector)
{
	struct drm_connector *connector = &intel_connector->base;
	struct intel_hdmi *intel_hdmi = &intel_dig_port->hdmi;
	struct intel_encoder *intel_encoder = &intel_dig_port->base;
	struct drm_device *dev = intel_encoder->base.dev;
	struct drm_i915_private *dev_priv = dev->dev_private;
	enum port port = intel_dig_port->port;

	drm_connector_init(dev, connector, &intel_hdmi_connector_funcs,
			   DRM_MODE_CONNECTOR_HDMIA);
	drm_connector_helper_add(connector, &intel_hdmi_connector_helper_funcs);

	connector->interlace_allowed = 1;
	connector->doublescan_allowed = 0;
	connector->stereo_allowed = 1;

	switch (port) {
	case PORT_B:
		intel_hdmi->ddc_bus = GMBUS_PORT_DPB;
		intel_encoder->hpd_pin = HPD_PORT_B;
		break;
	case PORT_C:
		intel_hdmi->ddc_bus = GMBUS_PORT_DPC;
		intel_encoder->hpd_pin = HPD_PORT_C;
		break;
	case PORT_D:
		intel_hdmi->ddc_bus = GMBUS_PORT_DPD;
		intel_encoder->hpd_pin = HPD_PORT_D;
		break;
	case PORT_A:
		intel_encoder->hpd_pin = HPD_PORT_A;
		/* Internal port only for eDP. */
	default:
		BUG();
	}

	if (IS_VALLEYVIEW(dev)) {
		intel_hdmi->write_infoframe = vlv_write_infoframe;
		intel_hdmi->set_infoframes = vlv_set_infoframes;
	} else if (!HAS_PCH_SPLIT(dev)) {
		intel_hdmi->write_infoframe = g4x_write_infoframe;
		intel_hdmi->set_infoframes = g4x_set_infoframes;
	} else if (HAS_DDI(dev)) {
		intel_hdmi->write_infoframe = hsw_write_infoframe;
		intel_hdmi->set_infoframes = hsw_set_infoframes;
	} else if (HAS_PCH_IBX(dev)) {
		intel_hdmi->write_infoframe = ibx_write_infoframe;
		intel_hdmi->set_infoframes = ibx_set_infoframes;
	} else {
		intel_hdmi->write_infoframe = cpt_write_infoframe;
		intel_hdmi->set_infoframes = cpt_set_infoframes;
	}

	if (HAS_DDI(dev))
		intel_connector->get_hw_state = intel_ddi_connector_get_hw_state;
	else
		intel_connector->get_hw_state = intel_connector_get_hw_state;

	intel_hdmi_add_properties(intel_hdmi, connector);

	intel_connector_attach_encoder(intel_connector, intel_encoder);
	drm_sysfs_connector_add(connector);

	/* For G4X desktop chip, PEG_BAND_GAP_DATA 3:0 must first be written
	 * 0xd.  Failure to do so will result in spurious interrupts being
	 * generated on the port when a cable is not attached.
	 */
	if (IS_G4X(dev) && !IS_GM45(dev)) {
		u32 temp = I915_READ(PEG_BAND_GAP_DATA);
		I915_WRITE(PEG_BAND_GAP_DATA, (temp & ~0xf) | 0xd);
	}
}

void intel_hdmi_init(struct drm_device *dev, int hdmi_reg, enum port port)
{
	struct intel_digital_port *intel_dig_port;
	struct intel_encoder *intel_encoder;
	struct intel_connector *intel_connector;

	intel_dig_port = kzalloc(sizeof(*intel_dig_port), GFP_KERNEL);
	if (!intel_dig_port)
		return;

	intel_connector = kzalloc(sizeof(*intel_connector), GFP_KERNEL);
	if (!intel_connector) {
		kfree(intel_dig_port);
		return;
	}

	intel_encoder = &intel_dig_port->base;

	drm_encoder_init(dev, &intel_encoder->base, &intel_hdmi_enc_funcs,
			 DRM_MODE_ENCODER_TMDS);

	intel_encoder->compute_config = intel_hdmi_compute_config;
	intel_encoder->mode_set = intel_hdmi_mode_set;
	intel_encoder->disable = intel_disable_hdmi;
	intel_encoder->get_hw_state = intel_hdmi_get_hw_state;
	intel_encoder->get_config = intel_hdmi_get_config;
	if (IS_VALLEYVIEW(dev)) {
		intel_encoder->pre_pll_enable = intel_hdmi_pre_pll_enable;
		intel_encoder->pre_enable = intel_hdmi_pre_enable;
		intel_encoder->enable = vlv_enable_hdmi;
		intel_encoder->post_disable = intel_hdmi_post_disable;
	} else {
		intel_encoder->enable = intel_enable_hdmi;
	}

	intel_encoder->type = INTEL_OUTPUT_HDMI;
	intel_encoder->crtc_mask = (1 << 0) | (1 << 1) | (1 << 2);
	intel_encoder->cloneable = false;

	intel_dig_port->port = port;
	intel_dig_port->hdmi.hdmi_reg = hdmi_reg;
	intel_dig_port->dp.output_reg = 0;

	intel_hdmi_init_connector(intel_dig_port, intel_connector);
}<|MERGE_RESOLUTION|>--- conflicted
+++ resolved
@@ -341,7 +341,6 @@
 	struct intel_hdmi *intel_hdmi = enc_to_intel_hdmi(encoder);
 	uint8_t buffer[VIDEO_DIP_DATA_SIZE];
 	ssize_t len;
-<<<<<<< HEAD
 
 	/* see comment above for the reason for this offset */
 	len = hdmi_infoframe_pack(frame, buffer + 1, sizeof(buffer) - 1);
@@ -355,21 +354,6 @@
 	buffer[3] = 0;
 	len++;
 
-=======
-
-	/* see comment above for the reason for this offset */
-	len = hdmi_infoframe_pack(frame, buffer + 1, sizeof(buffer) - 1);
-	if (len < 0)
-		return;
-
-	/* Insert the 'hole' (see big comment above) at position 3 */
-	buffer[0] = buffer[1];
-	buffer[1] = buffer[2];
-	buffer[2] = buffer[3];
-	buffer[3] = 0;
-	len++;
-
->>>>>>> 0efaf303
 	intel_hdmi->write_infoframe(encoder, frame->any.type, buffer, len);
 }
 
@@ -404,7 +388,6 @@
 {
 	union hdmi_infoframe frame;
 	int ret;
-<<<<<<< HEAD
 
 	ret = hdmi_spd_infoframe_init(&frame.spd, "Intel", "Integrated gfx");
 	if (ret < 0) {
@@ -414,17 +397,6 @@
 
 	frame.spd.sdi = HDMI_SPD_SDI_PC;
 
-=======
-
-	ret = hdmi_spd_infoframe_init(&frame.spd, "Intel", "Integrated gfx");
-	if (ret < 0) {
-		DRM_ERROR("couldn't fill SPD infoframe\n");
-		return;
-	}
-
-	frame.spd.sdi = HDMI_SPD_SDI_PC;
-
->>>>>>> 0efaf303
 	intel_write_infoframe(encoder, &frame);
 }
 
@@ -873,18 +845,6 @@
 		I915_WRITE(_VIDEO_DIP_CTL_A, I915_READ(_VIDEO_DIP_CTL_A));
 		I915_WRITE(_VIDEO_DIP_CTL_B, I915_READ(_VIDEO_DIP_CTL_B));
 	}
-}
-
-static int hdmi_portclock_limit(struct intel_hdmi *hdmi)
-{
-	struct drm_device *dev = intel_hdmi_to_dev(hdmi);
-
-	if (IS_G4X(dev))
-		return 165000;
-	else if (IS_HASWELL(dev))
-		return 300000;
-	else
-		return 225000;
 }
 
 static int hdmi_portclock_limit(struct intel_hdmi *hdmi)
