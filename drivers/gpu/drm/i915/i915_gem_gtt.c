/*
 * Copyright © 2010 Daniel Vetter
 *
 * Permission is hereby granted, free of charge, to any person obtaining a
 * copy of this software and associated documentation files (the "Software"),
 * to deal in the Software without restriction, including without limitation
 * the rights to use, copy, modify, merge, publish, distribute, sublicense,
 * and/or sell copies of the Software, and to permit persons to whom the
 * Software is furnished to do so, subject to the following conditions:
 *
 * The above copyright notice and this permission notice (including the next
 * paragraph) shall be included in all copies or substantial portions of the
 * Software.
 *
 * THE SOFTWARE IS PROVIDED "AS IS", WITHOUT WARRANTY OF ANY KIND, EXPRESS OR
 * IMPLIED, INCLUDING BUT NOT LIMITED TO THE WARRANTIES OF MERCHANTABILITY,
 * FITNESS FOR A PARTICULAR PURPOSE AND NONINFRINGEMENT.  IN NO EVENT SHALL
 * THE AUTHORS OR COPYRIGHT HOLDERS BE LIABLE FOR ANY CLAIM, DAMAGES OR OTHER
 * LIABILITY, WHETHER IN AN ACTION OF CONTRACT, TORT OR OTHERWISE, ARISING
 * FROM, OUT OF OR IN CONNECTION WITH THE SOFTWARE OR THE USE OR OTHER DEALINGS
 * IN THE SOFTWARE.
 *
 */

#include <drm/drmP.h>
#include <drm/i915_drm.h>
#include "i915_drv.h"
#include "i915_trace.h"
#include "intel_drv.h"

typedef uint32_t gen6_gtt_pte_t;

/* PPGTT stuff */
#define GEN6_GTT_ADDR_ENCODE(addr)	((addr) | (((addr) >> 28) & 0xff0))

#define GEN6_PDE_VALID			(1 << 0)
/* gen6+ has bit 11-4 for physical addr bit 39-32 */
#define GEN6_PDE_ADDR_ENCODE(addr)	GEN6_GTT_ADDR_ENCODE(addr)

#define GEN6_PTE_VALID			(1 << 0)
#define GEN6_PTE_UNCACHED		(1 << 1)
#define HSW_PTE_UNCACHED		(0)
#define GEN6_PTE_CACHE_LLC		(2 << 1)
#define GEN6_PTE_CACHE_LLC_MLC		(3 << 1)
#define GEN6_PTE_ADDR_ENCODE(addr)	GEN6_GTT_ADDR_ENCODE(addr)

static inline gen6_gtt_pte_t gen6_pte_encode(struct drm_device *dev,
					     dma_addr_t addr,
					     enum i915_cache_level level)
{
	gen6_gtt_pte_t pte = GEN6_PTE_VALID;
	pte |= GEN6_PTE_ADDR_ENCODE(addr);

	switch (level) {
	case I915_CACHE_LLC_MLC:
		/* Haswell doesn't set L3 this way */
		if (IS_HASWELL(dev))
			pte |= GEN6_PTE_CACHE_LLC;
		else
			pte |= GEN6_PTE_CACHE_LLC_MLC;
		break;
	case I915_CACHE_LLC:
		pte |= GEN6_PTE_CACHE_LLC;
		break;
	case I915_CACHE_NONE:
		if (IS_HASWELL(dev))
			pte |= HSW_PTE_UNCACHED;
		else
			pte |= GEN6_PTE_UNCACHED;
		break;
	default:
		BUG();
	}

	return pte;
}

static int gen6_ppgtt_enable(struct drm_device *dev)
{
	drm_i915_private_t *dev_priv = dev->dev_private;
	uint32_t pd_offset;
	struct intel_ring_buffer *ring;
	struct i915_hw_ppgtt *ppgtt = dev_priv->mm.aliasing_ppgtt;
	gen6_gtt_pte_t __iomem *pd_addr;
	uint32_t pd_entry;
	int i;

	pd_addr = (gen6_gtt_pte_t __iomem*)dev_priv->gtt.gsm +
		ppgtt->pd_offset / sizeof(gen6_gtt_pte_t);
	for (i = 0; i < ppgtt->num_pd_entries; i++) {
		dma_addr_t pt_addr;

		pt_addr = ppgtt->pt_dma_addr[i];
		pd_entry = GEN6_PDE_ADDR_ENCODE(pt_addr);
		pd_entry |= GEN6_PDE_VALID;

		writel(pd_entry, pd_addr + i);
	}
	readl(pd_addr);

	pd_offset = ppgtt->pd_offset;
	pd_offset /= 64; /* in cachelines, */
	pd_offset <<= 16;

	if (INTEL_INFO(dev)->gen == 6) {
		uint32_t ecochk, gab_ctl, ecobits;

		ecobits = I915_READ(GAC_ECO_BITS);
		I915_WRITE(GAC_ECO_BITS, ecobits | ECOBITS_SNB_BIT |
					 ECOBITS_PPGTT_CACHE64B);

		gab_ctl = I915_READ(GAB_CTL);
		I915_WRITE(GAB_CTL, gab_ctl | GAB_CTL_CONT_AFTER_PAGEFAULT);

		ecochk = I915_READ(GAM_ECOCHK);
		I915_WRITE(GAM_ECOCHK, ecochk | ECOCHK_SNB_BIT |
				       ECOCHK_PPGTT_CACHE64B);
		I915_WRITE(GFX_MODE, _MASKED_BIT_ENABLE(GFX_PPGTT_ENABLE));
	} else if (INTEL_INFO(dev)->gen >= 7) {
		uint32_t ecochk, ecobits;

		ecobits = I915_READ(GAC_ECO_BITS);
		I915_WRITE(GAC_ECO_BITS, ecobits | ECOBITS_PPGTT_CACHE64B);

		ecochk = I915_READ(GAM_ECOCHK);
		if (IS_HASWELL(dev)) {
			ecochk |= ECOCHK_PPGTT_WB_HSW;
		} else {
			ecochk |= ECOCHK_PPGTT_LLC_IVB;
			ecochk &= ~ECOCHK_PPGTT_GFDT_IVB;
		}
		I915_WRITE(GAM_ECOCHK, ecochk);
		/* GFX_MODE is per-ring on gen7+ */
	}

	for_each_ring(ring, dev_priv, i) {
		if (INTEL_INFO(dev)->gen >= 7)
			I915_WRITE(RING_MODE_GEN7(ring),
				   _MASKED_BIT_ENABLE(GFX_PPGTT_ENABLE));

		I915_WRITE(RING_PP_DIR_DCLV(ring), PP_DIR_DCLV_2G);
		I915_WRITE(RING_PP_DIR_BASE(ring), pd_offset);
	}
	return 0;
}

/* PPGTT support for Sandybdrige/Gen6 and later */
static void gen6_ppgtt_clear_range(struct i915_hw_ppgtt *ppgtt,
				   unsigned first_entry,
				   unsigned num_entries)
{
<<<<<<< HEAD
	gtt_pte_t *pt_vaddr;
	gtt_pte_t scratch_pte;
=======
	gen6_gtt_pte_t *pt_vaddr, scratch_pte;
>>>>>>> e7f8dc57
	unsigned act_pt = first_entry / I915_PPGTT_PT_ENTRIES;
	unsigned first_pte = first_entry % I915_PPGTT_PT_ENTRIES;
	unsigned last_pte, i;

	scratch_pte = gen6_pte_encode(ppgtt->dev,
				      ppgtt->scratch_page_dma_addr,
				      I915_CACHE_LLC);

	while (num_entries) {
		last_pte = first_pte + num_entries;
		if (last_pte > I915_PPGTT_PT_ENTRIES)
			last_pte = I915_PPGTT_PT_ENTRIES;

		pt_vaddr = kmap_atomic(ppgtt->pt_pages[act_pt]);

		for (i = first_pte; i < last_pte; i++)
			pt_vaddr[i] = scratch_pte;

		kunmap_atomic(pt_vaddr);

		num_entries -= last_pte - first_pte;
		first_pte = 0;
		act_pt++;
	}
}

static void gen6_ppgtt_insert_entries(struct i915_hw_ppgtt *ppgtt,
				      struct sg_table *pages,
				      unsigned first_entry,
				      enum i915_cache_level cache_level)
{
<<<<<<< HEAD
	gtt_pte_t *pt_vaddr;
=======
	gen6_gtt_pte_t *pt_vaddr;
>>>>>>> e7f8dc57
	unsigned act_pt = first_entry / I915_PPGTT_PT_ENTRIES;
	unsigned act_pte = first_entry % I915_PPGTT_PT_ENTRIES;
	struct sg_page_iter sg_iter;

	pt_vaddr = kmap_atomic(ppgtt->pt_pages[act_pt]);
	for_each_sg_page(pages->sgl, &sg_iter, pages->nents, 0) {
		dma_addr_t page_addr;
<<<<<<< HEAD

		page_addr = sg_dma_address(sg_iter.sg) +
				(sg_iter.sg_pgoffset << PAGE_SHIFT);
		pt_vaddr[act_pte] = gen6_pte_encode(ppgtt->dev, page_addr,
						    cache_level);
		if (++act_pte == I915_PPGTT_PT_ENTRIES) {
			kunmap_atomic(pt_vaddr);
			act_pt++;
			pt_vaddr = kmap_atomic(ppgtt->pt_pages[act_pt]);
			act_pte = 0;

=======

		page_addr = sg_page_iter_dma_address(&sg_iter);
		pt_vaddr[act_pte] = gen6_pte_encode(ppgtt->dev, page_addr,
						    cache_level);
		if (++act_pte == I915_PPGTT_PT_ENTRIES) {
			kunmap_atomic(pt_vaddr);
			act_pt++;
			pt_vaddr = kmap_atomic(ppgtt->pt_pages[act_pt]);
			act_pte = 0;

>>>>>>> e7f8dc57
		}
	}
	kunmap_atomic(pt_vaddr);
}

static void gen6_ppgtt_cleanup(struct i915_hw_ppgtt *ppgtt)
{
	int i;

	if (ppgtt->pt_dma_addr) {
		for (i = 0; i < ppgtt->num_pd_entries; i++)
			pci_unmap_page(ppgtt->dev->pdev,
				       ppgtt->pt_dma_addr[i],
				       4096, PCI_DMA_BIDIRECTIONAL);
	}

	kfree(ppgtt->pt_dma_addr);
	for (i = 0; i < ppgtt->num_pd_entries; i++)
		__free_page(ppgtt->pt_pages[i]);
	kfree(ppgtt->pt_pages);
	kfree(ppgtt);
}

static int gen6_ppgtt_init(struct i915_hw_ppgtt *ppgtt)
{
	struct drm_device *dev = ppgtt->dev;
	struct drm_i915_private *dev_priv = dev->dev_private;
	unsigned first_pd_entry_in_global_pt;
	int i;
	int ret = -ENOMEM;

	/* ppgtt PDEs reside in the global gtt pagetable, which has 512*1024
	 * entries. For aliasing ppgtt support we just steal them at the end for
	 * now. */
	first_pd_entry_in_global_pt =
		gtt_total_entries(dev_priv->gtt) - I915_PPGTT_PD_ENTRIES;

	ppgtt->num_pd_entries = I915_PPGTT_PD_ENTRIES;
	ppgtt->enable = gen6_ppgtt_enable;
	ppgtt->clear_range = gen6_ppgtt_clear_range;
	ppgtt->insert_entries = gen6_ppgtt_insert_entries;
	ppgtt->cleanup = gen6_ppgtt_cleanup;
	ppgtt->pt_pages = kzalloc(sizeof(struct page *)*ppgtt->num_pd_entries,
				  GFP_KERNEL);
	if (!ppgtt->pt_pages)
		return -ENOMEM;

	for (i = 0; i < ppgtt->num_pd_entries; i++) {
		ppgtt->pt_pages[i] = alloc_page(GFP_KERNEL);
		if (!ppgtt->pt_pages[i])
			goto err_pt_alloc;
	}

	ppgtt->pt_dma_addr = kzalloc(sizeof(dma_addr_t) *ppgtt->num_pd_entries,
				     GFP_KERNEL);
	if (!ppgtt->pt_dma_addr)
		goto err_pt_alloc;

	for (i = 0; i < ppgtt->num_pd_entries; i++) {
		dma_addr_t pt_addr;

		pt_addr = pci_map_page(dev->pdev, ppgtt->pt_pages[i], 0, 4096,
				       PCI_DMA_BIDIRECTIONAL);

		if (pci_dma_mapping_error(dev->pdev, pt_addr)) {
			ret = -EIO;
			goto err_pd_pin;

		}
		ppgtt->pt_dma_addr[i] = pt_addr;
	}

	ppgtt->clear_range(ppgtt, 0,
			   ppgtt->num_pd_entries*I915_PPGTT_PT_ENTRIES);

	ppgtt->pd_offset = first_pd_entry_in_global_pt * sizeof(gen6_gtt_pte_t);

	return 0;

err_pd_pin:
	if (ppgtt->pt_dma_addr) {
		for (i--; i >= 0; i--)
			pci_unmap_page(dev->pdev, ppgtt->pt_dma_addr[i],
				       4096, PCI_DMA_BIDIRECTIONAL);
	}
err_pt_alloc:
	kfree(ppgtt->pt_dma_addr);
	for (i = 0; i < ppgtt->num_pd_entries; i++) {
		if (ppgtt->pt_pages[i])
			__free_page(ppgtt->pt_pages[i]);
	}
	kfree(ppgtt->pt_pages);

	return ret;
}

static int i915_gem_init_aliasing_ppgtt(struct drm_device *dev)
{
	struct drm_i915_private *dev_priv = dev->dev_private;
	struct i915_hw_ppgtt *ppgtt;
	int ret;

	ppgtt = kzalloc(sizeof(*ppgtt), GFP_KERNEL);
	if (!ppgtt)
		return -ENOMEM;

	ppgtt->dev = dev;
	ppgtt->scratch_page_dma_addr = dev_priv->gtt.scratch_page_dma;

	if (INTEL_INFO(dev)->gen < 8)
		ret = gen6_ppgtt_init(ppgtt);
	else
		BUG();

	if (ret)
		kfree(ppgtt);
	else
		dev_priv->mm.aliasing_ppgtt = ppgtt;

	return ret;
}

void i915_gem_cleanup_aliasing_ppgtt(struct drm_device *dev)
{
	struct drm_i915_private *dev_priv = dev->dev_private;
	struct i915_hw_ppgtt *ppgtt = dev_priv->mm.aliasing_ppgtt;

	if (!ppgtt)
		return;

	ppgtt->cleanup(ppgtt);
	dev_priv->mm.aliasing_ppgtt = NULL;
}

void i915_ppgtt_bind_object(struct i915_hw_ppgtt *ppgtt,
			    struct drm_i915_gem_object *obj,
			    enum i915_cache_level cache_level)
{
	ppgtt->insert_entries(ppgtt, obj->pages,
			      obj->gtt_space->start >> PAGE_SHIFT,
			      cache_level);
}

void i915_ppgtt_unbind_object(struct i915_hw_ppgtt *ppgtt,
			      struct drm_i915_gem_object *obj)
{
	ppgtt->clear_range(ppgtt,
			   obj->gtt_space->start >> PAGE_SHIFT,
			   obj->base.size >> PAGE_SHIFT);
}

extern int intel_iommu_gfx_mapped;
/* Certain Gen5 chipsets require require idling the GPU before
 * unmapping anything from the GTT when VT-d is enabled.
 */
static inline bool needs_idle_maps(struct drm_device *dev)
{
#ifdef CONFIG_INTEL_IOMMU
	/* Query intel_iommu to see if we need the workaround. Presumably that
	 * was loaded first.
	 */
	if (IS_GEN5(dev) && IS_MOBILE(dev) && intel_iommu_gfx_mapped)
		return true;
#endif
	return false;
}

static bool do_idling(struct drm_i915_private *dev_priv)
{
	bool ret = dev_priv->mm.interruptible;

	if (unlikely(dev_priv->gtt.do_idle_maps)) {
		dev_priv->mm.interruptible = false;
		if (i915_gpu_idle(dev_priv->dev)) {
			DRM_ERROR("Couldn't idle GPU\n");
			/* Wait a bit, in hopes it avoids the hang */
			udelay(10);
		}
	}

	return ret;
}

static void undo_idling(struct drm_i915_private *dev_priv, bool interruptible)
{
	if (unlikely(dev_priv->gtt.do_idle_maps))
		dev_priv->mm.interruptible = interruptible;
}

void i915_gem_restore_gtt_mappings(struct drm_device *dev)
{
	struct drm_i915_private *dev_priv = dev->dev_private;
	struct drm_i915_gem_object *obj;

	/* First fill our portion of the GTT with scratch pages */
	dev_priv->gtt.gtt_clear_range(dev, dev_priv->gtt.start / PAGE_SIZE,
				      dev_priv->gtt.total / PAGE_SIZE);

	list_for_each_entry(obj, &dev_priv->mm.bound_list, gtt_list) {
		i915_gem_clflush_object(obj);
		i915_gem_gtt_bind_object(obj, obj->cache_level);
	}

	i915_gem_chipset_flush(dev);
}

int i915_gem_gtt_prepare_object(struct drm_i915_gem_object *obj)
{
	if (obj->has_dma_mapping)
		return 0;

	if (!dma_map_sg(&obj->base.dev->pdev->dev,
			obj->pages->sgl, obj->pages->nents,
			PCI_DMA_BIDIRECTIONAL))
		return -ENOSPC;

	return 0;
}

/*
 * Binds an object into the global gtt with the specified cache level. The object
 * will be accessible to the GPU via commands whose operands reference offsets
 * within the global GTT as well as accessible by the GPU through the GMADR
 * mapped BAR (dev_priv->mm.gtt->gtt).
 */
static void gen6_ggtt_insert_entries(struct drm_device *dev,
				     struct sg_table *st,
				     unsigned int first_entry,
				     enum i915_cache_level level)
{
	struct drm_i915_private *dev_priv = dev->dev_private;
<<<<<<< HEAD
	gtt_pte_t __iomem *gtt_entries =
		(gtt_pte_t __iomem *)dev_priv->gtt.gsm + first_entry;
=======
	gen6_gtt_pte_t __iomem *gtt_entries =
		(gen6_gtt_pte_t __iomem *)dev_priv->gtt.gsm + first_entry;
>>>>>>> e7f8dc57
	int i = 0;
	struct sg_page_iter sg_iter;
	dma_addr_t addr;

	for_each_sg_page(st->sgl, &sg_iter, st->nents, 0) {
<<<<<<< HEAD
		addr = sg_dma_address(sg_iter.sg) +
			(sg_iter.sg_pgoffset << PAGE_SHIFT);
=======
		addr = sg_page_iter_dma_address(&sg_iter);
>>>>>>> e7f8dc57
		iowrite32(gen6_pte_encode(dev, addr, level), &gtt_entries[i]);
		i++;
	}

	/* XXX: This serves as a posting read to make sure that the PTE has
	 * actually been updated. There is some concern that even though
	 * registers and PTEs are within the same BAR that they are potentially
	 * of NUMA access patterns. Therefore, even with the way we assume
	 * hardware should work, we must keep this posting read for paranoia.
	 */
	if (i != 0)
		WARN_ON(readl(&gtt_entries[i-1])
			!= gen6_pte_encode(dev, addr, level));

	/* This next bit makes the above posting read even more important. We
	 * want to flush the TLBs only after we're certain all the PTE updates
	 * have finished.
	 */
	I915_WRITE(GFX_FLSH_CNTL_GEN6, GFX_FLSH_CNTL_EN);
	POSTING_READ(GFX_FLSH_CNTL_GEN6);
}

static void gen6_ggtt_clear_range(struct drm_device *dev,
				  unsigned int first_entry,
				  unsigned int num_entries)
{
	struct drm_i915_private *dev_priv = dev->dev_private;
	gen6_gtt_pte_t scratch_pte, __iomem *gtt_base =
		(gen6_gtt_pte_t __iomem *) dev_priv->gtt.gsm + first_entry;
	const int max_entries = gtt_total_entries(dev_priv->gtt) - first_entry;
	int i;

	if (WARN(num_entries > max_entries,
		 "First entry = %d; Num entries = %d (max=%d)\n",
		 first_entry, num_entries, max_entries))
		num_entries = max_entries;

	scratch_pte = gen6_pte_encode(dev, dev_priv->gtt.scratch_page_dma,
				      I915_CACHE_LLC);
	for (i = 0; i < num_entries; i++)
		iowrite32(scratch_pte, &gtt_base[i]);
	readl(gtt_base);
}


static void i915_ggtt_insert_entries(struct drm_device *dev,
				     struct sg_table *st,
				     unsigned int pg_start,
				     enum i915_cache_level cache_level)
{
	unsigned int flags = (cache_level == I915_CACHE_NONE) ?
		AGP_USER_MEMORY : AGP_USER_CACHED_MEMORY;

	intel_gtt_insert_sg_entries(st, pg_start, flags);

}

static void i915_ggtt_clear_range(struct drm_device *dev,
				  unsigned int first_entry,
				  unsigned int num_entries)
{
	intel_gtt_clear_range(first_entry, num_entries);
}


void i915_gem_gtt_bind_object(struct drm_i915_gem_object *obj,
			      enum i915_cache_level cache_level)
{
	struct drm_device *dev = obj->base.dev;
	struct drm_i915_private *dev_priv = dev->dev_private;

	dev_priv->gtt.gtt_insert_entries(dev, obj->pages,
					 obj->gtt_space->start >> PAGE_SHIFT,
					 cache_level);

	obj->has_global_gtt_mapping = 1;
}

void i915_gem_gtt_unbind_object(struct drm_i915_gem_object *obj)
{
	struct drm_device *dev = obj->base.dev;
	struct drm_i915_private *dev_priv = dev->dev_private;

	dev_priv->gtt.gtt_clear_range(obj->base.dev,
				      obj->gtt_space->start >> PAGE_SHIFT,
				      obj->base.size >> PAGE_SHIFT);

	obj->has_global_gtt_mapping = 0;
}

void i915_gem_gtt_finish_object(struct drm_i915_gem_object *obj)
{
	struct drm_device *dev = obj->base.dev;
	struct drm_i915_private *dev_priv = dev->dev_private;
	bool interruptible;

	interruptible = do_idling(dev_priv);

	if (!obj->has_dma_mapping)
		dma_unmap_sg(&dev->pdev->dev,
			     obj->pages->sgl, obj->pages->nents,
			     PCI_DMA_BIDIRECTIONAL);

	undo_idling(dev_priv, interruptible);
}

static void i915_gtt_color_adjust(struct drm_mm_node *node,
				  unsigned long color,
				  unsigned long *start,
				  unsigned long *end)
{
	if (node->color != color)
		*start += 4096;

	if (!list_empty(&node->node_list)) {
		node = list_entry(node->node_list.next,
				  struct drm_mm_node,
				  node_list);
		if (node->allocated && node->color != color)
			*end -= 4096;
	}
}
void i915_gem_setup_global_gtt(struct drm_device *dev,
			       unsigned long start,
			       unsigned long mappable_end,
			       unsigned long end)
{
	/* Let GEM Manage all of the aperture.
	 *
	 * However, leave one page at the end still bound to the scratch page.
	 * There are a number of places where the hardware apparently prefetches
	 * past the end of the object, and we've seen multiple hangs with the
	 * GPU head pointer stuck in a batchbuffer bound at the last page of the
	 * aperture.  One page should be enough to keep any prefetching inside
	 * of the aperture.
	 */
	drm_i915_private_t *dev_priv = dev->dev_private;
	struct drm_mm_node *entry;
	struct drm_i915_gem_object *obj;
	unsigned long hole_start, hole_end;

	BUG_ON(mappable_end > end);

	/* Subtract the guard page ... */
	drm_mm_init(&dev_priv->mm.gtt_space, start, end - start - PAGE_SIZE);
	if (!HAS_LLC(dev))
		dev_priv->mm.gtt_space.color_adjust = i915_gtt_color_adjust;

	/* Mark any preallocated objects as occupied */
	list_for_each_entry(obj, &dev_priv->mm.bound_list, gtt_list) {
		DRM_DEBUG_KMS("reserving preallocated space: %x + %zx\n",
			      obj->gtt_offset, obj->base.size);

		BUG_ON(obj->gtt_space != I915_GTT_RESERVED);
		obj->gtt_space = drm_mm_create_block(&dev_priv->mm.gtt_space,
						     obj->gtt_offset,
						     obj->base.size,
						     false);
		obj->has_global_gtt_mapping = 1;
	}

	dev_priv->gtt.start = start;
	dev_priv->gtt.total = end - start;

	/* Clear any non-preallocated blocks */
	drm_mm_for_each_hole(entry, &dev_priv->mm.gtt_space,
			     hole_start, hole_end) {
		DRM_DEBUG_KMS("clearing unused GTT space: [%lx, %lx]\n",
			      hole_start, hole_end);
		dev_priv->gtt.gtt_clear_range(dev, hole_start / PAGE_SIZE,
					      (hole_end-hole_start) / PAGE_SIZE);
	}

	/* And finally clear the reserved guard page */
	dev_priv->gtt.gtt_clear_range(dev, end / PAGE_SIZE - 1, 1);
}

static bool
intel_enable_ppgtt(struct drm_device *dev)
{
	if (i915_enable_ppgtt >= 0)
		return i915_enable_ppgtt;

#ifdef CONFIG_INTEL_IOMMU
	/* Disable ppgtt on SNB if VT-d is on. */
	if (INTEL_INFO(dev)->gen == 6 && intel_iommu_gfx_mapped)
		return false;
#endif

	return true;
}

void i915_gem_init_global_gtt(struct drm_device *dev)
{
	struct drm_i915_private *dev_priv = dev->dev_private;
	unsigned long gtt_size, mappable_size;

	gtt_size = dev_priv->gtt.total;
	mappable_size = dev_priv->gtt.mappable_end;

	if (intel_enable_ppgtt(dev) && HAS_ALIASING_PPGTT(dev)) {
		int ret;

		if (INTEL_INFO(dev)->gen <= 7) {
			/* PPGTT pdes are stolen from global gtt ptes, so shrink the
			 * aperture accordingly when using aliasing ppgtt. */
			gtt_size -= I915_PPGTT_PD_ENTRIES*PAGE_SIZE;
		}

		i915_gem_setup_global_gtt(dev, 0, mappable_size, gtt_size);

		ret = i915_gem_init_aliasing_ppgtt(dev);
		if (!ret)
			return;

		DRM_ERROR("Aliased PPGTT setup failed %d\n", ret);
		drm_mm_takedown(&dev_priv->mm.gtt_space);
		gtt_size += I915_PPGTT_PD_ENTRIES*PAGE_SIZE;
	}
	i915_gem_setup_global_gtt(dev, 0, mappable_size, gtt_size);
}

static int setup_scratch_page(struct drm_device *dev)
{
	struct drm_i915_private *dev_priv = dev->dev_private;
	struct page *page;
	dma_addr_t dma_addr;

	page = alloc_page(GFP_KERNEL | GFP_DMA32 | __GFP_ZERO);
	if (page == NULL)
		return -ENOMEM;
	get_page(page);
	set_pages_uc(page, 1);

#ifdef CONFIG_INTEL_IOMMU
	dma_addr = pci_map_page(dev->pdev, page, 0, PAGE_SIZE,
				PCI_DMA_BIDIRECTIONAL);
	if (pci_dma_mapping_error(dev->pdev, dma_addr))
		return -EINVAL;
#else
	dma_addr = page_to_phys(page);
#endif
	dev_priv->gtt.scratch_page = page;
	dev_priv->gtt.scratch_page_dma = dma_addr;

	return 0;
}

static void teardown_scratch_page(struct drm_device *dev)
{
	struct drm_i915_private *dev_priv = dev->dev_private;
	set_pages_wb(dev_priv->gtt.scratch_page, 1);
	pci_unmap_page(dev->pdev, dev_priv->gtt.scratch_page_dma,
		       PAGE_SIZE, PCI_DMA_BIDIRECTIONAL);
	put_page(dev_priv->gtt.scratch_page);
	__free_page(dev_priv->gtt.scratch_page);
}

static inline unsigned int gen6_get_total_gtt_size(u16 snb_gmch_ctl)
{
	snb_gmch_ctl >>= SNB_GMCH_GGMS_SHIFT;
	snb_gmch_ctl &= SNB_GMCH_GGMS_MASK;
	return snb_gmch_ctl << 20;
}

static inline size_t gen6_get_stolen_size(u16 snb_gmch_ctl)
{
	snb_gmch_ctl >>= SNB_GMCH_GMS_SHIFT;
	snb_gmch_ctl &= SNB_GMCH_GMS_MASK;
	return snb_gmch_ctl << 25; /* 32 MB units */
}

static inline size_t gen7_get_stolen_size(u16 snb_gmch_ctl)
{
	static const int stolen_decoder[] = {
		0, 0, 0, 0, 0, 32, 48, 64, 128, 256, 96, 160, 224, 352};
	snb_gmch_ctl >>= IVB_GMCH_GMS_SHIFT;
	snb_gmch_ctl &= IVB_GMCH_GMS_MASK;
	return stolen_decoder[snb_gmch_ctl] << 20;
}

static int gen6_gmch_probe(struct drm_device *dev,
			   size_t *gtt_total,
			   size_t *stolen,
			   phys_addr_t *mappable_base,
			   unsigned long *mappable_end)
{
	struct drm_i915_private *dev_priv = dev->dev_private;
	phys_addr_t gtt_bus_addr;
	unsigned int gtt_size;
	u16 snb_gmch_ctl;
	int ret;

	*mappable_base = pci_resource_start(dev->pdev, 2);
	*mappable_end = pci_resource_len(dev->pdev, 2);

	/* 64/512MB is the current min/max we actually know of, but this is just
	 * a coarse sanity check.
	 */
	if ((*mappable_end < (64<<20) || (*mappable_end > (512<<20)))) {
		DRM_ERROR("Unknown GMADR size (%lx)\n",
			  dev_priv->gtt.mappable_end);
		return -ENXIO;
	}

	if (!pci_set_dma_mask(dev->pdev, DMA_BIT_MASK(40)))
		pci_set_consistent_dma_mask(dev->pdev, DMA_BIT_MASK(40));
	pci_read_config_word(dev->pdev, SNB_GMCH_CTRL, &snb_gmch_ctl);
	gtt_size = gen6_get_total_gtt_size(snb_gmch_ctl);

	if (IS_GEN7(dev) && !IS_VALLEYVIEW(dev))
		*stolen = gen7_get_stolen_size(snb_gmch_ctl);
	else
		*stolen = gen6_get_stolen_size(snb_gmch_ctl);

	*gtt_total = (gtt_size / sizeof(gen6_gtt_pte_t)) << PAGE_SHIFT;

	/* For Modern GENs the PTEs and register space are split in the BAR */
	gtt_bus_addr = pci_resource_start(dev->pdev, 0) +
		(pci_resource_len(dev->pdev, 0) / 2);

	dev_priv->gtt.gsm = ioremap_wc(gtt_bus_addr, gtt_size);
	if (!dev_priv->gtt.gsm) {
		DRM_ERROR("Failed to map the gtt page table\n");
		return -ENOMEM;
	}

	ret = setup_scratch_page(dev);
	if (ret)
		DRM_ERROR("Scratch setup failed\n");

	dev_priv->gtt.gtt_clear_range = gen6_ggtt_clear_range;
	dev_priv->gtt.gtt_insert_entries = gen6_ggtt_insert_entries;

	return ret;
}

static void gen6_gmch_remove(struct drm_device *dev)
{
	struct drm_i915_private *dev_priv = dev->dev_private;
	iounmap(dev_priv->gtt.gsm);
	teardown_scratch_page(dev_priv->dev);
}

static int i915_gmch_probe(struct drm_device *dev,
			   size_t *gtt_total,
			   size_t *stolen,
			   phys_addr_t *mappable_base,
			   unsigned long *mappable_end)
{
	struct drm_i915_private *dev_priv = dev->dev_private;
	int ret;

	ret = intel_gmch_probe(dev_priv->bridge_dev, dev_priv->dev->pdev, NULL);
	if (!ret) {
		DRM_ERROR("failed to set up gmch\n");
		return -EIO;
	}

	intel_gtt_get(gtt_total, stolen, mappable_base, mappable_end);

	dev_priv->gtt.do_idle_maps = needs_idle_maps(dev_priv->dev);
	dev_priv->gtt.gtt_clear_range = i915_ggtt_clear_range;
	dev_priv->gtt.gtt_insert_entries = i915_ggtt_insert_entries;

	return 0;
}

static void i915_gmch_remove(struct drm_device *dev)
{
	intel_gmch_remove();
}

int i915_gem_gtt_init(struct drm_device *dev)
{
	struct drm_i915_private *dev_priv = dev->dev_private;
	struct i915_gtt *gtt = &dev_priv->gtt;
	int ret;

	if (INTEL_INFO(dev)->gen <= 5) {
		dev_priv->gtt.gtt_probe = i915_gmch_probe;
		dev_priv->gtt.gtt_remove = i915_gmch_remove;
	} else {
		dev_priv->gtt.gtt_probe = gen6_gmch_probe;
		dev_priv->gtt.gtt_remove = gen6_gmch_remove;
	}

	ret = dev_priv->gtt.gtt_probe(dev, &dev_priv->gtt.total,
				     &dev_priv->gtt.stolen_size,
				     &gtt->mappable_base,
				     &gtt->mappable_end);
	if (ret)
		return ret;

	/* GMADR is the PCI mmio aperture into the global GTT. */
	DRM_INFO("Memory usable by graphics device = %zdM\n",
		 dev_priv->gtt.total >> 20);
	DRM_DEBUG_DRIVER("GMADR size = %ldM\n",
			 dev_priv->gtt.mappable_end >> 20);
	DRM_DEBUG_DRIVER("GTT stolen size = %zdM\n",
			 dev_priv->gtt.stolen_size >> 20);

	return 0;
}<|MERGE_RESOLUTION|>--- conflicted
+++ resolved
@@ -149,12 +149,7 @@
 				   unsigned first_entry,
 				   unsigned num_entries)
 {
-<<<<<<< HEAD
-	gtt_pte_t *pt_vaddr;
-	gtt_pte_t scratch_pte;
-=======
 	gen6_gtt_pte_t *pt_vaddr, scratch_pte;
->>>>>>> e7f8dc57
 	unsigned act_pt = first_entry / I915_PPGTT_PT_ENTRIES;
 	unsigned first_pte = first_entry % I915_PPGTT_PT_ENTRIES;
 	unsigned last_pte, i;
@@ -186,11 +181,7 @@
 				      unsigned first_entry,
 				      enum i915_cache_level cache_level)
 {
-<<<<<<< HEAD
-	gtt_pte_t *pt_vaddr;
-=======
 	gen6_gtt_pte_t *pt_vaddr;
->>>>>>> e7f8dc57
 	unsigned act_pt = first_entry / I915_PPGTT_PT_ENTRIES;
 	unsigned act_pte = first_entry % I915_PPGTT_PT_ENTRIES;
 	struct sg_page_iter sg_iter;
@@ -198,19 +189,6 @@
 	pt_vaddr = kmap_atomic(ppgtt->pt_pages[act_pt]);
 	for_each_sg_page(pages->sgl, &sg_iter, pages->nents, 0) {
 		dma_addr_t page_addr;
-<<<<<<< HEAD
-
-		page_addr = sg_dma_address(sg_iter.sg) +
-				(sg_iter.sg_pgoffset << PAGE_SHIFT);
-		pt_vaddr[act_pte] = gen6_pte_encode(ppgtt->dev, page_addr,
-						    cache_level);
-		if (++act_pte == I915_PPGTT_PT_ENTRIES) {
-			kunmap_atomic(pt_vaddr);
-			act_pt++;
-			pt_vaddr = kmap_atomic(ppgtt->pt_pages[act_pt]);
-			act_pte = 0;
-
-=======
 
 		page_addr = sg_page_iter_dma_address(&sg_iter);
 		pt_vaddr[act_pte] = gen6_pte_encode(ppgtt->dev, page_addr,
@@ -221,7 +199,6 @@
 			pt_vaddr = kmap_atomic(ppgtt->pt_pages[act_pt]);
 			act_pte = 0;
 
->>>>>>> e7f8dc57
 		}
 	}
 	kunmap_atomic(pt_vaddr);
@@ -453,24 +430,14 @@
 				     enum i915_cache_level level)
 {
 	struct drm_i915_private *dev_priv = dev->dev_private;
-<<<<<<< HEAD
-	gtt_pte_t __iomem *gtt_entries =
-		(gtt_pte_t __iomem *)dev_priv->gtt.gsm + first_entry;
-=======
 	gen6_gtt_pte_t __iomem *gtt_entries =
 		(gen6_gtt_pte_t __iomem *)dev_priv->gtt.gsm + first_entry;
->>>>>>> e7f8dc57
 	int i = 0;
 	struct sg_page_iter sg_iter;
 	dma_addr_t addr;
 
 	for_each_sg_page(st->sgl, &sg_iter, st->nents, 0) {
-<<<<<<< HEAD
-		addr = sg_dma_address(sg_iter.sg) +
-			(sg_iter.sg_pgoffset << PAGE_SHIFT);
-=======
 		addr = sg_page_iter_dma_address(&sg_iter);
->>>>>>> e7f8dc57
 		iowrite32(gen6_pte_encode(dev, addr, level), &gtt_entries[i]);
 		i++;
 	}
