--- conflicted
+++ resolved
@@ -1671,15 +1671,9 @@
 {
 	struct drm_device *dev = data;
 	drm_i915_private_t *dev_priv = dev->dev_private;
-<<<<<<< HEAD
 
 	*val = atomic_read(&dev_priv->gpu_error.reset_counter);
 
-=======
-
-	*val = atomic_read(&dev_priv->gpu_error.reset_counter);
-
->>>>>>> e7f8dc57
 	return 0;
 }
 
@@ -1703,15 +1697,9 @@
 {
 	struct drm_device *dev = data;
 	drm_i915_private_t *dev_priv = dev->dev_private;
-<<<<<<< HEAD
 
 	*val = dev_priv->gpu_error.stop_rings;
 
-=======
-
-	*val = dev_priv->gpu_error.stop_rings;
-
->>>>>>> e7f8dc57
 	return 0;
 }
 
