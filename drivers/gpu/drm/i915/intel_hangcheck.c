/*
 * Copyright © 2016 Intel Corporation
 *
 * Permission is hereby granted, free of charge, to any person obtaining a
 * copy of this software and associated documentation files (the "Software"),
 * to deal in the Software without restriction, including without limitation
 * the rights to use, copy, modify, merge, publish, distribute, sublicense,
 * and/or sell copies of the Software, and to permit persons to whom the
 * Software is furnished to do so, subject to the following conditions:
 *
 * The above copyright notice and this permission notice (including the next
 * paragraph) shall be included in all copies or substantial portions of the
 * Software.
 *
 * THE SOFTWARE IS PROVIDED "AS IS", WITHOUT WARRANTY OF ANY KIND, EXPRESS OR
 * IMPLIED, INCLUDING BUT NOT LIMITED TO THE WARRANTIES OF MERCHANTABILITY,
 * FITNESS FOR A PARTICULAR PURPOSE AND NONINFRINGEMENT.  IN NO EVENT SHALL
 * THE AUTHORS OR COPYRIGHT HOLDERS BE LIABLE FOR ANY CLAIM, DAMAGES OR OTHER
 * LIABILITY, WHETHER IN AN ACTION OF CONTRACT, TORT OR OTHERWISE, ARISING
 * FROM, OUT OF OR IN CONNECTION WITH THE SOFTWARE OR THE USE OR OTHER DEALINGS
 * IN THE SOFTWARE.
 *
 */

#include "i915_drv.h"
#include "i915_reset.h"

struct hangcheck {
	u64 acthd;
	u32 seqno;
	enum intel_engine_hangcheck_action action;
	unsigned long action_timestamp;
	int deadlock;
	struct intel_instdone instdone;
	bool wedged:1;
	bool stalled:1;
};

static bool instdone_unchanged(u32 current_instdone, u32 *old_instdone)
{
	u32 tmp = current_instdone | *old_instdone;
	bool unchanged;

	unchanged = tmp == *old_instdone;
	*old_instdone |= tmp;

	return unchanged;
}

static bool subunits_stuck(struct intel_engine_cs *engine)
{
	struct drm_i915_private *dev_priv = engine->i915;
	struct intel_instdone instdone;
	struct intel_instdone *accu_instdone = &engine->hangcheck.instdone;
	bool stuck;
	int slice;
	int subslice;

	if (engine->id != RCS0)
		return true;

	intel_engine_get_instdone(engine, &instdone);

	/* There might be unstable subunit states even when
	 * actual head is not moving. Filter out the unstable ones by
	 * accumulating the undone -> done transitions and only
	 * consider those as progress.
	 */
	stuck = instdone_unchanged(instdone.instdone,
				   &accu_instdone->instdone);
	stuck &= instdone_unchanged(instdone.slice_common,
				    &accu_instdone->slice_common);

	for_each_instdone_slice_subslice(dev_priv, slice, subslice) {
		stuck &= instdone_unchanged(instdone.sampler[slice][subslice],
					    &accu_instdone->sampler[slice][subslice]);
		stuck &= instdone_unchanged(instdone.row[slice][subslice],
					    &accu_instdone->row[slice][subslice]);
	}

	return stuck;
}

static enum intel_engine_hangcheck_action
head_stuck(struct intel_engine_cs *engine, u64 acthd)
{
	if (acthd != engine->hangcheck.acthd) {

		/* Clear subunit states on head movement */
		memset(&engine->hangcheck.instdone, 0,
		       sizeof(engine->hangcheck.instdone));

		return ENGINE_ACTIVE_HEAD;
	}

	if (!subunits_stuck(engine))
		return ENGINE_ACTIVE_SUBUNITS;

	return ENGINE_DEAD;
}

static enum intel_engine_hangcheck_action
engine_stuck(struct intel_engine_cs *engine, u64 acthd)
{
	struct drm_i915_private *dev_priv = engine->i915;
	enum intel_engine_hangcheck_action ha;
	u32 tmp;

	ha = head_stuck(engine, acthd);
	if (ha != ENGINE_DEAD)
		return ha;

	if (IS_GEN(dev_priv, 2))
		return ENGINE_DEAD;

	/* Is the chip hanging on a WAIT_FOR_EVENT?
	 * If so we can simply poke the RB_WAIT bit
	 * and break the hang. This should work on
	 * all but the second generation chipsets.
	 */
	tmp = ENGINE_READ(engine, RING_CTL);
	if (tmp & RING_WAIT) {
		i915_handle_error(dev_priv, engine->mask, 0,
				  "stuck wait on %s", engine->name);
		ENGINE_WRITE(engine, RING_CTL, tmp);
		return ENGINE_WAIT_KICK;
	}

	return ENGINE_DEAD;
}

static void hangcheck_load_sample(struct intel_engine_cs *engine,
				  struct hangcheck *hc)
{
	hc->acthd = intel_engine_get_active_head(engine);
	hc->seqno = intel_engine_get_hangcheck_seqno(engine);
}

static void hangcheck_store_sample(struct intel_engine_cs *engine,
				   const struct hangcheck *hc)
{
	engine->hangcheck.acthd = hc->acthd;
<<<<<<< HEAD
	engine->hangcheck.seqno = hc->seqno;
=======
	engine->hangcheck.last_seqno = hc->seqno;
>>>>>>> 0ecfebd2
}

static enum intel_engine_hangcheck_action
hangcheck_get_action(struct intel_engine_cs *engine,
		     const struct hangcheck *hc)
{
	if (engine->hangcheck.last_seqno != hc->seqno)
		return ENGINE_ACTIVE_SEQNO;

	if (intel_engine_is_idle(engine))
		return ENGINE_IDLE;

	return engine_stuck(engine, hc->acthd);
}

static void hangcheck_accumulate_sample(struct intel_engine_cs *engine,
					struct hangcheck *hc)
{
	unsigned long timeout = I915_ENGINE_DEAD_TIMEOUT;

	hc->action = hangcheck_get_action(engine, hc);

	/* We always increment the progress
	 * if the engine is busy and still processing
	 * the same request, so that no single request
	 * can run indefinitely (such as a chain of
	 * batches). The only time we do not increment
	 * the hangcheck score on this ring, if this
	 * engine is in a legitimate wait for another
	 * engine. In that case the waiting engine is a
	 * victim and we want to be sure we catch the
	 * right culprit. Then every time we do kick
	 * the ring, make it as a progress as the seqno
	 * advancement might ensure and if not, it
	 * will catch the hanging engine.
	 */

	switch (hc->action) {
	case ENGINE_IDLE:
	case ENGINE_ACTIVE_SEQNO:
		/* Clear head and subunit states on seqno movement */
		hc->acthd = 0;

		memset(&engine->hangcheck.instdone, 0,
		       sizeof(engine->hangcheck.instdone));

		/* Intentional fall through */
	case ENGINE_WAIT_KICK:
	case ENGINE_WAIT:
		engine->hangcheck.action_timestamp = jiffies;
		break;

	case ENGINE_ACTIVE_HEAD:
	case ENGINE_ACTIVE_SUBUNITS:
		/*
		 * Seqno stuck with still active engine gets leeway,
		 * in hopes that it is just a long shader.
		 */
		timeout = I915_SEQNO_DEAD_TIMEOUT;
		break;

	case ENGINE_DEAD:
		break;

	default:
		MISSING_CASE(hc->action);
	}

	hc->stalled = time_after(jiffies,
				 engine->hangcheck.action_timestamp + timeout);
	hc->wedged = time_after(jiffies,
				 engine->hangcheck.action_timestamp +
				 I915_ENGINE_WEDGED_TIMEOUT);
}

static void hangcheck_declare_hang(struct drm_i915_private *i915,
				   unsigned int hung,
				   unsigned int stuck)
{
	struct intel_engine_cs *engine;
	intel_engine_mask_t tmp;
	char msg[80];
	int len;

	/* If some rings hung but others were still busy, only
	 * blame the hanging rings in the synopsis.
	 */
	if (stuck != hung)
		hung &= ~stuck;
	len = scnprintf(msg, sizeof(msg),
			"%s on ", stuck == hung ? "no progress" : "hang");
	for_each_engine_masked(engine, i915, hung, tmp)
		len += scnprintf(msg + len, sizeof(msg) - len,
				 "%s, ", engine->name);
	msg[len-2] = '\0';

	return i915_handle_error(i915, hung, I915_ERROR_CAPTURE, "%s", msg);
}

/*
 * This is called when the chip hasn't reported back with completed
 * batchbuffers in a long time. We keep track per ring seqno progress and
 * if there are no progress, hangcheck score for that ring is increased.
 * Further, acthd is inspected to see if the ring is stuck. On stuck case
 * we kick the ring. If we see no progress on three subsequent calls
 * we assume chip is wedged and try to fix it by resetting the chip.
 */
static void i915_hangcheck_elapsed(struct work_struct *work)
{
	struct drm_i915_private *dev_priv =
		container_of(work, typeof(*dev_priv),
			     gpu_error.hangcheck_work.work);
	struct intel_engine_cs *engine;
	enum intel_engine_id id;
	unsigned int hung = 0, stuck = 0, wedged = 0;

	if (!i915_modparams.enable_hangcheck)
		return;

	if (!READ_ONCE(dev_priv->gt.awake))
		return;

	if (i915_terminally_wedged(dev_priv))
		return;

	/* As enabling the GPU requires fairly extensive mmio access,
	 * periodically arm the mmio checker to see if we are triggering
	 * any invalid access.
	 */
	intel_uncore_arm_unclaimed_mmio_detection(&dev_priv->uncore);

	for_each_engine(engine, dev_priv, id) {
		struct hangcheck hc;

		intel_engine_signal_breadcrumbs(engine);

		hangcheck_load_sample(engine, &hc);
		hangcheck_accumulate_sample(engine, &hc);
		hangcheck_store_sample(engine, &hc);

		if (hc.stalled) {
<<<<<<< HEAD
			hung |= intel_engine_flag(engine);
=======
			hung |= engine->mask;
>>>>>>> 0ecfebd2
			if (hc.action != ENGINE_DEAD)
				stuck |= engine->mask;
		}

		if (hc.wedged)
<<<<<<< HEAD
			wedged |= intel_engine_flag(engine);
=======
			wedged |= engine->mask;
	}

	if (GEM_SHOW_DEBUG() && (hung | stuck)) {
		struct drm_printer p = drm_debug_printer("hangcheck");

		for_each_engine(engine, dev_priv, id) {
			if (intel_engine_is_idle(engine))
				continue;

			intel_engine_dump(engine, &p, "%s\n", engine->name);
		}
>>>>>>> 0ecfebd2
	}

	if (GEM_SHOW_DEBUG() && (hung | stuck)) {
		struct drm_printer p = drm_debug_printer("hangcheck");

		for_each_engine(engine, dev_priv, id) {
			if (intel_engine_is_idle(engine))
				continue;

			intel_engine_dump(engine, &p, "%s\n", engine->name);
		}
	}

	if (wedged) {
		dev_err(dev_priv->drm.dev,
			"GPU recovery timed out,"
			" cancelling all in-flight rendering.\n");
		GEM_TRACE_DUMP();
		i915_gem_set_wedged(dev_priv);
	}

	if (hung)
		hangcheck_declare_hang(dev_priv, hung, stuck);

	/* Reset timer in case GPU hangs without another request being added */
	i915_queue_hangcheck(dev_priv);
}

void intel_engine_init_hangcheck(struct intel_engine_cs *engine)
{
	memset(&engine->hangcheck, 0, sizeof(engine->hangcheck));
	engine->hangcheck.action_timestamp = jiffies;
}

void intel_hangcheck_init(struct drm_i915_private *i915)
{
	INIT_DELAYED_WORK(&i915->gpu_error.hangcheck_work,
			  i915_hangcheck_elapsed);
}

#if IS_ENABLED(CONFIG_DRM_I915_SELFTEST)
#include "selftests/intel_hangcheck.c"
#endif<|MERGE_RESOLUTION|>--- conflicted
+++ resolved
@@ -140,11 +140,7 @@
 				   const struct hangcheck *hc)
 {
 	engine->hangcheck.acthd = hc->acthd;
-<<<<<<< HEAD
-	engine->hangcheck.seqno = hc->seqno;
-=======
 	engine->hangcheck.last_seqno = hc->seqno;
->>>>>>> 0ecfebd2
 }
 
 static enum intel_engine_hangcheck_action
@@ -286,32 +282,13 @@
 		hangcheck_store_sample(engine, &hc);
 
 		if (hc.stalled) {
-<<<<<<< HEAD
-			hung |= intel_engine_flag(engine);
-=======
 			hung |= engine->mask;
->>>>>>> 0ecfebd2
 			if (hc.action != ENGINE_DEAD)
 				stuck |= engine->mask;
 		}
 
 		if (hc.wedged)
-<<<<<<< HEAD
-			wedged |= intel_engine_flag(engine);
-=======
 			wedged |= engine->mask;
-	}
-
-	if (GEM_SHOW_DEBUG() && (hung | stuck)) {
-		struct drm_printer p = drm_debug_printer("hangcheck");
-
-		for_each_engine(engine, dev_priv, id) {
-			if (intel_engine_is_idle(engine))
-				continue;
-
-			intel_engine_dump(engine, &p, "%s\n", engine->name);
-		}
->>>>>>> 0ecfebd2
 	}
 
 	if (GEM_SHOW_DEBUG() && (hung | stuck)) {
