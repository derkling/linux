/* i915_drv.c -- i830,i845,i855,i865,i915 driver -*- linux-c -*-
 */
/*
 *
 * Copyright 2003 Tungsten Graphics, Inc., Cedar Park, Texas.
 * All Rights Reserved.
 *
 * Permission is hereby granted, free of charge, to any person obtaining a
 * copy of this software and associated documentation files (the
 * "Software"), to deal in the Software without restriction, including
 * without limitation the rights to use, copy, modify, merge, publish,
 * distribute, sub license, and/or sell copies of the Software, and to
 * permit persons to whom the Software is furnished to do so, subject to
 * the following conditions:
 *
 * The above copyright notice and this permission notice (including the
 * next paragraph) shall be included in all copies or substantial portions
 * of the Software.
 *
 * THE SOFTWARE IS PROVIDED "AS IS", WITHOUT WARRANTY OF ANY KIND, EXPRESS
 * OR IMPLIED, INCLUDING BUT NOT LIMITED TO THE WARRANTIES OF
 * MERCHANTABILITY, FITNESS FOR A PARTICULAR PURPOSE AND NON-INFRINGEMENT.
 * IN NO EVENT SHALL TUNGSTEN GRAPHICS AND/OR ITS SUPPLIERS BE LIABLE FOR
 * ANY CLAIM, DAMAGES OR OTHER LIABILITY, WHETHER IN AN ACTION OF CONTRACT,
 * TORT OR OTHERWISE, ARISING FROM, OUT OF OR IN CONNECTION WITH THE
 * SOFTWARE OR THE USE OR OTHER DEALINGS IN THE SOFTWARE.
 *
 */

#include <linux/device.h>
#include <drm/drmP.h>
#include <drm/i915_drm.h>
#include "i915_drv.h"
#include "i915_trace.h"
#include "intel_drv.h"

#include <linux/console.h>
#include <linux/module.h>
#include <drm/drm_crtc_helper.h>

static int i915_modeset __read_mostly = -1;
module_param_named(modeset, i915_modeset, int, 0400);
MODULE_PARM_DESC(modeset,
		"Use kernel modesetting [KMS] (0=DRM_I915_KMS from .config, "
		"1=on, -1=force vga console preference [default])");

unsigned int i915_fbpercrtc __always_unused = 0;
module_param_named(fbpercrtc, i915_fbpercrtc, int, 0400);

int i915_panel_ignore_lid __read_mostly = 1;
module_param_named(panel_ignore_lid, i915_panel_ignore_lid, int, 0600);
MODULE_PARM_DESC(panel_ignore_lid,
		"Override lid status (0=autodetect, 1=autodetect disabled [default], "
		"-1=force lid closed, -2=force lid open)");

unsigned int i915_powersave __read_mostly = 1;
module_param_named(powersave, i915_powersave, int, 0600);
MODULE_PARM_DESC(powersave,
		"Enable powersavings, fbc, downclocking, etc. (default: true)");

int i915_semaphores __read_mostly = -1;
module_param_named(semaphores, i915_semaphores, int, 0600);
MODULE_PARM_DESC(semaphores,
		"Use semaphores for inter-ring sync (default: -1 (use per-chip defaults))");

int i915_enable_rc6 __read_mostly = -1;
module_param_named(i915_enable_rc6, i915_enable_rc6, int, 0400);
MODULE_PARM_DESC(i915_enable_rc6,
		"Enable power-saving render C-state 6. "
		"Different stages can be selected via bitmask values "
		"(0 = disable; 1 = enable rc6; 2 = enable deep rc6; 4 = enable deepest rc6). "
		"For example, 3 would enable rc6 and deep rc6, and 7 would enable everything. "
		"default: -1 (use per-chip default)");

int i915_enable_fbc __read_mostly = -1;
module_param_named(i915_enable_fbc, i915_enable_fbc, int, 0600);
MODULE_PARM_DESC(i915_enable_fbc,
		"Enable frame buffer compression for power savings "
		"(default: -1 (use per-chip default))");

unsigned int i915_lvds_downclock __read_mostly = 0;
module_param_named(lvds_downclock, i915_lvds_downclock, int, 0400);
MODULE_PARM_DESC(lvds_downclock,
		"Use panel (LVDS/eDP) downclocking for power savings "
		"(default: false)");

int i915_lvds_channel_mode __read_mostly;
module_param_named(lvds_channel_mode, i915_lvds_channel_mode, int, 0600);
MODULE_PARM_DESC(lvds_channel_mode,
		 "Specify LVDS channel mode "
		 "(0=probe BIOS [default], 1=single-channel, 2=dual-channel)");

int i915_panel_use_ssc __read_mostly = -1;
module_param_named(lvds_use_ssc, i915_panel_use_ssc, int, 0600);
MODULE_PARM_DESC(lvds_use_ssc,
		"Use Spread Spectrum Clock with panels [LVDS/eDP] "
		"(default: auto from VBT)");

int i915_vbt_sdvo_panel_type __read_mostly = -1;
module_param_named(vbt_sdvo_panel_type, i915_vbt_sdvo_panel_type, int, 0600);
MODULE_PARM_DESC(vbt_sdvo_panel_type,
		"Override/Ignore selection of SDVO panel mode in the VBT "
		"(-2=ignore, -1=auto [default], index in VBT BIOS table)");

static bool i915_try_reset __read_mostly = true;
module_param_named(reset, i915_try_reset, bool, 0600);
MODULE_PARM_DESC(reset, "Attempt GPU resets (default: true)");

bool i915_enable_hangcheck __read_mostly = true;
module_param_named(enable_hangcheck, i915_enable_hangcheck, bool, 0644);
MODULE_PARM_DESC(enable_hangcheck,
		"Periodically check GPU activity for detecting hangs. "
		"WARNING: Disabling this can cause system wide hangs. "
		"(default: true)");

int i915_enable_ppgtt __read_mostly = -1;
module_param_named(i915_enable_ppgtt, i915_enable_ppgtt, int, 0600);
MODULE_PARM_DESC(i915_enable_ppgtt,
		"Enable PPGTT (default: true)");

unsigned int i915_preliminary_hw_support __read_mostly = 0;
module_param_named(preliminary_hw_support, i915_preliminary_hw_support, int, 0600);
MODULE_PARM_DESC(preliminary_hw_support,
		"Enable preliminary hardware support. (default: false)");

int i915_disable_power_well __read_mostly = 0;
module_param_named(disable_power_well, i915_disable_power_well, int, 0600);
MODULE_PARM_DESC(disable_power_well,
		 "Disable the power well when possible (default: false)");

static struct drm_driver driver;
extern int intel_agp_enabled;

#define INTEL_VGA_DEVICE(id, info) {		\
	.class = PCI_BASE_CLASS_DISPLAY << 16,	\
	.class_mask = 0xff0000,			\
	.vendor = 0x8086,			\
	.device = id,				\
	.subvendor = PCI_ANY_ID,		\
	.subdevice = PCI_ANY_ID,		\
	.driver_data = (unsigned long) info }

#define INTEL_QUANTA_VGA_DEVICE(info) {		\
	.class = PCI_BASE_CLASS_DISPLAY << 16,	\
	.class_mask = 0xff0000,			\
	.vendor = 0x8086,			\
	.device = 0x16a,			\
	.subvendor = 0x152d,			\
	.subdevice = 0x8990,			\
	.driver_data = (unsigned long) info }


static const struct intel_device_info intel_i830_info = {
	.gen = 2, .is_mobile = 1, .cursor_needs_physical = 1, .num_pipes = 2,
	.has_overlay = 1, .overlay_needs_physical = 1,
};

static const struct intel_device_info intel_845g_info = {
	.gen = 2, .num_pipes = 1,
	.has_overlay = 1, .overlay_needs_physical = 1,
};

static const struct intel_device_info intel_i85x_info = {
	.gen = 2, .is_i85x = 1, .is_mobile = 1, .num_pipes = 2,
	.cursor_needs_physical = 1,
	.has_overlay = 1, .overlay_needs_physical = 1,
};

static const struct intel_device_info intel_i865g_info = {
	.gen = 2, .num_pipes = 1,
	.has_overlay = 1, .overlay_needs_physical = 1,
};

static const struct intel_device_info intel_i915g_info = {
	.gen = 3, .is_i915g = 1, .cursor_needs_physical = 1, .num_pipes = 2,
	.has_overlay = 1, .overlay_needs_physical = 1,
};
static const struct intel_device_info intel_i915gm_info = {
	.gen = 3, .is_mobile = 1, .num_pipes = 2,
	.cursor_needs_physical = 1,
	.has_overlay = 1, .overlay_needs_physical = 1,
	.supports_tv = 1,
};
static const struct intel_device_info intel_i945g_info = {
	.gen = 3, .has_hotplug = 1, .cursor_needs_physical = 1, .num_pipes = 2,
	.has_overlay = 1, .overlay_needs_physical = 1,
};
static const struct intel_device_info intel_i945gm_info = {
	.gen = 3, .is_i945gm = 1, .is_mobile = 1, .num_pipes = 2,
	.has_hotplug = 1, .cursor_needs_physical = 1,
	.has_overlay = 1, .overlay_needs_physical = 1,
	.supports_tv = 1,
};

static const struct intel_device_info intel_i965g_info = {
	.gen = 4, .is_broadwater = 1, .num_pipes = 2,
	.has_hotplug = 1,
	.has_overlay = 1,
};

static const struct intel_device_info intel_i965gm_info = {
	.gen = 4, .is_crestline = 1, .num_pipes = 2,
	.is_mobile = 1, .has_fbc = 1, .has_hotplug = 1,
	.has_overlay = 1,
	.supports_tv = 1,
};

static const struct intel_device_info intel_g33_info = {
	.gen = 3, .is_g33 = 1, .num_pipes = 2,
	.need_gfx_hws = 1, .has_hotplug = 1,
	.has_overlay = 1,
};

static const struct intel_device_info intel_g45_info = {
	.gen = 4, .is_g4x = 1, .need_gfx_hws = 1, .num_pipes = 2,
	.has_pipe_cxsr = 1, .has_hotplug = 1,
	.has_bsd_ring = 1,
};

static const struct intel_device_info intel_gm45_info = {
	.gen = 4, .is_g4x = 1, .num_pipes = 2,
	.is_mobile = 1, .need_gfx_hws = 1, .has_fbc = 1,
	.has_pipe_cxsr = 1, .has_hotplug = 1,
	.supports_tv = 1,
	.has_bsd_ring = 1,
};

static const struct intel_device_info intel_pineview_info = {
	.gen = 3, .is_g33 = 1, .is_pineview = 1, .is_mobile = 1, .num_pipes = 2,
	.need_gfx_hws = 1, .has_hotplug = 1,
	.has_overlay = 1,
};

static const struct intel_device_info intel_ironlake_d_info = {
	.gen = 5, .num_pipes = 2,
	.need_gfx_hws = 1, .has_hotplug = 1,
	.has_bsd_ring = 1,
};

static const struct intel_device_info intel_ironlake_m_info = {
	.gen = 5, .is_mobile = 1, .num_pipes = 2,
	.need_gfx_hws = 1, .has_hotplug = 1,
	.has_fbc = 1,
	.has_bsd_ring = 1,
};

static const struct intel_device_info intel_sandybridge_d_info = {
	.gen = 6, .num_pipes = 2,
	.need_gfx_hws = 1, .has_hotplug = 1,
	.has_bsd_ring = 1,
	.has_blt_ring = 1,
	.has_llc = 1,
	.has_force_wake = 1,
};

static const struct intel_device_info intel_sandybridge_m_info = {
	.gen = 6, .is_mobile = 1, .num_pipes = 2,
	.need_gfx_hws = 1, .has_hotplug = 1,
	.has_fbc = 1,
	.has_bsd_ring = 1,
	.has_blt_ring = 1,
	.has_llc = 1,
	.has_force_wake = 1,
};

#define GEN7_FEATURES  \
	.gen = 7, .num_pipes = 3, \
	.need_gfx_hws = 1, .has_hotplug = 1, \
	.has_bsd_ring = 1, \
	.has_blt_ring = 1, \
	.has_llc = 1, \
	.has_force_wake = 1

static const struct intel_device_info intel_ivybridge_d_info = {
	GEN7_FEATURES,
	.is_ivybridge = 1,
};

static const struct intel_device_info intel_ivybridge_m_info = {
	GEN7_FEATURES,
	.is_ivybridge = 1,
	.is_mobile = 1,
<<<<<<< HEAD
=======
};

static const struct intel_device_info intel_ivybridge_q_info = {
	GEN7_FEATURES,
	.is_ivybridge = 1,
	.num_pipes = 0, /* legal, last one wins */
>>>>>>> e7f8dc57
};

static const struct intel_device_info intel_valleyview_m_info = {
	GEN7_FEATURES,
	.is_mobile = 1,
	.num_pipes = 2,
	.is_valleyview = 1,
	.display_mmio_offset = VLV_DISPLAY_BASE,
};

static const struct intel_device_info intel_valleyview_d_info = {
	GEN7_FEATURES,
	.num_pipes = 2,
	.is_valleyview = 1,
	.display_mmio_offset = VLV_DISPLAY_BASE,
};

static const struct intel_device_info intel_haswell_d_info = {
	GEN7_FEATURES,
	.is_haswell = 1,
};

static const struct intel_device_info intel_haswell_m_info = {
	GEN7_FEATURES,
	.is_haswell = 1,
	.is_mobile = 1,
};

static const struct pci_device_id pciidlist[] = {		/* aka */
	INTEL_VGA_DEVICE(0x3577, &intel_i830_info),		/* I830_M */
	INTEL_VGA_DEVICE(0x2562, &intel_845g_info),		/* 845_G */
	INTEL_VGA_DEVICE(0x3582, &intel_i85x_info),		/* I855_GM */
	INTEL_VGA_DEVICE(0x358e, &intel_i85x_info),
	INTEL_VGA_DEVICE(0x2572, &intel_i865g_info),		/* I865_G */
	INTEL_VGA_DEVICE(0x2582, &intel_i915g_info),		/* I915_G */
	INTEL_VGA_DEVICE(0x258a, &intel_i915g_info),		/* E7221_G */
	INTEL_VGA_DEVICE(0x2592, &intel_i915gm_info),		/* I915_GM */
	INTEL_VGA_DEVICE(0x2772, &intel_i945g_info),		/* I945_G */
	INTEL_VGA_DEVICE(0x27a2, &intel_i945gm_info),		/* I945_GM */
	INTEL_VGA_DEVICE(0x27ae, &intel_i945gm_info),		/* I945_GME */
	INTEL_VGA_DEVICE(0x2972, &intel_i965g_info),		/* I946_GZ */
	INTEL_VGA_DEVICE(0x2982, &intel_i965g_info),		/* G35_G */
	INTEL_VGA_DEVICE(0x2992, &intel_i965g_info),		/* I965_Q */
	INTEL_VGA_DEVICE(0x29a2, &intel_i965g_info),		/* I965_G */
	INTEL_VGA_DEVICE(0x29b2, &intel_g33_info),		/* Q35_G */
	INTEL_VGA_DEVICE(0x29c2, &intel_g33_info),		/* G33_G */
	INTEL_VGA_DEVICE(0x29d2, &intel_g33_info),		/* Q33_G */
	INTEL_VGA_DEVICE(0x2a02, &intel_i965gm_info),		/* I965_GM */
	INTEL_VGA_DEVICE(0x2a12, &intel_i965gm_info),		/* I965_GME */
	INTEL_VGA_DEVICE(0x2a42, &intel_gm45_info),		/* GM45_G */
	INTEL_VGA_DEVICE(0x2e02, &intel_g45_info),		/* IGD_E_G */
	INTEL_VGA_DEVICE(0x2e12, &intel_g45_info),		/* Q45_G */
	INTEL_VGA_DEVICE(0x2e22, &intel_g45_info),		/* G45_G */
	INTEL_VGA_DEVICE(0x2e32, &intel_g45_info),		/* G41_G */
	INTEL_VGA_DEVICE(0x2e42, &intel_g45_info),		/* B43_G */
	INTEL_VGA_DEVICE(0x2e92, &intel_g45_info),		/* B43_G.1 */
	INTEL_VGA_DEVICE(0xa001, &intel_pineview_info),
	INTEL_VGA_DEVICE(0xa011, &intel_pineview_info),
	INTEL_VGA_DEVICE(0x0042, &intel_ironlake_d_info),
	INTEL_VGA_DEVICE(0x0046, &intel_ironlake_m_info),
	INTEL_VGA_DEVICE(0x0102, &intel_sandybridge_d_info),
	INTEL_VGA_DEVICE(0x0112, &intel_sandybridge_d_info),
	INTEL_VGA_DEVICE(0x0122, &intel_sandybridge_d_info),
	INTEL_VGA_DEVICE(0x0106, &intel_sandybridge_m_info),
	INTEL_VGA_DEVICE(0x0116, &intel_sandybridge_m_info),
	INTEL_VGA_DEVICE(0x0126, &intel_sandybridge_m_info),
	INTEL_VGA_DEVICE(0x010A, &intel_sandybridge_d_info),
	INTEL_VGA_DEVICE(0x0156, &intel_ivybridge_m_info), /* GT1 mobile */
	INTEL_VGA_DEVICE(0x0166, &intel_ivybridge_m_info), /* GT2 mobile */
	INTEL_VGA_DEVICE(0x0152, &intel_ivybridge_d_info), /* GT1 desktop */
	INTEL_VGA_DEVICE(0x0162, &intel_ivybridge_d_info), /* GT2 desktop */
	INTEL_VGA_DEVICE(0x015a, &intel_ivybridge_d_info), /* GT1 server */
	INTEL_QUANTA_VGA_DEVICE(&intel_ivybridge_q_info), /* Quanta transcode */
	INTEL_VGA_DEVICE(0x016a, &intel_ivybridge_d_info), /* GT2 server */
	INTEL_VGA_DEVICE(0x0402, &intel_haswell_d_info), /* GT1 desktop */
	INTEL_VGA_DEVICE(0x0412, &intel_haswell_d_info), /* GT2 desktop */
	INTEL_VGA_DEVICE(0x0422, &intel_haswell_d_info), /* GT2 desktop */
	INTEL_VGA_DEVICE(0x040a, &intel_haswell_d_info), /* GT1 server */
	INTEL_VGA_DEVICE(0x041a, &intel_haswell_d_info), /* GT2 server */
	INTEL_VGA_DEVICE(0x042a, &intel_haswell_d_info), /* GT2 server */
	INTEL_VGA_DEVICE(0x0406, &intel_haswell_m_info), /* GT1 mobile */
	INTEL_VGA_DEVICE(0x0416, &intel_haswell_m_info), /* GT2 mobile */
	INTEL_VGA_DEVICE(0x0426, &intel_haswell_m_info), /* GT2 mobile */
	INTEL_VGA_DEVICE(0x0C02, &intel_haswell_d_info), /* SDV GT1 desktop */
	INTEL_VGA_DEVICE(0x0C12, &intel_haswell_d_info), /* SDV GT2 desktop */
	INTEL_VGA_DEVICE(0x0C22, &intel_haswell_d_info), /* SDV GT2 desktop */
	INTEL_VGA_DEVICE(0x0C0A, &intel_haswell_d_info), /* SDV GT1 server */
	INTEL_VGA_DEVICE(0x0C1A, &intel_haswell_d_info), /* SDV GT2 server */
	INTEL_VGA_DEVICE(0x0C2A, &intel_haswell_d_info), /* SDV GT2 server */
	INTEL_VGA_DEVICE(0x0C06, &intel_haswell_m_info), /* SDV GT1 mobile */
	INTEL_VGA_DEVICE(0x0C16, &intel_haswell_m_info), /* SDV GT2 mobile */
	INTEL_VGA_DEVICE(0x0C26, &intel_haswell_m_info), /* SDV GT2 mobile */
	INTEL_VGA_DEVICE(0x0A02, &intel_haswell_d_info), /* ULT GT1 desktop */
	INTEL_VGA_DEVICE(0x0A12, &intel_haswell_d_info), /* ULT GT2 desktop */
	INTEL_VGA_DEVICE(0x0A22, &intel_haswell_d_info), /* ULT GT2 desktop */
	INTEL_VGA_DEVICE(0x0A0A, &intel_haswell_d_info), /* ULT GT1 server */
	INTEL_VGA_DEVICE(0x0A1A, &intel_haswell_d_info), /* ULT GT2 server */
	INTEL_VGA_DEVICE(0x0A2A, &intel_haswell_d_info), /* ULT GT2 server */
	INTEL_VGA_DEVICE(0x0A06, &intel_haswell_m_info), /* ULT GT1 mobile */
	INTEL_VGA_DEVICE(0x0A16, &intel_haswell_m_info), /* ULT GT2 mobile */
	INTEL_VGA_DEVICE(0x0A26, &intel_haswell_m_info), /* ULT GT2 mobile */
	INTEL_VGA_DEVICE(0x0D02, &intel_haswell_d_info), /* CRW GT1 desktop */
	INTEL_VGA_DEVICE(0x0D12, &intel_haswell_d_info), /* CRW GT2 desktop */
	INTEL_VGA_DEVICE(0x0D22, &intel_haswell_d_info), /* CRW GT2 desktop */
	INTEL_VGA_DEVICE(0x0D0A, &intel_haswell_d_info), /* CRW GT1 server */
	INTEL_VGA_DEVICE(0x0D1A, &intel_haswell_d_info), /* CRW GT2 server */
	INTEL_VGA_DEVICE(0x0D2A, &intel_haswell_d_info), /* CRW GT2 server */
	INTEL_VGA_DEVICE(0x0D06, &intel_haswell_m_info), /* CRW GT1 mobile */
	INTEL_VGA_DEVICE(0x0D16, &intel_haswell_m_info), /* CRW GT2 mobile */
	INTEL_VGA_DEVICE(0x0D26, &intel_haswell_m_info), /* CRW GT2 mobile */
	INTEL_VGA_DEVICE(0x0f30, &intel_valleyview_m_info),
	INTEL_VGA_DEVICE(0x0f31, &intel_valleyview_m_info),
	INTEL_VGA_DEVICE(0x0f32, &intel_valleyview_m_info),
	INTEL_VGA_DEVICE(0x0f33, &intel_valleyview_m_info),
	INTEL_VGA_DEVICE(0x0157, &intel_valleyview_m_info),
	INTEL_VGA_DEVICE(0x0155, &intel_valleyview_d_info),
	{0, 0, 0}
};

#if defined(CONFIG_DRM_I915_KMS)
MODULE_DEVICE_TABLE(pci, pciidlist);
#endif

void intel_detect_pch(struct drm_device *dev)
{
	struct drm_i915_private *dev_priv = dev->dev_private;
	struct pci_dev *pch;

	/* In all current cases, num_pipes is equivalent to the PCH_NOP setting
	 * (which really amounts to a PCH but no South Display).
	 */
	if (INTEL_INFO(dev)->num_pipes == 0) {
		dev_priv->pch_type = PCH_NOP;
		dev_priv->num_pch_pll = 0;
		return;
	}

	/*
	 * The reason to probe ISA bridge instead of Dev31:Fun0 is to
	 * make graphics device passthrough work easy for VMM, that only
	 * need to expose ISA bridge to let driver know the real hardware
	 * underneath. This is a requirement from virtualization team.
	 */
	pch = pci_get_class(PCI_CLASS_BRIDGE_ISA << 8, NULL);
	if (pch) {
		if (pch->vendor == PCI_VENDOR_ID_INTEL) {
			unsigned short id;
			id = pch->device & INTEL_PCH_DEVICE_ID_MASK;
			dev_priv->pch_id = id;

			if (id == INTEL_PCH_IBX_DEVICE_ID_TYPE) {
				dev_priv->pch_type = PCH_IBX;
				dev_priv->num_pch_pll = 2;
				DRM_DEBUG_KMS("Found Ibex Peak PCH\n");
				WARN_ON(!IS_GEN5(dev));
			} else if (id == INTEL_PCH_CPT_DEVICE_ID_TYPE) {
				dev_priv->pch_type = PCH_CPT;
				dev_priv->num_pch_pll = 2;
				DRM_DEBUG_KMS("Found CougarPoint PCH\n");
				WARN_ON(!(IS_GEN6(dev) || IS_IVYBRIDGE(dev)));
			} else if (id == INTEL_PCH_PPT_DEVICE_ID_TYPE) {
				/* PantherPoint is CPT compatible */
				dev_priv->pch_type = PCH_CPT;
				dev_priv->num_pch_pll = 2;
				DRM_DEBUG_KMS("Found PatherPoint PCH\n");
				WARN_ON(!(IS_GEN6(dev) || IS_IVYBRIDGE(dev)));
			} else if (id == INTEL_PCH_LPT_DEVICE_ID_TYPE) {
				dev_priv->pch_type = PCH_LPT;
				dev_priv->num_pch_pll = 0;
				DRM_DEBUG_KMS("Found LynxPoint PCH\n");
				WARN_ON(!IS_HASWELL(dev));
			} else if (id == INTEL_PCH_LPT_LP_DEVICE_ID_TYPE) {
				dev_priv->pch_type = PCH_LPT;
				dev_priv->num_pch_pll = 0;
				DRM_DEBUG_KMS("Found LynxPoint LP PCH\n");
				WARN_ON(!IS_HASWELL(dev));
			}
			BUG_ON(dev_priv->num_pch_pll > I915_NUM_PLLS);
		}
		pci_dev_put(pch);
	}
}

bool i915_semaphore_is_enabled(struct drm_device *dev)
{
	if (INTEL_INFO(dev)->gen < 6)
		return 0;

	if (i915_semaphores >= 0)
		return i915_semaphores;

#ifdef CONFIG_INTEL_IOMMU
	/* Enable semaphores on SNB when IO remapping is off */
	if (INTEL_INFO(dev)->gen == 6 && intel_iommu_gfx_mapped)
		return false;
#endif

	return 1;
}

static int i915_drm_freeze(struct drm_device *dev)
{
	struct drm_i915_private *dev_priv = dev->dev_private;
	struct drm_crtc *crtc;

	/* ignore lid events during suspend */
	mutex_lock(&dev_priv->modeset_restore_lock);
	dev_priv->modeset_restore = MODESET_SUSPENDED;
	mutex_unlock(&dev_priv->modeset_restore_lock);

	intel_set_power_well(dev, true);

	drm_kms_helper_poll_disable(dev);

	pci_save_state(dev->pdev);

	/* If KMS is active, we do the leavevt stuff here */
	if (drm_core_check_feature(dev, DRIVER_MODESET)) {
		int error = i915_gem_idle(dev);
		if (error) {
			dev_err(&dev->pdev->dev,
				"GEM idle failed, resume might fail\n");
			return error;
		}

		cancel_delayed_work_sync(&dev_priv->rps.delayed_resume_work);

		drm_irq_uninstall(dev);
		dev_priv->enable_hotplug_processing = false;
		/*
		 * Disable CRTCs directly since we want to preserve sw state
		 * for _thaw.
		 */
		list_for_each_entry(crtc, &dev->mode_config.crtc_list, head)
			dev_priv->display.crtc_disable(crtc);
	}

	i915_save_state(dev);

	intel_opregion_fini(dev);

	console_lock();
	intel_fbdev_set_suspend(dev, 1);
	console_unlock();

	return 0;
}

int i915_suspend(struct drm_device *dev, pm_message_t state)
{
	int error;

	if (!dev || !dev->dev_private) {
		DRM_ERROR("dev: %p\n", dev);
		DRM_ERROR("DRM not initialized, aborting suspend.\n");
		return -ENODEV;
	}

	if (state.event == PM_EVENT_PRETHAW)
		return 0;


	if (dev->switch_power_state == DRM_SWITCH_POWER_OFF)
		return 0;

	error = i915_drm_freeze(dev);
	if (error)
		return error;

	if (state.event == PM_EVENT_SUSPEND) {
		/* Shut down the device */
		pci_disable_device(dev->pdev);
		pci_set_power_state(dev->pdev, PCI_D3hot);
	}

	return 0;
}

void intel_console_resume(struct work_struct *work)
{
	struct drm_i915_private *dev_priv =
		container_of(work, struct drm_i915_private,
			     console_resume_work);
	struct drm_device *dev = dev_priv->dev;

	console_lock();
	intel_fbdev_set_suspend(dev, 0);
	console_unlock();
}

static void intel_resume_hotplug(struct drm_device *dev)
{
	struct drm_mode_config *mode_config = &dev->mode_config;
	struct intel_encoder *encoder;

	mutex_lock(&mode_config->mutex);
	DRM_DEBUG_KMS("running encoder hotplug functions\n");

	list_for_each_entry(encoder, &mode_config->encoder_list, base.head)
		if (encoder->hot_plug)
			encoder->hot_plug(encoder);

	mutex_unlock(&mode_config->mutex);

	/* Just fire off a uevent and let userspace tell us what to do */
	drm_helper_hpd_irq_event(dev);
}

static int __i915_drm_thaw(struct drm_device *dev)
{
	struct drm_i915_private *dev_priv = dev->dev_private;
	int error = 0;

	i915_restore_state(dev);
	intel_opregion_setup(dev);

	/* KMS EnterVT equivalent */
	if (drm_core_check_feature(dev, DRIVER_MODESET)) {
		intel_init_pch_refclk(dev);

		mutex_lock(&dev->struct_mutex);
		dev_priv->mm.suspended = 0;

		error = i915_gem_init_hw(dev);
		mutex_unlock(&dev->struct_mutex);

		/* We need working interrupts for modeset enabling ... */
		drm_irq_install(dev);

		intel_modeset_init_hw(dev);

		drm_modeset_lock_all(dev);
		intel_modeset_setup_hw_state(dev, true);
		drm_modeset_unlock_all(dev);

		/*
		 * ... but also need to make sure that hotplug processing
		 * doesn't cause havoc. Like in the driver load code we don't
		 * bother with the tiny race here where we might loose hotplug
		 * notifications.
		 * */
		intel_hpd_init(dev);
		dev_priv->enable_hotplug_processing = true;
		/* Config may have changed between suspend and resume */
		intel_resume_hotplug(dev);
	}

	intel_opregion_init(dev);

	/*
	 * The console lock can be pretty contented on resume due
	 * to all the printk activity.  Try to keep it out of the hot
	 * path of resume if possible.
	 */
	if (console_trylock()) {
		intel_fbdev_set_suspend(dev, 0);
		console_unlock();
	} else {
		schedule_work(&dev_priv->console_resume_work);
	}

	mutex_lock(&dev_priv->modeset_restore_lock);
	dev_priv->modeset_restore = MODESET_DONE;
	mutex_unlock(&dev_priv->modeset_restore_lock);
	return error;
}

static int i915_drm_thaw(struct drm_device *dev)
{
	int error = 0;

	intel_gt_reset(dev);

	if (drm_core_check_feature(dev, DRIVER_MODESET)) {
		mutex_lock(&dev->struct_mutex);
		i915_gem_restore_gtt_mappings(dev);
		mutex_unlock(&dev->struct_mutex);
	}

	__i915_drm_thaw(dev);

	return error;
}

int i915_resume(struct drm_device *dev)
{
	struct drm_i915_private *dev_priv = dev->dev_private;
	int ret;

	if (dev->switch_power_state == DRM_SWITCH_POWER_OFF)
		return 0;

	if (pci_enable_device(dev->pdev))
		return -EIO;

	pci_set_master(dev->pdev);

	intel_gt_reset(dev);

	/*
	 * Platforms with opregion should have sane BIOS, older ones (gen3 and
	 * earlier) need this since the BIOS might clear all our scratch PTEs.
	 */
	if (drm_core_check_feature(dev, DRIVER_MODESET) &&
	    !dev_priv->opregion.header) {
		mutex_lock(&dev->struct_mutex);
		i915_gem_restore_gtt_mappings(dev);
		mutex_unlock(&dev->struct_mutex);
	}

	ret = __i915_drm_thaw(dev);
	if (ret)
		return ret;

	drm_kms_helper_poll_enable(dev);
	return 0;
}

static int i8xx_do_reset(struct drm_device *dev)
{
	struct drm_i915_private *dev_priv = dev->dev_private;

	if (IS_I85X(dev))
		return -ENODEV;

	I915_WRITE(D_STATE, I915_READ(D_STATE) | DSTATE_GFX_RESET_I830);
	POSTING_READ(D_STATE);

	if (IS_I830(dev) || IS_845G(dev)) {
		I915_WRITE(DEBUG_RESET_I830,
			   DEBUG_RESET_DISPLAY |
			   DEBUG_RESET_RENDER |
			   DEBUG_RESET_FULL);
		POSTING_READ(DEBUG_RESET_I830);
		msleep(1);

		I915_WRITE(DEBUG_RESET_I830, 0);
		POSTING_READ(DEBUG_RESET_I830);
	}

	msleep(1);

	I915_WRITE(D_STATE, I915_READ(D_STATE) & ~DSTATE_GFX_RESET_I830);
	POSTING_READ(D_STATE);

	return 0;
}

static int i965_reset_complete(struct drm_device *dev)
{
	u8 gdrst;
	pci_read_config_byte(dev->pdev, I965_GDRST, &gdrst);
	return (gdrst & GRDOM_RESET_ENABLE) == 0;
}

static int i965_do_reset(struct drm_device *dev)
{
	int ret;
	u8 gdrst;

	/*
	 * Set the domains we want to reset (GRDOM/bits 2 and 3) as
	 * well as the reset bit (GR/bit 0).  Setting the GR bit
	 * triggers the reset; when done, the hardware will clear it.
	 */
	pci_read_config_byte(dev->pdev, I965_GDRST, &gdrst);
	pci_write_config_byte(dev->pdev, I965_GDRST,
			      gdrst | GRDOM_RENDER |
			      GRDOM_RESET_ENABLE);
	ret =  wait_for(i965_reset_complete(dev), 500);
	if (ret)
		return ret;

	/* We can't reset render&media without also resetting display ... */
	pci_read_config_byte(dev->pdev, I965_GDRST, &gdrst);
	pci_write_config_byte(dev->pdev, I965_GDRST,
			      gdrst | GRDOM_MEDIA |
			      GRDOM_RESET_ENABLE);

	return wait_for(i965_reset_complete(dev), 500);
}

static int ironlake_do_reset(struct drm_device *dev)
{
	struct drm_i915_private *dev_priv = dev->dev_private;
	u32 gdrst;
	int ret;

	gdrst = I915_READ(MCHBAR_MIRROR_BASE + ILK_GDSR);
	gdrst &= ~GRDOM_MASK;
	I915_WRITE(MCHBAR_MIRROR_BASE + ILK_GDSR,
		   gdrst | GRDOM_RENDER | GRDOM_RESET_ENABLE);
	ret = wait_for(I915_READ(MCHBAR_MIRROR_BASE + ILK_GDSR) & 0x1, 500);
	if (ret)
		return ret;

	/* We can't reset render&media without also resetting display ... */
	gdrst = I915_READ(MCHBAR_MIRROR_BASE + ILK_GDSR);
	gdrst &= ~GRDOM_MASK;
	I915_WRITE(MCHBAR_MIRROR_BASE + ILK_GDSR,
		   gdrst | GRDOM_MEDIA | GRDOM_RESET_ENABLE);
	return wait_for(I915_READ(MCHBAR_MIRROR_BASE + ILK_GDSR) & 0x1, 500);
}

static int gen6_do_reset(struct drm_device *dev)
{
	struct drm_i915_private *dev_priv = dev->dev_private;
	int	ret;
	unsigned long irqflags;

	/* Hold gt_lock across reset to prevent any register access
	 * with forcewake not set correctly
	 */
	spin_lock_irqsave(&dev_priv->gt_lock, irqflags);

	/* Reset the chip */

	/* GEN6_GDRST is not in the gt power well, no need to check
	 * for fifo space for the write or forcewake the chip for
	 * the read
	 */
	I915_WRITE_NOTRACE(GEN6_GDRST, GEN6_GRDOM_FULL);

	/* Spin waiting for the device to ack the reset request */
	ret = wait_for((I915_READ_NOTRACE(GEN6_GDRST) & GEN6_GRDOM_FULL) == 0, 500);

	/* If reset with a user forcewake, try to restore, otherwise turn it off */
	if (dev_priv->forcewake_count)
		dev_priv->gt.force_wake_get(dev_priv);
	else
		dev_priv->gt.force_wake_put(dev_priv);

	/* Restore fifo count */
	dev_priv->gt_fifo_count = I915_READ_NOTRACE(GT_FIFO_FREE_ENTRIES);

	spin_unlock_irqrestore(&dev_priv->gt_lock, irqflags);
	return ret;
}

int intel_gpu_reset(struct drm_device *dev)
{
	struct drm_i915_private *dev_priv = dev->dev_private;
	int ret = -ENODEV;

	switch (INTEL_INFO(dev)->gen) {
	case 7:
	case 6:
		ret = gen6_do_reset(dev);
		break;
	case 5:
		ret = ironlake_do_reset(dev);
		break;
	case 4:
		ret = i965_do_reset(dev);
		break;
	case 2:
		ret = i8xx_do_reset(dev);
		break;
	}

	/* Also reset the gpu hangman. */
	if (dev_priv->gpu_error.stop_rings) {
		DRM_INFO("Simulated gpu hang, resetting stop_rings\n");
		dev_priv->gpu_error.stop_rings = 0;
		if (ret == -ENODEV) {
			DRM_ERROR("Reset not implemented, but ignoring "
				  "error for simulated gpu hangs\n");
			ret = 0;
		}
	}

	return ret;
}

/**
 * i915_reset - reset chip after a hang
 * @dev: drm device to reset
 *
 * Reset the chip.  Useful if a hang is detected. Returns zero on successful
 * reset or otherwise an error code.
 *
 * Procedure is fairly simple:
 *   - reset the chip using the reset reg
 *   - re-init context state
 *   - re-init hardware status page
 *   - re-init ring buffer
 *   - re-init interrupt state
 *   - re-init display
 */
int i915_reset(struct drm_device *dev)
{
	drm_i915_private_t *dev_priv = dev->dev_private;
	int ret;

	if (!i915_try_reset)
		return 0;

	mutex_lock(&dev->struct_mutex);

	i915_gem_reset(dev);

	ret = -ENODEV;
	if (get_seconds() - dev_priv->gpu_error.last_reset < 5)
		DRM_ERROR("GPU hanging too fast, declaring wedged!\n");
	else
		ret = intel_gpu_reset(dev);

	dev_priv->gpu_error.last_reset = get_seconds();
	if (ret) {
		DRM_ERROR("Failed to reset chip.\n");
		mutex_unlock(&dev->struct_mutex);
		return ret;
	}

	/* Ok, now get things going again... */

	/*
	 * Everything depends on having the GTT running, so we need to start
	 * there.  Fortunately we don't need to do this unless we reset the
	 * chip at a PCI level.
	 *
	 * Next we need to restore the context, but we don't use those
	 * yet either...
	 *
	 * Ring buffer needs to be re-initialized in the KMS case, or if X
	 * was running at the time of the reset (i.e. we weren't VT
	 * switched away).
	 */
	if (drm_core_check_feature(dev, DRIVER_MODESET) ||
			!dev_priv->mm.suspended) {
		struct intel_ring_buffer *ring;
		int i;

		dev_priv->mm.suspended = 0;

		i915_gem_init_swizzling(dev);

		for_each_ring(ring, dev_priv, i)
			ring->init(ring);

		i915_gem_context_init(dev);
		if (dev_priv->mm.aliasing_ppgtt) {
			ret = dev_priv->mm.aliasing_ppgtt->enable(dev);
			if (ret)
				i915_gem_cleanup_aliasing_ppgtt(dev);
		}

		/*
		 * It would make sense to re-init all the other hw state, at
		 * least the rps/rc6/emon init done within modeset_init_hw. For
		 * some unknown reason, this blows up my ilk, so don't.
		 */

		mutex_unlock(&dev->struct_mutex);

		drm_irq_uninstall(dev);
		drm_irq_install(dev);
		intel_hpd_init(dev);
	} else {
		mutex_unlock(&dev->struct_mutex);
	}

	return 0;
}

static int i915_pci_probe(struct pci_dev *pdev, const struct pci_device_id *ent)
{
	struct intel_device_info *intel_info =
		(struct intel_device_info *) ent->driver_data;

	if (intel_info->is_valleyview)
		if(!i915_preliminary_hw_support) {
			DRM_ERROR("Preliminary hardware support disabled\n");
			return -ENODEV;
		}

	/* Only bind to function 0 of the device. Early generations
	 * used function 1 as a placeholder for multi-head. This causes
	 * us confusion instead, especially on the systems where both
	 * functions have the same PCI-ID!
	 */
	if (PCI_FUNC(pdev->devfn))
		return -ENODEV;

	/* We've managed to ship a kms-enabled ddx that shipped with an XvMC
	 * implementation for gen3 (and only gen3) that used legacy drm maps
	 * (gasp!) to share buffers between X and the client. Hence we need to
	 * keep around the fake agp stuff for gen3, even when kms is enabled. */
	if (intel_info->gen != 3) {
		driver.driver_features &=
			~(DRIVER_USE_AGP | DRIVER_REQUIRE_AGP);
	} else if (!intel_agp_enabled) {
		DRM_ERROR("drm/i915 can't work without intel_agp module!\n");
		return -ENODEV;
	}

	return drm_get_pci_dev(pdev, ent, &driver);
}

static void
i915_pci_remove(struct pci_dev *pdev)
{
	struct drm_device *dev = pci_get_drvdata(pdev);

	drm_put_dev(dev);
}

static int i915_pm_suspend(struct device *dev)
{
	struct pci_dev *pdev = to_pci_dev(dev);
	struct drm_device *drm_dev = pci_get_drvdata(pdev);
	int error;

	if (!drm_dev || !drm_dev->dev_private) {
		dev_err(dev, "DRM not initialized, aborting suspend.\n");
		return -ENODEV;
	}

	if (drm_dev->switch_power_state == DRM_SWITCH_POWER_OFF)
		return 0;

	error = i915_drm_freeze(drm_dev);
	if (error)
		return error;

	pci_disable_device(pdev);
	pci_set_power_state(pdev, PCI_D3hot);

	return 0;
}

static int i915_pm_resume(struct device *dev)
{
	struct pci_dev *pdev = to_pci_dev(dev);
	struct drm_device *drm_dev = pci_get_drvdata(pdev);

	return i915_resume(drm_dev);
}

static int i915_pm_freeze(struct device *dev)
{
	struct pci_dev *pdev = to_pci_dev(dev);
	struct drm_device *drm_dev = pci_get_drvdata(pdev);

	if (!drm_dev || !drm_dev->dev_private) {
		dev_err(dev, "DRM not initialized, aborting suspend.\n");
		return -ENODEV;
	}

	return i915_drm_freeze(drm_dev);
}

static int i915_pm_thaw(struct device *dev)
{
	struct pci_dev *pdev = to_pci_dev(dev);
	struct drm_device *drm_dev = pci_get_drvdata(pdev);

	return i915_drm_thaw(drm_dev);
}

static int i915_pm_poweroff(struct device *dev)
{
	struct pci_dev *pdev = to_pci_dev(dev);
	struct drm_device *drm_dev = pci_get_drvdata(pdev);

	return i915_drm_freeze(drm_dev);
}

static const struct dev_pm_ops i915_pm_ops = {
	.suspend = i915_pm_suspend,
	.resume = i915_pm_resume,
	.freeze = i915_pm_freeze,
	.thaw = i915_pm_thaw,
	.poweroff = i915_pm_poweroff,
	.restore = i915_pm_resume,
};

static const struct vm_operations_struct i915_gem_vm_ops = {
	.fault = i915_gem_fault,
	.open = drm_gem_vm_open,
	.close = drm_gem_vm_close,
};

static const struct file_operations i915_driver_fops = {
	.owner = THIS_MODULE,
	.open = drm_open,
	.release = drm_release,
	.unlocked_ioctl = drm_ioctl,
	.mmap = drm_gem_mmap,
	.poll = drm_poll,
	.fasync = drm_fasync,
	.read = drm_read,
#ifdef CONFIG_COMPAT
	.compat_ioctl = i915_compat_ioctl,
#endif
	.llseek = noop_llseek,
};

static struct drm_driver driver = {
	/* Don't use MTRRs here; the Xserver or userspace app should
	 * deal with them for Intel hardware.
	 */
	.driver_features =
	    DRIVER_USE_AGP | DRIVER_REQUIRE_AGP | /* DRIVER_USE_MTRR |*/
	    DRIVER_HAVE_IRQ | DRIVER_IRQ_SHARED | DRIVER_GEM | DRIVER_PRIME,
	.load = i915_driver_load,
	.unload = i915_driver_unload,
	.open = i915_driver_open,
	.lastclose = i915_driver_lastclose,
	.preclose = i915_driver_preclose,
	.postclose = i915_driver_postclose,

	/* Used in place of i915_pm_ops for non-DRIVER_MODESET */
	.suspend = i915_suspend,
	.resume = i915_resume,

	.device_is_agp = i915_driver_device_is_agp,
	.master_create = i915_master_create,
	.master_destroy = i915_master_destroy,
#if defined(CONFIG_DEBUG_FS)
	.debugfs_init = i915_debugfs_init,
	.debugfs_cleanup = i915_debugfs_cleanup,
#endif
	.gem_init_object = i915_gem_init_object,
	.gem_free_object = i915_gem_free_object,
	.gem_vm_ops = &i915_gem_vm_ops,

	.prime_handle_to_fd = drm_gem_prime_handle_to_fd,
	.prime_fd_to_handle = drm_gem_prime_fd_to_handle,
	.gem_prime_export = i915_gem_prime_export,
	.gem_prime_import = i915_gem_prime_import,

	.dumb_create = i915_gem_dumb_create,
	.dumb_map_offset = i915_gem_mmap_gtt,
	.dumb_destroy = i915_gem_dumb_destroy,
	.ioctls = i915_ioctls,
	.fops = &i915_driver_fops,
	.name = DRIVER_NAME,
	.desc = DRIVER_DESC,
	.date = DRIVER_DATE,
	.major = DRIVER_MAJOR,
	.minor = DRIVER_MINOR,
	.patchlevel = DRIVER_PATCHLEVEL,
};

static struct pci_driver i915_pci_driver = {
	.name = DRIVER_NAME,
	.id_table = pciidlist,
	.probe = i915_pci_probe,
	.remove = i915_pci_remove,
	.driver.pm = &i915_pm_ops,
};

static int __init i915_init(void)
{
	driver.num_ioctls = i915_max_ioctl;

	/*
	 * If CONFIG_DRM_I915_KMS is set, default to KMS unless
	 * explicitly disabled with the module pararmeter.
	 *
	 * Otherwise, just follow the parameter (defaulting to off).
	 *
	 * Allow optional vga_text_mode_force boot option to override
	 * the default behavior.
	 */
#if defined(CONFIG_DRM_I915_KMS)
	if (i915_modeset != 0)
		driver.driver_features |= DRIVER_MODESET;
#endif
	if (i915_modeset == 1)
		driver.driver_features |= DRIVER_MODESET;

#ifdef CONFIG_VGA_CONSOLE
	if (vgacon_text_force() && i915_modeset == -1)
		driver.driver_features &= ~DRIVER_MODESET;
#endif

	if (!(driver.driver_features & DRIVER_MODESET))
		driver.get_vblank_timestamp = NULL;

	return drm_pci_init(&driver, &i915_pci_driver);
}

static void __exit i915_exit(void)
{
	drm_pci_exit(&driver, &i915_pci_driver);
}

module_init(i915_init);
module_exit(i915_exit);

MODULE_AUTHOR(DRIVER_AUTHOR);
MODULE_DESCRIPTION(DRIVER_DESC);
MODULE_LICENSE("GPL and additional rights");

/* We give fast paths for the really cool registers */
#define NEEDS_FORCE_WAKE(dev_priv, reg) \
	((HAS_FORCE_WAKE((dev_priv)->dev)) && \
	 ((reg) < 0x40000) &&            \
	 ((reg) != FORCEWAKE))
static void
ilk_dummy_write(struct drm_i915_private *dev_priv)
{
	/* WaIssueDummyWriteToWakeupFromRC6: Issue a dummy write to wake up the
	 * chip from rc6 before touching it for real. MI_MODE is masked, hence
	 * harmless to write 0 into. */
	I915_WRITE_NOTRACE(MI_MODE, 0);
}

static void
hsw_unclaimed_reg_clear(struct drm_i915_private *dev_priv, u32 reg)
{
	if (IS_HASWELL(dev_priv->dev) &&
	    (I915_READ_NOTRACE(FPGA_DBG) & FPGA_DBG_RM_NOCLAIM)) {
		DRM_ERROR("Unknown unclaimed register before writing to %x\n",
			  reg);
		I915_WRITE_NOTRACE(FPGA_DBG, FPGA_DBG_RM_NOCLAIM);
	}
}

static void
hsw_unclaimed_reg_check(struct drm_i915_private *dev_priv, u32 reg)
{
	if (IS_HASWELL(dev_priv->dev) &&
	    (I915_READ_NOTRACE(FPGA_DBG) & FPGA_DBG_RM_NOCLAIM)) {
		DRM_ERROR("Unclaimed write to %x\n", reg);
		I915_WRITE_NOTRACE(FPGA_DBG, FPGA_DBG_RM_NOCLAIM);
	}
}

#define __i915_read(x, y) \
u##x i915_read##x(struct drm_i915_private *dev_priv, u32 reg) { \
	u##x val = 0; \
	if (IS_GEN5(dev_priv->dev)) \
		ilk_dummy_write(dev_priv); \
	if (NEEDS_FORCE_WAKE((dev_priv), (reg))) { \
		unsigned long irqflags; \
		spin_lock_irqsave(&dev_priv->gt_lock, irqflags); \
		if (dev_priv->forcewake_count == 0) \
			dev_priv->gt.force_wake_get(dev_priv); \
		val = read##y(dev_priv->regs + reg); \
		if (dev_priv->forcewake_count == 0) \
			dev_priv->gt.force_wake_put(dev_priv); \
		spin_unlock_irqrestore(&dev_priv->gt_lock, irqflags); \
	} else { \
		val = read##y(dev_priv->regs + reg); \
	} \
	trace_i915_reg_rw(false, reg, val, sizeof(val)); \
	return val; \
}

__i915_read(8, b)
__i915_read(16, w)
__i915_read(32, l)
__i915_read(64, q)
#undef __i915_read

#define __i915_write(x, y) \
void i915_write##x(struct drm_i915_private *dev_priv, u32 reg, u##x val) { \
	u32 __fifo_ret = 0; \
	trace_i915_reg_rw(true, reg, val, sizeof(val)); \
	if (NEEDS_FORCE_WAKE((dev_priv), (reg))) { \
		__fifo_ret = __gen6_gt_wait_for_fifo(dev_priv); \
	} \
	if (IS_GEN5(dev_priv->dev)) \
		ilk_dummy_write(dev_priv); \
	hsw_unclaimed_reg_clear(dev_priv, reg); \
	write##y(val, dev_priv->regs + reg); \
	if (unlikely(__fifo_ret)) { \
		gen6_gt_check_fifodbg(dev_priv); \
	} \
	hsw_unclaimed_reg_check(dev_priv, reg); \
}
__i915_write(8, b)
__i915_write(16, w)
__i915_write(32, l)
__i915_write(64, q)
#undef __i915_write

static const struct register_whitelist {
	uint64_t offset;
	uint32_t size;
	uint32_t gen_bitmask; /* support gens, 0x10 for 4, 0x30 for 4 and 5, etc. */
} whitelist[] = {
	{ RING_TIMESTAMP(RENDER_RING_BASE), 8, 0xF0 },
};

int i915_reg_read_ioctl(struct drm_device *dev,
			void *data, struct drm_file *file)
{
	struct drm_i915_private *dev_priv = dev->dev_private;
	struct drm_i915_reg_read *reg = data;
	struct register_whitelist const *entry = whitelist;
	int i;

	for (i = 0; i < ARRAY_SIZE(whitelist); i++, entry++) {
		if (entry->offset == reg->offset &&
		    (1 << INTEL_INFO(dev)->gen & entry->gen_bitmask))
			break;
	}

	if (i == ARRAY_SIZE(whitelist))
		return -EINVAL;

	switch (entry->size) {
	case 8:
		reg->val = I915_READ64(reg->offset);
		break;
	case 4:
		reg->val = I915_READ(reg->offset);
		break;
	case 2:
		reg->val = I915_READ16(reg->offset);
		break;
	case 1:
		reg->val = I915_READ8(reg->offset);
		break;
	default:
		WARN_ON(1);
		return -EINVAL;
	}

	return 0;
}<|MERGE_RESOLUTION|>--- conflicted
+++ resolved
@@ -280,15 +280,12 @@
 	GEN7_FEATURES,
 	.is_ivybridge = 1,
 	.is_mobile = 1,
-<<<<<<< HEAD
-=======
 };
 
 static const struct intel_device_info intel_ivybridge_q_info = {
 	GEN7_FEATURES,
 	.is_ivybridge = 1,
 	.num_pipes = 0, /* legal, last one wins */
->>>>>>> e7f8dc57
 };
 
 static const struct intel_device_info intel_valleyview_m_info = {
