--- conflicted
+++ resolved
@@ -2016,7 +2016,6 @@
 
 	if (ce->state) {
 		unsigned int flags;
-<<<<<<< HEAD
 
 		flags = 0;
 		if (i915_gem_context_is_kernel(ctx))
@@ -2025,18 +2024,8 @@
 		ret = context_pin(ctx, flags);
 		if (ret)
 			goto error;
-=======
-
-		flags = 0;
-		if (i915_gem_context_is_kernel(ctx))
-			flags = PIN_HIGH;
-
-		ret = context_pin(ctx, flags);
-		if (ret)
-			goto error;
 
 		ce->state->obj->mm.dirty = true;
->>>>>>> 2ac97f0f
 	}
 
 	/* The kernel context is only used as a placeholder for flushing the
