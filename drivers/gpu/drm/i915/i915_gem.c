--- conflicted
+++ resolved
@@ -4985,11 +4985,7 @@
 	if (!mutex_is_locked(mutex))
 		return false;
 
-<<<<<<< HEAD
-#if (defined(CONFIG_SMP) || defined(CONFIG_DEBUG_MUTEXES)) && !defined(CONFIG_PREEMPT_RT_BASE)
-=======
 #if defined(CONFIG_SMP) && !defined(CONFIG_DEBUG_MUTEXES) && !defined(CONFIG_PREEMPT_RT_BASE)
->>>>>>> c59ecb2e
 	return mutex->owner == task;
 #else
 	/* Since UP may be pre-empted, we cannot assume that we own the lock */
