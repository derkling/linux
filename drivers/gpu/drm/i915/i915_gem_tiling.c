/*
 * Copyright © 2008 Intel Corporation
 *
 * Permission is hereby granted, free of charge, to any person obtaining a
 * copy of this software and associated documentation files (the "Software"),
 * to deal in the Software without restriction, including without limitation
 * the rights to use, copy, modify, merge, publish, distribute, sublicense,
 * and/or sell copies of the Software, and to permit persons to whom the
 * Software is furnished to do so, subject to the following conditions:
 *
 * The above copyright notice and this permission notice (including the next
 * paragraph) shall be included in all copies or substantial portions of the
 * Software.
 *
 * THE SOFTWARE IS PROVIDED "AS IS", WITHOUT WARRANTY OF ANY KIND, EXPRESS OR
 * IMPLIED, INCLUDING BUT NOT LIMITED TO THE WARRANTIES OF MERCHANTABILITY,
 * FITNESS FOR A PARTICULAR PURPOSE AND NONINFRINGEMENT.  IN NO EVENT SHALL
 * THE AUTHORS OR COPYRIGHT HOLDERS BE LIABLE FOR ANY CLAIM, DAMAGES OR OTHER
 * LIABILITY, WHETHER IN AN ACTION OF CONTRACT, TORT OR OTHERWISE, ARISING
 * FROM, OUT OF OR IN CONNECTION WITH THE SOFTWARE OR THE USE OR OTHER DEALINGS
 * IN THE SOFTWARE.
 *
 * Authors:
 *    Eric Anholt <eric@anholt.net>
 *
 */

#include <linux/string.h>
#include <linux/bitops.h>
#include <drm/drmP.h>
#include <drm/i915_drm.h>
#include "i915_drv.h"

/** @file i915_gem_tiling.c
 *
 * Support for managing tiling state of buffer objects.
 *
 * The idea behind tiling is to increase cache hit rates by rearranging
 * pixel data so that a group of pixel accesses are in the same cacheline.
 * Performance improvement from doing this on the back/depth buffer are on
 * the order of 30%.
 *
 * Intel architectures make this somewhat more complicated, though, by
 * adjustments made to addressing of data when the memory is in interleaved
 * mode (matched pairs of DIMMS) to improve memory bandwidth.
 * For interleaved memory, the CPU sends every sequential 64 bytes
 * to an alternate memory channel so it can get the bandwidth from both.
 *
 * The GPU also rearranges its accesses for increased bandwidth to interleaved
 * memory, and it matches what the CPU does for non-tiled.  However, when tiled
 * it does it a little differently, since one walks addresses not just in the
 * X direction but also Y.  So, along with alternating channels when bit
 * 6 of the address flips, it also alternates when other bits flip --  Bits 9
 * (every 512 bytes, an X tile scanline) and 10 (every two X tile scanlines)
 * are common to both the 915 and 965-class hardware.
 *
 * The CPU also sometimes XORs in higher bits as well, to improve
 * bandwidth doing strided access like we do so frequently in graphics.  This
 * is called "Channel XOR Randomization" in the MCH documentation.  The result
 * is that the CPU is XORing in either bit 11 or bit 17 to bit 6 of its address
 * decode.
 *
 * All of this bit 6 XORing has an effect on our memory management,
 * as we need to make sure that the 3d driver can correctly address object
 * contents.
 *
 * If we don't have interleaved memory, all tiling is safe and no swizzling is
 * required.
 *
 * When bit 17 is XORed in, we simply refuse to tile at all.  Bit
 * 17 is not just a page offset, so as we page an objet out and back in,
 * individual pages in it will have different bit 17 addresses, resulting in
 * each 64 bytes being swapped with its neighbor!
 *
 * Otherwise, if interleaved, we have to tell the 3d driver what the address
 * swizzling it needs to do is, since it's writing with the CPU to the pages
 * (bit 6 and potentially bit 11 XORed in), and the GPU is reading from the
 * pages (bit 6, 9, and 10 XORed in), resulting in a cumulative bit swizzling
 * required by the CPU of XORing in bit 6, 9, 10, and potentially 11, in order
 * to match what the GPU expects.
 */

/**
 * Detects bit 6 swizzling of address lookup between IGD access and CPU
 * access through main memory.
 */
void
i915_gem_detect_bit_6_swizzle(struct drm_device *dev)
{
	drm_i915_private_t *dev_priv = dev->dev_private;
	uint32_t swizzle_x = I915_BIT_6_SWIZZLE_UNKNOWN;
	uint32_t swizzle_y = I915_BIT_6_SWIZZLE_UNKNOWN;

	if (IS_VALLEYVIEW(dev)) {
		swizzle_x = I915_BIT_6_SWIZZLE_NONE;
		swizzle_y = I915_BIT_6_SWIZZLE_NONE;
	} else if (INTEL_INFO(dev)->gen >= 6) {
		uint32_t dimm_c0, dimm_c1;
		dimm_c0 = I915_READ(MAD_DIMM_C0);
		dimm_c1 = I915_READ(MAD_DIMM_C1);
		dimm_c0 &= MAD_DIMM_A_SIZE_MASK | MAD_DIMM_B_SIZE_MASK;
		dimm_c1 &= MAD_DIMM_A_SIZE_MASK | MAD_DIMM_B_SIZE_MASK;
		/* Enable swizzling when the channels are populated with
		 * identically sized dimms. We don't need to check the 3rd
		 * channel because no cpu with gpu attached ships in that
		 * configuration. Also, swizzling only makes sense for 2
		 * channels anyway. */
		if (dimm_c0 == dimm_c1) {
			swizzle_x = I915_BIT_6_SWIZZLE_9_10;
			swizzle_y = I915_BIT_6_SWIZZLE_9;
		} else {
			swizzle_x = I915_BIT_6_SWIZZLE_NONE;
			swizzle_y = I915_BIT_6_SWIZZLE_NONE;
		}
	} else if (IS_GEN5(dev)) {
		/* On Ironlake whatever DRAM config, GPU always do
		 * same swizzling setup.
		 */
		swizzle_x = I915_BIT_6_SWIZZLE_9_10;
		swizzle_y = I915_BIT_6_SWIZZLE_9;
	} else if (IS_GEN2(dev)) {
		/* As far as we know, the 865 doesn't have these bit 6
		 * swizzling issues.
		 */
		swizzle_x = I915_BIT_6_SWIZZLE_NONE;
		swizzle_y = I915_BIT_6_SWIZZLE_NONE;
	} else if (IS_MOBILE(dev) || (IS_GEN3(dev) && !IS_G33(dev))) {
		uint32_t dcc;

		/* On 9xx chipsets, channel interleave by the CPU is
		 * determined by DCC.  For single-channel, neither the CPU
		 * nor the GPU do swizzling.  For dual channel interleaved,
		 * the GPU's interleave is bit 9 and 10 for X tiled, and bit
		 * 9 for Y tiled.  The CPU's interleave is independent, and
		 * can be based on either bit 11 (haven't seen this yet) or
		 * bit 17 (common).
		 */
		dcc = I915_READ(DCC);
		switch (dcc & DCC_ADDRESSING_MODE_MASK) {
		case DCC_ADDRESSING_MODE_SINGLE_CHANNEL:
		case DCC_ADDRESSING_MODE_DUAL_CHANNEL_ASYMMETRIC:
			swizzle_x = I915_BIT_6_SWIZZLE_NONE;
			swizzle_y = I915_BIT_6_SWIZZLE_NONE;
			break;
		case DCC_ADDRESSING_MODE_DUAL_CHANNEL_INTERLEAVED:
			if (dcc & DCC_CHANNEL_XOR_DISABLE) {
				/* This is the base swizzling by the GPU for
				 * tiled buffers.
				 */
				swizzle_x = I915_BIT_6_SWIZZLE_9_10;
				swizzle_y = I915_BIT_6_SWIZZLE_9;
			} else if ((dcc & DCC_CHANNEL_XOR_BIT_17) == 0) {
				/* Bit 11 swizzling by the CPU in addition. */
				swizzle_x = I915_BIT_6_SWIZZLE_9_10_11;
				swizzle_y = I915_BIT_6_SWIZZLE_9_11;
			} else {
				/* Bit 17 swizzling by the CPU in addition. */
				swizzle_x = I915_BIT_6_SWIZZLE_9_10_17;
				swizzle_y = I915_BIT_6_SWIZZLE_9_17;
			}
			break;
		}
		if (dcc == 0xffffffff) {
			DRM_ERROR("Couldn't read from MCHBAR.  "
				  "Disabling tiling.\n");
			swizzle_x = I915_BIT_6_SWIZZLE_UNKNOWN;
			swizzle_y = I915_BIT_6_SWIZZLE_UNKNOWN;
		}
	} else {
		/* The 965, G33, and newer, have a very flexible memory
		 * configuration.  It will enable dual-channel mode
		 * (interleaving) on as much memory as it can, and the GPU
		 * will additionally sometimes enable different bit 6
		 * swizzling for tiled objects from the CPU.
		 *
		 * Here's what I found on the G965:
		 *    slot fill         memory size  swizzling
		 * 0A   0B   1A   1B    1-ch   2-ch
		 * 512  0    0    0     512    0     O
		 * 512  0    512  0     16     1008  X
		 * 512  0    0    512   16     1008  X
		 * 0    512  0    512   16     1008  X
		 * 1024 1024 1024 0     2048   1024  O
		 *
		 * We could probably detect this based on either the DRB
		 * matching, which was the case for the swizzling required in
		 * the table above, or from the 1-ch value being less than
		 * the minimum size of a rank.
		 */
		if (I915_READ16(C0DRB3) != I915_READ16(C1DRB3)) {
			swizzle_x = I915_BIT_6_SWIZZLE_NONE;
			swizzle_y = I915_BIT_6_SWIZZLE_NONE;
		} else {
			swizzle_x = I915_BIT_6_SWIZZLE_9_10;
			swizzle_y = I915_BIT_6_SWIZZLE_9;
		}
	}

	dev_priv->mm.bit_6_swizzle_x = swizzle_x;
	dev_priv->mm.bit_6_swizzle_y = swizzle_y;
}

/* Check pitch constriants for all chips & tiling formats */
static bool
i915_tiling_ok(struct drm_device *dev, int stride, int size, int tiling_mode)
{
	int tile_width;

	/* Linear is always fine */
	if (tiling_mode == I915_TILING_NONE)
		return true;

	if (IS_GEN2(dev) ||
	    (tiling_mode == I915_TILING_Y && HAS_128_BYTE_Y_TILING(dev)))
		tile_width = 128;
	else
		tile_width = 512;

	/* check maximum stride & object size */
	/* i965+ stores the end address of the gtt mapping in the fence
	 * reg, so dont bother to check the size */
	if (INTEL_INFO(dev)->gen >= 7) {
		if (stride / 128 > GEN7_FENCE_MAX_PITCH_VAL)
			return false;
	} else if (INTEL_INFO(dev)->gen >= 4) {
		if (stride / 128 > I965_FENCE_MAX_PITCH_VAL)
			return false;
	} else {
		if (stride > 8192)
			return false;

		if (IS_GEN3(dev)) {
			if (size > I830_FENCE_MAX_SIZE_VAL << 20)
				return false;
		} else {
			if (size > I830_FENCE_MAX_SIZE_VAL << 19)
				return false;
		}
	}

	if (stride < tile_width)
		return false;

	/* 965+ just needs multiples of tile width */
	if (INTEL_INFO(dev)->gen >= 4) {
		if (stride & (tile_width - 1))
			return false;
		return true;
	}

	/* Pre-965 needs power of two tile widths */
	if (stride & (stride - 1))
		return false;

	return true;
}

/* Is the current GTT allocation valid for the change in tiling? */
static bool
i915_gem_object_fence_ok(struct drm_i915_gem_object *obj, int tiling_mode)
{
	u32 size;

	if (tiling_mode == I915_TILING_NONE)
		return true;

	if (INTEL_INFO(obj->base.dev)->gen >= 4)
		return true;

	if (INTEL_INFO(obj->base.dev)->gen == 3) {
		if (obj->gtt_offset & ~I915_FENCE_START_MASK)
			return false;
	} else {
		if (obj->gtt_offset & ~I830_FENCE_START_MASK)
			return false;
	}

	size = i915_gem_get_gtt_size(obj->base.dev, obj->base.size, tiling_mode);
	if (obj->gtt_space->size != size)
		return false;

	if (obj->gtt_offset & (size - 1))
		return false;

	return true;
}

/**
 * Sets the tiling mode of an object, returning the required swizzling of
 * bit 6 of addresses in the object.
 */
int
i915_gem_set_tiling(struct drm_device *dev, void *data,
		   struct drm_file *file)
{
	struct drm_i915_gem_set_tiling *args = data;
	drm_i915_private_t *dev_priv = dev->dev_private;
	struct drm_i915_gem_object *obj;
	int ret = 0;

	obj = to_intel_bo(drm_gem_object_lookup(dev, file, args->handle));
	if (&obj->base == NULL)
		return -ENOENT;

	if (!i915_tiling_ok(dev,
			    args->stride, obj->base.size, args->tiling_mode)) {
		drm_gem_object_unreference_unlocked(&obj->base);
		return -EINVAL;
	}

	if (obj->pin_count) {
		drm_gem_object_unreference_unlocked(&obj->base);
		return -EBUSY;
	}

	if (args->tiling_mode == I915_TILING_NONE) {
		args->swizzle_mode = I915_BIT_6_SWIZZLE_NONE;
		args->stride = 0;
	} else {
		if (args->tiling_mode == I915_TILING_X)
			args->swizzle_mode = dev_priv->mm.bit_6_swizzle_x;
		else
			args->swizzle_mode = dev_priv->mm.bit_6_swizzle_y;

		/* Hide bit 17 swizzling from the user.  This prevents old Mesa
		 * from aborting the application on sw fallbacks to bit 17,
		 * and we use the pread/pwrite bit17 paths to swizzle for it.
		 * If there was a user that was relying on the swizzle
		 * information for drm_intel_bo_map()ed reads/writes this would
		 * break it, but we don't have any of those.
		 */
		if (args->swizzle_mode == I915_BIT_6_SWIZZLE_9_17)
			args->swizzle_mode = I915_BIT_6_SWIZZLE_9;
		if (args->swizzle_mode == I915_BIT_6_SWIZZLE_9_10_17)
			args->swizzle_mode = I915_BIT_6_SWIZZLE_9_10;

		/* If we can't handle the swizzling, make it untiled. */
		if (args->swizzle_mode == I915_BIT_6_SWIZZLE_UNKNOWN) {
			args->tiling_mode = I915_TILING_NONE;
			args->swizzle_mode = I915_BIT_6_SWIZZLE_NONE;
			args->stride = 0;
		}
	}

	mutex_lock(&dev->struct_mutex);
	if (args->tiling_mode != obj->tiling_mode ||
	    args->stride != obj->stride) {
		/* We need to rebind the object if its current allocation
		 * no longer meets the alignment restrictions for its new
		 * tiling mode. Otherwise we can just leave it alone, but
		 * need to ensure that any fence register is updated before
		 * the next fenced (either through the GTT or by the BLT unit
		 * on older GPUs) access.
		 *
		 * After updating the tiling parameters, we then flag whether
		 * we need to update an associated fence register. Note this
		 * has to also include the unfenced register the GPU uses
		 * whilst executing a fenced command for an untiled object.
		 */

		obj->map_and_fenceable =
			obj->gtt_space == NULL ||
			(obj->gtt_offset + obj->base.size <= dev_priv->gtt.mappable_end &&
			 i915_gem_object_fence_ok(obj, args->tiling_mode));

		/* Rebind if we need a change of alignment */
		if (!obj->map_and_fenceable) {
			u32 unfenced_alignment =
				i915_gem_get_gtt_alignment(dev, obj->base.size,
							    args->tiling_mode,
							    false);
			if (obj->gtt_offset & (unfenced_alignment - 1))
				ret = i915_gem_object_unbind(obj);
		}

		if (ret == 0) {
			obj->fence_dirty =
				obj->fenced_gpu_access ||
				obj->fence_reg != I915_FENCE_REG_NONE;

			obj->tiling_mode = args->tiling_mode;
			obj->stride = args->stride;

			/* Force the fence to be reacquired for GTT access */
			i915_gem_release_mmap(obj);
		}
	}
	/* we have to maintain this existing ABI... */
	args->stride = obj->stride;
	args->tiling_mode = obj->tiling_mode;

	/* Try to preallocate memory required to save swizzling on put-pages */
	if (i915_gem_object_needs_bit17_swizzle(obj)) {
		if (obj->bit_17 == NULL) {
			obj->bit_17 = kmalloc(BITS_TO_LONGS(obj->base.size >> PAGE_SHIFT) *
					      sizeof(long), GFP_KERNEL);
		}
	} else {
		kfree(obj->bit_17);
		obj->bit_17 = NULL;
	}

	drm_gem_object_unreference(&obj->base);
	mutex_unlock(&dev->struct_mutex);

	return ret;
}

/**
 * Returns the current tiling mode and required bit 6 swizzling for the object.
 */
int
i915_gem_get_tiling(struct drm_device *dev, void *data,
		   struct drm_file *file)
{
	struct drm_i915_gem_get_tiling *args = data;
	drm_i915_private_t *dev_priv = dev->dev_private;
	struct drm_i915_gem_object *obj;

	obj = to_intel_bo(drm_gem_object_lookup(dev, file, args->handle));
	if (&obj->base == NULL)
		return -ENOENT;

	mutex_lock(&dev->struct_mutex);

	args->tiling_mode = obj->tiling_mode;
	switch (obj->tiling_mode) {
	case I915_TILING_X:
		args->swizzle_mode = dev_priv->mm.bit_6_swizzle_x;
		break;
	case I915_TILING_Y:
		args->swizzle_mode = dev_priv->mm.bit_6_swizzle_y;
		break;
	case I915_TILING_NONE:
		args->swizzle_mode = I915_BIT_6_SWIZZLE_NONE;
		break;
	default:
		DRM_ERROR("unknown tiling mode\n");
	}

	/* Hide bit 17 from the user -- see comment in i915_gem_set_tiling */
	if (args->swizzle_mode == I915_BIT_6_SWIZZLE_9_17)
		args->swizzle_mode = I915_BIT_6_SWIZZLE_9;
	if (args->swizzle_mode == I915_BIT_6_SWIZZLE_9_10_17)
		args->swizzle_mode = I915_BIT_6_SWIZZLE_9_10;

	drm_gem_object_unreference(&obj->base);
	mutex_unlock(&dev->struct_mutex);

	return 0;
}

/**
 * Swap every 64 bytes of this page around, to account for it having a new
 * bit 17 of its physical address and therefore being interpreted differently
 * by the GPU.
 */
static void
i915_gem_swizzle_page(struct page *page)
{
	char temp[64];
	char *vaddr;
	int i;

	vaddr = kmap(page);

	for (i = 0; i < PAGE_SIZE; i += 128) {
		memcpy(temp, &vaddr[i], 64);
		memcpy(&vaddr[i], &vaddr[i + 64], 64);
		memcpy(&vaddr[i + 64], temp, 64);
	}

	kunmap(page);
}

void
i915_gem_object_do_bit_17_swizzle(struct drm_i915_gem_object *obj)
{
	struct sg_page_iter sg_iter;
	int i;

	if (obj->bit_17 == NULL)
		return;

	i = 0;
	for_each_sg_page(obj->pages->sgl, &sg_iter, obj->pages->nents, 0) {
<<<<<<< HEAD
		struct page *page = sg_iter.page;
=======
		struct page *page = sg_page_iter_page(&sg_iter);
>>>>>>> e7f8dc57
		char new_bit_17 = page_to_phys(page) >> 17;
		if ((new_bit_17 & 0x1) !=
		    (test_bit(i, obj->bit_17) != 0)) {
			i915_gem_swizzle_page(page);
			set_page_dirty(page);
		}
		i++;
	}
}

void
i915_gem_object_save_bit_17_swizzle(struct drm_i915_gem_object *obj)
{
	struct sg_page_iter sg_iter;
	int page_count = obj->base.size >> PAGE_SHIFT;
	int i;

	if (obj->bit_17 == NULL) {
		obj->bit_17 = kmalloc(BITS_TO_LONGS(page_count) *
					   sizeof(long), GFP_KERNEL);
		if (obj->bit_17 == NULL) {
			DRM_ERROR("Failed to allocate memory for bit 17 "
				  "record\n");
			return;
		}
	}

	i = 0;
	for_each_sg_page(obj->pages->sgl, &sg_iter, obj->pages->nents, 0) {
<<<<<<< HEAD
		if (page_to_phys(sg_iter.page) & (1 << 17))
=======
		if (page_to_phys(sg_page_iter_page(&sg_iter)) & (1 << 17))
>>>>>>> e7f8dc57
			__set_bit(i, obj->bit_17);
		else
			__clear_bit(i, obj->bit_17);
		i++;
	}
}<|MERGE_RESOLUTION|>--- conflicted
+++ resolved
@@ -484,11 +484,7 @@
 
 	i = 0;
 	for_each_sg_page(obj->pages->sgl, &sg_iter, obj->pages->nents, 0) {
-<<<<<<< HEAD
-		struct page *page = sg_iter.page;
-=======
 		struct page *page = sg_page_iter_page(&sg_iter);
->>>>>>> e7f8dc57
 		char new_bit_17 = page_to_phys(page) >> 17;
 		if ((new_bit_17 & 0x1) !=
 		    (test_bit(i, obj->bit_17) != 0)) {
@@ -518,11 +514,7 @@
 
 	i = 0;
 	for_each_sg_page(obj->pages->sgl, &sg_iter, obj->pages->nents, 0) {
-<<<<<<< HEAD
-		if (page_to_phys(sg_iter.page) & (1 << 17))
-=======
 		if (page_to_phys(sg_page_iter_page(&sg_iter)) & (1 << 17))
->>>>>>> e7f8dc57
 			__set_bit(i, obj->bit_17);
 		else
 			__clear_bit(i, obj->bit_17);
