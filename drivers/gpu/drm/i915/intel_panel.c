/*
 * Copyright © 2006-2010 Intel Corporation
 * Copyright (c) 2006 Dave Airlie <airlied@linux.ie>
 *
 * Permission is hereby granted, free of charge, to any person obtaining a
 * copy of this software and associated documentation files (the "Software"),
 * to deal in the Software without restriction, including without limitation
 * the rights to use, copy, modify, merge, publish, distribute, sublicense,
 * and/or sell copies of the Software, and to permit persons to whom the
 * Software is furnished to do so, subject to the following conditions:
 *
 * The above copyright notice and this permission notice (including the next
 * paragraph) shall be included in all copies or substantial portions of the
 * Software.
 *
 * THE SOFTWARE IS PROVIDED "AS IS", WITHOUT WARRANTY OF ANY KIND, EXPRESS OR
 * IMPLIED, INCLUDING BUT NOT LIMITED TO THE WARRANTIES OF MERCHANTABILITY,
 * FITNESS FOR A PARTICULAR PURPOSE AND NONINFRINGEMENT.  IN NO EVENT SHALL
 * THE AUTHORS OR COPYRIGHT HOLDERS BE LIABLE FOR ANY CLAIM, DAMAGES OR OTHER
 * LIABILITY, WHETHER IN AN ACTION OF CONTRACT, TORT OR OTHERWISE, ARISING
 * FROM, OUT OF OR IN CONNECTION WITH THE SOFTWARE OR THE USE OR OTHER
 * DEALINGS IN THE SOFTWARE.
 *
 * Authors:
 *	Eric Anholt <eric@anholt.net>
 *      Dave Airlie <airlied@linux.ie>
 *      Jesse Barnes <jesse.barnes@intel.com>
 *      Chris Wilson <chris@chris-wilson.co.uk>
 */

#define pr_fmt(fmt) KBUILD_MODNAME ": " fmt

#include <linux/moduleparam.h>
#include "intel_drv.h"
#include "i915_drv.h"

#define PCI_LBPC 0xf4 /* legacy/combination backlight modes */

/* These are used to calculate a reasonable default when firmware has not
 * configured a maximum PWM frequency, with 200Hz as the current default target.
 */
#define DEFAULT_BACKLIGHT_PWM_FREQ   200
#define BACKLIGHT_REFCLK_DIVISOR     128

void
intel_fixed_panel_mode(const struct drm_display_mode *fixed_mode,
		       struct drm_display_mode *adjusted_mode)
{
	drm_mode_copy(adjusted_mode, fixed_mode);

	drm_mode_set_crtcinfo(adjusted_mode, 0);
}

/* adjusted_mode has been preset to be the panel's fixed mode */
void
intel_pch_panel_fitting(struct intel_crtc *intel_crtc,
			struct intel_crtc_config *pipe_config,
			int fitting_mode)
{
	struct drm_display_mode *adjusted_mode;
	int x, y, width, height;

	adjusted_mode = &pipe_config->adjusted_mode;

	x = y = width = height = 0;

	/* Native modes don't need fitting */
	if (adjusted_mode->hdisplay == pipe_config->pipe_src_w &&
	    adjusted_mode->vdisplay == pipe_config->pipe_src_h)
		goto done;

	switch (fitting_mode) {
	case DRM_MODE_SCALE_CENTER:
		width = pipe_config->pipe_src_w;
		height = pipe_config->pipe_src_h;
		x = (adjusted_mode->hdisplay - width + 1)/2;
		y = (adjusted_mode->vdisplay - height + 1)/2;
		break;

	case DRM_MODE_SCALE_ASPECT:
		/* Scale but preserve the aspect ratio */
		{
			u32 scaled_width = adjusted_mode->hdisplay
				* pipe_config->pipe_src_h;
			u32 scaled_height = pipe_config->pipe_src_w
				* adjusted_mode->vdisplay;
			if (scaled_width > scaled_height) { /* pillar */
				width = scaled_height / pipe_config->pipe_src_h;
				if (width & 1)
					width++;
				x = (adjusted_mode->hdisplay - width + 1) / 2;
				y = 0;
				height = adjusted_mode->vdisplay;
			} else if (scaled_width < scaled_height) { /* letter */
				height = scaled_width / pipe_config->pipe_src_w;
				if (height & 1)
				    height++;
				y = (adjusted_mode->vdisplay - height + 1) / 2;
				x = 0;
				width = adjusted_mode->hdisplay;
			} else {
				x = y = 0;
				width = adjusted_mode->hdisplay;
				height = adjusted_mode->vdisplay;
			}
		}
		break;

	case DRM_MODE_SCALE_FULLSCREEN:
		x = y = 0;
		width = adjusted_mode->hdisplay;
		height = adjusted_mode->vdisplay;
		break;

	default:
		WARN(1, "bad panel fit mode: %d\n", fitting_mode);
		return;
	}

done:
	pipe_config->pch_pfit.pos = (x << 16) | y;
	pipe_config->pch_pfit.size = (width << 16) | height;
	pipe_config->pch_pfit.enabled = pipe_config->pch_pfit.size != 0;
}

static void
centre_horizontally(struct drm_display_mode *mode,
		    int width)
{
	u32 border, sync_pos, blank_width, sync_width;

	/* keep the hsync and hblank widths constant */
	sync_width = mode->crtc_hsync_end - mode->crtc_hsync_start;
	blank_width = mode->crtc_hblank_end - mode->crtc_hblank_start;
	sync_pos = (blank_width - sync_width + 1) / 2;

	border = (mode->hdisplay - width + 1) / 2;
	border += border & 1; /* make the border even */

	mode->crtc_hdisplay = width;
	mode->crtc_hblank_start = width + border;
	mode->crtc_hblank_end = mode->crtc_hblank_start + blank_width;

	mode->crtc_hsync_start = mode->crtc_hblank_start + sync_pos;
	mode->crtc_hsync_end = mode->crtc_hsync_start + sync_width;
}

static void
centre_vertically(struct drm_display_mode *mode,
		  int height)
{
	u32 border, sync_pos, blank_width, sync_width;

	/* keep the vsync and vblank widths constant */
	sync_width = mode->crtc_vsync_end - mode->crtc_vsync_start;
	blank_width = mode->crtc_vblank_end - mode->crtc_vblank_start;
	sync_pos = (blank_width - sync_width + 1) / 2;

	border = (mode->vdisplay - height + 1) / 2;

	mode->crtc_vdisplay = height;
	mode->crtc_vblank_start = height + border;
	mode->crtc_vblank_end = mode->crtc_vblank_start + blank_width;

	mode->crtc_vsync_start = mode->crtc_vblank_start + sync_pos;
	mode->crtc_vsync_end = mode->crtc_vsync_start + sync_width;
}

static inline u32 panel_fitter_scaling(u32 source, u32 target)
{
	/*
	 * Floating point operation is not supported. So the FACTOR
	 * is defined, which can avoid the floating point computation
	 * when calculating the panel ratio.
	 */
#define ACCURACY 12
#define FACTOR (1 << ACCURACY)
	u32 ratio = source * FACTOR / target;
	return (FACTOR * ratio + FACTOR/2) / FACTOR;
}

static void i965_scale_aspect(struct intel_crtc_config *pipe_config,
			      u32 *pfit_control)
{
	struct drm_display_mode *adjusted_mode = &pipe_config->adjusted_mode;
	u32 scaled_width = adjusted_mode->hdisplay *
		pipe_config->pipe_src_h;
	u32 scaled_height = pipe_config->pipe_src_w *
		adjusted_mode->vdisplay;

	/* 965+ is easy, it does everything in hw */
	if (scaled_width > scaled_height)
		*pfit_control |= PFIT_ENABLE |
			PFIT_SCALING_PILLAR;
	else if (scaled_width < scaled_height)
		*pfit_control |= PFIT_ENABLE |
			PFIT_SCALING_LETTER;
	else if (adjusted_mode->hdisplay != pipe_config->pipe_src_w)
		*pfit_control |= PFIT_ENABLE | PFIT_SCALING_AUTO;
}

static void i9xx_scale_aspect(struct intel_crtc_config *pipe_config,
			      u32 *pfit_control, u32 *pfit_pgm_ratios,
			      u32 *border)
{
	struct drm_display_mode *adjusted_mode = &pipe_config->adjusted_mode;
	u32 scaled_width = adjusted_mode->hdisplay *
		pipe_config->pipe_src_h;
	u32 scaled_height = pipe_config->pipe_src_w *
		adjusted_mode->vdisplay;
	u32 bits;

	/*
	 * For earlier chips we have to calculate the scaling
	 * ratio by hand and program it into the
	 * PFIT_PGM_RATIO register
	 */
	if (scaled_width > scaled_height) { /* pillar */
		centre_horizontally(adjusted_mode,
				    scaled_height /
				    pipe_config->pipe_src_h);

		*border = LVDS_BORDER_ENABLE;
		if (pipe_config->pipe_src_h != adjusted_mode->vdisplay) {
			bits = panel_fitter_scaling(pipe_config->pipe_src_h,
						    adjusted_mode->vdisplay);

			*pfit_pgm_ratios |= (bits << PFIT_HORIZ_SCALE_SHIFT |
					     bits << PFIT_VERT_SCALE_SHIFT);
			*pfit_control |= (PFIT_ENABLE |
					  VERT_INTERP_BILINEAR |
					  HORIZ_INTERP_BILINEAR);
		}
	} else if (scaled_width < scaled_height) { /* letter */
		centre_vertically(adjusted_mode,
				  scaled_width /
				  pipe_config->pipe_src_w);

		*border = LVDS_BORDER_ENABLE;
		if (pipe_config->pipe_src_w != adjusted_mode->hdisplay) {
			bits = panel_fitter_scaling(pipe_config->pipe_src_w,
						    adjusted_mode->hdisplay);

			*pfit_pgm_ratios |= (bits << PFIT_HORIZ_SCALE_SHIFT |
					     bits << PFIT_VERT_SCALE_SHIFT);
			*pfit_control |= (PFIT_ENABLE |
					  VERT_INTERP_BILINEAR |
					  HORIZ_INTERP_BILINEAR);
		}
	} else {
		/* Aspects match, Let hw scale both directions */
		*pfit_control |= (PFIT_ENABLE |
				  VERT_AUTO_SCALE | HORIZ_AUTO_SCALE |
				  VERT_INTERP_BILINEAR |
				  HORIZ_INTERP_BILINEAR);
	}
}

void intel_gmch_panel_fitting(struct intel_crtc *intel_crtc,
			      struct intel_crtc_config *pipe_config,
			      int fitting_mode)
{
	struct drm_device *dev = intel_crtc->base.dev;
	u32 pfit_control = 0, pfit_pgm_ratios = 0, border = 0;
	struct drm_display_mode *adjusted_mode;

	adjusted_mode = &pipe_config->adjusted_mode;

	/* Native modes don't need fitting */
	if (adjusted_mode->hdisplay == pipe_config->pipe_src_w &&
	    adjusted_mode->vdisplay == pipe_config->pipe_src_h)
		goto out;

	switch (fitting_mode) {
	case DRM_MODE_SCALE_CENTER:
		/*
		 * For centered modes, we have to calculate border widths &
		 * heights and modify the values programmed into the CRTC.
		 */
		centre_horizontally(adjusted_mode, pipe_config->pipe_src_w);
		centre_vertically(adjusted_mode, pipe_config->pipe_src_h);
		border = LVDS_BORDER_ENABLE;
		break;
	case DRM_MODE_SCALE_ASPECT:
		/* Scale but preserve the aspect ratio */
		if (INTEL_INFO(dev)->gen >= 4)
			i965_scale_aspect(pipe_config, &pfit_control);
		else
			i9xx_scale_aspect(pipe_config, &pfit_control,
					  &pfit_pgm_ratios, &border);
		break;
	case DRM_MODE_SCALE_FULLSCREEN:
		/*
		 * Full scaling, even if it changes the aspect ratio.
		 * Fortunately this is all done for us in hw.
		 */
		if (pipe_config->pipe_src_h != adjusted_mode->vdisplay ||
		    pipe_config->pipe_src_w != adjusted_mode->hdisplay) {
			pfit_control |= PFIT_ENABLE;
			if (INTEL_INFO(dev)->gen >= 4)
				pfit_control |= PFIT_SCALING_AUTO;
			else
				pfit_control |= (VERT_AUTO_SCALE |
						 VERT_INTERP_BILINEAR |
						 HORIZ_AUTO_SCALE |
						 HORIZ_INTERP_BILINEAR);
		}
		break;
	default:
		WARN(1, "bad panel fit mode: %d\n", fitting_mode);
		return;
	}

	/* 965+ wants fuzzy fitting */
	/* FIXME: handle multiple panels by failing gracefully */
	if (INTEL_INFO(dev)->gen >= 4)
		pfit_control |= ((intel_crtc->pipe << PFIT_PIPE_SHIFT) |
				 PFIT_FILTER_FUZZY);

out:
	if ((pfit_control & PFIT_ENABLE) == 0) {
		pfit_control = 0;
		pfit_pgm_ratios = 0;
	}

	/* Make sure pre-965 set dither correctly for 18bpp panels. */
	if (INTEL_INFO(dev)->gen < 4 && pipe_config->pipe_bpp == 18)
		pfit_control |= PANEL_8TO6_DITHER_ENABLE;

	pipe_config->gmch_pfit.control = pfit_control;
	pipe_config->gmch_pfit.pgm_ratios = pfit_pgm_ratios;
	pipe_config->gmch_pfit.lvds_border_bits = border;
}

static int is_backlight_combination_mode(struct drm_device *dev)
{
	struct drm_i915_private *dev_priv = dev->dev_private;

	if (IS_GEN4(dev))
		return I915_READ(BLC_PWM_CTL2) & BLM_COMBINATION_MODE;

	if (IS_GEN2(dev))
		return I915_READ(BLC_PWM_CTL) & BLM_LEGACY_MODE;

	return 0;
}

<<<<<<< HEAD
=======
static void i915_set_default_max_backlight(struct drm_device *dev)
{
	struct drm_i915_private *dev_priv = dev->dev_private;
	u32 refclk_freq_mhz = 0;
	u32 max_pwm;

	if (HAS_PCH_SPLIT(dev_priv->dev))
		refclk_freq_mhz = I915_READ(PCH_RAWCLK_FREQ) & RAWCLK_FREQ_MASK;
	else if (dev_priv->vbt.lvds_use_ssc)
		refclk_freq_mhz = dev_priv->vbt.lvds_ssc_freq;

	max_pwm = refclk_freq_mhz * 1000000 /
			(BACKLIGHT_REFCLK_DIVISOR * DEFAULT_BACKLIGHT_PWM_FREQ);

	if (HAS_PCH_SPLIT(dev_priv->dev))
		dev_priv->regfile.saveBLC_PWM_CTL2 = max_pwm << 16;
	else if (IS_PINEVIEW(dev_priv->dev))
		dev_priv->regfile.saveBLC_PWM_CTL = max_pwm << 17;
	else
		dev_priv->regfile.saveBLC_PWM_CTL = max_pwm << 16;
}

>>>>>>> 0efaf303
/* XXX: query mode clock or hardware clock and program max PWM appropriately
 * when it's 0.
 */
static u32 i915_read_blc_pwm_ctl(struct drm_device *dev)
{
	struct drm_i915_private *dev_priv = dev->dev_private;
	u32 val;

	WARN_ON_SMP(!spin_is_locked(&dev_priv->backlight.lock));
<<<<<<< HEAD

	/* Restore the CTL value if it lost, e.g. GPU reset */

=======
	/* Restore the CTL value if it was lost, e.g. GPU reset */
>>>>>>> 0efaf303
	if (HAS_PCH_SPLIT(dev_priv->dev)) {
		val = I915_READ(BLC_PWM_PCH_CTL2);
		if (dev_priv->regfile.saveBLC_PWM_CTL2 == 0) {
			dev_priv->regfile.saveBLC_PWM_CTL2 = val;
		} else if (val == 0) {
			val = dev_priv->regfile.saveBLC_PWM_CTL2;
			I915_WRITE(BLC_PWM_PCH_CTL2, val);
		}
	} else {
		val = I915_READ(BLC_PWM_CTL);
		if (dev_priv->regfile.saveBLC_PWM_CTL == 0) {
			dev_priv->regfile.saveBLC_PWM_CTL = val;
			if (INTEL_INFO(dev)->gen >= 4)
				dev_priv->regfile.saveBLC_PWM_CTL2 =
					I915_READ(BLC_PWM_CTL2);
		} else if (val == 0) {
			val = dev_priv->regfile.saveBLC_PWM_CTL;
			I915_WRITE(BLC_PWM_CTL, val);
			if (INTEL_INFO(dev)->gen >= 4)
				I915_WRITE(BLC_PWM_CTL2,
					   dev_priv->regfile.saveBLC_PWM_CTL2);
		}

		if (IS_VALLEYVIEW(dev) && !val)
			val = 0x0f42ffff;
	}

	return val;
}

static u32 intel_panel_get_max_backlight(struct drm_device *dev)
{
	u32 max;

	max = i915_read_blc_pwm_ctl(dev);

	if (HAS_PCH_SPLIT(dev)) {
		max >>= 16;
	} else {
		if (INTEL_INFO(dev)->gen < 4)
			max >>= 17;
		else
			max >>= 16;

		if (is_backlight_combination_mode(dev))
			max *= 0xff;
	}

<<<<<<< HEAD
=======
	return max;
}

u32 intel_panel_get_max_backlight(struct drm_device *dev)
{
	u32 max;

	max = _intel_panel_get_max_backlight(dev);
	if (max == 0) {
		/* If backlight PWM registers have not been set, set them to
		 * default backlight PWM settings.
		 */
		i915_set_default_max_backlight(dev);
		max = _intel_panel_get_max_backlight(dev);
	}

>>>>>>> 0efaf303
	DRM_DEBUG_DRIVER("max backlight PWM = %d\n", max);

	return max;
}

static int i915_panel_invert_brightness;
MODULE_PARM_DESC(invert_brightness, "Invert backlight brightness "
	"(-1 force normal, 0 machine defaults, 1 force inversion), please "
	"report PCI device ID, subsystem vendor and subsystem device ID "
	"to dri-devel@lists.freedesktop.org, if your machine needs it. "
	"It will then be included in an upcoming module version.");
module_param_named(invert_brightness, i915_panel_invert_brightness, int, 0600);
static u32 intel_panel_compute_brightness(struct drm_device *dev, u32 val)
{
	struct drm_i915_private *dev_priv = dev->dev_private;

	if (i915_panel_invert_brightness < 0)
		return val;

	if (i915_panel_invert_brightness > 0 ||
<<<<<<< HEAD
	    dev_priv->quirks & QUIRK_INVERT_BRIGHTNESS) {
		u32 max = intel_panel_get_max_backlight(dev);
		if (max)
			return max - val;
	}
=======
	    dev_priv->quirks & QUIRK_INVERT_BRIGHTNESS)
		return dev_priv->get_max_backlight(dev) - val;
>>>>>>> 0efaf303

	return val;
}

static u32 intel_panel_get_backlight(struct drm_device *dev)
{
	struct drm_i915_private *dev_priv = dev->dev_private;
	u32 val;
	unsigned long flags;

	spin_lock_irqsave(&dev_priv->backlight.lock, flags);

	if (HAS_PCH_SPLIT(dev)) {
		val = I915_READ(BLC_PWM_CPU_CTL) & BACKLIGHT_DUTY_CYCLE_MASK;
	} else {
		val = I915_READ(BLC_PWM_CTL) & BACKLIGHT_DUTY_CYCLE_MASK;
		if (INTEL_INFO(dev)->gen < 4)
			val >>= 1;

		if (is_backlight_combination_mode(dev)) {
			u8 lbpc;

			pci_read_config_byte(dev->pdev, PCI_LBPC, &lbpc);
			val *= lbpc;
		}
	}

	val = intel_panel_compute_brightness(dev, val);

	spin_unlock_irqrestore(&dev_priv->backlight.lock, flags);

	DRM_DEBUG_DRIVER("get backlight PWM = %d\n", val);
	return val;
}

static void intel_pch_panel_set_backlight(struct drm_device *dev, u32 level)
{
	struct drm_i915_private *dev_priv = dev->dev_private;
	u32 val = I915_READ(BLC_PWM_CPU_CTL) & ~BACKLIGHT_DUTY_CYCLE_MASK;
	I915_WRITE(BLC_PWM_CPU_CTL, val | level);
}

static void intel_panel_actually_set_backlight(struct drm_device *dev,
					       u32 level)
{
	struct drm_i915_private *dev_priv = dev->dev_private;
	u32 tmp;

	DRM_DEBUG_DRIVER("set backlight PWM = %d\n", level);
	level = intel_panel_compute_brightness(dev, level);

	if (HAS_PCH_SPLIT(dev))
		return intel_pch_panel_set_backlight(dev, level);

	if (is_backlight_combination_mode(dev)) {
		u32 max = dev_priv->get_max_backlight(dev);
		u8 lbpc;

		/* we're screwed, but keep behaviour backwards compatible */
		if (!max)
			max = 1;

		lbpc = level * 0xfe / max + 1;
		level /= lbpc;
		pci_write_config_byte(dev->pdev, PCI_LBPC, lbpc);
	}

	tmp = I915_READ(BLC_PWM_CTL);
	if (INTEL_INFO(dev)->gen < 4)
		level <<= 1;
	tmp &= ~BACKLIGHT_DUTY_CYCLE_MASK;
	I915_WRITE(BLC_PWM_CTL, tmp | level);
}

/* set backlight brightness to level in range [0..max] */
void intel_panel_set_backlight(struct drm_device *dev, u32 level, u32 max)
{
	struct drm_i915_private *dev_priv = dev->dev_private;
	u32 freq;
	unsigned long flags;

	spin_lock_irqsave(&dev_priv->backlight.lock, flags);

	freq = intel_panel_get_max_backlight(dev);
	if (!freq) {
		/* we are screwed, bail out */
		goto out;
	}

	/* scale to hardware, but be careful to not overflow */
	if (freq < max)
		level = level * freq / max;
	else
		level = freq / max * level;

	dev_priv->backlight.level = level;
	if (level > 0)
		dev_priv->backlight.level_has_been_set = true;
	if (dev_priv->backlight.device)
		dev_priv->backlight.device->props.brightness = level;

	if (dev_priv->backlight.enabled)
		intel_panel_actually_set_backlight(dev, level);
out:
	spin_unlock_irqrestore(&dev_priv->backlight.lock, flags);
}

static void intel_panel_disable_backlight(struct drm_device *dev)
{
	struct drm_i915_private *dev_priv = dev->dev_private;
	unsigned long flags;

	/*
	 * Do not disable backlight on the vgaswitcheroo path. When switching
	 * away from i915, the other client may depend on i915 to handle the
	 * backlight. This will leave the backlight on unnecessarily when
	 * another client is not activated.
	 */
	if (dev->switch_power_state == DRM_SWITCH_POWER_CHANGING) {
		DRM_DEBUG_DRIVER("Skipping backlight disable on vga switch\n");
		return;
	}

	spin_lock_irqsave(&dev_priv->backlight.lock, flags);

	dev_priv->backlight.enabled = false;
	intel_panel_actually_set_backlight(dev, 0);

	if (INTEL_INFO(dev)->gen >= 4) {
		uint32_t reg, tmp;

		reg = HAS_PCH_SPLIT(dev) ? BLC_PWM_CPU_CTL2 : BLC_PWM_CTL2;

		I915_WRITE(reg, I915_READ(reg) & ~BLM_PWM_ENABLE);

		if (HAS_PCH_SPLIT(dev)) {
			tmp = I915_READ(BLC_PWM_PCH_CTL1);
			tmp &= ~BLM_PCH_PWM_ENABLE;
			I915_WRITE(BLC_PWM_PCH_CTL1, tmp);
		}
	}

	spin_unlock_irqrestore(&dev_priv->backlight.lock, flags);
}

static void intel_panel_enable_backlight(struct drm_device *dev,
					 enum pipe pipe)
{
	struct drm_i915_private *dev_priv = dev->dev_private;
	enum transcoder cpu_transcoder =
		intel_pipe_to_cpu_transcoder(dev_priv, pipe);
	unsigned long flags;

	DRM_DEBUG_KMS("pipe=%d\n", pipe);
<<<<<<< HEAD

	spin_lock_irqsave(&dev_priv->backlight.lock, flags);
=======
>>>>>>> 0efaf303

	spin_lock_irqsave(&dev_priv->backlight.lock, flags);

	/* Increase the level from 0 unless someone in userspace has requested a
	 * nonzero level at least once already -- in that case, we assume that
	 * they know what they're doing and will raise the level themselves. */
	if (dev_priv->backlight.level == 0 &&
	    !dev_priv->backlight.level_has_been_set) {
		dev_priv->backlight.level = dev_priv->get_max_backlight(dev);
		if (dev_priv->backlight.device)
			dev_priv->backlight.device->props.brightness =
				dev_priv->backlight.level;
	}

	if (INTEL_INFO(dev)->gen >= 4) {
		uint32_t reg, tmp;

		reg = HAS_PCH_SPLIT(dev) ? BLC_PWM_CPU_CTL2 : BLC_PWM_CTL2;


		tmp = I915_READ(reg);

		/* Note that this can also get called through dpms changes. And
		 * we don't track the backlight dpms state, hence check whether
		 * we have to do anything first. */
		if (tmp & BLM_PWM_ENABLE)
			goto set_level;

		if (INTEL_INFO(dev)->num_pipes == 3)
			tmp &= ~BLM_PIPE_SELECT_IVB;
		else
			tmp &= ~BLM_PIPE_SELECT;

		if (cpu_transcoder == TRANSCODER_EDP)
			tmp |= BLM_TRANSCODER_EDP;
		else
			tmp |= BLM_PIPE(cpu_transcoder);
		tmp &= ~BLM_PWM_ENABLE;

		I915_WRITE(reg, tmp);
		POSTING_READ(reg);
		I915_WRITE(reg, tmp | BLM_PWM_ENABLE);

		if (HAS_PCH_SPLIT(dev) &&
		    !(dev_priv->quirks & QUIRK_NO_PCH_PWM_ENABLE)) {
			tmp = I915_READ(BLC_PWM_PCH_CTL1);
			tmp |= BLM_PCH_PWM_ENABLE;
			tmp &= ~BLM_PCH_OVERRIDE_ENABLE;
			I915_WRITE(BLC_PWM_PCH_CTL1, tmp);
		}
	}

set_level:
	/* Call below after setting BLC_PWM_CPU_CTL2 and BLC_PWM_PCH_CTL1.
	 * BLC_PWM_CPU_CTL may be cleared to zero automatically when these
	 * registers are set.
	 */
	dev_priv->backlight.enabled = true;
	intel_panel_actually_set_backlight(dev, dev_priv->backlight.level);

	spin_unlock_irqrestore(&dev_priv->backlight.lock, flags);
}

/* FIXME: use VBT vals to init PWM_CTL and PWM_CTL2 correctly */
static void intel_panel_init_backlight_regs(struct drm_device *dev)
{
	struct drm_i915_private *dev_priv = dev->dev_private;

	if (IS_VALLEYVIEW(dev)) {
		u32 cur_val = I915_READ(BLC_PWM_CTL) &
			BACKLIGHT_DUTY_CYCLE_MASK;
		I915_WRITE(BLC_PWM_CTL, (0xf42 << 16) | cur_val);
	}
}

static void intel_panel_init_backlight(struct drm_device *dev)
{
	struct drm_i915_private *dev_priv = dev->dev_private;

	intel_panel_init_backlight_regs(dev);

<<<<<<< HEAD
	dev_priv->backlight.level = intel_panel_get_backlight(dev);
=======
	dev_priv->get_backlight = intel_panel_get_backlight;
	dev_priv->get_max_backlight = intel_panel_get_max_backlight;
	dev_priv->set_backlight = intel_panel_set_backlight;
	dev_priv->disable_backlight = intel_panel_disable_backlight;
	dev_priv->enable_backlight = intel_panel_enable_backlight;

	dev_priv->backlight.level = dev_priv->get_backlight(dev);
	dev_priv->backlight.level_has_been_set = false;
>>>>>>> 0efaf303
	dev_priv->backlight.enabled = dev_priv->backlight.level != 0;
}

enum drm_connector_status
intel_panel_detect(struct drm_device *dev)
{
	struct drm_i915_private *dev_priv = dev->dev_private;

	/* Assume that the BIOS does not lie through the OpRegion... */
	if (!i915_panel_ignore_lid && dev_priv->opregion.lid_state) {
		return ioread32(dev_priv->opregion.lid_state) & 0x1 ?
			connector_status_connected :
			connector_status_disconnected;
	}

	switch (i915_panel_ignore_lid) {
	case -2:
		return connector_status_connected;
	case -1:
		return connector_status_disconnected;
	default:
		return connector_status_unknown;
	}
}

#if IS_ENABLED(CONFIG_BACKLIGHT_CLASS_DEVICE)
static int intel_panel_update_status(struct backlight_device *bd)
{
	struct drm_device *dev = bl_get_data(bd);
<<<<<<< HEAD
	DRM_DEBUG_KMS("updating intel_backlight, brightness=%d/%d\n",
		      bd->props.brightness, bd->props.max_brightness);
	intel_panel_set_backlight(dev, bd->props.brightness,
				  bd->props.max_brightness);
=======
	struct drm_i915_private *dev_priv = dev->dev_private;
	DRM_DEBUG_KMS("updating intel_backlight, brightness=%d/%d\n",
		      bd->props.brightness, bd->props.max_brightness);

	dev_priv->set_backlight(dev, bd->props.brightness,
				bd->props.max_brightness);
>>>>>>> 0efaf303
	return 0;
}

static int intel_panel_get_brightness(struct backlight_device *bd)
{
	struct drm_device *dev = bl_get_data(bd);
	return intel_panel_get_backlight(dev);
}

static const struct backlight_ops intel_panel_bl_ops = {
	.update_status = intel_panel_update_status,
	.get_brightness = intel_panel_get_brightness,
};

int intel_panel_setup_backlight(struct drm_connector *connector)
{
	struct drm_device *dev = connector->dev;
	struct drm_i915_private *dev_priv = dev->dev_private;
	struct backlight_properties props;
	unsigned long flags;

	intel_panel_init_backlight(dev);

	if (WARN_ON(dev_priv->backlight.device))
		return -ENODEV;

	memset(&props, 0, sizeof(props));
	props.type = BACKLIGHT_RAW;

	props.brightness = dev_priv->backlight.level;

	spin_lock_irqsave(&dev_priv->backlight.lock, flags);
<<<<<<< HEAD
	props.max_brightness = intel_panel_get_max_backlight(dev);
=======
	props.max_brightness = dev_priv->get_max_backlight(dev);
>>>>>>> 0efaf303
	spin_unlock_irqrestore(&dev_priv->backlight.lock, flags);

	if (props.max_brightness == 0) {
		DRM_DEBUG_DRIVER("Failed to get maximum backlight value\n");
		return -ENODEV;
	}
	dev_priv->backlight.device =
		backlight_device_register("intel_backlight",
					  &connector->kdev, dev,
					  &intel_panel_bl_ops, &props);

	if (IS_ERR(dev_priv->backlight.device)) {
		DRM_ERROR("Failed to register backlight: %ld\n",
			  PTR_ERR(dev_priv->backlight.device));
		dev_priv->backlight.device = NULL;
		return -ENODEV;
	}
	return 0;
}

void intel_panel_destroy_backlight(struct drm_device *dev)
{
	struct drm_i915_private *dev_priv = dev->dev_private;
	if (dev_priv->backlight.device) {
		backlight_device_unregister(dev_priv->backlight.device);
		dev_priv->backlight.device = NULL;
	}
}
#else
int intel_panel_setup_backlight(struct drm_connector *connector)
{
	intel_panel_init_backlight(connector->dev);
	return 0;
}

void intel_panel_destroy_backlight(struct drm_device *dev)
{
	return;
}
#endif

int intel_panel_init(struct intel_panel *panel,
		     struct drm_display_mode *fixed_mode)
{
	panel->fixed_mode = fixed_mode;

	return 0;
}

void intel_panel_fini(struct intel_panel *panel)
{
	struct intel_connector *intel_connector =
		container_of(panel, struct intel_connector, panel);

	if (panel->fixed_mode)
		drm_mode_destroy(intel_connector->base.dev, panel->fixed_mode);
}<|MERGE_RESOLUTION|>--- conflicted
+++ resolved
@@ -345,8 +345,6 @@
 	return 0;
 }
 
-<<<<<<< HEAD
-=======
 static void i915_set_default_max_backlight(struct drm_device *dev)
 {
 	struct drm_i915_private *dev_priv = dev->dev_private;
@@ -369,7 +367,6 @@
 		dev_priv->regfile.saveBLC_PWM_CTL = max_pwm << 16;
 }
 
->>>>>>> 0efaf303
 /* XXX: query mode clock or hardware clock and program max PWM appropriately
  * when it's 0.
  */
@@ -379,13 +376,7 @@
 	u32 val;
 
 	WARN_ON_SMP(!spin_is_locked(&dev_priv->backlight.lock));
-<<<<<<< HEAD
-
-	/* Restore the CTL value if it lost, e.g. GPU reset */
-
-=======
 	/* Restore the CTL value if it was lost, e.g. GPU reset */
->>>>>>> 0efaf303
 	if (HAS_PCH_SPLIT(dev_priv->dev)) {
 		val = I915_READ(BLC_PWM_PCH_CTL2);
 		if (dev_priv->regfile.saveBLC_PWM_CTL2 == 0) {
@@ -416,7 +407,7 @@
 	return val;
 }
 
-static u32 intel_panel_get_max_backlight(struct drm_device *dev)
+static u32 _intel_panel_get_max_backlight(struct drm_device *dev)
 {
 	u32 max;
 
@@ -434,8 +425,6 @@
 			max *= 0xff;
 	}
 
-<<<<<<< HEAD
-=======
 	return max;
 }
 
@@ -452,7 +441,6 @@
 		max = _intel_panel_get_max_backlight(dev);
 	}
 
->>>>>>> 0efaf303
 	DRM_DEBUG_DRIVER("max backlight PWM = %d\n", max);
 
 	return max;
@@ -473,16 +461,8 @@
 		return val;
 
 	if (i915_panel_invert_brightness > 0 ||
-<<<<<<< HEAD
-	    dev_priv->quirks & QUIRK_INVERT_BRIGHTNESS) {
-		u32 max = intel_panel_get_max_backlight(dev);
-		if (max)
-			return max - val;
-	}
-=======
 	    dev_priv->quirks & QUIRK_INVERT_BRIGHTNESS)
 		return dev_priv->get_max_backlight(dev) - val;
->>>>>>> 0efaf303
 
 	return val;
 }
@@ -637,11 +617,6 @@
 	unsigned long flags;
 
 	DRM_DEBUG_KMS("pipe=%d\n", pipe);
-<<<<<<< HEAD
-
-	spin_lock_irqsave(&dev_priv->backlight.lock, flags);
-=======
->>>>>>> 0efaf303
 
 	spin_lock_irqsave(&dev_priv->backlight.lock, flags);
 
@@ -723,9 +698,6 @@
 
 	intel_panel_init_backlight_regs(dev);
 
-<<<<<<< HEAD
-	dev_priv->backlight.level = intel_panel_get_backlight(dev);
-=======
 	dev_priv->get_backlight = intel_panel_get_backlight;
 	dev_priv->get_max_backlight = intel_panel_get_max_backlight;
 	dev_priv->set_backlight = intel_panel_set_backlight;
@@ -734,7 +706,6 @@
 
 	dev_priv->backlight.level = dev_priv->get_backlight(dev);
 	dev_priv->backlight.level_has_been_set = false;
->>>>>>> 0efaf303
 	dev_priv->backlight.enabled = dev_priv->backlight.level != 0;
 }
 
@@ -764,19 +735,12 @@
 static int intel_panel_update_status(struct backlight_device *bd)
 {
 	struct drm_device *dev = bl_get_data(bd);
-<<<<<<< HEAD
+	struct drm_i915_private *dev_priv = dev->dev_private;
 	DRM_DEBUG_KMS("updating intel_backlight, brightness=%d/%d\n",
 		      bd->props.brightness, bd->props.max_brightness);
-	intel_panel_set_backlight(dev, bd->props.brightness,
-				  bd->props.max_brightness);
-=======
-	struct drm_i915_private *dev_priv = dev->dev_private;
-	DRM_DEBUG_KMS("updating intel_backlight, brightness=%d/%d\n",
-		      bd->props.brightness, bd->props.max_brightness);
 
 	dev_priv->set_backlight(dev, bd->props.brightness,
 				bd->props.max_brightness);
->>>>>>> 0efaf303
 	return 0;
 }
 
@@ -809,11 +773,7 @@
 	props.brightness = dev_priv->backlight.level;
 
 	spin_lock_irqsave(&dev_priv->backlight.lock, flags);
-<<<<<<< HEAD
-	props.max_brightness = intel_panel_get_max_backlight(dev);
-=======
 	props.max_brightness = dev_priv->get_max_backlight(dev);
->>>>>>> 0efaf303
 	spin_unlock_irqrestore(&dev_priv->backlight.lock, flags);
 
 	if (props.max_brightness == 0) {
