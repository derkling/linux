--- conflicted
+++ resolved
@@ -1394,15 +1394,12 @@
 	if (r600_is_display_hung(rdev))
 		reset_mask |= RADEON_RESET_DISPLAY;
 
-<<<<<<< HEAD
-=======
 	/* Skip MC reset as it's mostly likely not hung, just busy */
 	if (reset_mask & RADEON_RESET_MC) {
 		DRM_DEBUG("MC busy: 0x%08X, clearing.\n", reset_mask);
 		reset_mask &= ~RADEON_RESET_MC;
 	}
 
->>>>>>> a937536b
 	return reset_mask;
 }
 
