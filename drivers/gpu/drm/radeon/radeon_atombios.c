/*
 * Copyright 2007-8 Advanced Micro Devices, Inc.
 * Copyright 2008 Red Hat Inc.
 *
 * Permission is hereby granted, free of charge, to any person obtaining a
 * copy of this software and associated documentation files (the "Software"),
 * to deal in the Software without restriction, including without limitation
 * the rights to use, copy, modify, merge, publish, distribute, sublicense,
 * and/or sell copies of the Software, and to permit persons to whom the
 * Software is furnished to do so, subject to the following conditions:
 *
 * The above copyright notice and this permission notice shall be included in
 * all copies or substantial portions of the Software.
 *
 * THE SOFTWARE IS PROVIDED "AS IS", WITHOUT WARRANTY OF ANY KIND, EXPRESS OR
 * IMPLIED, INCLUDING BUT NOT LIMITED TO THE WARRANTIES OF MERCHANTABILITY,
 * FITNESS FOR A PARTICULAR PURPOSE AND NONINFRINGEMENT.  IN NO EVENT SHALL
 * THE COPYRIGHT HOLDER(S) OR AUTHOR(S) BE LIABLE FOR ANY CLAIM, DAMAGES OR
 * OTHER LIABILITY, WHETHER IN AN ACTION OF CONTRACT, TORT OR OTHERWISE,
 * ARISING FROM, OUT OF OR IN CONNECTION WITH THE SOFTWARE OR THE USE OR
 * OTHER DEALINGS IN THE SOFTWARE.
 *
 * Authors: Dave Airlie
 *          Alex Deucher
 */
#include "drmP.h"
#include "radeon_drm.h"
#include "radeon.h"

#include "atom.h"
#include "atom-bits.h"

/* from radeon_encoder.c */
extern uint32_t
radeon_get_encoder_enum(struct drm_device *dev, uint32_t supported_device,
			uint8_t dac);
extern void radeon_link_encoder_connector(struct drm_device *dev);
extern void
radeon_add_atom_encoder(struct drm_device *dev, uint32_t encoder_enum,
			uint32_t supported_device, u16 caps);

/* from radeon_connector.c */
extern void
radeon_add_atom_connector(struct drm_device *dev,
			  uint32_t connector_id,
			  uint32_t supported_device,
			  int connector_type,
			  struct radeon_i2c_bus_rec *i2c_bus,
			  uint32_t igp_lane_info,
			  uint16_t connector_object_id,
			  struct radeon_hpd *hpd,
			  struct radeon_router *router);

/* from radeon_legacy_encoder.c */
extern void
radeon_add_legacy_encoder(struct drm_device *dev, uint32_t encoder_enum,
			  uint32_t supported_device);

union atom_supported_devices {
	struct _ATOM_SUPPORTED_DEVICES_INFO info;
	struct _ATOM_SUPPORTED_DEVICES_INFO_2 info_2;
	struct _ATOM_SUPPORTED_DEVICES_INFO_2d1 info_2d1;
};

static void radeon_lookup_i2c_gpio_quirks(struct radeon_device *rdev,
					  ATOM_GPIO_I2C_ASSIGMENT *gpio,
					  u8 index)
{
	/* r4xx mask is technically not used by the hw, so patch in the legacy mask bits */
	if ((rdev->family == CHIP_R420) ||
	    (rdev->family == CHIP_R423) ||
	    (rdev->family == CHIP_RV410)) {
		if ((le16_to_cpu(gpio->usClkMaskRegisterIndex) == 0x0018) ||
		    (le16_to_cpu(gpio->usClkMaskRegisterIndex) == 0x0019) ||
		    (le16_to_cpu(gpio->usClkMaskRegisterIndex) == 0x001a)) {
			gpio->ucClkMaskShift = 0x19;
			gpio->ucDataMaskShift = 0x18;
		}
	}

	/* some evergreen boards have bad data for this entry */
	if (ASIC_IS_DCE4(rdev)) {
		if ((index == 7) &&
		    (le16_to_cpu(gpio->usClkMaskRegisterIndex) == 0x1936) &&
		    (gpio->sucI2cId.ucAccess == 0)) {
			gpio->sucI2cId.ucAccess = 0x97;
			gpio->ucDataMaskShift = 8;
			gpio->ucDataEnShift = 8;
			gpio->ucDataY_Shift = 8;
			gpio->ucDataA_Shift = 8;
		}
	}

	/* some DCE3 boards have bad data for this entry */
	if (ASIC_IS_DCE3(rdev)) {
		if ((index == 4) &&
		    (le16_to_cpu(gpio->usClkMaskRegisterIndex) == 0x1fda) &&
		    (gpio->sucI2cId.ucAccess == 0x94))
			gpio->sucI2cId.ucAccess = 0x14;
	}
}

static struct radeon_i2c_bus_rec radeon_get_bus_rec_for_i2c_gpio(ATOM_GPIO_I2C_ASSIGMENT *gpio)
{
	struct radeon_i2c_bus_rec i2c;

	memset(&i2c, 0, sizeof(struct radeon_i2c_bus_rec));

	i2c.mask_clk_reg = le16_to_cpu(gpio->usClkMaskRegisterIndex) * 4;
	i2c.mask_data_reg = le16_to_cpu(gpio->usDataMaskRegisterIndex) * 4;
	i2c.en_clk_reg = le16_to_cpu(gpio->usClkEnRegisterIndex) * 4;
	i2c.en_data_reg = le16_to_cpu(gpio->usDataEnRegisterIndex) * 4;
	i2c.y_clk_reg = le16_to_cpu(gpio->usClkY_RegisterIndex) * 4;
	i2c.y_data_reg = le16_to_cpu(gpio->usDataY_RegisterIndex) * 4;
	i2c.a_clk_reg = le16_to_cpu(gpio->usClkA_RegisterIndex) * 4;
	i2c.a_data_reg = le16_to_cpu(gpio->usDataA_RegisterIndex) * 4;
	i2c.mask_clk_mask = (1 << gpio->ucClkMaskShift);
	i2c.mask_data_mask = (1 << gpio->ucDataMaskShift);
	i2c.en_clk_mask = (1 << gpio->ucClkEnShift);
	i2c.en_data_mask = (1 << gpio->ucDataEnShift);
	i2c.y_clk_mask = (1 << gpio->ucClkY_Shift);
	i2c.y_data_mask = (1 << gpio->ucDataY_Shift);
	i2c.a_clk_mask = (1 << gpio->ucClkA_Shift);
	i2c.a_data_mask = (1 << gpio->ucDataA_Shift);

	if (gpio->sucI2cId.sbfAccess.bfHW_Capable)
		i2c.hw_capable = true;
	else
		i2c.hw_capable = false;

	if (gpio->sucI2cId.ucAccess == 0xa0)
		i2c.mm_i2c = true;
	else
		i2c.mm_i2c = false;

	i2c.i2c_id = gpio->sucI2cId.ucAccess;

	if (i2c.mask_clk_reg)
		i2c.valid = true;
	else
		i2c.valid = false;

	return i2c;
}

static struct radeon_i2c_bus_rec radeon_lookup_i2c_gpio(struct radeon_device *rdev,
							       uint8_t id)
{
	struct atom_context *ctx = rdev->mode_info.atom_context;
	ATOM_GPIO_I2C_ASSIGMENT *gpio;
	struct radeon_i2c_bus_rec i2c;
	int index = GetIndexIntoMasterTable(DATA, GPIO_I2C_Info);
	struct _ATOM_GPIO_I2C_INFO *i2c_info;
	uint16_t data_offset, size;
	int i, num_indices;

	memset(&i2c, 0, sizeof(struct radeon_i2c_bus_rec));
	i2c.valid = false;

	if (atom_parse_data_header(ctx, index, &size, NULL, NULL, &data_offset)) {
		i2c_info = (struct _ATOM_GPIO_I2C_INFO *)(ctx->bios + data_offset);

		num_indices = (size - sizeof(ATOM_COMMON_TABLE_HEADER)) /
			sizeof(ATOM_GPIO_I2C_ASSIGMENT);

		for (i = 0; i < num_indices; i++) {
			gpio = &i2c_info->asGPIO_Info[i];

<<<<<<< HEAD
			/* r4xx mask is technically not used by the hw, so patch in the legacy mask bits */
			if ((rdev->family == CHIP_R420) ||
			    (rdev->family == CHIP_R423) ||
			    (rdev->family == CHIP_RV410)) {
				if ((le16_to_cpu(gpio->usClkMaskRegisterIndex) == 0x0018) ||
				    (le16_to_cpu(gpio->usClkMaskRegisterIndex) == 0x0019) ||
				    (le16_to_cpu(gpio->usClkMaskRegisterIndex) == 0x001a)) {
					gpio->ucClkMaskShift = 0x19;
					gpio->ucDataMaskShift = 0x18;
				}
			}

			/* some evergreen boards have bad data for this entry */
			if (ASIC_IS_DCE4(rdev)) {
				if ((i == 7) &&
				    (le16_to_cpu(gpio->usClkMaskRegisterIndex) == 0x1936) &&
				    (gpio->sucI2cId.ucAccess == 0)) {
					gpio->sucI2cId.ucAccess = 0x97;
					gpio->ucDataMaskShift = 8;
					gpio->ucDataEnShift = 8;
					gpio->ucDataY_Shift = 8;
					gpio->ucDataA_Shift = 8;
				}
			}

			/* some DCE3 boards have bad data for this entry */
			if (ASIC_IS_DCE3(rdev)) {
				if ((i == 4) &&
				    (le16_to_cpu(gpio->usClkMaskRegisterIndex) == 0x1fda) &&
				    (gpio->sucI2cId.ucAccess == 0x94))
					gpio->sucI2cId.ucAccess = 0x14;
			}
=======
			radeon_lookup_i2c_gpio_quirks(rdev, gpio, i);
>>>>>>> af968e29

			if (gpio->sucI2cId.ucAccess == id) {
				i2c = radeon_get_bus_rec_for_i2c_gpio(gpio);
				break;
			}
		}
	}

	return i2c;
}

void radeon_atombios_i2c_init(struct radeon_device *rdev)
{
	struct atom_context *ctx = rdev->mode_info.atom_context;
	ATOM_GPIO_I2C_ASSIGMENT *gpio;
	struct radeon_i2c_bus_rec i2c;
	int index = GetIndexIntoMasterTable(DATA, GPIO_I2C_Info);
	struct _ATOM_GPIO_I2C_INFO *i2c_info;
	uint16_t data_offset, size;
	int i, num_indices;
	char stmp[32];

	if (atom_parse_data_header(ctx, index, &size, NULL, NULL, &data_offset)) {
		i2c_info = (struct _ATOM_GPIO_I2C_INFO *)(ctx->bios + data_offset);

		num_indices = (size - sizeof(ATOM_COMMON_TABLE_HEADER)) /
			sizeof(ATOM_GPIO_I2C_ASSIGMENT);

		for (i = 0; i < num_indices; i++) {
			gpio = &i2c_info->asGPIO_Info[i];

			radeon_lookup_i2c_gpio_quirks(rdev, gpio, i);

			i2c = radeon_get_bus_rec_for_i2c_gpio(gpio);

			if (i2c.valid) {
				sprintf(stmp, "0x%x", i2c.i2c_id);
				rdev->i2c_bus[i] = radeon_i2c_create(rdev->ddev, &i2c, stmp);
			}
		}
	}
}

static struct radeon_gpio_rec radeon_lookup_gpio(struct radeon_device *rdev,
							u8 id)
{
	struct atom_context *ctx = rdev->mode_info.atom_context;
	struct radeon_gpio_rec gpio;
	int index = GetIndexIntoMasterTable(DATA, GPIO_Pin_LUT);
	struct _ATOM_GPIO_PIN_LUT *gpio_info;
	ATOM_GPIO_PIN_ASSIGNMENT *pin;
	u16 data_offset, size;
	int i, num_indices;

	memset(&gpio, 0, sizeof(struct radeon_gpio_rec));
	gpio.valid = false;

	if (atom_parse_data_header(ctx, index, &size, NULL, NULL, &data_offset)) {
		gpio_info = (struct _ATOM_GPIO_PIN_LUT *)(ctx->bios + data_offset);

		num_indices = (size - sizeof(ATOM_COMMON_TABLE_HEADER)) /
			sizeof(ATOM_GPIO_PIN_ASSIGNMENT);

		for (i = 0; i < num_indices; i++) {
			pin = &gpio_info->asGPIO_Pin[i];
			if (id == pin->ucGPIO_ID) {
				gpio.id = pin->ucGPIO_ID;
				gpio.reg = le16_to_cpu(pin->usGpioPin_AIndex) * 4;
				gpio.mask = (1 << pin->ucGpioPinBitShift);
				gpio.valid = true;
				break;
			}
		}
	}

	return gpio;
}

static struct radeon_hpd radeon_atom_get_hpd_info_from_gpio(struct radeon_device *rdev,
							    struct radeon_gpio_rec *gpio)
{
	struct radeon_hpd hpd;
	u32 reg;

	memset(&hpd, 0, sizeof(struct radeon_hpd));

	if (ASIC_IS_DCE4(rdev))
		reg = EVERGREEN_DC_GPIO_HPD_A;
	else
		reg = AVIVO_DC_GPIO_HPD_A;

	hpd.gpio = *gpio;
	if (gpio->reg == reg) {
		switch(gpio->mask) {
		case (1 << 0):
			hpd.hpd = RADEON_HPD_1;
			break;
		case (1 << 8):
			hpd.hpd = RADEON_HPD_2;
			break;
		case (1 << 16):
			hpd.hpd = RADEON_HPD_3;
			break;
		case (1 << 24):
			hpd.hpd = RADEON_HPD_4;
			break;
		case (1 << 26):
			hpd.hpd = RADEON_HPD_5;
			break;
		case (1 << 28):
			hpd.hpd = RADEON_HPD_6;
			break;
		default:
			hpd.hpd = RADEON_HPD_NONE;
			break;
		}
	} else
		hpd.hpd = RADEON_HPD_NONE;
	return hpd;
}

static bool radeon_atom_apply_quirks(struct drm_device *dev,
				     uint32_t supported_device,
				     int *connector_type,
				     struct radeon_i2c_bus_rec *i2c_bus,
				     uint16_t *line_mux,
				     struct radeon_hpd *hpd)
{

	/* Asus M2A-VM HDMI board lists the DVI port as HDMI */
	if ((dev->pdev->device == 0x791e) &&
	    (dev->pdev->subsystem_vendor == 0x1043) &&
	    (dev->pdev->subsystem_device == 0x826d)) {
		if ((*connector_type == DRM_MODE_CONNECTOR_HDMIA) &&
		    (supported_device == ATOM_DEVICE_DFP3_SUPPORT))
			*connector_type = DRM_MODE_CONNECTOR_DVID;
	}

	/* Asrock RS600 board lists the DVI port as HDMI */
	if ((dev->pdev->device == 0x7941) &&
	    (dev->pdev->subsystem_vendor == 0x1849) &&
	    (dev->pdev->subsystem_device == 0x7941)) {
		if ((*connector_type == DRM_MODE_CONNECTOR_HDMIA) &&
		    (supported_device == ATOM_DEVICE_DFP3_SUPPORT))
			*connector_type = DRM_MODE_CONNECTOR_DVID;
	}

	/* MSI K9A2GM V2/V3 board has no HDMI or DVI */
	if ((dev->pdev->device == 0x796e) &&
	    (dev->pdev->subsystem_vendor == 0x1462) &&
	    (dev->pdev->subsystem_device == 0x7302)) {
		if ((supported_device == ATOM_DEVICE_DFP2_SUPPORT) ||
		    (supported_device == ATOM_DEVICE_DFP3_SUPPORT))
			return false;
	}

	/* a-bit f-i90hd - ciaranm on #radeonhd - this board has no DVI */
	if ((dev->pdev->device == 0x7941) &&
	    (dev->pdev->subsystem_vendor == 0x147b) &&
	    (dev->pdev->subsystem_device == 0x2412)) {
		if (*connector_type == DRM_MODE_CONNECTOR_DVII)
			return false;
	}

	/* Falcon NW laptop lists vga ddc line for LVDS */
	if ((dev->pdev->device == 0x5653) &&
	    (dev->pdev->subsystem_vendor == 0x1462) &&
	    (dev->pdev->subsystem_device == 0x0291)) {
		if (*connector_type == DRM_MODE_CONNECTOR_LVDS) {
			i2c_bus->valid = false;
			*line_mux = 53;
		}
	}

	/* HIS X1300 is DVI+VGA, not DVI+DVI */
	if ((dev->pdev->device == 0x7146) &&
	    (dev->pdev->subsystem_vendor == 0x17af) &&
	    (dev->pdev->subsystem_device == 0x2058)) {
		if (supported_device == ATOM_DEVICE_DFP1_SUPPORT)
			return false;
	}

	/* Gigabyte X1300 is DVI+VGA, not DVI+DVI */
	if ((dev->pdev->device == 0x7142) &&
	    (dev->pdev->subsystem_vendor == 0x1458) &&
	    (dev->pdev->subsystem_device == 0x2134)) {
		if (supported_device == ATOM_DEVICE_DFP1_SUPPORT)
			return false;
	}


	/* Funky macbooks */
	if ((dev->pdev->device == 0x71C5) &&
	    (dev->pdev->subsystem_vendor == 0x106b) &&
	    (dev->pdev->subsystem_device == 0x0080)) {
		if ((supported_device == ATOM_DEVICE_CRT1_SUPPORT) ||
		    (supported_device == ATOM_DEVICE_DFP2_SUPPORT))
			return false;
		if (supported_device == ATOM_DEVICE_CRT2_SUPPORT)
			*line_mux = 0x90;
	}

	/* mac rv630, rv730, others */
	if ((supported_device == ATOM_DEVICE_TV1_SUPPORT) &&
	    (*connector_type == DRM_MODE_CONNECTOR_DVII)) {
		*connector_type = DRM_MODE_CONNECTOR_9PinDIN;
		*line_mux = CONNECTOR_7PIN_DIN_ENUM_ID1;
	}

	/* ASUS HD 3600 XT board lists the DVI port as HDMI */
	if ((dev->pdev->device == 0x9598) &&
	    (dev->pdev->subsystem_vendor == 0x1043) &&
	    (dev->pdev->subsystem_device == 0x01da)) {
		if (*connector_type == DRM_MODE_CONNECTOR_HDMIA) {
			*connector_type = DRM_MODE_CONNECTOR_DVII;
		}
	}

	/* ASUS HD 3600 board lists the DVI port as HDMI */
	if ((dev->pdev->device == 0x9598) &&
	    (dev->pdev->subsystem_vendor == 0x1043) &&
	    (dev->pdev->subsystem_device == 0x01e4)) {
		if (*connector_type == DRM_MODE_CONNECTOR_HDMIA) {
			*connector_type = DRM_MODE_CONNECTOR_DVII;
		}
	}

	/* ASUS HD 3450 board lists the DVI port as HDMI */
	if ((dev->pdev->device == 0x95C5) &&
	    (dev->pdev->subsystem_vendor == 0x1043) &&
	    (dev->pdev->subsystem_device == 0x01e2)) {
		if (*connector_type == DRM_MODE_CONNECTOR_HDMIA) {
			*connector_type = DRM_MODE_CONNECTOR_DVII;
		}
	}

	/* some BIOSes seem to report DAC on HDMI - usually this is a board with
	 * HDMI + VGA reporting as HDMI
	 */
	if (*connector_type == DRM_MODE_CONNECTOR_HDMIA) {
		if (supported_device & (ATOM_DEVICE_CRT_SUPPORT)) {
			*connector_type = DRM_MODE_CONNECTOR_VGA;
			*line_mux = 0;
		}
	}

	/* Acer laptop (Acer TravelMate 5730/5730G) has an HDMI port
	 * on the laptop and a DVI port on the docking station and
	 * both share the same encoder, hpd pin, and ddc line.
	 * So while the bios table is technically correct,
	 * we drop the DVI port here since xrandr has no concept of
	 * encoders and will try and drive both connectors
	 * with different crtcs which isn't possible on the hardware
	 * side and leaves no crtcs for LVDS or VGA.
	 */
	if (((dev->pdev->device == 0x95c4) || (dev->pdev->device == 0x9591)) &&
	    (dev->pdev->subsystem_vendor == 0x1025) &&
	    (dev->pdev->subsystem_device == 0x013c)) {
		if ((*connector_type == DRM_MODE_CONNECTOR_DVII) &&
		    (supported_device == ATOM_DEVICE_DFP1_SUPPORT)) {
			/* actually it's a DVI-D port not DVI-I */
			*connector_type = DRM_MODE_CONNECTOR_DVID;
			return false;
		}
	}

	/* XFX Pine Group device rv730 reports no VGA DDC lines
	 * even though they are wired up to record 0x93
	 */
	if ((dev->pdev->device == 0x9498) &&
	    (dev->pdev->subsystem_vendor == 0x1682) &&
	    (dev->pdev->subsystem_device == 0x2452)) {
		struct radeon_device *rdev = dev->dev_private;
		*i2c_bus = radeon_lookup_i2c_gpio(rdev, 0x93);
	}
	return true;
}

const int supported_devices_connector_convert[] = {
	DRM_MODE_CONNECTOR_Unknown,
	DRM_MODE_CONNECTOR_VGA,
	DRM_MODE_CONNECTOR_DVII,
	DRM_MODE_CONNECTOR_DVID,
	DRM_MODE_CONNECTOR_DVIA,
	DRM_MODE_CONNECTOR_SVIDEO,
	DRM_MODE_CONNECTOR_Composite,
	DRM_MODE_CONNECTOR_LVDS,
	DRM_MODE_CONNECTOR_Unknown,
	DRM_MODE_CONNECTOR_Unknown,
	DRM_MODE_CONNECTOR_HDMIA,
	DRM_MODE_CONNECTOR_HDMIB,
	DRM_MODE_CONNECTOR_Unknown,
	DRM_MODE_CONNECTOR_Unknown,
	DRM_MODE_CONNECTOR_9PinDIN,
	DRM_MODE_CONNECTOR_DisplayPort
};

const uint16_t supported_devices_connector_object_id_convert[] = {
	CONNECTOR_OBJECT_ID_NONE,
	CONNECTOR_OBJECT_ID_VGA,
	CONNECTOR_OBJECT_ID_DUAL_LINK_DVI_I, /* not all boards support DL */
	CONNECTOR_OBJECT_ID_DUAL_LINK_DVI_D, /* not all boards support DL */
	CONNECTOR_OBJECT_ID_VGA, /* technically DVI-A */
	CONNECTOR_OBJECT_ID_COMPOSITE,
	CONNECTOR_OBJECT_ID_SVIDEO,
	CONNECTOR_OBJECT_ID_LVDS,
	CONNECTOR_OBJECT_ID_9PIN_DIN,
	CONNECTOR_OBJECT_ID_9PIN_DIN,
	CONNECTOR_OBJECT_ID_DISPLAYPORT,
	CONNECTOR_OBJECT_ID_HDMI_TYPE_A,
	CONNECTOR_OBJECT_ID_HDMI_TYPE_B,
	CONNECTOR_OBJECT_ID_SVIDEO
};

const int object_connector_convert[] = {
	DRM_MODE_CONNECTOR_Unknown,
	DRM_MODE_CONNECTOR_DVII,
	DRM_MODE_CONNECTOR_DVII,
	DRM_MODE_CONNECTOR_DVID,
	DRM_MODE_CONNECTOR_DVID,
	DRM_MODE_CONNECTOR_VGA,
	DRM_MODE_CONNECTOR_Composite,
	DRM_MODE_CONNECTOR_SVIDEO,
	DRM_MODE_CONNECTOR_Unknown,
	DRM_MODE_CONNECTOR_Unknown,
	DRM_MODE_CONNECTOR_9PinDIN,
	DRM_MODE_CONNECTOR_Unknown,
	DRM_MODE_CONNECTOR_HDMIA,
	DRM_MODE_CONNECTOR_HDMIB,
	DRM_MODE_CONNECTOR_LVDS,
	DRM_MODE_CONNECTOR_9PinDIN,
	DRM_MODE_CONNECTOR_Unknown,
	DRM_MODE_CONNECTOR_Unknown,
	DRM_MODE_CONNECTOR_Unknown,
	DRM_MODE_CONNECTOR_DisplayPort,
	DRM_MODE_CONNECTOR_eDP,
	DRM_MODE_CONNECTOR_Unknown
};

bool radeon_get_atom_connector_info_from_object_table(struct drm_device *dev)
{
	struct radeon_device *rdev = dev->dev_private;
	struct radeon_mode_info *mode_info = &rdev->mode_info;
	struct atom_context *ctx = mode_info->atom_context;
	int index = GetIndexIntoMasterTable(DATA, Object_Header);
	u16 size, data_offset;
	u8 frev, crev;
	ATOM_CONNECTOR_OBJECT_TABLE *con_obj;
	ATOM_ENCODER_OBJECT_TABLE *enc_obj;
	ATOM_OBJECT_TABLE *router_obj;
	ATOM_DISPLAY_OBJECT_PATH_TABLE *path_obj;
	ATOM_OBJECT_HEADER *obj_header;
	int i, j, k, path_size, device_support;
	int connector_type;
	u16 igp_lane_info, conn_id, connector_object_id;
	struct radeon_i2c_bus_rec ddc_bus;
	struct radeon_router router;
	struct radeon_gpio_rec gpio;
	struct radeon_hpd hpd;

	if (!atom_parse_data_header(ctx, index, &size, &frev, &crev, &data_offset))
		return false;

	if (crev < 2)
		return false;

	obj_header = (ATOM_OBJECT_HEADER *) (ctx->bios + data_offset);
	path_obj = (ATOM_DISPLAY_OBJECT_PATH_TABLE *)
	    (ctx->bios + data_offset +
	     le16_to_cpu(obj_header->usDisplayPathTableOffset));
	con_obj = (ATOM_CONNECTOR_OBJECT_TABLE *)
	    (ctx->bios + data_offset +
	     le16_to_cpu(obj_header->usConnectorObjectTableOffset));
	enc_obj = (ATOM_ENCODER_OBJECT_TABLE *)
	    (ctx->bios + data_offset +
	     le16_to_cpu(obj_header->usEncoderObjectTableOffset));
	router_obj = (ATOM_OBJECT_TABLE *)
		(ctx->bios + data_offset +
		 le16_to_cpu(obj_header->usRouterObjectTableOffset));
	device_support = le16_to_cpu(obj_header->usDeviceSupport);

	path_size = 0;
	for (i = 0; i < path_obj->ucNumOfDispPath; i++) {
		uint8_t *addr = (uint8_t *) path_obj->asDispPath;
		ATOM_DISPLAY_OBJECT_PATH *path;
		addr += path_size;
		path = (ATOM_DISPLAY_OBJECT_PATH *) addr;
		path_size += le16_to_cpu(path->usSize);

		if (device_support & le16_to_cpu(path->usDeviceTag)) {
			uint8_t con_obj_id, con_obj_num, con_obj_type;

			con_obj_id =
			    (le16_to_cpu(path->usConnObjectId) & OBJECT_ID_MASK)
			    >> OBJECT_ID_SHIFT;
			con_obj_num =
			    (le16_to_cpu(path->usConnObjectId) & ENUM_ID_MASK)
			    >> ENUM_ID_SHIFT;
			con_obj_type =
			    (le16_to_cpu(path->usConnObjectId) &
			     OBJECT_TYPE_MASK) >> OBJECT_TYPE_SHIFT;

			/* TODO CV support */
			if (le16_to_cpu(path->usDeviceTag) ==
				ATOM_DEVICE_CV_SUPPORT)
				continue;

			/* IGP chips */
			if ((rdev->flags & RADEON_IS_IGP) &&
			    (con_obj_id ==
			     CONNECTOR_OBJECT_ID_PCIE_CONNECTOR)) {
				uint16_t igp_offset = 0;
				ATOM_INTEGRATED_SYSTEM_INFO_V2 *igp_obj;

				index =
				    GetIndexIntoMasterTable(DATA,
							    IntegratedSystemInfo);

				if (atom_parse_data_header(ctx, index, &size, &frev,
							   &crev, &igp_offset)) {

					if (crev >= 2) {
						igp_obj =
							(ATOM_INTEGRATED_SYSTEM_INFO_V2
							 *) (ctx->bios + igp_offset);

						if (igp_obj) {
							uint32_t slot_config, ct;

							if (con_obj_num == 1)
								slot_config =
									igp_obj->
									ulDDISlot1Config;
							else
								slot_config =
									igp_obj->
									ulDDISlot2Config;

							ct = (slot_config >> 16) & 0xff;
							connector_type =
								object_connector_convert
								[ct];
							connector_object_id = ct;
							igp_lane_info =
								slot_config & 0xffff;
						} else
							continue;
					} else
						continue;
				} else {
					igp_lane_info = 0;
					connector_type =
						object_connector_convert[con_obj_id];
					connector_object_id = con_obj_id;
				}
			} else {
				igp_lane_info = 0;
				connector_type =
				    object_connector_convert[con_obj_id];
				connector_object_id = con_obj_id;
			}

			if (connector_type == DRM_MODE_CONNECTOR_Unknown)
				continue;

			router.ddc_valid = false;
			router.cd_valid = false;
			for (j = 0; j < ((le16_to_cpu(path->usSize) - 8) / 2); j++) {
				uint8_t grph_obj_id, grph_obj_num, grph_obj_type;

				grph_obj_id =
				    (le16_to_cpu(path->usGraphicObjIds[j]) &
				     OBJECT_ID_MASK) >> OBJECT_ID_SHIFT;
				grph_obj_num =
				    (le16_to_cpu(path->usGraphicObjIds[j]) &
				     ENUM_ID_MASK) >> ENUM_ID_SHIFT;
				grph_obj_type =
				    (le16_to_cpu(path->usGraphicObjIds[j]) &
				     OBJECT_TYPE_MASK) >> OBJECT_TYPE_SHIFT;

				if (grph_obj_type == GRAPH_OBJECT_TYPE_ENCODER) {
					for (k = 0; k < enc_obj->ucNumberOfObjects; k++) {
						u16 encoder_obj = le16_to_cpu(enc_obj->asObjects[k].usObjectID);
						if (le16_to_cpu(path->usGraphicObjIds[j]) == encoder_obj) {
							ATOM_COMMON_RECORD_HEADER *record = (ATOM_COMMON_RECORD_HEADER *)
								(ctx->bios + data_offset +
								 le16_to_cpu(enc_obj->asObjects[k].usRecordOffset));
							ATOM_ENCODER_CAP_RECORD *cap_record;
							u16 caps = 0;

							while (record->ucRecordSize > 0 &&
							       record->ucRecordType > 0 &&
							       record->ucRecordType <= ATOM_MAX_OBJECT_RECORD_NUMBER) {
								switch (record->ucRecordType) {
								case ATOM_ENCODER_CAP_RECORD_TYPE:
									cap_record =(ATOM_ENCODER_CAP_RECORD *)
										record;
									caps = le16_to_cpu(cap_record->usEncoderCap);
									break;
								}
								record = (ATOM_COMMON_RECORD_HEADER *)
									((char *)record + record->ucRecordSize);
							}
							radeon_add_atom_encoder(dev,
										encoder_obj,
										le16_to_cpu
										(path->
										 usDeviceTag),
										caps);
						}
					}
				} else if (grph_obj_type == GRAPH_OBJECT_TYPE_ROUTER) {
					for (k = 0; k < router_obj->ucNumberOfObjects; k++) {
						u16 router_obj_id = le16_to_cpu(router_obj->asObjects[k].usObjectID);
						if (le16_to_cpu(path->usGraphicObjIds[j]) == router_obj_id) {
							ATOM_COMMON_RECORD_HEADER *record = (ATOM_COMMON_RECORD_HEADER *)
								(ctx->bios + data_offset +
								 le16_to_cpu(router_obj->asObjects[k].usRecordOffset));
							ATOM_I2C_RECORD *i2c_record;
							ATOM_I2C_ID_CONFIG_ACCESS *i2c_config;
							ATOM_ROUTER_DDC_PATH_SELECT_RECORD *ddc_path;
							ATOM_ROUTER_DATA_CLOCK_PATH_SELECT_RECORD *cd_path;
							ATOM_SRC_DST_TABLE_FOR_ONE_OBJECT *router_src_dst_table =
								(ATOM_SRC_DST_TABLE_FOR_ONE_OBJECT *)
								(ctx->bios + data_offset +
								 le16_to_cpu(router_obj->asObjects[k].usSrcDstTableOffset));
							int enum_id;

							router.router_id = router_obj_id;
							for (enum_id = 0; enum_id < router_src_dst_table->ucNumberOfDst;
							     enum_id++) {
								if (le16_to_cpu(path->usConnObjectId) ==
								    le16_to_cpu(router_src_dst_table->usDstObjectID[enum_id]))
									break;
							}

							while (record->ucRecordSize > 0 &&
							       record->ucRecordType > 0 &&
							       record->ucRecordType <= ATOM_MAX_OBJECT_RECORD_NUMBER) {
								switch (record->ucRecordType) {
								case ATOM_I2C_RECORD_TYPE:
									i2c_record =
										(ATOM_I2C_RECORD *)
										record;
									i2c_config =
										(ATOM_I2C_ID_CONFIG_ACCESS *)
										&i2c_record->sucI2cId;
									router.i2c_info =
										radeon_lookup_i2c_gpio(rdev,
												       i2c_config->
												       ucAccess);
									router.i2c_addr = i2c_record->ucI2CAddr >> 1;
									break;
								case ATOM_ROUTER_DDC_PATH_SELECT_RECORD_TYPE:
									ddc_path = (ATOM_ROUTER_DDC_PATH_SELECT_RECORD *)
										record;
									router.ddc_valid = true;
									router.ddc_mux_type = ddc_path->ucMuxType;
									router.ddc_mux_control_pin = ddc_path->ucMuxControlPin;
									router.ddc_mux_state = ddc_path->ucMuxState[enum_id];
									break;
								case ATOM_ROUTER_DATA_CLOCK_PATH_SELECT_RECORD_TYPE:
									cd_path = (ATOM_ROUTER_DATA_CLOCK_PATH_SELECT_RECORD *)
										record;
									router.cd_valid = true;
									router.cd_mux_type = cd_path->ucMuxType;
									router.cd_mux_control_pin = cd_path->ucMuxControlPin;
									router.cd_mux_state = cd_path->ucMuxState[enum_id];
									break;
								}
								record = (ATOM_COMMON_RECORD_HEADER *)
									((char *)record + record->ucRecordSize);
							}
						}
					}
				}
			}

			/* look up gpio for ddc, hpd */
			ddc_bus.valid = false;
			hpd.hpd = RADEON_HPD_NONE;
			if ((le16_to_cpu(path->usDeviceTag) &
			     (ATOM_DEVICE_TV_SUPPORT | ATOM_DEVICE_CV_SUPPORT)) == 0) {
				for (j = 0; j < con_obj->ucNumberOfObjects; j++) {
					if (le16_to_cpu(path->usConnObjectId) ==
					    le16_to_cpu(con_obj->asObjects[j].
							usObjectID)) {
						ATOM_COMMON_RECORD_HEADER
						    *record =
						    (ATOM_COMMON_RECORD_HEADER
						     *)
						    (ctx->bios + data_offset +
						     le16_to_cpu(con_obj->
								 asObjects[j].
								 usRecordOffset));
						ATOM_I2C_RECORD *i2c_record;
						ATOM_HPD_INT_RECORD *hpd_record;
						ATOM_I2C_ID_CONFIG_ACCESS *i2c_config;

						while (record->ucRecordSize > 0 &&
						       record->ucRecordType > 0 &&
						       record->ucRecordType <= ATOM_MAX_OBJECT_RECORD_NUMBER) {
							switch (record->ucRecordType) {
							case ATOM_I2C_RECORD_TYPE:
								i2c_record =
								    (ATOM_I2C_RECORD *)
									record;
								i2c_config =
									(ATOM_I2C_ID_CONFIG_ACCESS *)
									&i2c_record->sucI2cId;
								ddc_bus = radeon_lookup_i2c_gpio(rdev,
												 i2c_config->
												 ucAccess);
								break;
							case ATOM_HPD_INT_RECORD_TYPE:
								hpd_record =
									(ATOM_HPD_INT_RECORD *)
									record;
								gpio = radeon_lookup_gpio(rdev,
											  hpd_record->ucHPDIntGPIOID);
								hpd = radeon_atom_get_hpd_info_from_gpio(rdev, &gpio);
								hpd.plugged_state = hpd_record->ucPlugged_PinState;
								break;
							}
							record =
							    (ATOM_COMMON_RECORD_HEADER
							     *) ((char *)record
								 +
								 record->
								 ucRecordSize);
						}
						break;
					}
				}
			}

			/* needed for aux chan transactions */
			ddc_bus.hpd = hpd.hpd;

			conn_id = le16_to_cpu(path->usConnObjectId);

			if (!radeon_atom_apply_quirks
			    (dev, le16_to_cpu(path->usDeviceTag), &connector_type,
			     &ddc_bus, &conn_id, &hpd))
				continue;

			radeon_add_atom_connector(dev,
						  conn_id,
						  le16_to_cpu(path->
							      usDeviceTag),
						  connector_type, &ddc_bus,
						  igp_lane_info,
						  connector_object_id,
						  &hpd,
						  &router);

		}
	}

	radeon_link_encoder_connector(dev);

	return true;
}

static uint16_t atombios_get_connector_object_id(struct drm_device *dev,
						 int connector_type,
						 uint16_t devices)
{
	struct radeon_device *rdev = dev->dev_private;

	if (rdev->flags & RADEON_IS_IGP) {
		return supported_devices_connector_object_id_convert
			[connector_type];
	} else if (((connector_type == DRM_MODE_CONNECTOR_DVII) ||
		    (connector_type == DRM_MODE_CONNECTOR_DVID)) &&
		   (devices & ATOM_DEVICE_DFP2_SUPPORT))  {
		struct radeon_mode_info *mode_info = &rdev->mode_info;
		struct atom_context *ctx = mode_info->atom_context;
		int index = GetIndexIntoMasterTable(DATA, XTMDS_Info);
		uint16_t size, data_offset;
		uint8_t frev, crev;
		ATOM_XTMDS_INFO *xtmds;

		if (atom_parse_data_header(ctx, index, &size, &frev, &crev, &data_offset)) {
			xtmds = (ATOM_XTMDS_INFO *)(ctx->bios + data_offset);

			if (xtmds->ucSupportedLink & ATOM_XTMDS_SUPPORTED_DUALLINK) {
				if (connector_type == DRM_MODE_CONNECTOR_DVII)
					return CONNECTOR_OBJECT_ID_DUAL_LINK_DVI_I;
				else
					return CONNECTOR_OBJECT_ID_DUAL_LINK_DVI_D;
			} else {
				if (connector_type == DRM_MODE_CONNECTOR_DVII)
					return CONNECTOR_OBJECT_ID_SINGLE_LINK_DVI_I;
				else
					return CONNECTOR_OBJECT_ID_SINGLE_LINK_DVI_D;
			}
		} else
			return supported_devices_connector_object_id_convert
				[connector_type];
	} else {
		return supported_devices_connector_object_id_convert
			[connector_type];
	}
}

struct bios_connector {
	bool valid;
	uint16_t line_mux;
	uint16_t devices;
	int connector_type;
	struct radeon_i2c_bus_rec ddc_bus;
	struct radeon_hpd hpd;
};

bool radeon_get_atom_connector_info_from_supported_devices_table(struct
								 drm_device
								 *dev)
{
	struct radeon_device *rdev = dev->dev_private;
	struct radeon_mode_info *mode_info = &rdev->mode_info;
	struct atom_context *ctx = mode_info->atom_context;
	int index = GetIndexIntoMasterTable(DATA, SupportedDevicesInfo);
	uint16_t size, data_offset;
	uint8_t frev, crev;
	uint16_t device_support;
	uint8_t dac;
	union atom_supported_devices *supported_devices;
	int i, j, max_device;
	struct bios_connector *bios_connectors;
	size_t bc_size = sizeof(*bios_connectors) * ATOM_MAX_SUPPORTED_DEVICE;
	struct radeon_router router;

	router.ddc_valid = false;
	router.cd_valid = false;

	bios_connectors = kzalloc(bc_size, GFP_KERNEL);
	if (!bios_connectors)
		return false;

	if (!atom_parse_data_header(ctx, index, &size, &frev, &crev,
				    &data_offset)) {
		kfree(bios_connectors);
		return false;
	}

	supported_devices =
	    (union atom_supported_devices *)(ctx->bios + data_offset);

	device_support = le16_to_cpu(supported_devices->info.usDeviceSupport);

	if (frev > 1)
		max_device = ATOM_MAX_SUPPORTED_DEVICE;
	else
		max_device = ATOM_MAX_SUPPORTED_DEVICE_INFO;

	for (i = 0; i < max_device; i++) {
		ATOM_CONNECTOR_INFO_I2C ci =
		    supported_devices->info.asConnInfo[i];

		bios_connectors[i].valid = false;

		if (!(device_support & (1 << i))) {
			continue;
		}

		if (i == ATOM_DEVICE_CV_INDEX) {
			DRM_DEBUG_KMS("Skipping Component Video\n");
			continue;
		}

		bios_connectors[i].connector_type =
		    supported_devices_connector_convert[ci.sucConnectorInfo.
							sbfAccess.
							bfConnectorType];

		if (bios_connectors[i].connector_type ==
		    DRM_MODE_CONNECTOR_Unknown)
			continue;

		dac = ci.sucConnectorInfo.sbfAccess.bfAssociatedDAC;

		bios_connectors[i].line_mux =
			ci.sucI2cId.ucAccess;

		/* give tv unique connector ids */
		if (i == ATOM_DEVICE_TV1_INDEX) {
			bios_connectors[i].ddc_bus.valid = false;
			bios_connectors[i].line_mux = 50;
		} else if (i == ATOM_DEVICE_TV2_INDEX) {
			bios_connectors[i].ddc_bus.valid = false;
			bios_connectors[i].line_mux = 51;
		} else if (i == ATOM_DEVICE_CV_INDEX) {
			bios_connectors[i].ddc_bus.valid = false;
			bios_connectors[i].line_mux = 52;
		} else
			bios_connectors[i].ddc_bus =
			    radeon_lookup_i2c_gpio(rdev,
						   bios_connectors[i].line_mux);

		if ((crev > 1) && (frev > 1)) {
			u8 isb = supported_devices->info_2d1.asIntSrcInfo[i].ucIntSrcBitmap;
			switch (isb) {
			case 0x4:
				bios_connectors[i].hpd.hpd = RADEON_HPD_1;
				break;
			case 0xa:
				bios_connectors[i].hpd.hpd = RADEON_HPD_2;
				break;
			default:
				bios_connectors[i].hpd.hpd = RADEON_HPD_NONE;
				break;
			}
		} else {
			if (i == ATOM_DEVICE_DFP1_INDEX)
				bios_connectors[i].hpd.hpd = RADEON_HPD_1;
			else if (i == ATOM_DEVICE_DFP2_INDEX)
				bios_connectors[i].hpd.hpd = RADEON_HPD_2;
			else
				bios_connectors[i].hpd.hpd = RADEON_HPD_NONE;
		}

		/* Always set the connector type to VGA for CRT1/CRT2. if they are
		 * shared with a DVI port, we'll pick up the DVI connector when we
		 * merge the outputs.  Some bioses incorrectly list VGA ports as DVI.
		 */
		if (i == ATOM_DEVICE_CRT1_INDEX || i == ATOM_DEVICE_CRT2_INDEX)
			bios_connectors[i].connector_type =
			    DRM_MODE_CONNECTOR_VGA;

		if (!radeon_atom_apply_quirks
		    (dev, (1 << i), &bios_connectors[i].connector_type,
		     &bios_connectors[i].ddc_bus, &bios_connectors[i].line_mux,
		     &bios_connectors[i].hpd))
			continue;

		bios_connectors[i].valid = true;
		bios_connectors[i].devices = (1 << i);

		if (ASIC_IS_AVIVO(rdev) || radeon_r4xx_atom)
			radeon_add_atom_encoder(dev,
						radeon_get_encoder_enum(dev,
								      (1 << i),
								      dac),
						(1 << i),
						0);
		else
			radeon_add_legacy_encoder(dev,
						  radeon_get_encoder_enum(dev,
									(1 << i),
									dac),
						  (1 << i));
	}

	/* combine shared connectors */
	for (i = 0; i < max_device; i++) {
		if (bios_connectors[i].valid) {
			for (j = 0; j < max_device; j++) {
				if (bios_connectors[j].valid && (i != j)) {
					if (bios_connectors[i].line_mux ==
					    bios_connectors[j].line_mux) {
						/* make sure not to combine LVDS */
						if (bios_connectors[i].devices & (ATOM_DEVICE_LCD_SUPPORT)) {
							bios_connectors[i].line_mux = 53;
							bios_connectors[i].ddc_bus.valid = false;
							continue;
						}
						if (bios_connectors[j].devices & (ATOM_DEVICE_LCD_SUPPORT)) {
							bios_connectors[j].line_mux = 53;
							bios_connectors[j].ddc_bus.valid = false;
							continue;
						}
						/* combine analog and digital for DVI-I */
						if (((bios_connectors[i].devices & (ATOM_DEVICE_DFP_SUPPORT)) &&
						     (bios_connectors[j].devices & (ATOM_DEVICE_CRT_SUPPORT))) ||
						    ((bios_connectors[j].devices & (ATOM_DEVICE_DFP_SUPPORT)) &&
						     (bios_connectors[i].devices & (ATOM_DEVICE_CRT_SUPPORT)))) {
							bios_connectors[i].devices |=
								bios_connectors[j].devices;
							bios_connectors[i].connector_type =
								DRM_MODE_CONNECTOR_DVII;
							if (bios_connectors[j].devices & (ATOM_DEVICE_DFP_SUPPORT))
								bios_connectors[i].hpd =
									bios_connectors[j].hpd;
							bios_connectors[j].valid = false;
						}
					}
				}
			}
		}
	}

	/* add the connectors */
	for (i = 0; i < max_device; i++) {
		if (bios_connectors[i].valid) {
			uint16_t connector_object_id =
				atombios_get_connector_object_id(dev,
						      bios_connectors[i].connector_type,
						      bios_connectors[i].devices);
			radeon_add_atom_connector(dev,
						  bios_connectors[i].line_mux,
						  bios_connectors[i].devices,
						  bios_connectors[i].
						  connector_type,
						  &bios_connectors[i].ddc_bus,
						  0,
						  connector_object_id,
						  &bios_connectors[i].hpd,
						  &router);
		}
	}

	radeon_link_encoder_connector(dev);

	kfree(bios_connectors);
	return true;
}

union firmware_info {
	ATOM_FIRMWARE_INFO info;
	ATOM_FIRMWARE_INFO_V1_2 info_12;
	ATOM_FIRMWARE_INFO_V1_3 info_13;
	ATOM_FIRMWARE_INFO_V1_4 info_14;
	ATOM_FIRMWARE_INFO_V2_1 info_21;
	ATOM_FIRMWARE_INFO_V2_2 info_22;
};

bool radeon_atom_get_clock_info(struct drm_device *dev)
{
	struct radeon_device *rdev = dev->dev_private;
	struct radeon_mode_info *mode_info = &rdev->mode_info;
	int index = GetIndexIntoMasterTable(DATA, FirmwareInfo);
	union firmware_info *firmware_info;
	uint8_t frev, crev;
	struct radeon_pll *p1pll = &rdev->clock.p1pll;
	struct radeon_pll *p2pll = &rdev->clock.p2pll;
	struct radeon_pll *dcpll = &rdev->clock.dcpll;
	struct radeon_pll *spll = &rdev->clock.spll;
	struct radeon_pll *mpll = &rdev->clock.mpll;
	uint16_t data_offset;

	if (atom_parse_data_header(mode_info->atom_context, index, NULL,
				   &frev, &crev, &data_offset)) {
		firmware_info =
			(union firmware_info *)(mode_info->atom_context->bios +
						data_offset);
		/* pixel clocks */
		p1pll->reference_freq =
		    le16_to_cpu(firmware_info->info.usReferenceClock);
		p1pll->reference_div = 0;

		if (crev < 2)
			p1pll->pll_out_min =
				le16_to_cpu(firmware_info->info.usMinPixelClockPLL_Output);
		else
			p1pll->pll_out_min =
				le32_to_cpu(firmware_info->info_12.ulMinPixelClockPLL_Output);
		p1pll->pll_out_max =
		    le32_to_cpu(firmware_info->info.ulMaxPixelClockPLL_Output);

		if (crev >= 4) {
			p1pll->lcd_pll_out_min =
				le16_to_cpu(firmware_info->info_14.usLcdMinPixelClockPLL_Output) * 100;
			if (p1pll->lcd_pll_out_min == 0)
				p1pll->lcd_pll_out_min = p1pll->pll_out_min;
			p1pll->lcd_pll_out_max =
				le16_to_cpu(firmware_info->info_14.usLcdMaxPixelClockPLL_Output) * 100;
			if (p1pll->lcd_pll_out_max == 0)
				p1pll->lcd_pll_out_max = p1pll->pll_out_max;
		} else {
			p1pll->lcd_pll_out_min = p1pll->pll_out_min;
			p1pll->lcd_pll_out_max = p1pll->pll_out_max;
		}

		if (p1pll->pll_out_min == 0) {
			if (ASIC_IS_AVIVO(rdev))
				p1pll->pll_out_min = 64800;
			else
				p1pll->pll_out_min = 20000;
		}

		p1pll->pll_in_min =
		    le16_to_cpu(firmware_info->info.usMinPixelClockPLL_Input);
		p1pll->pll_in_max =
		    le16_to_cpu(firmware_info->info.usMaxPixelClockPLL_Input);

		*p2pll = *p1pll;

		/* system clock */
		if (ASIC_IS_DCE4(rdev))
			spll->reference_freq =
				le16_to_cpu(firmware_info->info_21.usCoreReferenceClock);
		else
			spll->reference_freq =
				le16_to_cpu(firmware_info->info.usReferenceClock);
		spll->reference_div = 0;

		spll->pll_out_min =
		    le16_to_cpu(firmware_info->info.usMinEngineClockPLL_Output);
		spll->pll_out_max =
		    le32_to_cpu(firmware_info->info.ulMaxEngineClockPLL_Output);

		/* ??? */
		if (spll->pll_out_min == 0) {
			if (ASIC_IS_AVIVO(rdev))
				spll->pll_out_min = 64800;
			else
				spll->pll_out_min = 20000;
		}

		spll->pll_in_min =
		    le16_to_cpu(firmware_info->info.usMinEngineClockPLL_Input);
		spll->pll_in_max =
		    le16_to_cpu(firmware_info->info.usMaxEngineClockPLL_Input);

		/* memory clock */
		if (ASIC_IS_DCE4(rdev))
			mpll->reference_freq =
				le16_to_cpu(firmware_info->info_21.usMemoryReferenceClock);
		else
			mpll->reference_freq =
				le16_to_cpu(firmware_info->info.usReferenceClock);
		mpll->reference_div = 0;

		mpll->pll_out_min =
		    le16_to_cpu(firmware_info->info.usMinMemoryClockPLL_Output);
		mpll->pll_out_max =
		    le32_to_cpu(firmware_info->info.ulMaxMemoryClockPLL_Output);

		/* ??? */
		if (mpll->pll_out_min == 0) {
			if (ASIC_IS_AVIVO(rdev))
				mpll->pll_out_min = 64800;
			else
				mpll->pll_out_min = 20000;
		}

		mpll->pll_in_min =
		    le16_to_cpu(firmware_info->info.usMinMemoryClockPLL_Input);
		mpll->pll_in_max =
		    le16_to_cpu(firmware_info->info.usMaxMemoryClockPLL_Input);

		rdev->clock.default_sclk =
		    le32_to_cpu(firmware_info->info.ulDefaultEngineClock);
		rdev->clock.default_mclk =
		    le32_to_cpu(firmware_info->info.ulDefaultMemoryClock);

		if (ASIC_IS_DCE4(rdev)) {
			rdev->clock.default_dispclk =
				le32_to_cpu(firmware_info->info_21.ulDefaultDispEngineClkFreq);
			if (rdev->clock.default_dispclk == 0) {
				if (ASIC_IS_DCE5(rdev))
					rdev->clock.default_dispclk = 54000; /* 540 Mhz */
				else
					rdev->clock.default_dispclk = 60000; /* 600 Mhz */
			}
			rdev->clock.dp_extclk =
				le16_to_cpu(firmware_info->info_21.usUniphyDPModeExtClkFreq);
		}
		*dcpll = *p1pll;

		rdev->clock.max_pixel_clock = le16_to_cpu(firmware_info->info.usMaxPixelClock);
		if (rdev->clock.max_pixel_clock == 0)
			rdev->clock.max_pixel_clock = 40000;

		return true;
	}

	return false;
}

union igp_info {
	struct _ATOM_INTEGRATED_SYSTEM_INFO info;
	struct _ATOM_INTEGRATED_SYSTEM_INFO_V2 info_2;
};

bool radeon_atombios_sideport_present(struct radeon_device *rdev)
{
	struct radeon_mode_info *mode_info = &rdev->mode_info;
	int index = GetIndexIntoMasterTable(DATA, IntegratedSystemInfo);
	union igp_info *igp_info;
	u8 frev, crev;
	u16 data_offset;

	/* sideport is AMD only */
	if (rdev->family == CHIP_RS600)
		return false;

	if (atom_parse_data_header(mode_info->atom_context, index, NULL,
				   &frev, &crev, &data_offset)) {
		igp_info = (union igp_info *)(mode_info->atom_context->bios +
				      data_offset);
		switch (crev) {
		case 1:
			if (le32_to_cpu(igp_info->info.ulBootUpMemoryClock))
				return true;
			break;
		case 2:
			if (le32_to_cpu(igp_info->info_2.ulBootUpSidePortClock))
				return true;
			break;
		default:
			DRM_ERROR("Unsupported IGP table: %d %d\n", frev, crev);
			break;
		}
	}
	return false;
}

bool radeon_atombios_get_tmds_info(struct radeon_encoder *encoder,
				   struct radeon_encoder_int_tmds *tmds)
{
	struct drm_device *dev = encoder->base.dev;
	struct radeon_device *rdev = dev->dev_private;
	struct radeon_mode_info *mode_info = &rdev->mode_info;
	int index = GetIndexIntoMasterTable(DATA, TMDS_Info);
	uint16_t data_offset;
	struct _ATOM_TMDS_INFO *tmds_info;
	uint8_t frev, crev;
	uint16_t maxfreq;
	int i;

	if (atom_parse_data_header(mode_info->atom_context, index, NULL,
				   &frev, &crev, &data_offset)) {
		tmds_info =
			(struct _ATOM_TMDS_INFO *)(mode_info->atom_context->bios +
						   data_offset);

		maxfreq = le16_to_cpu(tmds_info->usMaxFrequency);
		for (i = 0; i < 4; i++) {
			tmds->tmds_pll[i].freq =
			    le16_to_cpu(tmds_info->asMiscInfo[i].usFrequency);
			tmds->tmds_pll[i].value =
			    tmds_info->asMiscInfo[i].ucPLL_ChargePump & 0x3f;
			tmds->tmds_pll[i].value |=
			    (tmds_info->asMiscInfo[i].
			     ucPLL_VCO_Gain & 0x3f) << 6;
			tmds->tmds_pll[i].value |=
			    (tmds_info->asMiscInfo[i].
			     ucPLL_DutyCycle & 0xf) << 12;
			tmds->tmds_pll[i].value |=
			    (tmds_info->asMiscInfo[i].
			     ucPLL_VoltageSwing & 0xf) << 16;

			DRM_DEBUG_KMS("TMDS PLL From ATOMBIOS %u %x\n",
				  tmds->tmds_pll[i].freq,
				  tmds->tmds_pll[i].value);

			if (maxfreq == tmds->tmds_pll[i].freq) {
				tmds->tmds_pll[i].freq = 0xffffffff;
				break;
			}
		}
		return true;
	}
	return false;
}

bool radeon_atombios_get_ppll_ss_info(struct radeon_device *rdev,
				      struct radeon_atom_ss *ss,
				      int id)
{
	struct radeon_mode_info *mode_info = &rdev->mode_info;
	int index = GetIndexIntoMasterTable(DATA, PPLL_SS_Info);
	uint16_t data_offset, size;
	struct _ATOM_SPREAD_SPECTRUM_INFO *ss_info;
	uint8_t frev, crev;
	int i, num_indices;

	memset(ss, 0, sizeof(struct radeon_atom_ss));
	if (atom_parse_data_header(mode_info->atom_context, index, &size,
				   &frev, &crev, &data_offset)) {
		ss_info =
			(struct _ATOM_SPREAD_SPECTRUM_INFO *)(mode_info->atom_context->bios + data_offset);

		num_indices = (size - sizeof(ATOM_COMMON_TABLE_HEADER)) /
			sizeof(ATOM_SPREAD_SPECTRUM_ASSIGNMENT);

		for (i = 0; i < num_indices; i++) {
			if (ss_info->asSS_Info[i].ucSS_Id == id) {
				ss->percentage =
					le16_to_cpu(ss_info->asSS_Info[i].usSpreadSpectrumPercentage);
				ss->type = ss_info->asSS_Info[i].ucSpreadSpectrumType;
				ss->step = ss_info->asSS_Info[i].ucSS_Step;
				ss->delay = ss_info->asSS_Info[i].ucSS_Delay;
				ss->range = ss_info->asSS_Info[i].ucSS_Range;
				ss->refdiv = ss_info->asSS_Info[i].ucRecommendedRef_Div;
				return true;
			}
		}
	}
	return false;
}

static void radeon_atombios_get_igp_ss_overrides(struct radeon_device *rdev,
						 struct radeon_atom_ss *ss,
						 int id)
{
	struct radeon_mode_info *mode_info = &rdev->mode_info;
	int index = GetIndexIntoMasterTable(DATA, IntegratedSystemInfo);
	u16 data_offset, size;
	struct _ATOM_INTEGRATED_SYSTEM_INFO_V6 *igp_info;
	u8 frev, crev;
	u16 percentage = 0, rate = 0;

	/* get any igp specific overrides */
	if (atom_parse_data_header(mode_info->atom_context, index, &size,
				   &frev, &crev, &data_offset)) {
		igp_info = (struct _ATOM_INTEGRATED_SYSTEM_INFO_V6 *)
			(mode_info->atom_context->bios + data_offset);
		switch (id) {
		case ASIC_INTERNAL_SS_ON_TMDS:
			percentage = le16_to_cpu(igp_info->usDVISSPercentage);
			rate = le16_to_cpu(igp_info->usDVISSpreadRateIn10Hz);
			break;
		case ASIC_INTERNAL_SS_ON_HDMI:
			percentage = le16_to_cpu(igp_info->usHDMISSPercentage);
			rate = le16_to_cpu(igp_info->usHDMISSpreadRateIn10Hz);
			break;
		case ASIC_INTERNAL_SS_ON_LVDS:
			percentage = le16_to_cpu(igp_info->usLvdsSSPercentage);
			rate = le16_to_cpu(igp_info->usLvdsSSpreadRateIn10Hz);
			break;
		}
		if (percentage)
			ss->percentage = percentage;
		if (rate)
			ss->rate = rate;
	}
}

union asic_ss_info {
	struct _ATOM_ASIC_INTERNAL_SS_INFO info;
	struct _ATOM_ASIC_INTERNAL_SS_INFO_V2 info_2;
	struct _ATOM_ASIC_INTERNAL_SS_INFO_V3 info_3;
};

bool radeon_atombios_get_asic_ss_info(struct radeon_device *rdev,
				      struct radeon_atom_ss *ss,
				      int id, u32 clock)
{
	struct radeon_mode_info *mode_info = &rdev->mode_info;
	int index = GetIndexIntoMasterTable(DATA, ASIC_InternalSS_Info);
	uint16_t data_offset, size;
	union asic_ss_info *ss_info;
	uint8_t frev, crev;
	int i, num_indices;

	memset(ss, 0, sizeof(struct radeon_atom_ss));
	if (atom_parse_data_header(mode_info->atom_context, index, &size,
				   &frev, &crev, &data_offset)) {

		ss_info =
			(union asic_ss_info *)(mode_info->atom_context->bios + data_offset);

		switch (frev) {
		case 1:
			num_indices = (size - sizeof(ATOM_COMMON_TABLE_HEADER)) /
				sizeof(ATOM_ASIC_SS_ASSIGNMENT);

			for (i = 0; i < num_indices; i++) {
				if ((ss_info->info.asSpreadSpectrum[i].ucClockIndication == id) &&
				    (clock <= le32_to_cpu(ss_info->info.asSpreadSpectrum[i].ulTargetClockRange))) {
					ss->percentage =
						le16_to_cpu(ss_info->info.asSpreadSpectrum[i].usSpreadSpectrumPercentage);
					ss->type = ss_info->info.asSpreadSpectrum[i].ucSpreadSpectrumMode;
					ss->rate = le16_to_cpu(ss_info->info.asSpreadSpectrum[i].usSpreadRateInKhz);
					return true;
				}
			}
			break;
		case 2:
			num_indices = (size - sizeof(ATOM_COMMON_TABLE_HEADER)) /
				sizeof(ATOM_ASIC_SS_ASSIGNMENT_V2);
			for (i = 0; i < num_indices; i++) {
				if ((ss_info->info_2.asSpreadSpectrum[i].ucClockIndication == id) &&
				    (clock <= le32_to_cpu(ss_info->info_2.asSpreadSpectrum[i].ulTargetClockRange))) {
					ss->percentage =
						le16_to_cpu(ss_info->info_2.asSpreadSpectrum[i].usSpreadSpectrumPercentage);
					ss->type = ss_info->info_2.asSpreadSpectrum[i].ucSpreadSpectrumMode;
					ss->rate = le16_to_cpu(ss_info->info_2.asSpreadSpectrum[i].usSpreadRateIn10Hz);
					return true;
				}
			}
			break;
		case 3:
			num_indices = (size - sizeof(ATOM_COMMON_TABLE_HEADER)) /
				sizeof(ATOM_ASIC_SS_ASSIGNMENT_V3);
			for (i = 0; i < num_indices; i++) {
				if ((ss_info->info_3.asSpreadSpectrum[i].ucClockIndication == id) &&
				    (clock <= le32_to_cpu(ss_info->info_3.asSpreadSpectrum[i].ulTargetClockRange))) {
					ss->percentage =
						le16_to_cpu(ss_info->info_3.asSpreadSpectrum[i].usSpreadSpectrumPercentage);
					ss->type = ss_info->info_3.asSpreadSpectrum[i].ucSpreadSpectrumMode;
					ss->rate = le16_to_cpu(ss_info->info_3.asSpreadSpectrum[i].usSpreadRateIn10Hz);
					if (rdev->flags & RADEON_IS_IGP)
						radeon_atombios_get_igp_ss_overrides(rdev, ss, id);
					return true;
				}
			}
			break;
		default:
			DRM_ERROR("Unsupported ASIC_InternalSS_Info table: %d %d\n", frev, crev);
			break;
		}

	}
	return false;
}

union lvds_info {
	struct _ATOM_LVDS_INFO info;
	struct _ATOM_LVDS_INFO_V12 info_12;
};

struct radeon_encoder_atom_dig *radeon_atombios_get_lvds_info(struct
							      radeon_encoder
							      *encoder)
{
	struct drm_device *dev = encoder->base.dev;
	struct radeon_device *rdev = dev->dev_private;
	struct radeon_mode_info *mode_info = &rdev->mode_info;
	int index = GetIndexIntoMasterTable(DATA, LVDS_Info);
	uint16_t data_offset, misc;
	union lvds_info *lvds_info;
	uint8_t frev, crev;
	struct radeon_encoder_atom_dig *lvds = NULL;
	int encoder_enum = (encoder->encoder_enum & ENUM_ID_MASK) >> ENUM_ID_SHIFT;

	if (atom_parse_data_header(mode_info->atom_context, index, NULL,
				   &frev, &crev, &data_offset)) {
		lvds_info =
			(union lvds_info *)(mode_info->atom_context->bios + data_offset);
		lvds =
		    kzalloc(sizeof(struct radeon_encoder_atom_dig), GFP_KERNEL);

		if (!lvds)
			return NULL;

		lvds->native_mode.clock =
		    le16_to_cpu(lvds_info->info.sLCDTiming.usPixClk) * 10;
		lvds->native_mode.hdisplay =
		    le16_to_cpu(lvds_info->info.sLCDTiming.usHActive);
		lvds->native_mode.vdisplay =
		    le16_to_cpu(lvds_info->info.sLCDTiming.usVActive);
		lvds->native_mode.htotal = lvds->native_mode.hdisplay +
			le16_to_cpu(lvds_info->info.sLCDTiming.usHBlanking_Time);
		lvds->native_mode.hsync_start = lvds->native_mode.hdisplay +
			le16_to_cpu(lvds_info->info.sLCDTiming.usHSyncOffset);
		lvds->native_mode.hsync_end = lvds->native_mode.hsync_start +
			le16_to_cpu(lvds_info->info.sLCDTiming.usHSyncWidth);
		lvds->native_mode.vtotal = lvds->native_mode.vdisplay +
			le16_to_cpu(lvds_info->info.sLCDTiming.usVBlanking_Time);
		lvds->native_mode.vsync_start = lvds->native_mode.vdisplay +
			le16_to_cpu(lvds_info->info.sLCDTiming.usVSyncOffset);
		lvds->native_mode.vsync_end = lvds->native_mode.vsync_start +
			le16_to_cpu(lvds_info->info.sLCDTiming.usVSyncWidth);
		lvds->panel_pwr_delay =
		    le16_to_cpu(lvds_info->info.usOffDelayInMs);
		lvds->lcd_misc = lvds_info->info.ucLVDS_Misc;

		misc = le16_to_cpu(lvds_info->info.sLCDTiming.susModeMiscInfo.usAccess);
		if (misc & ATOM_VSYNC_POLARITY)
			lvds->native_mode.flags |= DRM_MODE_FLAG_NVSYNC;
		if (misc & ATOM_HSYNC_POLARITY)
			lvds->native_mode.flags |= DRM_MODE_FLAG_NHSYNC;
		if (misc & ATOM_COMPOSITESYNC)
			lvds->native_mode.flags |= DRM_MODE_FLAG_CSYNC;
		if (misc & ATOM_INTERLACE)
			lvds->native_mode.flags |= DRM_MODE_FLAG_INTERLACE;
		if (misc & ATOM_DOUBLE_CLOCK_MODE)
			lvds->native_mode.flags |= DRM_MODE_FLAG_DBLSCAN;

		lvds->native_mode.width_mm = le16_to_cpu(lvds_info->info.sLCDTiming.usImageHSize);
		lvds->native_mode.height_mm = le16_to_cpu(lvds_info->info.sLCDTiming.usImageVSize);

		/* set crtc values */
		drm_mode_set_crtcinfo(&lvds->native_mode, CRTC_INTERLACE_HALVE_V);

		lvds->lcd_ss_id = lvds_info->info.ucSS_Id;

		encoder->native_mode = lvds->native_mode;

		if (encoder_enum == 2)
			lvds->linkb = true;
		else
			lvds->linkb = false;

		/* parse the lcd record table */
		if (le16_to_cpu(lvds_info->info.usModePatchTableOffset)) {
			ATOM_FAKE_EDID_PATCH_RECORD *fake_edid_record;
			ATOM_PANEL_RESOLUTION_PATCH_RECORD *panel_res_record;
			bool bad_record = false;
			u8 *record;

			if ((frev == 1) && (crev < 2))
				/* absolute */
				record = (u8 *)(mode_info->atom_context->bios +
						le16_to_cpu(lvds_info->info.usModePatchTableOffset));
			else
				/* relative */
				record = (u8 *)(mode_info->atom_context->bios +
						data_offset +
						le16_to_cpu(lvds_info->info.usModePatchTableOffset));
			while (*record != ATOM_RECORD_END_TYPE) {
				switch (*record) {
				case LCD_MODE_PATCH_RECORD_MODE_TYPE:
					record += sizeof(ATOM_PATCH_RECORD_MODE);
					break;
				case LCD_RTS_RECORD_TYPE:
					record += sizeof(ATOM_LCD_RTS_RECORD);
					break;
				case LCD_CAP_RECORD_TYPE:
					record += sizeof(ATOM_LCD_MODE_CONTROL_CAP);
					break;
				case LCD_FAKE_EDID_PATCH_RECORD_TYPE:
					fake_edid_record = (ATOM_FAKE_EDID_PATCH_RECORD *)record;
					if (fake_edid_record->ucFakeEDIDLength) {
						struct edid *edid;
						int edid_size =
							max((int)EDID_LENGTH, (int)fake_edid_record->ucFakeEDIDLength);
						edid = kmalloc(edid_size, GFP_KERNEL);
						if (edid) {
							memcpy((u8 *)edid, (u8 *)&fake_edid_record->ucFakeEDIDString[0],
							       fake_edid_record->ucFakeEDIDLength);

							if (drm_edid_is_valid(edid)) {
								rdev->mode_info.bios_hardcoded_edid = edid;
								rdev->mode_info.bios_hardcoded_edid_size = edid_size;
							} else
								kfree(edid);
						}
					}
					record += sizeof(ATOM_FAKE_EDID_PATCH_RECORD);
					break;
				case LCD_PANEL_RESOLUTION_RECORD_TYPE:
					panel_res_record = (ATOM_PANEL_RESOLUTION_PATCH_RECORD *)record;
					lvds->native_mode.width_mm = panel_res_record->usHSize;
					lvds->native_mode.height_mm = panel_res_record->usVSize;
					record += sizeof(ATOM_PANEL_RESOLUTION_PATCH_RECORD);
					break;
				default:
					DRM_ERROR("Bad LCD record %d\n", *record);
					bad_record = true;
					break;
				}
				if (bad_record)
					break;
			}
		}
	}
	return lvds;
}

struct radeon_encoder_primary_dac *
radeon_atombios_get_primary_dac_info(struct radeon_encoder *encoder)
{
	struct drm_device *dev = encoder->base.dev;
	struct radeon_device *rdev = dev->dev_private;
	struct radeon_mode_info *mode_info = &rdev->mode_info;
	int index = GetIndexIntoMasterTable(DATA, CompassionateData);
	uint16_t data_offset;
	struct _COMPASSIONATE_DATA *dac_info;
	uint8_t frev, crev;
	uint8_t bg, dac;
	struct radeon_encoder_primary_dac *p_dac = NULL;

	if (atom_parse_data_header(mode_info->atom_context, index, NULL,
				   &frev, &crev, &data_offset)) {
		dac_info = (struct _COMPASSIONATE_DATA *)
			(mode_info->atom_context->bios + data_offset);

		p_dac = kzalloc(sizeof(struct radeon_encoder_primary_dac), GFP_KERNEL);

		if (!p_dac)
			return NULL;

		bg = dac_info->ucDAC1_BG_Adjustment;
		dac = dac_info->ucDAC1_DAC_Adjustment;
		p_dac->ps2_pdac_adj = (bg << 8) | (dac);

	}
	return p_dac;
}

bool radeon_atom_get_tv_timings(struct radeon_device *rdev, int index,
				struct drm_display_mode *mode)
{
	struct radeon_mode_info *mode_info = &rdev->mode_info;
	ATOM_ANALOG_TV_INFO *tv_info;
	ATOM_ANALOG_TV_INFO_V1_2 *tv_info_v1_2;
	ATOM_DTD_FORMAT *dtd_timings;
	int data_index = GetIndexIntoMasterTable(DATA, AnalogTV_Info);
	u8 frev, crev;
	u16 data_offset, misc;

	if (!atom_parse_data_header(mode_info->atom_context, data_index, NULL,
				    &frev, &crev, &data_offset))
		return false;

	switch (crev) {
	case 1:
		tv_info = (ATOM_ANALOG_TV_INFO *)(mode_info->atom_context->bios + data_offset);
		if (index >= MAX_SUPPORTED_TV_TIMING)
			return false;

		mode->crtc_htotal = le16_to_cpu(tv_info->aModeTimings[index].usCRTC_H_Total);
		mode->crtc_hdisplay = le16_to_cpu(tv_info->aModeTimings[index].usCRTC_H_Disp);
		mode->crtc_hsync_start = le16_to_cpu(tv_info->aModeTimings[index].usCRTC_H_SyncStart);
		mode->crtc_hsync_end = le16_to_cpu(tv_info->aModeTimings[index].usCRTC_H_SyncStart) +
			le16_to_cpu(tv_info->aModeTimings[index].usCRTC_H_SyncWidth);

		mode->crtc_vtotal = le16_to_cpu(tv_info->aModeTimings[index].usCRTC_V_Total);
		mode->crtc_vdisplay = le16_to_cpu(tv_info->aModeTimings[index].usCRTC_V_Disp);
		mode->crtc_vsync_start = le16_to_cpu(tv_info->aModeTimings[index].usCRTC_V_SyncStart);
		mode->crtc_vsync_end = le16_to_cpu(tv_info->aModeTimings[index].usCRTC_V_SyncStart) +
			le16_to_cpu(tv_info->aModeTimings[index].usCRTC_V_SyncWidth);

		mode->flags = 0;
		misc = le16_to_cpu(tv_info->aModeTimings[index].susModeMiscInfo.usAccess);
		if (misc & ATOM_VSYNC_POLARITY)
			mode->flags |= DRM_MODE_FLAG_NVSYNC;
		if (misc & ATOM_HSYNC_POLARITY)
			mode->flags |= DRM_MODE_FLAG_NHSYNC;
		if (misc & ATOM_COMPOSITESYNC)
			mode->flags |= DRM_MODE_FLAG_CSYNC;
		if (misc & ATOM_INTERLACE)
			mode->flags |= DRM_MODE_FLAG_INTERLACE;
		if (misc & ATOM_DOUBLE_CLOCK_MODE)
			mode->flags |= DRM_MODE_FLAG_DBLSCAN;

		mode->clock = le16_to_cpu(tv_info->aModeTimings[index].usPixelClock) * 10;

		if (index == 1) {
			/* PAL timings appear to have wrong values for totals */
			mode->crtc_htotal -= 1;
			mode->crtc_vtotal -= 1;
		}
		break;
	case 2:
		tv_info_v1_2 = (ATOM_ANALOG_TV_INFO_V1_2 *)(mode_info->atom_context->bios + data_offset);
		if (index >= MAX_SUPPORTED_TV_TIMING_V1_2)
			return false;

		dtd_timings = &tv_info_v1_2->aModeTimings[index];
		mode->crtc_htotal = le16_to_cpu(dtd_timings->usHActive) +
			le16_to_cpu(dtd_timings->usHBlanking_Time);
		mode->crtc_hdisplay = le16_to_cpu(dtd_timings->usHActive);
		mode->crtc_hsync_start = le16_to_cpu(dtd_timings->usHActive) +
			le16_to_cpu(dtd_timings->usHSyncOffset);
		mode->crtc_hsync_end = mode->crtc_hsync_start +
			le16_to_cpu(dtd_timings->usHSyncWidth);

		mode->crtc_vtotal = le16_to_cpu(dtd_timings->usVActive) +
			le16_to_cpu(dtd_timings->usVBlanking_Time);
		mode->crtc_vdisplay = le16_to_cpu(dtd_timings->usVActive);
		mode->crtc_vsync_start = le16_to_cpu(dtd_timings->usVActive) +
			le16_to_cpu(dtd_timings->usVSyncOffset);
		mode->crtc_vsync_end = mode->crtc_vsync_start +
			le16_to_cpu(dtd_timings->usVSyncWidth);

		mode->flags = 0;
		misc = le16_to_cpu(dtd_timings->susModeMiscInfo.usAccess);
		if (misc & ATOM_VSYNC_POLARITY)
			mode->flags |= DRM_MODE_FLAG_NVSYNC;
		if (misc & ATOM_HSYNC_POLARITY)
			mode->flags |= DRM_MODE_FLAG_NHSYNC;
		if (misc & ATOM_COMPOSITESYNC)
			mode->flags |= DRM_MODE_FLAG_CSYNC;
		if (misc & ATOM_INTERLACE)
			mode->flags |= DRM_MODE_FLAG_INTERLACE;
		if (misc & ATOM_DOUBLE_CLOCK_MODE)
			mode->flags |= DRM_MODE_FLAG_DBLSCAN;

		mode->clock = le16_to_cpu(dtd_timings->usPixClk) * 10;
		break;
	}
	return true;
}

enum radeon_tv_std
radeon_atombios_get_tv_info(struct radeon_device *rdev)
{
	struct radeon_mode_info *mode_info = &rdev->mode_info;
	int index = GetIndexIntoMasterTable(DATA, AnalogTV_Info);
	uint16_t data_offset;
	uint8_t frev, crev;
	struct _ATOM_ANALOG_TV_INFO *tv_info;
	enum radeon_tv_std tv_std = TV_STD_NTSC;

	if (atom_parse_data_header(mode_info->atom_context, index, NULL,
				   &frev, &crev, &data_offset)) {

		tv_info = (struct _ATOM_ANALOG_TV_INFO *)
			(mode_info->atom_context->bios + data_offset);

		switch (tv_info->ucTV_BootUpDefaultStandard) {
		case ATOM_TV_NTSC:
			tv_std = TV_STD_NTSC;
			DRM_DEBUG_KMS("Default TV standard: NTSC\n");
			break;
		case ATOM_TV_NTSCJ:
			tv_std = TV_STD_NTSC_J;
			DRM_DEBUG_KMS("Default TV standard: NTSC-J\n");
			break;
		case ATOM_TV_PAL:
			tv_std = TV_STD_PAL;
			DRM_DEBUG_KMS("Default TV standard: PAL\n");
			break;
		case ATOM_TV_PALM:
			tv_std = TV_STD_PAL_M;
			DRM_DEBUG_KMS("Default TV standard: PAL-M\n");
			break;
		case ATOM_TV_PALN:
			tv_std = TV_STD_PAL_N;
			DRM_DEBUG_KMS("Default TV standard: PAL-N\n");
			break;
		case ATOM_TV_PALCN:
			tv_std = TV_STD_PAL_CN;
			DRM_DEBUG_KMS("Default TV standard: PAL-CN\n");
			break;
		case ATOM_TV_PAL60:
			tv_std = TV_STD_PAL_60;
			DRM_DEBUG_KMS("Default TV standard: PAL-60\n");
			break;
		case ATOM_TV_SECAM:
			tv_std = TV_STD_SECAM;
			DRM_DEBUG_KMS("Default TV standard: SECAM\n");
			break;
		default:
			tv_std = TV_STD_NTSC;
			DRM_DEBUG_KMS("Unknown TV standard; defaulting to NTSC\n");
			break;
		}
	}
	return tv_std;
}

struct radeon_encoder_tv_dac *
radeon_atombios_get_tv_dac_info(struct radeon_encoder *encoder)
{
	struct drm_device *dev = encoder->base.dev;
	struct radeon_device *rdev = dev->dev_private;
	struct radeon_mode_info *mode_info = &rdev->mode_info;
	int index = GetIndexIntoMasterTable(DATA, CompassionateData);
	uint16_t data_offset;
	struct _COMPASSIONATE_DATA *dac_info;
	uint8_t frev, crev;
	uint8_t bg, dac;
	struct radeon_encoder_tv_dac *tv_dac = NULL;

	if (atom_parse_data_header(mode_info->atom_context, index, NULL,
				   &frev, &crev, &data_offset)) {

		dac_info = (struct _COMPASSIONATE_DATA *)
			(mode_info->atom_context->bios + data_offset);

		tv_dac = kzalloc(sizeof(struct radeon_encoder_tv_dac), GFP_KERNEL);

		if (!tv_dac)
			return NULL;

		bg = dac_info->ucDAC2_CRT2_BG_Adjustment;
		dac = dac_info->ucDAC2_CRT2_DAC_Adjustment;
		tv_dac->ps2_tvdac_adj = (bg << 16) | (dac << 20);

		bg = dac_info->ucDAC2_PAL_BG_Adjustment;
		dac = dac_info->ucDAC2_PAL_DAC_Adjustment;
		tv_dac->pal_tvdac_adj = (bg << 16) | (dac << 20);

		bg = dac_info->ucDAC2_NTSC_BG_Adjustment;
		dac = dac_info->ucDAC2_NTSC_DAC_Adjustment;
		tv_dac->ntsc_tvdac_adj = (bg << 16) | (dac << 20);

		tv_dac->tv_std = radeon_atombios_get_tv_info(rdev);
	}
	return tv_dac;
}

static const char *thermal_controller_names[] = {
	"NONE",
	"lm63",
	"adm1032",
	"adm1030",
	"max6649",
	"lm64",
	"f75375",
	"asc7xxx",
};

static const char *pp_lib_thermal_controller_names[] = {
	"NONE",
	"lm63",
	"adm1032",
	"adm1030",
	"max6649",
	"lm64",
	"f75375",
	"RV6xx",
	"RV770",
	"adt7473",
	"NONE",
	"External GPIO",
	"Evergreen",
	"emc2103",
	"Sumo",
	"Northern Islands",
};

union power_info {
	struct _ATOM_POWERPLAY_INFO info;
	struct _ATOM_POWERPLAY_INFO_V2 info_2;
	struct _ATOM_POWERPLAY_INFO_V3 info_3;
	struct _ATOM_PPLIB_POWERPLAYTABLE pplib;
	struct _ATOM_PPLIB_POWERPLAYTABLE2 pplib2;
	struct _ATOM_PPLIB_POWERPLAYTABLE3 pplib3;
};

union pplib_clock_info {
	struct _ATOM_PPLIB_R600_CLOCK_INFO r600;
	struct _ATOM_PPLIB_RS780_CLOCK_INFO rs780;
	struct _ATOM_PPLIB_EVERGREEN_CLOCK_INFO evergreen;
	struct _ATOM_PPLIB_SUMO_CLOCK_INFO sumo;
};

union pplib_power_state {
	struct _ATOM_PPLIB_STATE v1;
	struct _ATOM_PPLIB_STATE_V2 v2;
};

static void radeon_atombios_parse_misc_flags_1_3(struct radeon_device *rdev,
						 int state_index,
						 u32 misc, u32 misc2)
{
	rdev->pm.power_state[state_index].misc = misc;
	rdev->pm.power_state[state_index].misc2 = misc2;
	/* order matters! */
	if (misc & ATOM_PM_MISCINFO_POWER_SAVING_MODE)
		rdev->pm.power_state[state_index].type =
			POWER_STATE_TYPE_POWERSAVE;
	if (misc & ATOM_PM_MISCINFO_DEFAULT_DC_STATE_ENTRY_TRUE)
		rdev->pm.power_state[state_index].type =
			POWER_STATE_TYPE_BATTERY;
	if (misc & ATOM_PM_MISCINFO_DEFAULT_LOW_DC_STATE_ENTRY_TRUE)
		rdev->pm.power_state[state_index].type =
			POWER_STATE_TYPE_BATTERY;
	if (misc & ATOM_PM_MISCINFO_LOAD_BALANCE_EN)
		rdev->pm.power_state[state_index].type =
			POWER_STATE_TYPE_BALANCED;
	if (misc & ATOM_PM_MISCINFO_3D_ACCELERATION_EN) {
		rdev->pm.power_state[state_index].type =
			POWER_STATE_TYPE_PERFORMANCE;
		rdev->pm.power_state[state_index].flags &=
			~RADEON_PM_STATE_SINGLE_DISPLAY_ONLY;
	}
	if (misc2 & ATOM_PM_MISCINFO2_SYSTEM_AC_LITE_MODE)
		rdev->pm.power_state[state_index].type =
			POWER_STATE_TYPE_BALANCED;
	if (misc & ATOM_PM_MISCINFO_DRIVER_DEFAULT_MODE) {
		rdev->pm.power_state[state_index].type =
			POWER_STATE_TYPE_DEFAULT;
		rdev->pm.default_power_state_index = state_index;
		rdev->pm.power_state[state_index].default_clock_mode =
			&rdev->pm.power_state[state_index].clock_info[0];
	} else if (state_index == 0) {
		rdev->pm.power_state[state_index].clock_info[0].flags |=
			RADEON_PM_MODE_NO_DISPLAY;
	}
}

static int radeon_atombios_parse_power_table_1_3(struct radeon_device *rdev)
{
	struct radeon_mode_info *mode_info = &rdev->mode_info;
	u32 misc, misc2 = 0;
	int num_modes = 0, i;
	int state_index = 0;
	struct radeon_i2c_bus_rec i2c_bus;
	union power_info *power_info;
	int index = GetIndexIntoMasterTable(DATA, PowerPlayInfo);
        u16 data_offset;
	u8 frev, crev;

	if (!atom_parse_data_header(mode_info->atom_context, index, NULL,
				   &frev, &crev, &data_offset))
		return state_index;
	power_info = (union power_info *)(mode_info->atom_context->bios + data_offset);

	/* add the i2c bus for thermal/fan chip */
	if (power_info->info.ucOverdriveThermalController > 0) {
		DRM_INFO("Possible %s thermal controller at 0x%02x\n",
			 thermal_controller_names[power_info->info.ucOverdriveThermalController],
			 power_info->info.ucOverdriveControllerAddress >> 1);
		i2c_bus = radeon_lookup_i2c_gpio(rdev, power_info->info.ucOverdriveI2cLine);
		rdev->pm.i2c_bus = radeon_i2c_lookup(rdev, &i2c_bus);
		if (rdev->pm.i2c_bus) {
			struct i2c_board_info info = { };
			const char *name = thermal_controller_names[power_info->info.
								    ucOverdriveThermalController];
			info.addr = power_info->info.ucOverdriveControllerAddress >> 1;
			strlcpy(info.type, name, sizeof(info.type));
			i2c_new_device(&rdev->pm.i2c_bus->adapter, &info);
		}
	}
	num_modes = power_info->info.ucNumOfPowerModeEntries;
	if (num_modes > ATOM_MAX_NUMBEROF_POWER_BLOCK)
		num_modes = ATOM_MAX_NUMBEROF_POWER_BLOCK;
	rdev->pm.power_state = kzalloc(sizeof(struct radeon_power_state) * num_modes, GFP_KERNEL);
	if (!rdev->pm.power_state)
		return state_index;
	/* last mode is usually default, array is low to high */
	for (i = 0; i < num_modes; i++) {
		rdev->pm.power_state[state_index].clock_info =
			kzalloc(sizeof(struct radeon_pm_clock_info) * 1, GFP_KERNEL);
		if (!rdev->pm.power_state[state_index].clock_info)
			return state_index;
		rdev->pm.power_state[state_index].num_clock_modes = 1;
		rdev->pm.power_state[state_index].clock_info[0].voltage.type = VOLTAGE_NONE;
		switch (frev) {
		case 1:
			rdev->pm.power_state[state_index].clock_info[0].mclk =
				le16_to_cpu(power_info->info.asPowerPlayInfo[i].usMemoryClock);
			rdev->pm.power_state[state_index].clock_info[0].sclk =
				le16_to_cpu(power_info->info.asPowerPlayInfo[i].usEngineClock);
			/* skip invalid modes */
			if ((rdev->pm.power_state[state_index].clock_info[0].mclk == 0) ||
			    (rdev->pm.power_state[state_index].clock_info[0].sclk == 0))
				continue;
			rdev->pm.power_state[state_index].pcie_lanes =
				power_info->info.asPowerPlayInfo[i].ucNumPciELanes;
			misc = le32_to_cpu(power_info->info.asPowerPlayInfo[i].ulMiscInfo);
			if ((misc & ATOM_PM_MISCINFO_VOLTAGE_DROP_SUPPORT) ||
			    (misc & ATOM_PM_MISCINFO_VOLTAGE_DROP_ACTIVE_HIGH)) {
				rdev->pm.power_state[state_index].clock_info[0].voltage.type =
					VOLTAGE_GPIO;
				rdev->pm.power_state[state_index].clock_info[0].voltage.gpio =
					radeon_lookup_gpio(rdev,
							   power_info->info.asPowerPlayInfo[i].ucVoltageDropIndex);
				if (misc & ATOM_PM_MISCINFO_VOLTAGE_DROP_ACTIVE_HIGH)
					rdev->pm.power_state[state_index].clock_info[0].voltage.active_high =
						true;
				else
					rdev->pm.power_state[state_index].clock_info[0].voltage.active_high =
						false;
			} else if (misc & ATOM_PM_MISCINFO_PROGRAM_VOLTAGE) {
				rdev->pm.power_state[state_index].clock_info[0].voltage.type =
					VOLTAGE_VDDC;
				rdev->pm.power_state[state_index].clock_info[0].voltage.vddc_id =
					power_info->info.asPowerPlayInfo[i].ucVoltageDropIndex;
			}
			rdev->pm.power_state[state_index].flags = RADEON_PM_STATE_SINGLE_DISPLAY_ONLY;
			radeon_atombios_parse_misc_flags_1_3(rdev, state_index, misc, 0);
			state_index++;
			break;
		case 2:
			rdev->pm.power_state[state_index].clock_info[0].mclk =
				le32_to_cpu(power_info->info_2.asPowerPlayInfo[i].ulMemoryClock);
			rdev->pm.power_state[state_index].clock_info[0].sclk =
				le32_to_cpu(power_info->info_2.asPowerPlayInfo[i].ulEngineClock);
			/* skip invalid modes */
			if ((rdev->pm.power_state[state_index].clock_info[0].mclk == 0) ||
			    (rdev->pm.power_state[state_index].clock_info[0].sclk == 0))
				continue;
			rdev->pm.power_state[state_index].pcie_lanes =
				power_info->info_2.asPowerPlayInfo[i].ucNumPciELanes;
			misc = le32_to_cpu(power_info->info_2.asPowerPlayInfo[i].ulMiscInfo);
			misc2 = le32_to_cpu(power_info->info_2.asPowerPlayInfo[i].ulMiscInfo2);
			if ((misc & ATOM_PM_MISCINFO_VOLTAGE_DROP_SUPPORT) ||
			    (misc & ATOM_PM_MISCINFO_VOLTAGE_DROP_ACTIVE_HIGH)) {
				rdev->pm.power_state[state_index].clock_info[0].voltage.type =
					VOLTAGE_GPIO;
				rdev->pm.power_state[state_index].clock_info[0].voltage.gpio =
					radeon_lookup_gpio(rdev,
							   power_info->info_2.asPowerPlayInfo[i].ucVoltageDropIndex);
				if (misc & ATOM_PM_MISCINFO_VOLTAGE_DROP_ACTIVE_HIGH)
					rdev->pm.power_state[state_index].clock_info[0].voltage.active_high =
						true;
				else
					rdev->pm.power_state[state_index].clock_info[0].voltage.active_high =
						false;
			} else if (misc & ATOM_PM_MISCINFO_PROGRAM_VOLTAGE) {
				rdev->pm.power_state[state_index].clock_info[0].voltage.type =
					VOLTAGE_VDDC;
				rdev->pm.power_state[state_index].clock_info[0].voltage.vddc_id =
					power_info->info_2.asPowerPlayInfo[i].ucVoltageDropIndex;
			}
			rdev->pm.power_state[state_index].flags = RADEON_PM_STATE_SINGLE_DISPLAY_ONLY;
			radeon_atombios_parse_misc_flags_1_3(rdev, state_index, misc, misc2);
			state_index++;
			break;
		case 3:
			rdev->pm.power_state[state_index].clock_info[0].mclk =
				le32_to_cpu(power_info->info_3.asPowerPlayInfo[i].ulMemoryClock);
			rdev->pm.power_state[state_index].clock_info[0].sclk =
				le32_to_cpu(power_info->info_3.asPowerPlayInfo[i].ulEngineClock);
			/* skip invalid modes */
			if ((rdev->pm.power_state[state_index].clock_info[0].mclk == 0) ||
			    (rdev->pm.power_state[state_index].clock_info[0].sclk == 0))
				continue;
			rdev->pm.power_state[state_index].pcie_lanes =
				power_info->info_3.asPowerPlayInfo[i].ucNumPciELanes;
			misc = le32_to_cpu(power_info->info_3.asPowerPlayInfo[i].ulMiscInfo);
			misc2 = le32_to_cpu(power_info->info_3.asPowerPlayInfo[i].ulMiscInfo2);
			if ((misc & ATOM_PM_MISCINFO_VOLTAGE_DROP_SUPPORT) ||
			    (misc & ATOM_PM_MISCINFO_VOLTAGE_DROP_ACTIVE_HIGH)) {
				rdev->pm.power_state[state_index].clock_info[0].voltage.type =
					VOLTAGE_GPIO;
				rdev->pm.power_state[state_index].clock_info[0].voltage.gpio =
					radeon_lookup_gpio(rdev,
							   power_info->info_3.asPowerPlayInfo[i].ucVoltageDropIndex);
				if (misc & ATOM_PM_MISCINFO_VOLTAGE_DROP_ACTIVE_HIGH)
					rdev->pm.power_state[state_index].clock_info[0].voltage.active_high =
						true;
				else
					rdev->pm.power_state[state_index].clock_info[0].voltage.active_high =
						false;
			} else if (misc & ATOM_PM_MISCINFO_PROGRAM_VOLTAGE) {
				rdev->pm.power_state[state_index].clock_info[0].voltage.type =
					VOLTAGE_VDDC;
				rdev->pm.power_state[state_index].clock_info[0].voltage.vddc_id =
					power_info->info_3.asPowerPlayInfo[i].ucVoltageDropIndex;
				if (misc2 & ATOM_PM_MISCINFO2_VDDCI_DYNAMIC_VOLTAGE_EN) {
					rdev->pm.power_state[state_index].clock_info[0].voltage.vddci_enabled =
						true;
					rdev->pm.power_state[state_index].clock_info[0].voltage.vddci_id =
						power_info->info_3.asPowerPlayInfo[i].ucVDDCI_VoltageDropIndex;
				}
			}
			rdev->pm.power_state[state_index].flags = RADEON_PM_STATE_SINGLE_DISPLAY_ONLY;
			radeon_atombios_parse_misc_flags_1_3(rdev, state_index, misc, misc2);
			state_index++;
			break;
		}
	}
	/* last mode is usually default */
	if (rdev->pm.default_power_state_index == -1) {
		rdev->pm.power_state[state_index - 1].type =
			POWER_STATE_TYPE_DEFAULT;
		rdev->pm.default_power_state_index = state_index - 1;
		rdev->pm.power_state[state_index - 1].default_clock_mode =
			&rdev->pm.power_state[state_index - 1].clock_info[0];
		rdev->pm.power_state[state_index].flags &=
			~RADEON_PM_STATE_SINGLE_DISPLAY_ONLY;
		rdev->pm.power_state[state_index].misc = 0;
		rdev->pm.power_state[state_index].misc2 = 0;
	}
	return state_index;
}

static void radeon_atombios_add_pplib_thermal_controller(struct radeon_device *rdev,
							 ATOM_PPLIB_THERMALCONTROLLER *controller)
{
	struct radeon_i2c_bus_rec i2c_bus;

	/* add the i2c bus for thermal/fan chip */
	if (controller->ucType > 0) {
		if (controller->ucType == ATOM_PP_THERMALCONTROLLER_RV6xx) {
			DRM_INFO("Internal thermal controller %s fan control\n",
				 (controller->ucFanParameters &
				  ATOM_PP_FANPARAMETERS_NOFAN) ? "without" : "with");
			rdev->pm.int_thermal_type = THERMAL_TYPE_RV6XX;
		} else if (controller->ucType == ATOM_PP_THERMALCONTROLLER_RV770) {
			DRM_INFO("Internal thermal controller %s fan control\n",
				 (controller->ucFanParameters &
				  ATOM_PP_FANPARAMETERS_NOFAN) ? "without" : "with");
			rdev->pm.int_thermal_type = THERMAL_TYPE_RV770;
		} else if (controller->ucType == ATOM_PP_THERMALCONTROLLER_EVERGREEN) {
			DRM_INFO("Internal thermal controller %s fan control\n",
				 (controller->ucFanParameters &
				  ATOM_PP_FANPARAMETERS_NOFAN) ? "without" : "with");
			rdev->pm.int_thermal_type = THERMAL_TYPE_EVERGREEN;
		} else if (controller->ucType == ATOM_PP_THERMALCONTROLLER_SUMO) {
			DRM_INFO("Internal thermal controller %s fan control\n",
				 (controller->ucFanParameters &
				  ATOM_PP_FANPARAMETERS_NOFAN) ? "without" : "with");
			rdev->pm.int_thermal_type = THERMAL_TYPE_SUMO;
		} else if (controller->ucType == ATOM_PP_THERMALCONTROLLER_NISLANDS) {
			DRM_INFO("Internal thermal controller %s fan control\n",
				 (controller->ucFanParameters &
				  ATOM_PP_FANPARAMETERS_NOFAN) ? "without" : "with");
			rdev->pm.int_thermal_type = THERMAL_TYPE_NI;
		} else if ((controller->ucType ==
			    ATOM_PP_THERMALCONTROLLER_EXTERNAL_GPIO) ||
			   (controller->ucType ==
			    ATOM_PP_THERMALCONTROLLER_ADT7473_WITH_INTERNAL) ||
			   (controller->ucType ==
			    ATOM_PP_THERMALCONTROLLER_EMC2103_WITH_INTERNAL)) {
			DRM_INFO("Special thermal controller config\n");
		} else {
			DRM_INFO("Possible %s thermal controller at 0x%02x %s fan control\n",
				 pp_lib_thermal_controller_names[controller->ucType],
				 controller->ucI2cAddress >> 1,
				 (controller->ucFanParameters &
				  ATOM_PP_FANPARAMETERS_NOFAN) ? "without" : "with");
			i2c_bus = radeon_lookup_i2c_gpio(rdev, controller->ucI2cLine);
			rdev->pm.i2c_bus = radeon_i2c_lookup(rdev, &i2c_bus);
			if (rdev->pm.i2c_bus) {
				struct i2c_board_info info = { };
				const char *name = pp_lib_thermal_controller_names[controller->ucType];
				info.addr = controller->ucI2cAddress >> 1;
				strlcpy(info.type, name, sizeof(info.type));
				i2c_new_device(&rdev->pm.i2c_bus->adapter, &info);
			}
		}
	}
}

static void radeon_atombios_get_default_voltages(struct radeon_device *rdev,
						 u16 *vddc, u16 *vddci)
{
	struct radeon_mode_info *mode_info = &rdev->mode_info;
	int index = GetIndexIntoMasterTable(DATA, FirmwareInfo);
	u8 frev, crev;
	u16 data_offset;
	union firmware_info *firmware_info;

	*vddc = 0;
	*vddci = 0;

	if (atom_parse_data_header(mode_info->atom_context, index, NULL,
				   &frev, &crev, &data_offset)) {
		firmware_info =
			(union firmware_info *)(mode_info->atom_context->bios +
						data_offset);
		*vddc = le16_to_cpu(firmware_info->info_14.usBootUpVDDCVoltage);
		if ((frev == 2) && (crev >= 2))
			*vddci = le16_to_cpu(firmware_info->info_22.usBootUpVDDCIVoltage);
	}
}

static void radeon_atombios_parse_pplib_non_clock_info(struct radeon_device *rdev,
						       int state_index, int mode_index,
						       struct _ATOM_PPLIB_NONCLOCK_INFO *non_clock_info)
{
	int j;
	u32 misc = le32_to_cpu(non_clock_info->ulCapsAndSettings);
	u32 misc2 = le16_to_cpu(non_clock_info->usClassification);
	u16 vddc, vddci;

	radeon_atombios_get_default_voltages(rdev, &vddc, &vddci);

	rdev->pm.power_state[state_index].misc = misc;
	rdev->pm.power_state[state_index].misc2 = misc2;
	rdev->pm.power_state[state_index].pcie_lanes =
		((misc & ATOM_PPLIB_PCIE_LINK_WIDTH_MASK) >>
		 ATOM_PPLIB_PCIE_LINK_WIDTH_SHIFT) + 1;
	switch (misc2 & ATOM_PPLIB_CLASSIFICATION_UI_MASK) {
	case ATOM_PPLIB_CLASSIFICATION_UI_BATTERY:
		rdev->pm.power_state[state_index].type =
			POWER_STATE_TYPE_BATTERY;
		break;
	case ATOM_PPLIB_CLASSIFICATION_UI_BALANCED:
		rdev->pm.power_state[state_index].type =
			POWER_STATE_TYPE_BALANCED;
		break;
	case ATOM_PPLIB_CLASSIFICATION_UI_PERFORMANCE:
		rdev->pm.power_state[state_index].type =
			POWER_STATE_TYPE_PERFORMANCE;
		break;
	case ATOM_PPLIB_CLASSIFICATION_UI_NONE:
		if (misc2 & ATOM_PPLIB_CLASSIFICATION_3DPERFORMANCE)
			rdev->pm.power_state[state_index].type =
				POWER_STATE_TYPE_PERFORMANCE;
		break;
	}
	rdev->pm.power_state[state_index].flags = 0;
	if (misc & ATOM_PPLIB_SINGLE_DISPLAY_ONLY)
		rdev->pm.power_state[state_index].flags |=
			RADEON_PM_STATE_SINGLE_DISPLAY_ONLY;
	if (misc2 & ATOM_PPLIB_CLASSIFICATION_BOOT) {
		rdev->pm.power_state[state_index].type =
			POWER_STATE_TYPE_DEFAULT;
		rdev->pm.default_power_state_index = state_index;
		rdev->pm.power_state[state_index].default_clock_mode =
			&rdev->pm.power_state[state_index].clock_info[mode_index - 1];
		if (ASIC_IS_DCE5(rdev) && !(rdev->flags & RADEON_IS_IGP)) {
			/* NI chips post without MC ucode, so default clocks are strobe mode only */
			rdev->pm.default_sclk = rdev->pm.power_state[state_index].clock_info[0].sclk;
			rdev->pm.default_mclk = rdev->pm.power_state[state_index].clock_info[0].mclk;
			rdev->pm.default_vddc = rdev->pm.power_state[state_index].clock_info[0].voltage.voltage;
			rdev->pm.default_vddci = rdev->pm.power_state[state_index].clock_info[0].voltage.vddci;
		} else {
			/* patch the table values with the default slck/mclk from firmware info */
			for (j = 0; j < mode_index; j++) {
				rdev->pm.power_state[state_index].clock_info[j].mclk =
					rdev->clock.default_mclk;
				rdev->pm.power_state[state_index].clock_info[j].sclk =
					rdev->clock.default_sclk;
				if (vddc)
					rdev->pm.power_state[state_index].clock_info[j].voltage.voltage =
						vddc;
			}
		}
	}
}

static bool radeon_atombios_parse_pplib_clock_info(struct radeon_device *rdev,
						   int state_index, int mode_index,
						   union pplib_clock_info *clock_info)
{
	u32 sclk, mclk;

	if (rdev->flags & RADEON_IS_IGP) {
		if (rdev->family >= CHIP_PALM) {
			sclk = le16_to_cpu(clock_info->sumo.usEngineClockLow);
			sclk |= clock_info->sumo.ucEngineClockHigh << 16;
			rdev->pm.power_state[state_index].clock_info[mode_index].sclk = sclk;
		} else {
			sclk = le16_to_cpu(clock_info->rs780.usLowEngineClockLow);
			sclk |= clock_info->rs780.ucLowEngineClockHigh << 16;
			rdev->pm.power_state[state_index].clock_info[mode_index].sclk = sclk;
		}
	} else if (ASIC_IS_DCE4(rdev)) {
		sclk = le16_to_cpu(clock_info->evergreen.usEngineClockLow);
		sclk |= clock_info->evergreen.ucEngineClockHigh << 16;
		mclk = le16_to_cpu(clock_info->evergreen.usMemoryClockLow);
		mclk |= clock_info->evergreen.ucMemoryClockHigh << 16;
		rdev->pm.power_state[state_index].clock_info[mode_index].mclk = mclk;
		rdev->pm.power_state[state_index].clock_info[mode_index].sclk = sclk;
		rdev->pm.power_state[state_index].clock_info[mode_index].voltage.type =
			VOLTAGE_SW;
		rdev->pm.power_state[state_index].clock_info[mode_index].voltage.voltage =
			le16_to_cpu(clock_info->evergreen.usVDDC);
		rdev->pm.power_state[state_index].clock_info[mode_index].voltage.vddci =
			le16_to_cpu(clock_info->evergreen.usVDDCI);
	} else {
		sclk = le16_to_cpu(clock_info->r600.usEngineClockLow);
		sclk |= clock_info->r600.ucEngineClockHigh << 16;
		mclk = le16_to_cpu(clock_info->r600.usMemoryClockLow);
		mclk |= clock_info->r600.ucMemoryClockHigh << 16;
		rdev->pm.power_state[state_index].clock_info[mode_index].mclk = mclk;
		rdev->pm.power_state[state_index].clock_info[mode_index].sclk = sclk;
		rdev->pm.power_state[state_index].clock_info[mode_index].voltage.type =
			VOLTAGE_SW;
		rdev->pm.power_state[state_index].clock_info[mode_index].voltage.voltage =
			le16_to_cpu(clock_info->r600.usVDDC);
	}

	/* patch up vddc if necessary */
	if (rdev->pm.power_state[state_index].clock_info[mode_index].voltage.voltage == 0xff01) {
		u16 vddc;

		if (radeon_atom_get_max_vddc(rdev, &vddc) == 0)
			rdev->pm.power_state[state_index].clock_info[mode_index].voltage.voltage = vddc;
	}

	if (rdev->flags & RADEON_IS_IGP) {
		/* skip invalid modes */
		if (rdev->pm.power_state[state_index].clock_info[mode_index].sclk == 0)
			return false;
	} else {
		/* skip invalid modes */
		if ((rdev->pm.power_state[state_index].clock_info[mode_index].mclk == 0) ||
		    (rdev->pm.power_state[state_index].clock_info[mode_index].sclk == 0))
			return false;
	}
	return true;
}

static int radeon_atombios_parse_power_table_4_5(struct radeon_device *rdev)
{
	struct radeon_mode_info *mode_info = &rdev->mode_info;
	struct _ATOM_PPLIB_NONCLOCK_INFO *non_clock_info;
	union pplib_power_state *power_state;
	int i, j;
	int state_index = 0, mode_index = 0;
	union pplib_clock_info *clock_info;
	bool valid;
	union power_info *power_info;
	int index = GetIndexIntoMasterTable(DATA, PowerPlayInfo);
        u16 data_offset;
	u8 frev, crev;

	if (!atom_parse_data_header(mode_info->atom_context, index, NULL,
				   &frev, &crev, &data_offset))
		return state_index;
	power_info = (union power_info *)(mode_info->atom_context->bios + data_offset);

	radeon_atombios_add_pplib_thermal_controller(rdev, &power_info->pplib.sThermalController);
	rdev->pm.power_state = kzalloc(sizeof(struct radeon_power_state) *
				       power_info->pplib.ucNumStates, GFP_KERNEL);
	if (!rdev->pm.power_state)
		return state_index;
	/* first mode is usually default, followed by low to high */
	for (i = 0; i < power_info->pplib.ucNumStates; i++) {
		mode_index = 0;
		power_state = (union pplib_power_state *)
			(mode_info->atom_context->bios + data_offset +
			 le16_to_cpu(power_info->pplib.usStateArrayOffset) +
			 i * power_info->pplib.ucStateEntrySize);
		non_clock_info = (struct _ATOM_PPLIB_NONCLOCK_INFO *)
			(mode_info->atom_context->bios + data_offset +
			 le16_to_cpu(power_info->pplib.usNonClockInfoArrayOffset) +
			 (power_state->v1.ucNonClockStateIndex *
			  power_info->pplib.ucNonClockSize));
		rdev->pm.power_state[i].clock_info = kzalloc(sizeof(struct radeon_pm_clock_info) *
							     ((power_info->pplib.ucStateEntrySize - 1) ?
							      (power_info->pplib.ucStateEntrySize - 1) : 1),
							     GFP_KERNEL);
		if (!rdev->pm.power_state[i].clock_info)
			return state_index;
		if (power_info->pplib.ucStateEntrySize - 1) {
			for (j = 0; j < (power_info->pplib.ucStateEntrySize - 1); j++) {
				clock_info = (union pplib_clock_info *)
					(mode_info->atom_context->bios + data_offset +
					 le16_to_cpu(power_info->pplib.usClockInfoArrayOffset) +
					 (power_state->v1.ucClockStateIndices[j] *
					  power_info->pplib.ucClockInfoSize));
				valid = radeon_atombios_parse_pplib_clock_info(rdev,
									       state_index, mode_index,
									       clock_info);
				if (valid)
					mode_index++;
			}
		} else {
			rdev->pm.power_state[state_index].clock_info[0].mclk =
				rdev->clock.default_mclk;
			rdev->pm.power_state[state_index].clock_info[0].sclk =
				rdev->clock.default_sclk;
			mode_index++;
		}
		rdev->pm.power_state[state_index].num_clock_modes = mode_index;
		if (mode_index) {
			radeon_atombios_parse_pplib_non_clock_info(rdev, state_index, mode_index,
								   non_clock_info);
			state_index++;
		}
	}
	/* if multiple clock modes, mark the lowest as no display */
	for (i = 0; i < state_index; i++) {
		if (rdev->pm.power_state[i].num_clock_modes > 1)
			rdev->pm.power_state[i].clock_info[0].flags |=
				RADEON_PM_MODE_NO_DISPLAY;
	}
	/* first mode is usually default */
	if (rdev->pm.default_power_state_index == -1) {
		rdev->pm.power_state[0].type =
			POWER_STATE_TYPE_DEFAULT;
		rdev->pm.default_power_state_index = 0;
		rdev->pm.power_state[0].default_clock_mode =
			&rdev->pm.power_state[0].clock_info[0];
	}
	return state_index;
}

static int radeon_atombios_parse_power_table_6(struct radeon_device *rdev)
{
	struct radeon_mode_info *mode_info = &rdev->mode_info;
	struct _ATOM_PPLIB_NONCLOCK_INFO *non_clock_info;
	union pplib_power_state *power_state;
	int i, j, non_clock_array_index, clock_array_index;
	int state_index = 0, mode_index = 0;
	union pplib_clock_info *clock_info;
	struct StateArray *state_array;
	struct ClockInfoArray *clock_info_array;
	struct NonClockInfoArray *non_clock_info_array;
	bool valid;
	union power_info *power_info;
	int index = GetIndexIntoMasterTable(DATA, PowerPlayInfo);
        u16 data_offset;
	u8 frev, crev;

	if (!atom_parse_data_header(mode_info->atom_context, index, NULL,
				   &frev, &crev, &data_offset))
		return state_index;
	power_info = (union power_info *)(mode_info->atom_context->bios + data_offset);

	radeon_atombios_add_pplib_thermal_controller(rdev, &power_info->pplib.sThermalController);
	state_array = (struct StateArray *)
		(mode_info->atom_context->bios + data_offset +
		 le16_to_cpu(power_info->pplib.usStateArrayOffset));
	clock_info_array = (struct ClockInfoArray *)
		(mode_info->atom_context->bios + data_offset +
		 le16_to_cpu(power_info->pplib.usClockInfoArrayOffset));
	non_clock_info_array = (struct NonClockInfoArray *)
		(mode_info->atom_context->bios + data_offset +
		 le16_to_cpu(power_info->pplib.usNonClockInfoArrayOffset));
	rdev->pm.power_state = kzalloc(sizeof(struct radeon_power_state) *
				       state_array->ucNumEntries, GFP_KERNEL);
	if (!rdev->pm.power_state)
		return state_index;
	for (i = 0; i < state_array->ucNumEntries; i++) {
		mode_index = 0;
		power_state = (union pplib_power_state *)&state_array->states[i];
		/* XXX this might be an inagua bug... */
		non_clock_array_index = i; /* power_state->v2.nonClockInfoIndex */
		non_clock_info = (struct _ATOM_PPLIB_NONCLOCK_INFO *)
			&non_clock_info_array->nonClockInfo[non_clock_array_index];
		rdev->pm.power_state[i].clock_info = kzalloc(sizeof(struct radeon_pm_clock_info) *
							     (power_state->v2.ucNumDPMLevels ?
							      power_state->v2.ucNumDPMLevels : 1),
							     GFP_KERNEL);
		if (!rdev->pm.power_state[i].clock_info)
			return state_index;
		if (power_state->v2.ucNumDPMLevels) {
			for (j = 0; j < power_state->v2.ucNumDPMLevels; j++) {
				clock_array_index = power_state->v2.clockInfoIndex[j];
				/* XXX this might be an inagua bug... */
				if (clock_array_index >= clock_info_array->ucNumEntries)
					continue;
				clock_info = (union pplib_clock_info *)
					&clock_info_array->clockInfo[clock_array_index];
				valid = radeon_atombios_parse_pplib_clock_info(rdev,
									       state_index, mode_index,
									       clock_info);
				if (valid)
					mode_index++;
			}
		} else {
			rdev->pm.power_state[state_index].clock_info[0].mclk =
				rdev->clock.default_mclk;
			rdev->pm.power_state[state_index].clock_info[0].sclk =
				rdev->clock.default_sclk;
			mode_index++;
		}
		rdev->pm.power_state[state_index].num_clock_modes = mode_index;
		if (mode_index) {
			radeon_atombios_parse_pplib_non_clock_info(rdev, state_index, mode_index,
								   non_clock_info);
			state_index++;
		}
	}
	/* if multiple clock modes, mark the lowest as no display */
	for (i = 0; i < state_index; i++) {
		if (rdev->pm.power_state[i].num_clock_modes > 1)
			rdev->pm.power_state[i].clock_info[0].flags |=
				RADEON_PM_MODE_NO_DISPLAY;
	}
	/* first mode is usually default */
	if (rdev->pm.default_power_state_index == -1) {
		rdev->pm.power_state[0].type =
			POWER_STATE_TYPE_DEFAULT;
		rdev->pm.default_power_state_index = 0;
		rdev->pm.power_state[0].default_clock_mode =
			&rdev->pm.power_state[0].clock_info[0];
	}
	return state_index;
}

void radeon_atombios_get_power_modes(struct radeon_device *rdev)
{
	struct radeon_mode_info *mode_info = &rdev->mode_info;
	int index = GetIndexIntoMasterTable(DATA, PowerPlayInfo);
	u16 data_offset;
	u8 frev, crev;
	int state_index = 0;

	rdev->pm.default_power_state_index = -1;

	if (atom_parse_data_header(mode_info->atom_context, index, NULL,
				   &frev, &crev, &data_offset)) {
		switch (frev) {
		case 1:
		case 2:
		case 3:
			state_index = radeon_atombios_parse_power_table_1_3(rdev);
			break;
		case 4:
		case 5:
			state_index = radeon_atombios_parse_power_table_4_5(rdev);
			break;
		case 6:
			state_index = radeon_atombios_parse_power_table_6(rdev);
			break;
		default:
			break;
		}
	} else {
		rdev->pm.power_state = kzalloc(sizeof(struct radeon_power_state), GFP_KERNEL);
		if (rdev->pm.power_state) {
			rdev->pm.power_state[0].clock_info =
				kzalloc(sizeof(struct radeon_pm_clock_info) * 1, GFP_KERNEL);
			if (rdev->pm.power_state[0].clock_info) {
				/* add the default mode */
				rdev->pm.power_state[state_index].type =
					POWER_STATE_TYPE_DEFAULT;
				rdev->pm.power_state[state_index].num_clock_modes = 1;
				rdev->pm.power_state[state_index].clock_info[0].mclk = rdev->clock.default_mclk;
				rdev->pm.power_state[state_index].clock_info[0].sclk = rdev->clock.default_sclk;
				rdev->pm.power_state[state_index].default_clock_mode =
					&rdev->pm.power_state[state_index].clock_info[0];
				rdev->pm.power_state[state_index].clock_info[0].voltage.type = VOLTAGE_NONE;
				rdev->pm.power_state[state_index].pcie_lanes = 16;
				rdev->pm.default_power_state_index = state_index;
				rdev->pm.power_state[state_index].flags = 0;
				state_index++;
			}
		}
	}

	rdev->pm.num_power_states = state_index;

	rdev->pm.current_power_state_index = rdev->pm.default_power_state_index;
	rdev->pm.current_clock_mode_index = 0;
	rdev->pm.current_vddc = rdev->pm.power_state[rdev->pm.default_power_state_index].clock_info[0].voltage.voltage;
}

void radeon_atom_set_clock_gating(struct radeon_device *rdev, int enable)
{
	DYNAMIC_CLOCK_GATING_PS_ALLOCATION args;
	int index = GetIndexIntoMasterTable(COMMAND, DynamicClockGating);

	args.ucEnable = enable;

	atom_execute_table(rdev->mode_info.atom_context, index, (uint32_t *)&args);
}

uint32_t radeon_atom_get_engine_clock(struct radeon_device *rdev)
{
	GET_ENGINE_CLOCK_PS_ALLOCATION args;
	int index = GetIndexIntoMasterTable(COMMAND, GetEngineClock);

	atom_execute_table(rdev->mode_info.atom_context, index, (uint32_t *)&args);
	return le32_to_cpu(args.ulReturnEngineClock);
}

uint32_t radeon_atom_get_memory_clock(struct radeon_device *rdev)
{
	GET_MEMORY_CLOCK_PS_ALLOCATION args;
	int index = GetIndexIntoMasterTable(COMMAND, GetMemoryClock);

	atom_execute_table(rdev->mode_info.atom_context, index, (uint32_t *)&args);
	return le32_to_cpu(args.ulReturnMemoryClock);
}

void radeon_atom_set_engine_clock(struct radeon_device *rdev,
				  uint32_t eng_clock)
{
	SET_ENGINE_CLOCK_PS_ALLOCATION args;
	int index = GetIndexIntoMasterTable(COMMAND, SetEngineClock);

	args.ulTargetEngineClock = cpu_to_le32(eng_clock);	/* 10 khz */

	atom_execute_table(rdev->mode_info.atom_context, index, (uint32_t *)&args);
}

void radeon_atom_set_memory_clock(struct radeon_device *rdev,
				  uint32_t mem_clock)
{
	SET_MEMORY_CLOCK_PS_ALLOCATION args;
	int index = GetIndexIntoMasterTable(COMMAND, SetMemoryClock);

	if (rdev->flags & RADEON_IS_IGP)
		return;

	args.ulTargetMemoryClock = cpu_to_le32(mem_clock);	/* 10 khz */

	atom_execute_table(rdev->mode_info.atom_context, index, (uint32_t *)&args);
}

union set_voltage {
	struct _SET_VOLTAGE_PS_ALLOCATION alloc;
	struct _SET_VOLTAGE_PARAMETERS v1;
	struct _SET_VOLTAGE_PARAMETERS_V2 v2;
};

void radeon_atom_set_voltage(struct radeon_device *rdev, u16 voltage_level, u8 voltage_type)
{
	union set_voltage args;
	int index = GetIndexIntoMasterTable(COMMAND, SetVoltage);
	u8 frev, crev, volt_index = voltage_level;

	if (!atom_parse_cmd_header(rdev->mode_info.atom_context, index, &frev, &crev))
		return;

	/* 0xff01 is a flag rather then an actual voltage */
	if (voltage_level == 0xff01)
		return;

	switch (crev) {
	case 1:
		args.v1.ucVoltageType = voltage_type;
		args.v1.ucVoltageMode = SET_ASIC_VOLTAGE_MODE_ALL_SOURCE;
		args.v1.ucVoltageIndex = volt_index;
		break;
	case 2:
		args.v2.ucVoltageType = voltage_type;
		args.v2.ucVoltageMode = SET_ASIC_VOLTAGE_MODE_SET_VOLTAGE;
		args.v2.usVoltageLevel = cpu_to_le16(voltage_level);
		break;
	default:
		DRM_ERROR("Unknown table version %d, %d\n", frev, crev);
		return;
	}

	atom_execute_table(rdev->mode_info.atom_context, index, (uint32_t *)&args);
}

int radeon_atom_get_max_vddc(struct radeon_device *rdev,
			     u16 *voltage)
{
	union set_voltage args;
	int index = GetIndexIntoMasterTable(COMMAND, SetVoltage);
	u8 frev, crev;

	if (!atom_parse_cmd_header(rdev->mode_info.atom_context, index, &frev, &crev))
		return -EINVAL;

	switch (crev) {
	case 1:
		return -EINVAL;
	case 2:
		args.v2.ucVoltageType = SET_VOLTAGE_GET_MAX_VOLTAGE;
		args.v2.ucVoltageMode = 0;
		args.v2.usVoltageLevel = 0;

		atom_execute_table(rdev->mode_info.atom_context, index, (uint32_t *)&args);

		*voltage = le16_to_cpu(args.v2.usVoltageLevel);
		break;
	default:
		DRM_ERROR("Unknown table version %d, %d\n", frev, crev);
		return -EINVAL;
	}

	return 0;
}

void radeon_atom_initialize_bios_scratch_regs(struct drm_device *dev)
{
	struct radeon_device *rdev = dev->dev_private;
	uint32_t bios_2_scratch, bios_6_scratch;

	if (rdev->family >= CHIP_R600) {
		bios_2_scratch = RREG32(R600_BIOS_2_SCRATCH);
		bios_6_scratch = RREG32(R600_BIOS_6_SCRATCH);
	} else {
		bios_2_scratch = RREG32(RADEON_BIOS_2_SCRATCH);
		bios_6_scratch = RREG32(RADEON_BIOS_6_SCRATCH);
	}

	/* let the bios control the backlight */
	bios_2_scratch &= ~ATOM_S2_VRI_BRIGHT_ENABLE;

	/* tell the bios not to handle mode switching */
	bios_6_scratch |= ATOM_S6_ACC_BLOCK_DISPLAY_SWITCH;

	if (rdev->family >= CHIP_R600) {
		WREG32(R600_BIOS_2_SCRATCH, bios_2_scratch);
		WREG32(R600_BIOS_6_SCRATCH, bios_6_scratch);
	} else {
		WREG32(RADEON_BIOS_2_SCRATCH, bios_2_scratch);
		WREG32(RADEON_BIOS_6_SCRATCH, bios_6_scratch);
	}

}

void radeon_save_bios_scratch_regs(struct radeon_device *rdev)
{
	uint32_t scratch_reg;
	int i;

	if (rdev->family >= CHIP_R600)
		scratch_reg = R600_BIOS_0_SCRATCH;
	else
		scratch_reg = RADEON_BIOS_0_SCRATCH;

	for (i = 0; i < RADEON_BIOS_NUM_SCRATCH; i++)
		rdev->bios_scratch[i] = RREG32(scratch_reg + (i * 4));
}

void radeon_restore_bios_scratch_regs(struct radeon_device *rdev)
{
	uint32_t scratch_reg;
	int i;

	if (rdev->family >= CHIP_R600)
		scratch_reg = R600_BIOS_0_SCRATCH;
	else
		scratch_reg = RADEON_BIOS_0_SCRATCH;

	for (i = 0; i < RADEON_BIOS_NUM_SCRATCH; i++)
		WREG32(scratch_reg + (i * 4), rdev->bios_scratch[i]);
}

void radeon_atom_output_lock(struct drm_encoder *encoder, bool lock)
{
	struct drm_device *dev = encoder->dev;
	struct radeon_device *rdev = dev->dev_private;
	uint32_t bios_6_scratch;

	if (rdev->family >= CHIP_R600)
		bios_6_scratch = RREG32(R600_BIOS_6_SCRATCH);
	else
		bios_6_scratch = RREG32(RADEON_BIOS_6_SCRATCH);

	if (lock) {
		bios_6_scratch |= ATOM_S6_CRITICAL_STATE;
		bios_6_scratch &= ~ATOM_S6_ACC_MODE;
	} else {
		bios_6_scratch &= ~ATOM_S6_CRITICAL_STATE;
		bios_6_scratch |= ATOM_S6_ACC_MODE;
	}

	if (rdev->family >= CHIP_R600)
		WREG32(R600_BIOS_6_SCRATCH, bios_6_scratch);
	else
		WREG32(RADEON_BIOS_6_SCRATCH, bios_6_scratch);
}

/* at some point we may want to break this out into individual functions */
void
radeon_atombios_connected_scratch_regs(struct drm_connector *connector,
				       struct drm_encoder *encoder,
				       bool connected)
{
	struct drm_device *dev = connector->dev;
	struct radeon_device *rdev = dev->dev_private;
	struct radeon_connector *radeon_connector =
	    to_radeon_connector(connector);
	struct radeon_encoder *radeon_encoder = to_radeon_encoder(encoder);
	uint32_t bios_0_scratch, bios_3_scratch, bios_6_scratch;

	if (rdev->family >= CHIP_R600) {
		bios_0_scratch = RREG32(R600_BIOS_0_SCRATCH);
		bios_3_scratch = RREG32(R600_BIOS_3_SCRATCH);
		bios_6_scratch = RREG32(R600_BIOS_6_SCRATCH);
	} else {
		bios_0_scratch = RREG32(RADEON_BIOS_0_SCRATCH);
		bios_3_scratch = RREG32(RADEON_BIOS_3_SCRATCH);
		bios_6_scratch = RREG32(RADEON_BIOS_6_SCRATCH);
	}

	if ((radeon_encoder->devices & ATOM_DEVICE_TV1_SUPPORT) &&
	    (radeon_connector->devices & ATOM_DEVICE_TV1_SUPPORT)) {
		if (connected) {
			DRM_DEBUG_KMS("TV1 connected\n");
			bios_3_scratch |= ATOM_S3_TV1_ACTIVE;
			bios_6_scratch |= ATOM_S6_ACC_REQ_TV1;
		} else {
			DRM_DEBUG_KMS("TV1 disconnected\n");
			bios_0_scratch &= ~ATOM_S0_TV1_MASK;
			bios_3_scratch &= ~ATOM_S3_TV1_ACTIVE;
			bios_6_scratch &= ~ATOM_S6_ACC_REQ_TV1;
		}
	}
	if ((radeon_encoder->devices & ATOM_DEVICE_CV_SUPPORT) &&
	    (radeon_connector->devices & ATOM_DEVICE_CV_SUPPORT)) {
		if (connected) {
			DRM_DEBUG_KMS("CV connected\n");
			bios_3_scratch |= ATOM_S3_CV_ACTIVE;
			bios_6_scratch |= ATOM_S6_ACC_REQ_CV;
		} else {
			DRM_DEBUG_KMS("CV disconnected\n");
			bios_0_scratch &= ~ATOM_S0_CV_MASK;
			bios_3_scratch &= ~ATOM_S3_CV_ACTIVE;
			bios_6_scratch &= ~ATOM_S6_ACC_REQ_CV;
		}
	}
	if ((radeon_encoder->devices & ATOM_DEVICE_LCD1_SUPPORT) &&
	    (radeon_connector->devices & ATOM_DEVICE_LCD1_SUPPORT)) {
		if (connected) {
			DRM_DEBUG_KMS("LCD1 connected\n");
			bios_0_scratch |= ATOM_S0_LCD1;
			bios_3_scratch |= ATOM_S3_LCD1_ACTIVE;
			bios_6_scratch |= ATOM_S6_ACC_REQ_LCD1;
		} else {
			DRM_DEBUG_KMS("LCD1 disconnected\n");
			bios_0_scratch &= ~ATOM_S0_LCD1;
			bios_3_scratch &= ~ATOM_S3_LCD1_ACTIVE;
			bios_6_scratch &= ~ATOM_S6_ACC_REQ_LCD1;
		}
	}
	if ((radeon_encoder->devices & ATOM_DEVICE_CRT1_SUPPORT) &&
	    (radeon_connector->devices & ATOM_DEVICE_CRT1_SUPPORT)) {
		if (connected) {
			DRM_DEBUG_KMS("CRT1 connected\n");
			bios_0_scratch |= ATOM_S0_CRT1_COLOR;
			bios_3_scratch |= ATOM_S3_CRT1_ACTIVE;
			bios_6_scratch |= ATOM_S6_ACC_REQ_CRT1;
		} else {
			DRM_DEBUG_KMS("CRT1 disconnected\n");
			bios_0_scratch &= ~ATOM_S0_CRT1_MASK;
			bios_3_scratch &= ~ATOM_S3_CRT1_ACTIVE;
			bios_6_scratch &= ~ATOM_S6_ACC_REQ_CRT1;
		}
	}
	if ((radeon_encoder->devices & ATOM_DEVICE_CRT2_SUPPORT) &&
	    (radeon_connector->devices & ATOM_DEVICE_CRT2_SUPPORT)) {
		if (connected) {
			DRM_DEBUG_KMS("CRT2 connected\n");
			bios_0_scratch |= ATOM_S0_CRT2_COLOR;
			bios_3_scratch |= ATOM_S3_CRT2_ACTIVE;
			bios_6_scratch |= ATOM_S6_ACC_REQ_CRT2;
		} else {
			DRM_DEBUG_KMS("CRT2 disconnected\n");
			bios_0_scratch &= ~ATOM_S0_CRT2_MASK;
			bios_3_scratch &= ~ATOM_S3_CRT2_ACTIVE;
			bios_6_scratch &= ~ATOM_S6_ACC_REQ_CRT2;
		}
	}
	if ((radeon_encoder->devices & ATOM_DEVICE_DFP1_SUPPORT) &&
	    (radeon_connector->devices & ATOM_DEVICE_DFP1_SUPPORT)) {
		if (connected) {
			DRM_DEBUG_KMS("DFP1 connected\n");
			bios_0_scratch |= ATOM_S0_DFP1;
			bios_3_scratch |= ATOM_S3_DFP1_ACTIVE;
			bios_6_scratch |= ATOM_S6_ACC_REQ_DFP1;
		} else {
			DRM_DEBUG_KMS("DFP1 disconnected\n");
			bios_0_scratch &= ~ATOM_S0_DFP1;
			bios_3_scratch &= ~ATOM_S3_DFP1_ACTIVE;
			bios_6_scratch &= ~ATOM_S6_ACC_REQ_DFP1;
		}
	}
	if ((radeon_encoder->devices & ATOM_DEVICE_DFP2_SUPPORT) &&
	    (radeon_connector->devices & ATOM_DEVICE_DFP2_SUPPORT)) {
		if (connected) {
			DRM_DEBUG_KMS("DFP2 connected\n");
			bios_0_scratch |= ATOM_S0_DFP2;
			bios_3_scratch |= ATOM_S3_DFP2_ACTIVE;
			bios_6_scratch |= ATOM_S6_ACC_REQ_DFP2;
		} else {
			DRM_DEBUG_KMS("DFP2 disconnected\n");
			bios_0_scratch &= ~ATOM_S0_DFP2;
			bios_3_scratch &= ~ATOM_S3_DFP2_ACTIVE;
			bios_6_scratch &= ~ATOM_S6_ACC_REQ_DFP2;
		}
	}
	if ((radeon_encoder->devices & ATOM_DEVICE_DFP3_SUPPORT) &&
	    (radeon_connector->devices & ATOM_DEVICE_DFP3_SUPPORT)) {
		if (connected) {
			DRM_DEBUG_KMS("DFP3 connected\n");
			bios_0_scratch |= ATOM_S0_DFP3;
			bios_3_scratch |= ATOM_S3_DFP3_ACTIVE;
			bios_6_scratch |= ATOM_S6_ACC_REQ_DFP3;
		} else {
			DRM_DEBUG_KMS("DFP3 disconnected\n");
			bios_0_scratch &= ~ATOM_S0_DFP3;
			bios_3_scratch &= ~ATOM_S3_DFP3_ACTIVE;
			bios_6_scratch &= ~ATOM_S6_ACC_REQ_DFP3;
		}
	}
	if ((radeon_encoder->devices & ATOM_DEVICE_DFP4_SUPPORT) &&
	    (radeon_connector->devices & ATOM_DEVICE_DFP4_SUPPORT)) {
		if (connected) {
			DRM_DEBUG_KMS("DFP4 connected\n");
			bios_0_scratch |= ATOM_S0_DFP4;
			bios_3_scratch |= ATOM_S3_DFP4_ACTIVE;
			bios_6_scratch |= ATOM_S6_ACC_REQ_DFP4;
		} else {
			DRM_DEBUG_KMS("DFP4 disconnected\n");
			bios_0_scratch &= ~ATOM_S0_DFP4;
			bios_3_scratch &= ~ATOM_S3_DFP4_ACTIVE;
			bios_6_scratch &= ~ATOM_S6_ACC_REQ_DFP4;
		}
	}
	if ((radeon_encoder->devices & ATOM_DEVICE_DFP5_SUPPORT) &&
	    (radeon_connector->devices & ATOM_DEVICE_DFP5_SUPPORT)) {
		if (connected) {
			DRM_DEBUG_KMS("DFP5 connected\n");
			bios_0_scratch |= ATOM_S0_DFP5;
			bios_3_scratch |= ATOM_S3_DFP5_ACTIVE;
			bios_6_scratch |= ATOM_S6_ACC_REQ_DFP5;
		} else {
			DRM_DEBUG_KMS("DFP5 disconnected\n");
			bios_0_scratch &= ~ATOM_S0_DFP5;
			bios_3_scratch &= ~ATOM_S3_DFP5_ACTIVE;
			bios_6_scratch &= ~ATOM_S6_ACC_REQ_DFP5;
		}
	}

	if (rdev->family >= CHIP_R600) {
		WREG32(R600_BIOS_0_SCRATCH, bios_0_scratch);
		WREG32(R600_BIOS_3_SCRATCH, bios_3_scratch);
		WREG32(R600_BIOS_6_SCRATCH, bios_6_scratch);
	} else {
		WREG32(RADEON_BIOS_0_SCRATCH, bios_0_scratch);
		WREG32(RADEON_BIOS_3_SCRATCH, bios_3_scratch);
		WREG32(RADEON_BIOS_6_SCRATCH, bios_6_scratch);
	}
}

void
radeon_atombios_encoder_crtc_scratch_regs(struct drm_encoder *encoder, int crtc)
{
	struct drm_device *dev = encoder->dev;
	struct radeon_device *rdev = dev->dev_private;
	struct radeon_encoder *radeon_encoder = to_radeon_encoder(encoder);
	uint32_t bios_3_scratch;

	if (rdev->family >= CHIP_R600)
		bios_3_scratch = RREG32(R600_BIOS_3_SCRATCH);
	else
		bios_3_scratch = RREG32(RADEON_BIOS_3_SCRATCH);

	if (radeon_encoder->devices & ATOM_DEVICE_TV1_SUPPORT) {
		bios_3_scratch &= ~ATOM_S3_TV1_CRTC_ACTIVE;
		bios_3_scratch |= (crtc << 18);
	}
	if (radeon_encoder->devices & ATOM_DEVICE_CV_SUPPORT) {
		bios_3_scratch &= ~ATOM_S3_CV_CRTC_ACTIVE;
		bios_3_scratch |= (crtc << 24);
	}
	if (radeon_encoder->devices & ATOM_DEVICE_CRT1_SUPPORT) {
		bios_3_scratch &= ~ATOM_S3_CRT1_CRTC_ACTIVE;
		bios_3_scratch |= (crtc << 16);
	}
	if (radeon_encoder->devices & ATOM_DEVICE_CRT2_SUPPORT) {
		bios_3_scratch &= ~ATOM_S3_CRT2_CRTC_ACTIVE;
		bios_3_scratch |= (crtc << 20);
	}
	if (radeon_encoder->devices & ATOM_DEVICE_LCD1_SUPPORT) {
		bios_3_scratch &= ~ATOM_S3_LCD1_CRTC_ACTIVE;
		bios_3_scratch |= (crtc << 17);
	}
	if (radeon_encoder->devices & ATOM_DEVICE_DFP1_SUPPORT) {
		bios_3_scratch &= ~ATOM_S3_DFP1_CRTC_ACTIVE;
		bios_3_scratch |= (crtc << 19);
	}
	if (radeon_encoder->devices & ATOM_DEVICE_DFP2_SUPPORT) {
		bios_3_scratch &= ~ATOM_S3_DFP2_CRTC_ACTIVE;
		bios_3_scratch |= (crtc << 23);
	}
	if (radeon_encoder->devices & ATOM_DEVICE_DFP3_SUPPORT) {
		bios_3_scratch &= ~ATOM_S3_DFP3_CRTC_ACTIVE;
		bios_3_scratch |= (crtc << 25);
	}

	if (rdev->family >= CHIP_R600)
		WREG32(R600_BIOS_3_SCRATCH, bios_3_scratch);
	else
		WREG32(RADEON_BIOS_3_SCRATCH, bios_3_scratch);
}

void
radeon_atombios_encoder_dpms_scratch_regs(struct drm_encoder *encoder, bool on)
{
	struct drm_device *dev = encoder->dev;
	struct radeon_device *rdev = dev->dev_private;
	struct radeon_encoder *radeon_encoder = to_radeon_encoder(encoder);
	uint32_t bios_2_scratch;

	if (rdev->family >= CHIP_R600)
		bios_2_scratch = RREG32(R600_BIOS_2_SCRATCH);
	else
		bios_2_scratch = RREG32(RADEON_BIOS_2_SCRATCH);

	if (radeon_encoder->devices & ATOM_DEVICE_TV1_SUPPORT) {
		if (on)
			bios_2_scratch &= ~ATOM_S2_TV1_DPMS_STATE;
		else
			bios_2_scratch |= ATOM_S2_TV1_DPMS_STATE;
	}
	if (radeon_encoder->devices & ATOM_DEVICE_CV_SUPPORT) {
		if (on)
			bios_2_scratch &= ~ATOM_S2_CV_DPMS_STATE;
		else
			bios_2_scratch |= ATOM_S2_CV_DPMS_STATE;
	}
	if (radeon_encoder->devices & ATOM_DEVICE_CRT1_SUPPORT) {
		if (on)
			bios_2_scratch &= ~ATOM_S2_CRT1_DPMS_STATE;
		else
			bios_2_scratch |= ATOM_S2_CRT1_DPMS_STATE;
	}
	if (radeon_encoder->devices & ATOM_DEVICE_CRT2_SUPPORT) {
		if (on)
			bios_2_scratch &= ~ATOM_S2_CRT2_DPMS_STATE;
		else
			bios_2_scratch |= ATOM_S2_CRT2_DPMS_STATE;
	}
	if (radeon_encoder->devices & ATOM_DEVICE_LCD1_SUPPORT) {
		if (on)
			bios_2_scratch &= ~ATOM_S2_LCD1_DPMS_STATE;
		else
			bios_2_scratch |= ATOM_S2_LCD1_DPMS_STATE;
	}
	if (radeon_encoder->devices & ATOM_DEVICE_DFP1_SUPPORT) {
		if (on)
			bios_2_scratch &= ~ATOM_S2_DFP1_DPMS_STATE;
		else
			bios_2_scratch |= ATOM_S2_DFP1_DPMS_STATE;
	}
	if (radeon_encoder->devices & ATOM_DEVICE_DFP2_SUPPORT) {
		if (on)
			bios_2_scratch &= ~ATOM_S2_DFP2_DPMS_STATE;
		else
			bios_2_scratch |= ATOM_S2_DFP2_DPMS_STATE;
	}
	if (radeon_encoder->devices & ATOM_DEVICE_DFP3_SUPPORT) {
		if (on)
			bios_2_scratch &= ~ATOM_S2_DFP3_DPMS_STATE;
		else
			bios_2_scratch |= ATOM_S2_DFP3_DPMS_STATE;
	}
	if (radeon_encoder->devices & ATOM_DEVICE_DFP4_SUPPORT) {
		if (on)
			bios_2_scratch &= ~ATOM_S2_DFP4_DPMS_STATE;
		else
			bios_2_scratch |= ATOM_S2_DFP4_DPMS_STATE;
	}
	if (radeon_encoder->devices & ATOM_DEVICE_DFP5_SUPPORT) {
		if (on)
			bios_2_scratch &= ~ATOM_S2_DFP5_DPMS_STATE;
		else
			bios_2_scratch |= ATOM_S2_DFP5_DPMS_STATE;
	}

	if (rdev->family >= CHIP_R600)
		WREG32(R600_BIOS_2_SCRATCH, bios_2_scratch);
	else
		WREG32(RADEON_BIOS_2_SCRATCH, bios_2_scratch);
}<|MERGE_RESOLUTION|>--- conflicted
+++ resolved
@@ -166,42 +166,7 @@
 		for (i = 0; i < num_indices; i++) {
 			gpio = &i2c_info->asGPIO_Info[i];
 
-<<<<<<< HEAD
-			/* r4xx mask is technically not used by the hw, so patch in the legacy mask bits */
-			if ((rdev->family == CHIP_R420) ||
-			    (rdev->family == CHIP_R423) ||
-			    (rdev->family == CHIP_RV410)) {
-				if ((le16_to_cpu(gpio->usClkMaskRegisterIndex) == 0x0018) ||
-				    (le16_to_cpu(gpio->usClkMaskRegisterIndex) == 0x0019) ||
-				    (le16_to_cpu(gpio->usClkMaskRegisterIndex) == 0x001a)) {
-					gpio->ucClkMaskShift = 0x19;
-					gpio->ucDataMaskShift = 0x18;
-				}
-			}
-
-			/* some evergreen boards have bad data for this entry */
-			if (ASIC_IS_DCE4(rdev)) {
-				if ((i == 7) &&
-				    (le16_to_cpu(gpio->usClkMaskRegisterIndex) == 0x1936) &&
-				    (gpio->sucI2cId.ucAccess == 0)) {
-					gpio->sucI2cId.ucAccess = 0x97;
-					gpio->ucDataMaskShift = 8;
-					gpio->ucDataEnShift = 8;
-					gpio->ucDataY_Shift = 8;
-					gpio->ucDataA_Shift = 8;
-				}
-			}
-
-			/* some DCE3 boards have bad data for this entry */
-			if (ASIC_IS_DCE3(rdev)) {
-				if ((i == 4) &&
-				    (le16_to_cpu(gpio->usClkMaskRegisterIndex) == 0x1fda) &&
-				    (gpio->sucI2cId.ucAccess == 0x94))
-					gpio->sucI2cId.ucAccess = 0x14;
-			}
-=======
 			radeon_lookup_i2c_gpio_quirks(rdev, gpio, i);
->>>>>>> af968e29
 
 			if (gpio->sucI2cId.ucAccess == id) {
 				i2c = radeon_get_bus_rec_for_i2c_gpio(gpio);
