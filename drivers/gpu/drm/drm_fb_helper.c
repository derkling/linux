/*
 * Copyright (c) 2006-2009 Red Hat Inc.
 * Copyright (c) 2006-2008 Intel Corporation
 * Copyright (c) 2007 Dave Airlie <airlied@linux.ie>
 *
 * DRM framebuffer helper functions
 *
 * Permission to use, copy, modify, distribute, and sell this software and its
 * documentation for any purpose is hereby granted without fee, provided that
 * the above copyright notice appear in all copies and that both that copyright
 * notice and this permission notice appear in supporting documentation, and
 * that the name of the copyright holders not be used in advertising or
 * publicity pertaining to distribution of the software without specific,
 * written prior permission.  The copyright holders make no representations
 * about the suitability of this software for any purpose.  It is provided "as
 * is" without express or implied warranty.
 *
 * THE COPYRIGHT HOLDERS DISCLAIM ALL WARRANTIES WITH REGARD TO THIS SOFTWARE,
 * INCLUDING ALL IMPLIED WARRANTIES OF MERCHANTABILITY AND FITNESS, IN NO
 * EVENT SHALL THE COPYRIGHT HOLDERS BE LIABLE FOR ANY SPECIAL, INDIRECT OR
 * CONSEQUENTIAL DAMAGES OR ANY DAMAGES WHATSOEVER RESULTING FROM LOSS OF USE,
 * DATA OR PROFITS, WHETHER IN AN ACTION OF CONTRACT, NEGLIGENCE OR OTHER
 * TORTIOUS ACTION, ARISING OUT OF OR IN CONNECTION WITH THE USE OR PERFORMANCE
 * OF THIS SOFTWARE.
 *
 * Authors:
 *      Dave Airlie <airlied@linux.ie>
 *      Jesse Barnes <jesse.barnes@intel.com>
 */
#define pr_fmt(fmt) KBUILD_MODNAME ": " fmt

#include <linux/console.h>
#include <linux/dma-buf.h>
#include <linux/kernel.h>
#include <linux/sysrq.h>
#include <linux/slab.h>
#include <linux/module.h>
#include <drm/drmP.h>
#include <drm/drm_crtc.h>
#include <drm/drm_fb_helper.h>
#include <drm/drm_crtc_helper.h>
#include <drm/drm_atomic.h>
#include <drm/drm_atomic_helper.h>

#include "drm_crtc_internal.h"
#include "drm_crtc_helper_internal.h"

static bool drm_fbdev_emulation = true;
module_param_named(fbdev_emulation, drm_fbdev_emulation, bool, 0600);
MODULE_PARM_DESC(fbdev_emulation,
		 "Enable legacy fbdev emulation [default=true]");

static int drm_fbdev_overalloc = CONFIG_DRM_FBDEV_OVERALLOC;
module_param(drm_fbdev_overalloc, int, 0444);
MODULE_PARM_DESC(drm_fbdev_overalloc,
		 "Overallocation of the fbdev buffer (%) [default="
		 __MODULE_STRING(CONFIG_DRM_FBDEV_OVERALLOC) "]");

/*
 * In order to keep user-space compatibility, we want in certain use-cases
 * to keep leaking the fbdev physical address to the user-space program
 * handling the fbdev buffer.
 * This is a bad habit essentially kept into closed source opengl driver
 * that should really be moved into open-source upstream projects instead
 * of using legacy physical addresses in user space to communicate with
 * other out-of-tree kernel modules.
 *
 * This module_param *should* be removed as soon as possible and be
 * considered as a broken and legacy behaviour from a modern fbdev device.
 */
#if IS_ENABLED(CONFIG_DRM_FBDEV_LEAK_PHYS_SMEM)
static bool drm_leak_fbdev_smem = false;
module_param_unsafe(drm_leak_fbdev_smem, bool, 0600);
MODULE_PARM_DESC(fbdev_emulation,
		 "Allow unsafe leaking fbdev physical smem address [default=false]");
#endif

static LIST_HEAD(kernel_fb_helper_list);
static DEFINE_MUTEX(kernel_fb_helper_lock);

/**
 * DOC: fbdev helpers
 *
 * The fb helper functions are useful to provide an fbdev on top of a drm kernel
 * mode setting driver. They can be used mostly independently from the crtc
 * helper functions used by many drivers to implement the kernel mode setting
 * interfaces.
 *
 * Drivers that support a dumb buffer with a virtual address and mmap support,
 * should try out the generic fbdev emulation using drm_fbdev_generic_setup().
 *
 * Setup fbdev emulation by calling drm_fb_helper_fbdev_setup() and tear it
 * down by calling drm_fb_helper_fbdev_teardown().
 *
 * Drivers that need to handle connector hotplugging (e.g. dp mst) can't use
 * the setup helper and will need to do the whole four-step setup process with
 * drm_fb_helper_prepare(), drm_fb_helper_init(),
 * drm_fb_helper_single_add_all_connectors(), enable hotplugging and
 * drm_fb_helper_initial_config() to avoid a possible race window.
 *
 * At runtime drivers should restore the fbdev console by using
 * drm_fb_helper_lastclose() as their &drm_driver.lastclose callback.
 * They should also notify the fb helper code from updates to the output
 * configuration by using drm_fb_helper_output_poll_changed() as their
 * &drm_mode_config_funcs.output_poll_changed callback.
 *
 * For suspend/resume consider using drm_mode_config_helper_suspend() and
 * drm_mode_config_helper_resume() which takes care of fbdev as well.
 *
 * All other functions exported by the fb helper library can be used to
 * implement the fbdev driver interface by the driver.
 *
 * It is possible, though perhaps somewhat tricky, to implement race-free
 * hotplug detection using the fbdev helpers. The drm_fb_helper_prepare()
 * helper must be called first to initialize the minimum required to make
 * hotplug detection work. Drivers also need to make sure to properly set up
 * the &drm_mode_config.funcs member. After calling drm_kms_helper_poll_init()
 * it is safe to enable interrupts and start processing hotplug events. At the
 * same time, drivers should initialize all modeset objects such as CRTCs,
 * encoders and connectors. To finish up the fbdev helper initialization, the
 * drm_fb_helper_init() function is called. To probe for all attached displays
 * and set up an initial configuration using the detected hardware, drivers
 * should call drm_fb_helper_single_add_all_connectors() followed by
 * drm_fb_helper_initial_config().
 *
 * If &drm_framebuffer_funcs.dirty is set, the
 * drm_fb_helper_{cfb,sys}_{write,fillrect,copyarea,imageblit} functions will
 * accumulate changes and schedule &drm_fb_helper.dirty_work to run right
 * away. This worker then calls the dirty() function ensuring that it will
 * always run in process context since the fb_*() function could be running in
 * atomic context. If drm_fb_helper_deferred_io() is used as the deferred_io
 * callback it will also schedule dirty_work with the damage collected from the
 * mmap page writes. Drivers can use drm_fb_helper_defio_init() to setup
 * deferred I/O (coupled with drm_fb_helper_fbdev_teardown()).
 */

#define drm_fb_helper_for_each_connector(fbh, i__) \
	for (({ lockdep_assert_held(&(fbh)->lock); }), \
	     i__ = 0; i__ < (fbh)->connector_count; i__++)

static int __drm_fb_helper_add_one_connector(struct drm_fb_helper *fb_helper,
					     struct drm_connector *connector)
{
	struct drm_fb_helper_connector *fb_conn;
	struct drm_fb_helper_connector **temp;
	unsigned int count;

	if (!drm_fbdev_emulation)
		return 0;

	lockdep_assert_held(&fb_helper->lock);

	count = fb_helper->connector_count + 1;

	if (count > fb_helper->connector_info_alloc_count) {
		size_t size = count * sizeof(fb_conn);

		temp = krealloc(fb_helper->connector_info, size, GFP_KERNEL);
		if (!temp)
			return -ENOMEM;

		fb_helper->connector_info_alloc_count = count;
		fb_helper->connector_info = temp;
	}

	fb_conn = kzalloc(sizeof(*fb_conn), GFP_KERNEL);
	if (!fb_conn)
		return -ENOMEM;

	drm_connector_get(connector);
	fb_conn->connector = connector;
	fb_helper->connector_info[fb_helper->connector_count++] = fb_conn;

	return 0;
}

int drm_fb_helper_add_one_connector(struct drm_fb_helper *fb_helper,
				    struct drm_connector *connector)
{
	int err;

	if (!fb_helper)
		return 0;

	mutex_lock(&fb_helper->lock);
	err = __drm_fb_helper_add_one_connector(fb_helper, connector);
	mutex_unlock(&fb_helper->lock);

	return err;
}
EXPORT_SYMBOL(drm_fb_helper_add_one_connector);

/**
 * drm_fb_helper_single_add_all_connectors() - add all connectors to fbdev
 * 					       emulation helper
 * @fb_helper: fbdev initialized with drm_fb_helper_init, can be NULL
 *
 * This functions adds all the available connectors for use with the given
 * fb_helper. This is a separate step to allow drivers to freely assign
 * connectors to the fbdev, e.g. if some are reserved for special purposes or
 * not adequate to be used for the fbcon.
 *
 * This function is protected against concurrent connector hotadds/removals
 * using drm_fb_helper_add_one_connector() and
 * drm_fb_helper_remove_one_connector().
 */
int drm_fb_helper_single_add_all_connectors(struct drm_fb_helper *fb_helper)
{
	struct drm_device *dev;
	struct drm_connector *connector;
	struct drm_connector_list_iter conn_iter;
	int i, ret = 0;

	if (!drm_fbdev_emulation || !fb_helper)
		return 0;

	dev = fb_helper->dev;

	mutex_lock(&fb_helper->lock);
	drm_connector_list_iter_begin(dev, &conn_iter);
	drm_for_each_connector_iter(connector, &conn_iter) {
		if (connector->connector_type == DRM_MODE_CONNECTOR_WRITEBACK)
			continue;

		ret = __drm_fb_helper_add_one_connector(fb_helper, connector);
		if (ret)
			goto fail;
	}
	goto out;

fail:
	drm_fb_helper_for_each_connector(fb_helper, i) {
		struct drm_fb_helper_connector *fb_helper_connector =
			fb_helper->connector_info[i];

		drm_connector_put(fb_helper_connector->connector);

		kfree(fb_helper_connector);
		fb_helper->connector_info[i] = NULL;
	}
	fb_helper->connector_count = 0;
out:
	drm_connector_list_iter_end(&conn_iter);
	mutex_unlock(&fb_helper->lock);

	return ret;
}
EXPORT_SYMBOL(drm_fb_helper_single_add_all_connectors);

static int __drm_fb_helper_remove_one_connector(struct drm_fb_helper *fb_helper,
						struct drm_connector *connector)
{
	struct drm_fb_helper_connector *fb_helper_connector;
	int i, j;

	if (!drm_fbdev_emulation)
		return 0;

	lockdep_assert_held(&fb_helper->lock);

	drm_fb_helper_for_each_connector(fb_helper, i) {
		if (fb_helper->connector_info[i]->connector == connector)
			break;
	}

	if (i == fb_helper->connector_count)
		return -EINVAL;
	fb_helper_connector = fb_helper->connector_info[i];
	drm_connector_put(fb_helper_connector->connector);

	for (j = i + 1; j < fb_helper->connector_count; j++)
		fb_helper->connector_info[j - 1] = fb_helper->connector_info[j];

	fb_helper->connector_count--;
	kfree(fb_helper_connector);

	return 0;
}

int drm_fb_helper_remove_one_connector(struct drm_fb_helper *fb_helper,
				       struct drm_connector *connector)
{
	int err;

	if (!fb_helper)
		return 0;

	mutex_lock(&fb_helper->lock);
	err = __drm_fb_helper_remove_one_connector(fb_helper, connector);
	mutex_unlock(&fb_helper->lock);

	return err;
}
EXPORT_SYMBOL(drm_fb_helper_remove_one_connector);

static void drm_fb_helper_restore_lut_atomic(struct drm_crtc *crtc)
{
	uint16_t *r_base, *g_base, *b_base;

	if (crtc->funcs->gamma_set == NULL)
		return;

	r_base = crtc->gamma_store;
	g_base = r_base + crtc->gamma_size;
	b_base = g_base + crtc->gamma_size;

	crtc->funcs->gamma_set(crtc, r_base, g_base, b_base,
			       crtc->gamma_size, NULL);
}

/**
 * drm_fb_helper_debug_enter - implementation for &fb_ops.fb_debug_enter
 * @info: fbdev registered by the helper
 */
int drm_fb_helper_debug_enter(struct fb_info *info)
{
	struct drm_fb_helper *helper = info->par;
	const struct drm_crtc_helper_funcs *funcs;
	int i;

	list_for_each_entry(helper, &kernel_fb_helper_list, kernel_fb_list) {
		for (i = 0; i < helper->crtc_count; i++) {
			struct drm_mode_set *mode_set =
				&helper->crtc_info[i].mode_set;

			if (!mode_set->crtc->enabled)
				continue;

			funcs =	mode_set->crtc->helper_private;
			if (funcs->mode_set_base_atomic == NULL)
				continue;

			if (drm_drv_uses_atomic_modeset(mode_set->crtc->dev))
				continue;

			funcs->mode_set_base_atomic(mode_set->crtc,
						    mode_set->fb,
						    mode_set->x,
						    mode_set->y,
						    ENTER_ATOMIC_MODE_SET);
		}
	}

	return 0;
}
EXPORT_SYMBOL(drm_fb_helper_debug_enter);

/**
 * drm_fb_helper_debug_leave - implementation for &fb_ops.fb_debug_leave
 * @info: fbdev registered by the helper
 */
int drm_fb_helper_debug_leave(struct fb_info *info)
{
	struct drm_fb_helper *helper = info->par;
	struct drm_crtc *crtc;
	const struct drm_crtc_helper_funcs *funcs;
	struct drm_framebuffer *fb;
	int i;

	for (i = 0; i < helper->crtc_count; i++) {
		struct drm_mode_set *mode_set = &helper->crtc_info[i].mode_set;

		crtc = mode_set->crtc;
		if (drm_drv_uses_atomic_modeset(crtc->dev))
			continue;

		funcs = crtc->helper_private;
		fb = crtc->primary->fb;

		if (!crtc->enabled)
			continue;

		if (!fb) {
			DRM_ERROR("no fb to restore??\n");
			continue;
		}

		if (funcs->mode_set_base_atomic == NULL)
			continue;

		drm_fb_helper_restore_lut_atomic(mode_set->crtc);
		funcs->mode_set_base_atomic(mode_set->crtc, fb, crtc->x,
					    crtc->y, LEAVE_ATOMIC_MODE_SET);
	}

	return 0;
}
EXPORT_SYMBOL(drm_fb_helper_debug_leave);

static int restore_fbdev_mode_atomic(struct drm_fb_helper *fb_helper, bool active)
{
	struct drm_device *dev = fb_helper->dev;
	struct drm_plane_state *plane_state;
	struct drm_plane *plane;
	struct drm_atomic_state *state;
	int i, ret;
	struct drm_modeset_acquire_ctx ctx;

	drm_modeset_acquire_init(&ctx, 0);

	state = drm_atomic_state_alloc(dev);
	if (!state) {
		ret = -ENOMEM;
		goto out_ctx;
	}

	state->acquire_ctx = &ctx;
retry:
	drm_for_each_plane(plane, dev) {
		plane_state = drm_atomic_get_plane_state(state, plane);
		if (IS_ERR(plane_state)) {
			ret = PTR_ERR(plane_state);
			goto out_state;
		}

		plane_state->rotation = DRM_MODE_ROTATE_0;

		/* disable non-primary: */
		if (plane->type == DRM_PLANE_TYPE_PRIMARY)
			continue;

		ret = __drm_atomic_helper_disable_plane(plane, plane_state);
		if (ret != 0)
			goto out_state;
	}

	for (i = 0; i < fb_helper->crtc_count; i++) {
		struct drm_mode_set *mode_set = &fb_helper->crtc_info[i].mode_set;
		struct drm_plane *primary = mode_set->crtc->primary;

		/* Cannot fail as we've already gotten the plane state above */
		plane_state = drm_atomic_get_new_plane_state(state, primary);
		plane_state->rotation = fb_helper->crtc_info[i].rotation;

		ret = __drm_atomic_helper_set_config(mode_set, state);
		if (ret != 0)
			goto out_state;

		/*
		 * __drm_atomic_helper_set_config() sets active when a
		 * mode is set, unconditionally clear it if we force DPMS off
		 */
		if (!active) {
			struct drm_crtc *crtc = mode_set->crtc;
			struct drm_crtc_state *crtc_state = drm_atomic_get_new_crtc_state(state, crtc);

			crtc_state->active = false;
		}
	}

	ret = drm_atomic_commit(state);

out_state:
	if (ret == -EDEADLK)
		goto backoff;

	drm_atomic_state_put(state);
out_ctx:
	drm_modeset_drop_locks(&ctx);
	drm_modeset_acquire_fini(&ctx);

	return ret;

backoff:
	drm_atomic_state_clear(state);
	drm_modeset_backoff(&ctx);

	goto retry;
}

static int restore_fbdev_mode_legacy(struct drm_fb_helper *fb_helper)
{
	struct drm_device *dev = fb_helper->dev;
	struct drm_plane *plane;
	int i, ret = 0;

	drm_modeset_lock_all(fb_helper->dev);
	drm_for_each_plane(plane, dev) {
		if (plane->type != DRM_PLANE_TYPE_PRIMARY)
			drm_plane_force_disable(plane);

		if (plane->rotation_property)
			drm_mode_plane_set_obj_prop(plane,
						    plane->rotation_property,
						    DRM_MODE_ROTATE_0);
	}

	for (i = 0; i < fb_helper->crtc_count; i++) {
		struct drm_mode_set *mode_set = &fb_helper->crtc_info[i].mode_set;
		struct drm_crtc *crtc = mode_set->crtc;

		if (crtc->funcs->cursor_set2) {
			ret = crtc->funcs->cursor_set2(crtc, NULL, 0, 0, 0, 0, 0);
			if (ret)
				goto out;
		} else if (crtc->funcs->cursor_set) {
			ret = crtc->funcs->cursor_set(crtc, NULL, 0, 0, 0);
			if (ret)
				goto out;
		}

		ret = drm_mode_set_config_internal(mode_set);
		if (ret)
			goto out;
	}
out:
	drm_modeset_unlock_all(fb_helper->dev);

	return ret;
}

static int restore_fbdev_mode(struct drm_fb_helper *fb_helper)
{
	struct drm_device *dev = fb_helper->dev;

	if (drm_drv_uses_atomic_modeset(dev))
		return restore_fbdev_mode_atomic(fb_helper, true);
	else
		return restore_fbdev_mode_legacy(fb_helper);
}

/**
 * drm_fb_helper_restore_fbdev_mode_unlocked - restore fbdev configuration
 * @fb_helper: driver-allocated fbdev helper, can be NULL
 *
 * This should be called from driver's drm &drm_driver.lastclose callback
 * when implementing an fbcon on top of kms using this helper. This ensures that
 * the user isn't greeted with a black screen when e.g. X dies.
 *
 * RETURNS:
 * Zero if everything went ok, negative error code otherwise.
 */
int drm_fb_helper_restore_fbdev_mode_unlocked(struct drm_fb_helper *fb_helper)
{
	bool do_delayed;
	int ret;

	if (!drm_fbdev_emulation || !fb_helper)
		return -ENODEV;

	if (READ_ONCE(fb_helper->deferred_setup))
		return 0;

	mutex_lock(&fb_helper->lock);
	ret = restore_fbdev_mode(fb_helper);

	do_delayed = fb_helper->delayed_hotplug;
	if (do_delayed)
		fb_helper->delayed_hotplug = false;
	mutex_unlock(&fb_helper->lock);

	if (do_delayed)
		drm_fb_helper_hotplug_event(fb_helper);

	return ret;
}
EXPORT_SYMBOL(drm_fb_helper_restore_fbdev_mode_unlocked);

static bool drm_fb_helper_is_bound(struct drm_fb_helper *fb_helper)
{
	struct drm_device *dev = fb_helper->dev;
	struct drm_crtc *crtc;
	int bound = 0, crtcs_bound = 0;

	/*
	 * Sometimes user space wants everything disabled, so don't steal the
	 * display if there's a master.
	 */
	if (READ_ONCE(dev->master))
		return false;

	drm_for_each_crtc(crtc, dev) {
		drm_modeset_lock(&crtc->mutex, NULL);
		if (crtc->primary->fb)
			crtcs_bound++;
		if (crtc->primary->fb == fb_helper->fb)
			bound++;
		drm_modeset_unlock(&crtc->mutex);
	}

	if (bound < crtcs_bound)
		return false;

	return true;
}

#ifdef CONFIG_MAGIC_SYSRQ
/*
 * restore fbcon display for all kms driver's using this helper, used for sysrq
 * and panic handling.
 */
static bool drm_fb_helper_force_kernel_mode(void)
{
	bool ret, error = false;
	struct drm_fb_helper *helper;

	if (list_empty(&kernel_fb_helper_list))
		return false;

	list_for_each_entry(helper, &kernel_fb_helper_list, kernel_fb_list) {
		struct drm_device *dev = helper->dev;

		if (dev->switch_power_state == DRM_SWITCH_POWER_OFF)
			continue;

		mutex_lock(&helper->lock);
		ret = restore_fbdev_mode(helper);
		if (ret)
			error = true;
		mutex_unlock(&helper->lock);
	}
	return error;
}

static void drm_fb_helper_restore_work_fn(struct work_struct *ignored)
{
	bool ret;

	ret = drm_fb_helper_force_kernel_mode();
	if (ret == true)
		DRM_ERROR("Failed to restore crtc configuration\n");
}
static DECLARE_WORK(drm_fb_helper_restore_work, drm_fb_helper_restore_work_fn);

static void drm_fb_helper_sysrq(int dummy1)
{
	schedule_work(&drm_fb_helper_restore_work);
}

static struct sysrq_key_op sysrq_drm_fb_helper_restore_op = {
	.handler = drm_fb_helper_sysrq,
	.help_msg = "force-fb(V)",
	.action_msg = "Restore framebuffer console",
};
#else
static struct sysrq_key_op sysrq_drm_fb_helper_restore_op = { };
#endif

static void dpms_legacy(struct drm_fb_helper *fb_helper, int dpms_mode)
{
	struct drm_device *dev = fb_helper->dev;
	struct drm_crtc *crtc;
	struct drm_connector *connector;
	int i, j;

	drm_modeset_lock_all(dev);
	for (i = 0; i < fb_helper->crtc_count; i++) {
		crtc = fb_helper->crtc_info[i].mode_set.crtc;

		if (!crtc->enabled)
			continue;

		/* Walk the connectors & encoders on this fb turning them on/off */
		drm_fb_helper_for_each_connector(fb_helper, j) {
			connector = fb_helper->connector_info[j]->connector;
			connector->funcs->dpms(connector, dpms_mode);
			drm_object_property_set_value(&connector->base,
				dev->mode_config.dpms_property, dpms_mode);
		}
	}
	drm_modeset_unlock_all(dev);
}

static void drm_fb_helper_dpms(struct fb_info *info, int dpms_mode)
{
	struct drm_fb_helper *fb_helper = info->par;

	/*
	 * For each CRTC in this fb, turn the connectors on/off.
	 */
	mutex_lock(&fb_helper->lock);
	if (!drm_fb_helper_is_bound(fb_helper)) {
		mutex_unlock(&fb_helper->lock);
		return;
	}

	if (drm_drv_uses_atomic_modeset(fb_helper->dev))
		restore_fbdev_mode_atomic(fb_helper, dpms_mode == DRM_MODE_DPMS_ON);
	else
		dpms_legacy(fb_helper, dpms_mode);
	mutex_unlock(&fb_helper->lock);
}

/**
 * drm_fb_helper_blank - implementation for &fb_ops.fb_blank
 * @blank: desired blanking state
 * @info: fbdev registered by the helper
 */
int drm_fb_helper_blank(int blank, struct fb_info *info)
{
	if (oops_in_progress)
		return -EBUSY;

	switch (blank) {
	/* Display: On; HSync: On, VSync: On */
	case FB_BLANK_UNBLANK:
		drm_fb_helper_dpms(info, DRM_MODE_DPMS_ON);
		break;
	/* Display: Off; HSync: On, VSync: On */
	case FB_BLANK_NORMAL:
		drm_fb_helper_dpms(info, DRM_MODE_DPMS_STANDBY);
		break;
	/* Display: Off; HSync: Off, VSync: On */
	case FB_BLANK_HSYNC_SUSPEND:
		drm_fb_helper_dpms(info, DRM_MODE_DPMS_STANDBY);
		break;
	/* Display: Off; HSync: On, VSync: Off */
	case FB_BLANK_VSYNC_SUSPEND:
		drm_fb_helper_dpms(info, DRM_MODE_DPMS_SUSPEND);
		break;
	/* Display: Off; HSync: Off, VSync: Off */
	case FB_BLANK_POWERDOWN:
		drm_fb_helper_dpms(info, DRM_MODE_DPMS_OFF);
		break;
	}
	return 0;
}
EXPORT_SYMBOL(drm_fb_helper_blank);

static void drm_fb_helper_modeset_release(struct drm_fb_helper *helper,
					  struct drm_mode_set *modeset)
{
	int i;

	for (i = 0; i < modeset->num_connectors; i++) {
		drm_connector_put(modeset->connectors[i]);
		modeset->connectors[i] = NULL;
	}
	modeset->num_connectors = 0;

	drm_mode_destroy(helper->dev, modeset->mode);
	modeset->mode = NULL;

	/* FIXME should hold a ref? */
	modeset->fb = NULL;
}

static void drm_fb_helper_crtc_free(struct drm_fb_helper *helper)
{
	int i;

	for (i = 0; i < helper->connector_count; i++) {
		drm_connector_put(helper->connector_info[i]->connector);
		kfree(helper->connector_info[i]);
	}
	kfree(helper->connector_info);

	for (i = 0; i < helper->crtc_count; i++) {
		struct drm_mode_set *modeset = &helper->crtc_info[i].mode_set;

		drm_fb_helper_modeset_release(helper, modeset);
		kfree(modeset->connectors);
	}
	kfree(helper->crtc_info);
}

static void drm_fb_helper_resume_worker(struct work_struct *work)
{
	struct drm_fb_helper *helper = container_of(work, struct drm_fb_helper,
						    resume_work);

	console_lock();
	fb_set_suspend(helper->fbdev, 0);
	console_unlock();
}

static void drm_fb_helper_dirty_blit_real(struct drm_fb_helper *fb_helper,
					  struct drm_clip_rect *clip)
{
	struct drm_framebuffer *fb = fb_helper->fb;
	unsigned int cpp = drm_format_plane_cpp(fb->format->format, 0);
	size_t offset = clip->y1 * fb->pitches[0] + clip->x1 * cpp;
	void *src = fb_helper->fbdev->screen_buffer + offset;
	void *dst = fb_helper->buffer->vaddr + offset;
	size_t len = (clip->x2 - clip->x1) * cpp;
	unsigned int y;

	for (y = clip->y1; y < clip->y2; y++) {
		memcpy(dst, src, len);
		src += fb->pitches[0];
		dst += fb->pitches[0];
	}
}

static void drm_fb_helper_dirty_work(struct work_struct *work)
{
	struct drm_fb_helper *helper = container_of(work, struct drm_fb_helper,
						    dirty_work);
	struct drm_clip_rect *clip = &helper->dirty_clip;
	struct drm_clip_rect clip_copy;
	unsigned long flags;

	spin_lock_irqsave(&helper->dirty_lock, flags);
	clip_copy = *clip;
	clip->x1 = clip->y1 = ~0;
	clip->x2 = clip->y2 = 0;
	spin_unlock_irqrestore(&helper->dirty_lock, flags);

	/* call dirty callback only when it has been really touched */
	if (clip_copy.x1 < clip_copy.x2 && clip_copy.y1 < clip_copy.y2) {
		/* Generic fbdev uses a shadow buffer */
		if (helper->buffer)
			drm_fb_helper_dirty_blit_real(helper, &clip_copy);
		helper->fb->funcs->dirty(helper->fb, NULL, 0, 0, &clip_copy, 1);
	}
}

/**
 * drm_fb_helper_prepare - setup a drm_fb_helper structure
 * @dev: DRM device
 * @helper: driver-allocated fbdev helper structure to set up
 * @funcs: pointer to structure of functions associate with this helper
 *
 * Sets up the bare minimum to make the framebuffer helper usable. This is
 * useful to implement race-free initialization of the polling helpers.
 */
void drm_fb_helper_prepare(struct drm_device *dev, struct drm_fb_helper *helper,
			   const struct drm_fb_helper_funcs *funcs)
{
	INIT_LIST_HEAD(&helper->kernel_fb_list);
	spin_lock_init(&helper->dirty_lock);
	INIT_WORK(&helper->resume_work, drm_fb_helper_resume_worker);
	INIT_WORK(&helper->dirty_work, drm_fb_helper_dirty_work);
	helper->dirty_clip.x1 = helper->dirty_clip.y1 = ~0;
	mutex_init(&helper->lock);
	helper->funcs = funcs;
	helper->dev = dev;
}
EXPORT_SYMBOL(drm_fb_helper_prepare);

/**
 * drm_fb_helper_init - initialize a &struct drm_fb_helper
 * @dev: drm device
 * @fb_helper: driver-allocated fbdev helper structure to initialize
 * @max_conn_count: max connector count
 *
 * This allocates the structures for the fbdev helper with the given limits.
 * Note that this won't yet touch the hardware (through the driver interfaces)
 * nor register the fbdev. This is only done in drm_fb_helper_initial_config()
 * to allow driver writes more control over the exact init sequence.
 *
 * Drivers must call drm_fb_helper_prepare() before calling this function.
 *
 * RETURNS:
 * Zero if everything went ok, nonzero otherwise.
 */
int drm_fb_helper_init(struct drm_device *dev,
		       struct drm_fb_helper *fb_helper,
		       int max_conn_count)
{
	struct drm_crtc *crtc;
	struct drm_mode_config *config = &dev->mode_config;
	int i;

	if (!drm_fbdev_emulation) {
		dev->fb_helper = fb_helper;
		return 0;
	}

	if (!max_conn_count)
		return -EINVAL;

	fb_helper->crtc_info = kcalloc(config->num_crtc, sizeof(struct drm_fb_helper_crtc), GFP_KERNEL);
	if (!fb_helper->crtc_info)
		return -ENOMEM;

	fb_helper->crtc_count = config->num_crtc;
	fb_helper->connector_info = kcalloc(dev->mode_config.num_connector, sizeof(struct drm_fb_helper_connector *), GFP_KERNEL);
	if (!fb_helper->connector_info) {
		kfree(fb_helper->crtc_info);
		return -ENOMEM;
	}
	fb_helper->connector_info_alloc_count = dev->mode_config.num_connector;
	fb_helper->connector_count = 0;

	for (i = 0; i < fb_helper->crtc_count; i++) {
		fb_helper->crtc_info[i].mode_set.connectors =
			kcalloc(max_conn_count,
				sizeof(struct drm_connector *),
				GFP_KERNEL);

		if (!fb_helper->crtc_info[i].mode_set.connectors)
			goto out_free;
		fb_helper->crtc_info[i].mode_set.num_connectors = 0;
		fb_helper->crtc_info[i].rotation = DRM_MODE_ROTATE_0;
	}

	i = 0;
	drm_for_each_crtc(crtc, dev) {
		fb_helper->crtc_info[i].mode_set.crtc = crtc;
		i++;
	}

	dev->fb_helper = fb_helper;

	return 0;
out_free:
	drm_fb_helper_crtc_free(fb_helper);
	return -ENOMEM;
}
EXPORT_SYMBOL(drm_fb_helper_init);

/**
 * drm_fb_helper_alloc_fbi - allocate fb_info and some of its members
 * @fb_helper: driver-allocated fbdev helper
 *
 * A helper to alloc fb_info and the members cmap and apertures. Called
 * by the driver within the fb_probe fb_helper callback function. Drivers do not
 * need to release the allocated fb_info structure themselves, this is
 * automatically done when calling drm_fb_helper_fini().
 *
 * RETURNS:
 * fb_info pointer if things went okay, pointer containing error code
 * otherwise
 */
struct fb_info *drm_fb_helper_alloc_fbi(struct drm_fb_helper *fb_helper)
{
	struct device *dev = fb_helper->dev->dev;
	struct fb_info *info;
	int ret;

	info = framebuffer_alloc(0, dev);
	if (!info)
		return ERR_PTR(-ENOMEM);

	ret = fb_alloc_cmap(&info->cmap, 256, 0);
	if (ret)
		goto err_release;

	info->apertures = alloc_apertures(1);
	if (!info->apertures) {
		ret = -ENOMEM;
		goto err_free_cmap;
	}

	fb_helper->fbdev = info;

	return info;

err_free_cmap:
	fb_dealloc_cmap(&info->cmap);
err_release:
	framebuffer_release(info);
	return ERR_PTR(ret);
}
EXPORT_SYMBOL(drm_fb_helper_alloc_fbi);

/**
 * drm_fb_helper_unregister_fbi - unregister fb_info framebuffer device
 * @fb_helper: driver-allocated fbdev helper, can be NULL
 *
 * A wrapper around unregister_framebuffer, to release the fb_info
 * framebuffer device. This must be called before releasing all resources for
 * @fb_helper by calling drm_fb_helper_fini().
 */
void drm_fb_helper_unregister_fbi(struct drm_fb_helper *fb_helper)
{
	if (fb_helper && fb_helper->fbdev)
		unregister_framebuffer(fb_helper->fbdev);
}
EXPORT_SYMBOL(drm_fb_helper_unregister_fbi);

/**
 * drm_fb_helper_fini - finialize a &struct drm_fb_helper
 * @fb_helper: driver-allocated fbdev helper, can be NULL
 *
 * This cleans up all remaining resources associated with @fb_helper. Must be
 * called after drm_fb_helper_unlink_fbi() was called.
 */
void drm_fb_helper_fini(struct drm_fb_helper *fb_helper)
{
	struct fb_info *info;

	if (!fb_helper)
		return;

	fb_helper->dev->fb_helper = NULL;

	if (!drm_fbdev_emulation)
		return;

	cancel_work_sync(&fb_helper->resume_work);
	cancel_work_sync(&fb_helper->dirty_work);

	info = fb_helper->fbdev;
	if (info) {
		if (info->cmap.len)
			fb_dealloc_cmap(&info->cmap);
		framebuffer_release(info);
	}
	fb_helper->fbdev = NULL;

	mutex_lock(&kernel_fb_helper_lock);
	if (!list_empty(&fb_helper->kernel_fb_list)) {
		list_del(&fb_helper->kernel_fb_list);
		if (list_empty(&kernel_fb_helper_list))
			unregister_sysrq_key('v', &sysrq_drm_fb_helper_restore_op);
	}
	mutex_unlock(&kernel_fb_helper_lock);

	mutex_destroy(&fb_helper->lock);
	drm_fb_helper_crtc_free(fb_helper);

}
EXPORT_SYMBOL(drm_fb_helper_fini);

/**
 * drm_fb_helper_unlink_fbi - wrapper around unlink_framebuffer
 * @fb_helper: driver-allocated fbdev helper, can be NULL
 *
 * A wrapper around unlink_framebuffer implemented by fbdev core
 */
void drm_fb_helper_unlink_fbi(struct drm_fb_helper *fb_helper)
{
	if (fb_helper && fb_helper->fbdev)
		unlink_framebuffer(fb_helper->fbdev);
}
EXPORT_SYMBOL(drm_fb_helper_unlink_fbi);

static void drm_fb_helper_dirty(struct fb_info *info, u32 x, u32 y,
				u32 width, u32 height)
{
	struct drm_fb_helper *helper = info->par;
	struct drm_clip_rect *clip = &helper->dirty_clip;
	unsigned long flags;

	if (!helper->fb->funcs->dirty)
		return;

	spin_lock_irqsave(&helper->dirty_lock, flags);
	clip->x1 = min_t(u32, clip->x1, x);
	clip->y1 = min_t(u32, clip->y1, y);
	clip->x2 = max_t(u32, clip->x2, x + width);
	clip->y2 = max_t(u32, clip->y2, y + height);
	spin_unlock_irqrestore(&helper->dirty_lock, flags);

	schedule_work(&helper->dirty_work);
}

/**
 * drm_fb_helper_deferred_io() - fbdev deferred_io callback function
 * @info: fb_info struct pointer
 * @pagelist: list of dirty mmap framebuffer pages
 *
 * This function is used as the &fb_deferred_io.deferred_io
 * callback function for flushing the fbdev mmap writes.
 */
void drm_fb_helper_deferred_io(struct fb_info *info,
			       struct list_head *pagelist)
{
	unsigned long start, end, min, max;
	struct page *page;
	u32 y1, y2;

	min = ULONG_MAX;
	max = 0;
	list_for_each_entry(page, pagelist, lru) {
		start = page->index << PAGE_SHIFT;
		end = start + PAGE_SIZE - 1;
		min = min(min, start);
		max = max(max, end);
	}

	if (min < max) {
		y1 = min / info->fix.line_length;
		y2 = min_t(u32, DIV_ROUND_UP(max, info->fix.line_length),
			   info->var.yres);
		drm_fb_helper_dirty(info, 0, y1, info->var.xres, y2 - y1);
	}
}
EXPORT_SYMBOL(drm_fb_helper_deferred_io);

/**
 * drm_fb_helper_defio_init - fbdev deferred I/O initialization
 * @fb_helper: driver-allocated fbdev helper
 *
 * This function allocates &fb_deferred_io, sets callback to
 * drm_fb_helper_deferred_io(), delay to 50ms and calls fb_deferred_io_init().
 * It should be called from the &drm_fb_helper_funcs->fb_probe callback.
 * drm_fb_helper_fbdev_teardown() cleans up deferred I/O.
 *
 * NOTE: A copy of &fb_ops is made and assigned to &info->fbops. This is done
 * because fb_deferred_io_cleanup() clears &fbops->fb_mmap and would thereby
 * affect other instances of that &fb_ops.
 *
 * Returns:
 * 0 on success or a negative error code on failure.
 */
int drm_fb_helper_defio_init(struct drm_fb_helper *fb_helper)
{
	struct fb_info *info = fb_helper->fbdev;
	struct fb_deferred_io *fbdefio;
	struct fb_ops *fbops;

	fbdefio = kzalloc(sizeof(*fbdefio), GFP_KERNEL);
	fbops = kzalloc(sizeof(*fbops), GFP_KERNEL);
	if (!fbdefio || !fbops) {
		kfree(fbdefio);
		kfree(fbops);
		return -ENOMEM;
	}

	info->fbdefio = fbdefio;
	fbdefio->delay = msecs_to_jiffies(50);
	fbdefio->deferred_io = drm_fb_helper_deferred_io;

	*fbops = *info->fbops;
	info->fbops = fbops;

	fb_deferred_io_init(info);

	return 0;
}
EXPORT_SYMBOL(drm_fb_helper_defio_init);

/**
 * drm_fb_helper_sys_read - wrapper around fb_sys_read
 * @info: fb_info struct pointer
 * @buf: userspace buffer to read from framebuffer memory
 * @count: number of bytes to read from framebuffer memory
 * @ppos: read offset within framebuffer memory
 *
 * A wrapper around fb_sys_read implemented by fbdev core
 */
ssize_t drm_fb_helper_sys_read(struct fb_info *info, char __user *buf,
			       size_t count, loff_t *ppos)
{
	return fb_sys_read(info, buf, count, ppos);
}
EXPORT_SYMBOL(drm_fb_helper_sys_read);

/**
 * drm_fb_helper_sys_write - wrapper around fb_sys_write
 * @info: fb_info struct pointer
 * @buf: userspace buffer to write to framebuffer memory
 * @count: number of bytes to write to framebuffer memory
 * @ppos: write offset within framebuffer memory
 *
 * A wrapper around fb_sys_write implemented by fbdev core
 */
ssize_t drm_fb_helper_sys_write(struct fb_info *info, const char __user *buf,
				size_t count, loff_t *ppos)
{
	ssize_t ret;

	ret = fb_sys_write(info, buf, count, ppos);
	if (ret > 0)
		drm_fb_helper_dirty(info, 0, 0, info->var.xres,
				    info->var.yres);

	return ret;
}
EXPORT_SYMBOL(drm_fb_helper_sys_write);

/**
 * drm_fb_helper_sys_fillrect - wrapper around sys_fillrect
 * @info: fbdev registered by the helper
 * @rect: info about rectangle to fill
 *
 * A wrapper around sys_fillrect implemented by fbdev core
 */
void drm_fb_helper_sys_fillrect(struct fb_info *info,
				const struct fb_fillrect *rect)
{
	sys_fillrect(info, rect);
	drm_fb_helper_dirty(info, rect->dx, rect->dy,
			    rect->width, rect->height);
}
EXPORT_SYMBOL(drm_fb_helper_sys_fillrect);

/**
 * drm_fb_helper_sys_copyarea - wrapper around sys_copyarea
 * @info: fbdev registered by the helper
 * @area: info about area to copy
 *
 * A wrapper around sys_copyarea implemented by fbdev core
 */
void drm_fb_helper_sys_copyarea(struct fb_info *info,
				const struct fb_copyarea *area)
{
	sys_copyarea(info, area);
	drm_fb_helper_dirty(info, area->dx, area->dy,
			    area->width, area->height);
}
EXPORT_SYMBOL(drm_fb_helper_sys_copyarea);

/**
 * drm_fb_helper_sys_imageblit - wrapper around sys_imageblit
 * @info: fbdev registered by the helper
 * @image: info about image to blit
 *
 * A wrapper around sys_imageblit implemented by fbdev core
 */
void drm_fb_helper_sys_imageblit(struct fb_info *info,
				 const struct fb_image *image)
{
	sys_imageblit(info, image);
	drm_fb_helper_dirty(info, image->dx, image->dy,
			    image->width, image->height);
}
EXPORT_SYMBOL(drm_fb_helper_sys_imageblit);

/**
 * drm_fb_helper_cfb_fillrect - wrapper around cfb_fillrect
 * @info: fbdev registered by the helper
 * @rect: info about rectangle to fill
 *
 * A wrapper around cfb_fillrect implemented by fbdev core
 */
void drm_fb_helper_cfb_fillrect(struct fb_info *info,
				const struct fb_fillrect *rect)
{
	cfb_fillrect(info, rect);
	drm_fb_helper_dirty(info, rect->dx, rect->dy,
			    rect->width, rect->height);
}
EXPORT_SYMBOL(drm_fb_helper_cfb_fillrect);

/**
 * drm_fb_helper_cfb_copyarea - wrapper around cfb_copyarea
 * @info: fbdev registered by the helper
 * @area: info about area to copy
 *
 * A wrapper around cfb_copyarea implemented by fbdev core
 */
void drm_fb_helper_cfb_copyarea(struct fb_info *info,
				const struct fb_copyarea *area)
{
	cfb_copyarea(info, area);
	drm_fb_helper_dirty(info, area->dx, area->dy,
			    area->width, area->height);
}
EXPORT_SYMBOL(drm_fb_helper_cfb_copyarea);

/**
 * drm_fb_helper_cfb_imageblit - wrapper around cfb_imageblit
 * @info: fbdev registered by the helper
 * @image: info about image to blit
 *
 * A wrapper around cfb_imageblit implemented by fbdev core
 */
void drm_fb_helper_cfb_imageblit(struct fb_info *info,
				 const struct fb_image *image)
{
	cfb_imageblit(info, image);
	drm_fb_helper_dirty(info, image->dx, image->dy,
			    image->width, image->height);
}
EXPORT_SYMBOL(drm_fb_helper_cfb_imageblit);

/**
 * drm_fb_helper_set_suspend - wrapper around fb_set_suspend
 * @fb_helper: driver-allocated fbdev helper, can be NULL
 * @suspend: whether to suspend or resume
 *
 * A wrapper around fb_set_suspend implemented by fbdev core.
 * Use drm_fb_helper_set_suspend_unlocked() if you don't need to take
 * the lock yourself
 */
void drm_fb_helper_set_suspend(struct drm_fb_helper *fb_helper, bool suspend)
{
	if (fb_helper && fb_helper->fbdev)
		fb_set_suspend(fb_helper->fbdev, suspend);
}
EXPORT_SYMBOL(drm_fb_helper_set_suspend);

/**
 * drm_fb_helper_set_suspend_unlocked - wrapper around fb_set_suspend that also
 *                                      takes the console lock
 * @fb_helper: driver-allocated fbdev helper, can be NULL
 * @suspend: whether to suspend or resume
 *
 * A wrapper around fb_set_suspend() that takes the console lock. If the lock
 * isn't available on resume, a worker is tasked with waiting for the lock
 * to become available. The console lock can be pretty contented on resume
 * due to all the printk activity.
 *
 * This function can be called multiple times with the same state since
 * &fb_info.state is checked to see if fbdev is running or not before locking.
 *
 * Use drm_fb_helper_set_suspend() if you need to take the lock yourself.
 */
void drm_fb_helper_set_suspend_unlocked(struct drm_fb_helper *fb_helper,
					bool suspend)
{
	if (!fb_helper || !fb_helper->fbdev)
		return;

	/* make sure there's no pending/ongoing resume */
	flush_work(&fb_helper->resume_work);

	if (suspend) {
		if (fb_helper->fbdev->state != FBINFO_STATE_RUNNING)
			return;

		console_lock();

	} else {
		if (fb_helper->fbdev->state == FBINFO_STATE_RUNNING)
			return;

		if (!console_trylock()) {
			schedule_work(&fb_helper->resume_work);
			return;
		}
	}

	fb_set_suspend(fb_helper->fbdev, suspend);
	console_unlock();
}
EXPORT_SYMBOL(drm_fb_helper_set_suspend_unlocked);

static int setcmap_pseudo_palette(struct fb_cmap *cmap, struct fb_info *info)
{
	u32 *palette = (u32 *)info->pseudo_palette;
	int i;

	if (cmap->start + cmap->len > 16)
		return -EINVAL;

	for (i = 0; i < cmap->len; ++i) {
		u16 red = cmap->red[i];
		u16 green = cmap->green[i];
		u16 blue = cmap->blue[i];
		u32 value;

		red >>= 16 - info->var.red.length;
		green >>= 16 - info->var.green.length;
		blue >>= 16 - info->var.blue.length;
		value = (red << info->var.red.offset) |
			(green << info->var.green.offset) |
			(blue << info->var.blue.offset);
		if (info->var.transp.length > 0) {
			u32 mask = (1 << info->var.transp.length) - 1;

			mask <<= info->var.transp.offset;
			value |= mask;
		}
		palette[cmap->start + i] = value;
	}

	return 0;
}

static int setcmap_legacy(struct fb_cmap *cmap, struct fb_info *info)
{
	struct drm_fb_helper *fb_helper = info->par;
	struct drm_crtc *crtc;
	u16 *r, *g, *b;
	int i, ret = 0;

	drm_modeset_lock_all(fb_helper->dev);
	for (i = 0; i < fb_helper->crtc_count; i++) {
		crtc = fb_helper->crtc_info[i].mode_set.crtc;
		if (!crtc->funcs->gamma_set || !crtc->gamma_size)
			return -EINVAL;

		if (cmap->start + cmap->len > crtc->gamma_size)
			return -EINVAL;

		r = crtc->gamma_store;
		g = r + crtc->gamma_size;
		b = g + crtc->gamma_size;

		memcpy(r + cmap->start, cmap->red, cmap->len * sizeof(*r));
		memcpy(g + cmap->start, cmap->green, cmap->len * sizeof(*g));
		memcpy(b + cmap->start, cmap->blue, cmap->len * sizeof(*b));

		ret = crtc->funcs->gamma_set(crtc, r, g, b,
					     crtc->gamma_size, NULL);
		if (ret)
			return ret;
	}
	drm_modeset_unlock_all(fb_helper->dev);

	return ret;
}

static struct drm_property_blob *setcmap_new_gamma_lut(struct drm_crtc *crtc,
						       struct fb_cmap *cmap)
{
	struct drm_device *dev = crtc->dev;
	struct drm_property_blob *gamma_lut;
	struct drm_color_lut *lut;
	int size = crtc->gamma_size;
	int i;

	if (!size || cmap->start + cmap->len > size)
		return ERR_PTR(-EINVAL);

	gamma_lut = drm_property_create_blob(dev, sizeof(*lut) * size, NULL);
	if (IS_ERR(gamma_lut))
		return gamma_lut;

	lut = gamma_lut->data;
	if (cmap->start || cmap->len != size) {
		u16 *r = crtc->gamma_store;
		u16 *g = r + crtc->gamma_size;
		u16 *b = g + crtc->gamma_size;

		for (i = 0; i < cmap->start; i++) {
			lut[i].red = r[i];
			lut[i].green = g[i];
			lut[i].blue = b[i];
		}
		for (i = cmap->start + cmap->len; i < size; i++) {
			lut[i].red = r[i];
			lut[i].green = g[i];
			lut[i].blue = b[i];
		}
	}

	for (i = 0; i < cmap->len; i++) {
		lut[cmap->start + i].red = cmap->red[i];
		lut[cmap->start + i].green = cmap->green[i];
		lut[cmap->start + i].blue = cmap->blue[i];
	}

	return gamma_lut;
}

static int setcmap_atomic(struct fb_cmap *cmap, struct fb_info *info)
{
	struct drm_fb_helper *fb_helper = info->par;
	struct drm_device *dev = fb_helper->dev;
	struct drm_property_blob *gamma_lut = NULL;
	struct drm_modeset_acquire_ctx ctx;
	struct drm_crtc_state *crtc_state;
	struct drm_atomic_state *state;
	struct drm_crtc *crtc;
	u16 *r, *g, *b;
	int i, ret = 0;
	bool replaced;

	drm_modeset_acquire_init(&ctx, 0);

	state = drm_atomic_state_alloc(dev);
	if (!state) {
		ret = -ENOMEM;
		goto out_ctx;
	}

	state->acquire_ctx = &ctx;
retry:
	for (i = 0; i < fb_helper->crtc_count; i++) {
		crtc = fb_helper->crtc_info[i].mode_set.crtc;

		if (!gamma_lut)
			gamma_lut = setcmap_new_gamma_lut(crtc, cmap);
		if (IS_ERR(gamma_lut)) {
			ret = PTR_ERR(gamma_lut);
			gamma_lut = NULL;
			goto out_state;
		}

		crtc_state = drm_atomic_get_crtc_state(state, crtc);
		if (IS_ERR(crtc_state)) {
			ret = PTR_ERR(crtc_state);
			goto out_state;
		}

		replaced  = drm_property_replace_blob(&crtc_state->degamma_lut,
						      NULL);
		replaced |= drm_property_replace_blob(&crtc_state->ctm, NULL);
		replaced |= drm_property_replace_blob(&crtc_state->gamma_lut,
						      gamma_lut);
		crtc_state->color_mgmt_changed |= replaced;
	}

	ret = drm_atomic_commit(state);
	if (ret)
		goto out_state;

	for (i = 0; i < fb_helper->crtc_count; i++) {
		crtc = fb_helper->crtc_info[i].mode_set.crtc;

		r = crtc->gamma_store;
		g = r + crtc->gamma_size;
		b = g + crtc->gamma_size;

		memcpy(r + cmap->start, cmap->red, cmap->len * sizeof(*r));
		memcpy(g + cmap->start, cmap->green, cmap->len * sizeof(*g));
		memcpy(b + cmap->start, cmap->blue, cmap->len * sizeof(*b));
	}

out_state:
	if (ret == -EDEADLK)
		goto backoff;

	drm_property_blob_put(gamma_lut);
	drm_atomic_state_put(state);
out_ctx:
	drm_modeset_drop_locks(&ctx);
	drm_modeset_acquire_fini(&ctx);

	return ret;

backoff:
	drm_atomic_state_clear(state);
	drm_modeset_backoff(&ctx);
	goto retry;
}

/**
 * drm_fb_helper_setcmap - implementation for &fb_ops.fb_setcmap
 * @cmap: cmap to set
 * @info: fbdev registered by the helper
 */
int drm_fb_helper_setcmap(struct fb_cmap *cmap, struct fb_info *info)
{
	struct drm_fb_helper *fb_helper = info->par;
	int ret;

	if (oops_in_progress)
		return -EBUSY;

	mutex_lock(&fb_helper->lock);

	if (!drm_fb_helper_is_bound(fb_helper)) {
		ret = -EBUSY;
		goto out;
	}

	if (info->fix.visual == FB_VISUAL_TRUECOLOR)
		ret = setcmap_pseudo_palette(cmap, info);
	else if (drm_drv_uses_atomic_modeset(fb_helper->dev))
		ret = setcmap_atomic(cmap, info);
	else
		ret = setcmap_legacy(cmap, info);

out:
	mutex_unlock(&fb_helper->lock);

	return ret;
}
EXPORT_SYMBOL(drm_fb_helper_setcmap);

/**
 * drm_fb_helper_ioctl - legacy ioctl implementation
 * @info: fbdev registered by the helper
 * @cmd: ioctl command
 * @arg: ioctl argument
 *
 * A helper to implement the standard fbdev ioctl. Only
 * FBIO_WAITFORVSYNC is implemented for now.
 */
int drm_fb_helper_ioctl(struct fb_info *info, unsigned int cmd,
			unsigned long arg)
{
	struct drm_fb_helper *fb_helper = info->par;
	struct drm_mode_set *mode_set;
	struct drm_crtc *crtc;
	int ret = 0;

	mutex_lock(&fb_helper->lock);
	if (!drm_fb_helper_is_bound(fb_helper)) {
		ret = -EBUSY;
		goto unlock;
	}

	switch (cmd) {
	case FBIO_WAITFORVSYNC:
		/*
		 * Only consider the first CRTC.
		 *
		 * This ioctl is supposed to take the CRTC number as
		 * an argument, but in fbdev times, what that number
		 * was supposed to be was quite unclear, different
		 * drivers were passing that argument differently
		 * (some by reference, some by value), and most of the
		 * userspace applications were just hardcoding 0 as an
		 * argument.
		 *
		 * The first CRTC should be the integrated panel on
		 * most drivers, so this is the best choice we can
		 * make. If we're not smart enough here, one should
		 * just consider switch the userspace to KMS.
		 */
		mode_set = &fb_helper->crtc_info[0].mode_set;
		crtc = mode_set->crtc;

		/*
		 * Only wait for a vblank event if the CRTC is
		 * enabled, otherwise just don't do anythintg,
		 * not even report an error.
		 */
		ret = drm_crtc_vblank_get(crtc);
		if (!ret) {
			drm_crtc_wait_one_vblank(crtc);
			drm_crtc_vblank_put(crtc);
		}

		ret = 0;
		goto unlock;
	default:
		ret = -ENOTTY;
	}

unlock:
	mutex_unlock(&fb_helper->lock);
	return ret;
}
EXPORT_SYMBOL(drm_fb_helper_ioctl);

static bool drm_fb_pixel_format_equal(const struct fb_var_screeninfo *var_1,
				      const struct fb_var_screeninfo *var_2)
{
	return var_1->bits_per_pixel == var_2->bits_per_pixel &&
	       var_1->grayscale == var_2->grayscale &&
	       var_1->red.offset == var_2->red.offset &&
	       var_1->red.length == var_2->red.length &&
	       var_1->red.msb_right == var_2->red.msb_right &&
	       var_1->green.offset == var_2->green.offset &&
	       var_1->green.length == var_2->green.length &&
	       var_1->green.msb_right == var_2->green.msb_right &&
	       var_1->blue.offset == var_2->blue.offset &&
	       var_1->blue.length == var_2->blue.length &&
	       var_1->blue.msb_right == var_2->blue.msb_right &&
	       var_1->transp.offset == var_2->transp.offset &&
	       var_1->transp.length == var_2->transp.length &&
	       var_1->transp.msb_right == var_2->transp.msb_right;
}

static void drm_fb_helper_fill_pixel_fmt(struct fb_var_screeninfo *var,
					 u8 depth)
{
	switch (depth) {
	case 8:
		var->red.offset = 0;
		var->green.offset = 0;
		var->blue.offset = 0;
		var->red.length = 8; /* 8bit DAC */
		var->green.length = 8;
		var->blue.length = 8;
		var->transp.offset = 0;
		var->transp.length = 0;
		break;
	case 15:
		var->red.offset = 10;
		var->green.offset = 5;
		var->blue.offset = 0;
		var->red.length = 5;
		var->green.length = 5;
		var->blue.length = 5;
		var->transp.offset = 15;
		var->transp.length = 1;
		break;
	case 16:
		var->red.offset = 11;
		var->green.offset = 5;
		var->blue.offset = 0;
		var->red.length = 5;
		var->green.length = 6;
		var->blue.length = 5;
		var->transp.offset = 0;
		break;
	case 24:
		var->red.offset = 16;
		var->green.offset = 8;
		var->blue.offset = 0;
		var->red.length = 8;
		var->green.length = 8;
		var->blue.length = 8;
		var->transp.offset = 0;
		var->transp.length = 0;
		break;
	case 32:
		var->red.offset = 16;
		var->green.offset = 8;
		var->blue.offset = 0;
		var->red.length = 8;
		var->green.length = 8;
		var->blue.length = 8;
		var->transp.offset = 24;
		var->transp.length = 8;
		break;
	default:
		break;
	}
}

/**
 * drm_fb_helper_check_var - implementation for &fb_ops.fb_check_var
 * @var: screeninfo to check
 * @info: fbdev registered by the helper
 */
int drm_fb_helper_check_var(struct fb_var_screeninfo *var,
			    struct fb_info *info)
{
	struct drm_fb_helper *fb_helper = info->par;
	struct drm_framebuffer *fb = fb_helper->fb;

	if (var->pixclock != 0 || in_dbg_master())
		return -EINVAL;

	/*
	 * Changes struct fb_var_screeninfo are currently not pushed back
	 * to KMS, hence fail if different settings are requested.
	 */
	if (var->bits_per_pixel != fb->format->cpp[0] * 8 ||
	    var->xres > fb->width || var->yres > fb->height ||
	    var->xres_virtual > fb->width || var->yres_virtual > fb->height) {
		DRM_DEBUG("fb requested width/height/bpp can't fit in current fb "
			  "request %dx%d-%d (virtual %dx%d) > %dx%d-%d\n",
			  var->xres, var->yres, var->bits_per_pixel,
			  var->xres_virtual, var->yres_virtual,
			  fb->width, fb->height, fb->format->cpp[0] * 8);
		return -EINVAL;
	}

	/*
	 * Workaround for SDL 1.2, which is known to be setting all pixel format
	 * fields values to zero in some cases. We treat this situation as a
	 * kind of "use some reasonable autodetected values".
	 */
	if (!var->red.offset     && !var->green.offset    &&
	    !var->blue.offset    && !var->transp.offset   &&
	    !var->red.length     && !var->green.length    &&
	    !var->blue.length    && !var->transp.length   &&
	    !var->red.msb_right  && !var->green.msb_right &&
	    !var->blue.msb_right && !var->transp.msb_right) {
		drm_fb_helper_fill_pixel_fmt(var, fb->format->depth);
	}

	/*
	 * drm fbdev emulation doesn't support changing the pixel format at all,
	 * so reject all pixel format changing requests.
	 */
	if (!drm_fb_pixel_format_equal(var, &info->var)) {
		DRM_DEBUG("fbdev emulation doesn't support changing the pixel format\n");
		return -EINVAL;
	}

	return 0;
}
EXPORT_SYMBOL(drm_fb_helper_check_var);

/**
 * drm_fb_helper_set_par - implementation for &fb_ops.fb_set_par
 * @info: fbdev registered by the helper
 *
 * This will let fbcon do the mode init and is called at initialization time by
 * the fbdev core when registering the driver, and later on through the hotplug
 * callback.
 */
int drm_fb_helper_set_par(struct fb_info *info)
{
	struct drm_fb_helper *fb_helper = info->par;
	struct fb_var_screeninfo *var = &info->var;

	if (oops_in_progress)
		return -EBUSY;

	if (var->pixclock != 0) {
		DRM_ERROR("PIXEL CLOCK SET\n");
		return -EINVAL;
	}

	drm_fb_helper_restore_fbdev_mode_unlocked(fb_helper);

	return 0;
}
EXPORT_SYMBOL(drm_fb_helper_set_par);

static void pan_set(struct drm_fb_helper *fb_helper, int x, int y)
{
	int i;

	for (i = 0; i < fb_helper->crtc_count; i++) {
		struct drm_mode_set *mode_set;

		mode_set = &fb_helper->crtc_info[i].mode_set;

		mode_set->x = x;
		mode_set->y = y;
	}
}

static int pan_display_atomic(struct fb_var_screeninfo *var,
			      struct fb_info *info)
{
	struct drm_fb_helper *fb_helper = info->par;
	int ret;

	pan_set(fb_helper, var->xoffset, var->yoffset);

	ret = restore_fbdev_mode_atomic(fb_helper, true);
	if (!ret) {
		info->var.xoffset = var->xoffset;
		info->var.yoffset = var->yoffset;
	} else
		pan_set(fb_helper, info->var.xoffset, info->var.yoffset);

	return ret;
}

static int pan_display_legacy(struct fb_var_screeninfo *var,
			      struct fb_info *info)
{
	struct drm_fb_helper *fb_helper = info->par;
	struct drm_mode_set *modeset;
	int ret = 0;
	int i;

	drm_modeset_lock_all(fb_helper->dev);
	for (i = 0; i < fb_helper->crtc_count; i++) {
		modeset = &fb_helper->crtc_info[i].mode_set;

		modeset->x = var->xoffset;
		modeset->y = var->yoffset;

		if (modeset->num_connectors) {
			ret = drm_mode_set_config_internal(modeset);
			if (!ret) {
				info->var.xoffset = var->xoffset;
				info->var.yoffset = var->yoffset;
			}
		}
	}
	drm_modeset_unlock_all(fb_helper->dev);

	return ret;
}

/**
 * drm_fb_helper_pan_display - implementation for &fb_ops.fb_pan_display
 * @var: updated screen information
 * @info: fbdev registered by the helper
 */
int drm_fb_helper_pan_display(struct fb_var_screeninfo *var,
			      struct fb_info *info)
{
	struct drm_fb_helper *fb_helper = info->par;
	struct drm_device *dev = fb_helper->dev;
	int ret;

	if (oops_in_progress)
		return -EBUSY;

	mutex_lock(&fb_helper->lock);
	if (!drm_fb_helper_is_bound(fb_helper)) {
		mutex_unlock(&fb_helper->lock);
		return -EBUSY;
	}

	if (drm_drv_uses_atomic_modeset(dev))
		ret = pan_display_atomic(var, info);
	else
		ret = pan_display_legacy(var, info);
	mutex_unlock(&fb_helper->lock);

	return ret;
}
EXPORT_SYMBOL(drm_fb_helper_pan_display);

/*
 * Allocates the backing storage and sets up the fbdev info structure through
 * the ->fb_probe callback.
 */
static int drm_fb_helper_single_fb_probe(struct drm_fb_helper *fb_helper,
					 int preferred_bpp)
{
	int ret = 0;
	int crtc_count = 0;
	int i;
	struct drm_fb_helper_surface_size sizes;
	int gamma_size = 0;

	memset(&sizes, 0, sizeof(struct drm_fb_helper_surface_size));
	sizes.surface_depth = 24;
	sizes.surface_bpp = 32;
	sizes.fb_width = (u32)-1;
	sizes.fb_height = (u32)-1;

	/* if driver picks 8 or 16 by default use that for both depth/bpp */
	if (preferred_bpp != sizes.surface_bpp)
		sizes.surface_depth = sizes.surface_bpp = preferred_bpp;

	/* first up get a count of crtcs now in use and new min/maxes width/heights */
	drm_fb_helper_for_each_connector(fb_helper, i) {
		struct drm_fb_helper_connector *fb_helper_conn = fb_helper->connector_info[i];
		struct drm_cmdline_mode *cmdline_mode;

		cmdline_mode = &fb_helper_conn->connector->cmdline_mode;

		if (cmdline_mode->bpp_specified) {
			switch (cmdline_mode->bpp) {
			case 8:
				sizes.surface_depth = sizes.surface_bpp = 8;
				break;
			case 15:
				sizes.surface_depth = 15;
				sizes.surface_bpp = 16;
				break;
			case 16:
				sizes.surface_depth = sizes.surface_bpp = 16;
				break;
			case 24:
				sizes.surface_depth = sizes.surface_bpp = 24;
				break;
			case 32:
				sizes.surface_depth = 24;
				sizes.surface_bpp = 32;
				break;
			}
			break;
		}
	}

	crtc_count = 0;
	for (i = 0; i < fb_helper->crtc_count; i++) {
		struct drm_display_mode *desired_mode;
		struct drm_mode_set *mode_set;
		int x, y, j;
		/* in case of tile group, are we the last tile vert or horiz?
		 * If no tile group you are always the last one both vertically
		 * and horizontally
		 */
		bool lastv = true, lasth = true;

		desired_mode = fb_helper->crtc_info[i].desired_mode;
		mode_set = &fb_helper->crtc_info[i].mode_set;

		if (!desired_mode)
			continue;

		crtc_count++;

		x = fb_helper->crtc_info[i].x;
		y = fb_helper->crtc_info[i].y;

		if (gamma_size == 0)
			gamma_size = fb_helper->crtc_info[i].mode_set.crtc->gamma_size;

		sizes.surface_width  = max_t(u32, desired_mode->hdisplay + x, sizes.surface_width);
		sizes.surface_height = max_t(u32, desired_mode->vdisplay + y, sizes.surface_height);

		for (j = 0; j < mode_set->num_connectors; j++) {
			struct drm_connector *connector = mode_set->connectors[j];

			if (connector->has_tile) {
				lasth = (connector->tile_h_loc == (connector->num_h_tile - 1));
				lastv = (connector->tile_v_loc == (connector->num_v_tile - 1));
				/* cloning to multiple tiles is just crazy-talk, so: */
				break;
			}
		}

		if (lasth)
			sizes.fb_width  = min_t(u32, desired_mode->hdisplay + x, sizes.fb_width);
		if (lastv)
			sizes.fb_height = min_t(u32, desired_mode->vdisplay + y, sizes.fb_height);
	}

	if (crtc_count == 0 || sizes.fb_width == -1 || sizes.fb_height == -1) {
		DRM_INFO("Cannot find any crtc or sizes\n");

		/* First time: disable all crtc's.. */
		if (!fb_helper->deferred_setup && !READ_ONCE(fb_helper->dev->master))
			restore_fbdev_mode(fb_helper);
		return -EAGAIN;
	}

	/* Handle our overallocation */
	sizes.surface_height *= drm_fbdev_overalloc;
	sizes.surface_height /= 100;

	/* push down into drivers */
	ret = (*fb_helper->funcs->fb_probe)(fb_helper, &sizes);
	if (ret < 0)
		return ret;

	strcpy(fb_helper->fb->comm, "[fbcon]");
	return 0;
}

/**
 * drm_fb_helper_fill_fix - initializes fixed fbdev information
 * @info: fbdev registered by the helper
 * @pitch: desired pitch
 * @depth: desired depth
 *
 * Helper to fill in the fixed fbdev information useful for a non-accelerated
 * fbdev emulations. Drivers which support acceleration methods which impose
 * additional constraints need to set up their own limits.
 *
 * Drivers should call this (or their equivalent setup code) from their
 * &drm_fb_helper_funcs.fb_probe callback.
 */
void drm_fb_helper_fill_fix(struct fb_info *info, uint32_t pitch,
			    uint32_t depth)
{
	info->fix.type = FB_TYPE_PACKED_PIXELS;
	info->fix.visual = depth == 8 ? FB_VISUAL_PSEUDOCOLOR :
		FB_VISUAL_TRUECOLOR;
	info->fix.mmio_start = 0;
	info->fix.mmio_len = 0;
	info->fix.type_aux = 0;
	info->fix.xpanstep = 1; /* doing it in hw */
	info->fix.ypanstep = 1; /* doing it in hw */
	info->fix.ywrapstep = 0;
	info->fix.accel = FB_ACCEL_NONE;

	info->fix.line_length = pitch;
}
EXPORT_SYMBOL(drm_fb_helper_fill_fix);

/**
 * drm_fb_helper_fill_var - initalizes variable fbdev information
 * @info: fbdev instance to set up
 * @fb_helper: fb helper instance to use as template
 * @fb_width: desired fb width
 * @fb_height: desired fb height
 *
 * Sets up the variable fbdev metainformation from the given fb helper instance
 * and the drm framebuffer allocated in &drm_fb_helper.fb.
 *
 * Drivers should call this (or their equivalent setup code) from their
 * &drm_fb_helper_funcs.fb_probe callback after having allocated the fbdev
 * backing storage framebuffer.
 */
void drm_fb_helper_fill_var(struct fb_info *info, struct drm_fb_helper *fb_helper,
			    uint32_t fb_width, uint32_t fb_height)
{
	struct drm_framebuffer *fb = fb_helper->fb;

	info->pseudo_palette = fb_helper->pseudo_palette;
	info->var.xres_virtual = fb->width;
	info->var.yres_virtual = fb->height;
	info->var.bits_per_pixel = fb->format->cpp[0] * 8;
	info->var.accel_flags = FB_ACCELF_TEXT;
	info->var.xoffset = 0;
	info->var.yoffset = 0;
	info->var.activate = FB_ACTIVATE_NOW;

	drm_fb_helper_fill_pixel_fmt(&info->var, fb->format->depth);

	info->var.xres = fb_width;
	info->var.yres = fb_height;
}
EXPORT_SYMBOL(drm_fb_helper_fill_var);

static int drm_fb_helper_probe_connector_modes(struct drm_fb_helper *fb_helper,
						uint32_t maxX,
						uint32_t maxY)
{
	struct drm_connector *connector;
	int i, count = 0;

	drm_fb_helper_for_each_connector(fb_helper, i) {
		connector = fb_helper->connector_info[i]->connector;
		count += connector->funcs->fill_modes(connector, maxX, maxY);
	}

	return count;
}

struct drm_display_mode *drm_has_preferred_mode(struct drm_fb_helper_connector *fb_connector, int width, int height)
{
	struct drm_display_mode *mode;

	list_for_each_entry(mode, &fb_connector->connector->modes, head) {
		if (mode->hdisplay > width ||
		    mode->vdisplay > height)
			continue;
		if (mode->type & DRM_MODE_TYPE_PREFERRED)
			return mode;
	}
	return NULL;
}
EXPORT_SYMBOL(drm_has_preferred_mode);

static bool drm_has_cmdline_mode(struct drm_fb_helper_connector *fb_connector)
{
	return fb_connector->connector->cmdline_mode.specified;
}

struct drm_display_mode *drm_pick_cmdline_mode(struct drm_fb_helper_connector *fb_helper_conn)
{
	struct drm_cmdline_mode *cmdline_mode;
	struct drm_display_mode *mode;
	bool prefer_non_interlace;

	cmdline_mode = &fb_helper_conn->connector->cmdline_mode;
	if (cmdline_mode->specified == false)
		return NULL;

	/* attempt to find a matching mode in the list of modes
	 *  we have gotten so far, if not add a CVT mode that conforms
	 */
	if (cmdline_mode->rb || cmdline_mode->margins)
		goto create_mode;

	prefer_non_interlace = !cmdline_mode->interlace;
again:
	list_for_each_entry(mode, &fb_helper_conn->connector->modes, head) {
		/* check width/height */
		if (mode->hdisplay != cmdline_mode->xres ||
		    mode->vdisplay != cmdline_mode->yres)
			continue;

		if (cmdline_mode->refresh_specified) {
			if (mode->vrefresh != cmdline_mode->refresh)
				continue;
		}

		if (cmdline_mode->interlace) {
			if (!(mode->flags & DRM_MODE_FLAG_INTERLACE))
				continue;
		} else if (prefer_non_interlace) {
			if (mode->flags & DRM_MODE_FLAG_INTERLACE)
				continue;
		}
		return mode;
	}

	if (prefer_non_interlace) {
		prefer_non_interlace = false;
		goto again;
	}

create_mode:
	mode = drm_mode_create_from_cmdline_mode(fb_helper_conn->connector->dev,
						 cmdline_mode);
	list_add(&mode->head, &fb_helper_conn->connector->modes);
	return mode;
}
EXPORT_SYMBOL(drm_pick_cmdline_mode);

static bool drm_connector_enabled(struct drm_connector *connector, bool strict)
{
	bool enable;

	if (connector->display_info.non_desktop)
		return false;

	if (strict)
		enable = connector->status == connector_status_connected;
	else
		enable = connector->status != connector_status_disconnected;

	return enable;
}

static void drm_enable_connectors(struct drm_fb_helper *fb_helper,
				  bool *enabled)
{
	bool any_enabled = false;
	struct drm_connector *connector;
	int i = 0;

	drm_fb_helper_for_each_connector(fb_helper, i) {
		connector = fb_helper->connector_info[i]->connector;
		enabled[i] = drm_connector_enabled(connector, true);
		DRM_DEBUG_KMS("connector %d enabled? %s\n", connector->base.id,
			      connector->display_info.non_desktop ? "non desktop" : enabled[i] ? "yes" : "no");

		any_enabled |= enabled[i];
	}

	if (any_enabled)
		return;

	drm_fb_helper_for_each_connector(fb_helper, i) {
		connector = fb_helper->connector_info[i]->connector;
		enabled[i] = drm_connector_enabled(connector, false);
	}
}

static bool drm_target_cloned(struct drm_fb_helper *fb_helper,
			      struct drm_display_mode **modes,
			      struct drm_fb_offset *offsets,
			      bool *enabled, int width, int height)
{
	int count, i, j;
	bool can_clone = false;
	struct drm_fb_helper_connector *fb_helper_conn;
	struct drm_display_mode *dmt_mode, *mode;

	/* only contemplate cloning in the single crtc case */
	if (fb_helper->crtc_count > 1)
		return false;

	count = 0;
	drm_fb_helper_for_each_connector(fb_helper, i) {
		if (enabled[i])
			count++;
	}

	/* only contemplate cloning if more than one connector is enabled */
	if (count <= 1)
		return false;

	/* check the command line or if nothing common pick 1024x768 */
	can_clone = true;
	drm_fb_helper_for_each_connector(fb_helper, i) {
		if (!enabled[i])
			continue;
		fb_helper_conn = fb_helper->connector_info[i];
		modes[i] = drm_pick_cmdline_mode(fb_helper_conn);
		if (!modes[i]) {
			can_clone = false;
			break;
		}
		for (j = 0; j < i; j++) {
			if (!enabled[j])
				continue;
			if (!drm_mode_match(modes[j], modes[i],
					    DRM_MODE_MATCH_TIMINGS |
					    DRM_MODE_MATCH_CLOCK |
					    DRM_MODE_MATCH_FLAGS |
					    DRM_MODE_MATCH_3D_FLAGS))
				can_clone = false;
		}
	}

	if (can_clone) {
		DRM_DEBUG_KMS("can clone using command line\n");
		return true;
	}

	/* try and find a 1024x768 mode on each connector */
	can_clone = true;
	dmt_mode = drm_mode_find_dmt(fb_helper->dev, 1024, 768, 60, false);

	drm_fb_helper_for_each_connector(fb_helper, i) {
		if (!enabled[i])
			continue;

		fb_helper_conn = fb_helper->connector_info[i];
		list_for_each_entry(mode, &fb_helper_conn->connector->modes, head) {
			if (drm_mode_match(mode, dmt_mode,
					   DRM_MODE_MATCH_TIMINGS |
					   DRM_MODE_MATCH_CLOCK |
					   DRM_MODE_MATCH_FLAGS |
					   DRM_MODE_MATCH_3D_FLAGS))
				modes[i] = mode;
		}
		if (!modes[i])
			can_clone = false;
	}

	if (can_clone) {
		DRM_DEBUG_KMS("can clone using 1024x768\n");
		return true;
	}
	DRM_INFO("kms: can't enable cloning when we probably wanted to.\n");
	return false;
}

static int drm_get_tile_offsets(struct drm_fb_helper *fb_helper,
				struct drm_display_mode **modes,
				struct drm_fb_offset *offsets,
				int idx,
				int h_idx, int v_idx)
{
	struct drm_fb_helper_connector *fb_helper_conn;
	int i;
	int hoffset = 0, voffset = 0;

	drm_fb_helper_for_each_connector(fb_helper, i) {
		fb_helper_conn = fb_helper->connector_info[i];
		if (!fb_helper_conn->connector->has_tile)
			continue;

		if (!modes[i] && (h_idx || v_idx)) {
			DRM_DEBUG_KMS("no modes for connector tiled %d %d\n", i,
				      fb_helper_conn->connector->base.id);
			continue;
		}
		if (fb_helper_conn->connector->tile_h_loc < h_idx)
			hoffset += modes[i]->hdisplay;

		if (fb_helper_conn->connector->tile_v_loc < v_idx)
			voffset += modes[i]->vdisplay;
	}
	offsets[idx].x = hoffset;
	offsets[idx].y = voffset;
	DRM_DEBUG_KMS("returned %d %d for %d %d\n", hoffset, voffset, h_idx, v_idx);
	return 0;
}

static bool drm_target_preferred(struct drm_fb_helper *fb_helper,
				 struct drm_display_mode **modes,
				 struct drm_fb_offset *offsets,
				 bool *enabled, int width, int height)
{
	struct drm_fb_helper_connector *fb_helper_conn;
	const u64 mask = BIT_ULL(fb_helper->connector_count) - 1;
	u64 conn_configured = 0;
	int tile_pass = 0;
	int i;

retry:
	drm_fb_helper_for_each_connector(fb_helper, i) {
		fb_helper_conn = fb_helper->connector_info[i];

		if (conn_configured & BIT_ULL(i))
			continue;

		if (enabled[i] == false) {
			conn_configured |= BIT_ULL(i);
			continue;
		}

		/* first pass over all the untiled connectors */
		if (tile_pass == 0 && fb_helper_conn->connector->has_tile)
			continue;

		if (tile_pass == 1) {
			if (fb_helper_conn->connector->tile_h_loc != 0 ||
			    fb_helper_conn->connector->tile_v_loc != 0)
				continue;

		} else {
			if (fb_helper_conn->connector->tile_h_loc != tile_pass - 1 &&
			    fb_helper_conn->connector->tile_v_loc != tile_pass - 1)
			/* if this tile_pass doesn't cover any of the tiles - keep going */
				continue;

			/*
			 * find the tile offsets for this pass - need to find
			 * all tiles left and above
			 */
			drm_get_tile_offsets(fb_helper, modes, offsets,
					     i, fb_helper_conn->connector->tile_h_loc, fb_helper_conn->connector->tile_v_loc);
		}
		DRM_DEBUG_KMS("looking for cmdline mode on connector %d\n",
			      fb_helper_conn->connector->base.id);

		/* got for command line mode first */
		modes[i] = drm_pick_cmdline_mode(fb_helper_conn);
		if (!modes[i]) {
			DRM_DEBUG_KMS("looking for preferred mode on connector %d %d\n",
				      fb_helper_conn->connector->base.id, fb_helper_conn->connector->tile_group ? fb_helper_conn->connector->tile_group->id : 0);
			modes[i] = drm_has_preferred_mode(fb_helper_conn, width, height);
		}
		/* No preferred modes, pick one off the list */
		if (!modes[i] && !list_empty(&fb_helper_conn->connector->modes)) {
			list_for_each_entry(modes[i], &fb_helper_conn->connector->modes, head)
				break;
		}
		DRM_DEBUG_KMS("found mode %s\n", modes[i] ? modes[i]->name :
			  "none");
		conn_configured |= BIT_ULL(i);
	}

	if ((conn_configured & mask) != mask) {
		tile_pass++;
		goto retry;
	}
	return true;
}

static bool connector_has_possible_crtc(struct drm_connector *connector,
					struct drm_crtc *crtc)
{
	struct drm_encoder *encoder;
	int i;

	drm_connector_for_each_possible_encoder(connector, encoder, i) {
		if (encoder->possible_crtcs & drm_crtc_mask(crtc))
			return true;
	}

	return false;
}

static int drm_pick_crtcs(struct drm_fb_helper *fb_helper,
			  struct drm_fb_helper_crtc **best_crtcs,
			  struct drm_display_mode **modes,
			  int n, int width, int height)
{
	int c, o;
	struct drm_connector *connector;
	int my_score, best_score, score;
	struct drm_fb_helper_crtc **crtcs, *crtc;
	struct drm_fb_helper_connector *fb_helper_conn;

	if (n == fb_helper->connector_count)
		return 0;

	fb_helper_conn = fb_helper->connector_info[n];
	connector = fb_helper_conn->connector;

	best_crtcs[n] = NULL;
	best_score = drm_pick_crtcs(fb_helper, best_crtcs, modes, n+1, width, height);
	if (modes[n] == NULL)
		return best_score;

	crtcs = kcalloc(fb_helper->connector_count,
			sizeof(struct drm_fb_helper_crtc *), GFP_KERNEL);
	if (!crtcs)
		return best_score;

	my_score = 1;
	if (connector->status == connector_status_connected)
		my_score++;
	if (drm_has_cmdline_mode(fb_helper_conn))
		my_score++;
	if (drm_has_preferred_mode(fb_helper_conn, width, height))
		my_score++;

	/*
	 * select a crtc for this connector and then attempt to configure
	 * remaining connectors
	 */
	for (c = 0; c < fb_helper->crtc_count; c++) {
		crtc = &fb_helper->crtc_info[c];

		if (!connector_has_possible_crtc(connector,
						 crtc->mode_set.crtc))
			continue;

		for (o = 0; o < n; o++)
			if (best_crtcs[o] == crtc)
				break;

		if (o < n) {
			/* ignore cloning unless only a single crtc */
			if (fb_helper->crtc_count > 1)
				continue;

			if (!drm_mode_equal(modes[o], modes[n]))
				continue;
		}

		crtcs[n] = crtc;
		memcpy(crtcs, best_crtcs, n * sizeof(struct drm_fb_helper_crtc *));
		score = my_score + drm_pick_crtcs(fb_helper, crtcs, modes, n + 1,
						  width, height);
		if (score > best_score) {
			best_score = score;
			memcpy(best_crtcs, crtcs,
			       fb_helper->connector_count *
			       sizeof(struct drm_fb_helper_crtc *));
		}
	}

	kfree(crtcs);
	return best_score;
}

/*
 * This function checks if rotation is necessary because of panel orientation
 * and if it is, if it is supported.
 * If rotation is necessary and supported, its gets set in fb_crtc.rotation.
 * If rotation is necessary but not supported, a DRM_MODE_ROTATE_* flag gets
 * or-ed into fb_helper->sw_rotations. In drm_setup_crtcs_fb() we check if only
 * one bit is set and then we set fb_info.fbcon_rotate_hint to make fbcon do
 * the unsupported rotation.
 */
static void drm_setup_crtc_rotation(struct drm_fb_helper *fb_helper,
				    struct drm_fb_helper_crtc *fb_crtc,
				    struct drm_connector *connector)
{
	struct drm_plane *plane = fb_crtc->mode_set.crtc->primary;
	uint64_t valid_mask = 0;
	int i, rotation;

	fb_crtc->rotation = DRM_MODE_ROTATE_0;

	switch (connector->display_info.panel_orientation) {
	case DRM_MODE_PANEL_ORIENTATION_BOTTOM_UP:
		rotation = DRM_MODE_ROTATE_180;
		break;
	case DRM_MODE_PANEL_ORIENTATION_LEFT_UP:
		rotation = DRM_MODE_ROTATE_90;
		break;
	case DRM_MODE_PANEL_ORIENTATION_RIGHT_UP:
		rotation = DRM_MODE_ROTATE_270;
		break;
	default:
		rotation = DRM_MODE_ROTATE_0;
	}

	/*
	 * TODO: support 90 / 270 degree hardware rotation,
	 * depending on the hardware this may require the framebuffer
	 * to be in a specific tiling format.
	 */
	if (rotation != DRM_MODE_ROTATE_180 || !plane->rotation_property) {
		fb_helper->sw_rotations |= rotation;
		return;
	}

	for (i = 0; i < plane->rotation_property->num_values; i++)
		valid_mask |= (1ULL << plane->rotation_property->values[i]);

	if (!(rotation & valid_mask)) {
		fb_helper->sw_rotations |= rotation;
		return;
	}

	fb_crtc->rotation = rotation;
	/* Rotating in hardware, fbcon should not rotate */
	fb_helper->sw_rotations |= DRM_MODE_ROTATE_0;
}

static void drm_setup_crtcs(struct drm_fb_helper *fb_helper,
			    u32 width, u32 height)
{
	struct drm_device *dev = fb_helper->dev;
	struct drm_fb_helper_crtc **crtcs;
	struct drm_display_mode **modes;
	struct drm_fb_offset *offsets;
	bool *enabled;
	int i;

	DRM_DEBUG_KMS("\n");
	/* prevent concurrent modification of connector_count by hotplug */
	lockdep_assert_held(&fb_helper->lock);

	crtcs = kcalloc(fb_helper->connector_count,
			sizeof(struct drm_fb_helper_crtc *), GFP_KERNEL);
	modes = kcalloc(fb_helper->connector_count,
			sizeof(struct drm_display_mode *), GFP_KERNEL);
	offsets = kcalloc(fb_helper->connector_count,
			  sizeof(struct drm_fb_offset), GFP_KERNEL);
	enabled = kcalloc(fb_helper->connector_count,
			  sizeof(bool), GFP_KERNEL);
	if (!crtcs || !modes || !enabled || !offsets) {
		DRM_ERROR("Memory allocation failed\n");
		goto out;
	}

	mutex_lock(&fb_helper->dev->mode_config.mutex);
	if (drm_fb_helper_probe_connector_modes(fb_helper, width, height) == 0)
		DRM_DEBUG_KMS("No connectors reported connected with modes\n");
	drm_enable_connectors(fb_helper, enabled);

	if (!(fb_helper->funcs->initial_config &&
	      fb_helper->funcs->initial_config(fb_helper, crtcs, modes,
					       offsets,
					       enabled, width, height))) {
		memset(modes, 0, fb_helper->connector_count*sizeof(modes[0]));
		memset(crtcs, 0, fb_helper->connector_count*sizeof(crtcs[0]));
		memset(offsets, 0, fb_helper->connector_count*sizeof(offsets[0]));

		if (!drm_target_cloned(fb_helper, modes, offsets,
				       enabled, width, height) &&
		    !drm_target_preferred(fb_helper, modes, offsets,
					  enabled, width, height))
			DRM_ERROR("Unable to find initial modes\n");

		DRM_DEBUG_KMS("picking CRTCs for %dx%d config\n",
			      width, height);

		drm_pick_crtcs(fb_helper, crtcs, modes, 0, width, height);
	}
	mutex_unlock(&fb_helper->dev->mode_config.mutex);

	/* need to set the modesets up here for use later */
	/* fill out the connector<->crtc mappings into the modesets */
	for (i = 0; i < fb_helper->crtc_count; i++)
		drm_fb_helper_modeset_release(fb_helper,
					      &fb_helper->crtc_info[i].mode_set);

	fb_helper->sw_rotations = 0;
	drm_fb_helper_for_each_connector(fb_helper, i) {
		struct drm_display_mode *mode = modes[i];
		struct drm_fb_helper_crtc *fb_crtc = crtcs[i];
		struct drm_fb_offset *offset = &offsets[i];

		if (mode && fb_crtc) {
			struct drm_mode_set *modeset = &fb_crtc->mode_set;
			struct drm_connector *connector =
				fb_helper->connector_info[i]->connector;

			DRM_DEBUG_KMS("desired mode %s set on crtc %d (%d,%d)\n",
				      mode->name, fb_crtc->mode_set.crtc->base.id, offset->x, offset->y);

			fb_crtc->desired_mode = mode;
			fb_crtc->x = offset->x;
			fb_crtc->y = offset->y;
			modeset->mode = drm_mode_duplicate(dev,
							   fb_crtc->desired_mode);
			drm_connector_get(connector);
			drm_setup_crtc_rotation(fb_helper, fb_crtc, connector);
			modeset->connectors[modeset->num_connectors++] = connector;
			modeset->x = offset->x;
			modeset->y = offset->y;
		}
	}
out:
	kfree(crtcs);
	kfree(modes);
	kfree(offsets);
	kfree(enabled);
}

/*
 * This is a continuation of drm_setup_crtcs() that sets up anything related
 * to the framebuffer. During initialization, drm_setup_crtcs() is called before
 * the framebuffer has been allocated (fb_helper->fb and fb_helper->fbdev).
 * So, any setup that touches those fields needs to be done here instead of in
 * drm_setup_crtcs().
 */
static void drm_setup_crtcs_fb(struct drm_fb_helper *fb_helper)
{
	struct fb_info *info = fb_helper->fbdev;
	int i;

	for (i = 0; i < fb_helper->crtc_count; i++)
		if (fb_helper->crtc_info[i].mode_set.num_connectors)
			fb_helper->crtc_info[i].mode_set.fb = fb_helper->fb;

	mutex_lock(&fb_helper->dev->mode_config.mutex);
	drm_fb_helper_for_each_connector(fb_helper, i) {
		struct drm_connector *connector =
					fb_helper->connector_info[i]->connector;

		/* use first connected connector for the physical dimensions */
		if (connector->status == connector_status_connected) {
			info->var.width = connector->display_info.width_mm;
			info->var.height = connector->display_info.height_mm;
			break;
		}
	}
	mutex_unlock(&fb_helper->dev->mode_config.mutex);

	switch (fb_helper->sw_rotations) {
	case DRM_MODE_ROTATE_0:
		info->fbcon_rotate_hint = FB_ROTATE_UR;
		break;
	case DRM_MODE_ROTATE_90:
		info->fbcon_rotate_hint = FB_ROTATE_CCW;
		break;
	case DRM_MODE_ROTATE_180:
		info->fbcon_rotate_hint = FB_ROTATE_UD;
		break;
	case DRM_MODE_ROTATE_270:
		info->fbcon_rotate_hint = FB_ROTATE_CW;
		break;
	default:
		/*
		 * Multiple bits are set / multiple rotations requested
		 * fbcon cannot handle separate rotation settings per
		 * output, so fallback to unrotated.
		 */
		info->fbcon_rotate_hint = FB_ROTATE_UR;
	}
}

/* Note: Drops fb_helper->lock before returning. */
static int
__drm_fb_helper_initial_config_and_unlock(struct drm_fb_helper *fb_helper,
					  int bpp_sel)
{
	struct drm_device *dev = fb_helper->dev;
	struct fb_info *info;
	unsigned int width, height;
	int ret;

	width = dev->mode_config.max_width;
	height = dev->mode_config.max_height;

	drm_setup_crtcs(fb_helper, width, height);
	ret = drm_fb_helper_single_fb_probe(fb_helper, bpp_sel);
	if (ret < 0) {
		if (ret == -EAGAIN) {
			fb_helper->preferred_bpp = bpp_sel;
			fb_helper->deferred_setup = true;
			ret = 0;
		}
		mutex_unlock(&fb_helper->lock);

		return ret;
	}
	drm_setup_crtcs_fb(fb_helper);

	fb_helper->deferred_setup = false;

	info = fb_helper->fbdev;
	info->var.pixclock = 0;

	/* Need to drop locks to avoid recursive deadlock in
	 * register_framebuffer. This is ok because the only thing left to do is
	 * register the fbdev emulation instance in kernel_fb_helper_list. */
	mutex_unlock(&fb_helper->lock);

	ret = register_framebuffer(info);
	if (ret < 0)
		return ret;

	dev_info(dev->dev, "fb%d: %s frame buffer device\n",
		 info->node, info->fix.id);

	mutex_lock(&kernel_fb_helper_lock);
	if (list_empty(&kernel_fb_helper_list))
		register_sysrq_key('v', &sysrq_drm_fb_helper_restore_op);

	list_add(&fb_helper->kernel_fb_list, &kernel_fb_helper_list);
	mutex_unlock(&kernel_fb_helper_lock);

	return 0;
}

/**
 * drm_fb_helper_initial_config - setup a sane initial connector configuration
 * @fb_helper: fb_helper device struct
 * @bpp_sel: bpp value to use for the framebuffer configuration
 *
 * Scans the CRTCs and connectors and tries to put together an initial setup.
 * At the moment, this is a cloned configuration across all heads with
 * a new framebuffer object as the backing store.
 *
 * Note that this also registers the fbdev and so allows userspace to call into
 * the driver through the fbdev interfaces.
 *
 * This function will call down into the &drm_fb_helper_funcs.fb_probe callback
 * to let the driver allocate and initialize the fbdev info structure and the
 * drm framebuffer used to back the fbdev. drm_fb_helper_fill_var() and
 * drm_fb_helper_fill_fix() are provided as helpers to setup simple default
 * values for the fbdev info structure.
 *
 * HANG DEBUGGING:
 *
 * When you have fbcon support built-in or already loaded, this function will do
 * a full modeset to setup the fbdev console. Due to locking misdesign in the
 * VT/fbdev subsystem that entire modeset sequence has to be done while holding
 * console_lock. Until console_unlock is called no dmesg lines will be sent out
 * to consoles, not even serial console. This means when your driver crashes,
 * you will see absolutely nothing else but a system stuck in this function,
 * with no further output. Any kind of printk() you place within your own driver
 * or in the drm core modeset code will also never show up.
 *
 * Standard debug practice is to run the fbcon setup without taking the
 * console_lock as a hack, to be able to see backtraces and crashes on the
 * serial line. This can be done by setting the fb.lockless_register_fb=1 kernel
 * cmdline option.
 *
 * The other option is to just disable fbdev emulation since very likely the
 * first modeset from userspace will crash in the same way, and is even easier
 * to debug. This can be done by setting the drm_kms_helper.fbdev_emulation=0
 * kernel cmdline option.
 *
 * RETURNS:
 * Zero if everything went ok, nonzero otherwise.
 */
int drm_fb_helper_initial_config(struct drm_fb_helper *fb_helper, int bpp_sel)
{
	int ret;

	if (!drm_fbdev_emulation)
		return 0;

	mutex_lock(&fb_helper->lock);
	ret = __drm_fb_helper_initial_config_and_unlock(fb_helper, bpp_sel);

	return ret;
}
EXPORT_SYMBOL(drm_fb_helper_initial_config);

/**
 * drm_fb_helper_hotplug_event - respond to a hotplug notification by
 *                               probing all the outputs attached to the fb
 * @fb_helper: driver-allocated fbdev helper, can be NULL
 *
 * Scan the connectors attached to the fb_helper and try to put together a
 * setup after notification of a change in output configuration.
 *
 * Called at runtime, takes the mode config locks to be able to check/change the
 * modeset configuration. Must be run from process context (which usually means
 * either the output polling work or a work item launched from the driver's
 * hotplug interrupt).
 *
 * Note that drivers may call this even before calling
 * drm_fb_helper_initial_config but only after drm_fb_helper_init. This allows
 * for a race-free fbcon setup and will make sure that the fbdev emulation will
 * not miss any hotplug events.
 *
 * RETURNS:
 * 0 on success and a non-zero error code otherwise.
 */
int drm_fb_helper_hotplug_event(struct drm_fb_helper *fb_helper)
{
	int err = 0;

	if (!drm_fbdev_emulation || !fb_helper)
		return 0;

	mutex_lock(&fb_helper->lock);
	if (fb_helper->deferred_setup) {
		err = __drm_fb_helper_initial_config_and_unlock(fb_helper,
				fb_helper->preferred_bpp);
		return err;
	}

	if (!fb_helper->fb || !drm_fb_helper_is_bound(fb_helper)) {
		fb_helper->delayed_hotplug = true;
		mutex_unlock(&fb_helper->lock);
		return err;
	}

	DRM_DEBUG_KMS("\n");

	drm_setup_crtcs(fb_helper, fb_helper->fb->width, fb_helper->fb->height);
	drm_setup_crtcs_fb(fb_helper);
	mutex_unlock(&fb_helper->lock);

	drm_fb_helper_set_par(fb_helper->fbdev);

	return 0;
}
EXPORT_SYMBOL(drm_fb_helper_hotplug_event);

/**
 * drm_fb_helper_fbdev_setup() - Setup fbdev emulation
 * @dev: DRM device
 * @fb_helper: fbdev helper structure to set up
 * @funcs: fbdev helper functions
 * @preferred_bpp: Preferred bits per pixel for the device.
 *                 @dev->mode_config.preferred_depth is used if this is zero.
 * @max_conn_count: Maximum number of connectors.
 *                  @dev->mode_config.num_connector is used if this is zero.
 *
 * This function sets up fbdev emulation and registers fbdev for access by
 * userspace. If all connectors are disconnected, setup is deferred to the next
 * time drm_fb_helper_hotplug_event() is called.
 * The caller must to provide a &drm_fb_helper_funcs->fb_probe callback
 * function.
 *
 * See also: drm_fb_helper_initial_config()
 *
 * Returns:
 * Zero on success or negative error code on failure.
 */
int drm_fb_helper_fbdev_setup(struct drm_device *dev,
			      struct drm_fb_helper *fb_helper,
			      const struct drm_fb_helper_funcs *funcs,
			      unsigned int preferred_bpp,
			      unsigned int max_conn_count)
{
	int ret;

	if (!preferred_bpp)
		preferred_bpp = dev->mode_config.preferred_depth;
	if (!preferred_bpp)
		preferred_bpp = 32;

	if (!max_conn_count)
		max_conn_count = dev->mode_config.num_connector;
	if (!max_conn_count) {
		DRM_DEV_ERROR(dev->dev, "No connectors\n");
		return -EINVAL;
	}

	drm_fb_helper_prepare(dev, fb_helper, funcs);

	ret = drm_fb_helper_init(dev, fb_helper, max_conn_count);
	if (ret < 0) {
		DRM_DEV_ERROR(dev->dev, "Failed to initialize fbdev helper\n");
		return ret;
	}

	ret = drm_fb_helper_single_add_all_connectors(fb_helper);
	if (ret < 0) {
		DRM_DEV_ERROR(dev->dev, "Failed to add connectors\n");
		goto err_drm_fb_helper_fini;
	}

	if (!drm_drv_uses_atomic_modeset(dev))
		drm_helper_disable_unused_functions(dev);

	ret = drm_fb_helper_initial_config(fb_helper, preferred_bpp);
	if (ret < 0) {
		DRM_DEV_ERROR(dev->dev, "Failed to set fbdev configuration\n");
		goto err_drm_fb_helper_fini;
	}

	return 0;

err_drm_fb_helper_fini:
	drm_fb_helper_fini(fb_helper);

	return ret;
}
EXPORT_SYMBOL(drm_fb_helper_fbdev_setup);

/**
 * drm_fb_helper_fbdev_teardown - Tear down fbdev emulation
 * @dev: DRM device
 *
 * This function unregisters fbdev if not already done and cleans up the
 * associated resources including the &drm_framebuffer.
 * The driver is responsible for freeing the &drm_fb_helper structure which is
 * stored in &drm_device->fb_helper. Do note that this pointer has been cleared
 * when this function returns.
 *
 * In order to support device removal/unplug while file handles are still open,
 * drm_fb_helper_unregister_fbi() should be called on device removal and
 * drm_fb_helper_fbdev_teardown() in the &drm_driver->release callback when
 * file handles are closed.
 */
void drm_fb_helper_fbdev_teardown(struct drm_device *dev)
{
	struct drm_fb_helper *fb_helper = dev->fb_helper;
	struct fb_ops *fbops = NULL;

	if (!fb_helper)
		return;

	/* Unregister if it hasn't been done already */
	if (fb_helper->fbdev && fb_helper->fbdev->dev)
		drm_fb_helper_unregister_fbi(fb_helper);

	if (fb_helper->fbdev && fb_helper->fbdev->fbdefio) {
		fb_deferred_io_cleanup(fb_helper->fbdev);
		kfree(fb_helper->fbdev->fbdefio);
		fbops = fb_helper->fbdev->fbops;
	}

	drm_fb_helper_fini(fb_helper);
	kfree(fbops);

	if (fb_helper->fb)
		drm_framebuffer_remove(fb_helper->fb);
}
EXPORT_SYMBOL(drm_fb_helper_fbdev_teardown);

/**
 * drm_fb_helper_lastclose - DRM driver lastclose helper for fbdev emulation
 * @dev: DRM device
 *
 * This function can be used as the &drm_driver->lastclose callback for drivers
 * that only need to call drm_fb_helper_restore_fbdev_mode_unlocked().
 */
void drm_fb_helper_lastclose(struct drm_device *dev)
{
	drm_fb_helper_restore_fbdev_mode_unlocked(dev->fb_helper);
}
EXPORT_SYMBOL(drm_fb_helper_lastclose);

/**
 * drm_fb_helper_output_poll_changed - DRM mode config \.output_poll_changed
 *                                     helper for fbdev emulation
 * @dev: DRM device
 *
 * This function can be used as the
 * &drm_mode_config_funcs.output_poll_changed callback for drivers that only
 * need to call drm_fb_helper_hotplug_event().
 */
void drm_fb_helper_output_poll_changed(struct drm_device *dev)
{
	drm_fb_helper_hotplug_event(dev->fb_helper);
}
EXPORT_SYMBOL(drm_fb_helper_output_poll_changed);

/* @user: 1=userspace, 0=fbcon */
static int drm_fbdev_fb_open(struct fb_info *info, int user)
{
	struct drm_fb_helper *fb_helper = info->par;

	if (!try_module_get(fb_helper->dev->driver->fops->owner))
		return -ENODEV;

	return 0;
}

static int drm_fbdev_fb_release(struct fb_info *info, int user)
{
	struct drm_fb_helper *fb_helper = info->par;

	module_put(fb_helper->dev->driver->fops->owner);

	return 0;
}

/*
 * fb_ops.fb_destroy is called by the last put_fb_info() call at the end of
 * unregister_framebuffer() or fb_release().
 */
static void drm_fbdev_fb_destroy(struct fb_info *info)
{
	struct drm_fb_helper *fb_helper = info->par;
	struct fb_info *fbi = fb_helper->fbdev;
	struct fb_ops *fbops = NULL;
	void *shadow = NULL;

	if (fbi->fbdefio) {
		fb_deferred_io_cleanup(fbi);
		shadow = fbi->screen_buffer;
		fbops = fbi->fbops;
	}

	drm_fb_helper_fini(fb_helper);

	if (shadow) {
		vfree(shadow);
		kfree(fbops);
	}

	drm_client_framebuffer_delete(fb_helper->buffer);
	/*
	 * FIXME:
	 * Remove conditional when all CMA drivers have been moved over to using
	 * drm_fbdev_generic_setup().
	 */
	if (fb_helper->client.funcs) {
		drm_client_release(&fb_helper->client);
		kfree(fb_helper);
	}
}

static int drm_fbdev_fb_mmap(struct fb_info *info, struct vm_area_struct *vma)
{
	struct drm_fb_helper *fb_helper = info->par;

	if (fb_helper->dev->driver->gem_prime_mmap)
		return fb_helper->dev->driver->gem_prime_mmap(fb_helper->buffer->gem, vma);
	else
		return -ENODEV;
}

static struct fb_ops drm_fbdev_fb_ops = {
	.owner		= THIS_MODULE,
	DRM_FB_HELPER_DEFAULT_OPS,
	.fb_open	= drm_fbdev_fb_open,
	.fb_release	= drm_fbdev_fb_release,
	.fb_destroy	= drm_fbdev_fb_destroy,
	.fb_mmap	= drm_fbdev_fb_mmap,
	.fb_read	= drm_fb_helper_sys_read,
	.fb_write	= drm_fb_helper_sys_write,
	.fb_fillrect	= drm_fb_helper_sys_fillrect,
	.fb_copyarea	= drm_fb_helper_sys_copyarea,
	.fb_imageblit	= drm_fb_helper_sys_imageblit,
};

static struct fb_deferred_io drm_fbdev_defio = {
	.delay		= HZ / 20,
	.deferred_io	= drm_fb_helper_deferred_io,
};

/**
 * drm_fb_helper_generic_probe - Generic fbdev emulation probe helper
 * @fb_helper: fbdev helper structure
 * @sizes: describes fbdev size and scanout surface size
 *
 * This function uses the client API to crate a framebuffer backed by a dumb buffer.
 *
 * The _sys_ versions are used for &fb_ops.fb_read, fb_write, fb_fillrect,
 * fb_copyarea, fb_imageblit.
 *
 * Returns:
 * Zero on success or negative error code on failure.
 */
int drm_fb_helper_generic_probe(struct drm_fb_helper *fb_helper,
				struct drm_fb_helper_surface_size *sizes)
{
	struct drm_client_dev *client = &fb_helper->client;
	struct drm_client_buffer *buffer;
	struct drm_framebuffer *fb;
	struct fb_info *fbi;
	u32 format;
	int ret;

	DRM_DEBUG_KMS("surface width(%d), height(%d) and bpp(%d)\n",
		      sizes->surface_width, sizes->surface_height,
		      sizes->surface_bpp);

	format = drm_mode_legacy_fb_format(sizes->surface_bpp, sizes->surface_depth);
	buffer = drm_client_framebuffer_create(client, sizes->surface_width,
					       sizes->surface_height, format);
	if (IS_ERR(buffer))
		return PTR_ERR(buffer);

	fb_helper->buffer = buffer;
	fb_helper->fb = buffer->fb;
	fb = buffer->fb;

	fbi = drm_fb_helper_alloc_fbi(fb_helper);
	if (IS_ERR(fbi)) {
		ret = PTR_ERR(fbi);
		goto err_free_buffer;
	}

	fbi->par = fb_helper;
	fbi->fbops = &drm_fbdev_fb_ops;
	fbi->screen_size = fb->height * fb->pitches[0];
	fbi->fix.smem_len = fbi->screen_size;
	fbi->screen_buffer = buffer->vaddr;
<<<<<<< HEAD
	fbi->fix.smem_start = page_to_phys(virt_to_page(fbi->screen_buffer));
=======
	/* Shamelessly leak the physical address to user-space */
#if IS_ENABLED(CONFIG_DRM_FBDEV_LEAK_PHYS_SMEM)
	if (drm_leak_fbdev_smem && fbi->fix.smem_start == 0)
		fbi->fix.smem_start =
			page_to_phys(virt_to_page(fbi->screen_buffer));
#endif
>>>>>>> 976f78d5
	strcpy(fbi->fix.id, "DRM emulated");

	drm_fb_helper_fill_fix(fbi, fb->pitches[0], fb->format->depth);
	drm_fb_helper_fill_var(fbi, fb_helper, sizes->fb_width, sizes->fb_height);

	if (fb->funcs->dirty) {
		struct fb_ops *fbops;
		void *shadow;

		/*
		 * fb_deferred_io_cleanup() clears &fbops->fb_mmap so a per
		 * instance version is necessary.
		 */
		fbops = kzalloc(sizeof(*fbops), GFP_KERNEL);
		shadow = vzalloc(fbi->screen_size);
		if (!fbops || !shadow) {
			kfree(fbops);
			vfree(shadow);
			ret = -ENOMEM;
			goto err_fb_info_destroy;
		}

		*fbops = *fbi->fbops;
		fbi->fbops = fbops;
		fbi->screen_buffer = shadow;
		fbi->fbdefio = &drm_fbdev_defio;

		fb_deferred_io_init(fbi);
	}

	return 0;

err_fb_info_destroy:
	drm_fb_helper_fini(fb_helper);
err_free_buffer:
	drm_client_framebuffer_delete(buffer);

	return ret;
}
EXPORT_SYMBOL(drm_fb_helper_generic_probe);

static const struct drm_fb_helper_funcs drm_fb_helper_generic_funcs = {
	.fb_probe = drm_fb_helper_generic_probe,
};

static void drm_fbdev_client_unregister(struct drm_client_dev *client)
{
	struct drm_fb_helper *fb_helper = drm_fb_helper_from_client(client);

	if (fb_helper->fbdev) {
		drm_fb_helper_unregister_fbi(fb_helper);
		/* drm_fbdev_fb_destroy() takes care of cleanup */
		return;
	}

	/* Did drm_fb_helper_fbdev_setup() run? */
	if (fb_helper->dev)
		drm_fb_helper_fini(fb_helper);

	drm_client_release(client);
	kfree(fb_helper);
}

static int drm_fbdev_client_restore(struct drm_client_dev *client)
{
	struct drm_fb_helper *fb_helper = drm_fb_helper_from_client(client);

	drm_fb_helper_restore_fbdev_mode_unlocked(fb_helper);

	return 0;
}

static int drm_fbdev_client_hotplug(struct drm_client_dev *client)
{
	struct drm_fb_helper *fb_helper = drm_fb_helper_from_client(client);
	struct drm_device *dev = client->dev;
	int ret;

	/* If drm_fb_helper_fbdev_setup() failed, we only try once */
	if (!fb_helper->dev && fb_helper->funcs)
		return 0;

	if (dev->fb_helper)
		return drm_fb_helper_hotplug_event(dev->fb_helper);

	if (!dev->mode_config.num_connector)
		return 0;

	ret = drm_fb_helper_fbdev_setup(dev, fb_helper, &drm_fb_helper_generic_funcs,
					fb_helper->preferred_bpp, 0);
	if (ret) {
		fb_helper->dev = NULL;
		fb_helper->fbdev = NULL;
		return ret;
	}

	return 0;
}

static const struct drm_client_funcs drm_fbdev_client_funcs = {
	.owner		= THIS_MODULE,
	.unregister	= drm_fbdev_client_unregister,
	.restore	= drm_fbdev_client_restore,
	.hotplug	= drm_fbdev_client_hotplug,
};

/**
 * drm_fb_helper_generic_fbdev_setup() - Setup generic fbdev emulation
 * @dev: DRM device
 * @preferred_bpp: Preferred bits per pixel for the device.
 *                 @dev->mode_config.preferred_depth is used if this is zero.
 *
 * This function sets up generic fbdev emulation for drivers that supports
 * dumb buffers with a virtual address and that can be mmap'ed.
 *
 * Restore, hotplug events and teardown are all taken care of. Drivers that do
 * suspend/resume need to call drm_fb_helper_set_suspend_unlocked() themselves.
 * Simple drivers might use drm_mode_config_helper_suspend().
 *
 * Drivers that set the dirty callback on their framebuffer will get a shadow
 * fbdev buffer that is blitted onto the real buffer. This is done in order to
 * make deferred I/O work with all kinds of buffers.
 *
 * This function is safe to call even when there are no connectors present.
 * Setup will be retried on the next hotplug event.
 *
 * Returns:
 * Zero on success or negative error code on failure.
 */
int drm_fbdev_generic_setup(struct drm_device *dev, unsigned int preferred_bpp)
{
	struct drm_fb_helper *fb_helper;
	int ret;

	if (!drm_fbdev_emulation)
		return 0;

	fb_helper = kzalloc(sizeof(*fb_helper), GFP_KERNEL);
	if (!fb_helper)
		return -ENOMEM;

	ret = drm_client_init(dev, &fb_helper->client, "fbdev", &drm_fbdev_client_funcs);
	if (ret) {
		kfree(fb_helper);
		return ret;
	}

	drm_client_add(&fb_helper->client);

	fb_helper->preferred_bpp = preferred_bpp;

	drm_fbdev_client_hotplug(&fb_helper->client);

	return 0;
}
EXPORT_SYMBOL(drm_fbdev_generic_setup);

/* The Kconfig DRM_KMS_HELPER selects FRAMEBUFFER_CONSOLE (if !EXPERT)
 * but the module doesn't depend on any fb console symbols.  At least
 * attempt to load fbcon to avoid leaving the system without a usable console.
 */
int __init drm_fb_helper_modinit(void)
{
#if defined(CONFIG_FRAMEBUFFER_CONSOLE_MODULE) && !defined(CONFIG_EXPERT)
	const char name[] = "fbcon";
	struct module *fbcon;

	mutex_lock(&module_mutex);
	fbcon = find_module(name);
	mutex_unlock(&module_mutex);

	if (!fbcon)
		request_module_nowait(name);
#endif
	return 0;
}
EXPORT_SYMBOL(drm_fb_helper_modinit);<|MERGE_RESOLUTION|>--- conflicted
+++ resolved
@@ -3080,16 +3080,12 @@
 	fbi->screen_size = fb->height * fb->pitches[0];
 	fbi->fix.smem_len = fbi->screen_size;
 	fbi->screen_buffer = buffer->vaddr;
-<<<<<<< HEAD
-	fbi->fix.smem_start = page_to_phys(virt_to_page(fbi->screen_buffer));
-=======
 	/* Shamelessly leak the physical address to user-space */
 #if IS_ENABLED(CONFIG_DRM_FBDEV_LEAK_PHYS_SMEM)
 	if (drm_leak_fbdev_smem && fbi->fix.smem_start == 0)
 		fbi->fix.smem_start =
 			page_to_phys(virt_to_page(fbi->screen_buffer));
 #endif
->>>>>>> 976f78d5
 	strcpy(fbi->fix.id, "DRM emulated");
 
 	drm_fb_helper_fill_fix(fbi, fb->pitches[0], fb->format->depth);
