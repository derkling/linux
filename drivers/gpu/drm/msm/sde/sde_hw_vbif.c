/* Copyright (c) 2015-2017, The Linux Foundation. All rights reserved.
 *
 * This program is free software; you can redistribute it and/or modify
 * it under the terms of the GNU General Public License version 2 and
 * only version 2 as published by the Free Software Foundation.
 *
 * This program is distributed in the hope that it will be useful,
 * but WITHOUT ANY WARRANTY; without even the implied warranty of
 * MERCHANTABILITY or FITNESS FOR A PARTICULAR PURPOSE.  See the
 * GNU General Public License for more details.
 */

#include "sde_hwio.h"
#include "sde_hw_catalog.h"
#include "sde_hw_vbif.h"
#include "sde_dbg.h"

#define VBIF_VERSION			0x0000
#define VBIF_CLK_FORCE_CTRL0		0x0008
#define VBIF_CLK_FORCE_CTRL1		0x000C
#define VBIF_QOS_REMAP_00		0x0020
#define VBIF_QOS_REMAP_01		0x0024
#define VBIF_QOS_REMAP_10		0x0028
#define VBIF_QOS_REMAP_11		0x002C
#define VBIF_WRITE_GATHER_EN		0x00AC
#define VBIF_IN_RD_LIM_CONF0		0x00B0
#define VBIF_IN_RD_LIM_CONF1		0x00B4
#define VBIF_IN_RD_LIM_CONF2		0x00B8
#define VBIF_IN_WR_LIM_CONF0		0x00C0
#define VBIF_IN_WR_LIM_CONF1		0x00C4
#define VBIF_IN_WR_LIM_CONF2		0x00C8
#define VBIF_OUT_RD_LIM_CONF0		0x00D0
#define VBIF_OUT_WR_LIM_CONF0		0x00D4
#define VBIF_OUT_AXI_AMEMTYPE_CONF0	0x0160
#define VBIF_OUT_AXI_AMEMTYPE_CONF1	0x0164
#define VBIF_XIN_PND_ERR		0x0190
#define VBIF_XIN_SRC_ERR		0x0194
#define VBIF_XIN_CLR_ERR		0x019C
#define VBIF_XIN_HALT_CTRL0		0x0200
#define VBIF_XIN_HALT_CTRL1		0x0204
#define VBIF_XINL_QOS_RP_REMAP_000	0x0550
#define VBIF_XINL_QOS_LVL_REMAP_000	0x0590

static void sde_hw_clear_errors(struct sde_hw_vbif *vbif,
		u32 *pnd_errors, u32 *src_errors)
{
	struct sde_hw_blk_reg_map *c;
	u32 pnd, src;

	if (!vbif)
		return;
	c = &vbif->hw;
	pnd = SDE_REG_READ(c, VBIF_XIN_PND_ERR);
	src = SDE_REG_READ(c, VBIF_XIN_SRC_ERR);

	if (pnd_errors)
		*pnd_errors = pnd;
	if (src_errors)
		*src_errors = src;

	SDE_REG_WRITE(c, VBIF_XIN_CLR_ERR, pnd | src);
}

static void sde_hw_set_mem_type(struct sde_hw_vbif *vbif,
		u32 xin_id, u32 value)
{
	struct sde_hw_blk_reg_map *c;
	u32 reg_off;
	u32 bit_off;
	u32 reg_val;

	/*
	 * Assume 4 bits per bit field, 8 fields per 32-bit register so
	 * 16 bit fields maximum across two registers
	 */
	if (!vbif || xin_id >= MAX_XIN_COUNT || xin_id >= 16)
		return;

	c = &vbif->hw;

	if (xin_id >= 8) {
		xin_id -= 8;
		reg_off = VBIF_OUT_AXI_AMEMTYPE_CONF1;
	} else {
		reg_off = VBIF_OUT_AXI_AMEMTYPE_CONF0;
	}
	bit_off = (xin_id & 0x7) * 4;
	reg_val = SDE_REG_READ(c, reg_off);
	reg_val &= ~(0x7 << bit_off);
	reg_val |= (value & 0x7) << bit_off;
	SDE_REG_WRITE(c, reg_off, reg_val);
}

static void sde_hw_set_limit_conf(struct sde_hw_vbif *vbif,
		u32 xin_id, bool rd, u32 limit)
{
	struct sde_hw_blk_reg_map *c = &vbif->hw;
	u32 reg_val;
	u32 reg_off;
	u32 bit_off;

	if (rd)
		reg_off = VBIF_IN_RD_LIM_CONF0;
	else
		reg_off = VBIF_IN_WR_LIM_CONF0;

	reg_off += (xin_id / 4) * 4;
	bit_off = (xin_id % 4) * 8;
	reg_val = SDE_REG_READ(c, reg_off);
	reg_val &= ~(0xFF << bit_off);
	reg_val |= (limit) << bit_off;
	SDE_REG_WRITE(c, reg_off, reg_val);
}

static u32 sde_hw_get_limit_conf(struct sde_hw_vbif *vbif,
		u32 xin_id, bool rd)
{
	struct sde_hw_blk_reg_map *c = &vbif->hw;
	u32 reg_val;
	u32 reg_off;
	u32 bit_off;
	u32 limit;

	if (rd)
		reg_off = VBIF_IN_RD_LIM_CONF0;
	else
		reg_off = VBIF_IN_WR_LIM_CONF0;

	reg_off += (xin_id / 4) * 4;
	bit_off = (xin_id % 4) * 8;
	reg_val = SDE_REG_READ(c, reg_off);
	limit = (reg_val >> bit_off) & 0xFF;

	return limit;
}

static void sde_hw_set_halt_ctrl(struct sde_hw_vbif *vbif,
		u32 xin_id, bool enable)
{
	struct sde_hw_blk_reg_map *c = &vbif->hw;
	u32 reg_val;

	reg_val = SDE_REG_READ(c, VBIF_XIN_HALT_CTRL0);

	if (enable)
		reg_val |= BIT(xin_id);
	else
		reg_val &= ~BIT(xin_id);

	SDE_REG_WRITE(c, VBIF_XIN_HALT_CTRL0, reg_val);
}

static bool sde_hw_get_halt_ctrl(struct sde_hw_vbif *vbif,
		u32 xin_id)
{
	struct sde_hw_blk_reg_map *c = &vbif->hw;
	u32 reg_val;

	reg_val = SDE_REG_READ(c, VBIF_XIN_HALT_CTRL1);

	return (reg_val & BIT(xin_id)) ? true : false;
}

static void sde_hw_set_qos_remap(struct sde_hw_vbif *vbif,
		u32 xin_id, u32 level, u32 remap_level)
{
	struct sde_hw_blk_reg_map *c;
	u32 reg_val, reg_val_lvl, mask, reg_high, reg_shift;

	if (!vbif)
		return;

	c = &vbif->hw;

	reg_high = ((xin_id & 0x8) >> 3) * 4 + (level * 8);
	reg_shift = (xin_id & 0x7) * 4;

	reg_val = SDE_REG_READ(c, VBIF_XINL_QOS_RP_REMAP_000 + reg_high);
	reg_val_lvl = SDE_REG_READ(c, VBIF_XINL_QOS_LVL_REMAP_000 + reg_high);

	mask = 0x7 << reg_shift;

	reg_val &= ~mask;
	reg_val |= (remap_level << reg_shift) & mask;

	reg_val_lvl &= ~mask;
	reg_val_lvl |= (remap_level << reg_shift) & mask;

	SDE_REG_WRITE(c, VBIF_XINL_QOS_RP_REMAP_000 + reg_high, reg_val);
	SDE_REG_WRITE(c, VBIF_XINL_QOS_LVL_REMAP_000 + reg_high, reg_val_lvl);
}

static void sde_hw_set_write_gather_en(struct sde_hw_vbif *vbif, u32 xin_id)
{
	struct sde_hw_blk_reg_map *c;
	u32 reg_val;

	if (!vbif || xin_id >= MAX_XIN_COUNT)
		return;

	c = &vbif->hw;

	reg_val = SDE_REG_READ(c, VBIF_WRITE_GATHER_EN);
	reg_val |= BIT(xin_id);
	SDE_REG_WRITE(c, VBIF_WRITE_GATHER_EN, reg_val);
}

static void _setup_vbif_ops(struct sde_hw_vbif_ops *ops,
		unsigned long cap)
{
	ops->set_limit_conf = sde_hw_set_limit_conf;
	ops->get_limit_conf = sde_hw_get_limit_conf;
	ops->set_halt_ctrl = sde_hw_set_halt_ctrl;
	ops->get_halt_ctrl = sde_hw_get_halt_ctrl;
	if (test_bit(SDE_VBIF_QOS_REMAP, &cap))
		ops->set_qos_remap = sde_hw_set_qos_remap;
	ops->set_mem_type = sde_hw_set_mem_type;
<<<<<<< HEAD
=======
	ops->clear_errors = sde_hw_clear_errors;
>>>>>>> f8cdcfba
	ops->set_write_gather_en = sde_hw_set_write_gather_en;
}

static const struct sde_vbif_cfg *_top_offset(enum sde_vbif vbif,
		const struct sde_mdss_cfg *m,
		void __iomem *addr,
		struct sde_hw_blk_reg_map *b)
{
	int i;

	for (i = 0; i < m->vbif_count; i++) {
		if (vbif == m->vbif[i].id) {
			b->base_off = addr;
			b->blk_off = m->vbif[i].base;
			b->length = m->vbif[i].len;
			b->hwversion = m->hwversion;
			b->log_mask = SDE_DBG_MASK_VBIF;
			return &m->vbif[i];
		}
	}

	return ERR_PTR(-EINVAL);
}

struct sde_hw_vbif *sde_hw_vbif_init(enum sde_vbif idx,
		void __iomem *addr,
		const struct sde_mdss_cfg *m)
{
	struct sde_hw_vbif *c;
	const struct sde_vbif_cfg *cfg;

	c = kzalloc(sizeof(*c), GFP_KERNEL);
	if (!c)
		return ERR_PTR(-ENOMEM);

	cfg = _top_offset(idx, m, addr, &c->hw);
	if (IS_ERR_OR_NULL(cfg)) {
		kfree(c);
		return ERR_PTR(-EINVAL);
	}

	/*
	 * Assign ops
	 */
	c->idx = idx;
	c->cap = cfg;
	_setup_vbif_ops(&c->ops, c->cap->features);

	/* no need to register sub-range in sde dbg, dump entire vbif io base */

	return c;
}

void sde_hw_vbif_destroy(struct sde_hw_vbif *vbif)
{
	kfree(vbif);
}<|MERGE_RESOLUTION|>--- conflicted
+++ resolved
@@ -215,10 +215,7 @@
 	if (test_bit(SDE_VBIF_QOS_REMAP, &cap))
 		ops->set_qos_remap = sde_hw_set_qos_remap;
 	ops->set_mem_type = sde_hw_set_mem_type;
-<<<<<<< HEAD
-=======
 	ops->clear_errors = sde_hw_clear_errors;
->>>>>>> f8cdcfba
 	ops->set_write_gather_en = sde_hw_set_write_gather_en;
 }
 
