--- conflicted
+++ resolved
@@ -82,8 +82,6 @@
 			u32 xin_id, u32 value);
 
 	/**
-<<<<<<< HEAD
-=======
 	 * clear_errors - clear any vbif errors
 	 *	This function clears any detected pending/source errors
 	 *	on the VBIF interface, and optionally returns the detected
@@ -96,7 +94,6 @@
 		u32 *pnd_errors, u32 *src_errors);
 
 	/**
->>>>>>> f8cdcfba
 	 * set_write_gather_en - set write_gather enable
 	 * @vbif: vbif context driver
 	 * @xin_id: client interface identifier
