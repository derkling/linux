--- conflicted
+++ resolved
@@ -225,10 +225,6 @@
 				struct sde_crtc_state *tmp_cstate =
 					to_sde_crtc_state(tmp_crtc->state);
 
-<<<<<<< HEAD
-				bw_sum_of_intfs +=
-					tmp_cstate->new_perf.bw_ctl[i];
-=======
 				SDE_DEBUG("crtc:%d bw:%llu ctrl:%d\n",
 					tmp_crtc->base.id,
 					tmp_cstate->new_perf.bw_ctl[i],
@@ -240,7 +236,6 @@
 				if (tmp_cstate->bw_control)
 					bw_sum_of_intfs +=
 						tmp_cstate->new_perf.bw_ctl[i];
->>>>>>> 70be28c9
 			}
 		}
 
