/*
 * Copyright (C) 2013 Red Hat
 * Author: Rob Clark <robdclark@gmail.com>
 *
 * This program is free software; you can redistribute it and/or modify it
 * under the terms of the GNU General Public License version 2 as published by
 * the Free Software Foundation.
 *
 * This program is distributed in the hope that it will be useful, but WITHOUT
 * ANY WARRANTY; without even the implied warranty of MERCHANTABILITY or
 * FITNESS FOR A PARTICULAR PURPOSE.  See the GNU General Public License for
 * more details.
 *
 * You should have received a copy of the GNU General Public License along with
 * this program.  If not, see <http://www.gnu.org/licenses/>.
 */

#include "hdmi.h"

void hdmi_set_mode(struct hdmi *hdmi, bool power_on)
{
	uint32_t ctrl = 0;

	if (power_on) {
		ctrl |= HDMI_CTRL_ENABLE;
		if (!hdmi->hdmi_mode) {
			ctrl |= HDMI_CTRL_HDMI;
			hdmi_write(hdmi, REG_HDMI_CTRL, ctrl);
			ctrl &= ~HDMI_CTRL_HDMI;
		} else {
			ctrl |= HDMI_CTRL_HDMI;
		}
	} else {
		ctrl = HDMI_CTRL_HDMI;
	}

	hdmi_write(hdmi, REG_HDMI_CTRL, ctrl);
	DBG("HDMI Core: %s, HDMI_CTRL=0x%08x",
			power_on ? "Enable" : "Disable", ctrl);
}

irqreturn_t hdmi_irq(int irq, void *dev_id)
{
	struct hdmi *hdmi = dev_id;

	/* Process HPD: */
	hdmi_connector_irq(hdmi->connector);

	/* Process DDC: */
	hdmi_i2c_irq(hdmi->i2c);

	/* TODO audio.. */

	return IRQ_HANDLED;
}

void hdmi_destroy(struct kref *kref)
{
	struct hdmi *hdmi = container_of(kref, struct hdmi, refcount);
	struct hdmi_phy *phy = hdmi->phy;

	if (phy)
		phy->funcs->destroy(phy);

	if (hdmi->i2c)
		hdmi_i2c_destroy(hdmi->i2c);

	if (hdmi->bridge)
		hdmi_bridge_destroy(hdmi->bridge);

	platform_set_drvdata(hdmi->pdev, NULL);
}

/* construct hdmi at bind/probe time, grab all the resources.  If
 * we are to EPROBE_DEFER we want to do it here, rather than later
 * at modeset_init() time
 */
static struct hdmi *hdmi_init(struct platform_device *pdev)
{
	struct hdmi_platform_config *config = pdev->dev.platform_data;
	struct hdmi *hdmi = NULL;
	int i, ret;

	hdmi = devm_kzalloc(&pdev->dev, sizeof(*hdmi), GFP_KERNEL);
	if (!hdmi) {
		ret = -ENOMEM;
		goto fail;
	}

	kref_init(&hdmi->refcount);

	hdmi->pdev = pdev;
	hdmi->config = config;

	/* not sure about which phy maps to which msm.. probably I miss some */
	if (config->phy_init)
		hdmi->phy = config->phy_init(hdmi);
	else
		hdmi->phy = ERR_PTR(-ENXIO);

	if (IS_ERR(hdmi->phy)) {
		ret = PTR_ERR(hdmi->phy);
		dev_err(&pdev->dev, "failed to load phy: %d\n", ret);
		hdmi->phy = NULL;
		goto fail;
	}

	hdmi->mmio = msm_ioremap(pdev, config->mmio_name, "HDMI");
	if (IS_ERR(hdmi->mmio)) {
		ret = PTR_ERR(hdmi->mmio);
		goto fail;
	}

	BUG_ON(config->hpd_reg_cnt > ARRAY_SIZE(hdmi->hpd_regs));
	for (i = 0; i < config->hpd_reg_cnt; i++) {
		struct regulator *reg;

		reg = devm_regulator_get(&pdev->dev,
				config->hpd_reg_names[i]);
		if (IS_ERR(reg)) {
			ret = PTR_ERR(reg);
			dev_err(&pdev->dev, "failed to get hpd regulator: %s (%d)\n",
					config->hpd_reg_names[i], ret);
			goto fail;
		}

		hdmi->hpd_regs[i] = reg;
	}

	BUG_ON(config->pwr_reg_cnt > ARRAY_SIZE(hdmi->pwr_regs));
	for (i = 0; i < config->pwr_reg_cnt; i++) {
		struct regulator *reg;

		reg = devm_regulator_get(&pdev->dev,
				config->pwr_reg_names[i]);
		if (IS_ERR(reg)) {
			ret = PTR_ERR(reg);
			dev_err(&pdev->dev, "failed to get pwr regulator: %s (%d)\n",
					config->pwr_reg_names[i], ret);
			goto fail;
		}

		hdmi->pwr_regs[i] = reg;
	}

	BUG_ON(config->hpd_clk_cnt > ARRAY_SIZE(hdmi->hpd_clks));
	for (i = 0; i < config->hpd_clk_cnt; i++) {
		struct clk *clk;

		clk = devm_clk_get(&pdev->dev, config->hpd_clk_names[i]);
		if (IS_ERR(clk)) {
			ret = PTR_ERR(clk);
			dev_err(&pdev->dev, "failed to get hpd clk: %s (%d)\n",
					config->hpd_clk_names[i], ret);
			goto fail;
		}

		hdmi->hpd_clks[i] = clk;
	}

	BUG_ON(config->pwr_clk_cnt > ARRAY_SIZE(hdmi->pwr_clks));
	for (i = 0; i < config->pwr_clk_cnt; i++) {
		struct clk *clk;

		clk = devm_clk_get(&pdev->dev, config->pwr_clk_names[i]);
		if (IS_ERR(clk)) {
			ret = PTR_ERR(clk);
			dev_err(&pdev->dev, "failed to get pwr clk: %s (%d)\n",
					config->pwr_clk_names[i], ret);
			goto fail;
		}

		hdmi->pwr_clks[i] = clk;
	}

	hdmi->i2c = hdmi_i2c_init(hdmi);
	if (IS_ERR(hdmi->i2c)) {
		ret = PTR_ERR(hdmi->i2c);
		dev_err(&pdev->dev, "failed to get i2c: %d\n", ret);
		hdmi->i2c = NULL;
		goto fail;
	}

	return hdmi;

fail:
	if (hdmi)
		hdmi_destroy(&hdmi->refcount);

	return ERR_PTR(ret);
}

/* Second part of initialization, the drm/kms level modeset_init,
 * constructs/initializes mode objects, etc, is called from master
 * driver (not hdmi sub-device's probe/bind!)
 *
 * Any resource (regulator/clk/etc) which could be missing at boot
 * should be handled in hdmi_init() so that failure happens from
 * hdmi sub-device's probe.
 */
int hdmi_modeset_init(struct hdmi *hdmi,
		struct drm_device *dev, struct drm_encoder *encoder)
{
	struct msm_drm_private *priv = dev->dev_private;
	struct platform_device *pdev = hdmi->pdev;
	struct hdmi_platform_config *config = pdev->dev.platform_data;
	int ret;

	hdmi->dev = dev;
	hdmi->encoder = encoder;

	hdmi_audio_infoframe_init(&hdmi->audio.infoframe);

	hdmi->bridge = hdmi_bridge_init(hdmi);
	if (IS_ERR(hdmi->bridge)) {
		ret = PTR_ERR(hdmi->bridge);
		dev_err(dev->dev, "failed to create HDMI bridge: %d\n", ret);
		hdmi->bridge = NULL;
		goto fail;
	}

	hdmi->connector = hdmi_connector_init(hdmi);
	if (IS_ERR(hdmi->connector)) {
		ret = PTR_ERR(hdmi->connector);
		dev_err(dev->dev, "failed to create HDMI connector: %d\n", ret);
		hdmi->connector = NULL;
		goto fail;
	}

	if (!config->shared_irq) {
		hdmi->irq = platform_get_irq(pdev, 0);
		if (hdmi->irq < 0) {
			ret = hdmi->irq;
			dev_err(dev->dev, "failed to get irq: %d\n", ret);
			goto fail;
		}

		ret = devm_request_threaded_irq(&pdev->dev, hdmi->irq,
				NULL, hdmi_irq, IRQF_TRIGGER_HIGH | IRQF_ONESHOT,
				"hdmi_isr", hdmi);
		if (ret < 0) {
			dev_err(dev->dev, "failed to request IRQ%u: %d\n",
					hdmi->irq, ret);
			goto fail;
		}
	}

	encoder->bridge = hdmi->bridge;

	priv->bridges[priv->num_bridges++]       = hdmi->bridge;
	priv->connectors[priv->num_connectors++] = hdmi->connector;

	platform_set_drvdata(pdev, hdmi);

	return 0;

fail:
<<<<<<< HEAD
	/* bridge/connector are normally destroyed by drm: */
	if (hdmi->bridge) {
		hdmi->bridge->funcs->destroy(hdmi->bridge);
		hdmi->bridge = NULL;
	}
	if (hdmi->connector) {
		hdmi->connector->funcs->destroy(hdmi->connector);
		hdmi->connector = NULL;
=======
	if (hdmi) {
		/* bridge is normally destroyed by drm: */
		if (hdmi->connector)
			hdmi->connector->funcs->destroy(hdmi->connector);
		hdmi_destroy(&hdmi->refcount);
>>>>>>> 744d5a73
	}

	return ret;
}

/*
 * The hdmi device:
 */

#include <linux/of_gpio.h>

static void set_hdmi(struct drm_device *dev, struct hdmi *hdmi)
{
	struct msm_drm_private *priv = dev->dev_private;
	priv->hdmi = hdmi;
}

#ifdef CONFIG_OF
static int get_gpio(struct device *dev, struct device_node *of_node, const char *name)
{
	int gpio = of_get_named_gpio(of_node, name, 0);
	if (gpio < 0) {
		char name2[32];
		snprintf(name2, sizeof(name2), "%s-gpio", name);
		gpio = of_get_named_gpio(of_node, name2, 0);
		if (gpio < 0) {
			dev_err(dev, "failed to get gpio: %s (%d)\n",
					name, gpio);
			gpio = -1;
		}
	}
	return gpio;
}
#endif

static int hdmi_bind(struct device *dev, struct device *master, void *data)
{
	static struct hdmi_platform_config config = {};
	struct hdmi *hdmi;
#ifdef CONFIG_OF
	struct device_node *of_node = dev->of_node;

	if (of_device_is_compatible(of_node, "qcom,hdmi-tx-8074")) {
		static const char *hpd_reg_names[] = {"hpd-gdsc", "hpd-5v"};
		static const char *pwr_reg_names[] = {"core-vdda", "core-vcc"};
		static const char *hpd_clk_names[] = {"iface_clk", "core_clk", "mdp_core_clk"};
		static unsigned long hpd_clk_freq[] = {0, 19200000, 0};
		static const char *pwr_clk_names[] = {"extp_clk", "alt_iface_clk"};
		config.phy_init      = hdmi_phy_8x74_init;
		config.hpd_reg_names = hpd_reg_names;
		config.hpd_reg_cnt   = ARRAY_SIZE(hpd_reg_names);
		config.pwr_reg_names = pwr_reg_names;
		config.pwr_reg_cnt   = ARRAY_SIZE(pwr_reg_names);
		config.hpd_clk_names = hpd_clk_names;
		config.hpd_freq      = hpd_clk_freq;
		config.hpd_clk_cnt   = ARRAY_SIZE(hpd_clk_names);
		config.pwr_clk_names = pwr_clk_names;
		config.pwr_clk_cnt   = ARRAY_SIZE(pwr_clk_names);
		config.shared_irq    = true;
	} else if (of_device_is_compatible(of_node, "qcom,hdmi-tx-8960")) {
		static const char *hpd_clk_names[] = {"core_clk", "master_iface_clk", "slave_iface_clk"};
		static const char *hpd_reg_names[] = {"core-vdda", "hdmi-mux"};
		config.phy_init      = hdmi_phy_8960_init;
		config.hpd_reg_names = hpd_reg_names;
		config.hpd_reg_cnt   = ARRAY_SIZE(hpd_reg_names);
		config.hpd_clk_names = hpd_clk_names;
		config.hpd_clk_cnt   = ARRAY_SIZE(hpd_clk_names);
	} else if (of_device_is_compatible(of_node, "qcom,hdmi-tx-8660")) {
		config.phy_init      = hdmi_phy_8x60_init;
	} else {
		dev_err(dev, "unknown phy: %s\n", of_node->name);
	}

	config.mmio_name     = "core_physical";
	config.ddc_clk_gpio  = get_gpio(dev, of_node, "qcom,hdmi-tx-ddc-clk");
	config.ddc_data_gpio = get_gpio(dev, of_node, "qcom,hdmi-tx-ddc-data");
	config.hpd_gpio      = get_gpio(dev, of_node, "qcom,hdmi-tx-hpd");
	config.mux_en_gpio   = get_gpio(dev, of_node, "qcom,hdmi-tx-mux-en");
	config.mux_sel_gpio  = get_gpio(dev, of_node, "qcom,hdmi-tx-mux-sel");
	config.mux_lpm_gpio  = get_gpio(dev, of_node, "qcom,hdmi-tx-mux-lpm");

#else
	static const char *hpd_clk_names[] = {
			"core_clk", "master_iface_clk", "slave_iface_clk",
	};
	if (cpu_is_apq8064()) {
		static const char *hpd_reg_names[] = {"8921_hdmi_mvs"};
		config.phy_init      = hdmi_phy_8960_init;
		config.mmio_name     = "hdmi_msm_hdmi_addr";
		config.hpd_reg_names = hpd_reg_names;
		config.hpd_reg_cnt   = ARRAY_SIZE(hpd_reg_names);
		config.hpd_clk_names = hpd_clk_names;
		config.hpd_clk_cnt   = ARRAY_SIZE(hpd_clk_names);
		config.ddc_clk_gpio  = 70;
		config.ddc_data_gpio = 71;
		config.hpd_gpio      = 72;
		config.mux_en_gpio   = -1;
		config.mux_sel_gpio  = -1;
	} else if (cpu_is_msm8960() || cpu_is_msm8960ab()) {
		static const char *hpd_reg_names[] = {"8921_hdmi_mvs"};
		config.phy_init      = hdmi_phy_8960_init;
		config.mmio_name     = "hdmi_msm_hdmi_addr";
		config.hpd_reg_names = hpd_reg_names;
		config.hpd_reg_cnt   = ARRAY_SIZE(hpd_reg_names);
		config.hpd_clk_names = hpd_clk_names;
		config.hpd_clk_cnt   = ARRAY_SIZE(hpd_clk_names);
		config.ddc_clk_gpio  = 100;
		config.ddc_data_gpio = 101;
		config.hpd_gpio      = 102;
		config.mux_en_gpio   = -1;
		config.mux_sel_gpio  = -1;
	} else if (cpu_is_msm8x60()) {
		static const char *hpd_reg_names[] = {
				"8901_hdmi_mvs", "8901_mpp0"
		};
		config.phy_init      = hdmi_phy_8x60_init;
		config.mmio_name     = "hdmi_msm_hdmi_addr";
		config.hpd_reg_names = hpd_reg_names;
		config.hpd_reg_cnt   = ARRAY_SIZE(hpd_reg_names);
		config.hpd_clk_names = hpd_clk_names;
		config.hpd_clk_cnt   = ARRAY_SIZE(hpd_clk_names);
		config.ddc_clk_gpio  = 170;
		config.ddc_data_gpio = 171;
		config.hpd_gpio      = 172;
		config.mux_en_gpio   = -1;
		config.mux_sel_gpio  = -1;
	}
#endif
	dev->platform_data = &config;
	hdmi = hdmi_init(to_platform_device(dev));
	if (IS_ERR(hdmi))
		return PTR_ERR(hdmi);
	set_hdmi(dev_get_drvdata(master), hdmi);
	return 0;
}

static void hdmi_unbind(struct device *dev, struct device *master,
		void *data)
{
	set_hdmi(dev_get_drvdata(master), NULL);
}

static const struct component_ops hdmi_ops = {
		.bind   = hdmi_bind,
		.unbind = hdmi_unbind,
};

static int hdmi_dev_probe(struct platform_device *pdev)
{
	return component_add(&pdev->dev, &hdmi_ops);
}

static int hdmi_dev_remove(struct platform_device *pdev)
{
	component_del(&pdev->dev, &hdmi_ops);
	return 0;
}

static const struct of_device_id dt_match[] = {
	{ .compatible = "qcom,hdmi-tx-8074" },
	{ .compatible = "qcom,hdmi-tx-8960" },
	{ .compatible = "qcom,hdmi-tx-8660" },
	{}
};

static struct platform_driver hdmi_driver = {
	.probe = hdmi_dev_probe,
	.remove = hdmi_dev_remove,
	.driver = {
		.name = "hdmi_msm",
		.of_match_table = dt_match,
	},
};

void __init hdmi_register(void)
{
	platform_driver_register(&hdmi_driver);
}

void __exit hdmi_unregister(void)
{
	platform_driver_unregister(&hdmi_driver);
}<|MERGE_RESOLUTION|>--- conflicted
+++ resolved
@@ -255,7 +255,6 @@
 	return 0;
 
 fail:
-<<<<<<< HEAD
 	/* bridge/connector are normally destroyed by drm: */
 	if (hdmi->bridge) {
 		hdmi->bridge->funcs->destroy(hdmi->bridge);
@@ -264,13 +263,12 @@
 	if (hdmi->connector) {
 		hdmi->connector->funcs->destroy(hdmi->connector);
 		hdmi->connector = NULL;
-=======
+	}
 	if (hdmi) {
 		/* bridge is normally destroyed by drm: */
 		if (hdmi->connector)
 			hdmi->connector->funcs->destroy(hdmi->connector);
 		hdmi_destroy(&hdmi->refcount);
->>>>>>> 744d5a73
 	}
 
 	return ret;
