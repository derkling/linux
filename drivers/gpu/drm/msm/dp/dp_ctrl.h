--- conflicted
+++ resolved
@@ -32,11 +32,8 @@
 	void (*abort)(struct dp_ctrl *dp_ctrl);
 	void (*isr)(struct dp_ctrl *dp_ctrl);
 	bool (*handle_sink_request)(struct dp_ctrl *dp_ctrl);
-<<<<<<< HEAD
-=======
 	void (*process_phy_test_request)(struct dp_ctrl *dp_ctrl);
 	int (*link_maintenance)(struct dp_ctrl *dp_ctrl);
->>>>>>> 4ea03715
 };
 
 struct dp_ctrl_in {
