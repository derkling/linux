/* exynos_drm_crtc.h
 *
 * Copyright (c) 2011 Samsung Electronics Co., Ltd.
 * Authors:
 *	Inki Dae <inki.dae@samsung.com>
 *	Joonyoung Shim <jy0922.shim@samsung.com>
 *	Seung-Woo Kim <sw0312.kim@samsung.com>
 *
 * This program is free software; you can redistribute  it and/or modify it
 * under  the terms of  the GNU General  Public License as published by the
 * Free Software Foundation;  either version 2 of the  License, or (at your
 * option) any later version.
 */

#ifndef _EXYNOS_DRM_CRTC_H_
#define _EXYNOS_DRM_CRTC_H_

#include "exynos_drm_drv.h"

struct exynos_drm_crtc *exynos_drm_crtc_create(struct drm_device *drm_dev,
<<<<<<< HEAD
					       struct drm_plane *plane,
					       int pipe,
					       enum exynos_drm_output_type type,
					       struct exynos_drm_crtc_ops *ops,
					       void *context);
=======
					struct drm_plane *plane,
					int pipe,
					enum exynos_drm_output_type type,
					const struct exynos_drm_crtc_ops *ops,
					void *context);
>>>>>>> 4b8a8262
int exynos_drm_crtc_enable_vblank(struct drm_device *dev, int pipe);
void exynos_drm_crtc_disable_vblank(struct drm_device *dev, int pipe);
void exynos_drm_crtc_finish_pageflip(struct drm_device *dev, int pipe);
void exynos_drm_crtc_complete_scanout(struct drm_framebuffer *fb);

/* This function gets pipe value to crtc device matched with out_type. */
int exynos_drm_crtc_get_pipe_from_type(struct drm_device *drm_dev,
					unsigned int out_type);

/*
 * This function calls the crtc device(manager)'s te_handler() callback
 * to trigger to transfer video image at the tearing effect synchronization
 * signal.
 */
void exynos_drm_crtc_te_handler(struct drm_crtc *crtc);

#endif<|MERGE_RESOLUTION|>--- conflicted
+++ resolved
@@ -18,19 +18,11 @@
 #include "exynos_drm_drv.h"
 
 struct exynos_drm_crtc *exynos_drm_crtc_create(struct drm_device *drm_dev,
-<<<<<<< HEAD
-					       struct drm_plane *plane,
-					       int pipe,
-					       enum exynos_drm_output_type type,
-					       struct exynos_drm_crtc_ops *ops,
-					       void *context);
-=======
 					struct drm_plane *plane,
 					int pipe,
 					enum exynos_drm_output_type type,
 					const struct exynos_drm_crtc_ops *ops,
 					void *context);
->>>>>>> 4b8a8262
 int exynos_drm_crtc_enable_vblank(struct drm_device *dev, int pipe);
 void exynos_drm_crtc_disable_vblank(struct drm_device *dev, int pipe);
 void exynos_drm_crtc_finish_pageflip(struct drm_device *dev, int pipe);
