/* exynos_drm_fbdev.c
 *
 * Copyright (c) 2011 Samsung Electronics Co., Ltd.
 * Authors:
 *	Inki Dae <inki.dae@samsung.com>
 *	Joonyoung Shim <jy0922.shim@samsung.com>
 *	Seung-Woo Kim <sw0312.kim@samsung.com>
 *
 * This program is free software; you can redistribute  it and/or modify it
 * under  the terms of  the GNU General  Public License as published by the
 * Free Software Foundation;  either version 2 of the  License, or (at your
 * option) any later version.
 */

#include <drm/drmP.h>
#include <drm/drm_crtc.h>
#include <drm/drm_fb_helper.h>
#include <drm/drm_crtc_helper.h>
#include <linux/dma-buf.h>

#include "exynos_drm_drv.h"
#include "exynos_drm_fb.h"
#include "exynos_drm_gem.h"
#include "exynos_drm_iommu.h"

#define MAX_CONNECTOR		4
#define PREFERRED_BPP		32
#define IOCTL_GET_FB_DMA_BUF _IOWR('m',0xF9, __u32 )
<<<<<<< HEAD
#define NUM_BUFFERS 3
=======
#define NUM_BUFFERS 1
>>>>>>> 4270a89a

#define to_exynos_fbdev(x)	container_of(x, struct exynos_drm_fbdev,\
				drm_fb_helper)

struct exynos_drm_fbdev {
	struct drm_fb_helper		drm_fb_helper;
	struct exynos_drm_gem_obj	*exynos_gem_obj;
};

static int exynos_drm_fb_mmap(struct fb_info *info,
			struct vm_area_struct *vma)
{
	struct drm_fb_helper *helper = info->par;
	struct exynos_drm_fbdev *exynos_fbd = to_exynos_fbdev(helper);
	struct exynos_drm_gem_obj *exynos_gem_obj = exynos_fbd->exynos_gem_obj;
	struct exynos_drm_gem_buf *buffer = exynos_gem_obj->buffer;
	unsigned long vm_size;
	int ret;

	DRM_DEBUG_KMS("%s\n", __func__);

	vma->vm_flags |= VM_IO | VM_DONTEXPAND | VM_DONTDUMP;

	vm_size = vma->vm_end - vma->vm_start;

	if (vm_size > buffer->size)
		return -EINVAL;

	ret = dma_mmap_attrs(helper->dev->dev, vma, buffer->pages,
		buffer->dma_addr, buffer->size, &buffer->dma_attrs);
	if (ret < 0) {
		DRM_ERROR("failed to mmap.\n");
		return ret;
	}

	return 0;
}

static u32 exynos_fb_get_dma_buf( struct fb_info *info)
{
    int fd = -1;
    struct drm_fb_helper *helper = info->par;
    struct drm_device *dev = helper->dev;
    struct exynos_drm_fbdev *exynos_fbd = to_exynos_fbdev(helper);
    struct exynos_drm_gem_obj *exynos_gem_obj = exynos_fbd->exynos_gem_obj;

    if( dev->driver->gem_prime_export )
    {
        struct dma_buf *buf = NULL;
        buf = dev->driver->gem_prime_export( dev, &exynos_gem_obj->base, O_RDWR);
        if(buf)
            fd = dma_buf_fd(buf, O_RDWR);
    }

    return fd;
}

static int fb_ioctl(struct fb_info *info, unsigned int cmd,
            unsigned long arg)
{
    int ret;

    switch (cmd) {
    case IOCTL_GET_FB_DMA_BUF:
    {
        u32 __user *out_ptr = (u32 __user *)arg;
        u32 buf_fd = exynos_fb_get_dma_buf(info);
        if(buf_fd == -1)
        {
            ret = -ENOMEM;
            break;
        }
        ret = put_user(buf_fd, out_ptr);
        break;
    }
    default:
        ret = -ENOTTY;
    }

    return ret;
}

static struct fb_ops exynos_drm_fb_ops = {
	.owner		= THIS_MODULE,
	.fb_mmap        = exynos_drm_fb_mmap,
	.fb_fillrect	= cfb_fillrect,
	.fb_copyarea	= cfb_copyarea,
	.fb_imageblit	= cfb_imageblit,
	.fb_check_var	= drm_fb_helper_check_var,
	.fb_set_par	= drm_fb_helper_set_par,
	.fb_blank	= drm_fb_helper_blank,
	.fb_pan_display	= drm_fb_helper_pan_display,
	.fb_setcmap	= drm_fb_helper_setcmap,
	.fb_ioctl	= fb_ioctl,
};

static int exynos_drm_fbdev_update(struct drm_fb_helper *helper,
				     struct drm_framebuffer *fb)
{
	struct fb_info *fbi = helper->fbdev;
	struct drm_device *dev = helper->dev;
	struct exynos_drm_gem_buf *buffer;
	unsigned int size = fb->width * fb->height * (fb->bits_per_pixel >> 3);
	unsigned long offset;

	DRM_DEBUG_KMS("%s\n", __FILE__);

	drm_fb_helper_fill_fix(fbi, fb->pitches[0], fb->depth);
	drm_fb_helper_fill_var(fbi, helper, fb->width, fb->height);

	/* RGB formats use only one buffer */
	buffer = exynos_drm_fb_buffer(fb, 0);
	if (!buffer) {
		DRM_LOG_KMS("buffer is null.\n");
		return -EFAULT;
	}

	/* map pages with kernel virtual space. */
	if (!buffer->kvaddr) {
		if (is_drm_iommu_supported(dev)) {
			unsigned int nr_pages = buffer->size >> PAGE_SHIFT;

			buffer->kvaddr = vmap(buffer->pages, nr_pages, VM_MAP,
					pgprot_writecombine(PAGE_KERNEL));
		} else {
			phys_addr_t dma_addr = buffer->dma_addr;
			if (dma_addr)
				buffer->kvaddr = phys_to_virt(dma_addr);
			else
				buffer->kvaddr = (void __iomem *)NULL;
		}
		if (!buffer->kvaddr) {
			DRM_ERROR("failed to map pages to kernel space.\n");
			return -EIO;
		}
	}

	/* buffer count to framebuffer always is 1 at booting time. */
	exynos_drm_fb_set_buf_cnt(fb, 1);

	offset = fbi->var.xoffset * (fb->bits_per_pixel >> 3);
	offset += fbi->var.yoffset * fb->pitches[0];

	dev->mode_config.fb_base = (resource_size_t)buffer->dma_addr;
	fbi->screen_base = buffer->kvaddr + offset;
	if (is_drm_iommu_supported(dev))
		fbi->fix.smem_start = (unsigned long)
			(page_to_phys(sg_page(buffer->sgt->sgl)) + offset);
	else
		fbi->fix.smem_start = (unsigned long)buffer->dma_addr;

	fbi->screen_size = size;
	fbi->fix.smem_len = size;

	return 0;
}

static int exynos_drm_fbdev_create(struct drm_fb_helper *helper,
				    struct drm_fb_helper_surface_size *sizes)
{
	struct exynos_drm_fbdev *exynos_fbdev = to_exynos_fbdev(helper);
	struct exynos_drm_gem_obj *exynos_gem_obj;
	struct drm_device *dev = helper->dev;
	struct fb_info *fbi;
	struct drm_mode_fb_cmd2 mode_cmd = { 0 };
	struct platform_device *pdev = dev->platformdev;
	unsigned long size;
	int ret;

	DRM_DEBUG_KMS("%s\n", __FILE__);

	DRM_DEBUG_KMS("surface width(%d), height(%d) and bpp(%d\n",
			sizes->surface_width, sizes->surface_height,
			sizes->surface_bpp);

	mode_cmd.width = sizes->surface_width;
	mode_cmd.height = sizes->surface_height * NUM_BUFFERS;
	mode_cmd.pitches[0] = sizes->surface_width * (sizes->surface_bpp >> 3);
	mode_cmd.pixel_format = drm_mode_legacy_fb_format(sizes->surface_bpp,
							  sizes->surface_depth);

	mutex_lock(&dev->struct_mutex);

	fbi = framebuffer_alloc(0, &pdev->dev);
	if (!fbi) {
		DRM_ERROR("failed to allocate fb info.\n");
		ret = -ENOMEM;
		goto out;
	}

	size = mode_cmd.pitches[0] * mode_cmd.height;

	/* 0 means to allocate physically continuous memory */
	exynos_gem_obj = exynos_drm_gem_create(dev, 0, size);
	if (IS_ERR(exynos_gem_obj)) {
		ret = PTR_ERR(exynos_gem_obj);
		goto err_release_framebuffer;
	}

	exynos_fbdev->exynos_gem_obj = exynos_gem_obj;

	helper->fb = exynos_drm_framebuffer_init(dev, &mode_cmd,
			&exynos_gem_obj->base);
	if (IS_ERR_OR_NULL(helper->fb)) {
		DRM_ERROR("failed to create drm framebuffer.\n");
		ret = PTR_ERR(helper->fb);
		goto err_destroy_gem;
	}

	helper->fbdev = fbi;

	fbi->par = helper;
	fbi->flags = FBINFO_FLAG_DEFAULT;
	fbi->fbops = &exynos_drm_fb_ops;

	ret = fb_alloc_cmap(&fbi->cmap, 256, 0);
	if (ret) {
		DRM_ERROR("failed to allocate cmap.\n");
		goto err_destroy_framebuffer;
	}

	ret = exynos_drm_fbdev_update(helper, helper->fb);
	if (ret < 0)
		goto err_dealloc_cmap;

	mutex_unlock(&dev->struct_mutex);
	return ret;

err_dealloc_cmap:
	fb_dealloc_cmap(&fbi->cmap);
err_destroy_framebuffer:
	drm_framebuffer_cleanup(helper->fb);
err_destroy_gem:
	exynos_drm_gem_destroy(exynos_gem_obj);
err_release_framebuffer:
	framebuffer_release(fbi);

/*
 * if failed, all resources allocated above would be released by
 * drm_mode_config_cleanup() when drm_load() had been called prior
 * to any specific driver such as fimd or hdmi driver.
 */
out:
	mutex_unlock(&dev->struct_mutex);
	return ret;
}

static int exynos_drm_fbdev_probe(struct drm_fb_helper *helper,
				   struct drm_fb_helper_surface_size *sizes)
{
	int ret = 0;

	DRM_DEBUG_KMS("%s\n", __FILE__);

	/*
	 * with !helper->fb, it means that this funcion is called first time
	 * and after that, the helper->fb would be used as clone mode.
	 */
	if (!helper->fb) {
		ret = exynos_drm_fbdev_create(helper, sizes);
		if (ret < 0) {
			DRM_ERROR("failed to create fbdev.\n");
			return ret;
		}

		/*
		 * fb_helper expects a value more than 1 if succeed
		 * because register_framebuffer() should be called.
		 */
		ret = 1;
	}

	return ret;
}

static struct drm_fb_helper_funcs exynos_drm_fb_helper_funcs = {
	.fb_probe =	exynos_drm_fbdev_probe,
};

int exynos_drm_fbdev_init(struct drm_device *dev)
{
	struct exynos_drm_fbdev *fbdev;
	struct exynos_drm_private *private = dev->dev_private;
	struct drm_fb_helper *helper;
	unsigned int num_crtc;
	int ret;

	DRM_DEBUG_KMS("%s\n", __FILE__);

	if (!dev->mode_config.num_crtc || !dev->mode_config.num_connector)
		return 0;

	fbdev = kzalloc(sizeof(*fbdev), GFP_KERNEL);
	if (!fbdev) {
		DRM_ERROR("failed to allocate drm fbdev.\n");
		return -ENOMEM;
	}

	private->fb_helper = helper = &fbdev->drm_fb_helper;
	helper->funcs = &exynos_drm_fb_helper_funcs;

	num_crtc = dev->mode_config.num_crtc;

	ret = drm_fb_helper_init(dev, helper, num_crtc, MAX_CONNECTOR);
	if (ret < 0) {
		DRM_ERROR("failed to initialize drm fb helper.\n");
		goto err_init;
	}

	ret = drm_fb_helper_single_add_all_connectors(helper);
	if (ret < 0) {
		DRM_ERROR("failed to register drm_fb_helper_connector.\n");
		goto err_setup;

	}

	ret = drm_fb_helper_initial_config(helper, PREFERRED_BPP);
	if (ret < 0) {
		DRM_ERROR("failed to set up hw configuration.\n");
		goto err_setup;
	}

	return 0;

err_setup:
	drm_fb_helper_fini(helper);

err_init:
	private->fb_helper = NULL;
	kfree(fbdev);

	return ret;
}

static void exynos_drm_fbdev_destroy(struct drm_device *dev,
				      struct drm_fb_helper *fb_helper)
{
	struct exynos_drm_fbdev *exynos_fbd = to_exynos_fbdev(fb_helper);
	struct exynos_drm_gem_obj *exynos_gem_obj = exynos_fbd->exynos_gem_obj;
	struct drm_framebuffer *fb;

	if (is_drm_iommu_supported(dev) && exynos_gem_obj->buffer->kvaddr)
		vunmap(exynos_gem_obj->buffer->kvaddr);

	/* release drm framebuffer and real buffer */
	if (fb_helper->fb && fb_helper->fb->funcs) {
		fb = fb_helper->fb;
		if (fb)
			drm_framebuffer_remove(fb);
	}

	/* release linux framebuffer */
	if (fb_helper->fbdev) {
		struct fb_info *info;
		int ret;

		info = fb_helper->fbdev;
		ret = unregister_framebuffer(info);
		if (ret < 0)
			DRM_DEBUG_KMS("failed unregister_framebuffer()\n");

		if (info->cmap.len)
			fb_dealloc_cmap(&info->cmap);

		framebuffer_release(info);
	}

	drm_fb_helper_fini(fb_helper);
}

void exynos_drm_fbdev_fini(struct drm_device *dev)
{
	struct exynos_drm_private *private = dev->dev_private;
	struct exynos_drm_fbdev *fbdev;

	if (!private || !private->fb_helper)
		return;

	fbdev = to_exynos_fbdev(private->fb_helper);

	if (fbdev->exynos_gem_obj)
		exynos_drm_gem_destroy(fbdev->exynos_gem_obj);

	exynos_drm_fbdev_destroy(dev, private->fb_helper);
	kfree(fbdev);
	private->fb_helper = NULL;
}

void exynos_drm_fbdev_restore_mode(struct drm_device *dev)
{
	struct exynos_drm_private *private = dev->dev_private;

	if (!private || !private->fb_helper)
		return;

	drm_fb_helper_restore_fbdev_mode(private->fb_helper);
}<|MERGE_RESOLUTION|>--- conflicted
+++ resolved
@@ -26,11 +26,7 @@
 #define MAX_CONNECTOR		4
 #define PREFERRED_BPP		32
 #define IOCTL_GET_FB_DMA_BUF _IOWR('m',0xF9, __u32 )
-<<<<<<< HEAD
-#define NUM_BUFFERS 3
-=======
 #define NUM_BUFFERS 1
->>>>>>> 4270a89a
 
 #define to_exynos_fbdev(x)	container_of(x, struct exynos_drm_fbdev,\
 				drm_fb_helper)
