/* exynos_drm_crtc.c
 *
 * Copyright (c) 2011 Samsung Electronics Co., Ltd.
 * Authors:
 *	Inki Dae <inki.dae@samsung.com>
 *	Joonyoung Shim <jy0922.shim@samsung.com>
 *	Seung-Woo Kim <sw0312.kim@samsung.com>
 *
 * This program is free software; you can redistribute  it and/or modify it
 * under  the terms of  the GNU General  Public License as published by the
 * Free Software Foundation;  either version 2 of the  License, or (at your
 * option) any later version.
 */

#include <drm/drmP.h>
#include <drm/drm_crtc_helper.h>

#include "exynos_drm_drv.h"
#include "exynos_drm_encoder.h"
#include "exynos_drm_plane.h"

#define to_exynos_crtc(x)	container_of(x, struct exynos_drm_crtc,\
				drm_crtc)

enum exynos_crtc_mode {
	CRTC_MODE_NORMAL,	/* normal mode */
	CRTC_MODE_BLANK,	/* The private plane of crtc is blank */
};

enum exynos_crtc_underscan {
	CRTC_UNDERSCAN_AUTO,	/* automatic underscan. unimplmented same as off */
	CRTC_UNDERSCAN_OFF,	/* underscan disabled */
	CRTC_UNDERSCAN_ON,	/* underscan scaled mode. unimplemented because of hardware capabilities */
	CRTC_UNDERSCAN_CROP,	/* underscan on implemented as cropped */
};

/*
 * Exynos specific crtc structure.
 *
 * @drm_crtc: crtc object.
 * @drm_plane: pointer of private plane object for this crtc
 * @pipe: a crtc index created at load() with a new crtc object creation
 *	and the crtc object would be set to private->crtc array
 *	to get a crtc object corresponding to this pipe from private->crtc
 *	array when irq interrupt occured. the reason of using this pipe is that
 *	drm framework doesn't support multiple irq yet.
 *	we can refer to the crtc to current hardware interrupt occured through
 *	this pipe value.
 * @dpms: store the crtc dpms value
 * @mode: store the crtc mode value
 * @underscan: The CRTC underscan type
 * @underscan_hborder: The underscan horizontal border
 * @underscan_vborder: The underscan vertical border
 */
struct exynos_drm_crtc {
	struct drm_crtc			drm_crtc;
	struct drm_plane		*plane;
	unsigned int			pipe;
	unsigned int			dpms;
	enum exynos_crtc_mode		mode;
<<<<<<< HEAD
	enum exynos_crtc_underscan	underscan;
	uint64_t			underscan_hborder;
	uint64_t			underscan_vborder;
=======
>>>>>>> 4270a89a
	wait_queue_head_t		pending_flip_queue;
	atomic_t			pending_flip;
};

static void exynos_drm_crtc_dpms(struct drm_crtc *crtc, int mode)
{
	struct exynos_drm_crtc *exynos_crtc = to_exynos_crtc(crtc);

	DRM_DEBUG_KMS("crtc[%d] mode[%d]\n", crtc->base.id, mode);

	if (exynos_crtc->dpms == mode) {
		DRM_DEBUG_KMS("desired dpms mode is same as previous one.\n");
		return;
	}

	if (mode > DRM_MODE_DPMS_ON) {
		/* wait for the completion of page flip. */
		wait_event(exynos_crtc->pending_flip_queue,
				atomic_read(&exynos_crtc->pending_flip) == 0);
		drm_vblank_off(crtc->dev, exynos_crtc->pipe);
	}

	exynos_drm_fn_encoder(crtc, &mode, exynos_drm_encoder_crtc_dpms);
	exynos_crtc->dpms = mode;
}

static void exynos_drm_crtc_prepare(struct drm_crtc *crtc)
{
	DRM_DEBUG_KMS("%s\n", __FILE__);

	/* drm framework doesn't check NULL. */
}

static void exynos_drm_crtc_commit(struct drm_crtc *crtc)
{
	struct exynos_drm_crtc *exynos_crtc = to_exynos_crtc(crtc);

	DRM_DEBUG_KMS("%s\n", __FILE__);

	exynos_drm_crtc_dpms(crtc, DRM_MODE_DPMS_ON);
	exynos_plane_commit(exynos_crtc->plane);
	exynos_plane_dpms(exynos_crtc->plane, DRM_MODE_DPMS_ON);
}

static bool
exynos_drm_crtc_mode_fixup(struct drm_crtc *crtc,
			    const struct drm_display_mode *mode,
			    struct drm_display_mode *adjusted_mode)
{
	DRM_DEBUG_KMS("%s\n", __FILE__);

	/* drm framework doesn't check NULL */
	return true;
}

static int
exynos_drm_crtc_mode_set(struct drm_crtc *crtc, struct drm_display_mode *mode,
			  struct drm_display_mode *adjusted_mode, int x, int y,
			  struct drm_framebuffer *old_fb)
{
	struct exynos_drm_crtc *exynos_crtc = to_exynos_crtc(crtc);
	struct drm_plane *plane = exynos_crtc->plane;
	unsigned int crtc_w;
	unsigned int crtc_h;
	unsigned int crtc_uh = 0;
	unsigned int crtc_uv = 0;
	int pipe = exynos_crtc->pipe;
	int ret;

	DRM_DEBUG_KMS("%s\n", __FILE__);

	/*
	 * copy the mode data adjusted by mode_fixup() into crtc->mode
	 * so that hardware can be seet to proper mode.
	 */
	memcpy(&crtc->mode, adjusted_mode, sizeof(*adjusted_mode));

	crtc_w = crtc->fb->width - x;
	crtc_h = crtc->fb->height - y;

	if (exynos_crtc->underscan == CRTC_UNDERSCAN_CROP) {
		crtc_uh = exynos_crtc->underscan_hborder;
		crtc_uv = exynos_crtc->underscan_vborder;
	}

	ret = exynos_plane_mode_set(plane, crtc, crtc->fb,
		crtc_uh, crtc_uv, crtc_w, crtc_h,
		x, y, crtc_w, crtc_h);
	if (ret)
		return ret;

	plane->crtc = crtc;
	plane->fb = crtc->fb;

	exynos_drm_fn_encoder(crtc, &pipe, exynos_drm_encoder_crtc_pipe);

	return 0;
}

static int exynos_drm_crtc_mode_set_base(struct drm_crtc *crtc, int x, int y,
					  struct drm_framebuffer *old_fb)
{
	struct exynos_drm_crtc *exynos_crtc = to_exynos_crtc(crtc);
	struct drm_plane *plane = exynos_crtc->plane;
	unsigned int crtc_w;
	unsigned int crtc_h;
	unsigned int crtc_uh = 0;
	unsigned int crtc_uv = 0;
	int ret;

	DRM_DEBUG_KMS("%s\n", __FILE__);

	/* when framebuffer changing is requested, crtc's dpms should be on */
	if (exynos_crtc->dpms > DRM_MODE_DPMS_ON) {
		DRM_ERROR("failed framebuffer changing request.\n");
		return -EPERM;
	}

	crtc_w = crtc->fb->width - x;
	crtc_h = crtc->fb->height - y;

	if (exynos_crtc->underscan == CRTC_UNDERSCAN_CROP) {
		crtc_uh = exynos_crtc->underscan_hborder;
		crtc_uv = exynos_crtc->underscan_vborder;
	}

	ret = exynos_plane_mode_set(plane, crtc, crtc->fb,
		crtc_uh, crtc_uv, crtc_w, crtc_h,
		x, y, crtc_w, crtc_h);
	if (ret)
		return ret;

	exynos_drm_crtc_commit(crtc);

	return 0;
}

static void exynos_drm_crtc_load_lut(struct drm_crtc *crtc)
{
	DRM_DEBUG_KMS("%s\n", __FILE__);
	/* drm framework doesn't check NULL */
}

static void exynos_drm_crtc_disable(struct drm_crtc *crtc)
{
	struct exynos_drm_crtc *exynos_crtc = to_exynos_crtc(crtc);

	DRM_DEBUG_KMS("%s\n", __FILE__);

	exynos_plane_dpms(exynos_crtc->plane, DRM_MODE_DPMS_OFF);
	exynos_drm_crtc_dpms(crtc, DRM_MODE_DPMS_OFF);
}

static struct drm_crtc_helper_funcs exynos_crtc_helper_funcs = {
	.dpms		= exynos_drm_crtc_dpms,
	.prepare	= exynos_drm_crtc_prepare,
	.commit		= exynos_drm_crtc_commit,
	.mode_fixup	= exynos_drm_crtc_mode_fixup,
	.mode_set	= exynos_drm_crtc_mode_set,
	.mode_set_base	= exynos_drm_crtc_mode_set_base,
	.load_lut	= exynos_drm_crtc_load_lut,
	.disable	= exynos_drm_crtc_disable,
};

static int exynos_drm_crtc_page_flip(struct drm_crtc *crtc,
				      struct drm_framebuffer *fb,
				      struct drm_pending_vblank_event *event)
{
	struct drm_device *dev = crtc->dev;
	struct exynos_drm_private *dev_priv = dev->dev_private;
	struct exynos_drm_crtc *exynos_crtc = to_exynos_crtc(crtc);
	struct drm_framebuffer *old_fb = crtc->fb;
	int ret = -EINVAL;

	DRM_DEBUG_KMS("%s\n", __FILE__);

	/* if the CRTC is off, just save the new framebuffer address for use if
	 * we get turned on again later, and report to userspace that the flip
	 * completed. */
	if (exynos_crtc->dpms > DRM_MODE_DPMS_ON) {
		crtc->fb = fb;
		if (event) {
			spin_lock_irq(&dev->event_lock);
			drm_send_vblank_event(dev, -1, event);
			spin_unlock_irq(&dev->event_lock);
		}
		return 0;
	}

	mutex_lock(&dev->struct_mutex);

	if (event) {
		/*
		 * the pipe from user always is 0 so we can set pipe number
		 * of current owner to event.
		 */
		event->pipe = exynos_crtc->pipe;

		ret = drm_vblank_get(dev, exynos_crtc->pipe);
		if (ret) {
			DRM_DEBUG("failed to acquire vblank counter\n");

			goto out;
		}

		spin_lock_irq(&dev->event_lock);
		list_add_tail(&event->base.link,
				&dev_priv->pageflip_event_list);
		atomic_set(&exynos_crtc->pending_flip, 1);
		spin_unlock_irq(&dev->event_lock);

		crtc->fb = fb;
		ret = exynos_drm_crtc_mode_set_base(crtc, crtc->x, crtc->y,
						    NULL);
		if (ret) {
			crtc->fb = old_fb;

			spin_lock_irq(&dev->event_lock);
			drm_vblank_put(dev, exynos_crtc->pipe);
			list_del(&event->base.link);
			spin_unlock_irq(&dev->event_lock);

			goto out;
		}
	}
out:
	mutex_unlock(&dev->struct_mutex);
	return ret;
}

static void exynos_drm_crtc_destroy(struct drm_crtc *crtc)
{
	struct exynos_drm_crtc *exynos_crtc = to_exynos_crtc(crtc);
	struct exynos_drm_private *private = crtc->dev->dev_private;

	DRM_DEBUG_KMS("%s\n", __FILE__);

	private->crtc[exynos_crtc->pipe] = NULL;

	drm_crtc_cleanup(crtc);
	kfree(exynos_crtc);
}

static int exynos_drm_crtc_set_property(struct drm_crtc *crtc,
					struct drm_property *property,
					uint64_t val)
{
	struct drm_device *dev = crtc->dev;
	struct exynos_drm_private *dev_priv = dev->dev_private;
	struct exynos_drm_crtc *exynos_crtc = to_exynos_crtc(crtc);

	DRM_DEBUG_KMS("%s\n", __func__);

	if (property == dev_priv->crtc_mode_property) {
		enum exynos_crtc_mode mode = val;

		if (mode == exynos_crtc->mode)
			return 0;

		exynos_crtc->mode = mode;

		switch (mode) {
		case CRTC_MODE_NORMAL:
			exynos_drm_crtc_commit(crtc);
			break;
		case CRTC_MODE_BLANK:
			exynos_plane_dpms(exynos_crtc->plane,
					  DRM_MODE_DPMS_OFF);
			break;
		default:
			break;
		}

		return 0;
	} else if (property == dev_priv->crtc_underscan_property) {
		enum exynos_crtc_underscan underscan = val;

		if (underscan == exynos_crtc->underscan)
			return 0;

		exynos_crtc->underscan = underscan;

		return 0;
	} else if (property == dev_priv->crtc_underscan_hborder_property) {
		exynos_crtc->underscan_hborder = val;

		return 0;
	} else if (property == dev_priv->crtc_underscan_vborder_property) {
		exynos_crtc->underscan_vborder = val;

		return 0;
	}

	return -EINVAL;
}

static struct drm_crtc_funcs exynos_crtc_funcs = {
	.set_config	= drm_crtc_helper_set_config,
	.page_flip	= exynos_drm_crtc_page_flip,
	.destroy	= exynos_drm_crtc_destroy,
	.set_property	= exynos_drm_crtc_set_property,
};

static const struct drm_prop_enum_list mode_names[] = {
	{ CRTC_MODE_NORMAL, "normal" },
	{ CRTC_MODE_BLANK, "blank" },
};

static void exynos_drm_crtc_attach_mode_property(struct drm_crtc *crtc)
{
	struct drm_device *dev = crtc->dev;
	struct exynos_drm_private *dev_priv = dev->dev_private;
	struct drm_property *prop;

	DRM_DEBUG_KMS("%s\n", __func__);

	prop = dev_priv->crtc_mode_property;
	if (!prop) {
		prop = drm_property_create_enum(dev, 0, "mode", mode_names,
						ARRAY_SIZE(mode_names));
		if (!prop)
			return;

		dev_priv->crtc_mode_property = prop;
	}

	drm_object_attach_property(&crtc->base, prop, 0);
}

static const struct drm_prop_enum_list underscan_names[] = {
	{ CRTC_UNDERSCAN_AUTO, "auto" },
	{ CRTC_UNDERSCAN_OFF, "off" },
	{ CRTC_UNDERSCAN_CROP, "crop" },
};

static void exynos_drm_crtc_attach_underscan_property(struct drm_crtc *crtc)
{
	struct drm_device *dev = crtc->dev;
	struct exynos_drm_private *dev_priv = dev->dev_private;
	struct drm_property *prop;

	DRM_DEBUG_KMS("%s\n", __func__);

	prop = dev_priv->crtc_underscan_property;
	if (!prop) {
		prop = drm_property_create_enum(dev, 0, "underscan",
			underscan_names, ARRAY_SIZE(underscan_names));
		if (!prop)
			return;

		dev_priv->crtc_underscan_property = prop;
	}

	drm_object_attach_property(&crtc->base, prop, 0);


	prop = dev_priv->crtc_underscan_hborder_property;
	if (!prop) {
		prop = drm_property_create_range(dev, 0, "underscan hborder",
			0, 128);
		if (!prop)
			return;

		dev_priv->crtc_underscan_hborder_property = prop;
        }

	drm_object_attach_property(&crtc->base, prop, 0);


	prop = dev_priv->crtc_underscan_vborder_property;
	if (!prop) {
		prop = drm_property_create_range(dev, 0, "underscan vborder",
			0, 128);
		if (!prop)
			return;

		dev_priv->crtc_underscan_vborder_property = prop;
        }

	drm_object_attach_property(&crtc->base, prop, 0);
}

int exynos_drm_crtc_create(struct drm_device *dev, unsigned int nr)
{
	struct exynos_drm_crtc *exynos_crtc;
	struct exynos_drm_private *private = dev->dev_private;
	struct drm_crtc *crtc;

	DRM_DEBUG_KMS("%s\n", __FILE__);

	exynos_crtc = kzalloc(sizeof(*exynos_crtc), GFP_KERNEL);
	if (!exynos_crtc) {
		DRM_ERROR("failed to allocate exynos crtc\n");
		return -ENOMEM;
	}

	exynos_crtc->pipe = nr;
	exynos_crtc->dpms = DRM_MODE_DPMS_OFF;
	init_waitqueue_head(&exynos_crtc->pending_flip_queue);
	atomic_set(&exynos_crtc->pending_flip, 0);
	exynos_crtc->plane = exynos_plane_init(dev, 1 << nr, true);
	if (!exynos_crtc->plane) {
		kfree(exynos_crtc);
		return -ENOMEM;
	}

	crtc = &exynos_crtc->drm_crtc;

	private->crtc[nr] = crtc;

	drm_crtc_init(dev, crtc, &exynos_crtc_funcs);
	drm_crtc_helper_add(crtc, &exynos_crtc_helper_funcs);

	exynos_drm_crtc_attach_mode_property(crtc);

	exynos_drm_crtc_attach_underscan_property(crtc);

	return 0;
}

int exynos_drm_crtc_enable_vblank(struct drm_device *dev, int crtc)
{
	struct exynos_drm_private *private = dev->dev_private;
	struct exynos_drm_crtc *exynos_crtc =
		to_exynos_crtc(private->crtc[crtc]);

	DRM_DEBUG_KMS("%s\n", __FILE__);

	if (exynos_crtc->dpms != DRM_MODE_DPMS_ON)
		return -EPERM;

	exynos_drm_fn_encoder(private->crtc[crtc], &crtc,
			exynos_drm_enable_vblank);

	return 0;
}

void exynos_drm_crtc_disable_vblank(struct drm_device *dev, int crtc)
{
	struct exynos_drm_private *private = dev->dev_private;
	struct exynos_drm_crtc *exynos_crtc =
		to_exynos_crtc(private->crtc[crtc]);

	DRM_DEBUG_KMS("%s\n", __FILE__);

	if (exynos_crtc->dpms != DRM_MODE_DPMS_ON)
		return;

	exynos_drm_fn_encoder(private->crtc[crtc], &crtc,
			exynos_drm_disable_vblank);
}

void exynos_drm_crtc_finish_pageflip(struct drm_device *dev, int crtc)
{
	struct exynos_drm_private *dev_priv = dev->dev_private;
	struct drm_pending_vblank_event *e, *t;
<<<<<<< HEAD
=======
	struct timeval now;
>>>>>>> 4270a89a
	struct drm_crtc *drm_crtc = dev_priv->crtc[crtc];
	struct exynos_drm_crtc *exynos_crtc = to_exynos_crtc(drm_crtc);
	unsigned long flags;

	DRM_DEBUG_KMS("%s\n", __FILE__);

	spin_lock_irqsave(&dev->event_lock, flags);

	list_for_each_entry_safe(e, t, &dev_priv->pageflip_event_list,
			base.link) {
		/* if event's pipe isn't same as crtc then ignore it. */
		if (crtc != e->pipe)
			continue;

		list_del(&e->base.link);
		drm_send_vblank_event(dev, -1, e);
		drm_vblank_put(dev, crtc);
		atomic_set(&exynos_crtc->pending_flip, 0);
		wake_up(&exynos_crtc->pending_flip_queue);
	}

	spin_unlock_irqrestore(&dev->event_lock, flags);
}<|MERGE_RESOLUTION|>--- conflicted
+++ resolved
@@ -58,12 +58,9 @@
 	unsigned int			pipe;
 	unsigned int			dpms;
 	enum exynos_crtc_mode		mode;
-<<<<<<< HEAD
 	enum exynos_crtc_underscan	underscan;
 	uint64_t			underscan_hborder;
 	uint64_t			underscan_vborder;
-=======
->>>>>>> 4270a89a
 	wait_queue_head_t		pending_flip_queue;
 	atomic_t			pending_flip;
 };
@@ -520,10 +517,7 @@
 {
 	struct exynos_drm_private *dev_priv = dev->dev_private;
 	struct drm_pending_vblank_event *e, *t;
-<<<<<<< HEAD
-=======
 	struct timeval now;
->>>>>>> 4270a89a
 	struct drm_crtc *drm_crtc = dev_priv->crtc[crtc];
 	struct exynos_drm_crtc *exynos_crtc = to_exynos_crtc(drm_crtc);
 	unsigned long flags;
