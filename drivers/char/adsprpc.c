/*
 * Copyright (c) 2012-2017, The Linux Foundation. All rights reserved.
 *
 * This program is free software; you can redistribute it and/or modify
 * it under the terms of the GNU General Public License version 2 and
 * only version 2 as published by the Free Software Foundation.
 *
 * This program is distributed in the hope that it will be useful,
 * but WITHOUT ANY WARRANTY; without even the implied warranty of
 * MERCHANTABILITY or FITNESS FOR A PARTICULAR PURPOSE.  See the
 * GNU General Public License for more details.
 *
 */
#include <linux/dma-buf.h>
#include <linux/dma-mapping.h>
#include <linux/slab.h>
#include <linux/completion.h>
#include <linux/pagemap.h>
#include <linux/mm.h>
#include <linux/fs.h>
#include <linux/sched.h>
#include <linux/module.h>
#include <linux/cdev.h>
#include <linux/list.h>
#include <linux/hash.h>
#include <linux/msm_ion.h>
#include <soc/qcom/secure_buffer.h>
#include <soc/qcom/glink.h>
#include <soc/qcom/subsystem_notif.h>
#include <soc/qcom/subsystem_restart.h>
#include <linux/scatterlist.h>
#include <linux/fs.h>
#include <linux/uaccess.h>
#include <linux/device.h>
#include <linux/of.h>
#include <linux/of_address.h>
#include <linux/of_platform.h>
#include <linux/dma-contiguous.h>
#include <linux/cma.h>
#include <linux/iommu.h>
#include <linux/kref.h>
#include <linux/sort.h>
#include <linux/msm_dma_iommu_mapping.h>
#include <asm/dma-iommu.h>
#include "adsprpc_compat.h"
#include "adsprpc_shared.h"
#include <linux/debugfs.h>

#define TZ_PIL_PROTECT_MEM_SUBSYS_ID 0x0C
#define TZ_PIL_CLEAR_PROTECT_MEM_SUBSYS_ID 0x0D
#define TZ_PIL_AUTH_QDSP6_PROC 1
#define FASTRPC_ENOSUCH 39
#define VMID_SSC_Q6     5
#define VMID_ADSP_Q6    6
#define DEBUGFS_SIZE 1024

#define RPC_TIMEOUT	(5 * HZ)
#define BALIGN		128
#define NUM_CHANNELS	4	/* adsp, mdsp, slpi, cdsp*/
#define NUM_SESSIONS	9	/*8 compute, 1 cpz*/
#define M_FDLIST	(16)
#define M_CRCLIST	(64)

#define IS_CACHE_ALIGNED(x) (((x) & ((L1_CACHE_BYTES)-1)) == 0)

#define FASTRPC_LINK_STATE_DOWN   (0x0)
#define FASTRPC_LINK_STATE_UP     (0x1)
#define FASTRPC_LINK_DISCONNECTED (0x0)
#define FASTRPC_LINK_CONNECTING   (0x1)
#define FASTRPC_LINK_CONNECTED    (0x3)
#define FASTRPC_LINK_DISCONNECTING (0x7)

#define PERF_KEYS "count:flush:map:copy:glink:getargs:putargs:invalidate:invoke"
#define FASTRPC_STATIC_HANDLE_LISTENER (3)
#define FASTRPC_STATIC_HANDLE_MAX (20)

#define PERF_END (void)0

#define PERF(enb, cnt, ff) \
	{\
		struct timespec startT = {0};\
		if (enb) {\
			getnstimeofday(&startT);\
		} \
		ff ;\
		if (enb) {\
			cnt += getnstimediff(&startT);\
		} \
	}

static int fastrpc_glink_open(int cid);
static void fastrpc_glink_close(void *chan, int cid);
static struct dentry *debugfs_root;
static struct dentry *debugfs_global_file;

static inline uint64_t buf_page_start(uint64_t buf)
{
	uint64_t start = (uint64_t) buf & PAGE_MASK;
	return start;
}

static inline uint64_t buf_page_offset(uint64_t buf)
{
	uint64_t offset = (uint64_t) buf & (PAGE_SIZE - 1);
	return offset;
}

static inline int buf_num_pages(uint64_t buf, ssize_t len)
{
	uint64_t start = buf_page_start(buf) >> PAGE_SHIFT;
	uint64_t end = (((uint64_t) buf + len - 1) & PAGE_MASK) >> PAGE_SHIFT;
	int nPages = end - start + 1;
	return nPages;
}

static inline uint64_t buf_page_size(uint32_t size)
{
	uint64_t sz = (size + (PAGE_SIZE - 1)) & PAGE_MASK;

	return sz > PAGE_SIZE ? sz : PAGE_SIZE;
}

static inline void *uint64_to_ptr(uint64_t addr)
{
	void *ptr = (void *)((uintptr_t)addr);

	return ptr;
}

static inline uint64_t ptr_to_uint64(void *ptr)
{
	uint64_t addr = (uint64_t)((uintptr_t)ptr);

	return addr;
}

struct fastrpc_file;

struct fastrpc_buf {
	struct hlist_node hn;
	struct fastrpc_file *fl;
	void *virt;
	uint64_t phys;
	ssize_t size;
};

struct fastrpc_ctx_lst;

struct overlap {
	uintptr_t start;
	uintptr_t end;
	int raix;
	uintptr_t mstart;
	uintptr_t mend;
	uintptr_t offset;
};

struct smq_invoke_ctx {
	struct hlist_node hn;
	struct completion work;
	int retval;
	int pid;
	int tgid;
	remote_arg_t *lpra;
	remote_arg64_t *rpra;
	int *fds;
	unsigned int *attrs;
	struct fastrpc_mmap **maps;
	struct fastrpc_buf *buf;
	ssize_t used;
	struct fastrpc_file *fl;
	uint32_t sc;
	struct overlap *overs;
	struct overlap **overps;
	struct smq_msg msg;
	uint32_t *crc;
};

struct fastrpc_ctx_lst {
	struct hlist_head pending;
	struct hlist_head interrupted;
};

struct fastrpc_smmu {
	struct dma_iommu_mapping *mapping;
	int cb;
	int enabled;
	int faults;
	int secure;
	int coherent;
};

struct fastrpc_session_ctx {
	struct device *dev;
	struct fastrpc_smmu smmu;
	int used;
};

struct fastrpc_glink_info {
	int link_state;
	int port_state;
	struct glink_open_config cfg;
	struct glink_link_info link_info;
	void *link_notify_handle;
};

struct fastrpc_channel_ctx {
	char *name;
	char *subsys;
	void *chan;
	struct device *dev;
	struct fastrpc_session_ctx session[NUM_SESSIONS];
	struct completion work;
	struct completion workport;
	struct notifier_block nb;
	struct kref kref;
	int sesscount;
	int ssrcount;
	void *handle;
	int prevssrcount;
	int vmid;
	struct fastrpc_glink_info link;
};

struct fastrpc_apps {
	struct fastrpc_channel_ctx *channel;
	struct cdev cdev;
	struct class *class;
	struct mutex smd_mutex;
	struct smq_phy_page range;
	struct hlist_head maps;
	dev_t dev_no;
	int compat;
	struct hlist_head drivers;
	spinlock_t hlock;
	struct ion_client *client;
	struct device *dev;
};

struct fastrpc_mmap {
	struct hlist_node hn;
	struct fastrpc_file *fl;
	struct fastrpc_apps *apps;
	int fd;
	uint32_t flags;
	struct dma_buf *buf;
	struct sg_table *table;
	struct dma_buf_attachment *attach;
	struct ion_handle *handle;
	uint64_t phys;
	ssize_t size;
	uintptr_t va;
	ssize_t len;
	int refs;
	uintptr_t raddr;
	int uncached;
	int secure;
	uintptr_t attr;
};

struct fastrpc_perf {
	int64_t count;
	int64_t flush;
	int64_t map;
	int64_t copy;
	int64_t link;
	int64_t getargs;
	int64_t putargs;
	int64_t invargs;
	int64_t invoke;
};

struct fastrpc_file {
	struct hlist_node hn;
	spinlock_t hlock;
	struct hlist_head maps;
	struct hlist_head bufs;
	struct fastrpc_ctx_lst clst;
	struct fastrpc_session_ctx *sctx;
	struct fastrpc_session_ctx *secsctx;
	uint32_t mode;
	uint32_t profile;
	int tgid;
	int cid;
	int ssrcount;
	int pd;
	int file_close;
	struct fastrpc_apps *apps;
	struct fastrpc_perf perf;
	struct dentry *debugfs_file;
};

static struct fastrpc_apps gfa;

static struct fastrpc_channel_ctx gcinfo[NUM_CHANNELS] = {
	{
		.name = "adsprpc-smd",
		.subsys = "adsp",
		.link.link_info.edge = "lpass",
		.link.link_info.transport = "smem",
	},
	{
		.name = "mdsprpc-smd",
		.subsys = "modem",
		.link.link_info.edge = "mpss",
		.link.link_info.transport = "smem",
	},
	{
		.name = "sdsprpc-smd",
		.subsys = "slpi",
		.link.link_info.edge = "dsps",
		.link.link_info.transport = "smem",
	},
	{
		.name = "cdsprpc-smd",
		.subsys = "cdsp",
		.link.link_info.edge = "cdsp",
		.link.link_info.transport = "smem",
	},
};

static inline int64_t getnstimediff(struct timespec *start)
{
	int64_t ns;
	struct timespec ts, b;

	getnstimeofday(&ts);
	b = timespec_sub(ts, *start);
	ns = timespec_to_ns(&b);
	return ns;
}

static void fastrpc_buf_free(struct fastrpc_buf *buf, int cache)
{
	struct fastrpc_file *fl = buf == 0 ? 0 : buf->fl;
	int vmid;

	if (!fl)
		return;
	if (cache) {
		spin_lock(&fl->hlock);
		hlist_add_head(&buf->hn, &fl->bufs);
		spin_unlock(&fl->hlock);
		return;
	}
	if (!IS_ERR_OR_NULL(buf->virt)) {
		int destVM[1] = {VMID_HLOS};
		int destVMperm[1] = {PERM_READ | PERM_WRITE | PERM_EXEC};

		if (fl->sctx->smmu.cb)
			buf->phys &= ~((uint64_t)fl->sctx->smmu.cb << 32);
		vmid = fl->apps->channel[fl->cid].vmid;
		if (vmid) {
			int srcVM[2] = {VMID_HLOS, vmid};

			hyp_assign_phys(buf->phys, buf_page_size(buf->size),
				srcVM, 2, destVM, destVMperm, 1);
		}
		dma_free_coherent(fl->sctx->dev, buf->size, buf->virt,
					buf->phys);
	}
	kfree(buf);
}

static void fastrpc_buf_list_free(struct fastrpc_file *fl)
{
	struct fastrpc_buf *buf, *free;

	do {
		struct hlist_node *n;

		free = 0;
		spin_lock(&fl->hlock);
		hlist_for_each_entry_safe(buf, n, &fl->bufs, hn) {
			hlist_del_init(&buf->hn);
			free = buf;
			break;
		}
		spin_unlock(&fl->hlock);
		if (free)
			fastrpc_buf_free(free, 0);
	} while (free);
}

static void fastrpc_mmap_add(struct fastrpc_mmap *map)
{
	struct fastrpc_file *fl = map->fl;

	spin_lock(&fl->hlock);
	hlist_add_head(&map->hn, &fl->maps);
	spin_unlock(&fl->hlock);
}

static int fastrpc_mmap_find(struct fastrpc_file *fl, int fd, uintptr_t va,
		ssize_t len, int mflags, int refs, struct fastrpc_mmap **ppmap)
{
	struct fastrpc_mmap *match = 0, *map;
	struct hlist_node *n;

	spin_lock(&fl->hlock);
	hlist_for_each_entry_safe(map, n, &fl->maps, hn) {
		if (va >= map->va &&
			va + len <= map->va + map->len &&
			map->fd == fd) {
			if (refs)
				map->refs++;
			match = map;
			break;
		}
	}
	spin_unlock(&fl->hlock);
	if (match) {
		*ppmap = match;
		return 0;
	}
	return -ENOTTY;
}

static int fastrpc_mmap_remove(struct fastrpc_file *fl, uintptr_t va,
			       ssize_t len, struct fastrpc_mmap **ppmap)
{
	struct fastrpc_mmap *match = 0, *map;
	struct hlist_node *n;
	struct fastrpc_apps *me = &gfa;

	spin_lock(&me->hlock);
	hlist_for_each_entry_safe(map, n, &me->maps, hn) {
		if (map->raddr == va &&
			map->raddr + map->len == va + len &&
			map->refs == 1) {
			match = map;
			hlist_del_init(&map->hn);
			break;
		}
	}
	spin_unlock(&me->hlock);
	if (match) {
		*ppmap = match;
		return 0;
	}
	spin_lock(&fl->hlock);
	hlist_for_each_entry_safe(map, n, &fl->maps, hn) {
		if (map->raddr == va &&
			map->raddr + map->len == va + len &&
			map->refs == 1) {
			match = map;
			hlist_del_init(&map->hn);
			break;
		}
	}
	spin_unlock(&fl->hlock);
	if (match) {
		*ppmap = match;
		return 0;
	}
	return -ENOTTY;
}

static void fastrpc_mmap_free(struct fastrpc_mmap *map)
{
	struct fastrpc_file *fl;
	int vmid;
	struct fastrpc_session_ctx *sess;
	int destVM[1] = {VMID_HLOS};
	int destVMperm[1] = {PERM_READ | PERM_WRITE | PERM_EXEC};

	if (!map)
		return;
	fl = map->fl;
	spin_lock(&fl->hlock);
	map->refs--;
	if (!map->refs)
		hlist_del_init(&map->hn);
	spin_unlock(&fl->hlock);
	if (map->refs > 0)
		return;
	if (map->secure)
		sess = fl->secsctx;
	else
		sess = fl->sctx;

	if (!IS_ERR_OR_NULL(map->handle))
		ion_free(fl->apps->client, map->handle);
	if (sess && sess->smmu.enabled) {
		if (map->size || map->phys)
			msm_dma_unmap_sg(sess->dev,
				map->table->sgl,
				map->table->nents, DMA_BIDIRECTIONAL,
				map->buf);
	}
	vmid = fl->apps->channel[fl->cid].vmid;
	if (vmid && map->phys) {
		int srcVM[2] = {VMID_HLOS, vmid};

		hyp_assign_phys(map->phys, buf_page_size(map->size),
			srcVM, 2, destVM, destVMperm, 1);
	}

	if (!IS_ERR_OR_NULL(map->table))
		dma_buf_unmap_attachment(map->attach, map->table,
				DMA_BIDIRECTIONAL);
	if (!IS_ERR_OR_NULL(map->attach))
		dma_buf_detach(map->buf, map->attach);
	if (!IS_ERR_OR_NULL(map->buf))
		dma_buf_put(map->buf);
	kfree(map);
}

static int fastrpc_session_alloc(struct fastrpc_channel_ctx *chan, int secure,
					struct fastrpc_session_ctx **session);

static int fastrpc_mmap_create(struct fastrpc_file *fl, int fd,
	unsigned int attr, uintptr_t va, ssize_t len, int mflags,
	struct fastrpc_mmap **ppmap)
{
	struct fastrpc_session_ctx *sess;
	struct fastrpc_apps *apps = fl->apps;
	int cid = fl->cid;
	struct fastrpc_channel_ctx *chan = &apps->channel[cid];
	struct fastrpc_mmap *map = 0;
	unsigned long attrs;
	unsigned long flags;
	int err = 0, vmid;

	if (!fastrpc_mmap_find(fl, fd, va, len, mflags, 1, ppmap))
		return 0;
	map = kzalloc(sizeof(*map), GFP_KERNEL);
	VERIFY(err, !IS_ERR_OR_NULL(map));
	if (err)
		goto bail;
	INIT_HLIST_NODE(&map->hn);
	map->flags = mflags;
	map->refs = 1;
	map->fl = fl;
	map->fd = fd;
	map->attr = attr;
	VERIFY(err, !IS_ERR_OR_NULL(map->handle =
			ion_import_dma_buf_fd(fl->apps->client, fd)));
	if (err)
		goto bail;
	VERIFY(err, !ion_handle_get_flags(fl->apps->client, map->handle,
					&flags));
	if (err)
		goto bail;

	map->uncached = !ION_IS_CACHED(flags);
	if (map->attr & FASTRPC_ATTR_NOVA)
		map->uncached = 1;

	map->secure = flags & ION_FLAG_SECURE;
	if (map->secure) {
		if (!fl->secsctx)
			err = fastrpc_session_alloc(chan, 1,
						&fl->secsctx);
		if (err)
			goto bail;
	}
	if (map->secure)
		sess = fl->secsctx;
	else
		sess = fl->sctx;
	VERIFY(err, !IS_ERR_OR_NULL(sess));
	if (err)
		goto bail;
	VERIFY(err, !IS_ERR_OR_NULL(map->buf = dma_buf_get(fd)));
	if (err)
		goto bail;
	VERIFY(err, !IS_ERR_OR_NULL(map->attach =
			dma_buf_attach(map->buf, sess->dev)));
	if (err)
		goto bail;
	VERIFY(err, !IS_ERR_OR_NULL(map->table =
		dma_buf_map_attachment(map->attach,
			DMA_BIDIRECTIONAL)));
	if (err)
		goto bail;
	if (sess->smmu.enabled) {
		attrs = DMA_ATTR_EXEC_MAPPING;

		if (map->attr & FASTRPC_ATTR_NON_COHERENT ||
			(sess->smmu.coherent && map->uncached))
			attrs |= DMA_ATTR_FORCE_NON_COHERENT;
		else if (map->attr & FASTRPC_ATTR_COHERENT)
			attrs |= DMA_ATTR_FORCE_COHERENT;

		VERIFY(err, map->table->nents ==
			msm_dma_map_sg_attrs(sess->dev,
				map->table->sgl, map->table->nents,
				DMA_BIDIRECTIONAL, map->buf, attrs));
		if (err)
			goto bail;
	} else {
		VERIFY(err, map->table->nents == 1);
		if (err)
		goto bail;
	}
	map->phys = sg_dma_address(map->table->sgl);
	if (sess->smmu.cb) {
		map->phys += ((uint64_t)sess->smmu.cb << 32);
		map->size = sg_dma_len(map->table->sgl);
	} else {
		map->size = buf_page_size(len);
	}
	vmid = fl->apps->channel[fl->cid].vmid;
	if (vmid) {
		int srcVM[1] = {VMID_HLOS};
		int destVM[2] = {VMID_HLOS, vmid};
		int destVMperm[2] = {PERM_READ | PERM_WRITE,
				PERM_READ | PERM_WRITE | PERM_EXEC};

		VERIFY(err, !hyp_assign_phys(map->phys,
				buf_page_size(map->size),
				srcVM, 1, destVM, destVMperm, 2));
		if (err)
			goto bail;
	}
	map->va = va;
	map->len = len;

	fastrpc_mmap_add(map);
	*ppmap = map;

bail:
	if (err && map)
		fastrpc_mmap_free(map);
	return err;
}

static int fastrpc_buf_alloc(struct fastrpc_file *fl, ssize_t size,
			     struct fastrpc_buf **obuf)
{
	int err = 0, vmid;
	struct fastrpc_buf *buf = 0, *fr = 0;
	struct hlist_node *n;

	VERIFY(err, size > 0);
	if (err)
		goto bail;

	/* find the smallest buffer that fits in the cache */
	spin_lock(&fl->hlock);
	hlist_for_each_entry_safe(buf, n, &fl->bufs, hn) {
		if (buf->size >= size && (!fr || fr->size > buf->size))
			fr = buf;
	}
	if (fr)
		hlist_del_init(&fr->hn);
	spin_unlock(&fl->hlock);
	if (fr) {
		*obuf = fr;
		return 0;
	}
	buf = 0;
	VERIFY(err, buf = kzalloc(sizeof(*buf), GFP_KERNEL));
	if (err)
		goto bail;
	INIT_HLIST_NODE(&buf->hn);
	buf->fl = fl;
	buf->virt = 0;
	buf->phys = 0;
	buf->size = size;
	buf->virt = dma_alloc_coherent(fl->sctx->dev, buf->size,
				       (void *)&buf->phys, GFP_KERNEL);
	if (IS_ERR_OR_NULL(buf->virt)) {
		/* free cache and retry */
		fastrpc_buf_list_free(fl);
		buf->virt = dma_alloc_coherent(fl->sctx->dev, buf->size,
					       (void *)&buf->phys, GFP_KERNEL);
		VERIFY(err, !IS_ERR_OR_NULL(buf->virt));
	}
	if (err)
		goto bail;
	if (fl->sctx->smmu.cb)
		buf->phys += ((uint64_t)fl->sctx->smmu.cb << 32);
	vmid = fl->apps->channel[fl->cid].vmid;
	if (vmid) {
		int srcVM[1] = {VMID_HLOS};
		int destVM[2] = {VMID_HLOS, vmid};
		int destVMperm[2] = {PERM_READ | PERM_WRITE,
					PERM_READ | PERM_WRITE | PERM_EXEC};

		VERIFY(err, !hyp_assign_phys(buf->phys, buf_page_size(size),
			srcVM, 1, destVM, destVMperm, 2));
		if (err)
			goto bail;
	}

	*obuf = buf;
 bail:
	if (err && buf)
		fastrpc_buf_free(buf, 0);
	return err;
}


static int context_restore_interrupted(struct fastrpc_file *fl,
				       struct fastrpc_ioctl_invoke_crc *inv,
				       struct smq_invoke_ctx **po)
{
	int err = 0;
	struct smq_invoke_ctx *ctx = 0, *ictx = 0;
	struct hlist_node *n;
	struct fastrpc_ioctl_invoke *invoke = &inv->inv;

	spin_lock(&fl->hlock);
	hlist_for_each_entry_safe(ictx, n, &fl->clst.interrupted, hn) {
		if (ictx->pid == current->pid) {
			if (invoke->sc != ictx->sc || ictx->fl != fl)
				err = -1;
			else {
				ctx = ictx;
				hlist_del_init(&ctx->hn);
				hlist_add_head(&ctx->hn, &fl->clst.pending);
			}
			break;
		}
	}
	spin_unlock(&fl->hlock);
	if (ctx)
		*po = ctx;
	return err;
}

#define CMP(aa, bb) ((aa) == (bb) ? 0 : (aa) < (bb) ? -1 : 1)
static int overlap_ptr_cmp(const void *a, const void *b)
{
	struct overlap *pa = *((struct overlap **)a);
	struct overlap *pb = *((struct overlap **)b);
	/* sort with lowest starting buffer first */
	int st = CMP(pa->start, pb->start);
	/* sort with highest ending buffer first */
	int ed = CMP(pb->end, pa->end);
	return st == 0 ? ed : st;
}

static int context_build_overlap(struct smq_invoke_ctx *ctx)
{
	int i, err = 0;
	remote_arg_t *lpra = ctx->lpra;
	int inbufs = REMOTE_SCALARS_INBUFS(ctx->sc);
	int outbufs = REMOTE_SCALARS_OUTBUFS(ctx->sc);
	int nbufs = inbufs + outbufs;
	struct overlap max;

	for (i = 0; i < nbufs; ++i) {
		ctx->overs[i].start = (uintptr_t)lpra[i].buf.pv;
		ctx->overs[i].end = ctx->overs[i].start + lpra[i].buf.len;
		if (lpra[i].buf.len) {
			VERIFY(err, ctx->overs[i].end > ctx->overs[i].start);
			if (err)
				goto bail;
		}
		ctx->overs[i].raix = i;
		ctx->overps[i] = &ctx->overs[i];
	}
	sort(ctx->overps, nbufs, sizeof(*ctx->overps), overlap_ptr_cmp, 0);
	max.start = 0;
	max.end = 0;
	for (i = 0; i < nbufs; ++i) {
		if (ctx->overps[i]->start < max.end) {
			ctx->overps[i]->mstart = max.end;
			ctx->overps[i]->mend = ctx->overps[i]->end;
			ctx->overps[i]->offset = max.end -
				ctx->overps[i]->start;
			if (ctx->overps[i]->end > max.end) {
				max.end = ctx->overps[i]->end;
			} else {
				ctx->overps[i]->mend = 0;
				ctx->overps[i]->mstart = 0;
			}
		} else  {
			ctx->overps[i]->mend = ctx->overps[i]->end;
			ctx->overps[i]->mstart = ctx->overps[i]->start;
			ctx->overps[i]->offset = 0;
			max = *ctx->overps[i];
		}
	}
bail:
	return err;
}

#define K_COPY_FROM_USER(err, kernel, dst, src, size) \
	do {\
		if (!(kernel))\
			VERIFY(err, 0 == copy_from_user((dst), (src),\
							(size)));\
		else\
			memmove((dst), (src), (size));\
	} while (0)

#define K_COPY_TO_USER(err, kernel, dst, src, size) \
	do {\
		if (!(kernel))\
			VERIFY(err, 0 == copy_to_user((dst), (src),\
						      (size)));\
		else\
			memmove((dst), (src), (size));\
	} while (0)


static void context_free(struct smq_invoke_ctx *ctx);

static int context_alloc(struct fastrpc_file *fl, uint32_t kernel,
			 struct fastrpc_ioctl_invoke_crc *invokefd,
			 struct smq_invoke_ctx **po)
{
	int err = 0, bufs, size = 0;
	struct smq_invoke_ctx *ctx = 0;
	struct fastrpc_ctx_lst *clst = &fl->clst;
	struct fastrpc_ioctl_invoke *invoke = &invokefd->inv;

	bufs = REMOTE_SCALARS_LENGTH(invoke->sc);
	size = bufs * sizeof(*ctx->lpra) + bufs * sizeof(*ctx->maps) +
		sizeof(*ctx->fds) * (bufs) +
		sizeof(*ctx->attrs) * (bufs) +
		sizeof(*ctx->overs) * (bufs) +
		sizeof(*ctx->overps) * (bufs);

	VERIFY(err, ctx = kzalloc(sizeof(*ctx) + size, GFP_KERNEL));
	if (err)
		goto bail;

	INIT_HLIST_NODE(&ctx->hn);
	hlist_add_fake(&ctx->hn);
	ctx->fl = fl;
	ctx->maps = (struct fastrpc_mmap **)(&ctx[1]);
	ctx->lpra = (remote_arg_t *)(&ctx->maps[bufs]);
	ctx->fds = (int *)(&ctx->lpra[bufs]);
	ctx->attrs = (unsigned int *)(&ctx->fds[bufs]);
	ctx->overs = (struct overlap *)(&ctx->attrs[bufs]);
	ctx->overps = (struct overlap **)(&ctx->overs[bufs]);

	K_COPY_FROM_USER(err, kernel, ctx->lpra, invoke->pra,
					bufs * sizeof(*ctx->lpra));
	if (err)
		goto bail;

	if (invokefd->fds) {
		K_COPY_FROM_USER(err, kernel, ctx->fds, invokefd->fds,
						bufs * sizeof(*ctx->fds));
		if (err)
			goto bail;
	}
	if (invokefd->attrs) {
		K_COPY_FROM_USER(err, kernel, ctx->attrs, invokefd->attrs,
						bufs * sizeof(*ctx->attrs));
		if (err)
			goto bail;
	}
	ctx->crc = (uint32_t *)invokefd->crc;
	ctx->sc = invoke->sc;
	if (bufs) {
		VERIFY(err, 0 == context_build_overlap(ctx));
		if (err)
			goto bail;
	}
	ctx->retval = -1;
	ctx->pid = current->pid;
	ctx->tgid = current->tgid;
	init_completion(&ctx->work);

	spin_lock(&fl->hlock);
	hlist_add_head(&ctx->hn, &clst->pending);
	spin_unlock(&fl->hlock);

	*po = ctx;
bail:
	if (ctx && err)
		context_free(ctx);
	return err;
}

static void context_save_interrupted(struct smq_invoke_ctx *ctx)
{
	struct fastrpc_ctx_lst *clst = &ctx->fl->clst;

	spin_lock(&ctx->fl->hlock);
	hlist_del_init(&ctx->hn);
	hlist_add_head(&ctx->hn, &clst->interrupted);
	spin_unlock(&ctx->fl->hlock);
	/* free the cache on power collapse */
	fastrpc_buf_list_free(ctx->fl);
}

static void context_free(struct smq_invoke_ctx *ctx)
{
	int i;
	int nbufs = REMOTE_SCALARS_INBUFS(ctx->sc) +
		    REMOTE_SCALARS_OUTBUFS(ctx->sc);
	spin_lock(&ctx->fl->hlock);
	hlist_del_init(&ctx->hn);
	spin_unlock(&ctx->fl->hlock);
	for (i = 0; i < nbufs; ++i)
		fastrpc_mmap_free(ctx->maps[i]);
	fastrpc_buf_free(ctx->buf, 1);
	kfree(ctx);
}

static void context_notify_user(struct smq_invoke_ctx *ctx, int retval)
{
	ctx->retval = retval;
	complete(&ctx->work);
}


static void fastrpc_notify_users(struct fastrpc_file *me)
{
	struct smq_invoke_ctx *ictx;
	struct hlist_node *n;

	spin_lock(&me->hlock);
	hlist_for_each_entry_safe(ictx, n, &me->clst.pending, hn) {
		complete(&ictx->work);
	}
	hlist_for_each_entry_safe(ictx, n, &me->clst.interrupted, hn) {
		complete(&ictx->work);
	}
	spin_unlock(&me->hlock);

}

static void fastrpc_notify_drivers(struct fastrpc_apps *me, int cid)
{
	struct fastrpc_file *fl;
	struct hlist_node *n;

	spin_lock(&me->hlock);
	hlist_for_each_entry_safe(fl, n, &me->drivers, hn) {
		if (fl->cid == cid)
			fastrpc_notify_users(fl);
	}
	spin_unlock(&me->hlock);

}
static void context_list_ctor(struct fastrpc_ctx_lst *me)
{
	INIT_HLIST_HEAD(&me->interrupted);
	INIT_HLIST_HEAD(&me->pending);
}

static void fastrpc_context_list_dtor(struct fastrpc_file *fl)
{
	struct fastrpc_ctx_lst *clst = &fl->clst;
	struct smq_invoke_ctx *ictx = 0, *ctxfree;
	struct hlist_node *n;

	do {
		ctxfree = 0;
		spin_lock(&fl->hlock);
		hlist_for_each_entry_safe(ictx, n, &clst->interrupted, hn) {
			hlist_del_init(&ictx->hn);
			ctxfree = ictx;
			break;
		}
		spin_unlock(&fl->hlock);
		if (ctxfree)
			context_free(ctxfree);
	} while (ctxfree);
	do {
		ctxfree = 0;
		spin_lock(&fl->hlock);
		hlist_for_each_entry_safe(ictx, n, &clst->pending, hn) {
			hlist_del_init(&ictx->hn);
			ctxfree = ictx;
			break;
		}
		spin_unlock(&fl->hlock);
		if (ctxfree)
			context_free(ctxfree);
	} while (ctxfree);
}

static int fastrpc_file_free(struct fastrpc_file *fl);
static void fastrpc_file_list_dtor(struct fastrpc_apps *me)
{
	struct fastrpc_file *fl, *free;
	struct hlist_node *n;

	do {
		free = 0;
		spin_lock(&me->hlock);
		hlist_for_each_entry_safe(fl, n, &me->drivers, hn) {
			hlist_del_init(&fl->hn);
			free = fl;
			break;
		}
		spin_unlock(&me->hlock);
		if (free)
			fastrpc_file_free(free);
	} while (free);
}

static int get_args(uint32_t kernel, struct smq_invoke_ctx *ctx)
{
	remote_arg64_t *rpra;
	remote_arg_t *lpra = ctx->lpra;
	struct smq_invoke_buf *list;
	struct smq_phy_page *pages, *ipage;
	uint32_t sc = ctx->sc;
	int inbufs = REMOTE_SCALARS_INBUFS(sc);
	int outbufs = REMOTE_SCALARS_OUTBUFS(sc);
	int handles, bufs = inbufs + outbufs;
	uintptr_t args;
	ssize_t rlen = 0, copylen = 0, metalen = 0;
	int i, oix;
	int err = 0;
	int mflags = 0;
	uint64_t *fdlist;
	uint32_t *crclist;

	/* calculate size of the metadata */
	rpra = 0;
	list = smq_invoke_buf_start(rpra, sc);
	pages = smq_phy_page_start(sc, list);
	ipage = pages;

	for (i = 0; i < bufs; ++i) {
		uintptr_t buf = (uintptr_t)lpra[i].buf.pv;
		ssize_t len = lpra[i].buf.len;

		if (ctx->fds[i] && (ctx->fds[i] != -1))
			fastrpc_mmap_create(ctx->fl, ctx->fds[i],
					ctx->attrs[i], buf, len,
					mflags, &ctx->maps[i]);
		ipage += 1;
	}
	handles = REMOTE_SCALARS_INHANDLES(sc) + REMOTE_SCALARS_OUTHANDLES(sc);
	for (i = bufs; i < bufs + handles; i++) {
		VERIFY(err, !fastrpc_mmap_create(ctx->fl, ctx->fds[i],
				FASTRPC_ATTR_NOVA, 0, 0, 0, &ctx->maps[i]));
		if (err)
			goto bail;
		ipage += 1;
	}
	metalen = copylen = (ssize_t)&ipage[0] + (sizeof(uint64_t) * M_FDLIST) +
				 (sizeof(uint32_t) * M_CRCLIST);

	/* calculate len requreed for copying */
	for (oix = 0; oix < inbufs + outbufs; ++oix) {
		int i = ctx->overps[oix]->raix;
		uintptr_t mstart, mend;
		ssize_t len = lpra[i].buf.len;

		if (!len)
			continue;
		if (ctx->maps[i])
			continue;
		if (ctx->overps[oix]->offset == 0)
			copylen = ALIGN(copylen, BALIGN);
		mstart = ctx->overps[oix]->mstart;
		mend = ctx->overps[oix]->mend;
		VERIFY(err, (mend - mstart) <= LONG_MAX);
		if (err)
			goto bail;
		copylen += mend - mstart;
		VERIFY(err, copylen >= 0);
		if (err)
			goto bail;
	}
	ctx->used = copylen;

	/* allocate new buffer */
	if (copylen) {
		VERIFY(err, !fastrpc_buf_alloc(ctx->fl, copylen, &ctx->buf));
		if (err)
			goto bail;
	}
	if (ctx->buf->virt && metalen <= copylen)
		memset(ctx->buf->virt, 0, metalen);

	/* copy metadata */
	rpra = ctx->buf->virt;
	ctx->rpra = rpra;
	list = smq_invoke_buf_start(rpra, sc);
	pages = smq_phy_page_start(sc, list);
	ipage = pages;
	args = (uintptr_t)ctx->buf->virt + metalen;
	for (i = 0; i < bufs + handles; ++i) {
		if (lpra[i].buf.len)
			list[i].num = 1;
		else
			list[i].num = 0;
		list[i].pgidx = ipage - pages;
		ipage++;
	}
	/* map ion buffers */
	PERF(ctx->fl->profile, ctx->fl->perf.map,
	for (i = 0; i < inbufs + outbufs; ++i) {
		struct fastrpc_mmap *map = ctx->maps[i];
		uint64_t buf = ptr_to_uint64(lpra[i].buf.pv);
		ssize_t len = lpra[i].buf.len;

		rpra[i].buf.pv = 0;
		rpra[i].buf.len = len;
		if (!len)
			continue;
		if (map) {
			struct vm_area_struct *vma;
			uintptr_t offset;
			int num = buf_num_pages(buf, len);
			int idx = list[i].pgidx;

			if (map->attr & FASTRPC_ATTR_NOVA) {
				offset = 0;
			} else {
				down_read(&current->mm->mmap_sem);
				VERIFY(err, NULL != (vma = find_vma(current->mm,
								map->va)));
				if (err) {
					up_read(&current->mm->mmap_sem);
					goto bail;
				}
				offset = buf_page_start(buf) - vma->vm_start;
				up_read(&current->mm->mmap_sem);
				VERIFY(err, offset < (uintptr_t)map->size);
				if (err)
					goto bail;
			}
			pages[idx].addr = map->phys + offset;
			pages[idx].size = num << PAGE_SHIFT;
		}
		rpra[i].buf.pv = buf;
	}
	PERF_END);
	for (i = bufs; i < bufs + handles; ++i) {
		struct fastrpc_mmap *map = ctx->maps[i];

		pages[i].addr = map->phys;
		pages[i].size = map->size;
	}
	fdlist = (uint64_t *)&pages[bufs + handles];
	for (i = 0; i < M_FDLIST; i++)
		fdlist[i] = 0;
	crclist = (uint32_t *)&fdlist[M_FDLIST];
	memset(crclist, 0, sizeof(uint32_t)*M_CRCLIST);

	/* copy non ion buffers */
	PERF(ctx->fl->profile, ctx->fl->perf.copy,
	rlen = copylen - metalen;
	for (oix = 0; oix < inbufs + outbufs; ++oix) {
		int i = ctx->overps[oix]->raix;
		struct fastrpc_mmap *map = ctx->maps[i];
		ssize_t mlen;
		uint64_t buf;
		ssize_t len = lpra[i].buf.len;

		if (!len)
			continue;
		if (map)
			continue;
		if (ctx->overps[oix]->offset == 0) {
			rlen -= ALIGN(args, BALIGN) - args;
			args = ALIGN(args, BALIGN);
		}
		mlen = ctx->overps[oix]->mend - ctx->overps[oix]->mstart;
		VERIFY(err, rlen >= mlen);
		if (err)
			goto bail;
		rpra[i].buf.pv = (args - ctx->overps[oix]->offset);
		pages[list[i].pgidx].addr = ctx->buf->phys -
					    ctx->overps[oix]->offset +
					    (copylen - rlen);
		pages[list[i].pgidx].addr =
			buf_page_start(pages[list[i].pgidx].addr);
		buf = rpra[i].buf.pv;
		pages[list[i].pgidx].size = buf_num_pages(buf, len) * PAGE_SIZE;
		if (i < inbufs) {
			K_COPY_FROM_USER(err, kernel, uint64_to_ptr(buf),
					lpra[i].buf.pv, len);
			if (err)
				goto bail;
		}
		args = args + mlen;
		rlen -= mlen;
	}
	PERF_END);

	PERF(ctx->fl->profile, ctx->fl->perf.flush,
	for (oix = 0; oix < inbufs + outbufs; ++oix) {
		int i = ctx->overps[oix]->raix;
		struct fastrpc_mmap *map = ctx->maps[i];

		if (map && map->uncached)
			continue;
		if (ctx->fl->sctx->smmu.coherent &&
			!(map && (map->attr & FASTRPC_ATTR_NON_COHERENT)))
			continue;
		if (map && (map->attr & FASTRPC_ATTR_COHERENT))
			continue;

		if (rpra[i].buf.len && ctx->overps[oix]->mstart)
			dmac_flush_range(uint64_to_ptr(rpra[i].buf.pv),
			uint64_to_ptr(rpra[i].buf.pv + rpra[i].buf.len));
	}
	PERF_END);
	for (i = bufs; i < bufs + handles; i++) {
		rpra[i].dma.fd = ctx->fds[i];
		rpra[i].dma.len = (uint32_t)lpra[i].buf.len;
		rpra[i].dma.offset = (uint32_t)(uintptr_t)lpra[i].buf.pv;
	}

	if (!ctx->fl->sctx->smmu.coherent) {
		PERF(ctx->fl->profile, ctx->fl->perf.flush,
		dmac_flush_range((char *)rpra, (char *)rpra + ctx->used);
		PERF_END);
	}
 bail:
	return err;
}

static int put_args(uint32_t kernel, struct smq_invoke_ctx *ctx,
		    remote_arg_t *upra)
{
	uint32_t sc = ctx->sc;
	struct smq_invoke_buf *list;
	struct smq_phy_page *pages;
	struct fastrpc_mmap *mmap;
	uint64_t *fdlist;
	uint32_t *crclist = NULL;

	remote_arg64_t *rpra = ctx->rpra;
	int i, inbufs, outbufs, handles;
	int err = 0;

	inbufs = REMOTE_SCALARS_INBUFS(sc);
	outbufs = REMOTE_SCALARS_OUTBUFS(sc);
	handles = REMOTE_SCALARS_INHANDLES(sc) + REMOTE_SCALARS_OUTHANDLES(sc);
	list = smq_invoke_buf_start(ctx->rpra, sc);
	pages = smq_phy_page_start(sc, list);
	fdlist = (uint64_t *)(pages + inbufs + outbufs + handles);
	crclist = (uint32_t *)(fdlist + M_FDLIST);

	for (i = inbufs; i < inbufs + outbufs; ++i) {
		if (!ctx->maps[i]) {
			K_COPY_TO_USER(err, kernel,
				ctx->lpra[i].buf.pv,
				uint64_to_ptr(rpra[i].buf.pv),
				rpra[i].buf.len);
			if (err)
				goto bail;
		} else {
			fastrpc_mmap_free(ctx->maps[i]);
			ctx->maps[i] = 0;
		}
	}
	if (inbufs + outbufs + handles) {
		for (i = 0; i < M_FDLIST; i++) {
			if (!fdlist[i])
				break;
			if (!fastrpc_mmap_find(ctx->fl, (int)fdlist[i], 0, 0,
						0, 0, &mmap))
				fastrpc_mmap_free(mmap);
		}
	}
	if (ctx->crc && crclist && rpra)
		K_COPY_TO_USER(err, kernel, (void __user *)ctx->crc,
			crclist, M_CRCLIST*sizeof(uint32_t));

 bail:
	return err;
}

static void inv_args_pre(struct smq_invoke_ctx *ctx)
{
	int i, inbufs, outbufs;
	uint32_t sc = ctx->sc;
	remote_arg64_t *rpra = ctx->rpra;
	uintptr_t end;

	inbufs = REMOTE_SCALARS_INBUFS(sc);
	outbufs = REMOTE_SCALARS_OUTBUFS(sc);
	for (i = inbufs; i < inbufs + outbufs; ++i) {
		struct fastrpc_mmap *map = ctx->maps[i];

		if (map && map->uncached)
			continue;
		if (!rpra[i].buf.len)
			continue;
		if (ctx->fl->sctx->smmu.coherent &&
			!(map && (map->attr & FASTRPC_ATTR_NON_COHERENT)))
			continue;
		if (map && (map->attr & FASTRPC_ATTR_COHERENT))
			continue;

		if (buf_page_start(ptr_to_uint64((void *)rpra)) ==
				buf_page_start(rpra[i].buf.pv))
			continue;
		if (!IS_CACHE_ALIGNED((uintptr_t)uint64_to_ptr(rpra[i].buf.pv)))
			dmac_flush_range(uint64_to_ptr(rpra[i].buf.pv),
				(char *)(uint64_to_ptr(rpra[i].buf.pv + 1)));
		end = (uintptr_t)uint64_to_ptr(rpra[i].buf.pv +
							rpra[i].buf.len);
		if (!IS_CACHE_ALIGNED(end))
			dmac_flush_range((char *)end,
				(char *)end + 1);
	}
}

static void inv_args(struct smq_invoke_ctx *ctx)
{
	int i, inbufs, outbufs;
	uint32_t sc = ctx->sc;
	remote_arg64_t *rpra = ctx->rpra;
	int used = ctx->used;

	inbufs = REMOTE_SCALARS_INBUFS(sc);
	outbufs = REMOTE_SCALARS_OUTBUFS(sc);
	for (i = inbufs; i < inbufs + outbufs; ++i) {
		struct fastrpc_mmap *map = ctx->maps[i];

		if (map && map->uncached)
			continue;
		if (!rpra[i].buf.len)
			continue;
		if (ctx->fl->sctx->smmu.coherent &&
			!(map && (map->attr & FASTRPC_ATTR_NON_COHERENT)))
			continue;
		if (map && (map->attr & FASTRPC_ATTR_COHERENT))
			continue;

		if (buf_page_start(ptr_to_uint64((void *)rpra)) ==
				buf_page_start(rpra[i].buf.pv)) {
			continue;
		}
		if (map && map->handle)
			msm_ion_do_cache_op(ctx->fl->apps->client, map->handle,
				(char *)uint64_to_ptr(rpra[i].buf.pv),
				rpra[i].buf.len, ION_IOC_INV_CACHES);
		else
			dmac_inv_range((char *)uint64_to_ptr(rpra[i].buf.pv),
				(char *)uint64_to_ptr(rpra[i].buf.pv
						 + rpra[i].buf.len));
	}

	if (rpra)
		dmac_inv_range(rpra, (char *)rpra + used);
}

static int fastrpc_invoke_send(struct smq_invoke_ctx *ctx,
			       uint32_t kernel, uint32_t handle)
{
	struct smq_msg *msg = &ctx->msg;
	struct fastrpc_file *fl = ctx->fl;
	struct fastrpc_channel_ctx *channel_ctx = &fl->apps->channel[fl->cid];
	int err = 0;

	VERIFY(err, 0 != channel_ctx->chan);
	if (err)
		goto bail;
	msg->pid = current->tgid;
	msg->tid = current->pid;
	if (kernel)
		msg->pid = 0;
	msg->invoke.header.ctx = ptr_to_uint64(ctx) | fl->pd;
	msg->invoke.header.handle = handle;
	msg->invoke.header.sc = ctx->sc;
	msg->invoke.page.addr = ctx->buf ? ctx->buf->phys : 0;
	msg->invoke.page.size = buf_page_size(ctx->used);

	if (fl->ssrcount != channel_ctx->ssrcount) {
		err = -ECONNRESET;
		goto bail;
	}
	VERIFY(err, channel_ctx->link.port_state ==
			FASTRPC_LINK_CONNECTED);
	if (err)
		goto bail;
	err = glink_tx(channel_ctx->chan,
		(void *)&fl->apps->channel[fl->cid], msg, sizeof(*msg),
		GLINK_TX_REQ_INTENT);
 bail:
	return err;
}

static void fastrpc_init(struct fastrpc_apps *me)
{
	int i;

	INIT_HLIST_HEAD(&me->drivers);
	spin_lock_init(&me->hlock);
	mutex_init(&me->smd_mutex);
	me->channel = &gcinfo[0];
	for (i = 0; i < NUM_CHANNELS; i++) {
		init_completion(&me->channel[i].work);
		init_completion(&me->channel[i].workport);
		me->channel[i].sesscount = 0;
	}
}

static int fastrpc_release_current_dsp_process(struct fastrpc_file *fl);

static int fastrpc_internal_invoke(struct fastrpc_file *fl, uint32_t mode,
				   uint32_t kernel,
				   struct fastrpc_ioctl_invoke_crc *inv)
{
	struct smq_invoke_ctx *ctx = 0;
	struct fastrpc_ioctl_invoke *invoke = &inv->inv;
	int cid = fl->cid;
	int interrupted = 0;
	int err = 0;
	struct timespec invoket;

	if (fl->profile)
		getnstimeofday(&invoket);

	VERIFY(err, fl->sctx != NULL);
	if (err)
		goto bail;
	VERIFY(err, fl->cid >= 0 && fl->cid < NUM_CHANNELS);
	if (err)
		goto bail;

	if (!kernel) {
		VERIFY(err, 0 == context_restore_interrupted(fl, inv,
								&ctx));
		if (err)
			goto bail;
		if (fl->sctx->smmu.faults)
			err = FASTRPC_ENOSUCH;
		if (err)
			goto bail;
		if (ctx)
			goto wait;
	}

	VERIFY(err, 0 == context_alloc(fl, kernel, inv, &ctx));
	if (err)
		goto bail;

	if (REMOTE_SCALARS_LENGTH(ctx->sc)) {
		PERF(fl->profile, fl->perf.getargs,
		VERIFY(err, 0 == get_args(kernel, ctx));
		PERF_END);
		if (err)
			goto bail;
	}

	if (!fl->sctx->smmu.coherent)
		inv_args_pre(ctx);
	PERF(fl->profile, fl->perf.link,
	VERIFY(err, 0 == fastrpc_invoke_send(ctx, kernel, invoke->handle));
	PERF_END);

	if (err)
		goto bail;
 wait:
	if (kernel)
		wait_for_completion(&ctx->work);
	else {
		interrupted = wait_for_completion_interruptible(&ctx->work);
		VERIFY(err, 0 == (err = interrupted));
		if (err)
			goto bail;
	}

	PERF(fl->profile, fl->perf.invargs,
	if (!fl->sctx->smmu.coherent)
		inv_args(ctx);
	PERF_END);

	VERIFY(err, 0 == (err = ctx->retval));
	if (err)
		goto bail;

	PERF(fl->profile, fl->perf.putargs,
	VERIFY(err, 0 == put_args(kernel, ctx, invoke->pra));
	PERF_END);
	if (err)
		goto bail;
 bail:
	if (ctx && interrupted == -ERESTARTSYS)
		context_save_interrupted(ctx);
	else if (ctx)
		context_free(ctx);
	if (fl->ssrcount != fl->apps->channel[cid].ssrcount)
		err = ECONNRESET;

	if (fl->profile && !interrupted) {
		if (invoke->handle != FASTRPC_STATIC_HANDLE_LISTENER)
			fl->perf.invoke += getnstimediff(&invoket);
		if (!(invoke->handle >= 0 &&
			invoke->handle <= FASTRPC_STATIC_HANDLE_MAX))
			fl->perf.count++;
	}
	return err;
}

static int fastrpc_channel_open(struct fastrpc_file *fl);
static int fastrpc_init_process(struct fastrpc_file *fl,
				struct fastrpc_ioctl_init_attrs *uproc)
{
	int err = 0;
	struct fastrpc_ioctl_invoke_crc ioctl;
	struct fastrpc_ioctl_init *init = &uproc->init;
	struct smq_phy_page pages[1];
	struct fastrpc_mmap *file = 0, *mem = 0;

	VERIFY(err, !fastrpc_channel_open(fl));
	if (err)
		goto bail;
	if (init->flags == FASTRPC_INIT_ATTACH) {
		remote_arg_t ra[1];
		int tgid = current->tgid;

		ra[0].buf.pv = (void *)&tgid;
		ra[0].buf.len = sizeof(tgid);
		ioctl.inv.handle = 1;
		ioctl.inv.sc = REMOTE_SCALARS_MAKE(0, 1, 0);
		ioctl.inv.pra = ra;
		ioctl.fds = 0;
		ioctl.attrs = 0;
		ioctl.crc = NULL;
		fl->pd = 0;
		VERIFY(err, !(err = fastrpc_internal_invoke(fl,
			FASTRPC_MODE_PARALLEL, 1, &ioctl)));
		if (err)
			goto bail;
	} else if (init->flags == FASTRPC_INIT_CREATE) {
		remote_arg_t ra[6];
		int fds[6];
		int mflags = 0;
		struct {
			int pgid;
			int namelen;
			int filelen;
			int pageslen;
			int attrs;
			int siglen;
		} inbuf;

		inbuf.pgid = current->tgid;
		inbuf.namelen = strlen(current->comm) + 1;
		inbuf.filelen = init->filelen;
		fl->pd = 1;
		if (init->filelen) {
			VERIFY(err, !fastrpc_mmap_create(fl, init->filefd, 0,
				init->file, init->filelen, mflags, &file));
			if (err)
				goto bail;
		}
		inbuf.pageslen = 1;
		VERIFY(err, !fastrpc_mmap_create(fl, init->memfd, 0,
				init->mem, init->memlen, mflags, &mem));
		if (err)
			goto bail;
		inbuf.pageslen = 1;
		ra[0].buf.pv = (void *)&inbuf;
		ra[0].buf.len = sizeof(inbuf);
		fds[0] = 0;

		ra[1].buf.pv = (void *)current->comm;
		ra[1].buf.len = inbuf.namelen;
		fds[1] = 0;

		ra[2].buf.pv = (void *)init->file;
		ra[2].buf.len = inbuf.filelen;
		fds[2] = init->filefd;

		pages[0].addr = mem->phys;
		pages[0].size = mem->size;
		ra[3].buf.pv = (void *)pages;
		ra[3].buf.len = 1 * sizeof(*pages);
		fds[3] = 0;

		inbuf.attrs = uproc->attrs;
		ra[4].buf.pv = (void *)&(inbuf.attrs);
		ra[4].buf.len = sizeof(inbuf.attrs);
		fds[4] = 0;

		inbuf.siglen = uproc->siglen;
		ra[5].buf.pv = (void *)&(inbuf.siglen);
		ra[5].buf.len = sizeof(inbuf.siglen);
		fds[5] = 0;

		ioctl.inv.handle = 1;
		ioctl.inv.sc = REMOTE_SCALARS_MAKE(6, 4, 0);
		if (uproc->attrs)
			ioctl.inv.sc = REMOTE_SCALARS_MAKE(7, 6, 0);
		ioctl.inv.pra = ra;
		ioctl.fds = fds;
		ioctl.attrs = 0;
		ioctl.crc = NULL;
		VERIFY(err, !(err = fastrpc_internal_invoke(fl,
			FASTRPC_MODE_PARALLEL, 1, &ioctl)));
		if (err)
			goto bail;
	} else {
		err = -ENOTTY;
	}
bail:
	if (mem && err)
		fastrpc_mmap_free(mem);
	if (file)
		fastrpc_mmap_free(file);
	return err;
}

static int fastrpc_release_current_dsp_process(struct fastrpc_file *fl)
{
	int err = 0;
	struct fastrpc_ioctl_invoke_crc ioctl;
	remote_arg_t ra[1];
	int tgid = 0;

	VERIFY(err, fl->cid >= 0 && fl->cid < NUM_CHANNELS);
	if (err)
		goto bail;
	VERIFY(err, fl->apps->channel[fl->cid].chan != 0);
	if (err)
		goto bail;
	tgid = fl->tgid;
	ra[0].buf.pv = (void *)&tgid;
	ra[0].buf.len = sizeof(tgid);
	ioctl.inv.handle = 1;
	ioctl.inv.sc = REMOTE_SCALARS_MAKE(1, 1, 0);
	ioctl.inv.pra = ra;
	ioctl.fds = 0;
	ioctl.attrs = 0;
	ioctl.crc = NULL;
	VERIFY(err, 0 == (err = fastrpc_internal_invoke(fl,
		FASTRPC_MODE_PARALLEL, 1, &ioctl)));
bail:
	return err;
}

static int fastrpc_mmap_on_dsp(struct fastrpc_file *fl, uint32_t flags,
			       struct fastrpc_mmap *map)
{
	struct fastrpc_ioctl_invoke_crc ioctl;
	struct smq_phy_page page;
	int num = 1;
	remote_arg_t ra[3];
	int err = 0;
	struct {
		int pid;
		uint32_t flags;
		uintptr_t vaddrin;
		int num;
	} inargs;
	struct {
		uintptr_t vaddrout;
	} routargs;

	inargs.pid = current->tgid;
	inargs.vaddrin = (uintptr_t)map->va;
	inargs.flags = flags;
	inargs.num = fl->apps->compat ? num * sizeof(page) : num;
	ra[0].buf.pv = (void *)&inargs;
	ra[0].buf.len = sizeof(inargs);
	page.addr = map->phys;
	page.size = map->size;
	ra[1].buf.pv = (void *)&page;
	ra[1].buf.len = num * sizeof(page);

	ra[2].buf.pv = (void *)&routargs;
	ra[2].buf.len = sizeof(routargs);

	ioctl.inv.handle = 1;
	if (fl->apps->compat)
		ioctl.inv.sc = REMOTE_SCALARS_MAKE(4, 2, 1);
	else
		ioctl.inv.sc = REMOTE_SCALARS_MAKE(2, 2, 1);
	ioctl.inv.pra = ra;
	ioctl.fds = 0;
	ioctl.attrs = 0;
	ioctl.crc = NULL;
	VERIFY(err, 0 == (err = fastrpc_internal_invoke(fl,
		FASTRPC_MODE_PARALLEL, 1, &ioctl)));
	map->raddr = (uintptr_t)routargs.vaddrout;

	return err;
}

static int fastrpc_munmap_on_dsp(struct fastrpc_file *fl,
				 struct fastrpc_mmap *map)
{
	struct fastrpc_ioctl_invoke_crc ioctl;
	remote_arg_t ra[1];
	int err = 0;
	struct {
		int pid;
		uintptr_t vaddrout;
		ssize_t size;
	} inargs;

	inargs.pid = current->tgid;
	inargs.size = map->size;
	inargs.vaddrout = map->raddr;
	ra[0].buf.pv = (void *)&inargs;
	ra[0].buf.len = sizeof(inargs);

	ioctl.inv.handle = 1;
	if (fl->apps->compat)
		ioctl.inv.sc = REMOTE_SCALARS_MAKE(5, 1, 0);
	else
		ioctl.inv.sc = REMOTE_SCALARS_MAKE(3, 1, 0);
	ioctl.inv.pra = ra;
	ioctl.fds = 0;
	ioctl.attrs = 0;
	ioctl.crc = NULL;
	VERIFY(err, 0 == (err = fastrpc_internal_invoke(fl,
		FASTRPC_MODE_PARALLEL, 1, &ioctl)));
	return err;
}

static int fastrpc_mmap_remove(struct fastrpc_file *fl, uintptr_t va,
			     ssize_t len, struct fastrpc_mmap **ppmap);

static void fastrpc_mmap_add(struct fastrpc_mmap *map);

static int fastrpc_internal_munmap(struct fastrpc_file *fl,
				   struct fastrpc_ioctl_munmap *ud)
{
	int err = 0;
	struct fastrpc_mmap *map = 0;

	VERIFY(err, !fastrpc_mmap_remove(fl, ud->vaddrout, ud->size, &map));
	if (err)
		goto bail;
	VERIFY(err, !fastrpc_munmap_on_dsp(fl, map));
	if (err)
		goto bail;
	fastrpc_mmap_free(map);
bail:
	if (err && map)
		fastrpc_mmap_add(map);
	return err;
}

static int fastrpc_internal_mmap(struct fastrpc_file *fl,
				 struct fastrpc_ioctl_mmap *ud)
{

	struct fastrpc_mmap *map = 0;
	int err = 0;

	if (!fastrpc_mmap_find(fl, ud->fd, (uintptr_t)ud->vaddrin, ud->size,
			       ud->flags, 1, &map))
		return 0;

	VERIFY(err, !fastrpc_mmap_create(fl, ud->fd, 0,
			(uintptr_t)ud->vaddrin, ud->size, ud->flags, &map));
	if (err)
		goto bail;
	VERIFY(err, 0 == fastrpc_mmap_on_dsp(fl, ud->flags, map));
	if (err)
		goto bail;
	ud->vaddrout = map->raddr;
 bail:
	if (err && map)
		fastrpc_mmap_free(map);
	return err;
}

static void fastrpc_channel_close(struct kref *kref)
{
	struct fastrpc_apps *me = &gfa;
	struct fastrpc_channel_ctx *ctx;
	int cid;

	ctx = container_of(kref, struct fastrpc_channel_ctx, kref);
	cid = ctx - &gcinfo[0];
	fastrpc_glink_close(ctx->chan, cid);
	ctx->chan = 0;
	glink_unregister_link_state_cb(ctx->link.link_notify_handle);
	ctx->link.link_notify_handle = NULL;
	mutex_unlock(&me->smd_mutex);
	pr_info("'closed /dev/%s c %d %d'\n", gcinfo[cid].name,
						MAJOR(me->dev_no), cid);
}

static void fastrpc_context_list_dtor(struct fastrpc_file *fl);

static int fastrpc_session_alloc_locked(struct fastrpc_channel_ctx *chan,
			int secure, struct fastrpc_session_ctx **session)
{
	struct fastrpc_apps *me = &gfa;
	int idx = 0, err = 0;

	if (chan->sesscount) {
		for (idx = 0; idx < chan->sesscount; ++idx) {
			if (!chan->session[idx].used &&
				chan->session[idx].smmu.secure == secure) {
				chan->session[idx].used = 1;
				break;
			}
		}
		VERIFY(err, idx < chan->sesscount);
		if (err)
			goto bail;
		chan->session[idx].smmu.faults = 0;
	} else {
		VERIFY(err, me->dev != NULL);
		if (err)
			goto bail;
		chan->session[0].dev = me->dev;
	}

	*session = &chan->session[idx];
 bail:
	return err;
}

bool fastrpc_glink_notify_rx_intent_req(void *h, const void *priv, size_t size)
{
	if (glink_queue_rx_intent(h, NULL, size))
		return false;
	return true;
}

void fastrpc_glink_notify_tx_done(void *handle, const void *priv,
		const void *pkt_priv, const void *ptr)
{
}

void fastrpc_glink_notify_rx(void *handle, const void *priv,
	const void *pkt_priv, const void *ptr, size_t size)
{
	struct smq_invoke_rsp *rsp = (struct smq_invoke_rsp *)ptr;
	int len = size;

	while (len >= sizeof(*rsp) && rsp) {
		rsp->ctx = rsp->ctx & ~1;
		context_notify_user(uint64_to_ptr(rsp->ctx), rsp->retval);
		rsp++;
		len = len - sizeof(*rsp);
	}
	glink_rx_done(handle, ptr, true);
}

void fastrpc_glink_notify_state(void *handle, const void *priv,
				unsigned int event)
{
	struct fastrpc_apps *me = &gfa;
	int cid = (int)(uintptr_t)priv;
	struct fastrpc_glink_info *link;

	if (cid < 0 || cid >= NUM_CHANNELS)
		return;
	link = &me->channel[cid].link;
	switch (event) {
	case GLINK_CONNECTED:
		link->port_state = FASTRPC_LINK_CONNECTED;
		complete(&me->channel[cid].workport);
		break;
	case GLINK_LOCAL_DISCONNECTED:
		link->port_state = FASTRPC_LINK_DISCONNECTED;
		break;
	case GLINK_REMOTE_DISCONNECTED:
		if (me->channel[cid].chan) {
			fastrpc_glink_close(me->channel[cid].chan, cid);
			me->channel[cid].chan = 0;
		}
		break;
	default:
		break;
	}
}

static int fastrpc_session_alloc(struct fastrpc_channel_ctx *chan, int secure,
					struct fastrpc_session_ctx **session)
{
	int err = 0;
	struct fastrpc_apps *me = &gfa;

	mutex_lock(&me->smd_mutex);
	if (!*session)
		err = fastrpc_session_alloc_locked(chan, secure, session);
	mutex_unlock(&me->smd_mutex);
	return err;
}

static void fastrpc_session_free(struct fastrpc_channel_ctx *chan,
				struct fastrpc_session_ctx *session)
{
	struct fastrpc_apps *me = &gfa;

	mutex_lock(&me->smd_mutex);
	session->used = 0;
	mutex_unlock(&me->smd_mutex);
}

static int fastrpc_file_free(struct fastrpc_file *fl)
{
	struct hlist_node *n;
	struct fastrpc_mmap *map = 0;
	int cid;

	if (!fl)
		return 0;
	cid = fl->cid;

	spin_lock(&fl->apps->hlock);
	hlist_del_init(&fl->hn);
	spin_unlock(&fl->apps->hlock);

	if (!fl->sctx) {
		kfree(fl);
		return 0;
	}
	(void)fastrpc_release_current_dsp_process(fl);
	spin_lock(&fl->hlock);
	fl->file_close = 1;
	spin_unlock(&fl->hlock);
	fastrpc_context_list_dtor(fl);
	fastrpc_buf_list_free(fl);
	hlist_for_each_entry_safe(map, n, &fl->maps, hn) {
		fastrpc_mmap_free(map);
	}
	if (fl->ssrcount == fl->apps->channel[cid].ssrcount)
		kref_put_mutex(&fl->apps->channel[cid].kref,
				fastrpc_channel_close, &fl->apps->smd_mutex);
	if (fl->sctx)
		fastrpc_session_free(&fl->apps->channel[cid], fl->sctx);
	if (fl->secsctx)
		fastrpc_session_free(&fl->apps->channel[cid], fl->secsctx);
	kfree(fl);
	return 0;
}

static int fastrpc_device_release(struct inode *inode, struct file *file)
{
	struct fastrpc_file *fl = (struct fastrpc_file *)file->private_data;

	if (fl) {
		if (fl->debugfs_file != NULL)
			debugfs_remove(fl->debugfs_file);
		fastrpc_file_free(fl);
		file->private_data = 0;
	}
	return 0;
}

static void fastrpc_link_state_handler(struct glink_link_state_cb_info *cb_info,
					 void *priv)
{
	struct fastrpc_apps *me = &gfa;
	int cid = (int)((uintptr_t)priv);
	struct fastrpc_glink_info *link;

	if (cid < 0 || cid >= NUM_CHANNELS)
		return;

	link = &me->channel[cid].link;
	switch (cb_info->link_state) {
	case GLINK_LINK_STATE_UP:
		link->link_state = FASTRPC_LINK_STATE_UP;
		complete(&me->channel[cid].work);
		break;
	case GLINK_LINK_STATE_DOWN:
		link->link_state = FASTRPC_LINK_STATE_DOWN;
		break;
	default:
		pr_err("adsprpc: unknown link state %d\n", cb_info->link_state);
		break;
	}
}

static int fastrpc_glink_register(int cid, struct fastrpc_apps *me)
{
	int err = 0;
	struct fastrpc_glink_info *link;

	VERIFY(err, (cid >= 0 && cid < NUM_CHANNELS));
	if (err)
		goto bail;

	link = &me->channel[cid].link;
	if (link->link_notify_handle != NULL)
		goto bail;

	link->link_info.glink_link_state_notif_cb = fastrpc_link_state_handler;
	link->link_notify_handle = glink_register_link_state_cb(
					&link->link_info,
					(void *)((uintptr_t)cid));
	VERIFY(err, !IS_ERR_OR_NULL(me->channel[cid].link.link_notify_handle));
	if (err) {
		link->link_notify_handle = NULL;
		goto bail;
	}
	VERIFY(err, wait_for_completion_timeout(&me->channel[cid].work,
			RPC_TIMEOUT));
bail:
	return err;
}

static void fastrpc_glink_close(void *chan, int cid)
{
	int err = 0;
	struct fastrpc_glink_info *link;

	VERIFY(err, (cid >= 0 && cid < NUM_CHANNELS));
	if (err)
		return;
	link = &gfa.channel[cid].link;

	if (link->port_state == FASTRPC_LINK_CONNECTED) {
		link->port_state = FASTRPC_LINK_DISCONNECTING;
		glink_close(chan);
	}
}

static int fastrpc_glink_open(int cid)
{
	int err = 0;
	void *handle = NULL;
	struct fastrpc_apps *me = &gfa;
	struct glink_open_config *cfg;
	struct fastrpc_glink_info *link;

	VERIFY(err, (cid >= 0 && cid < NUM_CHANNELS));
	if (err)
		goto bail;
	link = &me->channel[cid].link;
	cfg = &me->channel[cid].link.cfg;
	VERIFY(err, (link->link_state == FASTRPC_LINK_STATE_UP));
	if (err)
		goto bail;

	VERIFY(err, (link->port_state == FASTRPC_LINK_DISCONNECTED));
	if (err)
		goto bail;

	link->port_state = FASTRPC_LINK_CONNECTING;
	cfg->priv = (void *)(uintptr_t)cid;
	cfg->edge = gcinfo[cid].link.link_info.edge;
	cfg->transport = gcinfo[cid].link.link_info.transport;
	cfg->name = FASTRPC_GLINK_GUID;
	cfg->notify_rx = fastrpc_glink_notify_rx;
	cfg->notify_tx_done = fastrpc_glink_notify_tx_done;
	cfg->notify_state = fastrpc_glink_notify_state;
	cfg->notify_rx_intent_req = fastrpc_glink_notify_rx_intent_req;
	handle = glink_open(cfg);
	VERIFY(err, !IS_ERR_OR_NULL(handle));
	if (err)
		goto bail;
	me->channel[cid].chan = handle;
bail:
	return err;
}

static int fastrpc_debugfs_open(struct inode *inode, struct file *filp)
{
	filp->private_data = inode->i_private;
	return 0;
}

static ssize_t fastrpc_debugfs_read(struct file *filp, char __user *buffer,
					 size_t count, loff_t *position)
{
	struct fastrpc_file *fl = filp->private_data;
	struct hlist_node *n;
	struct fastrpc_buf *buf = 0;
	struct fastrpc_mmap *map = 0;
	struct smq_invoke_ctx *ictx = 0;
	struct fastrpc_channel_ctx *chan;
	struct fastrpc_session_ctx *sess;
	unsigned int len = 0;
	int i, j, ret = 0;
	char *fileinfo = NULL;

	fileinfo = kzalloc(DEBUGFS_SIZE, GFP_KERNEL);
	if (!fileinfo)
		goto bail;
	if (fl == NULL) {
		for (i = 0; i < NUM_CHANNELS; i++) {
			chan = &gcinfo[i];
			len += scnprintf(fileinfo + len,
					DEBUGFS_SIZE - len, "%s\n\n",
					chan->name);
			len += scnprintf(fileinfo + len,
					DEBUGFS_SIZE - len, "%s %d\n",
					"sesscount:", chan->sesscount);
			for (j = 0; j < chan->sesscount; j++) {
				sess = &chan->session[j];
				len += scnprintf(fileinfo + len,
						DEBUGFS_SIZE - len,
						"%s%d\n\n", "SESSION", j);
				len += scnprintf(fileinfo + len,
						DEBUGFS_SIZE - len,
						"%s %d\n", "sid:",
						sess->smmu.cb);
				len += scnprintf(fileinfo + len,
						DEBUGFS_SIZE - len,
						"%s %d\n", "SECURE:",
						sess->smmu.secure);
			}
		}
	} else {
		len += scnprintf(fileinfo + len, DEBUGFS_SIZE - len,
				"%s %d\n\n",
				"PROCESS_ID:", fl->tgid);
		len += scnprintf(fileinfo + len, DEBUGFS_SIZE - len,
				"%s %d\n\n",
				"CHANNEL_ID:", fl->cid);
		len += scnprintf(fileinfo + len, DEBUGFS_SIZE - len,
				"%s %d\n\n",
				"SSRCOUNT:", fl->ssrcount);
		len += scnprintf(fileinfo + len, DEBUGFS_SIZE - len,
				"%s\n",
				"LIST OF BUFS:");
		spin_lock(&fl->hlock);
		hlist_for_each_entry_safe(buf, n, &fl->bufs, hn) {
			len += scnprintf(fileinfo + len, DEBUGFS_SIZE - len,
						"%s %p %s %p %s %llx\n", "buf:",
						buf, "buf->virt:", buf->virt,
						"buf->phys:", buf->phys);
		}
		len += scnprintf(fileinfo + len, DEBUGFS_SIZE - len,
					"\n%s\n",
					"LIST OF MAPS:");
		hlist_for_each_entry_safe(map, n, &fl->maps, hn) {
			len += scnprintf(fileinfo + len, DEBUGFS_SIZE - len,
						"%s %p %s %lx %s %llx\n",
						"map:", map,
						"map->va:", map->va,
						"map->phys:", map->phys);
		}
		len += scnprintf(fileinfo + len, DEBUGFS_SIZE - len,
					"\n%s\n",
					"LIST OF PENDING SMQCONTEXTS:");
		hlist_for_each_entry_safe(ictx, n, &fl->clst.pending, hn) {
			len += scnprintf(fileinfo + len, DEBUGFS_SIZE - len,
						"%s %p %s %u %s %u %s %u\n",
						"smqcontext:", ictx,
						"sc:", ictx->sc,
						"tid:", ictx->pid,
						"handle", ictx->rpra->h);
		}
		len += scnprintf(fileinfo + len, DEBUGFS_SIZE - len,
					"\n%s\n",
					"LIST OF INTERRUPTED SMQCONTEXTS:");
		hlist_for_each_entry_safe(ictx, n, &fl->clst.interrupted, hn) {
		len += scnprintf(fileinfo + len, DEBUGFS_SIZE - len,
					"%s %p %s %u %s %u %s %u\n",
					"smqcontext:", ictx,
					"sc:", ictx->sc,
					"tid:", ictx->pid,
					"handle", ictx->rpra->h);
		}
		spin_unlock(&fl->hlock);
	}
	if (len > DEBUGFS_SIZE)
		len = DEBUGFS_SIZE;
	ret = simple_read_from_buffer(buffer, count, position, fileinfo, len);
	kfree(fileinfo);
bail:
	return ret;
}

static const struct file_operations debugfs_fops = {
	.open = fastrpc_debugfs_open,
	.read = fastrpc_debugfs_read,
};
static int fastrpc_channel_open(struct fastrpc_file *fl)
{
	struct fastrpc_apps *me = &gfa;
	int cid, err = 0;

	mutex_lock(&me->smd_mutex);

	VERIFY(err, fl && fl->sctx);
	if (err)
		goto bail;
	cid = fl->cid;
	VERIFY(err, cid >= 0 && cid < NUM_CHANNELS);
	if (err)
		goto bail;
	fl->ssrcount = me->channel[cid].ssrcount;
	if ((kref_get_unless_zero(&me->channel[cid].kref) == 0) ||
	    (me->channel[cid].chan == 0)) {
		VERIFY(err, 0 == fastrpc_glink_register(cid, me));
		if (err)
			goto bail;
		VERIFY(err, 0 == fastrpc_glink_open(cid));
		if (err)
			goto bail;

		VERIFY(err,
			 wait_for_completion_timeout(&me->channel[cid].workport,
						RPC_TIMEOUT));
		if (err) {
			me->channel[cid].chan = 0;
			goto bail;
		}
		kref_init(&me->channel[cid].kref);
		pr_info("'opened /dev/%s c %d %d'\n", gcinfo[cid].name,
						MAJOR(me->dev_no), cid);
<<<<<<< HEAD
		err = glink_queue_rx_intent(me->channel[cid].chan, NULL, 64);
		if (err)
			pr_info("adsprpc: initial intent failed for %d\n", cid);
=======
		err = glink_queue_rx_intent(me->channel[cid].chan, NULL, 16);
		err |= glink_queue_rx_intent(me->channel[cid].chan, NULL, 64);
		if (err)
			pr_warn("adsprpc: initial intent fail for %d err %d\n",
					 cid, err);
>>>>>>> b86b7f17
		if (me->channel[cid].ssrcount !=
				 me->channel[cid].prevssrcount) {
			me->channel[cid].prevssrcount =
						me->channel[cid].ssrcount;
		}
	}

bail:
	mutex_unlock(&me->smd_mutex);
	return err;
}

static int fastrpc_device_open(struct inode *inode, struct file *filp)
{
	int err = 0;
	struct dentry *debugfs_file;
	struct fastrpc_file *fl = 0;
	struct fastrpc_apps *me = &gfa;

	VERIFY(err, fl = kzalloc(sizeof(*fl), GFP_KERNEL));
	if (err)
		return err;
	debugfs_file = debugfs_create_file(current->comm, 0644, debugfs_root,
						fl, &debugfs_fops);
	context_list_ctor(&fl->clst);
	spin_lock_init(&fl->hlock);
	INIT_HLIST_HEAD(&fl->maps);
	INIT_HLIST_HEAD(&fl->bufs);
	INIT_HLIST_NODE(&fl->hn);
	fl->tgid = current->tgid;
	fl->apps = me;
	fl->mode = FASTRPC_MODE_SERIAL;
	fl->cid = -1;
	if (debugfs_file != NULL)
		fl->debugfs_file = debugfs_file;
	memset(&fl->perf, 0, sizeof(fl->perf));
	filp->private_data = fl;
	spin_lock(&me->hlock);
	hlist_add_head(&fl->hn, &me->drivers);
	spin_unlock(&me->hlock);
	return 0;
}

static int fastrpc_get_info(struct fastrpc_file *fl, uint32_t *info)
{
	int err = 0;
	uint32_t cid;

	VERIFY(err, fl != 0);
	if (err)
		goto bail;
	if (fl->cid == -1) {
		cid = *info;
		VERIFY(err, cid < NUM_CHANNELS);
		if (err)
			goto bail;
		fl->cid = cid;
		fl->ssrcount = fl->apps->channel[cid].ssrcount;
		VERIFY(err, !fastrpc_session_alloc_locked(
				&fl->apps->channel[cid], 0, &fl->sctx));
		if (err)
			goto bail;
	}
	VERIFY(err, fl->sctx != NULL);
	if (err)
		goto bail;
	*info = (fl->sctx->smmu.enabled ? 1 : 0);
bail:
	return err;
}

static long fastrpc_device_ioctl(struct file *file, unsigned int ioctl_num,
				 unsigned long ioctl_param)
{
	union {
		struct fastrpc_ioctl_invoke_crc inv;
		struct fastrpc_ioctl_mmap mmap;
		struct fastrpc_ioctl_munmap munmap;
		struct fastrpc_ioctl_init_attrs init;
		struct fastrpc_ioctl_perf perf;
	} p;
	void *param = (char *)ioctl_param;
	struct fastrpc_file *fl = (struct fastrpc_file *)file->private_data;
	int size = 0, err = 0;
	uint32_t info;

	p.inv.fds = 0;
	p.inv.attrs = 0;
	p.inv.crc = NULL;
	spin_lock(&fl->hlock);
	if (fl->file_close == 1) {
		err = EBADF;
		pr_warn("ADSPRPC: fastrpc_device_release is happening, So not sending any new requests to DSP");
		spin_unlock(&fl->hlock);
		goto bail;
	}
	spin_unlock(&fl->hlock);

	switch (ioctl_num) {
	case FASTRPC_IOCTL_INVOKE:
		size = sizeof(struct fastrpc_ioctl_invoke);
		/* fall through */
	case FASTRPC_IOCTL_INVOKE_FD:
		if (!size)
			size = sizeof(struct fastrpc_ioctl_invoke_fd);
		/* fall through */
	case FASTRPC_IOCTL_INVOKE_ATTRS:
		if (!size)
			size = sizeof(struct fastrpc_ioctl_invoke_attrs);
		/* fall through */
	case FASTRPC_IOCTL_INVOKE_CRC:
		if (!size)
			size = sizeof(struct fastrpc_ioctl_invoke_crc);
		VERIFY(err, 0 == copy_from_user(&p.inv, param, size));
		if (err)
			goto bail;
		VERIFY(err, 0 == (err = fastrpc_internal_invoke(fl, fl->mode,
						0, &p.inv)));
		if (err)
			goto bail;
		break;
	case FASTRPC_IOCTL_MMAP:
		VERIFY(err, 0 == copy_from_user(&p.mmap, param,
						sizeof(p.mmap)));
		if (err)
			goto bail;
		VERIFY(err, 0 == (err = fastrpc_internal_mmap(fl, &p.mmap)));
		if (err)
			goto bail;
		VERIFY(err, 0 == copy_to_user(param, &p.mmap, sizeof(p.mmap)));
		if (err)
			goto bail;
		break;
	case FASTRPC_IOCTL_MUNMAP:
		VERIFY(err, 0 == copy_from_user(&p.munmap, param,
						sizeof(p.munmap)));
		if (err)
			goto bail;
		VERIFY(err, 0 == (err = fastrpc_internal_munmap(fl,
							&p.munmap)));
		if (err)
			goto bail;
		break;
	case FASTRPC_IOCTL_SETMODE:
		switch ((uint32_t)ioctl_param) {
		case FASTRPC_MODE_PARALLEL:
		case FASTRPC_MODE_SERIAL:
			fl->mode = (uint32_t)ioctl_param;
			break;
		case FASTRPC_MODE_PROFILE:
			fl->profile = (uint32_t)ioctl_param;
			break;
		default:
			err = -ENOTTY;
			break;
		}
		break;
	case FASTRPC_IOCTL_GETPERF:
		VERIFY(err, 0 == copy_from_user(&p.perf,
					param, sizeof(p.perf)));
		if (err)
			goto bail;
		p.perf.numkeys = sizeof(struct fastrpc_perf)/sizeof(int64_t);
		if (p.perf.keys) {
			char *keys = PERF_KEYS;

			VERIFY(err, 0 == copy_to_user((char *)p.perf.keys,
						 keys, strlen(keys)+1));
			if (err)
				goto bail;
		}
		if (p.perf.data) {
			VERIFY(err, 0 == copy_to_user((int64_t *)p.perf.data,
						 &fl->perf, sizeof(fl->perf)));
		}
		VERIFY(err, 0 == copy_to_user(param, &p.perf, sizeof(p.perf)));
		if (err)
			goto bail;
		break;
	case FASTRPC_IOCTL_GETINFO:
	    VERIFY(err, 0 == copy_from_user(&info, param, sizeof(info)));
		if (err)
			goto bail;
		VERIFY(err, 0 == (err = fastrpc_get_info(fl, &info)));
		if (err)
			goto bail;
		VERIFY(err, 0 == copy_to_user(param, &info, sizeof(info)));
		if (err)
			goto bail;
		break;
	case FASTRPC_IOCTL_INIT:
		p.init.attrs = 0;
		p.init.siglen = 0;
		size = sizeof(struct fastrpc_ioctl_init);
		/* fall through */
	case FASTRPC_IOCTL_INIT_ATTRS:
		if (!size)
			size = sizeof(struct fastrpc_ioctl_init_attrs);
		VERIFY(err, 0 == copy_from_user(&p.init, param, size));
		if (err)
			goto bail;
		VERIFY(err, 0 == fastrpc_init_process(fl, &p.init));
		if (err)
			goto bail;
		break;

	default:
		err = -ENOTTY;
		pr_info("bad ioctl: %d\n", ioctl_num);
		break;
	}
 bail:
	return err;
}

static int fastrpc_restart_notifier_cb(struct notifier_block *nb,
					unsigned long code,
					void *data)
{
	struct fastrpc_apps *me = &gfa;
	struct fastrpc_channel_ctx *ctx;
	int cid;

	ctx = container_of(nb, struct fastrpc_channel_ctx, nb);
	cid = ctx - &me->channel[0];
	if (code == SUBSYS_BEFORE_SHUTDOWN) {
		mutex_lock(&me->smd_mutex);
		ctx->ssrcount++;
		if (ctx->chan) {
			fastrpc_glink_close(ctx->chan, cid);
			ctx->chan = 0;
			pr_info("'restart notifier: closed /dev/%s c %d %d'\n",
				 gcinfo[cid].name, MAJOR(me->dev_no), cid);
		}
		mutex_unlock(&me->smd_mutex);
		fastrpc_notify_drivers(me, cid);
	}

	return NOTIFY_DONE;
}

static const struct file_operations fops = {
	.open = fastrpc_device_open,
	.release = fastrpc_device_release,
	.unlocked_ioctl = fastrpc_device_ioctl,
	.compat_ioctl = compat_fastrpc_device_ioctl,
};

static const struct of_device_id fastrpc_match_table[] = {
	{ .compatible = "qcom,msm-fastrpc-adsp", },
	{ .compatible = "qcom,msm-fastrpc-compute", },
	{ .compatible = "qcom,msm-fastrpc-compute-cb", },
	{ .compatible = "qcom,msm-adsprpc-mem-region", },
	{}
};

static int fastrpc_cb_probe(struct device *dev)
{
	struct fastrpc_channel_ctx *chan;
	struct fastrpc_session_ctx *sess;
	struct of_phandle_args iommuspec;
	const char *name;
	unsigned int start = 0x80000000;
	int err = 0, i;
	int secure_vmid = VMID_CP_PIXEL;

	VERIFY(err, 0 != (name = of_get_property(dev->of_node, "label", NULL)));
	if (err)
		goto bail;
	for (i = 0; i < NUM_CHANNELS; i++) {
		if (!gcinfo[i].name)
			continue;
		if (!strcmp(name, gcinfo[i].name))
			break;
	}
	VERIFY(err, i < NUM_CHANNELS);
	if (err)
		goto bail;
	chan = &gcinfo[i];
	VERIFY(err, chan->sesscount < NUM_SESSIONS);
	if (err)
		goto bail;

	VERIFY(err, !of_parse_phandle_with_args(dev->of_node, "iommus",
						"#iommu-cells", 0, &iommuspec));
	if (err)
		goto bail;
	sess = &chan->session[chan->sesscount];
	sess->smmu.cb = iommuspec.args[0] & 0xf;
	sess->used = 0;
	sess->smmu.coherent = of_property_read_bool(dev->of_node,
						"dma-coherent");
	sess->smmu.secure = of_property_read_bool(dev->of_node,
						"qcom,secure-context-bank");
	if (sess->smmu.secure)
		start = 0x60000000;
	VERIFY(err, !IS_ERR_OR_NULL(sess->smmu.mapping =
				arm_iommu_create_mapping(&platform_bus_type,
						start, 0x78000000)));
	if (err)
		goto bail;

	if (sess->smmu.secure)
		iommu_domain_set_attr(sess->smmu.mapping->domain,
				DOMAIN_ATTR_SECURE_VMID,
				&secure_vmid);

	VERIFY(err, !arm_iommu_attach_device(dev, sess->smmu.mapping));
	if (err)
		goto bail;
	sess->dev = dev;
	sess->smmu.enabled = 1;
	chan->sesscount++;
	debugfs_global_file = debugfs_create_file("global", 0644, debugfs_root,
							NULL, &debugfs_fops);
bail:
	return err;
}

static int fastrpc_probe(struct platform_device *pdev)
{
	int err = 0;
	struct fastrpc_apps *me = &gfa;
	struct device *dev = &pdev->dev;
	struct smq_phy_page range;
	struct device_node *ion_node, *node;
	struct platform_device *ion_pdev;
	struct cma *cma;
	uint32_t val;

	if (of_device_is_compatible(dev->of_node,
					"qcom,msm-fastrpc-compute-cb"))
		return fastrpc_cb_probe(dev);

	if (of_device_is_compatible(dev->of_node,
					"qcom,msm-adsprpc-mem-region")) {
		me->dev = dev;
		range.addr = 0;
		ion_node = of_find_compatible_node(NULL, NULL, "qcom,msm-ion");
		if (ion_node) {
			for_each_available_child_of_node(ion_node, node) {
				if (of_property_read_u32(node, "reg", &val))
					continue;
				if (val != ION_ADSP_HEAP_ID)
					continue;
				ion_pdev = of_find_device_by_node(node);
				if (!ion_pdev)
					break;
				cma = dev_get_cma_area(&ion_pdev->dev);
				if (cma) {
					range.addr = cma_get_base(cma);
					range.size = (size_t)cma_get_size(cma);
				}
				break;
			}
		}
		if (range.addr) {
			int srcVM[1] = {VMID_HLOS};
			int destVM[4] = {VMID_HLOS, VMID_MSS_MSA, VMID_SSC_Q6,
						VMID_ADSP_Q6};
			int destVMperm[4] = {PERM_READ | PERM_WRITE | PERM_EXEC,
				PERM_READ | PERM_WRITE | PERM_EXEC,
				PERM_READ | PERM_WRITE | PERM_EXEC,
				PERM_READ | PERM_WRITE | PERM_EXEC,
				};

			VERIFY(err, !hyp_assign_phys(range.addr, range.size,
					srcVM, 1, destVM, destVMperm, 4));
			if (err)
				goto bail;
		}
		return 0;
	}

	VERIFY(err, !of_platform_populate(pdev->dev.of_node,
					  fastrpc_match_table,
					  NULL, &pdev->dev));
	if (err)
		goto bail;
bail:
	return err;
}

static void fastrpc_deinit(void)
{
	struct fastrpc_apps *me = &gfa;
	struct fastrpc_channel_ctx *chan = gcinfo;
	int i, j;

	for (i = 0; i < NUM_CHANNELS; i++, chan++) {
		if (chan->chan) {
			kref_put_mutex(&chan->kref,
				fastrpc_channel_close, &me->smd_mutex);
			chan->chan = 0;
		}
		for (j = 0; j < NUM_SESSIONS; j++) {
			struct fastrpc_session_ctx *sess = &chan->session[j];

			if (sess->smmu.enabled) {
				arm_iommu_detach_device(sess->dev);
				sess->dev = 0;
			}
			if (sess->smmu.mapping) {
				arm_iommu_release_mapping(sess->smmu.mapping);
				sess->smmu.mapping = 0;
			}
		}
	}
}

static struct platform_driver fastrpc_driver = {
	.probe = fastrpc_probe,
	.driver = {
		.name = "fastrpc",
		.owner = THIS_MODULE,
		.of_match_table = fastrpc_match_table,
	},
};

static int __init fastrpc_device_init(void)
{
	struct fastrpc_apps *me = &gfa;
	struct device *dev = 0;
	int err = 0, i;

	memset(me, 0, sizeof(*me));

	fastrpc_init(me);
	me->dev = NULL;
	VERIFY(err, 0 == platform_driver_register(&fastrpc_driver));
	if (err)
		goto register_bail;
	VERIFY(err, 0 == alloc_chrdev_region(&me->dev_no, 0, NUM_CHANNELS,
					DEVICE_NAME));
	if (err)
		goto alloc_chrdev_bail;
	cdev_init(&me->cdev, &fops);
	me->cdev.owner = THIS_MODULE;
	VERIFY(err, 0 == cdev_add(&me->cdev, MKDEV(MAJOR(me->dev_no), 0),
				1));
	if (err)
		goto cdev_init_bail;
	me->class = class_create(THIS_MODULE, "fastrpc");
	VERIFY(err, !IS_ERR(me->class));
	if (err)
		goto class_create_bail;
	me->compat = (fops.compat_ioctl == NULL) ? 0 : 1;
	dev = device_create(me->class, NULL,
				MKDEV(MAJOR(me->dev_no), 0),
				NULL, gcinfo[0].name);
	VERIFY(err, !IS_ERR_OR_NULL(dev));
	if (err)
		goto device_create_bail;
	for (i = 0; i < NUM_CHANNELS; i++) {
		me->channel[i].dev = dev;
		me->channel[i].ssrcount = 0;
		me->channel[i].prevssrcount = 0;
		me->channel[i].nb.notifier_call = fastrpc_restart_notifier_cb;
		me->channel[i].handle = subsys_notif_register_notifier(
							gcinfo[i].subsys,
							&me->channel[i].nb);
	}

	me->client = msm_ion_client_create(DEVICE_NAME);
	VERIFY(err, !IS_ERR_OR_NULL(me->client));
	if (err)
		goto device_create_bail;
	debugfs_root = debugfs_create_dir("adsprpc", NULL);
	return 0;
device_create_bail:
	for (i = 0; i < NUM_CHANNELS; i++) {
		if (me->channel[i].handle)
			subsys_notif_unregister_notifier(me->channel[i].handle,
							&me->channel[i].nb);
	}
	if (!IS_ERR_OR_NULL(dev))
		device_destroy(me->class, MKDEV(MAJOR(me->dev_no), 0));
	class_destroy(me->class);
class_create_bail:
	cdev_del(&me->cdev);
cdev_init_bail:
	unregister_chrdev_region(me->dev_no, NUM_CHANNELS);
alloc_chrdev_bail:
register_bail:
	fastrpc_deinit();
	return err;
}

static void __exit fastrpc_device_exit(void)
{
	struct fastrpc_apps *me = &gfa;
	int i;

	fastrpc_file_list_dtor(me);
	fastrpc_deinit();
	for (i = 0; i < NUM_CHANNELS; i++) {
		if (!gcinfo[i].name)
			continue;
		device_destroy(me->class, MKDEV(MAJOR(me->dev_no), i));
		subsys_notif_unregister_notifier(me->channel[i].handle,
						&me->channel[i].nb);
	}
	class_destroy(me->class);
	cdev_del(&me->cdev);
	unregister_chrdev_region(me->dev_no, NUM_CHANNELS);
	ion_client_destroy(me->client);
	debugfs_remove_recursive(debugfs_root);
}

late_initcall(fastrpc_device_init);
module_exit(fastrpc_device_exit);

MODULE_LICENSE("GPL v2");<|MERGE_RESOLUTION|>--- conflicted
+++ resolved
@@ -2186,17 +2186,11 @@
 		kref_init(&me->channel[cid].kref);
 		pr_info("'opened /dev/%s c %d %d'\n", gcinfo[cid].name,
 						MAJOR(me->dev_no), cid);
-<<<<<<< HEAD
-		err = glink_queue_rx_intent(me->channel[cid].chan, NULL, 64);
-		if (err)
-			pr_info("adsprpc: initial intent failed for %d\n", cid);
-=======
 		err = glink_queue_rx_intent(me->channel[cid].chan, NULL, 16);
 		err |= glink_queue_rx_intent(me->channel[cid].chan, NULL, 64);
 		if (err)
 			pr_warn("adsprpc: initial intent fail for %d err %d\n",
 					 cid, err);
->>>>>>> b86b7f17
 		if (me->channel[cid].ssrcount !=
 				 me->channel[cid].prevssrcount) {
 			me->channel[cid].prevssrcount =
