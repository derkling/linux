--- conflicted
+++ resolved
@@ -257,25 +257,6 @@
 	if (enabled)
 		mrst_irq_enable(mrst, RTC_AIE);
 	else
-<<<<<<< HEAD
-		mrst_irq_disable(mrst, RTC_PIE);
-
-	spin_unlock_irqrestore(&rtc_lock, flags);
-	return 0;
-}
-
-/* Currently, the vRTC doesn't support UIE ON/OFF */
-static int mrst_rtc_alarm_irq_enable(struct device *dev, unsigned int enabled)
-{
-	struct mrst_rtc	*mrst = dev_get_drvdata(dev);
-	unsigned long	flags;
-
-	spin_lock_irqsave(&rtc_lock, flags);
-	if (enabled)
-		mrst_irq_enable(mrst, RTC_AIE);
-	else
-=======
->>>>>>> 0ce790e7
 		mrst_irq_disable(mrst, RTC_AIE);
 	spin_unlock_irqrestore(&rtc_lock, flags);
 	return 0;
@@ -312,10 +293,6 @@
 	.read_alarm	= mrst_read_alarm,
 	.set_alarm	= mrst_set_alarm,
 	.proc		= mrst_procfs,
-<<<<<<< HEAD
-	.irq_set_state	= mrst_irq_set_state,
-=======
->>>>>>> 0ce790e7
 	.alarm_irq_enable = mrst_rtc_alarm_irq_enable,
 };
 
