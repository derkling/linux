/*
 * Driver for the Solomon SSD1307 OLED controller
 *
 * Copyright 2012 Free Electrons
 *
 * Licensed under the GPLv2 or later.
 */

#include <linux/backlight.h>
#include <linux/delay.h>
#include <linux/fb.h>
#include <linux/gpio/consumer.h>
#include <linux/i2c.h>
#include <linux/kernel.h>
#include <linux/module.h>
#include <linux/of_device.h>
#include <linux/of_gpio.h>
#include <linux/pwm.h>
#include <linux/uaccess.h>
#include <linux/regulator/consumer.h>

#define SSD1307FB_DATA			0x40
#define SSD1307FB_COMMAND		0x80

#define SSD1307FB_SET_ADDRESS_MODE	0x20
#define SSD1307FB_SET_ADDRESS_MODE_HORIZONTAL	(0x00)
#define SSD1307FB_SET_ADDRESS_MODE_VERTICAL	(0x01)
#define SSD1307FB_SET_ADDRESS_MODE_PAGE		(0x02)
#define SSD1307FB_SET_COL_RANGE		0x21
#define SSD1307FB_SET_PAGE_RANGE	0x22
#define SSD1307FB_CONTRAST		0x81
#define	SSD1307FB_CHARGE_PUMP		0x8d
#define SSD1307FB_SEG_REMAP_ON		0xa1
#define SSD1307FB_DISPLAY_OFF		0xae
#define SSD1307FB_SET_MULTIPLEX_RATIO	0xa8
#define SSD1307FB_DISPLAY_ON		0xaf
#define SSD1307FB_START_PAGE_ADDRESS	0xb0
#define SSD1307FB_SET_DISPLAY_OFFSET	0xd3
#define	SSD1307FB_SET_CLOCK_FREQ	0xd5
#define	SSD1307FB_SET_PRECHARGE_PERIOD	0xd9
#define	SSD1307FB_SET_COM_PINS_CONFIG	0xda
#define	SSD1307FB_SET_VCOMH		0xdb

#define MAX_CONTRAST 255

#define REFRESHRATE 1

static u_int refreshrate = REFRESHRATE;
module_param(refreshrate, uint, 0);

struct ssd1307fb_par;

struct ssd1307fb_deviceinfo {
	u32 default_vcomh;
	u32 default_dclk_div;
	u32 default_dclk_frq;
	int need_pwm;
	int need_chargepump;
};

struct ssd1307fb_par {
	u32 com_invdir;
	u32 com_lrremap;
	u32 com_offset;
	u32 com_seq;
	u32 contrast;
	u32 dclk_div;
	u32 dclk_frq;
	const struct ssd1307fb_deviceinfo *device_info;
	struct i2c_client *client;
	u32 height;
	struct fb_info *info;
	u32 page_offset;
	u32 prechargep1;
	u32 prechargep2;
	struct pwm_device *pwm;
	u32 pwm_period;
	struct gpio_desc *reset;
	struct regulator *vbat_reg;
	u32 seg_remap;
	u32 vcomh;
	u32 width;
};

struct ssd1307fb_array {
	u8	type;
	u8	data[0];
};

static const struct fb_fix_screeninfo ssd1307fb_fix = {
	.id		= "Solomon SSD1307",
	.type		= FB_TYPE_PACKED_PIXELS,
	.visual		= FB_VISUAL_MONO10,
	.xpanstep	= 0,
	.ypanstep	= 0,
	.ywrapstep	= 0,
	.accel		= FB_ACCEL_NONE,
};

static const struct fb_var_screeninfo ssd1307fb_var = {
	.bits_per_pixel	= 1,
};

static struct ssd1307fb_array *ssd1307fb_alloc_array(u32 len, u8 type)
{
	struct ssd1307fb_array *array;

	array = kzalloc(sizeof(struct ssd1307fb_array) + len, GFP_KERNEL);
	if (!array)
		return NULL;

	array->type = type;

	return array;
}

static int ssd1307fb_write_array(struct i2c_client *client,
				 struct ssd1307fb_array *array, u32 len)
{
	int ret;

	len += sizeof(struct ssd1307fb_array);

	ret = i2c_master_send(client, (u8 *)array, len);
	if (ret != len) {
		dev_err(&client->dev, "Couldn't send I2C command.\n");
		return ret;
	}

	return 0;
}

static inline int ssd1307fb_write_cmd(struct i2c_client *client, u8 cmd)
{
	struct ssd1307fb_array *array;
	int ret;

	array = ssd1307fb_alloc_array(1, SSD1307FB_COMMAND);
	if (!array)
		return -ENOMEM;

	array->data[0] = cmd;

	ret = ssd1307fb_write_array(client, array, 1);
	kfree(array);

	return ret;
}

static void ssd1307fb_update_display(struct ssd1307fb_par *par)
{
	struct ssd1307fb_array *array;
	u8 *vmem = par->info->screen_base;
	int i, j, k;

	array = ssd1307fb_alloc_array(par->width * par->height / 8,
				      SSD1307FB_DATA);
	if (!array)
		return;

	/*
	 * The screen is divided in pages, each having a height of 8
	 * pixels, and the width of the screen. When sending a byte of
	 * data to the controller, it gives the 8 bits for the current
	 * column. I.e, the first byte are the 8 bits of the first
	 * column, then the 8 bits for the second column, etc.
	 *
	 *
	 * Representation of the screen, assuming it is 5 bits
	 * wide. Each letter-number combination is a bit that controls
	 * one pixel.
	 *
	 * A0 A1 A2 A3 A4
	 * B0 B1 B2 B3 B4
	 * C0 C1 C2 C3 C4
	 * D0 D1 D2 D3 D4
	 * E0 E1 E2 E3 E4
	 * F0 F1 F2 F3 F4
	 * G0 G1 G2 G3 G4
	 * H0 H1 H2 H3 H4
	 *
	 * If you want to update this screen, you need to send 5 bytes:
	 *  (1) A0 B0 C0 D0 E0 F0 G0 H0
	 *  (2) A1 B1 C1 D1 E1 F1 G1 H1
	 *  (3) A2 B2 C2 D2 E2 F2 G2 H2
	 *  (4) A3 B3 C3 D3 E3 F3 G3 H3
	 *  (5) A4 B4 C4 D4 E4 F4 G4 H4
	 */

	for (i = 0; i < (par->height / 8); i++) {
		for (j = 0; j < par->width; j++) {
			u32 array_idx = i * par->width + j;
			array->data[array_idx] = 0;
			for (k = 0; k < 8; k++) {
				u32 page_length = par->width * i;
				u32 index = page_length + (par->width * k + j) / 8;
				u8 byte = *(vmem + index);
				u8 bit = byte & (1 << (j % 8));
				bit = bit >> (j % 8);
				array->data[array_idx] |= bit << k;
			}
		}
	}

	ssd1307fb_write_array(par->client, array, par->width * par->height / 8);
	kfree(array);
}


static ssize_t ssd1307fb_write(struct fb_info *info, const char __user *buf,
		size_t count, loff_t *ppos)
{
	struct ssd1307fb_par *par = info->par;
	unsigned long total_size;
	unsigned long p = *ppos;
	u8 __iomem *dst;

	total_size = info->fix.smem_len;

	if (p > total_size)
		return -EINVAL;

	if (count + p > total_size)
		count = total_size - p;

	if (!count)
		return -EINVAL;

	dst = (void __force *) (info->screen_base + p);

	if (copy_from_user(dst, buf, count))
		return -EFAULT;

	ssd1307fb_update_display(par);

	*ppos += count;

	return count;
}

static int ssd1307fb_blank(int blank_mode, struct fb_info *info)
{
	struct ssd1307fb_par *par = info->par;

	if (blank_mode != FB_BLANK_UNBLANK)
		return ssd1307fb_write_cmd(par->client, SSD1307FB_DISPLAY_OFF);
	else
		return ssd1307fb_write_cmd(par->client, SSD1307FB_DISPLAY_ON);
}

static void ssd1307fb_fillrect(struct fb_info *info, const struct fb_fillrect *rect)
{
	struct ssd1307fb_par *par = info->par;
	sys_fillrect(info, rect);
	ssd1307fb_update_display(par);
}

static void ssd1307fb_copyarea(struct fb_info *info, const struct fb_copyarea *area)
{
	struct ssd1307fb_par *par = info->par;
	sys_copyarea(info, area);
	ssd1307fb_update_display(par);
}

static void ssd1307fb_imageblit(struct fb_info *info, const struct fb_image *image)
{
	struct ssd1307fb_par *par = info->par;
	sys_imageblit(info, image);
	ssd1307fb_update_display(par);
}

static struct fb_ops ssd1307fb_ops = {
	.owner		= THIS_MODULE,
	.fb_read	= fb_sys_read,
	.fb_write	= ssd1307fb_write,
	.fb_blank	= ssd1307fb_blank,
	.fb_fillrect	= ssd1307fb_fillrect,
	.fb_copyarea	= ssd1307fb_copyarea,
	.fb_imageblit	= ssd1307fb_imageblit,
};

static void ssd1307fb_deferred_io(struct fb_info *info,
				struct list_head *pagelist)
{
	ssd1307fb_update_display(info->par);
}

static int ssd1307fb_init(struct ssd1307fb_par *par)
{
	int ret;
	u32 precharge, dclk, com_invdir, compins;
	struct pwm_args pargs;

	if (par->device_info->need_pwm) {
		par->pwm = pwm_get(&par->client->dev, NULL);
		if (IS_ERR(par->pwm)) {
			dev_err(&par->client->dev, "Could not get PWM from device tree!\n");
			return PTR_ERR(par->pwm);
		}

		/*
		 * FIXME: pwm_apply_args() should be removed when switching to
		 * the atomic PWM API.
		 */
		pwm_apply_args(par->pwm);

		pwm_get_args(par->pwm, &pargs);

		par->pwm_period = pargs.period;
		/* Enable the PWM */
		pwm_config(par->pwm, par->pwm_period / 2, par->pwm_period);
		pwm_enable(par->pwm);

		dev_dbg(&par->client->dev, "Using PWM%d with a %dns period.\n",
			par->pwm->pwm, par->pwm_period);
	};

	/* Set initial contrast */
	ret = ssd1307fb_write_cmd(par->client, SSD1307FB_CONTRAST);
	if (ret < 0)
		return ret;

	ret = ssd1307fb_write_cmd(par->client, par->contrast);
	if (ret < 0)
		return ret;

	/* Set segment re-map */
	if (par->seg_remap) {
		ret = ssd1307fb_write_cmd(par->client, SSD1307FB_SEG_REMAP_ON);
		if (ret < 0)
			return ret;
	};

	/* Set COM direction */
	com_invdir = 0xc0 | (par->com_invdir & 0x1) << 3;
	ret = ssd1307fb_write_cmd(par->client,  com_invdir);
	if (ret < 0)
		return ret;

	/* Set multiplex ratio value */
	ret = ssd1307fb_write_cmd(par->client, SSD1307FB_SET_MULTIPLEX_RATIO);
	if (ret < 0)
		return ret;

	ret = ssd1307fb_write_cmd(par->client, par->height - 1);
	if (ret < 0)
		return ret;

	/* set display offset value */
	ret = ssd1307fb_write_cmd(par->client, SSD1307FB_SET_DISPLAY_OFFSET);
	if (ret < 0)
		return ret;

	ret = ssd1307fb_write_cmd(par->client, par->com_offset);
	if (ret < 0)
		return ret;

	/* Set clock frequency */
	ret = ssd1307fb_write_cmd(par->client, SSD1307FB_SET_CLOCK_FREQ);
	if (ret < 0)
		return ret;

	dclk = ((par->dclk_div - 1) & 0xf) | (par->dclk_frq & 0xf) << 4;
	ret = ssd1307fb_write_cmd(par->client, dclk);
	if (ret < 0)
		return ret;

	/* Set precharge period in number of ticks from the internal clock */
	ret = ssd1307fb_write_cmd(par->client, SSD1307FB_SET_PRECHARGE_PERIOD);
	if (ret < 0)
		return ret;

	precharge = (par->prechargep1 & 0xf) | (par->prechargep2 & 0xf) << 4;
	ret = ssd1307fb_write_cmd(par->client, precharge);
	if (ret < 0)
		return ret;

	/* Set COM pins configuration */
	ret = ssd1307fb_write_cmd(par->client, SSD1307FB_SET_COM_PINS_CONFIG);
	if (ret < 0)
		return ret;

	compins = 0x02 | !(par->com_seq & 0x1) << 4
				   | (par->com_lrremap & 0x1) << 5;
	ret = ssd1307fb_write_cmd(par->client, compins);
	if (ret < 0)
		return ret;

	/* Set VCOMH */
	ret = ssd1307fb_write_cmd(par->client, SSD1307FB_SET_VCOMH);
	if (ret < 0)
		return ret;

	ret = ssd1307fb_write_cmd(par->client, par->vcomh);
	if (ret < 0)
		return ret;

	/* Turn on the DC-DC Charge Pump */
	ret = ssd1307fb_write_cmd(par->client, SSD1307FB_CHARGE_PUMP);
	if (ret < 0)
		return ret;

	ret = ssd1307fb_write_cmd(par->client,
		BIT(4) | (par->device_info->need_chargepump ? BIT(2) : 0));
	if (ret < 0)
		return ret;

	/* Switch to horizontal addressing mode */
	ret = ssd1307fb_write_cmd(par->client, SSD1307FB_SET_ADDRESS_MODE);
	if (ret < 0)
		return ret;

	ret = ssd1307fb_write_cmd(par->client,
				  SSD1307FB_SET_ADDRESS_MODE_HORIZONTAL);
	if (ret < 0)
		return ret;

	/* Set column range */
	ret = ssd1307fb_write_cmd(par->client, SSD1307FB_SET_COL_RANGE);
	if (ret < 0)
		return ret;

	ret = ssd1307fb_write_cmd(par->client, 0x0);
	if (ret < 0)
		return ret;

	ret = ssd1307fb_write_cmd(par->client, par->width - 1);
	if (ret < 0)
		return ret;

	/* Set page range */
	ret = ssd1307fb_write_cmd(par->client, SSD1307FB_SET_PAGE_RANGE);
	if (ret < 0)
		return ret;

	ret = ssd1307fb_write_cmd(par->client, 0x0);
	if (ret < 0)
		return ret;

	ret = ssd1307fb_write_cmd(par->client,
				  par->page_offset + (par->height / 8) - 1);
	if (ret < 0)
		return ret;

	/* Clear the screen */
	ssd1307fb_update_display(par);

	/* Turn on the display */
	ret = ssd1307fb_write_cmd(par->client, SSD1307FB_DISPLAY_ON);
	if (ret < 0)
		return ret;

	return 0;
}

static int ssd1307fb_update_bl(struct backlight_device *bdev)
{
	struct ssd1307fb_par *par = bl_get_data(bdev);
	int ret;
	int brightness = bdev->props.brightness;

	par->contrast = brightness;

	ret = ssd1307fb_write_cmd(par->client, SSD1307FB_CONTRAST);
	if (ret < 0)
		return ret;
	ret = ssd1307fb_write_cmd(par->client, par->contrast);
	if (ret < 0)
		return ret;
	return 0;
}

static int ssd1307fb_get_brightness(struct backlight_device *bdev)
{
	struct ssd1307fb_par *par = bl_get_data(bdev);

	return par->contrast;
}

static int ssd1307fb_check_fb(struct backlight_device *bdev,
				   struct fb_info *info)
{
	return (info->bl_dev == bdev);
}

static const struct backlight_ops ssd1307fb_bl_ops = {
	.options	= BL_CORE_SUSPENDRESUME,
	.update_status	= ssd1307fb_update_bl,
	.get_brightness	= ssd1307fb_get_brightness,
	.check_fb	= ssd1307fb_check_fb,
};

static struct ssd1307fb_deviceinfo ssd1307fb_ssd1305_deviceinfo = {
	.default_vcomh = 0x34,
	.default_dclk_div = 1,
	.default_dclk_frq = 7,
};

static struct ssd1307fb_deviceinfo ssd1307fb_ssd1306_deviceinfo = {
	.default_vcomh = 0x20,
	.default_dclk_div = 1,
	.default_dclk_frq = 8,
	.need_chargepump = 1,
};

static struct ssd1307fb_deviceinfo ssd1307fb_ssd1307_deviceinfo = {
	.default_vcomh = 0x20,
	.default_dclk_div = 2,
	.default_dclk_frq = 12,
	.need_pwm = 1,
};

static struct ssd1307fb_deviceinfo ssd1307fb_ssd1309_deviceinfo = {
	.default_vcomh = 0x34,
	.default_dclk_div = 1,
	.default_dclk_frq = 10,
};

static const struct of_device_id ssd1307fb_of_match[] = {
	{
		.compatible = "solomon,ssd1305fb-i2c",
		.data = (void *)&ssd1307fb_ssd1305_deviceinfo,
	},
	{
		.compatible = "solomon,ssd1306fb-i2c",
		.data = (void *)&ssd1307fb_ssd1306_deviceinfo,
	},
	{
		.compatible = "solomon,ssd1307fb-i2c",
		.data = (void *)&ssd1307fb_ssd1307_deviceinfo,
	},
	{
		.compatible = "solomon,ssd1309fb-i2c",
		.data = (void *)&ssd1307fb_ssd1309_deviceinfo,
	},
	{},
};
MODULE_DEVICE_TABLE(of, ssd1307fb_of_match);

static int ssd1307fb_probe(struct i2c_client *client,
			   const struct i2c_device_id *id)
{
	struct backlight_device *bl;
	char bl_name[12];
	struct fb_info *info;
	struct device_node *node = client->dev.of_node;
	struct fb_deferred_io *ssd1307fb_defio;
	u32 vmem_size;
	struct ssd1307fb_par *par;
	u8 *vmem;
	int ret;

	if (!node) {
		dev_err(&client->dev, "No device tree data found!\n");
		return -EINVAL;
	}

	info = framebuffer_alloc(sizeof(struct ssd1307fb_par), &client->dev);
	if (!info) {
		dev_err(&client->dev, "Couldn't allocate framebuffer.\n");
		return -ENOMEM;
	}

	par = info->par;
	par->info = info;
	par->client = client;

	par->device_info = of_device_get_match_data(&client->dev);

	par->reset = devm_gpiod_get_optional(&client->dev, "reset",
					     GPIOD_OUT_LOW);
	if (IS_ERR(par->reset)) {
		dev_err(&client->dev, "failed to get reset gpio: %ld\n",
			PTR_ERR(par->reset));
		ret = PTR_ERR(par->reset);
<<<<<<< HEAD
		goto fb_alloc_error;
	}

	par->vbat_reg = devm_regulator_get_optional(&client->dev, "vbat");
	if (IS_ERR(par->vbat_reg)) {
		dev_err(&client->dev, "failed to get VBAT regulator: %ld\n",
			PTR_ERR(par->vbat_reg));
		ret = PTR_ERR(par->vbat_reg);
=======
>>>>>>> 2ac97f0f
		goto fb_alloc_error;
	}

	par->vbat_reg = devm_regulator_get_optional(&client->dev, "vbat");
	if (IS_ERR(par->vbat_reg)) {
		ret = PTR_ERR(par->vbat_reg);
		if (ret == -ENODEV) {
			par->vbat_reg = NULL;
		} else {
			dev_err(&client->dev, "failed to get VBAT regulator: %d\n",
				ret);
			goto fb_alloc_error;
		}
	}

	if (of_property_read_u32(node, "solomon,width", &par->width))
		par->width = 96;

	if (of_property_read_u32(node, "solomon,height", &par->height))
		par->height = 16;

	if (of_property_read_u32(node, "solomon,page-offset", &par->page_offset))
		par->page_offset = 1;

	if (of_property_read_u32(node, "solomon,com-offset", &par->com_offset))
		par->com_offset = 0;

	if (of_property_read_u32(node, "solomon,prechargep1", &par->prechargep1))
		par->prechargep1 = 2;

	if (of_property_read_u32(node, "solomon,prechargep2", &par->prechargep2))
		par->prechargep2 = 2;

	par->seg_remap = !of_property_read_bool(node, "solomon,segment-no-remap");
	par->com_seq = of_property_read_bool(node, "solomon,com-seq");
	par->com_lrremap = of_property_read_bool(node, "solomon,com-lrremap");
	par->com_invdir = of_property_read_bool(node, "solomon,com-invdir");

	par->contrast = 127;
	par->vcomh = par->device_info->default_vcomh;

	/* Setup display timing */
	par->dclk_div = par->device_info->default_dclk_div;
	par->dclk_frq = par->device_info->default_dclk_frq;

	vmem_size = par->width * par->height / 8;

	vmem = (void *)__get_free_pages(GFP_KERNEL | __GFP_ZERO,
					get_order(vmem_size));
	if (!vmem) {
		dev_err(&client->dev, "Couldn't allocate graphical memory.\n");
		ret = -ENOMEM;
		goto fb_alloc_error;
	}

	ssd1307fb_defio = devm_kzalloc(&client->dev, sizeof(struct fb_deferred_io), GFP_KERNEL);
	if (!ssd1307fb_defio) {
		dev_err(&client->dev, "Couldn't allocate deferred io.\n");
		ret = -ENOMEM;
		goto fb_alloc_error;
	}

	ssd1307fb_defio->delay = HZ / refreshrate;
	ssd1307fb_defio->deferred_io = ssd1307fb_deferred_io;

	info->fbops = &ssd1307fb_ops;
	info->fix = ssd1307fb_fix;
	info->fix.line_length = par->width / 8;
	info->fbdefio = ssd1307fb_defio;

	info->var = ssd1307fb_var;
	info->var.xres = par->width;
	info->var.xres_virtual = par->width;
	info->var.yres = par->height;
	info->var.yres_virtual = par->height;

	info->var.red.length = 1;
	info->var.red.offset = 0;
	info->var.green.length = 1;
	info->var.green.offset = 0;
	info->var.blue.length = 1;
	info->var.blue.offset = 0;

	info->screen_base = (u8 __force __iomem *)vmem;
	info->fix.smem_start = __pa(vmem);
	info->fix.smem_len = vmem_size;

	fb_deferred_io_init(info);

	i2c_set_clientdata(client, info);

	if (par->reset) {
		/* Reset the screen */
		gpiod_set_value(par->reset, 0);
		udelay(4);
		gpiod_set_value(par->reset, 1);
		udelay(4);
	}

<<<<<<< HEAD
	ret = regulator_enable(par->vbat_reg);
	if (ret) {
		dev_err(&client->dev, "failed to enable VBAT: %d\n", ret);
		goto reset_oled_error;
=======
	if (par->vbat_reg) {
		ret = regulator_enable(par->vbat_reg);
		if (ret) {
			dev_err(&client->dev, "failed to enable VBAT: %d\n",
				ret);
			goto reset_oled_error;
		}
>>>>>>> 2ac97f0f
	}

	ret = ssd1307fb_init(par);
	if (ret)
		goto regulator_enable_error;

	ret = register_framebuffer(info);
	if (ret) {
		dev_err(&client->dev, "Couldn't register the framebuffer\n");
		goto panel_init_error;
	}

	snprintf(bl_name, sizeof(bl_name), "ssd1307fb%d", info->node);
	bl = backlight_device_register(bl_name, &client->dev, par,
				       &ssd1307fb_bl_ops, NULL);
	if (IS_ERR(bl)) {
		ret = PTR_ERR(bl);
		dev_err(&client->dev, "unable to register backlight device: %d\n",
			ret);
		goto bl_init_error;
	}

	bl->props.brightness = par->contrast;
	bl->props.max_brightness = MAX_CONTRAST;
	info->bl_dev = bl;

	dev_info(&client->dev, "fb%d: %s framebuffer device registered, using %d bytes of video memory\n", info->node, info->fix.id, vmem_size);

	return 0;

bl_init_error:
	unregister_framebuffer(info);
panel_init_error:
	if (par->device_info->need_pwm) {
		pwm_disable(par->pwm);
		pwm_put(par->pwm);
	};
regulator_enable_error:
<<<<<<< HEAD
	regulator_disable(par->vbat_reg);
=======
	if (par->vbat_reg)
		regulator_disable(par->vbat_reg);
>>>>>>> 2ac97f0f
reset_oled_error:
	fb_deferred_io_cleanup(info);
fb_alloc_error:
	framebuffer_release(info);
	return ret;
}

static int ssd1307fb_remove(struct i2c_client *client)
{
	struct fb_info *info = i2c_get_clientdata(client);
	struct ssd1307fb_par *par = info->par;

	ssd1307fb_write_cmd(par->client, SSD1307FB_DISPLAY_OFF);

	backlight_device_unregister(info->bl_dev);

	unregister_framebuffer(info);
	if (par->device_info->need_pwm) {
		pwm_disable(par->pwm);
		pwm_put(par->pwm);
	};
	fb_deferred_io_cleanup(info);
	__free_pages(__va(info->fix.smem_start), get_order(info->fix.smem_len));
	framebuffer_release(info);

	return 0;
}

static const struct i2c_device_id ssd1307fb_i2c_id[] = {
	{ "ssd1305fb", 0 },
	{ "ssd1306fb", 0 },
	{ "ssd1307fb", 0 },
	{ "ssd1309fb", 0 },
	{ }
};
MODULE_DEVICE_TABLE(i2c, ssd1307fb_i2c_id);

static struct i2c_driver ssd1307fb_driver = {
	.probe = ssd1307fb_probe,
	.remove = ssd1307fb_remove,
	.id_table = ssd1307fb_i2c_id,
	.driver = {
		.name = "ssd1307fb",
		.of_match_table = ssd1307fb_of_match,
	},
};

module_i2c_driver(ssd1307fb_driver);

MODULE_DESCRIPTION("FB driver for the Solomon SSD1307 OLED controller");
MODULE_AUTHOR("Maxime Ripard <maxime.ripard@free-electrons.com>");
MODULE_LICENSE("GPL");<|MERGE_RESOLUTION|>--- conflicted
+++ resolved
@@ -573,17 +573,6 @@
 		dev_err(&client->dev, "failed to get reset gpio: %ld\n",
 			PTR_ERR(par->reset));
 		ret = PTR_ERR(par->reset);
-<<<<<<< HEAD
-		goto fb_alloc_error;
-	}
-
-	par->vbat_reg = devm_regulator_get_optional(&client->dev, "vbat");
-	if (IS_ERR(par->vbat_reg)) {
-		dev_err(&client->dev, "failed to get VBAT regulator: %ld\n",
-			PTR_ERR(par->vbat_reg));
-		ret = PTR_ERR(par->vbat_reg);
-=======
->>>>>>> 2ac97f0f
 		goto fb_alloc_error;
 	}
 
@@ -683,12 +672,6 @@
 		udelay(4);
 	}
 
-<<<<<<< HEAD
-	ret = regulator_enable(par->vbat_reg);
-	if (ret) {
-		dev_err(&client->dev, "failed to enable VBAT: %d\n", ret);
-		goto reset_oled_error;
-=======
 	if (par->vbat_reg) {
 		ret = regulator_enable(par->vbat_reg);
 		if (ret) {
@@ -696,7 +679,6 @@
 				ret);
 			goto reset_oled_error;
 		}
->>>>>>> 2ac97f0f
 	}
 
 	ret = ssd1307fb_init(par);
@@ -735,12 +717,8 @@
 		pwm_put(par->pwm);
 	};
 regulator_enable_error:
-<<<<<<< HEAD
-	regulator_disable(par->vbat_reg);
-=======
 	if (par->vbat_reg)
 		regulator_disable(par->vbat_reg);
->>>>>>> 2ac97f0f
 reset_oled_error:
 	fb_deferred_io_cleanup(info);
 fb_alloc_error:
