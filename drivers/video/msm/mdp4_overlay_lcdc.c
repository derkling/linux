/* Copyright (c) 2009-2012, Code Aurora Forum. All rights reserved.
 *
 * This program is free software; you can redistribute it and/or modify
 * it under the terms of the GNU General Public License version 2 and
 * only version 2 as published by the Free Software Foundation.
 *
 * This program is distributed in the hope that it will be useful,
 * but WITHOUT ANY WARRANTY; without even the implied warranty of
 * MERCHANTABILITY or FITNESS FOR A PARTICULAR PURPOSE.  See the
 * GNU General Public License for more details.
 *
 */

#include <linux/module.h>
#include <linux/kernel.h>
#include <linux/sched.h>
#include <linux/time.h>
#include <linux/init.h>
#include <linux/interrupt.h>
#include <linux/hrtimer.h>
#include <linux/delay.h>
#include <mach/hardware.h>
#include <linux/io.h>

#include <asm/system.h>
#include <asm/mach-types.h>
#include <linux/semaphore.h>
#include <linux/spinlock.h>

#include <linux/fb.h>

#include "mdp.h"
#include "msm_fb.h"
#include "mdp4.h"

#ifdef CONFIG_FB_MSM_MDP40
#define LCDC_BASE	0xC0000
#else
#define LCDC_BASE	0xE0000
#endif

int first_pixel_start_x;
int first_pixel_start_y;

static int lcdc_enabled;

#define MAX_CONTROLLER	1

static struct vsycn_ctrl {
	struct device *dev;
	int inited;
	int update_ndx;
	int ov_koff;
	int ov_done;
	atomic_t suspend;
	atomic_t vsync_resume;
	int wait_vsync_cnt;
	int blt_change;
	int blt_free;
	struct mutex update_lock;
	struct completion ov_comp;
	struct completion dmap_comp;
	struct completion vsync_comp;
	spinlock_t spin_lock;
	struct msm_fb_data_type *mfd;
	struct mdp4_overlay_pipe *base_pipe;
	struct vsync_update vlist[2];
	int vsync_irq_enabled;
	ktime_t vsync_time;
} vsync_ctrl_db[MAX_CONTROLLER];


/*******************************************************
to do:
1) move vsync_irq_enable/vsync_irq_disable to mdp.c to be shared
*******************************************************/
static void vsync_irq_enable(int intr, int term)
{
	unsigned long flag;

	spin_lock_irqsave(&mdp_spin_lock, flag);
	outp32(MDP_INTR_CLEAR, intr);
	mdp_intr_mask |= intr;
	outp32(MDP_INTR_ENABLE, mdp_intr_mask);
	mdp_enable_irq(term);
	spin_unlock_irqrestore(&mdp_spin_lock, flag);
	pr_debug("%s: IRQ-en done, term=%x\n", __func__, term);
}

static void vsync_irq_disable(int intr, int term)
{
	unsigned long flag;

	spin_lock_irqsave(&mdp_spin_lock, flag);
	outp32(MDP_INTR_CLEAR, intr);
	mdp_intr_mask &= ~intr;
	outp32(MDP_INTR_ENABLE, mdp_intr_mask);
	mdp_disable_irq_nosync(term);
	spin_unlock_irqrestore(&mdp_spin_lock, flag);
	pr_debug("%s: IRQ-dis done, term=%x\n", __func__, term);
}

static void mdp4_overlay_lcdc_start(void)
{
	if (!lcdc_enabled) {
		/* enable DSI block */
		mdp4_iommu_attach();
		mdp_pipe_ctrl(MDP_OVERLAY0_BLOCK, MDP_BLOCK_POWER_ON, FALSE);
		MDP_OUTP(MDP_BASE + LCDC_BASE, 1);
		lcdc_enabled = 1;
	}
}

/*
 * mdp4_lcdc_pipe_queue:
 * called from thread context
 */
void mdp4_lcdc_pipe_queue(int cndx, struct mdp4_overlay_pipe *pipe)
{
	struct vsycn_ctrl *vctrl;
	struct vsync_update *vp;
	struct mdp4_overlay_pipe *pp;
	int undx;

	if (cndx >= MAX_CONTROLLER) {
		pr_err("%s: out or range: cndx=%d\n", __func__, cndx);
		return;
	}

	vctrl = &vsync_ctrl_db[cndx];

	if (atomic_read(&vctrl->suspend) > 0)
		return;

	mutex_lock(&vctrl->update_lock);
	undx =  vctrl->update_ndx;
	vp = &vctrl->vlist[undx];

	pp = &vp->plist[pipe->pipe_ndx - 1];	/* ndx start form 1 */

	pr_debug("%s: vndx=%d pipe_ndx=%d pid=%d\n", __func__,
			undx, pipe->pipe_ndx, current->pid);

	*pp = *pipe;	/* clone it */
	vp->update_cnt++;
	mutex_unlock(&vctrl->update_lock);
	mdp4_stat.overlay_play[pipe->mixer_num]++;
}

static void mdp4_lcdc_blt_ov_update(struct mdp4_overlay_pipe *pipe);
static void mdp4_lcdc_wait4dmap(int cndx);
static void mdp4_lcdc_wait4ov(int cndx);

int mdp4_lcdc_pipe_commit(int cndx, int wait)
{

	int  i, undx;
	int mixer = 0;
	struct vsycn_ctrl *vctrl;
	struct vsync_update *vp;
	struct mdp4_overlay_pipe *pipe;
	struct mdp4_overlay_pipe *real_pipe;
	unsigned long flags;
	int cnt = 0;

	vctrl = &vsync_ctrl_db[cndx];

	mutex_lock(&vctrl->update_lock);
	undx =  vctrl->update_ndx;
	vp = &vctrl->vlist[undx];
	pipe = vctrl->base_pipe;
	mixer = pipe->mixer_num;

	mdp_update_pm(vctrl->mfd, vctrl->vsync_time);

	if (vp->update_cnt == 0) {
		mutex_unlock(&vctrl->update_lock);
		return 0;
	}

	vctrl->update_ndx++;
	vctrl->update_ndx &= 0x01;
	vp->update_cnt = 0;     /* reset */
	if (vctrl->blt_free) {
		vctrl->blt_free--;
		if (vctrl->blt_free == 0)
			mdp4_free_writeback_buf(vctrl->mfd, mixer);
	}
	mutex_unlock(&vctrl->update_lock);

	/* free previous committed iommu back to pool */
	mdp4_overlay_iommu_unmap_freelist(mixer);

	spin_lock_irqsave(&vctrl->spin_lock, flags);
	if (vctrl->ov_koff != vctrl->ov_done) {
		spin_unlock_irqrestore(&vctrl->spin_lock, flags);
		pr_err("%s: Error, frame dropped %d %d\n", __func__,
			vctrl->ov_koff, vctrl->ov_done);
		return 0;
	}
	spin_unlock_irqrestore(&vctrl->spin_lock, flags);

	mdp4_overlay_mdp_perf_upd(vctrl->mfd, 1);

	if (vctrl->blt_change) {
		pipe = vctrl->base_pipe;
		spin_lock_irqsave(&vctrl->spin_lock, flags);
		INIT_COMPLETION(vctrl->dmap_comp);
		INIT_COMPLETION(vctrl->ov_comp);
		vsync_irq_enable(INTR_DMA_P_DONE, MDP_DMAP_TERM);
		spin_unlock_irqrestore(&vctrl->spin_lock, flags);
		mdp4_lcdc_wait4dmap(0);
		if (pipe->ov_blt_addr)
			mdp4_lcdc_wait4ov(0);
	}

	pipe = vp->plist;
	for (i = 0; i < OVERLAY_PIPE_MAX; i++, pipe++) {
		if (pipe->pipe_used) {
			cnt++;
			real_pipe = mdp4_overlay_ndx2pipe(pipe->pipe_ndx);
			if (real_pipe && real_pipe->pipe_used) {
				/* pipe not unset */
				mdp4_overlay_vsync_commit(pipe);
			}
			/* free previous iommu to freelist
			 * which will be freed at next
			 * pipe_commit
			 */
			mdp4_overlay_iommu_pipe_free(pipe->pipe_ndx, 0);
			pipe->pipe_used = 0; /* clear */
		}
	}

	mdp4_mixer_stage_commit(mixer);

	/* start timing generator & mmu if they are not started yet */
	mdp4_overlay_lcdc_start();

	pipe = vctrl->base_pipe;
	spin_lock_irqsave(&vctrl->spin_lock, flags);
	if (pipe->ov_blt_addr) {
		mdp4_lcdc_blt_ov_update(pipe);
		pipe->ov_cnt++;
		INIT_COMPLETION(vctrl->ov_comp);
		vsync_irq_enable(INTR_OVERLAY0_DONE, MDP_OVERLAY0_TERM);
		mb();
		vctrl->ov_koff++;
		/* kickoff overlay engine */
		mdp4_stat.kickoff_ov0++;
		outpdw(MDP_BASE + 0x0004, 0);
	} else {
		/* schedule second phase update  at dmap */
		INIT_COMPLETION(vctrl->dmap_comp);
		vsync_irq_enable(INTR_DMA_P_DONE, MDP_DMAP_TERM);
	}
	spin_unlock_irqrestore(&vctrl->spin_lock, flags);

	mdp4_stat.overlay_commit[pipe->mixer_num]++;

	if (wait) {
		if (pipe->ov_blt_addr)
			mdp4_lcdc_wait4ov(cndx);
		else
			mdp4_lcdc_wait4dmap(cndx);
	}

	return cnt;
}

void mdp4_lcdc_vsync_ctrl(struct fb_info *info, int enable)
{
	struct vsycn_ctrl *vctrl;
	int cndx = 0;

	vctrl = &vsync_ctrl_db[cndx];

	if (vctrl->vsync_irq_enabled == enable)
		return;

	pr_debug("%s: vsync enable=%d\n", __func__, enable);

	vctrl->vsync_irq_enabled = enable;

	if (enable)
		vsync_irq_enable(INTR_PRIMARY_VSYNC, MDP_PRIM_VSYNC_TERM);
	else
		vsync_irq_disable(INTR_PRIMARY_VSYNC, MDP_PRIM_VSYNC_TERM);

	if (vctrl->vsync_irq_enabled &&  atomic_read(&vctrl->suspend) == 0)
		atomic_set(&vctrl->vsync_resume, 1);
}

void mdp4_lcdc_wait4vsync(int cndx, long long *vtime)
{
	struct vsycn_ctrl *vctrl;
	struct mdp4_overlay_pipe *pipe;
	unsigned long flags;

	if (cndx >= MAX_CONTROLLER) {
		pr_err("%s: out or range: cndx=%d\n", __func__, cndx);
		return;
	}

	vctrl = &vsync_ctrl_db[cndx];
	pipe = vctrl->base_pipe;

	if (atomic_read(&vctrl->suspend) > 0) {
		*vtime = -1;
		return;
	}

	/* start timing generator & mmu if they are not started yet */
	mdp4_overlay_lcdc_start();

	spin_lock_irqsave(&vctrl->spin_lock, flags);

	if (vctrl->wait_vsync_cnt == 0)
		INIT_COMPLETION(vctrl->vsync_comp);
	vctrl->wait_vsync_cnt++;
	spin_unlock_irqrestore(&vctrl->spin_lock, flags);

	wait_for_completion(&vctrl->vsync_comp);
	mdp4_stat.wait4vsync0++;

	*vtime = vctrl->vsync_time.tv64;
}

static void mdp4_lcdc_wait4dmap(int cndx)
{
	struct vsycn_ctrl *vctrl;

	if (cndx >= MAX_CONTROLLER) {
		pr_err("%s: out or range: cndx=%d\n", __func__, cndx);
		return;
	}

	vctrl = &vsync_ctrl_db[cndx];

	if (atomic_read(&vctrl->suspend) > 0)
		return;

	wait_for_completion(&vctrl->dmap_comp);
}

static void mdp4_lcdc_wait4ov(int cndx)
{
	struct vsycn_ctrl *vctrl;

	if (cndx >= MAX_CONTROLLER) {
		pr_err("%s: out or range: cndx=%d\n", __func__, cndx);
		return;
	}

	vctrl = &vsync_ctrl_db[cndx];

	if (atomic_read(&vctrl->suspend) > 0)
		return;

	wait_for_completion(&vctrl->ov_comp);
}

ssize_t mdp4_lcdc_show_event(struct device *dev,
		struct device_attribute *attr, char *buf)
{
	int cndx;
	struct vsycn_ctrl *vctrl;
	ssize_t ret = 0;
	unsigned long flags;
	u64 vsync_tick;

	cndx = 0;
	vctrl = &vsync_ctrl_db[0];

	if (atomic_read(&vctrl->suspend) > 0 ||
		atomic_read(&vctrl->vsync_resume) == 0)
		return 0;

	spin_lock_irqsave(&vctrl->spin_lock, flags);
	if (vctrl->wait_vsync_cnt == 0)
		INIT_COMPLETION(vctrl->vsync_comp);
	vctrl->wait_vsync_cnt++;
	spin_unlock_irqrestore(&vctrl->spin_lock, flags);
	ret = wait_for_completion_interruptible_timeout(&vctrl->vsync_comp,
		msecs_to_jiffies(VSYNC_PERIOD * 4));
	if (ret <= 0) {
		vctrl->wait_vsync_cnt = 0;
		vsync_tick = ktime_to_ns(ktime_get());
		ret = snprintf(buf, PAGE_SIZE, "VSYNC=%llu", vsync_tick);
		buf[strlen(buf) + 1] = '\0';
		return ret;
	}

	spin_lock_irqsave(&vctrl->spin_lock, flags);
	vsync_tick = ktime_to_ns(vctrl->vsync_time);
	spin_unlock_irqrestore(&vctrl->spin_lock, flags);

	ret = snprintf(buf, PAGE_SIZE, "VSYNC=%llu", vsync_tick);
	buf[strlen(buf) + 1] = '\0';
	return ret;
}

void mdp4_lcdc_vsync_init(int cndx)
{
	struct vsycn_ctrl *vctrl;

	if (cndx >= MAX_CONTROLLER) {
		pr_err("%s: out or range: cndx=%d\n", __func__, cndx);
		return;
	}

	pr_info("%s: ndx=%d\n", __func__, cndx);

	vctrl = &vsync_ctrl_db[cndx];
	if (vctrl->inited)
		return;

	vctrl->inited = 1;
	vctrl->update_ndx = 0;
	mutex_init(&vctrl->update_lock);
	init_completion(&vctrl->vsync_comp);
	init_completion(&vctrl->dmap_comp);
	init_completion(&vctrl->ov_comp);
	atomic_set(&vctrl->suspend, 1);
	atomic_set(&vctrl->vsync_resume, 1);
	spin_lock_init(&vctrl->spin_lock);
}

void mdp4_lcdc_base_swap(int cndx, struct mdp4_overlay_pipe *pipe)
{
	struct vsycn_ctrl *vctrl;

	if (cndx >= MAX_CONTROLLER) {
		pr_err("%s: out or range: cndx=%d\n", __func__, cndx);
		return;
	}

	vctrl = &vsync_ctrl_db[cndx];
	vctrl->base_pipe = pipe;
}

int mdp4_lcdc_on(struct platform_device *pdev)
{
	int lcdc_width;
	int lcdc_height;
	int lcdc_bpp;
	int lcdc_border_clr;
	int lcdc_underflow_clr;
	int lcdc_hsync_skew;

	int hsync_period;
	int hsync_ctrl;
	int vsync_period;
	int display_hctl;
	int display_v_start;
	int display_v_end;
	int active_hctl;
	int active_h_start;
	int active_h_end;
	int active_v_start;
	int active_v_end;
	int ctrl_polarity;
	int h_back_porch;
	int h_front_porch;
	int v_back_porch;
	int v_front_porch;
	int hsync_pulse_width;
	int vsync_pulse_width;
	int hsync_polarity;
	int vsync_polarity;
	int data_en_polarity;
	int hsync_start_x;
	int hsync_end_x;
	uint8 *buf;
	unsigned int buf_offset;
	int bpp, ptype;
	struct fb_info *fbi;
	struct fb_var_screeninfo *var;
	struct msm_fb_data_type *mfd;
	struct mdp4_overlay_pipe *pipe;
	int ret = 0;
	int cndx = 0;
	struct vsycn_ctrl *vctrl;

	vctrl = &vsync_ctrl_db[cndx];
	mfd = (struct msm_fb_data_type *)platform_get_drvdata(pdev);

	if (!mfd)
		return -ENODEV;

	if (mfd->key != MFD_KEY)
		return -EINVAL;

	vctrl->mfd = mfd;
	vctrl->dev = mfd->fbi->dev;

	/* mdp clock on */
	mdp_clk_ctrl(1);

	fbi = mfd->fbi;
	var = &fbi->var;

	bpp = fbi->var.bits_per_pixel / 8;
	buf = (uint8 *) fbi->fix.smem_start;
	buf_offset = calc_fb_offset(mfd, fbi, bpp);

	if (vctrl->base_pipe == NULL) {
		ptype = mdp4_overlay_format2type(mfd->fb_imgType);
		if (ptype < 0)
			printk(KERN_INFO "%s: format2type failed\n", __func__);
		pipe = mdp4_overlay_pipe_alloc(ptype, MDP4_MIXER0);
		if (pipe == NULL)
			printk(KERN_INFO "%s: pipe_alloc failed\n", __func__);
		pipe->pipe_used++;
		pipe->mixer_stage  = MDP4_MIXER_STAGE_BASE;
		pipe->mixer_num  = MDP4_MIXER0;
		pipe->src_format = mfd->fb_imgType;
		mdp4_overlay_panel_mode(pipe->mixer_num, MDP4_PANEL_LCDC);
		ret = mdp4_overlay_format2pipe(pipe);
		if (ret < 0)
			printk(KERN_INFO "%s: format2pipe failed\n", __func__);

		mdp4_init_writeback_buf(mfd, MDP4_MIXER0);
		pipe->ov_blt_addr = 0;
		pipe->dma_blt_addr = 0;

		vctrl->base_pipe = pipe; /* keep it */
	} else {
		pipe = vctrl->base_pipe;
	}


	pipe->src_height = fbi->var.yres;
	pipe->src_width = fbi->var.xres;
	pipe->src_h = fbi->var.yres;
	pipe->src_w = fbi->var.xres;
	pipe->src_y = 0;
	pipe->src_x = 0;
	pipe->dst_h = fbi->var.yres;
	pipe->dst_w = fbi->var.xres;

	if (mfd->display_iova)
		pipe->srcp0_addr = mfd->display_iova + buf_offset;
	else
		pipe->srcp0_addr = (uint32)(buf + buf_offset);

	pipe->srcp0_ystride = fbi->fix.line_length;
	pipe->bpp = bpp;

	mdp4_overlay_mdp_pipe_req(pipe, mfd);

	atomic_set(&vctrl->suspend, 0);

	mdp4_overlay_dmap_xy(pipe);
	mdp4_overlay_dmap_cfg(mfd, 1);
	mdp4_overlay_rgb_setup(pipe);
	mdp4_overlayproc_cfg(pipe);

	mdp4_overlay_reg_flush(pipe, 1);
	mdp4_mixer_stage_up(pipe, 0);


	/*
	 * LCDC timing setting
	 */
	h_back_porch = var->left_margin;
	h_front_porch = var->right_margin;
	v_back_porch = var->upper_margin;
	v_front_porch = var->lower_margin;
	hsync_pulse_width = var->hsync_len;
	vsync_pulse_width = var->vsync_len;
	lcdc_border_clr = mfd->panel_info.lcdc.border_clr;
	lcdc_underflow_clr = mfd->panel_info.lcdc.underflow_clr;
	lcdc_hsync_skew = mfd->panel_info.lcdc.hsync_skew;

	lcdc_width = var->xres + mfd->panel_info.lcdc.xres_pad;
	lcdc_height = var->yres + mfd->panel_info.lcdc.yres_pad;
	lcdc_bpp = mfd->panel_info.bpp;

	hsync_period =
	    hsync_pulse_width + h_back_porch + h_front_porch;
	if ((mfd->panel_info.type == LVDS_PANEL) &&
		(mfd->panel_info.lvds.channel_mode == LVDS_DUAL_CHANNEL_MODE))
		hsync_period += lcdc_width / 2;
	else
		hsync_period += lcdc_width;
	hsync_ctrl = (hsync_period << 16) | hsync_pulse_width;
	hsync_start_x = hsync_pulse_width + h_back_porch;
	hsync_end_x = hsync_period - h_front_porch - 1;
	display_hctl = (hsync_end_x << 16) | hsync_start_x;

	vsync_period =
	    (vsync_pulse_width + v_back_porch + lcdc_height +
	     v_front_porch) * hsync_period;
	display_v_start =
	    (vsync_pulse_width + v_back_porch) * hsync_period + lcdc_hsync_skew;
	display_v_end =
	    vsync_period - (v_front_porch * hsync_period) + lcdc_hsync_skew - 1;

	if (lcdc_width != var->xres) {
		active_h_start = hsync_start_x + first_pixel_start_x;
		active_h_end = active_h_start + var->xres - 1;
		active_hctl =
		    ACTIVE_START_X_EN | (active_h_end << 16) | active_h_start;
	} else {
		active_hctl = 0;
	}

	if (lcdc_height != var->yres) {
		active_v_start =
		    display_v_start + first_pixel_start_y * hsync_period;
		active_v_end = active_v_start + (var->yres) * hsync_period - 1;
		active_v_start |= ACTIVE_START_Y_EN;
	} else {
		active_v_start = 0;
		active_v_end = 0;
	}


#ifdef CONFIG_FB_MSM_MDP40
	if (mfd->panel_info.lcdc.is_sync_active_high) {
		hsync_polarity = 0;
		vsync_polarity = 0;
	} else {
		hsync_polarity = 1;
		vsync_polarity = 1;
	}
	lcdc_underflow_clr |= 0x80000000;	/* enable recovery */
#else
	hsync_polarity = 0;
	vsync_polarity = 0;
#endif
	data_en_polarity = 0;

	ctrl_polarity =
	    (data_en_polarity << 2) | (vsync_polarity << 1) | (hsync_polarity);

	mdp_pipe_ctrl(MDP_CMD_BLOCK, MDP_BLOCK_POWER_ON, FALSE);
	MDP_OUTP(MDP_BASE + LCDC_BASE + 0x4, hsync_ctrl);
	MDP_OUTP(MDP_BASE + LCDC_BASE + 0x8, vsync_period);
	MDP_OUTP(MDP_BASE + LCDC_BASE + 0xc, vsync_pulse_width * hsync_period);
	MDP_OUTP(MDP_BASE + LCDC_BASE + 0x10, display_hctl);
	MDP_OUTP(MDP_BASE + LCDC_BASE + 0x14, display_v_start);
	MDP_OUTP(MDP_BASE + LCDC_BASE + 0x18, display_v_end);
	MDP_OUTP(MDP_BASE + LCDC_BASE + 0x28, lcdc_border_clr);
	MDP_OUTP(MDP_BASE + LCDC_BASE + 0x2c, lcdc_underflow_clr);
	MDP_OUTP(MDP_BASE + LCDC_BASE + 0x30, lcdc_hsync_skew);
	MDP_OUTP(MDP_BASE + LCDC_BASE + 0x38, ctrl_polarity);
	MDP_OUTP(MDP_BASE + LCDC_BASE + 0x1c, active_hctl);
	MDP_OUTP(MDP_BASE + LCDC_BASE + 0x20, active_v_start);
	MDP_OUTP(MDP_BASE + LCDC_BASE + 0x24, active_v_end);
	mdp_pipe_ctrl(MDP_CMD_BLOCK, MDP_BLOCK_POWER_OFF, FALSE);

	mdp_histogram_ctrl_all(TRUE);
<<<<<<< HEAD
=======
	mdp4_overlay_lcdc_start();
>>>>>>> d56602e7

	return ret;
}

int mdp4_lcdc_off(struct platform_device *pdev)
{
	int ret = 0;
	int cndx = 0;
	struct msm_fb_data_type *mfd;
	struct vsycn_ctrl *vctrl;
	struct mdp4_overlay_pipe *pipe;
	struct vsync_update *vp;
	unsigned long flags;
	int undx, need_wait = 0;

	mfd = (struct msm_fb_data_type *)platform_get_drvdata(pdev);
	vctrl = &vsync_ctrl_db[cndx];
	pipe = vctrl->base_pipe;

	atomic_set(&vctrl->suspend, 1);
	atomic_set(&vctrl->vsync_resume, 0);

	msleep(20);	/* >= 17 ms */

	if (vctrl->wait_vsync_cnt) {
		complete_all(&vctrl->vsync_comp);
		vctrl->wait_vsync_cnt = 0;
	}

	if (pipe->ov_blt_addr) {
		spin_lock_irqsave(&vctrl->spin_lock, flags);
		if (vctrl->ov_koff != vctrl->ov_done)
			need_wait = 1;
		spin_unlock_irqrestore(&vctrl->spin_lock, flags);
		if (need_wait)
			mdp4_lcdc_wait4ov(0);
	}

	mdp_histogram_ctrl_all(FALSE);

	MDP_OUTP(MDP_BASE + LCDC_BASE, 0);

	lcdc_enabled = 0;

	undx =  vctrl->update_ndx;
	vp = &vctrl->vlist[undx];
	if (vp->update_cnt) {
		/*
		 * pipe's iommu will be freed at next overlay play
		 * and iommu_drop statistic will be increased by one
		 */
		vp->update_cnt = 0;     /* empty queue */
	}

	if (pipe) {
		/* sanity check, free pipes besides base layer */
		mdp4_overlay_unset_mixer(pipe->mixer_num);
		if (mfd->ref_cnt == 0) {
			/* adb stop */
			if (pipe->pipe_type == OVERLAY_TYPE_BF)
				mdp4_overlay_borderfill_stage_down(pipe);

			/* base pipe may change after borderfill_stage_down */
			pipe = vctrl->base_pipe;
			mdp4_mixer_stage_down(pipe, 1);
			mdp4_overlay_pipe_free(pipe);
			vctrl->base_pipe = NULL;
		} else {
			/* system suspending */
			mdp4_mixer_stage_down(vctrl->base_pipe, 1);
			mdp4_overlay_iommu_pipe_free(
				vctrl->base_pipe->pipe_ndx, 1);
		}
	}

	/* MDP clock disable */
	mdp_clk_ctrl(0);
	mdp_pipe_ctrl(MDP_OVERLAY0_BLOCK, MDP_BLOCK_POWER_OFF, FALSE);

	return ret;
}

static void mdp4_lcdc_blt_ov_update(struct mdp4_overlay_pipe *pipe)
{
	uint32 off, addr;
	int bpp;
	char *overlay_base;

	if (pipe->ov_blt_addr == 0)
		return;

#ifdef BLT_RGB565
	bpp = 2; /* overlay ouput is RGB565 */
#else
	bpp = 3; /* overlay ouput is RGB888 */
#endif
	off = 0;
	if (pipe->ov_cnt & 0x01)
		off = pipe->src_height * pipe->src_width * bpp;
	addr = pipe->ov_blt_addr + off;

	/* overlay 0 */
	overlay_base = MDP_BASE + MDP4_OVERLAYPROC0_BASE;/* 0x10000 */
	outpdw(overlay_base + 0x000c, addr);
	outpdw(overlay_base + 0x001c, addr);
}

static void mdp4_lcdc_blt_dmap_update(struct mdp4_overlay_pipe *pipe)
{
	uint32 off, addr;
	int bpp;

	if (pipe->ov_blt_addr == 0)
		return;

#ifdef BLT_RGB565
	bpp = 2; /* overlay ouput is RGB565 */
#else
	bpp = 3; /* overlay ouput is RGB888 */
#endif
	off = 0;
	if (pipe->dmap_cnt & 0x01)
		off = pipe->src_height * pipe->src_width * bpp;
	addr = pipe->dma_blt_addr + off;

	/* dmap */
	MDP_OUTP(MDP_BASE + 0x90008, addr);
}

/*
 * mdp4_primary_vsync_lcdc: called from isr
 */
void mdp4_primary_vsync_lcdc(void)
{
	int cndx;
	struct vsycn_ctrl *vctrl;

	cndx = 0;
	vctrl = &vsync_ctrl_db[cndx];
	pr_debug("%s: cpu=%d\n", __func__, smp_processor_id());

	spin_lock(&vctrl->spin_lock);
	vctrl->vsync_time = ktime_get();

	if (vctrl->wait_vsync_cnt) {
		complete_all(&vctrl->vsync_comp);
		vctrl->wait_vsync_cnt = 0;
	}

	spin_unlock(&vctrl->spin_lock);
}

/*
 * mdp4_dma_p_done_lcdc: called from isr
 */
void mdp4_dmap_done_lcdc(int cndx)
{
	struct vsycn_ctrl *vctrl;
	struct mdp4_overlay_pipe *pipe;

	if (cndx >= MAX_CONTROLLER) {
		pr_err("%s: out or range: cndx=%d\n", __func__, cndx);
		return;
	}
	vctrl = &vsync_ctrl_db[cndx];
	pipe = vctrl->base_pipe;

	spin_lock(&vctrl->spin_lock);
	vsync_irq_disable(INTR_DMA_P_DONE, MDP_DMAP_TERM);
	if (vctrl->blt_change) {
		mdp4_overlayproc_cfg(pipe);
		mdp4_overlay_dmap_xy(pipe);
		if (pipe->ov_blt_addr) {
			mdp4_lcdc_blt_ov_update(pipe);
			pipe->ov_cnt++;
			/* Prefill one frame */
			vsync_irq_enable(INTR_OVERLAY0_DONE, MDP_OVERLAY0_TERM);
			/* kickoff overlay0 engine */
			mdp4_stat.kickoff_ov0++;
			vctrl->ov_koff++;       /* make up for prefill */
			outpdw(MDP_BASE + 0x0004, 0);
		}
		vctrl->blt_change = 0;
	}

	complete_all(&vctrl->dmap_comp);

	if (mdp_rev <= MDP_REV_41)
		mdp4_mixer_blend_cfg(MDP4_MIXER0);

	mdp4_overlay_dma_commit(cndx);
	spin_unlock(&vctrl->spin_lock);
}

/*
 * mdp4_overlay0_done_lcdc: called from isr
 */
void mdp4_overlay0_done_lcdc(int cndx)
{
	struct vsycn_ctrl *vctrl;
	struct mdp4_overlay_pipe *pipe;

	vctrl = &vsync_ctrl_db[cndx];
	pipe = vctrl->base_pipe;

	spin_lock(&vctrl->spin_lock);
	vsync_irq_disable(INTR_OVERLAY0_DONE, MDP_OVERLAY0_TERM);
	vctrl->ov_done++;
	complete_all(&vctrl->ov_comp);
	if (pipe->ov_blt_addr == 0) {
		spin_unlock(&vctrl->spin_lock);
		return;
	}

	mdp4_lcdc_blt_dmap_update(pipe);
	pipe->dmap_cnt++;
	spin_unlock(&vctrl->spin_lock);
}

static void mdp4_lcdc_do_blt(struct msm_fb_data_type *mfd, int enable)
{
	unsigned long flag;
	int cndx = 0;
	struct vsycn_ctrl *vctrl;
	struct mdp4_overlay_pipe *pipe;

	vctrl = &vsync_ctrl_db[cndx];
	pipe = vctrl->base_pipe;

	mdp4_allocate_writeback_buf(mfd, MDP4_MIXER0);

	if (mfd->ov0_wb_buf->write_addr == 0) {
		pr_info("%s: no blt_base assigned\n", __func__);
		return;
	}

	spin_lock_irqsave(&vctrl->spin_lock, flag);
	if (enable && pipe->ov_blt_addr == 0) {
		pipe->ov_blt_addr = mfd->ov0_wb_buf->write_addr;
		pipe->dma_blt_addr = mfd->ov0_wb_buf->read_addr;
		pipe->ov_cnt = 0;
		pipe->dmap_cnt = 0;
		vctrl->ov_koff = 0;
		vctrl->ov_done = 0;
		vctrl->blt_free = 0;
		mdp4_stat.blt_lcdc++;
		vctrl->blt_change++;
	} else if (enable == 0 && pipe->ov_blt_addr) {
		pipe->ov_blt_addr = 0;
		pipe->dma_blt_addr = 0;
		vctrl->blt_free = 4;    /* 4 commits to free wb buf */
		vctrl->blt_change++;
	}

	pr_info("%s: enable=%d change=%d blt_addr=%x\n", __func__,
		vctrl->blt_change, enable, (int)pipe->ov_blt_addr);

	if (!vctrl->blt_change) {
		spin_unlock_irqrestore(&vctrl->spin_lock, flag);
		return;
	}

	spin_unlock_irqrestore(&vctrl->spin_lock, flag);
}

void mdp4_lcdc_overlay_blt(struct msm_fb_data_type *mfd,
					struct msmfb_overlay_blt *req)
{
	mdp4_lcdc_do_blt(mfd, req->enable);
}

void mdp4_lcdc_overlay_blt_start(struct msm_fb_data_type *mfd)
{
	mdp4_lcdc_do_blt(mfd, 1);
}

void mdp4_lcdc_overlay_blt_stop(struct msm_fb_data_type *mfd)
{
	mdp4_lcdc_do_blt(mfd, 0);
}

void mdp4_lcdc_overlay(struct msm_fb_data_type *mfd)
{
	struct fb_info *fbi = mfd->fbi;
	uint8 *buf;
	unsigned int buf_offset;
	int bpp;
	int cnt, cndx = 0;
	struct vsycn_ctrl *vctrl;
	struct mdp4_overlay_pipe *pipe;


	vctrl = &vsync_ctrl_db[cndx];
	pipe = vctrl->base_pipe;

	if (!pipe || !mfd->panel_power_on)
		return;

	pr_debug("%s: cpu=%d pid=%d\n", __func__,
			smp_processor_id(), current->pid);
	if (pipe->pipe_type == OVERLAY_TYPE_RGB) {
		bpp = fbi->var.bits_per_pixel / 8;
		buf = (uint8 *) fbi->fix.smem_start;
		buf_offset = calc_fb_offset(mfd, fbi, bpp);

		if (mfd->display_iova)
			pipe->srcp0_addr = mfd->display_iova + buf_offset;
		else
			pipe->srcp0_addr = (uint32)(buf + buf_offset);

		mdp4_lcdc_pipe_queue(0, pipe);
	}

	mdp4_overlay_mdp_perf_upd(mfd, 1);

	cnt = 0;
	mutex_lock(&mfd->dma->ov_mutex);
	cnt = mdp4_lcdc_pipe_commit(cndx,0);
	mutex_unlock(&mfd->dma->ov_mutex);

	if (cnt) {
		if (pipe->ov_blt_addr)
			mdp4_lcdc_wait4ov(cndx);
		else
			mdp4_lcdc_wait4dmap(cndx);
	}

	mdp4_overlay_mdp_perf_upd(mfd, 0);
}<|MERGE_RESOLUTION|>--- conflicted
+++ resolved
@@ -652,10 +652,7 @@
 	mdp_pipe_ctrl(MDP_CMD_BLOCK, MDP_BLOCK_POWER_OFF, FALSE);
 
 	mdp_histogram_ctrl_all(TRUE);
-<<<<<<< HEAD
-=======
 	mdp4_overlay_lcdc_start();
->>>>>>> d56602e7
 
 	return ret;
 }
