/* Copyright (c) 2013-2016, The Linux Foundation. All rights reserved.
 *
 * This program is free software; you can redistribute it and/or modify
 * it under the terms of the GNU General Public License version 2 and
 * only version 2 as published by the Free Software Foundation.
 *
 * This program is distributed in the hope that it will be useful,
 * but WITHOUT ANY WARRANTY; without even the implied warranty of
 * MERCHANTABILITY or FITNESS FOR A PARTICULAR PURPOSE.  See the
 * GNU General Public License for more details.
 *
 */

#define pr_fmt(fmt)	"%s: " fmt, __func__

#include <linux/dma-mapping.h>
#include <linux/errno.h>
#include <linux/kernel.h>
#include <linux/major.h>
#include <linux/module.h>
#include <linux/uaccess.h>
#include <linux/delay.h>
#include <linux/dma-buf.h>
#include <linux/pm_runtime.h>

#include "mdp3_ctrl.h"
#include "mdp3.h"
#include "mdp3_ppp.h"
#include "mdss_smmu.h"
#include "mdss_dsi.h"

#define VSYNC_EXPIRE_TICK	4

static void mdp3_ctrl_pan_display(struct msm_fb_data_type *mfd);
static int mdp3_overlay_unset(struct msm_fb_data_type *mfd, int ndx);
static int mdp3_histogram_stop(struct mdp3_session_data *session,
					u32 block);
static int mdp3_ctrl_clk_enable(struct msm_fb_data_type *mfd, int enable);
static int mdp3_ctrl_vsync_enable(struct msm_fb_data_type *mfd, int enable);
static int mdp3_ctrl_get_intf_type(struct msm_fb_data_type *mfd);
static int mdp3_ctrl_lut_read(struct msm_fb_data_type *mfd,
				struct mdp_rgb_lut_data *cfg);
static int mdp3_ctrl_lut_config(struct msm_fb_data_type *mfd,
				struct mdp_rgb_lut_data *cfg);
static void mdp3_ctrl_pp_resume(struct msm_fb_data_type *mfd);
static int mdp3_ctrl_reset(struct msm_fb_data_type *mfd);
static int mdp3_ctrl_get_pack_pattern(u32 imgType);

int mdp3_wait_for_dma_done(struct mdp3_session_data *session);

u32 mdp_lut_inverse16[MDP_LUT_SIZE] = {
0, 65536, 32768, 21845, 16384, 13107, 10923, 9362, 8192, 7282, 6554, 5958,
5461, 5041, 4681, 4369, 4096, 3855, 3641, 3449, 3277, 3121, 2979, 2849, 2731,
2621, 2521, 2427, 2341, 2260, 2185, 2114, 2048, 1986, 1928, 1872, 1820, 1771,
1725, 1680, 1638, 1598, 1560, 1524, 1489, 1456, 1425, 1394, 1365, 1337, 1311,
1285, 1260, 1237, 1214, 1192, 1170, 1150, 1130, 1111, 1092, 1074, 1057, 1040,
1024, 1008, 993, 978, 964, 950, 936, 923, 910, 898, 886, 874, 862, 851, 840,
830, 819, 809, 799, 790, 780, 771, 762, 753, 745, 736, 728, 720, 712, 705, 697,
690, 683, 676, 669, 662, 655, 649, 643, 636, 630, 624, 618, 612, 607, 601, 596,
590, 585, 580, 575, 570, 565, 560, 555, 551, 546, 542, 537, 533, 529, 524, 520,
516, 512, 508, 504, 500, 496, 493, 489, 485, 482, 478, 475, 471, 468, 465, 462,
458, 455, 452, 449, 446, 443, 440, 437, 434, 431, 428, 426, 423, 420, 417, 415,
412, 410, 407, 405, 402, 400, 397, 395, 392, 390, 388, 386, 383, 381, 379, 377,
374, 372, 370, 368, 366, 364, 362, 360, 358, 356, 354, 352, 350, 349, 347, 345,
343, 341, 340, 338, 336, 334, 333, 331, 329, 328, 326, 324, 323, 321, 320, 318,
317, 315, 314, 312, 311, 309, 308, 306, 305, 303, 302, 301, 299, 298, 297, 295,
294, 293, 291, 290, 289, 287, 286, 285, 284, 282, 281, 280, 279, 278, 277, 275,
274, 273, 272, 271, 270, 269, 267, 266, 265, 264, 263, 262, 261, 260, 259, 258,
257};

static void mdp3_bufq_init(struct mdp3_buffer_queue *bufq)
{
	bufq->count = 0;
	bufq->push_idx = 0;
	bufq->pop_idx = 0;
}

static void mdp3_bufq_deinit(struct mdp3_buffer_queue *bufq)
{
	int count = bufq->count;

	if (!count)
		return;

	while (count-- && (bufq->pop_idx >= 0)) {
		struct mdp3_img_data *data = &bufq->img_data[bufq->pop_idx];
		bufq->pop_idx = (bufq->pop_idx + 1) % MDP3_MAX_BUF_QUEUE;
		mdp3_put_img(data, MDP3_CLIENT_DMA_P);
	}
	bufq->count = 0;
	bufq->push_idx = 0;
	bufq->pop_idx = 0;
}

static int mdp3_bufq_push(struct mdp3_buffer_queue *bufq,
			struct mdp3_img_data *data)
{
	if (bufq->count >= MDP3_MAX_BUF_QUEUE) {
		pr_err("bufq full\n");
		return -EPERM;
	}

	bufq->img_data[bufq->push_idx] = *data;
	bufq->push_idx = (bufq->push_idx + 1) % MDP3_MAX_BUF_QUEUE;
	bufq->count++;
	return 0;
}

static struct mdp3_img_data *mdp3_bufq_pop(struct mdp3_buffer_queue *bufq)
{
	struct mdp3_img_data *data;
	if (bufq->count == 0)
		return NULL;

	data = &bufq->img_data[bufq->pop_idx];
	bufq->count--;
	bufq->pop_idx = (bufq->pop_idx + 1) % MDP3_MAX_BUF_QUEUE;
	return data;
}

static int mdp3_bufq_count(struct mdp3_buffer_queue *bufq)
{
	return bufq->count;
}

void mdp3_ctrl_notifier_register(struct mdp3_session_data *ses,
	struct notifier_block *notifier)
{
	blocking_notifier_chain_register(&ses->notifier_head, notifier);
}

void mdp3_ctrl_notifier_unregister(struct mdp3_session_data *ses,
	struct notifier_block *notifier)
{
	blocking_notifier_chain_unregister(&ses->notifier_head, notifier);
}

int mdp3_ctrl_notify(struct mdp3_session_data *ses, int event)
{
	return blocking_notifier_call_chain(&ses->notifier_head, event, ses);
}

static void mdp3_dispatch_dma_done(struct kthread_work *work)
{
	struct mdp3_session_data *session;
	int cnt = 0;

	pr_debug("%s\n", __func__);
	session = container_of(work, struct mdp3_session_data,
				dma_done_work);
	if (!session)
		return;

	cnt = atomic_read(&session->dma_done_cnt);
	MDSS_XLOG(cnt);
	while (cnt > 0) {
		mdp3_ctrl_notify(session, MDP_NOTIFY_FRAME_DONE);
		atomic_dec(&session->dma_done_cnt);
		mdp3_ctrl_notify(session, MDP_NOTIFY_FRAME_CTX_DONE);
		cnt--;
	}
}

static void mdp3_dispatch_clk_off(struct work_struct *work)
{
	struct mdp3_session_data *session;
	int rc;
	bool dmap_busy;
	int retry_count = 2;

	pr_debug("%s\n", __func__);
	MDSS_XLOG(XLOG_FUNC_ENTRY, __LINE__);
	session = container_of(work, struct mdp3_session_data,
				clk_off_work);
	if (!session)
		return;

	mutex_lock(&session->lock);
	if (session->vsync_enabled ||
		atomic_read(&session->vsync_countdown) > 0) {
		mutex_unlock(&session->lock);
		pr_debug("%s: Ignoring clk shut down\n", __func__);
		MDSS_XLOG(XLOG_FUNC_EXIT, __LINE__);
		return;
	}

	if (session->intf->active) {
retry_dma_done:
		rc = wait_for_completion_timeout(&session->dma_completion,
							WAIT_DMA_TIMEOUT);
		if (rc <= 0) {
			struct mdss_panel_data *panel;

			panel = session->panel;
			pr_debug("cmd kickoff timed out (%d)\n", rc);
			dmap_busy = session->dma->busy();
			if (dmap_busy) {
				if (--retry_count) {
					pr_err("dmap is busy, retry %d\n",
						retry_count);
					goto retry_dma_done;
				}
				pr_err("dmap is still busy, bug_on\n");
				BUG_ON(1);
			} else {
				pr_debug("dmap is not busy, continue\n");
			}
		}
	}
	mdp3_ctrl_vsync_enable(session->mfd, 0);
	mdp3_ctrl_clk_enable(session->mfd, 0);
	MDSS_XLOG(XLOG_FUNC_EXIT, __LINE__);
	mutex_unlock(&session->lock);
}

void vsync_notify_handler(void *arg)
{
	struct mdp3_session_data *session = (struct mdp3_session_data *)arg;
	session->vsync_time = ktime_get();
	MDSS_XLOG(ktime_to_ms(session->vsync_time));
	sysfs_notify_dirent(session->vsync_event_sd);
}

void dma_done_notify_handler(void *arg)
{
	struct mdp3_session_data *session = (struct mdp3_session_data *)arg;
	atomic_inc(&session->dma_done_cnt);
	queue_kthread_work(&session->worker, &session->dma_done_work);
	complete_all(&session->dma_completion);
}

void vsync_count_down(void *arg)
{
	struct mdp3_session_data *session = (struct mdp3_session_data *)arg;
	/* We are counting down to turn off clocks */
	if (atomic_read(&session->vsync_countdown) > 0)
		atomic_dec(&session->vsync_countdown);
	if (atomic_read(&session->vsync_countdown) == 0)
		schedule_work(&session->clk_off_work);
}

void mdp3_ctrl_reset_countdown(struct mdp3_session_data *session,
		struct msm_fb_data_type *mfd)
{
	if (mdp3_ctrl_get_intf_type(mfd) == MDP3_DMA_OUTPUT_SEL_DSI_CMD)
		atomic_set(&session->vsync_countdown, VSYNC_EXPIRE_TICK);
}

static int mdp3_ctrl_vsync_enable(struct msm_fb_data_type *mfd, int enable)
{
	struct mdp3_session_data *mdp3_session;
	struct mdp3_notification vsync_client;
	struct mdp3_notification *arg = NULL;
	bool mod_vsync_timer = false;

	pr_debug("mdp3_ctrl_vsync_enable =%d\n", enable);
	mdp3_session = (struct mdp3_session_data *)mfd->mdp.private1;
	if (!mdp3_session || !mdp3_session->panel || !mdp3_session->dma ||
		!mdp3_session->intf)
		return -ENODEV;

	if (!mdp3_session->status) {
		pr_debug("fb%d is not on yet", mfd->index);
		return -EINVAL;
	}
	if (enable) {
		vsync_client.handler = vsync_notify_handler;
		vsync_client.arg = mdp3_session;
		arg = &vsync_client;
	} else if (atomic_read(&mdp3_session->vsync_countdown) > 0) {
		/*
		 * Now that vsync is no longer needed we will
		 * shutdown dsi clocks as soon as cnt down == 0
		 * for cmd mode panels
		 */
		vsync_client.handler = vsync_count_down;
		vsync_client.arg = mdp3_session;
		arg = &vsync_client;
		enable = 1;
	}

	if (enable) {
		if (mdp3_session->status == 1 &&
			(mdp3_session->vsync_before_commit ||
			!mdp3_session->intf->active)) {
			mod_vsync_timer = true;
		} else if (!mdp3_session->clk_on) {
			/* Enable clocks before enabling the vsync interrupt */
			mdp3_ctrl_reset_countdown(mdp3_session, mfd);
			mdp3_ctrl_clk_enable(mfd, 1);
		}
	}

	mdp3_clk_enable(1, 0);
	mdp3_session->dma->vsync_enable(mdp3_session->dma, arg);
	mdp3_clk_enable(0, 0);

	/*
	 * Need to fake vsync whenever dsi interface is not
	 * active or when dsi clocks are currently off
	 */
	if (mod_vsync_timer) {
		mod_timer(&mdp3_session->vsync_timer,
			jiffies + msecs_to_jiffies(mdp3_session->vsync_period));
	} else if (!enable) {
		del_timer(&mdp3_session->vsync_timer);
	}

	return 0;
}

void mdp3_vsync_timer_func(unsigned long arg)
{
	struct mdp3_session_data *session = (struct mdp3_session_data *)arg;
	if (session->status == 1 && (session->vsync_before_commit ||
			!session->intf->active)) {
		pr_debug("mdp3_vsync_timer_func trigger\n");
		vsync_notify_handler(session);
		mod_timer(&session->vsync_timer,
			jiffies + msecs_to_jiffies(session->vsync_period));
	}
}

static int mdp3_ctrl_async_blit_req(struct msm_fb_data_type *mfd,
	void __user *p)
{
	struct mdp_async_blit_req_list req_list_header;
	int rc, count;
	void __user *p_req;

	if (copy_from_user(&req_list_header, p, sizeof(req_list_header)))
		return -EFAULT;
	p_req = p + sizeof(req_list_header);
	count = req_list_header.count;
	if (count < 0 || count >= MAX_BLIT_REQ)
		return -EINVAL;
	rc = mdp3_ppp_parse_req(p_req, &req_list_header, 1);
	if (!rc)
		rc = copy_to_user(p, &req_list_header, sizeof(req_list_header));
	return rc;
}

static int mdp3_ctrl_blit_req(struct msm_fb_data_type *mfd, void __user *p)
{
	struct mdp_async_blit_req_list req_list_header;
	int rc, count;
	void __user *p_req;

	if (copy_from_user(&(req_list_header.count), p,
		sizeof(struct mdp_blit_req_list)))
		return -EFAULT;
	p_req = p + sizeof(struct mdp_blit_req_list);
	count = req_list_header.count;
	if (count < 0 || count >= MAX_BLIT_REQ)
		return -EINVAL;
	req_list_header.sync.acq_fen_fd_cnt = 0;
	rc = mdp3_ppp_parse_req(p_req, &req_list_header, 0);
	return rc;
}

static ssize_t mdp3_vsync_show_event(struct device *dev,
		struct device_attribute *attr, char *buf)
{
	struct fb_info *fbi = dev_get_drvdata(dev);
	struct msm_fb_data_type *mfd = (struct msm_fb_data_type *)fbi->par;
	struct mdp3_session_data *mdp3_session = NULL;
	u64 vsync_ticks;
	int rc;

	if (!mfd || !mfd->mdp.private1)
		return -EAGAIN;

	mdp3_session = (struct mdp3_session_data *)mfd->mdp.private1;

	vsync_ticks = ktime_to_ns(mdp3_session->vsync_time);

	pr_debug("fb%d vsync=%llu\n", mfd->index, vsync_ticks);
	rc = scnprintf(buf, PAGE_SIZE, "VSYNC=%llu\n", vsync_ticks);
	return rc;
}

static ssize_t mdp3_packpattern_show(struct device *dev,
		struct device_attribute *attr, char *buf)
{
	struct fb_info *fbi = dev_get_drvdata(dev);
	struct msm_fb_data_type *mfd = (struct msm_fb_data_type *)fbi->par;
	struct mdp3_session_data *mdp3_session = NULL;
	int rc;
	u32 pattern = 0;

	if (!mfd || !mfd->mdp.private1)
		return -EAGAIN;

	mdp3_session = (struct mdp3_session_data *)mfd->mdp.private1;

	pattern = mdp3_session->dma->output_config.pack_pattern;

	/* If pattern was found to be 0 then get pattern for fb imagetype */
	if (!pattern)
		pattern = mdp3_ctrl_get_pack_pattern(mfd->fb_imgType);

	pr_debug("fb%d pack_pattern c= %d.", mfd->index, pattern);
	rc = scnprintf(buf, PAGE_SIZE, "packpattern=%d\n", pattern);
	return rc;
}

static ssize_t mdp3_dyn_pu_show(struct device *dev,
		struct device_attribute *attr, char *buf)
{
	struct fb_info *fbi = dev_get_drvdata(dev);
	struct msm_fb_data_type *mfd = fbi->par;
	struct mdp3_session_data *mdp3_session = NULL;
	int ret, state;

	if (!mfd || !mfd->mdp.private1)
		return -EAGAIN;

	mdp3_session = (struct mdp3_session_data *)mfd->mdp.private1;
	state = (mdp3_session->dyn_pu_state >= 0) ?
		mdp3_session->dyn_pu_state : -1;
	ret = scnprintf(buf, PAGE_SIZE, "%d", state);
	return ret;
}

static ssize_t mdp3_dyn_pu_store(struct device *dev,
		struct device_attribute *attr, const char *buf, size_t count)
{
	struct fb_info *fbi = dev_get_drvdata(dev);
	struct msm_fb_data_type *mfd = fbi->par;
	struct mdp3_session_data *mdp3_session = NULL;
	int ret, dyn_pu;

	if (!mfd || !mfd->mdp.private1)
		return -EAGAIN;

	mdp3_session = (struct mdp3_session_data *)mfd->mdp.private1;
	ret = kstrtoint(buf, 10, &dyn_pu);
	if (ret) {
		pr_err("Invalid input for partial update: ret = %d\n", ret);
		return ret;
	}

	mdp3_session->dyn_pu_state = dyn_pu;
	sysfs_notify(&dev->kobj, NULL, "dyn_pu");
	return count;
}

static DEVICE_ATTR(vsync_event, S_IRUGO, mdp3_vsync_show_event, NULL);
static DEVICE_ATTR(packpattern, S_IRUGO, mdp3_packpattern_show, NULL);
static DEVICE_ATTR(dyn_pu, S_IRUGO | S_IWUSR | S_IWGRP, mdp3_dyn_pu_show,
		mdp3_dyn_pu_store);

static struct attribute *generic_attrs[] = {
	&dev_attr_packpattern.attr,
	&dev_attr_dyn_pu.attr,
	NULL,
};

static struct attribute *vsync_fs_attrs[] = {
	&dev_attr_vsync_event.attr,
	NULL,
};

static struct attribute_group vsync_fs_attr_group = {
	.attrs = vsync_fs_attrs,
};

static struct attribute_group generic_attr_group = {
	.attrs = generic_attrs,
};

static int mdp3_ctrl_clk_enable(struct msm_fb_data_type *mfd, int enable)
{
	struct mdp3_session_data *session;
	struct mdss_panel_data *panel;
	struct dsi_panel_clk_ctrl clk_ctrl;
	int rc = 0;

	pr_debug("mdp3_ctrl_clk_enable %d\n", enable);

	session = mfd->mdp.private1;
	panel = session->panel;

	if (!panel->event_handler)
		return 0;

	if ((enable && session->clk_on == 0) ||
				(!enable && session->clk_on == 1)) {
		clk_ctrl.client = DSI_CLK_REQ_MDP_CLIENT;
		clk_ctrl.state = enable;
		rc = panel->event_handler(panel,
			MDSS_EVENT_PANEL_CLK_CTRL, (void *)&clk_ctrl);
		rc |= mdp3_res_update(enable, 1, MDP3_CLIENT_DMA_P);
	} else {
		pr_debug("enable = %d, clk_on=%d\n", enable, session->clk_on);
	}

	session->clk_on = enable;
	return rc;
}

static int mdp3_ctrl_res_req_bus(struct msm_fb_data_type *mfd, int status)
{
	int rc = 0;

	if (status) {
		u64 ab = 0;
		u64 ib = 0;
		mdp3_calc_dma_res(mfd->panel_info, NULL, &ab, &ib,
			ppp_bpp(mfd->fb_imgType));
		rc = mdp3_bus_scale_set_quota(MDP3_CLIENT_DMA_P, ab, ib);
	} else {
		rc = mdp3_bus_scale_set_quota(MDP3_CLIENT_DMA_P, 0, 0);
	}
	return rc;
}

static int mdp3_ctrl_res_req_clk(struct msm_fb_data_type *mfd, int status)
{
	int rc = 0;
	if (status) {
		u64 mdp_clk_rate = 0;

		mdp3_calc_dma_res(mfd->panel_info, &mdp_clk_rate,
			NULL, NULL, 0);

		mdp3_clk_set_rate(MDP3_CLK_MDP_SRC, mdp_clk_rate,
				MDP3_CLIENT_DMA_P);
		mdp3_clk_set_rate(MDP3_CLK_VSYNC, MDP_VSYNC_CLK_RATE,
				MDP3_CLIENT_DMA_P);

		rc = mdp3_res_update(1, 1, MDP3_CLIENT_DMA_P);
		if (rc) {
			pr_err("mdp3 clk enable fail\n");
			return rc;
		}
	} else {
		rc = mdp3_res_update(0, 1, MDP3_CLIENT_DMA_P);
		if (rc)
			pr_err("mdp3 clk disable fail\n");
	}
	return rc;
}

static int mdp3_ctrl_get_intf_type(struct msm_fb_data_type *mfd)
{
	int type;
	switch (mfd->panel.type) {
	case MIPI_VIDEO_PANEL:
		type = MDP3_DMA_OUTPUT_SEL_DSI_VIDEO;
		break;
	case MIPI_CMD_PANEL:
		type = MDP3_DMA_OUTPUT_SEL_DSI_CMD;
		break;
	case LCDC_PANEL:
		type = MDP3_DMA_OUTPUT_SEL_LCDC;
		break;
	default:
		type = MDP3_DMA_OUTPUT_SEL_MAX;
	}
	return type;
}

static int mdp3_ctrl_get_source_format(u32 imgType)
{
	int format;
	switch (imgType) {
	case MDP_RGB_565:
		format = MDP3_DMA_IBUF_FORMAT_RGB565;
		break;
	case MDP_RGB_888:
		format = MDP3_DMA_IBUF_FORMAT_RGB888;
		break;
	case MDP_ARGB_8888:
	case MDP_RGBA_8888:
		format = MDP3_DMA_IBUF_FORMAT_XRGB8888;
		break;
	default:
		format = MDP3_DMA_IBUF_FORMAT_UNDEFINED;
	}
	return format;
}

static int mdp3_ctrl_get_pack_pattern(u32 imgType)
{
	int packPattern = MDP3_DMA_OUTPUT_PACK_PATTERN_RGB;
	if (imgType == MDP_RGBA_8888 || imgType == MDP_RGB_888)
		packPattern = MDP3_DMA_OUTPUT_PACK_PATTERN_BGR;
	return packPattern;
}

static int mdp3_ctrl_intf_init(struct msm_fb_data_type *mfd,
				struct mdp3_intf *intf)
{
	int rc = 0;
	struct mdp3_intf_cfg cfg;
	struct mdp3_video_intf_cfg *video = &cfg.video;
	struct mdss_panel_info *p = mfd->panel_info;
	int h_back_porch = p->lcdc.h_back_porch;
	int h_front_porch = p->lcdc.h_front_porch;
	int w = p->xres;
	int v_back_porch = p->lcdc.v_back_porch;
	int v_front_porch = p->lcdc.v_front_porch;
	int h = p->yres;
	int h_sync_skew = p->lcdc.hsync_skew;
	int h_pulse_width = p->lcdc.h_pulse_width;
	int v_pulse_width = p->lcdc.v_pulse_width;
	int hsync_period = h_front_porch + h_back_porch + w + h_pulse_width;
	int vsync_period = v_front_porch + v_back_porch + h + v_pulse_width;
	struct mdp3_session_data *mdp3_session;

	mdp3_session = (struct mdp3_session_data *)mfd->mdp.private1;
	vsync_period *= hsync_period;

	cfg.type = mdp3_ctrl_get_intf_type(mfd);
	if (cfg.type == MDP3_DMA_OUTPUT_SEL_DSI_VIDEO ||
		cfg.type == MDP3_DMA_OUTPUT_SEL_LCDC) {
		video->hsync_period = hsync_period;
		video->hsync_pulse_width = h_pulse_width;
		video->vsync_period = vsync_period;
		video->vsync_pulse_width = v_pulse_width * hsync_period;
		video->display_start_x = h_back_porch + h_pulse_width;
		video->display_end_x = hsync_period - h_front_porch - 1;
		video->display_start_y =
			(v_back_porch + v_pulse_width) * hsync_period;
		video->display_end_y =
			vsync_period - v_front_porch * hsync_period - 1;
		video->active_start_x = video->display_start_x;
		video->active_end_x = video->display_end_x;
		video->active_h_enable = true;
		video->active_start_y = video->display_start_y;
		video->active_end_y = video->display_end_y;
		video->active_v_enable = true;
		video->hsync_skew = h_sync_skew;
		video->hsync_polarity = 1;
		video->vsync_polarity = 1;
		video->de_polarity = 1;
		video->underflow_color = p->lcdc.underflow_clr;
	} else if (cfg.type == MDP3_DMA_OUTPUT_SEL_DSI_CMD) {
		cfg.dsi_cmd.primary_dsi_cmd_id = 0;
		cfg.dsi_cmd.secondary_dsi_cmd_id = 1;
		cfg.dsi_cmd.dsi_cmd_tg_intf_sel = 0;
	} else
		return -EINVAL;

	if (!(mdp3_session->in_splash_screen)) {
		if (intf->config)
			rc = intf->config(intf, &cfg);
		else
			rc = -EINVAL;
	}
	return rc;
}

static int mdp3_ctrl_dma_init(struct msm_fb_data_type *mfd,
				struct mdp3_dma *dma)
{
	int rc;
	struct mdss_panel_info *panel_info = mfd->panel_info;
	struct fb_info *fbi = mfd->fbi;
	struct fb_fix_screeninfo *fix;
	struct fb_var_screeninfo *var;
	struct mdp3_dma_output_config outputConfig;
	struct mdp3_dma_source sourceConfig;
	int frame_rate = mfd->panel_info->mipi.frame_rate;
	int vbp, vfp, vspw;
	int vtotal, vporch;
	struct mdp3_notification dma_done_callback;
	struct mdp3_tear_check te;
	struct mdp3_session_data *mdp3_session;

	mdp3_session = (struct mdp3_session_data *)mfd->mdp.private1;

	vbp = panel_info->lcdc.v_back_porch;
	vfp = panel_info->lcdc.v_front_porch;
	vspw = panel_info->lcdc.v_pulse_width;
	vporch = vbp + vfp + vspw;
	vtotal = vporch + panel_info->yres;

	fix = &fbi->fix;
	var = &fbi->var;

	sourceConfig.width = panel_info->xres;
	sourceConfig.height = panel_info->yres;
	sourceConfig.x = 0;
	sourceConfig.y = 0;
	sourceConfig.buf = mfd->iova;
	sourceConfig.vporch = vporch;
	sourceConfig.vsync_count =
		MDP_VSYNC_CLK_RATE / (frame_rate * vtotal);

	outputConfig.dither_en = 0;
	outputConfig.out_sel = mdp3_ctrl_get_intf_type(mfd);
	outputConfig.bit_mask_polarity = 0;
	outputConfig.color_components_flip = 0;
	outputConfig.pack_align = MDP3_DMA_OUTPUT_PACK_ALIGN_LSB;
	outputConfig.color_comp_out_bits = (MDP3_DMA_OUTPUT_COMP_BITS_8 << 4) |
					(MDP3_DMA_OUTPUT_COMP_BITS_8 << 2)|
					MDP3_DMA_OUTPUT_COMP_BITS_8;

	if (dma->update_src_cfg) {
		/* configuration has been updated through PREPARE call */
		sourceConfig.format = dma->source_config.format;
		sourceConfig.stride = dma->source_config.stride;
		outputConfig.pack_pattern = dma->output_config.pack_pattern;
	} else {
		sourceConfig.format =
			mdp3_ctrl_get_source_format(mfd->fb_imgType);
		outputConfig.pack_pattern =
			mdp3_ctrl_get_pack_pattern(mfd->fb_imgType);
		sourceConfig.stride = fix->line_length;
	}

	te.frame_rate = panel_info->mipi.frame_rate;
	te.hw_vsync_mode = panel_info->mipi.hw_vsync_mode;
	te.tear_check_en = panel_info->te.tear_check_en;
	te.sync_cfg_height = panel_info->te.sync_cfg_height;
	/* For mdp3, max. value of CFG_HEIGHT is 0x7ff,
	 * for mdp5, max. value of CFG_HEIGHT is 0xffff.
	 */
	if (te.sync_cfg_height > 0x7ff)
		te.sync_cfg_height = 0x7ff;
	te.vsync_init_val = panel_info->te.vsync_init_val;
	te.sync_threshold_start = panel_info->te.sync_threshold_start;
	te.sync_threshold_continue = panel_info->te.sync_threshold_continue;
	te.start_pos = panel_info->te.start_pos;
	te.rd_ptr_irq = panel_info->te.rd_ptr_irq;
	te.refx100 = panel_info->te.refx100;

	if (dma->dma_config) {
		if (!panel_info->partial_update_enabled) {
			dma->roi.w = sourceConfig.width;
			dma->roi.h = sourceConfig.height;
			dma->roi.x = sourceConfig.x;
			dma->roi.y = sourceConfig.y;
		}
		rc = dma->dma_config(dma, &sourceConfig, &outputConfig,
					mdp3_session->in_splash_screen);
	} else {
		pr_err("%s: dma config failed\n", __func__);
		rc = -EINVAL;
	}

	if (outputConfig.out_sel == MDP3_DMA_OUTPUT_SEL_DSI_CMD) {
		if (dma->dma_sync_config)
			rc = dma->dma_sync_config(dma,
					&sourceConfig, &te);
		else
			rc = -EINVAL;
		dma_done_callback.handler = dma_done_notify_handler;
		dma_done_callback.arg = mfd->mdp.private1;
		dma->dma_done_notifier(dma, &dma_done_callback);
	}

	return rc;
}

static int mdp3_ctrl_on(struct msm_fb_data_type *mfd)
{
	int rc = 0;
	struct mdp3_session_data *mdp3_session;
	struct mdss_panel_data *panel;

	pr_debug("mdp3_ctrl_on\n");
	mdp3_session = (struct mdp3_session_data *)mfd->mdp.private1;
	if (!mdp3_session || !mdp3_session->panel || !mdp3_session->dma ||
		!mdp3_session->intf) {
		pr_err("mdp3_ctrl_on no device");
		return -ENODEV;
	}
	mutex_lock(&mdp3_session->lock);

	MDSS_XLOG(XLOG_FUNC_ENTRY, __LINE__, mfd->panel_power_state);
	panel = mdp3_session->panel;
	/* make sure DSI host is initialized properly */
	if (panel) {
		pr_debug("%s : dsi host init, power state = %d Splash %d\n",
			__func__, mfd->panel_power_state,
			mdp3_session->in_splash_screen);
		if (mdss_fb_is_power_on_lp(mfd) ||
			mdp3_session->in_splash_screen) {
			/* Turn on panel so that it can exit low power mode */
			mdp3_clk_enable(1, 0);
		rc = panel->event_handler(panel,
				MDSS_EVENT_LINK_READY, NULL);
		rc |= panel->event_handler(panel,
				MDSS_EVENT_UNBLANK, NULL);
		rc |= panel->event_handler(panel,
				MDSS_EVENT_PANEL_ON, NULL);
		if (mdss_fb_is_power_on_ulp(mfd))
			rc |= mdp3_enable_panic_ctrl();
			mdp3_clk_enable(0, 0);
		}
	}

	if (mdp3_session->status) {
		pr_debug("fb%d is on already\n", mfd->index);
		MDSS_XLOG(XLOG_FUNC_EXIT, __LINE__, mfd->panel_power_state);
		goto end;
	}

	if (mdp3_session->intf->active) {
		pr_debug("continuous splash screen, initialized already\n");
		mdp3_session->status = 1;
		goto end;
	}

	/*
	* Get a reference to the runtime pm device.
	* If idle pc feature is enabled, it will be released
	* at end of this routine else, when device is turned off.
	*/
	pm_runtime_get_sync(&mdp3_res->pdev->dev);

	/* Increment the overlay active count */
	atomic_inc(&mdp3_res->active_intf_cnt);
	mdp3_ctrl_notifier_register(mdp3_session,
		&mdp3_session->mfd->mdp_sync_pt_data.notifier);

	/* request bus bandwidth before DSI DMA traffic */
	rc = mdp3_ctrl_res_req_bus(mfd, 1);
	if (rc) {
		pr_err("fail to request bus resource\n");
		goto on_error;
	}

	rc = mdp3_dynamic_clock_gating_ctrl(0);
	if (rc) {
		pr_err("fail to disable dynamic clock gating\n");
		goto on_error;
	}
	mdp3_qos_remapper_setup(panel);

	rc = mdp3_ctrl_res_req_clk(mfd, 1);
	if (rc) {
		pr_err("fail to request mdp clk resource\n");
		goto on_error;
	}

	if (panel->event_handler) {
		rc = panel->event_handler(panel, MDSS_EVENT_LINK_READY, NULL);
		rc |= panel->event_handler(panel, MDSS_EVENT_UNBLANK, NULL);
		rc |= panel->event_handler(panel, MDSS_EVENT_PANEL_ON, NULL);
		if (panel->panel_info.type == MIPI_CMD_PANEL) {
			struct dsi_panel_clk_ctrl clk_ctrl;

			clk_ctrl.state = MDSS_DSI_CLK_ON;
			clk_ctrl.client = DSI_CLK_REQ_MDP_CLIENT;
			rc |= panel->event_handler(panel,
					MDSS_EVENT_PANEL_CLK_CTRL,
					(void *)&clk_ctrl);
	}
	}
	if (rc) {
		pr_err("fail to turn on the panel\n");
		goto on_error;
	}

	rc = mdp3_ctrl_dma_init(mfd, mdp3_session->dma);
	if (rc) {
		pr_err("dma init failed\n");
		goto on_error;
	}

	rc = mdp3_ppp_init();
	if (rc) {
		pr_err("ppp init failed\n");
		goto on_error;
	}

	rc = mdp3_ctrl_intf_init(mfd, mdp3_session->intf);
	if (rc) {
		pr_err("display interface init failed\n");
		goto on_error;
	}
	mdp3_session->clk_on = 1;

	mdp3_session->first_commit = true;
	if (mfd->panel_info->panel_dead)
		mdp3_session->esd_recovery = true;

		mdp3_session->status = 1;

	mdp3_ctrl_pp_resume(mfd);
	MDSS_XLOG(XLOG_FUNC_EXIT, __LINE__, mfd->panel_power_state);
on_error:
	if (rc || (mdp3_res->idle_pc_enabled &&
			(mfd->panel_info->type == MIPI_CMD_PANEL))) {
		if (rc) {
			pr_err("Failed to turn on fb%d\n", mfd->index);
			atomic_dec(&mdp3_res->active_intf_cnt);
		}
		pm_runtime_put(&mdp3_res->pdev->dev);
	}
end:
	mutex_unlock(&mdp3_session->lock);
	return rc;
}

static int mdp3_ctrl_off(struct msm_fb_data_type *mfd)
{
	int rc = 0;
	bool intf_stopped = true;
	struct mdp3_session_data *mdp3_session;
	struct mdss_panel_data *panel;

	pr_debug("mdp3_ctrl_off\n");
	mdp3_session = (struct mdp3_session_data *)mfd->mdp.private1;
	if (!mdp3_session || !mdp3_session->panel || !mdp3_session->dma ||
		!mdp3_session->intf) {
		pr_err("mdp3_ctrl_on no device");
		return -ENODEV;
	}

	/*
	 * Keep a reference to the runtime pm until the overlay is turned
	 * off, and then release this last reference at the end. This will
	 * help in distinguishing between idle power collapse versus suspend
	 * power collapse
	 */
	pm_runtime_get_sync(&mdp3_res->pdev->dev);

	MDSS_XLOG(XLOG_FUNC_ENTRY, __LINE__, mdss_fb_is_power_on_ulp(mfd),
		mfd->panel_power_state);
	panel = mdp3_session->panel;
	mutex_lock(&mdp3_session->lock);

	pr_debug("Requested power state = %d\n", mfd->panel_power_state);
	if (mdss_fb_is_power_on_lp(mfd)) {
		/*
		* Transition to low power
		* As display updates are expected in low power mode,
		* keep the interface and clocks on.
		*/
		intf_stopped = false;
	} else {
		/* Transition to display off */
		if (!mdp3_session->status) {
			pr_debug("fb%d is off already", mfd->index);
			goto off_error;
		}
		if (panel && panel->set_backlight)
			panel->set_backlight(panel, 0);
	}

	/*
	* While transitioning from interactive to low power,
	* events need to be sent to the interface so that the
	* panel can be configured in low power mode
	*/
	if (panel->event_handler)
		rc = panel->event_handler(panel, MDSS_EVENT_BLANK,
			(void *) (long int)mfd->panel_power_state);
	if (rc)
		pr_err("EVENT_BLANK error (%d)\n", rc);

	if (intf_stopped) {
		if (!mdp3_session->clk_on)
			mdp3_ctrl_clk_enable(mfd, 1);
		/* PP related programming for ctrl off */
		mdp3_histogram_stop(mdp3_session, MDP_BLOCK_DMA_P);
		mutex_lock(&mdp3_session->dma->pp_lock);
		mdp3_session->dma->ccs_config.ccs_dirty = false;
		mdp3_session->dma->lut_config.lut_dirty = false;
		mutex_unlock(&mdp3_session->dma->pp_lock);

		rc = mdp3_session->dma->stop(mdp3_session->dma,
					mdp3_session->intf);
		if (rc)
			pr_debug("fail to stop the MDP3 dma\n");
		/* Wait to ensure TG to turn off */
		msleep(20);
		mfd->panel_info->cont_splash_enabled = 0;

		/* Disable Auto refresh once continuous splash disabled */
		mdp3_autorefresh_disable(mfd->panel_info);
		mdp3_splash_done(mfd->panel_info);

		mdp3_irq_deregister();
	}

	if (panel->event_handler)
		rc = panel->event_handler(panel, MDSS_EVENT_PANEL_OFF,
			(void *) (long int)mfd->panel_power_state);
	if (rc)
		pr_err("EVENT_PANEL_OFF error (%d)\n", rc);

	if (intf_stopped) {
		if (mdp3_session->clk_on) {
			pr_debug("mdp3_ctrl_off stop clock\n");
			if (panel->event_handler &&
				(panel->panel_info.type == MIPI_CMD_PANEL)) {
				struct dsi_panel_clk_ctrl clk_ctrl;

				clk_ctrl.state = MDSS_DSI_CLK_OFF;
				clk_ctrl.client = DSI_CLK_REQ_MDP_CLIENT;
				rc |= panel->event_handler(panel,
					MDSS_EVENT_PANEL_CLK_CTRL,
					(void *)&clk_ctrl);
			}

			rc = mdp3_dynamic_clock_gating_ctrl(1);
			rc = mdp3_res_update(0, 1, MDP3_CLIENT_DMA_P);
			if (rc)
				pr_err("mdp clock resource release failed\n");
		}

		mdp3_ctrl_notifier_unregister(mdp3_session,
			&mdp3_session->mfd->mdp_sync_pt_data.notifier);

		mdp3_session->vsync_enabled = 0;
		atomic_set(&mdp3_session->vsync_countdown, 0);
		atomic_set(&mdp3_session->dma_done_cnt, 0);
		mdp3_session->clk_on = 0;
		mdp3_session->in_splash_screen = 0;
		mdp3_res->solid_fill_vote_en = false;
		mdp3_session->status = 0;
		if (atomic_dec_return(&mdp3_res->active_intf_cnt) != 0) {
			pr_warn("active_intf_cnt unbalanced\n");
			atomic_set(&mdp3_res->active_intf_cnt, 0);
		}
		/*
		* Release the pm runtime reference held when
		* idle pc feature is not enabled
		*/
		if (!mdp3_res->idle_pc_enabled ||
			(mfd->panel_info->type != MIPI_CMD_PANEL)) {
			rc = pm_runtime_put(&mdp3_res->pdev->dev);
			if (rc)
				pr_err("%s: pm_runtime_put failed (rc %d)\n",
					__func__, rc);
		}
		mdp3_bufq_deinit(&mdp3_session->bufq_out);
		if (mdp3_session->overlay.id != MSMFB_NEW_REQUEST) {
			mdp3_session->overlay.id = MSMFB_NEW_REQUEST;
			mdp3_bufq_deinit(&mdp3_session->bufq_in);
		}
	}

	if (mdss_fb_is_power_on_ulp(mfd) &&
		(mfd->panel.type == MIPI_CMD_PANEL)) {
<<<<<<< HEAD
		MDSS_XLOG(0x40, atomic_read(&mfd->kickoff_pending),
			atomic_read(&mfd->commits_pending));
		pr_debug("%s: Disable MDP3 clocks in ULP\n", __func__);
=======

		pr_debug("Disable MDP3 clocks in ULP\n");
		/*
		 * Wait if DAM transfer in progress
		 * else go ahead and turn off MDP clocks.
		 */
		if ( atomic_read(&mfd->kickoff_pending) ||
		     atomic_read(&mfd->commits_pending)) {
			rc = wait_event_timeout(mfd->kickoff_wait_q,
				(!atomic_read(&mfd->kickoff_pending)),
				msecs_to_jiffies(WAIT_DISP_OP_TIMEOUT));

			if(!rc) {
				pr_info("Wait for kickoff time out in ULP\n");
				MDSS_XLOG(atomic_read(&mfd->kickoff_pending),
					atomic_read(&mdp3_session->vsync_countdown),
					rc);
			}
		}

		/*
		 * Enable MDP clk before DMA stop to handle cases where
		 * ULP request is followd by dispatch clock off*/
>>>>>>> a0bfd9aa
		if (!mdp3_session->clk_on)
			mdp3_ctrl_clk_enable(mfd, 1);
		if ((atomic_read(&mfd->kickoff_pending)) ||
		    (atomic_read(&mfd->commits_pending)))
			mdp3_session->wait_for_dma_done(mdp3_session);
		/*
		 * STOP DMA transfer first and signal vsync notification
		 * Before releasing the resource in ULP state.
		 */
		rc = mdp3_session->dma->stop(mdp3_session->dma,
					mdp3_session->intf);
		if (rc)
			pr_warn("fail to stop the MDP3 dma in ULP\n");
		/* Wait to ensure TG to turn off */
		msleep(20);
		/*
		 * Handle ULP request initiated from fb_pm_suspend.
		 * For ULP panel power state disabling vsync and set
		 * vsync_count to zero and Turn off MDP3 clocks
		 */
		atomic_set(&mdp3_session->vsync_countdown, 0);
		mdp3_session->vsync_enabled = 0;
		mdp3_ctrl_vsync_enable(mdp3_session->mfd, 0);
		mdp3_ctrl_clk_enable(mdp3_session->mfd, 0);
	}
off_error:
	MDSS_XLOG(XLOG_FUNC_EXIT, __LINE__);
	mutex_unlock(&mdp3_session->lock);
	/* Release the last reference to the runtime device */
	pm_runtime_put(&mdp3_res->pdev->dev);

	return 0;
}

static int mdp3_ctrl_reset(struct msm_fb_data_type *mfd)
{
	int rc = 0;
	struct mdp3_session_data *mdp3_session;
	struct mdp3_dma *mdp3_dma;
	struct mdss_panel_data *panel;
	struct mdp3_notification vsync_client;

	pr_debug("mdp3_ctrl_reset\n");
	mdp3_session = (struct mdp3_session_data *)mfd->mdp.private1;
	if (!mdp3_session || !mdp3_session->panel || !mdp3_session->dma ||
		!mdp3_session->intf) {
		pr_err("mdp3_ctrl_reset no device");
		return -ENODEV;
	}

	panel = mdp3_session->panel;
	mdp3_dma = mdp3_session->dma;
	mutex_lock(&mdp3_session->lock);
	pr_debug("mdp3_ctrl_reset idle_pc %s FS_EN %s\n",
		mdp3_res->idle_pc? "True":"False",
		mdp3_res->fs_ena ? "True":"False");
	if (mdp3_res->idle_pc ||
		(mdp3_res->fs_ena && !mdp3_session->in_splash_screen)) {    
		mdp3_clk_enable(1, 0);
		mdp3_dynamic_clock_gating_ctrl(0);
		mdp3_qos_remapper_setup(panel);
	}

	rc = mdp3_iommu_enable(MDP3_CLIENT_DMA_P);
	if (rc) {
		pr_err("fail to attach dma iommu\n");
		if (mdp3_res->idle_pc || mdp3_res->fs_ena)
			mdp3_clk_enable(0, 0);
		goto reset_error;
	}

	vsync_client = mdp3_dma->vsync_client;

	mdp3_ctrl_intf_init(mfd, mdp3_session->intf);
	mdp3_ctrl_dma_init(mfd, mdp3_dma);
	mdp3_ppp_init();
	mdp3_ctrl_pp_resume(mfd);
	if (vsync_client.handler)
		mdp3_dma->vsync_enable(mdp3_dma, &vsync_client);

	if (!mdp3_res->idle_pc) {
		mdp3_session->first_commit = true;
	mfd->panel_info->cont_splash_enabled = 0;
	mdp3_session->in_splash_screen = 0;
	mdp3_splash_done(mfd->panel_info);
		/* Disable Auto refresh */
		mdp3_autorefresh_disable(mfd->panel_info);
	} else {
		mdp3_res->idle_pc = false;
		mdp3_clk_enable(0, 0);
		mdp3_iommu_disable(MDP3_CLIENT_DMA_P);
	}

reset_error:
	mutex_unlock(&mdp3_session->lock);
	return rc;
}

static int mdp3_overlay_get(struct msm_fb_data_type *mfd,
				struct mdp_overlay *req)
{
	int rc = 0;
	struct mdp3_session_data *mdp3_session = mfd->mdp.private1;

	mutex_lock(&mdp3_session->lock);

	if (mdp3_session->overlay.id == req->id)
		*req = mdp3_session->overlay;
	else
		rc = -EINVAL;

	mutex_unlock(&mdp3_session->lock);

	return rc;
}

static int mdp3_overlay_set(struct msm_fb_data_type *mfd,
				struct mdp_overlay *req)
{
	int rc = 0;
	struct mdp3_session_data *mdp3_session = mfd->mdp.private1;
	struct mdp3_dma *dma = mdp3_session->dma;
	struct fb_fix_screeninfo *fix;
	struct fb_info *fbi = mfd->fbi;
	int stride;
	int format;

	fix = &fbi->fix;
	stride = req->src.width * ppp_bpp(req->src.format);
	format = mdp3_ctrl_get_source_format(req->src.format);


	if (mdp3_session->overlay.id != req->id)
		pr_err("overlay was not released, continue to recover\n");
	/*
	 * A change in overlay structure will always come with
	 * MSMFB_NEW_REQUEST for MDP3
	*/
	if (req->id == MSMFB_NEW_REQUEST) {
		mutex_lock(&mdp3_session->lock);
		if (dma->source_config.stride != stride ||
				dma->source_config.format != format) {
			dma->source_config.format = format;
			dma->source_config.stride = stride;
			dma->output_config.pack_pattern =
				mdp3_ctrl_get_pack_pattern(req->src.format);
			dma->update_src_cfg = true;
		}
		mdp3_session->overlay = *req;
		mdp3_session->overlay.id = 1;
		req->id = 1;
	mutex_unlock(&mdp3_session->lock);
	}

	return rc;
}

static int mdp3_overlay_unset(struct msm_fb_data_type *mfd, int ndx)
{
	int rc = 0;
	struct mdp3_session_data *mdp3_session = mfd->mdp.private1;
	struct fb_info *fbi = mfd->fbi;
	struct fb_fix_screeninfo *fix;
	int format;

	fix = &fbi->fix;
	format = mdp3_ctrl_get_source_format(mfd->fb_imgType);
	mutex_lock(&mdp3_session->lock);

	if (mdp3_session->overlay.id == ndx && ndx == 1) {
		mdp3_session->overlay.id = MSMFB_NEW_REQUEST;
		mdp3_bufq_deinit(&mdp3_session->bufq_in);
	} else {
		rc = -EINVAL;
	}

	mutex_unlock(&mdp3_session->lock);

	return rc;
}

static int mdp3_overlay_queue_buffer(struct msm_fb_data_type *mfd,
					struct msmfb_overlay_data *req)
{
	int rc;
	bool is_panel_type_cmd = false;
	struct mdp3_session_data *mdp3_session = mfd->mdp.private1;
	struct msmfb_data *img = &req->data;
	struct mdp3_img_data data;
	struct mdp3_dma *dma = mdp3_session->dma;

	memset(&data, 0, sizeof(struct mdp3_img_data));
	if (mfd->panel.type == MIPI_CMD_PANEL)
		is_panel_type_cmd = true;
	if (is_panel_type_cmd) {
		rc = mdp3_iommu_enable(MDP3_CLIENT_DMA_P);
		if (rc) {
			pr_err("fail to enable iommu\n");
			return rc;
		}
	}
	rc = mdp3_get_img(img, &data, MDP3_CLIENT_DMA_P);
	if (rc) {
		pr_err("fail to get overlay buffer\n");
		goto err;
	}

	if (data.len < dma->source_config.stride * dma->source_config.height) {
		pr_err("buf size(0x%lx) is smaller than dma config(0x%x)\n",
			data.len, (dma->source_config.stride *
			dma->source_config.height));
		mdp3_put_img(&data, MDP3_CLIENT_DMA_P);
		rc = -EINVAL;
		goto err;
	}
	rc = mdp3_bufq_push(&mdp3_session->bufq_in, &data);
	if (rc) {
		pr_err("fail to queue the overlay buffer, buffer drop\n");
		mdp3_put_img(&data, MDP3_CLIENT_DMA_P);
		goto err;
	}
	rc = 0;
err:
	if (is_panel_type_cmd)
		mdp3_iommu_disable(MDP3_CLIENT_DMA_P);
	return rc;
}

static int mdp3_overlay_play(struct msm_fb_data_type *mfd,
				 struct msmfb_overlay_data *req)
{
	struct mdp3_session_data *mdp3_session = mfd->mdp.private1;
	int rc = 0;

	pr_debug("mdp3_overlay_play req id=%x mem_id=%d\n",
		req->id, req->data.memory_id);

	mutex_lock(&mdp3_session->lock);

	if (mdp3_session->overlay.id == MSMFB_NEW_REQUEST) {
		pr_err("overlay play without overlay set first\n");
		mutex_unlock(&mdp3_session->lock);
		return -EINVAL;
	}

	if (mdss_fb_is_power_on(mfd))
		rc = mdp3_overlay_queue_buffer(mfd, req);
	else
		rc = -EPERM;

	mutex_unlock(&mdp3_session->lock);

	return rc;
}

bool update_roi(struct mdp3_rect oldROI, struct mdp_rect newROI)
{
	return ((newROI.x != oldROI.x) || (newROI.y != oldROI.y) ||
		(newROI.w != oldROI.w) || (newROI.h != oldROI.h));
}

bool is_roi_valid(struct mdp3_dma_source source_config, struct mdp_rect roi)
{
	return  (roi.w > 0) && (roi.h > 0) &&
		(roi.x >= source_config.x) &&
		((roi.x + roi.w) <= source_config.width) &&
		(roi.y >= source_config.y) &&
		((roi.y + roi.h) <= source_config.height);
}

static int mdp3_ctrl_display_commit_kickoff(struct msm_fb_data_type *mfd,
					struct mdp_display_commit *cmt_data)
{
	struct mdp3_session_data *mdp3_session;
	struct mdp3_img_data *data;
	struct mdss_panel_info *panel_info;
	int rc = 0;
	static bool splash_done;
	struct mdss_panel_data *panel;

	if (!mfd || !mfd->mdp.private1)
		return -EINVAL;

	panel_info = mfd->panel_info;
	mdp3_session = mfd->mdp.private1;
	if (!mdp3_session || !mdp3_session->dma)
		return -EINVAL;

	if (mdp3_bufq_count(&mdp3_session->bufq_in) == 0) {
		pr_debug("no buffer in queue yet\n");
		return -EPERM;
	}

	if (panel_info->partial_update_enabled &&
		is_roi_valid(mdp3_session->dma->source_config, cmt_data->l_roi)
		&& update_roi(mdp3_session->dma->roi, cmt_data->l_roi)) {
			mdp3_session->dma->roi.x = cmt_data->l_roi.x;
			mdp3_session->dma->roi.y = cmt_data->l_roi.y;
			mdp3_session->dma->roi.w = cmt_data->l_roi.w;
			mdp3_session->dma->roi.h = cmt_data->l_roi.h;
			mdp3_session->dma->update_src_cfg = true;
			pr_debug("%s: ROI: x=%d y=%d w=%d h=%d\n", __func__,
				mdp3_session->dma->roi.x,
				mdp3_session->dma->roi.y,
				mdp3_session->dma->roi.w,
				mdp3_session->dma->roi.h);
	}

	panel = mdp3_session->panel;
	mutex_lock(&mdp3_res->fs_idle_pc_lock);
	if (mdp3_session->in_splash_screen ||
		mdp3_res->idle_pc) {
		pr_debug("%s: reset- in_splash = %d, idle_pc = %d", __func__,
			mdp3_session->in_splash_screen, mdp3_res->idle_pc);
		rc = mdp3_ctrl_reset(mfd);
		if (rc) {
			pr_err("fail to reset display\n");
			mutex_unlock(&mdp3_res->fs_idle_pc_lock);
			return -EINVAL;
		}
	}
	mutex_unlock(&mdp3_res->fs_idle_pc_lock);

	mutex_lock(&mdp3_session->lock);

	if (!mdp3_session->status) {
		pr_err("%s, display off!\n", __func__);
		mutex_unlock(&mdp3_session->lock);
		return -EPERM;
	}

	mdp3_ctrl_notify(mdp3_session, MDP_NOTIFY_FRAME_BEGIN);
	data = mdp3_bufq_pop(&mdp3_session->bufq_in);
	if (data) {
		mdp3_ctrl_reset_countdown(mdp3_session, mfd);
		mdp3_ctrl_clk_enable(mfd, 1);
		if (mdp3_session->dma->update_src_cfg &&
				panel_info->partial_update_enabled) {
			panel->panel_info.roi.x = mdp3_session->dma->roi.x;
			panel->panel_info.roi.y = mdp3_session->dma->roi.y;
			panel->panel_info.roi.w = mdp3_session->dma->roi.w;
			panel->panel_info.roi.h = mdp3_session->dma->roi.h;
			rc = mdp3_session->dma->update(mdp3_session->dma,
					(void *)(int)data->addr,
					mdp3_session->intf,
					mdp3_session->first_commit,
					(void *)panel);
		} else {
			rc = mdp3_session->dma->update(mdp3_session->dma,
					(void *)(int)data->addr,
					mdp3_session->intf,
					mdp3_session->first_commit, NULL);
		}
		/* This is for the previous frame */
		if (rc < 0) {
			mdp3_ctrl_notify(mdp3_session,
				MDP_NOTIFY_FRAME_TIMEOUT);
		} else {
			if (mdp3_ctrl_get_intf_type(mfd) ==
						MDP3_DMA_OUTPUT_SEL_DSI_VIDEO) {
				mdp3_ctrl_notify(mdp3_session,
					MDP_NOTIFY_FRAME_DONE);
				mdp3_ctrl_notify(mdp3_session,
					MDP_NOTIFY_FRAME_CTX_DONE);
			}
		}
		mdp3_session->dma_active = 1;
		init_completion(&mdp3_session->dma_completion);
		mdp3_ctrl_notify(mdp3_session, MDP_NOTIFY_FRAME_FLUSHED);
		mdp3_bufq_push(&mdp3_session->bufq_out, data);
	}

	if (mdp3_bufq_count(&mdp3_session->bufq_out) > 1) {
		mdp3_release_splash_memory(mfd);
		data = mdp3_bufq_pop(&mdp3_session->bufq_out);
		if (data)
			mdp3_put_img(data, MDP3_CLIENT_DMA_P);
	}

	if (mdp3_session->first_commit) {
		/*wait to ensure frame is sent to panel*/
		rc = mdp3_wait_for_dma_done(mdp3_session);

		if(rc)
			msleep((1000 / panel_info->mipi.frame_rate) + 1);

		mdp3_session->first_commit = false;
		if (panel)
			rc |= panel->event_handler(panel,
				MDSS_EVENT_POST_PANEL_ON, NULL);
	}

	mdp3_session->vsync_before_commit = 0;
	if (!splash_done || mdp3_session->esd_recovery == true) {
		if (panel && panel->set_backlight)
			panel->set_backlight(panel, panel->panel_info.bl_max);
		splash_done = true;
		mdp3_session->esd_recovery = false;
	}

	/* start vsync tick countdown for cmd mode if vsync isn't enabled */
	if (mfd->panel.type == MIPI_CMD_PANEL && !mdp3_session->vsync_enabled)
		mdp3_ctrl_vsync_enable(mdp3_session->mfd, 0);

	mutex_unlock(&mdp3_session->lock);

	mdss_fb_update_notify_update(mfd);

	return 0;
}

static int mdp3_map_pan_buff_immediate(struct msm_fb_data_type *mfd)
{
	int rc = 0;
	unsigned long length;
	dma_addr_t addr;
	int domain = mfd->mdp.fb_mem_get_iommu_domain();

	rc = mdss_smmu_map_dma_buf(mfd->fbmem_buf, mfd->fb_table, domain,
					&addr, &length, DMA_BIDIRECTIONAL);
	if (IS_ERR_VALUE(rc))
		goto err_unmap;
	else
		mfd->iova = addr;

	pr_debug("%s : smmu map dma buf VA: (%llx) MFD->iova %llx\n",
			__func__, (u64) addr, (u64) mfd->iova);
	return rc;

err_unmap:
	pr_err("smmu map dma buf failed: (%d)\n", rc);
	dma_buf_unmap_attachment(mfd->fb_attachment, mfd->fb_table,
			mdss_smmu_dma_data_direction(DMA_BIDIRECTIONAL));
	dma_buf_detach(mfd->fbmem_buf, mfd->fb_attachment);
	dma_buf_put(mfd->fbmem_buf);
	return rc;
}

static void mdp3_ctrl_pan_display(struct msm_fb_data_type *mfd)
{
	struct fb_info *fbi;
	struct mdp3_session_data *mdp3_session;
	u32 offset;
	int bpp;
	struct mdss_panel_info *panel_info;
	static bool splash_done;
	struct mdss_panel_data *panel;
	struct mdss_dsi_ctrl_pdata *ctrl = NULL;

	int rc;

	pr_debug("mdp3_ctrl_pan_display\n");
	if (!mfd || !mfd->mdp.private1)
		return;

	panel_info = mfd->panel_info;
	mdp3_session = (struct mdp3_session_data *)mfd->mdp.private1;
	if (!mdp3_session || !mdp3_session->dma)
		return;

	ctrl = container_of(mdp3_session->panel, struct mdss_dsi_ctrl_pdata,
				panel_data);

	mutex_lock(&mdp3_res->fs_idle_pc_lock);
	if (mdp3_session->in_splash_screen ||
		mdp3_res->idle_pc) {
		pr_debug("%s: reset- in_splash = %d, idle_pc = %d", __func__,
			mdp3_session->in_splash_screen, mdp3_res->idle_pc);
		rc = mdp3_ctrl_reset(mfd);
		if (rc) {
			pr_err("fail to reset display\n");
			mutex_unlock(&mdp3_res->fs_idle_pc_lock);
			return;
		}
	}
	mutex_unlock(&mdp3_res->fs_idle_pc_lock);

	mutex_lock(&mdp3_session->lock);

	if (!mdp3_session->status) {
		pr_err("mdp3_ctrl_pan_display, display off!\n");
		goto pan_error;
	}

	fbi = mfd->fbi;

	bpp = fbi->var.bits_per_pixel / 8;
	offset = fbi->var.xoffset * bpp +
		 fbi->var.yoffset * fbi->fix.line_length;

	if (offset > fbi->fix.smem_len) {
		pr_err("invalid fb offset=%u total length=%u\n",
			offset, fbi->fix.smem_len);
		goto pan_error;
	}

	if (mfd->fbi->screen_base) {
		mdp3_ctrl_reset_countdown(mdp3_session, mfd);
		mdp3_ctrl_notify(mdp3_session, MDP_NOTIFY_FRAME_BEGIN);
		mdp3_ctrl_clk_enable(mfd, 1);
		if (mdp3_session->first_commit) {
			rc = mdp3_map_pan_buff_immediate(mfd);
			if (IS_ERR_VALUE(rc))
				goto pan_error;
		}
		rc = mdp3_session->dma->update(mdp3_session->dma,
				(void *)(int)(mfd->iova + offset), mdp3_session->intf,
				mdp3_session->first_commit, NULL);
		/* This is for the previous frame */
		if (rc < 0) {
			mdp3_ctrl_notify(mdp3_session,
				MDP_NOTIFY_FRAME_TIMEOUT);
		} else {
			if (mdp3_ctrl_get_intf_type(mfd) ==
				MDP3_DMA_OUTPUT_SEL_DSI_VIDEO) {
				mdp3_ctrl_notify(mdp3_session,
					MDP_NOTIFY_FRAME_DONE);
				mdp3_ctrl_notify(mdp3_session,
					MDP_NOTIFY_FRAME_CTX_DONE);
			}
		}
		mdp3_session->dma_active = 1;
		init_completion(&mdp3_session->dma_completion);
		mdp3_ctrl_notify(mdp3_session, MDP_NOTIFY_FRAME_FLUSHED);
	} else {
		pr_debug("mdp3_ctrl_pan_display no memory, stop interface");
		mdp3_clk_enable(1, 0);
		mdp3_session->dma->stop(mdp3_session->dma, mdp3_session->intf);
		mdp3_clk_enable(0, 0);
	}

	panel = mdp3_session->panel;
	if (mdp3_session->first_commit) {
		/*wait to ensure frame is sent to panel*/
		if (panel_info->mipi.init_delay)
			msleep(((1000 / panel_info->mipi.frame_rate) + 1) *
					panel_info->mipi.init_delay);
		else
			msleep(1000 / panel_info->mipi.frame_rate);
		mdp3_session->first_commit = false;
		if (panel)
			panel->event_handler(panel, MDSS_EVENT_POST_PANEL_ON,
					NULL);
	}

	mdp3_session->vsync_before_commit = 0;
	if (!splash_done || mdp3_session->esd_recovery == true) {
		if (panel && panel->set_backlight)
			panel->set_backlight(panel, panel->panel_info.bl_max);
		splash_done = true;
		mdp3_session->esd_recovery = false;
	}

	if (ctrl->bklt_off) {
		if (panel && panel->set_backlight)
			panel->set_backlight(panel, panel->panel_info.brightness_default);
	}

pan_error:
	mutex_unlock(&mdp3_session->lock);
}

static int mdp3_set_metadata(struct msm_fb_data_type *mfd,
				struct msmfb_metadata *metadata_ptr)
{
	int ret = 0;
	switch (metadata_ptr->op) {
	case metadata_op_crc:
		ret = mdp3_ctrl_res_req_clk(mfd, 1);
		if (ret) {
			pr_err("failed to turn on mdp clks\n");
			return ret;
		}
		ret = mdp3_misr_set(&metadata_ptr->data.misr_request);
		ret = mdp3_ctrl_res_req_clk(mfd, 0);
		if (ret) {
			pr_err("failed to release mdp clks\n");
			return ret;
		}
		break;
	default:
		pr_warn("Unsupported request to MDP SET META IOCTL.\n");
		ret = -EINVAL;
		break;
	}
	return ret;
}

static int mdp3_get_metadata(struct msm_fb_data_type *mfd,
				struct msmfb_metadata *metadata)
{
	int ret = 0;
	switch (metadata->op) {
	case metadata_op_frame_rate:
		metadata->data.panel_frame_rate =
			mfd->panel_info->mipi.frame_rate;
		break;
	case metadata_op_get_caps:
		metadata->data.caps.mdp_rev = 305;
		metadata->data.caps.rgb_pipes = 0;
		metadata->data.caps.vig_pipes = 0;
		metadata->data.caps.dma_pipes = 1;
		break;
	case metadata_op_crc:
		ret = mdp3_ctrl_res_req_clk(mfd, 1);
		if (ret) {
			pr_err("failed to turn on mdp clks\n");
			return ret;
		}
		ret = mdp3_misr_get(&metadata->data.misr_request);
		ret = mdp3_ctrl_res_req_clk(mfd, 0);
		if (ret) {
			pr_err("failed to release mdp clks\n");
			return ret;
		}
		break;
	case metadata_op_get_ion_fd:
		if (mfd->fb_ion_handle) {
			metadata->data.fbmem_ionfd =
					dma_buf_fd(mfd->fbmem_buf, 0);
			if (metadata->data.fbmem_ionfd < 0)
				pr_err("fd allocation failed. fd = %d\n",
						metadata->data.fbmem_ionfd);
		}
		break;
	default:
		pr_warn("Unsupported request to MDP GET  META IOCTL.\n");
		ret = -EINVAL;
		break;
	}
	return ret;
}

int mdp3_validate_start_req(struct mdp_histogram_start_req *req)
{
	if (req->frame_cnt >= MDP_HISTOGRAM_FRAME_COUNT_MAX) {
		pr_err("%s invalid req frame_cnt\n", __func__);
		return -EINVAL;
	}
	if (req->bit_mask >= MDP_HISTOGRAM_BIT_MASK_MAX) {
		pr_err("%s invalid req bit mask\n", __func__);
		return -EINVAL;
	}
	if (req->block != MDP_BLOCK_DMA_P ||
		req->num_bins != MDP_HISTOGRAM_BIN_NUM) {
		pr_err("mdp3_histogram_start invalid request\n");
		return -EINVAL;
	}
	return 0;
}

int mdp3_validate_scale_config(struct mdp_bl_scale_data *data)
{
	if (data->scale > MDP_HISTOGRAM_BL_SCALE_MAX) {
		pr_err("%s invalid bl_scale\n", __func__);
		return -EINVAL;
	}
	if (data->min_lvl > MDP_HISTOGRAM_BL_LEVEL_MAX) {
		pr_err("%s invalid bl_min_lvl\n", __func__);
		return -EINVAL;
	}
	return 0;
}

int mdp3_validate_csc_data(struct mdp_csc_cfg_data *data)
{
	int i;
	bool mv_valid = false;
	for (i = 0; i < 9; i++) {
		if (data->csc_data.csc_mv[i] >=
				MDP_HISTOGRAM_CSC_MATRIX_MAX)
			return -EINVAL;
		if ((!mv_valid) && (data->csc_data.csc_mv[i] != 0))
			mv_valid = true;
	}
	if (!mv_valid) {
		pr_err("%s: black screen data! csc_mv is all 0s\n", __func__);
		return -EINVAL;
	}
	for (i = 0; i < 3; i++) {
		if (data->csc_data.csc_pre_bv[i] >=
				MDP_HISTOGRAM_CSC_VECTOR_MAX)
			return -EINVAL;
		if (data->csc_data.csc_post_bv[i] >=
				MDP_HISTOGRAM_CSC_VECTOR_MAX)
			return -EINVAL;
	}
	for (i = 0; i < 6; i++) {
		if (data->csc_data.csc_pre_lv[i] >=
				MDP_HISTOGRAM_CSC_VECTOR_MAX)
			return -EINVAL;
		if (data->csc_data.csc_post_lv[i] >=
				MDP_HISTOGRAM_CSC_VECTOR_MAX)
			return -EINVAL;
	}
	return 0;
}

static int mdp3_histogram_start(struct mdp3_session_data *session,
					struct mdp_histogram_start_req *req)
{
	int ret;
	struct mdp3_dma_histogram_config histo_config;

	mutex_lock(&session->lock);
	if (!session->status) {
		mutex_unlock(&session->lock);
		return -EPERM;
	}

	pr_debug("mdp3_histogram_start\n");

	ret = mdp3_validate_start_req(req);
	if (ret)
		return ret;

	if (!session->dma->histo_op ||
		!session->dma->config_histo) {
		pr_err("mdp3_histogram_start not supported\n");
		return -EINVAL;
	}

	mutex_lock(&session->histo_lock);

	if (session->histo_status) {
		pr_info("mdp3_histogram_start already started\n");
		mutex_unlock(&session->histo_lock);
		return 0;
	}

	mdp3_res_update(1, 0, MDP3_CLIENT_DMA_P);
	ret = session->dma->histo_op(session->dma, MDP3_DMA_HISTO_OP_RESET);
	if (ret) {
		pr_err("mdp3_histogram_start reset error\n");
		goto histogram_start_err;
	}

	histo_config.frame_count = req->frame_cnt;
	histo_config.bit_mask = req->bit_mask;
	histo_config.auto_clear_en = 1;
	histo_config.bit_mask_polarity = 0;
	ret = session->dma->config_histo(session->dma, &histo_config);
	if (ret) {
		pr_err("mdp3_histogram_start config error\n");
		goto histogram_start_err;
	}

	ret = session->dma->histo_op(session->dma, MDP3_DMA_HISTO_OP_START);
	if (ret) {
		pr_err("mdp3_histogram_start config error\n");
		goto histogram_start_err;
	}

	session->histo_status = 1;

histogram_start_err:
	mdp3_res_update(0, 0, MDP3_CLIENT_DMA_P);
	mutex_unlock(&session->histo_lock);
	mutex_unlock(&session->lock);
	return ret;
}

static int mdp3_histogram_stop(struct mdp3_session_data *session,
					u32 block)
{
	int ret;
	pr_debug("mdp3_histogram_stop\n");

	if (!session->dma->histo_op || block != MDP_BLOCK_DMA_P) {
		pr_err("mdp3_histogram_stop not supported\n");
		return -EINVAL;
	}

	mutex_lock(&session->histo_lock);

	if (!session->histo_status) {
		pr_debug("mdp3_histogram_stop already stopped!");
		ret = 0;
		goto histogram_stop_err;
	}

	mdp3_clk_enable(1, 0);
	ret = session->dma->histo_op(session->dma, MDP3_DMA_HISTO_OP_CANCEL);
	mdp3_clk_enable(0, 0);
	if (ret)
		pr_err("mdp3_histogram_stop error\n");

	session->histo_status = 0;

histogram_stop_err:
	mutex_unlock(&session->histo_lock);
	return ret;
}

static int mdp3_histogram_collect(struct mdp3_session_data *session,
				struct mdp_histogram_data *hist)
{
	int ret;
	struct mdp3_dma_histogram_data *mdp3_histo;

	pr_debug("%s\n", __func__);
	if (!session->dma->get_histo) {
		pr_err("mdp3_histogram_collect not supported\n");
		return -EINVAL;
	}

	mutex_lock(&session->histo_lock);

	if (!session->histo_status) {
		pr_debug("mdp3_histogram_collect not started\n");
		mutex_unlock(&session->histo_lock);
		return -EPROTO;
	}

	mutex_unlock(&session->histo_lock);

	if (!session->clk_on) {
		pr_debug("mdp/dsi clock off currently\n");
		return -EPERM;
	}

	mdp3_clk_enable(1, 0);
	ret = session->dma->get_histo(session->dma);
	mdp3_clk_enable(0, 0);
	if (ret) {
		pr_debug("mdp3_histogram_collect error = %d\n", ret);
		return ret;
	}

	mdp3_histo = &session->dma->histo_data;

	ret = copy_to_user(hist->c0, mdp3_histo->r_data,
			sizeof(uint32_t) * MDP_HISTOGRAM_BIN_NUM);
	if (ret)
		return ret;

	ret = copy_to_user(hist->c1, mdp3_histo->g_data,
			sizeof(uint32_t) * MDP_HISTOGRAM_BIN_NUM);
	if (ret)
		return ret;

	ret = copy_to_user(hist->c2, mdp3_histo->b_data,
			sizeof(uint32_t) * MDP_HISTOGRAM_BIN_NUM);
	if (ret)
		return ret;

	ret = copy_to_user(hist->extra_info, mdp3_histo->extra,
			sizeof(uint32_t) * 2);
	if (ret)
		return ret;

	hist->bin_cnt = MDP_HISTOGRAM_BIN_NUM;
	hist->block = MDP_BLOCK_DMA_P;
	return ret;
}

static int mdp3_bl_scale_config(struct msm_fb_data_type *mfd,
					struct mdp_bl_scale_data *data)
{
	int ret = 0;
	int curr_bl;
	mutex_lock(&mfd->bl_lock);
	curr_bl = mfd->bl_level;
	mfd->bl_scale = data->scale;
	mfd->bl_min_lvl = data->min_lvl;
	pr_debug("update scale = %d, min_lvl = %d\n", mfd->bl_scale,
							mfd->bl_min_lvl);

	/* update current backlight to use new scaling*/
	mdss_fb_set_backlight(mfd, curr_bl);
	mutex_unlock(&mfd->bl_lock);
	return ret;
}

static int mdp3_csc_config(struct mdp3_session_data *session,
					struct mdp_csc_cfg_data *data)
{
	struct mdp3_dma_color_correct_config config;
	struct mdp3_dma_ccs ccs;
	int ret = -EINVAL;

	if (!data->csc_data.csc_mv || !data->csc_data.csc_pre_bv ||
		!data->csc_data.csc_post_bv || !data->csc_data.csc_pre_lv ||
			!data->csc_data.csc_post_lv) {
		pr_err("%s : Invalid csc vectors", __func__);
		return -EINVAL;
	}

	mutex_lock(&session->lock);
	mutex_lock(&session->dma->pp_lock);
	session->dma->cc_vect_sel = (session->dma->cc_vect_sel + 1) % 2;

	config.ccs_enable = 1;
	config.ccs_sel = session->dma->cc_vect_sel;
	config.pre_limit_sel = session->dma->cc_vect_sel;
	config.post_limit_sel = session->dma->cc_vect_sel;
	config.pre_bias_sel = session->dma->cc_vect_sel;
	config.post_bias_sel = session->dma->cc_vect_sel;
	config.ccs_dirty = true;

	ccs.mv = data->csc_data.csc_mv;
	ccs.pre_bv = data->csc_data.csc_pre_bv;
	ccs.post_bv = data->csc_data.csc_post_bv;
	ccs.pre_lv = data->csc_data.csc_pre_lv;
	ccs.post_lv = data->csc_data.csc_post_lv;

	/* cache one copy of setting for suspend/resume reconfiguring */
	session->dma->ccs_cache = *data;

	mdp3_clk_enable(1, 0);
	ret = session->dma->config_ccs(session->dma, &config, &ccs);
	mdp3_clk_enable(0, 0);
	mutex_unlock(&session->dma->pp_lock);
	mutex_unlock(&session->lock);
	return ret;
}

static int mdp3_pp_ioctl(struct msm_fb_data_type *mfd,
					void __user *argp)
{
	int ret = -EINVAL;
	struct msmfb_mdp_pp mdp_pp;
	struct mdp_lut_cfg_data *lut;
	struct mdp3_session_data *mdp3_session;

	if (!mfd || !mfd->mdp.private1)
		return -EINVAL;

	mdp3_session = mfd->mdp.private1;

	ret = copy_from_user(&mdp_pp, argp, sizeof(mdp_pp));
	if (ret)
		return ret;

	switch (mdp_pp.op) {
	case mdp_bl_scale_cfg:
		ret = mdp3_validate_scale_config(&mdp_pp.data.bl_scale_data);
		if (ret) {
			pr_err("%s: invalid scale config\n", __func__);
			break;
		}
		ret = mdp3_bl_scale_config(mfd, (struct mdp_bl_scale_data *)
						&mdp_pp.data.bl_scale_data);
		break;
	case mdp_op_csc_cfg:
		/* Checking state of dyn_pu before programming CSC block */
		if (mdp3_session->dyn_pu_state) {
			pr_debug("Partial update feature is enabled.\n");
			return -EPERM;
		}
		ret = mdp3_validate_csc_data(&(mdp_pp.data.csc_cfg_data));
		if (ret) {
			pr_err("%s: invalid csc data\n", __func__);
			break;
		}
		ret = mdp3_csc_config(mdp3_session,
						&(mdp_pp.data.csc_cfg_data));
		break;
	case mdp_op_lut_cfg:
		lut = &mdp_pp.data.lut_cfg_data;
		if (lut->lut_type != mdp_lut_rgb) {
			pr_err("Lut type %d is not supported", lut->lut_type);
			return -EINVAL;
		}
		if (lut->data.rgb_lut_data.flags & MDP_PP_OPS_READ)
			ret = mdp3_ctrl_lut_read(mfd,
						&(lut->data.rgb_lut_data));
		else
			ret = mdp3_ctrl_lut_config(mfd,
						&(lut->data.rgb_lut_data));
		if (ret)
			pr_err("RGB LUT ioctl failed\n");
		else
			ret = copy_to_user(argp, &mdp_pp, sizeof(mdp_pp));
		break;

	default:
		pr_err("Unsupported request to MDP_PP IOCTL.\n");
		ret = -EINVAL;
		break;
	}
	if (!ret)
		ret = copy_to_user(argp, &mdp_pp, sizeof(struct msmfb_mdp_pp));
	return ret;
}

static int mdp3_histo_ioctl(struct msm_fb_data_type *mfd, u32 cmd,
				void __user *argp)
{
	int ret = -ENOSYS;
	struct mdp_histogram_data hist;
	struct mdp_histogram_start_req hist_req;
	u32 block;
	struct mdp3_session_data *mdp3_session;

	if (!mfd || !mfd->mdp.private1)
		return -EINVAL;

	mdp3_session = mfd->mdp.private1;

	switch (cmd) {
	case MSMFB_HISTOGRAM_START:
		ret = copy_from_user(&hist_req, argp, sizeof(hist_req));
		if (ret)
			return ret;

		ret = mdp3_histogram_start(mdp3_session, &hist_req);
		break;

	case MSMFB_HISTOGRAM_STOP:
		ret = copy_from_user(&block, argp, sizeof(int));
		if (ret)
			return ret;

		ret = mdp3_histogram_stop(mdp3_session, block);
		break;

	case MSMFB_HISTOGRAM:
		ret = copy_from_user(&hist, argp, sizeof(hist));
		if (ret)
			return ret;

		ret = mdp3_histogram_collect(mdp3_session, &hist);
		if (!ret)
			ret = copy_to_user(argp, &hist, sizeof(hist));
		break;
	default:
		break;
	}
	return ret;
}

static int mdp3_validate_lut_data(struct fb_cmap *cmap)
{
	u32 i = 0;

	if (!cmap || !cmap->red || !cmap->green || !cmap->blue) {
		pr_err("Invalid arguments!\n");
		return -EINVAL;
	}

	for (i = 0; i < MDP_LUT_SIZE; i++) {
		if (cmap->red[i] > 0xFF || cmap->green[i] > 0xFF ||
			cmap->blue[i] > 0xFF) {
			pr_err("LUT value over 255 (limit) at %d index\n", i);
			return -EINVAL;
		}
	}

	return 0;
}

static inline int mdp3_copy_lut_buffer(struct fb_cmap *dst, struct fb_cmap *src)
{
	if (!dst || !src || !dst->red || !dst->blue || !dst->green ||
		!src->red || !src->green || !src->blue) {
		pr_err("Invalid params\n");
		return -EINVAL;
	}

	dst->start = src->start;
	dst->len = src->len;

	memcpy(dst->red,   src->red,   MDP_LUT_SIZE * sizeof(u16));
	memcpy(dst->green, src->green, MDP_LUT_SIZE * sizeof(u16));
	memcpy(dst->blue,  src->blue,  MDP_LUT_SIZE * sizeof(u16));
	return 0;
}

static int mdp3_alloc_lut_buffer(struct platform_device *pdev, void **cmap)
{
	struct fb_cmap *map;

	map = devm_kzalloc(&pdev->dev, sizeof(struct fb_cmap), GFP_KERNEL);
	if (map == NULL) {
		pr_err("Failed memory allocation for cmap\n");
		return -ENOMEM;
	}
	memset(map, 0, sizeof(struct fb_cmap));

	map->red = devm_kzalloc(&pdev->dev, MDP_LUT_SIZE * sizeof(u16),
				GFP_KERNEL);
	if (map->red == NULL) {
		pr_err("Failed cmap allocation for red\n");
		goto exit_red;
	}
	memset(map->red, 0, sizeof(u16) * MDP_LUT_SIZE);

	map->green = devm_kzalloc(&pdev->dev, MDP_LUT_SIZE * sizeof(u16),
				GFP_KERNEL);
	if (map->green == NULL) {
		pr_err("Failed cmap allocation for green\n");
		goto exit_green;
	}
	memset(map->green, 0, sizeof(u16) * MDP_LUT_SIZE);

	map->blue = devm_kzalloc(&pdev->dev, MDP_LUT_SIZE * sizeof(u16),
				GFP_KERNEL);
	if (map->blue == NULL) {
		pr_err("Failed cmap allocation for blue\n");
		goto exit_blue;
	}
	memset(map->blue, 0, sizeof(u16) * MDP_LUT_SIZE);

	*cmap = map;
	return 0;
exit_blue:
	devm_kfree(&pdev->dev, map->green);
exit_green:
	devm_kfree(&pdev->dev, map->red);
exit_red:
	devm_kfree(&pdev->dev, map);
	return -ENOMEM;
}

static void mdp3_free_lut_buffer(struct platform_device *pdev, void **cmap)
{
	struct fb_cmap *map = (struct fb_cmap *)(*cmap);

	if (map == NULL)
		return;

	devm_kfree(&pdev->dev, map->blue);
	map->blue = NULL;
	devm_kfree(&pdev->dev, map->green);
	map->green = NULL;
	devm_kfree(&pdev->dev, map->red);
	map->red = NULL;
	devm_kfree(&pdev->dev, map);
	map = NULL;
}

static int mdp3_lut_combine_gain(struct fb_cmap *cmap, struct mdp3_dma *dma)
{
	int i = 0;
	u32 r = 0, g = 0, b = 0;

	if (!cmap || !dma || !dma->gc_cmap || !dma->hist_cmap ||
		!dma->gc_cmap->red || !dma->gc_cmap->green ||
		!dma->gc_cmap->blue || !dma->hist_cmap->red ||
		!dma->hist_cmap->green || !dma->hist_cmap->blue) {
		pr_err("Invalid params\n");
		return -EINVAL;
	}

	for (i = 1; i < MDP_LUT_SIZE; i++) {
		r = MIN(dma->gc_cmap->red[i] * dma->hist_cmap->red[i] *
			mdp_lut_inverse16[i], 0xFF0000);
		g = MIN(dma->gc_cmap->green[i] * dma->hist_cmap->green[i] *
			mdp_lut_inverse16[i], 0xFF0000);
		b = MIN(dma->gc_cmap->blue[i] * dma->hist_cmap->blue[i] *
			mdp_lut_inverse16[i], 0xFF0000);

		cmap->red[i]   = (r >> 16) & 0xFF;
		cmap->green[i] = (g >> 16) & 0xFF;
		cmap->blue[i]  = (b >> 16) & 0xFF;
	}
	return 0;
}

/* Called from within pp_lock and session lock locked context */
static int mdp3_ctrl_lut_update(struct msm_fb_data_type *mfd,
				struct fb_cmap *cmap)
{
	int rc = 0;
	struct mdp3_session_data *mdp3_session = mfd->mdp.private1;
	struct mdp3_dma *dma;
	struct mdp3_dma_lut_config lut_config;

	dma = mdp3_session->dma;

	if (!dma->config_lut) {
		pr_err("Config LUT not defined!\n");
		return -EINVAL;
	}

	lut_config.lut_enable = 7;
	lut_config.lut_sel = mdp3_session->lut_sel;
	lut_config.lut_position = 1;
	lut_config.lut_dirty = true;

	if (!mdp3_session->status) {
		pr_err("display off!\n");
		return -EPERM;
	}

	mdp3_clk_enable(1, 0);
	rc = dma->config_lut(dma, &lut_config, cmap);
	mdp3_clk_enable(0, 0);
	if (rc)
		pr_err("mdp3_ctrl_lut_update failed\n");

	mdp3_session->lut_sel = (mdp3_session->lut_sel + 1) % 2;
	return rc;
}

static int mdp3_ctrl_lut_config(struct msm_fb_data_type *mfd,
				struct mdp_rgb_lut_data *cfg)
{
	int rc = 0;
	bool data_validated = false;
	struct mdp3_session_data *mdp3_session = mfd->mdp.private1;
	struct mdp3_dma *dma;
	struct fb_cmap *cmap;

	dma = mdp3_session->dma;

	if (cfg->cmap.start + cfg->cmap.len > MDP_LUT_SIZE) {
		pr_err("Invalid arguments\n");
		return  -EINVAL;
	}

	rc = mdp3_alloc_lut_buffer(mfd->pdev, (void **) &cmap);
	if (rc) {
		pr_err("No memory\n");
		return -ENOMEM;
	}

	mutex_lock(&mdp3_session->lock);
	mutex_lock(&dma->pp_lock);
	rc = copy_from_user(cmap->red + cfg->cmap.start,
			cfg->cmap.red, sizeof(u16) * cfg->cmap.len);
	rc |= copy_from_user(cmap->green + cfg->cmap.start,
			cfg->cmap.green, sizeof(u16) * cfg->cmap.len);
	rc |= copy_from_user(cmap->blue + cfg->cmap.start,
			cfg->cmap.blue, sizeof(u16) * cfg->cmap.len);
	if (rc) {
		pr_err("Copying user data failed!\n");
		goto exit_err;
	}

	switch (cfg->lut_type) {
	case mdp_rgb_lut_gc:
		if (cfg->flags & MDP_PP_OPS_DISABLE) {
			if (dma->lut_sts & MDP3_LUT_GC_EN)
				/* Free GC cmap cache since disabled */
				mdp3_free_lut_buffer(mfd->pdev,
						(void **)&dma->gc_cmap);
			dma->lut_sts &= ~MDP3_LUT_GC_EN;
		} else if (!(dma->lut_sts & MDP3_LUT_GC_EN)) {
			/* Check if values sent are valid */
			rc = mdp3_validate_lut_data(cmap);
			if (rc) {
				pr_err("Invalid GC LUT data\n");
				goto exit_err;
			}
			data_validated = true;

			/* Allocate GC cmap cache to store values */
			rc = mdp3_alloc_lut_buffer(mfd->pdev,
					(void **)&dma->gc_cmap);
			if (rc) {
				pr_err("GC LUT config failed\n");
				goto exit_err;
			}
			dma->lut_sts |= MDP3_LUT_GC_EN;
		}
		/*
		 * Copy the GC values from userspace to maintain the
		 * correct values user intended to program in cache.
		 * The values programmed in HW might factor in presence
		 * of other LUT modifying features hence can be
		 * different from these user given values.
		 */
		if (dma->lut_sts & MDP3_LUT_GC_EN) {
			/* Validate LUT data if not yet validated */
			if (!data_validated) {
				rc = mdp3_validate_lut_data(cmap);
				if (rc) {
					pr_err("Invalid GC LUT data\n");
					goto exit_err;
				}
			}
			rc = mdp3_copy_lut_buffer(dma->gc_cmap, cmap);
			if (rc) {
				pr_err("Could not store GC to cache\n");
				goto exit_err;
			}
		}
		break;
	case mdp_rgb_lut_hist:
		if (cfg->flags & MDP_PP_OPS_DISABLE) {
			if (dma->lut_sts & MDP3_LUT_HIST_EN)
				/* Free HIST cmap cache since disabled */
				mdp3_free_lut_buffer(mfd->pdev,
						(void **)&dma->hist_cmap);
			dma->lut_sts &= ~MDP3_LUT_HIST_EN;
		} else if (!(dma->lut_sts & MDP3_LUT_HIST_EN)) {
			/* Check if values sent are valid */
			rc = mdp3_validate_lut_data(cmap);
			if (rc) {
				pr_err("Invalid HIST LUT data\n");
				goto exit_err;
			}
			data_validated = true;

			/* Allocate HIST cmap cache to store values */
			rc = mdp3_alloc_lut_buffer(mfd->pdev,
					(void **)&dma->hist_cmap);
			if (rc) {
				pr_err("HIST LUT config failed\n");
				goto exit_err;
			}
			dma->lut_sts |= MDP3_LUT_HIST_EN;
		}
		/*
		 * Copy the HIST LUT values from userspace to maintain
		 * correct values user intended to program in cache.
		 * The values programmed in HW might factor in presence
		 * of other LUT modifying features hence can be
		 * different from these user given values.
		 */
		if (dma->lut_sts & MDP3_LUT_HIST_EN) {
			/* Validate LUT data if not yet validated */
			if (!data_validated) {
				rc = mdp3_validate_lut_data(cmap);
				if (rc) {
					pr_err("Invalid H LUT data\n");
					goto exit_err;
				}
			}
			rc = mdp3_copy_lut_buffer(dma->hist_cmap, cmap);
			if (rc) {
				pr_err("Could not cache Hist LUT\n");
				goto exit_err;
			}
		}
		break;
	default:
		pr_err("Invalid lut type: %u\n", cfg->lut_type);
		rc = -EINVAL;
		goto exit_err;
	}

	/*
	 * In case both GC LUT and HIST LUT need to be programmed the gains
	 * of each the individual LUTs need to be applied onto a single LUT
	 * and applied in HW
	 */
	if ((dma->lut_sts & MDP3_LUT_HIST_EN) &&
		(dma->lut_sts & MDP3_LUT_GC_EN)) {
		rc = mdp3_lut_combine_gain(cmap, dma);
		if (rc) {
			pr_err("Combining gains failed rc = %d\n", rc);
		goto exit_err;
	}
	}

	rc = mdp3_ctrl_lut_update(mfd, cmap);
	if (rc)
		pr_err("Updating LUT failed! rc = %d\n", rc);
exit_err:
	mutex_unlock(&dma->pp_lock);
	mutex_unlock(&mdp3_session->lock);
	mdp3_free_lut_buffer(mfd->pdev, (void **) &cmap);
	return rc;
}

static int mdp3_ctrl_lut_read(struct msm_fb_data_type *mfd,
				struct mdp_rgb_lut_data *cfg)
{
	int rc = 0;
	struct fb_cmap *cmap;
	struct mdp3_session_data *mdp3_session = mfd->mdp.private1;
	struct mdp3_dma *dma = mdp3_session->dma;

	switch (cfg->lut_type) {
	case mdp_rgb_lut_gc:
		if (!dma->gc_cmap) {
			pr_err("GC not programmed\n");
			return -EPERM;
		}
		cmap = dma->gc_cmap;
		break;
	case mdp_rgb_lut_hist:
		if (!dma->hist_cmap) {
			pr_err("Hist LUT not programmed\n");
			return -EPERM;
		}
		cmap = dma->hist_cmap;
		break;
	default:
		pr_err("Invalid lut type %u\n", cfg->lut_type);
		return -EINVAL;
	}

	cfg->cmap.start = cmap->start;
	cfg->cmap.len = cmap->len;

	mutex_lock(&dma->pp_lock);
	rc = copy_to_user(cfg->cmap.red, cmap->red, sizeof(u16) *
								MDP_LUT_SIZE);
	rc |= copy_to_user(cfg->cmap.green, cmap->green, sizeof(u16) *
								MDP_LUT_SIZE);
	rc |= copy_to_user(cfg->cmap.blue, cmap->blue, sizeof(u16) *
								MDP_LUT_SIZE);
	mutex_unlock(&dma->pp_lock);
	return rc;
}

/*  Invoked from ctrl_on with session lock locked context */
static void mdp3_ctrl_pp_resume(struct msm_fb_data_type *mfd)
{
	struct mdp3_session_data *mdp3_session;
	struct mdp3_dma *dma;
	struct fb_cmap *cmap;
	int rc = 0;

	mdp3_session = mfd->mdp.private1;
	dma = mdp3_session->dma;

	mutex_lock(&dma->pp_lock);
	/*
	 * if dma->ccs_config.ccs_enable is set then DMA PP block was enabled
	 * via user space IOCTL.
	 * Then set dma->ccs_config.ccs_dirty flag
	 * Then PP block will be reconfigured when next kickoff comes.
	 */
	if (dma->ccs_config.ccs_enable)
		dma->ccs_config.ccs_dirty = true;

	/*
	 * If gamma correction was enabled then we program the LUT registers
	 * with the last configuration data before suspend. If gamma correction
	 * is not enabled then we do not program anything. The LUT from
	 * histogram processing algorithms will program hardware based on new
	 * frame data if they are enabled.
	 */
	if (dma->lut_sts & MDP3_LUT_GC_EN) {

		rc = mdp3_alloc_lut_buffer(mfd->pdev, (void **)&cmap);
		if (rc) {
			pr_err("No memory for GC LUT, rc = %d\n", rc);
			goto exit_err;
		}

		if (dma->lut_sts & MDP3_LUT_HIST_EN) {
			rc = mdp3_lut_combine_gain(cmap, dma);
			if (rc) {
				pr_err("Combining the gain failed rc=%d\n", rc);
				goto exit_err;
			}
		} else {
			rc = mdp3_copy_lut_buffer(cmap, dma->gc_cmap);
			if (rc) {
				pr_err("Updating GC failed rc = %d\n", rc);
				goto exit_err;
			}
		}

		rc = mdp3_ctrl_lut_update(mfd, cmap);
		if (rc)
			pr_err("GC Lut update failed rc=%d\n", rc);
exit_err:
		mdp3_free_lut_buffer(mfd->pdev, (void **)&cmap);
	}

	mutex_unlock(&dma->pp_lock);
}

static int mdp3_overlay_prepare(struct msm_fb_data_type *mfd,
		struct mdp_overlay_list __user *user_ovlist)
{
	struct mdp_overlay_list ovlist;
	struct mdp3_session_data *mdp3_session = mfd->mdp.private1;
	struct mdp_overlay *req_list;
	struct mdp_overlay *req;
	int rc;

	if (!mdp3_session)
		return -ENODEV;

	req = &mdp3_session->req_overlay;

	if (copy_from_user(&ovlist, user_ovlist, sizeof(ovlist)))
		return -EFAULT;

	if (ovlist.num_overlays != 1) {
		pr_err("OV_PREPARE failed: only 1 overlay allowed\n");
		return -EINVAL;
	}

	if (copy_from_user(&req_list, ovlist.overlay_list,
				sizeof(struct mdp_overlay *)))
		return -EFAULT;

	if (copy_from_user(req, req_list, sizeof(*req)))
		return -EFAULT;

	rc = mdp3_overlay_set(mfd, req);
	if (!IS_ERR_VALUE(rc)) {
		if (copy_to_user(req_list, req, sizeof(*req)))
			return -EFAULT;
	}

	if (put_user(IS_ERR_VALUE(rc) ? 0 : 1,
			&user_ovlist->processed_overlays))
		return -EFAULT;

	return rc;
}

static int mdp3_ctrl_ioctl_handler(struct msm_fb_data_type *mfd,
					u32 cmd, void __user *argp)
{
	int rc = -EINVAL;
	struct mdp3_session_data *mdp3_session;
	struct msmfb_metadata metadata;
	struct mdp_overlay *req = NULL;
	struct msmfb_overlay_data ov_data;
	int val;

	mdp3_session = (struct mdp3_session_data *)mfd->mdp.private1;
	if (!mdp3_session)
		return -ENODEV;

	req = &mdp3_session->req_overlay;

	if (!mdp3_session->status && cmd != MSMFB_METADATA_GET &&
		cmd != MSMFB_HISTOGRAM_STOP && cmd != MSMFB_HISTOGRAM) {
		pr_err("mdp3_ctrl_ioctl_handler, display off!\n");
		return -EPERM;
	}

	switch (cmd) {
	case MSMFB_MDP_PP:
		rc = mdp3_pp_ioctl(mfd, argp);
		break;
	case MSMFB_HISTOGRAM_START:
	case MSMFB_HISTOGRAM_STOP:
	case MSMFB_HISTOGRAM:
		rc = mdp3_histo_ioctl(mfd, cmd, argp);
		break;

	case MSMFB_VSYNC_CTRL:
	case MSMFB_OVERLAY_VSYNC_CTRL:
		if (!copy_from_user(&val, argp, sizeof(val))) {
			mutex_lock(&mdp3_session->lock);
			mdp3_session->vsync_enabled = val;
			rc = mdp3_ctrl_vsync_enable(mfd, val);
			mutex_unlock(&mdp3_session->lock);
		} else {
			pr_err("MSMFB_OVERLAY_VSYNC_CTRL failed\n");
			rc = -EFAULT;
		}
		break;
	case MSMFB_ASYNC_BLIT:
		mutex_lock(&mdp3_res->fs_idle_pc_lock);
		if (mdp3_session->in_splash_screen || mdp3_res->idle_pc) {
			pr_debug("%s: reset- in_splash = %d, idle_pc = %d",
				__func__, mdp3_session->in_splash_screen,
				mdp3_res->idle_pc);
			mdp3_ctrl_reset(mfd);
		}
		mutex_unlock(&mdp3_res->fs_idle_pc_lock);
		rc = mdp3_ctrl_async_blit_req(mfd, argp);
		break;
	case MSMFB_BLIT:
		mutex_lock(&mdp3_res->fs_idle_pc_lock);
		if (mdp3_session->in_splash_screen)
			mdp3_ctrl_reset(mfd);
		mutex_unlock(&mdp3_res->fs_idle_pc_lock);
		rc = mdp3_ctrl_blit_req(mfd, argp);
		break;
	case MSMFB_METADATA_GET:
		rc = copy_from_user(&metadata, argp, sizeof(metadata));
		if (!rc)
			rc = mdp3_get_metadata(mfd, &metadata);
		if (!rc)
			rc = copy_to_user(argp, &metadata, sizeof(metadata));
		if (rc)
			pr_err("mdp3_get_metadata failed (%d)\n", rc);
		break;
	case MSMFB_METADATA_SET:
		rc = copy_from_user(&metadata, argp, sizeof(metadata));
		if (!rc)
			rc = mdp3_set_metadata(mfd, &metadata);
		if (rc)
			pr_err("mdp3_set_metadata failed (%d)\n", rc);
		break;
	case MSMFB_OVERLAY_GET:
		rc = copy_from_user(req, argp, sizeof(*req));
		if (!rc) {
			rc = mdp3_overlay_get(mfd, req);

		if (!IS_ERR_VALUE(rc))
			rc = copy_to_user(argp, req, sizeof(*req));
		}
		if (rc)
			pr_err("OVERLAY_GET failed (%d)\n", rc);
		break;
	case MSMFB_OVERLAY_SET:
		rc = copy_from_user(req, argp, sizeof(*req));
		if (!rc) {
			rc = mdp3_overlay_set(mfd, req);

		if (!IS_ERR_VALUE(rc))
			rc = copy_to_user(argp, req, sizeof(*req));
		}
		if (rc)
			pr_err("OVERLAY_SET failed (%d)\n", rc);
		break;
	case MSMFB_OVERLAY_UNSET:
		if (!IS_ERR_VALUE(copy_from_user(&val, argp, sizeof(val))))
			rc = mdp3_overlay_unset(mfd, val);
		break;
	case MSMFB_OVERLAY_PLAY:
		rc = copy_from_user(&ov_data, argp, sizeof(ov_data));
		if (!rc)
			rc = mdp3_overlay_play(mfd, &ov_data);
		if (rc)
			pr_err("OVERLAY_PLAY failed (%d)\n", rc);
		break;
	case MSMFB_OVERLAY_PREPARE:
		rc = mdp3_overlay_prepare(mfd, argp);
		break;
	default:
		break;
	}
	return rc;
}

int mdp3_wait_for_dma_done(struct mdp3_session_data *session)
{
	int rc = 0;

	if (session->dma_active) {
		rc = wait_for_completion_timeout(&session->dma_completion,
			KOFF_TIMEOUT);
		if (rc > 0) {
			session->dma_active = 0;
			rc = 0;
		} else if (rc == 0) {
			rc = -ETIME;
		}
	}
	return rc;
}

static int mdp3_update_panel_info(struct msm_fb_data_type *mfd, int mode,
		int dest_ctrl)
{
	int ret = 0;
	struct mdp3_session_data *mdp3_session;
	struct mdss_panel_data *panel;
	u32 intf_type = 0;

	if (!mfd || !mfd->mdp.private1)
		return -EINVAL;

	mdp3_session = mfd->mdp.private1;
	panel = mdp3_session->panel;

	if (!panel->event_handler)
		return 0;
	ret = panel->event_handler(panel, MDSS_EVENT_DSI_UPDATE_PANEL_DATA,
						(void *)(unsigned long)mode);
	if (ret)
		pr_err("Dynamic switch to %s mode failed!\n",
					mode ? "command" : "video");
	if (mode == 1)
		mfd->panel.type = MIPI_CMD_PANEL;
	else
		mfd->panel.type = MIPI_VIDEO_PANEL;

	if (mfd->panel.type != MIPI_VIDEO_PANEL)
		mdp3_session->wait_for_dma_done = mdp3_wait_for_dma_done;

	intf_type = mdp3_ctrl_get_intf_type(mfd);
	mdp3_session->intf->cfg.type = intf_type;
	mdp3_session->intf->available = 1;
	mdp3_session->intf->in_use = 1;
	mdp3_res->intf[intf_type].in_use = 1;

	mdp3_intf_init(mdp3_session->intf);

	mdp3_session->dma->output_config.out_sel = intf_type;
	mdp3_session->status = mdp3_session->intf->active;

	return 0;
}

int mdp3_ctrl_init(struct msm_fb_data_type *mfd)
{
	struct device *dev = mfd->fbi->dev;
	struct msm_mdp_interface *mdp3_interface = &mfd->mdp;
	struct mdp3_session_data *mdp3_session = NULL;
	u32 intf_type = MDP3_DMA_OUTPUT_SEL_DSI_VIDEO;
	int rc;
	int splash_mismatch = 0;
	struct sched_param sched = { .sched_priority = 16 };

	pr_info("mdp3_ctrl_init\n");
	rc = mdp3_parse_dt_splash(mfd);
	if (rc)
		splash_mismatch = 1;

	mdp3_interface->on_fnc = mdp3_ctrl_on;
	mdp3_interface->off_fnc = mdp3_ctrl_off;
	mdp3_interface->do_histogram = NULL;
	mdp3_interface->cursor_update = NULL;
	mdp3_interface->dma_fnc = mdp3_ctrl_pan_display;
	mdp3_interface->ioctl_handler = mdp3_ctrl_ioctl_handler;
	mdp3_interface->kickoff_fnc = mdp3_ctrl_display_commit_kickoff;
	mdp3_interface->lut_update = NULL;
	mdp3_interface->configure_panel = mdp3_update_panel_info;

	mdp3_session = kzalloc(sizeof(struct mdp3_session_data), GFP_KERNEL);
	if (!mdp3_session) {
		pr_err("fail to allocate mdp3 private data structure");
		return -ENOMEM;
	}
	mutex_init(&mdp3_session->lock);
	INIT_WORK(&mdp3_session->clk_off_work, mdp3_dispatch_clk_off);

	init_kthread_worker(&mdp3_session->worker);
	init_kthread_work(&mdp3_session->dma_done_work, mdp3_dispatch_dma_done);

	mdp3_session->thread = kthread_run(kthread_worker_fn, &mdp3_session->worker,
					   "mdp3_dispatch_dma_done");

	if (IS_ERR(mdp3_session->thread)) {
		pr_err("Can't initialize mdp3_dispatch_dma_done thread\n");
		rc = -ENODEV;
		goto init_done;
	}

	sched_setscheduler(mdp3_session->thread, SCHED_FIFO, &sched);

	atomic_set(&mdp3_session->vsync_countdown, 0);
	mutex_init(&mdp3_session->histo_lock);
	mdp3_session->dma = mdp3_get_dma_pipe(MDP3_DMA_CAP_ALL);
	if (!mdp3_session->dma) {
		rc = -ENODEV;
		goto init_done;
	}

	rc = mdp3_dma_init(mdp3_session->dma);
	if (rc) {
		pr_err("fail to init dma\n");
		goto init_done;
	}

	intf_type = mdp3_ctrl_get_intf_type(mfd);
	mdp3_session->intf = mdp3_get_display_intf(intf_type);
	if (!mdp3_session->intf) {
		rc = -ENODEV;
		goto init_done;
	}
	rc = mdp3_intf_init(mdp3_session->intf);
	if (rc) {
		pr_err("fail to init interface\n");
		goto init_done;
	}

	mdp3_session->dma->output_config.out_sel = intf_type;
	mdp3_session->mfd = mfd;
	mdp3_session->panel = dev_get_platdata(&mfd->pdev->dev);
	mdp3_session->status = mdp3_session->intf->active;
	mdp3_session->overlay.id = MSMFB_NEW_REQUEST;
	mdp3_bufq_init(&mdp3_session->bufq_in);
	mdp3_bufq_init(&mdp3_session->bufq_out);
	mdp3_session->histo_status = 0;
	mdp3_session->lut_sel = 0;
	BLOCKING_INIT_NOTIFIER_HEAD(&mdp3_session->notifier_head);

	init_timer(&mdp3_session->vsync_timer);
	mdp3_session->vsync_timer.function = mdp3_vsync_timer_func;
	mdp3_session->vsync_timer.data = (u32)mdp3_session;
	mdp3_session->vsync_period = 1000 / mfd->panel_info->mipi.frame_rate;
	mfd->mdp.private1 = mdp3_session;
	mfd->wait_for_kickoff = true;
	init_completion(&mdp3_session->dma_completion);
	if (intf_type != MDP3_DMA_OUTPUT_SEL_DSI_VIDEO)
		mdp3_session->wait_for_dma_done = mdp3_wait_for_dma_done;

	rc = sysfs_create_group(&dev->kobj, &vsync_fs_attr_group);
	if (rc) {
		pr_err("vsync sysfs group creation failed, ret=%d\n", rc);
		goto init_done;
	}
	rc = sysfs_create_group(&dev->kobj, &generic_attr_group);
	if (rc) {
		pr_err("generic sysfs group creation failed, ret=%d\n", rc);
		goto init_done;
	}

	mdp3_session->vsync_event_sd = sysfs_get_dirent(dev->kobj.sd,
							"vsync_event");
	if (!mdp3_session->vsync_event_sd) {
		pr_err("vsync_event sysfs lookup failed\n");
		rc = -ENODEV;
		goto init_done;
	}

	rc = mdp3_create_sysfs_link(dev);
	if (rc)
		pr_warn("problem creating link to mdp sysfs\n");

	/* Enable PM runtime */
	pm_runtime_set_suspended(&mdp3_res->pdev->dev);
	pm_runtime_enable(&mdp3_res->pdev->dev);

	kobject_uevent(&dev->kobj, KOBJ_ADD);
	pr_debug("vsync kobject_uevent(KOBJ_ADD)\n");

	if (mdp3_get_cont_spash_en()) {
		mdp3_session->clk_on = 1;
		mdp3_session->in_splash_screen = 1;
		mdp3_ctrl_notifier_register(mdp3_session,
			&mdp3_session->mfd->mdp_sync_pt_data.notifier);
	}

	/*
	* Increment the overlay active count.
	* This is needed to ensure that if idle power collapse kicks in
	* right away, it would be handled correctly.
	*/
	atomic_inc(&mdp3_res->active_intf_cnt);
	if (splash_mismatch) {
		pr_err("splash memory mismatch, stop splash\n");
		mdp3_ctrl_off(mfd);
	}

	mdp3_session->vsync_before_commit = true;
	mdp3_session->dyn_pu_state = mfd->panel_info->partial_update_enabled;
init_done:
	if (IS_ERR_VALUE(rc))
		kfree(mdp3_session);

	return rc;
}<|MERGE_RESOLUTION|>--- conflicted
+++ resolved
@@ -1039,11 +1039,6 @@
 
 	if (mdss_fb_is_power_on_ulp(mfd) &&
 		(mfd->panel.type == MIPI_CMD_PANEL)) {
-<<<<<<< HEAD
-		MDSS_XLOG(0x40, atomic_read(&mfd->kickoff_pending),
-			atomic_read(&mfd->commits_pending));
-		pr_debug("%s: Disable MDP3 clocks in ULP\n", __func__);
-=======
 
 		pr_debug("Disable MDP3 clocks in ULP\n");
 		/*
@@ -1067,12 +1062,8 @@
 		/*
 		 * Enable MDP clk before DMA stop to handle cases where
 		 * ULP request is followd by dispatch clock off*/
->>>>>>> a0bfd9aa
 		if (!mdp3_session->clk_on)
 			mdp3_ctrl_clk_enable(mfd, 1);
-		if ((atomic_read(&mfd->kickoff_pending)) ||
-		    (atomic_read(&mfd->commits_pending)))
-			mdp3_session->wait_for_dma_done(mdp3_session);
 		/*
 		 * STOP DMA transfer first and signal vsync notification
 		 * Before releasing the resource in ULP state.
