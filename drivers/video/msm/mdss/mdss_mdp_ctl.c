/* Copyright (c) 2012-2014, The Linux Foundation. All rights reserved.
 *
 * This program is free software; you can redistribute it and/or modify
 * it under the terms of the GNU General Public License version 2 and
 * only version 2 as published by the Free Software Foundation.
 *
 * This program is distributed in the hope that it will be useful,
 * but WITHOUT ANY WARRANTY; without even the implied warranty of
 * MERCHANTABILITY or FITNESS FOR A PARTICULAR PURPOSE.  See the
 * GNU General Public License for more details.
 *
 */

#define pr_fmt(fmt)	"%s: " fmt, __func__

#include <linux/errno.h>
#include <linux/mutex.h>
#include <linux/platform_device.h>
#include <linux/dma-mapping.h>
#include <linux/delay.h>
#include <linux/sort.h>
#include <linux/clk.h>

#include "mdss_fb.h"
#include "mdss_mdp.h"
#include "mdss_debug.h"
#include "mdss_mdp_trace.h"
#include "mdss_debug.h"

static void mdss_mdp_xlog_mixer_reg(struct mdss_mdp_ctl *ctl);
static inline u64 fudge_factor(u64 val, u32 numer, u32 denom)
{
	u64 result = (val * (u64)numer);
	do_div(result, denom);
	return result;
}

static inline u64 apply_fudge_factor(u64 val,
	struct mdss_fudge_factor *factor)
{
	return fudge_factor(val, factor->numer, factor->denom);
}

static DEFINE_MUTEX(mdss_mdp_ctl_lock);

static int mdss_mdp_mixer_free(struct mdss_mdp_mixer *mixer);
static inline int __mdss_mdp_ctl_get_mixer_off(struct mdss_mdp_mixer *mixer);

static inline u32 mdss_mdp_get_pclk_rate(struct mdss_mdp_ctl *ctl)
{
	struct mdss_panel_info *pinfo = &ctl->panel_data->panel_info;

	return (ctl->intf_type == MDSS_INTF_DSI) ?
		pinfo->mipi.dsi_pclk_rate :
		pinfo->clk_rate;
}

static inline u32 mdss_mdp_clk_fudge_factor(struct mdss_mdp_mixer *mixer,
						u32 rate)
{
	struct mdss_panel_info *pinfo = &mixer->ctl->panel_data->panel_info;

	rate = apply_fudge_factor(rate, &mdss_res->clk_factor);

	/*
	 * If the panel is video mode and its back porch period is
	 * small, the workaround of increasing mdp clk is needed to
	 * avoid underrun.
	 */
	if (mixer->ctl->is_video_mode && pinfo &&
		(pinfo->lcdc.v_back_porch < MDP_MIN_VBP))
		rate = apply_fudge_factor(rate, &mdss_res->clk_factor);

	return rate;
}

struct mdss_mdp_prefill_params {
	u32 smp_bytes;
	u32 xres;
	u32 src_w;
	u32 dst_w;
	u32 src_h;
	u32 dst_h;
	u32 dst_y;
	u32 bpp;
	bool is_yuv;
	bool is_caf;
	bool is_fbc;
	bool is_bwc;
	bool is_tile;
	bool is_hflip;
	bool is_cmd;
};

static inline bool mdss_mdp_perf_is_caf(struct mdss_mdp_pipe *pipe)
{
	struct mdss_data_type *mdata = mdss_mdp_get_mdata();

	/*
	 * CAF mode filter is enabled when format is yuv and
	 * upscaling. Post processing had the decision to use CAF
	 * under these conditions.
	 */
	return ((mdata->mdp_rev >= MDSS_MDP_HW_REV_102) &&
		pipe->src_fmt->is_yuv && ((pipe->src.h >> pipe->vert_deci) <=
			pipe->dst.h));
}

static inline u32 mdss_mdp_calc_y_scaler_bytes(struct mdss_mdp_prefill_params
	*params, struct mdss_prefill_data *prefill)
{
	u32 y_scaler_bytes = 0, y_scaler_lines = 0;

	if (params->is_yuv) {
		if (params->src_h != params->dst_h) {
			y_scaler_lines = (params->is_caf) ?
				prefill->y_scaler_lines_caf :
				prefill->y_scaler_lines_bilinear;
			/*
			 * y is src_width, u is src_width/2 and v is
			 * src_width/2, so the total is scaler_lines *
			 * src_w * 2
			 */
			y_scaler_bytes = y_scaler_lines * params->src_w * 2;
		}
	} else {
		if (params->src_h != params->dst_h) {
			y_scaler_lines = prefill->y_scaler_lines_bilinear;
			y_scaler_bytes = y_scaler_lines * params->src_w *
				params->bpp;
		}
	}

	return y_scaler_bytes;
}

static inline u32 mdss_mdp_calc_latency_buf_bytes(struct mdss_mdp_prefill_params
	*params, struct mdss_prefill_data *prefill)
{
	struct mdss_data_type *mdata = mdss_mdp_get_mdata();
	u32 latency_lines, latency_buf_bytes;

	if (params->is_yuv) {
		if (params->is_bwc) {
			latency_lines = 4;
			latency_buf_bytes = params->src_w * params->bpp *
				latency_lines;
		} else {
			latency_lines = 2;
			latency_buf_bytes = ALIGN(params->src_w * params->bpp *
				latency_lines, mdata->smp_mb_size) * 2;
		}
	} else {
		if (params->is_tile) {
			latency_lines = 8;
			latency_buf_bytes = params->src_w * params->bpp *
				latency_lines;
		} else if (params->is_bwc) {
			latency_lines = 4;
			latency_buf_bytes = params->src_w * params->bpp *
				latency_lines;
		} else {
			latency_lines = 2;
			latency_buf_bytes = ALIGN(params->src_w * params->bpp *
				latency_lines, mdata->smp_mb_size);
		}
	}

	return latency_buf_bytes;
}

static inline u32 mdss_mdp_calc_scaling_w_h(u32 val, u32 src_h, u32 dst_h,
	u32 src_w, u32 dst_w)
{
	if (dst_h)
		val = mult_frac(val, src_h, dst_h);
	if (dst_w)
		val = mult_frac(val, src_w, dst_w);

	return val;
}

static u32 mdss_mdp_perf_calc_pipe_prefill_video(struct mdss_mdp_prefill_params
	*params)
{
	struct mdss_data_type *mdata = mdss_mdp_get_mdata();
	struct mdss_prefill_data *prefill = &mdata->prefill_data;
	u32 prefill_bytes;
	u32 latency_buf_bytes;
	u32 y_buf_bytes = 0;
	u32 y_scaler_bytes;
	u32 pp_bytes = 0, pp_lines = 0;
	u32 post_scaler_bytes;
	u32 fbc_bytes = 0;

	prefill_bytes = prefill->ot_bytes;

	latency_buf_bytes = mdss_mdp_calc_latency_buf_bytes(params, prefill);
	prefill_bytes += latency_buf_bytes;
	pr_debug("latency_buf_bytes bw_calc=%d actual=%d\n", latency_buf_bytes,
		params->smp_bytes);

	if (params->is_yuv)
		y_buf_bytes = prefill->y_buf_bytes;

	y_scaler_bytes = mdss_mdp_calc_y_scaler_bytes(params, prefill);

	prefill_bytes += y_buf_bytes + y_scaler_bytes;

	post_scaler_bytes = prefill->post_scaler_pixels * params->bpp;
	post_scaler_bytes = mdss_mdp_calc_scaling_w_h(post_scaler_bytes,
		params->src_h, params->dst_h, params->src_w, params->dst_w);
	prefill_bytes += post_scaler_bytes;

	if (params->xres)
		pp_lines = DIV_ROUND_UP(prefill->pp_pixels, params->xres);
	if (params->xres && params->dst_h && (params->dst_y <= pp_lines))
		pp_bytes = ((params->src_w * params->bpp * prefill->pp_pixels /
				params->xres) * params->src_h) / params->dst_h;
	prefill_bytes += pp_bytes;

	if (params->is_fbc) {
		fbc_bytes = prefill->fbc_lines * params->bpp;
		fbc_bytes = mdss_mdp_calc_scaling_w_h(fbc_bytes, params->src_h,
			params->dst_h, params->src_w, params->dst_w);
	}
	prefill_bytes += fbc_bytes;

	pr_debug("ot=%d y_buf=%d pp_lines=%d pp=%d post_sc=%d fbc_bytes=%d\n",
		prefill->ot_bytes, y_buf_bytes, pp_lines, pp_bytes,
		post_scaler_bytes, fbc_bytes);

	return prefill_bytes;
}

static u32 mdss_mdp_perf_calc_pipe_prefill_cmd(struct mdss_mdp_prefill_params
	*params)
{
	struct mdss_data_type *mdata = mdss_mdp_get_mdata();
	struct mdss_prefill_data *prefill = &mdata->prefill_data;
	u32 prefill_bytes;
	u32 ot_bytes = 0;
	u32 latency_lines, latency_buf_bytes;
	u32 y_buf_bytes = 0;
	u32 y_scaler_bytes;
	u32 fbc_cmd_lines = 0, fbc_cmd_bytes = 0;
	u32 post_scaler_bytes = 0;

	/* y_scaler_bytes are same for the first or non first line */
	y_scaler_bytes = mdss_mdp_calc_y_scaler_bytes(params, prefill);
	prefill_bytes = y_scaler_bytes;

	/* 1st line if fbc is not enabled and 2nd line if fbc is enabled */
	if (((params->dst_y == 0) && !params->is_fbc) ||
		((params->dst_y <= 1) && params->is_fbc)) {
		if (params->is_bwc || params->is_tile)
			latency_lines = 4;
		else if (!params->is_caf && params->is_hflip)
			latency_lines = 1;
		else
			latency_lines = 0;
		latency_buf_bytes = params->src_w * params->bpp * latency_lines;
		prefill_bytes += latency_buf_bytes;

		fbc_cmd_lines++;
		if (params->is_fbc)
			fbc_cmd_lines++;
		fbc_cmd_bytes = params->bpp * params->dst_w * fbc_cmd_lines;
		fbc_cmd_bytes = mdss_mdp_calc_scaling_w_h(fbc_cmd_bytes,
			params->src_h, params->dst_h, params->src_w,
			params->dst_w);
		prefill_bytes += fbc_cmd_bytes;
	} else {
		ot_bytes = prefill->ot_bytes;
		prefill_bytes += ot_bytes;

		latency_buf_bytes = mdss_mdp_calc_latency_buf_bytes(params,
			prefill);
		prefill_bytes += latency_buf_bytes;

		if (params->is_yuv)
			y_buf_bytes = prefill->y_buf_bytes;
		prefill_bytes += y_buf_bytes;

		post_scaler_bytes = prefill->post_scaler_pixels * params->bpp;
		post_scaler_bytes = mdss_mdp_calc_scaling_w_h(post_scaler_bytes,
			params->src_h, params->dst_h, params->src_w,
			params->dst_w);
		prefill_bytes += post_scaler_bytes;
	}

	pr_debug("ot=%d bwc=%d smp=%d y_buf=%d fbc=%d\n", ot_bytes,
		params->is_bwc, latency_buf_bytes, y_buf_bytes, fbc_cmd_bytes);

	return prefill_bytes;
}

u32 mdss_mdp_perf_calc_pipe_prefill_single(struct mdss_mdp_prefill_params
	*params)
{
	struct mdss_data_type *mdata = mdss_mdp_get_mdata();
	struct mdss_prefill_data *prefill = &mdata->prefill_data;
	u32 prefill_bytes;
	u32 latency_lines, latency_buf_bytes;
	u32 y_scaler_bytes;
	u32 fbc_cmd_lines = 0, fbc_cmd_bytes = 0;

	if (params->is_bwc || params->is_tile)
		/* can start processing after receiving 4 lines */
		latency_lines = 4;
	else if (!params->is_caf && params->is_hflip)
		/* need oneline before reading backwards */
		latency_lines = 1;
	else
		latency_lines = 0;
	latency_buf_bytes = params->src_w * params->bpp * latency_lines;
	prefill_bytes = latency_buf_bytes;

	y_scaler_bytes = mdss_mdp_calc_y_scaler_bytes(params, prefill);
	prefill_bytes += y_scaler_bytes;

	if (params->is_cmd)
		fbc_cmd_lines++;
	if (params->is_fbc)
		fbc_cmd_lines++;

	if (fbc_cmd_lines) {
		fbc_cmd_bytes = params->bpp * params->dst_w * fbc_cmd_lines;
		fbc_cmd_bytes = mdss_mdp_calc_scaling_w_h(fbc_cmd_bytes,
			params->src_h, params->dst_h, params->src_w,
			params->dst_w);
		prefill_bytes += fbc_cmd_bytes;
	}

	return prefill_bytes;
}

/**
 * mdss_mdp_perf_calc_pipe() - calculate performance numbers required by pipe
 * @pipe:	Source pipe struct containing updated pipe params
 * @perf:	Structure containing values that should be updated for
 *		performance tuning
 * @apply_fudge:	Boolean to determine if mdp clock fudge is applicable
 * @is_single_layer: Indicate if the calculation is for a single pipe staged
 *		in the layer mixer
 *
 * Function calculates the minimum required performance calculations in order
 * to avoid MDP underflow. The calculations are based on the way MDP
 * fetches (bandwidth requirement) and processes data through MDP pipeline
 * (MDP clock requirement) based on frame size and scaling requirements.
 */
int mdss_mdp_perf_calc_pipe(struct mdss_mdp_pipe *pipe,
	struct mdss_mdp_perf_params *perf, struct mdss_rect *roi,
	bool apply_fudge, bool is_single_layer)
{
	struct mdss_mdp_mixer *mixer;
	int fps = DEFAULT_FRAME_RATE;
	u32 quota, rate, v_total, src_h, xres = 0, h_total = 0;
	struct mdss_rect src, dst;
	bool is_fbc = false;
	struct mdss_mdp_prefill_params prefill_params;
	struct mdss_data_type *mdata = mdss_mdp_get_mdata();

	if (!pipe || !perf || !pipe->mixer_left)
		return -EINVAL;

	mixer = pipe->mixer_left;

	dst = pipe->dst;
	src = pipe->src;

	if (mixer->rotator_mode) {
		fps = DEFAULT_ROTATOR_FRAME_RATE;
		v_total = pipe->flags & MDP_ROT_90 ? pipe->dst.w : pipe->dst.h;
	} else if (mixer->type == MDSS_MDP_MIXER_TYPE_INTF) {
		struct mdss_panel_info *pinfo;

		pinfo = &mixer->ctl->panel_data->panel_info;
		if (pinfo->type == MIPI_VIDEO_PANEL) {
			fps = pinfo->panel_max_fps;
			v_total = pinfo->panel_max_vtotal;
		} else {
			fps = mdss_panel_get_framerate(pinfo);
			v_total = mdss_panel_get_vtotal(pinfo);
		}
		xres = pinfo->xres;
		is_fbc = pinfo->fbc.enabled;
		h_total = mdss_panel_get_htotal(pinfo, false);
	} else {
		v_total = mixer->height;
		xres = mixer->width;
		h_total = mixer->width;
	}

	if (roi && !mixer->ctl->is_video_mode && !pipe->src_split_req)
		mdss_mdp_crop_rect(&src, &dst, roi);

	pr_debug("v_total=%d, xres=%d fps=%d\n", v_total, xres, fps);

	/*
	 * when doing vertical decimation lines will be skipped, hence there is
	 * no need to account for these lines in MDP clock or request bus
	 * bandwidth to fetch them.
	 */
	src_h = src.h >> pipe->vert_deci;

	quota = fps * src.w * src_h;

	pr_debug("src(w,h)(%d,%d) dst(w,h)(%d,%d) dst_y=%d bpp=%d yuv=%d\n",
		 pipe->src.w, src_h, pipe->dst.w, pipe->dst.h, pipe->dst.y,
		 pipe->src_fmt->bpp, pipe->src_fmt->is_yuv);

	if (pipe->src_fmt->chroma_sample == MDSS_MDP_CHROMA_420)
		/*
		 * with decimation, chroma is not downsampled, this means we
		 * need to allocate bw for extra lines that will be fetched
		 */
		if (pipe->vert_deci)
			quota *= 2;
		else
			quota = (quota * 3) / 2;
	else
		quota *= pipe->src_fmt->bpp;

	rate = dst.w;
	if (src_h > dst.h)
		rate = (rate * src_h) / dst.h;

	rate *= v_total * fps;
	if (mixer->rotator_mode) {
		rate /= 4; /* block mode fetch at 4 pix/clk */
		quota *= 2; /* bus read + write */
	} else {
		quota = mult_frac(quota, v_total, dst.h);
		if (!mixer->ctl->is_video_mode)
			quota = mult_frac(quota, h_total, xres);
	}
	perf->bw_overlap = quota;

	if (apply_fudge)
		perf->mdp_clk_rate = mdss_mdp_clk_fudge_factor(mixer, rate);
	else
		perf->mdp_clk_rate = rate;

	if (mixer->ctl->intf_num == MDSS_MDP_NO_INTF) {
		perf->prefill_bytes = 0;
		return 0;
	}

	prefill_params.smp_bytes = mdss_mdp_smp_get_size(pipe);
	prefill_params.xres = xres;
	prefill_params.src_w = src.w;
	prefill_params.src_h = src_h;
	prefill_params.dst_w = dst.w;
	prefill_params.dst_h = dst.h;
	prefill_params.dst_y = dst.y;
	prefill_params.bpp = pipe->src_fmt->bpp;
	prefill_params.is_yuv = pipe->src_fmt->is_yuv;
	prefill_params.is_caf = mdss_mdp_perf_is_caf(pipe);
	prefill_params.is_fbc = is_fbc;
	prefill_params.is_bwc = pipe->bwc_mode;
	prefill_params.is_tile = pipe->src_fmt->tile;
	prefill_params.is_hflip = pipe->flags & MDP_FLIP_LR;
	prefill_params.is_cmd = !mixer->ctl->is_video_mode;

	if (mdata->disable_prefill != 0)
		perf->prefill_bytes = 0;
	else if (is_single_layer)
		perf->prefill_bytes =
			mdss_mdp_perf_calc_pipe_prefill_single(&prefill_params);
	else if (!prefill_params.is_cmd)
		perf->prefill_bytes =
			mdss_mdp_perf_calc_pipe_prefill_video(&prefill_params);
	else
		perf->prefill_bytes =
			mdss_mdp_perf_calc_pipe_prefill_cmd(&prefill_params);

	pr_debug("mixer=%d pnum=%d clk_rate=%u bw_overlap=%llu prefill=%d %s\n",
		 mixer->num, pipe->num, perf->mdp_clk_rate, perf->bw_overlap,
		 perf->prefill_bytes, mdata->disable_prefill ?
		 "prefill is disabled" : "");

	return 0;
}

static inline int mdss_mdp_perf_is_overlap(u32 y00, u32 y01, u32 y10, u32 y11)
{
	return (y10 < y00 && y11 >= y01) || (y10 >= y00 && y10 < y01);
}

static inline int cmpu32(const void *a, const void *b)
{
	return (*(u32 *)a < *(u32 *)b) ? -1 : 0;
}

static void mdss_mdp_perf_calc_mixer(struct mdss_mdp_mixer *mixer,
		struct mdss_mdp_perf_params *perf,
		struct mdss_mdp_pipe **pipe_list, int num_pipes)
{
	struct mdss_mdp_pipe *pipe;
	struct mdss_panel_info *pinfo = NULL;
	int fps = DEFAULT_FRAME_RATE;
	u32 v_total = 0;
	int i;
	u32 max_clk_rate = 0;
	u64 bw_overlap_max = 0;
	u64 bw_overlap[MAX_PIPES_PER_LM] = { 0 };
	u32 v_region[MAX_PIPES_PER_LM * 2] = { 0 };
	u32 prefill_bytes = 0;
	struct mdss_data_type *mdata = mdss_mdp_get_mdata();
	bool apply_fudge = true;

	BUG_ON(num_pipes > MAX_PIPES_PER_LM);

	memset(perf, 0, sizeof(*perf));

	if (!mixer->rotator_mode) {
		if (mixer->type == MDSS_MDP_MIXER_TYPE_INTF) {
			pinfo = &mixer->ctl->panel_data->panel_info;
			if (pinfo->type == MIPI_VIDEO_PANEL) {
				fps = pinfo->panel_max_fps;
				v_total = pinfo->panel_max_vtotal;
			} else {
				fps = mdss_panel_get_framerate(pinfo);
				v_total = mdss_panel_get_vtotal(pinfo);
			}

			if (pinfo->type == WRITEBACK_PANEL)
				pinfo = NULL;
		} else {
			v_total = mixer->height;
		}

		perf->mdp_clk_rate = mixer->width * v_total * fps;
		perf->mdp_clk_rate =
			mdss_mdp_clk_fudge_factor(mixer, perf->mdp_clk_rate);

		if (!pinfo)	/* perf for bus writeback */
			perf->bw_overlap =
				fps * mixer->width * mixer->height * 3;
	}

	/*
	 * In case of border color, we still need enough mdp clock
	 * to avoid under-run. Clock requirement for border color is
	 * based on mixer width.
	 */
	if (num_pipes == 0)
		goto exit;

	memset(bw_overlap, 0, sizeof(u64) * MAX_PIPES_PER_LM);
	memset(v_region, 0, sizeof(u32) * MAX_PIPES_PER_LM * 2);

	/*
	* Apply this logic only for 8x26 to reduce clock rate
	* for single video playback use case
	*/
	if (IS_MDSS_MAJOR_MINOR_SAME(mdata->mdp_rev, MDSS_MDP_HW_REV_101)
		 && mixer->type == MDSS_MDP_MIXER_TYPE_INTF) {
		u32 npipes = 0;
		for (i = 0; i < num_pipes; i++) {
			pipe = pipe_list[i];
			if (pipe) {
				if (npipes) {
					apply_fudge = true;
					break;
				}
				npipes++;
				apply_fudge = !(pipe->src_fmt->is_yuv)
					|| !(pipe->flags
					& MDP_SOURCE_ROTATED_90);
			}
		}
	}

	for (i = 0; i < num_pipes; i++) {
		struct mdss_mdp_perf_params tmp;
		pipe = pipe_list[i];
		if (pipe == NULL)
			continue;

		/*
		 * if is pipe used across two LMs in source split configuration
		 * then it is staged on both LMs. In such cases skip BW calc
		 * for such pipe on right LM to prevent adding BW twice.
		 */
		if (pipe->src_split_req && mixer->is_right_mixer)
			continue;

		if (mdss_mdp_perf_calc_pipe(pipe, &tmp, &mixer->roi,
			apply_fudge, (num_pipes == 1)))
			continue;

		prefill_bytes += tmp.prefill_bytes;
		bw_overlap[i] = tmp.bw_overlap;
		v_region[2*i] = pipe->dst.y;
		v_region[2*i + 1] = pipe->dst.y + pipe->dst.h;
		if (tmp.mdp_clk_rate > max_clk_rate)
			max_clk_rate = tmp.mdp_clk_rate;
	}

	/*
	 * Sort the v_region array so the total display area can be
	 * divided into individual regions. Check how many pipes fetch
	 * data for each region and sum them up, then the worst case
	 * of all regions is ib request.
	 */
	sort(v_region, num_pipes * 2, sizeof(u32), cmpu32, NULL);
	for (i = 1; i < num_pipes * 2; i++) {
		int j;
		u64 bw_max_region = 0;
		u32 y0, y1;
		pr_debug("v_region[%d]%d\n", i, v_region[i]);
		if (v_region[i] == v_region[i-1])
			continue;
		y0 = v_region[i-1];
		y1 = v_region[i];
		for (j = 0; j < num_pipes; j++) {
			if (!bw_overlap[j])
				continue;
			pipe = pipe_list[j];
			if (mdss_mdp_perf_is_overlap(y0, y1, pipe->dst.y,
				(pipe->dst.y + pipe->dst.h)))
				bw_max_region += bw_overlap[j];
			pr_debug("v[%d](%d,%d)pipe[%d](%d,%d)bw(%llu %llu)\n",
				i, y0, y1, j, pipe->dst.y,
				pipe->dst.y + pipe->dst.h, bw_overlap[j],
				bw_max_region);
		}
		bw_overlap_max = max(bw_overlap_max, bw_max_region);
	}

	perf->bw_overlap += bw_overlap_max;
	perf->prefill_bytes += prefill_bytes;

	if (max_clk_rate > perf->mdp_clk_rate)
		perf->mdp_clk_rate = max_clk_rate;

exit:
	pr_debug("final mixer=%d video=%d clk_rate=%u bw=%llu prefill=%d\n",
		mixer->num, mixer->ctl->is_video_mode, perf->mdp_clk_rate,
		perf->bw_overlap, perf->prefill_bytes);
}

static u32 mdss_mdp_get_vbp_factor(struct mdss_mdp_ctl *ctl)
{
	u32 fps, v_total, vbp, vbp_fac;
	struct mdss_panel_info *pinfo;

	if (!ctl || !ctl->panel_data)
		return 0;

	pinfo = &ctl->panel_data->panel_info;
	fps = mdss_panel_get_framerate(pinfo);
	v_total = mdss_panel_get_vtotal(pinfo);
	vbp = pinfo->lcdc.v_back_porch + pinfo->lcdc.v_pulse_width;
	if (ctl->prg_fet)
		vbp += mdss_mdp_max_fetch_lines(pinfo);

	vbp_fac = (vbp) ? fps * v_total / vbp : 0;
	pr_debug("vbp_fac=%d vbp=%d v_total=%d\n", vbp_fac, vbp, v_total);

	return vbp_fac;
}

static u32 mdss_mdp_get_vbp_factor_max(struct mdss_mdp_ctl *ctl)
{
	u32 vbp_max = 0;
	int i;
	struct mdss_data_type *mdata;

	if (!ctl || !ctl->mdata)
		return 0;

	mdata = ctl->mdata;
	for (i = 0; i < mdata->nctl; i++) {
		struct mdss_mdp_ctl *ctl = mdata->ctl_off + i;
		u32 vbp_fac;

		if (ctl->power_on) {
			vbp_fac = mdss_mdp_get_vbp_factor(ctl);
			vbp_max = max(vbp_max, vbp_fac);
		}
	}

	return vbp_max;
}

static void __mdss_mdp_perf_calc_ctl_helper(struct mdss_mdp_ctl *ctl,
		struct mdss_mdp_perf_params *perf,
		struct mdss_mdp_pipe **left_plist, int left_cnt,
		struct mdss_mdp_pipe **right_plist, int right_cnt)
{
	struct mdss_mdp_perf_params tmp;

	memset(perf, 0, sizeof(*perf));

	if (ctl->mixer_left) {
		mdss_mdp_perf_calc_mixer(ctl->mixer_left, &tmp,
				left_plist, left_cnt);
		perf->bw_overlap += tmp.bw_overlap;
		perf->prefill_bytes += tmp.prefill_bytes;
		perf->mdp_clk_rate = tmp.mdp_clk_rate;
	}

	if (ctl->mixer_right) {
		mdss_mdp_perf_calc_mixer(ctl->mixer_right, &tmp,
				right_plist, right_cnt);
		perf->bw_overlap += tmp.bw_overlap;
		perf->prefill_bytes += tmp.prefill_bytes;
		if (tmp.mdp_clk_rate > perf->mdp_clk_rate)
			perf->mdp_clk_rate = tmp.mdp_clk_rate;

		if (ctl->intf_type) {
			u32 clk_rate = mdss_mdp_get_pclk_rate(ctl);
			/* minimum clock rate due to inefficiency in 3dmux */
			clk_rate = mult_frac(clk_rate >> 1, 9, 8);
			if (clk_rate > perf->mdp_clk_rate)
				perf->mdp_clk_rate = clk_rate;
		}
	}

	/* request minimum bandwidth to have bus clock on when display is on */
	if (perf->bw_overlap == 0)
		perf->bw_overlap = SZ_16M;

	if (ctl->intf_type != MDSS_MDP_NO_INTF) {
		u32 vbp_fac = mdss_mdp_get_vbp_factor_max(ctl);

		perf->bw_prefill = perf->prefill_bytes;
		/*
		 * Prefill bandwidth equals the amount of data (number
		 * of prefill_bytes) divided by the the amount time
		 * available (blanking period). It is equivalent that
		 * prefill bytes times a factor in unit Hz, which is
		 * the reciprocal of time.
		 */
		perf->bw_prefill *= vbp_fac;
	}

	perf->bw_ctl = max(perf->bw_prefill, perf->bw_overlap);
	pr_debug("ctl=%d, prefill bw=%llu, overlap bw=%llu\n",
			ctl->num, perf->bw_prefill, perf->bw_overlap);
}

int mdss_mdp_perf_bw_check(struct mdss_mdp_ctl *ctl,
		struct mdss_mdp_pipe **left_plist, int left_cnt,
		struct mdss_mdp_pipe **right_plist, int right_cnt)
{
	struct mdss_data_type *mdata = ctl->mdata;
	struct mdss_mdp_perf_params perf;
	u32 bw, threshold;

	/* we only need bandwidth check on real-time clients (interfaces) */
	if (ctl->intf_type == MDSS_MDP_NO_INTF)
		return 0;

	__mdss_mdp_perf_calc_ctl_helper(ctl, &perf,
			left_plist, left_cnt, right_plist, right_cnt);

	/* convert bandwidth to kb */
	bw = DIV_ROUND_UP_ULL(perf.bw_ctl, 1000);
	pr_debug("calculated bandwidth=%uk\n", bw);

	threshold = ctl->is_video_mode ? mdata->max_bw_low : mdata->max_bw_high;
	if (bw > threshold) {
		pr_debug("exceeds bandwidth: %ukb > %ukb\n", bw, threshold);
		return -E2BIG;
	}

	return 0;
}

int mdss_mdp_perf_bw_check_pipe(struct mdss_mdp_perf_params *perf,
		struct mdss_mdp_pipe *pipe)
{
	struct mdss_data_type *mdata = pipe->mixer_left->ctl->mdata;
	struct mdss_mdp_ctl *ctl = pipe->mixer_left->ctl;
	u32 vbp_fac, threshold;
	u64 prefill_bw, pipe_bw;

	/* we only need bandwidth check on real-time clients (interfaces) */
	if (ctl->intf_type == MDSS_MDP_NO_INTF)
		return 0;

	vbp_fac = mdss_mdp_get_vbp_factor_max(ctl);
	prefill_bw = perf->prefill_bytes * vbp_fac;
	pipe_bw = max(prefill_bw, perf->bw_overlap);
	pr_debug("prefill=%llu, vbp_fac=%u, overlap=%llu\n",
			prefill_bw, vbp_fac, perf->bw_overlap);

	/* convert bandwidth to kb */
	pipe_bw = DIV_ROUND_UP_ULL(pipe_bw, 1000);

	threshold = mdata->max_bw_per_pipe;
	pr_debug("bw=%llu threshold=%u\n", pipe_bw, threshold);

	if (threshold && pipe_bw > threshold) {
		pr_debug("pipe exceeds bandwidth: %llukb > %ukb\n", pipe_bw,
				threshold);
		return -E2BIG;
	}

	return 0;
}

static void mdss_mdp_perf_calc_ctl(struct mdss_mdp_ctl *ctl,
		struct mdss_mdp_perf_params *perf)
{
	struct mdss_mdp_pipe *left_plist[MAX_PIPES_PER_LM];
	struct mdss_mdp_pipe *right_plist[MAX_PIPES_PER_LM];
	int i, left_cnt = 0, right_cnt = 0;

	for (i = 0; i < MAX_PIPES_PER_LM; i++) {
		if (ctl->mixer_left && ctl->mixer_left->stage_pipe[i]) {
			left_plist[left_cnt] =
					ctl->mixer_left->stage_pipe[i];
			left_cnt++;
		}

		if (ctl->mixer_right && ctl->mixer_right->stage_pipe[i]) {
			right_plist[right_cnt] =
					ctl->mixer_right->stage_pipe[i];
			right_cnt++;
		}
	}

	__mdss_mdp_perf_calc_ctl_helper(ctl, perf,
		left_plist, left_cnt, right_plist, right_cnt);

	if (ctl->is_video_mode) {
		if (perf->bw_overlap > perf->bw_prefill)
			perf->bw_ctl = apply_fudge_factor(perf->bw_ctl,
				&mdss_res->ib_factor_overlap);
		else
			perf->bw_ctl = apply_fudge_factor(perf->bw_ctl,
				&mdss_res->ib_factor);
	}
	pr_debug("ctl=%d clk_rate=%u\n", ctl->num, perf->mdp_clk_rate);
	pr_debug("bw_overlap=%llu bw_prefill=%llu prefill_bytes=%d\n",
		 perf->bw_overlap, perf->bw_prefill, perf->prefill_bytes);
}

static void set_status(u32 *value, bool status, u32 bit_num)
{
	if (status)
		*value |= BIT(bit_num);
	else
		*value &= ~BIT(bit_num);
}

/**
 * @ mdss_mdp_ctl_perf_set_transaction_status() -
 *                             Set the status of the on-going operations
 *                             for the command mode panels.
 * @ctl - pointer to a ctl
 *
 * This function is called to set the status bit in the perf_transaction_status
 * according to the operation that it is on-going for the command mode
 * panels, where:
 *
 * PERF_SW_COMMIT_STATE:
 *           1 - If SW operation has been commited and bw
 *               has been requested (HW transaction have not started yet).
 *           0 - If there is no SW operation pending
 * PERF_HW_MDP_STATE:
 *           1 - If HW transaction is on-going
 *           0 - If there is no HW transaction on going (ping-pong interrupt
 *               has finished)
 * Only if both states are zero there are no pending operations and
 * BW could be released.
 * State can be queried calling "mdss_mdp_ctl_perf_get_transaction_status"
 */
void mdss_mdp_ctl_perf_set_transaction_status(struct mdss_mdp_ctl *ctl,
	enum mdss_mdp_perf_state_type component, bool new_status)
{
	u32  previous_transaction;
	bool previous_status;
	unsigned long flags;

	if (!ctl || !ctl->panel_data ||
		(ctl->panel_data->panel_info.type != MIPI_CMD_PANEL))
		return;

	spin_lock_irqsave(&ctl->spin_lock, flags);

	previous_transaction = ctl->perf_transaction_status;
	previous_status = previous_transaction & BIT(component) ?
		PERF_STATUS_BUSY : PERF_STATUS_DONE;

	/*
	 * If we set "done" state when previous state was not "busy",
	 * we want to print a warning since maybe there is a state
	 * that we are not considering
	 */
	WARN((PERF_STATUS_DONE == new_status) &&
		(PERF_STATUS_BUSY != previous_status),
		"unexpected previous state for component: %d\n", component);

	set_status(&ctl->perf_transaction_status, new_status,
		(u32)component);

	pr_debug("component:%d previous_transaction:%d transaction_status:%d\n",
		component, previous_transaction, ctl->perf_transaction_status);
	pr_debug("new_status:%d prev_status:%d\n",
		new_status, previous_status);

	spin_unlock_irqrestore(&ctl->spin_lock, flags);
}

/**
 * @ mdss_mdp_ctl_perf_get_transaction_status() -
 *                             Get the status of the on-going operations
 *                             for the command mode panels.
 * @ctl - pointer to a ctl
 *
 * Return:
 * The status of the transactions for the command mode panels,
 * note that the bandwidth can be released only if all transaction
 * status bits are zero.
 */
u32 mdss_mdp_ctl_perf_get_transaction_status(struct mdss_mdp_ctl *ctl)
{
	unsigned long flags;
	u32 transaction_status;

	if (!ctl)
		return PERF_STATUS_BUSY;

	/*
	 * If Rotator mode and bandwidth has been released; return STATUS_DONE
	 * so the bandwidth is re-calculated.
	 */
	if (ctl->mixer_left && ctl->mixer_left->rotator_mode &&
		!ctl->perf_release_ctl_bw)
			return PERF_STATUS_DONE;

	/*
	 * If Video Mode or not valid data to determine the status, return busy
	 * status, so the bandwidth cannot be freed by the caller
	 */
	if (!ctl || !ctl->panel_data ||
		(ctl->panel_data->panel_info.type != MIPI_CMD_PANEL)) {
		return PERF_STATUS_BUSY;
	}

	spin_lock_irqsave(&ctl->spin_lock, flags);
	transaction_status = ctl->perf_transaction_status;
	spin_unlock_irqrestore(&ctl->spin_lock, flags);

	return transaction_status;
}

/**
 * @ mdss_mdp_ctl_perf_update_traffic_shaper_bw  -
 *				Apply BW fudge factor to rotator
 *				if mdp clock increased during
 *				rotation session.
 * @ctl - pointer to the controller
 * @mdp_clk - new mdp clock
 *
 * If mdp clock increased and traffic shaper is enabled, we need to
 * account for the additional bandwidth that will be requested by
 * the rotator when running at a higher clock, so we apply a fudge
 * factor proportional to the mdp clock increment.
 */
static void mdss_mdp_ctl_perf_update_traffic_shaper_bw(struct mdss_mdp_ctl *ctl,
		u32 mdp_clk)
{
	if ((mdp_clk > 0) && (mdp_clk > ctl->traffic_shaper_mdp_clk)) {
		ctl->cur_perf.bw_ctl = fudge_factor(ctl->cur_perf.bw_ctl,
			mdp_clk, ctl->traffic_shaper_mdp_clk);
		pr_debug("traffic shaper bw:%llu, clk: %d,  mdp_clk:%d\n",
			ctl->cur_perf.bw_ctl, ctl->traffic_shaper_mdp_clk,
				mdp_clk);
	}
}

static inline void mdss_mdp_ctl_perf_update_bus(struct mdss_data_type *mdata,
		u32 mdp_clk)
{
	u64 bw_sum_of_intfs = 0;
	u64 bus_ab_quota, bus_ib_quota;
	int i;

	ATRACE_BEGIN(__func__);
	for (i = 0; i < mdata->nctl; i++) {
		struct mdss_mdp_ctl *ctl;
		ctl = mdata->ctl_off + i;
		if (ctl->power_on) {
			/*
			 * If traffic shaper is enabled we must check
			 * if additional bandwidth is required.
			 */
			if (ctl->traffic_shaper_enabled)
				mdss_mdp_ctl_perf_update_traffic_shaper_bw
					(ctl, mdp_clk);
			bw_sum_of_intfs += ctl->cur_perf.bw_ctl;
			pr_debug("ctl_num=%d bw=%llu\n", ctl->num,
				ctl->cur_perf.bw_ctl);
		}
	}
	bus_ib_quota = max(bw_sum_of_intfs, mdata->perf_tune.min_bus_vote);
	bus_ab_quota = apply_fudge_factor(bus_ib_quota,
		&mdss_res->ab_factor);
	trace_mdp_perf_update_bus(bus_ab_quota, bus_ib_quota);
	ATRACE_INT("bus_quota", bus_ib_quota);
	mdss_bus_scale_set_quota(MDSS_HW_MDP, bus_ab_quota, bus_ib_quota);
	pr_debug("ab=%llu ib=%llu\n", bus_ab_quota, bus_ib_quota);
	ATRACE_END(__func__);
}

/**
 * @mdss_mdp_ctl_perf_release_bw() - request zero bandwidth
 * @ctl - pointer to a ctl
 *
 * Function checks a state variable for the ctl, if all pending commit
 * requests are done, meaning no more bandwidth is needed, release
 * bandwidth request.
 */
void mdss_mdp_ctl_perf_release_bw(struct mdss_mdp_ctl *ctl)
{
	int transaction_status;
	struct mdss_data_type *mdata;
	int i;

	/* only do this for command panel */
	if (!ctl || !ctl->mdata || !ctl->panel_data ||
		(ctl->panel_data->panel_info.type != MIPI_CMD_PANEL))
		return;

	mutex_lock(&mdss_mdp_ctl_lock);
	mdata = ctl->mdata;
	/*
	 * If video interface present, cmd panel bandwidth cannot be
	 * released.
	 */
	for (i = 0; i < mdata->nctl; i++) {
		struct mdss_mdp_ctl *ctl_local = mdata->ctl_off + i;

		if (ctl_local->power_on && ctl_local->is_video_mode)
			goto exit;
	}

	transaction_status = mdss_mdp_ctl_perf_get_transaction_status(ctl);
	pr_debug("transaction_status=0x%x\n", transaction_status);

	/*Release the bandwidth only if there are no transactions pending*/
	if (!transaction_status && mdata->enable_bw_release) {
		/*
		 * for splitdisplay if release_bw is called using secondary
		 * then find the main ctl and release BW for main ctl because
		 * BW is always calculated/stored using main ctl.
		 */
		struct mdss_mdp_ctl *ctl_local =
			mdss_mdp_get_main_ctl(ctl) ? : ctl;

		trace_mdp_cmd_release_bw(ctl_local->num);
		ctl_local->cur_perf.bw_ctl = 0;
		ctl_local->new_perf.bw_ctl = 0;
		pr_debug("Release BW ctl=%d\n", ctl_local->num);
		mdss_mdp_ctl_perf_update_bus(mdata, 0);
	}
exit:
	mutex_unlock(&mdss_mdp_ctl_lock);
}

<<<<<<< HEAD
static int mdss_mdp_select_clk_lvl(struct mdss_mdp_ctl *ctl,
			u32 clk_rate)
{
	int i;
	struct mdss_data_type *mdata;

	if (!ctl)
		return -ENODEV;

	mdata = ctl->mdata;

=======
static int mdss_mdp_select_clk_lvl(struct mdss_data_type *mdata,
			u32 clk_rate)
{
	int i;
>>>>>>> 6b6cff37
	for (i = 0; i < mdata->nclk_lvl; i++) {
		if (clk_rate > mdata->clock_levels[i]) {
			continue;
		} else {
			clk_rate = mdata->clock_levels[i];
			break;
		}
	}

	return clk_rate;
}

<<<<<<< HEAD
=======
static void mdss_mdp_perf_release_ctl_bw(struct mdss_mdp_ctl *ctl,
	struct mdss_mdp_perf_params *perf)
{
	/* Set to zero controller bandwidth. */
	memset(perf, 0, sizeof(*perf));
	ctl->perf_release_ctl_bw = false;
}

u32 mdss_mdp_get_mdp_clk_rate(struct mdss_data_type *mdata)
{
	u32 clk_rate = 0;
	uint i;
	struct clk *clk = mdss_mdp_get_clk(MDSS_CLK_MDP_SRC);

	for (i = 0; i < mdata->nctl; i++) {
		struct mdss_mdp_ctl *ctl;
		ctl = mdata->ctl_off + i;
		if (ctl->power_on) {
			clk_rate = max(ctl->cur_perf.mdp_clk_rate,
							clk_rate);
			clk_rate = clk_round_rate(clk, clk_rate);
		}
	}
	clk_rate  = mdss_mdp_select_clk_lvl(mdata, clk_rate);

	pr_debug("clk:%u nctl:%d\n", clk_rate, mdata->nctl);
	return clk_rate;
}

static bool is_traffic_shaper_enabled(struct mdss_data_type *mdata)
{
	uint i;
	for (i = 0; i < mdata->nctl; i++) {
		struct mdss_mdp_ctl *ctl;
		ctl = mdata->ctl_off + i;
		if (ctl->power_on)
			if (ctl->traffic_shaper_enabled)
				return true;
	}
	return false;
}

>>>>>>> 6b6cff37
static void mdss_mdp_ctl_perf_update(struct mdss_mdp_ctl *ctl,
		int params_changed)
{
	struct mdss_mdp_perf_params *new, *old;
	int update_bus = 0, update_clk = 0;
	struct mdss_data_type *mdata;
	bool is_bw_released;
	u32 clk_rate = 0;

	if (!ctl || !ctl->mdata)
		return;
	ATRACE_BEGIN(__func__);
	mutex_lock(&mdss_mdp_ctl_lock);

	mdata = ctl->mdata;
	old = &ctl->cur_perf;
	new = &ctl->new_perf;

	/*
	 * We could have released the bandwidth if there were no transactions
	 * pending, so we want to re-calculate the bandwidth in this situation.
	 */
	is_bw_released = !mdss_mdp_ctl_perf_get_transaction_status(ctl);

	if (ctl->power_on) {
		if (ctl->perf_release_ctl_bw &&
			mdata->enable_rotator_bw_release)
			mdss_mdp_perf_release_ctl_bw(ctl, new);
		else if (is_bw_released || params_changed)
			mdss_mdp_perf_calc_ctl(ctl, new);
		/*
		 * If params have just changed delay the update until
		 * later once the hw configuration has been flushed to
		 * MDP.
		 */
		if ((params_changed && (new->bw_ctl > old->bw_ctl)) ||
		    (!params_changed && (new->bw_ctl < old->bw_ctl))) {
			pr_debug("c=%d p=%d new_bw=%llu,old_bw=%llu\n",
				ctl->num, params_changed, new->bw_ctl,
				old->bw_ctl);
			old->bw_ctl = new->bw_ctl;
			update_bus = 1;
		}

		/*
		 * If traffic shaper is enabled, we do not decrease the clock,
		 * otherwise we would increase traffic shaper latency. Clock
		 * would be decreased after traffic shaper is done.
		 */
		if ((params_changed && (new->mdp_clk_rate > old->mdp_clk_rate))
			 || (!params_changed &&
			 (new->mdp_clk_rate < old->mdp_clk_rate) &&
			(false == is_traffic_shaper_enabled(mdata)))) {
			old->mdp_clk_rate = new->mdp_clk_rate;
			update_clk = 1;
		}
	} else {
		memset(old, 0, sizeof(*old));
		memset(new, 0, sizeof(*new));
		update_bus = 1;
		update_clk = 1;
	}

	/*
	 * Calculate mdp clock before bandwidth calculation. If traffic shaper
	 * is enabled and clock increased, the bandwidth calculation can
	 * use the new clock for the rotator bw calculation.
	 */
	if (update_clk)
		clk_rate = mdss_mdp_get_mdp_clk_rate(mdata);

	if (update_bus)
		mdss_mdp_ctl_perf_update_bus(mdata, clk_rate);

	/*
	 * Update the clock after bandwidth vote to ensure
	 * bandwidth is available before clock rate is increased.
	 */
	if (update_clk) {
<<<<<<< HEAD
		u32 clk_rate = 0;
		int i;

		for (i = 0; i < mdata->nctl; i++) {
			struct mdss_mdp_ctl *ctl;
			ctl = mdata->ctl_off + i;
			if (ctl->power_on)
				clk_rate = max(ctl->cur_perf.mdp_clk_rate,
					       clk_rate);
		}

		clk_rate  = mdss_mdp_select_clk_lvl(ctl, clk_rate);
=======
		ATRACE_INT("mdp_clk", clk_rate);
>>>>>>> 6b6cff37
		mdss_mdp_set_clk_rate(clk_rate);
		pr_debug("update clk rate = %d HZ\n", clk_rate);
	}

	mutex_unlock(&mdss_mdp_ctl_lock);
	ATRACE_END(__func__);
}

static struct mdss_mdp_ctl *mdss_mdp_ctl_alloc(struct mdss_data_type *mdata,
					       u32 off)
{
	struct mdss_mdp_ctl *ctl = NULL;
	u32 cnum;
	u32 nctl = mdata->nctl;

	mutex_lock(&mdss_mdp_ctl_lock);
	if (mdata->wfd_mode == MDSS_MDP_WFD_SHARED)
		nctl++;

	for (cnum = off; cnum < nctl; cnum++) {
		ctl = mdata->ctl_off + cnum;
		if (ctl->ref_cnt == 0) {
			ctl->ref_cnt++;
			ctl->mdata = mdata;
			mutex_init(&ctl->lock);
			spin_lock_init(&ctl->spin_lock);
			BLOCKING_INIT_NOTIFIER_HEAD(&ctl->notifier_head);
			pr_debug("alloc ctl_num=%d\n", ctl->num);
			break;
		}
		ctl = NULL;
	}
	mutex_unlock(&mdss_mdp_ctl_lock);

	return ctl;
}

static int mdss_mdp_ctl_free(struct mdss_mdp_ctl *ctl)
{
	if (!ctl)
		return -ENODEV;

	pr_debug("free ctl_num=%d ref_cnt=%d\n", ctl->num, ctl->ref_cnt);

	if (!ctl->ref_cnt) {
		pr_err("called with ref_cnt=0\n");
		return -EINVAL;
	}

	if (ctl->mixer_left) {
		mdss_mdp_mixer_free(ctl->mixer_left);
		ctl->mixer_left = NULL;
	}
	if (ctl->mixer_right) {
		mdss_mdp_mixer_free(ctl->mixer_right);
		ctl->mixer_right = NULL;
	}
	mutex_lock(&mdss_mdp_ctl_lock);
	ctl->ref_cnt--;
	ctl->intf_num = MDSS_MDP_NO_INTF;
	ctl->intf_type = MDSS_MDP_NO_INTF;
	ctl->is_secure = false;
	ctl->power_on = false;
	ctl->start_fnc = NULL;
	ctl->stop_fnc = NULL;
	ctl->prepare_fnc = NULL;
	ctl->display_fnc = NULL;
	ctl->wait_fnc = NULL;
	ctl->read_line_cnt_fnc = NULL;
	ctl->add_vsync_handler = NULL;
	ctl->remove_vsync_handler = NULL;
	ctl->config_fps_fnc = NULL;
	ctl->panel_data = NULL;
	mutex_unlock(&mdss_mdp_ctl_lock);

	return 0;
}

/**
 * mdss_mdp_mixer_alloc() - allocate mdp mixer.
 * @ctl: mdp controller.
 * @type: specifying type of mixer requested. interface or writeback.
 * @mux: specifies if mixer allocation is for split_fb cases.
 * @rotator: specifies if the mixer requested for rotator operations.
 *
 * This function is called to request allocation of mdp mixer
 * during mdp controller path setup.
 *
 * Return: mdp mixer structure that is allocated.
 *	   NULL if mixer allocation fails.
 */
static struct mdss_mdp_mixer *mdss_mdp_mixer_alloc(
		struct mdss_mdp_ctl *ctl, u32 type, int mux, int rotator)
{
	struct mdss_mdp_mixer *mixer = NULL, *alt_mixer = NULL;
	u32 nmixers_intf;
	u32 nmixers_wb;
	u32 i;
	u32 nmixers;
	struct mdss_mdp_mixer *mixer_pool = NULL;

	if (!ctl || !ctl->mdata)
		return NULL;

	mutex_lock(&mdss_mdp_ctl_lock);
	nmixers_intf = ctl->mdata->nmixers_intf;
	nmixers_wb = ctl->mdata->nmixers_wb;

	switch (type) {
	case MDSS_MDP_MIXER_TYPE_INTF:
		mixer_pool = ctl->mdata->mixer_intf;
		nmixers = nmixers_intf;

		/*
		 * try to reserve first layer mixer for write back if
		 * assertive display needs to be supported through wfd
		 */
		if (ctl->mdata->has_wb_ad && ctl->intf_num &&
			((ctl->panel_data->panel_info.type != MIPI_CMD_PANEL) ||
			!mux)) {
			alt_mixer = mixer_pool;
			mixer_pool++;
			nmixers--;
		} else if (ctl->panel_data->panel_info.type ==
							WRITEBACK_PANEL) {
			mixer_pool += mdss_mdp_get_wb_ctl_support(ctl->mdata,
									false);
		}
		break;

	case MDSS_MDP_MIXER_TYPE_WRITEBACK:
		mixer_pool = ctl->mdata->mixer_wb;
		nmixers = nmixers_wb;
		if ((ctl->mdata->wfd_mode == MDSS_MDP_WFD_DEDICATED) && rotator)
			mixer_pool = mixer_pool + nmixers;
		break;

	default:
		nmixers = 0;
		pr_err("invalid pipe type %d\n", type);
		break;
	}

	/* early mdp revision only supports mux of dual pipe on mixers 0 and 1,
	 * need to ensure that these pipes are readily available by using
	 * mixer 2 if available and mux is not required */
	if (!mux && (ctl->mdata->mdp_rev == MDSS_MDP_HW_REV_100) &&
			(type == MDSS_MDP_MIXER_TYPE_INTF) &&
			(nmixers >= MDSS_MDP_INTF_LAYERMIXER2) &&
			(mixer_pool[MDSS_MDP_INTF_LAYERMIXER2].ref_cnt == 0))
		mixer_pool += MDSS_MDP_INTF_LAYERMIXER2;

	/*Allocate virtual wb mixer if no dedicated wfd wb blk is present*/
	if ((ctl->mdata->wfd_mode == MDSS_MDP_WFD_SHARED) &&
			(type == MDSS_MDP_MIXER_TYPE_WRITEBACK))
		nmixers += 1;

	for (i = 0; i < nmixers; i++) {
		mixer = mixer_pool + i;
		if (mixer->ref_cnt == 0) {
			mixer->ref_cnt++;
			mixer->params_changed++;
			mixer->ctl = ctl;
			pr_debug("alloc mixer num %d for ctl=%d\n",
				 mixer->num, ctl->num);
			break;
		}
		mixer = NULL;
	}

	if (!mixer && alt_mixer && (alt_mixer->ref_cnt == 0))
		mixer = alt_mixer;
	mutex_unlock(&mdss_mdp_ctl_lock);

	return mixer;
}

static int mdss_mdp_mixer_free(struct mdss_mdp_mixer *mixer)
{
	if (!mixer)
		return -ENODEV;

	pr_debug("free mixer_num=%d ref_cnt=%d\n", mixer->num, mixer->ref_cnt);

	if (!mixer->ref_cnt) {
		pr_err("called with ref_cnt=0\n");
		return -EINVAL;
	}

	mutex_lock(&mdss_mdp_ctl_lock);
	mixer->ref_cnt--;
	mixer->is_right_mixer = false;
	mutex_unlock(&mdss_mdp_ctl_lock);

	return 0;
}

struct mdss_mdp_mixer *mdss_mdp_wb_mixer_alloc(int rotator)
{
	struct mdss_mdp_ctl *ctl = NULL;
	struct mdss_mdp_mixer *mixer = NULL;
	struct mdss_data_type *mdata = mdss_mdp_get_mdata();
	u32 offset = mdss_mdp_get_wb_ctl_support(mdata, true);

	ctl = mdss_mdp_ctl_alloc(mdss_res, offset);
	if (!ctl) {
		pr_debug("unable to allocate wb ctl\n");
		return NULL;
	}

	mixer = mdss_mdp_mixer_alloc(ctl, MDSS_MDP_MIXER_TYPE_WRITEBACK,
							false, rotator);
	if (!mixer) {
		pr_debug("unable to allocate wb mixer\n");
		goto error;
	}

	mixer->rotator_mode = rotator;

	switch (mixer->num) {
	case MDSS_MDP_WB_LAYERMIXER0:
		ctl->opmode = (rotator ? MDSS_MDP_CTL_OP_ROT0_MODE :
			       MDSS_MDP_CTL_OP_WB0_MODE);
		break;
	case MDSS_MDP_WB_LAYERMIXER1:
		ctl->opmode = (rotator ? MDSS_MDP_CTL_OP_ROT1_MODE :
			       MDSS_MDP_CTL_OP_WB1_MODE);
		break;
	default:
		pr_err("invalid layer mixer=%d\n", mixer->num);
		goto error;
	}

	ctl->mixer_left = mixer;

	ctl->start_fnc = mdss_mdp_writeback_start;
	ctl->power_on = true;
	ctl->wb_type = (rotator ? MDSS_MDP_WB_CTL_TYPE_BLOCK :
			MDSS_MDP_WB_CTL_TYPE_LINE);
	mixer->ctl = ctl;

	if (ctl->start_fnc)
		ctl->start_fnc(ctl);

	return mixer;
error:
	if (mixer)
		mdss_mdp_mixer_free(mixer);
	if (ctl)
		mdss_mdp_ctl_free(ctl);

	return NULL;
}

int mdss_mdp_wb_mixer_destroy(struct mdss_mdp_mixer *mixer)
{
	struct mdss_mdp_ctl *ctl;

	if (!mixer || !mixer->ctl) {
		pr_err("invalid ctl handle\n");
		return -ENODEV;
	}

	ctl = mixer->ctl;
	mixer->rotator_mode = 0;

	pr_debug("destroy ctl=%d mixer=%d\n", ctl->num, mixer->num);

	if (ctl->stop_fnc)
		ctl->stop_fnc(ctl);

	mdss_mdp_ctl_free(ctl);

	mdss_mdp_ctl_perf_update(ctl, 0);

	return 0;
}

int mdss_mdp_ctl_splash_finish(struct mdss_mdp_ctl *ctl, bool handoff)
{
	switch (ctl->panel_data->panel_info.type) {
	case MIPI_VIDEO_PANEL:
	case EDP_PANEL:
		return mdss_mdp_video_reconfigure_splash_done(ctl, handoff);
	case MIPI_CMD_PANEL:
		return mdss_mdp_cmd_reconfigure_splash_done(ctl, handoff);
	default:
		return 0;
	}
}

static inline int mdss_mdp_set_split_ctl(struct mdss_mdp_ctl *ctl,
		struct mdss_mdp_ctl *split_ctl)
{
	struct mdss_data_type *mdata = mdss_mdp_get_mdata();

	if (!ctl || !split_ctl || !mdata)
		return -ENODEV;

	/* setup split ctl mixer as right mixer of original ctl so that
	 * original ctl can work the same way as dual pipe solution */
	ctl->mixer_right = split_ctl->mixer_left;

	if ((mdata->mdp_rev >= MDSS_MDP_HW_REV_103) && ctl->is_video_mode)
		ctl->split_flush_en = true;

	return 0;
}

static int mdss_mdp_ctl_fbc_enable(int enable,
		struct mdss_mdp_mixer *mixer, struct mdss_panel_info *pdata)
{
	struct fbc_panel_info *fbc;
	u32 mode = 0, budget_ctl = 0, lossy_mode = 0;

	if (!pdata) {
		pr_err("Invalid pdata\n");
		return -EINVAL;
	}

	fbc = &pdata->fbc;

	if (!fbc || !fbc->enabled) {
		pr_err("Invalid FBC structure\n");
		return -EINVAL;
	}

	if (mixer->num == MDSS_MDP_INTF_LAYERMIXER0 ||
			mixer->num == MDSS_MDP_INTF_LAYERMIXER1) {
		pr_debug("Mixer supports FBC.\n");
	} else {
		pr_debug("Mixer doesn't support FBC.\n");
		return -EINVAL;
	}

	if (enable) {
		mode = ((pdata->xres) << 16) | ((fbc->comp_mode) << 8) |
			((fbc->qerr_enable) << 7) | ((fbc->cd_bias) << 4) |
			((fbc->pat_enable) << 3) | ((fbc->vlc_enable) << 2) |
			((fbc->bflc_enable) << 1) | enable;

		budget_ctl = ((fbc->line_x_budget) << 12) |
			((fbc->block_x_budget) << 8) | fbc->block_budget;

		lossy_mode = ((fbc->lossless_mode_thd) << 16) |
			((fbc->lossy_mode_thd) << 8) |
			((fbc->lossy_rgb_thd) << 4) | fbc->lossy_mode_idx;
	}

	mdss_mdp_pingpong_write(mixer->pingpong_base,
		MDSS_MDP_REG_PP_FBC_MODE, mode);
	mdss_mdp_pingpong_write(mixer->pingpong_base,
		MDSS_MDP_REG_PP_FBC_BUDGET_CTL, budget_ctl);
	mdss_mdp_pingpong_write(mixer->pingpong_base,
		MDSS_MDP_REG_PP_FBC_LOSSY_MODE, lossy_mode);

	return 0;
}

static inline u32 get_panel_width(struct mdss_mdp_ctl *ctl)
{
	u32 width;

	width = ctl->panel_data->panel_info.xres;
	width += (ctl->panel_data->next && is_split_dst(ctl->mfd)) ?
			ctl->panel_data->next->panel_info.xres : 0;

	return width;
}

int mdss_mdp_ctl_setup(struct mdss_mdp_ctl *ctl)
{
	struct mdss_mdp_ctl *split_ctl;
	u32 width, height;
	int split_fb;
	u32 max_mixer_width;

	if (!ctl || !ctl->panel_data) {
		pr_err("invalid ctl handle\n");
		return -ENODEV;
	}

	split_ctl = mdss_mdp_get_split_ctl(ctl);

	width = get_panel_width(ctl);
	height = ctl->panel_data->panel_info.yres;
	max_mixer_width = ctl->mdata->max_mixer_width;

	split_fb = (ctl->mfd->split_fb_left &&
		    ctl->mfd->split_fb_right &&
		    (ctl->mfd->split_fb_left <= max_mixer_width) &&
		    (ctl->mfd->split_fb_right <= max_mixer_width)) ? 1 : 0;
	pr_debug("max=%d xres=%d left=%d right=%d\n", max_mixer_width,
		 width, ctl->mfd->split_fb_left, ctl->mfd->split_fb_right);

	if ((split_ctl && (width > max_mixer_width)) ||
			(width > (2 * max_mixer_width))) {
		pr_err("Unsupported panel resolution: %dx%d\n", width, height);
		return -ENOTSUPP;
	}

	ctl->width = width;
	ctl->height = height;
	ctl->roi = (struct mdss_rect) {0, 0, width, height};

	if (!ctl->mixer_left) {
		ctl->mixer_left =
			mdss_mdp_mixer_alloc(ctl, MDSS_MDP_MIXER_TYPE_INTF,
			 ((width > max_mixer_width) || split_fb), 0);
		if (!ctl->mixer_left) {
			pr_err("unable to allocate layer mixer\n");
			return -ENOMEM;
		} else if (ctl->mixer_left->num >= 1 &&
			(ctl->panel_data->panel_info.type == MIPI_CMD_PANEL)) {
			pr_err("use only DSPP0 and DSPP1 with cmd split\n");
			return -EPERM;
		}
	}

	if (split_fb)
		width = ctl->mfd->split_fb_left;
	else if (width > max_mixer_width)
		width /= 2;

	ctl->mixer_left->width = width;
	ctl->mixer_left->height = height;
	ctl->mixer_left->roi = (struct mdss_rect) {0, 0, width, height};

	if (is_panel_split(ctl->mfd)) {
		pr_debug("split display detected\n");
		return 0;
	}

	if (split_fb)
		width = ctl->mfd->split_fb_right;

	if (width < ctl->width) {
		if (ctl->mixer_right == NULL) {
			ctl->mixer_right = mdss_mdp_mixer_alloc(ctl,
					MDSS_MDP_MIXER_TYPE_INTF, true, 0);
			if (!ctl->mixer_right) {
				pr_err("unable to allocate right mixer\n");
				if (ctl->mixer_left)
					mdss_mdp_mixer_free(ctl->mixer_left);
				return -ENOMEM;
			}
		}
		ctl->mixer_right->is_right_mixer = true;
		ctl->mixer_right->width = width;
		ctl->mixer_right->height = height;
		ctl->mixer_right->roi = (struct mdss_rect)
						{0, 0, width, height};
	} else if (ctl->mixer_right) {
		mdss_mdp_mixer_free(ctl->mixer_right);
		ctl->mixer_right = NULL;
	}

	if (ctl->mixer_right) {
		ctl->opmode |= MDSS_MDP_CTL_OP_PACK_3D_ENABLE |
			       MDSS_MDP_CTL_OP_PACK_3D_H_ROW_INT;
	} else {
		ctl->opmode &= ~(MDSS_MDP_CTL_OP_PACK_3D_ENABLE |
				  MDSS_MDP_CTL_OP_PACK_3D_H_ROW_INT);
	}

	return 0;
}

static int mdss_mdp_ctl_setup_wfd(struct mdss_mdp_ctl *ctl)
{
	struct mdss_data_type *mdata = ctl->mdata;
	struct mdss_mdp_mixer *mixer;
	int mixer_type;

	/* if WB2 is supported, try to allocate it first */
	if (mdata->wfd_mode == MDSS_MDP_WFD_INTERFACE)
		mixer_type = MDSS_MDP_MIXER_TYPE_INTF;
	else
		mixer_type = MDSS_MDP_MIXER_TYPE_WRITEBACK;

	mixer = mdss_mdp_mixer_alloc(ctl, mixer_type, false, 0);
	if (!mixer && mixer_type == MDSS_MDP_MIXER_TYPE_INTF)
		mixer = mdss_mdp_mixer_alloc(ctl, MDSS_MDP_MIXER_TYPE_WRITEBACK,
				false, 0);

	if (!mixer) {
		pr_err("Unable to allocate writeback mixer\n");
		return -ENOMEM;
	}

	if (mixer->type == MDSS_MDP_MIXER_TYPE_INTF ||
			(mdata->wfd_mode == MDSS_MDP_WFD_DEDICATED)) {
		ctl->opmode = MDSS_MDP_CTL_OP_WFD_MODE;
	} else {
		switch (mixer->num) {
		case MDSS_MDP_WB_LAYERMIXER0:
			ctl->opmode = MDSS_MDP_CTL_OP_WB0_MODE;
			break;
		case MDSS_MDP_WB_LAYERMIXER1:
			ctl->opmode = MDSS_MDP_CTL_OP_WB1_MODE;
			break;
		default:
			pr_err("Incorrect writeback config num=%d\n",
					mixer->num);
			mdss_mdp_mixer_free(mixer);
			return -EINVAL;
		}
		ctl->wb_type = MDSS_MDP_WB_CTL_TYPE_LINE;
	}
	ctl->mixer_left = mixer;

	return 0;
}

struct mdss_mdp_ctl *mdss_mdp_ctl_init(struct mdss_panel_data *pdata,
				       struct msm_fb_data_type *mfd)
{
	int ret = 0, offset;
	struct mdss_mdp_ctl *ctl;
	struct mdss_data_type *mdata = mfd_to_mdata(mfd);
	struct mdss_overlay_private *mdp5_data = mfd_to_mdp5_data(mfd);

	if (pdata->panel_info.type == WRITEBACK_PANEL)
		offset = mdss_mdp_get_wb_ctl_support(mdata, false);
	else
		offset = MDSS_MDP_CTL0;

	ctl = mdss_mdp_ctl_alloc(mdata, offset);
	if (!ctl) {
		pr_err("unable to allocate ctl\n");
		return ERR_PTR(-ENOMEM);
	}

	ctl->mfd = mfd;
	ctl->panel_data = pdata;
	ctl->is_video_mode = false;
	ctl->perf_release_ctl_bw = false;

	switch (pdata->panel_info.type) {
	case EDP_PANEL:
		ctl->is_video_mode = true;
		ctl->intf_num = MDSS_MDP_INTF0;
		ctl->intf_type = MDSS_INTF_EDP;
		ctl->opmode = MDSS_MDP_CTL_OP_VIDEO_MODE;
		ctl->start_fnc = mdss_mdp_video_start;
		break;
	case MIPI_VIDEO_PANEL:
		ctl->is_video_mode = true;
		if (pdata->panel_info.pdest == DISPLAY_1)
			ctl->intf_num = mdp5_data->mixer_swap ? MDSS_MDP_INTF2 :
				MDSS_MDP_INTF1;
		else
			ctl->intf_num = mdp5_data->mixer_swap ? MDSS_MDP_INTF1 :
				MDSS_MDP_INTF2;
		ctl->intf_type = MDSS_INTF_DSI;
		ctl->opmode = MDSS_MDP_CTL_OP_VIDEO_MODE;
		ctl->start_fnc = mdss_mdp_video_start;
		break;
	case MIPI_CMD_PANEL:
		if (pdata->panel_info.pdest == DISPLAY_1)
			ctl->intf_num = mdp5_data->mixer_swap ? MDSS_MDP_INTF2 :
				MDSS_MDP_INTF1;
		else
			ctl->intf_num = mdp5_data->mixer_swap ? MDSS_MDP_INTF1 :
				MDSS_MDP_INTF2;
		ctl->intf_type = MDSS_INTF_DSI;
		ctl->opmode = MDSS_MDP_CTL_OP_CMD_MODE;
		ctl->start_fnc = mdss_mdp_cmd_start;
		break;
	case DTV_PANEL:
		ctl->is_video_mode = true;
		ctl->intf_num = MDSS_MDP_INTF3;
		ctl->intf_type = MDSS_INTF_HDMI;
		ctl->opmode = MDSS_MDP_CTL_OP_VIDEO_MODE;
		ctl->start_fnc = mdss_mdp_video_start;
		ret = mdss_mdp_limited_lut_igc_config(ctl);
		if (ret)
			pr_err("Unable to config IGC LUT data\n");
		break;
	case WRITEBACK_PANEL:
		ctl->intf_num = MDSS_MDP_NO_INTF;
		ctl->start_fnc = mdss_mdp_writeback_start;
		ret = mdss_mdp_ctl_setup_wfd(ctl);
		if (ret)
			goto ctl_init_fail;
		break;
	default:
		pr_err("unsupported panel type (%d)\n", pdata->panel_info.type);
		ret = -EINVAL;
		goto ctl_init_fail;
	}

	ctl->opmode |= (ctl->intf_num << 4);

	if (ctl->intf_num == MDSS_MDP_NO_INTF) {
		ctl->dst_format = pdata->panel_info.out_format;
	} else {
		struct mdp_dither_cfg_data dither = {
			.block = mfd->index + MDP_LOGICAL_BLOCK_DISP_0,
			.flags = MDP_PP_OPS_DISABLE,
		};

		switch (pdata->panel_info.bpp) {
		case 18:
			ctl->dst_format = MDSS_MDP_PANEL_FORMAT_RGB666;
			dither.flags = MDP_PP_OPS_ENABLE | MDP_PP_OPS_WRITE;
			dither.g_y_depth = 2;
			dither.r_cr_depth = 2;
			dither.b_cb_depth = 2;
			break;
		case 24:
		default:
			ctl->dst_format = MDSS_MDP_PANEL_FORMAT_RGB888;
			break;
		}
		mdss_mdp_dither_config(&dither, NULL);
	}

	return ctl;
ctl_init_fail:
	mdss_mdp_ctl_free(ctl);

	return ERR_PTR(ret);
}

int mdss_mdp_ctl_split_display_setup(struct mdss_mdp_ctl *ctl,
		struct mdss_panel_data *pdata)
{
	struct mdss_mdp_ctl *sctl;
	struct mdss_mdp_mixer *mixer;

	if (!ctl || !pdata)
		return -ENODEV;

	if (pdata->panel_info.xres > ctl->mdata->max_mixer_width) {
		pr_err("Unsupported second panel resolution: %dx%d\n",
				pdata->panel_info.xres, pdata->panel_info.yres);
		return -ENOTSUPP;
	}

	if (ctl->mixer_right) {
		pr_err("right mixer already setup for ctl=%d\n", ctl->num);
		return -EPERM;
	}

	sctl = mdss_mdp_ctl_init(pdata, ctl->mfd);
	if (!sctl) {
		pr_err("unable to setup split display\n");
		return -ENODEV;
	}

	sctl->width = pdata->panel_info.xres;
	sctl->height = pdata->panel_info.yres;
	sctl->roi = (struct mdss_rect){0, 0, sctl->width, sctl->height};

	ctl->mixer_left = mdss_mdp_mixer_alloc(ctl, MDSS_MDP_MIXER_TYPE_INTF,
			false, 0);
	if (!ctl->mixer_left) {
		pr_err("unable to allocate layer mixer\n");
		mdss_mdp_ctl_destroy(sctl);
		return -ENOMEM;
	}

	mixer = mdss_mdp_mixer_alloc(sctl, MDSS_MDP_MIXER_TYPE_INTF, false, 0);
	if (!mixer) {
		pr_err("unable to allocate layer mixer\n");
		mdss_mdp_ctl_destroy(sctl);
		return -ENOMEM;
	}

	mixer->is_right_mixer = true;
	mixer->width = sctl->width;
	mixer->height = sctl->height;
	mixer->roi = (struct mdss_rect)
				{0, 0, mixer->width, mixer->height};
	sctl->mixer_left = mixer;

	return mdss_mdp_set_split_ctl(ctl, sctl);
}

static void mdss_mdp_ctl_split_display_enable(int enable,
	struct mdss_mdp_ctl *main_ctl, struct mdss_mdp_ctl *slave_ctl)
{
	u32 upper = 0, lower = 0;

	pr_debug("split main ctl=%d intf=%d\n",
			main_ctl->num, main_ctl->intf_num);

	if (slave_ctl)
		pr_debug("split slave ctl=%d intf=%d\n",
			slave_ctl->num, slave_ctl->intf_num);

	if (enable) {
		if (main_ctl->opmode & MDSS_MDP_CTL_OP_CMD_MODE) {
			upper |= BIT(1);
			lower |= BIT(1);
		}
		/* interface controlling sw trigger (cmd & video mode)*/
		if (main_ctl->intf_num == MDSS_MDP_INTF2) {
			lower |= BIT(4);
			upper |= BIT(4);
		} else {
			lower |= BIT(8);
			upper |= BIT(8);
		}
	}
	writel_relaxed(upper, main_ctl->mdata->mdp_base +
		MDSS_MDP_REG_SPLIT_DISPLAY_UPPER_PIPE_CTRL);
	writel_relaxed(lower, main_ctl->mdata->mdp_base +
		MDSS_MDP_REG_SPLIT_DISPLAY_LOWER_PIPE_CTRL);
	writel_relaxed(enable, main_ctl->mdata->mdp_base +
		MDSS_MDP_REG_SPLIT_DISPLAY_EN);

	if (main_ctl->split_flush_en)
		writel_relaxed(enable ? 0x1 : 0x0,
			main_ctl->mdata->mdp_base +
			MMSS_MDP_MDP_SSPP_SPARE_0);
}

static void mdss_mdp_ctl_dst_split_display_enable(int enable,
	struct mdss_mdp_ctl *ctl)
{
	u32 config = 0, cntl = 0;

	mdss_mdp_ctl_split_display_enable(enable, ctl, NULL);

	if (enable) {
		config = BIT(16); /* Set horizontal split*/
		cntl = BIT(5); /* enable dst split*/
	}
	writel_relaxed(config, ctl->mdata->mdp_base +
		MDSS_MDP_REG_PPB0_CONFIG);
	writel_relaxed(cntl, ctl->mdata->mdp_base +
		MDSS_MDP_REG_PPB0_CNTL);
}

int mdss_mdp_ctl_destroy(struct mdss_mdp_ctl *ctl)
{
	struct mdss_mdp_ctl *sctl;
	int rc;

	rc = mdss_mdp_ctl_intf_event(ctl, MDSS_EVENT_CLOSE, NULL);
	WARN(rc, "unable to close panel for intf=%d\n", ctl->intf_num);

	sctl = mdss_mdp_get_split_ctl(ctl);
	if (sctl) {
		pr_debug("destroying split display ctl=%d\n", sctl->num);
		mdss_mdp_ctl_free(sctl);
	}

	mdss_mdp_ctl_free(ctl);

	return 0;
}

int mdss_mdp_ctl_intf_event(struct mdss_mdp_ctl *ctl, int event, void *arg)
{
	struct mdss_panel_data *pdata;
	int rc = 0;

	if (!ctl || !ctl->panel_data)
		return -ENODEV;

	pdata = ctl->panel_data;

	pr_debug("sending ctl=%d event=%d\n", ctl->num, event);

	do {
		if (pdata->event_handler)
			rc = pdata->event_handler(pdata, event, arg);
		pdata = pdata->next;
	} while (rc == 0 && pdata);

	return rc;
}

<<<<<<< HEAD
int mdss_mdp_ctl_off_pan_on(struct mdss_mdp_ctl *ctl)
{
	if (ctl->off_pan_on)
		return ctl->off_pan_on(ctl);
	else
		pr_debug("ctl off with panel on func not defined\n");

	return 0;
=======
static void mdss_mdp_ctl_restore_sub(struct mdss_mdp_ctl *ctl)
{
	u32 temp;

	temp = readl_relaxed(ctl->mdata->mdp_base +
		MDSS_MDP_REG_DISP_INTF_SEL);
	temp |= (ctl->intf_type << ((ctl->intf_num - MDSS_MDP_INTF0) * 8));
	writel_relaxed(temp, ctl->mdata->mdp_base +
		MDSS_MDP_REG_DISP_INTF_SEL);
	mdss_mdp_pp_resume(ctl, ctl->mixer_left->num);
>>>>>>> 6b6cff37
}

/*
 * mdss_mdp_ctl_restore() - restore mdp ctl path
 * @ctl: mdp controller.
 *
 * This function is called whenever MDP comes out of a power collapse as
 * a result of a screen update when DSI ULPS mode is enabled. It restores
 * the MDP controller's software state to the hardware registers.
 */
void mdss_mdp_ctl_restore(struct mdss_mdp_ctl *ctl)
{
	struct mdss_mdp_ctl *sctl;

<<<<<<< HEAD
	mdss_mdp_clk_ctrl(MDP_BLOCK_POWER_ON, false);
	temp = readl_relaxed(ctl->mdata->mdp_base +
		MDSS_MDP_REG_DISP_INTF_SEL);
	temp |= (ctl->intf_type << ((ctl->intf_num - MDSS_MDP_INTF0) * 8));
	writel_relaxed(temp, ctl->mdata->mdp_base +
		MDSS_MDP_REG_DISP_INTF_SEL);
	mdss_mdp_clk_ctrl(MDP_BLOCK_POWER_OFF, false);
=======
	sctl = mdss_mdp_get_split_ctl(ctl);
	mdss_mdp_clk_ctrl(MDP_BLOCK_POWER_ON);
	mdss_mdp_ctl_restore_sub(ctl);
	if (sctl) {
		mdss_mdp_ctl_restore_sub(sctl);
		mdss_mdp_ctl_split_display_enable(1, ctl, sctl);
	}
	mdss_mdp_clk_ctrl(MDP_BLOCK_POWER_OFF);
>>>>>>> 6b6cff37
}

static int mdss_mdp_ctl_start_sub(struct mdss_mdp_ctl *ctl, bool handoff)
{
	struct mdss_mdp_mixer *mixer;
	u32 outsize, temp;
	int ret = 0;
	int i, nmixers;

	pr_debug("ctl_num=%d\n", ctl->num);

	/*
	 * Need start_fnc in 2 cases:
	 * (1) handoff
	 * (2) continuous splash finished.
	 */
	if (handoff || !ctl->panel_data->panel_info.cont_splash_enabled) {
		if (ctl->start_fnc)
			ret = ctl->start_fnc(ctl);
		else
			pr_warn("no start function for ctl=%d type=%d\n",
					ctl->num,
					ctl->panel_data->panel_info.type);

		if (ret) {
			pr_err("unable to start intf\n");
			return ret;
		}
	}

	if (!ctl->panel_data->panel_info.cont_splash_enabled) {
		nmixers = MDSS_MDP_INTF_MAX_LAYERMIXER +
			MDSS_MDP_WB_MAX_LAYERMIXER;
		for (i = 0; i < nmixers; i++)
			mdss_mdp_ctl_write(ctl, MDSS_MDP_REG_CTL_LAYER(i), 0);
	}

	mixer = ctl->mixer_left;
	mdss_mdp_pp_resume(ctl, mixer->num);
	mixer->params_changed++;

	temp = readl_relaxed(ctl->mdata->mdp_base +
		MDSS_MDP_REG_DISP_INTF_SEL);
	temp |= (ctl->intf_type << ((ctl->intf_num - MDSS_MDP_INTF0) * 8));
	if (is_split_dst(ctl->mfd))
		temp |= (ctl->intf_type << (ctl->intf_num * 8));

	writel_relaxed(temp, ctl->mdata->mdp_base +
		MDSS_MDP_REG_DISP_INTF_SEL);

	outsize = (mixer->height << 16) | mixer->width;
	mdp_mixer_write(mixer, MDSS_MDP_REG_LM_OUT_SIZE, outsize);

	if (ctl->panel_data->panel_info.fbc.enabled) {
		ret = mdss_mdp_ctl_fbc_enable(1, ctl->mixer_left,
				&ctl->panel_data->panel_info);
	}

	return ret;
}

int mdss_mdp_ctl_start(struct mdss_mdp_ctl *ctl, bool handoff)
{
	struct mdss_mdp_ctl *sctl;
	struct mdss_data_type *mdata = mdss_mdp_get_mdata();
	int ret = 0;

	if (ctl->power_on) {
		pr_debug("%d: panel already on!\n", __LINE__);
		return 0;
	}

	ret = mdss_mdp_ctl_setup(ctl);
	if (ret)
		return ret;

	sctl = mdss_mdp_get_split_ctl(ctl);

	if (sctl) {
		/* split display */
		ctl->panel_data->panel_info.is_split_display = true;
		sctl->panel_data->panel_info.is_split_display = true;
	}

	mutex_lock(&ctl->lock);

	/*
	 * keep power_on false during handoff to avoid unexpected
	 * operations to overlay.
	 */
	if (!handoff)
		ctl->power_on = true;

	memset(&ctl->cur_perf, 0, sizeof(ctl->cur_perf));

	mdss_mdp_clk_ctrl(MDP_BLOCK_POWER_ON);

	ret = mdss_mdp_ctl_intf_event(ctl, MDSS_EVENT_RESET, NULL);
	if (ret) {
		pr_err("panel power on failed ctl=%d\n", ctl->num);
		goto error;
	}

	ret = mdss_mdp_ctl_start_sub(ctl, handoff);
	if (ret == 0) {
		if (sctl && is_split_lm(ctl->mfd)) {
			/*split display available */
			ret = mdss_mdp_ctl_start_sub(sctl, handoff);
			if (!ret)
				mdss_mdp_ctl_split_display_enable(1, ctl, sctl);
		} else if (ctl->mixer_right) {
			struct mdss_mdp_mixer *mixer = ctl->mixer_right;
			u32 out;

			mdss_mdp_pp_resume(ctl, mixer->num);
			mixer->params_changed++;
			out = (mixer->height << 16) | mixer->width;
			mdp_mixer_write(mixer, MDSS_MDP_REG_LM_OUT_SIZE, out);
			mdss_mdp_ctl_write(ctl, MDSS_MDP_REG_CTL_PACK_3D, 0);
		} else if (is_split_dst(ctl->mfd)) {
			mdss_mdp_ctl_dst_split_display_enable(1, ctl);
		}
	}

	mdss_mdp_hist_intr_setup(&mdata->hist_intr, MDSS_IRQ_RESUME);

	mdss_mdp_clk_ctrl(MDP_BLOCK_POWER_OFF);
error:
	mutex_unlock(&ctl->lock);

	return ret;
}

int mdss_mdp_ctl_stop(struct mdss_mdp_ctl *ctl)
{
	struct mdss_mdp_ctl *sctl;
	int ret = 0;
	struct mdss_data_type *mdata = mdss_mdp_get_mdata();
	u32 off;

	if (!ctl->power_on) {
		pr_debug("%s %d already off!\n", __func__, __LINE__);
		return 0;
	}

	sctl = mdss_mdp_get_split_ctl(ctl);

	pr_debug("ctl_num=%d\n", ctl->num);

	mutex_lock(&ctl->lock);

	mdss_mdp_clk_ctrl(MDP_BLOCK_POWER_ON);

	mdss_mdp_hist_intr_setup(&mdata->hist_intr, MDSS_IRQ_SUSPEND);

	if (ctl->stop_fnc) {
		ret = ctl->stop_fnc(ctl);
		if (ctl->panel_data->panel_info.fbc.enabled)
			mdss_mdp_ctl_fbc_enable(0, ctl->mixer_left,
				&ctl->panel_data->panel_info);
	} else {
		pr_warn("no stop func for ctl=%d\n", ctl->num);
	}

	if (sctl && sctl->stop_fnc) {
		ret = sctl->stop_fnc(sctl);
		if (ctl->panel_data->panel_info.fbc.enabled)
			mdss_mdp_ctl_fbc_enable(0, sctl->mixer_left,
				&sctl->panel_data->panel_info);
		mdss_mdp_ctl_split_display_enable(0, ctl, sctl);
	}

	if (ret) {
		pr_warn("error powering off intf ctl=%d\n", ctl->num);
	} else {
		mdss_mdp_ctl_write(ctl, MDSS_MDP_REG_CTL_TOP, 0);
		if (sctl)
			mdss_mdp_ctl_write(sctl, MDSS_MDP_REG_CTL_TOP, 0);

		if (ctl->mixer_left) {
			off = __mdss_mdp_ctl_get_mixer_off(ctl->mixer_left);
			mdss_mdp_ctl_write(ctl, off, 0);
		}

		if (ctl->mixer_right) {
			off = __mdss_mdp_ctl_get_mixer_off(ctl->mixer_right);
			mdss_mdp_ctl_write(ctl, off, 0);
		}

		ctl->power_on = false;
		ctl->play_cnt = 0;
		mdss_mdp_ctl_perf_update(ctl, 0);
	}

	mdss_mdp_clk_ctrl(MDP_BLOCK_POWER_OFF);

	mutex_unlock(&ctl->lock);

	return ret;
}

/*
 * mdss_mdp_ctl_reset() - reset mdp ctl path.
 * @ctl: mdp controller.
 * this function called when underflow happen,
 * it will reset mdp ctl path and poll for its completion
 *
 * Note: called within atomic context.
 */
int mdss_mdp_ctl_reset(struct mdss_mdp_ctl *ctl)
{
	u32 status = 1;
	int cnt = 20;

	mdss_mdp_ctl_write(ctl, MDSS_MDP_REG_CTL_SW_RESET, 1);

	/*
	 * it takes around 30us to have mdp finish resetting its ctl path
	 * poll every 50us so that reset should be completed at 1st poll
	 */

	do {
		udelay(50);
		status = mdss_mdp_ctl_read(ctl, MDSS_MDP_REG_CTL_SW_RESET);
		status &= 0x01;
		pr_debug("status=%x\n", status);
		cnt--;
		if (cnt == 0) {
			pr_err("timeout\n");
			return -EAGAIN;
		}
	} while (status);

	return 0;
}

void mdss_mdp_set_mixer_roi(struct mdss_mdp_ctl *ctl, struct mdss_rect *roi)
{
	struct mdss_rect mixer_roi;

	ctl->valid_roi = (roi->w && roi->h);
	ctl->roi_changed = 0;
	if (!mdss_rect_cmp(roi, &ctl->roi)) {
		ctl->roi = *roi;
		ctl->roi_changed++;

		mixer_roi = ctl->mixer_left->roi;
		if ((mixer_roi.w != roi->w) ||
			(mixer_roi.h != roi->h)) {
			ctl->mixer_left->roi = *roi;
			ctl->mixer_left->params_changed++;
		}
	}

	pr_debug("ROI requested: [%d]: [%d, %d, %d, %d]\n",
		ctl->num, ctl->roi.x, ctl->roi.y, ctl->roi.w, ctl->roi.h);
}

static inline u32 mdss_mdp_mpq_pipe_num_map(u32 pipe_num)
{
	u32 mpq_num;
	if (pipe_num == MDSS_MDP_SSPP_VIG3)
		mpq_num = MDSS_MDP_SSPP_VIG2 + 1;
	else if (pipe_num == MDSS_MDP_SSPP_RGB0)
		mpq_num = MDSS_MDP_SSPP_VIG2 + 2;
	else if (pipe_num == MDSS_MDP_SSPP_RGB1)
		mpq_num = MDSS_MDP_SSPP_VIG2 + 3;
	else
		mpq_num = pipe_num;
	return mpq_num;
}

void mdss_mdp_set_roi(struct mdss_mdp_ctl *ctl,
		struct mdp_display_commit *data)
{
	struct mdss_rect l_roi, r_roi;

	l_roi.x = data->l_roi.x;
	l_roi.y = data->l_roi.y;
	l_roi.w = data->l_roi.w;
	l_roi.h = data->l_roi.h;

	r_roi.x = data->r_roi.x;
	r_roi.y = data->r_roi.y;
	r_roi.w = data->r_roi.w;
	r_roi.h = data->r_roi.h;

	/* Reset ROI when we have (1) invalid ROI (2) feature disabled */
	if ((!l_roi.w && l_roi.h) || (l_roi.w && !l_roi.h) ||
		(!r_roi.w && r_roi.h) || (r_roi.w && !r_roi.h) ||
		(!l_roi.w && !l_roi.h && !r_roi.w && !r_roi.h) ||
		!ctl->panel_data->panel_info.partial_update_enabled) {
		l_roi = (struct mdss_rect)
		{0, 0, ctl->mixer_left->width, ctl->mixer_left->height};

		if (ctl->mixer_right) {
			r_roi = (struct mdss_rect)
				{0, 0, ctl->mixer_right->width,
				ctl->mixer_right->height};
		}
	}

	mdss_mdp_set_mixer_roi(ctl, &l_roi);

	if (ctl->mixer_right)
		mdss_mdp_set_mixer_roi(ctl->mixer_right->ctl, &r_roi);
}

static void mdss_mdp_mixer_setup(struct mdss_mdp_ctl *master_ctl,
	int mixer_mux)
{
	int i;
	int stage, screen_state, outsize;
	u32 off, blend_op, blend_stage, mpq_num;
	u32 mixercfg = 0, mixer_op_mode = 0, bg_alpha_enable = 0,
	    mixercfg_extn = 0;
	u32 fg_alpha = 0, bg_alpha = 0;
	struct mdss_mdp_pipe *pipe;
	struct mdss_mdp_ctl *ctl = NULL;
	struct mdss_data_type *mdata = mdss_mdp_get_mdata();
	struct mdss_mdp_mixer *mixer = mdss_mdp_mixer_get(master_ctl,
		mixer_mux);

	if (!mixer)
		return;

	ctl = mixer->ctl;
	if (!ctl)
		return;

	mixer->params_changed = 0;
	/* check if mixer setup for rotator is needed */
	if (mixer->rotator_mode) {
		off = __mdss_mdp_ctl_get_mixer_off(mixer);
		mdss_mdp_ctl_write(mixer->ctl, off, 0);
		return;
	}

	trace_mdp_mixer_update(mixer->num);
	pr_debug("setup mixer=%d\n", mixer->num);
	screen_state = ctl->force_screen_state;

	outsize = (mixer->roi.h << 16) | mixer->roi.w;
	mdp_mixer_write(mixer, MDSS_MDP_REG_LM_OUT_SIZE, outsize);

	if (screen_state == MDSS_SCREEN_FORCE_BLANK) {
		mixercfg = MDSS_MDP_LM_BORDER_COLOR;
		goto update_mixer;
	}

	pipe = mixer->stage_pipe[MDSS_MDP_STAGE_BASE * MAX_PIPES_PER_STAGE];
	if (pipe == NULL) {
		mixercfg = MDSS_MDP_LM_BORDER_COLOR;
	} else {
		if (ctl->mdata->mdp_rev == MDSS_MDP_HW_REV_200) {
			mpq_num = mdss_mdp_mpq_pipe_num_map(pipe->num);
			mixercfg = 1 << (3 * mpq_num);
		} else if (pipe->num == MDSS_MDP_SSPP_VIG3 ||
			pipe->num == MDSS_MDP_SSPP_RGB3) {
			/* Add 2 to account for Cursor & Border bits */
			mixercfg = 1 << ((3 * pipe->num)+2);
		} else if (pipe->type == MDSS_MDP_PIPE_TYPE_CURSOR) {
			mixercfg_extn = BIT(20 + (6 *
					(pipe->num - MDSS_MDP_SSPP_CURSOR0)));
		} else {
			mixercfg = 1 << (3 * pipe->num);
		}
		if (pipe->src_fmt->alpha_enable)
			bg_alpha_enable = 1;
	}

	i = MDSS_MDP_STAGE_0 * MAX_PIPES_PER_STAGE;
	for (; i < MAX_PIPES_PER_LM; i++) {
		pipe = mixer->stage_pipe[i];
		if (pipe == NULL)
			continue;

		stage = i / MAX_PIPES_PER_STAGE;
		if (stage != pipe->mixer_stage) {
			mixer->stage_pipe[i] = NULL;
			continue;
		}

		blend_stage = stage - MDSS_MDP_STAGE_0;
		off = MDSS_MDP_REG_LM_BLEND_OFFSET(blend_stage);

		/*
		 * Account for additional blending stages
		 * from MDP v1.5 onwards
		 */
		if (blend_stage > 3)
			off += MDSS_MDP_REG_LM_BLEND_STAGE4;
		blend_op = (MDSS_MDP_BLEND_FG_ALPHA_FG_CONST |
			    MDSS_MDP_BLEND_BG_ALPHA_BG_CONST);
		fg_alpha = pipe->alpha;
		bg_alpha = 0xFF - pipe->alpha;
		/* keep fg alpha */
		mixer_op_mode |= 1 << (blend_stage + 1);

		switch (pipe->blend_op) {
		case BLEND_OP_OPAQUE:

			blend_op = (MDSS_MDP_BLEND_FG_ALPHA_FG_CONST |
				    MDSS_MDP_BLEND_BG_ALPHA_BG_CONST);

			pr_debug("pnum=%d stg=%d op=OPAQUE\n", pipe->num,
					stage);
			break;

		case BLEND_OP_PREMULTIPLIED:
			if (pipe->src_fmt->alpha_enable) {
				blend_op = (MDSS_MDP_BLEND_FG_ALPHA_FG_CONST |
					    MDSS_MDP_BLEND_BG_ALPHA_FG_PIXEL);
				if (fg_alpha != 0xff) {
					bg_alpha = fg_alpha;
					blend_op |=
						MDSS_MDP_BLEND_BG_MOD_ALPHA |
						MDSS_MDP_BLEND_BG_INV_MOD_ALPHA;
				} else {
					blend_op |= MDSS_MDP_BLEND_BG_INV_ALPHA;
				}
			}
			pr_debug("pnum=%d stg=%d op=PREMULTIPLIED\n", pipe->num,
					stage);
			break;

		case BLEND_OP_COVERAGE:
			if (pipe->src_fmt->alpha_enable) {
				blend_op = (MDSS_MDP_BLEND_FG_ALPHA_FG_PIXEL |
					    MDSS_MDP_BLEND_BG_ALPHA_FG_PIXEL);
				if (fg_alpha != 0xff) {
					bg_alpha = fg_alpha;
					blend_op |=
					       MDSS_MDP_BLEND_FG_MOD_ALPHA |
					       MDSS_MDP_BLEND_FG_INV_MOD_ALPHA |
					       MDSS_MDP_BLEND_BG_MOD_ALPHA |
					       MDSS_MDP_BLEND_BG_INV_MOD_ALPHA;
				} else {
					blend_op |= MDSS_MDP_BLEND_BG_INV_ALPHA;
				}
			}
			pr_debug("pnum=%d stg=%d op=COVERAGE\n", pipe->num,
					stage);
			break;

		default:
			blend_op = (MDSS_MDP_BLEND_FG_ALPHA_FG_CONST |
				    MDSS_MDP_BLEND_BG_ALPHA_BG_CONST);
			pr_debug("pnum=%d stg=%d op=NONE\n", pipe->num,
					stage);
			break;
		}

		if (!pipe->src_fmt->alpha_enable && bg_alpha_enable)
			mixer_op_mode = 0;

		if (ctl->mdata->mdp_rev == MDSS_MDP_HW_REV_200) {
			mpq_num = mdss_mdp_mpq_pipe_num_map(pipe->num);
			mixercfg |= stage << (3 * mpq_num);
		} else if (pipe->num == MDSS_MDP_SSPP_VIG3 ||
			pipe->num == MDSS_MDP_SSPP_RGB3) {
			/* Add 2 to account for Cursor & Border bits */
			mixercfg |= stage << ((3 * pipe->num)+2);
		} else if (pipe->type == MDSS_MDP_PIPE_TYPE_CURSOR) {
			mixercfg_extn |= stage << (20 + (6 *
					(pipe->num - MDSS_MDP_SSPP_CURSOR0)));
		} else if (stage < MDSS_MDP_STAGE_6) {
			mixercfg |= stage << (3 * pipe->num);
		} else {
			/*
			 * The ctl layer extension bits are ordered
			 * VIG0-3, RGB0-3, DMA0-1
			 */
			if (pipe->num < MDSS_MDP_SSPP_RGB0)
				mixercfg_extn |= BIT(pipe->num << 1);
			else if (pipe->num >= MDSS_MDP_SSPP_RGB0  &&
					pipe->num < MDSS_MDP_SSPP_DMA0)
				mixercfg_extn |= BIT((pipe->num + 1) << 1);
			else if (pipe->num >= MDSS_MDP_SSPP_DMA0 &&
					pipe->num < MDSS_MDP_SSPP_VIG3)
				mixercfg_extn |= BIT((pipe->num + 2) << 1);
			else if (pipe->num == MDSS_MDP_SSPP_VIG3)
				mixercfg_extn |= BIT(6);
			else
				mixercfg_extn |= BIT(14);
		}

		trace_mdp_sspp_change(pipe);

		pr_debug("stg=%d op=%x fg_alpha=%x bg_alpha=%x\n", stage,
					blend_op, fg_alpha, bg_alpha);
		mdp_mixer_write(mixer, off + MDSS_MDP_REG_LM_OP_MODE, blend_op);
		mdp_mixer_write(mixer, off + MDSS_MDP_REG_LM_BLEND_FG_ALPHA,
				   fg_alpha);
		mdp_mixer_write(mixer, off + MDSS_MDP_REG_LM_BLEND_BG_ALPHA,
				   bg_alpha);
	}

	if (mixer->cursor_enabled)
		mixercfg |= MDSS_MDP_LM_CURSOR_OUT;

update_mixer:
	pr_debug("mixer=%d mixer_cfg=%x\n", mixer->num, mixercfg);

	if (mixer->num == MDSS_MDP_INTF_LAYERMIXER3)
		ctl->flush_bits |= BIT(20);
	else if (mixer->type == MDSS_MDP_MIXER_TYPE_WRITEBACK)
		ctl->flush_bits |= BIT(9) << mixer->num;
	else
		ctl->flush_bits |= BIT(6) << mixer->num;

	/* Read GC enable/disable status on LM */
	mixer_op_mode |=
		(mdp_mixer_read(mixer, MDSS_MDP_REG_LM_OP_MODE) & BIT(0));

	if (mdata->has_src_split && mixer_mux == MDSS_MDP_MIXER_MUX_RIGHT)
		mixer_op_mode |= BIT(31);

	mdp_mixer_write(mixer, MDSS_MDP_REG_LM_OP_MODE, mixer_op_mode);
	off = __mdss_mdp_ctl_get_mixer_off(mixer);
	mdss_mdp_ctl_write(ctl, off, mixercfg);
	/* Program ctl layer extension bits */
	mdss_mdp_ctl_write(ctl, off + MDSS_MDP_REG_CTL_LAYER_EXTN_OFFSET,
		mixercfg_extn);
}

int mdss_mdp_mixer_addr_setup(struct mdss_data_type *mdata,
	 u32 *mixer_offsets, u32 *dspp_offsets, u32 *pingpong_offsets,
	 u32 type, u32 len)
{
	struct mdss_mdp_mixer *head;
	u32 i;
	int rc = 0;
	u32 size = len;

	if ((type == MDSS_MDP_MIXER_TYPE_WRITEBACK) &&
			(mdata->wfd_mode == MDSS_MDP_WFD_SHARED))
		size++;

	head = devm_kzalloc(&mdata->pdev->dev, sizeof(struct mdss_mdp_mixer) *
			size, GFP_KERNEL);

	if (!head) {
		pr_err("unable to setup mixer type=%d :kzalloc fail\n",
			type);
		return -ENOMEM;
	}

	for (i = 0; i < len; i++) {
		head[i].type = type;
		head[i].base = mdata->mdss_io.base + mixer_offsets[i];
		head[i].ref_cnt = 0;
		head[i].num = i;
		if (type == MDSS_MDP_MIXER_TYPE_INTF) {
			if (mdata->ndspp > i)
				head[i].dspp_base = mdata->mdss_io.base +
						dspp_offsets[i];
			head[i].pingpong_base = mdata->mdss_io.base +
					pingpong_offsets[i];
		}
	}

	/*
	 * Duplicate the last writeback mixer for concurrent line and block mode
	 * operations
	*/
	if ((type == MDSS_MDP_MIXER_TYPE_WRITEBACK) &&
			(mdata->wfd_mode == MDSS_MDP_WFD_SHARED))
		head[len] = head[len - 1];

	switch (type) {

	case MDSS_MDP_MIXER_TYPE_INTF:
		mdata->mixer_intf = head;
		break;

	case MDSS_MDP_MIXER_TYPE_WRITEBACK:
		mdata->mixer_wb = head;
		break;

	default:
		pr_err("Invalid mixer type=%d\n", type);
		rc = -EINVAL;
		break;
	}

	return rc;
}

int mdss_mdp_ctl_addr_setup(struct mdss_data_type *mdata,
	u32 *ctl_offsets, u32 *wb_offsets, u32 len)
{
	struct mdss_mdp_ctl *head;
	struct mutex *shared_lock = NULL;
	u32 i;
	u32 size = len;
	u32 offset = mdss_mdp_get_wb_ctl_support(mdata, false);

	if (mdata->wfd_mode == MDSS_MDP_WFD_SHARED) {
		size++;
		shared_lock = devm_kzalloc(&mdata->pdev->dev,
					   sizeof(struct mutex),
					   GFP_KERNEL);
		if (!shared_lock) {
			pr_err("unable to allocate mem for mutex\n");
			return -ENOMEM;
		}
		mutex_init(shared_lock);
	}

	head = devm_kzalloc(&mdata->pdev->dev, sizeof(struct mdss_mdp_ctl) *
			size, GFP_KERNEL);

	if (!head) {
		pr_err("unable to setup ctl and wb: kzalloc fail\n");
		return -ENOMEM;
	}

	for (i = 0; i < len; i++) {
		head[i].num = i;
		head[i].base = (mdata->mdss_io.base) + ctl_offsets[i];
		if (i >= offset && wb_offsets[i - offset])
			head[i].wb_base = (mdata->mdss_io.base) + wb_offsets[i];
		head[i].ref_cnt = 0;
	}

	if (mdata->wfd_mode == MDSS_MDP_WFD_SHARED) {
		head[len - 1].shared_lock = shared_lock;
		/*
		 * Allocate a virtual ctl to be able to perform simultaneous
		 * line mode and block mode operations on the same
		 * writeback block
		*/
		head[len] = head[len - 1];
		head[len].num = head[len - 1].num;
	}
	mdata->ctl_off = head;

	return 0;
}

struct mdss_mdp_mixer *mdss_mdp_mixer_get(struct mdss_mdp_ctl *ctl, int mux)
{
	struct mdss_mdp_mixer *mixer = NULL;

	if (!ctl) {
		pr_err("ctl not initialized\n");
		return NULL;
	}

	switch (mux) {
	case MDSS_MDP_MIXER_MUX_DEFAULT:
	case MDSS_MDP_MIXER_MUX_LEFT:
		mixer = ctl->mixer_left;
		break;
	case MDSS_MDP_MIXER_MUX_RIGHT:
		mixer = ctl->mixer_right;
		break;
	}

	return mixer;
}

struct mdss_mdp_pipe *mdss_mdp_get_staged_pipe(struct mdss_mdp_ctl *ctl,
	int mux, int stage, bool is_right_blend)
{
	struct mdss_mdp_pipe *pipe = NULL;
	struct mdss_mdp_mixer *mixer;
	int index = (stage * MAX_PIPES_PER_STAGE) + (int)is_right_blend;

	if (!ctl)
		return NULL;

	BUG_ON(index > MAX_PIPES_PER_LM);

	mixer = mdss_mdp_mixer_get(ctl, mux);
	if (mixer && (index < MAX_PIPES_PER_LM))
		pipe = mixer->stage_pipe[index];

	pr_debug("%pS index=%d pipe%d\n", __builtin_return_address(0),
		index, pipe ? pipe->num : -1);
	return pipe;
}

int mdss_mdp_mixer_pipe_update(struct mdss_mdp_pipe *pipe,
			 struct mdss_mdp_mixer *mixer, int params_changed)
{
	struct mdss_mdp_ctl *ctl;
	int i, j;
	u32 mpq_num;

	if (!pipe)
		return -EINVAL;
	if (!mixer)
		return -EINVAL;
	ctl = mixer->ctl;
	if (!ctl)
		return -EINVAL;

	if (pipe->mixer_stage >= MDSS_MDP_MAX_STAGE) {
		pr_err("invalid mixer stage\n");
		return -EINVAL;
	}

	pr_debug("pnum=%x mixer=%d stage=%d\n", pipe->num, mixer->num,
			pipe->mixer_stage);

	if (mutex_lock_interruptible(&ctl->lock))
		return -EINTR;

	if (params_changed) {
		mixer->params_changed++;
		for (i = MDSS_MDP_STAGE_UNUSED; i < MDSS_MDP_MAX_STAGE; i++) {
			j = i * MAX_PIPES_PER_STAGE;

			/*
			 * 1. If pipe is on the right side of the blending
			 *    stage, on either left LM or right LM but it is not
			 *    crossing LM boundry then left_blend index is used.
			 * 2. If pipe is on the right side of the blending
			 *    stage, on left LM and it is crossing LM boundry
			 *    then for left LM it is placed into right_blend
			 *    index but for right LM it still placed into
			 *    left_blend index.
			 */
			if (pipe->is_right_blend && (!pipe->src_split_req ||
			    (pipe->src_split_req && !mixer->is_right_mixer)))
				j++;

			if (i == pipe->mixer_stage)
				mixer->stage_pipe[j] = pipe;
			else if (mixer->stage_pipe[j] == pipe)
				mixer->stage_pipe[j] = NULL;
		}
	}

	if (ctl->mdata->mdp_rev == MDSS_MDP_HW_REV_200) {
		mpq_num = mdss_mdp_mpq_pipe_num_map(pipe->num);
		ctl->flush_bits |= BIT(mpq_num);
	} else if (pipe->type == MDSS_MDP_PIPE_TYPE_DMA)
		ctl->flush_bits |= BIT(pipe->num) << 5;
	else if (pipe->num == MDSS_MDP_SSPP_VIG3 ||
			pipe->num == MDSS_MDP_SSPP_RGB3)
		ctl->flush_bits |= BIT(pipe->num) << 10;
	else if (pipe->type == MDSS_MDP_PIPE_TYPE_CURSOR)
		ctl->flush_bits |= BIT(22 + pipe->num - MDSS_MDP_SSPP_CURSOR0);
	else /* RGB/VIG 0-2 pipes */
		ctl->flush_bits |= BIT(pipe->num);

	mutex_unlock(&ctl->lock);

	return 0;
}

/**
 * mdss_mdp_mixer_unstage_all() - Unstage all pipes from mixer
 * @mixer:	Mixer from which to unstage all pipes
 *
 * Unstage any pipes that are currently attached to mixer.
 *
 * NOTE: this will not update the pipe structure, and thus a full
 * deinitialization or reconfiguration of all pipes is expected after this call.
 */
void mdss_mdp_mixer_unstage_all(struct mdss_mdp_mixer *mixer)
{
	struct mdss_mdp_pipe *tmp;
	int i;

	if (!mixer)
		return;

	for (i = 0; i < MAX_PIPES_PER_LM; i++) {
		tmp = mixer->stage_pipe[i];
		if (tmp) {
			mixer->stage_pipe[i] = NULL;
			mixer->params_changed++;
			tmp->params_changed++;
		}
	}
}

int mdss_mdp_mixer_pipe_unstage(struct mdss_mdp_pipe *pipe,
	struct mdss_mdp_mixer *mixer)
{
	int index;
	u8 right_blend_index;

	if (!pipe)
		return -EINVAL;
	if (!mixer)
		return -EINVAL;

	right_blend_index = pipe->is_right_blend &&
		!(pipe->src_split_req && mixer->is_right_mixer);
	index = (pipe->mixer_stage * MAX_PIPES_PER_STAGE) + right_blend_index;

	if (pipe == mixer->stage_pipe[index]) {
		pr_debug("unstage p%d from %s side of stage=%d lm=%d ndx=%d\n",
			pipe->num, pipe->is_right_blend ? "right" : "left",
			pipe->mixer_stage, mixer->num, index);

		mixer->params_changed++;
		mixer->stage_pipe[index] = NULL;
	}

	return 0;
}

int mdss_mdp_ctl_update_fps(struct mdss_mdp_ctl *ctl, int fps)
{
	int ret = 0;
	struct mdss_mdp_ctl *sctl = NULL;

	sctl = mdss_mdp_get_split_ctl(ctl);

	if (ctl->config_fps_fnc)
		ret = ctl->config_fps_fnc(ctl, sctl, fps);

	return ret;
}

int mdss_mdp_display_wakeup_time(struct mdss_mdp_ctl *ctl,
				 ktime_t *wakeup_time)
{
	struct mdss_panel_info *pinfo;
	u32 clk_rate, clk_period;
	u32 current_line, total_line;
	u32 time_of_line, time_to_vsync;
	ktime_t current_time = ktime_get();

	if (!ctl->read_line_cnt_fnc)
		return -ENOSYS;

	pinfo = &ctl->panel_data->panel_info;
	if (!pinfo)
		return -ENODEV;

	clk_rate = mdss_mdp_get_pclk_rate(ctl);

	clk_rate /= 1000;	/* in kHz */
	if (!clk_rate)
		return -EINVAL;

	/*
	 * calculate clk_period as pico second to maintain good
	 * accuracy with high pclk rate and this number is in 17 bit
	 * range.
	 */
	clk_period = 1000000000 / clk_rate;
	if (!clk_period)
		return -EINVAL;

	time_of_line = (pinfo->lcdc.h_back_porch +
		 pinfo->lcdc.h_front_porch +
		 pinfo->lcdc.h_pulse_width +
		 pinfo->xres) * clk_period;

	time_of_line /= 1000;	/* in nano second */
	if (!time_of_line)
		return -EINVAL;

	current_line = ctl->read_line_cnt_fnc(ctl);

	total_line = pinfo->lcdc.v_back_porch +
		pinfo->lcdc.v_front_porch +
		pinfo->lcdc.v_pulse_width +
		pinfo->yres;

	if (current_line > total_line)
		return -EINVAL;

	time_to_vsync = time_of_line * (total_line - current_line);
	if (!time_to_vsync)
		return -EINVAL;

	*wakeup_time = ktime_add_ns(current_time, time_to_vsync);

	pr_debug("clk_rate=%dkHz clk_period=%d cur_line=%d tot_line=%d\n",
		clk_rate, clk_period, current_line, total_line);
	pr_debug("time_to_vsync=%d current_time=%d wakeup_time=%d\n",
		time_to_vsync, (int)ktime_to_ms(current_time),
		(int)ktime_to_ms(*wakeup_time));

	return 0;
}

int mdss_mdp_display_wait4comp(struct mdss_mdp_ctl *ctl)
{
	int ret;
	u32 reg_data, flush_data;
	struct mdss_data_type *mdata = mdss_mdp_get_mdata();

	if (!ctl) {
		pr_err("invalid ctl\n");
		return -ENODEV;
	}

	ret = mutex_lock_interruptible(&ctl->lock);
	if (ret)
		return ret;

	if (!ctl->power_on) {
		mutex_unlock(&ctl->lock);
		return 0;
	}

	ATRACE_BEGIN("wait_fnc");
	if (ctl->wait_fnc)
		ret = ctl->wait_fnc(ctl, NULL);
	ATRACE_END("wait_fnc");

	trace_mdp_commit(ctl);

	mdss_mdp_ctl_perf_update(ctl, 0);

	if (IS_MDSS_MAJOR_MINOR_SAME(mdata->mdp_rev, MDSS_MDP_HW_REV_103)) {
		mdss_mdp_clk_ctrl(MDP_BLOCK_POWER_ON);
		reg_data = mdss_mdp_ctl_read(ctl, MDSS_MDP_REG_CTL_FLUSH);
		flush_data = readl_relaxed(mdata->mdp_base + AHB_CLK_OFFSET);
		if ((flush_data & BIT(28)) &&
		    !(ctl->flush_reg_data & reg_data)) {

			flush_data &= ~(BIT(28));
			writel_relaxed(flush_data,
					 mdata->mdp_base + AHB_CLK_OFFSET);
			ctl->flush_reg_data = 0;
		}
		mdss_mdp_clk_ctrl(MDP_BLOCK_POWER_OFF);
	}

	mutex_unlock(&ctl->lock);
	return ret;
}

int mdss_mdp_display_wait4pingpong(struct mdss_mdp_ctl *ctl)
{
	int ret;

	ret = mutex_lock_interruptible(&ctl->lock);
	if (ret)
		return ret;

	if (!ctl->power_on) {
		mutex_unlock(&ctl->lock);
		return 0;
	}

	if (ctl->wait_pingpong)
		ret = ctl->wait_pingpong(ctl, NULL);

	mutex_unlock(&ctl->lock);

	return ret;
}

int mdss_mdp_display_commit(struct mdss_mdp_ctl *ctl, void *arg,
	struct mdss_mdp_commit_cb *commit_cb)
{
	struct mdss_mdp_ctl *sctl = NULL;
	int ret = 0;
	bool is_bw_released;
	int split_enable;

	if (!ctl) {
		pr_err("display function not set\n");
		return -ENODEV;
	}

	mutex_lock(&ctl->lock);
	pr_debug("commit ctl=%d play_cnt=%d\n", ctl->num, ctl->play_cnt);

	if (!ctl->power_on) {
		mutex_unlock(&ctl->lock);
		return 0;
	}

	sctl = mdss_mdp_get_split_ctl(ctl);
	mdss_mdp_clk_ctrl(MDP_BLOCK_POWER_ON);

	/*
	 * We could have released the bandwidth if there were no transactions
	 * pending, so we want to re-calculate the bandwidth in this situation
	 */
	is_bw_released = !mdss_mdp_ctl_perf_get_transaction_status(ctl);
	if (is_bw_released) {
		if (sctl)
			is_bw_released =
				!mdss_mdp_ctl_perf_get_transaction_status(sctl);
	}

	mdss_mdp_ctl_perf_set_transaction_status(ctl,
			PERF_SW_COMMIT_STATE, PERF_STATUS_BUSY);

	if (sctl && sctl->roi.w && sctl->roi.h) {
		/* left + right*/
		mdss_mdp_ctl_perf_set_transaction_status(sctl,
			PERF_SW_COMMIT_STATE, PERF_STATUS_BUSY);
	}

	if (is_bw_released || ctl->force_screen_state ||
		(ctl->mixer_left && ctl->mixer_left->params_changed) ||
		(ctl->mixer_right && ctl->mixer_right->params_changed)) {
		ATRACE_BEGIN("prepare_fnc");
		if (ctl->prepare_fnc)
			ret = ctl->prepare_fnc(ctl, arg);
		ATRACE_END("prepare_fnc");
		if (ret) {
			pr_err("error preparing display\n");
			goto done;
		}

		ATRACE_BEGIN("mixer_programming");
		mdss_mdp_ctl_perf_update(ctl, 1);

		mdss_mdp_mixer_setup(ctl, MDSS_MDP_MIXER_MUX_LEFT);
		mdss_mdp_mixer_setup(ctl, MDSS_MDP_MIXER_MUX_RIGHT);

		mdss_mdp_ctl_write(ctl, MDSS_MDP_REG_CTL_TOP, ctl->opmode);
		ctl->flush_bits |= BIT(17);	/* CTL */
		if (!ctl->play_cnt)
			ctl->flush_bits |= BIT(31) >>
				(ctl->intf_num - MDSS_MDP_INTF0);

		if (sctl) {
			mdss_mdp_ctl_write(sctl, MDSS_MDP_REG_CTL_TOP,
					sctl->opmode);
			sctl->flush_bits |= BIT(17);
			if (!ctl->play_cnt)
				sctl->flush_bits |= BIT(31) >>
					(sctl->intf_num - MDSS_MDP_INTF0);
		}
		ATRACE_END("mixer_programming");
	}

	ATRACE_BEGIN("frame_ready");
	if (ctl->shared_lock) {
		mutex_unlock(ctl->shared_lock);
		mdss_mdp_ctl_notify(ctl, MDP_NOTIFY_FRAME_READY);
		mutex_lock(ctl->shared_lock);
	} else {
		mdss_mdp_ctl_notify(ctl, MDP_NOTIFY_FRAME_READY);
	}
	ATRACE_END("frame_ready");

	ctl->roi_bkup.w = ctl->roi.w;
	ctl->roi_bkup.h = ctl->roi.h;

	/*
	 * With partial frame update, enable split display bit only
	 * when validity of ROI's on both the DSI's are identical
	 */
	if (sctl) {
		split_enable = (ctl->valid_roi == sctl->valid_roi);
		mdss_mdp_ctl_split_display_enable(split_enable, ctl, sctl);
	}

	ATRACE_BEGIN("postproc_programming");
	if (ctl->mfd && ctl->mfd->dcm_state != DTM_ENTER)
		/* postprocessing setup, including dspp */
		mdss_mdp_pp_setup_locked(ctl);

	if (sctl && ctl->split_flush_en) {
		ctl->flush_bits |= sctl->flush_bits;
		sctl->flush_bits = 0;
	}
	ATRACE_END("postproc_programming");

	ATRACE_BEGIN("flush_kickoff");
	mdss_mdp_ctl_write(ctl, MDSS_MDP_REG_CTL_FLUSH, ctl->flush_bits);
	if (sctl && sctl->flush_bits) {
		mdss_mdp_ctl_write(sctl, MDSS_MDP_REG_CTL_FLUSH,
			sctl->flush_bits);
		sctl->flush_bits = 0;
	}
	wmb();
	ctl->flush_reg_data = ctl->flush_bits;
	ctl->flush_bits = 0;

	mdss_mdp_xlog_mixer_reg(ctl);

	if (ctl->panel_data &&
			ctl->panel_data->panel_info.partial_update_enabled) {
		/*
		 * update roi of panel_info which will be
		 * used by dsi to set col_page addr of panel
		 */
		ctl->panel_data->panel_info.roi = ctl->roi;
		if (sctl && sctl->panel_data)
			sctl->panel_data->panel_info.roi = sctl->roi;
	}

	if (ctl->wait_pingpong) {
		if (commit_cb)
			commit_cb->commit_cb_fnc(
				MDP_COMMIT_STAGE_WAIT_FOR_PINGPONG,
				commit_cb->data);

		ATRACE_BEGIN("wait_pingpong");
		ctl->wait_pingpong(ctl, NULL);
		ATRACE_END("wait_pingpong");

		if (sctl && sctl->wait_pingpong) {
			ATRACE_BEGIN("wait_pingpong sctl");
			sctl->wait_pingpong(sctl, NULL);
			ATRACE_END("wait_pingpong sctl");
		}

		if (commit_cb)
			commit_cb->commit_cb_fnc(MDP_COMMIT_STAGE_PINGPONG_DONE,
				commit_cb->data);
	}

	if (sctl && !ctl->valid_roi && sctl->valid_roi) {
		/*
		 * Seperate kickoff on DSI1 is needed only when we have
		 * ONLY right half updating on a dual DSI panel
		 */
		if (sctl->display_fnc)
			ret = sctl->display_fnc(sctl, arg); /* DSI1 kickoff */
	} else {
		if (ctl->display_fnc)
			ret = ctl->display_fnc(ctl, arg); /* DSI0 kickoff */
	}

	if (sctl)
		sctl->valid_roi = 0;

	ctl->valid_roi = 0;

	if (ret)
		pr_warn("error displaying frame\n");

	ctl->play_cnt++;
	ATRACE_END("flush_kickoff");

done:
	mdss_mdp_clk_ctrl(MDP_BLOCK_POWER_OFF);

	mutex_unlock(&ctl->lock);

	return ret;
}

void mdss_mdp_ctl_notifier_register(struct mdss_mdp_ctl *ctl,
	struct notifier_block *notifier)
{
	struct mdss_mdp_ctl *sctl;

	blocking_notifier_chain_register(&ctl->notifier_head, notifier);

	sctl = mdss_mdp_get_split_ctl(ctl);
	if (sctl)
		blocking_notifier_chain_register(&sctl->notifier_head,
						notifier);
}

void mdss_mdp_ctl_notifier_unregister(struct mdss_mdp_ctl *ctl,
	struct notifier_block *notifier)
{
	struct mdss_mdp_ctl *sctl;
	blocking_notifier_chain_unregister(&ctl->notifier_head, notifier);

	sctl = mdss_mdp_get_split_ctl(ctl);
	if (sctl)
		blocking_notifier_chain_unregister(&sctl->notifier_head,
						notifier);
}

int mdss_mdp_ctl_notify(struct mdss_mdp_ctl *ctl, int event)
{
	return blocking_notifier_call_chain(&ctl->notifier_head, event, ctl);
}

int mdss_mdp_get_ctl_mixers(u32 fb_num, u32 *mixer_id)
{
	int i;
	struct mdss_mdp_ctl *ctl;
	struct mdss_data_type *mdata;
	u32 mixer_cnt = 0;
	mutex_lock(&mdss_mdp_ctl_lock);
	mdata = mdss_mdp_get_mdata();
	for (i = 0; i < mdata->nctl; i++) {
		ctl = mdata->ctl_off + i;
		if ((ctl->power_on) && (ctl->mfd) &&
			(ctl->mfd->index == fb_num)) {
			if (ctl->mixer_left) {
				mixer_id[mixer_cnt] = ctl->mixer_left->num;
				mixer_cnt++;
			}
			if (mixer_cnt && ctl->mixer_right) {
				mixer_id[mixer_cnt] = ctl->mixer_right->num;
				mixer_cnt++;
			}
			if (mixer_cnt)
				break;
		}
	}
	mutex_unlock(&mdss_mdp_ctl_lock);
	return mixer_cnt;
}

/**
 * @mdss_mdp_ctl_mixer_switch() - return ctl mixer of @return_type
 * @ctl: Pointer to ctl structure to be switched.
 * @return_type: wb_type of the ctl to be switched to.
 *
 * Virtual mixer switch should be performed only when there is no
 * dedicated wfd block and writeback block is shared.
 */
struct mdss_mdp_ctl *mdss_mdp_ctl_mixer_switch(struct mdss_mdp_ctl *ctl,
					       u32 return_type)
{
	int i;
	struct mdss_data_type *mdata = ctl->mdata;

	if (ctl->wb_type == return_type) {
		mdata->mixer_switched = false;
		return ctl;
	}
	for (i = 0; i <= mdata->nctl; i++) {
		if (mdata->ctl_off[i].wb_type == return_type) {
			pr_debug("switching mixer from ctl=%d to ctl=%d\n",
				 ctl->num, mdata->ctl_off[i].num);
			mdata->mixer_switched = true;
			return mdata->ctl_off + i;
		}
	}
	pr_err("unable to switch mixer to type=%d\n", return_type);
	return NULL;
}

static inline int __mdss_mdp_ctl_get_mixer_off(struct mdss_mdp_mixer *mixer)
{
	if (mixer->type == MDSS_MDP_MIXER_TYPE_INTF) {
		if (mixer->num == MDSS_MDP_INTF_LAYERMIXER3)
			return MDSS_MDP_CTL_X_LAYER_5;
		else
			return MDSS_MDP_REG_CTL_LAYER(mixer->num);
	} else {
		return MDSS_MDP_REG_CTL_LAYER(mixer->num +
				MDSS_MDP_INTF_LAYERMIXER3);
	}
}

u32 mdss_mdp_get_mixercfg(struct mdss_mdp_mixer *mixer)
{
	if (!mixer || !mixer->ctl)
		return 0;

	return mdss_mdp_ctl_read(mixer->ctl,
		__mdss_mdp_ctl_get_mixer_off(mixer));
}

static int __mdss_mdp_mixer_handoff_helper(struct mdss_mdp_mixer *mixer,
	struct mdss_mdp_pipe *pipe)
{
	int rc = 0;

	if (!mixer) {
		rc = -EINVAL;
		goto error;
	}

	if (mixer->stage_pipe[MDSS_MDP_STAGE_UNUSED] != NULL) {
		pr_err("More than one pipe staged on mixer num %d\n",
			mixer->num);
		rc = -EINVAL;
		goto error;
	}

	pr_debug("Staging pipe num %d on mixer num %d\n",
		pipe->num, mixer->num);
	mixer->stage_pipe[MDSS_MDP_STAGE_UNUSED] = pipe;
	pipe->mixer_left = mixer;
	pipe->mixer_stage = MDSS_MDP_STAGE_UNUSED;

error:
	return rc;
}

/**
 * mdss_mdp_mixer_handoff() - Stages a given pipe on the appropriate mixer
 * @ctl:  pointer to the control structure associated with the overlay device.
 * @num:  the mixer number on which the pipe needs to be staged.
 * @pipe: pointer to the pipe to be staged.
 *
 * Function stages a given pipe on either the left mixer or the right mixer
 * for the control structre based on the mixer number. If the input mixer
 * number does not match either of the mixers then an error is returned.
 * This function is called during overlay handoff when certain pipes are
 * already staged by the bootloader.
 */
int mdss_mdp_mixer_handoff(struct mdss_mdp_ctl *ctl, u32 num,
	struct mdss_mdp_pipe *pipe)
{
	int rc = 0;
	struct mdss_mdp_mixer *mx_left = ctl->mixer_left;
	struct mdss_mdp_mixer *mx_right = ctl->mixer_right;

	/*
	 * For performance calculations, stage the handed off pipe
	 * as MDSS_MDP_STAGE_UNUSED
	 */
	if (mx_left && (mx_left->num == num)) {
		rc = __mdss_mdp_mixer_handoff_helper(mx_left, pipe);
	} else if (mx_right && (mx_right->num == num)) {
		rc = __mdss_mdp_mixer_handoff_helper(mx_right, pipe);
	} else {
		pr_err("pipe num %d staged on unallocated mixer num %d\n",
			pipe->num, num);
		rc = -EINVAL;
	}

	return rc;
}

static void mdss_mdp_xlog_mixer_reg(struct mdss_mdp_ctl *ctl)
{
	int i, off;
	u32 data[MDSS_MDP_INTF_MAX_LAYERMIXER];

	for (i = 0; i < MDSS_MDP_INTF_MAX_LAYERMIXER; i++) {
		off =  MDSS_MDP_REG_CTL_LAYER(i);
		data[i] = mdss_mdp_ctl_read(ctl, off);
	}
	MDSS_XLOG(data[MDSS_MDP_INTF_LAYERMIXER0],
		data[MDSS_MDP_INTF_LAYERMIXER1],
		data[MDSS_MDP_INTF_LAYERMIXER2],
		data[MDSS_MDP_INTF_LAYERMIXER3], off);
}<|MERGE_RESOLUTION|>--- conflicted
+++ resolved
@@ -1065,24 +1065,10 @@
 	mutex_unlock(&mdss_mdp_ctl_lock);
 }
 
-<<<<<<< HEAD
-static int mdss_mdp_select_clk_lvl(struct mdss_mdp_ctl *ctl,
-			u32 clk_rate)
-{
-	int i;
-	struct mdss_data_type *mdata;
-
-	if (!ctl)
-		return -ENODEV;
-
-	mdata = ctl->mdata;
-
-=======
 static int mdss_mdp_select_clk_lvl(struct mdss_data_type *mdata,
 			u32 clk_rate)
 {
 	int i;
->>>>>>> 6b6cff37
 	for (i = 0; i < mdata->nclk_lvl; i++) {
 		if (clk_rate > mdata->clock_levels[i]) {
 			continue;
@@ -1095,8 +1081,6 @@
 	return clk_rate;
 }
 
-<<<<<<< HEAD
-=======
 static void mdss_mdp_perf_release_ctl_bw(struct mdss_mdp_ctl *ctl,
 	struct mdss_mdp_perf_params *perf)
 {
@@ -1139,7 +1123,6 @@
 	return false;
 }
 
->>>>>>> 6b6cff37
 static void mdss_mdp_ctl_perf_update(struct mdss_mdp_ctl *ctl,
 		int params_changed)
 {
@@ -1219,22 +1202,7 @@
 	 * bandwidth is available before clock rate is increased.
 	 */
 	if (update_clk) {
-<<<<<<< HEAD
-		u32 clk_rate = 0;
-		int i;
-
-		for (i = 0; i < mdata->nctl; i++) {
-			struct mdss_mdp_ctl *ctl;
-			ctl = mdata->ctl_off + i;
-			if (ctl->power_on)
-				clk_rate = max(ctl->cur_perf.mdp_clk_rate,
-					       clk_rate);
-		}
-
-		clk_rate  = mdss_mdp_select_clk_lvl(ctl, clk_rate);
-=======
 		ATRACE_INT("mdp_clk", clk_rate);
->>>>>>> 6b6cff37
 		mdss_mdp_set_clk_rate(clk_rate);
 		pr_debug("update clk rate = %d HZ\n", clk_rate);
 	}
@@ -2011,16 +1979,6 @@
 	return rc;
 }
 
-<<<<<<< HEAD
-int mdss_mdp_ctl_off_pan_on(struct mdss_mdp_ctl *ctl)
-{
-	if (ctl->off_pan_on)
-		return ctl->off_pan_on(ctl);
-	else
-		pr_debug("ctl off with panel on func not defined\n");
-
-	return 0;
-=======
 static void mdss_mdp_ctl_restore_sub(struct mdss_mdp_ctl *ctl)
 {
 	u32 temp;
@@ -2031,7 +1989,6 @@
 	writel_relaxed(temp, ctl->mdata->mdp_base +
 		MDSS_MDP_REG_DISP_INTF_SEL);
 	mdss_mdp_pp_resume(ctl, ctl->mixer_left->num);
->>>>>>> 6b6cff37
 }
 
 /*
@@ -2046,15 +2003,6 @@
 {
 	struct mdss_mdp_ctl *sctl;
 
-<<<<<<< HEAD
-	mdss_mdp_clk_ctrl(MDP_BLOCK_POWER_ON, false);
-	temp = readl_relaxed(ctl->mdata->mdp_base +
-		MDSS_MDP_REG_DISP_INTF_SEL);
-	temp |= (ctl->intf_type << ((ctl->intf_num - MDSS_MDP_INTF0) * 8));
-	writel_relaxed(temp, ctl->mdata->mdp_base +
-		MDSS_MDP_REG_DISP_INTF_SEL);
-	mdss_mdp_clk_ctrl(MDP_BLOCK_POWER_OFF, false);
-=======
 	sctl = mdss_mdp_get_split_ctl(ctl);
 	mdss_mdp_clk_ctrl(MDP_BLOCK_POWER_ON);
 	mdss_mdp_ctl_restore_sub(ctl);
@@ -2063,7 +2011,6 @@
 		mdss_mdp_ctl_split_display_enable(1, ctl, sctl);
 	}
 	mdss_mdp_clk_ctrl(MDP_BLOCK_POWER_OFF);
->>>>>>> 6b6cff37
 }
 
 static int mdss_mdp_ctl_start_sub(struct mdss_mdp_ctl *ctl, bool handoff)
