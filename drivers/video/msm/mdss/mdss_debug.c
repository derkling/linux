/* Copyright (c) 2009-2014, The Linux Foundation. All rights reserved.
 *
 * This program is free software; you can redistribute it and/or modify
 * it under the terms of the GNU General Public License version 2 and
 * only version 2 as published by the Free Software Foundation.
 *
 * This program is distributed in the hope that it will be useful,
 * but WITHOUT ANY WARRANTY; without even the implied warranty of
 * MERCHANTABILITY or FITNESS FOR A PARTICULAR PURPOSE.  See the
 * GNU General Public License for more details.
 *
 */

#define pr_fmt(fmt)	"%s: " fmt, __func__

#include <linux/debugfs.h>
#include <linux/iopoll.h>
#include <linux/kernel.h>
#include <linux/list.h>
#include <linux/printk.h>
#include <linux/slab.h>
#include <linux/uaccess.h>

<<<<<<< HEAD
// ASUS_BSP +++ Tingyi "[8226][MDSS] ASUS MDSS DEBUG UTILITY (AMDU) support."
#ifdef CONFIG_ASUS_MDSS_DEBUG_UTILITY
#include "mdss_asus_debug.h"
#endif
// ASUS_BSP --- Tingyi "[8226][MDSS] ASUS MDSS DEBUG UTILITY (AMDU) support."
=======
#ifdef CONFIG_ASUS_MDSS_DEBUG_UTILITY
#include "mdss_asus_debug.h"
#endif
>>>>>>> 62a3c2da
#include "mdss.h"
#include "mdss_mdp.h"
#include "mdss_mdp_hwio.h"
#include "mdss_debug.h"

#define DEFAULT_BASE_REG_CNT 0x100
#define GROUP_BYTES 4
#define ROW_BYTES 16
#define MAX_VSYNC_COUNT 0xFFFFFFF

static int mdss_debug_base_open(struct inode *inode, struct file *file)
{
	/* non-seekable */
	file->f_mode &= ~(FMODE_LSEEK | FMODE_PREAD | FMODE_PWRITE);
	file->private_data = inode->i_private;
	return 0;
}

static int mdss_debug_base_release(struct inode *inode, struct file *file)
{
	struct mdss_debug_base *dbg = file->private_data;
	if (dbg && dbg->buf) {
		kfree(dbg->buf);
		dbg->buf_len = 0;
		dbg->buf = NULL;
	}
	return 0;
}

static ssize_t mdss_debug_base_offset_write(struct file *file,
		    const char __user *user_buf, size_t count, loff_t *ppos)
{
	struct mdss_debug_base *dbg = file->private_data;
	u32 off = 0;
	u32 cnt = DEFAULT_BASE_REG_CNT;
	char buf[24];

	if (!dbg)
		return -ENODEV;

	if (count >= sizeof(buf))
		return -EFAULT;

	if (copy_from_user(buf, user_buf, count))
		return -EFAULT;

	buf[count] = 0;	/* end of string */

	sscanf(buf, "%5x %x", &off, &cnt);

	if (off > dbg->max_offset)
		return -EINVAL;

	if (cnt > (dbg->max_offset - off))
		cnt = dbg->max_offset - off;

	dbg->off = off;
	dbg->cnt = cnt;

	pr_debug("offset=%x cnt=%x\n", off, cnt);

	return count;
}

static ssize_t mdss_debug_base_offset_read(struct file *file,
			char __user *buff, size_t count, loff_t *ppos)
{
	struct mdss_debug_base *dbg = file->private_data;
	int len = 0;
	char buf[24];

	if (!dbg)
		return -ENODEV;

	if (*ppos)
		return 0;	/* the end */

	len = snprintf(buf, sizeof(buf), "0x%08zx %zx\n", dbg->off, dbg->cnt);
	if (len < 0)
		return 0;

	if (copy_to_user(buff, buf, len))
		return -EFAULT;

	*ppos += len;	/* increase offset */

	return len;
}

static ssize_t mdss_debug_base_reg_write(struct file *file,
		const char __user *user_buf, size_t count, loff_t *ppos)
{
	struct mdss_debug_base *dbg = file->private_data;
	struct mdss_data_type *mdata = mdss_res;
	size_t off;
	u32 data, cnt;
	char buf[24];

	if (!dbg || !mdata)
		return -ENODEV;

	if (count >= sizeof(buf))
		return -EFAULT;

	if (copy_from_user(buf, user_buf, count))
		return -EFAULT;

	buf[count] = 0;	/* end of string */

	cnt = sscanf(buf, "%zx %x", &off, &data);

	if (cnt < 2)
		return -EFAULT;

	if (off >= dbg->max_offset)
		return -EFAULT;

	if (mdata->debug_inf.debug_enable_clock)
		mdata->debug_inf.debug_enable_clock(1);

	writel_relaxed(data, dbg->base + off);

	if (mdata->debug_inf.debug_enable_clock)
		mdata->debug_inf.debug_enable_clock(0);

	pr_debug("addr=%zx data=%x\n", off, data);

	return count;
}

static ssize_t mdss_debug_base_reg_read(struct file *file,
			char __user *user_buf, size_t count, loff_t *ppos)
{
	struct mdss_debug_base *dbg = file->private_data;
	struct mdss_data_type *mdata = mdss_res;
	size_t len;

	if (!dbg || !mdata) {
		pr_err("invalid handle\n");
		return -ENODEV;
	}

	if (!dbg->buf) {
		char dump_buf[64];
		char *ptr;
		int cnt, tot;

		dbg->buf_len = sizeof(dump_buf) *
			DIV_ROUND_UP(dbg->cnt, ROW_BYTES);
		dbg->buf = kzalloc(dbg->buf_len, GFP_KERNEL);

		if (!dbg->buf) {
			pr_err("not enough memory to hold reg dump\n");
			return -ENOMEM;
		}

		ptr = dbg->base + dbg->off;
		tot = 0;

		if (mdata->debug_inf.debug_enable_clock)
			mdata->debug_inf.debug_enable_clock(1);

		for (cnt = dbg->cnt; cnt > 0; cnt -= ROW_BYTES) {
			hex_dump_to_buffer(ptr, min(cnt, ROW_BYTES),
					   ROW_BYTES, GROUP_BYTES, dump_buf,
					   sizeof(dump_buf), false);
			len = scnprintf(dbg->buf + tot, dbg->buf_len - tot,
					"0x%08x: %s\n",
					((int) (unsigned long) ptr) -
					((int) (unsigned long) dbg->base),
					dump_buf);

			ptr += ROW_BYTES;
			tot += len;
			if (tot >= dbg->buf_len)
				break;
		}
		if (mdata->debug_inf.debug_enable_clock)
			mdata->debug_inf.debug_enable_clock(0);

		dbg->buf_len = tot;
	}

	if (*ppos >= dbg->buf_len)
		return 0; /* done reading */

	len = min(count, dbg->buf_len - (size_t) *ppos);
	if (copy_to_user(user_buf, dbg->buf + *ppos, len)) {
		pr_err("failed to copy to user\n");
		return -EFAULT;
	}

	*ppos += len; /* increase offset */

	return len;
}

static const struct file_operations mdss_off_fops = {
	.open = mdss_debug_base_open,
	.release = mdss_debug_base_release,
	.read = mdss_debug_base_offset_read,
	.write = mdss_debug_base_offset_write,
};

static const struct file_operations mdss_reg_fops = {
	.open = mdss_debug_base_open,
	.release = mdss_debug_base_release,
	.read = mdss_debug_base_reg_read,
	.write = mdss_debug_base_reg_write,
};

int mdss_debug_register_base(const char *name, void __iomem *base,
			     size_t max_offset)
{
	struct mdss_data_type *mdata = mdss_res;
	struct mdss_debug_data *mdd;
	struct mdss_debug_base *dbg;
	struct dentry *ent_off, *ent_reg;
	char dn[80] = "";
	int prefix_len = 0;

	if (!mdata || !mdata->debug_inf.debug_data)
		return -ENODEV;

	mdd = mdata->debug_inf.debug_data;

	dbg = kzalloc(sizeof(*dbg), GFP_KERNEL);
	if (!dbg)
		return -ENOMEM;

	if (name)
		strlcpy(dbg->name, name, sizeof(dbg->name));
	dbg->base = base;
	dbg->max_offset = max_offset;
	dbg->off = 0;
	dbg->cnt = DEFAULT_BASE_REG_CNT;

	if (name && strcmp(name, "mdp"))
		prefix_len = snprintf(dn, sizeof(dn), "%s_", name);
<<<<<<< HEAD
// ASUS_BSP +++ Tingyi "[ROBIN][MDSS] ASUS MDSS DEBUG UTILITY (AMDU) support."
#ifdef CONFIG_ASUS_MDSS_DEBUG_UTILITY
	else
			create_amdu_debugfs(mdd->root);
#endif
// ASUS_BSP --- Tingyi "[ROBIN][MDSS] ASUS MDSS DEBUG UTILITY (AMDU) support."
=======
#ifdef CONFIG_ASUS_MDSS_DEBUG_UTILITY
	else
		create_amdu_debugfs(mdd->root);
#endif
>>>>>>> 62a3c2da

	strlcpy(dn + prefix_len, "off", sizeof(dn) - prefix_len);
	ent_off = debugfs_create_file(dn, 0644, mdd->root, dbg, &mdss_off_fops);
	if (IS_ERR_OR_NULL(ent_off)) {
		pr_err("debugfs_create_file: offset fail\n");
		goto off_fail;
	}

	strlcpy(dn + prefix_len, "reg", sizeof(dn) - prefix_len);
	ent_reg = debugfs_create_file(dn, 0644, mdd->root, dbg, &mdss_reg_fops);
	if (IS_ERR_OR_NULL(ent_reg)) {
		pr_err("debugfs_create_file: reg fail\n");
		goto reg_fail;
	}

	list_add(&dbg->head, &mdd->base_list);

	return 0;
reg_fail:
	debugfs_remove(ent_off);
off_fail:
	kfree(dbg);
	return -ENODEV;
}

static ssize_t mdss_debug_factor_write(struct file *file,
		    const char __user *user_buf, size_t count, loff_t *ppos)
{
	struct mdss_fudge_factor *factor  = file->private_data;
	u32 numer;
	u32 denom;
	char buf[32];

	if (!factor)
		return -ENODEV;

	numer = factor->numer;
	denom = factor->denom;

	if (count >= sizeof(buf))
		return -EFAULT;

	if (copy_from_user(buf, user_buf, count))
		return -EFAULT;

	buf[count] = 0;	/* end of string */

	if (strnchr(buf, count, '/')) {
		/* Parsing buf as fraction */
		if (sscanf(buf, "%d/%d", &numer, &denom) != 2)
			return -EFAULT;
	} else {
		/* Parsing buf as percentage */
		if (sscanf(buf, "%d", &numer) != 1)
			return -EFAULT;
		denom = 100;
	}

	if (numer && denom) {
		factor->numer = numer;
		factor->denom = denom;
	}

	pr_debug("numer=%d  denom=%d\n", numer, denom);

	return count;
}

static ssize_t mdss_debug_factor_read(struct file *file,
			char __user *buff, size_t count, loff_t *ppos)
{
	struct mdss_fudge_factor *factor = file->private_data;
	int len = 0;
	char buf[32];

	if (!factor)
		return -ENODEV;

	if (*ppos)
		return 0;	/* the end */

	len = snprintf(buf, sizeof(buf), "%d/%d\n",
			factor->numer, factor->denom);
	if (len < 0)
		return 0;

	if (copy_to_user(buff, buf, len))
		return -EFAULT;

	*ppos += len;	/* increase offset */

	return len;
}

static const struct file_operations mdss_factor_fops = {
	.open = simple_open,
	.read = mdss_debug_factor_read,
	.write = mdss_debug_factor_write,
};

static ssize_t mdss_debug_perf_mode_write(struct file *file,
		    const char __user *user_buf, size_t count, loff_t *ppos)
{
	struct mdss_perf_tune *perf_tune = file->private_data;
	struct mdss_data_type *mdata = mdss_res;
	int perf_mode = 0;
	char buf[10];

	if (!perf_tune)
		return -EFAULT;

	if (count >= sizeof(buf))
		return -EFAULT;

	if (copy_from_user(buf, user_buf, count))
		return -EFAULT;

	if (sscanf(buf, "%d", &perf_mode) != 1)
		return -EFAULT;

	if (perf_mode) {
		/* run the driver with max clk and BW vote */
		mdata->perf_tune.min_mdp_clk = mdata->max_mdp_clk_rate;
		mdata->perf_tune.min_bus_vote = (u64)mdata->max_bw_high*1000;
	} else {
		/* reset the perf tune params to 0 */
		mdata->perf_tune.min_mdp_clk = 0;
		mdata->perf_tune.min_bus_vote = 0;
	}
	return count;
}

static ssize_t mdss_debug_perf_mode_read(struct file *file,
			char __user *buff, size_t count, loff_t *ppos)
{
	struct mdss_perf_tune *perf_tune = file->private_data;
	int len = 0;
	char buf[40];

	if (!perf_tune)
		return -ENODEV;

	if (*ppos)
		return 0;	/* the end */

	buf[count] = 0;

	len = snprintf(buf, sizeof(buf), "min_mdp_clk %lu min_bus_vote %llu\n",
	perf_tune->min_mdp_clk, perf_tune->min_bus_vote);
	if (len < 0)
		return 0;

	if (copy_to_user(buff, buf, len))
		return -EFAULT;

	*ppos += len;   /* increase offset */

	return len;
}


static const struct file_operations mdss_perf_mode_fops = {
	.open = simple_open,
	.read = mdss_debug_perf_mode_read,
	.write = mdss_debug_perf_mode_write,
};

static ssize_t mdss_debug_perf_panic_read(struct file *file,
			char __user *buff, size_t count, loff_t *ppos)
{
	struct mdss_data_type *mdata = file->private_data;
	int len = 0;
	char buf[40];

	if (!mdata)
		return -ENODEV;

	if (*ppos)
		return 0; /* the end */

	len = snprintf(buf, sizeof(buf), "%d\n",
		!mdata->has_panic_ctrl);
	if (len < 0)
		return 0;

	if (copy_to_user(buff, buf, len))
		return -EFAULT;

	*ppos += len;   /* increase offset */

	return len;
}

static int mdss_debug_set_panic_signal(struct mdss_mdp_pipe *pipe_pool,
	u32 pool_size, struct mdss_data_type *mdata, bool enable)
{
	int i, cnt = 0;
	struct mdss_mdp_pipe *pipe;

	for (i = 0; i < pool_size; i++) {
		pipe = pipe_pool + i;
		if (pipe && (atomic_read(&pipe->kref.refcount) != 0) &&
			mdss_mdp_panic_signal_supported(mdata, pipe)) {
			mdss_mdp_pipe_panic_signal_ctrl(pipe, enable);
			pr_debug("pnum:%d count:%d img:%dx%d ",
				pipe->num, pipe->play_cnt, pipe->img_width,
				pipe->img_height);
			pr_cont("src[%d,%d,%d,%d] dst[%d,%d,%d,%d]\n",
				pipe->src.x, pipe->src.y, pipe->src.w,
				pipe->src.h, pipe->dst.x, pipe->dst.y,
				pipe->dst.w, pipe->dst.h);
			cnt++;
		} else if (pipe) {
			pr_debug("Inactive pipe num:%d supported:%d\n",
				atomic_read(&pipe->kref.refcount),
				mdss_mdp_panic_signal_supported(mdata, pipe));
		}
	}
	return cnt;
}

static void mdss_debug_set_panic_state(struct mdss_data_type *mdata,
	bool enable)
{
	pr_debug("VIG:\n");
	if (!mdss_debug_set_panic_signal(mdata->vig_pipes, mdata->nvig_pipes,
		mdata, enable))
		pr_debug("no active pipes found\n");
	pr_debug("RGB:\n");
	if (!mdss_debug_set_panic_signal(mdata->rgb_pipes, mdata->nrgb_pipes,
		mdata, enable))
		pr_debug("no active pipes found\n");
	pr_debug("DMA:\n");
	if (!mdss_debug_set_panic_signal(mdata->vig_pipes, mdata->ndma_pipes,
		mdata, enable))
		pr_debug("no active pipes found\n");
}

static ssize_t mdss_debug_perf_panic_write(struct file *file,
		    const char __user *user_buf, size_t count, loff_t *ppos)
{
	struct mdss_data_type *mdata = file->private_data;
	int disable_panic;
	char buf[10];

	if (!mdata)
		return -EFAULT;

	if (copy_from_user(buf, user_buf, count))
		return -EFAULT;

	if (sscanf(buf, "%d", &disable_panic) != 1)
		return -EFAULT;

	if (disable_panic) {
		/* Disable panic signal for all active pipes */
		pr_debug("Disabling panic:\n");
		mdss_debug_set_panic_state(mdata, false);
		mdata->has_panic_ctrl = false;
	} else {
		/* Enable panic signal for all active pipes */
		pr_debug("Enabling panic:\n");
		mdata->has_panic_ctrl = true;
		mdss_debug_set_panic_state(mdata, true);
	}

	return count;
}

static const struct file_operations mdss_perf_panic_enable = {
	.open = simple_open,
	.read = mdss_debug_perf_panic_read,
	.write = mdss_debug_perf_panic_write,
};

static int mdss_debugfs_cleanup(struct mdss_debug_data *mdd)
{
	struct mdss_debug_base *base, *tmp;

	if (!mdd)
		return 0;

	list_for_each_entry_safe(base, tmp, &mdd->base_list, head) {
		list_del(&base->head);
		kfree(base);
	}

	if (mdd->root)
		debugfs_remove_recursive(mdd->root);

	kfree(mdd);

	return 0;
}

static int mdss_debugfs_perf_init(struct mdss_debug_data *mdd,
			struct mdss_data_type *mdata) {

	debugfs_create_u32("min_mdp_clk", 0644, mdd->perf,
		(u32 *)&mdata->perf_tune.min_mdp_clk);

	debugfs_create_u64("min_bus_vote", 0644, mdd->perf,
		(u64 *)&mdata->perf_tune.min_bus_vote);

	debugfs_create_u32("disable_prefill", 0644, mdd->perf,
		(u32 *)&mdata->disable_prefill);

	debugfs_create_file("disable_panic", 0644, mdd->perf,
		(struct mdss_data_type *)mdata, &mdss_perf_panic_enable);

	debugfs_create_bool("enable_bw_release", 0644, mdd->perf,
		(u32 *)&mdata->enable_bw_release);

	debugfs_create_bool("enable_rotator_bw_release", 0644, mdd->perf,
		(u32 *)&mdata->enable_rotator_bw_release);

	debugfs_create_file("ab_factor", 0644, mdd->perf,
		&mdata->ab_factor, &mdss_factor_fops);

	debugfs_create_file("ib_factor", 0644, mdd->perf,
		&mdata->ib_factor, &mdss_factor_fops);

	debugfs_create_file("ib_factor_overlap", 0644, mdd->perf,
		&mdata->ib_factor_overlap, &mdss_factor_fops);

	debugfs_create_file("clk_factor", 0644, mdd->perf,
		&mdata->clk_factor, &mdss_factor_fops);

	debugfs_create_u32("threshold_low", 0644, mdd->perf,
		(u32 *)&mdata->max_bw_low);

	debugfs_create_u32("threshold_high", 0644, mdd->perf,
		(u32 *)&mdata->max_bw_high);

	debugfs_create_u32("threshold_pipe", 0644, mdd->perf,
		(u32 *)&mdata->max_bw_per_pipe);

	debugfs_create_file("perf_mode", 0644, mdd->perf,
		(u32 *)&mdata->perf_tune, &mdss_perf_mode_fops);

	return 0;
}

int mdss_debugfs_init(struct mdss_data_type *mdata)
{
	struct mdss_debug_data *mdd;

	if (mdata->debug_inf.debug_data) {
		pr_warn("mdss debugfs already initialized\n");
		return -EBUSY;
	}

	mdd = kzalloc(sizeof(*mdd), GFP_KERNEL);
	if (!mdd) {
		pr_err("no memory to create mdss debug data\n");
		return -ENOMEM;
	}
	INIT_LIST_HEAD(&mdd->base_list);

	mdd->root = debugfs_create_dir("mdp", NULL);
	if (IS_ERR_OR_NULL(mdd->root)) {
		pr_err("debugfs_create_dir for mdp failed, error %ld\n",
		       PTR_ERR(mdd->root));
		goto err;
	}

	mdd->perf = debugfs_create_dir("perf", mdd->root);
	if (IS_ERR_OR_NULL(mdd->perf)) {
		pr_err("debugfs_create_dir perf fail, error %ld\n",
			PTR_ERR(mdd->perf));
		goto err;
	}

	mdss_debugfs_perf_init(mdd, mdata);

	if (mdss_create_xlog_debug(mdd))
		goto err;

	mdata->debug_inf.debug_data = mdd;

	return 0;

err:
	mdss_debugfs_cleanup(mdd);
	return -ENODEV;
}

int mdss_debugfs_remove(struct mdss_data_type *mdata)
{
	struct mdss_debug_data *mdd = mdata->debug_inf.debug_data;

	mdss_debugfs_cleanup(mdd);
	mdata->debug_inf.debug_data = NULL;

	return 0;
}

void mdss_dump_reg(char __iomem *base, int len)
{
	char *addr;
	u32 x0, x4, x8, xc;
	int i;

	addr = base;
	if (len % 16)
		len += 16;
	len /= 16;

	mdss_mdp_clk_ctrl(MDP_BLOCK_POWER_ON);
	for (i = 0; i < len; i++) {
		x0 = readl_relaxed(addr+0x0);
		x4 = readl_relaxed(addr+0x4);
		x8 = readl_relaxed(addr+0x8);
		xc = readl_relaxed(addr+0xc);
		pr_info("%p : %08x %08x %08x %08x\n", addr, x0, x4, x8, xc);
		addr += 16;
	}
	mdss_mdp_clk_ctrl(MDP_BLOCK_POWER_OFF);
}

int vsync_count;
static struct mdss_mdp_misr_map {
	u32 ctrl_reg;
	u32 value_reg;
	u32 crc_op_mode;
	u32 crc_index;
	bool use_ping;
	bool is_ping_full;
	bool is_pong_full;
	struct mutex crc_lock;
	u32 crc_ping[MISR_CRC_BATCH_SIZE];
	u32 crc_pong[MISR_CRC_BATCH_SIZE];
} mdss_mdp_misr_table[DISPLAY_MISR_MAX] = {
	[DISPLAY_MISR_DSI0] = {
		.ctrl_reg = MDSS_MDP_LP_MISR_CTRL_DSI0,
		.value_reg = MDSS_MDP_LP_MISR_SIGN_DSI0,
		.crc_op_mode = 0,
		.crc_index = 0,
		.use_ping = true,
		.is_ping_full = false,
		.is_pong_full = false,
	},
	[DISPLAY_MISR_DSI1] = {
		.ctrl_reg = MDSS_MDP_LP_MISR_CTRL_DSI1,
		.value_reg = MDSS_MDP_LP_MISR_SIGN_DSI1,
		.crc_op_mode = 0,
		.crc_index = 0,
		.use_ping = true,
		.is_ping_full = false,
		.is_pong_full = false,
	},
	[DISPLAY_MISR_EDP] = {
		.ctrl_reg = MDSS_MDP_LP_MISR_CTRL_EDP,
		.value_reg = MDSS_MDP_LP_MISR_SIGN_EDP,
		.crc_op_mode = 0,
		.crc_index = 0,
		.use_ping = true,
		.is_ping_full = false,
		.is_pong_full = false,
	},
	[DISPLAY_MISR_HDMI] = {
		.ctrl_reg = MDSS_MDP_LP_MISR_CTRL_HDMI,
		.value_reg = MDSS_MDP_LP_MISR_SIGN_HDMI,
		.crc_op_mode = 0,
		.crc_index = 0,
		.use_ping = true,
		.is_ping_full = false,
		.is_pong_full = false,
	},
	[DISPLAY_MISR_MDP] = {
		.ctrl_reg = MDSS_MDP_LP_MISR_CTRL_MDP,
		.value_reg = MDSS_MDP_LP_MISR_SIGN_MDP,
		.crc_op_mode = 0,
		.crc_index = 0,
		.use_ping = true,
		.is_ping_full = false,
		.is_pong_full = false,
	},
};

static inline struct mdss_mdp_misr_map *mdss_misr_get_map(u32 block_id,
		struct mdss_mdp_ctl *ctl, struct mdss_data_type *mdata)
{
	struct mdss_mdp_misr_map *map;
	struct mdss_mdp_mixer *mixer;
	char *ctrl_reg = NULL, *value_reg = NULL;
	char *intf_base = NULL;

	if (block_id > DISPLAY_MISR_MDP) {
		pr_err("MISR Block id (%d) out of range\n", block_id);
		return NULL;
	}

	if (mdata->mdp_rev >= MDSS_MDP_HW_REV_105) {
		/* Use updated MDP Interface MISR Block address offset */
		if (block_id == DISPLAY_MISR_MDP) {
			if (ctl) {
				mixer = mdss_mdp_mixer_get(ctl,
					MDSS_MDP_MIXER_MUX_DEFAULT);
				ctrl_reg = mdata->mixer_wb[mixer->num].base +
					MDSS_MDP_LAYER_MIXER_MISR_CTRL;
				value_reg = mdata->mixer_wb[mixer->num].base +
					MDSS_MDP_LAYER_MIXER_MISR_SIGNATURE;
			}
		} else {
			if (block_id <= DISPLAY_MISR_HDMI) {
				intf_base = (char *)mdss_mdp_get_intf_base_addr(
						mdata, block_id);
				ctrl_reg = intf_base + MDSS_MDP_INTF_MISR_CTRL;
				value_reg = intf_base +
					MDSS_MDP_INTF_MISR_SIGNATURE;
			}
			/*
			 * For msm8916/8939, additional offset of 0x10
			 * is required
			 */
			if ((mdata->mdp_rev == MDSS_MDP_HW_REV_106) ||
				(mdata->mdp_rev == MDSS_MDP_HW_REV_108)) {
				ctrl_reg += 0x10;
				value_reg += 0x10;
			}
		}
		mdss_mdp_misr_table[block_id].ctrl_reg = (u32)(ctrl_reg -
							mdata->mdp_base);
		mdss_mdp_misr_table[block_id].value_reg = (u32)(value_reg -
							mdata->mdp_base);
	}

	map = mdss_mdp_misr_table + block_id;
	if ((map->ctrl_reg == 0) || (map->value_reg == 0)) {
		pr_err("MISR Block id (%d) config not found\n", block_id);
		return NULL;
	}

	pr_debug("MISR Module(%d) CTRL(0x%x) SIG(0x%x) intf_base(0x%p)\n",
			block_id, map->ctrl_reg, map->value_reg, intf_base);
	return map;
}

/*
 * switch_mdp_misr_offset() - Update MDP MISR register offset for MDSS
 * Hardware Revision 103.
 * @map: mdss_mdp_misr_map
 * @mdp_rev: MDSS Hardware Revision
 * @block_id: Logical MISR Block ID
 *
 * Return: true when MDSS Revision is 103 else false.
 */
static bool switch_mdp_misr_offset(struct mdss_mdp_misr_map *map, u32 mdp_rev,
					u32 block_id)
{
	bool use_mdp_up_misr = false;

	if ((IS_MDSS_MAJOR_MINOR_SAME(mdp_rev, MDSS_MDP_HW_REV_103)) &&
		(block_id == DISPLAY_MISR_MDP)) {
		/* Use Upper pipe MISR for Layer Mixer CRC */
		map->ctrl_reg = MDSS_MDP_UP_MISR_CTRL_MDP;
		map->value_reg = MDSS_MDP_UP_MISR_SIGN_MDP;
		use_mdp_up_misr = true;
	}
	pr_debug("MISR Module(%d) Offset of MISR_CTRL = 0x%x MISR_SIG = 0x%x\n",
			block_id, map->ctrl_reg, map->value_reg);
	return use_mdp_up_misr;
}

int mdss_misr_set(struct mdss_data_type *mdata,
			struct mdp_misr *req,
			struct mdss_mdp_ctl *ctl)
{
	struct mdss_mdp_misr_map *map;
	struct mdss_mdp_mixer *mixer;
	u32 config = 0, val = 0;
	u32 mixer_num = 0;
	bool is_valid_wb_mixer = true;
	bool use_mdp_up_misr = false;

	map = mdss_misr_get_map(req->block_id, ctl, mdata);

	if (!map) {
		pr_err("Invalid MISR Block=%d\n", req->block_id);
		return -EINVAL;
	}
	use_mdp_up_misr = switch_mdp_misr_offset(map, mdata->mdp_rev,
				req->block_id);

	mdss_mdp_clk_ctrl(MDP_BLOCK_POWER_ON);
	if (req->block_id == DISPLAY_MISR_MDP) {
		mixer = mdss_mdp_mixer_get(ctl, MDSS_MDP_MIXER_MUX_DEFAULT);
		if (!mixer) {
			pr_err("%s: failed to get default mixer, Block=%d\n",
				__func__, req->block_id);
			return -EINVAL;
		}
		mixer_num = mixer->num;
		pr_debug("SET MDP MISR BLK to MDSS_MDP_LP_MISR_SEL_LMIX%d_GC\n",
			req->block_id);
		switch (mixer_num) {
		case MDSS_MDP_INTF_LAYERMIXER0:
			pr_debug("Use Layer Mixer 0 for WB CRC\n");
			val = MDSS_MDP_LP_MISR_SEL_LMIX0_GC;
			break;
		case MDSS_MDP_INTF_LAYERMIXER1:
			pr_debug("Use Layer Mixer 1 for WB CRC\n");
			val = MDSS_MDP_LP_MISR_SEL_LMIX1_GC;
			break;
		case MDSS_MDP_INTF_LAYERMIXER2:
			pr_debug("Use Layer Mixer 2 for WB CRC\n");
			val = MDSS_MDP_LP_MISR_SEL_LMIX2_GC;
			break;
		default:
			pr_err("Invalid Layer Mixer %d selected for WB CRC\n",
				mixer_num);
			is_valid_wb_mixer = false;
			break;
		}
		if ((is_valid_wb_mixer) &&
			(mdata->mdp_rev < MDSS_MDP_HW_REV_106)) {
			if (use_mdp_up_misr)
				writel_relaxed((val +
					MDSS_MDP_UP_MISR_LMIX_SEL_OFFSET),
					(mdata->mdp_base +
					 MDSS_MDP_UP_MISR_SEL));
			else
				writel_relaxed(val,
					(mdata->mdp_base +
					MDSS_MDP_LP_MISR_SEL));
		}
	}
	vsync_count = 0;
	map->crc_op_mode = req->crc_op_mode;
	config = (MDSS_MDP_MISR_CTRL_FRAME_COUNT_MASK & req->frame_count) |
			(MDSS_MDP_MISR_CTRL_ENABLE);

	writel_relaxed(MDSS_MDP_MISR_CTRL_STATUS_CLEAR,
			mdata->mdp_base + map->ctrl_reg);
	/* ensure clear is done */
	wmb();

	memset(map->crc_ping, 0, sizeof(map->crc_ping));
	memset(map->crc_pong, 0, sizeof(map->crc_pong));
	map->crc_index = 0;
	map->use_ping = true;
	map->is_ping_full = false;
	map->is_pong_full = false;

	if (MISR_OP_BM != map->crc_op_mode) {

		writel_relaxed(config,
				mdata->mdp_base + map->ctrl_reg);
		pr_debug("MISR_CTRL = 0x%x",
				readl_relaxed(mdata->mdp_base + map->ctrl_reg));
	}
	mdss_mdp_clk_ctrl(MDP_BLOCK_POWER_OFF);
	return 0;
}

int mdss_misr_get(struct mdss_data_type *mdata,
			struct mdp_misr *resp,
			struct mdss_mdp_ctl *ctl)
{
	struct mdss_mdp_misr_map *map;
	struct mdss_mdp_mixer *mixer;
	u32 status;
	int ret = -1;
	int i;

	map = mdss_misr_get_map(resp->block_id, ctl, mdata);
	if (!map) {
		pr_err("Invalid MISR Block=%d\n", resp->block_id);
		return -EINVAL;
	}
	switch_mdp_misr_offset(map, mdata->mdp_rev, resp->block_id);

	mixer = mdss_mdp_mixer_get(ctl, MDSS_MDP_MIXER_MUX_DEFAULT);

	mdss_mdp_clk_ctrl(MDP_BLOCK_POWER_ON);
	switch (map->crc_op_mode) {
	case MISR_OP_SFM:
	case MISR_OP_MFM:
		ret = readl_poll_timeout(mdata->mdp_base + map->ctrl_reg,
				status, status & MDSS_MDP_MISR_CTRL_STATUS,
				MISR_POLL_SLEEP, MISR_POLL_TIMEOUT);
		if (ret == 0) {
			resp->crc_value[0] = readl_relaxed(mdata->mdp_base +
				map->value_reg);
			pr_debug("CRC %d=0x%x\n", resp->block_id,
				resp->crc_value[0]);
			writel_relaxed(0, mdata->mdp_base + map->ctrl_reg);
		} else {
			mdss_mdp_ctl_write(ctl, MDSS_MDP_REG_CTL_START, 1);
			ret = readl_poll_timeout(mdata->mdp_base +
					map->ctrl_reg, status,
					status & MDSS_MDP_MISR_CTRL_STATUS,
					MISR_POLL_SLEEP, MISR_POLL_TIMEOUT);
			if (ret == 0) {
				resp->crc_value[0] =
					readl_relaxed(mdata->mdp_base +
					map->value_reg);
			}
			writel_relaxed(0, mdata->mdp_base + map->ctrl_reg);
		}
		break;
	case MISR_OP_BM:
		if (map->is_ping_full) {
			for (i = 0; i < MISR_CRC_BATCH_SIZE; i++)
				resp->crc_value[i] = map->crc_ping[i];
			memset(map->crc_ping, 0, sizeof(map->crc_ping));
			map->is_ping_full = false;
			ret = 0;
		} else if (map->is_pong_full) {
			for (i = 0; i < MISR_CRC_BATCH_SIZE; i++)
				resp->crc_value[i] = map->crc_pong[i];
			memset(map->crc_pong, 0, sizeof(map->crc_pong));
			map->is_pong_full = false;
			ret = 0;
		} else {
			pr_debug("mdss_mdp_misr_crc_get PING BUF %s\n",
				map->is_ping_full ? "FULL" : "EMPTRY");
			pr_debug("mdss_mdp_misr_crc_get PONG BUF %s\n",
				map->is_pong_full ? "FULL" : "EMPTRY");
		}
		resp->crc_op_mode = map->crc_op_mode;
		break;
	default:
		ret = -ENOSYS;
		break;
	}

	mdss_mdp_clk_ctrl(MDP_BLOCK_POWER_OFF);
	return ret;
}

/* This function is expected to be called from interrupt context */
void mdss_misr_crc_collect(struct mdss_data_type *mdata, int block_id)
{
	struct mdss_mdp_misr_map *map;
	u32 status = 0;
	u32 crc = 0x0BAD0BAD;
	bool crc_stored = false;

	map = mdss_misr_get_map(block_id, NULL, mdata);
	if (!map || (map->crc_op_mode != MISR_OP_BM))
		return;
	switch_mdp_misr_offset(map, mdata->mdp_rev, block_id);

	status = readl_relaxed(mdata->mdp_base + map->ctrl_reg);
	if (MDSS_MDP_MISR_CTRL_STATUS & status) {
		crc = readl_relaxed(mdata->mdp_base + map->value_reg);
		if (map->use_ping) {
			if (map->is_ping_full) {
				pr_err("PING Buffer FULL\n");
			} else {
				map->crc_ping[map->crc_index] = crc;
				crc_stored = true;
			}
		} else {
			if (map->is_pong_full) {
				pr_err("PONG Buffer FULL\n");
			} else {
				map->crc_pong[map->crc_index] = crc;
				crc_stored = true;
			}
		}

		if (crc_stored) {
			map->crc_index = (map->crc_index + 1);
			if (map->crc_index == MISR_CRC_BATCH_SIZE) {
				map->crc_index = 0;
				if (true == map->use_ping) {
					map->is_ping_full = true;
					map->use_ping = false;
				} else {
					map->is_pong_full = true;
					map->use_ping = true;
				}
				pr_debug("USE BUFF %s\n", map->use_ping ?
					"PING" : "PONG");
				pr_debug("mdss_misr_crc_collect PING BUF %s\n",
					map->is_ping_full ? "FULL" : "EMPTRY");
				pr_debug("mdss_misr_crc_collect PONG BUF %s\n",
					map->is_pong_full ? "FULL" : "EMPTRY");
			}
		} else {
			pr_err("CRC(%d) Not saved\n", crc);
		}

		writel_relaxed(MDSS_MDP_MISR_CTRL_STATUS_CLEAR,
				mdata->mdp_base + map->ctrl_reg);
		writel_relaxed(MISR_CRC_BATCH_CFG,
				mdata->mdp_base + map->ctrl_reg);
	} else if (0 == status) {
		writel_relaxed(MISR_CRC_BATCH_CFG,
				mdata->mdp_base + map->ctrl_reg);
		pr_debug("$$ Batch CRC Start $$\n");
	}
	pr_debug("$$ Vsync Count = %d, CRC=0x%x Indx = %d$$\n",
		vsync_count, crc, map->crc_index);

	if (MAX_VSYNC_COUNT == vsync_count) {
		pr_err("RESET vsync_count(%d)\n", vsync_count);
		vsync_count = 0;
	} else {
		vsync_count += 1;
	}
}<|MERGE_RESOLUTION|>--- conflicted
+++ resolved
@@ -21,17 +21,9 @@
 #include <linux/slab.h>
 #include <linux/uaccess.h>
 
-<<<<<<< HEAD
-// ASUS_BSP +++ Tingyi "[8226][MDSS] ASUS MDSS DEBUG UTILITY (AMDU) support."
 #ifdef CONFIG_ASUS_MDSS_DEBUG_UTILITY
 #include "mdss_asus_debug.h"
 #endif
-// ASUS_BSP --- Tingyi "[8226][MDSS] ASUS MDSS DEBUG UTILITY (AMDU) support."
-=======
-#ifdef CONFIG_ASUS_MDSS_DEBUG_UTILITY
-#include "mdss_asus_debug.h"
-#endif
->>>>>>> 62a3c2da
 #include "mdss.h"
 #include "mdss_mdp.h"
 #include "mdss_mdp_hwio.h"
@@ -271,19 +263,10 @@
 
 	if (name && strcmp(name, "mdp"))
 		prefix_len = snprintf(dn, sizeof(dn), "%s_", name);
-<<<<<<< HEAD
-// ASUS_BSP +++ Tingyi "[ROBIN][MDSS] ASUS MDSS DEBUG UTILITY (AMDU) support."
-#ifdef CONFIG_ASUS_MDSS_DEBUG_UTILITY
-	else
-			create_amdu_debugfs(mdd->root);
-#endif
-// ASUS_BSP --- Tingyi "[ROBIN][MDSS] ASUS MDSS DEBUG UTILITY (AMDU) support."
-=======
 #ifdef CONFIG_ASUS_MDSS_DEBUG_UTILITY
 	else
 		create_amdu_debugfs(mdd->root);
 #endif
->>>>>>> 62a3c2da
 
 	strlcpy(dn + prefix_len, "off", sizeof(dn) - prefix_len);
 	ent_off = debugfs_create_file(dn, 0644, mdd->root, dbg, &mdss_off_fops);
