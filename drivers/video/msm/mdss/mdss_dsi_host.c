/* Copyright (c) 2012-2014, The Linux Foundation. All rights reserved.
 *
 * This program is free software; you can redistribute it and/or modify
 * it under the terms of the GNU General Public License version 2 and
 * only version 2 as published by the Free Software Foundation.
 *
 * This program is distributed in the hope that it will be useful,
 * but WITHOUT ANY WARRANTY; without even the implied warranty of
 * MERCHANTABILITY or FITNESS FOR A PARTICULAR PURPOSE.  See the
 * GNU General Public License for more details.
 *
 */

#include <linux/module.h>
#include <linux/interrupt.h>
#include <linux/spinlock.h>
#include <linux/delay.h>
#include <linux/io.h>
#include <linux/dma-mapping.h>
#include <linux/slab.h>
#include <linux/iopoll.h>
#include <linux/kthread.h>

#include <mach/iommu_domains.h>

#include "mdss.h"
#include "mdss_dsi.h"
#include "mdss_panel.h"

#define VSYNC_PERIOD 17

struct mdss_dsi_ctrl_pdata *ctrl_list[DSI_CTRL_MAX];

struct mdss_hw mdss_dsi0_hw = {
	.hw_ndx = MDSS_HW_DSI0,
	.ptr = NULL,
	.irq_handler = mdss_dsi_isr,
};

struct mdss_hw mdss_dsi1_hw = {
	.hw_ndx = MDSS_HW_DSI1,
	.ptr = NULL,
	.irq_handler = mdss_dsi_isr,
};


#define DSI_EVENT_Q_MAX	4

#define DSI_BTA_EVENT_TIMEOUT (HZ / 10)

/* event */
struct dsi_event_q {
	struct mdss_dsi_ctrl_pdata *ctrl;
	u32 todo;
};

struct mdss_dsi_event {
	int inited;
	wait_queue_head_t event_q;
	u32 event_pndx;
	u32 event_gndx;
	struct dsi_event_q todo_list[DSI_EVENT_Q_MAX];
	spinlock_t event_lock;
};

static struct mdss_dsi_event dsi_event;

static int dsi_event_thread(void *data);

void mdss_dsi_ctrl_init(struct mdss_dsi_ctrl_pdata *ctrl)
{
	if (ctrl->panel_data.panel_info.pdest == DISPLAY_1) {
		mdss_dsi0_hw.ptr = (void *)(ctrl);
		ctrl->dsi_hw = &mdss_dsi0_hw;
		ctrl->ndx = DSI_CTRL_0;
	} else {
		mdss_dsi1_hw.ptr = (void *)(ctrl);
		ctrl->dsi_hw = &mdss_dsi1_hw;
		ctrl->ndx = DSI_CTRL_1;
	}

	ctrl->panel_mode = ctrl->panel_data.panel_info.mipi.mode;

	ctrl_list[ctrl->ndx] = ctrl;	/* keep it */

	if (mdss_register_irq(ctrl->dsi_hw))
		pr_err("%s: mdss_register_irq failed.\n", __func__);

	pr_debug("%s: ndx=%d base=%p\n", __func__, ctrl->ndx, ctrl->ctrl_base);

	init_completion(&ctrl->dma_comp);
	init_completion(&ctrl->mdp_comp);
	init_completion(&ctrl->video_comp);
	init_completion(&ctrl->bta_comp);
	spin_lock_init(&ctrl->irq_lock);
	spin_lock_init(&ctrl->mdp_lock);
	mutex_init(&ctrl->mutex);
	mutex_init(&ctrl->cmd_mutex);
	mdss_dsi_buf_alloc(&ctrl->tx_buf, SZ_4K);
	mdss_dsi_buf_alloc(&ctrl->rx_buf, SZ_4K);
	ctrl->cmdlist_commit = mdss_dsi_cmdlist_commit;


	if (dsi_event.inited == 0) {
		kthread_run(dsi_event_thread, (void *)&dsi_event,
						"mdss_dsi_event");
		dsi_event.inited  = 1;
	}
}

void mdss_dsi_clk_req(struct mdss_dsi_ctrl_pdata *ctrl, int enable)
{
	if (enable == 0) {
		/* need wait before disable */
		mutex_lock(&ctrl->cmd_mutex);
		mdss_dsi_cmd_mdp_busy(ctrl);
		mutex_unlock(&ctrl->cmd_mutex);
	}

	mdss_dsi_clk_ctrl(ctrl, DSI_ALL_CLKS, enable);
}

void mdss_dsi_pll_relock(struct mdss_dsi_ctrl_pdata *ctrl)
{
	int i, cnt;

	/*
	 * todo: this code does not work very well with dual
	 * dsi use cases. Need to fix this eventually.
	 */
	cnt = ctrl->link_clk_cnt;

	/* disable dsi clk */
	for (i = 0; i < cnt; i++)
		mdss_dsi_clk_ctrl(ctrl, DSI_LINK_CLKS, 0);

	/* enable dsi clk */
	for (i = 0; i < cnt; i++)
		mdss_dsi_clk_ctrl(ctrl, DSI_LINK_CLKS, 1);
}

void mdss_dsi_enable_irq(struct mdss_dsi_ctrl_pdata *ctrl, u32 term)
{
	unsigned long flags;

	spin_lock_irqsave(&ctrl->irq_lock, flags);
	if (ctrl->dsi_irq_mask & term) {
		spin_unlock_irqrestore(&ctrl->irq_lock, flags);
		return;
	}
	if (ctrl->dsi_irq_mask == 0) {
		mdss_enable_irq(ctrl->dsi_hw);
		pr_debug("%s: IRQ Enable, ndx=%d mask=%x term=%x\n", __func__,
			ctrl->ndx, (int)ctrl->dsi_irq_mask, (int)term);
	}
	ctrl->dsi_irq_mask |= term;
	spin_unlock_irqrestore(&ctrl->irq_lock, flags);
}

void mdss_dsi_disable_irq(struct mdss_dsi_ctrl_pdata *ctrl, u32 term)
{
	unsigned long flags;

	spin_lock_irqsave(&ctrl->irq_lock, flags);
	if (!(ctrl->dsi_irq_mask & term)) {
		spin_unlock_irqrestore(&ctrl->irq_lock, flags);
		return;
	}
	ctrl->dsi_irq_mask &= ~term;
	if (ctrl->dsi_irq_mask == 0) {
		mdss_disable_irq(ctrl->dsi_hw);
		pr_debug("%s: IRQ Disable, ndx=%d mask=%x term=%x\n", __func__,
			ctrl->ndx, (int)ctrl->dsi_irq_mask, (int)term);
	}
	spin_unlock_irqrestore(&ctrl->irq_lock, flags);
}

/*
 * mdss_dsi_disale_irq_nosync() should be called
 * from interrupt context
 */
void mdss_dsi_disable_irq_nosync(struct mdss_dsi_ctrl_pdata *ctrl, u32 term)
{
	spin_lock(&ctrl->irq_lock);
	if (!(ctrl->dsi_irq_mask & term)) {
		spin_unlock(&ctrl->irq_lock);
		return;
	}
	ctrl->dsi_irq_mask &= ~term;
	if (ctrl->dsi_irq_mask == 0) {
		mdss_disable_irq_nosync(ctrl->dsi_hw);
		pr_debug("%s: IRQ Disable, ndx=%d mask=%x term=%x\n", __func__,
			ctrl->ndx, (int)ctrl->dsi_irq_mask, (int)term);
	}
	spin_unlock(&ctrl->irq_lock);
}

void mdss_dsi_video_test_pattern(struct mdss_dsi_ctrl_pdata *ctrl)
{
	int i;

	MIPI_OUTP((ctrl->ctrl_base) + 0x015c, 0x021);
	MIPI_OUTP((ctrl->ctrl_base) + 0x0164, 0xff0000); /* red */
	i = 0;
	while (i++ < 50) {
		MIPI_OUTP((ctrl->ctrl_base) + 0x0180, 0x1);
		/* Add sleep to get ~50 fps frame rate*/
		msleep(20);
	}
	MIPI_OUTP((ctrl->ctrl_base) + 0x015c, 0x0);
}

void mdss_dsi_cmd_test_pattern(struct mdss_dsi_ctrl_pdata *ctrl)
{
	int i;

	MIPI_OUTP((ctrl->ctrl_base) + 0x015c, 0x201);
	MIPI_OUTP((ctrl->ctrl_base) + 0x016c, 0xff0000); /* red */
	i = 0;
	while (i++ < 50) {
		MIPI_OUTP((ctrl->ctrl_base) + 0x0184, 0x1);
		/* Add sleep to get ~50 fps frame rate*/
		msleep(20);
	}
	MIPI_OUTP((ctrl->ctrl_base) + 0x015c, 0x0);
}

void mdss_dsi_host_init(struct mdss_panel_data *pdata)
{
	u32 dsi_ctrl, intr_ctrl;
	u32 data;
	struct mdss_dsi_ctrl_pdata *ctrl_pdata = NULL;
	struct mipi_panel_info *pinfo = NULL;

	if (pdata == NULL) {
		pr_err("%s: Invalid input data\n", __func__);
		return;
	}

	ctrl_pdata = container_of(pdata, struct mdss_dsi_ctrl_pdata,
				panel_data);

	pinfo = &pdata->panel_info.mipi;

	pinfo->rgb_swap = DSI_RGB_SWAP_RGB;

	if (pinfo->mode == DSI_VIDEO_MODE) {
		data = 0;
		if (pinfo->pulse_mode_hsa_he)
			data |= BIT(28);
		if (pinfo->hfp_power_stop)
			data |= BIT(24);
		if (pinfo->hbp_power_stop)
			data |= BIT(20);
		if (pinfo->hsa_power_stop)
			data |= BIT(16);
		if (pinfo->eof_bllp_power_stop)
			data |= BIT(15);
		if (pinfo->bllp_power_stop)
			data |= BIT(12);
		data |= ((pinfo->traffic_mode & 0x03) << 8);
		data |= ((pinfo->dst_format & 0x03) << 4); /* 2 bits */
		data |= (pinfo->vc & 0x03);
		MIPI_OUTP((ctrl_pdata->ctrl_base) + 0x0010, data);

		data = 0;
		data |= ((pinfo->rgb_swap & 0x07) << 12);
		if (pinfo->b_sel)
			data |= BIT(8);
		if (pinfo->g_sel)
			data |= BIT(4);
		if (pinfo->r_sel)
			data |= BIT(0);
		MIPI_OUTP((ctrl_pdata->ctrl_base) + 0x0020, data);
	} else if (pinfo->mode == DSI_CMD_MODE) {
		data = 0;
		data |= ((pinfo->interleave_max & 0x0f) << 20);
		data |= ((pinfo->rgb_swap & 0x07) << 16);
		if (pinfo->b_sel)
			data |= BIT(12);
		if (pinfo->g_sel)
			data |= BIT(8);
		if (pinfo->r_sel)
			data |= BIT(4);
		data |= (pinfo->dst_format & 0x0f);	/* 4 bits */
		MIPI_OUTP((ctrl_pdata->ctrl_base) + 0x0040, data);

		/* DSI_COMMAND_MODE_MDP_DCS_CMD_CTRL */
		data = pinfo->wr_mem_continue & 0x0ff;
		data <<= 8;
		data |= (pinfo->wr_mem_start & 0x0ff);
		if (pinfo->insert_dcs_cmd)
			data |= BIT(16);
		MIPI_OUTP((ctrl_pdata->ctrl_base) + 0x0044, data);
	} else
		pr_err("%s: Unknown DSI mode=%d\n", __func__, pinfo->mode);

	dsi_ctrl = BIT(8) | BIT(2);	/* clock enable & cmd mode */
	intr_ctrl = 0;
	intr_ctrl = (DSI_INTR_CMD_DMA_DONE_MASK | DSI_INTR_CMD_MDP_DONE_MASK);

	if (pinfo->crc_check)
		dsi_ctrl |= BIT(24);
	if (pinfo->ecc_check)
		dsi_ctrl |= BIT(20);
	if (pinfo->data_lane3)
		dsi_ctrl |= BIT(7);
	if (pinfo->data_lane2)
		dsi_ctrl |= BIT(6);
	if (pinfo->data_lane1)
		dsi_ctrl |= BIT(5);
	if (pinfo->data_lane0)
		dsi_ctrl |= BIT(4);

	/* from frame buffer, low power mode */
	/* DSI_COMMAND_MODE_DMA_CTRL */
	if (mdss_dsi_broadcast_mode_enabled())
		MIPI_OUTP(ctrl_pdata->ctrl_base + 0x3C, 0x94000000);
	else
		MIPI_OUTP(ctrl_pdata->ctrl_base + 0x3C, 0x14000000);

	data = 0;
	if (pinfo->te_sel)
		data |= BIT(31);
	data |= pinfo->mdp_trigger << 4;/* cmd mdp trigger */
	data |= pinfo->dma_trigger;	/* cmd dma trigger */
	data |= (pinfo->stream & 0x01) << 8;
	MIPI_OUTP((ctrl_pdata->ctrl_base) + 0x0084,
				data); /* DSI_TRIG_CTRL */

	/* DSI_LAN_SWAP_CTRL */
	MIPI_OUTP((ctrl_pdata->ctrl_base) + 0x00b0, pinfo->dlane_swap);

	/* clock out ctrl */
	data = pinfo->t_clk_post & 0x3f;	/* 6 bits */
	data <<= 8;
	data |= pinfo->t_clk_pre & 0x3f;	/*  6 bits */
	/* DSI_CLKOUT_TIMING_CTRL */
	MIPI_OUTP((ctrl_pdata->ctrl_base) + 0xc4, data);

	data = 0;
	if (pinfo->rx_eot_ignore)
		data |= BIT(4);
	if (pinfo->tx_eot_append)
		data |= BIT(0);
	MIPI_OUTP((ctrl_pdata->ctrl_base) + 0x00cc,
				data); /* DSI_EOT_PACKET_CTRL */


	/* allow only ack-err-status  to generate interrupt */
	/* DSI_ERR_INT_MASK0 */
	MIPI_OUTP((ctrl_pdata->ctrl_base) + 0x010c, 0x13ff3fe0);

	intr_ctrl |= DSI_INTR_ERROR_MASK;
	MIPI_OUTP((ctrl_pdata->ctrl_base) + 0x0110,
				intr_ctrl); /* DSI_INTL_CTRL */

	/* turn esc, byte, dsi, pclk, sclk, hclk on */
	MIPI_OUTP((ctrl_pdata->ctrl_base) + 0x11c,
					0x23f); /* DSI_CLK_CTRL */

	dsi_ctrl |= BIT(0);	/* enable dsi */
	MIPI_OUTP((ctrl_pdata->ctrl_base) + 0x0004, dsi_ctrl);

	wmb();
}

void mdss_dsi_set_tx_power_mode(int mode, struct mdss_panel_data *pdata)
{
	struct mdss_dsi_ctrl_pdata *ctrl_pdata = NULL;
	u32 data;

	if (pdata == NULL) {
		pr_err("%s: Invalid input data\n", __func__);
		return;
	}

	ctrl_pdata = container_of(pdata, struct mdss_dsi_ctrl_pdata,
				panel_data);

	data = MIPI_INP((ctrl_pdata->ctrl_base) + 0x3c);

	if (mode == 0)
		data &= ~BIT(26);
	else
		data |= BIT(26);

	MIPI_OUTP((ctrl_pdata->ctrl_base) + 0x3c, data);
}

void mdss_dsi_sw_reset(struct mdss_panel_data *pdata)
{
	struct mdss_dsi_ctrl_pdata *ctrl_pdata = NULL;
	u32 dsi_ctrl;

	if (pdata == NULL) {
		pr_err("%s: Invalid input data\n", __func__);
		return;
	}

	ctrl_pdata = container_of(pdata, struct mdss_dsi_ctrl_pdata,
				panel_data);
	dsi_ctrl = MIPI_INP((ctrl_pdata->ctrl_base) + 0x0004);
	dsi_ctrl &= ~0x01;
	MIPI_OUTP((ctrl_pdata->ctrl_base) + 0x0004, dsi_ctrl);
	wmb();

	/* turn esc, byte, dsi, pclk, sclk, hclk on */
	MIPI_OUTP((ctrl_pdata->ctrl_base) + 0x11c,
					0x23f); /* DSI_CLK_CTRL */
	wmb();

	MIPI_OUTP((ctrl_pdata->ctrl_base) + 0x118, 0x01);
	wmb();
	MIPI_OUTP((ctrl_pdata->ctrl_base) + 0x118, 0x00);
	wmb();
}

void mdss_dsi_sw_reset_restore(struct mdss_dsi_ctrl_pdata *ctrl)
{
	u32 data0, data1;

	data0 = MIPI_INP(ctrl->ctrl_base + 0x0004);
	data1 = data0;
	data1 &= ~0x01;
	MIPI_OUTP(ctrl->ctrl_base + 0x0004, data1);
	/*
	 * dsi controller need to be disabled before
	 * clocks turned on
	 */
	wmb();	/* make sure dsi contoller is disabled */

	/* turn esc, byte, dsi, pclk, sclk, hclk on */
	MIPI_OUTP(ctrl->ctrl_base + 0x11c, 0x23f); /* DSI_CLK_CTRL */
	wmb();	/* make sure clocks enabled */

	/* dsi controller can only be reset while clocks are running */
	MIPI_OUTP(ctrl->ctrl_base + 0x118, 0x01);
	wmb();	/* make sure reset happen */
	MIPI_OUTP(ctrl->ctrl_base + 0x118, 0x00);
	wmb();	/* controller out of reset */
	MIPI_OUTP(ctrl->ctrl_base + 0x0004, data0);
	wmb();	/* make sure dsi controller enabled again */
}

void mdss_dsi_err_intr_ctrl(struct mdss_dsi_ctrl_pdata *ctrl, u32 mask,
					int enable)
{
	u32 intr;

	intr = MIPI_INP(ctrl->ctrl_base + 0x0110);

	if (enable)
		intr |= mask;
	else
		intr &= ~mask;

	pr_debug("%s: intr=%x enable=%d\n", __func__, intr, enable);

	MIPI_OUTP(ctrl->ctrl_base + 0x0110, intr); /* DSI_INTL_CTRL */
}

void mdss_dsi_controller_cfg(int enable,
			     struct mdss_panel_data *pdata)
{

	u32 dsi_ctrl;
	u32 status;
	u32 sleep_us = 1000;
	u32 timeout_us = 16000;
	struct mdss_dsi_ctrl_pdata *ctrl_pdata = NULL;

	if (pdata == NULL) {
		pr_err("%s: Invalid input data\n", __func__);
		return;
	}

	ctrl_pdata = container_of(pdata, struct mdss_dsi_ctrl_pdata,
				panel_data);

	/* Check for CMD_MODE_DMA_BUSY */
	if (readl_poll_timeout(((ctrl_pdata->ctrl_base) + 0x0008),
			   status,
			   ((status & 0x02) == 0),
			       sleep_us, timeout_us))
		pr_info("%s: DSI status=%x failed\n", __func__, status);

	/* Check for x_HS_FIFO_EMPTY */
	if (readl_poll_timeout(((ctrl_pdata->ctrl_base) + 0x000c),
			   status,
			   ((status & 0x11111000) == 0x11111000),
			       sleep_us, timeout_us))
		pr_info("%s: FIFO status=%x failed\n", __func__, status);

	/* Check for VIDEO_MODE_ENGINE_BUSY */
	if (readl_poll_timeout(((ctrl_pdata->ctrl_base) + 0x0008),
			   status,
			   ((status & 0x08) == 0),
			       sleep_us, timeout_us)) {
		pr_debug("%s: DSI status=%x\n", __func__, status);
		pr_debug("%s: Doing sw reset\n", __func__);
		mdss_dsi_sw_reset(pdata);
	}

	dsi_ctrl = MIPI_INP((ctrl_pdata->ctrl_base) + 0x0004);
	if (enable)
		dsi_ctrl |= 0x01;
	else
		dsi_ctrl &= ~0x01;

	MIPI_OUTP((ctrl_pdata->ctrl_base) + 0x0004, dsi_ctrl);
	wmb();
}

void mdss_dsi_op_mode_config(int mode,
			     struct mdss_panel_data *pdata)
{
	u32 dsi_ctrl, intr_ctrl;
	struct mdss_dsi_ctrl_pdata *ctrl_pdata = NULL;
	struct mdss_dsi_ctrl_pdata *mctrl = NULL;

	if (pdata == NULL) {
		pr_err("%s: Invalid input data\n", __func__);
		return;
	}

	ctrl_pdata = container_of(pdata, struct mdss_dsi_ctrl_pdata,
				panel_data);

	/*
	 * In broadcast mode, the configuration for master controller
	 * would be done when the slave controller is configured
	 */
	if (mdss_dsi_is_master_ctrl(ctrl_pdata)) {
		pr_debug("%s: Broadcast mode enabled. skipping config for ctrl%d\n",
			__func__, ctrl_pdata->ndx);
		return;
	}

	dsi_ctrl = MIPI_INP((ctrl_pdata->ctrl_base) + 0x0004);
	/*If Video enabled, Keep Video and Cmd mode ON */
	if (dsi_ctrl & 0x02)
		dsi_ctrl &= ~0x05;
	else
		dsi_ctrl &= ~0x07;

	if (mode == DSI_VIDEO_MODE) {
		dsi_ctrl |= 0x03;
		intr_ctrl = DSI_INTR_CMD_DMA_DONE_MASK | DSI_INTR_BTA_DONE_MASK;
	} else {		/* command mode */
		dsi_ctrl |= 0x05;
		if (pdata->panel_info.type == MIPI_VIDEO_PANEL)
			dsi_ctrl |= 0x02;

		intr_ctrl = DSI_INTR_CMD_DMA_DONE_MASK | DSI_INTR_ERROR_MASK |
			DSI_INTR_CMD_MDP_DONE_MASK | DSI_INTR_BTA_DONE_MASK;
	}

	/* Ensure that for slave controller, master is also configured */
	if (mdss_dsi_is_slave_ctrl(ctrl_pdata)) {
		mctrl = mdss_dsi_get_master_ctrl();
		if (mctrl) {
			pr_debug("%s: configuring ctrl%d\n", __func__,
				mctrl->ndx);
			MIPI_OUTP(mctrl->ctrl_base + 0x0110, intr_ctrl);
			MIPI_OUTP(mctrl->ctrl_base + 0x0004, dsi_ctrl);
		} else {
			pr_warn("%s: Unable to get master control\n",
				__func__);
		}
	}

	pr_debug("%s: configuring ctrl%d\n", __func__, ctrl_pdata->ndx);
	MIPI_OUTP((ctrl_pdata->ctrl_base) + 0x0110, intr_ctrl);
	MIPI_OUTP((ctrl_pdata->ctrl_base) + 0x0004, dsi_ctrl);
	wmb();
}

void mdss_dsi_cmd_bta_sw_trigger(struct mdss_panel_data *pdata)
{
	u32 status;
	int timeout_us = 10000;
	struct mdss_dsi_ctrl_pdata *ctrl_pdata = NULL;

	if (pdata == NULL) {
		pr_err("%s: Invalid input data\n", __func__);
		return;
	}

	ctrl_pdata = container_of(pdata, struct mdss_dsi_ctrl_pdata,
				panel_data);

	MIPI_OUTP((ctrl_pdata->ctrl_base) + 0x098, 0x01);	/* trigger */
	wmb();

	/* Check for CMD_MODE_DMA_BUSY */
	if (readl_poll_timeout(((ctrl_pdata->ctrl_base) + 0x0008),
				status, ((status & 0x0010) == 0),
				0, timeout_us))
		pr_info("%s: DSI status=%x failed\n", __func__, status);

	mdss_dsi_ack_err_status(ctrl_pdata);

	pr_debug("%s: BTA done, status = %d\n", __func__, status);
}

int mdss_dsi_bta_status_check(struct mdss_dsi_ctrl_pdata *ctrl_pdata)
{
	int ret = 0;
	unsigned long flag;

	if (ctrl_pdata == NULL) {
		pr_err("%s: Invalid input data\n", __func__);

		/*
		 * This should not return error otherwise
		 * BTA status thread will treat it as dead panel scenario
		 * and request for blank/unblank
		 */
		return 0;
	}

	pr_debug("%s: Checking BTA status\n", __func__);

	mdss_dsi_clk_ctrl(ctrl_pdata, DSI_ALL_CLKS, 1);
	spin_lock_irqsave(&ctrl_pdata->mdp_lock, flag);
	INIT_COMPLETION(ctrl_pdata->bta_comp);
	mdss_dsi_enable_irq(ctrl_pdata, DSI_BTA_TERM);
	spin_unlock_irqrestore(&ctrl_pdata->mdp_lock, flag);
	MIPI_OUTP(ctrl_pdata->ctrl_base + 0x098, 0x01); /* trigger  */
	wmb();

	ret = wait_for_completion_killable_timeout(&ctrl_pdata->bta_comp,
						DSI_BTA_EVENT_TIMEOUT);
	if (ret <= 0) {
		mdss_dsi_disable_irq(ctrl_pdata, DSI_BTA_TERM);
		pr_err("%s: DSI BTA error: %i\n", __func__, ret);
	}

	mdss_dsi_clk_ctrl(ctrl_pdata, DSI_ALL_CLKS, 0);
	pr_debug("%s: BTA done with ret: %d\n", __func__, ret);

	return ret;
}

int mdss_dsi_cmd_reg_tx(u32 data,
			unsigned char *ctrl_base)
{
	int i;
	char *bp;

	bp = (char *)&data;
	pr_debug("%s: ", __func__);
	for (i = 0; i < 4; i++)
		pr_debug("%x ", *bp++);

	pr_debug("\n");

	MIPI_OUTP(ctrl_base + 0x0084, 0x04);/* sw trigger */
	MIPI_OUTP(ctrl_base + 0x0004, 0x135);

	wmb();

	MIPI_OUTP(ctrl_base + 0x03c, data);
	wmb();
	MIPI_OUTP(ctrl_base + 0x090, 0x01);	/* trigger */
	wmb();

	udelay(300);

	return 4;
}

static int mdss_dsi_wait4video_eng_busy(struct mdss_dsi_ctrl_pdata *ctrl);

static int mdss_dsi_cmd_dma_tx(struct mdss_dsi_ctrl_pdata *ctrl,
					struct dsi_buf *tp);

static int mdss_dsi_cmd_dma_rx(struct mdss_dsi_ctrl_pdata *ctrl,
			struct dsi_buf *rp, int rlen);

static int mdss_dsi_cmds2buf_tx(struct mdss_dsi_ctrl_pdata *ctrl,
			struct dsi_cmd_desc *cmds, int cnt)
{
	struct dsi_buf *tp;
	struct dsi_cmd_desc *cm;
	struct dsi_ctrl_hdr *dchdr;
	int len, wait, tot = 0;

	tp = &ctrl->tx_buf;
	mdss_dsi_buf_init(tp);
	cm = cmds;
	len = 0;
	while (cnt--) {
		dchdr = &cm->dchdr;
		mdss_dsi_buf_reserve(tp, len);
		len = mdss_dsi_cmd_dma_add(tp, cm);
		if (!len) {
			pr_err("%s: failed to add cmd = 0x%x\n",
				__func__,  cm->payload[0]);
			return -EINVAL;
		}
		tot += len;
		if (dchdr->last) {
			tp->data = tp->start; /* begin of buf */

			wait = mdss_dsi_wait4video_eng_busy(ctrl);

			mdss_dsi_enable_irq(ctrl, DSI_CMD_TERM);
			len = mdss_dsi_cmd_dma_tx(ctrl, tp);
			if (IS_ERR_VALUE(len)) {
				mdss_dsi_disable_irq(ctrl, DSI_CMD_TERM);
				pr_err("%s: failed to call cmd_dma_tx for cmd = 0x%x\n",
					__func__,  cmds->payload[0]);
				return -EINVAL;
			}

			if (!wait || dchdr->wait > VSYNC_PERIOD)
				usleep(dchdr->wait * 1000);

			mdss_dsi_buf_init(tp);
			len = 0;
		}
		cm++;
	}
	return tot;
}

/**
 * __mdss_dsi_cmd_mode_config() - Enable/disable command mode engine
 * @ctrl: pointer to the dsi controller structure
 * @enable: true to enable command mode, false to disable command mode
 *
 * This function can be used to temporarily enable the command mode
 * engine (even for video mode panels) so as to transfer any dma commands to
 * the panel. It can also be used to disable the command mode engine
 * when no longer needed.
 *
 * Return: true, if there was a mode switch to command mode for video mode
 * panels.
 */
static inline bool __mdss_dsi_cmd_mode_config(
	struct mdss_dsi_ctrl_pdata *ctrl, bool enable)
{
	bool mode_changed = false;
	u32 dsi_ctrl;

	dsi_ctrl = MIPI_INP((ctrl->ctrl_base) + 0x0004);
	/* if currently in video mode, enable command mode */
	if (enable) {
		if ((dsi_ctrl) & BIT(1)) {
			MIPI_OUTP((ctrl->ctrl_base) + 0x0004,
				dsi_ctrl | BIT(2));
			mode_changed = true;
		}
	} else {
		MIPI_OUTP((ctrl->ctrl_base) + 0x0004, dsi_ctrl & ~BIT(2));
	}

	return mode_changed;
}

/*
 * mdss_dsi_cmds_tx:
 * thread context only
 */
int mdss_dsi_cmds_tx(struct mdss_dsi_ctrl_pdata *ctrl,
		struct dsi_cmd_desc *cmds, int cnt)
{
	int ret = 0;
	bool ctrl_restore = false, mctrl_restore = false;
	struct mdss_dsi_ctrl_pdata *mctrl = NULL;

	/*
	 * In broadcast mode, the configuration for master controller
	 * would be done when the slave controller is configured
	 */
	if (mdss_dsi_is_master_ctrl(ctrl)) {
		pr_debug("%s: Broadcast mode enabled. skipping config for ctrl%d\n",
			__func__, ctrl->ndx);
		return 0;
	}

	/*
	 * Turn on cmd mode in order to transmit the commands.
	 * For video mode, do not send cmds more than one pixel line,
	 * since it only transmit it during BLLP.
	 * Ensure that for slave controller, master is also configured
	 */
	if (mdss_dsi_is_slave_ctrl(ctrl)) {
		mctrl = mdss_dsi_get_master_ctrl();
		if (!mctrl)
			pr_warn("%s: Unable to get master control\n",
				__func__);
		else
			mctrl_restore = __mdss_dsi_cmd_mode_config(mctrl, 1);
	}

	ctrl_restore = __mdss_dsi_cmd_mode_config(ctrl, 1);

	ret = mdss_dsi_cmds2buf_tx(ctrl, cmds, cnt);
	if (IS_ERR_VALUE(ret)) {
		pr_err("%s: failed to call\n", __func__);
		cnt = -EINVAL;
	}

	if (mctrl_restore)
		__mdss_dsi_cmd_mode_config(mctrl, 0);

	if (ctrl_restore)
		__mdss_dsi_cmd_mode_config(ctrl, 0);

	return cnt;
}

/* MIPI_DSI_MRPS, Maximum Return Packet Size */
static char max_pktsize[2] = {0x00, 0x00}; /* LSB tx first, 10 bytes */

static struct dsi_cmd_desc pkt_size_cmd = {
	{DTYPE_MAX_PKTSIZE, 1, 0, 0, 0, sizeof(max_pktsize)},
	max_pktsize,
};

/*
 * mdss_dsi_cmds_rx() - dcs read from panel
 * @ctrl: dsi controller
 * @cmds: read command descriptor
 * @len: number of bytes to read back
 *
 * controller have 4 registers can hold 16 bytes of rxed data
 * dcs packet: 4 bytes header + payload + 2 bytes crc
 * 2 padding bytes add to payload to have payload length is mutipled by 4
 * 1st read: 4 bytes header + 8 bytes payload + 2 padding + 2 crc
 * 2nd read: 12 bytes payload + 2 padding + 2 crc
 * 3rd read: 12 bytes payload + 2 padding + 2 crc
 *
 */
int mdss_dsi_cmds_rx(struct mdss_dsi_ctrl_pdata *ctrl,
			struct dsi_cmd_desc *cmds, int rlen)
{
	int data_byte, rx_byte, dlen, end;
	int short_response, diff, pkt_size, ret = 0;
	struct dsi_buf *tp, *rp;
	char cmd;
	bool ctrl_restore = false, mctrl_restore = false;
	struct mdss_dsi_ctrl_pdata *mctrl = NULL;

	/*
	 * In broadcast mode, the configuration for master controller
	 * would be done when the slave controller is configured
	 */
	if (mdss_dsi_is_master_ctrl(ctrl)) {
		pr_debug("%s: Broadcast mode enabled. skipping config for ctrl%d\n",
			__func__, ctrl->ndx);
		return 0;
	}

	/*
	 * Turn on cmd mode in order to transmit the commands.
	 * For video mode, do not send cmds more than one pixel line,
	 * since it only transmit it during BLLP.
	 * Ensure that for slave controller, master is also configured
	 */
	if (mdss_dsi_is_slave_ctrl(ctrl)) {
		mctrl = mdss_dsi_get_master_ctrl();
		if (!mctrl)
			pr_warn("%s: Unable to get master control\n",
				__func__);
		else
			mctrl_restore = __mdss_dsi_cmd_mode_config(mctrl, 1);
	}

<<<<<<< HEAD
	ctrl_restore = __mdss_dsi_cmd_mode_config(ctrl, 1);

	if (rlen == 0) {
=======
	if (rlen <= 2) {
>>>>>>> e2fd14f1
		short_response = 1;
		rx_byte = 4;
	} else {
		short_response = 0;
		data_byte = 8;	/* first read */
		/*
		 * add extra 2 padding bytes to have overall
		 * packet size is multipe by 4. This also make
		 * sure 4 bytes dcs headerlocates within a
		 * 32 bits register after shift in.
		 */
		pkt_size = data_byte + 2;
		rx_byte = data_byte + 8; /* 4 header + 2 crc  + 2 padding*/
	}


	tp = &ctrl->tx_buf;
	rp = &ctrl->rx_buf;

	end = 0;
	mdss_dsi_buf_init(rp);
	while (!end) {
		pr_debug("%s:  rlen=%d pkt_size=%d rx_byte=%d\n",
				__func__, rlen, pkt_size, rx_byte);
		 if (!short_response) {
			max_pktsize[0] = pkt_size;
			mdss_dsi_buf_init(tp);
			ret = mdss_dsi_cmd_dma_add(tp, &pkt_size_cmd);
			if (!ret) {
				pr_err("%s: failed to add max_pkt_size\n",
					__func__);
				rp->len = 0;
				goto end;
			}

			mdss_dsi_wait4video_eng_busy(ctrl);

			mdss_dsi_enable_irq(ctrl, DSI_CMD_TERM);
			ret = mdss_dsi_cmd_dma_tx(ctrl, tp);
			if (IS_ERR_VALUE(ret)) {
				mdss_dsi_disable_irq(ctrl, DSI_CMD_TERM);
				pr_err("%s: failed to tx max_pkt_size\n",
					__func__);
				rp->len = 0;
				goto end;
			}
			pr_debug("%s: max_pkt_size=%d sent\n",
						__func__, pkt_size);
		}

		mdss_dsi_buf_init(tp);
		ret = mdss_dsi_cmd_dma_add(tp, cmds);
		if (!ret) {
			pr_err("%s: failed to add cmd = 0x%x\n",
				__func__,  cmds->payload[0]);
			rp->len = 0;
			goto end;
		}

		mdss_dsi_wait4video_eng_busy(ctrl);	/* video mode only */
		mdss_dsi_enable_irq(ctrl, DSI_CMD_TERM);
		/* transmit read comamnd to client */
		ret = mdss_dsi_cmd_dma_tx(ctrl, tp);
		if (IS_ERR_VALUE(ret)) {
			mdss_dsi_disable_irq(ctrl, DSI_CMD_TERM);
			pr_err("%s: failed to tx cmd = 0x%x\n",
				__func__,  cmds->payload[0]);
			rp->len = 0;
			goto end;
		}
		/*
		 * once cmd_dma_done interrupt received,
		 * return data from client is ready and stored
		 * at RDBK_DATA register already
		 * since rx fifo is 16 bytes, dcs header is kept at first loop,
		 * after that dcs header lost during shift into registers
		 */
		dlen = mdss_dsi_cmd_dma_rx(ctrl, rp, rx_byte);

		if (short_response)
			break;

		if (rlen <= data_byte) {
			diff = data_byte - rlen;
			end = 1;
		} else {
			diff = 0;
			rlen -= data_byte;
		}

		dlen -= 2; /* 2 padding bytes */
		dlen -= 2; /* 2 crc */
		dlen -= diff;
		rp->data += dlen;	/* next start position */
		rp->len += dlen;
		data_byte = 12;	/* NOT first read */
		pkt_size += data_byte;
		pr_debug("%s: rp data=%x len=%d dlen=%d diff=%d\n",
			__func__, (int)rp->data, rp->len, dlen, diff);
	}

	rp->data = rp->start;	/* move back to start position */
	cmd = rp->data[0];
	switch (cmd) {
	case DTYPE_ACK_ERR_RESP:
		pr_debug("%s: rx ACK_ERR_PACLAGE\n", __func__);
		rp->len = 0;
	case DTYPE_GEN_READ1_RESP:
	case DTYPE_DCS_READ1_RESP:
		mdss_dsi_short_read1_resp(rp);
		break;
	case DTYPE_GEN_READ2_RESP:
	case DTYPE_DCS_READ2_RESP:
		mdss_dsi_short_read2_resp(rp);
		break;
	case DTYPE_GEN_LREAD_RESP:
	case DTYPE_DCS_LREAD_RESP:
		mdss_dsi_long_read_resp(rp);
		break;
	default:
		pr_warning("%s:Invalid response cmd\n", __func__);
		rp->len = 0;
	}
end:
	if (mctrl_restore)
		__mdss_dsi_cmd_mode_config(mctrl, 0);

	if (ctrl_restore)
		__mdss_dsi_cmd_mode_config(ctrl, 0);

	return rp->len;
}

#define DMA_TX_TIMEOUT 200

static int mdss_dsi_cmd_dma_tx(struct mdss_dsi_ctrl_pdata *ctrl,
					struct dsi_buf *tp)
{
	int len, ret = 0;
	int domain = MDSS_IOMMU_DOMAIN_UNSECURE;
	char *bp;
	unsigned long size, addr;
	struct mdss_dsi_ctrl_pdata *mctrl = NULL;

	bp = tp->data;

	len = ALIGN(tp->len, 4);
	size = ALIGN(tp->len, SZ_4K);


	if (is_mdss_iommu_attached()) {
		int ret = msm_iommu_map_contig_buffer(tp->dmap,
					mdss_get_iommu_domain(domain), 0,
					size, SZ_4K, 0, &(addr));
		if (IS_ERR_VALUE(ret)) {
			pr_err("unable to map dma memory to iommu(%d)\n", ret);
			return -ENOMEM;
		}
	} else {
		addr = tp->dmap;
	}

	INIT_COMPLETION(ctrl->dma_comp);

	/* Ensure that for slave controller, master is also configured */
	if (mdss_dsi_is_slave_ctrl(ctrl)) {
		mctrl = mdss_dsi_get_master_ctrl();
		if (mctrl) {
			MIPI_OUTP(mctrl->ctrl_base + 0x048, addr);
			MIPI_OUTP(mctrl->ctrl_base + 0x04c, len);
		} else {
			pr_warn("%s: Unable to get master control\n",
				__func__);
		}
	}

	MIPI_OUTP((ctrl->ctrl_base) + 0x048, addr);
	MIPI_OUTP((ctrl->ctrl_base) + 0x04c, len);
	wmb();

	/* Trigger on master controller as well */
	if (mctrl)
		MIPI_OUTP(mctrl->ctrl_base + 0x090, 0x01);

	MIPI_OUTP((ctrl->ctrl_base) + 0x090, 0x01);
	wmb();

	ret = wait_for_completion_timeout(&ctrl->dma_comp,
				msecs_to_jiffies(DMA_TX_TIMEOUT));
	if (ret == 0)
		ret = -ETIMEDOUT;
	else
		ret = tp->len;

	if (is_mdss_iommu_attached())
		msm_iommu_unmap_contig_buffer(addr,
			mdss_get_iommu_domain(domain), 0, size);

	return ret;
}

static int mdss_dsi_cmd_dma_rx(struct mdss_dsi_ctrl_pdata *ctrl,
			struct dsi_buf *rp, int rx_byte)

{
	u32 *lp, data;
	int i, off, cnt;

	lp = (u32 *)rp->data;
	cnt = rx_byte;
	cnt += 3;
	cnt >>= 2;

	if (cnt > 4)
		cnt = 4; /* 4 x 32 bits registers only */

	off = 0x06c;	/* DSI_RDBK_DATA0 */
	off += ((cnt - 1) * 4);

	for (i = 0; i < cnt; i++) {
		data = (u32)MIPI_INP((ctrl->ctrl_base) + off);
		*lp++ = ntohl(data);	/* to network byte order */
		pr_debug("%s: data = 0x%x and ntohl(data) = 0x%x\n",
					 __func__, data, ntohl(data));
		off -= 4;
	}

	return rx_byte;
}


void mdss_dsi_wait4video_done(struct mdss_dsi_ctrl_pdata *ctrl)
{
	unsigned long flag;
	u32 data;

	/* DSI_INTL_CTRL */
	data = MIPI_INP((ctrl->ctrl_base) + 0x0110);
	data |= DSI_INTR_VIDEO_DONE_MASK;

	MIPI_OUTP((ctrl->ctrl_base) + 0x0110, data);

	spin_lock_irqsave(&ctrl->mdp_lock, flag);
	INIT_COMPLETION(ctrl->video_comp);
	mdss_dsi_enable_irq(ctrl, DSI_VIDEO_TERM);
	spin_unlock_irqrestore(&ctrl->mdp_lock, flag);

	wait_for_completion_timeout(&ctrl->video_comp,
			msecs_to_jiffies(VSYNC_PERIOD * 4));

	data = MIPI_INP((ctrl->ctrl_base) + 0x0110);
	data &= ~DSI_INTR_VIDEO_DONE_MASK;
	MIPI_OUTP((ctrl->ctrl_base) + 0x0110, data);
}

static int mdss_dsi_wait4video_eng_busy(struct mdss_dsi_ctrl_pdata *ctrl)
{
	int ret = 0;

	if (ctrl->panel_mode == DSI_CMD_MODE)
		return ret;

	if (ctrl->ctrl_state & CTRL_STATE_MDP_ACTIVE) {
		mdss_dsi_wait4video_done(ctrl);
		/* delay 4 ms to skip BLLP */
		usleep(4000);
		ret = 1;
	}

	return ret;
}

void mdss_dsi_cmd_mdp_start(struct mdss_dsi_ctrl_pdata *ctrl)
{
	unsigned long flag;

	spin_lock_irqsave(&ctrl->mdp_lock, flag);
	mdss_dsi_enable_irq(ctrl, DSI_MDP_TERM);
	ctrl->mdp_busy = true;
	INIT_COMPLETION(ctrl->mdp_comp);
	spin_unlock_irqrestore(&ctrl->mdp_lock, flag);
}

void mdss_dsi_cmd_mdp_busy(struct mdss_dsi_ctrl_pdata *ctrl)
{
	unsigned long flags;
	int need_wait = 0;

	pr_debug("%s: start pid=%d\n",
				__func__, current->pid);
	spin_lock_irqsave(&ctrl->mdp_lock, flags);
	if (ctrl->mdp_busy == true)
		need_wait++;
	spin_unlock_irqrestore(&ctrl->mdp_lock, flags);

	if (need_wait) {
		/* wait until DMA finishes the current job */
		pr_debug("%s: pending pid=%d\n",
				__func__, current->pid);
		if (!wait_for_completion_timeout(&ctrl->mdp_comp,
					msecs_to_jiffies(DMA_TX_TIMEOUT)))
			pr_err("%s: timeout error\n", __func__);
	}
	pr_debug("%s: done pid=%d\n",
				__func__, current->pid);
}

int mdss_dsi_cmdlist_tx(struct mdss_dsi_ctrl_pdata *ctrl,
				struct dcs_cmd_req *req)
{
	int ret, ret_val = -EINVAL;

	ret = mdss_dsi_cmds_tx(ctrl, req->cmds, req->cmds_cnt);

	if (!IS_ERR_VALUE(ret))
		ret_val = 0;

	if (req->cb)
		req->cb(ret);

	return ret_val;
}

int mdss_dsi_cmdlist_rx(struct mdss_dsi_ctrl_pdata *ctrl,
				struct dcs_cmd_req *req)
{
	struct dsi_buf *rp;
	int len = 0, ret = -EINVAL;

	if (req->rbuf) {
		rp = &ctrl->rx_buf;
		len = mdss_dsi_cmds_rx(ctrl, req->cmds, req->rlen);
		memcpy(req->rbuf, rp->data, rp->len);
		/*
		 * For dual DSI cases, early return of master ctrl
		 * is valid. Hence, for those cases the return value
		 * is zero even though we don't send any commands.
		 */
		if (mdss_dsi_is_master_ctrl(ctrl) || (len != 0))
			ret = 0;
	} else {
		pr_err("%s: No rx buffer provided\n", __func__);
	}

	if (req->cb)
		req->cb(len);

	return ret;
}

int mdss_dsi_cmdlist_commit(struct mdss_dsi_ctrl_pdata *ctrl, int from_mdp)
{
	struct dcs_cmd_req *req;
	int ret = -EINVAL;

	mutex_lock(&ctrl->cmd_mutex);
	req = mdss_dsi_cmdlist_get(ctrl);

	/* make sure dsi_cmd_mdp is idle */
	mdss_dsi_cmd_mdp_busy(ctrl);

	pr_debug("%s:  from_mdp=%d pid=%d\n", __func__, from_mdp, current->pid);

	if (req == NULL)
		goto need_lock;

	/*
	 * mdss interrupt is generated in mdp core clock domain
	 * mdp clock need to be enabled to receive dsi interrupt
	 * also, axi bus bandwidth need since dsi controller will
	 * fetch dcs commands from axi bus
	 */
	mdss_bus_bandwidth_ctrl(1);

	pr_debug("%s:  from_mdp=%d pid=%d\n", __func__, from_mdp, current->pid);
	mdss_dsi_clk_ctrl(ctrl, DSI_ALL_CLKS, 1);

	if (req->flags & CMD_REQ_RX)
		ret = mdss_dsi_cmdlist_rx(ctrl, req);
	else
		ret = mdss_dsi_cmdlist_tx(ctrl, req);

	mdss_dsi_clk_ctrl(ctrl, DSI_ALL_CLKS, 0);
	mdss_bus_bandwidth_ctrl(0);

need_lock:

	if (from_mdp) /* from pipe_commit */
		mdss_dsi_cmd_mdp_start(ctrl);

	mutex_unlock(&ctrl->cmd_mutex);
	return ret;
}

static void dsi_send_events(struct mdss_dsi_ctrl_pdata *ctrl, u32 events)
{
	struct dsi_event_q *evq;

	if (!dsi_event.inited)
		return;

	pr_debug("%s: ev=%x\n", __func__, events);

	spin_lock(&dsi_event.event_lock);
	evq = &dsi_event.todo_list[dsi_event.event_pndx++];
	evq->todo = events;
	evq->ctrl = ctrl;
	dsi_event.event_pndx %= DSI_EVENT_Q_MAX;
	wake_up(&dsi_event.event_q);
	spin_unlock(&dsi_event.event_lock);
}

static int dsi_event_thread(void *data)
{
	struct mdss_dsi_event *ev;
	struct dsi_event_q *evq;
	struct mdss_dsi_ctrl_pdata *ctrl;
	unsigned long flag;
	struct sched_param param;
	u32 todo = 0;
	int ret;

	param.sched_priority = 16;
	ret = sched_setscheduler_nocheck(current, SCHED_FIFO, &param);
	if (ret)
		pr_err("%s: set priority failed\n", __func__);

	ev = (struct mdss_dsi_event *)data;
	/* event */
	init_waitqueue_head(&ev->event_q);
	spin_lock_init(&ev->event_lock);

	while (1) {
		wait_event(ev->event_q, (ev->event_pndx != ev->event_gndx));
		spin_lock_irqsave(&ev->event_lock, flag);
		evq = &ev->todo_list[ev->event_gndx++];
		todo = evq->todo;
		ctrl = evq->ctrl;
		evq->todo = 0;
		ev->event_gndx %= DSI_EVENT_Q_MAX;
		spin_unlock_irqrestore(&ev->event_lock, flag);

		pr_debug("%s: ev=%x\n", __func__, todo);

		if (todo & DSI_EV_PLL_UNLOCKED)
			mdss_dsi_pll_relock(ctrl);

		if (todo & DSI_EV_MDP_FIFO_UNDERFLOW) {
			if (ctrl->recovery) {
				mdss_dsi_sw_reset_restore(ctrl);
				ctrl->recovery->fxn(ctrl->recovery->data);
			}
		}

		if (todo & DSI_EV_MDP_BUSY_RELEASE) {
			spin_lock_irqsave(&ctrl->mdp_lock, flag);
			ctrl->mdp_busy = false;
			mdss_dsi_disable_irq_nosync(ctrl, DSI_MDP_TERM);
			complete(&ctrl->mdp_comp);
			spin_unlock_irqrestore(&ctrl->mdp_lock, flag);

			/* enable dsi error interrupt */
			mdss_dsi_err_intr_ctrl(ctrl, DSI_INTR_ERROR_MASK, 1);
		}

	}

	return 0;
}

void mdss_dsi_ack_err_status(struct mdss_dsi_ctrl_pdata *ctrl)
{
	u32 status;
	unsigned char *base;

	base = ctrl->ctrl_base;

	status = MIPI_INP(base + 0x0068);/* DSI_ACK_ERR_STATUS */

	if (status) {
		MIPI_OUTP(base + 0x0068, status);
		/* Writing of an extra 0 needed to clear error bits */
		MIPI_OUTP(base + 0x0068, 0);
		pr_err("%s: status=%x\n", __func__, status);
	}
}

void mdss_dsi_timeout_status(struct mdss_dsi_ctrl_pdata *ctrl)
{
	u32 status;
	unsigned char *base;

	base = ctrl->ctrl_base;

	status = MIPI_INP(base + 0x00c0);/* DSI_TIMEOUT_STATUS */

	if (status & 0x0111) {
		MIPI_OUTP(base + 0x00c0, status);
		pr_err("%s: status=%x\n", __func__, status);
	}
}

void mdss_dsi_dln0_phy_err(struct mdss_dsi_ctrl_pdata *ctrl)
{
	u32 status;
	unsigned char *base;

	base = ctrl->ctrl_base;

	status = MIPI_INP(base + 0x00b4);/* DSI_DLN0_PHY_ERR */

	if (status & 0x011111) {
		MIPI_OUTP(base + 0x00b4, status);
		pr_err("%s: status=%x\n", __func__, status);
	}
}

void mdss_dsi_fifo_status(struct mdss_dsi_ctrl_pdata *ctrl)
{
	u32 status;
	unsigned char *base;

	base = ctrl->ctrl_base;

	status = MIPI_INP(base + 0x000c);/* DSI_FIFO_STATUS */

	/* fifo underflow, overflow */
	if (status & 0xcccc4489) {
		MIPI_OUTP(base + 0x000c, status);
		pr_err("%s: status=%x\n", __func__, status);
		if (status & 0x0080)  /* CMD_DMA_FIFO_UNDERFLOW */
			dsi_send_events(ctrl, DSI_EV_MDP_FIFO_UNDERFLOW);
	}
}

void mdss_dsi_status(struct mdss_dsi_ctrl_pdata *ctrl)
{
	u32 status;
	unsigned char *base;

	base = ctrl->ctrl_base;

	status = MIPI_INP(base + 0x0008);/* DSI_STATUS */

	if (status & 0x80000000) { /* INTERLEAVE_OP_CONTENTION */
		MIPI_OUTP(base + 0x0008, status);
		pr_err("%s: status=%x\n", __func__, status);
	}
}

void mdss_dsi_clk_status(struct mdss_dsi_ctrl_pdata *ctrl)
{
	u32 status;
	unsigned char *base;

	base = ctrl->ctrl_base;
	status = MIPI_INP(base + 0x0120);/* DSI_CLK_STATUS */

	if (status & 0x10000) { /* DSI_CLK_PLL_UNLOCKED */
		MIPI_OUTP(base + 0x0120, status);
		dsi_send_events(ctrl, DSI_EV_PLL_UNLOCKED);
		pr_err("%s: status=%x\n", __func__, status);
	}
}

void mdss_dsi_error(struct mdss_dsi_ctrl_pdata *ctrl)
{

	/* disable dsi error interrupt */
	mdss_dsi_err_intr_ctrl(ctrl, DSI_INTR_ERROR_MASK, 0);

	/* DSI_ERR_INT_MASK0 */
	mdss_dsi_clk_status(ctrl);	/* Mask0, 0x10000000 */
	mdss_dsi_fifo_status(ctrl);	/* mask0, 0x133d00 */
	mdss_dsi_ack_err_status(ctrl);	/* mask0, 0x01f */
	mdss_dsi_timeout_status(ctrl);	/* mask0, 0x0e0 */
	mdss_dsi_status(ctrl);		/* mask0, 0xc0100 */
	mdss_dsi_dln0_phy_err(ctrl);	/* mask0, 0x3e00000 */

	dsi_send_events(ctrl, DSI_EV_MDP_BUSY_RELEASE);
}

irqreturn_t mdss_dsi_isr(int irq, void *ptr)
{
	u32 isr;
	struct mdss_dsi_ctrl_pdata *ctrl =
			(struct mdss_dsi_ctrl_pdata *)ptr;
	struct mdss_dsi_ctrl_pdata *mctrl = NULL;

	if (!ctrl->ctrl_base)
		pr_err("%s:%d DSI base adr no Initialized",
				       __func__, __LINE__);

	isr = MIPI_INP(ctrl->ctrl_base + 0x0110);/* DSI_INTR_CTRL */
	MIPI_OUTP(ctrl->ctrl_base + 0x0110, isr);

	if (mdss_dsi_is_slave_ctrl(ctrl)) {
		mctrl = mdss_dsi_get_master_ctrl();
		if (mctrl) {
			u32 isr0;
<<<<<<< HEAD
			isr0 = MIPI_INP(mctrl->ctrl_base + 0x0110);
			if (isr0 & DSI_INTR_CMD_DMA_DONE)
				MIPI_OUTP(mctrl->ctrl_base + 0x0110,
					DSI_INTR_CMD_DMA_DONE);
		} else {
			pr_warn("%s: Unable to get master control\n",
				__func__);
=======
			isr0 = MIPI_INP(left_ctrl_pdata->ctrl_base
						+ 0x0110);/* DSI_INTR_CTRL */
			if (isr0 & DSI_INTR_CMD_DMA_DONE)
				MIPI_OUTP(left_ctrl_pdata->ctrl_base + 0x0110,
					DSI_INTR_CMD_DMA_DONE);
>>>>>>> e2fd14f1
		}
	}

	pr_debug("%s: ndx=%d isr=%x\n", __func__, ctrl->ndx, isr);

	if (isr & DSI_INTR_ERROR) {
		pr_err("%s: ndx=%d isr=%x\n", __func__, ctrl->ndx, isr);
		mdss_dsi_error(ctrl);
	}

	if (isr & DSI_INTR_VIDEO_DONE) {
		spin_lock(&ctrl->mdp_lock);
		mdss_dsi_disable_irq_nosync(ctrl, DSI_VIDEO_TERM);
		complete(&ctrl->video_comp);
		spin_unlock(&ctrl->mdp_lock);
	}

	if (isr & DSI_INTR_CMD_DMA_DONE) {
		spin_lock(&ctrl->mdp_lock);
		mdss_dsi_disable_irq_nosync(ctrl, DSI_CMD_TERM);
		complete(&ctrl->dma_comp);
		spin_unlock(&ctrl->mdp_lock);
	}

	if (isr & DSI_INTR_CMD_MDP_DONE) {
		spin_lock(&ctrl->mdp_lock);
		ctrl->mdp_busy = false;
		mdss_dsi_disable_irq_nosync(ctrl, DSI_MDP_TERM);
		complete(&ctrl->mdp_comp);
		spin_unlock(&ctrl->mdp_lock);
	}

	if (isr & DSI_INTR_BTA_DONE) {
		spin_lock(&ctrl->mdp_lock);
		mdss_dsi_disable_irq_nosync(ctrl, DSI_BTA_TERM);
		complete(&ctrl->bta_comp);
		spin_unlock(&ctrl->mdp_lock);
	}

	return IRQ_HANDLED;
}<|MERGE_RESOLUTION|>--- conflicted
+++ resolved
@@ -870,13 +870,8 @@
 			mctrl_restore = __mdss_dsi_cmd_mode_config(mctrl, 1);
 	}
 
-<<<<<<< HEAD
 	ctrl_restore = __mdss_dsi_cmd_mode_config(ctrl, 1);
-
-	if (rlen == 0) {
-=======
 	if (rlen <= 2) {
->>>>>>> e2fd14f1
 		short_response = 1;
 		rx_byte = 4;
 	} else {
@@ -1477,7 +1472,6 @@
 		mctrl = mdss_dsi_get_master_ctrl();
 		if (mctrl) {
 			u32 isr0;
-<<<<<<< HEAD
 			isr0 = MIPI_INP(mctrl->ctrl_base + 0x0110);
 			if (isr0 & DSI_INTR_CMD_DMA_DONE)
 				MIPI_OUTP(mctrl->ctrl_base + 0x0110,
@@ -1485,13 +1479,6 @@
 		} else {
 			pr_warn("%s: Unable to get master control\n",
 				__func__);
-=======
-			isr0 = MIPI_INP(left_ctrl_pdata->ctrl_base
-						+ 0x0110);/* DSI_INTR_CTRL */
-			if (isr0 & DSI_INTR_CMD_DMA_DONE)
-				MIPI_OUTP(left_ctrl_pdata->ctrl_base + 0x0110,
-					DSI_INTR_CMD_DMA_DONE);
->>>>>>> e2fd14f1
 		}
 	}
 
