/* Copyright (c) 2012-2014, The Linux Foundation. All rights reserved.
 *
 * This program is free software; you can redistribute it and/or modify
 * it under the terms of the GNU General Public License version 2 and
 * only version 2 as published by the Free Software Foundation.
 *
 * This program is distributed in the hope that it will be useful,
 * but WITHOUT ANY WARRANTY; without even the implied warranty of
 * MERCHANTABILITY or FITNESS FOR A PARTICULAR PURPOSE.  See the
 * GNU General Public License for more details.
 *
 */

#include <linux/module.h>
#include <linux/interrupt.h>
#include <linux/spinlock.h>
#include <linux/delay.h>
#include <linux/io.h>
#include <linux/dma-mapping.h>
#include <linux/slab.h>
#include <linux/iopoll.h>
#include <linux/kthread.h>

#include <linux/msm_iommu_domains.h>

#include "mdss.h"
#include "mdss_dsi.h"
#include "mdss_panel.h"
#include "mdss_debug.h"

<<<<<<< HEAD
// ASUS_BSP +++ Tingyi "[8226][MDSS] ASUS MDSS DEBUG UTILITY (AMDU) support."
#ifdef CONFIG_ASUS_MDSS_DEBUG_UTILITY
#include "mdss_asus_debug.h"
#endif
// ASUS_BSP --- Tingyi "[8226][MDSS] ASUS MDSS DEBUG UTILITY (AMDU) support."
=======
#ifdef CONFIG_ASUS_MDSS_DEBUG_UTILITY
#include "mdss_asus_debug.h"
#endif
>>>>>>> 62a3c2da
#define VSYNC_PERIOD 17

struct mdss_dsi_ctrl_pdata *ctrl_list[DSI_CTRL_MAX];

struct mdss_hw mdss_dsi0_hw = {
	.hw_ndx = MDSS_HW_DSI0,
	.ptr = NULL,
	.irq_handler = mdss_dsi_isr,
};

struct mdss_hw mdss_dsi1_hw = {
	.hw_ndx = MDSS_HW_DSI1,
	.ptr = NULL,
	.irq_handler = mdss_dsi_isr,
};


#define DSI_EVENT_Q_MAX	4

#define DSI_BTA_EVENT_TIMEOUT (HZ / 10)

/* event */
struct dsi_event_q {
	struct mdss_dsi_ctrl_pdata *ctrl;
	u32 todo;
};

struct mdss_dsi_event {
	int inited;
	wait_queue_head_t event_q;
	u32 event_pndx;
	u32 event_gndx;
	struct dsi_event_q todo_list[DSI_EVENT_Q_MAX];
	spinlock_t event_lock;
};

static struct mdss_dsi_event dsi_event;

static int dsi_event_thread(void *data);

void mdss_dsi_ctrl_init(struct device *ctrl_dev,
			struct mdss_dsi_ctrl_pdata *ctrl)
{
	if (ctrl->panel_data.panel_info.pdest == DISPLAY_1) {
		mdss_dsi0_hw.ptr = (void *)(ctrl);
		ctrl->dsi_hw = &mdss_dsi0_hw;
		ctrl->ndx = DSI_CTRL_0;
	} else {
		mdss_dsi1_hw.ptr = (void *)(ctrl);
		ctrl->dsi_hw = &mdss_dsi1_hw;
		ctrl->ndx = DSI_CTRL_1;
	}

	ctrl->panel_mode = ctrl->panel_data.panel_info.mipi.mode;

	ctrl_list[ctrl->ndx] = ctrl;	/* keep it */

	if (mdss_register_irq(ctrl->dsi_hw))
		pr_err("%s: mdss_register_irq failed.\n", __func__);

	pr_debug("%s: ndx=%d base=%p\n", __func__, ctrl->ndx, ctrl->ctrl_base);

	init_completion(&ctrl->dma_comp);
	init_completion(&ctrl->mdp_comp);
	init_completion(&ctrl->video_comp);
	init_completion(&ctrl->bta_comp);
	spin_lock_init(&ctrl->irq_lock);
	spin_lock_init(&ctrl->mdp_lock);
	mutex_init(&ctrl->mutex);
	mutex_init(&ctrl->cmd_mutex);
	mutex_init(&ctrl->blcmd_mutex);
	mutex_init(&ctrl->ambientcmd_mutex);
<<<<<<< HEAD
	mdss_dsi_buf_alloc(&ctrl->tx_buf, SZ_4K);
	mdss_dsi_buf_alloc(&ctrl->rx_buf, SZ_4K);
=======
	mdss_dsi_buf_alloc(ctrl_dev, &ctrl->tx_buf, SZ_4K);
	mdss_dsi_buf_alloc(ctrl_dev, &ctrl->rx_buf, SZ_4K);
	mdss_dsi_buf_alloc(ctrl_dev, &ctrl->status_buf, SZ_4K);
>>>>>>> 62a3c2da
	ctrl->cmdlist_commit = mdss_dsi_cmdlist_commit;


	if (dsi_event.inited == 0) {
		kthread_run(dsi_event_thread, (void *)&dsi_event,
						"mdss_dsi_event");
		dsi_event.inited  = 1;
	}
}

void mdss_dsi_clk_req(struct mdss_dsi_ctrl_pdata *ctrl, int enable)
{
	MDSS_XLOG(ctrl->ndx, enable, ctrl->mdp_busy, current->pid);
	if (enable == 0) {
		/* need wait before disable */
		mutex_lock(&ctrl->cmd_mutex);
		mdss_dsi_cmd_mdp_busy(ctrl);
		mutex_unlock(&ctrl->cmd_mutex);
	}

<<<<<<< HEAD
=======
	MDSS_XLOG(ctrl->ndx, enable, ctrl->mdp_busy, current->pid);
>>>>>>> 62a3c2da
	mdss_dsi_clk_ctrl(ctrl, DSI_ALL_CLKS, enable);
}

void mdss_dsi_pll_relock(struct mdss_dsi_ctrl_pdata *ctrl)
{
	int i, cnt;

	/*
	 * todo: this code does not work very well with dual
	 * dsi use cases. Need to fix this eventually.
	 */
	cnt = ctrl->link_clk_cnt;

	/* disable dsi clk */
	for (i = 0; i < cnt; i++)
		mdss_dsi_clk_ctrl(ctrl, DSI_LINK_CLKS, 0);

	/* enable dsi clk */
	for (i = 0; i < cnt; i++)
		mdss_dsi_clk_ctrl(ctrl, DSI_LINK_CLKS, 1);
}

void mdss_dsi_enable_irq(struct mdss_dsi_ctrl_pdata *ctrl, u32 term)
{
	unsigned long flags;

	spin_lock_irqsave(&ctrl->irq_lock, flags);
	if (ctrl->dsi_irq_mask & term) {
		spin_unlock_irqrestore(&ctrl->irq_lock, flags);
		return;
	}
	if (ctrl->dsi_irq_mask == 0) {
		MDSS_XLOG(ctrl->ndx, term);
		mdss_enable_irq(ctrl->dsi_hw);
		pr_debug("%s: IRQ Enable, ndx=%d mask=%x term=%x\n", __func__,
			ctrl->ndx, (int)ctrl->dsi_irq_mask, (int)term);
	}
	ctrl->dsi_irq_mask |= term;
	spin_unlock_irqrestore(&ctrl->irq_lock, flags);
}

void mdss_dsi_disable_irq(struct mdss_dsi_ctrl_pdata *ctrl, u32 term)
{
	unsigned long flags;

	spin_lock_irqsave(&ctrl->irq_lock, flags);
	if (!(ctrl->dsi_irq_mask & term)) {
		spin_unlock_irqrestore(&ctrl->irq_lock, flags);
		return;
	}
	ctrl->dsi_irq_mask &= ~term;
	if (ctrl->dsi_irq_mask == 0) {
		MDSS_XLOG(ctrl->ndx, term);
		mdss_disable_irq(ctrl->dsi_hw);
		pr_debug("%s: IRQ Disable, ndx=%d mask=%x term=%x\n", __func__,
			ctrl->ndx, (int)ctrl->dsi_irq_mask, (int)term);
	}
	spin_unlock_irqrestore(&ctrl->irq_lock, flags);
}

/*
 * mdss_dsi_disale_irq_nosync() should be called
 * from interrupt context
 */
void mdss_dsi_disable_irq_nosync(struct mdss_dsi_ctrl_pdata *ctrl, u32 term)
{
	spin_lock(&ctrl->irq_lock);
	if (!(ctrl->dsi_irq_mask & term)) {
		spin_unlock(&ctrl->irq_lock);
		return;
	}
	ctrl->dsi_irq_mask &= ~term;
	if (ctrl->dsi_irq_mask == 0) {
		MDSS_XLOG(ctrl->ndx, term);
		mdss_disable_irq_nosync(ctrl->dsi_hw);
		pr_debug("%s: IRQ Disable, ndx=%d mask=%x term=%x\n", __func__,
			ctrl->ndx, (int)ctrl->dsi_irq_mask, (int)term);
	}
	spin_unlock(&ctrl->irq_lock);
}

void mdss_dsi_video_test_pattern(struct mdss_dsi_ctrl_pdata *ctrl)
{
	int i;

	MIPI_OUTP((ctrl->ctrl_base) + 0x015c, 0x021);
	MIPI_OUTP((ctrl->ctrl_base) + 0x0164, 0xff0000); /* red */
	i = 0;
	while (i++ < 50) {
		MIPI_OUTP((ctrl->ctrl_base) + 0x0180, 0x1);
		/* Add sleep to get ~50 fps frame rate*/
		msleep(20);
	}
	MIPI_OUTP((ctrl->ctrl_base) + 0x015c, 0x0);
}

void mdss_dsi_cmd_test_pattern(struct mdss_dsi_ctrl_pdata *ctrl)
{
	int i;

	MIPI_OUTP((ctrl->ctrl_base) + 0x015c, 0x201);
	MIPI_OUTP((ctrl->ctrl_base) + 0x016c, 0xff0000); /* red */
	i = 0;
	while (i++ < 50) {
		MIPI_OUTP((ctrl->ctrl_base) + 0x0184, 0x1);
		/* Add sleep to get ~50 fps frame rate*/
		msleep(20);
	}
	MIPI_OUTP((ctrl->ctrl_base) + 0x015c, 0x0);
}

void mdss_dsi_host_init(struct mdss_panel_data *pdata)
{
	u32 dsi_ctrl, intr_ctrl;
	u32 data;
	struct mdss_dsi_ctrl_pdata *ctrl_pdata = NULL;
	struct mipi_panel_info *pinfo = NULL;

	if (pdata == NULL) {
		pr_err("%s: Invalid input data\n", __func__);
		return;
	}

	ctrl_pdata = container_of(pdata, struct mdss_dsi_ctrl_pdata,
				panel_data);

	pinfo = &pdata->panel_info.mipi;

	if (pinfo->mode == DSI_VIDEO_MODE) {
		data = 0;
		if (pinfo->last_line_interleave_en)
			data |= BIT(31);
		if (pinfo->pulse_mode_hsa_he)
			data |= BIT(28);
		if (pinfo->hfp_power_stop)
			data |= BIT(24);
		if (pinfo->hbp_power_stop)
			data |= BIT(20);
		if (pinfo->hsa_power_stop)
			data |= BIT(16);
		if (pinfo->eof_bllp_power_stop)
			data |= BIT(15);
		if (pinfo->bllp_power_stop)
			data |= BIT(12);
		data |= ((pinfo->traffic_mode & 0x03) << 8);
		data |= ((pinfo->dst_format & 0x03) << 4); /* 2 bits */
		data |= (pinfo->vc & 0x03);
		MIPI_OUTP((ctrl_pdata->ctrl_base) + 0x0010, data);

		data = 0;
		data |= ((pinfo->rgb_swap & 0x07) << 12);
		if (pinfo->b_sel)
			data |= BIT(8);
		if (pinfo->g_sel)
			data |= BIT(4);
		if (pinfo->r_sel)
			data |= BIT(0);
		MIPI_OUTP((ctrl_pdata->ctrl_base) + 0x0020, data);
	} else if (pinfo->mode == DSI_CMD_MODE) {
		data = 0;
		data |= ((pinfo->interleave_max & 0x0f) << 20);
		data |= ((pinfo->rgb_swap & 0x07) << 16);
		if (pinfo->b_sel)
			data |= BIT(12);
		if (pinfo->g_sel)
			data |= BIT(8);
		if (pinfo->r_sel)
			data |= BIT(4);
		data |= (pinfo->dst_format & 0x0f);	/* 4 bits */
		MIPI_OUTP((ctrl_pdata->ctrl_base) + 0x0040, data);

		/* DSI_COMMAND_MODE_MDP_DCS_CMD_CTRL */
		data = pinfo->wr_mem_continue & 0x0ff;
		data <<= 8;
		data |= (pinfo->wr_mem_start & 0x0ff);
		if (pinfo->insert_dcs_cmd)
			data |= BIT(16);
		MIPI_OUTP((ctrl_pdata->ctrl_base) + 0x0044, data);
	} else
		pr_err("%s: Unknown DSI mode=%d\n", __func__, pinfo->mode);

	dsi_ctrl = BIT(8) | BIT(2);	/* clock enable & cmd mode */
	intr_ctrl = 0;
	intr_ctrl = (DSI_INTR_CMD_DMA_DONE_MASK | DSI_INTR_CMD_MDP_DONE_MASK);

	if (pinfo->crc_check)
		dsi_ctrl |= BIT(24);
	if (pinfo->ecc_check)
		dsi_ctrl |= BIT(20);
	if (pinfo->data_lane3)
		dsi_ctrl |= BIT(7);
	if (pinfo->data_lane2)
		dsi_ctrl |= BIT(6);
	if (pinfo->data_lane1)
		dsi_ctrl |= BIT(5);
	if (pinfo->data_lane0)
		dsi_ctrl |= BIT(4);

<<<<<<< HEAD
	/* from frame buffer, low power mode */
	/* DSI_COMMAND_MODE_DMA_CTRL */
	if (mdss_dsi_broadcast_mode_enabled())
		MIPI_OUTP(ctrl_pdata->ctrl_base + 0x3C, 0x94000000);
	else
		MIPI_OUTP(ctrl_pdata->ctrl_base + 0x3C, 0x14000000);
=======
>>>>>>> 62a3c2da

	data = 0;
	if (pinfo->te_sel)
		data |= BIT(31);
	data |= pinfo->mdp_trigger << 4;/* cmd mdp trigger */
	data |= pinfo->dma_trigger;	/* cmd dma trigger */
	data |= (pinfo->stream & 0x01) << 8;
	MIPI_OUTP((ctrl_pdata->ctrl_base) + 0x0084,
				data); /* DSI_TRIG_CTRL */

	/* DSI_LAN_SWAP_CTRL */
	MIPI_OUTP((ctrl_pdata->ctrl_base) + 0x00b0, pinfo->dlane_swap);

	/* clock out ctrl */
	data = pinfo->t_clk_post & 0x3f;	/* 6 bits */
	data <<= 8;
	data |= pinfo->t_clk_pre & 0x3f;	/*  6 bits */
	/* DSI_CLKOUT_TIMING_CTRL */
	MIPI_OUTP((ctrl_pdata->ctrl_base) + 0xc4, data);

	data = 0;
	if (pinfo->rx_eot_ignore)
		data |= BIT(4);
	if (pinfo->tx_eot_append)
		data |= BIT(0);
	MIPI_OUTP((ctrl_pdata->ctrl_base) + 0x00cc,
				data); /* DSI_EOT_PACKET_CTRL */


	/* allow only ack-err-status  to generate interrupt */
	/* DSI_ERR_INT_MASK0 */
	MIPI_OUTP((ctrl_pdata->ctrl_base) + 0x010c, 0x13ff3fe0);

	intr_ctrl |= DSI_INTR_ERROR_MASK;
	MIPI_OUTP((ctrl_pdata->ctrl_base) + 0x0110,
				intr_ctrl); /* DSI_INTL_CTRL */

	/* turn esc, byte, dsi, pclk, sclk, hclk on */
	MIPI_OUTP((ctrl_pdata->ctrl_base) + 0x11c,
					0x23f); /* DSI_CLK_CTRL */

	dsi_ctrl |= BIT(0);	/* enable dsi */
	MIPI_OUTP((ctrl_pdata->ctrl_base) + 0x0004, dsi_ctrl);

	wmb();
}

void mdss_dsi_set_tx_power_mode(int mode, struct mdss_panel_data *pdata)
{
	struct mdss_dsi_ctrl_pdata *ctrl_pdata = NULL;
	u32 data;

	if (pdata == NULL) {
		pr_err("%s: Invalid input data\n", __func__);
		return;
	}

	ctrl_pdata = container_of(pdata, struct mdss_dsi_ctrl_pdata,
				panel_data);

	data = MIPI_INP((ctrl_pdata->ctrl_base) + 0x3c);

	if (mode == 0)
		data &= ~BIT(26);
	else
		data |= BIT(26);

	MIPI_OUTP((ctrl_pdata->ctrl_base) + 0x3c, data);
}

void mdss_dsi_sw_reset(struct mdss_dsi_ctrl_pdata *ctrl, bool restore)
{
	u32 data0;

	if (!ctrl) {
		pr_err("%s: Invalid input data\n", __func__);
		return;
	}

	data0 = MIPI_INP(ctrl->ctrl_base + 0x0004);
	MIPI_OUTP(ctrl->ctrl_base + 0x0004, (data0 & ~BIT(0)));
	/*
	 * dsi controller need to be disabled before
	 * clocks turned on
	 */
	wmb();	/* make sure dsi contoller is disabled */

	/* turn esc, byte, dsi, pclk, sclk, hclk on */
	MIPI_OUTP(ctrl->ctrl_base + 0x11c, 0x23f); /* DSI_CLK_CTRL */
	wmb();	/* make sure clocks enabled */

	/* dsi controller can only be reset while clocks are running */
	MIPI_OUTP(ctrl->ctrl_base + 0x118, 0x01);
	wmb();	/* make sure reset happen */
	MIPI_OUTP(ctrl->ctrl_base + 0x118, 0x00);
	wmb();	/* controller out of reset */

	if (restore) {
		MIPI_OUTP(ctrl->ctrl_base + 0x0004, data0);
		wmb();	/* make sure dsi controller enabled again */
	}
}

void mdss_dsi_err_intr_ctrl(struct mdss_dsi_ctrl_pdata *ctrl, u32 mask,
					int enable)
{
	u32 intr;

	intr = MIPI_INP(ctrl->ctrl_base + 0x0110);

	if (enable)
		intr |= mask;
	else
		intr &= ~mask;

	pr_debug("%s: intr=%x enable=%d\n", __func__, intr, enable);

	MIPI_OUTP(ctrl->ctrl_base + 0x0110, intr); /* DSI_INTL_CTRL */
}

void mdss_dsi_controller_cfg(int enable,
			     struct mdss_panel_data *pdata)
{

	u32 dsi_ctrl;
	u32 status;
	u32 sleep_us = 1000;
	u32 timeout_us = 16000;
	struct mdss_dsi_ctrl_pdata *ctrl_pdata = NULL;

	if (pdata == NULL) {
		pr_err("%s: Invalid input data\n", __func__);
		return;
	}

	ctrl_pdata = container_of(pdata, struct mdss_dsi_ctrl_pdata,
				panel_data);

	/* Check for CMD_MODE_DMA_BUSY */
	if (readl_poll_timeout(((ctrl_pdata->ctrl_base) + 0x0008),
			   status,
			   ((status & 0x02) == 0),
			       sleep_us, timeout_us))
		pr_info("%s: DSI status=%x failed\n", __func__, status);

	/* Check for x_HS_FIFO_EMPTY */
	if (readl_poll_timeout(((ctrl_pdata->ctrl_base) + 0x000c),
			   status,
			   ((status & 0x11111000) == 0x11111000),
			       sleep_us, timeout_us))
		pr_info("%s: FIFO status=%x failed\n", __func__, status);

	/* Check for VIDEO_MODE_ENGINE_BUSY */
	if (readl_poll_timeout(((ctrl_pdata->ctrl_base) + 0x0008),
			   status,
			   ((status & 0x08) == 0),
			       sleep_us, timeout_us)) {
		pr_debug("%s: DSI status=%x\n", __func__, status);
		pr_debug("%s: Doing sw reset\n", __func__);
		mdss_dsi_sw_reset(ctrl_pdata, false);
	}

	dsi_ctrl = MIPI_INP((ctrl_pdata->ctrl_base) + 0x0004);
	if (enable)
		dsi_ctrl |= 0x01;
	else
		dsi_ctrl &= ~0x01;

	MIPI_OUTP((ctrl_pdata->ctrl_base) + 0x0004, dsi_ctrl);
	wmb();
}

void mdss_dsi_op_mode_config(int mode,
			     struct mdss_panel_data *pdata)
{
	u32 dsi_ctrl, intr_ctrl, dma_ctrl;
	struct mdss_dsi_ctrl_pdata *ctrl_pdata = NULL;
	struct mdss_dsi_ctrl_pdata *mctrl = NULL;

	if (pdata == NULL) {
		pr_err("%s: Invalid input data\n", __func__);
		return;
	}

	ctrl_pdata = container_of(pdata, struct mdss_dsi_ctrl_pdata,
				panel_data);

<<<<<<< HEAD
	/*
	 * In broadcast mode, the configuration for master controller
	 * would be done when the slave controller is configured
	 */
	if (mdss_dsi_is_master_ctrl(ctrl_pdata)) {
		pr_debug("%s: Broadcast mode enabled. skipping config for ctrl%d\n",
			__func__, ctrl_pdata->ndx);
		return;
	}

=======
>>>>>>> 62a3c2da
	dsi_ctrl = MIPI_INP((ctrl_pdata->ctrl_base) + 0x0004);
	/*If Video enabled, Keep Video and Cmd mode ON */
	if (dsi_ctrl & 0x02)
		dsi_ctrl &= ~0x05;
	else
		dsi_ctrl &= ~0x07;

	if (mode == DSI_VIDEO_MODE) {
		dsi_ctrl |= 0x03;
		intr_ctrl = DSI_INTR_CMD_DMA_DONE_MASK | DSI_INTR_BTA_DONE_MASK;
	} else {		/* command mode */
		dsi_ctrl |= 0x05;
		if (pdata->panel_info.type == MIPI_VIDEO_PANEL)
			dsi_ctrl |= 0x02;

		intr_ctrl = DSI_INTR_CMD_DMA_DONE_MASK | DSI_INTR_ERROR_MASK |
			DSI_INTR_CMD_MDP_DONE_MASK | DSI_INTR_BTA_DONE_MASK;
	}

<<<<<<< HEAD
	/* Ensure that for slave controller, master is also configured */
	if (mdss_dsi_is_slave_ctrl(ctrl_pdata)) {
		mctrl = mdss_dsi_get_master_ctrl();
		if (mctrl) {
			pr_debug("%s: configuring ctrl%d\n", __func__,
				mctrl->ndx);
			MIPI_OUTP(mctrl->ctrl_base + 0x0110, intr_ctrl);
			MIPI_OUTP(mctrl->ctrl_base + 0x0004, dsi_ctrl);
		} else {
			pr_warn("%s: Unable to get master control\n",
				__func__);
		}
	}
=======
	dma_ctrl = BIT(28) | BIT(26);	/* embedded mode & LP mode */
	if (mdss_dsi_sync_wait_enable(ctrl_pdata))
		dma_ctrl |= BIT(31);
>>>>>>> 62a3c2da

	pr_debug("%s: configuring ctrl%d\n", __func__, ctrl_pdata->ndx);
	MIPI_OUTP((ctrl_pdata->ctrl_base) + 0x0110, intr_ctrl);
	MIPI_OUTP((ctrl_pdata->ctrl_base) + 0x0004, dsi_ctrl);
	MIPI_OUTP((ctrl_pdata->ctrl_base) + 0x003c, dma_ctrl);
	wmb();
}

void mdss_dsi_cmd_bta_sw_trigger(struct mdss_panel_data *pdata)
{
	u32 status;
	int timeout_us = 10000;
	struct mdss_dsi_ctrl_pdata *ctrl_pdata = NULL;

	if (pdata == NULL) {
		pr_err("%s: Invalid input data\n", __func__);
		return;
	}

	ctrl_pdata = container_of(pdata, struct mdss_dsi_ctrl_pdata,
				panel_data);

	MIPI_OUTP((ctrl_pdata->ctrl_base) + 0x098, 0x01);	/* trigger */
	wmb();

	/* Check for CMD_MODE_DMA_BUSY */
	if (readl_poll_timeout(((ctrl_pdata->ctrl_base) + 0x0008),
				status, ((status & 0x0010) == 0),
				0, timeout_us))
		pr_info("%s: DSI status=%x failed\n", __func__, status);

	mdss_dsi_ack_err_status(ctrl_pdata);

	pr_debug("%s: BTA done, status = %d\n", __func__, status);
}

static int mdss_dsi_read_status(struct mdss_dsi_ctrl_pdata *ctrl)
{
	struct dcs_cmd_req cmdreq;

	memset(&cmdreq, 0, sizeof(cmdreq));
	cmdreq.cmds = ctrl->status_cmds.cmds;
	cmdreq.cmds_cnt = ctrl->status_cmds.cmd_cnt;
	cmdreq.flags = CMD_REQ_COMMIT | CMD_CLK_CTRL | CMD_REQ_RX;
	cmdreq.rlen = 0;
	cmdreq.cb = NULL;
	cmdreq.rbuf = ctrl->status_buf.data;

	return mdss_dsi_cmdlist_put(ctrl, &cmdreq);
}


/**
 * mdss_dsi_reg_status_check() - Check dsi panel status through reg read
 * @ctrl_pdata: pointer to the dsi controller structure
 *
 * This function can be used to check the panel status through reading the
 * status register from the panel.
 *
 * Return: positive value if the panel is in good state, negative value or
 * zero otherwise.
 */
int mdss_dsi_reg_status_check(struct mdss_dsi_ctrl_pdata *ctrl_pdata)
{
	int ret = 0;

	if (ctrl_pdata == NULL) {
		pr_err("%s: Invalid input data\n", __func__);
		return 0;
	}

	pr_debug("%s: Checking Register status\n", __func__);

	mdss_dsi_clk_ctrl(ctrl_pdata, DSI_ALL_CLKS, 1);

	if (ctrl_pdata->status_cmds.link_state == DSI_HS_MODE)
		mdss_dsi_set_tx_power_mode(0, &ctrl_pdata->panel_data);

	ret = mdss_dsi_read_status(ctrl_pdata);

	if (ctrl_pdata->status_cmds.link_state == DSI_HS_MODE)
		mdss_dsi_set_tx_power_mode(1, &ctrl_pdata->panel_data);

	if (ret == 0) {
		if (ctrl_pdata->status_buf.data[0] !=
						ctrl_pdata->status_value) {
			pr_err("%s: Read back value from panel is incorrect\n",
								__func__);
			ret = -EINVAL;
		} else {
			ret = 1;
		}
	} else {
		pr_err("%s: Read status register returned error\n", __func__);
	}

	mdss_dsi_clk_ctrl(ctrl_pdata, DSI_ALL_CLKS, 0);
	pr_debug("%s: Read register done with ret: %d\n", __func__, ret);

	return ret;
}

static void mdss_dsi_mode_setup(struct mdss_panel_data *pdata)
{
	struct mdss_dsi_ctrl_pdata *ctrl_pdata = NULL;
	struct mdss_panel_info *pinfo;
	struct mipi_panel_info *mipi;
	u32 clk_rate;
	u32 hbp, hfp, vbp, vfp, hspw, vspw, width, height;
	u32 ystride, bpp, data, dst_bpp;
	u32 dummy_xres = 0, dummy_yres = 0;
	u32 hsync_period, vsync_period;

	ctrl_pdata = container_of(pdata, struct mdss_dsi_ctrl_pdata,
				panel_data);

	pinfo = &pdata->panel_info;

	clk_rate = pdata->panel_info.clk_rate;
	clk_rate = min(clk_rate, pdata->panel_info.clk_max);

	dst_bpp = pdata->panel_info.fbc.enabled ?
		(pdata->panel_info.fbc.target_bpp) : (pinfo->bpp);

	hbp = mult_frac(pdata->panel_info.lcdc.h_back_porch, dst_bpp,
			pdata->panel_info.bpp);
	hfp = mult_frac(pdata->panel_info.lcdc.h_front_porch, dst_bpp,
			pdata->panel_info.bpp);
	vbp = mult_frac(pdata->panel_info.lcdc.v_back_porch, dst_bpp,
			pdata->panel_info.bpp);
	vfp = mult_frac(pdata->panel_info.lcdc.v_front_porch, dst_bpp,
			pdata->panel_info.bpp);
	hspw = mult_frac(pdata->panel_info.lcdc.h_pulse_width, dst_bpp,
			pdata->panel_info.bpp);
	vspw = pdata->panel_info.lcdc.v_pulse_width;
	width = mult_frac(pdata->panel_info.xres, dst_bpp,
			pdata->panel_info.bpp);
	height = pdata->panel_info.yres;

	if (pdata->panel_info.type == MIPI_VIDEO_PANEL) {
		dummy_xres = pdata->panel_info.lcdc.xres_pad;
		dummy_yres = pdata->panel_info.lcdc.yres_pad;
	}

	vsync_period = vspw + vbp + height + dummy_yres + vfp;
	hsync_period = hspw + hbp + width + dummy_xres + hfp;

	mipi = &pdata->panel_info.mipi;
	if (pdata->panel_info.type == MIPI_VIDEO_PANEL) {
		MIPI_OUTP((ctrl_pdata->ctrl_base) + 0x24,
			((hspw + hbp + width + dummy_xres) << 16 |
			(hspw + hbp)));
		MIPI_OUTP((ctrl_pdata->ctrl_base) + 0x28,
			((vspw + vbp + height + dummy_yres) << 16 |
			(vspw + vbp)));
		MIPI_OUTP((ctrl_pdata->ctrl_base) + 0x2C,
				((vsync_period - 1) << 16)
				| (hsync_period - 1));

		MIPI_OUTP((ctrl_pdata->ctrl_base) + 0x30, (hspw << 16));
		MIPI_OUTP((ctrl_pdata->ctrl_base) + 0x34, 0);
		MIPI_OUTP((ctrl_pdata->ctrl_base) + 0x38, (vspw << 16));

	} else {		/* command mode */
		if (mipi->dst_format == DSI_CMD_DST_FORMAT_RGB888)
			bpp = 3;
		else if (mipi->dst_format == DSI_CMD_DST_FORMAT_RGB666)
			bpp = 3;
		else if (mipi->dst_format == DSI_CMD_DST_FORMAT_RGB565)
			bpp = 2;
		else
			bpp = 3;	/* Default format set to RGB888 */

		ystride = width * bpp + 1;

		/* DSI_COMMAND_MODE_MDP_STREAM_CTRL */
		data = (ystride << 16) | (mipi->vc << 8) | DTYPE_DCS_LWRITE;
		MIPI_OUTP((ctrl_pdata->ctrl_base) + 0x60, data);
		MIPI_OUTP((ctrl_pdata->ctrl_base) + 0x58, data);

		/* DSI_COMMAND_MODE_MDP_STREAM_TOTAL */
		data = height << 16 | width;
		MIPI_OUTP((ctrl_pdata->ctrl_base) + 0x64, data);
		MIPI_OUTP((ctrl_pdata->ctrl_base) + 0x5C, data);
	}
}

void mdss_dsi_ctrl_setup(struct mdss_dsi_ctrl_pdata *ctrl)
{
	struct mdss_panel_data *pdata = &ctrl->panel_data;

	pr_debug("%s: called for ctrl%d\n", __func__, ctrl->ndx);

	mdss_dsi_mode_setup(pdata);
	mdss_dsi_host_init(pdata);
	mdss_dsi_op_mode_config(pdata->panel_info.mipi.mode, pdata);
}

/**
 * mdss_dsi_bta_status_check() - Check dsi panel status through bta check
 * @ctrl_pdata: pointer to the dsi controller structure
 *
 * This function can be used to check status of the panel using bta check
 * for the panel.
 *
 * Return: positive value if the panel is in good state, negative value or
 * zero otherwise.
 */
int mdss_dsi_bta_status_check(struct mdss_dsi_ctrl_pdata *ctrl_pdata)
{
	int ret = 0;
	unsigned long flag;

	if (ctrl_pdata == NULL) {
		pr_err("%s: Invalid input data\n", __func__);

		/*
		 * This should not return error otherwise
		 * BTA status thread will treat it as dead panel scenario
		 * and request for blank/unblank
		 */
		return 0;
	}

	pr_debug("%s: Checking BTA status\n", __func__);

	mdss_dsi_clk_ctrl(ctrl_pdata, DSI_ALL_CLKS, 1);
	spin_lock_irqsave(&ctrl_pdata->mdp_lock, flag);
	INIT_COMPLETION(ctrl_pdata->bta_comp);
	mdss_dsi_enable_irq(ctrl_pdata, DSI_BTA_TERM);
	spin_unlock_irqrestore(&ctrl_pdata->mdp_lock, flag);
	MIPI_OUTP(ctrl_pdata->ctrl_base + 0x098, 0x01); /* trigger  */
	wmb();

	ret = wait_for_completion_killable_timeout(&ctrl_pdata->bta_comp,
						DSI_BTA_EVENT_TIMEOUT);
	if (ret <= 0) {
		mdss_dsi_disable_irq(ctrl_pdata, DSI_BTA_TERM);
		pr_err("%s: DSI BTA error: %i\n", __func__, ret);
	}

	mdss_dsi_clk_ctrl(ctrl_pdata, DSI_ALL_CLKS, 0);
	pr_debug("%s: BTA done with ret: %d\n", __func__, ret);

	return ret;
}

int mdss_dsi_cmd_reg_tx(u32 data,
			unsigned char *ctrl_base)
{
	int i;
	char *bp;

	bp = (char *)&data;
	pr_debug("%s: ", __func__);
	for (i = 0; i < 4; i++)
		pr_debug("%x ", *bp++);

	pr_debug("\n");

	MIPI_OUTP(ctrl_base + 0x0084, 0x04);/* sw trigger */
	MIPI_OUTP(ctrl_base + 0x0004, 0x135);

	wmb();

	MIPI_OUTP(ctrl_base + 0x03c, data);
	wmb();
	MIPI_OUTP(ctrl_base + 0x090, 0x01);	/* trigger */
	wmb();

	udelay(300);

	return 4;
}

static int mdss_dsi_wait4video_eng_busy(struct mdss_dsi_ctrl_pdata *ctrl);

static int mdss_dsi_cmd_dma_tx(struct mdss_dsi_ctrl_pdata *ctrl,
					struct dsi_buf *tp);

static int mdss_dsi_cmd_dma_rx(struct mdss_dsi_ctrl_pdata *ctrl,
			struct dsi_buf *rp, int rlen);

static int mdss_dsi_cmds2buf_tx(struct mdss_dsi_ctrl_pdata *ctrl,
			struct dsi_cmd_desc *cmds, int cnt)
{
	struct dsi_buf *tp;
	struct dsi_cmd_desc *cm;
	struct dsi_ctrl_hdr *dchdr;
	int len, wait, tot = 0;

	tp = &ctrl->tx_buf;
	mdss_dsi_buf_init(tp);
	cm = cmds;
	len = 0;
	while (cnt--) {
		dchdr = &cm->dchdr;
		mdss_dsi_buf_reserve(tp, len);
		len = mdss_dsi_cmd_dma_add(tp, cm);
		if (!len) {
			pr_err("%s: failed to add cmd = 0x%x\n",
				__func__,  cm->payload[0]);
			return -EINVAL;
		}
		tot += len;
		if (dchdr->last) {
			tp->data = tp->start; /* begin of buf */

			wait = mdss_dsi_wait4video_eng_busy(ctrl);

			mdss_dsi_enable_irq(ctrl, DSI_CMD_TERM);
			len = mdss_dsi_cmd_dma_tx(ctrl, tp);
			if (IS_ERR_VALUE(len)) {
				mdss_dsi_disable_irq(ctrl, DSI_CMD_TERM);
				pr_err("%s: failed to call cmd_dma_tx for cmd = 0x%x\n",
					__func__,  cmds->payload[0]);
				return -EINVAL;
			}

			if (!wait || dchdr->wait > VSYNC_PERIOD)
				usleep(dchdr->wait * 1000);

			mdss_dsi_buf_init(tp);
			len = 0;
		}
		cm++;
	}
	return tot;
}

/**
 * __mdss_dsi_cmd_mode_config() - Enable/disable command mode engine
 * @ctrl: pointer to the dsi controller structure
 * @enable: true to enable command mode, false to disable command mode
 *
 * This function can be used to temporarily enable the command mode
 * engine (even for video mode panels) so as to transfer any dma commands to
 * the panel. It can also be used to disable the command mode engine
 * when no longer needed.
 *
 * Return: true, if there was a mode switch to command mode for video mode
 * panels.
 */
static inline bool __mdss_dsi_cmd_mode_config(
	struct mdss_dsi_ctrl_pdata *ctrl, bool enable)
{
	bool mode_changed = false;
	u32 dsi_ctrl;

	dsi_ctrl = MIPI_INP((ctrl->ctrl_base) + 0x0004);
	/* if currently in video mode, enable command mode */
	if (enable) {
		if ((dsi_ctrl) & BIT(1)) {
			MIPI_OUTP((ctrl->ctrl_base) + 0x0004,
				dsi_ctrl | BIT(2));
			mode_changed = true;
		}
	} else {
		MIPI_OUTP((ctrl->ctrl_base) + 0x0004, dsi_ctrl & ~BIT(2));
	}

	return mode_changed;
}

/*
 * mdss_dsi_cmds_tx:
 * thread context only
 */
int mdss_dsi_cmds_tx(struct mdss_dsi_ctrl_pdata *ctrl,
		struct dsi_cmd_desc *cmds, int cnt)
{
	int ret = 0;
<<<<<<< HEAD
	bool ctrl_restore = false, mctrl_restore = false;
	struct mdss_dsi_ctrl_pdata *mctrl = NULL;

	/*
	 * In broadcast mode, the configuration for master controller
	 * would be done when the slave controller is configured
	 */
	if (mdss_dsi_is_master_ctrl(ctrl)) {
		pr_debug("%s: Broadcast mode enabled. skipping config for ctrl%d\n",
			__func__, ctrl->ndx);
		return 0;
	}

	/*
	 * Turn on cmd mode in order to transmit the commands.
	 * For video mode, do not send cmds more than one pixel line,
	 * since it only transmit it during BLLP.
	 * Ensure that for slave controller, master is also configured
	 */
	if (mdss_dsi_is_slave_ctrl(ctrl)) {
		mctrl = mdss_dsi_get_master_ctrl();
		if (!mctrl)
			pr_warn("%s: Unable to get master control\n",
				__func__);
		else
			mctrl_restore = __mdss_dsi_cmd_mode_config(mctrl, 1);
	}
=======
	struct mdss_dsi_ctrl_pdata *mctrl = NULL;

	/*
	 * Turn on cmd mode in order to transmit the commands.
	 * For video mode, do not send cmds more than one pixel line,
	 * since it only transmit it during BLLP.
	 */

	if (mdss_dsi_sync_wait_enable(ctrl)) {
		if (mdss_dsi_sync_wait_trigger(ctrl)) {
			mctrl = mdss_dsi_get_other_ctrl(ctrl);
			if (!mctrl) {
				pr_warn("%s: sync_wait, NULL at other control\n",
							__func__);
				goto do_send;
			}

			mctrl->cmd_cfg_restore =
					__mdss_dsi_cmd_mode_config(mctrl, 1);
		} else if (!ctrl->do_unicast) {
			/* broadcast cmds, let cmd_trigger do it */
			return 0;

		}
	}

	pr_debug("%s: ctrl=%d do_unicast=%d\n", __func__,
				ctrl->ndx, ctrl->do_unicast);

do_send:
	ctrl->cmd_cfg_restore = __mdss_dsi_cmd_mode_config(ctrl, 1);
>>>>>>> 62a3c2da

	ctrl_restore = __mdss_dsi_cmd_mode_config(ctrl, 1);

	ret = mdss_dsi_cmds2buf_tx(ctrl, cmds, cnt);
	if (IS_ERR_VALUE(ret)) {
		pr_err("%s: failed to call\n", __func__);
		cnt = -EINVAL;
	}

<<<<<<< HEAD
	if (mctrl_restore)
		__mdss_dsi_cmd_mode_config(mctrl, 0);

	if (ctrl_restore)
		__mdss_dsi_cmd_mode_config(ctrl, 0);
=======
	if (!ctrl->do_unicast) {
		if (mctrl && mctrl->cmd_cfg_restore) {
			__mdss_dsi_cmd_mode_config(mctrl, 0);
			mctrl->cmd_cfg_restore = false;
		}

		if (ctrl->cmd_cfg_restore) {
			__mdss_dsi_cmd_mode_config(ctrl, 0);
			ctrl->cmd_cfg_restore = false;
		}
	}
>>>>>>> 62a3c2da

	return cnt;
}

/* MIPI_DSI_MRPS, Maximum Return Packet Size */
static char max_pktsize[2] = {0x00, 0x00}; /* LSB tx first, 10 bytes */

static struct dsi_cmd_desc pkt_size_cmd = {
	{DTYPE_MAX_PKTSIZE, 1, 0, 0, 0, sizeof(max_pktsize)},
	max_pktsize,
};

/*
 * mdss_dsi_cmds_rx() - dcs read from panel
 * @ctrl: dsi controller
 * @cmds: read command descriptor
 * @len: number of bytes to read back
 *
 * controller have 4 registers can hold 16 bytes of rxed data
 * dcs packet: 4 bytes header + payload + 2 bytes crc
 * 2 padding bytes add to payload to have payload length is mutipled by 4
 * 1st read: 4 bytes header + 8 bytes payload + 2 padding + 2 crc
 * 2nd read: 12 bytes payload + 2 padding + 2 crc
 * 3rd read: 12 bytes payload + 2 padding + 2 crc
 *
 */
int mdss_dsi_cmds_rx(struct mdss_dsi_ctrl_pdata *ctrl,
			struct dsi_cmd_desc *cmds, int rlen)
{
	int data_byte, rx_byte, dlen, end;
	int short_response, diff, pkt_size, ret = 0;
	struct dsi_buf *tp, *rp;
	char cmd;
<<<<<<< HEAD
	bool ctrl_restore = false, mctrl_restore = false;
	struct mdss_dsi_ctrl_pdata *mctrl = NULL;

	/*
	 * In broadcast mode, the configuration for master controller
	 * would be done when the slave controller is configured
	 */
	if (mdss_dsi_is_master_ctrl(ctrl)) {
		pr_debug("%s: Broadcast mode enabled. skipping config for ctrl%d\n",
			__func__, ctrl->ndx);
		return 0;
	}

	/*
	 * Turn on cmd mode in order to transmit the commands.
	 * For video mode, do not send cmds more than one pixel line,
	 * since it only transmit it during BLLP.
	 * Ensure that for slave controller, master is also configured
	 */
	if (mdss_dsi_is_slave_ctrl(ctrl)) {
		mctrl = mdss_dsi_get_master_ctrl();
		if (!mctrl)
			pr_warn("%s: Unable to get master control\n",
				__func__);
		else
			mctrl_restore = __mdss_dsi_cmd_mode_config(mctrl, 1);
	}

	ctrl_restore = __mdss_dsi_cmd_mode_config(ctrl, 1);

	if (rlen == 0) {
=======
	struct mdss_dsi_ctrl_pdata *mctrl = NULL;


	/*
	 * Turn on cmd mode in order to transmit the commands.
	 * For video mode, do not send cmds more than one pixel line,
	 * since it only transmit it during BLLP.
	 */
	if (mdss_dsi_sync_wait_enable(ctrl)) {
		if (mdss_dsi_sync_wait_trigger(ctrl)) {
			mctrl = mdss_dsi_get_other_ctrl(ctrl);
			if (!mctrl) {
				pr_warn("%s: sync_wait, NULL at other control\n",
							__func__);
				goto do_send;
			}

			mctrl->cmd_cfg_restore =
					__mdss_dsi_cmd_mode_config(mctrl, 1);
		} else {
			/* skip cmds, let cmd_trigger do it */
			return 0;

		}
	}

do_send:
	ctrl->cmd_cfg_restore = __mdss_dsi_cmd_mode_config(ctrl, 1);

	if (rlen <= 2) {
>>>>>>> 62a3c2da
		short_response = 1;
		pkt_size = rlen;
		rx_byte = 4;
	} else {
		short_response = 0;
		data_byte = 8;	/* first read */
		/*
		 * add extra 2 padding bytes to have overall
		 * packet size is multipe by 4. This also make
		 * sure 4 bytes dcs headerlocates within a
		 * 32 bits register after shift in.
		 */
		pkt_size = data_byte + 2;
		rx_byte = data_byte + 8; /* 4 header + 2 crc  + 2 padding*/
	}


	tp = &ctrl->tx_buf;
	rp = &ctrl->rx_buf;

	end = 0;
	mdss_dsi_buf_init(rp);
	while (!end) {
		pr_debug("%s:  rlen=%d pkt_size=%d rx_byte=%d\n",
				__func__, rlen, pkt_size, rx_byte);
		max_pktsize[0] = pkt_size;
		mdss_dsi_buf_init(tp);
		ret = mdss_dsi_cmd_dma_add(tp, &pkt_size_cmd);
		if (!ret) {
			pr_err("%s: failed to add max_pkt_size\n",
				__func__);
			rp->len = 0;
			goto end;
		}

		mdss_dsi_wait4video_eng_busy(ctrl);

		mdss_dsi_enable_irq(ctrl, DSI_CMD_TERM);
		ret = mdss_dsi_cmd_dma_tx(ctrl, tp);
		if (IS_ERR_VALUE(ret)) {
			mdss_dsi_disable_irq(ctrl, DSI_CMD_TERM);
			pr_err("%s: failed to tx max_pkt_size\n",
				__func__);
			rp->len = 0;
			goto end;
		}
		pr_debug("%s: max_pkt_size=%d sent\n",
					__func__, pkt_size);

		mdss_dsi_buf_init(tp);
		ret = mdss_dsi_cmd_dma_add(tp, cmds);
		if (!ret) {
			pr_err("%s: failed to add cmd = 0x%x\n",
				__func__,  cmds->payload[0]);
			rp->len = 0;
			goto end;
		}

		mdss_dsi_wait4video_eng_busy(ctrl);	/* video mode only */
		mdss_dsi_enable_irq(ctrl, DSI_CMD_TERM);
		/* transmit read comamnd to client */
		ret = mdss_dsi_cmd_dma_tx(ctrl, tp);
		if (IS_ERR_VALUE(ret)) {
			mdss_dsi_disable_irq(ctrl, DSI_CMD_TERM);
			pr_err("%s: failed to tx cmd = 0x%x\n",
				__func__,  cmds->payload[0]);
			rp->len = 0;
			goto end;
		}
		/*
		 * once cmd_dma_done interrupt received,
		 * return data from client is ready and stored
		 * at RDBK_DATA register already
		 * since rx fifo is 16 bytes, dcs header is kept at first loop,
		 * after that dcs header lost during shift into registers
		 */
		dlen = mdss_dsi_cmd_dma_rx(ctrl, rp, rx_byte);

		if (short_response)
			break;

		if (rlen <= data_byte) {
			diff = data_byte - rlen;
			end = 1;
		} else {
			diff = 0;
			rlen -= data_byte;
		}

		dlen -= 2; /* 2 padding bytes */
		dlen -= 2; /* 2 crc */
		dlen -= diff;
		rp->data += dlen;	/* next start position */
		rp->len += dlen;
		data_byte = 12;	/* NOT first read */
		pkt_size += data_byte;
		pr_debug("%s: rp data=%x len=%d dlen=%d diff=%d\n",
			 __func__, (int) (unsigned long) rp->data,
			 rp->len, dlen, diff);
	}

	rp->data = rp->start;	/* move back to start position */
	cmd = rp->data[0];
	switch (cmd) {
	case DTYPE_ACK_ERR_RESP:
		pr_debug("%s: rx ACK_ERR_PACLAGE\n", __func__);
		rp->len = 0;
	case DTYPE_GEN_READ1_RESP:
	case DTYPE_DCS_READ1_RESP:
		mdss_dsi_short_read1_resp(rp);
		break;
	case DTYPE_GEN_READ2_RESP:
	case DTYPE_DCS_READ2_RESP:
		mdss_dsi_short_read2_resp(rp);
		break;
	case DTYPE_GEN_LREAD_RESP:
	case DTYPE_DCS_LREAD_RESP:
		mdss_dsi_long_read_resp(rp);
		break;
	default:
		pr_warning("%s:Invalid response cmd\n", __func__);
		rp->len = 0;
	}
end:
<<<<<<< HEAD
	if (mctrl_restore)
		__mdss_dsi_cmd_mode_config(mctrl, 0);

	if (ctrl_restore)
		__mdss_dsi_cmd_mode_config(ctrl, 0);
=======

	if (mctrl && mctrl->cmd_cfg_restore) {
		__mdss_dsi_cmd_mode_config(mctrl, 0);
		mctrl->cmd_cfg_restore = false;
	}

	if (ctrl->cmd_cfg_restore) {
		__mdss_dsi_cmd_mode_config(ctrl, 0);
		ctrl->cmd_cfg_restore = false;
	}
>>>>>>> 62a3c2da

	return rp->len;
}

#define DMA_TX_TIMEOUT 200

static int mdss_dsi_cmd_dma_tx(struct mdss_dsi_ctrl_pdata *ctrl,
					struct dsi_buf *tp)
{
	int len, ret = 0;
	int domain = MDSS_IOMMU_DOMAIN_UNSECURE;
	char *bp;
<<<<<<< HEAD
	unsigned long size;
	dma_addr_t addr;
=======
>>>>>>> 62a3c2da
	struct mdss_dsi_ctrl_pdata *mctrl = NULL;

	bp = tp->data;

	len = ALIGN(tp->len, 4);
	ctrl->dma_size = ALIGN(tp->len, SZ_4K);

<<<<<<< HEAD
// ASUS_BSP +++ Tingyi "[8226][MDSS] ASUS MDSS DEBUG UTILITY (AMDU) support."
#ifdef CONFIG_ASUS_MDSS_DEBUG_UTILITY
	notify_amdu_dsi_cmd_dma_tx(tp);
#endif
// ASUS_BSP --- Tingyi "[8226][MDSS] ASUS MDSS DEBUG UTILITY (AMDU) support."
=======
#ifdef CONFIG_ASUS_MDSS_DEBUG_UTILITY
	notify_amdu_dsi_cmd_dma_tx(tp);
#endif
>>>>>>> 62a3c2da

	if (is_mdss_iommu_attached()) {
		int ret = msm_iommu_map_contig_buffer(tp->dmap,
				mdss_get_iommu_domain(domain), 0,
				ctrl->dma_size, SZ_4K, 0, &(ctrl->dma_addr));
		if (IS_ERR_VALUE(ret)) {
			pr_err("unable to map dma memory to iommu(%d)\n", ret);
			return -ENOMEM;
		}
	} else {
		ctrl->dma_addr = tp->dmap;
	}

	INIT_COMPLETION(ctrl->dma_comp);

<<<<<<< HEAD
	/* Ensure that for slave controller, master is also configured */
	if (mdss_dsi_is_slave_ctrl(ctrl)) {
		mctrl = mdss_dsi_get_master_ctrl();
		if (mctrl) {
			MIPI_OUTP(mctrl->ctrl_base + 0x048, addr);
			MIPI_OUTP(mctrl->ctrl_base + 0x04c, len);
		} else {
			pr_warn("%s: Unable to get master control\n",
				__func__);
=======
	if (mdss_dsi_sync_wait_trigger(ctrl)) {
		/* broadcast same cmd to other panel */
		mctrl = mdss_dsi_get_other_ctrl(ctrl);
		if (mctrl && mctrl->dma_addr == 0) {
			MIPI_OUTP(mctrl->ctrl_base + 0x048, ctrl->dma_addr);
			MIPI_OUTP(mctrl->ctrl_base + 0x04c, len);
			MIPI_OUTP(mctrl->ctrl_base + 0x090, 0x01); /* trigger */
>>>>>>> 62a3c2da
		}
	}

	/* send cmd to its panel */
	MIPI_OUTP((ctrl->ctrl_base) + 0x048, ctrl->dma_addr);
	MIPI_OUTP((ctrl->ctrl_base) + 0x04c, len);
	wmb();

<<<<<<< HEAD
	/* Trigger on master controller as well */
	if (mctrl)
		MIPI_OUTP(mctrl->ctrl_base + 0x090, 0x01);

=======
>>>>>>> 62a3c2da
	MIPI_OUTP((ctrl->ctrl_base) + 0x090, 0x01);
	wmb();

	if (ctrl->do_unicast) {
		/* let cmd_trigger to kickoff later */
		pr_debug("%s: SKIP, ndx=%d do_unicast=%d\n", __func__,
					ctrl->ndx, ctrl->do_unicast);
		ret = tp->len;
		goto end;
	}

	ret = wait_for_completion_timeout(&ctrl->dma_comp,
				msecs_to_jiffies(DMA_TX_TIMEOUT));
	if (ret == 0)
		ret = -ETIMEDOUT;
	else
		ret = tp->len;

	if (mctrl && mctrl->dma_addr) {
		if (is_mdss_iommu_attached()) {
			msm_iommu_unmap_contig_buffer(mctrl->dma_addr,
			mdss_get_iommu_domain(domain), 0, mctrl->dma_size);
		}
		mctrl->dma_addr = 0;
		mctrl->dma_size = 0;
	}

	if (is_mdss_iommu_attached()) {
		msm_iommu_unmap_contig_buffer(ctrl->dma_addr,
			mdss_get_iommu_domain(domain), 0, ctrl->dma_size);
	}

	ctrl->dma_addr = 0;
	ctrl->dma_size = 0;
end:
	return ret;
}

static int mdss_dsi_cmd_dma_rx(struct mdss_dsi_ctrl_pdata *ctrl,
			struct dsi_buf *rp, int rx_byte)

{
	u32 *lp, data;
	int i, off, cnt;

	lp = (u32 *)rp->data;
	cnt = rx_byte;
	cnt += 3;
	cnt >>= 2;

	if (cnt > 4)
		cnt = 4; /* 4 x 32 bits registers only */

	off = 0x06c;	/* DSI_RDBK_DATA0 */
	off += ((cnt - 1) * 4);

	for (i = 0; i < cnt; i++) {
		data = (u32)MIPI_INP((ctrl->ctrl_base) + off);
		*lp++ = ntohl(data);	/* to network byte order */
		pr_debug("%s: data = 0x%x and ntohl(data) = 0x%x\n",
					 __func__, data, ntohl(data));
		off -= 4;
	}

	return rx_byte;
}


void mdss_dsi_wait4video_done(struct mdss_dsi_ctrl_pdata *ctrl)
{
	unsigned long flag;
	u32 data;

	/* DSI_INTL_CTRL */
	data = MIPI_INP((ctrl->ctrl_base) + 0x0110);
	data |= DSI_INTR_VIDEO_DONE_MASK;

	MIPI_OUTP((ctrl->ctrl_base) + 0x0110, data);

	spin_lock_irqsave(&ctrl->mdp_lock, flag);
	INIT_COMPLETION(ctrl->video_comp);
	mdss_dsi_enable_irq(ctrl, DSI_VIDEO_TERM);
	spin_unlock_irqrestore(&ctrl->mdp_lock, flag);

	wait_for_completion_timeout(&ctrl->video_comp,
			msecs_to_jiffies(VSYNC_PERIOD * 4));

	data = MIPI_INP((ctrl->ctrl_base) + 0x0110);
	data &= ~DSI_INTR_VIDEO_DONE_MASK;
	MIPI_OUTP((ctrl->ctrl_base) + 0x0110, data);
}

static int mdss_dsi_wait4video_eng_busy(struct mdss_dsi_ctrl_pdata *ctrl)
{
	int ret = 0;

	if (ctrl->panel_mode == DSI_CMD_MODE)
		return ret;

	if (ctrl->ctrl_state & CTRL_STATE_MDP_ACTIVE) {
		mdss_dsi_wait4video_done(ctrl);
		/* delay 4 ms to skip BLLP */
		usleep(4000);
		ret = 1;
	}

	return ret;
}

void mdss_dsi_cmd_mdp_start(struct mdss_dsi_ctrl_pdata *ctrl)
{
	unsigned long flag;

	spin_lock_irqsave(&ctrl->mdp_lock, flag);
	mdss_dsi_enable_irq(ctrl, DSI_MDP_TERM);
	ctrl->mdp_busy = true;
	INIT_COMPLETION(ctrl->mdp_comp);
	MDSS_XLOG(ctrl->ndx, ctrl->mdp_busy, current->pid);
	spin_unlock_irqrestore(&ctrl->mdp_lock, flag);
}

void mdss_dsi_cmd_mdp_busy(struct mdss_dsi_ctrl_pdata *ctrl)
{
	unsigned long flags;
	int need_wait = 0;

	pr_debug("%s: start pid=%d\n",
				__func__, current->pid);

	MDSS_XLOG(ctrl->ndx, ctrl->mdp_busy, current->pid, XLOG_FUNC_ENTRY);
	spin_lock_irqsave(&ctrl->mdp_lock, flags);
	if (ctrl->mdp_busy == true)
		need_wait++;
	spin_unlock_irqrestore(&ctrl->mdp_lock, flags);

	if (need_wait) {
		/* wait until DMA finishes the current job */
		pr_debug("%s: pending pid=%d\n",
				__func__, current->pid);
		if (!wait_for_completion_timeout(&ctrl->mdp_comp,
					msecs_to_jiffies(DMA_TX_TIMEOUT))) {
			pr_err("%s: timeout error\n", __func__);
			MDSS_XLOG_TOUT_HANDLER("mdp", "dsi0", "dsi1",
						"edp", "hdmi", "panic");
		}
	}
	pr_debug("%s: done pid=%d\n", __func__, current->pid);
	MDSS_XLOG(ctrl->ndx, ctrl->mdp_busy, current->pid, XLOG_FUNC_EXIT);
}

int mdss_dsi_cmdlist_tx(struct mdss_dsi_ctrl_pdata *ctrl,
				struct dcs_cmd_req *req)
{
	int ret, ret_val = -EINVAL;


	if (mdss_dsi_sync_wait_enable(ctrl)) {
		ctrl->do_unicast = false;
		 if (!ctrl->cmd_sync_wait_trigger &&
					req->flags & CMD_REQ_UNICAST)
			ctrl->do_unicast = true;
	}

	ret = mdss_dsi_cmds_tx(ctrl, req->cmds, req->cmds_cnt);

	if (!IS_ERR_VALUE(ret))
		ret_val = 0;

	if (req->cb)
		req->cb(ret);

	return ret_val;
}

int mdss_dsi_cmdlist_rx(struct mdss_dsi_ctrl_pdata *ctrl,
				struct dcs_cmd_req *req)
{
	struct dsi_buf *rp;
	int len = 0, ret = 0;

	if (req->rbuf) {
		rp = &ctrl->rx_buf;
		len = mdss_dsi_cmds_rx(ctrl, req->cmds, req->rlen);
		memcpy(req->rbuf, rp->data, rp->len);
<<<<<<< HEAD
		/*
		 * For dual DSI cases, early return of master ctrl
		 * is valid. Hence, for those cases the return value
		 * is zero even though we don't send any commands.
		 */
		if (mdss_dsi_is_master_ctrl(ctrl) || (len != 0))
			ret = 0;
=======
>>>>>>> 62a3c2da
	} else {
		pr_err("%s: No rx buffer provided\n", __func__);
	}

	if (req->cb)
		req->cb(len);

	return ret;
}

int mdss_dsi_cmdlist_commit(struct mdss_dsi_ctrl_pdata *ctrl, int from_mdp)
{
	struct dcs_cmd_req *req;
	struct mdss_panel_info *pinfo;
	struct mdss_rect *roi = NULL;
	int ret = -EINVAL;
	int rc = 0;

	if (mdss_get_sd_client_cnt())
		return -EPERM;

	if (from_mdp)	/* from mdp kickoff */
		mutex_lock(&ctrl->cmd_mutex);

	req = mdss_dsi_cmdlist_get(ctrl);

	MDSS_XLOG(ctrl->ndx, from_mdp, ctrl->mdp_busy, current->pid,
							XLOG_FUNC_ENTRY);

	/* make sure dsi_cmd_mdp is idle */
	mdss_dsi_cmd_mdp_busy(ctrl);

	pr_debug("%s: ctrl=%d from_mdp=%d pid=%d\n", __func__,
				ctrl->ndx, from_mdp, current->pid);

	if (req == NULL)
		goto need_lock;

	MDSS_XLOG(ctrl->ndx, req->flags, req->cmds_cnt, from_mdp, current->pid);

	/*
	 * mdss interrupt is generated in mdp core clock domain
	 * mdp clock need to be enabled to receive dsi interrupt
	 * also, axi bus bandwidth need since dsi controller will
	 * fetch dcs commands from axi bus
	 */
	mdss_bus_scale_set_quota(MDSS_HW_DSI0, SZ_1M, SZ_1M);

	pr_debug("%s:  from_mdp=%d pid=%d\n", __func__, from_mdp, current->pid);
	mdss_dsi_clk_ctrl(ctrl, DSI_ALL_CLKS, 1);

	rc = mdss_iommu_ctrl(1);
	if (IS_ERR_VALUE(rc)) {
		pr_err("IOMMU attach failed\n");
		mutex_unlock(&ctrl->cmd_mutex);
		return rc;
	}
	if (req->flags & CMD_REQ_RX)
		ret = mdss_dsi_cmdlist_rx(ctrl, req);
	else
		ret = mdss_dsi_cmdlist_tx(ctrl, req);
	mdss_iommu_ctrl(0);
	mdss_dsi_clk_ctrl(ctrl, DSI_ALL_CLKS, 0);
	mdss_bus_scale_set_quota(MDSS_HW_DSI0, 0, 0);
need_lock:

<<<<<<< HEAD
	mdss_dsi_clk_ctrl(ctrl, DSI_ALL_CLKS, 0);
	mdss_bus_bandwidth_ctrl(0);
=======
	MDSS_XLOG(ctrl->ndx, from_mdp, ctrl->mdp_busy, current->pid,
							XLOG_FUNC_EXIT);
>>>>>>> 62a3c2da

	if (from_mdp) { /* from mdp kickoff */
		/*
		 * when partial update enabled, the roi of pinfo
		 * is updated before mdp kickoff. Either width or
		 * height of roi is 0, then it is false kickoff so
		 * no mdp_busy flag set needed.
		 * when partial update disabled, mdp_busy flag
		 * alway set.
		 */
		pinfo = &ctrl->panel_data.panel_info;
		if (pinfo->partial_update_enabled)
			roi = &pinfo->roi;

		if (!roi || (roi->w != 0 || roi->h != 0))
			mdss_dsi_cmd_mdp_start(ctrl);

		mutex_unlock(&ctrl->cmd_mutex);
	}

	return ret;
}

static void dsi_send_events(struct mdss_dsi_ctrl_pdata *ctrl, u32 events)
{
	struct dsi_event_q *evq;

	if (!dsi_event.inited)
		return;

	pr_debug("%s: ev=%x\n", __func__, events);

	spin_lock(&dsi_event.event_lock);
	evq = &dsi_event.todo_list[dsi_event.event_pndx++];
	evq->todo = events;
	evq->ctrl = ctrl;
	dsi_event.event_pndx %= DSI_EVENT_Q_MAX;
	wake_up(&dsi_event.event_q);
	spin_unlock(&dsi_event.event_lock);
}

static int dsi_event_thread(void *data)
{
	struct mdss_dsi_event *ev;
	struct dsi_event_q *evq;
	struct mdss_dsi_ctrl_pdata *ctrl;
	unsigned long flag;
	struct sched_param param;
	u32 todo = 0;
	int ret;

	param.sched_priority = 16;
	ret = sched_setscheduler_nocheck(current, SCHED_FIFO, &param);
	if (ret)
		pr_err("%s: set priority failed\n", __func__);

	ev = (struct mdss_dsi_event *)data;
	/* event */
	init_waitqueue_head(&ev->event_q);
	spin_lock_init(&ev->event_lock);

	while (1) {
		wait_event(ev->event_q, (ev->event_pndx != ev->event_gndx));
		spin_lock_irqsave(&ev->event_lock, flag);
		evq = &ev->todo_list[ev->event_gndx++];
		todo = evq->todo;
		ctrl = evq->ctrl;
		evq->todo = 0;
		ev->event_gndx %= DSI_EVENT_Q_MAX;
		spin_unlock_irqrestore(&ev->event_lock, flag);

		pr_debug("%s: ev=%x\n", __func__, todo);

		if (todo & DSI_EV_PLL_UNLOCKED)
			mdss_dsi_pll_relock(ctrl);

		if (todo & DSI_EV_MDP_FIFO_UNDERFLOW) {
			mutex_lock(&ctrl->mutex);
			if (ctrl->recovery) {
				mdss_dsi_clk_ctrl(ctrl, DSI_ALL_CLKS, 1);
				mdss_dsi_sw_reset(ctrl, true);
				ctrl->recovery->fxn(ctrl->recovery->data);
				mdss_dsi_clk_ctrl(ctrl, DSI_ALL_CLKS, 0);
			}
			mutex_unlock(&ctrl->mutex);

			MDSS_XLOG_TOUT_HANDLER("mdp", "dsi0", "dsi1",
						"edp", "hdmi", "panic");
		}

		if (todo & DSI_EV_DSI_FIFO_EMPTY)
			mdss_dsi_sw_reset(ctrl, true);

		if (todo & DSI_EV_MDP_BUSY_RELEASE) {
			spin_lock_irqsave(&ctrl->mdp_lock, flag);
			ctrl->mdp_busy = false;
			mdss_dsi_disable_irq_nosync(ctrl, DSI_MDP_TERM);
			complete(&ctrl->mdp_comp);
			spin_unlock_irqrestore(&ctrl->mdp_lock, flag);

			/* enable dsi error interrupt */
			mdss_dsi_clk_ctrl(ctrl, DSI_ALL_CLKS, 1);
			mdss_dsi_err_intr_ctrl(ctrl, DSI_INTR_ERROR_MASK, 1);
			mdss_dsi_clk_ctrl(ctrl, DSI_ALL_CLKS, 0);
		}

	}

	return 0;
}

void mdss_dsi_ack_err_status(struct mdss_dsi_ctrl_pdata *ctrl)
{
	u32 status;
	unsigned char *base;

	base = ctrl->ctrl_base;

	status = MIPI_INP(base + 0x0068);/* DSI_ACK_ERR_STATUS */

	if (status) {
		MIPI_OUTP(base + 0x0068, status);
		/* Writing of an extra 0 needed to clear error bits */
		MIPI_OUTP(base + 0x0068, 0);
		pr_err("%s: status=%x\n", __func__, status);
	}
}

void mdss_dsi_timeout_status(struct mdss_dsi_ctrl_pdata *ctrl)
{
	u32 status;
	unsigned char *base;

	base = ctrl->ctrl_base;

	status = MIPI_INP(base + 0x00c0);/* DSI_TIMEOUT_STATUS */

	if (status & 0x0111) {
		MIPI_OUTP(base + 0x00c0, status);
		pr_err("%s: status=%x\n", __func__, status);
	}
}

void mdss_dsi_dln0_phy_err(struct mdss_dsi_ctrl_pdata *ctrl)
{
	u32 status;
	unsigned char *base;

	base = ctrl->ctrl_base;

	status = MIPI_INP(base + 0x00b4);/* DSI_DLN0_PHY_ERR */

	if (status & 0x011111) {
		MIPI_OUTP(base + 0x00b4, status);
		pr_err("%s: status=%x\n", __func__, status);
	}
}

void mdss_dsi_fifo_status(struct mdss_dsi_ctrl_pdata *ctrl)
{
	u32 status;
	unsigned char *base;

	base = ctrl->ctrl_base;

	status = MIPI_INP(base + 0x000c);/* DSI_FIFO_STATUS */

	/* fifo underflow, overflow and empty*/
	if (status & 0xcccc4489) {
		MIPI_OUTP(base + 0x000c, status);
		pr_err("%s: status=%x\n", __func__, status);
		if (status & 0x0080)  /* CMD_DMA_FIFO_UNDERFLOW */
			dsi_send_events(ctrl, DSI_EV_MDP_FIFO_UNDERFLOW);
		if (status & 0x11110000) /* DLN_FIFO_EMPTY */
			dsi_send_events(ctrl, DSI_EV_DSI_FIFO_EMPTY);
	}
}

void mdss_dsi_status(struct mdss_dsi_ctrl_pdata *ctrl)
{
	u32 status;
	unsigned char *base;

	base = ctrl->ctrl_base;

	status = MIPI_INP(base + 0x0008);/* DSI_STATUS */

	if (status & 0x80000000) { /* INTERLEAVE_OP_CONTENTION */
		MIPI_OUTP(base + 0x0008, status);
		pr_err("%s: status=%x\n", __func__, status);
	}
}

void mdss_dsi_clk_status(struct mdss_dsi_ctrl_pdata *ctrl)
{
	u32 status;
	unsigned char *base;

	base = ctrl->ctrl_base;
	status = MIPI_INP(base + 0x0120);/* DSI_CLK_STATUS */

	if (status & 0x10000) { /* DSI_CLK_PLL_UNLOCKED */
		MIPI_OUTP(base + 0x0120, status);
		dsi_send_events(ctrl, DSI_EV_PLL_UNLOCKED);
		pr_err("%s: status=%x\n", __func__, status);
	}
}

void mdss_dsi_error(struct mdss_dsi_ctrl_pdata *ctrl)
{

	/* disable dsi error interrupt */
	mdss_dsi_err_intr_ctrl(ctrl, DSI_INTR_ERROR_MASK, 0);

	/* DSI_ERR_INT_MASK0 */
	mdss_dsi_clk_status(ctrl);	/* Mask0, 0x10000000 */
	mdss_dsi_fifo_status(ctrl);	/* mask0, 0x133d00 */
	mdss_dsi_ack_err_status(ctrl);	/* mask0, 0x01f */
	mdss_dsi_timeout_status(ctrl);	/* mask0, 0x0e0 */
	mdss_dsi_status(ctrl);		/* mask0, 0xc0100 */
	mdss_dsi_dln0_phy_err(ctrl);	/* mask0, 0x3e00000 */

	dsi_send_events(ctrl, DSI_EV_MDP_BUSY_RELEASE);
}

irqreturn_t mdss_dsi_isr(int irq, void *ptr)
{
	u32 isr;
	struct mdss_dsi_ctrl_pdata *ctrl =
			(struct mdss_dsi_ctrl_pdata *)ptr;
	struct mdss_dsi_ctrl_pdata *mctrl = NULL;

	if (!ctrl->ctrl_base) {
		pr_err("%s:%d DSI base adr no Initialized",
						__func__, __LINE__);
		return IRQ_HANDLED;
	}

	isr = MIPI_INP(ctrl->ctrl_base + 0x0110);/* DSI_INTR_CTRL */
	MIPI_OUTP(ctrl->ctrl_base + 0x0110, isr);

<<<<<<< HEAD
	if (mdss_dsi_is_slave_ctrl(ctrl)) {
		mctrl = mdss_dsi_get_master_ctrl();
		if (mctrl) {
			u32 isr0;
			isr0 = MIPI_INP(mctrl->ctrl_base + 0x0110);
			if (isr0 & DSI_INTR_CMD_DMA_DONE)
				MIPI_OUTP(mctrl->ctrl_base + 0x0110,
					DSI_INTR_CMD_DMA_DONE);
		} else {
			pr_warn("%s: Unable to get master control\n",
				__func__);
		}
	}

=======
>>>>>>> 62a3c2da
	pr_debug("%s: ndx=%d isr=%x\n", __func__, ctrl->ndx, isr);

	if (isr & DSI_INTR_ERROR) {
		MDSS_XLOG(ctrl->ndx, ctrl->mdp_busy, isr, 0x97);
		pr_err("%s: ndx=%d isr=%x\n", __func__, ctrl->ndx, isr);
		mdss_dsi_error(ctrl);
	}

	if (isr & DSI_INTR_VIDEO_DONE) {
		spin_lock(&ctrl->mdp_lock);
		mdss_dsi_disable_irq_nosync(ctrl, DSI_VIDEO_TERM);
		complete(&ctrl->video_comp);
		spin_unlock(&ctrl->mdp_lock);
	}

	if (isr & DSI_INTR_CMD_DMA_DONE) {
		MDSS_XLOG(ctrl->ndx, ctrl->mdp_busy, isr, 0x98);
		spin_lock(&ctrl->mdp_lock);
		mdss_dsi_disable_irq_nosync(ctrl, DSI_CMD_TERM);
		complete(&ctrl->dma_comp);
		spin_unlock(&ctrl->mdp_lock);
	}

	if (isr & DSI_INTR_CMD_MDP_DONE) {
		MDSS_XLOG(ctrl->ndx, ctrl->mdp_busy, isr, 0x99);
		spin_lock(&ctrl->mdp_lock);
		ctrl->mdp_busy = false;
		mdss_dsi_disable_irq_nosync(ctrl, DSI_MDP_TERM);
		complete(&ctrl->mdp_comp);
		spin_unlock(&ctrl->mdp_lock);
	}

	if (isr & DSI_INTR_BTA_DONE) {
		spin_lock(&ctrl->mdp_lock);
		mdss_dsi_disable_irq_nosync(ctrl, DSI_BTA_TERM);
		complete(&ctrl->bta_comp);
		spin_unlock(&ctrl->mdp_lock);
	}

	return IRQ_HANDLED;
}<|MERGE_RESOLUTION|>--- conflicted
+++ resolved
@@ -28,17 +28,9 @@
 #include "mdss_panel.h"
 #include "mdss_debug.h"
 
-<<<<<<< HEAD
-// ASUS_BSP +++ Tingyi "[8226][MDSS] ASUS MDSS DEBUG UTILITY (AMDU) support."
 #ifdef CONFIG_ASUS_MDSS_DEBUG_UTILITY
 #include "mdss_asus_debug.h"
 #endif
-// ASUS_BSP --- Tingyi "[8226][MDSS] ASUS MDSS DEBUG UTILITY (AMDU) support."
-=======
-#ifdef CONFIG_ASUS_MDSS_DEBUG_UTILITY
-#include "mdss_asus_debug.h"
-#endif
->>>>>>> 62a3c2da
 #define VSYNC_PERIOD 17
 
 struct mdss_dsi_ctrl_pdata *ctrl_list[DSI_CTRL_MAX];
@@ -111,14 +103,9 @@
 	mutex_init(&ctrl->cmd_mutex);
 	mutex_init(&ctrl->blcmd_mutex);
 	mutex_init(&ctrl->ambientcmd_mutex);
-<<<<<<< HEAD
-	mdss_dsi_buf_alloc(&ctrl->tx_buf, SZ_4K);
-	mdss_dsi_buf_alloc(&ctrl->rx_buf, SZ_4K);
-=======
 	mdss_dsi_buf_alloc(ctrl_dev, &ctrl->tx_buf, SZ_4K);
 	mdss_dsi_buf_alloc(ctrl_dev, &ctrl->rx_buf, SZ_4K);
 	mdss_dsi_buf_alloc(ctrl_dev, &ctrl->status_buf, SZ_4K);
->>>>>>> 62a3c2da
 	ctrl->cmdlist_commit = mdss_dsi_cmdlist_commit;
 
 
@@ -139,10 +126,7 @@
 		mutex_unlock(&ctrl->cmd_mutex);
 	}
 
-<<<<<<< HEAD
-=======
 	MDSS_XLOG(ctrl->ndx, enable, ctrl->mdp_busy, current->pid);
->>>>>>> 62a3c2da
 	mdss_dsi_clk_ctrl(ctrl, DSI_ALL_CLKS, enable);
 }
 
@@ -341,15 +325,6 @@
 	if (pinfo->data_lane0)
 		dsi_ctrl |= BIT(4);
 
-<<<<<<< HEAD
-	/* from frame buffer, low power mode */
-	/* DSI_COMMAND_MODE_DMA_CTRL */
-	if (mdss_dsi_broadcast_mode_enabled())
-		MIPI_OUTP(ctrl_pdata->ctrl_base + 0x3C, 0x94000000);
-	else
-		MIPI_OUTP(ctrl_pdata->ctrl_base + 0x3C, 0x14000000);
-=======
->>>>>>> 62a3c2da
 
 	data = 0;
 	if (pinfo->te_sel)
@@ -527,7 +502,6 @@
 {
 	u32 dsi_ctrl, intr_ctrl, dma_ctrl;
 	struct mdss_dsi_ctrl_pdata *ctrl_pdata = NULL;
-	struct mdss_dsi_ctrl_pdata *mctrl = NULL;
 
 	if (pdata == NULL) {
 		pr_err("%s: Invalid input data\n", __func__);
@@ -537,19 +511,6 @@
 	ctrl_pdata = container_of(pdata, struct mdss_dsi_ctrl_pdata,
 				panel_data);
 
-<<<<<<< HEAD
-	/*
-	 * In broadcast mode, the configuration for master controller
-	 * would be done when the slave controller is configured
-	 */
-	if (mdss_dsi_is_master_ctrl(ctrl_pdata)) {
-		pr_debug("%s: Broadcast mode enabled. skipping config for ctrl%d\n",
-			__func__, ctrl_pdata->ndx);
-		return;
-	}
-
-=======
->>>>>>> 62a3c2da
 	dsi_ctrl = MIPI_INP((ctrl_pdata->ctrl_base) + 0x0004);
 	/*If Video enabled, Keep Video and Cmd mode ON */
 	if (dsi_ctrl & 0x02)
@@ -569,25 +530,9 @@
 			DSI_INTR_CMD_MDP_DONE_MASK | DSI_INTR_BTA_DONE_MASK;
 	}
 
-<<<<<<< HEAD
-	/* Ensure that for slave controller, master is also configured */
-	if (mdss_dsi_is_slave_ctrl(ctrl_pdata)) {
-		mctrl = mdss_dsi_get_master_ctrl();
-		if (mctrl) {
-			pr_debug("%s: configuring ctrl%d\n", __func__,
-				mctrl->ndx);
-			MIPI_OUTP(mctrl->ctrl_base + 0x0110, intr_ctrl);
-			MIPI_OUTP(mctrl->ctrl_base + 0x0004, dsi_ctrl);
-		} else {
-			pr_warn("%s: Unable to get master control\n",
-				__func__);
-		}
-	}
-=======
 	dma_ctrl = BIT(28) | BIT(26);	/* embedded mode & LP mode */
 	if (mdss_dsi_sync_wait_enable(ctrl_pdata))
 		dma_ctrl |= BIT(31);
->>>>>>> 62a3c2da
 
 	pr_debug("%s: configuring ctrl%d\n", __func__, ctrl_pdata->ndx);
 	MIPI_OUTP((ctrl_pdata->ctrl_base) + 0x0110, intr_ctrl);
@@ -960,35 +905,6 @@
 		struct dsi_cmd_desc *cmds, int cnt)
 {
 	int ret = 0;
-<<<<<<< HEAD
-	bool ctrl_restore = false, mctrl_restore = false;
-	struct mdss_dsi_ctrl_pdata *mctrl = NULL;
-
-	/*
-	 * In broadcast mode, the configuration for master controller
-	 * would be done when the slave controller is configured
-	 */
-	if (mdss_dsi_is_master_ctrl(ctrl)) {
-		pr_debug("%s: Broadcast mode enabled. skipping config for ctrl%d\n",
-			__func__, ctrl->ndx);
-		return 0;
-	}
-
-	/*
-	 * Turn on cmd mode in order to transmit the commands.
-	 * For video mode, do not send cmds more than one pixel line,
-	 * since it only transmit it during BLLP.
-	 * Ensure that for slave controller, master is also configured
-	 */
-	if (mdss_dsi_is_slave_ctrl(ctrl)) {
-		mctrl = mdss_dsi_get_master_ctrl();
-		if (!mctrl)
-			pr_warn("%s: Unable to get master control\n",
-				__func__);
-		else
-			mctrl_restore = __mdss_dsi_cmd_mode_config(mctrl, 1);
-	}
-=======
 	struct mdss_dsi_ctrl_pdata *mctrl = NULL;
 
 	/*
@@ -1020,9 +936,6 @@
 
 do_send:
 	ctrl->cmd_cfg_restore = __mdss_dsi_cmd_mode_config(ctrl, 1);
->>>>>>> 62a3c2da
-
-	ctrl_restore = __mdss_dsi_cmd_mode_config(ctrl, 1);
 
 	ret = mdss_dsi_cmds2buf_tx(ctrl, cmds, cnt);
 	if (IS_ERR_VALUE(ret)) {
@@ -1030,13 +943,6 @@
 		cnt = -EINVAL;
 	}
 
-<<<<<<< HEAD
-	if (mctrl_restore)
-		__mdss_dsi_cmd_mode_config(mctrl, 0);
-
-	if (ctrl_restore)
-		__mdss_dsi_cmd_mode_config(ctrl, 0);
-=======
 	if (!ctrl->do_unicast) {
 		if (mctrl && mctrl->cmd_cfg_restore) {
 			__mdss_dsi_cmd_mode_config(mctrl, 0);
@@ -1048,7 +954,6 @@
 			ctrl->cmd_cfg_restore = false;
 		}
 	}
->>>>>>> 62a3c2da
 
 	return cnt;
 }
@@ -1082,39 +987,6 @@
 	int short_response, diff, pkt_size, ret = 0;
 	struct dsi_buf *tp, *rp;
 	char cmd;
-<<<<<<< HEAD
-	bool ctrl_restore = false, mctrl_restore = false;
-	struct mdss_dsi_ctrl_pdata *mctrl = NULL;
-
-	/*
-	 * In broadcast mode, the configuration for master controller
-	 * would be done when the slave controller is configured
-	 */
-	if (mdss_dsi_is_master_ctrl(ctrl)) {
-		pr_debug("%s: Broadcast mode enabled. skipping config for ctrl%d\n",
-			__func__, ctrl->ndx);
-		return 0;
-	}
-
-	/*
-	 * Turn on cmd mode in order to transmit the commands.
-	 * For video mode, do not send cmds more than one pixel line,
-	 * since it only transmit it during BLLP.
-	 * Ensure that for slave controller, master is also configured
-	 */
-	if (mdss_dsi_is_slave_ctrl(ctrl)) {
-		mctrl = mdss_dsi_get_master_ctrl();
-		if (!mctrl)
-			pr_warn("%s: Unable to get master control\n",
-				__func__);
-		else
-			mctrl_restore = __mdss_dsi_cmd_mode_config(mctrl, 1);
-	}
-
-	ctrl_restore = __mdss_dsi_cmd_mode_config(ctrl, 1);
-
-	if (rlen == 0) {
-=======
 	struct mdss_dsi_ctrl_pdata *mctrl = NULL;
 
 
@@ -1145,7 +1017,6 @@
 	ctrl->cmd_cfg_restore = __mdss_dsi_cmd_mode_config(ctrl, 1);
 
 	if (rlen <= 2) {
->>>>>>> 62a3c2da
 		short_response = 1;
 		pkt_size = rlen;
 		rx_byte = 4;
@@ -1270,13 +1141,6 @@
 		rp->len = 0;
 	}
 end:
-<<<<<<< HEAD
-	if (mctrl_restore)
-		__mdss_dsi_cmd_mode_config(mctrl, 0);
-
-	if (ctrl_restore)
-		__mdss_dsi_cmd_mode_config(ctrl, 0);
-=======
 
 	if (mctrl && mctrl->cmd_cfg_restore) {
 		__mdss_dsi_cmd_mode_config(mctrl, 0);
@@ -1287,7 +1151,6 @@
 		__mdss_dsi_cmd_mode_config(ctrl, 0);
 		ctrl->cmd_cfg_restore = false;
 	}
->>>>>>> 62a3c2da
 
 	return rp->len;
 }
@@ -1300,11 +1163,6 @@
 	int len, ret = 0;
 	int domain = MDSS_IOMMU_DOMAIN_UNSECURE;
 	char *bp;
-<<<<<<< HEAD
-	unsigned long size;
-	dma_addr_t addr;
-=======
->>>>>>> 62a3c2da
 	struct mdss_dsi_ctrl_pdata *mctrl = NULL;
 
 	bp = tp->data;
@@ -1312,17 +1170,9 @@
 	len = ALIGN(tp->len, 4);
 	ctrl->dma_size = ALIGN(tp->len, SZ_4K);
 
-<<<<<<< HEAD
-// ASUS_BSP +++ Tingyi "[8226][MDSS] ASUS MDSS DEBUG UTILITY (AMDU) support."
 #ifdef CONFIG_ASUS_MDSS_DEBUG_UTILITY
 	notify_amdu_dsi_cmd_dma_tx(tp);
 #endif
-// ASUS_BSP --- Tingyi "[8226][MDSS] ASUS MDSS DEBUG UTILITY (AMDU) support."
-=======
-#ifdef CONFIG_ASUS_MDSS_DEBUG_UTILITY
-	notify_amdu_dsi_cmd_dma_tx(tp);
-#endif
->>>>>>> 62a3c2da
 
 	if (is_mdss_iommu_attached()) {
 		int ret = msm_iommu_map_contig_buffer(tp->dmap,
@@ -1338,17 +1188,6 @@
 
 	INIT_COMPLETION(ctrl->dma_comp);
 
-<<<<<<< HEAD
-	/* Ensure that for slave controller, master is also configured */
-	if (mdss_dsi_is_slave_ctrl(ctrl)) {
-		mctrl = mdss_dsi_get_master_ctrl();
-		if (mctrl) {
-			MIPI_OUTP(mctrl->ctrl_base + 0x048, addr);
-			MIPI_OUTP(mctrl->ctrl_base + 0x04c, len);
-		} else {
-			pr_warn("%s: Unable to get master control\n",
-				__func__);
-=======
 	if (mdss_dsi_sync_wait_trigger(ctrl)) {
 		/* broadcast same cmd to other panel */
 		mctrl = mdss_dsi_get_other_ctrl(ctrl);
@@ -1356,7 +1195,6 @@
 			MIPI_OUTP(mctrl->ctrl_base + 0x048, ctrl->dma_addr);
 			MIPI_OUTP(mctrl->ctrl_base + 0x04c, len);
 			MIPI_OUTP(mctrl->ctrl_base + 0x090, 0x01); /* trigger */
->>>>>>> 62a3c2da
 		}
 	}
 
@@ -1365,13 +1203,6 @@
 	MIPI_OUTP((ctrl->ctrl_base) + 0x04c, len);
 	wmb();
 
-<<<<<<< HEAD
-	/* Trigger on master controller as well */
-	if (mctrl)
-		MIPI_OUTP(mctrl->ctrl_base + 0x090, 0x01);
-
-=======
->>>>>>> 62a3c2da
 	MIPI_OUTP((ctrl->ctrl_base) + 0x090, 0x01);
 	wmb();
 
@@ -1556,16 +1387,6 @@
 		rp = &ctrl->rx_buf;
 		len = mdss_dsi_cmds_rx(ctrl, req->cmds, req->rlen);
 		memcpy(req->rbuf, rp->data, rp->len);
-<<<<<<< HEAD
-		/*
-		 * For dual DSI cases, early return of master ctrl
-		 * is valid. Hence, for those cases the return value
-		 * is zero even though we don't send any commands.
-		 */
-		if (mdss_dsi_is_master_ctrl(ctrl) || (len != 0))
-			ret = 0;
-=======
->>>>>>> 62a3c2da
 	} else {
 		pr_err("%s: No rx buffer provided\n", __func__);
 	}
@@ -1632,13 +1453,8 @@
 	mdss_bus_scale_set_quota(MDSS_HW_DSI0, 0, 0);
 need_lock:
 
-<<<<<<< HEAD
-	mdss_dsi_clk_ctrl(ctrl, DSI_ALL_CLKS, 0);
-	mdss_bus_bandwidth_ctrl(0);
-=======
 	MDSS_XLOG(ctrl->ndx, from_mdp, ctrl->mdp_busy, current->pid,
 							XLOG_FUNC_EXIT);
->>>>>>> 62a3c2da
 
 	if (from_mdp) { /* from mdp kickoff */
 		/*
@@ -1869,7 +1685,6 @@
 	u32 isr;
 	struct mdss_dsi_ctrl_pdata *ctrl =
 			(struct mdss_dsi_ctrl_pdata *)ptr;
-	struct mdss_dsi_ctrl_pdata *mctrl = NULL;
 
 	if (!ctrl->ctrl_base) {
 		pr_err("%s:%d DSI base adr no Initialized",
@@ -1880,23 +1695,6 @@
 	isr = MIPI_INP(ctrl->ctrl_base + 0x0110);/* DSI_INTR_CTRL */
 	MIPI_OUTP(ctrl->ctrl_base + 0x0110, isr);
 
-<<<<<<< HEAD
-	if (mdss_dsi_is_slave_ctrl(ctrl)) {
-		mctrl = mdss_dsi_get_master_ctrl();
-		if (mctrl) {
-			u32 isr0;
-			isr0 = MIPI_INP(mctrl->ctrl_base + 0x0110);
-			if (isr0 & DSI_INTR_CMD_DMA_DONE)
-				MIPI_OUTP(mctrl->ctrl_base + 0x0110,
-					DSI_INTR_CMD_DMA_DONE);
-		} else {
-			pr_warn("%s: Unable to get master control\n",
-				__func__);
-		}
-	}
-
-=======
->>>>>>> 62a3c2da
 	pr_debug("%s: ndx=%d isr=%x\n", __func__, ctrl->ndx, isr);
 
 	if (isr & DSI_INTR_ERROR) {
