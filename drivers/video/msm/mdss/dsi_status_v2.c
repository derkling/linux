/* Copyright (c) 2013-2016, The Linux Foundation. All rights reserved.
 *
 * This program is free software; you can redistribute it and/or modify
 * it under the terms of the GNU General Public License version 2 and
 * only version 2 as published by the Free Software Foundation.
 *
 * This program is distributed in the hope that it will be useful,
 * but WITHOUT ANY WARRANTY; without even the implied warranty of
 * MERCHANTABILITY or FITNESS FOR A PARTICULAR PURPOSE.  See the
 * GNU General Public License for more details.
 */
#include <linux/workqueue.h>
#include <linux/delay.h>
#include <linux/kobject.h>
#include <linux/string.h>
#include <linux/sysfs.h>
#include <linux/interrupt.h>

#include "mdss_dsi.h"
#include "mdp3_ctrl.h"

/*
 * mdp3_check_te_status() - Check the status of panel for TE based ESD.
 * @ctrl_pdata   : dsi controller data
 * @pstatus_data : dsi status data
 * @frame_rate   : panel frame rate
 *
 * This function waits for TE signal from the panel for a maximum
 * duration of 3 vsyncs. If timeout occurs, report the panel to be
 * dead due to ESD attack.
 * NOTE: The TE IRQ handling is linked to the ESD thread scheduling,
 * i.e. rate of TE IRQs firing is bound by the ESD interval.
 */
static int mdp3_check_te_status(struct mdss_dsi_ctrl_pdata *ctrl_pdata,
		struct dsi_status_data *pstatus_data, int frame_rate)
{
	int ret;

	pr_debug("%s: Checking panel TE status\n", __func__);

	atomic_set(&ctrl_pdata->te_irq_ready, 0);
	reinit_completion(&ctrl_pdata->te_irq_comp);
	enable_irq(gpio_to_irq(ctrl_pdata->disp_te_gpio));

	ret = wait_for_completion_timeout(&ctrl_pdata->te_irq_comp,
			msecs_to_jiffies((1000 / frame_rate) * 3));

	disable_irq(gpio_to_irq(ctrl_pdata->disp_te_gpio));
	pr_debug("%s: Panel TE check done with ret = %d\n", __func__, ret);

	return ret;
}

/*
 * mdp3_check_dsi_ctrl_status() - Check MDP3 DSI controller status periodically.
 * @work     : dsi controller status data
 * @interval : duration in milliseconds to schedule work queue
 *
 * This function calls check_status API on DSI controller to send the BTA
 * command. If DSI controller fails to acknowledge the BTA command, it sends
 * the PANEL_ALIVE=0 status to HAL layer.
 */
void mdp3_check_dsi_ctrl_status(struct work_struct *work,
				uint32_t interval)
{
	struct dsi_status_data *pdsi_status = NULL;
	struct mdss_panel_data *pdata = NULL;
	struct mipi_panel_info *mipi = NULL;
	struct mdss_dsi_ctrl_pdata *ctrl_pdata = NULL;
	struct mdp3_session_data *mdp3_session = NULL;
	int ret = 0;

	pdsi_status = container_of(to_delayed_work(work),
	struct dsi_status_data, check_status);

	if (!pdsi_status || !(pdsi_status->mfd)) {
		pr_err("%s: mfd not available\n", __func__);
		return;
	}

	pdata = dev_get_platdata(&pdsi_status->mfd->pdev->dev);
	if (!pdata) {
		pr_err("%s: Panel data not available\n", __func__);
		return;
	}

	mipi = &pdata->panel_info.mipi;
	ctrl_pdata = container_of(pdata, struct mdss_dsi_ctrl_pdata,
							panel_data);

	if (!ctrl_pdata || (!ctrl_pdata->check_status &&
		(ctrl_pdata->status_mode != ESD_TE))) {
		pr_err("%s: DSI ctrl or status_check callback not available\n",
								__func__);
		return;
	}

	if (!pdata->panel_info.esd_rdy) {
		pr_err("%s: unblank not complete, reschedule check status\n",
			__func__);
		schedule_delayed_work(&pdsi_status->check_status,
				msecs_to_jiffies(interval));
		return;
	}

	mdp3_session = pdsi_status->mfd->mdp.private1;
	if (!mdp3_session) {
		pr_err("%s: Display is off\n", __func__);
		return;
	}

	if (mdp3_session->in_splash_screen) {
		schedule_delayed_work(&pdsi_status->check_status,
			msecs_to_jiffies(interval));
		pr_debug("%s: cont splash is on\n", __func__);
		return;
	}

<<<<<<< HEAD
	if (mipi->mode == DSI_CMD_MODE &&
		mipi->hw_vsync_mode &&
		mdss_dsi_is_te_based_esd(ctrl_pdata)) {
		int frame_rate = mdss_panel_get_framerate(&pdata->panel_info);

		if (mdp3_check_te_status(ctrl_pdata, pdsi_status,
					 frame_rate) > 0)
			return;
		goto status_dead;
	}

	mutex_lock(&mdp3_session->lock);
=======
>>>>>>> c4d55f3a
	if (!mdp3_session->status) {
		pr_debug("%s: display off already\n", __func__);
		return;
	}

	if (mdp3_session->wait_for_dma_done)
		ret = mdp3_session->wait_for_dma_done(mdp3_session);

	if (!ret)
		ret = ctrl_pdata->check_status(ctrl_pdata);
	else
		pr_err("%s: wait_for_dma_done error\n", __func__);

	if (mdss_fb_is_power_on_interactive(pdsi_status->mfd)) {
		if (ret > 0)
			schedule_delayed_work(&pdsi_status->check_status,
						msecs_to_jiffies(interval));
		else
			goto status_dead;
	}

	if (pdata->panel_info.panel_force_dead) {
		pr_debug("force_dead=%d\n", pdata->panel_info.panel_force_dead);
		pdata->panel_info.panel_force_dead--;
		if (!pdata->panel_info.panel_force_dead)
			goto status_dead;
	}
	return;

status_dead:
	mdss_fb_report_panel_dead(pdsi_status->mfd);
}
<|MERGE_RESOLUTION|>--- conflicted
+++ resolved
@@ -116,7 +116,6 @@
 		return;
 	}
 
-<<<<<<< HEAD
 	if (mipi->mode == DSI_CMD_MODE &&
 		mipi->hw_vsync_mode &&
 		mdss_dsi_is_te_based_esd(ctrl_pdata)) {
@@ -128,9 +127,6 @@
 		goto status_dead;
 	}
 
-	mutex_lock(&mdp3_session->lock);
-=======
->>>>>>> c4d55f3a
 	if (!mdp3_session->status) {
 		pr_debug("%s: display off already\n", __func__);
 		return;
@@ -162,4 +158,4 @@
 
 status_dead:
 	mdss_fb_report_panel_dead(pdsi_status->mfd);
-}
+}