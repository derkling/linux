/* Copyright (c) 2013-2016, The Linux Foundation. All rights reserved.
 *
 * This program is free software; you can redistribute it and/or modify
 * it under the terms of the GNU General Public License version 2 and
 * only version 2 as published by the Free Software Foundation.
 *
 * This program is distributed in the hope that it will be useful,
 * but WITHOUT ANY WARRANTY; without even the implied warranty of
 * MERCHANTABILITY or FITNESS FOR A PARTICULAR PURPOSE.  See the
 * GNU General Public License for more details.
 */
#include <linux/workqueue.h>
#include <linux/delay.h>
#include <linux/kobject.h>
#include <linux/string.h>
#include <linux/sysfs.h>
#include <linux/interrupt.h>

#include "mdss_dsi.h"
#include "mdp3_ctrl.h"

/*
 * mdp3_check_te_status() - Check the status of panel for TE based ESD.
 * @ctrl_pdata   : dsi controller data
 * @pstatus_data : dsi status data
 * @frame_rate   : panel frame rate
 *
 * This function waits for TE signal from the panel for a maximum
 * duration of 3 vsyncs. If timeout occurs, report the panel to be
 * dead due to ESD attack.
 * NOTE: The TE IRQ handling is linked to the ESD thread scheduling,
 * i.e. rate of TE IRQs firing is bound by the ESD interval.
 */
static int mdp3_check_te_status(struct mdss_dsi_ctrl_pdata *ctrl_pdata,
		struct dsi_status_data *pstatus_data, int frame_rate)
{
	int ret;

	pr_debug("%s: Checking panel TE status\n", __func__);

	atomic_set(&ctrl_pdata->te_irq_ready, 0);
	reinit_completion(&ctrl_pdata->te_irq_comp);
	enable_irq(gpio_to_irq(ctrl_pdata->disp_te_gpio));

	ret = wait_for_completion_timeout(&ctrl_pdata->te_irq_comp,
			msecs_to_jiffies((1000 / frame_rate) * 3));

	disable_irq(gpio_to_irq(ctrl_pdata->disp_te_gpio));
	pr_debug("%s: Panel TE check done with ret = %d\n", __func__, ret);
<<<<<<< HEAD

=======
>>>>>>> 293da061
	return ret;
}

/*
 * mdp3_check_dsi_ctrl_status() - Check MDP3 DSI controller status periodically.
 * @work     : dsi controller status data
 * @interval : duration in milliseconds to schedule work queue
 *
 * This function calls check_status API on DSI controller to send the BTA
 * command. If DSI controller fails to acknowledge the BTA command, it sends
 * the PANEL_ALIVE=0 status to HAL layer.
 */
void mdp3_check_dsi_ctrl_status(struct work_struct *work,
				uint32_t interval)
{
	struct dsi_status_data *pdsi_status = NULL;
	struct mdss_panel_data *pdata = NULL;
	struct mipi_panel_info *mipi = NULL;
	struct mdss_dsi_ctrl_pdata *ctrl_pdata = NULL;
	struct mdp3_session_data *mdp3_session = NULL;
	int ret = 0;

	pdsi_status = container_of(to_delayed_work(work),
	struct dsi_status_data, check_status);

	if (!pdsi_status || !(pdsi_status->mfd)) {
		pr_err("%s: mfd not available\n", __func__);
		return;
	}

	pdata = dev_get_platdata(&pdsi_status->mfd->pdev->dev);
	if (!pdata) {
		pr_err("%s: Panel data not available\n", __func__);
		return;
	}

	mipi = &pdata->panel_info.mipi;
	ctrl_pdata = container_of(pdata, struct mdss_dsi_ctrl_pdata,
							panel_data);

	if (!ctrl_pdata || (!ctrl_pdata->check_status &&
		(ctrl_pdata->status_mode != ESD_TE))) {
		pr_err("%s: DSI ctrl or status_check callback not available\n",
								__func__);
		return;
	}

	if (!pdata->panel_info.esd_rdy) {
		pr_err("%s: unblank not complete, reschedule check status\n",
			__func__);
		schedule_delayed_work(&pdsi_status->check_status,
				msecs_to_jiffies(interval));
		return;
	}

	mdp3_session = pdsi_status->mfd->mdp.private1;
	if (!mdp3_session) {
		pr_err("%s: Display is off\n", __func__);
		return;
	}

	if (mdp3_session->in_splash_screen) {
		schedule_delayed_work(&pdsi_status->check_status,
			msecs_to_jiffies(interval));
		pr_debug("%s: cont splash is on\n", __func__);
		return;
	}

	if (mipi->mode == DSI_CMD_MODE &&
		mipi->hw_vsync_mode &&
		mdss_dsi_is_te_based_esd(ctrl_pdata)) {
		int frame_rate = mdss_panel_get_framerate(&pdata->panel_info);

		if (mdp3_check_te_status(ctrl_pdata, pdsi_status,
					 frame_rate) > 0)
<<<<<<< HEAD
			return;
=======
			goto sim;
>>>>>>> 293da061
		goto status_dead;
	}

	mutex_lock(&mdp3_session->lock);
	if (!mdp3_session->status) {
		pr_debug("%s: display off already\n", __func__);
		mutex_unlock(&mdp3_session->lock);
		return;
	}

	if (mdp3_session->wait_for_dma_done)
		ret = mdp3_session->wait_for_dma_done(mdp3_session);

	if (!ret)
		ret = ctrl_pdata->check_status(ctrl_pdata);
	else
		pr_err("%s: wait_for_dma_done error\n", __func__);
	mutex_unlock(&mdp3_session->lock);

<<<<<<< HEAD
	if (mdss_fb_is_power_on_interactive(pdsi_status->mfd)) {
=======
	if (mdss_fb_is_power_on(pdsi_status->mfd)) {
>>>>>>> 293da061
		if (ret > 0)
			schedule_delayed_work(&pdsi_status->check_status,
						msecs_to_jiffies(interval));
		else
			goto status_dead;
	}
<<<<<<< HEAD

=======
sim:
>>>>>>> 293da061
	if (pdata->panel_info.panel_force_dead) {
		pr_debug("force_dead=%d\n", pdata->panel_info.panel_force_dead);
		pdata->panel_info.panel_force_dead--;
		if (!pdata->panel_info.panel_force_dead)
			goto status_dead;
	}
	return;

status_dead:
	mdss_fb_report_panel_dead(pdsi_status->mfd);
}
<|MERGE_RESOLUTION|>--- conflicted
+++ resolved
@@ -47,10 +47,6 @@
 
 	disable_irq(gpio_to_irq(ctrl_pdata->disp_te_gpio));
 	pr_debug("%s: Panel TE check done with ret = %d\n", __func__, ret);
-<<<<<<< HEAD
-
-=======
->>>>>>> 293da061
 	return ret;
 }
 
@@ -126,11 +122,7 @@
 
 		if (mdp3_check_te_status(ctrl_pdata, pdsi_status,
 					 frame_rate) > 0)
-<<<<<<< HEAD
-			return;
-=======
 			goto sim;
->>>>>>> 293da061
 		goto status_dead;
 	}
 
@@ -150,22 +142,14 @@
 		pr_err("%s: wait_for_dma_done error\n", __func__);
 	mutex_unlock(&mdp3_session->lock);
 
-<<<<<<< HEAD
-	if (mdss_fb_is_power_on_interactive(pdsi_status->mfd)) {
-=======
 	if (mdss_fb_is_power_on(pdsi_status->mfd)) {
->>>>>>> 293da061
 		if (ret > 0)
 			schedule_delayed_work(&pdsi_status->check_status,
 						msecs_to_jiffies(interval));
 		else
 			goto status_dead;
 	}
-<<<<<<< HEAD
-
-=======
 sim:
->>>>>>> 293da061
 	if (pdata->panel_info.panel_force_dead) {
 		pr_debug("force_dead=%d\n", pdata->panel_info.panel_force_dead);
 		pdata->panel_info.panel_force_dead--;
