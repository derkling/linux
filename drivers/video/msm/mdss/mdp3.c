/* Copyright (c) 2013-2016, The Linux Foundation. All rights reserved.
 * Copyright (C) 2007 Google Incorporated
 *
 * This software is licensed under the terms of the GNU General Public
 * License version 2, as published by the Free Software Foundation, and
 * may be copied, distributed, and modified under those terms.
 *
 * This program is distributed in the hope that it will be useful,
 * but WITHOUT ANY WARRANTY; without even the implied warranty of
 * MERCHANTABILITY or FITNESS FOR A PARTICULAR PURPOSE.  See the
 * GNU General Public License for more details.
 */

#define pr_fmt(fmt)	"%s: " fmt, __func__

#include <linux/clk.h>
#include <linux/debugfs.h>
#include <linux/dma-buf.h>
#include <linux/kernel.h>
#include <linux/init.h>
#include <linux/interrupt.h>
#include <linux/io.h>
#include <linux/iommu.h>
#include <linux/of.h>
#include <linux/of_address.h>
#include <linux/pm.h>
#include <linux/pm_runtime.h>
#include <linux/regulator/consumer.h>
#include <linux/module.h>
#include <linux/mutex.h>
#include <linux/sched.h>
#include <linux/time.h>
#include <linux/spinlock.h>
#include <linux/semaphore.h>
#include <linux/uaccess.h>
#include <linux/file.h>
#include <linux/msm_kgsl.h>
#include <linux/major.h>
#include <linux/bootmem.h>
#include <linux/memblock.h>
#include <linux/iopoll.h>
#include <linux/clk/msm-clk.h>
#include <linux/regulator/rpm-smd-regulator.h>

#include <linux/msm-bus.h>
#include <linux/msm-bus-board.h>
#include <linux/qcom_iommu.h>
#include <linux/msm_iommu_domains.h>

#include <linux/msm_dma_iommu_mapping.h>

#include "mdp3.h"
#include "mdss_fb.h"
#include "mdp3_hwio.h"
#include "mdp3_ctrl.h"
#include "mdp3_ppp.h"
#include "mdss_debug.h"
#include "mdss_smmu.h"
#include "mdss.h"

#ifndef EXPORT_COMPAT
#define EXPORT_COMPAT(x)
#endif

#define AUTOSUSPEND_TIMEOUT_MS	100
#define MISR_POLL_SLEEP                 2000
#define MISR_POLL_TIMEOUT               32000
#define MDP3_REG_CAPTURED_DSI_PCLK_MASK 1

#define MDP_CORE_HW_VERSION	0x03050306
struct mdp3_hw_resource *mdp3_res;

#define MDP_BUS_VECTOR_ENTRY(ab_val, ib_val)		\
	{						\
		.src = MSM_BUS_MASTER_MDP_PORT0,	\
		.dst = MSM_BUS_SLAVE_EBI_CH0,		\
		.ab = (ab_val),				\
		.ib = (ib_val),				\
	}

static struct msm_bus_vectors mdp_bus_vectors[] = {
	MDP_BUS_VECTOR_ENTRY(0, 0),
	MDP_BUS_VECTOR_ENTRY(SZ_128M, SZ_256M),
	MDP_BUS_VECTOR_ENTRY(SZ_256M, SZ_512M),
};
static struct msm_bus_paths
	mdp_bus_usecases[ARRAY_SIZE(mdp_bus_vectors)];
static struct msm_bus_scale_pdata mdp_bus_scale_table = {
	.usecase = mdp_bus_usecases,
	.num_usecases = ARRAY_SIZE(mdp_bus_usecases),
	.name = "mdp3",
};

struct mdp3_bus_handle_map mdp3_bus_handle[MDP3_BUS_HANDLE_MAX] = {
	[MDP3_BUS_HANDLE] = {
		.bus_vector = mdp_bus_vectors,
		.usecases = mdp_bus_usecases,
		.scale_pdata = &mdp_bus_scale_table,
		.current_bus_idx = 0,
		.handle = 0,
	},
};

static struct mdss_panel_intf pan_types[] = {
	{"dsi", MDSS_PANEL_INTF_DSI},
};
static char mdss_mdp3_panel[MDSS_MAX_PANEL_LEN];

struct mdp3_iommu_domain_map mdp3_iommu_domains[MDP3_IOMMU_DOMAIN_MAX] = {
	[MDP3_IOMMU_DOMAIN_UNSECURE] = {
		.domain_type = MDP3_IOMMU_DOMAIN_UNSECURE,
		.client_name = "mdp_ns",
		.partitions = {
			{
				.start = SZ_128K,
				.size = SZ_1G - SZ_128K,
			},
		},
		.npartitions = 1,
	},
	[MDP3_IOMMU_DOMAIN_SECURE] = {
		.domain_type = MDP3_IOMMU_DOMAIN_SECURE,
		.client_name = "mdp_secure",
		.partitions = {
			{
				.start = SZ_1G,
				.size = SZ_1G,
			},
		},
		.npartitions = 1,
	},
};

struct mdp3_iommu_ctx_map mdp3_iommu_contexts[MDP3_IOMMU_CTX_MAX] = {
	[MDP3_IOMMU_CTX_MDP_0] = {
		.ctx_type = MDP3_IOMMU_CTX_MDP_0,
		.domain = &mdp3_iommu_domains[MDP3_IOMMU_DOMAIN_UNSECURE],
		.ctx_name = "mdp_0",
		.attached = 0,
	},
	[MDP3_IOMMU_CTX_MDP_1] = {
		.ctx_type = MDP3_IOMMU_CTX_MDP_1,
		.domain = &mdp3_iommu_domains[MDP3_IOMMU_DOMAIN_SECURE],
		.ctx_name = "mdp_1",
		.attached = 0,
	},
};

static irqreturn_t mdp3_irq_handler(int irq, void *ptr)
{
	int i = 0;
	struct mdp3_hw_resource *mdata = (struct mdp3_hw_resource *)ptr;
	u32 mdp_interrupt = 0;
	u32 mdp_status = 0;

	spin_lock(&mdata->irq_lock);
	if (!mdata->irq_mask) {
		pr_err("spurious interrupt\n");
		spin_unlock(&mdata->irq_lock);
		return IRQ_HANDLED;
	}
	mdp_status = MDP3_REG_READ(MDP3_REG_INTR_STATUS);
	mdp_interrupt = mdp_status;
	pr_debug("mdp3_irq_handler irq=%d\n", mdp_interrupt);

	mdp_interrupt &= mdata->irq_mask;

	while (mdp_interrupt && i < MDP3_MAX_INTR) {
		if ((mdp_interrupt & 0x1) && mdata->callbacks[i].cb)
			mdata->callbacks[i].cb(i, mdata->callbacks[i].data);
		mdp_interrupt = mdp_interrupt >> 1;
		i++;
	}
	MDP3_REG_WRITE(MDP3_REG_INTR_CLEAR, mdp_status);

	spin_unlock(&mdata->irq_lock);

	return IRQ_HANDLED;
}

void mdp3_irq_enable(int type)
{
	unsigned long flag;

	pr_debug("mdp3_irq_enable type=%d\n", type);
	spin_lock_irqsave(&mdp3_res->irq_lock, flag);
	if (mdp3_res->irq_ref_count[type] > 0) {
		pr_debug("interrupt %d already enabled\n", type);
		spin_unlock_irqrestore(&mdp3_res->irq_lock, flag);
		return;
	}

	mdp3_res->irq_mask |= BIT(type);
	MDP3_REG_WRITE(MDP3_REG_INTR_ENABLE, mdp3_res->irq_mask);

	mdp3_res->irq_ref_count[type] += 1;
	spin_unlock_irqrestore(&mdp3_res->irq_lock, flag);
}

void mdp3_irq_disable(int type)
{
	unsigned long flag;

	spin_lock_irqsave(&mdp3_res->irq_lock, flag);
	mdp3_irq_disable_nosync(type);
	spin_unlock_irqrestore(&mdp3_res->irq_lock, flag);
}

void mdp3_irq_disable_nosync(int type)
{
	if (mdp3_res->irq_ref_count[type] <= 0) {
		pr_debug("interrupt %d not enabled\n", type);
		return;
	}
	mdp3_res->irq_ref_count[type] -= 1;
	if (mdp3_res->irq_ref_count[type] == 0) {
		mdp3_res->irq_mask &= ~BIT(type);
		MDP3_REG_WRITE(MDP3_REG_INTR_ENABLE, mdp3_res->irq_mask);
	}
}

int mdp3_set_intr_callback(u32 type, struct mdp3_intr_cb *cb)
{
	unsigned long flag;

	pr_debug("interrupt %d callback\n", type);
	spin_lock_irqsave(&mdp3_res->irq_lock, flag);
	if (cb)
		mdp3_res->callbacks[type] = *cb;
	else
		mdp3_res->callbacks[type].cb = NULL;

	spin_unlock_irqrestore(&mdp3_res->irq_lock, flag);
	return 0;
}

void mdp3_irq_register(void)
{
	unsigned long flag;
	struct mdss_hw *mdp3_hw;

	pr_debug("mdp3_irq_register\n");
	mdp3_hw = &mdp3_res->mdp3_hw;
	spin_lock_irqsave(&mdp3_res->irq_lock, flag);
	mdp3_res->irq_ref_cnt++;
	if (mdp3_res->irq_ref_cnt == 1) {
		MDP3_REG_WRITE(MDP3_REG_INTR_ENABLE, mdp3_res->irq_mask);
		mdp3_res->mdss_util->enable_irq(&mdp3_res->mdp3_hw);
	}
	spin_unlock_irqrestore(&mdp3_res->irq_lock, flag);
}

void mdp3_irq_deregister(void)
{
	unsigned long flag;
	bool irq_enabled = true;
	struct mdss_hw *mdp3_hw;

	pr_debug("mdp3_irq_deregister\n");
	mdp3_hw = &mdp3_res->mdp3_hw;
	spin_lock_irqsave(&mdp3_res->irq_lock, flag);
	memset(mdp3_res->irq_ref_count, 0, sizeof(u32) * MDP3_MAX_INTR);
	mdp3_res->irq_mask = 0;
	MDP3_REG_WRITE(MDP3_REG_INTR_ENABLE, 0);
	mdp3_res->irq_ref_cnt--;
	/* This can happen if suspend is called first */
	if (mdp3_res->irq_ref_cnt < 0) {
		irq_enabled = false;
		mdp3_res->irq_ref_cnt = 0;
	}
	if (mdp3_res->irq_ref_cnt == 0 && irq_enabled)
		mdp3_res->mdss_util->disable_irq_nosync(&mdp3_res->mdp3_hw);
	spin_unlock_irqrestore(&mdp3_res->irq_lock, flag);
}

void mdp3_irq_suspend(void)
{
	unsigned long flag;
	bool irq_enabled = true;
	struct mdss_hw *mdp3_hw;

	pr_debug("%s\n", __func__);
	mdp3_hw = &mdp3_res->mdp3_hw;
	spin_lock_irqsave(&mdp3_res->irq_lock, flag);
	mdp3_res->irq_ref_cnt--;
	if (mdp3_res->irq_ref_cnt < 0) {
		irq_enabled = false;
		mdp3_res->irq_ref_cnt = 0;
	}
	if (mdp3_res->irq_ref_cnt == 0 && irq_enabled) {
		MDP3_REG_WRITE(MDP3_REG_INTR_ENABLE, 0);
		mdp3_res->mdss_util->disable_irq_nosync(&mdp3_res->mdp3_hw);
	}
	spin_unlock_irqrestore(&mdp3_res->irq_lock, flag);
}

static int mdp3_bus_scale_register(void)
{
	int i, j;

	if (!mdp3_res->bus_handle) {
		pr_err("No bus handle\n");
		return -EINVAL;
	}
	for (i = 0; i < MDP3_BUS_HANDLE_MAX; i++) {
		struct mdp3_bus_handle_map *bus_handle =
			&mdp3_res->bus_handle[i];

		if (!bus_handle->handle) {
			int j;
			struct msm_bus_scale_pdata *bus_pdata =
				bus_handle->scale_pdata;

			for (j = 0; j < bus_pdata->num_usecases; j++) {
				bus_handle->usecases[j].num_paths = 1;
				bus_handle->usecases[j].vectors =
					&bus_handle->bus_vector[j];
			}

			bus_handle->handle =
				msm_bus_scale_register_client(bus_pdata);
			if (!bus_handle->handle) {
				pr_err("not able to get bus scale i=%d\n", i);
				return -ENOMEM;
			}
			pr_debug("register bus_hdl=%x\n",
				bus_handle->handle);
		}

		for (j = 0; j < MDP3_CLIENT_MAX; j++) {
			bus_handle->ab[j] = 0;
			bus_handle->ib[j] = 0;
		}
	}
	return 0;
}

static void mdp3_bus_scale_unregister(void)
{
	int i;

	if (!mdp3_res->bus_handle)
		return;

	for (i = 0; i < MDP3_BUS_HANDLE_MAX; i++) {
		pr_debug("unregister index=%d bus_handle=%x\n",
			i, mdp3_res->bus_handle[i].handle);
		if (mdp3_res->bus_handle[i].handle) {
			msm_bus_scale_unregister_client(
				mdp3_res->bus_handle[i].handle);
			mdp3_res->bus_handle[i].handle = 0;
		}
	}
}

int mdp3_bus_scale_set_quota(int client, u64 ab_quota, u64 ib_quota)
{
	struct mdp3_bus_handle_map *bus_handle;
	int cur_bus_idx;
	int bus_idx;
	int client_idx;
	u64 total_ib = 0, total_ab = 0;
	int i, rc;

	client_idx  = MDP3_BUS_HANDLE;

	bus_handle = &mdp3_res->bus_handle[client_idx];
	cur_bus_idx = bus_handle->current_bus_idx;

	if (bus_handle->handle < 1) {
		pr_err("invalid bus handle %d\n", bus_handle->handle);
		return -EINVAL;
	}

	bus_handle->ab[client] = ab_quota;
	bus_handle->ib[client] = ib_quota;

	for (i = 0; i < MDP3_CLIENT_MAX; i++) {
		total_ab += bus_handle->ab[i];
		total_ib += bus_handle->ib[i];
	}

	if ((total_ab | total_ib) == 0) {
		bus_idx = 0;
	} else {
		int num_cases = bus_handle->scale_pdata->num_usecases;
		struct msm_bus_vectors *vect = NULL;

		bus_idx = (cur_bus_idx % (num_cases - 1)) + 1;

		/* aligning to avoid performing updates for small changes */
		total_ab = ALIGN(total_ab, SZ_64M);
		total_ib = ALIGN(total_ib, SZ_64M);

		vect = bus_handle->scale_pdata->usecase[cur_bus_idx].vectors;
		if ((total_ab == vect->ab) && (total_ib == vect->ib)) {
			pr_debug("skip bus scaling, no change in vectors\n");
			return 0;
		}

		vect = bus_handle->scale_pdata->usecase[bus_idx].vectors;
		vect->ab = total_ab;
		vect->ib = total_ib;

		pr_debug("bus scale idx=%d ab=%llu ib=%llu\n", bus_idx,
				vect->ab, vect->ib);
	}
	bus_handle->current_bus_idx = bus_idx;
	rc = msm_bus_scale_client_update_request(bus_handle->handle, bus_idx);

	if (!rc && ab_quota != 0 && ib_quota != 0) {
		bus_handle->restore_ab[client] = ab_quota;
		bus_handle->restore_ib[client] = ib_quota;
	}

	return rc;
}

static int mdp3_clk_update(u32 clk_idx, u32 enable)
{
	int ret = 0;
	struct clk *clk;
	int count = 0;

	if (clk_idx >= MDP3_MAX_CLK || !mdp3_res->clocks[clk_idx])
		return -ENODEV;

	clk = mdp3_res->clocks[clk_idx];

	if (enable)
		mdp3_res->clock_ref_count[clk_idx]++;
	else
		mdp3_res->clock_ref_count[clk_idx]--;

	count = mdp3_res->clock_ref_count[clk_idx];
	if (count == 1 && enable) {
		pr_debug("clk=%d en=%d\n", clk_idx, enable);
		ret = clk_prepare(clk);
		if (ret) {
			pr_err("%s: Failed to prepare clock %d",
						__func__, clk_idx);
			mdp3_res->clock_ref_count[clk_idx]--;
			return ret;
		}
		if (clk_idx == MDP3_CLK_MDP_CORE)
			MDSS_XLOG(enable);
		ret = clk_enable(clk);
		if (ret)
			pr_err("%s: clock enable failed %d\n", __func__,
					clk_idx);
	} else if (count == 0) {
		pr_debug("clk=%d disable\n", clk_idx);
		if (clk_idx == MDP3_CLK_MDP_CORE)
			MDSS_XLOG(enable);
		clk_disable(clk);
		clk_unprepare(clk);
		ret = 0;
	} else if (count < 0) {
		pr_err("clk=%d count=%d\n", clk_idx, count);
		ret = -EINVAL;
	}
	return ret;
}



int mdp3_clk_set_rate(int clk_type, unsigned long clk_rate,
			int client)
{
	int ret = 0;
	unsigned long rounded_rate;
	struct clk *clk = mdp3_res->clocks[clk_type];

	if (clk) {
		mutex_lock(&mdp3_res->res_mutex);
		rounded_rate = clk_round_rate(clk, clk_rate);
		if (IS_ERR_VALUE(rounded_rate)) {
			pr_err("unable to round rate err=%ld\n", rounded_rate);
			mutex_unlock(&mdp3_res->res_mutex);
			return -EINVAL;
		}
		if (clk_type == MDP3_CLK_MDP_SRC) {
			if (client == MDP3_CLIENT_DMA_P) {
				mdp3_res->dma_core_clk_request = rounded_rate;
			} else if (client == MDP3_CLIENT_PPP) {
				mdp3_res->ppp_core_clk_request = rounded_rate;
			} else {
				pr_err("unrecognized client=%d\n", client);
				mutex_unlock(&mdp3_res->res_mutex);
				return -EINVAL;
			}
			rounded_rate = max(mdp3_res->dma_core_clk_request,
				mdp3_res->ppp_core_clk_request);
		}
		if (rounded_rate != clk_get_rate(clk)) {
			ret = clk_set_rate(clk, rounded_rate);
			if (ret)
				pr_err("clk_set_rate failed ret=%d\n", ret);
			else
				pr_debug("mdp clk rate=%lu, client = %d\n",
					rounded_rate, client);
		}
		mutex_unlock(&mdp3_res->res_mutex);
	} else {
		pr_err("mdp src clk not setup properly\n");
		ret = -EINVAL;
	}
	return ret;
}

unsigned long mdp3_get_clk_rate(u32 clk_idx)
{
	unsigned long clk_rate = 0;
	struct clk *clk;

	if (clk_idx >= MDP3_MAX_CLK)
		return -ENODEV;

	clk = mdp3_res->clocks[clk_idx];

	if (clk) {
		mutex_lock(&mdp3_res->res_mutex);
		clk_rate = clk_get_rate(clk);
		mutex_unlock(&mdp3_res->res_mutex);
	}
	return clk_rate;
}

static int mdp3_clk_register(char *clk_name, int clk_idx)
{
	struct clk *tmp;

	if (clk_idx >= MDP3_MAX_CLK) {
		pr_err("invalid clk index %d\n", clk_idx);
		return -EINVAL;
	}

	tmp = devm_clk_get(&mdp3_res->pdev->dev, clk_name);
	if (IS_ERR(tmp)) {
		pr_err("unable to get clk: %s\n", clk_name);
		return PTR_ERR(tmp);
	}

	mdp3_res->clocks[clk_idx] = tmp;

	return 0;
}

static int mdp3_clk_setup(void)
{
	int rc;

	rc = mdp3_clk_register("iface_clk", MDP3_CLK_AHB);
	if (rc)
		return rc;

	rc = mdp3_clk_register("bus_clk", MDP3_CLK_AXI);
	if (rc)
		return rc;

	rc = mdp3_clk_register("core_clk_src", MDP3_CLK_MDP_SRC);
	if (rc)
		return rc;

	rc = mdp3_clk_register("core_clk", MDP3_CLK_MDP_CORE);
	if (rc)
		return rc;

	rc = mdp3_clk_register("vsync_clk", MDP3_CLK_VSYNC);
	if (rc)
		return rc;

	rc = mdp3_clk_set_rate(MDP3_CLK_MDP_SRC, MDP_CORE_CLK_RATE_SVS,
			MDP3_CLIENT_DMA_P);
	if (rc)
		pr_err("%s: Error setting max clock during probe\n", __func__);
	return rc;
}

static void mdp3_clk_remove(void)
{
	if (!IS_ERR_OR_NULL(mdp3_res->clocks[MDP3_CLK_AHB]))
		clk_put(mdp3_res->clocks[MDP3_CLK_AHB]);

	if (!IS_ERR_OR_NULL(mdp3_res->clocks[MDP3_CLK_AXI]))
		clk_put(mdp3_res->clocks[MDP3_CLK_AXI]);

	if (!IS_ERR_OR_NULL(mdp3_res->clocks[MDP3_CLK_MDP_SRC]))
		clk_put(mdp3_res->clocks[MDP3_CLK_MDP_SRC]);

	if (!IS_ERR_OR_NULL(mdp3_res->clocks[MDP3_CLK_MDP_CORE]))
		clk_put(mdp3_res->clocks[MDP3_CLK_MDP_CORE]);

	if (!IS_ERR_OR_NULL(mdp3_res->clocks[MDP3_CLK_VSYNC]))
		clk_put(mdp3_res->clocks[MDP3_CLK_VSYNC]);

}

u64 mdp3_clk_round_off(u64 clk_rate)
{
	u64 clk_round_off = 0;

	if (clk_rate <= MDP_CORE_CLK_RATE_SVS)
		clk_round_off = MDP_CORE_CLK_RATE_SVS;
	else if (clk_rate <= MDP_CORE_CLK_RATE_SUPER_SVS)
		clk_round_off = MDP_CORE_CLK_RATE_SUPER_SVS;
	else
		clk_round_off = MDP_CORE_CLK_RATE_MAX;

	pr_debug("clk = %llu rounded to = %llu\n",
		clk_rate, clk_round_off);
	return clk_round_off;
}

int mdp3_clk_enable(int enable, int dsi_clk)
{
	int rc = 0;
	int changed = 0;

	pr_debug("MDP CLKS %s\n", (enable ? "Enable" : "Disable"));

	mutex_lock(&mdp3_res->res_mutex);

	if (enable) {
		if (mdp3_res->clk_ena == 0)
			changed++;
		mdp3_res->clk_ena++;
	} else {
		if (mdp3_res->clk_ena) {
			mdp3_res->clk_ena--;
			if (mdp3_res->clk_ena == 0)
				changed++;
		} else {
			pr_err("Can not be turned off\n");
		}
	}
	pr_debug("%s: clk_ena=%d changed=%d enable=%d\n",
		__func__, mdp3_res->clk_ena, changed, enable);

	if (changed) {
		if (enable)
			pm_runtime_get_sync(&mdp3_res->pdev->dev);

	rc = mdp3_clk_update(MDP3_CLK_AHB, enable);
	rc |= mdp3_clk_update(MDP3_CLK_AXI, enable);
	rc |= mdp3_clk_update(MDP3_CLK_MDP_SRC, enable);
	rc |= mdp3_clk_update(MDP3_CLK_MDP_CORE, enable);
	rc |= mdp3_clk_update(MDP3_CLK_VSYNC, enable);

	    if (!enable) {
			pm_runtime_mark_last_busy(&mdp3_res->pdev->dev);
			pm_runtime_put_autosuspend(&mdp3_res->pdev->dev);
		}
	}

	mutex_unlock(&mdp3_res->res_mutex);
	return rc;
}

void mdp3_bus_bw_iommu_enable(int enable, int client)
{
	struct mdp3_bus_handle_map *bus_handle;
	int client_idx;
	u64 ab = 0, ib = 0;
	int ref_cnt;

	client_idx  = MDP3_BUS_HANDLE;

	bus_handle = &mdp3_res->bus_handle[client_idx];
	if (bus_handle->handle < 1) {
		pr_err("invalid bus handle %d\n", bus_handle->handle);
		return;
	}
	mutex_lock(&mdp3_res->res_mutex);
	if (enable)
		bus_handle->ref_cnt++;
	else
		if (bus_handle->ref_cnt)
			bus_handle->ref_cnt--;
	ref_cnt = bus_handle->ref_cnt;
	mutex_unlock(&mdp3_res->res_mutex);

	if (enable) {
		if (mdp3_res->allow_iommu_update)
			mdp3_iommu_enable(client);
		if (ref_cnt == 1) {
			pm_runtime_get_sync(&mdp3_res->pdev->dev);
			ab = bus_handle->restore_ab[client];
			ib = bus_handle->restore_ib[client];
		mdp3_bus_scale_set_quota(client, ab, ib);
		}
	} else {
		if (ref_cnt == 0) {
			mdp3_bus_scale_set_quota(client, 0, 0);
			pm_runtime_mark_last_busy(&mdp3_res->pdev->dev);
			pm_runtime_put_autosuspend(&mdp3_res->pdev->dev);
		}
		mdp3_iommu_disable(client);
	}

	if (ref_cnt < 0) {
		pr_err("Ref count < 0, bus client=%d, ref_cnt=%d",
				client_idx, ref_cnt);
	}
}

void mdp3_calc_dma_res(struct mdss_panel_info *panel_info, u64 *clk_rate,
		u64 *ab, u64 *ib, uint32_t bpp)
{
	u32 vtotal = mdss_panel_get_vtotal(panel_info);
	u32 htotal = mdss_panel_get_htotal(panel_info, 0);
	u64 clk    = htotal * vtotal * panel_info->mipi.frame_rate;

	pr_debug("clk_rate for dma = %llu, bpp = %d\n", clk, bpp);
	if (clk_rate)
		*clk_rate = mdp3_clk_round_off(clk);

	/* ab and ib vote should be same for honest voting */
	if (ab || ib) {
		*ab = clk * bpp;
		*ib = *ab;
	}
}

int mdp3_res_update(int enable, int dsi_clk, int client)
{
	int rc = 0;

	if (enable) {
		rc = mdp3_clk_enable(enable, dsi_clk);
		if (rc < 0) {
			pr_err("mdp3_clk_enable failed, enable=%d, dsi_clk=%d\n",
				enable, dsi_clk);
			goto done;
		}
		mdp3_irq_register();
		mdp3_bus_bw_iommu_enable(enable, client);
	} else {
		mdp3_bus_bw_iommu_enable(enable, client);
		mdp3_irq_suspend();
		rc = mdp3_clk_enable(enable, dsi_clk);
		if (rc < 0) {
			pr_err("mdp3_clk_enable failed, enable=%d, dsi_clk=%d\n",
				enable, dsi_clk);
			goto done;
		}
	}

done:
	return rc;
}

int mdp3_get_mdp_dsi_clk(void)
{
	int rc;

	mutex_lock(&mdp3_res->res_mutex);
	rc = mdp3_clk_update(MDP3_CLK_DSI, 1);
	mutex_unlock(&mdp3_res->res_mutex);
	return rc;
}

int mdp3_put_mdp_dsi_clk(void)
{
	int rc;

	mutex_lock(&mdp3_res->res_mutex);
	rc = mdp3_clk_update(MDP3_CLK_DSI, 0);
	mutex_unlock(&mdp3_res->res_mutex);
	return rc;
}

static int mdp3_irq_setup(void)
{
	int ret;
	struct mdss_hw *mdp3_hw;

	mdp3_hw = &mdp3_res->mdp3_hw;
	ret = devm_request_irq(&mdp3_res->pdev->dev,
				mdp3_hw->irq_info->irq,
				mdp3_irq_handler,
				IRQF_DISABLED, "MDP", mdp3_res);
	if (ret) {
		pr_err("mdp request_irq() failed!\n");
		return ret;
	}
	disable_irq_nosync(mdp3_hw->irq_info->irq);
	mdp3_res->irq_registered = true;
	return 0;
}


static int mdp3_get_iommu_domain(u32 type)
{
	if (type >= MDSS_IOMMU_MAX_DOMAIN)
		return -EINVAL;

	if (!mdp3_res)
		return -ENODEV;

	return mdp3_res->domains[type].domain_idx;
}

int mdp3_iommu_attach(int context)
{
	int rc = 0;
	struct mdp3_iommu_ctx_map *context_map;
	struct mdp3_iommu_domain_map *domain_map;

	if (context >= MDP3_IOMMU_CTX_MAX)
		return -EINVAL;

	context_map = mdp3_res->iommu_contexts + context;
	if (context_map->attached) {
		pr_warn("mdp iommu already attached\n");
		return 0;
	}

	domain_map = context_map->domain;

	rc = iommu_attach_device(domain_map->domain, context_map->ctx);
	if (rc) {
		pr_err("mpd3 iommu attach failed\n");
		return -EINVAL;
	}

	context_map->attached = true;
	return 0;
}

int mdp3_iommu_dettach(int context)
{
	struct mdp3_iommu_ctx_map *context_map;
	struct mdp3_iommu_domain_map *domain_map;

	if (!mdp3_res->iommu_contexts ||
		context >= MDP3_IOMMU_CTX_MAX)
		return -EINVAL;

	context_map = mdp3_res->iommu_contexts + context;
	if (!context_map->attached) {
		pr_warn("mdp iommu not attached\n");
		return 0;
	}

	domain_map = context_map->domain;
	iommu_detach_device(domain_map->domain, context_map->ctx);
	context_map->attached = false;

	return 0;
}

int mdp3_iommu_domain_init(void)
{
	struct msm_iova_layout layout;
	int i;

	if (mdp3_res->domains) {
		pr_warn("iommu domain already initialized\n");
		return 0;
	}

	for (i = 0; i < MDP3_IOMMU_DOMAIN_MAX; i++) {
		int domain_idx;
		layout.client_name = mdp3_iommu_domains[i].client_name;
		layout.partitions = mdp3_iommu_domains[i].partitions;
		layout.npartitions = mdp3_iommu_domains[i].npartitions;
		layout.is_secure = (i == MDP3_IOMMU_DOMAIN_SECURE);

		domain_idx = msm_register_domain(&layout);
		if (IS_ERR_VALUE(domain_idx))
			return -EINVAL;

		mdp3_iommu_domains[i].domain_idx = domain_idx;
		mdp3_iommu_domains[i].domain = msm_get_iommu_domain(domain_idx);
		if (IS_ERR_OR_NULL(mdp3_iommu_domains[i].domain)) {
			pr_err("unable to get iommu domain(%d)\n",
				domain_idx);
			if (!mdp3_iommu_domains[i].domain)
				return -EINVAL;
			else
				return PTR_ERR(mdp3_iommu_domains[i].domain);
		}
	}

	mdp3_res->domains = mdp3_iommu_domains;

	return 0;
}

int mdp3_iommu_context_init(void)
{
	int i;

	if (mdp3_res->iommu_contexts) {
		pr_warn("iommu context already initialized\n");
		return 0;
	}

	for (i = 0; i < MDP3_IOMMU_CTX_MAX; i++) {
		mdp3_iommu_contexts[i].ctx =
			msm_iommu_get_ctx(mdp3_iommu_contexts[i].ctx_name);

		if (IS_ERR_OR_NULL(mdp3_iommu_contexts[i].ctx)) {
			pr_warn("unable to get iommu ctx(%s)\n",
				mdp3_iommu_contexts[i].ctx_name);
			if (!mdp3_iommu_contexts[i].ctx)
				return -EINVAL;
			else
				return PTR_ERR(mdp3_iommu_contexts[i].ctx);
		}
	}

	mdp3_res->iommu_contexts = mdp3_iommu_contexts;

	return 0;
}

int mdp3_iommu_init(void)
{
	int ret;

	mutex_init(&mdp3_res->iommu_lock);

	ret = mdp3_iommu_domain_init();
	if (ret) {
		pr_err("mdp3 iommu domain init fails\n");
		return ret;
	}

	ret = mdp3_iommu_context_init();
	if (ret) {
		pr_err("mdp3 iommu context init fails\n");
		return ret;
	}
	return ret;
}

void mdp3_iommu_deinit(void)
{
	int i;

	if (!mdp3_res->domains)
		return;

	for (i = 0; i < MDP3_IOMMU_DOMAIN_MAX; i++) {
		if (!IS_ERR_OR_NULL(mdp3_res->domains[i].domain))
			msm_unregister_domain(mdp3_res->domains[i].domain);
	}
}

static int mdp3_check_version(void)
{
	int rc;

	rc = mdp3_clk_enable(1, 0);
	if (rc) {
		pr_err("fail to turn on MDP core clks\n");
		return rc;
	}

	mdp3_res->mdp_rev = MDP3_REG_READ(MDP3_REG_HW_VERSION);

	if (mdp3_res->mdp_rev != MDP_CORE_HW_VERSION) {
		pr_err("mdp_hw_revision=%x mismatch\n", mdp3_res->mdp_rev);
		rc = -ENODEV;
	}

	rc = mdp3_clk_enable(0, 0);
	if (rc)
		pr_err("fail to turn off MDP core clks\n");

	return rc;
}

static int mdp3_hw_init(void)
{
	int i;

	for (i = MDP3_DMA_P; i < MDP3_DMA_MAX; i++) {
		mdp3_res->dma[i].dma_sel = i;
		mdp3_res->dma[i].capability = MDP3_DMA_CAP_ALL;
		mdp3_res->dma[i].in_use = 0;
		mdp3_res->dma[i].available = 1;
		mdp3_res->dma[i].cc_vect_sel = 0;
		mdp3_res->dma[i].lut_sts = 0;
		mdp3_res->dma[i].hist_cmap = NULL;
		mdp3_res->dma[i].gc_cmap = NULL;
		mutex_init(&mdp3_res->dma[i].pp_lock);
	}
	mdp3_res->dma[MDP3_DMA_S].capability = MDP3_DMA_CAP_DITHER;
	mdp3_res->dma[MDP3_DMA_E].available = 0;

	for (i = MDP3_DMA_OUTPUT_SEL_AHB; i < MDP3_DMA_OUTPUT_SEL_MAX; i++) {
		mdp3_res->intf[i].cfg.type = i;
		mdp3_res->intf[i].active = 0;
		mdp3_res->intf[i].in_use = 0;
		mdp3_res->intf[i].available = 1;
	}
	mdp3_res->intf[MDP3_DMA_OUTPUT_SEL_AHB].available = 0;
	mdp3_res->intf[MDP3_DMA_OUTPUT_SEL_LCDC].available = 0;
	mdp3_res->smart_blit_en = SMART_BLIT_RGB_EN | SMART_BLIT_YUV_EN;
	mdp3_res->solid_fill_vote_en = false;
	return 0;
}

int mdp3_dynamic_clock_gating_ctrl(int enable)
{
	int rc = 0;
	int cgc_cfg = 0;
	/*Disable dynamic auto clock gating*/
	pr_debug("%s Status %s\n", __func__, (enable ? "ON":"OFF"));
	rc = mdp3_clk_enable(1, 0);
	if (rc) {
		pr_err("fail to turn on MDP core clks\n");
		return rc;
	}
	cgc_cfg = MDP3_REG_READ(MDP3_REG_CGC_EN);
	if (enable) {
		cgc_cfg |= (BIT(10));
		cgc_cfg |= (BIT(18));
		MDP3_REG_WRITE(MDP3_REG_CGC_EN, cgc_cfg);
		VBIF_REG_WRITE(MDP3_VBIF_REG_FORCE_EN, 0x0);
	} else {
		cgc_cfg &= ~(BIT(10));
		cgc_cfg &= ~(BIT(18));
		MDP3_REG_WRITE(MDP3_REG_CGC_EN, cgc_cfg);
		VBIF_REG_WRITE(MDP3_VBIF_REG_FORCE_EN, 0x3);
	}

	rc = mdp3_clk_enable(0, 0);
	if (rc)
		pr_err("fail to turn off MDP core clks\n");

	return rc;
}

/**
 * mdp3_get_panic_lut_cfg() - calculate panic and robust lut mask
 * @panel_width: Panel width
 *
 * DMA buffer has 16 fill levels. Which needs to configured as safe
 * and panic levels based on panel resolutions.
 * No. of fill levels used = ((panel active width * 8) / 512).
 * Roundoff the fill levels if needed.
 * half of the total fill levels used will be treated as panic levels.
 * Roundoff panic levels if total used fill levels are odd.
 *
 * Sample calculation for 720p display:
 * Fill levels used = (720 * 8) / 512 = 12.5 after round off 13.
 * panic levels = 13 / 2 = 6.5 after roundoff 7.
 * Panic mask = 0x3FFF (2 bits per level)
 * Robust mask = 0xFF80 (1 bit per level)
 */
u64 mdp3_get_panic_lut_cfg(u32 panel_width)
{
	u32 fill_levels = (((panel_width * 8) / 512) + 1);
	u32 panic_mask = 0;
	u32 robust_mask = 0;
	u32 i = 0;
	u64 panic_config = 0;
	u32 panic_levels = 0;

	panic_levels = fill_levels / 2;
	if (fill_levels % 2)
		panic_levels++;

	for (i = 0; i < panic_levels; i++) {
		panic_mask |= (BIT((i * 2) + 1) | BIT(i * 2));
		robust_mask |= BIT(i);
	}
	panic_config = ~robust_mask;
	panic_config = panic_config << 32;
	panic_config |= panic_mask;
	return panic_config;
}

int mdp3_enable_panic_ctrl(void)
{
	int rc = 0;

	if (MDP3_REG_READ(MDP3_PANIC_ROBUST_CTRL) == 0) {
		pr_err("%s: Enable Panic Control\n", __func__);
		MDP3_REG_WRITE(MDP3_PANIC_ROBUST_CTRL, BIT(0));
	}
	return rc;
}

int mdp3_qos_remapper_setup(struct mdss_panel_data *panel)
{
	int rc = 0;
	u64 panic_config = mdp3_get_panic_lut_cfg(panel->panel_info.xres);

	rc = mdp3_clk_update(MDP3_CLK_AHB, 1);
	rc |= mdp3_clk_update(MDP3_CLK_AXI, 1);
	rc |= mdp3_clk_update(MDP3_CLK_MDP_CORE, 1);
	if (rc) {
		pr_err("fail to turn on MDP core clks\n");
		return rc;
	}

	if (!panel)
		return -EINVAL;
	/* Program MDP QOS Remapper */
	MDP3_REG_WRITE(MDP3_DMA_P_QOS_REMAPPER, 0x1A9);
	MDP3_REG_WRITE(MDP3_DMA_P_WATERMARK_0, 0x0);
	MDP3_REG_WRITE(MDP3_DMA_P_WATERMARK_1, 0x0);
	MDP3_REG_WRITE(MDP3_DMA_P_WATERMARK_2, 0x0);
	/* PANIC setting depends on panel width*/
	MDP3_REG_WRITE(MDP3_PANIC_LUT0,	(panic_config & 0xFFFF));
	MDP3_REG_WRITE(MDP3_PANIC_LUT1, ((panic_config >> 16) & 0xFFFF));
	MDP3_REG_WRITE(MDP3_ROBUST_LUT, ((panic_config >> 32) & 0xFFFF));
	MDP3_REG_WRITE(MDP3_PANIC_ROBUST_CTRL, 0x1);
	pr_debug("Panel width %d Panic Lut0 %x Lut1 %x Robust %x\n",
		panel->panel_info.xres,
		MDP3_REG_READ(MDP3_PANIC_LUT0),
		MDP3_REG_READ(MDP3_PANIC_LUT1),
		MDP3_REG_READ(MDP3_ROBUST_LUT));

	rc = mdp3_clk_update(MDP3_CLK_AHB, 0);
	rc |= mdp3_clk_update(MDP3_CLK_AXI, 0);
	rc |= mdp3_clk_update(MDP3_CLK_MDP_CORE, 0);
	if (rc)
		pr_err("fail to turn off MDP core clks\n");
	return rc;
}

static int mdp3_res_init(void)
{
	int rc = 0;

	rc = mdp3_irq_setup();
	if (rc)
		return rc;

	rc = mdp3_clk_setup();
	if (rc)
		return rc;

	mdp3_res->ion_client = msm_ion_client_create(mdp3_res->pdev->name);
	if (IS_ERR_OR_NULL(mdp3_res->ion_client)) {
		pr_err("msm_ion_client_create() return error (%pK)\n",
				mdp3_res->ion_client);
		mdp3_res->ion_client = NULL;
		return -EINVAL;
	}

	rc = mdp3_iommu_init();
	if (rc)
		return rc;

	mdp3_res->bus_handle = mdp3_bus_handle;
	rc = mdp3_bus_scale_register();
	if (rc) {
		pr_err("unable to register bus scaling\n");
		return rc;
	}

	rc = mdp3_hw_init();

	return rc;
}

static void mdp3_res_deinit(void)
{
	struct mdss_hw *mdp3_hw;
	int i;

	mdp3_hw = &mdp3_res->mdp3_hw;
	mdp3_bus_scale_unregister();

	mutex_lock(&mdp3_res->iommu_lock);
	for (i = 0; i < MDP3_IOMMU_CTX_MAX; i++)
		mdp3_iommu_dettach(i);
	mutex_unlock(&mdp3_res->iommu_lock);

	mdp3_iommu_deinit();

	if (!IS_ERR_OR_NULL(mdp3_res->ion_client))
		ion_client_destroy(mdp3_res->ion_client);

	mdp3_clk_remove();

	if (mdp3_res->irq_registered)
		devm_free_irq(&mdp3_res->pdev->dev,
				mdp3_hw->irq_info->irq, mdp3_res);
}

static int mdp3_get_pan_intf(const char *pan_intf)
{
	int i, rc = MDSS_PANEL_INTF_INVALID;

	if (!pan_intf)
		return rc;

	for (i = 0; i < ARRAY_SIZE(pan_types); i++) {
		if (!strncmp(pan_intf, pan_types[i].name,
				strlen(pan_types[i].name))) {
			rc = pan_types[i].type;
			break;
		}
	}

	return rc;
}

static int mdp3_parse_dt_pan_intf(struct platform_device *pdev)
{
	int rc;
	struct mdp3_hw_resource *mdata = platform_get_drvdata(pdev);
	const char *prim_intf = NULL;

	rc = of_property_read_string(pdev->dev.of_node,
				"qcom,mdss-pref-prim-intf", &prim_intf);
	if (rc)
		return -ENODEV;

	rc = mdp3_get_pan_intf(prim_intf);
	if (rc < 0) {
		mdata->pan_cfg.pan_intf = MDSS_PANEL_INTF_INVALID;
	} else {
		mdata->pan_cfg.pan_intf = rc;
		rc = 0;
	}
	return rc;
}

static int mdp3_get_pan_cfg(struct mdss_panel_cfg *pan_cfg)
{
	char *t = NULL;
	char pan_intf_str[MDSS_MAX_PANEL_LEN];
	int rc, i, panel_len;
	char pan_name[MDSS_MAX_PANEL_LEN];

	if (!pan_cfg)
		return -EINVAL;

	if (mdss_mdp3_panel[0] == '0') {
		pan_cfg->lk_cfg = false;
	} else if (mdss_mdp3_panel[0] == '1') {
		pan_cfg->lk_cfg = true;
	} else {
		/* read from dt */
		pan_cfg->lk_cfg = true;
		pan_cfg->pan_intf = MDSS_PANEL_INTF_INVALID;
		return -EINVAL;
	}

	/* skip lk cfg and delimiter; ex: "0:" */
	strlcpy(pan_name, &mdss_mdp3_panel[2], MDSS_MAX_PANEL_LEN);
	t = strnstr(pan_name, ":", MDSS_MAX_PANEL_LEN);
	if (!t) {
		pr_err("%s: pan_name=[%s] invalid\n",
			__func__, pan_name);
		pan_cfg->pan_intf = MDSS_PANEL_INTF_INVALID;
		return -EINVAL;
	}

	for (i = 0; ((pan_name + i) < t) && (i < 4); i++)
		pan_intf_str[i] = *(pan_name + i);
	pan_intf_str[i] = 0;
	pr_debug("%s:%d panel intf %s\n", __func__, __LINE__, pan_intf_str);
	/* point to the start of panel name */
	t = t + 1;
	strlcpy(&pan_cfg->arg_cfg[0], t, sizeof(pan_cfg->arg_cfg));
	pr_debug("%s:%d: t=[%s] panel name=[%s]\n", __func__, __LINE__,
		t, pan_cfg->arg_cfg);

	panel_len = strlen(pan_cfg->arg_cfg);
	if (!panel_len) {
		pr_err("%s: Panel name is invalid\n", __func__);
		pan_cfg->pan_intf = MDSS_PANEL_INTF_INVALID;
		return -EINVAL;
	}

	rc = mdp3_get_pan_intf(pan_intf_str);
	pan_cfg->pan_intf = (rc < 0) ?  MDSS_PANEL_INTF_INVALID : rc;
	return 0;
}

static int mdp3_get_cmdline_config(struct platform_device *pdev)
{
	int rc, len = 0;
	int *intf_type;
	char *panel_name;
	struct mdss_panel_cfg *pan_cfg;
	struct mdp3_hw_resource *mdata = platform_get_drvdata(pdev);

	mdata->pan_cfg.arg_cfg[MDSS_MAX_PANEL_LEN] = 0;
	pan_cfg = &mdata->pan_cfg;
	panel_name = &pan_cfg->arg_cfg[0];
	intf_type = &pan_cfg->pan_intf;

	/* reads from dt by default */
	pan_cfg->lk_cfg = true;

	len = strlen(mdss_mdp3_panel);

	if (len > 0) {
		rc = mdp3_get_pan_cfg(pan_cfg);
		if (!rc) {
			pan_cfg->init_done = true;
			return rc;
		}
	}

	rc = mdp3_parse_dt_pan_intf(pdev);
	/* if pref pan intf is not present */
	if (rc)
		pr_err("%s:unable to parse device tree for pan intf\n",
			__func__);
	else
		pan_cfg->init_done = true;

	return rc;
}


int mdp3_irq_init(u32 irq_start)
{
	struct mdss_hw *mdp3_hw;
	mdp3_hw = &mdp3_res->mdp3_hw;

	mdp3_hw->irq_info = kzalloc(sizeof(struct irq_info), GFP_KERNEL);
	if (!mdp3_hw->irq_info) {
		pr_err("no mem to save irq info: kzalloc fail\n");
		return -ENOMEM;
	}

	mdp3_hw->hw_ndx = MDSS_HW_MDP;
	mdp3_hw->irq_info->irq = irq_start;
	mdp3_hw->irq_info->irq_mask = 0;
	mdp3_hw->irq_info->irq_ena = false;
	mdp3_hw->irq_info->irq_buzy = false;

	mdp3_res->mdss_util->register_irq(&mdp3_res->mdp3_hw);
	return 0;
}

static int mdp3_parse_dt(struct platform_device *pdev)
{
	struct resource *res;
	struct property *prop = NULL;
	bool panic_ctrl;
	int rc;

	res = platform_get_resource_byname(pdev, IORESOURCE_MEM, "mdp_phys");
	if (!res) {
		pr_err("unable to get MDP base address\n");
		return -EINVAL;
	}

	mdp3_res->mdp_reg_size = resource_size(res);
	mdp3_res->mdp_base = devm_ioremap(&pdev->dev, res->start,
					mdp3_res->mdp_reg_size);
	if (unlikely(!mdp3_res->mdp_base)) {
		pr_err("unable to map MDP base\n");
		return -ENOMEM;
	}

	pr_debug("MDP HW Base phy_Address=0x%x virt=0x%x\n",
		(int) res->start,
		(int) mdp3_res->mdp_base);

	res = platform_get_resource_byname(pdev, IORESOURCE_MEM, "vbif_phys");
	if (!res) {
		pr_err("unable to get VBIF base address\n");
		return -EINVAL;
	}

	mdp3_res->vbif_reg_size = resource_size(res);
	mdp3_res->vbif_base = devm_ioremap(&pdev->dev, res->start,
					mdp3_res->vbif_reg_size);
	if (unlikely(!mdp3_res->vbif_base)) {
		pr_err("unable to map VBIF base\n");
		return -ENOMEM;
	}

	pr_debug("VBIF HW Base phy_Address=0x%x virt=0x%x\n",
		(int) res->start,
		(int) mdp3_res->vbif_base);

	res = platform_get_resource(pdev, IORESOURCE_IRQ, 0);
	if (!res) {
		pr_err("unable to get MDSS irq\n");
		return -EINVAL;
	}
	rc = mdp3_irq_init(res->start);
	if (rc) {
		pr_err("%s: Error in irq initialization:rc=[%d]\n",
		       __func__, rc);
		return rc;
	}

	rc = mdp3_get_cmdline_config(pdev);
	if (rc) {
		pr_err("%s: Error in panel override:rc=[%d]\n",
		       __func__, rc);
		kfree(mdp3_res->mdp3_hw.irq_info);
		return rc;
	}

	prop = of_find_property(pdev->dev.of_node, "batfet-supply", NULL);
	mdp3_res->batfet_required = prop ? true : false;

	panic_ctrl = of_property_read_bool(
				pdev->dev.of_node, "qcom,mdss-has-panic-ctrl");
	mdp3_res->dma[MDP3_DMA_P].has_panic_ctrl = panic_ctrl;

	mdp3_res->idle_pc_enabled = of_property_read_bool(
		pdev->dev.of_node, "qcom,mdss-idle-power-collapse-enabled");

	return 0;
}

void msm_mdp3_cx_ctrl(int enable)
{
	int rc;

	if (!mdp3_res->vdd_cx) {
		mdp3_res->vdd_cx = devm_regulator_get(&mdp3_res->pdev->dev,
								"vdd-cx");
		if (IS_ERR_OR_NULL(mdp3_res->vdd_cx)) {
			pr_debug("unable to get CX reg. rc=%d\n",
				PTR_RET(mdp3_res->vdd_cx));
			mdp3_res->vdd_cx = NULL;
			return;
		}
	}

	if (enable) {
		rc = regulator_set_voltage(
				mdp3_res->vdd_cx,
				RPM_REGULATOR_CORNER_SVS_SOC,
				RPM_REGULATOR_CORNER_SUPER_TURBO);
		if (rc < 0)
			goto vreg_set_voltage_fail;

		rc = regulator_enable(mdp3_res->vdd_cx);
		if (rc) {
			pr_err("Failed to enable regulator vdd_cx.\n");
			return;
		}
	} else {
		rc = regulator_disable(mdp3_res->vdd_cx);
		if (rc) {
			pr_err("Failed to disable regulator vdd_cx.\n");
			return;
		}
		rc = regulator_set_voltage(
				mdp3_res->vdd_cx,
				RPM_REGULATOR_CORNER_NONE,
				RPM_REGULATOR_CORNER_SUPER_TURBO);
		if (rc < 0)
			goto vreg_set_voltage_fail;
	}

	return;
vreg_set_voltage_fail:
	pr_err("Set vltg failed\n");
	return;
}

void mdp3_batfet_ctrl(int enable)
{
	int rc;
	if (!mdp3_res->batfet_required)
		return;

	if (!mdp3_res->batfet) {
		if (enable) {
			mdp3_res->batfet =
				devm_regulator_get(&mdp3_res->pdev->dev,
				"batfet");
			if (IS_ERR_OR_NULL(mdp3_res->batfet)) {
				pr_debug("unable to get batfet reg. rc=%d\n",
					PTR_RET(mdp3_res->batfet));
				mdp3_res->batfet = NULL;
				return;
			}
		} else {
			pr_debug("Batfet regulator disable w/o enable\n");
			return;
		}
	}

	if (enable)
		rc = regulator_enable(mdp3_res->batfet);
	else
		rc = regulator_disable(mdp3_res->batfet);

	if (rc < 0)
		pr_err("%s: reg enable/disable failed", __func__);
}

void mdp3_enable_regulator(int enable)
{
	mdp3_batfet_ctrl(enable);
}

static void mdp3_iommu_heap_unmap_iommu(struct mdp3_iommu_meta *meta)
{
	unsigned int domain_num;
	unsigned int partition_num = 0;
	struct iommu_domain *domain;

	domain_num = (mdp3_res->domains +
			MDP3_IOMMU_DOMAIN_UNSECURE)->domain_idx;
	domain = msm_get_iommu_domain(domain_num);

	if (!domain) {
		pr_err("Could not get domain %d. Corruption?\n", domain_num);
		return;
	}

	iommu_unmap_range(domain, meta->iova_addr, meta->mapped_size);
	msm_free_iova_address(meta->iova_addr, domain_num, partition_num,
		meta->mapped_size);
}

static void mdp3_iommu_meta_destroy(struct kref *kref)
{
	struct mdp3_iommu_meta *meta =
			container_of(kref, struct mdp3_iommu_meta, ref);

	rb_erase(&meta->node, &mdp3_res->iommu_root);
	mdp3_iommu_heap_unmap_iommu(meta);
	dma_buf_put(meta->dbuf);
	kfree(meta);
}


static void mdp3_iommu_meta_put(struct mdp3_iommu_meta *meta)
{
	/* Need to lock here to prevent race against map/unmap */
	mutex_lock(&mdp3_res->iommu_lock);
	kref_put(&meta->ref, mdp3_iommu_meta_destroy);
	mutex_unlock(&mdp3_res->iommu_lock);
}

static struct mdp3_iommu_meta *mdp3_iommu_meta_lookup(struct sg_table *table)
{
	struct rb_root *root = &mdp3_res->iommu_root;
	struct rb_node **p = &root->rb_node;
	struct rb_node *parent = NULL;
	struct mdp3_iommu_meta *entry = NULL;

	while (*p) {
		parent = *p;
		entry = rb_entry(parent, struct mdp3_iommu_meta, node);

		if (table < entry->table)
			p = &(*p)->rb_left;
		else if (table > entry->table)
			p = &(*p)->rb_right;
		else
			return entry;
	}
	return NULL;
}

void mdp3_unmap_iommu(struct ion_client *client, struct ion_handle *handle)
{
	struct mdp3_iommu_meta *meta;
	struct sg_table *table;

	table = ion_sg_table(client, handle);

	mutex_lock(&mdp3_res->iommu_lock);
	meta = mdp3_iommu_meta_lookup(table);
	if (!meta) {
		WARN(1, "%s: buffer was never mapped for %pK\n", __func__,
				handle);
		mutex_unlock(&mdp3_res->iommu_lock);
		return;
	}
	mutex_unlock(&mdp3_res->iommu_lock);

	mdp3_iommu_meta_put(meta);
}

static void mdp3_iommu_meta_add(struct mdp3_iommu_meta *meta)
{
	struct rb_root *root = &mdp3_res->iommu_root;
	struct rb_node **p = &root->rb_node;
	struct rb_node *parent = NULL;
	struct mdp3_iommu_meta *entry;

	while (*p) {
		parent = *p;
		entry = rb_entry(parent, struct mdp3_iommu_meta, node);

		if (meta->table < entry->table) {
			p = &(*p)->rb_left;
		} else if (meta->table > entry->table) {
			p = &(*p)->rb_right;
		} else {
			pr_err("%s: handle %pK already exists\n", __func__,
				entry->handle);
			BUG();
		}
	}

	rb_link_node(&meta->node, parent, p);
	rb_insert_color(&meta->node, root);
}

static int mdp3_iommu_map_iommu(struct mdp3_iommu_meta *meta,
	unsigned long align, unsigned long iova_length,
	unsigned int padding, unsigned long flags)
{
	struct iommu_domain *domain;
	int ret = 0;
	unsigned long size;
	unsigned long unmap_size;
	struct sg_table *table;
	int prot = IOMMU_WRITE | IOMMU_READ;
	unsigned int domain_num = (mdp3_res->domains +
			MDP3_IOMMU_DOMAIN_UNSECURE)->domain_idx;
	unsigned int partition_num = 0;

	size = meta->size;
	table = meta->table;

	/* Use the biggest alignment to allow bigger IOMMU mappings.
	 * Use the first entry since the first entry will always be the
	 * biggest entry. To take advantage of bigger mapping sizes both the
	 * VA and PA addresses have to be aligned to the biggest size.
	 */
	if (table->sgl->length > align)
		align = table->sgl->length;

	ret = msm_allocate_iova_address(domain_num, partition_num,
			meta->mapped_size, align,
			(unsigned long *)&meta->iova_addr);

	if (ret)
		goto out;

	domain = msm_get_iommu_domain(domain_num);

	if (!domain) {
		ret = -ENOMEM;
		goto out1;
	}

	/* Adding padding to before buffer */
	if (padding) {
		unsigned long phys_addr = sg_phys(table->sgl);

		ret = msm_iommu_map_extra(domain, meta->iova_addr, phys_addr,
				padding, SZ_4K, prot);
		if (ret)
			goto out1;
	}

	/* Mapping actual buffer */
	ret = iommu_map_range(domain, meta->iova_addr + padding,
			table->sgl, size, prot);
	if (ret) {
		pr_err("%s: could not map %pa in domain %pK\n",
			__func__, &meta->iova_addr, domain);
			unmap_size = padding;
		goto out2;
	}

	/* Adding padding to end of buffer */
	if (padding) {
		unsigned long phys_addr = sg_phys(table->sgl);
		unsigned long extra_iova_addr = meta->iova_addr +
				padding + size;
		ret = msm_iommu_map_extra(domain, extra_iova_addr, phys_addr,
				padding, SZ_4K, prot);
		if (ret) {
			unmap_size = padding + size;
			goto out2;
		}
	}
	return ret;

out2:
	iommu_unmap_range(domain, meta->iova_addr, unmap_size);
out1:
	msm_free_iova_address(meta->iova_addr, domain_num, partition_num,
				iova_length);

out:
	return ret;
}

static struct mdp3_iommu_meta *mdp3_iommu_meta_create(struct ion_client *client,
	struct ion_handle *handle, struct sg_table *table, unsigned long size,
	unsigned long align, unsigned long iova_length, unsigned int padding,
	unsigned long flags, dma_addr_t *iova)
{
	struct mdp3_iommu_meta *meta;
	int ret;

	meta = kzalloc(sizeof(*meta), GFP_KERNEL);

	if (!meta)
		return ERR_PTR(-ENOMEM);

	meta->handle = handle;
	meta->table = table;
	meta->size = size;
	meta->mapped_size = iova_length;
	meta->dbuf = ion_share_dma_buf(client, handle);
	kref_init(&meta->ref);

	ret = mdp3_iommu_map_iommu(meta,
		align, iova_length, padding, flags);
	if (ret < 0)	{
		pr_err("%s: Unable to map buffer\n", __func__);
		goto out;
	}

	*iova = meta->iova_addr;
	mdp3_iommu_meta_add(meta);

	return meta;
out:
	kfree(meta);
	return ERR_PTR(ret);
}

/*
 * PPP hw reads in tiles of 16 which might be outside mapped region
 * need to map buffers ourseleve to add extra padding
 */
int mdp3_self_map_iommu(struct ion_client *client, struct ion_handle *handle,
	unsigned long align, unsigned long padding, dma_addr_t *iova,
	unsigned long *buffer_size, unsigned long flags,
	unsigned long iommu_flags)
{
	struct mdp3_iommu_meta *iommu_meta = NULL;
	struct sg_table *table;
	struct scatterlist *sg;
	unsigned long size = 0, iova_length = 0;
	int ret = 0;
	int i;

	table = ion_sg_table(client, handle);
	if (IS_ERR_OR_NULL(table))
		return PTR_ERR(table);

	for_each_sg(table->sgl, sg, table->nents, i)
		size += sg->length;

	padding = PAGE_ALIGN(padding);

	/* Adding 16 lines padding before and after buffer */
	iova_length = size + 2 * padding;

	if (size & ~PAGE_MASK) {
		pr_debug("%s: buffer size %lx is not aligned to %lx",
			__func__, size, PAGE_SIZE);
		ret = -EINVAL;
		goto out;
	}

	if (iova_length & ~PAGE_MASK) {
		pr_debug("%s: iova_length %lx is not aligned to %lx",
			__func__, iova_length, PAGE_SIZE);
		ret = -EINVAL;
		goto out;
	}

	mutex_lock(&mdp3_res->iommu_lock);
	iommu_meta = mdp3_iommu_meta_lookup(table);

	if (!iommu_meta) {
		iommu_meta = mdp3_iommu_meta_create(client, handle, table, size,
				align, iova_length, padding, flags, iova);
		if (!IS_ERR_OR_NULL(iommu_meta)) {
			iommu_meta->flags = iommu_flags;
			ret = 0;
		} else {
			ret = PTR_ERR(iommu_meta);
			goto out_unlock;
		}
	} else {
		if (iommu_meta->flags != iommu_flags) {
			pr_err("%s: hndl %pK already mapped with diff flag\n",
				__func__, handle);
			ret = -EINVAL;
			goto out_unlock;
		} else if (iommu_meta->mapped_size != iova_length) {
			pr_err("%s: hndl %pK already mapped with diff len\n",
				__func__, handle);
			ret = -EINVAL;
			goto out_unlock;
		} else {
			kref_get(&iommu_meta->ref);
			*iova = iommu_meta->iova_addr;
		}
	}
	BUG_ON(iommu_meta->size != size);
	mutex_unlock(&mdp3_res->iommu_lock);

	*iova = *iova + padding;
	*buffer_size = size;
	return ret;

out_unlock:
	mutex_unlock(&mdp3_res->iommu_lock);
out:
	mdp3_iommu_meta_put(iommu_meta);
	return ret;
}

int mdp3_put_img(struct mdp3_img_data *data, int client)
{
	struct ion_client *iclient = mdp3_res->ion_client;
	int dom = (mdp3_res->domains + MDP3_IOMMU_DOMAIN_UNSECURE)->domain_idx;
	int dir = DMA_BIDIRECTIONAL;

	if (data->flags & MDP_MEMORY_ID_TYPE_FB) {
		pr_info("mdp3_put_img fb mem buf=0x%pa\n", &data->addr);
		fdput(data->srcp_f);
		memset(&data->srcp_f, 0, sizeof(struct fd));
	} else if (!IS_ERR_OR_NULL(data->srcp_dma_buf)) {
		pr_debug("ion hdl = %pK buf=0x%pa\n", data->srcp_dma_buf,
							&data->addr);
		if (!iclient) {
			pr_err("invalid ion client\n");
			return -ENOMEM;
		}
		if (data->mapped) {
			mdss_smmu_unmap_dma_buf(data->srcp_table,
						dom, dir,
					data->srcp_dma_buf);
			data->mapped = false;
		}
		if (!data->skip_detach) {
			dma_buf_unmap_attachment(data->srcp_attachment,
				data->srcp_table,
			mdss_smmu_dma_data_direction(dir));
			dma_buf_detach(data->srcp_dma_buf,
					data->srcp_attachment);
			dma_buf_put(data->srcp_dma_buf);
			data->srcp_dma_buf = NULL;
		}
	} else {
		return -EINVAL;
	}
	return 0;
}

int mdp3_get_img(struct msmfb_data *img, struct mdp3_img_data *data, int client)
{
	struct fd f;
	int ret = -EINVAL;
	int fb_num;
	struct ion_client *iclient = mdp3_res->ion_client;
	int dom = (mdp3_res->domains + MDP3_IOMMU_DOMAIN_UNSECURE)->domain_idx;

	data->flags = img->flags;

	if (img->flags & MDP_MEMORY_ID_TYPE_FB) {
		f = fdget(img->memory_id);
		if (f.file == NULL) {
			pr_err("invalid framebuffer file (%d)\n",
					img->memory_id);
			return -EINVAL;
		}
		if (MAJOR(f.file->f_dentry->d_inode->i_rdev) == FB_MAJOR) {
			fb_num = MINOR(f.file->f_dentry->d_inode->i_rdev);
			ret = mdss_fb_get_phys_info(&data->addr,
						&data->len, fb_num);
			if (ret) {
				pr_err("mdss_fb_get_phys_info() failed\n");
				fdput(f);
				memset(&f, 0, sizeof(struct fd));
			}
		} else {
			pr_err("invalid FB_MAJOR\n");
			fdput(f);
			ret = -EINVAL;
		}
		data->srcp_f = f;
		if (!ret)
			goto done;
	} else if (iclient) {
		data->srcp_dma_buf = dma_buf_get(img->memory_id);
			if (IS_ERR(data->srcp_dma_buf)) {
				pr_err("DMA : error on ion_import_fd\n");
				ret = PTR_ERR(data->srcp_dma_buf);
				data->srcp_dma_buf = NULL;
				return ret;
			}

			data->srcp_attachment =
			mdss_smmu_dma_buf_attach(data->srcp_dma_buf,
					&mdp3_res->pdev->dev, dom);
			if (IS_ERR(data->srcp_attachment)) {
				ret = PTR_ERR(data->srcp_attachment);
				goto err_put;
			}

			data->srcp_table =
				dma_buf_map_attachment(data->srcp_attachment,
			mdss_smmu_dma_data_direction(DMA_BIDIRECTIONAL));
			if (IS_ERR(data->srcp_table)) {
				ret = PTR_ERR(data->srcp_table);
				goto err_detach;
			}

			ret = mdss_smmu_map_dma_buf(data->srcp_dma_buf,
					data->srcp_table, dom,
				&data->addr, &data->len, DMA_BIDIRECTIONAL);

			if (IS_ERR_VALUE(ret)) {
				pr_err("smmu map dma buf failed: (%d)\n", ret);
				goto err_unmap;
			}

		data->mapped = true;
		data->skip_detach = false;
	}
done:
	if (!ret && (img->offset < data->len)) {
		data->addr += img->offset;
		data->len -= img->offset;

		pr_debug("mem=%d ihdl=%pK buf=0x%pa len=0x%lx\n",
			img->memory_id, data->srcp_dma_buf,
			&data->addr, data->len);

	} else {
		mdp3_put_img(data, client);
		return -EINVAL;
	}
	return ret;

err_detach:
	dma_buf_detach(data->srcp_dma_buf, data->srcp_attachment);
err_put:
	dma_buf_put(data->srcp_dma_buf);
	return ret;
err_unmap:
	dma_buf_unmap_attachment(data->srcp_attachment, data->srcp_table,
			mdss_smmu_dma_data_direction(DMA_BIDIRECTIONAL));
	dma_buf_detach(data->srcp_dma_buf, data->srcp_attachment);
	dma_buf_put(data->srcp_dma_buf);
	return ret;

}

int mdp3_iommu_enable(int client)
{
	int rc = 0;

	mutex_lock(&mdp3_res->iommu_lock);

	if (mdp3_res->iommu_ref_cnt == 0) {
		rc = mdss_smmu_attach(mdss_res);
		if (rc)
			rc = mdss_smmu_detach(mdss_res);
	}

	if (!rc)
		mdp3_res->iommu_ref_cnt++;
	mutex_unlock(&mdp3_res->iommu_lock);

	pr_debug("client :%d total_ref_cnt: %d\n",
			client, mdp3_res->iommu_ref_cnt);
	return rc;
}

int mdp3_iommu_disable(int client)
{
	int rc = 0;

	mutex_lock(&mdp3_res->iommu_lock);
	if (mdp3_res->iommu_ref_cnt) {
		mdp3_res->iommu_ref_cnt--;

		pr_debug("client :%d total_ref_cnt: %d\n",
				client, mdp3_res->iommu_ref_cnt);
		if (mdp3_res->iommu_ref_cnt == 0)
			rc = mdss_smmu_detach(mdss_res);
	} else {
		pr_err("iommu ref count unbalanced for client %d\n", client);
	}
	mutex_unlock(&mdp3_res->iommu_lock);

	return rc;
}

int mdp3_iommu_ctrl(int enable)
{
	int rc;

	if (mdp3_res->allow_iommu_update == false)
		return 0;

	if (enable)
		rc = mdp3_iommu_enable(MDP3_CLIENT_DSI);
	else
		rc = mdp3_iommu_disable(MDP3_CLIENT_DSI);
	return rc;
}

static int mdp3_init(struct msm_fb_data_type *mfd)
{
	int rc;

	rc = mdp3_ctrl_init(mfd);
	if (rc) {
		pr_err("mdp3 ctl init fail\n");
		return rc;
	}

	rc = mdp3_ppp_res_init(mfd);
	if (rc)
		pr_err("mdp3 ppp res init fail\n");

	return rc;
}

u32 mdp3_fb_stride(u32 fb_index, u32 xres, int bpp)
{
	/*
	 * The adreno GPU hardware requires that the pitch be aligned to
	 * 32 pixels for color buffers, so for the cases where the GPU
	 * is writing directly to fb0, the framebuffer pitch
	 * also needs to be 32 pixel aligned
	 */

	if (fb_index == 0)
		return ALIGN(xres, 32) * bpp;
	else
		return xres * bpp;
}

__ref int mdp3_parse_dt_splash(struct msm_fb_data_type *mfd)
{
	struct platform_device *pdev = mfd->pdev;
	int len = 0, rc = 0;
	u32 offsets[2];
	struct device_node *pnode, *child_node;
	struct property *prop = NULL;

	mfd->splash_info.splash_logo_enabled =
				of_property_read_bool(pdev->dev.of_node,
				"qcom,mdss-fb-splash-logo-enabled");

	prop = of_find_property(pdev->dev.of_node, "qcom,memblock-reserve",
				&len);
	if (!prop) {
		pr_debug("Read memblock reserve settings for fb failed\n");
		pr_debug("Read cont-splash-memory settings\n");
	}

	if (len) {
		len = len / sizeof(u32);

		rc = of_property_read_u32_array(pdev->dev.of_node,
			"qcom,memblock-reserve", offsets, len);
		if (rc) {
			pr_err("error reading mem reserve settings for fb\n");
			rc = -EINVAL;
			goto error;
		}
	} else {
		child_node = of_get_child_by_name(pdev->dev.of_node,
					"qcom,cont-splash-memory");
		if (!child_node) {
			pr_err("splash mem child node is not present\n");
			rc = -EINVAL;
			goto error;
		}

		pnode = of_parse_phandle(child_node, "linux,contiguous-region",
					0);
		if (pnode != NULL) {
			const u32 *addr;
			u64 size;

			addr = of_get_address(pnode, 0, &size, NULL);
			if (!addr) {
				pr_err("failed to parse the splash memory address\n");
				of_node_put(pnode);
				rc = -EINVAL;
				goto error;
			}
			offsets[0] = (u32) of_read_ulong(addr, 2);
			offsets[1] = (u32) size;
			of_node_put(pnode);
		} else {
			pr_err("mem reservation for splash screen fb not present\n");
			rc = -EINVAL;
			goto error;
		}
	}

	if (!memblock_is_reserved(offsets[0])) {
		pr_debug("failed to reserve memory for fb splash\n");
		rc = -EINVAL;
		goto error;
	}

	mdp3_res->splash_mem_addr = offsets[0];
	mdp3_res->splash_mem_size = offsets[1];
error:
	if (rc && mfd->panel_info->cont_splash_enabled)
		pr_err("no rsvd mem found in DT for splash screen\n");
	else
		rc = 0;

	return rc;
}

void mdp3_free(struct msm_fb_data_type *mfd)
{
	size_t size = 0;
	int dom;
	unsigned long phys;

	if (!mfd->iova || !mfd->fbi->screen_base) {
		pr_info("no fbmem allocated\n");
		return;
	}

	size = mfd->fbi->fix.smem_len;
	phys = mfd->fbi->fix.smem_start;
	dom = mdp3_res->domains[MDP3_IOMMU_DOMAIN_UNSECURE].domain_idx;
	iommu_unmap(mdp3_res->domains[MDP3_IOMMU_DOMAIN_UNSECURE].domain,
			phys, size);
	msm_iommu_unmap_contig_buffer(mfd->iova, dom, 0, size);

	mfd->fbi->screen_base = NULL;
	mfd->fbi->fix.smem_start = 0;
	mfd->iova = 0;
}

void mdp3_release_splash_memory(struct msm_fb_data_type *mfd)
{
	/* Give back the reserved memory to the system */
	if (mdp3_res->splash_mem_addr) {
		mdp3_free(mfd);
		pr_debug("mdp3_release_splash_memory\n");
		memblock_free(mdp3_res->splash_mem_addr,
				mdp3_res->splash_mem_size);
		free_bootmem_late(mdp3_res->splash_mem_addr,
				mdp3_res->splash_mem_size);
		mdp3_res->splash_mem_addr = 0;
	}
}

struct mdp3_dma *mdp3_get_dma_pipe(int capability)
{
	int i;

	for (i = MDP3_DMA_P; i < MDP3_DMA_MAX; i++) {
		if (!mdp3_res->dma[i].in_use && mdp3_res->dma[i].available &&
			mdp3_res->dma[i].capability & capability) {
			mdp3_res->dma[i].in_use = true;
			return &mdp3_res->dma[i];
		}
	}
	return NULL;
}

struct mdp3_intf *mdp3_get_display_intf(int type)
{
	int i;

	for (i = MDP3_DMA_OUTPUT_SEL_AHB; i < MDP3_DMA_OUTPUT_SEL_MAX; i++) {
		if (!mdp3_res->intf[i].in_use && mdp3_res->intf[i].available &&
			mdp3_res->intf[i].cfg.type == type) {
			mdp3_res->intf[i].in_use = true;
			return &mdp3_res->intf[i];
		}
	}
	return NULL;
}

static int mdp3_fb_mem_get_iommu_domain(void)
{
	if (!mdp3_res)
		return -ENODEV;
	return mdp3_res->domains[MDP3_IOMMU_DOMAIN_UNSECURE].domain_idx;
}

int mdp3_get_cont_spash_en(void)
{
	return mdp3_res->cont_splash_en;
}

static int mdp3_is_display_on(struct mdss_panel_data *pdata)
{
	int rc = 0;
	u32 status;

	rc = mdp3_clk_enable(1, 0);
	if (rc) {
		pr_err("fail to turn on MDP core clks\n");
		return rc;
	}
	if (pdata->panel_info.type == MIPI_VIDEO_PANEL) {
		status = MDP3_REG_READ(MDP3_REG_DSI_VIDEO_EN);
		rc = status & 0x1;
	} else {
		status = MDP3_REG_READ(MDP3_REG_DMA_P_CONFIG);
		status &= 0x180000;
		rc = (status == 0x080000);
	}

	mdp3_res->splash_mem_addr = MDP3_REG_READ(MDP3_REG_DMA_P_IBUF_ADDR);
	
	if (pdata->panel_info.type == MIPI_CMD_PANEL)
	rc = mdp3_clk_enable(0, 0);
	if (rc)
		pr_err("fail to turn off MDP core clks\n");
	return rc;
}

static int mdp3_continuous_splash_on(struct mdss_panel_data *pdata)
{
	struct mdss_panel_info *panel_info = &pdata->panel_info;
	struct mdp3_bus_handle_map *bus_handle;
	u64 ab = 0;
	u64 ib = 0;
	u64 mdp_clk_rate = 0;
	int rc = 0;

	pr_debug("mdp3__continuous_splash_on\n");

	bus_handle = &mdp3_res->bus_handle[MDP3_BUS_HANDLE];
	if (bus_handle->handle < 1) {
		pr_err("invalid bus handle %d\n", bus_handle->handle);
		return -EINVAL;
	}
	mdp3_calc_dma_res(panel_info, &mdp_clk_rate, &ab, &ib, panel_info->bpp);

	mdp3_clk_set_rate(MDP3_CLK_VSYNC, MDP_VSYNC_CLK_RATE,
			MDP3_CLIENT_DMA_P);
	mdp3_clk_set_rate(MDP3_CLK_MDP_SRC, mdp_clk_rate,
			MDP3_CLIENT_DMA_P);

	rc = mdp3_bus_scale_set_quota(MDP3_CLIENT_DMA_P, ab, ib);
	bus_handle->restore_ab[MDP3_CLIENT_DMA_P] = ab;
	bus_handle->restore_ib[MDP3_CLIENT_DMA_P] = ib;

	rc = mdp3_res_update(1, 1, MDP3_CLIENT_DMA_P);
	if (rc) {
		pr_err("fail to enable clk\n");
		return rc;
	}

	rc = mdp3_ppp_init();
	if (rc) {
		pr_err("ppp init failed\n");
		goto splash_on_err;
	}

	if (panel_info->type == MIPI_VIDEO_PANEL)
		mdp3_res->intf[MDP3_DMA_OUTPUT_SEL_DSI_VIDEO].active = 1;
	else
		mdp3_res->intf[MDP3_DMA_OUTPUT_SEL_DSI_CMD].active = 1;

	mdp3_enable_regulator(true);
	mdp3_res->cont_splash_en = 1;
	return 0;

splash_on_err:
	if (mdp3_res_update(0, 1, MDP3_CLIENT_DMA_P))
		pr_err("%s: Unable to disable mdp3 clocks\n", __func__);

	return rc;
}

static int mdp3_panel_register_done(struct mdss_panel_data *pdata)
{
	int rc = 0;

	/*
	* If idle pc feature is not enabled, then get a reference to the
	* runtime device which will be released when device is turned off
	*/
	if (!mdp3_res->idle_pc_enabled ||
		pdata->panel_info.type != MIPI_CMD_PANEL) {
		pm_runtime_get_sync(&mdp3_res->pdev->dev);
	}

	if (pdata->panel_info.cont_splash_enabled) {
		if (!mdp3_is_display_on(pdata)) {
			pr_err("continuous splash, but bootloader is not\n");
			return 0;
		}
		rc = mdp3_continuous_splash_on(pdata);
	} else {
		if (mdp3_is_display_on(pdata)) {
			pr_err("lk continuous splash, but kerenl not\n");
			rc = mdp3_continuous_splash_on(pdata);
		}
	}
	/*
	 * We want to prevent iommu from being enabled if there is
	 * continue splash screen. This would have happened in
	 * res_update in continuous_splash_on without this flag.
	 */
	if (pdata->panel_info.cont_splash_enabled == false)
		mdp3_res->allow_iommu_update = true;

	return rc;
}

/* mdp3_clear_irq() - Clear interrupt
 * @ interrupt_mask : interrupt mask
 *
 * This function clear sync irq for command mode panel.
 * When system is entering in idle screen state.
 */
void mdp3_clear_irq(u32 interrupt_mask)
{
	unsigned long flag;
	u32 irq_status = 0;

	spin_lock_irqsave(&mdp3_res->irq_lock, flag);
	irq_status = interrupt_mask &
		MDP3_REG_READ(MDP3_REG_INTR_STATUS);
	if (irq_status)
		MDP3_REG_WRITE(MDP3_REG_INTR_CLEAR, irq_status);
	spin_unlock_irqrestore(&mdp3_res->irq_lock, flag);

}

/* mdp3_autorefresh_disable() - Disable Auto refresh
 * @ panel_info : pointer to panel configuration structure
 *
 * This function disable Auto refresh block for command mode panel.
 */
int mdp3_autorefresh_disable(struct mdss_panel_info *panel_info)
{
	if ((panel_info->type == MIPI_CMD_PANEL) &&
		(MDP3_REG_READ(MDP3_REG_AUTOREFRESH_CONFIG_P)))
		MDP3_REG_WRITE(MDP3_REG_AUTOREFRESH_CONFIG_P, 0);
	return 0;
}

int mdp3_splash_done(struct mdss_panel_info *panel_info)
{
	if (panel_info->cont_splash_enabled) {
		pr_err("continuous splash is on and splash done called\n");
		return -EINVAL;
	}
	mdp3_res->allow_iommu_update = true;
	return 0;
}

static int mdp3_debug_dump_stats_show(struct seq_file *s, void *v)
{
	struct mdp3_hw_resource *res = (struct mdp3_hw_resource *)s->private;

	seq_printf(s, "underrun: %08u\n", res->underrun_cnt);

	return 0;
}
DEFINE_MDSS_DEBUGFS_SEQ_FOPS(mdp3_debug_dump_stats);

static void mdp3_debug_enable_clock(int on)
{
	if (on) {
		mdp3_clk_enable(1, 0);
	} else {
		mdp3_clk_enable(0, 0);
	}
}

static int mdp3_debug_init(struct platform_device *pdev)
{
	int rc;
	struct mdss_data_type *mdata;
	struct mdss_debug_data *mdd;

	mdata = devm_kzalloc(&pdev->dev, sizeof(*mdata), GFP_KERNEL);
	if (!mdata)
		return -ENOMEM;

	mdss_res = mdata;
	mutex_init(&mdata->reg_lock);
	mutex_init(&mdata->reg_bus_lock);
	mutex_init(&mdata->bus_lock);
	INIT_LIST_HEAD(&mdata->reg_bus_clist);
	atomic_set(&mdata->sd_client_count, 0);
	atomic_set(&mdata->active_intf_cnt, 0);
	mdss_res->mdss_util = mdp3_res->mdss_util;

	mdata->debug_inf.debug_enable_clock = mdp3_debug_enable_clock;

	rc = mdss_debugfs_init(mdata);
	if (rc)
		return rc;

	mdd = mdata->debug_inf.debug_data;
	if (!mdd)
		return -EINVAL;

	debugfs_create_file("stat", 0644, mdd->root, mdp3_res,
				&mdp3_debug_dump_stats_fops);

	rc = mdss_debug_register_base(NULL, mdp3_res->mdp_base ,
					mdp3_res->mdp_reg_size, NULL);

	return rc;
}

static void mdp3_debug_deinit(struct platform_device *pdev)
{
	if (mdss_res) {
		mdss_debugfs_remove(mdss_res);
		devm_kfree(&pdev->dev, mdss_res);
		mdss_res = NULL;
	}
}

static void mdp3_dma_underrun_intr_handler(int type, void *arg)
{
	struct mdp3_dma *dma = &mdp3_res->dma[MDP3_DMA_P];

	mdp3_res->underrun_cnt++;
	pr_err_ratelimited("display underrun detected count=%d\n",
			mdp3_res->underrun_cnt);
	ATRACE_INT("mdp3_dma_underrun_intr_handler", mdp3_res->underrun_cnt);

	if (dma->ccs_config.ccs_enable && !dma->ccs_config.ccs_dirty) {
		dma->ccs_config.ccs_dirty = true;
		schedule_work(&dma->underrun_work);
	}
}

static ssize_t mdp3_show_capabilities(struct device *dev,
		struct device_attribute *attr, char *buf)
{
	size_t len = PAGE_SIZE;
	int cnt = 0;

#define SPRINT(fmt, ...) \
		(cnt += scnprintf(buf + cnt, len - cnt, fmt, ##__VA_ARGS__))

	SPRINT("mdp_version=3\n");
	SPRINT("hw_rev=%d\n", 305);
	SPRINT("dma_pipes=%d\n", 1);
	SPRINT("\n");

	return cnt;
}

static DEVICE_ATTR(caps, S_IRUGO, mdp3_show_capabilities, NULL);

static ssize_t mdp3_store_smart_blit(struct device *dev,
		struct device_attribute *attr, const char *buf, size_t len)
{
	u32 data = -1;
	ssize_t rc = 0;

	rc = kstrtoint(buf, 10, &data);
	if (rc) {
		pr_err("kstrtoint failed. rc=%d\n", rc);
		return rc;
	}
	mdp3_res->smart_blit_en = data;
	pr_debug("mdp3 smart blit RGB %s YUV %s\n",
		(mdp3_res->smart_blit_en & SMART_BLIT_RGB_EN) ?
		"ENABLED" : "DISABLED",
		(mdp3_res->smart_blit_en & SMART_BLIT_YUV_EN) ?
		"ENABLED" : "DISABLED");
	return len;
}

static ssize_t mdp3_show_smart_blit(struct device *dev,
		struct device_attribute *attr, char *buf)
{
	ssize_t ret = 0;

	pr_debug("mdp3 smart blit RGB %s YUV %s\n",
		(mdp3_res->smart_blit_en & SMART_BLIT_RGB_EN) ?
		"ENABLED" : "DISABLED",
		(mdp3_res->smart_blit_en & SMART_BLIT_YUV_EN) ?
		"ENABLED" : "DISABLED");
	ret = snprintf(buf, PAGE_SIZE, "%d\n", mdp3_res->smart_blit_en);
	return ret;
}

static DEVICE_ATTR(smart_blit, S_IRUGO | S_IWUSR | S_IWGRP,
			mdp3_show_smart_blit, mdp3_store_smart_blit);

static struct attribute *mdp3_fs_attrs[] = {
	&dev_attr_caps.attr,
	&dev_attr_smart_blit.attr,
	NULL
};

static struct attribute_group mdp3_fs_attr_group = {
	.attrs = mdp3_fs_attrs
};

static int mdp3_register_sysfs(struct platform_device *pdev)
{
	struct device *dev = &pdev->dev;
	int rc;

	rc = sysfs_create_group(&dev->kobj, &mdp3_fs_attr_group);

	return rc;
}

int mdp3_create_sysfs_link(struct device *dev)
{
	int rc;
	rc = sysfs_create_link_nowarn(&dev->kobj,
			&mdp3_res->pdev->dev.kobj, "mdp");

	return rc;
}

int mdp3_misr_get(struct mdp_misr *misr_resp)
{
	int result = 0, ret = -1;
	int crc = 0;
	pr_debug("%s CRC Capture on DSI\n", __func__);
	switch (misr_resp->block_id) {
	case DISPLAY_MISR_DSI0:
		MDP3_REG_WRITE(MDP3_REG_DSI_VIDEO_EN, 0);
		/* Sleep for one vsync after DSI video engine is disabled */
		msleep(20);
		/* Enable DSI_VIDEO_0 MISR Block */
		MDP3_REG_WRITE(MDP3_REG_MODE_DSI_PCLK, 0x20);
		/* Reset MISR Block */
		MDP3_REG_WRITE(MDP3_REG_MISR_RESET_DSI_PCLK, 1);
		/* Clear MISR capture done bit */
		MDP3_REG_WRITE(MDP3_REG_CAPTURED_DSI_PCLK, 0);
		/* Enable MDP DSI interface */
		MDP3_REG_WRITE(MDP3_REG_DSI_VIDEO_EN, 1);
		ret = readl_poll_timeout(mdp3_res->mdp_base +
			MDP3_REG_CAPTURED_DSI_PCLK, result,
			result & MDP3_REG_CAPTURED_DSI_PCLK_MASK,
			MISR_POLL_SLEEP, MISR_POLL_TIMEOUT);
			MDP3_REG_WRITE(MDP3_REG_MODE_DSI_PCLK, 0);
		if (ret == 0) {
			/* Disable DSI MISR interface */
			MDP3_REG_WRITE(MDP3_REG_MODE_DSI_PCLK, 0x0);
			crc = MDP3_REG_READ(MDP3_REG_MISR_CAPT_VAL_DSI_PCLK);
			pr_debug("CRC Val %d\n", crc);
		} else {
			pr_err("CRC Read Timed Out\n");
		}
		break;

	case DISPLAY_MISR_DSI_CMD:
		/* Select DSI PCLK Domain */
		MDP3_REG_WRITE(MDP3_REG_SEL_CLK_OR_HCLK_TEST_BUS, 0x004);
		/* Select Block id DSI_CMD */
		MDP3_REG_WRITE(MDP3_REG_MODE_DSI_PCLK, 0x10);
		/* Reset MISR Block */
		MDP3_REG_WRITE(MDP3_REG_MISR_RESET_DSI_PCLK, 1);
		/* Drive Data on Test Bus */
		MDP3_REG_WRITE(MDP3_REG_EXPORT_MISR_DSI_PCLK, 0);
		/* Kikk off DMA_P */
		MDP3_REG_WRITE(MDP3_REG_DMA_P_START, 0x11);
		/* Wait for DMA_P Done */
		ret = readl_poll_timeout(mdp3_res->mdp_base +
			MDP3_REG_INTR_STATUS, result,
			result & MDP3_INTR_DMA_P_DONE_BIT,
			MISR_POLL_SLEEP, MISR_POLL_TIMEOUT);
		if (ret == 0) {
			crc = MDP3_REG_READ(MDP3_REG_MISR_CURR_VAL_DSI_PCLK);
			pr_debug("CRC Val %d\n", crc);
		} else {
			pr_err("CRC Read Timed Out\n");
		}
		break;

	default:
		pr_err("%s CRC Capture not supported\n", __func__);
		ret = -EINVAL;
		break;
	}

	misr_resp->crc_value[0] = crc;
	pr_debug("%s, CRC Capture on DSI Param Block = 0x%x, CRC 0x%x\n",
			__func__, misr_resp->block_id, misr_resp->crc_value[0]);
	return ret;
}

int mdp3_misr_set(struct mdp_misr *misr_req)
{
	int ret = 0;
	pr_debug("%s Parameters Block = %d Cframe Count = %d CRC = %d\n",
			__func__, misr_req->block_id, misr_req->frame_count,
			misr_req->crc_value[0]);

	switch (misr_req->block_id) {
	case DISPLAY_MISR_DSI0:
		pr_debug("In the case DISPLAY_MISR_DSI0\n");
		MDP3_REG_WRITE(MDP3_REG_SEL_CLK_OR_HCLK_TEST_BUS, 1);
		MDP3_REG_WRITE(MDP3_REG_MODE_DSI_PCLK, 0x20);
		MDP3_REG_WRITE(MDP3_REG_MISR_RESET_DSI_PCLK, 0x1);
		break;

	case DISPLAY_MISR_DSI_CMD:
		pr_debug("In the case DISPLAY_MISR_DSI_CMD\n");
		MDP3_REG_WRITE(MDP3_REG_SEL_CLK_OR_HCLK_TEST_BUS, 1);
		MDP3_REG_WRITE(MDP3_REG_MODE_DSI_PCLK, 0x10);
		MDP3_REG_WRITE(MDP3_REG_MISR_RESET_DSI_PCLK, 0x1);
		break;

	default:
		pr_err("%s CRC Capture not supported\n", __func__);
		ret = -EINVAL;
		break;
	}
	return ret;
}

struct mdss_panel_cfg *mdp3_panel_intf_type(int intf_val)
{
	if (!mdp3_res || !mdp3_res->pan_cfg.init_done)
		return ERR_PTR(-EPROBE_DEFER);

	if (mdp3_res->pan_cfg.pan_intf == intf_val)
		return &mdp3_res->pan_cfg;
	else
		return NULL;
}
EXPORT_SYMBOL(mdp3_panel_intf_type);

int mdp3_footswitch_ctrl(int enable)
{
	int rc = 0;
	int active_cnt = 0;

	mutex_lock(&mdp3_res->fs_idle_pc_lock);
	MDSS_XLOG(enable);
	if (!mdp3_res->fs_ena && enable) {
		rc = regulator_enable(mdp3_res->fs);
		if (rc) {
			pr_err("mdp footswitch ctrl enable failed\n");
			mutex_unlock(&mdp3_res->fs_idle_pc_lock);
			return -EINVAL;
		}
		pr_debug("mdp footswitch ctrl enable success\n");
		mdp3_enable_regulator(true);
		mdp3_res->fs_ena = true;
	} else if (!enable && mdp3_res->fs_ena) {
		active_cnt = atomic_read(&mdp3_res->active_intf_cnt);
		if (active_cnt != 0) {
			/*
			 * Turning off GDSC while overlays are still
			 * active.
			 */
			mdp3_res->idle_pc = true;
			pr_debug("idle pc. active overlays=%d\n",
				active_cnt);
		}
		mdp3_enable_regulator(false);
		rc = regulator_disable(mdp3_res->fs);
		if (rc) {
			pr_err("mdp footswitch ctrl disable failed\n");
			mutex_unlock(&mdp3_res->fs_idle_pc_lock);
			return -EINVAL;
		}
			mdp3_res->fs_ena = false;
		pr_debug("mdp3 footswitch ctrl disable configured\n");
	} else {
		pr_debug("mdp3 footswitch ctrl already configured\n");
	}

	mutex_unlock(&mdp3_res->fs_idle_pc_lock);
	return rc;
}

int mdp3_panel_get_intf_status(u32 disp_num, u32 intf_type)
{
	int rc = 0, status = 0;

	if (intf_type != MDSS_PANEL_INTF_DSI)
		return 0;

	rc = mdp3_clk_enable(1, 0);
	if (rc) {
		pr_err("fail to turn on MDP core clks\n");
		return rc;
	}

	status = (MDP3_REG_READ(MDP3_REG_DMA_P_CONFIG) & 0x180000);
	/* DSI video mode or command mode */
	rc = (status == 0x180000) || (status == 0x080000);

<<<<<<< HEAD
       	/* For Video mode panel do not disable clock */
	if (status == 0x80000) {
		rc = mdp3_clk_enable(0, 0);
		if (rc)
=======
	/* For Video mode panel do not disable clock */
	if (!(status == 0x180000)) {
		if (mdp3_clk_enable(0, 0))
>>>>>>> 52d331db
			pr_err("fail to turn off MDP core clks\n");
	}
	return rc;
}

static int mdp3_probe(struct platform_device *pdev)
{
	int rc;
	static struct msm_mdp_interface mdp3_interface = {
	.init_fnc = mdp3_init,
	.fb_mem_get_iommu_domain = mdp3_fb_mem_get_iommu_domain,
	.panel_register_done = mdp3_panel_register_done,
	.fb_stride = mdp3_fb_stride,
	.check_dsi_status = mdp3_check_dsi_ctrl_status,
	};

	struct mdp3_intr_cb underrun_cb = {
		.cb = mdp3_dma_underrun_intr_handler,
		.data = NULL,
	};

	pr_debug("%s: START\n", __func__);
	if (!pdev->dev.of_node) {
		pr_err("MDP driver only supports device tree probe\n");
		return -ENOTSUPP;
	}

	if (mdp3_res) {
		pr_err("MDP already initialized\n");
		return -EINVAL;
	}

	mdp3_res = devm_kzalloc(&pdev->dev, sizeof(struct mdp3_hw_resource),
				GFP_KERNEL);
	if (mdp3_res == NULL)
		return -ENOMEM;

	pdev->id = 0;
	mdp3_res->pdev = pdev;
	mutex_init(&mdp3_res->res_mutex);
	mutex_init(&mdp3_res->fs_idle_pc_lock);
	spin_lock_init(&mdp3_res->irq_lock);
	platform_set_drvdata(pdev, mdp3_res);
	atomic_set(&mdp3_res->active_intf_cnt, 0);
	mutex_init(&mdp3_res->reg_bus_lock);
	INIT_LIST_HEAD(&mdp3_res->reg_bus_clist);

	mdp3_res->mdss_util = mdss_get_util_intf();
	if (mdp3_res->mdss_util == NULL) {
		pr_err("Failed to get mdss utility functions\n");
		rc =  -ENODEV;
		goto get_util_fail;
	}
	mdp3_res->mdss_util->get_iommu_domain = mdp3_get_iommu_domain;
	mdp3_res->mdss_util->iommu_attached = is_mdss_iommu_attached;
	mdp3_res->mdss_util->iommu_ctrl = mdp3_iommu_ctrl;
	mdp3_res->mdss_util->bus_scale_set_quota = mdp3_bus_scale_set_quota;
	mdp3_res->mdss_util->panel_intf_type = mdp3_panel_intf_type;
	mdp3_res->mdss_util->dyn_clk_gating_ctrl =
		mdp3_dynamic_clock_gating_ctrl;
	mdp3_res->mdss_util->panel_intf_type = mdp3_panel_intf_type;
	mdp3_res->mdss_util->panel_intf_status = mdp3_panel_get_intf_status;
	rc = mdp3_parse_dt(pdev);
	if (rc)
		goto probe_done;

	rc = mdp3_res_init();
	if (rc) {
		pr_err("unable to initialize mdp3 resources\n");
		goto probe_done;
	}

	mdp3_res->fs_ena = false;
	mdp3_res->fs = devm_regulator_get(&pdev->dev, "vdd");
	if (IS_ERR_OR_NULL(mdp3_res->fs)) {
		pr_err("unable to get mdss gdsc regulator\n");
		return -EINVAL;
	}

	rc = mdp3_debug_init(pdev);
	if (rc) {
		pr_err("unable to initialize mdp debugging\n");
		goto probe_done;
	}

	pm_runtime_set_autosuspend_delay(&pdev->dev, AUTOSUSPEND_TIMEOUT_MS);
	if (mdp3_res->idle_pc_enabled) {
		pr_debug("%s: Enabling autosuspend\n", __func__);
		pm_runtime_use_autosuspend(&pdev->dev);
	}
	/* Enable PM runtime */
	pm_runtime_set_suspended(&pdev->dev);
	pm_runtime_enable(&pdev->dev);

	if (!pm_runtime_enabled(&pdev->dev)) {
		rc = mdp3_footswitch_ctrl(1);
		if (rc) {
			pr_err("unable to turn on FS\n");
			goto probe_done;
		}
	}

	rc = mdp3_check_version();
	if (rc) {
		pr_err("mdp3 check version failed\n");
		goto probe_done;
	}
	rc = mdp3_register_sysfs(pdev);
	if (rc)
		pr_err("unable to register mdp sysfs nodes\n");

	rc = mdss_fb_register_mdp_instance(&mdp3_interface);
	if (rc)
		pr_err("unable to register mdp instance\n");

	rc = mdp3_set_intr_callback(MDP3_INTR_LCDC_UNDERFLOW,
					&underrun_cb);
	if (rc)
		pr_err("unable to configure interrupt callback\n");

	rc = mdss_smmu_init(mdss_res, &pdev->dev);
	if (rc)
		pr_err("mdss smmu init failed\n");

	mdp3_res->mdss_util->mdp_probe_done = true;
	pr_debug("%s: END\n", __func__);

probe_done:
	if (IS_ERR_VALUE(rc))
		kfree(mdp3_res->mdp3_hw.irq_info);
get_util_fail:
	if (IS_ERR_VALUE(rc)) {
		mdp3_res_deinit();

		if (mdp3_res->mdp_base)
			devm_iounmap(&pdev->dev, mdp3_res->mdp_base);

		devm_kfree(&pdev->dev, mdp3_res);
		mdp3_res = NULL;

		if (mdss_res) {
			devm_kfree(&pdev->dev, mdss_res);
			mdss_res = NULL;
		}
	}

	return rc;
}

int mdp3_panel_get_boot_cfg(void)
{
	int rc;

	if (!mdp3_res || !mdp3_res->pan_cfg.init_done)
		rc = -EPROBE_DEFER;
	else if (mdp3_res->pan_cfg.lk_cfg)
		rc = 1;
	else
		rc = 0;
	return rc;
}

static  int mdp3_suspend_sub(void)
{
	mdp3_footswitch_ctrl(0);
	return 0;
}

static  int mdp3_resume_sub(void)
{
	mdp3_footswitch_ctrl(1);
	return 0;
}

#ifdef CONFIG_PM_SLEEP
static int mdp3_pm_suspend(struct device *dev)
{
	dev_dbg(dev, "Display pm suspend\n");
	MDSS_XLOG(XLOG_FUNC_ENTRY);
	return mdp3_suspend_sub();
}

static int mdp3_pm_resume(struct device *dev)
{
	dev_dbg(dev, "Display pm resume\n");

	/*
	 * It is possible that the runtime status of the mdp device may
	 * have been active when the system was suspended. Reset the runtime
	 * status to suspended state after a complete system resume.
	 */
	pm_runtime_disable(dev);
	pm_runtime_set_suspended(dev);
	pm_runtime_enable(dev);

	MDSS_XLOG(XLOG_FUNC_ENTRY);
	return mdp3_resume_sub();
}
#endif

#if defined(CONFIG_PM) && !defined(CONFIG_PM_SLEEP)
static int mdp3_suspend(struct platform_device *pdev, pm_message_t state)
{
	pr_debug("Display suspend\n");

	MDSS_XLOG(XLOG_FUNC_ENTRY);
	return mdp3_suspend_sub();
}

static int mdp3_resume(struct platform_device *pdev)
{
	pr_debug("Display resume\n");

	MDSS_XLOG(XLOG_FUNC_ENTRY);
	return mdp3_resume_sub();
}
#else
#define mdp3_suspend NULL
#define mdp3_resume  NULL
#endif


#ifdef CONFIG_PM_RUNTIME
static int mdp3_runtime_resume(struct device *dev)
{
	bool device_on = true;

	dev_dbg(dev, "Display pm runtime resume, active overlay cnt=%d\n",
		atomic_read(&mdp3_res->active_intf_cnt));

	/* do not resume panels when coming out of idle power collapse */
	if (!mdp3_res->idle_pc)
		device_for_each_child(dev, &device_on, mdss_fb_suspres_panel);

	MDSS_XLOG(XLOG_FUNC_ENTRY);
	mdp3_footswitch_ctrl(1);

	return 0;
}

static int mdp3_runtime_idle(struct device *dev)
{
	dev_dbg(dev, "Display pm runtime idle\n");

	return 0;
}

static int mdp3_runtime_suspend(struct device *dev)
{
	bool device_on = false;

	dev_dbg(dev, "Display pm runtime suspend, active overlay cnt=%d\n",
		atomic_read(&mdp3_res->active_intf_cnt));

	if (mdp3_res->clk_ena) {
		pr_debug("Clk turned on...MDP suspend failed\n");
		return -EBUSY;
	}

	MDSS_XLOG(XLOG_FUNC_ENTRY);
	mdp3_footswitch_ctrl(0);

	/* do not suspend panels when going in to idle power collapse */
	if (!mdp3_res->idle_pc)
		device_for_each_child(dev, &device_on, mdss_fb_suspres_panel);

	return 0;
}
#endif

static const struct dev_pm_ops mdp3_pm_ops = {
	SET_SYSTEM_SLEEP_PM_OPS(mdp3_pm_suspend,
				mdp3_pm_resume)
	SET_RUNTIME_PM_OPS(mdp3_runtime_suspend,
				mdp3_runtime_resume,
				mdp3_runtime_idle)
};


static int mdp3_remove(struct platform_device *pdev)
{
	struct mdp3_hw_resource *mdata = platform_get_drvdata(pdev);

	if (!mdata)
		return -ENODEV;
	pm_runtime_disable(&pdev->dev);
	mdp3_bus_scale_unregister();
	mdp3_clk_remove();
	mdp3_debug_deinit(pdev);
	return 0;
}

static const struct of_device_id mdp3_dt_match[] = {
	{ .compatible = "qcom,mdss_mdp3",},
	{}
};
MODULE_DEVICE_TABLE(of, mdp3_dt_match);
EXPORT_COMPAT("qcom,mdss_mdp3");

static struct platform_driver mdp3_driver = {
	.probe = mdp3_probe,
	.remove = mdp3_remove,
	.suspend = mdp3_suspend,
	.resume = mdp3_resume,
	.shutdown = NULL,
	.driver = {
		.name = "mdp3",
		.of_match_table = mdp3_dt_match,
		.pm             = &mdp3_pm_ops,
	},
};

static int __init mdp3_driver_init(void)
{
	int ret;

	ret = platform_driver_register(&mdp3_driver);
	if (ret) {
		pr_err("register mdp3 driver failed!\n");
		return ret;
	}

	return 0;
}

module_param_string(panel, mdss_mdp3_panel, MDSS_MAX_PANEL_LEN, 0);
MODULE_PARM_DESC(panel,
		"panel=<lk_cfg>:<pan_intf>:<pan_intf_cfg> "
		"where <lk_cfg> is "1"-lk/gcdb config or "0" non-lk/non-gcdb "
		"config; <pan_intf> is dsi:0 "
		"<pan_intf_cfg> is panel interface specific string "
		"Ex: This string is panel's device node name from DT "
		"for DSI interface");

module_init(mdp3_driver_init);<|MERGE_RESOLUTION|>--- conflicted
+++ resolved
@@ -2210,10 +2210,10 @@
 
 	mdp3_res->splash_mem_addr = MDP3_REG_READ(MDP3_REG_DMA_P_IBUF_ADDR);
 	
-	if (pdata->panel_info.type == MIPI_CMD_PANEL)
-	rc = mdp3_clk_enable(0, 0);
-	if (rc)
-		pr_err("fail to turn off MDP core clks\n");
+	if (pdata->panel_info.type == MIPI_CMD_PANEL) {
+		if (mdp3_clk_enable(0, 0))
+			pr_err("fail to turn off MDP core clks\n");
+	}
 	return rc;
 }
 
@@ -2690,16 +2690,9 @@
 	/* DSI video mode or command mode */
 	rc = (status == 0x180000) || (status == 0x080000);
 
-<<<<<<< HEAD
-       	/* For Video mode panel do not disable clock */
-	if (status == 0x80000) {
-		rc = mdp3_clk_enable(0, 0);
-		if (rc)
-=======
 	/* For Video mode panel do not disable clock */
 	if (!(status == 0x180000)) {
 		if (mdp3_clk_enable(0, 0))
->>>>>>> 52d331db
 			pr_err("fail to turn off MDP core clks\n");
 	}
 	return rc;
