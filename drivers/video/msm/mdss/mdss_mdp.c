/*
 * MDSS MDP Interface (used by framebuffer core)
 *
 * Copyright (c) 2007-2014, The Linux Foundation. All rights reserved.
 * Copyright (C) 2007 Google Incorporated
 *
 * This software is licensed under the terms of the GNU General Public
 * License version 2, as published by the Free Software Foundation, and
 * may be copied, distributed, and modified under those terms.
 *
 * This program is distributed in the hope that it will be useful,
 * but WITHOUT ANY WARRANTY; without even the implied warranty of
 * MERCHANTABILITY or FITNESS FOR A PARTICULAR PURPOSE.  See the
 * GNU General Public License for more details.
 */

#define pr_fmt(fmt)	"%s: " fmt, __func__

#include <linux/clk.h>
#include <linux/debugfs.h>
#include <linux/delay.h>
#include <linux/hrtimer.h>
#include <linux/kernel.h>
#include <linux/init.h>
#include <linux/interrupt.h>
#include <linux/io.h>
#include <linux/iommu.h>
#include <linux/iopoll.h>
#include <linux/of.h>
#include <linux/of_address.h>
#include <linux/pm.h>
#include <linux/pm_runtime.h>
#include <linux/regulator/consumer.h>
#include <linux/regulator/rpm-smd-regulator.h>
#include <linux/module.h>
#include <linux/mutex.h>
#include <linux/sched.h>
#include <linux/time.h>
#include <linux/spinlock.h>
#include <linux/semaphore.h>
#include <linux/uaccess.h>
#include <linux/clk/msm-clk.h>

#include <linux/qcom_iommu.h>
#include <linux/msm_iommu_domains.h>
#include <linux/msm-bus.h>
#include <linux/msm-bus-board.h>
#include <soc/qcom/scm.h>

#include "mdss.h"
#include "mdss_fb.h"
#include "mdss_mdp.h"
#include "mdss_panel.h"
#include "mdss_debug.h"
#include "mdss_mdp_debug.h"

#define CREATE_TRACE_POINTS
#include "mdss_mdp_trace.h"

#define AXI_HALT_TIMEOUT_US	0x4000

struct mdss_data_type *mdss_res;

static int mdss_fb_mem_get_iommu_domain(void)
{
	return mdss_get_iommu_domain(MDSS_IOMMU_DOMAIN_UNSECURE);
}

struct msm_mdp_interface mdp5 = {
	.init_fnc = mdss_mdp_overlay_init,
	.fb_mem_get_iommu_domain = mdss_fb_mem_get_iommu_domain,
	.panel_register_done = mdss_panel_register_done,
	.fb_stride = mdss_mdp_fb_stride,
	.check_dsi_status = mdss_check_dsi_ctrl_status,
};

#define DEFAULT_TOTAL_RGB_PIPES 3
#define DEFAULT_TOTAL_VIG_PIPES 3
#define DEFAULT_TOTAL_DMA_PIPES 2

#define IB_QUOTA 800000000
#define AB_QUOTA 800000000

#define MEM_PROTECT_SD_CTRL 0xF

static DEFINE_SPINLOCK(mdp_lock);
static DEFINE_MUTEX(mdp_clk_lock);
static DEFINE_MUTEX(bus_bw_lock);
static DEFINE_MUTEX(mdp_iommu_lock);
<<<<<<< HEAD
static DEFINE_MUTEX(mdp_fs_ulps_lock);
=======
static DEFINE_MUTEX(mdp_fs_idle_pc_lock);
>>>>>>> 62a3c2da

static struct mdss_panel_intf pan_types[] = {
	{"dsi", MDSS_PANEL_INTF_DSI},
	{"edp", MDSS_PANEL_INTF_EDP},
	{"hdmi", MDSS_PANEL_INTF_HDMI},
};
static char mdss_mdp_panel[MDSS_MAX_PANEL_LEN];

struct mdss_iommu_map_type mdss_iommu_map[MDSS_IOMMU_MAX_DOMAIN] = {
	[MDSS_IOMMU_DOMAIN_UNSECURE] = {
		.client_name = "mdp_ns",
		.ctx_name = "mdp_0",
		.partitions = {
			{
				.start = SZ_128K,
				.size = SZ_1G - SZ_128K,
			},
		},
		.npartitions = 1,
	},
	[MDSS_IOMMU_DOMAIN_SECURE] = {
		.client_name = "mdp_secure",
		.ctx_name = "mdp_1",
		.partitions = {
			{
				.start = SZ_1G,
				.size = SZ_1G,
			},
		},
		.npartitions = 1,
	},
};

struct mdss_hw mdss_mdp_hw = {
	.hw_ndx = MDSS_HW_MDP,
	.ptr = NULL,
	.irq_handler = mdss_mdp_isr,
};

#define MDP_REG_BUS_VECTOR_ENTRY(ab_val, ib_val)		\
	{						\
		.src = MSM_BUS_MASTER_SPDM,		\
		.dst = MSM_BUS_SLAVE_IMEM_CFG,		\
		.ab = (ab_val),				\
		.ib = (ib_val),				\
	}

#define SZ_37_5M (37500000 * 8)
#define SZ_75M (75000000 * 8)

static struct msm_bus_vectors mdp_reg_bus_vectors[] = {
	MDP_REG_BUS_VECTOR_ENTRY(0, 0),
	MDP_REG_BUS_VECTOR_ENTRY(0, SZ_37_5M),
	MDP_REG_BUS_VECTOR_ENTRY(0, SZ_75M),
};
static struct msm_bus_paths mdp_reg_bus_usecases[ARRAY_SIZE(
		mdp_reg_bus_vectors)];
static struct msm_bus_scale_pdata mdp_reg_bus_scale_table = {
	.usecase = mdp_reg_bus_usecases,
	.num_usecases = ARRAY_SIZE(mdp_reg_bus_usecases),
	.name = "mdss_reg",
};

static DEFINE_SPINLOCK(mdss_lock);
struct mdss_hw *mdss_irq_handlers[MDSS_MAX_HW_BLK];

static void mdss_mdp_footswitch_ctrl(struct mdss_data_type *mdata, int on);
static int mdss_mdp_parse_dt(struct platform_device *pdev);
static int mdss_mdp_parse_dt_pipe(struct platform_device *pdev);
static int mdss_mdp_parse_dt_mixer(struct platform_device *pdev);
static int mdss_mdp_parse_dt_ctl(struct platform_device *pdev);
static int mdss_mdp_parse_dt_video_intf(struct platform_device *pdev);
static int mdss_mdp_parse_dt_handler(struct platform_device *pdev,
				      char *prop_name, u32 *offsets, int len);
static int mdss_mdp_parse_dt_prop_len(struct platform_device *pdev,
				       char *prop_name);
static int mdss_mdp_parse_dt_smp(struct platform_device *pdev);
static int mdss_mdp_parse_dt_prefill(struct platform_device *pdev);
static int mdss_mdp_parse_dt_misc(struct platform_device *pdev);
static int mdss_mdp_parse_dt_ad_cfg(struct platform_device *pdev);
static int mdss_mdp_parse_dt_bus_scale(struct platform_device *pdev);

/**
 * mdss_mdp_vbif_axi_halt() - Halt MDSS AXI ports
 * @mdata: pointer to the global mdss data structure.
 *
 * Check if MDSS AXI ports are idle or not. If not send a halt request and
 * wait for it be idle.
 *
 * This function can be called during deep suspend, display off or for
 * debugging purposes. On success it should be assumed that AXI ports are in
 * idle state and would not fetch any more data. This function cannot be
 * called from interrupt context.
 */
int mdss_mdp_vbif_axi_halt(struct mdss_data_type *mdata)
{
	bool is_idle;
	int rc = 0;
	u32 reg_val, idle_mask, status;

	idle_mask = BIT(4);
	if (mdata->axi_port_cnt == 2)
		idle_mask |= BIT(5);

	mdss_mdp_clk_ctrl(MDP_BLOCK_POWER_ON);
	reg_val = MDSS_VBIF_READ(mdata, MMSS_VBIF_AXI_HALT_CTRL1);

	is_idle = (reg_val & idle_mask) ? true : false;
	if (!is_idle) {
		pr_err("axi is not idle. halt_ctrl1=%d\n", reg_val);

		MDSS_VBIF_WRITE(mdata, MMSS_VBIF_AXI_HALT_CTRL0, 1);

		rc = readl_poll_timeout(mdata->vbif_io.base +
			MMSS_VBIF_AXI_HALT_CTRL1, status, (status & idle_mask),
			1000, AXI_HALT_TIMEOUT_US);
		if (rc == -ETIMEDOUT)
			pr_err("VBIF axi is not halting. TIMEDOUT.\n");
		else
			pr_debug("VBIF axi is halted\n");

		MDSS_VBIF_WRITE(mdata, MMSS_VBIF_AXI_HALT_CTRL0, 0);
	}
	mdss_mdp_clk_ctrl(MDP_BLOCK_POWER_OFF);

	return rc;
}

u32 mdss_mdp_fb_stride(u32 fb_index, u32 xres, int bpp)
{
	/* The adreno GPU hardware requires that the pitch be aligned to
	   32 pixels for color buffers, so for the cases where the GPU
	   is writing directly to fb0, the framebuffer pitch
	   also needs to be 32 pixel aligned */

	if (fb_index == 0)
		return ALIGN(xres, 32) * bpp;
	else
		return xres * bpp;
}

static inline int mdss_irq_dispatch(u32 hw_ndx, int irq, void *ptr)
{
	struct mdss_hw *hw;
	int rc = -ENODEV;

	spin_lock(&mdss_lock);
	hw = mdss_irq_handlers[hw_ndx];
	spin_unlock(&mdss_lock);

	if (hw)
		rc = hw->irq_handler(irq, hw->ptr);

	return rc;
}

static irqreturn_t mdss_irq_handler(int irq, void *ptr)
{
	struct mdss_data_type *mdata = ptr;
	u32 intr = MDSS_REG_READ(mdata, MDSS_REG_HW_INTR_STATUS);

	if (!mdata)
		return IRQ_NONE;

	mdata->irq_buzy = true;

	if (intr & MDSS_INTR_MDP) {
		spin_lock(&mdp_lock);
		mdss_irq_dispatch(MDSS_HW_MDP, irq, ptr);
		spin_unlock(&mdp_lock);
	}

	if (intr & MDSS_INTR_DSI0)
		mdss_irq_dispatch(MDSS_HW_DSI0, irq, ptr);

	if (intr & MDSS_INTR_DSI1)
		mdss_irq_dispatch(MDSS_HW_DSI1, irq, ptr);

	if (intr & MDSS_INTR_EDP)
		mdss_irq_dispatch(MDSS_HW_EDP, irq, ptr);

	if (intr & MDSS_INTR_HDMI)
		mdss_irq_dispatch(MDSS_HW_HDMI, irq, ptr);

	mdata->irq_buzy = false;

	return IRQ_HANDLED;
}

int mdss_register_irq(struct mdss_hw *hw)
{
	unsigned long irq_flags;
	u32 ndx_bit;

	if (!hw || hw->hw_ndx >= MDSS_MAX_HW_BLK)
		return -EINVAL;

	ndx_bit = BIT(hw->hw_ndx);

	spin_lock_irqsave(&mdss_lock, irq_flags);
	if (!mdss_irq_handlers[hw->hw_ndx])
		mdss_irq_handlers[hw->hw_ndx] = hw;
	else
		pr_err("panel %d's irq at %p is already registered\n",
			hw->hw_ndx, hw->irq_handler);
	spin_unlock_irqrestore(&mdss_lock, irq_flags);

	return 0;
} /* mdss_regsiter_irq */
EXPORT_SYMBOL(mdss_register_irq);

void mdss_enable_irq(struct mdss_hw *hw)
{
	unsigned long irq_flags;
	u32 ndx_bit;

	if (hw->hw_ndx >= MDSS_MAX_HW_BLK)
		return;

	if (!mdss_irq_handlers[hw->hw_ndx]) {
		pr_err("failed. First register the irq then enable it.\n");
		return;
	}

	ndx_bit = BIT(hw->hw_ndx);

	pr_debug("Enable HW=%d irq ena=%d mask=%x\n", hw->hw_ndx,
			mdss_res->irq_ena, mdss_res->irq_mask);

	spin_lock_irqsave(&mdss_lock, irq_flags);
	if (mdss_res->irq_mask & ndx_bit) {
		pr_debug("MDSS HW ndx=%d is already set, mask=%x\n",
				hw->hw_ndx, mdss_res->irq_mask);
	} else {
		mdss_res->irq_mask |= ndx_bit;
		if (!mdss_res->irq_ena) {
			mdss_res->irq_ena = true;
			enable_irq(mdss_res->irq);
		}
	}
	spin_unlock_irqrestore(&mdss_lock, irq_flags);
}
EXPORT_SYMBOL(mdss_enable_irq);

void mdss_disable_irq(struct mdss_hw *hw)
{
	unsigned long irq_flags;
	u32 ndx_bit;

	if (hw->hw_ndx >= MDSS_MAX_HW_BLK)
		return;

	ndx_bit = BIT(hw->hw_ndx);

	pr_debug("Disable HW=%d irq ena=%d mask=%x\n", hw->hw_ndx,
			mdss_res->irq_ena, mdss_res->irq_mask);

	spin_lock_irqsave(&mdss_lock, irq_flags);
	if (!(mdss_res->irq_mask & ndx_bit)) {
		pr_warn("MDSS HW ndx=%d is NOT set, mask=%x, hist mask=%x\n",
			hw->hw_ndx, mdss_res->mdp_irq_mask,
			mdss_res->mdp_hist_irq_mask);
	} else {
		mdss_res->irq_mask &= ~ndx_bit;
		if (mdss_res->irq_mask == 0) {
			mdss_res->irq_ena = false;
			disable_irq_nosync(mdss_res->irq);
		}
	}
	spin_unlock_irqrestore(&mdss_lock, irq_flags);
}
EXPORT_SYMBOL(mdss_disable_irq);

/* called from interrupt context */
void mdss_disable_irq_nosync(struct mdss_hw *hw)
{
	u32 ndx_bit;

	if (hw->hw_ndx >= MDSS_MAX_HW_BLK)
		return;

	ndx_bit = BIT(hw->hw_ndx);

	pr_debug("Disable HW=%d irq ena=%d mask=%x\n", hw->hw_ndx,
			mdss_res->irq_ena, mdss_res->irq_mask);

	spin_lock(&mdss_lock);
	if (!(mdss_res->irq_mask & ndx_bit)) {
		pr_warn("MDSS HW ndx=%d is NOT set, mask=%x, hist mask=%x\n",
			hw->hw_ndx, mdss_res->mdp_irq_mask,
			mdss_res->mdp_hist_irq_mask);
	} else {
		mdss_res->irq_mask &= ~ndx_bit;
		if (mdss_res->irq_mask == 0) {
			mdss_res->irq_ena = false;
			disable_irq_nosync(mdss_res->irq);
		}
	}
	spin_unlock(&mdss_lock);
}
EXPORT_SYMBOL(mdss_disable_irq_nosync);

static int mdss_mdp_bus_scale_register(struct mdss_data_type *mdata)
{
	struct msm_bus_scale_pdata *reg_bus_pdata;
	int i;

	if (!mdata->bus_hdl) {
		mdata->bus_hdl =
			msm_bus_scale_register_client(mdata->bus_scale_table);
		if (!mdata->bus_hdl) {
			pr_err("bus_client register failed\n");
			return -EINVAL;
		}

		pr_debug("register bus_hdl=%x\n", mdata->bus_hdl);
	}

	if (!mdata->reg_bus_hdl) {
		reg_bus_pdata = &mdp_reg_bus_scale_table;
		for (i = 0; i < reg_bus_pdata->num_usecases; i++) {
			mdp_reg_bus_usecases[i].num_paths = 1;
			mdp_reg_bus_usecases[i].vectors =
				&mdp_reg_bus_vectors[i];
		}

		mdata->reg_bus_hdl =
			msm_bus_scale_register_client(reg_bus_pdata);
		if (!mdata->reg_bus_hdl) {
			/* Continue without reg_bus scaling */
			pr_warn("reg_bus_client register failed\n");
		} else
			pr_debug("register reg_bus_hdl=%x\n",
					mdata->reg_bus_hdl);
	}

	return mdss_bus_scale_set_quota(MDSS_HW_MDP, AB_QUOTA, IB_QUOTA);
}

static void mdss_mdp_bus_scale_unregister(struct mdss_data_type *mdata)
{
	pr_debug("unregister bus_hdl=%x\n", mdata->bus_hdl);

	if (mdata->bus_hdl)
		msm_bus_scale_unregister_client(mdata->bus_hdl);

	pr_debug("unregister reg_bus_hdl=%x\n", mdata->reg_bus_hdl);

	if (mdata->reg_bus_hdl) {
		msm_bus_scale_unregister_client(mdata->reg_bus_hdl);
		mdata->reg_bus_hdl = 0;
	}
}

int mdss_mdp_bus_scale_set_quota(u64 ab_quota, u64 ib_quota)
{
	int new_uc_idx;

	if (mdss_res->bus_hdl < 1) {
		pr_err("invalid bus handle %d\n", mdss_res->bus_hdl);
		return -EINVAL;
	}

	if ((ab_quota | ib_quota) == 0) {
		new_uc_idx = 0;
	} else {
		int i;
		struct msm_bus_vectors *vect = NULL;
		struct msm_bus_scale_pdata *bw_table =
			mdss_res->bus_scale_table;
		unsigned long size;

		if (!bw_table || !mdss_res->axi_port_cnt) {
			pr_err("invalid input\n");
			return -EINVAL;
		}

		size = SZ_64M / mdss_res->axi_port_cnt;

		ab_quota = div_u64(ab_quota, mdss_res->axi_port_cnt);

		new_uc_idx = (mdss_res->curr_bw_uc_idx %
			(bw_table->num_usecases - 1)) + 1;

		for (i = 0; i < mdss_res->axi_port_cnt; i++) {
			vect = &bw_table->usecase[mdss_res->curr_bw_uc_idx].
				vectors[i];

			/* avoid performing updates for small changes */
			if ((ALIGN(ab_quota, size) == ALIGN(vect->ab, size)) &&
			    (ALIGN(ib_quota, size) == ALIGN(vect->ib, size))) {
				pr_debug("skip bus scaling, no changes\n");
				return 0;
			}

			vect = &bw_table->usecase[new_uc_idx].vectors[i];
			vect->ab = ab_quota;
			vect->ib = ib_quota;

			pr_debug("uc_idx=%d path_idx=%d ab=%llu ib=%llu\n",
				new_uc_idx, i, vect->ab, vect->ib);
		}
	}
	mdss_res->curr_bw_uc_idx = new_uc_idx;

	return msm_bus_scale_client_update_request(mdss_res->bus_hdl,
		new_uc_idx);
}

int mdss_bus_scale_set_quota(int client, u64 ab_quota, u64 ib_quota)
{
	int rc = 0;
	int i;
	u64 total_ab = 0;
	u64 total_ib = 0;

	mutex_lock(&bus_bw_lock);

	mdss_res->ab[client] = ab_quota;
	mdss_res->ib[client] = ib_quota;
	for (i = 0; i < MDSS_MAX_HW_BLK; i++) {
		total_ab += mdss_res->ab[i];
		total_ib = max(total_ib, mdss_res->ib[i]);
	}

	rc = mdss_mdp_bus_scale_set_quota(total_ab, total_ib);

	mutex_unlock(&bus_bw_lock);

	return rc;
}

static inline u32 mdss_mdp_irq_mask(u32 intr_type, u32 intf_num)
{
	if (intr_type == MDSS_MDP_IRQ_INTF_UNDER_RUN ||
	    intr_type == MDSS_MDP_IRQ_INTF_VSYNC)
		intf_num = (intf_num - MDSS_MDP_INTF0) * 2;
	return 1 << (intr_type + intf_num);
}

/* function assumes that mdp is clocked to access hw registers */
void mdss_mdp_irq_clear(struct mdss_data_type *mdata,
		u32 intr_type, u32 intf_num)
{
	unsigned long irq_flags;
	u32 irq;

	irq = mdss_mdp_irq_mask(intr_type, intf_num);

	pr_debug("clearing mdp irq mask=%x\n", irq);
	spin_lock_irqsave(&mdp_lock, irq_flags);
	writel_relaxed(irq, mdata->mdp_base + MDSS_MDP_REG_INTR_CLEAR);
	spin_unlock_irqrestore(&mdp_lock, irq_flags);
}

int mdss_mdp_irq_enable(u32 intr_type, u32 intf_num)
{
	u32 irq;
	unsigned long irq_flags;
	int ret = 0;
	struct mdss_data_type *mdata = mdss_mdp_get_mdata();

	irq = mdss_mdp_irq_mask(intr_type, intf_num);

	spin_lock_irqsave(&mdp_lock, irq_flags);
	if (mdata->mdp_irq_mask & irq) {
		pr_warn("MDSS MDP IRQ-0x%x is already set, mask=%x\n",
				irq, mdata->mdp_irq_mask);
		ret = -EBUSY;
	} else {
		pr_debug("MDP IRQ mask old=%x new=%x\n",
				mdata->mdp_irq_mask, irq);
		mdata->mdp_irq_mask |= irq;
		writel_relaxed(irq, mdata->mdp_base +
			MDSS_MDP_REG_INTR_CLEAR);
		writel_relaxed(mdata->mdp_irq_mask, mdata->mdp_base +
			MDSS_MDP_REG_INTR_EN);
		mdss_enable_irq(&mdss_mdp_hw);
	}
	spin_unlock_irqrestore(&mdp_lock, irq_flags);

	return ret;
}
int mdss_mdp_hist_irq_enable(u32 irq)
{
	unsigned long irq_flags;
	int ret = 0;
	struct mdss_data_type *mdata = mdss_mdp_get_mdata();

	spin_lock_irqsave(&mdp_lock, irq_flags);
	if (mdata->mdp_hist_irq_mask & irq) {
		pr_warn("MDSS MDP Hist IRQ-0x%x is already set, mask=%x\n",
				irq, mdata->mdp_hist_irq_mask);
		ret = -EBUSY;
	} else {
		pr_debug("MDP IRQ mask old=%x new=%x\n",
				mdata->mdp_hist_irq_mask, irq);
		mdata->mdp_hist_irq_mask |= irq;
		writel_relaxed(irq, mdata->mdp_base +
			MDSS_MDP_REG_HIST_INTR_CLEAR);
		writel_relaxed(mdata->mdp_hist_irq_mask, mdata->mdp_base +
			MDSS_MDP_REG_HIST_INTR_EN);
		mdss_enable_irq(&mdss_mdp_hw);
	}
	spin_unlock_irqrestore(&mdp_lock, irq_flags);

	return ret;
}

void mdss_mdp_irq_disable(u32 intr_type, u32 intf_num)
{
	u32 irq;
	unsigned long irq_flags;
	struct mdss_data_type *mdata = mdss_mdp_get_mdata();

	irq = mdss_mdp_irq_mask(intr_type, intf_num);

	spin_lock_irqsave(&mdp_lock, irq_flags);
	if (!(mdata->mdp_irq_mask & irq)) {
		pr_warn("MDSS MDP IRQ-%x is NOT set, mask=%x\n",
				irq, mdata->mdp_irq_mask);
	} else {
		mdata->mdp_irq_mask &= ~irq;

		writel_relaxed(mdata->mdp_irq_mask, mdata->mdp_base +
			MDSS_MDP_REG_INTR_EN);
		if ((mdata->mdp_irq_mask == 0) &&
			(mdata->mdp_hist_irq_mask == 0))
			mdss_disable_irq(&mdss_mdp_hw);
	}
	spin_unlock_irqrestore(&mdp_lock, irq_flags);
}

void mdss_mdp_hist_irq_disable(u32 irq)
{
	unsigned long irq_flags;
	struct mdss_data_type *mdata = mdss_mdp_get_mdata();

	spin_lock_irqsave(&mdp_lock, irq_flags);
	if (!(mdata->mdp_hist_irq_mask & irq)) {
		pr_warn("MDSS MDP IRQ-%x is NOT set, mask=%x\n",
				irq, mdata->mdp_hist_irq_mask);
	} else {
		mdata->mdp_hist_irq_mask &= ~irq;
		writel_relaxed(mdata->mdp_hist_irq_mask, mdata->mdp_base +
			MDSS_MDP_REG_HIST_INTR_EN);
		if ((mdata->mdp_irq_mask == 0) &&
			(mdata->mdp_hist_irq_mask == 0))
			mdss_disable_irq(&mdss_mdp_hw);
	}
	spin_unlock_irqrestore(&mdp_lock, irq_flags);
}

/**
 * mdss_mdp_irq_disable_nosync() - disable mdp irq
 * @intr_type:	mdp interface type
 * @intf_num:	mdp interface num
 *
 * This fucntion is called from interrupt context
 * mdp_lock is already held at up stream (mdss_irq_handler)
 * therefore spin_lock(&mdp_lock) is not allowed here
 *
*/
void mdss_mdp_irq_disable_nosync(u32 intr_type, u32 intf_num)
{
	u32 irq;
	struct mdss_data_type *mdata = mdss_mdp_get_mdata();

	irq = mdss_mdp_irq_mask(intr_type, intf_num);

	if (!(mdata->mdp_irq_mask & irq)) {
		pr_warn("MDSS MDP IRQ-%x is NOT set, mask=%x\n",
				irq, mdata->mdp_irq_mask);
	} else {
		mdata->mdp_irq_mask &= ~irq;
		writel_relaxed(mdata->mdp_irq_mask, mdata->mdp_base +
			MDSS_MDP_REG_INTR_EN);
		if ((mdata->mdp_irq_mask == 0) &&
			(mdata->mdp_hist_irq_mask == 0))
			mdss_disable_irq_nosync(&mdss_mdp_hw);
	}
}

static int mdss_mdp_clk_update(u32 clk_idx, u32 enable)
{
	int ret = -ENODEV;
	struct clk *clk = mdss_mdp_get_clk(clk_idx);

	if (clk) {
		pr_debug("clk=%d en=%d\n", clk_idx, enable);
		if (enable) {
			if (clk_idx == MDSS_CLK_MDP_VSYNC)
				clk_set_rate(clk, 19200000);
			ret = clk_prepare_enable(clk);
		} else {
			clk_disable_unprepare(clk);
			ret = 0;
		}
	}
	return ret;
}

int mdss_mdp_vsync_clk_enable(int enable)
{
	int ret = 0;
	pr_debug("clk enable=%d\n", enable);
	mutex_lock(&mdp_clk_lock);
	if (mdss_res->vsync_ena != enable) {
		mdss_res->vsync_ena = enable;
		ret = mdss_mdp_clk_update(MDSS_CLK_MDP_VSYNC, enable);
	}
	mutex_unlock(&mdp_clk_lock);
	return ret;
}

void mdss_mdp_set_clk_rate(unsigned long rate)
{
	struct mdss_data_type *mdata = mdss_res;
	unsigned long clk_rate;
	struct clk *clk = mdss_mdp_get_clk(MDSS_CLK_MDP_SRC);
	unsigned long min_clk_rate;

	min_clk_rate = max(rate, mdata->perf_tune.min_mdp_clk);

	if (clk) {
		mutex_lock(&mdp_clk_lock);
		if (min_clk_rate < mdata->max_mdp_clk_rate)
			clk_rate = clk_round_rate(clk, min_clk_rate);
		else
			clk_rate = mdata->max_mdp_clk_rate;
		if (IS_ERR_VALUE(clk_rate)) {
			pr_err("unable to round rate err=%ld\n", clk_rate);
		} else if (clk_rate != clk_get_rate(clk)) {
			if (IS_ERR_VALUE(clk_set_rate(clk, clk_rate)))
				pr_err("clk_set_rate failed\n");
			else
				pr_debug("mdp clk rate=%lu\n", clk_rate);
		}
		mutex_unlock(&mdp_clk_lock);
	} else {
		pr_err("mdp src clk not setup properly\n");
	}
}

unsigned long mdss_mdp_get_clk_rate(u32 clk_idx)
{
	unsigned long clk_rate = 0;
	struct clk *clk = mdss_mdp_get_clk(clk_idx);
	mutex_lock(&mdp_clk_lock);
	if (clk)
		clk_rate = clk_get_rate(clk);
	mutex_unlock(&mdp_clk_lock);

	return clk_rate;
}

int mdss_iommu_ctrl(int enable)
{
	struct mdss_data_type *mdata = mdss_mdp_get_mdata();
	int rc = 0;

	mutex_lock(&mdp_iommu_lock);
	pr_debug("%pS: enable %d mdata->iommu_ref_cnt %d\n",
		__builtin_return_address(0), enable, mdata->iommu_ref_cnt);

	if (enable) {

		if (mdata->iommu_ref_cnt == 0)
			rc = mdss_iommu_attach(mdata);
		mdata->iommu_ref_cnt++;
	} else {
		if (mdata->iommu_ref_cnt) {
			mdata->iommu_ref_cnt--;
			if (mdata->iommu_ref_cnt == 0)
				rc = mdss_iommu_dettach(mdata);
		} else {
			pr_err("unbalanced iommu ref\n");
		}
	}
	mutex_unlock(&mdp_iommu_lock);

	if (IS_ERR_VALUE(rc))
		return rc;
	else
		return mdata->iommu_ref_cnt;
}

/**
 * mdss_mdp_idle_pc_restore() - Restore MDSS settings when exiting idle pc
 *
 * MDSS GDSC can be voted off during idle-screen usecase for MIPI DSI command
 * mode displays, referred to as MDSS idle power collapse. Upon subsequent
 * frame update, MDSS GDSC needs to turned back on and hw state needs to be
 * restored.
 */
static int mdss_mdp_idle_pc_restore(void)
{
	struct mdss_data_type *mdata = mdss_mdp_get_mdata();
	int rc = 0;

	mutex_lock(&mdp_fs_idle_pc_lock);
	if (!mdata->idle_pc) {
		pr_debug("no idle pc, no need to restore\n");
		goto end;
	}

	pr_debug("called from %pS\n", __builtin_return_address(0));
	rc = mdss_iommu_ctrl(1);
	if (IS_ERR_VALUE(rc)) {
		pr_err("mdss iommu attach failed rc=%d\n", rc);
		goto end;
	}
	mdss_hw_init(mdata);
	mdss_iommu_ctrl(0);
	mdss_mdp_ctl_restore();
	mdata->idle_pc = false;

end:
	mutex_unlock(&mdp_fs_idle_pc_lock);
	return rc;
}

/**
 * mdss_bus_bandwidth_ctrl() -- place bus bandwidth request
 * @enable:	value of enable or disable
 *
 * Function place bus bandwidth request to allocate saved bandwidth
 * if enabled or free bus bandwidth allocation if disabled.
 * Bus bandwidth is required by mdp.For dsi, it only requires to send
 * dcs coammnd. It returns error if bandwidth request fails.
 */
void mdss_bus_bandwidth_ctrl(int enable)
{
	struct mdss_data_type *mdata = mdss_mdp_get_mdata();
	static int bus_bw_cnt;
	int changed = 0;

	mutex_lock(&bus_bw_lock);
	if (enable) {
		if (bus_bw_cnt == 0)
			changed++;
		bus_bw_cnt++;
	} else {
		if (bus_bw_cnt) {
			bus_bw_cnt--;
			if (bus_bw_cnt == 0)
				changed++;
		} else {
			pr_err("Can not be turned off\n");
		}
	}

	pr_debug("bw_cnt=%d changed=%d enable=%d\n",
			bus_bw_cnt, changed, enable);

	if (changed) {
		if (!enable) {
			msm_bus_scale_client_update_request(
				mdata->bus_hdl, 0);
			pm_runtime_put(&mdata->pdev->dev);
		} else {
			pm_runtime_get_sync(&mdata->pdev->dev);
			msm_bus_scale_client_update_request(
				mdata->bus_hdl, mdata->curr_bw_uc_idx);
		}
	}

	mutex_unlock(&bus_bw_lock);
}
EXPORT_SYMBOL(mdss_bus_bandwidth_ctrl);

void mdss_mdp_clk_ctrl(int enable)
{
	struct mdss_data_type *mdata = mdss_mdp_get_mdata();
	static int mdp_clk_cnt;
	int changed = 0;

	mutex_lock(&mdp_clk_lock);
	if (enable) {
		if (mdp_clk_cnt == 0)
			changed++;
		mdp_clk_cnt++;
	} else {
		if (mdp_clk_cnt) {
			mdp_clk_cnt--;
			if (mdp_clk_cnt == 0)
				changed++;
		} else {
			pr_err("Can not be turned off\n");
		}
	}

	MDSS_XLOG(mdp_clk_cnt, changed, enable, current->pid);
	pr_debug("%s: clk_cnt=%d changed=%d enable=%d\n",
			__func__, mdp_clk_cnt, changed, enable);

	if (changed) {
		if (enable)
			pm_runtime_get_sync(&mdata->pdev->dev);

		mdata->clk_ena = enable;
		mdss_mdp_clk_update(MDSS_CLK_AHB, enable);
		mdss_mdp_clk_update(MDSS_CLK_AXI, enable);
		mdss_mdp_clk_update(MDSS_CLK_MDP_CORE, enable);
		mdss_mdp_clk_update(MDSS_CLK_MDP_LUT, enable);
		if (mdata->vsync_ena)
			mdss_mdp_clk_update(MDSS_CLK_MDP_VSYNC, enable);

		if (!enable)
			pm_runtime_put(&mdata->pdev->dev);
	}

	mutex_unlock(&mdp_clk_lock);

	if (enable && changed)
		mdss_mdp_idle_pc_restore();
}

static inline int mdss_mdp_irq_clk_register(struct mdss_data_type *mdata,
					    char *clk_name, int clk_idx)
{
	struct clk *tmp;
	if (clk_idx >= MDSS_MAX_CLK) {
		pr_err("invalid clk index %d\n", clk_idx);
		return -EINVAL;
	}

	tmp = devm_clk_get(&mdata->pdev->dev, clk_name);
	if (IS_ERR(tmp)) {
		pr_err("unable to get clk: %s\n", clk_name);
		return PTR_ERR(tmp);
	}

	mdata->mdp_clk[clk_idx] = tmp;
	return 0;
}

static int mdss_mdp_irq_clk_setup(struct mdss_data_type *mdata)
{
	int ret;

	ret = of_property_read_u32(mdata->pdev->dev.of_node,
			"qcom,max-clk-rate", &mdata->max_mdp_clk_rate);
	if (ret) {
		pr_err("failed to get max mdp clock rate\n");
		return ret;
	}

	pr_debug("max mdp clk rate=%d\n", mdata->max_mdp_clk_rate);

	ret = devm_request_irq(&mdata->pdev->dev, mdata->irq, mdss_irq_handler,
			 IRQF_DISABLED,	"MDSS", mdata);
	if (ret) {
		pr_err("mdp request_irq() failed!\n");
		return ret;
	}
	disable_irq(mdata->irq);

	mdata->fs = devm_regulator_get(&mdata->pdev->dev, "vdd");
	if (IS_ERR_OR_NULL(mdata->fs)) {
		mdata->fs = NULL;
		pr_err("unable to get gdsc regulator\n");
		return -EINVAL;
	}
	mdata->fs_ena = false;

	mdata->vdd_cx = devm_regulator_get(&mdata->pdev->dev,
				"vdd-cx");
	if (IS_ERR_OR_NULL(mdata->vdd_cx)) {
		pr_debug("unable to get CX reg. rc=%d\n",
					PTR_RET(mdata->vdd_cx));
		mdata->vdd_cx = NULL;
	}

	if (mdss_mdp_irq_clk_register(mdata, "bus_clk", MDSS_CLK_AXI) ||
	    mdss_mdp_irq_clk_register(mdata, "iface_clk", MDSS_CLK_AHB) ||
	    mdss_mdp_irq_clk_register(mdata, "core_clk_src",
				      MDSS_CLK_MDP_SRC) ||
	    mdss_mdp_irq_clk_register(mdata, "core_clk",
				      MDSS_CLK_MDP_CORE))
		return -EINVAL;

	/* lut_clk is not present on all MDSS revisions */
	mdss_mdp_irq_clk_register(mdata, "lut_clk", MDSS_CLK_MDP_LUT);

	/* vsync_clk is optional for non-smart panels */
	mdss_mdp_irq_clk_register(mdata, "vsync_clk", MDSS_CLK_MDP_VSYNC);

	mdss_mdp_set_clk_rate(MDP_CLK_DEFAULT_RATE);
	pr_debug("mdp clk rate=%ld\n", mdss_mdp_get_clk_rate(MDSS_CLK_MDP_SRC));

	return 0;
}

int mdss_iommu_attach(struct mdss_data_type *mdata)
{
	struct iommu_domain *domain;
	struct mdss_iommu_map_type *iomap;
	int i, rc = 0;

	MDSS_XLOG(mdata->iommu_attached);

	if (mdata->iommu_attached) {
		pr_debug("mdp iommu already attached\n");
		goto end;
	}

	for (i = 0; i < MDSS_IOMMU_MAX_DOMAIN; i++) {
		iomap = mdata->iommu_map + i;

		domain = msm_get_iommu_domain(iomap->domain_idx);
		if (!domain) {
			WARN(1, "could not attach iommu client %s to ctx %s\n",
				iomap->client_name, iomap->ctx_name);
			continue;
		}

		rc = iommu_attach_device(domain, iomap->ctx);
		if (rc) {
			WARN(1, "mdp::iommu device attach failed rc:%d\n", rc);
			for (i--; i >= 0; i--) {
				iomap = mdata->iommu_map + i;
				iommu_detach_device(domain, iomap->ctx);
			}
			goto end;
		}
	}

	mdata->iommu_attached = true;
end:
	return rc;
}

int mdss_iommu_dettach(struct mdss_data_type *mdata)
{
	struct iommu_domain *domain;
	struct mdss_iommu_map_type *iomap;
	int i;

	MDSS_XLOG(mdata->iommu_attached);

	if (!mdata->iommu_attached) {
		pr_debug("mdp iommu already dettached\n");
		return 0;
	}

	for (i = 0; i < MDSS_IOMMU_MAX_DOMAIN; i++) {
		iomap = mdata->iommu_map + i;

		domain = msm_get_iommu_domain(iomap->domain_idx);
		if (!domain) {
			pr_err("unable to get iommu domain(%d)\n",
				iomap->domain_idx);
			continue;
		}
		iommu_detach_device(domain, iomap->ctx);
	}

	mdata->iommu_attached = false;

	return 0;
}

int mdss_iommu_init(struct mdss_data_type *mdata)
{
	struct msm_iova_layout layout;
	struct iommu_domain *domain;
	struct mdss_iommu_map_type *iomap;
	int i;

	if (mdata->iommu_map) {
		pr_warn("iommu already initialized\n");
		return 0;
	}

	for (i = 0; i < MDSS_IOMMU_MAX_DOMAIN; i++) {
		iomap = &mdss_iommu_map[i];

		layout.client_name = iomap->client_name;
		layout.partitions = iomap->partitions;
		layout.npartitions = iomap->npartitions;
		layout.is_secure = (i == MDSS_IOMMU_DOMAIN_SECURE);

		iomap->domain_idx = msm_register_domain(&layout);
		if (IS_ERR_VALUE(iomap->domain_idx))
			return -EINVAL;

		domain = msm_get_iommu_domain(iomap->domain_idx);
		if (!domain) {
			pr_err("unable to get iommu domain(%d)\n",
				iomap->domain_idx);
			return -EINVAL;
		}

		iomap->ctx = msm_iommu_get_ctx(iomap->ctx_name);
		if (!iomap->ctx) {
			pr_warn("unable to get iommu ctx(%s)\n",
				iomap->ctx_name);
			return -EINVAL;
		}
	}

	mdata->iommu_map = mdss_iommu_map;

	return 0;
}

static void mdss_debug_enable_clock(int on)
{
	if (on)
		mdss_mdp_clk_ctrl(MDP_BLOCK_POWER_ON);
	else
		mdss_mdp_clk_ctrl(MDP_BLOCK_POWER_OFF);
}

static int mdss_mdp_debug_init(struct mdss_data_type *mdata)
{
	int rc;

	mdata->debug_inf.debug_enable_clock = mdss_debug_enable_clock;

	rc = mdss_debugfs_init(mdata);
	if (rc)
		return rc;

	rc = mdss_mdp_debugfs_init(mdata);
	if (rc) {
		mdss_debugfs_remove(mdata);
		return rc;
	}

	mdss_debug_register_io("mdp", &mdata->mdss_io);
	mdss_debug_register_io("vbif", &mdata->vbif_io);

	return 0;
}

static void mdss_mdp_hw_rev_caps_init(struct mdss_data_type *mdata)
{
	switch (mdata->mdp_rev) {
	case MDSS_MDP_HW_REV_105:
		mdata->max_target_zorder = MDSS_MDP_MAX_STAGE;
		mdata->max_cursor_size = 128;
		break;
	default:
		mdata->max_target_zorder = MDSS_MDP_STAGE_4;
		mdata->max_cursor_size = 64;
	}
}

static void mdss_hw_rev_init(struct mdss_data_type *mdata)
{
	if (mdata->mdp_rev)
		return;

	mdss_mdp_clk_ctrl(MDP_BLOCK_POWER_ON);
	mdata->mdp_rev = MDSS_REG_READ(mdata, MDSS_REG_HW_VERSION);
	pr_info_once("MDP Rev=%x\n", mdata->mdp_rev);
	mdss_mdp_hw_rev_caps_init(mdata);
	mdss_mdp_clk_ctrl(MDP_BLOCK_POWER_OFF);
}

/**
 * mdss_hw_init() - Initialize MDSS target specific register settings
 * @mdata: MDP private data
 *
 * Initialize basic MDSS hardware settings based on the board specific
 * parameters. This function does not explicitly turn on the MDP clocks
 * and so it must be called with the MDP clocks already enabled.
 */
int mdss_hw_init(struct mdss_data_type *mdata)
{
	int i, j;
	char *offset;
	struct mdss_mdp_pipe *vig;

	mdss_hw_rev_init(mdata);

	/* disable hw underrun recovery */
	writel_relaxed(0x0, mdata->mdp_base +
			MDSS_MDP_REG_VIDEO_INTF_UNDERFLOW_CTL);

	if (mdata->hw_settings) {
		struct mdss_hw_settings *hws = mdata->hw_settings;

		while (hws->reg) {
			writel_relaxed(hws->val, hws->reg);
			hws++;
		}
	}

	for (i = 0; i < mdata->ndspp; i++) {
		offset = mdata->mixer_intf[i].dspp_base +
				MDSS_MDP_REG_DSPP_HIST_LUT_BASE;
		for (j = 0; j < ENHIST_LUT_ENTRIES; j++)
			writel_relaxed(j, offset);

		/* swap */
		writel_relaxed(1, offset + 4);
	}
	vig = mdata->vig_pipes;
	for (i = 0; i < mdata->nvig_pipes; i++) {
		offset = vig[i].base +
			MDSS_MDP_REG_VIG_HIST_LUT_BASE;
		for (j = 0; j < ENHIST_LUT_ENTRIES; j++)
			writel_relaxed(j, offset);
		/* swap */
		writel_relaxed(1, offset + 16);
	}

	mdata->nmax_concurrent_ad_hw =
		(mdata->mdp_rev < MDSS_MDP_HW_REV_103) ? 1 : 2;

	if (mdata->mdp_rev == MDSS_MDP_HW_REV_200)
		for (i = 0; i < mdata->nvig_pipes; i++)
			mdss_mdp_hscl_init(&vig[i]);

	pr_debug("MDP hw init done\n");

	return 0;
}

static u32 mdss_mdp_res_init(struct mdss_data_type *mdata)
{
	u32 rc = 0;

	if (mdata->res_init) {
		pr_err("mdss resources already initialized\n");
		return -EPERM;
	}

	mdata->res_init = true;
	mdata->clk_ena = false;
	mdata->irq_mask = MDSS_MDP_DEFAULT_INTR_MASK;
	mdata->irq_ena = false;

	rc = mdss_mdp_irq_clk_setup(mdata);
	if (rc)
		return rc;

	mdata->hist_intr.req = 0;
	mdata->hist_intr.curr = 0;
	mdata->hist_intr.state = 0;
	spin_lock_init(&mdata->hist_intr.lock);

	mdata->iclient = msm_ion_client_create(mdata->pdev->name);
	if (IS_ERR_OR_NULL(mdata->iclient)) {
		pr_err("msm_ion_client_create() return error (%p)\n",
				mdata->iclient);
		mdata->iclient = NULL;
	}

	rc = mdss_iommu_init(mdata);

	return rc;
}

/**
 * mdss_mdp_footswitch_ctrl_splash() - clocks handoff for cont. splash screen
 * @on: 1 to start handoff, 0 to complete the handoff after first frame update
 *
 * MDSS Clocks and GDSC are already on during continous splash screen, but
 * increasing ref count will keep clocks from being turned off until handoff
 * has properly happend after frame update.
 */
void mdss_mdp_footswitch_ctrl_splash(int on)
{
	int ret;
	struct mdss_data_type *mdata = mdss_mdp_get_mdata();
	if (mdata != NULL) {
		if (on) {
			pr_debug("Enable MDP FS for splash.\n");
			mdata->handoff_pending = true;
			ret = regulator_enable(mdata->fs);
			if (ret)
				pr_err("Footswitch failed to enable\n");

			mdss_mdp_clk_ctrl(MDP_BLOCK_POWER_ON);
			mdss_hw_init(mdata);
		} else {
			pr_debug("Disable MDP FS for splash.\n");
			mdss_mdp_clk_ctrl(MDP_BLOCK_POWER_OFF);
			regulator_disable(mdata->fs);
			mdata->handoff_pending = false;
		}
	} else {
		pr_warn("mdss mdata not initialized\n");
	}
}

static int mdss_mdp_get_pan_intf(const char *pan_intf)
{
	int i, rc = MDSS_PANEL_INTF_INVALID;

	if (!pan_intf)
		return rc;

	for (i = 0; i < ARRAY_SIZE(pan_types); i++) {
		if (!strcmp(pan_intf, pan_types[i].name)) {
			rc = pan_types[i].type;
			break;
		}
	}
	return rc;
}

static int mdss_mdp_get_pan_cfg(struct mdss_panel_cfg *pan_cfg)
{
	char *t = NULL;
	char pan_intf_str[MDSS_MAX_PANEL_LEN];
	int rc, i, panel_len;
	char pan_name[MDSS_MAX_PANEL_LEN];

	if (!pan_cfg)
		return -EINVAL;

	if (mdss_mdp_panel[0] == '0') {
		pan_cfg->lk_cfg = false;
	} else if (mdss_mdp_panel[0] == '1') {
		pan_cfg->lk_cfg = true;
	} else {
		/* read from dt */
		pan_cfg->lk_cfg = true;
		pan_cfg->pan_intf = MDSS_PANEL_INTF_INVALID;
		return -EINVAL;
	}

	/* skip lk cfg and delimiter; ex: "0:" */
	strlcpy(pan_name, &mdss_mdp_panel[2], MDSS_MAX_PANEL_LEN);
	t = strnstr(pan_name, ":", MDSS_MAX_PANEL_LEN);
	if (!t) {
		pr_err("pan_name=[%s] invalid\n", pan_name);
		pan_cfg->pan_intf = MDSS_PANEL_INTF_INVALID;
		return -EINVAL;
	}

	for (i = 0; ((pan_name + i) < t) && (i < 4); i++)
		pan_intf_str[i] = *(pan_name + i);
	pan_intf_str[i] = 0;
	pr_debug("%d panel intf %s\n", __LINE__, pan_intf_str);
	/* point to the start of panel name */
	t = t + 1;
	strlcpy(&pan_cfg->arg_cfg[0], t, sizeof(pan_cfg->arg_cfg));
	pr_debug("%d: t=[%s] panel name=[%s]\n", __LINE__,
		t, pan_cfg->arg_cfg);

	panel_len = strlen(pan_cfg->arg_cfg);
	if (!panel_len) {
		pr_err("Panel name is invalid\n");
		pan_cfg->pan_intf = MDSS_PANEL_INTF_INVALID;
		return -EINVAL;
	}

	rc = mdss_mdp_get_pan_intf(pan_intf_str);
	pan_cfg->pan_intf = (rc < 0) ?  MDSS_PANEL_INTF_INVALID : rc;
	return 0;
}

static int mdss_mdp_parse_dt_pan_intf(struct platform_device *pdev)
{
	int rc;
	struct mdss_data_type *mdata = platform_get_drvdata(pdev);
	const char *prim_intf = NULL;

	rc = of_property_read_string(pdev->dev.of_node,
				"qcom,mdss-pref-prim-intf", &prim_intf);
	if (rc)
		return -ENODEV;

	rc = mdss_mdp_get_pan_intf(prim_intf);
	if (rc < 0) {
		mdata->pan_cfg.pan_intf = MDSS_PANEL_INTF_INVALID;
	} else {
		mdata->pan_cfg.pan_intf = rc;
		rc = 0;
	}
	return rc;
}

static int mdss_mdp_get_cmdline_config(struct platform_device *pdev)
{
	int rc, len = 0;
	int *intf_type;
	char *panel_name;
	struct mdss_panel_cfg *pan_cfg;
	struct mdss_data_type *mdata = platform_get_drvdata(pdev);

	mdata->pan_cfg.arg_cfg[MDSS_MAX_PANEL_LEN] = 0;
	pan_cfg = &mdata->pan_cfg;
	panel_name = &pan_cfg->arg_cfg[0];
	intf_type = &pan_cfg->pan_intf;

	/* reads from dt by default */
	pan_cfg->lk_cfg = true;

	len = strlen(mdss_mdp_panel);

	if (len > 0) {
		rc = mdss_mdp_get_pan_cfg(pan_cfg);
		if (!rc) {
			pan_cfg->init_done = true;
			return rc;
		}
	}

	rc = mdss_mdp_parse_dt_pan_intf(pdev);
	/* if pref pan intf is not present */
	if (rc)
		pr_err("unable to parse device tree for pan intf\n");
	else
		pan_cfg->init_done = true;

	return rc;
}

static ssize_t mdss_mdp_show_capabilities(struct device *dev,
		struct device_attribute *attr, char *buf)
{
	struct mdss_data_type *mdata = dev_get_drvdata(dev);
	size_t len = PAGE_SIZE;
	int cnt = 0;

#define SPRINT(fmt, ...) \
		(cnt += scnprintf(buf + cnt, len - cnt, fmt, ##__VA_ARGS__))

	mdss_hw_rev_init(mdata);

	SPRINT("mdp_version=5\n");
	SPRINT("hw_rev=%d\n", mdata->mdp_rev);
	SPRINT("rgb_pipes=%d\n", mdata->nrgb_pipes);
	SPRINT("vig_pipes=%d\n", mdata->nvig_pipes);
	SPRINT("dma_pipes=%d\n", mdata->ndma_pipes);
	SPRINT("blending_stages=%d\n", mdata->max_target_zorder);
	SPRINT("cursor_pipes=%d\n", mdata->ncursor_pipes);
	SPRINT("smp_count=%d\n", mdata->smp_mb_cnt);
	SPRINT("smp_size=%d\n", mdata->smp_mb_size);
	SPRINT("smp_mb_per_pipe=%d\n", mdata->smp_mb_per_pipe);
	SPRINT("max_downscale_ratio=%d\n", MAX_DOWNSCALE_RATIO);
	SPRINT("max_upscale_ratio=%d\n", MAX_UPSCALE_RATIO);
	if (mdata->max_bw_low)
		SPRINT("max_bandwidth_low=%u\n", mdata->max_bw_low);
	if (mdata->max_bw_high)
		SPRINT("max_bandwidth_high=%u\n", mdata->max_bw_high);
	SPRINT("features=");
	if (mdata->has_bwc)
		SPRINT(" bwc");
	if (mdata->has_decimation)
		SPRINT(" decimation");
	if (mdata->highest_bank_bit)
		SPRINT(" tile_format");
	if (mdata->has_non_scalar_rgb)
		SPRINT(" non_scalar_rgb");
	if (mdata->has_src_split)
		SPRINT(" src_split");
	if (mdata->max_mixer_width)
		SPRINT(" max_mixer_width");
	SPRINT("\n");

	return cnt;
}

static DEVICE_ATTR(caps, S_IRUGO, mdss_mdp_show_capabilities, NULL);

static struct attribute *mdp_fs_attrs[] = {
	&dev_attr_caps.attr,
	NULL
};

static struct attribute_group mdp_fs_attr_group = {
	.attrs = mdp_fs_attrs
};

static int mdss_mdp_register_sysfs(struct mdss_data_type *mdata)
{
	struct device *dev = &mdata->pdev->dev;
	int rc;

	rc = sysfs_create_group(&dev->kobj, &mdp_fs_attr_group);

	return rc;
}

static int mdss_mdp_probe(struct platform_device *pdev)
{
	struct resource *res;
	int rc;
	struct mdss_data_type *mdata;

	if (!pdev->dev.of_node) {
		pr_err("MDP driver only supports device tree probe\n");
		return -ENOTSUPP;
	}

	if (mdss_res) {
		pr_err("MDP already initialized\n");
		return -EINVAL;
	}

	mdata = devm_kzalloc(&pdev->dev, sizeof(*mdata), GFP_KERNEL);
	if (mdata == NULL)
		return -ENOMEM;

	pdev->id = 0;
	mdata->pdev = pdev;
	platform_set_drvdata(pdev, mdata);
	mdss_res = mdata;
	mutex_init(&mdata->reg_lock);
	atomic_set(&mdata->sd_client_count, 0);
	atomic_set(&mdata->active_intf_cnt, 0);

	rc = msm_dss_ioremap_byname(pdev, &mdata->mdss_io, "mdp_phys");
	if (rc) {
		pr_err("unable to map MDP base\n");
		goto probe_done;
	}
	pr_debug("MDSS HW Base addr=0x%x len=0x%x\n",
		(int) (unsigned long) mdata->mdss_io.base,
		mdata->mdss_io.len);

	rc = msm_dss_ioremap_byname(pdev, &mdata->vbif_io, "vbif_phys");
	if (rc) {
		pr_err("unable to map MDSS VBIF base\n");
		goto probe_done;
	}
	pr_debug("MDSS VBIF HW Base addr=0x%x len=0x%x\n",
		(int) (unsigned long) mdata->vbif_io.base,
		mdata->vbif_io.len);

	res = platform_get_resource(pdev, IORESOURCE_IRQ, 0);
	if (!res) {
		pr_err("unable to get MDSS irq\n");
		rc = -ENOMEM;
		goto probe_done;
	}
	mdata->irq = res->start;
	mdss_mdp_hw.ptr = mdata;

	/*populate hw iomem base info from device tree*/
	rc = mdss_mdp_parse_dt(pdev);
	if (rc) {
		pr_err("unable to parse device tree\n");
		goto probe_done;
	}

	rc = mdss_mdp_get_cmdline_config(pdev);
	if (rc) {
		pr_err("Error in panel override:rc=[%d]\n", rc);
		goto probe_done;
	}

	rc = mdss_mdp_res_init(mdata);
	if (rc) {
		pr_err("unable to initialize mdss mdp resources\n");
		goto probe_done;
	}
	rc = mdss_mdp_pp_init(&pdev->dev);
	if (rc) {
		pr_err("unable to initialize mdss pp resources\n");
		goto probe_done;
	}
	rc = mdss_mdp_bus_scale_register(mdata);
	if (rc) {
		pr_err("unable to register bus scaling\n");
		goto probe_done;
	}

	rc = mdss_mdp_debug_init(mdata);
	if (rc) {
		pr_err("unable to initialize mdp debugging\n");
		goto probe_done;
	}

	pm_runtime_set_suspended(&pdev->dev);
	pm_runtime_enable(&pdev->dev);
	if (!pm_runtime_enabled(&pdev->dev))
		mdss_mdp_footswitch_ctrl(mdata, true);

	rc = mdss_mdp_register_sysfs(mdata);
	if (rc)
		pr_err("unable to register mdp sysfs nodes\n");

	rc = mdss_fb_register_mdp_instance(&mdp5);
	if (rc)
		pr_err("unable to register mdp instance\n");

	rc = mdss_register_irq(&mdss_mdp_hw);
	if (rc)
		pr_err("mdss_register_irq failed.\n");

probe_done:
	if (IS_ERR_VALUE(rc)) {
		mdss_mdp_hw.ptr = NULL;
		mdss_mdp_pp_term(&pdev->dev);
		mutex_destroy(&mdata->reg_lock);
		mdss_res = NULL;
	}

	return rc;
}

static void mdss_mdp_parse_dt_regs_array(const u32 *arr, struct dss_io_data *io,
	struct mdss_hw_settings *hws, int count)
{
	u32 len, reg;
	int i;

	if (!arr)
		return;

	for (i = 0, len = count * 2; i < len; i += 2) {
		reg = be32_to_cpu(arr[i]);
		if (reg >= io->len)
			continue;

		hws->reg = io->base + reg;
		hws->val = be32_to_cpu(arr[i + 1]);
		pr_debug("reg: 0x%04x=0x%08x\n", reg, hws->val);
		hws++;
	}
}

int mdss_mdp_parse_dt_hw_settings(struct platform_device *pdev)
{
	struct mdss_data_type *mdata = platform_get_drvdata(pdev);
	struct mdss_hw_settings *hws;
	const u32 *vbif_arr, *mdp_arr;
	int vbif_len, mdp_len;

	vbif_arr = of_get_property(pdev->dev.of_node, "qcom,vbif-settings",
			&vbif_len);
	if (!vbif_arr || (vbif_len & 1)) {
		pr_warn("MDSS VBIF settings not found\n");
		vbif_len = 0;
	}
	vbif_len /= 2 * sizeof(u32);

	mdp_arr = of_get_property(pdev->dev.of_node, "qcom,mdp-settings",
			&mdp_len);
	if (!mdp_arr || (mdp_len & 1)) {
		pr_warn("MDSS MDP settings not found\n");
		mdp_len = 0;
	}
	mdp_len /= 2 * sizeof(u32);

	if ((mdp_len + vbif_len) == 0)
		return 0;

	hws = devm_kzalloc(&pdev->dev, sizeof(*hws) * (vbif_len + mdp_len + 1),
			GFP_KERNEL);
	if (!hws)
		return -ENOMEM;

	mdss_mdp_parse_dt_regs_array(vbif_arr, &mdata->vbif_io,
			hws, vbif_len);
	mdss_mdp_parse_dt_regs_array(mdp_arr, &mdata->mdss_io,
		hws + vbif_len, mdp_len);

	mdata->hw_settings = hws;

	return 0;
}

static int mdss_mdp_parse_dt(struct platform_device *pdev)
{
	int rc, data;
	struct mdss_data_type *mdata = platform_get_drvdata(pdev);

	rc = mdss_mdp_parse_dt_hw_settings(pdev);
	if (rc) {
		pr_err("Error in device tree : hw settings\n");
		return rc;
	}

	rc = mdss_mdp_parse_dt_pipe(pdev);
	if (rc) {
		pr_err("Error in device tree : pipes\n");
		return rc;
	}

	rc = mdss_mdp_parse_dt_mixer(pdev);
	if (rc) {
		pr_err("Error in device tree : mixers\n");
		return rc;
	}

	rc = mdss_mdp_parse_dt_ctl(pdev);
	if (rc) {
		pr_err("Error in device tree : ctl\n");
		return rc;
	}

	rc = mdss_mdp_parse_dt_video_intf(pdev);
	if (rc) {
		pr_err("Error in device tree : ctl\n");
		return rc;
	}

	rc = mdss_mdp_parse_dt_smp(pdev);
	if (rc) {
		pr_err("Error in device tree : smp\n");
		return rc;
	}

	rc = mdss_mdp_parse_dt_prefill(pdev);
	if (rc) {
		pr_err("Error in device tree : prefill\n");
		return rc;
	}

	rc = mdss_mdp_parse_dt_misc(pdev);
	if (rc) {
		pr_err("Error in device tree : misc\n");
		return rc;
	}

	rc = mdss_mdp_parse_dt_ad_cfg(pdev);
	if (rc) {
		pr_err("Error in device tree : ad\n");
		return rc;
	}

	rc = mdss_mdp_parse_dt_bus_scale(pdev);
	if (rc) {
		pr_err("Error in device tree : bus scale\n");
		return rc;
	}

	/* Parse the mdp specific register base offset*/
	rc = of_property_read_u32(pdev->dev.of_node,
		"qcom,mdss-mdp-reg-offset", &data);
	if (rc) {
		pr_err("Error in device tree : mdp reg base\n");
		return rc;
	}
	mdata->mdp_base = mdata->mdss_io.base + data;
	return 0;
}

static void mdss_mdp_parse_dt_pipe_sw_reset(struct platform_device *pdev,
	u32 reg_off, char *prop_name, struct mdss_mdp_pipe *pipe_list,
	u32 npipes)
{
	size_t len;
	const u32 *arr;

	arr = of_get_property(pdev->dev.of_node, prop_name, (int *) &len);
	if (arr) {
		int i;

		len /= sizeof(u32);
		if (len != npipes) {
			pr_err("%s: invalid sw_reset entries req:%zu found:%d\n",
				prop_name, len, npipes);
			return;
		}

		for (i = 0; i < len; i++) {
			pipe_list[i].sw_reset.reg_off = reg_off;
			pipe_list[i].sw_reset.bit_off = be32_to_cpu(arr[i]);

			pr_debug("%s[%d]: sw_reset: reg_off:0x%x bit_off:%d\n",
				prop_name, i, reg_off, be32_to_cpu(arr[i]));
		}
	}
}

static int  mdss_mdp_parse_dt_pipe_clk_ctrl(struct platform_device *pdev,
	char *prop_name, struct mdss_mdp_pipe *pipe_list, u32 npipes)
{
	int rc = 0, temp;
	size_t len;
	const u32 *arr;

	arr = of_get_property(pdev->dev.of_node, prop_name, &temp);
	if (arr) {
		int i, j;
		len = (size_t) temp;
		len /= sizeof(u32);
		for (i = 0, j = 0; i < len; j++) {
			struct mdss_mdp_pipe *pipe = NULL;

			if (j >= npipes) {
				pr_err("invalid clk ctrl enries for prop: %s\n",
					prop_name);
				return -EINVAL;
			}

			pipe = &pipe_list[j];

			pipe->clk_ctrl.reg_off = be32_to_cpu(arr[i++]);
			pipe->clk_ctrl.bit_off = be32_to_cpu(arr[i++]);

			/* status register is next in line to ctrl register */
			pipe->clk_status.reg_off = pipe->clk_ctrl.reg_off + 4;
			pipe->clk_status.bit_off = be32_to_cpu(arr[i++]);

			pr_debug("%s[%d]: ctrl: reg_off: 0x%x bit_off: %d\n",
				prop_name, j, pipe->clk_ctrl.reg_off,
				pipe->clk_ctrl.bit_off);
			pr_debug("%s[%d]: status: reg_off: 0x%x bit_off: %d\n",
				prop_name, j, pipe->clk_status.reg_off,
				pipe->clk_status.bit_off);
		}
		if (j != npipes) {
			pr_err("%s: %d entries found. required %d\n",
				prop_name, j, npipes);
			for (i = 0; i < npipes; i++) {
				memset(&pipe_list[i].clk_ctrl, 0,
					sizeof(pipe_list[i].clk_ctrl));
				memset(&pipe_list[i].clk_status, 0,
					sizeof(pipe_list[i].clk_status));
			}
			rc = -EINVAL;
		}
	} else {
		pr_err("error mandatory property '%s' not found\n", prop_name);
		rc = -EINVAL;
	}

	return rc;
}

static void mdss_mdp_parse_dt_pipe_panic_ctrl(struct platform_device *pdev,
	char *prop_name, struct mdss_mdp_pipe *pipe_list, u32 npipes)
{
	int rc = 0;
	int i, j;
	size_t len;
	const u32 *arr;
	struct mdss_mdp_pipe *pipe = NULL;
	struct mdss_data_type *mdata = platform_get_drvdata(pdev);

	arr = of_get_property(pdev->dev.of_node, prop_name, (int *) &len);
	if (arr) {
		len /= sizeof(u32);
		for (i = 0, j = 0; i < len; j++) {
			if (j >= npipes) {
				pr_err("invalid panic ctrl enries for prop: %s\n",
					prop_name);
				goto error;
			}

			pipe = &pipe_list[j];
			pipe->panic_ctrl_ndx = be32_to_cpu(arr[i++]);
		}
		if (j != npipes) {
			pr_err("%s: %d entries found. required %d\n",
				prop_name, j, npipes);
			rc = -EINVAL;
			goto error;
		}
	} else {
		pr_debug("panic ctrl enabled but property '%s' not found\n",
								prop_name);
		rc = -EINVAL;
	}

error:
	if (rc)
		mdata->has_panic_ctrl = false;
}

static int mdss_mdp_parse_dt_pipe(struct platform_device *pdev)
{
	u32 npipes, dma_off;
	int rc = 0, i;
	u32 nfids = 0, setup_cnt = 0, len, nxids = 0;
	u32 *offsets = NULL, *ftch_id = NULL, *xin_id = NULL;
	u32 sw_reset_offset = 0;

	struct mdss_data_type *mdata = platform_get_drvdata(pdev);

	mdata->has_pixel_ram = !mdss_mdp_parse_dt_prop_len(pdev,
						"qcom,mdss-smp-data");

	mdata->nvig_pipes = mdss_mdp_parse_dt_prop_len(pdev,
				"qcom,mdss-pipe-vig-off");
	mdata->nrgb_pipes = mdss_mdp_parse_dt_prop_len(pdev,
				"qcom,mdss-pipe-rgb-off");
	mdata->ndma_pipes = mdss_mdp_parse_dt_prop_len(pdev,
				"qcom,mdss-pipe-dma-off");
	mdata->ncursor_pipes = mdss_mdp_parse_dt_prop_len(pdev,
				"qcom,mdss-pipe-cursor-off");

	npipes = mdata->nvig_pipes + mdata->nrgb_pipes + mdata->ndma_pipes;

	if (!mdata->has_pixel_ram) {
		nfids  += mdss_mdp_parse_dt_prop_len(pdev,
				"qcom,mdss-pipe-vig-fetch-id");
		nfids  += mdss_mdp_parse_dt_prop_len(pdev,
				"qcom,mdss-pipe-rgb-fetch-id");
		nfids  += mdss_mdp_parse_dt_prop_len(pdev,
				"qcom,mdss-pipe-dma-fetch-id");
		if (npipes != nfids) {
			pr_err("device tree err: unequal number of pipes and smp ids");
			return -EINVAL;
		}
	}

	nxids += mdss_mdp_parse_dt_prop_len(pdev, "qcom,mdss-pipe-vig-xin-id");
	nxids += mdss_mdp_parse_dt_prop_len(pdev, "qcom,mdss-pipe-rgb-xin-id");
	nxids += mdss_mdp_parse_dt_prop_len(pdev, "qcom,mdss-pipe-dma-xin-id");
	if (npipes != nxids) {
		pr_err("device tree err: unequal number of pipes and xin ids\n");
		return -EINVAL;
	}

	offsets = kzalloc(sizeof(u32) * npipes, GFP_KERNEL);
	if (!offsets) {
		pr_err("no mem assigned for offsets: kzalloc fail\n");
		return -ENOMEM;
	}

	ftch_id = kzalloc(sizeof(u32) * npipes, GFP_KERNEL);
	if (!ftch_id) {
		pr_err("no mem assigned for ftch_id: kzalloc fail\n");
		rc = -ENOMEM;
		goto ftch_alloc_fail;
	}

	xin_id = kzalloc(sizeof(u32) * nxids, GFP_KERNEL);
	if (!xin_id) {
		pr_err("no mem assigned for xin_id: kzalloc fail\n");
		rc = -ENOMEM;
		goto xin_alloc_fail;
	}

	mdata->vig_pipes = devm_kzalloc(&mdata->pdev->dev,
		sizeof(struct mdss_mdp_pipe) * mdata->nvig_pipes, GFP_KERNEL);
	if (!mdata->vig_pipes) {
		pr_err("no mem for vig_pipes: kzalloc fail\n");
		rc = -ENOMEM;
		goto vig_alloc_fail;
	}

	mdata->rgb_pipes = devm_kzalloc(&mdata->pdev->dev,
		sizeof(struct mdss_mdp_pipe) * mdata->nrgb_pipes, GFP_KERNEL);
	if (!mdata->rgb_pipes) {
		pr_err("no mem for rgb_pipes: kzalloc fail\n");
		rc = -ENOMEM;
		goto rgb_alloc_fail;
	}

	if (mdata->ndma_pipes) {
		mdata->dma_pipes = devm_kzalloc(&mdata->pdev->dev,
			sizeof(struct mdss_mdp_pipe) * mdata->ndma_pipes,
			GFP_KERNEL);
		if (!mdata->dma_pipes) {
			pr_err("no mem for dma_pipes: kzalloc fail\n");
			rc = -ENOMEM;
			goto dma_alloc_fail;
		}
	}

	if (nfids) {
		rc = mdss_mdp_parse_dt_handler(pdev,
			"qcom,mdss-pipe-vig-fetch-id", ftch_id,
			mdata->nvig_pipes);
		if (rc)
			goto parse_fail;
	}

	rc = mdss_mdp_parse_dt_handler(pdev, "qcom,mdss-pipe-vig-xin-id",
		xin_id, mdata->nvig_pipes);
	if (rc)
		goto parse_fail;

	rc = mdss_mdp_parse_dt_handler(pdev, "qcom,mdss-pipe-vig-off",
		offsets, mdata->nvig_pipes);
	if (rc)
		goto parse_fail;

	len = min_t(int, DEFAULT_TOTAL_VIG_PIPES, (int)mdata->nvig_pipes);
	rc = mdss_mdp_pipe_addr_setup(mdata, mdata->vig_pipes, offsets, ftch_id,
		xin_id, MDSS_MDP_PIPE_TYPE_VIG, MDSS_MDP_SSPP_VIG0, len, 0);
	if (rc)
		goto parse_fail;

	setup_cnt += len;

	if (nfids) {
		rc = mdss_mdp_parse_dt_handler(pdev,
			"qcom,mdss-pipe-rgb-fetch-id",
			ftch_id + mdata->nvig_pipes, mdata->nrgb_pipes);
		if (rc)
			goto parse_fail;
	}

	rc = mdss_mdp_parse_dt_handler(pdev, "qcom,mdss-pipe-rgb-xin-id",
		xin_id + mdata->nvig_pipes, mdata->nrgb_pipes);
	if (rc)
		goto parse_fail;

	rc = mdss_mdp_parse_dt_handler(pdev, "qcom,mdss-pipe-rgb-off",
		offsets + mdata->nvig_pipes, mdata->nrgb_pipes);
	if (rc)
		goto parse_fail;

	len = min_t(int, DEFAULT_TOTAL_RGB_PIPES, (int)mdata->nrgb_pipes);
	rc = mdss_mdp_pipe_addr_setup(mdata, mdata->rgb_pipes,
		offsets + mdata->nvig_pipes, ftch_id + mdata->nvig_pipes,
		xin_id + mdata->nvig_pipes, MDSS_MDP_PIPE_TYPE_RGB,
		MDSS_MDP_SSPP_RGB0, len, mdata->nvig_pipes);
	if (rc)
		goto parse_fail;

	setup_cnt += len;

	if (mdata->ndma_pipes) {
		dma_off = mdata->nvig_pipes + mdata->nrgb_pipes;

		if (nfids) {
			rc = mdss_mdp_parse_dt_handler(pdev,
				"qcom,mdss-pipe-dma-fetch-id",
				ftch_id + dma_off, mdata->ndma_pipes);
			if (rc)
				goto parse_fail;
		}

		rc = mdss_mdp_parse_dt_handler(pdev,
			"qcom,mdss-pipe-dma-xin-id",
			xin_id + dma_off, mdata->ndma_pipes);
		if (rc)
			goto parse_fail;

		rc = mdss_mdp_parse_dt_handler(pdev, "qcom,mdss-pipe-dma-off",
			offsets + dma_off, mdata->ndma_pipes);
		if (rc)
			goto parse_fail;

		len = mdata->ndma_pipes;
		rc = mdss_mdp_pipe_addr_setup(mdata, mdata->dma_pipes,
			offsets + dma_off, ftch_id + dma_off, xin_id + dma_off,
			MDSS_MDP_PIPE_TYPE_DMA, MDSS_MDP_SSPP_DMA0, len,
			mdata->nvig_pipes + mdata->nrgb_pipes);
		if (rc)
			goto parse_fail;

		setup_cnt += len;
	}

	if (mdata->nvig_pipes > DEFAULT_TOTAL_VIG_PIPES) {
		rc = mdss_mdp_pipe_addr_setup(mdata,
			mdata->vig_pipes + DEFAULT_TOTAL_VIG_PIPES,
			offsets + DEFAULT_TOTAL_VIG_PIPES,
			ftch_id + DEFAULT_TOTAL_VIG_PIPES,
			xin_id + DEFAULT_TOTAL_VIG_PIPES,
			MDSS_MDP_PIPE_TYPE_VIG, setup_cnt,
			mdata->nvig_pipes - DEFAULT_TOTAL_VIG_PIPES,
			DEFAULT_TOTAL_VIG_PIPES);
		if (rc)
			goto parse_fail;

		setup_cnt += mdata->nvig_pipes - DEFAULT_TOTAL_VIG_PIPES;
	}

	if (mdata->nrgb_pipes > DEFAULT_TOTAL_RGB_PIPES) {
		rc = mdss_mdp_pipe_addr_setup(mdata,
			mdata->rgb_pipes + DEFAULT_TOTAL_RGB_PIPES,
			offsets + mdata->nvig_pipes + DEFAULT_TOTAL_RGB_PIPES,
			ftch_id + mdata->nvig_pipes + DEFAULT_TOTAL_RGB_PIPES,
			xin_id + mdata->nvig_pipes + DEFAULT_TOTAL_RGB_PIPES,
			MDSS_MDP_PIPE_TYPE_RGB, setup_cnt,
			mdata->nrgb_pipes - DEFAULT_TOTAL_RGB_PIPES,
			mdata->nvig_pipes + DEFAULT_TOTAL_RGB_PIPES);
		if (rc)
			goto parse_fail;

		setup_cnt += mdata->nrgb_pipes - DEFAULT_TOTAL_RGB_PIPES;
	}

	rc = mdss_mdp_parse_dt_pipe_clk_ctrl(pdev,
		"qcom,mdss-pipe-vig-clk-ctrl-offsets", mdata->vig_pipes,
		mdata->nvig_pipes);
	if (rc)
		goto parse_fail;

	rc = mdss_mdp_parse_dt_pipe_clk_ctrl(pdev,
		"qcom,mdss-pipe-rgb-clk-ctrl-offsets", mdata->rgb_pipes,
		mdata->nrgb_pipes);
	if (rc)
		goto parse_fail;

	if (mdata->ndma_pipes) {
		rc = mdss_mdp_parse_dt_pipe_clk_ctrl(pdev,
			"qcom,mdss-pipe-dma-clk-ctrl-offsets", mdata->dma_pipes,
			mdata->ndma_pipes);
		if (rc)
			goto parse_fail;
	}

	mdss_mdp_parse_dt_handler(pdev, "qcom,mdss-pipe-sw-reset-off",
		&sw_reset_offset, 1);
	if (sw_reset_offset) {
		mdss_mdp_parse_dt_pipe_sw_reset(pdev, sw_reset_offset,
			"qcom,mdss-pipe-vig-sw-reset-map", mdata->vig_pipes,
			mdata->nvig_pipes);
		mdss_mdp_parse_dt_pipe_sw_reset(pdev, sw_reset_offset,
			"qcom,mdss-pipe-rgb-sw-reset-map", mdata->rgb_pipes,
			mdata->nrgb_pipes);
		mdss_mdp_parse_dt_pipe_sw_reset(pdev, sw_reset_offset,
			"qcom,mdss-pipe-dma-sw-reset-map", mdata->dma_pipes,
			mdata->ndma_pipes);
	}

	mdata->has_panic_ctrl = of_property_read_bool(pdev->dev.of_node,
		"qcom,mdss-has-panic-ctrl");
	if (mdata->has_panic_ctrl) {
		mdss_mdp_parse_dt_pipe_panic_ctrl(pdev,
			"qcom,mdss-pipe-vig-panic-ctrl-offsets",
				mdata->vig_pipes, mdata->nvig_pipes);
		mdss_mdp_parse_dt_pipe_panic_ctrl(pdev,
			"qcom,mdss-pipe-rgb-panic-ctrl-offsets",
				mdata->rgb_pipes, mdata->nrgb_pipes);
		mdss_mdp_parse_dt_pipe_panic_ctrl(pdev,
			"qcom,mdss-pipe-dma-panic-ctrl-offsets",
				mdata->dma_pipes, mdata->ndma_pipes);
	}

	if (mdata->ncursor_pipes) {
		mdata->cursor_pipes = devm_kzalloc(&mdata->pdev->dev,
			sizeof(struct mdss_mdp_pipe) * mdata->nvig_pipes,
			GFP_KERNEL);

		if (!mdata->cursor_pipes) {
			pr_err("no mem for cursor_pipes: kzalloc fail\n");
			rc = -ENOMEM;
			goto cursor_alloc_fail;
		}
		rc = mdss_mdp_parse_dt_handler(pdev,
			"qcom,mdss-pipe-cursor-off", offsets,
			mdata->ncursor_pipes);
		if (rc)
			goto parse_fail;

		rc = mdss_mdp_parse_dt_handler(pdev,
			"qcom,mdss-pipe-dma-xin-id", xin_id,
			mdata->ncursor_pipes);
		if (rc)
			goto parse_fail;
		/* set the fetch id to an invalid value */
		for (i = 0; i < mdata->ncursor_pipes; i++)
			ftch_id[i] = -1;
		rc = mdss_mdp_pipe_addr_setup(mdata, mdata->cursor_pipes,
			offsets, ftch_id, xin_id, MDSS_MDP_PIPE_TYPE_CURSOR,
			MDSS_MDP_SSPP_CURSOR0, mdata->ncursor_pipes, 0);
		if (rc)
			goto parse_fail;
		pr_info("dedicated vp cursors detected, num=%d\n",
			mdata->ncursor_pipes);
	}
	goto parse_done;

parse_fail:
	kfree(mdata->cursor_pipes);
cursor_alloc_fail:
	kfree(mdata->dma_pipes);
dma_alloc_fail:
	kfree(mdata->rgb_pipes);
rgb_alloc_fail:
	kfree(mdata->vig_pipes);
parse_done:
vig_alloc_fail:
	kfree(xin_id);
xin_alloc_fail:
	kfree(ftch_id);
ftch_alloc_fail:
	kfree(offsets);
	return rc;
}

static int mdss_mdp_parse_dt_mixer(struct platform_device *pdev)
{

	u32 nmixers, npingpong;
	int rc = 0;
	u32 *mixer_offsets = NULL, *dspp_offsets = NULL,
	    *pingpong_offsets = NULL;

	struct mdss_data_type *mdata = platform_get_drvdata(pdev);

	mdata->nmixers_intf = mdss_mdp_parse_dt_prop_len(pdev,
				"qcom,mdss-mixer-intf-off");
	mdata->nmixers_wb = mdss_mdp_parse_dt_prop_len(pdev,
				"qcom,mdss-mixer-wb-off");
	mdata->ndspp = mdss_mdp_parse_dt_prop_len(pdev,
				"qcom,mdss-dspp-off");
	npingpong = mdss_mdp_parse_dt_prop_len(pdev,
				"qcom,mdss-pingpong-off");
	nmixers = mdata->nmixers_intf + mdata->nmixers_wb;

	rc = of_property_read_u32(pdev->dev.of_node,
			"qcom,max-mixer-width", &mdata->max_mixer_width);
	if (rc) {
		pr_err("device tree err: failed to get max mixer width\n");
		return -EINVAL;
	}

	if (mdata->nmixers_intf < mdata->ndspp) {
		pr_err("device tree err: no of dspp are greater than intf mixers\n");
		return -EINVAL;
	}

	if (mdata->nmixers_intf != npingpong) {
		pr_err("device tree err: unequal no of pingpong and intf mixers\n");
		return -EINVAL;
	}

	mixer_offsets = kzalloc(sizeof(u32) * nmixers, GFP_KERNEL);
	if (!mixer_offsets) {
		pr_err("no mem assigned: kzalloc fail\n");
		return -ENOMEM;
	}

	dspp_offsets = kzalloc(sizeof(u32) * mdata->ndspp, GFP_KERNEL);
	if (!dspp_offsets) {
		pr_err("no mem assigned: kzalloc fail\n");
		rc = -ENOMEM;
		goto dspp_alloc_fail;
	}
	pingpong_offsets = kzalloc(sizeof(u32) * npingpong, GFP_KERNEL);
	if (!pingpong_offsets) {
		pr_err("no mem assigned: kzalloc fail\n");
		rc = -ENOMEM;
		goto pingpong_alloc_fail;
	}

	rc = mdss_mdp_parse_dt_handler(pdev, "qcom,mdss-mixer-intf-off",
		mixer_offsets, mdata->nmixers_intf);
	if (rc)
		goto parse_done;

	rc = mdss_mdp_parse_dt_handler(pdev, "qcom,mdss-mixer-wb-off",
		mixer_offsets + mdata->nmixers_intf, mdata->nmixers_wb);
	if (rc)
		goto parse_done;

	rc = mdss_mdp_parse_dt_handler(pdev, "qcom,mdss-dspp-off",
		dspp_offsets, mdata->ndspp);
	if (rc)
		goto parse_done;

	rc = mdss_mdp_parse_dt_handler(pdev, "qcom,mdss-pingpong-off",
		pingpong_offsets, npingpong);
	if (rc)
		goto parse_done;

	rc = mdss_mdp_mixer_addr_setup(mdata, mixer_offsets,
			dspp_offsets, pingpong_offsets,
			MDSS_MDP_MIXER_TYPE_INTF, mdata->nmixers_intf);
	if (rc)
		goto parse_done;

	rc = mdss_mdp_mixer_addr_setup(mdata, mixer_offsets +
			mdata->nmixers_intf, NULL, NULL,
			MDSS_MDP_MIXER_TYPE_WRITEBACK, mdata->nmixers_wb);
	if (rc)
		goto parse_done;

parse_done:
	kfree(pingpong_offsets);
pingpong_alloc_fail:
	kfree(dspp_offsets);
dspp_alloc_fail:
	kfree(mixer_offsets);

	return rc;
}

static int mdss_mdp_parse_dt_ctl(struct platform_device *pdev)
{
	int rc = 0;
	u32 *ctl_offsets = NULL, *wb_offsets = NULL;

	struct mdss_data_type *mdata = platform_get_drvdata(pdev);

	mdata->nctl = mdss_mdp_parse_dt_prop_len(pdev,
			"qcom,mdss-ctl-off");
	mdata->nwb =  mdss_mdp_parse_dt_prop_len(pdev,
			"qcom,mdss-wb-off");

	if (mdata->nctl < mdata->nwb) {
		pr_err("device tree err: number of ctl greater than wb\n");
		rc = -EINVAL;
		goto parse_done;
	}

	ctl_offsets = kzalloc(sizeof(u32) * mdata->nctl, GFP_KERNEL);
	if (!ctl_offsets) {
		pr_err("no more mem for ctl offsets\n");
		return -ENOMEM;
	}

	wb_offsets = kzalloc(sizeof(u32) * mdata->nwb, GFP_KERNEL);
	if (!wb_offsets) {
		pr_err("no more mem for writeback offsets\n");
		rc = -ENOMEM;
		goto wb_alloc_fail;
	}

	rc = mdss_mdp_parse_dt_handler(pdev, "qcom,mdss-ctl-off",
		ctl_offsets, mdata->nctl);
	if (rc)
		goto parse_done;

	rc = mdss_mdp_parse_dt_handler(pdev, "qcom,mdss-wb-off",
		wb_offsets, mdata->nwb);
	if (rc)
		goto parse_done;

	rc = mdss_mdp_ctl_addr_setup(mdata, ctl_offsets, wb_offsets,
						 mdata->nctl);
	if (rc)
		goto parse_done;

parse_done:
	kfree(wb_offsets);
wb_alloc_fail:
	kfree(ctl_offsets);

	return rc;
}

static int mdss_mdp_parse_dt_video_intf(struct platform_device *pdev)
{
	struct mdss_data_type *mdata = platform_get_drvdata(pdev);
	u32 count;
	u32 *offsets;
	int rc;


	count = mdss_mdp_parse_dt_prop_len(pdev, "qcom,mdss-intf-off");
	if (count == 0)
		return -EINVAL;

	offsets = kzalloc(sizeof(u32) * count, GFP_KERNEL);
	if (!offsets) {
		pr_err("no mem assigned for video intf\n");
		return -ENOMEM;
	}

	rc = mdss_mdp_parse_dt_handler(pdev, "qcom,mdss-intf-off",
			offsets, count);
	if (rc)
		goto parse_fail;

	rc = mdss_mdp_video_addr_setup(mdata, offsets, count);
	if (rc)
		pr_err("unable to setup video interfaces\n");

parse_fail:
	kfree(offsets);

	return rc;
}

static int mdss_mdp_update_smp_map(struct platform_device *pdev,
		const u32 *data, int len, int pipe_cnt,
		struct mdss_mdp_pipe *pipes)
{
	struct mdss_data_type *mdata = platform_get_drvdata(pdev);
	int i, j, k;
	u32 cnt, mmb;

	len /= sizeof(u32);
	for (i = 0, k = 0; i < len; k++) {
		struct mdss_mdp_pipe *pipe = NULL;

		if (k >= pipe_cnt) {
			pr_err("invalid fixed mmbs\n");
			return -EINVAL;
		}

		pipe = &pipes[k];

		cnt = be32_to_cpu(data[i++]);
		if (cnt == 0)
			continue;

		for (j = 0; j < cnt; j++) {
			mmb = be32_to_cpu(data[i++]);
			if (mmb > mdata->smp_mb_cnt) {
				pr_err("overflow mmb:%d pipe:%d: max:%d\n",
						mmb, k, mdata->smp_mb_cnt);
				return -EINVAL;
			}
			set_bit(mmb, pipe->smp_map[0].fixed);
		}
		if (bitmap_intersects(pipe->smp_map[0].fixed,
					mdata->mmb_alloc_map,
					mdata->smp_mb_cnt)) {
			pr_err("overlapping fixed mmb map\n");
			return -EINVAL;
		}
		bitmap_or(mdata->mmb_alloc_map, pipe->smp_map[0].fixed,
				mdata->mmb_alloc_map, mdata->smp_mb_cnt);
	}
	return 0;
}

static int mdss_mdp_parse_dt_smp(struct platform_device *pdev)
{
	struct mdss_data_type *mdata = platform_get_drvdata(pdev);
	u32 num;
	u32 data[2];
	int rc, len;
	const u32 *arr;

	num = mdss_mdp_parse_dt_prop_len(pdev, "qcom,mdss-smp-data");
	/*
	 * This property is optional for targets with fix pixel ram. Rest
	 * must provide no. of smp and size of each block.
	 */
	if (!num)
		return 0;
	else if (num != 2)
		return -EINVAL;

	rc = mdss_mdp_parse_dt_handler(pdev, "qcom,mdss-smp-data", data, num);
	if (rc)
		return rc;

	rc = mdss_mdp_smp_setup(mdata, data[0], data[1]);

	if (rc) {
		pr_err("unable to setup smp data\n");
		return rc;
	}

	rc = of_property_read_u32(pdev->dev.of_node,
		"qcom,mdss-smp-mb-per-pipe", data);
	mdata->smp_mb_per_pipe = (!rc ? data[0] : 0);

	rc = 0;
	arr = of_get_property(pdev->dev.of_node,
			"qcom,mdss-pipe-rgb-fixed-mmb", &len);
	if (arr) {
		rc = mdss_mdp_update_smp_map(pdev, arr, len,
				mdata->nrgb_pipes, mdata->rgb_pipes);

		if (rc)
			pr_warn("unable to update smp map for RGB pipes\n");
	}

	arr = of_get_property(pdev->dev.of_node,
			"qcom,mdss-pipe-vig-fixed-mmb", &len);
	if (arr) {
		rc = mdss_mdp_update_smp_map(pdev, arr, len,
				mdata->nvig_pipes, mdata->vig_pipes);

		if (rc)
			pr_warn("unable to update smp map for VIG pipes\n");
	}
	return rc;
}

static void mdss_mdp_parse_dt_fudge_factors(struct platform_device *pdev,
	char *prop_name, struct mdss_fudge_factor *ff)
{
	int rc;
	u32 data[2] = {1, 1};

	rc = mdss_mdp_parse_dt_handler(pdev, prop_name, data, 2);
	if (rc) {
		pr_err("err reading %s\n", prop_name);
	} else {
		ff->numer = data[0];
		ff->denom = data[1];
	}
}

static int mdss_mdp_parse_dt_prefill(struct platform_device *pdev)
{
	struct mdss_data_type *mdata = platform_get_drvdata(pdev);
	struct mdss_prefill_data *prefill = &mdata->prefill_data;
	int rc;

	rc = of_property_read_u32(pdev->dev.of_node,
		"qcom,mdss-prefill-outstanding-buffer-bytes",
		&prefill->ot_bytes);
	if (rc) {
		pr_err("prefill outstanding buffer bytes not specified\n");
		return rc;
	}

	rc = of_property_read_u32(pdev->dev.of_node,
		"qcom,mdss-prefill-y-buffer-bytes", &prefill->y_buf_bytes);
	if (rc) {
		pr_err("prefill y buffer bytes not specified\n");
		return rc;
	}

	rc = of_property_read_u32(pdev->dev.of_node,
		"qcom,mdss-prefill-scaler-buffer-lines-bilinear",
		&prefill->y_scaler_lines_bilinear);
	if (rc) {
		pr_err("prefill scaler lines for bilinear not specified\n");
		return rc;
	}

	rc = of_property_read_u32(pdev->dev.of_node,
		"qcom,mdss-prefill-scaler-buffer-lines-caf",
		&prefill->y_scaler_lines_caf);
	if (rc) {
		pr_debug("prefill scaler lines for caf not specified\n");
		return rc;
	}

	rc = of_property_read_u32(pdev->dev.of_node,
		"qcom,mdss-prefill-post-scaler-buffer-pixels",
		&prefill->post_scaler_pixels);
	if (rc) {
		pr_err("prefill post scaler buffer pixels not specified\n");
		return rc;
	}

	rc = of_property_read_u32(pdev->dev.of_node,
		"qcom,mdss-prefill-pingpong-buffer-pixels",
		&prefill->pp_pixels);
	if (rc) {
		pr_err("prefill pingpong buffer lines not specified\n");
		return rc;
	}

	rc = of_property_read_u32(pdev->dev.of_node,
		"qcom,mdss-prefill-fbc-lines", &prefill->fbc_lines);
	if (rc) {
		pr_err("prefill FBC lines not specified\n");
		return rc;
	}

	return 0;
}

static void mdss_mdp_parse_vbif_qos(struct platform_device *pdev)
{
	struct mdss_data_type *mdata = platform_get_drvdata(pdev);
	int rc;

	mdata->npriority_lvl = mdss_mdp_parse_dt_prop_len(pdev,
			"qcom,mdss-vbif-qos-rt-setting");
	if (mdata->npriority_lvl == MDSS_VBIF_QOS_REMAP_ENTRIES) {
		mdata->vbif_rt_qos = kzalloc(sizeof(u32) *
				mdata->npriority_lvl, GFP_KERNEL);
		if (!mdata->vbif_rt_qos) {
			pr_err("no memory for real time qos_priority\n");
			return;
		}

		rc = mdss_mdp_parse_dt_handler(pdev,
			"qcom,mdss-vbif-qos-rt-setting",
				mdata->vbif_rt_qos, mdata->npriority_lvl);
		if (rc) {
			pr_debug("rt setting not found\n");
			return;
		}
	} else {
		mdata->npriority_lvl = 0;
		pr_debug("Invalid or no vbif qos rt setting\n");
		return;
	}

	mdata->npriority_lvl = mdss_mdp_parse_dt_prop_len(pdev,
			"qcom,mdss-vbif-qos-nrt-setting");
	if (mdata->npriority_lvl == MDSS_VBIF_QOS_REMAP_ENTRIES) {
		mdata->vbif_nrt_qos = kzalloc(sizeof(u32) *
				mdata->npriority_lvl, GFP_KERNEL);
		if (!mdata->vbif_nrt_qos) {
			pr_err("no memory for non real time qos_priority\n");
			return;
		}

		rc = mdss_mdp_parse_dt_handler(pdev,
			"qcom,mdss-vbif-qos-nrt-setting", mdata->vbif_nrt_qos,
				mdata->npriority_lvl);
		if (rc) {
			pr_debug("nrt setting not found\n");
			return;
		}
	} else {
		mdata->npriority_lvl = 0;
		pr_debug("Invalid or no vbif qos nrt seting\n");
	}
}

static int mdss_mdp_parse_dt_misc(struct platform_device *pdev)
{
	struct mdss_data_type *mdata = platform_get_drvdata(pdev);
	u32 data;
	const char *wfd_data;
	int rc;
	struct property *prop = NULL;

	rc = of_property_read_u32(pdev->dev.of_node, "qcom,mdss-rot-block-size",
		&data);
	mdata->rot_block_size = (!rc ? data : 128);

	rc = of_property_read_u32(pdev->dev.of_node,
		"qcom,mdss-rotator-ot-limit", &data);
	mdata->rotator_ot_limit = (!rc ? data : 0);

	mdata->has_non_scalar_rgb = of_property_read_bool(pdev->dev.of_node,
		"qcom,mdss-has-non-scalar-rgb");
	mdata->has_bwc = of_property_read_bool(pdev->dev.of_node,
					       "qcom,mdss-has-bwc");
	mdata->has_decimation = of_property_read_bool(pdev->dev.of_node,
		"qcom,mdss-has-decimation");
	mdata->has_no_lut_read = of_property_read_bool(pdev->dev.of_node,
		"qcom,mdss-no-lut-read");
	mdata->needs_hist_vote = !(of_property_read_bool(pdev->dev.of_node,
		"qcom,mdss-no-hist-vote"));
	wfd_data = of_get_property(pdev->dev.of_node,
					"qcom,mdss-wfd-mode", NULL);
	if (wfd_data) {
		pr_debug("wfd mode: %s\n", wfd_data);
		if (!strcmp(wfd_data, "intf")) {
			mdata->wfd_mode = MDSS_MDP_WFD_INTERFACE;
		} else if (!strcmp(wfd_data, "shared")) {
			mdata->wfd_mode = MDSS_MDP_WFD_SHARED;
		} else if (!strcmp(wfd_data, "dedicated")) {
			mdata->wfd_mode = MDSS_MDP_WFD_DEDICATED;
		} else {
			pr_debug("wfd default mode: Shared\n");
			mdata->wfd_mode = MDSS_MDP_WFD_SHARED;
		}
	} else {
		pr_warn("wfd mode not configured. Set to default: Shared\n");
		mdata->wfd_mode = MDSS_MDP_WFD_SHARED;
	}

	mdata->has_src_split = of_property_read_bool(pdev->dev.of_node,
		 "qcom,mdss-has-source-split");
	mdata->has_fixed_qos_arbiter_enabled =
			of_property_read_bool(pdev->dev.of_node,
		 "qcom,mdss-has-fixed-qos-arbiter-enabled");
	mdata->idle_pc_enabled = of_property_read_bool(pdev->dev.of_node,
		 "qcom,mdss-idle-power-collapse-enabled");

	prop = of_find_property(pdev->dev.of_node, "batfet-supply", NULL);
	mdata->batfet_required = prop ? true : false;
	rc = of_property_read_u32(pdev->dev.of_node,
		 "qcom,mdss-highest-bank-bit", &(mdata->highest_bank_bit));
	if (rc)
		pr_debug("Could not read optional property: highest bank bit\n");

	mdata->has_dst_split = of_property_read_bool(pdev->dev.of_node,
		 "qcom,mdss-has-dst-split");

	/*
	 * 2x factor on AB because bus driver will divide by 2
	 * due to 2x ports to BIMC
	 */
	mdata->ab_factor.numer = 2;
	mdata->ab_factor.denom = 1;
	mdss_mdp_parse_dt_fudge_factors(pdev, "qcom,mdss-ab-factor",
		&mdata->ab_factor);

	/*
	 * 1.2 factor on ib as default value. This value is
	 * experimentally determined and should be tuned in device
	 * tree.
	 */
	mdata->ib_factor.numer = 6;
	mdata->ib_factor.denom = 5;
	mdss_mdp_parse_dt_fudge_factors(pdev, "qcom,mdss-ib-factor",
		&mdata->ib_factor);

	/*
	 * Set overlap ib value equal to ib by default. This value can
	 * be tuned in device tree to be different from ib.
	 * This factor apply when the max bandwidth per pipe
	 * is the overlap BW.
	 */
	mdata->ib_factor_overlap.numer = mdata->ib_factor.numer;
	mdata->ib_factor_overlap.denom = mdata->ib_factor.denom;
	mdss_mdp_parse_dt_fudge_factors(pdev, "qcom,mdss-ib-factor-overlap",
		&mdata->ib_factor_overlap);

	mdata->clk_factor.numer = 1;
	mdata->clk_factor.denom = 1;
	mdss_mdp_parse_dt_fudge_factors(pdev, "qcom,mdss-clk-factor",
		&mdata->clk_factor);

	rc = of_property_read_u32(pdev->dev.of_node,
			"qcom,max-bandwidth-low-kbps", &mdata->max_bw_low);
	if (rc)
		pr_debug("max bandwidth (low) property not specified\n");

	rc = of_property_read_u32(pdev->dev.of_node,
			"qcom,max-bandwidth-high-kbps", &mdata->max_bw_high);
	if (rc)
		pr_debug("max bandwidth (high) property not specified\n");

	rc = of_property_read_u32(pdev->dev.of_node,
		"qcom,max-bandwidth-per-pipe-kbps", &mdata->max_bw_per_pipe);
	if (rc)
		pr_debug("max bandwidth (per pipe) property not specified\n");

	mdata->nclk_lvl = mdss_mdp_parse_dt_prop_len(pdev,
					"qcom,mdss-clk-levels");

	if (mdata->nclk_lvl) {
		mdata->clock_levels = kzalloc(sizeof(u32) * mdata->nclk_lvl,
							GFP_KERNEL);
		if (!mdata->clock_levels) {
			pr_err("no mem assigned for mdata clock_levels\n");
			return -ENOMEM;
		}

		rc = mdss_mdp_parse_dt_handler(pdev, "qcom,mdss-clk-levels",
			mdata->clock_levels, mdata->nclk_lvl);
		if (rc)
			pr_debug("clock levels not found\n");
	}

<<<<<<< HEAD
=======
	mdss_mdp_parse_vbif_qos(pdev);
	mdata->traffic_shaper_en = of_property_read_bool(pdev->dev.of_node,
		 "qcom,mdss-traffic-shaper-enabled");

>>>>>>> 62a3c2da
	return 0;
}

static int mdss_mdp_parse_dt_ad_cfg(struct platform_device *pdev)
{
	struct mdss_data_type *mdata = platform_get_drvdata(pdev);
	u32 *ad_offsets = NULL;
	int rc;

	mdata->nad_cfgs = mdss_mdp_parse_dt_prop_len(pdev, "qcom,mdss-ad-off");

	if (mdata->nad_cfgs == 0) {
		mdata->ad_cfgs = NULL;
		return 0;
	}

	if (mdata->nad_cfgs > mdata->nmixers_intf)
		return -EINVAL;


	mdata->has_wb_ad = of_property_read_bool(pdev->dev.of_node,
		"qcom,mdss-has-wb-ad");

	ad_offsets = kzalloc(sizeof(u32) * mdata->nad_cfgs, GFP_KERNEL);
	if (!ad_offsets) {
		pr_err("no mem assigned: kzalloc fail\n");
		return -ENOMEM;
	}

	rc = mdss_mdp_parse_dt_handler(pdev, "qcom,mdss-ad-off", ad_offsets,
					mdata->nad_cfgs);
	if (rc)
		goto parse_done;

	rc = mdss_mdp_ad_addr_setup(mdata, ad_offsets);
	if (rc)
		pr_err("unable to setup assertive display\n");

parse_done:
	kfree(ad_offsets);
	return rc;
}

static int mdss_mdp_parse_dt_bus_scale(struct platform_device *pdev)
{
	int rc;
	struct mdss_data_type *mdata = platform_get_drvdata(pdev);

	rc = of_property_read_u32(pdev->dev.of_node, "qcom,msm-bus,num-paths",
		&mdata->axi_port_cnt);
	if (rc) {
		pr_err("Error. qcom,msm-bus,num-paths prop not found.rc=%d\n",
			rc);
		return rc;
	}

	mdata->bus_scale_table = msm_bus_cl_get_pdata(pdev);
	if (IS_ERR_OR_NULL(mdata->bus_scale_table)) {
		rc = PTR_ERR(mdata->bus_scale_table);
		if (!rc)
			rc = -EINVAL;
		pr_err("msm_bus_cl_get_pdata failed. rc=%d\n", rc);
		mdata->bus_scale_table = NULL;
	}

	return rc;
}

static int mdss_mdp_parse_dt_handler(struct platform_device *pdev,
		char *prop_name, u32 *offsets, int len)
{
	int rc;
	rc = of_property_read_u32_array(pdev->dev.of_node, prop_name,
					offsets, len);
	if (rc) {
		pr_err("Error from prop %s : u32 array read\n", prop_name);
		return -EINVAL;
	}

	return 0;
}

static int mdss_mdp_parse_dt_prop_len(struct platform_device *pdev,
				      char *prop_name)
{
	int len = 0;

	of_find_property(pdev->dev.of_node, prop_name, &len);

	if (len < 1) {
		pr_info("prop %s : doesn't exist in device tree\n",
			prop_name);
		return 0;
	}

	len = len/sizeof(u32);

	return len;
}

struct mdss_data_type *mdss_mdp_get_mdata(void)
{
	return mdss_res;
}

void mdss_mdp_batfet_ctrl(struct mdss_data_type *mdata, int enable)
{
	int ret;

	if (!mdata->batfet_required)
		return;

	if (!mdata->batfet) {
		if (enable) {
			mdata->batfet = devm_regulator_get(&mdata->pdev->dev,
				"batfet");
			if (IS_ERR_OR_NULL(mdata->batfet)) {
				pr_debug("unable to get batfet reg. rc=%d\n",
					PTR_RET(mdata->batfet));
				mdata->batfet = NULL;
				return;
			}
		} else {
			pr_debug("Batfet regulator disable w/o enable\n");
			return;
		}
	}

	if (enable) {
		ret = regulator_enable(mdata->batfet);
		if (ret)
			pr_err("regulator_enable failed\n");
	} else {
		regulator_disable(mdata->batfet);
	}
}

/**
 * mdss_is_ready() - checks if mdss is probed and ready
 *
 * Checks if mdss resources have been initialized
 *
 * returns true if mdss is ready, else returns false
 */
bool mdss_is_ready(void)
{
	return mdss_mdp_get_mdata() ? true : false;
}
EXPORT_SYMBOL(mdss_mdp_get_mdata);

/**
 * mdss_panel_intf_type() - checks if a given intf type is primary
 * @intf_val: panel interface type of the individual controller
 *
 * Individual controller queries with MDP to check if it is
 * configured as the primary interface.
 *
 * returns a pointer to the configured structure mdss_panel_cfg
 * to the controller that's configured as the primary panel interface.
 * returns NULL on error or if @intf_val is not the configured
 * controller.
 */
struct mdss_panel_cfg *mdss_panel_intf_type(int intf_val)
{
	if (!mdss_res || !mdss_res->pan_cfg.init_done)
		return ERR_PTR(-EPROBE_DEFER);

	if (mdss_res->pan_cfg.pan_intf == intf_val)
		return &mdss_res->pan_cfg;
	else
		return NULL;
}
EXPORT_SYMBOL(mdss_panel_intf_type);

int mdss_panel_get_boot_cfg(void)
{
	int rc;

	if (!mdss_res || !mdss_res->pan_cfg.init_done)
		return -EPROBE_DEFER;
	if (mdss_res->pan_cfg.lk_cfg)
		rc = 1;
	else
		rc = 0;
	return rc;
}

static int mdss_mdp_cx_ctrl(struct mdss_data_type *mdata, int enable)
{
	int rc = 0;

	if (!mdata->vdd_cx)
		return rc;

	if (enable) {
		rc = regulator_set_voltage(
				mdata->vdd_cx,
				RPM_REGULATOR_CORNER_SVS_SOC,
				RPM_REGULATOR_CORNER_SUPER_TURBO);
		if (rc < 0)
			goto vreg_set_voltage_fail;

		pr_debug("Enabling CX power rail\n");
		rc = regulator_enable(mdata->vdd_cx);
		if (rc) {
			pr_err("Failed to enable regulator.\n");
			return rc;
		}
	} else {
		pr_debug("Disabling CX power rail\n");
		rc = regulator_disable(mdata->vdd_cx);
		if (rc) {
			pr_err("Failed to disable regulator.\n");
			return rc;
		}
		rc = regulator_set_voltage(
				mdata->vdd_cx,
				RPM_REGULATOR_CORNER_NONE,
				RPM_REGULATOR_CORNER_SUPER_TURBO);
		if (rc < 0)
			goto vreg_set_voltage_fail;
	}

	return rc;

vreg_set_voltage_fail:
	pr_err("Set vltg fail\n");
	return rc;
}

/**
 * mdss_mdp_footswitch_ctrl() - Disable/enable MDSS GDSC and CX/Batfet rails
 * @mdata: MDP private data
 * @on: 1 to turn on footswitch, 0 to turn off footswitch
 *
 * When no active references to the MDP device node and it's child nodes are
 * held, MDSS GDSC can be turned off. However, any any panels are still
 * active (but likely in an idle state), the vote for the CX and the batfet
 * rails should not be released.
 */
static void mdss_mdp_footswitch_ctrl(struct mdss_data_type *mdata, int on)
{
	int ret;
	int active_cnt = 0;

	if (!mdata->fs)
		return;

	if (on) {
		if (!mdata->fs_ena) {
			pr_debug("Enable MDP FS\n");
			ret = regulator_enable(mdata->fs);
			if (ret)
				pr_warn("Footswitch failed to enable\n");
			if (!mdata->idle_pc) {
				mdss_mdp_cx_ctrl(mdata, true);
				mdss_mdp_batfet_ctrl(mdata, true);
			}
		}
		mdata->fs_ena = true;
	} else {
		if (mdata->fs_ena) {
			pr_debug("Disable MDP FS\n");
			active_cnt = atomic_read(&mdata->active_intf_cnt);
			if (active_cnt != 0) {
				/*
				 * Turning off GDSC while overlays are still
				 * active.
				 */
				mdata->idle_pc = true;
				pr_debug("idle pc. active overlays=%d\n",
					active_cnt);
			} else {
				mdss_mdp_cx_ctrl(mdata, false);
				mdss_mdp_batfet_ctrl(mdata, false);
			}
			regulator_disable(mdata->fs);
		}
		mdata->fs_ena = false;
	}
}

int mdss_mdp_secure_display_ctrl(unsigned int enable)
{
	struct sd_ctrl_req {
		unsigned int enable;
	} __attribute__ ((__packed__)) request;
	unsigned int resp = -1;
	int ret = 0;

<<<<<<< HEAD
	mutex_lock(&mdp_fs_ulps_lock);
	pr_debug("called on=%d, ulps=%d\n", on, mdata->ulps);
	if (on && mdata->ulps) {
		pm_runtime_get_sync(dev);
		mdss_iommu_attach(mdata);
		mdss_hw_init(mdata);
		mdata->ulps = false;
	} else if (!on && !mdata->ulps) {
		mdata->ulps = true;
		pm_runtime_put_sync(dev);
	}

	mutex_unlock(&mdp_fs_ulps_lock);
=======
	request.enable = enable;

	ret = scm_call(SCM_SVC_MP, MEM_PROTECT_SD_CTRL,
		&request, sizeof(request), &resp, sizeof(resp));
	pr_debug("scm_call MEM_PROTECT_SD_CTRL(%u): ret=%d, resp=%x",
				enable, ret, resp);
	if (ret)
		return ret;

	return resp;
>>>>>>> 62a3c2da
}

static inline int mdss_mdp_suspend_sub(struct mdss_data_type *mdata)
{
	mdata->suspend_fs_ena = mdata->fs_ena;
	mdss_mdp_footswitch_ctrl(mdata, false);

	pr_debug("suspend done fs=%d\n", mdata->suspend_fs_ena);

	return 0;
}

static inline int mdss_mdp_resume_sub(struct mdss_data_type *mdata)
{
	if (mdata->suspend_fs_ena)
		mdss_mdp_footswitch_ctrl(mdata, true);

	pr_debug("resume done fs=%d\n", mdata->suspend_fs_ena);

	return 0;
}

#if defined(CONFIG_PM_SLEEP)
static int mdss_mdp_pm_suspend(struct device *dev)
{
	struct mdss_data_type *mdata;

	mdata = dev_get_drvdata(dev);
	if (!mdata)
		return -ENODEV;

	dev_dbg(dev, "display pm suspend\n");

#if !defined(CONFIG_FB_MSM_MDSS_PANEL_ALWAYS_ON)
	mdata->ulps = false;
#endif

	return mdss_mdp_suspend_sub(mdata);
}

static int mdss_mdp_pm_resume(struct device *dev)
{
	struct mdss_data_type *mdata;

	mdata = dev_get_drvdata(dev);
	if (!mdata)
		return -ENODEV;

	dev_dbg(dev, "display pm resume\n");

	/*
	 * It is possible that the runtime status of the mdp device may
	 * have been active when the system was suspended. Reset the runtime
	 * status to suspended state after a complete system resume.
	 */
	pm_runtime_disable(dev);
	pm_runtime_set_suspended(dev);
	pm_runtime_enable(dev);

	return mdss_mdp_resume_sub(mdata);
}
#endif

#if defined(CONFIG_PM) && !defined(CONFIG_PM_SLEEP)
static int mdss_mdp_suspend(struct platform_device *pdev, pm_message_t state)
{
	struct mdss_data_type *mdata = platform_get_drvdata(pdev);

	if (!mdata)
		return -ENODEV;

	dev_dbg(&pdev->dev, "display suspend\n");

	return mdss_mdp_suspend_sub(mdata);
}

static int mdss_mdp_resume(struct platform_device *pdev)
{
	struct mdss_data_type *mdata = platform_get_drvdata(pdev);

	if (!mdata)
		return -ENODEV;

	dev_dbg(&pdev->dev, "display resume\n");

	return mdss_mdp_resume_sub(mdata);
}
#else
#define mdss_mdp_suspend NULL
#define mdss_mdp_resume NULL
#endif

#ifdef CONFIG_PM_RUNTIME
static int mdss_mdp_runtime_resume(struct device *dev)
{
	struct mdss_data_type *mdata = dev_get_drvdata(dev);
	bool device_on = true;
	if (!mdata)
		return -ENODEV;

	dev_dbg(dev, "pm_runtime: resuming. active overlay cnt=%d\n",
		atomic_read(&mdata->active_intf_cnt));

	/* do not resume panels when coming out of idle power collapse */
	if (!mdata->idle_pc)
		device_for_each_child(dev, &device_on, mdss_fb_suspres_panel);
	mdss_mdp_footswitch_ctrl(mdata, true);

	return 0;
}

static int mdss_mdp_runtime_idle(struct device *dev)
{
	struct mdss_data_type *mdata = dev_get_drvdata(dev);
	if (!mdata)
		return -ENODEV;

	dev_dbg(dev, "pm_runtime: idling...\n");

	return 0;
}

static int mdss_mdp_runtime_suspend(struct device *dev)
{
	struct mdss_data_type *mdata = dev_get_drvdata(dev);
	bool device_on = false;
	if (!mdata)
		return -ENODEV;
	dev_dbg(dev, "pm_runtime: suspending. active overlay cnt=%d\n",
		atomic_read(&mdata->active_intf_cnt));

	if (mdata->clk_ena) {
		pr_err("MDP suspend failed\n");
		return -EBUSY;
	}

	mdss_mdp_footswitch_ctrl(mdata, false);
	/* do not suspend panels when going in to idle power collapse */
	if (!mdata->idle_pc)
		device_for_each_child(dev, &device_on, mdss_fb_suspres_panel);

	return 0;
}
#endif

static const struct dev_pm_ops mdss_mdp_pm_ops = {
	SET_SYSTEM_SLEEP_PM_OPS(mdss_mdp_pm_suspend, mdss_mdp_pm_resume)
	SET_RUNTIME_PM_OPS(mdss_mdp_runtime_suspend,
			mdss_mdp_runtime_resume,
			mdss_mdp_runtime_idle)
};

static int mdss_mdp_remove(struct platform_device *pdev)
{
	struct mdss_data_type *mdata = platform_get_drvdata(pdev);
	if (!mdata)
		return -ENODEV;
	pm_runtime_disable(&pdev->dev);
	mdss_mdp_pp_term(&pdev->dev);
	mdss_mdp_bus_scale_unregister(mdata);
	mdss_debugfs_remove(mdata);
	return 0;
}

static const struct of_device_id mdss_mdp_dt_match[] = {
	{ .compatible = "qcom,mdss_mdp",},
	{}
};
MODULE_DEVICE_TABLE(of, mdss_mdp_dt_match);

static struct platform_driver mdss_mdp_driver = {
	.probe = mdss_mdp_probe,
	.remove = mdss_mdp_remove,
	.suspend = mdss_mdp_suspend,
	.resume = mdss_mdp_resume,
	.shutdown = NULL,
	.driver = {
		/*
		 * Driver name must match the device name added in
		 * platform.c.
		 */
		.name = "mdp",
		.of_match_table = mdss_mdp_dt_match,
		.pm = &mdss_mdp_pm_ops,
	},
};

static int mdss_mdp_register_driver(void)
{
	return platform_driver_register(&mdss_mdp_driver);
}

static int __init mdss_mdp_driver_init(void)
{
	int ret;

	ret = mdss_mdp_register_driver();
	if (ret) {
		pr_err("mdp_register_driver() failed!\n");
		return ret;
	}

	return 0;

}

module_param_string(panel, mdss_mdp_panel, MDSS_MAX_PANEL_LEN, 0);
MODULE_PARM_DESC(panel,
		"panel=<lk_cfg>:<pan_intf>:<pan_intf_cfg> "
		"where <lk_cfg> is "1"-lk/gcdb config or "0" non-lk/non-gcdb "
		"config; <pan_intf> is dsi:<ctrl_id> or hdmi or edp "
		"<pan_intf_cfg> is panel interface specific string "
		"Ex: This string is panel's device node name from DT "
		"for DSI interface "
		"hdmi/edp interface does not use this string");

module_init(mdss_mdp_driver_init);<|MERGE_RESOLUTION|>--- conflicted
+++ resolved
@@ -87,11 +87,7 @@
 static DEFINE_MUTEX(mdp_clk_lock);
 static DEFINE_MUTEX(bus_bw_lock);
 static DEFINE_MUTEX(mdp_iommu_lock);
-<<<<<<< HEAD
-static DEFINE_MUTEX(mdp_fs_ulps_lock);
-=======
 static DEFINE_MUTEX(mdp_fs_idle_pc_lock);
->>>>>>> 62a3c2da
 
 static struct mdss_panel_intf pan_types[] = {
 	{"dsi", MDSS_PANEL_INTF_DSI},
@@ -2707,13 +2703,10 @@
 			pr_debug("clock levels not found\n");
 	}
 
-<<<<<<< HEAD
-=======
 	mdss_mdp_parse_vbif_qos(pdev);
 	mdata->traffic_shaper_en = of_property_read_bool(pdev->dev.of_node,
 		 "qcom,mdss-traffic-shaper-enabled");
 
->>>>>>> 62a3c2da
 	return 0;
 }
 
@@ -3004,21 +2997,6 @@
 	unsigned int resp = -1;
 	int ret = 0;
 
-<<<<<<< HEAD
-	mutex_lock(&mdp_fs_ulps_lock);
-	pr_debug("called on=%d, ulps=%d\n", on, mdata->ulps);
-	if (on && mdata->ulps) {
-		pm_runtime_get_sync(dev);
-		mdss_iommu_attach(mdata);
-		mdss_hw_init(mdata);
-		mdata->ulps = false;
-	} else if (!on && !mdata->ulps) {
-		mdata->ulps = true;
-		pm_runtime_put_sync(dev);
-	}
-
-	mutex_unlock(&mdp_fs_ulps_lock);
-=======
 	request.enable = enable;
 
 	ret = scm_call(SCM_SVC_MP, MEM_PROTECT_SD_CTRL,
@@ -3029,7 +3007,6 @@
 		return ret;
 
 	return resp;
->>>>>>> 62a3c2da
 }
 
 static inline int mdss_mdp_suspend_sub(struct mdss_data_type *mdata)
@@ -3052,7 +3029,7 @@
 	return 0;
 }
 
-#if defined(CONFIG_PM_SLEEP)
+#ifdef CONFIG_PM_SLEEP
 static int mdss_mdp_pm_suspend(struct device *dev)
 {
 	struct mdss_data_type *mdata;
@@ -3062,10 +3039,6 @@
 		return -ENODEV;
 
 	dev_dbg(dev, "display pm suspend\n");
-
-#if !defined(CONFIG_FB_MSM_MDSS_PANEL_ALWAYS_ON)
-	mdata->ulps = false;
-#endif
 
 	return mdss_mdp_suspend_sub(mdata);
 }
