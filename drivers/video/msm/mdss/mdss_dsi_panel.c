--- conflicted
+++ resolved
@@ -44,8 +44,6 @@
 int is_ambient_on() {
 	return panel_ambient_mode;
 }
-<<<<<<< HEAD
-=======
 int enable_ambient(int enable)
 {
 	int old = panel_ambient_mode;
@@ -53,7 +51,6 @@
 	pr_info("MDSS:%s:panel_ambient_mode = %d->%d\n",__func__, old, panel_ambient_mode);
 	return old;
 }
->>>>>>> 50225eaa
 
 #define DT_CMD_HDR 6
 
@@ -148,11 +145,7 @@
 	memset(&cmdreq, 0, sizeof(cmdreq));
 	cmdreq.cmds = pcmds->cmds;
 	cmdreq.cmds_cnt = pcmds->cmd_cnt;
-<<<<<<< HEAD
-	// To flush MIPI cmd before suspend"			
-=======
 	// To flush MIPI cmd before suspend"
->>>>>>> 50225eaa
 	cmdreq.flags = CMD_REQ_COMMIT | CMD_REQ_COMMIT;
 
 	/*Panel ON/Off commands should be sent in DSI Low Power Mode*/
